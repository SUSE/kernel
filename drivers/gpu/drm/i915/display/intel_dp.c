/*
 * Copyright © 2008 Intel Corporation
 *
 * Permission is hereby granted, free of charge, to any person obtaining a
 * copy of this software and associated documentation files (the "Software"),
 * to deal in the Software without restriction, including without limitation
 * the rights to use, copy, modify, merge, publish, distribute, sublicense,
 * and/or sell copies of the Software, and to permit persons to whom the
 * Software is furnished to do so, subject to the following conditions:
 *
 * The above copyright notice and this permission notice (including the next
 * paragraph) shall be included in all copies or substantial portions of the
 * Software.
 *
 * THE SOFTWARE IS PROVIDED "AS IS", WITHOUT WARRANTY OF ANY KIND, EXPRESS OR
 * IMPLIED, INCLUDING BUT NOT LIMITED TO THE WARRANTIES OF MERCHANTABILITY,
 * FITNESS FOR A PARTICULAR PURPOSE AND NONINFRINGEMENT.  IN NO EVENT SHALL
 * THE AUTHORS OR COPYRIGHT HOLDERS BE LIABLE FOR ANY CLAIM, DAMAGES OR OTHER
 * LIABILITY, WHETHER IN AN ACTION OF CONTRACT, TORT OR OTHERWISE, ARISING
 * FROM, OUT OF OR IN CONNECTION WITH THE SOFTWARE OR THE USE OR OTHER DEALINGS
 * IN THE SOFTWARE.
 *
 * Authors:
 *    Keith Packard <keithp@keithp.com>
 *
 */

#include <linux/export.h>
#include <linux/i2c.h>
#include <linux/notifier.h>
#include <linux/slab.h>
#include <linux/string_helpers.h>
#include <linux/timekeeping.h>
#include <linux/types.h>

#include <asm/byteorder.h>

#include <drm/display/drm_dp_helper.h>
#include <drm/display/drm_dsc_helper.h>
#include <drm/display/drm_hdmi_helper.h>
#include <drm/drm_atomic_helper.h>
#include <drm/drm_crtc.h>
#include <drm/drm_edid.h>
#include <drm/drm_probe_helper.h>

#include "g4x_dp.h"
#include "i915_debugfs.h"
#include "i915_drv.h"
#include "i915_reg.h"
#include "intel_atomic.h"
#include "intel_audio.h"
#include "intel_backlight.h"
#include "intel_combo_phy_regs.h"
#include "intel_connector.h"
#include "intel_crtc.h"
#include "intel_ddi.h"
#include "intel_de.h"
#include "intel_display_types.h"
#include "intel_dp.h"
#include "intel_dp_aux.h"
#include "intel_dp_hdcp.h"
#include "intel_dp_link_training.h"
#include "intel_dp_mst.h"
#include "intel_dpio_phy.h"
#include "intel_dpll.h"
#include "intel_fifo_underrun.h"
#include "intel_hdcp.h"
#include "intel_hdmi.h"
#include "intel_hotplug.h"
#include "intel_lspcon.h"
#include "intel_lvds.h"
#include "intel_panel.h"
#include "intel_pch_display.h"
#include "intel_pps.h"
#include "intel_psr.h"
#include "intel_tc.h"
#include "intel_vdsc.h"
#include "intel_vrr.h"
<<<<<<< HEAD
=======
#include "intel_crtc_state_dump.h"
>>>>>>> eb3cdb58

/* DP DSC throughput values used for slice count calculations KPixels/s */
#define DP_DSC_PEAK_PIXEL_RATE			2720000
#define DP_DSC_MAX_ENC_THROUGHPUT_0		340000
#define DP_DSC_MAX_ENC_THROUGHPUT_1		400000

/* DP DSC FEC Overhead factor = 1/(0.972261) */
#define DP_DSC_FEC_OVERHEAD_FACTOR		972261

/* Compliance test status bits  */
#define INTEL_DP_RESOLUTION_SHIFT_MASK	0
#define INTEL_DP_RESOLUTION_PREFERRED	(1 << INTEL_DP_RESOLUTION_SHIFT_MASK)
#define INTEL_DP_RESOLUTION_STANDARD	(2 << INTEL_DP_RESOLUTION_SHIFT_MASK)
#define INTEL_DP_RESOLUTION_FAILSAFE	(3 << INTEL_DP_RESOLUTION_SHIFT_MASK)


/* Constants for DP DSC configurations */
static const u8 valid_dsc_bpp[] = {6, 8, 10, 12, 15};

/* With Single pipe configuration, HW is capable of supporting maximum
 * of 4 slices per line.
 */
static const u8 valid_dsc_slicecount[] = {1, 2, 4};

/**
 * intel_dp_is_edp - is the given port attached to an eDP panel (either CPU or PCH)
 * @intel_dp: DP struct
 *
 * If a CPU or PCH DP output is attached to an eDP panel, this function
 * will return true, and false otherwise.
 *
 * This function is not safe to use prior to encoder type being set.
 */
bool intel_dp_is_edp(struct intel_dp *intel_dp)
{
	struct intel_digital_port *dig_port = dp_to_dig_port(intel_dp);

	return dig_port->base.type == INTEL_OUTPUT_EDP;
}

static void intel_dp_unset_edid(struct intel_dp *intel_dp);

/* Is link rate UHBR and thus 128b/132b? */
bool intel_dp_is_uhbr(const struct intel_crtc_state *crtc_state)
{
	return crtc_state->port_clock >= 1000000;
}

static void intel_dp_set_default_sink_rates(struct intel_dp *intel_dp)
{
	intel_dp->sink_rates[0] = 162000;
	intel_dp->num_sink_rates = 1;
}

/* Is link rate UHBR and thus 128b/132b? */
bool intel_dp_is_uhbr(const struct intel_crtc_state *crtc_state)
{
	return crtc_state->port_clock >= 1000000;
}

static void intel_dp_set_default_sink_rates(struct intel_dp *intel_dp)
{
	intel_dp->sink_rates[0] = 162000;
	intel_dp->num_sink_rates = 1;
}

/* update sink rates from dpcd */
static void intel_dp_set_dpcd_sink_rates(struct intel_dp *intel_dp)
{
	static const int dp_rates[] = {
		162000, 270000, 540000, 810000
	};
	int i, max_rate;
	int max_lttpr_rate;

	if (drm_dp_has_quirk(&intel_dp->desc, DP_DPCD_QUIRK_CAN_DO_MAX_LINK_RATE_3_24_GBPS)) {
		/* Needed, e.g., for Apple MBP 2017, 15 inch eDP Retina panel */
		static const int quirk_rates[] = { 162000, 270000, 324000 };

		memcpy(intel_dp->sink_rates, quirk_rates, sizeof(quirk_rates));
		intel_dp->num_sink_rates = ARRAY_SIZE(quirk_rates);

		return;
	}

	/*
	 * Sink rates for 8b/10b.
	 */
	max_rate = drm_dp_bw_code_to_link_rate(intel_dp->dpcd[DP_MAX_LINK_RATE]);
	max_lttpr_rate = drm_dp_lttpr_max_link_rate(intel_dp->lttpr_common_caps);
	if (max_lttpr_rate)
		max_rate = min(max_rate, max_lttpr_rate);

	for (i = 0; i < ARRAY_SIZE(dp_rates); i++) {
		if (dp_rates[i] > max_rate)
			break;
		intel_dp->sink_rates[i] = dp_rates[i];
	}

	/*
	 * Sink rates for 128b/132b. If set, sink should support all 8b/10b
	 * rates and 10 Gbps.
	 */
	if (intel_dp->dpcd[DP_MAIN_LINK_CHANNEL_CODING] & DP_CAP_ANSI_128B132B) {
		u8 uhbr_rates = 0;

		BUILD_BUG_ON(ARRAY_SIZE(intel_dp->sink_rates) < ARRAY_SIZE(dp_rates) + 3);

		drm_dp_dpcd_readb(&intel_dp->aux,
				  DP_128B132B_SUPPORTED_LINK_RATES, &uhbr_rates);

		if (drm_dp_lttpr_count(intel_dp->lttpr_common_caps)) {
			/* We have a repeater */
			if (intel_dp->lttpr_common_caps[0] >= 0x20 &&
			    intel_dp->lttpr_common_caps[DP_MAIN_LINK_CHANNEL_CODING_PHY_REPEATER -
							DP_LT_TUNABLE_PHY_REPEATER_FIELD_DATA_STRUCTURE_REV] &
			    DP_PHY_REPEATER_128B132B_SUPPORTED) {
				/* Repeater supports 128b/132b, valid UHBR rates */
				uhbr_rates &= intel_dp->lttpr_common_caps[DP_PHY_REPEATER_128B132B_RATES -
									  DP_LT_TUNABLE_PHY_REPEATER_FIELD_DATA_STRUCTURE_REV];
			} else {
				/* Does not support 128b/132b */
				uhbr_rates = 0;
			}
		}

		if (uhbr_rates & DP_UHBR10)
			intel_dp->sink_rates[i++] = 1000000;
		if (uhbr_rates & DP_UHBR13_5)
			intel_dp->sink_rates[i++] = 1350000;
		if (uhbr_rates & DP_UHBR20)
			intel_dp->sink_rates[i++] = 2000000;
	}

	intel_dp->num_sink_rates = i;
}

static void intel_dp_set_sink_rates(struct intel_dp *intel_dp)
{
	struct intel_connector *connector = intel_dp->attached_connector;
	struct intel_digital_port *intel_dig_port = dp_to_dig_port(intel_dp);
	struct intel_encoder *encoder = &intel_dig_port->base;

	intel_dp_set_dpcd_sink_rates(intel_dp);

	if (intel_dp->num_sink_rates)
		return;

	drm_err(&dp_to_i915(intel_dp)->drm,
		"[CONNECTOR:%d:%s][ENCODER:%d:%s] Invalid DPCD with no link rates, using defaults\n",
		connector->base.base.id, connector->base.name,
		encoder->base.base.id, encoder->base.name);

	intel_dp_set_default_sink_rates(intel_dp);
}

static void intel_dp_set_default_max_sink_lane_count(struct intel_dp *intel_dp)
{
	intel_dp->max_sink_lane_count = 1;
}

static void intel_dp_set_max_sink_lane_count(struct intel_dp *intel_dp)
{
	struct intel_connector *connector = intel_dp->attached_connector;
	struct intel_digital_port *intel_dig_port = dp_to_dig_port(intel_dp);
	struct intel_encoder *encoder = &intel_dig_port->base;

	intel_dp->max_sink_lane_count = drm_dp_max_lane_count(intel_dp->dpcd);

	switch (intel_dp->max_sink_lane_count) {
	case 1:
	case 2:
	case 4:
		return;
	}

	drm_err(&dp_to_i915(intel_dp)->drm,
		"[CONNECTOR:%d:%s][ENCODER:%d:%s] Invalid DPCD max lane count (%d), using default\n",
		connector->base.base.id, connector->base.name,
		encoder->base.base.id, encoder->base.name,
		intel_dp->max_sink_lane_count);

	intel_dp_set_default_max_sink_lane_count(intel_dp);
}

/* Get length of rates array potentially limited by max_rate. */
static int intel_dp_rate_limit_len(const int *rates, int len, int max_rate)
{
	int i;

	/* Limit results by potentially reduced max rate */
	for (i = 0; i < len; i++) {
		if (rates[len - i - 1] <= max_rate)
			return len - i;
	}

	return 0;
}

/* Get length of common rates array potentially limited by max_rate. */
static int intel_dp_common_len_rate_limit(const struct intel_dp *intel_dp,
					  int max_rate)
{
	return intel_dp_rate_limit_len(intel_dp->common_rates,
				       intel_dp->num_common_rates, max_rate);
}

static int intel_dp_common_rate(struct intel_dp *intel_dp, int index)
{
	if (drm_WARN_ON(&dp_to_i915(intel_dp)->drm,
			index < 0 || index >= intel_dp->num_common_rates))
		return 162000;

	return intel_dp->common_rates[index];
}

/* Theoretical max between source and sink */
static int intel_dp_max_common_rate(struct intel_dp *intel_dp)
{
	return intel_dp_common_rate(intel_dp, intel_dp->num_common_rates - 1);
<<<<<<< HEAD
=======
}

static int intel_dp_max_source_lane_count(struct intel_digital_port *dig_port)
{
	int vbt_max_lanes = intel_bios_dp_max_lane_count(dig_port->base.devdata);
	int max_lanes = dig_port->max_lanes;

	if (vbt_max_lanes)
		max_lanes = min(max_lanes, vbt_max_lanes);

	return max_lanes;
>>>>>>> eb3cdb58
}

/* Theoretical max between source and sink */
static int intel_dp_max_common_lane_count(struct intel_dp *intel_dp)
{
	struct intel_digital_port *dig_port = dp_to_dig_port(intel_dp);
<<<<<<< HEAD
	int source_max = dig_port->max_lanes;
=======
	int source_max = intel_dp_max_source_lane_count(dig_port);
>>>>>>> eb3cdb58
	int sink_max = intel_dp->max_sink_lane_count;
	int fia_max = intel_tc_port_fia_max_lane_count(dig_port);
	int lttpr_max = drm_dp_lttpr_max_lane_count(intel_dp->lttpr_common_caps);

	if (lttpr_max)
		sink_max = min(sink_max, lttpr_max);

	return min3(source_max, sink_max, fia_max);
}

int intel_dp_max_lane_count(struct intel_dp *intel_dp)
{
	switch (intel_dp->max_link_lane_count) {
	case 1:
	case 2:
	case 4:
		return intel_dp->max_link_lane_count;
	default:
		MISSING_CASE(intel_dp->max_link_lane_count);
		return 1;
	}
}

/*
 * The required data bandwidth for a mode with given pixel clock and bpp. This
 * is the required net bandwidth independent of the data bandwidth efficiency.
 */
int
intel_dp_link_required(int pixel_clock, int bpp)
{
	/* pixel_clock is in kHz, divide bpp by 8 for bit to Byte conversion */
	return DIV_ROUND_UP(pixel_clock * bpp, 8);
}

/*
 * Given a link rate and lanes, get the data bandwidth.
 *
 * Data bandwidth is the actual payload rate, which depends on the data
 * bandwidth efficiency and the link rate.
 *
 * For 8b/10b channel encoding, SST and non-FEC, the data bandwidth efficiency
 * is 80%. For example, for a 1.62 Gbps link, 1.62*10^9 bps * 0.80 * (1/8) =
 * 162000 kBps. With 8-bit symbols, we have 162000 kHz symbol clock. Just by
 * coincidence, the port clock in kHz matches the data bandwidth in kBps, and
 * they equal the link bit rate in Gbps multiplied by 100000. (Note that this no
 * longer holds for data bandwidth as soon as FEC or MST is taken into account!)
 *
 * For 128b/132b channel encoding, the data bandwidth efficiency is 96.71%. For
 * example, for a 10 Gbps link, 10*10^9 bps * 0.9671 * (1/8) = 1208875
 * kBps. With 32-bit symbols, we have 312500 kHz symbol clock. The value 1000000
 * does not match the symbol clock, the port clock (not even if you think in
 * terms of a byte clock), nor the data bandwidth. It only matches the link bit
 * rate in units of 10000 bps.
 */
int
intel_dp_max_data_rate(int max_link_rate, int max_lanes)
{
	if (max_link_rate >= 1000000) {
		/*
		 * UHBR rates always use 128b/132b channel encoding, and have
		 * 97.71% data bandwidth efficiency. Consider max_link_rate the
		 * link bit rate in units of 10000 bps.
		 */
		int max_link_rate_kbps = max_link_rate * 10;

		max_link_rate_kbps = DIV_ROUND_CLOSEST_ULL(mul_u32_u32(max_link_rate_kbps, 9671), 10000);
		max_link_rate = max_link_rate_kbps / 8;
	}

	/*
	 * Lower than UHBR rates always use 8b/10b channel encoding, and have
	 * 80% data bandwidth efficiency for SST non-FEC. However, this turns
	 * out to be a nop by coincidence, and can be skipped:
	 *
	 *	int max_link_rate_kbps = max_link_rate * 10;
	 *	max_link_rate_kbps = DIV_ROUND_CLOSEST_ULL(max_link_rate_kbps * 8, 10);
	 *	max_link_rate = max_link_rate_kbps / 8;
	 */

	return max_link_rate * max_lanes;
}

bool intel_dp_can_bigjoiner(struct intel_dp *intel_dp)
{
	struct intel_digital_port *intel_dig_port = dp_to_dig_port(intel_dp);
	struct intel_encoder *encoder = &intel_dig_port->base;
	struct drm_i915_private *dev_priv = to_i915(encoder->base.dev);

	return DISPLAY_VER(dev_priv) >= 12 ||
		(DISPLAY_VER(dev_priv) == 11 &&
		 encoder->port != PORT_A);
}

static int dg2_max_source_rate(struct intel_dp *intel_dp)
{
	return intel_dp_is_edp(intel_dp) ? 810000 : 1350000;
}

static int icl_max_source_rate(struct intel_dp *intel_dp)
{
	struct intel_digital_port *dig_port = dp_to_dig_port(intel_dp);
	struct drm_i915_private *dev_priv = to_i915(dig_port->base.base.dev);
	enum phy phy = intel_port_to_phy(dev_priv, dig_port->base.port);

	if (intel_phy_is_combo(dev_priv, phy) && !intel_dp_is_edp(intel_dp))
		return 540000;

	return 810000;
}

static int ehl_max_source_rate(struct intel_dp *intel_dp)
{
	if (intel_dp_is_edp(intel_dp))
		return 540000;

	return 810000;
}

static int vbt_max_link_rate(struct intel_dp *intel_dp)
{
	struct intel_encoder *encoder = &dp_to_dig_port(intel_dp)->base;
	int max_rate;

<<<<<<< HEAD
	max_rate = intel_bios_dp_max_link_rate(encoder);
=======
	max_rate = intel_bios_dp_max_link_rate(encoder->devdata);
>>>>>>> eb3cdb58

	if (intel_dp_is_edp(intel_dp)) {
		struct intel_connector *connector = intel_dp->attached_connector;
		int edp_max_rate = connector->panel.vbt.edp.max_link_rate;

		if (max_rate && edp_max_rate)
			max_rate = min(max_rate, edp_max_rate);
		else if (edp_max_rate)
			max_rate = edp_max_rate;
	}

	return max_rate;
}

static void
intel_dp_set_source_rates(struct intel_dp *intel_dp)
{
	/* The values must be in increasing order */
	static const int icl_rates[] = {
		162000, 216000, 270000, 324000, 432000, 540000, 648000, 810000,
		1000000, 1350000,
	};
	static const int bxt_rates[] = {
		162000, 216000, 243000, 270000, 324000, 432000, 540000
	};
	static const int skl_rates[] = {
		162000, 216000, 270000, 324000, 432000, 540000
	};
	static const int hsw_rates[] = {
		162000, 270000, 540000
	};
	static const int g4x_rates[] = {
		162000, 270000
	};
	struct intel_digital_port *dig_port = dp_to_dig_port(intel_dp);
	struct drm_i915_private *dev_priv = to_i915(dig_port->base.base.dev);
	const int *source_rates;
	int size, max_rate = 0, vbt_max_rate;

	/* This should only be done once */
	drm_WARN_ON(&dev_priv->drm,
		    intel_dp->source_rates || intel_dp->num_source_rates);

	if (DISPLAY_VER(dev_priv) >= 11) {
		source_rates = icl_rates;
		size = ARRAY_SIZE(icl_rates);
		if (IS_DG2(dev_priv))
			max_rate = dg2_max_source_rate(intel_dp);
		else if (IS_ALDERLAKE_P(dev_priv) || IS_ALDERLAKE_S(dev_priv) ||
			 IS_DG1(dev_priv) || IS_ROCKETLAKE(dev_priv))
			max_rate = 810000;
		else if (IS_JSL_EHL(dev_priv))
			max_rate = ehl_max_source_rate(intel_dp);
		else
			max_rate = icl_max_source_rate(intel_dp);
	} else if (IS_GEMINILAKE(dev_priv) || IS_BROXTON(dev_priv)) {
		source_rates = bxt_rates;
		size = ARRAY_SIZE(bxt_rates);
	} else if (DISPLAY_VER(dev_priv) == 9) {
		source_rates = skl_rates;
		size = ARRAY_SIZE(skl_rates);
	} else if ((IS_HASWELL(dev_priv) && !IS_HSW_ULX(dev_priv)) ||
		   IS_BROADWELL(dev_priv)) {
		source_rates = hsw_rates;
		size = ARRAY_SIZE(hsw_rates);
	} else {
		source_rates = g4x_rates;
		size = ARRAY_SIZE(g4x_rates);
	}

	vbt_max_rate = vbt_max_link_rate(intel_dp);
	if (max_rate && vbt_max_rate)
		max_rate = min(max_rate, vbt_max_rate);
	else if (vbt_max_rate)
		max_rate = vbt_max_rate;

	if (max_rate)
		size = intel_dp_rate_limit_len(source_rates, size, max_rate);

	intel_dp->source_rates = source_rates;
	intel_dp->num_source_rates = size;
}

static int intersect_rates(const int *source_rates, int source_len,
			   const int *sink_rates, int sink_len,
			   int *common_rates)
{
	int i = 0, j = 0, k = 0;

	while (i < source_len && j < sink_len) {
		if (source_rates[i] == sink_rates[j]) {
			if (WARN_ON(k >= DP_MAX_SUPPORTED_RATES))
				return k;
			common_rates[k] = source_rates[i];
			++k;
			++i;
			++j;
		} else if (source_rates[i] < sink_rates[j]) {
			++i;
		} else {
			++j;
		}
	}
	return k;
}

/* return index of rate in rates array, or -1 if not found */
static int intel_dp_rate_index(const int *rates, int len, int rate)
{
	int i;

	for (i = 0; i < len; i++)
		if (rate == rates[i])
			return i;

	return -1;
}

static void intel_dp_set_common_rates(struct intel_dp *intel_dp)
{
	struct drm_i915_private *i915 = dp_to_i915(intel_dp);

	drm_WARN_ON(&i915->drm,
		    !intel_dp->num_source_rates || !intel_dp->num_sink_rates);

	intel_dp->num_common_rates = intersect_rates(intel_dp->source_rates,
						     intel_dp->num_source_rates,
						     intel_dp->sink_rates,
						     intel_dp->num_sink_rates,
						     intel_dp->common_rates);

	/* Paranoia, there should always be something in common. */
	if (drm_WARN_ON(&i915->drm, intel_dp->num_common_rates == 0)) {
		intel_dp->common_rates[0] = 162000;
		intel_dp->num_common_rates = 1;
	}
}

static bool intel_dp_link_params_valid(struct intel_dp *intel_dp, int link_rate,
				       u8 lane_count)
{
	/*
	 * FIXME: we need to synchronize the current link parameters with
	 * hardware readout. Currently fast link training doesn't work on
	 * boot-up.
	 */
	if (link_rate == 0 ||
	    link_rate > intel_dp->max_link_rate)
		return false;

	if (lane_count == 0 ||
	    lane_count > intel_dp_max_lane_count(intel_dp))
		return false;

	return true;
}

static bool intel_dp_can_link_train_fallback_for_edp(struct intel_dp *intel_dp,
						     int link_rate,
						     u8 lane_count)
{
	/* FIXME figure out what we actually want here */
	const struct drm_display_mode *fixed_mode =
		intel_panel_preferred_fixed_mode(intel_dp->attached_connector);
	int mode_rate, max_rate;

	mode_rate = intel_dp_link_required(fixed_mode->clock, 18);
	max_rate = intel_dp_max_data_rate(link_rate, lane_count);
	if (mode_rate > max_rate)
		return false;

	return true;
}

int intel_dp_get_link_train_fallback_values(struct intel_dp *intel_dp,
					    int link_rate, u8 lane_count)
{
	struct drm_i915_private *i915 = dp_to_i915(intel_dp);
	int index;

	/*
	 * TODO: Enable fallback on MST links once MST link compute can handle
	 * the fallback params.
	 */
	if (intel_dp->is_mst) {
		drm_err(&i915->drm, "Link Training Unsuccessful\n");
		return -1;
	}

	if (intel_dp_is_edp(intel_dp) && !intel_dp->use_max_params) {
		drm_dbg_kms(&i915->drm,
			    "Retrying Link training for eDP with max parameters\n");
		intel_dp->use_max_params = true;
		return 0;
	}

	index = intel_dp_rate_index(intel_dp->common_rates,
				    intel_dp->num_common_rates,
				    link_rate);
	if (index > 0) {
		if (intel_dp_is_edp(intel_dp) &&
		    !intel_dp_can_link_train_fallback_for_edp(intel_dp,
							      intel_dp_common_rate(intel_dp, index - 1),
							      lane_count)) {
			drm_dbg_kms(&i915->drm,
				    "Retrying Link training for eDP with same parameters\n");
			return 0;
		}
		intel_dp->max_link_rate = intel_dp_common_rate(intel_dp, index - 1);
		intel_dp->max_link_lane_count = lane_count;
	} else if (lane_count > 1) {
		if (intel_dp_is_edp(intel_dp) &&
		    !intel_dp_can_link_train_fallback_for_edp(intel_dp,
							      intel_dp_max_common_rate(intel_dp),
							      lane_count >> 1)) {
			drm_dbg_kms(&i915->drm,
				    "Retrying Link training for eDP with same parameters\n");
			return 0;
		}
		intel_dp->max_link_rate = intel_dp_max_common_rate(intel_dp);
		intel_dp->max_link_lane_count = lane_count >> 1;
	} else {
		drm_err(&i915->drm, "Link Training Unsuccessful\n");
		return -1;
	}

	return 0;
}

u32 intel_dp_mode_to_fec_clock(u32 mode_clock)
{
	return div_u64(mul_u32_u32(mode_clock, 1000000U),
		       DP_DSC_FEC_OVERHEAD_FACTOR);
}

static int
small_joiner_ram_size_bits(struct drm_i915_private *i915)
{
	if (DISPLAY_VER(i915) >= 13)
		return 17280 * 8;
	else if (DISPLAY_VER(i915) >= 11)
		return 7680 * 8;
	else
		return 6144 * 8;
}

u32 intel_dp_dsc_nearest_valid_bpp(struct drm_i915_private *i915, u32 bpp, u32 pipe_bpp)
{
	u32 bits_per_pixel = bpp;
	int i;

	/* Error out if the max bpp is less than smallest allowed valid bpp */
	if (bits_per_pixel < valid_dsc_bpp[0]) {
		drm_dbg_kms(&i915->drm, "Unsupported BPP %u, min %u\n",
			    bits_per_pixel, valid_dsc_bpp[0]);
		return 0;
	}

	/* From XE_LPD onwards we support from bpc upto uncompressed bpp-1 BPPs */
	if (DISPLAY_VER(i915) >= 13) {
		bits_per_pixel = min(bits_per_pixel, pipe_bpp - 1);

		/*
		 * According to BSpec, 27 is the max DSC output bpp,
		 * 8 is the min DSC output bpp
		 */
		bits_per_pixel = clamp_t(u32, bits_per_pixel, 8, 27);
	} else {
		/* Find the nearest match in the array of known BPPs from VESA */
		for (i = 0; i < ARRAY_SIZE(valid_dsc_bpp) - 1; i++) {
			if (bits_per_pixel < valid_dsc_bpp[i + 1])
				break;
		}
		drm_dbg_kms(&i915->drm, "Set dsc bpp from %d to VESA %d\n",
			    bits_per_pixel, valid_dsc_bpp[i]);

		bits_per_pixel = valid_dsc_bpp[i];
	}

	return bits_per_pixel;
}

u16 intel_dp_dsc_get_output_bpp(struct drm_i915_private *i915,
				u32 link_clock, u32 lane_count,
				u32 mode_clock, u32 mode_hdisplay,
				bool bigjoiner,
				u32 pipe_bpp,
				u32 timeslots)
{
	u32 bits_per_pixel, max_bpp_small_joiner_ram;

	/*
	 * Available Link Bandwidth(Kbits/sec) = (NumberOfLanes)*
	 * (LinkSymbolClock)* 8 * (TimeSlots / 64)
	 * for SST -> TimeSlots is 64(i.e all TimeSlots that are available)
	 * for MST -> TimeSlots has to be calculated, based on mode requirements
	 *
	 * Due to FEC overhead, the available bw is reduced to 97.2261%.
	 * To support the given mode:
	 * Bandwidth required should be <= Available link Bandwidth * FEC Overhead
	 * =>ModeClock * bits_per_pixel <= Available Link Bandwidth * FEC Overhead
	 * =>bits_per_pixel <= Available link Bandwidth * FEC Overhead / ModeClock
	 * =>bits_per_pixel <= (NumberOfLanes * LinkSymbolClock) * 8 (TimeSlots / 64) /
	 *		       (ModeClock / FEC Overhead)
	 * =>bits_per_pixel <= (NumberOfLanes * LinkSymbolClock * TimeSlots) /
	 *		       (ModeClock / FEC Overhead * 8)
	 */
<<<<<<< HEAD
	bits_per_pixel = (link_clock * lane_count * 8) /
			 intel_dp_mode_to_fec_clock(mode_clock);
=======
	bits_per_pixel = ((link_clock * lane_count) * timeslots) /
			 (intel_dp_mode_to_fec_clock(mode_clock) * 8);

	drm_dbg_kms(&i915->drm, "Max link bpp is %u for %u timeslots "
				"total bw %u pixel clock %u\n",
				bits_per_pixel, timeslots,
				(link_clock * lane_count * 8),
				intel_dp_mode_to_fec_clock(mode_clock));
>>>>>>> eb3cdb58

	/* Small Joiner Check: output bpp <= joiner RAM (bits) / Horiz. width */
	max_bpp_small_joiner_ram = small_joiner_ram_size_bits(i915) /
		mode_hdisplay;

	if (bigjoiner)
		max_bpp_small_joiner_ram *= 2;

	/*
	 * Greatest allowed DSC BPP = MIN (output BPP from available Link BW
	 * check, output bpp from small joiner RAM check)
	 */
	bits_per_pixel = min(bits_per_pixel, max_bpp_small_joiner_ram);

	if (bigjoiner) {
		u32 max_bpp_bigjoiner =
			i915->display.cdclk.max_cdclk_freq * 48 /
			intel_dp_mode_to_fec_clock(mode_clock);

		bits_per_pixel = min(bits_per_pixel, max_bpp_bigjoiner);
	}

	bits_per_pixel = intel_dp_dsc_nearest_valid_bpp(i915, bits_per_pixel, pipe_bpp);

	/*
	 * Compressed BPP in U6.4 format so multiply by 16, for Gen 11,
	 * fractional part is 0
	 */
	return bits_per_pixel << 4;
}

u8 intel_dp_dsc_get_slice_count(struct intel_dp *intel_dp,
				int mode_clock, int mode_hdisplay,
				bool bigjoiner)
{
	struct drm_i915_private *i915 = dp_to_i915(intel_dp);
	u8 min_slice_count, i;
	int max_slice_width;

	if (mode_clock <= DP_DSC_PEAK_PIXEL_RATE)
		min_slice_count = DIV_ROUND_UP(mode_clock,
					       DP_DSC_MAX_ENC_THROUGHPUT_0);
	else
		min_slice_count = DIV_ROUND_UP(mode_clock,
					       DP_DSC_MAX_ENC_THROUGHPUT_1);

	/*
	 * Due to some DSC engine BW limitations, we need to enable second
	 * slice and VDSC engine, whenever we approach close enough to max CDCLK
	 */
	if (mode_clock >= ((i915->display.cdclk.max_cdclk_freq * 85) / 100))
		min_slice_count = max_t(u8, min_slice_count, 2);

	max_slice_width = drm_dp_dsc_sink_max_slice_width(intel_dp->dsc_dpcd);
	if (max_slice_width < DP_DSC_MIN_SLICE_WIDTH_VALUE) {
		drm_dbg_kms(&i915->drm,
			    "Unsupported slice width %d by DP DSC Sink device\n",
			    max_slice_width);
		return 0;
	}
	/* Also take into account max slice width */
	min_slice_count = max_t(u8, min_slice_count,
				DIV_ROUND_UP(mode_hdisplay,
					     max_slice_width));

	/* Find the closest match to the valid slice count values */
	for (i = 0; i < ARRAY_SIZE(valid_dsc_slicecount); i++) {
		u8 test_slice_count = valid_dsc_slicecount[i] << bigjoiner;

		if (test_slice_count >
		    drm_dp_dsc_sink_max_slice_count(intel_dp->dsc_dpcd, false))
			break;

		/* big joiner needs small joiner to be enabled */
		if (bigjoiner && test_slice_count < 4)
			continue;

		if (min_slice_count <= test_slice_count)
			return test_slice_count;
	}

	drm_dbg_kms(&i915->drm, "Unsupported Slice Count %d\n",
		    min_slice_count);
	return 0;
}

static enum intel_output_format
intel_dp_output_format(struct intel_connector *connector,
		       bool ycbcr_420_output)
{
	struct intel_dp *intel_dp = intel_attached_dp(connector);
<<<<<<< HEAD
=======

	if (intel_dp->force_dsc_output_format)
		return intel_dp->force_dsc_output_format;
>>>>>>> eb3cdb58

	if (!connector->base.ycbcr_420_allowed || !ycbcr_420_output)
		return INTEL_OUTPUT_FORMAT_RGB;

	if (intel_dp->dfp.rgb_to_ycbcr &&
	    intel_dp->dfp.ycbcr_444_to_420)
		return INTEL_OUTPUT_FORMAT_RGB;

	if (intel_dp->dfp.ycbcr_444_to_420)
		return INTEL_OUTPUT_FORMAT_YCBCR444;
	else
		return INTEL_OUTPUT_FORMAT_YCBCR420;
}

int intel_dp_min_bpp(enum intel_output_format output_format)
{
	if (output_format == INTEL_OUTPUT_FORMAT_RGB)
		return 6 * 3;
	else
		return 8 * 3;
}

static int intel_dp_output_bpp(enum intel_output_format output_format, int bpp)
{
	/*
	 * bpp value was assumed to RGB format. And YCbCr 4:2:0 output
	 * format of the number of bytes per pixel will be half the number
	 * of bytes of RGB pixel.
	 */
	if (output_format == INTEL_OUTPUT_FORMAT_YCBCR420)
		bpp /= 2;

	return bpp;
}

static int
intel_dp_mode_min_output_bpp(struct intel_connector *connector,
			     const struct drm_display_mode *mode)
{
	const struct drm_display_info *info = &connector->base.display_info;
	enum intel_output_format output_format =
		intel_dp_output_format(connector, drm_mode_is_420_only(info, mode));

	return intel_dp_output_bpp(output_format, intel_dp_min_bpp(output_format));
}

static bool intel_dp_hdisplay_bad(struct drm_i915_private *dev_priv,
				  int hdisplay)
{
	/*
	 * Older platforms don't like hdisplay==4096 with DP.
	 *
	 * On ILK/SNB/IVB the pipe seems to be somewhat running (scanline
	 * and frame counter increment), but we don't get vblank interrupts,
	 * and the pipe underruns immediately. The link also doesn't seem
	 * to get trained properly.
	 *
	 * On CHV the vblank interrupts don't seem to disappear but
	 * otherwise the symptoms are similar.
	 *
	 * TODO: confirm the behaviour on HSW+
	 */
	return hdisplay == 4096 && !HAS_DDI(dev_priv);
}

static int intel_dp_max_tmds_clock(struct intel_dp *intel_dp)
{
	struct intel_connector *connector = intel_dp->attached_connector;
	const struct drm_display_info *info = &connector->base.display_info;
	int max_tmds_clock = intel_dp->dfp.max_tmds_clock;

	/* Only consider the sink's max TMDS clock if we know this is a HDMI DFP */
	if (max_tmds_clock && info->max_tmds_clock)
		max_tmds_clock = min(max_tmds_clock, info->max_tmds_clock);

	return max_tmds_clock;
}

static enum drm_mode_status
intel_dp_tmds_clock_valid(struct intel_dp *intel_dp,
			  int clock, int bpc, bool ycbcr420_output,
			  bool respect_downstream_limits)
{
	int tmds_clock, min_tmds_clock, max_tmds_clock;

	if (!respect_downstream_limits)
		return MODE_OK;

	tmds_clock = intel_hdmi_tmds_clock(clock, bpc, ycbcr420_output);

	min_tmds_clock = intel_dp->dfp.min_tmds_clock;
	max_tmds_clock = intel_dp_max_tmds_clock(intel_dp);

	if (min_tmds_clock && tmds_clock < min_tmds_clock)
		return MODE_CLOCK_LOW;

	if (max_tmds_clock && tmds_clock > max_tmds_clock)
		return MODE_CLOCK_HIGH;

	return MODE_OK;
}

static enum drm_mode_status
intel_dp_mode_valid_downstream(struct intel_connector *connector,
			       const struct drm_display_mode *mode,
			       int target_clock)
{
	struct intel_dp *intel_dp = intel_attached_dp(connector);
	const struct drm_display_info *info = &connector->base.display_info;
	enum drm_mode_status status;
	bool ycbcr_420_only;

	/* If PCON supports FRL MODE, check FRL bandwidth constraints */
	if (intel_dp->dfp.pcon_max_frl_bw) {
		int target_bw;
		int max_frl_bw;
		int bpp = intel_dp_mode_min_output_bpp(connector, mode);

		target_bw = bpp * target_clock;

		max_frl_bw = intel_dp->dfp.pcon_max_frl_bw;

		/* converting bw from Gbps to Kbps*/
		max_frl_bw = max_frl_bw * 1000000;

		if (target_bw > max_frl_bw)
			return MODE_CLOCK_HIGH;

		return MODE_OK;
	}

	if (intel_dp->dfp.max_dotclock &&
	    target_clock > intel_dp->dfp.max_dotclock)
		return MODE_CLOCK_HIGH;

	ycbcr_420_only = drm_mode_is_420_only(info, mode);

	/* Assume 8bpc for the DP++/HDMI/DVI TMDS clock check */
	status = intel_dp_tmds_clock_valid(intel_dp, target_clock,
					   8, ycbcr_420_only, true);

	if (status != MODE_OK) {
		if (ycbcr_420_only ||
		    !connector->base.ycbcr_420_allowed ||
		    !drm_mode_is_420_also(info, mode))
			return status;

		status = intel_dp_tmds_clock_valid(intel_dp, target_clock,
						   8, true, true);
		if (status != MODE_OK)
			return status;
	}

	return MODE_OK;
}

<<<<<<< HEAD
static bool intel_dp_need_bigjoiner(struct intel_dp *intel_dp,
				    int hdisplay, int clock)
=======
bool intel_dp_need_bigjoiner(struct intel_dp *intel_dp,
			     int hdisplay, int clock)
>>>>>>> eb3cdb58
{
	struct drm_i915_private *i915 = dp_to_i915(intel_dp);

	if (!intel_dp_can_bigjoiner(intel_dp))
		return false;

	return clock > i915->max_dotclk_freq || hdisplay > 5120;
}

static enum drm_mode_status
intel_dp_mode_valid(struct drm_connector *_connector,
		    struct drm_display_mode *mode)
{
	struct intel_connector *connector = to_intel_connector(_connector);
	struct intel_dp *intel_dp = intel_attached_dp(connector);
	struct drm_i915_private *dev_priv = to_i915(connector->base.dev);
	const struct drm_display_mode *fixed_mode;
	int target_clock = mode->clock;
	int max_rate, mode_rate, max_lanes, max_link_clock;
	int max_dotclk = dev_priv->max_dotclk_freq;
	u16 dsc_max_output_bpp = 0;
	u8 dsc_slice_count = 0;
	enum drm_mode_status status;
	bool dsc = false, bigjoiner = false;

	if (mode->flags & DRM_MODE_FLAG_DBLCLK)
		return MODE_H_ILLEGAL;

	fixed_mode = intel_panel_fixed_mode(connector, mode);
	if (intel_dp_is_edp(intel_dp) && fixed_mode) {
		status = intel_panel_mode_valid(connector, mode);
		if (status != MODE_OK)
			return status;

		target_clock = fixed_mode->clock;
	}

	if (mode->clock < 10000)
		return MODE_CLOCK_LOW;

	if (intel_dp_need_bigjoiner(intel_dp, mode->hdisplay, target_clock)) {
		bigjoiner = true;
		max_dotclk *= 2;
	}
	if (target_clock > max_dotclk)
		return MODE_CLOCK_HIGH;

	max_link_clock = intel_dp_max_link_rate(intel_dp);
	max_lanes = intel_dp_max_lane_count(intel_dp);

	max_rate = intel_dp_max_data_rate(max_link_clock, max_lanes);
	mode_rate = intel_dp_link_required(target_clock,
					   intel_dp_mode_min_output_bpp(connector, mode));

	if (intel_dp_hdisplay_bad(dev_priv, mode->hdisplay))
		return MODE_H_ILLEGAL;

	/*
	 * Output bpp is stored in 6.4 format so right shift by 4 to get the
	 * integer value since we support only integer values of bpp.
	 */
	if (HAS_DSC(dev_priv) &&
	    drm_dp_sink_supports_dsc(intel_dp->dsc_dpcd)) {
		/*
		 * TBD pass the connector BPC,
		 * for now U8_MAX so that max BPC on that platform would be picked
		 */
		int pipe_bpp = intel_dp_dsc_compute_bpp(intel_dp, U8_MAX);

		if (intel_dp_is_edp(intel_dp)) {
			dsc_max_output_bpp =
				drm_edp_dsc_sink_output_bpp(intel_dp->dsc_dpcd) >> 4;
			dsc_slice_count =
				drm_dp_dsc_sink_max_slice_count(intel_dp->dsc_dpcd,
								true);
		} else if (drm_dp_sink_supports_fec(intel_dp->fec_capable)) {
			dsc_max_output_bpp =
				intel_dp_dsc_get_output_bpp(dev_priv,
							    max_link_clock,
							    max_lanes,
							    target_clock,
							    mode->hdisplay,
							    bigjoiner,
							    pipe_bpp, 64) >> 4;
			dsc_slice_count =
				intel_dp_dsc_get_slice_count(intel_dp,
							     target_clock,
							     mode->hdisplay,
							     bigjoiner);
		}

		dsc = dsc_max_output_bpp && dsc_slice_count;
	}

	/*
	 * Big joiner configuration needs DSC for TGL which is not true for
	 * XE_LPD where uncompressed joiner is supported.
	 */
	if (DISPLAY_VER(dev_priv) < 13 && bigjoiner && !dsc)
		return MODE_CLOCK_HIGH;

	if (mode_rate > max_rate && !dsc)
		return MODE_CLOCK_HIGH;

	status = intel_dp_mode_valid_downstream(connector, mode, target_clock);
	if (status != MODE_OK)
		return status;

	return intel_mode_valid_max_plane_size(dev_priv, mode, bigjoiner);
}

bool intel_dp_source_supports_tps3(struct drm_i915_private *i915)
{
	return DISPLAY_VER(i915) >= 9 || IS_BROADWELL(i915) || IS_HASWELL(i915);
}

bool intel_dp_source_supports_tps4(struct drm_i915_private *i915)
{
	return DISPLAY_VER(i915) >= 10;
}

static void snprintf_int_array(char *str, size_t len,
			       const int *array, int nelem)
{
	int i;

	str[0] = '\0';

	for (i = 0; i < nelem; i++) {
		int r = snprintf(str, len, "%s%d", i ? ", " : "", array[i]);
		if (r >= len)
			return;
		str += r;
		len -= r;
	}
}

static void intel_dp_print_rates(struct intel_dp *intel_dp)
{
	struct drm_i915_private *i915 = dp_to_i915(intel_dp);
	char str[128]; /* FIXME: too big for stack? */

	if (!drm_debug_enabled(DRM_UT_KMS))
		return;

	snprintf_int_array(str, sizeof(str),
			   intel_dp->source_rates, intel_dp->num_source_rates);
	drm_dbg_kms(&i915->drm, "source rates: %s\n", str);

	snprintf_int_array(str, sizeof(str),
			   intel_dp->sink_rates, intel_dp->num_sink_rates);
	drm_dbg_kms(&i915->drm, "sink rates: %s\n", str);

	snprintf_int_array(str, sizeof(str),
			   intel_dp->common_rates, intel_dp->num_common_rates);
	drm_dbg_kms(&i915->drm, "common rates: %s\n", str);
}

int
intel_dp_max_link_rate(struct intel_dp *intel_dp)
{
	int len;

	len = intel_dp_common_len_rate_limit(intel_dp, intel_dp->max_link_rate);

	return intel_dp_common_rate(intel_dp, len - 1);
}

int intel_dp_rate_select(struct intel_dp *intel_dp, int rate)
{
	struct drm_i915_private *i915 = dp_to_i915(intel_dp);
	int i = intel_dp_rate_index(intel_dp->sink_rates,
				    intel_dp->num_sink_rates, rate);

	if (drm_WARN_ON(&i915->drm, i < 0))
		i = 0;

	return i;
}

void intel_dp_compute_rate(struct intel_dp *intel_dp, int port_clock,
			   u8 *link_bw, u8 *rate_select)
{
	/* eDP 1.4 rate select method. */
	if (intel_dp->use_rate_select) {
		*link_bw = 0;
		*rate_select =
			intel_dp_rate_select(intel_dp, port_clock);
	} else {
		*link_bw = drm_dp_link_rate_to_bw_code(port_clock);
		*rate_select = 0;
	}
}

static bool intel_dp_source_supports_fec(struct intel_dp *intel_dp,
					 const struct intel_crtc_state *pipe_config)
{
	struct drm_i915_private *dev_priv = dp_to_i915(intel_dp);

	/* On TGL, FEC is supported on all Pipes */
	if (DISPLAY_VER(dev_priv) >= 12)
		return true;

	if (DISPLAY_VER(dev_priv) == 11 && pipe_config->cpu_transcoder != TRANSCODER_A)
		return true;

	return false;
}

static bool intel_dp_supports_fec(struct intel_dp *intel_dp,
				  const struct intel_crtc_state *pipe_config)
{
	return intel_dp_source_supports_fec(intel_dp, pipe_config) &&
		drm_dp_sink_supports_fec(intel_dp->fec_capable);
}

static bool intel_dp_supports_dsc(struct intel_dp *intel_dp,
				  const struct intel_crtc_state *crtc_state)
{
	if (intel_crtc_has_type(crtc_state, INTEL_OUTPUT_DP) && !crtc_state->fec_enable)
		return false;

	return intel_dsc_source_support(crtc_state) &&
		drm_dp_sink_supports_dsc(intel_dp->dsc_dpcd);
}

static bool intel_dp_is_ycbcr420(struct intel_dp *intel_dp,
				 const struct intel_crtc_state *crtc_state)
{
	return crtc_state->output_format == INTEL_OUTPUT_FORMAT_YCBCR420 ||
		(crtc_state->output_format == INTEL_OUTPUT_FORMAT_YCBCR444 &&
		 intel_dp->dfp.ycbcr_444_to_420);
}

static int intel_dp_hdmi_compute_bpc(struct intel_dp *intel_dp,
				     const struct intel_crtc_state *crtc_state,
				     int bpc, bool respect_downstream_limits)
{
	bool ycbcr420_output = intel_dp_is_ycbcr420(intel_dp, crtc_state);
	int clock = crtc_state->hw.adjusted_mode.crtc_clock;

	/*
	 * Current bpc could already be below 8bpc due to
	 * FDI bandwidth constraints or other limits.
	 * HDMI minimum is 8bpc however.
	 */
	bpc = max(bpc, 8);

	/*
	 * We will never exceed downstream TMDS clock limits while
	 * attempting deep color. If the user insists on forcing an
	 * out of spec mode they will have to be satisfied with 8bpc.
	 */
	if (!respect_downstream_limits)
		bpc = 8;

	for (; bpc >= 8; bpc -= 2) {
		if (intel_hdmi_bpc_possible(crtc_state, bpc,
					    intel_dp->has_hdmi_sink, ycbcr420_output) &&
		    intel_dp_tmds_clock_valid(intel_dp, clock, bpc, ycbcr420_output,
					      respect_downstream_limits) == MODE_OK)
			return bpc;
	}

	return -EINVAL;
}

static int intel_dp_max_bpp(struct intel_dp *intel_dp,
			    const struct intel_crtc_state *crtc_state,
			    bool respect_downstream_limits)
{
	struct drm_i915_private *dev_priv = dp_to_i915(intel_dp);
	struct intel_connector *intel_connector = intel_dp->attached_connector;
	int bpp, bpc;

	bpc = crtc_state->pipe_bpp / 3;

	if (intel_dp->dfp.max_bpc)
		bpc = min_t(int, bpc, intel_dp->dfp.max_bpc);

	if (intel_dp->dfp.min_tmds_clock) {
		int max_hdmi_bpc;

		max_hdmi_bpc = intel_dp_hdmi_compute_bpc(intel_dp, crtc_state, bpc,
							 respect_downstream_limits);
		if (max_hdmi_bpc < 0)
			return 0;

		bpc = min(bpc, max_hdmi_bpc);
	}

	bpp = bpc * 3;
	if (intel_dp_is_edp(intel_dp)) {
		/* Get bpp from vbt only for panels that dont have bpp in edid */
		if (intel_connector->base.display_info.bpc == 0 &&
		    intel_connector->panel.vbt.edp.bpp &&
		    intel_connector->panel.vbt.edp.bpp < bpp) {
			drm_dbg_kms(&dev_priv->drm,
				    "clamping bpp for eDP panel to BIOS-provided %i\n",
				    intel_connector->panel.vbt.edp.bpp);
			bpp = intel_connector->panel.vbt.edp.bpp;
		}
	}

	return bpp;
}

/* Adjust link config limits based on compliance test requests. */
void
intel_dp_adjust_compliance_config(struct intel_dp *intel_dp,
				  struct intel_crtc_state *pipe_config,
				  struct link_config_limits *limits)
{
	struct drm_i915_private *i915 = dp_to_i915(intel_dp);

	/* For DP Compliance we override the computed bpp for the pipe */
	if (intel_dp->compliance.test_data.bpc != 0) {
		int bpp = 3 * intel_dp->compliance.test_data.bpc;

		limits->min_bpp = limits->max_bpp = bpp;
		pipe_config->dither_force_disable = bpp == 6 * 3;

		drm_dbg_kms(&i915->drm, "Setting pipe_bpp to %d\n", bpp);
	}

	/* Use values requested by Compliance Test Request */
	if (intel_dp->compliance.test_type == DP_TEST_LINK_TRAINING) {
		int index;

		/* Validate the compliance test data since max values
		 * might have changed due to link train fallback.
		 */
		if (intel_dp_link_params_valid(intel_dp, intel_dp->compliance.test_link_rate,
					       intel_dp->compliance.test_lane_count)) {
			index = intel_dp_rate_index(intel_dp->common_rates,
						    intel_dp->num_common_rates,
						    intel_dp->compliance.test_link_rate);
			if (index >= 0)
				limits->min_rate = limits->max_rate =
					intel_dp->compliance.test_link_rate;
			limits->min_lane_count = limits->max_lane_count =
				intel_dp->compliance.test_lane_count;
		}
	}
}

static bool has_seamless_m_n(struct intel_connector *connector)
{
	struct drm_i915_private *i915 = to_i915(connector->base.dev);

	/*
	 * Seamless M/N reprogramming only implemented
	 * for BDW+ double buffered M/N registers so far.
	 */
	return HAS_DOUBLE_BUFFERED_M_N(i915) &&
		intel_panel_drrs_type(connector) == DRRS_TYPE_SEAMLESS;
}

static int intel_dp_mode_clock(const struct intel_crtc_state *crtc_state,
			       const struct drm_connector_state *conn_state)
{
	struct intel_connector *connector = to_intel_connector(conn_state->connector);
	const struct drm_display_mode *adjusted_mode = &crtc_state->hw.adjusted_mode;

	/* FIXME a bit of a mess wrt clock vs. crtc_clock */
	if (has_seamless_m_n(connector))
		return intel_panel_highest_mode(connector, adjusted_mode)->clock;
	else
		return adjusted_mode->crtc_clock;
}

/* Optimize link config in order: max bpp, min clock, min lanes */
static int
intel_dp_compute_link_config_wide(struct intel_dp *intel_dp,
				  struct intel_crtc_state *pipe_config,
				  const struct drm_connector_state *conn_state,
				  const struct link_config_limits *limits)
{
<<<<<<< HEAD
	struct drm_display_mode *adjusted_mode = &pipe_config->hw.adjusted_mode;
	int bpp, i, lane_count;
=======
	int bpp, i, lane_count, clock = intel_dp_mode_clock(pipe_config, conn_state);
>>>>>>> eb3cdb58
	int mode_rate, link_rate, link_avail;

	for (bpp = limits->max_bpp; bpp >= limits->min_bpp; bpp -= 2 * 3) {
		int output_bpp = intel_dp_output_bpp(pipe_config->output_format, bpp);

		mode_rate = intel_dp_link_required(clock, output_bpp);

		for (i = 0; i < intel_dp->num_common_rates; i++) {
			link_rate = intel_dp_common_rate(intel_dp, i);
			if (link_rate < limits->min_rate ||
			    link_rate > limits->max_rate)
				continue;

<<<<<<< HEAD
		for (i = 0; i < intel_dp->num_common_rates; i++) {
			link_rate = intel_dp_common_rate(intel_dp, i);
			if (link_rate < limits->min_rate ||
			    link_rate > limits->max_rate)
				continue;

=======
>>>>>>> eb3cdb58
			for (lane_count = limits->min_lane_count;
			     lane_count <= limits->max_lane_count;
			     lane_count <<= 1) {
				link_avail = intel_dp_max_data_rate(link_rate,
								    lane_count);

				if (mode_rate <= link_avail) {
					pipe_config->lane_count = lane_count;
					pipe_config->pipe_bpp = bpp;
					pipe_config->port_clock = link_rate;

					return 0;
				}
			}
		}
	}

	return -EINVAL;
}

int intel_dp_dsc_compute_bpp(struct intel_dp *intel_dp, u8 max_req_bpc)
{
	struct drm_i915_private *i915 = dp_to_i915(intel_dp);
	int i, num_bpc;
	u8 dsc_bpc[3] = {0};
	u8 dsc_max_bpc;

	/* Max DSC Input BPC for ICL is 10 and for TGL+ is 12 */
	if (DISPLAY_VER(i915) >= 12)
		dsc_max_bpc = min_t(u8, 12, max_req_bpc);
	else
		dsc_max_bpc = min_t(u8, 10, max_req_bpc);

	num_bpc = drm_dp_dsc_sink_supported_input_bpcs(intel_dp->dsc_dpcd,
						       dsc_bpc);
	for (i = 0; i < num_bpc; i++) {
		if (dsc_max_bpc >= dsc_bpc[i])
			return dsc_bpc[i] * 3;
	}

	return 0;
}

static int intel_dp_source_dsc_version_minor(struct intel_dp *intel_dp)
{
	struct drm_i915_private *i915 = dp_to_i915(intel_dp);

	return DISPLAY_VER(i915) >= 14 ? 2 : 1;
}

static int intel_dp_sink_dsc_version_minor(struct intel_dp *intel_dp)
{
	return (intel_dp->dsc_dpcd[DP_DSC_REV - DP_DSC_SUPPORT] & DP_DSC_MINOR_MASK) >>
		DP_DSC_MINOR_SHIFT;
}

static int intel_dp_get_slice_height(int vactive)
{
	int slice_height;

	/*
	 * VDSC 1.2a spec in Section 3.8 Options for Slices implies that 108
	 * lines is an optimal slice height, but any size can be used as long as
	 * vertical active integer multiple and maximum vertical slice count
	 * requirements are met.
	 */
	for (slice_height = 108; slice_height <= vactive; slice_height += 2)
		if (vactive % slice_height == 0)
			return slice_height;

	/*
	 * Highly unlikely we reach here as most of the resolutions will end up
	 * finding appropriate slice_height in above loop but returning
	 * slice_height as 2 here as it should work with all resolutions.
	 */
	return 2;
}

static int intel_dp_dsc_compute_params(struct intel_encoder *encoder,
				       struct intel_crtc_state *crtc_state)
{
	struct drm_i915_private *i915 = to_i915(encoder->base.dev);
	struct intel_dp *intel_dp = enc_to_intel_dp(encoder);
	struct drm_dsc_config *vdsc_cfg = &crtc_state->dsc.config;
	u8 line_buf_depth;
	int ret;

	/*
	 * RC_MODEL_SIZE is currently a constant across all configurations.
	 *
	 * FIXME: Look into using sink defined DPCD DP_DSC_RC_BUF_BLK_SIZE and
	 * DP_DSC_RC_BUF_SIZE for this.
	 */
	vdsc_cfg->rc_model_size = DSC_RC_MODEL_SIZE_CONST;
	vdsc_cfg->pic_height = crtc_state->hw.adjusted_mode.crtc_vdisplay;

	vdsc_cfg->slice_height = intel_dp_get_slice_height(vdsc_cfg->pic_height);

	ret = intel_dsc_compute_params(crtc_state);
	if (ret)
		return ret;

	vdsc_cfg->dsc_version_major =
		(intel_dp->dsc_dpcd[DP_DSC_REV - DP_DSC_SUPPORT] &
		 DP_DSC_MAJOR_MASK) >> DP_DSC_MAJOR_SHIFT;
	vdsc_cfg->dsc_version_minor =
		min(intel_dp_source_dsc_version_minor(intel_dp),
		    intel_dp_sink_dsc_version_minor(intel_dp));
	if (vdsc_cfg->convert_rgb)
		vdsc_cfg->convert_rgb =
			intel_dp->dsc_dpcd[DP_DSC_DEC_COLOR_FORMAT_CAP - DP_DSC_SUPPORT] &
			DP_DSC_RGB;

	line_buf_depth = drm_dp_dsc_sink_line_buf_depth(intel_dp->dsc_dpcd);
	if (!line_buf_depth) {
		drm_dbg_kms(&i915->drm,
			    "DSC Sink Line Buffer Depth invalid\n");
		return -EINVAL;
	}

	if (vdsc_cfg->dsc_version_minor == 2)
		vdsc_cfg->line_buf_depth = (line_buf_depth == DSC_1_2_MAX_LINEBUF_DEPTH_BITS) ?
			DSC_1_2_MAX_LINEBUF_DEPTH_VAL : line_buf_depth;
	else
		vdsc_cfg->line_buf_depth = (line_buf_depth > DSC_1_1_MAX_LINEBUF_DEPTH_BITS) ?
			DSC_1_1_MAX_LINEBUF_DEPTH_BITS : line_buf_depth;

	vdsc_cfg->block_pred_enable =
		intel_dp->dsc_dpcd[DP_DSC_BLK_PREDICTION_SUPPORT - DP_DSC_SUPPORT] &
		DP_DSC_BLK_PREDICTION_IS_SUPPORTED;

	return drm_dsc_compute_rc_parameters(vdsc_cfg);
}

static bool intel_dp_dsc_supports_format(struct intel_dp *intel_dp,
					 enum intel_output_format output_format)
{
	u8 sink_dsc_format;

	switch (output_format) {
	case INTEL_OUTPUT_FORMAT_RGB:
		sink_dsc_format = DP_DSC_RGB;
		break;
	case INTEL_OUTPUT_FORMAT_YCBCR444:
		sink_dsc_format = DP_DSC_YCbCr444;
		break;
	case INTEL_OUTPUT_FORMAT_YCBCR420:
		if (min(intel_dp_source_dsc_version_minor(intel_dp),
			intel_dp_sink_dsc_version_minor(intel_dp)) < 2)
			return false;
		sink_dsc_format = DP_DSC_YCbCr420_Native;
		break;
	default:
		return false;
	}

	return drm_dp_dsc_sink_supports_format(intel_dp->dsc_dpcd, sink_dsc_format);
}

int intel_dp_dsc_compute_config(struct intel_dp *intel_dp,
				struct intel_crtc_state *pipe_config,
				struct drm_connector_state *conn_state,
				struct link_config_limits *limits,
				int timeslots,
				bool compute_pipe_bpp)
{
	struct intel_digital_port *dig_port = dp_to_dig_port(intel_dp);
	struct drm_i915_private *dev_priv = to_i915(dig_port->base.base.dev);
	const struct drm_display_mode *adjusted_mode =
		&pipe_config->hw.adjusted_mode;
	int pipe_bpp;
	int ret;

	pipe_config->fec_enable = !intel_dp_is_edp(intel_dp) &&
		intel_dp_supports_fec(intel_dp, pipe_config);

	if (!intel_dp_supports_dsc(intel_dp, pipe_config))
		return -EINVAL;

	if (!intel_dp_dsc_supports_format(intel_dp, pipe_config->output_format))
		return -EINVAL;

	if (compute_pipe_bpp)
		pipe_bpp = intel_dp_dsc_compute_bpp(intel_dp, conn_state->max_requested_bpc);
	else
		pipe_bpp = pipe_config->pipe_bpp;

	if (intel_dp->force_dsc_bpc) {
		pipe_bpp = intel_dp->force_dsc_bpc * 3;
		drm_dbg_kms(&dev_priv->drm, "Input DSC BPP forced to %d", pipe_bpp);
	}

	/* Min Input BPC for ICL+ is 8 */
	if (pipe_bpp < 8 * 3) {
		drm_dbg_kms(&dev_priv->drm,
			    "No DSC support for less than 8bpc\n");
		return -EINVAL;
	}

	/*
	 * For now enable DSC for max bpp, max link rate, max lane count.
	 * Optimize this later for the minimum possible link rate/lane count
	 * with DSC enabled for the requested mode.
	 */
	pipe_config->pipe_bpp = pipe_bpp;
	pipe_config->port_clock = limits->max_rate;
	pipe_config->lane_count = limits->max_lane_count;

	if (intel_dp_is_edp(intel_dp)) {
		pipe_config->dsc.compressed_bpp =
			min_t(u16, drm_edp_dsc_sink_output_bpp(intel_dp->dsc_dpcd) >> 4,
			      pipe_config->pipe_bpp);
		pipe_config->dsc.slice_count =
			drm_dp_dsc_sink_max_slice_count(intel_dp->dsc_dpcd,
							true);
		if (!pipe_config->dsc.slice_count) {
			drm_dbg_kms(&dev_priv->drm, "Unsupported Slice Count %d\n",
				    pipe_config->dsc.slice_count);
			return -EINVAL;
		}
	} else {
		u16 dsc_max_output_bpp = 0;
		u8 dsc_dp_slice_count;

<<<<<<< HEAD
		dsc_max_output_bpp =
			intel_dp_dsc_get_output_bpp(dev_priv,
						    pipe_config->port_clock,
						    pipe_config->lane_count,
						    adjusted_mode->crtc_clock,
						    adjusted_mode->crtc_hdisplay,
						    pipe_config->bigjoiner_pipes,
						    pipe_bpp);
=======
		if (compute_pipe_bpp) {
			dsc_max_output_bpp =
				intel_dp_dsc_get_output_bpp(dev_priv,
							    pipe_config->port_clock,
							    pipe_config->lane_count,
							    adjusted_mode->crtc_clock,
							    adjusted_mode->crtc_hdisplay,
							    pipe_config->bigjoiner_pipes,
							    pipe_bpp,
							    timeslots);
			/*
			 * According to DSC 1.2a Section 4.1.1 Table 4.1 the maximum
			 * supported PPS value can be 63.9375 and with the further
			 * mention that bpp should be programmed double the target bpp
			 * restricting our target bpp to be 31.9375 at max
			 */
			if (pipe_config->output_format == INTEL_OUTPUT_FORMAT_YCBCR420)
				dsc_max_output_bpp = min_t(u16, dsc_max_output_bpp, 31 << 4);

			if (!dsc_max_output_bpp) {
				drm_dbg_kms(&dev_priv->drm,
					    "Compressed BPP not supported\n");
				return -EINVAL;
			}
		}
>>>>>>> eb3cdb58
		dsc_dp_slice_count =
			intel_dp_dsc_get_slice_count(intel_dp,
						     adjusted_mode->crtc_clock,
						     adjusted_mode->crtc_hdisplay,
						     pipe_config->bigjoiner_pipes);
<<<<<<< HEAD
		if (!dsc_max_output_bpp || !dsc_dp_slice_count) {
=======
		if (!dsc_dp_slice_count) {
>>>>>>> eb3cdb58
			drm_dbg_kms(&dev_priv->drm,
				    "Compressed Slice Count not supported\n");
			return -EINVAL;
		}

		/*
		 * compute pipe bpp is set to false for DP MST DSC case
		 * and compressed_bpp is calculated same time once
		 * vpci timeslots are allocated, because overall bpp
		 * calculation procedure is bit different for MST case.
		 */
		if (compute_pipe_bpp) {
			pipe_config->dsc.compressed_bpp = min_t(u16,
								dsc_max_output_bpp >> 4,
								pipe_config->pipe_bpp);
		}
		pipe_config->dsc.slice_count = dsc_dp_slice_count;
		drm_dbg_kms(&dev_priv->drm, "DSC: compressed bpp %d slice count %d\n",
			    pipe_config->dsc.compressed_bpp,
			    pipe_config->dsc.slice_count);
	}

	/* As of today we support DSC for only RGB */
	if (intel_dp->force_dsc_bpp) {
		if (intel_dp->force_dsc_bpp >= 8 &&
		    intel_dp->force_dsc_bpp < pipe_bpp) {
			drm_dbg_kms(&dev_priv->drm,
				    "DSC BPP forced to %d",
				    intel_dp->force_dsc_bpp);
			pipe_config->dsc.compressed_bpp =
						intel_dp->force_dsc_bpp;
		} else {
			drm_dbg_kms(&dev_priv->drm,
				    "Invalid DSC BPP %d",
				    intel_dp->force_dsc_bpp);
		}
	}

	/*
	 * VDSC engine operates at 1 Pixel per clock, so if peak pixel rate
	 * is greater than the maximum Cdclock and if slice count is even
	 * then we need to use 2 VDSC instances.
	 */
<<<<<<< HEAD
	if (adjusted_mode->crtc_clock > dev_priv->max_cdclk_freq ||
	    pipe_config->bigjoiner_pipes) {
		if (pipe_config->dsc.slice_count < 2) {
			drm_dbg_kms(&dev_priv->drm,
				    "Cannot split stream to use 2 VDSC instances\n");
			return -EINVAL;
		}

=======
	if (pipe_config->bigjoiner_pipes || pipe_config->dsc.slice_count > 1)
>>>>>>> eb3cdb58
		pipe_config->dsc.dsc_split = true;

	ret = intel_dp_dsc_compute_params(&dig_port->base, pipe_config);
	if (ret < 0) {
		drm_dbg_kms(&dev_priv->drm,
			    "Cannot compute valid DSC parameters for Input Bpp = %d "
			    "Compressed BPP = %d\n",
			    pipe_config->pipe_bpp,
			    pipe_config->dsc.compressed_bpp);
		return ret;
	}

	pipe_config->dsc.compression_enable = true;
	drm_dbg_kms(&dev_priv->drm, "DP DSC computed with Input Bpp = %d "
		    "Compressed Bpp = %d Slice Count = %d\n",
		    pipe_config->pipe_bpp,
		    pipe_config->dsc.compressed_bpp,
		    pipe_config->dsc.slice_count);

	return 0;
}

static int
intel_dp_compute_link_config(struct intel_encoder *encoder,
			     struct intel_crtc_state *pipe_config,
			     struct drm_connector_state *conn_state,
			     bool respect_downstream_limits)
{
	struct drm_i915_private *i915 = to_i915(encoder->base.dev);
	struct intel_crtc *crtc = to_intel_crtc(pipe_config->uapi.crtc);
	const struct drm_display_mode *adjusted_mode =
		&pipe_config->hw.adjusted_mode;
	struct intel_dp *intel_dp = enc_to_intel_dp(encoder);
	struct link_config_limits limits;
	bool joiner_needs_dsc = false;
	int ret;

	limits.min_rate = intel_dp_common_rate(intel_dp, 0);
	limits.max_rate = intel_dp_max_link_rate(intel_dp);

	limits.min_lane_count = 1;
	limits.max_lane_count = intel_dp_max_lane_count(intel_dp);

	limits.min_bpp = intel_dp_min_bpp(pipe_config->output_format);
	limits.max_bpp = intel_dp_max_bpp(intel_dp, pipe_config, respect_downstream_limits);

	if (intel_dp->use_max_params) {
		/*
		 * Use the maximum clock and number of lanes the eDP panel
		 * advertizes being capable of in case the initial fast
		 * optimal params failed us. The panels are generally
		 * designed to support only a single clock and lane
		 * configuration, and typically on older panels these
		 * values correspond to the native resolution of the panel.
		 */
		limits.min_lane_count = limits.max_lane_count;
		limits.min_rate = limits.max_rate;
	}

	intel_dp_adjust_compliance_config(intel_dp, pipe_config, &limits);

	drm_dbg_kms(&i915->drm, "DP link computation with max lane count %i "
		    "max rate %d max bpp %d pixel clock %iKHz\n",
		    limits.max_lane_count, limits.max_rate,
		    limits.max_bpp, adjusted_mode->crtc_clock);

	if (intel_dp_need_bigjoiner(intel_dp, adjusted_mode->crtc_hdisplay,
				    adjusted_mode->crtc_clock))
		pipe_config->bigjoiner_pipes = GENMASK(crtc->pipe + 1, crtc->pipe);
<<<<<<< HEAD

	/*
	 * Pipe joiner needs compression up to display 12 due to bandwidth
	 * limitation. DG2 onwards pipe joiner can be enabled without
	 * compression.
	 */
	joiner_needs_dsc = DISPLAY_VER(i915) < 13 && pipe_config->bigjoiner_pipes;
=======
>>>>>>> eb3cdb58

	/*
	 * Pipe joiner needs compression up to display 12 due to bandwidth
	 * limitation. DG2 onwards pipe joiner can be enabled without
	 * compression.
	 */
	joiner_needs_dsc = DISPLAY_VER(i915) < 13 && pipe_config->bigjoiner_pipes;

<<<<<<< HEAD
=======
	/*
	 * Optimize for slow and wide for everything, because there are some
	 * eDP 1.3 and 1.4 panels don't work well with fast and narrow.
	 */
	ret = intel_dp_compute_link_config_wide(intel_dp, pipe_config, conn_state, &limits);

>>>>>>> eb3cdb58
	if (ret || joiner_needs_dsc || intel_dp->force_dsc_en) {
		drm_dbg_kms(&i915->drm, "Try DSC (fallback=%s, joiner=%s, force=%s)\n",
			    str_yes_no(ret), str_yes_no(joiner_needs_dsc),
			    str_yes_no(intel_dp->force_dsc_en));
		ret = intel_dp_dsc_compute_config(intel_dp, pipe_config,
						  conn_state, &limits, 64, true);
		if (ret < 0)
			return ret;
	}

	if (pipe_config->dsc.compression_enable) {
		drm_dbg_kms(&i915->drm,
			    "DP lane count %d clock %d Input bpp %d Compressed bpp %d\n",
			    pipe_config->lane_count, pipe_config->port_clock,
			    pipe_config->pipe_bpp,
			    pipe_config->dsc.compressed_bpp);

		drm_dbg_kms(&i915->drm,
			    "DP link rate required %i available %i\n",
			    intel_dp_link_required(adjusted_mode->crtc_clock,
						   pipe_config->dsc.compressed_bpp),
			    intel_dp_max_data_rate(pipe_config->port_clock,
						   pipe_config->lane_count));
	} else {
		drm_dbg_kms(&i915->drm, "DP lane count %d clock %d bpp %d\n",
			    pipe_config->lane_count, pipe_config->port_clock,
			    pipe_config->pipe_bpp);

		drm_dbg_kms(&i915->drm,
			    "DP link rate required %i available %i\n",
			    intel_dp_link_required(adjusted_mode->crtc_clock,
						   pipe_config->pipe_bpp),
			    intel_dp_max_data_rate(pipe_config->port_clock,
						   pipe_config->lane_count));
	}
	return 0;
}

bool intel_dp_limited_color_range(const struct intel_crtc_state *crtc_state,
				  const struct drm_connector_state *conn_state)
{
	const struct intel_digital_connector_state *intel_conn_state =
		to_intel_digital_connector_state(conn_state);
	const struct drm_display_mode *adjusted_mode =
		&crtc_state->hw.adjusted_mode;

	/*
	 * Our YCbCr output is always limited range.
	 * crtc_state->limited_color_range only applies to RGB,
	 * and it must never be set for YCbCr or we risk setting
	 * some conflicting bits in TRANSCONF which will mess up
	 * the colors on the monitor.
	 */
	if (crtc_state->output_format != INTEL_OUTPUT_FORMAT_RGB)
		return false;

	if (intel_conn_state->broadcast_rgb == INTEL_BROADCAST_RGB_AUTO) {
		/*
		 * See:
		 * CEA-861-E - 5.1 Default Encoding Parameters
		 * VESA DisplayPort Ver.1.2a - 5.1.1.1 Video Colorimetry
		 */
		return crtc_state->pipe_bpp != 18 &&
			drm_default_rgb_quant_range(adjusted_mode) ==
			HDMI_QUANTIZATION_RANGE_LIMITED;
	} else {
		return intel_conn_state->broadcast_rgb ==
			INTEL_BROADCAST_RGB_LIMITED;
	}
}

static bool intel_dp_port_has_audio(struct drm_i915_private *dev_priv,
				    enum port port)
{
	if (IS_G4X(dev_priv))
		return false;
	if (DISPLAY_VER(dev_priv) < 12 && port == PORT_A)
		return false;

	return true;
}

static void intel_dp_compute_vsc_colorimetry(const struct intel_crtc_state *crtc_state,
					     const struct drm_connector_state *conn_state,
					     struct drm_dp_vsc_sdp *vsc)
{
	struct intel_crtc *crtc = to_intel_crtc(crtc_state->uapi.crtc);
	struct drm_i915_private *dev_priv = to_i915(crtc->base.dev);

	/*
	 * Prepare VSC Header for SU as per DP 1.4 spec, Table 2-118
	 * VSC SDP supporting 3D stereo, PSR2, and Pixel Encoding/
	 * Colorimetry Format indication.
	 */
	vsc->revision = 0x5;
	vsc->length = 0x13;

	/* DP 1.4a spec, Table 2-120 */
	switch (crtc_state->output_format) {
	case INTEL_OUTPUT_FORMAT_YCBCR444:
		vsc->pixelformat = DP_PIXELFORMAT_YUV444;
		break;
	case INTEL_OUTPUT_FORMAT_YCBCR420:
		vsc->pixelformat = DP_PIXELFORMAT_YUV420;
		break;
	case INTEL_OUTPUT_FORMAT_RGB:
	default:
		vsc->pixelformat = DP_PIXELFORMAT_RGB;
	}

	switch (conn_state->colorspace) {
	case DRM_MODE_COLORIMETRY_BT709_YCC:
		vsc->colorimetry = DP_COLORIMETRY_BT709_YCC;
		break;
	case DRM_MODE_COLORIMETRY_XVYCC_601:
		vsc->colorimetry = DP_COLORIMETRY_XVYCC_601;
		break;
	case DRM_MODE_COLORIMETRY_XVYCC_709:
		vsc->colorimetry = DP_COLORIMETRY_XVYCC_709;
		break;
	case DRM_MODE_COLORIMETRY_SYCC_601:
		vsc->colorimetry = DP_COLORIMETRY_SYCC_601;
		break;
	case DRM_MODE_COLORIMETRY_OPYCC_601:
		vsc->colorimetry = DP_COLORIMETRY_OPYCC_601;
		break;
	case DRM_MODE_COLORIMETRY_BT2020_CYCC:
		vsc->colorimetry = DP_COLORIMETRY_BT2020_CYCC;
		break;
	case DRM_MODE_COLORIMETRY_BT2020_RGB:
		vsc->colorimetry = DP_COLORIMETRY_BT2020_RGB;
		break;
	case DRM_MODE_COLORIMETRY_BT2020_YCC:
		vsc->colorimetry = DP_COLORIMETRY_BT2020_YCC;
		break;
	case DRM_MODE_COLORIMETRY_DCI_P3_RGB_D65:
	case DRM_MODE_COLORIMETRY_DCI_P3_RGB_THEATER:
		vsc->colorimetry = DP_COLORIMETRY_DCI_P3_RGB;
		break;
	default:
		/*
		 * RGB->YCBCR color conversion uses the BT.709
		 * color space.
		 */
		if (crtc_state->output_format == INTEL_OUTPUT_FORMAT_YCBCR420)
			vsc->colorimetry = DP_COLORIMETRY_BT709_YCC;
		else
			vsc->colorimetry = DP_COLORIMETRY_DEFAULT;
		break;
	}

	vsc->bpc = crtc_state->pipe_bpp / 3;

	/* only RGB pixelformat supports 6 bpc */
	drm_WARN_ON(&dev_priv->drm,
		    vsc->bpc == 6 && vsc->pixelformat != DP_PIXELFORMAT_RGB);

	/* all YCbCr are always limited range */
	vsc->dynamic_range = DP_DYNAMIC_RANGE_CTA;
	vsc->content_type = DP_CONTENT_TYPE_NOT_DEFINED;
}

static void intel_dp_compute_vsc_sdp(struct intel_dp *intel_dp,
				     struct intel_crtc_state *crtc_state,
				     const struct drm_connector_state *conn_state)
{
	struct drm_dp_vsc_sdp *vsc = &crtc_state->infoframes.vsc;

	/* When a crtc state has PSR, VSC SDP will be handled by PSR routine */
	if (crtc_state->has_psr)
		return;

	if (!intel_dp_needs_vsc_sdp(crtc_state, conn_state))
		return;

	crtc_state->infoframes.enable |= intel_hdmi_infoframe_enable(DP_SDP_VSC);
	vsc->sdp_type = DP_SDP_VSC;
	intel_dp_compute_vsc_colorimetry(crtc_state, conn_state,
					 &crtc_state->infoframes.vsc);
}

void intel_dp_compute_psr_vsc_sdp(struct intel_dp *intel_dp,
				  const struct intel_crtc_state *crtc_state,
				  const struct drm_connector_state *conn_state,
				  struct drm_dp_vsc_sdp *vsc)
{
	vsc->sdp_type = DP_SDP_VSC;

	if (crtc_state->has_psr2) {
		if (intel_dp->psr.colorimetry_support &&
		    intel_dp_needs_vsc_sdp(crtc_state, conn_state)) {
			/* [PSR2, +Colorimetry] */
			intel_dp_compute_vsc_colorimetry(crtc_state, conn_state,
							 vsc);
		} else {
			/*
			 * [PSR2, -Colorimetry]
			 * Prepare VSC Header for SU as per eDP 1.4 spec, Table 6-11
			 * 3D stereo + PSR/PSR2 + Y-coordinate.
			 */
			vsc->revision = 0x4;
			vsc->length = 0xe;
		}
	} else {
		/*
		 * [PSR1]
		 * Prepare VSC Header for SU as per DP 1.4 spec, Table 2-118
		 * VSC SDP supporting 3D stereo + PSR (applies to eDP v1.3 or
		 * higher).
		 */
		vsc->revision = 0x2;
		vsc->length = 0x8;
	}
}

static void
intel_dp_compute_hdr_metadata_infoframe_sdp(struct intel_dp *intel_dp,
					    struct intel_crtc_state *crtc_state,
					    const struct drm_connector_state *conn_state)
{
	int ret;
	struct drm_i915_private *dev_priv = dp_to_i915(intel_dp);
	struct hdmi_drm_infoframe *drm_infoframe = &crtc_state->infoframes.drm.drm;

	if (!conn_state->hdr_output_metadata)
		return;

	ret = drm_hdmi_infoframe_set_hdr_metadata(drm_infoframe, conn_state);

	if (ret) {
		drm_dbg_kms(&dev_priv->drm, "couldn't set HDR metadata in infoframe\n");
		return;
	}

	crtc_state->infoframes.enable |=
		intel_hdmi_infoframe_enable(HDMI_PACKET_TYPE_GAMUT_METADATA);
}

static bool cpu_transcoder_has_drrs(struct drm_i915_private *i915,
				    enum transcoder cpu_transcoder)
{
<<<<<<< HEAD
	/* M1/N1 is double buffered */
	if (DISPLAY_VER(i915) >= 9 || IS_BROADWELL(i915))
=======
	if (HAS_DOUBLE_BUFFERED_M_N(i915))
>>>>>>> eb3cdb58
		return true;

	return intel_cpu_transcoder_has_m2_n2(i915, cpu_transcoder);
}

static bool can_enable_drrs(struct intel_connector *connector,
			    const struct intel_crtc_state *pipe_config,
			    const struct drm_display_mode *downclock_mode)
{
	struct drm_i915_private *i915 = to_i915(connector->base.dev);

	if (pipe_config->vrr.enable)
		return false;

	/*
	 * DRRS and PSR can't be enable together, so giving preference to PSR
	 * as it allows more power-savings by complete shutting down display,
	 * so to guarantee this, intel_drrs_compute_config() must be called
	 * after intel_psr_compute_config().
	 */
	if (pipe_config->has_psr)
		return false;

	/* FIXME missing FDI M2/N2 etc. */
	if (pipe_config->has_pch_encoder)
		return false;

	if (!cpu_transcoder_has_drrs(i915, pipe_config->cpu_transcoder))
		return false;

	return downclock_mode &&
		intel_panel_drrs_type(connector) == DRRS_TYPE_SEAMLESS;
}

static void
intel_dp_drrs_compute_config(struct intel_connector *connector,
			     struct intel_crtc_state *pipe_config,
<<<<<<< HEAD
			     int output_bpp, bool constant_n)
=======
			     int output_bpp)
>>>>>>> eb3cdb58
{
	struct drm_i915_private *i915 = to_i915(connector->base.dev);
	const struct drm_display_mode *downclock_mode =
		intel_panel_downclock_mode(connector, &pipe_config->hw.adjusted_mode);
	int pixel_clock;
<<<<<<< HEAD
=======

	if (has_seamless_m_n(connector))
		pipe_config->seamless_m_n = true;
>>>>>>> eb3cdb58

	if (!can_enable_drrs(connector, pipe_config, downclock_mode)) {
		if (intel_cpu_transcoder_has_m2_n2(i915, pipe_config->cpu_transcoder))
			intel_zero_m_n(&pipe_config->dp_m2_n2);
		return;
	}

	if (IS_IRONLAKE(i915) || IS_SANDYBRIDGE(i915) || IS_IVYBRIDGE(i915))
		pipe_config->msa_timing_delay = connector->panel.vbt.edp.drrs_msa_timing_delay;

	pipe_config->has_drrs = true;

	pixel_clock = downclock_mode->clock;
	if (pipe_config->splitter.enable)
		pixel_clock /= pipe_config->splitter.link_count;

	intel_link_compute_m_n(output_bpp, pipe_config->lane_count, pixel_clock,
			       pipe_config->port_clock, &pipe_config->dp_m2_n2,
			       pipe_config->fec_enable);

	/* FIXME: abstract this better */
	if (pipe_config->splitter.enable)
		pipe_config->dp_m2_n2.data_m *= pipe_config->splitter.link_count;
}

static bool intel_dp_has_audio(struct intel_encoder *encoder,
<<<<<<< HEAD
			       const struct intel_crtc_state *crtc_state,
=======
>>>>>>> eb3cdb58
			       const struct drm_connector_state *conn_state)
{
	struct drm_i915_private *i915 = to_i915(encoder->base.dev);
	struct intel_dp *intel_dp = enc_to_intel_dp(encoder);
	const struct intel_digital_connector_state *intel_conn_state =
		to_intel_digital_connector_state(conn_state);

	if (!intel_dp_port_has_audio(i915, encoder->port))
		return false;

	if (intel_conn_state->force_audio == HDMI_AUDIO_AUTO)
		return intel_dp->has_audio;
	else
		return intel_conn_state->force_audio == HDMI_AUDIO_ON;
}

static int
intel_dp_compute_output_format(struct intel_encoder *encoder,
			       struct intel_crtc_state *crtc_state,
			       struct drm_connector_state *conn_state,
			       bool respect_downstream_limits)
{
	struct drm_i915_private *i915 = to_i915(encoder->base.dev);
	struct intel_dp *intel_dp = enc_to_intel_dp(encoder);
	struct intel_connector *connector = intel_dp->attached_connector;
	const struct drm_display_info *info = &connector->base.display_info;
	const struct drm_display_mode *adjusted_mode = &crtc_state->hw.adjusted_mode;
	bool ycbcr_420_only;
	int ret;

	ycbcr_420_only = drm_mode_is_420_only(info, adjusted_mode);

	crtc_state->output_format = intel_dp_output_format(connector, ycbcr_420_only);

	if (ycbcr_420_only && !intel_dp_is_ycbcr420(intel_dp, crtc_state)) {
		drm_dbg_kms(&i915->drm,
			    "YCbCr 4:2:0 mode but YCbCr 4:2:0 output not possible. Falling back to RGB.\n");
		crtc_state->output_format = INTEL_OUTPUT_FORMAT_RGB;
	}

	ret = intel_dp_compute_link_config(encoder, crtc_state, conn_state,
					   respect_downstream_limits);
	if (ret) {
		if (intel_dp_is_ycbcr420(intel_dp, crtc_state) ||
		    !connector->base.ycbcr_420_allowed ||
		    !drm_mode_is_420_also(info, adjusted_mode))
			return ret;

		crtc_state->output_format = intel_dp_output_format(connector, true);
		ret = intel_dp_compute_link_config(encoder, crtc_state, conn_state,
						   respect_downstream_limits);
	}

	return ret;
<<<<<<< HEAD
=======
}

static void
intel_dp_audio_compute_config(struct intel_encoder *encoder,
			      struct intel_crtc_state *pipe_config,
			      struct drm_connector_state *conn_state)
{
	struct drm_i915_private *i915 = to_i915(encoder->base.dev);
	struct drm_connector *connector = conn_state->connector;

	pipe_config->sdp_split_enable =
		intel_dp_has_audio(encoder, conn_state) &&
		intel_dp_is_uhbr(pipe_config);

	drm_dbg_kms(&i915->drm, "[CONNECTOR:%d:%s] SDP split enable: %s\n",
		    connector->base.id, connector->name,
		    str_yes_no(pipe_config->sdp_split_enable));
>>>>>>> eb3cdb58
}

int
intel_dp_compute_config(struct intel_encoder *encoder,
			struct intel_crtc_state *pipe_config,
			struct drm_connector_state *conn_state)
{
	struct drm_i915_private *dev_priv = to_i915(encoder->base.dev);
	struct drm_display_mode *adjusted_mode = &pipe_config->hw.adjusted_mode;
	struct intel_dp *intel_dp = enc_to_intel_dp(encoder);
	const struct drm_display_mode *fixed_mode;
	struct intel_connector *connector = intel_dp->attached_connector;
<<<<<<< HEAD
	bool constant_n = drm_dp_has_quirk(&intel_dp->desc, DP_DPCD_QUIRK_CONSTANT_N);
=======
>>>>>>> eb3cdb58
	int ret = 0, output_bpp;

	if (HAS_PCH_SPLIT(dev_priv) && !HAS_DDI(dev_priv) && encoder->port != PORT_A)
		pipe_config->has_pch_encoder = true;

<<<<<<< HEAD
	pipe_config->has_audio = intel_dp_has_audio(encoder, pipe_config, conn_state);
=======
	pipe_config->has_audio =
		intel_dp_has_audio(encoder, conn_state) &&
		intel_audio_compute_config(encoder, pipe_config, conn_state);
>>>>>>> eb3cdb58

	fixed_mode = intel_panel_fixed_mode(connector, adjusted_mode);
	if (intel_dp_is_edp(intel_dp) && fixed_mode) {
		ret = intel_panel_compute_config(connector, adjusted_mode);
		if (ret)
			return ret;
	}

	if (adjusted_mode->flags & DRM_MODE_FLAG_DBLSCAN)
		return -EINVAL;

	if (!connector->base.interlace_allowed &&
	    adjusted_mode->flags & DRM_MODE_FLAG_INTERLACE)
		return -EINVAL;

	if (adjusted_mode->flags & DRM_MODE_FLAG_DBLCLK)
		return -EINVAL;

	if (intel_dp_hdisplay_bad(dev_priv, adjusted_mode->crtc_hdisplay))
		return -EINVAL;

	/*
	 * Try to respect downstream TMDS clock limits first, if
	 * that fails assume the user might know something we don't.
	 */
	ret = intel_dp_compute_output_format(encoder, pipe_config, conn_state, true);
	if (ret)
		ret = intel_dp_compute_output_format(encoder, pipe_config, conn_state, false);
	if (ret)
		return ret;

	if ((intel_dp_is_edp(intel_dp) && fixed_mode) ||
	    pipe_config->output_format == INTEL_OUTPUT_FORMAT_YCBCR420) {
		ret = intel_panel_fitting(pipe_config, conn_state);
		if (ret)
			return ret;
	}

	pipe_config->limited_color_range =
		intel_dp_limited_color_range(pipe_config, conn_state);

	if (pipe_config->dsc.compression_enable)
		output_bpp = pipe_config->dsc.compressed_bpp;
	else
		output_bpp = intel_dp_output_bpp(pipe_config->output_format,
						 pipe_config->pipe_bpp);

	if (intel_dp->mso_link_count) {
		int n = intel_dp->mso_link_count;
		int overlap = intel_dp->mso_pixel_overlap;

		pipe_config->splitter.enable = true;
		pipe_config->splitter.link_count = n;
		pipe_config->splitter.pixel_overlap = overlap;

		drm_dbg_kms(&dev_priv->drm, "MSO link count %d, pixel overlap %d\n",
			    n, overlap);

		adjusted_mode->crtc_hdisplay = adjusted_mode->crtc_hdisplay / n + overlap;
		adjusted_mode->crtc_hblank_start = adjusted_mode->crtc_hblank_start / n + overlap;
		adjusted_mode->crtc_hblank_end = adjusted_mode->crtc_hblank_end / n + overlap;
		adjusted_mode->crtc_hsync_start = adjusted_mode->crtc_hsync_start / n + overlap;
		adjusted_mode->crtc_hsync_end = adjusted_mode->crtc_hsync_end / n + overlap;
		adjusted_mode->crtc_htotal = adjusted_mode->crtc_htotal / n + overlap;
		adjusted_mode->crtc_clock /= n;
	}

	intel_dp_audio_compute_config(encoder, pipe_config, conn_state);

	intel_link_compute_m_n(output_bpp,
			       pipe_config->lane_count,
			       adjusted_mode->crtc_clock,
			       pipe_config->port_clock,
			       &pipe_config->dp_m_n,
			       pipe_config->fec_enable);

	/* FIXME: abstract this better */
	if (pipe_config->splitter.enable)
		pipe_config->dp_m_n.data_m *= pipe_config->splitter.link_count;

	if (!HAS_DDI(dev_priv))
		g4x_dp_set_clock(encoder, pipe_config);

	intel_vrr_compute_config(pipe_config, conn_state);
	intel_psr_compute_config(intel_dp, pipe_config, conn_state);
<<<<<<< HEAD
	intel_dp_drrs_compute_config(connector, pipe_config,
				     output_bpp, constant_n);
=======
	intel_dp_drrs_compute_config(connector, pipe_config, output_bpp);
>>>>>>> eb3cdb58
	intel_dp_compute_vsc_sdp(intel_dp, pipe_config, conn_state);
	intel_dp_compute_hdr_metadata_infoframe_sdp(intel_dp, pipe_config, conn_state);

	return 0;
}

void intel_dp_set_link_params(struct intel_dp *intel_dp,
			      int link_rate, int lane_count)
{
	memset(intel_dp->train_set, 0, sizeof(intel_dp->train_set));
	intel_dp->link_trained = false;
	intel_dp->link_rate = link_rate;
	intel_dp->lane_count = lane_count;
}

static void intel_dp_reset_max_link_params(struct intel_dp *intel_dp)
{
	intel_dp->max_link_lane_count = intel_dp_max_common_lane_count(intel_dp);
	intel_dp->max_link_rate = intel_dp_max_common_rate(intel_dp);
}

/* Enable backlight PWM and backlight PP control. */
void intel_edp_backlight_on(const struct intel_crtc_state *crtc_state,
			    const struct drm_connector_state *conn_state)
{
	struct intel_dp *intel_dp = enc_to_intel_dp(to_intel_encoder(conn_state->best_encoder));
	struct drm_i915_private *i915 = dp_to_i915(intel_dp);

	if (!intel_dp_is_edp(intel_dp))
		return;

	drm_dbg_kms(&i915->drm, "\n");

	intel_backlight_enable(crtc_state, conn_state);
	intel_pps_backlight_on(intel_dp);
}

/* Disable backlight PP control and backlight PWM. */
void intel_edp_backlight_off(const struct drm_connector_state *old_conn_state)
{
	struct intel_dp *intel_dp = enc_to_intel_dp(to_intel_encoder(old_conn_state->best_encoder));
	struct drm_i915_private *i915 = dp_to_i915(intel_dp);

	if (!intel_dp_is_edp(intel_dp))
		return;

	drm_dbg_kms(&i915->drm, "\n");

	intel_pps_backlight_off(intel_dp);
	intel_backlight_disable(old_conn_state);
}

static bool downstream_hpd_needs_d0(struct intel_dp *intel_dp)
{
	/*
	 * DPCD 1.2+ should support BRANCH_DEVICE_CTRL, and thus
	 * be capable of signalling downstream hpd with a long pulse.
	 * Whether or not that means D3 is safe to use is not clear,
	 * but let's assume so until proven otherwise.
	 *
	 * FIXME should really check all downstream ports...
	 */
	return intel_dp->dpcd[DP_DPCD_REV] == 0x11 &&
		drm_dp_is_branch(intel_dp->dpcd) &&
		intel_dp->downstream_ports[0] & DP_DS_PORT_HPD;
}

void intel_dp_sink_set_decompression_state(struct intel_dp *intel_dp,
					   const struct intel_crtc_state *crtc_state,
					   bool enable)
{
	struct drm_i915_private *i915 = dp_to_i915(intel_dp);
	int ret;

	if (!crtc_state->dsc.compression_enable)
		return;

	ret = drm_dp_dpcd_writeb(&intel_dp->aux, DP_DSC_ENABLE,
				 enable ? DP_DECOMPRESSION_EN : 0);
	if (ret < 0)
		drm_dbg_kms(&i915->drm,
			    "Failed to %s sink decompression state\n",
			    str_enable_disable(enable));
}

static void
intel_edp_init_source_oui(struct intel_dp *intel_dp, bool careful)
{
	struct drm_i915_private *i915 = dp_to_i915(intel_dp);
	u8 oui[] = { 0x00, 0xaa, 0x01 };
	u8 buf[3] = { 0 };

	/*
	 * During driver init, we want to be careful and avoid changing the source OUI if it's
	 * already set to what we want, so as to avoid clearing any state by accident
	 */
	if (careful) {
		if (drm_dp_dpcd_read(&intel_dp->aux, DP_SOURCE_OUI, buf, sizeof(buf)) < 0)
			drm_err(&i915->drm, "Failed to read source OUI\n");

		if (memcmp(oui, buf, sizeof(oui)) == 0)
			return;
	}

	if (drm_dp_dpcd_write(&intel_dp->aux, DP_SOURCE_OUI, oui, sizeof(oui)) < 0)
		drm_err(&i915->drm, "Failed to write source OUI\n");

	intel_dp->last_oui_write = jiffies;
}

void intel_dp_wait_source_oui(struct intel_dp *intel_dp)
{
<<<<<<< HEAD
	struct drm_i915_private *i915 = dp_to_i915(intel_dp);

	drm_dbg_kms(&i915->drm, "Performing OUI wait\n");
	wait_remaining_ms_from_jiffies(intel_dp->last_oui_write, 30);
=======
	struct intel_connector *connector = intel_dp->attached_connector;
	struct drm_i915_private *i915 = dp_to_i915(intel_dp);

	drm_dbg_kms(&i915->drm, "[CONNECTOR:%d:%s] Performing OUI wait (%u ms)\n",
		    connector->base.base.id, connector->base.name,
		    connector->panel.vbt.backlight.hdr_dpcd_refresh_timeout);

	wait_remaining_ms_from_jiffies(intel_dp->last_oui_write,
				       connector->panel.vbt.backlight.hdr_dpcd_refresh_timeout);
>>>>>>> eb3cdb58
}

/* If the device supports it, try to set the power state appropriately */
void intel_dp_set_power(struct intel_dp *intel_dp, u8 mode)
{
	struct intel_encoder *encoder = &dp_to_dig_port(intel_dp)->base;
	struct drm_i915_private *i915 = to_i915(encoder->base.dev);
	int ret, i;

	/* Should have a valid DPCD by this point */
	if (intel_dp->dpcd[DP_DPCD_REV] < 0x11)
		return;

	if (mode != DP_SET_POWER_D0) {
		if (downstream_hpd_needs_d0(intel_dp))
			return;

		ret = drm_dp_dpcd_writeb(&intel_dp->aux, DP_SET_POWER, mode);
	} else {
		struct intel_lspcon *lspcon = dp_to_lspcon(intel_dp);

		lspcon_resume(dp_to_dig_port(intel_dp));

		/* Write the source OUI as early as possible */
		if (intel_dp_is_edp(intel_dp))
			intel_edp_init_source_oui(intel_dp, false);

		/*
		 * When turning on, we need to retry for 1ms to give the sink
		 * time to wake up.
		 */
		for (i = 0; i < 3; i++) {
			ret = drm_dp_dpcd_writeb(&intel_dp->aux, DP_SET_POWER, mode);
			if (ret == 1)
				break;
			msleep(1);
		}

		if (ret == 1 && lspcon->active)
			lspcon_wait_pcon_mode(lspcon);
	}

	if (ret != 1)
		drm_dbg_kms(&i915->drm, "[ENCODER:%d:%s] Set power to %s failed\n",
			    encoder->base.base.id, encoder->base.name,
			    mode == DP_SET_POWER_D0 ? "D0" : "D3");
}

static bool
intel_dp_get_dpcd(struct intel_dp *intel_dp);

/**
 * intel_dp_sync_state - sync the encoder state during init/resume
 * @encoder: intel encoder to sync
 * @crtc_state: state for the CRTC connected to the encoder
 *
 * Sync any state stored in the encoder wrt. HW state during driver init
 * and system resume.
 */
void intel_dp_sync_state(struct intel_encoder *encoder,
			 const struct intel_crtc_state *crtc_state)
{
	struct intel_dp *intel_dp = enc_to_intel_dp(encoder);

	if (!crtc_state)
		return;

	/*
	 * Don't clobber DPCD if it's been already read out during output
	 * setup (eDP) or detect.
	 */
	if (intel_dp->dpcd[DP_DPCD_REV] == 0)
		intel_dp_get_dpcd(intel_dp);

	intel_dp_reset_max_link_params(intel_dp);
}

bool intel_dp_initial_fastset_check(struct intel_encoder *encoder,
				    struct intel_crtc_state *crtc_state)
{
	struct drm_i915_private *i915 = to_i915(encoder->base.dev);
	struct intel_dp *intel_dp = enc_to_intel_dp(encoder);
	bool fastset = true;

	/*
	 * If BIOS has set an unsupported or non-standard link rate for some
	 * reason force an encoder recompute and full modeset.
	 */
	if (intel_dp_rate_index(intel_dp->source_rates, intel_dp->num_source_rates,
				crtc_state->port_clock) < 0) {
		drm_dbg_kms(&i915->drm, "[ENCODER:%d:%s] Forcing full modeset due to unsupported link rate\n",
			    encoder->base.base.id, encoder->base.name);
		crtc_state->uapi.connectors_changed = true;
		fastset = false;
	}

	/*
	 * FIXME hack to force full modeset when DSC is being used.
	 *
	 * As long as we do not have full state readout and config comparison
	 * of crtc_state->dsc, we have no way to ensure reliable fastset.
	 * Remove once we have readout for DSC.
	 */
	if (crtc_state->dsc.compression_enable) {
		drm_dbg_kms(&i915->drm, "[ENCODER:%d:%s] Forcing full modeset due to DSC being enabled\n",
			    encoder->base.base.id, encoder->base.name);
		crtc_state->uapi.mode_changed = true;
		fastset = false;
	}

	if (CAN_PSR(intel_dp)) {
		drm_dbg_kms(&i915->drm, "[ENCODER:%d:%s] Forcing full modeset to compute PSR state\n",
			    encoder->base.base.id, encoder->base.name);
		crtc_state->uapi.mode_changed = true;
		fastset = false;
	}

	return fastset;
}

static void intel_dp_get_pcon_dsc_cap(struct intel_dp *intel_dp)
{
	struct drm_i915_private *i915 = dp_to_i915(intel_dp);

	/* Clear the cached register set to avoid using stale values */

	memset(intel_dp->pcon_dsc_dpcd, 0, sizeof(intel_dp->pcon_dsc_dpcd));

	if (drm_dp_dpcd_read(&intel_dp->aux, DP_PCON_DSC_ENCODER,
			     intel_dp->pcon_dsc_dpcd,
			     sizeof(intel_dp->pcon_dsc_dpcd)) < 0)
		drm_err(&i915->drm, "Failed to read DPCD register 0x%x\n",
			DP_PCON_DSC_ENCODER);

	drm_dbg_kms(&i915->drm, "PCON ENCODER DSC DPCD: %*ph\n",
		    (int)sizeof(intel_dp->pcon_dsc_dpcd), intel_dp->pcon_dsc_dpcd);
}

static int intel_dp_pcon_get_frl_mask(u8 frl_bw_mask)
{
	int bw_gbps[] = {9, 18, 24, 32, 40, 48};
	int i;

	for (i = ARRAY_SIZE(bw_gbps) - 1; i >= 0; i--) {
		if (frl_bw_mask & (1 << i))
			return bw_gbps[i];
	}
	return 0;
}

static int intel_dp_pcon_set_frl_mask(int max_frl)
{
	switch (max_frl) {
	case 48:
		return DP_PCON_FRL_BW_MASK_48GBPS;
	case 40:
		return DP_PCON_FRL_BW_MASK_40GBPS;
	case 32:
		return DP_PCON_FRL_BW_MASK_32GBPS;
	case 24:
		return DP_PCON_FRL_BW_MASK_24GBPS;
	case 18:
		return DP_PCON_FRL_BW_MASK_18GBPS;
	case 9:
		return DP_PCON_FRL_BW_MASK_9GBPS;
	}

	return 0;
}

static int intel_dp_hdmi_sink_max_frl(struct intel_dp *intel_dp)
{
	struct intel_connector *intel_connector = intel_dp->attached_connector;
	struct drm_connector *connector = &intel_connector->base;
	int max_frl_rate;
	int max_lanes, rate_per_lane;
	int max_dsc_lanes, dsc_rate_per_lane;

	max_lanes = connector->display_info.hdmi.max_lanes;
	rate_per_lane = connector->display_info.hdmi.max_frl_rate_per_lane;
	max_frl_rate = max_lanes * rate_per_lane;

	if (connector->display_info.hdmi.dsc_cap.v_1p2) {
		max_dsc_lanes = connector->display_info.hdmi.dsc_cap.max_lanes;
		dsc_rate_per_lane = connector->display_info.hdmi.dsc_cap.max_frl_rate_per_lane;
		if (max_dsc_lanes && dsc_rate_per_lane)
			max_frl_rate = min(max_frl_rate, max_dsc_lanes * dsc_rate_per_lane);
	}

	return max_frl_rate;
}

static bool
intel_dp_pcon_is_frl_trained(struct intel_dp *intel_dp,
			     u8 max_frl_bw_mask, u8 *frl_trained_mask)
{
	if (drm_dp_pcon_hdmi_link_active(&intel_dp->aux) &&
	    drm_dp_pcon_hdmi_link_mode(&intel_dp->aux, frl_trained_mask) == DP_PCON_HDMI_MODE_FRL &&
	    *frl_trained_mask >= max_frl_bw_mask)
		return true;

	return false;
}

static int intel_dp_pcon_start_frl_training(struct intel_dp *intel_dp)
{
#define TIMEOUT_FRL_READY_MS 500
#define TIMEOUT_HDMI_LINK_ACTIVE_MS 1000

	struct drm_i915_private *i915 = dp_to_i915(intel_dp);
	int max_frl_bw, max_pcon_frl_bw, max_edid_frl_bw, ret;
	u8 max_frl_bw_mask = 0, frl_trained_mask;
	bool is_active;

	max_pcon_frl_bw = intel_dp->dfp.pcon_max_frl_bw;
	drm_dbg(&i915->drm, "PCON max rate = %d Gbps\n", max_pcon_frl_bw);

	max_edid_frl_bw = intel_dp_hdmi_sink_max_frl(intel_dp);
	drm_dbg(&i915->drm, "Sink max rate from EDID = %d Gbps\n", max_edid_frl_bw);

	max_frl_bw = min(max_edid_frl_bw, max_pcon_frl_bw);

	if (max_frl_bw <= 0)
		return -EINVAL;

	max_frl_bw_mask = intel_dp_pcon_set_frl_mask(max_frl_bw);
	drm_dbg(&i915->drm, "MAX_FRL_BW_MASK = %u\n", max_frl_bw_mask);

	if (intel_dp_pcon_is_frl_trained(intel_dp, max_frl_bw_mask, &frl_trained_mask))
		goto frl_trained;

	ret = drm_dp_pcon_frl_prepare(&intel_dp->aux, false);
	if (ret < 0)
		return ret;
	/* Wait for PCON to be FRL Ready */
	wait_for(is_active = drm_dp_pcon_is_frl_ready(&intel_dp->aux) == true, TIMEOUT_FRL_READY_MS);

	if (!is_active)
		return -ETIMEDOUT;

	ret = drm_dp_pcon_frl_configure_1(&intel_dp->aux, max_frl_bw,
					  DP_PCON_ENABLE_SEQUENTIAL_LINK);
	if (ret < 0)
		return ret;
	ret = drm_dp_pcon_frl_configure_2(&intel_dp->aux, max_frl_bw_mask,
					  DP_PCON_FRL_LINK_TRAIN_NORMAL);
	if (ret < 0)
		return ret;
	ret = drm_dp_pcon_frl_enable(&intel_dp->aux);
	if (ret < 0)
		return ret;
	/*
	 * Wait for FRL to be completed
	 * Check if the HDMI Link is up and active.
	 */
	wait_for(is_active =
		 intel_dp_pcon_is_frl_trained(intel_dp, max_frl_bw_mask, &frl_trained_mask),
		 TIMEOUT_HDMI_LINK_ACTIVE_MS);

	if (!is_active)
		return -ETIMEDOUT;

frl_trained:
	drm_dbg(&i915->drm, "FRL_TRAINED_MASK = %u\n", frl_trained_mask);
	intel_dp->frl.trained_rate_gbps = intel_dp_pcon_get_frl_mask(frl_trained_mask);
	intel_dp->frl.is_trained = true;
	drm_dbg(&i915->drm, "FRL trained with : %d Gbps\n", intel_dp->frl.trained_rate_gbps);

	return 0;
}

static bool intel_dp_is_hdmi_2_1_sink(struct intel_dp *intel_dp)
{
	if (drm_dp_is_branch(intel_dp->dpcd) &&
	    intel_dp->has_hdmi_sink &&
	    intel_dp_hdmi_sink_max_frl(intel_dp) > 0)
		return true;

	return false;
}

static
int intel_dp_pcon_set_tmds_mode(struct intel_dp *intel_dp)
{
	int ret;
	u8 buf = 0;

	/* Set PCON source control mode */
	buf |= DP_PCON_ENABLE_SOURCE_CTL_MODE;

	ret = drm_dp_dpcd_writeb(&intel_dp->aux, DP_PCON_HDMI_LINK_CONFIG_1, buf);
	if (ret < 0)
		return ret;

	/* Set HDMI LINK ENABLE */
	buf |= DP_PCON_ENABLE_HDMI_LINK;
	ret = drm_dp_dpcd_writeb(&intel_dp->aux, DP_PCON_HDMI_LINK_CONFIG_1, buf);
	if (ret < 0)
		return ret;

	return 0;
}

void intel_dp_check_frl_training(struct intel_dp *intel_dp)
{
	struct drm_i915_private *dev_priv = dp_to_i915(intel_dp);

	/*
	 * Always go for FRL training if:
	 * -PCON supports SRC_CTL_MODE (VESA DP2.0-HDMI2.1 PCON Spec Draft-1 Sec-7)
	 * -sink is HDMI2.1
	 */
	if (!(intel_dp->downstream_ports[2] & DP_PCON_SOURCE_CTL_MODE) ||
	    !intel_dp_is_hdmi_2_1_sink(intel_dp) ||
	    intel_dp->frl.is_trained)
		return;

	if (intel_dp_pcon_start_frl_training(intel_dp) < 0) {
		int ret, mode;

		drm_dbg(&dev_priv->drm, "Couldn't set FRL mode, continuing with TMDS mode\n");
		ret = intel_dp_pcon_set_tmds_mode(intel_dp);
		mode = drm_dp_pcon_hdmi_link_mode(&intel_dp->aux, NULL);

		if (ret < 0 || mode != DP_PCON_HDMI_MODE_TMDS)
			drm_dbg(&dev_priv->drm, "Issue with PCON, cannot set TMDS mode\n");
	} else {
		drm_dbg(&dev_priv->drm, "FRL training Completed\n");
	}
}

static int
intel_dp_pcon_dsc_enc_slice_height(const struct intel_crtc_state *crtc_state)
{
	int vactive = crtc_state->hw.adjusted_mode.vdisplay;

	return intel_hdmi_dsc_get_slice_height(vactive);
}

static int
intel_dp_pcon_dsc_enc_slices(struct intel_dp *intel_dp,
			     const struct intel_crtc_state *crtc_state)
{
	struct intel_connector *intel_connector = intel_dp->attached_connector;
	struct drm_connector *connector = &intel_connector->base;
	int hdmi_throughput = connector->display_info.hdmi.dsc_cap.clk_per_slice;
	int hdmi_max_slices = connector->display_info.hdmi.dsc_cap.max_slices;
	int pcon_max_slices = drm_dp_pcon_dsc_max_slices(intel_dp->pcon_dsc_dpcd);
	int pcon_max_slice_width = drm_dp_pcon_dsc_max_slice_width(intel_dp->pcon_dsc_dpcd);

	return intel_hdmi_dsc_get_num_slices(crtc_state, pcon_max_slices,
					     pcon_max_slice_width,
					     hdmi_max_slices, hdmi_throughput);
}

static int
intel_dp_pcon_dsc_enc_bpp(struct intel_dp *intel_dp,
			  const struct intel_crtc_state *crtc_state,
			  int num_slices, int slice_width)
{
	struct intel_connector *intel_connector = intel_dp->attached_connector;
	struct drm_connector *connector = &intel_connector->base;
	int output_format = crtc_state->output_format;
	bool hdmi_all_bpp = connector->display_info.hdmi.dsc_cap.all_bpp;
	int pcon_fractional_bpp = drm_dp_pcon_dsc_bpp_incr(intel_dp->pcon_dsc_dpcd);
	int hdmi_max_chunk_bytes =
		connector->display_info.hdmi.dsc_cap.total_chunk_kbytes * 1024;

	return intel_hdmi_dsc_get_bpp(pcon_fractional_bpp, slice_width,
				      num_slices, output_format, hdmi_all_bpp,
				      hdmi_max_chunk_bytes);
}

void
intel_dp_pcon_dsc_configure(struct intel_dp *intel_dp,
			    const struct intel_crtc_state *crtc_state)
{
	u8 pps_param[6];
	int slice_height;
	int slice_width;
	int num_slices;
	int bits_per_pixel;
	int ret;
	struct intel_connector *intel_connector = intel_dp->attached_connector;
	struct drm_i915_private *i915 = dp_to_i915(intel_dp);
	struct drm_connector *connector;
	bool hdmi_is_dsc_1_2;

	if (!intel_dp_is_hdmi_2_1_sink(intel_dp))
		return;

	if (!intel_connector)
		return;
	connector = &intel_connector->base;
	hdmi_is_dsc_1_2 = connector->display_info.hdmi.dsc_cap.v_1p2;

	if (!drm_dp_pcon_enc_is_dsc_1_2(intel_dp->pcon_dsc_dpcd) ||
	    !hdmi_is_dsc_1_2)
		return;

	slice_height = intel_dp_pcon_dsc_enc_slice_height(crtc_state);
	if (!slice_height)
		return;

	num_slices = intel_dp_pcon_dsc_enc_slices(intel_dp, crtc_state);
	if (!num_slices)
		return;

	slice_width = DIV_ROUND_UP(crtc_state->hw.adjusted_mode.hdisplay,
				   num_slices);

	bits_per_pixel = intel_dp_pcon_dsc_enc_bpp(intel_dp, crtc_state,
						   num_slices, slice_width);
	if (!bits_per_pixel)
		return;

	pps_param[0] = slice_height & 0xFF;
	pps_param[1] = slice_height >> 8;
	pps_param[2] = slice_width & 0xFF;
	pps_param[3] = slice_width >> 8;
	pps_param[4] = bits_per_pixel & 0xFF;
	pps_param[5] = (bits_per_pixel >> 8) & 0x3;

	ret = drm_dp_pcon_pps_override_param(&intel_dp->aux, pps_param);
	if (ret < 0)
		drm_dbg_kms(&i915->drm, "Failed to set pcon DSC\n");
}

void intel_dp_configure_protocol_converter(struct intel_dp *intel_dp,
					   const struct intel_crtc_state *crtc_state)
{
	struct drm_i915_private *i915 = dp_to_i915(intel_dp);
	u8 tmp;

	if (intel_dp->dpcd[DP_DPCD_REV] < 0x13)
		return;

	if (!drm_dp_is_branch(intel_dp->dpcd))
		return;

	tmp = intel_dp->has_hdmi_sink ?
		DP_HDMI_DVI_OUTPUT_CONFIG : 0;

	if (drm_dp_dpcd_writeb(&intel_dp->aux,
			       DP_PROTOCOL_CONVERTER_CONTROL_0, tmp) != 1)
		drm_dbg_kms(&i915->drm, "Failed to %s protocol converter HDMI mode\n",
			    str_enable_disable(intel_dp->has_hdmi_sink));

	tmp = crtc_state->output_format == INTEL_OUTPUT_FORMAT_YCBCR444 &&
		intel_dp->dfp.ycbcr_444_to_420 ? DP_CONVERSION_TO_YCBCR420_ENABLE : 0;

	if (drm_dp_dpcd_writeb(&intel_dp->aux,
			       DP_PROTOCOL_CONVERTER_CONTROL_1, tmp) != 1)
		drm_dbg_kms(&i915->drm,
			    "Failed to %s protocol converter YCbCr 4:2:0 conversion mode\n",
			    str_enable_disable(intel_dp->dfp.ycbcr_444_to_420));

	tmp = intel_dp->dfp.rgb_to_ycbcr ?
		DP_CONVERSION_BT709_RGB_YCBCR_ENABLE : 0;

	if (drm_dp_pcon_convert_rgb_to_ycbcr(&intel_dp->aux, tmp) < 0)
		drm_dbg_kms(&i915->drm,
			   "Failed to %s protocol converter RGB->YCbCr conversion mode\n",
			   str_enable_disable(tmp));
}

bool intel_dp_get_colorimetry_status(struct intel_dp *intel_dp)
{
	u8 dprx = 0;

	if (drm_dp_dpcd_readb(&intel_dp->aux, DP_DPRX_FEATURE_ENUMERATION_LIST,
			      &dprx) != 1)
		return false;
	return dprx & DP_VSC_SDP_EXT_FOR_COLORIMETRY_SUPPORTED;
}

static void intel_dp_get_dsc_sink_cap(struct intel_dp *intel_dp)
{
	struct drm_i915_private *i915 = dp_to_i915(intel_dp);

	/*
	 * Clear the cached register set to avoid using stale values
	 * for the sinks that do not support DSC.
	 */
	memset(intel_dp->dsc_dpcd, 0, sizeof(intel_dp->dsc_dpcd));

	/* Clear fec_capable to avoid using stale values */
	intel_dp->fec_capable = 0;

	/* Cache the DSC DPCD if eDP or DP rev >= 1.4 */
	if (intel_dp->dpcd[DP_DPCD_REV] >= 0x14 ||
	    intel_dp->edp_dpcd[0] >= DP_EDP_14) {
		if (drm_dp_dpcd_read(&intel_dp->aux, DP_DSC_SUPPORT,
				     intel_dp->dsc_dpcd,
				     sizeof(intel_dp->dsc_dpcd)) < 0)
			drm_err(&i915->drm,
				"Failed to read DPCD register 0x%x\n",
				DP_DSC_SUPPORT);

		drm_dbg_kms(&i915->drm, "DSC DPCD: %*ph\n",
			    (int)sizeof(intel_dp->dsc_dpcd),
			    intel_dp->dsc_dpcd);

		/* FEC is supported only on DP 1.4 */
		if (!intel_dp_is_edp(intel_dp) &&
		    drm_dp_dpcd_readb(&intel_dp->aux, DP_FEC_CAPABILITY,
				      &intel_dp->fec_capable) < 0)
			drm_err(&i915->drm,
				"Failed to read FEC DPCD register\n");

		drm_dbg_kms(&i915->drm, "FEC CAPABILITY: %x\n",
			    intel_dp->fec_capable);
	}
}

static void intel_edp_mso_mode_fixup(struct intel_connector *connector,
				     struct drm_display_mode *mode)
{
	struct intel_dp *intel_dp = intel_attached_dp(connector);
	struct drm_i915_private *i915 = to_i915(connector->base.dev);
	int n = intel_dp->mso_link_count;
	int overlap = intel_dp->mso_pixel_overlap;

	if (!mode || !n)
		return;

	mode->hdisplay = (mode->hdisplay - overlap) * n;
	mode->hsync_start = (mode->hsync_start - overlap) * n;
	mode->hsync_end = (mode->hsync_end - overlap) * n;
	mode->htotal = (mode->htotal - overlap) * n;
	mode->clock *= n;

	drm_mode_set_name(mode);

	drm_dbg_kms(&i915->drm,
		    "[CONNECTOR:%d:%s] using generated MSO mode: " DRM_MODE_FMT "\n",
		    connector->base.base.id, connector->base.name,
		    DRM_MODE_ARG(mode));
}

void intel_edp_fixup_vbt_bpp(struct intel_encoder *encoder, int pipe_bpp)
{
	struct drm_i915_private *dev_priv = to_i915(encoder->base.dev);
	struct intel_dp *intel_dp = enc_to_intel_dp(encoder);
	struct intel_connector *connector = intel_dp->attached_connector;

	if (connector->panel.vbt.edp.bpp && pipe_bpp > connector->panel.vbt.edp.bpp) {
		/*
		 * This is a big fat ugly hack.
		 *
		 * Some machines in UEFI boot mode provide us a VBT that has 18
		 * bpp and 1.62 GHz link bandwidth for eDP, which for reasons
		 * unknown we fail to light up. Yet the same BIOS boots up with
		 * 24 bpp and 2.7 GHz link. Use the same bpp as the BIOS uses as
		 * max, not what it tells us to use.
		 *
		 * Note: This will still be broken if the eDP panel is not lit
		 * up by the BIOS, and thus we can't get the mode at module
		 * load.
		 */
		drm_dbg_kms(&dev_priv->drm,
			    "pipe has %d bpp for eDP panel, overriding BIOS-provided max %d bpp\n",
			    pipe_bpp, connector->panel.vbt.edp.bpp);
		connector->panel.vbt.edp.bpp = pipe_bpp;
	}
}

static void intel_edp_mso_init(struct intel_dp *intel_dp)
{
	struct drm_i915_private *i915 = dp_to_i915(intel_dp);
	struct intel_connector *connector = intel_dp->attached_connector;
	struct drm_display_info *info = &connector->base.display_info;
	u8 mso;

	if (intel_dp->edp_dpcd[0] < DP_EDP_14)
		return;

	if (drm_dp_dpcd_readb(&intel_dp->aux, DP_EDP_MSO_LINK_CAPABILITIES, &mso) != 1) {
		drm_err(&i915->drm, "Failed to read MSO cap\n");
		return;
	}

	/* Valid configurations are SST or MSO 2x1, 2x2, 4x1 */
	mso &= DP_EDP_MSO_NUMBER_OF_LINKS_MASK;
	if (mso % 2 || mso > drm_dp_max_lane_count(intel_dp->dpcd)) {
		drm_err(&i915->drm, "Invalid MSO link count cap %u\n", mso);
		mso = 0;
	}

	if (mso) {
		drm_dbg_kms(&i915->drm, "Sink MSO %ux%u configuration, pixel overlap %u\n",
			    mso, drm_dp_max_lane_count(intel_dp->dpcd) / mso,
			    info->mso_pixel_overlap);
		if (!HAS_MSO(i915)) {
			drm_err(&i915->drm, "No source MSO support, disabling\n");
			mso = 0;
		}
	}

	intel_dp->mso_link_count = mso;
	intel_dp->mso_pixel_overlap = mso ? info->mso_pixel_overlap : 0;
}

static bool
intel_edp_init_dpcd(struct intel_dp *intel_dp)
{
	struct drm_i915_private *dev_priv =
		to_i915(dp_to_dig_port(intel_dp)->base.base.dev);

	/* this function is meant to be called only once */
	drm_WARN_ON(&dev_priv->drm, intel_dp->dpcd[DP_DPCD_REV] != 0);

	if (drm_dp_read_dpcd_caps(&intel_dp->aux, intel_dp->dpcd) != 0)
		return false;

	drm_dp_read_desc(&intel_dp->aux, &intel_dp->desc,
			 drm_dp_is_branch(intel_dp->dpcd));

	/*
	 * Read the eDP display control registers.
	 *
	 * Do this independent of DP_DPCD_DISPLAY_CONTROL_CAPABLE bit in
	 * DP_EDP_CONFIGURATION_CAP, because some buggy displays do not have it
	 * set, but require eDP 1.4+ detection (e.g. for supported link rates
	 * method). The display control registers should read zero if they're
	 * not supported anyway.
	 */
	if (drm_dp_dpcd_read(&intel_dp->aux, DP_EDP_DPCD_REV,
			     intel_dp->edp_dpcd, sizeof(intel_dp->edp_dpcd)) ==
			     sizeof(intel_dp->edp_dpcd)) {
		drm_dbg_kms(&dev_priv->drm, "eDP DPCD: %*ph\n",
			    (int)sizeof(intel_dp->edp_dpcd),
			    intel_dp->edp_dpcd);

		intel_dp->use_max_params = intel_dp->edp_dpcd[0] < DP_EDP_14;
	}

	/*
	 * This has to be called after intel_dp->edp_dpcd is filled, PSR checks
	 * for SET_POWER_CAPABLE bit in intel_dp->edp_dpcd[1]
	 */
	intel_psr_init_dpcd(intel_dp);

	/* Clear the default sink rates */
	intel_dp->num_sink_rates = 0;

	/* Read the eDP 1.4+ supported link rates. */
	if (intel_dp->edp_dpcd[0] >= DP_EDP_14) {
		__le16 sink_rates[DP_MAX_SUPPORTED_RATES];
		int i;

		drm_dp_dpcd_read(&intel_dp->aux, DP_SUPPORTED_LINK_RATES,
				sink_rates, sizeof(sink_rates));

		for (i = 0; i < ARRAY_SIZE(sink_rates); i++) {
			int val = le16_to_cpu(sink_rates[i]);

			if (val == 0)
				break;

			/* Value read multiplied by 200kHz gives the per-lane
			 * link rate in kHz. The source rates are, however,
			 * stored in terms of LS_Clk kHz. The full conversion
			 * back to symbols is
			 * (val * 200kHz)*(8/10 ch. encoding)*(1/8 bit to Byte)
			 */
			intel_dp->sink_rates[i] = (val * 200) / 10;
		}
		intel_dp->num_sink_rates = i;
	}

	/*
	 * Use DP_LINK_RATE_SET if DP_SUPPORTED_LINK_RATES are available,
	 * default to DP_MAX_LINK_RATE and DP_LINK_BW_SET otherwise.
	 */
	if (intel_dp->num_sink_rates)
		intel_dp->use_rate_select = true;
	else
		intel_dp_set_sink_rates(intel_dp);
	intel_dp_set_max_sink_lane_count(intel_dp);

	/* Read the eDP DSC DPCD registers */
	if (HAS_DSC(dev_priv))
		intel_dp_get_dsc_sink_cap(intel_dp);

	/*
	 * If needed, program our source OUI so we can make various Intel-specific AUX services
	 * available (such as HDR backlight controls)
	 */
	intel_edp_init_source_oui(intel_dp, true);

	return true;
}

static bool
intel_dp_has_sink_count(struct intel_dp *intel_dp)
{
	if (!intel_dp->attached_connector)
		return false;

	return drm_dp_read_sink_count_cap(&intel_dp->attached_connector->base,
					  intel_dp->dpcd,
					  &intel_dp->desc);
}

static bool
intel_dp_get_dpcd(struct intel_dp *intel_dp)
{
	int ret;

	if (intel_dp_init_lttpr_and_dprx_caps(intel_dp) < 0)
		return false;

	/*
	 * Don't clobber cached eDP rates. Also skip re-reading
	 * the OUI/ID since we know it won't change.
	 */
	if (!intel_dp_is_edp(intel_dp)) {
		drm_dp_read_desc(&intel_dp->aux, &intel_dp->desc,
				 drm_dp_is_branch(intel_dp->dpcd));

		intel_dp_set_sink_rates(intel_dp);
		intel_dp_set_max_sink_lane_count(intel_dp);
		intel_dp_set_common_rates(intel_dp);
	}

	if (intel_dp_has_sink_count(intel_dp)) {
		ret = drm_dp_read_sink_count(&intel_dp->aux);
		if (ret < 0)
			return false;

		/*
		 * Sink count can change between short pulse hpd hence
		 * a member variable in intel_dp will track any changes
		 * between short pulse interrupts.
		 */
		intel_dp->sink_count = ret;

		/*
		 * SINK_COUNT == 0 and DOWNSTREAM_PORT_PRESENT == 1 implies that
		 * a dongle is present but no display. Unless we require to know
		 * if a dongle is present or not, we don't need to update
		 * downstream port information. So, an early return here saves
		 * time from performing other operations which are not required.
		 */
		if (!intel_dp->sink_count)
			return false;
	}

	return drm_dp_read_downstream_info(&intel_dp->aux, intel_dp->dpcd,
					   intel_dp->downstream_ports) == 0;
}

static bool
intel_dp_can_mst(struct intel_dp *intel_dp)
{
	struct drm_i915_private *i915 = dp_to_i915(intel_dp);

	return i915->params.enable_dp_mst &&
		intel_dp_mst_source_support(intel_dp) &&
		drm_dp_read_mst_cap(&intel_dp->aux, intel_dp->dpcd);
}

static void
intel_dp_configure_mst(struct intel_dp *intel_dp)
{
	struct drm_i915_private *i915 = dp_to_i915(intel_dp);
	struct intel_encoder *encoder =
		&dp_to_dig_port(intel_dp)->base;
	bool sink_can_mst = drm_dp_read_mst_cap(&intel_dp->aux, intel_dp->dpcd);

	drm_dbg_kms(&i915->drm,
		    "[ENCODER:%d:%s] MST support: port: %s, sink: %s, modparam: %s\n",
		    encoder->base.base.id, encoder->base.name,
		    str_yes_no(intel_dp_mst_source_support(intel_dp)),
		    str_yes_no(sink_can_mst),
		    str_yes_no(i915->params.enable_dp_mst));

	if (!intel_dp_mst_source_support(intel_dp))
		return;

	intel_dp->is_mst = sink_can_mst &&
		i915->params.enable_dp_mst;

	drm_dp_mst_topology_mgr_set_mst(&intel_dp->mst_mgr,
					intel_dp->is_mst);
}

static bool
intel_dp_get_sink_irq_esi(struct intel_dp *intel_dp, u8 *esi)
{
	return drm_dp_dpcd_read(&intel_dp->aux, DP_SINK_COUNT_ESI, esi, 4) == 4;
}

static bool intel_dp_ack_sink_irq_esi(struct intel_dp *intel_dp, u8 esi[4])
{
	int retry;

	for (retry = 0; retry < 3; retry++) {
		if (drm_dp_dpcd_write(&intel_dp->aux, DP_SINK_COUNT_ESI + 1,
				      &esi[1], 3) == 3)
			return true;
	}

	return false;
}

bool
intel_dp_needs_vsc_sdp(const struct intel_crtc_state *crtc_state,
		       const struct drm_connector_state *conn_state)
{
	/*
	 * As per DP 1.4a spec section 2.2.4.3 [MSA Field for Indication
	 * of Color Encoding Format and Content Color Gamut], in order to
	 * sending YCBCR 420 or HDR BT.2020 signals we should use DP VSC SDP.
	 */
	if (crtc_state->output_format == INTEL_OUTPUT_FORMAT_YCBCR420)
		return true;

	switch (conn_state->colorspace) {
	case DRM_MODE_COLORIMETRY_SYCC_601:
	case DRM_MODE_COLORIMETRY_OPYCC_601:
	case DRM_MODE_COLORIMETRY_BT2020_YCC:
	case DRM_MODE_COLORIMETRY_BT2020_RGB:
	case DRM_MODE_COLORIMETRY_BT2020_CYCC:
		return true;
	default:
		break;
	}

	return false;
}

static ssize_t intel_dp_vsc_sdp_pack(const struct drm_dp_vsc_sdp *vsc,
				     struct dp_sdp *sdp, size_t size)
{
	size_t length = sizeof(struct dp_sdp);

	if (size < length)
		return -ENOSPC;

	memset(sdp, 0, size);

	/*
	 * Prepare VSC Header for SU as per DP 1.4a spec, Table 2-119
	 * VSC SDP Header Bytes
	 */
	sdp->sdp_header.HB0 = 0; /* Secondary-Data Packet ID = 0 */
	sdp->sdp_header.HB1 = vsc->sdp_type; /* Secondary-data Packet Type */
	sdp->sdp_header.HB2 = vsc->revision; /* Revision Number */
	sdp->sdp_header.HB3 = vsc->length; /* Number of Valid Data Bytes */

	/*
	 * Only revision 0x5 supports Pixel Encoding/Colorimetry Format as
	 * per DP 1.4a spec.
	 */
	if (vsc->revision != 0x5)
		goto out;

	/* VSC SDP Payload for DB16 through DB18 */
	/* Pixel Encoding and Colorimetry Formats  */
	sdp->db[16] = (vsc->pixelformat & 0xf) << 4; /* DB16[7:4] */
	sdp->db[16] |= vsc->colorimetry & 0xf; /* DB16[3:0] */

	switch (vsc->bpc) {
	case 6:
		/* 6bpc: 0x0 */
		break;
	case 8:
		sdp->db[17] = 0x1; /* DB17[3:0] */
		break;
	case 10:
		sdp->db[17] = 0x2;
		break;
	case 12:
		sdp->db[17] = 0x3;
		break;
	case 16:
		sdp->db[17] = 0x4;
		break;
	default:
		MISSING_CASE(vsc->bpc);
		break;
	}
	/* Dynamic Range and Component Bit Depth */
	if (vsc->dynamic_range == DP_DYNAMIC_RANGE_CTA)
		sdp->db[17] |= 0x80;  /* DB17[7] */

	/* Content Type */
	sdp->db[18] = vsc->content_type & 0x7;

out:
	return length;
}

static ssize_t
intel_dp_hdr_metadata_infoframe_sdp_pack(struct drm_i915_private *i915,
					 const struct hdmi_drm_infoframe *drm_infoframe,
					 struct dp_sdp *sdp,
					 size_t size)
{
	size_t length = sizeof(struct dp_sdp);
	const int infoframe_size = HDMI_INFOFRAME_HEADER_SIZE + HDMI_DRM_INFOFRAME_SIZE;
	unsigned char buf[HDMI_INFOFRAME_HEADER_SIZE + HDMI_DRM_INFOFRAME_SIZE];
	ssize_t len;

	if (size < length)
		return -ENOSPC;

	memset(sdp, 0, size);

	len = hdmi_drm_infoframe_pack_only(drm_infoframe, buf, sizeof(buf));
	if (len < 0) {
		drm_dbg_kms(&i915->drm, "buffer size is smaller than hdr metadata infoframe\n");
		return -ENOSPC;
	}

	if (len != infoframe_size) {
		drm_dbg_kms(&i915->drm, "wrong static hdr metadata size\n");
		return -ENOSPC;
	}

	/*
	 * Set up the infoframe sdp packet for HDR static metadata.
	 * Prepare VSC Header for SU as per DP 1.4a spec,
	 * Table 2-100 and Table 2-101
	 */

	/* Secondary-Data Packet ID, 00h for non-Audio INFOFRAME */
	sdp->sdp_header.HB0 = 0;
	/*
	 * Packet Type 80h + Non-audio INFOFRAME Type value
	 * HDMI_INFOFRAME_TYPE_DRM: 0x87
	 * - 80h + Non-audio INFOFRAME Type value
	 * - InfoFrame Type: 0x07
	 *    [CTA-861-G Table-42 Dynamic Range and Mastering InfoFrame]
	 */
	sdp->sdp_header.HB1 = drm_infoframe->type;
	/*
	 * Least Significant Eight Bits of (Data Byte Count – 1)
	 * infoframe_size - 1
	 */
	sdp->sdp_header.HB2 = 0x1D;
	/* INFOFRAME SDP Version Number */
	sdp->sdp_header.HB3 = (0x13 << 2);
	/* CTA Header Byte 2 (INFOFRAME Version Number) */
	sdp->db[0] = drm_infoframe->version;
	/* CTA Header Byte 3 (Length of INFOFRAME): HDMI_DRM_INFOFRAME_SIZE */
	sdp->db[1] = drm_infoframe->length;
	/*
	 * Copy HDMI_DRM_INFOFRAME_SIZE size from a buffer after
	 * HDMI_INFOFRAME_HEADER_SIZE
	 */
	BUILD_BUG_ON(sizeof(sdp->db) < HDMI_DRM_INFOFRAME_SIZE + 2);
	memcpy(&sdp->db[2], &buf[HDMI_INFOFRAME_HEADER_SIZE],
	       HDMI_DRM_INFOFRAME_SIZE);

	/*
	 * Size of DP infoframe sdp packet for HDR static metadata consists of
	 * - DP SDP Header(struct dp_sdp_header): 4 bytes
	 * - Two Data Blocks: 2 bytes
	 *    CTA Header Byte2 (INFOFRAME Version Number)
	 *    CTA Header Byte3 (Length of INFOFRAME)
	 * - HDMI_DRM_INFOFRAME_SIZE: 26 bytes
	 *
	 * Prior to GEN11's GMP register size is identical to DP HDR static metadata
	 * infoframe size. But GEN11+ has larger than that size, write_infoframe
	 * will pad rest of the size.
	 */
	return sizeof(struct dp_sdp_header) + 2 + HDMI_DRM_INFOFRAME_SIZE;
}

static void intel_write_dp_sdp(struct intel_encoder *encoder,
			       const struct intel_crtc_state *crtc_state,
			       unsigned int type)
{
	struct intel_digital_port *dig_port = enc_to_dig_port(encoder);
	struct drm_i915_private *dev_priv = to_i915(encoder->base.dev);
	struct dp_sdp sdp = {};
	ssize_t len;

	if ((crtc_state->infoframes.enable &
	     intel_hdmi_infoframe_enable(type)) == 0)
		return;

	switch (type) {
	case DP_SDP_VSC:
		len = intel_dp_vsc_sdp_pack(&crtc_state->infoframes.vsc, &sdp,
					    sizeof(sdp));
		break;
	case HDMI_PACKET_TYPE_GAMUT_METADATA:
		len = intel_dp_hdr_metadata_infoframe_sdp_pack(dev_priv,
							       &crtc_state->infoframes.drm.drm,
							       &sdp, sizeof(sdp));
		break;
	default:
		MISSING_CASE(type);
		return;
	}

	if (drm_WARN_ON(&dev_priv->drm, len < 0))
		return;

	dig_port->write_infoframe(encoder, crtc_state, type, &sdp, len);
}

void intel_write_dp_vsc_sdp(struct intel_encoder *encoder,
			    const struct intel_crtc_state *crtc_state,
			    const struct drm_dp_vsc_sdp *vsc)
{
	struct intel_digital_port *dig_port = enc_to_dig_port(encoder);
	struct drm_i915_private *dev_priv = to_i915(encoder->base.dev);
	struct dp_sdp sdp = {};
	ssize_t len;

	len = intel_dp_vsc_sdp_pack(vsc, &sdp, sizeof(sdp));

	if (drm_WARN_ON(&dev_priv->drm, len < 0))
		return;

	dig_port->write_infoframe(encoder, crtc_state, DP_SDP_VSC,
					&sdp, len);
}

void intel_dp_set_infoframes(struct intel_encoder *encoder,
			     bool enable,
			     const struct intel_crtc_state *crtc_state,
			     const struct drm_connector_state *conn_state)
{
	struct drm_i915_private *dev_priv = to_i915(encoder->base.dev);
	i915_reg_t reg = HSW_TVIDEO_DIP_CTL(crtc_state->cpu_transcoder);
	u32 dip_enable = VIDEO_DIP_ENABLE_AVI_HSW | VIDEO_DIP_ENABLE_GCP_HSW |
			 VIDEO_DIP_ENABLE_VS_HSW | VIDEO_DIP_ENABLE_GMP_HSW |
			 VIDEO_DIP_ENABLE_SPD_HSW | VIDEO_DIP_ENABLE_DRM_GLK;
	u32 val = intel_de_read(dev_priv, reg) & ~dip_enable;

	/* TODO: Add DSC case (DIP_ENABLE_PPS) */
	/* When PSR is enabled, this routine doesn't disable VSC DIP */
	if (!crtc_state->has_psr)
		val &= ~VIDEO_DIP_ENABLE_VSC_HSW;

	intel_de_write(dev_priv, reg, val);
	intel_de_posting_read(dev_priv, reg);

	if (!enable)
		return;

	/* When PSR is enabled, VSC SDP is handled by PSR routine */
	if (!crtc_state->has_psr)
		intel_write_dp_sdp(encoder, crtc_state, DP_SDP_VSC);

	intel_write_dp_sdp(encoder, crtc_state, HDMI_PACKET_TYPE_GAMUT_METADATA);
}

static int intel_dp_vsc_sdp_unpack(struct drm_dp_vsc_sdp *vsc,
				   const void *buffer, size_t size)
{
	const struct dp_sdp *sdp = buffer;

	if (size < sizeof(struct dp_sdp))
		return -EINVAL;

	memset(vsc, 0, sizeof(*vsc));

	if (sdp->sdp_header.HB0 != 0)
		return -EINVAL;

	if (sdp->sdp_header.HB1 != DP_SDP_VSC)
		return -EINVAL;

	vsc->sdp_type = sdp->sdp_header.HB1;
	vsc->revision = sdp->sdp_header.HB2;
	vsc->length = sdp->sdp_header.HB3;

	if ((sdp->sdp_header.HB2 == 0x2 && sdp->sdp_header.HB3 == 0x8) ||
	    (sdp->sdp_header.HB2 == 0x4 && sdp->sdp_header.HB3 == 0xe)) {
		/*
		 * - HB2 = 0x2, HB3 = 0x8
		 *   VSC SDP supporting 3D stereo + PSR
		 * - HB2 = 0x4, HB3 = 0xe
		 *   VSC SDP supporting 3D stereo + PSR2 with Y-coordinate of
		 *   first scan line of the SU region (applies to eDP v1.4b
		 *   and higher).
		 */
		return 0;
	} else if (sdp->sdp_header.HB2 == 0x5 && sdp->sdp_header.HB3 == 0x13) {
		/*
		 * - HB2 = 0x5, HB3 = 0x13
		 *   VSC SDP supporting 3D stereo + PSR2 + Pixel Encoding/Colorimetry
		 *   Format.
		 */
		vsc->pixelformat = (sdp->db[16] >> 4) & 0xf;
		vsc->colorimetry = sdp->db[16] & 0xf;
		vsc->dynamic_range = (sdp->db[17] >> 7) & 0x1;

		switch (sdp->db[17] & 0x7) {
		case 0x0:
			vsc->bpc = 6;
			break;
		case 0x1:
			vsc->bpc = 8;
			break;
		case 0x2:
			vsc->bpc = 10;
			break;
		case 0x3:
			vsc->bpc = 12;
			break;
		case 0x4:
			vsc->bpc = 16;
			break;
		default:
			MISSING_CASE(sdp->db[17] & 0x7);
			return -EINVAL;
		}

		vsc->content_type = sdp->db[18] & 0x7;
	} else {
		return -EINVAL;
	}

	return 0;
}

static int
intel_dp_hdr_metadata_infoframe_sdp_unpack(struct hdmi_drm_infoframe *drm_infoframe,
					   const void *buffer, size_t size)
{
	int ret;

	const struct dp_sdp *sdp = buffer;

	if (size < sizeof(struct dp_sdp))
		return -EINVAL;

	if (sdp->sdp_header.HB0 != 0)
		return -EINVAL;

	if (sdp->sdp_header.HB1 != HDMI_INFOFRAME_TYPE_DRM)
		return -EINVAL;

	/*
	 * Least Significant Eight Bits of (Data Byte Count – 1)
	 * 1Dh (i.e., Data Byte Count = 30 bytes).
	 */
	if (sdp->sdp_header.HB2 != 0x1D)
		return -EINVAL;

	/* Most Significant Two Bits of (Data Byte Count – 1), Clear to 00b. */
	if ((sdp->sdp_header.HB3 & 0x3) != 0)
		return -EINVAL;

	/* INFOFRAME SDP Version Number */
	if (((sdp->sdp_header.HB3 >> 2) & 0x3f) != 0x13)
		return -EINVAL;

	/* CTA Header Byte 2 (INFOFRAME Version Number) */
	if (sdp->db[0] != 1)
		return -EINVAL;

	/* CTA Header Byte 3 (Length of INFOFRAME): HDMI_DRM_INFOFRAME_SIZE */
	if (sdp->db[1] != HDMI_DRM_INFOFRAME_SIZE)
		return -EINVAL;

	ret = hdmi_drm_infoframe_unpack_only(drm_infoframe, &sdp->db[2],
					     HDMI_DRM_INFOFRAME_SIZE);

	return ret;
}

static void intel_read_dp_vsc_sdp(struct intel_encoder *encoder,
				  struct intel_crtc_state *crtc_state,
				  struct drm_dp_vsc_sdp *vsc)
{
	struct intel_digital_port *dig_port = enc_to_dig_port(encoder);
	struct drm_i915_private *dev_priv = to_i915(encoder->base.dev);
	unsigned int type = DP_SDP_VSC;
	struct dp_sdp sdp = {};
	int ret;

	/* When PSR is enabled, VSC SDP is handled by PSR routine */
	if (crtc_state->has_psr)
		return;

	if ((crtc_state->infoframes.enable &
	     intel_hdmi_infoframe_enable(type)) == 0)
		return;

	dig_port->read_infoframe(encoder, crtc_state, type, &sdp, sizeof(sdp));

	ret = intel_dp_vsc_sdp_unpack(vsc, &sdp, sizeof(sdp));

	if (ret)
		drm_dbg_kms(&dev_priv->drm, "Failed to unpack DP VSC SDP\n");
}

static void intel_read_dp_hdr_metadata_infoframe_sdp(struct intel_encoder *encoder,
						     struct intel_crtc_state *crtc_state,
						     struct hdmi_drm_infoframe *drm_infoframe)
{
	struct intel_digital_port *dig_port = enc_to_dig_port(encoder);
	struct drm_i915_private *dev_priv = to_i915(encoder->base.dev);
	unsigned int type = HDMI_PACKET_TYPE_GAMUT_METADATA;
	struct dp_sdp sdp = {};
	int ret;

	if ((crtc_state->infoframes.enable &
	    intel_hdmi_infoframe_enable(type)) == 0)
		return;

	dig_port->read_infoframe(encoder, crtc_state, type, &sdp,
				 sizeof(sdp));

	ret = intel_dp_hdr_metadata_infoframe_sdp_unpack(drm_infoframe, &sdp,
							 sizeof(sdp));

	if (ret)
		drm_dbg_kms(&dev_priv->drm,
			    "Failed to unpack DP HDR Metadata Infoframe SDP\n");
}

void intel_read_dp_sdp(struct intel_encoder *encoder,
		       struct intel_crtc_state *crtc_state,
		       unsigned int type)
{
	switch (type) {
	case DP_SDP_VSC:
		intel_read_dp_vsc_sdp(encoder, crtc_state,
				      &crtc_state->infoframes.vsc);
		break;
	case HDMI_PACKET_TYPE_GAMUT_METADATA:
		intel_read_dp_hdr_metadata_infoframe_sdp(encoder, crtc_state,
							 &crtc_state->infoframes.drm.drm);
		break;
	default:
		MISSING_CASE(type);
		break;
	}
}

static u8 intel_dp_autotest_link_training(struct intel_dp *intel_dp)
{
	struct drm_i915_private *i915 = dp_to_i915(intel_dp);
	int status = 0;
	int test_link_rate;
	u8 test_lane_count, test_link_bw;
	/* (DP CTS 1.2)
	 * 4.3.1.11
	 */
	/* Read the TEST_LANE_COUNT and TEST_LINK_RTAE fields (DP CTS 3.1.4) */
	status = drm_dp_dpcd_readb(&intel_dp->aux, DP_TEST_LANE_COUNT,
				   &test_lane_count);

	if (status <= 0) {
		drm_dbg_kms(&i915->drm, "Lane count read failed\n");
		return DP_TEST_NAK;
	}
	test_lane_count &= DP_MAX_LANE_COUNT_MASK;

	status = drm_dp_dpcd_readb(&intel_dp->aux, DP_TEST_LINK_RATE,
				   &test_link_bw);
	if (status <= 0) {
		drm_dbg_kms(&i915->drm, "Link Rate read failed\n");
		return DP_TEST_NAK;
	}
	test_link_rate = drm_dp_bw_code_to_link_rate(test_link_bw);

	/* Validate the requested link rate and lane count */
	if (!intel_dp_link_params_valid(intel_dp, test_link_rate,
					test_lane_count))
		return DP_TEST_NAK;

	intel_dp->compliance.test_lane_count = test_lane_count;
	intel_dp->compliance.test_link_rate = test_link_rate;

	return DP_TEST_ACK;
}

static u8 intel_dp_autotest_video_pattern(struct intel_dp *intel_dp)
{
	struct drm_i915_private *i915 = dp_to_i915(intel_dp);
	u8 test_pattern;
	u8 test_misc;
	__be16 h_width, v_height;
	int status = 0;

	/* Read the TEST_PATTERN (DP CTS 3.1.5) */
	status = drm_dp_dpcd_readb(&intel_dp->aux, DP_TEST_PATTERN,
				   &test_pattern);
	if (status <= 0) {
		drm_dbg_kms(&i915->drm, "Test pattern read failed\n");
		return DP_TEST_NAK;
	}
	if (test_pattern != DP_COLOR_RAMP)
		return DP_TEST_NAK;

	status = drm_dp_dpcd_read(&intel_dp->aux, DP_TEST_H_WIDTH_HI,
				  &h_width, 2);
	if (status <= 0) {
		drm_dbg_kms(&i915->drm, "H Width read failed\n");
		return DP_TEST_NAK;
	}

	status = drm_dp_dpcd_read(&intel_dp->aux, DP_TEST_V_HEIGHT_HI,
				  &v_height, 2);
	if (status <= 0) {
		drm_dbg_kms(&i915->drm, "V Height read failed\n");
		return DP_TEST_NAK;
	}

	status = drm_dp_dpcd_readb(&intel_dp->aux, DP_TEST_MISC0,
				   &test_misc);
	if (status <= 0) {
		drm_dbg_kms(&i915->drm, "TEST MISC read failed\n");
		return DP_TEST_NAK;
	}
	if ((test_misc & DP_TEST_COLOR_FORMAT_MASK) != DP_COLOR_FORMAT_RGB)
		return DP_TEST_NAK;
	if (test_misc & DP_TEST_DYNAMIC_RANGE_CEA)
		return DP_TEST_NAK;
	switch (test_misc & DP_TEST_BIT_DEPTH_MASK) {
	case DP_TEST_BIT_DEPTH_6:
		intel_dp->compliance.test_data.bpc = 6;
		break;
	case DP_TEST_BIT_DEPTH_8:
		intel_dp->compliance.test_data.bpc = 8;
		break;
	default:
		return DP_TEST_NAK;
	}

	intel_dp->compliance.test_data.video_pattern = test_pattern;
	intel_dp->compliance.test_data.hdisplay = be16_to_cpu(h_width);
	intel_dp->compliance.test_data.vdisplay = be16_to_cpu(v_height);
	/* Set test active flag here so userspace doesn't interrupt things */
	intel_dp->compliance.test_active = true;

	return DP_TEST_ACK;
}

static u8 intel_dp_autotest_edid(struct intel_dp *intel_dp)
{
	struct drm_i915_private *i915 = dp_to_i915(intel_dp);
	u8 test_result = DP_TEST_ACK;
	struct intel_connector *intel_connector = intel_dp->attached_connector;
	struct drm_connector *connector = &intel_connector->base;

	if (intel_connector->detect_edid == NULL ||
	    connector->edid_corrupt ||
	    intel_dp->aux.i2c_defer_count > 6) {
		/* Check EDID read for NACKs, DEFERs and corruption
		 * (DP CTS 1.2 Core r1.1)
		 *    4.2.2.4 : Failed EDID read, I2C_NAK
		 *    4.2.2.5 : Failed EDID read, I2C_DEFER
		 *    4.2.2.6 : EDID corruption detected
		 * Use failsafe mode for all cases
		 */
		if (intel_dp->aux.i2c_nack_count > 0 ||
			intel_dp->aux.i2c_defer_count > 0)
			drm_dbg_kms(&i915->drm,
				    "EDID read had %d NACKs, %d DEFERs\n",
				    intel_dp->aux.i2c_nack_count,
				    intel_dp->aux.i2c_defer_count);
		intel_dp->compliance.test_data.edid = INTEL_DP_RESOLUTION_FAILSAFE;
	} else {
		/* FIXME: Get rid of drm_edid_raw() */
		const struct edid *block = drm_edid_raw(intel_connector->detect_edid);

		/* We have to write the checksum of the last block read */
		block += block->extensions;

		if (drm_dp_dpcd_writeb(&intel_dp->aux, DP_TEST_EDID_CHECKSUM,
				       block->checksum) <= 0)
			drm_dbg_kms(&i915->drm,
				    "Failed to write EDID checksum\n");

		test_result = DP_TEST_ACK | DP_TEST_EDID_CHECKSUM_WRITE;
		intel_dp->compliance.test_data.edid = INTEL_DP_RESOLUTION_PREFERRED;
	}

	/* Set test active flag here so userspace doesn't interrupt things */
	intel_dp->compliance.test_active = true;

	return test_result;
}

static void intel_dp_phy_pattern_update(struct intel_dp *intel_dp,
					const struct intel_crtc_state *crtc_state)
{
	struct drm_i915_private *dev_priv =
			to_i915(dp_to_dig_port(intel_dp)->base.base.dev);
	struct drm_dp_phy_test_params *data =
			&intel_dp->compliance.test_data.phytest;
	struct intel_crtc *crtc = to_intel_crtc(crtc_state->uapi.crtc);
	enum pipe pipe = crtc->pipe;
	u32 pattern_val;

	switch (data->phy_pattern) {
	case DP_PHY_TEST_PATTERN_NONE:
		drm_dbg_kms(&dev_priv->drm, "Disable Phy Test Pattern\n");
		intel_de_write(dev_priv, DDI_DP_COMP_CTL(pipe), 0x0);
		break;
	case DP_PHY_TEST_PATTERN_D10_2:
		drm_dbg_kms(&dev_priv->drm, "Set D10.2 Phy Test Pattern\n");
		intel_de_write(dev_priv, DDI_DP_COMP_CTL(pipe),
			       DDI_DP_COMP_CTL_ENABLE | DDI_DP_COMP_CTL_D10_2);
		break;
	case DP_PHY_TEST_PATTERN_ERROR_COUNT:
		drm_dbg_kms(&dev_priv->drm, "Set Error Count Phy Test Pattern\n");
		intel_de_write(dev_priv, DDI_DP_COMP_CTL(pipe),
			       DDI_DP_COMP_CTL_ENABLE |
			       DDI_DP_COMP_CTL_SCRAMBLED_0);
		break;
	case DP_PHY_TEST_PATTERN_PRBS7:
		drm_dbg_kms(&dev_priv->drm, "Set PRBS7 Phy Test Pattern\n");
		intel_de_write(dev_priv, DDI_DP_COMP_CTL(pipe),
			       DDI_DP_COMP_CTL_ENABLE | DDI_DP_COMP_CTL_PRBS7);
		break;
	case DP_PHY_TEST_PATTERN_80BIT_CUSTOM:
		/*
		 * FIXME: Ideally pattern should come from DPCD 0x250. As
		 * current firmware of DPR-100 could not set it, so hardcoding
		 * now for complaince test.
		 */
		drm_dbg_kms(&dev_priv->drm,
			    "Set 80Bit Custom Phy Test Pattern 0x3e0f83e0 0x0f83e0f8 0x0000f83e\n");
		pattern_val = 0x3e0f83e0;
		intel_de_write(dev_priv, DDI_DP_COMP_PAT(pipe, 0), pattern_val);
		pattern_val = 0x0f83e0f8;
		intel_de_write(dev_priv, DDI_DP_COMP_PAT(pipe, 1), pattern_val);
		pattern_val = 0x0000f83e;
		intel_de_write(dev_priv, DDI_DP_COMP_PAT(pipe, 2), pattern_val);
		intel_de_write(dev_priv, DDI_DP_COMP_CTL(pipe),
			       DDI_DP_COMP_CTL_ENABLE |
			       DDI_DP_COMP_CTL_CUSTOM80);
		break;
	case DP_PHY_TEST_PATTERN_CP2520:
		/*
		 * FIXME: Ideally pattern should come from DPCD 0x24A. As
		 * current firmware of DPR-100 could not set it, so hardcoding
		 * now for complaince test.
		 */
		drm_dbg_kms(&dev_priv->drm, "Set HBR2 compliance Phy Test Pattern\n");
		pattern_val = 0xFB;
		intel_de_write(dev_priv, DDI_DP_COMP_CTL(pipe),
			       DDI_DP_COMP_CTL_ENABLE | DDI_DP_COMP_CTL_HBR2 |
			       pattern_val);
		break;
	default:
		WARN(1, "Invalid Phy Test Pattern\n");
	}
}

static void intel_dp_process_phy_request(struct intel_dp *intel_dp,
					 const struct intel_crtc_state *crtc_state)
{
	struct drm_i915_private *i915 = dp_to_i915(intel_dp);
	struct drm_dp_phy_test_params *data =
		&intel_dp->compliance.test_data.phytest;
	u8 link_status[DP_LINK_STATUS_SIZE];

	if (drm_dp_dpcd_read_phy_link_status(&intel_dp->aux, DP_PHY_DPRX,
					     link_status) < 0) {
		drm_dbg_kms(&i915->drm, "failed to get link status\n");
		return;
	}

	/* retrieve vswing & pre-emphasis setting */
	intel_dp_get_adjust_train(intel_dp, crtc_state, DP_PHY_DPRX,
				  link_status);

	intel_dp_set_signal_levels(intel_dp, crtc_state, DP_PHY_DPRX);

	intel_dp_phy_pattern_update(intel_dp, crtc_state);

	drm_dp_dpcd_write(&intel_dp->aux, DP_TRAINING_LANE0_SET,
			  intel_dp->train_set, crtc_state->lane_count);

	drm_dp_set_phy_test_pattern(&intel_dp->aux, data,
				    link_status[DP_DPCD_REV]);
}

static u8 intel_dp_autotest_phy_pattern(struct intel_dp *intel_dp)
{
	struct drm_i915_private *i915 = dp_to_i915(intel_dp);
	struct drm_dp_phy_test_params *data =
		&intel_dp->compliance.test_data.phytest;

	if (drm_dp_get_phy_test_pattern(&intel_dp->aux, data)) {
		drm_dbg_kms(&i915->drm, "DP Phy Test pattern AUX read failure\n");
		return DP_TEST_NAK;
	}

	/* Set test active flag here so userspace doesn't interrupt things */
	intel_dp->compliance.test_active = true;

	return DP_TEST_ACK;
}

static void intel_dp_handle_test_request(struct intel_dp *intel_dp)
{
	struct drm_i915_private *i915 = dp_to_i915(intel_dp);
	u8 response = DP_TEST_NAK;
	u8 request = 0;
	int status;

	status = drm_dp_dpcd_readb(&intel_dp->aux, DP_TEST_REQUEST, &request);
	if (status <= 0) {
		drm_dbg_kms(&i915->drm,
			    "Could not read test request from sink\n");
		goto update_status;
	}

	switch (request) {
	case DP_TEST_LINK_TRAINING:
		drm_dbg_kms(&i915->drm, "LINK_TRAINING test requested\n");
		response = intel_dp_autotest_link_training(intel_dp);
		break;
	case DP_TEST_LINK_VIDEO_PATTERN:
		drm_dbg_kms(&i915->drm, "TEST_PATTERN test requested\n");
		response = intel_dp_autotest_video_pattern(intel_dp);
		break;
	case DP_TEST_LINK_EDID_READ:
		drm_dbg_kms(&i915->drm, "EDID test requested\n");
		response = intel_dp_autotest_edid(intel_dp);
		break;
	case DP_TEST_LINK_PHY_TEST_PATTERN:
		drm_dbg_kms(&i915->drm, "PHY_PATTERN test requested\n");
		response = intel_dp_autotest_phy_pattern(intel_dp);
		break;
	default:
		drm_dbg_kms(&i915->drm, "Invalid test request '%02x'\n",
			    request);
		break;
	}

	if (response & DP_TEST_ACK)
		intel_dp->compliance.test_type = request;

update_status:
	status = drm_dp_dpcd_writeb(&intel_dp->aux, DP_TEST_RESPONSE, response);
	if (status <= 0)
		drm_dbg_kms(&i915->drm,
			    "Could not write test response to sink\n");
}

static bool intel_dp_link_ok(struct intel_dp *intel_dp,
			     u8 link_status[DP_LINK_STATUS_SIZE])
{
	struct intel_encoder *encoder = &dp_to_dig_port(intel_dp)->base;
	struct drm_i915_private *i915 = to_i915(encoder->base.dev);
	bool uhbr = intel_dp->link_rate >= 1000000;
	bool ok;

	if (uhbr)
		ok = drm_dp_128b132b_lane_channel_eq_done(link_status,
							  intel_dp->lane_count);
	else
		ok = drm_dp_channel_eq_ok(link_status, intel_dp->lane_count);

	if (ok)
		return true;

	intel_dp_dump_link_status(intel_dp, DP_PHY_DPRX, link_status);
	drm_dbg_kms(&i915->drm,
		    "[ENCODER:%d:%s] %s link not ok, retraining\n",
		    encoder->base.base.id, encoder->base.name,
		    uhbr ? "128b/132b" : "8b/10b");

	return false;
}

static void
intel_dp_mst_hpd_irq(struct intel_dp *intel_dp, u8 *esi, u8 *ack)
{
	bool handled = false;

	drm_dp_mst_hpd_irq_handle_event(&intel_dp->mst_mgr, esi, ack, &handled);

	if (esi[1] & DP_CP_IRQ) {
		intel_hdcp_handle_cp_irq(intel_dp->attached_connector);
		ack[1] |= DP_CP_IRQ;
	}
}

static bool intel_dp_mst_link_status(struct intel_dp *intel_dp)
{
	struct intel_encoder *encoder = &dp_to_dig_port(intel_dp)->base;
	struct drm_i915_private *i915 = to_i915(encoder->base.dev);
	u8 link_status[DP_LINK_STATUS_SIZE] = {};
	const size_t esi_link_status_size = DP_LINK_STATUS_SIZE - 2;

	if (drm_dp_dpcd_read(&intel_dp->aux, DP_LANE0_1_STATUS_ESI, link_status,
			     esi_link_status_size) != esi_link_status_size) {
		drm_err(&i915->drm,
			"[ENCODER:%d:%s] Failed to read link status\n",
			encoder->base.base.id, encoder->base.name);
		return false;
	}

	return intel_dp_link_ok(intel_dp, link_status);
}

/**
 * intel_dp_check_mst_status - service any pending MST interrupts, check link status
 * @intel_dp: Intel DP struct
 *
 * Read any pending MST interrupts, call MST core to handle these and ack the
 * interrupts. Check if the main and AUX link state is ok.
 *
 * Returns:
 * - %true if pending interrupts were serviced (or no interrupts were
 *   pending) w/o detecting an error condition.
 * - %false if an error condition - like AUX failure or a loss of link - is
 *   detected, which needs servicing from the hotplug work.
 */
static bool
intel_dp_check_mst_status(struct intel_dp *intel_dp)
{
	struct drm_i915_private *i915 = dp_to_i915(intel_dp);
	bool link_ok = true;

	drm_WARN_ON_ONCE(&i915->drm, intel_dp->active_mst_links < 0);

	for (;;) {
		u8 esi[4] = {};
		u8 ack[4] = {};

		if (!intel_dp_get_sink_irq_esi(intel_dp, esi)) {
			drm_dbg_kms(&i915->drm,
				    "failed to get ESI - device may have failed\n");
			link_ok = false;

			break;
		}

		drm_dbg_kms(&i915->drm, "DPRX ESI: %4ph\n", esi);

		if (intel_dp->active_mst_links > 0 && link_ok &&
		    esi[3] & LINK_STATUS_CHANGED) {
			if (!intel_dp_mst_link_status(intel_dp))
				link_ok = false;
			ack[3] |= LINK_STATUS_CHANGED;
		}

		intel_dp_mst_hpd_irq(intel_dp, esi, ack);

		if (!memchr_inv(ack, 0, sizeof(ack)))
			break;

		if (!intel_dp_ack_sink_irq_esi(intel_dp, ack))
			drm_dbg_kms(&i915->drm, "Failed to ack ESI\n");

		if (ack[1] & (DP_DOWN_REP_MSG_RDY | DP_UP_REQ_MSG_RDY))
			drm_dp_mst_hpd_irq_send_new_request(&intel_dp->mst_mgr);
	}

	return link_ok;
}

static void
intel_dp_handle_hdmi_link_status_change(struct intel_dp *intel_dp)
{
	bool is_active;
	u8 buf = 0;

	is_active = drm_dp_pcon_hdmi_link_active(&intel_dp->aux);
	if (intel_dp->frl.is_trained && !is_active) {
		if (drm_dp_dpcd_readb(&intel_dp->aux, DP_PCON_HDMI_LINK_CONFIG_1, &buf) < 0)
			return;

		buf &=  ~DP_PCON_ENABLE_HDMI_LINK;
		if (drm_dp_dpcd_writeb(&intel_dp->aux, DP_PCON_HDMI_LINK_CONFIG_1, buf) < 0)
			return;

		drm_dp_pcon_hdmi_frl_link_error_count(&intel_dp->aux, &intel_dp->attached_connector->base);

		intel_dp->frl.is_trained = false;

		/* Restart FRL training or fall back to TMDS mode */
		intel_dp_check_frl_training(intel_dp);
	}
}

static bool
intel_dp_needs_link_retrain(struct intel_dp *intel_dp)
{
	u8 link_status[DP_LINK_STATUS_SIZE];

	if (!intel_dp->link_trained)
		return false;

	/*
	 * While PSR source HW is enabled, it will control main-link sending
	 * frames, enabling and disabling it so trying to do a retrain will fail
	 * as the link would or not be on or it could mix training patterns
	 * and frame data at the same time causing retrain to fail.
	 * Also when exiting PSR, HW will retrain the link anyways fixing
	 * any link status error.
	 */
	if (intel_psr_enabled(intel_dp))
		return false;

	if (drm_dp_dpcd_read_phy_link_status(&intel_dp->aux, DP_PHY_DPRX,
					     link_status) < 0)
		return false;

	/*
	 * Validate the cached values of intel_dp->link_rate and
	 * intel_dp->lane_count before attempting to retrain.
	 *
	 * FIXME would be nice to user the crtc state here, but since
	 * we need to call this from the short HPD handler that seems
	 * a bit hard.
	 */
	if (!intel_dp_link_params_valid(intel_dp, intel_dp->link_rate,
					intel_dp->lane_count))
		return false;

	/* Retrain if link not ok */
	return !intel_dp_link_ok(intel_dp, link_status);
}

static bool intel_dp_has_connector(struct intel_dp *intel_dp,
				   const struct drm_connector_state *conn_state)
{
	struct drm_i915_private *i915 = dp_to_i915(intel_dp);
	struct intel_encoder *encoder;
	enum pipe pipe;

	if (!conn_state->best_encoder)
		return false;

	/* SST */
	encoder = &dp_to_dig_port(intel_dp)->base;
	if (conn_state->best_encoder == &encoder->base)
		return true;

	/* MST */
	for_each_pipe(i915, pipe) {
		encoder = &intel_dp->mst_encoders[pipe]->base;
		if (conn_state->best_encoder == &encoder->base)
			return true;
	}

	return false;
}

static int intel_dp_prep_link_retrain(struct intel_dp *intel_dp,
				      struct drm_modeset_acquire_ctx *ctx,
				      u8 *pipe_mask)
{
	struct drm_i915_private *i915 = dp_to_i915(intel_dp);
	struct drm_connector_list_iter conn_iter;
	struct intel_connector *connector;
	int ret = 0;

	*pipe_mask = 0;

	if (!intel_dp_needs_link_retrain(intel_dp))
		return 0;

	drm_connector_list_iter_begin(&i915->drm, &conn_iter);
	for_each_intel_connector_iter(connector, &conn_iter) {
		struct drm_connector_state *conn_state =
			connector->base.state;
		struct intel_crtc_state *crtc_state;
		struct intel_crtc *crtc;

		if (!intel_dp_has_connector(intel_dp, conn_state))
			continue;

		crtc = to_intel_crtc(conn_state->crtc);
		if (!crtc)
			continue;

		ret = drm_modeset_lock(&crtc->base.mutex, ctx);
		if (ret)
			break;

		crtc_state = to_intel_crtc_state(crtc->base.state);

		drm_WARN_ON(&i915->drm, !intel_crtc_has_dp_encoder(crtc_state));

		if (!crtc_state->hw.active)
			continue;

		if (conn_state->commit &&
		    !try_wait_for_completion(&conn_state->commit->hw_done))
			continue;

		*pipe_mask |= BIT(crtc->pipe);
	}
	drm_connector_list_iter_end(&conn_iter);

	if (!intel_dp_needs_link_retrain(intel_dp))
		*pipe_mask = 0;

	return ret;
}

static bool intel_dp_is_connected(struct intel_dp *intel_dp)
{
	struct intel_connector *connector = intel_dp->attached_connector;

	return connector->base.status == connector_status_connected ||
		intel_dp->is_mst;
}

int intel_dp_retrain_link(struct intel_encoder *encoder,
			  struct drm_modeset_acquire_ctx *ctx)
{
	struct drm_i915_private *dev_priv = to_i915(encoder->base.dev);
	struct intel_dp *intel_dp = enc_to_intel_dp(encoder);
	struct intel_crtc *crtc;
	u8 pipe_mask;
	int ret;

	if (!intel_dp_is_connected(intel_dp))
		return 0;

	ret = drm_modeset_lock(&dev_priv->drm.mode_config.connection_mutex,
			       ctx);
	if (ret)
		return ret;

	ret = intel_dp_prep_link_retrain(intel_dp, ctx, &pipe_mask);
	if (ret)
		return ret;

	if (pipe_mask == 0)
		return 0;

	drm_dbg_kms(&dev_priv->drm, "[ENCODER:%d:%s] retraining link\n",
		    encoder->base.base.id, encoder->base.name);

	for_each_intel_crtc_in_pipe_mask(&dev_priv->drm, crtc, pipe_mask) {
		const struct intel_crtc_state *crtc_state =
			to_intel_crtc_state(crtc->base.state);

		/* Suppress underruns caused by re-training */
		intel_set_cpu_fifo_underrun_reporting(dev_priv, crtc->pipe, false);
		if (crtc_state->has_pch_encoder)
			intel_set_pch_fifo_underrun_reporting(dev_priv,
							      intel_crtc_pch_transcoder(crtc), false);
	}

	for_each_intel_crtc_in_pipe_mask(&dev_priv->drm, crtc, pipe_mask) {
		const struct intel_crtc_state *crtc_state =
			to_intel_crtc_state(crtc->base.state);

		/* retrain on the MST master transcoder */
		if (DISPLAY_VER(dev_priv) >= 12 &&
		    intel_crtc_has_type(crtc_state, INTEL_OUTPUT_DP_MST) &&
		    !intel_dp_mst_is_master_trans(crtc_state))
			continue;

		intel_dp_check_frl_training(intel_dp);
		intel_dp_pcon_dsc_configure(intel_dp, crtc_state);
		intel_dp_start_link_train(intel_dp, crtc_state);
		intel_dp_stop_link_train(intel_dp, crtc_state);
		break;
	}

	for_each_intel_crtc_in_pipe_mask(&dev_priv->drm, crtc, pipe_mask) {
		const struct intel_crtc_state *crtc_state =
			to_intel_crtc_state(crtc->base.state);

		/* Keep underrun reporting disabled until things are stable */
		intel_crtc_wait_for_next_vblank(crtc);

		intel_set_cpu_fifo_underrun_reporting(dev_priv, crtc->pipe, true);
		if (crtc_state->has_pch_encoder)
			intel_set_pch_fifo_underrun_reporting(dev_priv,
							      intel_crtc_pch_transcoder(crtc), true);
	}

	return 0;
}

static int intel_dp_prep_phy_test(struct intel_dp *intel_dp,
				  struct drm_modeset_acquire_ctx *ctx,
				  u8 *pipe_mask)
{
	struct drm_i915_private *i915 = dp_to_i915(intel_dp);
	struct drm_connector_list_iter conn_iter;
	struct intel_connector *connector;
	int ret = 0;

	*pipe_mask = 0;

	drm_connector_list_iter_begin(&i915->drm, &conn_iter);
	for_each_intel_connector_iter(connector, &conn_iter) {
		struct drm_connector_state *conn_state =
			connector->base.state;
		struct intel_crtc_state *crtc_state;
		struct intel_crtc *crtc;

		if (!intel_dp_has_connector(intel_dp, conn_state))
			continue;

		crtc = to_intel_crtc(conn_state->crtc);
		if (!crtc)
			continue;

		ret = drm_modeset_lock(&crtc->base.mutex, ctx);
		if (ret)
			break;

		crtc_state = to_intel_crtc_state(crtc->base.state);

		drm_WARN_ON(&i915->drm, !intel_crtc_has_dp_encoder(crtc_state));

		if (!crtc_state->hw.active)
			continue;

		if (conn_state->commit &&
		    !try_wait_for_completion(&conn_state->commit->hw_done))
			continue;

		*pipe_mask |= BIT(crtc->pipe);
	}
	drm_connector_list_iter_end(&conn_iter);

	return ret;
}

static int intel_dp_do_phy_test(struct intel_encoder *encoder,
				struct drm_modeset_acquire_ctx *ctx)
{
	struct drm_i915_private *dev_priv = to_i915(encoder->base.dev);
	struct intel_dp *intel_dp = enc_to_intel_dp(encoder);
	struct intel_crtc *crtc;
	u8 pipe_mask;
	int ret;

	ret = drm_modeset_lock(&dev_priv->drm.mode_config.connection_mutex,
			       ctx);
	if (ret)
		return ret;

	ret = intel_dp_prep_phy_test(intel_dp, ctx, &pipe_mask);
	if (ret)
		return ret;

	if (pipe_mask == 0)
		return 0;

	drm_dbg_kms(&dev_priv->drm, "[ENCODER:%d:%s] PHY test\n",
		    encoder->base.base.id, encoder->base.name);

	for_each_intel_crtc_in_pipe_mask(&dev_priv->drm, crtc, pipe_mask) {
		const struct intel_crtc_state *crtc_state =
			to_intel_crtc_state(crtc->base.state);

		/* test on the MST master transcoder */
		if (DISPLAY_VER(dev_priv) >= 12 &&
		    intel_crtc_has_type(crtc_state, INTEL_OUTPUT_DP_MST) &&
		    !intel_dp_mst_is_master_trans(crtc_state))
			continue;

		intel_dp_process_phy_request(intel_dp, crtc_state);
		break;
	}

	return 0;
}

void intel_dp_phy_test(struct intel_encoder *encoder)
{
	struct drm_modeset_acquire_ctx ctx;
	int ret;

	drm_modeset_acquire_init(&ctx, 0);

	for (;;) {
		ret = intel_dp_do_phy_test(encoder, &ctx);

		if (ret == -EDEADLK) {
			drm_modeset_backoff(&ctx);
			continue;
		}

		break;
	}

	drm_modeset_drop_locks(&ctx);
	drm_modeset_acquire_fini(&ctx);
	drm_WARN(encoder->base.dev, ret,
		 "Acquiring modeset locks failed with %i\n", ret);
}

static void intel_dp_check_device_service_irq(struct intel_dp *intel_dp)
{
	struct drm_i915_private *i915 = dp_to_i915(intel_dp);
	u8 val;

	if (intel_dp->dpcd[DP_DPCD_REV] < 0x11)
		return;

	if (drm_dp_dpcd_readb(&intel_dp->aux,
			      DP_DEVICE_SERVICE_IRQ_VECTOR, &val) != 1 || !val)
		return;

	drm_dp_dpcd_writeb(&intel_dp->aux, DP_DEVICE_SERVICE_IRQ_VECTOR, val);

	if (val & DP_AUTOMATED_TEST_REQUEST)
		intel_dp_handle_test_request(intel_dp);

	if (val & DP_CP_IRQ)
		intel_hdcp_handle_cp_irq(intel_dp->attached_connector);

	if (val & DP_SINK_SPECIFIC_IRQ)
		drm_dbg_kms(&i915->drm, "Sink specific irq unhandled\n");
}

static void intel_dp_check_link_service_irq(struct intel_dp *intel_dp)
{
	u8 val;

	if (intel_dp->dpcd[DP_DPCD_REV] < 0x11)
		return;

	if (drm_dp_dpcd_readb(&intel_dp->aux,
			      DP_LINK_SERVICE_IRQ_VECTOR_ESI0, &val) != 1 || !val)
		return;

	if (drm_dp_dpcd_writeb(&intel_dp->aux,
			       DP_LINK_SERVICE_IRQ_VECTOR_ESI0, val) != 1)
		return;

	if (val & HDMI_LINK_STATUS_CHANGED)
		intel_dp_handle_hdmi_link_status_change(intel_dp);
}

/*
 * According to DP spec
 * 5.1.2:
 *  1. Read DPCD
 *  2. Configure link according to Receiver Capabilities
 *  3. Use Link Training from 2.5.3.3 and 3.5.1.3
 *  4. Check link status on receipt of hot-plug interrupt
 *
 * intel_dp_short_pulse -  handles short pulse interrupts
 * when full detection is not required.
 * Returns %true if short pulse is handled and full detection
 * is NOT required and %false otherwise.
 */
static bool
intel_dp_short_pulse(struct intel_dp *intel_dp)
{
	struct drm_i915_private *dev_priv = dp_to_i915(intel_dp);
	u8 old_sink_count = intel_dp->sink_count;
	bool ret;

	/*
	 * Clearing compliance test variables to allow capturing
	 * of values for next automated test request.
	 */
	memset(&intel_dp->compliance, 0, sizeof(intel_dp->compliance));

	/*
	 * Now read the DPCD to see if it's actually running
	 * If the current value of sink count doesn't match with
	 * the value that was stored earlier or dpcd read failed
	 * we need to do full detection
	 */
	ret = intel_dp_get_dpcd(intel_dp);

	if ((old_sink_count != intel_dp->sink_count) || !ret) {
		/* No need to proceed if we are going to do full detect */
		return false;
	}

	intel_dp_check_device_service_irq(intel_dp);
	intel_dp_check_link_service_irq(intel_dp);

	/* Handle CEC interrupts, if any */
	drm_dp_cec_irq(&intel_dp->aux);

	/* defer to the hotplug work for link retraining if needed */
	if (intel_dp_needs_link_retrain(intel_dp))
		return false;

	intel_psr_short_pulse(intel_dp);

	switch (intel_dp->compliance.test_type) {
	case DP_TEST_LINK_TRAINING:
		drm_dbg_kms(&dev_priv->drm,
			    "Link Training Compliance Test requested\n");
		/* Send a Hotplug Uevent to userspace to start modeset */
		drm_kms_helper_hotplug_event(&dev_priv->drm);
		break;
	case DP_TEST_LINK_PHY_TEST_PATTERN:
		drm_dbg_kms(&dev_priv->drm,
			    "PHY test pattern Compliance Test requested\n");
		/*
		 * Schedule long hpd to do the test
		 *
		 * FIXME get rid of the ad-hoc phy test modeset code
		 * and properly incorporate it into the normal modeset.
		 */
		return false;
	}

	return true;
}

/* XXX this is probably wrong for multiple downstream ports */
static enum drm_connector_status
intel_dp_detect_dpcd(struct intel_dp *intel_dp)
{
	struct drm_i915_private *i915 = dp_to_i915(intel_dp);
	struct intel_digital_port *dig_port = dp_to_dig_port(intel_dp);
	u8 *dpcd = intel_dp->dpcd;
	u8 type;

	if (drm_WARN_ON(&i915->drm, intel_dp_is_edp(intel_dp)))
		return connector_status_connected;

	lspcon_resume(dig_port);

	if (!intel_dp_get_dpcd(intel_dp))
		return connector_status_disconnected;

	/* if there's no downstream port, we're done */
	if (!drm_dp_is_branch(dpcd))
		return connector_status_connected;

	/* If we're HPD-aware, SINK_COUNT changes dynamically */
	if (intel_dp_has_sink_count(intel_dp) &&
	    intel_dp->downstream_ports[0] & DP_DS_PORT_HPD) {
		return intel_dp->sink_count ?
		connector_status_connected : connector_status_disconnected;
	}

	if (intel_dp_can_mst(intel_dp))
		return connector_status_connected;

	/* If no HPD, poke DDC gently */
	if (drm_probe_ddc(&intel_dp->aux.ddc))
		return connector_status_connected;

	/* Well we tried, say unknown for unreliable port types */
	if (intel_dp->dpcd[DP_DPCD_REV] >= 0x11) {
		type = intel_dp->downstream_ports[0] & DP_DS_PORT_TYPE_MASK;
		if (type == DP_DS_PORT_TYPE_VGA ||
		    type == DP_DS_PORT_TYPE_NON_EDID)
			return connector_status_unknown;
	} else {
		type = intel_dp->dpcd[DP_DOWNSTREAMPORT_PRESENT] &
			DP_DWN_STRM_PORT_TYPE_MASK;
		if (type == DP_DWN_STRM_PORT_TYPE_ANALOG ||
		    type == DP_DWN_STRM_PORT_TYPE_OTHER)
			return connector_status_unknown;
	}

	/* Anything else is out of spec, warn and ignore */
	drm_dbg_kms(&i915->drm, "Broken DP branch device, ignoring\n");
	return connector_status_disconnected;
}

static enum drm_connector_status
edp_detect(struct intel_dp *intel_dp)
{
	return connector_status_connected;
}

/*
 * intel_digital_port_connected - is the specified port connected?
 * @encoder: intel_encoder
 *
 * In cases where there's a connector physically connected but it can't be used
 * by our hardware we also return false, since the rest of the driver should
 * pretty much treat the port as disconnected. This is relevant for type-C
 * (starting on ICL) where there's ownership involved.
 *
 * Return %true if port is connected, %false otherwise.
 */
bool intel_digital_port_connected(struct intel_encoder *encoder)
{
	struct drm_i915_private *dev_priv = to_i915(encoder->base.dev);
	struct intel_digital_port *dig_port = enc_to_dig_port(encoder);
	bool is_connected = false;
	intel_wakeref_t wakeref;

	with_intel_display_power(dev_priv, POWER_DOMAIN_DISPLAY_CORE, wakeref)
		is_connected = dig_port->connected(encoder);

	return is_connected;
}

static const struct drm_edid *
intel_dp_get_edid(struct intel_dp *intel_dp)
{
	struct intel_connector *connector = intel_dp->attached_connector;
	const struct drm_edid *fixed_edid = connector->panel.fixed_edid;

	/* Use panel fixed edid if we have one */
	if (fixed_edid) {
		/* invalid edid */
		if (IS_ERR(fixed_edid))
			return NULL;

		return drm_edid_dup(fixed_edid);
	}

	return drm_edid_read_ddc(&connector->base, &intel_dp->aux.ddc);
}

static void
intel_dp_update_dfp(struct intel_dp *intel_dp,
		    const struct drm_edid *drm_edid)
{
	struct drm_i915_private *i915 = dp_to_i915(intel_dp);
	struct intel_connector *connector = intel_dp->attached_connector;
	const struct edid *edid;

	/* FIXME: Get rid of drm_edid_raw() */
	edid = drm_edid_raw(drm_edid);

	intel_dp->dfp.max_bpc =
		drm_dp_downstream_max_bpc(intel_dp->dpcd,
					  intel_dp->downstream_ports, edid);

	intel_dp->dfp.max_dotclock =
		drm_dp_downstream_max_dotclock(intel_dp->dpcd,
					       intel_dp->downstream_ports);

	intel_dp->dfp.min_tmds_clock =
		drm_dp_downstream_min_tmds_clock(intel_dp->dpcd,
						 intel_dp->downstream_ports,
						 edid);
	intel_dp->dfp.max_tmds_clock =
		drm_dp_downstream_max_tmds_clock(intel_dp->dpcd,
						 intel_dp->downstream_ports,
						 edid);

	intel_dp->dfp.pcon_max_frl_bw =
		drm_dp_get_pcon_max_frl_bw(intel_dp->dpcd,
					   intel_dp->downstream_ports);

	drm_dbg_kms(&i915->drm,
		    "[CONNECTOR:%d:%s] DFP max bpc %d, max dotclock %d, TMDS clock %d-%d, PCON Max FRL BW %dGbps\n",
		    connector->base.base.id, connector->base.name,
		    intel_dp->dfp.max_bpc,
		    intel_dp->dfp.max_dotclock,
		    intel_dp->dfp.min_tmds_clock,
		    intel_dp->dfp.max_tmds_clock,
		    intel_dp->dfp.pcon_max_frl_bw);

	intel_dp_get_pcon_dsc_cap(intel_dp);
}

static void
intel_dp_update_420(struct intel_dp *intel_dp)
{
	struct drm_i915_private *i915 = dp_to_i915(intel_dp);
	struct intel_connector *connector = intel_dp->attached_connector;
	bool is_branch, ycbcr_420_passthrough, ycbcr_444_to_420, rgb_to_ycbcr;

	/* No YCbCr output support on gmch platforms */
	if (HAS_GMCH(i915))
		return;

	/*
	 * ILK doesn't seem capable of DP YCbCr output. The
	 * displayed image is severly corrupted. SNB+ is fine.
	 */
	if (IS_IRONLAKE(i915))
		return;

	is_branch = drm_dp_is_branch(intel_dp->dpcd);
	ycbcr_420_passthrough =
		drm_dp_downstream_420_passthrough(intel_dp->dpcd,
						  intel_dp->downstream_ports);
	/* on-board LSPCON always assumed to support 4:4:4->4:2:0 conversion */
	ycbcr_444_to_420 =
		dp_to_dig_port(intel_dp)->lspcon.active ||
		drm_dp_downstream_444_to_420_conversion(intel_dp->dpcd,
							intel_dp->downstream_ports);
	rgb_to_ycbcr = drm_dp_downstream_rgb_to_ycbcr_conversion(intel_dp->dpcd,
								 intel_dp->downstream_ports,
								 DP_DS_HDMI_BT709_RGB_YCBCR_CONV);

	if (DISPLAY_VER(i915) >= 11) {
		/* Let PCON convert from RGB->YCbCr if possible */
		if (is_branch && rgb_to_ycbcr && ycbcr_444_to_420) {
			intel_dp->dfp.rgb_to_ycbcr = true;
			intel_dp->dfp.ycbcr_444_to_420 = true;
			connector->base.ycbcr_420_allowed = true;
		} else {
		/* Prefer 4:2:0 passthrough over 4:4:4->4:2:0 conversion */
			intel_dp->dfp.ycbcr_444_to_420 =
				ycbcr_444_to_420 && !ycbcr_420_passthrough;

			connector->base.ycbcr_420_allowed =
				!is_branch || ycbcr_444_to_420 || ycbcr_420_passthrough;
		}
	} else {
		/* 4:4:4->4:2:0 conversion is the only way */
		intel_dp->dfp.ycbcr_444_to_420 = ycbcr_444_to_420;

		connector->base.ycbcr_420_allowed = ycbcr_444_to_420;
	}

	drm_dbg_kms(&i915->drm,
		    "[CONNECTOR:%d:%s] RGB->YcbCr conversion? %s, YCbCr 4:2:0 allowed? %s, YCbCr 4:4:4->4:2:0 conversion? %s\n",
		    connector->base.base.id, connector->base.name,
		    str_yes_no(intel_dp->dfp.rgb_to_ycbcr),
		    str_yes_no(connector->base.ycbcr_420_allowed),
		    str_yes_no(intel_dp->dfp.ycbcr_444_to_420));
}

static void
intel_dp_set_edid(struct intel_dp *intel_dp)
{
	struct drm_i915_private *i915 = dp_to_i915(intel_dp);
	struct intel_connector *connector = intel_dp->attached_connector;
<<<<<<< HEAD
	struct edid *edid;
=======
	const struct drm_edid *drm_edid;
	const struct edid *edid;
>>>>>>> eb3cdb58
	bool vrr_capable;

	intel_dp_unset_edid(intel_dp);
	drm_edid = intel_dp_get_edid(intel_dp);
	connector->detect_edid = drm_edid;

<<<<<<< HEAD
=======
	/* Below we depend on display info having been updated */
	drm_edid_connector_update(&connector->base, drm_edid);

>>>>>>> eb3cdb58
	vrr_capable = intel_vrr_is_capable(connector);
	drm_dbg_kms(&i915->drm, "[CONNECTOR:%d:%s] VRR capable: %s\n",
		    connector->base.base.id, connector->base.name, str_yes_no(vrr_capable));
	drm_connector_set_vrr_capable_property(&connector->base, vrr_capable);

<<<<<<< HEAD
	intel_dp_update_dfp(intel_dp, edid);
=======
	intel_dp_update_dfp(intel_dp, drm_edid);
>>>>>>> eb3cdb58
	intel_dp_update_420(intel_dp);

	/* FIXME: Get rid of drm_edid_raw() */
	edid = drm_edid_raw(drm_edid);
	if (edid && edid->input & DRM_EDID_INPUT_DIGITAL) {
		intel_dp->has_hdmi_sink = drm_detect_hdmi_monitor(edid);
		intel_dp->has_audio = drm_detect_monitor_audio(edid);
	}

	drm_dp_cec_set_edid(&intel_dp->aux, edid);
}

static void
intel_dp_unset_edid(struct intel_dp *intel_dp)
{
	struct intel_connector *connector = intel_dp->attached_connector;

	drm_dp_cec_unset_edid(&intel_dp->aux);
	drm_edid_free(connector->detect_edid);
	connector->detect_edid = NULL;

	intel_dp->has_hdmi_sink = false;
	intel_dp->has_audio = false;

	intel_dp->dfp.max_bpc = 0;
	intel_dp->dfp.max_dotclock = 0;
	intel_dp->dfp.min_tmds_clock = 0;
	intel_dp->dfp.max_tmds_clock = 0;

	intel_dp->dfp.pcon_max_frl_bw = 0;

	intel_dp->dfp.ycbcr_444_to_420 = false;
	connector->base.ycbcr_420_allowed = false;

	drm_connector_set_vrr_capable_property(&connector->base,
					       false);
}

static int
intel_dp_detect(struct drm_connector *connector,
		struct drm_modeset_acquire_ctx *ctx,
		bool force)
{
	struct drm_i915_private *dev_priv = to_i915(connector->dev);
	struct intel_dp *intel_dp = intel_attached_dp(to_intel_connector(connector));
	struct intel_digital_port *dig_port = dp_to_dig_port(intel_dp);
	struct intel_encoder *encoder = &dig_port->base;
	enum drm_connector_status status;

	drm_dbg_kms(&dev_priv->drm, "[CONNECTOR:%d:%s]\n",
		    connector->base.id, connector->name);
	drm_WARN_ON(&dev_priv->drm,
		    !drm_modeset_is_locked(&dev_priv->drm.mode_config.connection_mutex));

	if (!INTEL_DISPLAY_ENABLED(dev_priv))
		return connector_status_disconnected;

	/* Can't disconnect eDP */
	if (intel_dp_is_edp(intel_dp))
		status = edp_detect(intel_dp);
	else if (intel_digital_port_connected(encoder))
		status = intel_dp_detect_dpcd(intel_dp);
	else
		status = connector_status_disconnected;

	if (status == connector_status_disconnected) {
		memset(&intel_dp->compliance, 0, sizeof(intel_dp->compliance));
		memset(intel_dp->dsc_dpcd, 0, sizeof(intel_dp->dsc_dpcd));

		if (intel_dp->is_mst) {
			drm_dbg_kms(&dev_priv->drm,
				    "MST device may have disappeared %d vs %d\n",
				    intel_dp->is_mst,
				    intel_dp->mst_mgr.mst_state);
			intel_dp->is_mst = false;
			drm_dp_mst_topology_mgr_set_mst(&intel_dp->mst_mgr,
							intel_dp->is_mst);
		}

		goto out;
	}

	/* Read DP Sink DSC Cap DPCD regs for DP v1.4 */
	if (HAS_DSC(dev_priv))
		intel_dp_get_dsc_sink_cap(intel_dp);

	intel_dp_configure_mst(intel_dp);

	/*
	 * TODO: Reset link params when switching to MST mode, until MST
	 * supports link training fallback params.
	 */
	if (intel_dp->reset_link_params || intel_dp->is_mst) {
		intel_dp_reset_max_link_params(intel_dp);
		intel_dp->reset_link_params = false;
	}

	intel_dp_print_rates(intel_dp);

	if (intel_dp->is_mst) {
		/*
		 * If we are in MST mode then this connector
		 * won't appear connected or have anything
		 * with EDID on it
		 */
		status = connector_status_disconnected;
		goto out;
	}

	/*
	 * Some external monitors do not signal loss of link synchronization
	 * with an IRQ_HPD, so force a link status check.
	 */
	if (!intel_dp_is_edp(intel_dp)) {
		int ret;

		ret = intel_dp_retrain_link(encoder, ctx);
		if (ret)
			return ret;
	}

	/*
	 * Clearing NACK and defer counts to get their exact values
	 * while reading EDID which are required by Compliance tests
	 * 4.2.2.4 and 4.2.2.5
	 */
	intel_dp->aux.i2c_nack_count = 0;
	intel_dp->aux.i2c_defer_count = 0;

	intel_dp_set_edid(intel_dp);
	if (intel_dp_is_edp(intel_dp) ||
	    to_intel_connector(connector)->detect_edid)
		status = connector_status_connected;

	intel_dp_check_device_service_irq(intel_dp);

out:
	if (status != connector_status_connected && !intel_dp->is_mst)
		intel_dp_unset_edid(intel_dp);

	/*
	 * Make sure the refs for power wells enabled during detect are
	 * dropped to avoid a new detect cycle triggered by HPD polling.
	 */
	intel_display_power_flush_work(dev_priv);

	if (!intel_dp_is_edp(intel_dp))
		drm_dp_set_subconnector_property(connector,
						 status,
						 intel_dp->dpcd,
						 intel_dp->downstream_ports);
	return status;
}

static void
intel_dp_force(struct drm_connector *connector)
{
	struct intel_dp *intel_dp = intel_attached_dp(to_intel_connector(connector));
	struct intel_digital_port *dig_port = dp_to_dig_port(intel_dp);
	struct intel_encoder *intel_encoder = &dig_port->base;
	struct drm_i915_private *dev_priv = to_i915(intel_encoder->base.dev);
	enum intel_display_power_domain aux_domain =
		intel_aux_power_domain(dig_port);
	intel_wakeref_t wakeref;

	drm_dbg_kms(&dev_priv->drm, "[CONNECTOR:%d:%s]\n",
		    connector->base.id, connector->name);
	intel_dp_unset_edid(intel_dp);

	if (connector->status != connector_status_connected)
		return;

	wakeref = intel_display_power_get(dev_priv, aux_domain);

	intel_dp_set_edid(intel_dp);

	intel_display_power_put(dev_priv, aux_domain, wakeref);
}

static int intel_dp_get_modes(struct drm_connector *connector)
{
	struct intel_connector *intel_connector = to_intel_connector(connector);
	int num_modes;

<<<<<<< HEAD
	edid = intel_connector->detect_edid;
	if (edid)
		num_modes = intel_connector_update_modes(connector, edid);
=======
	/* drm_edid_connector_update() done in ->detect() or ->force() */
	num_modes = drm_edid_connector_add_modes(connector);
>>>>>>> eb3cdb58

	/* Also add fixed mode, which may or may not be present in EDID */
	if (intel_dp_is_edp(intel_attached_dp(intel_connector)))
		num_modes += intel_panel_get_modes(intel_connector);

	if (num_modes)
		return num_modes;

	if (!intel_connector->detect_edid) {
		struct intel_dp *intel_dp = intel_attached_dp(intel_connector);
		struct drm_display_mode *mode;

		mode = drm_dp_downstream_mode(connector->dev,
					      intel_dp->dpcd,
					      intel_dp->downstream_ports);
		if (mode) {
			drm_mode_probed_add(connector, mode);
			num_modes++;
		}
	}

	return num_modes;
}

static int
intel_dp_connector_register(struct drm_connector *connector)
{
	struct drm_i915_private *i915 = to_i915(connector->dev);
	struct intel_dp *intel_dp = intel_attached_dp(to_intel_connector(connector));
	struct intel_digital_port *dig_port = dp_to_dig_port(intel_dp);
	struct intel_lspcon *lspcon = &dig_port->lspcon;
	int ret;

	ret = intel_connector_register(connector);
	if (ret)
		return ret;

	drm_dbg_kms(&i915->drm, "registering %s bus for %s\n",
		    intel_dp->aux.name, connector->kdev->kobj.name);

	intel_dp->aux.dev = connector->kdev;
	ret = drm_dp_aux_register(&intel_dp->aux);
	if (!ret)
		drm_dp_cec_register_connector(&intel_dp->aux, connector);

	if (!intel_bios_encoder_is_lspcon(dig_port->base.devdata))
		return ret;

	/*
	 * ToDo: Clean this up to handle lspcon init and resume more
	 * efficiently and streamlined.
	 */
	if (lspcon_init(dig_port)) {
		lspcon_detect_hdr_capability(lspcon);
		if (lspcon->hdr_supported)
			drm_connector_attach_hdr_output_metadata_property(connector);
	}

	return ret;
}

static void
intel_dp_connector_unregister(struct drm_connector *connector)
{
	struct intel_dp *intel_dp = intel_attached_dp(to_intel_connector(connector));

	drm_dp_cec_unregister_connector(&intel_dp->aux);
	drm_dp_aux_unregister(&intel_dp->aux);
	intel_connector_unregister(connector);
}

void intel_dp_encoder_flush_work(struct drm_encoder *encoder)
{
	struct intel_digital_port *dig_port = enc_to_dig_port(to_intel_encoder(encoder));
	struct intel_dp *intel_dp = &dig_port->dp;

	intel_dp_mst_encoder_cleanup(dig_port);

	intel_pps_vdd_off_sync(intel_dp);

	/*
	 * Ensure power off delay is respected on module remove, so that we can
	 * reduce delays at driver probe. See pps_init_timestamps().
	 */
	intel_pps_wait_power_cycle(intel_dp);

	intel_dp_aux_fini(intel_dp);
}

void intel_dp_encoder_suspend(struct intel_encoder *intel_encoder)
{
	struct intel_dp *intel_dp = enc_to_intel_dp(intel_encoder);

	intel_pps_vdd_off_sync(intel_dp);
}

void intel_dp_encoder_shutdown(struct intel_encoder *intel_encoder)
{
	struct intel_dp *intel_dp = enc_to_intel_dp(intel_encoder);

	intel_pps_wait_power_cycle(intel_dp);
}

static int intel_modeset_tile_group(struct intel_atomic_state *state,
				    int tile_group_id)
{
	struct drm_i915_private *dev_priv = to_i915(state->base.dev);
	struct drm_connector_list_iter conn_iter;
	struct drm_connector *connector;
	int ret = 0;

	drm_connector_list_iter_begin(&dev_priv->drm, &conn_iter);
	drm_for_each_connector_iter(connector, &conn_iter) {
		struct drm_connector_state *conn_state;
		struct intel_crtc_state *crtc_state;
		struct intel_crtc *crtc;

		if (!connector->has_tile ||
		    connector->tile_group->id != tile_group_id)
			continue;

		conn_state = drm_atomic_get_connector_state(&state->base,
							    connector);
		if (IS_ERR(conn_state)) {
			ret = PTR_ERR(conn_state);
			break;
		}

		crtc = to_intel_crtc(conn_state->crtc);

		if (!crtc)
			continue;

		crtc_state = intel_atomic_get_new_crtc_state(state, crtc);
		crtc_state->uapi.mode_changed = true;

		ret = drm_atomic_add_affected_planes(&state->base, &crtc->base);
		if (ret)
			break;
	}
	drm_connector_list_iter_end(&conn_iter);

	return ret;
}

static int intel_modeset_affected_transcoders(struct intel_atomic_state *state, u8 transcoders)
{
	struct drm_i915_private *dev_priv = to_i915(state->base.dev);
	struct intel_crtc *crtc;

	if (transcoders == 0)
		return 0;

	for_each_intel_crtc(&dev_priv->drm, crtc) {
		struct intel_crtc_state *crtc_state;
		int ret;

		crtc_state = intel_atomic_get_crtc_state(&state->base, crtc);
		if (IS_ERR(crtc_state))
			return PTR_ERR(crtc_state);

		if (!crtc_state->hw.enable)
			continue;

		if (!(transcoders & BIT(crtc_state->cpu_transcoder)))
			continue;

		crtc_state->uapi.mode_changed = true;

		ret = drm_atomic_add_affected_connectors(&state->base, &crtc->base);
		if (ret)
			return ret;

		ret = drm_atomic_add_affected_planes(&state->base, &crtc->base);
		if (ret)
			return ret;

		transcoders &= ~BIT(crtc_state->cpu_transcoder);
	}

	drm_WARN_ON(&dev_priv->drm, transcoders != 0);

	return 0;
}

static int intel_modeset_synced_crtcs(struct intel_atomic_state *state,
				      struct drm_connector *connector)
{
	const struct drm_connector_state *old_conn_state =
		drm_atomic_get_old_connector_state(&state->base, connector);
	const struct intel_crtc_state *old_crtc_state;
	struct intel_crtc *crtc;
	u8 transcoders;

	crtc = to_intel_crtc(old_conn_state->crtc);
	if (!crtc)
		return 0;

	old_crtc_state = intel_atomic_get_old_crtc_state(state, crtc);

	if (!old_crtc_state->hw.active)
		return 0;

	transcoders = old_crtc_state->sync_mode_slaves_mask;
	if (old_crtc_state->master_transcoder != INVALID_TRANSCODER)
		transcoders |= BIT(old_crtc_state->master_transcoder);

	return intel_modeset_affected_transcoders(state,
						  transcoders);
}

static int intel_dp_connector_atomic_check(struct drm_connector *conn,
					   struct drm_atomic_state *_state)
{
	struct drm_i915_private *dev_priv = to_i915(conn->dev);
	struct intel_atomic_state *state = to_intel_atomic_state(_state);
	struct drm_connector_state *conn_state = drm_atomic_get_new_connector_state(_state, conn);
	struct intel_connector *intel_conn = to_intel_connector(conn);
	struct intel_dp *intel_dp = enc_to_intel_dp(intel_conn->encoder);
	int ret;

	ret = intel_digital_connector_atomic_check(conn, &state->base);
	if (ret)
		return ret;

	if (intel_dp_mst_source_support(intel_dp)) {
		ret = drm_dp_mst_root_conn_atomic_check(conn_state, &intel_dp->mst_mgr);
		if (ret)
			return ret;
	}

	/*
	 * We don't enable port sync on BDW due to missing w/as and
	 * due to not having adjusted the modeset sequence appropriately.
	 */
	if (DISPLAY_VER(dev_priv) < 9)
		return 0;

	if (!intel_connector_needs_modeset(state, conn))
		return 0;

	if (conn->has_tile) {
		ret = intel_modeset_tile_group(state, conn->tile_group->id);
		if (ret)
			return ret;
	}

	return intel_modeset_synced_crtcs(state, conn);
}

static void intel_dp_oob_hotplug_event(struct drm_connector *connector)
{
	struct intel_encoder *encoder = intel_attached_encoder(to_intel_connector(connector));
	struct drm_i915_private *i915 = to_i915(connector->dev);

	spin_lock_irq(&i915->irq_lock);
<<<<<<< HEAD
	i915->hotplug.event_bits |= BIT(encoder->hpd_pin);
	spin_unlock_irq(&i915->irq_lock);
	queue_delayed_work(system_wq, &i915->hotplug.hotplug_work, 0);
=======
	i915->display.hotplug.event_bits |= BIT(encoder->hpd_pin);
	spin_unlock_irq(&i915->irq_lock);
	queue_delayed_work(system_wq, &i915->display.hotplug.hotplug_work, 0);
>>>>>>> eb3cdb58
}

static const struct drm_connector_funcs intel_dp_connector_funcs = {
	.force = intel_dp_force,
	.fill_modes = drm_helper_probe_single_connector_modes,
	.atomic_get_property = intel_digital_connector_atomic_get_property,
	.atomic_set_property = intel_digital_connector_atomic_set_property,
	.late_register = intel_dp_connector_register,
	.early_unregister = intel_dp_connector_unregister,
	.destroy = intel_connector_destroy,
	.atomic_destroy_state = drm_atomic_helper_connector_destroy_state,
	.atomic_duplicate_state = intel_digital_connector_duplicate_state,
	.oob_hotplug_event = intel_dp_oob_hotplug_event,
};

static const struct drm_connector_helper_funcs intel_dp_connector_helper_funcs = {
	.detect_ctx = intel_dp_detect,
	.get_modes = intel_dp_get_modes,
	.mode_valid = intel_dp_mode_valid,
	.atomic_check = intel_dp_connector_atomic_check,
};

enum irqreturn
intel_dp_hpd_pulse(struct intel_digital_port *dig_port, bool long_hpd)
{
	struct drm_i915_private *i915 = to_i915(dig_port->base.base.dev);
	struct intel_dp *intel_dp = &dig_port->dp;

	if (dig_port->base.type == INTEL_OUTPUT_EDP &&
	    (long_hpd || !intel_pps_have_panel_power_or_vdd(intel_dp))) {
		/*
		 * vdd off can generate a long/short pulse on eDP which
		 * would require vdd on to handle it, and thus we
		 * would end up in an endless cycle of
		 * "vdd off -> long/short hpd -> vdd on -> detect -> vdd off -> ..."
		 */
		drm_dbg_kms(&i915->drm,
			    "ignoring %s hpd on eDP [ENCODER:%d:%s]\n",
			    long_hpd ? "long" : "short",
			    dig_port->base.base.base.id,
			    dig_port->base.base.name);
		return IRQ_HANDLED;
	}

	drm_dbg_kms(&i915->drm, "got hpd irq on [ENCODER:%d:%s] - %s\n",
		    dig_port->base.base.base.id,
		    dig_port->base.base.name,
		    long_hpd ? "long" : "short");

	if (long_hpd) {
		intel_dp->reset_link_params = true;
		return IRQ_NONE;
	}

	if (intel_dp->is_mst) {
		if (!intel_dp_check_mst_status(intel_dp))
			return IRQ_NONE;
	} else if (!intel_dp_short_pulse(intel_dp)) {
		return IRQ_NONE;
	}

	return IRQ_HANDLED;
}

static bool _intel_dp_is_port_edp(struct drm_i915_private *dev_priv,
				  const struct intel_bios_encoder_data *devdata,
				  enum port port)
{
	/*
	 * eDP not supported on g4x. so bail out early just
	 * for a bit extra safety in case the VBT is bonkers.
	 */
	if (DISPLAY_VER(dev_priv) < 5)
		return false;

	if (DISPLAY_VER(dev_priv) < 9 && port == PORT_A)
		return true;

	return devdata && intel_bios_encoder_supports_edp(devdata);
}

bool intel_dp_is_port_edp(struct drm_i915_private *i915, enum port port)
{
	const struct intel_bios_encoder_data *devdata =
		intel_bios_encoder_data_lookup(i915, port);

	return _intel_dp_is_port_edp(i915, devdata, port);
}

static bool
has_gamut_metadata_dip(struct intel_encoder *encoder)
{
	struct drm_i915_private *i915 = to_i915(encoder->base.dev);
	enum port port = encoder->port;

	if (intel_bios_encoder_is_lspcon(encoder->devdata))
		return false;

	if (DISPLAY_VER(i915) >= 11)
		return true;

	if (port == PORT_A)
		return false;

	if (IS_HASWELL(i915) || IS_BROADWELL(i915) ||
	    DISPLAY_VER(i915) >= 9)
		return true;

	return false;
}

static bool
has_gamut_metadata_dip(struct drm_i915_private *i915, enum port port)
{
	if (intel_bios_is_lspcon_present(i915, port))
		return false;

	if (DISPLAY_VER(i915) >= 11)
		return true;

	if (port == PORT_A)
		return false;

	if (IS_HASWELL(i915) || IS_BROADWELL(i915) ||
	    DISPLAY_VER(i915) >= 9)
		return true;

	return false;
}

static void
intel_dp_add_properties(struct intel_dp *intel_dp, struct drm_connector *connector)
{
	struct drm_i915_private *dev_priv = to_i915(connector->dev);
	enum port port = dp_to_dig_port(intel_dp)->base.port;

	if (!intel_dp_is_edp(intel_dp))
		drm_connector_attach_dp_subconnector_property(connector);

	if (!IS_G4X(dev_priv) && port != PORT_A)
		intel_attach_force_audio_property(connector);

	intel_attach_broadcast_rgb_property(connector);
	if (HAS_GMCH(dev_priv))
		drm_connector_attach_max_bpc_property(connector, 6, 10);
	else if (DISPLAY_VER(dev_priv) >= 5)
		drm_connector_attach_max_bpc_property(connector, 6, 12);

	/* Register HDMI colorspace for case of lspcon */
	if (intel_bios_encoder_is_lspcon(dp_to_dig_port(intel_dp)->base.devdata)) {
		drm_connector_attach_content_type_property(connector);
		intel_attach_hdmi_colorspace_property(connector);
	} else {
		intel_attach_dp_colorspace_property(connector);
	}

<<<<<<< HEAD
	if (has_gamut_metadata_dip(dev_priv, port))
		drm_connector_attach_hdr_output_metadata_property(connector);

	if (intel_dp_is_edp(intel_dp)) {
		u32 allowed_scalers;

		allowed_scalers = BIT(DRM_MODE_SCALE_ASPECT) | BIT(DRM_MODE_SCALE_FULLSCREEN);
		if (!HAS_GMCH(dev_priv))
			allowed_scalers |= BIT(DRM_MODE_SCALE_CENTER);

		drm_connector_attach_scaling_mode_property(connector, allowed_scalers);

		connector->state->scaling_mode = DRM_MODE_SCALE_ASPECT;

	}
=======
	if (has_gamut_metadata_dip(&dp_to_dig_port(intel_dp)->base))
		drm_connector_attach_hdr_output_metadata_property(connector);
>>>>>>> eb3cdb58

	if (HAS_VRR(dev_priv))
		drm_connector_attach_vrr_capable_property(connector);
}

static void
intel_edp_add_properties(struct intel_dp *intel_dp)
{
	struct intel_connector *connector = intel_dp->attached_connector;
	struct drm_i915_private *i915 = to_i915(connector->base.dev);
	const struct drm_display_mode *fixed_mode =
		intel_panel_preferred_fixed_mode(connector);

<<<<<<< HEAD
	if (!fixed_mode)
		return;

	drm_connector_set_panel_orientation_with_quirk(&connector->base,
						       i915->vbt.orientation,
						       fixed_mode->hdisplay,
						       fixed_mode->vdisplay);
=======
	intel_attach_scaling_mode_property(&connector->base);

	drm_connector_set_panel_orientation_with_quirk(&connector->base,
						       i915->display.vbt.orientation,
						       fixed_mode->hdisplay,
						       fixed_mode->vdisplay);
}

static void intel_edp_backlight_setup(struct intel_dp *intel_dp,
				      struct intel_connector *connector)
{
	struct drm_i915_private *i915 = dp_to_i915(intel_dp);
	enum pipe pipe = INVALID_PIPE;

	if (IS_VALLEYVIEW(i915) || IS_CHERRYVIEW(i915)) {
		/*
		 * Figure out the current pipe for the initial backlight setup.
		 * If the current pipe isn't valid, try the PPS pipe, and if that
		 * fails just assume pipe A.
		 */
		pipe = vlv_active_pipe(intel_dp);

		if (pipe != PIPE_A && pipe != PIPE_B)
			pipe = intel_dp->pps.pps_pipe;

		if (pipe != PIPE_A && pipe != PIPE_B)
			pipe = PIPE_A;
	}

	intel_backlight_setup(connector, pipe);
>>>>>>> eb3cdb58
}

static bool intel_edp_init_connector(struct intel_dp *intel_dp,
				     struct intel_connector *intel_connector)
{
	struct drm_i915_private *dev_priv = dp_to_i915(intel_dp);
	struct drm_connector *connector = &intel_connector->base;
	struct drm_display_mode *fixed_mode;
	struct intel_encoder *encoder = &dp_to_dig_port(intel_dp)->base;
	bool has_dpcd;
	const struct drm_edid *drm_edid;

	if (!intel_dp_is_edp(intel_dp))
		return true;

	/*
	 * On IBX/CPT we may get here with LVDS already registered. Since the
	 * driver uses the only internal power sequencer available for both
	 * eDP and LVDS bail out early in this case to prevent interfering
	 * with an already powered-on LVDS power sequencer.
	 */
	if (intel_get_lvds_encoder(dev_priv)) {
		drm_WARN_ON(&dev_priv->drm,
			    !(HAS_PCH_IBX(dev_priv) || HAS_PCH_CPT(dev_priv)));
		drm_info(&dev_priv->drm,
			 "LVDS was detected, not registering eDP\n");

		return false;
	}

	intel_bios_init_panel_early(dev_priv, &intel_connector->panel,
				    encoder->devdata);

<<<<<<< HEAD
	intel_pps_init(intel_dp);
=======
	if (!intel_pps_init(intel_dp)) {
		drm_info(&dev_priv->drm,
			 "[ENCODER:%d:%s] unusable PPS, disabling eDP\n",
			 encoder->base.base.id, encoder->base.name);
		/*
		 * The BIOS may have still enabled VDD on the PPS even
		 * though it's unusable. Make sure we turn it back off
		 * and to release the power domain references/etc.
		 */
		goto out_vdd_off;
	}
>>>>>>> eb3cdb58

	/* Cache DPCD and EDID for edp. */
	has_dpcd = intel_edp_init_dpcd(intel_dp);

	if (!has_dpcd) {
		/* if this fails, presume the device is a ghost */
		drm_info(&dev_priv->drm,
			 "[ENCODER:%d:%s] failed to retrieve link info, disabling eDP\n",
			 encoder->base.base.id, encoder->base.name);
		goto out_vdd_off;
	}

<<<<<<< HEAD
	mutex_lock(&dev->mode_config.mutex);
	edid = drm_get_edid(connector, &intel_dp->aux.ddc);
	if (!edid) {
		/* Fallback to EDID from ACPI OpRegion, if any */
		edid = intel_opregion_get_edid(intel_connector);
		if (edid)
=======
	mutex_lock(&dev_priv->drm.mode_config.mutex);
	drm_edid = drm_edid_read_ddc(connector, &intel_dp->aux.ddc);
	if (!drm_edid) {
		/* Fallback to EDID from ACPI OpRegion, if any */
		drm_edid = intel_opregion_get_edid(intel_connector);
		if (drm_edid)
>>>>>>> eb3cdb58
			drm_dbg_kms(&dev_priv->drm,
				    "[CONNECTOR:%d:%s] Using OpRegion EDID\n",
				    connector->base.id, connector->name);
	}
<<<<<<< HEAD
	if (edid) {
		if (drm_add_edid_modes(connector, edid)) {
			drm_connector_update_edid_property(connector, edid);
		} else {
			kfree(edid);
			edid = ERR_PTR(-EINVAL);
=======
	if (drm_edid) {
		if (drm_edid_connector_update(connector, drm_edid) ||
		    !drm_edid_connector_add_modes(connector)) {
			drm_edid_connector_update(connector, NULL);
			drm_edid_free(drm_edid);
			drm_edid = ERR_PTR(-EINVAL);
>>>>>>> eb3cdb58
		}
	} else {
		drm_edid = ERR_PTR(-ENOENT);
	}

<<<<<<< HEAD
	intel_bios_init_panel_late(dev_priv, &intel_connector->panel,
				   encoder->devdata, IS_ERR(edid) ? NULL : edid);

	intel_panel_add_edid_fixed_modes(intel_connector,
					 intel_connector->panel.vbt.drrs_type != DRRS_TYPE_NONE,
					 intel_vrr_is_capable(intel_connector));
=======
	intel_bios_init_panel_late(dev_priv, &intel_connector->panel, encoder->devdata,
				   IS_ERR(drm_edid) ? NULL : drm_edid);

	intel_panel_add_edid_fixed_modes(intel_connector, true);
>>>>>>> eb3cdb58

	/* MSO requires information from the EDID */
	intel_edp_mso_init(intel_dp);

	/* multiply the mode clock and horizontal timings for MSO */
	list_for_each_entry(fixed_mode, &intel_connector->panel.fixed_modes, head)
		intel_edp_mso_mode_fixup(intel_connector, fixed_mode);

	/* fallback to VBT if available for eDP */
	if (!intel_panel_preferred_fixed_mode(intel_connector))
		intel_panel_add_vbt_lfp_fixed_mode(intel_connector);
<<<<<<< HEAD

	mutex_unlock(&dev->mode_config.mutex);
=======
>>>>>>> eb3cdb58

	mutex_unlock(&dev_priv->drm.mode_config.mutex);

	if (!intel_panel_preferred_fixed_mode(intel_connector)) {
		drm_info(&dev_priv->drm,
			 "[ENCODER:%d:%s] failed to find fixed mode for the panel, disabling eDP\n",
			 encoder->base.base.id, encoder->base.name);
		goto out_vdd_off;
	}

	intel_panel_init(intel_connector, drm_edid);

	intel_edp_backlight_setup(intel_dp, intel_connector);

<<<<<<< HEAD
	intel_panel_init(intel_connector);

	intel_backlight_setup(intel_connector, pipe);

	intel_edp_add_properties(intel_dp);

=======
	intel_edp_add_properties(intel_dp);

>>>>>>> eb3cdb58
	intel_pps_init_late(intel_dp);

	return true;

out_vdd_off:
	intel_pps_vdd_off_sync(intel_dp);

	return false;
}

static void intel_dp_modeset_retry_work_fn(struct work_struct *work)
{
	struct intel_connector *intel_connector;
	struct drm_connector *connector;

	intel_connector = container_of(work, typeof(*intel_connector),
				       modeset_retry_work);
	connector = &intel_connector->base;
	drm_dbg_kms(connector->dev, "[CONNECTOR:%d:%s]\n", connector->base.id,
		    connector->name);

	/* Grab the locks before changing connector property*/
	mutex_lock(&connector->dev->mode_config.mutex);
	/* Set connector link status to BAD and send a Uevent to notify
	 * userspace to do a modeset.
	 */
	drm_connector_set_link_status_property(connector,
					       DRM_MODE_LINK_STATUS_BAD);
	mutex_unlock(&connector->dev->mode_config.mutex);
	/* Send Hotplug uevent so userspace can reprobe */
	drm_kms_helper_connector_hotplug_event(connector);
}

bool
intel_dp_init_connector(struct intel_digital_port *dig_port,
			struct intel_connector *intel_connector)
{
	struct drm_connector *connector = &intel_connector->base;
	struct intel_dp *intel_dp = &dig_port->dp;
	struct intel_encoder *intel_encoder = &dig_port->base;
	struct drm_device *dev = intel_encoder->base.dev;
	struct drm_i915_private *dev_priv = to_i915(dev);
	enum port port = intel_encoder->port;
	enum phy phy = intel_port_to_phy(dev_priv, port);
	int type;

	/* Initialize the work for modeset in case of link train failure */
	INIT_WORK(&intel_connector->modeset_retry_work,
		  intel_dp_modeset_retry_work_fn);

	if (drm_WARN(dev, dig_port->max_lanes < 1,
		     "Not enough lanes (%d) for DP on [ENCODER:%d:%s]\n",
		     dig_port->max_lanes, intel_encoder->base.base.id,
		     intel_encoder->base.name))
		return false;

	intel_dp->reset_link_params = true;
	intel_dp->pps.pps_pipe = INVALID_PIPE;
	intel_dp->pps.active_pipe = INVALID_PIPE;

	/* Preserve the current hw state. */
	intel_dp->DP = intel_de_read(dev_priv, intel_dp->output_reg);
	intel_dp->attached_connector = intel_connector;

	if (_intel_dp_is_port_edp(dev_priv, intel_encoder->devdata, port)) {
		/*
		 * Currently we don't support eDP on TypeC ports, although in
		 * theory it could work on TypeC legacy ports.
		 */
		drm_WARN_ON(dev, intel_phy_is_tc(dev_priv, phy));
		type = DRM_MODE_CONNECTOR_eDP;
		intel_encoder->type = INTEL_OUTPUT_EDP;

		/* eDP only on port B and/or C on vlv/chv */
		if (drm_WARN_ON(dev, (IS_VALLEYVIEW(dev_priv) ||
				      IS_CHERRYVIEW(dev_priv)) &&
				port != PORT_B && port != PORT_C))
			return false;
	} else {
		type = DRM_MODE_CONNECTOR_DisplayPort;
	}

	intel_dp_set_default_sink_rates(intel_dp);
	intel_dp_set_default_max_sink_lane_count(intel_dp);

	if (IS_VALLEYVIEW(dev_priv) || IS_CHERRYVIEW(dev_priv))
		intel_dp->pps.active_pipe = vlv_active_pipe(intel_dp);

	drm_dbg_kms(&dev_priv->drm,
		    "Adding %s connector on [ENCODER:%d:%s]\n",
		    type == DRM_MODE_CONNECTOR_eDP ? "eDP" : "DP",
		    intel_encoder->base.base.id, intel_encoder->base.name);

	drm_connector_init(dev, connector, &intel_dp_connector_funcs, type);
	drm_connector_helper_add(connector, &intel_dp_connector_helper_funcs);

	if (!HAS_GMCH(dev_priv) && DISPLAY_VER(dev_priv) < 12)
		connector->interlace_allowed = true;

	intel_connector->polled = DRM_CONNECTOR_POLL_HPD;

	intel_dp_aux_init(intel_dp);

	intel_connector_attach_encoder(intel_connector, intel_encoder);

	if (HAS_DDI(dev_priv))
		intel_connector->get_hw_state = intel_ddi_connector_get_hw_state;
	else
		intel_connector->get_hw_state = intel_connector_get_hw_state;

	if (!intel_edp_init_connector(intel_dp, intel_connector)) {
		intel_dp_aux_fini(intel_dp);
		goto fail;
	}

	intel_dp_set_source_rates(intel_dp);
	intel_dp_set_common_rates(intel_dp);
	intel_dp_reset_max_link_params(intel_dp);

	/* init MST on ports that can support it */
	intel_dp_mst_encoder_init(dig_port,
				  intel_connector->base.base.id);

	intel_dp_add_properties(intel_dp, connector);

	if (is_hdcp_supported(dev_priv, port) && !intel_dp_is_edp(intel_dp)) {
		int ret = intel_dp_hdcp_init(dig_port, intel_connector);
		if (ret)
			drm_dbg_kms(&dev_priv->drm,
				    "HDCP init failed, skipping.\n");
	}

	/* For G4X desktop chip, PEG_BAND_GAP_DATA 3:0 must first be written
	 * 0xd.  Failure to do so will result in spurious interrupts being
	 * generated on the port when a cable is not attached.
	 */
	if (IS_G45(dev_priv)) {
		u32 temp = intel_de_read(dev_priv, PEG_BAND_GAP_DATA);
		intel_de_write(dev_priv, PEG_BAND_GAP_DATA,
			       (temp & ~0xf) | 0xd);
	}

	intel_dp->frl.is_trained = false;
	intel_dp->frl.trained_rate_gbps = 0;

	intel_psr_init(intel_dp);

	return true;

fail:
	drm_connector_cleanup(connector);

	return false;
}

void intel_dp_mst_suspend(struct drm_i915_private *dev_priv)
{
	struct intel_encoder *encoder;

	if (!HAS_DISPLAY(dev_priv))
		return;

	for_each_intel_encoder(&dev_priv->drm, encoder) {
		struct intel_dp *intel_dp;

		if (encoder->type != INTEL_OUTPUT_DDI)
			continue;

		intel_dp = enc_to_intel_dp(encoder);

		if (!intel_dp_mst_source_support(intel_dp))
			continue;

		if (intel_dp->is_mst)
			drm_dp_mst_topology_mgr_suspend(&intel_dp->mst_mgr);
	}
}

void intel_dp_mst_resume(struct drm_i915_private *dev_priv)
{
	struct intel_encoder *encoder;

	if (!HAS_DISPLAY(dev_priv))
		return;

	for_each_intel_encoder(&dev_priv->drm, encoder) {
		struct intel_dp *intel_dp;
		int ret;

		if (encoder->type != INTEL_OUTPUT_DDI)
			continue;

		intel_dp = enc_to_intel_dp(encoder);

		if (!intel_dp_mst_source_support(intel_dp))
			continue;

		ret = drm_dp_mst_topology_mgr_resume(&intel_dp->mst_mgr,
						     true);
		if (ret) {
			intel_dp->is_mst = false;
			drm_dp_mst_topology_mgr_set_mst(&intel_dp->mst_mgr,
							false);
		}
	}
}<|MERGE_RESOLUTION|>--- conflicted
+++ resolved
@@ -76,10 +76,7 @@
 #include "intel_tc.h"
 #include "intel_vdsc.h"
 #include "intel_vrr.h"
-<<<<<<< HEAD
-=======
 #include "intel_crtc_state_dump.h"
->>>>>>> eb3cdb58
 
 /* DP DSC throughput values used for slice count calculations KPixels/s */
 #define DP_DSC_PEAK_PIXEL_RATE			2720000
@@ -121,18 +118,6 @@
 }
 
 static void intel_dp_unset_edid(struct intel_dp *intel_dp);
-
-/* Is link rate UHBR and thus 128b/132b? */
-bool intel_dp_is_uhbr(const struct intel_crtc_state *crtc_state)
-{
-	return crtc_state->port_clock >= 1000000;
-}
-
-static void intel_dp_set_default_sink_rates(struct intel_dp *intel_dp)
-{
-	intel_dp->sink_rates[0] = 162000;
-	intel_dp->num_sink_rates = 1;
-}
 
 /* Is link rate UHBR and thus 128b/132b? */
 bool intel_dp_is_uhbr(const struct intel_crtc_state *crtc_state)
@@ -300,8 +285,6 @@
 static int intel_dp_max_common_rate(struct intel_dp *intel_dp)
 {
 	return intel_dp_common_rate(intel_dp, intel_dp->num_common_rates - 1);
-<<<<<<< HEAD
-=======
 }
 
 static int intel_dp_max_source_lane_count(struct intel_digital_port *dig_port)
@@ -313,18 +296,13 @@
 		max_lanes = min(max_lanes, vbt_max_lanes);
 
 	return max_lanes;
->>>>>>> eb3cdb58
 }
 
 /* Theoretical max between source and sink */
 static int intel_dp_max_common_lane_count(struct intel_dp *intel_dp)
 {
 	struct intel_digital_port *dig_port = dp_to_dig_port(intel_dp);
-<<<<<<< HEAD
-	int source_max = dig_port->max_lanes;
-=======
 	int source_max = intel_dp_max_source_lane_count(dig_port);
->>>>>>> eb3cdb58
 	int sink_max = intel_dp->max_sink_lane_count;
 	int fia_max = intel_tc_port_fia_max_lane_count(dig_port);
 	int lttpr_max = drm_dp_lttpr_max_lane_count(intel_dp->lttpr_common_caps);
@@ -448,11 +426,7 @@
 	struct intel_encoder *encoder = &dp_to_dig_port(intel_dp)->base;
 	int max_rate;
 
-<<<<<<< HEAD
-	max_rate = intel_bios_dp_max_link_rate(encoder);
-=======
 	max_rate = intel_bios_dp_max_link_rate(encoder->devdata);
->>>>>>> eb3cdb58
 
 	if (intel_dp_is_edp(intel_dp)) {
 		struct intel_connector *connector = intel_dp->attached_connector;
@@ -760,10 +734,6 @@
 	 * =>bits_per_pixel <= (NumberOfLanes * LinkSymbolClock * TimeSlots) /
 	 *		       (ModeClock / FEC Overhead * 8)
 	 */
-<<<<<<< HEAD
-	bits_per_pixel = (link_clock * lane_count * 8) /
-			 intel_dp_mode_to_fec_clock(mode_clock);
-=======
 	bits_per_pixel = ((link_clock * lane_count) * timeslots) /
 			 (intel_dp_mode_to_fec_clock(mode_clock) * 8);
 
@@ -772,7 +742,6 @@
 				bits_per_pixel, timeslots,
 				(link_clock * lane_count * 8),
 				intel_dp_mode_to_fec_clock(mode_clock));
->>>>>>> eb3cdb58
 
 	/* Small Joiner Check: output bpp <= joiner RAM (bits) / Horiz. width */
 	max_bpp_small_joiner_ram = small_joiner_ram_size_bits(i915) /
@@ -864,12 +833,9 @@
 		       bool ycbcr_420_output)
 {
 	struct intel_dp *intel_dp = intel_attached_dp(connector);
-<<<<<<< HEAD
-=======
 
 	if (intel_dp->force_dsc_output_format)
 		return intel_dp->force_dsc_output_format;
->>>>>>> eb3cdb58
 
 	if (!connector->base.ycbcr_420_allowed || !ycbcr_420_output)
 		return INTEL_OUTPUT_FORMAT_RGB;
@@ -1026,13 +992,8 @@
 	return MODE_OK;
 }
 
-<<<<<<< HEAD
-static bool intel_dp_need_bigjoiner(struct intel_dp *intel_dp,
-				    int hdisplay, int clock)
-=======
 bool intel_dp_need_bigjoiner(struct intel_dp *intel_dp,
 			     int hdisplay, int clock)
->>>>>>> eb3cdb58
 {
 	struct drm_i915_private *i915 = dp_to_i915(intel_dp);
 
@@ -1411,12 +1372,7 @@
 				  const struct drm_connector_state *conn_state,
 				  const struct link_config_limits *limits)
 {
-<<<<<<< HEAD
-	struct drm_display_mode *adjusted_mode = &pipe_config->hw.adjusted_mode;
-	int bpp, i, lane_count;
-=======
 	int bpp, i, lane_count, clock = intel_dp_mode_clock(pipe_config, conn_state);
->>>>>>> eb3cdb58
 	int mode_rate, link_rate, link_avail;
 
 	for (bpp = limits->max_bpp; bpp >= limits->min_bpp; bpp -= 2 * 3) {
@@ -1430,15 +1386,6 @@
 			    link_rate > limits->max_rate)
 				continue;
 
-<<<<<<< HEAD
-		for (i = 0; i < intel_dp->num_common_rates; i++) {
-			link_rate = intel_dp_common_rate(intel_dp, i);
-			if (link_rate < limits->min_rate ||
-			    link_rate > limits->max_rate)
-				continue;
-
-=======
->>>>>>> eb3cdb58
 			for (lane_count = limits->min_lane_count;
 			     lane_count <= limits->max_lane_count;
 			     lane_count <<= 1) {
@@ -1663,16 +1610,6 @@
 		u16 dsc_max_output_bpp = 0;
 		u8 dsc_dp_slice_count;
 
-<<<<<<< HEAD
-		dsc_max_output_bpp =
-			intel_dp_dsc_get_output_bpp(dev_priv,
-						    pipe_config->port_clock,
-						    pipe_config->lane_count,
-						    adjusted_mode->crtc_clock,
-						    adjusted_mode->crtc_hdisplay,
-						    pipe_config->bigjoiner_pipes,
-						    pipe_bpp);
-=======
 		if (compute_pipe_bpp) {
 			dsc_max_output_bpp =
 				intel_dp_dsc_get_output_bpp(dev_priv,
@@ -1698,17 +1635,12 @@
 				return -EINVAL;
 			}
 		}
->>>>>>> eb3cdb58
 		dsc_dp_slice_count =
 			intel_dp_dsc_get_slice_count(intel_dp,
 						     adjusted_mode->crtc_clock,
 						     adjusted_mode->crtc_hdisplay,
 						     pipe_config->bigjoiner_pipes);
-<<<<<<< HEAD
-		if (!dsc_max_output_bpp || !dsc_dp_slice_count) {
-=======
 		if (!dsc_dp_slice_count) {
->>>>>>> eb3cdb58
 			drm_dbg_kms(&dev_priv->drm,
 				    "Compressed Slice Count not supported\n");
 			return -EINVAL;
@@ -1730,40 +1662,12 @@
 			    pipe_config->dsc.compressed_bpp,
 			    pipe_config->dsc.slice_count);
 	}
-
-	/* As of today we support DSC for only RGB */
-	if (intel_dp->force_dsc_bpp) {
-		if (intel_dp->force_dsc_bpp >= 8 &&
-		    intel_dp->force_dsc_bpp < pipe_bpp) {
-			drm_dbg_kms(&dev_priv->drm,
-				    "DSC BPP forced to %d",
-				    intel_dp->force_dsc_bpp);
-			pipe_config->dsc.compressed_bpp =
-						intel_dp->force_dsc_bpp;
-		} else {
-			drm_dbg_kms(&dev_priv->drm,
-				    "Invalid DSC BPP %d",
-				    intel_dp->force_dsc_bpp);
-		}
-	}
-
 	/*
 	 * VDSC engine operates at 1 Pixel per clock, so if peak pixel rate
 	 * is greater than the maximum Cdclock and if slice count is even
 	 * then we need to use 2 VDSC instances.
 	 */
-<<<<<<< HEAD
-	if (adjusted_mode->crtc_clock > dev_priv->max_cdclk_freq ||
-	    pipe_config->bigjoiner_pipes) {
-		if (pipe_config->dsc.slice_count < 2) {
-			drm_dbg_kms(&dev_priv->drm,
-				    "Cannot split stream to use 2 VDSC instances\n");
-			return -EINVAL;
-		}
-
-=======
 	if (pipe_config->bigjoiner_pipes || pipe_config->dsc.slice_count > 1)
->>>>>>> eb3cdb58
 		pipe_config->dsc.dsc_split = true;
 
 	ret = intel_dp_dsc_compute_params(&dig_port->base, pipe_config);
@@ -1833,7 +1737,6 @@
 	if (intel_dp_need_bigjoiner(intel_dp, adjusted_mode->crtc_hdisplay,
 				    adjusted_mode->crtc_clock))
 		pipe_config->bigjoiner_pipes = GENMASK(crtc->pipe + 1, crtc->pipe);
-<<<<<<< HEAD
 
 	/*
 	 * Pipe joiner needs compression up to display 12 due to bandwidth
@@ -1841,25 +1744,13 @@
 	 * compression.
 	 */
 	joiner_needs_dsc = DISPLAY_VER(i915) < 13 && pipe_config->bigjoiner_pipes;
-=======
->>>>>>> eb3cdb58
-
-	/*
-	 * Pipe joiner needs compression up to display 12 due to bandwidth
-	 * limitation. DG2 onwards pipe joiner can be enabled without
-	 * compression.
-	 */
-	joiner_needs_dsc = DISPLAY_VER(i915) < 13 && pipe_config->bigjoiner_pipes;
-
-<<<<<<< HEAD
-=======
+
 	/*
 	 * Optimize for slow and wide for everything, because there are some
 	 * eDP 1.3 and 1.4 panels don't work well with fast and narrow.
 	 */
 	ret = intel_dp_compute_link_config_wide(intel_dp, pipe_config, conn_state, &limits);
 
->>>>>>> eb3cdb58
 	if (ret || joiner_needs_dsc || intel_dp->force_dsc_en) {
 		drm_dbg_kms(&i915->drm, "Try DSC (fallback=%s, joiner=%s, force=%s)\n",
 			    str_yes_no(ret), str_yes_no(joiner_needs_dsc),
@@ -2101,12 +1992,7 @@
 static bool cpu_transcoder_has_drrs(struct drm_i915_private *i915,
 				    enum transcoder cpu_transcoder)
 {
-<<<<<<< HEAD
-	/* M1/N1 is double buffered */
-	if (DISPLAY_VER(i915) >= 9 || IS_BROADWELL(i915))
-=======
 	if (HAS_DOUBLE_BUFFERED_M_N(i915))
->>>>>>> eb3cdb58
 		return true;
 
 	return intel_cpu_transcoder_has_m2_n2(i915, cpu_transcoder);
@@ -2144,22 +2030,15 @@
 static void
 intel_dp_drrs_compute_config(struct intel_connector *connector,
 			     struct intel_crtc_state *pipe_config,
-<<<<<<< HEAD
-			     int output_bpp, bool constant_n)
-=======
 			     int output_bpp)
->>>>>>> eb3cdb58
 {
 	struct drm_i915_private *i915 = to_i915(connector->base.dev);
 	const struct drm_display_mode *downclock_mode =
 		intel_panel_downclock_mode(connector, &pipe_config->hw.adjusted_mode);
 	int pixel_clock;
-<<<<<<< HEAD
-=======
 
 	if (has_seamless_m_n(connector))
 		pipe_config->seamless_m_n = true;
->>>>>>> eb3cdb58
 
 	if (!can_enable_drrs(connector, pipe_config, downclock_mode)) {
 		if (intel_cpu_transcoder_has_m2_n2(i915, pipe_config->cpu_transcoder))
@@ -2186,10 +2065,6 @@
 }
 
 static bool intel_dp_has_audio(struct intel_encoder *encoder,
-<<<<<<< HEAD
-			       const struct intel_crtc_state *crtc_state,
-=======
->>>>>>> eb3cdb58
 			       const struct drm_connector_state *conn_state)
 {
 	struct drm_i915_private *i915 = to_i915(encoder->base.dev);
@@ -2244,8 +2119,6 @@
 	}
 
 	return ret;
-<<<<<<< HEAD
-=======
 }
 
 static void
@@ -2263,7 +2136,6 @@
 	drm_dbg_kms(&i915->drm, "[CONNECTOR:%d:%s] SDP split enable: %s\n",
 		    connector->base.id, connector->name,
 		    str_yes_no(pipe_config->sdp_split_enable));
->>>>>>> eb3cdb58
 }
 
 int
@@ -2276,22 +2148,14 @@
 	struct intel_dp *intel_dp = enc_to_intel_dp(encoder);
 	const struct drm_display_mode *fixed_mode;
 	struct intel_connector *connector = intel_dp->attached_connector;
-<<<<<<< HEAD
-	bool constant_n = drm_dp_has_quirk(&intel_dp->desc, DP_DPCD_QUIRK_CONSTANT_N);
-=======
->>>>>>> eb3cdb58
 	int ret = 0, output_bpp;
 
 	if (HAS_PCH_SPLIT(dev_priv) && !HAS_DDI(dev_priv) && encoder->port != PORT_A)
 		pipe_config->has_pch_encoder = true;
 
-<<<<<<< HEAD
-	pipe_config->has_audio = intel_dp_has_audio(encoder, pipe_config, conn_state);
-=======
 	pipe_config->has_audio =
 		intel_dp_has_audio(encoder, conn_state) &&
 		intel_audio_compute_config(encoder, pipe_config, conn_state);
->>>>>>> eb3cdb58
 
 	fixed_mode = intel_panel_fixed_mode(connector, adjusted_mode);
 	if (intel_dp_is_edp(intel_dp) && fixed_mode) {
@@ -2377,12 +2241,7 @@
 
 	intel_vrr_compute_config(pipe_config, conn_state);
 	intel_psr_compute_config(intel_dp, pipe_config, conn_state);
-<<<<<<< HEAD
-	intel_dp_drrs_compute_config(connector, pipe_config,
-				     output_bpp, constant_n);
-=======
 	intel_dp_drrs_compute_config(connector, pipe_config, output_bpp);
->>>>>>> eb3cdb58
 	intel_dp_compute_vsc_sdp(intel_dp, pipe_config, conn_state);
 	intel_dp_compute_hdr_metadata_infoframe_sdp(intel_dp, pipe_config, conn_state);
 
@@ -2495,12 +2354,6 @@
 
 void intel_dp_wait_source_oui(struct intel_dp *intel_dp)
 {
-<<<<<<< HEAD
-	struct drm_i915_private *i915 = dp_to_i915(intel_dp);
-
-	drm_dbg_kms(&i915->drm, "Performing OUI wait\n");
-	wait_remaining_ms_from_jiffies(intel_dp->last_oui_write, 30);
-=======
 	struct intel_connector *connector = intel_dp->attached_connector;
 	struct drm_i915_private *i915 = dp_to_i915(intel_dp);
 
@@ -2510,7 +2363,6 @@
 
 	wait_remaining_ms_from_jiffies(intel_dp->last_oui_write,
 				       connector->panel.vbt.backlight.hdr_dpcd_refresh_timeout);
->>>>>>> eb3cdb58
 }
 
 /* If the device supports it, try to set the power state appropriately */
@@ -4830,34 +4682,23 @@
 {
 	struct drm_i915_private *i915 = dp_to_i915(intel_dp);
 	struct intel_connector *connector = intel_dp->attached_connector;
-<<<<<<< HEAD
-	struct edid *edid;
-=======
 	const struct drm_edid *drm_edid;
 	const struct edid *edid;
->>>>>>> eb3cdb58
 	bool vrr_capable;
 
 	intel_dp_unset_edid(intel_dp);
 	drm_edid = intel_dp_get_edid(intel_dp);
 	connector->detect_edid = drm_edid;
 
-<<<<<<< HEAD
-=======
 	/* Below we depend on display info having been updated */
 	drm_edid_connector_update(&connector->base, drm_edid);
 
->>>>>>> eb3cdb58
 	vrr_capable = intel_vrr_is_capable(connector);
 	drm_dbg_kms(&i915->drm, "[CONNECTOR:%d:%s] VRR capable: %s\n",
 		    connector->base.base.id, connector->base.name, str_yes_no(vrr_capable));
 	drm_connector_set_vrr_capable_property(&connector->base, vrr_capable);
 
-<<<<<<< HEAD
-	intel_dp_update_dfp(intel_dp, edid);
-=======
 	intel_dp_update_dfp(intel_dp, drm_edid);
->>>>>>> eb3cdb58
 	intel_dp_update_420(intel_dp);
 
 	/* FIXME: Get rid of drm_edid_raw() */
@@ -5042,14 +4883,8 @@
 	struct intel_connector *intel_connector = to_intel_connector(connector);
 	int num_modes;
 
-<<<<<<< HEAD
-	edid = intel_connector->detect_edid;
-	if (edid)
-		num_modes = intel_connector_update_modes(connector, edid);
-=======
 	/* drm_edid_connector_update() done in ->detect() or ->force() */
 	num_modes = drm_edid_connector_add_modes(connector);
->>>>>>> eb3cdb58
 
 	/* Also add fixed mode, which may or may not be present in EDID */
 	if (intel_dp_is_edp(intel_attached_dp(intel_connector)))
@@ -5306,15 +5141,9 @@
 	struct drm_i915_private *i915 = to_i915(connector->dev);
 
 	spin_lock_irq(&i915->irq_lock);
-<<<<<<< HEAD
-	i915->hotplug.event_bits |= BIT(encoder->hpd_pin);
-	spin_unlock_irq(&i915->irq_lock);
-	queue_delayed_work(system_wq, &i915->hotplug.hotplug_work, 0);
-=======
 	i915->display.hotplug.event_bits |= BIT(encoder->hpd_pin);
 	spin_unlock_irq(&i915->irq_lock);
 	queue_delayed_work(system_wq, &i915->display.hotplug.hotplug_work, 0);
->>>>>>> eb3cdb58
 }
 
 static const struct drm_connector_funcs intel_dp_connector_funcs = {
@@ -5426,25 +5255,6 @@
 	return false;
 }
 
-static bool
-has_gamut_metadata_dip(struct drm_i915_private *i915, enum port port)
-{
-	if (intel_bios_is_lspcon_present(i915, port))
-		return false;
-
-	if (DISPLAY_VER(i915) >= 11)
-		return true;
-
-	if (port == PORT_A)
-		return false;
-
-	if (IS_HASWELL(i915) || IS_BROADWELL(i915) ||
-	    DISPLAY_VER(i915) >= 9)
-		return true;
-
-	return false;
-}
-
 static void
 intel_dp_add_properties(struct intel_dp *intel_dp, struct drm_connector *connector)
 {
@@ -5471,26 +5281,8 @@
 		intel_attach_dp_colorspace_property(connector);
 	}
 
-<<<<<<< HEAD
-	if (has_gamut_metadata_dip(dev_priv, port))
-		drm_connector_attach_hdr_output_metadata_property(connector);
-
-	if (intel_dp_is_edp(intel_dp)) {
-		u32 allowed_scalers;
-
-		allowed_scalers = BIT(DRM_MODE_SCALE_ASPECT) | BIT(DRM_MODE_SCALE_FULLSCREEN);
-		if (!HAS_GMCH(dev_priv))
-			allowed_scalers |= BIT(DRM_MODE_SCALE_CENTER);
-
-		drm_connector_attach_scaling_mode_property(connector, allowed_scalers);
-
-		connector->state->scaling_mode = DRM_MODE_SCALE_ASPECT;
-
-	}
-=======
 	if (has_gamut_metadata_dip(&dp_to_dig_port(intel_dp)->base))
 		drm_connector_attach_hdr_output_metadata_property(connector);
->>>>>>> eb3cdb58
 
 	if (HAS_VRR(dev_priv))
 		drm_connector_attach_vrr_capable_property(connector);
@@ -5504,15 +5296,6 @@
 	const struct drm_display_mode *fixed_mode =
 		intel_panel_preferred_fixed_mode(connector);
 
-<<<<<<< HEAD
-	if (!fixed_mode)
-		return;
-
-	drm_connector_set_panel_orientation_with_quirk(&connector->base,
-						       i915->vbt.orientation,
-						       fixed_mode->hdisplay,
-						       fixed_mode->vdisplay);
-=======
 	intel_attach_scaling_mode_property(&connector->base);
 
 	drm_connector_set_panel_orientation_with_quirk(&connector->base,
@@ -5543,7 +5326,6 @@
 	}
 
 	intel_backlight_setup(connector, pipe);
->>>>>>> eb3cdb58
 }
 
 static bool intel_edp_init_connector(struct intel_dp *intel_dp,
@@ -5577,9 +5359,6 @@
 	intel_bios_init_panel_early(dev_priv, &intel_connector->panel,
 				    encoder->devdata);
 
-<<<<<<< HEAD
-	intel_pps_init(intel_dp);
-=======
 	if (!intel_pps_init(intel_dp)) {
 		drm_info(&dev_priv->drm,
 			 "[ENCODER:%d:%s] unusable PPS, disabling eDP\n",
@@ -5591,7 +5370,6 @@
 		 */
 		goto out_vdd_off;
 	}
->>>>>>> eb3cdb58
 
 	/* Cache DPCD and EDID for edp. */
 	has_dpcd = intel_edp_init_dpcd(intel_dp);
@@ -5604,58 +5382,31 @@
 		goto out_vdd_off;
 	}
 
-<<<<<<< HEAD
-	mutex_lock(&dev->mode_config.mutex);
-	edid = drm_get_edid(connector, &intel_dp->aux.ddc);
-	if (!edid) {
-		/* Fallback to EDID from ACPI OpRegion, if any */
-		edid = intel_opregion_get_edid(intel_connector);
-		if (edid)
-=======
 	mutex_lock(&dev_priv->drm.mode_config.mutex);
 	drm_edid = drm_edid_read_ddc(connector, &intel_dp->aux.ddc);
 	if (!drm_edid) {
 		/* Fallback to EDID from ACPI OpRegion, if any */
 		drm_edid = intel_opregion_get_edid(intel_connector);
 		if (drm_edid)
->>>>>>> eb3cdb58
 			drm_dbg_kms(&dev_priv->drm,
 				    "[CONNECTOR:%d:%s] Using OpRegion EDID\n",
 				    connector->base.id, connector->name);
 	}
-<<<<<<< HEAD
-	if (edid) {
-		if (drm_add_edid_modes(connector, edid)) {
-			drm_connector_update_edid_property(connector, edid);
-		} else {
-			kfree(edid);
-			edid = ERR_PTR(-EINVAL);
-=======
 	if (drm_edid) {
 		if (drm_edid_connector_update(connector, drm_edid) ||
 		    !drm_edid_connector_add_modes(connector)) {
 			drm_edid_connector_update(connector, NULL);
 			drm_edid_free(drm_edid);
 			drm_edid = ERR_PTR(-EINVAL);
->>>>>>> eb3cdb58
 		}
 	} else {
 		drm_edid = ERR_PTR(-ENOENT);
 	}
 
-<<<<<<< HEAD
-	intel_bios_init_panel_late(dev_priv, &intel_connector->panel,
-				   encoder->devdata, IS_ERR(edid) ? NULL : edid);
-
-	intel_panel_add_edid_fixed_modes(intel_connector,
-					 intel_connector->panel.vbt.drrs_type != DRRS_TYPE_NONE,
-					 intel_vrr_is_capable(intel_connector));
-=======
 	intel_bios_init_panel_late(dev_priv, &intel_connector->panel, encoder->devdata,
 				   IS_ERR(drm_edid) ? NULL : drm_edid);
 
 	intel_panel_add_edid_fixed_modes(intel_connector, true);
->>>>>>> eb3cdb58
 
 	/* MSO requires information from the EDID */
 	intel_edp_mso_init(intel_dp);
@@ -5667,11 +5418,6 @@
 	/* fallback to VBT if available for eDP */
 	if (!intel_panel_preferred_fixed_mode(intel_connector))
 		intel_panel_add_vbt_lfp_fixed_mode(intel_connector);
-<<<<<<< HEAD
-
-	mutex_unlock(&dev->mode_config.mutex);
-=======
->>>>>>> eb3cdb58
 
 	mutex_unlock(&dev_priv->drm.mode_config.mutex);
 
@@ -5686,17 +5432,8 @@
 
 	intel_edp_backlight_setup(intel_dp, intel_connector);
 
-<<<<<<< HEAD
-	intel_panel_init(intel_connector);
-
-	intel_backlight_setup(intel_connector, pipe);
-
 	intel_edp_add_properties(intel_dp);
 
-=======
-	intel_edp_add_properties(intel_dp);
-
->>>>>>> eb3cdb58
 	intel_pps_init_late(intel_dp);
 
 	return true;
