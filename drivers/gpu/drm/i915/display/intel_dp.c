/*
 * Copyright © 2008 Intel Corporation
 *
 * Permission is hereby granted, free of charge, to any person obtaining a
 * copy of this software and associated documentation files (the "Software"),
 * to deal in the Software without restriction, including without limitation
 * the rights to use, copy, modify, merge, publish, distribute, sublicense,
 * and/or sell copies of the Software, and to permit persons to whom the
 * Software is furnished to do so, subject to the following conditions:
 *
 * The above copyright notice and this permission notice (including the next
 * paragraph) shall be included in all copies or substantial portions of the
 * Software.
 *
 * THE SOFTWARE IS PROVIDED "AS IS", WITHOUT WARRANTY OF ANY KIND, EXPRESS OR
 * IMPLIED, INCLUDING BUT NOT LIMITED TO THE WARRANTIES OF MERCHANTABILITY,
 * FITNESS FOR A PARTICULAR PURPOSE AND NONINFRINGEMENT.  IN NO EVENT SHALL
 * THE AUTHORS OR COPYRIGHT HOLDERS BE LIABLE FOR ANY CLAIM, DAMAGES OR OTHER
 * LIABILITY, WHETHER IN AN ACTION OF CONTRACT, TORT OR OTHERWISE, ARISING
 * FROM, OUT OF OR IN CONNECTION WITH THE SOFTWARE OR THE USE OR OTHER DEALINGS
 * IN THE SOFTWARE.
 *
 * Authors:
 *    Keith Packard <keithp@keithp.com>
 *
 */

#include <linux/export.h>
#include <linux/i2c.h>
#include <linux/notifier.h>
#include <linux/slab.h>
#include <linux/sort.h>
#include <linux/string_helpers.h>
#include <linux/timekeeping.h>
#include <linux/types.h>

#include <asm/byteorder.h>

#include <drm/display/drm_dp_helper.h>
#include <drm/display/drm_dp_tunnel.h>
#include <drm/display/drm_dsc_helper.h>
#include <drm/display/drm_hdmi_helper.h>
#include <drm/drm_atomic_helper.h>
#include <drm/drm_crtc.h>
#include <drm/drm_edid.h>
#include <drm/drm_fixed.h>
#include <drm/drm_probe_helper.h>

#include "g4x_dp.h"
#include "i915_drv.h"
#include "i915_irq.h"
#include "i915_reg.h"
#include "intel_alpm.h"
#include "intel_atomic.h"
#include "intel_audio.h"
#include "intel_backlight.h"
#include "intel_combo_phy_regs.h"
#include "intel_connector.h"
#include "intel_crtc.h"
#include "intel_cx0_phy.h"
#include "intel_ddi.h"
#include "intel_de.h"
#include "intel_display_driver.h"
#include "intel_display_types.h"
#include "intel_dp.h"
#include "intel_dp_aux.h"
#include "intel_dp_hdcp.h"
#include "intel_dp_link_training.h"
#include "intel_dp_mst.h"
#include "intel_dp_tunnel.h"
#include "intel_dpio_phy.h"
#include "intel_dpll.h"
#include "intel_drrs.h"
#include "intel_encoder.h"
#include "intel_fifo_underrun.h"
#include "intel_hdcp.h"
#include "intel_hdmi.h"
#include "intel_hotplug.h"
#include "intel_hotplug_irq.h"
#include "intel_lspcon.h"
#include "intel_lvds.h"
#include "intel_modeset_lock.h"
#include "intel_panel.h"
#include "intel_pch_display.h"
#include "intel_pps.h"
#include "intel_psr.h"
#include "intel_quirks.h"
#include "intel_tc.h"
#include "intel_vdsc.h"
#include "intel_vrr.h"
#include "intel_crtc_state_dump.h"

#define dp_to_i915(__intel_dp) to_i915(dp_to_dig_port(__intel_dp)->base.base.dev)

/* DP DSC throughput values used for slice count calculations KPixels/s */
#define DP_DSC_PEAK_PIXEL_RATE			2720000
#define DP_DSC_MAX_ENC_THROUGHPUT_0		340000
#define DP_DSC_MAX_ENC_THROUGHPUT_1		400000

/* Max DSC line buffer depth supported by HW. */
#define INTEL_DP_DSC_MAX_LINE_BUF_DEPTH		13

/* DP DSC FEC Overhead factor in ppm = 1/(0.972261) = 1.028530 */
#define DP_DSC_FEC_OVERHEAD_FACTOR		1028530

/* Compliance test status bits  */
#define INTEL_DP_RESOLUTION_SHIFT_MASK	0
#define INTEL_DP_RESOLUTION_PREFERRED	(1 << INTEL_DP_RESOLUTION_SHIFT_MASK)
#define INTEL_DP_RESOLUTION_STANDARD	(2 << INTEL_DP_RESOLUTION_SHIFT_MASK)
#define INTEL_DP_RESOLUTION_FAILSAFE	(3 << INTEL_DP_RESOLUTION_SHIFT_MASK)


/* Constants for DP DSC configurations */
static const u8 valid_dsc_bpp[] = {6, 8, 10, 12, 15};

/* With Single pipe configuration, HW is capable of supporting maximum
 * of 4 slices per line.
 */
static const u8 valid_dsc_slicecount[] = {1, 2, 4};

/**
 * intel_dp_is_edp - is the given port attached to an eDP panel (either CPU or PCH)
 * @intel_dp: DP struct
 *
 * If a CPU or PCH DP output is attached to an eDP panel, this function
 * will return true, and false otherwise.
 *
 * This function is not safe to use prior to encoder type being set.
 */
bool intel_dp_is_edp(struct intel_dp *intel_dp)
{
	struct intel_digital_port *dig_port = dp_to_dig_port(intel_dp);

	return dig_port->base.type == INTEL_OUTPUT_EDP;
}

static void intel_dp_unset_edid(struct intel_dp *intel_dp);

/* Is link rate UHBR and thus 128b/132b? */
bool intel_dp_is_uhbr(const struct intel_crtc_state *crtc_state)
{
	return drm_dp_is_uhbr_rate(crtc_state->port_clock);
}

/**
 * intel_dp_link_symbol_size - get the link symbol size for a given link rate
 * @rate: link rate in 10kbit/s units
 *
 * Returns the link symbol size in bits/symbol units depending on the link
 * rate -> channel coding.
 */
int intel_dp_link_symbol_size(int rate)
{
	return drm_dp_is_uhbr_rate(rate) ? 32 : 10;
}

/**
 * intel_dp_link_symbol_clock - convert link rate to link symbol clock
 * @rate: link rate in 10kbit/s units
 *
 * Returns the link symbol clock frequency in kHz units depending on the
 * link rate and channel coding.
 */
int intel_dp_link_symbol_clock(int rate)
{
	return DIV_ROUND_CLOSEST(rate * 10, intel_dp_link_symbol_size(rate));
}

static int max_dprx_rate(struct intel_dp *intel_dp)
{
	if (intel_dp_tunnel_bw_alloc_is_enabled(intel_dp))
		return drm_dp_tunnel_max_dprx_rate(intel_dp->tunnel);

	return drm_dp_bw_code_to_link_rate(intel_dp->dpcd[DP_MAX_LINK_RATE]);
}

static int max_dprx_lane_count(struct intel_dp *intel_dp)
{
	if (intel_dp_tunnel_bw_alloc_is_enabled(intel_dp))
		return drm_dp_tunnel_max_dprx_lane_count(intel_dp->tunnel);

	return drm_dp_max_lane_count(intel_dp->dpcd);
}

static void intel_dp_set_default_sink_rates(struct intel_dp *intel_dp)
{
	intel_dp->sink_rates[0] = 162000;
	intel_dp->num_sink_rates = 1;
}

/* update sink rates from dpcd */
static void intel_dp_set_dpcd_sink_rates(struct intel_dp *intel_dp)
{
	static const int dp_rates[] = {
		162000, 270000, 540000, 810000
	};
	int i, max_rate;
	int max_lttpr_rate;

	if (drm_dp_has_quirk(&intel_dp->desc, DP_DPCD_QUIRK_CAN_DO_MAX_LINK_RATE_3_24_GBPS)) {
		/* Needed, e.g., for Apple MBP 2017, 15 inch eDP Retina panel */
		static const int quirk_rates[] = { 162000, 270000, 324000 };

		memcpy(intel_dp->sink_rates, quirk_rates, sizeof(quirk_rates));
		intel_dp->num_sink_rates = ARRAY_SIZE(quirk_rates);

		return;
	}

	/*
	 * Sink rates for 8b/10b.
	 */
	max_rate = max_dprx_rate(intel_dp);
	max_lttpr_rate = drm_dp_lttpr_max_link_rate(intel_dp->lttpr_common_caps);
	if (max_lttpr_rate)
		max_rate = min(max_rate, max_lttpr_rate);

	for (i = 0; i < ARRAY_SIZE(dp_rates); i++) {
		if (dp_rates[i] > max_rate)
			break;
		intel_dp->sink_rates[i] = dp_rates[i];
	}

	/*
	 * Sink rates for 128b/132b. If set, sink should support all 8b/10b
	 * rates and 10 Gbps.
	 */
	if (drm_dp_128b132b_supported(intel_dp->dpcd)) {
		u8 uhbr_rates = 0;

		BUILD_BUG_ON(ARRAY_SIZE(intel_dp->sink_rates) < ARRAY_SIZE(dp_rates) + 3);

		drm_dp_dpcd_readb(&intel_dp->aux,
				  DP_128B132B_SUPPORTED_LINK_RATES, &uhbr_rates);

		if (drm_dp_lttpr_count(intel_dp->lttpr_common_caps)) {
			/* We have a repeater */
			if (intel_dp->lttpr_common_caps[0] >= 0x20 &&
			    intel_dp->lttpr_common_caps[DP_MAIN_LINK_CHANNEL_CODING_PHY_REPEATER -
							DP_LT_TUNABLE_PHY_REPEATER_FIELD_DATA_STRUCTURE_REV] &
			    DP_PHY_REPEATER_128B132B_SUPPORTED) {
				/* Repeater supports 128b/132b, valid UHBR rates */
				uhbr_rates &= intel_dp->lttpr_common_caps[DP_PHY_REPEATER_128B132B_RATES -
									  DP_LT_TUNABLE_PHY_REPEATER_FIELD_DATA_STRUCTURE_REV];
			} else {
				/* Does not support 128b/132b */
				uhbr_rates = 0;
			}
		}

		if (uhbr_rates & DP_UHBR10)
			intel_dp->sink_rates[i++] = 1000000;
		if (uhbr_rates & DP_UHBR13_5)
			intel_dp->sink_rates[i++] = 1350000;
		if (uhbr_rates & DP_UHBR20)
			intel_dp->sink_rates[i++] = 2000000;
	}

	intel_dp->num_sink_rates = i;
}

static void intel_dp_set_sink_rates(struct intel_dp *intel_dp)
{
	struct intel_connector *connector = intel_dp->attached_connector;
	struct intel_digital_port *intel_dig_port = dp_to_dig_port(intel_dp);
	struct intel_encoder *encoder = &intel_dig_port->base;

	intel_dp_set_dpcd_sink_rates(intel_dp);

	if (intel_dp->num_sink_rates)
		return;

	drm_err(&dp_to_i915(intel_dp)->drm,
		"[CONNECTOR:%d:%s][ENCODER:%d:%s] Invalid DPCD with no link rates, using defaults\n",
		connector->base.base.id, connector->base.name,
		encoder->base.base.id, encoder->base.name);

	intel_dp_set_default_sink_rates(intel_dp);
}

static void intel_dp_set_default_max_sink_lane_count(struct intel_dp *intel_dp)
{
	intel_dp->max_sink_lane_count = 1;
}

static void intel_dp_set_max_sink_lane_count(struct intel_dp *intel_dp)
{
	struct intel_connector *connector = intel_dp->attached_connector;
	struct intel_digital_port *intel_dig_port = dp_to_dig_port(intel_dp);
	struct intel_encoder *encoder = &intel_dig_port->base;

	intel_dp->max_sink_lane_count = max_dprx_lane_count(intel_dp);

	switch (intel_dp->max_sink_lane_count) {
	case 1:
	case 2:
	case 4:
		return;
	}

	drm_err(&dp_to_i915(intel_dp)->drm,
		"[CONNECTOR:%d:%s][ENCODER:%d:%s] Invalid DPCD max lane count (%d), using default\n",
		connector->base.base.id, connector->base.name,
		encoder->base.base.id, encoder->base.name,
		intel_dp->max_sink_lane_count);

	intel_dp_set_default_max_sink_lane_count(intel_dp);
}

/* Get length of rates array potentially limited by max_rate. */
static int intel_dp_rate_limit_len(const int *rates, int len, int max_rate)
{
	int i;

	/* Limit results by potentially reduced max rate */
	for (i = 0; i < len; i++) {
		if (rates[len - i - 1] <= max_rate)
			return len - i;
	}

	return 0;
}

/* Get length of common rates array potentially limited by max_rate. */
static int intel_dp_common_len_rate_limit(const struct intel_dp *intel_dp,
					  int max_rate)
{
	return intel_dp_rate_limit_len(intel_dp->common_rates,
				       intel_dp->num_common_rates, max_rate);
}

int intel_dp_common_rate(struct intel_dp *intel_dp, int index)
{
	if (drm_WARN_ON(&dp_to_i915(intel_dp)->drm,
			index < 0 || index >= intel_dp->num_common_rates))
		return 162000;

	return intel_dp->common_rates[index];
}

/* Theoretical max between source and sink */
int intel_dp_max_common_rate(struct intel_dp *intel_dp)
{
	return intel_dp_common_rate(intel_dp, intel_dp->num_common_rates - 1);
}

int intel_dp_max_source_lane_count(struct intel_digital_port *dig_port)
{
	int vbt_max_lanes = intel_bios_dp_max_lane_count(dig_port->base.devdata);
	int max_lanes = dig_port->max_lanes;

	if (vbt_max_lanes)
		max_lanes = min(max_lanes, vbt_max_lanes);

	return max_lanes;
}

/* Theoretical max between source and sink */
int intel_dp_max_common_lane_count(struct intel_dp *intel_dp)
{
	struct intel_digital_port *dig_port = dp_to_dig_port(intel_dp);
	int source_max = intel_dp_max_source_lane_count(dig_port);
	int sink_max = intel_dp->max_sink_lane_count;
	int lane_max = intel_tc_port_max_lane_count(dig_port);
	int lttpr_max = drm_dp_lttpr_max_lane_count(intel_dp->lttpr_common_caps);

	if (lttpr_max)
		sink_max = min(sink_max, lttpr_max);

	return min3(source_max, sink_max, lane_max);
}

static int forced_lane_count(struct intel_dp *intel_dp)
{
	return clamp(intel_dp->link.force_lane_count, 1, intel_dp_max_common_lane_count(intel_dp));
}

int intel_dp_max_lane_count(struct intel_dp *intel_dp)
{
	int lane_count;

	if (intel_dp->link.force_lane_count)
		lane_count = forced_lane_count(intel_dp);
	else
		lane_count = intel_dp->link.max_lane_count;

	switch (lane_count) {
	case 1:
	case 2:
	case 4:
		return lane_count;
	default:
		MISSING_CASE(lane_count);
		return 1;
	}
}

static int intel_dp_min_lane_count(struct intel_dp *intel_dp)
{
	if (intel_dp->link.force_lane_count)
		return forced_lane_count(intel_dp);

	return 1;
}

/*
 * The required data bandwidth for a mode with given pixel clock and bpp. This
 * is the required net bandwidth independent of the data bandwidth efficiency.
 *
 * TODO: check if callers of this functions should use
 * intel_dp_effective_data_rate() instead.
 */
int
intel_dp_link_required(int pixel_clock, int bpp)
{
	/* pixel_clock is in kHz, divide bpp by 8 for bit to Byte conversion */
	return DIV_ROUND_UP(pixel_clock * bpp, 8);
}

/**
 * intel_dp_effective_data_rate - Return the pixel data rate accounting for BW allocation overhead
 * @pixel_clock: pixel clock in kHz
 * @bpp_x16: bits per pixel .4 fixed point format
 * @bw_overhead: BW allocation overhead in 1ppm units
 *
 * Return the effective pixel data rate in kB/sec units taking into account
 * the provided SSC, FEC, DSC BW allocation overhead.
 */
int intel_dp_effective_data_rate(int pixel_clock, int bpp_x16,
				 int bw_overhead)
{
	return DIV_ROUND_UP_ULL(mul_u32_u32(pixel_clock * bpp_x16, bw_overhead),
				1000000 * 16 * 8);
}

/**
 * intel_dp_max_link_data_rate: Calculate the maximum rate for the given link params
 * @intel_dp: Intel DP object
 * @max_dprx_rate: Maximum data rate of the DPRX
 * @max_dprx_lanes: Maximum lane count of the DPRX
 *
 * Calculate the maximum data rate for the provided link parameters taking into
 * account any BW limitations by a DP tunnel attached to @intel_dp.
 *
 * Returns the maximum data rate in kBps units.
 */
int intel_dp_max_link_data_rate(struct intel_dp *intel_dp,
				int max_dprx_rate, int max_dprx_lanes)
{
	int max_rate = drm_dp_max_dprx_data_rate(max_dprx_rate, max_dprx_lanes);

	if (intel_dp_tunnel_bw_alloc_is_enabled(intel_dp))
		max_rate = min(max_rate,
			       drm_dp_tunnel_available_bw(intel_dp->tunnel));

	return max_rate;
}

bool intel_dp_has_joiner(struct intel_dp *intel_dp)
{
	struct intel_digital_port *intel_dig_port = dp_to_dig_port(intel_dp);
	struct intel_encoder *encoder = &intel_dig_port->base;
	struct drm_i915_private *dev_priv = to_i915(encoder->base.dev);

	/* eDP MSO is not compatible with joiner */
	if (intel_dp->mso_link_count)
		return false;

	return DISPLAY_VER(dev_priv) >= 12 ||
		(DISPLAY_VER(dev_priv) == 11 &&
		 encoder->port != PORT_A);
}

static int dg2_max_source_rate(struct intel_dp *intel_dp)
{
	return intel_dp_is_edp(intel_dp) ? 810000 : 1350000;
}

static int icl_max_source_rate(struct intel_dp *intel_dp)
{
	struct intel_encoder *encoder = &dp_to_dig_port(intel_dp)->base;

	if (intel_encoder_is_combo(encoder) && !intel_dp_is_edp(intel_dp))
		return 540000;

	return 810000;
}

static int ehl_max_source_rate(struct intel_dp *intel_dp)
{
	if (intel_dp_is_edp(intel_dp))
		return 540000;

	return 810000;
}

static int mtl_max_source_rate(struct intel_dp *intel_dp)
{
	struct intel_encoder *encoder = &dp_to_dig_port(intel_dp)->base;

	if (intel_encoder_is_c10phy(encoder))
		return 810000;

	if (DISPLAY_VER_FULL(to_i915(encoder->base.dev)) == IP_VER(14, 1))
		return 1350000;

	return 2000000;
}

static int vbt_max_link_rate(struct intel_dp *intel_dp)
{
	struct intel_encoder *encoder = &dp_to_dig_port(intel_dp)->base;
	int max_rate;

	max_rate = intel_bios_dp_max_link_rate(encoder->devdata);

	if (intel_dp_is_edp(intel_dp)) {
		struct intel_connector *connector = intel_dp->attached_connector;
		int edp_max_rate = connector->panel.vbt.edp.max_link_rate;

		if (max_rate && edp_max_rate)
			max_rate = min(max_rate, edp_max_rate);
		else if (edp_max_rate)
			max_rate = edp_max_rate;
	}

	return max_rate;
}

static void
intel_dp_set_source_rates(struct intel_dp *intel_dp)
{
	/* The values must be in increasing order */
	static const int bmg_rates[] = {
		162000, 216000, 243000, 270000, 324000, 432000, 540000, 675000,
		810000,	1000000, 1350000,
	};
	static const int mtl_rates[] = {
		162000, 216000, 243000, 270000, 324000, 432000, 540000, 675000,
		810000,	1000000, 2000000,
	};
	static const int icl_rates[] = {
		162000, 216000, 270000, 324000, 432000, 540000, 648000, 810000,
		1000000, 1350000,
	};
	static const int bxt_rates[] = {
		162000, 216000, 243000, 270000, 324000, 432000, 540000
	};
	static const int skl_rates[] = {
		162000, 216000, 270000, 324000, 432000, 540000
	};
	static const int hsw_rates[] = {
		162000, 270000, 540000
	};
	static const int g4x_rates[] = {
		162000, 270000
	};
	struct intel_digital_port *dig_port = dp_to_dig_port(intel_dp);
	struct drm_i915_private *dev_priv = to_i915(dig_port->base.base.dev);
	const int *source_rates;
	int size, max_rate = 0, vbt_max_rate;

	/* This should only be done once */
	drm_WARN_ON(&dev_priv->drm,
		    intel_dp->source_rates || intel_dp->num_source_rates);

	if (DISPLAY_VER(dev_priv) >= 14) {
		if (IS_BATTLEMAGE(dev_priv)) {
			source_rates = bmg_rates;
			size = ARRAY_SIZE(bmg_rates);
		} else {
			source_rates = mtl_rates;
			size = ARRAY_SIZE(mtl_rates);
		}
		max_rate = mtl_max_source_rate(intel_dp);
	} else if (DISPLAY_VER(dev_priv) >= 11) {
		source_rates = icl_rates;
		size = ARRAY_SIZE(icl_rates);
		if (IS_DG2(dev_priv))
			max_rate = dg2_max_source_rate(intel_dp);
		else if (IS_ALDERLAKE_P(dev_priv) || IS_ALDERLAKE_S(dev_priv) ||
			 IS_DG1(dev_priv) || IS_ROCKETLAKE(dev_priv))
			max_rate = 810000;
		else if (IS_JASPERLAKE(dev_priv) || IS_ELKHARTLAKE(dev_priv))
			max_rate = ehl_max_source_rate(intel_dp);
		else
			max_rate = icl_max_source_rate(intel_dp);
	} else if (IS_GEMINILAKE(dev_priv) || IS_BROXTON(dev_priv)) {
		source_rates = bxt_rates;
		size = ARRAY_SIZE(bxt_rates);
	} else if (DISPLAY_VER(dev_priv) == 9) {
		source_rates = skl_rates;
		size = ARRAY_SIZE(skl_rates);
	} else if ((IS_HASWELL(dev_priv) && !IS_HASWELL_ULX(dev_priv)) ||
		   IS_BROADWELL(dev_priv)) {
		source_rates = hsw_rates;
		size = ARRAY_SIZE(hsw_rates);
	} else {
		source_rates = g4x_rates;
		size = ARRAY_SIZE(g4x_rates);
	}

	vbt_max_rate = vbt_max_link_rate(intel_dp);
	if (max_rate && vbt_max_rate)
		max_rate = min(max_rate, vbt_max_rate);
	else if (vbt_max_rate)
		max_rate = vbt_max_rate;

	if (max_rate)
		size = intel_dp_rate_limit_len(source_rates, size, max_rate);

	intel_dp->source_rates = source_rates;
	intel_dp->num_source_rates = size;
}

static int intersect_rates(const int *source_rates, int source_len,
			   const int *sink_rates, int sink_len,
			   int *common_rates)
{
	int i = 0, j = 0, k = 0;

	while (i < source_len && j < sink_len) {
		if (source_rates[i] == sink_rates[j]) {
			if (WARN_ON(k >= DP_MAX_SUPPORTED_RATES))
				return k;
			common_rates[k] = source_rates[i];
			++k;
			++i;
			++j;
		} else if (source_rates[i] < sink_rates[j]) {
			++i;
		} else {
			++j;
		}
	}
	return k;
}

/* return index of rate in rates array, or -1 if not found */
int intel_dp_rate_index(const int *rates, int len, int rate)
{
	int i;

	for (i = 0; i < len; i++)
		if (rate == rates[i])
			return i;

	return -1;
}

static int intel_dp_link_config_rate(struct intel_dp *intel_dp,
				     const struct intel_dp_link_config *lc)
{
	return intel_dp_common_rate(intel_dp, lc->link_rate_idx);
}

static int intel_dp_link_config_lane_count(const struct intel_dp_link_config *lc)
{
	return 1 << lc->lane_count_exp;
}

static int intel_dp_link_config_bw(struct intel_dp *intel_dp,
				   const struct intel_dp_link_config *lc)
{
	return drm_dp_max_dprx_data_rate(intel_dp_link_config_rate(intel_dp, lc),
					 intel_dp_link_config_lane_count(lc));
}

static int link_config_cmp_by_bw(const void *a, const void *b, const void *p)
{
	struct intel_dp *intel_dp = (struct intel_dp *)p;	/* remove const */
	const struct intel_dp_link_config *lc_a = a;
	const struct intel_dp_link_config *lc_b = b;
	int bw_a = intel_dp_link_config_bw(intel_dp, lc_a);
	int bw_b = intel_dp_link_config_bw(intel_dp, lc_b);

	if (bw_a != bw_b)
		return bw_a - bw_b;

	return intel_dp_link_config_rate(intel_dp, lc_a) -
	       intel_dp_link_config_rate(intel_dp, lc_b);
}

static void intel_dp_link_config_init(struct intel_dp *intel_dp)
{
	struct drm_i915_private *i915 = dp_to_i915(intel_dp);
	struct intel_dp_link_config *lc;
	int num_common_lane_configs;
	int i;
	int j;

	if (drm_WARN_ON(&i915->drm, !is_power_of_2(intel_dp_max_common_lane_count(intel_dp))))
		return;

	num_common_lane_configs = ilog2(intel_dp_max_common_lane_count(intel_dp)) + 1;

	if (drm_WARN_ON(&i915->drm, intel_dp->num_common_rates * num_common_lane_configs >
				    ARRAY_SIZE(intel_dp->link.configs)))
		return;

	intel_dp->link.num_configs = intel_dp->num_common_rates * num_common_lane_configs;

	lc = &intel_dp->link.configs[0];
	for (i = 0; i < intel_dp->num_common_rates; i++) {
		for (j = 0; j < num_common_lane_configs; j++) {
			lc->lane_count_exp = j;
			lc->link_rate_idx = i;

			lc++;
		}
	}

	sort_r(intel_dp->link.configs, intel_dp->link.num_configs,
	       sizeof(intel_dp->link.configs[0]),
	       link_config_cmp_by_bw, NULL,
	       intel_dp);
}

void intel_dp_link_config_get(struct intel_dp *intel_dp, int idx, int *link_rate, int *lane_count)
{
	struct drm_i915_private *i915 = dp_to_i915(intel_dp);
	const struct intel_dp_link_config *lc;

	if (drm_WARN_ON(&i915->drm, idx < 0 || idx >= intel_dp->link.num_configs))
		idx = 0;

	lc = &intel_dp->link.configs[idx];

	*link_rate = intel_dp_link_config_rate(intel_dp, lc);
	*lane_count = intel_dp_link_config_lane_count(lc);
}

int intel_dp_link_config_index(struct intel_dp *intel_dp, int link_rate, int lane_count)
{
	int link_rate_idx = intel_dp_rate_index(intel_dp->common_rates, intel_dp->num_common_rates,
						link_rate);
	int lane_count_exp = ilog2(lane_count);
	int i;

	for (i = 0; i < intel_dp->link.num_configs; i++) {
		const struct intel_dp_link_config *lc = &intel_dp->link.configs[i];

		if (lc->lane_count_exp == lane_count_exp &&
		    lc->link_rate_idx == link_rate_idx)
			return i;
	}

	return -1;
}

static void intel_dp_set_common_rates(struct intel_dp *intel_dp)
{
	struct drm_i915_private *i915 = dp_to_i915(intel_dp);

	drm_WARN_ON(&i915->drm,
		    !intel_dp->num_source_rates || !intel_dp->num_sink_rates);

	intel_dp->num_common_rates = intersect_rates(intel_dp->source_rates,
						     intel_dp->num_source_rates,
						     intel_dp->sink_rates,
						     intel_dp->num_sink_rates,
						     intel_dp->common_rates);

	/* Paranoia, there should always be something in common. */
	if (drm_WARN_ON(&i915->drm, intel_dp->num_common_rates == 0)) {
		intel_dp->common_rates[0] = 162000;
		intel_dp->num_common_rates = 1;
	}

	intel_dp_link_config_init(intel_dp);
}

static bool intel_dp_link_params_valid(struct intel_dp *intel_dp, int link_rate,
				       u8 lane_count)
{
	/*
	 * FIXME: we need to synchronize the current link parameters with
	 * hardware readout. Currently fast link training doesn't work on
	 * boot-up.
	 */
	if (link_rate == 0 ||
	    link_rate > intel_dp->link.max_rate)
		return false;

	if (lane_count == 0 ||
	    lane_count > intel_dp_max_lane_count(intel_dp))
		return false;

	return true;
}

u32 intel_dp_mode_to_fec_clock(u32 mode_clock)
{
	return div_u64(mul_u32_u32(mode_clock, DP_DSC_FEC_OVERHEAD_FACTOR),
		       1000000U);
}

int intel_dp_bw_fec_overhead(bool fec_enabled)
{
	/*
	 * TODO: Calculate the actual overhead for a given mode.
	 * The hard-coded 1/0.972261=2.853% overhead factor
	 * corresponds (for instance) to the 8b/10b DP FEC 2.4% +
	 * 0.453% DSC overhead. This is enough for a 3840 width mode,
	 * which has a DSC overhead of up to ~0.2%, but may not be
	 * enough for a 1024 width mode where this is ~0.8% (on a 4
	 * lane DP link, with 2 DSC slices and 8 bpp color depth).
	 */
	return fec_enabled ? DP_DSC_FEC_OVERHEAD_FACTOR : 1000000;
}

static int
small_joiner_ram_size_bits(struct drm_i915_private *i915)
{
	if (DISPLAY_VER(i915) >= 13)
		return 17280 * 8;
	else if (DISPLAY_VER(i915) >= 11)
		return 7680 * 8;
	else
		return 6144 * 8;
}

u32 intel_dp_dsc_nearest_valid_bpp(struct drm_i915_private *i915, u32 bpp, u32 pipe_bpp)
{
	u32 bits_per_pixel = bpp;
	int i;

	/* Error out if the max bpp is less than smallest allowed valid bpp */
	if (bits_per_pixel < valid_dsc_bpp[0]) {
		drm_dbg_kms(&i915->drm, "Unsupported BPP %u, min %u\n",
			    bits_per_pixel, valid_dsc_bpp[0]);
		return 0;
	}

	/* From XE_LPD onwards we support from bpc upto uncompressed bpp-1 BPPs */
	if (DISPLAY_VER(i915) >= 13) {
		bits_per_pixel = min(bits_per_pixel, pipe_bpp - 1);

		/*
		 * According to BSpec, 27 is the max DSC output bpp,
		 * 8 is the min DSC output bpp.
		 * While we can still clamp higher bpp values to 27, saving bandwidth,
		 * if it is required to oompress up to bpp < 8, means we can't do
		 * that and probably means we can't fit the required mode, even with
		 * DSC enabled.
		 */
		if (bits_per_pixel < 8) {
			drm_dbg_kms(&i915->drm, "Unsupported BPP %u, min 8\n",
				    bits_per_pixel);
			return 0;
		}
		bits_per_pixel = min_t(u32, bits_per_pixel, 27);
	} else {
		/* Find the nearest match in the array of known BPPs from VESA */
		for (i = 0; i < ARRAY_SIZE(valid_dsc_bpp) - 1; i++) {
			if (bits_per_pixel < valid_dsc_bpp[i + 1])
				break;
		}
		drm_dbg_kms(&i915->drm, "Set dsc bpp from %d to VESA %d\n",
			    bits_per_pixel, valid_dsc_bpp[i]);

		bits_per_pixel = valid_dsc_bpp[i];
	}

	return bits_per_pixel;
}

static
u32 get_max_compressed_bpp_with_joiner(struct drm_i915_private *i915,
				       u32 mode_clock, u32 mode_hdisplay,
				       bool bigjoiner)
{
	u32 max_bpp_small_joiner_ram;

	/* Small Joiner Check: output bpp <= joiner RAM (bits) / Horiz. width */
	max_bpp_small_joiner_ram = small_joiner_ram_size_bits(i915) / mode_hdisplay;

	if (bigjoiner) {
		int bigjoiner_interface_bits = DISPLAY_VER(i915) >= 14 ? 36 : 24;
		/* With bigjoiner multiple dsc engines are used in parallel so PPC is 2 */
		int ppc = 2;
		u32 max_bpp_bigjoiner =
			i915->display.cdclk.max_cdclk_freq * ppc * bigjoiner_interface_bits /
			intel_dp_mode_to_fec_clock(mode_clock);

		max_bpp_small_joiner_ram *= 2;

		return min(max_bpp_small_joiner_ram, max_bpp_bigjoiner);
	}

	return max_bpp_small_joiner_ram;
}

u16 intel_dp_dsc_get_max_compressed_bpp(struct drm_i915_private *i915,
					u32 link_clock, u32 lane_count,
					u32 mode_clock, u32 mode_hdisplay,
					bool bigjoiner,
					enum intel_output_format output_format,
					u32 pipe_bpp,
					u32 timeslots)
{
	u32 bits_per_pixel, joiner_max_bpp;

	/*
	 * Available Link Bandwidth(Kbits/sec) = (NumberOfLanes)*
	 * (LinkSymbolClock)* 8 * (TimeSlots / 64)
	 * for SST -> TimeSlots is 64(i.e all TimeSlots that are available)
	 * for MST -> TimeSlots has to be calculated, based on mode requirements
	 *
	 * Due to FEC overhead, the available bw is reduced to 97.2261%.
	 * To support the given mode:
	 * Bandwidth required should be <= Available link Bandwidth * FEC Overhead
	 * =>ModeClock * bits_per_pixel <= Available Link Bandwidth * FEC Overhead
	 * =>bits_per_pixel <= Available link Bandwidth * FEC Overhead / ModeClock
	 * =>bits_per_pixel <= (NumberOfLanes * LinkSymbolClock) * 8 (TimeSlots / 64) /
	 *		       (ModeClock / FEC Overhead)
	 * =>bits_per_pixel <= (NumberOfLanes * LinkSymbolClock * TimeSlots) /
	 *		       (ModeClock / FEC Overhead * 8)
	 */
	bits_per_pixel = ((link_clock * lane_count) * timeslots) /
			 (intel_dp_mode_to_fec_clock(mode_clock) * 8);

	/* Bandwidth required for 420 is half, that of 444 format */
	if (output_format == INTEL_OUTPUT_FORMAT_YCBCR420)
		bits_per_pixel *= 2;

	/*
	 * According to DSC 1.2a Section 4.1.1 Table 4.1 the maximum
	 * supported PPS value can be 63.9375 and with the further
	 * mention that for 420, 422 formats, bpp should be programmed double
	 * the target bpp restricting our target bpp to be 31.9375 at max.
	 */
	if (output_format == INTEL_OUTPUT_FORMAT_YCBCR420)
		bits_per_pixel = min_t(u32, bits_per_pixel, 31);

	drm_dbg_kms(&i915->drm, "Max link bpp is %u for %u timeslots "
				"total bw %u pixel clock %u\n",
				bits_per_pixel, timeslots,
				(link_clock * lane_count * 8),
				intel_dp_mode_to_fec_clock(mode_clock));

	joiner_max_bpp = get_max_compressed_bpp_with_joiner(i915, mode_clock,
							    mode_hdisplay, bigjoiner);
	bits_per_pixel = min(bits_per_pixel, joiner_max_bpp);

	bits_per_pixel = intel_dp_dsc_nearest_valid_bpp(i915, bits_per_pixel, pipe_bpp);

	return bits_per_pixel;
}

u8 intel_dp_dsc_get_slice_count(const struct intel_connector *connector,
				int mode_clock, int mode_hdisplay,
				bool bigjoiner)
{
	struct drm_i915_private *i915 = to_i915(connector->base.dev);
	u8 min_slice_count, i;
	int max_slice_width;

	if (mode_clock <= DP_DSC_PEAK_PIXEL_RATE)
		min_slice_count = DIV_ROUND_UP(mode_clock,
					       DP_DSC_MAX_ENC_THROUGHPUT_0);
	else
		min_slice_count = DIV_ROUND_UP(mode_clock,
					       DP_DSC_MAX_ENC_THROUGHPUT_1);

	/*
	 * Due to some DSC engine BW limitations, we need to enable second
	 * slice and VDSC engine, whenever we approach close enough to max CDCLK
	 */
	if (mode_clock >= ((i915->display.cdclk.max_cdclk_freq * 85) / 100))
		min_slice_count = max_t(u8, min_slice_count, 2);

	max_slice_width = drm_dp_dsc_sink_max_slice_width(connector->dp.dsc_dpcd);
	if (max_slice_width < DP_DSC_MIN_SLICE_WIDTH_VALUE) {
		drm_dbg_kms(&i915->drm,
			    "Unsupported slice width %d by DP DSC Sink device\n",
			    max_slice_width);
		return 0;
	}
	/* Also take into account max slice width */
	min_slice_count = max_t(u8, min_slice_count,
				DIV_ROUND_UP(mode_hdisplay,
					     max_slice_width));

	/* Find the closest match to the valid slice count values */
	for (i = 0; i < ARRAY_SIZE(valid_dsc_slicecount); i++) {
		u8 test_slice_count = valid_dsc_slicecount[i] << bigjoiner;

		if (test_slice_count >
		    drm_dp_dsc_sink_max_slice_count(connector->dp.dsc_dpcd, false))
			break;

		/* big joiner needs small joiner to be enabled */
		if (bigjoiner && test_slice_count < 4)
			continue;

		if (min_slice_count <= test_slice_count)
			return test_slice_count;
	}

	drm_dbg_kms(&i915->drm, "Unsupported Slice Count %d\n",
		    min_slice_count);
	return 0;
}

static bool source_can_output(struct intel_dp *intel_dp,
			      enum intel_output_format format)
{
	struct drm_i915_private *i915 = dp_to_i915(intel_dp);

	switch (format) {
	case INTEL_OUTPUT_FORMAT_RGB:
		return true;

	case INTEL_OUTPUT_FORMAT_YCBCR444:
		/*
		 * No YCbCr output support on gmch platforms.
		 * Also, ILK doesn't seem capable of DP YCbCr output.
		 * The displayed image is severly corrupted. SNB+ is fine.
		 */
		return !HAS_GMCH(i915) && !IS_IRONLAKE(i915);

	case INTEL_OUTPUT_FORMAT_YCBCR420:
		/* Platform < Gen 11 cannot output YCbCr420 format */
		return DISPLAY_VER(i915) >= 11;

	default:
		MISSING_CASE(format);
		return false;
	}
}

static bool
dfp_can_convert_from_rgb(struct intel_dp *intel_dp,
			 enum intel_output_format sink_format)
{
	if (!drm_dp_is_branch(intel_dp->dpcd))
		return false;

	if (sink_format == INTEL_OUTPUT_FORMAT_YCBCR444)
		return intel_dp->dfp.rgb_to_ycbcr;

	if (sink_format == INTEL_OUTPUT_FORMAT_YCBCR420)
		return intel_dp->dfp.rgb_to_ycbcr &&
			intel_dp->dfp.ycbcr_444_to_420;

	return false;
}

static bool
dfp_can_convert_from_ycbcr444(struct intel_dp *intel_dp,
			      enum intel_output_format sink_format)
{
	if (!drm_dp_is_branch(intel_dp->dpcd))
		return false;

	if (sink_format == INTEL_OUTPUT_FORMAT_YCBCR420)
		return intel_dp->dfp.ycbcr_444_to_420;

	return false;
}

static bool
dfp_can_convert(struct intel_dp *intel_dp,
		enum intel_output_format output_format,
		enum intel_output_format sink_format)
{
	switch (output_format) {
	case INTEL_OUTPUT_FORMAT_RGB:
		return dfp_can_convert_from_rgb(intel_dp, sink_format);
	case INTEL_OUTPUT_FORMAT_YCBCR444:
		return dfp_can_convert_from_ycbcr444(intel_dp, sink_format);
	default:
		MISSING_CASE(output_format);
		return false;
	}

	return false;
}

static enum intel_output_format
intel_dp_output_format(struct intel_connector *connector,
		       enum intel_output_format sink_format)
{
	struct intel_dp *intel_dp = intel_attached_dp(connector);
	struct drm_i915_private *i915 = dp_to_i915(intel_dp);
	enum intel_output_format force_dsc_output_format =
		intel_dp->force_dsc_output_format;
	enum intel_output_format output_format;
	if (force_dsc_output_format) {
		if (source_can_output(intel_dp, force_dsc_output_format) &&
		    (!drm_dp_is_branch(intel_dp->dpcd) ||
		     sink_format != force_dsc_output_format ||
		     dfp_can_convert(intel_dp, force_dsc_output_format, sink_format)))
			return force_dsc_output_format;

		drm_dbg_kms(&i915->drm, "Cannot force DSC output format\n");
	}

	if (sink_format == INTEL_OUTPUT_FORMAT_RGB ||
	    dfp_can_convert_from_rgb(intel_dp, sink_format))
		output_format = INTEL_OUTPUT_FORMAT_RGB;

	else if (sink_format == INTEL_OUTPUT_FORMAT_YCBCR444 ||
		 dfp_can_convert_from_ycbcr444(intel_dp, sink_format))
		output_format = INTEL_OUTPUT_FORMAT_YCBCR444;

	else
		output_format = INTEL_OUTPUT_FORMAT_YCBCR420;

	drm_WARN_ON(&i915->drm, !source_can_output(intel_dp, output_format));

	return output_format;
}

int intel_dp_min_bpp(enum intel_output_format output_format)
{
	if (output_format == INTEL_OUTPUT_FORMAT_RGB)
		return 6 * 3;
	else
		return 8 * 3;
}

int intel_dp_output_bpp(enum intel_output_format output_format, int bpp)
{
	/*
	 * bpp value was assumed to RGB format. And YCbCr 4:2:0 output
	 * format of the number of bytes per pixel will be half the number
	 * of bytes of RGB pixel.
	 */
	if (output_format == INTEL_OUTPUT_FORMAT_YCBCR420)
		bpp /= 2;

	return bpp;
}

static enum intel_output_format
intel_dp_sink_format(struct intel_connector *connector,
		     const struct drm_display_mode *mode)
{
	const struct drm_display_info *info = &connector->base.display_info;

	if (drm_mode_is_420_only(info, mode))
		return INTEL_OUTPUT_FORMAT_YCBCR420;

	return INTEL_OUTPUT_FORMAT_RGB;
}

static int
intel_dp_mode_min_output_bpp(struct intel_connector *connector,
			     const struct drm_display_mode *mode)
{
	enum intel_output_format output_format, sink_format;

	sink_format = intel_dp_sink_format(connector, mode);

	output_format = intel_dp_output_format(connector, sink_format);

	return intel_dp_output_bpp(output_format, intel_dp_min_bpp(output_format));
}

static bool intel_dp_hdisplay_bad(struct drm_i915_private *dev_priv,
				  int hdisplay)
{
	/*
	 * Older platforms don't like hdisplay==4096 with DP.
	 *
	 * On ILK/SNB/IVB the pipe seems to be somewhat running (scanline
	 * and frame counter increment), but we don't get vblank interrupts,
	 * and the pipe underruns immediately. The link also doesn't seem
	 * to get trained properly.
	 *
	 * On CHV the vblank interrupts don't seem to disappear but
	 * otherwise the symptoms are similar.
	 *
	 * TODO: confirm the behaviour on HSW+
	 */
	return hdisplay == 4096 && !HAS_DDI(dev_priv);
}

static int intel_dp_max_tmds_clock(struct intel_dp *intel_dp)
{
	struct intel_connector *connector = intel_dp->attached_connector;
	const struct drm_display_info *info = &connector->base.display_info;
	int max_tmds_clock = intel_dp->dfp.max_tmds_clock;

	/* Only consider the sink's max TMDS clock if we know this is a HDMI DFP */
	if (max_tmds_clock && info->max_tmds_clock)
		max_tmds_clock = min(max_tmds_clock, info->max_tmds_clock);

	return max_tmds_clock;
}

static enum drm_mode_status
intel_dp_tmds_clock_valid(struct intel_dp *intel_dp,
			  int clock, int bpc,
			  enum intel_output_format sink_format,
			  bool respect_downstream_limits)
{
	int tmds_clock, min_tmds_clock, max_tmds_clock;

	if (!respect_downstream_limits)
		return MODE_OK;

	tmds_clock = intel_hdmi_tmds_clock(clock, bpc, sink_format);

	min_tmds_clock = intel_dp->dfp.min_tmds_clock;
	max_tmds_clock = intel_dp_max_tmds_clock(intel_dp);

	if (min_tmds_clock && tmds_clock < min_tmds_clock)
		return MODE_CLOCK_LOW;

	if (max_tmds_clock && tmds_clock > max_tmds_clock)
		return MODE_CLOCK_HIGH;

	return MODE_OK;
}

static enum drm_mode_status
intel_dp_mode_valid_downstream(struct intel_connector *connector,
			       const struct drm_display_mode *mode,
			       int target_clock)
{
	struct intel_dp *intel_dp = intel_attached_dp(connector);
	const struct drm_display_info *info = &connector->base.display_info;
	enum drm_mode_status status;
	enum intel_output_format sink_format;

	/* If PCON supports FRL MODE, check FRL bandwidth constraints */
	if (intel_dp->dfp.pcon_max_frl_bw) {
		int target_bw;
		int max_frl_bw;
		int bpp = intel_dp_mode_min_output_bpp(connector, mode);

		target_bw = bpp * target_clock;

		max_frl_bw = intel_dp->dfp.pcon_max_frl_bw;

		/* converting bw from Gbps to Kbps*/
		max_frl_bw = max_frl_bw * 1000000;

		if (target_bw > max_frl_bw)
			return MODE_CLOCK_HIGH;

		return MODE_OK;
	}

	if (intel_dp->dfp.max_dotclock &&
	    target_clock > intel_dp->dfp.max_dotclock)
		return MODE_CLOCK_HIGH;

	sink_format = intel_dp_sink_format(connector, mode);

	/* Assume 8bpc for the DP++/HDMI/DVI TMDS clock check */
	status = intel_dp_tmds_clock_valid(intel_dp, target_clock,
					   8, sink_format, true);

	if (status != MODE_OK) {
		if (sink_format == INTEL_OUTPUT_FORMAT_YCBCR420 ||
		    !connector->base.ycbcr_420_allowed ||
		    !drm_mode_is_420_also(info, mode))
			return status;
		sink_format = INTEL_OUTPUT_FORMAT_YCBCR420;
		status = intel_dp_tmds_clock_valid(intel_dp, target_clock,
						   8, sink_format, true);
		if (status != MODE_OK)
			return status;
	}

	return MODE_OK;
}

bool intel_dp_need_joiner(struct intel_dp *intel_dp,
			  struct intel_connector *connector,
			  int hdisplay, int clock)
{
	struct drm_i915_private *i915 = dp_to_i915(intel_dp);

	if (!intel_dp_has_joiner(intel_dp))
<<<<<<< HEAD
		return false;

	return clock > i915->display.cdclk.max_dotclk_freq || hdisplay > 5120 ||
	       connector->force_bigjoiner_enable;
}

bool intel_dp_has_dsc(const struct intel_connector *connector)
{
	struct drm_i915_private *i915 = to_i915(connector->base.dev);

	if (!HAS_DSC(i915))
		return false;

=======
		return false;

	return clock > i915->display.cdclk.max_dotclk_freq || hdisplay > 5120 ||
	       connector->force_bigjoiner_enable;
}

bool intel_dp_has_dsc(const struct intel_connector *connector)
{
	struct drm_i915_private *i915 = to_i915(connector->base.dev);

	if (!HAS_DSC(i915))
		return false;

>>>>>>> ec0589e5
	if (connector->mst_port && !HAS_DSC_MST(i915))
		return false;

	if (connector->base.connector_type == DRM_MODE_CONNECTOR_eDP &&
	    connector->panel.vbt.edp.dsc_disable)
		return false;

	if (!drm_dp_sink_supports_dsc(connector->dp.dsc_dpcd))
		return false;

	return true;
}

static enum drm_mode_status
intel_dp_mode_valid(struct drm_connector *_connector,
		    struct drm_display_mode *mode)
{
	struct intel_connector *connector = to_intel_connector(_connector);
	struct intel_dp *intel_dp = intel_attached_dp(connector);
	struct drm_i915_private *dev_priv = to_i915(connector->base.dev);
	const struct drm_display_mode *fixed_mode;
	int target_clock = mode->clock;
	int max_rate, mode_rate, max_lanes, max_link_clock;
	int max_dotclk = dev_priv->display.cdclk.max_dotclk_freq;
	u16 dsc_max_compressed_bpp = 0;
	u8 dsc_slice_count = 0;
	enum drm_mode_status status;
	bool dsc = false, joiner = false;

	status = intel_cpu_transcoder_mode_valid(dev_priv, mode);
	if (status != MODE_OK)
		return status;

	if (mode->flags & DRM_MODE_FLAG_DBLCLK)
		return MODE_H_ILLEGAL;

	if (mode->clock < 10000)
		return MODE_CLOCK_LOW;

	fixed_mode = intel_panel_fixed_mode(connector, mode);
	if (intel_dp_is_edp(intel_dp) && fixed_mode) {
		status = intel_panel_mode_valid(connector, mode);
		if (status != MODE_OK)
			return status;

		target_clock = fixed_mode->clock;
	}

	if (intel_dp_need_joiner(intel_dp, connector,
				 mode->hdisplay, target_clock)) {
		joiner = true;
		max_dotclk *= 2;
	}
	if (target_clock > max_dotclk)
		return MODE_CLOCK_HIGH;

	if (intel_dp_hdisplay_bad(dev_priv, mode->hdisplay))
		return MODE_H_ILLEGAL;

	max_link_clock = intel_dp_max_link_rate(intel_dp);
	max_lanes = intel_dp_max_lane_count(intel_dp);

	max_rate = intel_dp_max_link_data_rate(intel_dp, max_link_clock, max_lanes);

	mode_rate = intel_dp_link_required(target_clock,
					   intel_dp_mode_min_output_bpp(connector, mode));

	if (intel_dp_has_dsc(connector)) {
		enum intel_output_format sink_format, output_format;
		int pipe_bpp;

		sink_format = intel_dp_sink_format(connector, mode);
		output_format = intel_dp_output_format(connector, sink_format);
		/*
		 * TBD pass the connector BPC,
		 * for now U8_MAX so that max BPC on that platform would be picked
		 */
		pipe_bpp = intel_dp_dsc_compute_max_bpp(connector, U8_MAX);

		/*
		 * Output bpp is stored in 6.4 format so right shift by 4 to get the
		 * integer value since we support only integer values of bpp.
		 */
		if (intel_dp_is_edp(intel_dp)) {
			dsc_max_compressed_bpp =
				drm_edp_dsc_sink_output_bpp(connector->dp.dsc_dpcd) >> 4;
			dsc_slice_count =
				drm_dp_dsc_sink_max_slice_count(connector->dp.dsc_dpcd,
								true);
		} else if (drm_dp_sink_supports_fec(connector->dp.fec_capability)) {
			dsc_max_compressed_bpp =
				intel_dp_dsc_get_max_compressed_bpp(dev_priv,
								    max_link_clock,
								    max_lanes,
								    target_clock,
								    mode->hdisplay,
								    joiner,
								    output_format,
								    pipe_bpp, 64);
			dsc_slice_count =
				intel_dp_dsc_get_slice_count(connector,
							     target_clock,
							     mode->hdisplay,
							     joiner);
		}

		dsc = dsc_max_compressed_bpp && dsc_slice_count;
	}

	if (intel_dp_joiner_needs_dsc(dev_priv, joiner) && !dsc)
		return MODE_CLOCK_HIGH;

	if (mode_rate > max_rate && !dsc)
		return MODE_CLOCK_HIGH;

	status = intel_dp_mode_valid_downstream(connector, mode, target_clock);
	if (status != MODE_OK)
		return status;

	return intel_mode_valid_max_plane_size(dev_priv, mode, joiner);
}

bool intel_dp_source_supports_tps3(struct drm_i915_private *i915)
{
	return DISPLAY_VER(i915) >= 9 || IS_BROADWELL(i915) || IS_HASWELL(i915);
}

bool intel_dp_source_supports_tps4(struct drm_i915_private *i915)
{
	return DISPLAY_VER(i915) >= 10;
}

static void snprintf_int_array(char *str, size_t len,
			       const int *array, int nelem)
{
	int i;

	str[0] = '\0';

	for (i = 0; i < nelem; i++) {
		int r = snprintf(str, len, "%s%d", i ? ", " : "", array[i]);
		if (r >= len)
			return;
		str += r;
		len -= r;
	}
}

static void intel_dp_print_rates(struct intel_dp *intel_dp)
{
	struct drm_i915_private *i915 = dp_to_i915(intel_dp);
	char str[128]; /* FIXME: too big for stack? */

	if (!drm_debug_enabled(DRM_UT_KMS))
		return;

	snprintf_int_array(str, sizeof(str),
			   intel_dp->source_rates, intel_dp->num_source_rates);
	drm_dbg_kms(&i915->drm, "source rates: %s\n", str);

	snprintf_int_array(str, sizeof(str),
			   intel_dp->sink_rates, intel_dp->num_sink_rates);
	drm_dbg_kms(&i915->drm, "sink rates: %s\n", str);

	snprintf_int_array(str, sizeof(str),
			   intel_dp->common_rates, intel_dp->num_common_rates);
	drm_dbg_kms(&i915->drm, "common rates: %s\n", str);
}

static int forced_link_rate(struct intel_dp *intel_dp)
{
	int len = intel_dp_common_len_rate_limit(intel_dp, intel_dp->link.force_rate);

	if (len == 0)
		return intel_dp_common_rate(intel_dp, 0);

	return intel_dp_common_rate(intel_dp, len - 1);
}

int
intel_dp_max_link_rate(struct intel_dp *intel_dp)
{
	int len;

	if (intel_dp->link.force_rate)
		return forced_link_rate(intel_dp);

	len = intel_dp_common_len_rate_limit(intel_dp, intel_dp->link.max_rate);

	return intel_dp_common_rate(intel_dp, len - 1);
}

static int
intel_dp_min_link_rate(struct intel_dp *intel_dp)
{
	if (intel_dp->link.force_rate)
		return forced_link_rate(intel_dp);

	return intel_dp_common_rate(intel_dp, 0);
}

int intel_dp_rate_select(struct intel_dp *intel_dp, int rate)
{
	struct drm_i915_private *i915 = dp_to_i915(intel_dp);
	int i = intel_dp_rate_index(intel_dp->sink_rates,
				    intel_dp->num_sink_rates, rate);

	if (drm_WARN_ON(&i915->drm, i < 0))
		i = 0;

	return i;
}

void intel_dp_compute_rate(struct intel_dp *intel_dp, int port_clock,
			   u8 *link_bw, u8 *rate_select)
{
	struct drm_i915_private *i915 = dp_to_i915(intel_dp);

	/* FIXME g4x can't generate an exact 2.7GHz with the 96MHz non-SSC refclk */
	if (IS_G4X(i915) && port_clock == 268800)
		port_clock = 270000;

	/* eDP 1.4 rate select method. */
	if (intel_dp->use_rate_select) {
		*link_bw = 0;
		*rate_select =
			intel_dp_rate_select(intel_dp, port_clock);
	} else {
		*link_bw = drm_dp_link_rate_to_bw_code(port_clock);
		*rate_select = 0;
	}
}

bool intel_dp_has_hdmi_sink(struct intel_dp *intel_dp)
{
	struct intel_connector *connector = intel_dp->attached_connector;

	return connector->base.display_info.is_hdmi;
}

static bool intel_dp_source_supports_fec(struct intel_dp *intel_dp,
					 const struct intel_crtc_state *pipe_config)
{
	struct intel_encoder *encoder = &dp_to_dig_port(intel_dp)->base;
	struct drm_i915_private *dev_priv = dp_to_i915(intel_dp);

	if (DISPLAY_VER(dev_priv) >= 12)
		return true;

	if (DISPLAY_VER(dev_priv) == 11 && encoder->port != PORT_A &&
	    !intel_crtc_has_type(pipe_config, INTEL_OUTPUT_DP_MST))
		return true;

	return false;
}

bool intel_dp_supports_fec(struct intel_dp *intel_dp,
			   const struct intel_connector *connector,
			   const struct intel_crtc_state *pipe_config)
{
	return intel_dp_source_supports_fec(intel_dp, pipe_config) &&
		drm_dp_sink_supports_fec(connector->dp.fec_capability);
}

bool intel_dp_supports_dsc(const struct intel_connector *connector,
			   const struct intel_crtc_state *crtc_state)
{
	if (!intel_dp_has_dsc(connector))
		return false;

	if (intel_crtc_has_type(crtc_state, INTEL_OUTPUT_DP) && !crtc_state->fec_enable)
		return false;

	return intel_dsc_source_support(crtc_state);
}

static int intel_dp_hdmi_compute_bpc(struct intel_dp *intel_dp,
				     const struct intel_crtc_state *crtc_state,
				     int bpc, bool respect_downstream_limits)
{
	int clock = crtc_state->hw.adjusted_mode.crtc_clock;

	/*
	 * Current bpc could already be below 8bpc due to
	 * FDI bandwidth constraints or other limits.
	 * HDMI minimum is 8bpc however.
	 */
	bpc = max(bpc, 8);

	/*
	 * We will never exceed downstream TMDS clock limits while
	 * attempting deep color. If the user insists on forcing an
	 * out of spec mode they will have to be satisfied with 8bpc.
	 */
	if (!respect_downstream_limits)
		bpc = 8;

	for (; bpc >= 8; bpc -= 2) {
		if (intel_hdmi_bpc_possible(crtc_state, bpc,
					    intel_dp_has_hdmi_sink(intel_dp)) &&
		    intel_dp_tmds_clock_valid(intel_dp, clock, bpc, crtc_state->sink_format,
					      respect_downstream_limits) == MODE_OK)
			return bpc;
	}

	return -EINVAL;
}

static int intel_dp_max_bpp(struct intel_dp *intel_dp,
			    const struct intel_crtc_state *crtc_state,
			    bool respect_downstream_limits)
{
	struct drm_i915_private *dev_priv = dp_to_i915(intel_dp);
	struct intel_connector *intel_connector = intel_dp->attached_connector;
	int bpp, bpc;

	bpc = crtc_state->pipe_bpp / 3;

	if (intel_dp->dfp.max_bpc)
		bpc = min_t(int, bpc, intel_dp->dfp.max_bpc);

	if (intel_dp->dfp.min_tmds_clock) {
		int max_hdmi_bpc;

		max_hdmi_bpc = intel_dp_hdmi_compute_bpc(intel_dp, crtc_state, bpc,
							 respect_downstream_limits);
		if (max_hdmi_bpc < 0)
			return 0;

		bpc = min(bpc, max_hdmi_bpc);
	}

	bpp = bpc * 3;
	if (intel_dp_is_edp(intel_dp)) {
		/* Get bpp from vbt only for panels that dont have bpp in edid */
		if (intel_connector->base.display_info.bpc == 0 &&
		    intel_connector->panel.vbt.edp.bpp &&
		    intel_connector->panel.vbt.edp.bpp < bpp) {
			drm_dbg_kms(&dev_priv->drm,
				    "clamping bpp for eDP panel to BIOS-provided %i\n",
				    intel_connector->panel.vbt.edp.bpp);
			bpp = intel_connector->panel.vbt.edp.bpp;
		}
	}

	return bpp;
}

/* Adjust link config limits based on compliance test requests. */
void
intel_dp_adjust_compliance_config(struct intel_dp *intel_dp,
				  struct intel_crtc_state *pipe_config,
				  struct link_config_limits *limits)
{
	struct drm_i915_private *i915 = dp_to_i915(intel_dp);

	/* For DP Compliance we override the computed bpp for the pipe */
	if (intel_dp->compliance.test_data.bpc != 0) {
		int bpp = 3 * intel_dp->compliance.test_data.bpc;

		limits->pipe.min_bpp = limits->pipe.max_bpp = bpp;
		pipe_config->dither_force_disable = bpp == 6 * 3;

		drm_dbg_kms(&i915->drm, "Setting pipe_bpp to %d\n", bpp);
	}

	/* Use values requested by Compliance Test Request */
	if (intel_dp->compliance.test_type == DP_TEST_LINK_TRAINING) {
		int index;

		/* Validate the compliance test data since max values
		 * might have changed due to link train fallback.
		 */
		if (intel_dp_link_params_valid(intel_dp, intel_dp->compliance.test_link_rate,
					       intel_dp->compliance.test_lane_count)) {
			index = intel_dp_rate_index(intel_dp->common_rates,
						    intel_dp->num_common_rates,
						    intel_dp->compliance.test_link_rate);
			if (index >= 0)
				limits->min_rate = limits->max_rate =
					intel_dp->compliance.test_link_rate;
			limits->min_lane_count = limits->max_lane_count =
				intel_dp->compliance.test_lane_count;
		}
	}
}

static bool has_seamless_m_n(struct intel_connector *connector)
{
	struct drm_i915_private *i915 = to_i915(connector->base.dev);

	/*
	 * Seamless M/N reprogramming only implemented
	 * for BDW+ double buffered M/N registers so far.
	 */
	return HAS_DOUBLE_BUFFERED_M_N(i915) &&
		intel_panel_drrs_type(connector) == DRRS_TYPE_SEAMLESS;
}

static int intel_dp_mode_clock(const struct intel_crtc_state *crtc_state,
			       const struct drm_connector_state *conn_state)
{
	struct intel_connector *connector = to_intel_connector(conn_state->connector);
	const struct drm_display_mode *adjusted_mode = &crtc_state->hw.adjusted_mode;

	/* FIXME a bit of a mess wrt clock vs. crtc_clock */
	if (has_seamless_m_n(connector))
		return intel_panel_highest_mode(connector, adjusted_mode)->clock;
	else
		return adjusted_mode->crtc_clock;
}

/* Optimize link config in order: max bpp, min clock, min lanes */
static int
intel_dp_compute_link_config_wide(struct intel_dp *intel_dp,
				  struct intel_crtc_state *pipe_config,
				  const struct drm_connector_state *conn_state,
				  const struct link_config_limits *limits)
{
	int bpp, i, lane_count, clock = intel_dp_mode_clock(pipe_config, conn_state);
	int mode_rate, link_rate, link_avail;

	for (bpp = fxp_q4_to_int(limits->link.max_bpp_x16);
	     bpp >= fxp_q4_to_int(limits->link.min_bpp_x16);
	     bpp -= 2 * 3) {
		int link_bpp = intel_dp_output_bpp(pipe_config->output_format, bpp);

		mode_rate = intel_dp_link_required(clock, link_bpp);

		for (i = 0; i < intel_dp->num_common_rates; i++) {
			link_rate = intel_dp_common_rate(intel_dp, i);
			if (link_rate < limits->min_rate ||
			    link_rate > limits->max_rate)
				continue;

			for (lane_count = limits->min_lane_count;
			     lane_count <= limits->max_lane_count;
			     lane_count <<= 1) {
				link_avail = intel_dp_max_link_data_rate(intel_dp,
									 link_rate,
									 lane_count);


				if (mode_rate <= link_avail) {
					pipe_config->lane_count = lane_count;
					pipe_config->pipe_bpp = bpp;
					pipe_config->port_clock = link_rate;

					return 0;
				}
			}
		}
	}

	return -EINVAL;
}

static
u8 intel_dp_dsc_max_src_input_bpc(struct drm_i915_private *i915)
{
	/* Max DSC Input BPC for ICL is 10 and for TGL+ is 12 */
	if (DISPLAY_VER(i915) >= 12)
		return 12;
	if (DISPLAY_VER(i915) == 11)
		return 10;

	return 0;
}

int intel_dp_dsc_compute_max_bpp(const struct intel_connector *connector,
				 u8 max_req_bpc)
{
	struct drm_i915_private *i915 = to_i915(connector->base.dev);
	int i, num_bpc;
	u8 dsc_bpc[3] = {};
	u8 dsc_max_bpc;

	dsc_max_bpc = intel_dp_dsc_max_src_input_bpc(i915);

	if (!dsc_max_bpc)
		return dsc_max_bpc;

	dsc_max_bpc = min_t(u8, dsc_max_bpc, max_req_bpc);

	num_bpc = drm_dp_dsc_sink_supported_input_bpcs(connector->dp.dsc_dpcd,
						       dsc_bpc);
	for (i = 0; i < num_bpc; i++) {
		if (dsc_max_bpc >= dsc_bpc[i])
			return dsc_bpc[i] * 3;
	}

	return 0;
}

static int intel_dp_source_dsc_version_minor(struct drm_i915_private *i915)
{
	return DISPLAY_VER(i915) >= 14 ? 2 : 1;
}

static int intel_dp_sink_dsc_version_minor(const u8 dsc_dpcd[DP_DSC_RECEIVER_CAP_SIZE])
{
	return (dsc_dpcd[DP_DSC_REV - DP_DSC_SUPPORT] & DP_DSC_MINOR_MASK) >>
		DP_DSC_MINOR_SHIFT;
}

static int intel_dp_get_slice_height(int vactive)
{
	int slice_height;

	/*
	 * VDSC 1.2a spec in Section 3.8 Options for Slices implies that 108
	 * lines is an optimal slice height, but any size can be used as long as
	 * vertical active integer multiple and maximum vertical slice count
	 * requirements are met.
	 */
	for (slice_height = 108; slice_height <= vactive; slice_height += 2)
		if (vactive % slice_height == 0)
			return slice_height;

	/*
	 * Highly unlikely we reach here as most of the resolutions will end up
	 * finding appropriate slice_height in above loop but returning
	 * slice_height as 2 here as it should work with all resolutions.
	 */
	return 2;
}

static int intel_dp_dsc_compute_params(const struct intel_connector *connector,
				       struct intel_crtc_state *crtc_state)
{
	struct drm_i915_private *i915 = to_i915(connector->base.dev);
	struct drm_dsc_config *vdsc_cfg = &crtc_state->dsc.config;
	int ret;

	/*
	 * RC_MODEL_SIZE is currently a constant across all configurations.
	 *
	 * FIXME: Look into using sink defined DPCD DP_DSC_RC_BUF_BLK_SIZE and
	 * DP_DSC_RC_BUF_SIZE for this.
	 */
	vdsc_cfg->rc_model_size = DSC_RC_MODEL_SIZE_CONST;
	vdsc_cfg->pic_height = crtc_state->hw.adjusted_mode.crtc_vdisplay;

	vdsc_cfg->slice_height = intel_dp_get_slice_height(vdsc_cfg->pic_height);

	ret = intel_dsc_compute_params(crtc_state);
	if (ret)
		return ret;

	vdsc_cfg->dsc_version_major =
		(connector->dp.dsc_dpcd[DP_DSC_REV - DP_DSC_SUPPORT] &
		 DP_DSC_MAJOR_MASK) >> DP_DSC_MAJOR_SHIFT;
	vdsc_cfg->dsc_version_minor =
		min(intel_dp_source_dsc_version_minor(i915),
		    intel_dp_sink_dsc_version_minor(connector->dp.dsc_dpcd));
	if (vdsc_cfg->convert_rgb)
		vdsc_cfg->convert_rgb =
			connector->dp.dsc_dpcd[DP_DSC_DEC_COLOR_FORMAT_CAP - DP_DSC_SUPPORT] &
			DP_DSC_RGB;

	vdsc_cfg->line_buf_depth = min(INTEL_DP_DSC_MAX_LINE_BUF_DEPTH,
				       drm_dp_dsc_sink_line_buf_depth(connector->dp.dsc_dpcd));
	if (!vdsc_cfg->line_buf_depth) {
		drm_dbg_kms(&i915->drm,
			    "DSC Sink Line Buffer Depth invalid\n");
		return -EINVAL;
	}

	vdsc_cfg->block_pred_enable =
		connector->dp.dsc_dpcd[DP_DSC_BLK_PREDICTION_SUPPORT - DP_DSC_SUPPORT] &
		DP_DSC_BLK_PREDICTION_IS_SUPPORTED;

	return drm_dsc_compute_rc_parameters(vdsc_cfg);
}

static bool intel_dp_dsc_supports_format(const struct intel_connector *connector,
					 enum intel_output_format output_format)
{
	struct drm_i915_private *i915 = to_i915(connector->base.dev);
	u8 sink_dsc_format;

	switch (output_format) {
	case INTEL_OUTPUT_FORMAT_RGB:
		sink_dsc_format = DP_DSC_RGB;
		break;
	case INTEL_OUTPUT_FORMAT_YCBCR444:
		sink_dsc_format = DP_DSC_YCbCr444;
		break;
	case INTEL_OUTPUT_FORMAT_YCBCR420:
		if (min(intel_dp_source_dsc_version_minor(i915),
			intel_dp_sink_dsc_version_minor(connector->dp.dsc_dpcd)) < 2)
			return false;
		sink_dsc_format = DP_DSC_YCbCr420_Native;
		break;
	default:
		return false;
	}

	return drm_dp_dsc_sink_supports_format(connector->dp.dsc_dpcd, sink_dsc_format);
}

static bool is_bw_sufficient_for_dsc_config(u16 compressed_bppx16, u32 link_clock,
					    u32 lane_count, u32 mode_clock,
					    enum intel_output_format output_format,
					    int timeslots)
{
	u32 available_bw, required_bw;

	available_bw = (link_clock * lane_count * timeslots * 16)  / 8;
	required_bw = compressed_bppx16 * (intel_dp_mode_to_fec_clock(mode_clock));

	return available_bw > required_bw;
}

static int dsc_compute_link_config(struct intel_dp *intel_dp,
				   struct intel_crtc_state *pipe_config,
				   struct link_config_limits *limits,
				   u16 compressed_bppx16,
				   int timeslots)
{
	const struct drm_display_mode *adjusted_mode = &pipe_config->hw.adjusted_mode;
	int link_rate, lane_count;
	int i;

	for (i = 0; i < intel_dp->num_common_rates; i++) {
		link_rate = intel_dp_common_rate(intel_dp, i);
		if (link_rate < limits->min_rate || link_rate > limits->max_rate)
			continue;

		for (lane_count = limits->min_lane_count;
		     lane_count <= limits->max_lane_count;
		     lane_count <<= 1) {
			if (!is_bw_sufficient_for_dsc_config(compressed_bppx16, link_rate,
							     lane_count, adjusted_mode->clock,
							     pipe_config->output_format,
							     timeslots))
				continue;

			pipe_config->lane_count = lane_count;
			pipe_config->port_clock = link_rate;

			return 0;
		}
	}

	return -EINVAL;
}

static
u16 intel_dp_dsc_max_sink_compressed_bppx16(const struct intel_connector *connector,
					    struct intel_crtc_state *pipe_config,
					    int bpc)
{
	u16 max_bppx16 = drm_edp_dsc_sink_output_bpp(connector->dp.dsc_dpcd);

	if (max_bppx16)
		return max_bppx16;
	/*
	 * If support not given in DPCD 67h, 68h use the Maximum Allowed bit rate
	 * values as given in spec Table 2-157 DP v2.0
	 */
	switch (pipe_config->output_format) {
	case INTEL_OUTPUT_FORMAT_RGB:
	case INTEL_OUTPUT_FORMAT_YCBCR444:
		return (3 * bpc) << 4;
	case INTEL_OUTPUT_FORMAT_YCBCR420:
		return (3 * (bpc / 2)) << 4;
	default:
		MISSING_CASE(pipe_config->output_format);
		break;
	}

	return 0;
}

int intel_dp_dsc_sink_min_compressed_bpp(struct intel_crtc_state *pipe_config)
{
	/* From Mandatory bit rate range Support Table 2-157 (DP v2.0) */
	switch (pipe_config->output_format) {
	case INTEL_OUTPUT_FORMAT_RGB:
	case INTEL_OUTPUT_FORMAT_YCBCR444:
		return 8;
	case INTEL_OUTPUT_FORMAT_YCBCR420:
		return 6;
	default:
		MISSING_CASE(pipe_config->output_format);
		break;
	}

	return 0;
}

int intel_dp_dsc_sink_max_compressed_bpp(const struct intel_connector *connector,
					 struct intel_crtc_state *pipe_config,
					 int bpc)
{
	return intel_dp_dsc_max_sink_compressed_bppx16(connector,
						       pipe_config, bpc) >> 4;
}

static int dsc_src_min_compressed_bpp(void)
{
	/* Min Compressed bpp supported by source is 8 */
	return 8;
}

static int dsc_src_max_compressed_bpp(struct intel_dp *intel_dp)
{
	struct drm_i915_private *i915 = dp_to_i915(intel_dp);

	/*
	 * Max Compressed bpp for Gen 13+ is 27bpp.
	 * For earlier platform is 23bpp. (Bspec:49259).
	 */
	if (DISPLAY_VER(i915) < 13)
		return 23;
	else
		return 27;
}

/*
 * From a list of valid compressed bpps try different compressed bpp and find a
 * suitable link configuration that can support it.
 */
static int
icl_dsc_compute_link_config(struct intel_dp *intel_dp,
			    struct intel_crtc_state *pipe_config,
			    struct link_config_limits *limits,
			    int dsc_max_bpp,
			    int dsc_min_bpp,
			    int pipe_bpp,
			    int timeslots)
{
	int i, ret;

	/* Compressed BPP should be less than the Input DSC bpp */
	dsc_max_bpp = min(dsc_max_bpp, pipe_bpp - 1);

	for (i = ARRAY_SIZE(valid_dsc_bpp) - 1; i >= 0; i--) {
		if (valid_dsc_bpp[i] < dsc_min_bpp ||
		    valid_dsc_bpp[i] > dsc_max_bpp)
			continue;

		ret = dsc_compute_link_config(intel_dp,
					      pipe_config,
					      limits,
					      valid_dsc_bpp[i] << 4,
					      timeslots);
		if (ret == 0) {
			pipe_config->dsc.compressed_bpp_x16 =
				fxp_q4_from_int(valid_dsc_bpp[i]);
			return 0;
		}
	}

	return -EINVAL;
}

/*
 * From XE_LPD onwards we supports compression bpps in steps of 1 up to
 * uncompressed bpp-1. So we start from max compressed bpp and see if any
 * link configuration is able to support that compressed bpp, if not we
 * step down and check for lower compressed bpp.
 */
static int
xelpd_dsc_compute_link_config(struct intel_dp *intel_dp,
			      const struct intel_connector *connector,
			      struct intel_crtc_state *pipe_config,
			      struct link_config_limits *limits,
			      int dsc_max_bpp,
			      int dsc_min_bpp,
			      int pipe_bpp,
			      int timeslots)
{
	u8 bppx16_incr = drm_dp_dsc_sink_bpp_incr(connector->dp.dsc_dpcd);
	struct drm_i915_private *i915 = dp_to_i915(intel_dp);
	u16 compressed_bppx16;
	u8 bppx16_step;
	int ret;

	if (DISPLAY_VER(i915) < 14 || bppx16_incr <= 1)
		bppx16_step = 16;
	else
		bppx16_step = 16 / bppx16_incr;

	/* Compressed BPP should be less than the Input DSC bpp */
	dsc_max_bpp = min(dsc_max_bpp << 4, (pipe_bpp << 4) - bppx16_step);
	dsc_min_bpp = dsc_min_bpp << 4;

	for (compressed_bppx16 = dsc_max_bpp;
	     compressed_bppx16 >= dsc_min_bpp;
	     compressed_bppx16 -= bppx16_step) {
		if (intel_dp->force_dsc_fractional_bpp_en &&
		    !fxp_q4_to_frac(compressed_bppx16))
			continue;
		ret = dsc_compute_link_config(intel_dp,
					      pipe_config,
					      limits,
					      compressed_bppx16,
					      timeslots);
		if (ret == 0) {
			pipe_config->dsc.compressed_bpp_x16 = compressed_bppx16;
			if (intel_dp->force_dsc_fractional_bpp_en &&
			    fxp_q4_to_frac(compressed_bppx16))
				drm_dbg_kms(&i915->drm, "Forcing DSC fractional bpp\n");

			return 0;
		}
	}
	return -EINVAL;
}

static int dsc_compute_compressed_bpp(struct intel_dp *intel_dp,
				      const struct intel_connector *connector,
				      struct intel_crtc_state *pipe_config,
				      struct link_config_limits *limits,
				      int pipe_bpp,
				      int timeslots)
{
	const struct drm_display_mode *adjusted_mode = &pipe_config->hw.adjusted_mode;
	struct drm_i915_private *i915 = dp_to_i915(intel_dp);
	int dsc_src_min_bpp, dsc_sink_min_bpp, dsc_min_bpp;
	int dsc_src_max_bpp, dsc_sink_max_bpp, dsc_max_bpp;
	int dsc_joiner_max_bpp;

	dsc_src_min_bpp = dsc_src_min_compressed_bpp();
	dsc_sink_min_bpp = intel_dp_dsc_sink_min_compressed_bpp(pipe_config);
	dsc_min_bpp = max(dsc_src_min_bpp, dsc_sink_min_bpp);
	dsc_min_bpp = max(dsc_min_bpp, fxp_q4_to_int_roundup(limits->link.min_bpp_x16));

	dsc_src_max_bpp = dsc_src_max_compressed_bpp(intel_dp);
	dsc_sink_max_bpp = intel_dp_dsc_sink_max_compressed_bpp(connector,
								pipe_config,
								pipe_bpp / 3);
	dsc_max_bpp = dsc_sink_max_bpp ? min(dsc_sink_max_bpp, dsc_src_max_bpp) : dsc_src_max_bpp;

	dsc_joiner_max_bpp = get_max_compressed_bpp_with_joiner(i915, adjusted_mode->clock,
								adjusted_mode->hdisplay,
								pipe_config->joiner_pipes);
	dsc_max_bpp = min(dsc_max_bpp, dsc_joiner_max_bpp);
	dsc_max_bpp = min(dsc_max_bpp, fxp_q4_to_int(limits->link.max_bpp_x16));

	if (DISPLAY_VER(i915) >= 13)
		return xelpd_dsc_compute_link_config(intel_dp, connector, pipe_config, limits,
						     dsc_max_bpp, dsc_min_bpp, pipe_bpp, timeslots);
	return icl_dsc_compute_link_config(intel_dp, pipe_config, limits,
					   dsc_max_bpp, dsc_min_bpp, pipe_bpp, timeslots);
}

static
u8 intel_dp_dsc_min_src_input_bpc(struct drm_i915_private *i915)
{
	/* Min DSC Input BPC for ICL+ is 8 */
	return HAS_DSC(i915) ? 8 : 0;
}

static
bool is_dsc_pipe_bpp_sufficient(struct drm_i915_private *i915,
				struct drm_connector_state *conn_state,
				struct link_config_limits *limits,
				int pipe_bpp)
{
	u8 dsc_max_bpc, dsc_min_bpc, dsc_max_pipe_bpp, dsc_min_pipe_bpp;

	dsc_max_bpc = min(intel_dp_dsc_max_src_input_bpc(i915), conn_state->max_requested_bpc);
	dsc_min_bpc = intel_dp_dsc_min_src_input_bpc(i915);

	dsc_max_pipe_bpp = min(dsc_max_bpc * 3, limits->pipe.max_bpp);
	dsc_min_pipe_bpp = max(dsc_min_bpc * 3, limits->pipe.min_bpp);

	return pipe_bpp >= dsc_min_pipe_bpp &&
	       pipe_bpp <= dsc_max_pipe_bpp;
}

static
int intel_dp_force_dsc_pipe_bpp(struct intel_dp *intel_dp,
				struct drm_connector_state *conn_state,
				struct link_config_limits *limits)
{
	struct drm_i915_private *i915 = dp_to_i915(intel_dp);
	int forced_bpp;

	if (!intel_dp->force_dsc_bpc)
		return 0;

	forced_bpp = intel_dp->force_dsc_bpc * 3;

	if (is_dsc_pipe_bpp_sufficient(i915, conn_state, limits, forced_bpp)) {
		drm_dbg_kms(&i915->drm, "Input DSC BPC forced to %d\n", intel_dp->force_dsc_bpc);
		return forced_bpp;
	}

	drm_dbg_kms(&i915->drm, "Cannot force DSC BPC:%d, due to DSC BPC limits\n",
		    intel_dp->force_dsc_bpc);

	return 0;
}

static int intel_dp_dsc_compute_pipe_bpp(struct intel_dp *intel_dp,
					 struct intel_crtc_state *pipe_config,
					 struct drm_connector_state *conn_state,
					 struct link_config_limits *limits,
					 int timeslots)
{
	struct drm_i915_private *i915 = dp_to_i915(intel_dp);
	const struct intel_connector *connector =
		to_intel_connector(conn_state->connector);
	u8 max_req_bpc = conn_state->max_requested_bpc;
	u8 dsc_max_bpc, dsc_max_bpp;
	u8 dsc_min_bpc, dsc_min_bpp;
	u8 dsc_bpc[3] = {};
	int forced_bpp, pipe_bpp;
	int num_bpc, i, ret;

	forced_bpp = intel_dp_force_dsc_pipe_bpp(intel_dp, conn_state, limits);

	if (forced_bpp) {
		ret = dsc_compute_compressed_bpp(intel_dp, connector, pipe_config,
						 limits, forced_bpp, timeslots);
		if (ret == 0) {
			pipe_config->pipe_bpp = forced_bpp;
			return 0;
		}
	}

	dsc_max_bpc = intel_dp_dsc_max_src_input_bpc(i915);
	if (!dsc_max_bpc)
		return -EINVAL;

	dsc_max_bpc = min_t(u8, dsc_max_bpc, max_req_bpc);
	dsc_max_bpp = min(dsc_max_bpc * 3, limits->pipe.max_bpp);

	dsc_min_bpc = intel_dp_dsc_min_src_input_bpc(i915);
	dsc_min_bpp = max(dsc_min_bpc * 3, limits->pipe.min_bpp);

	/*
	 * Get the maximum DSC bpc that will be supported by any valid
	 * link configuration and compressed bpp.
	 */
	num_bpc = drm_dp_dsc_sink_supported_input_bpcs(connector->dp.dsc_dpcd, dsc_bpc);
	for (i = 0; i < num_bpc; i++) {
		pipe_bpp = dsc_bpc[i] * 3;
		if (pipe_bpp < dsc_min_bpp)
			break;
		if (pipe_bpp > dsc_max_bpp)
			continue;
		ret = dsc_compute_compressed_bpp(intel_dp, connector, pipe_config,
						 limits, pipe_bpp, timeslots);
		if (ret == 0) {
			pipe_config->pipe_bpp = pipe_bpp;
			return 0;
		}
	}

	return -EINVAL;
}

static int intel_edp_dsc_compute_pipe_bpp(struct intel_dp *intel_dp,
					  struct intel_crtc_state *pipe_config,
					  struct drm_connector_state *conn_state,
					  struct link_config_limits *limits)
{
	struct drm_i915_private *i915 = dp_to_i915(intel_dp);
	struct intel_connector *connector =
		to_intel_connector(conn_state->connector);
	int pipe_bpp, forced_bpp;
	int dsc_src_min_bpp, dsc_sink_min_bpp, dsc_min_bpp;
	int dsc_src_max_bpp, dsc_sink_max_bpp, dsc_max_bpp;

	forced_bpp = intel_dp_force_dsc_pipe_bpp(intel_dp, conn_state, limits);

	if (forced_bpp) {
		pipe_bpp = forced_bpp;
	} else {
		int max_bpc = min(limits->pipe.max_bpp / 3, (int)conn_state->max_requested_bpc);

		/* For eDP use max bpp that can be supported with DSC. */
		pipe_bpp = intel_dp_dsc_compute_max_bpp(connector, max_bpc);
		if (!is_dsc_pipe_bpp_sufficient(i915, conn_state, limits, pipe_bpp)) {
			drm_dbg_kms(&i915->drm,
				    "Computed BPC is not in DSC BPC limits\n");
			return -EINVAL;
		}
	}
	pipe_config->port_clock = limits->max_rate;
	pipe_config->lane_count = limits->max_lane_count;

	dsc_src_min_bpp = dsc_src_min_compressed_bpp();
	dsc_sink_min_bpp = intel_dp_dsc_sink_min_compressed_bpp(pipe_config);
	dsc_min_bpp = max(dsc_src_min_bpp, dsc_sink_min_bpp);
	dsc_min_bpp = max(dsc_min_bpp, fxp_q4_to_int_roundup(limits->link.min_bpp_x16));

	dsc_src_max_bpp = dsc_src_max_compressed_bpp(intel_dp);
	dsc_sink_max_bpp = intel_dp_dsc_sink_max_compressed_bpp(connector,
								pipe_config,
								pipe_bpp / 3);
	dsc_max_bpp = dsc_sink_max_bpp ? min(dsc_sink_max_bpp, dsc_src_max_bpp) : dsc_src_max_bpp;
	dsc_max_bpp = min(dsc_max_bpp, fxp_q4_to_int(limits->link.max_bpp_x16));

	/* Compressed BPP should be less than the Input DSC bpp */
	dsc_max_bpp = min(dsc_max_bpp, pipe_bpp - 1);

	pipe_config->dsc.compressed_bpp_x16 =
		fxp_q4_from_int(max(dsc_min_bpp, dsc_max_bpp));

	pipe_config->pipe_bpp = pipe_bpp;

	return 0;
}

int intel_dp_dsc_compute_config(struct intel_dp *intel_dp,
				struct intel_crtc_state *pipe_config,
				struct drm_connector_state *conn_state,
				struct link_config_limits *limits,
				int timeslots,
				bool compute_pipe_bpp)
{
	struct intel_digital_port *dig_port = dp_to_dig_port(intel_dp);
	struct drm_i915_private *dev_priv = to_i915(dig_port->base.base.dev);
	const struct intel_connector *connector =
		to_intel_connector(conn_state->connector);
	const struct drm_display_mode *adjusted_mode =
		&pipe_config->hw.adjusted_mode;
	int ret;

	pipe_config->fec_enable = pipe_config->fec_enable ||
		(!intel_dp_is_edp(intel_dp) &&
		 intel_dp_supports_fec(intel_dp, connector, pipe_config));

	if (!intel_dp_supports_dsc(connector, pipe_config))
		return -EINVAL;

	if (!intel_dp_dsc_supports_format(connector, pipe_config->output_format))
		return -EINVAL;

	/*
	 * compute pipe bpp is set to false for DP MST DSC case
	 * and compressed_bpp is calculated same time once
	 * vpci timeslots are allocated, because overall bpp
	 * calculation procedure is bit different for MST case.
	 */
	if (compute_pipe_bpp) {
		if (intel_dp_is_edp(intel_dp))
			ret = intel_edp_dsc_compute_pipe_bpp(intel_dp, pipe_config,
							     conn_state, limits);
		else
			ret = intel_dp_dsc_compute_pipe_bpp(intel_dp, pipe_config,
							    conn_state, limits, timeslots);
		if (ret) {
			drm_dbg_kms(&dev_priv->drm,
				    "No Valid pipe bpp for given mode ret = %d\n", ret);
			return ret;
		}
	}

	/* Calculate Slice count */
	if (intel_dp_is_edp(intel_dp)) {
		pipe_config->dsc.slice_count =
			drm_dp_dsc_sink_max_slice_count(connector->dp.dsc_dpcd,
							true);
		if (!pipe_config->dsc.slice_count) {
			drm_dbg_kms(&dev_priv->drm, "Unsupported Slice Count %d\n",
				    pipe_config->dsc.slice_count);
			return -EINVAL;
		}
	} else {
		u8 dsc_dp_slice_count;

		dsc_dp_slice_count =
			intel_dp_dsc_get_slice_count(connector,
						     adjusted_mode->crtc_clock,
						     adjusted_mode->crtc_hdisplay,
						     pipe_config->joiner_pipes);
		if (!dsc_dp_slice_count) {
			drm_dbg_kms(&dev_priv->drm,
				    "Compressed Slice Count not supported\n");
			return -EINVAL;
		}

		pipe_config->dsc.slice_count = dsc_dp_slice_count;
	}
	/*
	 * VDSC engine operates at 1 Pixel per clock, so if peak pixel rate
	 * is greater than the maximum Cdclock and if slice count is even
	 * then we need to use 2 VDSC instances.
	 */
	if (pipe_config->joiner_pipes || pipe_config->dsc.slice_count > 1)
		pipe_config->dsc.dsc_split = true;

	ret = intel_dp_dsc_compute_params(connector, pipe_config);
	if (ret < 0) {
		drm_dbg_kms(&dev_priv->drm,
			    "Cannot compute valid DSC parameters for Input Bpp = %d"
			    "Compressed BPP = " FXP_Q4_FMT "\n",
			    pipe_config->pipe_bpp,
			    FXP_Q4_ARGS(pipe_config->dsc.compressed_bpp_x16));
		return ret;
	}

	pipe_config->dsc.compression_enable = true;
	drm_dbg_kms(&dev_priv->drm, "DP DSC computed with Input Bpp = %d "
		    "Compressed Bpp = " FXP_Q4_FMT " Slice Count = %d\n",
		    pipe_config->pipe_bpp,
		    FXP_Q4_ARGS(pipe_config->dsc.compressed_bpp_x16),
		    pipe_config->dsc.slice_count);

	return 0;
}

/**
 * intel_dp_compute_config_link_bpp_limits - compute output link bpp limits
 * @intel_dp: intel DP
 * @crtc_state: crtc state
 * @dsc: DSC compression mode
 * @limits: link configuration limits
 *
 * Calculates the output link min, max bpp values in @limits based on the
 * pipe bpp range, @crtc_state and @dsc mode.
 *
 * Returns %true in case of success.
 */
bool
intel_dp_compute_config_link_bpp_limits(struct intel_dp *intel_dp,
					const struct intel_crtc_state *crtc_state,
					bool dsc,
					struct link_config_limits *limits)
{
	struct drm_i915_private *i915 = to_i915(crtc_state->uapi.crtc->dev);
	const struct drm_display_mode *adjusted_mode =
		&crtc_state->hw.adjusted_mode;
	const struct intel_crtc *crtc = to_intel_crtc(crtc_state->uapi.crtc);
	const struct intel_encoder *encoder = &dp_to_dig_port(intel_dp)->base;
	int max_link_bpp_x16;

	max_link_bpp_x16 = min(crtc_state->max_link_bpp_x16,
			       fxp_q4_from_int(limits->pipe.max_bpp));

	if (!dsc) {
		max_link_bpp_x16 = rounddown(max_link_bpp_x16, fxp_q4_from_int(2 * 3));

		if (max_link_bpp_x16 < fxp_q4_from_int(limits->pipe.min_bpp))
			return false;

		limits->link.min_bpp_x16 = fxp_q4_from_int(limits->pipe.min_bpp);
	} else {
		/*
		 * TODO: set the DSC link limits already here, atm these are
		 * initialized only later in intel_edp_dsc_compute_pipe_bpp() /
		 * intel_dp_dsc_compute_pipe_bpp()
		 */
		limits->link.min_bpp_x16 = 0;
	}

	limits->link.max_bpp_x16 = max_link_bpp_x16;

	drm_dbg_kms(&i915->drm,
		    "[ENCODER:%d:%s][CRTC:%d:%s] DP link limits: pixel clock %d kHz DSC %s max lanes %d max rate %d max pipe_bpp %d max link_bpp " FXP_Q4_FMT "\n",
		    encoder->base.base.id, encoder->base.name,
		    crtc->base.base.id, crtc->base.name,
		    adjusted_mode->crtc_clock,
		    dsc ? "on" : "off",
		    limits->max_lane_count,
		    limits->max_rate,
		    limits->pipe.max_bpp,
		    FXP_Q4_ARGS(limits->link.max_bpp_x16));

	return true;
}

static bool
intel_dp_compute_config_limits(struct intel_dp *intel_dp,
			       struct intel_crtc_state *crtc_state,
			       bool respect_downstream_limits,
			       bool dsc,
			       struct link_config_limits *limits)
{
	limits->min_rate = intel_dp_min_link_rate(intel_dp);
	limits->max_rate = intel_dp_max_link_rate(intel_dp);

	/* FIXME 128b/132b SST support missing */
	limits->max_rate = min(limits->max_rate, 810000);
	limits->min_rate = min(limits->min_rate, limits->max_rate);

	limits->min_lane_count = intel_dp_min_lane_count(intel_dp);
	limits->max_lane_count = intel_dp_max_lane_count(intel_dp);

	limits->pipe.min_bpp = intel_dp_min_bpp(crtc_state->output_format);
	limits->pipe.max_bpp = intel_dp_max_bpp(intel_dp, crtc_state,
						     respect_downstream_limits);

	if (intel_dp->use_max_params) {
		/*
		 * Use the maximum clock and number of lanes the eDP panel
		 * advertizes being capable of in case the initial fast
		 * optimal params failed us. The panels are generally
		 * designed to support only a single clock and lane
		 * configuration, and typically on older panels these
		 * values correspond to the native resolution of the panel.
		 */
		limits->min_lane_count = limits->max_lane_count;
		limits->min_rate = limits->max_rate;
	}

	intel_dp_adjust_compliance_config(intel_dp, crtc_state, limits);

	return intel_dp_compute_config_link_bpp_limits(intel_dp,
						       crtc_state,
						       dsc,
						       limits);
}

int intel_dp_config_required_rate(const struct intel_crtc_state *crtc_state)
{
	const struct drm_display_mode *adjusted_mode =
		&crtc_state->hw.adjusted_mode;
	int bpp = crtc_state->dsc.compression_enable ?
		fxp_q4_to_int_roundup(crtc_state->dsc.compressed_bpp_x16) :
		crtc_state->pipe_bpp;

	return intel_dp_link_required(adjusted_mode->crtc_clock, bpp);
}

bool intel_dp_joiner_needs_dsc(struct drm_i915_private *i915, bool use_joiner)
{
	/*
	 * Pipe joiner needs compression up to display 12 due to bandwidth
	 * limitation. DG2 onwards pipe joiner can be enabled without
	 * compression.
	 */
	return DISPLAY_VER(i915) < 13 && use_joiner;
}

static int
intel_dp_compute_link_config(struct intel_encoder *encoder,
			     struct intel_crtc_state *pipe_config,
			     struct drm_connector_state *conn_state,
			     bool respect_downstream_limits)
{
	struct drm_i915_private *i915 = to_i915(encoder->base.dev);
	struct intel_crtc *crtc = to_intel_crtc(pipe_config->uapi.crtc);
	struct intel_connector *connector =
		to_intel_connector(conn_state->connector);
	const struct drm_display_mode *adjusted_mode =
		&pipe_config->hw.adjusted_mode;
	struct intel_dp *intel_dp = enc_to_intel_dp(encoder);
	struct link_config_limits limits;
	bool dsc_needed, joiner_needs_dsc;
	int ret = 0;

	if (pipe_config->fec_enable &&
	    !intel_dp_supports_fec(intel_dp, connector, pipe_config))
		return -EINVAL;

	if (intel_dp_need_joiner(intel_dp, connector,
				 adjusted_mode->crtc_hdisplay,
				 adjusted_mode->crtc_clock))
		pipe_config->joiner_pipes = GENMASK(crtc->pipe + 1, crtc->pipe);

	joiner_needs_dsc = intel_dp_joiner_needs_dsc(i915, pipe_config->joiner_pipes);

	dsc_needed = joiner_needs_dsc || intel_dp->force_dsc_en ||
		     !intel_dp_compute_config_limits(intel_dp, pipe_config,
						     respect_downstream_limits,
						     false,
						     &limits);

	if (!dsc_needed) {
		/*
		 * Optimize for slow and wide for everything, because there are some
		 * eDP 1.3 and 1.4 panels don't work well with fast and narrow.
		 */
		ret = intel_dp_compute_link_config_wide(intel_dp, pipe_config,
							conn_state, &limits);
		if (ret)
			dsc_needed = true;
	}

	if (dsc_needed) {
		drm_dbg_kms(&i915->drm, "Try DSC (fallback=%s, joiner=%s, force=%s)\n",
			    str_yes_no(ret), str_yes_no(joiner_needs_dsc),
			    str_yes_no(intel_dp->force_dsc_en));

		if (!intel_dp_compute_config_limits(intel_dp, pipe_config,
						    respect_downstream_limits,
						    true,
						    &limits))
			return -EINVAL;

		ret = intel_dp_dsc_compute_config(intel_dp, pipe_config,
						  conn_state, &limits, 64, true);
		if (ret < 0)
			return ret;
	}

	drm_dbg_kms(&i915->drm,
		    "DP lane count %d clock %d bpp input %d compressed " FXP_Q4_FMT " link rate required %d available %d\n",
		    pipe_config->lane_count, pipe_config->port_clock,
		    pipe_config->pipe_bpp,
		    FXP_Q4_ARGS(pipe_config->dsc.compressed_bpp_x16),
		    intel_dp_config_required_rate(pipe_config),
		    intel_dp_max_link_data_rate(intel_dp,
						pipe_config->port_clock,
						pipe_config->lane_count));

	return 0;
}

bool intel_dp_limited_color_range(const struct intel_crtc_state *crtc_state,
				  const struct drm_connector_state *conn_state)
{
	const struct intel_digital_connector_state *intel_conn_state =
		to_intel_digital_connector_state(conn_state);
	const struct drm_display_mode *adjusted_mode =
		&crtc_state->hw.adjusted_mode;

	/*
	 * Our YCbCr output is always limited range.
	 * crtc_state->limited_color_range only applies to RGB,
	 * and it must never be set for YCbCr or we risk setting
	 * some conflicting bits in TRANSCONF which will mess up
	 * the colors on the monitor.
	 */
	if (crtc_state->output_format != INTEL_OUTPUT_FORMAT_RGB)
		return false;

	if (intel_conn_state->broadcast_rgb == INTEL_BROADCAST_RGB_AUTO) {
		/*
		 * See:
		 * CEA-861-E - 5.1 Default Encoding Parameters
		 * VESA DisplayPort Ver.1.2a - 5.1.1.1 Video Colorimetry
		 */
		return crtc_state->pipe_bpp != 18 &&
			drm_default_rgb_quant_range(adjusted_mode) ==
			HDMI_QUANTIZATION_RANGE_LIMITED;
	} else {
		return intel_conn_state->broadcast_rgb ==
			INTEL_BROADCAST_RGB_LIMITED;
	}
}

static bool intel_dp_port_has_audio(struct drm_i915_private *dev_priv,
				    enum port port)
{
	if (IS_G4X(dev_priv))
		return false;
	if (DISPLAY_VER(dev_priv) < 12 && port == PORT_A)
		return false;

	return true;
}

static void intel_dp_compute_vsc_colorimetry(const struct intel_crtc_state *crtc_state,
					     const struct drm_connector_state *conn_state,
					     struct drm_dp_vsc_sdp *vsc)
{
	struct intel_crtc *crtc = to_intel_crtc(crtc_state->uapi.crtc);
	struct drm_i915_private *dev_priv = to_i915(crtc->base.dev);

	if (crtc_state->has_panel_replay) {
		/*
		 * Prepare VSC Header for SU as per DP 2.0 spec, Table 2-223
		 * VSC SDP supporting 3D stereo, Panel Replay, and Pixel
		 * Encoding/Colorimetry Format indication.
		 */
		vsc->revision = 0x7;
	} else {
		/*
		 * Prepare VSC Header for SU as per DP 1.4 spec, Table 2-118
		 * VSC SDP supporting 3D stereo, PSR2, and Pixel Encoding/
		 * Colorimetry Format indication.
		 */
		vsc->revision = 0x5;
	}

	vsc->length = 0x13;

	/* DP 1.4a spec, Table 2-120 */
	switch (crtc_state->output_format) {
	case INTEL_OUTPUT_FORMAT_YCBCR444:
		vsc->pixelformat = DP_PIXELFORMAT_YUV444;
		break;
	case INTEL_OUTPUT_FORMAT_YCBCR420:
		vsc->pixelformat = DP_PIXELFORMAT_YUV420;
		break;
	case INTEL_OUTPUT_FORMAT_RGB:
	default:
		vsc->pixelformat = DP_PIXELFORMAT_RGB;
	}

	switch (conn_state->colorspace) {
	case DRM_MODE_COLORIMETRY_BT709_YCC:
		vsc->colorimetry = DP_COLORIMETRY_BT709_YCC;
		break;
	case DRM_MODE_COLORIMETRY_XVYCC_601:
		vsc->colorimetry = DP_COLORIMETRY_XVYCC_601;
		break;
	case DRM_MODE_COLORIMETRY_XVYCC_709:
		vsc->colorimetry = DP_COLORIMETRY_XVYCC_709;
		break;
	case DRM_MODE_COLORIMETRY_SYCC_601:
		vsc->colorimetry = DP_COLORIMETRY_SYCC_601;
		break;
	case DRM_MODE_COLORIMETRY_OPYCC_601:
		vsc->colorimetry = DP_COLORIMETRY_OPYCC_601;
		break;
	case DRM_MODE_COLORIMETRY_BT2020_CYCC:
		vsc->colorimetry = DP_COLORIMETRY_BT2020_CYCC;
		break;
	case DRM_MODE_COLORIMETRY_BT2020_RGB:
		vsc->colorimetry = DP_COLORIMETRY_BT2020_RGB;
		break;
	case DRM_MODE_COLORIMETRY_BT2020_YCC:
		vsc->colorimetry = DP_COLORIMETRY_BT2020_YCC;
		break;
	case DRM_MODE_COLORIMETRY_DCI_P3_RGB_D65:
	case DRM_MODE_COLORIMETRY_DCI_P3_RGB_THEATER:
		vsc->colorimetry = DP_COLORIMETRY_DCI_P3_RGB;
		break;
	default:
		/*
		 * RGB->YCBCR color conversion uses the BT.709
		 * color space.
		 */
		if (crtc_state->output_format == INTEL_OUTPUT_FORMAT_YCBCR420)
			vsc->colorimetry = DP_COLORIMETRY_BT709_YCC;
		else
			vsc->colorimetry = DP_COLORIMETRY_DEFAULT;
		break;
	}

	vsc->bpc = crtc_state->pipe_bpp / 3;

	/* only RGB pixelformat supports 6 bpc */
	drm_WARN_ON(&dev_priv->drm,
		    vsc->bpc == 6 && vsc->pixelformat != DP_PIXELFORMAT_RGB);

	/* all YCbCr are always limited range */
	vsc->dynamic_range = DP_DYNAMIC_RANGE_CTA;
	vsc->content_type = DP_CONTENT_TYPE_NOT_DEFINED;
}

static void intel_dp_compute_as_sdp(struct intel_dp *intel_dp,
				    struct intel_crtc_state *crtc_state)
{
	struct drm_dp_as_sdp *as_sdp = &crtc_state->infoframes.as_sdp;
	const struct drm_display_mode *adjusted_mode =
		&crtc_state->hw.adjusted_mode;

	if (!crtc_state->vrr.enable || !intel_dp->as_sdp_supported)
		return;

	crtc_state->infoframes.enable |= intel_hdmi_infoframe_enable(DP_SDP_ADAPTIVE_SYNC);

	as_sdp->sdp_type = DP_SDP_ADAPTIVE_SYNC;
	as_sdp->length = 0x9;
	as_sdp->duration_incr_ms = 0;
	as_sdp->duration_incr_ms = 0;

	if (crtc_state->cmrr.enable) {
		as_sdp->mode = DP_AS_SDP_FAVT_TRR_REACHED;
		as_sdp->vtotal = adjusted_mode->vtotal;
		as_sdp->target_rr = drm_mode_vrefresh(adjusted_mode);
		as_sdp->target_rr_divider = true;
	} else {
		as_sdp->mode = DP_AS_SDP_AVT_DYNAMIC_VTOTAL;
		as_sdp->vtotal = adjusted_mode->vtotal;
		as_sdp->target_rr = 0;
	}
}

static void intel_dp_compute_vsc_sdp(struct intel_dp *intel_dp,
				     struct intel_crtc_state *crtc_state,
				     const struct drm_connector_state *conn_state)
{
	struct drm_dp_vsc_sdp *vsc;

	if ((!intel_dp->colorimetry_support ||
	     !intel_dp_needs_vsc_sdp(crtc_state, conn_state)) &&
	    !crtc_state->has_psr)
		return;

	vsc = &crtc_state->infoframes.vsc;

	crtc_state->infoframes.enable |= intel_hdmi_infoframe_enable(DP_SDP_VSC);
	vsc->sdp_type = DP_SDP_VSC;

	/* Needs colorimetry */
	if (intel_dp_needs_vsc_sdp(crtc_state, conn_state)) {
		intel_dp_compute_vsc_colorimetry(crtc_state, conn_state,
						 vsc);
	} else if (crtc_state->has_panel_replay) {
		/*
		 * [Panel Replay without colorimetry info]
		 * Prepare VSC Header for SU as per DP 2.0 spec, Table 2-223
		 * VSC SDP supporting 3D stereo + Panel Replay.
		 */
		vsc->revision = 0x6;
		vsc->length = 0x10;
	} else if (crtc_state->has_sel_update) {
		/*
		 * [PSR2 without colorimetry]
		 * Prepare VSC Header for SU as per eDP 1.4 spec, Table 6-11
		 * 3D stereo + PSR/PSR2 + Y-coordinate.
		 */
		vsc->revision = 0x4;
		vsc->length = 0xe;
	} else {
		/*
		 * [PSR1]
		 * Prepare VSC Header for SU as per DP 1.4 spec, Table 2-118
		 * VSC SDP supporting 3D stereo + PSR (applies to eDP v1.3 or
		 * higher).
		 */
		vsc->revision = 0x2;
		vsc->length = 0x8;
	}
}

static void
intel_dp_compute_hdr_metadata_infoframe_sdp(struct intel_dp *intel_dp,
					    struct intel_crtc_state *crtc_state,
					    const struct drm_connector_state *conn_state)
{
	int ret;
	struct drm_i915_private *dev_priv = dp_to_i915(intel_dp);
	struct hdmi_drm_infoframe *drm_infoframe = &crtc_state->infoframes.drm.drm;

	if (!conn_state->hdr_output_metadata)
		return;

	ret = drm_hdmi_infoframe_set_hdr_metadata(drm_infoframe, conn_state);

	if (ret) {
		drm_dbg_kms(&dev_priv->drm, "couldn't set HDR metadata in infoframe\n");
		return;
	}

	crtc_state->infoframes.enable |=
		intel_hdmi_infoframe_enable(HDMI_PACKET_TYPE_GAMUT_METADATA);
}

static bool can_enable_drrs(struct intel_connector *connector,
			    const struct intel_crtc_state *pipe_config,
			    const struct drm_display_mode *downclock_mode)
{
	struct drm_i915_private *i915 = to_i915(connector->base.dev);

	if (pipe_config->vrr.enable)
		return false;

	/*
	 * DRRS and PSR can't be enable together, so giving preference to PSR
	 * as it allows more power-savings by complete shutting down display,
	 * so to guarantee this, intel_drrs_compute_config() must be called
	 * after intel_psr_compute_config().
	 */
	if (pipe_config->has_psr)
		return false;

	/* FIXME missing FDI M2/N2 etc. */
	if (pipe_config->has_pch_encoder)
		return false;

	if (!intel_cpu_transcoder_has_drrs(i915, pipe_config->cpu_transcoder))
		return false;

	return downclock_mode &&
		intel_panel_drrs_type(connector) == DRRS_TYPE_SEAMLESS;
}

static void
intel_dp_drrs_compute_config(struct intel_connector *connector,
			     struct intel_crtc_state *pipe_config,
			     int link_bpp_x16)
{
	struct drm_i915_private *i915 = to_i915(connector->base.dev);
	const struct drm_display_mode *downclock_mode =
		intel_panel_downclock_mode(connector, &pipe_config->hw.adjusted_mode);
	int pixel_clock;

	/*
	 * FIXME all joined pipes share the same transcoder.
	 * Need to account for that when updating M/N live.
	 */
	if (has_seamless_m_n(connector) && !pipe_config->joiner_pipes)
		pipe_config->update_m_n = true;

	if (!can_enable_drrs(connector, pipe_config, downclock_mode)) {
		if (intel_cpu_transcoder_has_m2_n2(i915, pipe_config->cpu_transcoder))
			intel_zero_m_n(&pipe_config->dp_m2_n2);
		return;
	}

	if (IS_IRONLAKE(i915) || IS_SANDYBRIDGE(i915) || IS_IVYBRIDGE(i915))
		pipe_config->msa_timing_delay = connector->panel.vbt.edp.drrs_msa_timing_delay;

	pipe_config->has_drrs = true;

	pixel_clock = downclock_mode->clock;
	if (pipe_config->splitter.enable)
		pixel_clock /= pipe_config->splitter.link_count;

	intel_link_compute_m_n(link_bpp_x16, pipe_config->lane_count, pixel_clock,
			       pipe_config->port_clock,
			       intel_dp_bw_fec_overhead(pipe_config->fec_enable),
			       &pipe_config->dp_m2_n2);

	/* FIXME: abstract this better */
	if (pipe_config->splitter.enable)
		pipe_config->dp_m2_n2.data_m *= pipe_config->splitter.link_count;
}

static bool intel_dp_has_audio(struct intel_encoder *encoder,
			       const struct drm_connector_state *conn_state)
{
	struct drm_i915_private *i915 = to_i915(encoder->base.dev);
	const struct intel_digital_connector_state *intel_conn_state =
		to_intel_digital_connector_state(conn_state);
	struct intel_connector *connector =
		to_intel_connector(conn_state->connector);

	if (!intel_dp_port_has_audio(i915, encoder->port))
		return false;

	if (intel_conn_state->force_audio == HDMI_AUDIO_AUTO)
		return connector->base.display_info.has_audio;
	else
		return intel_conn_state->force_audio == HDMI_AUDIO_ON;
}

static int
intel_dp_compute_output_format(struct intel_encoder *encoder,
			       struct intel_crtc_state *crtc_state,
			       struct drm_connector_state *conn_state,
			       bool respect_downstream_limits)
{
	struct drm_i915_private *i915 = to_i915(encoder->base.dev);
	struct intel_dp *intel_dp = enc_to_intel_dp(encoder);
	struct intel_connector *connector = intel_dp->attached_connector;
	const struct drm_display_info *info = &connector->base.display_info;
	const struct drm_display_mode *adjusted_mode = &crtc_state->hw.adjusted_mode;
	bool ycbcr_420_only;
	int ret;

	ycbcr_420_only = drm_mode_is_420_only(info, adjusted_mode);

	if (ycbcr_420_only && !connector->base.ycbcr_420_allowed) {
		drm_dbg_kms(&i915->drm,
			    "YCbCr 4:2:0 mode but YCbCr 4:2:0 output not possible. Falling back to RGB.\n");
		crtc_state->sink_format = INTEL_OUTPUT_FORMAT_RGB;
	} else {
		crtc_state->sink_format = intel_dp_sink_format(connector, adjusted_mode);
	}

	crtc_state->output_format = intel_dp_output_format(connector, crtc_state->sink_format);

	ret = intel_dp_compute_link_config(encoder, crtc_state, conn_state,
					   respect_downstream_limits);
	if (ret) {
		if (crtc_state->sink_format == INTEL_OUTPUT_FORMAT_YCBCR420 ||
		    !connector->base.ycbcr_420_allowed ||
		    !drm_mode_is_420_also(info, adjusted_mode))
			return ret;

		crtc_state->sink_format = INTEL_OUTPUT_FORMAT_YCBCR420;
		crtc_state->output_format = intel_dp_output_format(connector,
								   crtc_state->sink_format);
		ret = intel_dp_compute_link_config(encoder, crtc_state, conn_state,
						   respect_downstream_limits);
	}

	return ret;
}

void
intel_dp_audio_compute_config(struct intel_encoder *encoder,
			      struct intel_crtc_state *pipe_config,
			      struct drm_connector_state *conn_state)
{
	pipe_config->has_audio =
		intel_dp_has_audio(encoder, conn_state) &&
		intel_audio_compute_config(encoder, pipe_config, conn_state);

	pipe_config->sdp_split_enable = pipe_config->has_audio &&
					intel_dp_is_uhbr(pipe_config);
}

static void intel_dp_queue_modeset_retry_work(struct intel_connector *connector)
{
	struct drm_i915_private *i915 = to_i915(connector->base.dev);

	drm_connector_get(&connector->base);
	if (!queue_work(i915->unordered_wq, &connector->modeset_retry_work))
		drm_connector_put(&connector->base);
}

void
intel_dp_queue_modeset_retry_for_link(struct intel_atomic_state *state,
				      struct intel_encoder *encoder,
				      const struct intel_crtc_state *crtc_state)
{
	struct intel_connector *connector;
	struct intel_digital_connector_state *conn_state;
	struct intel_dp *intel_dp = enc_to_intel_dp(encoder);
	int i;

	if (intel_dp->needs_modeset_retry)
		return;

	intel_dp->needs_modeset_retry = true;

	if (!intel_crtc_has_type(crtc_state, INTEL_OUTPUT_DP_MST)) {
		intel_dp_queue_modeset_retry_work(intel_dp->attached_connector);

		return;
	}

	for_each_new_intel_connector_in_state(state, connector, conn_state, i) {
		if (!conn_state->base.crtc)
			continue;

		if (connector->mst_port == intel_dp)
			intel_dp_queue_modeset_retry_work(connector);
	}
}

int
intel_dp_compute_config(struct intel_encoder *encoder,
			struct intel_crtc_state *pipe_config,
			struct drm_connector_state *conn_state)
{
	struct drm_i915_private *dev_priv = to_i915(encoder->base.dev);
	struct intel_atomic_state *state = to_intel_atomic_state(conn_state->state);
	struct drm_display_mode *adjusted_mode = &pipe_config->hw.adjusted_mode;
	struct intel_dp *intel_dp = enc_to_intel_dp(encoder);
	const struct drm_display_mode *fixed_mode;
	struct intel_connector *connector = intel_dp->attached_connector;
	int ret = 0, link_bpp_x16;

	if (HAS_PCH_SPLIT(dev_priv) && !HAS_DDI(dev_priv) && encoder->port != PORT_A)
		pipe_config->has_pch_encoder = true;

	fixed_mode = intel_panel_fixed_mode(connector, adjusted_mode);
	if (intel_dp_is_edp(intel_dp) && fixed_mode) {
		ret = intel_panel_compute_config(connector, adjusted_mode);
		if (ret)
			return ret;
	}

	if (adjusted_mode->flags & DRM_MODE_FLAG_DBLSCAN)
		return -EINVAL;

	if (!connector->base.interlace_allowed &&
	    adjusted_mode->flags & DRM_MODE_FLAG_INTERLACE)
		return -EINVAL;

	if (adjusted_mode->flags & DRM_MODE_FLAG_DBLCLK)
		return -EINVAL;

	if (intel_dp_hdisplay_bad(dev_priv, adjusted_mode->crtc_hdisplay))
		return -EINVAL;

	/*
	 * Try to respect downstream TMDS clock limits first, if
	 * that fails assume the user might know something we don't.
	 */
	ret = intel_dp_compute_output_format(encoder, pipe_config, conn_state, true);
	if (ret)
		ret = intel_dp_compute_output_format(encoder, pipe_config, conn_state, false);
	if (ret)
		return ret;

	if ((intel_dp_is_edp(intel_dp) && fixed_mode) ||
	    pipe_config->output_format == INTEL_OUTPUT_FORMAT_YCBCR420) {
		ret = intel_panel_fitting(pipe_config, conn_state);
		if (ret)
			return ret;
	}

	pipe_config->limited_color_range =
		intel_dp_limited_color_range(pipe_config, conn_state);

	pipe_config->enhanced_framing =
		drm_dp_enhanced_frame_cap(intel_dp->dpcd);

	if (pipe_config->dsc.compression_enable)
		link_bpp_x16 = pipe_config->dsc.compressed_bpp_x16;
	else
		link_bpp_x16 = fxp_q4_from_int(intel_dp_output_bpp(pipe_config->output_format,
								   pipe_config->pipe_bpp));

	if (intel_dp->mso_link_count) {
		int n = intel_dp->mso_link_count;
		int overlap = intel_dp->mso_pixel_overlap;

		pipe_config->splitter.enable = true;
		pipe_config->splitter.link_count = n;
		pipe_config->splitter.pixel_overlap = overlap;

		drm_dbg_kms(&dev_priv->drm, "MSO link count %d, pixel overlap %d\n",
			    n, overlap);

		adjusted_mode->crtc_hdisplay = adjusted_mode->crtc_hdisplay / n + overlap;
		adjusted_mode->crtc_hblank_start = adjusted_mode->crtc_hblank_start / n + overlap;
		adjusted_mode->crtc_hblank_end = adjusted_mode->crtc_hblank_end / n + overlap;
		adjusted_mode->crtc_hsync_start = adjusted_mode->crtc_hsync_start / n + overlap;
		adjusted_mode->crtc_hsync_end = adjusted_mode->crtc_hsync_end / n + overlap;
		adjusted_mode->crtc_htotal = adjusted_mode->crtc_htotal / n + overlap;
		adjusted_mode->crtc_clock /= n;
	}

	intel_dp_audio_compute_config(encoder, pipe_config, conn_state);

	intel_link_compute_m_n(link_bpp_x16,
			       pipe_config->lane_count,
			       adjusted_mode->crtc_clock,
			       pipe_config->port_clock,
			       intel_dp_bw_fec_overhead(pipe_config->fec_enable),
			       &pipe_config->dp_m_n);

	/* FIXME: abstract this better */
	if (pipe_config->splitter.enable)
		pipe_config->dp_m_n.data_m *= pipe_config->splitter.link_count;

	if (!HAS_DDI(dev_priv))
		g4x_dp_set_clock(encoder, pipe_config);

	intel_vrr_compute_config(pipe_config, conn_state);
	intel_dp_compute_as_sdp(intel_dp, pipe_config);
	intel_psr_compute_config(intel_dp, pipe_config, conn_state);
	intel_alpm_lobf_compute_config(intel_dp, pipe_config, conn_state);
	intel_dp_drrs_compute_config(connector, pipe_config, link_bpp_x16);
	intel_dp_compute_vsc_sdp(intel_dp, pipe_config, conn_state);
	intel_dp_compute_hdr_metadata_infoframe_sdp(intel_dp, pipe_config, conn_state);

	return intel_dp_tunnel_atomic_compute_stream_bw(state, intel_dp, connector,
							pipe_config);
}

void intel_dp_set_link_params(struct intel_dp *intel_dp,
			      int link_rate, int lane_count)
{
	memset(intel_dp->train_set, 0, sizeof(intel_dp->train_set));
	intel_dp->link_trained = false;
	intel_dp->needs_modeset_retry = false;
	intel_dp->link_rate = link_rate;
	intel_dp->lane_count = lane_count;
}

void intel_dp_reset_link_params(struct intel_dp *intel_dp)
{
	intel_dp->link.max_lane_count = intel_dp_max_common_lane_count(intel_dp);
	intel_dp->link.max_rate = intel_dp_max_common_rate(intel_dp);
	intel_dp->link.mst_probed_lane_count = 0;
	intel_dp->link.mst_probed_rate = 0;
	intel_dp->link.retrain_disabled = false;
	intel_dp->link.seq_train_failures = 0;
}

/* Enable backlight PWM and backlight PP control. */
void intel_edp_backlight_on(const struct intel_crtc_state *crtc_state,
			    const struct drm_connector_state *conn_state)
{
	struct intel_dp *intel_dp = enc_to_intel_dp(to_intel_encoder(conn_state->best_encoder));
	struct drm_i915_private *i915 = dp_to_i915(intel_dp);

	if (!intel_dp_is_edp(intel_dp))
		return;

	drm_dbg_kms(&i915->drm, "\n");

	intel_backlight_enable(crtc_state, conn_state);
	intel_pps_backlight_on(intel_dp);
}

/* Disable backlight PP control and backlight PWM. */
void intel_edp_backlight_off(const struct drm_connector_state *old_conn_state)
{
	struct intel_dp *intel_dp = enc_to_intel_dp(to_intel_encoder(old_conn_state->best_encoder));
	struct drm_i915_private *i915 = dp_to_i915(intel_dp);

	if (!intel_dp_is_edp(intel_dp))
		return;

	drm_dbg_kms(&i915->drm, "\n");

	intel_pps_backlight_off(intel_dp);
	intel_backlight_disable(old_conn_state);
}

static bool downstream_hpd_needs_d0(struct intel_dp *intel_dp)
{
	/*
	 * DPCD 1.2+ should support BRANCH_DEVICE_CTRL, and thus
	 * be capable of signalling downstream hpd with a long pulse.
	 * Whether or not that means D3 is safe to use is not clear,
	 * but let's assume so until proven otherwise.
	 *
	 * FIXME should really check all downstream ports...
	 */
	return intel_dp->dpcd[DP_DPCD_REV] == 0x11 &&
		drm_dp_is_branch(intel_dp->dpcd) &&
		intel_dp->downstream_ports[0] & DP_DS_PORT_HPD;
}

static int
write_dsc_decompression_flag(struct drm_dp_aux *aux, u8 flag, bool set)
{
	int err;
	u8 val;

	err = drm_dp_dpcd_readb(aux, DP_DSC_ENABLE, &val);
	if (err < 0)
		return err;

	if (set)
		val |= flag;
	else
		val &= ~flag;

	return drm_dp_dpcd_writeb(aux, DP_DSC_ENABLE, val);
}

static void
intel_dp_sink_set_dsc_decompression(struct intel_connector *connector,
				    bool enable)
{
	struct drm_i915_private *i915 = to_i915(connector->base.dev);

	if (write_dsc_decompression_flag(connector->dp.dsc_decompression_aux,
					 DP_DECOMPRESSION_EN, enable) < 0)
		drm_dbg_kms(&i915->drm,
			    "Failed to %s sink decompression state\n",
			    str_enable_disable(enable));
}

static void
intel_dp_sink_set_dsc_passthrough(const struct intel_connector *connector,
				  bool enable)
{
	struct drm_i915_private *i915 = to_i915(connector->base.dev);
	struct drm_dp_aux *aux = connector->port ?
				 connector->port->passthrough_aux : NULL;

	if (!aux)
		return;

	if (write_dsc_decompression_flag(aux,
					 DP_DSC_PASSTHROUGH_EN, enable) < 0)
		drm_dbg_kms(&i915->drm,
			    "Failed to %s sink compression passthrough state\n",
			    str_enable_disable(enable));
}

static int intel_dp_dsc_aux_ref_count(struct intel_atomic_state *state,
				      const struct intel_connector *connector,
				      bool for_get_ref)
{
	struct drm_i915_private *i915 = to_i915(state->base.dev);
	struct drm_connector *_connector_iter;
	struct drm_connector_state *old_conn_state;
	struct drm_connector_state *new_conn_state;
	int ref_count = 0;
	int i;

	/*
	 * On SST the decompression AUX device won't be shared, each connector
	 * uses for this its own AUX targeting the sink device.
	 */
	if (!connector->mst_port)
		return connector->dp.dsc_decompression_enabled ? 1 : 0;

	for_each_oldnew_connector_in_state(&state->base, _connector_iter,
					   old_conn_state, new_conn_state, i) {
		const struct intel_connector *
			connector_iter = to_intel_connector(_connector_iter);

		if (connector_iter->mst_port != connector->mst_port)
			continue;

		if (!connector_iter->dp.dsc_decompression_enabled)
			continue;

		drm_WARN_ON(&i915->drm,
			    (for_get_ref && !new_conn_state->crtc) ||
			    (!for_get_ref && !old_conn_state->crtc));

		if (connector_iter->dp.dsc_decompression_aux ==
		    connector->dp.dsc_decompression_aux)
			ref_count++;
	}

	return ref_count;
}

static bool intel_dp_dsc_aux_get_ref(struct intel_atomic_state *state,
				     struct intel_connector *connector)
{
	bool ret = intel_dp_dsc_aux_ref_count(state, connector, true) == 0;

	connector->dp.dsc_decompression_enabled = true;

	return ret;
}

static bool intel_dp_dsc_aux_put_ref(struct intel_atomic_state *state,
				     struct intel_connector *connector)
{
	connector->dp.dsc_decompression_enabled = false;

	return intel_dp_dsc_aux_ref_count(state, connector, false) == 0;
}

/**
 * intel_dp_sink_enable_decompression - Enable DSC decompression in sink/last branch device
 * @state: atomic state
 * @connector: connector to enable the decompression for
 * @new_crtc_state: new state for the CRTC driving @connector
 *
 * Enable the DSC decompression if required in the %DP_DSC_ENABLE DPCD
 * register of the appropriate sink/branch device. On SST this is always the
 * sink device, whereas on MST based on each device's DSC capabilities it's
 * either the last branch device (enabling decompression in it) or both the
 * last branch device (enabling passthrough in it) and the sink device
 * (enabling decompression in it).
 */
void intel_dp_sink_enable_decompression(struct intel_atomic_state *state,
					struct intel_connector *connector,
					const struct intel_crtc_state *new_crtc_state)
{
	struct drm_i915_private *i915 = to_i915(state->base.dev);

	if (!new_crtc_state->dsc.compression_enable)
		return;

	if (drm_WARN_ON(&i915->drm,
			!connector->dp.dsc_decompression_aux ||
			connector->dp.dsc_decompression_enabled))
		return;

	if (!intel_dp_dsc_aux_get_ref(state, connector))
		return;

	intel_dp_sink_set_dsc_passthrough(connector, true);
	intel_dp_sink_set_dsc_decompression(connector, true);
}

/**
 * intel_dp_sink_disable_decompression - Disable DSC decompression in sink/last branch device
 * @state: atomic state
 * @connector: connector to disable the decompression for
 * @old_crtc_state: old state for the CRTC driving @connector
 *
 * Disable the DSC decompression if required in the %DP_DSC_ENABLE DPCD
 * register of the appropriate sink/branch device, corresponding to the
 * sequence in intel_dp_sink_enable_decompression().
 */
void intel_dp_sink_disable_decompression(struct intel_atomic_state *state,
					 struct intel_connector *connector,
					 const struct intel_crtc_state *old_crtc_state)
{
	struct drm_i915_private *i915 = to_i915(state->base.dev);

	if (!old_crtc_state->dsc.compression_enable)
		return;

	if (drm_WARN_ON(&i915->drm,
			!connector->dp.dsc_decompression_aux ||
			!connector->dp.dsc_decompression_enabled))
		return;

	if (!intel_dp_dsc_aux_put_ref(state, connector))
		return;

	intel_dp_sink_set_dsc_decompression(connector, false);
	intel_dp_sink_set_dsc_passthrough(connector, false);
}

static void
intel_edp_init_source_oui(struct intel_dp *intel_dp, bool careful)
{
	struct drm_i915_private *i915 = dp_to_i915(intel_dp);
	u8 oui[] = { 0x00, 0xaa, 0x01 };
	u8 buf[3] = {};

	/*
	 * During driver init, we want to be careful and avoid changing the source OUI if it's
	 * already set to what we want, so as to avoid clearing any state by accident
	 */
	if (careful) {
		if (drm_dp_dpcd_read(&intel_dp->aux, DP_SOURCE_OUI, buf, sizeof(buf)) < 0)
			drm_err(&i915->drm, "Failed to read source OUI\n");

		if (memcmp(oui, buf, sizeof(oui)) == 0) {
			/* Assume the OUI was written now. */
			intel_dp->last_oui_write = jiffies;
			return;
		}
	}

	if (drm_dp_dpcd_write(&intel_dp->aux, DP_SOURCE_OUI, oui, sizeof(oui)) < 0)
		drm_err(&i915->drm, "Failed to write source OUI\n");

	intel_dp->last_oui_write = jiffies;
}

void intel_dp_wait_source_oui(struct intel_dp *intel_dp)
{
	struct intel_connector *connector = intel_dp->attached_connector;
	struct drm_i915_private *i915 = dp_to_i915(intel_dp);

	drm_dbg_kms(&i915->drm, "[CONNECTOR:%d:%s] Performing OUI wait (%u ms)\n",
		    connector->base.base.id, connector->base.name,
		    connector->panel.vbt.backlight.hdr_dpcd_refresh_timeout);

	wait_remaining_ms_from_jiffies(intel_dp->last_oui_write,
				       connector->panel.vbt.backlight.hdr_dpcd_refresh_timeout);
}

/* If the device supports it, try to set the power state appropriately */
void intel_dp_set_power(struct intel_dp *intel_dp, u8 mode)
{
	struct intel_encoder *encoder = &dp_to_dig_port(intel_dp)->base;
	struct drm_i915_private *i915 = to_i915(encoder->base.dev);
	int ret, i;

	/* Should have a valid DPCD by this point */
	if (intel_dp->dpcd[DP_DPCD_REV] < 0x11)
		return;

	if (mode != DP_SET_POWER_D0) {
		if (downstream_hpd_needs_d0(intel_dp))
			return;

		ret = drm_dp_dpcd_writeb(&intel_dp->aux, DP_SET_POWER, mode);
	} else {
		struct intel_lspcon *lspcon = dp_to_lspcon(intel_dp);

		lspcon_resume(dp_to_dig_port(intel_dp));

		/* Write the source OUI as early as possible */
		if (intel_dp_is_edp(intel_dp))
			intel_edp_init_source_oui(intel_dp, false);

		/*
		 * When turning on, we need to retry for 1ms to give the sink
		 * time to wake up.
		 */
		for (i = 0; i < 3; i++) {
			ret = drm_dp_dpcd_writeb(&intel_dp->aux, DP_SET_POWER, mode);
			if (ret == 1)
				break;
			msleep(1);
		}

		if (ret == 1 && lspcon->active)
			lspcon_wait_pcon_mode(lspcon);
	}

	if (ret != 1)
		drm_dbg_kms(&i915->drm, "[ENCODER:%d:%s] Set power to %s failed\n",
			    encoder->base.base.id, encoder->base.name,
			    mode == DP_SET_POWER_D0 ? "D0" : "D3");
}

static bool
intel_dp_get_dpcd(struct intel_dp *intel_dp);

/**
 * intel_dp_sync_state - sync the encoder state during init/resume
 * @encoder: intel encoder to sync
 * @crtc_state: state for the CRTC connected to the encoder
 *
 * Sync any state stored in the encoder wrt. HW state during driver init
 * and system resume.
 */
void intel_dp_sync_state(struct intel_encoder *encoder,
			 const struct intel_crtc_state *crtc_state)
{
	struct intel_dp *intel_dp = enc_to_intel_dp(encoder);
	bool dpcd_updated = false;

	/*
	 * Don't clobber DPCD if it's been already read out during output
	 * setup (eDP) or detect.
	 */
	if (crtc_state && intel_dp->dpcd[DP_DPCD_REV] == 0) {
		intel_dp_get_dpcd(intel_dp);
		dpcd_updated = true;
	}

	intel_dp_tunnel_resume(intel_dp, crtc_state, dpcd_updated);

	if (crtc_state) {
		intel_dp_reset_link_params(intel_dp);
		intel_dp_set_link_params(intel_dp, crtc_state->port_clock, crtc_state->lane_count);
		intel_dp->link_trained = true;
	}
}

bool intel_dp_initial_fastset_check(struct intel_encoder *encoder,
				    struct intel_crtc_state *crtc_state)
{
	struct drm_i915_private *i915 = to_i915(encoder->base.dev);
	struct intel_dp *intel_dp = enc_to_intel_dp(encoder);
	bool fastset = true;

	/*
	 * If BIOS has set an unsupported or non-standard link rate for some
	 * reason force an encoder recompute and full modeset.
	 */
	if (intel_dp_rate_index(intel_dp->source_rates, intel_dp->num_source_rates,
				crtc_state->port_clock) < 0) {
		drm_dbg_kms(&i915->drm, "[ENCODER:%d:%s] Forcing full modeset due to unsupported link rate\n",
			    encoder->base.base.id, encoder->base.name);
		crtc_state->uapi.connectors_changed = true;
		fastset = false;
	}

	/*
	 * FIXME hack to force full modeset when DSC is being used.
	 *
	 * As long as we do not have full state readout and config comparison
	 * of crtc_state->dsc, we have no way to ensure reliable fastset.
	 * Remove once we have readout for DSC.
	 */
	if (crtc_state->dsc.compression_enable) {
		drm_dbg_kms(&i915->drm, "[ENCODER:%d:%s] Forcing full modeset due to DSC being enabled\n",
			    encoder->base.base.id, encoder->base.name);
		crtc_state->uapi.mode_changed = true;
		fastset = false;
	}

	if (CAN_PANEL_REPLAY(intel_dp)) {
		drm_dbg_kms(&i915->drm,
			    "[ENCODER:%d:%s] Forcing full modeset to compute panel replay state\n",
			    encoder->base.base.id, encoder->base.name);
		crtc_state->uapi.mode_changed = true;
		fastset = false;
	}

	return fastset;
}

static void intel_dp_get_pcon_dsc_cap(struct intel_dp *intel_dp)
{
	struct drm_i915_private *i915 = dp_to_i915(intel_dp);

	/* Clear the cached register set to avoid using stale values */

	memset(intel_dp->pcon_dsc_dpcd, 0, sizeof(intel_dp->pcon_dsc_dpcd));

	if (drm_dp_dpcd_read(&intel_dp->aux, DP_PCON_DSC_ENCODER,
			     intel_dp->pcon_dsc_dpcd,
			     sizeof(intel_dp->pcon_dsc_dpcd)) < 0)
		drm_err(&i915->drm, "Failed to read DPCD register 0x%x\n",
			DP_PCON_DSC_ENCODER);

	drm_dbg_kms(&i915->drm, "PCON ENCODER DSC DPCD: %*ph\n",
		    (int)sizeof(intel_dp->pcon_dsc_dpcd), intel_dp->pcon_dsc_dpcd);
}

static int intel_dp_pcon_get_frl_mask(u8 frl_bw_mask)
{
	static const int bw_gbps[] = {9, 18, 24, 32, 40, 48};
	int i;

	for (i = ARRAY_SIZE(bw_gbps) - 1; i >= 0; i--) {
		if (frl_bw_mask & (1 << i))
			return bw_gbps[i];
	}
	return 0;
}

static int intel_dp_pcon_set_frl_mask(int max_frl)
{
	switch (max_frl) {
	case 48:
		return DP_PCON_FRL_BW_MASK_48GBPS;
	case 40:
		return DP_PCON_FRL_BW_MASK_40GBPS;
	case 32:
		return DP_PCON_FRL_BW_MASK_32GBPS;
	case 24:
		return DP_PCON_FRL_BW_MASK_24GBPS;
	case 18:
		return DP_PCON_FRL_BW_MASK_18GBPS;
	case 9:
		return DP_PCON_FRL_BW_MASK_9GBPS;
	}

	return 0;
}

static int intel_dp_hdmi_sink_max_frl(struct intel_dp *intel_dp)
{
	struct intel_connector *intel_connector = intel_dp->attached_connector;
	struct drm_connector *connector = &intel_connector->base;
	int max_frl_rate;
	int max_lanes, rate_per_lane;
	int max_dsc_lanes, dsc_rate_per_lane;

	max_lanes = connector->display_info.hdmi.max_lanes;
	rate_per_lane = connector->display_info.hdmi.max_frl_rate_per_lane;
	max_frl_rate = max_lanes * rate_per_lane;

	if (connector->display_info.hdmi.dsc_cap.v_1p2) {
		max_dsc_lanes = connector->display_info.hdmi.dsc_cap.max_lanes;
		dsc_rate_per_lane = connector->display_info.hdmi.dsc_cap.max_frl_rate_per_lane;
		if (max_dsc_lanes && dsc_rate_per_lane)
			max_frl_rate = min(max_frl_rate, max_dsc_lanes * dsc_rate_per_lane);
	}

	return max_frl_rate;
}

static bool
intel_dp_pcon_is_frl_trained(struct intel_dp *intel_dp,
			     u8 max_frl_bw_mask, u8 *frl_trained_mask)
{
	if (drm_dp_pcon_hdmi_link_active(&intel_dp->aux) &&
	    drm_dp_pcon_hdmi_link_mode(&intel_dp->aux, frl_trained_mask) == DP_PCON_HDMI_MODE_FRL &&
	    *frl_trained_mask >= max_frl_bw_mask)
		return true;

	return false;
}

static int intel_dp_pcon_start_frl_training(struct intel_dp *intel_dp)
{
#define TIMEOUT_FRL_READY_MS 500
#define TIMEOUT_HDMI_LINK_ACTIVE_MS 1000

	struct drm_i915_private *i915 = dp_to_i915(intel_dp);
	int max_frl_bw, max_pcon_frl_bw, max_edid_frl_bw, ret;
	u8 max_frl_bw_mask = 0, frl_trained_mask;
	bool is_active;

	max_pcon_frl_bw = intel_dp->dfp.pcon_max_frl_bw;
	drm_dbg(&i915->drm, "PCON max rate = %d Gbps\n", max_pcon_frl_bw);

	max_edid_frl_bw = intel_dp_hdmi_sink_max_frl(intel_dp);
	drm_dbg(&i915->drm, "Sink max rate from EDID = %d Gbps\n", max_edid_frl_bw);

	max_frl_bw = min(max_edid_frl_bw, max_pcon_frl_bw);

	if (max_frl_bw <= 0)
		return -EINVAL;

	max_frl_bw_mask = intel_dp_pcon_set_frl_mask(max_frl_bw);
	drm_dbg(&i915->drm, "MAX_FRL_BW_MASK = %u\n", max_frl_bw_mask);

	if (intel_dp_pcon_is_frl_trained(intel_dp, max_frl_bw_mask, &frl_trained_mask))
		goto frl_trained;

	ret = drm_dp_pcon_frl_prepare(&intel_dp->aux, false);
	if (ret < 0)
		return ret;
	/* Wait for PCON to be FRL Ready */
	wait_for(is_active = drm_dp_pcon_is_frl_ready(&intel_dp->aux) == true, TIMEOUT_FRL_READY_MS);

	if (!is_active)
		return -ETIMEDOUT;

	ret = drm_dp_pcon_frl_configure_1(&intel_dp->aux, max_frl_bw,
					  DP_PCON_ENABLE_SEQUENTIAL_LINK);
	if (ret < 0)
		return ret;
	ret = drm_dp_pcon_frl_configure_2(&intel_dp->aux, max_frl_bw_mask,
					  DP_PCON_FRL_LINK_TRAIN_NORMAL);
	if (ret < 0)
		return ret;
	ret = drm_dp_pcon_frl_enable(&intel_dp->aux);
	if (ret < 0)
		return ret;
	/*
	 * Wait for FRL to be completed
	 * Check if the HDMI Link is up and active.
	 */
	wait_for(is_active =
		 intel_dp_pcon_is_frl_trained(intel_dp, max_frl_bw_mask, &frl_trained_mask),
		 TIMEOUT_HDMI_LINK_ACTIVE_MS);

	if (!is_active)
		return -ETIMEDOUT;

frl_trained:
	drm_dbg(&i915->drm, "FRL_TRAINED_MASK = %u\n", frl_trained_mask);
	intel_dp->frl.trained_rate_gbps = intel_dp_pcon_get_frl_mask(frl_trained_mask);
	intel_dp->frl.is_trained = true;
	drm_dbg(&i915->drm, "FRL trained with : %d Gbps\n", intel_dp->frl.trained_rate_gbps);

	return 0;
}

static bool intel_dp_is_hdmi_2_1_sink(struct intel_dp *intel_dp)
{
	if (drm_dp_is_branch(intel_dp->dpcd) &&
	    intel_dp_has_hdmi_sink(intel_dp) &&
	    intel_dp_hdmi_sink_max_frl(intel_dp) > 0)
		return true;

	return false;
}

static
int intel_dp_pcon_set_tmds_mode(struct intel_dp *intel_dp)
{
	int ret;
	u8 buf = 0;

	/* Set PCON source control mode */
	buf |= DP_PCON_ENABLE_SOURCE_CTL_MODE;

	ret = drm_dp_dpcd_writeb(&intel_dp->aux, DP_PCON_HDMI_LINK_CONFIG_1, buf);
	if (ret < 0)
		return ret;

	/* Set HDMI LINK ENABLE */
	buf |= DP_PCON_ENABLE_HDMI_LINK;
	ret = drm_dp_dpcd_writeb(&intel_dp->aux, DP_PCON_HDMI_LINK_CONFIG_1, buf);
	if (ret < 0)
		return ret;

	return 0;
}

void intel_dp_check_frl_training(struct intel_dp *intel_dp)
{
	struct drm_i915_private *dev_priv = dp_to_i915(intel_dp);

	/*
	 * Always go for FRL training if:
	 * -PCON supports SRC_CTL_MODE (VESA DP2.0-HDMI2.1 PCON Spec Draft-1 Sec-7)
	 * -sink is HDMI2.1
	 */
	if (!(intel_dp->downstream_ports[2] & DP_PCON_SOURCE_CTL_MODE) ||
	    !intel_dp_is_hdmi_2_1_sink(intel_dp) ||
	    intel_dp->frl.is_trained)
		return;

	if (intel_dp_pcon_start_frl_training(intel_dp) < 0) {
		int ret, mode;

		drm_dbg(&dev_priv->drm, "Couldn't set FRL mode, continuing with TMDS mode\n");
		ret = intel_dp_pcon_set_tmds_mode(intel_dp);
		mode = drm_dp_pcon_hdmi_link_mode(&intel_dp->aux, NULL);

		if (ret < 0 || mode != DP_PCON_HDMI_MODE_TMDS)
			drm_dbg(&dev_priv->drm, "Issue with PCON, cannot set TMDS mode\n");
	} else {
		drm_dbg(&dev_priv->drm, "FRL training Completed\n");
	}
}

static int
intel_dp_pcon_dsc_enc_slice_height(const struct intel_crtc_state *crtc_state)
{
	int vactive = crtc_state->hw.adjusted_mode.vdisplay;

	return intel_hdmi_dsc_get_slice_height(vactive);
}

static int
intel_dp_pcon_dsc_enc_slices(struct intel_dp *intel_dp,
			     const struct intel_crtc_state *crtc_state)
{
	struct intel_connector *intel_connector = intel_dp->attached_connector;
	struct drm_connector *connector = &intel_connector->base;
	int hdmi_throughput = connector->display_info.hdmi.dsc_cap.clk_per_slice;
	int hdmi_max_slices = connector->display_info.hdmi.dsc_cap.max_slices;
	int pcon_max_slices = drm_dp_pcon_dsc_max_slices(intel_dp->pcon_dsc_dpcd);
	int pcon_max_slice_width = drm_dp_pcon_dsc_max_slice_width(intel_dp->pcon_dsc_dpcd);

	return intel_hdmi_dsc_get_num_slices(crtc_state, pcon_max_slices,
					     pcon_max_slice_width,
					     hdmi_max_slices, hdmi_throughput);
}

static int
intel_dp_pcon_dsc_enc_bpp(struct intel_dp *intel_dp,
			  const struct intel_crtc_state *crtc_state,
			  int num_slices, int slice_width)
{
	struct intel_connector *intel_connector = intel_dp->attached_connector;
	struct drm_connector *connector = &intel_connector->base;
	int output_format = crtc_state->output_format;
	bool hdmi_all_bpp = connector->display_info.hdmi.dsc_cap.all_bpp;
	int pcon_fractional_bpp = drm_dp_pcon_dsc_bpp_incr(intel_dp->pcon_dsc_dpcd);
	int hdmi_max_chunk_bytes =
		connector->display_info.hdmi.dsc_cap.total_chunk_kbytes * 1024;

	return intel_hdmi_dsc_get_bpp(pcon_fractional_bpp, slice_width,
				      num_slices, output_format, hdmi_all_bpp,
				      hdmi_max_chunk_bytes);
}

void
intel_dp_pcon_dsc_configure(struct intel_dp *intel_dp,
			    const struct intel_crtc_state *crtc_state)
{
	u8 pps_param[6];
	int slice_height;
	int slice_width;
	int num_slices;
	int bits_per_pixel;
	int ret;
	struct intel_connector *intel_connector = intel_dp->attached_connector;
	struct drm_i915_private *i915 = dp_to_i915(intel_dp);
	struct drm_connector *connector;
	bool hdmi_is_dsc_1_2;

	if (!intel_dp_is_hdmi_2_1_sink(intel_dp))
		return;

	if (!intel_connector)
		return;
	connector = &intel_connector->base;
	hdmi_is_dsc_1_2 = connector->display_info.hdmi.dsc_cap.v_1p2;

	if (!drm_dp_pcon_enc_is_dsc_1_2(intel_dp->pcon_dsc_dpcd) ||
	    !hdmi_is_dsc_1_2)
		return;

	slice_height = intel_dp_pcon_dsc_enc_slice_height(crtc_state);
	if (!slice_height)
		return;

	num_slices = intel_dp_pcon_dsc_enc_slices(intel_dp, crtc_state);
	if (!num_slices)
		return;

	slice_width = DIV_ROUND_UP(crtc_state->hw.adjusted_mode.hdisplay,
				   num_slices);

	bits_per_pixel = intel_dp_pcon_dsc_enc_bpp(intel_dp, crtc_state,
						   num_slices, slice_width);
	if (!bits_per_pixel)
		return;

	pps_param[0] = slice_height & 0xFF;
	pps_param[1] = slice_height >> 8;
	pps_param[2] = slice_width & 0xFF;
	pps_param[3] = slice_width >> 8;
	pps_param[4] = bits_per_pixel & 0xFF;
	pps_param[5] = (bits_per_pixel >> 8) & 0x3;

	ret = drm_dp_pcon_pps_override_param(&intel_dp->aux, pps_param);
	if (ret < 0)
		drm_dbg_kms(&i915->drm, "Failed to set pcon DSC\n");
}

void intel_dp_configure_protocol_converter(struct intel_dp *intel_dp,
					   const struct intel_crtc_state *crtc_state)
{
	struct drm_i915_private *i915 = dp_to_i915(intel_dp);
	bool ycbcr444_to_420 = false;
	bool rgb_to_ycbcr = false;
	u8 tmp;

	if (intel_dp->dpcd[DP_DPCD_REV] < 0x13)
		return;

	if (!drm_dp_is_branch(intel_dp->dpcd))
		return;

	tmp = intel_dp_has_hdmi_sink(intel_dp) ? DP_HDMI_DVI_OUTPUT_CONFIG : 0;

	if (drm_dp_dpcd_writeb(&intel_dp->aux,
			       DP_PROTOCOL_CONVERTER_CONTROL_0, tmp) != 1)
		drm_dbg_kms(&i915->drm, "Failed to %s protocol converter HDMI mode\n",
			    str_enable_disable(intel_dp_has_hdmi_sink(intel_dp)));

	if (crtc_state->sink_format == INTEL_OUTPUT_FORMAT_YCBCR420) {
		switch (crtc_state->output_format) {
		case INTEL_OUTPUT_FORMAT_YCBCR420:
			break;
		case INTEL_OUTPUT_FORMAT_YCBCR444:
			ycbcr444_to_420 = true;
			break;
		case INTEL_OUTPUT_FORMAT_RGB:
			rgb_to_ycbcr = true;
			ycbcr444_to_420 = true;
			break;
		default:
			MISSING_CASE(crtc_state->output_format);
			break;
		}
	} else if (crtc_state->sink_format == INTEL_OUTPUT_FORMAT_YCBCR444) {
		switch (crtc_state->output_format) {
		case INTEL_OUTPUT_FORMAT_YCBCR444:
			break;
		case INTEL_OUTPUT_FORMAT_RGB:
			rgb_to_ycbcr = true;
			break;
		default:
			MISSING_CASE(crtc_state->output_format);
			break;
		}
	}

	tmp = ycbcr444_to_420 ? DP_CONVERSION_TO_YCBCR420_ENABLE : 0;

	if (drm_dp_dpcd_writeb(&intel_dp->aux,
			       DP_PROTOCOL_CONVERTER_CONTROL_1, tmp) != 1)
		drm_dbg_kms(&i915->drm,
			    "Failed to %s protocol converter YCbCr 4:2:0 conversion mode\n",
			    str_enable_disable(intel_dp->dfp.ycbcr_444_to_420));

	tmp = rgb_to_ycbcr ? DP_CONVERSION_BT709_RGB_YCBCR_ENABLE : 0;

	if (drm_dp_pcon_convert_rgb_to_ycbcr(&intel_dp->aux, tmp) < 0)
		drm_dbg_kms(&i915->drm,
			    "Failed to %s protocol converter RGB->YCbCr conversion mode\n",
			    str_enable_disable(tmp));
}

bool intel_dp_get_colorimetry_status(struct intel_dp *intel_dp)
{
	u8 dprx = 0;

	if (drm_dp_dpcd_readb(&intel_dp->aux, DP_DPRX_FEATURE_ENUMERATION_LIST,
			      &dprx) != 1)
		return false;
	return dprx & DP_VSC_SDP_EXT_FOR_COLORIMETRY_SUPPORTED;
}

static void intel_dp_read_dsc_dpcd(struct drm_dp_aux *aux,
				   u8 dsc_dpcd[DP_DSC_RECEIVER_CAP_SIZE])
{
	if (drm_dp_dpcd_read(aux, DP_DSC_SUPPORT, dsc_dpcd,
			     DP_DSC_RECEIVER_CAP_SIZE) < 0) {
		drm_err(aux->drm_dev,
			"Failed to read DPCD register 0x%x\n",
			DP_DSC_SUPPORT);
		return;
	}

	drm_dbg_kms(aux->drm_dev, "DSC DPCD: %*ph\n",
		    DP_DSC_RECEIVER_CAP_SIZE,
		    dsc_dpcd);
}

void intel_dp_get_dsc_sink_cap(u8 dpcd_rev, struct intel_connector *connector)
{
	struct drm_i915_private *i915 = to_i915(connector->base.dev);

	/*
	 * Clear the cached register set to avoid using stale values
	 * for the sinks that do not support DSC.
	 */
	memset(connector->dp.dsc_dpcd, 0, sizeof(connector->dp.dsc_dpcd));

	/* Clear fec_capable to avoid using stale values */
	connector->dp.fec_capability = 0;

	if (dpcd_rev < DP_DPCD_REV_14)
		return;

	intel_dp_read_dsc_dpcd(connector->dp.dsc_decompression_aux,
			       connector->dp.dsc_dpcd);

	if (drm_dp_dpcd_readb(connector->dp.dsc_decompression_aux, DP_FEC_CAPABILITY,
			      &connector->dp.fec_capability) < 0) {
		drm_err(&i915->drm, "Failed to read FEC DPCD register\n");
		return;
	}

	drm_dbg_kms(&i915->drm, "FEC CAPABILITY: %x\n",
		    connector->dp.fec_capability);
}

static void intel_edp_get_dsc_sink_cap(u8 edp_dpcd_rev, struct intel_connector *connector)
{
	if (edp_dpcd_rev < DP_EDP_14)
		return;

	intel_dp_read_dsc_dpcd(connector->dp.dsc_decompression_aux, connector->dp.dsc_dpcd);
}

static void intel_edp_mso_mode_fixup(struct intel_connector *connector,
				     struct drm_display_mode *mode)
{
	struct intel_dp *intel_dp = intel_attached_dp(connector);
	struct drm_i915_private *i915 = to_i915(connector->base.dev);
	int n = intel_dp->mso_link_count;
	int overlap = intel_dp->mso_pixel_overlap;

	if (!mode || !n)
		return;

	mode->hdisplay = (mode->hdisplay - overlap) * n;
	mode->hsync_start = (mode->hsync_start - overlap) * n;
	mode->hsync_end = (mode->hsync_end - overlap) * n;
	mode->htotal = (mode->htotal - overlap) * n;
	mode->clock *= n;

	drm_mode_set_name(mode);

	drm_dbg_kms(&i915->drm,
		    "[CONNECTOR:%d:%s] using generated MSO mode: " DRM_MODE_FMT "\n",
		    connector->base.base.id, connector->base.name,
		    DRM_MODE_ARG(mode));
}

void intel_edp_fixup_vbt_bpp(struct intel_encoder *encoder, int pipe_bpp)
{
	struct drm_i915_private *dev_priv = to_i915(encoder->base.dev);
	struct intel_dp *intel_dp = enc_to_intel_dp(encoder);
	struct intel_connector *connector = intel_dp->attached_connector;

	if (connector->panel.vbt.edp.bpp && pipe_bpp > connector->panel.vbt.edp.bpp) {
		/*
		 * This is a big fat ugly hack.
		 *
		 * Some machines in UEFI boot mode provide us a VBT that has 18
		 * bpp and 1.62 GHz link bandwidth for eDP, which for reasons
		 * unknown we fail to light up. Yet the same BIOS boots up with
		 * 24 bpp and 2.7 GHz link. Use the same bpp as the BIOS uses as
		 * max, not what it tells us to use.
		 *
		 * Note: This will still be broken if the eDP panel is not lit
		 * up by the BIOS, and thus we can't get the mode at module
		 * load.
		 */
		drm_dbg_kms(&dev_priv->drm,
			    "pipe has %d bpp for eDP panel, overriding BIOS-provided max %d bpp\n",
			    pipe_bpp, connector->panel.vbt.edp.bpp);
		connector->panel.vbt.edp.bpp = pipe_bpp;
	}
}

static void intel_edp_mso_init(struct intel_dp *intel_dp)
{
	struct drm_i915_private *i915 = dp_to_i915(intel_dp);
	struct intel_connector *connector = intel_dp->attached_connector;
	struct drm_display_info *info = &connector->base.display_info;
	u8 mso;

	if (intel_dp->edp_dpcd[0] < DP_EDP_14)
		return;

	if (drm_dp_dpcd_readb(&intel_dp->aux, DP_EDP_MSO_LINK_CAPABILITIES, &mso) != 1) {
		drm_err(&i915->drm, "Failed to read MSO cap\n");
		return;
	}

	/* Valid configurations are SST or MSO 2x1, 2x2, 4x1 */
	mso &= DP_EDP_MSO_NUMBER_OF_LINKS_MASK;
	if (mso % 2 || mso > drm_dp_max_lane_count(intel_dp->dpcd)) {
		drm_err(&i915->drm, "Invalid MSO link count cap %u\n", mso);
		mso = 0;
	}

	if (mso) {
		drm_dbg_kms(&i915->drm, "Sink MSO %ux%u configuration, pixel overlap %u\n",
			    mso, drm_dp_max_lane_count(intel_dp->dpcd) / mso,
			    info->mso_pixel_overlap);
		if (!HAS_MSO(i915)) {
			drm_err(&i915->drm, "No source MSO support, disabling\n");
			mso = 0;
		}
	}

	intel_dp->mso_link_count = mso;
	intel_dp->mso_pixel_overlap = mso ? info->mso_pixel_overlap : 0;
}

static bool
intel_edp_init_dpcd(struct intel_dp *intel_dp, struct intel_connector *connector)
{
	struct drm_i915_private *dev_priv =
		to_i915(dp_to_dig_port(intel_dp)->base.base.dev);

	/* this function is meant to be called only once */
	drm_WARN_ON(&dev_priv->drm, intel_dp->dpcd[DP_DPCD_REV] != 0);

	if (drm_dp_read_dpcd_caps(&intel_dp->aux, intel_dp->dpcd) != 0)
		return false;

	drm_dp_read_desc(&intel_dp->aux, &intel_dp->desc,
			 drm_dp_is_branch(intel_dp->dpcd));
	intel_init_dpcd_quirks(intel_dp, &intel_dp->desc.ident);

	intel_dp->colorimetry_support =
		intel_dp_get_colorimetry_status(intel_dp);

	/*
	 * Read the eDP display control registers.
	 *
	 * Do this independent of DP_DPCD_DISPLAY_CONTROL_CAPABLE bit in
	 * DP_EDP_CONFIGURATION_CAP, because some buggy displays do not have it
	 * set, but require eDP 1.4+ detection (e.g. for supported link rates
	 * method). The display control registers should read zero if they're
	 * not supported anyway.
	 */
	if (drm_dp_dpcd_read(&intel_dp->aux, DP_EDP_DPCD_REV,
			     intel_dp->edp_dpcd, sizeof(intel_dp->edp_dpcd)) ==
			     sizeof(intel_dp->edp_dpcd)) {
		drm_dbg_kms(&dev_priv->drm, "eDP DPCD: %*ph\n",
			    (int)sizeof(intel_dp->edp_dpcd),
			    intel_dp->edp_dpcd);

		intel_dp->use_max_params = intel_dp->edp_dpcd[0] < DP_EDP_14;
	}

	/*
	 * This has to be called after intel_dp->edp_dpcd is filled, PSR checks
	 * for SET_POWER_CAPABLE bit in intel_dp->edp_dpcd[1]
	 */
	intel_psr_init_dpcd(intel_dp);

	/* Clear the default sink rates */
	intel_dp->num_sink_rates = 0;

	/* Read the eDP 1.4+ supported link rates. */
	if (intel_dp->edp_dpcd[0] >= DP_EDP_14) {
		__le16 sink_rates[DP_MAX_SUPPORTED_RATES];
		int i;

		drm_dp_dpcd_read(&intel_dp->aux, DP_SUPPORTED_LINK_RATES,
				sink_rates, sizeof(sink_rates));

		for (i = 0; i < ARRAY_SIZE(sink_rates); i++) {
			int val = le16_to_cpu(sink_rates[i]);

			if (val == 0)
				break;

			/* Value read multiplied by 200kHz gives the per-lane
			 * link rate in kHz. The source rates are, however,
			 * stored in terms of LS_Clk kHz. The full conversion
			 * back to symbols is
			 * (val * 200kHz)*(8/10 ch. encoding)*(1/8 bit to Byte)
			 */
			intel_dp->sink_rates[i] = (val * 200) / 10;
		}
		intel_dp->num_sink_rates = i;
	}

	/*
	 * Use DP_LINK_RATE_SET if DP_SUPPORTED_LINK_RATES are available,
	 * default to DP_MAX_LINK_RATE and DP_LINK_BW_SET otherwise.
	 */
	if (intel_dp->num_sink_rates)
		intel_dp->use_rate_select = true;
	else
		intel_dp_set_sink_rates(intel_dp);
	intel_dp_set_max_sink_lane_count(intel_dp);

	/* Read the eDP DSC DPCD registers */
	if (HAS_DSC(dev_priv))
		intel_edp_get_dsc_sink_cap(intel_dp->edp_dpcd[0],
					   connector);

	/*
	 * If needed, program our source OUI so we can make various Intel-specific AUX services
	 * available (such as HDR backlight controls)
	 */
	intel_edp_init_source_oui(intel_dp, true);

	return true;
}

static bool
intel_dp_has_sink_count(struct intel_dp *intel_dp)
{
	if (!intel_dp->attached_connector)
		return false;

	return drm_dp_read_sink_count_cap(&intel_dp->attached_connector->base,
					  intel_dp->dpcd,
					  &intel_dp->desc);
}

void intel_dp_update_sink_caps(struct intel_dp *intel_dp)
{
	intel_dp_set_sink_rates(intel_dp);
	intel_dp_set_max_sink_lane_count(intel_dp);
	intel_dp_set_common_rates(intel_dp);
}

static bool
intel_dp_get_dpcd(struct intel_dp *intel_dp)
{
	int ret;

	if (intel_dp_init_lttpr_and_dprx_caps(intel_dp) < 0)
		return false;

	/*
	 * Don't clobber cached eDP rates. Also skip re-reading
	 * the OUI/ID since we know it won't change.
	 */
	if (!intel_dp_is_edp(intel_dp)) {
		drm_dp_read_desc(&intel_dp->aux, &intel_dp->desc,
				 drm_dp_is_branch(intel_dp->dpcd));

		intel_init_dpcd_quirks(intel_dp, &intel_dp->desc.ident);

		intel_dp->colorimetry_support =
			intel_dp_get_colorimetry_status(intel_dp);

		intel_dp_update_sink_caps(intel_dp);
	}

	if (intel_dp_has_sink_count(intel_dp)) {
		ret = drm_dp_read_sink_count(&intel_dp->aux);
		if (ret < 0)
			return false;

		/*
		 * Sink count can change between short pulse hpd hence
		 * a member variable in intel_dp will track any changes
		 * between short pulse interrupts.
		 */
		intel_dp->sink_count = ret;

		/*
		 * SINK_COUNT == 0 and DOWNSTREAM_PORT_PRESENT == 1 implies that
		 * a dongle is present but no display. Unless we require to know
		 * if a dongle is present or not, we don't need to update
		 * downstream port information. So, an early return here saves
		 * time from performing other operations which are not required.
		 */
		if (!intel_dp->sink_count)
			return false;
	}

	return drm_dp_read_downstream_info(&intel_dp->aux, intel_dp->dpcd,
					   intel_dp->downstream_ports) == 0;
}

static const char *intel_dp_mst_mode_str(enum drm_dp_mst_mode mst_mode)
{
	if (mst_mode == DRM_DP_MST)
		return "MST";
	else if (mst_mode == DRM_DP_SST_SIDEBAND_MSG)
		return "SST w/ sideband messaging";
	else
		return "SST";
}

static enum drm_dp_mst_mode
intel_dp_mst_mode_choose(struct intel_dp *intel_dp,
			 enum drm_dp_mst_mode sink_mst_mode)
{
	struct drm_i915_private *i915 = dp_to_i915(intel_dp);

	if (!i915->display.params.enable_dp_mst)
		return DRM_DP_SST;

	if (!intel_dp_mst_source_support(intel_dp))
		return DRM_DP_SST;

	if (sink_mst_mode == DRM_DP_SST_SIDEBAND_MSG &&
	    !(intel_dp->dpcd[DP_MAIN_LINK_CHANNEL_CODING] & DP_CAP_ANSI_128B132B))
		return DRM_DP_SST;

	return sink_mst_mode;
}

static enum drm_dp_mst_mode
intel_dp_mst_detect(struct intel_dp *intel_dp)
{
	struct drm_i915_private *i915 = dp_to_i915(intel_dp);
	struct intel_encoder *encoder = &dp_to_dig_port(intel_dp)->base;
	enum drm_dp_mst_mode sink_mst_mode;
	enum drm_dp_mst_mode mst_detect;

	sink_mst_mode = drm_dp_read_mst_cap(&intel_dp->aux, intel_dp->dpcd);

	mst_detect = intel_dp_mst_mode_choose(intel_dp, sink_mst_mode);

	drm_dbg_kms(&i915->drm,
		    "[ENCODER:%d:%s] MST support: port: %s, sink: %s, modparam: %s -> enable: %s\n",
		    encoder->base.base.id, encoder->base.name,
		    str_yes_no(intel_dp_mst_source_support(intel_dp)),
		    intel_dp_mst_mode_str(sink_mst_mode),
		    str_yes_no(i915->display.params.enable_dp_mst),
		    intel_dp_mst_mode_str(mst_detect));

	return mst_detect;
}

static void
intel_dp_mst_configure(struct intel_dp *intel_dp)
{
	if (!intel_dp_mst_source_support(intel_dp))
		return;

	intel_dp->is_mst = intel_dp->mst_detect != DRM_DP_SST;

	if (intel_dp->is_mst)
		intel_dp_mst_prepare_probe(intel_dp);

	drm_dp_mst_topology_mgr_set_mst(&intel_dp->mst_mgr, intel_dp->is_mst);

	/* Avoid stale info on the next detect cycle. */
	intel_dp->mst_detect = DRM_DP_SST;
}

static void
intel_dp_mst_disconnect(struct intel_dp *intel_dp)
{
	struct drm_i915_private *i915 = dp_to_i915(intel_dp);

	if (!intel_dp->is_mst)
		return;

	drm_dbg_kms(&i915->drm, "MST device may have disappeared %d vs %d\n",
		    intel_dp->is_mst, intel_dp->mst_mgr.mst_state);
	intel_dp->is_mst = false;
	drm_dp_mst_topology_mgr_set_mst(&intel_dp->mst_mgr, intel_dp->is_mst);
}

static bool
intel_dp_get_sink_irq_esi(struct intel_dp *intel_dp, u8 *esi)
{
	struct intel_display *display = to_intel_display(intel_dp);
	struct drm_i915_private *i915 = dp_to_i915(intel_dp);

	/*
	 * Display WA for HSD #13013007775: mtl/arl/lnl
	 * Read the sink count and link service IRQ registers in separate
	 * transactions to prevent disconnecting the sink on a TBT link
	 * inadvertently.
	 */
	if (IS_DISPLAY_VER(display, 14, 20) && !IS_BATTLEMAGE(i915)) {
		if (drm_dp_dpcd_read(&intel_dp->aux, DP_SINK_COUNT_ESI, esi, 3) != 3)
			return false;

		/* DP_SINK_COUNT_ESI + 3 == DP_LINK_SERVICE_IRQ_VECTOR_ESI0 */
		return drm_dp_dpcd_readb(&intel_dp->aux, DP_LINK_SERVICE_IRQ_VECTOR_ESI0,
					 &esi[3]) == 1;
	}

	return drm_dp_dpcd_read(&intel_dp->aux, DP_SINK_COUNT_ESI, esi, 4) == 4;
}

static bool intel_dp_ack_sink_irq_esi(struct intel_dp *intel_dp, u8 esi[4])
{
	int retry;

	for (retry = 0; retry < 3; retry++) {
		if (drm_dp_dpcd_write(&intel_dp->aux, DP_SINK_COUNT_ESI + 1,
				      &esi[1], 3) == 3)
			return true;
	}

	return false;
}

bool
intel_dp_needs_vsc_sdp(const struct intel_crtc_state *crtc_state,
		       const struct drm_connector_state *conn_state)
{
	/*
	 * As per DP 1.4a spec section 2.2.4.3 [MSA Field for Indication
	 * of Color Encoding Format and Content Color Gamut], in order to
	 * sending YCBCR 420 or HDR BT.2020 signals we should use DP VSC SDP.
	 */
	if (crtc_state->output_format == INTEL_OUTPUT_FORMAT_YCBCR420)
		return true;

	switch (conn_state->colorspace) {
	case DRM_MODE_COLORIMETRY_SYCC_601:
	case DRM_MODE_COLORIMETRY_OPYCC_601:
	case DRM_MODE_COLORIMETRY_BT2020_YCC:
	case DRM_MODE_COLORIMETRY_BT2020_RGB:
	case DRM_MODE_COLORIMETRY_BT2020_CYCC:
		return true;
	default:
		break;
	}

	return false;
}

static ssize_t intel_dp_as_sdp_pack(const struct drm_dp_as_sdp *as_sdp,
				    struct dp_sdp *sdp, size_t size)
{
	size_t length = sizeof(struct dp_sdp);

	if (size < length)
		return -ENOSPC;

	memset(sdp, 0, size);

	/* Prepare AS (Adaptive Sync) SDP Header */
	sdp->sdp_header.HB0 = 0;
	sdp->sdp_header.HB1 = as_sdp->sdp_type;
	sdp->sdp_header.HB2 = 0x02;
	sdp->sdp_header.HB3 = as_sdp->length;

	/* Fill AS (Adaptive Sync) SDP Payload */
	sdp->db[0] = as_sdp->mode;
	sdp->db[1] = as_sdp->vtotal & 0xFF;
	sdp->db[2] = (as_sdp->vtotal >> 8) & 0xFF;
	sdp->db[3] = as_sdp->target_rr & 0xFF;
	sdp->db[4] = (as_sdp->target_rr >> 8) & 0x3;

	if (as_sdp->target_rr_divider)
		sdp->db[4] |= 0x20;

	return length;
}

static ssize_t
intel_dp_hdr_metadata_infoframe_sdp_pack(struct drm_i915_private *i915,
					 const struct hdmi_drm_infoframe *drm_infoframe,
					 struct dp_sdp *sdp,
					 size_t size)
{
	size_t length = sizeof(struct dp_sdp);
	const int infoframe_size = HDMI_INFOFRAME_HEADER_SIZE + HDMI_DRM_INFOFRAME_SIZE;
	unsigned char buf[HDMI_INFOFRAME_HEADER_SIZE + HDMI_DRM_INFOFRAME_SIZE];
	ssize_t len;

	if (size < length)
		return -ENOSPC;

	memset(sdp, 0, size);

	len = hdmi_drm_infoframe_pack_only(drm_infoframe, buf, sizeof(buf));
	if (len < 0) {
		drm_dbg_kms(&i915->drm, "buffer size is smaller than hdr metadata infoframe\n");
		return -ENOSPC;
	}

	if (len != infoframe_size) {
		drm_dbg_kms(&i915->drm, "wrong static hdr metadata size\n");
		return -ENOSPC;
	}

	/*
	 * Set up the infoframe sdp packet for HDR static metadata.
	 * Prepare VSC Header for SU as per DP 1.4a spec,
	 * Table 2-100 and Table 2-101
	 */

	/* Secondary-Data Packet ID, 00h for non-Audio INFOFRAME */
	sdp->sdp_header.HB0 = 0;
	/*
	 * Packet Type 80h + Non-audio INFOFRAME Type value
	 * HDMI_INFOFRAME_TYPE_DRM: 0x87
	 * - 80h + Non-audio INFOFRAME Type value
	 * - InfoFrame Type: 0x07
	 *    [CTA-861-G Table-42 Dynamic Range and Mastering InfoFrame]
	 */
	sdp->sdp_header.HB1 = drm_infoframe->type;
	/*
	 * Least Significant Eight Bits of (Data Byte Count – 1)
	 * infoframe_size - 1
	 */
	sdp->sdp_header.HB2 = 0x1D;
	/* INFOFRAME SDP Version Number */
	sdp->sdp_header.HB3 = (0x13 << 2);
	/* CTA Header Byte 2 (INFOFRAME Version Number) */
	sdp->db[0] = drm_infoframe->version;
	/* CTA Header Byte 3 (Length of INFOFRAME): HDMI_DRM_INFOFRAME_SIZE */
	sdp->db[1] = drm_infoframe->length;
	/*
	 * Copy HDMI_DRM_INFOFRAME_SIZE size from a buffer after
	 * HDMI_INFOFRAME_HEADER_SIZE
	 */
	BUILD_BUG_ON(sizeof(sdp->db) < HDMI_DRM_INFOFRAME_SIZE + 2);
	memcpy(&sdp->db[2], &buf[HDMI_INFOFRAME_HEADER_SIZE],
	       HDMI_DRM_INFOFRAME_SIZE);

	/*
	 * Size of DP infoframe sdp packet for HDR static metadata consists of
	 * - DP SDP Header(struct dp_sdp_header): 4 bytes
	 * - Two Data Blocks: 2 bytes
	 *    CTA Header Byte2 (INFOFRAME Version Number)
	 *    CTA Header Byte3 (Length of INFOFRAME)
	 * - HDMI_DRM_INFOFRAME_SIZE: 26 bytes
	 *
	 * Prior to GEN11's GMP register size is identical to DP HDR static metadata
	 * infoframe size. But GEN11+ has larger than that size, write_infoframe
	 * will pad rest of the size.
	 */
	return sizeof(struct dp_sdp_header) + 2 + HDMI_DRM_INFOFRAME_SIZE;
}

static void intel_write_dp_sdp(struct intel_encoder *encoder,
			       const struct intel_crtc_state *crtc_state,
			       unsigned int type)
{
	struct intel_digital_port *dig_port = enc_to_dig_port(encoder);
	struct drm_i915_private *dev_priv = to_i915(encoder->base.dev);
	struct dp_sdp sdp = {};
	ssize_t len;

	if ((crtc_state->infoframes.enable &
	     intel_hdmi_infoframe_enable(type)) == 0)
		return;

	switch (type) {
	case DP_SDP_VSC:
		len = drm_dp_vsc_sdp_pack(&crtc_state->infoframes.vsc, &sdp);
		break;
	case HDMI_PACKET_TYPE_GAMUT_METADATA:
		len = intel_dp_hdr_metadata_infoframe_sdp_pack(dev_priv,
							       &crtc_state->infoframes.drm.drm,
							       &sdp, sizeof(sdp));
		break;
	case DP_SDP_ADAPTIVE_SYNC:
		len = intel_dp_as_sdp_pack(&crtc_state->infoframes.as_sdp, &sdp,
					   sizeof(sdp));
		break;
	default:
		MISSING_CASE(type);
		return;
	}

	if (drm_WARN_ON(&dev_priv->drm, len < 0))
		return;

	dig_port->write_infoframe(encoder, crtc_state, type, &sdp, len);
}

void intel_dp_set_infoframes(struct intel_encoder *encoder,
			     bool enable,
			     const struct intel_crtc_state *crtc_state,
			     const struct drm_connector_state *conn_state)
{
	struct drm_i915_private *dev_priv = to_i915(encoder->base.dev);
	i915_reg_t reg = HSW_TVIDEO_DIP_CTL(dev_priv,
					    crtc_state->cpu_transcoder);
	u32 dip_enable = VIDEO_DIP_ENABLE_AVI_HSW | VIDEO_DIP_ENABLE_GCP_HSW |
			 VIDEO_DIP_ENABLE_VS_HSW | VIDEO_DIP_ENABLE_GMP_HSW |
			 VIDEO_DIP_ENABLE_SPD_HSW | VIDEO_DIP_ENABLE_DRM_GLK;

	if (HAS_AS_SDP(dev_priv))
		dip_enable |= VIDEO_DIP_ENABLE_AS_ADL;

	u32 val = intel_de_read(dev_priv, reg) & ~dip_enable;

	/* TODO: Sanitize DSC enabling wrt. intel_dsc_dp_pps_write(). */
	if (!enable && HAS_DSC(dev_priv))
		val &= ~VDIP_ENABLE_PPS;

	/*
	 * This routine disables VSC DIP if the function is called
	 * to disable SDP or if it does not have PSR
	 */
	if (!enable || !crtc_state->has_psr)
		val &= ~VIDEO_DIP_ENABLE_VSC_HSW;

	intel_de_write(dev_priv, reg, val);
	intel_de_posting_read(dev_priv, reg);

	if (!enable)
		return;

	intel_write_dp_sdp(encoder, crtc_state, DP_SDP_VSC);
	intel_write_dp_sdp(encoder, crtc_state, DP_SDP_ADAPTIVE_SYNC);

	intel_write_dp_sdp(encoder, crtc_state, HDMI_PACKET_TYPE_GAMUT_METADATA);
}

static
int intel_dp_as_sdp_unpack(struct drm_dp_as_sdp *as_sdp,
			   const void *buffer, size_t size)
{
	const struct dp_sdp *sdp = buffer;

	if (size < sizeof(struct dp_sdp))
		return -EINVAL;

	memset(as_sdp, 0, sizeof(*as_sdp));

	if (sdp->sdp_header.HB0 != 0)
		return -EINVAL;

	if (sdp->sdp_header.HB1 != DP_SDP_ADAPTIVE_SYNC)
		return -EINVAL;

	if (sdp->sdp_header.HB2 != 0x02)
		return -EINVAL;

	if ((sdp->sdp_header.HB3 & 0x3F) != 9)
		return -EINVAL;

	as_sdp->length = sdp->sdp_header.HB3 & DP_ADAPTIVE_SYNC_SDP_LENGTH;
	as_sdp->mode = sdp->db[0] & DP_ADAPTIVE_SYNC_SDP_OPERATION_MODE;
	as_sdp->vtotal = (sdp->db[2] << 8) | sdp->db[1];
	as_sdp->target_rr = (u64)sdp->db[3] | ((u64)sdp->db[4] & 0x3);
	as_sdp->target_rr_divider = sdp->db[4] & 0x20 ? true : false;

	return 0;
}

static int intel_dp_vsc_sdp_unpack(struct drm_dp_vsc_sdp *vsc,
				   const void *buffer, size_t size)
{
	const struct dp_sdp *sdp = buffer;

	if (size < sizeof(struct dp_sdp))
		return -EINVAL;

	memset(vsc, 0, sizeof(*vsc));

	if (sdp->sdp_header.HB0 != 0)
		return -EINVAL;

	if (sdp->sdp_header.HB1 != DP_SDP_VSC)
		return -EINVAL;

	vsc->sdp_type = sdp->sdp_header.HB1;
	vsc->revision = sdp->sdp_header.HB2;
	vsc->length = sdp->sdp_header.HB3;

	if ((sdp->sdp_header.HB2 == 0x2 && sdp->sdp_header.HB3 == 0x8) ||
	    (sdp->sdp_header.HB2 == 0x4 && sdp->sdp_header.HB3 == 0xe) ||
	    (sdp->sdp_header.HB2 == 0x6 && sdp->sdp_header.HB3 == 0x10)) {
		/*
		 * - HB2 = 0x2, HB3 = 0x8
		 *   VSC SDP supporting 3D stereo + PSR
		 * - HB2 = 0x4, HB3 = 0xe
		 *   VSC SDP supporting 3D stereo + PSR2 with Y-coordinate of
		 *   first scan line of the SU region (applies to eDP v1.4b
		 *   and higher).
		 * - HB2 = 0x6, HB3 = 0x10
		 *   VSC SDP supporting 3D stereo + Panel Replay.
		 */
		return 0;
	} else if (sdp->sdp_header.HB2 == 0x5 && sdp->sdp_header.HB3 == 0x13) {
		/*
		 * - HB2 = 0x5, HB3 = 0x13
		 *   VSC SDP supporting 3D stereo + PSR2 + Pixel Encoding/Colorimetry
		 *   Format.
		 */
		vsc->pixelformat = (sdp->db[16] >> 4) & 0xf;
		vsc->colorimetry = sdp->db[16] & 0xf;
		vsc->dynamic_range = (sdp->db[17] >> 7) & 0x1;

		switch (sdp->db[17] & 0x7) {
		case 0x0:
			vsc->bpc = 6;
			break;
		case 0x1:
			vsc->bpc = 8;
			break;
		case 0x2:
			vsc->bpc = 10;
			break;
		case 0x3:
			vsc->bpc = 12;
			break;
		case 0x4:
			vsc->bpc = 16;
			break;
		default:
			MISSING_CASE(sdp->db[17] & 0x7);
			return -EINVAL;
		}

		vsc->content_type = sdp->db[18] & 0x7;
	} else {
		return -EINVAL;
	}

	return 0;
}

static void
intel_read_dp_as_sdp(struct intel_encoder *encoder,
		     struct intel_crtc_state *crtc_state,
		     struct drm_dp_as_sdp *as_sdp)
{
	struct intel_digital_port *dig_port = enc_to_dig_port(encoder);
	struct drm_i915_private *dev_priv = to_i915(encoder->base.dev);
	unsigned int type = DP_SDP_ADAPTIVE_SYNC;
	struct dp_sdp sdp = {};
	int ret;

	if ((crtc_state->infoframes.enable &
	     intel_hdmi_infoframe_enable(type)) == 0)
		return;

	dig_port->read_infoframe(encoder, crtc_state, type, &sdp,
				 sizeof(sdp));

	ret = intel_dp_as_sdp_unpack(as_sdp, &sdp, sizeof(sdp));
	if (ret)
		drm_dbg_kms(&dev_priv->drm, "Failed to unpack DP AS SDP\n");
}

static int
intel_dp_hdr_metadata_infoframe_sdp_unpack(struct hdmi_drm_infoframe *drm_infoframe,
					   const void *buffer, size_t size)
{
	int ret;

	const struct dp_sdp *sdp = buffer;

	if (size < sizeof(struct dp_sdp))
		return -EINVAL;

	if (sdp->sdp_header.HB0 != 0)
		return -EINVAL;

	if (sdp->sdp_header.HB1 != HDMI_INFOFRAME_TYPE_DRM)
		return -EINVAL;

	/*
	 * Least Significant Eight Bits of (Data Byte Count – 1)
	 * 1Dh (i.e., Data Byte Count = 30 bytes).
	 */
	if (sdp->sdp_header.HB2 != 0x1D)
		return -EINVAL;

	/* Most Significant Two Bits of (Data Byte Count – 1), Clear to 00b. */
	if ((sdp->sdp_header.HB3 & 0x3) != 0)
		return -EINVAL;

	/* INFOFRAME SDP Version Number */
	if (((sdp->sdp_header.HB3 >> 2) & 0x3f) != 0x13)
		return -EINVAL;

	/* CTA Header Byte 2 (INFOFRAME Version Number) */
	if (sdp->db[0] != 1)
		return -EINVAL;

	/* CTA Header Byte 3 (Length of INFOFRAME): HDMI_DRM_INFOFRAME_SIZE */
	if (sdp->db[1] != HDMI_DRM_INFOFRAME_SIZE)
		return -EINVAL;

	ret = hdmi_drm_infoframe_unpack_only(drm_infoframe, &sdp->db[2],
					     HDMI_DRM_INFOFRAME_SIZE);

	return ret;
}

static void intel_read_dp_vsc_sdp(struct intel_encoder *encoder,
				  struct intel_crtc_state *crtc_state,
				  struct drm_dp_vsc_sdp *vsc)
{
	struct intel_digital_port *dig_port = enc_to_dig_port(encoder);
	struct drm_i915_private *dev_priv = to_i915(encoder->base.dev);
	unsigned int type = DP_SDP_VSC;
	struct dp_sdp sdp = {};
	int ret;

	if ((crtc_state->infoframes.enable &
	     intel_hdmi_infoframe_enable(type)) == 0)
		return;

	dig_port->read_infoframe(encoder, crtc_state, type, &sdp, sizeof(sdp));

	ret = intel_dp_vsc_sdp_unpack(vsc, &sdp, sizeof(sdp));

	if (ret)
		drm_dbg_kms(&dev_priv->drm, "Failed to unpack DP VSC SDP\n");
}

static void intel_read_dp_hdr_metadata_infoframe_sdp(struct intel_encoder *encoder,
						     struct intel_crtc_state *crtc_state,
						     struct hdmi_drm_infoframe *drm_infoframe)
{
	struct intel_digital_port *dig_port = enc_to_dig_port(encoder);
	struct drm_i915_private *dev_priv = to_i915(encoder->base.dev);
	unsigned int type = HDMI_PACKET_TYPE_GAMUT_METADATA;
	struct dp_sdp sdp = {};
	int ret;

	if ((crtc_state->infoframes.enable &
	    intel_hdmi_infoframe_enable(type)) == 0)
		return;

	dig_port->read_infoframe(encoder, crtc_state, type, &sdp,
				 sizeof(sdp));

	ret = intel_dp_hdr_metadata_infoframe_sdp_unpack(drm_infoframe, &sdp,
							 sizeof(sdp));

	if (ret)
		drm_dbg_kms(&dev_priv->drm,
			    "Failed to unpack DP HDR Metadata Infoframe SDP\n");
}

void intel_read_dp_sdp(struct intel_encoder *encoder,
		       struct intel_crtc_state *crtc_state,
		       unsigned int type)
{
	switch (type) {
	case DP_SDP_VSC:
		intel_read_dp_vsc_sdp(encoder, crtc_state,
				      &crtc_state->infoframes.vsc);
		break;
	case HDMI_PACKET_TYPE_GAMUT_METADATA:
		intel_read_dp_hdr_metadata_infoframe_sdp(encoder, crtc_state,
							 &crtc_state->infoframes.drm.drm);
		break;
	case DP_SDP_ADAPTIVE_SYNC:
		intel_read_dp_as_sdp(encoder, crtc_state,
				     &crtc_state->infoframes.as_sdp);
		break;
	default:
		MISSING_CASE(type);
		break;
	}
}

static u8 intel_dp_autotest_link_training(struct intel_dp *intel_dp)
{
	struct drm_i915_private *i915 = dp_to_i915(intel_dp);
	int status = 0;
	int test_link_rate;
	u8 test_lane_count, test_link_bw;
	/* (DP CTS 1.2)
	 * 4.3.1.11
	 */
	/* Read the TEST_LANE_COUNT and TEST_LINK_RTAE fields (DP CTS 3.1.4) */
	status = drm_dp_dpcd_readb(&intel_dp->aux, DP_TEST_LANE_COUNT,
				   &test_lane_count);

	if (status <= 0) {
		drm_dbg_kms(&i915->drm, "Lane count read failed\n");
		return DP_TEST_NAK;
	}
	test_lane_count &= DP_MAX_LANE_COUNT_MASK;

	status = drm_dp_dpcd_readb(&intel_dp->aux, DP_TEST_LINK_RATE,
				   &test_link_bw);
	if (status <= 0) {
		drm_dbg_kms(&i915->drm, "Link Rate read failed\n");
		return DP_TEST_NAK;
	}
	test_link_rate = drm_dp_bw_code_to_link_rate(test_link_bw);

	/* Validate the requested link rate and lane count */
	if (!intel_dp_link_params_valid(intel_dp, test_link_rate,
					test_lane_count))
		return DP_TEST_NAK;

	intel_dp->compliance.test_lane_count = test_lane_count;
	intel_dp->compliance.test_link_rate = test_link_rate;

	return DP_TEST_ACK;
}

static u8 intel_dp_autotest_video_pattern(struct intel_dp *intel_dp)
{
	struct drm_i915_private *i915 = dp_to_i915(intel_dp);
	u8 test_pattern;
	u8 test_misc;
	__be16 h_width, v_height;
	int status = 0;

	/* Read the TEST_PATTERN (DP CTS 3.1.5) */
	status = drm_dp_dpcd_readb(&intel_dp->aux, DP_TEST_PATTERN,
				   &test_pattern);
	if (status <= 0) {
		drm_dbg_kms(&i915->drm, "Test pattern read failed\n");
		return DP_TEST_NAK;
	}
	if (test_pattern != DP_COLOR_RAMP)
		return DP_TEST_NAK;

	status = drm_dp_dpcd_read(&intel_dp->aux, DP_TEST_H_WIDTH_HI,
				  &h_width, 2);
	if (status <= 0) {
		drm_dbg_kms(&i915->drm, "H Width read failed\n");
		return DP_TEST_NAK;
	}

	status = drm_dp_dpcd_read(&intel_dp->aux, DP_TEST_V_HEIGHT_HI,
				  &v_height, 2);
	if (status <= 0) {
		drm_dbg_kms(&i915->drm, "V Height read failed\n");
		return DP_TEST_NAK;
	}

	status = drm_dp_dpcd_readb(&intel_dp->aux, DP_TEST_MISC0,
				   &test_misc);
	if (status <= 0) {
		drm_dbg_kms(&i915->drm, "TEST MISC read failed\n");
		return DP_TEST_NAK;
	}
	if ((test_misc & DP_TEST_COLOR_FORMAT_MASK) != DP_COLOR_FORMAT_RGB)
		return DP_TEST_NAK;
	if (test_misc & DP_TEST_DYNAMIC_RANGE_CEA)
		return DP_TEST_NAK;
	switch (test_misc & DP_TEST_BIT_DEPTH_MASK) {
	case DP_TEST_BIT_DEPTH_6:
		intel_dp->compliance.test_data.bpc = 6;
		break;
	case DP_TEST_BIT_DEPTH_8:
		intel_dp->compliance.test_data.bpc = 8;
		break;
	default:
		return DP_TEST_NAK;
	}

	intel_dp->compliance.test_data.video_pattern = test_pattern;
	intel_dp->compliance.test_data.hdisplay = be16_to_cpu(h_width);
	intel_dp->compliance.test_data.vdisplay = be16_to_cpu(v_height);
	/* Set test active flag here so userspace doesn't interrupt things */
	intel_dp->compliance.test_active = true;

	return DP_TEST_ACK;
}

static u8 intel_dp_autotest_edid(struct intel_dp *intel_dp)
{
	struct drm_i915_private *i915 = dp_to_i915(intel_dp);
	u8 test_result = DP_TEST_ACK;
	struct intel_connector *intel_connector = intel_dp->attached_connector;
	struct drm_connector *connector = &intel_connector->base;

	if (intel_connector->detect_edid == NULL ||
	    connector->edid_corrupt ||
	    intel_dp->aux.i2c_defer_count > 6) {
		/* Check EDID read for NACKs, DEFERs and corruption
		 * (DP CTS 1.2 Core r1.1)
		 *    4.2.2.4 : Failed EDID read, I2C_NAK
		 *    4.2.2.5 : Failed EDID read, I2C_DEFER
		 *    4.2.2.6 : EDID corruption detected
		 * Use failsafe mode for all cases
		 */
		if (intel_dp->aux.i2c_nack_count > 0 ||
			intel_dp->aux.i2c_defer_count > 0)
			drm_dbg_kms(&i915->drm,
				    "EDID read had %d NACKs, %d DEFERs\n",
				    intel_dp->aux.i2c_nack_count,
				    intel_dp->aux.i2c_defer_count);
		intel_dp->compliance.test_data.edid = INTEL_DP_RESOLUTION_FAILSAFE;
	} else {
		/* FIXME: Get rid of drm_edid_raw() */
		const struct edid *block = drm_edid_raw(intel_connector->detect_edid);

		/* We have to write the checksum of the last block read */
		block += block->extensions;

		if (drm_dp_dpcd_writeb(&intel_dp->aux, DP_TEST_EDID_CHECKSUM,
				       block->checksum) <= 0)
			drm_dbg_kms(&i915->drm,
				    "Failed to write EDID checksum\n");

		test_result = DP_TEST_ACK | DP_TEST_EDID_CHECKSUM_WRITE;
		intel_dp->compliance.test_data.edid = INTEL_DP_RESOLUTION_PREFERRED;
	}

	/* Set test active flag here so userspace doesn't interrupt things */
	intel_dp->compliance.test_active = true;

	return test_result;
}

static void intel_dp_phy_pattern_update(struct intel_dp *intel_dp,
					const struct intel_crtc_state *crtc_state)
{
	struct drm_i915_private *dev_priv =
			to_i915(dp_to_dig_port(intel_dp)->base.base.dev);
	struct drm_dp_phy_test_params *data =
			&intel_dp->compliance.test_data.phytest;
	struct intel_crtc *crtc = to_intel_crtc(crtc_state->uapi.crtc);
	struct intel_encoder *encoder = &dp_to_dig_port(intel_dp)->base;
	enum pipe pipe = crtc->pipe;
	u32 pattern_val;

	switch (data->phy_pattern) {
	case DP_LINK_QUAL_PATTERN_DISABLE:
		drm_dbg_kms(&dev_priv->drm, "Disable Phy Test Pattern\n");
		intel_de_write(dev_priv, DDI_DP_COMP_CTL(pipe), 0x0);
		if (DISPLAY_VER(dev_priv) >= 10)
			intel_de_rmw(dev_priv, dp_tp_ctl_reg(encoder, crtc_state),
				     DP_TP_CTL_TRAIN_PAT4_SEL_MASK | DP_TP_CTL_LINK_TRAIN_MASK,
				     DP_TP_CTL_LINK_TRAIN_NORMAL);
		break;
	case DP_LINK_QUAL_PATTERN_D10_2:
		drm_dbg_kms(&dev_priv->drm, "Set D10.2 Phy Test Pattern\n");
		intel_de_write(dev_priv, DDI_DP_COMP_CTL(pipe),
			       DDI_DP_COMP_CTL_ENABLE | DDI_DP_COMP_CTL_D10_2);
		break;
	case DP_LINK_QUAL_PATTERN_ERROR_RATE:
		drm_dbg_kms(&dev_priv->drm, "Set Error Count Phy Test Pattern\n");
		intel_de_write(dev_priv, DDI_DP_COMP_CTL(pipe),
			       DDI_DP_COMP_CTL_ENABLE |
			       DDI_DP_COMP_CTL_SCRAMBLED_0);
		break;
	case DP_LINK_QUAL_PATTERN_PRBS7:
		drm_dbg_kms(&dev_priv->drm, "Set PRBS7 Phy Test Pattern\n");
		intel_de_write(dev_priv, DDI_DP_COMP_CTL(pipe),
			       DDI_DP_COMP_CTL_ENABLE | DDI_DP_COMP_CTL_PRBS7);
		break;
	case DP_LINK_QUAL_PATTERN_80BIT_CUSTOM:
		/*
		 * FIXME: Ideally pattern should come from DPCD 0x250. As
		 * current firmware of DPR-100 could not set it, so hardcoding
		 * now for complaince test.
		 */
		drm_dbg_kms(&dev_priv->drm,
			    "Set 80Bit Custom Phy Test Pattern 0x3e0f83e0 0x0f83e0f8 0x0000f83e\n");
		pattern_val = 0x3e0f83e0;
		intel_de_write(dev_priv, DDI_DP_COMP_PAT(pipe, 0), pattern_val);
		pattern_val = 0x0f83e0f8;
		intel_de_write(dev_priv, DDI_DP_COMP_PAT(pipe, 1), pattern_val);
		pattern_val = 0x0000f83e;
		intel_de_write(dev_priv, DDI_DP_COMP_PAT(pipe, 2), pattern_val);
		intel_de_write(dev_priv, DDI_DP_COMP_CTL(pipe),
			       DDI_DP_COMP_CTL_ENABLE |
			       DDI_DP_COMP_CTL_CUSTOM80);
		break;
	case DP_LINK_QUAL_PATTERN_CP2520_PAT_1:
		/*
		 * FIXME: Ideally pattern should come from DPCD 0x24A. As
		 * current firmware of DPR-100 could not set it, so hardcoding
		 * now for complaince test.
		 */
		drm_dbg_kms(&dev_priv->drm, "Set HBR2 compliance Phy Test Pattern\n");
		pattern_val = 0xFB;
		intel_de_write(dev_priv, DDI_DP_COMP_CTL(pipe),
			       DDI_DP_COMP_CTL_ENABLE | DDI_DP_COMP_CTL_HBR2 |
			       pattern_val);
		break;
	case DP_LINK_QUAL_PATTERN_CP2520_PAT_3:
		if (DISPLAY_VER(dev_priv) < 10)  {
			drm_warn(&dev_priv->drm, "Platform does not support TPS4\n");
			break;
		}
		drm_dbg_kms(&dev_priv->drm, "Set TPS4 compliance Phy Test Pattern\n");
		intel_de_write(dev_priv, DDI_DP_COMP_CTL(pipe), 0x0);
		intel_de_rmw(dev_priv, dp_tp_ctl_reg(encoder, crtc_state),
			     DP_TP_CTL_TRAIN_PAT4_SEL_MASK | DP_TP_CTL_LINK_TRAIN_MASK,
			     DP_TP_CTL_TRAIN_PAT4_SEL_TP4A | DP_TP_CTL_LINK_TRAIN_PAT4);
		break;
	default:
		drm_warn(&dev_priv->drm, "Invalid Phy Test Pattern\n");
	}
}

static void intel_dp_process_phy_request(struct intel_dp *intel_dp,
					 const struct intel_crtc_state *crtc_state)
{
	struct drm_i915_private *i915 = dp_to_i915(intel_dp);
	struct drm_dp_phy_test_params *data =
		&intel_dp->compliance.test_data.phytest;
	u8 link_status[DP_LINK_STATUS_SIZE];

	if (drm_dp_dpcd_read_phy_link_status(&intel_dp->aux, DP_PHY_DPRX,
					     link_status) < 0) {
		drm_dbg_kms(&i915->drm, "failed to get link status\n");
		return;
	}

	/* retrieve vswing & pre-emphasis setting */
	intel_dp_get_adjust_train(intel_dp, crtc_state, DP_PHY_DPRX,
				  link_status);

	intel_dp_set_signal_levels(intel_dp, crtc_state, DP_PHY_DPRX);

	intel_dp_phy_pattern_update(intel_dp, crtc_state);

	drm_dp_dpcd_write(&intel_dp->aux, DP_TRAINING_LANE0_SET,
			  intel_dp->train_set, crtc_state->lane_count);

	drm_dp_set_phy_test_pattern(&intel_dp->aux, data,
				    intel_dp->dpcd[DP_DPCD_REV]);
}

static u8 intel_dp_autotest_phy_pattern(struct intel_dp *intel_dp)
{
	struct drm_i915_private *i915 = dp_to_i915(intel_dp);
	struct drm_dp_phy_test_params *data =
		&intel_dp->compliance.test_data.phytest;

	if (drm_dp_get_phy_test_pattern(&intel_dp->aux, data)) {
		drm_dbg_kms(&i915->drm, "DP Phy Test pattern AUX read failure\n");
		return DP_TEST_NAK;
	}

	/* Set test active flag here so userspace doesn't interrupt things */
	intel_dp->compliance.test_active = true;

	return DP_TEST_ACK;
}

static void intel_dp_handle_test_request(struct intel_dp *intel_dp)
{
	struct drm_i915_private *i915 = dp_to_i915(intel_dp);
	u8 response = DP_TEST_NAK;
	u8 request = 0;
	int status;

	status = drm_dp_dpcd_readb(&intel_dp->aux, DP_TEST_REQUEST, &request);
	if (status <= 0) {
		drm_dbg_kms(&i915->drm,
			    "Could not read test request from sink\n");
		goto update_status;
	}

	switch (request) {
	case DP_TEST_LINK_TRAINING:
		drm_dbg_kms(&i915->drm, "LINK_TRAINING test requested\n");
		response = intel_dp_autotest_link_training(intel_dp);
		break;
	case DP_TEST_LINK_VIDEO_PATTERN:
		drm_dbg_kms(&i915->drm, "TEST_PATTERN test requested\n");
		response = intel_dp_autotest_video_pattern(intel_dp);
		break;
	case DP_TEST_LINK_EDID_READ:
		drm_dbg_kms(&i915->drm, "EDID test requested\n");
		response = intel_dp_autotest_edid(intel_dp);
		break;
	case DP_TEST_LINK_PHY_TEST_PATTERN:
		drm_dbg_kms(&i915->drm, "PHY_PATTERN test requested\n");
		response = intel_dp_autotest_phy_pattern(intel_dp);
		break;
	default:
		drm_dbg_kms(&i915->drm, "Invalid test request '%02x'\n",
			    request);
		break;
	}

	if (response & DP_TEST_ACK)
		intel_dp->compliance.test_type = request;

update_status:
	status = drm_dp_dpcd_writeb(&intel_dp->aux, DP_TEST_RESPONSE, response);
	if (status <= 0)
		drm_dbg_kms(&i915->drm,
			    "Could not write test response to sink\n");
}

static bool intel_dp_link_ok(struct intel_dp *intel_dp,
			     u8 link_status[DP_LINK_STATUS_SIZE])
{
	struct intel_encoder *encoder = &dp_to_dig_port(intel_dp)->base;
	struct drm_i915_private *i915 = to_i915(encoder->base.dev);
	bool uhbr = intel_dp->link_rate >= 1000000;
	bool ok;

	if (uhbr)
		ok = drm_dp_128b132b_lane_channel_eq_done(link_status,
							  intel_dp->lane_count);
	else
		ok = drm_dp_channel_eq_ok(link_status, intel_dp->lane_count);

	if (ok)
		return true;

	intel_dp_dump_link_status(intel_dp, DP_PHY_DPRX, link_status);
	drm_dbg_kms(&i915->drm,
		    "[ENCODER:%d:%s] %s link not ok, retraining\n",
		    encoder->base.base.id, encoder->base.name,
		    uhbr ? "128b/132b" : "8b/10b");

	return false;
}

static void
intel_dp_mst_hpd_irq(struct intel_dp *intel_dp, u8 *esi, u8 *ack)
{
	bool handled = false;

	drm_dp_mst_hpd_irq_handle_event(&intel_dp->mst_mgr, esi, ack, &handled);

	if (esi[1] & DP_CP_IRQ) {
		intel_hdcp_handle_cp_irq(intel_dp->attached_connector);
		ack[1] |= DP_CP_IRQ;
	}
}

static bool intel_dp_mst_link_status(struct intel_dp *intel_dp)
{
	struct intel_encoder *encoder = &dp_to_dig_port(intel_dp)->base;
	struct drm_i915_private *i915 = to_i915(encoder->base.dev);
	u8 link_status[DP_LINK_STATUS_SIZE] = {};
	const size_t esi_link_status_size = DP_LINK_STATUS_SIZE - 2;

	if (drm_dp_dpcd_read(&intel_dp->aux, DP_LANE0_1_STATUS_ESI, link_status,
			     esi_link_status_size) != esi_link_status_size) {
		drm_err(&i915->drm,
			"[ENCODER:%d:%s] Failed to read link status\n",
			encoder->base.base.id, encoder->base.name);
		return false;
	}

	return intel_dp_link_ok(intel_dp, link_status);
}

/**
 * intel_dp_check_mst_status - service any pending MST interrupts, check link status
 * @intel_dp: Intel DP struct
 *
 * Read any pending MST interrupts, call MST core to handle these and ack the
 * interrupts. Check if the main and AUX link state is ok.
 *
 * Returns:
 * - %true if pending interrupts were serviced (or no interrupts were
 *   pending) w/o detecting an error condition.
 * - %false if an error condition - like AUX failure or a loss of link - is
 *   detected, or another condition - like a DP tunnel BW state change - needs
 *   servicing from the hotplug work.
 */
static bool
intel_dp_check_mst_status(struct intel_dp *intel_dp)
{
	struct drm_i915_private *i915 = dp_to_i915(intel_dp);
	struct intel_digital_port *dig_port = dp_to_dig_port(intel_dp);
	struct intel_encoder *encoder = &dig_port->base;
	bool link_ok = true;
	bool reprobe_needed = false;

	drm_WARN_ON_ONCE(&i915->drm, intel_dp->active_mst_links < 0);

	for (;;) {
		u8 esi[4] = {};
		u8 ack[4] = {};

		if (!intel_dp_get_sink_irq_esi(intel_dp, esi)) {
			drm_dbg_kms(&i915->drm,
				    "failed to get ESI - device may have failed\n");
			link_ok = false;

			break;
		}

		drm_dbg_kms(&i915->drm, "DPRX ESI: %4ph\n", esi);

		if (intel_dp->active_mst_links > 0 && link_ok &&
		    esi[3] & LINK_STATUS_CHANGED) {
			if (!intel_dp_mst_link_status(intel_dp))
				link_ok = false;
			ack[3] |= LINK_STATUS_CHANGED;
		}

		intel_dp_mst_hpd_irq(intel_dp, esi, ack);

		if (esi[3] & DP_TUNNELING_IRQ) {
			if (drm_dp_tunnel_handle_irq(i915->display.dp_tunnel_mgr,
						     &intel_dp->aux))
				reprobe_needed = true;
			ack[3] |= DP_TUNNELING_IRQ;
		}

		if (mem_is_zero(ack, sizeof(ack)))
			break;

		if (!intel_dp_ack_sink_irq_esi(intel_dp, ack))
			drm_dbg_kms(&i915->drm, "Failed to ack ESI\n");

		if (ack[1] & (DP_DOWN_REP_MSG_RDY | DP_UP_REQ_MSG_RDY))
			drm_dp_mst_hpd_irq_send_new_request(&intel_dp->mst_mgr);
	}

	if (!link_ok || intel_dp->link.force_retrain)
		intel_encoder_link_check_queue_work(encoder, 0);

	return !reprobe_needed;
}

static void
intel_dp_handle_hdmi_link_status_change(struct intel_dp *intel_dp)
{
	bool is_active;
	u8 buf = 0;

	is_active = drm_dp_pcon_hdmi_link_active(&intel_dp->aux);
	if (intel_dp->frl.is_trained && !is_active) {
		if (drm_dp_dpcd_readb(&intel_dp->aux, DP_PCON_HDMI_LINK_CONFIG_1, &buf) < 0)
			return;

		buf &=  ~DP_PCON_ENABLE_HDMI_LINK;
		if (drm_dp_dpcd_writeb(&intel_dp->aux, DP_PCON_HDMI_LINK_CONFIG_1, buf) < 0)
			return;

		drm_dp_pcon_hdmi_frl_link_error_count(&intel_dp->aux, &intel_dp->attached_connector->base);

		intel_dp->frl.is_trained = false;

		/* Restart FRL training or fall back to TMDS mode */
		intel_dp_check_frl_training(intel_dp);
	}
}

static bool
intel_dp_needs_link_retrain(struct intel_dp *intel_dp)
{
	u8 link_status[DP_LINK_STATUS_SIZE];

	if (!intel_dp->link_trained)
		return false;

	/*
	 * While PSR source HW is enabled, it will control main-link sending
	 * frames, enabling and disabling it so trying to do a retrain will fail
	 * as the link would or not be on or it could mix training patterns
	 * and frame data at the same time causing retrain to fail.
	 * Also when exiting PSR, HW will retrain the link anyways fixing
	 * any link status error.
	 */
	if (intel_psr_enabled(intel_dp))
		return false;

	if (intel_dp->link.force_retrain)
		return true;

	if (drm_dp_dpcd_read_phy_link_status(&intel_dp->aux, DP_PHY_DPRX,
					     link_status) < 0)
		return false;

	/*
	 * Validate the cached values of intel_dp->link_rate and
	 * intel_dp->lane_count before attempting to retrain.
	 *
	 * FIXME would be nice to user the crtc state here, but since
	 * we need to call this from the short HPD handler that seems
	 * a bit hard.
	 */
	if (!intel_dp_link_params_valid(intel_dp, intel_dp->link_rate,
					intel_dp->lane_count))
		return false;

	if (intel_dp->link.retrain_disabled)
		return false;

	if (intel_dp->link.seq_train_failures)
		return true;

	/* Retrain if link not ok */
	return !intel_dp_link_ok(intel_dp, link_status);
}

static bool intel_dp_has_connector(struct intel_dp *intel_dp,
				   const struct drm_connector_state *conn_state)
{
	struct drm_i915_private *i915 = dp_to_i915(intel_dp);
	struct intel_encoder *encoder;
	enum pipe pipe;

	if (!conn_state->best_encoder)
		return false;

	/* SST */
	encoder = &dp_to_dig_port(intel_dp)->base;
	if (conn_state->best_encoder == &encoder->base)
		return true;

	/* MST */
	for_each_pipe(i915, pipe) {
		encoder = &intel_dp->mst_encoders[pipe]->base;
		if (conn_state->best_encoder == &encoder->base)
			return true;
	}

	return false;
}

int intel_dp_get_active_pipes(struct intel_dp *intel_dp,
			      struct drm_modeset_acquire_ctx *ctx,
			      u8 *pipe_mask)
{
	struct drm_i915_private *i915 = dp_to_i915(intel_dp);
	struct drm_connector_list_iter conn_iter;
	struct intel_connector *connector;
	int ret = 0;

	*pipe_mask = 0;

	drm_connector_list_iter_begin(&i915->drm, &conn_iter);
	for_each_intel_connector_iter(connector, &conn_iter) {
		struct drm_connector_state *conn_state =
			connector->base.state;
		struct intel_crtc_state *crtc_state;
		struct intel_crtc *crtc;

		if (!intel_dp_has_connector(intel_dp, conn_state))
			continue;

		crtc = to_intel_crtc(conn_state->crtc);
		if (!crtc)
			continue;

		ret = drm_modeset_lock(&crtc->base.mutex, ctx);
		if (ret)
			break;

		crtc_state = to_intel_crtc_state(crtc->base.state);

		drm_WARN_ON(&i915->drm, !intel_crtc_has_dp_encoder(crtc_state));

		if (!crtc_state->hw.active)
			continue;

		if (conn_state->commit)
			drm_WARN_ON(&i915->drm,
				    !wait_for_completion_timeout(&conn_state->commit->hw_done,
								 msecs_to_jiffies(5000)));

		*pipe_mask |= BIT(crtc->pipe);
	}
	drm_connector_list_iter_end(&conn_iter);

	return ret;
}

static bool intel_dp_is_connected(struct intel_dp *intel_dp)
{
	struct intel_connector *connector = intel_dp->attached_connector;

	return connector->base.status == connector_status_connected ||
		intel_dp->is_mst;
}

static int intel_dp_retrain_link(struct intel_encoder *encoder,
				 struct drm_modeset_acquire_ctx *ctx)
{
	struct drm_i915_private *dev_priv = to_i915(encoder->base.dev);
	struct intel_dp *intel_dp = enc_to_intel_dp(encoder);
	u8 pipe_mask;
	int ret;

	if (!intel_dp_is_connected(intel_dp))
		return 0;

	ret = drm_modeset_lock(&dev_priv->drm.mode_config.connection_mutex,
			       ctx);
	if (ret)
		return ret;

	if (!intel_dp_needs_link_retrain(intel_dp))
		return 0;

	ret = intel_dp_get_active_pipes(intel_dp, ctx, &pipe_mask);
	if (ret)
		return ret;

	if (pipe_mask == 0)
		return 0;

	if (!intel_dp_needs_link_retrain(intel_dp))
		return 0;

	drm_dbg_kms(&dev_priv->drm, "[ENCODER:%d:%s] retraining link (forced %s)\n",
		    encoder->base.base.id, encoder->base.name,
		    str_yes_no(intel_dp->link.force_retrain));

	ret = intel_modeset_commit_pipes(dev_priv, pipe_mask, ctx);
	if (ret == -EDEADLK)
		return ret;

	intel_dp->link.force_retrain = false;

	if (ret)
		drm_dbg_kms(&dev_priv->drm,
			    "[ENCODER:%d:%s] link retraining failed: %pe\n",
			    encoder->base.base.id, encoder->base.name,
			    ERR_PTR(ret));

	return ret;
}

void intel_dp_link_check(struct intel_encoder *encoder)
{
	struct drm_modeset_acquire_ctx ctx;
	int ret;

	intel_modeset_lock_ctx_retry(&ctx, NULL, 0, ret)
		ret = intel_dp_retrain_link(encoder, &ctx);
}

void intel_dp_check_link_state(struct intel_dp *intel_dp)
{
	struct intel_digital_port *dig_port = dp_to_dig_port(intel_dp);
	struct intel_encoder *encoder = &dig_port->base;

	if (!intel_dp_is_connected(intel_dp))
		return;

	if (!intel_dp_needs_link_retrain(intel_dp))
		return;

	intel_encoder_link_check_queue_work(encoder, 0);
}

static int intel_dp_prep_phy_test(struct intel_dp *intel_dp,
				  struct drm_modeset_acquire_ctx *ctx,
				  u8 *pipe_mask)
{
	struct drm_i915_private *i915 = dp_to_i915(intel_dp);
	struct drm_connector_list_iter conn_iter;
	struct intel_connector *connector;
	int ret = 0;

	*pipe_mask = 0;

	drm_connector_list_iter_begin(&i915->drm, &conn_iter);
	for_each_intel_connector_iter(connector, &conn_iter) {
		struct drm_connector_state *conn_state =
			connector->base.state;
		struct intel_crtc_state *crtc_state;
		struct intel_crtc *crtc;

		if (!intel_dp_has_connector(intel_dp, conn_state))
			continue;

		crtc = to_intel_crtc(conn_state->crtc);
		if (!crtc)
			continue;

		ret = drm_modeset_lock(&crtc->base.mutex, ctx);
		if (ret)
			break;

		crtc_state = to_intel_crtc_state(crtc->base.state);

		drm_WARN_ON(&i915->drm, !intel_crtc_has_dp_encoder(crtc_state));

		if (!crtc_state->hw.active)
			continue;

		if (conn_state->commit &&
		    !try_wait_for_completion(&conn_state->commit->hw_done))
			continue;

		*pipe_mask |= BIT(crtc->pipe);
	}
	drm_connector_list_iter_end(&conn_iter);

	return ret;
}

static int intel_dp_do_phy_test(struct intel_encoder *encoder,
				struct drm_modeset_acquire_ctx *ctx)
{
	struct drm_i915_private *dev_priv = to_i915(encoder->base.dev);
	struct intel_dp *intel_dp = enc_to_intel_dp(encoder);
	struct intel_crtc *crtc;
	u8 pipe_mask;
	int ret;

	ret = drm_modeset_lock(&dev_priv->drm.mode_config.connection_mutex,
			       ctx);
	if (ret)
		return ret;

	ret = intel_dp_prep_phy_test(intel_dp, ctx, &pipe_mask);
	if (ret)
		return ret;

	if (pipe_mask == 0)
		return 0;

	drm_dbg_kms(&dev_priv->drm, "[ENCODER:%d:%s] PHY test\n",
		    encoder->base.base.id, encoder->base.name);

	for_each_intel_crtc_in_pipe_mask(&dev_priv->drm, crtc, pipe_mask) {
		const struct intel_crtc_state *crtc_state =
			to_intel_crtc_state(crtc->base.state);

		/* test on the MST master transcoder */
		if (DISPLAY_VER(dev_priv) >= 12 &&
		    intel_crtc_has_type(crtc_state, INTEL_OUTPUT_DP_MST) &&
		    !intel_dp_mst_is_master_trans(crtc_state))
			continue;

		intel_dp_process_phy_request(intel_dp, crtc_state);
		break;
	}

	return 0;
}

void intel_dp_phy_test(struct intel_encoder *encoder)
{
	struct drm_modeset_acquire_ctx ctx;
	int ret;

	drm_modeset_acquire_init(&ctx, 0);

	for (;;) {
		ret = intel_dp_do_phy_test(encoder, &ctx);

		if (ret == -EDEADLK) {
			drm_modeset_backoff(&ctx);
			continue;
		}

		break;
	}

	drm_modeset_drop_locks(&ctx);
	drm_modeset_acquire_fini(&ctx);
	drm_WARN(encoder->base.dev, ret,
		 "Acquiring modeset locks failed with %i\n", ret);
}

static void intel_dp_check_device_service_irq(struct intel_dp *intel_dp)
{
	struct drm_i915_private *i915 = dp_to_i915(intel_dp);
	u8 val;

	if (intel_dp->dpcd[DP_DPCD_REV] < 0x11)
		return;

	if (drm_dp_dpcd_readb(&intel_dp->aux,
			      DP_DEVICE_SERVICE_IRQ_VECTOR, &val) != 1 || !val)
		return;

	drm_dp_dpcd_writeb(&intel_dp->aux, DP_DEVICE_SERVICE_IRQ_VECTOR, val);

	if (val & DP_AUTOMATED_TEST_REQUEST)
		intel_dp_handle_test_request(intel_dp);

	if (val & DP_CP_IRQ)
		intel_hdcp_handle_cp_irq(intel_dp->attached_connector);

	if (val & DP_SINK_SPECIFIC_IRQ)
		drm_dbg_kms(&i915->drm, "Sink specific irq unhandled\n");
}

static bool intel_dp_check_link_service_irq(struct intel_dp *intel_dp)
{
	struct drm_i915_private *i915 = dp_to_i915(intel_dp);
	bool reprobe_needed = false;
	u8 val;

	if (intel_dp->dpcd[DP_DPCD_REV] < 0x11)
		return false;

	if (drm_dp_dpcd_readb(&intel_dp->aux,
			      DP_LINK_SERVICE_IRQ_VECTOR_ESI0, &val) != 1 || !val)
		return false;

	if ((val & DP_TUNNELING_IRQ) &&
	    drm_dp_tunnel_handle_irq(i915->display.dp_tunnel_mgr,
				     &intel_dp->aux))
		reprobe_needed = true;

	if (drm_dp_dpcd_writeb(&intel_dp->aux,
			       DP_LINK_SERVICE_IRQ_VECTOR_ESI0, val) != 1)
		return reprobe_needed;

	if (val & HDMI_LINK_STATUS_CHANGED)
		intel_dp_handle_hdmi_link_status_change(intel_dp);

	return reprobe_needed;
}

/*
 * According to DP spec
 * 5.1.2:
 *  1. Read DPCD
 *  2. Configure link according to Receiver Capabilities
 *  3. Use Link Training from 2.5.3.3 and 3.5.1.3
 *  4. Check link status on receipt of hot-plug interrupt
 *
 * intel_dp_short_pulse -  handles short pulse interrupts
 * when full detection is not required.
 * Returns %true if short pulse is handled and full detection
 * is NOT required and %false otherwise.
 */
static bool
intel_dp_short_pulse(struct intel_dp *intel_dp)
{
	struct drm_i915_private *dev_priv = dp_to_i915(intel_dp);
	u8 old_sink_count = intel_dp->sink_count;
	bool reprobe_needed = false;
	bool ret;

	/*
	 * Clearing compliance test variables to allow capturing
	 * of values for next automated test request.
	 */
	memset(&intel_dp->compliance, 0, sizeof(intel_dp->compliance));

	/*
	 * Now read the DPCD to see if it's actually running
	 * If the current value of sink count doesn't match with
	 * the value that was stored earlier or dpcd read failed
	 * we need to do full detection
	 */
	ret = intel_dp_get_dpcd(intel_dp);

	if ((old_sink_count != intel_dp->sink_count) || !ret) {
		/* No need to proceed if we are going to do full detect */
		return false;
	}

	intel_dp_check_device_service_irq(intel_dp);
	reprobe_needed = intel_dp_check_link_service_irq(intel_dp);

	/* Handle CEC interrupts, if any */
	drm_dp_cec_irq(&intel_dp->aux);

	intel_dp_check_link_state(intel_dp);

	intel_psr_short_pulse(intel_dp);

	switch (intel_dp->compliance.test_type) {
	case DP_TEST_LINK_TRAINING:
		drm_dbg_kms(&dev_priv->drm,
			    "Link Training Compliance Test requested\n");
		/* Send a Hotplug Uevent to userspace to start modeset */
		drm_kms_helper_hotplug_event(&dev_priv->drm);
		break;
	case DP_TEST_LINK_PHY_TEST_PATTERN:
		drm_dbg_kms(&dev_priv->drm,
			    "PHY test pattern Compliance Test requested\n");
		/*
		 * Schedule long hpd to do the test
		 *
		 * FIXME get rid of the ad-hoc phy test modeset code
		 * and properly incorporate it into the normal modeset.
		 */
		reprobe_needed = true;
	}

	return !reprobe_needed;
}

/* XXX this is probably wrong for multiple downstream ports */
static enum drm_connector_status
intel_dp_detect_dpcd(struct intel_dp *intel_dp)
{
	struct drm_i915_private *i915 = dp_to_i915(intel_dp);
	struct intel_digital_port *dig_port = dp_to_dig_port(intel_dp);
	u8 *dpcd = intel_dp->dpcd;
	u8 type;

	if (drm_WARN_ON(&i915->drm, intel_dp_is_edp(intel_dp)))
		return connector_status_connected;

	lspcon_resume(dig_port);

	if (!intel_dp_get_dpcd(intel_dp))
		return connector_status_disconnected;

	intel_dp->mst_detect = intel_dp_mst_detect(intel_dp);

	/* if there's no downstream port, we're done */
	if (!drm_dp_is_branch(dpcd))
		return connector_status_connected;

	/* If we're HPD-aware, SINK_COUNT changes dynamically */
	if (intel_dp_has_sink_count(intel_dp) &&
	    intel_dp->downstream_ports[0] & DP_DS_PORT_HPD) {
		return intel_dp->sink_count ?
		connector_status_connected : connector_status_disconnected;
	}

	if (intel_dp->mst_detect == DRM_DP_MST)
		return connector_status_connected;

	/* If no HPD, poke DDC gently */
	if (drm_probe_ddc(&intel_dp->aux.ddc))
		return connector_status_connected;

	/* Well we tried, say unknown for unreliable port types */
	if (intel_dp->dpcd[DP_DPCD_REV] >= 0x11) {
		type = intel_dp->downstream_ports[0] & DP_DS_PORT_TYPE_MASK;
		if (type == DP_DS_PORT_TYPE_VGA ||
		    type == DP_DS_PORT_TYPE_NON_EDID)
			return connector_status_unknown;
	} else {
		type = intel_dp->dpcd[DP_DOWNSTREAMPORT_PRESENT] &
			DP_DWN_STRM_PORT_TYPE_MASK;
		if (type == DP_DWN_STRM_PORT_TYPE_ANALOG ||
		    type == DP_DWN_STRM_PORT_TYPE_OTHER)
			return connector_status_unknown;
	}

	/* Anything else is out of spec, warn and ignore */
	drm_dbg_kms(&i915->drm, "Broken DP branch device, ignoring\n");
	return connector_status_disconnected;
}

static enum drm_connector_status
edp_detect(struct intel_dp *intel_dp)
{
	return connector_status_connected;
}

void intel_digital_port_lock(struct intel_encoder *encoder)
{
	struct intel_digital_port *dig_port = enc_to_dig_port(encoder);

	if (dig_port->lock)
		dig_port->lock(dig_port);
}

void intel_digital_port_unlock(struct intel_encoder *encoder)
{
	struct intel_digital_port *dig_port = enc_to_dig_port(encoder);

	if (dig_port->unlock)
		dig_port->unlock(dig_port);
}

/*
 * intel_digital_port_connected_locked - is the specified port connected?
 * @encoder: intel_encoder
 *
 * In cases where there's a connector physically connected but it can't be used
 * by our hardware we also return false, since the rest of the driver should
 * pretty much treat the port as disconnected. This is relevant for type-C
 * (starting on ICL) where there's ownership involved.
 *
 * The caller must hold the lock acquired by calling intel_digital_port_lock()
 * when calling this function.
 *
 * Return %true if port is connected, %false otherwise.
 */
bool intel_digital_port_connected_locked(struct intel_encoder *encoder)
{
	struct drm_i915_private *dev_priv = to_i915(encoder->base.dev);
	struct intel_digital_port *dig_port = enc_to_dig_port(encoder);
	bool is_glitch_free = intel_tc_port_handles_hpd_glitches(dig_port);
	bool is_connected = false;
	intel_wakeref_t wakeref;

	with_intel_display_power(dev_priv, POWER_DOMAIN_DISPLAY_CORE, wakeref) {
		unsigned long wait_expires = jiffies + msecs_to_jiffies_timeout(4);

		do {
			is_connected = dig_port->connected(encoder);
			if (is_connected || is_glitch_free)
				break;
			usleep_range(10, 30);
		} while (time_before(jiffies, wait_expires));
	}

	return is_connected;
}

bool intel_digital_port_connected(struct intel_encoder *encoder)
{
	bool ret;

	intel_digital_port_lock(encoder);
	ret = intel_digital_port_connected_locked(encoder);
	intel_digital_port_unlock(encoder);

	return ret;
}

static const struct drm_edid *
intel_dp_get_edid(struct intel_dp *intel_dp)
{
	struct intel_connector *connector = intel_dp->attached_connector;
	const struct drm_edid *fixed_edid = connector->panel.fixed_edid;

	/* Use panel fixed edid if we have one */
	if (fixed_edid) {
		/* invalid edid */
		if (IS_ERR(fixed_edid))
			return NULL;

		return drm_edid_dup(fixed_edid);
	}

	return drm_edid_read_ddc(&connector->base, &intel_dp->aux.ddc);
}

static void
intel_dp_update_dfp(struct intel_dp *intel_dp,
		    const struct drm_edid *drm_edid)
{
	struct drm_i915_private *i915 = dp_to_i915(intel_dp);
	struct intel_connector *connector = intel_dp->attached_connector;

	intel_dp->dfp.max_bpc =
		drm_dp_downstream_max_bpc(intel_dp->dpcd,
					  intel_dp->downstream_ports, drm_edid);

	intel_dp->dfp.max_dotclock =
		drm_dp_downstream_max_dotclock(intel_dp->dpcd,
					       intel_dp->downstream_ports);

	intel_dp->dfp.min_tmds_clock =
		drm_dp_downstream_min_tmds_clock(intel_dp->dpcd,
						 intel_dp->downstream_ports,
						 drm_edid);
	intel_dp->dfp.max_tmds_clock =
		drm_dp_downstream_max_tmds_clock(intel_dp->dpcd,
						 intel_dp->downstream_ports,
						 drm_edid);

	intel_dp->dfp.pcon_max_frl_bw =
		drm_dp_get_pcon_max_frl_bw(intel_dp->dpcd,
					   intel_dp->downstream_ports);

	drm_dbg_kms(&i915->drm,
		    "[CONNECTOR:%d:%s] DFP max bpc %d, max dotclock %d, TMDS clock %d-%d, PCON Max FRL BW %dGbps\n",
		    connector->base.base.id, connector->base.name,
		    intel_dp->dfp.max_bpc,
		    intel_dp->dfp.max_dotclock,
		    intel_dp->dfp.min_tmds_clock,
		    intel_dp->dfp.max_tmds_clock,
		    intel_dp->dfp.pcon_max_frl_bw);

	intel_dp_get_pcon_dsc_cap(intel_dp);
}

static bool
intel_dp_can_ycbcr420(struct intel_dp *intel_dp)
{
	if (source_can_output(intel_dp, INTEL_OUTPUT_FORMAT_YCBCR420) &&
	    (!drm_dp_is_branch(intel_dp->dpcd) || intel_dp->dfp.ycbcr420_passthrough))
		return true;

	if (source_can_output(intel_dp, INTEL_OUTPUT_FORMAT_RGB) &&
	    dfp_can_convert_from_rgb(intel_dp, INTEL_OUTPUT_FORMAT_YCBCR420))
		return true;

	if (source_can_output(intel_dp, INTEL_OUTPUT_FORMAT_YCBCR444) &&
	    dfp_can_convert_from_ycbcr444(intel_dp, INTEL_OUTPUT_FORMAT_YCBCR420))
		return true;

	return false;
}

static void
intel_dp_update_420(struct intel_dp *intel_dp)
{
	struct drm_i915_private *i915 = dp_to_i915(intel_dp);
	struct intel_connector *connector = intel_dp->attached_connector;

	intel_dp->dfp.ycbcr420_passthrough =
		drm_dp_downstream_420_passthrough(intel_dp->dpcd,
						  intel_dp->downstream_ports);
	/* on-board LSPCON always assumed to support 4:4:4->4:2:0 conversion */
	intel_dp->dfp.ycbcr_444_to_420 =
		dp_to_dig_port(intel_dp)->lspcon.active ||
		drm_dp_downstream_444_to_420_conversion(intel_dp->dpcd,
							intel_dp->downstream_ports);
	intel_dp->dfp.rgb_to_ycbcr =
		drm_dp_downstream_rgb_to_ycbcr_conversion(intel_dp->dpcd,
							  intel_dp->downstream_ports,
							  DP_DS_HDMI_BT709_RGB_YCBCR_CONV);

	connector->base.ycbcr_420_allowed = intel_dp_can_ycbcr420(intel_dp);

	drm_dbg_kms(&i915->drm,
		    "[CONNECTOR:%d:%s] RGB->YcbCr conversion? %s, YCbCr 4:2:0 allowed? %s, YCbCr 4:4:4->4:2:0 conversion? %s\n",
		    connector->base.base.id, connector->base.name,
		    str_yes_no(intel_dp->dfp.rgb_to_ycbcr),
		    str_yes_no(connector->base.ycbcr_420_allowed),
		    str_yes_no(intel_dp->dfp.ycbcr_444_to_420));
}

static void
intel_dp_set_edid(struct intel_dp *intel_dp)
{
	struct drm_i915_private *i915 = dp_to_i915(intel_dp);
	struct intel_connector *connector = intel_dp->attached_connector;
	const struct drm_edid *drm_edid;
	bool vrr_capable;

	intel_dp_unset_edid(intel_dp);
	drm_edid = intel_dp_get_edid(intel_dp);
	connector->detect_edid = drm_edid;

	/* Below we depend on display info having been updated */
	drm_edid_connector_update(&connector->base, drm_edid);

	vrr_capable = intel_vrr_is_capable(connector);
	drm_dbg_kms(&i915->drm, "[CONNECTOR:%d:%s] VRR capable: %s\n",
		    connector->base.base.id, connector->base.name, str_yes_no(vrr_capable));
	drm_connector_set_vrr_capable_property(&connector->base, vrr_capable);

	intel_dp_update_dfp(intel_dp, drm_edid);
	intel_dp_update_420(intel_dp);

	drm_dp_cec_attach(&intel_dp->aux,
			  connector->base.display_info.source_physical_address);
}

static void
intel_dp_unset_edid(struct intel_dp *intel_dp)
{
	struct intel_connector *connector = intel_dp->attached_connector;

	drm_dp_cec_unset_edid(&intel_dp->aux);
	drm_edid_free(connector->detect_edid);
	connector->detect_edid = NULL;

	intel_dp->dfp.max_bpc = 0;
	intel_dp->dfp.max_dotclock = 0;
	intel_dp->dfp.min_tmds_clock = 0;
	intel_dp->dfp.max_tmds_clock = 0;

	intel_dp->dfp.pcon_max_frl_bw = 0;

	intel_dp->dfp.ycbcr_444_to_420 = false;
	connector->base.ycbcr_420_allowed = false;

	drm_connector_set_vrr_capable_property(&connector->base,
					       false);
}

static void
intel_dp_detect_dsc_caps(struct intel_dp *intel_dp, struct intel_connector *connector)
{
	struct drm_i915_private *i915 = dp_to_i915(intel_dp);

	/* Read DP Sink DSC Cap DPCD regs for DP v1.4 */
	if (!HAS_DSC(i915))
		return;

	if (intel_dp_is_edp(intel_dp))
		intel_edp_get_dsc_sink_cap(intel_dp->edp_dpcd[0],
					   connector);
	else
		intel_dp_get_dsc_sink_cap(intel_dp->dpcd[DP_DPCD_REV],
					  connector);
}

static void
intel_dp_detect_sdp_caps(struct intel_dp *intel_dp)
{
	struct drm_i915_private *i915 = dp_to_i915(intel_dp);

	intel_dp->as_sdp_supported = HAS_AS_SDP(i915) &&
		drm_dp_as_sdp_supported(&intel_dp->aux, intel_dp->dpcd);
}

static int
intel_dp_detect(struct drm_connector *connector,
		struct drm_modeset_acquire_ctx *ctx,
		bool force)
{
	struct drm_i915_private *dev_priv = to_i915(connector->dev);
	struct intel_connector *intel_connector =
		to_intel_connector(connector);
	struct intel_dp *intel_dp = intel_attached_dp(intel_connector);
	struct intel_digital_port *dig_port = dp_to_dig_port(intel_dp);
	struct intel_encoder *encoder = &dig_port->base;
	enum drm_connector_status status;
	int ret;

	drm_dbg_kms(&dev_priv->drm, "[CONNECTOR:%d:%s]\n",
		    connector->base.id, connector->name);
	drm_WARN_ON(&dev_priv->drm,
		    !drm_modeset_is_locked(&dev_priv->drm.mode_config.connection_mutex));

	if (!intel_display_device_enabled(dev_priv))
		return connector_status_disconnected;

	if (!intel_display_driver_check_access(dev_priv))
		return connector->status;

	/* Can't disconnect eDP */
	if (intel_dp_is_edp(intel_dp))
		status = edp_detect(intel_dp);
	else if (intel_digital_port_connected(encoder))
		status = intel_dp_detect_dpcd(intel_dp);
	else
		status = connector_status_disconnected;

	if (status != connector_status_disconnected &&
	    !intel_dp_mst_verify_dpcd_state(intel_dp))
		/*
		 * This requires retrying detection for instance to re-enable
		 * the MST mode that got reset via a long HPD pulse. The retry
		 * will happen either via the hotplug handler's retry logic,
		 * ensured by setting the connector here to SST/disconnected,
		 * or via a userspace connector probing in response to the
		 * hotplug uevent sent when removing the MST connectors.
		 */
		status = connector_status_disconnected;

	if (status == connector_status_disconnected) {
		memset(&intel_dp->compliance, 0, sizeof(intel_dp->compliance));
		memset(intel_connector->dp.dsc_dpcd, 0, sizeof(intel_connector->dp.dsc_dpcd));
		intel_dp->psr.sink_panel_replay_support = false;
		intel_dp->psr.sink_panel_replay_su_support = false;

		intel_dp_mst_disconnect(intel_dp);

		intel_dp_tunnel_disconnect(intel_dp);

		goto out;
	}

	ret = intel_dp_tunnel_detect(intel_dp, ctx);
	if (ret == -EDEADLK)
		return ret;

	if (ret == 1)
		intel_connector->base.epoch_counter++;

	if (!intel_dp_is_edp(intel_dp))
		intel_psr_init_dpcd(intel_dp);

	intel_dp_detect_dsc_caps(intel_dp, intel_connector);

	intel_dp_detect_sdp_caps(intel_dp);

	if (intel_dp->reset_link_params) {
		intel_dp_reset_link_params(intel_dp);
		intel_dp->reset_link_params = false;
	}

	intel_dp_mst_configure(intel_dp);

	intel_dp_print_rates(intel_dp);

	if (intel_dp->is_mst) {
		/*
		 * If we are in MST mode then this connector
		 * won't appear connected or have anything
		 * with EDID on it
		 */
		status = connector_status_disconnected;
		goto out;
	}

	/*
	 * Some external monitors do not signal loss of link synchronization
	 * with an IRQ_HPD, so force a link status check.
	 *
	 * TODO: this probably became redundant, so remove it: the link state
	 * is rechecked/recovered now after modesets, where the loss of
	 * synchronization tends to occur.
	 */
	if (!intel_dp_is_edp(intel_dp))
		intel_dp_check_link_state(intel_dp);

	/*
	 * Clearing NACK and defer counts to get their exact values
	 * while reading EDID which are required by Compliance tests
	 * 4.2.2.4 and 4.2.2.5
	 */
	intel_dp->aux.i2c_nack_count = 0;
	intel_dp->aux.i2c_defer_count = 0;

	intel_dp_set_edid(intel_dp);
	if (intel_dp_is_edp(intel_dp) ||
	    to_intel_connector(connector)->detect_edid)
		status = connector_status_connected;

	intel_dp_check_device_service_irq(intel_dp);

out:
	if (status != connector_status_connected && !intel_dp->is_mst)
		intel_dp_unset_edid(intel_dp);

	if (!intel_dp_is_edp(intel_dp))
		drm_dp_set_subconnector_property(connector,
						 status,
						 intel_dp->dpcd,
						 intel_dp->downstream_ports);
	return status;
}

static void
intel_dp_force(struct drm_connector *connector)
{
	struct intel_dp *intel_dp = intel_attached_dp(to_intel_connector(connector));
	struct intel_digital_port *dig_port = dp_to_dig_port(intel_dp);
	struct intel_encoder *intel_encoder = &dig_port->base;
	struct drm_i915_private *dev_priv = to_i915(intel_encoder->base.dev);

	drm_dbg_kms(&dev_priv->drm, "[CONNECTOR:%d:%s]\n",
		    connector->base.id, connector->name);

	if (!intel_display_driver_check_access(dev_priv))
		return;

	intel_dp_unset_edid(intel_dp);

	if (connector->status != connector_status_connected)
		return;

	intel_dp_set_edid(intel_dp);
}

static int intel_dp_get_modes(struct drm_connector *connector)
{
	struct intel_connector *intel_connector = to_intel_connector(connector);
	int num_modes;

	/* drm_edid_connector_update() done in ->detect() or ->force() */
	num_modes = drm_edid_connector_add_modes(connector);

	/* Also add fixed mode, which may or may not be present in EDID */
	if (intel_dp_is_edp(intel_attached_dp(intel_connector)))
		num_modes += intel_panel_get_modes(intel_connector);

	if (num_modes)
		return num_modes;

	if (!intel_connector->detect_edid) {
		struct intel_dp *intel_dp = intel_attached_dp(intel_connector);
		struct drm_display_mode *mode;

		mode = drm_dp_downstream_mode(connector->dev,
					      intel_dp->dpcd,
					      intel_dp->downstream_ports);
		if (mode) {
			drm_mode_probed_add(connector, mode);
			num_modes++;
		}
	}

	return num_modes;
}

static int
intel_dp_connector_register(struct drm_connector *connector)
{
	struct drm_i915_private *i915 = to_i915(connector->dev);
	struct intel_dp *intel_dp = intel_attached_dp(to_intel_connector(connector));
	struct intel_digital_port *dig_port = dp_to_dig_port(intel_dp);
	struct intel_lspcon *lspcon = &dig_port->lspcon;
	int ret;

	ret = intel_connector_register(connector);
	if (ret)
		return ret;

	drm_dbg_kms(&i915->drm, "registering %s bus for %s\n",
		    intel_dp->aux.name, connector->kdev->kobj.name);

	intel_dp->aux.dev = connector->kdev;
	ret = drm_dp_aux_register(&intel_dp->aux);
	if (!ret)
		drm_dp_cec_register_connector(&intel_dp->aux, connector);

	if (!intel_bios_encoder_is_lspcon(dig_port->base.devdata))
		return ret;

	/*
	 * ToDo: Clean this up to handle lspcon init and resume more
	 * efficiently and streamlined.
	 */
	if (lspcon_init(dig_port)) {
		lspcon_detect_hdr_capability(lspcon);
		if (lspcon->hdr_supported)
			drm_connector_attach_hdr_output_metadata_property(connector);
	}

	return ret;
}

static void
intel_dp_connector_unregister(struct drm_connector *connector)
{
	struct intel_dp *intel_dp = intel_attached_dp(to_intel_connector(connector));

	drm_dp_cec_unregister_connector(&intel_dp->aux);
	drm_dp_aux_unregister(&intel_dp->aux);
	intel_connector_unregister(connector);
}

void intel_dp_connector_sync_state(struct intel_connector *connector,
				   const struct intel_crtc_state *crtc_state)
{
	struct drm_i915_private *i915 = to_i915(connector->base.dev);

	if (crtc_state && crtc_state->dsc.compression_enable) {
		drm_WARN_ON(&i915->drm, !connector->dp.dsc_decompression_aux);
		connector->dp.dsc_decompression_enabled = true;
	} else {
		connector->dp.dsc_decompression_enabled = false;
	}
}

void intel_dp_encoder_flush_work(struct drm_encoder *_encoder)
{
	struct intel_encoder *encoder = to_intel_encoder(_encoder);
	struct intel_digital_port *dig_port = enc_to_dig_port(encoder);
	struct intel_dp *intel_dp = &dig_port->dp;

	intel_encoder_link_check_flush_work(encoder);

	intel_dp_mst_encoder_cleanup(dig_port);

	intel_dp_tunnel_destroy(intel_dp);

	intel_pps_vdd_off_sync(intel_dp);

	/*
	 * Ensure power off delay is respected on module remove, so that we can
	 * reduce delays at driver probe. See pps_init_timestamps().
	 */
	intel_pps_wait_power_cycle(intel_dp);

	intel_dp_aux_fini(intel_dp);
}

void intel_dp_encoder_suspend(struct intel_encoder *intel_encoder)
{
	struct intel_dp *intel_dp = enc_to_intel_dp(intel_encoder);

	intel_pps_vdd_off_sync(intel_dp);

	intel_dp_tunnel_suspend(intel_dp);
}

void intel_dp_encoder_shutdown(struct intel_encoder *intel_encoder)
{
	struct intel_dp *intel_dp = enc_to_intel_dp(intel_encoder);

	intel_pps_wait_power_cycle(intel_dp);
}

static int intel_modeset_tile_group(struct intel_atomic_state *state,
				    int tile_group_id)
{
	struct drm_i915_private *dev_priv = to_i915(state->base.dev);
	struct drm_connector_list_iter conn_iter;
	struct drm_connector *connector;
	int ret = 0;

	drm_connector_list_iter_begin(&dev_priv->drm, &conn_iter);
	drm_for_each_connector_iter(connector, &conn_iter) {
		struct drm_connector_state *conn_state;
		struct intel_crtc_state *crtc_state;
		struct intel_crtc *crtc;

		if (!connector->has_tile ||
		    connector->tile_group->id != tile_group_id)
			continue;

		conn_state = drm_atomic_get_connector_state(&state->base,
							    connector);
		if (IS_ERR(conn_state)) {
			ret = PTR_ERR(conn_state);
			break;
		}

		crtc = to_intel_crtc(conn_state->crtc);

		if (!crtc)
			continue;

		crtc_state = intel_atomic_get_new_crtc_state(state, crtc);
		crtc_state->uapi.mode_changed = true;

		ret = drm_atomic_add_affected_planes(&state->base, &crtc->base);
		if (ret)
			break;
	}
	drm_connector_list_iter_end(&conn_iter);

	return ret;
}

static int intel_modeset_affected_transcoders(struct intel_atomic_state *state, u8 transcoders)
{
	struct drm_i915_private *dev_priv = to_i915(state->base.dev);
	struct intel_crtc *crtc;

	if (transcoders == 0)
		return 0;

	for_each_intel_crtc(&dev_priv->drm, crtc) {
		struct intel_crtc_state *crtc_state;
		int ret;

		crtc_state = intel_atomic_get_crtc_state(&state->base, crtc);
		if (IS_ERR(crtc_state))
			return PTR_ERR(crtc_state);

		if (!crtc_state->hw.enable)
			continue;

		if (!(transcoders & BIT(crtc_state->cpu_transcoder)))
			continue;

		crtc_state->uapi.mode_changed = true;

		ret = drm_atomic_add_affected_connectors(&state->base, &crtc->base);
		if (ret)
			return ret;

		ret = drm_atomic_add_affected_planes(&state->base, &crtc->base);
		if (ret)
			return ret;

		transcoders &= ~BIT(crtc_state->cpu_transcoder);
	}

	drm_WARN_ON(&dev_priv->drm, transcoders != 0);

	return 0;
}

static int intel_modeset_synced_crtcs(struct intel_atomic_state *state,
				      struct drm_connector *connector)
{
	const struct drm_connector_state *old_conn_state =
		drm_atomic_get_old_connector_state(&state->base, connector);
	const struct intel_crtc_state *old_crtc_state;
	struct intel_crtc *crtc;
	u8 transcoders;

	crtc = to_intel_crtc(old_conn_state->crtc);
	if (!crtc)
		return 0;

	old_crtc_state = intel_atomic_get_old_crtc_state(state, crtc);

	if (!old_crtc_state->hw.active)
		return 0;

	transcoders = old_crtc_state->sync_mode_slaves_mask;
	if (old_crtc_state->master_transcoder != INVALID_TRANSCODER)
		transcoders |= BIT(old_crtc_state->master_transcoder);

	return intel_modeset_affected_transcoders(state,
						  transcoders);
}

static int intel_dp_connector_atomic_check(struct drm_connector *conn,
					   struct drm_atomic_state *_state)
{
	struct drm_i915_private *dev_priv = to_i915(conn->dev);
	struct intel_atomic_state *state = to_intel_atomic_state(_state);
	struct drm_connector_state *conn_state = drm_atomic_get_new_connector_state(_state, conn);
	struct intel_connector *intel_conn = to_intel_connector(conn);
	struct intel_dp *intel_dp = enc_to_intel_dp(intel_conn->encoder);
	int ret;

	ret = intel_digital_connector_atomic_check(conn, &state->base);
	if (ret)
		return ret;

	if (intel_dp_mst_source_support(intel_dp)) {
		ret = drm_dp_mst_root_conn_atomic_check(conn_state, &intel_dp->mst_mgr);
		if (ret)
			return ret;
	}

	if (!intel_connector_needs_modeset(state, conn))
		return 0;

	ret = intel_dp_tunnel_atomic_check_state(state,
						 intel_dp,
						 intel_conn);
	if (ret)
		return ret;

	/*
	 * We don't enable port sync on BDW due to missing w/as and
	 * due to not having adjusted the modeset sequence appropriately.
	 */
	if (DISPLAY_VER(dev_priv) < 9)
		return 0;

	if (conn->has_tile) {
		ret = intel_modeset_tile_group(state, conn->tile_group->id);
		if (ret)
			return ret;
	}

	return intel_modeset_synced_crtcs(state, conn);
}

static void intel_dp_oob_hotplug_event(struct drm_connector *connector,
				       enum drm_connector_status hpd_state)
{
	struct intel_encoder *encoder = intel_attached_encoder(to_intel_connector(connector));
	struct drm_i915_private *i915 = to_i915(connector->dev);
	bool hpd_high = hpd_state == connector_status_connected;
	unsigned int hpd_pin = encoder->hpd_pin;
	bool need_work = false;

	spin_lock_irq(&i915->irq_lock);
	if (hpd_high != test_bit(hpd_pin, &i915->display.hotplug.oob_hotplug_last_state)) {
		i915->display.hotplug.event_bits |= BIT(hpd_pin);

		__assign_bit(hpd_pin, &i915->display.hotplug.oob_hotplug_last_state, hpd_high);
		need_work = true;
	}
	spin_unlock_irq(&i915->irq_lock);

	if (need_work)
		intel_hpd_schedule_detection(i915);
}

static const struct drm_connector_funcs intel_dp_connector_funcs = {
	.force = intel_dp_force,
	.fill_modes = drm_helper_probe_single_connector_modes,
	.atomic_get_property = intel_digital_connector_atomic_get_property,
	.atomic_set_property = intel_digital_connector_atomic_set_property,
	.late_register = intel_dp_connector_register,
	.early_unregister = intel_dp_connector_unregister,
	.destroy = intel_connector_destroy,
	.atomic_destroy_state = drm_atomic_helper_connector_destroy_state,
	.atomic_duplicate_state = intel_digital_connector_duplicate_state,
	.oob_hotplug_event = intel_dp_oob_hotplug_event,
};

static const struct drm_connector_helper_funcs intel_dp_connector_helper_funcs = {
	.detect_ctx = intel_dp_detect,
	.get_modes = intel_dp_get_modes,
	.mode_valid = intel_dp_mode_valid,
	.atomic_check = intel_dp_connector_atomic_check,
};

enum irqreturn
intel_dp_hpd_pulse(struct intel_digital_port *dig_port, bool long_hpd)
{
	struct drm_i915_private *i915 = to_i915(dig_port->base.base.dev);
	struct intel_dp *intel_dp = &dig_port->dp;
	u8 dpcd[DP_RECEIVER_CAP_SIZE];

	if (dig_port->base.type == INTEL_OUTPUT_EDP &&
	    (long_hpd || !intel_pps_have_panel_power_or_vdd(intel_dp))) {
		/*
		 * vdd off can generate a long/short pulse on eDP which
		 * would require vdd on to handle it, and thus we
		 * would end up in an endless cycle of
		 * "vdd off -> long/short hpd -> vdd on -> detect -> vdd off -> ..."
		 */
		drm_dbg_kms(&i915->drm,
			    "ignoring %s hpd on eDP [ENCODER:%d:%s]\n",
			    long_hpd ? "long" : "short",
			    dig_port->base.base.base.id,
			    dig_port->base.base.name);
		return IRQ_HANDLED;
	}

	drm_dbg_kms(&i915->drm, "got hpd irq on [ENCODER:%d:%s] - %s\n",
		    dig_port->base.base.base.id,
		    dig_port->base.base.name,
		    long_hpd ? "long" : "short");

	/*
	 * TBT DP tunnels require the GFX driver to read out the DPRX caps in
	 * response to long HPD pulses. The DP hotplug handler does that,
	 * however the hotplug handler may be blocked by another
	 * connector's/encoder's hotplug handler. Since the TBT CM may not
	 * complete the DP tunnel BW request for the latter connector/encoder
	 * waiting for this encoder's DPRX read, perform a dummy read here.
	 */
	if (long_hpd)
		intel_dp_read_dprx_caps(intel_dp, dpcd);

	if (long_hpd) {
		intel_dp->reset_link_params = true;
		return IRQ_NONE;
	}

	if (intel_dp->is_mst) {
		if (!intel_dp_check_mst_status(intel_dp))
			return IRQ_NONE;
	} else if (!intel_dp_short_pulse(intel_dp)) {
		return IRQ_NONE;
	}

	return IRQ_HANDLED;
}

static bool _intel_dp_is_port_edp(struct drm_i915_private *dev_priv,
				  const struct intel_bios_encoder_data *devdata,
				  enum port port)
{
	/*
	 * eDP not supported on g4x. so bail out early just
	 * for a bit extra safety in case the VBT is bonkers.
	 */
	if (DISPLAY_VER(dev_priv) < 5)
		return false;

	if (DISPLAY_VER(dev_priv) < 9 && port == PORT_A)
		return true;

	return devdata && intel_bios_encoder_supports_edp(devdata);
}

bool intel_dp_is_port_edp(struct drm_i915_private *i915, enum port port)
{
	struct intel_display *display = &i915->display;
	const struct intel_bios_encoder_data *devdata =
		intel_bios_encoder_data_lookup(display, port);

	return _intel_dp_is_port_edp(i915, devdata, port);
}

bool
intel_dp_has_gamut_metadata_dip(struct intel_encoder *encoder)
{
	struct drm_i915_private *i915 = to_i915(encoder->base.dev);
	enum port port = encoder->port;

	if (intel_bios_encoder_is_lspcon(encoder->devdata))
		return false;

	if (DISPLAY_VER(i915) >= 11)
		return true;

	if (port == PORT_A)
		return false;

	if (IS_HASWELL(i915) || IS_BROADWELL(i915) ||
	    DISPLAY_VER(i915) >= 9)
		return true;

	return false;
}

static void
intel_dp_add_properties(struct intel_dp *intel_dp, struct drm_connector *connector)
{
	struct drm_i915_private *dev_priv = to_i915(connector->dev);
	enum port port = dp_to_dig_port(intel_dp)->base.port;

	if (!intel_dp_is_edp(intel_dp))
		drm_connector_attach_dp_subconnector_property(connector);

	if (!IS_G4X(dev_priv) && port != PORT_A)
		intel_attach_force_audio_property(connector);

	intel_attach_broadcast_rgb_property(connector);
	if (HAS_GMCH(dev_priv))
		drm_connector_attach_max_bpc_property(connector, 6, 10);
	else if (DISPLAY_VER(dev_priv) >= 5)
		drm_connector_attach_max_bpc_property(connector, 6, 12);

	/* Register HDMI colorspace for case of lspcon */
	if (intel_bios_encoder_is_lspcon(dp_to_dig_port(intel_dp)->base.devdata)) {
		drm_connector_attach_content_type_property(connector);
		intel_attach_hdmi_colorspace_property(connector);
	} else {
		intel_attach_dp_colorspace_property(connector);
	}

	if (intel_dp_has_gamut_metadata_dip(&dp_to_dig_port(intel_dp)->base))
		drm_connector_attach_hdr_output_metadata_property(connector);

	if (HAS_VRR(dev_priv))
		drm_connector_attach_vrr_capable_property(connector);
}

static void
intel_edp_add_properties(struct intel_dp *intel_dp)
{
	struct intel_connector *connector = intel_dp->attached_connector;
	struct drm_i915_private *i915 = to_i915(connector->base.dev);
	const struct drm_display_mode *fixed_mode =
		intel_panel_preferred_fixed_mode(connector);

	intel_attach_scaling_mode_property(&connector->base);

	drm_connector_set_panel_orientation_with_quirk(&connector->base,
						       i915->display.vbt.orientation,
						       fixed_mode->hdisplay,
						       fixed_mode->vdisplay);
}

static void intel_edp_backlight_setup(struct intel_dp *intel_dp,
				      struct intel_connector *connector)
{
	struct drm_i915_private *i915 = dp_to_i915(intel_dp);
	enum pipe pipe = INVALID_PIPE;

	if (IS_VALLEYVIEW(i915) || IS_CHERRYVIEW(i915)) {
		/*
		 * Figure out the current pipe for the initial backlight setup.
		 * If the current pipe isn't valid, try the PPS pipe, and if that
		 * fails just assume pipe A.
		 */
		pipe = vlv_active_pipe(intel_dp);

		if (pipe != PIPE_A && pipe != PIPE_B)
			pipe = intel_dp->pps.pps_pipe;

		if (pipe != PIPE_A && pipe != PIPE_B)
			pipe = PIPE_A;
	}

	intel_backlight_setup(connector, pipe);
}

static bool intel_edp_init_connector(struct intel_dp *intel_dp,
				     struct intel_connector *intel_connector)
{
	struct intel_display *display = to_intel_display(intel_dp);
	struct drm_i915_private *dev_priv = dp_to_i915(intel_dp);
	struct drm_connector *connector = &intel_connector->base;
	struct drm_display_mode *fixed_mode;
	struct intel_encoder *encoder = &dp_to_dig_port(intel_dp)->base;
	bool has_dpcd;
	const struct drm_edid *drm_edid;

	if (!intel_dp_is_edp(intel_dp))
		return true;

	/*
	 * On IBX/CPT we may get here with LVDS already registered. Since the
	 * driver uses the only internal power sequencer available for both
	 * eDP and LVDS bail out early in this case to prevent interfering
	 * with an already powered-on LVDS power sequencer.
	 */
	if (intel_get_lvds_encoder(dev_priv)) {
		drm_WARN_ON(&dev_priv->drm,
			    !(HAS_PCH_IBX(dev_priv) || HAS_PCH_CPT(dev_priv)));
		drm_info(&dev_priv->drm,
			 "LVDS was detected, not registering eDP\n");

		return false;
	}

	intel_bios_init_panel_early(display, &intel_connector->panel,
				    encoder->devdata);

	if (!intel_pps_init(intel_dp)) {
		drm_info(&dev_priv->drm,
			 "[ENCODER:%d:%s] unusable PPS, disabling eDP\n",
			 encoder->base.base.id, encoder->base.name);
		/*
		 * The BIOS may have still enabled VDD on the PPS even
		 * though it's unusable. Make sure we turn it back off
		 * and to release the power domain references/etc.
		 */
		goto out_vdd_off;
	}

	/*
	 * Enable HPD sense for live status check.
	 * intel_hpd_irq_setup() will turn it off again
	 * if it's no longer needed later.
	 *
	 * The DPCD probe below will make sure VDD is on.
	 */
	intel_hpd_enable_detection(encoder);

	intel_alpm_init_dpcd(intel_dp);

	/* Cache DPCD and EDID for edp. */
	has_dpcd = intel_edp_init_dpcd(intel_dp, intel_connector);

	if (!has_dpcd) {
		/* if this fails, presume the device is a ghost */
		drm_info(&dev_priv->drm,
			 "[ENCODER:%d:%s] failed to retrieve link info, disabling eDP\n",
			 encoder->base.base.id, encoder->base.name);
		goto out_vdd_off;
	}

	/*
	 * VBT and straps are liars. Also check HPD as that seems
	 * to be the most reliable piece of information available.
	 *
	 * ... expect on devices that forgot to hook HPD up for eDP
	 * (eg. Acer Chromebook C710), so we'll check it only if multiple
	 * ports are attempting to use the same AUX CH, according to VBT.
	 */
	if (intel_bios_dp_has_shared_aux_ch(encoder->devdata)) {
		/*
		 * If this fails, presume the DPCD answer came
		 * from some other port using the same AUX CH.
		 *
		 * FIXME maybe cleaner to check this before the
		 * DPCD read? Would need sort out the VDD handling...
		 */
		if (!intel_digital_port_connected(encoder)) {
			drm_info(&dev_priv->drm,
				 "[ENCODER:%d:%s] HPD is down, disabling eDP\n",
				 encoder->base.base.id, encoder->base.name);
			goto out_vdd_off;
		}

		/*
		 * Unfortunately even the HPD based detection fails on
		 * eg. Asus B360M-A (CFL+CNP), so as a last resort fall
		 * back to checking for a VGA branch device. Only do this
		 * on known affected platforms to minimize false positives.
		 */
		if (DISPLAY_VER(dev_priv) == 9 && drm_dp_is_branch(intel_dp->dpcd) &&
		    (intel_dp->dpcd[DP_DOWNSTREAMPORT_PRESENT] & DP_DWN_STRM_PORT_TYPE_MASK) ==
		    DP_DWN_STRM_PORT_TYPE_ANALOG) {
			drm_info(&dev_priv->drm,
				 "[ENCODER:%d:%s] VGA converter detected, disabling eDP\n",
				 encoder->base.base.id, encoder->base.name);
			goto out_vdd_off;
		}
	}

	mutex_lock(&dev_priv->drm.mode_config.mutex);
	drm_edid = drm_edid_read_ddc(connector, connector->ddc);
	if (!drm_edid) {
		/* Fallback to EDID from ACPI OpRegion, if any */
		drm_edid = intel_opregion_get_edid(intel_connector);
		if (drm_edid)
			drm_dbg_kms(&dev_priv->drm,
				    "[CONNECTOR:%d:%s] Using OpRegion EDID\n",
				    connector->base.id, connector->name);
	}
	if (drm_edid) {
		if (drm_edid_connector_update(connector, drm_edid) ||
		    !drm_edid_connector_add_modes(connector)) {
			drm_edid_connector_update(connector, NULL);
			drm_edid_free(drm_edid);
			drm_edid = ERR_PTR(-EINVAL);
		}
	} else {
		drm_edid = ERR_PTR(-ENOENT);
	}

	intel_bios_init_panel_late(display, &intel_connector->panel, encoder->devdata,
				   IS_ERR(drm_edid) ? NULL : drm_edid);

	intel_panel_add_edid_fixed_modes(intel_connector, true);

	/* MSO requires information from the EDID */
	intel_edp_mso_init(intel_dp);

	/* multiply the mode clock and horizontal timings for MSO */
	list_for_each_entry(fixed_mode, &intel_connector->panel.fixed_modes, head)
		intel_edp_mso_mode_fixup(intel_connector, fixed_mode);

	/* fallback to VBT if available for eDP */
	if (!intel_panel_preferred_fixed_mode(intel_connector))
		intel_panel_add_vbt_lfp_fixed_mode(intel_connector);

	mutex_unlock(&dev_priv->drm.mode_config.mutex);

	if (!intel_panel_preferred_fixed_mode(intel_connector)) {
		drm_info(&dev_priv->drm,
			 "[ENCODER:%d:%s] failed to find fixed mode for the panel, disabling eDP\n",
			 encoder->base.base.id, encoder->base.name);
		goto out_vdd_off;
	}

	intel_panel_init(intel_connector, drm_edid);

	intel_edp_backlight_setup(intel_dp, intel_connector);

	intel_edp_add_properties(intel_dp);

	intel_pps_init_late(intel_dp);

	return true;

out_vdd_off:
	intel_pps_vdd_off_sync(intel_dp);

	return false;
}

static void intel_dp_modeset_retry_work_fn(struct work_struct *work)
{
	struct intel_connector *intel_connector;
	struct drm_connector *connector;

	intel_connector = container_of(work, typeof(*intel_connector),
				       modeset_retry_work);
	connector = &intel_connector->base;
	drm_dbg_kms(connector->dev, "[CONNECTOR:%d:%s]\n", connector->base.id,
		    connector->name);

	/* Grab the locks before changing connector property*/
	mutex_lock(&connector->dev->mode_config.mutex);
	/* Set connector link status to BAD and send a Uevent to notify
	 * userspace to do a modeset.
	 */
	drm_connector_set_link_status_property(connector,
					       DRM_MODE_LINK_STATUS_BAD);
	mutex_unlock(&connector->dev->mode_config.mutex);
	/* Send Hotplug uevent so userspace can reprobe */
	drm_kms_helper_connector_hotplug_event(connector);

	drm_connector_put(connector);
}

void intel_dp_init_modeset_retry_work(struct intel_connector *connector)
{
	INIT_WORK(&connector->modeset_retry_work,
		  intel_dp_modeset_retry_work_fn);
}

bool
intel_dp_init_connector(struct intel_digital_port *dig_port,
			struct intel_connector *intel_connector)
{
	struct drm_connector *connector = &intel_connector->base;
	struct intel_dp *intel_dp = &dig_port->dp;
	struct intel_encoder *intel_encoder = &dig_port->base;
	struct drm_device *dev = intel_encoder->base.dev;
	struct drm_i915_private *dev_priv = to_i915(dev);
	enum port port = intel_encoder->port;
	int type;

	/* Initialize the work for modeset in case of link train failure */
	intel_dp_init_modeset_retry_work(intel_connector);

	if (drm_WARN(dev, dig_port->max_lanes < 1,
		     "Not enough lanes (%d) for DP on [ENCODER:%d:%s]\n",
		     dig_port->max_lanes, intel_encoder->base.base.id,
		     intel_encoder->base.name))
		return false;

	intel_dp->reset_link_params = true;
	intel_dp->pps.pps_pipe = INVALID_PIPE;
	intel_dp->pps.active_pipe = INVALID_PIPE;

	/* Preserve the current hw state. */
	intel_dp->DP = intel_de_read(dev_priv, intel_dp->output_reg);
	intel_dp->attached_connector = intel_connector;

	if (_intel_dp_is_port_edp(dev_priv, intel_encoder->devdata, port)) {
		/*
		 * Currently we don't support eDP on TypeC ports, although in
		 * theory it could work on TypeC legacy ports.
		 */
		drm_WARN_ON(dev, intel_encoder_is_tc(intel_encoder));
		type = DRM_MODE_CONNECTOR_eDP;
		intel_encoder->type = INTEL_OUTPUT_EDP;

		/* eDP only on port B and/or C on vlv/chv */
		if (drm_WARN_ON(dev, (IS_VALLEYVIEW(dev_priv) ||
				      IS_CHERRYVIEW(dev_priv)) &&
				port != PORT_B && port != PORT_C))
			return false;
	} else {
		type = DRM_MODE_CONNECTOR_DisplayPort;
	}

	intel_dp_set_default_sink_rates(intel_dp);
	intel_dp_set_default_max_sink_lane_count(intel_dp);

	if (IS_VALLEYVIEW(dev_priv) || IS_CHERRYVIEW(dev_priv))
		intel_dp->pps.active_pipe = vlv_active_pipe(intel_dp);

	intel_dp_aux_init(intel_dp);
	intel_connector->dp.dsc_decompression_aux = &intel_dp->aux;

	drm_dbg_kms(&dev_priv->drm,
		    "Adding %s connector on [ENCODER:%d:%s]\n",
		    type == DRM_MODE_CONNECTOR_eDP ? "eDP" : "DP",
		    intel_encoder->base.base.id, intel_encoder->base.name);

	drm_connector_init_with_ddc(dev, connector, &intel_dp_connector_funcs,
				    type, &intel_dp->aux.ddc);
	drm_connector_helper_add(connector, &intel_dp_connector_helper_funcs);

	if (!HAS_GMCH(dev_priv) && DISPLAY_VER(dev_priv) < 12)
		connector->interlace_allowed = true;

	intel_connector->polled = DRM_CONNECTOR_POLL_HPD;
	intel_connector->base.polled = intel_connector->polled;

	intel_connector_attach_encoder(intel_connector, intel_encoder);

	if (HAS_DDI(dev_priv))
		intel_connector->get_hw_state = intel_ddi_connector_get_hw_state;
	else
		intel_connector->get_hw_state = intel_connector_get_hw_state;
	intel_connector->sync_state = intel_dp_connector_sync_state;

	if (!intel_edp_init_connector(intel_dp, intel_connector)) {
		intel_dp_aux_fini(intel_dp);
		goto fail;
	}

	intel_dp_set_source_rates(intel_dp);
	intel_dp_set_common_rates(intel_dp);
	intel_dp_reset_link_params(intel_dp);

	/* init MST on ports that can support it */
	intel_dp_mst_encoder_init(dig_port,
				  intel_connector->base.base.id);

	intel_dp_add_properties(intel_dp, connector);

	if (is_hdcp_supported(dev_priv, port) && !intel_dp_is_edp(intel_dp)) {
		int ret = intel_dp_hdcp_init(dig_port, intel_connector);
		if (ret)
			drm_dbg_kms(&dev_priv->drm,
				    "HDCP init failed, skipping.\n");
	}

	intel_dp->frl.is_trained = false;
	intel_dp->frl.trained_rate_gbps = 0;

	intel_psr_init(intel_dp);

	return true;

fail:
	intel_display_power_flush_work(dev_priv);
	drm_connector_cleanup(connector);

	return false;
}

void intel_dp_mst_suspend(struct drm_i915_private *dev_priv)
{
	struct intel_encoder *encoder;

	if (!HAS_DISPLAY(dev_priv))
		return;

	for_each_intel_encoder(&dev_priv->drm, encoder) {
		struct intel_dp *intel_dp;

		if (encoder->type != INTEL_OUTPUT_DDI)
			continue;

		intel_dp = enc_to_intel_dp(encoder);

		if (!intel_dp_mst_source_support(intel_dp))
			continue;

		if (intel_dp->is_mst)
			drm_dp_mst_topology_mgr_suspend(&intel_dp->mst_mgr);
	}
}

void intel_dp_mst_resume(struct drm_i915_private *dev_priv)
{
	struct intel_encoder *encoder;

	if (!HAS_DISPLAY(dev_priv))
		return;

	for_each_intel_encoder(&dev_priv->drm, encoder) {
		struct intel_dp *intel_dp;
		int ret;

		if (encoder->type != INTEL_OUTPUT_DDI)
			continue;

		intel_dp = enc_to_intel_dp(encoder);

		if (!intel_dp_mst_source_support(intel_dp))
			continue;

		ret = drm_dp_mst_topology_mgr_resume(&intel_dp->mst_mgr,
						     true);
		if (ret) {
			intel_dp->is_mst = false;
			drm_dp_mst_topology_mgr_set_mst(&intel_dp->mst_mgr,
							false);
		}
	}
}<|MERGE_RESOLUTION|>--- conflicted
+++ resolved
@@ -1277,7 +1277,6 @@
 	struct drm_i915_private *i915 = dp_to_i915(intel_dp);
 
 	if (!intel_dp_has_joiner(intel_dp))
-<<<<<<< HEAD
 		return false;
 
 	return clock > i915->display.cdclk.max_dotclk_freq || hdisplay > 5120 ||
@@ -1291,21 +1290,6 @@
 	if (!HAS_DSC(i915))
 		return false;
 
-=======
-		return false;
-
-	return clock > i915->display.cdclk.max_dotclk_freq || hdisplay > 5120 ||
-	       connector->force_bigjoiner_enable;
-}
-
-bool intel_dp_has_dsc(const struct intel_connector *connector)
-{
-	struct drm_i915_private *i915 = to_i915(connector->base.dev);
-
-	if (!HAS_DSC(i915))
-		return false;
-
->>>>>>> ec0589e5
 	if (connector->mst_port && !HAS_DSC_MST(i915))
 		return false;
 
