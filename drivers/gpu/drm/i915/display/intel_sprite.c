--- conflicted
+++ resolved
@@ -32,10 +32,6 @@
 
 #include <linux/string_helpers.h>
 
-<<<<<<< HEAD
-#include <drm/drm_atomic.h>
-=======
->>>>>>> eb3cdb58
 #include <drm/drm_atomic_helper.h>
 #include <drm/drm_blend.h>
 #include <drm/drm_color_mgmt.h>
@@ -43,82 +39,13 @@
 #include <drm/drm_rect.h>
 
 #include "i915_drv.h"
-<<<<<<< HEAD
-#include "i915_vgpu.h"
-=======
 #include "i915_reg.h"
->>>>>>> eb3cdb58
 #include "i9xx_plane.h"
 #include "intel_atomic_plane.h"
-#include "intel_crtc.h"
 #include "intel_de.h"
 #include "intel_display_types.h"
 #include "intel_fb.h"
-<<<<<<< HEAD
-#include "intel_frontbuffer.h"
 #include "intel_sprite.h"
-#include "intel_vrr.h"
-
-int intel_plane_check_src_coordinates(struct intel_plane_state *plane_state)
-{
-	struct drm_i915_private *i915 = to_i915(plane_state->uapi.plane->dev);
-	const struct drm_framebuffer *fb = plane_state->hw.fb;
-	struct drm_rect *src = &plane_state->uapi.src;
-	u32 src_x, src_y, src_w, src_h, hsub, vsub;
-	bool rotated = drm_rotation_90_or_270(plane_state->hw.rotation);
-
-	/*
-	 * FIXME hsub/vsub vs. block size is a mess. Pre-tgl CCS
-	 * abuses hsub/vsub so we can't use them here. But as they
-	 * are limited to 32bpp RGB formats we don't actually need
-	 * to check anything.
-	 */
-	if (fb->modifier == I915_FORMAT_MOD_Y_TILED_CCS ||
-	    fb->modifier == I915_FORMAT_MOD_Yf_TILED_CCS)
-		return 0;
-
-	/*
-	 * Hardware doesn't handle subpixel coordinates.
-	 * Adjust to (macro)pixel boundary, but be careful not to
-	 * increase the source viewport size, because that could
-	 * push the downscaling factor out of bounds.
-	 */
-	src_x = src->x1 >> 16;
-	src_w = drm_rect_width(src) >> 16;
-	src_y = src->y1 >> 16;
-	src_h = drm_rect_height(src) >> 16;
-
-	drm_rect_init(src, src_x << 16, src_y << 16,
-		      src_w << 16, src_h << 16);
-
-	if (fb->format->format == DRM_FORMAT_RGB565 && rotated) {
-		hsub = 2;
-		vsub = 2;
-	} else {
-		hsub = fb->format->hsub;
-		vsub = fb->format->vsub;
-	}
-
-	if (rotated)
-		hsub = vsub = max(hsub, vsub);
-
-	if (src_x % hsub || src_w % hsub) {
-		drm_dbg_kms(&i915->drm, "src x/w (%u, %u) must be a multiple of %u (rotated: %s)\n",
-			    src_x, src_w, hsub, str_yes_no(rotated));
-		return -EINVAL;
-	}
-
-	if (src_y % vsub || src_h % vsub) {
-		drm_dbg_kms(&i915->drm, "src y/h (%u, %u) must be a multiple of %u (rotated: %s)\n",
-			    src_y, src_h, vsub, str_yes_no(rotated));
-		return -EINVAL;
-	}
-
-	return 0;
-}
-=======
-#include "intel_sprite.h"
->>>>>>> eb3cdb58
 
 static void i9xx_plane_linear_gamma(u16 gamma[8])
 {
@@ -1457,127 +1384,6 @@
 	return 0;
 }
 
-<<<<<<< HEAD
-static bool has_dst_key_in_primary_plane(struct drm_i915_private *dev_priv)
-{
-	return DISPLAY_VER(dev_priv) >= 9;
-}
-
-static void intel_plane_set_ckey(struct intel_plane_state *plane_state,
-				 const struct drm_intel_sprite_colorkey *set)
-{
-	struct intel_plane *plane = to_intel_plane(plane_state->uapi.plane);
-	struct drm_i915_private *dev_priv = to_i915(plane->base.dev);
-	struct drm_intel_sprite_colorkey *key = &plane_state->ckey;
-
-	*key = *set;
-
-	/*
-	 * We want src key enabled on the
-	 * sprite and not on the primary.
-	 */
-	if (plane->id == PLANE_PRIMARY &&
-	    set->flags & I915_SET_COLORKEY_SOURCE)
-		key->flags = 0;
-
-	/*
-	 * On SKL+ we want dst key enabled on
-	 * the primary and not on the sprite.
-	 */
-	if (DISPLAY_VER(dev_priv) >= 9 && plane->id != PLANE_PRIMARY &&
-	    set->flags & I915_SET_COLORKEY_DESTINATION)
-		key->flags = 0;
-}
-
-int intel_sprite_set_colorkey_ioctl(struct drm_device *dev, void *data,
-				    struct drm_file *file_priv)
-{
-	struct drm_i915_private *dev_priv = to_i915(dev);
-	struct drm_intel_sprite_colorkey *set = data;
-	struct drm_plane *plane;
-	struct drm_plane_state *plane_state;
-	struct drm_atomic_state *state;
-	struct drm_modeset_acquire_ctx ctx;
-	int ret = 0;
-
-	/* ignore the pointless "none" flag */
-	set->flags &= ~I915_SET_COLORKEY_NONE;
-
-	if (set->flags & ~(I915_SET_COLORKEY_DESTINATION | I915_SET_COLORKEY_SOURCE))
-		return -EINVAL;
-
-	/* Make sure we don't try to enable both src & dest simultaneously */
-	if ((set->flags & (I915_SET_COLORKEY_DESTINATION | I915_SET_COLORKEY_SOURCE)) == (I915_SET_COLORKEY_DESTINATION | I915_SET_COLORKEY_SOURCE))
-		return -EINVAL;
-
-	if ((IS_VALLEYVIEW(dev_priv) || IS_CHERRYVIEW(dev_priv)) &&
-	    set->flags & I915_SET_COLORKEY_DESTINATION)
-		return -EINVAL;
-
-	plane = drm_plane_find(dev, file_priv, set->plane_id);
-	if (!plane || plane->type != DRM_PLANE_TYPE_OVERLAY)
-		return -ENOENT;
-
-	/*
-	 * SKL+ only plane 2 can do destination keying against plane 1.
-	 * Also multiple planes can't do destination keying on the same
-	 * pipe simultaneously.
-	 */
-	if (DISPLAY_VER(dev_priv) >= 9 &&
-	    to_intel_plane(plane)->id >= PLANE_SPRITE1 &&
-	    set->flags & I915_SET_COLORKEY_DESTINATION)
-		return -EINVAL;
-
-	drm_modeset_acquire_init(&ctx, 0);
-
-	state = drm_atomic_state_alloc(plane->dev);
-	if (!state) {
-		ret = -ENOMEM;
-		goto out;
-	}
-	state->acquire_ctx = &ctx;
-
-	while (1) {
-		plane_state = drm_atomic_get_plane_state(state, plane);
-		ret = PTR_ERR_OR_ZERO(plane_state);
-		if (!ret)
-			intel_plane_set_ckey(to_intel_plane_state(plane_state), set);
-
-		/*
-		 * On some platforms we have to configure
-		 * the dst colorkey on the primary plane.
-		 */
-		if (!ret && has_dst_key_in_primary_plane(dev_priv)) {
-			struct intel_crtc *crtc =
-				intel_crtc_for_pipe(dev_priv,
-						    to_intel_plane(plane)->pipe);
-
-			plane_state = drm_atomic_get_plane_state(state,
-								 crtc->base.primary);
-			ret = PTR_ERR_OR_ZERO(plane_state);
-			if (!ret)
-				intel_plane_set_ckey(to_intel_plane_state(plane_state), set);
-		}
-
-		if (!ret)
-			ret = drm_atomic_commit(state);
-
-		if (ret != -EDEADLK)
-			break;
-
-		drm_atomic_state_clear(state);
-		drm_modeset_backoff(&ctx);
-	}
-
-	drm_atomic_state_put(state);
-out:
-	drm_modeset_drop_locks(&ctx);
-	drm_modeset_acquire_fini(&ctx);
-	return ret;
-}
-
-=======
->>>>>>> eb3cdb58
 static const u32 g4x_sprite_formats[] = {
 	DRM_FORMAT_XRGB8888,
 	DRM_FORMAT_YUYV,
