--- conflicted
+++ resolved
@@ -478,13 +478,7 @@
 	if (!ret)
 		goto err_llb;
 	else if (ret > 1) {
-<<<<<<< HEAD
-		drm_info_once(&dev_priv->drm,
-			      "Reducing the compressed framebuffer size. This may lead to less power savings than a non-reduced-size. Try to increase stolen memory size if available in BIOS.\n");
-
-=======
 		DRM_INFO_ONCE("Reducing the compressed framebuffer size. This may lead to less power savings than a non-reduced-size. Try to increase stolen memory size if available in BIOS.\n");
->>>>>>> e3ac9117
 	}
 
 	fbc->threshold = ret;
