--- conflicted
+++ resolved
@@ -50,10 +50,7 @@
 #include "i915_utils.h"
 #include "i915_vgpu.h"
 #include "i915_vma.h"
-<<<<<<< HEAD
-=======
 #include "i9xx_plane_regs.h"
->>>>>>> 2d5404ca
 #include "intel_cdclk.h"
 #include "intel_de.h"
 #include "intel_display_device.h"
@@ -66,11 +63,7 @@
 
 #define for_each_fbc_id(__display, __fbc_id) \
 	for ((__fbc_id) = INTEL_FBC_A; (__fbc_id) < I915_MAX_FBCS; (__fbc_id)++) \
-<<<<<<< HEAD
-		for_each_if(DISPLAY_RUNTIME_INFO(__dev_priv)->fbc_mask & BIT(__fbc_id))
-=======
 		for_each_if(DISPLAY_RUNTIME_INFO(__display)->fbc_mask & BIT(__fbc_id))
->>>>>>> 2d5404ca
 
 #define for_each_intel_fbc(__display, __fbc, __fbc_id) \
 	for_each_fbc_id((__display), (__fbc_id)) \
@@ -381,15 +374,6 @@
 
 static void i8xx_fbc_program_cfb(struct intel_fbc *fbc)
 {
-<<<<<<< HEAD
-	struct drm_i915_private *i915 = fbc->i915;
-
-	drm_WARN_ON(&i915->drm,
-		    range_overflows_end_t(u64, i915_gem_stolen_area_address(i915),
-					  i915_gem_stolen_node_offset(&fbc->compressed_fb),
-					  U32_MAX));
-	drm_WARN_ON(&i915->drm,
-=======
 	struct intel_display *display = fbc->display;
 	struct drm_i915_private *i915 = to_i915(display->drm);
 
@@ -398,7 +382,6 @@
 					  i915_gem_stolen_node_offset(&fbc->compressed_fb),
 					  U32_MAX));
 	drm_WARN_ON(display->drm,
->>>>>>> 2d5404ca
 		    range_overflows_end_t(u64, i915_gem_stolen_area_address(i915),
 					  i915_gem_stolen_node_offset(&fbc->compressed_llb),
 					  U32_MAX));
@@ -513,11 +496,7 @@
 {
 	struct intel_display *display = fbc->display;
 
-<<<<<<< HEAD
-	intel_de_write(i915, DPFC_CB_BASE,
-=======
 	intel_de_write(display, DPFC_CB_BASE,
->>>>>>> 2d5404ca
 		       i915_gem_stolen_node_offset(&fbc->compressed_fb));
 }
 
@@ -569,11 +548,7 @@
 {
 	struct intel_display *display = fbc->display;
 
-<<<<<<< HEAD
-	intel_de_write(i915, ILK_DPFC_CB_BASE(fbc->id),
-=======
 	intel_de_write(display, ILK_DPFC_CB_BASE(fbc->id),
->>>>>>> 2d5404ca
 		       i915_gem_stolen_node_offset(&fbc->compressed_fb));
 }
 
@@ -664,11 +639,7 @@
 	if (IS_IVYBRIDGE(i915))
 		dpfc_ctl |= DPFC_CTL_PLANE_IVB(fbc_state->plane->i9xx_plane);
 
-<<<<<<< HEAD
-	if (DISPLAY_VER(i915) >= 20)
-=======
 	if (DISPLAY_VER(display) >= 20)
->>>>>>> 2d5404ca
 		dpfc_ctl |= DPFC_CTL_PLANE_BINDING(fbc_state->plane->id);
 
 	if (fbc_state->fence_id >= 0)
@@ -690,11 +661,7 @@
 	else if (DISPLAY_VER(display) == 9)
 		skl_fbc_program_cfb_stride(fbc);
 
-<<<<<<< HEAD
-	if (intel_gt_support_legacy_fencing(to_gt(i915)))
-=======
 	if (intel_fbc_has_fences(display))
->>>>>>> 2d5404ca
 		snb_fbc_program_fence(fbc);
 
 	/* wa_14019417088 Alternative WA*/
@@ -809,11 +776,7 @@
 	 * If we enable FBC using a CFB on that memory range we'll get FIFO
 	 * underruns, even if that range is not reserved by the BIOS. */
 	if (IS_BROADWELL(i915) ||
-<<<<<<< HEAD
-	    (DISPLAY_VER(i915) == 9 && !IS_BROXTON(i915)))
-=======
 	    (DISPLAY_VER(display) == 9 && !IS_BROXTON(i915)))
->>>>>>> 2d5404ca
 		end = i915_gem_stolen_area_size(i915) - 8 * 1024 * 1024;
 	else
 		end = U64_MAX;
@@ -874,15 +837,9 @@
 	struct drm_i915_private *i915 = to_i915(display->drm);
 	int ret;
 
-<<<<<<< HEAD
-	drm_WARN_ON(&i915->drm,
-		    i915_gem_stolen_node_allocated(&fbc->compressed_fb));
-	drm_WARN_ON(&i915->drm,
-=======
 	drm_WARN_ON(display->drm,
 		    i915_gem_stolen_node_allocated(&fbc->compressed_fb));
 	drm_WARN_ON(display->drm,
->>>>>>> 2d5404ca
 		    i915_gem_stolen_node_allocated(&fbc->compressed_llb));
 
 	if (DISPLAY_VER(display) < 5 && !IS_G4X(i915)) {
@@ -911,12 +868,8 @@
 		i915_gem_stolen_remove_node(i915, &fbc->compressed_llb);
 err:
 	if (i915_gem_stolen_initialized(i915))
-<<<<<<< HEAD
-		drm_info_once(&i915->drm, "not enough stolen space for compressed buffer (need %d more bytes), disabling. Hint: you may be able to increase stolen memory size in the BIOS to avoid this.\n", size);
-=======
 		drm_info_once(display->drm,
 			      "not enough stolen space for compressed buffer (need %d more bytes), disabling. Hint: you may be able to increase stolen memory size in the BIOS to avoid this.\n", size);
->>>>>>> 2d5404ca
 	return -ENOSPC;
 }
 
@@ -1031,17 +984,6 @@
 
 static bool stride_is_valid(const struct intel_plane_state *plane_state)
 {
-<<<<<<< HEAD
-	struct drm_i915_private *i915 = to_i915(plane_state->uapi.plane->dev);
-
-	if (DISPLAY_VER(i915) >= 11)
-		return icl_fbc_stride_is_valid(plane_state);
-	else if (DISPLAY_VER(i915) >= 9)
-		return skl_fbc_stride_is_valid(plane_state);
-	else if (DISPLAY_VER(i915) >= 5 || IS_G4X(i915))
-		return g4x_fbc_stride_is_valid(plane_state);
-	else if (DISPLAY_VER(i915) == 4)
-=======
 	struct intel_display *display = to_intel_display(plane_state->uapi.plane->dev);
 	struct drm_i915_private *i915 = to_i915(display->drm);
 
@@ -1052,7 +994,6 @@
 	else if (DISPLAY_VER(display) >= 5 || IS_G4X(i915))
 		return g4x_fbc_stride_is_valid(plane_state);
 	else if (DISPLAY_VER(display) == 4)
->>>>>>> 2d5404ca
 		return i965_fbc_stride_is_valid(plane_state);
 	else
 		return i8xx_fbc_stride_is_valid(plane_state);
@@ -1080,12 +1021,8 @@
 
 static bool g4x_fbc_pixel_format_is_valid(const struct intel_plane_state *plane_state)
 {
-<<<<<<< HEAD
-	struct drm_i915_private *i915 = to_i915(plane_state->uapi.plane->dev);
-=======
 	struct intel_display *display = to_intel_display(plane_state->uapi.plane->dev);
 	struct drm_i915_private *i915 = to_i915(display->drm);
->>>>>>> 2d5404ca
 	const struct drm_framebuffer *fb = plane_state->hw.fb;
 
 	switch (fb->format->format) {
@@ -1119,31 +1056,6 @@
 }
 
 static bool pixel_format_is_valid(const struct intel_plane_state *plane_state)
-<<<<<<< HEAD
-{
-	struct drm_i915_private *i915 = to_i915(plane_state->uapi.plane->dev);
-
-	if (DISPLAY_VER(i915) >= 20)
-		return lnl_fbc_pixel_format_is_valid(plane_state);
-	else if (DISPLAY_VER(i915) >= 5 || IS_G4X(i915))
-		return g4x_fbc_pixel_format_is_valid(plane_state);
-	else
-		return i8xx_fbc_pixel_format_is_valid(plane_state);
-}
-
-static bool i8xx_fbc_rotation_is_valid(const struct intel_plane_state *plane_state)
-{
-	return plane_state->hw.rotation == DRM_MODE_ROTATE_0;
-}
-
-static bool g4x_fbc_rotation_is_valid(const struct intel_plane_state *plane_state)
-{
-	return true;
-}
-
-static bool skl_fbc_rotation_is_valid(const struct intel_plane_state *plane_state)
-{
-=======
 {
 	struct intel_display *display = to_intel_display(plane_state->uapi.plane->dev);
 	struct drm_i915_private *i915 = to_i915(display->drm);
@@ -1168,7 +1080,6 @@
 
 static bool skl_fbc_rotation_is_valid(const struct intel_plane_state *plane_state)
 {
->>>>>>> 2d5404ca
 	const struct drm_framebuffer *fb = plane_state->hw.fb;
 	unsigned int rotation = plane_state->hw.rotation;
 
@@ -1181,27 +1092,17 @@
 
 static bool rotation_is_valid(const struct intel_plane_state *plane_state)
 {
-<<<<<<< HEAD
-	struct drm_i915_private *i915 = to_i915(plane_state->uapi.plane->dev);
-
-	if (DISPLAY_VER(i915) >= 9)
-		return skl_fbc_rotation_is_valid(plane_state);
-	else if (DISPLAY_VER(i915) >= 5 || IS_G4X(i915))
-=======
 	struct intel_display *display = to_intel_display(plane_state->uapi.plane->dev);
 	struct drm_i915_private *i915 = to_i915(display->drm);
 
 	if (DISPLAY_VER(display) >= 9)
 		return skl_fbc_rotation_is_valid(plane_state);
 	else if (DISPLAY_VER(display) >= 5 || IS_G4X(i915))
->>>>>>> 2d5404ca
 		return g4x_fbc_rotation_is_valid(plane_state);
 	else
 		return i8xx_fbc_rotation_is_valid(plane_state);
 }
 
-<<<<<<< HEAD
-=======
 static void intel_fbc_max_surface_size(struct intel_display *display,
 				       unsigned int *w, unsigned int *h)
 {
@@ -1225,7 +1126,6 @@
 	}
 }
 
->>>>>>> 2d5404ca
 /*
  * For some reason, the hardware tracking starts looking at whatever we
  * programmed as the display plane base address register. It does not look at
@@ -1247,36 +1147,6 @@
 	return effective_w <= max_w && effective_h <= max_h;
 }
 
-<<<<<<< HEAD
-static bool i8xx_fbc_tiling_valid(const struct intel_plane_state *plane_state)
-{
-	const struct drm_framebuffer *fb = plane_state->hw.fb;
-
-	return fb->modifier == I915_FORMAT_MOD_X_TILED;
-}
-
-static bool skl_fbc_tiling_valid(const struct intel_plane_state *plane_state)
-{
-	const struct drm_framebuffer *fb = plane_state->hw.fb;
-
-	switch (fb->modifier) {
-	case DRM_FORMAT_MOD_LINEAR:
-	case I915_FORMAT_MOD_Y_TILED:
-	case I915_FORMAT_MOD_Yf_TILED:
-	case I915_FORMAT_MOD_4_TILED:
-	case I915_FORMAT_MOD_X_TILED:
-		return true;
-	default:
-		return false;
-	}
-}
-
-static bool tiling_is_valid(const struct intel_plane_state *plane_state)
-{
-	struct drm_i915_private *i915 = to_i915(plane_state->uapi.plane->dev);
-
-	if (DISPLAY_VER(i915) >= 9)
-=======
 static void intel_fbc_max_plane_size(struct intel_display *display,
 				     unsigned int *w, unsigned int *h)
 {
@@ -1327,7 +1197,6 @@
 	struct intel_display *display = to_intel_display(plane_state->uapi.plane->dev);
 
 	if (DISPLAY_VER(display) >= 9)
->>>>>>> 2d5404ca
 		return skl_fbc_tiling_valid(plane_state);
 	else
 		return i8xx_fbc_tiling_valid(plane_state);
@@ -1355,13 +1224,8 @@
 
 	fbc_state->fence_y_offset = intel_plane_fence_y_offset(plane_state);
 
-<<<<<<< HEAD
-	drm_WARN_ON(&i915->drm, plane_state->flags & PLANE_HAS_FENCE &&
-		    !intel_gt_support_legacy_fencing(to_gt(i915)));
-=======
 	drm_WARN_ON(display->drm, plane_state->flags & PLANE_HAS_FENCE &&
 		    !intel_fbc_has_fences(display));
->>>>>>> 2d5404ca
 
 	if (plane_state->flags & PLANE_HAS_FENCE)
 		fbc_state->fence_id =  i915_vma_fence_id(plane_state->ggtt_vma);
@@ -1481,15 +1345,9 @@
 	}
 
 	/* Wa_14016291713 */
-<<<<<<< HEAD
-	if ((IS_DISPLAY_VER(i915, 12, 13) ||
-	     IS_DISPLAY_IP_STEP(i915, IP_VER(14, 0), STEP_A0, STEP_C0)) &&
-	    crtc_state->has_psr) {
-=======
 	if ((IS_DISPLAY_VER(display, 12, 13) ||
 	     IS_DISPLAY_VER_STEP(i915, IP_VER(14, 0), STEP_A0, STEP_C0)) &&
 	    crtc_state->has_psr && !crtc_state->has_panel_replay) {
->>>>>>> 2d5404ca
 		plane_state->no_fbc_reason = "PSR1 enabled (Wa_14016291713)";
 		return 0;
 	}
@@ -1514,11 +1372,7 @@
 		return 0;
 	}
 
-<<<<<<< HEAD
-	if (DISPLAY_VER(i915) < 20 &&
-=======
 	if (DISPLAY_VER(display) < 20 &&
->>>>>>> 2d5404ca
 	    plane_state->hw.pixel_blend_mode != DRM_MODE_BLEND_PIXEL_NONE &&
 	    fb->format->has_alpha) {
 		plane_state->no_fbc_reason = "per-pixel alpha not supported";
@@ -2006,11 +1860,7 @@
 	if (READ_ONCE(fbc->underrun_detected))
 		return;
 
-<<<<<<< HEAD
-	queue_work(fbc->i915->unordered_wq, &fbc->underrun_work);
-=======
 	queue_work(i915->unordered_wq, &fbc->underrun_work);
->>>>>>> 2d5404ca
 }
 
 /**
@@ -2107,18 +1957,9 @@
 {
 	enum intel_fbc_id fbc_id;
 
-<<<<<<< HEAD
-	if (need_fbc_vtd_wa(i915))
-		DISPLAY_RUNTIME_INFO(i915)->fbc_mask = 0;
-
-	i915->params.enable_fbc = intel_sanitize_fbc_option(i915);
-	drm_dbg_kms(&i915->drm, "Sanitized enable_fbc value: %d\n",
-		    i915->params.enable_fbc);
-=======
 	display->params.enable_fbc = intel_sanitize_fbc_option(display);
 	drm_dbg_kms(display->drm, "Sanitized enable_fbc value: %d\n",
 		    display->params.enable_fbc);
->>>>>>> 2d5404ca
 
 	for_each_fbc_id(display, fbc_id)
 		display->fbc[fbc_id] = intel_fbc_create(display, fbc_id);
