--- conflicted
+++ resolved
@@ -147,11 +147,7 @@
 	struct i2c_adapter *ddc = &intel_dp->aux.ddc;
 
 	if (drm_lspcon_get_mode(intel_dp->aux.drm_dev, ddc, &current_mode)) {
-<<<<<<< HEAD
-		drm_dbg_kms(&i915->drm, "Error reading LSPCON mode\n");
-=======
 		drm_dbg_kms(display->drm, "Error reading LSPCON mode\n");
->>>>>>> 2d5404ca
 		return DRM_LSPCON_MODE_INVALID;
 	}
 	return current_mode;
@@ -244,46 +240,17 @@
 	return true;
 }
 
-static bool lspcon_set_expected_mode(struct intel_lspcon *lspcon)
+static bool lspcon_probe(struct intel_lspcon *lspcon)
 {
 	struct intel_dp *intel_dp = lspcon_to_intel_dp(lspcon);
-<<<<<<< HEAD
-	struct drm_i915_private *i915 = dp_to_i915(intel_dp);
-=======
 	struct intel_display *display = to_intel_display(intel_dp);
 	struct i2c_adapter *ddc = &intel_dp->aux.ddc;
 	enum drm_dp_dual_mode_type adaptor_type;
->>>>>>> 2d5404ca
 	enum drm_lspcon_mode expected_mode;
 	int retry;
 
 	expected_mode = lspcon_wake_native_aux_ch(lspcon) ?
 			DRM_LSPCON_MODE_PCON : DRM_LSPCON_MODE_LS;
-
-	lspcon->mode = lspcon_wait_mode(lspcon, expected_mode);
-
-	/*
-	 * In the SW state machine, lets Put LSPCON in PCON mode only.
-	 * In this way, it will work with both HDMI 1.4 sinks as well as HDMI
-	 * 2.0 sinks.
-	 */
-	if (lspcon->mode != DRM_LSPCON_MODE_PCON) {
-		if (lspcon_change_mode(lspcon, DRM_LSPCON_MODE_PCON) < 0) {
-			drm_err(&i915->drm, "LSPCON mode change to PCON failed\n");
-			return false;
-		}
-	}
-
-	return true;
-}
-
-bool lspcon_probe(struct intel_lspcon *lspcon)
-{
-	int retry;
-	enum drm_dp_dual_mode_type adaptor_type;
-	struct intel_dp *intel_dp = lspcon_to_intel_dp(lspcon);
-	struct drm_i915_private *i915 = dp_to_i915(intel_dp);
-	struct i2c_adapter *ddc = &intel_dp->aux.ddc;
 
 	/* Lets probe the adaptor and check its type */
 	for (retry = 0; retry < 6; retry++) {
@@ -302,10 +269,6 @@
 	}
 
 	/* Yay ... got a LSPCON device */
-<<<<<<< HEAD
-	drm_dbg_kms(&i915->drm, "LSPCON detected\n");
-
-=======
 	drm_dbg_kms(display->drm, "LSPCON detected\n");
 	lspcon->mode = lspcon_wait_mode(lspcon, expected_mode);
 
@@ -320,7 +283,6 @@
 			return false;
 		}
 	}
->>>>>>> 2d5404ca
 	return true;
 }
 
@@ -704,21 +666,6 @@
 	lspcon->active = false;
 	lspcon->mode = DRM_LSPCON_MODE_INVALID;
 
-<<<<<<< HEAD
-	if (!lspcon_set_expected_mode(lspcon)) {
-		drm_err(&i915->drm, "LSPCON Set expected Mode failed\n");
-		goto lspcon_init_failed;
-	}
-
-	if (drm_dp_read_dpcd_caps(&intel_dp->aux, intel_dp->dpcd) != 0) {
-		drm_err(&i915->drm, "LSPCON DPCD read failed\n");
-		goto lspcon_init_failed;
-	}
-
-	if (!lspcon_detect_vendor(lspcon)) {
-		drm_err(&i915->drm, "LSPCON vendor detection failed\n");
-		goto lspcon_init_failed;
-=======
 	if (!lspcon_probe(lspcon)) {
 		drm_err(display->drm, "Failed to probe lspcon\n");
 		return false;
@@ -732,19 +679,12 @@
 	if (!lspcon_detect_vendor(lspcon)) {
 		drm_err(display->drm, "LSPCON vendor detection failed\n");
 		return false;
->>>>>>> 2d5404ca
 	}
 
 	connector->ycbcr_420_allowed = true;
 	lspcon->active = true;
 	drm_dbg_kms(display->drm, "Success: LSPCON init\n");
 	return true;
-
-lspcon_init_failed:
-       drm_err(&i915->drm, "LSPCON init failed on port %c\n",
-               port_name(dig_port->base.port));
-
-       return false;
 }
 
 u32 intel_lspcon_infoframes_enabled(struct intel_encoder *encoder,
@@ -765,17 +705,11 @@
 		return;
 
 	if (!lspcon->active) {
-<<<<<<< HEAD
-		if (!lspcon_probe(lspcon))
-			return;
-
-		if (!lspcon_init(dig_port))
-=======
 		if (!lspcon_init(dig_port)) {
 			drm_err(display->drm, "LSPCON init failed on port %c\n",
 				port_name(dig_port->base.port));
->>>>>>> 2d5404ca
 			return;
+		}
 	}
 
 	if (lspcon_wake_native_aux_ch(lspcon)) {
