--- conflicted
+++ resolved
@@ -174,10 +174,7 @@
 			   unsigned int frontbuffer_bits)
 {
 	struct drm_i915_private *i915 = intel_bo_to_i915(front->obj);
-<<<<<<< HEAD
-=======
 	struct intel_display *display = &i915->display;
->>>>>>> 2d5404ca
 
 	if (origin == ORIGIN_CS) {
 		spin_lock(&i915->display.fb_tracking.lock);
