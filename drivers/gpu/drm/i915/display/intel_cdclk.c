/*
 * Copyright © 2006-2017 Intel Corporation
 *
 * Permission is hereby granted, free of charge, to any person obtaining a
 * copy of this software and associated documentation files (the "Software"),
 * to deal in the Software without restriction, including without limitation
 * the rights to use, copy, modify, merge, publish, distribute, sublicense,
 * and/or sell copies of the Software, and to permit persons to whom the
 * Software is furnished to do so, subject to the following conditions:
 *
 * The above copyright notice and this permission notice (including the next
 * paragraph) shall be included in all copies or substantial portions of the
 * Software.
 *
 * THE SOFTWARE IS PROVIDED "AS IS", WITHOUT WARRANTY OF ANY KIND, EXPRESS OR
 * IMPLIED, INCLUDING BUT NOT LIMITED TO THE WARRANTIES OF MERCHANTABILITY,
 * FITNESS FOR A PARTICULAR PURPOSE AND NONINFRINGEMENT.  IN NO EVENT SHALL
 * THE AUTHORS OR COPYRIGHT HOLDERS BE LIABLE FOR ANY CLAIM, DAMAGES OR OTHER
 * LIABILITY, WHETHER IN AN ACTION OF CONTRACT, TORT OR OTHERWISE, ARISING
 * FROM, OUT OF OR IN CONNECTION WITH THE SOFTWARE OR THE USE OR OTHER
 * DEALINGS IN THE SOFTWARE.
 */

#include <linux/time.h>

#include "hsw_ips.h"
#include "i915_reg.h"
#include "intel_atomic.h"
#include "intel_atomic_plane.h"
#include "intel_audio.h"
#include "intel_bw.h"
#include "intel_cdclk.h"
#include "intel_crtc.h"
#include "intel_de.h"
#include "intel_dp.h"
#include "intel_display_types.h"
#include "intel_mchbar_regs.h"
#include "intel_pci_config.h"
#include "intel_pcode.h"
#include "intel_psr.h"
#include "intel_vdsc.h"
#include "vlv_sideband.h"

/**
 * DOC: CDCLK / RAWCLK
 *
 * The display engine uses several different clocks to do its work. There
 * are two main clocks involved that aren't directly related to the actual
 * pixel clock or any symbol/bit clock of the actual output port. These
 * are the core display clock (CDCLK) and RAWCLK.
 *
 * CDCLK clocks most of the display pipe logic, and thus its frequency
 * must be high enough to support the rate at which pixels are flowing
 * through the pipes. Downscaling must also be accounted as that increases
 * the effective pixel rate.
 *
 * On several platforms the CDCLK frequency can be changed dynamically
 * to minimize power consumption for a given display configuration.
 * Typically changes to the CDCLK frequency require all the display pipes
 * to be shut down while the frequency is being changed.
 *
 * On SKL+ the DMC will toggle the CDCLK off/on during DC5/6 entry/exit.
 * DMC will not change the active CDCLK frequency however, so that part
 * will still be performed by the driver directly.
 *
 * Several methods exist to change the CDCLK frequency, which ones are
 * supported depends on the platform:
 *
 * - Full PLL disable + re-enable with new VCO frequency. Pipes must be inactive.
 * - CD2X divider update. Single pipe can be active as the divider update
 *   can be synchronized with the pipe's start of vblank.
 * - Crawl the PLL smoothly to the new VCO frequency. Pipes can be active.
 * - Squash waveform update. Pipes can be active.
 * - Crawl and squash can also be done back to back. Pipes can be active.
 *
 * RAWCLK is a fixed frequency clock, often used by various auxiliary
 * blocks such as AUX CH or backlight PWM. Hence the only thing we
 * really need to know about RAWCLK is its frequency so that various
 * dividers can be programmed correctly.
 */

struct intel_cdclk_funcs {
	void (*get_cdclk)(struct drm_i915_private *i915,
			  struct intel_cdclk_config *cdclk_config);
	void (*set_cdclk)(struct drm_i915_private *i915,
			  const struct intel_cdclk_config *cdclk_config,
			  enum pipe pipe);
	int (*modeset_calc_cdclk)(struct intel_cdclk_state *state);
	u8 (*calc_voltage_level)(int cdclk);
};

void intel_cdclk_get_cdclk(struct drm_i915_private *dev_priv,
			   struct intel_cdclk_config *cdclk_config)
{
	dev_priv->display.funcs.cdclk->get_cdclk(dev_priv, cdclk_config);
}

static void intel_cdclk_set_cdclk(struct drm_i915_private *dev_priv,
				  const struct intel_cdclk_config *cdclk_config,
				  enum pipe pipe)
{
	dev_priv->display.funcs.cdclk->set_cdclk(dev_priv, cdclk_config, pipe);
}

static int intel_cdclk_modeset_calc_cdclk(struct drm_i915_private *dev_priv,
					  struct intel_cdclk_state *cdclk_config)
{
	return dev_priv->display.funcs.cdclk->modeset_calc_cdclk(cdclk_config);
}

static u8 intel_cdclk_calc_voltage_level(struct drm_i915_private *dev_priv,
					 int cdclk)
{
	return dev_priv->display.funcs.cdclk->calc_voltage_level(cdclk);
}

static void fixed_133mhz_get_cdclk(struct drm_i915_private *dev_priv,
				   struct intel_cdclk_config *cdclk_config)
{
	cdclk_config->cdclk = 133333;
}

static void fixed_200mhz_get_cdclk(struct drm_i915_private *dev_priv,
				   struct intel_cdclk_config *cdclk_config)
{
	cdclk_config->cdclk = 200000;
}

static void fixed_266mhz_get_cdclk(struct drm_i915_private *dev_priv,
				   struct intel_cdclk_config *cdclk_config)
{
	cdclk_config->cdclk = 266667;
}

static void fixed_333mhz_get_cdclk(struct drm_i915_private *dev_priv,
				   struct intel_cdclk_config *cdclk_config)
{
	cdclk_config->cdclk = 333333;
}

static void fixed_400mhz_get_cdclk(struct drm_i915_private *dev_priv,
				   struct intel_cdclk_config *cdclk_config)
{
	cdclk_config->cdclk = 400000;
}

static void fixed_450mhz_get_cdclk(struct drm_i915_private *dev_priv,
				   struct intel_cdclk_config *cdclk_config)
{
	cdclk_config->cdclk = 450000;
}

static void i85x_get_cdclk(struct drm_i915_private *dev_priv,
			   struct intel_cdclk_config *cdclk_config)
{
	struct pci_dev *pdev = to_pci_dev(dev_priv->drm.dev);
	u16 hpllcc = 0;

	/*
	 * 852GM/852GMV only supports 133 MHz and the HPLLCC
	 * encoding is different :(
	 * FIXME is this the right way to detect 852GM/852GMV?
	 */
	if (pdev->revision == 0x1) {
		cdclk_config->cdclk = 133333;
		return;
	}

	pci_bus_read_config_word(pdev->bus,
				 PCI_DEVFN(0, 3), HPLLCC, &hpllcc);

	/* Assume that the hardware is in the high speed state.  This
	 * should be the default.
	 */
	switch (hpllcc & GC_CLOCK_CONTROL_MASK) {
	case GC_CLOCK_133_200:
	case GC_CLOCK_133_200_2:
	case GC_CLOCK_100_200:
		cdclk_config->cdclk = 200000;
		break;
	case GC_CLOCK_166_250:
		cdclk_config->cdclk = 250000;
		break;
	case GC_CLOCK_100_133:
		cdclk_config->cdclk = 133333;
		break;
	case GC_CLOCK_133_266:
	case GC_CLOCK_133_266_2:
	case GC_CLOCK_166_266:
		cdclk_config->cdclk = 266667;
		break;
	}
}

static void i915gm_get_cdclk(struct drm_i915_private *dev_priv,
			     struct intel_cdclk_config *cdclk_config)
{
	struct pci_dev *pdev = to_pci_dev(dev_priv->drm.dev);
	u16 gcfgc = 0;

	pci_read_config_word(pdev, GCFGC, &gcfgc);

	if (gcfgc & GC_LOW_FREQUENCY_ENABLE) {
		cdclk_config->cdclk = 133333;
		return;
	}

	switch (gcfgc & GC_DISPLAY_CLOCK_MASK) {
	case GC_DISPLAY_CLOCK_333_320_MHZ:
		cdclk_config->cdclk = 333333;
		break;
	default:
	case GC_DISPLAY_CLOCK_190_200_MHZ:
		cdclk_config->cdclk = 190000;
		break;
	}
}

static void i945gm_get_cdclk(struct drm_i915_private *dev_priv,
			     struct intel_cdclk_config *cdclk_config)
{
	struct pci_dev *pdev = to_pci_dev(dev_priv->drm.dev);
	u16 gcfgc = 0;

	pci_read_config_word(pdev, GCFGC, &gcfgc);

	if (gcfgc & GC_LOW_FREQUENCY_ENABLE) {
		cdclk_config->cdclk = 133333;
		return;
	}

	switch (gcfgc & GC_DISPLAY_CLOCK_MASK) {
	case GC_DISPLAY_CLOCK_333_320_MHZ:
		cdclk_config->cdclk = 320000;
		break;
	default:
	case GC_DISPLAY_CLOCK_190_200_MHZ:
		cdclk_config->cdclk = 200000;
		break;
	}
}

static unsigned int intel_hpll_vco(struct drm_i915_private *dev_priv)
{
	static const unsigned int blb_vco[8] = {
		[0] = 3200000,
		[1] = 4000000,
		[2] = 5333333,
		[3] = 4800000,
		[4] = 6400000,
	};
	static const unsigned int pnv_vco[8] = {
		[0] = 3200000,
		[1] = 4000000,
		[2] = 5333333,
		[3] = 4800000,
		[4] = 2666667,
	};
	static const unsigned int cl_vco[8] = {
		[0] = 3200000,
		[1] = 4000000,
		[2] = 5333333,
		[3] = 6400000,
		[4] = 3333333,
		[5] = 3566667,
		[6] = 4266667,
	};
	static const unsigned int elk_vco[8] = {
		[0] = 3200000,
		[1] = 4000000,
		[2] = 5333333,
		[3] = 4800000,
	};
	static const unsigned int ctg_vco[8] = {
		[0] = 3200000,
		[1] = 4000000,
		[2] = 5333333,
		[3] = 6400000,
		[4] = 2666667,
		[5] = 4266667,
	};
	const unsigned int *vco_table;
	unsigned int vco;
	u8 tmp = 0;

	/* FIXME other chipsets? */
	if (IS_GM45(dev_priv))
		vco_table = ctg_vco;
	else if (IS_G45(dev_priv))
		vco_table = elk_vco;
	else if (IS_I965GM(dev_priv))
		vco_table = cl_vco;
	else if (IS_PINEVIEW(dev_priv))
		vco_table = pnv_vco;
	else if (IS_G33(dev_priv))
		vco_table = blb_vco;
	else
		return 0;

	tmp = intel_de_read(dev_priv,
			    IS_PINEVIEW(dev_priv) || IS_MOBILE(dev_priv) ? HPLLVCO_MOBILE : HPLLVCO);

	vco = vco_table[tmp & 0x7];
	if (vco == 0)
		drm_err(&dev_priv->drm, "Bad HPLL VCO (HPLLVCO=0x%02x)\n",
			tmp);
	else
		drm_dbg_kms(&dev_priv->drm, "HPLL VCO %u kHz\n", vco);

	return vco;
}

static void g33_get_cdclk(struct drm_i915_private *dev_priv,
			  struct intel_cdclk_config *cdclk_config)
{
	struct pci_dev *pdev = to_pci_dev(dev_priv->drm.dev);
	static const u8 div_3200[] = { 12, 10,  8,  7, 5, 16 };
	static const u8 div_4000[] = { 14, 12, 10,  8, 6, 20 };
	static const u8 div_4800[] = { 20, 14, 12, 10, 8, 24 };
	static const u8 div_5333[] = { 20, 16, 12, 12, 8, 28 };
	const u8 *div_table;
	unsigned int cdclk_sel;
	u16 tmp = 0;

	cdclk_config->vco = intel_hpll_vco(dev_priv);

	pci_read_config_word(pdev, GCFGC, &tmp);

	cdclk_sel = (tmp >> 4) & 0x7;

	if (cdclk_sel >= ARRAY_SIZE(div_3200))
		goto fail;

	switch (cdclk_config->vco) {
	case 3200000:
		div_table = div_3200;
		break;
	case 4000000:
		div_table = div_4000;
		break;
	case 4800000:
		div_table = div_4800;
		break;
	case 5333333:
		div_table = div_5333;
		break;
	default:
		goto fail;
	}

	cdclk_config->cdclk = DIV_ROUND_CLOSEST(cdclk_config->vco,
						div_table[cdclk_sel]);
	return;

fail:
	drm_err(&dev_priv->drm,
		"Unable to determine CDCLK. HPLL VCO=%u kHz, CFGC=0x%08x\n",
		cdclk_config->vco, tmp);
	cdclk_config->cdclk = 190476;
}

static void pnv_get_cdclk(struct drm_i915_private *dev_priv,
			  struct intel_cdclk_config *cdclk_config)
{
	struct pci_dev *pdev = to_pci_dev(dev_priv->drm.dev);
	u16 gcfgc = 0;

	pci_read_config_word(pdev, GCFGC, &gcfgc);

	switch (gcfgc & GC_DISPLAY_CLOCK_MASK) {
	case GC_DISPLAY_CLOCK_267_MHZ_PNV:
		cdclk_config->cdclk = 266667;
		break;
	case GC_DISPLAY_CLOCK_333_MHZ_PNV:
		cdclk_config->cdclk = 333333;
		break;
	case GC_DISPLAY_CLOCK_444_MHZ_PNV:
		cdclk_config->cdclk = 444444;
		break;
	case GC_DISPLAY_CLOCK_200_MHZ_PNV:
		cdclk_config->cdclk = 200000;
		break;
	default:
		drm_err(&dev_priv->drm,
			"Unknown pnv display core clock 0x%04x\n", gcfgc);
		fallthrough;
	case GC_DISPLAY_CLOCK_133_MHZ_PNV:
		cdclk_config->cdclk = 133333;
		break;
	case GC_DISPLAY_CLOCK_167_MHZ_PNV:
		cdclk_config->cdclk = 166667;
		break;
	}
}

static void i965gm_get_cdclk(struct drm_i915_private *dev_priv,
			     struct intel_cdclk_config *cdclk_config)
{
	struct pci_dev *pdev = to_pci_dev(dev_priv->drm.dev);
	static const u8 div_3200[] = { 16, 10,  8 };
	static const u8 div_4000[] = { 20, 12, 10 };
	static const u8 div_5333[] = { 24, 16, 14 };
	const u8 *div_table;
	unsigned int cdclk_sel;
	u16 tmp = 0;

	cdclk_config->vco = intel_hpll_vco(dev_priv);

	pci_read_config_word(pdev, GCFGC, &tmp);

	cdclk_sel = ((tmp >> 8) & 0x1f) - 1;

	if (cdclk_sel >= ARRAY_SIZE(div_3200))
		goto fail;

	switch (cdclk_config->vco) {
	case 3200000:
		div_table = div_3200;
		break;
	case 4000000:
		div_table = div_4000;
		break;
	case 5333333:
		div_table = div_5333;
		break;
	default:
		goto fail;
	}

	cdclk_config->cdclk = DIV_ROUND_CLOSEST(cdclk_config->vco,
						div_table[cdclk_sel]);
	return;

fail:
	drm_err(&dev_priv->drm,
		"Unable to determine CDCLK. HPLL VCO=%u kHz, CFGC=0x%04x\n",
		cdclk_config->vco, tmp);
	cdclk_config->cdclk = 200000;
}

static void gm45_get_cdclk(struct drm_i915_private *dev_priv,
			   struct intel_cdclk_config *cdclk_config)
{
	struct pci_dev *pdev = to_pci_dev(dev_priv->drm.dev);
	unsigned int cdclk_sel;
	u16 tmp = 0;

	cdclk_config->vco = intel_hpll_vco(dev_priv);

	pci_read_config_word(pdev, GCFGC, &tmp);

	cdclk_sel = (tmp >> 12) & 0x1;

	switch (cdclk_config->vco) {
	case 2666667:
	case 4000000:
	case 5333333:
		cdclk_config->cdclk = cdclk_sel ? 333333 : 222222;
		break;
	case 3200000:
		cdclk_config->cdclk = cdclk_sel ? 320000 : 228571;
		break;
	default:
		drm_err(&dev_priv->drm,
			"Unable to determine CDCLK. HPLL VCO=%u, CFGC=0x%04x\n",
			cdclk_config->vco, tmp);
		cdclk_config->cdclk = 222222;
		break;
	}
}

static void hsw_get_cdclk(struct drm_i915_private *dev_priv,
			  struct intel_cdclk_config *cdclk_config)
{
	u32 lcpll = intel_de_read(dev_priv, LCPLL_CTL);
	u32 freq = lcpll & LCPLL_CLK_FREQ_MASK;

	if (lcpll & LCPLL_CD_SOURCE_FCLK)
		cdclk_config->cdclk = 800000;
	else if (intel_de_read(dev_priv, FUSE_STRAP) & HSW_CDCLK_LIMIT)
		cdclk_config->cdclk = 450000;
	else if (freq == LCPLL_CLK_FREQ_450)
		cdclk_config->cdclk = 450000;
	else if (IS_HASWELL_ULT(dev_priv))
		cdclk_config->cdclk = 337500;
	else
		cdclk_config->cdclk = 540000;
}

static int vlv_calc_cdclk(struct drm_i915_private *dev_priv, int min_cdclk)
{
	int freq_320 = (dev_priv->hpll_freq <<  1) % 320000 != 0 ?
		333333 : 320000;

	/*
	 * We seem to get an unstable or solid color picture at 200MHz.
	 * Not sure what's wrong. For now use 200MHz only when all pipes
	 * are off.
	 */
	if (IS_VALLEYVIEW(dev_priv) && min_cdclk > freq_320)
		return 400000;
	else if (min_cdclk > 266667)
		return freq_320;
	else if (min_cdclk > 0)
		return 266667;
	else
		return 200000;
}

static u8 vlv_calc_voltage_level(struct drm_i915_private *dev_priv, int cdclk)
{
	if (IS_VALLEYVIEW(dev_priv)) {
		if (cdclk >= 320000) /* jump to highest voltage for 400MHz too */
			return 2;
		else if (cdclk >= 266667)
			return 1;
		else
			return 0;
	} else {
		/*
		 * Specs are full of misinformation, but testing on actual
		 * hardware has shown that we just need to write the desired
		 * CCK divider into the Punit register.
		 */
		return DIV_ROUND_CLOSEST(dev_priv->hpll_freq << 1, cdclk) - 1;
	}
}

static void vlv_get_cdclk(struct drm_i915_private *dev_priv,
			  struct intel_cdclk_config *cdclk_config)
{
	u32 val;

	vlv_iosf_sb_get(dev_priv,
			BIT(VLV_IOSF_SB_CCK) | BIT(VLV_IOSF_SB_PUNIT));

	cdclk_config->vco = vlv_get_hpll_vco(dev_priv);
	cdclk_config->cdclk = vlv_get_cck_clock(dev_priv, "cdclk",
						CCK_DISPLAY_CLOCK_CONTROL,
						cdclk_config->vco);

	val = vlv_punit_read(dev_priv, PUNIT_REG_DSPSSPM);

	vlv_iosf_sb_put(dev_priv,
			BIT(VLV_IOSF_SB_CCK) | BIT(VLV_IOSF_SB_PUNIT));

	if (IS_VALLEYVIEW(dev_priv))
		cdclk_config->voltage_level = (val & DSPFREQGUAR_MASK) >>
			DSPFREQGUAR_SHIFT;
	else
		cdclk_config->voltage_level = (val & DSPFREQGUAR_MASK_CHV) >>
			DSPFREQGUAR_SHIFT_CHV;
}

static void vlv_program_pfi_credits(struct drm_i915_private *dev_priv)
{
	unsigned int credits, default_credits;

	if (IS_CHERRYVIEW(dev_priv))
		default_credits = PFI_CREDIT(12);
	else
		default_credits = PFI_CREDIT(8);

	if (dev_priv->display.cdclk.hw.cdclk >= dev_priv->czclk_freq) {
		/* CHV suggested value is 31 or 63 */
		if (IS_CHERRYVIEW(dev_priv))
			credits = PFI_CREDIT_63;
		else
			credits = PFI_CREDIT(15);
	} else {
		credits = default_credits;
	}

	/*
	 * WA - write default credits before re-programming
	 * FIXME: should we also set the resend bit here?
	 */
	intel_de_write(dev_priv, GCI_CONTROL,
		       VGA_FAST_MODE_DISABLE | default_credits);

	intel_de_write(dev_priv, GCI_CONTROL,
		       VGA_FAST_MODE_DISABLE | credits | PFI_CREDIT_RESEND);

	/*
	 * FIXME is this guaranteed to clear
	 * immediately or should we poll for it?
	 */
	drm_WARN_ON(&dev_priv->drm,
		    intel_de_read(dev_priv, GCI_CONTROL) & PFI_CREDIT_RESEND);
}

static void vlv_set_cdclk(struct drm_i915_private *dev_priv,
			  const struct intel_cdclk_config *cdclk_config,
			  enum pipe pipe)
{
	int cdclk = cdclk_config->cdclk;
	u32 val, cmd = cdclk_config->voltage_level;
	intel_wakeref_t wakeref;

	switch (cdclk) {
	case 400000:
	case 333333:
	case 320000:
	case 266667:
	case 200000:
		break;
	default:
		MISSING_CASE(cdclk);
		return;
	}

	/* There are cases where we can end up here with power domains
	 * off and a CDCLK frequency other than the minimum, like when
	 * issuing a modeset without actually changing any display after
	 * a system suspend.  So grab the display core domain, which covers
	 * the HW blocks needed for the following programming.
	 */
	wakeref = intel_display_power_get(dev_priv, POWER_DOMAIN_DISPLAY_CORE);

	vlv_iosf_sb_get(dev_priv,
			BIT(VLV_IOSF_SB_CCK) |
			BIT(VLV_IOSF_SB_BUNIT) |
			BIT(VLV_IOSF_SB_PUNIT));

	val = vlv_punit_read(dev_priv, PUNIT_REG_DSPSSPM);
	val &= ~DSPFREQGUAR_MASK;
	val |= (cmd << DSPFREQGUAR_SHIFT);
	vlv_punit_write(dev_priv, PUNIT_REG_DSPSSPM, val);
	if (wait_for((vlv_punit_read(dev_priv, PUNIT_REG_DSPSSPM) &
		      DSPFREQSTAT_MASK) == (cmd << DSPFREQSTAT_SHIFT),
		     50)) {
		drm_err(&dev_priv->drm,
			"timed out waiting for CDclk change\n");
	}

	if (cdclk == 400000) {
		u32 divider;

		divider = DIV_ROUND_CLOSEST(dev_priv->hpll_freq << 1,
					    cdclk) - 1;

		/* adjust cdclk divider */
		val = vlv_cck_read(dev_priv, CCK_DISPLAY_CLOCK_CONTROL);
		val &= ~CCK_FREQUENCY_VALUES;
		val |= divider;
		vlv_cck_write(dev_priv, CCK_DISPLAY_CLOCK_CONTROL, val);

		if (wait_for((vlv_cck_read(dev_priv, CCK_DISPLAY_CLOCK_CONTROL) &
			      CCK_FREQUENCY_STATUS) == (divider << CCK_FREQUENCY_STATUS_SHIFT),
			     50))
			drm_err(&dev_priv->drm,
				"timed out waiting for CDclk change\n");
	}

	/* adjust self-refresh exit latency value */
	val = vlv_bunit_read(dev_priv, BUNIT_REG_BISOC);
	val &= ~0x7f;

	/*
	 * For high bandwidth configs, we set a higher latency in the bunit
	 * so that the core display fetch happens in time to avoid underruns.
	 */
	if (cdclk == 400000)
		val |= 4500 / 250; /* 4.5 usec */
	else
		val |= 3000 / 250; /* 3.0 usec */
	vlv_bunit_write(dev_priv, BUNIT_REG_BISOC, val);

	vlv_iosf_sb_put(dev_priv,
			BIT(VLV_IOSF_SB_CCK) |
			BIT(VLV_IOSF_SB_BUNIT) |
			BIT(VLV_IOSF_SB_PUNIT));

	intel_update_cdclk(dev_priv);

	vlv_program_pfi_credits(dev_priv);

	intel_display_power_put(dev_priv, POWER_DOMAIN_DISPLAY_CORE, wakeref);
}

static void chv_set_cdclk(struct drm_i915_private *dev_priv,
			  const struct intel_cdclk_config *cdclk_config,
			  enum pipe pipe)
{
	int cdclk = cdclk_config->cdclk;
	u32 val, cmd = cdclk_config->voltage_level;
	intel_wakeref_t wakeref;

	switch (cdclk) {
	case 333333:
	case 320000:
	case 266667:
	case 200000:
		break;
	default:
		MISSING_CASE(cdclk);
		return;
	}

	/* There are cases where we can end up here with power domains
	 * off and a CDCLK frequency other than the minimum, like when
	 * issuing a modeset without actually changing any display after
	 * a system suspend.  So grab the display core domain, which covers
	 * the HW blocks needed for the following programming.
	 */
	wakeref = intel_display_power_get(dev_priv, POWER_DOMAIN_DISPLAY_CORE);

	vlv_punit_get(dev_priv);
	val = vlv_punit_read(dev_priv, PUNIT_REG_DSPSSPM);
	val &= ~DSPFREQGUAR_MASK_CHV;
	val |= (cmd << DSPFREQGUAR_SHIFT_CHV);
	vlv_punit_write(dev_priv, PUNIT_REG_DSPSSPM, val);
	if (wait_for((vlv_punit_read(dev_priv, PUNIT_REG_DSPSSPM) &
		      DSPFREQSTAT_MASK_CHV) == (cmd << DSPFREQSTAT_SHIFT_CHV),
		     50)) {
		drm_err(&dev_priv->drm,
			"timed out waiting for CDclk change\n");
	}

	vlv_punit_put(dev_priv);

	intel_update_cdclk(dev_priv);

	vlv_program_pfi_credits(dev_priv);

	intel_display_power_put(dev_priv, POWER_DOMAIN_DISPLAY_CORE, wakeref);
}

static int bdw_calc_cdclk(int min_cdclk)
{
	if (min_cdclk > 540000)
		return 675000;
	else if (min_cdclk > 450000)
		return 540000;
	else if (min_cdclk > 337500)
		return 450000;
	else
		return 337500;
}

static u8 bdw_calc_voltage_level(int cdclk)
{
	switch (cdclk) {
	default:
	case 337500:
		return 2;
	case 450000:
		return 0;
	case 540000:
		return 1;
	case 675000:
		return 3;
	}
}

static void bdw_get_cdclk(struct drm_i915_private *dev_priv,
			  struct intel_cdclk_config *cdclk_config)
{
	u32 lcpll = intel_de_read(dev_priv, LCPLL_CTL);
	u32 freq = lcpll & LCPLL_CLK_FREQ_MASK;

	if (lcpll & LCPLL_CD_SOURCE_FCLK)
		cdclk_config->cdclk = 800000;
	else if (intel_de_read(dev_priv, FUSE_STRAP) & HSW_CDCLK_LIMIT)
		cdclk_config->cdclk = 450000;
	else if (freq == LCPLL_CLK_FREQ_450)
		cdclk_config->cdclk = 450000;
	else if (freq == LCPLL_CLK_FREQ_54O_BDW)
		cdclk_config->cdclk = 540000;
	else if (freq == LCPLL_CLK_FREQ_337_5_BDW)
		cdclk_config->cdclk = 337500;
	else
		cdclk_config->cdclk = 675000;

	/*
	 * Can't read this out :( Let's assume it's
	 * at least what the CDCLK frequency requires.
	 */
	cdclk_config->voltage_level =
		bdw_calc_voltage_level(cdclk_config->cdclk);
}

static u32 bdw_cdclk_freq_sel(int cdclk)
{
	switch (cdclk) {
	default:
		MISSING_CASE(cdclk);
		fallthrough;
	case 337500:
		return LCPLL_CLK_FREQ_337_5_BDW;
	case 450000:
		return LCPLL_CLK_FREQ_450;
	case 540000:
		return LCPLL_CLK_FREQ_54O_BDW;
	case 675000:
		return LCPLL_CLK_FREQ_675_BDW;
	}
}

static void bdw_set_cdclk(struct drm_i915_private *dev_priv,
			  const struct intel_cdclk_config *cdclk_config,
			  enum pipe pipe)
{
	int cdclk = cdclk_config->cdclk;
	int ret;

	if (drm_WARN(&dev_priv->drm,
		     (intel_de_read(dev_priv, LCPLL_CTL) &
		      (LCPLL_PLL_DISABLE | LCPLL_PLL_LOCK |
		       LCPLL_CD_CLOCK_DISABLE | LCPLL_ROOT_CD_CLOCK_DISABLE |
		       LCPLL_CD2X_CLOCK_DISABLE | LCPLL_POWER_DOWN_ALLOW |
		       LCPLL_CD_SOURCE_FCLK)) != LCPLL_PLL_LOCK,
		     "trying to change cdclk frequency with cdclk not enabled\n"))
		return;

	ret = snb_pcode_write(&dev_priv->uncore, BDW_PCODE_DISPLAY_FREQ_CHANGE_REQ, 0x0);
	if (ret) {
		drm_err(&dev_priv->drm,
			"failed to inform pcode about cdclk change\n");
		return;
	}

	intel_de_rmw(dev_priv, LCPLL_CTL,
		     0, LCPLL_CD_SOURCE_FCLK);

	/*
	 * According to the spec, it should be enough to poll for this 1 us.
	 * However, extensive testing shows that this can take longer.
	 */
	if (wait_for_us(intel_de_read(dev_priv, LCPLL_CTL) &
			LCPLL_CD_SOURCE_FCLK_DONE, 100))
		drm_err(&dev_priv->drm, "Switching to FCLK failed\n");

	intel_de_rmw(dev_priv, LCPLL_CTL,
		     LCPLL_CLK_FREQ_MASK, bdw_cdclk_freq_sel(cdclk));

	intel_de_rmw(dev_priv, LCPLL_CTL,
		     LCPLL_CD_SOURCE_FCLK, 0);

	if (wait_for_us((intel_de_read(dev_priv, LCPLL_CTL) &
			 LCPLL_CD_SOURCE_FCLK_DONE) == 0, 1))
		drm_err(&dev_priv->drm, "Switching back to LCPLL failed\n");

	snb_pcode_write(&dev_priv->uncore, HSW_PCODE_DE_WRITE_FREQ_REQ,
			cdclk_config->voltage_level);

	intel_de_write(dev_priv, CDCLK_FREQ,
		       DIV_ROUND_CLOSEST(cdclk, 1000) - 1);

	intel_update_cdclk(dev_priv);
}

static int skl_calc_cdclk(int min_cdclk, int vco)
{
	if (vco == 8640000) {
		if (min_cdclk > 540000)
			return 617143;
		else if (min_cdclk > 432000)
			return 540000;
		else if (min_cdclk > 308571)
			return 432000;
		else
			return 308571;
	} else {
		if (min_cdclk > 540000)
			return 675000;
		else if (min_cdclk > 450000)
			return 540000;
		else if (min_cdclk > 337500)
			return 450000;
		else
			return 337500;
	}
}

static u8 skl_calc_voltage_level(int cdclk)
{
	if (cdclk > 540000)
		return 3;
	else if (cdclk > 450000)
		return 2;
	else if (cdclk > 337500)
		return 1;
	else
		return 0;
}

static void skl_dpll0_update(struct drm_i915_private *dev_priv,
			     struct intel_cdclk_config *cdclk_config)
{
	u32 val;

	cdclk_config->ref = 24000;
	cdclk_config->vco = 0;

	val = intel_de_read(dev_priv, LCPLL1_CTL);
	if ((val & LCPLL_PLL_ENABLE) == 0)
		return;

	if (drm_WARN_ON(&dev_priv->drm, (val & LCPLL_PLL_LOCK) == 0))
		return;

	val = intel_de_read(dev_priv, DPLL_CTRL1);

	if (drm_WARN_ON(&dev_priv->drm,
			(val & (DPLL_CTRL1_HDMI_MODE(SKL_DPLL0) |
				DPLL_CTRL1_SSC(SKL_DPLL0) |
				DPLL_CTRL1_OVERRIDE(SKL_DPLL0))) !=
			DPLL_CTRL1_OVERRIDE(SKL_DPLL0)))
		return;

	switch (val & DPLL_CTRL1_LINK_RATE_MASK(SKL_DPLL0)) {
	case DPLL_CTRL1_LINK_RATE(DPLL_CTRL1_LINK_RATE_810, SKL_DPLL0):
	case DPLL_CTRL1_LINK_RATE(DPLL_CTRL1_LINK_RATE_1350, SKL_DPLL0):
	case DPLL_CTRL1_LINK_RATE(DPLL_CTRL1_LINK_RATE_1620, SKL_DPLL0):
	case DPLL_CTRL1_LINK_RATE(DPLL_CTRL1_LINK_RATE_2700, SKL_DPLL0):
		cdclk_config->vco = 8100000;
		break;
	case DPLL_CTRL1_LINK_RATE(DPLL_CTRL1_LINK_RATE_1080, SKL_DPLL0):
	case DPLL_CTRL1_LINK_RATE(DPLL_CTRL1_LINK_RATE_2160, SKL_DPLL0):
		cdclk_config->vco = 8640000;
		break;
	default:
		MISSING_CASE(val & DPLL_CTRL1_LINK_RATE_MASK(SKL_DPLL0));
		break;
	}
}

static void skl_get_cdclk(struct drm_i915_private *dev_priv,
			  struct intel_cdclk_config *cdclk_config)
{
	u32 cdctl;

	skl_dpll0_update(dev_priv, cdclk_config);

	cdclk_config->cdclk = cdclk_config->bypass = cdclk_config->ref;

	if (cdclk_config->vco == 0)
		goto out;

	cdctl = intel_de_read(dev_priv, CDCLK_CTL);

	if (cdclk_config->vco == 8640000) {
		switch (cdctl & CDCLK_FREQ_SEL_MASK) {
		case CDCLK_FREQ_450_432:
			cdclk_config->cdclk = 432000;
			break;
		case CDCLK_FREQ_337_308:
			cdclk_config->cdclk = 308571;
			break;
		case CDCLK_FREQ_540:
			cdclk_config->cdclk = 540000;
			break;
		case CDCLK_FREQ_675_617:
			cdclk_config->cdclk = 617143;
			break;
		default:
			MISSING_CASE(cdctl & CDCLK_FREQ_SEL_MASK);
			break;
		}
	} else {
		switch (cdctl & CDCLK_FREQ_SEL_MASK) {
		case CDCLK_FREQ_450_432:
			cdclk_config->cdclk = 450000;
			break;
		case CDCLK_FREQ_337_308:
			cdclk_config->cdclk = 337500;
			break;
		case CDCLK_FREQ_540:
			cdclk_config->cdclk = 540000;
			break;
		case CDCLK_FREQ_675_617:
			cdclk_config->cdclk = 675000;
			break;
		default:
			MISSING_CASE(cdctl & CDCLK_FREQ_SEL_MASK);
			break;
		}
	}

 out:
	/*
	 * Can't read this out :( Let's assume it's
	 * at least what the CDCLK frequency requires.
	 */
	cdclk_config->voltage_level =
		skl_calc_voltage_level(cdclk_config->cdclk);
}

/* convert from kHz to .1 fixpoint MHz with -1MHz offset */
static int skl_cdclk_decimal(int cdclk)
{
	return DIV_ROUND_CLOSEST(cdclk - 1000, 500);
}

static void skl_set_preferred_cdclk_vco(struct drm_i915_private *dev_priv,
					int vco)
{
	bool changed = dev_priv->skl_preferred_vco_freq != vco;

	dev_priv->skl_preferred_vco_freq = vco;

	if (changed)
		intel_update_max_cdclk(dev_priv);
}

static u32 skl_dpll0_link_rate(struct drm_i915_private *dev_priv, int vco)
{
	drm_WARN_ON(&dev_priv->drm, vco != 8100000 && vco != 8640000);

	/*
	 * We always enable DPLL0 with the lowest link rate possible, but still
	 * taking into account the VCO required to operate the eDP panel at the
	 * desired frequency. The usual DP link rates operate with a VCO of
	 * 8100 while the eDP 1.4 alternate link rates need a VCO of 8640.
	 * The modeset code is responsible for the selection of the exact link
	 * rate later on, with the constraint of choosing a frequency that
	 * works with vco.
	 */
	if (vco == 8640000)
		return DPLL_CTRL1_LINK_RATE(DPLL_CTRL1_LINK_RATE_1080, SKL_DPLL0);
	else
		return DPLL_CTRL1_LINK_RATE(DPLL_CTRL1_LINK_RATE_810, SKL_DPLL0);
}

static void skl_dpll0_enable(struct drm_i915_private *dev_priv, int vco)
{
	intel_de_rmw(dev_priv, DPLL_CTRL1,
		     DPLL_CTRL1_HDMI_MODE(SKL_DPLL0) |
		     DPLL_CTRL1_SSC(SKL_DPLL0) |
		     DPLL_CTRL1_LINK_RATE_MASK(SKL_DPLL0),
		     DPLL_CTRL1_OVERRIDE(SKL_DPLL0) |
		     skl_dpll0_link_rate(dev_priv, vco));
	intel_de_posting_read(dev_priv, DPLL_CTRL1);

	intel_de_rmw(dev_priv, LCPLL1_CTL,
		     0, LCPLL_PLL_ENABLE);

	if (intel_de_wait_for_set(dev_priv, LCPLL1_CTL, LCPLL_PLL_LOCK, 5))
		drm_err(&dev_priv->drm, "DPLL0 not locked\n");

	dev_priv->display.cdclk.hw.vco = vco;

	/* We'll want to keep using the current vco from now on. */
	skl_set_preferred_cdclk_vco(dev_priv, vco);
}

static void skl_dpll0_disable(struct drm_i915_private *dev_priv)
{
	intel_de_rmw(dev_priv, LCPLL1_CTL,
		     LCPLL_PLL_ENABLE, 0);

	if (intel_de_wait_for_clear(dev_priv, LCPLL1_CTL, LCPLL_PLL_LOCK, 1))
		drm_err(&dev_priv->drm, "Couldn't disable DPLL0\n");

	dev_priv->display.cdclk.hw.vco = 0;
}

static u32 skl_cdclk_freq_sel(struct drm_i915_private *dev_priv,
			      int cdclk, int vco)
{
	switch (cdclk) {
	default:
		drm_WARN_ON(&dev_priv->drm,
			    cdclk != dev_priv->display.cdclk.hw.bypass);
		drm_WARN_ON(&dev_priv->drm, vco != 0);
		fallthrough;
	case 308571:
	case 337500:
		return CDCLK_FREQ_337_308;
	case 450000:
	case 432000:
		return CDCLK_FREQ_450_432;
	case 540000:
		return CDCLK_FREQ_540;
	case 617143:
	case 675000:
		return CDCLK_FREQ_675_617;
	}
}

static void skl_set_cdclk(struct drm_i915_private *dev_priv,
			  const struct intel_cdclk_config *cdclk_config,
			  enum pipe pipe)
{
	int cdclk = cdclk_config->cdclk;
	int vco = cdclk_config->vco;
	u32 freq_select, cdclk_ctl;
	int ret;

	/*
	 * Based on WA#1183 CDCLK rates 308 and 617MHz CDCLK rates are
	 * unsupported on SKL. In theory this should never happen since only
	 * the eDP1.4 2.16 and 4.32Gbps rates require it, but eDP1.4 is not
	 * supported on SKL either, see the above WA. WARN whenever trying to
	 * use the corresponding VCO freq as that always leads to using the
	 * minimum 308MHz CDCLK.
	 */
	drm_WARN_ON_ONCE(&dev_priv->drm,
			 IS_SKYLAKE(dev_priv) && vco == 8640000);

	ret = skl_pcode_request(&dev_priv->uncore, SKL_PCODE_CDCLK_CONTROL,
				SKL_CDCLK_PREPARE_FOR_CHANGE,
				SKL_CDCLK_READY_FOR_CHANGE,
				SKL_CDCLK_READY_FOR_CHANGE, 3);
	if (ret) {
		drm_err(&dev_priv->drm,
			"Failed to inform PCU about cdclk change (%d)\n", ret);
		return;
	}

	freq_select = skl_cdclk_freq_sel(dev_priv, cdclk, vco);

	if (dev_priv->display.cdclk.hw.vco != 0 &&
	    dev_priv->display.cdclk.hw.vco != vco)
		skl_dpll0_disable(dev_priv);

	cdclk_ctl = intel_de_read(dev_priv, CDCLK_CTL);

	if (dev_priv->display.cdclk.hw.vco != vco) {
		/* Wa Display #1183: skl,kbl,cfl */
		cdclk_ctl &= ~(CDCLK_FREQ_SEL_MASK | CDCLK_FREQ_DECIMAL_MASK);
		cdclk_ctl |= freq_select | skl_cdclk_decimal(cdclk);
		intel_de_write(dev_priv, CDCLK_CTL, cdclk_ctl);
	}

	/* Wa Display #1183: skl,kbl,cfl */
	cdclk_ctl |= CDCLK_DIVMUX_CD_OVERRIDE;
	intel_de_write(dev_priv, CDCLK_CTL, cdclk_ctl);
	intel_de_posting_read(dev_priv, CDCLK_CTL);

	if (dev_priv->display.cdclk.hw.vco != vco)
		skl_dpll0_enable(dev_priv, vco);

	/* Wa Display #1183: skl,kbl,cfl */
	cdclk_ctl &= ~(CDCLK_FREQ_SEL_MASK | CDCLK_FREQ_DECIMAL_MASK);
	intel_de_write(dev_priv, CDCLK_CTL, cdclk_ctl);

	cdclk_ctl |= freq_select | skl_cdclk_decimal(cdclk);
	intel_de_write(dev_priv, CDCLK_CTL, cdclk_ctl);

	/* Wa Display #1183: skl,kbl,cfl */
	cdclk_ctl &= ~CDCLK_DIVMUX_CD_OVERRIDE;
	intel_de_write(dev_priv, CDCLK_CTL, cdclk_ctl);
	intel_de_posting_read(dev_priv, CDCLK_CTL);

	/* inform PCU of the change */
	snb_pcode_write(&dev_priv->uncore, SKL_PCODE_CDCLK_CONTROL,
			cdclk_config->voltage_level);

	intel_update_cdclk(dev_priv);
}

static void skl_sanitize_cdclk(struct drm_i915_private *dev_priv)
{
	u32 cdctl, expected;

	/*
	 * check if the pre-os initialized the display
	 * There is SWF18 scratchpad register defined which is set by the
	 * pre-os which can be used by the OS drivers to check the status
	 */
	if ((intel_de_read(dev_priv, SWF_ILK(0x18)) & 0x00FFFFFF) == 0)
		goto sanitize;

	intel_update_cdclk(dev_priv);
	intel_cdclk_dump_config(dev_priv, &dev_priv->display.cdclk.hw, "Current CDCLK");

	/* Is PLL enabled and locked ? */
	if (dev_priv->display.cdclk.hw.vco == 0 ||
	    dev_priv->display.cdclk.hw.cdclk == dev_priv->display.cdclk.hw.bypass)
		goto sanitize;

	/* DPLL okay; verify the cdclock
	 *
	 * Noticed in some instances that the freq selection is correct but
	 * decimal part is programmed wrong from BIOS where pre-os does not
	 * enable display. Verify the same as well.
	 */
	cdctl = intel_de_read(dev_priv, CDCLK_CTL);
	expected = (cdctl & CDCLK_FREQ_SEL_MASK) |
		skl_cdclk_decimal(dev_priv->display.cdclk.hw.cdclk);
	if (cdctl == expected)
		/* All well; nothing to sanitize */
		return;

sanitize:
	drm_dbg_kms(&dev_priv->drm, "Sanitizing cdclk programmed by pre-os\n");

	/* force cdclk programming */
	dev_priv->display.cdclk.hw.cdclk = 0;
	/* force full PLL disable + enable */
	dev_priv->display.cdclk.hw.vco = ~0;
}

static void skl_cdclk_init_hw(struct drm_i915_private *dev_priv)
{
	struct intel_cdclk_config cdclk_config;

	skl_sanitize_cdclk(dev_priv);

	if (dev_priv->display.cdclk.hw.cdclk != 0 &&
	    dev_priv->display.cdclk.hw.vco != 0) {
		/*
		 * Use the current vco as our initial
		 * guess as to what the preferred vco is.
		 */
		if (dev_priv->skl_preferred_vco_freq == 0)
			skl_set_preferred_cdclk_vco(dev_priv,
						    dev_priv->display.cdclk.hw.vco);
		return;
	}

	cdclk_config = dev_priv->display.cdclk.hw;

	cdclk_config.vco = dev_priv->skl_preferred_vco_freq;
	if (cdclk_config.vco == 0)
		cdclk_config.vco = 8100000;
	cdclk_config.cdclk = skl_calc_cdclk(0, cdclk_config.vco);
	cdclk_config.voltage_level = skl_calc_voltage_level(cdclk_config.cdclk);

	skl_set_cdclk(dev_priv, &cdclk_config, INVALID_PIPE);
}

static void skl_cdclk_uninit_hw(struct drm_i915_private *dev_priv)
{
	struct intel_cdclk_config cdclk_config = dev_priv->display.cdclk.hw;

	cdclk_config.cdclk = cdclk_config.bypass;
	cdclk_config.vco = 0;
	cdclk_config.voltage_level = skl_calc_voltage_level(cdclk_config.cdclk);

	skl_set_cdclk(dev_priv, &cdclk_config, INVALID_PIPE);
}

struct intel_cdclk_vals {
	u32 cdclk;
	u16 refclk;
	u16 waveform;
	u8 ratio;
};

static const struct intel_cdclk_vals bxt_cdclk_table[] = {
	{ .refclk = 19200, .cdclk = 144000, .ratio = 60 },
	{ .refclk = 19200, .cdclk = 288000, .ratio = 60 },
	{ .refclk = 19200, .cdclk = 384000, .ratio = 60 },
	{ .refclk = 19200, .cdclk = 576000, .ratio = 60 },
	{ .refclk = 19200, .cdclk = 624000, .ratio = 65 },
	{}
};

static const struct intel_cdclk_vals glk_cdclk_table[] = {
	{ .refclk = 19200, .cdclk =  79200, .ratio = 33 },
	{ .refclk = 19200, .cdclk = 158400, .ratio = 33 },
	{ .refclk = 19200, .cdclk = 316800, .ratio = 33 },
	{}
};

static const struct intel_cdclk_vals icl_cdclk_table[] = {
	{ .refclk = 19200, .cdclk = 172800, .ratio = 18 },
	{ .refclk = 19200, .cdclk = 192000, .ratio = 20 },
	{ .refclk = 19200, .cdclk = 307200, .ratio = 32 },
	{ .refclk = 19200, .cdclk = 326400, .ratio = 68 },
	{ .refclk = 19200, .cdclk = 556800, .ratio = 58 },
	{ .refclk = 19200, .cdclk = 652800, .ratio = 68 },

	{ .refclk = 24000, .cdclk = 180000, .ratio = 15 },
	{ .refclk = 24000, .cdclk = 192000, .ratio = 16 },
	{ .refclk = 24000, .cdclk = 312000, .ratio = 26 },
	{ .refclk = 24000, .cdclk = 324000, .ratio = 54 },
	{ .refclk = 24000, .cdclk = 552000, .ratio = 46 },
	{ .refclk = 24000, .cdclk = 648000, .ratio = 54 },

	{ .refclk = 38400, .cdclk = 172800, .ratio =  9 },
	{ .refclk = 38400, .cdclk = 192000, .ratio = 10 },
	{ .refclk = 38400, .cdclk = 307200, .ratio = 16 },
	{ .refclk = 38400, .cdclk = 326400, .ratio = 34 },
	{ .refclk = 38400, .cdclk = 556800, .ratio = 29 },
	{ .refclk = 38400, .cdclk = 652800, .ratio = 34 },
	{}
};

static const struct intel_cdclk_vals rkl_cdclk_table[] = {
	{ .refclk = 19200, .cdclk = 172800, .ratio =  36 },
	{ .refclk = 19200, .cdclk = 192000, .ratio =  40 },
	{ .refclk = 19200, .cdclk = 307200, .ratio =  64 },
	{ .refclk = 19200, .cdclk = 326400, .ratio = 136 },
	{ .refclk = 19200, .cdclk = 556800, .ratio = 116 },
	{ .refclk = 19200, .cdclk = 652800, .ratio = 136 },

	{ .refclk = 24000, .cdclk = 180000, .ratio =  30 },
	{ .refclk = 24000, .cdclk = 192000, .ratio =  32 },
	{ .refclk = 24000, .cdclk = 312000, .ratio =  52 },
	{ .refclk = 24000, .cdclk = 324000, .ratio = 108 },
	{ .refclk = 24000, .cdclk = 552000, .ratio =  92 },
	{ .refclk = 24000, .cdclk = 648000, .ratio = 108 },

	{ .refclk = 38400, .cdclk = 172800, .ratio = 18 },
	{ .refclk = 38400, .cdclk = 192000, .ratio = 20 },
	{ .refclk = 38400, .cdclk = 307200, .ratio = 32 },
	{ .refclk = 38400, .cdclk = 326400, .ratio = 68 },
	{ .refclk = 38400, .cdclk = 556800, .ratio = 58 },
	{ .refclk = 38400, .cdclk = 652800, .ratio = 68 },
	{}
};

static const struct intel_cdclk_vals adlp_a_step_cdclk_table[] = {
	{ .refclk = 19200, .cdclk = 307200, .ratio = 32 },
	{ .refclk = 19200, .cdclk = 556800, .ratio = 58 },
	{ .refclk = 19200, .cdclk = 652800, .ratio = 68 },

	{ .refclk = 24000, .cdclk = 312000, .ratio = 26 },
	{ .refclk = 24000, .cdclk = 552000, .ratio = 46 },
	{ .refclk = 24400, .cdclk = 648000, .ratio = 54 },

	{ .refclk = 38400, .cdclk = 307200, .ratio = 16 },
	{ .refclk = 38400, .cdclk = 556800, .ratio = 29 },
	{ .refclk = 38400, .cdclk = 652800, .ratio = 34 },
	{}
};

static const struct intel_cdclk_vals adlp_cdclk_table[] = {
	{ .refclk = 19200, .cdclk = 172800, .ratio = 27 },
	{ .refclk = 19200, .cdclk = 192000, .ratio = 20 },
	{ .refclk = 19200, .cdclk = 307200, .ratio = 32 },
	{ .refclk = 19200, .cdclk = 556800, .ratio = 58 },
	{ .refclk = 19200, .cdclk = 652800, .ratio = 68 },

	{ .refclk = 24000, .cdclk = 176000, .ratio = 22 },
	{ .refclk = 24000, .cdclk = 192000, .ratio = 16 },
	{ .refclk = 24000, .cdclk = 312000, .ratio = 26 },
	{ .refclk = 24000, .cdclk = 552000, .ratio = 46 },
	{ .refclk = 24000, .cdclk = 648000, .ratio = 54 },

	{ .refclk = 38400, .cdclk = 179200, .ratio = 14 },
	{ .refclk = 38400, .cdclk = 192000, .ratio = 10 },
	{ .refclk = 38400, .cdclk = 307200, .ratio = 16 },
	{ .refclk = 38400, .cdclk = 556800, .ratio = 29 },
	{ .refclk = 38400, .cdclk = 652800, .ratio = 34 },
	{}
};

static const struct intel_cdclk_vals rplu_cdclk_table[] = {
	{ .refclk = 19200, .cdclk = 172800, .ratio = 27 },
	{ .refclk = 19200, .cdclk = 192000, .ratio = 20 },
	{ .refclk = 19200, .cdclk = 307200, .ratio = 32 },
	{ .refclk = 19200, .cdclk = 480000, .ratio = 50 },
	{ .refclk = 19200, .cdclk = 556800, .ratio = 58 },
	{ .refclk = 19200, .cdclk = 652800, .ratio = 68 },

	{ .refclk = 24000, .cdclk = 176000, .ratio = 22 },
	{ .refclk = 24000, .cdclk = 192000, .ratio = 16 },
	{ .refclk = 24000, .cdclk = 312000, .ratio = 26 },
	{ .refclk = 24000, .cdclk = 480000, .ratio = 40 },
	{ .refclk = 24000, .cdclk = 552000, .ratio = 46 },
	{ .refclk = 24000, .cdclk = 648000, .ratio = 54 },

	{ .refclk = 38400, .cdclk = 179200, .ratio = 14 },
	{ .refclk = 38400, .cdclk = 192000, .ratio = 10 },
	{ .refclk = 38400, .cdclk = 307200, .ratio = 16 },
	{ .refclk = 38400, .cdclk = 480000, .ratio = 25 },
	{ .refclk = 38400, .cdclk = 556800, .ratio = 29 },
	{ .refclk = 38400, .cdclk = 652800, .ratio = 34 },
	{}
};

static const struct intel_cdclk_vals dg2_cdclk_table[] = {
	{ .refclk = 38400, .cdclk = 163200, .ratio = 34, .waveform = 0x8888 },
	{ .refclk = 38400, .cdclk = 204000, .ratio = 34, .waveform = 0x9248 },
	{ .refclk = 38400, .cdclk = 244800, .ratio = 34, .waveform = 0xa4a4 },
	{ .refclk = 38400, .cdclk = 285600, .ratio = 34, .waveform = 0xa54a },
	{ .refclk = 38400, .cdclk = 326400, .ratio = 34, .waveform = 0xaaaa },
	{ .refclk = 38400, .cdclk = 367200, .ratio = 34, .waveform = 0xad5a },
	{ .refclk = 38400, .cdclk = 408000, .ratio = 34, .waveform = 0xb6b6 },
	{ .refclk = 38400, .cdclk = 448800, .ratio = 34, .waveform = 0xdbb6 },
	{ .refclk = 38400, .cdclk = 489600, .ratio = 34, .waveform = 0xeeee },
	{ .refclk = 38400, .cdclk = 530400, .ratio = 34, .waveform = 0xf7de },
	{ .refclk = 38400, .cdclk = 571200, .ratio = 34, .waveform = 0xfefe },
	{ .refclk = 38400, .cdclk = 612000, .ratio = 34, .waveform = 0xfffe },
	{ .refclk = 38400, .cdclk = 652800, .ratio = 34, .waveform = 0xffff },
	{}
};

static const struct intel_cdclk_vals mtl_cdclk_table[] = {
	{ .refclk = 38400, .cdclk = 172800, .ratio = 16, .waveform = 0xad5a },
	{ .refclk = 38400, .cdclk = 192000, .ratio = 16, .waveform = 0xb6b6 },
	{ .refclk = 38400, .cdclk = 307200, .ratio = 16, .waveform = 0x0000 },
	{ .refclk = 38400, .cdclk = 480000, .ratio = 25, .waveform = 0x0000 },
	{ .refclk = 38400, .cdclk = 556800, .ratio = 29, .waveform = 0x0000 },
	{ .refclk = 38400, .cdclk = 652800, .ratio = 34, .waveform = 0x0000 },
	{}
};

static const struct intel_cdclk_vals lnl_cdclk_table[] = {
	{ .refclk = 38400, .cdclk = 153600, .ratio = 16, .waveform = 0xaaaa },
	{ .refclk = 38400, .cdclk = 172800, .ratio = 16, .waveform = 0xad5a },
	{ .refclk = 38400, .cdclk = 192000, .ratio = 16, .waveform = 0xb6b6 },
	{ .refclk = 38400, .cdclk = 211200, .ratio = 16, .waveform = 0xdbb6 },
	{ .refclk = 38400, .cdclk = 230400, .ratio = 16, .waveform = 0xeeee },
	{ .refclk = 38400, .cdclk = 249600, .ratio = 16, .waveform = 0xf7de },
	{ .refclk = 38400, .cdclk = 268800, .ratio = 16, .waveform = 0xfefe },
	{ .refclk = 38400, .cdclk = 288000, .ratio = 16, .waveform = 0xfffe },
	{ .refclk = 38400, .cdclk = 307200, .ratio = 16, .waveform = 0xffff },
	{ .refclk = 38400, .cdclk = 330000, .ratio = 25, .waveform = 0xdbb6 },
	{ .refclk = 38400, .cdclk = 360000, .ratio = 25, .waveform = 0xeeee },
	{ .refclk = 38400, .cdclk = 390000, .ratio = 25, .waveform = 0xf7de },
	{ .refclk = 38400, .cdclk = 420000, .ratio = 25, .waveform = 0xfefe },
	{ .refclk = 38400, .cdclk = 450000, .ratio = 25, .waveform = 0xfffe },
	{ .refclk = 38400, .cdclk = 480000, .ratio = 25, .waveform = 0xffff },
	{ .refclk = 38400, .cdclk = 487200, .ratio = 29, .waveform = 0xfefe },
	{ .refclk = 38400, .cdclk = 522000, .ratio = 29, .waveform = 0xfffe },
	{ .refclk = 38400, .cdclk = 556800, .ratio = 29, .waveform = 0xffff },
	{ .refclk = 38400, .cdclk = 571200, .ratio = 34, .waveform = 0xfefe },
	{ .refclk = 38400, .cdclk = 612000, .ratio = 34, .waveform = 0xfffe },
	{ .refclk = 38400, .cdclk = 652800, .ratio = 34, .waveform = 0xffff },
	{}
};

static const int cdclk_squash_len = 16;

static int cdclk_squash_divider(u16 waveform)
{
	return hweight16(waveform ?: 0xffff);
}

static int cdclk_divider(int cdclk, int vco, u16 waveform)
{
	/* 2 * cd2x divider */
	return DIV_ROUND_CLOSEST(vco * cdclk_squash_divider(waveform),
				 cdclk * cdclk_squash_len);
}

static int bxt_calc_cdclk(struct drm_i915_private *dev_priv, int min_cdclk)
{
	const struct intel_cdclk_vals *table = dev_priv->display.cdclk.table;
	int i;

	for (i = 0; table[i].refclk; i++)
		if (table[i].refclk == dev_priv->display.cdclk.hw.ref &&
		    table[i].cdclk >= min_cdclk)
			return table[i].cdclk;

	drm_WARN(&dev_priv->drm, 1,
		 "Cannot satisfy minimum cdclk %d with refclk %u\n",
		 min_cdclk, dev_priv->display.cdclk.hw.ref);
	return 0;
}

static int bxt_calc_cdclk_pll_vco(struct drm_i915_private *dev_priv, int cdclk)
{
	const struct intel_cdclk_vals *table = dev_priv->display.cdclk.table;
	int i;

	if (cdclk == dev_priv->display.cdclk.hw.bypass)
		return 0;

	for (i = 0; table[i].refclk; i++)
		if (table[i].refclk == dev_priv->display.cdclk.hw.ref &&
		    table[i].cdclk == cdclk)
			return dev_priv->display.cdclk.hw.ref * table[i].ratio;

	drm_WARN(&dev_priv->drm, 1, "cdclk %d not valid for refclk %u\n",
		 cdclk, dev_priv->display.cdclk.hw.ref);
	return 0;
}

static u8 bxt_calc_voltage_level(int cdclk)
{
	return DIV_ROUND_UP(cdclk, 25000);
}

static u8 calc_voltage_level(int cdclk, int num_voltage_levels,
			     const int voltage_level_max_cdclk[])
{
	int voltage_level;

	for (voltage_level = 0; voltage_level < num_voltage_levels; voltage_level++) {
		if (cdclk <= voltage_level_max_cdclk[voltage_level])
			return voltage_level;
	}

	MISSING_CASE(cdclk);
	return num_voltage_levels - 1;
}

static u8 icl_calc_voltage_level(int cdclk)
{
	static const int icl_voltage_level_max_cdclk[] = {
		[0] = 312000,
		[1] = 556800,
		[2] = 652800,
	};

	return calc_voltage_level(cdclk,
				  ARRAY_SIZE(icl_voltage_level_max_cdclk),
				  icl_voltage_level_max_cdclk);
}

static u8 ehl_calc_voltage_level(int cdclk)
{
	static const int ehl_voltage_level_max_cdclk[] = {
		[0] = 180000,
		[1] = 312000,
		[2] = 326400,
		/*
		 * Bspec lists the limit as 556.8 MHz, but some JSL
		 * development boards (at least) boot with 652.8 MHz
		 */
		[3] = 652800,
	};

	return calc_voltage_level(cdclk,
				  ARRAY_SIZE(ehl_voltage_level_max_cdclk),
				  ehl_voltage_level_max_cdclk);
}

static u8 tgl_calc_voltage_level(int cdclk)
{
	static const int tgl_voltage_level_max_cdclk[] = {
		[0] = 312000,
		[1] = 326400,
		[2] = 556800,
		[3] = 652800,
	};

	return calc_voltage_level(cdclk,
				  ARRAY_SIZE(tgl_voltage_level_max_cdclk),
				  tgl_voltage_level_max_cdclk);
}

static u8 rplu_calc_voltage_level(int cdclk)
{
	static const int rplu_voltage_level_max_cdclk[] = {
		[0] = 312000,
		[1] = 480000,
		[2] = 556800,
		[3] = 652800,
	};

	return calc_voltage_level(cdclk,
				  ARRAY_SIZE(rplu_voltage_level_max_cdclk),
				  rplu_voltage_level_max_cdclk);
}

static void icl_readout_refclk(struct drm_i915_private *dev_priv,
			       struct intel_cdclk_config *cdclk_config)
{
	u32 dssm = intel_de_read(dev_priv, SKL_DSSM) & ICL_DSSM_CDCLK_PLL_REFCLK_MASK;

	switch (dssm) {
	default:
		MISSING_CASE(dssm);
		fallthrough;
	case ICL_DSSM_CDCLK_PLL_REFCLK_24MHz:
		cdclk_config->ref = 24000;
		break;
	case ICL_DSSM_CDCLK_PLL_REFCLK_19_2MHz:
		cdclk_config->ref = 19200;
		break;
	case ICL_DSSM_CDCLK_PLL_REFCLK_38_4MHz:
		cdclk_config->ref = 38400;
		break;
	}
}

static void bxt_de_pll_readout(struct drm_i915_private *dev_priv,
			       struct intel_cdclk_config *cdclk_config)
{
	u32 val, ratio;

	if (IS_DG2(dev_priv))
		cdclk_config->ref = 38400;
	else if (DISPLAY_VER(dev_priv) >= 11)
		icl_readout_refclk(dev_priv, cdclk_config);
	else
		cdclk_config->ref = 19200;

	val = intel_de_read(dev_priv, BXT_DE_PLL_ENABLE);
	if ((val & BXT_DE_PLL_PLL_ENABLE) == 0 ||
	    (val & BXT_DE_PLL_LOCK) == 0) {
		/*
		 * CDCLK PLL is disabled, the VCO/ratio doesn't matter, but
		 * setting it to zero is a way to signal that.
		 */
		cdclk_config->vco = 0;
		return;
	}

	/*
	 * DISPLAY_VER >= 11 have the ratio directly in the PLL enable register,
	 * gen9lp had it in a separate PLL control register.
	 */
	if (DISPLAY_VER(dev_priv) >= 11)
		ratio = val & ICL_CDCLK_PLL_RATIO_MASK;
	else
		ratio = intel_de_read(dev_priv, BXT_DE_PLL_CTL) & BXT_DE_PLL_RATIO_MASK;

	cdclk_config->vco = ratio * cdclk_config->ref;
}

static void bxt_get_cdclk(struct drm_i915_private *dev_priv,
			  struct intel_cdclk_config *cdclk_config)
{
	u32 squash_ctl = 0;
	u32 divider;
	int div;

	bxt_de_pll_readout(dev_priv, cdclk_config);

	if (DISPLAY_VER(dev_priv) >= 12)
		cdclk_config->bypass = cdclk_config->ref / 2;
	else if (DISPLAY_VER(dev_priv) >= 11)
		cdclk_config->bypass = 50000;
	else
		cdclk_config->bypass = cdclk_config->ref;

	if (cdclk_config->vco == 0) {
		cdclk_config->cdclk = cdclk_config->bypass;
		goto out;
	}

	divider = intel_de_read(dev_priv, CDCLK_CTL) & BXT_CDCLK_CD2X_DIV_SEL_MASK;

	switch (divider) {
	case BXT_CDCLK_CD2X_DIV_SEL_1:
		div = 2;
		break;
	case BXT_CDCLK_CD2X_DIV_SEL_1_5:
		div = 3;
		break;
	case BXT_CDCLK_CD2X_DIV_SEL_2:
		div = 4;
		break;
	case BXT_CDCLK_CD2X_DIV_SEL_4:
		div = 8;
		break;
	default:
		MISSING_CASE(divider);
		return;
	}

	if (HAS_CDCLK_SQUASH(dev_priv))
		squash_ctl = intel_de_read(dev_priv, CDCLK_SQUASH_CTL);

	if (squash_ctl & CDCLK_SQUASH_ENABLE) {
		u16 waveform;
		int size;

		size = REG_FIELD_GET(CDCLK_SQUASH_WINDOW_SIZE_MASK, squash_ctl) + 1;
		waveform = REG_FIELD_GET(CDCLK_SQUASH_WAVEFORM_MASK, squash_ctl) >> (16 - size);

		cdclk_config->cdclk = DIV_ROUND_CLOSEST(hweight16(waveform) *
							cdclk_config->vco, size * div);
	} else {
		cdclk_config->cdclk = DIV_ROUND_CLOSEST(cdclk_config->vco, div);
	}

 out:
	/*
	 * Can't read this out :( Let's assume it's
	 * at least what the CDCLK frequency requires.
	 */
	cdclk_config->voltage_level =
		intel_cdclk_calc_voltage_level(dev_priv, cdclk_config->cdclk);
}

static void bxt_de_pll_disable(struct drm_i915_private *dev_priv)
{
	intel_de_write(dev_priv, BXT_DE_PLL_ENABLE, 0);

	/* Timeout 200us */
	if (intel_de_wait_for_clear(dev_priv,
				    BXT_DE_PLL_ENABLE, BXT_DE_PLL_LOCK, 1))
		drm_err(&dev_priv->drm, "timeout waiting for DE PLL unlock\n");

	dev_priv->display.cdclk.hw.vco = 0;
}

static void bxt_de_pll_enable(struct drm_i915_private *dev_priv, int vco)
{
	int ratio = DIV_ROUND_CLOSEST(vco, dev_priv->display.cdclk.hw.ref);

	intel_de_rmw(dev_priv, BXT_DE_PLL_CTL,
		     BXT_DE_PLL_RATIO_MASK, BXT_DE_PLL_RATIO(ratio));

	intel_de_write(dev_priv, BXT_DE_PLL_ENABLE, BXT_DE_PLL_PLL_ENABLE);

	/* Timeout 200us */
	if (intel_de_wait_for_set(dev_priv,
				  BXT_DE_PLL_ENABLE, BXT_DE_PLL_LOCK, 1))
		drm_err(&dev_priv->drm, "timeout waiting for DE PLL lock\n");

	dev_priv->display.cdclk.hw.vco = vco;
}

static void icl_cdclk_pll_disable(struct drm_i915_private *dev_priv)
{
	intel_de_rmw(dev_priv, BXT_DE_PLL_ENABLE,
		     BXT_DE_PLL_PLL_ENABLE, 0);

	/* Timeout 200us */
	if (intel_de_wait_for_clear(dev_priv, BXT_DE_PLL_ENABLE, BXT_DE_PLL_LOCK, 1))
		drm_err(&dev_priv->drm, "timeout waiting for CDCLK PLL unlock\n");

	dev_priv->display.cdclk.hw.vco = 0;
}

static void icl_cdclk_pll_enable(struct drm_i915_private *dev_priv, int vco)
{
	int ratio = DIV_ROUND_CLOSEST(vco, dev_priv->display.cdclk.hw.ref);
	u32 val;

	val = ICL_CDCLK_PLL_RATIO(ratio);
	intel_de_write(dev_priv, BXT_DE_PLL_ENABLE, val);

	val |= BXT_DE_PLL_PLL_ENABLE;
	intel_de_write(dev_priv, BXT_DE_PLL_ENABLE, val);

	/* Timeout 200us */
	if (intel_de_wait_for_set(dev_priv, BXT_DE_PLL_ENABLE, BXT_DE_PLL_LOCK, 1))
		drm_err(&dev_priv->drm, "timeout waiting for CDCLK PLL lock\n");

	dev_priv->display.cdclk.hw.vco = vco;
}

static void adlp_cdclk_pll_crawl(struct drm_i915_private *dev_priv, int vco)
{
	int ratio = DIV_ROUND_CLOSEST(vco, dev_priv->display.cdclk.hw.ref);
	u32 val;

	/* Write PLL ratio without disabling */
	val = ICL_CDCLK_PLL_RATIO(ratio) | BXT_DE_PLL_PLL_ENABLE;
	intel_de_write(dev_priv, BXT_DE_PLL_ENABLE, val);

	/* Submit freq change request */
	val |= BXT_DE_PLL_FREQ_REQ;
	intel_de_write(dev_priv, BXT_DE_PLL_ENABLE, val);

	/* Timeout 200us */
	if (intel_de_wait_for_set(dev_priv, BXT_DE_PLL_ENABLE,
				  BXT_DE_PLL_LOCK | BXT_DE_PLL_FREQ_REQ_ACK, 1))
		drm_err(&dev_priv->drm, "timeout waiting for FREQ change request ack\n");

	val &= ~BXT_DE_PLL_FREQ_REQ;
	intel_de_write(dev_priv, BXT_DE_PLL_ENABLE, val);

	dev_priv->display.cdclk.hw.vco = vco;
}

static u32 bxt_cdclk_cd2x_pipe(struct drm_i915_private *dev_priv, enum pipe pipe)
{
	if (DISPLAY_VER(dev_priv) >= 12) {
		if (pipe == INVALID_PIPE)
			return TGL_CDCLK_CD2X_PIPE_NONE;
		else
			return TGL_CDCLK_CD2X_PIPE(pipe);
	} else if (DISPLAY_VER(dev_priv) >= 11) {
		if (pipe == INVALID_PIPE)
			return ICL_CDCLK_CD2X_PIPE_NONE;
		else
			return ICL_CDCLK_CD2X_PIPE(pipe);
	} else {
		if (pipe == INVALID_PIPE)
			return BXT_CDCLK_CD2X_PIPE_NONE;
		else
			return BXT_CDCLK_CD2X_PIPE(pipe);
	}
}

static u32 bxt_cdclk_cd2x_div_sel(struct drm_i915_private *dev_priv,
				  int cdclk, int vco, u16 waveform)
{
	/* cdclk = vco / 2 / div{1,1.5,2,4} */
	switch (cdclk_divider(cdclk, vco, waveform)) {
	default:
		drm_WARN_ON(&dev_priv->drm,
			    cdclk != dev_priv->display.cdclk.hw.bypass);
		drm_WARN_ON(&dev_priv->drm, vco != 0);
		fallthrough;
	case 2:
		return BXT_CDCLK_CD2X_DIV_SEL_1;
	case 3:
		return BXT_CDCLK_CD2X_DIV_SEL_1_5;
	case 4:
		return BXT_CDCLK_CD2X_DIV_SEL_2;
	case 8:
		return BXT_CDCLK_CD2X_DIV_SEL_4;
	}
}

static u16 cdclk_squash_waveform(struct drm_i915_private *dev_priv,
				 int cdclk)
{
	const struct intel_cdclk_vals *table = dev_priv->display.cdclk.table;
	int i;

	if (cdclk == dev_priv->display.cdclk.hw.bypass)
		return 0;

	for (i = 0; table[i].refclk; i++)
		if (table[i].refclk == dev_priv->display.cdclk.hw.ref &&
		    table[i].cdclk == cdclk)
			return table[i].waveform;

	drm_WARN(&dev_priv->drm, 1, "cdclk %d not valid for refclk %u\n",
		 cdclk, dev_priv->display.cdclk.hw.ref);

	return 0xffff;
}

static void icl_cdclk_pll_update(struct drm_i915_private *i915, int vco)
{
	if (i915->display.cdclk.hw.vco != 0 &&
	    i915->display.cdclk.hw.vco != vco)
		icl_cdclk_pll_disable(i915);

	if (i915->display.cdclk.hw.vco != vco)
		icl_cdclk_pll_enable(i915, vco);
}

static void bxt_cdclk_pll_update(struct drm_i915_private *i915, int vco)
{
	if (i915->display.cdclk.hw.vco != 0 &&
	    i915->display.cdclk.hw.vco != vco)
		bxt_de_pll_disable(i915);

	if (i915->display.cdclk.hw.vco != vco)
		bxt_de_pll_enable(i915, vco);
}

static void dg2_cdclk_squash_program(struct drm_i915_private *i915,
				     u16 waveform)
{
	u32 squash_ctl = 0;

	if (waveform)
		squash_ctl = CDCLK_SQUASH_ENABLE |
			     CDCLK_SQUASH_WINDOW_SIZE(0xf) | waveform;

	intel_de_write(i915, CDCLK_SQUASH_CTL, squash_ctl);
}

static bool cdclk_pll_is_unknown(unsigned int vco)
{
	/*
	 * Ensure driver does not take the crawl path for the
	 * case when the vco is set to ~0 in the
	 * sanitize path.
	 */
	return vco == ~0;
}

static bool cdclk_compute_crawl_and_squash_midpoint(struct drm_i915_private *i915,
						    const struct intel_cdclk_config *old_cdclk_config,
						    const struct intel_cdclk_config *new_cdclk_config,
						    struct intel_cdclk_config *mid_cdclk_config)
{
	u16 old_waveform, new_waveform, mid_waveform;
	int old_div, new_div, mid_div;

	/* Return if PLL is in an unknown state, force a complete disable and re-enable. */
	if (cdclk_pll_is_unknown(old_cdclk_config->vco))
		return false;

	/* Return if both Squash and Crawl are not present */
	if (!HAS_CDCLK_CRAWL(i915) || !HAS_CDCLK_SQUASH(i915))
		return false;

	old_waveform = cdclk_squash_waveform(i915, old_cdclk_config->cdclk);
	new_waveform = cdclk_squash_waveform(i915, new_cdclk_config->cdclk);

	/* Return if Squash only or Crawl only is the desired action */
	if (old_cdclk_config->vco == 0 || new_cdclk_config->vco == 0 ||
	    old_cdclk_config->vco == new_cdclk_config->vco ||
	    old_waveform == new_waveform)
		return false;

	old_div = cdclk_divider(old_cdclk_config->cdclk,
				old_cdclk_config->vco, old_waveform);
	new_div = cdclk_divider(new_cdclk_config->cdclk,
				new_cdclk_config->vco, new_waveform);

	/*
	 * Should not happen currently. We might need more midpoint
	 * transitions if we need to also change the cd2x divider.
	 */
	if (drm_WARN_ON(&i915->drm, old_div != new_div))
		return false;

	*mid_cdclk_config = *new_cdclk_config;

	/*
	 * Populate the mid_cdclk_config accordingly.
	 * - If moving to a higher cdclk, the desired action is squashing.
	 * The mid cdclk config should have the new (squash) waveform.
	 * - If moving to a lower cdclk, the desired action is crawling.
	 * The mid cdclk config should have the new vco.
	 */

	if (cdclk_squash_divider(new_waveform) > cdclk_squash_divider(old_waveform)) {
		mid_cdclk_config->vco = old_cdclk_config->vco;
		mid_div = old_div;
		mid_waveform = new_waveform;
	} else {
		mid_cdclk_config->vco = new_cdclk_config->vco;
		mid_div = new_div;
		mid_waveform = old_waveform;
	}

	mid_cdclk_config->cdclk = DIV_ROUND_CLOSEST(cdclk_squash_divider(mid_waveform) *
						    mid_cdclk_config->vco,
						    cdclk_squash_len * mid_div);

	/* make sure the mid clock came out sane */

	drm_WARN_ON(&i915->drm, mid_cdclk_config->cdclk <
		    min(old_cdclk_config->cdclk, new_cdclk_config->cdclk));
	drm_WARN_ON(&i915->drm, mid_cdclk_config->cdclk >
		    i915->display.cdclk.max_cdclk_freq);
	drm_WARN_ON(&i915->drm, cdclk_squash_waveform(i915, mid_cdclk_config->cdclk) !=
		    mid_waveform);

	return true;
}

static bool pll_enable_wa_needed(struct drm_i915_private *dev_priv)
{
	return (DISPLAY_VER_FULL(dev_priv) == IP_VER(20, 0) ||
		DISPLAY_VER_FULL(dev_priv) == IP_VER(14, 0) ||
		IS_DG2(dev_priv)) &&
		dev_priv->display.cdclk.hw.vco > 0;
}

static u32 bxt_cdclk_ctl(struct drm_i915_private *i915,
			 const struct intel_cdclk_config *cdclk_config,
			 enum pipe pipe)
{
	int cdclk = cdclk_config->cdclk;
	int vco = cdclk_config->vco;
	u16 waveform;
	u32 val;

	waveform = cdclk_squash_waveform(i915, cdclk);

	val = bxt_cdclk_cd2x_div_sel(i915, cdclk, vco, waveform) |
		bxt_cdclk_cd2x_pipe(i915, pipe);

	/*
	 * Disable SSA Precharge when CD clock frequency < 500 MHz,
	 * enable otherwise.
	 */
	if ((IS_GEMINILAKE(i915) || IS_BROXTON(i915)) &&
	    cdclk >= 500000)
		val |= BXT_CDCLK_SSA_PRECHARGE_ENABLE;

	if (DISPLAY_VER(i915) >= 20)
		val |= MDCLK_SOURCE_SEL_CDCLK_PLL;
	else
		val |= skl_cdclk_decimal(cdclk);

	return val;
}

static void _bxt_set_cdclk(struct drm_i915_private *dev_priv,
			   const struct intel_cdclk_config *cdclk_config,
			   enum pipe pipe)
{
	int cdclk = cdclk_config->cdclk;
	int vco = cdclk_config->vco;
	u16 waveform;

	if (HAS_CDCLK_CRAWL(dev_priv) && dev_priv->display.cdclk.hw.vco > 0 && vco > 0 &&
	    !cdclk_pll_is_unknown(dev_priv->display.cdclk.hw.vco)) {
		if (dev_priv->display.cdclk.hw.vco != vco)
			adlp_cdclk_pll_crawl(dev_priv, vco);
	} else if (DISPLAY_VER(dev_priv) >= 11) {
		/* wa_15010685871: dg2, mtl */
		if (pll_enable_wa_needed(dev_priv))
			dg2_cdclk_squash_program(dev_priv, 0);

		icl_cdclk_pll_update(dev_priv, vco);
	} else
		bxt_cdclk_pll_update(dev_priv, vco);

	waveform = cdclk_squash_waveform(dev_priv, cdclk);

	if (HAS_CDCLK_SQUASH(dev_priv))
		dg2_cdclk_squash_program(dev_priv, waveform);

	intel_de_write(dev_priv, CDCLK_CTL, bxt_cdclk_ctl(dev_priv, cdclk_config, pipe));

	if (pipe != INVALID_PIPE)
		intel_crtc_wait_for_next_vblank(intel_crtc_for_pipe(dev_priv, pipe));
}

static void bxt_set_cdclk(struct drm_i915_private *dev_priv,
			  const struct intel_cdclk_config *cdclk_config,
			  enum pipe pipe)
{
	struct intel_cdclk_config mid_cdclk_config;
	int cdclk = cdclk_config->cdclk;
	int ret = 0;

	/*
	 * Inform power controller of upcoming frequency change.
	 * Display versions 14 and beyond do not follow the PUnit
	 * mailbox communication, skip
	 * this step.
	 */
	if (DISPLAY_VER(dev_priv) >= 14 || IS_DG2(dev_priv))
		/* NOOP */;
	else if (DISPLAY_VER(dev_priv) >= 11)
		ret = skl_pcode_request(&dev_priv->uncore, SKL_PCODE_CDCLK_CONTROL,
					SKL_CDCLK_PREPARE_FOR_CHANGE,
					SKL_CDCLK_READY_FOR_CHANGE,
					SKL_CDCLK_READY_FOR_CHANGE, 3);
	else
		/*
		 * BSpec requires us to wait up to 150usec, but that leads to
		 * timeouts; the 2ms used here is based on experiment.
		 */
		ret = snb_pcode_write_timeout(&dev_priv->uncore,
					      HSW_PCODE_DE_WRITE_FREQ_REQ,
					      0x80000000, 150, 2);

	if (ret) {
		drm_err(&dev_priv->drm,
			"Failed to inform PCU about cdclk change (err %d, freq %d)\n",
			ret, cdclk);
		return;
	}

	if (cdclk_compute_crawl_and_squash_midpoint(dev_priv, &dev_priv->display.cdclk.hw,
						    cdclk_config, &mid_cdclk_config)) {
		_bxt_set_cdclk(dev_priv, &mid_cdclk_config, pipe);
		_bxt_set_cdclk(dev_priv, cdclk_config, pipe);
	} else {
		_bxt_set_cdclk(dev_priv, cdclk_config, pipe);
	}

	if (DISPLAY_VER(dev_priv) >= 14)
		/*
		 * NOOP - No Pcode communication needed for
		 * Display versions 14 and beyond
		 */;
	else if (DISPLAY_VER(dev_priv) >= 11 && !IS_DG2(dev_priv))
		ret = snb_pcode_write(&dev_priv->uncore, SKL_PCODE_CDCLK_CONTROL,
				      cdclk_config->voltage_level);
	if (DISPLAY_VER(dev_priv) < 11) {
		/*
		 * The timeout isn't specified, the 2ms used here is based on
		 * experiment.
		 * FIXME: Waiting for the request completion could be delayed
		 * until the next PCODE request based on BSpec.
		 */
		ret = snb_pcode_write_timeout(&dev_priv->uncore,
					      HSW_PCODE_DE_WRITE_FREQ_REQ,
					      cdclk_config->voltage_level,
					      150, 2);
	}
	if (ret) {
		drm_err(&dev_priv->drm,
			"PCode CDCLK freq set failed, (err %d, freq %d)\n",
			ret, cdclk);
		return;
	}

	intel_update_cdclk(dev_priv);

	if (DISPLAY_VER(dev_priv) >= 11)
		/*
		 * Can't read out the voltage level :(
		 * Let's just assume everything is as expected.
		 */
		dev_priv->display.cdclk.hw.voltage_level = cdclk_config->voltage_level;
}

static void bxt_sanitize_cdclk(struct drm_i915_private *dev_priv)
{
	u32 cdctl, expected;
	int cdclk, vco;

	intel_update_cdclk(dev_priv);
	intel_cdclk_dump_config(dev_priv, &dev_priv->display.cdclk.hw, "Current CDCLK");

	if (dev_priv->display.cdclk.hw.vco == 0 ||
	    dev_priv->display.cdclk.hw.cdclk == dev_priv->display.cdclk.hw.bypass)
		goto sanitize;

	/* Make sure this is a legal cdclk value for the platform */
	cdclk = bxt_calc_cdclk(dev_priv, dev_priv->display.cdclk.hw.cdclk);
	if (cdclk != dev_priv->display.cdclk.hw.cdclk)
		goto sanitize;

	/* Make sure the VCO is correct for the cdclk */
	vco = bxt_calc_cdclk_pll_vco(dev_priv, cdclk);
	if (vco != dev_priv->display.cdclk.hw.vco)
		goto sanitize;

	/*
	 * Some BIOS versions leave an incorrect decimal frequency value and
	 * set reserved MBZ bits in CDCLK_CTL at least during exiting from S4,
	 * so sanitize this register.
	 */
	cdctl = intel_de_read(dev_priv, CDCLK_CTL);
	expected = bxt_cdclk_ctl(dev_priv, &dev_priv->display.cdclk.hw, INVALID_PIPE);

	/*
	 * Let's ignore the pipe field, since BIOS could have configured the
	 * dividers both synching to an active pipe, or asynchronously
	 * (PIPE_NONE).
	 */
	cdctl &= ~bxt_cdclk_cd2x_pipe(dev_priv, INVALID_PIPE);
	expected &= ~bxt_cdclk_cd2x_pipe(dev_priv, INVALID_PIPE);

	if (cdctl == expected)
		/* All well; nothing to sanitize */
		return;

sanitize:
	drm_dbg_kms(&dev_priv->drm, "Sanitizing cdclk programmed by pre-os\n");

	/* force cdclk programming */
	dev_priv->display.cdclk.hw.cdclk = 0;

	/* force full PLL disable + enable */
	dev_priv->display.cdclk.hw.vco = ~0;
}

static void bxt_cdclk_init_hw(struct drm_i915_private *dev_priv)
{
	struct intel_cdclk_config cdclk_config;

	bxt_sanitize_cdclk(dev_priv);

	if (dev_priv->display.cdclk.hw.cdclk != 0 &&
	    dev_priv->display.cdclk.hw.vco != 0)
		return;

	cdclk_config = dev_priv->display.cdclk.hw;

	/*
	 * FIXME:
	 * - The initial CDCLK needs to be read from VBT.
	 *   Need to make this change after VBT has changes for BXT.
	 */
	cdclk_config.cdclk = bxt_calc_cdclk(dev_priv, 0);
	cdclk_config.vco = bxt_calc_cdclk_pll_vco(dev_priv, cdclk_config.cdclk);
	cdclk_config.voltage_level =
		intel_cdclk_calc_voltage_level(dev_priv, cdclk_config.cdclk);

	bxt_set_cdclk(dev_priv, &cdclk_config, INVALID_PIPE);
}

static void bxt_cdclk_uninit_hw(struct drm_i915_private *dev_priv)
{
	struct intel_cdclk_config cdclk_config = dev_priv->display.cdclk.hw;

	cdclk_config.cdclk = cdclk_config.bypass;
	cdclk_config.vco = 0;
	cdclk_config.voltage_level =
		intel_cdclk_calc_voltage_level(dev_priv, cdclk_config.cdclk);

	bxt_set_cdclk(dev_priv, &cdclk_config, INVALID_PIPE);
}

/**
 * intel_cdclk_init_hw - Initialize CDCLK hardware
 * @i915: i915 device
 *
 * Initialize CDCLK. This consists mainly of initializing dev_priv->display.cdclk.hw and
 * sanitizing the state of the hardware if needed. This is generally done only
 * during the display core initialization sequence, after which the DMC will
 * take care of turning CDCLK off/on as needed.
 */
void intel_cdclk_init_hw(struct drm_i915_private *i915)
{
	if (DISPLAY_VER(i915) >= 10 || IS_BROXTON(i915))
		bxt_cdclk_init_hw(i915);
	else if (DISPLAY_VER(i915) == 9)
		skl_cdclk_init_hw(i915);
}

/**
 * intel_cdclk_uninit_hw - Uninitialize CDCLK hardware
 * @i915: i915 device
 *
 * Uninitialize CDCLK. This is done only during the display core
 * uninitialization sequence.
 */
void intel_cdclk_uninit_hw(struct drm_i915_private *i915)
{
	if (DISPLAY_VER(i915) >= 10 || IS_BROXTON(i915))
		bxt_cdclk_uninit_hw(i915);
	else if (DISPLAY_VER(i915) == 9)
		skl_cdclk_uninit_hw(i915);
}

static bool intel_cdclk_can_crawl_and_squash(struct drm_i915_private *i915,
					     const struct intel_cdclk_config *a,
					     const struct intel_cdclk_config *b)
{
	u16 old_waveform;
	u16 new_waveform;

	drm_WARN_ON(&i915->drm, cdclk_pll_is_unknown(a->vco));

	if (a->vco == 0 || b->vco == 0)
		return false;

	if (!HAS_CDCLK_CRAWL(i915) || !HAS_CDCLK_SQUASH(i915))
		return false;

	old_waveform = cdclk_squash_waveform(i915, a->cdclk);
	new_waveform = cdclk_squash_waveform(i915, b->cdclk);

	return a->vco != b->vco &&
	       old_waveform != new_waveform;
}

static bool intel_cdclk_can_crawl(struct drm_i915_private *dev_priv,
				  const struct intel_cdclk_config *a,
				  const struct intel_cdclk_config *b)
{
	int a_div, b_div;

	if (!HAS_CDCLK_CRAWL(dev_priv))
		return false;

	/*
	 * The vco and cd2x divider will change independently
	 * from each, so we disallow cd2x change when crawling.
	 */
	a_div = DIV_ROUND_CLOSEST(a->vco, a->cdclk);
	b_div = DIV_ROUND_CLOSEST(b->vco, b->cdclk);

	return a->vco != 0 && b->vco != 0 &&
		a->vco != b->vco &&
		a_div == b_div &&
		a->ref == b->ref;
}

static bool intel_cdclk_can_squash(struct drm_i915_private *dev_priv,
				   const struct intel_cdclk_config *a,
				   const struct intel_cdclk_config *b)
{
	/*
	 * FIXME should store a bit more state in intel_cdclk_config
	 * to differentiate squasher vs. cd2x divider properly. For
	 * the moment all platforms with squasher use a fixed cd2x
	 * divider.
	 */
	if (!HAS_CDCLK_SQUASH(dev_priv))
		return false;

	return a->cdclk != b->cdclk &&
		a->vco != 0 &&
		a->vco == b->vco &&
		a->ref == b->ref;
}

/**
 * intel_cdclk_needs_modeset - Determine if changong between the CDCLK
 *                             configurations requires a modeset on all pipes
 * @a: first CDCLK configuration
 * @b: second CDCLK configuration
 *
 * Returns:
 * True if changing between the two CDCLK configurations
 * requires all pipes to be off, false if not.
 */
bool intel_cdclk_needs_modeset(const struct intel_cdclk_config *a,
			       const struct intel_cdclk_config *b)
{
	return a->cdclk != b->cdclk ||
		a->vco != b->vco ||
		a->ref != b->ref;
}

/**
 * intel_cdclk_can_cd2x_update - Determine if changing between the two CDCLK
 *                               configurations requires only a cd2x divider update
 * @dev_priv: i915 device
 * @a: first CDCLK configuration
 * @b: second CDCLK configuration
 *
 * Returns:
 * True if changing between the two CDCLK configurations
 * can be done with just a cd2x divider update, false if not.
 */
static bool intel_cdclk_can_cd2x_update(struct drm_i915_private *dev_priv,
					const struct intel_cdclk_config *a,
					const struct intel_cdclk_config *b)
{
	/* Older hw doesn't have the capability */
	if (DISPLAY_VER(dev_priv) < 10 && !IS_BROXTON(dev_priv))
		return false;

	/*
	 * FIXME should store a bit more state in intel_cdclk_config
	 * to differentiate squasher vs. cd2x divider properly. For
	 * the moment all platforms with squasher use a fixed cd2x
	 * divider.
	 */
	if (HAS_CDCLK_SQUASH(dev_priv))
		return false;

	return a->cdclk != b->cdclk &&
		a->vco != 0 &&
		a->vco == b->vco &&
		a->ref == b->ref;
}

/**
 * intel_cdclk_changed - Determine if two CDCLK configurations are different
 * @a: first CDCLK configuration
 * @b: second CDCLK configuration
 *
 * Returns:
 * True if the CDCLK configurations don't match, false if they do.
 */
static bool intel_cdclk_changed(const struct intel_cdclk_config *a,
				const struct intel_cdclk_config *b)
{
	return intel_cdclk_needs_modeset(a, b) ||
		a->voltage_level != b->voltage_level;
}

void intel_cdclk_dump_config(struct drm_i915_private *i915,
			     const struct intel_cdclk_config *cdclk_config,
			     const char *context)
{
	drm_dbg_kms(&i915->drm, "%s %d kHz, VCO %d kHz, ref %d kHz, bypass %d kHz, voltage level %d\n",
		    context, cdclk_config->cdclk, cdclk_config->vco,
		    cdclk_config->ref, cdclk_config->bypass,
		    cdclk_config->voltage_level);
}

static void intel_pcode_notify(struct drm_i915_private *i915,
			       u8 voltage_level,
			       u8 active_pipe_count,
			       u16 cdclk,
			       bool cdclk_update_valid,
			       bool pipe_count_update_valid)
{
	int ret;
	u32 update_mask = 0;

	if (!IS_DG2(i915))
		return;

	update_mask = DISPLAY_TO_PCODE_UPDATE_MASK(cdclk, active_pipe_count, voltage_level);

	if (cdclk_update_valid)
		update_mask |= DISPLAY_TO_PCODE_CDCLK_VALID;

	if (pipe_count_update_valid)
		update_mask |= DISPLAY_TO_PCODE_PIPE_COUNT_VALID;

	ret = skl_pcode_request(&i915->uncore, SKL_PCODE_CDCLK_CONTROL,
				SKL_CDCLK_PREPARE_FOR_CHANGE |
				update_mask,
				SKL_CDCLK_READY_FOR_CHANGE,
				SKL_CDCLK_READY_FOR_CHANGE, 3);
	if (ret)
		drm_err(&i915->drm,
			"Failed to inform PCU about display config (err %d)\n",
			ret);
}

/**
 * intel_set_cdclk - Push the CDCLK configuration to the hardware
 * @dev_priv: i915 device
 * @cdclk_config: new CDCLK configuration
 * @pipe: pipe with which to synchronize the update
 *
 * Program the hardware based on the passed in CDCLK state,
 * if necessary.
 */
static void intel_set_cdclk(struct drm_i915_private *dev_priv,
			    const struct intel_cdclk_config *cdclk_config,
			    enum pipe pipe)
{
	struct intel_encoder *encoder;

	if (!intel_cdclk_changed(&dev_priv->display.cdclk.hw, cdclk_config))
		return;

	if (drm_WARN_ON_ONCE(&dev_priv->drm, !dev_priv->display.funcs.cdclk->set_cdclk))
		return;

	intel_cdclk_dump_config(dev_priv, cdclk_config, "Changing CDCLK to");

	for_each_intel_encoder_with_psr(&dev_priv->drm, encoder) {
		struct intel_dp *intel_dp = enc_to_intel_dp(encoder);

		intel_psr_pause(intel_dp);
	}

	intel_audio_cdclk_change_pre(dev_priv);

	/*
	 * Lock aux/gmbus while we change cdclk in case those
	 * functions use cdclk. Not all platforms/ports do,
	 * but we'll lock them all for simplicity.
	 */
	mutex_lock(&dev_priv->display.gmbus.mutex);
	for_each_intel_dp(&dev_priv->drm, encoder) {
		struct intel_dp *intel_dp = enc_to_intel_dp(encoder);

		mutex_lock_nest_lock(&intel_dp->aux.hw_mutex,
				     &dev_priv->display.gmbus.mutex);
	}

	intel_cdclk_set_cdclk(dev_priv, cdclk_config, pipe);

	for_each_intel_dp(&dev_priv->drm, encoder) {
		struct intel_dp *intel_dp = enc_to_intel_dp(encoder);

		mutex_unlock(&intel_dp->aux.hw_mutex);
	}
	mutex_unlock(&dev_priv->display.gmbus.mutex);

	for_each_intel_encoder_with_psr(&dev_priv->drm, encoder) {
		struct intel_dp *intel_dp = enc_to_intel_dp(encoder);

		intel_psr_resume(intel_dp);
	}

	intel_audio_cdclk_change_post(dev_priv);

	if (drm_WARN(&dev_priv->drm,
		     intel_cdclk_changed(&dev_priv->display.cdclk.hw, cdclk_config),
		     "cdclk state doesn't match!\n")) {
		intel_cdclk_dump_config(dev_priv, &dev_priv->display.cdclk.hw, "[hw state]");
		intel_cdclk_dump_config(dev_priv, cdclk_config, "[sw state]");
	}
}

static void intel_cdclk_pcode_pre_notify(struct intel_atomic_state *state)
{
	struct drm_i915_private *i915 = to_i915(state->base.dev);
	const struct intel_cdclk_state *old_cdclk_state =
		intel_atomic_get_old_cdclk_state(state);
	const struct intel_cdclk_state *new_cdclk_state =
		intel_atomic_get_new_cdclk_state(state);
	unsigned int cdclk = 0; u8 voltage_level, num_active_pipes = 0;
	bool change_cdclk, update_pipe_count;

	if (!intel_cdclk_changed(&old_cdclk_state->actual,
				 &new_cdclk_state->actual) &&
				 new_cdclk_state->active_pipes ==
				 old_cdclk_state->active_pipes)
		return;

	/* According to "Sequence Before Frequency Change", voltage level set to 0x3 */
	voltage_level = DISPLAY_TO_PCODE_VOLTAGE_MAX;

	change_cdclk = new_cdclk_state->actual.cdclk != old_cdclk_state->actual.cdclk;
	update_pipe_count = hweight8(new_cdclk_state->active_pipes) >
			    hweight8(old_cdclk_state->active_pipes);

	/*
	 * According to "Sequence Before Frequency Change",
	 * if CDCLK is increasing, set bits 25:16 to upcoming CDCLK,
	 * if CDCLK is decreasing or not changing, set bits 25:16 to current CDCLK,
	 * which basically means we choose the maximum of old and new CDCLK, if we know both
	 */
	if (change_cdclk)
		cdclk = max(new_cdclk_state->actual.cdclk, old_cdclk_state->actual.cdclk);

	/*
	 * According to "Sequence For Pipe Count Change",
	 * if pipe count is increasing, set bits 25:16 to upcoming pipe count
	 * (power well is enabled)
	 * no action if it is decreasing, before the change
	 */
	if (update_pipe_count)
		num_active_pipes = hweight8(new_cdclk_state->active_pipes);

	intel_pcode_notify(i915, voltage_level, num_active_pipes, cdclk,
			   change_cdclk, update_pipe_count);
}

static void intel_cdclk_pcode_post_notify(struct intel_atomic_state *state)
{
	struct drm_i915_private *i915 = to_i915(state->base.dev);
	const struct intel_cdclk_state *new_cdclk_state =
		intel_atomic_get_new_cdclk_state(state);
	const struct intel_cdclk_state *old_cdclk_state =
		intel_atomic_get_old_cdclk_state(state);
	unsigned int cdclk = 0; u8 voltage_level, num_active_pipes = 0;
	bool update_cdclk, update_pipe_count;

	/* According to "Sequence After Frequency Change", set voltage to used level */
	voltage_level = new_cdclk_state->actual.voltage_level;

	update_cdclk = new_cdclk_state->actual.cdclk != old_cdclk_state->actual.cdclk;
	update_pipe_count = hweight8(new_cdclk_state->active_pipes) <
			    hweight8(old_cdclk_state->active_pipes);

	/*
	 * According to "Sequence After Frequency Change",
	 * set bits 25:16 to current CDCLK
	 */
	if (update_cdclk)
		cdclk = new_cdclk_state->actual.cdclk;

	/*
	 * According to "Sequence For Pipe Count Change",
	 * if pipe count is decreasing, set bits 25:16 to current pipe count,
	 * after the change(power well is disabled)
	 * no action if it is increasing, after the change
	 */
	if (update_pipe_count)
		num_active_pipes = hweight8(new_cdclk_state->active_pipes);

	intel_pcode_notify(i915, voltage_level, num_active_pipes, cdclk,
			   update_cdclk, update_pipe_count);
}

/**
 * intel_set_cdclk_pre_plane_update - Push the CDCLK state to the hardware
 * @state: intel atomic state
 *
 * Program the hardware before updating the HW plane state based on the
 * new CDCLK state, if necessary.
 */
void
intel_set_cdclk_pre_plane_update(struct intel_atomic_state *state)
{
	struct drm_i915_private *i915 = to_i915(state->base.dev);
	const struct intel_cdclk_state *old_cdclk_state =
		intel_atomic_get_old_cdclk_state(state);
	const struct intel_cdclk_state *new_cdclk_state =
		intel_atomic_get_new_cdclk_state(state);
	struct intel_cdclk_config cdclk_config;
	enum pipe pipe;

	if (!intel_cdclk_changed(&old_cdclk_state->actual,
				 &new_cdclk_state->actual))
		return;

	if (IS_DG2(i915))
		intel_cdclk_pcode_pre_notify(state);

	if (new_cdclk_state->disable_pipes) {
		cdclk_config = new_cdclk_state->actual;
		pipe = INVALID_PIPE;
	} else {
		if (new_cdclk_state->actual.cdclk >= old_cdclk_state->actual.cdclk) {
			cdclk_config = new_cdclk_state->actual;
			pipe = new_cdclk_state->pipe;
		} else {
			cdclk_config = old_cdclk_state->actual;
			pipe = INVALID_PIPE;
		}

		cdclk_config.voltage_level = max(new_cdclk_state->actual.voltage_level,
						 old_cdclk_state->actual.voltage_level);
	}

	drm_WARN_ON(&i915->drm, !new_cdclk_state->base.changed);

	intel_set_cdclk(i915, &cdclk_config, pipe);
}

/**
 * intel_set_cdclk_post_plane_update - Push the CDCLK state to the hardware
 * @state: intel atomic state
 *
 * Program the hardware after updating the HW plane state based on the
 * new CDCLK state, if necessary.
 */
void
intel_set_cdclk_post_plane_update(struct intel_atomic_state *state)
{
	struct drm_i915_private *i915 = to_i915(state->base.dev);
	const struct intel_cdclk_state *old_cdclk_state =
		intel_atomic_get_old_cdclk_state(state);
	const struct intel_cdclk_state *new_cdclk_state =
		intel_atomic_get_new_cdclk_state(state);
	enum pipe pipe;

	if (!intel_cdclk_changed(&old_cdclk_state->actual,
				 &new_cdclk_state->actual))
		return;

	if (IS_DG2(i915))
		intel_cdclk_pcode_post_notify(state);

	if (!new_cdclk_state->disable_pipes &&
	    new_cdclk_state->actual.cdclk < old_cdclk_state->actual.cdclk)
		pipe = new_cdclk_state->pipe;
	else
		pipe = INVALID_PIPE;
<<<<<<< HEAD

	drm_WARN_ON(&i915->drm, !new_cdclk_state->base.changed);

=======

	drm_WARN_ON(&i915->drm, !new_cdclk_state->base.changed);

>>>>>>> b48d67c4
	intel_set_cdclk(i915, &new_cdclk_state->actual, pipe);
}

static int intel_pixel_rate_to_cdclk(const struct intel_crtc_state *crtc_state)
{
	struct drm_i915_private *dev_priv = to_i915(crtc_state->uapi.crtc->dev);
	int pixel_rate = crtc_state->pixel_rate;

	if (DISPLAY_VER(dev_priv) >= 10)
		return DIV_ROUND_UP(pixel_rate, 2);
	else if (DISPLAY_VER(dev_priv) == 9 ||
		 IS_BROADWELL(dev_priv) || IS_HASWELL(dev_priv))
		return pixel_rate;
	else if (IS_CHERRYVIEW(dev_priv))
		return DIV_ROUND_UP(pixel_rate * 100, 95);
	else if (crtc_state->double_wide)
		return DIV_ROUND_UP(pixel_rate * 100, 90 * 2);
	else
		return DIV_ROUND_UP(pixel_rate * 100, 90);
}

static int intel_planes_min_cdclk(const struct intel_crtc_state *crtc_state)
{
	struct intel_crtc *crtc = to_intel_crtc(crtc_state->uapi.crtc);
	struct drm_i915_private *dev_priv = to_i915(crtc->base.dev);
	struct intel_plane *plane;
	int min_cdclk = 0;

	for_each_intel_plane_on_crtc(&dev_priv->drm, crtc, plane)
		min_cdclk = max(crtc_state->min_cdclk[plane->id], min_cdclk);

	return min_cdclk;
}

static int intel_vdsc_min_cdclk(const struct intel_crtc_state *crtc_state)
{
	struct intel_crtc *crtc = to_intel_crtc(crtc_state->uapi.crtc);
	struct drm_i915_private *i915 = to_i915(crtc->base.dev);
	int num_vdsc_instances = intel_dsc_get_num_vdsc_instances(crtc_state);
	int min_cdclk = 0;

	/*
	 * When we decide to use only one VDSC engine, since
	 * each VDSC operates with 1 ppc throughput, pixel clock
	 * cannot be higher than the VDSC clock (cdclk)
	 * If there 2 VDSC engines, then pixel clock can't be higher than
	 * VDSC clock(cdclk) * 2 and so on.
	 */
	min_cdclk = max_t(int, min_cdclk,
			  DIV_ROUND_UP(crtc_state->pixel_rate, num_vdsc_instances));

	if (crtc_state->bigjoiner_pipes) {
		int pixel_clock = intel_dp_mode_to_fec_clock(crtc_state->hw.adjusted_mode.clock);

		/*
		 * According to Bigjoiner bw check:
		 * compressed_bpp <= PPC * CDCLK * Big joiner Interface bits / Pixel clock
		 *
		 * We have already computed compressed_bpp, so now compute the min CDCLK that
		 * is required to support this compressed_bpp.
		 *
		 * => CDCLK >= compressed_bpp * Pixel clock / (PPC * Bigjoiner Interface bits)
		 *
		 * Since PPC = 2 with bigjoiner
		 * => CDCLK >= compressed_bpp * Pixel clock  / 2 * Bigjoiner Interface bits
		 */
		int bigjoiner_interface_bits = DISPLAY_VER(i915) >= 14 ? 36 : 24;
		int min_cdclk_bj =
			(to_bpp_int_roundup(crtc_state->dsc.compressed_bpp_x16) *
			 pixel_clock) / (2 * bigjoiner_interface_bits);

		min_cdclk = max(min_cdclk, min_cdclk_bj);
	}

	return min_cdclk;
}

int intel_crtc_compute_min_cdclk(const struct intel_crtc_state *crtc_state)
{
	struct drm_i915_private *dev_priv =
		to_i915(crtc_state->uapi.crtc->dev);
	int min_cdclk;

	if (!crtc_state->hw.enable)
		return 0;

	min_cdclk = intel_pixel_rate_to_cdclk(crtc_state);

	/* pixel rate mustn't exceed 95% of cdclk with IPS on BDW */
	if (IS_BROADWELL(dev_priv) && hsw_crtc_state_ips_capable(crtc_state))
		min_cdclk = DIV_ROUND_UP(min_cdclk * 100, 95);

	/* BSpec says "Do not use DisplayPort with CDCLK less than 432 MHz,
	 * audio enabled, port width x4, and link rate HBR2 (5.4 GHz), or else
	 * there may be audio corruption or screen corruption." This cdclk
	 * restriction for GLK is 316.8 MHz.
	 */
	if (intel_crtc_has_dp_encoder(crtc_state) &&
	    crtc_state->has_audio &&
	    crtc_state->port_clock >= 540000 &&
	    crtc_state->lane_count == 4) {
		if (DISPLAY_VER(dev_priv) == 10) {
			/* Display WA #1145: glk */
			min_cdclk = max(316800, min_cdclk);
		} else if (DISPLAY_VER(dev_priv) == 9 || IS_BROADWELL(dev_priv)) {
			/* Display WA #1144: skl,bxt */
			min_cdclk = max(432000, min_cdclk);
		}
	}

	/*
	 * According to BSpec, "The CD clock frequency must be at least twice
	 * the frequency of the Azalia BCLK." and BCLK is 96 MHz by default.
	 */
	if (crtc_state->has_audio && DISPLAY_VER(dev_priv) >= 9)
		min_cdclk = max(2 * 96000, min_cdclk);

	/*
	 * "For DP audio configuration, cdclk frequency shall be set to
	 *  meet the following requirements:
	 *  DP Link Frequency(MHz) | Cdclk frequency(MHz)
	 *  270                    | 320 or higher
	 *  162                    | 200 or higher"
	 */
	if ((IS_VALLEYVIEW(dev_priv) || IS_CHERRYVIEW(dev_priv)) &&
	    intel_crtc_has_dp_encoder(crtc_state) && crtc_state->has_audio)
		min_cdclk = max(crtc_state->port_clock, min_cdclk);

	/*
	 * On Valleyview some DSI panels lose (v|h)sync when the clock is lower
	 * than 320000KHz.
	 */
	if (intel_crtc_has_type(crtc_state, INTEL_OUTPUT_DSI) &&
	    IS_VALLEYVIEW(dev_priv))
		min_cdclk = max(320000, min_cdclk);

	/*
	 * On Geminilake once the CDCLK gets as low as 79200
	 * picture gets unstable, despite that values are
	 * correct for DSI PLL and DE PLL.
	 */
	if (intel_crtc_has_type(crtc_state, INTEL_OUTPUT_DSI) &&
	    IS_GEMINILAKE(dev_priv))
		min_cdclk = max(158400, min_cdclk);

	/* Account for additional needs from the planes */
	min_cdclk = max(intel_planes_min_cdclk(crtc_state), min_cdclk);

	if (crtc_state->dsc.compression_enable)
		min_cdclk = max(min_cdclk, intel_vdsc_min_cdclk(crtc_state));

	/*
	 * HACK. Currently for TGL/DG2 platforms we calculate
	 * min_cdclk initially based on pixel_rate divided
	 * by 2, accounting for also plane requirements,
	 * however in some cases the lowest possible CDCLK
	 * doesn't work and causing the underruns.
	 * Explicitly stating here that this seems to be currently
	 * rather a Hack, than final solution.
	 */
	if (IS_TIGERLAKE(dev_priv) || IS_DG2(dev_priv)) {
		/*
		 * Clamp to max_cdclk_freq in case pixel rate is higher,
		 * in order not to break an 8K, but still leave W/A at place.
		 */
		min_cdclk = max_t(int, min_cdclk,
				  min_t(int, crtc_state->pixel_rate,
					dev_priv->display.cdclk.max_cdclk_freq));
	}

	return min_cdclk;
}

static int intel_compute_min_cdclk(struct intel_cdclk_state *cdclk_state)
{
	struct intel_atomic_state *state = cdclk_state->base.state;
	struct drm_i915_private *dev_priv = to_i915(state->base.dev);
	const struct intel_bw_state *bw_state;
	struct intel_crtc *crtc;
	struct intel_crtc_state *crtc_state;
	int min_cdclk, i;
	enum pipe pipe;

	for_each_new_intel_crtc_in_state(state, crtc, crtc_state, i) {
		int ret;

		min_cdclk = intel_crtc_compute_min_cdclk(crtc_state);
		if (min_cdclk < 0)
			return min_cdclk;

		if (cdclk_state->min_cdclk[crtc->pipe] == min_cdclk)
			continue;

		cdclk_state->min_cdclk[crtc->pipe] = min_cdclk;

		ret = intel_atomic_lock_global_state(&cdclk_state->base);
		if (ret)
			return ret;
	}

	bw_state = intel_atomic_get_new_bw_state(state);
	if (bw_state) {
		min_cdclk = intel_bw_min_cdclk(dev_priv, bw_state);

		if (cdclk_state->bw_min_cdclk != min_cdclk) {
			int ret;

			cdclk_state->bw_min_cdclk = min_cdclk;

			ret = intel_atomic_lock_global_state(&cdclk_state->base);
			if (ret)
				return ret;
		}
	}

	min_cdclk = max(cdclk_state->force_min_cdclk,
			cdclk_state->bw_min_cdclk);
	for_each_pipe(dev_priv, pipe)
		min_cdclk = max(cdclk_state->min_cdclk[pipe], min_cdclk);

	/*
	 * Avoid glk_force_audio_cdclk() causing excessive screen
	 * blinking when multiple pipes are active by making sure
	 * CDCLK frequency is always high enough for audio. With a
	 * single active pipe we can always change CDCLK frequency
	 * by changing the cd2x divider (see glk_cdclk_table[]) and
	 * thus a full modeset won't be needed then.
	 */
	if (IS_GEMINILAKE(dev_priv) && cdclk_state->active_pipes &&
	    !is_power_of_2(cdclk_state->active_pipes))
		min_cdclk = max(2 * 96000, min_cdclk);

	if (min_cdclk > dev_priv->display.cdclk.max_cdclk_freq) {
		drm_dbg_kms(&dev_priv->drm,
			    "required cdclk (%d kHz) exceeds max (%d kHz)\n",
			    min_cdclk, dev_priv->display.cdclk.max_cdclk_freq);
		return -EINVAL;
	}

	return min_cdclk;
}

/*
 * Account for port clock min voltage level requirements.
 * This only really does something on DISPLA_VER >= 11 but can be
 * called on earlier platforms as well.
 *
 * Note that this functions assumes that 0 is
 * the lowest voltage value, and higher values
 * correspond to increasingly higher voltages.
 *
 * Should that relationship no longer hold on
 * future platforms this code will need to be
 * adjusted.
 */
static int bxt_compute_min_voltage_level(struct intel_cdclk_state *cdclk_state)
{
	struct intel_atomic_state *state = cdclk_state->base.state;
	struct drm_i915_private *dev_priv = to_i915(state->base.dev);
	struct intel_crtc *crtc;
	struct intel_crtc_state *crtc_state;
	u8 min_voltage_level;
	int i;
	enum pipe pipe;

	for_each_new_intel_crtc_in_state(state, crtc, crtc_state, i) {
		int ret;

		if (crtc_state->hw.enable)
			min_voltage_level = crtc_state->min_voltage_level;
		else
			min_voltage_level = 0;

		if (cdclk_state->min_voltage_level[crtc->pipe] == min_voltage_level)
			continue;

		cdclk_state->min_voltage_level[crtc->pipe] = min_voltage_level;

		ret = intel_atomic_lock_global_state(&cdclk_state->base);
		if (ret)
			return ret;
	}

	min_voltage_level = 0;
	for_each_pipe(dev_priv, pipe)
		min_voltage_level = max(cdclk_state->min_voltage_level[pipe],
					min_voltage_level);

	return min_voltage_level;
}

static int vlv_modeset_calc_cdclk(struct intel_cdclk_state *cdclk_state)
{
	struct intel_atomic_state *state = cdclk_state->base.state;
	struct drm_i915_private *dev_priv = to_i915(state->base.dev);
	int min_cdclk, cdclk;

	min_cdclk = intel_compute_min_cdclk(cdclk_state);
	if (min_cdclk < 0)
		return min_cdclk;

	cdclk = vlv_calc_cdclk(dev_priv, min_cdclk);

	cdclk_state->logical.cdclk = cdclk;
	cdclk_state->logical.voltage_level =
		vlv_calc_voltage_level(dev_priv, cdclk);

	if (!cdclk_state->active_pipes) {
		cdclk = vlv_calc_cdclk(dev_priv, cdclk_state->force_min_cdclk);

		cdclk_state->actual.cdclk = cdclk;
		cdclk_state->actual.voltage_level =
			vlv_calc_voltage_level(dev_priv, cdclk);
	} else {
		cdclk_state->actual = cdclk_state->logical;
	}

	return 0;
}

static int bdw_modeset_calc_cdclk(struct intel_cdclk_state *cdclk_state)
{
	int min_cdclk, cdclk;

	min_cdclk = intel_compute_min_cdclk(cdclk_state);
	if (min_cdclk < 0)
		return min_cdclk;

	cdclk = bdw_calc_cdclk(min_cdclk);

	cdclk_state->logical.cdclk = cdclk;
	cdclk_state->logical.voltage_level =
		bdw_calc_voltage_level(cdclk);

	if (!cdclk_state->active_pipes) {
		cdclk = bdw_calc_cdclk(cdclk_state->force_min_cdclk);

		cdclk_state->actual.cdclk = cdclk;
		cdclk_state->actual.voltage_level =
			bdw_calc_voltage_level(cdclk);
	} else {
		cdclk_state->actual = cdclk_state->logical;
	}

	return 0;
}

static int skl_dpll0_vco(struct intel_cdclk_state *cdclk_state)
{
	struct intel_atomic_state *state = cdclk_state->base.state;
	struct drm_i915_private *dev_priv = to_i915(state->base.dev);
	struct intel_crtc *crtc;
	struct intel_crtc_state *crtc_state;
	int vco, i;

	vco = cdclk_state->logical.vco;
	if (!vco)
		vco = dev_priv->skl_preferred_vco_freq;

	for_each_new_intel_crtc_in_state(state, crtc, crtc_state, i) {
		if (!crtc_state->hw.enable)
			continue;

		if (!intel_crtc_has_type(crtc_state, INTEL_OUTPUT_EDP))
			continue;

		/*
		 * DPLL0 VCO may need to be adjusted to get the correct
		 * clock for eDP. This will affect cdclk as well.
		 */
		switch (crtc_state->port_clock / 2) {
		case 108000:
		case 216000:
			vco = 8640000;
			break;
		default:
			vco = 8100000;
			break;
		}
	}

	return vco;
}

static int skl_modeset_calc_cdclk(struct intel_cdclk_state *cdclk_state)
{
	int min_cdclk, cdclk, vco;

	min_cdclk = intel_compute_min_cdclk(cdclk_state);
	if (min_cdclk < 0)
		return min_cdclk;

	vco = skl_dpll0_vco(cdclk_state);

	cdclk = skl_calc_cdclk(min_cdclk, vco);

	cdclk_state->logical.vco = vco;
	cdclk_state->logical.cdclk = cdclk;
	cdclk_state->logical.voltage_level =
		skl_calc_voltage_level(cdclk);

	if (!cdclk_state->active_pipes) {
		cdclk = skl_calc_cdclk(cdclk_state->force_min_cdclk, vco);

		cdclk_state->actual.vco = vco;
		cdclk_state->actual.cdclk = cdclk;
		cdclk_state->actual.voltage_level =
			skl_calc_voltage_level(cdclk);
	} else {
		cdclk_state->actual = cdclk_state->logical;
	}

	return 0;
}

static int bxt_modeset_calc_cdclk(struct intel_cdclk_state *cdclk_state)
{
	struct intel_atomic_state *state = cdclk_state->base.state;
	struct drm_i915_private *dev_priv = to_i915(state->base.dev);
	int min_cdclk, min_voltage_level, cdclk, vco;

	min_cdclk = intel_compute_min_cdclk(cdclk_state);
	if (min_cdclk < 0)
		return min_cdclk;

	min_voltage_level = bxt_compute_min_voltage_level(cdclk_state);
	if (min_voltage_level < 0)
		return min_voltage_level;

	cdclk = bxt_calc_cdclk(dev_priv, min_cdclk);
	vco = bxt_calc_cdclk_pll_vco(dev_priv, cdclk);

	cdclk_state->logical.vco = vco;
	cdclk_state->logical.cdclk = cdclk;
	cdclk_state->logical.voltage_level =
		max_t(int, min_voltage_level,
		      intel_cdclk_calc_voltage_level(dev_priv, cdclk));

	if (!cdclk_state->active_pipes) {
		cdclk = bxt_calc_cdclk(dev_priv, cdclk_state->force_min_cdclk);
		vco = bxt_calc_cdclk_pll_vco(dev_priv, cdclk);

		cdclk_state->actual.vco = vco;
		cdclk_state->actual.cdclk = cdclk;
		cdclk_state->actual.voltage_level =
			intel_cdclk_calc_voltage_level(dev_priv, cdclk);
	} else {
		cdclk_state->actual = cdclk_state->logical;
	}

	return 0;
}

static int fixed_modeset_calc_cdclk(struct intel_cdclk_state *cdclk_state)
{
	int min_cdclk;

	/*
	 * We can't change the cdclk frequency, but we still want to
	 * check that the required minimum frequency doesn't exceed
	 * the actual cdclk frequency.
	 */
	min_cdclk = intel_compute_min_cdclk(cdclk_state);
	if (min_cdclk < 0)
		return min_cdclk;

	return 0;
}

static struct intel_global_state *intel_cdclk_duplicate_state(struct intel_global_obj *obj)
{
	struct intel_cdclk_state *cdclk_state;

	cdclk_state = kmemdup(obj->state, sizeof(*cdclk_state), GFP_KERNEL);
	if (!cdclk_state)
		return NULL;

	cdclk_state->pipe = INVALID_PIPE;
	cdclk_state->disable_pipes = false;

	return &cdclk_state->base;
}

static void intel_cdclk_destroy_state(struct intel_global_obj *obj,
				      struct intel_global_state *state)
{
	kfree(state);
}

static const struct intel_global_state_funcs intel_cdclk_funcs = {
	.atomic_duplicate_state = intel_cdclk_duplicate_state,
	.atomic_destroy_state = intel_cdclk_destroy_state,
};

struct intel_cdclk_state *
intel_atomic_get_cdclk_state(struct intel_atomic_state *state)
{
	struct drm_i915_private *dev_priv = to_i915(state->base.dev);
	struct intel_global_state *cdclk_state;

	cdclk_state = intel_atomic_get_global_obj_state(state, &dev_priv->display.cdclk.obj);
	if (IS_ERR(cdclk_state))
		return ERR_CAST(cdclk_state);

	return to_intel_cdclk_state(cdclk_state);
}

int intel_cdclk_atomic_check(struct intel_atomic_state *state,
			     bool *need_cdclk_calc)
{
	const struct intel_cdclk_state *old_cdclk_state;
	const struct intel_cdclk_state *new_cdclk_state;
	struct intel_plane_state __maybe_unused *plane_state;
	struct intel_plane *plane;
	int ret;
	int i;

	/*
	 * active_planes bitmask has been updated, and potentially affected
	 * planes are part of the state. We can now compute the minimum cdclk
	 * for each plane.
	 */
	for_each_new_intel_plane_in_state(state, plane, plane_state, i) {
		ret = intel_plane_calc_min_cdclk(state, plane, need_cdclk_calc);
		if (ret)
			return ret;
	}

	ret = intel_bw_calc_min_cdclk(state, need_cdclk_calc);
	if (ret)
		return ret;

	old_cdclk_state = intel_atomic_get_old_cdclk_state(state);
	new_cdclk_state = intel_atomic_get_new_cdclk_state(state);

	if (new_cdclk_state &&
	    old_cdclk_state->force_min_cdclk != new_cdclk_state->force_min_cdclk)
		*need_cdclk_calc = true;

	return 0;
}

int intel_cdclk_init(struct drm_i915_private *dev_priv)
{
	struct intel_cdclk_state *cdclk_state;

	cdclk_state = kzalloc(sizeof(*cdclk_state), GFP_KERNEL);
	if (!cdclk_state)
		return -ENOMEM;

	intel_atomic_global_obj_init(dev_priv, &dev_priv->display.cdclk.obj,
				     &cdclk_state->base, &intel_cdclk_funcs);

	return 0;
}

static bool intel_cdclk_need_serialize(struct drm_i915_private *i915,
				       const struct intel_cdclk_state *old_cdclk_state,
				       const struct intel_cdclk_state *new_cdclk_state)
{
	bool power_well_cnt_changed = hweight8(old_cdclk_state->active_pipes) !=
				      hweight8(new_cdclk_state->active_pipes);
	bool cdclk_changed = intel_cdclk_changed(&old_cdclk_state->actual,
						 &new_cdclk_state->actual);
	/*
	 * We need to poke hw for gen >= 12, because we notify PCode if
	 * pipe power well count changes.
	 */
	return cdclk_changed || (IS_DG2(i915) && power_well_cnt_changed);
}

int intel_modeset_calc_cdclk(struct intel_atomic_state *state)
{
	struct drm_i915_private *dev_priv = to_i915(state->base.dev);
	const struct intel_cdclk_state *old_cdclk_state;
	struct intel_cdclk_state *new_cdclk_state;
	enum pipe pipe = INVALID_PIPE;
	int ret;

	new_cdclk_state = intel_atomic_get_cdclk_state(state);
	if (IS_ERR(new_cdclk_state))
		return PTR_ERR(new_cdclk_state);

	old_cdclk_state = intel_atomic_get_old_cdclk_state(state);

	new_cdclk_state->active_pipes =
		intel_calc_active_pipes(state, old_cdclk_state->active_pipes);

	ret = intel_cdclk_modeset_calc_cdclk(dev_priv, new_cdclk_state);
	if (ret)
		return ret;

	if (intel_cdclk_need_serialize(dev_priv, old_cdclk_state, new_cdclk_state)) {
		/*
		 * Also serialize commits across all crtcs
		 * if the actual hw needs to be poked.
		 */
		ret = intel_atomic_serialize_global_state(&new_cdclk_state->base);
		if (ret)
			return ret;
	} else if (old_cdclk_state->active_pipes != new_cdclk_state->active_pipes ||
		   old_cdclk_state->force_min_cdclk != new_cdclk_state->force_min_cdclk ||
		   intel_cdclk_changed(&old_cdclk_state->logical,
				       &new_cdclk_state->logical)) {
		ret = intel_atomic_lock_global_state(&new_cdclk_state->base);
		if (ret)
			return ret;
	} else {
		return 0;
	}

	if (is_power_of_2(new_cdclk_state->active_pipes) &&
	    intel_cdclk_can_cd2x_update(dev_priv,
					&old_cdclk_state->actual,
					&new_cdclk_state->actual)) {
		struct intel_crtc *crtc;
		struct intel_crtc_state *crtc_state;

		pipe = ilog2(new_cdclk_state->active_pipes);
		crtc = intel_crtc_for_pipe(dev_priv, pipe);

		crtc_state = intel_atomic_get_crtc_state(&state->base, crtc);
		if (IS_ERR(crtc_state))
			return PTR_ERR(crtc_state);

		if (intel_crtc_needs_modeset(crtc_state))
			pipe = INVALID_PIPE;
	}

	if (intel_cdclk_can_crawl_and_squash(dev_priv,
					     &old_cdclk_state->actual,
					     &new_cdclk_state->actual)) {
		drm_dbg_kms(&dev_priv->drm,
			    "Can change cdclk via crawling and squashing\n");
	} else if (intel_cdclk_can_squash(dev_priv,
					&old_cdclk_state->actual,
					&new_cdclk_state->actual)) {
		drm_dbg_kms(&dev_priv->drm,
			    "Can change cdclk via squashing\n");
	} else if (intel_cdclk_can_crawl(dev_priv,
					 &old_cdclk_state->actual,
					 &new_cdclk_state->actual)) {
		drm_dbg_kms(&dev_priv->drm,
			    "Can change cdclk via crawling\n");
	} else if (pipe != INVALID_PIPE) {
		new_cdclk_state->pipe = pipe;

		drm_dbg_kms(&dev_priv->drm,
			    "Can change cdclk cd2x divider with pipe %c active\n",
			    pipe_name(pipe));
	} else if (intel_cdclk_needs_modeset(&old_cdclk_state->actual,
					     &new_cdclk_state->actual)) {
		/* All pipes must be switched off while we change the cdclk. */
		ret = intel_modeset_all_pipes_late(state, "CDCLK change");
		if (ret)
			return ret;

		new_cdclk_state->disable_pipes = true;

		drm_dbg_kms(&dev_priv->drm,
			    "Modeset required for cdclk change\n");
	}

	drm_dbg_kms(&dev_priv->drm,
		    "New cdclk calculated to be logical %u kHz, actual %u kHz\n",
		    new_cdclk_state->logical.cdclk,
		    new_cdclk_state->actual.cdclk);
	drm_dbg_kms(&dev_priv->drm,
		    "New voltage level calculated to be logical %u, actual %u\n",
		    new_cdclk_state->logical.voltage_level,
		    new_cdclk_state->actual.voltage_level);

	return 0;
}

static int intel_compute_max_dotclk(struct drm_i915_private *dev_priv)
{
	int max_cdclk_freq = dev_priv->display.cdclk.max_cdclk_freq;

	if (DISPLAY_VER(dev_priv) >= 10)
		return 2 * max_cdclk_freq;
	else if (DISPLAY_VER(dev_priv) == 9 ||
		 IS_BROADWELL(dev_priv) || IS_HASWELL(dev_priv))
		return max_cdclk_freq;
	else if (IS_CHERRYVIEW(dev_priv))
		return max_cdclk_freq*95/100;
	else if (DISPLAY_VER(dev_priv) < 4)
		return 2*max_cdclk_freq*90/100;
	else
		return max_cdclk_freq*90/100;
}

/**
 * intel_update_max_cdclk - Determine the maximum support CDCLK frequency
 * @dev_priv: i915 device
 *
 * Determine the maximum CDCLK frequency the platform supports, and also
 * derive the maximum dot clock frequency the maximum CDCLK frequency
 * allows.
 */
void intel_update_max_cdclk(struct drm_i915_private *dev_priv)
{
	if (IS_JASPERLAKE(dev_priv) || IS_ELKHARTLAKE(dev_priv)) {
		if (dev_priv->display.cdclk.hw.ref == 24000)
			dev_priv->display.cdclk.max_cdclk_freq = 552000;
		else
			dev_priv->display.cdclk.max_cdclk_freq = 556800;
	} else if (DISPLAY_VER(dev_priv) >= 11) {
		if (dev_priv->display.cdclk.hw.ref == 24000)
			dev_priv->display.cdclk.max_cdclk_freq = 648000;
		else
			dev_priv->display.cdclk.max_cdclk_freq = 652800;
	} else if (IS_GEMINILAKE(dev_priv)) {
		dev_priv->display.cdclk.max_cdclk_freq = 316800;
	} else if (IS_BROXTON(dev_priv)) {
		dev_priv->display.cdclk.max_cdclk_freq = 624000;
	} else if (DISPLAY_VER(dev_priv) == 9) {
		u32 limit = intel_de_read(dev_priv, SKL_DFSM) & SKL_DFSM_CDCLK_LIMIT_MASK;
		int max_cdclk, vco;

		vco = dev_priv->skl_preferred_vco_freq;
		drm_WARN_ON(&dev_priv->drm, vco != 8100000 && vco != 8640000);

		/*
		 * Use the lower (vco 8640) cdclk values as a
		 * first guess. skl_calc_cdclk() will correct it
		 * if the preferred vco is 8100 instead.
		 */
		if (limit == SKL_DFSM_CDCLK_LIMIT_675)
			max_cdclk = 617143;
		else if (limit == SKL_DFSM_CDCLK_LIMIT_540)
			max_cdclk = 540000;
		else if (limit == SKL_DFSM_CDCLK_LIMIT_450)
			max_cdclk = 432000;
		else
			max_cdclk = 308571;

		dev_priv->display.cdclk.max_cdclk_freq = skl_calc_cdclk(max_cdclk, vco);
	} else if (IS_BROADWELL(dev_priv))  {
		/*
		 * FIXME with extra cooling we can allow
		 * 540 MHz for ULX and 675 Mhz for ULT.
		 * How can we know if extra cooling is
		 * available? PCI ID, VTB, something else?
		 */
		if (intel_de_read(dev_priv, FUSE_STRAP) & HSW_CDCLK_LIMIT)
			dev_priv->display.cdclk.max_cdclk_freq = 450000;
		else if (IS_BROADWELL_ULX(dev_priv))
			dev_priv->display.cdclk.max_cdclk_freq = 450000;
		else if (IS_BROADWELL_ULT(dev_priv))
			dev_priv->display.cdclk.max_cdclk_freq = 540000;
		else
			dev_priv->display.cdclk.max_cdclk_freq = 675000;
	} else if (IS_CHERRYVIEW(dev_priv)) {
		dev_priv->display.cdclk.max_cdclk_freq = 320000;
	} else if (IS_VALLEYVIEW(dev_priv)) {
		dev_priv->display.cdclk.max_cdclk_freq = 400000;
	} else {
		/* otherwise assume cdclk is fixed */
		dev_priv->display.cdclk.max_cdclk_freq = dev_priv->display.cdclk.hw.cdclk;
	}

	dev_priv->max_dotclk_freq = intel_compute_max_dotclk(dev_priv);

	drm_dbg(&dev_priv->drm, "Max CD clock rate: %d kHz\n",
		dev_priv->display.cdclk.max_cdclk_freq);

	drm_dbg(&dev_priv->drm, "Max dotclock rate: %d kHz\n",
		dev_priv->max_dotclk_freq);
}

/**
 * intel_update_cdclk - Determine the current CDCLK frequency
 * @dev_priv: i915 device
 *
 * Determine the current CDCLK frequency.
 */
void intel_update_cdclk(struct drm_i915_private *dev_priv)
{
	intel_cdclk_get_cdclk(dev_priv, &dev_priv->display.cdclk.hw);

	/*
	 * 9:0 CMBUS [sic] CDCLK frequency (cdfreq):
	 * Programmng [sic] note: bit[9:2] should be programmed to the number
	 * of cdclk that generates 4MHz reference clock freq which is used to
	 * generate GMBus clock. This will vary with the cdclk freq.
	 */
	if (IS_VALLEYVIEW(dev_priv) || IS_CHERRYVIEW(dev_priv))
		intel_de_write(dev_priv, GMBUSFREQ_VLV,
			       DIV_ROUND_UP(dev_priv->display.cdclk.hw.cdclk, 1000));
}

static int dg1_rawclk(struct drm_i915_private *dev_priv)
{
	/*
	 * DG1 always uses a 38.4 MHz rawclk.  The bspec tells us
	 * "Program Numerator=2, Denominator=4, Divider=37 decimal."
	 */
	intel_de_write(dev_priv, PCH_RAWCLK_FREQ,
		       CNP_RAWCLK_DEN(4) | CNP_RAWCLK_DIV(37) | ICP_RAWCLK_NUM(2));

	return 38400;
}

static int cnp_rawclk(struct drm_i915_private *dev_priv)
{
	u32 rawclk;
	int divider, fraction;

	if (intel_de_read(dev_priv, SFUSE_STRAP) & SFUSE_STRAP_RAW_FREQUENCY) {
		/* 24 MHz */
		divider = 24000;
		fraction = 0;
	} else {
		/* 19.2 MHz */
		divider = 19000;
		fraction = 200;
	}

	rawclk = CNP_RAWCLK_DIV(divider / 1000);
	if (fraction) {
		int numerator = 1;

		rawclk |= CNP_RAWCLK_DEN(DIV_ROUND_CLOSEST(numerator * 1000,
							   fraction) - 1);
		if (INTEL_PCH_TYPE(dev_priv) >= PCH_ICP)
			rawclk |= ICP_RAWCLK_NUM(numerator);
	}

	intel_de_write(dev_priv, PCH_RAWCLK_FREQ, rawclk);
	return divider + fraction;
}

static int pch_rawclk(struct drm_i915_private *dev_priv)
{
	return (intel_de_read(dev_priv, PCH_RAWCLK_FREQ) & RAWCLK_FREQ_MASK) * 1000;
}

static int vlv_hrawclk(struct drm_i915_private *dev_priv)
{
	/* RAWCLK_FREQ_VLV register updated from power well code */
	return vlv_get_cck_clock_hpll(dev_priv, "hrawclk",
				      CCK_DISPLAY_REF_CLOCK_CONTROL);
}

static int i9xx_hrawclk(struct drm_i915_private *dev_priv)
{
	u32 clkcfg;

	/*
	 * hrawclock is 1/4 the FSB frequency
	 *
	 * Note that this only reads the state of the FSB
	 * straps, not the actual FSB frequency. Some BIOSen
	 * let you configure each independently. Ideally we'd
	 * read out the actual FSB frequency but sadly we
	 * don't know which registers have that information,
	 * and all the relevant docs have gone to bit heaven :(
	 */
	clkcfg = intel_de_read(dev_priv, CLKCFG) & CLKCFG_FSB_MASK;

	if (IS_MOBILE(dev_priv)) {
		switch (clkcfg) {
		case CLKCFG_FSB_400:
			return 100000;
		case CLKCFG_FSB_533:
			return 133333;
		case CLKCFG_FSB_667:
			return 166667;
		case CLKCFG_FSB_800:
			return 200000;
		case CLKCFG_FSB_1067:
			return 266667;
		case CLKCFG_FSB_1333:
			return 333333;
		default:
			MISSING_CASE(clkcfg);
			return 133333;
		}
	} else {
		switch (clkcfg) {
		case CLKCFG_FSB_400_ALT:
			return 100000;
		case CLKCFG_FSB_533:
			return 133333;
		case CLKCFG_FSB_667:
			return 166667;
		case CLKCFG_FSB_800:
			return 200000;
		case CLKCFG_FSB_1067_ALT:
			return 266667;
		case CLKCFG_FSB_1333_ALT:
			return 333333;
		case CLKCFG_FSB_1600_ALT:
			return 400000;
		default:
			return 133333;
		}
	}
}

/**
 * intel_read_rawclk - Determine the current RAWCLK frequency
 * @dev_priv: i915 device
 *
 * Determine the current RAWCLK frequency. RAWCLK is a fixed
 * frequency clock so this needs to done only once.
 */
u32 intel_read_rawclk(struct drm_i915_private *dev_priv)
{
	u32 freq;

	if (INTEL_PCH_TYPE(dev_priv) >= PCH_MTL)
		/*
		 * MTL always uses a 38.4 MHz rawclk.  The bspec tells us
		 * "RAWCLK_FREQ defaults to the values for 38.4 and does
		 * not need to be programmed."
		 */
		freq = 38400;
	else if (INTEL_PCH_TYPE(dev_priv) >= PCH_DG1)
		freq = dg1_rawclk(dev_priv);
	else if (INTEL_PCH_TYPE(dev_priv) >= PCH_CNP)
		freq = cnp_rawclk(dev_priv);
	else if (HAS_PCH_SPLIT(dev_priv))
		freq = pch_rawclk(dev_priv);
	else if (IS_VALLEYVIEW(dev_priv) || IS_CHERRYVIEW(dev_priv))
		freq = vlv_hrawclk(dev_priv);
	else if (DISPLAY_VER(dev_priv) >= 3)
		freq = i9xx_hrawclk(dev_priv);
	else
		/* no rawclk on other platforms, or no need to know it */
		return 0;

	return freq;
}

static int i915_cdclk_info_show(struct seq_file *m, void *unused)
{
	struct drm_i915_private *i915 = m->private;

	seq_printf(m, "Current CD clock frequency: %d kHz\n", i915->display.cdclk.hw.cdclk);
	seq_printf(m, "Max CD clock frequency: %d kHz\n", i915->display.cdclk.max_cdclk_freq);
	seq_printf(m, "Max pixel clock frequency: %d kHz\n", i915->max_dotclk_freq);

	return 0;
}

DEFINE_SHOW_ATTRIBUTE(i915_cdclk_info);

void intel_cdclk_debugfs_register(struct drm_i915_private *i915)
{
	struct drm_minor *minor = i915->drm.primary;

	debugfs_create_file("i915_cdclk_info", 0444, minor->debugfs_root,
			    i915, &i915_cdclk_info_fops);
}

static const struct intel_cdclk_funcs mtl_cdclk_funcs = {
	.get_cdclk = bxt_get_cdclk,
	.set_cdclk = bxt_set_cdclk,
	.modeset_calc_cdclk = bxt_modeset_calc_cdclk,
	.calc_voltage_level = rplu_calc_voltage_level,
};

static const struct intel_cdclk_funcs rplu_cdclk_funcs = {
	.get_cdclk = bxt_get_cdclk,
	.set_cdclk = bxt_set_cdclk,
	.modeset_calc_cdclk = bxt_modeset_calc_cdclk,
	.calc_voltage_level = rplu_calc_voltage_level,
};

static const struct intel_cdclk_funcs tgl_cdclk_funcs = {
	.get_cdclk = bxt_get_cdclk,
	.set_cdclk = bxt_set_cdclk,
	.modeset_calc_cdclk = bxt_modeset_calc_cdclk,
	.calc_voltage_level = tgl_calc_voltage_level,
};

static const struct intel_cdclk_funcs ehl_cdclk_funcs = {
	.get_cdclk = bxt_get_cdclk,
	.set_cdclk = bxt_set_cdclk,
	.modeset_calc_cdclk = bxt_modeset_calc_cdclk,
	.calc_voltage_level = ehl_calc_voltage_level,
};

static const struct intel_cdclk_funcs icl_cdclk_funcs = {
	.get_cdclk = bxt_get_cdclk,
	.set_cdclk = bxt_set_cdclk,
	.modeset_calc_cdclk = bxt_modeset_calc_cdclk,
	.calc_voltage_level = icl_calc_voltage_level,
};

static const struct intel_cdclk_funcs bxt_cdclk_funcs = {
	.get_cdclk = bxt_get_cdclk,
	.set_cdclk = bxt_set_cdclk,
	.modeset_calc_cdclk = bxt_modeset_calc_cdclk,
	.calc_voltage_level = bxt_calc_voltage_level,
};

static const struct intel_cdclk_funcs skl_cdclk_funcs = {
	.get_cdclk = skl_get_cdclk,
	.set_cdclk = skl_set_cdclk,
	.modeset_calc_cdclk = skl_modeset_calc_cdclk,
};

static const struct intel_cdclk_funcs bdw_cdclk_funcs = {
	.get_cdclk = bdw_get_cdclk,
	.set_cdclk = bdw_set_cdclk,
	.modeset_calc_cdclk = bdw_modeset_calc_cdclk,
};

static const struct intel_cdclk_funcs chv_cdclk_funcs = {
	.get_cdclk = vlv_get_cdclk,
	.set_cdclk = chv_set_cdclk,
	.modeset_calc_cdclk = vlv_modeset_calc_cdclk,
};

static const struct intel_cdclk_funcs vlv_cdclk_funcs = {
	.get_cdclk = vlv_get_cdclk,
	.set_cdclk = vlv_set_cdclk,
	.modeset_calc_cdclk = vlv_modeset_calc_cdclk,
};

static const struct intel_cdclk_funcs hsw_cdclk_funcs = {
	.get_cdclk = hsw_get_cdclk,
	.modeset_calc_cdclk = fixed_modeset_calc_cdclk,
};

/* SNB, IVB, 965G, 945G */
static const struct intel_cdclk_funcs fixed_400mhz_cdclk_funcs = {
	.get_cdclk = fixed_400mhz_get_cdclk,
	.modeset_calc_cdclk = fixed_modeset_calc_cdclk,
};

static const struct intel_cdclk_funcs ilk_cdclk_funcs = {
	.get_cdclk = fixed_450mhz_get_cdclk,
	.modeset_calc_cdclk = fixed_modeset_calc_cdclk,
};

static const struct intel_cdclk_funcs gm45_cdclk_funcs = {
	.get_cdclk = gm45_get_cdclk,
	.modeset_calc_cdclk = fixed_modeset_calc_cdclk,
};

/* G45 uses G33 */

static const struct intel_cdclk_funcs i965gm_cdclk_funcs = {
	.get_cdclk = i965gm_get_cdclk,
	.modeset_calc_cdclk = fixed_modeset_calc_cdclk,
};

/* i965G uses fixed 400 */

static const struct intel_cdclk_funcs pnv_cdclk_funcs = {
	.get_cdclk = pnv_get_cdclk,
	.modeset_calc_cdclk = fixed_modeset_calc_cdclk,
};

static const struct intel_cdclk_funcs g33_cdclk_funcs = {
	.get_cdclk = g33_get_cdclk,
	.modeset_calc_cdclk = fixed_modeset_calc_cdclk,
};

static const struct intel_cdclk_funcs i945gm_cdclk_funcs = {
	.get_cdclk = i945gm_get_cdclk,
	.modeset_calc_cdclk = fixed_modeset_calc_cdclk,
};

/* i945G uses fixed 400 */

static const struct intel_cdclk_funcs i915gm_cdclk_funcs = {
	.get_cdclk = i915gm_get_cdclk,
	.modeset_calc_cdclk = fixed_modeset_calc_cdclk,
};

static const struct intel_cdclk_funcs i915g_cdclk_funcs = {
	.get_cdclk = fixed_333mhz_get_cdclk,
	.modeset_calc_cdclk = fixed_modeset_calc_cdclk,
};

static const struct intel_cdclk_funcs i865g_cdclk_funcs = {
	.get_cdclk = fixed_266mhz_get_cdclk,
	.modeset_calc_cdclk = fixed_modeset_calc_cdclk,
};

static const struct intel_cdclk_funcs i85x_cdclk_funcs = {
	.get_cdclk = i85x_get_cdclk,
	.modeset_calc_cdclk = fixed_modeset_calc_cdclk,
};

static const struct intel_cdclk_funcs i845g_cdclk_funcs = {
	.get_cdclk = fixed_200mhz_get_cdclk,
	.modeset_calc_cdclk = fixed_modeset_calc_cdclk,
};

static const struct intel_cdclk_funcs i830_cdclk_funcs = {
	.get_cdclk = fixed_133mhz_get_cdclk,
	.modeset_calc_cdclk = fixed_modeset_calc_cdclk,
};

/**
 * intel_init_cdclk_hooks - Initialize CDCLK related modesetting hooks
 * @dev_priv: i915 device
 */
void intel_init_cdclk_hooks(struct drm_i915_private *dev_priv)
{
	if (DISPLAY_VER(dev_priv) >= 20) {
		dev_priv->display.funcs.cdclk = &mtl_cdclk_funcs;
		dev_priv->display.cdclk.table = lnl_cdclk_table;
	} else if (DISPLAY_VER(dev_priv) >= 14) {
		dev_priv->display.funcs.cdclk = &mtl_cdclk_funcs;
		dev_priv->display.cdclk.table = mtl_cdclk_table;
	} else if (IS_DG2(dev_priv)) {
		dev_priv->display.funcs.cdclk = &tgl_cdclk_funcs;
		dev_priv->display.cdclk.table = dg2_cdclk_table;
	} else if (IS_ALDERLAKE_P(dev_priv)) {
		/* Wa_22011320316:adl-p[a0] */
		if (IS_ALDERLAKE_P(dev_priv) && IS_DISPLAY_STEP(dev_priv, STEP_A0, STEP_B0)) {
			dev_priv->display.cdclk.table = adlp_a_step_cdclk_table;
			dev_priv->display.funcs.cdclk = &tgl_cdclk_funcs;
		} else if (IS_RAPTORLAKE_U(dev_priv)) {
			dev_priv->display.cdclk.table = rplu_cdclk_table;
			dev_priv->display.funcs.cdclk = &rplu_cdclk_funcs;
		} else {
			dev_priv->display.cdclk.table = adlp_cdclk_table;
			dev_priv->display.funcs.cdclk = &tgl_cdclk_funcs;
		}
	} else if (IS_ROCKETLAKE(dev_priv)) {
		dev_priv->display.funcs.cdclk = &tgl_cdclk_funcs;
		dev_priv->display.cdclk.table = rkl_cdclk_table;
	} else if (DISPLAY_VER(dev_priv) >= 12) {
		dev_priv->display.funcs.cdclk = &tgl_cdclk_funcs;
		dev_priv->display.cdclk.table = icl_cdclk_table;
	} else if (IS_JASPERLAKE(dev_priv) || IS_ELKHARTLAKE(dev_priv)) {
		dev_priv->display.funcs.cdclk = &ehl_cdclk_funcs;
		dev_priv->display.cdclk.table = icl_cdclk_table;
	} else if (DISPLAY_VER(dev_priv) >= 11) {
		dev_priv->display.funcs.cdclk = &icl_cdclk_funcs;
		dev_priv->display.cdclk.table = icl_cdclk_table;
	} else if (IS_GEMINILAKE(dev_priv) || IS_BROXTON(dev_priv)) {
		dev_priv->display.funcs.cdclk = &bxt_cdclk_funcs;
		if (IS_GEMINILAKE(dev_priv))
			dev_priv->display.cdclk.table = glk_cdclk_table;
		else
			dev_priv->display.cdclk.table = bxt_cdclk_table;
	} else if (DISPLAY_VER(dev_priv) == 9) {
		dev_priv->display.funcs.cdclk = &skl_cdclk_funcs;
	} else if (IS_BROADWELL(dev_priv)) {
		dev_priv->display.funcs.cdclk = &bdw_cdclk_funcs;
	} else if (IS_HASWELL(dev_priv)) {
		dev_priv->display.funcs.cdclk = &hsw_cdclk_funcs;
	} else if (IS_CHERRYVIEW(dev_priv)) {
		dev_priv->display.funcs.cdclk = &chv_cdclk_funcs;
	} else if (IS_VALLEYVIEW(dev_priv)) {
		dev_priv->display.funcs.cdclk = &vlv_cdclk_funcs;
	} else if (IS_SANDYBRIDGE(dev_priv) || IS_IVYBRIDGE(dev_priv)) {
		dev_priv->display.funcs.cdclk = &fixed_400mhz_cdclk_funcs;
	} else if (IS_IRONLAKE(dev_priv)) {
		dev_priv->display.funcs.cdclk = &ilk_cdclk_funcs;
	} else if (IS_GM45(dev_priv)) {
		dev_priv->display.funcs.cdclk = &gm45_cdclk_funcs;
	} else if (IS_G45(dev_priv)) {
		dev_priv->display.funcs.cdclk = &g33_cdclk_funcs;
	} else if (IS_I965GM(dev_priv)) {
		dev_priv->display.funcs.cdclk = &i965gm_cdclk_funcs;
	} else if (IS_I965G(dev_priv)) {
		dev_priv->display.funcs.cdclk = &fixed_400mhz_cdclk_funcs;
	} else if (IS_PINEVIEW(dev_priv)) {
		dev_priv->display.funcs.cdclk = &pnv_cdclk_funcs;
	} else if (IS_G33(dev_priv)) {
		dev_priv->display.funcs.cdclk = &g33_cdclk_funcs;
	} else if (IS_I945GM(dev_priv)) {
		dev_priv->display.funcs.cdclk = &i945gm_cdclk_funcs;
	} else if (IS_I945G(dev_priv)) {
		dev_priv->display.funcs.cdclk = &fixed_400mhz_cdclk_funcs;
	} else if (IS_I915GM(dev_priv)) {
		dev_priv->display.funcs.cdclk = &i915gm_cdclk_funcs;
	} else if (IS_I915G(dev_priv)) {
		dev_priv->display.funcs.cdclk = &i915g_cdclk_funcs;
	} else if (IS_I865G(dev_priv)) {
		dev_priv->display.funcs.cdclk = &i865g_cdclk_funcs;
	} else if (IS_I85X(dev_priv)) {
		dev_priv->display.funcs.cdclk = &i85x_cdclk_funcs;
	} else if (IS_I845G(dev_priv)) {
		dev_priv->display.funcs.cdclk = &i845g_cdclk_funcs;
	} else if (IS_I830(dev_priv)) {
		dev_priv->display.funcs.cdclk = &i830_cdclk_funcs;
	}

	if (drm_WARN(&dev_priv->drm, !dev_priv->display.funcs.cdclk,
		     "Unknown platform. Assuming i830\n"))
		dev_priv->display.funcs.cdclk = &i830_cdclk_funcs;
}<|MERGE_RESOLUTION|>--- conflicted
+++ resolved
@@ -2594,15 +2594,9 @@
 		pipe = new_cdclk_state->pipe;
 	else
 		pipe = INVALID_PIPE;
-<<<<<<< HEAD
 
 	drm_WARN_ON(&i915->drm, !new_cdclk_state->base.changed);
 
-=======
-
-	drm_WARN_ON(&i915->drm, !new_cdclk_state->base.changed);
-
->>>>>>> b48d67c4
 	intel_set_cdclk(i915, &new_cdclk_state->actual, pipe);
 }
 
