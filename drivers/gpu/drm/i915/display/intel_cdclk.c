--- conflicted
+++ resolved
@@ -24,10 +24,7 @@
 #include <linux/time.h>
 
 #include "hsw_ips.h"
-<<<<<<< HEAD
-=======
 #include "i915_reg.h"
->>>>>>> eb3cdb58
 #include "intel_atomic.h"
 #include "intel_atomic_plane.h"
 #include "intel_audio.h"
@@ -83,42 +80,26 @@
 void intel_cdclk_get_cdclk(struct drm_i915_private *dev_priv,
 			   struct intel_cdclk_config *cdclk_config)
 {
-<<<<<<< HEAD
-	dev_priv->cdclk_funcs->get_cdclk(dev_priv, cdclk_config);
-=======
 	dev_priv->display.funcs.cdclk->get_cdclk(dev_priv, cdclk_config);
->>>>>>> eb3cdb58
 }
 
 static void intel_cdclk_set_cdclk(struct drm_i915_private *dev_priv,
 				  const struct intel_cdclk_config *cdclk_config,
 				  enum pipe pipe)
 {
-<<<<<<< HEAD
-	dev_priv->cdclk_funcs->set_cdclk(dev_priv, cdclk_config, pipe);
-=======
 	dev_priv->display.funcs.cdclk->set_cdclk(dev_priv, cdclk_config, pipe);
->>>>>>> eb3cdb58
 }
 
 static int intel_cdclk_modeset_calc_cdclk(struct drm_i915_private *dev_priv,
 					  struct intel_cdclk_state *cdclk_config)
 {
-<<<<<<< HEAD
-	return dev_priv->cdclk_funcs->modeset_calc_cdclk(cdclk_config);
-=======
 	return dev_priv->display.funcs.cdclk->modeset_calc_cdclk(cdclk_config);
->>>>>>> eb3cdb58
 }
 
 static u8 intel_cdclk_calc_voltage_level(struct drm_i915_private *dev_priv,
 					 int cdclk)
 {
-<<<<<<< HEAD
-	return dev_priv->cdclk_funcs->calc_voltage_level(cdclk);
-=======
 	return dev_priv->display.funcs.cdclk->calc_voltage_level(cdclk);
->>>>>>> eb3cdb58
 }
 
 static void fixed_133mhz_get_cdclk(struct drm_i915_private *dev_priv,
@@ -1171,11 +1152,7 @@
 		goto sanitize;
 
 	intel_update_cdclk(dev_priv);
-<<<<<<< HEAD
-	intel_cdclk_dump_config(dev_priv, &dev_priv->cdclk.hw, "Current CDCLK");
-=======
 	intel_cdclk_dump_config(dev_priv, &dev_priv->display.cdclk.hw, "Current CDCLK");
->>>>>>> eb3cdb58
 
 	/* Is PLL enabled and locked ? */
 	if (dev_priv->display.cdclk.hw.vco == 0 ||
@@ -1244,14 +1221,6 @@
 	skl_set_cdclk(dev_priv, &cdclk_config, INVALID_PIPE);
 }
 
-<<<<<<< HEAD
-static bool has_cdclk_squasher(struct drm_i915_private *i915)
-{
-	return IS_DG2(i915);
-}
-
-=======
->>>>>>> eb3cdb58
 struct intel_cdclk_vals {
 	u32 cdclk;
 	u16 refclk;
@@ -1351,8 +1320,6 @@
 	{ .refclk = 24000, .cdclk = 312000, .divider = 2, .ratio = 26 },
 	{ .refclk = 24000, .cdclk = 552000, .divider = 2, .ratio = 46 },
 	{ .refclk = 24000, .cdclk = 648000, .divider = 2, .ratio = 54 },
-<<<<<<< HEAD
-=======
 
 	{ .refclk = 38400, .cdclk = 179200, .divider = 3, .ratio = 14 },
 	{ .refclk = 38400, .cdclk = 192000, .divider = 2, .ratio = 10 },
@@ -1376,7 +1343,6 @@
 	{ .refclk = 24000, .cdclk = 480000, .divider = 2, .ratio = 40 },
 	{ .refclk = 24000, .cdclk = 552000, .divider = 2, .ratio = 46 },
 	{ .refclk = 24000, .cdclk = 648000, .divider = 2, .ratio = 54 },
->>>>>>> eb3cdb58
 
 	{ .refclk = 38400, .cdclk = 179200, .divider = 3, .ratio = 14 },
 	{ .refclk = 38400, .cdclk = 192000, .divider = 2, .ratio = 10 },
@@ -1404,8 +1370,6 @@
 	{}
 };
 
-<<<<<<< HEAD
-=======
 static const struct intel_cdclk_vals mtl_cdclk_table[] = {
 	{ .refclk = 38400, .cdclk = 172800, .divider = 2, .ratio = 16, .waveform = 0xad5a },
 	{ .refclk = 38400, .cdclk = 192000, .divider = 2, .ratio = 16, .waveform = 0xb6b6 },
@@ -1416,7 +1380,6 @@
 	{}
 };
 
->>>>>>> eb3cdb58
 static int bxt_calc_cdclk(struct drm_i915_private *dev_priv, int min_cdclk)
 {
 	const struct intel_cdclk_vals *table = dev_priv->display.cdclk.table;
@@ -1490,8 +1453,6 @@
 		return 0;
 }
 
-<<<<<<< HEAD
-=======
 static u8 rplu_calc_voltage_level(int cdclk)
 {
 	if (cdclk > 556800)
@@ -1504,7 +1465,6 @@
 		return 0;
 }
 
->>>>>>> eb3cdb58
 static void icl_readout_refclk(struct drm_i915_private *dev_priv,
 			       struct intel_cdclk_config *cdclk_config)
 {
@@ -1602,11 +1562,7 @@
 		return;
 	}
 
-<<<<<<< HEAD
-	if (has_cdclk_squasher(dev_priv))
-=======
 	if (HAS_CDCLK_SQUASH(dev_priv))
->>>>>>> eb3cdb58
 		squash_ctl = intel_de_read(dev_priv, CDCLK_SQUASH_CTL);
 
 	if (squash_ctl & CDCLK_SQUASH_ENABLE) {
@@ -1687,11 +1643,7 @@
 	if (intel_de_wait_for_set(dev_priv, BXT_DE_PLL_ENABLE, BXT_DE_PLL_LOCK, 1))
 		drm_err(&dev_priv->drm, "timeout waiting for CDCLK PLL lock\n");
 
-<<<<<<< HEAD
-	dev_priv->cdclk.hw.vco = vco;
-=======
 	dev_priv->display.cdclk.hw.vco = vco;
->>>>>>> eb3cdb58
 }
 
 static void adlp_cdclk_pll_crawl(struct drm_i915_private *dev_priv, int vco)
@@ -1762,16 +1714,6 @@
 static u32 cdclk_squash_waveform(struct drm_i915_private *dev_priv,
 				 int cdclk)
 {
-<<<<<<< HEAD
-	const struct intel_cdclk_vals *table = dev_priv->cdclk.table;
-	int i;
-
-	if (cdclk == dev_priv->cdclk.hw.bypass)
-		return 0;
-
-	for (i = 0; table[i].refclk; i++)
-		if (table[i].refclk == dev_priv->cdclk.hw.ref &&
-=======
 	const struct intel_cdclk_vals *table = dev_priv->display.cdclk.table;
 	int i;
 
@@ -1780,25 +1722,15 @@
 
 	for (i = 0; table[i].refclk; i++)
 		if (table[i].refclk == dev_priv->display.cdclk.hw.ref &&
->>>>>>> eb3cdb58
 		    table[i].cdclk == cdclk)
 			return table[i].waveform;
 
 	drm_WARN(&dev_priv->drm, 1, "cdclk %d not valid for refclk %u\n",
-<<<<<<< HEAD
-		 cdclk, dev_priv->cdclk.hw.ref);
-=======
 		 cdclk, dev_priv->display.cdclk.hw.ref);
->>>>>>> eb3cdb58
 
 	return 0xffff;
 }
 
-<<<<<<< HEAD
-static void bxt_set_cdclk(struct drm_i915_private *dev_priv,
-			  const struct intel_cdclk_config *cdclk_config,
-			  enum pipe pipe)
-=======
 static void icl_cdclk_pll_update(struct drm_i915_private *i915, int vco)
 {
 	if (i915->display.cdclk.hw.vco != 0 &&
@@ -1915,52 +1847,12 @@
 static void _bxt_set_cdclk(struct drm_i915_private *dev_priv,
 			   const struct intel_cdclk_config *cdclk_config,
 			   enum pipe pipe)
->>>>>>> eb3cdb58
 {
 	int cdclk = cdclk_config->cdclk;
 	int vco = cdclk_config->vco;
 	u32 val;
 	u16 waveform;
 	int clock;
-<<<<<<< HEAD
-	int ret;
-
-	/* Inform power controller of upcoming frequency change. */
-	if (DISPLAY_VER(dev_priv) >= 11)
-		ret = skl_pcode_request(&dev_priv->uncore, SKL_PCODE_CDCLK_CONTROL,
-					SKL_CDCLK_PREPARE_FOR_CHANGE,
-					SKL_CDCLK_READY_FOR_CHANGE,
-					SKL_CDCLK_READY_FOR_CHANGE, 3);
-	else
-		/*
-		 * BSpec requires us to wait up to 150usec, but that leads to
-		 * timeouts; the 2ms used here is based on experiment.
-		 */
-		ret = snb_pcode_write_timeout(&dev_priv->uncore,
-					      HSW_PCODE_DE_WRITE_FREQ_REQ,
-					      0x80000000, 150, 2);
-	if (ret) {
-		drm_err(&dev_priv->drm,
-			"Failed to inform PCU about cdclk change (err %d, freq %d)\n",
-			ret, cdclk);
-		return;
-	}
-
-	if (HAS_CDCLK_CRAWL(dev_priv) && dev_priv->cdclk.hw.vco > 0 && vco > 0) {
-		if (dev_priv->cdclk.hw.vco != vco)
-			adlp_cdclk_pll_crawl(dev_priv, vco);
-	} else if (DISPLAY_VER(dev_priv) >= 11) {
-		if (dev_priv->cdclk.hw.vco != 0 &&
-		    dev_priv->cdclk.hw.vco != vco)
-			icl_cdclk_pll_disable(dev_priv);
-
-		if (dev_priv->cdclk.hw.vco != vco)
-			icl_cdclk_pll_enable(dev_priv, vco);
-	} else {
-		if (dev_priv->cdclk.hw.vco != 0 &&
-		    dev_priv->cdclk.hw.vco != vco)
-			bxt_de_pll_disable(dev_priv);
-=======
 
 	if (HAS_CDCLK_CRAWL(dev_priv) && dev_priv->display.cdclk.hw.vco > 0 && vco > 0 &&
 	    !cdclk_pll_is_unknown(dev_priv->display.cdclk.hw.vco)) {
@@ -1981,31 +1873,10 @@
 		clock = vco / 2;
 	else
 		clock = cdclk;
->>>>>>> eb3cdb58
 
 	if (HAS_CDCLK_SQUASH(dev_priv))
 		dg2_cdclk_squash_program(dev_priv, waveform);
 
-<<<<<<< HEAD
-	waveform = cdclk_squash_waveform(dev_priv, cdclk);
-
-	if (waveform)
-		clock = vco / 2;
-	else
-		clock = cdclk;
-
-	if (has_cdclk_squasher(dev_priv)) {
-		u32 squash_ctl = 0;
-
-		if (waveform)
-			squash_ctl = CDCLK_SQUASH_ENABLE |
-				CDCLK_SQUASH_WINDOW_SIZE(0xf) | waveform;
-
-		intel_de_write(dev_priv, CDCLK_SQUASH_CTL, squash_ctl);
-	}
-
-=======
->>>>>>> eb3cdb58
 	val = bxt_cdclk_cd2x_div_sel(dev_priv, clock, vco) |
 		bxt_cdclk_cd2x_pipe(dev_priv, pipe) |
 		skl_cdclk_decimal(cdclk);
@@ -2021,12 +1892,6 @@
 
 	if (pipe != INVALID_PIPE)
 		intel_crtc_wait_for_next_vblank(intel_crtc_for_pipe(dev_priv, pipe));
-<<<<<<< HEAD
-
-	if (DISPLAY_VER(dev_priv) >= 11) {
-		ret = snb_pcode_write(&dev_priv->uncore, SKL_PCODE_CDCLK_CONTROL,
-				      cdclk_config->voltage_level);
-=======
 }
 
 static void bxt_set_cdclk(struct drm_i915_private *dev_priv,
@@ -2070,7 +1935,6 @@
 						    cdclk_config, &mid_cdclk_config)) {
 		_bxt_set_cdclk(dev_priv, &mid_cdclk_config, pipe);
 		_bxt_set_cdclk(dev_priv, cdclk_config, pipe);
->>>>>>> eb3cdb58
 	} else {
 		_bxt_set_cdclk(dev_priv, cdclk_config, pipe);
 	}
@@ -2094,10 +1958,6 @@
 					      HSW_PCODE_DE_WRITE_FREQ_REQ,
 					      cdclk_config->voltage_level,
 					      150, 2);
-<<<<<<< HEAD
-	}
-=======
->>>>>>> eb3cdb58
 
 	if (ret) {
 		drm_err(&dev_priv->drm,
@@ -2122,11 +1982,7 @@
 	int cdclk, clock, vco;
 
 	intel_update_cdclk(dev_priv);
-<<<<<<< HEAD
-	intel_cdclk_dump_config(dev_priv, &dev_priv->cdclk.hw, "Current CDCLK");
-=======
 	intel_cdclk_dump_config(dev_priv, &dev_priv->display.cdclk.hw, "Current CDCLK");
->>>>>>> eb3cdb58
 
 	if (dev_priv->display.cdclk.hw.vco == 0 ||
 	    dev_priv->display.cdclk.hw.cdclk == dev_priv->display.cdclk.hw.bypass)
@@ -2159,15 +2015,6 @@
 	expected = skl_cdclk_decimal(cdclk);
 
 	/* Figure out what CD2X divider we should be using for this cdclk */
-<<<<<<< HEAD
-	if (has_cdclk_squasher(dev_priv))
-		clock = dev_priv->cdclk.hw.vco / 2;
-	else
-		clock = dev_priv->cdclk.hw.cdclk;
-
-	expected |= bxt_cdclk_cd2x_div_sel(dev_priv, clock,
-					   dev_priv->cdclk.hw.vco);
-=======
 	if (HAS_CDCLK_SQUASH(dev_priv))
 		clock = dev_priv->display.cdclk.hw.vco / 2;
 	else
@@ -2175,7 +2022,6 @@
 
 	expected |= bxt_cdclk_cd2x_div_sel(dev_priv, clock,
 					   dev_priv->display.cdclk.hw.vco);
->>>>>>> eb3cdb58
 
 	/*
 	 * Disable SSA Precharge when CD clock frequency < 500 MHz,
@@ -2322,11 +2168,7 @@
 	 * the moment all platforms with squasher use a fixed cd2x
 	 * divider.
 	 */
-<<<<<<< HEAD
-	if (!has_cdclk_squasher(dev_priv))
-=======
 	if (!HAS_CDCLK_SQUASH(dev_priv))
->>>>>>> eb3cdb58
 		return false;
 
 	return a->cdclk != b->cdclk &&
@@ -2378,11 +2220,7 @@
 	 * the moment all platforms with squasher use a fixed cd2x
 	 * divider.
 	 */
-<<<<<<< HEAD
-	if (has_cdclk_squasher(dev_priv))
-=======
 	if (HAS_CDCLK_SQUASH(dev_priv))
->>>>>>> eb3cdb58
 		return false;
 
 	return a->cdclk != b->cdclk &&
@@ -2434,11 +2272,7 @@
 	if (!intel_cdclk_changed(&dev_priv->display.cdclk.hw, cdclk_config))
 		return;
 
-<<<<<<< HEAD
-	if (drm_WARN_ON_ONCE(&dev_priv->drm, !dev_priv->cdclk_funcs->set_cdclk))
-=======
 	if (drm_WARN_ON_ONCE(&dev_priv->drm, !dev_priv->display.funcs.cdclk->set_cdclk))
->>>>>>> eb3cdb58
 		return;
 
 	intel_cdclk_dump_config(dev_priv, cdclk_config, "Changing CDCLK to");
@@ -2484,11 +2318,7 @@
 	if (drm_WARN(&dev_priv->drm,
 		     intel_cdclk_changed(&dev_priv->display.cdclk.hw, cdclk_config),
 		     "cdclk state doesn't match!\n")) {
-<<<<<<< HEAD
-		intel_cdclk_dump_config(dev_priv, &dev_priv->cdclk.hw, "[hw state]");
-=======
 		intel_cdclk_dump_config(dev_priv, &dev_priv->display.cdclk.hw, "[hw state]");
->>>>>>> eb3cdb58
 		intel_cdclk_dump_config(dev_priv, cdclk_config, "[sw state]");
 	}
 }
@@ -2677,11 +2507,7 @@
 		 */
 		min_cdclk = max_t(int, min_cdclk,
 				  min_t(int, crtc_state->pixel_rate,
-<<<<<<< HEAD
-					dev_priv->max_cdclk_freq));
-=======
 					dev_priv->display.cdclk.max_cdclk_freq));
->>>>>>> eb3cdb58
 	}
 
 	return min_cdclk;
@@ -2722,7 +2548,6 @@
 			int ret;
 
 			cdclk_state->bw_min_cdclk = min_cdclk;
-<<<<<<< HEAD
 
 			ret = intel_atomic_lock_global_state(&cdclk_state->base);
 			if (ret)
@@ -2730,31 +2555,15 @@
 		}
 	}
 
-=======
-
-			ret = intel_atomic_lock_global_state(&cdclk_state->base);
-			if (ret)
-				return ret;
-		}
-	}
-
->>>>>>> eb3cdb58
 	min_cdclk = max(cdclk_state->force_min_cdclk,
 			cdclk_state->bw_min_cdclk);
 	for_each_pipe(dev_priv, pipe)
 		min_cdclk = max(cdclk_state->min_cdclk[pipe], min_cdclk);
 
-<<<<<<< HEAD
-	if (min_cdclk > dev_priv->max_cdclk_freq) {
-		drm_dbg_kms(&dev_priv->drm,
-			    "required cdclk (%d kHz) exceeds max (%d kHz)\n",
-			    min_cdclk, dev_priv->max_cdclk_freq);
-=======
 	if (min_cdclk > dev_priv->display.cdclk.max_cdclk_freq) {
 		drm_dbg_kms(&dev_priv->drm,
 			    "required cdclk (%d kHz) exceeds max (%d kHz)\n",
 			    min_cdclk, dev_priv->display.cdclk.max_cdclk_freq);
->>>>>>> eb3cdb58
 		return -EINVAL;
 	}
 
@@ -3133,20 +2942,9 @@
 			pipe = INVALID_PIPE;
 	}
 
-<<<<<<< HEAD
-	if (intel_cdclk_can_squash(dev_priv,
-				   &old_cdclk_state->actual,
-				   &new_cdclk_state->actual)) {
-		drm_dbg_kms(&dev_priv->drm,
-			    "Can change cdclk via squasher\n");
-	} else if (intel_cdclk_can_crawl(dev_priv,
-					 &old_cdclk_state->actual,
-					 &new_cdclk_state->actual)) {
-=======
 	if (intel_cdclk_can_crawl_and_squash(dev_priv,
 					     &old_cdclk_state->actual,
 					     &new_cdclk_state->actual)) {
->>>>>>> eb3cdb58
 		drm_dbg_kms(&dev_priv->drm,
 			    "Can change cdclk via crawling and squashing\n");
 	} else if (intel_cdclk_can_squash(dev_priv,
@@ -3224,11 +3022,7 @@
 		if (dev_priv->display.cdclk.hw.ref == 24000)
 			dev_priv->display.cdclk.max_cdclk_freq = 648000;
 		else
-<<<<<<< HEAD
-			dev_priv->max_cdclk_freq = 652800;
-=======
 			dev_priv->display.cdclk.max_cdclk_freq = 652800;
->>>>>>> eb3cdb58
 	} else if (IS_GEMINILAKE(dev_priv)) {
 		dev_priv->display.cdclk.max_cdclk_freq = 316800;
 	} else if (IS_BROXTON(dev_priv)) {
@@ -3296,11 +3090,7 @@
  */
 void intel_update_cdclk(struct drm_i915_private *dev_priv)
 {
-<<<<<<< HEAD
-	intel_cdclk_get_cdclk(dev_priv, &dev_priv->cdclk.hw);
-=======
 	intel_cdclk_get_cdclk(dev_priv, &dev_priv->display.cdclk.hw);
->>>>>>> eb3cdb58
 
 	/*
 	 * 9:0 CMBUS [sic] CDCLK frequency (cdfreq):
@@ -3457,8 +3247,6 @@
 	return freq;
 }
 
-<<<<<<< HEAD
-=======
 static const struct intel_cdclk_funcs mtl_cdclk_funcs = {
 	.get_cdclk = bxt_get_cdclk,
 	.set_cdclk = bxt_set_cdclk,
@@ -3473,7 +3261,6 @@
 	.calc_voltage_level = rplu_calc_voltage_level,
 };
 
->>>>>>> eb3cdb58
 static const struct intel_cdclk_funcs tgl_cdclk_funcs = {
 	.get_cdclk = bxt_get_cdclk,
 	.set_cdclk = bxt_set_cdclk,
@@ -3609,32 +3396,6 @@
  */
 void intel_init_cdclk_hooks(struct drm_i915_private *dev_priv)
 {
-<<<<<<< HEAD
-	if (IS_DG2(dev_priv)) {
-		dev_priv->cdclk_funcs = &tgl_cdclk_funcs;
-		dev_priv->cdclk.table = dg2_cdclk_table;
-	} else if (IS_ALDERLAKE_P(dev_priv)) {
-		dev_priv->cdclk_funcs = &tgl_cdclk_funcs;
-		/* Wa_22011320316:adl-p[a0] */
-		if (IS_ADLP_DISPLAY_STEP(dev_priv, STEP_A0, STEP_B0))
-			dev_priv->cdclk.table = adlp_a_step_cdclk_table;
-		else
-			dev_priv->cdclk.table = adlp_cdclk_table;
-	} else if (IS_ROCKETLAKE(dev_priv)) {
-		dev_priv->cdclk_funcs = &tgl_cdclk_funcs;
-		dev_priv->cdclk.table = rkl_cdclk_table;
-	} else if (DISPLAY_VER(dev_priv) >= 12) {
-		dev_priv->cdclk_funcs = &tgl_cdclk_funcs;
-		dev_priv->cdclk.table = icl_cdclk_table;
-	} else if (IS_JSL_EHL(dev_priv)) {
-		dev_priv->cdclk_funcs = &ehl_cdclk_funcs;
-		dev_priv->cdclk.table = icl_cdclk_table;
-	} else if (DISPLAY_VER(dev_priv) >= 11) {
-		dev_priv->cdclk_funcs = &icl_cdclk_funcs;
-		dev_priv->cdclk.table = icl_cdclk_table;
-	} else if (IS_GEMINILAKE(dev_priv) || IS_BROXTON(dev_priv)) {
-		dev_priv->cdclk_funcs = &bxt_cdclk_funcs;
-=======
 	if (IS_METEORLAKE(dev_priv)) {
 		dev_priv->display.funcs.cdclk = &mtl_cdclk_funcs;
 		dev_priv->display.cdclk.table = mtl_cdclk_table;
@@ -3667,60 +3428,11 @@
 		dev_priv->display.cdclk.table = icl_cdclk_table;
 	} else if (IS_GEMINILAKE(dev_priv) || IS_BROXTON(dev_priv)) {
 		dev_priv->display.funcs.cdclk = &bxt_cdclk_funcs;
->>>>>>> eb3cdb58
 		if (IS_GEMINILAKE(dev_priv))
 			dev_priv->display.cdclk.table = glk_cdclk_table;
 		else
 			dev_priv->display.cdclk.table = bxt_cdclk_table;
 	} else if (DISPLAY_VER(dev_priv) == 9) {
-<<<<<<< HEAD
-		dev_priv->cdclk_funcs = &skl_cdclk_funcs;
-	} else if (IS_BROADWELL(dev_priv)) {
-		dev_priv->cdclk_funcs = &bdw_cdclk_funcs;
-	} else if (IS_HASWELL(dev_priv)) {
-		dev_priv->cdclk_funcs = &hsw_cdclk_funcs;
-	} else if (IS_CHERRYVIEW(dev_priv)) {
-		dev_priv->cdclk_funcs = &chv_cdclk_funcs;
-	} else if (IS_VALLEYVIEW(dev_priv)) {
-		dev_priv->cdclk_funcs = &vlv_cdclk_funcs;
-	} else if (IS_SANDYBRIDGE(dev_priv) || IS_IVYBRIDGE(dev_priv)) {
-		dev_priv->cdclk_funcs = &fixed_400mhz_cdclk_funcs;
-	} else if (IS_IRONLAKE(dev_priv)) {
-		dev_priv->cdclk_funcs = &ilk_cdclk_funcs;
-	} else if (IS_GM45(dev_priv)) {
-		dev_priv->cdclk_funcs = &gm45_cdclk_funcs;
-	} else if (IS_G45(dev_priv)) {
-		dev_priv->cdclk_funcs = &g33_cdclk_funcs;
-	} else if (IS_I965GM(dev_priv)) {
-		dev_priv->cdclk_funcs = &i965gm_cdclk_funcs;
-	} else if (IS_I965G(dev_priv)) {
-		dev_priv->cdclk_funcs = &fixed_400mhz_cdclk_funcs;
-	} else if (IS_PINEVIEW(dev_priv)) {
-		dev_priv->cdclk_funcs = &pnv_cdclk_funcs;
-	} else if (IS_G33(dev_priv)) {
-		dev_priv->cdclk_funcs = &g33_cdclk_funcs;
-	} else if (IS_I945GM(dev_priv)) {
-		dev_priv->cdclk_funcs = &i945gm_cdclk_funcs;
-	} else if (IS_I945G(dev_priv)) {
-		dev_priv->cdclk_funcs = &fixed_400mhz_cdclk_funcs;
-	} else if (IS_I915GM(dev_priv)) {
-		dev_priv->cdclk_funcs = &i915gm_cdclk_funcs;
-	} else if (IS_I915G(dev_priv)) {
-		dev_priv->cdclk_funcs = &i915g_cdclk_funcs;
-	} else if (IS_I865G(dev_priv)) {
-		dev_priv->cdclk_funcs = &i865g_cdclk_funcs;
-	} else if (IS_I85X(dev_priv)) {
-		dev_priv->cdclk_funcs = &i85x_cdclk_funcs;
-	} else if (IS_I845G(dev_priv)) {
-		dev_priv->cdclk_funcs = &i845g_cdclk_funcs;
-	} else if (IS_I830(dev_priv)) {
-		dev_priv->cdclk_funcs = &i830_cdclk_funcs;
-	}
-
-	if (drm_WARN(&dev_priv->drm, !dev_priv->cdclk_funcs,
-		     "Unknown platform. Assuming i830\n"))
-		dev_priv->cdclk_funcs = &i830_cdclk_funcs;
-=======
 		dev_priv->display.funcs.cdclk = &skl_cdclk_funcs;
 	} else if (IS_BROADWELL(dev_priv)) {
 		dev_priv->display.funcs.cdclk = &bdw_cdclk_funcs;
@@ -3767,5 +3479,4 @@
 	if (drm_WARN(&dev_priv->drm, !dev_priv->display.funcs.cdclk,
 		     "Unknown platform. Assuming i830\n"))
 		dev_priv->display.funcs.cdclk = &i830_cdclk_funcs;
->>>>>>> eb3cdb58
 }