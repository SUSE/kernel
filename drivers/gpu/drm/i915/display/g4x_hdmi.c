// SPDX-License-Identifier: MIT
/*
 * Copyright © 2020 Intel Corporation
 *
 * HDMI support for G4x,ILK,SNB,IVB,VLV,CHV (HSW+ handled by the DDI code).
 */

#include "g4x_hdmi.h"
#include "i915_reg.h"
#include "intel_audio.h"
#include "intel_connector.h"
#include "intel_crtc.h"
#include "intel_de.h"
#include "intel_display_power.h"
#include "intel_display_types.h"
#include "intel_dp_aux.h"
#include "intel_dpio_phy.h"
#include "intel_fifo_underrun.h"
#include "intel_hdmi.h"
#include "intel_hotplug.h"
#include "intel_sdvo.h"
#include "vlv_sideband.h"

static void intel_hdmi_prepare(struct intel_encoder *encoder,
			       const struct intel_crtc_state *crtc_state)
{
	struct drm_device *dev = encoder->base.dev;
	struct drm_i915_private *dev_priv = to_i915(dev);
	struct intel_crtc *crtc = to_intel_crtc(crtc_state->uapi.crtc);
	struct intel_hdmi *intel_hdmi = enc_to_intel_hdmi(encoder);
	const struct drm_display_mode *adjusted_mode = &crtc_state->hw.adjusted_mode;
	u32 hdmi_val;

	intel_dp_dual_mode_set_tmds_output(intel_hdmi, true);

	hdmi_val = SDVO_ENCODING_HDMI;
	if (!HAS_PCH_SPLIT(dev_priv) && crtc_state->limited_color_range)
		hdmi_val |= HDMI_COLOR_RANGE_16_235;
	if (adjusted_mode->flags & DRM_MODE_FLAG_PVSYNC)
		hdmi_val |= SDVO_VSYNC_ACTIVE_HIGH;
	if (adjusted_mode->flags & DRM_MODE_FLAG_PHSYNC)
		hdmi_val |= SDVO_HSYNC_ACTIVE_HIGH;

	if (crtc_state->pipe_bpp > 24)
		hdmi_val |= HDMI_COLOR_FORMAT_12bpc;
	else
		hdmi_val |= SDVO_COLOR_FORMAT_8bpc;

	if (crtc_state->has_hdmi_sink)
		hdmi_val |= HDMI_MODE_SELECT_HDMI;

	if (HAS_PCH_CPT(dev_priv))
		hdmi_val |= SDVO_PIPE_SEL_CPT(crtc->pipe);
	else if (IS_CHERRYVIEW(dev_priv))
		hdmi_val |= SDVO_PIPE_SEL_CHV(crtc->pipe);
	else
		hdmi_val |= SDVO_PIPE_SEL(crtc->pipe);

	intel_de_write(dev_priv, intel_hdmi->hdmi_reg, hdmi_val);
	intel_de_posting_read(dev_priv, intel_hdmi->hdmi_reg);
}

static bool intel_hdmi_get_hw_state(struct intel_encoder *encoder,
				    enum pipe *pipe)
{
	struct drm_i915_private *dev_priv = to_i915(encoder->base.dev);
	struct intel_hdmi *intel_hdmi = enc_to_intel_hdmi(encoder);
	intel_wakeref_t wakeref;
	bool ret;

	wakeref = intel_display_power_get_if_enabled(dev_priv,
						     encoder->power_domain);
	if (!wakeref)
		return false;

	ret = intel_sdvo_port_enabled(dev_priv, intel_hdmi->hdmi_reg, pipe);

	intel_display_power_put(dev_priv, encoder->power_domain, wakeref);

	return ret;
}

static int g4x_hdmi_compute_config(struct intel_encoder *encoder,
				   struct intel_crtc_state *crtc_state,
				   struct drm_connector_state *conn_state)
{
	struct drm_i915_private *i915 = to_i915(encoder->base.dev);

	if (HAS_PCH_SPLIT(i915))
		crtc_state->has_pch_encoder = true;

	return intel_hdmi_compute_config(encoder, crtc_state, conn_state);
}

static void intel_hdmi_get_config(struct intel_encoder *encoder,
				  struct intel_crtc_state *pipe_config)
{
	struct intel_hdmi *intel_hdmi = enc_to_intel_hdmi(encoder);
	struct drm_device *dev = encoder->base.dev;
	struct drm_i915_private *dev_priv = to_i915(dev);
	u32 tmp, flags = 0;
	int dotclock;

	pipe_config->output_types |= BIT(INTEL_OUTPUT_HDMI);

	tmp = intel_de_read(dev_priv, intel_hdmi->hdmi_reg);

	if (tmp & SDVO_HSYNC_ACTIVE_HIGH)
		flags |= DRM_MODE_FLAG_PHSYNC;
	else
		flags |= DRM_MODE_FLAG_NHSYNC;

	if (tmp & SDVO_VSYNC_ACTIVE_HIGH)
		flags |= DRM_MODE_FLAG_PVSYNC;
	else
		flags |= DRM_MODE_FLAG_NVSYNC;

	if (tmp & HDMI_MODE_SELECT_HDMI)
		pipe_config->has_hdmi_sink = true;

	pipe_config->infoframes.enable |=
		intel_hdmi_infoframes_enabled(encoder, pipe_config);

	if (pipe_config->infoframes.enable)
		pipe_config->has_infoframe = true;

	if (tmp & HDMI_AUDIO_ENABLE)
		pipe_config->has_audio = true;

	if (!HAS_PCH_SPLIT(dev_priv) &&
	    tmp & HDMI_COLOR_RANGE_16_235)
		pipe_config->limited_color_range = true;

	pipe_config->hw.adjusted_mode.flags |= flags;

	if ((tmp & SDVO_COLOR_FORMAT_MASK) == HDMI_COLOR_FORMAT_12bpc)
		dotclock = DIV_ROUND_CLOSEST(pipe_config->port_clock * 2, 3);
	else
		dotclock = pipe_config->port_clock;

	if (pipe_config->pixel_multiplier)
		dotclock /= pipe_config->pixel_multiplier;

	pipe_config->hw.adjusted_mode.crtc_clock = dotclock;

	pipe_config->lane_count = 4;

	intel_hdmi_read_gcp_infoframe(encoder, pipe_config);

	intel_read_infoframe(encoder, pipe_config,
			     HDMI_INFOFRAME_TYPE_AVI,
			     &pipe_config->infoframes.avi);
	intel_read_infoframe(encoder, pipe_config,
			     HDMI_INFOFRAME_TYPE_SPD,
			     &pipe_config->infoframes.spd);
	intel_read_infoframe(encoder, pipe_config,
			     HDMI_INFOFRAME_TYPE_VENDOR,
			     &pipe_config->infoframes.hdmi);
<<<<<<< HEAD
}

static void g4x_enable_hdmi(struct intel_atomic_state *state,
			    struct intel_encoder *encoder,
			    const struct intel_crtc_state *pipe_config,
			    const struct drm_connector_state *conn_state)
=======

	intel_audio_codec_get_config(encoder, pipe_config);
}

static void g4x_hdmi_enable_port(struct intel_encoder *encoder,
				 const struct intel_crtc_state *pipe_config)
>>>>>>> eb3cdb58
{
	struct drm_device *dev = encoder->base.dev;
	struct drm_i915_private *dev_priv = to_i915(dev);
	struct intel_hdmi *intel_hdmi = enc_to_intel_hdmi(encoder);
	u32 temp;

	temp = intel_de_read(dev_priv, intel_hdmi->hdmi_reg);

	temp |= SDVO_ENABLE;
	if (pipe_config->has_audio)
		temp |= HDMI_AUDIO_ENABLE;

	intel_de_write(dev_priv, intel_hdmi->hdmi_reg, temp);
	intel_de_posting_read(dev_priv, intel_hdmi->hdmi_reg);
}

<<<<<<< HEAD
=======
static void g4x_enable_hdmi(struct intel_atomic_state *state,
			    struct intel_encoder *encoder,
			    const struct intel_crtc_state *pipe_config,
			    const struct drm_connector_state *conn_state)
{
	struct drm_i915_private *dev_priv = to_i915(encoder->base.dev);

	g4x_hdmi_enable_port(encoder, pipe_config);

>>>>>>> eb3cdb58
	drm_WARN_ON(&dev_priv->drm, pipe_config->has_audio &&
		    !pipe_config->has_hdmi_sink);
	intel_audio_codec_enable(encoder, pipe_config, conn_state);
}

static void ibx_enable_hdmi(struct intel_atomic_state *state,
			    struct intel_encoder *encoder,
			    const struct intel_crtc_state *pipe_config,
			    const struct drm_connector_state *conn_state)
{
	struct drm_device *dev = encoder->base.dev;
	struct drm_i915_private *dev_priv = to_i915(dev);
	struct intel_hdmi *intel_hdmi = enc_to_intel_hdmi(encoder);
	u32 temp;

	temp = intel_de_read(dev_priv, intel_hdmi->hdmi_reg);

	temp |= SDVO_ENABLE;
	if (pipe_config->has_audio)
		temp |= HDMI_AUDIO_ENABLE;

	/*
	 * HW workaround, need to write this twice for issue
	 * that may result in first write getting masked.
	 */
	intel_de_write(dev_priv, intel_hdmi->hdmi_reg, temp);
	intel_de_posting_read(dev_priv, intel_hdmi->hdmi_reg);
	intel_de_write(dev_priv, intel_hdmi->hdmi_reg, temp);
	intel_de_posting_read(dev_priv, intel_hdmi->hdmi_reg);

	/*
	 * HW workaround, need to toggle enable bit off and on
	 * for 12bpc with pixel repeat.
	 *
	 * FIXME: BSpec says this should be done at the end of
	 * the modeset sequence, so not sure if this isn't too soon.
	 */
	if (pipe_config->pipe_bpp > 24 &&
	    pipe_config->pixel_multiplier > 1) {
		intel_de_write(dev_priv, intel_hdmi->hdmi_reg,
			       temp & ~SDVO_ENABLE);
		intel_de_posting_read(dev_priv, intel_hdmi->hdmi_reg);

		/*
		 * HW workaround, need to write this twice for issue
		 * that may result in first write getting masked.
		 */
		intel_de_write(dev_priv, intel_hdmi->hdmi_reg, temp);
		intel_de_posting_read(dev_priv, intel_hdmi->hdmi_reg);
		intel_de_write(dev_priv, intel_hdmi->hdmi_reg, temp);
		intel_de_posting_read(dev_priv, intel_hdmi->hdmi_reg);
	}

	drm_WARN_ON(&dev_priv->drm, pipe_config->has_audio &&
		    !pipe_config->has_hdmi_sink);
	intel_audio_codec_enable(encoder, pipe_config, conn_state);
}

static void cpt_enable_hdmi(struct intel_atomic_state *state,
			    struct intel_encoder *encoder,
			    const struct intel_crtc_state *pipe_config,
			    const struct drm_connector_state *conn_state)
{
	struct drm_device *dev = encoder->base.dev;
	struct drm_i915_private *dev_priv = to_i915(dev);
	struct intel_crtc *crtc = to_intel_crtc(pipe_config->uapi.crtc);
	struct intel_hdmi *intel_hdmi = enc_to_intel_hdmi(encoder);
	enum pipe pipe = crtc->pipe;
	u32 temp;

	temp = intel_de_read(dev_priv, intel_hdmi->hdmi_reg);

	temp |= SDVO_ENABLE;
	if (pipe_config->has_audio)
		temp |= HDMI_AUDIO_ENABLE;

	/*
	 * WaEnableHDMI8bpcBefore12bpc:snb,ivb
	 *
	 * The procedure for 12bpc is as follows:
	 * 1. disable HDMI clock gating
	 * 2. enable HDMI with 8bpc
	 * 3. enable HDMI with 12bpc
	 * 4. enable HDMI clock gating
	 */

	if (pipe_config->pipe_bpp > 24) {
		intel_de_rmw(dev_priv, TRANS_CHICKEN1(pipe),
			     0, TRANS_CHICKEN1_HDMIUNIT_GC_DISABLE);

		temp &= ~SDVO_COLOR_FORMAT_MASK;
		temp |= SDVO_COLOR_FORMAT_8bpc;
	}

	intel_de_write(dev_priv, intel_hdmi->hdmi_reg, temp);
	intel_de_posting_read(dev_priv, intel_hdmi->hdmi_reg);

	if (pipe_config->pipe_bpp > 24) {
		temp &= ~SDVO_COLOR_FORMAT_MASK;
		temp |= HDMI_COLOR_FORMAT_12bpc;

		intel_de_write(dev_priv, intel_hdmi->hdmi_reg, temp);
		intel_de_posting_read(dev_priv, intel_hdmi->hdmi_reg);

		intel_de_rmw(dev_priv, TRANS_CHICKEN1(pipe),
			     TRANS_CHICKEN1_HDMIUNIT_GC_DISABLE, 0);
	}

	drm_WARN_ON(&dev_priv->drm, pipe_config->has_audio &&
		    !pipe_config->has_hdmi_sink);
	intel_audio_codec_enable(encoder, pipe_config, conn_state);
}

static void vlv_enable_hdmi(struct intel_atomic_state *state,
			    struct intel_encoder *encoder,
			    const struct intel_crtc_state *pipe_config,
			    const struct drm_connector_state *conn_state)
{
	struct drm_i915_private *dev_priv = to_i915(encoder->base.dev);

	drm_WARN_ON(&dev_priv->drm, pipe_config->has_audio &&
		    !pipe_config->has_hdmi_sink);
	intel_audio_codec_enable(encoder, pipe_config, conn_state);
}

static void intel_disable_hdmi(struct intel_atomic_state *state,
			       struct intel_encoder *encoder,
			       const struct intel_crtc_state *old_crtc_state,
			       const struct drm_connector_state *old_conn_state)
{
	struct drm_device *dev = encoder->base.dev;
	struct drm_i915_private *dev_priv = to_i915(dev);
	struct intel_hdmi *intel_hdmi = enc_to_intel_hdmi(encoder);
	struct intel_digital_port *dig_port =
		hdmi_to_dig_port(intel_hdmi);
	struct intel_crtc *crtc = to_intel_crtc(old_crtc_state->uapi.crtc);
	u32 temp;

	temp = intel_de_read(dev_priv, intel_hdmi->hdmi_reg);

	temp &= ~(SDVO_ENABLE | HDMI_AUDIO_ENABLE);
	intel_de_write(dev_priv, intel_hdmi->hdmi_reg, temp);
	intel_de_posting_read(dev_priv, intel_hdmi->hdmi_reg);

	/*
	 * HW workaround for IBX, we need to move the port
	 * to transcoder A after disabling it to allow the
	 * matching DP port to be enabled on transcoder A.
	 */
	if (HAS_PCH_IBX(dev_priv) && crtc->pipe == PIPE_B) {
		/*
		 * We get CPU/PCH FIFO underruns on the other pipe when
		 * doing the workaround. Sweep them under the rug.
		 */
		intel_set_cpu_fifo_underrun_reporting(dev_priv, PIPE_A, false);
		intel_set_pch_fifo_underrun_reporting(dev_priv, PIPE_A, false);

		temp &= ~SDVO_PIPE_SEL_MASK;
		temp |= SDVO_ENABLE | SDVO_PIPE_SEL(PIPE_A);
		/*
		 * HW workaround, need to write this twice for issue
		 * that may result in first write getting masked.
		 */
		intel_de_write(dev_priv, intel_hdmi->hdmi_reg, temp);
		intel_de_posting_read(dev_priv, intel_hdmi->hdmi_reg);
		intel_de_write(dev_priv, intel_hdmi->hdmi_reg, temp);
		intel_de_posting_read(dev_priv, intel_hdmi->hdmi_reg);

		temp &= ~SDVO_ENABLE;
		intel_de_write(dev_priv, intel_hdmi->hdmi_reg, temp);
		intel_de_posting_read(dev_priv, intel_hdmi->hdmi_reg);

		intel_wait_for_vblank_if_active(dev_priv, PIPE_A);
		intel_set_cpu_fifo_underrun_reporting(dev_priv, PIPE_A, true);
		intel_set_pch_fifo_underrun_reporting(dev_priv, PIPE_A, true);
	}

	dig_port->set_infoframes(encoder,
				       false,
				       old_crtc_state, old_conn_state);

	intel_dp_dual_mode_set_tmds_output(intel_hdmi, false);
}

static void g4x_disable_hdmi(struct intel_atomic_state *state,
			     struct intel_encoder *encoder,
			     const struct intel_crtc_state *old_crtc_state,
			     const struct drm_connector_state *old_conn_state)
{
	intel_audio_codec_disable(encoder, old_crtc_state, old_conn_state);

	intel_disable_hdmi(state, encoder, old_crtc_state, old_conn_state);
}

static void pch_disable_hdmi(struct intel_atomic_state *state,
			     struct intel_encoder *encoder,
			     const struct intel_crtc_state *old_crtc_state,
			     const struct drm_connector_state *old_conn_state)
{
	intel_audio_codec_disable(encoder, old_crtc_state, old_conn_state);
}

static void pch_post_disable_hdmi(struct intel_atomic_state *state,
				  struct intel_encoder *encoder,
				  const struct intel_crtc_state *old_crtc_state,
				  const struct drm_connector_state *old_conn_state)
{
	intel_disable_hdmi(state, encoder, old_crtc_state, old_conn_state);
}

static void intel_hdmi_pre_enable(struct intel_atomic_state *state,
				  struct intel_encoder *encoder,
				  const struct intel_crtc_state *pipe_config,
				  const struct drm_connector_state *conn_state)
{
	struct intel_digital_port *dig_port =
		enc_to_dig_port(encoder);

	intel_hdmi_prepare(encoder, pipe_config);

	dig_port->set_infoframes(encoder,
				       pipe_config->has_infoframe,
				       pipe_config, conn_state);
}

static void vlv_hdmi_pre_enable(struct intel_atomic_state *state,
				struct intel_encoder *encoder,
				const struct intel_crtc_state *pipe_config,
				const struct drm_connector_state *conn_state)
{
	struct intel_digital_port *dig_port = enc_to_dig_port(encoder);
	struct drm_i915_private *dev_priv = to_i915(encoder->base.dev);

	vlv_phy_pre_encoder_enable(encoder, pipe_config);

	/* HDMI 1.0V-2dB */
	vlv_set_phy_signal_level(encoder, pipe_config,
				 0x2b245f5f, 0x00002000,
				 0x5578b83a, 0x2b247878);

	dig_port->set_infoframes(encoder,
			      pipe_config->has_infoframe,
			      pipe_config, conn_state);

	g4x_hdmi_enable_port(encoder, pipe_config);

	vlv_wait_port_ready(dev_priv, dig_port, 0x0);
}

static void vlv_hdmi_pre_pll_enable(struct intel_atomic_state *state,
				    struct intel_encoder *encoder,
				    const struct intel_crtc_state *pipe_config,
				    const struct drm_connector_state *conn_state)
{
	intel_hdmi_prepare(encoder, pipe_config);

	vlv_phy_pre_pll_enable(encoder, pipe_config);
}

static void chv_hdmi_pre_pll_enable(struct intel_atomic_state *state,
				    struct intel_encoder *encoder,
				    const struct intel_crtc_state *pipe_config,
				    const struct drm_connector_state *conn_state)
{
	intel_hdmi_prepare(encoder, pipe_config);

	chv_phy_pre_pll_enable(encoder, pipe_config);
}

static void chv_hdmi_post_pll_disable(struct intel_atomic_state *state,
				      struct intel_encoder *encoder,
				      const struct intel_crtc_state *old_crtc_state,
				      const struct drm_connector_state *old_conn_state)
{
	chv_phy_post_pll_disable(encoder, old_crtc_state);
}

static void vlv_hdmi_post_disable(struct intel_atomic_state *state,
				  struct intel_encoder *encoder,
				  const struct intel_crtc_state *old_crtc_state,
				  const struct drm_connector_state *old_conn_state)
{
	/* Reset lanes to avoid HDMI flicker (VLV w/a) */
	vlv_phy_reset_lanes(encoder, old_crtc_state);
}

static void chv_hdmi_post_disable(struct intel_atomic_state *state,
				  struct intel_encoder *encoder,
				  const struct intel_crtc_state *old_crtc_state,
				  const struct drm_connector_state *old_conn_state)
{
	struct drm_device *dev = encoder->base.dev;
	struct drm_i915_private *dev_priv = to_i915(dev);

	vlv_dpio_get(dev_priv);

	/* Assert data lane reset */
	chv_data_lane_soft_reset(encoder, old_crtc_state, true);

	vlv_dpio_put(dev_priv);
}

static void chv_hdmi_pre_enable(struct intel_atomic_state *state,
				struct intel_encoder *encoder,
				const struct intel_crtc_state *pipe_config,
				const struct drm_connector_state *conn_state)
{
	struct intel_digital_port *dig_port = enc_to_dig_port(encoder);
	struct drm_device *dev = encoder->base.dev;
	struct drm_i915_private *dev_priv = to_i915(dev);

	chv_phy_pre_encoder_enable(encoder, pipe_config);

	/* FIXME: Program the support xxx V-dB */
	/* Use 800mV-0dB */
	chv_set_phy_signal_level(encoder, pipe_config, 128, 102, false);

	dig_port->set_infoframes(encoder,
			      pipe_config->has_infoframe,
			      pipe_config, conn_state);

	g4x_hdmi_enable_port(encoder, pipe_config);

	vlv_wait_port_ready(dev_priv, dig_port, 0x0);

	/* Second common lane will stay alive on its own now */
	chv_phy_release_cl2_override(encoder);
}

static const struct drm_encoder_funcs intel_hdmi_enc_funcs = {
	.destroy = intel_encoder_destroy,
};

static enum intel_hotplug_state
intel_hdmi_hotplug(struct intel_encoder *encoder,
		   struct intel_connector *connector)
{
	enum intel_hotplug_state state;

	state = intel_encoder_hotplug(encoder, connector);

	/*
	 * On many platforms the HDMI live state signal is known to be
	 * unreliable, so we can't use it to detect if a sink is connected or
	 * not. Instead we detect if it's connected based on whether we can
	 * read the EDID or not. That in turn has a problem during disconnect,
	 * since the HPD interrupt may be raised before the DDC lines get
	 * disconnected (due to how the required length of DDC vs. HPD
	 * connector pins are specified) and so we'll still be able to get a
	 * valid EDID. To solve this schedule another detection cycle if this
	 * time around we didn't detect any change in the sink's connection
	 * status.
	 */
	if (state == INTEL_HOTPLUG_UNCHANGED && !connector->hotplug_retries)
		state = INTEL_HOTPLUG_RETRY;

	return state;
}

void g4x_hdmi_init(struct drm_i915_private *dev_priv,
		   i915_reg_t hdmi_reg, enum port port)
{
	const struct intel_bios_encoder_data *devdata;
	struct intel_digital_port *dig_port;
	struct intel_encoder *intel_encoder;
	struct intel_connector *intel_connector;

	devdata = intel_bios_encoder_data_lookup(dev_priv, port);

	/* FIXME bail? */
	if (!devdata)
		drm_dbg_kms(&dev_priv->drm, "No VBT child device for HDMI-%c\n",
			    port_name(port));

	dig_port = kzalloc(sizeof(*dig_port), GFP_KERNEL);
	if (!dig_port)
		return;

	intel_connector = intel_connector_alloc();
	if (!intel_connector) {
		kfree(dig_port);
		return;
	}

	intel_encoder = &dig_port->base;

	intel_encoder->devdata = devdata;

	mutex_init(&dig_port->hdcp_mutex);

	drm_encoder_init(&dev_priv->drm, &intel_encoder->base,
			 &intel_hdmi_enc_funcs, DRM_MODE_ENCODER_TMDS,
			 "HDMI %c", port_name(port));

	intel_encoder->hotplug = intel_hdmi_hotplug;
	intel_encoder->compute_config = g4x_hdmi_compute_config;
	if (HAS_PCH_SPLIT(dev_priv)) {
		intel_encoder->disable = pch_disable_hdmi;
		intel_encoder->post_disable = pch_post_disable_hdmi;
	} else {
		intel_encoder->disable = g4x_disable_hdmi;
	}
	intel_encoder->get_hw_state = intel_hdmi_get_hw_state;
	intel_encoder->get_config = intel_hdmi_get_config;
	if (IS_CHERRYVIEW(dev_priv)) {
		intel_encoder->pre_pll_enable = chv_hdmi_pre_pll_enable;
		intel_encoder->pre_enable = chv_hdmi_pre_enable;
		intel_encoder->enable = vlv_enable_hdmi;
		intel_encoder->post_disable = chv_hdmi_post_disable;
		intel_encoder->post_pll_disable = chv_hdmi_post_pll_disable;
	} else if (IS_VALLEYVIEW(dev_priv)) {
		intel_encoder->pre_pll_enable = vlv_hdmi_pre_pll_enable;
		intel_encoder->pre_enable = vlv_hdmi_pre_enable;
		intel_encoder->enable = vlv_enable_hdmi;
		intel_encoder->post_disable = vlv_hdmi_post_disable;
	} else {
		intel_encoder->pre_enable = intel_hdmi_pre_enable;
		if (HAS_PCH_CPT(dev_priv))
			intel_encoder->enable = cpt_enable_hdmi;
		else if (HAS_PCH_IBX(dev_priv))
			intel_encoder->enable = ibx_enable_hdmi;
		else
			intel_encoder->enable = g4x_enable_hdmi;
	}
	intel_encoder->shutdown = intel_hdmi_encoder_shutdown;

	intel_encoder->type = INTEL_OUTPUT_HDMI;
	intel_encoder->power_domain = intel_display_power_ddi_lanes_domain(dev_priv, port);
	intel_encoder->port = port;
	if (IS_CHERRYVIEW(dev_priv)) {
		if (port == PORT_D)
			intel_encoder->pipe_mask = BIT(PIPE_C);
		else
			intel_encoder->pipe_mask = BIT(PIPE_A) | BIT(PIPE_B);
	} else {
		intel_encoder->pipe_mask = ~0;
	}
	intel_encoder->cloneable = BIT(INTEL_OUTPUT_ANALOG);
	intel_encoder->hpd_pin = intel_hpd_pin_default(dev_priv, port);
	/*
	 * BSpec is unclear about HDMI+HDMI cloning on g4x, but it seems
	 * to work on real hardware. And since g4x can send infoframes to
	 * only one port anyway, nothing is lost by allowing it.
	 */
	if (IS_G4X(dev_priv))
		intel_encoder->cloneable |= BIT(INTEL_OUTPUT_HDMI);

	dig_port->hdmi.hdmi_reg = hdmi_reg;
	dig_port->dp.output_reg = INVALID_MMIO_REG;
	dig_port->max_lanes = 4;

	intel_infoframe_init(dig_port);

	dig_port->aux_ch = intel_dp_aux_ch(intel_encoder);
	intel_hdmi_init_connector(dig_port, intel_connector);
}<|MERGE_RESOLUTION|>--- conflicted
+++ resolved
@@ -156,49 +156,37 @@
 	intel_read_infoframe(encoder, pipe_config,
 			     HDMI_INFOFRAME_TYPE_VENDOR,
 			     &pipe_config->infoframes.hdmi);
-<<<<<<< HEAD
+
+	intel_audio_codec_get_config(encoder, pipe_config);
+}
+
+static void g4x_hdmi_enable_port(struct intel_encoder *encoder,
+				 const struct intel_crtc_state *pipe_config)
+{
+	struct drm_device *dev = encoder->base.dev;
+	struct drm_i915_private *dev_priv = to_i915(dev);
+	struct intel_hdmi *intel_hdmi = enc_to_intel_hdmi(encoder);
+	u32 temp;
+
+	temp = intel_de_read(dev_priv, intel_hdmi->hdmi_reg);
+
+	temp |= SDVO_ENABLE;
+	if (pipe_config->has_audio)
+		temp |= HDMI_AUDIO_ENABLE;
+
+	intel_de_write(dev_priv, intel_hdmi->hdmi_reg, temp);
+	intel_de_posting_read(dev_priv, intel_hdmi->hdmi_reg);
 }
 
 static void g4x_enable_hdmi(struct intel_atomic_state *state,
 			    struct intel_encoder *encoder,
 			    const struct intel_crtc_state *pipe_config,
 			    const struct drm_connector_state *conn_state)
-=======
-
-	intel_audio_codec_get_config(encoder, pipe_config);
-}
-
-static void g4x_hdmi_enable_port(struct intel_encoder *encoder,
-				 const struct intel_crtc_state *pipe_config)
->>>>>>> eb3cdb58
-{
-	struct drm_device *dev = encoder->base.dev;
-	struct drm_i915_private *dev_priv = to_i915(dev);
-	struct intel_hdmi *intel_hdmi = enc_to_intel_hdmi(encoder);
-	u32 temp;
-
-	temp = intel_de_read(dev_priv, intel_hdmi->hdmi_reg);
-
-	temp |= SDVO_ENABLE;
-	if (pipe_config->has_audio)
-		temp |= HDMI_AUDIO_ENABLE;
-
-	intel_de_write(dev_priv, intel_hdmi->hdmi_reg, temp);
-	intel_de_posting_read(dev_priv, intel_hdmi->hdmi_reg);
-}
-
-<<<<<<< HEAD
-=======
-static void g4x_enable_hdmi(struct intel_atomic_state *state,
-			    struct intel_encoder *encoder,
-			    const struct intel_crtc_state *pipe_config,
-			    const struct drm_connector_state *conn_state)
 {
 	struct drm_i915_private *dev_priv = to_i915(encoder->base.dev);
 
 	g4x_hdmi_enable_port(encoder, pipe_config);
 
->>>>>>> eb3cdb58
 	drm_WARN_ON(&dev_priv->drm, pipe_config->has_audio &&
 		    !pipe_config->has_hdmi_sink);
 	intel_audio_codec_enable(encoder, pipe_config, conn_state);
