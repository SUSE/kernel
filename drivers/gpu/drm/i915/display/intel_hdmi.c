--- conflicted
+++ resolved
@@ -43,26 +43,14 @@
 #include "intel_atomic.h"
 #include "intel_connector.h"
 #include "intel_ddi.h"
-<<<<<<< HEAD
-#include "intel_display_types.h"
-#include "intel_dp.h"
-#include "intel_dpio_phy.h"
-#include "intel_fifo_underrun.h"
-=======
 #include "intel_de.h"
 #include "intel_display_types.h"
 #include "intel_dp.h"
->>>>>>> 7d2a07b7
 #include "intel_gmbus.h"
 #include "intel_hdcp.h"
 #include "intel_hdmi.h"
 #include "intel_lspcon.h"
 #include "intel_panel.h"
-<<<<<<< HEAD
-#include "intel_sdvo.h"
-#include "intel_sideband.h"
-=======
->>>>>>> 7d2a07b7
 
 static struct drm_device *intel_hdmi_to_dev(struct intel_hdmi *intel_hdmi)
 {
@@ -91,22 +79,6 @@
 		 intel_de_read(dev_priv, TRANS_DDI_FUNC_CTL(cpu_transcoder)) &
 		 TRANS_DDI_FUNC_ENABLE,
 		 "HDMI transcoder function enabled, expecting disabled\n");
-<<<<<<< HEAD
-}
-
-struct intel_hdmi *enc_to_intel_hdmi(struct intel_encoder *encoder)
-{
-	struct intel_digital_port *dig_port =
-		container_of(&encoder->base, struct intel_digital_port,
-			     base.base);
-	return &dig_port->hdmi;
-}
-
-static struct intel_hdmi *intel_attached_hdmi(struct intel_connector *connector)
-{
-	return enc_to_intel_hdmi(intel_attached_encoder(connector));
-=======
->>>>>>> 7d2a07b7
 }
 
 static u32 g4x_infoframe_index(unsigned int type)
@@ -210,11 +182,7 @@
 	case DP_SDP_PPS:
 		return VIDEO_DIP_PPS_DATA_SIZE;
 	case HDMI_PACKET_TYPE_GAMUT_METADATA:
-<<<<<<< HEAD
-		if (INTEL_GEN(dev_priv) >= 11)
-=======
 		if (DISPLAY_VER(dev_priv) >= 11)
->>>>>>> 7d2a07b7
 			return VIDEO_DIP_GMP_DATA_SIZE;
 		else
 			return VIDEO_DIP_DATA_SIZE;
@@ -563,14 +531,11 @@
 		intel_de_write(dev_priv,
 			       hsw_dip_data_reg(dev_priv, cpu_transcoder, type, i >> 2),
 			       0);
-<<<<<<< HEAD
-=======
 
 	/* Wa_14013475917 */
 	if (DISPLAY_VER(dev_priv) == 13 && crtc_state->has_psr &&
 	    type == DP_SDP_VSC)
 		return;
->>>>>>> 7d2a07b7
 
 	val |= hsw_infoframe_enable(type);
 	intel_de_write(dev_priv, ctl_reg, val);
@@ -586,11 +551,6 @@
 	u32 *data = frame;
 	int i;
 
-<<<<<<< HEAD
-	val = intel_de_read(dev_priv, HSW_TVIDEO_DIP_CTL(cpu_transcoder));
-
-=======
->>>>>>> 7d2a07b7
 	for (i = 0; i < len; i += 4)
 		*data++ = intel_de_read(dev_priv,
 				        hsw_dip_data_reg(dev_priv, cpu_transcoder, type, i >> 2));
@@ -1518,24 +1478,16 @@
 		usleep_range(25, 50);
 	}
 
-<<<<<<< HEAD
-	ret = intel_ddi_toggle_hdcp_signalling(&dig_port->base, false);
-=======
 	ret = intel_ddi_toggle_hdcp_bits(&dig_port->base, cpu_transcoder,
 					 false, TRANS_DDI_HDCP_SIGNALLING);
->>>>>>> 7d2a07b7
 	if (ret) {
 		drm_err(&dev_priv->drm,
 			"Disable HDCP signalling failed (%d)\n", ret);
 		return ret;
 	}
-<<<<<<< HEAD
-	ret = intel_ddi_toggle_hdcp_signalling(&dig_port->base, true);
-=======
 
 	ret = intel_ddi_toggle_hdcp_bits(&dig_port->base, cpu_transcoder,
 					 true, TRANS_DDI_HDCP_SIGNALLING);
->>>>>>> 7d2a07b7
 	if (ret) {
 		drm_err(&dev_priv->drm,
 			"Enable HDCP signalling failed (%d)\n", ret);
@@ -1547,10 +1499,7 @@
 
 static
 int intel_hdmi_hdcp_toggle_signalling(struct intel_digital_port *dig_port,
-<<<<<<< HEAD
-=======
 				      enum transcoder cpu_transcoder,
->>>>>>> 7d2a07b7
 				      bool enable)
 {
 	struct intel_hdmi *hdmi = &dig_port->hdmi;
@@ -1561,13 +1510,9 @@
 	if (!enable)
 		usleep_range(6, 60); /* Bspec says >= 6us */
 
-<<<<<<< HEAD
-	ret = intel_ddi_toggle_hdcp_signalling(&dig_port->base, enable);
-=======
 	ret = intel_ddi_toggle_hdcp_bits(&dig_port->base,
 					 cpu_transcoder, enable,
 					 TRANS_DDI_HDCP_SIGNALLING);
->>>>>>> 7d2a07b7
 	if (ret) {
 		drm_err(&dev_priv->drm, "%s HDCP signalling failed (%d)\n",
 			enable ? "Enable" : "Disable", ret);
@@ -1586,18 +1531,10 @@
 }
 
 static
-<<<<<<< HEAD
-bool intel_hdmi_hdcp_check_link_once(struct intel_digital_port *dig_port)
-{
-	struct drm_i915_private *i915 = to_i915(dig_port->base.base.dev);
-	struct intel_connector *connector =
-		dig_port->hdmi.attached_connector;
-=======
 bool intel_hdmi_hdcp_check_link_once(struct intel_digital_port *dig_port,
 				     struct intel_connector *connector)
 {
 	struct drm_i915_private *i915 = to_i915(dig_port->base.base.dev);
->>>>>>> 7d2a07b7
 	enum port port = dig_port->base.port;
 	enum transcoder cpu_transcoder = connector->hdcp.cpu_transcoder;
 	int ret;
@@ -1625,22 +1562,14 @@
 }
 
 static
-<<<<<<< HEAD
-bool intel_hdmi_hdcp_check_link(struct intel_digital_port *dig_port)
-=======
 bool intel_hdmi_hdcp_check_link(struct intel_digital_port *dig_port,
 				struct intel_connector *connector)
->>>>>>> 7d2a07b7
 {
 	struct drm_i915_private *i915 = to_i915(dig_port->base.base.dev);
 	int retry;
 
 	for (retry = 0; retry < 3; retry++)
-<<<<<<< HEAD
-		if (intel_hdmi_hdcp_check_link_once(dig_port))
-=======
 		if (intel_hdmi_hdcp_check_link_once(dig_port, connector))
->>>>>>> 7d2a07b7
 			return true;
 
 	drm_err(&i915->drm, "Link check failed\n");
@@ -1788,12 +1717,8 @@
 }
 
 static
-<<<<<<< HEAD
-int intel_hdmi_hdcp2_check_link(struct intel_digital_port *dig_port)
-=======
 int intel_hdmi_hdcp2_check_link(struct intel_digital_port *dig_port,
 				struct intel_connector *connector)
->>>>>>> 7d2a07b7
 {
 	u8 rx_status[HDCP_2_2_HDMI_RXSTATUS_LEN];
 	int ret;
@@ -1848,372 +1773,6 @@
 	.protocol = HDCP_PROTOCOL_HDMI,
 };
 
-<<<<<<< HEAD
-static void intel_hdmi_prepare(struct intel_encoder *encoder,
-			       const struct intel_crtc_state *crtc_state)
-{
-	struct drm_device *dev = encoder->base.dev;
-	struct drm_i915_private *dev_priv = to_i915(dev);
-	struct intel_crtc *crtc = to_intel_crtc(crtc_state->uapi.crtc);
-	struct intel_hdmi *intel_hdmi = enc_to_intel_hdmi(encoder);
-	const struct drm_display_mode *adjusted_mode = &crtc_state->hw.adjusted_mode;
-	u32 hdmi_val;
-
-	intel_dp_dual_mode_set_tmds_output(intel_hdmi, true);
-
-	hdmi_val = SDVO_ENCODING_HDMI;
-	if (!HAS_PCH_SPLIT(dev_priv) && crtc_state->limited_color_range)
-		hdmi_val |= HDMI_COLOR_RANGE_16_235;
-	if (adjusted_mode->flags & DRM_MODE_FLAG_PVSYNC)
-		hdmi_val |= SDVO_VSYNC_ACTIVE_HIGH;
-	if (adjusted_mode->flags & DRM_MODE_FLAG_PHSYNC)
-		hdmi_val |= SDVO_HSYNC_ACTIVE_HIGH;
-
-	if (crtc_state->pipe_bpp > 24)
-		hdmi_val |= HDMI_COLOR_FORMAT_12bpc;
-	else
-		hdmi_val |= SDVO_COLOR_FORMAT_8bpc;
-
-	if (crtc_state->has_hdmi_sink)
-		hdmi_val |= HDMI_MODE_SELECT_HDMI;
-
-	if (HAS_PCH_CPT(dev_priv))
-		hdmi_val |= SDVO_PIPE_SEL_CPT(crtc->pipe);
-	else if (IS_CHERRYVIEW(dev_priv))
-		hdmi_val |= SDVO_PIPE_SEL_CHV(crtc->pipe);
-	else
-		hdmi_val |= SDVO_PIPE_SEL(crtc->pipe);
-
-	intel_de_write(dev_priv, intel_hdmi->hdmi_reg, hdmi_val);
-	intel_de_posting_read(dev_priv, intel_hdmi->hdmi_reg);
-}
-
-static bool intel_hdmi_get_hw_state(struct intel_encoder *encoder,
-				    enum pipe *pipe)
-{
-	struct drm_i915_private *dev_priv = to_i915(encoder->base.dev);
-	struct intel_hdmi *intel_hdmi = enc_to_intel_hdmi(encoder);
-	intel_wakeref_t wakeref;
-	bool ret;
-
-	wakeref = intel_display_power_get_if_enabled(dev_priv,
-						     encoder->power_domain);
-	if (!wakeref)
-		return false;
-
-	ret = intel_sdvo_port_enabled(dev_priv, intel_hdmi->hdmi_reg, pipe);
-
-	intel_display_power_put(dev_priv, encoder->power_domain, wakeref);
-
-	return ret;
-}
-
-static void intel_hdmi_get_config(struct intel_encoder *encoder,
-				  struct intel_crtc_state *pipe_config)
-{
-	struct intel_hdmi *intel_hdmi = enc_to_intel_hdmi(encoder);
-	struct drm_device *dev = encoder->base.dev;
-	struct drm_i915_private *dev_priv = to_i915(dev);
-	u32 tmp, flags = 0;
-	int dotclock;
-
-	pipe_config->output_types |= BIT(INTEL_OUTPUT_HDMI);
-
-	tmp = intel_de_read(dev_priv, intel_hdmi->hdmi_reg);
-
-	if (tmp & SDVO_HSYNC_ACTIVE_HIGH)
-		flags |= DRM_MODE_FLAG_PHSYNC;
-	else
-		flags |= DRM_MODE_FLAG_NHSYNC;
-
-	if (tmp & SDVO_VSYNC_ACTIVE_HIGH)
-		flags |= DRM_MODE_FLAG_PVSYNC;
-	else
-		flags |= DRM_MODE_FLAG_NVSYNC;
-
-	if (tmp & HDMI_MODE_SELECT_HDMI)
-		pipe_config->has_hdmi_sink = true;
-
-	pipe_config->infoframes.enable |=
-		intel_hdmi_infoframes_enabled(encoder, pipe_config);
-
-	if (pipe_config->infoframes.enable)
-		pipe_config->has_infoframe = true;
-
-	if (tmp & HDMI_AUDIO_ENABLE)
-		pipe_config->has_audio = true;
-
-	if (!HAS_PCH_SPLIT(dev_priv) &&
-	    tmp & HDMI_COLOR_RANGE_16_235)
-		pipe_config->limited_color_range = true;
-
-	pipe_config->hw.adjusted_mode.flags |= flags;
-
-	if ((tmp & SDVO_COLOR_FORMAT_MASK) == HDMI_COLOR_FORMAT_12bpc)
-		dotclock = pipe_config->port_clock * 2 / 3;
-	else
-		dotclock = pipe_config->port_clock;
-
-	if (pipe_config->pixel_multiplier)
-		dotclock /= pipe_config->pixel_multiplier;
-
-	pipe_config->hw.adjusted_mode.crtc_clock = dotclock;
-
-	pipe_config->lane_count = 4;
-
-	intel_hdmi_read_gcp_infoframe(encoder, pipe_config);
-
-	intel_read_infoframe(encoder, pipe_config,
-			     HDMI_INFOFRAME_TYPE_AVI,
-			     &pipe_config->infoframes.avi);
-	intel_read_infoframe(encoder, pipe_config,
-			     HDMI_INFOFRAME_TYPE_SPD,
-			     &pipe_config->infoframes.spd);
-	intel_read_infoframe(encoder, pipe_config,
-			     HDMI_INFOFRAME_TYPE_VENDOR,
-			     &pipe_config->infoframes.hdmi);
-}
-
-static void intel_enable_hdmi_audio(struct intel_encoder *encoder,
-				    const struct intel_crtc_state *pipe_config,
-				    const struct drm_connector_state *conn_state)
-{
-	struct drm_i915_private *i915 = to_i915(encoder->base.dev);
-	struct intel_crtc *crtc = to_intel_crtc(pipe_config->uapi.crtc);
-
-	drm_WARN_ON(&i915->drm, !pipe_config->has_hdmi_sink);
-	drm_dbg_kms(&i915->drm, "Enabling HDMI audio on pipe %c\n",
-		    pipe_name(crtc->pipe));
-	intel_audio_codec_enable(encoder, pipe_config, conn_state);
-}
-
-static void g4x_enable_hdmi(struct intel_atomic_state *state,
-			    struct intel_encoder *encoder,
-			    const struct intel_crtc_state *pipe_config,
-			    const struct drm_connector_state *conn_state)
-{
-	struct drm_device *dev = encoder->base.dev;
-	struct drm_i915_private *dev_priv = to_i915(dev);
-	struct intel_hdmi *intel_hdmi = enc_to_intel_hdmi(encoder);
-	u32 temp;
-
-	temp = intel_de_read(dev_priv, intel_hdmi->hdmi_reg);
-
-	temp |= SDVO_ENABLE;
-	if (pipe_config->has_audio)
-		temp |= HDMI_AUDIO_ENABLE;
-
-	intel_de_write(dev_priv, intel_hdmi->hdmi_reg, temp);
-	intel_de_posting_read(dev_priv, intel_hdmi->hdmi_reg);
-
-	if (pipe_config->has_audio)
-		intel_enable_hdmi_audio(encoder, pipe_config, conn_state);
-}
-
-static void ibx_enable_hdmi(struct intel_atomic_state *state,
-			    struct intel_encoder *encoder,
-			    const struct intel_crtc_state *pipe_config,
-			    const struct drm_connector_state *conn_state)
-{
-	struct drm_device *dev = encoder->base.dev;
-	struct drm_i915_private *dev_priv = to_i915(dev);
-	struct intel_hdmi *intel_hdmi = enc_to_intel_hdmi(encoder);
-	u32 temp;
-
-	temp = intel_de_read(dev_priv, intel_hdmi->hdmi_reg);
-
-	temp |= SDVO_ENABLE;
-	if (pipe_config->has_audio)
-		temp |= HDMI_AUDIO_ENABLE;
-
-	/*
-	 * HW workaround, need to write this twice for issue
-	 * that may result in first write getting masked.
-	 */
-	intel_de_write(dev_priv, intel_hdmi->hdmi_reg, temp);
-	intel_de_posting_read(dev_priv, intel_hdmi->hdmi_reg);
-	intel_de_write(dev_priv, intel_hdmi->hdmi_reg, temp);
-	intel_de_posting_read(dev_priv, intel_hdmi->hdmi_reg);
-
-	/*
-	 * HW workaround, need to toggle enable bit off and on
-	 * for 12bpc with pixel repeat.
-	 *
-	 * FIXME: BSpec says this should be done at the end of
-	 * of the modeset sequence, so not sure if this isn't too soon.
-	 */
-	if (pipe_config->pipe_bpp > 24 &&
-	    pipe_config->pixel_multiplier > 1) {
-		intel_de_write(dev_priv, intel_hdmi->hdmi_reg,
-		               temp & ~SDVO_ENABLE);
-		intel_de_posting_read(dev_priv, intel_hdmi->hdmi_reg);
-
-		/*
-		 * HW workaround, need to write this twice for issue
-		 * that may result in first write getting masked.
-		 */
-		intel_de_write(dev_priv, intel_hdmi->hdmi_reg, temp);
-		intel_de_posting_read(dev_priv, intel_hdmi->hdmi_reg);
-		intel_de_write(dev_priv, intel_hdmi->hdmi_reg, temp);
-		intel_de_posting_read(dev_priv, intel_hdmi->hdmi_reg);
-	}
-
-	if (pipe_config->has_audio)
-		intel_enable_hdmi_audio(encoder, pipe_config, conn_state);
-}
-
-static void cpt_enable_hdmi(struct intel_atomic_state *state,
-			    struct intel_encoder *encoder,
-			    const struct intel_crtc_state *pipe_config,
-			    const struct drm_connector_state *conn_state)
-{
-	struct drm_device *dev = encoder->base.dev;
-	struct drm_i915_private *dev_priv = to_i915(dev);
-	struct intel_crtc *crtc = to_intel_crtc(pipe_config->uapi.crtc);
-	struct intel_hdmi *intel_hdmi = enc_to_intel_hdmi(encoder);
-	enum pipe pipe = crtc->pipe;
-	u32 temp;
-
-	temp = intel_de_read(dev_priv, intel_hdmi->hdmi_reg);
-
-	temp |= SDVO_ENABLE;
-	if (pipe_config->has_audio)
-		temp |= HDMI_AUDIO_ENABLE;
-
-	/*
-	 * WaEnableHDMI8bpcBefore12bpc:snb,ivb
-	 *
-	 * The procedure for 12bpc is as follows:
-	 * 1. disable HDMI clock gating
-	 * 2. enable HDMI with 8bpc
-	 * 3. enable HDMI with 12bpc
-	 * 4. enable HDMI clock gating
-	 */
-
-	if (pipe_config->pipe_bpp > 24) {
-		intel_de_write(dev_priv, TRANS_CHICKEN1(pipe),
-		               intel_de_read(dev_priv, TRANS_CHICKEN1(pipe)) | TRANS_CHICKEN1_HDMIUNIT_GC_DISABLE);
-
-		temp &= ~SDVO_COLOR_FORMAT_MASK;
-		temp |= SDVO_COLOR_FORMAT_8bpc;
-	}
-
-	intel_de_write(dev_priv, intel_hdmi->hdmi_reg, temp);
-	intel_de_posting_read(dev_priv, intel_hdmi->hdmi_reg);
-
-	if (pipe_config->pipe_bpp > 24) {
-		temp &= ~SDVO_COLOR_FORMAT_MASK;
-		temp |= HDMI_COLOR_FORMAT_12bpc;
-
-		intel_de_write(dev_priv, intel_hdmi->hdmi_reg, temp);
-		intel_de_posting_read(dev_priv, intel_hdmi->hdmi_reg);
-
-		intel_de_write(dev_priv, TRANS_CHICKEN1(pipe),
-		               intel_de_read(dev_priv, TRANS_CHICKEN1(pipe)) & ~TRANS_CHICKEN1_HDMIUNIT_GC_DISABLE);
-	}
-
-	if (pipe_config->has_audio)
-		intel_enable_hdmi_audio(encoder, pipe_config, conn_state);
-}
-
-static void vlv_enable_hdmi(struct intel_atomic_state *state,
-			    struct intel_encoder *encoder,
-			    const struct intel_crtc_state *pipe_config,
-			    const struct drm_connector_state *conn_state)
-{
-}
-
-static void intel_disable_hdmi(struct intel_atomic_state *state,
-			       struct intel_encoder *encoder,
-			       const struct intel_crtc_state *old_crtc_state,
-			       const struct drm_connector_state *old_conn_state)
-{
-	struct drm_device *dev = encoder->base.dev;
-	struct drm_i915_private *dev_priv = to_i915(dev);
-	struct intel_hdmi *intel_hdmi = enc_to_intel_hdmi(encoder);
-	struct intel_digital_port *dig_port =
-		hdmi_to_dig_port(intel_hdmi);
-	struct intel_crtc *crtc = to_intel_crtc(old_crtc_state->uapi.crtc);
-	u32 temp;
-
-	temp = intel_de_read(dev_priv, intel_hdmi->hdmi_reg);
-
-	temp &= ~(SDVO_ENABLE | HDMI_AUDIO_ENABLE);
-	intel_de_write(dev_priv, intel_hdmi->hdmi_reg, temp);
-	intel_de_posting_read(dev_priv, intel_hdmi->hdmi_reg);
-
-	/*
-	 * HW workaround for IBX, we need to move the port
-	 * to transcoder A after disabling it to allow the
-	 * matching DP port to be enabled on transcoder A.
-	 */
-	if (HAS_PCH_IBX(dev_priv) && crtc->pipe == PIPE_B) {
-		/*
-		 * We get CPU/PCH FIFO underruns on the other pipe when
-		 * doing the workaround. Sweep them under the rug.
-		 */
-		intel_set_cpu_fifo_underrun_reporting(dev_priv, PIPE_A, false);
-		intel_set_pch_fifo_underrun_reporting(dev_priv, PIPE_A, false);
-
-		temp &= ~SDVO_PIPE_SEL_MASK;
-		temp |= SDVO_ENABLE | SDVO_PIPE_SEL(PIPE_A);
-		/*
-		 * HW workaround, need to write this twice for issue
-		 * that may result in first write getting masked.
-		 */
-		intel_de_write(dev_priv, intel_hdmi->hdmi_reg, temp);
-		intel_de_posting_read(dev_priv, intel_hdmi->hdmi_reg);
-		intel_de_write(dev_priv, intel_hdmi->hdmi_reg, temp);
-		intel_de_posting_read(dev_priv, intel_hdmi->hdmi_reg);
-
-		temp &= ~SDVO_ENABLE;
-		intel_de_write(dev_priv, intel_hdmi->hdmi_reg, temp);
-		intel_de_posting_read(dev_priv, intel_hdmi->hdmi_reg);
-
-		intel_wait_for_vblank_if_active(dev_priv, PIPE_A);
-		intel_set_cpu_fifo_underrun_reporting(dev_priv, PIPE_A, true);
-		intel_set_pch_fifo_underrun_reporting(dev_priv, PIPE_A, true);
-	}
-
-	dig_port->set_infoframes(encoder,
-				       false,
-				       old_crtc_state, old_conn_state);
-
-	intel_dp_dual_mode_set_tmds_output(intel_hdmi, false);
-}
-
-static void g4x_disable_hdmi(struct intel_atomic_state *state,
-			     struct intel_encoder *encoder,
-			     const struct intel_crtc_state *old_crtc_state,
-			     const struct drm_connector_state *old_conn_state)
-{
-	if (old_crtc_state->has_audio)
-		intel_audio_codec_disable(encoder,
-					  old_crtc_state, old_conn_state);
-
-	intel_disable_hdmi(state, encoder, old_crtc_state, old_conn_state);
-}
-
-static void pch_disable_hdmi(struct intel_atomic_state *state,
-			     struct intel_encoder *encoder,
-			     const struct intel_crtc_state *old_crtc_state,
-			     const struct drm_connector_state *old_conn_state)
-{
-	if (old_crtc_state->has_audio)
-		intel_audio_codec_disable(encoder,
-					  old_crtc_state, old_conn_state);
-}
-
-static void pch_post_disable_hdmi(struct intel_atomic_state *state,
-				  struct intel_encoder *encoder,
-				  const struct intel_crtc_state *old_crtc_state,
-				  const struct drm_connector_state *old_conn_state)
-{
-	intel_disable_hdmi(state, encoder, old_crtc_state, old_conn_state);
-}
-
-=======
->>>>>>> 7d2a07b7
 static int intel_hdmi_source_max_tmds_clock(struct intel_encoder *encoder)
 {
 	struct drm_i915_private *dev_priv = to_i915(encoder->base.dev);
@@ -2285,12 +1844,8 @@
 		return MODE_CLOCK_RANGE;
 
 	/* BXT/GLK DPLL can't generate 223-240 MHz */
-<<<<<<< HEAD
-	if (IS_GEN9_LP(dev_priv) && clock > 223333 && clock < 240000)
-=======
 	if ((IS_GEMINILAKE(dev_priv) || IS_BROXTON(dev_priv)) &&
 	    clock > 223333 && clock < 240000)
->>>>>>> 7d2a07b7
 		return MODE_CLOCK_RANGE;
 
 	/* CHV DPLL can't generate 216-240 MHz */
@@ -2388,10 +1943,7 @@
 	int clock = mode->clock;
 	int max_dotclk = to_i915(connector->dev)->max_dotclk_freq;
 	bool has_hdmi_sink = intel_has_hdmi_sink(hdmi, connector->state);
-<<<<<<< HEAD
-=======
 	bool ycbcr_420_only;
->>>>>>> 7d2a07b7
 
 	if (mode->flags & DRM_MODE_FLAG_DBLSCAN)
 		return MODE_NO_DBLESCAN;
@@ -2408,24 +1960,6 @@
 		clock *= 2;
 	}
 
-<<<<<<< HEAD
-	if (drm_mode_is_420_only(&connector->display_info, mode))
-		clock /= 2;
-
-	/* check if we can do 8bpc */
-	status = hdmi_port_clock_valid(hdmi, clock, true, has_hdmi_sink);
-
-	if (has_hdmi_sink) {
-		/* if we can't do 8bpc we may still be able to do 12bpc */
-		if (status != MODE_OK && !HAS_GMCH(dev_priv))
-			status = hdmi_port_clock_valid(hdmi, clock * 3 / 2,
-						       true, has_hdmi_sink);
-
-		/* if we can't do 8,12bpc we may still be able to do 10bpc */
-		if (status != MODE_OK && INTEL_GEN(dev_priv) >= 11)
-			status = hdmi_port_clock_valid(hdmi, clock * 5 / 4,
-						       true, has_hdmi_sink);
-=======
 	ycbcr_420_only = drm_mode_is_420_only(&connector->display_info, mode);
 
 	status = intel_hdmi_mode_clock_valid(connector, clock, has_hdmi_sink, ycbcr_420_only);
@@ -2438,34 +1972,17 @@
 		status = intel_hdmi_mode_clock_valid(connector, clock, has_hdmi_sink, true);
 		if (status != MODE_OK)
 			return status;
->>>>>>> 7d2a07b7
-	}
-	if (status != MODE_OK)
-		return status;
-
-<<<<<<< HEAD
-	return intel_mode_valid_max_plane_size(dev_priv, mode);
-=======
+	}
+
 	return intel_mode_valid_max_plane_size(dev_priv, mode, false);
->>>>>>> 7d2a07b7
 }
 
 bool intel_hdmi_deep_color_possible(const struct intel_crtc_state *crtc_state,
 				    int bpc, bool has_hdmi_sink, bool ycbcr420_output)
 {
-<<<<<<< HEAD
-	struct drm_i915_private *dev_priv =
-		to_i915(crtc_state->uapi.crtc->dev);
 	struct drm_atomic_state *state = crtc_state->uapi.state;
 	struct drm_connector_state *connector_state;
 	struct drm_connector *connector;
-	const struct drm_display_mode *adjusted_mode =
-		&crtc_state->hw.adjusted_mode;
-=======
-	struct drm_atomic_state *state = crtc_state->uapi.state;
-	struct drm_connector_state *connector_state;
-	struct drm_connector *connector;
->>>>>>> 7d2a07b7
 	int i;
 
 	if (crtc_state->pipe_bpp < bpc * 3)
@@ -2497,40 +2014,9 @@
 	if (crtc_state->output_types != BIT(INTEL_OUTPUT_HDMI))
 		return false;
 
-<<<<<<< HEAD
-	for_each_new_connector_in_state(state, connector, connector_state, i) {
-		const struct drm_display_info *info = &connector->display_info;
-
-		if (connector_state->crtc != crtc_state->uapi.crtc)
-			continue;
-
-		if (crtc_state->output_format == INTEL_OUTPUT_FORMAT_YCBCR420) {
-			const struct drm_hdmi_info *hdmi = &info->hdmi;
-
-			if (bpc == 12 && !(hdmi->y420_dc_modes &
-					   DRM_EDID_YCBCR420_DC_36))
-				return false;
-			else if (bpc == 10 && !(hdmi->y420_dc_modes &
-						DRM_EDID_YCBCR420_DC_30))
-				return false;
-		} else {
-			if (bpc == 12 && !(info->edid_hdmi_dc_modes &
-					   DRM_EDID_HDMI_DC_36))
-				return false;
-			else if (bpc == 10 && !(info->edid_hdmi_dc_modes &
-						DRM_EDID_HDMI_DC_30))
-				return false;
-		}
-	}
-
-	/* Display Wa_1405510057:icl,ehl */
-	if (crtc_state->output_format == INTEL_OUTPUT_FORMAT_YCBCR420 &&
-	    bpc == 10 && IS_GEN(dev_priv, 11) &&
-=======
 	/* Display Wa_1405510057:icl,ehl */
 	if (crtc_state->output_format == INTEL_OUTPUT_FORMAT_YCBCR420 &&
 	    bpc == 10 && DISPLAY_VER(dev_priv) == 11 &&
->>>>>>> 7d2a07b7
 	    (adjusted_mode->crtc_hblank_end -
 	     adjusted_mode->crtc_hblank_start) % 8 == 2)
 		return false;
@@ -2539,40 +2025,6 @@
 					      crtc_state->has_hdmi_sink,
 					      crtc_state->output_format ==
 					      INTEL_OUTPUT_FORMAT_YCBCR420);
-}
-
-<<<<<<< HEAD
-static int
-intel_hdmi_ycbcr420_config(struct intel_crtc_state *crtc_state,
-			   const struct drm_connector_state *conn_state)
-{
-	struct drm_connector *connector = conn_state->connector;
-	struct drm_i915_private *i915 = to_i915(connector->dev);
-	const struct drm_display_mode *adjusted_mode =
-		&crtc_state->hw.adjusted_mode;
-
-	if (!drm_mode_is_420_only(&connector->display_info, adjusted_mode))
-		return 0;
-
-	if (!connector->ycbcr_420_allowed) {
-		drm_err(&i915->drm,
-			"Platform doesn't support YCBCR420 output\n");
-		return -EINVAL;
-	}
-
-	crtc_state->output_format = INTEL_OUTPUT_FORMAT_YCBCR420;
-
-	return intel_pch_panel_fitting(crtc_state, conn_state);
-}
-
-static int intel_hdmi_port_clock(int clock, int bpc)
-{
-	/*
-	 * Need to adjust the port link by:
-	 *  1.5x for 12bpc
-	 *  1.25x for 10bpc
-	 */
-	return clock * bpc / 8;
 }
 
 static int intel_hdmi_compute_bpc(struct intel_encoder *encoder,
@@ -2590,23 +2042,6 @@
 			return bpc;
 	}
 
-=======
-static int intel_hdmi_compute_bpc(struct intel_encoder *encoder,
-				  struct intel_crtc_state *crtc_state,
-				  int clock)
-{
-	struct intel_hdmi *intel_hdmi = enc_to_intel_hdmi(encoder);
-	int bpc;
-
-	for (bpc = 12; bpc >= 10; bpc -= 2) {
-		if (hdmi_deep_color_possible(crtc_state, bpc) &&
-		    hdmi_port_clock_valid(intel_hdmi,
-					  intel_hdmi_port_clock(clock, bpc),
-					  true, crtc_state->has_hdmi_sink) == MODE_OK)
-			return bpc;
-	}
-
->>>>>>> 7d2a07b7
 	return 8;
 }
 
@@ -2648,7 +2083,6 @@
 			    "unsupported HDMI clock (%d kHz), rejecting mode\n",
 			    crtc_state->port_clock);
 		return -EINVAL;
-<<<<<<< HEAD
 	}
 
 	return 0;
@@ -2680,38 +2114,6 @@
 	} else {
 		return intel_conn_state->broadcast_rgb == INTEL_BROADCAST_RGB_LIMITED;
 	}
-=======
-	}
-
-	return 0;
-}
-
-bool intel_hdmi_limited_color_range(const struct intel_crtc_state *crtc_state,
-				    const struct drm_connector_state *conn_state)
-{
-	const struct intel_digital_connector_state *intel_conn_state =
-		to_intel_digital_connector_state(conn_state);
-	const struct drm_display_mode *adjusted_mode =
-		&crtc_state->hw.adjusted_mode;
-
-	/*
-	 * Our YCbCr output is always limited range.
-	 * crtc_state->limited_color_range only applies to RGB,
-	 * and it must never be set for YCbCr or we risk setting
-	 * some conflicting bits in PIPECONF which will mess up
-	 * the colors on the monitor.
-	 */
-	if (crtc_state->output_format != INTEL_OUTPUT_FORMAT_RGB)
-		return false;
-
-	if (intel_conn_state->broadcast_rgb == INTEL_BROADCAST_RGB_AUTO) {
-		/* See CEA-861-E - 5.1 Default Encoding Parameters */
-		return crtc_state->has_hdmi_sink &&
-			drm_default_rgb_quant_range(adjusted_mode) ==
-			HDMI_QUANTIZATION_RANGE_LIMITED;
-	} else {
-		return intel_conn_state->broadcast_rgb == INTEL_BROADCAST_RGB_LIMITED;
-	}
 }
 
 static bool intel_hdmi_has_audio(struct intel_encoder *encoder,
@@ -2762,7 +2164,6 @@
 	}
 
 	return ret;
->>>>>>> 7d2a07b7
 }
 
 int intel_hdmi_compute_config(struct intel_encoder *encoder,
@@ -2774,11 +2175,6 @@
 	struct drm_display_mode *adjusted_mode = &pipe_config->hw.adjusted_mode;
 	struct drm_connector *connector = conn_state->connector;
 	struct drm_scdc *scdc = &connector->display_info.hdmi.scdc;
-<<<<<<< HEAD
-	struct intel_digital_connector_state *intel_conn_state =
-		to_intel_digital_connector_state(conn_state);
-=======
->>>>>>> 7d2a07b7
 	int ret;
 
 	if (adjusted_mode->flags & DRM_MODE_FLAG_DBLSCAN)
@@ -2793,16 +2189,6 @@
 
 	if (adjusted_mode->flags & DRM_MODE_FLAG_DBLCLK)
 		pipe_config->pixel_multiplier = 2;
-<<<<<<< HEAD
-
-	ret = intel_hdmi_ycbcr420_config(pipe_config, conn_state);
-	if (ret)
-		return ret;
-
-	pipe_config->limited_color_range =
-		intel_hdmi_limited_color_range(pipe_config, conn_state);
-=======
->>>>>>> 7d2a07b7
 
 	if (HAS_PCH_SPLIT(dev_priv) && !HAS_DDI(dev_priv))
 		pipe_config->has_pch_encoder = true;
@@ -2810,11 +2196,6 @@
 	pipe_config->has_audio =
 		intel_hdmi_has_audio(encoder, pipe_config, conn_state);
 
-<<<<<<< HEAD
-	ret = intel_hdmi_compute_clock(encoder, pipe_config);
-	if (ret)
-		return ret;
-=======
 	ret = intel_hdmi_compute_output_format(encoder, pipe_config, conn_state);
 	if (ret)
 		return ret;
@@ -2827,7 +2208,6 @@
 
 	pipe_config->limited_color_range =
 		intel_hdmi_limited_color_range(pipe_config, conn_state);
->>>>>>> 7d2a07b7
 
 	if (conn_state->picture_aspect_ratio)
 		adjusted_mode->picture_aspect_ratio =
@@ -2987,12 +2367,9 @@
 
 	drm_dbg_kms(&dev_priv->drm, "[CONNECTOR:%d:%s]\n",
 		    connector->base.id, connector->name);
-<<<<<<< HEAD
-=======
 
 	if (!INTEL_DISPLAY_ENABLED(dev_priv))
 		return connector_status_disconnected;
->>>>>>> 7d2a07b7
 
 	wakeref = intel_display_power_get(dev_priv, POWER_DOMAIN_GMBUS);
 
@@ -3047,127 +2424,6 @@
 	return intel_connector_update_modes(connector, edid);
 }
 
-<<<<<<< HEAD
-static void intel_hdmi_pre_enable(struct intel_atomic_state *state,
-				  struct intel_encoder *encoder,
-				  const struct intel_crtc_state *pipe_config,
-				  const struct drm_connector_state *conn_state)
-{
-	struct intel_digital_port *dig_port =
-		enc_to_dig_port(encoder);
-
-	intel_hdmi_prepare(encoder, pipe_config);
-
-	dig_port->set_infoframes(encoder,
-				       pipe_config->has_infoframe,
-				       pipe_config, conn_state);
-}
-
-static void vlv_hdmi_pre_enable(struct intel_atomic_state *state,
-				struct intel_encoder *encoder,
-				const struct intel_crtc_state *pipe_config,
-				const struct drm_connector_state *conn_state)
-{
-	struct intel_digital_port *dig_port = enc_to_dig_port(encoder);
-	struct drm_i915_private *dev_priv = to_i915(encoder->base.dev);
-
-	vlv_phy_pre_encoder_enable(encoder, pipe_config);
-
-	/* HDMI 1.0V-2dB */
-	vlv_set_phy_signal_level(encoder, 0x2b245f5f, 0x00002000, 0x5578b83a,
-				 0x2b247878);
-
-	dig_port->set_infoframes(encoder,
-			      pipe_config->has_infoframe,
-			      pipe_config, conn_state);
-
-	g4x_enable_hdmi(state, encoder, pipe_config, conn_state);
-
-	vlv_wait_port_ready(dev_priv, dig_port, 0x0);
-}
-
-static void vlv_hdmi_pre_pll_enable(struct intel_atomic_state *state,
-				    struct intel_encoder *encoder,
-				    const struct intel_crtc_state *pipe_config,
-				    const struct drm_connector_state *conn_state)
-{
-	intel_hdmi_prepare(encoder, pipe_config);
-
-	vlv_phy_pre_pll_enable(encoder, pipe_config);
-}
-
-static void chv_hdmi_pre_pll_enable(struct intel_atomic_state *state,
-				    struct intel_encoder *encoder,
-				    const struct intel_crtc_state *pipe_config,
-				    const struct drm_connector_state *conn_state)
-{
-	intel_hdmi_prepare(encoder, pipe_config);
-
-	chv_phy_pre_pll_enable(encoder, pipe_config);
-}
-
-static void chv_hdmi_post_pll_disable(struct intel_atomic_state *state,
-				      struct intel_encoder *encoder,
-				      const struct intel_crtc_state *old_crtc_state,
-				      const struct drm_connector_state *old_conn_state)
-{
-	chv_phy_post_pll_disable(encoder, old_crtc_state);
-}
-
-static void vlv_hdmi_post_disable(struct intel_atomic_state *state,
-				  struct intel_encoder *encoder,
-				  const struct intel_crtc_state *old_crtc_state,
-				  const struct drm_connector_state *old_conn_state)
-{
-	/* Reset lanes to avoid HDMI flicker (VLV w/a) */
-	vlv_phy_reset_lanes(encoder, old_crtc_state);
-}
-
-static void chv_hdmi_post_disable(struct intel_atomic_state *state,
-				  struct intel_encoder *encoder,
-				  const struct intel_crtc_state *old_crtc_state,
-				  const struct drm_connector_state *old_conn_state)
-{
-	struct drm_device *dev = encoder->base.dev;
-	struct drm_i915_private *dev_priv = to_i915(dev);
-
-	vlv_dpio_get(dev_priv);
-
-	/* Assert data lane reset */
-	chv_data_lane_soft_reset(encoder, old_crtc_state, true);
-
-	vlv_dpio_put(dev_priv);
-}
-
-static void chv_hdmi_pre_enable(struct intel_atomic_state *state,
-				struct intel_encoder *encoder,
-				const struct intel_crtc_state *pipe_config,
-				const struct drm_connector_state *conn_state)
-{
-	struct intel_digital_port *dig_port = enc_to_dig_port(encoder);
-	struct drm_device *dev = encoder->base.dev;
-	struct drm_i915_private *dev_priv = to_i915(dev);
-
-	chv_phy_pre_encoder_enable(encoder, pipe_config);
-
-	/* FIXME: Program the support xxx V-dB */
-	/* Use 800mV-0dB */
-	chv_set_phy_signal_level(encoder, 128, 102, false);
-
-	dig_port->set_infoframes(encoder,
-			      pipe_config->has_infoframe,
-			      pipe_config, conn_state);
-
-	g4x_enable_hdmi(state, encoder, pipe_config, conn_state);
-
-	vlv_wait_port_ready(dev_priv, dig_port, 0x0);
-
-	/* Second common lane will stay alive on its own now */
-	chv_phy_release_cl2_override(encoder);
-}
-
-=======
->>>>>>> 7d2a07b7
 static struct i2c_adapter *
 intel_hdmi_get_i2c_adapter(struct drm_connector *connector)
 {
@@ -3246,28 +2502,12 @@
 intel_hdmi_add_properties(struct intel_hdmi *intel_hdmi, struct drm_connector *connector)
 {
 	struct drm_i915_private *dev_priv = to_i915(connector->dev);
-<<<<<<< HEAD
-	struct intel_digital_port *dig_port =
-				hdmi_to_dig_port(intel_hdmi);
-=======
->>>>>>> 7d2a07b7
 
 	intel_attach_force_audio_property(connector);
 	intel_attach_broadcast_rgb_property(connector);
 	intel_attach_aspect_ratio_property(connector);
 
-<<<<<<< HEAD
-	/*
-	 * Attach Colorspace property for Non LSPCON based device
-	 * ToDo: This needs to be extended for LSPCON implementation
-	 * as well. Will be implemented separately.
-	 */
-	if (!dig_port->lspcon.active)
-		intel_attach_colorspace_property(connector);
-
-=======
 	intel_attach_hdmi_colorspace_property(connector);
->>>>>>> 7d2a07b7
 	drm_connector_attach_content_type_property(connector);
 
 	if (DISPLAY_VER(dev_priv) >= 10)
@@ -3442,8 +2682,6 @@
 	return GMBUS_PIN_1_BXT + phy;
 }
 
-<<<<<<< HEAD
-=======
 static u8 gen9bc_tgp_port_to_ddc_pin(struct drm_i915_private *i915, enum port port)
 {
 	enum phy phy = intel_port_to_phy(i915, port);
@@ -3483,7 +2721,6 @@
 	return GMBUS_PIN_9_TC1_ICP + phy - PHY_B;
 }
 
->>>>>>> 7d2a07b7
 static u8 g4x_port_to_ddc_pin(struct drm_i915_private *dev_priv,
 			      enum port port)
 {
@@ -3521,10 +2758,6 @@
 		return ddc_pin;
 	}
 
-<<<<<<< HEAD
-	if (IS_ROCKETLAKE(dev_priv))
-		ddc_pin = rkl_port_to_ddc_pin(dev_priv, port);
-=======
 	if (IS_ALDERLAKE_S(dev_priv))
 		ddc_pin = adls_port_to_ddc_pin(dev_priv, port);
 	else if (INTEL_PCH_TYPE(dev_priv) >= PCH_DG1)
@@ -3533,7 +2766,6 @@
 		ddc_pin = rkl_port_to_ddc_pin(dev_priv, port);
 	else if (DISPLAY_VER(dev_priv) == 9 && HAS_PCH_TGP(dev_priv))
 		ddc_pin = gen9bc_tgp_port_to_ddc_pin(dev_priv, port);
->>>>>>> 7d2a07b7
 	else if (HAS_PCH_MCC(dev_priv))
 		ddc_pin = mcc_port_to_ddc_pin(dev_priv, port);
 	else if (INTEL_PCH_TYPE(dev_priv) >= PCH_ICP)
@@ -3570,11 +2802,7 @@
 		dig_port->set_infoframes = g4x_set_infoframes;
 		dig_port->infoframes_enabled = g4x_infoframes_enabled;
 	} else if (HAS_DDI(dev_priv)) {
-<<<<<<< HEAD
-		if (dig_port->lspcon.active) {
-=======
 		if (intel_bios_is_lspcon_present(dev_priv, dig_port->base.port)) {
->>>>>>> 7d2a07b7
 			dig_port->write_infoframe = lspcon_write_infoframe;
 			dig_port->read_infoframe = lspcon_read_infoframe;
 			dig_port->set_infoframes = lspcon_set_infoframes;
@@ -3614,11 +2842,7 @@
 		    "Adding HDMI connector on [ENCODER:%d:%s]\n",
 		    intel_encoder->base.base.id, intel_encoder->base.name);
 
-<<<<<<< HEAD
-	if (INTEL_GEN(dev_priv) < 12 && drm_WARN_ON(dev, port == PORT_A))
-=======
 	if (DISPLAY_VER(dev_priv) < 12 && drm_WARN_ON(dev, port == PORT_A))
->>>>>>> 7d2a07b7
 		return;
 
 	if (drm_WARN(dev, dig_port->max_lanes < 4,
@@ -3643,10 +2867,6 @@
 	if (DISPLAY_VER(dev_priv) >= 10)
 		connector->ycbcr_420_allowed = true;
 
-<<<<<<< HEAD
-	intel_encoder->hpd_pin = intel_hpd_pin_default(dev_priv, port);
-=======
->>>>>>> 7d2a07b7
 	intel_connector->polled = DRM_CONNECTOR_POLL_HPD;
 
 	if (HAS_DDI(dev_priv))
@@ -3684,35 +2904,6 @@
 					   &conn_info);
 	if (!intel_hdmi->cec_notifier)
 		drm_dbg_kms(&dev_priv->drm, "CEC notifier get failed\n");
-<<<<<<< HEAD
-}
-
-static enum intel_hotplug_state
-intel_hdmi_hotplug(struct intel_encoder *encoder,
-		   struct intel_connector *connector)
-{
-	enum intel_hotplug_state state;
-
-	state = intel_encoder_hotplug(encoder, connector);
-
-	/*
-	 * On many platforms the HDMI live state signal is known to be
-	 * unreliable, so we can't use it to detect if a sink is connected or
-	 * not. Instead we detect if it's connected based on whether we can
-	 * read the EDID or not. That in turn has a problem during disconnect,
-	 * since the HPD interrupt may be raised before the DDC lines get
-	 * disconnected (due to how the required length of DDC vs. HPD
-	 * connector pins are specified) and so we'll still be able to get a
-	 * valid EDID. To solve this schedule another detection cycle if this
-	 * time around we didn't detect any change in the sink's connection
-	 * status.
-	 */
-	if (state == INTEL_HOTPLUG_UNCHANGED && !connector->hotplug_retries)
-		state = INTEL_HOTPLUG_RETRY;
-
-	return state;
-=======
->>>>>>> 7d2a07b7
 }
 
 /*
@@ -3723,23 +2914,6 @@
  */
 int intel_hdmi_dsc_get_slice_height(int vactive)
 {
-<<<<<<< HEAD
-	struct intel_digital_port *dig_port;
-	struct intel_encoder *intel_encoder;
-	struct intel_connector *intel_connector;
-
-	dig_port = kzalloc(sizeof(*dig_port), GFP_KERNEL);
-	if (!dig_port)
-		return;
-
-	intel_connector = intel_connector_alloc();
-	if (!intel_connector) {
-		kfree(dig_port);
-		return;
-	}
-
-	intel_encoder = &dig_port->base;
-=======
 	int slice_height;
 
 	/*
@@ -3808,7 +2982,6 @@
 		kslice_adjust = 10;
 	else
 		kslice_adjust = 5;
->>>>>>> 7d2a07b7
 
 	/*
 	 * As per spec, the rate at which the source and the sink process
@@ -3819,49 +2992,6 @@
 	 * at max 340MHz, otherwise they can be processed at max 400MHz.
 	 */
 
-<<<<<<< HEAD
-	intel_encoder->hotplug = intel_hdmi_hotplug;
-	intel_encoder->compute_config = intel_hdmi_compute_config;
-	if (HAS_PCH_SPLIT(dev_priv)) {
-		intel_encoder->disable = pch_disable_hdmi;
-		intel_encoder->post_disable = pch_post_disable_hdmi;
-	} else {
-		intel_encoder->disable = g4x_disable_hdmi;
-	}
-	intel_encoder->get_hw_state = intel_hdmi_get_hw_state;
-	intel_encoder->get_config = intel_hdmi_get_config;
-	if (IS_CHERRYVIEW(dev_priv)) {
-		intel_encoder->pre_pll_enable = chv_hdmi_pre_pll_enable;
-		intel_encoder->pre_enable = chv_hdmi_pre_enable;
-		intel_encoder->enable = vlv_enable_hdmi;
-		intel_encoder->post_disable = chv_hdmi_post_disable;
-		intel_encoder->post_pll_disable = chv_hdmi_post_pll_disable;
-	} else if (IS_VALLEYVIEW(dev_priv)) {
-		intel_encoder->pre_pll_enable = vlv_hdmi_pre_pll_enable;
-		intel_encoder->pre_enable = vlv_hdmi_pre_enable;
-		intel_encoder->enable = vlv_enable_hdmi;
-		intel_encoder->post_disable = vlv_hdmi_post_disable;
-	} else {
-		intel_encoder->pre_enable = intel_hdmi_pre_enable;
-		if (HAS_PCH_CPT(dev_priv))
-			intel_encoder->enable = cpt_enable_hdmi;
-		else if (HAS_PCH_IBX(dev_priv))
-			intel_encoder->enable = ibx_enable_hdmi;
-		else
-			intel_encoder->enable = g4x_enable_hdmi;
-	}
-
-	intel_encoder->type = INTEL_OUTPUT_HDMI;
-	intel_encoder->power_domain = intel_port_to_power_domain(port);
-	intel_encoder->port = port;
-	if (IS_CHERRYVIEW(dev_priv)) {
-		if (port == PORT_D)
-			intel_encoder->pipe_mask = BIT(PIPE_C);
-		else
-			intel_encoder->pipe_mask = BIT(PIPE_A) | BIT(PIPE_B);
-	} else {
-		intel_encoder->pipe_mask = ~0;
-=======
 	adjusted_clk_khz = DIV_ROUND_UP(kslice_adjust * pixel_clock, 10);
 
 	if (adjusted_clk_khz <= HDMI_DSC_PEAK_PIXEL_RATE)
@@ -3956,7 +3086,6 @@
 		/* Assuming 4:2:2 encoding */
 		min_dsc_bpp = 7;
 		max_dsc_bpp = 2 * 8; /* 2*bpc */
->>>>>>> 7d2a07b7
 	}
 
 	/*
@@ -3985,16 +3114,6 @@
 	 * {1/16, 1/8, 1/4, 1/2, 1} respectively.
 	 */
 
-<<<<<<< HEAD
-	dig_port->hdmi.hdmi_reg = hdmi_reg;
-	dig_port->dp.output_reg = INVALID_MMIO_REG;
-	dig_port->max_lanes = 4;
-
-	intel_infoframe_init(dig_port);
-
-	dig_port->aux_ch = intel_bios_port_aux_ch(dev_priv, port);
-	intel_hdmi_init_connector(dig_port, intel_connector);
-=======
 	bpp_target = max_dsc_bpp;
 
 	/* src does not support fractional bpp implies decrement by 16 for bppx16 */
@@ -4018,5 +3137,4 @@
 		return bpp_target_x16;
 
 	return 0;
->>>>>>> 7d2a07b7
 }