/*
 * Copyright 2006 Dave Airlie <airlied@linux.ie>
 * Copyright © 2006-2009 Intel Corporation
 *
 * Permission is hereby granted, free of charge, to any person obtaining a
 * copy of this software and associated documentation files (the "Software"),
 * to deal in the Software without restriction, including without limitation
 * the rights to use, copy, modify, merge, publish, distribute, sublicense,
 * and/or sell copies of the Software, and to permit persons to whom the
 * Software is furnished to do so, subject to the following conditions:
 *
 * The above copyright notice and this permission notice (including the next
 * paragraph) shall be included in all copies or substantial portions of the
 * Software.
 *
 * THE SOFTWARE IS PROVIDED "AS IS", WITHOUT WARRANTY OF ANY KIND, EXPRESS OR
 * IMPLIED, INCLUDING BUT NOT LIMITED TO THE WARRANTIES OF MERCHANTABILITY,
 * FITNESS FOR A PARTICULAR PURPOSE AND NONINFRINGEMENT.  IN NO EVENT SHALL
 * THE AUTHORS OR COPYRIGHT HOLDERS BE LIABLE FOR ANY CLAIM, DAMAGES OR OTHER
 * LIABILITY, WHETHER IN AN ACTION OF CONTRACT, TORT OR OTHERWISE, ARISING
 * FROM, OUT OF OR IN CONNECTION WITH THE SOFTWARE OR THE USE OR OTHER
 * DEALINGS IN THE SOFTWARE.
 *
 * Authors:
 *	Eric Anholt <eric@anholt.net>
 *	Jesse Barnes <jesse.barnes@intel.com>
 */

#include <linux/delay.h>
#include <linux/hdmi.h>
#include <linux/i2c.h>
#include <linux/slab.h>
#include <linux/string_helpers.h>

#include <drm/display/drm_hdcp_helper.h>
#include <drm/display/drm_hdmi_helper.h>
#include <drm/display/drm_scdc_helper.h>
#include <drm/drm_atomic_helper.h>
#include <drm/drm_crtc.h>
#include <drm/drm_edid.h>
#include <drm/intel/intel_lpe_audio.h>

#include "g4x_hdmi.h"
#include "i915_drv.h"
#include "i915_reg.h"
#include "intel_atomic.h"
#include "intel_audio.h"
#include "intel_connector.h"
#include "intel_cx0_phy.h"
#include "intel_ddi.h"
#include "intel_de.h"
#include "intel_display_driver.h"
#include "intel_display_types.h"
#include "intel_dp.h"
#include "intel_gmbus.h"
#include "intel_hdcp.h"
#include "intel_hdcp_regs.h"
#include "intel_hdmi.h"
#include "intel_lspcon.h"
#include "intel_panel.h"
#include "intel_snps_phy.h"

<<<<<<< HEAD
inline struct drm_i915_private *intel_hdmi_to_i915(struct intel_hdmi *intel_hdmi)
{
	return to_i915(hdmi_to_dig_port(intel_hdmi)->base.base.dev);
}

=======
>>>>>>> 2d5404ca
static void
assert_hdmi_port_disabled(struct intel_hdmi *intel_hdmi)
{
	struct intel_display *display = to_intel_display(intel_hdmi);
	u32 enabled_bits;

	enabled_bits = HAS_DDI(display) ? DDI_BUF_CTL_ENABLE : SDVO_ENABLE;

	drm_WARN(display->drm,
		 intel_de_read(display, intel_hdmi->hdmi_reg) & enabled_bits,
		 "HDMI port enabled, expecting disabled\n");
}

static void
assert_hdmi_transcoder_func_disabled(struct intel_display *display,
				     enum transcoder cpu_transcoder)
{
	drm_WARN(display->drm,
		 intel_de_read(display, TRANS_DDI_FUNC_CTL(display, cpu_transcoder)) &
		 TRANS_DDI_FUNC_ENABLE,
		 "HDMI transcoder function enabled, expecting disabled\n");
}

static u32 g4x_infoframe_index(unsigned int type)
{
	switch (type) {
	case HDMI_PACKET_TYPE_GAMUT_METADATA:
		return VIDEO_DIP_SELECT_GAMUT;
	case HDMI_INFOFRAME_TYPE_AVI:
		return VIDEO_DIP_SELECT_AVI;
	case HDMI_INFOFRAME_TYPE_SPD:
		return VIDEO_DIP_SELECT_SPD;
	case HDMI_INFOFRAME_TYPE_VENDOR:
		return VIDEO_DIP_SELECT_VENDOR;
	default:
		MISSING_CASE(type);
		return 0;
	}
}

static u32 g4x_infoframe_enable(unsigned int type)
{
	switch (type) {
	case HDMI_PACKET_TYPE_GENERAL_CONTROL:
		return VIDEO_DIP_ENABLE_GCP;
	case HDMI_PACKET_TYPE_GAMUT_METADATA:
		return VIDEO_DIP_ENABLE_GAMUT;
	case DP_SDP_VSC:
		return 0;
	case DP_SDP_ADAPTIVE_SYNC:
		return 0;
	case HDMI_INFOFRAME_TYPE_AVI:
		return VIDEO_DIP_ENABLE_AVI;
	case HDMI_INFOFRAME_TYPE_SPD:
		return VIDEO_DIP_ENABLE_SPD;
	case HDMI_INFOFRAME_TYPE_VENDOR:
		return VIDEO_DIP_ENABLE_VENDOR;
	case HDMI_INFOFRAME_TYPE_DRM:
		return 0;
	default:
		MISSING_CASE(type);
		return 0;
	}
}

static u32 hsw_infoframe_enable(unsigned int type)
{
	switch (type) {
	case HDMI_PACKET_TYPE_GENERAL_CONTROL:
		return VIDEO_DIP_ENABLE_GCP_HSW;
	case HDMI_PACKET_TYPE_GAMUT_METADATA:
		return VIDEO_DIP_ENABLE_GMP_HSW;
	case DP_SDP_VSC:
		return VIDEO_DIP_ENABLE_VSC_HSW;
	case DP_SDP_ADAPTIVE_SYNC:
		return VIDEO_DIP_ENABLE_AS_ADL;
	case DP_SDP_PPS:
		return VDIP_ENABLE_PPS;
	case HDMI_INFOFRAME_TYPE_AVI:
		return VIDEO_DIP_ENABLE_AVI_HSW;
	case HDMI_INFOFRAME_TYPE_SPD:
		return VIDEO_DIP_ENABLE_SPD_HSW;
	case HDMI_INFOFRAME_TYPE_VENDOR:
		return VIDEO_DIP_ENABLE_VS_HSW;
	case HDMI_INFOFRAME_TYPE_DRM:
		return VIDEO_DIP_ENABLE_DRM_GLK;
	default:
		MISSING_CASE(type);
		return 0;
	}
}

static i915_reg_t
hsw_dip_data_reg(struct intel_display *display,
		 enum transcoder cpu_transcoder,
		 unsigned int type,
		 int i)
{
	switch (type) {
	case HDMI_PACKET_TYPE_GAMUT_METADATA:
		return HSW_TVIDEO_DIP_GMP_DATA(display, cpu_transcoder, i);
	case DP_SDP_VSC:
		return HSW_TVIDEO_DIP_VSC_DATA(display, cpu_transcoder, i);
	case DP_SDP_ADAPTIVE_SYNC:
		return ADL_TVIDEO_DIP_AS_SDP_DATA(display, cpu_transcoder, i);
	case DP_SDP_PPS:
		return ICL_VIDEO_DIP_PPS_DATA(display, cpu_transcoder, i);
	case HDMI_INFOFRAME_TYPE_AVI:
		return HSW_TVIDEO_DIP_AVI_DATA(display, cpu_transcoder, i);
	case HDMI_INFOFRAME_TYPE_SPD:
		return HSW_TVIDEO_DIP_SPD_DATA(display, cpu_transcoder, i);
	case HDMI_INFOFRAME_TYPE_VENDOR:
		return HSW_TVIDEO_DIP_VS_DATA(display, cpu_transcoder, i);
	case HDMI_INFOFRAME_TYPE_DRM:
		return GLK_TVIDEO_DIP_DRM_DATA(display, cpu_transcoder, i);
	default:
		MISSING_CASE(type);
		return INVALID_MMIO_REG;
	}
}

static int hsw_dip_data_size(struct intel_display *display,
			     unsigned int type)
{
	switch (type) {
	case DP_SDP_VSC:
		return VIDEO_DIP_VSC_DATA_SIZE;
	case DP_SDP_ADAPTIVE_SYNC:
		return VIDEO_DIP_ASYNC_DATA_SIZE;
	case DP_SDP_PPS:
		return VIDEO_DIP_PPS_DATA_SIZE;
	case HDMI_PACKET_TYPE_GAMUT_METADATA:
		if (DISPLAY_VER(display) >= 11)
			return VIDEO_DIP_GMP_DATA_SIZE;
		else
			return VIDEO_DIP_DATA_SIZE;
	default:
		return VIDEO_DIP_DATA_SIZE;
	}
}

static void g4x_write_infoframe(struct intel_encoder *encoder,
				const struct intel_crtc_state *crtc_state,
				unsigned int type,
				const void *frame, ssize_t len)
{
	struct intel_display *display = to_intel_display(encoder);
	const u32 *data = frame;
	u32 val = intel_de_read(display, VIDEO_DIP_CTL);
	int i;

	drm_WARN(display->drm, !(val & VIDEO_DIP_ENABLE),
		 "Writing DIP with CTL reg disabled\n");

	val &= ~(VIDEO_DIP_SELECT_MASK | 0xf); /* clear DIP data offset */
	val |= g4x_infoframe_index(type);

	val &= ~g4x_infoframe_enable(type);

	intel_de_write(display, VIDEO_DIP_CTL, val);

	for (i = 0; i < len; i += 4) {
		intel_de_write(display, VIDEO_DIP_DATA, *data);
		data++;
	}
	/* Write every possible data byte to force correct ECC calculation. */
	for (; i < VIDEO_DIP_DATA_SIZE; i += 4)
		intel_de_write(display, VIDEO_DIP_DATA, 0);

	val |= g4x_infoframe_enable(type);
	val &= ~VIDEO_DIP_FREQ_MASK;
	val |= VIDEO_DIP_FREQ_VSYNC;

	intel_de_write(display, VIDEO_DIP_CTL, val);
	intel_de_posting_read(display, VIDEO_DIP_CTL);
}

static void g4x_read_infoframe(struct intel_encoder *encoder,
			       const struct intel_crtc_state *crtc_state,
			       unsigned int type,
			       void *frame, ssize_t len)
{
	struct intel_display *display = to_intel_display(encoder);
	u32 *data = frame;
	int i;

	intel_de_rmw(display, VIDEO_DIP_CTL,
		     VIDEO_DIP_SELECT_MASK | 0xf, g4x_infoframe_index(type));

	for (i = 0; i < len; i += 4)
		*data++ = intel_de_read(display, VIDEO_DIP_DATA);
}

static u32 g4x_infoframes_enabled(struct intel_encoder *encoder,
				  const struct intel_crtc_state *pipe_config)
{
	struct intel_display *display = to_intel_display(encoder);
	u32 val = intel_de_read(display, VIDEO_DIP_CTL);

	if ((val & VIDEO_DIP_ENABLE) == 0)
		return 0;

	if ((val & VIDEO_DIP_PORT_MASK) != VIDEO_DIP_PORT(encoder->port))
		return 0;

	return val & (VIDEO_DIP_ENABLE_AVI |
		      VIDEO_DIP_ENABLE_VENDOR | VIDEO_DIP_ENABLE_SPD);
}

static void ibx_write_infoframe(struct intel_encoder *encoder,
				const struct intel_crtc_state *crtc_state,
				unsigned int type,
				const void *frame, ssize_t len)
{
	struct intel_display *display = to_intel_display(encoder);
	const u32 *data = frame;
	struct intel_crtc *crtc = to_intel_crtc(crtc_state->uapi.crtc);
	i915_reg_t reg = TVIDEO_DIP_CTL(crtc->pipe);
	u32 val = intel_de_read(display, reg);
	int i;

	drm_WARN(display->drm, !(val & VIDEO_DIP_ENABLE),
		 "Writing DIP with CTL reg disabled\n");

	val &= ~(VIDEO_DIP_SELECT_MASK | 0xf); /* clear DIP data offset */
	val |= g4x_infoframe_index(type);

	val &= ~g4x_infoframe_enable(type);

	intel_de_write(display, reg, val);

	for (i = 0; i < len; i += 4) {
		intel_de_write(display, TVIDEO_DIP_DATA(crtc->pipe),
			       *data);
		data++;
	}
	/* Write every possible data byte to force correct ECC calculation. */
	for (; i < VIDEO_DIP_DATA_SIZE; i += 4)
		intel_de_write(display, TVIDEO_DIP_DATA(crtc->pipe), 0);

	val |= g4x_infoframe_enable(type);
	val &= ~VIDEO_DIP_FREQ_MASK;
	val |= VIDEO_DIP_FREQ_VSYNC;

	intel_de_write(display, reg, val);
	intel_de_posting_read(display, reg);
}

static void ibx_read_infoframe(struct intel_encoder *encoder,
			       const struct intel_crtc_state *crtc_state,
			       unsigned int type,
			       void *frame, ssize_t len)
{
	struct intel_display *display = to_intel_display(encoder);
	struct intel_crtc *crtc = to_intel_crtc(crtc_state->uapi.crtc);
	u32 *data = frame;
	int i;

	intel_de_rmw(display, TVIDEO_DIP_CTL(crtc->pipe),
		     VIDEO_DIP_SELECT_MASK | 0xf, g4x_infoframe_index(type));

	for (i = 0; i < len; i += 4)
		*data++ = intel_de_read(display, TVIDEO_DIP_DATA(crtc->pipe));
}

static u32 ibx_infoframes_enabled(struct intel_encoder *encoder,
				  const struct intel_crtc_state *pipe_config)
{
	struct intel_display *display = to_intel_display(encoder);
	enum pipe pipe = to_intel_crtc(pipe_config->uapi.crtc)->pipe;
	i915_reg_t reg = TVIDEO_DIP_CTL(pipe);
	u32 val = intel_de_read(display, reg);

	if ((val & VIDEO_DIP_ENABLE) == 0)
		return 0;

	if ((val & VIDEO_DIP_PORT_MASK) != VIDEO_DIP_PORT(encoder->port))
		return 0;

	return val & (VIDEO_DIP_ENABLE_AVI |
		      VIDEO_DIP_ENABLE_VENDOR | VIDEO_DIP_ENABLE_GAMUT |
		      VIDEO_DIP_ENABLE_SPD | VIDEO_DIP_ENABLE_GCP);
}

static void cpt_write_infoframe(struct intel_encoder *encoder,
				const struct intel_crtc_state *crtc_state,
				unsigned int type,
				const void *frame, ssize_t len)
{
	struct intel_display *display = to_intel_display(encoder);
	const u32 *data = frame;
	struct intel_crtc *crtc = to_intel_crtc(crtc_state->uapi.crtc);
	i915_reg_t reg = TVIDEO_DIP_CTL(crtc->pipe);
	u32 val = intel_de_read(display, reg);
	int i;

	drm_WARN(display->drm, !(val & VIDEO_DIP_ENABLE),
		 "Writing DIP with CTL reg disabled\n");

	val &= ~(VIDEO_DIP_SELECT_MASK | 0xf); /* clear DIP data offset */
	val |= g4x_infoframe_index(type);

	/* The DIP control register spec says that we need to update the AVI
	 * infoframe without clearing its enable bit */
	if (type != HDMI_INFOFRAME_TYPE_AVI)
		val &= ~g4x_infoframe_enable(type);

	intel_de_write(display, reg, val);

	for (i = 0; i < len; i += 4) {
		intel_de_write(display, TVIDEO_DIP_DATA(crtc->pipe),
			       *data);
		data++;
	}
	/* Write every possible data byte to force correct ECC calculation. */
	for (; i < VIDEO_DIP_DATA_SIZE; i += 4)
		intel_de_write(display, TVIDEO_DIP_DATA(crtc->pipe), 0);

	val |= g4x_infoframe_enable(type);
	val &= ~VIDEO_DIP_FREQ_MASK;
	val |= VIDEO_DIP_FREQ_VSYNC;

	intel_de_write(display, reg, val);
	intel_de_posting_read(display, reg);
}

static void cpt_read_infoframe(struct intel_encoder *encoder,
			       const struct intel_crtc_state *crtc_state,
			       unsigned int type,
			       void *frame, ssize_t len)
{
	struct intel_display *display = to_intel_display(encoder);
	struct intel_crtc *crtc = to_intel_crtc(crtc_state->uapi.crtc);
	u32 *data = frame;
	int i;

	intel_de_rmw(display, TVIDEO_DIP_CTL(crtc->pipe),
		     VIDEO_DIP_SELECT_MASK | 0xf, g4x_infoframe_index(type));

	for (i = 0; i < len; i += 4)
		*data++ = intel_de_read(display, TVIDEO_DIP_DATA(crtc->pipe));
}

static u32 cpt_infoframes_enabled(struct intel_encoder *encoder,
				  const struct intel_crtc_state *pipe_config)
{
	struct intel_display *display = to_intel_display(encoder);
	enum pipe pipe = to_intel_crtc(pipe_config->uapi.crtc)->pipe;
	u32 val = intel_de_read(display, TVIDEO_DIP_CTL(pipe));

	if ((val & VIDEO_DIP_ENABLE) == 0)
		return 0;

	return val & (VIDEO_DIP_ENABLE_AVI |
		      VIDEO_DIP_ENABLE_VENDOR | VIDEO_DIP_ENABLE_GAMUT |
		      VIDEO_DIP_ENABLE_SPD | VIDEO_DIP_ENABLE_GCP);
}

static void vlv_write_infoframe(struct intel_encoder *encoder,
				const struct intel_crtc_state *crtc_state,
				unsigned int type,
				const void *frame, ssize_t len)
{
	struct intel_display *display = to_intel_display(encoder);
	const u32 *data = frame;
	struct intel_crtc *crtc = to_intel_crtc(crtc_state->uapi.crtc);
	i915_reg_t reg = VLV_TVIDEO_DIP_CTL(crtc->pipe);
	u32 val = intel_de_read(display, reg);
	int i;

	drm_WARN(display->drm, !(val & VIDEO_DIP_ENABLE),
		 "Writing DIP with CTL reg disabled\n");

	val &= ~(VIDEO_DIP_SELECT_MASK | 0xf); /* clear DIP data offset */
	val |= g4x_infoframe_index(type);

	val &= ~g4x_infoframe_enable(type);

	intel_de_write(display, reg, val);

	for (i = 0; i < len; i += 4) {
		intel_de_write(display,
			       VLV_TVIDEO_DIP_DATA(crtc->pipe), *data);
		data++;
	}
	/* Write every possible data byte to force correct ECC calculation. */
	for (; i < VIDEO_DIP_DATA_SIZE; i += 4)
		intel_de_write(display,
			       VLV_TVIDEO_DIP_DATA(crtc->pipe), 0);

	val |= g4x_infoframe_enable(type);
	val &= ~VIDEO_DIP_FREQ_MASK;
	val |= VIDEO_DIP_FREQ_VSYNC;

	intel_de_write(display, reg, val);
	intel_de_posting_read(display, reg);
}

static void vlv_read_infoframe(struct intel_encoder *encoder,
			       const struct intel_crtc_state *crtc_state,
			       unsigned int type,
			       void *frame, ssize_t len)
{
	struct intel_display *display = to_intel_display(encoder);
	struct intel_crtc *crtc = to_intel_crtc(crtc_state->uapi.crtc);
	u32 *data = frame;
	int i;

	intel_de_rmw(display, VLV_TVIDEO_DIP_CTL(crtc->pipe),
		     VIDEO_DIP_SELECT_MASK | 0xf, g4x_infoframe_index(type));

	for (i = 0; i < len; i += 4)
		*data++ = intel_de_read(display,
				        VLV_TVIDEO_DIP_DATA(crtc->pipe));
}

static u32 vlv_infoframes_enabled(struct intel_encoder *encoder,
				  const struct intel_crtc_state *pipe_config)
{
	struct intel_display *display = to_intel_display(encoder);
	enum pipe pipe = to_intel_crtc(pipe_config->uapi.crtc)->pipe;
	u32 val = intel_de_read(display, VLV_TVIDEO_DIP_CTL(pipe));

	if ((val & VIDEO_DIP_ENABLE) == 0)
		return 0;

	if ((val & VIDEO_DIP_PORT_MASK) != VIDEO_DIP_PORT(encoder->port))
		return 0;

	return val & (VIDEO_DIP_ENABLE_AVI |
		      VIDEO_DIP_ENABLE_VENDOR | VIDEO_DIP_ENABLE_GAMUT |
		      VIDEO_DIP_ENABLE_SPD | VIDEO_DIP_ENABLE_GCP);
}

void hsw_write_infoframe(struct intel_encoder *encoder,
			 const struct intel_crtc_state *crtc_state,
			 unsigned int type,
			 const void *frame, ssize_t len)
{
	struct intel_display *display = to_intel_display(encoder);
	const u32 *data = frame;
	enum transcoder cpu_transcoder = crtc_state->cpu_transcoder;
	i915_reg_t ctl_reg = HSW_TVIDEO_DIP_CTL(display, cpu_transcoder);
	int data_size;
	int i;
	u32 val = intel_de_read(display, ctl_reg);

	data_size = hsw_dip_data_size(display, type);

	drm_WARN_ON(display->drm, len > data_size);

	val &= ~hsw_infoframe_enable(type);
	intel_de_write(display, ctl_reg, val);

	for (i = 0; i < len; i += 4) {
		intel_de_write(display,
			       hsw_dip_data_reg(display, cpu_transcoder, type, i >> 2),
			       *data);
		data++;
	}
	/* Write every possible data byte to force correct ECC calculation. */
	for (; i < data_size; i += 4)
		intel_de_write(display,
			       hsw_dip_data_reg(display, cpu_transcoder, type, i >> 2),
			       0);

	/* Wa_14013475917 */
	if (!(IS_DISPLAY_VER(display, 13, 14) && crtc_state->has_psr &&
	      !crtc_state->has_panel_replay && type == DP_SDP_VSC))
		val |= hsw_infoframe_enable(type);

	if (type == DP_SDP_VSC)
		val |= VSC_DIP_HW_DATA_SW_HEA;

	intel_de_write(display, ctl_reg, val);
	intel_de_posting_read(display, ctl_reg);
}

void hsw_read_infoframe(struct intel_encoder *encoder,
			const struct intel_crtc_state *crtc_state,
			unsigned int type, void *frame, ssize_t len)
{
	struct intel_display *display = to_intel_display(encoder);
	enum transcoder cpu_transcoder = crtc_state->cpu_transcoder;
	u32 *data = frame;
	int i;

	for (i = 0; i < len; i += 4)
		*data++ = intel_de_read(display,
					hsw_dip_data_reg(display, cpu_transcoder, type, i >> 2));
}

static u32 hsw_infoframes_enabled(struct intel_encoder *encoder,
				  const struct intel_crtc_state *pipe_config)
{
	struct intel_display *display = to_intel_display(encoder);
	u32 val = intel_de_read(display,
				HSW_TVIDEO_DIP_CTL(display, pipe_config->cpu_transcoder));
	u32 mask;

	mask = (VIDEO_DIP_ENABLE_VSC_HSW | VIDEO_DIP_ENABLE_AVI_HSW |
		VIDEO_DIP_ENABLE_GCP_HSW | VIDEO_DIP_ENABLE_VS_HSW |
		VIDEO_DIP_ENABLE_GMP_HSW | VIDEO_DIP_ENABLE_SPD_HSW);

	if (DISPLAY_VER(display) >= 10)
		mask |= VIDEO_DIP_ENABLE_DRM_GLK;

	if (HAS_AS_SDP(display))
		mask |= VIDEO_DIP_ENABLE_AS_ADL;

	return val & mask;
}

static const u8 infoframe_type_to_idx[] = {
	HDMI_PACKET_TYPE_GENERAL_CONTROL,
	HDMI_PACKET_TYPE_GAMUT_METADATA,
	DP_SDP_VSC,
	DP_SDP_ADAPTIVE_SYNC,
	HDMI_INFOFRAME_TYPE_AVI,
	HDMI_INFOFRAME_TYPE_SPD,
	HDMI_INFOFRAME_TYPE_VENDOR,
	HDMI_INFOFRAME_TYPE_DRM,
};

u32 intel_hdmi_infoframe_enable(unsigned int type)
{
	int i;

	for (i = 0; i < ARRAY_SIZE(infoframe_type_to_idx); i++) {
		if (infoframe_type_to_idx[i] == type)
			return BIT(i);
	}

	return 0;
}

u32 intel_hdmi_infoframes_enabled(struct intel_encoder *encoder,
				  const struct intel_crtc_state *crtc_state)
{
	struct intel_display *display = to_intel_display(encoder);
	struct intel_digital_port *dig_port = enc_to_dig_port(encoder);
	u32 val, ret = 0;
	int i;

	val = dig_port->infoframes_enabled(encoder, crtc_state);

	/* map from hardware bits to dip idx */
	for (i = 0; i < ARRAY_SIZE(infoframe_type_to_idx); i++) {
		unsigned int type = infoframe_type_to_idx[i];

		if (HAS_DDI(display)) {
			if (val & hsw_infoframe_enable(type))
				ret |= BIT(i);
		} else {
			if (val & g4x_infoframe_enable(type))
				ret |= BIT(i);
		}
	}

	return ret;
}

/*
 * The data we write to the DIP data buffer registers is 1 byte bigger than the
 * HDMI infoframe size because of an ECC/reserved byte at position 3 (starting
 * at 0). It's also a byte used by DisplayPort so the same DIP registers can be
 * used for both technologies.
 *
 * DW0: Reserved/ECC/DP | HB2 | HB1 | HB0
 * DW1:       DB3       | DB2 | DB1 | DB0
 * DW2:       DB7       | DB6 | DB5 | DB4
 * DW3: ...
 *
 * (HB is Header Byte, DB is Data Byte)
 *
 * The hdmi pack() functions don't know about that hardware specific hole so we
 * trick them by giving an offset into the buffer and moving back the header
 * bytes by one.
 */
static void intel_write_infoframe(struct intel_encoder *encoder,
				  const struct intel_crtc_state *crtc_state,
				  enum hdmi_infoframe_type type,
				  const union hdmi_infoframe *frame)
{
	struct intel_digital_port *dig_port = enc_to_dig_port(encoder);
	u8 buffer[VIDEO_DIP_DATA_SIZE];
	ssize_t len;

	if ((crtc_state->infoframes.enable &
	     intel_hdmi_infoframe_enable(type)) == 0)
		return;

	if (drm_WARN_ON(encoder->base.dev, frame->any.type != type))
		return;

	/* see comment above for the reason for this offset */
	len = hdmi_infoframe_pack_only(frame, buffer + 1, sizeof(buffer) - 1);
	if (drm_WARN_ON(encoder->base.dev, len < 0))
		return;

	/* Insert the 'hole' (see big comment above) at position 3 */
	memmove(&buffer[0], &buffer[1], 3);
	buffer[3] = 0;
	len++;

	dig_port->write_infoframe(encoder, crtc_state, type, buffer, len);
}

void intel_read_infoframe(struct intel_encoder *encoder,
			  const struct intel_crtc_state *crtc_state,
			  enum hdmi_infoframe_type type,
			  union hdmi_infoframe *frame)
{
	struct intel_digital_port *dig_port = enc_to_dig_port(encoder);
	u8 buffer[VIDEO_DIP_DATA_SIZE];
	int ret;

	if ((crtc_state->infoframes.enable &
	     intel_hdmi_infoframe_enable(type)) == 0)
		return;

	dig_port->read_infoframe(encoder, crtc_state,
				       type, buffer, sizeof(buffer));

	/* Fill the 'hole' (see big comment above) at position 3 */
	memmove(&buffer[1], &buffer[0], 3);

	/* see comment above for the reason for this offset */
	ret = hdmi_infoframe_unpack(frame, buffer + 1, sizeof(buffer) - 1);
	if (ret) {
		drm_dbg_kms(encoder->base.dev,
			    "Failed to unpack infoframe type 0x%02x\n", type);
		return;
	}

	if (frame->any.type != type)
		drm_dbg_kms(encoder->base.dev,
			    "Found the wrong infoframe type 0x%x (expected 0x%02x)\n",
			    frame->any.type, type);
}

static bool
intel_hdmi_compute_avi_infoframe(struct intel_encoder *encoder,
				 struct intel_crtc_state *crtc_state,
				 struct drm_connector_state *conn_state)
{
	struct hdmi_avi_infoframe *frame = &crtc_state->infoframes.avi.avi;
	const struct drm_display_mode *adjusted_mode =
		&crtc_state->hw.adjusted_mode;
	struct drm_connector *connector = conn_state->connector;
	int ret;

	if (!crtc_state->has_infoframe)
		return true;

	crtc_state->infoframes.enable |=
		intel_hdmi_infoframe_enable(HDMI_INFOFRAME_TYPE_AVI);

	ret = drm_hdmi_avi_infoframe_from_display_mode(frame, connector,
						       adjusted_mode);
	if (ret)
		return false;

	if (crtc_state->output_format == INTEL_OUTPUT_FORMAT_YCBCR420)
		frame->colorspace = HDMI_COLORSPACE_YUV420;
	else if (crtc_state->output_format == INTEL_OUTPUT_FORMAT_YCBCR444)
		frame->colorspace = HDMI_COLORSPACE_YUV444;
	else
		frame->colorspace = HDMI_COLORSPACE_RGB;

	drm_hdmi_avi_infoframe_colorimetry(frame, conn_state);

	/* nonsense combination */
	drm_WARN_ON(encoder->base.dev, crtc_state->limited_color_range &&
		    crtc_state->output_format != INTEL_OUTPUT_FORMAT_RGB);

	if (crtc_state->output_format == INTEL_OUTPUT_FORMAT_RGB) {
		drm_hdmi_avi_infoframe_quant_range(frame, connector,
						   adjusted_mode,
						   crtc_state->limited_color_range ?
						   HDMI_QUANTIZATION_RANGE_LIMITED :
						   HDMI_QUANTIZATION_RANGE_FULL);
	} else {
		frame->quantization_range = HDMI_QUANTIZATION_RANGE_DEFAULT;
		frame->ycc_quantization_range = HDMI_YCC_QUANTIZATION_RANGE_LIMITED;
	}

	drm_hdmi_avi_infoframe_content_type(frame, conn_state);

	/* TODO: handle pixel repetition for YCBCR420 outputs */

	ret = hdmi_avi_infoframe_check(frame);
	if (drm_WARN_ON(encoder->base.dev, ret))
		return false;

	return true;
}

static bool
intel_hdmi_compute_spd_infoframe(struct intel_encoder *encoder,
				 struct intel_crtc_state *crtc_state,
				 struct drm_connector_state *conn_state)
{
	struct drm_i915_private *i915 = to_i915(encoder->base.dev);
	struct hdmi_spd_infoframe *frame = &crtc_state->infoframes.spd.spd;
	int ret;

	if (!crtc_state->has_infoframe)
		return true;

	crtc_state->infoframes.enable |=
		intel_hdmi_infoframe_enable(HDMI_INFOFRAME_TYPE_SPD);

	if (IS_DGFX(i915))
		ret = hdmi_spd_infoframe_init(frame, "Intel", "Discrete gfx");
	else
		ret = hdmi_spd_infoframe_init(frame, "Intel", "Integrated gfx");

	if (drm_WARN_ON(encoder->base.dev, ret))
		return false;

	frame->sdi = HDMI_SPD_SDI_PC;

	ret = hdmi_spd_infoframe_check(frame);
	if (drm_WARN_ON(encoder->base.dev, ret))
		return false;

	return true;
}

static bool
intel_hdmi_compute_hdmi_infoframe(struct intel_encoder *encoder,
				  struct intel_crtc_state *crtc_state,
				  struct drm_connector_state *conn_state)
{
	struct hdmi_vendor_infoframe *frame =
		&crtc_state->infoframes.hdmi.vendor.hdmi;
	const struct drm_display_info *info =
		&conn_state->connector->display_info;
	int ret;

	if (!crtc_state->has_infoframe || !info->has_hdmi_infoframe)
		return true;

	crtc_state->infoframes.enable |=
		intel_hdmi_infoframe_enable(HDMI_INFOFRAME_TYPE_VENDOR);

	ret = drm_hdmi_vendor_infoframe_from_display_mode(frame,
							  conn_state->connector,
							  &crtc_state->hw.adjusted_mode);
	if (drm_WARN_ON(encoder->base.dev, ret))
		return false;

	ret = hdmi_vendor_infoframe_check(frame);
	if (drm_WARN_ON(encoder->base.dev, ret))
		return false;

	return true;
}

static bool
intel_hdmi_compute_drm_infoframe(struct intel_encoder *encoder,
				 struct intel_crtc_state *crtc_state,
				 struct drm_connector_state *conn_state)
{
	struct intel_display *display = to_intel_display(encoder);
	struct hdmi_drm_infoframe *frame = &crtc_state->infoframes.drm.drm;
	int ret;

	if (DISPLAY_VER(display) < 10)
		return true;

	if (!crtc_state->has_infoframe)
		return true;

	if (!conn_state->hdr_output_metadata)
		return true;

	crtc_state->infoframes.enable |=
		intel_hdmi_infoframe_enable(HDMI_INFOFRAME_TYPE_DRM);

	ret = drm_hdmi_infoframe_set_hdr_metadata(frame, conn_state);
	if (ret < 0) {
		drm_dbg_kms(display->drm,
			    "couldn't set HDR metadata in infoframe\n");
		return false;
	}

	ret = hdmi_drm_infoframe_check(frame);
	if (drm_WARN_ON(display->drm, ret))
		return false;

	return true;
}

static void g4x_set_infoframes(struct intel_encoder *encoder,
			       bool enable,
			       const struct intel_crtc_state *crtc_state,
			       const struct drm_connector_state *conn_state)
{
	struct intel_display *display = to_intel_display(encoder);
	struct intel_digital_port *dig_port = enc_to_dig_port(encoder);
	struct intel_hdmi *intel_hdmi = &dig_port->hdmi;
	i915_reg_t reg = VIDEO_DIP_CTL;
	u32 val = intel_de_read(display, reg);
	u32 port = VIDEO_DIP_PORT(encoder->port);

	assert_hdmi_port_disabled(intel_hdmi);

	/* If the registers were not initialized yet, they might be zeroes,
	 * which means we're selecting the AVI DIP and we're setting its
	 * frequency to once. This seems to really confuse the HW and make
	 * things stop working (the register spec says the AVI always needs to
	 * be sent every VSync). So here we avoid writing to the register more
	 * than we need and also explicitly select the AVI DIP and explicitly
	 * set its frequency to every VSync. Avoiding to write it twice seems to
	 * be enough to solve the problem, but being defensive shouldn't hurt us
	 * either. */
	val |= VIDEO_DIP_SELECT_AVI | VIDEO_DIP_FREQ_VSYNC;

	if (!enable) {
		if (!(val & VIDEO_DIP_ENABLE))
			return;
		if (port != (val & VIDEO_DIP_PORT_MASK)) {
			drm_dbg_kms(display->drm,
				    "video DIP still enabled on port %c\n",
				    (val & VIDEO_DIP_PORT_MASK) >> 29);
			return;
		}
		val &= ~(VIDEO_DIP_ENABLE | VIDEO_DIP_ENABLE_AVI |
			 VIDEO_DIP_ENABLE_VENDOR | VIDEO_DIP_ENABLE_SPD);
		intel_de_write(display, reg, val);
		intel_de_posting_read(display, reg);
		return;
	}

	if (port != (val & VIDEO_DIP_PORT_MASK)) {
		if (val & VIDEO_DIP_ENABLE) {
			drm_dbg_kms(display->drm,
				    "video DIP already enabled on port %c\n",
				    (val & VIDEO_DIP_PORT_MASK) >> 29);
			return;
		}
		val &= ~VIDEO_DIP_PORT_MASK;
		val |= port;
	}

	val |= VIDEO_DIP_ENABLE;
	val &= ~(VIDEO_DIP_ENABLE_AVI |
		 VIDEO_DIP_ENABLE_VENDOR | VIDEO_DIP_ENABLE_SPD);

	intel_de_write(display, reg, val);
	intel_de_posting_read(display, reg);

	intel_write_infoframe(encoder, crtc_state,
			      HDMI_INFOFRAME_TYPE_AVI,
			      &crtc_state->infoframes.avi);
	intel_write_infoframe(encoder, crtc_state,
			      HDMI_INFOFRAME_TYPE_SPD,
			      &crtc_state->infoframes.spd);
	intel_write_infoframe(encoder, crtc_state,
			      HDMI_INFOFRAME_TYPE_VENDOR,
			      &crtc_state->infoframes.hdmi);
}

/*
 * Determine if default_phase=1 can be indicated in the GCP infoframe.
 *
 * From HDMI specification 1.4a:
 * - The first pixel of each Video Data Period shall always have a pixel packing phase of 0
 * - The first pixel following each Video Data Period shall have a pixel packing phase of 0
 * - The PP bits shall be constant for all GCPs and will be equal to the last packing phase
 * - The first pixel following every transition of HSYNC or VSYNC shall have a pixel packing
 *   phase of 0
 */
static bool gcp_default_phase_possible(int pipe_bpp,
				       const struct drm_display_mode *mode)
{
	unsigned int pixels_per_group;

	switch (pipe_bpp) {
	case 30:
		/* 4 pixels in 5 clocks */
		pixels_per_group = 4;
		break;
	case 36:
		/* 2 pixels in 3 clocks */
		pixels_per_group = 2;
		break;
	case 48:
		/* 1 pixel in 2 clocks */
		pixels_per_group = 1;
		break;
	default:
		/* phase information not relevant for 8bpc */
		return false;
	}

	return mode->crtc_hdisplay % pixels_per_group == 0 &&
		mode->crtc_htotal % pixels_per_group == 0 &&
		mode->crtc_hblank_start % pixels_per_group == 0 &&
		mode->crtc_hblank_end % pixels_per_group == 0 &&
		mode->crtc_hsync_start % pixels_per_group == 0 &&
		mode->crtc_hsync_end % pixels_per_group == 0 &&
		((mode->flags & DRM_MODE_FLAG_INTERLACE) == 0 ||
		 mode->crtc_htotal/2 % pixels_per_group == 0);
}

static bool intel_hdmi_set_gcp_infoframe(struct intel_encoder *encoder,
					 const struct intel_crtc_state *crtc_state,
					 const struct drm_connector_state *conn_state)
{
	struct intel_display *display = to_intel_display(encoder);
	struct drm_i915_private *dev_priv = to_i915(encoder->base.dev);
	struct intel_crtc *crtc = to_intel_crtc(crtc_state->uapi.crtc);
	i915_reg_t reg;

	if ((crtc_state->infoframes.enable &
	     intel_hdmi_infoframe_enable(HDMI_PACKET_TYPE_GENERAL_CONTROL)) == 0)
		return false;

	if (HAS_DDI(display))
		reg = HSW_TVIDEO_DIP_GCP(display, crtc_state->cpu_transcoder);
	else if (IS_VALLEYVIEW(dev_priv) || IS_CHERRYVIEW(dev_priv))
		reg = VLV_TVIDEO_DIP_GCP(crtc->pipe);
	else if (HAS_PCH_SPLIT(dev_priv))
		reg = TVIDEO_DIP_GCP(crtc->pipe);
	else
		return false;

	intel_de_write(display, reg, crtc_state->infoframes.gcp);

	return true;
}

void intel_hdmi_read_gcp_infoframe(struct intel_encoder *encoder,
				   struct intel_crtc_state *crtc_state)
{
	struct intel_display *display = to_intel_display(encoder);
	struct drm_i915_private *dev_priv = to_i915(encoder->base.dev);
	struct intel_crtc *crtc = to_intel_crtc(crtc_state->uapi.crtc);
	i915_reg_t reg;

	if ((crtc_state->infoframes.enable &
	     intel_hdmi_infoframe_enable(HDMI_PACKET_TYPE_GENERAL_CONTROL)) == 0)
		return;

	if (HAS_DDI(display))
		reg = HSW_TVIDEO_DIP_GCP(display, crtc_state->cpu_transcoder);
	else if (IS_VALLEYVIEW(dev_priv) || IS_CHERRYVIEW(dev_priv))
		reg = VLV_TVIDEO_DIP_GCP(crtc->pipe);
	else if (HAS_PCH_SPLIT(dev_priv))
		reg = TVIDEO_DIP_GCP(crtc->pipe);
	else
		return;

	crtc_state->infoframes.gcp = intel_de_read(display, reg);
}

static void intel_hdmi_compute_gcp_infoframe(struct intel_encoder *encoder,
					     struct intel_crtc_state *crtc_state,
					     struct drm_connector_state *conn_state)
{
	struct drm_i915_private *dev_priv = to_i915(encoder->base.dev);

	if (IS_G4X(dev_priv) || !crtc_state->has_infoframe)
		return;

	crtc_state->infoframes.enable |=
		intel_hdmi_infoframe_enable(HDMI_PACKET_TYPE_GENERAL_CONTROL);

	/* Indicate color indication for deep color mode */
	if (crtc_state->pipe_bpp > 24)
		crtc_state->infoframes.gcp |= GCP_COLOR_INDICATION;

	/* Enable default_phase whenever the display mode is suitably aligned */
	if (gcp_default_phase_possible(crtc_state->pipe_bpp,
				       &crtc_state->hw.adjusted_mode))
		crtc_state->infoframes.gcp |= GCP_DEFAULT_PHASE_ENABLE;
}

static void ibx_set_infoframes(struct intel_encoder *encoder,
			       bool enable,
			       const struct intel_crtc_state *crtc_state,
			       const struct drm_connector_state *conn_state)
{
	struct intel_display *display = to_intel_display(encoder);
	struct intel_crtc *crtc = to_intel_crtc(crtc_state->uapi.crtc);
	struct intel_digital_port *dig_port = enc_to_dig_port(encoder);
	struct intel_hdmi *intel_hdmi = &dig_port->hdmi;
	i915_reg_t reg = TVIDEO_DIP_CTL(crtc->pipe);
	u32 val = intel_de_read(display, reg);
	u32 port = VIDEO_DIP_PORT(encoder->port);

	assert_hdmi_port_disabled(intel_hdmi);

	/* See the big comment in g4x_set_infoframes() */
	val |= VIDEO_DIP_SELECT_AVI | VIDEO_DIP_FREQ_VSYNC;

	if (!enable) {
		if (!(val & VIDEO_DIP_ENABLE))
			return;
		val &= ~(VIDEO_DIP_ENABLE | VIDEO_DIP_ENABLE_AVI |
			 VIDEO_DIP_ENABLE_VENDOR | VIDEO_DIP_ENABLE_GAMUT |
			 VIDEO_DIP_ENABLE_SPD | VIDEO_DIP_ENABLE_GCP);
		intel_de_write(display, reg, val);
		intel_de_posting_read(display, reg);
		return;
	}

	if (port != (val & VIDEO_DIP_PORT_MASK)) {
		drm_WARN(display->drm, val & VIDEO_DIP_ENABLE,
			 "DIP already enabled on port %c\n",
			 (val & VIDEO_DIP_PORT_MASK) >> 29);
		val &= ~VIDEO_DIP_PORT_MASK;
		val |= port;
	}

	val |= VIDEO_DIP_ENABLE;
	val &= ~(VIDEO_DIP_ENABLE_AVI |
		 VIDEO_DIP_ENABLE_VENDOR | VIDEO_DIP_ENABLE_GAMUT |
		 VIDEO_DIP_ENABLE_SPD | VIDEO_DIP_ENABLE_GCP);

	if (intel_hdmi_set_gcp_infoframe(encoder, crtc_state, conn_state))
		val |= VIDEO_DIP_ENABLE_GCP;

	intel_de_write(display, reg, val);
	intel_de_posting_read(display, reg);

	intel_write_infoframe(encoder, crtc_state,
			      HDMI_INFOFRAME_TYPE_AVI,
			      &crtc_state->infoframes.avi);
	intel_write_infoframe(encoder, crtc_state,
			      HDMI_INFOFRAME_TYPE_SPD,
			      &crtc_state->infoframes.spd);
	intel_write_infoframe(encoder, crtc_state,
			      HDMI_INFOFRAME_TYPE_VENDOR,
			      &crtc_state->infoframes.hdmi);
}

static void cpt_set_infoframes(struct intel_encoder *encoder,
			       bool enable,
			       const struct intel_crtc_state *crtc_state,
			       const struct drm_connector_state *conn_state)
{
	struct intel_display *display = to_intel_display(encoder);
	struct intel_crtc *crtc = to_intel_crtc(crtc_state->uapi.crtc);
	struct intel_hdmi *intel_hdmi = enc_to_intel_hdmi(encoder);
	i915_reg_t reg = TVIDEO_DIP_CTL(crtc->pipe);
	u32 val = intel_de_read(display, reg);

	assert_hdmi_port_disabled(intel_hdmi);

	/* See the big comment in g4x_set_infoframes() */
	val |= VIDEO_DIP_SELECT_AVI | VIDEO_DIP_FREQ_VSYNC;

	if (!enable) {
		if (!(val & VIDEO_DIP_ENABLE))
			return;
		val &= ~(VIDEO_DIP_ENABLE | VIDEO_DIP_ENABLE_AVI |
			 VIDEO_DIP_ENABLE_VENDOR | VIDEO_DIP_ENABLE_GAMUT |
			 VIDEO_DIP_ENABLE_SPD | VIDEO_DIP_ENABLE_GCP);
		intel_de_write(display, reg, val);
		intel_de_posting_read(display, reg);
		return;
	}

	/* Set both together, unset both together: see the spec. */
	val |= VIDEO_DIP_ENABLE | VIDEO_DIP_ENABLE_AVI;
	val &= ~(VIDEO_DIP_ENABLE_VENDOR | VIDEO_DIP_ENABLE_GAMUT |
		 VIDEO_DIP_ENABLE_SPD | VIDEO_DIP_ENABLE_GCP);

	if (intel_hdmi_set_gcp_infoframe(encoder, crtc_state, conn_state))
		val |= VIDEO_DIP_ENABLE_GCP;

	intel_de_write(display, reg, val);
	intel_de_posting_read(display, reg);

	intel_write_infoframe(encoder, crtc_state,
			      HDMI_INFOFRAME_TYPE_AVI,
			      &crtc_state->infoframes.avi);
	intel_write_infoframe(encoder, crtc_state,
			      HDMI_INFOFRAME_TYPE_SPD,
			      &crtc_state->infoframes.spd);
	intel_write_infoframe(encoder, crtc_state,
			      HDMI_INFOFRAME_TYPE_VENDOR,
			      &crtc_state->infoframes.hdmi);
}

static void vlv_set_infoframes(struct intel_encoder *encoder,
			       bool enable,
			       const struct intel_crtc_state *crtc_state,
			       const struct drm_connector_state *conn_state)
{
	struct intel_display *display = to_intel_display(encoder);
	struct intel_crtc *crtc = to_intel_crtc(crtc_state->uapi.crtc);
	struct intel_hdmi *intel_hdmi = enc_to_intel_hdmi(encoder);
	i915_reg_t reg = VLV_TVIDEO_DIP_CTL(crtc->pipe);
	u32 val = intel_de_read(display, reg);
	u32 port = VIDEO_DIP_PORT(encoder->port);

	assert_hdmi_port_disabled(intel_hdmi);

	/* See the big comment in g4x_set_infoframes() */
	val |= VIDEO_DIP_SELECT_AVI | VIDEO_DIP_FREQ_VSYNC;

	if (!enable) {
		if (!(val & VIDEO_DIP_ENABLE))
			return;
		val &= ~(VIDEO_DIP_ENABLE | VIDEO_DIP_ENABLE_AVI |
			 VIDEO_DIP_ENABLE_VENDOR | VIDEO_DIP_ENABLE_GAMUT |
			 VIDEO_DIP_ENABLE_SPD | VIDEO_DIP_ENABLE_GCP);
		intel_de_write(display, reg, val);
		intel_de_posting_read(display, reg);
		return;
	}

	if (port != (val & VIDEO_DIP_PORT_MASK)) {
		drm_WARN(display->drm, val & VIDEO_DIP_ENABLE,
			 "DIP already enabled on port %c\n",
			 (val & VIDEO_DIP_PORT_MASK) >> 29);
		val &= ~VIDEO_DIP_PORT_MASK;
		val |= port;
	}

	val |= VIDEO_DIP_ENABLE;
	val &= ~(VIDEO_DIP_ENABLE_AVI |
		 VIDEO_DIP_ENABLE_VENDOR | VIDEO_DIP_ENABLE_GAMUT |
		 VIDEO_DIP_ENABLE_SPD | VIDEO_DIP_ENABLE_GCP);

	if (intel_hdmi_set_gcp_infoframe(encoder, crtc_state, conn_state))
		val |= VIDEO_DIP_ENABLE_GCP;

	intel_de_write(display, reg, val);
	intel_de_posting_read(display, reg);

	intel_write_infoframe(encoder, crtc_state,
			      HDMI_INFOFRAME_TYPE_AVI,
			      &crtc_state->infoframes.avi);
	intel_write_infoframe(encoder, crtc_state,
			      HDMI_INFOFRAME_TYPE_SPD,
			      &crtc_state->infoframes.spd);
	intel_write_infoframe(encoder, crtc_state,
			      HDMI_INFOFRAME_TYPE_VENDOR,
			      &crtc_state->infoframes.hdmi);
}

static void hsw_set_infoframes(struct intel_encoder *encoder,
			       bool enable,
			       const struct intel_crtc_state *crtc_state,
			       const struct drm_connector_state *conn_state)
{
	struct intel_display *display = to_intel_display(encoder);
	i915_reg_t reg = HSW_TVIDEO_DIP_CTL(display,
					    crtc_state->cpu_transcoder);
	u32 val = intel_de_read(display, reg);

	assert_hdmi_transcoder_func_disabled(display,
					     crtc_state->cpu_transcoder);

	val &= ~(VIDEO_DIP_ENABLE_VSC_HSW | VIDEO_DIP_ENABLE_AVI_HSW |
		 VIDEO_DIP_ENABLE_GCP_HSW | VIDEO_DIP_ENABLE_VS_HSW |
		 VIDEO_DIP_ENABLE_GMP_HSW | VIDEO_DIP_ENABLE_SPD_HSW |
		 VIDEO_DIP_ENABLE_DRM_GLK | VIDEO_DIP_ENABLE_AS_ADL);

	if (!enable) {
		intel_de_write(display, reg, val);
		intel_de_posting_read(display, reg);
		return;
	}

	if (intel_hdmi_set_gcp_infoframe(encoder, crtc_state, conn_state))
		val |= VIDEO_DIP_ENABLE_GCP_HSW;

	intel_de_write(display, reg, val);
	intel_de_posting_read(display, reg);

	intel_write_infoframe(encoder, crtc_state,
			      HDMI_INFOFRAME_TYPE_AVI,
			      &crtc_state->infoframes.avi);
	intel_write_infoframe(encoder, crtc_state,
			      HDMI_INFOFRAME_TYPE_SPD,
			      &crtc_state->infoframes.spd);
	intel_write_infoframe(encoder, crtc_state,
			      HDMI_INFOFRAME_TYPE_VENDOR,
			      &crtc_state->infoframes.hdmi);
	intel_write_infoframe(encoder, crtc_state,
			      HDMI_INFOFRAME_TYPE_DRM,
			      &crtc_state->infoframes.drm);
}

void intel_dp_dual_mode_set_tmds_output(struct intel_hdmi *hdmi, bool enable)
{
<<<<<<< HEAD
	struct drm_i915_private *dev_priv = intel_hdmi_to_i915(hdmi);
=======
	struct intel_display *display = to_intel_display(hdmi);
>>>>>>> 2d5404ca
	struct i2c_adapter *ddc = hdmi->attached_connector->base.ddc;

	if (hdmi->dp_dual_mode.type < DRM_DP_DUAL_MODE_TYPE2_DVI)
		return;

<<<<<<< HEAD
	drm_dbg_kms(&dev_priv->drm, "%s DP dual mode adaptor TMDS output\n",
		    enable ? "Enabling" : "Disabling");

	drm_dp_dual_mode_set_tmds_output(&dev_priv->drm,
=======
	drm_dbg_kms(display->drm, "%s DP dual mode adaptor TMDS output\n",
		    enable ? "Enabling" : "Disabling");

	drm_dp_dual_mode_set_tmds_output(display->drm,
>>>>>>> 2d5404ca
					 hdmi->dp_dual_mode.type, ddc, enable);
}

static int intel_hdmi_hdcp_read(struct intel_digital_port *dig_port,
				unsigned int offset, void *buffer, size_t size)
{
	struct intel_hdmi *hdmi = &dig_port->hdmi;
	struct i2c_adapter *ddc = hdmi->attached_connector->base.ddc;
	int ret;
	u8 start = offset & 0xff;
	struct i2c_msg msgs[] = {
		{
			.addr = DRM_HDCP_DDC_ADDR,
			.flags = 0,
			.len = 1,
			.buf = &start,
		},
		{
			.addr = DRM_HDCP_DDC_ADDR,
			.flags = I2C_M_RD,
			.len = size,
			.buf = buffer
		}
	};
	ret = i2c_transfer(ddc, msgs, ARRAY_SIZE(msgs));
	if (ret == ARRAY_SIZE(msgs))
		return 0;
	return ret >= 0 ? -EIO : ret;
}

static int intel_hdmi_hdcp_write(struct intel_digital_port *dig_port,
				 unsigned int offset, void *buffer, size_t size)
{
	struct intel_hdmi *hdmi = &dig_port->hdmi;
	struct i2c_adapter *ddc = hdmi->attached_connector->base.ddc;
	int ret;
	u8 *write_buf;
	struct i2c_msg msg;

	write_buf = kzalloc(size + 1, GFP_KERNEL);
	if (!write_buf)
		return -ENOMEM;

	write_buf[0] = offset & 0xff;
	memcpy(&write_buf[1], buffer, size);

	msg.addr = DRM_HDCP_DDC_ADDR;
	msg.flags = 0,
	msg.len = size + 1,
	msg.buf = write_buf;

	ret = i2c_transfer(ddc, &msg, 1);
	if (ret == 1)
		ret = 0;
	else if (ret >= 0)
		ret = -EIO;

	kfree(write_buf);
	return ret;
}

static
int intel_hdmi_hdcp_write_an_aksv(struct intel_digital_port *dig_port,
				  u8 *an)
{
	struct intel_display *display = to_intel_display(dig_port);
	struct intel_hdmi *hdmi = &dig_port->hdmi;
	struct i2c_adapter *ddc = hdmi->attached_connector->base.ddc;
	int ret;

	ret = intel_hdmi_hdcp_write(dig_port, DRM_HDCP_DDC_AN, an,
				    DRM_HDCP_AN_LEN);
	if (ret) {
		drm_dbg_kms(display->drm, "Write An over DDC failed (%d)\n",
			    ret);
		return ret;
	}

	ret = intel_gmbus_output_aksv(ddc);
	if (ret < 0) {
		drm_dbg_kms(display->drm, "Failed to output aksv (%d)\n", ret);
		return ret;
	}
	return 0;
}

static int intel_hdmi_hdcp_read_bksv(struct intel_digital_port *dig_port,
				     u8 *bksv)
{
	struct intel_display *display = to_intel_display(dig_port);

	int ret;
	ret = intel_hdmi_hdcp_read(dig_port, DRM_HDCP_DDC_BKSV, bksv,
				   DRM_HDCP_KSV_LEN);
	if (ret)
		drm_dbg_kms(display->drm, "Read Bksv over DDC failed (%d)\n",
			    ret);
	return ret;
}

static
int intel_hdmi_hdcp_read_bstatus(struct intel_digital_port *dig_port,
				 u8 *bstatus)
{
	struct intel_display *display = to_intel_display(dig_port);

	int ret;
	ret = intel_hdmi_hdcp_read(dig_port, DRM_HDCP_DDC_BSTATUS,
				   bstatus, DRM_HDCP_BSTATUS_LEN);
	if (ret)
		drm_dbg_kms(display->drm,
			    "Read bstatus over DDC failed (%d)\n",
			    ret);
	return ret;
}

static
int intel_hdmi_hdcp_repeater_present(struct intel_digital_port *dig_port,
				     bool *repeater_present)
{
	struct intel_display *display = to_intel_display(dig_port);
	int ret;
	u8 val;

	ret = intel_hdmi_hdcp_read(dig_port, DRM_HDCP_DDC_BCAPS, &val, 1);
	if (ret) {
		drm_dbg_kms(display->drm, "Read bcaps over DDC failed (%d)\n",
			    ret);
		return ret;
	}
	*repeater_present = val & DRM_HDCP_DDC_BCAPS_REPEATER_PRESENT;
	return 0;
}

static
int intel_hdmi_hdcp_read_ri_prime(struct intel_digital_port *dig_port,
				  u8 *ri_prime)
{
	struct intel_display *display = to_intel_display(dig_port);

	int ret;
	ret = intel_hdmi_hdcp_read(dig_port, DRM_HDCP_DDC_RI_PRIME,
				   ri_prime, DRM_HDCP_RI_LEN);
	if (ret)
		drm_dbg_kms(display->drm, "Read Ri' over DDC failed (%d)\n",
			    ret);
	return ret;
}

static
int intel_hdmi_hdcp_read_ksv_ready(struct intel_digital_port *dig_port,
				   bool *ksv_ready)
{
	struct intel_display *display = to_intel_display(dig_port);
	int ret;
	u8 val;

	ret = intel_hdmi_hdcp_read(dig_port, DRM_HDCP_DDC_BCAPS, &val, 1);
	if (ret) {
		drm_dbg_kms(display->drm, "Read bcaps over DDC failed (%d)\n",
			    ret);
		return ret;
	}
	*ksv_ready = val & DRM_HDCP_DDC_BCAPS_KSV_FIFO_READY;
	return 0;
}

static
int intel_hdmi_hdcp_read_ksv_fifo(struct intel_digital_port *dig_port,
				  int num_downstream, u8 *ksv_fifo)
{
	struct intel_display *display = to_intel_display(dig_port);
	int ret;
	ret = intel_hdmi_hdcp_read(dig_port, DRM_HDCP_DDC_KSV_FIFO,
				   ksv_fifo, num_downstream * DRM_HDCP_KSV_LEN);
	if (ret) {
		drm_dbg_kms(display->drm,
			    "Read ksv fifo over DDC failed (%d)\n", ret);
		return ret;
	}
	return 0;
}

static
int intel_hdmi_hdcp_read_v_prime_part(struct intel_digital_port *dig_port,
				      int i, u32 *part)
{
	struct intel_display *display = to_intel_display(dig_port);
	int ret;

	if (i >= DRM_HDCP_V_PRIME_NUM_PARTS)
		return -EINVAL;

	ret = intel_hdmi_hdcp_read(dig_port, DRM_HDCP_DDC_V_PRIME(i),
				   part, DRM_HDCP_V_PRIME_PART_LEN);
	if (ret)
		drm_dbg_kms(display->drm,
			    "Read V'[%d] over DDC failed (%d)\n",
			    i, ret);
	return ret;
}

static int kbl_repositioning_enc_en_signal(struct intel_connector *connector,
					   enum transcoder cpu_transcoder)
{
	struct intel_display *display = to_intel_display(connector);
	struct intel_digital_port *dig_port = intel_attached_dig_port(connector);
	struct intel_crtc *crtc = to_intel_crtc(connector->base.state->crtc);
	u32 scanline;
	int ret;

	for (;;) {
		scanline = intel_de_read(display,
					 PIPEDSL(display, crtc->pipe));
		if (scanline > 100 && scanline < 200)
			break;
		usleep_range(25, 50);
	}

	ret = intel_ddi_toggle_hdcp_bits(&dig_port->base, cpu_transcoder,
					 false, TRANS_DDI_HDCP_SIGNALLING);
	if (ret) {
		drm_err(display->drm,
			"Disable HDCP signalling failed (%d)\n", ret);
		return ret;
	}

	ret = intel_ddi_toggle_hdcp_bits(&dig_port->base, cpu_transcoder,
					 true, TRANS_DDI_HDCP_SIGNALLING);
	if (ret) {
		drm_err(display->drm,
			"Enable HDCP signalling failed (%d)\n", ret);
		return ret;
	}

	return 0;
}

static
int intel_hdmi_hdcp_toggle_signalling(struct intel_digital_port *dig_port,
				      enum transcoder cpu_transcoder,
				      bool enable)
{
	struct intel_display *display = to_intel_display(dig_port);
	struct intel_hdmi *hdmi = &dig_port->hdmi;
	struct intel_connector *connector = hdmi->attached_connector;
	struct drm_i915_private *dev_priv = to_i915(connector->base.dev);
	int ret;

	if (!enable)
		usleep_range(6, 60); /* Bspec says >= 6us */

	ret = intel_ddi_toggle_hdcp_bits(&dig_port->base,
					 cpu_transcoder, enable,
					 TRANS_DDI_HDCP_SIGNALLING);
	if (ret) {
		drm_err(display->drm, "%s HDCP signalling failed (%d)\n",
			enable ? "Enable" : "Disable", ret);
		return ret;
	}

	/*
	 * WA: To fix incorrect positioning of the window of
	 * opportunity and enc_en signalling in KABYLAKE.
	 */
	if (IS_KABYLAKE(dev_priv) && enable)
		return kbl_repositioning_enc_en_signal(connector,
						       cpu_transcoder);

	return 0;
}

static
bool intel_hdmi_hdcp_check_link_once(struct intel_digital_port *dig_port,
				     struct intel_connector *connector)
{
	struct intel_display *display = to_intel_display(dig_port);
	struct drm_i915_private *i915 = to_i915(dig_port->base.base.dev);
	enum port port = dig_port->base.port;
	enum transcoder cpu_transcoder = connector->hdcp.cpu_transcoder;
	int ret;
	union {
		u32 reg;
		u8 shim[DRM_HDCP_RI_LEN];
	} ri;

	ret = intel_hdmi_hdcp_read_ri_prime(dig_port, ri.shim);
	if (ret)
		return false;

	intel_de_write(i915, HDCP_RPRIME(i915, cpu_transcoder, port), ri.reg);

	/* Wait for Ri prime match */
	if (wait_for((intel_de_read(i915, HDCP_STATUS(i915, cpu_transcoder, port)) &
		      (HDCP_STATUS_RI_MATCH | HDCP_STATUS_ENC)) ==
		     (HDCP_STATUS_RI_MATCH | HDCP_STATUS_ENC), 1)) {
		drm_dbg_kms(display->drm, "Ri' mismatch detected (%x)\n",
			    intel_de_read(i915, HDCP_STATUS(i915, cpu_transcoder,
							    port)));
		return false;
	}
	return true;
}

static
bool intel_hdmi_hdcp_check_link(struct intel_digital_port *dig_port,
				struct intel_connector *connector)
{
	struct intel_display *display = to_intel_display(dig_port);
	int retry;

	for (retry = 0; retry < 3; retry++)
		if (intel_hdmi_hdcp_check_link_once(dig_port, connector))
			return true;

	drm_err(display->drm, "Link check failed\n");
	return false;
}

struct hdcp2_hdmi_msg_timeout {
	u8 msg_id;
	u16 timeout;
};

static const struct hdcp2_hdmi_msg_timeout hdcp2_msg_timeout[] = {
	{ HDCP_2_2_AKE_SEND_CERT, HDCP_2_2_CERT_TIMEOUT_MS, },
	{ HDCP_2_2_AKE_SEND_PAIRING_INFO, HDCP_2_2_PAIRING_TIMEOUT_MS, },
	{ HDCP_2_2_LC_SEND_LPRIME, HDCP_2_2_HDMI_LPRIME_TIMEOUT_MS, },
	{ HDCP_2_2_REP_SEND_RECVID_LIST, HDCP_2_2_RECVID_LIST_TIMEOUT_MS, },
	{ HDCP_2_2_REP_STREAM_READY, HDCP_2_2_STREAM_READY_TIMEOUT_MS, },
};

static
int intel_hdmi_hdcp2_read_rx_status(struct intel_digital_port *dig_port,
				    u8 *rx_status)
{
	return intel_hdmi_hdcp_read(dig_port,
				    HDCP_2_2_HDMI_REG_RXSTATUS_OFFSET,
				    rx_status,
				    HDCP_2_2_HDMI_RXSTATUS_LEN);
}

static int get_hdcp2_msg_timeout(u8 msg_id, bool is_paired)
{
	int i;

	if (msg_id == HDCP_2_2_AKE_SEND_HPRIME) {
		if (is_paired)
			return HDCP_2_2_HPRIME_PAIRED_TIMEOUT_MS;
		else
			return HDCP_2_2_HPRIME_NO_PAIRED_TIMEOUT_MS;
	}

	for (i = 0; i < ARRAY_SIZE(hdcp2_msg_timeout); i++) {
		if (hdcp2_msg_timeout[i].msg_id == msg_id)
			return hdcp2_msg_timeout[i].timeout;
	}

	return -EINVAL;
}

static int
hdcp2_detect_msg_availability(struct intel_digital_port *dig_port,
			      u8 msg_id, bool *msg_ready,
			      ssize_t *msg_sz)
{
	struct intel_display *display = to_intel_display(dig_port);
	u8 rx_status[HDCP_2_2_HDMI_RXSTATUS_LEN];
	int ret;

	ret = intel_hdmi_hdcp2_read_rx_status(dig_port, rx_status);
	if (ret < 0) {
		drm_dbg_kms(display->drm, "rx_status read failed. Err %d\n",
			    ret);
		return ret;
	}

	*msg_sz = ((HDCP_2_2_HDMI_RXSTATUS_MSG_SZ_HI(rx_status[1]) << 8) |
		  rx_status[0]);

	if (msg_id == HDCP_2_2_REP_SEND_RECVID_LIST)
		*msg_ready = (HDCP_2_2_HDMI_RXSTATUS_READY(rx_status[1]) &&
			     *msg_sz);
	else
		*msg_ready = *msg_sz;

	return 0;
}

static ssize_t
intel_hdmi_hdcp2_wait_for_msg(struct intel_digital_port *dig_port,
			      u8 msg_id, bool paired)
{
	struct intel_display *display = to_intel_display(dig_port);
	bool msg_ready = false;
	int timeout, ret;
	ssize_t msg_sz = 0;

	timeout = get_hdcp2_msg_timeout(msg_id, paired);
	if (timeout < 0)
		return timeout;

	ret = __wait_for(ret = hdcp2_detect_msg_availability(dig_port,
							     msg_id, &msg_ready,
							     &msg_sz),
			 !ret && msg_ready && msg_sz, timeout * 1000,
			 1000, 5 * 1000);
	if (ret)
		drm_dbg_kms(display->drm,
			    "msg_id: %d, ret: %d, timeout: %d\n",
			    msg_id, ret, timeout);

	return ret ? ret : msg_sz;
}

static
int intel_hdmi_hdcp2_write_msg(struct intel_connector *connector,
			       void *buf, size_t size)
{
	struct intel_digital_port *dig_port = intel_attached_dig_port(connector);
	unsigned int offset;

	offset = HDCP_2_2_HDMI_REG_WR_MSG_OFFSET;
	return intel_hdmi_hdcp_write(dig_port, offset, buf, size);
}

static
int intel_hdmi_hdcp2_read_msg(struct intel_connector *connector,
			      u8 msg_id, void *buf, size_t size)
{
<<<<<<< HEAD
	struct intel_digital_port *dig_port = intel_attached_dig_port(connector);
	struct drm_i915_private *i915 = to_i915(dig_port->base.base.dev);
=======
	struct intel_display *display = to_intel_display(connector);
	struct intel_digital_port *dig_port = intel_attached_dig_port(connector);
>>>>>>> 2d5404ca
	struct intel_hdmi *hdmi = &dig_port->hdmi;
	struct intel_hdcp *hdcp = &hdmi->attached_connector->hdcp;
	unsigned int offset;
	ssize_t ret;

	ret = intel_hdmi_hdcp2_wait_for_msg(dig_port, msg_id,
					    hdcp->is_paired);
	if (ret < 0)
		return ret;

	/*
	 * Available msg size should be equal to or lesser than the
	 * available buffer.
	 */
	if (ret > size) {
		drm_dbg_kms(display->drm,
			    "msg_sz(%zd) is more than exp size(%zu)\n",
			    ret, size);
		return -EINVAL;
	}

	offset = HDCP_2_2_HDMI_REG_RD_MSG_OFFSET;
	ret = intel_hdmi_hdcp_read(dig_port, offset, buf, ret);
	if (ret)
		drm_dbg_kms(display->drm, "Failed to read msg_id: %d(%zd)\n",
			    msg_id, ret);

	return ret;
}

static
int intel_hdmi_hdcp2_check_link(struct intel_digital_port *dig_port,
				struct intel_connector *connector)
{
	u8 rx_status[HDCP_2_2_HDMI_RXSTATUS_LEN];
	int ret;

	ret = intel_hdmi_hdcp2_read_rx_status(dig_port, rx_status);
	if (ret)
		return ret;

	/*
	 * Re-auth request and Link Integrity Failures are represented by
	 * same bit. i.e reauth_req.
	 */
	if (HDCP_2_2_HDMI_RXSTATUS_REAUTH_REQ(rx_status[1]))
		ret = HDCP_REAUTH_REQUEST;
	else if (HDCP_2_2_HDMI_RXSTATUS_READY(rx_status[1]))
		ret = HDCP_TOPOLOGY_CHANGE;

	return ret;
}

static
<<<<<<< HEAD
int intel_hdmi_hdcp2_capable(struct intel_connector *connector,
			     bool *capable)
=======
int intel_hdmi_hdcp2_get_capability(struct intel_connector *connector,
				    bool *capable)
>>>>>>> 2d5404ca
{
	struct intel_digital_port *dig_port = intel_attached_dig_port(connector);
	u8 hdcp2_version;
	int ret;

	*capable = false;
	ret = intel_hdmi_hdcp_read(dig_port, HDCP_2_2_HDMI_REG_VER_OFFSET,
				   &hdcp2_version, sizeof(hdcp2_version));
	if (!ret && hdcp2_version & HDCP_2_2_HDMI_SUPPORT_MASK)
		*capable = true;

	return ret;
}

static const struct intel_hdcp_shim intel_hdmi_hdcp_shim = {
	.write_an_aksv = intel_hdmi_hdcp_write_an_aksv,
	.read_bksv = intel_hdmi_hdcp_read_bksv,
	.read_bstatus = intel_hdmi_hdcp_read_bstatus,
	.repeater_present = intel_hdmi_hdcp_repeater_present,
	.read_ri_prime = intel_hdmi_hdcp_read_ri_prime,
	.read_ksv_ready = intel_hdmi_hdcp_read_ksv_ready,
	.read_ksv_fifo = intel_hdmi_hdcp_read_ksv_fifo,
	.read_v_prime_part = intel_hdmi_hdcp_read_v_prime_part,
	.toggle_signalling = intel_hdmi_hdcp_toggle_signalling,
	.check_link = intel_hdmi_hdcp_check_link,
	.write_2_2_msg = intel_hdmi_hdcp2_write_msg,
	.read_2_2_msg = intel_hdmi_hdcp2_read_msg,
	.check_2_2_link	= intel_hdmi_hdcp2_check_link,
	.hdcp_2_2_get_capability = intel_hdmi_hdcp2_get_capability,
	.protocol = HDCP_PROTOCOL_HDMI,
};

static int intel_hdmi_source_max_tmds_clock(struct intel_encoder *encoder)
{
	struct intel_display *display = to_intel_display(encoder);
	struct drm_i915_private *dev_priv = to_i915(encoder->base.dev);
	int max_tmds_clock, vbt_max_tmds_clock;

	if (DISPLAY_VER(display) >= 13 || IS_ALDERLAKE_S(dev_priv))
		max_tmds_clock = 600000;
	else if (DISPLAY_VER(display) >= 10)
		max_tmds_clock = 594000;
	else if (DISPLAY_VER(display) >= 8 || IS_HASWELL(dev_priv))
		max_tmds_clock = 300000;
	else if (DISPLAY_VER(display) >= 5)
		max_tmds_clock = 225000;
	else
		max_tmds_clock = 165000;

	vbt_max_tmds_clock = intel_bios_hdmi_max_tmds_clock(encoder->devdata);
	if (vbt_max_tmds_clock)
		max_tmds_clock = min(max_tmds_clock, vbt_max_tmds_clock);

	return max_tmds_clock;
}

static bool intel_has_hdmi_sink(struct intel_hdmi *hdmi,
				const struct drm_connector_state *conn_state)
{
	struct intel_connector *connector = hdmi->attached_connector;

	return connector->base.display_info.is_hdmi &&
		READ_ONCE(to_intel_digital_connector_state(conn_state)->force_audio) != HDMI_AUDIO_OFF_DVI;
}

static bool intel_hdmi_is_ycbcr420(const struct intel_crtc_state *crtc_state)
{
	return crtc_state->output_format == INTEL_OUTPUT_FORMAT_YCBCR420;
}

static int hdmi_port_clock_limit(struct intel_hdmi *hdmi,
				 bool respect_downstream_limits,
				 bool has_hdmi_sink)
{
	struct intel_encoder *encoder = &hdmi_to_dig_port(hdmi)->base;
	int max_tmds_clock = intel_hdmi_source_max_tmds_clock(encoder);

	if (respect_downstream_limits) {
		struct intel_connector *connector = hdmi->attached_connector;
		const struct drm_display_info *info = &connector->base.display_info;

		if (hdmi->dp_dual_mode.max_tmds_clock)
			max_tmds_clock = min(max_tmds_clock,
					     hdmi->dp_dual_mode.max_tmds_clock);

		if (info->max_tmds_clock)
			max_tmds_clock = min(max_tmds_clock,
					     info->max_tmds_clock);
		else if (!has_hdmi_sink)
			max_tmds_clock = min(max_tmds_clock, 165000);
	}

	return max_tmds_clock;
}

static enum drm_mode_status
hdmi_port_clock_valid(struct intel_hdmi *hdmi,
		      int clock, bool respect_downstream_limits,
		      bool has_hdmi_sink)
{
	struct intel_display *display = to_intel_display(hdmi);
	struct drm_i915_private *dev_priv = to_i915(display->drm);
	struct intel_encoder *encoder = &hdmi_to_dig_port(hdmi)->base;

	if (clock < 25000)
		return MODE_CLOCK_LOW;
	if (clock > hdmi_port_clock_limit(hdmi, respect_downstream_limits,
					  has_hdmi_sink))
		return MODE_CLOCK_HIGH;

	/* GLK DPLL can't generate 446-480 MHz */
	if (IS_GEMINILAKE(dev_priv) && clock > 446666 && clock < 480000)
		return MODE_CLOCK_RANGE;

	/* BXT/GLK DPLL can't generate 223-240 MHz */
	if ((IS_GEMINILAKE(dev_priv) || IS_BROXTON(dev_priv)) &&
	    clock > 223333 && clock < 240000)
		return MODE_CLOCK_RANGE;

	/* CHV DPLL can't generate 216-240 MHz */
	if (IS_CHERRYVIEW(dev_priv) && clock > 216000 && clock < 240000)
		return MODE_CLOCK_RANGE;

	/* ICL+ combo PHY PLL can't generate 500-533.2 MHz */
	if (intel_encoder_is_combo(encoder) && clock > 500000 && clock < 533200)
		return MODE_CLOCK_RANGE;

	/* ICL+ TC PHY PLL can't generate 500-532.8 MHz */
	if (intel_encoder_is_tc(encoder) && clock > 500000 && clock < 532800)
		return MODE_CLOCK_RANGE;

	/*
	 * SNPS PHYs' MPLLB table-based programming can only handle a fixed
	 * set of link rates.
	 *
	 * FIXME: We will hopefully get an algorithmic way of programming
	 * the MPLLB for HDMI in the future.
	 */
<<<<<<< HEAD
	if (DISPLAY_VER(dev_priv) >= 14)
=======
	if (DISPLAY_VER(display) >= 14)
>>>>>>> 2d5404ca
		return intel_cx0_phy_check_hdmi_link_rate(hdmi, clock);
	else if (IS_DG2(dev_priv))
		return intel_snps_phy_check_hdmi_link_rate(clock);

	return MODE_OK;
}

int intel_hdmi_tmds_clock(int clock, int bpc,
			  enum intel_output_format sink_format)
{
	/* YCBCR420 TMDS rate requirement is half the pixel clock */
	if (sink_format == INTEL_OUTPUT_FORMAT_YCBCR420)
		clock /= 2;

	/*
	 * Need to adjust the port link by:
	 *  1.5x for 12bpc
	 *  1.25x for 10bpc
	 */
	return DIV_ROUND_CLOSEST(clock * bpc, 8);
}

static bool intel_hdmi_source_bpc_possible(struct intel_display *display, int bpc)
{
	switch (bpc) {
	case 12:
		return !HAS_GMCH(display);
	case 10:
		return DISPLAY_VER(display) >= 11;
	case 8:
		return true;
	default:
		MISSING_CASE(bpc);
		return false;
	}
}

static bool intel_hdmi_sink_bpc_possible(struct drm_connector *connector,
					 int bpc, bool has_hdmi_sink,
					 enum intel_output_format sink_format)
{
	const struct drm_display_info *info = &connector->display_info;
	const struct drm_hdmi_info *hdmi = &info->hdmi;

	switch (bpc) {
	case 12:
		if (!has_hdmi_sink)
			return false;

		if (sink_format == INTEL_OUTPUT_FORMAT_YCBCR420)
			return hdmi->y420_dc_modes & DRM_EDID_YCBCR420_DC_36;
		else
			return info->edid_hdmi_rgb444_dc_modes & DRM_EDID_HDMI_DC_36;
	case 10:
		if (!has_hdmi_sink)
			return false;

		if (sink_format == INTEL_OUTPUT_FORMAT_YCBCR420)
			return hdmi->y420_dc_modes & DRM_EDID_YCBCR420_DC_30;
		else
			return info->edid_hdmi_rgb444_dc_modes & DRM_EDID_HDMI_DC_30;
	case 8:
		return true;
	default:
		MISSING_CASE(bpc);
		return false;
	}
}

static enum drm_mode_status
intel_hdmi_mode_clock_valid(struct drm_connector *connector, int clock,
			    bool has_hdmi_sink,
			    enum intel_output_format sink_format)
{
	struct intel_display *display = to_intel_display(connector->dev);
	struct intel_hdmi *hdmi = intel_attached_hdmi(to_intel_connector(connector));
	enum drm_mode_status status = MODE_OK;
	int bpc;

	/*
	 * Try all color depths since valid port clock range
	 * can have holes. Any mode that can be used with at
	 * least one color depth is accepted.
	 */
	for (bpc = 12; bpc >= 8; bpc -= 2) {
		int tmds_clock = intel_hdmi_tmds_clock(clock, bpc, sink_format);

		if (!intel_hdmi_source_bpc_possible(display, bpc))
			continue;

		if (!intel_hdmi_sink_bpc_possible(connector, bpc, has_hdmi_sink, sink_format))
			continue;

		status = hdmi_port_clock_valid(hdmi, tmds_clock, true, has_hdmi_sink);
		if (status == MODE_OK)
			return MODE_OK;
	}

	/* can never happen */
	drm_WARN_ON(display->drm, status == MODE_OK);

	return status;
}

static enum drm_mode_status
intel_hdmi_mode_valid(struct drm_connector *connector,
		      struct drm_display_mode *mode)
{
	struct intel_display *display = to_intel_display(connector->dev);
	struct intel_hdmi *hdmi = intel_attached_hdmi(to_intel_connector(connector));
	struct drm_i915_private *dev_priv = to_i915(display->drm);
	enum drm_mode_status status;
	int clock = mode->clock;
	int max_dotclk = to_i915(connector->dev)->display.cdclk.max_dotclk_freq;
	bool has_hdmi_sink = intel_has_hdmi_sink(hdmi, connector->state);
	bool ycbcr_420_only;
	enum intel_output_format sink_format;

	status = intel_cpu_transcoder_mode_valid(dev_priv, mode);
	if (status != MODE_OK)
		return status;

	if ((mode->flags & DRM_MODE_FLAG_3D_MASK) == DRM_MODE_FLAG_3D_FRAME_PACKING)
		clock *= 2;

	if (clock > max_dotclk)
		return MODE_CLOCK_HIGH;

	if (mode->flags & DRM_MODE_FLAG_DBLCLK) {
		if (!has_hdmi_sink)
			return MODE_CLOCK_LOW;
		clock *= 2;
	}

	/*
	 * HDMI2.1 requires higher resolution modes like 8k60, 4K120 to be
	 * enumerated only if FRL is supported. Current platforms do not support
	 * FRL so prune the higher resolution modes that require doctclock more
	 * than 600MHz.
	 */
	if (clock > 600000)
		return MODE_CLOCK_HIGH;

	ycbcr_420_only = drm_mode_is_420_only(&connector->display_info, mode);

	if (ycbcr_420_only)
		sink_format = INTEL_OUTPUT_FORMAT_YCBCR420;
	else
		sink_format = INTEL_OUTPUT_FORMAT_RGB;

	status = intel_hdmi_mode_clock_valid(connector, clock, has_hdmi_sink, sink_format);
	if (status != MODE_OK) {
		if (ycbcr_420_only ||
		    !connector->ycbcr_420_allowed ||
		    !drm_mode_is_420_also(&connector->display_info, mode))
			return status;

		sink_format = INTEL_OUTPUT_FORMAT_YCBCR420;
		status = intel_hdmi_mode_clock_valid(connector, clock, has_hdmi_sink, sink_format);
		if (status != MODE_OK)
			return status;
	}

	return intel_mode_valid_max_plane_size(dev_priv, mode, false);
}

bool intel_hdmi_bpc_possible(const struct intel_crtc_state *crtc_state,
			     int bpc, bool has_hdmi_sink)
{
	struct drm_atomic_state *state = crtc_state->uapi.state;
	struct drm_connector_state *connector_state;
	struct drm_connector *connector;
	int i;

	for_each_new_connector_in_state(state, connector, connector_state, i) {
		if (connector_state->crtc != crtc_state->uapi.crtc)
			continue;

		if (!intel_hdmi_sink_bpc_possible(connector, bpc, has_hdmi_sink,
						  crtc_state->sink_format))
			return false;
	}

	return true;
}

static bool hdmi_bpc_possible(const struct intel_crtc_state *crtc_state, int bpc)
{
	struct intel_display *display = to_intel_display(crtc_state);
	const struct drm_display_mode *adjusted_mode =
		&crtc_state->hw.adjusted_mode;

	if (!intel_hdmi_source_bpc_possible(display, bpc))
		return false;

	/* Display Wa_1405510057:icl,ehl */
	if (intel_hdmi_is_ycbcr420(crtc_state) &&
	    bpc == 10 && DISPLAY_VER(display) == 11 &&
	    (adjusted_mode->crtc_hblank_end -
	     adjusted_mode->crtc_hblank_start) % 8 == 2)
		return false;

	return intel_hdmi_bpc_possible(crtc_state, bpc, crtc_state->has_hdmi_sink);
}

static int intel_hdmi_compute_bpc(struct intel_encoder *encoder,
				  struct intel_crtc_state *crtc_state,
				  int clock, bool respect_downstream_limits)
{
	struct intel_hdmi *intel_hdmi = enc_to_intel_hdmi(encoder);
	int bpc;

	/*
	 * pipe_bpp could already be below 8bpc due to FDI
	 * bandwidth constraints. HDMI minimum is 8bpc however.
	 */
	bpc = max(crtc_state->pipe_bpp / 3, 8);

	/*
	 * We will never exceed downstream TMDS clock limits while
	 * attempting deep color. If the user insists on forcing an
	 * out of spec mode they will have to be satisfied with 8bpc.
	 */
	if (!respect_downstream_limits)
		bpc = 8;

	for (; bpc >= 8; bpc -= 2) {
		int tmds_clock = intel_hdmi_tmds_clock(clock, bpc,
						       crtc_state->sink_format);

		if (hdmi_bpc_possible(crtc_state, bpc) &&
		    hdmi_port_clock_valid(intel_hdmi, tmds_clock,
					  respect_downstream_limits,
					  crtc_state->has_hdmi_sink) == MODE_OK)
			return bpc;
	}

	return -EINVAL;
}

static int intel_hdmi_compute_clock(struct intel_encoder *encoder,
				    struct intel_crtc_state *crtc_state,
				    bool respect_downstream_limits)
{
	struct intel_display *display = to_intel_display(encoder);
	const struct drm_display_mode *adjusted_mode =
		&crtc_state->hw.adjusted_mode;
	int bpc, clock = adjusted_mode->crtc_clock;

	if (adjusted_mode->flags & DRM_MODE_FLAG_DBLCLK)
		clock *= 2;

	bpc = intel_hdmi_compute_bpc(encoder, crtc_state, clock,
				     respect_downstream_limits);
	if (bpc < 0)
		return bpc;

	crtc_state->port_clock =
		intel_hdmi_tmds_clock(clock, bpc, crtc_state->sink_format);

	/*
	 * pipe_bpp could already be below 8bpc due to
	 * FDI bandwidth constraints. We shouldn't bump it
	 * back up to the HDMI minimum 8bpc in that case.
	 */
	crtc_state->pipe_bpp = min(crtc_state->pipe_bpp, bpc * 3);

	drm_dbg_kms(display->drm,
		    "picking %d bpc for HDMI output (pipe bpp: %d)\n",
		    bpc, crtc_state->pipe_bpp);

	return 0;
}

bool intel_hdmi_limited_color_range(const struct intel_crtc_state *crtc_state,
				    const struct drm_connector_state *conn_state)
{
	const struct intel_digital_connector_state *intel_conn_state =
		to_intel_digital_connector_state(conn_state);
	const struct drm_display_mode *adjusted_mode =
		&crtc_state->hw.adjusted_mode;

	/*
	 * Our YCbCr output is always limited range.
	 * crtc_state->limited_color_range only applies to RGB,
	 * and it must never be set for YCbCr or we risk setting
	 * some conflicting bits in TRANSCONF which will mess up
	 * the colors on the monitor.
	 */
	if (crtc_state->output_format != INTEL_OUTPUT_FORMAT_RGB)
		return false;

	if (intel_conn_state->broadcast_rgb == INTEL_BROADCAST_RGB_AUTO) {
		/* See CEA-861-E - 5.1 Default Encoding Parameters */
		return crtc_state->has_hdmi_sink &&
			drm_default_rgb_quant_range(adjusted_mode) ==
			HDMI_QUANTIZATION_RANGE_LIMITED;
	} else {
		return intel_conn_state->broadcast_rgb == INTEL_BROADCAST_RGB_LIMITED;
	}
}

static bool intel_hdmi_has_audio(struct intel_encoder *encoder,
				 const struct intel_crtc_state *crtc_state,
				 const struct drm_connector_state *conn_state)
{
	struct drm_connector *connector = conn_state->connector;
	const struct intel_digital_connector_state *intel_conn_state =
		to_intel_digital_connector_state(conn_state);

	if (!crtc_state->has_hdmi_sink)
		return false;

	if (intel_conn_state->force_audio == HDMI_AUDIO_AUTO)
		return connector->display_info.has_audio;
	else
		return intel_conn_state->force_audio == HDMI_AUDIO_ON;
}

static enum intel_output_format
intel_hdmi_sink_format(const struct intel_crtc_state *crtc_state,
		       struct intel_connector *connector,
		       bool ycbcr_420_output)
{
	if (!crtc_state->has_hdmi_sink)
		return INTEL_OUTPUT_FORMAT_RGB;

	if (connector->base.ycbcr_420_allowed && ycbcr_420_output)
		return INTEL_OUTPUT_FORMAT_YCBCR420;
	else
		return INTEL_OUTPUT_FORMAT_RGB;
}

static enum intel_output_format
intel_hdmi_output_format(const struct intel_crtc_state *crtc_state)
{
	return crtc_state->sink_format;
}

static int intel_hdmi_compute_output_format(struct intel_encoder *encoder,
					    struct intel_crtc_state *crtc_state,
					    const struct drm_connector_state *conn_state,
					    bool respect_downstream_limits)
{
	struct intel_display *display = to_intel_display(encoder);
	struct intel_connector *connector = to_intel_connector(conn_state->connector);
	const struct drm_display_mode *adjusted_mode = &crtc_state->hw.adjusted_mode;
	const struct drm_display_info *info = &connector->base.display_info;
	bool ycbcr_420_only = drm_mode_is_420_only(info, adjusted_mode);
	int ret;

	crtc_state->sink_format =
		intel_hdmi_sink_format(crtc_state, connector, ycbcr_420_only);

	if (ycbcr_420_only && crtc_state->sink_format != INTEL_OUTPUT_FORMAT_YCBCR420) {
<<<<<<< HEAD
		drm_dbg_kms(&i915->drm,
=======
		drm_dbg_kms(display->drm,
>>>>>>> 2d5404ca
			    "YCbCr 4:2:0 mode but YCbCr 4:2:0 output not possible. Falling back to RGB.\n");
		crtc_state->sink_format = INTEL_OUTPUT_FORMAT_RGB;
	}

	crtc_state->output_format = intel_hdmi_output_format(crtc_state);
	ret = intel_hdmi_compute_clock(encoder, crtc_state, respect_downstream_limits);
	if (ret) {
		if (crtc_state->sink_format == INTEL_OUTPUT_FORMAT_YCBCR420 ||
		    !crtc_state->has_hdmi_sink ||
		    !connector->base.ycbcr_420_allowed ||
		    !drm_mode_is_420_also(info, adjusted_mode))
			return ret;

		crtc_state->sink_format = INTEL_OUTPUT_FORMAT_YCBCR420;
		crtc_state->output_format = intel_hdmi_output_format(crtc_state);
		ret = intel_hdmi_compute_clock(encoder, crtc_state, respect_downstream_limits);
	}

	return ret;
}

static bool intel_hdmi_is_cloned(const struct intel_crtc_state *crtc_state)
{
	return crtc_state->uapi.encoder_mask &&
		!is_power_of_2(crtc_state->uapi.encoder_mask);
}

static bool source_supports_scrambling(struct intel_encoder *encoder)
{
	/*
	 * Gen 10+ support HDMI 2.0 : the max tmds clock is 594MHz, and
	 * scrambling is supported.
	 * But there seem to be cases where certain platforms that support
	 * HDMI 2.0, have an HDMI1.4 retimer chip, and the max tmds clock is
	 * capped by VBT to less than 340MHz.
	 *
	 * In such cases when an HDMI2.0 sink is connected, it creates a
	 * problem : the platform and the sink both support scrambling but the
	 * HDMI 1.4 retimer chip doesn't.
	 *
	 * So go for scrambling, based on the max tmds clock taking into account,
	 * restrictions coming from VBT.
	 */
	return intel_hdmi_source_max_tmds_clock(encoder) > 340000;
}

bool intel_hdmi_compute_has_hdmi_sink(struct intel_encoder *encoder,
				      const struct intel_crtc_state *crtc_state,
				      const struct drm_connector_state *conn_state)
{
	struct intel_hdmi *hdmi = enc_to_intel_hdmi(encoder);

	return intel_has_hdmi_sink(hdmi, conn_state) &&
		!intel_hdmi_is_cloned(crtc_state);
}

int intel_hdmi_compute_config(struct intel_encoder *encoder,
			      struct intel_crtc_state *pipe_config,
			      struct drm_connector_state *conn_state)
{
<<<<<<< HEAD
	struct drm_i915_private *dev_priv = to_i915(encoder->base.dev);
=======
	struct intel_display *display = to_intel_display(encoder);
>>>>>>> 2d5404ca
	struct drm_display_mode *adjusted_mode = &pipe_config->hw.adjusted_mode;
	struct drm_connector *connector = conn_state->connector;
	struct drm_scdc *scdc = &connector->display_info.hdmi.scdc;
	int ret;

	if (adjusted_mode->flags & DRM_MODE_FLAG_DBLSCAN)
		return -EINVAL;

	if (!connector->interlace_allowed &&
	    adjusted_mode->flags & DRM_MODE_FLAG_INTERLACE)
		return -EINVAL;

	pipe_config->output_format = INTEL_OUTPUT_FORMAT_RGB;

	if (pipe_config->has_hdmi_sink)
		pipe_config->has_infoframe = true;

	if (adjusted_mode->flags & DRM_MODE_FLAG_DBLCLK)
		pipe_config->pixel_multiplier = 2;

	pipe_config->has_audio =
		intel_hdmi_has_audio(encoder, pipe_config, conn_state) &&
		intel_audio_compute_config(encoder, pipe_config, conn_state);

	/*
	 * Try to respect downstream TMDS clock limits first, if
	 * that fails assume the user might know something we don't.
	 */
	ret = intel_hdmi_compute_output_format(encoder, pipe_config, conn_state, true);
	if (ret)
		ret = intel_hdmi_compute_output_format(encoder, pipe_config, conn_state, false);
	if (ret) {
		drm_dbg_kms(display->drm,
			    "unsupported HDMI clock (%d kHz), rejecting mode\n",
			    pipe_config->hw.adjusted_mode.crtc_clock);
		return ret;
	}

	if (intel_hdmi_is_ycbcr420(pipe_config)) {
		ret = intel_panel_fitting(pipe_config, conn_state);
		if (ret)
			return ret;
	}

	pipe_config->limited_color_range =
		intel_hdmi_limited_color_range(pipe_config, conn_state);

	if (conn_state->picture_aspect_ratio)
		adjusted_mode->picture_aspect_ratio =
			conn_state->picture_aspect_ratio;

	pipe_config->lane_count = 4;

	if (scdc->scrambling.supported && source_supports_scrambling(encoder)) {
		if (scdc->scrambling.low_rates)
			pipe_config->hdmi_scrambling = true;

		if (pipe_config->port_clock > 340000) {
			pipe_config->hdmi_scrambling = true;
			pipe_config->hdmi_high_tmds_clock_ratio = true;
		}
	}

	intel_hdmi_compute_gcp_infoframe(encoder, pipe_config,
					 conn_state);

	if (!intel_hdmi_compute_avi_infoframe(encoder, pipe_config, conn_state)) {
		drm_dbg_kms(display->drm, "bad AVI infoframe\n");
		return -EINVAL;
	}

	if (!intel_hdmi_compute_spd_infoframe(encoder, pipe_config, conn_state)) {
		drm_dbg_kms(display->drm, "bad SPD infoframe\n");
		return -EINVAL;
	}

	if (!intel_hdmi_compute_hdmi_infoframe(encoder, pipe_config, conn_state)) {
		drm_dbg_kms(display->drm, "bad HDMI infoframe\n");
		return -EINVAL;
	}

	if (!intel_hdmi_compute_drm_infoframe(encoder, pipe_config, conn_state)) {
		drm_dbg_kms(display->drm, "bad DRM infoframe\n");
		return -EINVAL;
	}

	return 0;
}

void intel_hdmi_encoder_shutdown(struct intel_encoder *encoder)
{
	struct intel_hdmi *intel_hdmi = enc_to_intel_hdmi(encoder);

	/*
	 * Give a hand to buggy BIOSen which forget to turn
	 * the TMDS output buffers back on after a reboot.
	 */
	intel_dp_dual_mode_set_tmds_output(intel_hdmi, true);
}

static void
intel_hdmi_unset_edid(struct drm_connector *connector)
{
	struct intel_hdmi *intel_hdmi = intel_attached_hdmi(to_intel_connector(connector));

	intel_hdmi->dp_dual_mode.type = DRM_DP_DUAL_MODE_NONE;
	intel_hdmi->dp_dual_mode.max_tmds_clock = 0;

	drm_edid_free(to_intel_connector(connector)->detect_edid);
	to_intel_connector(connector)->detect_edid = NULL;
}

static void
intel_hdmi_dp_dual_mode_detect(struct drm_connector *connector)
{
	struct intel_display *display = to_intel_display(connector->dev);
	struct drm_i915_private *dev_priv = to_i915(connector->dev);
	struct intel_hdmi *hdmi = intel_attached_hdmi(to_intel_connector(connector));
	struct intel_encoder *encoder = &hdmi_to_dig_port(hdmi)->base;
	struct i2c_adapter *ddc = connector->ddc;
	enum drm_dp_dual_mode_type type;

<<<<<<< HEAD
	type = drm_dp_dual_mode_detect(&dev_priv->drm, ddc);
=======
	type = drm_dp_dual_mode_detect(display->drm, ddc);
>>>>>>> 2d5404ca

	/*
	 * Type 1 DVI adaptors are not required to implement any
	 * registers, so we can't always detect their presence.
	 * Ideally we should be able to check the state of the
	 * CONFIG1 pin, but no such luck on our hardware.
	 *
	 * The only method left to us is to check the VBT to see
	 * if the port is a dual mode capable DP port.
	 */
	if (type == DRM_DP_DUAL_MODE_UNKNOWN) {
		if (!connector->force &&
		    intel_bios_encoder_supports_dp_dual_mode(encoder->devdata)) {
<<<<<<< HEAD
			drm_dbg_kms(&dev_priv->drm,
=======
			drm_dbg_kms(display->drm,
>>>>>>> 2d5404ca
				    "Assuming DP dual mode adaptor presence based on VBT\n");
			type = DRM_DP_DUAL_MODE_TYPE1_DVI;
		} else {
			type = DRM_DP_DUAL_MODE_NONE;
		}
	}

	if (type == DRM_DP_DUAL_MODE_NONE)
		return;

	hdmi->dp_dual_mode.type = type;
	hdmi->dp_dual_mode.max_tmds_clock =
<<<<<<< HEAD
		drm_dp_dual_mode_max_tmds_clock(&dev_priv->drm, type, ddc);
=======
		drm_dp_dual_mode_max_tmds_clock(display->drm, type, ddc);
>>>>>>> 2d5404ca

	drm_dbg_kms(display->drm,
		    "DP dual mode adaptor (%s) detected (max TMDS clock: %d kHz)\n",
		    drm_dp_get_dual_mode_type_name(type),
		    hdmi->dp_dual_mode.max_tmds_clock);

	/* Older VBTs are often buggy and can't be trusted :( Play it safe. */
<<<<<<< HEAD
	if ((DISPLAY_VER(dev_priv) >= 8 || IS_HASWELL(dev_priv)) &&
	    !intel_bios_encoder_supports_dp_dual_mode(encoder->devdata)) {
		drm_dbg_kms(&dev_priv->drm,
=======
	if ((DISPLAY_VER(display) >= 8 || IS_HASWELL(dev_priv)) &&
	    !intel_bios_encoder_supports_dp_dual_mode(encoder->devdata)) {
		drm_dbg_kms(display->drm,
>>>>>>> 2d5404ca
			    "Ignoring DP dual mode adaptor max TMDS clock for native HDMI port\n");
		hdmi->dp_dual_mode.max_tmds_clock = 0;
	}
}

static bool
intel_hdmi_set_edid(struct drm_connector *connector)
{
	struct intel_display *display = to_intel_display(connector->dev);
	struct drm_i915_private *dev_priv = to_i915(connector->dev);
	struct intel_hdmi *intel_hdmi = intel_attached_hdmi(to_intel_connector(connector));
	struct i2c_adapter *ddc = connector->ddc;
	intel_wakeref_t wakeref;
	const struct drm_edid *drm_edid;
	bool connected = false;

	wakeref = intel_display_power_get(dev_priv, POWER_DOMAIN_GMBUS);

	drm_edid = drm_edid_read_ddc(connector, ddc);

	if (!drm_edid && !intel_gmbus_is_forced_bit(ddc)) {
<<<<<<< HEAD
		drm_dbg_kms(&dev_priv->drm,
=======
		drm_dbg_kms(display->drm,
>>>>>>> 2d5404ca
			    "HDMI GMBUS EDID read failed, retry using GPIO bit-banging\n");
		intel_gmbus_force_bit(ddc, true);
		drm_edid = drm_edid_read_ddc(connector, ddc);
		intel_gmbus_force_bit(ddc, false);
	}

	/* Below we depend on display info having been updated */
	drm_edid_connector_update(connector, drm_edid);

	to_intel_connector(connector)->detect_edid = drm_edid;

	if (drm_edid_is_digital(drm_edid)) {
		intel_hdmi_dp_dual_mode_detect(connector);

		connected = true;
	}

	intel_display_power_put(dev_priv, POWER_DOMAIN_GMBUS, wakeref);

	cec_notifier_set_phys_addr(intel_hdmi->cec_notifier,
				   connector->display_info.source_physical_address);

	return connected;
}

static enum drm_connector_status
intel_hdmi_detect(struct drm_connector *connector, bool force)
{
	struct intel_display *display = to_intel_display(connector->dev);
	enum drm_connector_status status = connector_status_disconnected;
	struct drm_i915_private *dev_priv = to_i915(connector->dev);
	struct intel_hdmi *intel_hdmi = intel_attached_hdmi(to_intel_connector(connector));
	struct intel_encoder *encoder = &hdmi_to_dig_port(intel_hdmi)->base;
	intel_wakeref_t wakeref;

	drm_dbg_kms(display->drm, "[CONNECTOR:%d:%s]\n",
		    connector->base.id, connector->name);

	if (!intel_display_device_enabled(dev_priv))
		return connector_status_disconnected;

	if (!intel_display_driver_check_access(dev_priv))
		return connector->status;

	wakeref = intel_display_power_get(dev_priv, POWER_DOMAIN_GMBUS);

	if (DISPLAY_VER(display) >= 11 &&
	    !intel_digital_port_connected(encoder))
		goto out;

	intel_hdmi_unset_edid(connector);

	if (intel_hdmi_set_edid(connector))
		status = connector_status_connected;

out:
	intel_display_power_put(dev_priv, POWER_DOMAIN_GMBUS, wakeref);

	if (status != connector_status_connected)
		cec_notifier_phys_addr_invalidate(intel_hdmi->cec_notifier);

	return status;
}

static void
intel_hdmi_force(struct drm_connector *connector)
{
	struct intel_display *display = to_intel_display(connector->dev);
	struct drm_i915_private *i915 = to_i915(connector->dev);

	drm_dbg_kms(display->drm, "[CONNECTOR:%d:%s]\n",
		    connector->base.id, connector->name);

	if (!intel_display_driver_check_access(i915))
		return;

	intel_hdmi_unset_edid(connector);

	if (connector->status != connector_status_connected)
		return;

	intel_hdmi_set_edid(connector);
}

static int intel_hdmi_get_modes(struct drm_connector *connector)
{
	/* drm_edid_connector_update() done in ->detect() or ->force() */
	return drm_edid_connector_add_modes(connector);
}

static int
intel_hdmi_connector_register(struct drm_connector *connector)
{
	int ret;

	ret = intel_connector_register(connector);
	if (ret)
		return ret;

	return ret;
}

static void intel_hdmi_connector_unregister(struct drm_connector *connector)
{
	struct cec_notifier *n = intel_attached_hdmi(to_intel_connector(connector))->cec_notifier;

	cec_notifier_conn_unregister(n);

	intel_connector_unregister(connector);
}

static const struct drm_connector_funcs intel_hdmi_connector_funcs = {
	.detect = intel_hdmi_detect,
	.force = intel_hdmi_force,
	.fill_modes = drm_helper_probe_single_connector_modes,
	.atomic_get_property = intel_digital_connector_atomic_get_property,
	.atomic_set_property = intel_digital_connector_atomic_set_property,
	.late_register = intel_hdmi_connector_register,
	.early_unregister = intel_hdmi_connector_unregister,
	.destroy = intel_connector_destroy,
	.atomic_destroy_state = drm_atomic_helper_connector_destroy_state,
	.atomic_duplicate_state = intel_digital_connector_duplicate_state,
};

static int intel_hdmi_connector_atomic_check(struct drm_connector *connector,
					     struct drm_atomic_state *state)
{
<<<<<<< HEAD
	struct drm_i915_private *i915 = to_i915(state->dev);

	if (HAS_DDI(i915))
=======
	struct intel_display *display = to_intel_display(connector->dev);

	if (HAS_DDI(display))
>>>>>>> 2d5404ca
		return intel_digital_connector_atomic_check(connector, state);
	else
		return g4x_hdmi_connector_atomic_check(connector, state);
}

static const struct drm_connector_helper_funcs intel_hdmi_connector_helper_funcs = {
	.get_modes = intel_hdmi_get_modes,
	.mode_valid = intel_hdmi_mode_valid,
	.atomic_check = intel_hdmi_connector_atomic_check,
};

static void
intel_hdmi_add_properties(struct intel_hdmi *intel_hdmi, struct drm_connector *connector)
{
	struct intel_display *display = to_intel_display(intel_hdmi);

	intel_attach_force_audio_property(connector);
	intel_attach_broadcast_rgb_property(connector);
	intel_attach_aspect_ratio_property(connector);

	intel_attach_hdmi_colorspace_property(connector);
	drm_connector_attach_content_type_property(connector);

	if (DISPLAY_VER(display) >= 10)
		drm_connector_attach_hdr_output_metadata_property(connector);

	if (!HAS_GMCH(display))
		drm_connector_attach_max_bpc_property(connector, 8, 12);
}

/*
 * intel_hdmi_handle_sink_scrambling: handle sink scrambling/clock ratio setup
 * @encoder: intel_encoder
 * @connector: drm_connector
 * @high_tmds_clock_ratio = bool to indicate if the function needs to set
 *  or reset the high tmds clock ratio for scrambling
 * @scrambling: bool to Indicate if the function needs to set or reset
 *  sink scrambling
 *
 * This function handles scrambling on HDMI 2.0 capable sinks.
 * If required clock rate is > 340 Mhz && scrambling is supported by sink
 * it enables scrambling. This should be called before enabling the HDMI
 * 2.0 port, as the sink can choose to disable the scrambling if it doesn't
 * detect a scrambled clock within 100 ms.
 *
 * Returns:
 * True on success, false on failure.
 */
bool intel_hdmi_handle_sink_scrambling(struct intel_encoder *encoder,
				       struct drm_connector *connector,
				       bool high_tmds_clock_ratio,
				       bool scrambling)
{
	struct intel_display *display = to_intel_display(encoder);
	struct drm_scrambling *sink_scrambling =
		&connector->display_info.hdmi.scdc.scrambling;

	if (!sink_scrambling->supported)
		return true;

	drm_dbg_kms(display->drm,
		    "[CONNECTOR:%d:%s] scrambling=%s, TMDS bit clock ratio=1/%d\n",
		    connector->base.id, connector->name,
		    str_yes_no(scrambling), high_tmds_clock_ratio ? 40 : 10);

	/* Set TMDS bit clock ratio to 1/40 or 1/10, and enable/disable scrambling */
	return drm_scdc_set_high_tmds_clock_ratio(connector, high_tmds_clock_ratio) &&
		drm_scdc_set_scrambling(connector, scrambling);
}

static u8 chv_encoder_to_ddc_pin(struct intel_encoder *encoder)
{
	enum port port = encoder->port;
	u8 ddc_pin;

	switch (port) {
	case PORT_B:
		ddc_pin = GMBUS_PIN_DPB;
		break;
	case PORT_C:
		ddc_pin = GMBUS_PIN_DPC;
		break;
	case PORT_D:
		ddc_pin = GMBUS_PIN_DPD_CHV;
		break;
	default:
		MISSING_CASE(port);
		ddc_pin = GMBUS_PIN_DPB;
		break;
	}
	return ddc_pin;
}

static u8 bxt_encoder_to_ddc_pin(struct intel_encoder *encoder)
{
	enum port port = encoder->port;
	u8 ddc_pin;

	switch (port) {
	case PORT_B:
		ddc_pin = GMBUS_PIN_1_BXT;
		break;
	case PORT_C:
		ddc_pin = GMBUS_PIN_2_BXT;
		break;
	default:
		MISSING_CASE(port);
		ddc_pin = GMBUS_PIN_1_BXT;
		break;
	}
	return ddc_pin;
}

static u8 cnp_encoder_to_ddc_pin(struct intel_encoder *encoder)
{
	enum port port = encoder->port;
	u8 ddc_pin;

	switch (port) {
	case PORT_B:
		ddc_pin = GMBUS_PIN_1_BXT;
		break;
	case PORT_C:
		ddc_pin = GMBUS_PIN_2_BXT;
		break;
	case PORT_D:
		ddc_pin = GMBUS_PIN_4_CNP;
		break;
	case PORT_F:
		ddc_pin = GMBUS_PIN_3_BXT;
		break;
	default:
		MISSING_CASE(port);
		ddc_pin = GMBUS_PIN_1_BXT;
		break;
	}
	return ddc_pin;
}

static u8 icl_encoder_to_ddc_pin(struct intel_encoder *encoder)
{
	struct intel_display *display = to_intel_display(encoder);
	enum port port = encoder->port;

	if (intel_encoder_is_combo(encoder))
		return GMBUS_PIN_1_BXT + port;
	else if (intel_encoder_is_tc(encoder))
		return GMBUS_PIN_9_TC1_ICP + intel_encoder_to_tc(encoder);

	drm_WARN(display->drm, 1, "Unknown port:%c\n", port_name(port));
	return GMBUS_PIN_2_BXT;
}

static u8 mcc_encoder_to_ddc_pin(struct intel_encoder *encoder)
{
	enum phy phy = intel_encoder_to_phy(encoder);
	u8 ddc_pin;

	switch (phy) {
	case PHY_A:
		ddc_pin = GMBUS_PIN_1_BXT;
		break;
	case PHY_B:
		ddc_pin = GMBUS_PIN_2_BXT;
		break;
	case PHY_C:
		ddc_pin = GMBUS_PIN_9_TC1_ICP;
		break;
	default:
		MISSING_CASE(phy);
		ddc_pin = GMBUS_PIN_1_BXT;
		break;
	}
	return ddc_pin;
}

static u8 rkl_encoder_to_ddc_pin(struct intel_encoder *encoder)
{
	struct drm_i915_private *dev_priv = to_i915(encoder->base.dev);
	enum phy phy = intel_encoder_to_phy(encoder);

	WARN_ON(encoder->port == PORT_C);

	/*
	 * Pin mapping for RKL depends on which PCH is present.  With TGP, the
	 * final two outputs use type-c pins, even though they're actually
	 * combo outputs.  With CMP, the traditional DDI A-D pins are used for
	 * all outputs.
	 */
	if (INTEL_PCH_TYPE(dev_priv) >= PCH_TGP && phy >= PHY_C)
		return GMBUS_PIN_9_TC1_ICP + phy - PHY_C;

	return GMBUS_PIN_1_BXT + phy;
}

static u8 gen9bc_tgp_encoder_to_ddc_pin(struct intel_encoder *encoder)
{
	struct intel_display *display = to_intel_display(encoder);
	struct drm_i915_private *i915 = to_i915(encoder->base.dev);
	enum phy phy = intel_encoder_to_phy(encoder);

	drm_WARN_ON(display->drm, encoder->port == PORT_A);

	/*
	 * Pin mapping for GEN9 BC depends on which PCH is present.  With TGP,
	 * final two outputs use type-c pins, even though they're actually
	 * combo outputs.  With CMP, the traditional DDI A-D pins are used for
	 * all outputs.
	 */
	if (INTEL_PCH_TYPE(i915) >= PCH_TGP && phy >= PHY_C)
		return GMBUS_PIN_9_TC1_ICP + phy - PHY_C;

	return GMBUS_PIN_1_BXT + phy;
}

static u8 dg1_encoder_to_ddc_pin(struct intel_encoder *encoder)
{
	return intel_encoder_to_phy(encoder) + 1;
}

static u8 adls_encoder_to_ddc_pin(struct intel_encoder *encoder)
{
	enum phy phy = intel_encoder_to_phy(encoder);

	WARN_ON(encoder->port == PORT_B || encoder->port == PORT_C);

	/*
	 * Pin mapping for ADL-S requires TC pins for all combo phy outputs
	 * except first combo output.
	 */
	if (phy == PHY_A)
		return GMBUS_PIN_1_BXT;

	return GMBUS_PIN_9_TC1_ICP + phy - PHY_B;
}

static u8 g4x_encoder_to_ddc_pin(struct intel_encoder *encoder)
{
	enum port port = encoder->port;
	u8 ddc_pin;

	switch (port) {
	case PORT_B:
		ddc_pin = GMBUS_PIN_DPB;
		break;
	case PORT_C:
		ddc_pin = GMBUS_PIN_DPC;
		break;
	case PORT_D:
		ddc_pin = GMBUS_PIN_DPD;
		break;
	default:
		MISSING_CASE(port);
		ddc_pin = GMBUS_PIN_DPB;
		break;
	}
	return ddc_pin;
}

static u8 intel_hdmi_default_ddc_pin(struct intel_encoder *encoder)
{
	struct intel_display *display = to_intel_display(encoder);
	struct drm_i915_private *dev_priv = to_i915(encoder->base.dev);
	u8 ddc_pin;

	if (IS_ALDERLAKE_S(dev_priv))
		ddc_pin = adls_encoder_to_ddc_pin(encoder);
	else if (INTEL_PCH_TYPE(dev_priv) >= PCH_DG1)
		ddc_pin = dg1_encoder_to_ddc_pin(encoder);
	else if (IS_ROCKETLAKE(dev_priv))
<<<<<<< HEAD
		ddc_pin = rkl_port_to_ddc_pin(dev_priv, port);
	else if (DISPLAY_VER(dev_priv) == 9 && HAS_PCH_TGP(dev_priv))
		ddc_pin = gen9bc_tgp_port_to_ddc_pin(dev_priv, port);
	else if ((IS_JASPERLAKE(dev_priv) || IS_ELKHARTLAKE(dev_priv)) &&
		 HAS_PCH_TGP(dev_priv))
		ddc_pin = mcc_port_to_ddc_pin(dev_priv, port);
=======
		ddc_pin = rkl_encoder_to_ddc_pin(encoder);
	else if (DISPLAY_VER(display) == 9 && HAS_PCH_TGP(dev_priv))
		ddc_pin = gen9bc_tgp_encoder_to_ddc_pin(encoder);
	else if ((IS_JASPERLAKE(dev_priv) || IS_ELKHARTLAKE(dev_priv)) &&
		 HAS_PCH_TGP(dev_priv))
		ddc_pin = mcc_encoder_to_ddc_pin(encoder);
>>>>>>> 2d5404ca
	else if (INTEL_PCH_TYPE(dev_priv) >= PCH_ICP)
		ddc_pin = icl_encoder_to_ddc_pin(encoder);
	else if (HAS_PCH_CNP(dev_priv))
		ddc_pin = cnp_encoder_to_ddc_pin(encoder);
	else if (IS_GEMINILAKE(dev_priv) || IS_BROXTON(dev_priv))
		ddc_pin = bxt_encoder_to_ddc_pin(encoder);
	else if (IS_CHERRYVIEW(dev_priv))
		ddc_pin = chv_encoder_to_ddc_pin(encoder);
	else
		ddc_pin = g4x_encoder_to_ddc_pin(encoder);

	return ddc_pin;
}

static struct intel_encoder *
get_encoder_by_ddc_pin(struct intel_encoder *encoder, u8 ddc_pin)
{
	struct intel_display *display = to_intel_display(encoder);
	struct drm_i915_private *i915 = to_i915(encoder->base.dev);
	struct intel_encoder *other;

	for_each_intel_encoder(display->drm, other) {
		struct intel_connector *connector;

		if (other == encoder)
			continue;

		if (!intel_encoder_is_dig_port(other))
			continue;

		connector = enc_to_dig_port(other)->hdmi.attached_connector;

		if (connector && connector->base.ddc == intel_gmbus_get_adapter(i915, ddc_pin))
			return other;
	}

	return NULL;
}

static u8 intel_hdmi_ddc_pin(struct intel_encoder *encoder)
{
	struct intel_display *display = to_intel_display(encoder);
	struct drm_i915_private *i915 = to_i915(encoder->base.dev);
	struct intel_encoder *other;
	const char *source;
	u8 ddc_pin;

	ddc_pin = intel_bios_hdmi_ddc_pin(encoder->devdata);
	source = "VBT";

	if (!ddc_pin) {
		ddc_pin = intel_hdmi_default_ddc_pin(encoder);
		source = "platform default";
	}

	if (!intel_gmbus_is_valid_pin(i915, ddc_pin)) {
		drm_dbg_kms(display->drm,
			    "[ENCODER:%d:%s] Invalid DDC pin %d\n",
			    encoder->base.base.id, encoder->base.name, ddc_pin);
		return 0;
	}

<<<<<<< HEAD
	return ddc_pin;
}

static struct intel_encoder *
get_encoder_by_ddc_pin(struct intel_encoder *encoder, u8 ddc_pin)
{
	struct drm_i915_private *i915 = to_i915(encoder->base.dev);
	struct intel_encoder *other;

	for_each_intel_encoder(&i915->drm, other) {
		struct intel_connector *connector;

		if (other == encoder)
			continue;

		if (!intel_encoder_is_dig_port(other))
			continue;

		connector = enc_to_dig_port(other)->hdmi.attached_connector;

		if (connector && connector->base.ddc == intel_gmbus_get_adapter(i915, ddc_pin))
			return other;
	}

	return NULL;
}

static u8 intel_hdmi_ddc_pin(struct intel_encoder *encoder)
{
	struct drm_i915_private *i915 = to_i915(encoder->base.dev);
	struct intel_encoder *other;
	const char *source;
	u8 ddc_pin;

	ddc_pin = intel_bios_hdmi_ddc_pin(encoder->devdata);
	source = "VBT";

	if (!ddc_pin) {
		ddc_pin = intel_hdmi_default_ddc_pin(encoder);
		source = "platform default";
	}

	if (!intel_gmbus_is_valid_pin(i915, ddc_pin)) {
		drm_dbg_kms(&i915->drm, "[ENCODER:%d:%s] Invalid DDC pin %d\n",
			    encoder->base.base.id, encoder->base.name, ddc_pin);
		return 0;
	}

	other = get_encoder_by_ddc_pin(encoder, ddc_pin);
	if (other) {
		drm_dbg_kms(&i915->drm, "[ENCODER:%d:%s] DDC pin %d already claimed by [ENCODER:%d:%s]\n",
=======
	other = get_encoder_by_ddc_pin(encoder, ddc_pin);
	if (other) {
		drm_dbg_kms(display->drm,
			    "[ENCODER:%d:%s] DDC pin %d already claimed by [ENCODER:%d:%s]\n",
>>>>>>> 2d5404ca
			    encoder->base.base.id, encoder->base.name, ddc_pin,
			    other->base.base.id, other->base.name);
		return 0;
	}

<<<<<<< HEAD
	drm_dbg_kms(&i915->drm,
=======
	drm_dbg_kms(display->drm,
>>>>>>> 2d5404ca
		    "[ENCODER:%d:%s] Using DDC pin 0x%x (%s)\n",
		    encoder->base.base.id, encoder->base.name,
		    ddc_pin, source);

	return ddc_pin;
}

void intel_infoframe_init(struct intel_digital_port *dig_port)
{
	struct intel_display *display = to_intel_display(dig_port);
	struct drm_i915_private *dev_priv =
		to_i915(dig_port->base.base.dev);

	if (IS_VALLEYVIEW(dev_priv) || IS_CHERRYVIEW(dev_priv)) {
		dig_port->write_infoframe = vlv_write_infoframe;
		dig_port->read_infoframe = vlv_read_infoframe;
		dig_port->set_infoframes = vlv_set_infoframes;
		dig_port->infoframes_enabled = vlv_infoframes_enabled;
	} else if (IS_G4X(dev_priv)) {
		dig_port->write_infoframe = g4x_write_infoframe;
		dig_port->read_infoframe = g4x_read_infoframe;
		dig_port->set_infoframes = g4x_set_infoframes;
		dig_port->infoframes_enabled = g4x_infoframes_enabled;
	} else if (HAS_DDI(display)) {
		if (intel_bios_encoder_is_lspcon(dig_port->base.devdata)) {
			dig_port->write_infoframe = lspcon_write_infoframe;
			dig_port->read_infoframe = lspcon_read_infoframe;
			dig_port->set_infoframes = lspcon_set_infoframes;
			dig_port->infoframes_enabled = lspcon_infoframes_enabled;
		} else {
			dig_port->write_infoframe = hsw_write_infoframe;
			dig_port->read_infoframe = hsw_read_infoframe;
			dig_port->set_infoframes = hsw_set_infoframes;
			dig_port->infoframes_enabled = hsw_infoframes_enabled;
		}
	} else if (HAS_PCH_IBX(dev_priv)) {
		dig_port->write_infoframe = ibx_write_infoframe;
		dig_port->read_infoframe = ibx_read_infoframe;
		dig_port->set_infoframes = ibx_set_infoframes;
		dig_port->infoframes_enabled = ibx_infoframes_enabled;
	} else {
		dig_port->write_infoframe = cpt_write_infoframe;
		dig_port->read_infoframe = cpt_read_infoframe;
		dig_port->set_infoframes = cpt_set_infoframes;
		dig_port->infoframes_enabled = cpt_infoframes_enabled;
	}
}

void intel_hdmi_init_connector(struct intel_digital_port *dig_port,
			       struct intel_connector *intel_connector)
{
	struct intel_display *display = to_intel_display(dig_port);
	struct drm_connector *connector = &intel_connector->base;
	struct intel_hdmi *intel_hdmi = &dig_port->hdmi;
	struct intel_encoder *intel_encoder = &dig_port->base;
	struct drm_device *dev = intel_encoder->base.dev;
	struct drm_i915_private *dev_priv = to_i915(dev);
	enum port port = intel_encoder->port;
	struct cec_connector_info conn_info;
	u8 ddc_pin;

	drm_dbg_kms(display->drm,
		    "Adding HDMI connector on [ENCODER:%d:%s]\n",
		    intel_encoder->base.base.id, intel_encoder->base.name);

	if (DISPLAY_VER(display) < 12 && drm_WARN_ON(dev, port == PORT_A))
		return;

	if (drm_WARN(dev, dig_port->max_lanes < 4,
		     "Not enough lanes (%d) for HDMI on [ENCODER:%d:%s]\n",
		     dig_port->max_lanes, intel_encoder->base.base.id,
		     intel_encoder->base.name))
		return;

	ddc_pin = intel_hdmi_ddc_pin(intel_encoder);
	if (!ddc_pin)
		return;

	drm_connector_init_with_ddc(dev, connector,
				    &intel_hdmi_connector_funcs,
				    DRM_MODE_CONNECTOR_HDMIA,
				    intel_gmbus_get_adapter(dev_priv, ddc_pin));

	drm_connector_helper_add(connector, &intel_hdmi_connector_helper_funcs);

	if (DISPLAY_VER(display) < 12)
		connector->interlace_allowed = true;

	connector->stereo_allowed = true;

	if (DISPLAY_VER(display) >= 10)
		connector->ycbcr_420_allowed = true;

	intel_connector->polled = DRM_CONNECTOR_POLL_HPD;
	intel_connector->base.polled = intel_connector->polled;

	if (HAS_DDI(display))
		intel_connector->get_hw_state = intel_ddi_connector_get_hw_state;
	else
		intel_connector->get_hw_state = intel_connector_get_hw_state;

	intel_hdmi_add_properties(intel_hdmi, connector);

	intel_connector_attach_encoder(intel_connector, intel_encoder);
	intel_hdmi->attached_connector = intel_connector;

	if (is_hdcp_supported(dev_priv, port)) {
		int ret = intel_hdcp_init(intel_connector, dig_port,
					  &intel_hdmi_hdcp_shim);
		if (ret)
			drm_dbg_kms(display->drm,
				    "HDCP init failed, skipping.\n");
	}

	cec_fill_conn_info_from_drm(&conn_info, connector);

	intel_hdmi->cec_notifier =
		cec_notifier_conn_register(dev->dev, port_identifier(port),
					   &conn_info);
	if (!intel_hdmi->cec_notifier)
		drm_dbg_kms(display->drm, "CEC notifier get failed\n");
}

/*
 * intel_hdmi_dsc_get_slice_height - get the dsc slice_height
 * @vactive: Vactive of a display mode
 *
 * @return: appropriate dsc slice height for a given mode.
 */
int intel_hdmi_dsc_get_slice_height(int vactive)
{
	int slice_height;

	/*
	 * Slice Height determination : HDMI2.1 Section 7.7.5.2
	 * Select smallest slice height >=96, that results in a valid PPS and
	 * requires minimum padding lines required for final slice.
	 *
	 * Assumption : Vactive is even.
	 */
	for (slice_height = 96; slice_height <= vactive; slice_height += 2)
		if (vactive % slice_height == 0)
			return slice_height;

	return 0;
}

/*
 * intel_hdmi_dsc_get_num_slices - get no. of dsc slices based on dsc encoder
 * and dsc decoder capabilities
 *
 * @crtc_state: intel crtc_state
 * @src_max_slices: maximum slices supported by the DSC encoder
 * @src_max_slice_width: maximum slice width supported by DSC encoder
 * @hdmi_max_slices: maximum slices supported by sink DSC decoder
 * @hdmi_throughput: maximum clock per slice (MHz) supported by HDMI sink
 *
 * @return: num of dsc slices that can be supported by the dsc encoder
 * and decoder.
 */
int
intel_hdmi_dsc_get_num_slices(const struct intel_crtc_state *crtc_state,
			      int src_max_slices, int src_max_slice_width,
			      int hdmi_max_slices, int hdmi_throughput)
{
/* Pixel rates in KPixels/sec */
#define HDMI_DSC_PEAK_PIXEL_RATE		2720000
/*
 * Rates at which the source and sink are required to process pixels in each
 * slice, can be two levels: either atleast 340000KHz or atleast 40000KHz.
 */
#define HDMI_DSC_MAX_ENC_THROUGHPUT_0		340000
#define HDMI_DSC_MAX_ENC_THROUGHPUT_1		400000

/* Spec limits the slice width to 2720 pixels */
#define MAX_HDMI_SLICE_WIDTH			2720
	int kslice_adjust;
	int adjusted_clk_khz;
	int min_slices;
	int target_slices;
	int max_throughput; /* max clock freq. in khz per slice */
	int max_slice_width;
	int slice_width;
	int pixel_clock = crtc_state->hw.adjusted_mode.crtc_clock;

	if (!hdmi_throughput)
		return 0;

	/*
	 * Slice Width determination : HDMI2.1 Section 7.7.5.1
	 * kslice_adjust factor for 4:2:0, and 4:2:2 formats is 0.5, where as
	 * for 4:4:4 is 1.0. Multiplying these factors by 10 and later
	 * dividing adjusted clock value by 10.
	 */
	if (crtc_state->output_format == INTEL_OUTPUT_FORMAT_YCBCR444 ||
	    crtc_state->output_format == INTEL_OUTPUT_FORMAT_RGB)
		kslice_adjust = 10;
	else
		kslice_adjust = 5;

	/*
	 * As per spec, the rate at which the source and the sink process
	 * the pixels per slice are at two levels: atleast 340Mhz or 400Mhz.
	 * This depends upon the pixel clock rate and output formats
	 * (kslice adjust).
	 * If pixel clock * kslice adjust >= 2720MHz slices can be processed
	 * at max 340MHz, otherwise they can be processed at max 400MHz.
	 */

	adjusted_clk_khz = DIV_ROUND_UP(kslice_adjust * pixel_clock, 10);

	if (adjusted_clk_khz <= HDMI_DSC_PEAK_PIXEL_RATE)
		max_throughput = HDMI_DSC_MAX_ENC_THROUGHPUT_0;
	else
		max_throughput = HDMI_DSC_MAX_ENC_THROUGHPUT_1;

	/*
	 * Taking into account the sink's capability for maximum
	 * clock per slice (in MHz) as read from HF-VSDB.
	 */
	max_throughput = min(max_throughput, hdmi_throughput * 1000);

	min_slices = DIV_ROUND_UP(adjusted_clk_khz, max_throughput);
	max_slice_width = min(MAX_HDMI_SLICE_WIDTH, src_max_slice_width);

	/*
	 * Keep on increasing the num of slices/line, starting from min_slices
	 * per line till we get such a number, for which the slice_width is
	 * just less than max_slice_width. The slices/line selected should be
	 * less than or equal to the max horizontal slices that the combination
	 * of PCON encoder and HDMI decoder can support.
	 */
	slice_width = max_slice_width;

	do {
		if (min_slices <= 1 && src_max_slices >= 1 && hdmi_max_slices >= 1)
			target_slices = 1;
		else if (min_slices <= 2 && src_max_slices >= 2 && hdmi_max_slices >= 2)
			target_slices = 2;
		else if (min_slices <= 4 && src_max_slices >= 4 && hdmi_max_slices >= 4)
			target_slices = 4;
		else if (min_slices <= 8 && src_max_slices >= 8 && hdmi_max_slices >= 8)
			target_slices = 8;
		else if (min_slices <= 12 && src_max_slices >= 12 && hdmi_max_slices >= 12)
			target_slices = 12;
		else if (min_slices <= 16 && src_max_slices >= 16 && hdmi_max_slices >= 16)
			target_slices = 16;
		else
			return 0;

		slice_width = DIV_ROUND_UP(crtc_state->hw.adjusted_mode.hdisplay, target_slices);
		if (slice_width >= max_slice_width)
			min_slices = target_slices + 1;
	} while (slice_width >= max_slice_width);

	return target_slices;
}

/*
 * intel_hdmi_dsc_get_bpp - get the appropriate compressed bits_per_pixel based on
 * source and sink capabilities.
 *
 * @src_fraction_bpp: fractional bpp supported by the source
 * @slice_width: dsc slice width supported by the source and sink
 * @num_slices: num of slices supported by the source and sink
 * @output_format: video output format
 * @hdmi_all_bpp: sink supports decoding of 1/16th bpp setting
 * @hdmi_max_chunk_bytes: max bytes in a line of chunks supported by sink
 *
 * @return: compressed bits_per_pixel in step of 1/16 of bits_per_pixel
 */
int
intel_hdmi_dsc_get_bpp(int src_fractional_bpp, int slice_width, int num_slices,
		       int output_format, bool hdmi_all_bpp,
		       int hdmi_max_chunk_bytes)
{
	int max_dsc_bpp, min_dsc_bpp;
	int target_bytes;
	bool bpp_found = false;
	int bpp_decrement_x16;
	int bpp_target;
	int bpp_target_x16;

	/*
	 * Get min bpp and max bpp as per Table 7.23, in HDMI2.1 spec
	 * Start with the max bpp and keep on decrementing with
	 * fractional bpp, if supported by PCON DSC encoder
	 *
	 * for each bpp we check if no of bytes can be supported by HDMI sink
	 */

	/* Assuming: bpc as 8*/
	if (output_format == INTEL_OUTPUT_FORMAT_YCBCR420) {
		min_dsc_bpp = 6;
		max_dsc_bpp = 3 * 4; /* 3*bpc/2 */
	} else if (output_format == INTEL_OUTPUT_FORMAT_YCBCR444 ||
		   output_format == INTEL_OUTPUT_FORMAT_RGB) {
		min_dsc_bpp = 8;
		max_dsc_bpp = 3 * 8; /* 3*bpc */
	} else {
		/* Assuming 4:2:2 encoding */
		min_dsc_bpp = 7;
		max_dsc_bpp = 2 * 8; /* 2*bpc */
	}

	/*
	 * Taking into account if all dsc_all_bpp supported by HDMI2.1 sink
	 * Section 7.7.34 : Source shall not enable compressed Video
	 * Transport with bpp_target settings above 12 bpp unless
	 * DSC_all_bpp is set to 1.
	 */
	if (!hdmi_all_bpp)
		max_dsc_bpp = min(max_dsc_bpp, 12);

	/*
	 * The Sink has a limit of compressed data in bytes for a scanline,
	 * as described in max_chunk_bytes field in HFVSDB block of edid.
	 * The no. of bytes depend on the target bits per pixel that the
	 * source configures. So we start with the max_bpp and calculate
	 * the target_chunk_bytes. We keep on decrementing the target_bpp,
	 * till we get the target_chunk_bytes just less than what the sink's
	 * max_chunk_bytes, or else till we reach the min_dsc_bpp.
	 *
	 * The decrement is according to the fractional support from PCON DSC
	 * encoder. For fractional BPP we use bpp_target as a multiple of 16.
	 *
	 * bpp_target_x16 = bpp_target * 16
	 * So we need to decrement by {1, 2, 4, 8, 16} for fractional bpps
	 * {1/16, 1/8, 1/4, 1/2, 1} respectively.
	 */

	bpp_target = max_dsc_bpp;

	/* src does not support fractional bpp implies decrement by 16 for bppx16 */
	if (!src_fractional_bpp)
		src_fractional_bpp = 1;
	bpp_decrement_x16 = DIV_ROUND_UP(16, src_fractional_bpp);
	bpp_target_x16 = (bpp_target * 16) - bpp_decrement_x16;

	while (bpp_target_x16 > (min_dsc_bpp * 16)) {
		int bpp;

		bpp = DIV_ROUND_UP(bpp_target_x16, 16);
		target_bytes = DIV_ROUND_UP((num_slices * slice_width * bpp), 8);
		if (target_bytes <= hdmi_max_chunk_bytes) {
			bpp_found = true;
			break;
		}
		bpp_target_x16 -= bpp_decrement_x16;
	}
	if (bpp_found)
		return bpp_target_x16;

	return 0;
}<|MERGE_RESOLUTION|>--- conflicted
+++ resolved
@@ -60,14 +60,6 @@
 #include "intel_panel.h"
 #include "intel_snps_phy.h"
 
-<<<<<<< HEAD
-inline struct drm_i915_private *intel_hdmi_to_i915(struct intel_hdmi *intel_hdmi)
-{
-	return to_i915(hdmi_to_dig_port(intel_hdmi)->base.base.dev);
-}
-
-=======
->>>>>>> 2d5404ca
 static void
 assert_hdmi_port_disabled(struct intel_hdmi *intel_hdmi)
 {
@@ -1261,27 +1253,16 @@
 
 void intel_dp_dual_mode_set_tmds_output(struct intel_hdmi *hdmi, bool enable)
 {
-<<<<<<< HEAD
-	struct drm_i915_private *dev_priv = intel_hdmi_to_i915(hdmi);
-=======
 	struct intel_display *display = to_intel_display(hdmi);
->>>>>>> 2d5404ca
 	struct i2c_adapter *ddc = hdmi->attached_connector->base.ddc;
 
 	if (hdmi->dp_dual_mode.type < DRM_DP_DUAL_MODE_TYPE2_DVI)
 		return;
 
-<<<<<<< HEAD
-	drm_dbg_kms(&dev_priv->drm, "%s DP dual mode adaptor TMDS output\n",
-		    enable ? "Enabling" : "Disabling");
-
-	drm_dp_dual_mode_set_tmds_output(&dev_priv->drm,
-=======
 	drm_dbg_kms(display->drm, "%s DP dual mode adaptor TMDS output\n",
 		    enable ? "Enabling" : "Disabling");
 
 	drm_dp_dual_mode_set_tmds_output(display->drm,
->>>>>>> 2d5404ca
 					 hdmi->dp_dual_mode.type, ddc, enable);
 }
 
@@ -1712,13 +1693,8 @@
 int intel_hdmi_hdcp2_read_msg(struct intel_connector *connector,
 			      u8 msg_id, void *buf, size_t size)
 {
-<<<<<<< HEAD
-	struct intel_digital_port *dig_port = intel_attached_dig_port(connector);
-	struct drm_i915_private *i915 = to_i915(dig_port->base.base.dev);
-=======
 	struct intel_display *display = to_intel_display(connector);
 	struct intel_digital_port *dig_port = intel_attached_dig_port(connector);
->>>>>>> 2d5404ca
 	struct intel_hdmi *hdmi = &dig_port->hdmi;
 	struct intel_hdcp *hdcp = &hdmi->attached_connector->hdcp;
 	unsigned int offset;
@@ -1773,13 +1749,8 @@
 }
 
 static
-<<<<<<< HEAD
-int intel_hdmi_hdcp2_capable(struct intel_connector *connector,
-			     bool *capable)
-=======
 int intel_hdmi_hdcp2_get_capability(struct intel_connector *connector,
 				    bool *capable)
->>>>>>> 2d5404ca
 {
 	struct intel_digital_port *dig_port = intel_attached_dig_port(connector);
 	u8 hdcp2_version;
@@ -1918,11 +1889,7 @@
 	 * FIXME: We will hopefully get an algorithmic way of programming
 	 * the MPLLB for HDMI in the future.
 	 */
-<<<<<<< HEAD
-	if (DISPLAY_VER(dev_priv) >= 14)
-=======
 	if (DISPLAY_VER(display) >= 14)
->>>>>>> 2d5404ca
 		return intel_cx0_phy_check_hdmi_link_rate(hdmi, clock);
 	else if (IS_DG2(dev_priv))
 		return intel_snps_phy_check_hdmi_link_rate(clock);
@@ -2278,11 +2245,7 @@
 		intel_hdmi_sink_format(crtc_state, connector, ycbcr_420_only);
 
 	if (ycbcr_420_only && crtc_state->sink_format != INTEL_OUTPUT_FORMAT_YCBCR420) {
-<<<<<<< HEAD
-		drm_dbg_kms(&i915->drm,
-=======
 		drm_dbg_kms(display->drm,
->>>>>>> 2d5404ca
 			    "YCbCr 4:2:0 mode but YCbCr 4:2:0 output not possible. Falling back to RGB.\n");
 		crtc_state->sink_format = INTEL_OUTPUT_FORMAT_RGB;
 	}
@@ -2343,11 +2306,7 @@
 			      struct intel_crtc_state *pipe_config,
 			      struct drm_connector_state *conn_state)
 {
-<<<<<<< HEAD
-	struct drm_i915_private *dev_priv = to_i915(encoder->base.dev);
-=======
 	struct intel_display *display = to_intel_display(encoder);
->>>>>>> 2d5404ca
 	struct drm_display_mode *adjusted_mode = &pipe_config->hw.adjusted_mode;
 	struct drm_connector *connector = conn_state->connector;
 	struct drm_scdc *scdc = &connector->display_info.hdmi.scdc;
@@ -2470,11 +2429,7 @@
 	struct i2c_adapter *ddc = connector->ddc;
 	enum drm_dp_dual_mode_type type;
 
-<<<<<<< HEAD
-	type = drm_dp_dual_mode_detect(&dev_priv->drm, ddc);
-=======
 	type = drm_dp_dual_mode_detect(display->drm, ddc);
->>>>>>> 2d5404ca
 
 	/*
 	 * Type 1 DVI adaptors are not required to implement any
@@ -2488,11 +2443,7 @@
 	if (type == DRM_DP_DUAL_MODE_UNKNOWN) {
 		if (!connector->force &&
 		    intel_bios_encoder_supports_dp_dual_mode(encoder->devdata)) {
-<<<<<<< HEAD
-			drm_dbg_kms(&dev_priv->drm,
-=======
 			drm_dbg_kms(display->drm,
->>>>>>> 2d5404ca
 				    "Assuming DP dual mode adaptor presence based on VBT\n");
 			type = DRM_DP_DUAL_MODE_TYPE1_DVI;
 		} else {
@@ -2505,11 +2456,7 @@
 
 	hdmi->dp_dual_mode.type = type;
 	hdmi->dp_dual_mode.max_tmds_clock =
-<<<<<<< HEAD
-		drm_dp_dual_mode_max_tmds_clock(&dev_priv->drm, type, ddc);
-=======
 		drm_dp_dual_mode_max_tmds_clock(display->drm, type, ddc);
->>>>>>> 2d5404ca
 
 	drm_dbg_kms(display->drm,
 		    "DP dual mode adaptor (%s) detected (max TMDS clock: %d kHz)\n",
@@ -2517,15 +2464,9 @@
 		    hdmi->dp_dual_mode.max_tmds_clock);
 
 	/* Older VBTs are often buggy and can't be trusted :( Play it safe. */
-<<<<<<< HEAD
-	if ((DISPLAY_VER(dev_priv) >= 8 || IS_HASWELL(dev_priv)) &&
-	    !intel_bios_encoder_supports_dp_dual_mode(encoder->devdata)) {
-		drm_dbg_kms(&dev_priv->drm,
-=======
 	if ((DISPLAY_VER(display) >= 8 || IS_HASWELL(dev_priv)) &&
 	    !intel_bios_encoder_supports_dp_dual_mode(encoder->devdata)) {
 		drm_dbg_kms(display->drm,
->>>>>>> 2d5404ca
 			    "Ignoring DP dual mode adaptor max TMDS clock for native HDMI port\n");
 		hdmi->dp_dual_mode.max_tmds_clock = 0;
 	}
@@ -2547,11 +2488,7 @@
 	drm_edid = drm_edid_read_ddc(connector, ddc);
 
 	if (!drm_edid && !intel_gmbus_is_forced_bit(ddc)) {
-<<<<<<< HEAD
-		drm_dbg_kms(&dev_priv->drm,
-=======
 		drm_dbg_kms(display->drm,
->>>>>>> 2d5404ca
 			    "HDMI GMBUS EDID read failed, retry using GPIO bit-banging\n");
 		intel_gmbus_force_bit(ddc, true);
 		drm_edid = drm_edid_read_ddc(connector, ddc);
@@ -2679,15 +2616,9 @@
 static int intel_hdmi_connector_atomic_check(struct drm_connector *connector,
 					     struct drm_atomic_state *state)
 {
-<<<<<<< HEAD
-	struct drm_i915_private *i915 = to_i915(state->dev);
-
-	if (HAS_DDI(i915))
-=======
 	struct intel_display *display = to_intel_display(connector->dev);
 
 	if (HAS_DDI(display))
->>>>>>> 2d5404ca
 		return intel_digital_connector_atomic_check(connector, state);
 	else
 		return g4x_hdmi_connector_atomic_check(connector, state);
@@ -2958,21 +2889,12 @@
 	else if (INTEL_PCH_TYPE(dev_priv) >= PCH_DG1)
 		ddc_pin = dg1_encoder_to_ddc_pin(encoder);
 	else if (IS_ROCKETLAKE(dev_priv))
-<<<<<<< HEAD
-		ddc_pin = rkl_port_to_ddc_pin(dev_priv, port);
-	else if (DISPLAY_VER(dev_priv) == 9 && HAS_PCH_TGP(dev_priv))
-		ddc_pin = gen9bc_tgp_port_to_ddc_pin(dev_priv, port);
-	else if ((IS_JASPERLAKE(dev_priv) || IS_ELKHARTLAKE(dev_priv)) &&
-		 HAS_PCH_TGP(dev_priv))
-		ddc_pin = mcc_port_to_ddc_pin(dev_priv, port);
-=======
 		ddc_pin = rkl_encoder_to_ddc_pin(encoder);
 	else if (DISPLAY_VER(display) == 9 && HAS_PCH_TGP(dev_priv))
 		ddc_pin = gen9bc_tgp_encoder_to_ddc_pin(encoder);
 	else if ((IS_JASPERLAKE(dev_priv) || IS_ELKHARTLAKE(dev_priv)) &&
 		 HAS_PCH_TGP(dev_priv))
 		ddc_pin = mcc_encoder_to_ddc_pin(encoder);
->>>>>>> 2d5404ca
 	else if (INTEL_PCH_TYPE(dev_priv) >= PCH_ICP)
 		ddc_pin = icl_encoder_to_ddc_pin(encoder);
 	else if (HAS_PCH_CNP(dev_priv))
@@ -3035,74 +2957,16 @@
 		return 0;
 	}
 
-<<<<<<< HEAD
-	return ddc_pin;
-}
-
-static struct intel_encoder *
-get_encoder_by_ddc_pin(struct intel_encoder *encoder, u8 ddc_pin)
-{
-	struct drm_i915_private *i915 = to_i915(encoder->base.dev);
-	struct intel_encoder *other;
-
-	for_each_intel_encoder(&i915->drm, other) {
-		struct intel_connector *connector;
-
-		if (other == encoder)
-			continue;
-
-		if (!intel_encoder_is_dig_port(other))
-			continue;
-
-		connector = enc_to_dig_port(other)->hdmi.attached_connector;
-
-		if (connector && connector->base.ddc == intel_gmbus_get_adapter(i915, ddc_pin))
-			return other;
-	}
-
-	return NULL;
-}
-
-static u8 intel_hdmi_ddc_pin(struct intel_encoder *encoder)
-{
-	struct drm_i915_private *i915 = to_i915(encoder->base.dev);
-	struct intel_encoder *other;
-	const char *source;
-	u8 ddc_pin;
-
-	ddc_pin = intel_bios_hdmi_ddc_pin(encoder->devdata);
-	source = "VBT";
-
-	if (!ddc_pin) {
-		ddc_pin = intel_hdmi_default_ddc_pin(encoder);
-		source = "platform default";
-	}
-
-	if (!intel_gmbus_is_valid_pin(i915, ddc_pin)) {
-		drm_dbg_kms(&i915->drm, "[ENCODER:%d:%s] Invalid DDC pin %d\n",
-			    encoder->base.base.id, encoder->base.name, ddc_pin);
-		return 0;
-	}
-
-	other = get_encoder_by_ddc_pin(encoder, ddc_pin);
-	if (other) {
-		drm_dbg_kms(&i915->drm, "[ENCODER:%d:%s] DDC pin %d already claimed by [ENCODER:%d:%s]\n",
-=======
 	other = get_encoder_by_ddc_pin(encoder, ddc_pin);
 	if (other) {
 		drm_dbg_kms(display->drm,
 			    "[ENCODER:%d:%s] DDC pin %d already claimed by [ENCODER:%d:%s]\n",
->>>>>>> 2d5404ca
 			    encoder->base.base.id, encoder->base.name, ddc_pin,
 			    other->base.base.id, other->base.name);
 		return 0;
 	}
 
-<<<<<<< HEAD
-	drm_dbg_kms(&i915->drm,
-=======
 	drm_dbg_kms(display->drm,
->>>>>>> 2d5404ca
 		    "[ENCODER:%d:%s] Using DDC pin 0x%x (%s)\n",
 		    encoder->base.base.id, encoder->base.name,
 		    ddc_pin, source);
