/*
 * Copyright 2006 Dave Airlie <airlied@linux.ie>
 * Copyright © 2006-2007 Intel Corporation
 *   Jesse Barnes <jesse.barnes@intel.com>
 *
 * Permission is hereby granted, free of charge, to any person obtaining a
 * copy of this software and associated documentation files (the "Software"),
 * to deal in the Software without restriction, including without limitation
 * the rights to use, copy, modify, merge, publish, distribute, sublicense,
 * and/or sell copies of the Software, and to permit persons to whom the
 * Software is furnished to do so, subject to the following conditions:
 *
 * The above copyright notice and this permission notice (including the next
 * paragraph) shall be included in all copies or substantial portions of the
 * Software.
 *
 * THE SOFTWARE IS PROVIDED "AS IS", WITHOUT WARRANTY OF ANY KIND, EXPRESS OR
 * IMPLIED, INCLUDING BUT NOT LIMITED TO THE WARRANTIES OF MERCHANTABILITY,
 * FITNESS FOR A PARTICULAR PURPOSE AND NONINFRINGEMENT.  IN NO EVENT SHALL
 * THE AUTHORS OR COPYRIGHT HOLDERS BE LIABLE FOR ANY CLAIM, DAMAGES OR OTHER
 * LIABILITY, WHETHER IN AN ACTION OF CONTRACT, TORT OR OTHERWISE, ARISING
 * FROM, OUT OF OR IN CONNECTION WITH THE SOFTWARE OR THE USE OR OTHER
 * DEALINGS IN THE SOFTWARE.
 *
 * Authors:
 *	Eric Anholt <eric@anholt.net>
 */

#include <linux/delay.h>
#include <linux/export.h>
#include <linux/i2c.h>
#include <linux/slab.h>

#include <drm/display/drm_hdmi_helper.h>
#include <drm/drm_atomic_helper.h>
#include <drm/drm_crtc.h>
#include <drm/drm_edid.h>

#include "i915_drv.h"
#include "intel_atomic.h"
#include "intel_connector.h"
#include "intel_crtc.h"
#include "intel_de.h"
#include "intel_display_types.h"
#include "intel_fifo_underrun.h"
#include "intel_gmbus.h"
#include "intel_hdmi.h"
#include "intel_hotplug.h"
#include "intel_panel.h"
#include "intel_sdvo.h"
#include "intel_sdvo_regs.h"

#define SDVO_TMDS_MASK (SDVO_OUTPUT_TMDS0 | SDVO_OUTPUT_TMDS1)
#define SDVO_RGB_MASK  (SDVO_OUTPUT_RGB0 | SDVO_OUTPUT_RGB1)
#define SDVO_LVDS_MASK (SDVO_OUTPUT_LVDS0 | SDVO_OUTPUT_LVDS1)
#define SDVO_TV_MASK   (SDVO_OUTPUT_CVBS0 | SDVO_OUTPUT_SVID0 | SDVO_OUTPUT_YPRPB0)

#define SDVO_OUTPUT_MASK (SDVO_TMDS_MASK | SDVO_RGB_MASK | SDVO_LVDS_MASK |\
			SDVO_TV_MASK)

#define IS_TV(c)	(c->output_flag & SDVO_TV_MASK)
#define IS_TMDS(c)	(c->output_flag & SDVO_TMDS_MASK)
#define IS_LVDS(c)	(c->output_flag & SDVO_LVDS_MASK)
#define IS_TV_OR_LVDS(c) (c->output_flag & (SDVO_TV_MASK | SDVO_LVDS_MASK))
#define IS_DIGITAL(c) (c->output_flag & (SDVO_TMDS_MASK | SDVO_LVDS_MASK))


static const char * const tv_format_names[] = {
	"NTSC_M"   , "NTSC_J"  , "NTSC_443",
	"PAL_B"    , "PAL_D"   , "PAL_G"   ,
	"PAL_H"    , "PAL_I"   , "PAL_M"   ,
	"PAL_N"    , "PAL_NC"  , "PAL_60"  ,
	"SECAM_B"  , "SECAM_D" , "SECAM_G" ,
	"SECAM_K"  , "SECAM_K1", "SECAM_L" ,
	"SECAM_60"
};

#define TV_FORMAT_NUM  ARRAY_SIZE(tv_format_names)

struct intel_sdvo {
	struct intel_encoder base;

	struct i2c_adapter *i2c;
	u8 slave_addr;

	struct i2c_adapter ddc;

	/* Register for the SDVO device: SDVOB or SDVOC */
	i915_reg_t sdvo_reg;

	/* Active outputs controlled by this SDVO output */
	u16 controlled_output;

	/*
	 * Capabilities of the SDVO device returned by
	 * intel_sdvo_get_capabilities()
	 */
	struct intel_sdvo_caps caps;

	u8 colorimetry_cap;

	/* Pixel clock limitations reported by the SDVO device, in kHz */
	int pixel_clock_min, pixel_clock_max;

	/*
	* For multiple function SDVO device,
	* this is for current attached outputs.
	*/
	u16 attached_output;

	/*
	 * Hotplug activation bits for this device
	 */
	u16 hotplug_active;

	enum port port;

	bool has_hdmi_monitor;
	bool has_hdmi_audio;

	/* DDC bus used by this SDVO encoder */
	u8 ddc_bus;

	/*
	 * the sdvo flag gets lost in round trip: dtd->adjusted_mode->dtd
	 */
	u8 dtd_sdvo_flags;
};

struct intel_sdvo_connector {
	struct intel_connector base;

	/* Mark the type of connector */
	u16 output_flag;

	/* This contains all current supported TV format */
	u8 tv_format_supported[TV_FORMAT_NUM];
	int   format_supported_num;
	struct drm_property *tv_format;

	/* add the property for the SDVO-TV */
	struct drm_property *left;
	struct drm_property *right;
	struct drm_property *top;
	struct drm_property *bottom;
	struct drm_property *hpos;
	struct drm_property *vpos;
	struct drm_property *contrast;
	struct drm_property *saturation;
	struct drm_property *hue;
	struct drm_property *sharpness;
	struct drm_property *flicker_filter;
	struct drm_property *flicker_filter_adaptive;
	struct drm_property *flicker_filter_2d;
	struct drm_property *tv_chroma_filter;
	struct drm_property *tv_luma_filter;
	struct drm_property *dot_crawl;

	/* add the property for the SDVO-TV/LVDS */
	struct drm_property *brightness;

	/* this is to get the range of margin.*/
	u32 max_hscan, max_vscan;

	/**
	 * This is set if we treat the device as HDMI, instead of DVI.
	 */
	bool is_hdmi;
};

struct intel_sdvo_connector_state {
	/* base.base: tv.saturation/contrast/hue/brightness */
	struct intel_digital_connector_state base;

	struct {
		unsigned overscan_h, overscan_v, hpos, vpos, sharpness;
		unsigned flicker_filter, flicker_filter_2d, flicker_filter_adaptive;
		unsigned chroma_filter, luma_filter, dot_crawl;
	} tv;
};

static struct intel_sdvo *to_sdvo(struct intel_encoder *encoder)
{
	return container_of(encoder, struct intel_sdvo, base);
}

static struct intel_sdvo *intel_attached_sdvo(struct intel_connector *connector)
{
	return to_sdvo(intel_attached_encoder(connector));
}

static struct intel_sdvo_connector *
to_intel_sdvo_connector(struct drm_connector *connector)
{
	return container_of(connector, struct intel_sdvo_connector, base.base);
}

#define to_intel_sdvo_connector_state(conn_state) \
	container_of((conn_state), struct intel_sdvo_connector_state, base.base)

static bool
intel_sdvo_output_setup(struct intel_sdvo *intel_sdvo, u16 flags);
static bool
intel_sdvo_tv_create_property(struct intel_sdvo *intel_sdvo,
			      struct intel_sdvo_connector *intel_sdvo_connector,
			      int type);
static bool
intel_sdvo_create_enhance_property(struct intel_sdvo *intel_sdvo,
				   struct intel_sdvo_connector *intel_sdvo_connector);

/*
 * Writes the SDVOB or SDVOC with the given value, but always writes both
 * SDVOB and SDVOC to work around apparent hardware issues (according to
 * comments in the BIOS).
 */
static void intel_sdvo_write_sdvox(struct intel_sdvo *intel_sdvo, u32 val)
{
	struct drm_device *dev = intel_sdvo->base.base.dev;
	struct drm_i915_private *dev_priv = to_i915(dev);
	u32 bval = val, cval = val;
	int i;

	if (HAS_PCH_SPLIT(dev_priv)) {
		intel_de_write(dev_priv, intel_sdvo->sdvo_reg, val);
		intel_de_posting_read(dev_priv, intel_sdvo->sdvo_reg);
		/*
		 * HW workaround, need to write this twice for issue
		 * that may result in first write getting masked.
		 */
		if (HAS_PCH_IBX(dev_priv)) {
			intel_de_write(dev_priv, intel_sdvo->sdvo_reg, val);
			intel_de_posting_read(dev_priv, intel_sdvo->sdvo_reg);
		}
		return;
	}

	if (intel_sdvo->port == PORT_B)
		cval = intel_de_read(dev_priv, GEN3_SDVOC);
	else
		bval = intel_de_read(dev_priv, GEN3_SDVOB);

	/*
	 * Write the registers twice for luck. Sometimes,
	 * writing them only once doesn't appear to 'stick'.
	 * The BIOS does this too. Yay, magic
	 */
	for (i = 0; i < 2; i++) {
		intel_de_write(dev_priv, GEN3_SDVOB, bval);
		intel_de_posting_read(dev_priv, GEN3_SDVOB);

		intel_de_write(dev_priv, GEN3_SDVOC, cval);
		intel_de_posting_read(dev_priv, GEN3_SDVOC);
	}
}

static bool intel_sdvo_read_byte(struct intel_sdvo *intel_sdvo, u8 addr, u8 *ch)
{
	struct i2c_msg msgs[] = {
		{
			.addr = intel_sdvo->slave_addr,
			.flags = 0,
			.len = 1,
			.buf = &addr,
		},
		{
			.addr = intel_sdvo->slave_addr,
			.flags = I2C_M_RD,
			.len = 1,
			.buf = ch,
		}
	};
	int ret;

	if ((ret = i2c_transfer(intel_sdvo->i2c, msgs, 2)) == 2)
		return true;

	DRM_DEBUG_KMS("i2c transfer returned %d\n", ret);
	return false;
}

#define SDVO_CMD_NAME_ENTRY(cmd_) { .cmd = SDVO_CMD_ ## cmd_, .name = #cmd_ }

/** Mapping of command numbers to names, for debug output */
static const struct {
	u8 cmd;
	const char *name;
} __packed sdvo_cmd_names[] = {
	SDVO_CMD_NAME_ENTRY(RESET),
	SDVO_CMD_NAME_ENTRY(GET_DEVICE_CAPS),
	SDVO_CMD_NAME_ENTRY(GET_FIRMWARE_REV),
	SDVO_CMD_NAME_ENTRY(GET_TRAINED_INPUTS),
	SDVO_CMD_NAME_ENTRY(GET_ACTIVE_OUTPUTS),
	SDVO_CMD_NAME_ENTRY(SET_ACTIVE_OUTPUTS),
	SDVO_CMD_NAME_ENTRY(GET_IN_OUT_MAP),
	SDVO_CMD_NAME_ENTRY(SET_IN_OUT_MAP),
	SDVO_CMD_NAME_ENTRY(GET_ATTACHED_DISPLAYS),
	SDVO_CMD_NAME_ENTRY(GET_HOT_PLUG_SUPPORT),
	SDVO_CMD_NAME_ENTRY(SET_ACTIVE_HOT_PLUG),
	SDVO_CMD_NAME_ENTRY(GET_ACTIVE_HOT_PLUG),
	SDVO_CMD_NAME_ENTRY(GET_INTERRUPT_EVENT_SOURCE),
	SDVO_CMD_NAME_ENTRY(SET_TARGET_INPUT),
	SDVO_CMD_NAME_ENTRY(SET_TARGET_OUTPUT),
	SDVO_CMD_NAME_ENTRY(GET_INPUT_TIMINGS_PART1),
	SDVO_CMD_NAME_ENTRY(GET_INPUT_TIMINGS_PART2),
	SDVO_CMD_NAME_ENTRY(SET_INPUT_TIMINGS_PART1),
	SDVO_CMD_NAME_ENTRY(SET_INPUT_TIMINGS_PART2),
	SDVO_CMD_NAME_ENTRY(SET_OUTPUT_TIMINGS_PART1),
	SDVO_CMD_NAME_ENTRY(SET_OUTPUT_TIMINGS_PART2),
	SDVO_CMD_NAME_ENTRY(GET_OUTPUT_TIMINGS_PART1),
	SDVO_CMD_NAME_ENTRY(GET_OUTPUT_TIMINGS_PART2),
	SDVO_CMD_NAME_ENTRY(CREATE_PREFERRED_INPUT_TIMING),
	SDVO_CMD_NAME_ENTRY(GET_PREFERRED_INPUT_TIMING_PART1),
	SDVO_CMD_NAME_ENTRY(GET_PREFERRED_INPUT_TIMING_PART2),
	SDVO_CMD_NAME_ENTRY(GET_INPUT_PIXEL_CLOCK_RANGE),
	SDVO_CMD_NAME_ENTRY(GET_OUTPUT_PIXEL_CLOCK_RANGE),
	SDVO_CMD_NAME_ENTRY(GET_SUPPORTED_CLOCK_RATE_MULTS),
	SDVO_CMD_NAME_ENTRY(GET_CLOCK_RATE_MULT),
	SDVO_CMD_NAME_ENTRY(SET_CLOCK_RATE_MULT),
	SDVO_CMD_NAME_ENTRY(GET_SUPPORTED_TV_FORMATS),
	SDVO_CMD_NAME_ENTRY(GET_TV_FORMAT),
	SDVO_CMD_NAME_ENTRY(SET_TV_FORMAT),
	SDVO_CMD_NAME_ENTRY(GET_SUPPORTED_POWER_STATES),
	SDVO_CMD_NAME_ENTRY(GET_POWER_STATE),
	SDVO_CMD_NAME_ENTRY(SET_ENCODER_POWER_STATE),
	SDVO_CMD_NAME_ENTRY(SET_DISPLAY_POWER_STATE),
	SDVO_CMD_NAME_ENTRY(SET_CONTROL_BUS_SWITCH),
	SDVO_CMD_NAME_ENTRY(GET_SDTV_RESOLUTION_SUPPORT),
	SDVO_CMD_NAME_ENTRY(GET_SCALED_HDTV_RESOLUTION_SUPPORT),
	SDVO_CMD_NAME_ENTRY(GET_SUPPORTED_ENHANCEMENTS),

	/* Add the op code for SDVO enhancements */
	SDVO_CMD_NAME_ENTRY(GET_MAX_HPOS),
	SDVO_CMD_NAME_ENTRY(GET_HPOS),
	SDVO_CMD_NAME_ENTRY(SET_HPOS),
	SDVO_CMD_NAME_ENTRY(GET_MAX_VPOS),
	SDVO_CMD_NAME_ENTRY(GET_VPOS),
	SDVO_CMD_NAME_ENTRY(SET_VPOS),
	SDVO_CMD_NAME_ENTRY(GET_MAX_SATURATION),
	SDVO_CMD_NAME_ENTRY(GET_SATURATION),
	SDVO_CMD_NAME_ENTRY(SET_SATURATION),
	SDVO_CMD_NAME_ENTRY(GET_MAX_HUE),
	SDVO_CMD_NAME_ENTRY(GET_HUE),
	SDVO_CMD_NAME_ENTRY(SET_HUE),
	SDVO_CMD_NAME_ENTRY(GET_MAX_CONTRAST),
	SDVO_CMD_NAME_ENTRY(GET_CONTRAST),
	SDVO_CMD_NAME_ENTRY(SET_CONTRAST),
	SDVO_CMD_NAME_ENTRY(GET_MAX_BRIGHTNESS),
	SDVO_CMD_NAME_ENTRY(GET_BRIGHTNESS),
	SDVO_CMD_NAME_ENTRY(SET_BRIGHTNESS),
	SDVO_CMD_NAME_ENTRY(GET_MAX_OVERSCAN_H),
	SDVO_CMD_NAME_ENTRY(GET_OVERSCAN_H),
	SDVO_CMD_NAME_ENTRY(SET_OVERSCAN_H),
	SDVO_CMD_NAME_ENTRY(GET_MAX_OVERSCAN_V),
	SDVO_CMD_NAME_ENTRY(GET_OVERSCAN_V),
	SDVO_CMD_NAME_ENTRY(SET_OVERSCAN_V),
	SDVO_CMD_NAME_ENTRY(GET_MAX_FLICKER_FILTER),
	SDVO_CMD_NAME_ENTRY(GET_FLICKER_FILTER),
	SDVO_CMD_NAME_ENTRY(SET_FLICKER_FILTER),
	SDVO_CMD_NAME_ENTRY(GET_MAX_FLICKER_FILTER_ADAPTIVE),
	SDVO_CMD_NAME_ENTRY(GET_FLICKER_FILTER_ADAPTIVE),
	SDVO_CMD_NAME_ENTRY(SET_FLICKER_FILTER_ADAPTIVE),
	SDVO_CMD_NAME_ENTRY(GET_MAX_FLICKER_FILTER_2D),
	SDVO_CMD_NAME_ENTRY(GET_FLICKER_FILTER_2D),
	SDVO_CMD_NAME_ENTRY(SET_FLICKER_FILTER_2D),
	SDVO_CMD_NAME_ENTRY(GET_MAX_SHARPNESS),
	SDVO_CMD_NAME_ENTRY(GET_SHARPNESS),
	SDVO_CMD_NAME_ENTRY(SET_SHARPNESS),
	SDVO_CMD_NAME_ENTRY(GET_DOT_CRAWL),
	SDVO_CMD_NAME_ENTRY(SET_DOT_CRAWL),
	SDVO_CMD_NAME_ENTRY(GET_MAX_TV_CHROMA_FILTER),
	SDVO_CMD_NAME_ENTRY(GET_TV_CHROMA_FILTER),
	SDVO_CMD_NAME_ENTRY(SET_TV_CHROMA_FILTER),
	SDVO_CMD_NAME_ENTRY(GET_MAX_TV_LUMA_FILTER),
	SDVO_CMD_NAME_ENTRY(GET_TV_LUMA_FILTER),
	SDVO_CMD_NAME_ENTRY(SET_TV_LUMA_FILTER),

	/* HDMI op code */
	SDVO_CMD_NAME_ENTRY(GET_SUPP_ENCODE),
	SDVO_CMD_NAME_ENTRY(GET_ENCODE),
	SDVO_CMD_NAME_ENTRY(SET_ENCODE),
	SDVO_CMD_NAME_ENTRY(SET_PIXEL_REPLI),
	SDVO_CMD_NAME_ENTRY(GET_PIXEL_REPLI),
	SDVO_CMD_NAME_ENTRY(GET_COLORIMETRY_CAP),
	SDVO_CMD_NAME_ENTRY(SET_COLORIMETRY),
	SDVO_CMD_NAME_ENTRY(GET_COLORIMETRY),
	SDVO_CMD_NAME_ENTRY(GET_AUDIO_ENCRYPT_PREFER),
	SDVO_CMD_NAME_ENTRY(SET_AUDIO_STAT),
	SDVO_CMD_NAME_ENTRY(GET_AUDIO_STAT),
	SDVO_CMD_NAME_ENTRY(GET_HBUF_INDEX),
	SDVO_CMD_NAME_ENTRY(SET_HBUF_INDEX),
	SDVO_CMD_NAME_ENTRY(GET_HBUF_INFO),
	SDVO_CMD_NAME_ENTRY(GET_HBUF_AV_SPLIT),
	SDVO_CMD_NAME_ENTRY(SET_HBUF_AV_SPLIT),
	SDVO_CMD_NAME_ENTRY(GET_HBUF_TXRATE),
	SDVO_CMD_NAME_ENTRY(SET_HBUF_TXRATE),
	SDVO_CMD_NAME_ENTRY(SET_HBUF_DATA),
	SDVO_CMD_NAME_ENTRY(GET_HBUF_DATA),
};

#undef SDVO_CMD_NAME_ENTRY

static const char *sdvo_cmd_name(u8 cmd)
{
	int i;

	for (i = 0; i < ARRAY_SIZE(sdvo_cmd_names); i++) {
		if (cmd == sdvo_cmd_names[i].cmd)
			return sdvo_cmd_names[i].name;
	}

	return NULL;
}

#define SDVO_NAME(svdo) ((svdo)->port == PORT_B ? "SDVOB" : "SDVOC")

static void intel_sdvo_debug_write(struct intel_sdvo *intel_sdvo, u8 cmd,
				   const void *args, int args_len)
{
	struct drm_i915_private *dev_priv = to_i915(intel_sdvo->base.base.dev);
	const char *cmd_name;
	int i, pos = 0;
	char buffer[64];

#define BUF_PRINT(args...) \
	pos += snprintf(buffer + pos, max_t(int, sizeof(buffer) - pos, 0), args)

	for (i = 0; i < args_len; i++) {
		BUF_PRINT("%02X ", ((u8 *)args)[i]);
	}
	for (; i < 8; i++) {
		BUF_PRINT("   ");
	}

	cmd_name = sdvo_cmd_name(cmd);
	if (cmd_name)
		BUF_PRINT("(%s)", cmd_name);
	else
		BUF_PRINT("(%02X)", cmd);

	drm_WARN_ON(&dev_priv->drm, pos >= sizeof(buffer) - 1);
#undef BUF_PRINT

	DRM_DEBUG_KMS("%s: W: %02X %s\n", SDVO_NAME(intel_sdvo), cmd, buffer);
}

static const char * const cmd_status_names[] = {
	[SDVO_CMD_STATUS_POWER_ON] = "Power on",
	[SDVO_CMD_STATUS_SUCCESS] = "Success",
	[SDVO_CMD_STATUS_NOTSUPP] = "Not supported",
	[SDVO_CMD_STATUS_INVALID_ARG] = "Invalid arg",
	[SDVO_CMD_STATUS_PENDING] = "Pending",
	[SDVO_CMD_STATUS_TARGET_NOT_SPECIFIED] = "Target not specified",
	[SDVO_CMD_STATUS_SCALING_NOT_SUPP] = "Scaling not supported",
};

static const char *sdvo_cmd_status(u8 status)
{
	if (status < ARRAY_SIZE(cmd_status_names))
		return cmd_status_names[status];
	else
		return NULL;
}

static bool __intel_sdvo_write_cmd(struct intel_sdvo *intel_sdvo, u8 cmd,
				   const void *args, int args_len,
				   bool unlocked)
{
	u8 *buf, status;
	struct i2c_msg *msgs;
	int i, ret = true;

	/* Would be simpler to allocate both in one go ? */
	buf = kzalloc(args_len * 2 + 2, GFP_KERNEL);
	if (!buf)
		return false;

	msgs = kcalloc(args_len + 3, sizeof(*msgs), GFP_KERNEL);
	if (!msgs) {
		kfree(buf);
		return false;
	}

	intel_sdvo_debug_write(intel_sdvo, cmd, args, args_len);

	for (i = 0; i < args_len; i++) {
		msgs[i].addr = intel_sdvo->slave_addr;
		msgs[i].flags = 0;
		msgs[i].len = 2;
		msgs[i].buf = buf + 2 *i;
		buf[2*i + 0] = SDVO_I2C_ARG_0 - i;
		buf[2*i + 1] = ((u8*)args)[i];
	}
	msgs[i].addr = intel_sdvo->slave_addr;
	msgs[i].flags = 0;
	msgs[i].len = 2;
	msgs[i].buf = buf + 2*i;
	buf[2*i + 0] = SDVO_I2C_OPCODE;
	buf[2*i + 1] = cmd;

	/* the following two are to read the response */
	status = SDVO_I2C_CMD_STATUS;
	msgs[i+1].addr = intel_sdvo->slave_addr;
	msgs[i+1].flags = 0;
	msgs[i+1].len = 1;
	msgs[i+1].buf = &status;

	msgs[i+2].addr = intel_sdvo->slave_addr;
	msgs[i+2].flags = I2C_M_RD;
	msgs[i+2].len = 1;
	msgs[i+2].buf = &status;

	if (unlocked)
		ret = i2c_transfer(intel_sdvo->i2c, msgs, i+3);
	else
		ret = __i2c_transfer(intel_sdvo->i2c, msgs, i+3);
	if (ret < 0) {
		DRM_DEBUG_KMS("I2c transfer returned %d\n", ret);
		ret = false;
		goto out;
	}
	if (ret != i+3) {
		/* failure in I2C transfer */
		DRM_DEBUG_KMS("I2c transfer returned %d/%d\n", ret, i+3);
		ret = false;
	}

out:
	kfree(msgs);
	kfree(buf);
	return ret;
}

static bool intel_sdvo_write_cmd(struct intel_sdvo *intel_sdvo, u8 cmd,
				 const void *args, int args_len)
{
	return __intel_sdvo_write_cmd(intel_sdvo, cmd, args, args_len, true);
}

static bool intel_sdvo_read_response(struct intel_sdvo *intel_sdvo,
				     void *response, int response_len)
{
	struct drm_i915_private *dev_priv = to_i915(intel_sdvo->base.base.dev);
	const char *cmd_status;
	u8 retry = 15; /* 5 quick checks, followed by 10 long checks */
	u8 status;
	int i, pos = 0;
	char buffer[64];

	buffer[0] = '\0';

	/*
	 * The documentation states that all commands will be
	 * processed within 15µs, and that we need only poll
	 * the status byte a maximum of 3 times in order for the
	 * command to be complete.
	 *
	 * Check 5 times in case the hardware failed to read the docs.
	 *
	 * Also beware that the first response by many devices is to
	 * reply PENDING and stall for time. TVs are notorious for
	 * requiring longer than specified to complete their replies.
	 * Originally (in the DDX long ago), the delay was only ever 15ms
	 * with an additional delay of 30ms applied for TVs added later after
	 * many experiments. To accommodate both sets of delays, we do a
	 * sequence of slow checks if the device is falling behind and fails
	 * to reply within 5*15µs.
	 */
	if (!intel_sdvo_read_byte(intel_sdvo,
				  SDVO_I2C_CMD_STATUS,
				  &status))
		goto log_fail;

	while ((status == SDVO_CMD_STATUS_PENDING ||
		status == SDVO_CMD_STATUS_TARGET_NOT_SPECIFIED) && --retry) {
		if (retry < 10)
			msleep(15);
		else
			udelay(15);

		if (!intel_sdvo_read_byte(intel_sdvo,
					  SDVO_I2C_CMD_STATUS,
					  &status))
			goto log_fail;
	}

#define BUF_PRINT(args...) \
	pos += snprintf(buffer + pos, max_t(int, sizeof(buffer) - pos, 0), args)

	cmd_status = sdvo_cmd_status(status);
	if (cmd_status)
		BUF_PRINT("(%s)", cmd_status);
	else
		BUF_PRINT("(??? %d)", status);

	if (status != SDVO_CMD_STATUS_SUCCESS)
		goto log_fail;

	/* Read the command response */
	for (i = 0; i < response_len; i++) {
		if (!intel_sdvo_read_byte(intel_sdvo,
					  SDVO_I2C_RETURN_0 + i,
					  &((u8 *)response)[i]))
			goto log_fail;
		BUF_PRINT(" %02X", ((u8 *)response)[i]);
	}

	drm_WARN_ON(&dev_priv->drm, pos >= sizeof(buffer) - 1);
#undef BUF_PRINT

	DRM_DEBUG_KMS("%s: R: %s\n", SDVO_NAME(intel_sdvo), buffer);
	return true;

log_fail:
	DRM_DEBUG_KMS("%s: R: ... failed %s\n",
		      SDVO_NAME(intel_sdvo), buffer);
	return false;
}

static int intel_sdvo_get_pixel_multiplier(const struct drm_display_mode *adjusted_mode)
{
	if (adjusted_mode->crtc_clock >= 100000)
		return 1;
	else if (adjusted_mode->crtc_clock >= 50000)
		return 2;
	else
		return 4;
}

static bool __intel_sdvo_set_control_bus_switch(struct intel_sdvo *intel_sdvo,
						u8 ddc_bus)
{
	/* This must be the immediately preceding write before the i2c xfer */
	return __intel_sdvo_write_cmd(intel_sdvo,
				      SDVO_CMD_SET_CONTROL_BUS_SWITCH,
				      &ddc_bus, 1, false);
}

static bool intel_sdvo_set_value(struct intel_sdvo *intel_sdvo, u8 cmd, const void *data, int len)
{
	if (!intel_sdvo_write_cmd(intel_sdvo, cmd, data, len))
		return false;

	return intel_sdvo_read_response(intel_sdvo, NULL, 0);
}

static bool
intel_sdvo_get_value(struct intel_sdvo *intel_sdvo, u8 cmd, void *value, int len)
{
	if (!intel_sdvo_write_cmd(intel_sdvo, cmd, NULL, 0))
		return false;

	return intel_sdvo_read_response(intel_sdvo, value, len);
}

static bool intel_sdvo_set_target_input(struct intel_sdvo *intel_sdvo)
{
	struct intel_sdvo_set_target_input_args targets = {0};
	return intel_sdvo_set_value(intel_sdvo,
				    SDVO_CMD_SET_TARGET_INPUT,
				    &targets, sizeof(targets));
}

/*
 * Return whether each input is trained.
 *
 * This function is making an assumption about the layout of the response,
 * which should be checked against the docs.
 */
static bool intel_sdvo_get_trained_inputs(struct intel_sdvo *intel_sdvo, bool *input_1, bool *input_2)
{
	struct intel_sdvo_get_trained_inputs_response response;

	BUILD_BUG_ON(sizeof(response) != 1);
	if (!intel_sdvo_get_value(intel_sdvo, SDVO_CMD_GET_TRAINED_INPUTS,
				  &response, sizeof(response)))
		return false;

	*input_1 = response.input0_trained;
	*input_2 = response.input1_trained;
	return true;
}

static bool intel_sdvo_set_active_outputs(struct intel_sdvo *intel_sdvo,
					  u16 outputs)
{
	return intel_sdvo_set_value(intel_sdvo,
				    SDVO_CMD_SET_ACTIVE_OUTPUTS,
				    &outputs, sizeof(outputs));
}

static bool intel_sdvo_get_active_outputs(struct intel_sdvo *intel_sdvo,
					  u16 *outputs)
{
	return intel_sdvo_get_value(intel_sdvo,
				    SDVO_CMD_GET_ACTIVE_OUTPUTS,
				    outputs, sizeof(*outputs));
}

static bool intel_sdvo_set_encoder_power_state(struct intel_sdvo *intel_sdvo,
					       int mode)
{
	u8 state = SDVO_ENCODER_STATE_ON;

	switch (mode) {
	case DRM_MODE_DPMS_ON:
		state = SDVO_ENCODER_STATE_ON;
		break;
	case DRM_MODE_DPMS_STANDBY:
		state = SDVO_ENCODER_STATE_STANDBY;
		break;
	case DRM_MODE_DPMS_SUSPEND:
		state = SDVO_ENCODER_STATE_SUSPEND;
		break;
	case DRM_MODE_DPMS_OFF:
		state = SDVO_ENCODER_STATE_OFF;
		break;
	}

	return intel_sdvo_set_value(intel_sdvo,
				    SDVO_CMD_SET_ENCODER_POWER_STATE, &state, sizeof(state));
}

static bool intel_sdvo_get_input_pixel_clock_range(struct intel_sdvo *intel_sdvo,
						   int *clock_min,
						   int *clock_max)
{
	struct intel_sdvo_pixel_clock_range clocks;

	BUILD_BUG_ON(sizeof(clocks) != 4);
	if (!intel_sdvo_get_value(intel_sdvo,
				  SDVO_CMD_GET_INPUT_PIXEL_CLOCK_RANGE,
				  &clocks, sizeof(clocks)))
		return false;

	/* Convert the values from units of 10 kHz to kHz. */
	*clock_min = clocks.min * 10;
	*clock_max = clocks.max * 10;
	return true;
}

static bool intel_sdvo_set_target_output(struct intel_sdvo *intel_sdvo,
					 u16 outputs)
{
	return intel_sdvo_set_value(intel_sdvo,
				    SDVO_CMD_SET_TARGET_OUTPUT,
				    &outputs, sizeof(outputs));
}

static bool intel_sdvo_set_timing(struct intel_sdvo *intel_sdvo, u8 cmd,
				  struct intel_sdvo_dtd *dtd)
{
	return intel_sdvo_set_value(intel_sdvo, cmd, &dtd->part1, sizeof(dtd->part1)) &&
		intel_sdvo_set_value(intel_sdvo, cmd + 1, &dtd->part2, sizeof(dtd->part2));
}

static bool intel_sdvo_get_timing(struct intel_sdvo *intel_sdvo, u8 cmd,
				  struct intel_sdvo_dtd *dtd)
{
	return intel_sdvo_get_value(intel_sdvo, cmd, &dtd->part1, sizeof(dtd->part1)) &&
		intel_sdvo_get_value(intel_sdvo, cmd + 1, &dtd->part2, sizeof(dtd->part2));
}

static bool intel_sdvo_set_input_timing(struct intel_sdvo *intel_sdvo,
					 struct intel_sdvo_dtd *dtd)
{
	return intel_sdvo_set_timing(intel_sdvo,
				     SDVO_CMD_SET_INPUT_TIMINGS_PART1, dtd);
}

static bool intel_sdvo_set_output_timing(struct intel_sdvo *intel_sdvo,
					 struct intel_sdvo_dtd *dtd)
{
	return intel_sdvo_set_timing(intel_sdvo,
				     SDVO_CMD_SET_OUTPUT_TIMINGS_PART1, dtd);
}

static bool intel_sdvo_get_input_timing(struct intel_sdvo *intel_sdvo,
					struct intel_sdvo_dtd *dtd)
{
	return intel_sdvo_get_timing(intel_sdvo,
				     SDVO_CMD_GET_INPUT_TIMINGS_PART1, dtd);
}

static bool
intel_sdvo_create_preferred_input_timing(struct intel_sdvo *intel_sdvo,
					 struct intel_sdvo_connector *intel_sdvo_connector,
					 const struct drm_display_mode *mode)
{
	struct intel_sdvo_preferred_input_timing_args args;

	memset(&args, 0, sizeof(args));
	args.clock = mode->clock / 10;
	args.width = mode->hdisplay;
	args.height = mode->vdisplay;
	args.interlace = 0;

	if (IS_LVDS(intel_sdvo_connector)) {
		const struct drm_display_mode *fixed_mode =
			intel_panel_fixed_mode(&intel_sdvo_connector->base, mode);

		if (fixed_mode->hdisplay != args.width ||
		    fixed_mode->vdisplay != args.height)
			args.scaled = 1;
	}

	return intel_sdvo_set_value(intel_sdvo,
				    SDVO_CMD_CREATE_PREFERRED_INPUT_TIMING,
				    &args, sizeof(args));
}

static bool intel_sdvo_get_preferred_input_timing(struct intel_sdvo *intel_sdvo,
						  struct intel_sdvo_dtd *dtd)
{
	BUILD_BUG_ON(sizeof(dtd->part1) != 8);
	BUILD_BUG_ON(sizeof(dtd->part2) != 8);
	return intel_sdvo_get_value(intel_sdvo, SDVO_CMD_GET_PREFERRED_INPUT_TIMING_PART1,
				    &dtd->part1, sizeof(dtd->part1)) &&
		intel_sdvo_get_value(intel_sdvo, SDVO_CMD_GET_PREFERRED_INPUT_TIMING_PART2,
				     &dtd->part2, sizeof(dtd->part2));
}

static bool intel_sdvo_set_clock_rate_mult(struct intel_sdvo *intel_sdvo, u8 val)
{
	return intel_sdvo_set_value(intel_sdvo, SDVO_CMD_SET_CLOCK_RATE_MULT, &val, 1);
}

static void intel_sdvo_get_dtd_from_mode(struct intel_sdvo_dtd *dtd,
					 const struct drm_display_mode *mode)
{
	u16 width, height;
	u16 h_blank_len, h_sync_len, v_blank_len, v_sync_len;
	u16 h_sync_offset, v_sync_offset;
	int mode_clock;

	memset(dtd, 0, sizeof(*dtd));

	width = mode->hdisplay;
	height = mode->vdisplay;

	/* do some mode translations */
	h_blank_len = mode->htotal - mode->hdisplay;
	h_sync_len = mode->hsync_end - mode->hsync_start;

	v_blank_len = mode->vtotal - mode->vdisplay;
	v_sync_len = mode->vsync_end - mode->vsync_start;

	h_sync_offset = mode->hsync_start - mode->hdisplay;
	v_sync_offset = mode->vsync_start - mode->vdisplay;

	mode_clock = mode->clock;
	mode_clock /= 10;
	dtd->part1.clock = mode_clock;

	dtd->part1.h_active = width & 0xff;
	dtd->part1.h_blank = h_blank_len & 0xff;
	dtd->part1.h_high = (((width >> 8) & 0xf) << 4) |
		((h_blank_len >> 8) & 0xf);
	dtd->part1.v_active = height & 0xff;
	dtd->part1.v_blank = v_blank_len & 0xff;
	dtd->part1.v_high = (((height >> 8) & 0xf) << 4) |
		((v_blank_len >> 8) & 0xf);

	dtd->part2.h_sync_off = h_sync_offset & 0xff;
	dtd->part2.h_sync_width = h_sync_len & 0xff;
	dtd->part2.v_sync_off_width = (v_sync_offset & 0xf) << 4 |
		(v_sync_len & 0xf);
	dtd->part2.sync_off_width_high = ((h_sync_offset & 0x300) >> 2) |
		((h_sync_len & 0x300) >> 4) | ((v_sync_offset & 0x30) >> 2) |
		((v_sync_len & 0x30) >> 4);

	dtd->part2.dtd_flags = 0x18;
	if (mode->flags & DRM_MODE_FLAG_INTERLACE)
		dtd->part2.dtd_flags |= DTD_FLAG_INTERLACE;
	if (mode->flags & DRM_MODE_FLAG_PHSYNC)
		dtd->part2.dtd_flags |= DTD_FLAG_HSYNC_POSITIVE;
	if (mode->flags & DRM_MODE_FLAG_PVSYNC)
		dtd->part2.dtd_flags |= DTD_FLAG_VSYNC_POSITIVE;

	dtd->part2.v_sync_off_high = v_sync_offset & 0xc0;
}

static void intel_sdvo_get_mode_from_dtd(struct drm_display_mode *pmode,
					 const struct intel_sdvo_dtd *dtd)
{
	struct drm_display_mode mode = {};

	mode.hdisplay = dtd->part1.h_active;
	mode.hdisplay += ((dtd->part1.h_high >> 4) & 0x0f) << 8;
	mode.hsync_start = mode.hdisplay + dtd->part2.h_sync_off;
	mode.hsync_start += (dtd->part2.sync_off_width_high & 0xc0) << 2;
	mode.hsync_end = mode.hsync_start + dtd->part2.h_sync_width;
	mode.hsync_end += (dtd->part2.sync_off_width_high & 0x30) << 4;
	mode.htotal = mode.hdisplay + dtd->part1.h_blank;
	mode.htotal += (dtd->part1.h_high & 0xf) << 8;

	mode.vdisplay = dtd->part1.v_active;
	mode.vdisplay += ((dtd->part1.v_high >> 4) & 0x0f) << 8;
	mode.vsync_start = mode.vdisplay;
	mode.vsync_start += (dtd->part2.v_sync_off_width >> 4) & 0xf;
	mode.vsync_start += (dtd->part2.sync_off_width_high & 0x0c) << 2;
	mode.vsync_start += dtd->part2.v_sync_off_high & 0xc0;
	mode.vsync_end = mode.vsync_start +
		(dtd->part2.v_sync_off_width & 0xf);
	mode.vsync_end += (dtd->part2.sync_off_width_high & 0x3) << 4;
	mode.vtotal = mode.vdisplay + dtd->part1.v_blank;
	mode.vtotal += (dtd->part1.v_high & 0xf) << 8;

	mode.clock = dtd->part1.clock * 10;

	if (dtd->part2.dtd_flags & DTD_FLAG_INTERLACE)
		mode.flags |= DRM_MODE_FLAG_INTERLACE;
	if (dtd->part2.dtd_flags & DTD_FLAG_HSYNC_POSITIVE)
		mode.flags |= DRM_MODE_FLAG_PHSYNC;
	else
		mode.flags |= DRM_MODE_FLAG_NHSYNC;
	if (dtd->part2.dtd_flags & DTD_FLAG_VSYNC_POSITIVE)
		mode.flags |= DRM_MODE_FLAG_PVSYNC;
	else
		mode.flags |= DRM_MODE_FLAG_NVSYNC;

	drm_mode_set_crtcinfo(&mode, 0);

	drm_mode_copy(pmode, &mode);
}

static bool intel_sdvo_check_supp_encode(struct intel_sdvo *intel_sdvo)
{
	struct intel_sdvo_encode encode;

	BUILD_BUG_ON(sizeof(encode) != 2);
	return intel_sdvo_get_value(intel_sdvo,
				  SDVO_CMD_GET_SUPP_ENCODE,
				  &encode, sizeof(encode));
}

static bool intel_sdvo_set_encode(struct intel_sdvo *intel_sdvo,
				  u8 mode)
{
	return intel_sdvo_set_value(intel_sdvo, SDVO_CMD_SET_ENCODE, &mode, 1);
}

static bool intel_sdvo_set_colorimetry(struct intel_sdvo *intel_sdvo,
				       u8 mode)
{
	return intel_sdvo_set_value(intel_sdvo, SDVO_CMD_SET_COLORIMETRY, &mode, 1);
}

static bool intel_sdvo_set_pixel_replication(struct intel_sdvo *intel_sdvo,
					     u8 pixel_repeat)
{
	return intel_sdvo_set_value(intel_sdvo, SDVO_CMD_SET_PIXEL_REPLI,
				    &pixel_repeat, 1);
}

static bool intel_sdvo_set_audio_state(struct intel_sdvo *intel_sdvo,
				       u8 audio_state)
{
	return intel_sdvo_set_value(intel_sdvo, SDVO_CMD_SET_AUDIO_STAT,
				    &audio_state, 1);
}

static bool intel_sdvo_get_hbuf_size(struct intel_sdvo *intel_sdvo,
				     u8 *hbuf_size)
{
	if (!intel_sdvo_get_value(intel_sdvo, SDVO_CMD_GET_HBUF_INFO,
				  hbuf_size, 1))
		return false;

	/* Buffer size is 0 based, hooray! However zero means zero. */
	if (*hbuf_size)
		(*hbuf_size)++;

	return true;
}

#if 0
static void intel_sdvo_dump_hdmi_buf(struct intel_sdvo *intel_sdvo)
{
	int i, j;
	u8 set_buf_index[2];
	u8 av_split;
	u8 buf_size;
	u8 buf[48];
	u8 *pos;

	intel_sdvo_get_value(encoder, SDVO_CMD_GET_HBUF_AV_SPLIT, &av_split, 1);

	for (i = 0; i <= av_split; i++) {
		set_buf_index[0] = i; set_buf_index[1] = 0;
		intel_sdvo_write_cmd(encoder, SDVO_CMD_SET_HBUF_INDEX,
				     set_buf_index, 2);
		intel_sdvo_write_cmd(encoder, SDVO_CMD_GET_HBUF_INFO, NULL, 0);
		intel_sdvo_read_response(encoder, &buf_size, 1);

		pos = buf;
		for (j = 0; j <= buf_size; j += 8) {
			intel_sdvo_write_cmd(encoder, SDVO_CMD_GET_HBUF_DATA,
					     NULL, 0);
			intel_sdvo_read_response(encoder, pos, 8);
			pos += 8;
		}
	}
}
#endif

static bool intel_sdvo_write_infoframe(struct intel_sdvo *intel_sdvo,
				       unsigned int if_index, u8 tx_rate,
				       const u8 *data, unsigned int length)
{
	u8 set_buf_index[2] = { if_index, 0 };
	u8 hbuf_size, tmp[8];
	int i;

	if (!intel_sdvo_set_value(intel_sdvo,
				  SDVO_CMD_SET_HBUF_INDEX,
				  set_buf_index, 2))
		return false;

	if (!intel_sdvo_get_hbuf_size(intel_sdvo, &hbuf_size))
		return false;

	DRM_DEBUG_KMS("writing sdvo hbuf: %i, length %u, hbuf_size: %i\n",
		      if_index, length, hbuf_size);

	if (hbuf_size < length)
		return false;

	for (i = 0; i < hbuf_size; i += 8) {
		memset(tmp, 0, 8);
		if (i < length)
			memcpy(tmp, data + i, min_t(unsigned, 8, length - i));

		if (!intel_sdvo_set_value(intel_sdvo,
					  SDVO_CMD_SET_HBUF_DATA,
					  tmp, 8))
			return false;
	}

	return intel_sdvo_set_value(intel_sdvo,
				    SDVO_CMD_SET_HBUF_TXRATE,
				    &tx_rate, 1);
}

static ssize_t intel_sdvo_read_infoframe(struct intel_sdvo *intel_sdvo,
					 unsigned int if_index,
					 u8 *data, unsigned int length)
{
	u8 set_buf_index[2] = { if_index, 0 };
	u8 hbuf_size, tx_rate, av_split;
	int i;

	if (!intel_sdvo_get_value(intel_sdvo,
				  SDVO_CMD_GET_HBUF_AV_SPLIT,
				  &av_split, 1))
		return -ENXIO;

	if (av_split < if_index)
		return 0;

	if (!intel_sdvo_set_value(intel_sdvo,
				  SDVO_CMD_SET_HBUF_INDEX,
				  set_buf_index, 2))
		return -ENXIO;

	if (!intel_sdvo_get_value(intel_sdvo,
				  SDVO_CMD_GET_HBUF_TXRATE,
				  &tx_rate, 1))
		return -ENXIO;

	if (tx_rate == SDVO_HBUF_TX_DISABLED)
		return 0;

	if (!intel_sdvo_get_hbuf_size(intel_sdvo, &hbuf_size))
		return false;

	DRM_DEBUG_KMS("reading sdvo hbuf: %i, length %u, hbuf_size: %i\n",
		      if_index, length, hbuf_size);

	hbuf_size = min_t(unsigned int, length, hbuf_size);

	for (i = 0; i < hbuf_size; i += 8) {
		if (!intel_sdvo_write_cmd(intel_sdvo, SDVO_CMD_GET_HBUF_DATA, NULL, 0))
			return -ENXIO;
		if (!intel_sdvo_read_response(intel_sdvo, &data[i],
					      min_t(unsigned int, 8, hbuf_size - i)))
			return -ENXIO;
	}

	return hbuf_size;
}

static bool intel_sdvo_compute_avi_infoframe(struct intel_sdvo *intel_sdvo,
					     struct intel_crtc_state *crtc_state,
					     struct drm_connector_state *conn_state)
{
	struct drm_i915_private *dev_priv = to_i915(intel_sdvo->base.base.dev);
	struct hdmi_avi_infoframe *frame = &crtc_state->infoframes.avi.avi;
	const struct drm_display_mode *adjusted_mode =
		&crtc_state->hw.adjusted_mode;
	int ret;

	if (!crtc_state->has_hdmi_sink)
		return true;

	crtc_state->infoframes.enable |=
		intel_hdmi_infoframe_enable(HDMI_INFOFRAME_TYPE_AVI);

	ret = drm_hdmi_avi_infoframe_from_display_mode(frame,
						       conn_state->connector,
						       adjusted_mode);
	if (ret)
		return false;

	drm_hdmi_avi_infoframe_quant_range(frame,
					   conn_state->connector,
					   adjusted_mode,
					   crtc_state->limited_color_range ?
					   HDMI_QUANTIZATION_RANGE_LIMITED :
					   HDMI_QUANTIZATION_RANGE_FULL);

	ret = hdmi_avi_infoframe_check(frame);
	if (drm_WARN_ON(&dev_priv->drm, ret))
		return false;

	return true;
}

static bool intel_sdvo_set_avi_infoframe(struct intel_sdvo *intel_sdvo,
					 const struct intel_crtc_state *crtc_state)
{
	struct drm_i915_private *dev_priv = to_i915(intel_sdvo->base.base.dev);
	u8 sdvo_data[HDMI_INFOFRAME_SIZE(AVI)];
	const union hdmi_infoframe *frame = &crtc_state->infoframes.avi;
	ssize_t len;

	if ((crtc_state->infoframes.enable &
	     intel_hdmi_infoframe_enable(HDMI_INFOFRAME_TYPE_AVI)) == 0)
		return true;

	if (drm_WARN_ON(&dev_priv->drm,
			frame->any.type != HDMI_INFOFRAME_TYPE_AVI))
		return false;

	len = hdmi_infoframe_pack_only(frame, sdvo_data, sizeof(sdvo_data));
	if (drm_WARN_ON(&dev_priv->drm, len < 0))
		return false;

	return intel_sdvo_write_infoframe(intel_sdvo, SDVO_HBUF_INDEX_AVI_IF,
					  SDVO_HBUF_TX_VSYNC,
					  sdvo_data, len);
}

static void intel_sdvo_get_avi_infoframe(struct intel_sdvo *intel_sdvo,
					 struct intel_crtc_state *crtc_state)
{
	u8 sdvo_data[HDMI_INFOFRAME_SIZE(AVI)];
	union hdmi_infoframe *frame = &crtc_state->infoframes.avi;
	ssize_t len;
	int ret;

	if (!crtc_state->has_hdmi_sink)
		return;

	len = intel_sdvo_read_infoframe(intel_sdvo, SDVO_HBUF_INDEX_AVI_IF,
					sdvo_data, sizeof(sdvo_data));
	if (len < 0) {
		DRM_DEBUG_KMS("failed to read AVI infoframe\n");
		return;
	} else if (len == 0) {
		return;
	}

	crtc_state->infoframes.enable |=
		intel_hdmi_infoframe_enable(HDMI_INFOFRAME_TYPE_AVI);

	ret = hdmi_infoframe_unpack(frame, sdvo_data, len);
	if (ret) {
		DRM_DEBUG_KMS("Failed to unpack AVI infoframe\n");
		return;
	}

	if (frame->any.type != HDMI_INFOFRAME_TYPE_AVI)
		DRM_DEBUG_KMS("Found the wrong infoframe type 0x%x (expected 0x%02x)\n",
			      frame->any.type, HDMI_INFOFRAME_TYPE_AVI);
}

static bool intel_sdvo_set_tv_format(struct intel_sdvo *intel_sdvo,
				     const struct drm_connector_state *conn_state)
{
	struct intel_sdvo_tv_format format;
	u32 format_map;

	format_map = 1 << conn_state->tv.mode;
	memset(&format, 0, sizeof(format));
	memcpy(&format, &format_map, min(sizeof(format), sizeof(format_map)));

	BUILD_BUG_ON(sizeof(format) != 6);
	return intel_sdvo_set_value(intel_sdvo,
				    SDVO_CMD_SET_TV_FORMAT,
				    &format, sizeof(format));
}

static bool
intel_sdvo_set_output_timings_from_mode(struct intel_sdvo *intel_sdvo,
					const struct drm_display_mode *mode)
{
	struct intel_sdvo_dtd output_dtd;

	if (!intel_sdvo_set_target_output(intel_sdvo,
					  intel_sdvo->attached_output))
		return false;

	intel_sdvo_get_dtd_from_mode(&output_dtd, mode);
	if (!intel_sdvo_set_output_timing(intel_sdvo, &output_dtd))
		return false;

	return true;
}

/*
 * Asks the sdvo controller for the preferred input mode given the output mode.
 * Unfortunately we have to set up the full output mode to do that.
 */
static bool
intel_sdvo_get_preferred_input_mode(struct intel_sdvo *intel_sdvo,
				    struct intel_sdvo_connector *intel_sdvo_connector,
				    const struct drm_display_mode *mode,
				    struct drm_display_mode *adjusted_mode)
{
	struct intel_sdvo_dtd input_dtd;

	/* Reset the input timing to the screen. Assume always input 0. */
	if (!intel_sdvo_set_target_input(intel_sdvo))
		return false;

	if (!intel_sdvo_create_preferred_input_timing(intel_sdvo,
						      intel_sdvo_connector,
						      mode))
		return false;

	if (!intel_sdvo_get_preferred_input_timing(intel_sdvo,
						   &input_dtd))
		return false;

	intel_sdvo_get_mode_from_dtd(adjusted_mode, &input_dtd);
	intel_sdvo->dtd_sdvo_flags = input_dtd.part2.sdvo_flags;

	return true;
}

static void i9xx_adjust_sdvo_tv_clock(struct intel_crtc_state *pipe_config)
{
	struct drm_i915_private *dev_priv = to_i915(pipe_config->uapi.crtc->dev);
	unsigned dotclock = pipe_config->port_clock;
	struct dpll *clock = &pipe_config->dpll;

	/*
	 * SDVO TV has fixed PLL values depend on its clock range,
	 * this mirrors vbios setting.
	 */
	if (dotclock >= 100000 && dotclock < 140500) {
		clock->p1 = 2;
		clock->p2 = 10;
		clock->n = 3;
		clock->m1 = 16;
		clock->m2 = 8;
	} else if (dotclock >= 140500 && dotclock <= 200000) {
		clock->p1 = 1;
		clock->p2 = 10;
		clock->n = 6;
		clock->m1 = 12;
		clock->m2 = 8;
	} else {
		drm_WARN(&dev_priv->drm, 1,
			 "SDVO TV clock out of range: %i\n", dotclock);
	}

	pipe_config->clock_set = true;
}

static bool intel_has_hdmi_sink(struct intel_sdvo *sdvo,
				const struct drm_connector_state *conn_state)
{
	return sdvo->has_hdmi_monitor &&
		READ_ONCE(to_intel_digital_connector_state(conn_state)->force_audio) != HDMI_AUDIO_OFF_DVI;
}

static bool intel_sdvo_limited_color_range(struct intel_encoder *encoder,
					   const struct intel_crtc_state *crtc_state,
					   const struct drm_connector_state *conn_state)
{
	struct intel_sdvo *intel_sdvo = to_sdvo(encoder);

	if ((intel_sdvo->colorimetry_cap & SDVO_COLORIMETRY_RGB220) == 0)
		return false;

	return intel_hdmi_limited_color_range(crtc_state, conn_state);
}

static int intel_sdvo_compute_config(struct intel_encoder *encoder,
				     struct intel_crtc_state *pipe_config,
				     struct drm_connector_state *conn_state)
{
	struct intel_sdvo *intel_sdvo = to_sdvo(encoder);
	struct intel_sdvo_connector_state *intel_sdvo_state =
		to_intel_sdvo_connector_state(conn_state);
	struct intel_sdvo_connector *intel_sdvo_connector =
		to_intel_sdvo_connector(conn_state->connector);
	struct drm_display_mode *adjusted_mode = &pipe_config->hw.adjusted_mode;
	struct drm_display_mode *mode = &pipe_config->hw.mode;

	DRM_DEBUG_KMS("forcing bpc to 8 for SDVO\n");
	pipe_config->pipe_bpp = 8*3;
	pipe_config->output_format = INTEL_OUTPUT_FORMAT_RGB;

	if (HAS_PCH_SPLIT(to_i915(encoder->base.dev)))
		pipe_config->has_pch_encoder = true;

	/*
	 * We need to construct preferred input timings based on our
	 * output timings.  To do that, we have to set the output
	 * timings, even though this isn't really the right place in
	 * the sequence to do it. Oh well.
	 */
	if (IS_TV(intel_sdvo_connector)) {
		if (!intel_sdvo_set_output_timings_from_mode(intel_sdvo, mode))
			return -EINVAL;

		(void) intel_sdvo_get_preferred_input_mode(intel_sdvo,
							   intel_sdvo_connector,
							   mode,
							   adjusted_mode);
		pipe_config->sdvo_tv_clock = true;
	} else if (IS_LVDS(intel_sdvo_connector)) {
		const struct drm_display_mode *fixed_mode =
			intel_panel_fixed_mode(&intel_sdvo_connector->base, mode);
		int ret;

		ret = intel_panel_compute_config(&intel_sdvo_connector->base,
						 adjusted_mode);
		if (ret)
			return ret;

		if (!intel_sdvo_set_output_timings_from_mode(intel_sdvo, fixed_mode))
			return -EINVAL;

		(void) intel_sdvo_get_preferred_input_mode(intel_sdvo,
							   intel_sdvo_connector,
							   mode,
							   adjusted_mode);
	}

	if (adjusted_mode->flags & DRM_MODE_FLAG_DBLSCAN)
		return -EINVAL;

	/*
	 * Make the CRTC code factor in the SDVO pixel multiplier.  The
	 * SDVO device will factor out the multiplier during mode_set.
	 */
	pipe_config->pixel_multiplier =
		intel_sdvo_get_pixel_multiplier(adjusted_mode);

	pipe_config->has_hdmi_sink = intel_has_hdmi_sink(intel_sdvo, conn_state);

	if (pipe_config->has_hdmi_sink) {
		if (intel_sdvo_state->base.force_audio == HDMI_AUDIO_AUTO)
			pipe_config->has_audio = intel_sdvo->has_hdmi_audio;
		else
			pipe_config->has_audio =
				intel_sdvo_state->base.force_audio == HDMI_AUDIO_ON;
	}

	pipe_config->limited_color_range =
		intel_sdvo_limited_color_range(encoder, pipe_config,
					       conn_state);

	/* Clock computation needs to happen after pixel multiplier. */
	if (IS_TV(intel_sdvo_connector))
		i9xx_adjust_sdvo_tv_clock(pipe_config);

	if (conn_state->picture_aspect_ratio)
		adjusted_mode->picture_aspect_ratio =
			conn_state->picture_aspect_ratio;

	if (!intel_sdvo_compute_avi_infoframe(intel_sdvo,
					      pipe_config, conn_state)) {
		DRM_DEBUG_KMS("bad AVI infoframe\n");
		return -EINVAL;
	}

	return 0;
}

#define UPDATE_PROPERTY(input, NAME) \
	do { \
		val = input; \
		intel_sdvo_set_value(intel_sdvo, SDVO_CMD_SET_##NAME, &val, sizeof(val)); \
	} while (0)

static void intel_sdvo_update_props(struct intel_sdvo *intel_sdvo,
				    const struct intel_sdvo_connector_state *sdvo_state)
{
	const struct drm_connector_state *conn_state = &sdvo_state->base.base;
	struct intel_sdvo_connector *intel_sdvo_conn =
		to_intel_sdvo_connector(conn_state->connector);
	u16 val;

	if (intel_sdvo_conn->left)
		UPDATE_PROPERTY(sdvo_state->tv.overscan_h, OVERSCAN_H);

	if (intel_sdvo_conn->top)
		UPDATE_PROPERTY(sdvo_state->tv.overscan_v, OVERSCAN_V);

	if (intel_sdvo_conn->hpos)
		UPDATE_PROPERTY(sdvo_state->tv.hpos, HPOS);

	if (intel_sdvo_conn->vpos)
		UPDATE_PROPERTY(sdvo_state->tv.vpos, VPOS);

	if (intel_sdvo_conn->saturation)
		UPDATE_PROPERTY(conn_state->tv.saturation, SATURATION);

	if (intel_sdvo_conn->contrast)
		UPDATE_PROPERTY(conn_state->tv.contrast, CONTRAST);

	if (intel_sdvo_conn->hue)
		UPDATE_PROPERTY(conn_state->tv.hue, HUE);

	if (intel_sdvo_conn->brightness)
		UPDATE_PROPERTY(conn_state->tv.brightness, BRIGHTNESS);

	if (intel_sdvo_conn->sharpness)
		UPDATE_PROPERTY(sdvo_state->tv.sharpness, SHARPNESS);

	if (intel_sdvo_conn->flicker_filter)
		UPDATE_PROPERTY(sdvo_state->tv.flicker_filter, FLICKER_FILTER);

	if (intel_sdvo_conn->flicker_filter_2d)
		UPDATE_PROPERTY(sdvo_state->tv.flicker_filter_2d, FLICKER_FILTER_2D);

	if (intel_sdvo_conn->flicker_filter_adaptive)
		UPDATE_PROPERTY(sdvo_state->tv.flicker_filter_adaptive, FLICKER_FILTER_ADAPTIVE);

	if (intel_sdvo_conn->tv_chroma_filter)
		UPDATE_PROPERTY(sdvo_state->tv.chroma_filter, TV_CHROMA_FILTER);

	if (intel_sdvo_conn->tv_luma_filter)
		UPDATE_PROPERTY(sdvo_state->tv.luma_filter, TV_LUMA_FILTER);

	if (intel_sdvo_conn->dot_crawl)
		UPDATE_PROPERTY(sdvo_state->tv.dot_crawl, DOT_CRAWL);

#undef UPDATE_PROPERTY
}

static void intel_sdvo_pre_enable(struct intel_atomic_state *state,
				  struct intel_encoder *intel_encoder,
				  const struct intel_crtc_state *crtc_state,
				  const struct drm_connector_state *conn_state)
{
	struct drm_i915_private *dev_priv = to_i915(intel_encoder->base.dev);
	struct intel_crtc *crtc = to_intel_crtc(crtc_state->uapi.crtc);
	const struct drm_display_mode *adjusted_mode = &crtc_state->hw.adjusted_mode;
	const struct intel_sdvo_connector_state *sdvo_state =
		to_intel_sdvo_connector_state(conn_state);
	struct intel_sdvo_connector *intel_sdvo_connector =
		to_intel_sdvo_connector(conn_state->connector);
	const struct drm_display_mode *mode = &crtc_state->hw.mode;
	struct intel_sdvo *intel_sdvo = to_sdvo(intel_encoder);
	u32 sdvox;
	struct intel_sdvo_in_out_map in_out;
	struct intel_sdvo_dtd input_dtd, output_dtd;
	int rate;

	intel_sdvo_update_props(intel_sdvo, sdvo_state);

	/*
	 * First, set the input mapping for the first input to our controlled
	 * output. This is only correct if we're a single-input device, in
	 * which case the first input is the output from the appropriate SDVO
	 * channel on the motherboard.  In a two-input device, the first input
	 * will be SDVOB and the second SDVOC.
	 */
	in_out.in0 = intel_sdvo->attached_output;
	in_out.in1 = 0;

	intel_sdvo_set_value(intel_sdvo,
			     SDVO_CMD_SET_IN_OUT_MAP,
			     &in_out, sizeof(in_out));

	/* Set the output timings to the screen */
	if (!intel_sdvo_set_target_output(intel_sdvo,
					  intel_sdvo->attached_output))
		return;

	/* lvds has a special fixed output timing. */
	if (IS_LVDS(intel_sdvo_connector)) {
		const struct drm_display_mode *fixed_mode =
			intel_panel_fixed_mode(&intel_sdvo_connector->base, mode);

		intel_sdvo_get_dtd_from_mode(&output_dtd, fixed_mode);
	} else {
		intel_sdvo_get_dtd_from_mode(&output_dtd, mode);
	}
	if (!intel_sdvo_set_output_timing(intel_sdvo, &output_dtd))
		drm_info(&dev_priv->drm,
			 "Setting output timings on %s failed\n",
			 SDVO_NAME(intel_sdvo));

	/* Set the input timing to the screen. Assume always input 0. */
	if (!intel_sdvo_set_target_input(intel_sdvo))
		return;

	if (crtc_state->has_hdmi_sink) {
		intel_sdvo_set_encode(intel_sdvo, SDVO_ENCODE_HDMI);
		intel_sdvo_set_colorimetry(intel_sdvo,
					   crtc_state->limited_color_range ?
					   SDVO_COLORIMETRY_RGB220 :
					   SDVO_COLORIMETRY_RGB256);
		intel_sdvo_set_avi_infoframe(intel_sdvo, crtc_state);
		intel_sdvo_set_pixel_replication(intel_sdvo,
						 !!(adjusted_mode->flags &
						    DRM_MODE_FLAG_DBLCLK));
	} else
		intel_sdvo_set_encode(intel_sdvo, SDVO_ENCODE_DVI);

	if (IS_TV(intel_sdvo_connector) &&
	    !intel_sdvo_set_tv_format(intel_sdvo, conn_state))
		return;

	intel_sdvo_get_dtd_from_mode(&input_dtd, adjusted_mode);

	if (IS_TV(intel_sdvo_connector) || IS_LVDS(intel_sdvo_connector))
		input_dtd.part2.sdvo_flags = intel_sdvo->dtd_sdvo_flags;
	if (!intel_sdvo_set_input_timing(intel_sdvo, &input_dtd))
		drm_info(&dev_priv->drm,
			 "Setting input timings on %s failed\n",
			 SDVO_NAME(intel_sdvo));

	switch (crtc_state->pixel_multiplier) {
	default:
		drm_WARN(&dev_priv->drm, 1,
			 "unknown pixel multiplier specified\n");
		fallthrough;
	case 1: rate = SDVO_CLOCK_RATE_MULT_1X; break;
	case 2: rate = SDVO_CLOCK_RATE_MULT_2X; break;
	case 4: rate = SDVO_CLOCK_RATE_MULT_4X; break;
	}
	if (!intel_sdvo_set_clock_rate_mult(intel_sdvo, rate))
		return;

	/* Set the SDVO control regs. */
	if (DISPLAY_VER(dev_priv) >= 4) {
		/* The real mode polarity is set by the SDVO commands, using
		 * struct intel_sdvo_dtd. */
		sdvox = SDVO_VSYNC_ACTIVE_HIGH | SDVO_HSYNC_ACTIVE_HIGH;
		if (DISPLAY_VER(dev_priv) < 5)
			sdvox |= SDVO_BORDER_ENABLE;
	} else {
		sdvox = intel_de_read(dev_priv, intel_sdvo->sdvo_reg);
		if (intel_sdvo->port == PORT_B)
			sdvox &= SDVOB_PRESERVE_MASK;
		else
			sdvox &= SDVOC_PRESERVE_MASK;
		sdvox |= (9 << 19) | SDVO_BORDER_ENABLE;
	}

	if (HAS_PCH_CPT(dev_priv))
		sdvox |= SDVO_PIPE_SEL_CPT(crtc->pipe);
	else
		sdvox |= SDVO_PIPE_SEL(crtc->pipe);

	if (DISPLAY_VER(dev_priv) >= 4) {
		/* done in crtc_mode_set as the dpll_md reg must be written early */
	} else if (IS_I945G(dev_priv) || IS_I945GM(dev_priv) ||
		   IS_G33(dev_priv) || IS_PINEVIEW(dev_priv)) {
		/* done in crtc_mode_set as it lives inside the dpll register */
	} else {
		sdvox |= (crtc_state->pixel_multiplier - 1)
			<< SDVO_PORT_MULTIPLY_SHIFT;
	}

	if (input_dtd.part2.sdvo_flags & SDVO_NEED_TO_STALL &&
	    DISPLAY_VER(dev_priv) < 5)
		sdvox |= SDVO_STALL_SELECT;
	intel_sdvo_write_sdvox(intel_sdvo, sdvox);
}

static bool intel_sdvo_connector_get_hw_state(struct intel_connector *connector)
{
	struct intel_sdvo_connector *intel_sdvo_connector =
		to_intel_sdvo_connector(&connector->base);
	struct intel_sdvo *intel_sdvo = intel_attached_sdvo(connector);
	u16 active_outputs = 0;

	intel_sdvo_get_active_outputs(intel_sdvo, &active_outputs);

	return active_outputs & intel_sdvo_connector->output_flag;
}

bool intel_sdvo_port_enabled(struct drm_i915_private *dev_priv,
			     i915_reg_t sdvo_reg, enum pipe *pipe)
{
	u32 val;

	val = intel_de_read(dev_priv, sdvo_reg);

	/* asserts want to know the pipe even if the port is disabled */
	if (HAS_PCH_CPT(dev_priv))
		*pipe = (val & SDVO_PIPE_SEL_MASK_CPT) >> SDVO_PIPE_SEL_SHIFT_CPT;
	else if (IS_CHERRYVIEW(dev_priv))
		*pipe = (val & SDVO_PIPE_SEL_MASK_CHV) >> SDVO_PIPE_SEL_SHIFT_CHV;
	else
		*pipe = (val & SDVO_PIPE_SEL_MASK) >> SDVO_PIPE_SEL_SHIFT;

	return val & SDVO_ENABLE;
}

static bool intel_sdvo_get_hw_state(struct intel_encoder *encoder,
				    enum pipe *pipe)
{
	struct drm_i915_private *dev_priv = to_i915(encoder->base.dev);
	struct intel_sdvo *intel_sdvo = to_sdvo(encoder);
	u16 active_outputs = 0;
	bool ret;

	intel_sdvo_get_active_outputs(intel_sdvo, &active_outputs);

	ret = intel_sdvo_port_enabled(dev_priv, intel_sdvo->sdvo_reg, pipe);

	return ret || active_outputs;
}

static void intel_sdvo_get_config(struct intel_encoder *encoder,
				  struct intel_crtc_state *pipe_config)
{
	struct drm_device *dev = encoder->base.dev;
	struct drm_i915_private *dev_priv = to_i915(dev);
	struct intel_sdvo *intel_sdvo = to_sdvo(encoder);
	struct intel_sdvo_dtd dtd;
	int encoder_pixel_multiplier = 0;
	int dotclock;
	u32 flags = 0, sdvox;
	u8 val;
	bool ret;

	pipe_config->output_types |= BIT(INTEL_OUTPUT_SDVO);

	sdvox = intel_de_read(dev_priv, intel_sdvo->sdvo_reg);

	ret = intel_sdvo_get_input_timing(intel_sdvo, &dtd);
	if (!ret) {
		/*
		 * Some sdvo encoders are not spec compliant and don't
		 * implement the mandatory get_timings function.
		 */
		drm_dbg(&dev_priv->drm, "failed to retrieve SDVO DTD\n");
		pipe_config->quirks |= PIPE_CONFIG_QUIRK_MODE_SYNC_FLAGS;
	} else {
		if (dtd.part2.dtd_flags & DTD_FLAG_HSYNC_POSITIVE)
			flags |= DRM_MODE_FLAG_PHSYNC;
		else
			flags |= DRM_MODE_FLAG_NHSYNC;

		if (dtd.part2.dtd_flags & DTD_FLAG_VSYNC_POSITIVE)
			flags |= DRM_MODE_FLAG_PVSYNC;
		else
			flags |= DRM_MODE_FLAG_NVSYNC;
	}

	pipe_config->hw.adjusted_mode.flags |= flags;

	/*
	 * pixel multiplier readout is tricky: Only on i915g/gm it is stored in
	 * the sdvo port register, on all other platforms it is part of the dpll
	 * state. Since the general pipe state readout happens before the
	 * encoder->get_config we so already have a valid pixel multplier on all
	 * other platfroms.
	 */
	if (IS_I915G(dev_priv) || IS_I915GM(dev_priv)) {
		pipe_config->pixel_multiplier =
			((sdvox & SDVO_PORT_MULTIPLY_MASK)
			 >> SDVO_PORT_MULTIPLY_SHIFT) + 1;
	}

	dotclock = pipe_config->port_clock;

	if (pipe_config->pixel_multiplier)
		dotclock /= pipe_config->pixel_multiplier;

	pipe_config->hw.adjusted_mode.crtc_clock = dotclock;

	/* Cross check the port pixel multiplier with the sdvo encoder state. */
	if (intel_sdvo_get_value(intel_sdvo, SDVO_CMD_GET_CLOCK_RATE_MULT,
				 &val, 1)) {
		switch (val) {
		case SDVO_CLOCK_RATE_MULT_1X:
			encoder_pixel_multiplier = 1;
			break;
		case SDVO_CLOCK_RATE_MULT_2X:
			encoder_pixel_multiplier = 2;
			break;
		case SDVO_CLOCK_RATE_MULT_4X:
			encoder_pixel_multiplier = 4;
			break;
		}
	}

	drm_WARN(dev,
		 encoder_pixel_multiplier != pipe_config->pixel_multiplier,
		 "SDVO pixel multiplier mismatch, port: %i, encoder: %i\n",
		 pipe_config->pixel_multiplier, encoder_pixel_multiplier);

	if (intel_sdvo_get_value(intel_sdvo, SDVO_CMD_GET_COLORIMETRY,
				 &val, 1)) {
		if (val == SDVO_COLORIMETRY_RGB220)
			pipe_config->limited_color_range = true;
	}

	if (intel_sdvo_get_value(intel_sdvo, SDVO_CMD_GET_AUDIO_STAT,
				 &val, 1)) {
		u8 mask = SDVO_AUDIO_ELD_VALID | SDVO_AUDIO_PRESENCE_DETECT;

		if ((val & mask) == mask)
			pipe_config->has_audio = true;
	}

	if (intel_sdvo_get_value(intel_sdvo, SDVO_CMD_GET_ENCODE,
				 &val, 1)) {
		if (val == SDVO_ENCODE_HDMI)
			pipe_config->has_hdmi_sink = true;
	}

	intel_sdvo_get_avi_infoframe(intel_sdvo, pipe_config);
}

static void intel_sdvo_disable_audio(struct intel_sdvo *intel_sdvo)
{
	intel_sdvo_set_audio_state(intel_sdvo, 0);
}

static void intel_sdvo_enable_audio(struct intel_sdvo *intel_sdvo,
				    const struct intel_crtc_state *crtc_state,
				    const struct drm_connector_state *conn_state)
{
	const struct drm_display_mode *adjusted_mode =
		&crtc_state->hw.adjusted_mode;
	struct drm_connector *connector = conn_state->connector;
	u8 *eld = connector->eld;

	eld[6] = drm_av_sync_delay(connector, adjusted_mode) / 2;

	intel_sdvo_set_audio_state(intel_sdvo, 0);

	intel_sdvo_write_infoframe(intel_sdvo, SDVO_HBUF_INDEX_ELD,
				   SDVO_HBUF_TX_DISABLED,
				   eld, drm_eld_size(eld));

	intel_sdvo_set_audio_state(intel_sdvo, SDVO_AUDIO_ELD_VALID |
				   SDVO_AUDIO_PRESENCE_DETECT);
}

static void intel_disable_sdvo(struct intel_atomic_state *state,
			       struct intel_encoder *encoder,
			       const struct intel_crtc_state *old_crtc_state,
			       const struct drm_connector_state *conn_state)
{
	struct drm_i915_private *dev_priv = to_i915(encoder->base.dev);
	struct intel_sdvo *intel_sdvo = to_sdvo(encoder);
	struct intel_crtc *crtc = to_intel_crtc(old_crtc_state->uapi.crtc);
	u32 temp;

	if (old_crtc_state->has_audio)
		intel_sdvo_disable_audio(intel_sdvo);

	intel_sdvo_set_active_outputs(intel_sdvo, 0);
	if (0)
		intel_sdvo_set_encoder_power_state(intel_sdvo,
						   DRM_MODE_DPMS_OFF);

	temp = intel_de_read(dev_priv, intel_sdvo->sdvo_reg);

	temp &= ~SDVO_ENABLE;
	intel_sdvo_write_sdvox(intel_sdvo, temp);

	/*
	 * HW workaround for IBX, we need to move the port
	 * to transcoder A after disabling it to allow the
	 * matching DP port to be enabled on transcoder A.
	 */
	if (HAS_PCH_IBX(dev_priv) && crtc->pipe == PIPE_B) {
		/*
		 * We get CPU/PCH FIFO underruns on the other pipe when
		 * doing the workaround. Sweep them under the rug.
		 */
		intel_set_cpu_fifo_underrun_reporting(dev_priv, PIPE_A, false);
		intel_set_pch_fifo_underrun_reporting(dev_priv, PIPE_A, false);

		temp &= ~SDVO_PIPE_SEL_MASK;
		temp |= SDVO_ENABLE | SDVO_PIPE_SEL(PIPE_A);
		intel_sdvo_write_sdvox(intel_sdvo, temp);

		temp &= ~SDVO_ENABLE;
		intel_sdvo_write_sdvox(intel_sdvo, temp);

		intel_wait_for_vblank_if_active(dev_priv, PIPE_A);
		intel_set_cpu_fifo_underrun_reporting(dev_priv, PIPE_A, true);
		intel_set_pch_fifo_underrun_reporting(dev_priv, PIPE_A, true);
	}
}

static void pch_disable_sdvo(struct intel_atomic_state *state,
			     struct intel_encoder *encoder,
			     const struct intel_crtc_state *old_crtc_state,
			     const struct drm_connector_state *old_conn_state)
{
}

static void pch_post_disable_sdvo(struct intel_atomic_state *state,
				  struct intel_encoder *encoder,
				  const struct intel_crtc_state *old_crtc_state,
				  const struct drm_connector_state *old_conn_state)
{
	intel_disable_sdvo(state, encoder, old_crtc_state, old_conn_state);
}

static void intel_enable_sdvo(struct intel_atomic_state *state,
			      struct intel_encoder *encoder,
			      const struct intel_crtc_state *pipe_config,
			      const struct drm_connector_state *conn_state)
{
	struct drm_device *dev = encoder->base.dev;
	struct drm_i915_private *dev_priv = to_i915(dev);
	struct intel_sdvo *intel_sdvo = to_sdvo(encoder);
	struct intel_crtc *crtc = to_intel_crtc(pipe_config->uapi.crtc);
	u32 temp;
	bool input1, input2;
	int i;
	bool success;

	temp = intel_de_read(dev_priv, intel_sdvo->sdvo_reg);
	temp |= SDVO_ENABLE;
	intel_sdvo_write_sdvox(intel_sdvo, temp);

	for (i = 0; i < 2; i++)
		intel_crtc_wait_for_next_vblank(crtc);

	success = intel_sdvo_get_trained_inputs(intel_sdvo, &input1, &input2);
	/*
	 * Warn if the device reported failure to sync.
	 *
	 * A lot of SDVO devices fail to notify of sync, but it's
	 * a given it the status is a success, we succeeded.
	 */
	if (success && !input1) {
		drm_dbg_kms(&dev_priv->drm,
			    "First %s output reported failure to "
			    "sync\n", SDVO_NAME(intel_sdvo));
	}

	if (0)
		intel_sdvo_set_encoder_power_state(intel_sdvo,
						   DRM_MODE_DPMS_ON);
	intel_sdvo_set_active_outputs(intel_sdvo, intel_sdvo->attached_output);

	if (pipe_config->has_audio)
		intel_sdvo_enable_audio(intel_sdvo, pipe_config, conn_state);
}

static enum drm_mode_status
intel_sdvo_mode_valid(struct drm_connector *connector,
		      struct drm_display_mode *mode)
{
	struct intel_sdvo *intel_sdvo = intel_attached_sdvo(to_intel_connector(connector));
	struct intel_sdvo_connector *intel_sdvo_connector =
		to_intel_sdvo_connector(connector);
	int max_dotclk = to_i915(connector->dev)->max_dotclk_freq;
	bool has_hdmi_sink = intel_has_hdmi_sink(intel_sdvo, connector->state);
	int clock = mode->clock;

	if (mode->flags & DRM_MODE_FLAG_DBLSCAN)
		return MODE_NO_DBLESCAN;

	if (clock > max_dotclk)
		return MODE_CLOCK_HIGH;

	if (mode->flags & DRM_MODE_FLAG_DBLCLK) {
		if (!has_hdmi_sink)
			return MODE_CLOCK_LOW;
		clock *= 2;
	}

	if (intel_sdvo->pixel_clock_min > clock)
		return MODE_CLOCK_LOW;

	if (intel_sdvo->pixel_clock_max < clock)
		return MODE_CLOCK_HIGH;

	if (IS_LVDS(intel_sdvo_connector)) {
		enum drm_mode_status status;

		status = intel_panel_mode_valid(&intel_sdvo_connector->base, mode);
		if (status != MODE_OK)
			return status;
	}

	return MODE_OK;
}

static bool intel_sdvo_get_capabilities(struct intel_sdvo *intel_sdvo, struct intel_sdvo_caps *caps)
{
	BUILD_BUG_ON(sizeof(*caps) != 8);
	if (!intel_sdvo_get_value(intel_sdvo,
				  SDVO_CMD_GET_DEVICE_CAPS,
				  caps, sizeof(*caps)))
		return false;

	DRM_DEBUG_KMS("SDVO capabilities:\n"
		      "  vendor_id: %d\n"
		      "  device_id: %d\n"
		      "  device_rev_id: %d\n"
		      "  sdvo_version_major: %d\n"
		      "  sdvo_version_minor: %d\n"
		      "  sdvo_inputs_mask: %d\n"
		      "  smooth_scaling: %d\n"
		      "  sharp_scaling: %d\n"
		      "  up_scaling: %d\n"
		      "  down_scaling: %d\n"
		      "  stall_support: %d\n"
		      "  output_flags: %d\n",
		      caps->vendor_id,
		      caps->device_id,
		      caps->device_rev_id,
		      caps->sdvo_version_major,
		      caps->sdvo_version_minor,
		      caps->sdvo_inputs_mask,
		      caps->smooth_scaling,
		      caps->sharp_scaling,
		      caps->up_scaling,
		      caps->down_scaling,
		      caps->stall_support,
		      caps->output_flags);

	return true;
}

static u8 intel_sdvo_get_colorimetry_cap(struct intel_sdvo *intel_sdvo)
{
	u8 cap;

	if (!intel_sdvo_get_value(intel_sdvo, SDVO_CMD_GET_COLORIMETRY_CAP,
				  &cap, sizeof(cap)))
		return SDVO_COLORIMETRY_RGB256;

	return cap;
}

static u16 intel_sdvo_get_hotplug_support(struct intel_sdvo *intel_sdvo)
{
	struct drm_i915_private *dev_priv = to_i915(intel_sdvo->base.base.dev);
	u16 hotplug;

	if (!I915_HAS_HOTPLUG(dev_priv))
		return 0;

	/*
	 * HW Erratum: SDVO Hotplug is broken on all i945G chips, there's noise
	 * on the line.
	 */
	if (IS_I945G(dev_priv) || IS_I945GM(dev_priv))
		return 0;

	if (!intel_sdvo_get_value(intel_sdvo, SDVO_CMD_GET_HOT_PLUG_SUPPORT,
					&hotplug, sizeof(hotplug)))
		return 0;

	return hotplug;
}

static void intel_sdvo_enable_hotplug(struct intel_encoder *encoder)
{
	struct intel_sdvo *intel_sdvo = to_sdvo(encoder);

	intel_sdvo_write_cmd(intel_sdvo, SDVO_CMD_SET_ACTIVE_HOT_PLUG,
			     &intel_sdvo->hotplug_active, 2);
}

static enum intel_hotplug_state
intel_sdvo_hotplug(struct intel_encoder *encoder,
		   struct intel_connector *connector)
{
	intel_sdvo_enable_hotplug(encoder);

	return intel_encoder_hotplug(encoder, connector);
}

static bool
intel_sdvo_multifunc_encoder(struct intel_sdvo *intel_sdvo)
{
	/* Is there more than one type of output? */
	return hweight16(intel_sdvo->caps.output_flags) > 1;
}

static struct edid *
intel_sdvo_get_edid(struct drm_connector *connector)
{
	struct intel_sdvo *sdvo = intel_attached_sdvo(to_intel_connector(connector));
	return drm_get_edid(connector, &sdvo->ddc);
}

/* Mac mini hack -- use the same DDC as the analog connector */
static struct edid *
intel_sdvo_get_analog_edid(struct drm_connector *connector)
{
	struct drm_i915_private *dev_priv = to_i915(connector->dev);

	return drm_get_edid(connector,
			    intel_gmbus_get_adapter(dev_priv,
						    dev_priv->vbt.crt_ddc_pin));
}

static enum drm_connector_status
intel_sdvo_tmds_sink_detect(struct drm_connector *connector)
{
	struct intel_sdvo *intel_sdvo = intel_attached_sdvo(to_intel_connector(connector));
	struct intel_sdvo_connector *intel_sdvo_connector =
		to_intel_sdvo_connector(connector);
	enum drm_connector_status status;
	struct edid *edid;

	edid = intel_sdvo_get_edid(connector);

	if (edid == NULL && intel_sdvo_multifunc_encoder(intel_sdvo)) {
		u8 ddc, saved_ddc = intel_sdvo->ddc_bus;

		/*
		 * Don't use the 1 as the argument of DDC bus switch to get
		 * the EDID. It is used for SDVO SPD ROM.
		 */
		for (ddc = intel_sdvo->ddc_bus >> 1; ddc > 1; ddc >>= 1) {
			intel_sdvo->ddc_bus = ddc;
			edid = intel_sdvo_get_edid(connector);
			if (edid)
				break;
		}
		/*
		 * If we found the EDID on the other bus,
		 * assume that is the correct DDC bus.
		 */
		if (edid == NULL)
			intel_sdvo->ddc_bus = saved_ddc;
	}

	/*
	 * When there is no edid and no monitor is connected with VGA
	 * port, try to use the CRT ddc to read the EDID for DVI-connector.
	 */
	if (edid == NULL)
		edid = intel_sdvo_get_analog_edid(connector);

	status = connector_status_unknown;
	if (edid != NULL) {
		/* DDC bus is shared, match EDID to connector type */
		if (edid->input & DRM_EDID_INPUT_DIGITAL) {
			status = connector_status_connected;
			if (intel_sdvo_connector->is_hdmi) {
				intel_sdvo->has_hdmi_monitor = drm_detect_hdmi_monitor(edid);
				intel_sdvo->has_hdmi_audio = drm_detect_monitor_audio(edid);
			}
		} else
			status = connector_status_disconnected;
		kfree(edid);
	}

	return status;
}

static bool
intel_sdvo_connector_matches_edid(struct intel_sdvo_connector *sdvo,
				  struct edid *edid)
{
	bool monitor_is_digital = !!(edid->input & DRM_EDID_INPUT_DIGITAL);
	bool connector_is_digital = !!IS_DIGITAL(sdvo);

	DRM_DEBUG_KMS("connector_is_digital? %d, monitor_is_digital? %d\n",
		      connector_is_digital, monitor_is_digital);
	return connector_is_digital == monitor_is_digital;
}

static enum drm_connector_status
intel_sdvo_detect(struct drm_connector *connector, bool force)
{
	struct drm_i915_private *i915 = to_i915(connector->dev);
	struct intel_sdvo *intel_sdvo = intel_attached_sdvo(to_intel_connector(connector));
	struct intel_sdvo_connector *intel_sdvo_connector = to_intel_sdvo_connector(connector);
	enum drm_connector_status ret;
	u16 response;

	DRM_DEBUG_KMS("[CONNECTOR:%d:%s]\n",
		      connector->base.id, connector->name);

	if (!INTEL_DISPLAY_ENABLED(i915))
		return connector_status_disconnected;

	if (!intel_sdvo_get_value(intel_sdvo,
				  SDVO_CMD_GET_ATTACHED_DISPLAYS,
				  &response, 2))
		return connector_status_unknown;

	DRM_DEBUG_KMS("SDVO response %d %d [%x]\n",
		      response & 0xff, response >> 8,
		      intel_sdvo_connector->output_flag);

	if (response == 0)
		return connector_status_disconnected;

	intel_sdvo->attached_output = response;

	intel_sdvo->has_hdmi_monitor = false;
	intel_sdvo->has_hdmi_audio = false;

	if ((intel_sdvo_connector->output_flag & response) == 0)
		ret = connector_status_disconnected;
	else if (IS_TMDS(intel_sdvo_connector))
		ret = intel_sdvo_tmds_sink_detect(connector);
	else {
		struct edid *edid;

		/* if we have an edid check it matches the connection */
		edid = intel_sdvo_get_edid(connector);
		if (edid == NULL)
			edid = intel_sdvo_get_analog_edid(connector);
		if (edid != NULL) {
			if (intel_sdvo_connector_matches_edid(intel_sdvo_connector,
							      edid))
				ret = connector_status_connected;
			else
				ret = connector_status_disconnected;

			kfree(edid);
		} else
			ret = connector_status_connected;
	}

	return ret;
}

static int intel_sdvo_get_ddc_modes(struct drm_connector *connector)
{
	int num_modes = 0;
	struct edid *edid;

	DRM_DEBUG_KMS("[CONNECTOR:%d:%s]\n",
		      connector->base.id, connector->name);

	/* set the bus switch and get the modes */
	edid = intel_sdvo_get_edid(connector);

	/*
	 * Mac mini hack.  On this device, the DVI-I connector shares one DDC
	 * link between analog and digital outputs. So, if the regular SDVO
	 * DDC fails, check to see if the analog output is disconnected, in
	 * which case we'll look there for the digital DDC data.
	 */
	if (!edid)
		edid = intel_sdvo_get_analog_edid(connector);

	if (!edid)
		return 0;

	if (intel_sdvo_connector_matches_edid(to_intel_sdvo_connector(connector),
					      edid))
		num_modes += intel_connector_update_modes(connector, edid);

	kfree(edid);

	return num_modes;
}

/*
 * Set of SDVO TV modes.
 * Note!  This is in reply order (see loop in get_tv_modes).
 * XXX: all 60Hz refresh?
 */
static const struct drm_display_mode sdvo_tv_modes[] = {
	{ DRM_MODE("320x200", DRM_MODE_TYPE_DRIVER, 5815, 320, 321, 384,
		   416, 0, 200, 201, 232, 233, 0,
		   DRM_MODE_FLAG_PHSYNC | DRM_MODE_FLAG_PVSYNC) },
	{ DRM_MODE("320x240", DRM_MODE_TYPE_DRIVER, 6814, 320, 321, 384,
		   416, 0, 240, 241, 272, 273, 0,
		   DRM_MODE_FLAG_PHSYNC | DRM_MODE_FLAG_PVSYNC) },
	{ DRM_MODE("400x300", DRM_MODE_TYPE_DRIVER, 9910, 400, 401, 464,
		   496, 0, 300, 301, 332, 333, 0,
		   DRM_MODE_FLAG_PHSYNC | DRM_MODE_FLAG_PVSYNC) },
	{ DRM_MODE("640x350", DRM_MODE_TYPE_DRIVER, 16913, 640, 641, 704,
		   736, 0, 350, 351, 382, 383, 0,
		   DRM_MODE_FLAG_PHSYNC | DRM_MODE_FLAG_PVSYNC) },
	{ DRM_MODE("640x400", DRM_MODE_TYPE_DRIVER, 19121, 640, 641, 704,
		   736, 0, 400, 401, 432, 433, 0,
		   DRM_MODE_FLAG_PHSYNC | DRM_MODE_FLAG_PVSYNC) },
	{ DRM_MODE("640x480", DRM_MODE_TYPE_DRIVER, 22654, 640, 641, 704,
		   736, 0, 480, 481, 512, 513, 0,
		   DRM_MODE_FLAG_PHSYNC | DRM_MODE_FLAG_PVSYNC) },
	{ DRM_MODE("704x480", DRM_MODE_TYPE_DRIVER, 24624, 704, 705, 768,
		   800, 0, 480, 481, 512, 513, 0,
		   DRM_MODE_FLAG_PHSYNC | DRM_MODE_FLAG_PVSYNC) },
	{ DRM_MODE("704x576", DRM_MODE_TYPE_DRIVER, 29232, 704, 705, 768,
		   800, 0, 576, 577, 608, 609, 0,
		   DRM_MODE_FLAG_PHSYNC | DRM_MODE_FLAG_PVSYNC) },
	{ DRM_MODE("720x350", DRM_MODE_TYPE_DRIVER, 18751, 720, 721, 784,
		   816, 0, 350, 351, 382, 383, 0,
		   DRM_MODE_FLAG_PHSYNC | DRM_MODE_FLAG_PVSYNC) },
	{ DRM_MODE("720x400", DRM_MODE_TYPE_DRIVER, 21199, 720, 721, 784,
		   816, 0, 400, 401, 432, 433, 0,
		   DRM_MODE_FLAG_PHSYNC | DRM_MODE_FLAG_PVSYNC) },
	{ DRM_MODE("720x480", DRM_MODE_TYPE_DRIVER, 25116, 720, 721, 784,
		   816, 0, 480, 481, 512, 513, 0,
		   DRM_MODE_FLAG_PHSYNC | DRM_MODE_FLAG_PVSYNC) },
	{ DRM_MODE("720x540", DRM_MODE_TYPE_DRIVER, 28054, 720, 721, 784,
		   816, 0, 540, 541, 572, 573, 0,
		   DRM_MODE_FLAG_PHSYNC | DRM_MODE_FLAG_PVSYNC) },
	{ DRM_MODE("720x576", DRM_MODE_TYPE_DRIVER, 29816, 720, 721, 784,
		   816, 0, 576, 577, 608, 609, 0,
		   DRM_MODE_FLAG_PHSYNC | DRM_MODE_FLAG_PVSYNC) },
	{ DRM_MODE("768x576", DRM_MODE_TYPE_DRIVER, 31570, 768, 769, 832,
		   864, 0, 576, 577, 608, 609, 0,
		   DRM_MODE_FLAG_PHSYNC | DRM_MODE_FLAG_PVSYNC) },
	{ DRM_MODE("800x600", DRM_MODE_TYPE_DRIVER, 34030, 800, 801, 864,
		   896, 0, 600, 601, 632, 633, 0,
		   DRM_MODE_FLAG_PHSYNC | DRM_MODE_FLAG_PVSYNC) },
	{ DRM_MODE("832x624", DRM_MODE_TYPE_DRIVER, 36581, 832, 833, 896,
		   928, 0, 624, 625, 656, 657, 0,
		   DRM_MODE_FLAG_PHSYNC | DRM_MODE_FLAG_PVSYNC) },
	{ DRM_MODE("920x766", DRM_MODE_TYPE_DRIVER, 48707, 920, 921, 984,
		   1016, 0, 766, 767, 798, 799, 0,
		   DRM_MODE_FLAG_PHSYNC | DRM_MODE_FLAG_PVSYNC) },
	{ DRM_MODE("1024x768", DRM_MODE_TYPE_DRIVER, 53827, 1024, 1025, 1088,
		   1120, 0, 768, 769, 800, 801, 0,
		   DRM_MODE_FLAG_PHSYNC | DRM_MODE_FLAG_PVSYNC) },
	{ DRM_MODE("1280x1024", DRM_MODE_TYPE_DRIVER, 87265, 1280, 1281, 1344,
		   1376, 0, 1024, 1025, 1056, 1057, 0,
		   DRM_MODE_FLAG_PHSYNC | DRM_MODE_FLAG_PVSYNC) },
};

static int intel_sdvo_get_tv_modes(struct drm_connector *connector)
{
	struct intel_sdvo *intel_sdvo = intel_attached_sdvo(to_intel_connector(connector));
	const struct drm_connector_state *conn_state = connector->state;
	struct intel_sdvo_sdtv_resolution_request tv_res;
	u32 reply = 0, format_map = 0;
	int num_modes = 0;
	int i;

	DRM_DEBUG_KMS("[CONNECTOR:%d:%s]\n",
		      connector->base.id, connector->name);

	/*
	 * Read the list of supported input resolutions for the selected TV
	 * format.
	 */
	format_map = 1 << conn_state->tv.mode;
	memcpy(&tv_res, &format_map,
	       min(sizeof(format_map), sizeof(struct intel_sdvo_sdtv_resolution_request)));

	if (!intel_sdvo_set_target_output(intel_sdvo, intel_sdvo->attached_output))
		return 0;

	BUILD_BUG_ON(sizeof(tv_res) != 3);
	if (!intel_sdvo_write_cmd(intel_sdvo,
				  SDVO_CMD_GET_SDTV_RESOLUTION_SUPPORT,
				  &tv_res, sizeof(tv_res)))
		return 0;
	if (!intel_sdvo_read_response(intel_sdvo, &reply, 3))
		return 0;

	for (i = 0; i < ARRAY_SIZE(sdvo_tv_modes); i++) {
		if (reply & (1 << i)) {
			struct drm_display_mode *nmode;
			nmode = drm_mode_duplicate(connector->dev,
						   &sdvo_tv_modes[i]);
			if (nmode) {
				drm_mode_probed_add(connector, nmode);
				num_modes++;
			}
		}
	}

	return num_modes;
}

static int intel_sdvo_get_lvds_modes(struct drm_connector *connector)
{
	struct intel_sdvo *intel_sdvo = intel_attached_sdvo(to_intel_connector(connector));
	struct drm_i915_private *dev_priv = to_i915(connector->dev);
	int num_modes = 0;

	drm_dbg_kms(&dev_priv->drm, "[CONNECTOR:%d:%s]\n",
		    connector->base.id, connector->name);

	num_modes += intel_panel_get_modes(to_intel_connector(connector));
	num_modes += intel_ddc_get_modes(connector, &intel_sdvo->ddc);

	return num_modes;
}

static int intel_sdvo_get_modes(struct drm_connector *connector)
{
	struct intel_sdvo_connector *intel_sdvo_connector = to_intel_sdvo_connector(connector);

	if (IS_TV(intel_sdvo_connector))
		return intel_sdvo_get_tv_modes(connector);
	else if (IS_LVDS(intel_sdvo_connector))
		return intel_sdvo_get_lvds_modes(connector);
	else
		return intel_sdvo_get_ddc_modes(connector);
}

static int
intel_sdvo_connector_atomic_get_property(struct drm_connector *connector,
					 const struct drm_connector_state *state,
					 struct drm_property *property,
					 u64 *val)
{
	struct intel_sdvo_connector *intel_sdvo_connector = to_intel_sdvo_connector(connector);
	const struct intel_sdvo_connector_state *sdvo_state = to_intel_sdvo_connector_state((void *)state);

	if (property == intel_sdvo_connector->tv_format) {
		int i;

		for (i = 0; i < intel_sdvo_connector->format_supported_num; i++)
			if (state->tv.mode == intel_sdvo_connector->tv_format_supported[i]) {
				*val = i;

				return 0;
			}

		drm_WARN_ON(connector->dev, 1);
		*val = 0;
	} else if (property == intel_sdvo_connector->top ||
		   property == intel_sdvo_connector->bottom)
		*val = intel_sdvo_connector->max_vscan - sdvo_state->tv.overscan_v;
	else if (property == intel_sdvo_connector->left ||
		 property == intel_sdvo_connector->right)
		*val = intel_sdvo_connector->max_hscan - sdvo_state->tv.overscan_h;
	else if (property == intel_sdvo_connector->hpos)
		*val = sdvo_state->tv.hpos;
	else if (property == intel_sdvo_connector->vpos)
		*val = sdvo_state->tv.vpos;
	else if (property == intel_sdvo_connector->saturation)
		*val = state->tv.saturation;
	else if (property == intel_sdvo_connector->contrast)
		*val = state->tv.contrast;
	else if (property == intel_sdvo_connector->hue)
		*val = state->tv.hue;
	else if (property == intel_sdvo_connector->brightness)
		*val = state->tv.brightness;
	else if (property == intel_sdvo_connector->sharpness)
		*val = sdvo_state->tv.sharpness;
	else if (property == intel_sdvo_connector->flicker_filter)
		*val = sdvo_state->tv.flicker_filter;
	else if (property == intel_sdvo_connector->flicker_filter_2d)
		*val = sdvo_state->tv.flicker_filter_2d;
	else if (property == intel_sdvo_connector->flicker_filter_adaptive)
		*val = sdvo_state->tv.flicker_filter_adaptive;
	else if (property == intel_sdvo_connector->tv_chroma_filter)
		*val = sdvo_state->tv.chroma_filter;
	else if (property == intel_sdvo_connector->tv_luma_filter)
		*val = sdvo_state->tv.luma_filter;
	else if (property == intel_sdvo_connector->dot_crawl)
		*val = sdvo_state->tv.dot_crawl;
	else
		return intel_digital_connector_atomic_get_property(connector, state, property, val);

	return 0;
}

static int
intel_sdvo_connector_atomic_set_property(struct drm_connector *connector,
					 struct drm_connector_state *state,
					 struct drm_property *property,
					 u64 val)
{
	struct intel_sdvo_connector *intel_sdvo_connector = to_intel_sdvo_connector(connector);
	struct intel_sdvo_connector_state *sdvo_state = to_intel_sdvo_connector_state(state);

	if (property == intel_sdvo_connector->tv_format) {
		state->tv.mode = intel_sdvo_connector->tv_format_supported[val];

		if (state->crtc) {
			struct drm_crtc_state *crtc_state =
				drm_atomic_get_new_crtc_state(state->state, state->crtc);

			crtc_state->connectors_changed = true;
		}
	} else if (property == intel_sdvo_connector->top ||
		   property == intel_sdvo_connector->bottom)
		/* Cannot set these independent from each other */
		sdvo_state->tv.overscan_v = intel_sdvo_connector->max_vscan - val;
	else if (property == intel_sdvo_connector->left ||
		 property == intel_sdvo_connector->right)
		/* Cannot set these independent from each other */
		sdvo_state->tv.overscan_h = intel_sdvo_connector->max_hscan - val;
	else if (property == intel_sdvo_connector->hpos)
		sdvo_state->tv.hpos = val;
	else if (property == intel_sdvo_connector->vpos)
		sdvo_state->tv.vpos = val;
	else if (property == intel_sdvo_connector->saturation)
		state->tv.saturation = val;
	else if (property == intel_sdvo_connector->contrast)
		state->tv.contrast = val;
	else if (property == intel_sdvo_connector->hue)
		state->tv.hue = val;
	else if (property == intel_sdvo_connector->brightness)
		state->tv.brightness = val;
	else if (property == intel_sdvo_connector->sharpness)
		sdvo_state->tv.sharpness = val;
	else if (property == intel_sdvo_connector->flicker_filter)
		sdvo_state->tv.flicker_filter = val;
	else if (property == intel_sdvo_connector->flicker_filter_2d)
		sdvo_state->tv.flicker_filter_2d = val;
	else if (property == intel_sdvo_connector->flicker_filter_adaptive)
		sdvo_state->tv.flicker_filter_adaptive = val;
	else if (property == intel_sdvo_connector->tv_chroma_filter)
		sdvo_state->tv.chroma_filter = val;
	else if (property == intel_sdvo_connector->tv_luma_filter)
		sdvo_state->tv.luma_filter = val;
	else if (property == intel_sdvo_connector->dot_crawl)
		sdvo_state->tv.dot_crawl = val;
	else
		return intel_digital_connector_atomic_set_property(connector, state, property, val);

	return 0;
}

static int
intel_sdvo_connector_register(struct drm_connector *connector)
{
	struct intel_sdvo *sdvo = intel_attached_sdvo(to_intel_connector(connector));
	int ret;

	ret = intel_connector_register(connector);
	if (ret)
		return ret;

	return sysfs_create_link(&connector->kdev->kobj,
				 &sdvo->ddc.dev.kobj,
				 sdvo->ddc.dev.kobj.name);
}

static void
intel_sdvo_connector_unregister(struct drm_connector *connector)
{
	struct intel_sdvo *sdvo = intel_attached_sdvo(to_intel_connector(connector));

	sysfs_remove_link(&connector->kdev->kobj,
			  sdvo->ddc.dev.kobj.name);
	intel_connector_unregister(connector);
}

static struct drm_connector_state *
intel_sdvo_connector_duplicate_state(struct drm_connector *connector)
{
	struct intel_sdvo_connector_state *state;

	state = kmemdup(connector->state, sizeof(*state), GFP_KERNEL);
	if (!state)
		return NULL;

	__drm_atomic_helper_connector_duplicate_state(connector, &state->base.base);
	return &state->base.base;
}

static const struct drm_connector_funcs intel_sdvo_connector_funcs = {
	.detect = intel_sdvo_detect,
	.fill_modes = drm_helper_probe_single_connector_modes,
	.atomic_get_property = intel_sdvo_connector_atomic_get_property,
	.atomic_set_property = intel_sdvo_connector_atomic_set_property,
	.late_register = intel_sdvo_connector_register,
	.early_unregister = intel_sdvo_connector_unregister,
	.destroy = intel_connector_destroy,
	.atomic_destroy_state = drm_atomic_helper_connector_destroy_state,
	.atomic_duplicate_state = intel_sdvo_connector_duplicate_state,
};

static int intel_sdvo_atomic_check(struct drm_connector *conn,
				   struct drm_atomic_state *state)
{
	struct drm_connector_state *new_conn_state =
		drm_atomic_get_new_connector_state(state, conn);
	struct drm_connector_state *old_conn_state =
		drm_atomic_get_old_connector_state(state, conn);
	struct intel_sdvo_connector_state *old_state =
		to_intel_sdvo_connector_state(old_conn_state);
	struct intel_sdvo_connector_state *new_state =
		to_intel_sdvo_connector_state(new_conn_state);

	if (new_conn_state->crtc &&
	    (memcmp(&old_state->tv, &new_state->tv, sizeof(old_state->tv)) ||
	     memcmp(&old_conn_state->tv, &new_conn_state->tv, sizeof(old_conn_state->tv)))) {
		struct drm_crtc_state *crtc_state =
			drm_atomic_get_new_crtc_state(state,
						      new_conn_state->crtc);

		crtc_state->connectors_changed = true;
	}

	return intel_digital_connector_atomic_check(conn, state);
}

static const struct drm_connector_helper_funcs intel_sdvo_connector_helper_funcs = {
	.get_modes = intel_sdvo_get_modes,
	.mode_valid = intel_sdvo_mode_valid,
	.atomic_check = intel_sdvo_atomic_check,
};

static void intel_sdvo_enc_destroy(struct drm_encoder *encoder)
{
	struct intel_sdvo *intel_sdvo = to_sdvo(to_intel_encoder(encoder));

	i2c_del_adapter(&intel_sdvo->ddc);
	intel_encoder_destroy(encoder);
}

static const struct drm_encoder_funcs intel_sdvo_enc_funcs = {
	.destroy = intel_sdvo_enc_destroy,
};

static void
intel_sdvo_guess_ddc_bus(struct intel_sdvo *sdvo)
{
	u16 mask = 0;
	unsigned int num_bits;

	/*
	 * Make a mask of outputs less than or equal to our own priority in the
	 * list.
	 */
	switch (sdvo->controlled_output) {
	case SDVO_OUTPUT_LVDS1:
		mask |= SDVO_OUTPUT_LVDS1;
		fallthrough;
	case SDVO_OUTPUT_LVDS0:
		mask |= SDVO_OUTPUT_LVDS0;
		fallthrough;
	case SDVO_OUTPUT_TMDS1:
		mask |= SDVO_OUTPUT_TMDS1;
		fallthrough;
	case SDVO_OUTPUT_TMDS0:
		mask |= SDVO_OUTPUT_TMDS0;
		fallthrough;
	case SDVO_OUTPUT_RGB1:
		mask |= SDVO_OUTPUT_RGB1;
		fallthrough;
	case SDVO_OUTPUT_RGB0:
		mask |= SDVO_OUTPUT_RGB0;
		break;
	}

	/* Count bits to find what number we are in the priority list. */
	mask &= sdvo->caps.output_flags;
	num_bits = hweight16(mask);
	/* If more than 3 outputs, default to DDC bus 3 for now. */
	if (num_bits > 3)
		num_bits = 3;

	/* Corresponds to SDVO_CONTROL_BUS_DDCx */
	sdvo->ddc_bus = 1 << num_bits;
}

/*
 * Choose the appropriate DDC bus for control bus switch command for this
 * SDVO output based on the controlled output.
 *
 * DDC bus number assignment is in a priority order of RGB outputs, then TMDS
 * outputs, then LVDS outputs.
 */
static void
intel_sdvo_select_ddc_bus(struct drm_i915_private *dev_priv,
			  struct intel_sdvo *sdvo)
{
	struct sdvo_device_mapping *mapping;

	if (sdvo->port == PORT_B)
		mapping = &dev_priv->vbt.sdvo_mappings[0];
	else
		mapping = &dev_priv->vbt.sdvo_mappings[1];

	if (mapping->initialized)
		sdvo->ddc_bus = 1 << ((mapping->ddc_pin & 0xf0) >> 4);
	else
		intel_sdvo_guess_ddc_bus(sdvo);
}

static void
intel_sdvo_select_i2c_bus(struct drm_i915_private *dev_priv,
			  struct intel_sdvo *sdvo)
{
	struct sdvo_device_mapping *mapping;
	u8 pin;

	if (sdvo->port == PORT_B)
		mapping = &dev_priv->vbt.sdvo_mappings[0];
	else
		mapping = &dev_priv->vbt.sdvo_mappings[1];

	if (mapping->initialized &&
	    intel_gmbus_is_valid_pin(dev_priv, mapping->i2c_pin))
		pin = mapping->i2c_pin;
	else
		pin = GMBUS_PIN_DPB;

	sdvo->i2c = intel_gmbus_get_adapter(dev_priv, pin);

	/*
	 * With gmbus we should be able to drive sdvo i2c at 2MHz, but somehow
	 * our code totally fails once we start using gmbus. Hence fall back to
	 * bit banging for now.
	 */
	intel_gmbus_force_bit(sdvo->i2c, true);
}

/* undo any changes intel_sdvo_select_i2c_bus() did to sdvo->i2c */
static void
intel_sdvo_unselect_i2c_bus(struct intel_sdvo *sdvo)
{
	intel_gmbus_force_bit(sdvo->i2c, false);
}

static bool
intel_sdvo_is_hdmi_connector(struct intel_sdvo *intel_sdvo, int device)
{
	return intel_sdvo_check_supp_encode(intel_sdvo);
}

static u8
intel_sdvo_get_slave_addr(struct drm_i915_private *dev_priv,
			  struct intel_sdvo *sdvo)
{
	struct sdvo_device_mapping *my_mapping, *other_mapping;

	if (sdvo->port == PORT_B) {
		my_mapping = &dev_priv->vbt.sdvo_mappings[0];
		other_mapping = &dev_priv->vbt.sdvo_mappings[1];
	} else {
		my_mapping = &dev_priv->vbt.sdvo_mappings[1];
		other_mapping = &dev_priv->vbt.sdvo_mappings[0];
	}

	/* If the BIOS described our SDVO device, take advantage of it. */
	if (my_mapping->slave_addr)
		return my_mapping->slave_addr;

	/*
	 * If the BIOS only described a different SDVO device, use the
	 * address that it isn't using.
	 */
	if (other_mapping->slave_addr) {
		if (other_mapping->slave_addr == 0x70)
			return 0x72;
		else
			return 0x70;
	}

	/*
	 * No SDVO device info is found for another DVO port,
	 * so use mapping assumption we had before BIOS parsing.
	 */
	if (sdvo->port == PORT_B)
		return 0x70;
	else
		return 0x72;
}

static int
intel_sdvo_connector_init(struct intel_sdvo_connector *connector,
			  struct intel_sdvo *encoder)
{
	struct drm_connector *drm_connector;
	int ret;

	drm_connector = &connector->base.base;
	ret = drm_connector_init(encoder->base.base.dev,
			   drm_connector,
			   &intel_sdvo_connector_funcs,
			   connector->base.base.connector_type);
	if (ret < 0)
		return ret;

	drm_connector_helper_add(drm_connector,
				 &intel_sdvo_connector_helper_funcs);

	connector->base.base.interlace_allowed = 1;
	connector->base.base.doublescan_allowed = 0;
	connector->base.base.display_info.subpixel_order = SubPixelHorizontalRGB;
	connector->base.get_hw_state = intel_sdvo_connector_get_hw_state;

	intel_connector_attach_encoder(&connector->base, &encoder->base);

	return 0;
}

static void
intel_sdvo_add_hdmi_properties(struct intel_sdvo *intel_sdvo,
			       struct intel_sdvo_connector *connector)
{
	intel_attach_force_audio_property(&connector->base.base);
	if (intel_sdvo->colorimetry_cap & SDVO_COLORIMETRY_RGB220)
		intel_attach_broadcast_rgb_property(&connector->base.base);
	intel_attach_aspect_ratio_property(&connector->base.base);
}

static struct intel_sdvo_connector *intel_sdvo_connector_alloc(void)
{
	struct intel_sdvo_connector *sdvo_connector;
	struct intel_sdvo_connector_state *conn_state;

	sdvo_connector = kzalloc(sizeof(*sdvo_connector), GFP_KERNEL);
	if (!sdvo_connector)
		return NULL;

	conn_state = kzalloc(sizeof(*conn_state), GFP_KERNEL);
	if (!conn_state) {
		kfree(sdvo_connector);
		return NULL;
	}

	__drm_atomic_helper_connector_reset(&sdvo_connector->base.base,
					    &conn_state->base.base);

	INIT_LIST_HEAD(&sdvo_connector->base.panel.fixed_modes);

	return sdvo_connector;
}

static bool
intel_sdvo_dvi_init(struct intel_sdvo *intel_sdvo, int device)
{
	struct drm_encoder *encoder = &intel_sdvo->base.base;
	struct drm_connector *connector;
	struct intel_encoder *intel_encoder = to_intel_encoder(encoder);
	struct intel_connector *intel_connector;
	struct intel_sdvo_connector *intel_sdvo_connector;

	DRM_DEBUG_KMS("initialising DVI device %d\n", device);

	intel_sdvo_connector = intel_sdvo_connector_alloc();
	if (!intel_sdvo_connector)
		return false;

	if (device == 0) {
		intel_sdvo->controlled_output |= SDVO_OUTPUT_TMDS0;
		intel_sdvo_connector->output_flag = SDVO_OUTPUT_TMDS0;
	} else if (device == 1) {
		intel_sdvo->controlled_output |= SDVO_OUTPUT_TMDS1;
		intel_sdvo_connector->output_flag = SDVO_OUTPUT_TMDS1;
	}

	intel_connector = &intel_sdvo_connector->base;
	connector = &intel_connector->base;
	if (intel_sdvo_get_hotplug_support(intel_sdvo) &
		intel_sdvo_connector->output_flag) {
		intel_sdvo->hotplug_active |= intel_sdvo_connector->output_flag;
		/*
		 * Some SDVO devices have one-shot hotplug interrupts.
		 * Ensure that they get re-enabled when an interrupt happens.
		 */
		intel_connector->polled = DRM_CONNECTOR_POLL_HPD;
		intel_encoder->hotplug = intel_sdvo_hotplug;
		intel_sdvo_enable_hotplug(intel_encoder);
	} else {
		intel_connector->polled = DRM_CONNECTOR_POLL_CONNECT | DRM_CONNECTOR_POLL_DISCONNECT;
	}
	encoder->encoder_type = DRM_MODE_ENCODER_TMDS;
	connector->connector_type = DRM_MODE_CONNECTOR_DVID;

	if (intel_sdvo_is_hdmi_connector(intel_sdvo, device)) {
		connector->connector_type = DRM_MODE_CONNECTOR_HDMIA;
		intel_sdvo_connector->is_hdmi = true;
	}

	if (intel_sdvo_connector_init(intel_sdvo_connector, intel_sdvo) < 0) {
		kfree(intel_sdvo_connector);
		return false;
	}

	if (intel_sdvo_connector->is_hdmi)
		intel_sdvo_add_hdmi_properties(intel_sdvo, intel_sdvo_connector);

	return true;
}

static bool
intel_sdvo_tv_init(struct intel_sdvo *intel_sdvo, int type)
{
	struct drm_encoder *encoder = &intel_sdvo->base.base;
	struct drm_connector *connector;
	struct intel_connector *intel_connector;
	struct intel_sdvo_connector *intel_sdvo_connector;

	DRM_DEBUG_KMS("initialising TV type %d\n", type);

	intel_sdvo_connector = intel_sdvo_connector_alloc();
	if (!intel_sdvo_connector)
		return false;

	intel_connector = &intel_sdvo_connector->base;
	connector = &intel_connector->base;
	encoder->encoder_type = DRM_MODE_ENCODER_TVDAC;
	connector->connector_type = DRM_MODE_CONNECTOR_SVIDEO;

	intel_sdvo->controlled_output |= type;
	intel_sdvo_connector->output_flag = type;

	if (intel_sdvo_connector_init(intel_sdvo_connector, intel_sdvo) < 0) {
		kfree(intel_sdvo_connector);
		return false;
	}

	if (!intel_sdvo_tv_create_property(intel_sdvo, intel_sdvo_connector, type))
		goto err;

	if (!intel_sdvo_create_enhance_property(intel_sdvo, intel_sdvo_connector))
		goto err;

	return true;

err:
	intel_connector_destroy(connector);
	return false;
}

static bool
intel_sdvo_analog_init(struct intel_sdvo *intel_sdvo, int device)
{
	struct drm_encoder *encoder = &intel_sdvo->base.base;
	struct drm_connector *connector;
	struct intel_connector *intel_connector;
	struct intel_sdvo_connector *intel_sdvo_connector;

	DRM_DEBUG_KMS("initialising analog device %d\n", device);

	intel_sdvo_connector = intel_sdvo_connector_alloc();
	if (!intel_sdvo_connector)
		return false;

	intel_connector = &intel_sdvo_connector->base;
	connector = &intel_connector->base;
	intel_connector->polled = DRM_CONNECTOR_POLL_CONNECT;
	encoder->encoder_type = DRM_MODE_ENCODER_DAC;
	connector->connector_type = DRM_MODE_CONNECTOR_VGA;

	if (device == 0) {
		intel_sdvo->controlled_output |= SDVO_OUTPUT_RGB0;
		intel_sdvo_connector->output_flag = SDVO_OUTPUT_RGB0;
	} else if (device == 1) {
		intel_sdvo->controlled_output |= SDVO_OUTPUT_RGB1;
		intel_sdvo_connector->output_flag = SDVO_OUTPUT_RGB1;
	}

	if (intel_sdvo_connector_init(intel_sdvo_connector, intel_sdvo) < 0) {
		kfree(intel_sdvo_connector);
		return false;
	}

	return true;
}

static bool
intel_sdvo_lvds_init(struct intel_sdvo *intel_sdvo, int device)
{
	struct drm_encoder *encoder = &intel_sdvo->base.base;
	struct drm_i915_private *i915 = to_i915(encoder->dev);
	struct drm_connector *connector;
	struct intel_connector *intel_connector;
	struct intel_sdvo_connector *intel_sdvo_connector;

	DRM_DEBUG_KMS("initialising LVDS device %d\n", device);

	intel_sdvo_connector = intel_sdvo_connector_alloc();
	if (!intel_sdvo_connector)
		return false;

	intel_connector = &intel_sdvo_connector->base;
	connector = &intel_connector->base;
	encoder->encoder_type = DRM_MODE_ENCODER_LVDS;
	connector->connector_type = DRM_MODE_CONNECTOR_LVDS;

	if (device == 0) {
		intel_sdvo->controlled_output |= SDVO_OUTPUT_LVDS0;
		intel_sdvo_connector->output_flag = SDVO_OUTPUT_LVDS0;
	} else if (device == 1) {
		intel_sdvo->controlled_output |= SDVO_OUTPUT_LVDS1;
		intel_sdvo_connector->output_flag = SDVO_OUTPUT_LVDS1;
	}

	if (intel_sdvo_connector_init(intel_sdvo_connector, intel_sdvo) < 0) {
		kfree(intel_sdvo_connector);
		return false;
	}

	if (!intel_sdvo_create_enhance_property(intel_sdvo, intel_sdvo_connector))
		goto err;

<<<<<<< HEAD
	intel_bios_init_panel(i915, &intel_connector->panel);
=======
	intel_bios_init_panel(i915, &intel_connector->panel, NULL, NULL);
>>>>>>> e7c3f58a

	/*
	 * Fetch modes from VBT. For SDVO prefer the VBT mode since some
	 * SDVO->LVDS transcoders can't cope with the EDID mode.
	 */
	intel_panel_add_vbt_sdvo_fixed_mode(intel_connector);

	if (!intel_panel_preferred_fixed_mode(intel_connector)) {
		intel_ddc_get_modes(connector, &intel_sdvo->ddc);
		intel_panel_add_edid_fixed_modes(intel_connector, false, false);
	}

	intel_panel_init(intel_connector);

	if (!intel_panel_preferred_fixed_mode(intel_connector))
		goto err;

	return true;

err:
	intel_connector_destroy(connector);
	return false;
}

static bool
intel_sdvo_output_setup(struct intel_sdvo *intel_sdvo, u16 flags)
{
	/* SDVO requires XXX1 function may not exist unless it has XXX0 function.*/

	if (flags & SDVO_OUTPUT_TMDS0)
		if (!intel_sdvo_dvi_init(intel_sdvo, 0))
			return false;

	if ((flags & SDVO_TMDS_MASK) == SDVO_TMDS_MASK)
		if (!intel_sdvo_dvi_init(intel_sdvo, 1))
			return false;

	/* TV has no XXX1 function block */
	if (flags & SDVO_OUTPUT_SVID0)
		if (!intel_sdvo_tv_init(intel_sdvo, SDVO_OUTPUT_SVID0))
			return false;

	if (flags & SDVO_OUTPUT_CVBS0)
		if (!intel_sdvo_tv_init(intel_sdvo, SDVO_OUTPUT_CVBS0))
			return false;

	if (flags & SDVO_OUTPUT_YPRPB0)
		if (!intel_sdvo_tv_init(intel_sdvo, SDVO_OUTPUT_YPRPB0))
			return false;

	if (flags & SDVO_OUTPUT_RGB0)
		if (!intel_sdvo_analog_init(intel_sdvo, 0))
			return false;

	if ((flags & SDVO_RGB_MASK) == SDVO_RGB_MASK)
		if (!intel_sdvo_analog_init(intel_sdvo, 1))
			return false;

	if (flags & SDVO_OUTPUT_LVDS0)
		if (!intel_sdvo_lvds_init(intel_sdvo, 0))
			return false;

	if ((flags & SDVO_LVDS_MASK) == SDVO_LVDS_MASK)
		if (!intel_sdvo_lvds_init(intel_sdvo, 1))
			return false;

	if ((flags & SDVO_OUTPUT_MASK) == 0) {
		unsigned char bytes[2];

		intel_sdvo->controlled_output = 0;
		memcpy(bytes, &intel_sdvo->caps.output_flags, 2);
		DRM_DEBUG_KMS("%s: Unknown SDVO output type (0x%02x%02x)\n",
			      SDVO_NAME(intel_sdvo),
			      bytes[0], bytes[1]);
		return false;
	}
	intel_sdvo->base.pipe_mask = ~0;

	return true;
}

static void intel_sdvo_output_cleanup(struct intel_sdvo *intel_sdvo)
{
	struct drm_device *dev = intel_sdvo->base.base.dev;
	struct drm_connector *connector, *tmp;

	list_for_each_entry_safe(connector, tmp,
				 &dev->mode_config.connector_list, head) {
		if (intel_attached_encoder(to_intel_connector(connector)) == &intel_sdvo->base) {
			drm_connector_unregister(connector);
			intel_connector_destroy(connector);
		}
	}
}

static bool intel_sdvo_tv_create_property(struct intel_sdvo *intel_sdvo,
					  struct intel_sdvo_connector *intel_sdvo_connector,
					  int type)
{
	struct drm_device *dev = intel_sdvo->base.base.dev;
	struct intel_sdvo_tv_format format;
	u32 format_map, i;

	if (!intel_sdvo_set_target_output(intel_sdvo, type))
		return false;

	BUILD_BUG_ON(sizeof(format) != 6);
	if (!intel_sdvo_get_value(intel_sdvo,
				  SDVO_CMD_GET_SUPPORTED_TV_FORMATS,
				  &format, sizeof(format)))
		return false;

	memcpy(&format_map, &format, min(sizeof(format_map), sizeof(format)));

	if (format_map == 0)
		return false;

	intel_sdvo_connector->format_supported_num = 0;
	for (i = 0 ; i < TV_FORMAT_NUM; i++)
		if (format_map & (1 << i))
			intel_sdvo_connector->tv_format_supported[intel_sdvo_connector->format_supported_num++] = i;


	intel_sdvo_connector->tv_format =
			drm_property_create(dev, DRM_MODE_PROP_ENUM,
					    "mode", intel_sdvo_connector->format_supported_num);
	if (!intel_sdvo_connector->tv_format)
		return false;

	for (i = 0; i < intel_sdvo_connector->format_supported_num; i++)
		drm_property_add_enum(intel_sdvo_connector->tv_format, i,
				      tv_format_names[intel_sdvo_connector->tv_format_supported[i]]);

	intel_sdvo_connector->base.base.state->tv.mode = intel_sdvo_connector->tv_format_supported[0];
	drm_object_attach_property(&intel_sdvo_connector->base.base.base,
				   intel_sdvo_connector->tv_format, 0);
	return true;

}

#define _ENHANCEMENT(state_assignment, name, NAME) do { \
	if (enhancements.name) { \
		if (!intel_sdvo_get_value(intel_sdvo, SDVO_CMD_GET_MAX_##NAME, &data_value, 4) || \
		    !intel_sdvo_get_value(intel_sdvo, SDVO_CMD_GET_##NAME, &response, 2)) \
			return false; \
		intel_sdvo_connector->name = \
			drm_property_create_range(dev, 0, #name, 0, data_value[0]); \
		if (!intel_sdvo_connector->name) return false; \
		state_assignment = response; \
		drm_object_attach_property(&connector->base, \
					   intel_sdvo_connector->name, 0); \
		DRM_DEBUG_KMS(#name ": max %d, default %d, current %d\n", \
			      data_value[0], data_value[1], response); \
	} \
} while (0)

#define ENHANCEMENT(state, name, NAME) _ENHANCEMENT((state)->name, name, NAME)

static bool
intel_sdvo_create_enhance_property_tv(struct intel_sdvo *intel_sdvo,
				      struct intel_sdvo_connector *intel_sdvo_connector,
				      struct intel_sdvo_enhancements_reply enhancements)
{
	struct drm_device *dev = intel_sdvo->base.base.dev;
	struct drm_connector *connector = &intel_sdvo_connector->base.base;
	struct drm_connector_state *conn_state = connector->state;
	struct intel_sdvo_connector_state *sdvo_state =
		to_intel_sdvo_connector_state(conn_state);
	u16 response, data_value[2];

	/* when horizontal overscan is supported, Add the left/right property */
	if (enhancements.overscan_h) {
		if (!intel_sdvo_get_value(intel_sdvo,
					  SDVO_CMD_GET_MAX_OVERSCAN_H,
					  &data_value, 4))
			return false;

		if (!intel_sdvo_get_value(intel_sdvo,
					  SDVO_CMD_GET_OVERSCAN_H,
					  &response, 2))
			return false;

		sdvo_state->tv.overscan_h = response;

		intel_sdvo_connector->max_hscan = data_value[0];
		intel_sdvo_connector->left =
			drm_property_create_range(dev, 0, "left_margin", 0, data_value[0]);
		if (!intel_sdvo_connector->left)
			return false;

		drm_object_attach_property(&connector->base,
					   intel_sdvo_connector->left, 0);

		intel_sdvo_connector->right =
			drm_property_create_range(dev, 0, "right_margin", 0, data_value[0]);
		if (!intel_sdvo_connector->right)
			return false;

		drm_object_attach_property(&connector->base,
					      intel_sdvo_connector->right, 0);
		DRM_DEBUG_KMS("h_overscan: max %d, "
			      "default %d, current %d\n",
			      data_value[0], data_value[1], response);
	}

	if (enhancements.overscan_v) {
		if (!intel_sdvo_get_value(intel_sdvo,
					  SDVO_CMD_GET_MAX_OVERSCAN_V,
					  &data_value, 4))
			return false;

		if (!intel_sdvo_get_value(intel_sdvo,
					  SDVO_CMD_GET_OVERSCAN_V,
					  &response, 2))
			return false;

		sdvo_state->tv.overscan_v = response;

		intel_sdvo_connector->max_vscan = data_value[0];
		intel_sdvo_connector->top =
			drm_property_create_range(dev, 0,
					    "top_margin", 0, data_value[0]);
		if (!intel_sdvo_connector->top)
			return false;

		drm_object_attach_property(&connector->base,
					   intel_sdvo_connector->top, 0);

		intel_sdvo_connector->bottom =
			drm_property_create_range(dev, 0,
					    "bottom_margin", 0, data_value[0]);
		if (!intel_sdvo_connector->bottom)
			return false;

		drm_object_attach_property(&connector->base,
					      intel_sdvo_connector->bottom, 0);
		DRM_DEBUG_KMS("v_overscan: max %d, "
			      "default %d, current %d\n",
			      data_value[0], data_value[1], response);
	}

	ENHANCEMENT(&sdvo_state->tv, hpos, HPOS);
	ENHANCEMENT(&sdvo_state->tv, vpos, VPOS);
	ENHANCEMENT(&conn_state->tv, saturation, SATURATION);
	ENHANCEMENT(&conn_state->tv, contrast, CONTRAST);
	ENHANCEMENT(&conn_state->tv, hue, HUE);
	ENHANCEMENT(&conn_state->tv, brightness, BRIGHTNESS);
	ENHANCEMENT(&sdvo_state->tv, sharpness, SHARPNESS);
	ENHANCEMENT(&sdvo_state->tv, flicker_filter, FLICKER_FILTER);
	ENHANCEMENT(&sdvo_state->tv, flicker_filter_adaptive, FLICKER_FILTER_ADAPTIVE);
	ENHANCEMENT(&sdvo_state->tv, flicker_filter_2d, FLICKER_FILTER_2D);
	_ENHANCEMENT(sdvo_state->tv.chroma_filter, tv_chroma_filter, TV_CHROMA_FILTER);
	_ENHANCEMENT(sdvo_state->tv.luma_filter, tv_luma_filter, TV_LUMA_FILTER);

	if (enhancements.dot_crawl) {
		if (!intel_sdvo_get_value(intel_sdvo, SDVO_CMD_GET_DOT_CRAWL, &response, 2))
			return false;

		sdvo_state->tv.dot_crawl = response & 0x1;
		intel_sdvo_connector->dot_crawl =
			drm_property_create_range(dev, 0, "dot_crawl", 0, 1);
		if (!intel_sdvo_connector->dot_crawl)
			return false;

		drm_object_attach_property(&connector->base,
					   intel_sdvo_connector->dot_crawl, 0);
		DRM_DEBUG_KMS("dot crawl: current %d\n", response);
	}

	return true;
}

static bool
intel_sdvo_create_enhance_property_lvds(struct intel_sdvo *intel_sdvo,
					struct intel_sdvo_connector *intel_sdvo_connector,
					struct intel_sdvo_enhancements_reply enhancements)
{
	struct drm_device *dev = intel_sdvo->base.base.dev;
	struct drm_connector *connector = &intel_sdvo_connector->base.base;
	u16 response, data_value[2];

	ENHANCEMENT(&connector->state->tv, brightness, BRIGHTNESS);

	return true;
}
#undef ENHANCEMENT
#undef _ENHANCEMENT

static bool intel_sdvo_create_enhance_property(struct intel_sdvo *intel_sdvo,
					       struct intel_sdvo_connector *intel_sdvo_connector)
{
	union {
		struct intel_sdvo_enhancements_reply reply;
		u16 response;
	} enhancements;

	BUILD_BUG_ON(sizeof(enhancements) != 2);

	if (!intel_sdvo_get_value(intel_sdvo,
				  SDVO_CMD_GET_SUPPORTED_ENHANCEMENTS,
				  &enhancements, sizeof(enhancements)) ||
	    enhancements.response == 0) {
		DRM_DEBUG_KMS("No enhancement is supported\n");
		return true;
	}

	if (IS_TV(intel_sdvo_connector))
		return intel_sdvo_create_enhance_property_tv(intel_sdvo, intel_sdvo_connector, enhancements.reply);
	else if (IS_LVDS(intel_sdvo_connector))
		return intel_sdvo_create_enhance_property_lvds(intel_sdvo, intel_sdvo_connector, enhancements.reply);
	else
		return true;
}

static int intel_sdvo_ddc_proxy_xfer(struct i2c_adapter *adapter,
				     struct i2c_msg *msgs,
				     int num)
{
	struct intel_sdvo *sdvo = adapter->algo_data;

	if (!__intel_sdvo_set_control_bus_switch(sdvo, sdvo->ddc_bus))
		return -EIO;

	return sdvo->i2c->algo->master_xfer(sdvo->i2c, msgs, num);
}

static u32 intel_sdvo_ddc_proxy_func(struct i2c_adapter *adapter)
{
	struct intel_sdvo *sdvo = adapter->algo_data;
	return sdvo->i2c->algo->functionality(sdvo->i2c);
}

static const struct i2c_algorithm intel_sdvo_ddc_proxy = {
	.master_xfer	= intel_sdvo_ddc_proxy_xfer,
	.functionality	= intel_sdvo_ddc_proxy_func
};

static void proxy_lock_bus(struct i2c_adapter *adapter,
			   unsigned int flags)
{
	struct intel_sdvo *sdvo = adapter->algo_data;
	sdvo->i2c->lock_ops->lock_bus(sdvo->i2c, flags);
}

static int proxy_trylock_bus(struct i2c_adapter *adapter,
			     unsigned int flags)
{
	struct intel_sdvo *sdvo = adapter->algo_data;
	return sdvo->i2c->lock_ops->trylock_bus(sdvo->i2c, flags);
}

static void proxy_unlock_bus(struct i2c_adapter *adapter,
			     unsigned int flags)
{
	struct intel_sdvo *sdvo = adapter->algo_data;
	sdvo->i2c->lock_ops->unlock_bus(sdvo->i2c, flags);
}

static const struct i2c_lock_operations proxy_lock_ops = {
	.lock_bus =    proxy_lock_bus,
	.trylock_bus = proxy_trylock_bus,
	.unlock_bus =  proxy_unlock_bus,
};

static bool
intel_sdvo_init_ddc_proxy(struct intel_sdvo *sdvo,
			  struct drm_i915_private *dev_priv)
{
	struct pci_dev *pdev = to_pci_dev(dev_priv->drm.dev);

	sdvo->ddc.owner = THIS_MODULE;
	sdvo->ddc.class = I2C_CLASS_DDC;
	snprintf(sdvo->ddc.name, I2C_NAME_SIZE, "SDVO DDC proxy");
	sdvo->ddc.dev.parent = &pdev->dev;
	sdvo->ddc.algo_data = sdvo;
	sdvo->ddc.algo = &intel_sdvo_ddc_proxy;
	sdvo->ddc.lock_ops = &proxy_lock_ops;

	return i2c_add_adapter(&sdvo->ddc) == 0;
}

static void assert_sdvo_port_valid(const struct drm_i915_private *dev_priv,
				   enum port port)
{
	if (HAS_PCH_SPLIT(dev_priv))
		drm_WARN_ON(&dev_priv->drm, port != PORT_B);
	else
		drm_WARN_ON(&dev_priv->drm, port != PORT_B && port != PORT_C);
}

bool intel_sdvo_init(struct drm_i915_private *dev_priv,
		     i915_reg_t sdvo_reg, enum port port)
{
	struct intel_encoder *intel_encoder;
	struct intel_sdvo *intel_sdvo;
	int i;

	assert_sdvo_port_valid(dev_priv, port);

	intel_sdvo = kzalloc(sizeof(*intel_sdvo), GFP_KERNEL);
	if (!intel_sdvo)
		return false;

	intel_sdvo->sdvo_reg = sdvo_reg;
	intel_sdvo->port = port;
	intel_sdvo->slave_addr =
		intel_sdvo_get_slave_addr(dev_priv, intel_sdvo) >> 1;
	intel_sdvo_select_i2c_bus(dev_priv, intel_sdvo);
	if (!intel_sdvo_init_ddc_proxy(intel_sdvo, dev_priv))
		goto err_i2c_bus;

	/* encoder type will be decided later */
	intel_encoder = &intel_sdvo->base;
	intel_encoder->type = INTEL_OUTPUT_SDVO;
	intel_encoder->power_domain = POWER_DOMAIN_PORT_OTHER;
	intel_encoder->port = port;
	drm_encoder_init(&dev_priv->drm, &intel_encoder->base,
			 &intel_sdvo_enc_funcs, 0,
			 "SDVO %c", port_name(port));

	/* Read the regs to test if we can talk to the device */
	for (i = 0; i < 0x40; i++) {
		u8 byte;

		if (!intel_sdvo_read_byte(intel_sdvo, i, &byte)) {
			drm_dbg_kms(&dev_priv->drm,
				    "No SDVO device found on %s\n",
				    SDVO_NAME(intel_sdvo));
			goto err;
		}
	}

	intel_encoder->compute_config = intel_sdvo_compute_config;
	if (HAS_PCH_SPLIT(dev_priv)) {
		intel_encoder->disable = pch_disable_sdvo;
		intel_encoder->post_disable = pch_post_disable_sdvo;
	} else {
		intel_encoder->disable = intel_disable_sdvo;
	}
	intel_encoder->pre_enable = intel_sdvo_pre_enable;
	intel_encoder->enable = intel_enable_sdvo;
	intel_encoder->get_hw_state = intel_sdvo_get_hw_state;
	intel_encoder->get_config = intel_sdvo_get_config;

	/* In default case sdvo lvds is false */
	if (!intel_sdvo_get_capabilities(intel_sdvo, &intel_sdvo->caps))
		goto err;

	intel_sdvo->colorimetry_cap =
		intel_sdvo_get_colorimetry_cap(intel_sdvo);

	if (intel_sdvo_output_setup(intel_sdvo,
				    intel_sdvo->caps.output_flags) != true) {
		drm_dbg_kms(&dev_priv->drm,
			    "SDVO output failed to setup on %s\n",
			    SDVO_NAME(intel_sdvo));
		/* Output_setup can leave behind connectors! */
		goto err_output;
	}

	/*
	 * Only enable the hotplug irq if we need it, to work around noisy
	 * hotplug lines.
	 */
	if (intel_sdvo->hotplug_active) {
		if (intel_sdvo->port == PORT_B)
			intel_encoder->hpd_pin = HPD_SDVO_B;
		else
			intel_encoder->hpd_pin = HPD_SDVO_C;
	}

	/*
	 * Cloning SDVO with anything is often impossible, since the SDVO
	 * encoder can request a special input timing mode. And even if that's
	 * not the case we have evidence that cloning a plain unscaled mode with
	 * VGA doesn't really work. Furthermore the cloning flags are way too
	 * simplistic anyway to express such constraints, so just give up on
	 * cloning for SDVO encoders.
	 */
	intel_sdvo->base.cloneable = 0;

	intel_sdvo_select_ddc_bus(dev_priv, intel_sdvo);

	/* Set the input timing to the screen. Assume always input 0. */
	if (!intel_sdvo_set_target_input(intel_sdvo))
		goto err_output;

	if (!intel_sdvo_get_input_pixel_clock_range(intel_sdvo,
						    &intel_sdvo->pixel_clock_min,
						    &intel_sdvo->pixel_clock_max))
		goto err_output;

	drm_dbg_kms(&dev_priv->drm, "%s device VID/DID: %02X:%02X.%02X, "
			"clock range %dMHz - %dMHz, "
			"input 1: %c, input 2: %c, "
			"output 1: %c, output 2: %c\n",
			SDVO_NAME(intel_sdvo),
			intel_sdvo->caps.vendor_id, intel_sdvo->caps.device_id,
			intel_sdvo->caps.device_rev_id,
			intel_sdvo->pixel_clock_min / 1000,
			intel_sdvo->pixel_clock_max / 1000,
			(intel_sdvo->caps.sdvo_inputs_mask & 0x1) ? 'Y' : 'N',
			(intel_sdvo->caps.sdvo_inputs_mask & 0x2) ? 'Y' : 'N',
			/* check currently supported outputs */
			intel_sdvo->caps.output_flags &
			(SDVO_OUTPUT_TMDS0 | SDVO_OUTPUT_RGB0) ? 'Y' : 'N',
			intel_sdvo->caps.output_flags &
			(SDVO_OUTPUT_TMDS1 | SDVO_OUTPUT_RGB1) ? 'Y' : 'N');
	return true;

err_output:
	intel_sdvo_output_cleanup(intel_sdvo);

err:
	drm_encoder_cleanup(&intel_encoder->base);
	i2c_del_adapter(&intel_sdvo->ddc);
err_i2c_bus:
	intel_sdvo_unselect_i2c_bus(intel_sdvo);
	kfree(intel_sdvo);

	return false;
}<|MERGE_RESOLUTION|>--- conflicted
+++ resolved
@@ -2901,11 +2901,7 @@
 	if (!intel_sdvo_create_enhance_property(intel_sdvo, intel_sdvo_connector))
 		goto err;
 
-<<<<<<< HEAD
-	intel_bios_init_panel(i915, &intel_connector->panel);
-=======
 	intel_bios_init_panel(i915, &intel_connector->panel, NULL, NULL);
->>>>>>> e7c3f58a
 
 	/*
 	 * Fetch modes from VBT. For SDVO prefer the VBT mode since some
