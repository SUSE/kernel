--- conflicted
+++ resolved
@@ -1371,11 +1371,7 @@
 			return -EINVAL;
 	}
 
-<<<<<<< HEAD
-	DRM_DEBUG_KMS("forcing bpc to 8 for SDVO\n");
-=======
 	drm_dbg_kms(&i915->drm, "forcing bpc to 8 for SDVO\n");
->>>>>>> 2d5404ca
 	/* FIXME: Don't increase pipe_bpp */
 	pipe_config->pipe_bpp = 8*3;
 	pipe_config->sink_format = INTEL_OUTPUT_FORMAT_RGB;
@@ -1937,12 +1933,6 @@
 		intel_sdvo_set_encoder_power_state(intel_sdvo,
 						   DRM_MODE_DPMS_ON);
 	intel_sdvo_set_active_outputs(intel_sdvo, intel_sdvo_connector->output_flag);
-<<<<<<< HEAD
-
-	if (pipe_config->has_audio)
-		intel_sdvo_enable_audio(intel_sdvo, pipe_config, conn_state);
-=======
->>>>>>> 2d5404ca
 }
 
 static enum drm_mode_status
@@ -1954,23 +1944,13 @@
 	struct intel_sdvo_connector *intel_sdvo_connector =
 		to_intel_sdvo_connector(connector);
 	bool has_hdmi_sink = intel_has_hdmi_sink(intel_sdvo_connector, connector->state);
-<<<<<<< HEAD
-	int max_dotclk = i915->max_dotclk_freq;
-=======
 	int max_dotclk = i915->display.cdclk.max_dotclk_freq;
->>>>>>> 2d5404ca
 	enum drm_mode_status status;
 	int clock = mode->clock;
 
 	status = intel_cpu_transcoder_mode_valid(i915, mode);
 	if (status != MODE_OK)
 		return status;
-<<<<<<< HEAD
-
-	if (mode->flags & DRM_MODE_FLAG_DBLSCAN)
-		return MODE_NO_DBLESCAN;
-=======
->>>>>>> 2d5404ca
 
 	if (clock > max_dotclk)
 		return MODE_CLOCK_HIGH;
@@ -2007,33 +1987,6 @@
 				  caps, sizeof(*caps)))
 		return false;
 
-<<<<<<< HEAD
-	DRM_DEBUG_KMS("SDVO capabilities:\n"
-		      "  vendor_id: %d\n"
-		      "  device_id: %d\n"
-		      "  device_rev_id: %d\n"
-		      "  sdvo_version_major: %d\n"
-		      "  sdvo_version_minor: %d\n"
-		      "  sdvo_num_inputs: %d\n"
-		      "  smooth_scaling: %d\n"
-		      "  sharp_scaling: %d\n"
-		      "  up_scaling: %d\n"
-		      "  down_scaling: %d\n"
-		      "  stall_support: %d\n"
-		      "  output_flags: %d\n",
-		      caps->vendor_id,
-		      caps->device_id,
-		      caps->device_rev_id,
-		      caps->sdvo_version_major,
-		      caps->sdvo_version_minor,
-		      caps->sdvo_num_inputs,
-		      caps->smooth_scaling,
-		      caps->sharp_scaling,
-		      caps->up_scaling,
-		      caps->down_scaling,
-		      caps->stall_support,
-		      caps->output_flags);
-=======
 	drm_dbg_kms(&i915->drm, "SDVO capabilities:\n"
 		    "  vendor_id: %d\n"
 		    "  device_id: %d\n"
@@ -2059,7 +2012,6 @@
 		    caps->down_scaling,
 		    caps->stall_support,
 		    caps->output_flags);
->>>>>>> 2d5404ca
 
 	return true;
 }
@@ -2195,12 +2147,9 @@
 	if (!intel_display_device_enabled(i915))
 		return connector_status_disconnected;
 
-<<<<<<< HEAD
-=======
 	if (!intel_display_driver_check_access(i915))
 		return connector->status;
 
->>>>>>> 2d5404ca
 	if (!intel_sdvo_set_target_output(intel_sdvo,
 					  intel_sdvo_connector->output_flag))
 		return connector_status_unknown;
@@ -2348,10 +2297,7 @@
 static int intel_sdvo_get_tv_modes(struct drm_connector *connector)
 {
 	struct intel_sdvo *intel_sdvo = intel_attached_sdvo(to_intel_connector(connector));
-<<<<<<< HEAD
-=======
 	struct drm_i915_private *i915 = to_i915(intel_sdvo->base.base.dev);
->>>>>>> 2d5404ca
 	struct intel_sdvo_connector *intel_sdvo_connector =
 		to_intel_sdvo_connector(connector);
 	const struct drm_connector_state *conn_state = connector->state;
@@ -2706,15 +2652,9 @@
 	else
 		pin = GMBUS_PIN_DPB;
 
-<<<<<<< HEAD
-	drm_dbg_kms(&dev_priv->drm, "[ENCODER:%d:%s] I2C pin %d, slave addr 0x%x\n",
-		    sdvo->base.base.base.id, sdvo->base.base.name,
-		    pin, sdvo->slave_addr);
-=======
 	drm_dbg_kms(&dev_priv->drm, "[ENCODER:%d:%s] I2C pin %d, target addr 0x%x\n",
 		    sdvo->base.base.base.id, sdvo->base.base.name,
 		    pin, sdvo->target_addr);
->>>>>>> 2d5404ca
 
 	sdvo->i2c = intel_gmbus_get_adapter(dev_priv, pin);
 
@@ -2740,11 +2680,7 @@
 }
 
 static u8
-<<<<<<< HEAD
-intel_sdvo_get_slave_addr(struct intel_sdvo *sdvo)
-=======
 intel_sdvo_get_target_addr(struct intel_sdvo *sdvo)
->>>>>>> 2d5404ca
 {
 	struct drm_i915_private *dev_priv = to_i915(sdvo->base.base.dev);
 	const struct sdvo_device_mapping *my_mapping, *other_mapping;
@@ -3417,10 +3353,6 @@
 	ddc->ddc_bus = ddc_bus;
 
 	ddc->ddc.owner = THIS_MODULE;
-<<<<<<< HEAD
-	ddc->ddc.class = I2C_CLASS_DDC;
-=======
->>>>>>> 2d5404ca
 	snprintf(ddc->ddc.name, I2C_NAME_SIZE, "SDVO %c DDC%d",
 		 port_name(sdvo->base.port), ddc_bus);
 	ddc->ddc.dev.parent = &pdev->dev;
@@ -3474,11 +3406,7 @@
 			 "SDVO %c", port_name(port));
 
 	intel_sdvo->sdvo_reg = sdvo_reg;
-<<<<<<< HEAD
-	intel_sdvo->slave_addr = intel_sdvo_get_slave_addr(intel_sdvo) >> 1;
-=======
 	intel_sdvo->target_addr = intel_sdvo_get_target_addr(intel_sdvo) >> 1;
->>>>>>> 2d5404ca
 
 	intel_sdvo_select_i2c_bus(intel_sdvo);
 
@@ -3563,25 +3491,6 @@
 		goto err_output;
 
 	drm_dbg_kms(&dev_priv->drm, "%s device VID/DID: %02X:%02X.%02X, "
-<<<<<<< HEAD
-			"clock range %dMHz - %dMHz, "
-			"num inputs: %d, "
-			"output 1: %c, output 2: %c\n",
-			SDVO_NAME(intel_sdvo),
-			intel_sdvo->caps.vendor_id, intel_sdvo->caps.device_id,
-			intel_sdvo->caps.device_rev_id,
-			intel_sdvo->pixel_clock_min / 1000,
-			intel_sdvo->pixel_clock_max / 1000,
-			intel_sdvo->caps.sdvo_num_inputs,
-			/* check currently supported outputs */
-			intel_sdvo->caps.output_flags &
-			(SDVO_OUTPUT_TMDS0 | SDVO_OUTPUT_RGB0 |
-			 SDVO_OUTPUT_LVDS0 | SDVO_OUTPUT_SVID0 |
-			 SDVO_OUTPUT_CVBS0 | SDVO_OUTPUT_YPRPB0) ? 'Y' : 'N',
-			intel_sdvo->caps.output_flags &
-			(SDVO_OUTPUT_TMDS1 | SDVO_OUTPUT_RGB1 |
-			 SDVO_OUTPUT_LVDS1) ? 'Y' : 'N');
-=======
 		    "clock range %dMHz - %dMHz, "
 		    "num inputs: %d, "
 		    "output 1: %c, output 2: %c\n",
@@ -3599,7 +3508,6 @@
 		    intel_sdvo->caps.output_flags &
 		    (SDVO_OUTPUT_TMDS1 | SDVO_OUTPUT_RGB1 |
 		     SDVO_OUTPUT_LVDS1) ? 'Y' : 'N');
->>>>>>> 2d5404ca
 	return true;
 
 err_output:
