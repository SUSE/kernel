--- conflicted
+++ resolved
@@ -105,10 +105,6 @@
 };
 
 #define plane_name(p) ((p) + 'A')
-<<<<<<< HEAD
-#define sprite_name(p, s) ((p) * DISPLAY_RUNTIME_INFO(dev_priv)->num_sprites[(p)] + (s) + 'A')
-=======
->>>>>>> 2d5404ca
 
 #define for_each_plane_id_on_crtc(__crtc, __p) \
 	for ((__p) = PLANE_PRIMARY; (__p) < I915_MAX_PLANES; (__p)++) \
@@ -419,29 +415,18 @@
 enum drm_mode_status
 intel_mode_valid_max_plane_size(struct drm_i915_private *dev_priv,
 				const struct drm_display_mode *mode,
-<<<<<<< HEAD
-				bool bigjoiner);
-=======
 				bool joiner);
->>>>>>> 2d5404ca
 enum drm_mode_status
 intel_cpu_transcoder_mode_valid(struct drm_i915_private *i915,
 				const struct drm_display_mode *mode);
 enum phy intel_port_to_phy(struct drm_i915_private *i915, enum port port);
 bool is_trans_port_sync_mode(const struct intel_crtc_state *state);
 bool is_trans_port_sync_master(const struct intel_crtc_state *state);
-<<<<<<< HEAD
-bool intel_crtc_is_bigjoiner_slave(const struct intel_crtc_state *crtc_state);
-bool intel_crtc_is_bigjoiner_master(const struct intel_crtc_state *crtc_state);
-u8 intel_crtc_bigjoiner_slave_pipes(const struct intel_crtc_state *crtc_state);
-struct intel_crtc *intel_master_crtc(const struct intel_crtc_state *crtc_state);
-=======
 u8 intel_crtc_joined_pipe_mask(const struct intel_crtc_state *crtc_state);
 bool intel_crtc_is_joiner_secondary(const struct intel_crtc_state *crtc_state);
 bool intel_crtc_is_joiner_primary(const struct intel_crtc_state *crtc_state);
 u8 intel_crtc_joiner_secondary_pipes(const struct intel_crtc_state *crtc_state);
 struct intel_crtc *intel_primary_crtc(const struct intel_crtc_state *crtc_state);
->>>>>>> 2d5404ca
 bool intel_crtc_get_pipe_config(struct intel_crtc_state *crtc_state);
 bool intel_pipe_config_compare(const struct intel_crtc_state *current_config,
 			       const struct intel_crtc_state *pipe_config,
@@ -555,12 +540,9 @@
 				      const char *reason, u8 pipe_mask);
 int intel_modeset_all_pipes_late(struct intel_atomic_state *state,
 				 const char *reason);
-<<<<<<< HEAD
-=======
 int intel_modeset_commit_pipes(struct drm_i915_private *i915,
 			       u8 pipe_mask,
 			       struct drm_modeset_acquire_ctx *ctx);
->>>>>>> 2d5404ca
 void intel_modeset_get_crtc_power_domains(struct intel_crtc_state *crtc_state,
 					  struct intel_power_domain_mask *old_domains);
 void intel_modeset_put_crtc_power_domains(struct intel_crtc *crtc,
@@ -598,11 +580,7 @@
 	struct drm_device *drm = &(__i915)->drm;			\
 	int __ret_warn_on = !!(condition);				\
 	if (unlikely(__ret_warn_on))					\
-<<<<<<< HEAD
-		if (!drm_WARN(drm, i915_modparams.verbose_state_checks, format)) \
-=======
 		if (!drm_WARN(drm, __i915->display.params.verbose_state_checks, format)) \
->>>>>>> 2d5404ca
 			drm_err(drm, format);				\
 	unlikely(__ret_warn_on);					\
 })
