--- conflicted
+++ resolved
@@ -127,11 +127,7 @@
 					enum i9xx_plane_id i9xx_plane)
 {
 	if (i9xx_plane_has_fbc(dev_priv, i9xx_plane))
-<<<<<<< HEAD
-		return dev_priv->fbc[INTEL_FBC_A];
-=======
 		return dev_priv->display.fbc[INTEL_FBC_A];
->>>>>>> eb3cdb58
 	else
 		return NULL;
 }
