// SPDX-License-Identifier: MIT
/*
 * Copyright © 2020 Intel Corporation
 */
#include <linux/kernel.h>

#include <drm/drm_atomic_helper.h>
#include <drm/drm_blend.h>
#include <drm/drm_fourcc.h>

#include "i915_reg.h"
#include "i9xx_plane.h"
#include "i9xx_plane_regs.h"
#include "intel_atomic.h"
#include "intel_atomic_plane.h"
#include "intel_de.h"
#include "intel_display_irq.h"
#include "intel_display_types.h"
#include "intel_fb.h"
#include "intel_fbc.h"
#include "intel_frontbuffer.h"
#include "intel_sprite.h"

/* Primary plane formats for gen <= 3 */
static const u32 i8xx_primary_formats[] = {
	DRM_FORMAT_C8,
	DRM_FORMAT_XRGB1555,
	DRM_FORMAT_RGB565,
	DRM_FORMAT_XRGB8888,
};

/* Primary plane formats for ivb (no fp16 due to hw issue) */
static const u32 ivb_primary_formats[] = {
	DRM_FORMAT_C8,
	DRM_FORMAT_RGB565,
	DRM_FORMAT_XRGB8888,
	DRM_FORMAT_XBGR8888,
	DRM_FORMAT_XRGB2101010,
	DRM_FORMAT_XBGR2101010,
};

/* Primary plane formats for gen >= 4, except ivb */
static const u32 i965_primary_formats[] = {
	DRM_FORMAT_C8,
	DRM_FORMAT_RGB565,
	DRM_FORMAT_XRGB8888,
	DRM_FORMAT_XBGR8888,
	DRM_FORMAT_XRGB2101010,
	DRM_FORMAT_XBGR2101010,
	DRM_FORMAT_XBGR16161616F,
};

/* Primary plane formats for vlv/chv */
static const u32 vlv_primary_formats[] = {
	DRM_FORMAT_C8,
	DRM_FORMAT_RGB565,
	DRM_FORMAT_XRGB8888,
	DRM_FORMAT_XBGR8888,
	DRM_FORMAT_ARGB8888,
	DRM_FORMAT_ABGR8888,
	DRM_FORMAT_XRGB2101010,
	DRM_FORMAT_XBGR2101010,
	DRM_FORMAT_ARGB2101010,
	DRM_FORMAT_ABGR2101010,
	DRM_FORMAT_XBGR16161616F,
};

static bool i8xx_plane_format_mod_supported(struct drm_plane *_plane,
					    u32 format, u64 modifier)
{
	if (!intel_fb_plane_supports_modifier(to_intel_plane(_plane), modifier))
		return false;

	switch (format) {
	case DRM_FORMAT_C8:
	case DRM_FORMAT_RGB565:
	case DRM_FORMAT_XRGB1555:
	case DRM_FORMAT_XRGB8888:
		return modifier == DRM_FORMAT_MOD_LINEAR ||
			modifier == I915_FORMAT_MOD_X_TILED;
	default:
		return false;
	}
}

static bool i965_plane_format_mod_supported(struct drm_plane *_plane,
					    u32 format, u64 modifier)
{
	if (!intel_fb_plane_supports_modifier(to_intel_plane(_plane), modifier))
		return false;

	switch (format) {
	case DRM_FORMAT_C8:
	case DRM_FORMAT_RGB565:
	case DRM_FORMAT_XRGB8888:
	case DRM_FORMAT_XBGR8888:
	case DRM_FORMAT_ARGB8888:
	case DRM_FORMAT_ABGR8888:
	case DRM_FORMAT_XRGB2101010:
	case DRM_FORMAT_XBGR2101010:
	case DRM_FORMAT_ARGB2101010:
	case DRM_FORMAT_ABGR2101010:
	case DRM_FORMAT_XBGR16161616F:
		return modifier == DRM_FORMAT_MOD_LINEAR ||
			modifier == I915_FORMAT_MOD_X_TILED;
	default:
		return false;
	}
}

static bool i9xx_plane_has_fbc(struct drm_i915_private *dev_priv,
			       enum i9xx_plane_id i9xx_plane)
{
	if (!HAS_FBC(dev_priv))
		return false;

	if (IS_BROADWELL(dev_priv) || IS_HASWELL(dev_priv))
		return i9xx_plane == PLANE_A; /* tied to pipe A */
	else if (IS_IVYBRIDGE(dev_priv))
		return i9xx_plane == PLANE_A || i9xx_plane == PLANE_B ||
			i9xx_plane == PLANE_C;
	else if (DISPLAY_VER(dev_priv) >= 4)
		return i9xx_plane == PLANE_A || i9xx_plane == PLANE_B;
	else
		return i9xx_plane == PLANE_A;
}

static struct intel_fbc *i9xx_plane_fbc(struct drm_i915_private *dev_priv,
					enum i9xx_plane_id i9xx_plane)
{
	if (i9xx_plane_has_fbc(dev_priv, i9xx_plane))
		return dev_priv->display.fbc[INTEL_FBC_A];
	else
		return NULL;
}

static bool i9xx_plane_has_windowing(struct intel_plane *plane)
{
	struct drm_i915_private *dev_priv = to_i915(plane->base.dev);
	enum i9xx_plane_id i9xx_plane = plane->i9xx_plane;

	if (IS_CHERRYVIEW(dev_priv))
		return i9xx_plane == PLANE_B;
	else if (DISPLAY_VER(dev_priv) >= 5 || IS_G4X(dev_priv))
		return false;
	else if (DISPLAY_VER(dev_priv) == 4)
		return i9xx_plane == PLANE_C;
	else
		return i9xx_plane == PLANE_B ||
			i9xx_plane == PLANE_C;
}

static u32 i9xx_plane_ctl(const struct intel_crtc_state *crtc_state,
			  const struct intel_plane_state *plane_state)
{
	struct drm_i915_private *dev_priv =
		to_i915(plane_state->uapi.plane->dev);
	const struct drm_framebuffer *fb = plane_state->hw.fb;
	unsigned int rotation = plane_state->hw.rotation;
	u32 dspcntr;

	dspcntr = DISP_ENABLE;

	if (IS_G4X(dev_priv) || IS_IRONLAKE(dev_priv) ||
	    IS_SANDYBRIDGE(dev_priv) || IS_IVYBRIDGE(dev_priv))
		dspcntr |= DISP_TRICKLE_FEED_DISABLE;

	switch (fb->format->format) {
	case DRM_FORMAT_C8:
		dspcntr |= DISP_FORMAT_8BPP;
		break;
	case DRM_FORMAT_XRGB1555:
		dspcntr |= DISP_FORMAT_BGRX555;
		break;
	case DRM_FORMAT_ARGB1555:
		dspcntr |= DISP_FORMAT_BGRA555;
		break;
	case DRM_FORMAT_RGB565:
		dspcntr |= DISP_FORMAT_BGRX565;
		break;
	case DRM_FORMAT_XRGB8888:
		dspcntr |= DISP_FORMAT_BGRX888;
		break;
	case DRM_FORMAT_XBGR8888:
		dspcntr |= DISP_FORMAT_RGBX888;
		break;
	case DRM_FORMAT_ARGB8888:
		dspcntr |= DISP_FORMAT_BGRA888;
		break;
	case DRM_FORMAT_ABGR8888:
		dspcntr |= DISP_FORMAT_RGBA888;
		break;
	case DRM_FORMAT_XRGB2101010:
		dspcntr |= DISP_FORMAT_BGRX101010;
		break;
	case DRM_FORMAT_XBGR2101010:
		dspcntr |= DISP_FORMAT_RGBX101010;
		break;
	case DRM_FORMAT_ARGB2101010:
		dspcntr |= DISP_FORMAT_BGRA101010;
		break;
	case DRM_FORMAT_ABGR2101010:
		dspcntr |= DISP_FORMAT_RGBA101010;
		break;
	case DRM_FORMAT_XBGR16161616F:
		dspcntr |= DISP_FORMAT_RGBX161616;
		break;
	default:
		MISSING_CASE(fb->format->format);
		return 0;
	}

	if (DISPLAY_VER(dev_priv) >= 4 &&
	    fb->modifier == I915_FORMAT_MOD_X_TILED)
		dspcntr |= DISP_TILED;

	if (rotation & DRM_MODE_ROTATE_180)
		dspcntr |= DISP_ROTATE_180;

	if (rotation & DRM_MODE_REFLECT_X)
		dspcntr |= DISP_MIRROR;

	return dspcntr;
}

int i9xx_check_plane_surface(struct intel_plane_state *plane_state)
{
	struct intel_plane *plane = to_intel_plane(plane_state->uapi.plane);
	struct drm_i915_private *dev_priv = to_i915(plane->base.dev);
	const struct drm_framebuffer *fb = plane_state->hw.fb;
	int src_x, src_y, src_w;
	u32 offset;
	int ret;

	ret = intel_plane_compute_gtt(plane_state);
	if (ret)
		return ret;

	if (!plane_state->uapi.visible)
		return 0;

	src_w = drm_rect_width(&plane_state->uapi.src) >> 16;
	src_x = plane_state->uapi.src.x1 >> 16;
	src_y = plane_state->uapi.src.y1 >> 16;

	/* Undocumented hardware limit on i965/g4x/vlv/chv */
	if (HAS_GMCH(dev_priv) && fb->format->cpp[0] == 8 && src_w > 2048)
		return -EINVAL;

	intel_add_fb_offsets(&src_x, &src_y, plane_state, 0);

	if (DISPLAY_VER(dev_priv) >= 4)
		offset = intel_plane_compute_aligned_offset(&src_x, &src_y,
							    plane_state, 0);
	else
		offset = 0;

	/*
	 * When using an X-tiled surface the plane starts to
	 * misbehave if the x offset + width exceeds the stride.
	 * hsw/bdw: underrun galore
	 * ilk/snb/ivb: wrap to the next tile row mid scanout
	 * i965/g4x: so far appear immune to this
	 * vlv/chv: TODO check
	 *
	 * Linear surfaces seem to work just fine, even on hsw/bdw
	 * despite them not using the linear offset anymore.
	 */
	if (DISPLAY_VER(dev_priv) >= 4 && fb->modifier == I915_FORMAT_MOD_X_TILED) {
		unsigned int alignment = plane->min_alignment(plane, fb, 0);
		int cpp = fb->format->cpp[0];

		while ((src_x + src_w) * cpp > plane_state->view.color_plane[0].mapping_stride) {
			if (offset == 0) {
				drm_dbg_kms(&dev_priv->drm,
					    "Unable to find suitable display surface offset due to X-tiling\n");
				return -EINVAL;
			}

			offset = intel_plane_adjust_aligned_offset(&src_x, &src_y, plane_state, 0,
								   offset, offset - alignment);
		}
	}

	/*
	 * Put the final coordinates back so that the src
	 * coordinate checks will see the right values.
	 */
	drm_rect_translate_to(&plane_state->uapi.src,
			      src_x << 16, src_y << 16);

	/* HSW/BDW do this automagically in hardware */
	if (!IS_HASWELL(dev_priv) && !IS_BROADWELL(dev_priv)) {
		unsigned int rotation = plane_state->hw.rotation;
		int src_w = drm_rect_width(&plane_state->uapi.src) >> 16;
		int src_h = drm_rect_height(&plane_state->uapi.src) >> 16;

		if (rotation & DRM_MODE_ROTATE_180) {
			src_x += src_w - 1;
			src_y += src_h - 1;
		} else if (rotation & DRM_MODE_REFLECT_X) {
			src_x += src_w - 1;
		}
	}

	if (IS_HASWELL(dev_priv) || IS_BROADWELL(dev_priv)) {
		drm_WARN_ON(&dev_priv->drm, src_x > 8191 || src_y > 4095);
	} else if (DISPLAY_VER(dev_priv) >= 4 &&
		   fb->modifier == I915_FORMAT_MOD_X_TILED) {
		drm_WARN_ON(&dev_priv->drm, src_x > 4095 || src_y > 4095);
	}

	plane_state->view.color_plane[0].offset = offset;
	plane_state->view.color_plane[0].x = src_x;
	plane_state->view.color_plane[0].y = src_y;

	return 0;
}

static int
i9xx_plane_check(struct intel_crtc_state *crtc_state,
		 struct intel_plane_state *plane_state)
{
	struct intel_plane *plane = to_intel_plane(plane_state->uapi.plane);
	int ret;

	ret = chv_plane_check_rotation(plane_state);
	if (ret)
		return ret;

	ret = intel_atomic_plane_check_clipping(plane_state, crtc_state,
						DRM_PLANE_NO_SCALING,
						DRM_PLANE_NO_SCALING,
						i9xx_plane_has_windowing(plane));
	if (ret)
		return ret;

	ret = i9xx_check_plane_surface(plane_state);
	if (ret)
		return ret;

	if (!plane_state->uapi.visible)
		return 0;

	ret = intel_plane_check_src_coordinates(plane_state);
	if (ret)
		return ret;

	plane_state->ctl = i9xx_plane_ctl(crtc_state, plane_state);

	return 0;
}

static u32 i9xx_plane_ctl_crtc(const struct intel_crtc_state *crtc_state)
{
	struct intel_crtc *crtc = to_intel_crtc(crtc_state->uapi.crtc);
	struct drm_i915_private *dev_priv = to_i915(crtc->base.dev);
	u32 dspcntr = 0;

	if (crtc_state->gamma_enable)
		dspcntr |= DISP_PIPE_GAMMA_ENABLE;

	if (crtc_state->csc_enable)
		dspcntr |= DISP_PIPE_CSC_ENABLE;

	if (DISPLAY_VER(dev_priv) < 5)
		dspcntr |= DISP_PIPE_SEL(crtc->pipe);

	return dspcntr;
}

static void i9xx_plane_ratio(const struct intel_crtc_state *crtc_state,
			     const struct intel_plane_state *plane_state,
			     unsigned int *num, unsigned int *den)
{
	const struct drm_framebuffer *fb = plane_state->hw.fb;
	unsigned int cpp = fb->format->cpp[0];

	/*
	 * g4x bspec says 64bpp pixel rate can't exceed 80%
	 * of cdclk when the sprite plane is enabled on the
	 * same pipe. ilk/snb bspec says 64bpp pixel rate is
	 * never allowed to exceed 80% of cdclk. Let's just go
	 * with the ilk/snb limit always.
	 */
	if (cpp == 8) {
		*num = 10;
		*den = 8;
	} else {
		*num = 1;
		*den = 1;
	}
}

static int i9xx_plane_min_cdclk(const struct intel_crtc_state *crtc_state,
				const struct intel_plane_state *plane_state)
{
	unsigned int pixel_rate;
	unsigned int num, den;

	/*
	 * Note that crtc_state->pixel_rate accounts for both
	 * horizontal and vertical panel fitter downscaling factors.
	 * Pre-HSW bspec tells us to only consider the horizontal
	 * downscaling factor here. We ignore that and just consider
	 * both for simplicity.
	 */
	pixel_rate = crtc_state->pixel_rate;

	i9xx_plane_ratio(crtc_state, plane_state, &num, &den);

	/* two pixels per clock with double wide pipe */
	if (crtc_state->double_wide)
		den *= 2;

	return DIV_ROUND_UP(pixel_rate * num, den);
}

static void i9xx_plane_update_noarm(struct intel_plane *plane,
				    const struct intel_crtc_state *crtc_state,
				    const struct intel_plane_state *plane_state)
{
	struct drm_i915_private *dev_priv = to_i915(plane->base.dev);
	enum i9xx_plane_id i9xx_plane = plane->i9xx_plane;

	intel_de_write_fw(dev_priv, DSPSTRIDE(dev_priv, i9xx_plane),
			  plane_state->view.color_plane[0].mapping_stride);

	if (DISPLAY_VER(dev_priv) < 4) {
		int crtc_x = plane_state->uapi.dst.x1;
		int crtc_y = plane_state->uapi.dst.y1;
		int crtc_w = drm_rect_width(&plane_state->uapi.dst);
		int crtc_h = drm_rect_height(&plane_state->uapi.dst);

		/*
		 * PLANE_A doesn't actually have a full window
		 * generator but let's assume we still need to
		 * program whatever is there.
		 */
		intel_de_write_fw(dev_priv, DSPPOS(dev_priv, i9xx_plane),
				  DISP_POS_Y(crtc_y) | DISP_POS_X(crtc_x));
		intel_de_write_fw(dev_priv, DSPSIZE(dev_priv, i9xx_plane),
				  DISP_HEIGHT(crtc_h - 1) | DISP_WIDTH(crtc_w - 1));
	}
}

static void i9xx_plane_update_arm(struct intel_plane *plane,
				  const struct intel_crtc_state *crtc_state,
				  const struct intel_plane_state *plane_state)
{
	struct drm_i915_private *dev_priv = to_i915(plane->base.dev);
	enum i9xx_plane_id i9xx_plane = plane->i9xx_plane;
	int x = plane_state->view.color_plane[0].x;
	int y = plane_state->view.color_plane[0].y;
	u32 dspcntr, dspaddr_offset, linear_offset;

	dspcntr = plane_state->ctl | i9xx_plane_ctl_crtc(crtc_state);

	/* see intel_plane_atomic_calc_changes() */
	if (plane->need_async_flip_toggle_wa &&
	    crtc_state->async_flip_planes & BIT(plane->id))
		dspcntr |= DISP_ASYNC_FLIP;

	linear_offset = intel_fb_xy_to_linear(x, y, plane_state, 0);

	if (DISPLAY_VER(dev_priv) >= 4)
		dspaddr_offset = plane_state->view.color_plane[0].offset;
	else
		dspaddr_offset = linear_offset;

	if (IS_CHERRYVIEW(dev_priv) && i9xx_plane == PLANE_B) {
		int crtc_x = plane_state->uapi.dst.x1;
		int crtc_y = plane_state->uapi.dst.y1;
		int crtc_w = drm_rect_width(&plane_state->uapi.dst);
		int crtc_h = drm_rect_height(&plane_state->uapi.dst);

		intel_de_write_fw(dev_priv, PRIMPOS(dev_priv, i9xx_plane),
				  PRIM_POS_Y(crtc_y) | PRIM_POS_X(crtc_x));
		intel_de_write_fw(dev_priv, PRIMSIZE(dev_priv, i9xx_plane),
				  PRIM_HEIGHT(crtc_h - 1) | PRIM_WIDTH(crtc_w - 1));
		intel_de_write_fw(dev_priv,
				  PRIMCNSTALPHA(dev_priv, i9xx_plane), 0);
	}

	if (IS_HASWELL(dev_priv) || IS_BROADWELL(dev_priv)) {
		intel_de_write_fw(dev_priv, DSPOFFSET(dev_priv, i9xx_plane),
				  DISP_OFFSET_Y(y) | DISP_OFFSET_X(x));
	} else if (DISPLAY_VER(dev_priv) >= 4) {
		intel_de_write_fw(dev_priv, DSPLINOFF(dev_priv, i9xx_plane),
				  linear_offset);
		intel_de_write_fw(dev_priv, DSPTILEOFF(dev_priv, i9xx_plane),
				  DISP_OFFSET_Y(y) | DISP_OFFSET_X(x));
	}

	/*
	 * The control register self-arms if the plane was previously
	 * disabled. Try to make the plane enable atomic by writing
	 * the control register just before the surface register.
	 */
	intel_de_write_fw(dev_priv, DSPCNTR(dev_priv, i9xx_plane), dspcntr);

	if (DISPLAY_VER(dev_priv) >= 4)
		intel_de_write_fw(dev_priv, DSPSURF(dev_priv, i9xx_plane),
				  intel_plane_ggtt_offset(plane_state) + dspaddr_offset);
	else
		intel_de_write_fw(dev_priv, DSPADDR(dev_priv, i9xx_plane),
				  intel_plane_ggtt_offset(plane_state) + dspaddr_offset);
}

static void i830_plane_update_arm(struct intel_plane *plane,
				  const struct intel_crtc_state *crtc_state,
				  const struct intel_plane_state *plane_state)
{
	/*
	 * On i830/i845 all registers are self-arming [ALM040].
	 *
	 * Additional breakage on i830 causes register reads to return
	 * the last latched value instead of the last written value [ALM026].
	 */
	i9xx_plane_update_noarm(plane, crtc_state, plane_state);
	i9xx_plane_update_arm(plane, crtc_state, plane_state);
}

static void i9xx_plane_disable_arm(struct intel_plane *plane,
				   const struct intel_crtc_state *crtc_state)
{
	struct drm_i915_private *dev_priv = to_i915(plane->base.dev);
	enum i9xx_plane_id i9xx_plane = plane->i9xx_plane;
	u32 dspcntr;

	/*
	 * DSPCNTR pipe gamma enable on g4x+ and pipe csc
	 * enable on ilk+ affect the pipe bottom color as
	 * well, so we must configure them even if the plane
	 * is disabled.
	 *
	 * On pre-g4x there is no way to gamma correct the
	 * pipe bottom color but we'll keep on doing this
	 * anyway so that the crtc state readout works correctly.
	 */
	dspcntr = i9xx_plane_ctl_crtc(crtc_state);

	intel_de_write_fw(dev_priv, DSPCNTR(dev_priv, i9xx_plane), dspcntr);

	if (DISPLAY_VER(dev_priv) >= 4)
		intel_de_write_fw(dev_priv, DSPSURF(dev_priv, i9xx_plane), 0);
	else
		intel_de_write_fw(dev_priv, DSPADDR(dev_priv, i9xx_plane), 0);
}

static void
g4x_primary_async_flip(struct intel_plane *plane,
		       const struct intel_crtc_state *crtc_state,
		       const struct intel_plane_state *plane_state,
		       bool async_flip)
{
	struct drm_i915_private *dev_priv = to_i915(plane->base.dev);
	u32 dspcntr = plane_state->ctl | i9xx_plane_ctl_crtc(crtc_state);
	u32 dspaddr_offset = plane_state->view.color_plane[0].offset;
	enum i9xx_plane_id i9xx_plane = plane->i9xx_plane;

	if (async_flip)
		dspcntr |= DISP_ASYNC_FLIP;

	intel_de_write_fw(dev_priv, DSPCNTR(dev_priv, i9xx_plane), dspcntr);

	intel_de_write_fw(dev_priv, DSPSURF(dev_priv, i9xx_plane),
			  intel_plane_ggtt_offset(plane_state) + dspaddr_offset);
}

static void
vlv_primary_async_flip(struct intel_plane *plane,
		       const struct intel_crtc_state *crtc_state,
		       const struct intel_plane_state *plane_state,
		       bool async_flip)
{
	struct drm_i915_private *dev_priv = to_i915(plane->base.dev);
	u32 dspaddr_offset = plane_state->view.color_plane[0].offset;
	enum i9xx_plane_id i9xx_plane = plane->i9xx_plane;

	intel_de_write_fw(dev_priv, DSPADDR_VLV(dev_priv, i9xx_plane),
			  intel_plane_ggtt_offset(plane_state) + dspaddr_offset);
}

static void
bdw_primary_enable_flip_done(struct intel_plane *plane)
{
	struct drm_i915_private *i915 = to_i915(plane->base.dev);
	enum pipe pipe = plane->pipe;

	spin_lock_irq(&i915->irq_lock);
	bdw_enable_pipe_irq(i915, pipe, GEN8_PIPE_PRIMARY_FLIP_DONE);
	spin_unlock_irq(&i915->irq_lock);
}

static void
bdw_primary_disable_flip_done(struct intel_plane *plane)
{
	struct drm_i915_private *i915 = to_i915(plane->base.dev);
	enum pipe pipe = plane->pipe;

	spin_lock_irq(&i915->irq_lock);
	bdw_disable_pipe_irq(i915, pipe, GEN8_PIPE_PRIMARY_FLIP_DONE);
	spin_unlock_irq(&i915->irq_lock);
}

static void
ivb_primary_enable_flip_done(struct intel_plane *plane)
{
	struct drm_i915_private *i915 = to_i915(plane->base.dev);

	spin_lock_irq(&i915->irq_lock);
	ilk_enable_display_irq(i915, DE_PLANE_FLIP_DONE_IVB(plane->i9xx_plane));
	spin_unlock_irq(&i915->irq_lock);
}

static void
ivb_primary_disable_flip_done(struct intel_plane *plane)
{
	struct drm_i915_private *i915 = to_i915(plane->base.dev);

	spin_lock_irq(&i915->irq_lock);
	ilk_disable_display_irq(i915, DE_PLANE_FLIP_DONE_IVB(plane->i9xx_plane));
	spin_unlock_irq(&i915->irq_lock);
}

static void
ilk_primary_enable_flip_done(struct intel_plane *plane)
{
	struct drm_i915_private *i915 = to_i915(plane->base.dev);

	spin_lock_irq(&i915->irq_lock);
	ilk_enable_display_irq(i915, DE_PLANE_FLIP_DONE(plane->i9xx_plane));
	spin_unlock_irq(&i915->irq_lock);
}

static void
ilk_primary_disable_flip_done(struct intel_plane *plane)
{
	struct drm_i915_private *i915 = to_i915(plane->base.dev);

	spin_lock_irq(&i915->irq_lock);
	ilk_disable_display_irq(i915, DE_PLANE_FLIP_DONE(plane->i9xx_plane));
	spin_unlock_irq(&i915->irq_lock);
}

static void
vlv_primary_enable_flip_done(struct intel_plane *plane)
{
	struct drm_i915_private *i915 = to_i915(plane->base.dev);
	enum pipe pipe = plane->pipe;

	spin_lock_irq(&i915->irq_lock);
	i915_enable_pipestat(i915, pipe, PLANE_FLIP_DONE_INT_STATUS_VLV);
	spin_unlock_irq(&i915->irq_lock);
}

static void
vlv_primary_disable_flip_done(struct intel_plane *plane)
{
	struct drm_i915_private *i915 = to_i915(plane->base.dev);
	enum pipe pipe = plane->pipe;

	spin_lock_irq(&i915->irq_lock);
	i915_disable_pipestat(i915, pipe, PLANE_FLIP_DONE_INT_STATUS_VLV);
	spin_unlock_irq(&i915->irq_lock);
}

static bool i9xx_plane_get_hw_state(struct intel_plane *plane,
				    enum pipe *pipe)
{
	struct drm_i915_private *dev_priv = to_i915(plane->base.dev);
	enum intel_display_power_domain power_domain;
	enum i9xx_plane_id i9xx_plane = plane->i9xx_plane;
	intel_wakeref_t wakeref;
	bool ret;
	u32 val;

	/*
	 * Not 100% correct for planes that can move between pipes,
	 * but that's only the case for gen2-4 which don't have any
	 * display power wells.
	 */
	power_domain = POWER_DOMAIN_PIPE(plane->pipe);
	wakeref = intel_display_power_get_if_enabled(dev_priv, power_domain);
	if (!wakeref)
		return false;

	val = intel_de_read(dev_priv, DSPCNTR(dev_priv, i9xx_plane));

	ret = val & DISP_ENABLE;

	if (DISPLAY_VER(dev_priv) >= 5)
		*pipe = plane->pipe;
	else
		*pipe = REG_FIELD_GET(DISP_PIPE_SEL_MASK, val);

	intel_display_power_put(dev_priv, power_domain, wakeref);

	return ret;
}

static unsigned int
hsw_primary_max_stride(struct intel_plane *plane,
		       u32 pixel_format, u64 modifier,
		       unsigned int rotation)
{
	const struct drm_format_info *info = drm_format_info(pixel_format);
	int cpp = info->cpp[0];

	/* Limit to 8k pixels to guarantee OFFSET.x doesn't get too big. */
	return min(8192 * cpp, 32 * 1024);
}

static unsigned int
ilk_primary_max_stride(struct intel_plane *plane,
		       u32 pixel_format, u64 modifier,
		       unsigned int rotation)
{
	const struct drm_format_info *info = drm_format_info(pixel_format);
	int cpp = info->cpp[0];

	/* Limit to 4k pixels to guarantee TILEOFF.x doesn't get too big. */
	if (modifier == I915_FORMAT_MOD_X_TILED)
		return min(4096 * cpp, 32 * 1024);
	else
		return 32 * 1024;
}

unsigned int
i965_plane_max_stride(struct intel_plane *plane,
		      u32 pixel_format, u64 modifier,
		      unsigned int rotation)
{
	const struct drm_format_info *info = drm_format_info(pixel_format);
	int cpp = info->cpp[0];

	/* Limit to 4k pixels to guarantee TILEOFF.x doesn't get too big. */
	if (modifier == I915_FORMAT_MOD_X_TILED)
		return min(4096 * cpp, 16 * 1024);
	else
		return 32 * 1024;
}

static unsigned int
i915_plane_max_stride(struct intel_plane *plane,
		      u32 pixel_format, u64 modifier,
		      unsigned int rotation)
{
	if (modifier == I915_FORMAT_MOD_X_TILED)
		return 8 * 1024;
	else
		return 16 * 1024;
}

static unsigned int
i8xx_plane_max_stride(struct intel_plane *plane,
		      u32 pixel_format, u64 modifier,
		      unsigned int rotation)
{
	if (plane->i9xx_plane == PLANE_C)
		return 4 * 1024;
	else
		return 8 * 1024;
}

static unsigned int vlv_primary_min_alignment(struct intel_plane *plane,
					      const struct drm_framebuffer *fb,
					      int color_plane)
{
	struct drm_i915_private *i915 = to_i915(plane->base.dev);

	switch (fb->modifier) {
	case I915_FORMAT_MOD_X_TILED:
		if (HAS_ASYNC_FLIPS(i915))
			return 256 * 1024;
		return 4 * 1024;
	case DRM_FORMAT_MOD_LINEAR:
		return 128 * 1024;
	default:
		MISSING_CASE(fb->modifier);
		return 0;
	}
}

static unsigned int g4x_primary_min_alignment(struct intel_plane *plane,
					      const struct drm_framebuffer *fb,
					      int color_plane)
{
	struct drm_i915_private *i915 = to_i915(plane->base.dev);

	switch (fb->modifier) {
	case I915_FORMAT_MOD_X_TILED:
		if (HAS_ASYNC_FLIPS(i915))
			return 256 * 1024;
		return 4 * 1024;
	case DRM_FORMAT_MOD_LINEAR:
		return 4 * 1024;
	default:
		MISSING_CASE(fb->modifier);
		return 0;
	}
}

static unsigned int i965_plane_min_alignment(struct intel_plane *plane,
					     const struct drm_framebuffer *fb,
					     int color_plane)
{
	switch (fb->modifier) {
	case I915_FORMAT_MOD_X_TILED:
		return 4 * 1024;
	case DRM_FORMAT_MOD_LINEAR:
		return 128 * 1024;
	default:
		MISSING_CASE(fb->modifier);
		return 0;
	}
}

static unsigned int i9xx_plane_min_alignment(struct intel_plane *plane,
					     const struct drm_framebuffer *fb,
					     int color_plane)
{
	return 0;
}

static const struct drm_plane_funcs i965_plane_funcs = {
	.update_plane = drm_atomic_helper_update_plane,
	.disable_plane = drm_atomic_helper_disable_plane,
	.destroy = intel_plane_destroy,
	.atomic_duplicate_state = intel_plane_duplicate_state,
	.atomic_destroy_state = intel_plane_destroy_state,
	.format_mod_supported = i965_plane_format_mod_supported,
};

static const struct drm_plane_funcs i8xx_plane_funcs = {
	.update_plane = drm_atomic_helper_update_plane,
	.disable_plane = drm_atomic_helper_disable_plane,
	.destroy = intel_plane_destroy,
	.atomic_duplicate_state = intel_plane_duplicate_state,
	.atomic_destroy_state = intel_plane_destroy_state,
	.format_mod_supported = i8xx_plane_format_mod_supported,
};

struct intel_plane *
intel_primary_plane_create(struct drm_i915_private *dev_priv, enum pipe pipe)
{
	struct intel_plane *plane;
	const struct drm_plane_funcs *plane_funcs;
	unsigned int supported_rotations;
	const u64 *modifiers;
	const u32 *formats;
	int num_formats;
	int ret, zpos;

	plane = intel_plane_alloc();
	if (IS_ERR(plane))
		return plane;

	plane->pipe = pipe;
	/*
	 * On gen2/3 only plane A can do FBC, but the panel fitter and LVDS
	 * port is hooked to pipe B. Hence we want plane A feeding pipe B.
	 */
	if (HAS_FBC(dev_priv) && DISPLAY_VER(dev_priv) < 4 &&
	    INTEL_NUM_PIPES(dev_priv) == 2)
		plane->i9xx_plane = (enum i9xx_plane_id) !pipe;
	else
		plane->i9xx_plane = (enum i9xx_plane_id) pipe;
	plane->id = PLANE_PRIMARY;
	plane->frontbuffer_bit = INTEL_FRONTBUFFER(pipe, plane->id);

	intel_fbc_add_plane(i9xx_plane_fbc(dev_priv, plane->i9xx_plane), plane);

	if (IS_VALLEYVIEW(dev_priv) || IS_CHERRYVIEW(dev_priv)) {
		formats = vlv_primary_formats;
		num_formats = ARRAY_SIZE(vlv_primary_formats);
	} else if (DISPLAY_VER(dev_priv) >= 4) {
		/*
		 * WaFP16GammaEnabling:ivb
		 * "Workaround : When using the 64-bit format, the plane
		 *  output on each color channel has one quarter amplitude.
		 *  It can be brought up to full amplitude by using pipe
		 *  gamma correction or pipe color space conversion to
		 *  multiply the plane output by four."
		 *
		 * There is no dedicated plane gamma for the primary plane,
		 * and using the pipe gamma/csc could conflict with other
		 * planes, so we choose not to expose fp16 on IVB primary
		 * planes. HSW primary planes no longer have this problem.
		 */
		if (IS_IVYBRIDGE(dev_priv)) {
			formats = ivb_primary_formats;
			num_formats = ARRAY_SIZE(ivb_primary_formats);
		} else {
			formats = i965_primary_formats;
			num_formats = ARRAY_SIZE(i965_primary_formats);
		}
	} else {
		formats = i8xx_primary_formats;
		num_formats = ARRAY_SIZE(i8xx_primary_formats);
	}

	if (DISPLAY_VER(dev_priv) >= 4)
		plane_funcs = &i965_plane_funcs;
	else
		plane_funcs = &i8xx_plane_funcs;

	if (IS_VALLEYVIEW(dev_priv) || IS_CHERRYVIEW(dev_priv))
		plane->min_cdclk = vlv_plane_min_cdclk;
	else if (IS_BROADWELL(dev_priv) || IS_HASWELL(dev_priv))
		plane->min_cdclk = hsw_plane_min_cdclk;
	else if (IS_IVYBRIDGE(dev_priv))
		plane->min_cdclk = ivb_plane_min_cdclk;
	else
		plane->min_cdclk = i9xx_plane_min_cdclk;

	if (HAS_GMCH(dev_priv)) {
		if (DISPLAY_VER(dev_priv) >= 4)
			plane->max_stride = i965_plane_max_stride;
		else if (DISPLAY_VER(dev_priv) == 3)
			plane->max_stride = i915_plane_max_stride;
		else
			plane->max_stride = i8xx_plane_max_stride;
	} else {
		if (IS_BROADWELL(dev_priv) || IS_HASWELL(dev_priv))
			plane->max_stride = hsw_primary_max_stride;
		else
			plane->max_stride = ilk_primary_max_stride;
	}

	if (IS_VALLEYVIEW(dev_priv) || IS_CHERRYVIEW(dev_priv))
		plane->min_alignment = vlv_primary_min_alignment;
	else if (DISPLAY_VER(dev_priv) >= 5 || IS_G4X(dev_priv))
		plane->min_alignment = g4x_primary_min_alignment;
	else if (DISPLAY_VER(dev_priv) == 4)
		plane->min_alignment = i965_plane_min_alignment;
	else
		plane->min_alignment = i9xx_plane_min_alignment;

	if (IS_I830(dev_priv) || IS_I845G(dev_priv)) {
		plane->update_arm = i830_plane_update_arm;
	} else {
		plane->update_noarm = i9xx_plane_update_noarm;
		plane->update_arm = i9xx_plane_update_arm;
	}
	plane->disable_arm = i9xx_plane_disable_arm;
	plane->get_hw_state = i9xx_plane_get_hw_state;
	plane->check_plane = i9xx_plane_check;

	if (IS_VALLEYVIEW(dev_priv) || IS_CHERRYVIEW(dev_priv)) {
		plane->async_flip = vlv_primary_async_flip;
		plane->enable_flip_done = vlv_primary_enable_flip_done;
		plane->disable_flip_done = vlv_primary_disable_flip_done;
	} else if (IS_BROADWELL(dev_priv)) {
		plane->need_async_flip_toggle_wa = true;
		plane->async_flip = g4x_primary_async_flip;
		plane->enable_flip_done = bdw_primary_enable_flip_done;
		plane->disable_flip_done = bdw_primary_disable_flip_done;
	} else if (DISPLAY_VER(dev_priv) >= 7) {
		plane->async_flip = g4x_primary_async_flip;
		plane->enable_flip_done = ivb_primary_enable_flip_done;
		plane->disable_flip_done = ivb_primary_disable_flip_done;
	} else if (DISPLAY_VER(dev_priv) >= 5) {
		plane->async_flip = g4x_primary_async_flip;
		plane->enable_flip_done = ilk_primary_enable_flip_done;
		plane->disable_flip_done = ilk_primary_disable_flip_done;
	}

	modifiers = intel_fb_plane_get_modifiers(dev_priv, INTEL_PLANE_CAP_TILING_X);

	if (DISPLAY_VER(dev_priv) >= 5 || IS_G4X(dev_priv))
		ret = drm_universal_plane_init(&dev_priv->drm, &plane->base,
					       0, plane_funcs,
					       formats, num_formats,
					       modifiers,
					       DRM_PLANE_TYPE_PRIMARY,
					       "primary %c", pipe_name(pipe));
	else
		ret = drm_universal_plane_init(&dev_priv->drm, &plane->base,
					       0, plane_funcs,
					       formats, num_formats,
					       modifiers,
					       DRM_PLANE_TYPE_PRIMARY,
					       "plane %c",
					       plane_name(plane->i9xx_plane));

	kfree(modifiers);

	if (ret)
		goto fail;

	if (IS_CHERRYVIEW(dev_priv) && pipe == PIPE_B) {
		supported_rotations =
			DRM_MODE_ROTATE_0 | DRM_MODE_ROTATE_180 |
			DRM_MODE_REFLECT_X;
	} else if (DISPLAY_VER(dev_priv) >= 4) {
		supported_rotations =
			DRM_MODE_ROTATE_0 | DRM_MODE_ROTATE_180;
	} else {
		supported_rotations = DRM_MODE_ROTATE_0;
	}

	if (DISPLAY_VER(dev_priv) >= 4)
		drm_plane_create_rotation_property(&plane->base,
						   DRM_MODE_ROTATE_0,
						   supported_rotations);

	zpos = 0;
	drm_plane_create_zpos_immutable_property(&plane->base, zpos);

	intel_plane_helper_add(plane);

	return plane;

fail:
	intel_plane_free(plane);

	return ERR_PTR(ret);
}

static int i9xx_format_to_fourcc(int format)
{
	switch (format) {
	case DISP_FORMAT_8BPP:
		return DRM_FORMAT_C8;
	case DISP_FORMAT_BGRA555:
		return DRM_FORMAT_ARGB1555;
	case DISP_FORMAT_BGRX555:
		return DRM_FORMAT_XRGB1555;
	case DISP_FORMAT_BGRX565:
		return DRM_FORMAT_RGB565;
	default:
	case DISP_FORMAT_BGRX888:
		return DRM_FORMAT_XRGB8888;
	case DISP_FORMAT_RGBX888:
		return DRM_FORMAT_XBGR8888;
	case DISP_FORMAT_BGRA888:
		return DRM_FORMAT_ARGB8888;
	case DISP_FORMAT_RGBA888:
		return DRM_FORMAT_ABGR8888;
	case DISP_FORMAT_BGRX101010:
		return DRM_FORMAT_XRGB2101010;
	case DISP_FORMAT_RGBX101010:
		return DRM_FORMAT_XBGR2101010;
	case DISP_FORMAT_BGRA101010:
		return DRM_FORMAT_ARGB2101010;
	case DISP_FORMAT_RGBA101010:
		return DRM_FORMAT_ABGR2101010;
	case DISP_FORMAT_RGBX161616:
		return DRM_FORMAT_XBGR16161616F;
	}
}

void
i9xx_get_initial_plane_config(struct intel_crtc *crtc,
			      struct intel_initial_plane_config *plane_config)
{
	struct drm_device *dev = crtc->base.dev;
	struct drm_i915_private *dev_priv = to_i915(dev);
	struct intel_plane *plane = to_intel_plane(crtc->base.primary);
	enum i9xx_plane_id i9xx_plane = plane->i9xx_plane;
	enum pipe pipe;
	u32 val, base, offset;
	int fourcc, pixel_format;
	unsigned int aligned_height;
	struct drm_framebuffer *fb;
	struct intel_framebuffer *intel_fb;

	if (!plane->get_hw_state(plane, &pipe))
		return;

	drm_WARN_ON(dev, pipe != crtc->pipe);

	intel_fb = kzalloc(sizeof(*intel_fb), GFP_KERNEL);
	if (!intel_fb) {
		drm_dbg_kms(&dev_priv->drm, "failed to alloc fb\n");
		return;
	}

	fb = &intel_fb->base;

	fb->dev = dev;

	val = intel_de_read(dev_priv, DSPCNTR(dev_priv, i9xx_plane));

	if (DISPLAY_VER(dev_priv) >= 4) {
		if (val & DISP_TILED) {
			plane_config->tiling = I915_TILING_X;
			fb->modifier = I915_FORMAT_MOD_X_TILED;
		}

		if (val & DISP_ROTATE_180)
			plane_config->rotation = DRM_MODE_ROTATE_180;
	}

	if (IS_CHERRYVIEW(dev_priv) && pipe == PIPE_B &&
	    val & DISP_MIRROR)
		plane_config->rotation |= DRM_MODE_REFLECT_X;

	pixel_format = val & DISP_FORMAT_MASK;
	fourcc = i9xx_format_to_fourcc(pixel_format);
	fb->format = drm_format_info(fourcc);

	if (IS_HASWELL(dev_priv) || IS_BROADWELL(dev_priv)) {
		offset = intel_de_read(dev_priv,
				       DSPOFFSET(dev_priv, i9xx_plane));
		base = intel_de_read(dev_priv, DSPSURF(dev_priv, i9xx_plane)) & DISP_ADDR_MASK;
	} else if (DISPLAY_VER(dev_priv) >= 4) {
		if (plane_config->tiling)
			offset = intel_de_read(dev_priv,
					       DSPTILEOFF(dev_priv, i9xx_plane));
		else
			offset = intel_de_read(dev_priv,
					       DSPLINOFF(dev_priv, i9xx_plane));
		base = intel_de_read(dev_priv, DSPSURF(dev_priv, i9xx_plane)) & DISP_ADDR_MASK;
	} else {
		offset = 0;
<<<<<<< HEAD
		base = intel_de_read(dev_priv, DSPADDR(i9xx_plane));
=======
		base = intel_de_read(dev_priv, DSPADDR(dev_priv, i9xx_plane));
>>>>>>> 2d5404ca
	}
	plane_config->base = base;

	drm_WARN_ON(&dev_priv->drm, offset != 0);

<<<<<<< HEAD
	val = intel_de_read(dev_priv, PIPESRC(pipe));
=======
	val = intel_de_read(dev_priv, PIPESRC(dev_priv, pipe));
>>>>>>> 2d5404ca
	fb->width = REG_FIELD_GET(PIPESRC_WIDTH_MASK, val) + 1;
	fb->height = REG_FIELD_GET(PIPESRC_HEIGHT_MASK, val) + 1;

	val = intel_de_read(dev_priv, DSPSTRIDE(dev_priv, i9xx_plane));
	fb->pitches[0] = val & 0xffffffc0;

	aligned_height = intel_fb_align_height(fb, 0, fb->height);

	plane_config->size = fb->pitches[0] * aligned_height;

	drm_dbg_kms(&dev_priv->drm,
		    "%s/%s with fb: size=%dx%d@%d, offset=%x, pitch %d, size 0x%x\n",
		    crtc->base.name, plane->base.name, fb->width, fb->height,
		    fb->format->cpp[0] * 8, base, fb->pitches[0],
		    plane_config->size);

	plane_config->fb = intel_fb;
}

bool i9xx_fixup_initial_plane_config(struct intel_crtc *crtc,
				     const struct intel_initial_plane_config *plane_config)
{
	struct drm_i915_private *dev_priv = to_i915(crtc->base.dev);
	struct intel_plane *plane = to_intel_plane(crtc->base.primary);
	const struct intel_plane_state *plane_state =
		to_intel_plane_state(plane->base.state);
	enum i9xx_plane_id i9xx_plane = plane->i9xx_plane;
	u32 base;

	if (!plane_state->uapi.visible)
		return false;

	base = intel_plane_ggtt_offset(plane_state);

	/*
	 * We may have moved the surface to a different
	 * part of ggtt, make the plane aware of that.
	 */
	if (plane_config->base == base)
		return false;

	if (DISPLAY_VER(dev_priv) >= 4)
		intel_de_write(dev_priv, DSPSURF(dev_priv, i9xx_plane), base);
	else
		intel_de_write(dev_priv, DSPADDR(dev_priv, i9xx_plane), base);

	return true;
}<|MERGE_RESOLUTION|>--- conflicted
+++ resolved
@@ -1116,21 +1116,13 @@
 		base = intel_de_read(dev_priv, DSPSURF(dev_priv, i9xx_plane)) & DISP_ADDR_MASK;
 	} else {
 		offset = 0;
-<<<<<<< HEAD
-		base = intel_de_read(dev_priv, DSPADDR(i9xx_plane));
-=======
 		base = intel_de_read(dev_priv, DSPADDR(dev_priv, i9xx_plane));
->>>>>>> 2d5404ca
 	}
 	plane_config->base = base;
 
 	drm_WARN_ON(&dev_priv->drm, offset != 0);
 
-<<<<<<< HEAD
-	val = intel_de_read(dev_priv, PIPESRC(pipe));
-=======
 	val = intel_de_read(dev_priv, PIPESRC(dev_priv, pipe));
->>>>>>> 2d5404ca
 	fb->width = REG_FIELD_GET(PIPESRC_WIDTH_MASK, val) + 1;
 	fb->height = REG_FIELD_GET(PIPESRC_HEIGHT_MASK, val) + 1;
 
