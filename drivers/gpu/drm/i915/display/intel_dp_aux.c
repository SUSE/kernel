--- conflicted
+++ resolved
@@ -18,21 +18,12 @@
 
 #define AUX_CH_NAME_BUFSIZE	6
 
-<<<<<<< HEAD
-static const char *aux_ch_name(struct drm_i915_private *i915,
-			       char *buf, int size, enum aux_ch aux_ch)
-{
-	if (DISPLAY_VER(i915) >= 13 && aux_ch >= AUX_CH_D_XELPD)
-		snprintf(buf, size, "%c", 'A' + aux_ch - AUX_CH_D_XELPD + AUX_CH_D);
-	else if (DISPLAY_VER(i915) >= 12 && aux_ch >= AUX_CH_USBC1)
-=======
 static const char *aux_ch_name(struct intel_display *display,
 			       char *buf, int size, enum aux_ch aux_ch)
 {
 	if (DISPLAY_VER(display) >= 13 && aux_ch >= AUX_CH_D_XELPD)
 		snprintf(buf, size, "%c", 'A' + aux_ch - AUX_CH_D_XELPD + AUX_CH_D);
 	else if (DISPLAY_VER(display) >= 12 && aux_ch >= AUX_CH_USBC1)
->>>>>>> 2d5404ca
 		snprintf(buf, size, "USBC%c", '1' + aux_ch - AUX_CH_USBC1);
 	else
 		snprintf(buf, size, "%c", 'A' + aux_ch);
@@ -228,11 +219,7 @@
 		DP_AUX_CH_CTL_TIME_OUT_MAX |
 		DP_AUX_CH_CTL_RECEIVE_ERROR |
 		DP_AUX_CH_CTL_MESSAGE_SIZE(send_bytes) |
-<<<<<<< HEAD
-		DP_AUX_CH_CTL_FW_SYNC_PULSE_SKL(intel_dp_aux_fw_sync_len()) |
-=======
 		DP_AUX_CH_CTL_FW_SYNC_PULSE_SKL(intel_dp_aux_fw_sync_len(intel_dp)) |
->>>>>>> 2d5404ca
 		DP_AUX_CH_CTL_SYNC_PULSE_SKL(intel_dp_aux_sync_len());
 
 	if (intel_tc_port_in_tbt_alt_mode(dig_port))
@@ -748,17 +735,10 @@
 	case AUX_CH_USBC2:
 	case AUX_CH_USBC3:
 	case AUX_CH_USBC4:
-<<<<<<< HEAD
-		return XELPDP_DP_AUX_CH_CTL(dev_priv, aux_ch);
-	default:
-		MISSING_CASE(aux_ch);
-		return XELPDP_DP_AUX_CH_CTL(dev_priv, AUX_CH_A);
-=======
 		return XELPDP_DP_AUX_CH_CTL(display, aux_ch);
 	default:
 		MISSING_CASE(aux_ch);
 		return XELPDP_DP_AUX_CH_CTL(display, AUX_CH_A);
->>>>>>> 2d5404ca
 	}
 }
 
@@ -775,17 +755,10 @@
 	case AUX_CH_USBC2:
 	case AUX_CH_USBC3:
 	case AUX_CH_USBC4:
-<<<<<<< HEAD
-		return XELPDP_DP_AUX_CH_DATA(dev_priv, aux_ch, index);
-	default:
-		MISSING_CASE(aux_ch);
-		return XELPDP_DP_AUX_CH_DATA(dev_priv, AUX_CH_A, index);
-=======
 		return XELPDP_DP_AUX_CH_DATA(display, aux_ch, index);
 	default:
 		MISSING_CASE(aux_ch);
 		return XELPDP_DP_AUX_CH_DATA(display, AUX_CH_A, index);
->>>>>>> 2d5404ca
 	}
 }
 
@@ -845,11 +818,7 @@
 
 	/* Failure to allocate our preferred name is not critical */
 	intel_dp->aux.name = kasprintf(GFP_KERNEL, "AUX %s/%s",
-<<<<<<< HEAD
-				       aux_ch_name(dev_priv, buf, sizeof(buf), aux_ch),
-=======
 				       aux_ch_name(display, buf, sizeof(buf), aux_ch),
->>>>>>> 2d5404ca
 				       encoder->base.name);
 
 	intel_dp->aux.transfer = intel_dp_aux_transfer;
@@ -871,17 +840,10 @@
 get_encoder_by_aux_ch(struct intel_encoder *encoder,
 		      enum aux_ch aux_ch)
 {
-<<<<<<< HEAD
-	struct drm_i915_private *i915 = to_i915(encoder->base.dev);
-	struct intel_encoder *other;
-
-	for_each_intel_encoder(&i915->drm, other) {
-=======
 	struct intel_display *display = to_intel_display(encoder);
 	struct intel_encoder *other;
 
 	for_each_intel_encoder(display->drm, other) {
->>>>>>> 2d5404ca
 		if (other == encoder)
 			continue;
 
@@ -897,11 +859,7 @@
 
 enum aux_ch intel_dp_aux_ch(struct intel_encoder *encoder)
 {
-<<<<<<< HEAD
-	struct drm_i915_private *i915 = to_i915(encoder->base.dev);
-=======
 	struct intel_display *display = to_intel_display(encoder);
->>>>>>> 2d5404ca
 	struct intel_encoder *other;
 	const char *source;
 	enum aux_ch aux_ch;
@@ -917,25 +875,6 @@
 
 	if (aux_ch == AUX_CH_NONE)
 		return AUX_CH_NONE;
-<<<<<<< HEAD
-
-	/* FIXME validate aux_ch against platform caps */
-
-	other = get_encoder_by_aux_ch(encoder, aux_ch);
-	if (other) {
-		drm_dbg_kms(&i915->drm,
-			    "[ENCODER:%d:%s] AUX CH %s already claimed by [ENCODER:%d:%s]\n",
-			    encoder->base.base.id, encoder->base.name,
-			    aux_ch_name(i915, buf, sizeof(buf), aux_ch),
-			    other->base.base.id, other->base.name);
-		return AUX_CH_NONE;
-	}
-
-	drm_dbg_kms(&i915->drm,
-		    "[ENCODER:%d:%s] Using AUX CH %s (%s)\n",
-		    encoder->base.base.id, encoder->base.name,
-		    aux_ch_name(i915, buf, sizeof(buf), aux_ch), source);
-=======
 
 	/* FIXME validate aux_ch against platform caps */
 
@@ -953,18 +892,11 @@
 		    "[ENCODER:%d:%s] Using AUX CH %s (%s)\n",
 		    encoder->base.base.id, encoder->base.name,
 		    aux_ch_name(display, buf, sizeof(buf), aux_ch), source);
->>>>>>> 2d5404ca
 
 	return aux_ch;
 }
 
-<<<<<<< HEAD
-void intel_dp_aux_irq_handler(struct drm_i915_private *i915)
-{
-	wake_up_all(&i915->display.gmbus.wait_queue);
-=======
 void intel_dp_aux_irq_handler(struct intel_display *display)
 {
 	wake_up_all(&display->gmbus.wait_queue);
->>>>>>> 2d5404ca
 }