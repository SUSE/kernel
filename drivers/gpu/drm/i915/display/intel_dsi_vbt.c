/*
 * Copyright © 2014 Intel Corporation
 *
 * Permission is hereby granted, free of charge, to any person obtaining a
 * copy of this software and associated documentation files (the "Software"),
 * to deal in the Software without restriction, including without limitation
 * the rights to use, copy, modify, merge, publish, distribute, sublicense,
 * and/or sell copies of the Software, and to permit persons to whom the
 * Software is furnished to do so, subject to the following conditions:
 *
 * The above copyright notice and this permission notice (including the next
 * paragraph) shall be included in all copies or substantial portions of the
 * Software.
 *
 * THE SOFTWARE IS PROVIDED "AS IS", WITHOUT WARRANTY OF ANY KIND, EXPRESS OR
 * IMPLIED, INCLUDING BUT NOT LIMITED TO THE WARRANTIES OF MERCHANTABILITY,
 * FITNESS FOR A PARTICULAR PURPOSE AND NONINFRINGEMENT.  IN NO EVENT SHALL
 * THE AUTHORS OR COPYRIGHT HOLDERS BE LIABLE FOR ANY CLAIM, DAMAGES OR OTHER
 * LIABILITY, WHETHER IN AN ACTION OF CONTRACT, TORT OR OTHERWISE, ARISING
 * FROM, OUT OF OR IN CONNECTION WITH THE SOFTWARE OR THE USE OR OTHER
 * DEALINGS IN THE SOFTWARE.
 *
 * Author: Shobhit Kumar <shobhit.kumar@intel.com>
 *
 */

#include <linux/gpio/consumer.h>
#include <linux/gpio/machine.h>
#include <linux/mfd/intel_soc_pmic.h>
#include <linux/pinctrl/consumer.h>
#include <linux/pinctrl/machine.h>
#include <linux/slab.h>
#include <linux/string_helpers.h>

#include <linux/unaligned.h>

#include <drm/drm_crtc.h>
#include <drm/drm_edid.h>

#include <video/mipi_display.h>

#include "i915_drv.h"
#include "i915_reg.h"
#include "intel_de.h"
#include "intel_display_types.h"
#include "intel_dsi.h"
#include "intel_dsi_vbt.h"
#include "intel_gmbus_regs.h"
#include "intel_pps_regs.h"
#include "vlv_dsi.h"
#include "vlv_dsi_regs.h"
#include "vlv_sideband.h"

#define MIPI_TRANSFER_MODE_SHIFT	0
#define MIPI_VIRTUAL_CHANNEL_SHIFT	1
#define MIPI_PORT_SHIFT			3

struct i2c_adapter_lookup {
	u16 target_addr;
	struct intel_dsi *intel_dsi;
	acpi_handle dev_handle;
};

#define CHV_GPIO_IDX_START_N		0
#define CHV_GPIO_IDX_START_E		73
#define CHV_GPIO_IDX_START_SW		100
#define CHV_GPIO_IDX_START_SE		198

/* ICL DSI Display GPIO Pins */
#define  ICL_GPIO_DDSP_HPD_A		0
#define  ICL_GPIO_L_VDDEN_1		1
#define  ICL_GPIO_L_BKLTEN_1		2
#define  ICL_GPIO_DDPA_CTRLCLK_1	3
#define  ICL_GPIO_DDPA_CTRLDATA_1	4
#define  ICL_GPIO_DDSP_HPD_B		5
#define  ICL_GPIO_L_VDDEN_2		6
#define  ICL_GPIO_L_BKLTEN_2		7
#define  ICL_GPIO_DDPA_CTRLCLK_2	8
#define  ICL_GPIO_DDPA_CTRLDATA_2	9

static enum port intel_dsi_seq_port_to_port(struct intel_dsi *intel_dsi,
					    u8 seq_port)
{
	/*
	 * If single link DSI is being used on any port, the VBT sequence block
	 * send packet apparently always has 0 for the port. Just use the port
	 * we have configured, and ignore the sequence block port.
	 */
	if (hweight8(intel_dsi->ports) == 1)
		return ffs(intel_dsi->ports) - 1;

	if (seq_port) {
		if (intel_dsi->ports & BIT(PORT_B))
			return PORT_B;
		if (intel_dsi->ports & BIT(PORT_C))
			return PORT_C;
	}

	return PORT_A;
}

static const u8 *mipi_exec_send_packet(struct intel_dsi *intel_dsi,
				       const u8 *data)
{
	struct drm_i915_private *dev_priv = to_i915(intel_dsi->base.base.dev);
	struct mipi_dsi_device *dsi_device;
	u8 type, flags, seq_port;
	u16 len;
	enum port port;

	drm_dbg_kms(&dev_priv->drm, "\n");

	flags = *data++;
	type = *data++;

	len = *((u16 *) data);
	data += 2;

	seq_port = (flags >> MIPI_PORT_SHIFT) & 3;

	port = intel_dsi_seq_port_to_port(intel_dsi, seq_port);

	if (drm_WARN_ON(&dev_priv->drm, !intel_dsi->dsi_hosts[port]))
		goto out;

	dsi_device = intel_dsi->dsi_hosts[port]->device;
	if (!dsi_device) {
		drm_dbg_kms(&dev_priv->drm, "no dsi device for port %c\n",
			    port_name(port));
		goto out;
	}

	if ((flags >> MIPI_TRANSFER_MODE_SHIFT) & 1)
		dsi_device->mode_flags &= ~MIPI_DSI_MODE_LPM;
	else
		dsi_device->mode_flags |= MIPI_DSI_MODE_LPM;

	dsi_device->channel = (flags >> MIPI_VIRTUAL_CHANNEL_SHIFT) & 3;

	switch (type) {
	case MIPI_DSI_GENERIC_SHORT_WRITE_0_PARAM:
		mipi_dsi_generic_write(dsi_device, NULL, 0);
		break;
	case MIPI_DSI_GENERIC_SHORT_WRITE_1_PARAM:
		mipi_dsi_generic_write(dsi_device, data, 1);
		break;
	case MIPI_DSI_GENERIC_SHORT_WRITE_2_PARAM:
		mipi_dsi_generic_write(dsi_device, data, 2);
		break;
	case MIPI_DSI_GENERIC_READ_REQUEST_0_PARAM:
	case MIPI_DSI_GENERIC_READ_REQUEST_1_PARAM:
	case MIPI_DSI_GENERIC_READ_REQUEST_2_PARAM:
		drm_dbg(&dev_priv->drm,
			"Generic Read not yet implemented or used\n");
		break;
	case MIPI_DSI_GENERIC_LONG_WRITE:
		mipi_dsi_generic_write(dsi_device, data, len);
		break;
	case MIPI_DSI_DCS_SHORT_WRITE:
		mipi_dsi_dcs_write_buffer(dsi_device, data, 1);
		break;
	case MIPI_DSI_DCS_SHORT_WRITE_PARAM:
		mipi_dsi_dcs_write_buffer(dsi_device, data, 2);
		break;
	case MIPI_DSI_DCS_READ:
		drm_dbg(&dev_priv->drm,
			"DCS Read not yet implemented or used\n");
		break;
	case MIPI_DSI_DCS_LONG_WRITE:
		mipi_dsi_dcs_write_buffer(dsi_device, data, len);
		break;
	}

	if (DISPLAY_VER(dev_priv) < 11)
		vlv_dsi_wait_for_fifo_empty(intel_dsi, port);

out:
	data += len;

	return data;
}

static const u8 *mipi_exec_delay(struct intel_dsi *intel_dsi, const u8 *data)
{
	struct drm_i915_private *i915 = to_i915(intel_dsi->base.base.dev);
	u32 delay = *((const u32 *) data);

	drm_dbg_kms(&i915->drm, "%d usecs\n", delay);

	usleep_range(delay, delay + 10);
	data += 4;

	return data;
}

static void soc_gpio_set_value(struct intel_connector *connector, u8 gpio_index,
			       const char *con_id, u8 idx, bool value)
{
	struct drm_i915_private *dev_priv = to_i915(connector->base.dev);
	/* XXX: this table is a quick ugly hack. */
	static struct gpio_desc *soc_gpio_table[U8_MAX + 1];
	struct gpio_desc *gpio_desc = soc_gpio_table[gpio_index];

	if (gpio_desc) {
		gpiod_set_value(gpio_desc, value);
	} else {
		gpio_desc = devm_gpiod_get_index(dev_priv->drm.dev, con_id, idx,
						 value ? GPIOD_OUT_HIGH : GPIOD_OUT_LOW);
		if (IS_ERR(gpio_desc)) {
			drm_err(&dev_priv->drm,
				"GPIO index %u request failed (%pe)\n",
				gpio_index, gpio_desc);
			return;
		}

		soc_gpio_table[gpio_index] = gpio_desc;
	}
}

static void soc_opaque_gpio_set_value(struct intel_connector *connector,
				      u8 gpio_index, const char *chip,
				      const char *con_id, u8 idx, bool value)
{
	struct gpiod_lookup_table *lookup;

	lookup = kzalloc(struct_size(lookup, table, 2), GFP_KERNEL);
	if (!lookup)
		return;

	lookup->dev_id = "0000:00:02.0";
	lookup->table[0] =
		GPIO_LOOKUP_IDX(chip, idx, con_id, idx, GPIO_ACTIVE_HIGH);

	gpiod_add_lookup_table(lookup);

	soc_gpio_set_value(connector, gpio_index, con_id, idx, value);

	gpiod_remove_lookup_table(lookup);
	kfree(lookup);
}

static void vlv_gpio_set_value(struct intel_connector *connector,
			       u8 gpio_source, u8 gpio_index, bool value)
{
	struct drm_i915_private *dev_priv = to_i915(connector->base.dev);

	/* XXX: this assumes vlv_gpio_table only has NC GPIOs. */
	if (connector->panel.vbt.dsi.seq_version < 3) {
		if (gpio_source == 1) {
			drm_dbg_kms(&dev_priv->drm, "SC gpio not supported\n");
			return;
		}
		if (gpio_source > 1) {
			drm_dbg_kms(&dev_priv->drm,
				    "unknown gpio source %u\n", gpio_source);
			return;
		}
	}

	soc_opaque_gpio_set_value(connector, gpio_index,
				  "INT33FC:01", "Panel N", gpio_index, value);
}

static void chv_gpio_set_value(struct intel_connector *connector,
			       u8 gpio_source, u8 gpio_index, bool value)
{
	struct drm_i915_private *dev_priv = to_i915(connector->base.dev);

	if (connector->panel.vbt.dsi.seq_version >= 3) {
		if (gpio_index >= CHV_GPIO_IDX_START_SE) {
			/* XXX: it's unclear whether 255->57 is part of SE. */
			soc_opaque_gpio_set_value(connector, gpio_index, "INT33FF:03", "Panel SE",
						  gpio_index - CHV_GPIO_IDX_START_SE, value);
		} else if (gpio_index >= CHV_GPIO_IDX_START_SW) {
			soc_opaque_gpio_set_value(connector, gpio_index, "INT33FF:00", "Panel SW",
						  gpio_index - CHV_GPIO_IDX_START_SW, value);
		} else if (gpio_index >= CHV_GPIO_IDX_START_E) {
			soc_opaque_gpio_set_value(connector, gpio_index, "INT33FF:02", "Panel E",
						  gpio_index - CHV_GPIO_IDX_START_E, value);
		} else {
			soc_opaque_gpio_set_value(connector, gpio_index, "INT33FF:01", "Panel N",
						  gpio_index - CHV_GPIO_IDX_START_N, value);
		}
	} else {
		/* XXX: The spec is unclear about CHV GPIO on seq v2 */
		if (gpio_source != 0) {
			drm_dbg_kms(&dev_priv->drm,
				    "unknown gpio source %u\n", gpio_source);
			return;
		}

		if (gpio_index >= CHV_GPIO_IDX_START_E) {
			drm_dbg_kms(&dev_priv->drm,
				    "invalid gpio index %u for GPIO N\n",
				    gpio_index);
			return;
		}

		soc_opaque_gpio_set_value(connector, gpio_index, "INT33FF:01", "Panel N",
					  gpio_index - CHV_GPIO_IDX_START_N, value);
	}
}

static void bxt_gpio_set_value(struct intel_connector *connector,
			       u8 gpio_index, bool value)
{
	soc_gpio_set_value(connector, gpio_index, NULL, gpio_index, value);
}

enum {
	MIPI_RESET_1 = 0,
	MIPI_AVDD_EN_1,
	MIPI_BKLT_EN_1,
	MIPI_AVEE_EN_1,
	MIPI_VIO_EN_1,
	MIPI_RESET_2,
	MIPI_AVDD_EN_2,
	MIPI_BKLT_EN_2,
	MIPI_AVEE_EN_2,
	MIPI_VIO_EN_2,
};

static void icl_native_gpio_set_value(struct drm_i915_private *dev_priv,
				      int gpio, bool value)
{
	int index;

	if (drm_WARN_ON(&dev_priv->drm, DISPLAY_VER(dev_priv) == 11 && gpio >= MIPI_RESET_2))
		return;

	switch (gpio) {
	case MIPI_RESET_1:
	case MIPI_RESET_2:
		index = gpio == MIPI_RESET_1 ? HPD_PORT_A : HPD_PORT_B;

		/*
		 * Disable HPD to set the pin to output, and set output
		 * value. The HPD pin should not be enabled for DSI anyway,
		 * assuming the board design and VBT are sane, and the pin isn't
		 * used by a non-DSI encoder.
		 *
		 * The locking protects against concurrent SHOTPLUG_CTL_DDI
		 * modifications in irq setup and handling.
		 */
		spin_lock_irq(&dev_priv->irq_lock);
		intel_de_rmw(dev_priv, SHOTPLUG_CTL_DDI,
			     SHOTPLUG_CTL_DDI_HPD_ENABLE(index) |
			     SHOTPLUG_CTL_DDI_HPD_OUTPUT_DATA(index),
			     value ? SHOTPLUG_CTL_DDI_HPD_OUTPUT_DATA(index) : 0);
		spin_unlock_irq(&dev_priv->irq_lock);
		break;
	case MIPI_AVDD_EN_1:
	case MIPI_AVDD_EN_2:
		index = gpio == MIPI_AVDD_EN_1 ? 0 : 1;

		intel_de_rmw(dev_priv, PP_CONTROL(dev_priv, index), PANEL_POWER_ON,
			     value ? PANEL_POWER_ON : 0);
		break;
	case MIPI_BKLT_EN_1:
	case MIPI_BKLT_EN_2:
		index = gpio == MIPI_BKLT_EN_1 ? 0 : 1;

		intel_de_rmw(dev_priv, PP_CONTROL(dev_priv, index), EDP_BLC_ENABLE,
			     value ? EDP_BLC_ENABLE : 0);
		break;
	case MIPI_AVEE_EN_1:
	case MIPI_AVEE_EN_2:
		index = gpio == MIPI_AVEE_EN_1 ? 1 : 2;

		intel_de_rmw(dev_priv, GPIO(dev_priv, index),
			     GPIO_CLOCK_VAL_OUT,
			     GPIO_CLOCK_DIR_MASK | GPIO_CLOCK_DIR_OUT |
			     GPIO_CLOCK_VAL_MASK | (value ? GPIO_CLOCK_VAL_OUT : 0));
		break;
	case MIPI_VIO_EN_1:
	case MIPI_VIO_EN_2:
		index = gpio == MIPI_VIO_EN_1 ? 1 : 2;

		intel_de_rmw(dev_priv, GPIO(dev_priv, index),
			     GPIO_DATA_VAL_OUT,
			     GPIO_DATA_DIR_MASK | GPIO_DATA_DIR_OUT |
			     GPIO_DATA_VAL_MASK | (value ? GPIO_DATA_VAL_OUT : 0));
		break;
	default:
		MISSING_CASE(gpio);
	}
}

static const u8 *mipi_exec_gpio(struct intel_dsi *intel_dsi, const u8 *data)
{
	struct drm_device *dev = intel_dsi->base.base.dev;
	struct drm_i915_private *i915 = to_i915(dev);
	struct intel_connector *connector = intel_dsi->attached_connector;
	u8 gpio_source = 0, gpio_index = 0, gpio_number;
	bool value;
	int size;
	bool native = DISPLAY_VER(i915) >= 11;

	if (connector->panel.vbt.dsi.seq_version >= 3) {
		size = 3;

		gpio_index = data[0];
		gpio_number = data[1];
		value = data[2] & BIT(0);

		if (connector->panel.vbt.dsi.seq_version >= 4 && data[2] & BIT(1))
			native = false;
	} else {
		size = 2;

		gpio_number = data[0];
		value = data[1] & BIT(0);

		if (connector->panel.vbt.dsi.seq_version == 2)
			gpio_source = (data[1] >> 1) & 3;
	}

	drm_dbg_kms(&i915->drm, "GPIO index %u, number %u, source %u, native %s, set to %s\n",
		    gpio_index, gpio_number, gpio_source, str_yes_no(native), str_on_off(value));

	if (native)
		icl_native_gpio_set_value(i915, gpio_number, value);
	else if (DISPLAY_VER(i915) >= 9)
		bxt_gpio_set_value(connector, gpio_index, value);
	else if (IS_VALLEYVIEW(i915))
		vlv_gpio_set_value(connector, gpio_source, gpio_number, value);
	else if (IS_CHERRYVIEW(i915))
		chv_gpio_set_value(connector, gpio_source, gpio_number, value);

	return data + size;
}

#ifdef CONFIG_ACPI
static int i2c_adapter_lookup(struct acpi_resource *ares, void *data)
{
	struct i2c_adapter_lookup *lookup = data;
	struct intel_dsi *intel_dsi = lookup->intel_dsi;
	struct acpi_resource_i2c_serialbus *sb;
	struct i2c_adapter *adapter;
	acpi_handle adapter_handle;
	acpi_status status;

	if (!i2c_acpi_get_i2c_resource(ares, &sb))
		return 1;

	if (lookup->target_addr != sb->slave_address)
		return 1;

	status = acpi_get_handle(lookup->dev_handle,
				 sb->resource_source.string_ptr,
				 &adapter_handle);
	if (ACPI_FAILURE(status))
		return 1;

	adapter = i2c_acpi_find_adapter_by_handle(adapter_handle);
	if (adapter)
		intel_dsi->i2c_bus_num = adapter->nr;

	return 1;
}

static void i2c_acpi_find_adapter(struct intel_dsi *intel_dsi,
				  const u16 target_addr)
{
	struct drm_device *drm_dev = intel_dsi->base.base.dev;
	struct acpi_device *adev = ACPI_COMPANION(drm_dev->dev);
	struct i2c_adapter_lookup lookup = {
		.target_addr = target_addr,
		.intel_dsi = intel_dsi,
		.dev_handle = acpi_device_handle(adev),
	};
	LIST_HEAD(resource_list);

	acpi_dev_get_resources(adev, &resource_list, i2c_adapter_lookup, &lookup);
	acpi_dev_free_resource_list(&resource_list);
}
#else
static inline void i2c_acpi_find_adapter(struct intel_dsi *intel_dsi,
					 const u16 target_addr)
{
}
#endif

static const u8 *mipi_exec_i2c(struct intel_dsi *intel_dsi, const u8 *data)
{
	struct drm_i915_private *i915 = to_i915(intel_dsi->base.base.dev);
	struct i2c_adapter *adapter;
	struct i2c_msg msg;
	int ret;
	u8 vbt_i2c_bus_num = *(data + 2);
	u16 target_addr = *(u16 *)(data + 3);
	u8 reg_offset = *(data + 5);
	u8 payload_size = *(data + 6);
	u8 *payload_data;

<<<<<<< HEAD
	drm_dbg_kms(&i915->drm, "bus %d client-addr 0x%02x reg 0x%02x data %*ph\n",
		    vbt_i2c_bus_num, slave_addr, reg_offset, payload_size, data + 7);
=======
	drm_dbg_kms(&i915->drm, "bus %d target-addr 0x%02x reg 0x%02x data %*ph\n",
		    vbt_i2c_bus_num, target_addr, reg_offset, payload_size, data + 7);
>>>>>>> 2d5404ca

	if (intel_dsi->i2c_bus_num < 0) {
		intel_dsi->i2c_bus_num = vbt_i2c_bus_num;
		i2c_acpi_find_adapter(intel_dsi, target_addr);
	}

	adapter = i2c_get_adapter(intel_dsi->i2c_bus_num);
	if (!adapter) {
		drm_err(&i915->drm, "Cannot find a valid i2c bus for xfer\n");
		goto err_bus;
	}

	payload_data = kzalloc(payload_size + 1, GFP_KERNEL);
	if (!payload_data)
		goto err_alloc;

	payload_data[0] = reg_offset;
	memcpy(&payload_data[1], (data + 7), payload_size);

	msg.addr = target_addr;
	msg.flags = 0;
	msg.len = payload_size + 1;
	msg.buf = payload_data;

	ret = i2c_transfer(adapter, &msg, 1);
	if (ret < 0)
		drm_err(&i915->drm,
			"Failed to xfer payload of size (%u) to reg (%u)\n",
			payload_size, reg_offset);

	kfree(payload_data);
err_alloc:
	i2c_put_adapter(adapter);
err_bus:
	return data + payload_size + 7;
}

static const u8 *mipi_exec_spi(struct intel_dsi *intel_dsi, const u8 *data)
{
	struct drm_i915_private *i915 = to_i915(intel_dsi->base.base.dev);

	drm_dbg_kms(&i915->drm, "Skipping SPI element execution\n");

	return data + *(data + 5) + 6;
}

static const u8 *mipi_exec_pmic(struct intel_dsi *intel_dsi, const u8 *data)
{
	struct drm_i915_private *i915 = to_i915(intel_dsi->base.base.dev);
#ifdef CONFIG_PMIC_OPREGION
	u32 value, mask, reg_address;
	u16 i2c_address;
	int ret;

	/* byte 0 aka PMIC Flag is reserved */
	i2c_address	= get_unaligned_le16(data + 1);
	reg_address	= get_unaligned_le32(data + 3);
	value		= get_unaligned_le32(data + 7);
	mask		= get_unaligned_le32(data + 11);

	ret = intel_soc_pmic_exec_mipi_pmic_seq_element(i2c_address,
							reg_address,
							value, mask);
	if (ret)
		drm_err(&i915->drm, "%s failed, error: %d\n", __func__, ret);
#else
	drm_err(&i915->drm,
		"Your hardware requires CONFIG_PMIC_OPREGION and it is not set\n");
#endif

	return data + 15;
}

typedef const u8 * (*fn_mipi_elem_exec)(struct intel_dsi *intel_dsi,
					const u8 *data);
static const fn_mipi_elem_exec exec_elem[] = {
	[MIPI_SEQ_ELEM_SEND_PKT] = mipi_exec_send_packet,
	[MIPI_SEQ_ELEM_DELAY] = mipi_exec_delay,
	[MIPI_SEQ_ELEM_GPIO] = mipi_exec_gpio,
	[MIPI_SEQ_ELEM_I2C] = mipi_exec_i2c,
	[MIPI_SEQ_ELEM_SPI] = mipi_exec_spi,
	[MIPI_SEQ_ELEM_PMIC] = mipi_exec_pmic,
};

/*
 * MIPI Sequence from VBT #53 parsing logic
 * We have already separated each seqence during bios parsing
 * Following is generic execution function for any sequence
 */

static const char * const seq_name[] = {
	[MIPI_SEQ_END] = "MIPI_SEQ_END",
	[MIPI_SEQ_DEASSERT_RESET] = "MIPI_SEQ_DEASSERT_RESET",
	[MIPI_SEQ_INIT_OTP] = "MIPI_SEQ_INIT_OTP",
	[MIPI_SEQ_DISPLAY_ON] = "MIPI_SEQ_DISPLAY_ON",
	[MIPI_SEQ_DISPLAY_OFF]  = "MIPI_SEQ_DISPLAY_OFF",
	[MIPI_SEQ_ASSERT_RESET] = "MIPI_SEQ_ASSERT_RESET",
	[MIPI_SEQ_BACKLIGHT_ON] = "MIPI_SEQ_BACKLIGHT_ON",
	[MIPI_SEQ_BACKLIGHT_OFF] = "MIPI_SEQ_BACKLIGHT_OFF",
	[MIPI_SEQ_TEAR_ON] = "MIPI_SEQ_TEAR_ON",
	[MIPI_SEQ_TEAR_OFF] = "MIPI_SEQ_TEAR_OFF",
	[MIPI_SEQ_POWER_ON] = "MIPI_SEQ_POWER_ON",
	[MIPI_SEQ_POWER_OFF] = "MIPI_SEQ_POWER_OFF",
};

static const char *sequence_name(enum mipi_seq seq_id)
{
	if (seq_id < ARRAY_SIZE(seq_name))
		return seq_name[seq_id];

	return "(unknown)";
}

static void intel_dsi_vbt_exec(struct intel_dsi *intel_dsi,
			       enum mipi_seq seq_id)
{
	struct drm_i915_private *dev_priv = to_i915(intel_dsi->base.base.dev);
	struct intel_connector *connector = intel_dsi->attached_connector;
	const u8 *data;
	fn_mipi_elem_exec mipi_elem_exec;

	if (drm_WARN_ON(&dev_priv->drm,
			seq_id >= ARRAY_SIZE(connector->panel.vbt.dsi.sequence)))
		return;

	data = connector->panel.vbt.dsi.sequence[seq_id];
	if (!data)
		return;

	drm_WARN_ON(&dev_priv->drm, *data != seq_id);

	drm_dbg_kms(&dev_priv->drm, "Starting MIPI sequence %d - %s\n",
		    seq_id, sequence_name(seq_id));

	/* Skip Sequence Byte. */
	data++;

	/* Skip Size of Sequence. */
	if (connector->panel.vbt.dsi.seq_version >= 3)
		data += 4;

	while (*data != MIPI_SEQ_ELEM_END) {
		u8 operation_byte = *data++;
		u8 operation_size = 0;

		if (operation_byte < ARRAY_SIZE(exec_elem))
			mipi_elem_exec = exec_elem[operation_byte];
		else
			mipi_elem_exec = NULL;

		/* Size of Operation. */
		if (connector->panel.vbt.dsi.seq_version >= 3)
			operation_size = *data++;

		if (mipi_elem_exec) {
			const u8 *next = data + operation_size;

			data = mipi_elem_exec(intel_dsi, data);

			/* Consistency check if we have size. */
			if (operation_size && data != next) {
				drm_err(&dev_priv->drm,
					"Inconsistent operation size\n");
				return;
			}
		} else if (operation_size) {
			/* We have size, skip. */
			drm_dbg_kms(&dev_priv->drm,
				    "Unsupported MIPI operation byte %u\n",
				    operation_byte);
			data += operation_size;
		} else {
			/* No size, can't skip without parsing. */
			drm_err(&dev_priv->drm,
				"Unsupported MIPI operation byte %u\n",
				operation_byte);
			return;
		}
	}
}

void intel_dsi_vbt_exec_sequence(struct intel_dsi *intel_dsi,
				 enum mipi_seq seq_id)
{
	if (seq_id == MIPI_SEQ_POWER_ON && intel_dsi->gpio_panel)
		gpiod_set_value_cansleep(intel_dsi->gpio_panel, 1);
	if (seq_id == MIPI_SEQ_BACKLIGHT_ON && intel_dsi->gpio_backlight)
		gpiod_set_value_cansleep(intel_dsi->gpio_backlight, 1);

	intel_dsi_vbt_exec(intel_dsi, seq_id);

	if (seq_id == MIPI_SEQ_POWER_OFF && intel_dsi->gpio_panel)
		gpiod_set_value_cansleep(intel_dsi->gpio_panel, 0);
	if (seq_id == MIPI_SEQ_BACKLIGHT_OFF && intel_dsi->gpio_backlight)
		gpiod_set_value_cansleep(intel_dsi->gpio_backlight, 0);
}

void intel_dsi_log_params(struct intel_dsi *intel_dsi)
{
	struct drm_i915_private *i915 = to_i915(intel_dsi->base.base.dev);

	drm_dbg_kms(&i915->drm, "Pclk %d\n", intel_dsi->pclk);
	drm_dbg_kms(&i915->drm, "Pixel overlap %d\n",
		    intel_dsi->pixel_overlap);
	drm_dbg_kms(&i915->drm, "Lane count %d\n", intel_dsi->lane_count);
	drm_dbg_kms(&i915->drm, "DPHY param reg 0x%x\n", intel_dsi->dphy_reg);
	drm_dbg_kms(&i915->drm, "Video mode format %s\n",
		    intel_dsi->video_mode == NON_BURST_SYNC_PULSE ?
		    "non-burst with sync pulse" :
		    intel_dsi->video_mode == NON_BURST_SYNC_EVENTS ?
		    "non-burst with sync events" :
		    intel_dsi->video_mode == BURST_MODE ?
		    "burst" : "<unknown>");
	drm_dbg_kms(&i915->drm, "Burst mode ratio %d\n",
		    intel_dsi->burst_mode_ratio);
	drm_dbg_kms(&i915->drm, "Reset timer %d\n", intel_dsi->rst_timer_val);
	drm_dbg_kms(&i915->drm, "Eot %s\n",
		    str_enabled_disabled(intel_dsi->eotp_pkt));
	drm_dbg_kms(&i915->drm, "Clockstop %s\n",
		    str_enabled_disabled(!intel_dsi->clock_stop));
	drm_dbg_kms(&i915->drm, "Mode %s\n",
		    intel_dsi->operation_mode ? "command" : "video");
	if (intel_dsi->dual_link == DSI_DUAL_LINK_FRONT_BACK)
		drm_dbg_kms(&i915->drm,
			    "Dual link: DSI_DUAL_LINK_FRONT_BACK\n");
	else if (intel_dsi->dual_link == DSI_DUAL_LINK_PIXEL_ALT)
		drm_dbg_kms(&i915->drm,
			    "Dual link: DSI_DUAL_LINK_PIXEL_ALT\n");
	else
		drm_dbg_kms(&i915->drm, "Dual link: NONE\n");
	drm_dbg_kms(&i915->drm, "Pixel Format %d\n", intel_dsi->pixel_format);
	drm_dbg_kms(&i915->drm, "TLPX %d\n", intel_dsi->escape_clk_div);
	drm_dbg_kms(&i915->drm, "LP RX Timeout 0x%x\n",
		    intel_dsi->lp_rx_timeout);
	drm_dbg_kms(&i915->drm, "Turnaround Timeout 0x%x\n",
		    intel_dsi->turn_arnd_val);
	drm_dbg_kms(&i915->drm, "Init Count 0x%x\n", intel_dsi->init_count);
	drm_dbg_kms(&i915->drm, "HS to LP Count 0x%x\n",
		    intel_dsi->hs_to_lp_count);
	drm_dbg_kms(&i915->drm, "LP Byte Clock %d\n", intel_dsi->lp_byte_clk);
	drm_dbg_kms(&i915->drm, "DBI BW Timer 0x%x\n", intel_dsi->bw_timer);
	drm_dbg_kms(&i915->drm, "LP to HS Clock Count 0x%x\n",
		    intel_dsi->clk_lp_to_hs_count);
	drm_dbg_kms(&i915->drm, "HS to LP Clock Count 0x%x\n",
		    intel_dsi->clk_hs_to_lp_count);
	drm_dbg_kms(&i915->drm, "BTA %s\n",
		    str_enabled_disabled(!(intel_dsi->video_frmt_cfg_bits & DISABLE_VIDEO_BTA)));
}

bool intel_dsi_vbt_init(struct intel_dsi *intel_dsi, u16 panel_id)
{
	struct drm_device *dev = intel_dsi->base.base.dev;
	struct drm_i915_private *dev_priv = to_i915(dev);
	struct intel_connector *connector = intel_dsi->attached_connector;
	struct mipi_config *mipi_config = connector->panel.vbt.dsi.config;
	struct mipi_pps_data *pps = connector->panel.vbt.dsi.pps;
	struct drm_display_mode *mode = connector->panel.vbt.lfp_vbt_mode;
	u16 burst_mode_ratio;
	enum port port;

	drm_dbg_kms(&dev_priv->drm, "\n");

	intel_dsi->eotp_pkt = mipi_config->eot_pkt_disabled ? 0 : 1;
	intel_dsi->clock_stop = mipi_config->enable_clk_stop ? 1 : 0;
	intel_dsi->lane_count = mipi_config->lane_cnt + 1;
	intel_dsi->pixel_format =
			pixel_format_from_register_bits(
				mipi_config->videomode_color_format << 7);

	intel_dsi->dual_link = mipi_config->dual_link;
	intel_dsi->pixel_overlap = mipi_config->pixel_overlap;
	intel_dsi->operation_mode = mipi_config->is_cmd_mode;
	intel_dsi->video_mode = mipi_config->video_transfer_mode;
	intel_dsi->escape_clk_div = mipi_config->byte_clk_sel;
	intel_dsi->lp_rx_timeout = mipi_config->lp_rx_timeout;
	intel_dsi->hs_tx_timeout = mipi_config->hs_tx_timeout;
	intel_dsi->turn_arnd_val = mipi_config->turn_around_timeout;
	intel_dsi->rst_timer_val = mipi_config->device_reset_timer;
	intel_dsi->init_count = mipi_config->master_init_timer;
	intel_dsi->bw_timer = mipi_config->dbi_bw_timer;
	intel_dsi->video_frmt_cfg_bits =
		mipi_config->bta_enabled ? DISABLE_VIDEO_BTA : 0;
	intel_dsi->bgr_enabled = mipi_config->rgb_flip;

	/* Starting point, adjusted depending on dual link and burst mode */
	intel_dsi->pclk = mode->clock;

	/* In dual link mode each port needs half of pixel clock */
	if (intel_dsi->dual_link) {
		intel_dsi->pclk /= 2;

		/* we can enable pixel_overlap if needed by panel. In this
		 * case we need to increase the pixelclock for extra pixels
		 */
		if (intel_dsi->dual_link == DSI_DUAL_LINK_FRONT_BACK) {
			intel_dsi->pclk += DIV_ROUND_UP(mode->vtotal * intel_dsi->pixel_overlap * 60, 1000);
		}
	}

	/* Burst Mode Ratio
	 * Target ddr frequency from VBT / non burst ddr freq
	 * multiply by 100 to preserve remainder
	 */
	if (intel_dsi->video_mode == BURST_MODE) {
		u32 bitrate;

		if (mipi_config->target_burst_mode_freq == 0) {
			drm_err(&dev_priv->drm, "Burst mode target is not set\n");
			return false;
		}

		bitrate = intel_dsi_bitrate(intel_dsi);

		/*
		 * Sometimes the VBT contains a slightly lower clock, then
		 * the bitrate we have calculated, in this case just replace it
		 * with the calculated bitrate.
		 */
		if (mipi_config->target_burst_mode_freq < bitrate &&
		    intel_fuzzy_clock_check(mipi_config->target_burst_mode_freq,
					    bitrate))
			mipi_config->target_burst_mode_freq = bitrate;

		if (mipi_config->target_burst_mode_freq < bitrate) {
			drm_err(&dev_priv->drm, "Burst mode freq is less than computed\n");
			return false;
		}

		burst_mode_ratio =
			DIV_ROUND_UP(mipi_config->target_burst_mode_freq * 100, bitrate);

		intel_dsi->pclk = DIV_ROUND_UP(intel_dsi->pclk * burst_mode_ratio, 100);
	} else
		burst_mode_ratio = 100;

	intel_dsi->burst_mode_ratio = burst_mode_ratio;

	/* delays in VBT are in unit of 100us, so need to convert
	 * here in ms
	 * Delay (100us) * 100 /1000 = Delay / 10 (ms) */
	intel_dsi->backlight_off_delay = pps->bl_disable_delay / 10;
	intel_dsi->backlight_on_delay = pps->bl_enable_delay / 10;
	intel_dsi->panel_on_delay = pps->panel_on_delay / 10;
	intel_dsi->panel_off_delay = pps->panel_off_delay / 10;
	intel_dsi->panel_pwr_cycle_delay = pps->panel_power_cycle_delay / 10;

	intel_dsi->i2c_bus_num = -1;

	/* a regular driver would get the device in probe */
	for_each_dsi_port(port, intel_dsi->ports) {
		mipi_dsi_attach(intel_dsi->dsi_hosts[port]->device);
	}

	return true;
}

/*
 * On some BYT/CHT devs some sequences are incomplete and we need to manually
 * control some GPIOs. We need to add a GPIO lookup table before we get these.
 * If the GOP did not initialize the panel (HDMI inserted) we may need to also
 * change the pinmux for the SoC's PWM0 pin from GPIO to PWM.
 */
static struct gpiod_lookup_table pmic_panel_gpio_table = {
	/* Intel GFX is consumer */
	.dev_id = "0000:00:02.0",
	.table = {
		/* Panel EN/DISABLE */
		GPIO_LOOKUP("gpio_crystalcove", 94, "panel", GPIO_ACTIVE_HIGH),
		{ }
	},
};

static struct gpiod_lookup_table soc_panel_gpio_table = {
	.dev_id = "0000:00:02.0",
	.table = {
		GPIO_LOOKUP("INT33FC:01", 10, "backlight", GPIO_ACTIVE_HIGH),
		GPIO_LOOKUP("INT33FC:01", 11, "panel", GPIO_ACTIVE_HIGH),
		{ }
	},
};

static const struct pinctrl_map soc_pwm_pinctrl_map[] = {
	PIN_MAP_MUX_GROUP("0000:00:02.0", "soc_pwm0", "INT33FC:00",
			  "pwm0_grp", "pwm"),
};

void intel_dsi_vbt_gpio_init(struct intel_dsi *intel_dsi, bool panel_is_on)
{
	struct drm_device *dev = intel_dsi->base.base.dev;
	struct drm_i915_private *dev_priv = to_i915(dev);
	struct intel_connector *connector = intel_dsi->attached_connector;
	struct mipi_config *mipi_config = connector->panel.vbt.dsi.config;
	enum gpiod_flags flags = panel_is_on ? GPIOD_OUT_HIGH : GPIOD_OUT_LOW;
	struct gpiod_lookup_table *gpiod_lookup_table = NULL;
	bool want_backlight_gpio = false;
	bool want_panel_gpio = false;
	struct pinctrl *pinctrl;
	int ret;

	if ((IS_VALLEYVIEW(dev_priv) || IS_CHERRYVIEW(dev_priv)) &&
	    mipi_config->pwm_blc == PPS_BLC_PMIC) {
		gpiod_lookup_table = &pmic_panel_gpio_table;
		want_panel_gpio = true;
	}

	if (IS_VALLEYVIEW(dev_priv) && mipi_config->pwm_blc == PPS_BLC_SOC) {
		gpiod_lookup_table = &soc_panel_gpio_table;
		want_panel_gpio = true;
		want_backlight_gpio = true;

		/* Ensure PWM0 pin is muxed as PWM instead of GPIO */
		ret = pinctrl_register_mappings(soc_pwm_pinctrl_map,
					     ARRAY_SIZE(soc_pwm_pinctrl_map));
		if (ret)
			drm_err(&dev_priv->drm,
				"Failed to register pwm0 pinmux mapping\n");

		pinctrl = devm_pinctrl_get_select(dev->dev, "soc_pwm0");
		if (IS_ERR(pinctrl))
			drm_err(&dev_priv->drm,
				"Failed to set pinmux to PWM\n");
	}

	if (gpiod_lookup_table)
		gpiod_add_lookup_table(gpiod_lookup_table);

	if (want_panel_gpio) {
		intel_dsi->gpio_panel = devm_gpiod_get(dev->dev, "panel", flags);
		if (IS_ERR(intel_dsi->gpio_panel)) {
			drm_err(&dev_priv->drm,
				"Failed to own gpio for panel control\n");
			intel_dsi->gpio_panel = NULL;
		}
	}

	if (want_backlight_gpio) {
		intel_dsi->gpio_backlight =
			devm_gpiod_get(dev->dev, "backlight", flags);
		if (IS_ERR(intel_dsi->gpio_backlight)) {
			drm_err(&dev_priv->drm,
				"Failed to own gpio for backlight control\n");
			intel_dsi->gpio_backlight = NULL;
		}
	}

	if (gpiod_lookup_table)
		gpiod_remove_lookup_table(gpiod_lookup_table);
}<|MERGE_RESOLUTION|>--- conflicted
+++ resolved
@@ -493,13 +493,8 @@
 	u8 payload_size = *(data + 6);
 	u8 *payload_data;
 
-<<<<<<< HEAD
-	drm_dbg_kms(&i915->drm, "bus %d client-addr 0x%02x reg 0x%02x data %*ph\n",
-		    vbt_i2c_bus_num, slave_addr, reg_offset, payload_size, data + 7);
-=======
 	drm_dbg_kms(&i915->drm, "bus %d target-addr 0x%02x reg 0x%02x data %*ph\n",
 		    vbt_i2c_bus_num, target_addr, reg_offset, payload_size, data + 7);
->>>>>>> 2d5404ca
 
 	if (intel_dsi->i2c_bus_num < 0) {
 		intel_dsi->i2c_bus_num = vbt_i2c_bus_num;
