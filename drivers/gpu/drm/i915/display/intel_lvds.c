--- conflicted
+++ resolved
@@ -328,11 +328,7 @@
 		drm_err(&dev_priv->drm,
 			"timed out waiting for panel to power on\n");
 
-<<<<<<< HEAD
-	intel_backlight_enable(pipe_config, conn_state);
-=======
 	intel_backlight_enable(crtc_state, conn_state);
->>>>>>> eb3cdb58
 }
 
 static void intel_disable_lvds(struct intel_atomic_state *state,
@@ -392,27 +388,16 @@
 intel_lvds_mode_valid(struct drm_connector *_connector,
 		      struct drm_display_mode *mode)
 {
-<<<<<<< HEAD
-	struct intel_connector *intel_connector = to_intel_connector(connector);
-	const struct drm_display_mode *fixed_mode =
-		intel_panel_fixed_mode(intel_connector, mode);
-	int max_pixclk = to_i915(connector->dev)->max_dotclk_freq;
-=======
 	struct intel_connector *connector = to_intel_connector(_connector);
 	const struct drm_display_mode *fixed_mode =
 		intel_panel_fixed_mode(connector, mode);
 	int max_pixclk = to_i915(connector->base.dev)->max_dotclk_freq;
->>>>>>> eb3cdb58
 	enum drm_mode_status status;
 
 	if (mode->flags & DRM_MODE_FLAG_DBLSCAN)
 		return MODE_NO_DBLESCAN;
 
-<<<<<<< HEAD
-	status = intel_panel_mode_valid(intel_connector, mode);
-=======
 	status = intel_panel_mode_valid(connector, mode);
->>>>>>> eb3cdb58
 	if (status != MODE_OK)
 		return status;
 
@@ -426,32 +411,17 @@
 				     struct intel_crtc_state *crtc_state,
 				     struct drm_connector_state *conn_state)
 {
-<<<<<<< HEAD
-	struct drm_i915_private *dev_priv = to_i915(intel_encoder->base.dev);
-	struct intel_lvds_encoder *lvds_encoder =
-		to_lvds_encoder(&intel_encoder->base);
-	struct intel_connector *intel_connector =
-		lvds_encoder->attached_connector;
-	struct drm_display_mode *adjusted_mode = &pipe_config->hw.adjusted_mode;
-	struct intel_crtc *crtc = to_intel_crtc(pipe_config->uapi.crtc);
-=======
 	struct drm_i915_private *i915 = to_i915(encoder->base.dev);
 	struct intel_lvds_encoder *lvds_encoder = to_lvds_encoder(encoder);
 	struct intel_connector *connector = lvds_encoder->attached_connector;
 	struct drm_display_mode *adjusted_mode = &crtc_state->hw.adjusted_mode;
 	struct intel_crtc *crtc = to_intel_crtc(crtc_state->uapi.crtc);
->>>>>>> eb3cdb58
 	unsigned int lvds_bpp;
 	int ret;
 
 	/* Should never happen!! */
-<<<<<<< HEAD
-	if (DISPLAY_VER(dev_priv) < 4 && crtc->pipe == 0) {
-		drm_err(&dev_priv->drm, "Can't support LVDS on pipe A\n");
-=======
 	if (DISPLAY_VER(i915) < 4 && crtc->pipe == 0) {
 		drm_err(&i915->drm, "Can't support LVDS on pipe A\n");
->>>>>>> eb3cdb58
 		return -EINVAL;
 	}
 
@@ -475,11 +445,7 @@
 	 * with the panel scaling set up to source from the H/VDisplay
 	 * of the original mode.
 	 */
-<<<<<<< HEAD
-	ret = intel_panel_compute_config(intel_connector, adjusted_mode);
-=======
 	ret = intel_panel_compute_config(connector, adjusted_mode);
->>>>>>> eb3cdb58
 	if (ret)
 		return ret;
 
@@ -489,11 +455,7 @@
 	if (HAS_PCH_SPLIT(i915))
 		crtc_state->has_pch_encoder = true;
 
-<<<<<<< HEAD
-	ret = intel_panel_fitting(pipe_config, conn_state);
-=======
 	ret = intel_panel_fitting(crtc_state, conn_state);
->>>>>>> eb3cdb58
 	if (ret)
 		return ret;
 
@@ -511,25 +473,17 @@
  */
 static int intel_lvds_get_modes(struct drm_connector *_connector)
 {
-<<<<<<< HEAD
-	struct intel_connector *intel_connector = to_intel_connector(connector);
-=======
 	struct intel_connector *connector = to_intel_connector(_connector);
 	const struct drm_edid *fixed_edid = connector->panel.fixed_edid;
->>>>>>> eb3cdb58
 
 	/* Use panel fixed edid if we have one */
 	if (!IS_ERR_OR_NULL(fixed_edid)) {
 		drm_edid_connector_update(&connector->base, fixed_edid);
 
-<<<<<<< HEAD
-	return intel_panel_get_modes(intel_connector);
-=======
 		return drm_edid_connector_add_modes(&connector->base);
 	}
 
 	return intel_panel_get_modes(connector);
->>>>>>> eb3cdb58
 }
 
 static const struct drm_connector_helper_funcs intel_lvds_connector_helper_funcs = {
@@ -828,11 +782,7 @@
 
 static bool compute_is_dual_link_lvds(struct intel_lvds_encoder *lvds_encoder)
 {
-<<<<<<< HEAD
-	struct drm_i915_private *dev_priv = to_i915(lvds_encoder->base.base.dev);
-=======
 	struct drm_i915_private *i915 = to_i915(lvds_encoder->base.base.dev);
->>>>>>> eb3cdb58
 	struct intel_connector *connector = lvds_encoder->attached_connector;
 	const struct drm_display_mode *fixed_mode =
 		intel_panel_preferred_fixed_mode(connector);
@@ -881,17 +831,9 @@
 void intel_lvds_init(struct drm_i915_private *i915)
 {
 	struct intel_lvds_encoder *lvds_encoder;
-<<<<<<< HEAD
-	struct intel_encoder *intel_encoder;
-	struct intel_connector *intel_connector;
-	struct drm_connector *connector;
-	struct drm_encoder *encoder;
-	struct edid *edid;
-=======
 	struct intel_connector *connector;
 	const struct drm_edid *drm_edid;
 	struct intel_encoder *encoder;
->>>>>>> eb3cdb58
 	i915_reg_t lvds_reg;
 	u32 lvds;
 	u8 pin;
@@ -960,22 +902,6 @@
 	} else {
 		encoder->disable = gmch_disable_lvds;
 	}
-<<<<<<< HEAD
-	intel_encoder->get_hw_state = intel_lvds_get_hw_state;
-	intel_encoder->get_config = intel_lvds_get_config;
-	intel_encoder->update_pipe = intel_backlight_update;
-	intel_encoder->shutdown = intel_lvds_shutdown;
-	intel_connector->get_hw_state = intel_connector_get_hw_state;
-
-	intel_connector_attach_encoder(intel_connector, intel_encoder);
-
-	intel_encoder->type = INTEL_OUTPUT_LVDS;
-	intel_encoder->power_domain = POWER_DOMAIN_PORT_OTHER;
-	intel_encoder->port = PORT_NONE;
-	intel_encoder->cloneable = 0;
-	if (DISPLAY_VER(dev_priv) < 4)
-		intel_encoder->pipe_mask = BIT(PIPE_B);
-=======
 	encoder->get_hw_state = intel_lvds_get_hw_state;
 	encoder->get_config = intel_lvds_get_config;
 	encoder->update_pipe = intel_backlight_update;
@@ -990,7 +916,6 @@
 	encoder->cloneable = 0;
 	if (DISPLAY_VER(i915) < 4)
 		encoder->pipe_mask = BIT(PIPE_B);
->>>>>>> eb3cdb58
 	else
 		encoder->pipe_mask = ~0;
 
@@ -1046,46 +971,18 @@
 	intel_bios_init_panel_late(i915, &connector->panel, NULL,
 				   IS_ERR(drm_edid) ? NULL : drm_edid);
 
-<<<<<<< HEAD
-	intel_bios_init_panel_late(dev_priv, &intel_connector->panel, NULL,
-				   IS_ERR(edid) ? NULL : edid);
-
-	/* Try EDID first */
-	intel_panel_add_edid_fixed_modes(intel_connector,
-					 intel_connector->panel.vbt.drrs_type != DRRS_TYPE_NONE,
-					 false);
-
-	/* Failed to get EDID, what about VBT? */
-	if (!intel_panel_preferred_fixed_mode(intel_connector))
-		intel_panel_add_vbt_lfp_fixed_mode(intel_connector);
-=======
 	/* Try EDID first */
 	intel_panel_add_edid_fixed_modes(connector, true);
 
 	/* Failed to get EDID, what about VBT? */
 	if (!intel_panel_preferred_fixed_mode(connector))
 		intel_panel_add_vbt_lfp_fixed_mode(connector);
->>>>>>> eb3cdb58
 
 	/*
 	 * If we didn't get a fixed mode from EDID or VBT, try checking
 	 * if the panel is already turned on.  If so, assume that
 	 * whatever is currently programmed is the correct mode.
 	 */
-<<<<<<< HEAD
-	if (!intel_panel_preferred_fixed_mode(intel_connector))
-		intel_panel_add_encoder_fixed_mode(intel_connector, intel_encoder);
-
-	mutex_unlock(&dev->mode_config.mutex);
-
-	/* If we still don't have a mode after all that, give up. */
-	if (!intel_panel_preferred_fixed_mode(intel_connector))
-		goto failed;
-
-	intel_panel_init(intel_connector);
-
-	intel_backlight_setup(intel_connector, INVALID_PIPE);
-=======
 	if (!intel_panel_preferred_fixed_mode(connector))
 		intel_panel_add_encoder_fixed_mode(connector, encoder);
 
@@ -1098,7 +995,6 @@
 	intel_panel_init(connector, drm_edid);
 
 	intel_backlight_setup(connector, INVALID_PIPE);
->>>>>>> eb3cdb58
 
 	lvds_encoder->is_dual_link = compute_is_dual_link_lvds(lvds_encoder);
 	drm_dbg_kms(&i915->drm, "detected %s-link lvds configuration\n",
@@ -1109,15 +1005,9 @@
 	return;
 
 failed:
-<<<<<<< HEAD
-	drm_dbg_kms(&dev_priv->drm, "No LVDS modes found, disabling.\n");
-	drm_connector_cleanup(connector);
-	drm_encoder_cleanup(encoder);
-=======
 	drm_dbg_kms(&i915->drm, "No LVDS modes found, disabling.\n");
 	drm_connector_cleanup(&connector->base);
 	drm_encoder_cleanup(&encoder->base);
->>>>>>> eb3cdb58
 	kfree(lvds_encoder);
 	intel_connector_free(connector);
 	return;
