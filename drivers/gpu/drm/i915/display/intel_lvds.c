/*
 * Copyright © 2006-2007 Intel Corporation
 * Copyright (c) 2006 Dave Airlie <airlied@linux.ie>
 *
 * Permission is hereby granted, free of charge, to any person obtaining a
 * copy of this software and associated documentation files (the "Software"),
 * to deal in the Software without restriction, including without limitation
 * the rights to use, copy, modify, merge, publish, distribute, sublicense,
 * and/or sell copies of the Software, and to permit persons to whom the
 * Software is furnished to do so, subject to the following conditions:
 *
 * The above copyright notice and this permission notice (including the next
 * paragraph) shall be included in all copies or substantial portions of the
 * Software.
 *
 * THE SOFTWARE IS PROVIDED "AS IS", WITHOUT WARRANTY OF ANY KIND, EXPRESS OR
 * IMPLIED, INCLUDING BUT NOT LIMITED TO THE WARRANTIES OF MERCHANTABILITY,
 * FITNESS FOR A PARTICULAR PURPOSE AND NONINFRINGEMENT.  IN NO EVENT SHALL
 * THE AUTHORS OR COPYRIGHT HOLDERS BE LIABLE FOR ANY CLAIM, DAMAGES OR OTHER
 * LIABILITY, WHETHER IN AN ACTION OF CONTRACT, TORT OR OTHERWISE, ARISING
 * FROM, OUT OF OR IN CONNECTION WITH THE SOFTWARE OR THE USE OR OTHER
 * DEALINGS IN THE SOFTWARE.
 *
 * Authors:
 *	Eric Anholt <eric@anholt.net>
 *      Dave Airlie <airlied@linux.ie>
 *      Jesse Barnes <jesse.barnes@intel.com>
 */

#include <acpi/button.h>
#include <linux/acpi.h>
#include <linux/dmi.h>
#include <linux/i2c.h>
#include <linux/slab.h>
#include <linux/vga_switcheroo.h>

#include <drm/drm_atomic_helper.h>
#include <drm/drm_crtc.h>
#include <drm/drm_edid.h>

#include "i915_drv.h"
#include "i915_reg.h"
#include "intel_atomic.h"
#include "intel_backlight.h"
#include "intel_connector.h"
#include "intel_de.h"
#include "intel_display_types.h"
#include "intel_dpll.h"
#include "intel_fdi.h"
#include "intel_gmbus.h"
#include "intel_lvds.h"
#include "intel_lvds_regs.h"
#include "intel_panel.h"
#include "intel_pps_regs.h"

/* Private structure for the integrated LVDS support */
struct intel_lvds_pps {
	/* 100us units */
	int t1_t2;
	int t3;
	int t4;
	int t5;
	int tx;

	int divider;

	int port;
	bool powerdown_on_reset;
};

struct intel_lvds_encoder {
	struct intel_encoder base;

	bool is_dual_link;
	i915_reg_t reg;
	u32 a3_power;

	struct intel_lvds_pps init_pps;
	u32 init_lvds_val;

	struct intel_connector *attached_connector;
};

static struct intel_lvds_encoder *to_lvds_encoder(struct intel_encoder *encoder)
{
	return container_of(encoder, struct intel_lvds_encoder, base);
}

bool intel_lvds_port_enabled(struct drm_i915_private *i915,
			     i915_reg_t lvds_reg, enum pipe *pipe)
{
	u32 val;

	val = intel_de_read(i915, lvds_reg);

	/* asserts want to know the pipe even if the port is disabled */
	if (HAS_PCH_CPT(i915))
		*pipe = REG_FIELD_GET(LVDS_PIPE_SEL_MASK_CPT, val);
	else
		*pipe = REG_FIELD_GET(LVDS_PIPE_SEL_MASK, val);

	return val & LVDS_PORT_EN;
}

static bool intel_lvds_get_hw_state(struct intel_encoder *encoder,
				    enum pipe *pipe)
{
	struct drm_i915_private *i915 = to_i915(encoder->base.dev);
	struct intel_lvds_encoder *lvds_encoder = to_lvds_encoder(encoder);
	intel_wakeref_t wakeref;
	bool ret;

	wakeref = intel_display_power_get_if_enabled(i915, encoder->power_domain);
	if (!wakeref)
		return false;

	ret = intel_lvds_port_enabled(i915, lvds_encoder->reg, pipe);

	intel_display_power_put(i915, encoder->power_domain, wakeref);

	return ret;
}

static void intel_lvds_get_config(struct intel_encoder *encoder,
				  struct intel_crtc_state *crtc_state)
{
	struct drm_i915_private *dev_priv = to_i915(encoder->base.dev);
	struct intel_lvds_encoder *lvds_encoder = to_lvds_encoder(encoder);
	u32 tmp, flags = 0;

	crtc_state->output_types |= BIT(INTEL_OUTPUT_LVDS);

	tmp = intel_de_read(dev_priv, lvds_encoder->reg);
	if (tmp & LVDS_HSYNC_POLARITY)
		flags |= DRM_MODE_FLAG_NHSYNC;
	else
		flags |= DRM_MODE_FLAG_PHSYNC;
	if (tmp & LVDS_VSYNC_POLARITY)
		flags |= DRM_MODE_FLAG_NVSYNC;
	else
		flags |= DRM_MODE_FLAG_PVSYNC;

	crtc_state->hw.adjusted_mode.flags |= flags;

	if (DISPLAY_VER(dev_priv) < 5)
		crtc_state->gmch_pfit.lvds_border_bits =
			tmp & LVDS_BORDER_ENABLE;

	/* gen2/3 store dither state in pfit control, needs to match */
	if (DISPLAY_VER(dev_priv) < 4) {
		tmp = intel_de_read(dev_priv, PFIT_CONTROL(dev_priv));

		crtc_state->gmch_pfit.control |= tmp & PFIT_PANEL_8TO6_DITHER_ENABLE;
	}

	crtc_state->hw.adjusted_mode.crtc_clock = crtc_state->port_clock;
}

static void intel_lvds_pps_get_hw_state(struct drm_i915_private *dev_priv,
					struct intel_lvds_pps *pps)
{
	u32 val;

	pps->powerdown_on_reset = intel_de_read(dev_priv,
						PP_CONTROL(dev_priv, 0)) & PANEL_POWER_RESET;

	val = intel_de_read(dev_priv, PP_ON_DELAYS(dev_priv, 0));
	pps->port = REG_FIELD_GET(PANEL_PORT_SELECT_MASK, val);
	pps->t1_t2 = REG_FIELD_GET(PANEL_POWER_UP_DELAY_MASK, val);
	pps->t5 = REG_FIELD_GET(PANEL_LIGHT_ON_DELAY_MASK, val);

	val = intel_de_read(dev_priv, PP_OFF_DELAYS(dev_priv, 0));
	pps->t3 = REG_FIELD_GET(PANEL_POWER_DOWN_DELAY_MASK, val);
	pps->tx = REG_FIELD_GET(PANEL_LIGHT_OFF_DELAY_MASK, val);

	val = intel_de_read(dev_priv, PP_DIVISOR(dev_priv, 0));
	pps->divider = REG_FIELD_GET(PP_REFERENCE_DIVIDER_MASK, val);
	val = REG_FIELD_GET(PANEL_POWER_CYCLE_DELAY_MASK, val);
	/*
	 * Remove the BSpec specified +1 (100ms) offset that accounts for a
	 * too short power-cycle delay due to the asynchronous programming of
	 * the register.
	 */
	if (val)
		val--;
	/* Convert from 100ms to 100us units */
	pps->t4 = val * 1000;

	if (DISPLAY_VER(dev_priv) < 5 &&
	    pps->t1_t2 == 0 && pps->t5 == 0 && pps->t3 == 0 && pps->tx == 0) {
		drm_dbg_kms(&dev_priv->drm,
			    "Panel power timings uninitialized, "
			    "setting defaults\n");
		/* Set T2 to 40ms and T5 to 200ms in 100 usec units */
		pps->t1_t2 = 40 * 10;
		pps->t5 = 200 * 10;
		/* Set T3 to 35ms and Tx to 200ms in 100 usec units */
		pps->t3 = 35 * 10;
		pps->tx = 200 * 10;
	}

	drm_dbg(&dev_priv->drm, "LVDS PPS:t1+t2 %d t3 %d t4 %d t5 %d tx %d "
		"divider %d port %d powerdown_on_reset %d\n",
		pps->t1_t2, pps->t3, pps->t4, pps->t5, pps->tx,
		pps->divider, pps->port, pps->powerdown_on_reset);
}

static void intel_lvds_pps_init_hw(struct drm_i915_private *dev_priv,
				   struct intel_lvds_pps *pps)
{
	u32 val;

	val = intel_de_read(dev_priv, PP_CONTROL(dev_priv, 0));
	drm_WARN_ON(&dev_priv->drm,
		    (val & PANEL_UNLOCK_MASK) != PANEL_UNLOCK_REGS);
	if (pps->powerdown_on_reset)
		val |= PANEL_POWER_RESET;
	intel_de_write(dev_priv, PP_CONTROL(dev_priv, 0), val);

	intel_de_write(dev_priv, PP_ON_DELAYS(dev_priv, 0),
		       REG_FIELD_PREP(PANEL_PORT_SELECT_MASK, pps->port) |
		       REG_FIELD_PREP(PANEL_POWER_UP_DELAY_MASK, pps->t1_t2) |
		       REG_FIELD_PREP(PANEL_LIGHT_ON_DELAY_MASK, pps->t5));

	intel_de_write(dev_priv, PP_OFF_DELAYS(dev_priv, 0),
		       REG_FIELD_PREP(PANEL_POWER_DOWN_DELAY_MASK, pps->t3) |
		       REG_FIELD_PREP(PANEL_LIGHT_OFF_DELAY_MASK, pps->tx));

	intel_de_write(dev_priv, PP_DIVISOR(dev_priv, 0),
		       REG_FIELD_PREP(PP_REFERENCE_DIVIDER_MASK, pps->divider) |
		       REG_FIELD_PREP(PANEL_POWER_CYCLE_DELAY_MASK, DIV_ROUND_UP(pps->t4, 1000) + 1));
}

static void intel_pre_enable_lvds(struct intel_atomic_state *state,
				  struct intel_encoder *encoder,
				  const struct intel_crtc_state *crtc_state,
				  const struct drm_connector_state *conn_state)
{
	struct intel_lvds_encoder *lvds_encoder = to_lvds_encoder(encoder);
	struct drm_i915_private *i915 = to_i915(encoder->base.dev);
	struct intel_crtc *crtc = to_intel_crtc(crtc_state->uapi.crtc);
	const struct drm_display_mode *adjusted_mode = &crtc_state->hw.adjusted_mode;
	enum pipe pipe = crtc->pipe;
	u32 temp;

	if (HAS_PCH_SPLIT(i915)) {
		assert_fdi_rx_pll_disabled(i915, pipe);
		assert_shared_dpll_disabled(i915, crtc_state->shared_dpll);
	} else {
		assert_pll_disabled(i915, pipe);
	}

	intel_lvds_pps_init_hw(i915, &lvds_encoder->init_pps);

	temp = lvds_encoder->init_lvds_val;
	temp |= LVDS_PORT_EN | LVDS_A0A2_CLKA_POWER_UP;

	if (HAS_PCH_CPT(i915)) {
		temp &= ~LVDS_PIPE_SEL_MASK_CPT;
		temp |= LVDS_PIPE_SEL_CPT(pipe);
	} else {
		temp &= ~LVDS_PIPE_SEL_MASK;
		temp |= LVDS_PIPE_SEL(pipe);
	}

	/* set the corresponsding LVDS_BORDER bit */
	temp &= ~LVDS_BORDER_ENABLE;
	temp |= crtc_state->gmch_pfit.lvds_border_bits;

	/*
	 * Set the B0-B3 data pairs corresponding to whether we're going to
	 * set the DPLLs for dual-channel mode or not.
	 */
	if (lvds_encoder->is_dual_link)
		temp |= LVDS_B0B3_POWER_UP | LVDS_CLKB_POWER_UP;
	else
		temp &= ~(LVDS_B0B3_POWER_UP | LVDS_CLKB_POWER_UP);

	/*
	 * It would be nice to set 24 vs 18-bit mode (LVDS_A3_POWER_UP)
	 * appropriately here, but we need to look more thoroughly into how
	 * panels behave in the two modes. For now, let's just maintain the
	 * value we got from the BIOS.
	 */
	temp &= ~LVDS_A3_POWER_MASK;
	temp |= lvds_encoder->a3_power;

	/*
	 * Set the dithering flag on LVDS as needed, note that there is no
	 * special lvds dither control bit on pch-split platforms, dithering is
	 * only controlled through the TRANSCONF reg.
	 */
	if (DISPLAY_VER(i915) == 4) {
		/*
		 * Bspec wording suggests that LVDS port dithering only exists
		 * for 18bpp panels.
		 */
		if (crtc_state->dither && crtc_state->pipe_bpp == 18)
			temp |= LVDS_ENABLE_DITHER;
		else
			temp &= ~LVDS_ENABLE_DITHER;
	}
	temp &= ~(LVDS_HSYNC_POLARITY | LVDS_VSYNC_POLARITY);
	if (adjusted_mode->flags & DRM_MODE_FLAG_NHSYNC)
		temp |= LVDS_HSYNC_POLARITY;
	if (adjusted_mode->flags & DRM_MODE_FLAG_NVSYNC)
		temp |= LVDS_VSYNC_POLARITY;

	intel_de_write(i915, lvds_encoder->reg, temp);
}

/*
 * Sets the power state for the panel.
 */
static void intel_enable_lvds(struct intel_atomic_state *state,
			      struct intel_encoder *encoder,
			      const struct intel_crtc_state *crtc_state,
			      const struct drm_connector_state *conn_state)
{
	struct intel_lvds_encoder *lvds_encoder = to_lvds_encoder(encoder);
	struct drm_i915_private *dev_priv = to_i915(encoder->base.dev);

	intel_de_rmw(dev_priv, lvds_encoder->reg, 0, LVDS_PORT_EN);

	intel_de_rmw(dev_priv, PP_CONTROL(dev_priv, 0), 0, PANEL_POWER_ON);
	intel_de_posting_read(dev_priv, lvds_encoder->reg);

	if (intel_de_wait_for_set(dev_priv, PP_STATUS(dev_priv, 0), PP_ON, 5000))
		drm_err(&dev_priv->drm,
			"timed out waiting for panel to power on\n");

	intel_backlight_enable(crtc_state, conn_state);
}

static void intel_disable_lvds(struct intel_atomic_state *state,
			       struct intel_encoder *encoder,
			       const struct intel_crtc_state *old_crtc_state,
			       const struct drm_connector_state *old_conn_state)
{
	struct intel_lvds_encoder *lvds_encoder = to_lvds_encoder(encoder);
	struct drm_i915_private *dev_priv = to_i915(encoder->base.dev);

	intel_de_rmw(dev_priv, PP_CONTROL(dev_priv, 0), PANEL_POWER_ON, 0);
	if (intel_de_wait_for_clear(dev_priv, PP_STATUS(dev_priv, 0), PP_ON, 1000))
		drm_err(&dev_priv->drm,
			"timed out waiting for panel to power off\n");

	intel_de_rmw(dev_priv, lvds_encoder->reg, LVDS_PORT_EN, 0);
	intel_de_posting_read(dev_priv, lvds_encoder->reg);
}

static void gmch_disable_lvds(struct intel_atomic_state *state,
			      struct intel_encoder *encoder,
			      const struct intel_crtc_state *old_crtc_state,
			      const struct drm_connector_state *old_conn_state)

{
	intel_backlight_disable(old_conn_state);

	intel_disable_lvds(state, encoder, old_crtc_state, old_conn_state);
}

static void pch_disable_lvds(struct intel_atomic_state *state,
			     struct intel_encoder *encoder,
			     const struct intel_crtc_state *old_crtc_state,
			     const struct drm_connector_state *old_conn_state)
{
	intel_backlight_disable(old_conn_state);
}

static void pch_post_disable_lvds(struct intel_atomic_state *state,
				  struct intel_encoder *encoder,
				  const struct intel_crtc_state *old_crtc_state,
				  const struct drm_connector_state *old_conn_state)
{
	intel_disable_lvds(state, encoder, old_crtc_state, old_conn_state);
}

static void intel_lvds_shutdown(struct intel_encoder *encoder)
{
	struct drm_i915_private *dev_priv = to_i915(encoder->base.dev);

	if (intel_de_wait_for_clear(dev_priv, PP_STATUS(dev_priv, 0), PP_CYCLE_DELAY_ACTIVE, 5000))
		drm_err(&dev_priv->drm,
			"timed out waiting for panel power cycle delay\n");
}

static enum drm_mode_status
intel_lvds_mode_valid(struct drm_connector *_connector,
		      struct drm_display_mode *mode)
{
	struct intel_connector *connector = to_intel_connector(_connector);
	struct drm_i915_private *i915 = to_i915(connector->base.dev);
	const struct drm_display_mode *fixed_mode =
		intel_panel_fixed_mode(connector, mode);
	int max_pixclk = to_i915(connector->base.dev)->display.cdclk.max_dotclk_freq;
	enum drm_mode_status status;

	status = intel_cpu_transcoder_mode_valid(i915, mode);
	if (status != MODE_OK)
		return status;
<<<<<<< HEAD

	if (mode->flags & DRM_MODE_FLAG_DBLSCAN)
		return MODE_NO_DBLESCAN;
=======
>>>>>>> 2d5404ca

	status = intel_panel_mode_valid(connector, mode);
	if (status != MODE_OK)
		return status;

	if (fixed_mode->clock > max_pixclk)
		return MODE_CLOCK_HIGH;

	return MODE_OK;
}

static int intel_lvds_compute_config(struct intel_encoder *encoder,
				     struct intel_crtc_state *crtc_state,
				     struct drm_connector_state *conn_state)
{
	struct drm_i915_private *i915 = to_i915(encoder->base.dev);
	struct intel_lvds_encoder *lvds_encoder = to_lvds_encoder(encoder);
	struct intel_connector *connector = lvds_encoder->attached_connector;
	struct drm_display_mode *adjusted_mode = &crtc_state->hw.adjusted_mode;
	struct intel_crtc *crtc = to_intel_crtc(crtc_state->uapi.crtc);
	unsigned int lvds_bpp;
	int ret;

	/* Should never happen!! */
	if (DISPLAY_VER(i915) < 4 && crtc->pipe == 0) {
		drm_err(&i915->drm, "Can't support LVDS on pipe A\n");
		return -EINVAL;
	}

	if (HAS_PCH_SPLIT(i915)) {
		crtc_state->has_pch_encoder = true;
		if (!intel_fdi_compute_pipe_bpp(crtc_state))
			return -EINVAL;
	}

	if (lvds_encoder->a3_power == LVDS_A3_POWER_UP)
		lvds_bpp = 8*3;
	else
		lvds_bpp = 6*3;

	/* TODO: Check crtc_state->max_link_bpp_x16 instead of bw_constrained */
	if (lvds_bpp != crtc_state->pipe_bpp && !crtc_state->bw_constrained) {
		drm_dbg_kms(&i915->drm,
			    "forcing display bpp (was %d) to LVDS (%d)\n",
			    crtc_state->pipe_bpp, lvds_bpp);
		crtc_state->pipe_bpp = lvds_bpp;
	}

	crtc_state->sink_format = INTEL_OUTPUT_FORMAT_RGB;
	crtc_state->output_format = INTEL_OUTPUT_FORMAT_RGB;

	/*
	 * We have timings from the BIOS for the panel, put them in
	 * to the adjusted mode.  The CRTC will be set up for this mode,
	 * with the panel scaling set up to source from the H/VDisplay
	 * of the original mode.
	 */
	ret = intel_panel_compute_config(connector, adjusted_mode);
	if (ret)
		return ret;

	if (adjusted_mode->flags & DRM_MODE_FLAG_DBLSCAN)
		return -EINVAL;

	ret = intel_panel_fitting(crtc_state, conn_state);
	if (ret)
		return ret;

	/*
	 * XXX: It would be nice to support lower refresh rates on the
	 * panels to reduce power consumption, and perhaps match the
	 * user's requested refresh rate.
	 */

	return 0;
}

/*
 * Return the list of DDC modes if available, or the BIOS fixed mode otherwise.
 */
static int intel_lvds_get_modes(struct drm_connector *_connector)
{
	struct intel_connector *connector = to_intel_connector(_connector);
	const struct drm_edid *fixed_edid = connector->panel.fixed_edid;

	/* Use panel fixed edid if we have one */
	if (!IS_ERR_OR_NULL(fixed_edid)) {
		drm_edid_connector_update(&connector->base, fixed_edid);

		return drm_edid_connector_add_modes(&connector->base);
	}

	return intel_panel_get_modes(connector);
}

static const struct drm_connector_helper_funcs intel_lvds_connector_helper_funcs = {
	.get_modes = intel_lvds_get_modes,
	.mode_valid = intel_lvds_mode_valid,
	.atomic_check = intel_digital_connector_atomic_check,
};

static const struct drm_connector_funcs intel_lvds_connector_funcs = {
	.detect = intel_panel_detect,
	.fill_modes = drm_helper_probe_single_connector_modes,
	.atomic_get_property = intel_digital_connector_atomic_get_property,
	.atomic_set_property = intel_digital_connector_atomic_set_property,
	.late_register = intel_connector_register,
	.early_unregister = intel_connector_unregister,
	.destroy = intel_connector_destroy,
	.atomic_destroy_state = drm_atomic_helper_connector_destroy_state,
	.atomic_duplicate_state = intel_digital_connector_duplicate_state,
};

static const struct drm_encoder_funcs intel_lvds_enc_funcs = {
	.destroy = intel_encoder_destroy,
};

static int intel_no_lvds_dmi_callback(const struct dmi_system_id *id)
{
	DRM_INFO("Skipping LVDS initialization for %s\n", id->ident);
	return 1;
}

/* These systems claim to have LVDS, but really don't */
static const struct dmi_system_id intel_no_lvds[] = {
	{
		.callback = intel_no_lvds_dmi_callback,
		.ident = "Apple Mac Mini (Core series)",
		.matches = {
			DMI_MATCH(DMI_SYS_VENDOR, "Apple"),
			DMI_MATCH(DMI_PRODUCT_NAME, "Macmini1,1"),
		},
	},
	{
		.callback = intel_no_lvds_dmi_callback,
		.ident = "Apple Mac Mini (Core 2 series)",
		.matches = {
			DMI_MATCH(DMI_SYS_VENDOR, "Apple"),
			DMI_MATCH(DMI_PRODUCT_NAME, "Macmini2,1"),
		},
	},
	{
		.callback = intel_no_lvds_dmi_callback,
		.ident = "MSI IM-945GSE-A",
		.matches = {
			DMI_MATCH(DMI_SYS_VENDOR, "MSI"),
			DMI_MATCH(DMI_PRODUCT_NAME, "A9830IMS"),
		},
	},
	{
		.callback = intel_no_lvds_dmi_callback,
		.ident = "Dell Studio Hybrid",
		.matches = {
			DMI_MATCH(DMI_SYS_VENDOR, "Dell Inc."),
			DMI_MATCH(DMI_PRODUCT_NAME, "Studio Hybrid 140g"),
		},
	},
	{
		.callback = intel_no_lvds_dmi_callback,
		.ident = "Dell OptiPlex FX170",
		.matches = {
			DMI_MATCH(DMI_SYS_VENDOR, "Dell Inc."),
			DMI_MATCH(DMI_PRODUCT_NAME, "OptiPlex FX170"),
		},
	},
	{
		.callback = intel_no_lvds_dmi_callback,
		.ident = "AOpen Mini PC",
		.matches = {
			DMI_MATCH(DMI_SYS_VENDOR, "AOpen"),
			DMI_MATCH(DMI_PRODUCT_NAME, "i965GMx-IF"),
		},
	},
	{
		.callback = intel_no_lvds_dmi_callback,
		.ident = "AOpen Mini PC MP915",
		.matches = {
			DMI_MATCH(DMI_BOARD_VENDOR, "AOpen"),
			DMI_MATCH(DMI_BOARD_NAME, "i915GMx-F"),
		},
	},
	{
		.callback = intel_no_lvds_dmi_callback,
		.ident = "AOpen i915GMm-HFS",
		.matches = {
			DMI_MATCH(DMI_BOARD_VENDOR, "AOpen"),
			DMI_MATCH(DMI_BOARD_NAME, "i915GMm-HFS"),
		},
	},
	{
		.callback = intel_no_lvds_dmi_callback,
		.ident = "AOpen i45GMx-I",
		.matches = {
			DMI_MATCH(DMI_BOARD_VENDOR, "AOpen"),
			DMI_MATCH(DMI_BOARD_NAME, "i45GMx-I"),
		},
	},
	{
		.callback = intel_no_lvds_dmi_callback,
		.ident = "Aopen i945GTt-VFA",
		.matches = {
			DMI_MATCH(DMI_PRODUCT_VERSION, "AO00001JW"),
		},
	},
	{
		.callback = intel_no_lvds_dmi_callback,
		.ident = "Clientron U800",
		.matches = {
			DMI_MATCH(DMI_SYS_VENDOR, "Clientron"),
			DMI_MATCH(DMI_PRODUCT_NAME, "U800"),
		},
	},
	{
		.callback = intel_no_lvds_dmi_callback,
		.ident = "Clientron E830",
		.matches = {
			DMI_MATCH(DMI_SYS_VENDOR, "Clientron"),
			DMI_MATCH(DMI_PRODUCT_NAME, "E830"),
		},
	},
	{
		.callback = intel_no_lvds_dmi_callback,
		.ident = "Asus EeeBox PC EB1007",
		.matches = {
			DMI_MATCH(DMI_SYS_VENDOR, "ASUSTeK Computer INC."),
			DMI_MATCH(DMI_PRODUCT_NAME, "EB1007"),
		},
	},
	{
		.callback = intel_no_lvds_dmi_callback,
		.ident = "Asus AT5NM10T-I",
		.matches = {
			DMI_MATCH(DMI_BOARD_VENDOR, "ASUSTeK Computer INC."),
			DMI_MATCH(DMI_BOARD_NAME, "AT5NM10T-I"),
		},
	},
	{
		.callback = intel_no_lvds_dmi_callback,
		.ident = "Hewlett-Packard HP t5740",
		.matches = {
			DMI_MATCH(DMI_BOARD_VENDOR, "Hewlett-Packard"),
			DMI_MATCH(DMI_PRODUCT_NAME, " t5740"),
		},
	},
	{
		.callback = intel_no_lvds_dmi_callback,
		.ident = "Hewlett-Packard t5745",
		.matches = {
			DMI_MATCH(DMI_BOARD_VENDOR, "Hewlett-Packard"),
			DMI_MATCH(DMI_PRODUCT_NAME, "hp t5745"),
		},
	},
	{
		.callback = intel_no_lvds_dmi_callback,
		.ident = "Hewlett-Packard st5747",
		.matches = {
			DMI_MATCH(DMI_BOARD_VENDOR, "Hewlett-Packard"),
			DMI_MATCH(DMI_PRODUCT_NAME, "hp st5747"),
		},
	},
	{
		.callback = intel_no_lvds_dmi_callback,
		.ident = "MSI Wind Box DC500",
		.matches = {
			DMI_MATCH(DMI_BOARD_VENDOR, "MICRO-STAR INTERNATIONAL CO., LTD"),
			DMI_MATCH(DMI_BOARD_NAME, "MS-7469"),
		},
	},
	{
		.callback = intel_no_lvds_dmi_callback,
		.ident = "Gigabyte GA-D525TUD",
		.matches = {
			DMI_MATCH(DMI_BOARD_VENDOR, "Gigabyte Technology Co., Ltd."),
			DMI_MATCH(DMI_BOARD_NAME, "D525TUD"),
		},
	},
	{
		.callback = intel_no_lvds_dmi_callback,
		.ident = "Supermicro X7SPA-H",
		.matches = {
			DMI_MATCH(DMI_SYS_VENDOR, "Supermicro"),
			DMI_MATCH(DMI_PRODUCT_NAME, "X7SPA-H"),
		},
	},
	{
		.callback = intel_no_lvds_dmi_callback,
		.ident = "Fujitsu Esprimo Q900",
		.matches = {
			DMI_MATCH(DMI_SYS_VENDOR, "FUJITSU"),
			DMI_MATCH(DMI_PRODUCT_NAME, "ESPRIMO Q900"),
		},
	},
	{
		.callback = intel_no_lvds_dmi_callback,
		.ident = "Intel D410PT",
		.matches = {
			DMI_MATCH(DMI_BOARD_VENDOR, "Intel"),
			DMI_MATCH(DMI_BOARD_NAME, "D410PT"),
		},
	},
	{
		.callback = intel_no_lvds_dmi_callback,
		.ident = "Intel D425KT",
		.matches = {
			DMI_MATCH(DMI_BOARD_VENDOR, "Intel"),
			DMI_EXACT_MATCH(DMI_BOARD_NAME, "D425KT"),
		},
	},
	{
		.callback = intel_no_lvds_dmi_callback,
		.ident = "Intel D510MO",
		.matches = {
			DMI_MATCH(DMI_BOARD_VENDOR, "Intel"),
			DMI_EXACT_MATCH(DMI_BOARD_NAME, "D510MO"),
		},
	},
	{
		.callback = intel_no_lvds_dmi_callback,
		.ident = "Intel D525MW",
		.matches = {
			DMI_MATCH(DMI_BOARD_VENDOR, "Intel"),
			DMI_EXACT_MATCH(DMI_BOARD_NAME, "D525MW"),
		},
	},
	{
		.callback = intel_no_lvds_dmi_callback,
		.ident = "Radiant P845",
		.matches = {
			DMI_MATCH(DMI_SYS_VENDOR, "Radiant Systems Inc"),
			DMI_MATCH(DMI_PRODUCT_NAME, "P845"),
		},
	},

	{ }	/* terminating entry */
};

static int intel_dual_link_lvds_callback(const struct dmi_system_id *id)
{
	DRM_INFO("Forcing lvds to dual link mode on %s\n", id->ident);
	return 1;
}

static const struct dmi_system_id intel_dual_link_lvds[] = {
	{
		.callback = intel_dual_link_lvds_callback,
		.ident = "Apple MacBook Pro 15\" (2010)",
		.matches = {
			DMI_MATCH(DMI_SYS_VENDOR, "Apple Inc."),
			DMI_MATCH(DMI_PRODUCT_NAME, "MacBookPro6,2"),
		},
	},
	{
		.callback = intel_dual_link_lvds_callback,
		.ident = "Apple MacBook Pro 15\" (2011)",
		.matches = {
			DMI_MATCH(DMI_SYS_VENDOR, "Apple Inc."),
			DMI_MATCH(DMI_PRODUCT_NAME, "MacBookPro8,2"),
		},
	},
	{
		.callback = intel_dual_link_lvds_callback,
		.ident = "Apple MacBook Pro 15\" (2012)",
		.matches = {
			DMI_MATCH(DMI_SYS_VENDOR, "Apple Inc."),
			DMI_MATCH(DMI_PRODUCT_NAME, "MacBookPro9,1"),
		},
	},
	{ }	/* terminating entry */
};

struct intel_encoder *intel_get_lvds_encoder(struct drm_i915_private *i915)
{
	struct intel_encoder *encoder;

	for_each_intel_encoder(&i915->drm, encoder) {
		if (encoder->type == INTEL_OUTPUT_LVDS)
			return encoder;
	}

	return NULL;
}

bool intel_is_dual_link_lvds(struct drm_i915_private *i915)
{
	struct intel_encoder *encoder = intel_get_lvds_encoder(i915);

	return encoder && to_lvds_encoder(encoder)->is_dual_link;
}

static bool compute_is_dual_link_lvds(struct intel_lvds_encoder *lvds_encoder)
{
	struct drm_i915_private *i915 = to_i915(lvds_encoder->base.base.dev);
	struct intel_connector *connector = lvds_encoder->attached_connector;
	const struct drm_display_mode *fixed_mode =
		intel_panel_preferred_fixed_mode(connector);
	unsigned int val;

	/* use the module option value if specified */
	if (i915->display.params.lvds_channel_mode > 0)
		return i915->display.params.lvds_channel_mode == 2;

	/* single channel LVDS is limited to 112 MHz */
	if (fixed_mode->clock > 112999)
		return true;

	if (dmi_check_system(intel_dual_link_lvds))
		return true;

	/*
	 * BIOS should set the proper LVDS register value at boot, but
	 * in reality, it doesn't set the value when the lid is closed;
	 * we need to check "the value to be set" in VBT when LVDS
	 * register is uninitialized.
	 */
	val = intel_de_read(i915, lvds_encoder->reg);
	if (HAS_PCH_CPT(i915))
		val &= ~(LVDS_DETECTED | LVDS_PIPE_SEL_MASK_CPT);
	else
		val &= ~(LVDS_DETECTED | LVDS_PIPE_SEL_MASK);
	if (val == 0)
		val = connector->panel.vbt.bios_lvds_val;

	return (val & LVDS_CLKB_POWER_MASK) == LVDS_CLKB_POWER_UP;
}

static void intel_lvds_add_properties(struct drm_connector *connector)
{
	intel_attach_scaling_mode_property(connector);
}

/**
 * intel_lvds_init - setup LVDS connectors on this device
 * @i915: i915 device
 *
 * Create the connector, register the LVDS DDC bus, and try to figure out what
 * modes we can display on the LVDS panel (if present).
 */
void intel_lvds_init(struct drm_i915_private *i915)
{
	struct intel_display *display = &i915->display;
	struct intel_lvds_encoder *lvds_encoder;
	struct intel_connector *connector;
	const struct drm_edid *drm_edid;
	struct intel_encoder *encoder;
	i915_reg_t lvds_reg;
	u32 lvds;
	u8 ddc_pin;

	/* Skip init on machines we know falsely report LVDS */
	if (dmi_check_system(intel_no_lvds)) {
		drm_WARN(&i915->drm, !i915->display.vbt.int_lvds_support,
			 "Useless DMI match. Internal LVDS support disabled by VBT\n");
		return;
	}

	if (!i915->display.vbt.int_lvds_support) {
		drm_dbg_kms(&i915->drm,
			    "Internal LVDS support disabled by VBT\n");
		return;
	}

	if (HAS_PCH_SPLIT(i915))
		lvds_reg = PCH_LVDS;
	else
		lvds_reg = LVDS;

	lvds = intel_de_read(i915, lvds_reg);

	if (HAS_PCH_SPLIT(i915)) {
		if ((lvds & LVDS_DETECTED) == 0)
			return;
	}

	ddc_pin = GMBUS_PIN_PANEL;
<<<<<<< HEAD
	if (!intel_bios_is_lvds_present(i915, &ddc_pin)) {
=======
	if (!intel_bios_is_lvds_present(display, &ddc_pin)) {
>>>>>>> 2d5404ca
		if ((lvds & LVDS_PORT_EN) == 0) {
			drm_dbg_kms(&i915->drm,
				    "LVDS is not present in VBT\n");
			return;
		}
		drm_dbg_kms(&i915->drm,
			    "LVDS is not present in VBT, but enabled anyway\n");
	}

	lvds_encoder = kzalloc(sizeof(*lvds_encoder), GFP_KERNEL);
	if (!lvds_encoder)
		return;

	connector = intel_connector_alloc();
	if (!connector) {
		kfree(lvds_encoder);
		return;
	}

	lvds_encoder->attached_connector = connector;
	encoder = &lvds_encoder->base;

	drm_connector_init_with_ddc(&i915->drm, &connector->base,
				    &intel_lvds_connector_funcs,
				    DRM_MODE_CONNECTOR_LVDS,
				    intel_gmbus_get_adapter(i915, ddc_pin));

	drm_encoder_init(&i915->drm, &encoder->base, &intel_lvds_enc_funcs,
			 DRM_MODE_ENCODER_LVDS, "LVDS");

	encoder->enable = intel_enable_lvds;
	encoder->pre_enable = intel_pre_enable_lvds;
	encoder->compute_config = intel_lvds_compute_config;
	if (HAS_PCH_SPLIT(i915)) {
		encoder->disable = pch_disable_lvds;
		encoder->post_disable = pch_post_disable_lvds;
	} else {
		encoder->disable = gmch_disable_lvds;
	}
	encoder->get_hw_state = intel_lvds_get_hw_state;
	encoder->get_config = intel_lvds_get_config;
	encoder->update_pipe = intel_backlight_update;
	encoder->shutdown = intel_lvds_shutdown;
	connector->get_hw_state = intel_connector_get_hw_state;

	intel_connector_attach_encoder(connector, encoder);

	encoder->type = INTEL_OUTPUT_LVDS;
	encoder->power_domain = POWER_DOMAIN_PORT_OTHER;
	encoder->port = PORT_NONE;
	encoder->cloneable = 0;
	if (DISPLAY_VER(i915) < 4)
		encoder->pipe_mask = BIT(PIPE_B);
	else
		encoder->pipe_mask = ~0;

	drm_connector_helper_add(&connector->base, &intel_lvds_connector_helper_funcs);
	connector->base.display_info.subpixel_order = SubPixelHorizontalRGB;

	lvds_encoder->reg = lvds_reg;

	intel_lvds_add_properties(&connector->base);

	intel_lvds_pps_get_hw_state(i915, &lvds_encoder->init_pps);
	lvds_encoder->init_lvds_val = lvds;

	/*
	 * LVDS discovery:
	 * 1) check for EDID on DDC
	 * 2) check for VBT data
	 * 3) check to see if LVDS is already on
	 *    if none of the above, no panel
	 */

	/*
	 * Attempt to get the fixed panel mode from DDC.  Assume that the
	 * preferred mode is the right one.
	 */
	mutex_lock(&i915->drm.mode_config.mutex);
	if (vga_switcheroo_handler_flags() & VGA_SWITCHEROO_CAN_SWITCH_DDC)
		drm_edid = drm_edid_read_switcheroo(&connector->base, connector->base.ddc);
	else
		drm_edid = drm_edid_read_ddc(&connector->base, connector->base.ddc);
	if (drm_edid) {
		if (drm_edid_connector_update(&connector->base, drm_edid) ||
		    !drm_edid_connector_add_modes(&connector->base)) {
			drm_edid_connector_update(&connector->base, NULL);
			drm_edid_free(drm_edid);
			drm_edid = ERR_PTR(-EINVAL);
		}
	} else {
		drm_edid = ERR_PTR(-ENOENT);
	}
	intel_bios_init_panel_late(display, &connector->panel, NULL,
				   IS_ERR(drm_edid) ? NULL : drm_edid);

	/* Try EDID first */
	intel_panel_add_edid_fixed_modes(connector, true);

	/* Failed to get EDID, what about VBT? */
	if (!intel_panel_preferred_fixed_mode(connector))
		intel_panel_add_vbt_lfp_fixed_mode(connector);

	/*
	 * If we didn't get a fixed mode from EDID or VBT, try checking
	 * if the panel is already turned on.  If so, assume that
	 * whatever is currently programmed is the correct mode.
	 */
	if (!intel_panel_preferred_fixed_mode(connector))
		intel_panel_add_encoder_fixed_mode(connector, encoder);

	mutex_unlock(&i915->drm.mode_config.mutex);

	/* If we still don't have a mode after all that, give up. */
	if (!intel_panel_preferred_fixed_mode(connector))
		goto failed;

	intel_panel_init(connector, drm_edid);

	intel_backlight_setup(connector, INVALID_PIPE);

	lvds_encoder->is_dual_link = compute_is_dual_link_lvds(lvds_encoder);
	drm_dbg_kms(&i915->drm, "detected %s-link lvds configuration\n",
		    lvds_encoder->is_dual_link ? "dual" : "single");

	lvds_encoder->a3_power = lvds & LVDS_A3_POWER_MASK;

	return;

failed:
	drm_dbg_kms(&i915->drm, "No LVDS modes found, disabling.\n");
	drm_connector_cleanup(&connector->base);
	drm_encoder_cleanup(&encoder->base);
	kfree(lvds_encoder);
	intel_connector_free(connector);
	return;
}<|MERGE_RESOLUTION|>--- conflicted
+++ resolved
@@ -399,12 +399,6 @@
 	status = intel_cpu_transcoder_mode_valid(i915, mode);
 	if (status != MODE_OK)
 		return status;
-<<<<<<< HEAD
-
-	if (mode->flags & DRM_MODE_FLAG_DBLSCAN)
-		return MODE_NO_DBLESCAN;
-=======
->>>>>>> 2d5404ca
 
 	status = intel_panel_mode_valid(connector, mode);
 	if (status != MODE_OK)
@@ -879,11 +873,7 @@
 	}
 
 	ddc_pin = GMBUS_PIN_PANEL;
-<<<<<<< HEAD
-	if (!intel_bios_is_lvds_present(i915, &ddc_pin)) {
-=======
 	if (!intel_bios_is_lvds_present(display, &ddc_pin)) {
->>>>>>> 2d5404ca
 		if ((lvds & LVDS_PORT_EN) == 0) {
 			drm_dbg_kms(&i915->drm,
 				    "LVDS is not present in VBT\n");
