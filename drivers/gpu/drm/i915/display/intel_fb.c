--- conflicted
+++ resolved
@@ -378,13 +378,8 @@
 	intel_fb_plane_get_subsampling(&main_hsub, &main_vsub, &fb->base, main_plane);
 	intel_fb_plane_get_subsampling(&hsub, &vsub, &fb->base, color_plane);
 
-<<<<<<< HEAD
-	*w = DIV_ROUND_UP(fb->base.width, main_hsub * hsub);
-	*h = DIV_ROUND_UP(fb->base.height, main_vsub * vsub);
-=======
 	*w = DIV_ROUND_UP(main_width, main_hsub * hsub);
 	*h = DIV_ROUND_UP(main_height, main_vsub * vsub);
->>>>>>> 0b67be0e
 }
 
 static u32 intel_adjust_tile_offset(int *x, int *y,
