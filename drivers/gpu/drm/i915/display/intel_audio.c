/*
 * Copyright © 2014 Intel Corporation
 *
 * Permission is hereby granted, free of charge, to any person obtaining a
 * copy of this software and associated documentation files (the "Software"),
 * to deal in the Software without restriction, including without limitation
 * the rights to use, copy, modify, merge, publish, distribute, sublicense,
 * and/or sell copies of the Software, and to permit persons to whom the
 * Software is furnished to do so, subject to the following conditions:
 *
 * The above copyright notice and this permission notice (including the next
 * paragraph) shall be included in all copies or substantial portions of the
 * Software.
 *
 * THE SOFTWARE IS PROVIDED "AS IS", WITHOUT WARRANTY OF ANY KIND, EXPRESS OR
 * IMPLIED, INCLUDING BUT NOT LIMITED TO THE WARRANTIES OF MERCHANTABILITY,
 * FITNESS FOR A PARTICULAR PURPOSE AND NONINFRINGEMENT.  IN NO EVENT SHALL
 * THE AUTHORS OR COPYRIGHT HOLDERS BE LIABLE FOR ANY CLAIM, DAMAGES OR OTHER
 * LIABILITY, WHETHER IN AN ACTION OF CONTRACT, TORT OR OTHERWISE, ARISING
 * FROM, OUT OF OR IN CONNECTION WITH THE SOFTWARE OR THE USE OR OTHER
 * DEALINGS IN THE SOFTWARE.
 */

#include <linux/component.h>
#include <linux/kernel.h>

#include <drm/drm_edid.h>
#include <drm/i915_component.h>

#include "i915_drv.h"
#include "intel_atomic.h"
#include "intel_audio.h"
#include "intel_audio_regs.h"
#include "intel_cdclk.h"
#include "intel_crtc.h"
#include "intel_de.h"
#include "intel_display_types.h"
#include "intel_lpe_audio.h"

/**
 * DOC: High Definition Audio over HDMI and Display Port
 *
 * The graphics and audio drivers together support High Definition Audio over
 * HDMI and Display Port. The audio programming sequences are divided into audio
 * codec and controller enable and disable sequences. The graphics driver
 * handles the audio codec sequences, while the audio driver handles the audio
 * controller sequences.
 *
 * The disable sequences must be performed before disabling the transcoder or
 * port. The enable sequences may only be performed after enabling the
 * transcoder and port, and after completed link training. Therefore the audio
 * enable/disable sequences are part of the modeset sequence.
 *
 * The codec and controller sequences could be done either parallel or serial,
 * but generally the ELDV/PD change in the codec sequence indicates to the audio
 * driver that the controller sequence should start. Indeed, most of the
 * co-operation between the graphics and audio drivers is handled via audio
 * related registers. (The notable exception is the power management, not
 * covered here.)
 *
 * The struct &i915_audio_component is used to interact between the graphics
 * and audio drivers. The struct &i915_audio_component_ops @ops in it is
 * defined in graphics driver and called in audio driver. The
 * struct &i915_audio_component_audio_ops @audio_ops is called from i915 driver.
 */

struct intel_audio_funcs {
	void (*audio_codec_enable)(struct intel_encoder *encoder,
				   const struct intel_crtc_state *crtc_state,
				   const struct drm_connector_state *conn_state);
	void (*audio_codec_disable)(struct intel_encoder *encoder,
				    const struct intel_crtc_state *old_crtc_state,
				    const struct drm_connector_state *old_conn_state);
<<<<<<< HEAD
=======
	void (*audio_codec_get_config)(struct intel_encoder *encoder,
				       struct intel_crtc_state *crtc_state);
>>>>>>> eb3cdb58
};

/* DP N/M table */
#define LC_810M	810000
#define LC_540M	540000
#define LC_270M	270000
#define LC_162M	162000

struct dp_aud_n_m {
	int sample_rate;
	int clock;
	u16 m;
	u16 n;
};

struct hdmi_aud_ncts {
	int sample_rate;
	int clock;
	int n;
	int cts;
};

/* Values according to DP 1.4 Table 2-104 */
static const struct dp_aud_n_m dp_aud_n_m[] = {
	{ 32000, LC_162M, 1024, 10125 },
	{ 44100, LC_162M, 784, 5625 },
	{ 48000, LC_162M, 512, 3375 },
	{ 64000, LC_162M, 2048, 10125 },
	{ 88200, LC_162M, 1568, 5625 },
	{ 96000, LC_162M, 1024, 3375 },
	{ 128000, LC_162M, 4096, 10125 },
	{ 176400, LC_162M, 3136, 5625 },
	{ 192000, LC_162M, 2048, 3375 },
	{ 32000, LC_270M, 1024, 16875 },
	{ 44100, LC_270M, 784, 9375 },
	{ 48000, LC_270M, 512, 5625 },
	{ 64000, LC_270M, 2048, 16875 },
	{ 88200, LC_270M, 1568, 9375 },
	{ 96000, LC_270M, 1024, 5625 },
	{ 128000, LC_270M, 4096, 16875 },
	{ 176400, LC_270M, 3136, 9375 },
	{ 192000, LC_270M, 2048, 5625 },
	{ 32000, LC_540M, 1024, 33750 },
	{ 44100, LC_540M, 784, 18750 },
	{ 48000, LC_540M, 512, 11250 },
	{ 64000, LC_540M, 2048, 33750 },
	{ 88200, LC_540M, 1568, 18750 },
	{ 96000, LC_540M, 1024, 11250 },
	{ 128000, LC_540M, 4096, 33750 },
	{ 176400, LC_540M, 3136, 18750 },
	{ 192000, LC_540M, 2048, 11250 },
	{ 32000, LC_810M, 1024, 50625 },
	{ 44100, LC_810M, 784, 28125 },
	{ 48000, LC_810M, 512, 16875 },
	{ 64000, LC_810M, 2048, 50625 },
	{ 88200, LC_810M, 1568, 28125 },
	{ 96000, LC_810M, 1024, 16875 },
	{ 128000, LC_810M, 4096, 50625 },
	{ 176400, LC_810M, 3136, 28125 },
	{ 192000, LC_810M, 2048, 16875 },
};

static const struct dp_aud_n_m *
audio_config_dp_get_n_m(const struct intel_crtc_state *crtc_state, int rate)
{
	int i;

	for (i = 0; i < ARRAY_SIZE(dp_aud_n_m); i++) {
		if (rate == dp_aud_n_m[i].sample_rate &&
		    crtc_state->port_clock == dp_aud_n_m[i].clock)
			return &dp_aud_n_m[i];
	}

	return NULL;
}

static const struct {
	int clock;
	u32 config;
} hdmi_audio_clock[] = {
	{ 25175, AUD_CONFIG_PIXEL_CLOCK_HDMI_25175 },
	{ 25200, AUD_CONFIG_PIXEL_CLOCK_HDMI_25200 }, /* default per bspec */
	{ 27000, AUD_CONFIG_PIXEL_CLOCK_HDMI_27000 },
	{ 27027, AUD_CONFIG_PIXEL_CLOCK_HDMI_27027 },
	{ 54000, AUD_CONFIG_PIXEL_CLOCK_HDMI_54000 },
	{ 54054, AUD_CONFIG_PIXEL_CLOCK_HDMI_54054 },
	{ 74176, AUD_CONFIG_PIXEL_CLOCK_HDMI_74176 },
	{ 74250, AUD_CONFIG_PIXEL_CLOCK_HDMI_74250 },
	{ 148352, AUD_CONFIG_PIXEL_CLOCK_HDMI_148352 },
	{ 148500, AUD_CONFIG_PIXEL_CLOCK_HDMI_148500 },
	{ 296703, AUD_CONFIG_PIXEL_CLOCK_HDMI_296703 },
	{ 297000, AUD_CONFIG_PIXEL_CLOCK_HDMI_297000 },
	{ 593407, AUD_CONFIG_PIXEL_CLOCK_HDMI_593407 },
	{ 594000, AUD_CONFIG_PIXEL_CLOCK_HDMI_594000 },
};

/* HDMI N/CTS table */
#define TMDS_297M 297000
#define TMDS_296M 296703
#define TMDS_594M 594000
#define TMDS_593M 593407

static const struct hdmi_aud_ncts hdmi_aud_ncts_24bpp[] = {
	{ 32000, TMDS_296M, 5824, 421875 },
	{ 32000, TMDS_297M, 3072, 222750 },
	{ 32000, TMDS_593M, 5824, 843750 },
	{ 32000, TMDS_594M, 3072, 445500 },
	{ 44100, TMDS_296M, 4459, 234375 },
	{ 44100, TMDS_297M, 4704, 247500 },
	{ 44100, TMDS_593M, 8918, 937500 },
	{ 44100, TMDS_594M, 9408, 990000 },
	{ 88200, TMDS_296M, 8918, 234375 },
	{ 88200, TMDS_297M, 9408, 247500 },
	{ 88200, TMDS_593M, 17836, 937500 },
	{ 88200, TMDS_594M, 18816, 990000 },
	{ 176400, TMDS_296M, 17836, 234375 },
	{ 176400, TMDS_297M, 18816, 247500 },
	{ 176400, TMDS_593M, 35672, 937500 },
	{ 176400, TMDS_594M, 37632, 990000 },
	{ 48000, TMDS_296M, 5824, 281250 },
	{ 48000, TMDS_297M, 5120, 247500 },
	{ 48000, TMDS_593M, 5824, 562500 },
	{ 48000, TMDS_594M, 6144, 594000 },
	{ 96000, TMDS_296M, 11648, 281250 },
	{ 96000, TMDS_297M, 10240, 247500 },
	{ 96000, TMDS_593M, 11648, 562500 },
	{ 96000, TMDS_594M, 12288, 594000 },
	{ 192000, TMDS_296M, 23296, 281250 },
	{ 192000, TMDS_297M, 20480, 247500 },
	{ 192000, TMDS_593M, 23296, 562500 },
	{ 192000, TMDS_594M, 24576, 594000 },
};

/* Appendix C - N & CTS values for deep color from HDMI 2.0 spec*/
/* HDMI N/CTS table for 10 bit deep color(30 bpp)*/
#define TMDS_371M 371250
#define TMDS_370M 370878

static const struct hdmi_aud_ncts hdmi_aud_ncts_30bpp[] = {
	{ 32000, TMDS_370M, 5824, 527344 },
	{ 32000, TMDS_371M, 6144, 556875 },
	{ 44100, TMDS_370M, 8918, 585938 },
	{ 44100, TMDS_371M, 4704, 309375 },
	{ 88200, TMDS_370M, 17836, 585938 },
	{ 88200, TMDS_371M, 9408, 309375 },
	{ 176400, TMDS_370M, 35672, 585938 },
	{ 176400, TMDS_371M, 18816, 309375 },
	{ 48000, TMDS_370M, 11648, 703125 },
	{ 48000, TMDS_371M, 5120, 309375 },
	{ 96000, TMDS_370M, 23296, 703125 },
	{ 96000, TMDS_371M, 10240, 309375 },
	{ 192000, TMDS_370M, 46592, 703125 },
	{ 192000, TMDS_371M, 20480, 309375 },
};

/* HDMI N/CTS table for 12 bit deep color(36 bpp)*/
#define TMDS_445_5M 445500
#define TMDS_445M 445054

static const struct hdmi_aud_ncts hdmi_aud_ncts_36bpp[] = {
	{ 32000, TMDS_445M, 5824, 632813 },
	{ 32000, TMDS_445_5M, 4096, 445500 },
	{ 44100, TMDS_445M, 8918, 703125 },
	{ 44100, TMDS_445_5M, 4704, 371250 },
	{ 88200, TMDS_445M, 17836, 703125 },
	{ 88200, TMDS_445_5M, 9408, 371250 },
	{ 176400, TMDS_445M, 35672, 703125 },
	{ 176400, TMDS_445_5M, 18816, 371250 },
	{ 48000, TMDS_445M, 5824, 421875 },
	{ 48000, TMDS_445_5M, 5120, 371250 },
	{ 96000, TMDS_445M, 11648, 421875 },
	{ 96000, TMDS_445_5M, 10240, 371250 },
	{ 192000, TMDS_445M, 23296, 421875 },
	{ 192000, TMDS_445_5M, 20480, 371250 },
};

/* get AUD_CONFIG_PIXEL_CLOCK_HDMI_* value for mode */
static u32 audio_config_hdmi_pixel_clock(const struct intel_crtc_state *crtc_state)
{
	struct drm_i915_private *i915 = to_i915(crtc_state->uapi.crtc->dev);
	const struct drm_display_mode *adjusted_mode =
		&crtc_state->hw.adjusted_mode;
	int i;

	for (i = 0; i < ARRAY_SIZE(hdmi_audio_clock); i++) {
		if (adjusted_mode->crtc_clock == hdmi_audio_clock[i].clock)
			break;
	}

	if (DISPLAY_VER(i915) < 12 && adjusted_mode->crtc_clock > 148500)
		i = ARRAY_SIZE(hdmi_audio_clock);

	if (i == ARRAY_SIZE(hdmi_audio_clock)) {
		drm_dbg_kms(&i915->drm,
			    "HDMI audio pixel clock setting for %d not found, falling back to defaults\n",
			    adjusted_mode->crtc_clock);
		i = 1;
	}

	drm_dbg_kms(&i915->drm,
		    "Configuring HDMI audio for pixel clock %d (0x%08x)\n",
		    hdmi_audio_clock[i].clock,
		    hdmi_audio_clock[i].config);

	return hdmi_audio_clock[i].config;
}

static int audio_config_hdmi_get_n(const struct intel_crtc_state *crtc_state,
				   int rate)
{
	const struct hdmi_aud_ncts *hdmi_ncts_table;
	int i, size;

	if (crtc_state->pipe_bpp == 36) {
		hdmi_ncts_table = hdmi_aud_ncts_36bpp;
		size = ARRAY_SIZE(hdmi_aud_ncts_36bpp);
	} else if (crtc_state->pipe_bpp == 30) {
		hdmi_ncts_table = hdmi_aud_ncts_30bpp;
		size = ARRAY_SIZE(hdmi_aud_ncts_30bpp);
	} else {
		hdmi_ncts_table = hdmi_aud_ncts_24bpp;
		size = ARRAY_SIZE(hdmi_aud_ncts_24bpp);
	}

	for (i = 0; i < size; i++) {
		if (rate == hdmi_ncts_table[i].sample_rate &&
		    crtc_state->port_clock == hdmi_ncts_table[i].clock) {
			return hdmi_ncts_table[i].n;
		}
	}
	return 0;
}

/* ELD buffer size in dwords */
static int g4x_eld_buffer_size(struct drm_i915_private *i915)
{
	u32 tmp;

	tmp = intel_de_read(i915, G4X_AUD_CNTL_ST);

	return REG_FIELD_GET(G4X_ELD_BUFFER_SIZE_MASK, tmp);
}

static void g4x_audio_codec_get_config(struct intel_encoder *encoder,
				       struct intel_crtc_state *crtc_state)
{
	struct drm_i915_private *i915 = to_i915(encoder->base.dev);
	u32 *eld = (u32 *)crtc_state->eld;
	int eld_buffer_size, len, i;
	u32 tmp;

	tmp = intel_de_read(i915, G4X_AUD_CNTL_ST);
	if ((tmp & G4X_ELD_VALID) == 0)
		return;

	intel_de_rmw(i915, G4X_AUD_CNTL_ST, G4X_ELD_ADDRESS_MASK, 0);

	eld_buffer_size = g4x_eld_buffer_size(i915);
	len = min_t(int, sizeof(crtc_state->eld) / 4, eld_buffer_size);

	for (i = 0; i < len; i++)
		eld[i] = intel_de_read(i915, G4X_HDMIW_HDMIEDID);
}

static void g4x_audio_codec_disable(struct intel_encoder *encoder,
				    const struct intel_crtc_state *old_crtc_state,
				    const struct drm_connector_state *old_conn_state)
{
<<<<<<< HEAD
	struct drm_i915_private *dev_priv = to_i915(encoder->base.dev);
	u32 eldv, tmp;

	tmp = intel_de_read(dev_priv, G4X_AUD_VID_DID);
	if (tmp == INTEL_AUDIO_DEVBLC || tmp == INTEL_AUDIO_DEVCL)
		eldv = G4X_ELDV_DEVCL_DEVBLC;
	else
		eldv = G4X_ELDV_DEVCTG;
=======
	struct drm_i915_private *i915 = to_i915(encoder->base.dev);
	struct intel_crtc *crtc = to_intel_crtc(old_crtc_state->uapi.crtc);
>>>>>>> eb3cdb58

	/* Invalidate ELD */
	intel_de_rmw(i915, G4X_AUD_CNTL_ST,
		     G4X_ELD_VALID, 0);

	intel_crtc_wait_for_next_vblank(crtc);
	intel_crtc_wait_for_next_vblank(crtc);
}

static void g4x_audio_codec_enable(struct intel_encoder *encoder,
				   const struct intel_crtc_state *crtc_state,
				   const struct drm_connector_state *conn_state)
{
<<<<<<< HEAD
	struct drm_i915_private *dev_priv = to_i915(encoder->base.dev);
	struct drm_connector *connector = conn_state->connector;
	const u8 *eld = connector->eld;
	u32 eldv;
	u32 tmp;
	int len, i;

	tmp = intel_de_read(dev_priv, G4X_AUD_VID_DID);
	if (tmp == INTEL_AUDIO_DEVBLC || tmp == INTEL_AUDIO_DEVCL)
		eldv = G4X_ELDV_DEVCL_DEVBLC;
	else
		eldv = G4X_ELDV_DEVCTG;
=======
	struct drm_i915_private *i915 = to_i915(encoder->base.dev);
	struct intel_crtc *crtc = to_intel_crtc(crtc_state->uapi.crtc);
	const u32 *eld = (const u32 *)crtc_state->eld;
	int eld_buffer_size, len, i;

	intel_crtc_wait_for_next_vblank(crtc);
>>>>>>> eb3cdb58

	intel_de_rmw(i915, G4X_AUD_CNTL_ST,
		     G4X_ELD_VALID | G4X_ELD_ADDRESS_MASK, 0);

	eld_buffer_size = g4x_eld_buffer_size(i915);
	len = min(drm_eld_size(crtc_state->eld) / 4, eld_buffer_size);

<<<<<<< HEAD
	len = min(drm_eld_size(eld) / 4, len);
=======
>>>>>>> eb3cdb58
	for (i = 0; i < len; i++)
		intel_de_write(i915, G4X_HDMIW_HDMIEDID, eld[i]);
	for (; i < eld_buffer_size; i++)
		intel_de_write(i915, G4X_HDMIW_HDMIEDID, 0);

	drm_WARN_ON(&i915->drm,
		    (intel_de_read(i915, G4X_AUD_CNTL_ST) & G4X_ELD_ADDRESS_MASK) != 0);

	intel_de_rmw(i915, G4X_AUD_CNTL_ST,
		     0, G4X_ELD_VALID);
}

static void
hsw_dp_audio_config_update(struct intel_encoder *encoder,
			   const struct intel_crtc_state *crtc_state)
{
<<<<<<< HEAD
	struct drm_i915_private *dev_priv = to_i915(encoder->base.dev);
	struct i915_audio_component *acomp = dev_priv->audio.component;
=======
	struct drm_i915_private *i915 = to_i915(encoder->base.dev);
	struct i915_audio_component *acomp = i915->display.audio.component;
>>>>>>> eb3cdb58
	enum transcoder cpu_transcoder = crtc_state->cpu_transcoder;
	enum port port = encoder->port;
	const struct dp_aud_n_m *nm;
	int rate;
	u32 tmp;

	rate = acomp ? acomp->aud_sample_rate[port] : 0;
	nm = audio_config_dp_get_n_m(crtc_state, rate);
	if (nm)
		drm_dbg_kms(&i915->drm, "using Maud %u, Naud %u\n", nm->m,
			    nm->n);
	else
		drm_dbg_kms(&i915->drm, "using automatic Maud, Naud\n");

	tmp = intel_de_read(i915, HSW_AUD_CFG(cpu_transcoder));
	tmp &= ~AUD_CONFIG_N_VALUE_INDEX;
	tmp &= ~AUD_CONFIG_PIXEL_CLOCK_HDMI_MASK;
	tmp &= ~AUD_CONFIG_N_PROG_ENABLE;
	tmp |= AUD_CONFIG_N_VALUE_INDEX;

	if (nm) {
		tmp &= ~AUD_CONFIG_N_MASK;
		tmp |= AUD_CONFIG_N(nm->n);
		tmp |= AUD_CONFIG_N_PROG_ENABLE;
	}

	intel_de_write(i915, HSW_AUD_CFG(cpu_transcoder), tmp);

	tmp = intel_de_read(i915, HSW_AUD_M_CTS_ENABLE(cpu_transcoder));
	tmp &= ~AUD_CONFIG_M_MASK;
	tmp &= ~AUD_M_CTS_M_VALUE_INDEX;
	tmp &= ~AUD_M_CTS_M_PROG_ENABLE;

	if (nm) {
		tmp |= nm->m;
		tmp |= AUD_M_CTS_M_VALUE_INDEX;
		tmp |= AUD_M_CTS_M_PROG_ENABLE;
	}

	intel_de_write(i915, HSW_AUD_M_CTS_ENABLE(cpu_transcoder), tmp);
}

static void
hsw_hdmi_audio_config_update(struct intel_encoder *encoder,
			     const struct intel_crtc_state *crtc_state)
{
<<<<<<< HEAD
	struct drm_i915_private *dev_priv = to_i915(encoder->base.dev);
	struct i915_audio_component *acomp = dev_priv->audio.component;
=======
	struct drm_i915_private *i915 = to_i915(encoder->base.dev);
	struct i915_audio_component *acomp = i915->display.audio.component;
>>>>>>> eb3cdb58
	enum transcoder cpu_transcoder = crtc_state->cpu_transcoder;
	enum port port = encoder->port;
	int n, rate;
	u32 tmp;

	rate = acomp ? acomp->aud_sample_rate[port] : 0;

	tmp = intel_de_read(i915, HSW_AUD_CFG(cpu_transcoder));
	tmp &= ~AUD_CONFIG_N_VALUE_INDEX;
	tmp &= ~AUD_CONFIG_PIXEL_CLOCK_HDMI_MASK;
	tmp &= ~AUD_CONFIG_N_PROG_ENABLE;
	tmp |= audio_config_hdmi_pixel_clock(crtc_state);

	n = audio_config_hdmi_get_n(crtc_state, rate);
	if (n != 0) {
		drm_dbg_kms(&i915->drm, "using N %d\n", n);

		tmp &= ~AUD_CONFIG_N_MASK;
		tmp |= AUD_CONFIG_N(n);
		tmp |= AUD_CONFIG_N_PROG_ENABLE;
	} else {
		drm_dbg_kms(&i915->drm, "using automatic N\n");
	}

	intel_de_write(i915, HSW_AUD_CFG(cpu_transcoder), tmp);

	/*
	 * Let's disable "Enable CTS or M Prog bit"
	 * and let HW calculate the value
	 */
	tmp = intel_de_read(i915, HSW_AUD_M_CTS_ENABLE(cpu_transcoder));
	tmp &= ~AUD_M_CTS_M_PROG_ENABLE;
	tmp &= ~AUD_M_CTS_M_VALUE_INDEX;
	intel_de_write(i915, HSW_AUD_M_CTS_ENABLE(cpu_transcoder), tmp);
}

static void
hsw_audio_config_update(struct intel_encoder *encoder,
			const struct intel_crtc_state *crtc_state)
{
	if (intel_crtc_has_dp_encoder(crtc_state))
		hsw_dp_audio_config_update(encoder, crtc_state);
	else
		hsw_hdmi_audio_config_update(encoder, crtc_state);
}

static void hsw_audio_codec_disable(struct intel_encoder *encoder,
				    const struct intel_crtc_state *old_crtc_state,
				    const struct drm_connector_state *old_conn_state)
{
	struct drm_i915_private *i915 = to_i915(encoder->base.dev);
	struct intel_crtc *crtc = to_intel_crtc(old_crtc_state->uapi.crtc);
	enum transcoder cpu_transcoder = old_crtc_state->cpu_transcoder;

<<<<<<< HEAD
	mutex_lock(&dev_priv->audio.mutex);
=======
	mutex_lock(&i915->display.audio.mutex);
>>>>>>> eb3cdb58

	/* Disable timestamps */
	intel_de_rmw(i915, HSW_AUD_CFG(cpu_transcoder),
		     AUD_CONFIG_N_VALUE_INDEX |
		     AUD_CONFIG_UPPER_N_MASK |
		     AUD_CONFIG_LOWER_N_MASK,
		     AUD_CONFIG_N_PROG_ENABLE |
		     (intel_crtc_has_dp_encoder(old_crtc_state) ?
		      AUD_CONFIG_N_VALUE_INDEX : 0));

	/* Invalidate ELD */
	intel_de_rmw(i915, HSW_AUD_PIN_ELD_CP_VLD,
		     AUDIO_ELD_VALID(cpu_transcoder), 0);

	intel_crtc_wait_for_next_vblank(crtc);
	intel_crtc_wait_for_next_vblank(crtc);

<<<<<<< HEAD
	mutex_unlock(&dev_priv->audio.mutex);
=======
	/* Disable audio presence detect */
	intel_de_rmw(i915, HSW_AUD_PIN_ELD_CP_VLD,
		     AUDIO_OUTPUT_ENABLE(cpu_transcoder), 0);

	mutex_unlock(&i915->display.audio.mutex);
>>>>>>> eb3cdb58
}

static unsigned int calc_hblank_early_prog(struct intel_encoder *encoder,
					   const struct intel_crtc_state *crtc_state)
{
	struct drm_i915_private *i915 = to_i915(encoder->base.dev);
	unsigned int link_clks_available, link_clks_required;
	unsigned int tu_data, tu_line, link_clks_active;
	unsigned int h_active, h_total, hblank_delta, pixel_clk;
	unsigned int fec_coeff, cdclk, vdsc_bpp;
	unsigned int link_clk, lanes;
	unsigned int hblank_rise;

	h_active = crtc_state->hw.adjusted_mode.crtc_hdisplay;
	h_total = crtc_state->hw.adjusted_mode.crtc_htotal;
	pixel_clk = crtc_state->hw.adjusted_mode.crtc_clock;
	vdsc_bpp = crtc_state->dsc.compressed_bpp;
	cdclk = i915->display.cdclk.hw.cdclk;
	/* fec= 0.972261, using rounding multiplier of 1000000 */
	fec_coeff = 972261;
	link_clk = crtc_state->port_clock;
	lanes = crtc_state->lane_count;

	drm_dbg_kms(&i915->drm, "h_active = %u link_clk = %u :"
		    "lanes = %u vdsc_bpp = %u cdclk = %u\n",
		    h_active, link_clk, lanes, vdsc_bpp, cdclk);

	if (WARN_ON(!link_clk || !pixel_clk || !lanes || !vdsc_bpp || !cdclk))
		return 0;

	link_clks_available = (h_total - h_active) * link_clk / pixel_clk - 28;
	link_clks_required = DIV_ROUND_UP(192000 * h_total, 1000 * pixel_clk) * (48 / lanes + 2);

	if (link_clks_available > link_clks_required)
		hblank_delta = 32;
	else
		hblank_delta = DIV64_U64_ROUND_UP(mul_u32_u32(5 * (link_clk + cdclk), pixel_clk),
						  mul_u32_u32(link_clk, cdclk));

	tu_data = div64_u64(mul_u32_u32(pixel_clk * vdsc_bpp * 8, 1000000),
			    mul_u32_u32(link_clk * lanes, fec_coeff));
	tu_line = div64_u64(h_active * mul_u32_u32(link_clk, fec_coeff),
			    mul_u32_u32(64 * pixel_clk, 1000000));
	link_clks_active  = (tu_line - 1) * 64 + tu_data;

	hblank_rise = (link_clks_active + 6 * DIV_ROUND_UP(link_clks_active, 250) + 4) * pixel_clk / link_clk;

	return h_active - hblank_rise + hblank_delta;
}

static unsigned int calc_samples_room(const struct intel_crtc_state *crtc_state)
{
	unsigned int h_active, h_total, pixel_clk;
	unsigned int link_clk, lanes;

	h_active = crtc_state->hw.adjusted_mode.hdisplay;
	h_total = crtc_state->hw.adjusted_mode.htotal;
	pixel_clk = crtc_state->hw.adjusted_mode.clock;
	link_clk = crtc_state->port_clock;
	lanes = crtc_state->lane_count;

	return ((h_total - h_active) * link_clk - 12 * pixel_clk) /
		(pixel_clk * (48 / lanes + 2));
}

static void enable_audio_dsc_wa(struct intel_encoder *encoder,
				const struct intel_crtc_state *crtc_state)
{
	struct drm_i915_private *i915 = to_i915(encoder->base.dev);
	enum transcoder cpu_transcoder = crtc_state->cpu_transcoder;
	unsigned int hblank_early_prog, samples_room;
	unsigned int val;

	if (DISPLAY_VER(i915) < 11)
		return;

	val = intel_de_read(i915, AUD_CONFIG_BE);

	if (DISPLAY_VER(i915) == 11)
		val |= HBLANK_EARLY_ENABLE_ICL(cpu_transcoder);
	else if (DISPLAY_VER(i915) >= 12)
		val |= HBLANK_EARLY_ENABLE_TGL(cpu_transcoder);

	if (crtc_state->dsc.compression_enable &&
	    crtc_state->hw.adjusted_mode.hdisplay >= 3840 &&
	    crtc_state->hw.adjusted_mode.vdisplay >= 2160) {
		/* Get hblank early enable value required */
		val &= ~HBLANK_START_COUNT_MASK(cpu_transcoder);
		hblank_early_prog = calc_hblank_early_prog(encoder, crtc_state);
		if (hblank_early_prog < 32)
			val |= HBLANK_START_COUNT(cpu_transcoder, HBLANK_START_COUNT_32);
		else if (hblank_early_prog < 64)
			val |= HBLANK_START_COUNT(cpu_transcoder, HBLANK_START_COUNT_64);
		else if (hblank_early_prog < 96)
			val |= HBLANK_START_COUNT(cpu_transcoder, HBLANK_START_COUNT_96);
		else
			val |= HBLANK_START_COUNT(cpu_transcoder, HBLANK_START_COUNT_128);

		/* Get samples room value required */
		val &= ~NUMBER_SAMPLES_PER_LINE_MASK(cpu_transcoder);
		samples_room = calc_samples_room(crtc_state);
		if (samples_room < 3)
			val |= NUMBER_SAMPLES_PER_LINE(cpu_transcoder, samples_room);
		else /* Program 0 i.e "All Samples available in buffer" */
			val |= NUMBER_SAMPLES_PER_LINE(cpu_transcoder, 0x0);
	}

	intel_de_write(i915, AUD_CONFIG_BE, val);
}

static void hsw_audio_codec_enable(struct intel_encoder *encoder,
				   const struct intel_crtc_state *crtc_state,
				   const struct drm_connector_state *conn_state)
{
	struct drm_i915_private *i915 = to_i915(encoder->base.dev);
	struct intel_crtc *crtc = to_intel_crtc(crtc_state->uapi.crtc);
	enum transcoder cpu_transcoder = crtc_state->cpu_transcoder;
<<<<<<< HEAD
	const u8 *eld = connector->eld;
	u32 tmp;
	int len, i;

	mutex_lock(&dev_priv->audio.mutex);
=======

	mutex_lock(&i915->display.audio.mutex);
>>>>>>> eb3cdb58

	/* Enable Audio WA for 4k DSC usecases */
	if (intel_crtc_has_type(crtc_state, INTEL_OUTPUT_DP))
		enable_audio_dsc_wa(encoder, crtc_state);

	/* Enable audio presence detect */
	intel_de_rmw(i915, HSW_AUD_PIN_ELD_CP_VLD,
		     0, AUDIO_OUTPUT_ENABLE(cpu_transcoder));

	intel_crtc_wait_for_next_vblank(crtc);

	/* Invalidate ELD */
	intel_de_rmw(i915, HSW_AUD_PIN_ELD_CP_VLD,
		     AUDIO_ELD_VALID(cpu_transcoder), 0);

	/*
	 * The audio componenent is used to convey the ELD
	 * instead using of the hardware ELD buffer.
	 */

	/* Enable timestamps */
	hsw_audio_config_update(encoder, crtc_state);

<<<<<<< HEAD
	mutex_unlock(&dev_priv->audio.mutex);
=======
	mutex_unlock(&i915->display.audio.mutex);
}

struct ibx_audio_regs {
	i915_reg_t hdmiw_hdmiedid, aud_config, aud_cntl_st, aud_cntrl_st2;
};

static void ibx_audio_regs_init(struct drm_i915_private *i915,
				enum pipe pipe,
				struct ibx_audio_regs *regs)
{
	if (IS_VALLEYVIEW(i915) || IS_CHERRYVIEW(i915)) {
		regs->hdmiw_hdmiedid = VLV_HDMIW_HDMIEDID(pipe);
		regs->aud_config = VLV_AUD_CFG(pipe);
		regs->aud_cntl_st = VLV_AUD_CNTL_ST(pipe);
		regs->aud_cntrl_st2 = VLV_AUD_CNTL_ST2;
	} else if (HAS_PCH_CPT(i915)) {
		regs->hdmiw_hdmiedid = CPT_HDMIW_HDMIEDID(pipe);
		regs->aud_config = CPT_AUD_CFG(pipe);
		regs->aud_cntl_st = CPT_AUD_CNTL_ST(pipe);
		regs->aud_cntrl_st2 = CPT_AUD_CNTRL_ST2;
	} else if (HAS_PCH_IBX(i915)) {
		regs->hdmiw_hdmiedid = IBX_HDMIW_HDMIEDID(pipe);
		regs->aud_config = IBX_AUD_CFG(pipe);
		regs->aud_cntl_st = IBX_AUD_CNTL_ST(pipe);
		regs->aud_cntrl_st2 = IBX_AUD_CNTL_ST2;
	}
>>>>>>> eb3cdb58
}

static void ibx_audio_codec_disable(struct intel_encoder *encoder,
				    const struct intel_crtc_state *old_crtc_state,
				    const struct drm_connector_state *old_conn_state)
{
	struct drm_i915_private *i915 = to_i915(encoder->base.dev);
	struct intel_crtc *crtc = to_intel_crtc(old_crtc_state->uapi.crtc);
	enum port port = encoder->port;
<<<<<<< HEAD
	u32 tmp, eldv;
	i915_reg_t aud_config, aud_cntrl_st2;

	if (drm_WARN_ON(&dev_priv->drm, port == PORT_A))
=======
	enum pipe pipe = crtc->pipe;
	struct ibx_audio_regs regs;

	if (drm_WARN_ON(&i915->drm, port == PORT_A))
>>>>>>> eb3cdb58
		return;

	ibx_audio_regs_init(i915, pipe, &regs);

	mutex_lock(&i915->display.audio.mutex);

	/* Disable timestamps */
	intel_de_rmw(i915, regs.aud_config,
		     AUD_CONFIG_N_VALUE_INDEX |
		     AUD_CONFIG_UPPER_N_MASK |
		     AUD_CONFIG_LOWER_N_MASK,
		     AUD_CONFIG_N_PROG_ENABLE |
		     (intel_crtc_has_dp_encoder(old_crtc_state) ?
		      AUD_CONFIG_N_VALUE_INDEX : 0));

	/* Invalidate ELD */
	intel_de_rmw(i915, regs.aud_cntrl_st2,
		     IBX_ELD_VALID(port), 0);

	mutex_unlock(&i915->display.audio.mutex);

	intel_crtc_wait_for_next_vblank(crtc);
	intel_crtc_wait_for_next_vblank(crtc);
}

static void ibx_audio_codec_enable(struct intel_encoder *encoder,
				   const struct intel_crtc_state *crtc_state,
				   const struct drm_connector_state *conn_state)
{
	struct drm_i915_private *i915 = to_i915(encoder->base.dev);
	struct intel_crtc *crtc = to_intel_crtc(crtc_state->uapi.crtc);
	enum port port = encoder->port;
<<<<<<< HEAD
	const u8 *eld = connector->eld;
	u32 tmp, eldv;
	int len, i;
	i915_reg_t hdmiw_hdmiedid, aud_config, aud_cntl_st, aud_cntrl_st2;

	if (drm_WARN_ON(&dev_priv->drm, port == PORT_A))
=======
	enum pipe pipe = crtc->pipe;
	struct ibx_audio_regs regs;

	if (drm_WARN_ON(&i915->drm, port == PORT_A))
>>>>>>> eb3cdb58
		return;

	intel_crtc_wait_for_next_vblank(crtc);

	ibx_audio_regs_init(i915, pipe, &regs);

	mutex_lock(&i915->display.audio.mutex);

	/* Invalidate ELD */
	intel_de_rmw(i915, regs.aud_cntrl_st2,
		     IBX_ELD_VALID(port), 0);

	/*
	 * The audio componenent is used to convey the ELD
	 * instead using of the hardware ELD buffer.
	 */

	/* Enable timestamps */
	intel_de_rmw(i915, regs.aud_config,
		     AUD_CONFIG_N_VALUE_INDEX |
		     AUD_CONFIG_N_PROG_ENABLE |
		     AUD_CONFIG_PIXEL_CLOCK_HDMI_MASK,
		     (intel_crtc_has_dp_encoder(crtc_state) ?
		      AUD_CONFIG_N_VALUE_INDEX :
		      audio_config_hdmi_pixel_clock(crtc_state)));

	mutex_unlock(&i915->display.audio.mutex);
}

void intel_audio_sdp_split_update(struct intel_encoder *encoder,
				  const struct intel_crtc_state *crtc_state)
{
	struct drm_i915_private *i915 = to_i915(encoder->base.dev);
	enum transcoder trans = crtc_state->cpu_transcoder;

	if (HAS_DP20(i915))
		intel_de_rmw(i915, AUD_DP_2DOT0_CTRL(trans), AUD_ENABLE_SDP_SPLIT,
			     crtc_state->sdp_split_enable ? AUD_ENABLE_SDP_SPLIT : 0);
}

bool intel_audio_compute_config(struct intel_encoder *encoder,
				struct intel_crtc_state *crtc_state,
				struct drm_connector_state *conn_state)
{
	struct drm_i915_private *i915 = to_i915(encoder->base.dev);
	struct drm_connector *connector = conn_state->connector;
	const struct drm_display_mode *adjusted_mode =
		&crtc_state->hw.adjusted_mode;

	if (!connector->eld[0]) {
		drm_dbg_kms(&i915->drm,
			    "Bogus ELD on [CONNECTOR:%d:%s]\n",
			    connector->base.id, connector->name);
		return false;
	}

	BUILD_BUG_ON(sizeof(crtc_state->eld) != sizeof(connector->eld));
	memcpy(crtc_state->eld, connector->eld, sizeof(crtc_state->eld));

	crtc_state->eld[6] = drm_av_sync_delay(connector, adjusted_mode) / 2;

	return true;
}

/**
 * intel_audio_codec_enable - Enable the audio codec for HD audio
 * @encoder: encoder on which to enable audio
 * @crtc_state: pointer to the current crtc state.
 * @conn_state: pointer to the current connector state.
 *
 * The enable sequences may only be performed after enabling the transcoder and
 * port, and after completed link training.
 */
void intel_audio_codec_enable(struct intel_encoder *encoder,
			      const struct intel_crtc_state *crtc_state,
			      const struct drm_connector_state *conn_state)
{
<<<<<<< HEAD
	struct drm_i915_private *dev_priv = to_i915(encoder->base.dev);
	struct i915_audio_component *acomp = dev_priv->audio.component;
=======
	struct drm_i915_private *i915 = to_i915(encoder->base.dev);
	struct i915_audio_component *acomp = i915->display.audio.component;
>>>>>>> eb3cdb58
	struct intel_crtc *crtc = to_intel_crtc(crtc_state->uapi.crtc);
	struct intel_connector *connector = to_intel_connector(conn_state->connector);
	enum transcoder cpu_transcoder = crtc_state->cpu_transcoder;
	struct intel_audio_state *audio_state;
	enum port port = encoder->port;

	if (!crtc_state->has_audio)
		return;

<<<<<<< HEAD
	drm_dbg_kms(&dev_priv->drm, "[CONNECTOR:%d:%s][ENCODER:%d:%s] Enable audio codec on pipe %c, %u bytes ELD\n",
		    connector->base.id, connector->name,
		    encoder->base.base.id, encoder->base.name,
		    pipe_name(pipe), drm_eld_size(connector->eld));

	/* FIXME precompute the ELD in .compute_config() */
	if (!connector->eld[0])
		drm_dbg_kms(&dev_priv->drm,
			    "Bogus ELD on [CONNECTOR:%d:%s]\n",
			    connector->base.id, connector->name);

	connector->eld[6] = drm_av_sync_delay(connector, adjusted_mode) / 2;

	if (dev_priv->audio.funcs)
		dev_priv->audio.funcs->audio_codec_enable(encoder,
							  crtc_state,
							  conn_state);

	mutex_lock(&dev_priv->audio.mutex);
	encoder->audio_connector = connector;

	/* referred in audio callbacks */
	dev_priv->audio.encoder_map[pipe] = encoder;
	mutex_unlock(&dev_priv->audio.mutex);
=======
	drm_dbg_kms(&i915->drm, "[CONNECTOR:%d:%s][ENCODER:%d:%s] Enable audio codec on [CRTC:%d:%s], %u bytes ELD\n",
		    connector->base.base.id, connector->base.name,
		    encoder->base.base.id, encoder->base.name,
		    crtc->base.base.id, crtc->base.name,
		    drm_eld_size(crtc_state->eld));

	if (i915->display.funcs.audio)
		i915->display.funcs.audio->audio_codec_enable(encoder,
							      crtc_state,
							      conn_state);

	mutex_lock(&i915->display.audio.mutex);

	audio_state = &i915->display.audio.state[cpu_transcoder];

	audio_state->encoder = encoder;
	BUILD_BUG_ON(sizeof(audio_state->eld) != sizeof(crtc_state->eld));
	memcpy(audio_state->eld, crtc_state->eld, sizeof(audio_state->eld));

	mutex_unlock(&i915->display.audio.mutex);
>>>>>>> eb3cdb58

	if (acomp && acomp->base.audio_ops &&
	    acomp->base.audio_ops->pin_eld_notify) {
		/* audio drivers expect cpu_transcoder = -1 to indicate Non-MST cases */
		if (!intel_crtc_has_type(crtc_state, INTEL_OUTPUT_DP_MST))
			cpu_transcoder = -1;
		acomp->base.audio_ops->pin_eld_notify(acomp->base.audio_ops->audio_ptr,
						      (int)port, (int)cpu_transcoder);
	}

	intel_lpe_audio_notify(i915, cpu_transcoder, port, crtc_state->eld,
			       crtc_state->port_clock,
			       intel_crtc_has_dp_encoder(crtc_state));
}

/**
 * intel_audio_codec_disable - Disable the audio codec for HD audio
 * @encoder: encoder on which to disable audio
 * @old_crtc_state: pointer to the old crtc state.
 * @old_conn_state: pointer to the old connector state.
 *
 * The disable sequences must be performed before disabling the transcoder or
 * port.
 */
void intel_audio_codec_disable(struct intel_encoder *encoder,
			       const struct intel_crtc_state *old_crtc_state,
			       const struct drm_connector_state *old_conn_state)
{
<<<<<<< HEAD
	struct drm_i915_private *dev_priv = to_i915(encoder->base.dev);
	struct i915_audio_component *acomp = dev_priv->audio.component;
	struct intel_crtc *crtc = to_intel_crtc(old_crtc_state->uapi.crtc);
	struct drm_connector *connector = old_conn_state->connector;
=======
	struct drm_i915_private *i915 = to_i915(encoder->base.dev);
	struct i915_audio_component *acomp = i915->display.audio.component;
	struct intel_crtc *crtc = to_intel_crtc(old_crtc_state->uapi.crtc);
	struct intel_connector *connector = to_intel_connector(old_conn_state->connector);
	enum transcoder cpu_transcoder = old_crtc_state->cpu_transcoder;
	struct intel_audio_state *audio_state;
>>>>>>> eb3cdb58
	enum port port = encoder->port;

	if (!old_crtc_state->has_audio)
		return;

<<<<<<< HEAD
	drm_dbg_kms(&dev_priv->drm, "[CONNECTOR:%d:%s][ENCODER:%d:%s] Disable audio codec on pipe %c\n",
		    connector->base.id, connector->name,
		    encoder->base.base.id, encoder->base.name, pipe_name(pipe));

	if (dev_priv->audio.funcs)
		dev_priv->audio.funcs->audio_codec_disable(encoder,
							   old_crtc_state,
							   old_conn_state);

	mutex_lock(&dev_priv->audio.mutex);
	encoder->audio_connector = NULL;
	dev_priv->audio.encoder_map[pipe] = NULL;
	mutex_unlock(&dev_priv->audio.mutex);
=======
	drm_dbg_kms(&i915->drm, "[CONNECTOR:%d:%s][ENCODER:%d:%s] Disable audio codec on [CRTC:%d:%s]\n",
		    connector->base.base.id, connector->base.name,
		    encoder->base.base.id, encoder->base.name,
		    crtc->base.base.id, crtc->base.name);

	if (i915->display.funcs.audio)
		i915->display.funcs.audio->audio_codec_disable(encoder,
							       old_crtc_state,
							       old_conn_state);

	mutex_lock(&i915->display.audio.mutex);

	audio_state = &i915->display.audio.state[cpu_transcoder];

	audio_state->encoder = NULL;
	memset(audio_state->eld, 0, sizeof(audio_state->eld));

	mutex_unlock(&i915->display.audio.mutex);
>>>>>>> eb3cdb58

	if (acomp && acomp->base.audio_ops &&
	    acomp->base.audio_ops->pin_eld_notify) {
		/* audio drivers expect cpu_transcoder = -1 to indicate Non-MST cases */
		if (!intel_crtc_has_type(old_crtc_state, INTEL_OUTPUT_DP_MST))
			cpu_transcoder = -1;
		acomp->base.audio_ops->pin_eld_notify(acomp->base.audio_ops->audio_ptr,
						      (int)port, (int)cpu_transcoder);
	}

	intel_lpe_audio_notify(i915, cpu_transcoder, port, NULL, 0, false);
}

static void intel_acomp_get_config(struct intel_encoder *encoder,
				   struct intel_crtc_state *crtc_state)
{
	struct drm_i915_private *i915 = to_i915(encoder->base.dev);
	enum transcoder cpu_transcoder = crtc_state->cpu_transcoder;
	struct intel_audio_state *audio_state;

	mutex_lock(&i915->display.audio.mutex);

	audio_state = &i915->display.audio.state[cpu_transcoder];

	if (audio_state->encoder)
		memcpy(crtc_state->eld, audio_state->eld, sizeof(audio_state->eld));

	mutex_unlock(&i915->display.audio.mutex);
}

void intel_audio_codec_get_config(struct intel_encoder *encoder,
				  struct intel_crtc_state *crtc_state)
{
	struct drm_i915_private *i915 = to_i915(encoder->base.dev);

	if (!crtc_state->has_audio)
		return;

	if (i915->display.funcs.audio)
		i915->display.funcs.audio->audio_codec_get_config(encoder, crtc_state);
}

static const struct intel_audio_funcs g4x_audio_funcs = {
	.audio_codec_enable = g4x_audio_codec_enable,
	.audio_codec_disable = g4x_audio_codec_disable,
<<<<<<< HEAD
};

static const struct intel_audio_funcs ilk_audio_funcs = {
	.audio_codec_enable = ilk_audio_codec_enable,
	.audio_codec_disable = ilk_audio_codec_disable,
=======
	.audio_codec_get_config = g4x_audio_codec_get_config,
};

static const struct intel_audio_funcs ibx_audio_funcs = {
	.audio_codec_enable = ibx_audio_codec_enable,
	.audio_codec_disable = ibx_audio_codec_disable,
	.audio_codec_get_config = intel_acomp_get_config,
>>>>>>> eb3cdb58
};

static const struct intel_audio_funcs hsw_audio_funcs = {
	.audio_codec_enable = hsw_audio_codec_enable,
	.audio_codec_disable = hsw_audio_codec_disable,
<<<<<<< HEAD
=======
	.audio_codec_get_config = intel_acomp_get_config,
>>>>>>> eb3cdb58
};

/**
 * intel_audio_hooks_init - Set up chip specific audio hooks
<<<<<<< HEAD
 * @dev_priv: device private
 */
void intel_audio_hooks_init(struct drm_i915_private *dev_priv)
{
	if (IS_G4X(dev_priv)) {
		dev_priv->audio.funcs = &g4x_audio_funcs;
	} else if (IS_VALLEYVIEW(dev_priv) || IS_CHERRYVIEW(dev_priv)) {
		dev_priv->audio.funcs = &ilk_audio_funcs;
	} else if (IS_HASWELL(dev_priv) || DISPLAY_VER(dev_priv) >= 8) {
		dev_priv->audio.funcs = &hsw_audio_funcs;
	} else if (HAS_PCH_SPLIT(dev_priv)) {
		dev_priv->audio.funcs = &ilk_audio_funcs;
	}
}

struct aud_ts_cdclk_m_n {
	u8 m;
	u16 n;
};

void intel_audio_cdclk_change_pre(struct drm_i915_private *i915)
{
	if (DISPLAY_VER(i915) >= 13)
		intel_de_rmw(i915, AUD_TS_CDCLK_M, AUD_TS_CDCLK_M_EN, 0);
}

static void get_aud_ts_cdclk_m_n(int refclk, int cdclk, struct aud_ts_cdclk_m_n *aud_ts)
{
	if (refclk == 24000)
		aud_ts->m = 12;
	else
		aud_ts->m = 15;

=======
 * @i915: device private
 */
void intel_audio_hooks_init(struct drm_i915_private *i915)
{
	if (IS_G4X(i915))
		i915->display.funcs.audio = &g4x_audio_funcs;
	else if (IS_VALLEYVIEW(i915) || IS_CHERRYVIEW(i915) ||
		 HAS_PCH_CPT(i915) || HAS_PCH_IBX(i915))
		i915->display.funcs.audio = &ibx_audio_funcs;
	else if (IS_HASWELL(i915) || DISPLAY_VER(i915) >= 8)
		i915->display.funcs.audio = &hsw_audio_funcs;
}

struct aud_ts_cdclk_m_n {
	u8 m;
	u16 n;
};

void intel_audio_cdclk_change_pre(struct drm_i915_private *i915)
{
	if (DISPLAY_VER(i915) >= 13)
		intel_de_rmw(i915, AUD_TS_CDCLK_M, AUD_TS_CDCLK_M_EN, 0);
}

static void get_aud_ts_cdclk_m_n(int refclk, int cdclk, struct aud_ts_cdclk_m_n *aud_ts)
{
	aud_ts->m = 60;
>>>>>>> eb3cdb58
	aud_ts->n = cdclk * aud_ts->m / 24000;
}

void intel_audio_cdclk_change_post(struct drm_i915_private *i915)
{
	struct aud_ts_cdclk_m_n aud_ts;

	if (DISPLAY_VER(i915) >= 13) {
<<<<<<< HEAD
		get_aud_ts_cdclk_m_n(i915->cdclk.hw.ref, i915->cdclk.hw.cdclk, &aud_ts);
=======
		get_aud_ts_cdclk_m_n(i915->display.cdclk.hw.ref, i915->display.cdclk.hw.cdclk, &aud_ts);
>>>>>>> eb3cdb58

		intel_de_write(i915, AUD_TS_CDCLK_N, aud_ts.n);
		intel_de_write(i915, AUD_TS_CDCLK_M, aud_ts.m | AUD_TS_CDCLK_M_EN);
		drm_dbg_kms(&i915->drm, "aud_ts_cdclk set to M=%u, N=%u\n", aud_ts.m, aud_ts.n);
	}
}

static int glk_force_audio_cdclk_commit(struct intel_atomic_state *state,
					struct intel_crtc *crtc,
					bool enable)
{
	struct intel_cdclk_state *cdclk_state;
	int ret;

	/* need to hold at least one crtc lock for the global state */
	ret = drm_modeset_lock(&crtc->base.mutex, state->base.acquire_ctx);
	if (ret)
		return ret;

	cdclk_state = intel_atomic_get_cdclk_state(state);
	if (IS_ERR(cdclk_state))
		return PTR_ERR(cdclk_state);

	cdclk_state->force_min_cdclk = enable ? 2 * 96000 : 0;

	return drm_atomic_commit(&state->base);
}

static void glk_force_audio_cdclk(struct drm_i915_private *i915,
				  bool enable)
{
	struct drm_modeset_acquire_ctx ctx;
	struct drm_atomic_state *state;
	struct intel_crtc *crtc;
	int ret;

<<<<<<< HEAD
	crtc = intel_first_crtc(dev_priv);
=======
	crtc = intel_first_crtc(i915);
>>>>>>> eb3cdb58
	if (!crtc)
		return;

	drm_modeset_acquire_init(&ctx, 0);
	state = drm_atomic_state_alloc(&i915->drm);
	if (drm_WARN_ON(&i915->drm, !state))
		return;

	state->acquire_ctx = &ctx;

retry:
	ret = glk_force_audio_cdclk_commit(to_intel_atomic_state(state), crtc,
					   enable);
	if (ret == -EDEADLK) {
		drm_atomic_state_clear(state);
		drm_modeset_backoff(&ctx);
		goto retry;
	}

	drm_WARN_ON(&i915->drm, ret);

	drm_atomic_state_put(state);

	drm_modeset_drop_locks(&ctx);
	drm_modeset_acquire_fini(&ctx);
}

static unsigned long i915_audio_component_get_power(struct device *kdev)
{
	struct drm_i915_private *i915 = kdev_to_i915(kdev);
	intel_wakeref_t ret;

	/* Catch potential impedance mismatches before they occur! */
	BUILD_BUG_ON(sizeof(intel_wakeref_t) > sizeof(unsigned long));

<<<<<<< HEAD
	ret = intel_display_power_get(dev_priv, POWER_DOMAIN_AUDIO_PLAYBACK);

	if (dev_priv->audio.power_refcount++ == 0) {
		if (DISPLAY_VER(dev_priv) >= 9) {
			intel_de_write(dev_priv, AUD_FREQ_CNTRL,
				       dev_priv->audio.freq_cntrl);
			drm_dbg_kms(&dev_priv->drm,
				    "restored AUD_FREQ_CNTRL to 0x%x\n",
				    dev_priv->audio.freq_cntrl);
=======
	ret = intel_display_power_get(i915, POWER_DOMAIN_AUDIO_PLAYBACK);

	if (i915->display.audio.power_refcount++ == 0) {
		if (DISPLAY_VER(i915) >= 9) {
			intel_de_write(i915, AUD_FREQ_CNTRL,
				       i915->display.audio.freq_cntrl);
			drm_dbg_kms(&i915->drm,
				    "restored AUD_FREQ_CNTRL to 0x%x\n",
				    i915->display.audio.freq_cntrl);
>>>>>>> eb3cdb58
		}

		/* Force CDCLK to 2*BCLK as long as we need audio powered. */
		if (IS_GEMINILAKE(i915))
			glk_force_audio_cdclk(i915, true);

		if (DISPLAY_VER(i915) >= 10)
			intel_de_rmw(i915, AUD_PIN_BUF_CTL,
				     0, AUD_PIN_BUF_ENABLE);
	}

	return ret;
}

static void i915_audio_component_put_power(struct device *kdev,
					   unsigned long cookie)
{
	struct drm_i915_private *i915 = kdev_to_i915(kdev);

	/* Stop forcing CDCLK to 2*BCLK if no need for audio to be powered. */
<<<<<<< HEAD
	if (--dev_priv->audio.power_refcount == 0)
		if (IS_GEMINILAKE(dev_priv))
			glk_force_audio_cdclk(dev_priv, false);

	intel_display_power_put(dev_priv, POWER_DOMAIN_AUDIO_PLAYBACK, cookie);
=======
	if (--i915->display.audio.power_refcount == 0)
		if (IS_GEMINILAKE(i915))
			glk_force_audio_cdclk(i915, false);

	intel_display_power_put(i915, POWER_DOMAIN_AUDIO_PLAYBACK, cookie);
>>>>>>> eb3cdb58
}

static void i915_audio_component_codec_wake_override(struct device *kdev,
						     bool enable)
{
	struct drm_i915_private *i915 = kdev_to_i915(kdev);
	unsigned long cookie;

	if (DISPLAY_VER(i915) < 9)
		return;

	cookie = i915_audio_component_get_power(kdev);

	/*
	 * Enable/disable generating the codec wake signal, overriding the
	 * internal logic to generate the codec wake to controller.
	 */
	intel_de_rmw(i915, HSW_AUD_CHICKENBIT,
		     SKL_AUD_CODEC_WAKE_SIGNAL, 0);
	usleep_range(1000, 1500);

	if (enable) {
		intel_de_rmw(i915, HSW_AUD_CHICKENBIT,
			     0, SKL_AUD_CODEC_WAKE_SIGNAL);
		usleep_range(1000, 1500);
	}

	i915_audio_component_put_power(kdev, cookie);
}

/* Get CDCLK in kHz  */
static int i915_audio_component_get_cdclk_freq(struct device *kdev)
{
	struct drm_i915_private *i915 = kdev_to_i915(kdev);

	if (drm_WARN_ON_ONCE(&i915->drm, !HAS_DDI(i915)))
		return -ENODEV;

	return i915->display.cdclk.hw.cdclk;
}

/*
<<<<<<< HEAD
 * get the intel_encoder according to the parameter port and pipe
 * intel_encoder is saved by the index of pipe
 * MST & (pipe >= 0): return the audio.encoder_map[pipe],
=======
 * get the intel audio state according to the parameter port and cpu_transcoder
 * MST & (cpu_transcoder >= 0): return the audio.state[cpu_transcoder].encoder],
>>>>>>> eb3cdb58
 *   when port is matched
 * MST & (cpu_transcoder < 0): this is invalid
 * Non-MST & (cpu_transcoder >= 0): only cpu_transcoder = 0 (the first device entry)
 *   will get the right intel_encoder with port matched
 * Non-MST & (cpu_transcoder < 0): get the right intel_encoder with port matched
 */
static struct intel_audio_state *find_audio_state(struct drm_i915_private *i915,
						  int port, int cpu_transcoder)
{
	/* MST */
<<<<<<< HEAD
	if (pipe >= 0) {
		if (drm_WARN_ON(&dev_priv->drm,
				pipe >= ARRAY_SIZE(dev_priv->audio.encoder_map)))
			return NULL;

		encoder = dev_priv->audio.encoder_map[pipe];
		/*
		 * when bootup, audio driver may not know it is
		 * MST or not. So it will poll all the port & pipe
		 * combinations
		 */
		if (encoder != NULL && encoder->port == port &&
=======
	if (cpu_transcoder >= 0) {
		struct intel_audio_state *audio_state;
		struct intel_encoder *encoder;

		if (drm_WARN_ON(&i915->drm,
				cpu_transcoder >= ARRAY_SIZE(i915->display.audio.state)))
			return NULL;

		audio_state = &i915->display.audio.state[cpu_transcoder];
		encoder = audio_state->encoder;

		if (encoder && encoder->port == port &&
>>>>>>> eb3cdb58
		    encoder->type == INTEL_OUTPUT_DP_MST)
			return audio_state;
	}

	/* Non-MST */
	if (cpu_transcoder > 0)
		return NULL;

<<<<<<< HEAD
	for_each_pipe(dev_priv, pipe) {
		encoder = dev_priv->audio.encoder_map[pipe];
		if (encoder == NULL)
			continue;
=======
	for_each_cpu_transcoder(i915, cpu_transcoder) {
		struct intel_audio_state *audio_state;
		struct intel_encoder *encoder;
>>>>>>> eb3cdb58

		audio_state = &i915->display.audio.state[cpu_transcoder];
		encoder = audio_state->encoder;

		if (encoder && encoder->port == port &&
		    encoder->type != INTEL_OUTPUT_DP_MST)
			return audio_state;
	}

	return NULL;
}

static int i915_audio_component_sync_audio_rate(struct device *kdev, int port,
						int cpu_transcoder, int rate)
{
<<<<<<< HEAD
	struct drm_i915_private *dev_priv = kdev_to_i915(kdev);
	struct i915_audio_component *acomp = dev_priv->audio.component;
=======
	struct drm_i915_private *i915 = kdev_to_i915(kdev);
	struct i915_audio_component *acomp = i915->display.audio.component;
	const struct intel_audio_state *audio_state;
>>>>>>> eb3cdb58
	struct intel_encoder *encoder;
	struct intel_crtc *crtc;
	unsigned long cookie;
	int err = 0;

	if (!HAS_DDI(i915))
		return 0;

	cookie = i915_audio_component_get_power(kdev);
<<<<<<< HEAD
	mutex_lock(&dev_priv->audio.mutex);
=======
	mutex_lock(&i915->display.audio.mutex);
>>>>>>> eb3cdb58

	audio_state = find_audio_state(i915, port, cpu_transcoder);
	if (!audio_state) {
		drm_dbg_kms(&i915->drm, "Not valid for port %c\n", port_name(port));
		err = -ENODEV;
		goto unlock;
	}

	encoder = audio_state->encoder;

	/* FIXME stop using the legacy crtc pointer */
	crtc = to_intel_crtc(encoder->base.crtc);

	/* port must be valid now, otherwise the cpu_transcoder will be invalid */
	acomp->aud_sample_rate[port] = rate;

	/* FIXME get rid of the crtc->config stuff */
	hsw_audio_config_update(encoder, crtc->config);

 unlock:
<<<<<<< HEAD
	mutex_unlock(&dev_priv->audio.mutex);
=======
	mutex_unlock(&i915->display.audio.mutex);
>>>>>>> eb3cdb58
	i915_audio_component_put_power(kdev, cookie);
	return err;
}

static int i915_audio_component_get_eld(struct device *kdev, int port,
					int cpu_transcoder, bool *enabled,
					unsigned char *buf, int max_bytes)
{
<<<<<<< HEAD
	struct drm_i915_private *dev_priv = kdev_to_i915(kdev);
	struct intel_encoder *intel_encoder;
	const u8 *eld;
	int ret = -EINVAL;

	mutex_lock(&dev_priv->audio.mutex);

	intel_encoder = get_saved_enc(dev_priv, port, pipe);
	if (!intel_encoder) {
		drm_dbg_kms(&dev_priv->drm, "Not valid for port %c\n",
			    port_name(port));
		mutex_unlock(&dev_priv->audio.mutex);
		return ret;
=======
	struct drm_i915_private *i915 = kdev_to_i915(kdev);
	const struct intel_audio_state *audio_state;
	int ret = 0;

	mutex_lock(&i915->display.audio.mutex);

	audio_state = find_audio_state(i915, port, cpu_transcoder);
	if (!audio_state) {
		drm_dbg_kms(&i915->drm, "Not valid for port %c\n", port_name(port));
		mutex_unlock(&i915->display.audio.mutex);
		return -EINVAL;
>>>>>>> eb3cdb58
	}

	*enabled = audio_state->encoder != NULL;
	if (*enabled) {
		const u8 *eld = audio_state->eld;

		ret = drm_eld_size(eld);
		memcpy(buf, eld, min(max_bytes, ret));
	}

<<<<<<< HEAD
	mutex_unlock(&dev_priv->audio.mutex);
=======
	mutex_unlock(&i915->display.audio.mutex);
>>>>>>> eb3cdb58
	return ret;
}

static const struct drm_audio_component_ops i915_audio_component_ops = {
	.owner		= THIS_MODULE,
	.get_power	= i915_audio_component_get_power,
	.put_power	= i915_audio_component_put_power,
	.codec_wake_override = i915_audio_component_codec_wake_override,
	.get_cdclk_freq	= i915_audio_component_get_cdclk_freq,
	.sync_audio_rate = i915_audio_component_sync_audio_rate,
	.get_eld	= i915_audio_component_get_eld,
};

static int i915_audio_component_bind(struct device *i915_kdev,
				     struct device *hda_kdev, void *data)
{
	struct i915_audio_component *acomp = data;
	struct drm_i915_private *i915 = kdev_to_i915(i915_kdev);
	int i;

	if (drm_WARN_ON(&i915->drm, acomp->base.ops || acomp->base.dev))
		return -EEXIST;

	if (drm_WARN_ON(&i915->drm,
			!device_link_add(hda_kdev, i915_kdev,
					 DL_FLAG_STATELESS)))
		return -ENOMEM;

	drm_modeset_lock_all(&i915->drm);
	acomp->base.ops = &i915_audio_component_ops;
	acomp->base.dev = i915_kdev;
	BUILD_BUG_ON(MAX_PORTS != I915_MAX_PORTS);
	for (i = 0; i < ARRAY_SIZE(acomp->aud_sample_rate); i++)
		acomp->aud_sample_rate[i] = 0;
<<<<<<< HEAD
	dev_priv->audio.component = acomp;
	drm_modeset_unlock_all(&dev_priv->drm);
=======
	i915->display.audio.component = acomp;
	drm_modeset_unlock_all(&i915->drm);
>>>>>>> eb3cdb58

	return 0;
}

static void i915_audio_component_unbind(struct device *i915_kdev,
					struct device *hda_kdev, void *data)
{
	struct i915_audio_component *acomp = data;
	struct drm_i915_private *i915 = kdev_to_i915(i915_kdev);

	drm_modeset_lock_all(&i915->drm);
	acomp->base.ops = NULL;
	acomp->base.dev = NULL;
<<<<<<< HEAD
	dev_priv->audio.component = NULL;
	drm_modeset_unlock_all(&dev_priv->drm);

	device_link_remove(hda_kdev, i915_kdev);

	if (dev_priv->audio.power_refcount)
		drm_err(&dev_priv->drm, "audio power refcount %d after unbind\n",
			dev_priv->audio.power_refcount);
=======
	i915->display.audio.component = NULL;
	drm_modeset_unlock_all(&i915->drm);

	device_link_remove(hda_kdev, i915_kdev);

	if (i915->display.audio.power_refcount)
		drm_err(&i915->drm, "audio power refcount %d after unbind\n",
			i915->display.audio.power_refcount);
>>>>>>> eb3cdb58
}

static const struct component_ops i915_audio_component_bind_ops = {
	.bind	= i915_audio_component_bind,
	.unbind	= i915_audio_component_unbind,
};

#define AUD_FREQ_TMODE_SHIFT	14
#define AUD_FREQ_4T		0
#define AUD_FREQ_8T		(2 << AUD_FREQ_TMODE_SHIFT)
#define AUD_FREQ_PULLCLKS(x)	(((x) & 0x3) << 11)
#define AUD_FREQ_BCLK_96M	BIT(4)

#define AUD_FREQ_GEN12          (AUD_FREQ_8T | AUD_FREQ_PULLCLKS(0) | AUD_FREQ_BCLK_96M)
#define AUD_FREQ_TGL_BROKEN     (AUD_FREQ_8T | AUD_FREQ_PULLCLKS(2) | AUD_FREQ_BCLK_96M)

/**
 * i915_audio_component_init - initialize and register the audio component
 * @i915: i915 device instance
 *
 * This will register with the component framework a child component which
 * will bind dynamically to the snd_hda_intel driver's corresponding master
 * component when the latter is registered. During binding the child
 * initializes an instance of struct i915_audio_component which it receives
 * from the master. The master can then start to use the interface defined by
 * this struct. Each side can break the binding at any point by deregistering
 * its own component after which each side's component unbind callback is
 * called.
 *
 * We ignore any error during registration and continue with reduced
 * functionality (i.e. without HDMI audio).
 */
static void i915_audio_component_init(struct drm_i915_private *i915)
{
	u32 aud_freq, aud_freq_init;
	int ret;

	ret = component_add_typed(i915->drm.dev,
				  &i915_audio_component_bind_ops,
				  I915_COMPONENT_AUDIO);
	if (ret < 0) {
		drm_err(&i915->drm,
			"failed to add audio component (%d)\n", ret);
		/* continue with reduced functionality */
		return;
	}

	if (DISPLAY_VER(i915) >= 9) {
		aud_freq_init = intel_de_read(i915, AUD_FREQ_CNTRL);

		if (DISPLAY_VER(i915) >= 12)
			aud_freq = AUD_FREQ_GEN12;
		else
			aud_freq = aud_freq_init;

		/* use BIOS provided value for TGL and RKL unless it is a known bad value */
<<<<<<< HEAD
		if ((IS_TIGERLAKE(dev_priv) || IS_ROCKETLAKE(dev_priv)) &&
=======
		if ((IS_TIGERLAKE(i915) || IS_ROCKETLAKE(i915)) &&
>>>>>>> eb3cdb58
		    aud_freq_init != AUD_FREQ_TGL_BROKEN)
			aud_freq = aud_freq_init;

		drm_dbg_kms(&i915->drm, "use AUD_FREQ_CNTRL of 0x%x (init value 0x%x)\n",
			    aud_freq, aud_freq_init);

<<<<<<< HEAD
		dev_priv->audio.freq_cntrl = aud_freq;
	}

	/* init with current cdclk */
	intel_audio_cdclk_change_post(dev_priv);

	dev_priv->audio.component_registered = true;
=======
		i915->display.audio.freq_cntrl = aud_freq;
	}

	/* init with current cdclk */
	intel_audio_cdclk_change_post(i915);

	i915->display.audio.component_registered = true;
>>>>>>> eb3cdb58
}

/**
 * i915_audio_component_cleanup - deregister the audio component
 * @i915: i915 device instance
 *
 * Deregisters the audio component, breaking any existing binding to the
 * corresponding snd_hda_intel driver's master component.
 */
static void i915_audio_component_cleanup(struct drm_i915_private *i915)
{
<<<<<<< HEAD
	if (!dev_priv->audio.component_registered)
		return;

	component_del(dev_priv->drm.dev, &i915_audio_component_bind_ops);
	dev_priv->audio.component_registered = false;
=======
	if (!i915->display.audio.component_registered)
		return;

	component_del(i915->drm.dev, &i915_audio_component_bind_ops);
	i915->display.audio.component_registered = false;
>>>>>>> eb3cdb58
}

/**
 * intel_audio_init() - Initialize the audio driver either using
 * component framework or using lpe audio bridge
 * @i915: the i915 drm device private data
 *
 */
void intel_audio_init(struct drm_i915_private *i915)
{
	if (intel_lpe_audio_init(i915) < 0)
		i915_audio_component_init(i915);
}

/**
 * intel_audio_deinit() - deinitialize the audio driver
 * @i915: the i915 drm device private data
 *
 */
void intel_audio_deinit(struct drm_i915_private *i915)
{
<<<<<<< HEAD
	if ((dev_priv)->audio.lpe.platdev != NULL)
		intel_lpe_audio_teardown(dev_priv);
=======
	if (i915->display.audio.lpe.platdev != NULL)
		intel_lpe_audio_teardown(i915);
>>>>>>> eb3cdb58
	else
		i915_audio_component_cleanup(i915);
}<|MERGE_RESOLUTION|>--- conflicted
+++ resolved
@@ -71,11 +71,8 @@
 	void (*audio_codec_disable)(struct intel_encoder *encoder,
 				    const struct intel_crtc_state *old_crtc_state,
 				    const struct drm_connector_state *old_conn_state);
-<<<<<<< HEAD
-=======
 	void (*audio_codec_get_config)(struct intel_encoder *encoder,
 				       struct intel_crtc_state *crtc_state);
->>>>>>> eb3cdb58
 };
 
 /* DP N/M table */
@@ -344,19 +341,8 @@
 				    const struct intel_crtc_state *old_crtc_state,
 				    const struct drm_connector_state *old_conn_state)
 {
-<<<<<<< HEAD
-	struct drm_i915_private *dev_priv = to_i915(encoder->base.dev);
-	u32 eldv, tmp;
-
-	tmp = intel_de_read(dev_priv, G4X_AUD_VID_DID);
-	if (tmp == INTEL_AUDIO_DEVBLC || tmp == INTEL_AUDIO_DEVCL)
-		eldv = G4X_ELDV_DEVCL_DEVBLC;
-	else
-		eldv = G4X_ELDV_DEVCTG;
-=======
 	struct drm_i915_private *i915 = to_i915(encoder->base.dev);
 	struct intel_crtc *crtc = to_intel_crtc(old_crtc_state->uapi.crtc);
->>>>>>> eb3cdb58
 
 	/* Invalidate ELD */
 	intel_de_rmw(i915, G4X_AUD_CNTL_ST,
@@ -370,27 +356,12 @@
 				   const struct intel_crtc_state *crtc_state,
 				   const struct drm_connector_state *conn_state)
 {
-<<<<<<< HEAD
-	struct drm_i915_private *dev_priv = to_i915(encoder->base.dev);
-	struct drm_connector *connector = conn_state->connector;
-	const u8 *eld = connector->eld;
-	u32 eldv;
-	u32 tmp;
-	int len, i;
-
-	tmp = intel_de_read(dev_priv, G4X_AUD_VID_DID);
-	if (tmp == INTEL_AUDIO_DEVBLC || tmp == INTEL_AUDIO_DEVCL)
-		eldv = G4X_ELDV_DEVCL_DEVBLC;
-	else
-		eldv = G4X_ELDV_DEVCTG;
-=======
 	struct drm_i915_private *i915 = to_i915(encoder->base.dev);
 	struct intel_crtc *crtc = to_intel_crtc(crtc_state->uapi.crtc);
 	const u32 *eld = (const u32 *)crtc_state->eld;
 	int eld_buffer_size, len, i;
 
 	intel_crtc_wait_for_next_vblank(crtc);
->>>>>>> eb3cdb58
 
 	intel_de_rmw(i915, G4X_AUD_CNTL_ST,
 		     G4X_ELD_VALID | G4X_ELD_ADDRESS_MASK, 0);
@@ -398,10 +369,6 @@
 	eld_buffer_size = g4x_eld_buffer_size(i915);
 	len = min(drm_eld_size(crtc_state->eld) / 4, eld_buffer_size);
 
-<<<<<<< HEAD
-	len = min(drm_eld_size(eld) / 4, len);
-=======
->>>>>>> eb3cdb58
 	for (i = 0; i < len; i++)
 		intel_de_write(i915, G4X_HDMIW_HDMIEDID, eld[i]);
 	for (; i < eld_buffer_size; i++)
@@ -418,13 +385,8 @@
 hsw_dp_audio_config_update(struct intel_encoder *encoder,
 			   const struct intel_crtc_state *crtc_state)
 {
-<<<<<<< HEAD
-	struct drm_i915_private *dev_priv = to_i915(encoder->base.dev);
-	struct i915_audio_component *acomp = dev_priv->audio.component;
-=======
 	struct drm_i915_private *i915 = to_i915(encoder->base.dev);
 	struct i915_audio_component *acomp = i915->display.audio.component;
->>>>>>> eb3cdb58
 	enum transcoder cpu_transcoder = crtc_state->cpu_transcoder;
 	enum port port = encoder->port;
 	const struct dp_aud_n_m *nm;
@@ -471,13 +433,8 @@
 hsw_hdmi_audio_config_update(struct intel_encoder *encoder,
 			     const struct intel_crtc_state *crtc_state)
 {
-<<<<<<< HEAD
-	struct drm_i915_private *dev_priv = to_i915(encoder->base.dev);
-	struct i915_audio_component *acomp = dev_priv->audio.component;
-=======
 	struct drm_i915_private *i915 = to_i915(encoder->base.dev);
 	struct i915_audio_component *acomp = i915->display.audio.component;
->>>>>>> eb3cdb58
 	enum transcoder cpu_transcoder = crtc_state->cpu_transcoder;
 	enum port port = encoder->port;
 	int n, rate;
@@ -532,11 +489,7 @@
 	struct intel_crtc *crtc = to_intel_crtc(old_crtc_state->uapi.crtc);
 	enum transcoder cpu_transcoder = old_crtc_state->cpu_transcoder;
 
-<<<<<<< HEAD
-	mutex_lock(&dev_priv->audio.mutex);
-=======
 	mutex_lock(&i915->display.audio.mutex);
->>>>>>> eb3cdb58
 
 	/* Disable timestamps */
 	intel_de_rmw(i915, HSW_AUD_CFG(cpu_transcoder),
@@ -554,15 +507,11 @@
 	intel_crtc_wait_for_next_vblank(crtc);
 	intel_crtc_wait_for_next_vblank(crtc);
 
-<<<<<<< HEAD
-	mutex_unlock(&dev_priv->audio.mutex);
-=======
 	/* Disable audio presence detect */
 	intel_de_rmw(i915, HSW_AUD_PIN_ELD_CP_VLD,
 		     AUDIO_OUTPUT_ENABLE(cpu_transcoder), 0);
 
 	mutex_unlock(&i915->display.audio.mutex);
->>>>>>> eb3cdb58
 }
 
 static unsigned int calc_hblank_early_prog(struct intel_encoder *encoder,
@@ -680,16 +629,8 @@
 	struct drm_i915_private *i915 = to_i915(encoder->base.dev);
 	struct intel_crtc *crtc = to_intel_crtc(crtc_state->uapi.crtc);
 	enum transcoder cpu_transcoder = crtc_state->cpu_transcoder;
-<<<<<<< HEAD
-	const u8 *eld = connector->eld;
-	u32 tmp;
-	int len, i;
-
-	mutex_lock(&dev_priv->audio.mutex);
-=======
 
 	mutex_lock(&i915->display.audio.mutex);
->>>>>>> eb3cdb58
 
 	/* Enable Audio WA for 4k DSC usecases */
 	if (intel_crtc_has_type(crtc_state, INTEL_OUTPUT_DP))
@@ -713,9 +654,6 @@
 	/* Enable timestamps */
 	hsw_audio_config_update(encoder, crtc_state);
 
-<<<<<<< HEAD
-	mutex_unlock(&dev_priv->audio.mutex);
-=======
 	mutex_unlock(&i915->display.audio.mutex);
 }
 
@@ -743,7 +681,6 @@
 		regs->aud_cntl_st = IBX_AUD_CNTL_ST(pipe);
 		regs->aud_cntrl_st2 = IBX_AUD_CNTL_ST2;
 	}
->>>>>>> eb3cdb58
 }
 
 static void ibx_audio_codec_disable(struct intel_encoder *encoder,
@@ -753,17 +690,10 @@
 	struct drm_i915_private *i915 = to_i915(encoder->base.dev);
 	struct intel_crtc *crtc = to_intel_crtc(old_crtc_state->uapi.crtc);
 	enum port port = encoder->port;
-<<<<<<< HEAD
-	u32 tmp, eldv;
-	i915_reg_t aud_config, aud_cntrl_st2;
-
-	if (drm_WARN_ON(&dev_priv->drm, port == PORT_A))
-=======
 	enum pipe pipe = crtc->pipe;
 	struct ibx_audio_regs regs;
 
 	if (drm_WARN_ON(&i915->drm, port == PORT_A))
->>>>>>> eb3cdb58
 		return;
 
 	ibx_audio_regs_init(i915, pipe, &regs);
@@ -796,19 +726,10 @@
 	struct drm_i915_private *i915 = to_i915(encoder->base.dev);
 	struct intel_crtc *crtc = to_intel_crtc(crtc_state->uapi.crtc);
 	enum port port = encoder->port;
-<<<<<<< HEAD
-	const u8 *eld = connector->eld;
-	u32 tmp, eldv;
-	int len, i;
-	i915_reg_t hdmiw_hdmiedid, aud_config, aud_cntl_st, aud_cntrl_st2;
-
-	if (drm_WARN_ON(&dev_priv->drm, port == PORT_A))
-=======
 	enum pipe pipe = crtc->pipe;
 	struct ibx_audio_regs regs;
 
 	if (drm_WARN_ON(&i915->drm, port == PORT_A))
->>>>>>> eb3cdb58
 		return;
 
 	intel_crtc_wait_for_next_vblank(crtc);
@@ -886,13 +807,8 @@
 			      const struct intel_crtc_state *crtc_state,
 			      const struct drm_connector_state *conn_state)
 {
-<<<<<<< HEAD
-	struct drm_i915_private *dev_priv = to_i915(encoder->base.dev);
-	struct i915_audio_component *acomp = dev_priv->audio.component;
-=======
 	struct drm_i915_private *i915 = to_i915(encoder->base.dev);
 	struct i915_audio_component *acomp = i915->display.audio.component;
->>>>>>> eb3cdb58
 	struct intel_crtc *crtc = to_intel_crtc(crtc_state->uapi.crtc);
 	struct intel_connector *connector = to_intel_connector(conn_state->connector);
 	enum transcoder cpu_transcoder = crtc_state->cpu_transcoder;
@@ -902,32 +818,6 @@
 	if (!crtc_state->has_audio)
 		return;
 
-<<<<<<< HEAD
-	drm_dbg_kms(&dev_priv->drm, "[CONNECTOR:%d:%s][ENCODER:%d:%s] Enable audio codec on pipe %c, %u bytes ELD\n",
-		    connector->base.id, connector->name,
-		    encoder->base.base.id, encoder->base.name,
-		    pipe_name(pipe), drm_eld_size(connector->eld));
-
-	/* FIXME precompute the ELD in .compute_config() */
-	if (!connector->eld[0])
-		drm_dbg_kms(&dev_priv->drm,
-			    "Bogus ELD on [CONNECTOR:%d:%s]\n",
-			    connector->base.id, connector->name);
-
-	connector->eld[6] = drm_av_sync_delay(connector, adjusted_mode) / 2;
-
-	if (dev_priv->audio.funcs)
-		dev_priv->audio.funcs->audio_codec_enable(encoder,
-							  crtc_state,
-							  conn_state);
-
-	mutex_lock(&dev_priv->audio.mutex);
-	encoder->audio_connector = connector;
-
-	/* referred in audio callbacks */
-	dev_priv->audio.encoder_map[pipe] = encoder;
-	mutex_unlock(&dev_priv->audio.mutex);
-=======
 	drm_dbg_kms(&i915->drm, "[CONNECTOR:%d:%s][ENCODER:%d:%s] Enable audio codec on [CRTC:%d:%s], %u bytes ELD\n",
 		    connector->base.base.id, connector->base.name,
 		    encoder->base.base.id, encoder->base.name,
@@ -948,7 +838,6 @@
 	memcpy(audio_state->eld, crtc_state->eld, sizeof(audio_state->eld));
 
 	mutex_unlock(&i915->display.audio.mutex);
->>>>>>> eb3cdb58
 
 	if (acomp && acomp->base.audio_ops &&
 	    acomp->base.audio_ops->pin_eld_notify) {
@@ -977,39 +866,17 @@
 			       const struct intel_crtc_state *old_crtc_state,
 			       const struct drm_connector_state *old_conn_state)
 {
-<<<<<<< HEAD
-	struct drm_i915_private *dev_priv = to_i915(encoder->base.dev);
-	struct i915_audio_component *acomp = dev_priv->audio.component;
-	struct intel_crtc *crtc = to_intel_crtc(old_crtc_state->uapi.crtc);
-	struct drm_connector *connector = old_conn_state->connector;
-=======
 	struct drm_i915_private *i915 = to_i915(encoder->base.dev);
 	struct i915_audio_component *acomp = i915->display.audio.component;
 	struct intel_crtc *crtc = to_intel_crtc(old_crtc_state->uapi.crtc);
 	struct intel_connector *connector = to_intel_connector(old_conn_state->connector);
 	enum transcoder cpu_transcoder = old_crtc_state->cpu_transcoder;
 	struct intel_audio_state *audio_state;
->>>>>>> eb3cdb58
 	enum port port = encoder->port;
 
 	if (!old_crtc_state->has_audio)
 		return;
 
-<<<<<<< HEAD
-	drm_dbg_kms(&dev_priv->drm, "[CONNECTOR:%d:%s][ENCODER:%d:%s] Disable audio codec on pipe %c\n",
-		    connector->base.id, connector->name,
-		    encoder->base.base.id, encoder->base.name, pipe_name(pipe));
-
-	if (dev_priv->audio.funcs)
-		dev_priv->audio.funcs->audio_codec_disable(encoder,
-							   old_crtc_state,
-							   old_conn_state);
-
-	mutex_lock(&dev_priv->audio.mutex);
-	encoder->audio_connector = NULL;
-	dev_priv->audio.encoder_map[pipe] = NULL;
-	mutex_unlock(&dev_priv->audio.mutex);
-=======
 	drm_dbg_kms(&i915->drm, "[CONNECTOR:%d:%s][ENCODER:%d:%s] Disable audio codec on [CRTC:%d:%s]\n",
 		    connector->base.base.id, connector->base.name,
 		    encoder->base.base.id, encoder->base.name,
@@ -1028,7 +895,6 @@
 	memset(audio_state->eld, 0, sizeof(audio_state->eld));
 
 	mutex_unlock(&i915->display.audio.mutex);
->>>>>>> eb3cdb58
 
 	if (acomp && acomp->base.audio_ops &&
 	    acomp->base.audio_ops->pin_eld_notify) {
@@ -1074,13 +940,6 @@
 static const struct intel_audio_funcs g4x_audio_funcs = {
 	.audio_codec_enable = g4x_audio_codec_enable,
 	.audio_codec_disable = g4x_audio_codec_disable,
-<<<<<<< HEAD
-};
-
-static const struct intel_audio_funcs ilk_audio_funcs = {
-	.audio_codec_enable = ilk_audio_codec_enable,
-	.audio_codec_disable = ilk_audio_codec_disable,
-=======
 	.audio_codec_get_config = g4x_audio_codec_get_config,
 };
 
@@ -1088,55 +947,16 @@
 	.audio_codec_enable = ibx_audio_codec_enable,
 	.audio_codec_disable = ibx_audio_codec_disable,
 	.audio_codec_get_config = intel_acomp_get_config,
->>>>>>> eb3cdb58
 };
 
 static const struct intel_audio_funcs hsw_audio_funcs = {
 	.audio_codec_enable = hsw_audio_codec_enable,
 	.audio_codec_disable = hsw_audio_codec_disable,
-<<<<<<< HEAD
-=======
 	.audio_codec_get_config = intel_acomp_get_config,
->>>>>>> eb3cdb58
 };
 
 /**
  * intel_audio_hooks_init - Set up chip specific audio hooks
-<<<<<<< HEAD
- * @dev_priv: device private
- */
-void intel_audio_hooks_init(struct drm_i915_private *dev_priv)
-{
-	if (IS_G4X(dev_priv)) {
-		dev_priv->audio.funcs = &g4x_audio_funcs;
-	} else if (IS_VALLEYVIEW(dev_priv) || IS_CHERRYVIEW(dev_priv)) {
-		dev_priv->audio.funcs = &ilk_audio_funcs;
-	} else if (IS_HASWELL(dev_priv) || DISPLAY_VER(dev_priv) >= 8) {
-		dev_priv->audio.funcs = &hsw_audio_funcs;
-	} else if (HAS_PCH_SPLIT(dev_priv)) {
-		dev_priv->audio.funcs = &ilk_audio_funcs;
-	}
-}
-
-struct aud_ts_cdclk_m_n {
-	u8 m;
-	u16 n;
-};
-
-void intel_audio_cdclk_change_pre(struct drm_i915_private *i915)
-{
-	if (DISPLAY_VER(i915) >= 13)
-		intel_de_rmw(i915, AUD_TS_CDCLK_M, AUD_TS_CDCLK_M_EN, 0);
-}
-
-static void get_aud_ts_cdclk_m_n(int refclk, int cdclk, struct aud_ts_cdclk_m_n *aud_ts)
-{
-	if (refclk == 24000)
-		aud_ts->m = 12;
-	else
-		aud_ts->m = 15;
-
-=======
  * @i915: device private
  */
 void intel_audio_hooks_init(struct drm_i915_private *i915)
@@ -1164,7 +984,6 @@
 static void get_aud_ts_cdclk_m_n(int refclk, int cdclk, struct aud_ts_cdclk_m_n *aud_ts)
 {
 	aud_ts->m = 60;
->>>>>>> eb3cdb58
 	aud_ts->n = cdclk * aud_ts->m / 24000;
 }
 
@@ -1173,11 +992,7 @@
 	struct aud_ts_cdclk_m_n aud_ts;
 
 	if (DISPLAY_VER(i915) >= 13) {
-<<<<<<< HEAD
-		get_aud_ts_cdclk_m_n(i915->cdclk.hw.ref, i915->cdclk.hw.cdclk, &aud_ts);
-=======
 		get_aud_ts_cdclk_m_n(i915->display.cdclk.hw.ref, i915->display.cdclk.hw.cdclk, &aud_ts);
->>>>>>> eb3cdb58
 
 		intel_de_write(i915, AUD_TS_CDCLK_N, aud_ts.n);
 		intel_de_write(i915, AUD_TS_CDCLK_M, aud_ts.m | AUD_TS_CDCLK_M_EN);
@@ -1214,11 +1029,7 @@
 	struct intel_crtc *crtc;
 	int ret;
 
-<<<<<<< HEAD
-	crtc = intel_first_crtc(dev_priv);
-=======
 	crtc = intel_first_crtc(i915);
->>>>>>> eb3cdb58
 	if (!crtc)
 		return;
 
@@ -1254,17 +1065,6 @@
 	/* Catch potential impedance mismatches before they occur! */
 	BUILD_BUG_ON(sizeof(intel_wakeref_t) > sizeof(unsigned long));
 
-<<<<<<< HEAD
-	ret = intel_display_power_get(dev_priv, POWER_DOMAIN_AUDIO_PLAYBACK);
-
-	if (dev_priv->audio.power_refcount++ == 0) {
-		if (DISPLAY_VER(dev_priv) >= 9) {
-			intel_de_write(dev_priv, AUD_FREQ_CNTRL,
-				       dev_priv->audio.freq_cntrl);
-			drm_dbg_kms(&dev_priv->drm,
-				    "restored AUD_FREQ_CNTRL to 0x%x\n",
-				    dev_priv->audio.freq_cntrl);
-=======
 	ret = intel_display_power_get(i915, POWER_DOMAIN_AUDIO_PLAYBACK);
 
 	if (i915->display.audio.power_refcount++ == 0) {
@@ -1274,7 +1074,6 @@
 			drm_dbg_kms(&i915->drm,
 				    "restored AUD_FREQ_CNTRL to 0x%x\n",
 				    i915->display.audio.freq_cntrl);
->>>>>>> eb3cdb58
 		}
 
 		/* Force CDCLK to 2*BCLK as long as we need audio powered. */
@@ -1295,19 +1094,11 @@
 	struct drm_i915_private *i915 = kdev_to_i915(kdev);
 
 	/* Stop forcing CDCLK to 2*BCLK if no need for audio to be powered. */
-<<<<<<< HEAD
-	if (--dev_priv->audio.power_refcount == 0)
-		if (IS_GEMINILAKE(dev_priv))
-			glk_force_audio_cdclk(dev_priv, false);
-
-	intel_display_power_put(dev_priv, POWER_DOMAIN_AUDIO_PLAYBACK, cookie);
-=======
 	if (--i915->display.audio.power_refcount == 0)
 		if (IS_GEMINILAKE(i915))
 			glk_force_audio_cdclk(i915, false);
 
 	intel_display_power_put(i915, POWER_DOMAIN_AUDIO_PLAYBACK, cookie);
->>>>>>> eb3cdb58
 }
 
 static void i915_audio_component_codec_wake_override(struct device *kdev,
@@ -1350,14 +1141,8 @@
 }
 
 /*
-<<<<<<< HEAD
- * get the intel_encoder according to the parameter port and pipe
- * intel_encoder is saved by the index of pipe
- * MST & (pipe >= 0): return the audio.encoder_map[pipe],
-=======
  * get the intel audio state according to the parameter port and cpu_transcoder
  * MST & (cpu_transcoder >= 0): return the audio.state[cpu_transcoder].encoder],
->>>>>>> eb3cdb58
  *   when port is matched
  * MST & (cpu_transcoder < 0): this is invalid
  * Non-MST & (cpu_transcoder >= 0): only cpu_transcoder = 0 (the first device entry)
@@ -1368,20 +1153,6 @@
 						  int port, int cpu_transcoder)
 {
 	/* MST */
-<<<<<<< HEAD
-	if (pipe >= 0) {
-		if (drm_WARN_ON(&dev_priv->drm,
-				pipe >= ARRAY_SIZE(dev_priv->audio.encoder_map)))
-			return NULL;
-
-		encoder = dev_priv->audio.encoder_map[pipe];
-		/*
-		 * when bootup, audio driver may not know it is
-		 * MST or not. So it will poll all the port & pipe
-		 * combinations
-		 */
-		if (encoder != NULL && encoder->port == port &&
-=======
 	if (cpu_transcoder >= 0) {
 		struct intel_audio_state *audio_state;
 		struct intel_encoder *encoder;
@@ -1394,7 +1165,6 @@
 		encoder = audio_state->encoder;
 
 		if (encoder && encoder->port == port &&
->>>>>>> eb3cdb58
 		    encoder->type == INTEL_OUTPUT_DP_MST)
 			return audio_state;
 	}
@@ -1403,16 +1173,9 @@
 	if (cpu_transcoder > 0)
 		return NULL;
 
-<<<<<<< HEAD
-	for_each_pipe(dev_priv, pipe) {
-		encoder = dev_priv->audio.encoder_map[pipe];
-		if (encoder == NULL)
-			continue;
-=======
 	for_each_cpu_transcoder(i915, cpu_transcoder) {
 		struct intel_audio_state *audio_state;
 		struct intel_encoder *encoder;
->>>>>>> eb3cdb58
 
 		audio_state = &i915->display.audio.state[cpu_transcoder];
 		encoder = audio_state->encoder;
@@ -1428,14 +1191,9 @@
 static int i915_audio_component_sync_audio_rate(struct device *kdev, int port,
 						int cpu_transcoder, int rate)
 {
-<<<<<<< HEAD
-	struct drm_i915_private *dev_priv = kdev_to_i915(kdev);
-	struct i915_audio_component *acomp = dev_priv->audio.component;
-=======
 	struct drm_i915_private *i915 = kdev_to_i915(kdev);
 	struct i915_audio_component *acomp = i915->display.audio.component;
 	const struct intel_audio_state *audio_state;
->>>>>>> eb3cdb58
 	struct intel_encoder *encoder;
 	struct intel_crtc *crtc;
 	unsigned long cookie;
@@ -1445,11 +1203,7 @@
 		return 0;
 
 	cookie = i915_audio_component_get_power(kdev);
-<<<<<<< HEAD
-	mutex_lock(&dev_priv->audio.mutex);
-=======
 	mutex_lock(&i915->display.audio.mutex);
->>>>>>> eb3cdb58
 
 	audio_state = find_audio_state(i915, port, cpu_transcoder);
 	if (!audio_state) {
@@ -1470,11 +1224,7 @@
 	hsw_audio_config_update(encoder, crtc->config);
 
  unlock:
-<<<<<<< HEAD
-	mutex_unlock(&dev_priv->audio.mutex);
-=======
 	mutex_unlock(&i915->display.audio.mutex);
->>>>>>> eb3cdb58
 	i915_audio_component_put_power(kdev, cookie);
 	return err;
 }
@@ -1483,21 +1233,6 @@
 					int cpu_transcoder, bool *enabled,
 					unsigned char *buf, int max_bytes)
 {
-<<<<<<< HEAD
-	struct drm_i915_private *dev_priv = kdev_to_i915(kdev);
-	struct intel_encoder *intel_encoder;
-	const u8 *eld;
-	int ret = -EINVAL;
-
-	mutex_lock(&dev_priv->audio.mutex);
-
-	intel_encoder = get_saved_enc(dev_priv, port, pipe);
-	if (!intel_encoder) {
-		drm_dbg_kms(&dev_priv->drm, "Not valid for port %c\n",
-			    port_name(port));
-		mutex_unlock(&dev_priv->audio.mutex);
-		return ret;
-=======
 	struct drm_i915_private *i915 = kdev_to_i915(kdev);
 	const struct intel_audio_state *audio_state;
 	int ret = 0;
@@ -1509,7 +1244,6 @@
 		drm_dbg_kms(&i915->drm, "Not valid for port %c\n", port_name(port));
 		mutex_unlock(&i915->display.audio.mutex);
 		return -EINVAL;
->>>>>>> eb3cdb58
 	}
 
 	*enabled = audio_state->encoder != NULL;
@@ -1520,11 +1254,7 @@
 		memcpy(buf, eld, min(max_bytes, ret));
 	}
 
-<<<<<<< HEAD
-	mutex_unlock(&dev_priv->audio.mutex);
-=======
 	mutex_unlock(&i915->display.audio.mutex);
->>>>>>> eb3cdb58
 	return ret;
 }
 
@@ -1559,13 +1289,8 @@
 	BUILD_BUG_ON(MAX_PORTS != I915_MAX_PORTS);
 	for (i = 0; i < ARRAY_SIZE(acomp->aud_sample_rate); i++)
 		acomp->aud_sample_rate[i] = 0;
-<<<<<<< HEAD
-	dev_priv->audio.component = acomp;
-	drm_modeset_unlock_all(&dev_priv->drm);
-=======
 	i915->display.audio.component = acomp;
 	drm_modeset_unlock_all(&i915->drm);
->>>>>>> eb3cdb58
 
 	return 0;
 }
@@ -1579,16 +1304,6 @@
 	drm_modeset_lock_all(&i915->drm);
 	acomp->base.ops = NULL;
 	acomp->base.dev = NULL;
-<<<<<<< HEAD
-	dev_priv->audio.component = NULL;
-	drm_modeset_unlock_all(&dev_priv->drm);
-
-	device_link_remove(hda_kdev, i915_kdev);
-
-	if (dev_priv->audio.power_refcount)
-		drm_err(&dev_priv->drm, "audio power refcount %d after unbind\n",
-			dev_priv->audio.power_refcount);
-=======
 	i915->display.audio.component = NULL;
 	drm_modeset_unlock_all(&i915->drm);
 
@@ -1597,7 +1312,6 @@
 	if (i915->display.audio.power_refcount)
 		drm_err(&i915->drm, "audio power refcount %d after unbind\n",
 			i915->display.audio.power_refcount);
->>>>>>> eb3cdb58
 }
 
 static const struct component_ops i915_audio_component_bind_ops = {
@@ -1654,26 +1368,13 @@
 			aud_freq = aud_freq_init;
 
 		/* use BIOS provided value for TGL and RKL unless it is a known bad value */
-<<<<<<< HEAD
-		if ((IS_TIGERLAKE(dev_priv) || IS_ROCKETLAKE(dev_priv)) &&
-=======
 		if ((IS_TIGERLAKE(i915) || IS_ROCKETLAKE(i915)) &&
->>>>>>> eb3cdb58
 		    aud_freq_init != AUD_FREQ_TGL_BROKEN)
 			aud_freq = aud_freq_init;
 
 		drm_dbg_kms(&i915->drm, "use AUD_FREQ_CNTRL of 0x%x (init value 0x%x)\n",
 			    aud_freq, aud_freq_init);
 
-<<<<<<< HEAD
-		dev_priv->audio.freq_cntrl = aud_freq;
-	}
-
-	/* init with current cdclk */
-	intel_audio_cdclk_change_post(dev_priv);
-
-	dev_priv->audio.component_registered = true;
-=======
 		i915->display.audio.freq_cntrl = aud_freq;
 	}
 
@@ -1681,7 +1382,6 @@
 	intel_audio_cdclk_change_post(i915);
 
 	i915->display.audio.component_registered = true;
->>>>>>> eb3cdb58
 }
 
 /**
@@ -1693,19 +1393,11 @@
  */
 static void i915_audio_component_cleanup(struct drm_i915_private *i915)
 {
-<<<<<<< HEAD
-	if (!dev_priv->audio.component_registered)
-		return;
-
-	component_del(dev_priv->drm.dev, &i915_audio_component_bind_ops);
-	dev_priv->audio.component_registered = false;
-=======
 	if (!i915->display.audio.component_registered)
 		return;
 
 	component_del(i915->drm.dev, &i915_audio_component_bind_ops);
 	i915->display.audio.component_registered = false;
->>>>>>> eb3cdb58
 }
 
 /**
@@ -1727,13 +1419,8 @@
  */
 void intel_audio_deinit(struct drm_i915_private *i915)
 {
-<<<<<<< HEAD
-	if ((dev_priv)->audio.lpe.platdev != NULL)
-		intel_lpe_audio_teardown(dev_priv);
-=======
 	if (i915->display.audio.lpe.platdev != NULL)
 		intel_lpe_audio_teardown(i915);
->>>>>>> eb3cdb58
 	else
 		i915_audio_component_cleanup(i915);
 }