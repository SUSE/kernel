--- conflicted
+++ resolved
@@ -155,11 +155,7 @@
 	const struct gmbus_pin *pins;
 	size_t size;
 
-<<<<<<< HEAD
-	if (INTEL_PCH_TYPE(i915) >= PCH_LNL) {
-=======
 	if (INTEL_PCH_TYPE(i915) >= PCH_MTL) {
->>>>>>> 2d5404ca
 		pins = gmbus_pins_mtp;
 		size = ARRAY_SIZE(gmbus_pins_mtp);
 	} else if (INTEL_PCH_TYPE(i915) >= PCH_DG2) {
