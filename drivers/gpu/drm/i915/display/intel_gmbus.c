/*
 * Copyright (c) 2006 Dave Airlie <airlied@linux.ie>
 * Copyright © 2006-2008,2010 Intel Corporation
 *   Jesse Barnes <jesse.barnes@intel.com>
 *
 * Permission is hereby granted, free of charge, to any person obtaining a
 * copy of this software and associated documentation files (the "Software"),
 * to deal in the Software without restriction, including without limitation
 * the rights to use, copy, modify, merge, publish, distribute, sublicense,
 * and/or sell copies of the Software, and to permit persons to whom the
 * Software is furnished to do so, subject to the following conditions:
 *
 * The above copyright notice and this permission notice (including the next
 * paragraph) shall be included in all copies or substantial portions of the
 * Software.
 *
 * THE SOFTWARE IS PROVIDED "AS IS", WITHOUT WARRANTY OF ANY KIND, EXPRESS OR
 * IMPLIED, INCLUDING BUT NOT LIMITED TO THE WARRANTIES OF MERCHANTABILITY,
 * FITNESS FOR A PARTICULAR PURPOSE AND NONINFRINGEMENT.  IN NO EVENT SHALL
 * THE AUTHORS OR COPYRIGHT HOLDERS BE LIABLE FOR ANY CLAIM, DAMAGES OR OTHER
 * LIABILITY, WHETHER IN AN ACTION OF CONTRACT, TORT OR OTHERWISE, ARISING
 * FROM, OUT OF OR IN CONNECTION WITH THE SOFTWARE OR THE USE OR OTHER
 * DEALINGS IN THE SOFTWARE.
 *
 * Authors:
 *	Eric Anholt <eric@anholt.net>
 *	Chris Wilson <chris@chris-wilson.co.uk>
 */

#include <linux/export.h>
#include <linux/i2c-algo-bit.h>
#include <linux/i2c.h>

#include <drm/display/drm_hdcp_helper.h>

#include "i915_drv.h"
#include "i915_irq.h"
#include "i915_reg.h"
#include "intel_de.h"
#include "intel_display_types.h"
#include "intel_gmbus.h"
#include "intel_gmbus_regs.h"

struct intel_gmbus {
	struct i2c_adapter adapter;
#define GMBUS_FORCE_BIT_RETRY (1U << 31)
	u32 force_bit;
	u32 reg0;
	i915_reg_t gpio_reg;
	struct i2c_algo_bit_data bit_algo;
	struct drm_i915_private *i915;
};

enum gmbus_gpio {
	GPIOA,
	GPIOB,
	GPIOC,
	GPIOD,
	GPIOE,
	GPIOF,
	GPIOG,
	GPIOH,
	__GPIOI_UNUSED,
	GPIOJ,
	GPIOK,
	GPIOL,
	GPIOM,
	GPION,
	GPIOO,
};

struct intel_gmbus {
	struct i2c_adapter adapter;
#define GMBUS_FORCE_BIT_RETRY (1U << 31)
	u32 force_bit;
	u32 reg0;
	i915_reg_t gpio_reg;
	struct i2c_algo_bit_data bit_algo;
	struct drm_i915_private *dev_priv;
};

struct gmbus_pin {
	const char *name;
	enum gmbus_gpio gpio;
};

/* Map gmbus pin pairs to names and registers. */
static const struct gmbus_pin gmbus_pins[] = {
	[GMBUS_PIN_SSC] = { "ssc", GPIOB },
	[GMBUS_PIN_VGADDC] = { "vga", GPIOA },
	[GMBUS_PIN_PANEL] = { "panel", GPIOC },
	[GMBUS_PIN_DPC] = { "dpc", GPIOD },
	[GMBUS_PIN_DPB] = { "dpb", GPIOE },
	[GMBUS_PIN_DPD] = { "dpd", GPIOF },
};

static const struct gmbus_pin gmbus_pins_bdw[] = {
	[GMBUS_PIN_VGADDC] = { "vga", GPIOA },
	[GMBUS_PIN_DPC] = { "dpc", GPIOD },
	[GMBUS_PIN_DPB] = { "dpb", GPIOE },
	[GMBUS_PIN_DPD] = { "dpd", GPIOF },
};

static const struct gmbus_pin gmbus_pins_skl[] = {
	[GMBUS_PIN_DPC] = { "dpc", GPIOD },
	[GMBUS_PIN_DPB] = { "dpb", GPIOE },
	[GMBUS_PIN_DPD] = { "dpd", GPIOF },
};

static const struct gmbus_pin gmbus_pins_bxt[] = {
	[GMBUS_PIN_1_BXT] = { "dpb", GPIOB },
	[GMBUS_PIN_2_BXT] = { "dpc", GPIOC },
	[GMBUS_PIN_3_BXT] = { "misc", GPIOD },
};

static const struct gmbus_pin gmbus_pins_cnp[] = {
	[GMBUS_PIN_1_BXT] = { "dpb", GPIOB },
	[GMBUS_PIN_2_BXT] = { "dpc", GPIOC },
	[GMBUS_PIN_3_BXT] = { "misc", GPIOD },
	[GMBUS_PIN_4_CNP] = { "dpd", GPIOE },
};

static const struct gmbus_pin gmbus_pins_icp[] = {
	[GMBUS_PIN_1_BXT] = { "dpa", GPIOB },
	[GMBUS_PIN_2_BXT] = { "dpb", GPIOC },
	[GMBUS_PIN_3_BXT] = { "dpc", GPIOD },
	[GMBUS_PIN_9_TC1_ICP] = { "tc1", GPIOJ },
	[GMBUS_PIN_10_TC2_ICP] = { "tc2", GPIOK },
	[GMBUS_PIN_11_TC3_ICP] = { "tc3", GPIOL },
	[GMBUS_PIN_12_TC4_ICP] = { "tc4", GPIOM },
	[GMBUS_PIN_13_TC5_TGP] = { "tc5", GPION },
	[GMBUS_PIN_14_TC6_TGP] = { "tc6", GPIOO },
};

static const struct gmbus_pin gmbus_pins_dg1[] = {
	[GMBUS_PIN_1_BXT] = { "dpa", GPIOB },
	[GMBUS_PIN_2_BXT] = { "dpb", GPIOC },
	[GMBUS_PIN_3_BXT] = { "dpc", GPIOD },
	[GMBUS_PIN_4_CNP] = { "dpd", GPIOE },
};

static const struct gmbus_pin gmbus_pins_dg2[] = {
	[GMBUS_PIN_1_BXT] = { "dpa", GPIOB },
	[GMBUS_PIN_2_BXT] = { "dpb", GPIOC },
	[GMBUS_PIN_3_BXT] = { "dpc", GPIOD },
	[GMBUS_PIN_4_CNP] = { "dpd", GPIOE },
	[GMBUS_PIN_9_TC1_ICP] = { "tc1", GPIOJ },
};
<<<<<<< HEAD
=======

static const struct gmbus_pin gmbus_pins_mtp[] = {
	[GMBUS_PIN_1_BXT] = { "dpa", GPIOB },
	[GMBUS_PIN_2_BXT] = { "dpb", GPIOC },
	[GMBUS_PIN_3_BXT] = { "dpc", GPIOD },
	[GMBUS_PIN_4_CNP] = { "dpd", GPIOE },
	[GMBUS_PIN_5_MTP] = { "dpe", GPIOF },
	[GMBUS_PIN_9_TC1_ICP] = { "tc1", GPIOJ },
	[GMBUS_PIN_10_TC2_ICP] = { "tc2", GPIOK },
	[GMBUS_PIN_11_TC3_ICP] = { "tc3", GPIOL },
	[GMBUS_PIN_12_TC4_ICP] = { "tc4", GPIOM },
};
>>>>>>> eb3cdb58

static const struct gmbus_pin *get_gmbus_pin(struct drm_i915_private *i915,
					     unsigned int pin)
{
	const struct gmbus_pin *pins;
	size_t size;

	if (INTEL_PCH_TYPE(i915) >= PCH_DG2) {
		pins = gmbus_pins_dg2;
		size = ARRAY_SIZE(gmbus_pins_dg2);
	} else if (INTEL_PCH_TYPE(i915) >= PCH_DG1) {
		pins = gmbus_pins_dg1;
		size = ARRAY_SIZE(gmbus_pins_dg1);
<<<<<<< HEAD
=======
	} else if (INTEL_PCH_TYPE(i915) >= PCH_MTP) {
		pins = gmbus_pins_mtp;
		size = ARRAY_SIZE(gmbus_pins_mtp);
>>>>>>> eb3cdb58
	} else if (INTEL_PCH_TYPE(i915) >= PCH_ICP) {
		pins = gmbus_pins_icp;
		size = ARRAY_SIZE(gmbus_pins_icp);
	} else if (HAS_PCH_CNP(i915)) {
		pins = gmbus_pins_cnp;
		size = ARRAY_SIZE(gmbus_pins_cnp);
	} else if (IS_GEMINILAKE(i915) || IS_BROXTON(i915)) {
		pins = gmbus_pins_bxt;
		size = ARRAY_SIZE(gmbus_pins_bxt);
	} else if (DISPLAY_VER(i915) == 9) {
		pins = gmbus_pins_skl;
		size = ARRAY_SIZE(gmbus_pins_skl);
	} else if (IS_BROADWELL(i915)) {
		pins = gmbus_pins_bdw;
		size = ARRAY_SIZE(gmbus_pins_bdw);
	} else {
		pins = gmbus_pins;
		size = ARRAY_SIZE(gmbus_pins);
	}

	if (pin >= size || !pins[pin].name)
		return NULL;
<<<<<<< HEAD

	return &pins[pin];
}

=======

	return &pins[pin];
}

>>>>>>> eb3cdb58
bool intel_gmbus_is_valid_pin(struct drm_i915_private *i915, unsigned int pin)
{
	return get_gmbus_pin(i915, pin);
}

/* Intel GPIO access functions */

#define I2C_RISEFALL_TIME 10

static inline struct intel_gmbus *
to_intel_gmbus(struct i2c_adapter *i2c)
{
	return container_of(i2c, struct intel_gmbus, adapter);
}

void
intel_gmbus_reset(struct drm_i915_private *i915)
{
	intel_de_write(i915, GMBUS0(i915), 0);
	intel_de_write(i915, GMBUS4(i915), 0);
}

static void pnv_gmbus_clock_gating(struct drm_i915_private *i915,
				   bool enable)
{
	/* When using bit bashing for I2C, this bit needs to be set to 1 */
	intel_de_rmw(i915, DSPCLK_GATE_D(i915), PNV_GMBUSUNIT_CLOCK_GATE_DISABLE,
		     !enable ? PNV_GMBUSUNIT_CLOCK_GATE_DISABLE : 0);
}

static void pch_gmbus_clock_gating(struct drm_i915_private *i915,
				   bool enable)
{
	intel_de_rmw(i915, SOUTH_DSPCLK_GATE_D, PCH_GMBUSUNIT_CLOCK_GATE_DISABLE,
		     !enable ? PCH_GMBUSUNIT_CLOCK_GATE_DISABLE : 0);
}

static void bxt_gmbus_clock_gating(struct drm_i915_private *i915,
				   bool enable)
{
	intel_de_rmw(i915, GEN9_CLKGATE_DIS_4, BXT_GMBUS_GATING_DIS,
		     !enable ? BXT_GMBUS_GATING_DIS : 0);
}

static u32 get_reserved(struct intel_gmbus *bus)
{
	struct drm_i915_private *i915 = bus->i915;
	u32 reserved = 0;

	/* On most chips, these bits must be preserved in software. */
	if (!IS_I830(i915) && !IS_I845G(i915))
		reserved = intel_de_read_notrace(i915, bus->gpio_reg) &
			(GPIO_DATA_PULLUP_DISABLE | GPIO_CLOCK_PULLUP_DISABLE);

	return reserved;
}

static int get_clock(void *data)
{
	struct intel_gmbus *bus = data;
	struct drm_i915_private *i915 = bus->i915;
	u32 reserved = get_reserved(bus);

	intel_de_write_notrace(i915, bus->gpio_reg, reserved | GPIO_CLOCK_DIR_MASK);
	intel_de_write_notrace(i915, bus->gpio_reg, reserved);

	return (intel_de_read_notrace(i915, bus->gpio_reg) & GPIO_CLOCK_VAL_IN) != 0;
}

static int get_data(void *data)
{
	struct intel_gmbus *bus = data;
	struct drm_i915_private *i915 = bus->i915;
	u32 reserved = get_reserved(bus);

	intel_de_write_notrace(i915, bus->gpio_reg, reserved | GPIO_DATA_DIR_MASK);
	intel_de_write_notrace(i915, bus->gpio_reg, reserved);

	return (intel_de_read_notrace(i915, bus->gpio_reg) & GPIO_DATA_VAL_IN) != 0;
}

static void set_clock(void *data, int state_high)
{
	struct intel_gmbus *bus = data;
	struct drm_i915_private *i915 = bus->i915;
	u32 reserved = get_reserved(bus);
	u32 clock_bits;

	if (state_high)
		clock_bits = GPIO_CLOCK_DIR_IN | GPIO_CLOCK_DIR_MASK;
	else
		clock_bits = GPIO_CLOCK_DIR_OUT | GPIO_CLOCK_DIR_MASK |
			     GPIO_CLOCK_VAL_MASK;

	intel_de_write_notrace(i915, bus->gpio_reg, reserved | clock_bits);
	intel_de_posting_read(i915, bus->gpio_reg);
}

static void set_data(void *data, int state_high)
{
	struct intel_gmbus *bus = data;
	struct drm_i915_private *i915 = bus->i915;
	u32 reserved = get_reserved(bus);
	u32 data_bits;

	if (state_high)
		data_bits = GPIO_DATA_DIR_IN | GPIO_DATA_DIR_MASK;
	else
		data_bits = GPIO_DATA_DIR_OUT | GPIO_DATA_DIR_MASK |
			GPIO_DATA_VAL_MASK;

	intel_de_write_notrace(i915, bus->gpio_reg, reserved | data_bits);
	intel_de_posting_read(i915, bus->gpio_reg);
}

static int
intel_gpio_pre_xfer(struct i2c_adapter *adapter)
{
	struct intel_gmbus *bus = to_intel_gmbus(adapter);
<<<<<<< HEAD
	struct drm_i915_private *dev_priv = bus->dev_priv;
=======
	struct drm_i915_private *i915 = bus->i915;
>>>>>>> eb3cdb58

	intel_gmbus_reset(i915);

	if (IS_PINEVIEW(i915))
		pnv_gmbus_clock_gating(i915, false);

	set_data(bus, 1);
	set_clock(bus, 1);
	udelay(I2C_RISEFALL_TIME);
	return 0;
}

static void
intel_gpio_post_xfer(struct i2c_adapter *adapter)
{
	struct intel_gmbus *bus = to_intel_gmbus(adapter);
<<<<<<< HEAD
	struct drm_i915_private *dev_priv = bus->dev_priv;
=======
	struct drm_i915_private *i915 = bus->i915;
>>>>>>> eb3cdb58

	set_data(bus, 1);
	set_clock(bus, 1);

	if (IS_PINEVIEW(i915))
		pnv_gmbus_clock_gating(i915, true);
}

static void
intel_gpio_setup(struct intel_gmbus *bus, i915_reg_t gpio_reg)
{
	struct i2c_algo_bit_data *algo;

	algo = &bus->bit_algo;

	bus->gpio_reg = gpio_reg;
	bus->adapter.algo_data = algo;
	algo->setsda = set_data;
	algo->setscl = set_clock;
	algo->getsda = get_data;
	algo->getscl = get_clock;
	algo->pre_xfer = intel_gpio_pre_xfer;
	algo->post_xfer = intel_gpio_post_xfer;
	algo->udelay = I2C_RISEFALL_TIME;
	algo->timeout = usecs_to_jiffies(2200);
	algo->data = bus;
}

static bool has_gmbus_irq(struct drm_i915_private *i915)
{
	/*
	 * encoder->shutdown() may want to use GMBUS
	 * after irqs have already been disabled.
	 */
	return HAS_GMBUS_IRQ(i915) && intel_irqs_enabled(i915);
}

<<<<<<< HEAD
static int gmbus_wait(struct drm_i915_private *dev_priv, u32 status, u32 irq_en)
=======
static int gmbus_wait(struct drm_i915_private *i915, u32 status, u32 irq_en)
>>>>>>> eb3cdb58
{
	DEFINE_WAIT(wait);
	u32 gmbus2;
	int ret;

	/* Important: The hw handles only the first bit, so set only one! Since
	 * we also need to check for NAKs besides the hw ready/idle signal, we
	 * need to wake up periodically and check that ourselves.
	 */
<<<<<<< HEAD
	if (!has_gmbus_irq(dev_priv))
=======
	if (!has_gmbus_irq(i915))
>>>>>>> eb3cdb58
		irq_en = 0;

	add_wait_queue(&i915->display.gmbus.wait_queue, &wait);
	intel_de_write_fw(i915, GMBUS4(i915), irq_en);

	status |= GMBUS_SATOER;
	ret = wait_for_us((gmbus2 = intel_de_read_fw(i915, GMBUS2(i915))) & status,
			  2);
	if (ret)
		ret = wait_for((gmbus2 = intel_de_read_fw(i915, GMBUS2(i915))) & status,
			       50);

	intel_de_write_fw(i915, GMBUS4(i915), 0);
	remove_wait_queue(&i915->display.gmbus.wait_queue, &wait);

	if (gmbus2 & GMBUS_SATOER)
		return -ENXIO;

	return ret;
}

static int
gmbus_wait_idle(struct drm_i915_private *i915)
{
	DEFINE_WAIT(wait);
	u32 irq_enable;
	int ret;

	/* Important: The hw handles only the first bit, so set only one! */
	irq_enable = 0;
<<<<<<< HEAD
	if (has_gmbus_irq(dev_priv))
=======
	if (has_gmbus_irq(i915))
>>>>>>> eb3cdb58
		irq_enable = GMBUS_IDLE_EN;

	add_wait_queue(&i915->display.gmbus.wait_queue, &wait);
	intel_de_write_fw(i915, GMBUS4(i915), irq_enable);

	ret = intel_de_wait_for_register_fw(i915, GMBUS2(i915), GMBUS_ACTIVE, 0, 10);

	intel_de_write_fw(i915, GMBUS4(i915), 0);
	remove_wait_queue(&i915->display.gmbus.wait_queue, &wait);

	return ret;
}

static unsigned int gmbus_max_xfer_size(struct drm_i915_private *i915)
{
	return DISPLAY_VER(i915) >= 9 ? GEN9_GMBUS_BYTE_COUNT_MAX :
	       GMBUS_BYTE_COUNT_MAX;
}

static int
gmbus_xfer_read_chunk(struct drm_i915_private *i915,
		      unsigned short addr, u8 *buf, unsigned int len,
		      u32 gmbus0_reg, u32 gmbus1_index)
{
	unsigned int size = len;
	bool burst_read = len > gmbus_max_xfer_size(i915);
	bool extra_byte_added = false;

	if (burst_read) {
		/*
		 * As per HW Spec, for 512Bytes need to read extra Byte and
		 * Ignore the extra byte read.
		 */
		if (len == 512) {
			extra_byte_added = true;
			len++;
		}
		size = len % 256 + 256;
		intel_de_write_fw(i915, GMBUS0(i915),
				  gmbus0_reg | GMBUS_BYTE_CNT_OVERRIDE);
	}

	intel_de_write_fw(i915, GMBUS1(i915),
			  gmbus1_index | GMBUS_CYCLE_WAIT | (size << GMBUS_BYTE_COUNT_SHIFT) | (addr << GMBUS_SLAVE_ADDR_SHIFT) | GMBUS_SLAVE_READ | GMBUS_SW_RDY);
	while (len) {
		int ret;
		u32 val, loop = 0;

		ret = gmbus_wait(i915, GMBUS_HW_RDY, GMBUS_HW_RDY_EN);
		if (ret)
			return ret;

		val = intel_de_read_fw(i915, GMBUS3(i915));
		do {
			if (extra_byte_added && len == 1)
				break;

			*buf++ = val & 0xff;
			val >>= 8;
		} while (--len && ++loop < 4);

		if (burst_read && len == size - 4)
			/* Reset the override bit */
			intel_de_write_fw(i915, GMBUS0(i915), gmbus0_reg);
	}

	return 0;
}

/*
 * HW spec says that 512Bytes in Burst read need special treatment.
 * But it doesn't talk about other multiple of 256Bytes. And couldn't locate
 * an I2C slave, which supports such a lengthy burst read too for experiments.
 *
 * So until things get clarified on HW support, to avoid the burst read length
 * in fold of 256Bytes except 512, max burst read length is fixed at 767Bytes.
 */
#define INTEL_GMBUS_BURST_READ_MAX_LEN		767U

static int
gmbus_xfer_read(struct drm_i915_private *i915, struct i2c_msg *msg,
		u32 gmbus0_reg, u32 gmbus1_index)
{
	u8 *buf = msg->buf;
	unsigned int rx_size = msg->len;
	unsigned int len;
	int ret;

	do {
		if (HAS_GMBUS_BURST_READ(i915))
			len = min(rx_size, INTEL_GMBUS_BURST_READ_MAX_LEN);
		else
			len = min(rx_size, gmbus_max_xfer_size(i915));

		ret = gmbus_xfer_read_chunk(i915, msg->addr, buf, len,
					    gmbus0_reg, gmbus1_index);
		if (ret)
			return ret;

		rx_size -= len;
		buf += len;
	} while (rx_size != 0);

	return 0;
}

static int
gmbus_xfer_write_chunk(struct drm_i915_private *i915,
		       unsigned short addr, u8 *buf, unsigned int len,
		       u32 gmbus1_index)
{
	unsigned int chunk_size = len;
	u32 val, loop;

	val = loop = 0;
	while (len && loop < 4) {
		val |= *buf++ << (8 * loop++);
		len -= 1;
	}

	intel_de_write_fw(i915, GMBUS3(i915), val);
	intel_de_write_fw(i915, GMBUS1(i915),
			  gmbus1_index | GMBUS_CYCLE_WAIT | (chunk_size << GMBUS_BYTE_COUNT_SHIFT) | (addr << GMBUS_SLAVE_ADDR_SHIFT) | GMBUS_SLAVE_WRITE | GMBUS_SW_RDY);
	while (len) {
		int ret;

		val = loop = 0;
		do {
			val |= *buf++ << (8 * loop);
		} while (--len && ++loop < 4);

		intel_de_write_fw(i915, GMBUS3(i915), val);

		ret = gmbus_wait(i915, GMBUS_HW_RDY, GMBUS_HW_RDY_EN);
		if (ret)
			return ret;
	}

	return 0;
}

static int
gmbus_xfer_write(struct drm_i915_private *i915, struct i2c_msg *msg,
		 u32 gmbus1_index)
{
	u8 *buf = msg->buf;
	unsigned int tx_size = msg->len;
	unsigned int len;
	int ret;

	do {
		len = min(tx_size, gmbus_max_xfer_size(i915));

		ret = gmbus_xfer_write_chunk(i915, msg->addr, buf, len,
					     gmbus1_index);
		if (ret)
			return ret;

		buf += len;
		tx_size -= len;
	} while (tx_size != 0);

	return 0;
}

/*
 * The gmbus controller can combine a 1 or 2 byte write with another read/write
 * that immediately follows it by using an "INDEX" cycle.
 */
static bool
gmbus_is_index_xfer(struct i2c_msg *msgs, int i, int num)
{
	return (i + 1 < num &&
		msgs[i].addr == msgs[i + 1].addr &&
		!(msgs[i].flags & I2C_M_RD) &&
		(msgs[i].len == 1 || msgs[i].len == 2) &&
		msgs[i + 1].len > 0);
}

static int
gmbus_index_xfer(struct drm_i915_private *i915, struct i2c_msg *msgs,
		 u32 gmbus0_reg)
{
	u32 gmbus1_index = 0;
	u32 gmbus5 = 0;
	int ret;

	if (msgs[0].len == 2)
		gmbus5 = GMBUS_2BYTE_INDEX_EN |
			 msgs[0].buf[1] | (msgs[0].buf[0] << 8);
	if (msgs[0].len == 1)
		gmbus1_index = GMBUS_CYCLE_INDEX |
			       (msgs[0].buf[0] << GMBUS_SLAVE_INDEX_SHIFT);

	/* GMBUS5 holds 16-bit index */
	if (gmbus5)
		intel_de_write_fw(i915, GMBUS5(i915), gmbus5);

	if (msgs[1].flags & I2C_M_RD)
		ret = gmbus_xfer_read(i915, &msgs[1], gmbus0_reg,
				      gmbus1_index);
	else
		ret = gmbus_xfer_write(i915, &msgs[1], gmbus1_index);

	/* Clear GMBUS5 after each index transfer */
	if (gmbus5)
		intel_de_write_fw(i915, GMBUS5(i915), 0);

	return ret;
}

static int
do_gmbus_xfer(struct i2c_adapter *adapter, struct i2c_msg *msgs, int num,
	      u32 gmbus0_source)
{
	struct intel_gmbus *bus = to_intel_gmbus(adapter);
<<<<<<< HEAD
	struct drm_i915_private *dev_priv = bus->dev_priv;
=======
	struct drm_i915_private *i915 = bus->i915;
>>>>>>> eb3cdb58
	int i = 0, inc, try = 0;
	int ret = 0;

	/* Display WA #0868: skl,bxt,kbl,cfl,glk */
<<<<<<< HEAD
	if (IS_GEMINILAKE(dev_priv) || IS_BROXTON(dev_priv))
		bxt_gmbus_clock_gating(dev_priv, false);
	else if (HAS_PCH_SPT(dev_priv) || HAS_PCH_CNP(dev_priv))
		pch_gmbus_clock_gating(dev_priv, false);
=======
	if (IS_GEMINILAKE(i915) || IS_BROXTON(i915))
		bxt_gmbus_clock_gating(i915, false);
	else if (HAS_PCH_SPT(i915) || HAS_PCH_CNP(i915))
		pch_gmbus_clock_gating(i915, false);
>>>>>>> eb3cdb58

retry:
	intel_de_write_fw(i915, GMBUS0(i915), gmbus0_source | bus->reg0);

	for (; i < num; i += inc) {
		inc = 1;
		if (gmbus_is_index_xfer(msgs, i, num)) {
			ret = gmbus_index_xfer(i915, &msgs[i],
					       gmbus0_source | bus->reg0);
			inc = 2; /* an index transmission is two msgs */
		} else if (msgs[i].flags & I2C_M_RD) {
			ret = gmbus_xfer_read(i915, &msgs[i],
					      gmbus0_source | bus->reg0, 0);
		} else {
			ret = gmbus_xfer_write(i915, &msgs[i], 0);
		}

		if (!ret)
			ret = gmbus_wait(i915,
					 GMBUS_HW_WAIT_PHASE, GMBUS_HW_WAIT_EN);
		if (ret == -ETIMEDOUT)
			goto timeout;
		else if (ret)
			goto clear_err;
	}

	/* Generate a STOP condition on the bus. Note that gmbus can't generata
	 * a STOP on the very first cycle. To simplify the code we
	 * unconditionally generate the STOP condition with an additional gmbus
	 * cycle. */
	intel_de_write_fw(i915, GMBUS1(i915), GMBUS_CYCLE_STOP | GMBUS_SW_RDY);

	/* Mark the GMBUS interface as disabled after waiting for idle.
	 * We will re-enable it at the start of the next xfer,
	 * till then let it sleep.
	 */
	if (gmbus_wait_idle(i915)) {
		drm_dbg_kms(&i915->drm,
			    "GMBUS [%s] timed out waiting for idle\n",
			    adapter->name);
		ret = -ETIMEDOUT;
	}
	intel_de_write_fw(i915, GMBUS0(i915), 0);
	ret = ret ?: i;
	goto out;

clear_err:
	/*
	 * Wait for bus to IDLE before clearing NAK.
	 * If we clear the NAK while bus is still active, then it will stay
	 * active and the next transaction may fail.
	 *
	 * If no ACK is received during the address phase of a transaction, the
	 * adapter must report -ENXIO. It is not clear what to return if no ACK
	 * is received at other times. But we have to be careful to not return
	 * spurious -ENXIO because that will prevent i2c and drm edid functions
	 * from retrying. So return -ENXIO only when gmbus properly quiescents -
	 * timing out seems to happen when there _is_ a ddc chip present, but
	 * it's slow responding and only answers on the 2nd retry.
	 */
	ret = -ENXIO;
	if (gmbus_wait_idle(i915)) {
		drm_dbg_kms(&i915->drm,
			    "GMBUS [%s] timed out after NAK\n",
			    adapter->name);
		ret = -ETIMEDOUT;
	}

	/* Toggle the Software Clear Interrupt bit. This has the effect
	 * of resetting the GMBUS controller and so clearing the
	 * BUS_ERROR raised by the slave's NAK.
	 */
	intel_de_write_fw(i915, GMBUS1(i915), GMBUS_SW_CLR_INT);
	intel_de_write_fw(i915, GMBUS1(i915), 0);
	intel_de_write_fw(i915, GMBUS0(i915), 0);

	drm_dbg_kms(&i915->drm, "GMBUS [%s] NAK for addr: %04x %c(%d)\n",
		    adapter->name, msgs[i].addr,
		    (msgs[i].flags & I2C_M_RD) ? 'r' : 'w', msgs[i].len);

	/*
	 * Passive adapters sometimes NAK the first probe. Retry the first
	 * message once on -ENXIO for GMBUS transfers; the bit banging algorithm
	 * has retries internally. See also the retry loop in
	 * drm_do_probe_ddc_edid, which bails out on the first -ENXIO.
	 */
	if (ret == -ENXIO && i == 0 && try++ == 0) {
		drm_dbg_kms(&i915->drm,
			    "GMBUS [%s] NAK on first message, retry\n",
			    adapter->name);
		goto retry;
	}

	goto out;

timeout:
	drm_dbg_kms(&i915->drm,
		    "GMBUS [%s] timed out, falling back to bit banging on pin %d\n",
		    bus->adapter.name, bus->reg0 & 0xff);
	intel_de_write_fw(i915, GMBUS0(i915), 0);

	/*
	 * Hardware may not support GMBUS over these pins? Try GPIO bitbanging
	 * instead. Use EAGAIN to have i2c core retry.
	 */
	ret = -EAGAIN;

out:
	/* Display WA #0868: skl,bxt,kbl,cfl,glk */
<<<<<<< HEAD
	if (IS_GEMINILAKE(dev_priv) || IS_BROXTON(dev_priv))
		bxt_gmbus_clock_gating(dev_priv, true);
	else if (HAS_PCH_SPT(dev_priv) || HAS_PCH_CNP(dev_priv))
		pch_gmbus_clock_gating(dev_priv, true);
=======
	if (IS_GEMINILAKE(i915) || IS_BROXTON(i915))
		bxt_gmbus_clock_gating(i915, true);
	else if (HAS_PCH_SPT(i915) || HAS_PCH_CNP(i915))
		pch_gmbus_clock_gating(i915, true);
>>>>>>> eb3cdb58

	return ret;
}

static int
gmbus_xfer(struct i2c_adapter *adapter, struct i2c_msg *msgs, int num)
{
	struct intel_gmbus *bus = to_intel_gmbus(adapter);
<<<<<<< HEAD
	struct drm_i915_private *dev_priv = bus->dev_priv;
=======
	struct drm_i915_private *i915 = bus->i915;
>>>>>>> eb3cdb58
	intel_wakeref_t wakeref;
	int ret;

	wakeref = intel_display_power_get(i915, POWER_DOMAIN_GMBUS);

	if (bus->force_bit) {
		ret = i2c_bit_algo.master_xfer(adapter, msgs, num);
		if (ret < 0)
			bus->force_bit &= ~GMBUS_FORCE_BIT_RETRY;
	} else {
		ret = do_gmbus_xfer(adapter, msgs, num, 0);
		if (ret == -EAGAIN)
			bus->force_bit |= GMBUS_FORCE_BIT_RETRY;
	}

	intel_display_power_put(i915, POWER_DOMAIN_GMBUS, wakeref);

	return ret;
}

int intel_gmbus_output_aksv(struct i2c_adapter *adapter)
{
	struct intel_gmbus *bus = to_intel_gmbus(adapter);
<<<<<<< HEAD
	struct drm_i915_private *dev_priv = bus->dev_priv;
=======
	struct drm_i915_private *i915 = bus->i915;
>>>>>>> eb3cdb58
	u8 cmd = DRM_HDCP_DDC_AKSV;
	u8 buf[DRM_HDCP_KSV_LEN] = { 0 };
	struct i2c_msg msgs[] = {
		{
			.addr = DRM_HDCP_DDC_ADDR,
			.flags = 0,
			.len = sizeof(cmd),
			.buf = &cmd,
		},
		{
			.addr = DRM_HDCP_DDC_ADDR,
			.flags = 0,
			.len = sizeof(buf),
			.buf = buf,
		}
	};
	intel_wakeref_t wakeref;
	int ret;

	wakeref = intel_display_power_get(i915, POWER_DOMAIN_GMBUS);
	mutex_lock(&i915->display.gmbus.mutex);

	/*
	 * In order to output Aksv to the receiver, use an indexed write to
	 * pass the i2c command, and tell GMBUS to use the HW-provided value
	 * instead of sourcing GMBUS3 for the data.
	 */
	ret = do_gmbus_xfer(adapter, msgs, ARRAY_SIZE(msgs), GMBUS_AKSV_SELECT);

	mutex_unlock(&i915->display.gmbus.mutex);
	intel_display_power_put(i915, POWER_DOMAIN_GMBUS, wakeref);

	return ret;
}

static u32 gmbus_func(struct i2c_adapter *adapter)
{
	return i2c_bit_algo.functionality(adapter) &
		(I2C_FUNC_I2C | I2C_FUNC_SMBUS_EMUL |
		/* I2C_FUNC_10BIT_ADDR | */
		I2C_FUNC_SMBUS_READ_BLOCK_DATA |
		I2C_FUNC_SMBUS_BLOCK_PROC_CALL);
}

static const struct i2c_algorithm gmbus_algorithm = {
	.master_xfer	= gmbus_xfer,
	.functionality	= gmbus_func
};

static void gmbus_lock_bus(struct i2c_adapter *adapter,
			   unsigned int flags)
{
	struct intel_gmbus *bus = to_intel_gmbus(adapter);
	struct drm_i915_private *i915 = bus->i915;

	mutex_lock(&i915->display.gmbus.mutex);
}

static int gmbus_trylock_bus(struct i2c_adapter *adapter,
			     unsigned int flags)
{
	struct intel_gmbus *bus = to_intel_gmbus(adapter);
	struct drm_i915_private *i915 = bus->i915;

	return mutex_trylock(&i915->display.gmbus.mutex);
}

static void gmbus_unlock_bus(struct i2c_adapter *adapter,
			     unsigned int flags)
{
	struct intel_gmbus *bus = to_intel_gmbus(adapter);
	struct drm_i915_private *i915 = bus->i915;

	mutex_unlock(&i915->display.gmbus.mutex);
}

static const struct i2c_lock_operations gmbus_lock_ops = {
	.lock_bus =    gmbus_lock_bus,
	.trylock_bus = gmbus_trylock_bus,
	.unlock_bus =  gmbus_unlock_bus,
};

/**
 * intel_gmbus_setup - instantiate all Intel i2c GMBuses
 * @i915: i915 device private
 */
int intel_gmbus_setup(struct drm_i915_private *i915)
{
<<<<<<< HEAD
	struct pci_dev *pdev = to_pci_dev(dev_priv->drm.dev);
=======
	struct pci_dev *pdev = to_pci_dev(i915->drm.dev);
>>>>>>> eb3cdb58
	unsigned int pin;
	int ret;

	if (IS_VALLEYVIEW(i915) || IS_CHERRYVIEW(i915))
		i915->display.gmbus.mmio_base = VLV_DISPLAY_BASE;
	else if (!HAS_GMCH(i915))
		/*
		 * Broxton uses the same PCH offsets for South Display Engine,
		 * even though it doesn't have a PCH.
		 */
		i915->display.gmbus.mmio_base = PCH_DISPLAY_BASE;

	mutex_init(&i915->display.gmbus.mutex);
	init_waitqueue_head(&i915->display.gmbus.wait_queue);

<<<<<<< HEAD
	for (pin = 0; pin < ARRAY_SIZE(dev_priv->gmbus); pin++) {
		const struct gmbus_pin *gmbus_pin;
		struct intel_gmbus *bus;

		gmbus_pin = get_gmbus_pin(dev_priv, pin);
=======
	for (pin = 0; pin < ARRAY_SIZE(i915->display.gmbus.bus); pin++) {
		const struct gmbus_pin *gmbus_pin;
		struct intel_gmbus *bus;

		gmbus_pin = get_gmbus_pin(i915, pin);
>>>>>>> eb3cdb58
		if (!gmbus_pin)
			continue;

		bus = kzalloc(sizeof(*bus), GFP_KERNEL);
		if (!bus) {
			ret = -ENOMEM;
			goto err;
		}

		bus->adapter.owner = THIS_MODULE;
		bus->adapter.class = I2C_CLASS_DDC;
		snprintf(bus->adapter.name,
			 sizeof(bus->adapter.name),
			 "i915 gmbus %s", gmbus_pin->name);

		bus->adapter.dev.parent = &pdev->dev;
		bus->i915 = i915;

		bus->adapter.algo = &gmbus_algorithm;
		bus->adapter.lock_ops = &gmbus_lock_ops;

		/*
		 * We wish to retry with bit banging
		 * after a timed out GMBUS attempt.
		 */
		bus->adapter.retries = 1;

		/* By default use a conservative clock rate */
		bus->reg0 = pin | GMBUS_RATE_100KHZ;

		/* gmbus seems to be broken on i830 */
		if (IS_I830(i915))
			bus->force_bit = 1;

<<<<<<< HEAD
		intel_gpio_setup(bus, GPIO(gmbus_pin->gpio));
=======
		intel_gpio_setup(bus, GPIO(i915, gmbus_pin->gpio));
>>>>>>> eb3cdb58

		ret = i2c_add_adapter(&bus->adapter);
		if (ret) {
			kfree(bus);
			goto err;
		}

<<<<<<< HEAD
		dev_priv->gmbus[pin] = bus;
=======
		i915->display.gmbus.bus[pin] = bus;
>>>>>>> eb3cdb58
	}

	intel_gmbus_reset(i915);

	return 0;

err:
<<<<<<< HEAD
	intel_gmbus_teardown(dev_priv);
=======
	intel_gmbus_teardown(i915);
>>>>>>> eb3cdb58

	return ret;
}

struct i2c_adapter *intel_gmbus_get_adapter(struct drm_i915_private *i915,
					    unsigned int pin)
{
<<<<<<< HEAD
	if (drm_WARN_ON(&dev_priv->drm, pin >= ARRAY_SIZE(dev_priv->gmbus) ||
			!dev_priv->gmbus[pin]))
		return NULL;

	return &dev_priv->gmbus[pin]->adapter;
=======
	if (drm_WARN_ON(&i915->drm, pin >= ARRAY_SIZE(i915->display.gmbus.bus) ||
			!i915->display.gmbus.bus[pin]))
		return NULL;

	return &i915->display.gmbus.bus[pin]->adapter;
>>>>>>> eb3cdb58
}

void intel_gmbus_force_bit(struct i2c_adapter *adapter, bool force_bit)
{
	struct intel_gmbus *bus = to_intel_gmbus(adapter);
	struct drm_i915_private *i915 = bus->i915;

	mutex_lock(&i915->display.gmbus.mutex);

	bus->force_bit += force_bit ? 1 : -1;
	drm_dbg_kms(&i915->drm,
		    "%sabling bit-banging on %s. force bit now %d\n",
		    force_bit ? "en" : "dis", adapter->name,
		    bus->force_bit);

	mutex_unlock(&i915->display.gmbus.mutex);
}

bool intel_gmbus_is_forced_bit(struct i2c_adapter *adapter)
{
	struct intel_gmbus *bus = to_intel_gmbus(adapter);

	return bus->force_bit;
}

void intel_gmbus_teardown(struct drm_i915_private *i915)
{
	unsigned int pin;

<<<<<<< HEAD
	for (pin = 0; pin < ARRAY_SIZE(dev_priv->gmbus); pin++) {
		struct intel_gmbus *bus;

		bus = dev_priv->gmbus[pin];
=======
	for (pin = 0; pin < ARRAY_SIZE(i915->display.gmbus.bus); pin++) {
		struct intel_gmbus *bus;

		bus = i915->display.gmbus.bus[pin];
>>>>>>> eb3cdb58
		if (!bus)
			continue;

		i2c_del_adapter(&bus->adapter);

		kfree(bus);
<<<<<<< HEAD
		dev_priv->gmbus[pin] = NULL;
=======
		i915->display.gmbus.bus[pin] = NULL;
>>>>>>> eb3cdb58
	}
}<|MERGE_RESOLUTION|>--- conflicted
+++ resolved
@@ -69,16 +69,6 @@
 	GPIOO,
 };
 
-struct intel_gmbus {
-	struct i2c_adapter adapter;
-#define GMBUS_FORCE_BIT_RETRY (1U << 31)
-	u32 force_bit;
-	u32 reg0;
-	i915_reg_t gpio_reg;
-	struct i2c_algo_bit_data bit_algo;
-	struct drm_i915_private *dev_priv;
-};
-
 struct gmbus_pin {
 	const char *name;
 	enum gmbus_gpio gpio;
@@ -146,8 +136,6 @@
 	[GMBUS_PIN_4_CNP] = { "dpd", GPIOE },
 	[GMBUS_PIN_9_TC1_ICP] = { "tc1", GPIOJ },
 };
-<<<<<<< HEAD
-=======
 
 static const struct gmbus_pin gmbus_pins_mtp[] = {
 	[GMBUS_PIN_1_BXT] = { "dpa", GPIOB },
@@ -160,7 +148,6 @@
 	[GMBUS_PIN_11_TC3_ICP] = { "tc3", GPIOL },
 	[GMBUS_PIN_12_TC4_ICP] = { "tc4", GPIOM },
 };
->>>>>>> eb3cdb58
 
 static const struct gmbus_pin *get_gmbus_pin(struct drm_i915_private *i915,
 					     unsigned int pin)
@@ -174,12 +161,9 @@
 	} else if (INTEL_PCH_TYPE(i915) >= PCH_DG1) {
 		pins = gmbus_pins_dg1;
 		size = ARRAY_SIZE(gmbus_pins_dg1);
-<<<<<<< HEAD
-=======
 	} else if (INTEL_PCH_TYPE(i915) >= PCH_MTP) {
 		pins = gmbus_pins_mtp;
 		size = ARRAY_SIZE(gmbus_pins_mtp);
->>>>>>> eb3cdb58
 	} else if (INTEL_PCH_TYPE(i915) >= PCH_ICP) {
 		pins = gmbus_pins_icp;
 		size = ARRAY_SIZE(gmbus_pins_icp);
@@ -202,17 +186,10 @@
 
 	if (pin >= size || !pins[pin].name)
 		return NULL;
-<<<<<<< HEAD
 
 	return &pins[pin];
 }
 
-=======
-
-	return &pins[pin];
-}
-
->>>>>>> eb3cdb58
 bool intel_gmbus_is_valid_pin(struct drm_i915_private *i915, unsigned int pin)
 {
 	return get_gmbus_pin(i915, pin);
@@ -332,11 +309,7 @@
 intel_gpio_pre_xfer(struct i2c_adapter *adapter)
 {
 	struct intel_gmbus *bus = to_intel_gmbus(adapter);
-<<<<<<< HEAD
-	struct drm_i915_private *dev_priv = bus->dev_priv;
-=======
-	struct drm_i915_private *i915 = bus->i915;
->>>>>>> eb3cdb58
+	struct drm_i915_private *i915 = bus->i915;
 
 	intel_gmbus_reset(i915);
 
@@ -353,11 +326,7 @@
 intel_gpio_post_xfer(struct i2c_adapter *adapter)
 {
 	struct intel_gmbus *bus = to_intel_gmbus(adapter);
-<<<<<<< HEAD
-	struct drm_i915_private *dev_priv = bus->dev_priv;
-=======
-	struct drm_i915_private *i915 = bus->i915;
->>>>>>> eb3cdb58
+	struct drm_i915_private *i915 = bus->i915;
 
 	set_data(bus, 1);
 	set_clock(bus, 1);
@@ -395,11 +364,7 @@
 	return HAS_GMBUS_IRQ(i915) && intel_irqs_enabled(i915);
 }
 
-<<<<<<< HEAD
-static int gmbus_wait(struct drm_i915_private *dev_priv, u32 status, u32 irq_en)
-=======
 static int gmbus_wait(struct drm_i915_private *i915, u32 status, u32 irq_en)
->>>>>>> eb3cdb58
 {
 	DEFINE_WAIT(wait);
 	u32 gmbus2;
@@ -409,11 +374,7 @@
 	 * we also need to check for NAKs besides the hw ready/idle signal, we
 	 * need to wake up periodically and check that ourselves.
 	 */
-<<<<<<< HEAD
-	if (!has_gmbus_irq(dev_priv))
-=======
 	if (!has_gmbus_irq(i915))
->>>>>>> eb3cdb58
 		irq_en = 0;
 
 	add_wait_queue(&i915->display.gmbus.wait_queue, &wait);
@@ -444,11 +405,7 @@
 
 	/* Important: The hw handles only the first bit, so set only one! */
 	irq_enable = 0;
-<<<<<<< HEAD
-	if (has_gmbus_irq(dev_priv))
-=======
 	if (has_gmbus_irq(i915))
->>>>>>> eb3cdb58
 		irq_enable = GMBUS_IDLE_EN;
 
 	add_wait_queue(&i915->display.gmbus.wait_queue, &wait);
@@ -665,26 +622,15 @@
 	      u32 gmbus0_source)
 {
 	struct intel_gmbus *bus = to_intel_gmbus(adapter);
-<<<<<<< HEAD
-	struct drm_i915_private *dev_priv = bus->dev_priv;
-=======
-	struct drm_i915_private *i915 = bus->i915;
->>>>>>> eb3cdb58
+	struct drm_i915_private *i915 = bus->i915;
 	int i = 0, inc, try = 0;
 	int ret = 0;
 
 	/* Display WA #0868: skl,bxt,kbl,cfl,glk */
-<<<<<<< HEAD
-	if (IS_GEMINILAKE(dev_priv) || IS_BROXTON(dev_priv))
-		bxt_gmbus_clock_gating(dev_priv, false);
-	else if (HAS_PCH_SPT(dev_priv) || HAS_PCH_CNP(dev_priv))
-		pch_gmbus_clock_gating(dev_priv, false);
-=======
 	if (IS_GEMINILAKE(i915) || IS_BROXTON(i915))
 		bxt_gmbus_clock_gating(i915, false);
 	else if (HAS_PCH_SPT(i915) || HAS_PCH_CNP(i915))
 		pch_gmbus_clock_gating(i915, false);
->>>>>>> eb3cdb58
 
 retry:
 	intel_de_write_fw(i915, GMBUS0(i915), gmbus0_source | bus->reg0);
@@ -794,17 +740,10 @@
 
 out:
 	/* Display WA #0868: skl,bxt,kbl,cfl,glk */
-<<<<<<< HEAD
-	if (IS_GEMINILAKE(dev_priv) || IS_BROXTON(dev_priv))
-		bxt_gmbus_clock_gating(dev_priv, true);
-	else if (HAS_PCH_SPT(dev_priv) || HAS_PCH_CNP(dev_priv))
-		pch_gmbus_clock_gating(dev_priv, true);
-=======
 	if (IS_GEMINILAKE(i915) || IS_BROXTON(i915))
 		bxt_gmbus_clock_gating(i915, true);
 	else if (HAS_PCH_SPT(i915) || HAS_PCH_CNP(i915))
 		pch_gmbus_clock_gating(i915, true);
->>>>>>> eb3cdb58
 
 	return ret;
 }
@@ -813,11 +752,7 @@
 gmbus_xfer(struct i2c_adapter *adapter, struct i2c_msg *msgs, int num)
 {
 	struct intel_gmbus *bus = to_intel_gmbus(adapter);
-<<<<<<< HEAD
-	struct drm_i915_private *dev_priv = bus->dev_priv;
-=======
-	struct drm_i915_private *i915 = bus->i915;
->>>>>>> eb3cdb58
+	struct drm_i915_private *i915 = bus->i915;
 	intel_wakeref_t wakeref;
 	int ret;
 
@@ -841,11 +776,7 @@
 int intel_gmbus_output_aksv(struct i2c_adapter *adapter)
 {
 	struct intel_gmbus *bus = to_intel_gmbus(adapter);
-<<<<<<< HEAD
-	struct drm_i915_private *dev_priv = bus->dev_priv;
-=======
-	struct drm_i915_private *i915 = bus->i915;
->>>>>>> eb3cdb58
+	struct drm_i915_private *i915 = bus->i915;
 	u8 cmd = DRM_HDCP_DDC_AKSV;
 	u8 buf[DRM_HDCP_KSV_LEN] = { 0 };
 	struct i2c_msg msgs[] = {
@@ -934,11 +865,7 @@
  */
 int intel_gmbus_setup(struct drm_i915_private *i915)
 {
-<<<<<<< HEAD
-	struct pci_dev *pdev = to_pci_dev(dev_priv->drm.dev);
-=======
 	struct pci_dev *pdev = to_pci_dev(i915->drm.dev);
->>>>>>> eb3cdb58
 	unsigned int pin;
 	int ret;
 
@@ -954,19 +881,11 @@
 	mutex_init(&i915->display.gmbus.mutex);
 	init_waitqueue_head(&i915->display.gmbus.wait_queue);
 
-<<<<<<< HEAD
-	for (pin = 0; pin < ARRAY_SIZE(dev_priv->gmbus); pin++) {
-		const struct gmbus_pin *gmbus_pin;
-		struct intel_gmbus *bus;
-
-		gmbus_pin = get_gmbus_pin(dev_priv, pin);
-=======
 	for (pin = 0; pin < ARRAY_SIZE(i915->display.gmbus.bus); pin++) {
 		const struct gmbus_pin *gmbus_pin;
 		struct intel_gmbus *bus;
 
 		gmbus_pin = get_gmbus_pin(i915, pin);
->>>>>>> eb3cdb58
 		if (!gmbus_pin)
 			continue;
 
@@ -1001,11 +920,7 @@
 		if (IS_I830(i915))
 			bus->force_bit = 1;
 
-<<<<<<< HEAD
-		intel_gpio_setup(bus, GPIO(gmbus_pin->gpio));
-=======
 		intel_gpio_setup(bus, GPIO(i915, gmbus_pin->gpio));
->>>>>>> eb3cdb58
 
 		ret = i2c_add_adapter(&bus->adapter);
 		if (ret) {
@@ -1013,11 +928,7 @@
 			goto err;
 		}
 
-<<<<<<< HEAD
-		dev_priv->gmbus[pin] = bus;
-=======
 		i915->display.gmbus.bus[pin] = bus;
->>>>>>> eb3cdb58
 	}
 
 	intel_gmbus_reset(i915);
@@ -1025,11 +936,7 @@
 	return 0;
 
 err:
-<<<<<<< HEAD
-	intel_gmbus_teardown(dev_priv);
-=======
 	intel_gmbus_teardown(i915);
->>>>>>> eb3cdb58
 
 	return ret;
 }
@@ -1037,19 +944,11 @@
 struct i2c_adapter *intel_gmbus_get_adapter(struct drm_i915_private *i915,
 					    unsigned int pin)
 {
-<<<<<<< HEAD
-	if (drm_WARN_ON(&dev_priv->drm, pin >= ARRAY_SIZE(dev_priv->gmbus) ||
-			!dev_priv->gmbus[pin]))
-		return NULL;
-
-	return &dev_priv->gmbus[pin]->adapter;
-=======
 	if (drm_WARN_ON(&i915->drm, pin >= ARRAY_SIZE(i915->display.gmbus.bus) ||
 			!i915->display.gmbus.bus[pin]))
 		return NULL;
 
 	return &i915->display.gmbus.bus[pin]->adapter;
->>>>>>> eb3cdb58
 }
 
 void intel_gmbus_force_bit(struct i2c_adapter *adapter, bool force_bit)
@@ -1079,27 +978,16 @@
 {
 	unsigned int pin;
 
-<<<<<<< HEAD
-	for (pin = 0; pin < ARRAY_SIZE(dev_priv->gmbus); pin++) {
-		struct intel_gmbus *bus;
-
-		bus = dev_priv->gmbus[pin];
-=======
 	for (pin = 0; pin < ARRAY_SIZE(i915->display.gmbus.bus); pin++) {
 		struct intel_gmbus *bus;
 
 		bus = i915->display.gmbus.bus[pin];
->>>>>>> eb3cdb58
 		if (!bus)
 			continue;
 
 		i2c_del_adapter(&bus->adapter);
 
 		kfree(bus);
-<<<<<<< HEAD
-		dev_priv->gmbus[pin] = NULL;
-=======
 		i915->display.gmbus.bus[pin] = NULL;
->>>>>>> eb3cdb58
 	}
 }