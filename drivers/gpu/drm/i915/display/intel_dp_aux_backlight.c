--- conflicted
+++ resolved
@@ -105,14 +105,11 @@
 	INTEL_DP_AUX_BACKLIGHT_FORCE_INTEL = 3,
 };
 
-<<<<<<< HEAD
-=======
 static bool is_intel_tcon_cap(const u8 tcon_cap[4])
 {
 	return tcon_cap[0] >= 1;
 }
 
->>>>>>> eb3cdb58
 /* Intel EDP backlight callbacks */
 static bool
 intel_dp_aux_supports_hdr_backlight(struct intel_connector *connector)
@@ -159,24 +156,6 @@
 		return false;
 	}
 
-	/*
-	 * If we don't have HDR static metadata there is no way to
-	 * runtime detect used range for nits based control. For now
-	 * do not use Intel proprietary eDP backlight control if we
-	 * don't have this data in panel EDID. In case we find panel
-	 * which supports only nits based control, but doesn't provide
-	 * HDR static metadata we need to start maintaining table of
-	 * ranges for such panels.
-	 */
-	if (i915->params.enable_dpcd_backlight != INTEL_DP_AUX_BACKLIGHT_FORCE_INTEL &&
-	    !(connector->base.hdr_sink_metadata.hdmi_type1.metadata_type &
-	      BIT(HDMI_STATIC_METADATA_TYPE1))) {
-		drm_info(&i915->drm,
-			 "Panel is missing HDR static metadata. Possible support for Intel HDR backlight interface is not used. If your backlight controls don't work try booting with i915.enable_dpcd_backlight=%d. needs this, please file a _new_ bug report on drm/i915, see " FDO_BUG_URL " for details.\n",
-			 INTEL_DP_AUX_BACKLIGHT_FORCE_INTEL);
-		return false;
-	}
-
 	panel->backlight.edp.intel.sdr_uses_aux =
 		tcon_cap[2] & INTEL_EDP_SDR_TCON_BRIGHTNESS_AUX_CAP;
 
@@ -193,12 +172,8 @@
 	u8 buf[2] = { 0 };
 
 	if (drm_dp_dpcd_readb(&intel_dp->aux, INTEL_EDP_HDR_GETSET_CTRL_PARAMS, &tmp) != 1) {
-<<<<<<< HEAD
-		drm_err(&i915->drm, "Failed to read current backlight mode from DPCD\n");
-=======
 		drm_err(&i915->drm, "[CONNECTOR:%d:%s] Failed to read current backlight mode from DPCD\n",
 			connector->base.base.id, connector->base.name);
->>>>>>> eb3cdb58
 		return 0;
 	}
 
@@ -215,12 +190,8 @@
 
 	if (drm_dp_dpcd_read(&intel_dp->aux, INTEL_EDP_BRIGHTNESS_NITS_LSB, buf,
 			     sizeof(buf)) != sizeof(buf)) {
-<<<<<<< HEAD
-		drm_err(&i915->drm, "Failed to read brightness from DPCD\n");
-=======
 		drm_err(&i915->drm, "[CONNECTOR:%d:%s] Failed to read brightness from DPCD\n",
 			connector->base.base.id, connector->base.name);
->>>>>>> eb3cdb58
 		return 0;
 	}
 
@@ -240,12 +211,8 @@
 
 	if (drm_dp_dpcd_write(&intel_dp->aux, INTEL_EDP_BRIGHTNESS_NITS_LSB, buf,
 			      sizeof(buf)) != sizeof(buf))
-<<<<<<< HEAD
-		drm_err(dev, "Failed to write brightness level to DPCD\n");
-=======
 		drm_err(dev, "[CONNECTOR:%d:%s] Failed to write brightness level to DPCD\n",
 			connector->base.base.id, connector->base.name);
->>>>>>> eb3cdb58
 }
 
 static void
@@ -278,12 +245,8 @@
 
 	ret = drm_dp_dpcd_readb(&intel_dp->aux, INTEL_EDP_HDR_GETSET_CTRL_PARAMS, &old_ctrl);
 	if (ret != 1) {
-<<<<<<< HEAD
-		drm_err(&i915->drm, "Failed to read current backlight control mode: %d\n", ret);
-=======
 		drm_err(&i915->drm, "[CONNECTOR:%d:%s] Failed to read current backlight control mode: %d\n",
 			connector->base.base.id, connector->base.name, ret);
->>>>>>> eb3cdb58
 		return;
 	}
 
@@ -299,16 +262,10 @@
 		ctrl &= ~INTEL_EDP_HDR_TCON_BRIGHTNESS_AUX_ENABLE;
 	}
 
-<<<<<<< HEAD
-	if (ctrl != old_ctrl)
-		if (drm_dp_dpcd_writeb(&intel_dp->aux, INTEL_EDP_HDR_GETSET_CTRL_PARAMS, ctrl) != 1)
-			drm_err(&i915->drm, "Failed to configure DPCD brightness controls\n");
-=======
 	if (ctrl != old_ctrl &&
 	    drm_dp_dpcd_writeb(&intel_dp->aux, INTEL_EDP_HDR_GETSET_CTRL_PARAMS, ctrl) != 1)
 		drm_err(&i915->drm, "[CONNECTOR:%d:%s] Failed to configure DPCD brightness controls\n",
 			connector->base.base.id, connector->base.name);
->>>>>>> eb3cdb58
 }
 
 static void
@@ -323,14 +280,11 @@
 
 	/* Note we want the actual pwm_level to be 0, regardless of pwm_min */
 	panel->backlight.pwm_funcs->disable(conn_state, intel_backlight_invert_pwm_level(connector, 0));
-<<<<<<< HEAD
-=======
 }
 
 static const char *dpcd_vs_pwm_str(bool aux)
 {
 	return aux ? "DPCD" : "PWM";
->>>>>>> eb3cdb58
 }
 
 static int
@@ -404,7 +358,6 @@
 	struct intel_connector *connector = to_intel_connector(conn_state->connector);
 	struct intel_panel *panel = &connector->panel;
 	struct intel_dp *intel_dp = enc_to_intel_dp(connector->encoder);
-<<<<<<< HEAD
 
 	if (!panel->backlight.edp.vesa.info.aux_enable) {
 		u32 pwm_level;
@@ -415,18 +368,6 @@
 			pwm_level = intel_backlight_invert_pwm_level(connector,
 								     panel->backlight.pwm_level_max);
 
-=======
-
-	if (!panel->backlight.edp.vesa.info.aux_enable) {
-		u32 pwm_level;
-
-		if (!panel->backlight.edp.vesa.info.aux_set)
-			pwm_level = intel_backlight_level_to_pwm(connector, level);
-		else
-			pwm_level = intel_backlight_invert_pwm_level(connector,
-								     panel->backlight.pwm_level_max);
-
->>>>>>> eb3cdb58
 		panel->backlight.pwm_funcs->enable(crtc_state, conn_state, pwm_level);
 	}
 
@@ -455,14 +396,6 @@
 	u16 current_level;
 	u8 current_mode;
 	int ret;
-<<<<<<< HEAD
-
-	ret = drm_edp_backlight_init(&intel_dp->aux, &panel->backlight.edp.vesa.info,
-				     panel->vbt.backlight.pwm_freq_hz, intel_dp->edp_dpcd,
-				     &current_level, &current_mode);
-	if (ret < 0)
-		return ret;
-=======
 
 	ret = drm_edp_backlight_init(&intel_dp->aux, &panel->backlight.edp.vesa.info,
 				     panel->vbt.backlight.pwm_freq_hz, intel_dp->edp_dpcd,
@@ -476,19 +409,13 @@
 	drm_dbg_kms(&i915->drm, "[CONNECTOR:%d:%s] AUX VESA backlight level is controlled through %s\n",
 		    connector->base.base.id, connector->base.name,
 		    dpcd_vs_pwm_str(panel->backlight.edp.vesa.info.aux_set));
->>>>>>> eb3cdb58
 
 	if (!panel->backlight.edp.vesa.info.aux_set || !panel->backlight.edp.vesa.info.aux_enable) {
 		ret = panel->backlight.pwm_funcs->setup(connector, pipe);
 		if (ret < 0) {
 			drm_err(&i915->drm,
-<<<<<<< HEAD
-				"Failed to setup PWM backlight controls for eDP backlight: %d\n",
-				ret);
-=======
 				"[CONNECTOR:%d:%s] Failed to setup PWM backlight controls for eDP backlight: %d\n",
 				connector->base.base.id, connector->base.name, ret);
->>>>>>> eb3cdb58
 			return ret;
 		}
 	}
@@ -514,12 +441,9 @@
 			panel->backlight.enabled = false;
 		}
 	}
-<<<<<<< HEAD
-=======
 
 	drm_dbg_kms(&i915->drm, "[CONNECTOR:%d:%s] Using AUX VESA interface for backlight control\n",
 		    connector->base.base.id, connector->base.name);
->>>>>>> eb3cdb58
 
 	return 0;
 }
@@ -531,12 +455,8 @@
 	struct drm_i915_private *i915 = dp_to_i915(intel_dp);
 
 	if (drm_edp_backlight_supported(intel_dp->edp_dpcd)) {
-<<<<<<< HEAD
-		drm_dbg_kms(&i915->drm, "AUX Backlight Control Supported!\n");
-=======
 		drm_dbg_kms(&i915->drm, "[CONNECTOR:%d:%s] AUX Backlight Control Supported!\n",
 			    connector->base.base.id, connector->base.name);
->>>>>>> eb3cdb58
 		return true;
 	}
 	return false;
