// SPDX-License-Identifier: MIT
/*
 * Copyright © 2020 Intel Corporation
 */
#include <linux/kernel.h>
#include <linux/pm_qos.h>
#include <linux/slab.h>

#include <drm/drm_atomic_helper.h>
#include <drm/drm_fourcc.h>
#include <drm/drm_plane.h>
#include <drm/drm_vblank_work.h>

#include "i915_vgpu.h"
#include "i9xx_plane.h"
#include "icl_dsi.h"
#include "intel_atomic.h"
#include "intel_atomic_plane.h"
#include "intel_color.h"
#include "intel_crtc.h"
#include "intel_cursor.h"
#include "intel_display_debugfs.h"
#include "intel_display_irq.h"
#include "intel_display_trace.h"
#include "intel_display_types.h"
#include "intel_drrs.h"
#include "intel_dsb.h"
#include "intel_dsi.h"
#include "intel_fifo_underrun.h"
#include "intel_pipe_crc.h"
#include "intel_psr.h"
#include "intel_sprite.h"
#include "intel_vblank.h"
#include "intel_vrr.h"
#include "skl_universal_plane.h"

static void assert_vblank_disabled(struct drm_crtc *crtc)
{
	struct drm_i915_private *i915 = to_i915(crtc->dev);

	if (I915_STATE_WARN(i915, drm_crtc_vblank_get(crtc) == 0,
			    "[CRTC:%d:%s] vblank assertion failure (expected off, current on)\n",
			    crtc->base.id, crtc->name))
		drm_crtc_vblank_put(crtc);
}

struct intel_crtc *intel_first_crtc(struct drm_i915_private *i915)
{
	return to_intel_crtc(drm_crtc_from_index(&i915->drm, 0));
}

struct intel_crtc *intel_crtc_for_pipe(struct drm_i915_private *i915,
				       enum pipe pipe)
{
	struct intel_crtc *crtc;

	for_each_intel_crtc(&i915->drm, crtc) {
		if (crtc->pipe == pipe)
			return crtc;
	}

	return NULL;
}

void intel_crtc_wait_for_next_vblank(struct intel_crtc *crtc)
{
	drm_crtc_wait_one_vblank(&crtc->base);
}

void intel_wait_for_vblank_if_active(struct drm_i915_private *i915,
				     enum pipe pipe)
{
	struct intel_crtc *crtc = intel_crtc_for_pipe(i915, pipe);

	if (crtc->active)
		intel_crtc_wait_for_next_vblank(crtc);
}

u32 intel_crtc_get_vblank_counter(struct intel_crtc *crtc)
{
	struct drm_device *dev = crtc->base.dev;
	struct drm_vblank_crtc *vblank = &dev->vblank[drm_crtc_index(&crtc->base)];

	if (!crtc->active)
		return 0;

	if (!vblank->max_vblank_count)
		return (u32)drm_crtc_accurate_vblank_count(&crtc->base);

	return crtc->base.funcs->get_vblank_counter(&crtc->base);
}

u32 intel_crtc_max_vblank_count(const struct intel_crtc_state *crtc_state)
{
	struct drm_i915_private *dev_priv = to_i915(crtc_state->uapi.crtc->dev);

	/*
	 * From Gen 11, In case of dsi cmd mode, frame counter wouldnt
	 * have updated at the beginning of TE, if we want to use
	 * the hw counter, then we would find it updated in only
	 * the next TE, hence switching to sw counter.
	 */
	if (crtc_state->mode_flags & (I915_MODE_FLAG_DSI_USE_TE0 |
				      I915_MODE_FLAG_DSI_USE_TE1))
		return 0;

	/*
	 * On i965gm the hardware frame counter reads
	 * zero when the TV encoder is enabled :(
	 */
	if (IS_I965GM(dev_priv) &&
	    (crtc_state->output_types & BIT(INTEL_OUTPUT_TVOUT)))
		return 0;

	if (DISPLAY_VER(dev_priv) >= 5 || IS_G4X(dev_priv))
		return 0xffffffff; /* full 32 bit counter */
	else if (DISPLAY_VER(dev_priv) >= 3)
		return 0xffffff; /* only 24 bits of frame count */
	else
		return 0; /* Gen2 doesn't have a hardware frame counter */
}

void intel_crtc_vblank_on(const struct intel_crtc_state *crtc_state)
{
	struct intel_crtc *crtc = to_intel_crtc(crtc_state->uapi.crtc);

	assert_vblank_disabled(&crtc->base);
	drm_crtc_set_max_vblank_count(&crtc->base,
				      intel_crtc_max_vblank_count(crtc_state));
	drm_crtc_vblank_on(&crtc->base);

	/*
	 * Should really happen exactly when we enable the pipe
	 * but we want the frame counters in the trace, and that
	 * requires vblank support on some platforms/outputs.
	 */
	trace_intel_pipe_enable(crtc);
}

void intel_crtc_vblank_off(const struct intel_crtc_state *crtc_state)
{
	struct intel_crtc *crtc = to_intel_crtc(crtc_state->uapi.crtc);

	/*
	 * Should really happen exactly when we disable the pipe
	 * but we want the frame counters in the trace, and that
	 * requires vblank support on some platforms/outputs.
	 */
	trace_intel_pipe_disable(crtc);

	drm_crtc_vblank_off(&crtc->base);
	assert_vblank_disabled(&crtc->base);
}

struct intel_crtc_state *intel_crtc_state_alloc(struct intel_crtc *crtc)
{
	struct intel_crtc_state *crtc_state;

	crtc_state = kmalloc(sizeof(*crtc_state), GFP_KERNEL);

	if (crtc_state)
		intel_crtc_state_reset(crtc_state, crtc);

	return crtc_state;
}

void intel_crtc_state_reset(struct intel_crtc_state *crtc_state,
			    struct intel_crtc *crtc)
{
	memset(crtc_state, 0, sizeof(*crtc_state));

	__drm_atomic_helper_crtc_state_reset(&crtc_state->uapi, &crtc->base);

	crtc_state->cpu_transcoder = INVALID_TRANSCODER;
	crtc_state->master_transcoder = INVALID_TRANSCODER;
	crtc_state->hsw_workaround_pipe = INVALID_PIPE;
	crtc_state->scaler_state.scaler_id = -1;
	crtc_state->mst_master_transcoder = INVALID_TRANSCODER;
	crtc_state->max_link_bpp_x16 = INT_MAX;
}

static struct intel_crtc *intel_crtc_alloc(void)
{
	struct intel_crtc_state *crtc_state;
	struct intel_crtc *crtc;

	crtc = kzalloc(sizeof(*crtc), GFP_KERNEL);
	if (!crtc)
		return ERR_PTR(-ENOMEM);

	crtc_state = intel_crtc_state_alloc(crtc);
	if (!crtc_state) {
		kfree(crtc);
		return ERR_PTR(-ENOMEM);
	}

	crtc->base.state = &crtc_state->uapi;
	crtc->config = crtc_state;

	return crtc;
}

static void intel_crtc_free(struct intel_crtc *crtc)
{
	intel_crtc_destroy_state(&crtc->base, crtc->base.state);
	kfree(crtc);
}

static void intel_crtc_destroy(struct drm_crtc *_crtc)
{
	struct intel_crtc *crtc = to_intel_crtc(_crtc);

	cpu_latency_qos_remove_request(&crtc->vblank_pm_qos);

	drm_crtc_cleanup(&crtc->base);
	kfree(crtc);
}

static int intel_crtc_late_register(struct drm_crtc *crtc)
{
	intel_crtc_debugfs_add(to_intel_crtc(crtc));
	return 0;
}

#define INTEL_CRTC_FUNCS \
	.set_config = drm_atomic_helper_set_config, \
	.destroy = intel_crtc_destroy, \
	.page_flip = drm_atomic_helper_page_flip, \
	.atomic_duplicate_state = intel_crtc_duplicate_state, \
	.atomic_destroy_state = intel_crtc_destroy_state, \
	.set_crc_source = intel_crtc_set_crc_source, \
	.verify_crc_source = intel_crtc_verify_crc_source, \
	.get_crc_sources = intel_crtc_get_crc_sources, \
	.late_register = intel_crtc_late_register

static const struct drm_crtc_funcs bdw_crtc_funcs = {
	INTEL_CRTC_FUNCS,

	.get_vblank_counter = g4x_get_vblank_counter,
	.enable_vblank = bdw_enable_vblank,
	.disable_vblank = bdw_disable_vblank,
	.get_vblank_timestamp = intel_crtc_get_vblank_timestamp,
};

static const struct drm_crtc_funcs ilk_crtc_funcs = {
	INTEL_CRTC_FUNCS,

	.get_vblank_counter = g4x_get_vblank_counter,
	.enable_vblank = ilk_enable_vblank,
	.disable_vblank = ilk_disable_vblank,
	.get_vblank_timestamp = intel_crtc_get_vblank_timestamp,
};

static const struct drm_crtc_funcs g4x_crtc_funcs = {
	INTEL_CRTC_FUNCS,

	.get_vblank_counter = g4x_get_vblank_counter,
	.enable_vblank = i965_enable_vblank,
	.disable_vblank = i965_disable_vblank,
	.get_vblank_timestamp = intel_crtc_get_vblank_timestamp,
};

static const struct drm_crtc_funcs i965_crtc_funcs = {
	INTEL_CRTC_FUNCS,

	.get_vblank_counter = i915_get_vblank_counter,
	.enable_vblank = i965_enable_vblank,
	.disable_vblank = i965_disable_vblank,
	.get_vblank_timestamp = intel_crtc_get_vblank_timestamp,
};

static const struct drm_crtc_funcs i915gm_crtc_funcs = {
	INTEL_CRTC_FUNCS,

	.get_vblank_counter = i915_get_vblank_counter,
	.enable_vblank = i915gm_enable_vblank,
	.disable_vblank = i915gm_disable_vblank,
	.get_vblank_timestamp = intel_crtc_get_vblank_timestamp,
};

static const struct drm_crtc_funcs i915_crtc_funcs = {
	INTEL_CRTC_FUNCS,

	.get_vblank_counter = i915_get_vblank_counter,
	.enable_vblank = i8xx_enable_vblank,
	.disable_vblank = i8xx_disable_vblank,
	.get_vblank_timestamp = intel_crtc_get_vblank_timestamp,
};

static const struct drm_crtc_funcs i8xx_crtc_funcs = {
	INTEL_CRTC_FUNCS,

	/* no hw vblank counter */
	.enable_vblank = i8xx_enable_vblank,
	.disable_vblank = i8xx_disable_vblank,
	.get_vblank_timestamp = intel_crtc_get_vblank_timestamp,
};

int intel_crtc_init(struct drm_i915_private *dev_priv, enum pipe pipe)
{
	struct intel_plane *primary, *cursor;
	const struct drm_crtc_funcs *funcs;
	struct intel_crtc *crtc;
	int sprite, ret;

	crtc = intel_crtc_alloc();
	if (IS_ERR(crtc))
		return PTR_ERR(crtc);

	crtc->pipe = pipe;
	crtc->num_scalers = DISPLAY_RUNTIME_INFO(dev_priv)->num_scalers[pipe];

	if (DISPLAY_VER(dev_priv) >= 9)
		primary = skl_universal_plane_create(dev_priv, pipe,
						     PLANE_PRIMARY);
	else
		primary = intel_primary_plane_create(dev_priv, pipe);
	if (IS_ERR(primary)) {
		ret = PTR_ERR(primary);
		goto fail;
	}
	crtc->plane_ids_mask |= BIT(primary->id);

	intel_init_fifo_underrun_reporting(dev_priv, crtc, false);

	for_each_sprite(dev_priv, pipe, sprite) {
		struct intel_plane *plane;

		if (DISPLAY_VER(dev_priv) >= 9)
			plane = skl_universal_plane_create(dev_priv, pipe,
							   PLANE_SPRITE0 + sprite);
		else
			plane = intel_sprite_plane_create(dev_priv, pipe, sprite);
		if (IS_ERR(plane)) {
			ret = PTR_ERR(plane);
			goto fail;
		}
		crtc->plane_ids_mask |= BIT(plane->id);
	}

	cursor = intel_cursor_plane_create(dev_priv, pipe);
	if (IS_ERR(cursor)) {
		ret = PTR_ERR(cursor);
		goto fail;
	}
	crtc->plane_ids_mask |= BIT(cursor->id);

	if (HAS_GMCH(dev_priv)) {
		if (IS_CHERRYVIEW(dev_priv) ||
		    IS_VALLEYVIEW(dev_priv) || IS_G4X(dev_priv))
			funcs = &g4x_crtc_funcs;
		else if (DISPLAY_VER(dev_priv) == 4)
			funcs = &i965_crtc_funcs;
		else if (IS_I945GM(dev_priv) || IS_I915GM(dev_priv))
			funcs = &i915gm_crtc_funcs;
		else if (DISPLAY_VER(dev_priv) == 3)
			funcs = &i915_crtc_funcs;
		else
			funcs = &i8xx_crtc_funcs;
	} else {
		if (DISPLAY_VER(dev_priv) >= 8)
			funcs = &bdw_crtc_funcs;
		else
			funcs = &ilk_crtc_funcs;
	}

	ret = drm_crtc_init_with_planes(&dev_priv->drm, &crtc->base,
					&primary->base, &cursor->base,
					funcs, "pipe %c", pipe_name(pipe));
	if (ret)
		goto fail;

	if (DISPLAY_VER(dev_priv) >= 11)
		drm_crtc_create_scaling_filter_property(&crtc->base,
						BIT(DRM_SCALING_FILTER_DEFAULT) |
						BIT(DRM_SCALING_FILTER_NEAREST_NEIGHBOR));

	intel_color_crtc_init(crtc);
	intel_drrs_crtc_init(crtc);
	intel_crtc_crc_init(crtc);

	cpu_latency_qos_add_request(&crtc->vblank_pm_qos, PM_QOS_DEFAULT_VALUE);

	drm_WARN_ON(&dev_priv->drm, drm_crtc_index(&crtc->base) != crtc->pipe);

	return 0;

fail:
	intel_crtc_free(crtc);

	return ret;
}

static bool intel_crtc_needs_vblank_work(const struct intel_crtc_state *crtc_state)
{
	return crtc_state->hw.active &&
		!intel_crtc_needs_modeset(crtc_state) &&
		!crtc_state->preload_luts &&
		intel_crtc_needs_color_update(crtc_state) &&
		!intel_color_uses_dsb(crtc_state);
}

static void intel_crtc_vblank_work(struct kthread_work *base)
{
	struct drm_vblank_work *work = to_drm_vblank_work(base);
	struct intel_crtc_state *crtc_state =
		container_of(work, typeof(*crtc_state), vblank_work);
	struct intel_crtc *crtc = to_intel_crtc(crtc_state->uapi.crtc);

	trace_intel_crtc_vblank_work_start(crtc);

	intel_color_load_luts(crtc_state);

	if (crtc_state->uapi.event) {
		spin_lock_irq(&crtc->base.dev->event_lock);
		drm_crtc_send_vblank_event(&crtc->base, crtc_state->uapi.event);
		crtc_state->uapi.event = NULL;
		spin_unlock_irq(&crtc->base.dev->event_lock);
	}

	trace_intel_crtc_vblank_work_end(crtc);
}

static void intel_crtc_vblank_work_init(struct intel_crtc_state *crtc_state)
{
	struct intel_crtc *crtc = to_intel_crtc(crtc_state->uapi.crtc);

	drm_vblank_work_init(&crtc_state->vblank_work, &crtc->base,
			     intel_crtc_vblank_work);
	/*
	 * Interrupt latency is critical for getting the vblank
	 * work executed as early as possible during the vblank.
	 */
	cpu_latency_qos_update_request(&crtc->vblank_pm_qos, 0);
}

void intel_wait_for_vblank_workers(struct intel_atomic_state *state)
{
	struct intel_crtc_state *crtc_state;
	struct intel_crtc *crtc;
	int i;

	for_each_new_intel_crtc_in_state(state, crtc, crtc_state, i) {
		if (!intel_crtc_needs_vblank_work(crtc_state))
			continue;

		drm_vblank_work_flush(&crtc_state->vblank_work);
		cpu_latency_qos_update_request(&crtc->vblank_pm_qos,
					       PM_QOS_DEFAULT_VALUE);
	}
}

int intel_usecs_to_scanlines(const struct drm_display_mode *adjusted_mode,
			     int usecs)
{
	/* paranoia */
	if (!adjusted_mode->crtc_htotal)
		return 1;

	return DIV_ROUND_UP(usecs * adjusted_mode->crtc_clock,
			    1000 * adjusted_mode->crtc_htotal);
}

static int intel_mode_vblank_start(const struct drm_display_mode *mode)
{
	int vblank_start = mode->crtc_vblank_start;

	if (mode->flags & DRM_MODE_FLAG_INTERLACE)
		vblank_start = DIV_ROUND_UP(vblank_start, 2);

	return vblank_start;
}

static void intel_crtc_vblank_evade_scanlines(struct intel_atomic_state *state,
					      struct intel_crtc *crtc,
					      int *min, int *max, int *vblank_start)
{
	const struct intel_crtc_state *old_crtc_state =
		intel_atomic_get_old_crtc_state(state, crtc);
	const struct intel_crtc_state *new_crtc_state =
		intel_atomic_get_new_crtc_state(state, crtc);
	const struct intel_crtc_state *crtc_state;
	const struct drm_display_mode *adjusted_mode;

	/*
	 * During fastsets/etc. the transcoder is still
	 * running with the old timings at this point.
	 *
	 * TODO: maybe just use the active timings here?
	 */
	if (intel_crtc_needs_modeset(new_crtc_state))
		crtc_state = new_crtc_state;
	else
		crtc_state = old_crtc_state;

	adjusted_mode = &crtc_state->hw.adjusted_mode;

	if (crtc->mode_flags & I915_MODE_FLAG_VRR) {
		/* timing changes should happen with VRR disabled */
		drm_WARN_ON(state->base.dev, intel_crtc_needs_modeset(new_crtc_state) ||
			    new_crtc_state->update_m_n || new_crtc_state->update_lrr);

		if (intel_vrr_is_push_sent(crtc_state))
			*vblank_start = intel_vrr_vmin_vblank_start(crtc_state);
		else
			*vblank_start = intel_vrr_vmax_vblank_start(crtc_state);
	} else {
		*vblank_start = intel_mode_vblank_start(adjusted_mode);
	}

	/* FIXME needs to be calibrated sensibly */
	*min = *vblank_start - intel_usecs_to_scanlines(adjusted_mode,
							VBLANK_EVASION_TIME_US);
	*max = *vblank_start - 1;

	/*
	 * M/N and TRANS_VTOTAL are double buffered on the transcoder's
	 * undelayed vblank, so with seamless M/N and LRR we must evade
	 * both vblanks.
	 *
	 * DSB execution waits for the transcoder's undelayed vblank,
	 * hence we must kick off the commit before that.
	 */
	if (new_crtc_state->dsb || new_crtc_state->update_m_n || new_crtc_state->update_lrr)
		*min -= adjusted_mode->crtc_vblank_start - adjusted_mode->crtc_vdisplay;
}

/**
 * intel_pipe_update_start() - start update of a set of display registers
 * @state: the atomic state
 * @crtc: the crtc
 *
 * Mark the start of an update to pipe registers that should be updated
 * atomically regarding vblank. If the next vblank will happens within
 * the next 100 us, this function waits until the vblank passes.
 *
 * After a successful call to this function, interrupts will be disabled
 * until a subsequent call to intel_pipe_update_end(). That is done to
 * avoid random delays.
 */
void intel_pipe_update_start(struct intel_atomic_state *state,
			     struct intel_crtc *crtc)
{
	struct drm_i915_private *dev_priv = to_i915(crtc->base.dev);
	struct intel_crtc_state *new_crtc_state =
		intel_atomic_get_new_crtc_state(state, crtc);
	long timeout = msecs_to_jiffies_timeout(1);
	int scanline, min, max, vblank_start;
	wait_queue_head_t *wq = drm_crtc_vblank_waitqueue(&crtc->base);
	bool need_vlv_dsi_wa = (IS_VALLEYVIEW(dev_priv) || IS_CHERRYVIEW(dev_priv)) &&
		intel_crtc_has_type(new_crtc_state, INTEL_OUTPUT_DSI);
	DEFINE_WAIT(wait);

	intel_psr_lock(new_crtc_state);

	if (new_crtc_state->do_async_flip)
		return;

	if (intel_crtc_needs_vblank_work(new_crtc_state))
		intel_crtc_vblank_work_init(new_crtc_state);

	intel_crtc_vblank_evade_scanlines(state, crtc, &min, &max, &vblank_start);
	if (min <= 0 || max <= 0)
		goto irq_disable;

	if (drm_WARN_ON(&dev_priv->drm, drm_crtc_vblank_get(&crtc->base)))
		goto irq_disable;

	/*
	 * Wait for psr to idle out after enabling the VBL interrupts
	 * VBL interrupts will start the PSR exit and prevent a PSR
	 * re-entry as well.
	 */
	intel_psr_wait_for_idle_locked(new_crtc_state);

	if (!IS_ENABLED(CONFIG_PREEMPT_RT))
		local_irq_disable();

	crtc->debug.min_vbl = min;
	crtc->debug.max_vbl = max;
	trace_intel_pipe_update_start(crtc);

	for (;;) {
		/*
		 * prepare_to_wait() has a memory barrier, which guarantees
		 * other CPUs can see the task state update by the time we
		 * read the scanline.
		 */
		prepare_to_wait(wq, &wait, TASK_UNINTERRUPTIBLE);

		scanline = intel_get_crtc_scanline(crtc);
		if (scanline < min || scanline > max)
			break;

		if (!timeout) {
			drm_err(&dev_priv->drm,
				"Potential atomic update failure on pipe %c\n",
				pipe_name(crtc->pipe));
			break;
		}

		if (!IS_ENABLED(CONFIG_PREEMPT_RT))
			local_irq_enable();

		timeout = schedule_timeout(timeout);

		if (!IS_ENABLED(CONFIG_PREEMPT_RT))
			local_irq_disable();
	}

	finish_wait(wq, &wait);

	drm_crtc_vblank_put(&crtc->base);

	/*
	 * On VLV/CHV DSI the scanline counter would appear to
	 * increment approx. 1/3 of a scanline before start of vblank.
	 * The registers still get latched at start of vblank however.
	 * This means we must not write any registers on the first
	 * line of vblank (since not the whole line is actually in
	 * vblank). And unfortunately we can't use the interrupt to
	 * wait here since it will fire too soon. We could use the
	 * frame start interrupt instead since it will fire after the
	 * critical scanline, but that would require more changes
	 * in the interrupt code. So for now we'll just do the nasty
	 * thing and poll for the bad scanline to pass us by.
	 *
	 * FIXME figure out if BXT+ DSI suffers from this as well
	 */
	while (need_vlv_dsi_wa && scanline == vblank_start)
		scanline = intel_get_crtc_scanline(crtc);

	crtc->debug.scanline_start = scanline;
	crtc->debug.start_vbl_time = ktime_get();
	crtc->debug.start_vbl_count = intel_crtc_get_vblank_counter(crtc);

	trace_intel_pipe_update_vblank_evaded(crtc);
	return;

irq_disable:
	if (!IS_ENABLED(CONFIG_PREEMPT_RT))
		local_irq_disable();
}

#if IS_ENABLED(CONFIG_DRM_I915_DEBUG_VBLANK_EVADE)
static void dbg_vblank_evade(struct intel_crtc *crtc, ktime_t end)
{
	u64 delta = ktime_to_ns(ktime_sub(end, crtc->debug.start_vbl_time));
	unsigned int h;

	h = ilog2(delta >> 9);
	if (h >= ARRAY_SIZE(crtc->debug.vbl.times))
		h = ARRAY_SIZE(crtc->debug.vbl.times) - 1;
	crtc->debug.vbl.times[h]++;

	crtc->debug.vbl.sum += delta;
	if (!crtc->debug.vbl.min || delta < crtc->debug.vbl.min)
		crtc->debug.vbl.min = delta;
	if (delta > crtc->debug.vbl.max)
		crtc->debug.vbl.max = delta;

	if (delta > 1000 * VBLANK_EVASION_TIME_US) {
		drm_dbg_kms(crtc->base.dev,
			    "Atomic update on pipe (%c) took %lld us, max time under evasion is %u us\n",
			    pipe_name(crtc->pipe),
			    div_u64(delta, 1000),
			    VBLANK_EVASION_TIME_US);
		crtc->debug.vbl.over++;
	}
}
#else
static void dbg_vblank_evade(struct intel_crtc *crtc, ktime_t end) {}
#endif

/**
 * intel_pipe_update_end() - end update of a set of display registers
 * @state: the atomic state
 * @crtc: the crtc
 *
 * Mark the end of an update started with intel_pipe_update_start(). This
 * re-enables interrupts and verifies the update was actually completed
 * before a vblank.
 */
void intel_pipe_update_end(struct intel_atomic_state *state,
			   struct intel_crtc *crtc)
{
	struct intel_crtc_state *new_crtc_state =
		intel_atomic_get_new_crtc_state(state, crtc);
	enum pipe pipe = crtc->pipe;
	int scanline_end = intel_get_crtc_scanline(crtc);
	u32 end_vbl_count = intel_crtc_get_vblank_counter(crtc);
	ktime_t end_vbl_time = ktime_get();
	struct drm_i915_private *dev_priv = to_i915(crtc->base.dev);

	if (new_crtc_state->do_async_flip)
		goto out;

	trace_intel_pipe_update_end(crtc, end_vbl_count, scanline_end);

	/*
	 * Incase of mipi dsi command mode, we need to set frame update
	 * request for every commit.
	 */
	if (DISPLAY_VER(dev_priv) >= 11 &&
	    intel_crtc_has_type(new_crtc_state, INTEL_OUTPUT_DSI))
		icl_dsi_frame_update(new_crtc_state);

	/* We're still in the vblank-evade critical section, this can't race.
	 * Would be slightly nice to just grab the vblank count and arm the
	 * event outside of the critical section - the spinlock might spin for a
	 * while ... */
	if (intel_crtc_needs_vblank_work(new_crtc_state)) {
		drm_vblank_work_schedule(&new_crtc_state->vblank_work,
					 drm_crtc_accurate_vblank_count(&crtc->base) + 1,
					 false);
	} else if (new_crtc_state->uapi.event) {
		drm_WARN_ON(&dev_priv->drm,
			    drm_crtc_vblank_get(&crtc->base) != 0);

		spin_lock(&crtc->base.dev->event_lock);
		drm_crtc_arm_vblank_event(&crtc->base,
					  new_crtc_state->uapi.event);
		spin_unlock(&crtc->base.dev->event_lock);

		new_crtc_state->uapi.event = NULL;
	}

	/*
	 * Send VRR Push to terminate Vblank. If we are already in vblank
	 * this has to be done _after_ sampling the frame counter, as
	 * otherwise the push would immediately terminate the vblank and
	 * the sampled frame counter would correspond to the next frame
	 * instead of the current frame.
	 *
	 * There is a tiny race here (iff vblank evasion failed us) where
	 * we might sample the frame counter just before vmax vblank start
	 * but the push would be sent just after it. That would cause the
	 * push to affect the next frame instead of the current frame,
	 * which would cause the next frame to terminate already at vmin
	 * vblank start instead of vmax vblank start.
	 */
	intel_vrr_send_push(new_crtc_state);

<<<<<<< HEAD
	/*
	 * Seamless M/N update may need to update frame timings.
	 *
	 * FIXME Should be synchronized with the start of vblank somehow...
	 */
	if (new_crtc_state->seamless_m_n && intel_crtc_needs_fastset(new_crtc_state))
		intel_crtc_update_active_timings(new_crtc_state,
						 new_crtc_state->vrr.enable);

	if (!IS_ENABLED(CONFIG_PREEMPT_RT))
		local_irq_enable();
=======
	local_irq_enable();
>>>>>>> 61232f66

	if (intel_vgpu_active(dev_priv))
		goto out;

	if (crtc->debug.start_vbl_count &&
	    crtc->debug.start_vbl_count != end_vbl_count) {
		drm_err(&dev_priv->drm,
			"Atomic update failure on pipe %c (start=%u end=%u) time %lld us, min %d, max %d, scanline start %d, end %d\n",
			pipe_name(pipe), crtc->debug.start_vbl_count,
			end_vbl_count,
			ktime_us_delta(end_vbl_time,
				       crtc->debug.start_vbl_time),
			crtc->debug.min_vbl, crtc->debug.max_vbl,
			crtc->debug.scanline_start, scanline_end);
	}

	dbg_vblank_evade(crtc, end_vbl_time);

out:
	intel_psr_unlock(new_crtc_state);
}<|MERGE_RESOLUTION|>--- conflicted
+++ resolved
@@ -741,21 +741,8 @@
 	 */
 	intel_vrr_send_push(new_crtc_state);
 
-<<<<<<< HEAD
-	/*
-	 * Seamless M/N update may need to update frame timings.
-	 *
-	 * FIXME Should be synchronized with the start of vblank somehow...
-	 */
-	if (new_crtc_state->seamless_m_n && intel_crtc_needs_fastset(new_crtc_state))
-		intel_crtc_update_active_timings(new_crtc_state,
-						 new_crtc_state->vrr.enable);
-
 	if (!IS_ENABLED(CONFIG_PREEMPT_RT))
 		local_irq_enable();
-=======
-	local_irq_enable();
->>>>>>> 61232f66
 
 	if (intel_vgpu_active(dev_priv))
 		goto out;
