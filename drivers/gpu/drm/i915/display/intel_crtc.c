// SPDX-License-Identifier: MIT
/*
 * Copyright © 2020 Intel Corporation
 */
#include <linux/kernel.h>
#include <linux/pm_qos.h>
#include <linux/slab.h>

#include <drm/drm_atomic_helper.h>
#include <drm/drm_fourcc.h>
#include <drm/drm_plane.h>
<<<<<<< HEAD
#include <drm/drm_plane_helper.h>
=======
>>>>>>> eb3cdb58
#include <drm/drm_vblank_work.h>

#include "i915_irq.h"
#include "i915_vgpu.h"
#include "i9xx_plane.h"
#include "icl_dsi.h"
#include "intel_atomic.h"
#include "intel_atomic_plane.h"
#include "intel_color.h"
#include "intel_crtc.h"
#include "intel_cursor.h"
#include "intel_display_debugfs.h"
#include "intel_display_trace.h"
#include "intel_display_types.h"
#include "intel_drrs.h"
#include "intel_dsi.h"
#include "intel_fifo_underrun.h"
#include "intel_pipe_crc.h"
#include "intel_psr.h"
#include "intel_sprite.h"
#include "intel_vblank.h"
#include "intel_vrr.h"
#include "skl_universal_plane.h"

static void assert_vblank_disabled(struct drm_crtc *crtc)
{
	if (I915_STATE_WARN_ON(drm_crtc_vblank_get(crtc) == 0))
		drm_crtc_vblank_put(crtc);
}

struct intel_crtc *intel_first_crtc(struct drm_i915_private *i915)
{
	return to_intel_crtc(drm_crtc_from_index(&i915->drm, 0));
}

struct intel_crtc *intel_crtc_for_pipe(struct drm_i915_private *i915,
				       enum pipe pipe)
{
	struct intel_crtc *crtc;

	for_each_intel_crtc(&i915->drm, crtc) {
		if (crtc->pipe == pipe)
			return crtc;
	}

	return NULL;
}

void intel_crtc_wait_for_next_vblank(struct intel_crtc *crtc)
{
	drm_crtc_wait_one_vblank(&crtc->base);
}

void intel_wait_for_vblank_if_active(struct drm_i915_private *i915,
				     enum pipe pipe)
{
	struct intel_crtc *crtc = intel_crtc_for_pipe(i915, pipe);

	if (crtc->active)
		intel_crtc_wait_for_next_vblank(crtc);
}

u32 intel_crtc_get_vblank_counter(struct intel_crtc *crtc)
{
	struct drm_device *dev = crtc->base.dev;
	struct drm_vblank_crtc *vblank = &dev->vblank[drm_crtc_index(&crtc->base)];

	if (!crtc->active)
		return 0;

	if (!vblank->max_vblank_count)
		return (u32)drm_crtc_accurate_vblank_count(&crtc->base);

	return crtc->base.funcs->get_vblank_counter(&crtc->base);
}

u32 intel_crtc_max_vblank_count(const struct intel_crtc_state *crtc_state)
{
	struct drm_i915_private *dev_priv = to_i915(crtc_state->uapi.crtc->dev);

	/*
	 * From Gen 11, In case of dsi cmd mode, frame counter wouldnt
	 * have updated at the beginning of TE, if we want to use
	 * the hw counter, then we would find it updated in only
	 * the next TE, hence switching to sw counter.
	 */
	if (crtc_state->mode_flags & (I915_MODE_FLAG_DSI_USE_TE0 |
				      I915_MODE_FLAG_DSI_USE_TE1))
		return 0;

	/*
	 * On i965gm the hardware frame counter reads
	 * zero when the TV encoder is enabled :(
	 */
	if (IS_I965GM(dev_priv) &&
	    (crtc_state->output_types & BIT(INTEL_OUTPUT_TVOUT)))
		return 0;

	if (DISPLAY_VER(dev_priv) >= 5 || IS_G4X(dev_priv))
		return 0xffffffff; /* full 32 bit counter */
	else if (DISPLAY_VER(dev_priv) >= 3)
		return 0xffffff; /* only 24 bits of frame count */
	else
		return 0; /* Gen2 doesn't have a hardware frame counter */
}

void intel_crtc_vblank_on(const struct intel_crtc_state *crtc_state)
{
	struct intel_crtc *crtc = to_intel_crtc(crtc_state->uapi.crtc);

	assert_vblank_disabled(&crtc->base);
	drm_crtc_set_max_vblank_count(&crtc->base,
				      intel_crtc_max_vblank_count(crtc_state));
	drm_crtc_vblank_on(&crtc->base);

	/*
	 * Should really happen exactly when we enable the pipe
	 * but we want the frame counters in the trace, and that
	 * requires vblank support on some platforms/outputs.
	 */
	trace_intel_pipe_enable(crtc);
}

void intel_crtc_vblank_off(const struct intel_crtc_state *crtc_state)
{
	struct intel_crtc *crtc = to_intel_crtc(crtc_state->uapi.crtc);

	/*
	 * Should really happen exactly when we disable the pipe
	 * but we want the frame counters in the trace, and that
	 * requires vblank support on some platforms/outputs.
	 */
	trace_intel_pipe_disable(crtc);

	drm_crtc_vblank_off(&crtc->base);
	assert_vblank_disabled(&crtc->base);
}

struct intel_crtc_state *intel_crtc_state_alloc(struct intel_crtc *crtc)
{
	struct intel_crtc_state *crtc_state;

	crtc_state = kmalloc(sizeof(*crtc_state), GFP_KERNEL);

	if (crtc_state)
		intel_crtc_state_reset(crtc_state, crtc);

	return crtc_state;
}

void intel_crtc_state_reset(struct intel_crtc_state *crtc_state,
			    struct intel_crtc *crtc)
{
	memset(crtc_state, 0, sizeof(*crtc_state));

	__drm_atomic_helper_crtc_state_reset(&crtc_state->uapi, &crtc->base);

	crtc_state->cpu_transcoder = INVALID_TRANSCODER;
	crtc_state->master_transcoder = INVALID_TRANSCODER;
	crtc_state->hsw_workaround_pipe = INVALID_PIPE;
	crtc_state->scaler_state.scaler_id = -1;
	crtc_state->mst_master_transcoder = INVALID_TRANSCODER;
}

static struct intel_crtc *intel_crtc_alloc(void)
{
	struct intel_crtc_state *crtc_state;
	struct intel_crtc *crtc;

	crtc = kzalloc(sizeof(*crtc), GFP_KERNEL);
	if (!crtc)
		return ERR_PTR(-ENOMEM);

	crtc_state = intel_crtc_state_alloc(crtc);
	if (!crtc_state) {
		kfree(crtc);
		return ERR_PTR(-ENOMEM);
	}

	crtc->base.state = &crtc_state->uapi;
	crtc->config = crtc_state;

	return crtc;
}

static void intel_crtc_free(struct intel_crtc *crtc)
{
	intel_crtc_destroy_state(&crtc->base, crtc->base.state);
	kfree(crtc);
}

static void intel_crtc_destroy(struct drm_crtc *_crtc)
{
	struct intel_crtc *crtc = to_intel_crtc(_crtc);
<<<<<<< HEAD

	cpu_latency_qos_remove_request(&crtc->vblank_pm_qos);

=======

	cpu_latency_qos_remove_request(&crtc->vblank_pm_qos);

>>>>>>> eb3cdb58
	drm_crtc_cleanup(&crtc->base);
	kfree(crtc);
}

static int intel_crtc_late_register(struct drm_crtc *crtc)
{
	intel_crtc_debugfs_add(to_intel_crtc(crtc));
	return 0;
}

#define INTEL_CRTC_FUNCS \
	.set_config = drm_atomic_helper_set_config, \
	.destroy = intel_crtc_destroy, \
	.page_flip = drm_atomic_helper_page_flip, \
	.atomic_duplicate_state = intel_crtc_duplicate_state, \
	.atomic_destroy_state = intel_crtc_destroy_state, \
	.set_crc_source = intel_crtc_set_crc_source, \
	.verify_crc_source = intel_crtc_verify_crc_source, \
	.get_crc_sources = intel_crtc_get_crc_sources, \
	.late_register = intel_crtc_late_register

static const struct drm_crtc_funcs bdw_crtc_funcs = {
	INTEL_CRTC_FUNCS,

	.get_vblank_counter = g4x_get_vblank_counter,
	.enable_vblank = bdw_enable_vblank,
	.disable_vblank = bdw_disable_vblank,
	.get_vblank_timestamp = intel_crtc_get_vblank_timestamp,
};

static const struct drm_crtc_funcs ilk_crtc_funcs = {
	INTEL_CRTC_FUNCS,

	.get_vblank_counter = g4x_get_vblank_counter,
	.enable_vblank = ilk_enable_vblank,
	.disable_vblank = ilk_disable_vblank,
	.get_vblank_timestamp = intel_crtc_get_vblank_timestamp,
};

static const struct drm_crtc_funcs g4x_crtc_funcs = {
	INTEL_CRTC_FUNCS,

	.get_vblank_counter = g4x_get_vblank_counter,
	.enable_vblank = i965_enable_vblank,
	.disable_vblank = i965_disable_vblank,
	.get_vblank_timestamp = intel_crtc_get_vblank_timestamp,
};

static const struct drm_crtc_funcs i965_crtc_funcs = {
	INTEL_CRTC_FUNCS,

	.get_vblank_counter = i915_get_vblank_counter,
	.enable_vblank = i965_enable_vblank,
	.disable_vblank = i965_disable_vblank,
	.get_vblank_timestamp = intel_crtc_get_vblank_timestamp,
};

static const struct drm_crtc_funcs i915gm_crtc_funcs = {
	INTEL_CRTC_FUNCS,

	.get_vblank_counter = i915_get_vblank_counter,
	.enable_vblank = i915gm_enable_vblank,
	.disable_vblank = i915gm_disable_vblank,
	.get_vblank_timestamp = intel_crtc_get_vblank_timestamp,
};

static const struct drm_crtc_funcs i915_crtc_funcs = {
	INTEL_CRTC_FUNCS,

	.get_vblank_counter = i915_get_vblank_counter,
	.enable_vblank = i8xx_enable_vblank,
	.disable_vblank = i8xx_disable_vblank,
	.get_vblank_timestamp = intel_crtc_get_vblank_timestamp,
};

static const struct drm_crtc_funcs i8xx_crtc_funcs = {
	INTEL_CRTC_FUNCS,

	/* no hw vblank counter */
	.enable_vblank = i8xx_enable_vblank,
	.disable_vblank = i8xx_disable_vblank,
	.get_vblank_timestamp = intel_crtc_get_vblank_timestamp,
};

int intel_crtc_init(struct drm_i915_private *dev_priv, enum pipe pipe)
{
	struct intel_plane *primary, *cursor;
	const struct drm_crtc_funcs *funcs;
	struct intel_crtc *crtc;
	int sprite, ret;

	crtc = intel_crtc_alloc();
	if (IS_ERR(crtc))
		return PTR_ERR(crtc);

	crtc->pipe = pipe;
	crtc->num_scalers = DISPLAY_RUNTIME_INFO(dev_priv)->num_scalers[pipe];

	if (DISPLAY_VER(dev_priv) >= 9)
		primary = skl_universal_plane_create(dev_priv, pipe,
						     PLANE_PRIMARY);
	else
		primary = intel_primary_plane_create(dev_priv, pipe);
	if (IS_ERR(primary)) {
		ret = PTR_ERR(primary);
		goto fail;
	}
	crtc->plane_ids_mask |= BIT(primary->id);

	intel_init_fifo_underrun_reporting(dev_priv, crtc, false);

	for_each_sprite(dev_priv, pipe, sprite) {
		struct intel_plane *plane;

		if (DISPLAY_VER(dev_priv) >= 9)
			plane = skl_universal_plane_create(dev_priv, pipe,
							   PLANE_SPRITE0 + sprite);
		else
			plane = intel_sprite_plane_create(dev_priv, pipe, sprite);
		if (IS_ERR(plane)) {
			ret = PTR_ERR(plane);
			goto fail;
		}
		crtc->plane_ids_mask |= BIT(plane->id);
	}

	cursor = intel_cursor_plane_create(dev_priv, pipe);
	if (IS_ERR(cursor)) {
		ret = PTR_ERR(cursor);
		goto fail;
	}
	crtc->plane_ids_mask |= BIT(cursor->id);

	if (HAS_GMCH(dev_priv)) {
		if (IS_CHERRYVIEW(dev_priv) ||
		    IS_VALLEYVIEW(dev_priv) || IS_G4X(dev_priv))
			funcs = &g4x_crtc_funcs;
		else if (DISPLAY_VER(dev_priv) == 4)
			funcs = &i965_crtc_funcs;
		else if (IS_I945GM(dev_priv) || IS_I915GM(dev_priv))
			funcs = &i915gm_crtc_funcs;
		else if (DISPLAY_VER(dev_priv) == 3)
			funcs = &i915_crtc_funcs;
		else
			funcs = &i8xx_crtc_funcs;
	} else {
		if (DISPLAY_VER(dev_priv) >= 8)
			funcs = &bdw_crtc_funcs;
		else
			funcs = &ilk_crtc_funcs;
	}

	ret = drm_crtc_init_with_planes(&dev_priv->drm, &crtc->base,
					&primary->base, &cursor->base,
					funcs, "pipe %c", pipe_name(pipe));
	if (ret)
		goto fail;

	if (DISPLAY_VER(dev_priv) >= 11)
		drm_crtc_create_scaling_filter_property(&crtc->base,
						BIT(DRM_SCALING_FILTER_DEFAULT) |
						BIT(DRM_SCALING_FILTER_NEAREST_NEIGHBOR));

<<<<<<< HEAD
	intel_color_init(crtc);

	intel_crtc_drrs_init(crtc);
=======
	intel_color_crtc_init(crtc);
	intel_drrs_crtc_init(crtc);
>>>>>>> eb3cdb58
	intel_crtc_crc_init(crtc);

	cpu_latency_qos_add_request(&crtc->vblank_pm_qos, PM_QOS_DEFAULT_VALUE);

	drm_WARN_ON(&dev_priv->drm, drm_crtc_index(&crtc->base) != crtc->pipe);

	return 0;

fail:
	intel_crtc_free(crtc);

	return ret;
}

static bool intel_crtc_needs_vblank_work(const struct intel_crtc_state *crtc_state)
{
	return crtc_state->hw.active &&
		!intel_crtc_needs_modeset(crtc_state) &&
		!crtc_state->preload_luts &&
<<<<<<< HEAD
		(crtc_state->uapi.color_mgmt_changed ||
		 crtc_state->update_pipe);
=======
		intel_crtc_needs_color_update(crtc_state);
>>>>>>> eb3cdb58
}

static void intel_crtc_vblank_work(struct kthread_work *base)
{
	struct drm_vblank_work *work = to_drm_vblank_work(base);
	struct intel_crtc_state *crtc_state =
		container_of(work, typeof(*crtc_state), vblank_work);
	struct intel_crtc *crtc = to_intel_crtc(crtc_state->uapi.crtc);

	trace_intel_crtc_vblank_work_start(crtc);

	intel_color_load_luts(crtc_state);

	if (crtc_state->uapi.event) {
		spin_lock_irq(&crtc->base.dev->event_lock);
		drm_crtc_send_vblank_event(&crtc->base, crtc_state->uapi.event);
		crtc_state->uapi.event = NULL;
		spin_unlock_irq(&crtc->base.dev->event_lock);
	}

	trace_intel_crtc_vblank_work_end(crtc);
}

static void intel_crtc_vblank_work_init(struct intel_crtc_state *crtc_state)
{
	struct intel_crtc *crtc = to_intel_crtc(crtc_state->uapi.crtc);

	drm_vblank_work_init(&crtc_state->vblank_work, &crtc->base,
			     intel_crtc_vblank_work);
	/*
	 * Interrupt latency is critical for getting the vblank
	 * work executed as early as possible during the vblank.
	 */
	cpu_latency_qos_update_request(&crtc->vblank_pm_qos, 0);
}

void intel_wait_for_vblank_workers(struct intel_atomic_state *state)
{
	struct intel_crtc_state *crtc_state;
	struct intel_crtc *crtc;
	int i;

	for_each_new_intel_crtc_in_state(state, crtc, crtc_state, i) {
		if (!intel_crtc_needs_vblank_work(crtc_state))
			continue;

		drm_vblank_work_flush(&crtc_state->vblank_work);
		cpu_latency_qos_update_request(&crtc->vblank_pm_qos,
					       PM_QOS_DEFAULT_VALUE);
	}
}

int intel_usecs_to_scanlines(const struct drm_display_mode *adjusted_mode,
			     int usecs)
{
	/* paranoia */
	if (!adjusted_mode->crtc_htotal)
		return 1;

	return DIV_ROUND_UP(usecs * adjusted_mode->crtc_clock,
			    1000 * adjusted_mode->crtc_htotal);
}

static int intel_mode_vblank_start(const struct drm_display_mode *mode)
{
	int vblank_start = mode->crtc_vblank_start;

	if (mode->flags & DRM_MODE_FLAG_INTERLACE)
		vblank_start = DIV_ROUND_UP(vblank_start, 2);

	return vblank_start;
}

/**
 * intel_pipe_update_start() - start update of a set of display registers
 * @new_crtc_state: the new crtc state
 *
 * Mark the start of an update to pipe registers that should be updated
 * atomically regarding vblank. If the next vblank will happens within
 * the next 100 us, this function waits until the vblank passes.
 *
 * After a successful call to this function, interrupts will be disabled
 * until a subsequent call to intel_pipe_update_end(). That is done to
 * avoid random delays.
 */
void intel_pipe_update_start(struct intel_crtc_state *new_crtc_state)
{
	struct intel_crtc *crtc = to_intel_crtc(new_crtc_state->uapi.crtc);
	struct drm_i915_private *dev_priv = to_i915(crtc->base.dev);
	const struct drm_display_mode *adjusted_mode = &new_crtc_state->hw.adjusted_mode;
	long timeout = msecs_to_jiffies_timeout(1);
	int scanline, min, max, vblank_start;
	wait_queue_head_t *wq = drm_crtc_vblank_waitqueue(&crtc->base);
	bool need_vlv_dsi_wa = (IS_VALLEYVIEW(dev_priv) || IS_CHERRYVIEW(dev_priv)) &&
		intel_crtc_has_type(new_crtc_state, INTEL_OUTPUT_DSI);
	DEFINE_WAIT(wait);

	intel_psr_lock(new_crtc_state);

	if (new_crtc_state->do_async_flip)
		return;

	if (intel_crtc_needs_vblank_work(new_crtc_state))
		intel_crtc_vblank_work_init(new_crtc_state);

	if (new_crtc_state->vrr.enable) {
		if (intel_vrr_is_push_sent(new_crtc_state))
			vblank_start = intel_vrr_vmin_vblank_start(new_crtc_state);
		else
			vblank_start = intel_vrr_vmax_vblank_start(new_crtc_state);
	} else {
		vblank_start = intel_mode_vblank_start(adjusted_mode);
	}

	/* FIXME needs to be calibrated sensibly */
	min = vblank_start - intel_usecs_to_scanlines(adjusted_mode,
						      VBLANK_EVASION_TIME_US);
	max = vblank_start - 1;

	if (min <= 0 || max <= 0)
		goto irq_disable;

	if (drm_WARN_ON(&dev_priv->drm, drm_crtc_vblank_get(&crtc->base)))
		goto irq_disable;

	/*
	 * Wait for psr to idle out after enabling the VBL interrupts
	 * VBL interrupts will start the PSR exit and prevent a PSR
	 * re-entry as well.
	 */
	intel_psr_wait_for_idle_locked(new_crtc_state);

	local_irq_disable();

	crtc->debug.min_vbl = min;
	crtc->debug.max_vbl = max;
	trace_intel_pipe_update_start(crtc);

	for (;;) {
		/*
		 * prepare_to_wait() has a memory barrier, which guarantees
		 * other CPUs can see the task state update by the time we
		 * read the scanline.
		 */
		prepare_to_wait(wq, &wait, TASK_UNINTERRUPTIBLE);

		scanline = intel_get_crtc_scanline(crtc);
		if (scanline < min || scanline > max)
			break;

		if (!timeout) {
			drm_err(&dev_priv->drm,
				"Potential atomic update failure on pipe %c\n",
				pipe_name(crtc->pipe));
			break;
		}

		local_irq_enable();

		timeout = schedule_timeout(timeout);

		local_irq_disable();
	}

	finish_wait(wq, &wait);

	drm_crtc_vblank_put(&crtc->base);

	/*
	 * On VLV/CHV DSI the scanline counter would appear to
	 * increment approx. 1/3 of a scanline before start of vblank.
	 * The registers still get latched at start of vblank however.
	 * This means we must not write any registers on the first
	 * line of vblank (since not the whole line is actually in
	 * vblank). And unfortunately we can't use the interrupt to
	 * wait here since it will fire too soon. We could use the
	 * frame start interrupt instead since it will fire after the
	 * critical scanline, but that would require more changes
	 * in the interrupt code. So for now we'll just do the nasty
	 * thing and poll for the bad scanline to pass us by.
	 *
	 * FIXME figure out if BXT+ DSI suffers from this as well
	 */
	while (need_vlv_dsi_wa && scanline == vblank_start)
		scanline = intel_get_crtc_scanline(crtc);

	crtc->debug.scanline_start = scanline;
	crtc->debug.start_vbl_time = ktime_get();
	crtc->debug.start_vbl_count = intel_crtc_get_vblank_counter(crtc);

	trace_intel_pipe_update_vblank_evaded(crtc);
	return;

irq_disable:
	local_irq_disable();
}

#if IS_ENABLED(CONFIG_DRM_I915_DEBUG_VBLANK_EVADE)
static void dbg_vblank_evade(struct intel_crtc *crtc, ktime_t end)
{
	u64 delta = ktime_to_ns(ktime_sub(end, crtc->debug.start_vbl_time));
	unsigned int h;

	h = ilog2(delta >> 9);
	if (h >= ARRAY_SIZE(crtc->debug.vbl.times))
		h = ARRAY_SIZE(crtc->debug.vbl.times) - 1;
	crtc->debug.vbl.times[h]++;

	crtc->debug.vbl.sum += delta;
	if (!crtc->debug.vbl.min || delta < crtc->debug.vbl.min)
		crtc->debug.vbl.min = delta;
	if (delta > crtc->debug.vbl.max)
		crtc->debug.vbl.max = delta;

	if (delta > 1000 * VBLANK_EVASION_TIME_US) {
		drm_dbg_kms(crtc->base.dev,
			    "Atomic update on pipe (%c) took %lld us, max time under evasion is %u us\n",
			    pipe_name(crtc->pipe),
			    div_u64(delta, 1000),
			    VBLANK_EVASION_TIME_US);
		crtc->debug.vbl.over++;
	}
}
#else
static void dbg_vblank_evade(struct intel_crtc *crtc, ktime_t end) {}
#endif

/**
 * intel_pipe_update_end() - end update of a set of display registers
 * @new_crtc_state: the new crtc state
 *
 * Mark the end of an update started with intel_pipe_update_start(). This
 * re-enables interrupts and verifies the update was actually completed
 * before a vblank.
 */
void intel_pipe_update_end(struct intel_crtc_state *new_crtc_state)
{
	struct intel_crtc *crtc = to_intel_crtc(new_crtc_state->uapi.crtc);
	enum pipe pipe = crtc->pipe;
	int scanline_end = intel_get_crtc_scanline(crtc);
	u32 end_vbl_count = intel_crtc_get_vblank_counter(crtc);
	ktime_t end_vbl_time = ktime_get();
	struct drm_i915_private *dev_priv = to_i915(crtc->base.dev);

	intel_psr_unlock(new_crtc_state);

	if (new_crtc_state->do_async_flip)
		return;

	trace_intel_pipe_update_end(crtc, end_vbl_count, scanline_end);

	/*
	 * Incase of mipi dsi command mode, we need to set frame update
	 * request for every commit.
	 */
	if (DISPLAY_VER(dev_priv) >= 11 &&
	    intel_crtc_has_type(new_crtc_state, INTEL_OUTPUT_DSI))
		icl_dsi_frame_update(new_crtc_state);

	/* We're still in the vblank-evade critical section, this can't race.
	 * Would be slightly nice to just grab the vblank count and arm the
	 * event outside of the critical section - the spinlock might spin for a
	 * while ... */
	if (intel_crtc_needs_vblank_work(new_crtc_state)) {
		drm_vblank_work_schedule(&new_crtc_state->vblank_work,
					 drm_crtc_accurate_vblank_count(&crtc->base) + 1,
					 false);
	} else if (new_crtc_state->uapi.event) {
		drm_WARN_ON(&dev_priv->drm,
			    drm_crtc_vblank_get(&crtc->base) != 0);

		spin_lock(&crtc->base.dev->event_lock);
		drm_crtc_arm_vblank_event(&crtc->base,
					  new_crtc_state->uapi.event);
		spin_unlock(&crtc->base.dev->event_lock);

		new_crtc_state->uapi.event = NULL;
	}

	/*
	 * Send VRR Push to terminate Vblank. If we are already in vblank
	 * this has to be done _after_ sampling the frame counter, as
	 * otherwise the push would immediately terminate the vblank and
	 * the sampled frame counter would correspond to the next frame
	 * instead of the current frame.
	 *
	 * There is a tiny race here (iff vblank evasion failed us) where
	 * we might sample the frame counter just before vmax vblank start
	 * but the push would be sent just after it. That would cause the
	 * push to affect the next frame instead of the current frame,
	 * which would cause the next frame to terminate already at vmin
	 * vblank start instead of vmax vblank start.
	 */
	intel_vrr_send_push(new_crtc_state);

<<<<<<< HEAD
=======
	/*
	 * Seamless M/N update may need to update frame timings.
	 *
	 * FIXME Should be synchronized with the start of vblank somehow...
	 */
	if (new_crtc_state->seamless_m_n && intel_crtc_needs_fastset(new_crtc_state))
		intel_crtc_update_active_timings(new_crtc_state);

>>>>>>> eb3cdb58
	local_irq_enable();

	if (intel_vgpu_active(dev_priv))
		return;

	if (crtc->debug.start_vbl_count &&
	    crtc->debug.start_vbl_count != end_vbl_count) {
		drm_err(&dev_priv->drm,
			"Atomic update failure on pipe %c (start=%u end=%u) time %lld us, min %d, max %d, scanline start %d, end %d\n",
			pipe_name(pipe), crtc->debug.start_vbl_count,
			end_vbl_count,
			ktime_us_delta(end_vbl_time,
				       crtc->debug.start_vbl_time),
			crtc->debug.min_vbl, crtc->debug.max_vbl,
			crtc->debug.scanline_start, scanline_end);
	}

	dbg_vblank_evade(crtc, end_vbl_time);
}<|MERGE_RESOLUTION|>--- conflicted
+++ resolved
@@ -9,10 +9,6 @@
 #include <drm/drm_atomic_helper.h>
 #include <drm/drm_fourcc.h>
 #include <drm/drm_plane.h>
-<<<<<<< HEAD
-#include <drm/drm_plane_helper.h>
-=======
->>>>>>> eb3cdb58
 #include <drm/drm_vblank_work.h>
 
 #include "i915_irq.h"
@@ -207,15 +203,9 @@
 static void intel_crtc_destroy(struct drm_crtc *_crtc)
 {
 	struct intel_crtc *crtc = to_intel_crtc(_crtc);
-<<<<<<< HEAD
 
 	cpu_latency_qos_remove_request(&crtc->vblank_pm_qos);
 
-=======
-
-	cpu_latency_qos_remove_request(&crtc->vblank_pm_qos);
-
->>>>>>> eb3cdb58
 	drm_crtc_cleanup(&crtc->base);
 	kfree(crtc);
 }
@@ -379,14 +369,8 @@
 						BIT(DRM_SCALING_FILTER_DEFAULT) |
 						BIT(DRM_SCALING_FILTER_NEAREST_NEIGHBOR));
 
-<<<<<<< HEAD
-	intel_color_init(crtc);
-
-	intel_crtc_drrs_init(crtc);
-=======
 	intel_color_crtc_init(crtc);
 	intel_drrs_crtc_init(crtc);
->>>>>>> eb3cdb58
 	intel_crtc_crc_init(crtc);
 
 	cpu_latency_qos_add_request(&crtc->vblank_pm_qos, PM_QOS_DEFAULT_VALUE);
@@ -406,12 +390,7 @@
 	return crtc_state->hw.active &&
 		!intel_crtc_needs_modeset(crtc_state) &&
 		!crtc_state->preload_luts &&
-<<<<<<< HEAD
-		(crtc_state->uapi.color_mgmt_changed ||
-		 crtc_state->update_pipe);
-=======
 		intel_crtc_needs_color_update(crtc_state);
->>>>>>> eb3cdb58
 }
 
 static void intel_crtc_vblank_work(struct kthread_work *base)
@@ -707,8 +686,6 @@
 	 */
 	intel_vrr_send_push(new_crtc_state);
 
-<<<<<<< HEAD
-=======
 	/*
 	 * Seamless M/N update may need to update frame timings.
 	 *
@@ -717,7 +694,6 @@
 	if (new_crtc_state->seamless_m_n && intel_crtc_needs_fastset(new_crtc_state))
 		intel_crtc_update_active_timings(new_crtc_state);
 
->>>>>>> eb3cdb58
 	local_irq_enable();
 
 	if (intel_vgpu_active(dev_priv))
