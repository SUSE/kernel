--- conflicted
+++ resolved
@@ -519,39 +519,7 @@
 	crtc->debug.max_vbl = evade.max;
 	trace_intel_pipe_update_start(crtc);
 
-<<<<<<< HEAD
-	for (;;) {
-		/*
-		 * prepare_to_wait() has a memory barrier, which guarantees
-		 * other CPUs can see the task state update by the time we
-		 * read the scanline.
-		 */
-		prepare_to_wait(wq, &wait, TASK_UNINTERRUPTIBLE);
-
-		scanline = intel_get_crtc_scanline(crtc);
-		if (scanline < min || scanline > max)
-			break;
-
-		if (!timeout) {
-			drm_err(&dev_priv->drm,
-				"Potential atomic update failure on pipe %c\n",
-				pipe_name(crtc->pipe));
-			break;
-		}
-
-		if (!IS_ENABLED(CONFIG_PREEMPT_RT))
-			local_irq_enable();
-
-		timeout = schedule_timeout(timeout);
-
-		if (!IS_ENABLED(CONFIG_PREEMPT_RT))
-			local_irq_disable();
-	}
-
-	finish_wait(wq, &wait);
-=======
 	scanline = intel_vblank_evade(&evade);
->>>>>>> fb3138e3
 
 	drm_crtc_vblank_put(&crtc->base);
 
