/* SPDX-License-Identifier: MIT */
/*
 * Copyright © 2019 Intel Corporation
 */

#ifndef __INTEL_AUDIO_H__
#define __INTEL_AUDIO_H__

#include <linux/types.h>

struct drm_connector_state;
struct drm_i915_private;
struct intel_crtc_state;
struct intel_encoder;

void intel_audio_hooks_init(struct drm_i915_private *dev_priv);
<<<<<<< HEAD
=======
bool intel_audio_compute_config(struct intel_encoder *encoder,
				struct intel_crtc_state *crtc_state,
				struct drm_connector_state *conn_state);
>>>>>>> eb3cdb58
void intel_audio_codec_enable(struct intel_encoder *encoder,
			      const struct intel_crtc_state *crtc_state,
			      const struct drm_connector_state *conn_state);
void intel_audio_codec_disable(struct intel_encoder *encoder,
			       const struct intel_crtc_state *old_crtc_state,
			       const struct drm_connector_state *old_conn_state);
<<<<<<< HEAD
=======
void intel_audio_codec_get_config(struct intel_encoder *encoder,
				  struct intel_crtc_state *crtc_state);
>>>>>>> eb3cdb58
void intel_audio_cdclk_change_pre(struct drm_i915_private *dev_priv);
void intel_audio_cdclk_change_post(struct drm_i915_private *dev_priv);
void intel_audio_init(struct drm_i915_private *dev_priv);
void intel_audio_deinit(struct drm_i915_private *dev_priv);
void intel_audio_sdp_split_update(struct intel_encoder *encoder,
				  const struct intel_crtc_state *crtc_state);

#endif /* __INTEL_AUDIO_H__ */<|MERGE_RESOLUTION|>--- conflicted
+++ resolved
@@ -14,23 +14,17 @@
 struct intel_encoder;
 
 void intel_audio_hooks_init(struct drm_i915_private *dev_priv);
-<<<<<<< HEAD
-=======
 bool intel_audio_compute_config(struct intel_encoder *encoder,
 				struct intel_crtc_state *crtc_state,
 				struct drm_connector_state *conn_state);
->>>>>>> eb3cdb58
 void intel_audio_codec_enable(struct intel_encoder *encoder,
 			      const struct intel_crtc_state *crtc_state,
 			      const struct drm_connector_state *conn_state);
 void intel_audio_codec_disable(struct intel_encoder *encoder,
 			       const struct intel_crtc_state *old_crtc_state,
 			       const struct drm_connector_state *old_conn_state);
-<<<<<<< HEAD
-=======
 void intel_audio_codec_get_config(struct intel_encoder *encoder,
 				  struct intel_crtc_state *crtc_state);
->>>>>>> eb3cdb58
 void intel_audio_cdclk_change_pre(struct drm_i915_private *dev_priv);
 void intel_audio_cdclk_change_post(struct drm_i915_private *dev_priv);
 void intel_audio_init(struct drm_i915_private *dev_priv);
