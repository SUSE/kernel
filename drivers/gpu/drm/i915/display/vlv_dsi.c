/*
 * Copyright © 2013 Intel Corporation
 *
 * Permission is hereby granted, free of charge, to any person obtaining a
 * copy of this software and associated documentation files (the "Software"),
 * to deal in the Software without restriction, including without limitation
 * the rights to use, copy, modify, merge, publish, distribute, sublicense,
 * and/or sell copies of the Software, and to permit persons to whom the
 * Software is furnished to do so, subject to the following conditions:
 *
 * The above copyright notice and this permission notice (including the next
 * paragraph) shall be included in all copies or substantial portions of the
 * Software.
 *
 * THE SOFTWARE IS PROVIDED "AS IS", WITHOUT WARRANTY OF ANY KIND, EXPRESS OR
 * IMPLIED, INCLUDING BUT NOT LIMITED TO THE WARRANTIES OF MERCHANTABILITY,
 * FITNESS FOR A PARTICULAR PURPOSE AND NONINFRINGEMENT.  IN NO EVENT SHALL
 * THE AUTHORS OR COPYRIGHT HOLDERS BE LIABLE FOR ANY CLAIM, DAMAGES OR OTHER
 * LIABILITY, WHETHER IN AN ACTION OF CONTRACT, TORT OR OTHERWISE, ARISING
 * FROM, OUT OF OR IN CONNECTION WITH THE SOFTWARE OR THE USE OR OTHER
 * DEALINGS IN THE SOFTWARE.
 *
 * Author: Jani Nikula <jani.nikula@intel.com>
 */

#include <linux/dmi.h>
#include <linux/slab.h>

#include <drm/drm_atomic_helper.h>
#include <drm/drm_crtc.h>
#include <drm/drm_edid.h>
#include <drm/drm_mipi_dsi.h>

#include "i915_drv.h"
#include "i915_reg.h"
#include "intel_atomic.h"
#include "intel_backlight.h"
#include "intel_connector.h"
#include "intel_crtc.h"
#include "intel_de.h"
#include "intel_display_types.h"
#include "intel_dsi.h"
#include "intel_dsi_vbt.h"
#include "intel_fifo_underrun.h"
#include "intel_panel.h"
#include "skl_scaler.h"
#include "vlv_dsi.h"
#include "vlv_dsi_pll.h"
#include "vlv_dsi_regs.h"
#include "vlv_sideband.h"

/* return pixels in terms of txbyteclkhs */
static u16 txbyteclkhs(u16 pixels, int bpp, int lane_count,
		       u16 burst_mode_ratio)
{
	return DIV_ROUND_UP(DIV_ROUND_UP(pixels * bpp * burst_mode_ratio,
					 8 * 100), lane_count);
}

/* return pixels equvalent to txbyteclkhs */
static u16 pixels_from_txbyteclkhs(u16 clk_hs, int bpp, int lane_count,
			u16 burst_mode_ratio)
{
	return DIV_ROUND_UP((clk_hs * lane_count * 8 * 100),
						(bpp * burst_mode_ratio));
}

enum mipi_dsi_pixel_format pixel_format_from_register_bits(u32 fmt)
{
	/* It just so happens the VBT matches register contents. */
	switch (fmt) {
	case VID_MODE_FORMAT_RGB888:
		return MIPI_DSI_FMT_RGB888;
	case VID_MODE_FORMAT_RGB666:
		return MIPI_DSI_FMT_RGB666;
	case VID_MODE_FORMAT_RGB666_PACKED:
		return MIPI_DSI_FMT_RGB666_PACKED;
	case VID_MODE_FORMAT_RGB565:
		return MIPI_DSI_FMT_RGB565;
	default:
		MISSING_CASE(fmt);
		return MIPI_DSI_FMT_RGB666;
	}
}

void vlv_dsi_wait_for_fifo_empty(struct intel_dsi *intel_dsi, enum port port)
{
	struct intel_display *display = to_intel_display(&intel_dsi->base);
	u32 mask;

	mask = LP_CTRL_FIFO_EMPTY | HS_CTRL_FIFO_EMPTY |
		LP_DATA_FIFO_EMPTY | HS_DATA_FIFO_EMPTY;

	if (intel_de_wait_for_set(display, MIPI_GEN_FIFO_STAT(display, port),
				  mask, 100))
		drm_err(display->drm, "DPI FIFOs are not empty\n");
}

static void write_data(struct intel_display *display,
		       i915_reg_t reg,
		       const u8 *data, u32 len)
{
	u32 i, j;

	for (i = 0; i < len; i += 4) {
		u32 val = 0;

		for (j = 0; j < min_t(u32, len - i, 4); j++)
			val |= *data++ << 8 * j;

		intel_de_write(display, reg, val);
	}
}

static void read_data(struct intel_display *display,
		      i915_reg_t reg,
		      u8 *data, u32 len)
{
	u32 i, j;

	for (i = 0; i < len; i += 4) {
		u32 val = intel_de_read(display, reg);

		for (j = 0; j < min_t(u32, len - i, 4); j++)
			*data++ = val >> 8 * j;
	}
}

static ssize_t intel_dsi_host_transfer(struct mipi_dsi_host *host,
				       const struct mipi_dsi_msg *msg)
{
	struct intel_dsi_host *intel_dsi_host = to_intel_dsi_host(host);
	struct intel_dsi *intel_dsi = intel_dsi_host->intel_dsi;
	struct intel_display *display = to_intel_display(&intel_dsi->base);
	enum port port = intel_dsi_host->port;
	struct mipi_dsi_packet packet;
	ssize_t ret;
	const u8 *header;
	i915_reg_t data_reg, ctrl_reg;
	u32 data_mask, ctrl_mask;

	ret = mipi_dsi_create_packet(&packet, msg);
	if (ret < 0)
		return ret;

	header = packet.header;

	if (msg->flags & MIPI_DSI_MSG_USE_LPM) {
		data_reg = MIPI_LP_GEN_DATA(display, port);
		data_mask = LP_DATA_FIFO_FULL;
		ctrl_reg = MIPI_LP_GEN_CTRL(display, port);
		ctrl_mask = LP_CTRL_FIFO_FULL;
	} else {
		data_reg = MIPI_HS_GEN_DATA(display, port);
		data_mask = HS_DATA_FIFO_FULL;
		ctrl_reg = MIPI_HS_GEN_CTRL(display, port);
		ctrl_mask = HS_CTRL_FIFO_FULL;
	}

	/* note: this is never true for reads */
	if (packet.payload_length) {
		if (intel_de_wait_for_clear(display, MIPI_GEN_FIFO_STAT(display, port),
					    data_mask, 50))
			drm_err(display->drm,
				"Timeout waiting for HS/LP DATA FIFO !full\n");

		write_data(display, data_reg, packet.payload,
			   packet.payload_length);
	}

	if (msg->rx_len) {
		intel_de_write(display, MIPI_INTR_STAT(display, port),
			       GEN_READ_DATA_AVAIL);
	}

	if (intel_de_wait_for_clear(display, MIPI_GEN_FIFO_STAT(display, port),
				    ctrl_mask, 50)) {
		drm_err(display->drm,
			"Timeout waiting for HS/LP CTRL FIFO !full\n");
	}

	intel_de_write(display, ctrl_reg,
		       header[2] << 16 | header[1] << 8 | header[0]);

	/* ->rx_len is set only for reads */
	if (msg->rx_len) {
		data_mask = GEN_READ_DATA_AVAIL;
		if (intel_de_wait_for_set(display, MIPI_INTR_STAT(display, port),
					  data_mask, 50))
			drm_err(display->drm,
				"Timeout waiting for read data.\n");

		read_data(display, data_reg, msg->rx_buf, msg->rx_len);
	}

	/* XXX: fix for reads and writes */
	return 4 + packet.payload_length;
}

static int intel_dsi_host_attach(struct mipi_dsi_host *host,
				 struct mipi_dsi_device *dsi)
{
	return 0;
}

static int intel_dsi_host_detach(struct mipi_dsi_host *host,
				 struct mipi_dsi_device *dsi)
{
	return 0;
}

static const struct mipi_dsi_host_ops intel_dsi_host_ops = {
	.attach = intel_dsi_host_attach,
	.detach = intel_dsi_host_detach,
	.transfer = intel_dsi_host_transfer,
};

/*
 * send a video mode command
 *
 * XXX: commands with data in MIPI_DPI_DATA?
 */
static int dpi_send_cmd(struct intel_dsi *intel_dsi, u32 cmd, bool hs,
			enum port port)
{
	struct intel_display *display = to_intel_display(&intel_dsi->base);
	u32 mask;

	/* XXX: pipe, hs */
	if (hs)
		cmd &= ~DPI_LP_MODE;
	else
		cmd |= DPI_LP_MODE;

	/* clear bit */
	intel_de_write(display, MIPI_INTR_STAT(display, port), SPL_PKT_SENT_INTERRUPT);

	/* XXX: old code skips write if control unchanged */
	if (cmd == intel_de_read(display, MIPI_DPI_CONTROL(display, port)))
		drm_dbg_kms(display->drm,
			    "Same special packet %02x twice in a row.\n", cmd);

	intel_de_write(display, MIPI_DPI_CONTROL(display, port), cmd);

	mask = SPL_PKT_SENT_INTERRUPT;
	if (intel_de_wait_for_set(display, MIPI_INTR_STAT(display, port), mask, 100))
		drm_err(display->drm,
			"Video mode command 0x%08x send failed.\n", cmd);

	return 0;
}

static void band_gap_reset(struct drm_i915_private *dev_priv)
{
	vlv_flisdsi_get(dev_priv);

	vlv_flisdsi_write(dev_priv, 0x08, 0x0001);
	vlv_flisdsi_write(dev_priv, 0x0F, 0x0005);
	vlv_flisdsi_write(dev_priv, 0x0F, 0x0025);
	udelay(150);
	vlv_flisdsi_write(dev_priv, 0x0F, 0x0000);
	vlv_flisdsi_write(dev_priv, 0x08, 0x0000);

	vlv_flisdsi_put(dev_priv);
}

static int intel_dsi_compute_config(struct intel_encoder *encoder,
				    struct intel_crtc_state *pipe_config,
				    struct drm_connector_state *conn_state)
{
	struct drm_i915_private *dev_priv = to_i915(encoder->base.dev);
	struct intel_dsi *intel_dsi = enc_to_intel_dsi(encoder);
	struct intel_connector *intel_connector = intel_dsi->attached_connector;
	struct drm_display_mode *adjusted_mode = &pipe_config->hw.adjusted_mode;
	int ret;

	drm_dbg_kms(&dev_priv->drm, "\n");
	pipe_config->sink_format = INTEL_OUTPUT_FORMAT_RGB;
	pipe_config->output_format = INTEL_OUTPUT_FORMAT_RGB;

	ret = intel_panel_compute_config(intel_connector, adjusted_mode);
	if (ret)
		return ret;

	ret = intel_panel_fitting(pipe_config, conn_state);
	if (ret)
		return ret;

	if (adjusted_mode->flags & DRM_MODE_FLAG_DBLSCAN)
		return -EINVAL;

	/* DSI uses short packets for sync events, so clear mode flags for DSI */
	adjusted_mode->flags = 0;

	if (intel_dsi->pixel_format == MIPI_DSI_FMT_RGB888)
		pipe_config->pipe_bpp = 24;
	else
		pipe_config->pipe_bpp = 18;

	if (IS_GEMINILAKE(dev_priv) || IS_BROXTON(dev_priv)) {
		/* Enable Frame time stamp based scanline reporting */
		pipe_config->mode_flags |=
			I915_MODE_FLAG_GET_SCANLINE_FROM_TIMESTAMP;

		/* Dual link goes to DSI transcoder A. */
		if (intel_dsi->ports == BIT(PORT_C))
			pipe_config->cpu_transcoder = TRANSCODER_DSI_C;
		else
			pipe_config->cpu_transcoder = TRANSCODER_DSI_A;

		ret = bxt_dsi_pll_compute(encoder, pipe_config);
		if (ret)
			return -EINVAL;
	} else {
		ret = vlv_dsi_pll_compute(encoder, pipe_config);
		if (ret)
			return -EINVAL;
	}

	pipe_config->clock_set = true;

	return 0;
}

static bool glk_dsi_enable_io(struct intel_encoder *encoder)
{
	struct intel_display *display = to_intel_display(encoder);
	struct intel_dsi *intel_dsi = enc_to_intel_dsi(encoder);
	enum port port;
	bool cold_boot = false;

	/* Set the MIPI mode
	 * If MIPI_Mode is off, then writing to LP_Wake bit is not reflecting.
	 * Power ON MIPI IO first and then write into IO reset and LP wake bits
	 */
	for_each_dsi_port(port, intel_dsi->ports)
		intel_de_rmw(display, MIPI_CTRL(display, port), 0, GLK_MIPIIO_ENABLE);

	/* Put the IO into reset */
	intel_de_rmw(display, MIPI_CTRL(display, PORT_A), GLK_MIPIIO_RESET_RELEASED, 0);

	/* Program LP Wake */
	for_each_dsi_port(port, intel_dsi->ports) {
		u32 tmp = intel_de_read(display, MIPI_DEVICE_READY(display, port));

		intel_de_rmw(display, MIPI_CTRL(display, port),
			     GLK_LP_WAKE, (tmp & DEVICE_READY) ? GLK_LP_WAKE : 0);
	}

	/* Wait for Pwr ACK */
	for_each_dsi_port(port, intel_dsi->ports) {
		if (intel_de_wait_for_set(display, MIPI_CTRL(display, port),
					  GLK_MIPIIO_PORT_POWERED, 20))
			drm_err(display->drm, "MIPIO port is powergated\n");
	}

	/* Check for cold boot scenario */
	for_each_dsi_port(port, intel_dsi->ports) {
		cold_boot |=
			!(intel_de_read(display, MIPI_DEVICE_READY(display, port)) & DEVICE_READY);
	}

	return cold_boot;
}

static void glk_dsi_device_ready(struct intel_encoder *encoder)
{
	struct intel_display *display = to_intel_display(encoder);
	struct intel_dsi *intel_dsi = enc_to_intel_dsi(encoder);
	enum port port;

	/* Wait for MIPI PHY status bit to set */
	for_each_dsi_port(port, intel_dsi->ports) {
		if (intel_de_wait_for_set(display, MIPI_CTRL(display, port),
					  GLK_PHY_STATUS_PORT_READY, 20))
			drm_err(display->drm, "PHY is not ON\n");
	}

	/* Get IO out of reset */
	intel_de_rmw(display, MIPI_CTRL(display, PORT_A), 0, GLK_MIPIIO_RESET_RELEASED);

	/* Get IO out of Low power state*/
	for_each_dsi_port(port, intel_dsi->ports) {
		if (!(intel_de_read(display, MIPI_DEVICE_READY(display, port)) & DEVICE_READY)) {
			intel_de_rmw(display, MIPI_DEVICE_READY(display, port),
				     ULPS_STATE_MASK, DEVICE_READY);
			usleep_range(10, 15);
		} else {
			/* Enter ULPS */
			intel_de_rmw(display, MIPI_DEVICE_READY(display, port),
				     ULPS_STATE_MASK, ULPS_STATE_ENTER | DEVICE_READY);

			/* Wait for ULPS active */
			if (intel_de_wait_for_clear(display, MIPI_CTRL(display, port),
						    GLK_ULPS_NOT_ACTIVE, 20))
				drm_err(display->drm, "ULPS not active\n");

			/* Exit ULPS */
			intel_de_rmw(display, MIPI_DEVICE_READY(display, port),
				     ULPS_STATE_MASK, ULPS_STATE_EXIT | DEVICE_READY);

			/* Enter Normal Mode */
			intel_de_rmw(display, MIPI_DEVICE_READY(display, port),
				     ULPS_STATE_MASK,
				     ULPS_STATE_NORMAL_OPERATION | DEVICE_READY);

			intel_de_rmw(display, MIPI_CTRL(display, port), GLK_LP_WAKE, 0);
		}
	}

	/* Wait for Stop state */
	for_each_dsi_port(port, intel_dsi->ports) {
		if (intel_de_wait_for_set(display, MIPI_CTRL(display, port),
					  GLK_DATA_LANE_STOP_STATE, 20))
			drm_err(display->drm,
				"Date lane not in STOP state\n");
	}

	/* Wait for AFE LATCH */
	for_each_dsi_port(port, intel_dsi->ports) {
		if (intel_de_wait_for_set(display, BXT_MIPI_PORT_CTRL(port),
					  AFE_LATCHOUT, 20))
			drm_err(display->drm,
				"D-PHY not entering LP-11 state\n");
	}
}

static void bxt_dsi_device_ready(struct intel_encoder *encoder)
{
	struct intel_display *display = to_intel_display(encoder);
	struct intel_dsi *intel_dsi = enc_to_intel_dsi(encoder);
	enum port port;
	u32 val;

	drm_dbg_kms(display->drm, "\n");

	/* Enable MIPI PHY transparent latch */
	for_each_dsi_port(port, intel_dsi->ports) {
		intel_de_rmw(display, BXT_MIPI_PORT_CTRL(port), 0, LP_OUTPUT_HOLD);
		usleep_range(2000, 2500);
	}

	/* Clear ULPS and set device ready */
	for_each_dsi_port(port, intel_dsi->ports) {
		val = intel_de_read(display, MIPI_DEVICE_READY(display, port));
		val &= ~ULPS_STATE_MASK;
		intel_de_write(display, MIPI_DEVICE_READY(display, port), val);
		usleep_range(2000, 2500);
		val |= DEVICE_READY;
		intel_de_write(display, MIPI_DEVICE_READY(display, port), val);
	}
}

static void vlv_dsi_device_ready(struct intel_encoder *encoder)
{
	struct intel_display *display = to_intel_display(encoder);
	struct drm_i915_private *dev_priv = to_i915(encoder->base.dev);
	struct intel_dsi *intel_dsi = enc_to_intel_dsi(encoder);
	enum port port;

	drm_dbg_kms(display->drm, "\n");

	vlv_flisdsi_get(dev_priv);
	/* program rcomp for compliance, reduce from 50 ohms to 45 ohms
	 * needed everytime after power gate */
	vlv_flisdsi_write(dev_priv, 0x04, 0x0004);
	vlv_flisdsi_put(dev_priv);

	/* bandgap reset is needed after everytime we do power gate */
	band_gap_reset(dev_priv);

	for_each_dsi_port(port, intel_dsi->ports) {

		intel_de_write(display, MIPI_DEVICE_READY(display, port),
			       ULPS_STATE_ENTER);
		usleep_range(2500, 3000);

		/* Enable MIPI PHY transparent latch
		 * Common bit for both MIPI Port A & MIPI Port C
		 * No similar bit in MIPI Port C reg
		 */
		intel_de_rmw(display, VLV_MIPI_PORT_CTRL(PORT_A), 0, LP_OUTPUT_HOLD);
		usleep_range(1000, 1500);

		intel_de_write(display, MIPI_DEVICE_READY(display, port),
			       ULPS_STATE_EXIT);
		usleep_range(2500, 3000);

		intel_de_write(display, MIPI_DEVICE_READY(display, port),
			       DEVICE_READY);
		usleep_range(2500, 3000);
	}
}

static void intel_dsi_device_ready(struct intel_encoder *encoder)
{
	struct drm_i915_private *dev_priv = to_i915(encoder->base.dev);

	if (IS_GEMINILAKE(dev_priv))
		glk_dsi_device_ready(encoder);
	else if (IS_GEMINILAKE(dev_priv) || IS_BROXTON(dev_priv))
		bxt_dsi_device_ready(encoder);
	else
		vlv_dsi_device_ready(encoder);
}

static void glk_dsi_enter_low_power_mode(struct intel_encoder *encoder)
{
	struct intel_display *display = to_intel_display(encoder);
	struct intel_dsi *intel_dsi = enc_to_intel_dsi(encoder);
	enum port port;

	/* Enter ULPS */
	for_each_dsi_port(port, intel_dsi->ports)
		intel_de_rmw(display, MIPI_DEVICE_READY(display, port),
			     ULPS_STATE_MASK, ULPS_STATE_ENTER | DEVICE_READY);

	/* Wait for MIPI PHY status bit to unset */
	for_each_dsi_port(port, intel_dsi->ports) {
		if (intel_de_wait_for_clear(display, MIPI_CTRL(display, port),
					    GLK_PHY_STATUS_PORT_READY, 20))
			drm_err(display->drm, "PHY is not turning OFF\n");
	}

	/* Wait for Pwr ACK bit to unset */
	for_each_dsi_port(port, intel_dsi->ports) {
		if (intel_de_wait_for_clear(display, MIPI_CTRL(display, port),
					    GLK_MIPIIO_PORT_POWERED, 20))
			drm_err(display->drm,
				"MIPI IO Port is not powergated\n");
	}
}

static void glk_dsi_disable_mipi_io(struct intel_encoder *encoder)
{
	struct intel_display *display = to_intel_display(encoder);
	struct intel_dsi *intel_dsi = enc_to_intel_dsi(encoder);
	enum port port;

	/* Put the IO into reset */
	intel_de_rmw(display, MIPI_CTRL(display, PORT_A), GLK_MIPIIO_RESET_RELEASED, 0);

	/* Wait for MIPI PHY status bit to unset */
	for_each_dsi_port(port, intel_dsi->ports) {
		if (intel_de_wait_for_clear(display, MIPI_CTRL(display, port),
					    GLK_PHY_STATUS_PORT_READY, 20))
			drm_err(display->drm, "PHY is not turning OFF\n");
	}

	/* Clear MIPI mode */
	for_each_dsi_port(port, intel_dsi->ports)
		intel_de_rmw(display, MIPI_CTRL(display, port), GLK_MIPIIO_ENABLE, 0);
}

static void glk_dsi_clear_device_ready(struct intel_encoder *encoder)
{
	glk_dsi_enter_low_power_mode(encoder);
	glk_dsi_disable_mipi_io(encoder);
}

static i915_reg_t port_ctrl_reg(struct drm_i915_private *i915, enum port port)
{
	return IS_GEMINILAKE(i915) || IS_BROXTON(i915) ?
		BXT_MIPI_PORT_CTRL(port) : VLV_MIPI_PORT_CTRL(port);
}

static void vlv_dsi_clear_device_ready(struct intel_encoder *encoder)
{
	struct intel_display *display = to_intel_display(encoder);
	struct drm_i915_private *dev_priv = to_i915(encoder->base.dev);
	struct intel_dsi *intel_dsi = enc_to_intel_dsi(encoder);
	enum port port;

	drm_dbg_kms(display->drm, "\n");
	for_each_dsi_port(port, intel_dsi->ports) {
		/* Common bit for both MIPI Port A & MIPI Port C on VLV/CHV */
		i915_reg_t port_ctrl = IS_BROXTON(dev_priv) ?
			BXT_MIPI_PORT_CTRL(port) : VLV_MIPI_PORT_CTRL(PORT_A);

		intel_de_write(display, MIPI_DEVICE_READY(display, port),
			       DEVICE_READY | ULPS_STATE_ENTER);
		usleep_range(2000, 2500);

		intel_de_write(display, MIPI_DEVICE_READY(display, port),
			       DEVICE_READY | ULPS_STATE_EXIT);
		usleep_range(2000, 2500);

		intel_de_write(display, MIPI_DEVICE_READY(display, port),
			       DEVICE_READY | ULPS_STATE_ENTER);
		usleep_range(2000, 2500);

		/*
		 * On VLV/CHV, wait till Clock lanes are in LP-00 state for MIPI
		 * Port A only. MIPI Port C has no similar bit for checking.
		 */
		if ((IS_BROXTON(dev_priv) || port == PORT_A) &&
		    intel_de_wait_for_clear(display, port_ctrl,
					    AFE_LATCHOUT, 30))
			drm_err(display->drm, "DSI LP not going Low\n");

		/* Disable MIPI PHY transparent latch */
		intel_de_rmw(display, port_ctrl, LP_OUTPUT_HOLD, 0);
		usleep_range(1000, 1500);

		intel_de_write(display, MIPI_DEVICE_READY(display, port), 0x00);
		usleep_range(2000, 2500);
	}
}

static void intel_dsi_port_enable(struct intel_encoder *encoder,
				  const struct intel_crtc_state *crtc_state)
{
	struct intel_display *display = to_intel_display(encoder);
	struct drm_i915_private *dev_priv = to_i915(encoder->base.dev);
	struct intel_crtc *crtc = to_intel_crtc(crtc_state->uapi.crtc);
	struct intel_dsi *intel_dsi = enc_to_intel_dsi(encoder);
	enum port port;

	if (intel_dsi->dual_link == DSI_DUAL_LINK_FRONT_BACK) {
		u32 temp = intel_dsi->pixel_overlap;

		if (IS_GEMINILAKE(dev_priv) || IS_BROXTON(dev_priv)) {
			for_each_dsi_port(port, intel_dsi->ports)
				intel_de_rmw(display, MIPI_CTRL(display, port),
					     BXT_PIXEL_OVERLAP_CNT_MASK,
					     temp << BXT_PIXEL_OVERLAP_CNT_SHIFT);
		} else {
			intel_de_rmw(display, VLV_CHICKEN_3,
				     PIXEL_OVERLAP_CNT_MASK,
				     temp << PIXEL_OVERLAP_CNT_SHIFT);
		}
	}

	for_each_dsi_port(port, intel_dsi->ports) {
		i915_reg_t port_ctrl = port_ctrl_reg(dev_priv, port);
		u32 temp;

		temp = intel_de_read(display, port_ctrl);

		temp &= ~LANE_CONFIGURATION_MASK;
		temp &= ~DUAL_LINK_MODE_MASK;

		if (intel_dsi->ports == (BIT(PORT_A) | BIT(PORT_C))) {
			temp |= (intel_dsi->dual_link - 1)
						<< DUAL_LINK_MODE_SHIFT;
			if (IS_BROXTON(dev_priv))
				temp |= LANE_CONFIGURATION_DUAL_LINK_A;
			else
				temp |= crtc->pipe ?
					LANE_CONFIGURATION_DUAL_LINK_B :
					LANE_CONFIGURATION_DUAL_LINK_A;
		}

		if (intel_dsi->pixel_format != MIPI_DSI_FMT_RGB888)
			temp |= DITHERING_ENABLE;

		/* assert ip_tg_enable signal */
		intel_de_write(display, port_ctrl, temp | DPI_ENABLE);
		intel_de_posting_read(display, port_ctrl);
	}
}

static void intel_dsi_port_disable(struct intel_encoder *encoder)
{
	struct intel_display *display = to_intel_display(encoder);
	struct drm_i915_private *dev_priv = to_i915(encoder->base.dev);
	struct intel_dsi *intel_dsi = enc_to_intel_dsi(encoder);
	enum port port;

	for_each_dsi_port(port, intel_dsi->ports) {
		i915_reg_t port_ctrl = port_ctrl_reg(dev_priv, port);

		/* de-assert ip_tg_enable signal */
		intel_de_rmw(display, port_ctrl, DPI_ENABLE, 0);
		intel_de_posting_read(display, port_ctrl);
	}
}
<<<<<<< HEAD
static void intel_dsi_prepare(struct intel_encoder *intel_encoder,
=======

static void intel_dsi_prepare(struct intel_encoder *encoder,
>>>>>>> 2d5404ca
			      const struct intel_crtc_state *pipe_config);
static void intel_dsi_unprepare(struct intel_encoder *encoder);

/*
 * Panel enable/disable sequences from the VBT spec.
 *
 * Note the spec has AssertReset / DeassertReset swapped from their
 * usual naming. We use the normal names to avoid confusion (so below
 * they are swapped compared to the spec).
 *
 * Steps starting with MIPI refer to VBT sequences, note that for v2
 * VBTs several steps which have a VBT in v2 are expected to be handled
 * directly by the driver, by directly driving gpios for example.
 *
 * v2 video mode seq         v3 video mode seq         command mode seq
 * - power on                - MIPIPanelPowerOn        - power on
 * - wait t1+t2                                        - wait t1+t2
 * - MIPIDeassertResetPin    - MIPIDeassertResetPin    - MIPIDeassertResetPin
 * - io lines to lp-11       - io lines to lp-11       - io lines to lp-11
 * - MIPISendInitialDcsCmds  - MIPISendInitialDcsCmds  - MIPISendInitialDcsCmds
 *                                                     - MIPITearOn
 *                                                     - MIPIDisplayOn
 * - turn on DPI             - turn on DPI             - set pipe to dsr mode
 * - MIPIDisplayOn           - MIPIDisplayOn
 * - wait t5                                           - wait t5
 * - backlight on            - MIPIBacklightOn         - backlight on
 * ...                       ...                       ... issue mem cmds ...
 * - backlight off           - MIPIBacklightOff        - backlight off
 * - wait t6                                           - wait t6
 * - MIPIDisplayOff
 * - turn off DPI            - turn off DPI            - disable pipe dsr mode
 *                                                     - MIPITearOff
 *                           - MIPIDisplayOff          - MIPIDisplayOff
 * - io lines to lp-00       - io lines to lp-00       - io lines to lp-00
 * - MIPIAssertResetPin      - MIPIAssertResetPin      - MIPIAssertResetPin
 * - wait t3                                           - wait t3
 * - power off               - MIPIPanelPowerOff       - power off
 * - wait t4                                           - wait t4
 */

/*
 * DSI port enable has to be done before pipe and plane enable, so we do it in
 * the pre_enable hook instead of the enable hook.
 */
static void intel_dsi_pre_enable(struct intel_atomic_state *state,
				 struct intel_encoder *encoder,
				 const struct intel_crtc_state *pipe_config,
				 const struct drm_connector_state *conn_state)
{
	struct intel_display *display = to_intel_display(encoder);
	struct intel_dsi *intel_dsi = enc_to_intel_dsi(encoder);
	struct intel_crtc *crtc = to_intel_crtc(pipe_config->uapi.crtc);
	struct drm_i915_private *dev_priv = to_i915(crtc->base.dev);
	enum pipe pipe = crtc->pipe;
	enum port port;
	bool glk_cold_boot = false;

	drm_dbg_kms(display->drm, "\n");

	intel_dsi_wait_panel_power_cycle(intel_dsi);

	intel_set_cpu_fifo_underrun_reporting(dev_priv, pipe, true);

	/*
	 * The BIOS may leave the PLL in a wonky state where it doesn't
	 * lock. It needs to be fully powered down to fix it.
	 */
	if (IS_GEMINILAKE(dev_priv) || IS_BROXTON(dev_priv)) {
		bxt_dsi_pll_disable(encoder);
		bxt_dsi_pll_enable(encoder, pipe_config);
	} else {
		vlv_dsi_pll_disable(encoder);
		vlv_dsi_pll_enable(encoder, pipe_config);
	}

	if (IS_BROXTON(dev_priv)) {
		/* Add MIPI IO reset programming for modeset */
		intel_de_rmw(display, BXT_P_CR_GT_DISP_PWRON, 0, MIPIO_RST_CTRL);

		/* Power up DSI regulator */
		intel_de_write(display, BXT_P_DSI_REGULATOR_CFG, STAP_SELECT);
		intel_de_write(display, BXT_P_DSI_REGULATOR_TX_CTRL, 0);
	}

	if (IS_VALLEYVIEW(dev_priv) || IS_CHERRYVIEW(dev_priv)) {
		/* Disable DPOunit clock gating, can stall pipe */
		intel_de_rmw(display, DSPCLK_GATE_D(dev_priv),
			     0, DPOUNIT_CLOCK_GATE_DISABLE);
	}

	if (!IS_GEMINILAKE(dev_priv))
		intel_dsi_prepare(encoder, pipe_config);

	/* Give the panel time to power-on and then deassert its reset */
	intel_dsi_vbt_exec_sequence(intel_dsi, MIPI_SEQ_POWER_ON);
	msleep(intel_dsi->panel_on_delay);
	intel_dsi_vbt_exec_sequence(intel_dsi, MIPI_SEQ_DEASSERT_RESET);

	if (IS_GEMINILAKE(dev_priv)) {
		glk_cold_boot = glk_dsi_enable_io(encoder);

		/* Prepare port in cold boot(s3/s4) scenario */
		if (glk_cold_boot)
			intel_dsi_prepare(encoder, pipe_config);
	}

	/* Put device in ready state (LP-11) */
	intel_dsi_device_ready(encoder);

	/* Prepare port in normal boot scenario */
	if (IS_GEMINILAKE(dev_priv) && !glk_cold_boot)
		intel_dsi_prepare(encoder, pipe_config);

	/* Send initialization commands in LP mode */
	intel_dsi_vbt_exec_sequence(intel_dsi, MIPI_SEQ_INIT_OTP);

	/*
	 * Enable port in pre-enable phase itself because as per hw team
	 * recommendation, port should be enabled before plane & pipe
	 */
	if (is_cmd_mode(intel_dsi)) {
		for_each_dsi_port(port, intel_dsi->ports)
			intel_de_write(display,
				       MIPI_MAX_RETURN_PKT_SIZE(display, port), 8 * 4);
		intel_dsi_vbt_exec_sequence(intel_dsi, MIPI_SEQ_TEAR_ON);
		intel_dsi_vbt_exec_sequence(intel_dsi, MIPI_SEQ_DISPLAY_ON);
	} else {
		msleep(20); /* XXX */
		for_each_dsi_port(port, intel_dsi->ports)
			dpi_send_cmd(intel_dsi, TURN_ON, false, port);
		msleep(100);

		intel_dsi_vbt_exec_sequence(intel_dsi, MIPI_SEQ_DISPLAY_ON);

		intel_dsi_port_enable(encoder, pipe_config);
	}

	intel_backlight_enable(pipe_config, conn_state);
	intel_dsi_vbt_exec_sequence(intel_dsi, MIPI_SEQ_BACKLIGHT_ON);
}

static void bxt_dsi_enable(struct intel_atomic_state *state,
			   struct intel_encoder *encoder,
			   const struct intel_crtc_state *crtc_state,
			   const struct drm_connector_state *conn_state)
{
	intel_crtc_vblank_on(crtc_state);
}

/*
 * DSI port disable has to be done after pipe and plane disable, so we do it in
 * the post_disable hook.
 */
static void intel_dsi_disable(struct intel_atomic_state *state,
			      struct intel_encoder *encoder,
			      const struct intel_crtc_state *old_crtc_state,
			      const struct drm_connector_state *old_conn_state)
{
	struct drm_i915_private *i915 = to_i915(encoder->base.dev);
	struct intel_dsi *intel_dsi = enc_to_intel_dsi(encoder);
	enum port port;

	drm_dbg_kms(&i915->drm, "\n");

	intel_dsi_vbt_exec_sequence(intel_dsi, MIPI_SEQ_BACKLIGHT_OFF);
	intel_backlight_disable(old_conn_state);

	/*
	 * According to the spec we should send SHUTDOWN before
	 * MIPI_SEQ_DISPLAY_OFF only for v3+ VBTs, but field testing
	 * has shown that the v3 sequence works for v2 VBTs too
	 */
	if (is_vid_mode(intel_dsi)) {
		/* Send Shutdown command to the panel in LP mode */
		for_each_dsi_port(port, intel_dsi->ports)
			dpi_send_cmd(intel_dsi, SHUTDOWN, false, port);
		msleep(10);
	}
}

static void intel_dsi_clear_device_ready(struct intel_encoder *encoder)
{
	struct drm_i915_private *dev_priv = to_i915(encoder->base.dev);

	if (IS_GEMINILAKE(dev_priv))
		glk_dsi_clear_device_ready(encoder);
	else
		vlv_dsi_clear_device_ready(encoder);
}

static void intel_dsi_post_disable(struct intel_atomic_state *state,
				   struct intel_encoder *encoder,
				   const struct intel_crtc_state *old_crtc_state,
				   const struct drm_connector_state *old_conn_state)
{
	struct intel_display *display = to_intel_display(encoder);
	struct drm_i915_private *dev_priv = to_i915(encoder->base.dev);
	struct intel_dsi *intel_dsi = enc_to_intel_dsi(encoder);
	enum port port;

	drm_dbg_kms(display->drm, "\n");

	if (IS_GEMINILAKE(dev_priv) || IS_BROXTON(dev_priv)) {
		intel_crtc_vblank_off(old_crtc_state);

		skl_scaler_disable(old_crtc_state);
	}

	if (is_vid_mode(intel_dsi)) {
		for_each_dsi_port(port, intel_dsi->ports)
			vlv_dsi_wait_for_fifo_empty(intel_dsi, port);

		intel_dsi_port_disable(encoder);
		usleep_range(2000, 5000);
	}

	intel_dsi_unprepare(encoder);

	/*
	 * if disable packets are sent before sending shutdown packet then in
	 * some next enable sequence send turn on packet error is observed
	 */
	if (is_cmd_mode(intel_dsi))
		intel_dsi_vbt_exec_sequence(intel_dsi, MIPI_SEQ_TEAR_OFF);
	intel_dsi_vbt_exec_sequence(intel_dsi, MIPI_SEQ_DISPLAY_OFF);

	/* Transition to LP-00 */
	intel_dsi_clear_device_ready(encoder);

	if (IS_BROXTON(dev_priv)) {
		/* Power down DSI regulator to save power */
		intel_de_write(display, BXT_P_DSI_REGULATOR_CFG, STAP_SELECT);
		intel_de_write(display, BXT_P_DSI_REGULATOR_TX_CTRL,
			       HS_IO_CTRL_SELECT);

		/* Add MIPI IO reset programming for modeset */
		intel_de_rmw(display, BXT_P_CR_GT_DISP_PWRON, MIPIO_RST_CTRL, 0);
	}

	if (IS_GEMINILAKE(dev_priv) || IS_BROXTON(dev_priv)) {
		bxt_dsi_pll_disable(encoder);
	} else {
		vlv_dsi_pll_disable(encoder);

		intel_de_rmw(display, DSPCLK_GATE_D(dev_priv),
			     DPOUNIT_CLOCK_GATE_DISABLE, 0);
	}

	/* Assert reset */
	intel_dsi_vbt_exec_sequence(intel_dsi, MIPI_SEQ_ASSERT_RESET);

	msleep(intel_dsi->panel_off_delay);
	intel_dsi_vbt_exec_sequence(intel_dsi, MIPI_SEQ_POWER_OFF);

	intel_dsi->panel_power_off_time = ktime_get_boottime();
}

static bool intel_dsi_get_hw_state(struct intel_encoder *encoder,
				   enum pipe *pipe)
{
	struct intel_display *display = to_intel_display(encoder);
	struct drm_i915_private *dev_priv = to_i915(encoder->base.dev);
	struct intel_dsi *intel_dsi = enc_to_intel_dsi(encoder);
	intel_wakeref_t wakeref;
	enum port port;
	bool active = false;

	drm_dbg_kms(display->drm, "\n");

	wakeref = intel_display_power_get_if_enabled(dev_priv,
						     encoder->power_domain);
	if (!wakeref)
		return false;

	/*
	 * On Broxton the PLL needs to be enabled with a valid divider
	 * configuration, otherwise accessing DSI registers will hang the
	 * machine. See BSpec North Display Engine registers/MIPI[BXT].
	 */
	if ((IS_GEMINILAKE(dev_priv) || IS_BROXTON(dev_priv)) &&
	    !bxt_dsi_pll_is_enabled(dev_priv))
		goto out_put_power;

	/* XXX: this only works for one DSI output */
	for_each_dsi_port(port, intel_dsi->ports) {
		i915_reg_t port_ctrl = port_ctrl_reg(dev_priv, port);
		bool enabled = intel_de_read(display, port_ctrl) & DPI_ENABLE;

		/*
		 * Due to some hardware limitations on VLV/CHV, the DPI enable
		 * bit in port C control register does not get set. As a
		 * workaround, check pipe B conf instead.
		 */
		if ((IS_VALLEYVIEW(dev_priv) || IS_CHERRYVIEW(dev_priv)) &&
		    port == PORT_C)
			enabled = intel_de_read(display,
						TRANSCONF(dev_priv, PIPE_B)) & TRANSCONF_ENABLE;

		/* Try command mode if video mode not enabled */
		if (!enabled) {
			u32 tmp = intel_de_read(display,
						MIPI_DSI_FUNC_PRG(display, port));
			enabled = tmp & CMD_MODE_DATA_WIDTH_MASK;
		}

		if (!enabled)
			continue;

		if (!(intel_de_read(display, MIPI_DEVICE_READY(display, port)) & DEVICE_READY))
			continue;

		if (IS_GEMINILAKE(dev_priv) || IS_BROXTON(dev_priv)) {
			u32 tmp = intel_de_read(display, MIPI_CTRL(display, port));
			tmp &= BXT_PIPE_SELECT_MASK;
			tmp >>= BXT_PIPE_SELECT_SHIFT;

			if (drm_WARN_ON(display->drm, tmp > PIPE_C))
				continue;

			*pipe = tmp;
		} else {
			*pipe = port == PORT_A ? PIPE_A : PIPE_B;
		}

		active = true;
		break;
	}

out_put_power:
	intel_display_power_put(dev_priv, encoder->power_domain, wakeref);

	return active;
}

static void bxt_dsi_get_pipe_config(struct intel_encoder *encoder,
				    struct intel_crtc_state *pipe_config)
{
	struct intel_display *display = to_intel_display(encoder);
	struct drm_display_mode *adjusted_mode =
					&pipe_config->hw.adjusted_mode;
	struct drm_display_mode *adjusted_mode_sw;
	struct intel_crtc *crtc = to_intel_crtc(pipe_config->uapi.crtc);
	struct intel_dsi *intel_dsi = enc_to_intel_dsi(encoder);
	unsigned int lane_count = intel_dsi->lane_count;
	unsigned int bpp, fmt;
	enum port port;
	u16 hactive, hfp, hsync, hbp, vfp, vsync;
	u16 hfp_sw, hsync_sw, hbp_sw;
	u16 crtc_htotal_sw, crtc_hsync_start_sw, crtc_hsync_end_sw,
				crtc_hblank_start_sw, crtc_hblank_end_sw;

	/* FIXME: hw readout should not depend on SW state */
	adjusted_mode_sw = &crtc->config->hw.adjusted_mode;

	/*
	 * Atleast one port is active as encoder->get_config called only if
	 * encoder->get_hw_state() returns true.
	 */
	for_each_dsi_port(port, intel_dsi->ports) {
		if (intel_de_read(display, BXT_MIPI_PORT_CTRL(port)) & DPI_ENABLE)
			break;
	}

	fmt = intel_de_read(display, MIPI_DSI_FUNC_PRG(display, port)) & VID_MODE_FORMAT_MASK;
	bpp = mipi_dsi_pixel_format_to_bpp(
			pixel_format_from_register_bits(fmt));

	pipe_config->pipe_bpp = bdw_get_pipe_misc_bpp(crtc);

	/* Enable Frame time stamo based scanline reporting */
	pipe_config->mode_flags |=
		I915_MODE_FLAG_GET_SCANLINE_FROM_TIMESTAMP;

	/* In terms of pixels */
	adjusted_mode->crtc_hdisplay =
				intel_de_read(display,
				              BXT_MIPI_TRANS_HACTIVE(port));
	adjusted_mode->crtc_vdisplay =
				intel_de_read(display,
				              BXT_MIPI_TRANS_VACTIVE(port));
	adjusted_mode->crtc_vtotal =
				intel_de_read(display,
				              BXT_MIPI_TRANS_VTOTAL(port));

	hactive = adjusted_mode->crtc_hdisplay;
	hfp = intel_de_read(display, MIPI_HFP_COUNT(display, port));

	/*
	 * Meaningful for video mode non-burst sync pulse mode only,
	 * can be zero for non-burst sync events and burst modes
	 */
	hsync = intel_de_read(display, MIPI_HSYNC_PADDING_COUNT(display, port));
	hbp = intel_de_read(display, MIPI_HBP_COUNT(display, port));

	/* harizontal values are in terms of high speed byte clock */
	hfp = pixels_from_txbyteclkhs(hfp, bpp, lane_count,
						intel_dsi->burst_mode_ratio);
	hsync = pixels_from_txbyteclkhs(hsync, bpp, lane_count,
						intel_dsi->burst_mode_ratio);
	hbp = pixels_from_txbyteclkhs(hbp, bpp, lane_count,
						intel_dsi->burst_mode_ratio);

	if (intel_dsi->dual_link) {
		hfp *= 2;
		hsync *= 2;
		hbp *= 2;
	}

	/* vertical values are in terms of lines */
<<<<<<< HEAD
	vfp = intel_de_read(dev_priv, MIPI_VFP_COUNT(port));
	vsync = intel_de_read(dev_priv, MIPI_VSYNC_PADDING_COUNT(port));
=======
	vfp = intel_de_read(display, MIPI_VFP_COUNT(display, port));
	vsync = intel_de_read(display, MIPI_VSYNC_PADDING_COUNT(display, port));
>>>>>>> 2d5404ca

	adjusted_mode->crtc_htotal = hactive + hfp + hsync + hbp;
	adjusted_mode->crtc_hsync_start = hfp + adjusted_mode->crtc_hdisplay;
	adjusted_mode->crtc_hsync_end = hsync + adjusted_mode->crtc_hsync_start;
	adjusted_mode->crtc_hblank_start = adjusted_mode->crtc_hdisplay;
	adjusted_mode->crtc_hblank_end = adjusted_mode->crtc_htotal;

	adjusted_mode->crtc_vsync_start = vfp + adjusted_mode->crtc_vdisplay;
	adjusted_mode->crtc_vsync_end = vsync + adjusted_mode->crtc_vsync_start;
	adjusted_mode->crtc_vblank_start = adjusted_mode->crtc_vdisplay;
	adjusted_mode->crtc_vblank_end = adjusted_mode->crtc_vtotal;

	/*
	 * In BXT DSI there is no regs programmed with few horizontal timings
	 * in Pixels but txbyteclkhs.. So retrieval process adds some
	 * ROUND_UP ERRORS in the process of PIXELS<==>txbyteclkhs.
	 * Actually here for the given adjusted_mode, we are calculating the
	 * value programmed to the port and then back to the horizontal timing
	 * param in pixels. This is the expected value, including roundup errors
	 * And if that is same as retrieved value from port, then
	 * (HW state) adjusted_mode's horizontal timings are corrected to
	 * match with SW state to nullify the errors.
	 */
	/* Calculating the value programmed to the Port register */
	hfp_sw = adjusted_mode_sw->crtc_hsync_start -
					adjusted_mode_sw->crtc_hdisplay;
	hsync_sw = adjusted_mode_sw->crtc_hsync_end -
					adjusted_mode_sw->crtc_hsync_start;
	hbp_sw = adjusted_mode_sw->crtc_htotal -
					adjusted_mode_sw->crtc_hsync_end;

	if (intel_dsi->dual_link) {
		hfp_sw /= 2;
		hsync_sw /= 2;
		hbp_sw /= 2;
	}

	hfp_sw = txbyteclkhs(hfp_sw, bpp, lane_count,
						intel_dsi->burst_mode_ratio);
	hsync_sw = txbyteclkhs(hsync_sw, bpp, lane_count,
			    intel_dsi->burst_mode_ratio);
	hbp_sw = txbyteclkhs(hbp_sw, bpp, lane_count,
						intel_dsi->burst_mode_ratio);

	/* Reverse calculating the adjusted mode parameters from port reg vals*/
	hfp_sw = pixels_from_txbyteclkhs(hfp_sw, bpp, lane_count,
						intel_dsi->burst_mode_ratio);
	hsync_sw = pixels_from_txbyteclkhs(hsync_sw, bpp, lane_count,
						intel_dsi->burst_mode_ratio);
	hbp_sw = pixels_from_txbyteclkhs(hbp_sw, bpp, lane_count,
						intel_dsi->burst_mode_ratio);

	if (intel_dsi->dual_link) {
		hfp_sw *= 2;
		hsync_sw *= 2;
		hbp_sw *= 2;
	}

	crtc_htotal_sw = adjusted_mode_sw->crtc_hdisplay + hfp_sw +
							hsync_sw + hbp_sw;
	crtc_hsync_start_sw = hfp_sw + adjusted_mode_sw->crtc_hdisplay;
	crtc_hsync_end_sw = hsync_sw + crtc_hsync_start_sw;
	crtc_hblank_start_sw = adjusted_mode_sw->crtc_hdisplay;
	crtc_hblank_end_sw = crtc_htotal_sw;

	if (adjusted_mode->crtc_htotal == crtc_htotal_sw)
		adjusted_mode->crtc_htotal = adjusted_mode_sw->crtc_htotal;

	if (adjusted_mode->crtc_hsync_start == crtc_hsync_start_sw)
		adjusted_mode->crtc_hsync_start =
					adjusted_mode_sw->crtc_hsync_start;

	if (adjusted_mode->crtc_hsync_end == crtc_hsync_end_sw)
		adjusted_mode->crtc_hsync_end =
					adjusted_mode_sw->crtc_hsync_end;

	if (adjusted_mode->crtc_hblank_start == crtc_hblank_start_sw)
		adjusted_mode->crtc_hblank_start =
					adjusted_mode_sw->crtc_hblank_start;

	if (adjusted_mode->crtc_hblank_end == crtc_hblank_end_sw)
		adjusted_mode->crtc_hblank_end =
					adjusted_mode_sw->crtc_hblank_end;
}

static void intel_dsi_get_config(struct intel_encoder *encoder,
				 struct intel_crtc_state *pipe_config)
{
	struct drm_i915_private *dev_priv = to_i915(encoder->base.dev);
	struct intel_dsi *intel_dsi = enc_to_intel_dsi(encoder);
	u32 pclk;

	drm_dbg_kms(&dev_priv->drm, "\n");

	pipe_config->output_types |= BIT(INTEL_OUTPUT_DSI);

	if (IS_GEMINILAKE(dev_priv) || IS_BROXTON(dev_priv)) {
		bxt_dsi_get_pipe_config(encoder, pipe_config);
		pclk = bxt_dsi_get_pclk(encoder, pipe_config);
	} else {
		pclk = vlv_dsi_get_pclk(encoder, pipe_config);
	}

	pipe_config->port_clock = pclk;

	/* FIXME definitely not right for burst/cmd mode/pixel overlap */
	pipe_config->hw.adjusted_mode.crtc_clock = pclk;
	if (intel_dsi->dual_link)
		pipe_config->hw.adjusted_mode.crtc_clock *= 2;
}

/* return txclkesc cycles in terms of divider and duration in us */
static u16 txclkesc(u32 divider, unsigned int us)
{
	switch (divider) {
	case ESCAPE_CLOCK_DIVIDER_1:
	default:
		return 20 * us;
	case ESCAPE_CLOCK_DIVIDER_2:
		return 10 * us;
	case ESCAPE_CLOCK_DIVIDER_4:
		return 5 * us;
	}
}

static void set_dsi_timings(struct intel_encoder *encoder,
			    const struct drm_display_mode *adjusted_mode)
{
	struct intel_display *display = to_intel_display(encoder);
	struct drm_i915_private *dev_priv = to_i915(encoder->base.dev);
	struct intel_dsi *intel_dsi = enc_to_intel_dsi(encoder);
	enum port port;
	unsigned int bpp = mipi_dsi_pixel_format_to_bpp(intel_dsi->pixel_format);
	unsigned int lane_count = intel_dsi->lane_count;

	u16 hactive, hfp, hsync, hbp, vfp, vsync, vbp;

	hactive = adjusted_mode->crtc_hdisplay;
	hfp = adjusted_mode->crtc_hsync_start - adjusted_mode->crtc_hdisplay;
	hsync = adjusted_mode->crtc_hsync_end - adjusted_mode->crtc_hsync_start;
	hbp = adjusted_mode->crtc_htotal - adjusted_mode->crtc_hsync_end;

	if (intel_dsi->dual_link) {
		hactive /= 2;
		if (intel_dsi->dual_link == DSI_DUAL_LINK_FRONT_BACK)
			hactive += intel_dsi->pixel_overlap;
		hfp /= 2;
		hsync /= 2;
		hbp /= 2;
	}

	vfp = adjusted_mode->crtc_vsync_start - adjusted_mode->crtc_vdisplay;
	vsync = adjusted_mode->crtc_vsync_end - adjusted_mode->crtc_vsync_start;
	vbp = adjusted_mode->crtc_vtotal - adjusted_mode->crtc_vsync_end;

	/* horizontal values are in terms of high speed byte clock */
	hactive = txbyteclkhs(hactive, bpp, lane_count,
			      intel_dsi->burst_mode_ratio);
	hfp = txbyteclkhs(hfp, bpp, lane_count, intel_dsi->burst_mode_ratio);
	hsync = txbyteclkhs(hsync, bpp, lane_count,
			    intel_dsi->burst_mode_ratio);
	hbp = txbyteclkhs(hbp, bpp, lane_count, intel_dsi->burst_mode_ratio);

	for_each_dsi_port(port, intel_dsi->ports) {
		if (IS_GEMINILAKE(dev_priv) || IS_BROXTON(dev_priv)) {
			/*
			 * Program hdisplay and vdisplay on MIPI transcoder.
			 * This is different from calculated hactive and
			 * vactive, as they are calculated per channel basis,
			 * whereas these values should be based on resolution.
			 */
			intel_de_write(display, BXT_MIPI_TRANS_HACTIVE(port),
				       adjusted_mode->crtc_hdisplay);
			intel_de_write(display, BXT_MIPI_TRANS_VACTIVE(port),
				       adjusted_mode->crtc_vdisplay);
			intel_de_write(display, BXT_MIPI_TRANS_VTOTAL(port),
				       adjusted_mode->crtc_vtotal);
		}

		intel_de_write(display, MIPI_HACTIVE_AREA_COUNT(display, port),
			       hactive);
		intel_de_write(display, MIPI_HFP_COUNT(display, port), hfp);

		/* meaningful for video mode non-burst sync pulse mode only,
		 * can be zero for non-burst sync events and burst modes */
		intel_de_write(display, MIPI_HSYNC_PADDING_COUNT(display, port),
			       hsync);
		intel_de_write(display, MIPI_HBP_COUNT(display, port), hbp);

		/* vertical values are in terms of lines */
		intel_de_write(display, MIPI_VFP_COUNT(display, port), vfp);
		intel_de_write(display, MIPI_VSYNC_PADDING_COUNT(display, port),
			       vsync);
		intel_de_write(display, MIPI_VBP_COUNT(display, port), vbp);
	}
}

static u32 pixel_format_to_reg(enum mipi_dsi_pixel_format fmt)
{
	switch (fmt) {
	case MIPI_DSI_FMT_RGB888:
		return VID_MODE_FORMAT_RGB888;
	case MIPI_DSI_FMT_RGB666:
		return VID_MODE_FORMAT_RGB666;
	case MIPI_DSI_FMT_RGB666_PACKED:
		return VID_MODE_FORMAT_RGB666_PACKED;
	case MIPI_DSI_FMT_RGB565:
		return VID_MODE_FORMAT_RGB565;
	default:
		MISSING_CASE(fmt);
		return VID_MODE_FORMAT_RGB666;
	}
}

static void intel_dsi_prepare(struct intel_encoder *encoder,
			      const struct intel_crtc_state *pipe_config)
{
	struct intel_display *display = to_intel_display(encoder);
	struct drm_i915_private *dev_priv = to_i915(encoder->base.dev);
	struct intel_crtc *crtc = to_intel_crtc(pipe_config->uapi.crtc);
	struct intel_dsi *intel_dsi = enc_to_intel_dsi(encoder);
	const struct drm_display_mode *adjusted_mode = &pipe_config->hw.adjusted_mode;
	enum port port;
	unsigned int bpp = mipi_dsi_pixel_format_to_bpp(intel_dsi->pixel_format);
	u32 val, tmp;
	u16 mode_hdisplay;

	drm_dbg_kms(display->drm, "pipe %c\n", pipe_name(crtc->pipe));

	mode_hdisplay = adjusted_mode->crtc_hdisplay;

	if (intel_dsi->dual_link) {
		mode_hdisplay /= 2;
		if (intel_dsi->dual_link == DSI_DUAL_LINK_FRONT_BACK)
			mode_hdisplay += intel_dsi->pixel_overlap;
	}

	for_each_dsi_port(port, intel_dsi->ports) {
		if (IS_VALLEYVIEW(dev_priv) || IS_CHERRYVIEW(dev_priv)) {
			/*
			 * escape clock divider, 20MHz, shared for A and C.
			 * device ready must be off when doing this! txclkesc?
			 */
			tmp = intel_de_read(display, MIPI_CTRL(display, PORT_A));
			tmp &= ~ESCAPE_CLOCK_DIVIDER_MASK;
			intel_de_write(display, MIPI_CTRL(display, PORT_A),
				       tmp | ESCAPE_CLOCK_DIVIDER_1);

			/* read request priority is per pipe */
			tmp = intel_de_read(display, MIPI_CTRL(display, port));
			tmp &= ~READ_REQUEST_PRIORITY_MASK;
			intel_de_write(display, MIPI_CTRL(display, port),
				       tmp | READ_REQUEST_PRIORITY_HIGH);
		} else if (IS_GEMINILAKE(dev_priv) || IS_BROXTON(dev_priv)) {
			enum pipe pipe = crtc->pipe;

			intel_de_rmw(display, MIPI_CTRL(display, port),
				     BXT_PIPE_SELECT_MASK, BXT_PIPE_SELECT(pipe));
		}

		/* XXX: why here, why like this? handling in irq handler?! */
		intel_de_write(display, MIPI_INTR_STAT(display, port), 0xffffffff);
		intel_de_write(display, MIPI_INTR_EN(display, port), 0xffffffff);

		intel_de_write(display, MIPI_DPHY_PARAM(display, port),
			       intel_dsi->dphy_reg);

		intel_de_write(display, MIPI_DPI_RESOLUTION(display, port),
			       adjusted_mode->crtc_vdisplay << VERTICAL_ADDRESS_SHIFT | mode_hdisplay << HORIZONTAL_ADDRESS_SHIFT);
	}

	set_dsi_timings(encoder, adjusted_mode);

	val = intel_dsi->lane_count << DATA_LANES_PRG_REG_SHIFT;
	if (is_cmd_mode(intel_dsi)) {
		val |= intel_dsi->channel << CMD_MODE_CHANNEL_NUMBER_SHIFT;
		val |= CMD_MODE_DATA_WIDTH_8_BIT; /* XXX */
	} else {
		val |= intel_dsi->channel << VID_MODE_CHANNEL_NUMBER_SHIFT;
		val |= pixel_format_to_reg(intel_dsi->pixel_format);
	}

	tmp = 0;
	if (intel_dsi->eotp_pkt == 0)
		tmp |= EOT_DISABLE;
	if (intel_dsi->clock_stop)
		tmp |= CLOCKSTOP;

	if (IS_GEMINILAKE(dev_priv) || IS_BROXTON(dev_priv)) {
		tmp |= BXT_DPHY_DEFEATURE_EN;
		if (!is_cmd_mode(intel_dsi))
			tmp |= BXT_DEFEATURE_DPI_FIFO_CTR;
	}

	for_each_dsi_port(port, intel_dsi->ports) {
		intel_de_write(display, MIPI_DSI_FUNC_PRG(display, port), val);

		/* timeouts for recovery. one frame IIUC. if counter expires,
		 * EOT and stop state. */

		/*
		 * In burst mode, value greater than one DPI line Time in byte
		 * clock (txbyteclkhs) To timeout this timer 1+ of the above
		 * said value is recommended.
		 *
		 * In non-burst mode, Value greater than one DPI frame time in
		 * byte clock(txbyteclkhs) To timeout this timer 1+ of the above
		 * said value is recommended.
		 *
		 * In DBI only mode, value greater than one DBI frame time in
		 * byte clock(txbyteclkhs) To timeout this timer 1+ of the above
		 * said value is recommended.
		 */

		if (is_vid_mode(intel_dsi) &&
			intel_dsi->video_mode == BURST_MODE) {
			intel_de_write(display, MIPI_HS_TX_TIMEOUT(display, port),
				       txbyteclkhs(adjusted_mode->crtc_htotal, bpp, intel_dsi->lane_count, intel_dsi->burst_mode_ratio) + 1);
		} else {
			intel_de_write(display, MIPI_HS_TX_TIMEOUT(display, port),
				       txbyteclkhs(adjusted_mode->crtc_vtotal * adjusted_mode->crtc_htotal, bpp, intel_dsi->lane_count, intel_dsi->burst_mode_ratio) + 1);
		}
		intel_de_write(display, MIPI_LP_RX_TIMEOUT(display, port),
			       intel_dsi->lp_rx_timeout);
		intel_de_write(display, MIPI_TURN_AROUND_TIMEOUT(display, port),
			       intel_dsi->turn_arnd_val);
		intel_de_write(display, MIPI_DEVICE_RESET_TIMER(display, port),
			       intel_dsi->rst_timer_val);

		/* dphy stuff */

		/* in terms of low power clock */
		intel_de_write(display, MIPI_INIT_COUNT(display, port),
			       txclkesc(intel_dsi->escape_clk_div, 100));

		if ((IS_GEMINILAKE(dev_priv) || IS_BROXTON(dev_priv)) &&
		    !intel_dsi->dual_link) {
			/*
			 * BXT spec says write MIPI_INIT_COUNT for
			 * both the ports, even if only one is
			 * getting used. So write the other port
			 * if not in dual link mode.
			 */
			intel_de_write(display,
				       MIPI_INIT_COUNT(display, port == PORT_A ? PORT_C : PORT_A),
				       intel_dsi->init_count);
		}

		/* recovery disables */
		intel_de_write(display, MIPI_EOT_DISABLE(display, port), tmp);

		/* in terms of low power clock */
		intel_de_write(display, MIPI_INIT_COUNT(display, port),
			       intel_dsi->init_count);

		/* in terms of txbyteclkhs. actual high to low switch +
		 * MIPI_STOP_STATE_STALL * MIPI_LP_BYTECLK.
		 *
		 * XXX: write MIPI_STOP_STATE_STALL?
		 */
		intel_de_write(display, MIPI_HIGH_LOW_SWITCH_COUNT(display, port),
			       intel_dsi->hs_to_lp_count);

		/* XXX: low power clock equivalence in terms of byte clock.
		 * the number of byte clocks occupied in one low power clock.
		 * based on txbyteclkhs and txclkesc.
		 * txclkesc time / txbyteclk time * (105 + MIPI_STOP_STATE_STALL
		 * ) / 105.???
		 */
		intel_de_write(display, MIPI_LP_BYTECLK(display, port),
			       intel_dsi->lp_byte_clk);

		if (IS_GEMINILAKE(dev_priv)) {
			intel_de_write(display, MIPI_TLPX_TIME_COUNT(display, port),
				       intel_dsi->lp_byte_clk);
			/* Shadow of DPHY reg */
			intel_de_write(display, MIPI_CLK_LANE_TIMING(display, port),
				       intel_dsi->dphy_reg);
		}

		/* the bw essential for transmitting 16 long packets containing
		 * 252 bytes meant for dcs write memory command is programmed in
		 * this register in terms of byte clocks. based on dsi transfer
		 * rate and the number of lanes configured the time taken to
		 * transmit 16 long packets in a dsi stream varies. */
		intel_de_write(display, MIPI_DBI_BW_CTRL(display, port),
			       intel_dsi->bw_timer);

		intel_de_write(display, MIPI_CLK_LANE_SWITCH_TIME_CNT(display, port),
			       intel_dsi->clk_lp_to_hs_count << LP_HS_SSW_CNT_SHIFT | intel_dsi->clk_hs_to_lp_count << HS_LP_PWR_SW_CNT_SHIFT);

		if (is_vid_mode(intel_dsi)) {
			u32 fmt = intel_dsi->video_frmt_cfg_bits | IP_TG_CONFIG;

			/*
			 * Some panels might have resolution which is not a
			 * multiple of 64 like 1366 x 768. Enable RANDOM
			 * resolution support for such panels by default.
			 */
			fmt |= RANDOM_DPI_DISPLAY_RESOLUTION;

			switch (intel_dsi->video_mode) {
			default:
				MISSING_CASE(intel_dsi->video_mode);
				fallthrough;
			case NON_BURST_SYNC_EVENTS:
				fmt |= VIDEO_MODE_NON_BURST_WITH_SYNC_EVENTS;
				break;
			case NON_BURST_SYNC_PULSE:
				fmt |= VIDEO_MODE_NON_BURST_WITH_SYNC_PULSE;
				break;
			case BURST_MODE:
				fmt |= VIDEO_MODE_BURST;
				break;
			}

			intel_de_write(display, MIPI_VIDEO_MODE_FORMAT(display, port), fmt);
		}
	}
}

static void intel_dsi_unprepare(struct intel_encoder *encoder)
{
	struct intel_display *display = to_intel_display(encoder);
	struct drm_i915_private *dev_priv = to_i915(encoder->base.dev);
	struct intel_dsi *intel_dsi = enc_to_intel_dsi(encoder);
	enum port port;

	if (IS_GEMINILAKE(dev_priv))
		return;

	for_each_dsi_port(port, intel_dsi->ports) {
		/* Panel commands can be sent when clock is in LP11 */
		intel_de_write(display, MIPI_DEVICE_READY(display, port), 0x0);

		if (IS_GEMINILAKE(dev_priv) || IS_BROXTON(dev_priv))
			bxt_dsi_reset_clocks(encoder, port);
		else
			vlv_dsi_reset_clocks(encoder, port);
		intel_de_write(display, MIPI_EOT_DISABLE(display, port), CLOCKSTOP);

		intel_de_rmw(display, MIPI_DSI_FUNC_PRG(display, port), VID_MODE_FORMAT_MASK, 0);

		intel_de_write(display, MIPI_DEVICE_READY(display, port), 0x1);
	}
}

static const struct drm_encoder_funcs intel_dsi_funcs = {
	.destroy = intel_encoder_destroy,
};

static enum drm_mode_status vlv_dsi_mode_valid(struct drm_connector *connector,
					       struct drm_display_mode *mode)
{
	struct drm_i915_private *i915 = to_i915(connector->dev);

	if (IS_VALLEYVIEW(i915) || IS_CHERRYVIEW(i915)) {
		enum drm_mode_status status;

		status = intel_cpu_transcoder_mode_valid(i915, mode);
		if (status != MODE_OK)
			return status;
	}

	return intel_dsi_mode_valid(connector, mode);
}

static enum drm_mode_status vlv_dsi_mode_valid(struct drm_connector *connector,
					       struct drm_display_mode *mode)
{
	struct drm_i915_private *i915 = to_i915(connector->dev);

	if (IS_VALLEYVIEW(i915) || IS_CHERRYVIEW(i915)) {
		enum drm_mode_status status;

		status = intel_cpu_transcoder_mode_valid(i915, mode);
		if (status != MODE_OK)
			return status;
	}

	return intel_dsi_mode_valid(connector, mode);
}

static const struct drm_connector_helper_funcs intel_dsi_connector_helper_funcs = {
	.get_modes = intel_dsi_get_modes,
	.mode_valid = vlv_dsi_mode_valid,
	.atomic_check = intel_digital_connector_atomic_check,
};

static const struct drm_connector_funcs intel_dsi_connector_funcs = {
	.detect = intel_panel_detect,
	.late_register = intel_connector_register,
	.early_unregister = intel_connector_unregister,
	.destroy = intel_connector_destroy,
	.fill_modes = drm_helper_probe_single_connector_modes,
	.atomic_get_property = intel_digital_connector_atomic_get_property,
	.atomic_set_property = intel_digital_connector_atomic_set_property,
	.atomic_destroy_state = drm_atomic_helper_connector_destroy_state,
	.atomic_duplicate_state = intel_digital_connector_duplicate_state,
};

static void vlv_dsi_add_properties(struct intel_connector *connector)
{
	const struct drm_display_mode *fixed_mode =
		intel_panel_preferred_fixed_mode(connector);

	intel_attach_scaling_mode_property(&connector->base);

	drm_connector_set_panel_orientation_with_quirk(&connector->base,
						       intel_dsi_get_panel_orientation(connector),
						       fixed_mode->hdisplay,
						       fixed_mode->vdisplay);
}

#define NS_KHZ_RATIO		1000000

#define PREPARE_CNT_MAX		0x3F
#define EXIT_ZERO_CNT_MAX	0x3F
#define CLK_ZERO_CNT_MAX	0xFF
#define TRAIL_CNT_MAX		0x1F

static void vlv_dphy_param_init(struct intel_dsi *intel_dsi)
{
	struct drm_i915_private *dev_priv = to_i915(intel_dsi->base.base.dev);
	struct intel_connector *connector = intel_dsi->attached_connector;
	struct mipi_config *mipi_config = connector->panel.vbt.dsi.config;
	u32 tlpx_ns, extra_byte_count, tlpx_ui;
	u32 ui_num, ui_den;
	u32 prepare_cnt, exit_zero_cnt, clk_zero_cnt, trail_cnt;
	u32 ths_prepare_ns, tclk_trail_ns;
	u32 tclk_prepare_clkzero, ths_prepare_hszero;
	u32 lp_to_hs_switch, hs_to_lp_switch;
	u32 mul;

	tlpx_ns = intel_dsi_tlpx_ns(intel_dsi);

	switch (intel_dsi->lane_count) {
	case 1:
	case 2:
		extra_byte_count = 2;
		break;
	case 3:
		extra_byte_count = 4;
		break;
	case 4:
	default:
		extra_byte_count = 3;
		break;
	}

	/* in Kbps */
	ui_num = NS_KHZ_RATIO;
	ui_den = intel_dsi_bitrate(intel_dsi);

	tclk_prepare_clkzero = mipi_config->tclk_prepare_clkzero;
	ths_prepare_hszero = mipi_config->ths_prepare_hszero;

	/*
	 * B060
	 * LP byte clock = TLPX/ (8UI)
	 */
	intel_dsi->lp_byte_clk = DIV_ROUND_UP(tlpx_ns * ui_den, 8 * ui_num);

	/* DDR clock period = 2 * UI
	 * UI(sec) = 1/(bitrate * 10^3) (bitrate is in KHZ)
	 * UI(nsec) = 10^6 / bitrate
	 * DDR clock period (nsec) = 2 * UI = (2 * 10^6)/ bitrate
	 * DDR clock count  = ns_value / DDR clock period
	 *
	 * For GEMINILAKE dphy_param_reg will be programmed in terms of
	 * HS byte clock count for other platform in HS ddr clock count
	 */
	mul = IS_GEMINILAKE(dev_priv) ? 8 : 2;
	ths_prepare_ns = max(mipi_config->ths_prepare,
			     mipi_config->tclk_prepare);

	/* prepare count */
	prepare_cnt = DIV_ROUND_UP(ths_prepare_ns * ui_den, ui_num * mul);

	if (prepare_cnt > PREPARE_CNT_MAX) {
		drm_dbg_kms(&dev_priv->drm, "prepare count too high %u\n",
			    prepare_cnt);
		prepare_cnt = PREPARE_CNT_MAX;
	}

	/* exit zero count */
	exit_zero_cnt = DIV_ROUND_UP(
				(ths_prepare_hszero - ths_prepare_ns) * ui_den,
				ui_num * mul
				);

	/*
	 * Exit zero is unified val ths_zero and ths_exit
	 * minimum value for ths_exit = 110ns
	 * min (exit_zero_cnt * 2) = 110/UI
	 * exit_zero_cnt = 55/UI
	 */
	if (exit_zero_cnt < (55 * ui_den / ui_num) && (55 * ui_den) % ui_num)
		exit_zero_cnt += 1;

	if (exit_zero_cnt > EXIT_ZERO_CNT_MAX) {
		drm_dbg_kms(&dev_priv->drm, "exit zero count too high %u\n",
			    exit_zero_cnt);
		exit_zero_cnt = EXIT_ZERO_CNT_MAX;
	}

	/* clk zero count */
	clk_zero_cnt = DIV_ROUND_UP(
				(tclk_prepare_clkzero -	ths_prepare_ns)
				* ui_den, ui_num * mul);

	if (clk_zero_cnt > CLK_ZERO_CNT_MAX) {
		drm_dbg_kms(&dev_priv->drm, "clock zero count too high %u\n",
			    clk_zero_cnt);
		clk_zero_cnt = CLK_ZERO_CNT_MAX;
	}

	/* trail count */
	tclk_trail_ns = max(mipi_config->tclk_trail, mipi_config->ths_trail);
	trail_cnt = DIV_ROUND_UP(tclk_trail_ns * ui_den, ui_num * mul);

	if (trail_cnt > TRAIL_CNT_MAX) {
		drm_dbg_kms(&dev_priv->drm, "trail count too high %u\n",
			    trail_cnt);
		trail_cnt = TRAIL_CNT_MAX;
	}

	/* B080 */
	intel_dsi->dphy_reg = exit_zero_cnt << 24 | trail_cnt << 16 |
						clk_zero_cnt << 8 | prepare_cnt;

	/*
	 * LP to HS switch count = 4TLPX + PREP_COUNT * mul + EXIT_ZERO_COUNT *
	 *					mul + 10UI + Extra Byte Count
	 *
	 * HS to LP switch count = THS-TRAIL + 2TLPX + Extra Byte Count
	 * Extra Byte Count is calculated according to number of lanes.
	 * High Low Switch Count is the Max of LP to HS and
	 * HS to LP switch count
	 *
	 */
	tlpx_ui = DIV_ROUND_UP(tlpx_ns * ui_den, ui_num);

	/* B044 */
	/* FIXME:
	 * The comment above does not match with the code */
	lp_to_hs_switch = DIV_ROUND_UP(4 * tlpx_ui + prepare_cnt * mul +
						exit_zero_cnt * mul + 10, 8);

	hs_to_lp_switch = DIV_ROUND_UP(mipi_config->ths_trail + 2 * tlpx_ui, 8);

	intel_dsi->hs_to_lp_count = max(lp_to_hs_switch, hs_to_lp_switch);
	intel_dsi->hs_to_lp_count += extra_byte_count;

	/* B088 */
	/* LP -> HS for clock lanes
	 * LP clk sync + LP11 + LP01 + tclk_prepare + tclk_zero +
	 *						extra byte count
	 * 2TPLX + 1TLPX + 1 TPLX(in ns) + prepare_cnt * 2 + clk_zero_cnt *
	 *					2(in UI) + extra byte count
	 * In byteclks = (4TLPX + prepare_cnt * 2 + clk_zero_cnt *2 (in UI)) /
	 *					8 + extra byte count
	 */
	intel_dsi->clk_lp_to_hs_count =
		DIV_ROUND_UP(
			4 * tlpx_ui + prepare_cnt * 2 +
			clk_zero_cnt * 2,
			8);

	intel_dsi->clk_lp_to_hs_count += extra_byte_count;

	/* HS->LP for Clock Lanes
	 * Low Power clock synchronisations + 1Tx byteclk + tclk_trail +
	 *						Extra byte count
	 * 2TLPX + 8UI + (trail_count*2)(in UI) + Extra byte count
	 * In byteclks = (2*TLpx(in UI) + trail_count*2 +8)(in UI)/8 +
	 *						Extra byte count
	 */
	intel_dsi->clk_hs_to_lp_count =
		DIV_ROUND_UP(2 * tlpx_ui + trail_cnt * 2 + 8,
			8);
	intel_dsi->clk_hs_to_lp_count += extra_byte_count;

	intel_dsi_log_params(intel_dsi);
}

typedef void (*vlv_dsi_dmi_quirk_func)(struct intel_dsi *intel_dsi);

/*
 * Vtotal is wrong on the Asus TF103C leading to the last line of the display
 * being shown as the first line. The factory installed Android has a hardcoded
 * modeline, causing it to not suffer from this BIOS bug.
 *
 * Original mode: "1280x800": 60 67700 1280 1312 1328 1376 800 808 812 820 0x8 0xa
 * Fixed    mode: "1280x800": 60 67700 1280 1312 1328 1376 800 808 812 816 0x8 0xa
 *
 * https://gitlab.freedesktop.org/drm/intel/-/issues/9381
 */
static void vlv_dsi_asus_tf103c_mode_fixup(struct intel_dsi *intel_dsi)
{
	/* Cast away the const as we want to fixup the mode */
	struct drm_display_mode *fixed_mode = (struct drm_display_mode *)
		intel_panel_preferred_fixed_mode(intel_dsi->attached_connector);

	if (fixed_mode->vtotal == 820)
		fixed_mode->vtotal -= 4;
}

/*
 * On the Lenovo Yoga Tablet 2 830 / 1050 there are 2 problems:
 * 1. The I2C MIPI sequence elements reference bus 3. ACPI has I2C1 - I2C7
 *    which under Linux become bus 0 - 6. And the MIPI sequence reference
 *    to bus 3 is indented for I2C3 which is bus 2 under Linux.
 *
 *    Note mipi_exec_i2c() cannot just subtract 1 from the bus
 *    given in the I2C MIPI sequence element. Since on other
 *    devices the I2C bus-numbers used in the MIPI sequences do
 *    actually start at 0.
 *
 * 2. width_/height_mm contain a bogus 192mm x 120mm size. This is
 *    especially a problem on the 8" 830 version which uses a 10:16
 *    portrait screen where as the bogus size is 16:10.
 *
 * https://gitlab.freedesktop.org/drm/intel/-/issues/9379
 */
static void vlv_dsi_lenovo_yoga_tab2_size_fixup(struct intel_dsi *intel_dsi)
{
	const struct drm_display_mode *fixed_mode =
		intel_panel_preferred_fixed_mode(intel_dsi->attached_connector);
	struct drm_display_info *info = &intel_dsi->attached_connector->base.display_info;

	intel_dsi->i2c_bus_num = 2;

	/*
	 * The 10" 1050 uses a 1920x1200 landscape screen, where as the 8" 830
	 * uses a 1200x1920 portrait screen.
	 */
	if (fixed_mode->hdisplay == 1920) {
		info->width_mm = 216;
		info->height_mm = 135;
	} else {
		info->width_mm = 107;
		info->height_mm = 171;
	}
}

/*
 * On the Lenovo Yoga Tab 3 Pro YT3-X90F there are 2 problems:
 * 1. i2c_acpi_find_adapter() picks the wrong adapter causing mipi_exec_i2c()
 *    to not work. Fix this by setting i2c_bus_num.
 * 2. There is no backlight off MIPI sequence, causing the backlight to stay on.
 *    Add a backlight off sequence mirroring the existing backlight on sequence.
 *
 * https://gitlab.freedesktop.org/drm/intel/-/issues/9380
 */
static void vlv_dsi_lenovo_yoga_tab3_backlight_fixup(struct intel_dsi *intel_dsi)
{
	static const u8 backlight_off_sequence[16] = {
		/* Header Seq-id 7, length after header 11 bytes */
		0x07, 0x0b, 0x00, 0x00, 0x00,
		/* MIPI_SEQ_ELEM_I2C bus 0 addr 0x2c reg 0x00 data-len 1 data 0x00 */
		0x04, 0x08, 0x00, 0x00, 0x00, 0x2c, 0x00, 0x00, 0x01, 0x00,
		/* MIPI_SEQ_ELEM_END */
		0x00
	};
	struct intel_connector *connector = intel_dsi->attached_connector;

	intel_dsi->i2c_bus_num = 0;
	connector->panel.vbt.dsi.sequence[MIPI_SEQ_BACKLIGHT_OFF] = backlight_off_sequence;
}

static const struct dmi_system_id vlv_dsi_dmi_quirk_table[] = {
	{
		/* Asus Transformer Pad TF103C */
		.matches = {
			DMI_MATCH(DMI_SYS_VENDOR, "ASUSTeK COMPUTER INC."),
			DMI_MATCH(DMI_PRODUCT_NAME, "TF103C"),
		},
		.driver_data = (void *)vlv_dsi_asus_tf103c_mode_fixup,
	},
	{
		/*
		 * Lenovo Yoga Tablet 2 830F/L or 1050F/L (The 8" and 10"
		 * Lenovo Yoga Tablet 2 use the same mainboard)
		 */
		.matches = {
			DMI_MATCH(DMI_SYS_VENDOR, "Intel Corp."),
			DMI_MATCH(DMI_PRODUCT_NAME, "VALLEYVIEW C0 PLATFORM"),
			DMI_MATCH(DMI_BOARD_NAME, "BYT-T FFD8"),
			/* Partial match on beginning of BIOS version */
			DMI_MATCH(DMI_BIOS_VERSION, "BLADE_21"),
		},
		.driver_data = (void *)vlv_dsi_lenovo_yoga_tab2_size_fixup,
	},
	{
		/* Lenovo Yoga Tab 3 Pro YT3-X90F */
		.matches = {
			DMI_MATCH(DMI_SYS_VENDOR, "Intel Corporation"),
			DMI_MATCH(DMI_PRODUCT_VERSION, "Blade3-10A-001"),
		},
		.driver_data = (void *)vlv_dsi_lenovo_yoga_tab3_backlight_fixup,
	},
	{ }
};

void vlv_dsi_init(struct drm_i915_private *dev_priv)
{
	struct intel_display *display = &dev_priv->display;
	struct intel_dsi *intel_dsi;
	struct intel_encoder *encoder;
	struct intel_connector *connector;
	struct drm_display_mode *current_mode;
	const struct dmi_system_id *dmi_id;
	enum port port;
	enum pipe pipe;

	drm_dbg_kms(&dev_priv->drm, "\n");

	/* There is no detection method for MIPI so rely on VBT */
	if (!intel_bios_is_dsi_present(display, &port))
		return;

	if (IS_GEMINILAKE(dev_priv) || IS_BROXTON(dev_priv))
		dev_priv->display.dsi.mmio_base = BXT_MIPI_BASE;
	else
		dev_priv->display.dsi.mmio_base = VLV_MIPI_BASE;

	intel_dsi = kzalloc(sizeof(*intel_dsi), GFP_KERNEL);
	if (!intel_dsi)
		return;

	connector = intel_connector_alloc();
	if (!connector) {
		kfree(intel_dsi);
		return;
	}

	encoder = &intel_dsi->base;
	intel_dsi->attached_connector = connector;

	drm_encoder_init(&dev_priv->drm, &encoder->base, &intel_dsi_funcs,
			 DRM_MODE_ENCODER_DSI, "DSI %c", port_name(port));

	encoder->compute_config = intel_dsi_compute_config;
	encoder->pre_enable = intel_dsi_pre_enable;
	if (IS_GEMINILAKE(dev_priv) || IS_BROXTON(dev_priv))
		encoder->enable = bxt_dsi_enable;
	encoder->disable = intel_dsi_disable;
	encoder->post_disable = intel_dsi_post_disable;
	encoder->get_hw_state = intel_dsi_get_hw_state;
	encoder->get_config = intel_dsi_get_config;
	encoder->update_pipe = intel_backlight_update;
	encoder->shutdown = intel_dsi_shutdown;

	connector->get_hw_state = intel_connector_get_hw_state;

	encoder->port = port;
	encoder->type = INTEL_OUTPUT_DSI;
	encoder->power_domain = POWER_DOMAIN_PORT_DSI;
	encoder->cloneable = 0;

	/*
	 * On BYT/CHV, pipe A maps to MIPI DSI port A, pipe B maps to MIPI DSI
	 * port C. BXT isn't limited like this.
	 */
	if (IS_GEMINILAKE(dev_priv) || IS_BROXTON(dev_priv))
		encoder->pipe_mask = ~0;
	else if (port == PORT_A)
		encoder->pipe_mask = BIT(PIPE_A);
	else
		encoder->pipe_mask = BIT(PIPE_B);

	intel_dsi->panel_power_off_time = ktime_get_boottime();

	intel_bios_init_panel_late(display, &connector->panel, NULL, NULL);

	if (connector->panel.vbt.dsi.config->dual_link)
		intel_dsi->ports = BIT(PORT_A) | BIT(PORT_C);
	else
		intel_dsi->ports = BIT(port);

	if (drm_WARN_ON(&dev_priv->drm, connector->panel.vbt.dsi.bl_ports & ~intel_dsi->ports))
		connector->panel.vbt.dsi.bl_ports &= intel_dsi->ports;

	if (drm_WARN_ON(&dev_priv->drm, connector->panel.vbt.dsi.cabc_ports & ~intel_dsi->ports))
		connector->panel.vbt.dsi.cabc_ports &= intel_dsi->ports;

	/* Create a DSI host (and a device) for each port. */
	for_each_dsi_port(port, intel_dsi->ports) {
		struct intel_dsi_host *host;

		host = intel_dsi_host_init(intel_dsi, &intel_dsi_host_ops,
					   port);
		if (!host)
			goto err;

		intel_dsi->dsi_hosts[port] = host;
	}

	if (!intel_dsi_vbt_init(intel_dsi, MIPI_DSI_GENERIC_PANEL_ID)) {
		drm_dbg_kms(&dev_priv->drm, "no device found\n");
		goto err;
	}

	/* Use clock read-back from current hw-state for fastboot */
	current_mode = intel_encoder_current_mode(encoder);
	if (current_mode) {
		drm_dbg_kms(&dev_priv->drm, "Calculated pclk %d GOP %d\n",
			    intel_dsi->pclk, current_mode->clock);
		if (intel_fuzzy_clock_check(intel_dsi->pclk,
					    current_mode->clock)) {
			drm_dbg_kms(&dev_priv->drm, "Using GOP pclk\n");
			intel_dsi->pclk = current_mode->clock;
		}

		kfree(current_mode);
	}

	vlv_dphy_param_init(intel_dsi);

	intel_dsi_vbt_gpio_init(intel_dsi,
				intel_dsi_get_hw_state(encoder, &pipe));

	drm_connector_init(&dev_priv->drm, &connector->base, &intel_dsi_connector_funcs,
			   DRM_MODE_CONNECTOR_DSI);

	drm_connector_helper_add(&connector->base, &intel_dsi_connector_helper_funcs);

	connector->base.display_info.subpixel_order = SubPixelHorizontalRGB; /*XXX*/

	intel_connector_attach_encoder(connector, encoder);

	mutex_lock(&dev_priv->drm.mode_config.mutex);
	intel_panel_add_vbt_lfp_fixed_mode(connector);
	mutex_unlock(&dev_priv->drm.mode_config.mutex);

	if (!intel_panel_preferred_fixed_mode(connector)) {
		drm_dbg_kms(&dev_priv->drm, "no fixed mode\n");
		goto err_cleanup_connector;
	}

	dmi_id = dmi_first_match(vlv_dsi_dmi_quirk_table);
	if (dmi_id) {
		vlv_dsi_dmi_quirk_func quirk_func =
			(vlv_dsi_dmi_quirk_func)dmi_id->driver_data;

		quirk_func(intel_dsi);
	}

<<<<<<< HEAD
	intel_panel_init(intel_connector, NULL);
=======
	intel_panel_init(connector, NULL);
>>>>>>> 2d5404ca

	intel_backlight_setup(connector, INVALID_PIPE);

	vlv_dsi_add_properties(connector);

	return;

err_cleanup_connector:
	drm_connector_cleanup(&connector->base);
err:
	drm_encoder_cleanup(&encoder->base);
	kfree(intel_dsi);
	kfree(connector);
}<|MERGE_RESOLUTION|>--- conflicted
+++ resolved
@@ -675,12 +675,8 @@
 		intel_de_posting_read(display, port_ctrl);
 	}
 }
-<<<<<<< HEAD
-static void intel_dsi_prepare(struct intel_encoder *intel_encoder,
-=======
 
 static void intel_dsi_prepare(struct intel_encoder *encoder,
->>>>>>> 2d5404ca
 			      const struct intel_crtc_state *pipe_config);
 static void intel_dsi_unprepare(struct intel_encoder *encoder);
 
@@ -1090,13 +1086,8 @@
 	}
 
 	/* vertical values are in terms of lines */
-<<<<<<< HEAD
-	vfp = intel_de_read(dev_priv, MIPI_VFP_COUNT(port));
-	vsync = intel_de_read(dev_priv, MIPI_VSYNC_PADDING_COUNT(port));
-=======
 	vfp = intel_de_read(display, MIPI_VFP_COUNT(display, port));
 	vsync = intel_de_read(display, MIPI_VSYNC_PADDING_COUNT(display, port));
->>>>>>> 2d5404ca
 
 	adjusted_mode->crtc_htotal = hactive + hfp + hsync + hbp;
 	adjusted_mode->crtc_hsync_start = hfp + adjusted_mode->crtc_hdisplay;
@@ -1547,22 +1538,6 @@
 static const struct drm_encoder_funcs intel_dsi_funcs = {
 	.destroy = intel_encoder_destroy,
 };
-
-static enum drm_mode_status vlv_dsi_mode_valid(struct drm_connector *connector,
-					       struct drm_display_mode *mode)
-{
-	struct drm_i915_private *i915 = to_i915(connector->dev);
-
-	if (IS_VALLEYVIEW(i915) || IS_CHERRYVIEW(i915)) {
-		enum drm_mode_status status;
-
-		status = intel_cpu_transcoder_mode_valid(i915, mode);
-		if (status != MODE_OK)
-			return status;
-	}
-
-	return intel_dsi_mode_valid(connector, mode);
-}
 
 static enum drm_mode_status vlv_dsi_mode_valid(struct drm_connector *connector,
 					       struct drm_display_mode *mode)
@@ -2046,11 +2021,7 @@
 		quirk_func(intel_dsi);
 	}
 
-<<<<<<< HEAD
-	intel_panel_init(intel_connector, NULL);
-=======
 	intel_panel_init(connector, NULL);
->>>>>>> 2d5404ca
 
 	intel_backlight_setup(connector, INVALID_PIPE);
 
