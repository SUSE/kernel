/*
 * Copyright © 2008-2015 Intel Corporation
 *
 * Permission is hereby granted, free of charge, to any person obtaining a
 * copy of this software and associated documentation files (the "Software"),
 * to deal in the Software without restriction, including without limitation
 * the rights to use, copy, modify, merge, publish, distribute, sublicense,
 * and/or sell copies of the Software, and to permit persons to whom the
 * Software is furnished to do so, subject to the following conditions:
 *
 * The above copyright notice and this permission notice (including the next
 * paragraph) shall be included in all copies or substantial portions of the
 * Software.
 *
 * THE SOFTWARE IS PROVIDED "AS IS", WITHOUT WARRANTY OF ANY KIND, EXPRESS OR
 * IMPLIED, INCLUDING BUT NOT LIMITED TO THE WARRANTIES OF MERCHANTABILITY,
 * FITNESS FOR A PARTICULAR PURPOSE AND NONINFRINGEMENT.  IN NO EVENT SHALL
 * THE AUTHORS OR COPYRIGHT HOLDERS BE LIABLE FOR ANY CLAIM, DAMAGES OR OTHER
 * LIABILITY, WHETHER IN AN ACTION OF CONTRACT, TORT OR OTHERWISE, ARISING
 * FROM, OUT OF OR IN CONNECTION WITH THE SOFTWARE OR THE USE OR OTHER DEALINGS
 * IN THE SOFTWARE.
 */

#include "intel_display_types.h"
#include "intel_dp.h"
#include "intel_dp_link_training.h"

static void
intel_dp_dump_link_status(const u8 link_status[DP_LINK_STATUS_SIZE])
{

	DRM_DEBUG_KMS("ln0_1:0x%x ln2_3:0x%x align:0x%x sink:0x%x adj_req0_1:0x%x adj_req2_3:0x%x",
		      link_status[0], link_status[1], link_status[2],
		      link_status[3], link_status[4], link_status[5]);
}

static void intel_dp_reset_lttpr_common_caps(struct intel_dp *intel_dp)
{
	memset(&intel_dp->lttpr_common_caps, 0, sizeof(intel_dp->lttpr_common_caps));
}

static void intel_dp_reset_lttpr_count(struct intel_dp *intel_dp)
{
	intel_dp->lttpr_common_caps[DP_PHY_REPEATER_CNT -
				    DP_LT_TUNABLE_PHY_REPEATER_FIELD_DATA_STRUCTURE_REV] = 0;
}

static const char *intel_dp_phy_name(enum drm_dp_phy dp_phy,
				     char *buf, size_t buf_size)
{
	if (dp_phy == DP_PHY_DPRX)
		snprintf(buf, buf_size, "DPRX");
	else
		snprintf(buf, buf_size, "LTTPR %d", dp_phy - DP_PHY_LTTPR1 + 1);

	return buf;
}

static u8 *intel_dp_lttpr_phy_caps(struct intel_dp *intel_dp,
				   enum drm_dp_phy dp_phy)
{
	return intel_dp->lttpr_phy_caps[dp_phy - DP_PHY_LTTPR1];
}

static void intel_dp_read_lttpr_phy_caps(struct intel_dp *intel_dp,
					 enum drm_dp_phy dp_phy)
{
	u8 *phy_caps = intel_dp_lttpr_phy_caps(intel_dp, dp_phy);
	char phy_name[10];

	intel_dp_phy_name(dp_phy, phy_name, sizeof(phy_name));

	if (drm_dp_read_lttpr_phy_caps(&intel_dp->aux, dp_phy, phy_caps) < 0) {
		drm_dbg_kms(&dp_to_i915(intel_dp)->drm,
			    "failed to read the PHY caps for %s\n",
			    phy_name);
		return;
	}

	drm_dbg_kms(&dp_to_i915(intel_dp)->drm,
		    "%s PHY capabilities: %*ph\n",
		    phy_name,
		    (int)sizeof(intel_dp->lttpr_phy_caps[0]),
		    phy_caps);
}

static bool intel_dp_read_lttpr_common_caps(struct intel_dp *intel_dp)
{
	struct drm_i915_private *i915 = dp_to_i915(intel_dp);

	if (intel_dp_is_edp(intel_dp))
		return false;

	/*
	 * Detecting LTTPRs must be avoided on platforms with an AUX timeout
	 * period < 3.2ms. (see DP Standard v2.0, 2.11.2, 3.6.6.1).
	 */
	if (INTEL_GEN(i915) < 10)
		return false;

	if (drm_dp_read_lttpr_common_caps(&intel_dp->aux,
					  intel_dp->lttpr_common_caps) < 0)
		goto reset_caps;

	drm_dbg_kms(&dp_to_i915(intel_dp)->drm,
		    "LTTPR common capabilities: %*ph\n",
		    (int)sizeof(intel_dp->lttpr_common_caps),
		    intel_dp->lttpr_common_caps);

	/* The minimum value of LT_TUNABLE_PHY_REPEATER_FIELD_DATA_STRUCTURE_REV is 1.4 */
	if (intel_dp->lttpr_common_caps[0] < 0x14)
		goto reset_caps;

	return true;

reset_caps:
	intel_dp_reset_lttpr_common_caps(intel_dp);
	return false;
}

static bool
intel_dp_set_lttpr_transparent_mode(struct intel_dp *intel_dp, bool enable)
{
	u8 val = enable ? DP_PHY_REPEATER_MODE_TRANSPARENT :
			  DP_PHY_REPEATER_MODE_NON_TRANSPARENT;

	return drm_dp_dpcd_write(&intel_dp->aux, DP_PHY_REPEATER_MODE, &val, 1) == 1;
}

/**
 * intel_dp_init_lttpr_and_dprx_caps - detect LTTPR and DPRX caps, init the LTTPR link training mode
 * @intel_dp: Intel DP struct
 *
 * Read the LTTPR common and DPRX capabilities and switch to non-transparent
 * link training mode if any is detected and read the PHY capabilities for all
 * detected LTTPRs. In case of an LTTPR detection error or if the number of
 * LTTPRs is more than is supported (8), fall back to the no-LTTPR,
 * transparent mode link training mode.
 *
 * Returns:
 *   >0  if LTTPRs were detected and the non-transparent LT mode was set. The
 *       DPRX capabilities are read out.
 *    0  if no LTTPRs or more than 8 LTTPRs were detected or in case of a
 *       detection failure and the transparent LT mode was set. The DPRX
 *       capabilities are read out.
 *   <0  Reading out the DPRX capabilities failed.
 */
int intel_dp_init_lttpr_and_dprx_caps(struct intel_dp *intel_dp)
{
	struct drm_i915_private *i915 = dp_to_i915(intel_dp);
	int lttpr_count;
	bool ret;
	int i;

<<<<<<< HEAD
	/*
	 * Detecting LTTPRs must be avoided on platforms with an AUX timeout
	 * period < 3.2ms. (see DP Standard v2.0, 2.11.2, 3.6.6.1).
	 */
	if (INTEL_GEN(i915) < 10)
		return 0;

	if (intel_dp_is_edp(intel_dp))
=======
	ret = intel_dp_read_lttpr_common_caps(intel_dp);

	/* The DPTX shall read the DPRX caps after LTTPR detection. */
	if (drm_dp_read_dpcd_caps(&intel_dp->aux, intel_dp->dpcd)) {
		intel_dp_reset_lttpr_common_caps(intel_dp);
		return -EIO;
	}

	if (!ret)
>>>>>>> 65820f91
		return 0;

	/*
	 * The 0xF0000-0xF02FF range is only valid if the DPCD revision is
	 * at least 1.4.
	 */
	if (intel_dp->dpcd[DP_DPCD_REV] < 0x14) {
		intel_dp_reset_lttpr_common_caps(intel_dp);
		return 0;
	}

	lttpr_count = drm_dp_lttpr_count(intel_dp->lttpr_common_caps);
	/*
	 * Prevent setting LTTPR transparent mode explicitly if no LTTPRs are
	 * detected as this breaks link training at least on the Dell WD19TB
	 * dock.
	 */
	if (lttpr_count == 0)
		return 0;

	/*
	 * See DP Standard v2.0 3.6.6.1. about the explicit disabling of
	 * non-transparent mode and the disable->enable non-transparent mode
	 * sequence.
	 */
	intel_dp_set_lttpr_transparent_mode(intel_dp, true);

	/*
	 * In case of unsupported number of LTTPRs or failing to switch to
	 * non-transparent mode fall-back to transparent link training mode,
	 * still taking into account any LTTPR common lane- rate/count limits.
	 */
	if (lttpr_count < 0)
		return 0;

	if (!intel_dp_set_lttpr_transparent_mode(intel_dp, false)) {
		drm_dbg_kms(&dp_to_i915(intel_dp)->drm,
			    "Switching to LTTPR non-transparent LT mode failed, fall-back to transparent mode\n");

		intel_dp_set_lttpr_transparent_mode(intel_dp, true);
		intel_dp_reset_lttpr_count(intel_dp);

		return 0;
	}

	for (i = 0; i < lttpr_count; i++)
		intel_dp_read_lttpr_phy_caps(intel_dp, DP_PHY_LTTPR(i));

	return lttpr_count;
}
EXPORT_SYMBOL(intel_dp_init_lttpr_and_dprx_caps);

static u8 dp_voltage_max(u8 preemph)
{
	switch (preemph & DP_TRAIN_PRE_EMPHASIS_MASK) {
	case DP_TRAIN_PRE_EMPH_LEVEL_0:
		return DP_TRAIN_VOLTAGE_SWING_LEVEL_3;
	case DP_TRAIN_PRE_EMPH_LEVEL_1:
		return DP_TRAIN_VOLTAGE_SWING_LEVEL_2;
	case DP_TRAIN_PRE_EMPH_LEVEL_2:
		return DP_TRAIN_VOLTAGE_SWING_LEVEL_1;
	case DP_TRAIN_PRE_EMPH_LEVEL_3:
	default:
		return DP_TRAIN_VOLTAGE_SWING_LEVEL_0;
	}
}

static u8 intel_dp_lttpr_voltage_max(struct intel_dp *intel_dp,
				     enum drm_dp_phy dp_phy)
{
	const u8 *phy_caps = intel_dp_lttpr_phy_caps(intel_dp, dp_phy);

	if (drm_dp_lttpr_voltage_swing_level_3_supported(phy_caps))
		return DP_TRAIN_VOLTAGE_SWING_LEVEL_3;
	else
		return DP_TRAIN_VOLTAGE_SWING_LEVEL_2;
}

static u8 intel_dp_lttpr_preemph_max(struct intel_dp *intel_dp,
				     enum drm_dp_phy dp_phy)
{
	const u8 *phy_caps = intel_dp_lttpr_phy_caps(intel_dp, dp_phy);

	if (drm_dp_lttpr_pre_emphasis_level_3_supported(phy_caps))
		return DP_TRAIN_PRE_EMPH_LEVEL_3;
	else
		return DP_TRAIN_PRE_EMPH_LEVEL_2;
}

static bool
intel_dp_phy_is_downstream_of_source(struct intel_dp *intel_dp,
				     enum drm_dp_phy dp_phy)
{
	struct drm_i915_private *i915 = dp_to_i915(intel_dp);
	int lttpr_count = drm_dp_lttpr_count(intel_dp->lttpr_common_caps);

	drm_WARN_ON_ONCE(&i915->drm, lttpr_count <= 0 && dp_phy != DP_PHY_DPRX);

	return lttpr_count <= 0 || dp_phy == DP_PHY_LTTPR(lttpr_count - 1);
}

static u8 intel_dp_phy_voltage_max(struct intel_dp *intel_dp,
				   const struct intel_crtc_state *crtc_state,
				   enum drm_dp_phy dp_phy)
{
	struct drm_i915_private *i915 = dp_to_i915(intel_dp);
	u8 voltage_max;

	/*
	 * Get voltage_max from the DPTX_PHY (source or LTTPR) upstream from
	 * the DPRX_PHY we train.
	 */
	if (intel_dp_phy_is_downstream_of_source(intel_dp, dp_phy))
		voltage_max = intel_dp->voltage_max(intel_dp, crtc_state);
	else
		voltage_max = intel_dp_lttpr_voltage_max(intel_dp, dp_phy + 1);

	drm_WARN_ON_ONCE(&i915->drm,
			 voltage_max != DP_TRAIN_VOLTAGE_SWING_LEVEL_2 &&
			 voltage_max != DP_TRAIN_VOLTAGE_SWING_LEVEL_3);

	return voltage_max;
}

static u8 intel_dp_phy_preemph_max(struct intel_dp *intel_dp,
				   enum drm_dp_phy dp_phy)
{
	struct drm_i915_private *i915 = dp_to_i915(intel_dp);
	u8 preemph_max;

	/*
	 * Get preemph_max from the DPTX_PHY (source or LTTPR) upstream from
	 * the DPRX_PHY we train.
	 */
	if (intel_dp_phy_is_downstream_of_source(intel_dp, dp_phy))
		preemph_max = intel_dp->preemph_max(intel_dp);
	else
		preemph_max = intel_dp_lttpr_preemph_max(intel_dp, dp_phy + 1);

	drm_WARN_ON_ONCE(&i915->drm,
			 preemph_max != DP_TRAIN_PRE_EMPH_LEVEL_2 &&
			 preemph_max != DP_TRAIN_PRE_EMPH_LEVEL_3);

	return preemph_max;
}

void
intel_dp_get_adjust_train(struct intel_dp *intel_dp,
			  const struct intel_crtc_state *crtc_state,
			  enum drm_dp_phy dp_phy,
			  const u8 link_status[DP_LINK_STATUS_SIZE])
{
	u8 v = 0;
	u8 p = 0;
	int lane;
	u8 voltage_max;
	u8 preemph_max;

	for (lane = 0; lane < crtc_state->lane_count; lane++) {
		v = max(v, drm_dp_get_adjust_request_voltage(link_status, lane));
		p = max(p, drm_dp_get_adjust_request_pre_emphasis(link_status, lane));
	}

	preemph_max = intel_dp_phy_preemph_max(intel_dp, dp_phy);
	if (p >= preemph_max)
		p = preemph_max | DP_TRAIN_MAX_PRE_EMPHASIS_REACHED;

	v = min(v, dp_voltage_max(p));

	voltage_max = intel_dp_phy_voltage_max(intel_dp, crtc_state, dp_phy);
	if (v >= voltage_max)
		v = voltage_max | DP_TRAIN_MAX_SWING_REACHED;

	for (lane = 0; lane < 4; lane++)
		intel_dp->train_set[lane] = v | p;
}

static int intel_dp_training_pattern_set_reg(struct intel_dp *intel_dp,
					     enum drm_dp_phy dp_phy)
{
	return dp_phy == DP_PHY_DPRX ?
		DP_TRAINING_PATTERN_SET :
		DP_TRAINING_PATTERN_SET_PHY_REPEATER(dp_phy);
}

static bool
intel_dp_set_link_train(struct intel_dp *intel_dp,
			const struct intel_crtc_state *crtc_state,
			enum drm_dp_phy dp_phy,
			u8 dp_train_pat)
{
	int reg = intel_dp_training_pattern_set_reg(intel_dp, dp_phy);
	u8 buf[sizeof(intel_dp->train_set) + 1];
	int len;

	intel_dp_program_link_training_pattern(intel_dp, crtc_state,
					       dp_train_pat);

	buf[0] = dp_train_pat;
	/* DP_TRAINING_LANEx_SET follow DP_TRAINING_PATTERN_SET */
	memcpy(buf + 1, intel_dp->train_set, crtc_state->lane_count);
	len = crtc_state->lane_count + 1;

	return drm_dp_dpcd_write(&intel_dp->aux, reg, buf, len) == len;
}

void intel_dp_set_signal_levels(struct intel_dp *intel_dp,
				const struct intel_crtc_state *crtc_state,
				enum drm_dp_phy dp_phy)
{
	struct drm_i915_private *dev_priv = dp_to_i915(intel_dp);
	u8 train_set = intel_dp->train_set[0];
	char phy_name[10];

	drm_dbg_kms(&dev_priv->drm, "Using vswing level %d%s, pre-emphasis level %d%s, at %s\n",
		    train_set & DP_TRAIN_VOLTAGE_SWING_MASK,
		    train_set & DP_TRAIN_MAX_SWING_REACHED ? " (max)" : "",
		    (train_set & DP_TRAIN_PRE_EMPHASIS_MASK) >>
		    DP_TRAIN_PRE_EMPHASIS_SHIFT,
		    train_set & DP_TRAIN_MAX_PRE_EMPHASIS_REACHED ?
		    " (max)" : "",
		    intel_dp_phy_name(dp_phy, phy_name, sizeof(phy_name)));

	if (intel_dp_phy_is_downstream_of_source(intel_dp, dp_phy))
		intel_dp->set_signal_levels(intel_dp, crtc_state);
}

static bool
intel_dp_reset_link_train(struct intel_dp *intel_dp,
			  const struct intel_crtc_state *crtc_state,
			  enum drm_dp_phy dp_phy,
			  u8 dp_train_pat)
{
	memset(intel_dp->train_set, 0, sizeof(intel_dp->train_set));
	intel_dp_set_signal_levels(intel_dp, crtc_state, dp_phy);
	return intel_dp_set_link_train(intel_dp, crtc_state, dp_phy, dp_train_pat);
}

static bool
intel_dp_update_link_train(struct intel_dp *intel_dp,
			   const struct intel_crtc_state *crtc_state,
			   enum drm_dp_phy dp_phy)
{
	int reg = dp_phy == DP_PHY_DPRX ?
			    DP_TRAINING_LANE0_SET :
			    DP_TRAINING_LANE0_SET_PHY_REPEATER(dp_phy);
	int ret;

	intel_dp_set_signal_levels(intel_dp, crtc_state, dp_phy);

	ret = drm_dp_dpcd_write(&intel_dp->aux, reg,
				intel_dp->train_set, crtc_state->lane_count);

	return ret == crtc_state->lane_count;
}

static bool intel_dp_link_max_vswing_reached(struct intel_dp *intel_dp,
					     const struct intel_crtc_state *crtc_state)
{
	int lane;

	for (lane = 0; lane < crtc_state->lane_count; lane++)
		if ((intel_dp->train_set[lane] &
		     DP_TRAIN_MAX_SWING_REACHED) == 0)
			return false;

	return true;
}

/*
 * Prepare link training by configuring the link parameters. On DDI platforms
 * also enable the port here.
 */
static bool
intel_dp_prepare_link_train(struct intel_dp *intel_dp,
			    const struct intel_crtc_state *crtc_state)
{
	struct drm_i915_private *i915 = dp_to_i915(intel_dp);
	u8 link_config[2];
	u8 link_bw, rate_select;

	if (intel_dp->prepare_link_retrain)
		intel_dp->prepare_link_retrain(intel_dp, crtc_state);

	intel_dp_compute_rate(intel_dp, crtc_state->port_clock,
			      &link_bw, &rate_select);

	if (link_bw)
		drm_dbg_kms(&i915->drm,
			    "Using LINK_BW_SET value %02x\n", link_bw);
	else
		drm_dbg_kms(&i915->drm,
			    "Using LINK_RATE_SET value %02x\n", rate_select);

	/* Write the link configuration data */
	link_config[0] = link_bw;
	link_config[1] = crtc_state->lane_count;
	if (drm_dp_enhanced_frame_cap(intel_dp->dpcd))
		link_config[1] |= DP_LANE_COUNT_ENHANCED_FRAME_EN;
	drm_dp_dpcd_write(&intel_dp->aux, DP_LINK_BW_SET, link_config, 2);

	/* eDP 1.4 rate select method. */
	if (!link_bw)
		drm_dp_dpcd_write(&intel_dp->aux, DP_LINK_RATE_SET,
				  &rate_select, 1);

	link_config[0] = crtc_state->vrr.enable ? DP_MSA_TIMING_PAR_IGNORE_EN : 0;
	link_config[1] = DP_SET_ANSI_8B10B;
	drm_dp_dpcd_write(&intel_dp->aux, DP_DOWNSPREAD_CTRL, link_config, 2);

	intel_dp->DP |= DP_PORT_EN;

	return true;
}

static void intel_dp_link_training_clock_recovery_delay(struct intel_dp *intel_dp,
							enum drm_dp_phy dp_phy)
{
	if (dp_phy == DP_PHY_DPRX)
		drm_dp_link_train_clock_recovery_delay(intel_dp->dpcd);
	else
		drm_dp_lttpr_link_train_clock_recovery_delay();
}

/*
 * Perform the link training clock recovery phase on the given DP PHY using
 * training pattern 1.
 */
static bool
intel_dp_link_training_clock_recovery(struct intel_dp *intel_dp,
				      const struct intel_crtc_state *crtc_state,
				      enum drm_dp_phy dp_phy)
{
	struct drm_i915_private *i915 = dp_to_i915(intel_dp);
	u8 voltage;
	int voltage_tries, cr_tries, max_cr_tries;
	bool max_vswing_reached = false;

	/* clock recovery */
	if (!intel_dp_reset_link_train(intel_dp, crtc_state, dp_phy,
				       DP_TRAINING_PATTERN_1 |
				       DP_LINK_SCRAMBLING_DISABLE)) {
		drm_err(&i915->drm, "failed to enable link training\n");
		return false;
	}

	/*
	 * The DP 1.4 spec defines the max clock recovery retries value
	 * as 10 but for pre-DP 1.4 devices we set a very tolerant
	 * retry limit of 80 (4 voltage levels x 4 preemphasis levels x
	 * x 5 identical voltage retries). Since the previous specs didn't
	 * define a limit and created the possibility of an infinite loop
	 * we want to prevent any sync from triggering that corner case.
	 */
	if (intel_dp->dpcd[DP_DPCD_REV] >= DP_DPCD_REV_14)
		max_cr_tries = 10;
	else
		max_cr_tries = 80;

	voltage_tries = 1;
	for (cr_tries = 0; cr_tries < max_cr_tries; ++cr_tries) {
		u8 link_status[DP_LINK_STATUS_SIZE];

		intel_dp_link_training_clock_recovery_delay(intel_dp, dp_phy);

		if (drm_dp_dpcd_read_phy_link_status(&intel_dp->aux, dp_phy,
						     link_status) < 0) {
			drm_err(&i915->drm, "failed to get link status\n");
			return false;
		}

		if (drm_dp_clock_recovery_ok(link_status, crtc_state->lane_count)) {
			drm_dbg_kms(&i915->drm, "clock recovery OK\n");
			return true;
		}

		if (voltage_tries == 5) {
			drm_dbg_kms(&i915->drm,
				    "Same voltage tried 5 times\n");
			return false;
		}

		if (max_vswing_reached) {
			drm_dbg_kms(&i915->drm, "Max Voltage Swing reached\n");
			return false;
		}

		voltage = intel_dp->train_set[0] & DP_TRAIN_VOLTAGE_SWING_MASK;

		/* Update training set as requested by target */
		intel_dp_get_adjust_train(intel_dp, crtc_state, dp_phy,
					  link_status);
		if (!intel_dp_update_link_train(intel_dp, crtc_state, dp_phy)) {
			drm_err(&i915->drm,
				"failed to update link training\n");
			return false;
		}

		if ((intel_dp->train_set[0] & DP_TRAIN_VOLTAGE_SWING_MASK) ==
		    voltage)
			++voltage_tries;
		else
			voltage_tries = 1;

		if (intel_dp_link_max_vswing_reached(intel_dp, crtc_state))
			max_vswing_reached = true;

	}
	drm_err(&i915->drm,
		"Failed clock recovery %d times, giving up!\n", max_cr_tries);
	return false;
}

/*
 * Pick training pattern for channel equalization. Training pattern 4 for HBR3
 * or for 1.4 devices that support it, training Pattern 3 for HBR2
 * or 1.2 devices that support it, Training Pattern 2 otherwise.
 */
static u32 intel_dp_training_pattern(struct intel_dp *intel_dp,
				     const struct intel_crtc_state *crtc_state,
				     enum drm_dp_phy dp_phy)
{
	bool source_tps3, sink_tps3, source_tps4, sink_tps4;

	/*
	 * Intel platforms that support HBR3 also support TPS4. It is mandatory
	 * for all downstream devices that support HBR3. There are no known eDP
	 * panels that support TPS4 as of Feb 2018 as per VESA eDP_v1.4b_E1
	 * specification.
	 * LTTPRs must support TPS4.
	 */
	source_tps4 = intel_dp_source_supports_hbr3(intel_dp);
	sink_tps4 = dp_phy != DP_PHY_DPRX ||
		    drm_dp_tps4_supported(intel_dp->dpcd);
	if (source_tps4 && sink_tps4) {
		return DP_TRAINING_PATTERN_4;
	} else if (crtc_state->port_clock == 810000) {
		if (!source_tps4)
			drm_dbg_kms(&dp_to_i915(intel_dp)->drm,
				    "8.1 Gbps link rate without source HBR3/TPS4 support\n");
		if (!sink_tps4)
			drm_dbg_kms(&dp_to_i915(intel_dp)->drm,
				    "8.1 Gbps link rate without sink TPS4 support\n");
	}
	/*
	 * Intel platforms that support HBR2 also support TPS3. TPS3 support is
	 * also mandatory for downstream devices that support HBR2. However, not
	 * all sinks follow the spec.
	 */
	source_tps3 = intel_dp_source_supports_hbr2(intel_dp);
	sink_tps3 = dp_phy != DP_PHY_DPRX ||
		    drm_dp_tps3_supported(intel_dp->dpcd);
	if (source_tps3 && sink_tps3) {
		return  DP_TRAINING_PATTERN_3;
	} else if (crtc_state->port_clock >= 540000) {
		if (!source_tps3)
			drm_dbg_kms(&dp_to_i915(intel_dp)->drm,
				    ">=5.4/6.48 Gbps link rate without source HBR2/TPS3 support\n");
		if (!sink_tps3)
			drm_dbg_kms(&dp_to_i915(intel_dp)->drm,
				    ">=5.4/6.48 Gbps link rate without sink TPS3 support\n");
	}

	return DP_TRAINING_PATTERN_2;
}

static void
intel_dp_link_training_channel_equalization_delay(struct intel_dp *intel_dp,
						  enum drm_dp_phy dp_phy)
{
	if (dp_phy == DP_PHY_DPRX) {
		drm_dp_link_train_channel_eq_delay(intel_dp->dpcd);
	} else {
		const u8 *phy_caps = intel_dp_lttpr_phy_caps(intel_dp, dp_phy);

		drm_dp_lttpr_link_train_channel_eq_delay(phy_caps);
	}
}

/*
 * Perform the link training channel equalization phase on the given DP PHY
 * using one of training pattern 2, 3 or 4 depending on the source and
 * sink capabilities.
 */
static bool
intel_dp_link_training_channel_equalization(struct intel_dp *intel_dp,
					    const struct intel_crtc_state *crtc_state,
					    enum drm_dp_phy dp_phy)
{
	struct drm_i915_private *i915 = dp_to_i915(intel_dp);
	int tries;
	u32 training_pattern;
	u8 link_status[DP_LINK_STATUS_SIZE];
	bool channel_eq = false;

	training_pattern = intel_dp_training_pattern(intel_dp, crtc_state, dp_phy);
	/* Scrambling is disabled for TPS2/3 and enabled for TPS4 */
	if (training_pattern != DP_TRAINING_PATTERN_4)
		training_pattern |= DP_LINK_SCRAMBLING_DISABLE;

	/* channel equalization */
	if (!intel_dp_set_link_train(intel_dp, crtc_state, dp_phy,
				     training_pattern)) {
		drm_err(&i915->drm, "failed to start channel equalization\n");
		return false;
	}

	for (tries = 0; tries < 5; tries++) {
		intel_dp_link_training_channel_equalization_delay(intel_dp,
								  dp_phy);
		if (drm_dp_dpcd_read_phy_link_status(&intel_dp->aux, dp_phy,
						     link_status) < 0) {
			drm_err(&i915->drm,
				"failed to get link status\n");
			break;
		}

		/* Make sure clock is still ok */
		if (!drm_dp_clock_recovery_ok(link_status,
					      crtc_state->lane_count)) {
			intel_dp_dump_link_status(link_status);
			drm_dbg_kms(&i915->drm,
				    "Clock recovery check failed, cannot "
				    "continue channel equalization\n");
			break;
		}

		if (drm_dp_channel_eq_ok(link_status,
					 crtc_state->lane_count)) {
			channel_eq = true;
			drm_dbg_kms(&i915->drm, "Channel EQ done. DP Training "
				    "successful\n");
			break;
		}

		/* Update training set as requested by target */
		intel_dp_get_adjust_train(intel_dp, crtc_state, dp_phy,
					  link_status);
		if (!intel_dp_update_link_train(intel_dp, crtc_state, dp_phy)) {
			drm_err(&i915->drm,
				"failed to update link training\n");
			break;
		}
	}

	/* Try 5 times, else fail and try at lower BW */
	if (tries == 5) {
		intel_dp_dump_link_status(link_status);
		drm_dbg_kms(&i915->drm,
			    "Channel equalization failed 5 times\n");
	}

	return channel_eq;
}

static bool intel_dp_disable_dpcd_training_pattern(struct intel_dp *intel_dp,
						   enum drm_dp_phy dp_phy)
{
	int reg = intel_dp_training_pattern_set_reg(intel_dp, dp_phy);
	u8 val = DP_TRAINING_PATTERN_DISABLE;

	return drm_dp_dpcd_write(&intel_dp->aux, reg, &val, 1) == 1;
}

/**
 * intel_dp_stop_link_train - stop link training
 * @intel_dp: DP struct
 * @crtc_state: state for CRTC attached to the encoder
 *
 * Stop the link training of the @intel_dp port, disabling the training
 * pattern in the sink's DPCD, and disabling the test pattern symbol
 * generation on the port.
 *
 * What symbols are output on the port after this point is
 * platform specific: On DDI/VLV/CHV platforms it will be the idle pattern
 * with the pipe being disabled, on older platforms it's HW specific if/how an
 * idle pattern is generated, as the pipe is already enabled here for those.
 *
 * This function must be called after intel_dp_start_link_train().
 */
void intel_dp_stop_link_train(struct intel_dp *intel_dp,
			      const struct intel_crtc_state *crtc_state)
{
	intel_dp->link_trained = true;

	intel_dp_disable_dpcd_training_pattern(intel_dp, DP_PHY_DPRX);
	intel_dp_program_link_training_pattern(intel_dp, crtc_state,
					       DP_TRAINING_PATTERN_DISABLE);
}

static bool
intel_dp_link_train_phy(struct intel_dp *intel_dp,
			const struct intel_crtc_state *crtc_state,
			enum drm_dp_phy dp_phy)
{
	struct intel_connector *intel_connector = intel_dp->attached_connector;
	char phy_name[10];
	bool ret = false;

	if (!intel_dp_link_training_clock_recovery(intel_dp, crtc_state, dp_phy))
		goto out;

	if (!intel_dp_link_training_channel_equalization(intel_dp, crtc_state, dp_phy))
		goto out;

	ret = true;

out:
	drm_dbg_kms(&dp_to_i915(intel_dp)->drm,
		    "[CONNECTOR:%d:%s] Link Training %s at link rate = %d, lane count = %d, at %s",
		    intel_connector->base.base.id,
		    intel_connector->base.name,
		    ret ? "passed" : "failed",
		    crtc_state->port_clock, crtc_state->lane_count,
		    intel_dp_phy_name(dp_phy, phy_name, sizeof(phy_name)));

	return ret;
}

static void intel_dp_schedule_fallback_link_training(struct intel_dp *intel_dp,
						     const struct intel_crtc_state *crtc_state)
{
	struct intel_connector *intel_connector = intel_dp->attached_connector;

	if (intel_dp->hobl_active) {
		drm_dbg_kms(&dp_to_i915(intel_dp)->drm,
			    "Link Training failed with HOBL active, not enabling it from now on");
		intel_dp->hobl_failed = true;
	} else if (intel_dp_get_link_train_fallback_values(intel_dp,
							   crtc_state->port_clock,
							   crtc_state->lane_count)) {
		return;
	}

	/* Schedule a Hotplug Uevent to userspace to start modeset */
	schedule_work(&intel_connector->modeset_retry_work);
}

/* Perform the link training on all LTTPRs and the DPRX on a link. */
static bool
intel_dp_link_train_all_phys(struct intel_dp *intel_dp,
			     const struct intel_crtc_state *crtc_state,
			     int lttpr_count)
{
	bool ret = true;
	int i;

	intel_dp_prepare_link_train(intel_dp, crtc_state);

	for (i = lttpr_count - 1; i >= 0; i--) {
		enum drm_dp_phy dp_phy = DP_PHY_LTTPR(i);

		ret = intel_dp_link_train_phy(intel_dp, crtc_state, dp_phy);
		intel_dp_disable_dpcd_training_pattern(intel_dp, dp_phy);

		if (!ret)
			break;
	}

	if (ret)
		intel_dp_link_train_phy(intel_dp, crtc_state, DP_PHY_DPRX);

	if (intel_dp->set_idle_link_train)
		intel_dp->set_idle_link_train(intel_dp, crtc_state);

	return ret;
}

/**
 * intel_dp_start_link_train - start link training
 * @intel_dp: DP struct
 * @crtc_state: state for CRTC attached to the encoder
 *
 * Start the link training of the @intel_dp port, scheduling a fallback
 * retraining with reduced link rate/lane parameters if the link training
 * fails.
 * After calling this function intel_dp_stop_link_train() must be called.
 */
void intel_dp_start_link_train(struct intel_dp *intel_dp,
			       const struct intel_crtc_state *crtc_state)
{
	/*
	 * TODO: Reiniting LTTPRs here won't be needed once proper connector
	 * HW state readout is added.
	 */
	int lttpr_count = intel_dp_init_lttpr_and_dprx_caps(intel_dp);

	if (lttpr_count < 0)
		/* Still continue with enabling the port and link training. */
		lttpr_count = 0;

	if (!intel_dp_link_train_all_phys(intel_dp, crtc_state, lttpr_count))
		intel_dp_schedule_fallback_link_training(intel_dp, crtc_state);
}<|MERGE_RESOLUTION|>--- conflicted
+++ resolved
@@ -147,21 +147,10 @@
  */
 int intel_dp_init_lttpr_and_dprx_caps(struct intel_dp *intel_dp)
 {
-	struct drm_i915_private *i915 = dp_to_i915(intel_dp);
 	int lttpr_count;
 	bool ret;
 	int i;
 
-<<<<<<< HEAD
-	/*
-	 * Detecting LTTPRs must be avoided on platforms with an AUX timeout
-	 * period < 3.2ms. (see DP Standard v2.0, 2.11.2, 3.6.6.1).
-	 */
-	if (INTEL_GEN(i915) < 10)
-		return 0;
-
-	if (intel_dp_is_edp(intel_dp))
-=======
 	ret = intel_dp_read_lttpr_common_caps(intel_dp);
 
 	/* The DPTX shall read the DPRX caps after LTTPR detection. */
@@ -171,7 +160,6 @@
 	}
 
 	if (!ret)
->>>>>>> 65820f91
 		return 0;
 
 	/*
