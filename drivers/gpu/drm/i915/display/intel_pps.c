--- conflicted
+++ resolved
@@ -891,12 +891,8 @@
 
 static void edp_panel_vdd_schedule_off(struct intel_dp *intel_dp)
 {
-<<<<<<< HEAD
-	struct drm_i915_private *i915 = dp_to_i915(intel_dp);
-=======
 	struct intel_display *display = to_intel_display(intel_dp);
 	struct drm_i915_private *i915 = to_i915(display->drm);
->>>>>>> 2d5404ca
 	unsigned long delay;
 
 	/*
@@ -1704,17 +1700,10 @@
 	 * This w/a is needed at least on CPT/PPT, but to be sure apply it
 	 * everywhere where registers can be write protected.
 	 */
-<<<<<<< HEAD
-	pps_num = intel_num_pps(dev_priv);
-
-	for (pps_idx = 0; pps_idx < pps_num; pps_idx++)
-		intel_de_rmw(dev_priv, PP_CONTROL(pps_idx),
-=======
 	pps_num = intel_num_pps(display);
 
 	for (pps_idx = 0; pps_idx < pps_num; pps_idx++)
 		intel_de_rmw(display, PP_CONTROL(display, pps_idx),
->>>>>>> 2d5404ca
 			     PANEL_UNLOCK_MASK, PANEL_UNLOCK_REGS);
 }
 
