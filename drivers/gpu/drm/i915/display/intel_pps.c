// SPDX-License-Identifier: MIT
/*
 * Copyright © 2020 Intel Corporation
 */

#include "g4x_dp.h"
#include "i915_drv.h"
#include "intel_de.h"
#include "intel_display_power_well.h"
#include "intel_display_types.h"
#include "intel_dp.h"
#include "intel_dpll.h"
#include "intel_lvds.h"
#include "intel_pps.h"

static void vlv_steal_power_sequencer(struct drm_i915_private *dev_priv,
				      enum pipe pipe);

static void pps_init_delays(struct intel_dp *intel_dp);
static void pps_init_registers(struct intel_dp *intel_dp, bool force_disable_vdd);

intel_wakeref_t intel_pps_lock(struct intel_dp *intel_dp)
{
	struct drm_i915_private *dev_priv = dp_to_i915(intel_dp);
	intel_wakeref_t wakeref;

	/*
	 * See intel_pps_reset_all() why we need a power domain reference here.
	 */
	wakeref = intel_display_power_get(dev_priv, POWER_DOMAIN_DISPLAY_CORE);
	mutex_lock(&dev_priv->pps_mutex);

	return wakeref;
}

intel_wakeref_t intel_pps_unlock(struct intel_dp *intel_dp,
				 intel_wakeref_t wakeref)
{
	struct drm_i915_private *dev_priv = dp_to_i915(intel_dp);

	mutex_unlock(&dev_priv->pps_mutex);
	intel_display_power_put(dev_priv, POWER_DOMAIN_DISPLAY_CORE, wakeref);

	return 0;
}

static void
vlv_power_sequencer_kick(struct intel_dp *intel_dp)
{
	struct drm_i915_private *dev_priv = dp_to_i915(intel_dp);
	struct intel_digital_port *dig_port = dp_to_dig_port(intel_dp);
	enum pipe pipe = intel_dp->pps.pps_pipe;
	bool pll_enabled, release_cl_override = false;
	enum dpio_phy phy = DPIO_PHY(pipe);
	enum dpio_channel ch = vlv_pipe_to_channel(pipe);
	u32 DP;

	if (drm_WARN(&dev_priv->drm,
		     intel_de_read(dev_priv, intel_dp->output_reg) & DP_PORT_EN,
		     "skipping pipe %c power sequencer kick due to [ENCODER:%d:%s] being active\n",
		     pipe_name(pipe), dig_port->base.base.base.id,
		     dig_port->base.base.name))
		return;

	drm_dbg_kms(&dev_priv->drm,
		    "kicking pipe %c power sequencer for [ENCODER:%d:%s]\n",
		    pipe_name(pipe), dig_port->base.base.base.id,
		    dig_port->base.base.name);

	/* Preserve the BIOS-computed detected bit. This is
	 * supposed to be read-only.
	 */
	DP = intel_de_read(dev_priv, intel_dp->output_reg) & DP_DETECTED;
	DP |= DP_VOLTAGE_0_4 | DP_PRE_EMPHASIS_0;
	DP |= DP_PORT_WIDTH(1);
	DP |= DP_LINK_TRAIN_PAT_1;

	if (IS_CHERRYVIEW(dev_priv))
		DP |= DP_PIPE_SEL_CHV(pipe);
	else
		DP |= DP_PIPE_SEL(pipe);

	pll_enabled = intel_de_read(dev_priv, DPLL(pipe)) & DPLL_VCO_ENABLE;

	/*
	 * The DPLL for the pipe must be enabled for this to work.
	 * So enable temporarily it if it's not already enabled.
	 */
	if (!pll_enabled) {
		release_cl_override = IS_CHERRYVIEW(dev_priv) &&
			!chv_phy_powergate_ch(dev_priv, phy, ch, true);

		if (vlv_force_pll_on(dev_priv, pipe, vlv_get_dpll(dev_priv))) {
			drm_err(&dev_priv->drm,
				"Failed to force on pll for pipe %c!\n",
				pipe_name(pipe));
			return;
		}
	}

	/*
	 * Similar magic as in intel_dp_enable_port().
	 * We _must_ do this port enable + disable trick
	 * to make this power sequencer lock onto the port.
	 * Otherwise even VDD force bit won't work.
	 */
	intel_de_write(dev_priv, intel_dp->output_reg, DP);
	intel_de_posting_read(dev_priv, intel_dp->output_reg);

	intel_de_write(dev_priv, intel_dp->output_reg, DP | DP_PORT_EN);
	intel_de_posting_read(dev_priv, intel_dp->output_reg);

	intel_de_write(dev_priv, intel_dp->output_reg, DP & ~DP_PORT_EN);
	intel_de_posting_read(dev_priv, intel_dp->output_reg);

	if (!pll_enabled) {
		vlv_force_pll_off(dev_priv, pipe);

		if (release_cl_override)
			chv_phy_powergate_ch(dev_priv, phy, ch, false);
	}
}

static enum pipe vlv_find_free_pps(struct drm_i915_private *dev_priv)
{
	struct intel_encoder *encoder;
	unsigned int pipes = (1 << PIPE_A) | (1 << PIPE_B);

	/*
	 * We don't have power sequencer currently.
	 * Pick one that's not used by other ports.
	 */
	for_each_intel_dp(&dev_priv->drm, encoder) {
		struct intel_dp *intel_dp = enc_to_intel_dp(encoder);

		if (encoder->type == INTEL_OUTPUT_EDP) {
			drm_WARN_ON(&dev_priv->drm,
				    intel_dp->pps.active_pipe != INVALID_PIPE &&
				    intel_dp->pps.active_pipe !=
				    intel_dp->pps.pps_pipe);

			if (intel_dp->pps.pps_pipe != INVALID_PIPE)
				pipes &= ~(1 << intel_dp->pps.pps_pipe);
		} else {
			drm_WARN_ON(&dev_priv->drm,
				    intel_dp->pps.pps_pipe != INVALID_PIPE);

			if (intel_dp->pps.active_pipe != INVALID_PIPE)
				pipes &= ~(1 << intel_dp->pps.active_pipe);
		}
	}

	if (pipes == 0)
		return INVALID_PIPE;

	return ffs(pipes) - 1;
}

static enum pipe
vlv_power_sequencer_pipe(struct intel_dp *intel_dp)
{
	struct drm_i915_private *dev_priv = dp_to_i915(intel_dp);
	struct intel_digital_port *dig_port = dp_to_dig_port(intel_dp);
	enum pipe pipe;

	lockdep_assert_held(&dev_priv->pps_mutex);

	/* We should never land here with regular DP ports */
	drm_WARN_ON(&dev_priv->drm, !intel_dp_is_edp(intel_dp));

	drm_WARN_ON(&dev_priv->drm, intel_dp->pps.active_pipe != INVALID_PIPE &&
		    intel_dp->pps.active_pipe != intel_dp->pps.pps_pipe);

	if (intel_dp->pps.pps_pipe != INVALID_PIPE)
		return intel_dp->pps.pps_pipe;

	pipe = vlv_find_free_pps(dev_priv);

	/*
	 * Didn't find one. This should not happen since there
	 * are two power sequencers and up to two eDP ports.
	 */
	if (drm_WARN_ON(&dev_priv->drm, pipe == INVALID_PIPE))
		pipe = PIPE_A;

	vlv_steal_power_sequencer(dev_priv, pipe);
	intel_dp->pps.pps_pipe = pipe;

	drm_dbg_kms(&dev_priv->drm,
		    "picked pipe %c power sequencer for [ENCODER:%d:%s]\n",
		    pipe_name(intel_dp->pps.pps_pipe),
		    dig_port->base.base.base.id,
		    dig_port->base.base.name);

	/* init power sequencer on this pipe and port */
	pps_init_delays(intel_dp);
	pps_init_registers(intel_dp, true);

	/*
	 * Even vdd force doesn't work until we've made
	 * the power sequencer lock in on the port.
	 */
	vlv_power_sequencer_kick(intel_dp);

	return intel_dp->pps.pps_pipe;
}

static int
bxt_power_sequencer_idx(struct intel_dp *intel_dp)
{
	struct drm_i915_private *dev_priv = dp_to_i915(intel_dp);
	struct intel_connector *connector = intel_dp->attached_connector;
	int backlight_controller = connector->panel.vbt.backlight.controller;

	lockdep_assert_held(&dev_priv->pps_mutex);

	/* We should never land here with regular DP ports */
	drm_WARN_ON(&dev_priv->drm, !intel_dp_is_edp(intel_dp));

	if (!intel_dp->pps.pps_reset)
		return backlight_controller;

	intel_dp->pps.pps_reset = false;

	/*
	 * Only the HW needs to be reprogrammed, the SW state is fixed and
	 * has been setup during connector init.
	 */
	pps_init_registers(intel_dp, false);

	return backlight_controller;
}

typedef bool (*vlv_pipe_check)(struct drm_i915_private *dev_priv,
			       enum pipe pipe);

static bool vlv_pipe_has_pp_on(struct drm_i915_private *dev_priv,
			       enum pipe pipe)
{
	return intel_de_read(dev_priv, PP_STATUS(pipe)) & PP_ON;
}

static bool vlv_pipe_has_vdd_on(struct drm_i915_private *dev_priv,
				enum pipe pipe)
{
	return intel_de_read(dev_priv, PP_CONTROL(pipe)) & EDP_FORCE_VDD;
}

static bool vlv_pipe_any(struct drm_i915_private *dev_priv,
			 enum pipe pipe)
{
	return true;
}

static enum pipe
vlv_initial_pps_pipe(struct drm_i915_private *dev_priv,
		     enum port port,
		     vlv_pipe_check pipe_check)
{
	enum pipe pipe;

	for (pipe = PIPE_A; pipe <= PIPE_B; pipe++) {
		u32 port_sel = intel_de_read(dev_priv, PP_ON_DELAYS(pipe)) &
			PANEL_PORT_SELECT_MASK;

		if (port_sel != PANEL_PORT_SELECT_VLV(port))
			continue;

		if (!pipe_check(dev_priv, pipe))
			continue;

		return pipe;
	}

	return INVALID_PIPE;
}

static void
vlv_initial_power_sequencer_setup(struct intel_dp *intel_dp)
{
	struct drm_i915_private *dev_priv = dp_to_i915(intel_dp);
	struct intel_digital_port *dig_port = dp_to_dig_port(intel_dp);
	enum port port = dig_port->base.port;

	lockdep_assert_held(&dev_priv->pps_mutex);

	/* try to find a pipe with this port selected */
	/* first pick one where the panel is on */
	intel_dp->pps.pps_pipe = vlv_initial_pps_pipe(dev_priv, port,
						      vlv_pipe_has_pp_on);
	/* didn't find one? pick one where vdd is on */
	if (intel_dp->pps.pps_pipe == INVALID_PIPE)
		intel_dp->pps.pps_pipe = vlv_initial_pps_pipe(dev_priv, port,
							      vlv_pipe_has_vdd_on);
	/* didn't find one? pick one with just the correct port */
	if (intel_dp->pps.pps_pipe == INVALID_PIPE)
		intel_dp->pps.pps_pipe = vlv_initial_pps_pipe(dev_priv, port,
							      vlv_pipe_any);

	/* didn't find one? just let vlv_power_sequencer_pipe() pick one when needed */
	if (intel_dp->pps.pps_pipe == INVALID_PIPE) {
		drm_dbg_kms(&dev_priv->drm,
			    "no initial power sequencer for [ENCODER:%d:%s]\n",
			    dig_port->base.base.base.id,
			    dig_port->base.base.name);
		return;
	}

	drm_dbg_kms(&dev_priv->drm,
		    "initial power sequencer for [ENCODER:%d:%s]: pipe %c\n",
		    dig_port->base.base.base.id,
		    dig_port->base.base.name,
		    pipe_name(intel_dp->pps.pps_pipe));
}

void intel_pps_reset_all(struct drm_i915_private *dev_priv)
{
	struct intel_encoder *encoder;

	if (drm_WARN_ON(&dev_priv->drm, !IS_LP(dev_priv)))
		return;

	if (!HAS_DISPLAY(dev_priv))
		return;

	/*
	 * We can't grab pps_mutex here due to deadlock with power_domain
	 * mutex when power_domain functions are called while holding pps_mutex.
	 * That also means that in order to use pps_pipe the code needs to
	 * hold both a power domain reference and pps_mutex, and the power domain
	 * reference get/put must be done while _not_ holding pps_mutex.
	 * pps_{lock,unlock}() do these steps in the correct order, so one
	 * should use them always.
	 */

	for_each_intel_dp(&dev_priv->drm, encoder) {
		struct intel_dp *intel_dp = enc_to_intel_dp(encoder);

		drm_WARN_ON(&dev_priv->drm,
			    intel_dp->pps.active_pipe != INVALID_PIPE);

		if (encoder->type != INTEL_OUTPUT_EDP)
			continue;

		if (DISPLAY_VER(dev_priv) >= 9)
			intel_dp->pps.pps_reset = true;
		else
			intel_dp->pps.pps_pipe = INVALID_PIPE;
	}
}

struct pps_registers {
	i915_reg_t pp_ctrl;
	i915_reg_t pp_stat;
	i915_reg_t pp_on;
	i915_reg_t pp_off;
	i915_reg_t pp_div;
};

static void intel_pps_get_registers(struct intel_dp *intel_dp,
				    struct pps_registers *regs)
{
	struct drm_i915_private *dev_priv = dp_to_i915(intel_dp);
	int pps_idx = 0;

	memset(regs, 0, sizeof(*regs));

	if (IS_GEMINILAKE(dev_priv) || IS_BROXTON(dev_priv))
		pps_idx = bxt_power_sequencer_idx(intel_dp);
	else if (IS_VALLEYVIEW(dev_priv) || IS_CHERRYVIEW(dev_priv))
		pps_idx = vlv_power_sequencer_pipe(intel_dp);

	regs->pp_ctrl = PP_CONTROL(pps_idx);
	regs->pp_stat = PP_STATUS(pps_idx);
	regs->pp_on = PP_ON_DELAYS(pps_idx);
	regs->pp_off = PP_OFF_DELAYS(pps_idx);

	/* Cycle delay moved from PP_DIVISOR to PP_CONTROL */
	if (IS_GEMINILAKE(dev_priv) || IS_BROXTON(dev_priv) ||
	    INTEL_PCH_TYPE(dev_priv) >= PCH_CNP)
		regs->pp_div = INVALID_MMIO_REG;
	else
		regs->pp_div = PP_DIVISOR(pps_idx);
}

static i915_reg_t
_pp_ctrl_reg(struct intel_dp *intel_dp)
{
	struct pps_registers regs;

	intel_pps_get_registers(intel_dp, &regs);

	return regs.pp_ctrl;
}

static i915_reg_t
_pp_stat_reg(struct intel_dp *intel_dp)
{
	struct pps_registers regs;

	intel_pps_get_registers(intel_dp, &regs);

	return regs.pp_stat;
}

static bool edp_have_panel_power(struct intel_dp *intel_dp)
{
	struct drm_i915_private *dev_priv = dp_to_i915(intel_dp);

	lockdep_assert_held(&dev_priv->pps_mutex);

	if ((IS_VALLEYVIEW(dev_priv) || IS_CHERRYVIEW(dev_priv)) &&
	    intel_dp->pps.pps_pipe == INVALID_PIPE)
		return false;

	return (intel_de_read(dev_priv, _pp_stat_reg(intel_dp)) & PP_ON) != 0;
}

static bool edp_have_panel_vdd(struct intel_dp *intel_dp)
{
	struct drm_i915_private *dev_priv = dp_to_i915(intel_dp);

	lockdep_assert_held(&dev_priv->pps_mutex);

	if ((IS_VALLEYVIEW(dev_priv) || IS_CHERRYVIEW(dev_priv)) &&
	    intel_dp->pps.pps_pipe == INVALID_PIPE)
		return false;

	return intel_de_read(dev_priv, _pp_ctrl_reg(intel_dp)) & EDP_FORCE_VDD;
}

void intel_pps_check_power_unlocked(struct intel_dp *intel_dp)
{
	struct drm_i915_private *dev_priv = dp_to_i915(intel_dp);

	if (!intel_dp_is_edp(intel_dp))
		return;

	if (!edp_have_panel_power(intel_dp) && !edp_have_panel_vdd(intel_dp)) {
		drm_WARN(&dev_priv->drm, 1,
			 "eDP powered off while attempting aux channel communication.\n");
		drm_dbg_kms(&dev_priv->drm, "Status 0x%08x Control 0x%08x\n",
			    intel_de_read(dev_priv, _pp_stat_reg(intel_dp)),
			    intel_de_read(dev_priv, _pp_ctrl_reg(intel_dp)));
	}
}

#define IDLE_ON_MASK		(PP_ON | PP_SEQUENCE_MASK | 0                     | PP_SEQUENCE_STATE_MASK)
#define IDLE_ON_VALUE   	(PP_ON | PP_SEQUENCE_NONE | 0                     | PP_SEQUENCE_STATE_ON_IDLE)

#define IDLE_OFF_MASK		(PP_ON | PP_SEQUENCE_MASK | 0                     | 0)
#define IDLE_OFF_VALUE		(0     | PP_SEQUENCE_NONE | 0                     | 0)

#define IDLE_CYCLE_MASK		(PP_ON | PP_SEQUENCE_MASK | PP_CYCLE_DELAY_ACTIVE | PP_SEQUENCE_STATE_MASK)
#define IDLE_CYCLE_VALUE	(0     | PP_SEQUENCE_NONE | 0                     | PP_SEQUENCE_STATE_OFF_IDLE)

static void intel_pps_verify_state(struct intel_dp *intel_dp);

static void wait_panel_status(struct intel_dp *intel_dp,
				       u32 mask,
				       u32 value)
{
	struct drm_i915_private *dev_priv = dp_to_i915(intel_dp);
	i915_reg_t pp_stat_reg, pp_ctrl_reg;

	lockdep_assert_held(&dev_priv->pps_mutex);

	intel_pps_verify_state(intel_dp);

	pp_stat_reg = _pp_stat_reg(intel_dp);
	pp_ctrl_reg = _pp_ctrl_reg(intel_dp);

	drm_dbg_kms(&dev_priv->drm,
		    "mask %08x value %08x status %08x control %08x\n",
		    mask, value,
		    intel_de_read(dev_priv, pp_stat_reg),
		    intel_de_read(dev_priv, pp_ctrl_reg));

	if (intel_de_wait_for_register(dev_priv, pp_stat_reg,
				       mask, value, 5000))
		drm_err(&dev_priv->drm,
			"Panel status timeout: status %08x control %08x\n",
			intel_de_read(dev_priv, pp_stat_reg),
			intel_de_read(dev_priv, pp_ctrl_reg));

	drm_dbg_kms(&dev_priv->drm, "Wait complete\n");
}

static void wait_panel_on(struct intel_dp *intel_dp)
{
	struct drm_i915_private *i915 = dp_to_i915(intel_dp);

	drm_dbg_kms(&i915->drm, "Wait for panel power on\n");
	wait_panel_status(intel_dp, IDLE_ON_MASK, IDLE_ON_VALUE);
}

static void wait_panel_off(struct intel_dp *intel_dp)
{
	struct drm_i915_private *i915 = dp_to_i915(intel_dp);

	drm_dbg_kms(&i915->drm, "Wait for panel power off time\n");
	wait_panel_status(intel_dp, IDLE_OFF_MASK, IDLE_OFF_VALUE);
}

static void wait_panel_power_cycle(struct intel_dp *intel_dp)
{
	struct drm_i915_private *i915 = dp_to_i915(intel_dp);
	ktime_t panel_power_on_time;
	s64 panel_power_off_duration;

	drm_dbg_kms(&i915->drm, "Wait for panel power cycle\n");

	/* take the difference of current time and panel power off time
	 * and then make panel wait for t11_t12 if needed. */
	panel_power_on_time = ktime_get_boottime();
	panel_power_off_duration = ktime_ms_delta(panel_power_on_time, intel_dp->pps.panel_power_off_time);

	/* When we disable the VDD override bit last we have to do the manual
	 * wait. */
	if (panel_power_off_duration < (s64)intel_dp->pps.panel_power_cycle_delay)
		wait_remaining_ms_from_jiffies(jiffies,
				       intel_dp->pps.panel_power_cycle_delay - panel_power_off_duration);

	wait_panel_status(intel_dp, IDLE_CYCLE_MASK, IDLE_CYCLE_VALUE);
}

void intel_pps_wait_power_cycle(struct intel_dp *intel_dp)
{
	intel_wakeref_t wakeref;

	if (!intel_dp_is_edp(intel_dp))
		return;

	with_intel_pps_lock(intel_dp, wakeref)
		wait_panel_power_cycle(intel_dp);
}

static void wait_backlight_on(struct intel_dp *intel_dp)
{
	wait_remaining_ms_from_jiffies(intel_dp->pps.last_power_on,
				       intel_dp->pps.backlight_on_delay);
}

static void edp_wait_backlight_off(struct intel_dp *intel_dp)
{
	wait_remaining_ms_from_jiffies(intel_dp->pps.last_backlight_off,
				       intel_dp->pps.backlight_off_delay);
}

/* Read the current pp_control value, unlocking the register if it
 * is locked
 */

static  u32 ilk_get_pp_control(struct intel_dp *intel_dp)
{
	struct drm_i915_private *dev_priv = dp_to_i915(intel_dp);
	u32 control;

	lockdep_assert_held(&dev_priv->pps_mutex);

	control = intel_de_read(dev_priv, _pp_ctrl_reg(intel_dp));
	if (drm_WARN_ON(&dev_priv->drm, !HAS_DDI(dev_priv) &&
			(control & PANEL_UNLOCK_MASK) != PANEL_UNLOCK_REGS)) {
		control &= ~PANEL_UNLOCK_MASK;
		control |= PANEL_UNLOCK_REGS;
	}
	return control;
}

/*
 * Must be paired with intel_pps_vdd_off_unlocked().
 * Must hold pps_mutex around the whole on/off sequence.
 * Can be nested with intel_pps_vdd_{on,off}() calls.
 */
bool intel_pps_vdd_on_unlocked(struct intel_dp *intel_dp)
{
	struct drm_i915_private *dev_priv = dp_to_i915(intel_dp);
	struct intel_digital_port *dig_port = dp_to_dig_port(intel_dp);
	u32 pp;
	i915_reg_t pp_stat_reg, pp_ctrl_reg;
	bool need_to_disable = !intel_dp->pps.want_panel_vdd;

	lockdep_assert_held(&dev_priv->pps_mutex);

	if (!intel_dp_is_edp(intel_dp))
		return false;

	cancel_delayed_work(&intel_dp->pps.panel_vdd_work);
	intel_dp->pps.want_panel_vdd = true;

	if (edp_have_panel_vdd(intel_dp))
		return need_to_disable;

	drm_WARN_ON(&dev_priv->drm, intel_dp->pps.vdd_wakeref);
	intel_dp->pps.vdd_wakeref = intel_display_power_get(dev_priv,
							    intel_aux_power_domain(dig_port));

	drm_dbg_kms(&dev_priv->drm, "Turning [ENCODER:%d:%s] VDD on\n",
		    dig_port->base.base.base.id,
		    dig_port->base.base.name);

	if (!edp_have_panel_power(intel_dp))
		wait_panel_power_cycle(intel_dp);

	pp = ilk_get_pp_control(intel_dp);
	pp |= EDP_FORCE_VDD;

	pp_stat_reg = _pp_stat_reg(intel_dp);
	pp_ctrl_reg = _pp_ctrl_reg(intel_dp);

	intel_de_write(dev_priv, pp_ctrl_reg, pp);
	intel_de_posting_read(dev_priv, pp_ctrl_reg);
	drm_dbg_kms(&dev_priv->drm, "PP_STATUS: 0x%08x PP_CONTROL: 0x%08x\n",
		    intel_de_read(dev_priv, pp_stat_reg),
		    intel_de_read(dev_priv, pp_ctrl_reg));
	/*
	 * If the panel wasn't on, delay before accessing aux channel
	 */
	if (!edp_have_panel_power(intel_dp)) {
		drm_dbg_kms(&dev_priv->drm,
			    "[ENCODER:%d:%s] panel power wasn't enabled\n",
			    dig_port->base.base.base.id,
			    dig_port->base.base.name);
		msleep(intel_dp->pps.panel_power_up_delay);
	}

	return need_to_disable;
}

/*
 * Must be paired with intel_pps_off().
 * Nested calls to these functions are not allowed since
 * we drop the lock. Caller must use some higher level
 * locking to prevent nested calls from other threads.
 */
void intel_pps_vdd_on(struct intel_dp *intel_dp)
{
	intel_wakeref_t wakeref;
	bool vdd;

	if (!intel_dp_is_edp(intel_dp))
		return;

	vdd = false;
	with_intel_pps_lock(intel_dp, wakeref)
		vdd = intel_pps_vdd_on_unlocked(intel_dp);
	I915_STATE_WARN(!vdd, "[ENCODER:%d:%s] VDD already requested on\n",
			dp_to_dig_port(intel_dp)->base.base.base.id,
			dp_to_dig_port(intel_dp)->base.base.name);
}

static void intel_pps_vdd_off_sync_unlocked(struct intel_dp *intel_dp)
{
	struct drm_i915_private *dev_priv = dp_to_i915(intel_dp);
	struct intel_digital_port *dig_port =
		dp_to_dig_port(intel_dp);
	u32 pp;
	i915_reg_t pp_stat_reg, pp_ctrl_reg;

	lockdep_assert_held(&dev_priv->pps_mutex);

	drm_WARN_ON(&dev_priv->drm, intel_dp->pps.want_panel_vdd);

	if (!edp_have_panel_vdd(intel_dp))
		return;

	drm_dbg_kms(&dev_priv->drm, "Turning [ENCODER:%d:%s] VDD off\n",
		    dig_port->base.base.base.id,
		    dig_port->base.base.name);

	pp = ilk_get_pp_control(intel_dp);
	pp &= ~EDP_FORCE_VDD;

	pp_ctrl_reg = _pp_ctrl_reg(intel_dp);
	pp_stat_reg = _pp_stat_reg(intel_dp);

	intel_de_write(dev_priv, pp_ctrl_reg, pp);
	intel_de_posting_read(dev_priv, pp_ctrl_reg);

	/* Make sure sequencer is idle before allowing subsequent activity */
	drm_dbg_kms(&dev_priv->drm, "PP_STATUS: 0x%08x PP_CONTROL: 0x%08x\n",
		    intel_de_read(dev_priv, pp_stat_reg),
		    intel_de_read(dev_priv, pp_ctrl_reg));

	if ((pp & PANEL_POWER_ON) == 0)
		intel_dp->pps.panel_power_off_time = ktime_get_boottime();

	intel_display_power_put(dev_priv,
				intel_aux_power_domain(dig_port),
				fetch_and_zero(&intel_dp->pps.vdd_wakeref));
}

void intel_pps_vdd_off_sync(struct intel_dp *intel_dp)
{
	intel_wakeref_t wakeref;

	if (!intel_dp_is_edp(intel_dp))
		return;

	cancel_delayed_work_sync(&intel_dp->pps.panel_vdd_work);
	/*
	 * vdd might still be enabled due to the delayed vdd off.
	 * Make sure vdd is actually turned off here.
	 */
	with_intel_pps_lock(intel_dp, wakeref)
		intel_pps_vdd_off_sync_unlocked(intel_dp);
}

static void edp_panel_vdd_work(struct work_struct *__work)
{
	struct intel_pps *pps = container_of(to_delayed_work(__work),
					     struct intel_pps, panel_vdd_work);
	struct intel_dp *intel_dp = container_of(pps, struct intel_dp, pps);
	intel_wakeref_t wakeref;

	with_intel_pps_lock(intel_dp, wakeref) {
		if (!intel_dp->pps.want_panel_vdd)
			intel_pps_vdd_off_sync_unlocked(intel_dp);
	}
}

static void edp_panel_vdd_schedule_off(struct intel_dp *intel_dp)
{
	unsigned long delay;

	/*
	 * We may not yet know the real power sequencing delays,
	 * so keep VDD enabled until we're done with init.
	 */
	if (intel_dp->pps.initializing)
		return;

	/*
	 * Queue the timer to fire a long time from now (relative to the power
	 * down delay) to keep the panel power up across a sequence of
	 * operations.
	 */
	delay = msecs_to_jiffies(intel_dp->pps.panel_power_cycle_delay * 5);
	schedule_delayed_work(&intel_dp->pps.panel_vdd_work, delay);
}

/*
 * Must be paired with edp_panel_vdd_on().
 * Must hold pps_mutex around the whole on/off sequence.
 * Can be nested with intel_pps_vdd_{on,off}() calls.
 */
void intel_pps_vdd_off_unlocked(struct intel_dp *intel_dp, bool sync)
{
	struct drm_i915_private *dev_priv = dp_to_i915(intel_dp);

	lockdep_assert_held(&dev_priv->pps_mutex);

	if (!intel_dp_is_edp(intel_dp))
		return;

	I915_STATE_WARN(!intel_dp->pps.want_panel_vdd, "[ENCODER:%d:%s] VDD not forced on",
			dp_to_dig_port(intel_dp)->base.base.base.id,
			dp_to_dig_port(intel_dp)->base.base.name);

	intel_dp->pps.want_panel_vdd = false;

	if (sync)
		intel_pps_vdd_off_sync_unlocked(intel_dp);
	else
		edp_panel_vdd_schedule_off(intel_dp);
}

void intel_pps_on_unlocked(struct intel_dp *intel_dp)
{
	struct drm_i915_private *dev_priv = dp_to_i915(intel_dp);
	u32 pp;
	i915_reg_t pp_ctrl_reg;

	lockdep_assert_held(&dev_priv->pps_mutex);

	if (!intel_dp_is_edp(intel_dp))
		return;

	drm_dbg_kms(&dev_priv->drm, "Turn [ENCODER:%d:%s] panel power on\n",
		    dp_to_dig_port(intel_dp)->base.base.base.id,
		    dp_to_dig_port(intel_dp)->base.base.name);

	if (drm_WARN(&dev_priv->drm, edp_have_panel_power(intel_dp),
		     "[ENCODER:%d:%s] panel power already on\n",
		     dp_to_dig_port(intel_dp)->base.base.base.id,
		     dp_to_dig_port(intel_dp)->base.base.name))
		return;

	wait_panel_power_cycle(intel_dp);

	pp_ctrl_reg = _pp_ctrl_reg(intel_dp);
	pp = ilk_get_pp_control(intel_dp);
	if (IS_IRONLAKE(dev_priv)) {
		/* ILK workaround: disable reset around power sequence */
		pp &= ~PANEL_POWER_RESET;
		intel_de_write(dev_priv, pp_ctrl_reg, pp);
		intel_de_posting_read(dev_priv, pp_ctrl_reg);
	}

	pp |= PANEL_POWER_ON;
	if (!IS_IRONLAKE(dev_priv))
		pp |= PANEL_POWER_RESET;

	intel_de_write(dev_priv, pp_ctrl_reg, pp);
	intel_de_posting_read(dev_priv, pp_ctrl_reg);

	wait_panel_on(intel_dp);
	intel_dp->pps.last_power_on = jiffies;

	if (IS_IRONLAKE(dev_priv)) {
		pp |= PANEL_POWER_RESET; /* restore panel reset bit */
		intel_de_write(dev_priv, pp_ctrl_reg, pp);
		intel_de_posting_read(dev_priv, pp_ctrl_reg);
	}
}

void intel_pps_on(struct intel_dp *intel_dp)
{
	intel_wakeref_t wakeref;

	if (!intel_dp_is_edp(intel_dp))
		return;

	with_intel_pps_lock(intel_dp, wakeref)
		intel_pps_on_unlocked(intel_dp);
}

void intel_pps_off_unlocked(struct intel_dp *intel_dp)
{
	struct drm_i915_private *dev_priv = dp_to_i915(intel_dp);
	struct intel_digital_port *dig_port = dp_to_dig_port(intel_dp);
	u32 pp;
	i915_reg_t pp_ctrl_reg;

	lockdep_assert_held(&dev_priv->pps_mutex);

	if (!intel_dp_is_edp(intel_dp))
		return;

	drm_dbg_kms(&dev_priv->drm, "Turn [ENCODER:%d:%s] panel power off\n",
		    dig_port->base.base.base.id, dig_port->base.base.name);

	drm_WARN(&dev_priv->drm, !intel_dp->pps.want_panel_vdd,
		 "Need [ENCODER:%d:%s] VDD to turn off panel\n",
		 dig_port->base.base.base.id, dig_port->base.base.name);

	pp = ilk_get_pp_control(intel_dp);
	/* We need to switch off panel power _and_ force vdd, for otherwise some
	 * panels get very unhappy and cease to work. */
	pp &= ~(PANEL_POWER_ON | PANEL_POWER_RESET | EDP_FORCE_VDD |
		EDP_BLC_ENABLE);

	pp_ctrl_reg = _pp_ctrl_reg(intel_dp);

	intel_dp->pps.want_panel_vdd = false;

	intel_de_write(dev_priv, pp_ctrl_reg, pp);
	intel_de_posting_read(dev_priv, pp_ctrl_reg);

	wait_panel_off(intel_dp);
	intel_dp->pps.panel_power_off_time = ktime_get_boottime();

	/* We got a reference when we enabled the VDD. */
	intel_display_power_put(dev_priv,
				intel_aux_power_domain(dig_port),
				fetch_and_zero(&intel_dp->pps.vdd_wakeref));
}

void intel_pps_off(struct intel_dp *intel_dp)
{
	intel_wakeref_t wakeref;

	if (!intel_dp_is_edp(intel_dp))
		return;

	with_intel_pps_lock(intel_dp, wakeref)
		intel_pps_off_unlocked(intel_dp);
}

/* Enable backlight in the panel power control. */
void intel_pps_backlight_on(struct intel_dp *intel_dp)
{
	struct drm_i915_private *dev_priv = dp_to_i915(intel_dp);
	intel_wakeref_t wakeref;

	/*
	 * If we enable the backlight right away following a panel power
	 * on, we may see slight flicker as the panel syncs with the eDP
	 * link.  So delay a bit to make sure the image is solid before
	 * allowing it to appear.
	 */
	wait_backlight_on(intel_dp);

	with_intel_pps_lock(intel_dp, wakeref) {
		i915_reg_t pp_ctrl_reg = _pp_ctrl_reg(intel_dp);
		u32 pp;

		pp = ilk_get_pp_control(intel_dp);
		pp |= EDP_BLC_ENABLE;

		intel_de_write(dev_priv, pp_ctrl_reg, pp);
		intel_de_posting_read(dev_priv, pp_ctrl_reg);
	}
}

/* Disable backlight in the panel power control. */
void intel_pps_backlight_off(struct intel_dp *intel_dp)
{
	struct drm_i915_private *dev_priv = dp_to_i915(intel_dp);
	intel_wakeref_t wakeref;

	if (!intel_dp_is_edp(intel_dp))
		return;

	with_intel_pps_lock(intel_dp, wakeref) {
		i915_reg_t pp_ctrl_reg = _pp_ctrl_reg(intel_dp);
		u32 pp;

		pp = ilk_get_pp_control(intel_dp);
		pp &= ~EDP_BLC_ENABLE;

		intel_de_write(dev_priv, pp_ctrl_reg, pp);
		intel_de_posting_read(dev_priv, pp_ctrl_reg);
	}

	intel_dp->pps.last_backlight_off = jiffies;
	edp_wait_backlight_off(intel_dp);
}

/*
 * Hook for controlling the panel power control backlight through the bl_power
 * sysfs attribute. Take care to handle multiple calls.
 */
void intel_pps_backlight_power(struct intel_connector *connector, bool enable)
{
	struct drm_i915_private *i915 = to_i915(connector->base.dev);
	struct intel_dp *intel_dp = intel_attached_dp(connector);
	intel_wakeref_t wakeref;
	bool is_enabled;

	is_enabled = false;
	with_intel_pps_lock(intel_dp, wakeref)
		is_enabled = ilk_get_pp_control(intel_dp) & EDP_BLC_ENABLE;
	if (is_enabled == enable)
		return;

	drm_dbg_kms(&i915->drm, "panel power control backlight %s\n",
		    enable ? "enable" : "disable");

	if (enable)
		intel_pps_backlight_on(intel_dp);
	else
		intel_pps_backlight_off(intel_dp);
}

static void vlv_detach_power_sequencer(struct intel_dp *intel_dp)
{
	struct intel_digital_port *dig_port = dp_to_dig_port(intel_dp);
	struct drm_i915_private *dev_priv = to_i915(dig_port->base.base.dev);
	enum pipe pipe = intel_dp->pps.pps_pipe;
	i915_reg_t pp_on_reg = PP_ON_DELAYS(pipe);

	drm_WARN_ON(&dev_priv->drm, intel_dp->pps.active_pipe != INVALID_PIPE);

	if (drm_WARN_ON(&dev_priv->drm, pipe != PIPE_A && pipe != PIPE_B))
		return;

	intel_pps_vdd_off_sync_unlocked(intel_dp);

	/*
	 * VLV seems to get confused when multiple power sequencers
	 * have the same port selected (even if only one has power/vdd
	 * enabled). The failure manifests as vlv_wait_port_ready() failing
	 * CHV on the other hand doesn't seem to mind having the same port
	 * selected in multiple power sequencers, but let's clear the
	 * port select always when logically disconnecting a power sequencer
	 * from a port.
	 */
	drm_dbg_kms(&dev_priv->drm,
		    "detaching pipe %c power sequencer from [ENCODER:%d:%s]\n",
		    pipe_name(pipe), dig_port->base.base.base.id,
		    dig_port->base.base.name);
	intel_de_write(dev_priv, pp_on_reg, 0);
	intel_de_posting_read(dev_priv, pp_on_reg);

	intel_dp->pps.pps_pipe = INVALID_PIPE;
}

static void vlv_steal_power_sequencer(struct drm_i915_private *dev_priv,
				      enum pipe pipe)
{
	struct intel_encoder *encoder;

	lockdep_assert_held(&dev_priv->pps_mutex);

	for_each_intel_dp(&dev_priv->drm, encoder) {
		struct intel_dp *intel_dp = enc_to_intel_dp(encoder);

		drm_WARN(&dev_priv->drm, intel_dp->pps.active_pipe == pipe,
			 "stealing pipe %c power sequencer from active [ENCODER:%d:%s]\n",
			 pipe_name(pipe), encoder->base.base.id,
			 encoder->base.name);

		if (intel_dp->pps.pps_pipe != pipe)
			continue;

		drm_dbg_kms(&dev_priv->drm,
			    "stealing pipe %c power sequencer from [ENCODER:%d:%s]\n",
			    pipe_name(pipe), encoder->base.base.id,
			    encoder->base.name);

		/* make sure vdd is off before we steal it */
		vlv_detach_power_sequencer(intel_dp);
	}
}

void vlv_pps_init(struct intel_encoder *encoder,
		  const struct intel_crtc_state *crtc_state)
{
	struct drm_i915_private *dev_priv = to_i915(encoder->base.dev);
	struct intel_dp *intel_dp = enc_to_intel_dp(encoder);
	struct intel_crtc *crtc = to_intel_crtc(crtc_state->uapi.crtc);

	lockdep_assert_held(&dev_priv->pps_mutex);

	drm_WARN_ON(&dev_priv->drm, intel_dp->pps.active_pipe != INVALID_PIPE);

	if (intel_dp->pps.pps_pipe != INVALID_PIPE &&
	    intel_dp->pps.pps_pipe != crtc->pipe) {
		/*
		 * If another power sequencer was being used on this
		 * port previously make sure to turn off vdd there while
		 * we still have control of it.
		 */
		vlv_detach_power_sequencer(intel_dp);
	}

	/*
	 * We may be stealing the power
	 * sequencer from another port.
	 */
	vlv_steal_power_sequencer(dev_priv, crtc->pipe);

	intel_dp->pps.active_pipe = crtc->pipe;

	if (!intel_dp_is_edp(intel_dp))
		return;

	/* now it's all ours */
	intel_dp->pps.pps_pipe = crtc->pipe;

	drm_dbg_kms(&dev_priv->drm,
		    "initializing pipe %c power sequencer for [ENCODER:%d:%s]\n",
		    pipe_name(intel_dp->pps.pps_pipe), encoder->base.base.id,
		    encoder->base.name);

	/* init power sequencer on this pipe and port */
	pps_init_delays(intel_dp);
	pps_init_registers(intel_dp, true);
}

static void pps_vdd_init(struct intel_dp *intel_dp)
{
	struct drm_i915_private *dev_priv = dp_to_i915(intel_dp);
	struct intel_digital_port *dig_port = dp_to_dig_port(intel_dp);

	lockdep_assert_held(&dev_priv->pps_mutex);

	if (!edp_have_panel_vdd(intel_dp))
		return;

	/*
	 * The VDD bit needs a power domain reference, so if the bit is
	 * already enabled when we boot or resume, grab this reference and
	 * schedule a vdd off, so we don't hold on to the reference
	 * indefinitely.
	 */
	drm_dbg_kms(&dev_priv->drm,
		    "VDD left on by BIOS, adjusting state tracking\n");
	drm_WARN_ON(&dev_priv->drm, intel_dp->pps.vdd_wakeref);
	intel_dp->pps.vdd_wakeref = intel_display_power_get(dev_priv,
							    intel_aux_power_domain(dig_port));
}

bool intel_pps_have_panel_power_or_vdd(struct intel_dp *intel_dp)
{
	intel_wakeref_t wakeref;
	bool have_power = false;

	with_intel_pps_lock(intel_dp, wakeref) {
		have_power = edp_have_panel_power(intel_dp) ||
			     edp_have_panel_vdd(intel_dp);
	}

	return have_power;
}

static void pps_init_timestamps(struct intel_dp *intel_dp)
{
	intel_dp->pps.panel_power_off_time = ktime_get_boottime();
	intel_dp->pps.last_power_on = jiffies;
	intel_dp->pps.last_backlight_off = jiffies;
}

static void
intel_pps_readout_hw_state(struct intel_dp *intel_dp, struct edp_power_seq *seq)
{
	struct drm_i915_private *dev_priv = dp_to_i915(intel_dp);
	u32 pp_on, pp_off, pp_ctl;
	struct pps_registers regs;

	intel_pps_get_registers(intel_dp, &regs);

	pp_ctl = ilk_get_pp_control(intel_dp);

	/* Ensure PPS is unlocked */
	if (!HAS_DDI(dev_priv))
		intel_de_write(dev_priv, regs.pp_ctrl, pp_ctl);

	pp_on = intel_de_read(dev_priv, regs.pp_on);
	pp_off = intel_de_read(dev_priv, regs.pp_off);

	/* Pull timing values out of registers */
	seq->t1_t3 = REG_FIELD_GET(PANEL_POWER_UP_DELAY_MASK, pp_on);
	seq->t8 = REG_FIELD_GET(PANEL_LIGHT_ON_DELAY_MASK, pp_on);
	seq->t9 = REG_FIELD_GET(PANEL_LIGHT_OFF_DELAY_MASK, pp_off);
	seq->t10 = REG_FIELD_GET(PANEL_POWER_DOWN_DELAY_MASK, pp_off);

	if (i915_mmio_reg_valid(regs.pp_div)) {
		u32 pp_div;

		pp_div = intel_de_read(dev_priv, regs.pp_div);

		seq->t11_t12 = REG_FIELD_GET(PANEL_POWER_CYCLE_DELAY_MASK, pp_div) * 1000;
	} else {
		seq->t11_t12 = REG_FIELD_GET(BXT_POWER_CYCLE_DELAY_MASK, pp_ctl) * 1000;
	}
}

static void
intel_pps_dump_state(struct intel_dp *intel_dp, const char *state_name,
		     const struct edp_power_seq *seq)
{
	struct drm_i915_private *i915 = dp_to_i915(intel_dp);

	drm_dbg_kms(&i915->drm, "%s t1_t3 %d t8 %d t9 %d t10 %d t11_t12 %d\n",
		    state_name,
		    seq->t1_t3, seq->t8, seq->t9, seq->t10, seq->t11_t12);
}

static void
intel_pps_verify_state(struct intel_dp *intel_dp)
{
	struct drm_i915_private *i915 = dp_to_i915(intel_dp);
	struct edp_power_seq hw;
	struct edp_power_seq *sw = &intel_dp->pps.pps_delays;

	intel_pps_readout_hw_state(intel_dp, &hw);

	if (hw.t1_t3 != sw->t1_t3 || hw.t8 != sw->t8 || hw.t9 != sw->t9 ||
	    hw.t10 != sw->t10 || hw.t11_t12 != sw->t11_t12) {
		drm_err(&i915->drm, "PPS state mismatch\n");
		intel_pps_dump_state(intel_dp, "sw", sw);
		intel_pps_dump_state(intel_dp, "hw", &hw);
	}
}

<<<<<<< HEAD
static void pps_init_delays_cur(struct intel_dp *intel_dp,
				struct edp_power_seq *cur)
=======
static bool pps_delays_valid(struct edp_power_seq *delays)
{
	return delays->t1_t3 || delays->t8 || delays->t9 ||
		delays->t10 || delays->t11_t12;
}

static void pps_init_delays_bios(struct intel_dp *intel_dp,
				 struct edp_power_seq *bios)
>>>>>>> e7c3f58a
{
	struct drm_i915_private *dev_priv = dp_to_i915(intel_dp);

	lockdep_assert_held(&dev_priv->pps_mutex);

<<<<<<< HEAD
	intel_pps_readout_hw_state(intel_dp, cur);

	intel_pps_dump_state(intel_dp, "cur", cur);
}

static void pps_init_delays_vbt(struct intel_dp *intel_dp,
				struct edp_power_seq *vbt)
{
	struct drm_i915_private *dev_priv = dp_to_i915(intel_dp);
	struct intel_connector *connector = intel_dp->attached_connector;

	*vbt = connector->panel.vbt.edp.pps;
=======
	if (!pps_delays_valid(&intel_dp->pps.bios_pps_delays))
		intel_pps_readout_hw_state(intel_dp, &intel_dp->pps.bios_pps_delays);

	*bios = intel_dp->pps.bios_pps_delays;

	intel_pps_dump_state(intel_dp, "bios", bios);
}

static void pps_init_delays_vbt(struct intel_dp *intel_dp,
				struct edp_power_seq *vbt)
{
	struct drm_i915_private *dev_priv = dp_to_i915(intel_dp);
	struct intel_connector *connector = intel_dp->attached_connector;

	*vbt = connector->panel.vbt.edp.pps;

	if (!pps_delays_valid(vbt))
		return;
>>>>>>> e7c3f58a

	/* On Toshiba Satellite P50-C-18C system the VBT T12 delay
	 * of 500ms appears to be too short. Ocassionally the panel
	 * just fails to power back on. Increasing the delay to 800ms
	 * seems sufficient to avoid this problem.
	 */
	if (dev_priv->quirks & QUIRK_INCREASE_T12_DELAY) {
		vbt->t11_t12 = max_t(u16, vbt->t11_t12, 1300 * 10);
		drm_dbg_kms(&dev_priv->drm,
			    "Increasing T12 panel delay as per the quirk to %d\n",
			    vbt->t11_t12);
	}

	/* T11_T12 delay is special and actually in units of 100ms, but zero
	 * based in the hw (so we need to add 100 ms). But the sw vbt
	 * table multiplies it with 1000 to make it in units of 100usec,
	 * too. */
	vbt->t11_t12 += 100 * 10;

	intel_pps_dump_state(intel_dp, "vbt", vbt);
}

static void pps_init_delays_spec(struct intel_dp *intel_dp,
				 struct edp_power_seq *spec)
{
	struct drm_i915_private *dev_priv = dp_to_i915(intel_dp);

	lockdep_assert_held(&dev_priv->pps_mutex);

	/* Upper limits from eDP 1.3 spec. Note that we use the clunky units of
	 * our hw here, which are all in 100usec. */
	spec->t1_t3 = 210 * 10;
	spec->t8 = 50 * 10; /* no limit for t8, use t7 instead */
	spec->t9 = 50 * 10; /* no limit for t9, make it symmetric with t8 */
	spec->t10 = 500 * 10;
	/* This one is special and actually in units of 100ms, but zero
	 * based in the hw (so we need to add 100 ms). But the sw vbt
	 * table multiplies it with 1000 to make it in units of 100usec,
	 * too. */
	spec->t11_t12 = (510 + 100) * 10;

	intel_pps_dump_state(intel_dp, "spec", spec);
}

static void pps_init_delays(struct intel_dp *intel_dp)
{
	struct drm_i915_private *dev_priv = dp_to_i915(intel_dp);
	struct edp_power_seq cur, vbt, spec,
		*final = &intel_dp->pps.pps_delays;

	lockdep_assert_held(&dev_priv->pps_mutex);

	/* already initialized? */
<<<<<<< HEAD
	if (final->t11_t12 != 0)
		return;

	pps_init_delays_cur(intel_dp, &cur);
=======
	if (pps_delays_valid(final))
		return;

	pps_init_delays_bios(intel_dp, &cur);
>>>>>>> e7c3f58a
	pps_init_delays_vbt(intel_dp, &vbt);
	pps_init_delays_spec(intel_dp, &spec);

	/* Use the max of the register settings and vbt. If both are
	 * unset, fall back to the spec limits. */
#define assign_final(field)	final->field = (max(cur.field, vbt.field) == 0 ? \
				       spec.field : \
				       max(cur.field, vbt.field))
	assign_final(t1_t3);
	assign_final(t8);
	assign_final(t9);
	assign_final(t10);
	assign_final(t11_t12);
#undef assign_final

#define get_delay(field)	(DIV_ROUND_UP(final->field, 10))
	intel_dp->pps.panel_power_up_delay = get_delay(t1_t3);
	intel_dp->pps.backlight_on_delay = get_delay(t8);
	intel_dp->pps.backlight_off_delay = get_delay(t9);
	intel_dp->pps.panel_power_down_delay = get_delay(t10);
	intel_dp->pps.panel_power_cycle_delay = get_delay(t11_t12);
#undef get_delay

	drm_dbg_kms(&dev_priv->drm,
		    "panel power up delay %d, power down delay %d, power cycle delay %d\n",
		    intel_dp->pps.panel_power_up_delay,
		    intel_dp->pps.panel_power_down_delay,
		    intel_dp->pps.panel_power_cycle_delay);

	drm_dbg_kms(&dev_priv->drm, "backlight on delay %d, off delay %d\n",
		    intel_dp->pps.backlight_on_delay,
		    intel_dp->pps.backlight_off_delay);

	/*
	 * We override the HW backlight delays to 1 because we do manual waits
	 * on them. For T8, even BSpec recommends doing it. For T9, if we
	 * don't do this, we'll end up waiting for the backlight off delay
	 * twice: once when we do the manual sleep, and once when we disable
	 * the panel and wait for the PP_STATUS bit to become zero.
	 */
	final->t8 = 1;
	final->t9 = 1;

	/*
	 * HW has only a 100msec granularity for t11_t12 so round it up
	 * accordingly.
	 */
	final->t11_t12 = roundup(final->t11_t12, 100 * 10);
}

static void pps_init_registers(struct intel_dp *intel_dp, bool force_disable_vdd)
{
	struct drm_i915_private *dev_priv = dp_to_i915(intel_dp);
	u32 pp_on, pp_off, port_sel = 0;
	int div = RUNTIME_INFO(dev_priv)->rawclk_freq / 1000;
	struct pps_registers regs;
	enum port port = dp_to_dig_port(intel_dp)->base.port;
	const struct edp_power_seq *seq = &intel_dp->pps.pps_delays;

	lockdep_assert_held(&dev_priv->pps_mutex);

	intel_pps_get_registers(intel_dp, &regs);

	/*
	 * On some VLV machines the BIOS can leave the VDD
	 * enabled even on power sequencers which aren't
	 * hooked up to any port. This would mess up the
	 * power domain tracking the first time we pick
	 * one of these power sequencers for use since
	 * intel_pps_vdd_on_unlocked() would notice that the VDD was
	 * already on and therefore wouldn't grab the power
	 * domain reference. Disable VDD first to avoid this.
	 * This also avoids spuriously turning the VDD on as
	 * soon as the new power sequencer gets initialized.
	 */
	if (force_disable_vdd) {
		u32 pp = ilk_get_pp_control(intel_dp);

		drm_WARN(&dev_priv->drm, pp & PANEL_POWER_ON,
			 "Panel power already on\n");

		if (pp & EDP_FORCE_VDD)
			drm_dbg_kms(&dev_priv->drm,
				    "VDD already on, disabling first\n");

		pp &= ~EDP_FORCE_VDD;

		intel_de_write(dev_priv, regs.pp_ctrl, pp);
	}

	pp_on = REG_FIELD_PREP(PANEL_POWER_UP_DELAY_MASK, seq->t1_t3) |
		REG_FIELD_PREP(PANEL_LIGHT_ON_DELAY_MASK, seq->t8);
	pp_off = REG_FIELD_PREP(PANEL_LIGHT_OFF_DELAY_MASK, seq->t9) |
		REG_FIELD_PREP(PANEL_POWER_DOWN_DELAY_MASK, seq->t10);

	/* Haswell doesn't have any port selection bits for the panel
	 * power sequencer any more. */
	if (IS_VALLEYVIEW(dev_priv) || IS_CHERRYVIEW(dev_priv)) {
		port_sel = PANEL_PORT_SELECT_VLV(port);
	} else if (HAS_PCH_IBX(dev_priv) || HAS_PCH_CPT(dev_priv)) {
		switch (port) {
		case PORT_A:
			port_sel = PANEL_PORT_SELECT_DPA;
			break;
		case PORT_C:
			port_sel = PANEL_PORT_SELECT_DPC;
			break;
		case PORT_D:
			port_sel = PANEL_PORT_SELECT_DPD;
			break;
		default:
			MISSING_CASE(port);
			break;
		}
	}

	pp_on |= port_sel;

	intel_de_write(dev_priv, regs.pp_on, pp_on);
	intel_de_write(dev_priv, regs.pp_off, pp_off);

	/*
	 * Compute the divisor for the pp clock, simply match the Bspec formula.
	 */
	if (i915_mmio_reg_valid(regs.pp_div)) {
		intel_de_write(dev_priv, regs.pp_div,
			       REG_FIELD_PREP(PP_REFERENCE_DIVIDER_MASK, (100 * div) / 2 - 1) | REG_FIELD_PREP(PANEL_POWER_CYCLE_DELAY_MASK, DIV_ROUND_UP(seq->t11_t12, 1000)));
	} else {
		u32 pp_ctl;

		pp_ctl = intel_de_read(dev_priv, regs.pp_ctrl);
		pp_ctl &= ~BXT_POWER_CYCLE_DELAY_MASK;
		pp_ctl |= REG_FIELD_PREP(BXT_POWER_CYCLE_DELAY_MASK, DIV_ROUND_UP(seq->t11_t12, 1000));
		intel_de_write(dev_priv, regs.pp_ctrl, pp_ctl);
	}

	drm_dbg_kms(&dev_priv->drm,
		    "panel power sequencer register settings: PP_ON %#x, PP_OFF %#x, PP_DIV %#x\n",
		    intel_de_read(dev_priv, regs.pp_on),
		    intel_de_read(dev_priv, regs.pp_off),
		    i915_mmio_reg_valid(regs.pp_div) ?
		    intel_de_read(dev_priv, regs.pp_div) :
		    (intel_de_read(dev_priv, regs.pp_ctrl) & BXT_POWER_CYCLE_DELAY_MASK));
}

void intel_pps_encoder_reset(struct intel_dp *intel_dp)
{
	struct drm_i915_private *i915 = dp_to_i915(intel_dp);
	intel_wakeref_t wakeref;

	if (!intel_dp_is_edp(intel_dp))
		return;

	with_intel_pps_lock(intel_dp, wakeref) {
		/*
		 * Reinit the power sequencer also on the resume path, in case
		 * BIOS did something nasty with it.
		 */
		if (IS_VALLEYVIEW(i915) || IS_CHERRYVIEW(i915))
			vlv_initial_power_sequencer_setup(intel_dp);

		pps_init_delays(intel_dp);
		pps_init_registers(intel_dp, false);
		pps_vdd_init(intel_dp);

		if (edp_have_panel_vdd(intel_dp))
			edp_panel_vdd_schedule_off(intel_dp);
	}
}

void intel_pps_init(struct intel_dp *intel_dp)
{
	struct drm_i915_private *i915 = dp_to_i915(intel_dp);
	intel_wakeref_t wakeref;

	intel_dp->pps.initializing = true;
	INIT_DELAYED_WORK(&intel_dp->pps.panel_vdd_work, edp_panel_vdd_work);

	pps_init_timestamps(intel_dp);

	with_intel_pps_lock(intel_dp, wakeref) {
		if (IS_VALLEYVIEW(i915) || IS_CHERRYVIEW(i915))
			vlv_initial_power_sequencer_setup(intel_dp);

		pps_init_delays(intel_dp);
		pps_init_registers(intel_dp, false);
		pps_vdd_init(intel_dp);
	}
}

void intel_pps_init_late(struct intel_dp *intel_dp)
{
	intel_wakeref_t wakeref;

	with_intel_pps_lock(intel_dp, wakeref) {
		/* Reinit delays after per-panel info has been parsed from VBT */
		memset(&intel_dp->pps.pps_delays, 0, sizeof(intel_dp->pps.pps_delays));
		pps_init_delays(intel_dp);
		pps_init_registers(intel_dp, false);

		intel_dp->pps.initializing = false;

		if (edp_have_panel_vdd(intel_dp))
			edp_panel_vdd_schedule_off(intel_dp);
	}
}

void intel_pps_unlock_regs_wa(struct drm_i915_private *dev_priv)
{
	int pps_num;
	int pps_idx;

	if (!HAS_DISPLAY(dev_priv) || HAS_DDI(dev_priv))
		return;
	/*
	 * This w/a is needed at least on CPT/PPT, but to be sure apply it
	 * everywhere where registers can be write protected.
	 */
	if (IS_VALLEYVIEW(dev_priv) || IS_CHERRYVIEW(dev_priv))
		pps_num = 2;
	else
		pps_num = 1;

	for (pps_idx = 0; pps_idx < pps_num; pps_idx++) {
		u32 val = intel_de_read(dev_priv, PP_CONTROL(pps_idx));

		val = (val & ~PANEL_UNLOCK_MASK) | PANEL_UNLOCK_REGS;
		intel_de_write(dev_priv, PP_CONTROL(pps_idx), val);
	}
}

void intel_pps_setup(struct drm_i915_private *i915)
{
	if (HAS_PCH_SPLIT(i915) || IS_GEMINILAKE(i915) || IS_BROXTON(i915))
		i915->pps_mmio_base = PCH_PPS_BASE;
	else if (IS_VALLEYVIEW(i915) || IS_CHERRYVIEW(i915))
		i915->pps_mmio_base = VLV_PPS_BASE;
	else
		i915->pps_mmio_base = PPS_BASE;
}

void assert_pps_unlocked(struct drm_i915_private *dev_priv, enum pipe pipe)
{
	i915_reg_t pp_reg;
	u32 val;
	enum pipe panel_pipe = INVALID_PIPE;
	bool locked = true;

	if (drm_WARN_ON(&dev_priv->drm, HAS_DDI(dev_priv)))
		return;

	if (HAS_PCH_SPLIT(dev_priv)) {
		u32 port_sel;

		pp_reg = PP_CONTROL(0);
		port_sel = intel_de_read(dev_priv, PP_ON_DELAYS(0)) & PANEL_PORT_SELECT_MASK;

		switch (port_sel) {
		case PANEL_PORT_SELECT_LVDS:
			intel_lvds_port_enabled(dev_priv, PCH_LVDS, &panel_pipe);
			break;
		case PANEL_PORT_SELECT_DPA:
			g4x_dp_port_enabled(dev_priv, DP_A, PORT_A, &panel_pipe);
			break;
		case PANEL_PORT_SELECT_DPC:
			g4x_dp_port_enabled(dev_priv, PCH_DP_C, PORT_C, &panel_pipe);
			break;
		case PANEL_PORT_SELECT_DPD:
			g4x_dp_port_enabled(dev_priv, PCH_DP_D, PORT_D, &panel_pipe);
			break;
		default:
			MISSING_CASE(port_sel);
			break;
		}
	} else if (IS_VALLEYVIEW(dev_priv) || IS_CHERRYVIEW(dev_priv)) {
		/* presumably write lock depends on pipe, not port select */
		pp_reg = PP_CONTROL(pipe);
		panel_pipe = pipe;
	} else {
		u32 port_sel;

		pp_reg = PP_CONTROL(0);
		port_sel = intel_de_read(dev_priv, PP_ON_DELAYS(0)) & PANEL_PORT_SELECT_MASK;

		drm_WARN_ON(&dev_priv->drm,
			    port_sel != PANEL_PORT_SELECT_LVDS);
		intel_lvds_port_enabled(dev_priv, LVDS, &panel_pipe);
	}

	val = intel_de_read(dev_priv, pp_reg);
	if (!(val & PANEL_POWER_ON) ||
	    ((val & PANEL_UNLOCK_MASK) == PANEL_UNLOCK_REGS))
		locked = false;

	I915_STATE_WARN(panel_pipe == pipe && locked,
			"panel assertion failure, pipe %c regs locked\n",
			pipe_name(pipe));
}<|MERGE_RESOLUTION|>--- conflicted
+++ resolved
@@ -1165,10 +1165,6 @@
 	}
 }
 
-<<<<<<< HEAD
-static void pps_init_delays_cur(struct intel_dp *intel_dp,
-				struct edp_power_seq *cur)
-=======
 static bool pps_delays_valid(struct edp_power_seq *delays)
 {
 	return delays->t1_t3 || delays->t8 || delays->t9 ||
@@ -1177,16 +1173,17 @@
 
 static void pps_init_delays_bios(struct intel_dp *intel_dp,
 				 struct edp_power_seq *bios)
->>>>>>> e7c3f58a
-{
-	struct drm_i915_private *dev_priv = dp_to_i915(intel_dp);
-
-	lockdep_assert_held(&dev_priv->pps_mutex);
-
-<<<<<<< HEAD
-	intel_pps_readout_hw_state(intel_dp, cur);
-
-	intel_pps_dump_state(intel_dp, "cur", cur);
+{
+	struct drm_i915_private *dev_priv = dp_to_i915(intel_dp);
+
+	lockdep_assert_held(&dev_priv->pps_mutex);
+
+	if (!pps_delays_valid(&intel_dp->pps.bios_pps_delays))
+		intel_pps_readout_hw_state(intel_dp, &intel_dp->pps.bios_pps_delays);
+
+	*bios = intel_dp->pps.bios_pps_delays;
+
+	intel_pps_dump_state(intel_dp, "bios", bios);
 }
 
 static void pps_init_delays_vbt(struct intel_dp *intel_dp,
@@ -1196,26 +1193,9 @@
 	struct intel_connector *connector = intel_dp->attached_connector;
 
 	*vbt = connector->panel.vbt.edp.pps;
-=======
-	if (!pps_delays_valid(&intel_dp->pps.bios_pps_delays))
-		intel_pps_readout_hw_state(intel_dp, &intel_dp->pps.bios_pps_delays);
-
-	*bios = intel_dp->pps.bios_pps_delays;
-
-	intel_pps_dump_state(intel_dp, "bios", bios);
-}
-
-static void pps_init_delays_vbt(struct intel_dp *intel_dp,
-				struct edp_power_seq *vbt)
-{
-	struct drm_i915_private *dev_priv = dp_to_i915(intel_dp);
-	struct intel_connector *connector = intel_dp->attached_connector;
-
-	*vbt = connector->panel.vbt.edp.pps;
 
 	if (!pps_delays_valid(vbt))
 		return;
->>>>>>> e7c3f58a
 
 	/* On Toshiba Satellite P50-C-18C system the VBT T12 delay
 	 * of 500ms appears to be too short. Ocassionally the panel
@@ -1269,17 +1249,10 @@
 	lockdep_assert_held(&dev_priv->pps_mutex);
 
 	/* already initialized? */
-<<<<<<< HEAD
-	if (final->t11_t12 != 0)
-		return;
-
-	pps_init_delays_cur(intel_dp, &cur);
-=======
 	if (pps_delays_valid(final))
 		return;
 
 	pps_init_delays_bios(intel_dp, &cur);
->>>>>>> e7c3f58a
 	pps_init_delays_vbt(intel_dp, &vbt);
 	pps_init_delays_spec(intel_dp, &spec);
 
