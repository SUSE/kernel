// SPDX-License-Identifier: MIT
/*
 * Copyright © 2020 Intel Corporation
 */

#include "g4x_dp.h"
#include "i915_drv.h"
#include "i915_reg.h"
#include "intel_de.h"
#include "intel_display_power_well.h"
#include "intel_display_types.h"
#include "intel_dp.h"
#include "intel_dpio_phy.h"
#include "intel_dpll.h"
#include "intel_lvds.h"
<<<<<<< HEAD
=======
#include "intel_lvds_regs.h"
>>>>>>> eb3cdb58
#include "intel_pps.h"
#include "intel_pps_regs.h"
#include "intel_quirks.h"

static void vlv_steal_power_sequencer(struct drm_i915_private *dev_priv,
				      enum pipe pipe);

static void pps_init_delays(struct intel_dp *intel_dp);
static void pps_init_registers(struct intel_dp *intel_dp, bool force_disable_vdd);

static const char *pps_name(struct drm_i915_private *i915,
			    struct intel_pps *pps)
{
	if (IS_VALLEYVIEW(i915) || IS_CHERRYVIEW(i915)) {
		switch (pps->pps_pipe) {
		case INVALID_PIPE:
			/*
			 * FIXME would be nice if we can guarantee
			 * to always have a valid PPS when calling this.
			 */
			return "PPS <none>";
		case PIPE_A:
			return "PPS A";
		case PIPE_B:
			return "PPS B";
		default:
			MISSING_CASE(pps->pps_pipe);
			break;
		}
	} else {
		switch (pps->pps_idx) {
		case 0:
			return "PPS 0";
		case 1:
			return "PPS 1";
		default:
			MISSING_CASE(pps->pps_idx);
			break;
		}
	}

	return "PPS <invalid>";
}

intel_wakeref_t intel_pps_lock(struct intel_dp *intel_dp)
{
	struct drm_i915_private *dev_priv = dp_to_i915(intel_dp);
	intel_wakeref_t wakeref;

	/*
	 * See intel_pps_reset_all() why we need a power domain reference here.
	 */
	wakeref = intel_display_power_get(dev_priv, POWER_DOMAIN_DISPLAY_CORE);
	mutex_lock(&dev_priv->display.pps.mutex);

	return wakeref;
}

intel_wakeref_t intel_pps_unlock(struct intel_dp *intel_dp,
				 intel_wakeref_t wakeref)
{
	struct drm_i915_private *dev_priv = dp_to_i915(intel_dp);

	mutex_unlock(&dev_priv->display.pps.mutex);
	intel_display_power_put(dev_priv, POWER_DOMAIN_DISPLAY_CORE, wakeref);

	return 0;
}

static void
vlv_power_sequencer_kick(struct intel_dp *intel_dp)
{
	struct drm_i915_private *dev_priv = dp_to_i915(intel_dp);
	struct intel_digital_port *dig_port = dp_to_dig_port(intel_dp);
	enum pipe pipe = intel_dp->pps.pps_pipe;
	bool pll_enabled, release_cl_override = false;
	enum dpio_phy phy = DPIO_PHY(pipe);
	enum dpio_channel ch = vlv_pipe_to_channel(pipe);
	u32 DP;

	if (drm_WARN(&dev_priv->drm,
		     intel_de_read(dev_priv, intel_dp->output_reg) & DP_PORT_EN,
		     "skipping %s kick due to [ENCODER:%d:%s] being active\n",
		     pps_name(dev_priv, &intel_dp->pps),
		     dig_port->base.base.base.id, dig_port->base.base.name))
		return;

	drm_dbg_kms(&dev_priv->drm,
		    "kicking %s for [ENCODER:%d:%s]\n",
		    pps_name(dev_priv, &intel_dp->pps),
		    dig_port->base.base.base.id, dig_port->base.base.name);

	/* Preserve the BIOS-computed detected bit. This is
	 * supposed to be read-only.
	 */
	DP = intel_de_read(dev_priv, intel_dp->output_reg) & DP_DETECTED;
	DP |= DP_VOLTAGE_0_4 | DP_PRE_EMPHASIS_0;
	DP |= DP_PORT_WIDTH(1);
	DP |= DP_LINK_TRAIN_PAT_1;

	if (IS_CHERRYVIEW(dev_priv))
		DP |= DP_PIPE_SEL_CHV(pipe);
	else
		DP |= DP_PIPE_SEL(pipe);

	pll_enabled = intel_de_read(dev_priv, DPLL(pipe)) & DPLL_VCO_ENABLE;

	/*
	 * The DPLL for the pipe must be enabled for this to work.
	 * So enable temporarily it if it's not already enabled.
	 */
	if (!pll_enabled) {
		release_cl_override = IS_CHERRYVIEW(dev_priv) &&
			!chv_phy_powergate_ch(dev_priv, phy, ch, true);

		if (vlv_force_pll_on(dev_priv, pipe, vlv_get_dpll(dev_priv))) {
			drm_err(&dev_priv->drm,
				"Failed to force on PLL for pipe %c!\n",
				pipe_name(pipe));
			return;
		}
	}

	/*
	 * Similar magic as in intel_dp_enable_port().
	 * We _must_ do this port enable + disable trick
	 * to make this power sequencer lock onto the port.
	 * Otherwise even VDD force bit won't work.
	 */
	intel_de_write(dev_priv, intel_dp->output_reg, DP);
	intel_de_posting_read(dev_priv, intel_dp->output_reg);

	intel_de_write(dev_priv, intel_dp->output_reg, DP | DP_PORT_EN);
	intel_de_posting_read(dev_priv, intel_dp->output_reg);

	intel_de_write(dev_priv, intel_dp->output_reg, DP & ~DP_PORT_EN);
	intel_de_posting_read(dev_priv, intel_dp->output_reg);

	if (!pll_enabled) {
		vlv_force_pll_off(dev_priv, pipe);

		if (release_cl_override)
			chv_phy_powergate_ch(dev_priv, phy, ch, false);
	}
}

static enum pipe vlv_find_free_pps(struct drm_i915_private *dev_priv)
{
	struct intel_encoder *encoder;
	unsigned int pipes = (1 << PIPE_A) | (1 << PIPE_B);

	/*
	 * We don't have power sequencer currently.
	 * Pick one that's not used by other ports.
	 */
	for_each_intel_dp(&dev_priv->drm, encoder) {
		struct intel_dp *intel_dp = enc_to_intel_dp(encoder);

		if (encoder->type == INTEL_OUTPUT_EDP) {
			drm_WARN_ON(&dev_priv->drm,
				    intel_dp->pps.active_pipe != INVALID_PIPE &&
				    intel_dp->pps.active_pipe !=
				    intel_dp->pps.pps_pipe);

			if (intel_dp->pps.pps_pipe != INVALID_PIPE)
				pipes &= ~(1 << intel_dp->pps.pps_pipe);
		} else {
			drm_WARN_ON(&dev_priv->drm,
				    intel_dp->pps.pps_pipe != INVALID_PIPE);

			if (intel_dp->pps.active_pipe != INVALID_PIPE)
				pipes &= ~(1 << intel_dp->pps.active_pipe);
		}
	}

	if (pipes == 0)
		return INVALID_PIPE;

	return ffs(pipes) - 1;
}

static enum pipe
vlv_power_sequencer_pipe(struct intel_dp *intel_dp)
{
	struct drm_i915_private *dev_priv = dp_to_i915(intel_dp);
	struct intel_digital_port *dig_port = dp_to_dig_port(intel_dp);
	enum pipe pipe;

	lockdep_assert_held(&dev_priv->display.pps.mutex);

	/* We should never land here with regular DP ports */
	drm_WARN_ON(&dev_priv->drm, !intel_dp_is_edp(intel_dp));

	drm_WARN_ON(&dev_priv->drm, intel_dp->pps.active_pipe != INVALID_PIPE &&
		    intel_dp->pps.active_pipe != intel_dp->pps.pps_pipe);

	if (intel_dp->pps.pps_pipe != INVALID_PIPE)
		return intel_dp->pps.pps_pipe;

	pipe = vlv_find_free_pps(dev_priv);

	/*
	 * Didn't find one. This should not happen since there
	 * are two power sequencers and up to two eDP ports.
	 */
	if (drm_WARN_ON(&dev_priv->drm, pipe == INVALID_PIPE))
		pipe = PIPE_A;

	vlv_steal_power_sequencer(dev_priv, pipe);
	intel_dp->pps.pps_pipe = pipe;

	drm_dbg_kms(&dev_priv->drm,
		    "picked %s for [ENCODER:%d:%s]\n",
		    pps_name(dev_priv, &intel_dp->pps),
		    dig_port->base.base.base.id, dig_port->base.base.name);

	/* init power sequencer on this pipe and port */
	pps_init_delays(intel_dp);
	pps_init_registers(intel_dp, true);

	/*
	 * Even vdd force doesn't work until we've made
	 * the power sequencer lock in on the port.
	 */
	vlv_power_sequencer_kick(intel_dp);

	return intel_dp->pps.pps_pipe;
}

static int
bxt_power_sequencer_idx(struct intel_dp *intel_dp)
{
	struct drm_i915_private *dev_priv = dp_to_i915(intel_dp);
<<<<<<< HEAD
	struct intel_connector *connector = intel_dp->attached_connector;
	int backlight_controller = connector->panel.vbt.backlight.controller;
=======
	int pps_idx = intel_dp->pps.pps_idx;
>>>>>>> eb3cdb58

	lockdep_assert_held(&dev_priv->display.pps.mutex);

	/* We should never land here with regular DP ports */
	drm_WARN_ON(&dev_priv->drm, !intel_dp_is_edp(intel_dp));

	if (!intel_dp->pps.pps_reset)
		return pps_idx;

	intel_dp->pps.pps_reset = false;

	/*
	 * Only the HW needs to be reprogrammed, the SW state is fixed and
	 * has been setup during connector init.
	 */
	pps_init_registers(intel_dp, false);

	return pps_idx;
}

typedef bool (*pps_check)(struct drm_i915_private *dev_priv, int pps_idx);

static bool pps_has_pp_on(struct drm_i915_private *dev_priv, int pps_idx)
{
	return intel_de_read(dev_priv, PP_STATUS(pps_idx)) & PP_ON;
}

static bool pps_has_vdd_on(struct drm_i915_private *dev_priv, int pps_idx)
{
	return intel_de_read(dev_priv, PP_CONTROL(pps_idx)) & EDP_FORCE_VDD;
}

static bool pps_any(struct drm_i915_private *dev_priv, int pps_idx)
{
	return true;
}

static enum pipe
vlv_initial_pps_pipe(struct drm_i915_private *dev_priv,
		     enum port port, pps_check check)
{
	enum pipe pipe;

	for (pipe = PIPE_A; pipe <= PIPE_B; pipe++) {
		u32 port_sel = intel_de_read(dev_priv, PP_ON_DELAYS(pipe)) &
			PANEL_PORT_SELECT_MASK;

		if (port_sel != PANEL_PORT_SELECT_VLV(port))
			continue;

		if (!check(dev_priv, pipe))
			continue;

		return pipe;
	}

	return INVALID_PIPE;
}

static void
vlv_initial_power_sequencer_setup(struct intel_dp *intel_dp)
{
	struct drm_i915_private *dev_priv = dp_to_i915(intel_dp);
	struct intel_digital_port *dig_port = dp_to_dig_port(intel_dp);
	enum port port = dig_port->base.port;

	lockdep_assert_held(&dev_priv->display.pps.mutex);

	/* try to find a pipe with this port selected */
	/* first pick one where the panel is on */
	intel_dp->pps.pps_pipe = vlv_initial_pps_pipe(dev_priv, port,
						      pps_has_pp_on);
	/* didn't find one? pick one where vdd is on */
	if (intel_dp->pps.pps_pipe == INVALID_PIPE)
		intel_dp->pps.pps_pipe = vlv_initial_pps_pipe(dev_priv, port,
							      pps_has_vdd_on);
	/* didn't find one? pick one with just the correct port */
	if (intel_dp->pps.pps_pipe == INVALID_PIPE)
		intel_dp->pps.pps_pipe = vlv_initial_pps_pipe(dev_priv, port,
							      pps_any);

	/* didn't find one? just let vlv_power_sequencer_pipe() pick one when needed */
	if (intel_dp->pps.pps_pipe == INVALID_PIPE) {
		drm_dbg_kms(&dev_priv->drm,
			    "[ENCODER:%d:%s] no initial power sequencer\n",
			    dig_port->base.base.base.id, dig_port->base.base.name);
		return;
	}

	drm_dbg_kms(&dev_priv->drm,
		    "[ENCODER:%d:%s] initial power sequencer: %s\n",
		    dig_port->base.base.base.id, dig_port->base.base.name,
		    pps_name(dev_priv, &intel_dp->pps));
}

static int intel_num_pps(struct drm_i915_private *i915)
{
	if (IS_VALLEYVIEW(i915) || IS_CHERRYVIEW(i915))
		return 2;

	if (IS_GEMINILAKE(i915) || IS_BROXTON(i915))
		return 2;

	if (INTEL_PCH_TYPE(i915) >= PCH_DG1)
		return 1;

	if (INTEL_PCH_TYPE(i915) >= PCH_ICP)
		return 2;

	return 1;
}

static bool intel_pps_is_valid(struct intel_dp *intel_dp)
{
	struct drm_i915_private *i915 = dp_to_i915(intel_dp);

	if (intel_dp->pps.pps_idx == 1 &&
	    INTEL_PCH_TYPE(i915) >= PCH_ICP &&
	    INTEL_PCH_TYPE(i915) < PCH_MTP)
		return intel_de_read(i915, SOUTH_CHICKEN1) & ICP_SECOND_PPS_IO_SELECT;

	return true;
}

static int
bxt_initial_pps_idx(struct drm_i915_private *i915, pps_check check)
{
	int pps_idx, pps_num = intel_num_pps(i915);

	for (pps_idx = 0; pps_idx < pps_num; pps_idx++) {
		if (check(i915, pps_idx))
			return pps_idx;
	}

	return -1;
}

static bool
pps_initial_setup(struct intel_dp *intel_dp)
{
	struct intel_encoder *encoder = &dp_to_dig_port(intel_dp)->base;
	struct intel_connector *connector = intel_dp->attached_connector;
	struct drm_i915_private *i915 = to_i915(encoder->base.dev);

	lockdep_assert_held(&i915->display.pps.mutex);

	if (IS_VALLEYVIEW(i915) || IS_CHERRYVIEW(i915)) {
		vlv_initial_power_sequencer_setup(intel_dp);
		return true;
	}

	/* first ask the VBT */
	if (intel_num_pps(i915) > 1)
		intel_dp->pps.pps_idx = connector->panel.vbt.backlight.controller;
	else
		intel_dp->pps.pps_idx = 0;

	if (drm_WARN_ON(&i915->drm, intel_dp->pps.pps_idx >= intel_num_pps(i915)))
		intel_dp->pps.pps_idx = -1;

	/* VBT wasn't parsed yet? pick one where the panel is on */
	if (intel_dp->pps.pps_idx < 0)
		intel_dp->pps.pps_idx = bxt_initial_pps_idx(i915, pps_has_pp_on);
	/* didn't find one? pick one where vdd is on */
	if (intel_dp->pps.pps_idx < 0)
		intel_dp->pps.pps_idx = bxt_initial_pps_idx(i915, pps_has_vdd_on);
	/* didn't find one? pick any */
	if (intel_dp->pps.pps_idx < 0) {
		intel_dp->pps.pps_idx = bxt_initial_pps_idx(i915, pps_any);

		drm_dbg_kms(&i915->drm,
			    "[ENCODER:%d:%s] no initial power sequencer, assuming %s\n",
			    encoder->base.base.id, encoder->base.name,
			    pps_name(i915, &intel_dp->pps));
	} else {
		drm_dbg_kms(&i915->drm,
			    "[ENCODER:%d:%s] initial power sequencer: %s\n",
			    encoder->base.base.id, encoder->base.name,
			    pps_name(i915, &intel_dp->pps));
	}

	return intel_pps_is_valid(intel_dp);
}

void intel_pps_reset_all(struct drm_i915_private *dev_priv)
{
	struct intel_encoder *encoder;

	if (drm_WARN_ON(&dev_priv->drm, !IS_LP(dev_priv)))
		return;

	if (!HAS_DISPLAY(dev_priv))
		return;

	/*
	 * We can't grab pps_mutex here due to deadlock with power_domain
	 * mutex when power_domain functions are called while holding pps_mutex.
	 * That also means that in order to use pps_pipe the code needs to
	 * hold both a power domain reference and pps_mutex, and the power domain
	 * reference get/put must be done while _not_ holding pps_mutex.
	 * pps_{lock,unlock}() do these steps in the correct order, so one
	 * should use them always.
	 */

	for_each_intel_dp(&dev_priv->drm, encoder) {
		struct intel_dp *intel_dp = enc_to_intel_dp(encoder);

		drm_WARN_ON(&dev_priv->drm,
			    intel_dp->pps.active_pipe != INVALID_PIPE);

		if (encoder->type != INTEL_OUTPUT_EDP)
			continue;

		if (DISPLAY_VER(dev_priv) >= 9)
			intel_dp->pps.pps_reset = true;
		else
			intel_dp->pps.pps_pipe = INVALID_PIPE;
	}
}

struct pps_registers {
	i915_reg_t pp_ctrl;
	i915_reg_t pp_stat;
	i915_reg_t pp_on;
	i915_reg_t pp_off;
	i915_reg_t pp_div;
};

static void intel_pps_get_registers(struct intel_dp *intel_dp,
				    struct pps_registers *regs)
{
	struct drm_i915_private *dev_priv = dp_to_i915(intel_dp);
	int pps_idx;

	memset(regs, 0, sizeof(*regs));

	if (IS_VALLEYVIEW(dev_priv) || IS_CHERRYVIEW(dev_priv))
		pps_idx = vlv_power_sequencer_pipe(intel_dp);
	else if (IS_GEMINILAKE(dev_priv) || IS_BROXTON(dev_priv))
		pps_idx = bxt_power_sequencer_idx(intel_dp);
	else
		pps_idx = intel_dp->pps.pps_idx;

	regs->pp_ctrl = PP_CONTROL(pps_idx);
	regs->pp_stat = PP_STATUS(pps_idx);
	regs->pp_on = PP_ON_DELAYS(pps_idx);
	regs->pp_off = PP_OFF_DELAYS(pps_idx);

	/* Cycle delay moved from PP_DIVISOR to PP_CONTROL */
	if (IS_GEMINILAKE(dev_priv) || IS_BROXTON(dev_priv) ||
	    INTEL_PCH_TYPE(dev_priv) >= PCH_CNP)
		regs->pp_div = INVALID_MMIO_REG;
	else
		regs->pp_div = PP_DIVISOR(pps_idx);
}

static i915_reg_t
_pp_ctrl_reg(struct intel_dp *intel_dp)
{
	struct pps_registers regs;

	intel_pps_get_registers(intel_dp, &regs);

	return regs.pp_ctrl;
}

static i915_reg_t
_pp_stat_reg(struct intel_dp *intel_dp)
{
	struct pps_registers regs;

	intel_pps_get_registers(intel_dp, &regs);

	return regs.pp_stat;
}

static bool edp_have_panel_power(struct intel_dp *intel_dp)
{
	struct drm_i915_private *dev_priv = dp_to_i915(intel_dp);

	lockdep_assert_held(&dev_priv->display.pps.mutex);

	if ((IS_VALLEYVIEW(dev_priv) || IS_CHERRYVIEW(dev_priv)) &&
	    intel_dp->pps.pps_pipe == INVALID_PIPE)
		return false;

	return (intel_de_read(dev_priv, _pp_stat_reg(intel_dp)) & PP_ON) != 0;
}

static bool edp_have_panel_vdd(struct intel_dp *intel_dp)
{
	struct drm_i915_private *dev_priv = dp_to_i915(intel_dp);

	lockdep_assert_held(&dev_priv->display.pps.mutex);

	if ((IS_VALLEYVIEW(dev_priv) || IS_CHERRYVIEW(dev_priv)) &&
	    intel_dp->pps.pps_pipe == INVALID_PIPE)
		return false;

	return intel_de_read(dev_priv, _pp_ctrl_reg(intel_dp)) & EDP_FORCE_VDD;
}

void intel_pps_check_power_unlocked(struct intel_dp *intel_dp)
{
	struct drm_i915_private *dev_priv = dp_to_i915(intel_dp);
	struct intel_digital_port *dig_port = dp_to_dig_port(intel_dp);

	if (!intel_dp_is_edp(intel_dp))
		return;

	if (!edp_have_panel_power(intel_dp) && !edp_have_panel_vdd(intel_dp)) {
		drm_WARN(&dev_priv->drm, 1,
			 "[ENCODER:%d:%s] %s powered off while attempting AUX CH communication.\n",
			 dig_port->base.base.base.id, dig_port->base.base.name,
			 pps_name(dev_priv, &intel_dp->pps));
		drm_dbg_kms(&dev_priv->drm,
			    "[ENCODER:%d:%s] %s PP_STATUS: 0x%08x PP_CONTROL: 0x%08x\n",
			    dig_port->base.base.base.id, dig_port->base.base.name,
			    pps_name(dev_priv, &intel_dp->pps),
			    intel_de_read(dev_priv, _pp_stat_reg(intel_dp)),
			    intel_de_read(dev_priv, _pp_ctrl_reg(intel_dp)));
	}
}

#define IDLE_ON_MASK		(PP_ON | PP_SEQUENCE_MASK | 0                     | PP_SEQUENCE_STATE_MASK)
#define IDLE_ON_VALUE		(PP_ON | PP_SEQUENCE_NONE | 0                     | PP_SEQUENCE_STATE_ON_IDLE)

#define IDLE_OFF_MASK		(PP_ON | PP_SEQUENCE_MASK | 0                     | 0)
#define IDLE_OFF_VALUE		(0     | PP_SEQUENCE_NONE | 0                     | 0)

#define IDLE_CYCLE_MASK		(PP_ON | PP_SEQUENCE_MASK | PP_CYCLE_DELAY_ACTIVE | PP_SEQUENCE_STATE_MASK)
#define IDLE_CYCLE_VALUE	(0     | PP_SEQUENCE_NONE | 0                     | PP_SEQUENCE_STATE_OFF_IDLE)

static void intel_pps_verify_state(struct intel_dp *intel_dp);

static void wait_panel_status(struct intel_dp *intel_dp,
			      u32 mask, u32 value)
{
	struct drm_i915_private *dev_priv = dp_to_i915(intel_dp);
	struct intel_digital_port *dig_port = dp_to_dig_port(intel_dp);
	i915_reg_t pp_stat_reg, pp_ctrl_reg;

	lockdep_assert_held(&dev_priv->display.pps.mutex);

	intel_pps_verify_state(intel_dp);

	pp_stat_reg = _pp_stat_reg(intel_dp);
	pp_ctrl_reg = _pp_ctrl_reg(intel_dp);

	drm_dbg_kms(&dev_priv->drm,
		    "[ENCODER:%d:%s] %s mask: 0x%08x value: 0x%08x PP_STATUS: 0x%08x PP_CONTROL: 0x%08x\n",
		    dig_port->base.base.base.id, dig_port->base.base.name,
		    pps_name(dev_priv, &intel_dp->pps),
		    mask, value,
		    intel_de_read(dev_priv, pp_stat_reg),
		    intel_de_read(dev_priv, pp_ctrl_reg));

	if (intel_de_wait_for_register(dev_priv, pp_stat_reg,
				       mask, value, 5000))
		drm_err(&dev_priv->drm,
			"[ENCODER:%d:%s] %s panel status timeout: PP_STATUS: 0x%08x PP_CONTROL: 0x%08x\n",
			dig_port->base.base.base.id, dig_port->base.base.name,
			pps_name(dev_priv, &intel_dp->pps),
			intel_de_read(dev_priv, pp_stat_reg),
			intel_de_read(dev_priv, pp_ctrl_reg));

	drm_dbg_kms(&dev_priv->drm, "Wait complete\n");
}

static void wait_panel_on(struct intel_dp *intel_dp)
{
	struct drm_i915_private *i915 = dp_to_i915(intel_dp);
	struct intel_digital_port *dig_port = dp_to_dig_port(intel_dp);

	drm_dbg_kms(&i915->drm, "[ENCODER:%d:%s] %s wait for panel power on\n",
		    dig_port->base.base.base.id, dig_port->base.base.name,
		    pps_name(i915, &intel_dp->pps));
	wait_panel_status(intel_dp, IDLE_ON_MASK, IDLE_ON_VALUE);
}

static void wait_panel_off(struct intel_dp *intel_dp)
{
	struct drm_i915_private *i915 = dp_to_i915(intel_dp);
	struct intel_digital_port *dig_port = dp_to_dig_port(intel_dp);

	drm_dbg_kms(&i915->drm, "[ENCODER:%d:%s] %s wait for panel power off time\n",
		    dig_port->base.base.base.id, dig_port->base.base.name,
		    pps_name(i915, &intel_dp->pps));
	wait_panel_status(intel_dp, IDLE_OFF_MASK, IDLE_OFF_VALUE);
}

static void wait_panel_power_cycle(struct intel_dp *intel_dp)
{
	struct drm_i915_private *i915 = dp_to_i915(intel_dp);
	struct intel_digital_port *dig_port = dp_to_dig_port(intel_dp);
	ktime_t panel_power_on_time;
	s64 panel_power_off_duration;

	drm_dbg_kms(&i915->drm, "[ENCODER:%d:%s] %s wait for panel power cycle\n",
		    dig_port->base.base.base.id, dig_port->base.base.name,
		    pps_name(i915, &intel_dp->pps));

	/* take the difference of current time and panel power off time
	 * and then make panel wait for t11_t12 if needed. */
	panel_power_on_time = ktime_get_boottime();
	panel_power_off_duration = ktime_ms_delta(panel_power_on_time, intel_dp->pps.panel_power_off_time);

	/* When we disable the VDD override bit last we have to do the manual
	 * wait. */
	if (panel_power_off_duration < (s64)intel_dp->pps.panel_power_cycle_delay)
		wait_remaining_ms_from_jiffies(jiffies,
				       intel_dp->pps.panel_power_cycle_delay - panel_power_off_duration);

	wait_panel_status(intel_dp, IDLE_CYCLE_MASK, IDLE_CYCLE_VALUE);
}

void intel_pps_wait_power_cycle(struct intel_dp *intel_dp)
{
	intel_wakeref_t wakeref;

	if (!intel_dp_is_edp(intel_dp))
		return;

	with_intel_pps_lock(intel_dp, wakeref)
		wait_panel_power_cycle(intel_dp);
}

static void wait_backlight_on(struct intel_dp *intel_dp)
{
	wait_remaining_ms_from_jiffies(intel_dp->pps.last_power_on,
				       intel_dp->pps.backlight_on_delay);
}

static void edp_wait_backlight_off(struct intel_dp *intel_dp)
{
	wait_remaining_ms_from_jiffies(intel_dp->pps.last_backlight_off,
				       intel_dp->pps.backlight_off_delay);
}

/* Read the current pp_control value, unlocking the register if it
 * is locked
 */

static  u32 ilk_get_pp_control(struct intel_dp *intel_dp)
{
	struct drm_i915_private *dev_priv = dp_to_i915(intel_dp);
	u32 control;

	lockdep_assert_held(&dev_priv->display.pps.mutex);

	control = intel_de_read(dev_priv, _pp_ctrl_reg(intel_dp));
	if (drm_WARN_ON(&dev_priv->drm, !HAS_DDI(dev_priv) &&
			(control & PANEL_UNLOCK_MASK) != PANEL_UNLOCK_REGS)) {
		control &= ~PANEL_UNLOCK_MASK;
		control |= PANEL_UNLOCK_REGS;
	}
	return control;
}

/*
 * Must be paired with intel_pps_vdd_off_unlocked().
 * Must hold pps_mutex around the whole on/off sequence.
 * Can be nested with intel_pps_vdd_{on,off}() calls.
 */
bool intel_pps_vdd_on_unlocked(struct intel_dp *intel_dp)
{
	struct drm_i915_private *dev_priv = dp_to_i915(intel_dp);
	struct intel_digital_port *dig_port = dp_to_dig_port(intel_dp);
	u32 pp;
	i915_reg_t pp_stat_reg, pp_ctrl_reg;
	bool need_to_disable = !intel_dp->pps.want_panel_vdd;

	lockdep_assert_held(&dev_priv->display.pps.mutex);

	if (!intel_dp_is_edp(intel_dp))
		return false;

	cancel_delayed_work(&intel_dp->pps.panel_vdd_work);
	intel_dp->pps.want_panel_vdd = true;

	if (edp_have_panel_vdd(intel_dp))
		return need_to_disable;

	drm_WARN_ON(&dev_priv->drm, intel_dp->pps.vdd_wakeref);
	intel_dp->pps.vdd_wakeref = intel_display_power_get(dev_priv,
							    intel_aux_power_domain(dig_port));

	pp_stat_reg = _pp_stat_reg(intel_dp);
	pp_ctrl_reg = _pp_ctrl_reg(intel_dp);

	drm_dbg_kms(&dev_priv->drm, "[ENCODER:%d:%s] %s turning VDD on\n",
		    dig_port->base.base.base.id, dig_port->base.base.name,
		    pps_name(dev_priv, &intel_dp->pps));

	if (!edp_have_panel_power(intel_dp))
		wait_panel_power_cycle(intel_dp);

	pp = ilk_get_pp_control(intel_dp);
	pp |= EDP_FORCE_VDD;

	intel_de_write(dev_priv, pp_ctrl_reg, pp);
	intel_de_posting_read(dev_priv, pp_ctrl_reg);
	drm_dbg_kms(&dev_priv->drm, "[ENCODER:%d:%s] %s PP_STATUS: 0x%08x PP_CONTROL: 0x%08x\n",
		    dig_port->base.base.base.id, dig_port->base.base.name,
		    pps_name(dev_priv, &intel_dp->pps),
		    intel_de_read(dev_priv, pp_stat_reg),
		    intel_de_read(dev_priv, pp_ctrl_reg));
	/*
	 * If the panel wasn't on, delay before accessing aux channel
	 */
	if (!edp_have_panel_power(intel_dp)) {
		drm_dbg_kms(&dev_priv->drm,
			    "[ENCODER:%d:%s] %s panel power wasn't enabled\n",
			    dig_port->base.base.base.id, dig_port->base.base.name,
			    pps_name(dev_priv, &intel_dp->pps));
		msleep(intel_dp->pps.panel_power_up_delay);
	}

	return need_to_disable;
}

/*
 * Must be paired with intel_pps_off().
 * Nested calls to these functions are not allowed since
 * we drop the lock. Caller must use some higher level
 * locking to prevent nested calls from other threads.
 */
void intel_pps_vdd_on(struct intel_dp *intel_dp)
{
	struct drm_i915_private *i915 = dp_to_i915(intel_dp);
	intel_wakeref_t wakeref;
	bool vdd;

	if (!intel_dp_is_edp(intel_dp))
		return;

	vdd = false;
	with_intel_pps_lock(intel_dp, wakeref)
		vdd = intel_pps_vdd_on_unlocked(intel_dp);
	I915_STATE_WARN(!vdd, "[ENCODER:%d:%s] %s VDD already requested on\n",
			dp_to_dig_port(intel_dp)->base.base.base.id,
			dp_to_dig_port(intel_dp)->base.base.name,
			pps_name(i915, &intel_dp->pps));
}

static void intel_pps_vdd_off_sync_unlocked(struct intel_dp *intel_dp)
{
	struct drm_i915_private *dev_priv = dp_to_i915(intel_dp);
	struct intel_digital_port *dig_port =
		dp_to_dig_port(intel_dp);
	u32 pp;
	i915_reg_t pp_stat_reg, pp_ctrl_reg;

	lockdep_assert_held(&dev_priv->display.pps.mutex);

	drm_WARN_ON(&dev_priv->drm, intel_dp->pps.want_panel_vdd);

	if (!edp_have_panel_vdd(intel_dp))
		return;

	drm_dbg_kms(&dev_priv->drm, "[ENCODER:%d:%s] %s turning VDD off\n",
		    dig_port->base.base.base.id, dig_port->base.base.name,
		    pps_name(dev_priv, &intel_dp->pps));

	pp = ilk_get_pp_control(intel_dp);
	pp &= ~EDP_FORCE_VDD;

	pp_ctrl_reg = _pp_ctrl_reg(intel_dp);
	pp_stat_reg = _pp_stat_reg(intel_dp);

	intel_de_write(dev_priv, pp_ctrl_reg, pp);
	intel_de_posting_read(dev_priv, pp_ctrl_reg);

	/* Make sure sequencer is idle before allowing subsequent activity */
	drm_dbg_kms(&dev_priv->drm, "[ENCODER:%d:%s] %s PP_STATUS: 0x%08x PP_CONTROL: 0x%08x\n",
		    dig_port->base.base.base.id, dig_port->base.base.name,
		    pps_name(dev_priv, &intel_dp->pps),
		    intel_de_read(dev_priv, pp_stat_reg),
		    intel_de_read(dev_priv, pp_ctrl_reg));

	if ((pp & PANEL_POWER_ON) == 0)
		intel_dp->pps.panel_power_off_time = ktime_get_boottime();

	intel_display_power_put(dev_priv,
				intel_aux_power_domain(dig_port),
				fetch_and_zero(&intel_dp->pps.vdd_wakeref));
}

void intel_pps_vdd_off_sync(struct intel_dp *intel_dp)
{
	intel_wakeref_t wakeref;

	if (!intel_dp_is_edp(intel_dp))
		return;

	cancel_delayed_work_sync(&intel_dp->pps.panel_vdd_work);
	/*
	 * vdd might still be enabled due to the delayed vdd off.
	 * Make sure vdd is actually turned off here.
	 */
	with_intel_pps_lock(intel_dp, wakeref)
		intel_pps_vdd_off_sync_unlocked(intel_dp);
}

static void edp_panel_vdd_work(struct work_struct *__work)
{
	struct intel_pps *pps = container_of(to_delayed_work(__work),
					     struct intel_pps, panel_vdd_work);
	struct intel_dp *intel_dp = container_of(pps, struct intel_dp, pps);
	intel_wakeref_t wakeref;

	with_intel_pps_lock(intel_dp, wakeref) {
		if (!intel_dp->pps.want_panel_vdd)
			intel_pps_vdd_off_sync_unlocked(intel_dp);
	}
}

static void edp_panel_vdd_schedule_off(struct intel_dp *intel_dp)
{
	unsigned long delay;

	/*
	 * We may not yet know the real power sequencing delays,
	 * so keep VDD enabled until we're done with init.
	 */
	if (intel_dp->pps.initializing)
		return;

	/*
	 * Queue the timer to fire a long time from now (relative to the power
	 * down delay) to keep the panel power up across a sequence of
	 * operations.
	 */
	delay = msecs_to_jiffies(intel_dp->pps.panel_power_cycle_delay * 5);
	schedule_delayed_work(&intel_dp->pps.panel_vdd_work, delay);
}

/*
 * Must be paired with edp_panel_vdd_on().
 * Must hold pps_mutex around the whole on/off sequence.
 * Can be nested with intel_pps_vdd_{on,off}() calls.
 */
void intel_pps_vdd_off_unlocked(struct intel_dp *intel_dp, bool sync)
{
	struct drm_i915_private *dev_priv = dp_to_i915(intel_dp);

	lockdep_assert_held(&dev_priv->display.pps.mutex);

	if (!intel_dp_is_edp(intel_dp))
		return;

	I915_STATE_WARN(!intel_dp->pps.want_panel_vdd, "[ENCODER:%d:%s] %s VDD not forced on",
			dp_to_dig_port(intel_dp)->base.base.base.id,
			dp_to_dig_port(intel_dp)->base.base.name,
			pps_name(dev_priv, &intel_dp->pps));

	intel_dp->pps.want_panel_vdd = false;

	if (sync)
		intel_pps_vdd_off_sync_unlocked(intel_dp);
	else
		edp_panel_vdd_schedule_off(intel_dp);
}

void intel_pps_on_unlocked(struct intel_dp *intel_dp)
{
	struct drm_i915_private *dev_priv = dp_to_i915(intel_dp);
	u32 pp;
	i915_reg_t pp_ctrl_reg;

	lockdep_assert_held(&dev_priv->display.pps.mutex);

	if (!intel_dp_is_edp(intel_dp))
		return;

	drm_dbg_kms(&dev_priv->drm, "[ENCODER:%d:%s] %s turn panel power on\n",
		    dp_to_dig_port(intel_dp)->base.base.base.id,
		    dp_to_dig_port(intel_dp)->base.base.name,
		    pps_name(dev_priv, &intel_dp->pps));

	if (drm_WARN(&dev_priv->drm, edp_have_panel_power(intel_dp),
		     "[ENCODER:%d:%s] %s panel power already on\n",
		     dp_to_dig_port(intel_dp)->base.base.base.id,
		     dp_to_dig_port(intel_dp)->base.base.name,
		     pps_name(dev_priv, &intel_dp->pps)))
		return;

	wait_panel_power_cycle(intel_dp);

	pp_ctrl_reg = _pp_ctrl_reg(intel_dp);
	pp = ilk_get_pp_control(intel_dp);
	if (IS_IRONLAKE(dev_priv)) {
		/* ILK workaround: disable reset around power sequence */
		pp &= ~PANEL_POWER_RESET;
		intel_de_write(dev_priv, pp_ctrl_reg, pp);
		intel_de_posting_read(dev_priv, pp_ctrl_reg);
	}

	pp |= PANEL_POWER_ON;
	if (!IS_IRONLAKE(dev_priv))
		pp |= PANEL_POWER_RESET;

	intel_de_write(dev_priv, pp_ctrl_reg, pp);
	intel_de_posting_read(dev_priv, pp_ctrl_reg);

	wait_panel_on(intel_dp);
	intel_dp->pps.last_power_on = jiffies;

	if (IS_IRONLAKE(dev_priv)) {
		pp |= PANEL_POWER_RESET; /* restore panel reset bit */
		intel_de_write(dev_priv, pp_ctrl_reg, pp);
		intel_de_posting_read(dev_priv, pp_ctrl_reg);
	}
}

void intel_pps_on(struct intel_dp *intel_dp)
{
	intel_wakeref_t wakeref;

	if (!intel_dp_is_edp(intel_dp))
		return;

	with_intel_pps_lock(intel_dp, wakeref)
		intel_pps_on_unlocked(intel_dp);
}

void intel_pps_off_unlocked(struct intel_dp *intel_dp)
{
	struct drm_i915_private *dev_priv = dp_to_i915(intel_dp);
	struct intel_digital_port *dig_port = dp_to_dig_port(intel_dp);
	u32 pp;
	i915_reg_t pp_ctrl_reg;

	lockdep_assert_held(&dev_priv->display.pps.mutex);

	if (!intel_dp_is_edp(intel_dp))
		return;

	drm_dbg_kms(&dev_priv->drm, "[ENCODER:%d:%s] %s turn panel power off\n",
		    dig_port->base.base.base.id, dig_port->base.base.name,
		    pps_name(dev_priv, &intel_dp->pps));

	drm_WARN(&dev_priv->drm, !intel_dp->pps.want_panel_vdd,
		 "[ENCODER:%d:%s] %s need VDD to turn off panel\n",
		 dig_port->base.base.base.id, dig_port->base.base.name,
		 pps_name(dev_priv, &intel_dp->pps));

	pp = ilk_get_pp_control(intel_dp);
	/* We need to switch off panel power _and_ force vdd, for otherwise some
	 * panels get very unhappy and cease to work. */
	pp &= ~(PANEL_POWER_ON | PANEL_POWER_RESET | EDP_FORCE_VDD |
		EDP_BLC_ENABLE);

	pp_ctrl_reg = _pp_ctrl_reg(intel_dp);

	intel_dp->pps.want_panel_vdd = false;

	intel_de_write(dev_priv, pp_ctrl_reg, pp);
	intel_de_posting_read(dev_priv, pp_ctrl_reg);

	wait_panel_off(intel_dp);
	intel_dp->pps.panel_power_off_time = ktime_get_boottime();

	/* We got a reference when we enabled the VDD. */
	intel_display_power_put(dev_priv,
				intel_aux_power_domain(dig_port),
				fetch_and_zero(&intel_dp->pps.vdd_wakeref));
}

void intel_pps_off(struct intel_dp *intel_dp)
{
	intel_wakeref_t wakeref;

	if (!intel_dp_is_edp(intel_dp))
		return;

	with_intel_pps_lock(intel_dp, wakeref)
		intel_pps_off_unlocked(intel_dp);
}

/* Enable backlight in the panel power control. */
void intel_pps_backlight_on(struct intel_dp *intel_dp)
{
	struct drm_i915_private *dev_priv = dp_to_i915(intel_dp);
	intel_wakeref_t wakeref;

	/*
	 * If we enable the backlight right away following a panel power
	 * on, we may see slight flicker as the panel syncs with the eDP
	 * link.  So delay a bit to make sure the image is solid before
	 * allowing it to appear.
	 */
	wait_backlight_on(intel_dp);

	with_intel_pps_lock(intel_dp, wakeref) {
		i915_reg_t pp_ctrl_reg = _pp_ctrl_reg(intel_dp);
		u32 pp;

		pp = ilk_get_pp_control(intel_dp);
		pp |= EDP_BLC_ENABLE;

		intel_de_write(dev_priv, pp_ctrl_reg, pp);
		intel_de_posting_read(dev_priv, pp_ctrl_reg);
	}
}

/* Disable backlight in the panel power control. */
void intel_pps_backlight_off(struct intel_dp *intel_dp)
{
	struct drm_i915_private *dev_priv = dp_to_i915(intel_dp);
	intel_wakeref_t wakeref;

	if (!intel_dp_is_edp(intel_dp))
		return;

	with_intel_pps_lock(intel_dp, wakeref) {
		i915_reg_t pp_ctrl_reg = _pp_ctrl_reg(intel_dp);
		u32 pp;

		pp = ilk_get_pp_control(intel_dp);
		pp &= ~EDP_BLC_ENABLE;

		intel_de_write(dev_priv, pp_ctrl_reg, pp);
		intel_de_posting_read(dev_priv, pp_ctrl_reg);
	}

	intel_dp->pps.last_backlight_off = jiffies;
	edp_wait_backlight_off(intel_dp);
}

/*
 * Hook for controlling the panel power control backlight through the bl_power
 * sysfs attribute. Take care to handle multiple calls.
 */
void intel_pps_backlight_power(struct intel_connector *connector, bool enable)
{
	struct drm_i915_private *i915 = to_i915(connector->base.dev);
	struct intel_dp *intel_dp = intel_attached_dp(connector);
	intel_wakeref_t wakeref;
	bool is_enabled;

	is_enabled = false;
	with_intel_pps_lock(intel_dp, wakeref)
		is_enabled = ilk_get_pp_control(intel_dp) & EDP_BLC_ENABLE;
	if (is_enabled == enable)
		return;

	drm_dbg_kms(&i915->drm, "panel power control backlight %s\n",
		    enable ? "enable" : "disable");

	if (enable)
		intel_pps_backlight_on(intel_dp);
	else
		intel_pps_backlight_off(intel_dp);
}

static void vlv_detach_power_sequencer(struct intel_dp *intel_dp)
{
	struct intel_digital_port *dig_port = dp_to_dig_port(intel_dp);
	struct drm_i915_private *dev_priv = to_i915(dig_port->base.base.dev);
	enum pipe pipe = intel_dp->pps.pps_pipe;
	i915_reg_t pp_on_reg = PP_ON_DELAYS(pipe);

	drm_WARN_ON(&dev_priv->drm, intel_dp->pps.active_pipe != INVALID_PIPE);

	if (drm_WARN_ON(&dev_priv->drm, pipe != PIPE_A && pipe != PIPE_B))
		return;

	intel_pps_vdd_off_sync_unlocked(intel_dp);

	/*
	 * VLV seems to get confused when multiple power sequencers
	 * have the same port selected (even if only one has power/vdd
	 * enabled). The failure manifests as vlv_wait_port_ready() failing
	 * CHV on the other hand doesn't seem to mind having the same port
	 * selected in multiple power sequencers, but let's clear the
	 * port select always when logically disconnecting a power sequencer
	 * from a port.
	 */
	drm_dbg_kms(&dev_priv->drm,
		    "detaching %s from [ENCODER:%d:%s]\n",
		    pps_name(dev_priv, &intel_dp->pps),
		    dig_port->base.base.base.id, dig_port->base.base.name);
	intel_de_write(dev_priv, pp_on_reg, 0);
	intel_de_posting_read(dev_priv, pp_on_reg);

	intel_dp->pps.pps_pipe = INVALID_PIPE;
}

static void vlv_steal_power_sequencer(struct drm_i915_private *dev_priv,
				      enum pipe pipe)
{
	struct intel_encoder *encoder;

	lockdep_assert_held(&dev_priv->display.pps.mutex);

	for_each_intel_dp(&dev_priv->drm, encoder) {
		struct intel_dp *intel_dp = enc_to_intel_dp(encoder);

		drm_WARN(&dev_priv->drm, intel_dp->pps.active_pipe == pipe,
			 "stealing PPS %c from active [ENCODER:%d:%s]\n",
			 pipe_name(pipe), encoder->base.base.id,
			 encoder->base.name);

		if (intel_dp->pps.pps_pipe != pipe)
			continue;

		drm_dbg_kms(&dev_priv->drm,
			    "stealing PPS %c from [ENCODER:%d:%s]\n",
			    pipe_name(pipe), encoder->base.base.id,
			    encoder->base.name);

		/* make sure vdd is off before we steal it */
		vlv_detach_power_sequencer(intel_dp);
	}
}

void vlv_pps_init(struct intel_encoder *encoder,
		  const struct intel_crtc_state *crtc_state)
{
	struct drm_i915_private *dev_priv = to_i915(encoder->base.dev);
	struct intel_dp *intel_dp = enc_to_intel_dp(encoder);
	struct intel_crtc *crtc = to_intel_crtc(crtc_state->uapi.crtc);

	lockdep_assert_held(&dev_priv->display.pps.mutex);

	drm_WARN_ON(&dev_priv->drm, intel_dp->pps.active_pipe != INVALID_PIPE);

	if (intel_dp->pps.pps_pipe != INVALID_PIPE &&
	    intel_dp->pps.pps_pipe != crtc->pipe) {
		/*
		 * If another power sequencer was being used on this
		 * port previously make sure to turn off vdd there while
		 * we still have control of it.
		 */
		vlv_detach_power_sequencer(intel_dp);
	}

	/*
	 * We may be stealing the power
	 * sequencer from another port.
	 */
	vlv_steal_power_sequencer(dev_priv, crtc->pipe);

	intel_dp->pps.active_pipe = crtc->pipe;

	if (!intel_dp_is_edp(intel_dp))
		return;

	/* now it's all ours */
	intel_dp->pps.pps_pipe = crtc->pipe;

	drm_dbg_kms(&dev_priv->drm,
		    "initializing %s for [ENCODER:%d:%s]\n",
		    pps_name(dev_priv, &intel_dp->pps),
		    encoder->base.base.id, encoder->base.name);

	/* init power sequencer on this pipe and port */
	pps_init_delays(intel_dp);
	pps_init_registers(intel_dp, true);
}

static void pps_vdd_init(struct intel_dp *intel_dp)
{
	struct drm_i915_private *dev_priv = dp_to_i915(intel_dp);
	struct intel_digital_port *dig_port = dp_to_dig_port(intel_dp);

	lockdep_assert_held(&dev_priv->display.pps.mutex);

	if (!edp_have_panel_vdd(intel_dp))
		return;

	/*
	 * The VDD bit needs a power domain reference, so if the bit is
	 * already enabled when we boot or resume, grab this reference and
	 * schedule a vdd off, so we don't hold on to the reference
	 * indefinitely.
	 */
	drm_dbg_kms(&dev_priv->drm,
		    "[ENCODER:%d:%s] %s VDD left on by BIOS, adjusting state tracking\n",
		    dig_port->base.base.base.id, dig_port->base.base.name,
		    pps_name(dev_priv, &intel_dp->pps));
	drm_WARN_ON(&dev_priv->drm, intel_dp->pps.vdd_wakeref);
	intel_dp->pps.vdd_wakeref = intel_display_power_get(dev_priv,
							    intel_aux_power_domain(dig_port));
}

bool intel_pps_have_panel_power_or_vdd(struct intel_dp *intel_dp)
{
	intel_wakeref_t wakeref;
	bool have_power = false;

	with_intel_pps_lock(intel_dp, wakeref) {
		have_power = edp_have_panel_power(intel_dp) ||
			     edp_have_panel_vdd(intel_dp);
	}

	return have_power;
}

static void pps_init_timestamps(struct intel_dp *intel_dp)
{
	/*
	 * Initialize panel power off time to 0, assuming panel power could have
	 * been toggled between kernel boot and now only by a previously loaded
	 * and removed i915, which has already ensured sufficient power off
	 * delay at module remove.
	 */
	intel_dp->pps.panel_power_off_time = 0;
	intel_dp->pps.last_power_on = jiffies;
	intel_dp->pps.last_backlight_off = jiffies;
}

static void
intel_pps_readout_hw_state(struct intel_dp *intel_dp, struct edp_power_seq *seq)
{
	struct drm_i915_private *dev_priv = dp_to_i915(intel_dp);
	u32 pp_on, pp_off, pp_ctl;
	struct pps_registers regs;

	intel_pps_get_registers(intel_dp, &regs);

	pp_ctl = ilk_get_pp_control(intel_dp);

	/* Ensure PPS is unlocked */
	if (!HAS_DDI(dev_priv))
		intel_de_write(dev_priv, regs.pp_ctrl, pp_ctl);

	pp_on = intel_de_read(dev_priv, regs.pp_on);
	pp_off = intel_de_read(dev_priv, regs.pp_off);

	/* Pull timing values out of registers */
	seq->t1_t3 = REG_FIELD_GET(PANEL_POWER_UP_DELAY_MASK, pp_on);
	seq->t8 = REG_FIELD_GET(PANEL_LIGHT_ON_DELAY_MASK, pp_on);
	seq->t9 = REG_FIELD_GET(PANEL_LIGHT_OFF_DELAY_MASK, pp_off);
	seq->t10 = REG_FIELD_GET(PANEL_POWER_DOWN_DELAY_MASK, pp_off);

	if (i915_mmio_reg_valid(regs.pp_div)) {
		u32 pp_div;

		pp_div = intel_de_read(dev_priv, regs.pp_div);

		seq->t11_t12 = REG_FIELD_GET(PANEL_POWER_CYCLE_DELAY_MASK, pp_div) * 1000;
	} else {
		seq->t11_t12 = REG_FIELD_GET(BXT_POWER_CYCLE_DELAY_MASK, pp_ctl) * 1000;
	}
}

static void
intel_pps_dump_state(struct intel_dp *intel_dp, const char *state_name,
		     const struct edp_power_seq *seq)
{
	struct drm_i915_private *i915 = dp_to_i915(intel_dp);

	drm_dbg_kms(&i915->drm, "%s t1_t3 %d t8 %d t9 %d t10 %d t11_t12 %d\n",
		    state_name,
		    seq->t1_t3, seq->t8, seq->t9, seq->t10, seq->t11_t12);
}

static void
intel_pps_verify_state(struct intel_dp *intel_dp)
{
	struct drm_i915_private *i915 = dp_to_i915(intel_dp);
	struct edp_power_seq hw;
	struct edp_power_seq *sw = &intel_dp->pps.pps_delays;

	intel_pps_readout_hw_state(intel_dp, &hw);

	if (hw.t1_t3 != sw->t1_t3 || hw.t8 != sw->t8 || hw.t9 != sw->t9 ||
	    hw.t10 != sw->t10 || hw.t11_t12 != sw->t11_t12) {
		drm_err(&i915->drm, "PPS state mismatch\n");
		intel_pps_dump_state(intel_dp, "sw", sw);
		intel_pps_dump_state(intel_dp, "hw", &hw);
	}
}

static bool pps_delays_valid(struct edp_power_seq *delays)
{
	return delays->t1_t3 || delays->t8 || delays->t9 ||
		delays->t10 || delays->t11_t12;
}

static void pps_init_delays_bios(struct intel_dp *intel_dp,
				 struct edp_power_seq *bios)
{
	struct drm_i915_private *dev_priv = dp_to_i915(intel_dp);

	lockdep_assert_held(&dev_priv->display.pps.mutex);

	if (!pps_delays_valid(&intel_dp->pps.bios_pps_delays))
		intel_pps_readout_hw_state(intel_dp, &intel_dp->pps.bios_pps_delays);

	*bios = intel_dp->pps.bios_pps_delays;

	intel_pps_dump_state(intel_dp, "bios", bios);
}
<<<<<<< HEAD

static void pps_init_delays_vbt(struct intel_dp *intel_dp,
				struct edp_power_seq *vbt)
{
	struct drm_i915_private *dev_priv = dp_to_i915(intel_dp);
	struct intel_connector *connector = intel_dp->attached_connector;

	*vbt = connector->panel.vbt.edp.pps;

=======

static void pps_init_delays_vbt(struct intel_dp *intel_dp,
				struct edp_power_seq *vbt)
{
	struct drm_i915_private *dev_priv = dp_to_i915(intel_dp);
	struct intel_connector *connector = intel_dp->attached_connector;

	*vbt = connector->panel.vbt.edp.pps;

>>>>>>> eb3cdb58
	if (!pps_delays_valid(vbt))
		return;

	/* On Toshiba Satellite P50-C-18C system the VBT T12 delay
	 * of 500ms appears to be too short. Ocassionally the panel
	 * just fails to power back on. Increasing the delay to 800ms
	 * seems sufficient to avoid this problem.
	 */
<<<<<<< HEAD
	if (dev_priv->quirks & QUIRK_INCREASE_T12_DELAY) {
=======
	if (intel_has_quirk(dev_priv, QUIRK_INCREASE_T12_DELAY)) {
>>>>>>> eb3cdb58
		vbt->t11_t12 = max_t(u16, vbt->t11_t12, 1300 * 10);
		drm_dbg_kms(&dev_priv->drm,
			    "Increasing T12 panel delay as per the quirk to %d\n",
			    vbt->t11_t12);
	}

	/* T11_T12 delay is special and actually in units of 100ms, but zero
	 * based in the hw (so we need to add 100 ms). But the sw vbt
	 * table multiplies it with 1000 to make it in units of 100usec,
	 * too. */
	vbt->t11_t12 += 100 * 10;

	intel_pps_dump_state(intel_dp, "vbt", vbt);
}

static void pps_init_delays_spec(struct intel_dp *intel_dp,
				 struct edp_power_seq *spec)
{
	struct drm_i915_private *dev_priv = dp_to_i915(intel_dp);

<<<<<<< HEAD
	lockdep_assert_held(&dev_priv->pps_mutex);
=======
	lockdep_assert_held(&dev_priv->display.pps.mutex);
>>>>>>> eb3cdb58

	/* Upper limits from eDP 1.3 spec. Note that we use the clunky units of
	 * our hw here, which are all in 100usec. */
	spec->t1_t3 = 210 * 10;
	spec->t8 = 50 * 10; /* no limit for t8, use t7 instead */
	spec->t9 = 50 * 10; /* no limit for t9, make it symmetric with t8 */
	spec->t10 = 500 * 10;
	/* This one is special and actually in units of 100ms, but zero
	 * based in the hw (so we need to add 100 ms). But the sw vbt
	 * table multiplies it with 1000 to make it in units of 100usec,
	 * too. */
	spec->t11_t12 = (510 + 100) * 10;

	intel_pps_dump_state(intel_dp, "spec", spec);
}

static void pps_init_delays(struct intel_dp *intel_dp)
{
	struct drm_i915_private *dev_priv = dp_to_i915(intel_dp);
	struct edp_power_seq cur, vbt, spec,
		*final = &intel_dp->pps.pps_delays;

<<<<<<< HEAD
	lockdep_assert_held(&dev_priv->pps_mutex);
=======
	lockdep_assert_held(&dev_priv->display.pps.mutex);
>>>>>>> eb3cdb58

	/* already initialized? */
	if (pps_delays_valid(final))
		return;

	pps_init_delays_bios(intel_dp, &cur);
	pps_init_delays_vbt(intel_dp, &vbt);
	pps_init_delays_spec(intel_dp, &spec);

	/* Use the max of the register settings and vbt. If both are
	 * unset, fall back to the spec limits. */
#define assign_final(field)	final->field = (max(cur.field, vbt.field) == 0 ? \
				       spec.field : \
				       max(cur.field, vbt.field))
	assign_final(t1_t3);
	assign_final(t8);
	assign_final(t9);
	assign_final(t10);
	assign_final(t11_t12);
#undef assign_final

#define get_delay(field)	(DIV_ROUND_UP(final->field, 10))
	intel_dp->pps.panel_power_up_delay = get_delay(t1_t3);
	intel_dp->pps.backlight_on_delay = get_delay(t8);
	intel_dp->pps.backlight_off_delay = get_delay(t9);
	intel_dp->pps.panel_power_down_delay = get_delay(t10);
	intel_dp->pps.panel_power_cycle_delay = get_delay(t11_t12);
#undef get_delay

	drm_dbg_kms(&dev_priv->drm,
		    "panel power up delay %d, power down delay %d, power cycle delay %d\n",
		    intel_dp->pps.panel_power_up_delay,
		    intel_dp->pps.panel_power_down_delay,
		    intel_dp->pps.panel_power_cycle_delay);

	drm_dbg_kms(&dev_priv->drm, "backlight on delay %d, off delay %d\n",
		    intel_dp->pps.backlight_on_delay,
		    intel_dp->pps.backlight_off_delay);

	/*
	 * We override the HW backlight delays to 1 because we do manual waits
	 * on them. For T8, even BSpec recommends doing it. For T9, if we
	 * don't do this, we'll end up waiting for the backlight off delay
	 * twice: once when we do the manual sleep, and once when we disable
	 * the panel and wait for the PP_STATUS bit to become zero.
	 */
	final->t8 = 1;
	final->t9 = 1;

	/*
	 * HW has only a 100msec granularity for t11_t12 so round it up
	 * accordingly.
	 */
	final->t11_t12 = roundup(final->t11_t12, 100 * 10);
}

static void pps_init_registers(struct intel_dp *intel_dp, bool force_disable_vdd)
{
	struct drm_i915_private *dev_priv = dp_to_i915(intel_dp);
	u32 pp_on, pp_off, port_sel = 0;
	int div = RUNTIME_INFO(dev_priv)->rawclk_freq / 1000;
	struct pps_registers regs;
	enum port port = dp_to_dig_port(intel_dp)->base.port;
	const struct edp_power_seq *seq = &intel_dp->pps.pps_delays;

	lockdep_assert_held(&dev_priv->display.pps.mutex);

	intel_pps_get_registers(intel_dp, &regs);

	/*
	 * On some VLV machines the BIOS can leave the VDD
	 * enabled even on power sequencers which aren't
	 * hooked up to any port. This would mess up the
	 * power domain tracking the first time we pick
	 * one of these power sequencers for use since
	 * intel_pps_vdd_on_unlocked() would notice that the VDD was
	 * already on and therefore wouldn't grab the power
	 * domain reference. Disable VDD first to avoid this.
	 * This also avoids spuriously turning the VDD on as
	 * soon as the new power sequencer gets initialized.
	 */
	if (force_disable_vdd) {
		u32 pp = ilk_get_pp_control(intel_dp);

		drm_WARN(&dev_priv->drm, pp & PANEL_POWER_ON,
			 "Panel power already on\n");

		if (pp & EDP_FORCE_VDD)
			drm_dbg_kms(&dev_priv->drm,
				    "VDD already on, disabling first\n");

		pp &= ~EDP_FORCE_VDD;

		intel_de_write(dev_priv, regs.pp_ctrl, pp);
	}

	pp_on = REG_FIELD_PREP(PANEL_POWER_UP_DELAY_MASK, seq->t1_t3) |
		REG_FIELD_PREP(PANEL_LIGHT_ON_DELAY_MASK, seq->t8);
	pp_off = REG_FIELD_PREP(PANEL_LIGHT_OFF_DELAY_MASK, seq->t9) |
		REG_FIELD_PREP(PANEL_POWER_DOWN_DELAY_MASK, seq->t10);

	/* Haswell doesn't have any port selection bits for the panel
	 * power sequencer any more. */
	if (IS_VALLEYVIEW(dev_priv) || IS_CHERRYVIEW(dev_priv)) {
		port_sel = PANEL_PORT_SELECT_VLV(port);
	} else if (HAS_PCH_IBX(dev_priv) || HAS_PCH_CPT(dev_priv)) {
		switch (port) {
		case PORT_A:
			port_sel = PANEL_PORT_SELECT_DPA;
			break;
		case PORT_C:
			port_sel = PANEL_PORT_SELECT_DPC;
			break;
		case PORT_D:
			port_sel = PANEL_PORT_SELECT_DPD;
			break;
		default:
			MISSING_CASE(port);
			break;
		}
	}

	pp_on |= port_sel;

	intel_de_write(dev_priv, regs.pp_on, pp_on);
	intel_de_write(dev_priv, regs.pp_off, pp_off);

	/*
	 * Compute the divisor for the pp clock, simply match the Bspec formula.
	 */
	if (i915_mmio_reg_valid(regs.pp_div))
		intel_de_write(dev_priv, regs.pp_div,
			       REG_FIELD_PREP(PP_REFERENCE_DIVIDER_MASK, (100 * div) / 2 - 1) | REG_FIELD_PREP(PANEL_POWER_CYCLE_DELAY_MASK, DIV_ROUND_UP(seq->t11_t12, 1000)));
	else
		intel_de_rmw(dev_priv, regs.pp_ctrl, BXT_POWER_CYCLE_DELAY_MASK,
			     REG_FIELD_PREP(BXT_POWER_CYCLE_DELAY_MASK,
					    DIV_ROUND_UP(seq->t11_t12, 1000)));

	drm_dbg_kms(&dev_priv->drm,
		    "panel power sequencer register settings: PP_ON %#x, PP_OFF %#x, PP_DIV %#x\n",
		    intel_de_read(dev_priv, regs.pp_on),
		    intel_de_read(dev_priv, regs.pp_off),
		    i915_mmio_reg_valid(regs.pp_div) ?
		    intel_de_read(dev_priv, regs.pp_div) :
		    (intel_de_read(dev_priv, regs.pp_ctrl) & BXT_POWER_CYCLE_DELAY_MASK));
}

void intel_pps_encoder_reset(struct intel_dp *intel_dp)
{
	struct drm_i915_private *i915 = dp_to_i915(intel_dp);
	intel_wakeref_t wakeref;

	if (!intel_dp_is_edp(intel_dp))
		return;

	with_intel_pps_lock(intel_dp, wakeref) {
		/*
		 * Reinit the power sequencer also on the resume path, in case
		 * BIOS did something nasty with it.
		 */
		if (IS_VALLEYVIEW(i915) || IS_CHERRYVIEW(i915))
			vlv_initial_power_sequencer_setup(intel_dp);

		pps_init_delays(intel_dp);
		pps_init_registers(intel_dp, false);
		pps_vdd_init(intel_dp);

		if (edp_have_panel_vdd(intel_dp))
			edp_panel_vdd_schedule_off(intel_dp);
	}
}

bool intel_pps_init(struct intel_dp *intel_dp)
{
<<<<<<< HEAD
	struct drm_i915_private *i915 = dp_to_i915(intel_dp);
	intel_wakeref_t wakeref;
=======
	intel_wakeref_t wakeref;
	bool ret;
>>>>>>> eb3cdb58

	intel_dp->pps.initializing = true;
	INIT_DELAYED_WORK(&intel_dp->pps.panel_vdd_work, edp_panel_vdd_work);

	pps_init_timestamps(intel_dp);

	with_intel_pps_lock(intel_dp, wakeref) {
<<<<<<< HEAD
		if (IS_VALLEYVIEW(i915) || IS_CHERRYVIEW(i915))
			vlv_initial_power_sequencer_setup(intel_dp);
=======
		ret = pps_initial_setup(intel_dp);
>>>>>>> eb3cdb58

		pps_init_delays(intel_dp);
		pps_init_registers(intel_dp, false);
		pps_vdd_init(intel_dp);
	}
<<<<<<< HEAD
=======

	return ret;
}

static void pps_init_late(struct intel_dp *intel_dp)
{
	struct drm_i915_private *i915 = dp_to_i915(intel_dp);
	struct intel_encoder *encoder = &dp_to_dig_port(intel_dp)->base;
	struct intel_connector *connector = intel_dp->attached_connector;

	if (IS_VALLEYVIEW(i915) || IS_CHERRYVIEW(i915))
		return;

	if (intel_num_pps(i915) < 2)
		return;

	drm_WARN(&i915->drm, connector->panel.vbt.backlight.controller >= 0 &&
		 intel_dp->pps.pps_idx != connector->panel.vbt.backlight.controller,
		 "[ENCODER:%d:%s] power sequencer mismatch: %d (initial) vs. %d (VBT)\n",
		 encoder->base.base.id, encoder->base.name,
		 intel_dp->pps.pps_idx, connector->panel.vbt.backlight.controller);

	if (connector->panel.vbt.backlight.controller >= 0)
		intel_dp->pps.pps_idx = connector->panel.vbt.backlight.controller;
>>>>>>> eb3cdb58
}

void intel_pps_init_late(struct intel_dp *intel_dp)
{
	intel_wakeref_t wakeref;

	with_intel_pps_lock(intel_dp, wakeref) {
		/* Reinit delays after per-panel info has been parsed from VBT */
<<<<<<< HEAD
=======
		pps_init_late(intel_dp);

>>>>>>> eb3cdb58
		memset(&intel_dp->pps.pps_delays, 0, sizeof(intel_dp->pps.pps_delays));
		pps_init_delays(intel_dp);
		pps_init_registers(intel_dp, false);

		intel_dp->pps.initializing = false;

		if (edp_have_panel_vdd(intel_dp))
			edp_panel_vdd_schedule_off(intel_dp);
	}
}

void intel_pps_unlock_regs_wa(struct drm_i915_private *dev_priv)
{
	int pps_num;
	int pps_idx;

	if (!HAS_DISPLAY(dev_priv) || HAS_DDI(dev_priv))
		return;
	/*
	 * This w/a is needed at least on CPT/PPT, but to be sure apply it
	 * everywhere where registers can be write protected.
	 */
	pps_num = intel_num_pps(dev_priv);

	for (pps_idx = 0; pps_idx < pps_num; pps_idx++) {
		u32 val = intel_de_read(dev_priv, PP_CONTROL(pps_idx));

		val = (val & ~PANEL_UNLOCK_MASK) | PANEL_UNLOCK_REGS;
		intel_de_write(dev_priv, PP_CONTROL(pps_idx), val);
	}
}

void intel_pps_setup(struct drm_i915_private *i915)
{
	if (HAS_PCH_SPLIT(i915) || IS_GEMINILAKE(i915) || IS_BROXTON(i915))
		i915->display.pps.mmio_base = PCH_PPS_BASE;
	else if (IS_VALLEYVIEW(i915) || IS_CHERRYVIEW(i915))
		i915->display.pps.mmio_base = VLV_PPS_BASE;
	else
<<<<<<< HEAD
		i915->pps_mmio_base = PPS_BASE;
=======
		i915->display.pps.mmio_base = PPS_BASE;
>>>>>>> eb3cdb58
}

void assert_pps_unlocked(struct drm_i915_private *dev_priv, enum pipe pipe)
{
	i915_reg_t pp_reg;
	u32 val;
	enum pipe panel_pipe = INVALID_PIPE;
	bool locked = true;

	if (drm_WARN_ON(&dev_priv->drm, HAS_DDI(dev_priv)))
		return;

	if (HAS_PCH_SPLIT(dev_priv)) {
		u32 port_sel;

		pp_reg = PP_CONTROL(0);
		port_sel = intel_de_read(dev_priv, PP_ON_DELAYS(0)) & PANEL_PORT_SELECT_MASK;

		switch (port_sel) {
		case PANEL_PORT_SELECT_LVDS:
			intel_lvds_port_enabled(dev_priv, PCH_LVDS, &panel_pipe);
			break;
		case PANEL_PORT_SELECT_DPA:
			g4x_dp_port_enabled(dev_priv, DP_A, PORT_A, &panel_pipe);
			break;
		case PANEL_PORT_SELECT_DPC:
			g4x_dp_port_enabled(dev_priv, PCH_DP_C, PORT_C, &panel_pipe);
			break;
		case PANEL_PORT_SELECT_DPD:
			g4x_dp_port_enabled(dev_priv, PCH_DP_D, PORT_D, &panel_pipe);
			break;
		default:
			MISSING_CASE(port_sel);
			break;
		}
	} else if (IS_VALLEYVIEW(dev_priv) || IS_CHERRYVIEW(dev_priv)) {
		/* presumably write lock depends on pipe, not port select */
		pp_reg = PP_CONTROL(pipe);
		panel_pipe = pipe;
	} else {
		u32 port_sel;

		pp_reg = PP_CONTROL(0);
		port_sel = intel_de_read(dev_priv, PP_ON_DELAYS(0)) & PANEL_PORT_SELECT_MASK;

		drm_WARN_ON(&dev_priv->drm,
			    port_sel != PANEL_PORT_SELECT_LVDS);
		intel_lvds_port_enabled(dev_priv, LVDS, &panel_pipe);
	}

	val = intel_de_read(dev_priv, pp_reg);
	if (!(val & PANEL_POWER_ON) ||
	    ((val & PANEL_UNLOCK_MASK) == PANEL_UNLOCK_REGS))
		locked = false;

	I915_STATE_WARN(panel_pipe == pipe && locked,
			"panel assertion failure, pipe %c regs locked\n",
			pipe_name(pipe));
}<|MERGE_RESOLUTION|>--- conflicted
+++ resolved
@@ -13,10 +13,7 @@
 #include "intel_dpio_phy.h"
 #include "intel_dpll.h"
 #include "intel_lvds.h"
-<<<<<<< HEAD
-=======
 #include "intel_lvds_regs.h"
->>>>>>> eb3cdb58
 #include "intel_pps.h"
 #include "intel_pps_regs.h"
 #include "intel_quirks.h"
@@ -250,12 +247,7 @@
 bxt_power_sequencer_idx(struct intel_dp *intel_dp)
 {
 	struct drm_i915_private *dev_priv = dp_to_i915(intel_dp);
-<<<<<<< HEAD
-	struct intel_connector *connector = intel_dp->attached_connector;
-	int backlight_controller = connector->panel.vbt.backlight.controller;
-=======
 	int pps_idx = intel_dp->pps.pps_idx;
->>>>>>> eb3cdb58
 
 	lockdep_assert_held(&dev_priv->display.pps.mutex);
 
@@ -1352,7 +1344,6 @@
 
 	intel_pps_dump_state(intel_dp, "bios", bios);
 }
-<<<<<<< HEAD
 
 static void pps_init_delays_vbt(struct intel_dp *intel_dp,
 				struct edp_power_seq *vbt)
@@ -1362,17 +1353,6 @@
 
 	*vbt = connector->panel.vbt.edp.pps;
 
-=======
-
-static void pps_init_delays_vbt(struct intel_dp *intel_dp,
-				struct edp_power_seq *vbt)
-{
-	struct drm_i915_private *dev_priv = dp_to_i915(intel_dp);
-	struct intel_connector *connector = intel_dp->attached_connector;
-
-	*vbt = connector->panel.vbt.edp.pps;
-
->>>>>>> eb3cdb58
 	if (!pps_delays_valid(vbt))
 		return;
 
@@ -1381,11 +1361,7 @@
 	 * just fails to power back on. Increasing the delay to 800ms
 	 * seems sufficient to avoid this problem.
 	 */
-<<<<<<< HEAD
-	if (dev_priv->quirks & QUIRK_INCREASE_T12_DELAY) {
-=======
 	if (intel_has_quirk(dev_priv, QUIRK_INCREASE_T12_DELAY)) {
->>>>>>> eb3cdb58
 		vbt->t11_t12 = max_t(u16, vbt->t11_t12, 1300 * 10);
 		drm_dbg_kms(&dev_priv->drm,
 			    "Increasing T12 panel delay as per the quirk to %d\n",
@@ -1406,11 +1382,7 @@
 {
 	struct drm_i915_private *dev_priv = dp_to_i915(intel_dp);
 
-<<<<<<< HEAD
-	lockdep_assert_held(&dev_priv->pps_mutex);
-=======
-	lockdep_assert_held(&dev_priv->display.pps.mutex);
->>>>>>> eb3cdb58
+	lockdep_assert_held(&dev_priv->display.pps.mutex);
 
 	/* Upper limits from eDP 1.3 spec. Note that we use the clunky units of
 	 * our hw here, which are all in 100usec. */
@@ -1433,11 +1405,7 @@
 	struct edp_power_seq cur, vbt, spec,
 		*final = &intel_dp->pps.pps_delays;
 
-<<<<<<< HEAD
-	lockdep_assert_held(&dev_priv->pps_mutex);
-=======
-	lockdep_assert_held(&dev_priv->display.pps.mutex);
->>>>>>> eb3cdb58
+	lockdep_assert_held(&dev_priv->display.pps.mutex);
 
 	/* already initialized? */
 	if (pps_delays_valid(final))
@@ -1612,13 +1580,8 @@
 
 bool intel_pps_init(struct intel_dp *intel_dp)
 {
-<<<<<<< HEAD
-	struct drm_i915_private *i915 = dp_to_i915(intel_dp);
-	intel_wakeref_t wakeref;
-=======
 	intel_wakeref_t wakeref;
 	bool ret;
->>>>>>> eb3cdb58
 
 	intel_dp->pps.initializing = true;
 	INIT_DELAYED_WORK(&intel_dp->pps.panel_vdd_work, edp_panel_vdd_work);
@@ -1626,19 +1589,12 @@
 	pps_init_timestamps(intel_dp);
 
 	with_intel_pps_lock(intel_dp, wakeref) {
-<<<<<<< HEAD
-		if (IS_VALLEYVIEW(i915) || IS_CHERRYVIEW(i915))
-			vlv_initial_power_sequencer_setup(intel_dp);
-=======
 		ret = pps_initial_setup(intel_dp);
->>>>>>> eb3cdb58
 
 		pps_init_delays(intel_dp);
 		pps_init_registers(intel_dp, false);
 		pps_vdd_init(intel_dp);
 	}
-<<<<<<< HEAD
-=======
 
 	return ret;
 }
@@ -1663,7 +1619,6 @@
 
 	if (connector->panel.vbt.backlight.controller >= 0)
 		intel_dp->pps.pps_idx = connector->panel.vbt.backlight.controller;
->>>>>>> eb3cdb58
 }
 
 void intel_pps_init_late(struct intel_dp *intel_dp)
@@ -1672,11 +1627,8 @@
 
 	with_intel_pps_lock(intel_dp, wakeref) {
 		/* Reinit delays after per-panel info has been parsed from VBT */
-<<<<<<< HEAD
-=======
 		pps_init_late(intel_dp);
 
->>>>>>> eb3cdb58
 		memset(&intel_dp->pps.pps_delays, 0, sizeof(intel_dp->pps.pps_delays));
 		pps_init_delays(intel_dp);
 		pps_init_registers(intel_dp, false);
@@ -1716,11 +1668,7 @@
 	else if (IS_VALLEYVIEW(i915) || IS_CHERRYVIEW(i915))
 		i915->display.pps.mmio_base = VLV_PPS_BASE;
 	else
-<<<<<<< HEAD
-		i915->pps_mmio_base = PPS_BASE;
-=======
 		i915->display.pps.mmio_base = PPS_BASE;
->>>>>>> eb3cdb58
 }
 
 void assert_pps_unlocked(struct drm_i915_private *dev_priv, enum pipe pipe)
