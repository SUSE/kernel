// SPDX-License-Identifier: MIT
/*
 * Copyright © 2019 Intel Corporation
 *
 */

#include "gem/i915_gem_internal.h"

#include "i915_drv.h"
#include "i915_reg.h"
#include "intel_de.h"
#include "intel_display_types.h"
#include "intel_dsb.h"
#include "intel_dsb_regs.h"

struct i915_vma;

enum dsb_id {
	INVALID_DSB = -1,
	DSB1,
	DSB2,
	DSB3,
	MAX_DSB_PER_PIPE
};

struct intel_dsb {
	enum dsb_id id;

	u32 *cmd_buf;
	struct i915_vma *vma;
	struct intel_crtc *crtc;

	/*
	 * maximum number of dwords the buffer will hold.
	 */
	unsigned int size;

	/*
	 * free_pos will point the first free dword and
	 * help in calculating tail of command buffer.
	 */
	unsigned int free_pos;

	/*
	 * ins_start_offset will help to store start dword of the dsb
	 * instuction and help in identifying the batch of auto-increment
	 * register.
	 */
	unsigned int ins_start_offset;
};

/**
 * DOC: DSB
 *
 * A DSB (Display State Buffer) is a queue of MMIO instructions in the memory
 * which can be offloaded to DSB HW in Display Controller. DSB HW is a DMA
 * engine that can be programmed to download the DSB from memory.
 * It allows driver to batch submit display HW programming. This helps to
 * reduce loading time and CPU activity, thereby making the context switch
 * faster. DSB Support added from Gen12 Intel graphics based platform.
 *
 * DSB's can access only the pipe, plane, and transcoder Data Island Packet
 * registers.
 *
 * DSB HW can support only register writes (both indexed and direct MMIO
 * writes). There are no registers reads possible with DSB HW engine.
 */

/* DSB opcodes. */
#define DSB_OPCODE_SHIFT		24
#define DSB_OPCODE_NOOP			0x0
#define DSB_OPCODE_MMIO_WRITE		0x1
#define DSB_OPCODE_WAIT_USEC		0x2
#define DSB_OPCODE_WAIT_LINES		0x3
#define DSB_OPCODE_WAIT_VBLANKS		0x4
#define DSB_OPCODE_WAIT_DSL_IN		0x5
#define DSB_OPCODE_WAIT_DSL_OUT		0x6
#define DSB_OPCODE_INTERRUPT		0x7
#define DSB_OPCODE_INDEXED_WRITE	0x9
#define DSB_OPCODE_POLL			0xA
#define DSB_BYTE_EN			0xF
#define DSB_BYTE_EN_SHIFT		20
#define DSB_REG_VALUE_MASK		0xfffff

static bool assert_dsb_has_room(struct intel_dsb *dsb)
{
	struct intel_crtc *crtc = dsb->crtc;
	struct drm_i915_private *i915 = to_i915(crtc->base.dev);

	/* each instruction is 2 dwords */
	return !drm_WARN(&i915->drm, dsb->free_pos > dsb->size - 2,
			 "[CRTC:%d:%s] DSB %d buffer overflow\n",
			 crtc->base.base.id, crtc->base.name, dsb->id);
}

static bool is_dsb_busy(struct drm_i915_private *i915, enum pipe pipe,
			enum dsb_id id)
{
	return intel_de_read(i915, DSB_CTRL(pipe, id)) & DSB_STATUS_BUSY;
}

static void intel_dsb_emit(struct intel_dsb *dsb, u32 ldw, u32 udw)
{
	u32 *buf = dsb->cmd_buf;

	if (!assert_dsb_has_room(dsb))
		return;

	/* Every instruction should be 8 byte aligned. */
	dsb->free_pos = ALIGN(dsb->free_pos, 2);

	dsb->ins_start_offset = dsb->free_pos;

	buf[dsb->free_pos++] = ldw;
	buf[dsb->free_pos++] = udw;
}

static bool intel_dsb_prev_ins_is_write(struct intel_dsb *dsb,
					u32 opcode, i915_reg_t reg)
{
	const u32 *buf = dsb->cmd_buf;
	u32 prev_opcode, prev_reg;

	prev_opcode = buf[dsb->ins_start_offset + 1] >> DSB_OPCODE_SHIFT;
	prev_reg = buf[dsb->ins_start_offset + 1] & DSB_REG_VALUE_MASK;

	return prev_opcode == opcode && prev_reg == i915_mmio_reg_offset(reg);
}

static bool intel_dsb_prev_ins_is_mmio_write(struct intel_dsb *dsb, i915_reg_t reg)
{
	return intel_dsb_prev_ins_is_write(dsb, DSB_OPCODE_MMIO_WRITE, reg);
}

static bool intel_dsb_prev_ins_is_indexed_write(struct intel_dsb *dsb, i915_reg_t reg)
{
	return intel_dsb_prev_ins_is_write(dsb, DSB_OPCODE_INDEXED_WRITE, reg);
}

/**
 * intel_dsb_reg_write() - Emit register wriite to the DSB context
 * @dsb: DSB context
 * @reg: register address.
 * @val: value.
 *
 * This function is used for writing register-value pair in command
 * buffer of DSB.
 */
void intel_dsb_reg_write(struct intel_dsb *dsb,
			 i915_reg_t reg, u32 val)
{
<<<<<<< HEAD
	struct intel_dsb *dsb = crtc_state->dsb;
	struct intel_crtc *crtc = to_intel_crtc(crtc_state->uapi.crtc);
	struct drm_i915_private *dev_priv = to_i915(crtc->base.dev);
	u32 *buf;
	u32 reg_val;

	if (!dsb) {
		intel_de_write_fw(dev_priv, reg, val);
		return;
	}
	buf = dsb->cmd_buf;
	if (drm_WARN_ON(&dev_priv->drm, dsb->free_pos >= DSB_BUF_SIZE)) {
		drm_dbg_kms(&dev_priv->drm, "DSB buffer overflow\n");
		return;
	}

=======
>>>>>>> eb3cdb58
	/*
	 * For example the buffer will look like below for 3 dwords for auto
	 * increment register:
	 * +--------------------------------------------------------+
	 * | size = 3 | offset &| value1 | value2 | value3 | zero   |
	 * |          | opcode  |        |        |        |        |
	 * +--------------------------------------------------------+
	 * +          +         +        +        +        +        +
	 * 0          4         8        12       16       20       24
	 * Byte
	 *
	 * As every instruction is 8 byte aligned the index of dsb instruction
	 * will start always from even number while dealing with u32 array. If
	 * we are writing odd no of dwords, Zeros will be added in the end for
	 * padding.
	 */
	if (!intel_dsb_prev_ins_is_mmio_write(dsb, reg) &&
	    !intel_dsb_prev_ins_is_indexed_write(dsb, reg)) {
		intel_dsb_emit(dsb, val,
			       (DSB_OPCODE_MMIO_WRITE << DSB_OPCODE_SHIFT) |
			       (DSB_BYTE_EN << DSB_BYTE_EN_SHIFT) |
			       i915_mmio_reg_offset(reg));
	} else {
		u32 *buf = dsb->cmd_buf;

		if (!assert_dsb_has_room(dsb))
			return;

		/* convert to indexed write? */
		if (intel_dsb_prev_ins_is_mmio_write(dsb, reg)) {
			u32 prev_val = buf[dsb->ins_start_offset + 0];

			buf[dsb->ins_start_offset + 0] = 1; /* count */
			buf[dsb->ins_start_offset + 1] =
				(DSB_OPCODE_INDEXED_WRITE << DSB_OPCODE_SHIFT) |
				i915_mmio_reg_offset(reg);
			buf[dsb->ins_start_offset + 2] = prev_val;

			dsb->free_pos++;
		}

		buf[dsb->free_pos++] = val;
		/* Update the count */
		buf[dsb->ins_start_offset]++;

		/* if number of data words is odd, then the last dword should be 0.*/
		if (dsb->free_pos & 0x1)
			buf[dsb->free_pos] = 0;
	}
}

static void intel_dsb_align_tail(struct intel_dsb *dsb)
{
	u32 aligned_tail, tail;

<<<<<<< HEAD
	dsb = crtc_state->dsb;
	if (!dsb) {
		intel_de_write_fw(dev_priv, reg, val);
		return;
	}
=======
	tail = dsb->free_pos * 4;
	aligned_tail = ALIGN(tail, CACHELINE_BYTES);
>>>>>>> eb3cdb58

	if (aligned_tail > tail)
		memset(&dsb->cmd_buf[dsb->free_pos], 0,
		       aligned_tail - tail);

	dsb->free_pos = aligned_tail / 4;
}

void intel_dsb_finish(struct intel_dsb *dsb)
{
	intel_dsb_align_tail(dsb);
}

/**
 * intel_dsb_commit() - Trigger workload execution of DSB.
 * @dsb: DSB context
 * @wait_for_vblank: wait for vblank before executing
 *
 * This function is used to do actual write to hardware using DSB.
 */
void intel_dsb_commit(struct intel_dsb *dsb, bool wait_for_vblank)
{
	struct intel_crtc *crtc = dsb->crtc;
	struct drm_i915_private *dev_priv = to_i915(crtc->base.dev);
	enum pipe pipe = crtc->pipe;
	u32 tail;

	tail = dsb->free_pos * 4;
	if (drm_WARN_ON(&dev_priv->drm, !IS_ALIGNED(tail, CACHELINE_BYTES)))
		return;

	if (is_dsb_busy(dev_priv, pipe, dsb->id)) {
		drm_err(&dev_priv->drm, "[CRTC:%d:%s] DSB %d is busy\n",
			crtc->base.base.id, crtc->base.name, dsb->id);
		return;
	}

	intel_de_write(dev_priv, DSB_CTRL(pipe, dsb->id),
		       (wait_for_vblank ? DSB_WAIT_FOR_VBLANK : 0) |
		       DSB_ENABLE);
	intel_de_write(dev_priv, DSB_HEAD(pipe, dsb->id),
		       i915_ggtt_offset(dsb->vma));
	intel_de_write(dev_priv, DSB_TAIL(pipe, dsb->id),
		       i915_ggtt_offset(dsb->vma) + tail);
}

void intel_dsb_wait(struct intel_dsb *dsb)
{
	struct intel_crtc *crtc = dsb->crtc;
	struct drm_i915_private *dev_priv = to_i915(crtc->base.dev);
	enum pipe pipe = crtc->pipe;

	if (wait_for(!is_dsb_busy(dev_priv, pipe, dsb->id), 1))
		drm_err(&dev_priv->drm,
			"[CRTC:%d:%s] DSB %d timed out waiting for idle\n",
			crtc->base.base.id, crtc->base.name, dsb->id);

	/* Attempt to reset it */
	dsb->free_pos = 0;
	dsb->ins_start_offset = 0;
	intel_de_write(dev_priv, DSB_CTRL(pipe, dsb->id), 0);
}

/**
 * intel_dsb_prepare() - Allocate, pin and map the DSB command buffer.
 * @crtc: the CRTC
 * @max_cmds: number of commands we need to fit into command buffer
 *
 * This function prepare the command buffer which is used to store dsb
 * instructions with data.
 *
 * Returns:
 * DSB context, NULL on failure
 */
struct intel_dsb *intel_dsb_prepare(struct intel_crtc *crtc,
				    unsigned int max_cmds)
{
	struct drm_i915_private *i915 = to_i915(crtc->base.dev);
	struct drm_i915_gem_object *obj;
	intel_wakeref_t wakeref;
	struct intel_dsb *dsb;
	struct i915_vma *vma;
	unsigned int size;
	u32 *buf;

	if (!HAS_DSB(i915))
		return NULL;

	dsb = kzalloc(sizeof(*dsb), GFP_KERNEL);
	if (!dsb)
		goto out;

	wakeref = intel_runtime_pm_get(&i915->runtime_pm);

<<<<<<< HEAD
	obj = i915_gem_object_create_internal(i915, DSB_BUF_SIZE);
	if (IS_ERR(obj)) {
		kfree(dsb);
		goto out;
	}
=======
	/* ~1 qword per instruction, full cachelines */
	size = ALIGN(max_cmds * 8, CACHELINE_BYTES);

	obj = i915_gem_object_create_internal(i915, PAGE_ALIGN(size));
	if (IS_ERR(obj))
		goto out_put_rpm;
>>>>>>> eb3cdb58

	vma = i915_gem_object_ggtt_pin(obj, NULL, 0, 0, 0);
	if (IS_ERR(vma)) {
		i915_gem_object_put(obj);
		goto out_put_rpm;
	}

	buf = i915_gem_object_pin_map_unlocked(vma->obj, I915_MAP_WC);
	if (IS_ERR(buf)) {
		i915_vma_unpin_and_release(&vma, I915_VMA_RELEASE_MAP);
		goto out_put_rpm;
	}

	intel_runtime_pm_put(&i915->runtime_pm, wakeref);

	dsb->id = DSB1;
	dsb->vma = vma;
	dsb->crtc = crtc;
	dsb->cmd_buf = buf;
	dsb->size = size / 4; /* in dwords */
	dsb->free_pos = 0;
	dsb->ins_start_offset = 0;
<<<<<<< HEAD
	crtc_state->dsb = dsb;
out:
	if (!crtc_state->dsb)
		drm_info(&i915->drm,
			 "DSB queue setup failed, will fallback to MMIO for display HW programming\n");

=======

	return dsb;

out_put_rpm:
>>>>>>> eb3cdb58
	intel_runtime_pm_put(&i915->runtime_pm, wakeref);
	kfree(dsb);
out:
	drm_info_once(&i915->drm,
		      "[CRTC:%d:%s] DSB %d queue setup failed, will fallback to MMIO for display HW programming\n",
		      crtc->base.base.id, crtc->base.name, DSB1);

	return NULL;
}

/**
 * intel_dsb_cleanup() - To cleanup DSB context.
 * @dsb: DSB context
 *
 * This function cleanup the DSB context by unpinning and releasing
 * the VMA object associated with it.
 */
void intel_dsb_cleanup(struct intel_dsb *dsb)
{
	i915_vma_unpin_and_release(&dsb->vma, I915_VMA_RELEASE_MAP);
	kfree(dsb);
}<|MERGE_RESOLUTION|>--- conflicted
+++ resolved
@@ -149,25 +149,6 @@
 void intel_dsb_reg_write(struct intel_dsb *dsb,
 			 i915_reg_t reg, u32 val)
 {
-<<<<<<< HEAD
-	struct intel_dsb *dsb = crtc_state->dsb;
-	struct intel_crtc *crtc = to_intel_crtc(crtc_state->uapi.crtc);
-	struct drm_i915_private *dev_priv = to_i915(crtc->base.dev);
-	u32 *buf;
-	u32 reg_val;
-
-	if (!dsb) {
-		intel_de_write_fw(dev_priv, reg, val);
-		return;
-	}
-	buf = dsb->cmd_buf;
-	if (drm_WARN_ON(&dev_priv->drm, dsb->free_pos >= DSB_BUF_SIZE)) {
-		drm_dbg_kms(&dev_priv->drm, "DSB buffer overflow\n");
-		return;
-	}
-
-=======
->>>>>>> eb3cdb58
 	/*
 	 * For example the buffer will look like below for 3 dwords for auto
 	 * increment register:
@@ -223,16 +204,8 @@
 {
 	u32 aligned_tail, tail;
 
-<<<<<<< HEAD
-	dsb = crtc_state->dsb;
-	if (!dsb) {
-		intel_de_write_fw(dev_priv, reg, val);
-		return;
-	}
-=======
 	tail = dsb->free_pos * 4;
 	aligned_tail = ALIGN(tail, CACHELINE_BYTES);
->>>>>>> eb3cdb58
 
 	if (aligned_tail > tail)
 		memset(&dsb->cmd_buf[dsb->free_pos], 0,
@@ -327,20 +300,12 @@
 
 	wakeref = intel_runtime_pm_get(&i915->runtime_pm);
 
-<<<<<<< HEAD
-	obj = i915_gem_object_create_internal(i915, DSB_BUF_SIZE);
-	if (IS_ERR(obj)) {
-		kfree(dsb);
-		goto out;
-	}
-=======
 	/* ~1 qword per instruction, full cachelines */
 	size = ALIGN(max_cmds * 8, CACHELINE_BYTES);
 
 	obj = i915_gem_object_create_internal(i915, PAGE_ALIGN(size));
 	if (IS_ERR(obj))
 		goto out_put_rpm;
->>>>>>> eb3cdb58
 
 	vma = i915_gem_object_ggtt_pin(obj, NULL, 0, 0, 0);
 	if (IS_ERR(vma)) {
@@ -363,19 +328,10 @@
 	dsb->size = size / 4; /* in dwords */
 	dsb->free_pos = 0;
 	dsb->ins_start_offset = 0;
-<<<<<<< HEAD
-	crtc_state->dsb = dsb;
-out:
-	if (!crtc_state->dsb)
-		drm_info(&i915->drm,
-			 "DSB queue setup failed, will fallback to MMIO for display HW programming\n");
-
-=======
 
 	return dsb;
 
 out_put_rpm:
->>>>>>> eb3cdb58
 	intel_runtime_pm_put(&i915->runtime_pm, wakeref);
 	kfree(dsb);
 out:
