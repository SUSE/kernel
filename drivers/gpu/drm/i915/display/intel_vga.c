--- conflicted
+++ resolved
@@ -3,10 +3,7 @@
  * Copyright © 2019 Intel Corporation
  */
 
-<<<<<<< HEAD
-=======
 #include <linux/delay.h>
->>>>>>> 2d5404ca
 #include <linux/vgaarb.h>
 
 #include <video/vga.h>
