// SPDX-License-Identifier: MIT
/*
 * Copyright © 2020 Intel Corporation
 */

#include <linux/string_helpers.h>

#include <drm/drm_debugfs.h>
#include <drm/drm_fourcc.h>

#include "hsw_ips.h"
#include "i915_debugfs.h"
<<<<<<< HEAD
#include "intel_de.h"
=======
#include "i915_irq.h"
#include "i915_reg.h"
#include "intel_de.h"
#include "intel_crtc_state_dump.h"
>>>>>>> eb3cdb58
#include "intel_display_debugfs.h"
#include "intel_display_power.h"
#include "intel_display_power_well.h"
#include "intel_display_types.h"
#include "intel_dmc.h"
#include "intel_dp.h"
#include "intel_dp_mst.h"
#include "intel_drrs.h"
#include "intel_fbc.h"
#include "intel_fbdev.h"
#include "intel_hdcp.h"
#include "intel_hdmi.h"
<<<<<<< HEAD
#include "intel_panel.h"
#include "intel_pm.h"
#include "intel_psr.h"
=======
#include "intel_hotplug.h"
#include "intel_panel.h"
#include "intel_psr.h"
#include "intel_psr_regs.h"
>>>>>>> eb3cdb58
#include "intel_sprite.h"
#include "intel_wm.h"

static inline struct drm_i915_private *node_to_i915(struct drm_info_node *node)
{
	return to_i915(node->minor->dev);
}

static int i915_frontbuffer_tracking(struct seq_file *m, void *unused)
{
	struct drm_i915_private *dev_priv = node_to_i915(m->private);

	seq_printf(m, "FB tracking busy bits: 0x%08x\n",
		   dev_priv->display.fb_tracking.busy_bits);

	seq_printf(m, "FB tracking flip bits: 0x%08x\n",
<<<<<<< HEAD
		   dev_priv->fb_tracking.flip_bits);

	return 0;
}

static int i915_ips_status(struct seq_file *m, void *unused)
{
	struct drm_i915_private *dev_priv = node_to_i915(m->private);
	intel_wakeref_t wakeref;

	if (!HAS_IPS(dev_priv))
		return -ENODEV;

	wakeref = intel_runtime_pm_get(&dev_priv->runtime_pm);

	seq_printf(m, "Enabled by kernel parameter: %s\n",
		   str_yes_no(dev_priv->params.enable_ips));

	if (DISPLAY_VER(dev_priv) >= 8) {
		seq_puts(m, "Currently: unknown\n");
	} else {
		if (intel_de_read(dev_priv, IPS_CTL) & IPS_ENABLE)
			seq_puts(m, "Currently: enabled\n");
		else
			seq_puts(m, "Currently: disabled\n");
	}

	intel_runtime_pm_put(&dev_priv->runtime_pm, wakeref);
=======
		   dev_priv->display.fb_tracking.flip_bits);
>>>>>>> eb3cdb58

	return 0;
}

static int i915_sr_status(struct seq_file *m, void *unused)
{
	struct drm_i915_private *dev_priv = node_to_i915(m->private);
	intel_wakeref_t wakeref;
	bool sr_enabled = false;

	wakeref = intel_display_power_get(dev_priv, POWER_DOMAIN_INIT);

	if (DISPLAY_VER(dev_priv) >= 9)
		/* no global SR status; inspect per-plane WM */;
	else if (HAS_PCH_SPLIT(dev_priv))
		sr_enabled = intel_de_read(dev_priv, WM1_LP_ILK) & WM_LP_ENABLE;
	else if (IS_I965GM(dev_priv) || IS_G4X(dev_priv) ||
		 IS_I945G(dev_priv) || IS_I945GM(dev_priv))
		sr_enabled = intel_de_read(dev_priv, FW_BLC_SELF) & FW_BLC_SELF_EN;
	else if (IS_I915GM(dev_priv))
		sr_enabled = intel_de_read(dev_priv, INSTPM) & INSTPM_SELF_EN;
	else if (IS_PINEVIEW(dev_priv))
		sr_enabled = intel_de_read(dev_priv, DSPFW3) & PINEVIEW_SELF_REFRESH_EN;
	else if (IS_VALLEYVIEW(dev_priv) || IS_CHERRYVIEW(dev_priv))
		sr_enabled = intel_de_read(dev_priv, FW_BLC_SELF_VLV) & FW_CSPWRDWNEN;

	intel_display_power_put(dev_priv, POWER_DOMAIN_INIT, wakeref);

	seq_printf(m, "self-refresh: %s\n", str_enabled_disabled(sr_enabled));

	return 0;
}

static int i915_opregion(struct seq_file *m, void *unused)
{
	struct drm_i915_private *i915 = node_to_i915(m->private);
	struct intel_opregion *opregion = &i915->display.opregion;

	if (opregion->header)
		seq_write(m, opregion->header, OPREGION_SIZE);

	return 0;
}

static int i915_vbt(struct seq_file *m, void *unused)
{
	struct drm_i915_private *i915 = node_to_i915(m->private);
	struct intel_opregion *opregion = &i915->display.opregion;

	if (opregion->vbt)
		seq_write(m, opregion->vbt, opregion->vbt_size);

	return 0;
}

static int i915_gem_framebuffer_info(struct seq_file *m, void *data)
{
	struct drm_i915_private *dev_priv = node_to_i915(m->private);
	struct intel_framebuffer *fbdev_fb = NULL;
	struct drm_framebuffer *drm_fb;

#ifdef CONFIG_DRM_FBDEV_EMULATION
<<<<<<< HEAD
	fbdev_fb = intel_fbdev_framebuffer(dev_priv->fbdev);
=======
	fbdev_fb = intel_fbdev_framebuffer(dev_priv->display.fbdev.fbdev);
>>>>>>> eb3cdb58
	if (fbdev_fb) {
		seq_printf(m, "fbcon size: %d x %d, depth %d, %d bpp, modifier 0x%llx, refcount %d, obj ",
			   fbdev_fb->base.width,
			   fbdev_fb->base.height,
			   fbdev_fb->base.format->depth,
			   fbdev_fb->base.format->cpp[0] * 8,
			   fbdev_fb->base.modifier,
			   drm_framebuffer_read_refcount(&fbdev_fb->base));
		i915_debugfs_describe_obj(m, intel_fb_obj(&fbdev_fb->base));
		seq_putc(m, '\n');
	}
#endif

	mutex_lock(&dev_priv->drm.mode_config.fb_lock);
	drm_for_each_fb(drm_fb, &dev_priv->drm) {
		struct intel_framebuffer *fb = to_intel_framebuffer(drm_fb);
		if (fb == fbdev_fb)
			continue;

		seq_printf(m, "user size: %d x %d, depth %d, %d bpp, modifier 0x%llx, refcount %d, obj ",
			   fb->base.width,
			   fb->base.height,
			   fb->base.format->depth,
			   fb->base.format->cpp[0] * 8,
			   fb->base.modifier,
			   drm_framebuffer_read_refcount(&fb->base));
		i915_debugfs_describe_obj(m, intel_fb_obj(&fb->base));
		seq_putc(m, '\n');
	}
<<<<<<< HEAD
	mutex_unlock(&dev->mode_config.fb_lock);

	return 0;
}

static int i915_psr_sink_status_show(struct seq_file *m, void *data)
{
	u8 val;
	static const char * const sink_status[] = {
		"inactive",
		"transition to active, capture and display",
		"active, display from RFB",
		"active, capture and display on sink device timings",
		"transition to inactive, capture and display, timing re-sync",
		"reserved",
		"reserved",
		"sink internal error",
	};
	struct drm_connector *connector = m->private;
	struct intel_dp *intel_dp =
		intel_attached_dp(to_intel_connector(connector));
	int ret;

	if (!CAN_PSR(intel_dp)) {
		seq_puts(m, "PSR Unsupported\n");
		return -ENODEV;
	}

	if (connector->status != connector_status_connected)
		return -ENODEV;

	ret = drm_dp_dpcd_readb(&intel_dp->aux, DP_PSR_STATUS, &val);

	if (ret == 1) {
		const char *str = "unknown";

		val &= DP_PSR_SINK_STATE_MASK;
		if (val < ARRAY_SIZE(sink_status))
			str = sink_status[val];
		seq_printf(m, "Sink PSR status: 0x%x [%s]\n", val, str);
	} else {
		return ret;
	}

	return 0;
}
DEFINE_SHOW_ATTRIBUTE(i915_psr_sink_status);

static void
psr_source_status(struct intel_dp *intel_dp, struct seq_file *m)
{
	struct drm_i915_private *dev_priv = dp_to_i915(intel_dp);
	const char *status = "unknown";
	u32 val, status_val;

	if (intel_dp->psr.psr2_enabled) {
		static const char * const live_status[] = {
			"IDLE",
			"CAPTURE",
			"CAPTURE_FS",
			"SLEEP",
			"BUFON_FW",
			"ML_UP",
			"SU_STANDBY",
			"FAST_SLEEP",
			"DEEP_SLEEP",
			"BUF_ON",
			"TG_ON"
		};
		val = intel_de_read(dev_priv,
				    EDP_PSR2_STATUS(intel_dp->psr.transcoder));
		status_val = REG_FIELD_GET(EDP_PSR2_STATUS_STATE_MASK, val);
		if (status_val < ARRAY_SIZE(live_status))
			status = live_status[status_val];
	} else {
		static const char * const live_status[] = {
			"IDLE",
			"SRDONACK",
			"SRDENT",
			"BUFOFF",
			"BUFON",
			"AUXACK",
			"SRDOFFACK",
			"SRDENT_ON",
		};
		val = intel_de_read(dev_priv,
				    EDP_PSR_STATUS(intel_dp->psr.transcoder));
		status_val = (val & EDP_PSR_STATUS_STATE_MASK) >>
			      EDP_PSR_STATUS_STATE_SHIFT;
		if (status_val < ARRAY_SIZE(live_status))
			status = live_status[status_val];
	}

	seq_printf(m, "Source PSR status: %s [0x%08x]\n", status, val);
}

static int intel_psr_status(struct seq_file *m, struct intel_dp *intel_dp)
{
	struct drm_i915_private *dev_priv = dp_to_i915(intel_dp);
	struct intel_psr *psr = &intel_dp->psr;
	intel_wakeref_t wakeref;
	const char *status;
	bool enabled;
	u32 val;

	seq_printf(m, "Sink support: %s", str_yes_no(psr->sink_support));
	if (psr->sink_support)
		seq_printf(m, " [0x%02x]", intel_dp->psr_dpcd[0]);
	seq_puts(m, "\n");

	if (!psr->sink_support)
		return 0;

	wakeref = intel_runtime_pm_get(&dev_priv->runtime_pm);
	mutex_lock(&psr->lock);

	if (psr->enabled)
		status = psr->psr2_enabled ? "PSR2 enabled" : "PSR1 enabled";
	else
		status = "disabled";
	seq_printf(m, "PSR mode: %s\n", status);

	if (!psr->enabled) {
		seq_printf(m, "PSR sink not reliable: %s\n",
			   str_yes_no(psr->sink_not_reliable));

		goto unlock;
	}

	if (psr->psr2_enabled) {
		val = intel_de_read(dev_priv,
				    EDP_PSR2_CTL(intel_dp->psr.transcoder));
		enabled = val & EDP_PSR2_ENABLE;
	} else {
		val = intel_de_read(dev_priv,
				    EDP_PSR_CTL(intel_dp->psr.transcoder));
		enabled = val & EDP_PSR_ENABLE;
	}
	seq_printf(m, "Source PSR ctl: %s [0x%08x]\n",
		   str_enabled_disabled(enabled), val);
	psr_source_status(intel_dp, m);
	seq_printf(m, "Busy frontbuffer bits: 0x%08x\n",
		   psr->busy_frontbuffer_bits);

	/*
	 * SKL+ Perf counter is reset to 0 everytime DC state is entered
	 */
	if (IS_HASWELL(dev_priv) || IS_BROADWELL(dev_priv)) {
		val = intel_de_read(dev_priv,
				    EDP_PSR_PERF_CNT(intel_dp->psr.transcoder));
		val &= EDP_PSR_PERF_CNT_MASK;
		seq_printf(m, "Performance counter: %u\n", val);
	}

	if (psr->debug & I915_PSR_DEBUG_IRQ) {
		seq_printf(m, "Last attempted entry at: %lld\n",
			   psr->last_entry_attempt);
		seq_printf(m, "Last exit at: %lld\n", psr->last_exit);
	}

	if (psr->psr2_enabled) {
		u32 su_frames_val[3];
		int frame;

		/*
		 * Reading all 3 registers before hand to minimize crossing a
		 * frame boundary between register reads
		 */
		for (frame = 0; frame < PSR2_SU_STATUS_FRAMES; frame += 3) {
			val = intel_de_read(dev_priv,
					    PSR2_SU_STATUS(intel_dp->psr.transcoder, frame));
			su_frames_val[frame / 3] = val;
		}

		seq_puts(m, "Frame:\tPSR2 SU blocks:\n");

		for (frame = 0; frame < PSR2_SU_STATUS_FRAMES; frame++) {
			u32 su_blocks;

			su_blocks = su_frames_val[frame / 3] &
				    PSR2_SU_STATUS_MASK(frame);
			su_blocks = su_blocks >> PSR2_SU_STATUS_SHIFT(frame);
			seq_printf(m, "%d\t%d\n", frame, su_blocks);
		}

		seq_printf(m, "PSR2 selective fetch: %s\n",
			   str_enabled_disabled(psr->psr2_sel_fetch_enabled));
	}

unlock:
	mutex_unlock(&psr->lock);
	intel_runtime_pm_put(&dev_priv->runtime_pm, wakeref);
=======
	mutex_unlock(&dev_priv->drm.mode_config.fb_lock);
>>>>>>> eb3cdb58

	return 0;
}

static int i915_power_domain_info(struct seq_file *m, void *unused)
{
	struct drm_i915_private *i915 = node_to_i915(m->private);

	intel_display_power_debug(i915, m);

	return 0;
}

static void intel_seq_print_mode(struct seq_file *m, int tabs,
				 const struct drm_display_mode *mode)
{
	int i;

	for (i = 0; i < tabs; i++)
		seq_putc(m, '\t');

	seq_printf(m, DRM_MODE_FMT "\n", DRM_MODE_ARG(mode));
}

static void intel_encoder_info(struct seq_file *m,
			       struct intel_crtc *crtc,
			       struct intel_encoder *encoder)
{
	struct drm_i915_private *dev_priv = node_to_i915(m->private);
	struct drm_connector_list_iter conn_iter;
	struct drm_connector *connector;

	seq_printf(m, "\t[ENCODER:%d:%s]: connectors:\n",
		   encoder->base.base.id, encoder->base.name);

	drm_connector_list_iter_begin(&dev_priv->drm, &conn_iter);
	drm_for_each_connector_iter(connector, &conn_iter) {
		const struct drm_connector_state *conn_state =
			connector->state;

		if (conn_state->best_encoder != &encoder->base)
			continue;

		seq_printf(m, "\t\t[CONNECTOR:%d:%s]\n",
			   connector->base.id, connector->name);
	}
	drm_connector_list_iter_end(&conn_iter);
}

static void intel_panel_info(struct seq_file *m,
			     struct intel_connector *connector)
{
	const struct drm_display_mode *fixed_mode;
<<<<<<< HEAD

	if (list_empty(&connector->panel.fixed_modes))
		return;

	seq_puts(m, "\tfixed modes:\n");

=======

	if (list_empty(&connector->panel.fixed_modes))
		return;

	seq_puts(m, "\tfixed modes:\n");

>>>>>>> eb3cdb58
	list_for_each_entry(fixed_mode, &connector->panel.fixed_modes, head)
		intel_seq_print_mode(m, 2, fixed_mode);
}

static void intel_hdcp_info(struct seq_file *m,
			    struct intel_connector *intel_connector)
{
	bool hdcp_cap, hdcp2_cap;

	if (!intel_connector->hdcp.shim) {
		seq_puts(m, "No Connector Support");
		goto out;
	}

	hdcp_cap = intel_hdcp_capable(intel_connector);
	hdcp2_cap = intel_hdcp2_capable(intel_connector);

	if (hdcp_cap)
		seq_puts(m, "HDCP1.4 ");
	if (hdcp2_cap)
		seq_puts(m, "HDCP2.2 ");

	if (!hdcp_cap && !hdcp2_cap)
		seq_puts(m, "None");

out:
	seq_puts(m, "\n");
}

static void intel_dp_info(struct seq_file *m,
			  struct intel_connector *intel_connector)
{
	struct intel_encoder *intel_encoder = intel_attached_encoder(intel_connector);
	struct intel_dp *intel_dp = enc_to_intel_dp(intel_encoder);
	const struct drm_property_blob *edid = intel_connector->base.edid_blob_ptr;

	seq_printf(m, "\tDPCD rev: %x\n", intel_dp->dpcd[DP_DPCD_REV]);
	seq_printf(m, "\taudio support: %s\n",
		   str_yes_no(intel_dp->has_audio));

	drm_dp_downstream_debug(m, intel_dp->dpcd, intel_dp->downstream_ports,
				edid ? edid->data : NULL, &intel_dp->aux);
}

static void intel_dp_mst_info(struct seq_file *m,
			      struct intel_connector *intel_connector)
{
	bool has_audio = intel_connector->port->has_audio;

	seq_printf(m, "\taudio support: %s\n", str_yes_no(has_audio));
}

static void intel_hdmi_info(struct seq_file *m,
			    struct intel_connector *intel_connector)
{
	struct intel_encoder *intel_encoder = intel_attached_encoder(intel_connector);
	struct intel_hdmi *intel_hdmi = enc_to_intel_hdmi(intel_encoder);

	seq_printf(m, "\taudio support: %s\n",
		   str_yes_no(intel_hdmi->has_audio));
}

static void intel_connector_info(struct seq_file *m,
				 struct drm_connector *connector)
{
	struct intel_connector *intel_connector = to_intel_connector(connector);
	const struct drm_connector_state *conn_state = connector->state;
	struct intel_encoder *encoder =
		to_intel_encoder(conn_state->best_encoder);
	const struct drm_display_mode *mode;

	seq_printf(m, "[CONNECTOR:%d:%s]: status: %s\n",
		   connector->base.id, connector->name,
		   drm_get_connector_status_name(connector->status));

	if (connector->status == connector_status_disconnected)
		return;

	seq_printf(m, "\tphysical dimensions: %dx%dmm\n",
		   connector->display_info.width_mm,
		   connector->display_info.height_mm);
	seq_printf(m, "\tsubpixel order: %s\n",
		   drm_get_subpixel_order_name(connector->display_info.subpixel_order));
	seq_printf(m, "\tCEA rev: %d\n", connector->display_info.cea_rev);

	if (!encoder)
		return;

	switch (connector->connector_type) {
	case DRM_MODE_CONNECTOR_DisplayPort:
	case DRM_MODE_CONNECTOR_eDP:
		if (encoder->type == INTEL_OUTPUT_DP_MST)
			intel_dp_mst_info(m, intel_connector);
		else
			intel_dp_info(m, intel_connector);
		break;
	case DRM_MODE_CONNECTOR_HDMIA:
		if (encoder->type == INTEL_OUTPUT_HDMI ||
		    encoder->type == INTEL_OUTPUT_DDI)
			intel_hdmi_info(m, intel_connector);
		break;
	default:
		break;
	}

	seq_puts(m, "\tHDCP version: ");
	intel_hdcp_info(m, intel_connector);

	seq_printf(m, "\tmax bpc: %u\n", connector->display_info.bpc);

	intel_panel_info(m, intel_connector);

	seq_printf(m, "\tmodes:\n");
	list_for_each_entry(mode, &connector->modes, head)
		intel_seq_print_mode(m, 2, mode);
}

static const char *plane_type(enum drm_plane_type type)
{
	switch (type) {
	case DRM_PLANE_TYPE_OVERLAY:
		return "OVL";
	case DRM_PLANE_TYPE_PRIMARY:
		return "PRI";
	case DRM_PLANE_TYPE_CURSOR:
		return "CUR";
	/*
	 * Deliberately omitting default: to generate compiler warnings
	 * when a new drm_plane_type gets added.
	 */
	}

	return "unknown";
}

static void plane_rotation(char *buf, size_t bufsize, unsigned int rotation)
{
	/*
	 * According to doc only one DRM_MODE_ROTATE_ is allowed but this
	 * will print them all to visualize if the values are misused
	 */
	snprintf(buf, bufsize,
		 "%s%s%s%s%s%s(0x%08x)",
		 (rotation & DRM_MODE_ROTATE_0) ? "0 " : "",
		 (rotation & DRM_MODE_ROTATE_90) ? "90 " : "",
		 (rotation & DRM_MODE_ROTATE_180) ? "180 " : "",
		 (rotation & DRM_MODE_ROTATE_270) ? "270 " : "",
		 (rotation & DRM_MODE_REFLECT_X) ? "FLIPX " : "",
		 (rotation & DRM_MODE_REFLECT_Y) ? "FLIPY " : "",
		 rotation);
}

static const char *plane_visibility(const struct intel_plane_state *plane_state)
{
	if (plane_state->uapi.visible)
		return "visible";

	if (plane_state->planar_slave)
		return "planar-slave";

	return "hidden";
}

static void intel_plane_uapi_info(struct seq_file *m, struct intel_plane *plane)
{
	const struct intel_plane_state *plane_state =
		to_intel_plane_state(plane->base.state);
	const struct drm_framebuffer *fb = plane_state->uapi.fb;
	struct drm_rect src, dst;
	char rot_str[48];

	src = drm_plane_state_src(&plane_state->uapi);
	dst = drm_plane_state_dest(&plane_state->uapi);

	plane_rotation(rot_str, sizeof(rot_str),
		       plane_state->uapi.rotation);

	seq_puts(m, "\t\tuapi: [FB:");
	if (fb)
		seq_printf(m, "%d] %p4cc,0x%llx,%dx%d", fb->base.id,
			   &fb->format->format, fb->modifier, fb->width,
			   fb->height);
	else
		seq_puts(m, "0] n/a,0x0,0x0,");
	seq_printf(m, ", visible=%s, src=" DRM_RECT_FP_FMT ", dst=" DRM_RECT_FMT
		   ", rotation=%s\n", plane_visibility(plane_state),
		   DRM_RECT_FP_ARG(&src), DRM_RECT_ARG(&dst), rot_str);

	if (plane_state->planar_linked_plane)
		seq_printf(m, "\t\tplanar: Linked to [PLANE:%d:%s] as a %s\n",
			   plane_state->planar_linked_plane->base.base.id, plane_state->planar_linked_plane->base.name,
			   plane_state->planar_slave ? "slave" : "master");
}

static void intel_plane_hw_info(struct seq_file *m, struct intel_plane *plane)
{
	const struct intel_plane_state *plane_state =
		to_intel_plane_state(plane->base.state);
	const struct drm_framebuffer *fb = plane_state->hw.fb;
	char rot_str[48];

	if (!fb)
		return;

	plane_rotation(rot_str, sizeof(rot_str),
		       plane_state->hw.rotation);

	seq_printf(m, "\t\thw: [FB:%d] %p4cc,0x%llx,%dx%d, visible=%s, src="
		   DRM_RECT_FP_FMT ", dst=" DRM_RECT_FMT ", rotation=%s\n",
		   fb->base.id, &fb->format->format,
		   fb->modifier, fb->width, fb->height,
		   str_yes_no(plane_state->uapi.visible),
		   DRM_RECT_FP_ARG(&plane_state->uapi.src),
		   DRM_RECT_ARG(&plane_state->uapi.dst),
		   rot_str);
}

static void intel_plane_info(struct seq_file *m, struct intel_crtc *crtc)
{
	struct drm_i915_private *dev_priv = node_to_i915(m->private);
	struct intel_plane *plane;

	for_each_intel_plane_on_crtc(&dev_priv->drm, crtc, plane) {
		seq_printf(m, "\t[PLANE:%d:%s]: type=%s\n",
			   plane->base.base.id, plane->base.name,
			   plane_type(plane->base.type));
		intel_plane_uapi_info(m, plane);
		intel_plane_hw_info(m, plane);
	}
}

static void intel_scaler_info(struct seq_file *m, struct intel_crtc *crtc)
{
	const struct intel_crtc_state *crtc_state =
		to_intel_crtc_state(crtc->base.state);
	int num_scalers = crtc->num_scalers;
	int i;

	/* Not all platformas have a scaler */
	if (num_scalers) {
		seq_printf(m, "\tnum_scalers=%d, scaler_users=%x scaler_id=%d scaling_filter=%d",
			   num_scalers,
			   crtc_state->scaler_state.scaler_users,
			   crtc_state->scaler_state.scaler_id,
			   crtc_state->hw.scaling_filter);

		for (i = 0; i < num_scalers; i++) {
			const struct intel_scaler *sc =
				&crtc_state->scaler_state.scalers[i];

			seq_printf(m, ", scalers[%d]: use=%s, mode=%x",
				   i, str_yes_no(sc->in_use), sc->mode);
		}
		seq_puts(m, "\n");
	} else {
		seq_puts(m, "\tNo scalers available on this platform\n");
	}
}

#if IS_ENABLED(CONFIG_DRM_I915_DEBUG_VBLANK_EVADE)
static void crtc_updates_info(struct seq_file *m,
			      struct intel_crtc *crtc,
			      const char *hdr)
{
	u64 count;
	int row;

	count = 0;
	for (row = 0; row < ARRAY_SIZE(crtc->debug.vbl.times); row++)
		count += crtc->debug.vbl.times[row];
	seq_printf(m, "%sUpdates: %llu\n", hdr, count);
	if (!count)
		return;

	for (row = 0; row < ARRAY_SIZE(crtc->debug.vbl.times); row++) {
		char columns[80] = "       |";
		unsigned int x;

		if (row & 1) {
			const char *units;

			if (row > 10) {
				x = 1000000;
				units = "ms";
			} else {
				x = 1000;
				units = "us";
			}

			snprintf(columns, sizeof(columns), "%4ld%s |",
				 DIV_ROUND_CLOSEST(BIT(row + 9), x), units);
		}

		if (crtc->debug.vbl.times[row]) {
			x = ilog2(crtc->debug.vbl.times[row]);
			memset(columns + 8, '*', x);
			columns[8 + x] = '\0';
		}

		seq_printf(m, "%s%s\n", hdr, columns);
	}

	seq_printf(m, "%sMin update: %lluns\n",
		   hdr, crtc->debug.vbl.min);
	seq_printf(m, "%sMax update: %lluns\n",
		   hdr, crtc->debug.vbl.max);
	seq_printf(m, "%sAverage update: %lluns\n",
		   hdr, div64_u64(crtc->debug.vbl.sum,  count));
	seq_printf(m, "%sOverruns > %uus: %u\n",
		   hdr, VBLANK_EVASION_TIME_US, crtc->debug.vbl.over);
}

static int crtc_updates_show(struct seq_file *m, void *data)
{
	crtc_updates_info(m, m->private, "");
	return 0;
}

static int crtc_updates_open(struct inode *inode, struct file *file)
{
	return single_open(file, crtc_updates_show, inode->i_private);
}

static ssize_t crtc_updates_write(struct file *file,
				  const char __user *ubuf,
				  size_t len, loff_t *offp)
{
	struct seq_file *m = file->private_data;
	struct intel_crtc *crtc = m->private;

	/* May race with an update. Meh. */
	memset(&crtc->debug.vbl, 0, sizeof(crtc->debug.vbl));

	return len;
}

static const struct file_operations crtc_updates_fops = {
	.owner = THIS_MODULE,
	.open = crtc_updates_open,
	.read = seq_read,
	.llseek = seq_lseek,
	.release = single_release,
	.write = crtc_updates_write
};

static void crtc_updates_add(struct intel_crtc *crtc)
{
	debugfs_create_file("i915_update_info", 0644, crtc->base.debugfs_entry,
			    crtc, &crtc_updates_fops);
}

#else
static void crtc_updates_info(struct seq_file *m,
			      struct intel_crtc *crtc,
			      const char *hdr)
{
}

static void crtc_updates_add(struct intel_crtc *crtc)
{
}
#endif

static void intel_crtc_info(struct seq_file *m, struct intel_crtc *crtc)
{
	struct drm_i915_private *dev_priv = node_to_i915(m->private);
	const struct intel_crtc_state *crtc_state =
		to_intel_crtc_state(crtc->base.state);
	struct intel_encoder *encoder;

	seq_printf(m, "[CRTC:%d:%s]:\n",
		   crtc->base.base.id, crtc->base.name);

	seq_printf(m, "\tuapi: enable=%s, active=%s, mode=" DRM_MODE_FMT "\n",
		   str_yes_no(crtc_state->uapi.enable),
		   str_yes_no(crtc_state->uapi.active),
		   DRM_MODE_ARG(&crtc_state->uapi.mode));

	seq_printf(m, "\thw: enable=%s, active=%s\n",
		   str_yes_no(crtc_state->hw.enable), str_yes_no(crtc_state->hw.active));
	seq_printf(m, "\tadjusted_mode=" DRM_MODE_FMT "\n",
		   DRM_MODE_ARG(&crtc_state->hw.adjusted_mode));
	seq_printf(m, "\tpipe__mode=" DRM_MODE_FMT "\n",
		   DRM_MODE_ARG(&crtc_state->hw.pipe_mode));

	seq_printf(m, "\tpipe src=" DRM_RECT_FMT ", dither=%s, bpp=%d\n",
		   DRM_RECT_ARG(&crtc_state->pipe_src),
		   str_yes_no(crtc_state->dither), crtc_state->pipe_bpp);

	intel_scaler_info(m, crtc);

	if (crtc_state->bigjoiner_pipes)
		seq_printf(m, "\tLinked to 0x%x pipes as a %s\n",
			   crtc_state->bigjoiner_pipes,
			   intel_crtc_is_bigjoiner_slave(crtc_state) ? "slave" : "master");

	for_each_intel_encoder_mask(&dev_priv->drm, encoder,
				    crtc_state->uapi.encoder_mask)
		intel_encoder_info(m, crtc, encoder);

	intel_plane_info(m, crtc);

	seq_printf(m, "\tunderrun reporting: cpu=%s pch=%s\n",
		   str_yes_no(!crtc->cpu_fifo_underrun_disabled),
		   str_yes_no(!crtc->pch_fifo_underrun_disabled));

	crtc_updates_info(m, crtc, "\t");
}

static int i915_display_info(struct seq_file *m, void *unused)
{
	struct drm_i915_private *dev_priv = node_to_i915(m->private);
	struct intel_crtc *crtc;
	struct drm_connector *connector;
	struct drm_connector_list_iter conn_iter;
	intel_wakeref_t wakeref;

	wakeref = intel_runtime_pm_get(&dev_priv->runtime_pm);

	drm_modeset_lock_all(&dev_priv->drm);

	seq_printf(m, "CRTC info\n");
	seq_printf(m, "---------\n");
	for_each_intel_crtc(&dev_priv->drm, crtc)
		intel_crtc_info(m, crtc);

	seq_printf(m, "\n");
	seq_printf(m, "Connector info\n");
	seq_printf(m, "--------------\n");
	drm_connector_list_iter_begin(&dev_priv->drm, &conn_iter);
	drm_for_each_connector_iter(connector, &conn_iter)
		intel_connector_info(m, connector);
	drm_connector_list_iter_end(&conn_iter);

	drm_modeset_unlock_all(&dev_priv->drm);

	intel_runtime_pm_put(&dev_priv->runtime_pm, wakeref);

	return 0;
}

static int i915_shared_dplls_info(struct seq_file *m, void *unused)
{
	struct drm_i915_private *dev_priv = node_to_i915(m->private);
	int i;

	drm_modeset_lock_all(&dev_priv->drm);

	seq_printf(m, "PLL refclks: non-SSC: %d kHz, SSC: %d kHz\n",
		   dev_priv->display.dpll.ref_clks.nssc,
		   dev_priv->display.dpll.ref_clks.ssc);

	for (i = 0; i < dev_priv->display.dpll.num_shared_dpll; i++) {
		struct intel_shared_dpll *pll = &dev_priv->display.dpll.shared_dplls[i];

		seq_printf(m, "DPLL%i: %s, id: %i\n", i, pll->info->name,
			   pll->info->id);
		seq_printf(m, " pipe_mask: 0x%x, active: 0x%x, on: %s\n",
			   pll->state.pipe_mask, pll->active_mask,
			   str_yes_no(pll->on));
		seq_printf(m, " tracked hardware state:\n");
		seq_printf(m, " dpll:    0x%08x\n", pll->state.hw_state.dpll);
		seq_printf(m, " dpll_md: 0x%08x\n",
			   pll->state.hw_state.dpll_md);
		seq_printf(m, " fp0:     0x%08x\n", pll->state.hw_state.fp0);
		seq_printf(m, " fp1:     0x%08x\n", pll->state.hw_state.fp1);
		seq_printf(m, " wrpll:   0x%08x\n", pll->state.hw_state.wrpll);
		seq_printf(m, " cfgcr0:  0x%08x\n", pll->state.hw_state.cfgcr0);
		seq_printf(m, " cfgcr1:  0x%08x\n", pll->state.hw_state.cfgcr1);
		seq_printf(m, " div0:    0x%08x\n", pll->state.hw_state.div0);
		seq_printf(m, " mg_refclkin_ctl:        0x%08x\n",
			   pll->state.hw_state.mg_refclkin_ctl);
		seq_printf(m, " mg_clktop2_coreclkctl1: 0x%08x\n",
			   pll->state.hw_state.mg_clktop2_coreclkctl1);
		seq_printf(m, " mg_clktop2_hsclkctl:    0x%08x\n",
			   pll->state.hw_state.mg_clktop2_hsclkctl);
		seq_printf(m, " mg_pll_div0:  0x%08x\n",
			   pll->state.hw_state.mg_pll_div0);
		seq_printf(m, " mg_pll_div1:  0x%08x\n",
			   pll->state.hw_state.mg_pll_div1);
		seq_printf(m, " mg_pll_lf:    0x%08x\n",
			   pll->state.hw_state.mg_pll_lf);
		seq_printf(m, " mg_pll_frac_lock: 0x%08x\n",
			   pll->state.hw_state.mg_pll_frac_lock);
		seq_printf(m, " mg_pll_ssc:   0x%08x\n",
			   pll->state.hw_state.mg_pll_ssc);
		seq_printf(m, " mg_pll_bias:  0x%08x\n",
			   pll->state.hw_state.mg_pll_bias);
		seq_printf(m, " mg_pll_tdc_coldst_bias: 0x%08x\n",
			   pll->state.hw_state.mg_pll_tdc_coldst_bias);
	}
	drm_modeset_unlock_all(&dev_priv->drm);

	return 0;
}

<<<<<<< HEAD
static int i915_ipc_status_show(struct seq_file *m, void *data)
{
	struct drm_i915_private *dev_priv = m->private;

	seq_printf(m, "Isochronous Priority Control: %s\n",
			str_yes_no(dev_priv->ipc_enabled));
	return 0;
}

static int i915_ipc_status_open(struct inode *inode, struct file *file)
{
	struct drm_i915_private *dev_priv = inode->i_private;

	if (!HAS_IPC(dev_priv))
		return -ENODEV;

	return single_open(file, i915_ipc_status_show, dev_priv);
}

static ssize_t i915_ipc_status_write(struct file *file, const char __user *ubuf,
				     size_t len, loff_t *offp)
{
	struct seq_file *m = file->private_data;
	struct drm_i915_private *dev_priv = m->private;
	intel_wakeref_t wakeref;
	bool enable;
	int ret;

	ret = kstrtobool_from_user(ubuf, len, &enable);
	if (ret < 0)
		return ret;

	with_intel_runtime_pm(&dev_priv->runtime_pm, wakeref) {
		if (!dev_priv->ipc_enabled && enable)
			drm_info(&dev_priv->drm,
				 "Enabling IPC: WM will be proper only after next commit\n");
		dev_priv->ipc_enabled = enable;
		intel_enable_ipc(dev_priv);
	}

	return len;
}

static const struct file_operations i915_ipc_status_fops = {
	.owner = THIS_MODULE,
	.open = i915_ipc_status_open,
	.read = seq_read,
	.llseek = seq_lseek,
	.release = single_release,
	.write = i915_ipc_status_write
};

=======
>>>>>>> eb3cdb58
static int i915_ddb_info(struct seq_file *m, void *unused)
{
	struct drm_i915_private *dev_priv = node_to_i915(m->private);
	struct skl_ddb_entry *entry;
	struct intel_crtc *crtc;

	if (DISPLAY_VER(dev_priv) < 9)
		return -ENODEV;

	drm_modeset_lock_all(&dev_priv->drm);

	seq_printf(m, "%-15s%8s%8s%8s\n", "", "Start", "End", "Size");

	for_each_intel_crtc(&dev_priv->drm, crtc) {
		struct intel_crtc_state *crtc_state =
			to_intel_crtc_state(crtc->base.state);
		enum pipe pipe = crtc->pipe;
		enum plane_id plane_id;

		seq_printf(m, "Pipe %c\n", pipe_name(pipe));

		for_each_plane_id_on_crtc(crtc, plane_id) {
			entry = &crtc_state->wm.skl.plane_ddb[plane_id];
			seq_printf(m, "  Plane%-8d%8u%8u%8u\n", plane_id + 1,
				   entry->start, entry->end,
				   skl_ddb_entry_size(entry));
		}

		entry = &crtc_state->wm.skl.plane_ddb[PLANE_CURSOR];
		seq_printf(m, "  %-13s%8u%8u%8u\n", "Cursor", entry->start,
			   entry->end, skl_ddb_entry_size(entry));
	}

	drm_modeset_unlock_all(&dev_priv->drm);

	return 0;
}

<<<<<<< HEAD
static int i915_drrs_status(struct seq_file *m, void *unused)
{
	struct drm_i915_private *dev_priv = node_to_i915(m->private);
	struct drm_connector_list_iter conn_iter;
	struct intel_connector *connector;
	struct intel_crtc *crtc;

	drm_connector_list_iter_begin(&dev_priv->drm, &conn_iter);
	for_each_intel_connector_iter(connector, &conn_iter) {
		seq_printf(m, "[CONNECTOR:%d:%s] DRRS type: %s\n",
			   connector->base.base.id, connector->base.name,
			   intel_drrs_type_str(intel_panel_drrs_type(connector)));
	}
	drm_connector_list_iter_end(&conn_iter);

	seq_puts(m, "\n");

	for_each_intel_crtc(&dev_priv->drm, crtc) {
		const struct intel_crtc_state *crtc_state =
			to_intel_crtc_state(crtc->base.state);

		seq_printf(m, "[CRTC:%d:%s]:\n",
			   crtc->base.base.id, crtc->base.name);

		mutex_lock(&crtc->drrs.mutex);

		/* DRRS Supported */
		seq_printf(m, "\tDRRS Enabled: %s\n",
			   str_yes_no(crtc_state->has_drrs));

		seq_printf(m, "\tDRRS Active: %s\n",
			   str_yes_no(intel_drrs_is_active(crtc)));

		seq_printf(m, "\tBusy_frontbuffer_bits: 0x%X\n",
			   crtc->drrs.busy_frontbuffer_bits);

		seq_printf(m, "\tDRRS refresh rate: %s\n",
			   crtc->drrs.refresh_rate == DRRS_REFRESH_RATE_LOW ?
			   "low" : "high");

		mutex_unlock(&crtc->drrs.mutex);
	}

	return 0;
}

static bool
intel_lpsp_power_well_enabled(struct drm_i915_private *i915,
			      enum i915_power_well_id power_well_id)
{
=======
static bool
intel_lpsp_power_well_enabled(struct drm_i915_private *i915,
			      enum i915_power_well_id power_well_id)
{
>>>>>>> eb3cdb58
	intel_wakeref_t wakeref;
	bool is_enabled;

	wakeref = intel_runtime_pm_get(&i915->runtime_pm);
	is_enabled = intel_display_power_well_is_enabled(i915,
							 power_well_id);
	intel_runtime_pm_put(&i915->runtime_pm, wakeref);

	return is_enabled;
}

static int i915_lpsp_status(struct seq_file *m, void *unused)
{
	struct drm_i915_private *i915 = node_to_i915(m->private);
	bool lpsp_enabled = false;

	if (DISPLAY_VER(i915) >= 13 || IS_DISPLAY_VER(i915, 9, 10)) {
		lpsp_enabled = !intel_lpsp_power_well_enabled(i915, SKL_DISP_PW_2);
	} else if (IS_DISPLAY_VER(i915, 11, 12)) {
		lpsp_enabled = !intel_lpsp_power_well_enabled(i915, ICL_DISP_PW_3);
	} else if (IS_HASWELL(i915) || IS_BROADWELL(i915)) {
		lpsp_enabled = !intel_lpsp_power_well_enabled(i915, HSW_DISP_PW_GLOBAL);
	} else {
		seq_puts(m, "LPSP: not supported\n");
		return 0;
	}

	seq_printf(m, "LPSP: %s\n", str_enabled_disabled(lpsp_enabled));

	return 0;
}

static int i915_dp_mst_info(struct seq_file *m, void *unused)
{
	struct drm_i915_private *dev_priv = node_to_i915(m->private);
	struct intel_encoder *intel_encoder;
	struct intel_digital_port *dig_port;
	struct drm_connector *connector;
	struct drm_connector_list_iter conn_iter;

	drm_connector_list_iter_begin(&dev_priv->drm, &conn_iter);
	drm_for_each_connector_iter(connector, &conn_iter) {
		if (connector->connector_type != DRM_MODE_CONNECTOR_DisplayPort)
			continue;

		intel_encoder = intel_attached_encoder(to_intel_connector(connector));
		if (!intel_encoder || intel_encoder->type == INTEL_OUTPUT_DP_MST)
			continue;

		dig_port = enc_to_dig_port(intel_encoder);
		if (!intel_dp_mst_source_support(&dig_port->dp))
			continue;

		seq_printf(m, "MST Source Port [ENCODER:%d:%s]\n",
			   dig_port->base.base.base.id,
			   dig_port->base.base.name);
		drm_dp_mst_dump_topology(m, &dig_port->dp.mst_mgr);
	}
	drm_connector_list_iter_end(&conn_iter);

	return 0;
}

static ssize_t i915_displayport_test_active_write(struct file *file,
						  const char __user *ubuf,
						  size_t len, loff_t *offp)
{
	char *input_buffer;
	int status = 0;
	struct drm_device *dev;
	struct drm_connector *connector;
	struct drm_connector_list_iter conn_iter;
	struct intel_dp *intel_dp;
	int val = 0;

	dev = ((struct seq_file *)file->private_data)->private;

	if (len == 0)
		return 0;

	input_buffer = memdup_user_nul(ubuf, len);
	if (IS_ERR(input_buffer))
		return PTR_ERR(input_buffer);

	drm_dbg(&to_i915(dev)->drm,
		"Copied %d bytes from user\n", (unsigned int)len);

	drm_connector_list_iter_begin(dev, &conn_iter);
	drm_for_each_connector_iter(connector, &conn_iter) {
		struct intel_encoder *encoder;

		if (connector->connector_type !=
		    DRM_MODE_CONNECTOR_DisplayPort)
			continue;

		encoder = to_intel_encoder(connector->encoder);
		if (encoder && encoder->type == INTEL_OUTPUT_DP_MST)
			continue;

		if (encoder && connector->status == connector_status_connected) {
			intel_dp = enc_to_intel_dp(encoder);
			status = kstrtoint(input_buffer, 10, &val);
			if (status < 0)
				break;
			drm_dbg(&to_i915(dev)->drm,
				"Got %d for test active\n", val);
			/* To prevent erroneous activation of the compliance
			 * testing code, only accept an actual value of 1 here
			 */
			if (val == 1)
				intel_dp->compliance.test_active = true;
			else
				intel_dp->compliance.test_active = false;
		}
	}
	drm_connector_list_iter_end(&conn_iter);
	kfree(input_buffer);
	if (status < 0)
		return status;

	*offp += len;
	return len;
}

static int i915_displayport_test_active_show(struct seq_file *m, void *data)
{
	struct drm_i915_private *dev_priv = m->private;
	struct drm_connector *connector;
	struct drm_connector_list_iter conn_iter;
	struct intel_dp *intel_dp;

	drm_connector_list_iter_begin(&dev_priv->drm, &conn_iter);
	drm_for_each_connector_iter(connector, &conn_iter) {
		struct intel_encoder *encoder;

		if (connector->connector_type !=
		    DRM_MODE_CONNECTOR_DisplayPort)
			continue;

		encoder = to_intel_encoder(connector->encoder);
		if (encoder && encoder->type == INTEL_OUTPUT_DP_MST)
			continue;

		if (encoder && connector->status == connector_status_connected) {
			intel_dp = enc_to_intel_dp(encoder);
			if (intel_dp->compliance.test_active)
				seq_puts(m, "1");
			else
				seq_puts(m, "0");
		} else
			seq_puts(m, "0");
	}
	drm_connector_list_iter_end(&conn_iter);

	return 0;
}

static int i915_displayport_test_active_open(struct inode *inode,
					     struct file *file)
{
	return single_open(file, i915_displayport_test_active_show,
			   inode->i_private);
}

static const struct file_operations i915_displayport_test_active_fops = {
	.owner = THIS_MODULE,
	.open = i915_displayport_test_active_open,
	.read = seq_read,
	.llseek = seq_lseek,
	.release = single_release,
	.write = i915_displayport_test_active_write
};

static int i915_displayport_test_data_show(struct seq_file *m, void *data)
{
	struct drm_i915_private *dev_priv = m->private;
	struct drm_connector *connector;
	struct drm_connector_list_iter conn_iter;
	struct intel_dp *intel_dp;

	drm_connector_list_iter_begin(&dev_priv->drm, &conn_iter);
	drm_for_each_connector_iter(connector, &conn_iter) {
		struct intel_encoder *encoder;

		if (connector->connector_type !=
		    DRM_MODE_CONNECTOR_DisplayPort)
			continue;

		encoder = to_intel_encoder(connector->encoder);
		if (encoder && encoder->type == INTEL_OUTPUT_DP_MST)
			continue;

		if (encoder && connector->status == connector_status_connected) {
			intel_dp = enc_to_intel_dp(encoder);
			if (intel_dp->compliance.test_type ==
			    DP_TEST_LINK_EDID_READ)
				seq_printf(m, "%lx",
					   intel_dp->compliance.test_data.edid);
			else if (intel_dp->compliance.test_type ==
				 DP_TEST_LINK_VIDEO_PATTERN) {
				seq_printf(m, "hdisplay: %d\n",
					   intel_dp->compliance.test_data.hdisplay);
				seq_printf(m, "vdisplay: %d\n",
					   intel_dp->compliance.test_data.vdisplay);
				seq_printf(m, "bpc: %u\n",
					   intel_dp->compliance.test_data.bpc);
			} else if (intel_dp->compliance.test_type ==
				   DP_TEST_LINK_PHY_TEST_PATTERN) {
				seq_printf(m, "pattern: %d\n",
					   intel_dp->compliance.test_data.phytest.phy_pattern);
				seq_printf(m, "Number of lanes: %d\n",
					   intel_dp->compliance.test_data.phytest.num_lanes);
				seq_printf(m, "Link Rate: %d\n",
					   intel_dp->compliance.test_data.phytest.link_rate);
				seq_printf(m, "level: %02x\n",
					   intel_dp->train_set[0]);
			}
		} else
			seq_puts(m, "0");
	}
	drm_connector_list_iter_end(&conn_iter);

	return 0;
}
DEFINE_SHOW_ATTRIBUTE(i915_displayport_test_data);

static int i915_displayport_test_type_show(struct seq_file *m, void *data)
{
	struct drm_i915_private *dev_priv = m->private;
	struct drm_connector *connector;
	struct drm_connector_list_iter conn_iter;
	struct intel_dp *intel_dp;

	drm_connector_list_iter_begin(&dev_priv->drm, &conn_iter);
	drm_for_each_connector_iter(connector, &conn_iter) {
		struct intel_encoder *encoder;

		if (connector->connector_type !=
		    DRM_MODE_CONNECTOR_DisplayPort)
			continue;

		encoder = to_intel_encoder(connector->encoder);
		if (encoder && encoder->type == INTEL_OUTPUT_DP_MST)
			continue;

		if (encoder && connector->status == connector_status_connected) {
			intel_dp = enc_to_intel_dp(encoder);
			seq_printf(m, "%02lx\n", intel_dp->compliance.test_type);
		} else
			seq_puts(m, "0");
	}
	drm_connector_list_iter_end(&conn_iter);

	return 0;
}
DEFINE_SHOW_ATTRIBUTE(i915_displayport_test_type);

<<<<<<< HEAD
static void wm_latency_show(struct seq_file *m, const u16 wm[8])
{
	struct drm_i915_private *dev_priv = m->private;
	struct drm_device *dev = &dev_priv->drm;
	int level;
	int num_levels;

	if (IS_CHERRYVIEW(dev_priv))
		num_levels = 3;
	else if (IS_VALLEYVIEW(dev_priv))
		num_levels = 1;
	else if (IS_G4X(dev_priv))
		num_levels = 3;
	else
		num_levels = ilk_wm_max_level(dev_priv) + 1;

	drm_modeset_lock_all(dev);

	for (level = 0; level < num_levels; level++) {
		unsigned int latency = wm[level];

		/*
		 * - WM1+ latency values in 0.5us units
		 * - latencies are in us on gen9/vlv/chv
		 */
		if (DISPLAY_VER(dev_priv) >= 9 ||
		    IS_VALLEYVIEW(dev_priv) ||
		    IS_CHERRYVIEW(dev_priv) ||
		    IS_G4X(dev_priv))
			latency *= 10;
		else if (level > 0)
			latency *= 5;

		seq_printf(m, "WM%d %u (%u.%u usec)\n",
			   level, wm[level], latency / 10, latency % 10);
	}

	drm_modeset_unlock_all(dev);
}

static int pri_wm_latency_show(struct seq_file *m, void *data)
{
	struct drm_i915_private *dev_priv = m->private;
	const u16 *latencies;

	if (DISPLAY_VER(dev_priv) >= 9)
		latencies = dev_priv->wm.skl_latency;
	else
		latencies = dev_priv->wm.pri_latency;

	wm_latency_show(m, latencies);

	return 0;
}

static int spr_wm_latency_show(struct seq_file *m, void *data)
{
	struct drm_i915_private *dev_priv = m->private;
	const u16 *latencies;

	if (DISPLAY_VER(dev_priv) >= 9)
		latencies = dev_priv->wm.skl_latency;
	else
		latencies = dev_priv->wm.spr_latency;

	wm_latency_show(m, latencies);

	return 0;
}

static int cur_wm_latency_show(struct seq_file *m, void *data)
{
	struct drm_i915_private *dev_priv = m->private;
	const u16 *latencies;

	if (DISPLAY_VER(dev_priv) >= 9)
		latencies = dev_priv->wm.skl_latency;
	else
		latencies = dev_priv->wm.cur_latency;

	wm_latency_show(m, latencies);

	return 0;
}

static int pri_wm_latency_open(struct inode *inode, struct file *file)
{
	struct drm_i915_private *dev_priv = inode->i_private;

	if (DISPLAY_VER(dev_priv) < 5 && !IS_G4X(dev_priv))
		return -ENODEV;

	return single_open(file, pri_wm_latency_show, dev_priv);
}

static int spr_wm_latency_open(struct inode *inode, struct file *file)
{
	struct drm_i915_private *dev_priv = inode->i_private;

	if (HAS_GMCH(dev_priv))
		return -ENODEV;

	return single_open(file, spr_wm_latency_show, dev_priv);
}

static int cur_wm_latency_open(struct inode *inode, struct file *file)
{
	struct drm_i915_private *dev_priv = inode->i_private;

	if (HAS_GMCH(dev_priv))
		return -ENODEV;

	return single_open(file, cur_wm_latency_show, dev_priv);
}

static ssize_t wm_latency_write(struct file *file, const char __user *ubuf,
				size_t len, loff_t *offp, u16 wm[8])
{
	struct seq_file *m = file->private_data;
	struct drm_i915_private *dev_priv = m->private;
	struct drm_device *dev = &dev_priv->drm;
	u16 new[8] = { 0 };
	int num_levels;
	int level;
	int ret;
	char tmp[32];

	if (IS_CHERRYVIEW(dev_priv))
		num_levels = 3;
	else if (IS_VALLEYVIEW(dev_priv))
		num_levels = 1;
	else if (IS_G4X(dev_priv))
		num_levels = 3;
	else
		num_levels = ilk_wm_max_level(dev_priv) + 1;

	if (len >= sizeof(tmp))
		return -EINVAL;

	if (copy_from_user(tmp, ubuf, len))
		return -EFAULT;

	tmp[len] = '\0';

	ret = sscanf(tmp, "%hu %hu %hu %hu %hu %hu %hu %hu",
		     &new[0], &new[1], &new[2], &new[3],
		     &new[4], &new[5], &new[6], &new[7]);
	if (ret != num_levels)
		return -EINVAL;

	drm_modeset_lock_all(dev);

	for (level = 0; level < num_levels; level++)
		wm[level] = new[level];

	drm_modeset_unlock_all(dev);

	return len;
}


static ssize_t pri_wm_latency_write(struct file *file, const char __user *ubuf,
				    size_t len, loff_t *offp)
{
	struct seq_file *m = file->private_data;
	struct drm_i915_private *dev_priv = m->private;
	u16 *latencies;

	if (DISPLAY_VER(dev_priv) >= 9)
		latencies = dev_priv->wm.skl_latency;
	else
		latencies = dev_priv->wm.pri_latency;

	return wm_latency_write(file, ubuf, len, offp, latencies);
}

static ssize_t spr_wm_latency_write(struct file *file, const char __user *ubuf,
				    size_t len, loff_t *offp)
{
	struct seq_file *m = file->private_data;
	struct drm_i915_private *dev_priv = m->private;
	u16 *latencies;

	if (DISPLAY_VER(dev_priv) >= 9)
		latencies = dev_priv->wm.skl_latency;
	else
		latencies = dev_priv->wm.spr_latency;

	return wm_latency_write(file, ubuf, len, offp, latencies);
}

static ssize_t cur_wm_latency_write(struct file *file, const char __user *ubuf,
				    size_t len, loff_t *offp)
{
	struct seq_file *m = file->private_data;
	struct drm_i915_private *dev_priv = m->private;
	u16 *latencies;

	if (DISPLAY_VER(dev_priv) >= 9)
		latencies = dev_priv->wm.skl_latency;
	else
		latencies = dev_priv->wm.cur_latency;

	return wm_latency_write(file, ubuf, len, offp, latencies);
}

static const struct file_operations i915_pri_wm_latency_fops = {
	.owner = THIS_MODULE,
	.open = pri_wm_latency_open,
	.read = seq_read,
	.llseek = seq_lseek,
	.release = single_release,
	.write = pri_wm_latency_write
};

static const struct file_operations i915_spr_wm_latency_fops = {
	.owner = THIS_MODULE,
	.open = spr_wm_latency_open,
	.read = seq_read,
	.llseek = seq_lseek,
	.release = single_release,
	.write = spr_wm_latency_write
};

static const struct file_operations i915_cur_wm_latency_fops = {
	.owner = THIS_MODULE,
	.open = cur_wm_latency_open,
	.read = seq_read,
	.llseek = seq_lseek,
	.release = single_release,
	.write = cur_wm_latency_write
};

static int i915_hpd_storm_ctl_show(struct seq_file *m, void *data)
{
	struct drm_i915_private *dev_priv = m->private;
	struct i915_hotplug *hotplug = &dev_priv->hotplug;

	/* Synchronize with everything first in case there's been an HPD
	 * storm, but we haven't finished handling it in the kernel yet
	 */
	intel_synchronize_irq(dev_priv);
	flush_work(&dev_priv->hotplug.dig_port_work);
	flush_delayed_work(&dev_priv->hotplug.hotplug_work);

	seq_printf(m, "Threshold: %d\n", hotplug->hpd_storm_threshold);
	seq_printf(m, "Detected: %s\n",
		   str_yes_no(delayed_work_pending(&hotplug->reenable_work)));

	return 0;
}

static ssize_t i915_hpd_storm_ctl_write(struct file *file,
					const char __user *ubuf, size_t len,
					loff_t *offp)
{
	struct seq_file *m = file->private_data;
	struct drm_i915_private *dev_priv = m->private;
	struct i915_hotplug *hotplug = &dev_priv->hotplug;
	unsigned int new_threshold;
	int i;
	char *newline;
	char tmp[16];

	if (len >= sizeof(tmp))
		return -EINVAL;

	if (copy_from_user(tmp, ubuf, len))
		return -EFAULT;

	tmp[len] = '\0';

	/* Strip newline, if any */
	newline = strchr(tmp, '\n');
	if (newline)
		*newline = '\0';

	if (strcmp(tmp, "reset") == 0)
		new_threshold = HPD_STORM_DEFAULT_THRESHOLD;
	else if (kstrtouint(tmp, 10, &new_threshold) != 0)
		return -EINVAL;

	if (new_threshold > 0)
		drm_dbg_kms(&dev_priv->drm,
			    "Setting HPD storm detection threshold to %d\n",
			    new_threshold);
	else
		drm_dbg_kms(&dev_priv->drm, "Disabling HPD storm detection\n");

	spin_lock_irq(&dev_priv->irq_lock);
	hotplug->hpd_storm_threshold = new_threshold;
	/* Reset the HPD storm stats so we don't accidentally trigger a storm */
	for_each_hpd_pin(i)
		hotplug->stats[i].count = 0;
	spin_unlock_irq(&dev_priv->irq_lock);

	/* Re-enable hpd immediately if we were in an irq storm */
	flush_delayed_work(&dev_priv->hotplug.reenable_work);

	return len;
}

static int i915_hpd_storm_ctl_open(struct inode *inode, struct file *file)
{
	return single_open(file, i915_hpd_storm_ctl_show, inode->i_private);
}

static const struct file_operations i915_hpd_storm_ctl_fops = {
	.owner = THIS_MODULE,
	.open = i915_hpd_storm_ctl_open,
	.read = seq_read,
	.llseek = seq_lseek,
	.release = single_release,
	.write = i915_hpd_storm_ctl_write
};

static int i915_hpd_short_storm_ctl_show(struct seq_file *m, void *data)
{
	struct drm_i915_private *dev_priv = m->private;

	seq_printf(m, "Enabled: %s\n",
		   str_yes_no(dev_priv->hotplug.hpd_short_storm_enabled));

	return 0;
}

static int
i915_hpd_short_storm_ctl_open(struct inode *inode, struct file *file)
{
	return single_open(file, i915_hpd_short_storm_ctl_show,
			   inode->i_private);
}

static ssize_t i915_hpd_short_storm_ctl_write(struct file *file,
					      const char __user *ubuf,
					      size_t len, loff_t *offp)
{
	struct seq_file *m = file->private_data;
	struct drm_i915_private *dev_priv = m->private;
	struct i915_hotplug *hotplug = &dev_priv->hotplug;
	char *newline;
	char tmp[16];
	int i;
	bool new_state;

	if (len >= sizeof(tmp))
		return -EINVAL;

	if (copy_from_user(tmp, ubuf, len))
		return -EFAULT;

	tmp[len] = '\0';

	/* Strip newline, if any */
	newline = strchr(tmp, '\n');
	if (newline)
		*newline = '\0';

	/* Reset to the "default" state for this system */
	if (strcmp(tmp, "reset") == 0)
		new_state = !HAS_DP_MST(dev_priv);
	else if (kstrtobool(tmp, &new_state) != 0)
		return -EINVAL;

	drm_dbg_kms(&dev_priv->drm, "%sabling HPD short storm detection\n",
		    new_state ? "En" : "Dis");

	spin_lock_irq(&dev_priv->irq_lock);
	hotplug->hpd_short_storm_enabled = new_state;
	/* Reset the HPD storm stats so we don't accidentally trigger a storm */
	for_each_hpd_pin(i)
		hotplug->stats[i].count = 0;
	spin_unlock_irq(&dev_priv->irq_lock);

	/* Re-enable hpd immediately if we were in an irq storm */
	flush_delayed_work(&dev_priv->hotplug.reenable_work);

	return len;
}

static const struct file_operations i915_hpd_short_storm_ctl_fops = {
	.owner = THIS_MODULE,
	.open = i915_hpd_short_storm_ctl_open,
	.read = seq_read,
	.llseek = seq_lseek,
	.release = single_release,
	.write = i915_hpd_short_storm_ctl_write,
};

static int i915_drrs_ctl_set(void *data, u64 val)
{
	struct drm_i915_private *dev_priv = data;
	struct drm_device *dev = &dev_priv->drm;
	struct intel_crtc *crtc;

	for_each_intel_crtc(dev, crtc) {
		struct intel_crtc_state *crtc_state;
		struct drm_crtc_commit *commit;
		int ret;

		ret = drm_modeset_lock_single_interruptible(&crtc->base.mutex);
		if (ret)
			return ret;

		crtc_state = to_intel_crtc_state(crtc->base.state);

		if (!crtc_state->hw.active ||
		    !crtc_state->has_drrs)
			goto out;

		commit = crtc_state->uapi.commit;
		if (commit) {
			ret = wait_for_completion_interruptible(&commit->hw_done);
			if (ret)
				goto out;
		}

		drm_dbg(&dev_priv->drm,
			"Manually %sactivating DRRS\n", val ? "" : "de");

		if (val)
			intel_drrs_activate(crtc_state);
		else
			intel_drrs_deactivate(crtc_state);

out:
		drm_modeset_unlock(&crtc->base.mutex);
		if (ret)
			return ret;
	}

	return 0;
}

DEFINE_SIMPLE_ATTRIBUTE(i915_drrs_ctl_fops, NULL, i915_drrs_ctl_set, "%llu\n");

=======
>>>>>>> eb3cdb58
static ssize_t
i915_fifo_underrun_reset_write(struct file *filp,
			       const char __user *ubuf,
			       size_t cnt, loff_t *ppos)
{
	struct drm_i915_private *dev_priv = filp->private_data;
	struct intel_crtc *crtc;
<<<<<<< HEAD
	struct drm_device *dev = &dev_priv->drm;
=======
>>>>>>> eb3cdb58
	int ret;
	bool reset;

	ret = kstrtobool_from_user(ubuf, cnt, &reset);
	if (ret)
		return ret;

	if (!reset)
		return cnt;

<<<<<<< HEAD
	for_each_intel_crtc(dev, crtc) {
=======
	for_each_intel_crtc(&dev_priv->drm, crtc) {
>>>>>>> eb3cdb58
		struct drm_crtc_commit *commit;
		struct intel_crtc_state *crtc_state;

		ret = drm_modeset_lock_single_interruptible(&crtc->base.mutex);
		if (ret)
			return ret;

		crtc_state = to_intel_crtc_state(crtc->base.state);
		commit = crtc_state->uapi.commit;
		if (commit) {
			ret = wait_for_completion_interruptible(&commit->hw_done);
			if (!ret)
				ret = wait_for_completion_interruptible(&commit->flip_done);
		}

		if (!ret && crtc_state->hw.active) {
			drm_dbg_kms(&dev_priv->drm,
				    "Re-arming FIFO underruns on pipe %c\n",
				    pipe_name(crtc->pipe));

			intel_crtc_arm_fifo_underrun(crtc, crtc_state);
		}

		drm_modeset_unlock(&crtc->base.mutex);

		if (ret)
			return ret;
	}

	intel_fbc_reset_underrun(dev_priv);

	return cnt;
}

static const struct file_operations i915_fifo_underrun_reset_ops = {
	.owner = THIS_MODULE,
	.open = simple_open,
	.write = i915_fifo_underrun_reset_write,
	.llseek = default_llseek,
};

static const struct drm_info_list intel_display_debugfs_list[] = {
	{"i915_frontbuffer_tracking", i915_frontbuffer_tracking, 0},
<<<<<<< HEAD
	{"i915_ips_status", i915_ips_status, 0},
=======
>>>>>>> eb3cdb58
	{"i915_sr_status", i915_sr_status, 0},
	{"i915_opregion", i915_opregion, 0},
	{"i915_vbt", i915_vbt, 0},
	{"i915_gem_framebuffer", i915_gem_framebuffer_info, 0},
	{"i915_power_domain_info", i915_power_domain_info, 0},
	{"i915_display_info", i915_display_info, 0},
	{"i915_shared_dplls_info", i915_shared_dplls_info, 0},
	{"i915_dp_mst_info", i915_dp_mst_info, 0},
	{"i915_ddb_info", i915_ddb_info, 0},
	{"i915_lpsp_status", i915_lpsp_status, 0},
};

static const struct {
	const char *name;
	const struct file_operations *fops;
} intel_display_debugfs_files[] = {
	{"i915_fifo_underrun_reset", &i915_fifo_underrun_reset_ops},
<<<<<<< HEAD
	{"i915_pri_wm_latency", &i915_pri_wm_latency_fops},
	{"i915_spr_wm_latency", &i915_spr_wm_latency_fops},
	{"i915_cur_wm_latency", &i915_cur_wm_latency_fops},
=======
>>>>>>> eb3cdb58
	{"i915_dp_test_data", &i915_displayport_test_data_fops},
	{"i915_dp_test_type", &i915_displayport_test_type_fops},
	{"i915_dp_test_active", &i915_displayport_test_active_fops},
};

void intel_display_debugfs_register(struct drm_i915_private *i915)
{
	struct drm_minor *minor = i915->drm.primary;
	int i;

	for (i = 0; i < ARRAY_SIZE(intel_display_debugfs_files); i++) {
		debugfs_create_file(intel_display_debugfs_files[i].name,
				    S_IRUGO | S_IWUSR,
				    minor->debugfs_root,
				    to_i915(minor->dev),
				    intel_display_debugfs_files[i].fops);
	}

	drm_debugfs_create_files(intel_display_debugfs_list,
				 ARRAY_SIZE(intel_display_debugfs_list),
				 minor->debugfs_root, minor);

	intel_dmc_debugfs_register(i915);
	intel_fbc_debugfs_register(i915);
<<<<<<< HEAD
=======
	intel_hpd_debugfs_register(i915);
	intel_psr_debugfs_register(i915);
	intel_wm_debugfs_register(i915);
>>>>>>> eb3cdb58
}

static int i915_panel_show(struct seq_file *m, void *data)
{
	struct drm_connector *connector = m->private;
	struct intel_dp *intel_dp =
		intel_attached_dp(to_intel_connector(connector));

	if (connector->status != connector_status_connected)
		return -ENODEV;

	seq_printf(m, "Panel power up delay: %d\n",
		   intel_dp->pps.panel_power_up_delay);
	seq_printf(m, "Panel power down delay: %d\n",
		   intel_dp->pps.panel_power_down_delay);
	seq_printf(m, "Backlight on delay: %d\n",
		   intel_dp->pps.backlight_on_delay);
	seq_printf(m, "Backlight off delay: %d\n",
		   intel_dp->pps.backlight_off_delay);

	return 0;
}
DEFINE_SHOW_ATTRIBUTE(i915_panel);

static int i915_hdcp_sink_capability_show(struct seq_file *m, void *data)
{
	struct drm_connector *connector = m->private;
	struct drm_i915_private *i915 = to_i915(connector->dev);
	struct intel_connector *intel_connector = to_intel_connector(connector);
	int ret;

	ret = drm_modeset_lock_single_interruptible(&i915->drm.mode_config.connection_mutex);
	if (ret)
		return ret;

	if (!connector->encoder || connector->status != connector_status_connected) {
		ret = -ENODEV;
		goto out;
	}

	seq_printf(m, "%s:%d HDCP version: ", connector->name,
		   connector->base.id);
	intel_hdcp_info(m, intel_connector);

out:
	drm_modeset_unlock(&i915->drm.mode_config.connection_mutex);

	return ret;
}
DEFINE_SHOW_ATTRIBUTE(i915_hdcp_sink_capability);

<<<<<<< HEAD
static int i915_psr_status_show(struct seq_file *m, void *data)
{
	struct drm_connector *connector = m->private;
	struct intel_dp *intel_dp =
		intel_attached_dp(to_intel_connector(connector));

	return intel_psr_status(m, intel_dp);
}
DEFINE_SHOW_ATTRIBUTE(i915_psr_status);

=======
>>>>>>> eb3cdb58
static int i915_lpsp_capability_show(struct seq_file *m, void *data)
{
	struct drm_connector *connector = m->private;
	struct drm_i915_private *i915 = to_i915(connector->dev);
	struct intel_encoder *encoder;
	bool lpsp_capable = false;

	encoder = intel_attached_encoder(to_intel_connector(connector));
	if (!encoder)
		return -ENODEV;

	if (connector->status != connector_status_connected)
		return -ENODEV;

	if (DISPLAY_VER(i915) >= 13)
		lpsp_capable = encoder->port <= PORT_B;
	else if (DISPLAY_VER(i915) >= 12)
		/*
		 * Actually TGL can drive LPSP on port till DDI_C
		 * but there is no physical connected DDI_C on TGL sku's,
		 * even driver is not initilizing DDI_C port for gen12.
		 */
		lpsp_capable = encoder->port <= PORT_B;
	else if (DISPLAY_VER(i915) == 11)
		lpsp_capable = (connector->connector_type == DRM_MODE_CONNECTOR_DSI ||
				connector->connector_type == DRM_MODE_CONNECTOR_eDP);
	else if (IS_DISPLAY_VER(i915, 9, 10))
		lpsp_capable = (encoder->port == PORT_A &&
				(connector->connector_type == DRM_MODE_CONNECTOR_DSI ||
				 connector->connector_type == DRM_MODE_CONNECTOR_eDP ||
				 connector->connector_type == DRM_MODE_CONNECTOR_DisplayPort));
	else if (IS_HASWELL(i915) || IS_BROADWELL(i915))
		lpsp_capable = connector->connector_type == DRM_MODE_CONNECTOR_eDP;

	seq_printf(m, "LPSP: %s\n", lpsp_capable ? "capable" : "incapable");

	return 0;
}
DEFINE_SHOW_ATTRIBUTE(i915_lpsp_capability);

static int i915_dsc_fec_support_show(struct seq_file *m, void *data)
{
	struct drm_connector *connector = m->private;
	struct drm_device *dev = connector->dev;
	struct drm_crtc *crtc;
	struct intel_dp *intel_dp;
	struct drm_modeset_acquire_ctx ctx;
	struct intel_crtc_state *crtc_state = NULL;
	int ret = 0;
	bool try_again = false;

	drm_modeset_acquire_init(&ctx, DRM_MODESET_ACQUIRE_INTERRUPTIBLE);

	do {
		try_again = false;
		ret = drm_modeset_lock(&dev->mode_config.connection_mutex,
				       &ctx);
		if (ret) {
			if (ret == -EDEADLK && !drm_modeset_backoff(&ctx)) {
				try_again = true;
				continue;
			}
			break;
		}
		crtc = connector->state->crtc;
		if (connector->status != connector_status_connected || !crtc) {
			ret = -ENODEV;
			break;
		}
		ret = drm_modeset_lock(&crtc->mutex, &ctx);
		if (ret == -EDEADLK) {
			ret = drm_modeset_backoff(&ctx);
			if (!ret) {
				try_again = true;
				continue;
			}
			break;
		} else if (ret) {
			break;
		}
		intel_dp = intel_attached_dp(to_intel_connector(connector));
		crtc_state = to_intel_crtc_state(crtc->state);
		seq_printf(m, "DSC_Enabled: %s\n",
			   str_yes_no(crtc_state->dsc.compression_enable));
		seq_printf(m, "DSC_Sink_Support: %s\n",
			   str_yes_no(drm_dp_sink_supports_dsc(intel_dp->dsc_dpcd)));
<<<<<<< HEAD
=======
		seq_printf(m, "DSC_Output_Format_Sink_Support: RGB: %s YCBCR420: %s YCBCR444: %s\n",
			   str_yes_no(drm_dp_dsc_sink_supports_format(intel_dp->dsc_dpcd,
								      DP_DSC_RGB)),
			   str_yes_no(drm_dp_dsc_sink_supports_format(intel_dp->dsc_dpcd,
								      DP_DSC_YCbCr420_Native)),
			   str_yes_no(drm_dp_dsc_sink_supports_format(intel_dp->dsc_dpcd,
								      DP_DSC_YCbCr444)));
>>>>>>> eb3cdb58
		seq_printf(m, "Force_DSC_Enable: %s\n",
			   str_yes_no(intel_dp->force_dsc_en));
		if (!intel_dp_is_edp(intel_dp))
			seq_printf(m, "FEC_Sink_Support: %s\n",
				   str_yes_no(drm_dp_sink_supports_fec(intel_dp->fec_capable)));
	} while (try_again);

	drm_modeset_drop_locks(&ctx);
	drm_modeset_acquire_fini(&ctx);

	return ret;
}

static ssize_t i915_dsc_fec_support_write(struct file *file,
					  const char __user *ubuf,
					  size_t len, loff_t *offp)
{
	bool dsc_enable = false;
	int ret;
	struct drm_connector *connector =
		((struct seq_file *)file->private_data)->private;
	struct intel_encoder *encoder = intel_attached_encoder(to_intel_connector(connector));
	struct drm_i915_private *i915 = to_i915(encoder->base.dev);
	struct intel_dp *intel_dp = enc_to_intel_dp(encoder);

	if (len == 0)
		return 0;

	drm_dbg(&i915->drm,
		"Copied %zu bytes from user to force DSC\n", len);

	ret = kstrtobool_from_user(ubuf, len, &dsc_enable);
	if (ret < 0)
		return ret;

	drm_dbg(&i915->drm, "Got %s for DSC Enable\n",
		(dsc_enable) ? "true" : "false");
	intel_dp->force_dsc_en = dsc_enable;

	*offp += len;
	return len;
}

static int i915_dsc_fec_support_open(struct inode *inode,
				     struct file *file)
{
	return single_open(file, i915_dsc_fec_support_show,
			   inode->i_private);
}

static const struct file_operations i915_dsc_fec_support_fops = {
	.owner = THIS_MODULE,
	.open = i915_dsc_fec_support_open,
	.read = seq_read,
	.llseek = seq_lseek,
	.release = single_release,
	.write = i915_dsc_fec_support_write
};

<<<<<<< HEAD
static int i915_dsc_bpp_show(struct seq_file *m, void *data)
=======
static int i915_dsc_bpc_show(struct seq_file *m, void *data)
>>>>>>> eb3cdb58
{
	struct drm_connector *connector = m->private;
	struct drm_device *dev = connector->dev;
	struct drm_crtc *crtc;
	struct intel_crtc_state *crtc_state;
	struct intel_encoder *encoder = intel_attached_encoder(to_intel_connector(connector));
	int ret;

	if (!encoder)
		return -ENODEV;

	ret = drm_modeset_lock_single_interruptible(&dev->mode_config.connection_mutex);
	if (ret)
		return ret;

	crtc = connector->state->crtc;
	if (connector->status != connector_status_connected || !crtc) {
		ret = -ENODEV;
		goto out;
	}

	crtc_state = to_intel_crtc_state(crtc->state);
<<<<<<< HEAD
	seq_printf(m, "Compressed_BPP: %d\n", crtc_state->dsc.compressed_bpp);
=======
	seq_printf(m, "Input_BPC: %d\n", crtc_state->dsc.config.bits_per_component);
>>>>>>> eb3cdb58

out:	drm_modeset_unlock(&dev->mode_config.connection_mutex);

	return ret;
}

<<<<<<< HEAD
static ssize_t i915_dsc_bpp_write(struct file *file,
=======
static ssize_t i915_dsc_bpc_write(struct file *file,
>>>>>>> eb3cdb58
				  const char __user *ubuf,
				  size_t len, loff_t *offp)
{
	struct drm_connector *connector =
		((struct seq_file *)file->private_data)->private;
	struct intel_encoder *encoder = intel_attached_encoder(to_intel_connector(connector));
	struct intel_dp *intel_dp = enc_to_intel_dp(encoder);
<<<<<<< HEAD
	int dsc_bpp = 0;
	int ret;

	ret = kstrtoint_from_user(ubuf, len, 0, &dsc_bpp);
	if (ret < 0)
		return ret;

	intel_dp->force_dsc_bpp = dsc_bpp;
=======
	int dsc_bpc = 0;
	int ret;

	ret = kstrtoint_from_user(ubuf, len, 0, &dsc_bpc);
	if (ret < 0)
		return ret;

	intel_dp->force_dsc_bpc = dsc_bpc;
>>>>>>> eb3cdb58
	*offp += len;

	return len;
}

<<<<<<< HEAD
static int i915_dsc_bpp_open(struct inode *inode,
			     struct file *file)
{
	return single_open(file, i915_dsc_bpp_show,
			   inode->i_private);
}

static const struct file_operations i915_dsc_bpp_fops = {
	.owner = THIS_MODULE,
	.open = i915_dsc_bpp_open,
	.read = seq_read,
	.llseek = seq_lseek,
	.release = single_release,
	.write = i915_dsc_bpp_write
=======
static int i915_dsc_bpc_open(struct inode *inode,
			     struct file *file)
{
	return single_open(file, i915_dsc_bpc_show, inode->i_private);
}

static const struct file_operations i915_dsc_bpc_fops = {
	.owner = THIS_MODULE,
	.open = i915_dsc_bpc_open,
	.read = seq_read,
	.llseek = seq_lseek,
	.release = single_release,
	.write = i915_dsc_bpc_write
};

static int i915_dsc_output_format_show(struct seq_file *m, void *data)
{
	struct drm_connector *connector = m->private;
	struct drm_device *dev = connector->dev;
	struct drm_crtc *crtc;
	struct intel_crtc_state *crtc_state;
	struct intel_encoder *encoder = intel_attached_encoder(to_intel_connector(connector));
	int ret;

	if (!encoder)
		return -ENODEV;

	ret = drm_modeset_lock_single_interruptible(&dev->mode_config.connection_mutex);
	if (ret)
		return ret;

	crtc = connector->state->crtc;
	if (connector->status != connector_status_connected || !crtc) {
		ret = -ENODEV;
		goto out;
	}

	crtc_state = to_intel_crtc_state(crtc->state);
	seq_printf(m, "DSC_Output_Format: %s\n",
		   intel_output_format_name(crtc_state->output_format));

out:	drm_modeset_unlock(&dev->mode_config.connection_mutex);

	return ret;
}

static ssize_t i915_dsc_output_format_write(struct file *file,
					    const char __user *ubuf,
					    size_t len, loff_t *offp)
{
	struct drm_connector *connector =
		((struct seq_file *)file->private_data)->private;
	struct intel_encoder *encoder = intel_attached_encoder(to_intel_connector(connector));
	struct intel_dp *intel_dp = enc_to_intel_dp(encoder);
	int dsc_output_format = 0;
	int ret;

	ret = kstrtoint_from_user(ubuf, len, 0, &dsc_output_format);
	if (ret < 0)
		return ret;

	intel_dp->force_dsc_output_format = dsc_output_format;
	*offp += len;

	return len;
}

static int i915_dsc_output_format_open(struct inode *inode,
				       struct file *file)
{
	return single_open(file, i915_dsc_output_format_show, inode->i_private);
}

static const struct file_operations i915_dsc_output_format_fops = {
	.owner = THIS_MODULE,
	.open = i915_dsc_output_format_open,
	.read = seq_read,
	.llseek = seq_lseek,
	.release = single_release,
	.write = i915_dsc_output_format_write
>>>>>>> eb3cdb58
};

/*
 * Returns the Current CRTC's bpc.
 * Example usage: cat /sys/kernel/debug/dri/0/crtc-0/i915_current_bpc
 */
static int i915_current_bpc_show(struct seq_file *m, void *data)
{
<<<<<<< HEAD
	struct intel_crtc *crtc = to_intel_crtc(m->private);
=======
	struct intel_crtc *crtc = m->private;
>>>>>>> eb3cdb58
	struct intel_crtc_state *crtc_state;
	int ret;

	ret = drm_modeset_lock_single_interruptible(&crtc->base.mutex);
	if (ret)
		return ret;

	crtc_state = to_intel_crtc_state(crtc->base.state);
	seq_printf(m, "Current: %u\n", crtc_state->pipe_bpp / 3);

	drm_modeset_unlock(&crtc->base.mutex);

	return ret;
}
DEFINE_SHOW_ATTRIBUTE(i915_current_bpc);

<<<<<<< HEAD
=======
/* Pipe may differ from crtc index if pipes are fused off */
static int intel_crtc_pipe_show(struct seq_file *m, void *unused)
{
	struct intel_crtc *crtc = m->private;

	seq_printf(m, "%c\n", pipe_name(crtc->pipe));

	return 0;
}
DEFINE_SHOW_ATTRIBUTE(intel_crtc_pipe);

>>>>>>> eb3cdb58
/**
 * intel_connector_debugfs_add - add i915 specific connector debugfs files
 * @intel_connector: pointer to a registered drm_connector
 *
 * Cleanup will be done by drm_connector_unregister() through a call to
 * drm_debugfs_connector_remove().
 */
void intel_connector_debugfs_add(struct intel_connector *intel_connector)
{
	struct drm_connector *connector = &intel_connector->base;
	struct dentry *root = connector->debugfs_entry;
	struct drm_i915_private *dev_priv = to_i915(connector->dev);

	/* The connector must have been registered beforehands. */
	if (!root)
		return;

	intel_drrs_connector_debugfs_add(intel_connector);
	intel_psr_connector_debugfs_add(intel_connector);

	if (connector->connector_type == DRM_MODE_CONNECTOR_eDP)
		debugfs_create_file("i915_panel_timings", S_IRUGO, root,
				    connector, &i915_panel_fops);

	if (connector->connector_type == DRM_MODE_CONNECTOR_DisplayPort ||
	    connector->connector_type == DRM_MODE_CONNECTOR_HDMIA ||
	    connector->connector_type == DRM_MODE_CONNECTOR_HDMIB) {
		debugfs_create_file("i915_hdcp_sink_capability", S_IRUGO, root,
				    connector, &i915_hdcp_sink_capability_fops);
	}

	if (DISPLAY_VER(dev_priv) >= 11 &&
	    ((connector->connector_type == DRM_MODE_CONNECTOR_DisplayPort &&
	    !to_intel_connector(connector)->mst_port) ||
	    connector->connector_type == DRM_MODE_CONNECTOR_eDP)) {
		debugfs_create_file("i915_dsc_fec_support", 0644, root,
				    connector, &i915_dsc_fec_support_fops);

<<<<<<< HEAD
		debugfs_create_file("i915_dsc_bpp", 0644, root,
				    connector, &i915_dsc_bpp_fops);
=======
		debugfs_create_file("i915_dsc_bpc", 0644, root,
				    connector, &i915_dsc_bpc_fops);

		debugfs_create_file("i915_dsc_output_format", 0644, root,
				    connector, &i915_dsc_output_format_fops);
>>>>>>> eb3cdb58
	}

	if (connector->connector_type == DRM_MODE_CONNECTOR_DSI ||
	    connector->connector_type == DRM_MODE_CONNECTOR_eDP ||
	    connector->connector_type == DRM_MODE_CONNECTOR_DisplayPort ||
	    connector->connector_type == DRM_MODE_CONNECTOR_HDMIA ||
	    connector->connector_type == DRM_MODE_CONNECTOR_HDMIB)
		debugfs_create_file("i915_lpsp_capability", 0444, root,
				    connector, &i915_lpsp_capability_fops);
}

/**
 * intel_crtc_debugfs_add - add i915 specific crtc debugfs files
 * @crtc: pointer to a drm_crtc
 *
 * Failure to add debugfs entries should generally be ignored.
 */
<<<<<<< HEAD
void intel_crtc_debugfs_add(struct drm_crtc *crtc)
{
	if (!crtc->debugfs_entry)
		return;

	crtc_updates_add(crtc);
	intel_fbc_crtc_debugfs_add(to_intel_crtc(crtc));

	debugfs_create_file("i915_current_bpc", 0444, crtc->debugfs_entry, crtc,
			    &i915_current_bpc_fops);
=======
void intel_crtc_debugfs_add(struct intel_crtc *crtc)
{
	struct dentry *root = crtc->base.debugfs_entry;

	if (!root)
		return;

	crtc_updates_add(crtc);
	intel_drrs_crtc_debugfs_add(crtc);
	intel_fbc_crtc_debugfs_add(crtc);
	hsw_ips_crtc_debugfs_add(crtc);

	debugfs_create_file("i915_current_bpc", 0444, root, crtc,
			    &i915_current_bpc_fops);
	debugfs_create_file("i915_pipe", 0444, root, crtc,
			    &intel_crtc_pipe_fops);
>>>>>>> eb3cdb58
}<|MERGE_RESOLUTION|>--- conflicted
+++ resolved
@@ -10,14 +10,10 @@
 
 #include "hsw_ips.h"
 #include "i915_debugfs.h"
-<<<<<<< HEAD
-#include "intel_de.h"
-=======
 #include "i915_irq.h"
 #include "i915_reg.h"
 #include "intel_de.h"
 #include "intel_crtc_state_dump.h"
->>>>>>> eb3cdb58
 #include "intel_display_debugfs.h"
 #include "intel_display_power.h"
 #include "intel_display_power_well.h"
@@ -30,16 +26,10 @@
 #include "intel_fbdev.h"
 #include "intel_hdcp.h"
 #include "intel_hdmi.h"
-<<<<<<< HEAD
-#include "intel_panel.h"
-#include "intel_pm.h"
-#include "intel_psr.h"
-=======
 #include "intel_hotplug.h"
 #include "intel_panel.h"
 #include "intel_psr.h"
 #include "intel_psr_regs.h"
->>>>>>> eb3cdb58
 #include "intel_sprite.h"
 #include "intel_wm.h"
 
@@ -56,38 +46,7 @@
 		   dev_priv->display.fb_tracking.busy_bits);
 
 	seq_printf(m, "FB tracking flip bits: 0x%08x\n",
-<<<<<<< HEAD
-		   dev_priv->fb_tracking.flip_bits);
-
-	return 0;
-}
-
-static int i915_ips_status(struct seq_file *m, void *unused)
-{
-	struct drm_i915_private *dev_priv = node_to_i915(m->private);
-	intel_wakeref_t wakeref;
-
-	if (!HAS_IPS(dev_priv))
-		return -ENODEV;
-
-	wakeref = intel_runtime_pm_get(&dev_priv->runtime_pm);
-
-	seq_printf(m, "Enabled by kernel parameter: %s\n",
-		   str_yes_no(dev_priv->params.enable_ips));
-
-	if (DISPLAY_VER(dev_priv) >= 8) {
-		seq_puts(m, "Currently: unknown\n");
-	} else {
-		if (intel_de_read(dev_priv, IPS_CTL) & IPS_ENABLE)
-			seq_puts(m, "Currently: enabled\n");
-		else
-			seq_puts(m, "Currently: disabled\n");
-	}
-
-	intel_runtime_pm_put(&dev_priv->runtime_pm, wakeref);
-=======
 		   dev_priv->display.fb_tracking.flip_bits);
->>>>>>> eb3cdb58
 
 	return 0;
 }
@@ -150,11 +109,7 @@
 	struct drm_framebuffer *drm_fb;
 
 #ifdef CONFIG_DRM_FBDEV_EMULATION
-<<<<<<< HEAD
-	fbdev_fb = intel_fbdev_framebuffer(dev_priv->fbdev);
-=======
 	fbdev_fb = intel_fbdev_framebuffer(dev_priv->display.fbdev.fbdev);
->>>>>>> eb3cdb58
 	if (fbdev_fb) {
 		seq_printf(m, "fbcon size: %d x %d, depth %d, %d bpp, modifier 0x%llx, refcount %d, obj ",
 			   fbdev_fb->base.width,
@@ -184,202 +139,7 @@
 		i915_debugfs_describe_obj(m, intel_fb_obj(&fb->base));
 		seq_putc(m, '\n');
 	}
-<<<<<<< HEAD
-	mutex_unlock(&dev->mode_config.fb_lock);
-
-	return 0;
-}
-
-static int i915_psr_sink_status_show(struct seq_file *m, void *data)
-{
-	u8 val;
-	static const char * const sink_status[] = {
-		"inactive",
-		"transition to active, capture and display",
-		"active, display from RFB",
-		"active, capture and display on sink device timings",
-		"transition to inactive, capture and display, timing re-sync",
-		"reserved",
-		"reserved",
-		"sink internal error",
-	};
-	struct drm_connector *connector = m->private;
-	struct intel_dp *intel_dp =
-		intel_attached_dp(to_intel_connector(connector));
-	int ret;
-
-	if (!CAN_PSR(intel_dp)) {
-		seq_puts(m, "PSR Unsupported\n");
-		return -ENODEV;
-	}
-
-	if (connector->status != connector_status_connected)
-		return -ENODEV;
-
-	ret = drm_dp_dpcd_readb(&intel_dp->aux, DP_PSR_STATUS, &val);
-
-	if (ret == 1) {
-		const char *str = "unknown";
-
-		val &= DP_PSR_SINK_STATE_MASK;
-		if (val < ARRAY_SIZE(sink_status))
-			str = sink_status[val];
-		seq_printf(m, "Sink PSR status: 0x%x [%s]\n", val, str);
-	} else {
-		return ret;
-	}
-
-	return 0;
-}
-DEFINE_SHOW_ATTRIBUTE(i915_psr_sink_status);
-
-static void
-psr_source_status(struct intel_dp *intel_dp, struct seq_file *m)
-{
-	struct drm_i915_private *dev_priv = dp_to_i915(intel_dp);
-	const char *status = "unknown";
-	u32 val, status_val;
-
-	if (intel_dp->psr.psr2_enabled) {
-		static const char * const live_status[] = {
-			"IDLE",
-			"CAPTURE",
-			"CAPTURE_FS",
-			"SLEEP",
-			"BUFON_FW",
-			"ML_UP",
-			"SU_STANDBY",
-			"FAST_SLEEP",
-			"DEEP_SLEEP",
-			"BUF_ON",
-			"TG_ON"
-		};
-		val = intel_de_read(dev_priv,
-				    EDP_PSR2_STATUS(intel_dp->psr.transcoder));
-		status_val = REG_FIELD_GET(EDP_PSR2_STATUS_STATE_MASK, val);
-		if (status_val < ARRAY_SIZE(live_status))
-			status = live_status[status_val];
-	} else {
-		static const char * const live_status[] = {
-			"IDLE",
-			"SRDONACK",
-			"SRDENT",
-			"BUFOFF",
-			"BUFON",
-			"AUXACK",
-			"SRDOFFACK",
-			"SRDENT_ON",
-		};
-		val = intel_de_read(dev_priv,
-				    EDP_PSR_STATUS(intel_dp->psr.transcoder));
-		status_val = (val & EDP_PSR_STATUS_STATE_MASK) >>
-			      EDP_PSR_STATUS_STATE_SHIFT;
-		if (status_val < ARRAY_SIZE(live_status))
-			status = live_status[status_val];
-	}
-
-	seq_printf(m, "Source PSR status: %s [0x%08x]\n", status, val);
-}
-
-static int intel_psr_status(struct seq_file *m, struct intel_dp *intel_dp)
-{
-	struct drm_i915_private *dev_priv = dp_to_i915(intel_dp);
-	struct intel_psr *psr = &intel_dp->psr;
-	intel_wakeref_t wakeref;
-	const char *status;
-	bool enabled;
-	u32 val;
-
-	seq_printf(m, "Sink support: %s", str_yes_no(psr->sink_support));
-	if (psr->sink_support)
-		seq_printf(m, " [0x%02x]", intel_dp->psr_dpcd[0]);
-	seq_puts(m, "\n");
-
-	if (!psr->sink_support)
-		return 0;
-
-	wakeref = intel_runtime_pm_get(&dev_priv->runtime_pm);
-	mutex_lock(&psr->lock);
-
-	if (psr->enabled)
-		status = psr->psr2_enabled ? "PSR2 enabled" : "PSR1 enabled";
-	else
-		status = "disabled";
-	seq_printf(m, "PSR mode: %s\n", status);
-
-	if (!psr->enabled) {
-		seq_printf(m, "PSR sink not reliable: %s\n",
-			   str_yes_no(psr->sink_not_reliable));
-
-		goto unlock;
-	}
-
-	if (psr->psr2_enabled) {
-		val = intel_de_read(dev_priv,
-				    EDP_PSR2_CTL(intel_dp->psr.transcoder));
-		enabled = val & EDP_PSR2_ENABLE;
-	} else {
-		val = intel_de_read(dev_priv,
-				    EDP_PSR_CTL(intel_dp->psr.transcoder));
-		enabled = val & EDP_PSR_ENABLE;
-	}
-	seq_printf(m, "Source PSR ctl: %s [0x%08x]\n",
-		   str_enabled_disabled(enabled), val);
-	psr_source_status(intel_dp, m);
-	seq_printf(m, "Busy frontbuffer bits: 0x%08x\n",
-		   psr->busy_frontbuffer_bits);
-
-	/*
-	 * SKL+ Perf counter is reset to 0 everytime DC state is entered
-	 */
-	if (IS_HASWELL(dev_priv) || IS_BROADWELL(dev_priv)) {
-		val = intel_de_read(dev_priv,
-				    EDP_PSR_PERF_CNT(intel_dp->psr.transcoder));
-		val &= EDP_PSR_PERF_CNT_MASK;
-		seq_printf(m, "Performance counter: %u\n", val);
-	}
-
-	if (psr->debug & I915_PSR_DEBUG_IRQ) {
-		seq_printf(m, "Last attempted entry at: %lld\n",
-			   psr->last_entry_attempt);
-		seq_printf(m, "Last exit at: %lld\n", psr->last_exit);
-	}
-
-	if (psr->psr2_enabled) {
-		u32 su_frames_val[3];
-		int frame;
-
-		/*
-		 * Reading all 3 registers before hand to minimize crossing a
-		 * frame boundary between register reads
-		 */
-		for (frame = 0; frame < PSR2_SU_STATUS_FRAMES; frame += 3) {
-			val = intel_de_read(dev_priv,
-					    PSR2_SU_STATUS(intel_dp->psr.transcoder, frame));
-			su_frames_val[frame / 3] = val;
-		}
-
-		seq_puts(m, "Frame:\tPSR2 SU blocks:\n");
-
-		for (frame = 0; frame < PSR2_SU_STATUS_FRAMES; frame++) {
-			u32 su_blocks;
-
-			su_blocks = su_frames_val[frame / 3] &
-				    PSR2_SU_STATUS_MASK(frame);
-			su_blocks = su_blocks >> PSR2_SU_STATUS_SHIFT(frame);
-			seq_printf(m, "%d\t%d\n", frame, su_blocks);
-		}
-
-		seq_printf(m, "PSR2 selective fetch: %s\n",
-			   str_enabled_disabled(psr->psr2_sel_fetch_enabled));
-	}
-
-unlock:
-	mutex_unlock(&psr->lock);
-	intel_runtime_pm_put(&dev_priv->runtime_pm, wakeref);
-=======
 	mutex_unlock(&dev_priv->drm.mode_config.fb_lock);
->>>>>>> eb3cdb58
 
 	return 0;
 }
@@ -433,21 +193,12 @@
 			     struct intel_connector *connector)
 {
 	const struct drm_display_mode *fixed_mode;
-<<<<<<< HEAD
 
 	if (list_empty(&connector->panel.fixed_modes))
 		return;
 
 	seq_puts(m, "\tfixed modes:\n");
 
-=======
-
-	if (list_empty(&connector->panel.fixed_modes))
-		return;
-
-	seq_puts(m, "\tfixed modes:\n");
-
->>>>>>> eb3cdb58
 	list_for_each_entry(fixed_mode, &connector->panel.fixed_modes, head)
 		intel_seq_print_mode(m, 2, fixed_mode);
 }
@@ -944,61 +695,6 @@
 	return 0;
 }
 
-<<<<<<< HEAD
-static int i915_ipc_status_show(struct seq_file *m, void *data)
-{
-	struct drm_i915_private *dev_priv = m->private;
-
-	seq_printf(m, "Isochronous Priority Control: %s\n",
-			str_yes_no(dev_priv->ipc_enabled));
-	return 0;
-}
-
-static int i915_ipc_status_open(struct inode *inode, struct file *file)
-{
-	struct drm_i915_private *dev_priv = inode->i_private;
-
-	if (!HAS_IPC(dev_priv))
-		return -ENODEV;
-
-	return single_open(file, i915_ipc_status_show, dev_priv);
-}
-
-static ssize_t i915_ipc_status_write(struct file *file, const char __user *ubuf,
-				     size_t len, loff_t *offp)
-{
-	struct seq_file *m = file->private_data;
-	struct drm_i915_private *dev_priv = m->private;
-	intel_wakeref_t wakeref;
-	bool enable;
-	int ret;
-
-	ret = kstrtobool_from_user(ubuf, len, &enable);
-	if (ret < 0)
-		return ret;
-
-	with_intel_runtime_pm(&dev_priv->runtime_pm, wakeref) {
-		if (!dev_priv->ipc_enabled && enable)
-			drm_info(&dev_priv->drm,
-				 "Enabling IPC: WM will be proper only after next commit\n");
-		dev_priv->ipc_enabled = enable;
-		intel_enable_ipc(dev_priv);
-	}
-
-	return len;
-}
-
-static const struct file_operations i915_ipc_status_fops = {
-	.owner = THIS_MODULE,
-	.open = i915_ipc_status_open,
-	.read = seq_read,
-	.llseek = seq_lseek,
-	.release = single_release,
-	.write = i915_ipc_status_write
-};
-
-=======
->>>>>>> eb3cdb58
 static int i915_ddb_info(struct seq_file *m, void *unused)
 {
 	struct drm_i915_private *dev_priv = node_to_i915(m->private);
@@ -1037,63 +733,10 @@
 	return 0;
 }
 
-<<<<<<< HEAD
-static int i915_drrs_status(struct seq_file *m, void *unused)
-{
-	struct drm_i915_private *dev_priv = node_to_i915(m->private);
-	struct drm_connector_list_iter conn_iter;
-	struct intel_connector *connector;
-	struct intel_crtc *crtc;
-
-	drm_connector_list_iter_begin(&dev_priv->drm, &conn_iter);
-	for_each_intel_connector_iter(connector, &conn_iter) {
-		seq_printf(m, "[CONNECTOR:%d:%s] DRRS type: %s\n",
-			   connector->base.base.id, connector->base.name,
-			   intel_drrs_type_str(intel_panel_drrs_type(connector)));
-	}
-	drm_connector_list_iter_end(&conn_iter);
-
-	seq_puts(m, "\n");
-
-	for_each_intel_crtc(&dev_priv->drm, crtc) {
-		const struct intel_crtc_state *crtc_state =
-			to_intel_crtc_state(crtc->base.state);
-
-		seq_printf(m, "[CRTC:%d:%s]:\n",
-			   crtc->base.base.id, crtc->base.name);
-
-		mutex_lock(&crtc->drrs.mutex);
-
-		/* DRRS Supported */
-		seq_printf(m, "\tDRRS Enabled: %s\n",
-			   str_yes_no(crtc_state->has_drrs));
-
-		seq_printf(m, "\tDRRS Active: %s\n",
-			   str_yes_no(intel_drrs_is_active(crtc)));
-
-		seq_printf(m, "\tBusy_frontbuffer_bits: 0x%X\n",
-			   crtc->drrs.busy_frontbuffer_bits);
-
-		seq_printf(m, "\tDRRS refresh rate: %s\n",
-			   crtc->drrs.refresh_rate == DRRS_REFRESH_RATE_LOW ?
-			   "low" : "high");
-
-		mutex_unlock(&crtc->drrs.mutex);
-	}
-
-	return 0;
-}
-
 static bool
 intel_lpsp_power_well_enabled(struct drm_i915_private *i915,
 			      enum i915_power_well_id power_well_id)
 {
-=======
-static bool
-intel_lpsp_power_well_enabled(struct drm_i915_private *i915,
-			      enum i915_power_well_id power_well_id)
-{
->>>>>>> eb3cdb58
 	intel_wakeref_t wakeref;
 	bool is_enabled;
 
@@ -1351,445 +994,6 @@
 }
 DEFINE_SHOW_ATTRIBUTE(i915_displayport_test_type);
 
-<<<<<<< HEAD
-static void wm_latency_show(struct seq_file *m, const u16 wm[8])
-{
-	struct drm_i915_private *dev_priv = m->private;
-	struct drm_device *dev = &dev_priv->drm;
-	int level;
-	int num_levels;
-
-	if (IS_CHERRYVIEW(dev_priv))
-		num_levels = 3;
-	else if (IS_VALLEYVIEW(dev_priv))
-		num_levels = 1;
-	else if (IS_G4X(dev_priv))
-		num_levels = 3;
-	else
-		num_levels = ilk_wm_max_level(dev_priv) + 1;
-
-	drm_modeset_lock_all(dev);
-
-	for (level = 0; level < num_levels; level++) {
-		unsigned int latency = wm[level];
-
-		/*
-		 * - WM1+ latency values in 0.5us units
-		 * - latencies are in us on gen9/vlv/chv
-		 */
-		if (DISPLAY_VER(dev_priv) >= 9 ||
-		    IS_VALLEYVIEW(dev_priv) ||
-		    IS_CHERRYVIEW(dev_priv) ||
-		    IS_G4X(dev_priv))
-			latency *= 10;
-		else if (level > 0)
-			latency *= 5;
-
-		seq_printf(m, "WM%d %u (%u.%u usec)\n",
-			   level, wm[level], latency / 10, latency % 10);
-	}
-
-	drm_modeset_unlock_all(dev);
-}
-
-static int pri_wm_latency_show(struct seq_file *m, void *data)
-{
-	struct drm_i915_private *dev_priv = m->private;
-	const u16 *latencies;
-
-	if (DISPLAY_VER(dev_priv) >= 9)
-		latencies = dev_priv->wm.skl_latency;
-	else
-		latencies = dev_priv->wm.pri_latency;
-
-	wm_latency_show(m, latencies);
-
-	return 0;
-}
-
-static int spr_wm_latency_show(struct seq_file *m, void *data)
-{
-	struct drm_i915_private *dev_priv = m->private;
-	const u16 *latencies;
-
-	if (DISPLAY_VER(dev_priv) >= 9)
-		latencies = dev_priv->wm.skl_latency;
-	else
-		latencies = dev_priv->wm.spr_latency;
-
-	wm_latency_show(m, latencies);
-
-	return 0;
-}
-
-static int cur_wm_latency_show(struct seq_file *m, void *data)
-{
-	struct drm_i915_private *dev_priv = m->private;
-	const u16 *latencies;
-
-	if (DISPLAY_VER(dev_priv) >= 9)
-		latencies = dev_priv->wm.skl_latency;
-	else
-		latencies = dev_priv->wm.cur_latency;
-
-	wm_latency_show(m, latencies);
-
-	return 0;
-}
-
-static int pri_wm_latency_open(struct inode *inode, struct file *file)
-{
-	struct drm_i915_private *dev_priv = inode->i_private;
-
-	if (DISPLAY_VER(dev_priv) < 5 && !IS_G4X(dev_priv))
-		return -ENODEV;
-
-	return single_open(file, pri_wm_latency_show, dev_priv);
-}
-
-static int spr_wm_latency_open(struct inode *inode, struct file *file)
-{
-	struct drm_i915_private *dev_priv = inode->i_private;
-
-	if (HAS_GMCH(dev_priv))
-		return -ENODEV;
-
-	return single_open(file, spr_wm_latency_show, dev_priv);
-}
-
-static int cur_wm_latency_open(struct inode *inode, struct file *file)
-{
-	struct drm_i915_private *dev_priv = inode->i_private;
-
-	if (HAS_GMCH(dev_priv))
-		return -ENODEV;
-
-	return single_open(file, cur_wm_latency_show, dev_priv);
-}
-
-static ssize_t wm_latency_write(struct file *file, const char __user *ubuf,
-				size_t len, loff_t *offp, u16 wm[8])
-{
-	struct seq_file *m = file->private_data;
-	struct drm_i915_private *dev_priv = m->private;
-	struct drm_device *dev = &dev_priv->drm;
-	u16 new[8] = { 0 };
-	int num_levels;
-	int level;
-	int ret;
-	char tmp[32];
-
-	if (IS_CHERRYVIEW(dev_priv))
-		num_levels = 3;
-	else if (IS_VALLEYVIEW(dev_priv))
-		num_levels = 1;
-	else if (IS_G4X(dev_priv))
-		num_levels = 3;
-	else
-		num_levels = ilk_wm_max_level(dev_priv) + 1;
-
-	if (len >= sizeof(tmp))
-		return -EINVAL;
-
-	if (copy_from_user(tmp, ubuf, len))
-		return -EFAULT;
-
-	tmp[len] = '\0';
-
-	ret = sscanf(tmp, "%hu %hu %hu %hu %hu %hu %hu %hu",
-		     &new[0], &new[1], &new[2], &new[3],
-		     &new[4], &new[5], &new[6], &new[7]);
-	if (ret != num_levels)
-		return -EINVAL;
-
-	drm_modeset_lock_all(dev);
-
-	for (level = 0; level < num_levels; level++)
-		wm[level] = new[level];
-
-	drm_modeset_unlock_all(dev);
-
-	return len;
-}
-
-
-static ssize_t pri_wm_latency_write(struct file *file, const char __user *ubuf,
-				    size_t len, loff_t *offp)
-{
-	struct seq_file *m = file->private_data;
-	struct drm_i915_private *dev_priv = m->private;
-	u16 *latencies;
-
-	if (DISPLAY_VER(dev_priv) >= 9)
-		latencies = dev_priv->wm.skl_latency;
-	else
-		latencies = dev_priv->wm.pri_latency;
-
-	return wm_latency_write(file, ubuf, len, offp, latencies);
-}
-
-static ssize_t spr_wm_latency_write(struct file *file, const char __user *ubuf,
-				    size_t len, loff_t *offp)
-{
-	struct seq_file *m = file->private_data;
-	struct drm_i915_private *dev_priv = m->private;
-	u16 *latencies;
-
-	if (DISPLAY_VER(dev_priv) >= 9)
-		latencies = dev_priv->wm.skl_latency;
-	else
-		latencies = dev_priv->wm.spr_latency;
-
-	return wm_latency_write(file, ubuf, len, offp, latencies);
-}
-
-static ssize_t cur_wm_latency_write(struct file *file, const char __user *ubuf,
-				    size_t len, loff_t *offp)
-{
-	struct seq_file *m = file->private_data;
-	struct drm_i915_private *dev_priv = m->private;
-	u16 *latencies;
-
-	if (DISPLAY_VER(dev_priv) >= 9)
-		latencies = dev_priv->wm.skl_latency;
-	else
-		latencies = dev_priv->wm.cur_latency;
-
-	return wm_latency_write(file, ubuf, len, offp, latencies);
-}
-
-static const struct file_operations i915_pri_wm_latency_fops = {
-	.owner = THIS_MODULE,
-	.open = pri_wm_latency_open,
-	.read = seq_read,
-	.llseek = seq_lseek,
-	.release = single_release,
-	.write = pri_wm_latency_write
-};
-
-static const struct file_operations i915_spr_wm_latency_fops = {
-	.owner = THIS_MODULE,
-	.open = spr_wm_latency_open,
-	.read = seq_read,
-	.llseek = seq_lseek,
-	.release = single_release,
-	.write = spr_wm_latency_write
-};
-
-static const struct file_operations i915_cur_wm_latency_fops = {
-	.owner = THIS_MODULE,
-	.open = cur_wm_latency_open,
-	.read = seq_read,
-	.llseek = seq_lseek,
-	.release = single_release,
-	.write = cur_wm_latency_write
-};
-
-static int i915_hpd_storm_ctl_show(struct seq_file *m, void *data)
-{
-	struct drm_i915_private *dev_priv = m->private;
-	struct i915_hotplug *hotplug = &dev_priv->hotplug;
-
-	/* Synchronize with everything first in case there's been an HPD
-	 * storm, but we haven't finished handling it in the kernel yet
-	 */
-	intel_synchronize_irq(dev_priv);
-	flush_work(&dev_priv->hotplug.dig_port_work);
-	flush_delayed_work(&dev_priv->hotplug.hotplug_work);
-
-	seq_printf(m, "Threshold: %d\n", hotplug->hpd_storm_threshold);
-	seq_printf(m, "Detected: %s\n",
-		   str_yes_no(delayed_work_pending(&hotplug->reenable_work)));
-
-	return 0;
-}
-
-static ssize_t i915_hpd_storm_ctl_write(struct file *file,
-					const char __user *ubuf, size_t len,
-					loff_t *offp)
-{
-	struct seq_file *m = file->private_data;
-	struct drm_i915_private *dev_priv = m->private;
-	struct i915_hotplug *hotplug = &dev_priv->hotplug;
-	unsigned int new_threshold;
-	int i;
-	char *newline;
-	char tmp[16];
-
-	if (len >= sizeof(tmp))
-		return -EINVAL;
-
-	if (copy_from_user(tmp, ubuf, len))
-		return -EFAULT;
-
-	tmp[len] = '\0';
-
-	/* Strip newline, if any */
-	newline = strchr(tmp, '\n');
-	if (newline)
-		*newline = '\0';
-
-	if (strcmp(tmp, "reset") == 0)
-		new_threshold = HPD_STORM_DEFAULT_THRESHOLD;
-	else if (kstrtouint(tmp, 10, &new_threshold) != 0)
-		return -EINVAL;
-
-	if (new_threshold > 0)
-		drm_dbg_kms(&dev_priv->drm,
-			    "Setting HPD storm detection threshold to %d\n",
-			    new_threshold);
-	else
-		drm_dbg_kms(&dev_priv->drm, "Disabling HPD storm detection\n");
-
-	spin_lock_irq(&dev_priv->irq_lock);
-	hotplug->hpd_storm_threshold = new_threshold;
-	/* Reset the HPD storm stats so we don't accidentally trigger a storm */
-	for_each_hpd_pin(i)
-		hotplug->stats[i].count = 0;
-	spin_unlock_irq(&dev_priv->irq_lock);
-
-	/* Re-enable hpd immediately if we were in an irq storm */
-	flush_delayed_work(&dev_priv->hotplug.reenable_work);
-
-	return len;
-}
-
-static int i915_hpd_storm_ctl_open(struct inode *inode, struct file *file)
-{
-	return single_open(file, i915_hpd_storm_ctl_show, inode->i_private);
-}
-
-static const struct file_operations i915_hpd_storm_ctl_fops = {
-	.owner = THIS_MODULE,
-	.open = i915_hpd_storm_ctl_open,
-	.read = seq_read,
-	.llseek = seq_lseek,
-	.release = single_release,
-	.write = i915_hpd_storm_ctl_write
-};
-
-static int i915_hpd_short_storm_ctl_show(struct seq_file *m, void *data)
-{
-	struct drm_i915_private *dev_priv = m->private;
-
-	seq_printf(m, "Enabled: %s\n",
-		   str_yes_no(dev_priv->hotplug.hpd_short_storm_enabled));
-
-	return 0;
-}
-
-static int
-i915_hpd_short_storm_ctl_open(struct inode *inode, struct file *file)
-{
-	return single_open(file, i915_hpd_short_storm_ctl_show,
-			   inode->i_private);
-}
-
-static ssize_t i915_hpd_short_storm_ctl_write(struct file *file,
-					      const char __user *ubuf,
-					      size_t len, loff_t *offp)
-{
-	struct seq_file *m = file->private_data;
-	struct drm_i915_private *dev_priv = m->private;
-	struct i915_hotplug *hotplug = &dev_priv->hotplug;
-	char *newline;
-	char tmp[16];
-	int i;
-	bool new_state;
-
-	if (len >= sizeof(tmp))
-		return -EINVAL;
-
-	if (copy_from_user(tmp, ubuf, len))
-		return -EFAULT;
-
-	tmp[len] = '\0';
-
-	/* Strip newline, if any */
-	newline = strchr(tmp, '\n');
-	if (newline)
-		*newline = '\0';
-
-	/* Reset to the "default" state for this system */
-	if (strcmp(tmp, "reset") == 0)
-		new_state = !HAS_DP_MST(dev_priv);
-	else if (kstrtobool(tmp, &new_state) != 0)
-		return -EINVAL;
-
-	drm_dbg_kms(&dev_priv->drm, "%sabling HPD short storm detection\n",
-		    new_state ? "En" : "Dis");
-
-	spin_lock_irq(&dev_priv->irq_lock);
-	hotplug->hpd_short_storm_enabled = new_state;
-	/* Reset the HPD storm stats so we don't accidentally trigger a storm */
-	for_each_hpd_pin(i)
-		hotplug->stats[i].count = 0;
-	spin_unlock_irq(&dev_priv->irq_lock);
-
-	/* Re-enable hpd immediately if we were in an irq storm */
-	flush_delayed_work(&dev_priv->hotplug.reenable_work);
-
-	return len;
-}
-
-static const struct file_operations i915_hpd_short_storm_ctl_fops = {
-	.owner = THIS_MODULE,
-	.open = i915_hpd_short_storm_ctl_open,
-	.read = seq_read,
-	.llseek = seq_lseek,
-	.release = single_release,
-	.write = i915_hpd_short_storm_ctl_write,
-};
-
-static int i915_drrs_ctl_set(void *data, u64 val)
-{
-	struct drm_i915_private *dev_priv = data;
-	struct drm_device *dev = &dev_priv->drm;
-	struct intel_crtc *crtc;
-
-	for_each_intel_crtc(dev, crtc) {
-		struct intel_crtc_state *crtc_state;
-		struct drm_crtc_commit *commit;
-		int ret;
-
-		ret = drm_modeset_lock_single_interruptible(&crtc->base.mutex);
-		if (ret)
-			return ret;
-
-		crtc_state = to_intel_crtc_state(crtc->base.state);
-
-		if (!crtc_state->hw.active ||
-		    !crtc_state->has_drrs)
-			goto out;
-
-		commit = crtc_state->uapi.commit;
-		if (commit) {
-			ret = wait_for_completion_interruptible(&commit->hw_done);
-			if (ret)
-				goto out;
-		}
-
-		drm_dbg(&dev_priv->drm,
-			"Manually %sactivating DRRS\n", val ? "" : "de");
-
-		if (val)
-			intel_drrs_activate(crtc_state);
-		else
-			intel_drrs_deactivate(crtc_state);
-
-out:
-		drm_modeset_unlock(&crtc->base.mutex);
-		if (ret)
-			return ret;
-	}
-
-	return 0;
-}
-
-DEFINE_SIMPLE_ATTRIBUTE(i915_drrs_ctl_fops, NULL, i915_drrs_ctl_set, "%llu\n");
-
-=======
->>>>>>> eb3cdb58
 static ssize_t
 i915_fifo_underrun_reset_write(struct file *filp,
 			       const char __user *ubuf,
@@ -1797,10 +1001,6 @@
 {
 	struct drm_i915_private *dev_priv = filp->private_data;
 	struct intel_crtc *crtc;
-<<<<<<< HEAD
-	struct drm_device *dev = &dev_priv->drm;
-=======
->>>>>>> eb3cdb58
 	int ret;
 	bool reset;
 
@@ -1811,11 +1011,7 @@
 	if (!reset)
 		return cnt;
 
-<<<<<<< HEAD
-	for_each_intel_crtc(dev, crtc) {
-=======
 	for_each_intel_crtc(&dev_priv->drm, crtc) {
->>>>>>> eb3cdb58
 		struct drm_crtc_commit *commit;
 		struct intel_crtc_state *crtc_state;
 
@@ -1859,10 +1055,6 @@
 
 static const struct drm_info_list intel_display_debugfs_list[] = {
 	{"i915_frontbuffer_tracking", i915_frontbuffer_tracking, 0},
-<<<<<<< HEAD
-	{"i915_ips_status", i915_ips_status, 0},
-=======
->>>>>>> eb3cdb58
 	{"i915_sr_status", i915_sr_status, 0},
 	{"i915_opregion", i915_opregion, 0},
 	{"i915_vbt", i915_vbt, 0},
@@ -1880,12 +1072,6 @@
 	const struct file_operations *fops;
 } intel_display_debugfs_files[] = {
 	{"i915_fifo_underrun_reset", &i915_fifo_underrun_reset_ops},
-<<<<<<< HEAD
-	{"i915_pri_wm_latency", &i915_pri_wm_latency_fops},
-	{"i915_spr_wm_latency", &i915_spr_wm_latency_fops},
-	{"i915_cur_wm_latency", &i915_cur_wm_latency_fops},
-=======
->>>>>>> eb3cdb58
 	{"i915_dp_test_data", &i915_displayport_test_data_fops},
 	{"i915_dp_test_type", &i915_displayport_test_type_fops},
 	{"i915_dp_test_active", &i915_displayport_test_active_fops},
@@ -1910,12 +1096,9 @@
 
 	intel_dmc_debugfs_register(i915);
 	intel_fbc_debugfs_register(i915);
-<<<<<<< HEAD
-=======
 	intel_hpd_debugfs_register(i915);
 	intel_psr_debugfs_register(i915);
 	intel_wm_debugfs_register(i915);
->>>>>>> eb3cdb58
 }
 
 static int i915_panel_show(struct seq_file *m, void *data)
@@ -1967,19 +1150,6 @@
 }
 DEFINE_SHOW_ATTRIBUTE(i915_hdcp_sink_capability);
 
-<<<<<<< HEAD
-static int i915_psr_status_show(struct seq_file *m, void *data)
-{
-	struct drm_connector *connector = m->private;
-	struct intel_dp *intel_dp =
-		intel_attached_dp(to_intel_connector(connector));
-
-	return intel_psr_status(m, intel_dp);
-}
-DEFINE_SHOW_ATTRIBUTE(i915_psr_status);
-
-=======
->>>>>>> eb3cdb58
 static int i915_lpsp_capability_show(struct seq_file *m, void *data)
 {
 	struct drm_connector *connector = m->private;
@@ -2066,8 +1236,6 @@
 			   str_yes_no(crtc_state->dsc.compression_enable));
 		seq_printf(m, "DSC_Sink_Support: %s\n",
 			   str_yes_no(drm_dp_sink_supports_dsc(intel_dp->dsc_dpcd)));
-<<<<<<< HEAD
-=======
 		seq_printf(m, "DSC_Output_Format_Sink_Support: RGB: %s YCBCR420: %s YCBCR444: %s\n",
 			   str_yes_no(drm_dp_dsc_sink_supports_format(intel_dp->dsc_dpcd,
 								      DP_DSC_RGB)),
@@ -2075,7 +1243,6 @@
 								      DP_DSC_YCbCr420_Native)),
 			   str_yes_no(drm_dp_dsc_sink_supports_format(intel_dp->dsc_dpcd,
 								      DP_DSC_YCbCr444)));
->>>>>>> eb3cdb58
 		seq_printf(m, "Force_DSC_Enable: %s\n",
 			   str_yes_no(intel_dp->force_dsc_en));
 		if (!intel_dp_is_edp(intel_dp))
@@ -2135,11 +1302,7 @@
 	.write = i915_dsc_fec_support_write
 };
 
-<<<<<<< HEAD
-static int i915_dsc_bpp_show(struct seq_file *m, void *data)
-=======
 static int i915_dsc_bpc_show(struct seq_file *m, void *data)
->>>>>>> eb3cdb58
 {
 	struct drm_connector *connector = m->private;
 	struct drm_device *dev = connector->dev;
@@ -2162,22 +1325,14 @@
 	}
 
 	crtc_state = to_intel_crtc_state(crtc->state);
-<<<<<<< HEAD
-	seq_printf(m, "Compressed_BPP: %d\n", crtc_state->dsc.compressed_bpp);
-=======
 	seq_printf(m, "Input_BPC: %d\n", crtc_state->dsc.config.bits_per_component);
->>>>>>> eb3cdb58
 
 out:	drm_modeset_unlock(&dev->mode_config.connection_mutex);
 
 	return ret;
 }
 
-<<<<<<< HEAD
-static ssize_t i915_dsc_bpp_write(struct file *file,
-=======
 static ssize_t i915_dsc_bpc_write(struct file *file,
->>>>>>> eb3cdb58
 				  const char __user *ubuf,
 				  size_t len, loff_t *offp)
 {
@@ -2185,16 +1340,6 @@
 		((struct seq_file *)file->private_data)->private;
 	struct intel_encoder *encoder = intel_attached_encoder(to_intel_connector(connector));
 	struct intel_dp *intel_dp = enc_to_intel_dp(encoder);
-<<<<<<< HEAD
-	int dsc_bpp = 0;
-	int ret;
-
-	ret = kstrtoint_from_user(ubuf, len, 0, &dsc_bpp);
-	if (ret < 0)
-		return ret;
-
-	intel_dp->force_dsc_bpp = dsc_bpp;
-=======
 	int dsc_bpc = 0;
 	int ret;
 
@@ -2203,28 +1348,11 @@
 		return ret;
 
 	intel_dp->force_dsc_bpc = dsc_bpc;
->>>>>>> eb3cdb58
 	*offp += len;
 
 	return len;
 }
 
-<<<<<<< HEAD
-static int i915_dsc_bpp_open(struct inode *inode,
-			     struct file *file)
-{
-	return single_open(file, i915_dsc_bpp_show,
-			   inode->i_private);
-}
-
-static const struct file_operations i915_dsc_bpp_fops = {
-	.owner = THIS_MODULE,
-	.open = i915_dsc_bpp_open,
-	.read = seq_read,
-	.llseek = seq_lseek,
-	.release = single_release,
-	.write = i915_dsc_bpp_write
-=======
 static int i915_dsc_bpc_open(struct inode *inode,
 			     struct file *file)
 {
@@ -2305,7 +1433,6 @@
 	.llseek = seq_lseek,
 	.release = single_release,
 	.write = i915_dsc_output_format_write
->>>>>>> eb3cdb58
 };
 
 /*
@@ -2314,11 +1441,7 @@
  */
 static int i915_current_bpc_show(struct seq_file *m, void *data)
 {
-<<<<<<< HEAD
-	struct intel_crtc *crtc = to_intel_crtc(m->private);
-=======
 	struct intel_crtc *crtc = m->private;
->>>>>>> eb3cdb58
 	struct intel_crtc_state *crtc_state;
 	int ret;
 
@@ -2335,8 +1458,6 @@
 }
 DEFINE_SHOW_ATTRIBUTE(i915_current_bpc);
 
-<<<<<<< HEAD
-=======
 /* Pipe may differ from crtc index if pipes are fused off */
 static int intel_crtc_pipe_show(struct seq_file *m, void *unused)
 {
@@ -2348,7 +1469,6 @@
 }
 DEFINE_SHOW_ATTRIBUTE(intel_crtc_pipe);
 
->>>>>>> eb3cdb58
 /**
  * intel_connector_debugfs_add - add i915 specific connector debugfs files
  * @intel_connector: pointer to a registered drm_connector
@@ -2387,16 +1507,11 @@
 		debugfs_create_file("i915_dsc_fec_support", 0644, root,
 				    connector, &i915_dsc_fec_support_fops);
 
-<<<<<<< HEAD
-		debugfs_create_file("i915_dsc_bpp", 0644, root,
-				    connector, &i915_dsc_bpp_fops);
-=======
 		debugfs_create_file("i915_dsc_bpc", 0644, root,
 				    connector, &i915_dsc_bpc_fops);
 
 		debugfs_create_file("i915_dsc_output_format", 0644, root,
 				    connector, &i915_dsc_output_format_fops);
->>>>>>> eb3cdb58
 	}
 
 	if (connector->connector_type == DRM_MODE_CONNECTOR_DSI ||
@@ -2414,18 +1529,6 @@
  *
  * Failure to add debugfs entries should generally be ignored.
  */
-<<<<<<< HEAD
-void intel_crtc_debugfs_add(struct drm_crtc *crtc)
-{
-	if (!crtc->debugfs_entry)
-		return;
-
-	crtc_updates_add(crtc);
-	intel_fbc_crtc_debugfs_add(to_intel_crtc(crtc));
-
-	debugfs_create_file("i915_current_bpc", 0444, crtc->debugfs_entry, crtc,
-			    &i915_current_bpc_fops);
-=======
 void intel_crtc_debugfs_add(struct intel_crtc *crtc)
 {
 	struct dentry *root = crtc->base.debugfs_entry;
@@ -2442,5 +1545,4 @@
 			    &i915_current_bpc_fops);
 	debugfs_create_file("i915_pipe", 0444, root, crtc,
 			    &intel_crtc_pipe_fops);
->>>>>>> eb3cdb58
 }