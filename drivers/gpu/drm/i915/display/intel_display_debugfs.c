// SPDX-License-Identifier: MIT
/*
 * Copyright © 2020 Intel Corporation
 */

#include <linux/string_helpers.h>

#include <drm/drm_debugfs.h>
#include <drm/drm_edid.h>
#include <drm/drm_fourcc.h>

#include "hsw_ips.h"
#include "i915_debugfs.h"
#include "i915_irq.h"
#include "i915_reg.h"
<<<<<<< HEAD
=======
#include "intel_alpm.h"
>>>>>>> 2d5404ca
#include "intel_crtc.h"
#include "intel_de.h"
#include "intel_crtc_state_dump.h"
#include "intel_display_debugfs.h"
#include "intel_display_debugfs_params.h"
#include "intel_display_power.h"
#include "intel_display_power_well.h"
#include "intel_display_types.h"
#include "intel_dmc.h"
#include "intel_dp.h"
#include "intel_dp_link_training.h"
#include "intel_dp_mst.h"
#include "intel_drrs.h"
#include "intel_fbc.h"
#include "intel_fbdev.h"
#include "intel_hdcp.h"
#include "intel_hdmi.h"
#include "intel_hotplug.h"
#include "intel_panel.h"
#include "intel_pps.h"
#include "intel_psr.h"
#include "intel_psr_regs.h"
<<<<<<< HEAD
=======
#include "intel_vdsc.h"
>>>>>>> 2d5404ca
#include "intel_wm.h"

static inline struct drm_i915_private *node_to_i915(struct drm_info_node *node)
{
	return to_i915(node->minor->dev);
}

static int i915_frontbuffer_tracking(struct seq_file *m, void *unused)
{
	struct drm_i915_private *dev_priv = node_to_i915(m->private);

	spin_lock(&dev_priv->display.fb_tracking.lock);

	seq_printf(m, "FB tracking busy bits: 0x%08x\n",
		   dev_priv->display.fb_tracking.busy_bits);

	seq_printf(m, "FB tracking flip bits: 0x%08x\n",
		   dev_priv->display.fb_tracking.flip_bits);

	spin_unlock(&dev_priv->display.fb_tracking.lock);

	return 0;
}

static int i915_sr_status(struct seq_file *m, void *unused)
{
	struct drm_i915_private *dev_priv = node_to_i915(m->private);
	intel_wakeref_t wakeref;
	bool sr_enabled = false;

	wakeref = intel_display_power_get(dev_priv, POWER_DOMAIN_INIT);

	if (DISPLAY_VER(dev_priv) >= 9)
		/* no global SR status; inspect per-plane WM */;
	else if (HAS_PCH_SPLIT(dev_priv))
		sr_enabled = intel_de_read(dev_priv, WM1_LP_ILK) & WM_LP_ENABLE;
	else if (IS_I965GM(dev_priv) || IS_G4X(dev_priv) ||
		 IS_I945G(dev_priv) || IS_I945GM(dev_priv))
		sr_enabled = intel_de_read(dev_priv, FW_BLC_SELF) & FW_BLC_SELF_EN;
	else if (IS_I915GM(dev_priv))
		sr_enabled = intel_de_read(dev_priv, INSTPM) & INSTPM_SELF_EN;
	else if (IS_PINEVIEW(dev_priv))
		sr_enabled = intel_de_read(dev_priv, DSPFW3(dev_priv)) & PINEVIEW_SELF_REFRESH_EN;
	else if (IS_VALLEYVIEW(dev_priv) || IS_CHERRYVIEW(dev_priv))
		sr_enabled = intel_de_read(dev_priv, FW_BLC_SELF_VLV) & FW_CSPWRDWNEN;

	intel_display_power_put(dev_priv, POWER_DOMAIN_INIT, wakeref);

	seq_printf(m, "self-refresh: %s\n", str_enabled_disabled(sr_enabled));

	return 0;
}

static int i915_gem_framebuffer_info(struct seq_file *m, void *data)
{
	struct drm_i915_private *dev_priv = node_to_i915(m->private);
	struct intel_framebuffer *fbdev_fb = NULL;
	struct drm_framebuffer *drm_fb;

#ifdef CONFIG_DRM_FBDEV_EMULATION
	fbdev_fb = intel_fbdev_framebuffer(dev_priv->display.fbdev.fbdev);
	if (fbdev_fb) {
		seq_printf(m, "fbcon size: %d x %d, depth %d, %d bpp, modifier 0x%llx, refcount %d, obj ",
			   fbdev_fb->base.width,
			   fbdev_fb->base.height,
			   fbdev_fb->base.format->depth,
			   fbdev_fb->base.format->cpp[0] * 8,
			   fbdev_fb->base.modifier,
			   drm_framebuffer_read_refcount(&fbdev_fb->base));
		i915_debugfs_describe_obj(m, intel_fb_obj(&fbdev_fb->base));
		seq_putc(m, '\n');
	}
#endif

	mutex_lock(&dev_priv->drm.mode_config.fb_lock);
	drm_for_each_fb(drm_fb, &dev_priv->drm) {
		struct intel_framebuffer *fb = to_intel_framebuffer(drm_fb);
		if (fb == fbdev_fb)
			continue;

		seq_printf(m, "user size: %d x %d, depth %d, %d bpp, modifier 0x%llx, refcount %d, obj ",
			   fb->base.width,
			   fb->base.height,
			   fb->base.format->depth,
			   fb->base.format->cpp[0] * 8,
			   fb->base.modifier,
			   drm_framebuffer_read_refcount(&fb->base));
		i915_debugfs_describe_obj(m, intel_fb_obj(&fb->base));
		seq_putc(m, '\n');
	}
	mutex_unlock(&dev_priv->drm.mode_config.fb_lock);

	return 0;
}

static int i915_power_domain_info(struct seq_file *m, void *unused)
{
	struct drm_i915_private *i915 = node_to_i915(m->private);

	intel_display_power_debug(i915, m);

	return 0;
}

static void intel_seq_print_mode(struct seq_file *m, int tabs,
				 const struct drm_display_mode *mode)
{
	int i;

	for (i = 0; i < tabs; i++)
		seq_putc(m, '\t');

	seq_printf(m, DRM_MODE_FMT "\n", DRM_MODE_ARG(mode));
}

static void intel_encoder_info(struct seq_file *m,
			       struct intel_crtc *crtc,
			       struct intel_encoder *encoder)
{
	struct drm_i915_private *dev_priv = node_to_i915(m->private);
	struct drm_connector_list_iter conn_iter;
	struct drm_connector *connector;

	seq_printf(m, "\t[ENCODER:%d:%s]: connectors:\n",
		   encoder->base.base.id, encoder->base.name);

	drm_connector_list_iter_begin(&dev_priv->drm, &conn_iter);
	drm_for_each_connector_iter(connector, &conn_iter) {
		const struct drm_connector_state *conn_state =
			connector->state;

		if (conn_state->best_encoder != &encoder->base)
			continue;

		seq_printf(m, "\t\t[CONNECTOR:%d:%s]\n",
			   connector->base.id, connector->name);
	}
	drm_connector_list_iter_end(&conn_iter);
}

static void intel_panel_info(struct seq_file *m,
			     struct intel_connector *connector)
{
	const struct drm_display_mode *fixed_mode;

	if (list_empty(&connector->panel.fixed_modes))
		return;

	seq_puts(m, "\tfixed modes:\n");

	list_for_each_entry(fixed_mode, &connector->panel.fixed_modes, head)
		intel_seq_print_mode(m, 2, fixed_mode);
}

static void intel_hdcp_info(struct seq_file *m,
			    struct intel_connector *intel_connector,
			    bool remote_req)
{
	bool hdcp_cap = false, hdcp2_cap = false;

	if (!intel_connector->hdcp.shim) {
		seq_puts(m, "No Connector Support");
		goto out;
	}

	if (remote_req) {
		intel_hdcp_get_remote_capability(intel_connector,
						 &hdcp_cap,
						 &hdcp2_cap);
	} else {
		hdcp_cap = intel_hdcp_get_capability(intel_connector);
		hdcp2_cap = intel_hdcp2_get_capability(intel_connector);
	}

	if (hdcp_cap)
		seq_puts(m, "HDCP1.4 ");
	if (hdcp2_cap)
		seq_puts(m, "HDCP2.2 ");

	if (!hdcp_cap && !hdcp2_cap)
		seq_puts(m, "None");

out:
	seq_puts(m, "\n");
}

static void intel_dp_info(struct seq_file *m, struct intel_connector *connector)
{
	struct intel_encoder *intel_encoder = intel_attached_encoder(connector);
	struct intel_dp *intel_dp = enc_to_intel_dp(intel_encoder);

	seq_printf(m, "\tDPCD rev: %x\n", intel_dp->dpcd[DP_DPCD_REV]);
	seq_printf(m, "\taudio support: %s\n",
		   str_yes_no(connector->base.display_info.has_audio));

	drm_dp_downstream_debug(m, intel_dp->dpcd, intel_dp->downstream_ports,
				connector->detect_edid, &intel_dp->aux);
}

static void intel_dp_mst_info(struct seq_file *m,
			      struct intel_connector *connector)
{
	bool has_audio = connector->base.display_info.has_audio;

	seq_printf(m, "\taudio support: %s\n", str_yes_no(has_audio));
}

static void intel_hdmi_info(struct seq_file *m,
			    struct intel_connector *connector)
{
	bool has_audio = connector->base.display_info.has_audio;

	seq_printf(m, "\taudio support: %s\n", str_yes_no(has_audio));
}

static void intel_connector_info(struct seq_file *m,
				 struct drm_connector *connector)
{
	struct intel_connector *intel_connector = to_intel_connector(connector);
	const struct drm_display_mode *mode;

	seq_printf(m, "[CONNECTOR:%d:%s]: status: %s\n",
		   connector->base.id, connector->name,
		   drm_get_connector_status_name(connector->status));

	if (connector->status == connector_status_disconnected)
		return;

	seq_printf(m, "\tphysical dimensions: %dx%dmm\n",
		   connector->display_info.width_mm,
		   connector->display_info.height_mm);
	seq_printf(m, "\tsubpixel order: %s\n",
		   drm_get_subpixel_order_name(connector->display_info.subpixel_order));
	seq_printf(m, "\tCEA rev: %d\n", connector->display_info.cea_rev);

	switch (connector->connector_type) {
	case DRM_MODE_CONNECTOR_DisplayPort:
	case DRM_MODE_CONNECTOR_eDP:
		if (intel_connector->mst_port)
			intel_dp_mst_info(m, intel_connector);
		else
			intel_dp_info(m, intel_connector);
		break;
	case DRM_MODE_CONNECTOR_HDMIA:
		intel_hdmi_info(m, intel_connector);
		break;
	default:
		break;
	}

	seq_puts(m, "\tHDCP version: ");
	if (intel_connector->mst_port) {
		intel_hdcp_info(m, intel_connector, true);
		seq_puts(m, "\tMST Hub HDCP version: ");
	}
	intel_hdcp_info(m, intel_connector, false);

	seq_printf(m, "\tmax bpc: %u\n", connector->display_info.bpc);

	intel_panel_info(m, intel_connector);

	seq_printf(m, "\tmodes:\n");
	list_for_each_entry(mode, &connector->modes, head)
		intel_seq_print_mode(m, 2, mode);
}

static const char *plane_type(enum drm_plane_type type)
{
	switch (type) {
	case DRM_PLANE_TYPE_OVERLAY:
		return "OVL";
	case DRM_PLANE_TYPE_PRIMARY:
		return "PRI";
	case DRM_PLANE_TYPE_CURSOR:
		return "CUR";
	/*
	 * Deliberately omitting default: to generate compiler warnings
	 * when a new drm_plane_type gets added.
	 */
	}

	return "unknown";
}

static void plane_rotation(char *buf, size_t bufsize, unsigned int rotation)
{
	/*
	 * According to doc only one DRM_MODE_ROTATE_ is allowed but this
	 * will print them all to visualize if the values are misused
	 */
	snprintf(buf, bufsize,
		 "%s%s%s%s%s%s(0x%08x)",
		 (rotation & DRM_MODE_ROTATE_0) ? "0 " : "",
		 (rotation & DRM_MODE_ROTATE_90) ? "90 " : "",
		 (rotation & DRM_MODE_ROTATE_180) ? "180 " : "",
		 (rotation & DRM_MODE_ROTATE_270) ? "270 " : "",
		 (rotation & DRM_MODE_REFLECT_X) ? "FLIPX " : "",
		 (rotation & DRM_MODE_REFLECT_Y) ? "FLIPY " : "",
		 rotation);
}

static const char *plane_visibility(const struct intel_plane_state *plane_state)
{
	if (plane_state->uapi.visible)
		return "visible";

	if (plane_state->planar_slave)
		return "planar-slave";

	return "hidden";
}

static void intel_plane_uapi_info(struct seq_file *m, struct intel_plane *plane)
{
	const struct intel_plane_state *plane_state =
		to_intel_plane_state(plane->base.state);
	const struct drm_framebuffer *fb = plane_state->uapi.fb;
	struct drm_rect src, dst;
	char rot_str[48];

	src = drm_plane_state_src(&plane_state->uapi);
	dst = drm_plane_state_dest(&plane_state->uapi);

	plane_rotation(rot_str, sizeof(rot_str),
		       plane_state->uapi.rotation);

	seq_puts(m, "\t\tuapi: [FB:");
	if (fb)
		seq_printf(m, "%d] %p4cc,0x%llx,%dx%d", fb->base.id,
			   &fb->format->format, fb->modifier, fb->width,
			   fb->height);
	else
		seq_puts(m, "0] n/a,0x0,0x0,");
	seq_printf(m, ", visible=%s, src=" DRM_RECT_FP_FMT ", dst=" DRM_RECT_FMT
		   ", rotation=%s\n", plane_visibility(plane_state),
		   DRM_RECT_FP_ARG(&src), DRM_RECT_ARG(&dst), rot_str);

	if (plane_state->planar_linked_plane)
		seq_printf(m, "\t\tplanar: Linked to [PLANE:%d:%s] as a %s\n",
			   plane_state->planar_linked_plane->base.base.id, plane_state->planar_linked_plane->base.name,
			   plane_state->planar_slave ? "slave" : "master");
}

static void intel_plane_hw_info(struct seq_file *m, struct intel_plane *plane)
{
	const struct intel_plane_state *plane_state =
		to_intel_plane_state(plane->base.state);
	const struct drm_framebuffer *fb = plane_state->hw.fb;
	char rot_str[48];

	if (!fb)
		return;

	plane_rotation(rot_str, sizeof(rot_str),
		       plane_state->hw.rotation);

	seq_printf(m, "\t\thw: [FB:%d] %p4cc,0x%llx,%dx%d, visible=%s, src="
		   DRM_RECT_FP_FMT ", dst=" DRM_RECT_FMT ", rotation=%s\n",
		   fb->base.id, &fb->format->format,
		   fb->modifier, fb->width, fb->height,
		   str_yes_no(plane_state->uapi.visible),
		   DRM_RECT_FP_ARG(&plane_state->uapi.src),
		   DRM_RECT_ARG(&plane_state->uapi.dst),
		   rot_str);
}

static void intel_plane_info(struct seq_file *m, struct intel_crtc *crtc)
{
	struct drm_i915_private *dev_priv = node_to_i915(m->private);
	struct intel_plane *plane;

	for_each_intel_plane_on_crtc(&dev_priv->drm, crtc, plane) {
		seq_printf(m, "\t[PLANE:%d:%s]: type=%s\n",
			   plane->base.base.id, plane->base.name,
			   plane_type(plane->base.type));
		intel_plane_uapi_info(m, plane);
		intel_plane_hw_info(m, plane);
	}
}

static void intel_scaler_info(struct seq_file *m, struct intel_crtc *crtc)
{
	const struct intel_crtc_state *crtc_state =
		to_intel_crtc_state(crtc->base.state);
	int num_scalers = crtc->num_scalers;
	int i;

	/* Not all platformas have a scaler */
	if (num_scalers) {
		seq_printf(m, "\tnum_scalers=%d, scaler_users=%x scaler_id=%d scaling_filter=%d",
			   num_scalers,
			   crtc_state->scaler_state.scaler_users,
			   crtc_state->scaler_state.scaler_id,
			   crtc_state->hw.scaling_filter);

		for (i = 0; i < num_scalers; i++) {
			const struct intel_scaler *sc =
				&crtc_state->scaler_state.scalers[i];

			seq_printf(m, ", scalers[%d]: use=%s, mode=%x",
				   i, str_yes_no(sc->in_use), sc->mode);
		}
		seq_puts(m, "\n");
	} else {
		seq_puts(m, "\tNo scalers available on this platform\n");
	}
}

#if IS_ENABLED(CONFIG_DRM_I915_DEBUG_VBLANK_EVADE)
static void crtc_updates_info(struct seq_file *m,
			      struct intel_crtc *crtc,
			      const char *hdr)
{
	u64 count;
	int row;

	count = 0;
	for (row = 0; row < ARRAY_SIZE(crtc->debug.vbl.times); row++)
		count += crtc->debug.vbl.times[row];
	seq_printf(m, "%sUpdates: %llu\n", hdr, count);
	if (!count)
		return;

	for (row = 0; row < ARRAY_SIZE(crtc->debug.vbl.times); row++) {
		char columns[80] = "       |";
		unsigned int x;

		if (row & 1) {
			const char *units;

			if (row > 10) {
				x = 1000000;
				units = "ms";
			} else {
				x = 1000;
				units = "us";
			}

			snprintf(columns, sizeof(columns), "%4ld%s |",
				 DIV_ROUND_CLOSEST(BIT(row + 9), x), units);
		}

		if (crtc->debug.vbl.times[row]) {
			x = ilog2(crtc->debug.vbl.times[row]);
			memset(columns + 8, '*', x);
			columns[8 + x] = '\0';
		}

		seq_printf(m, "%s%s\n", hdr, columns);
	}

	seq_printf(m, "%sMin update: %lluns\n",
		   hdr, crtc->debug.vbl.min);
	seq_printf(m, "%sMax update: %lluns\n",
		   hdr, crtc->debug.vbl.max);
	seq_printf(m, "%sAverage update: %lluns\n",
		   hdr, div64_u64(crtc->debug.vbl.sum, count));
	seq_printf(m, "%sOverruns > %uus: %u\n",
		   hdr, VBLANK_EVASION_TIME_US, crtc->debug.vbl.over);
}

static int crtc_updates_show(struct seq_file *m, void *data)
{
	crtc_updates_info(m, m->private, "");
	return 0;
}

static int crtc_updates_open(struct inode *inode, struct file *file)
{
	return single_open(file, crtc_updates_show, inode->i_private);
}

static ssize_t crtc_updates_write(struct file *file,
				  const char __user *ubuf,
				  size_t len, loff_t *offp)
{
	struct seq_file *m = file->private_data;
	struct intel_crtc *crtc = m->private;

	/* May race with an update. Meh. */
	memset(&crtc->debug.vbl, 0, sizeof(crtc->debug.vbl));

	return len;
}

static const struct file_operations crtc_updates_fops = {
	.owner = THIS_MODULE,
	.open = crtc_updates_open,
	.read = seq_read,
	.llseek = seq_lseek,
	.release = single_release,
	.write = crtc_updates_write
};

static void crtc_updates_add(struct intel_crtc *crtc)
{
	debugfs_create_file("i915_update_info", 0644, crtc->base.debugfs_entry,
			    crtc, &crtc_updates_fops);
}

#else
static void crtc_updates_info(struct seq_file *m,
			      struct intel_crtc *crtc,
			      const char *hdr)
{
}

static void crtc_updates_add(struct intel_crtc *crtc)
{
}
#endif

static void intel_crtc_info(struct seq_file *m, struct intel_crtc *crtc)
{
	struct drm_i915_private *dev_priv = node_to_i915(m->private);
	struct drm_printer p = drm_seq_file_printer(m);
	const struct intel_crtc_state *crtc_state =
		to_intel_crtc_state(crtc->base.state);
	struct intel_encoder *encoder;

	seq_printf(m, "[CRTC:%d:%s]:\n",
		   crtc->base.base.id, crtc->base.name);

	seq_printf(m, "\tuapi: enable=%s, active=%s, mode=" DRM_MODE_FMT "\n",
		   str_yes_no(crtc_state->uapi.enable),
		   str_yes_no(crtc_state->uapi.active),
		   DRM_MODE_ARG(&crtc_state->uapi.mode));

	seq_printf(m, "\thw: enable=%s, active=%s\n",
		   str_yes_no(crtc_state->hw.enable), str_yes_no(crtc_state->hw.active));
	seq_printf(m, "\tadjusted_mode=" DRM_MODE_FMT "\n",
		   DRM_MODE_ARG(&crtc_state->hw.adjusted_mode));
	seq_printf(m, "\tpipe__mode=" DRM_MODE_FMT "\n",
		   DRM_MODE_ARG(&crtc_state->hw.pipe_mode));

	seq_printf(m, "\tpipe src=" DRM_RECT_FMT ", dither=%s, bpp=%d\n",
		   DRM_RECT_ARG(&crtc_state->pipe_src),
		   str_yes_no(crtc_state->dither), crtc_state->pipe_bpp);

	intel_scaler_info(m, crtc);

	if (crtc_state->joiner_pipes)
		seq_printf(m, "\tLinked to 0x%x pipes as a %s\n",
			   crtc_state->joiner_pipes,
			   intel_crtc_is_joiner_secondary(crtc_state) ? "slave" : "master");

	intel_vdsc_state_dump(&p, 1, crtc_state);

	for_each_intel_encoder_mask(&dev_priv->drm, encoder,
				    crtc_state->uapi.encoder_mask)
		intel_encoder_info(m, crtc, encoder);

	intel_plane_info(m, crtc);

	seq_printf(m, "\tunderrun reporting: cpu=%s pch=%s\n",
		   str_yes_no(!crtc->cpu_fifo_underrun_disabled),
		   str_yes_no(!crtc->pch_fifo_underrun_disabled));

	crtc_updates_info(m, crtc, "\t");
}

static int i915_display_info(struct seq_file *m, void *unused)
{
	struct drm_i915_private *dev_priv = node_to_i915(m->private);
	struct intel_crtc *crtc;
	struct drm_connector *connector;
	struct drm_connector_list_iter conn_iter;
	intel_wakeref_t wakeref;

	wakeref = intel_runtime_pm_get(&dev_priv->runtime_pm);

	drm_modeset_lock_all(&dev_priv->drm);

	seq_printf(m, "CRTC info\n");
	seq_printf(m, "---------\n");
	for_each_intel_crtc(&dev_priv->drm, crtc)
		intel_crtc_info(m, crtc);

	seq_printf(m, "\n");
	seq_printf(m, "Connector info\n");
	seq_printf(m, "--------------\n");
	drm_connector_list_iter_begin(&dev_priv->drm, &conn_iter);
	drm_for_each_connector_iter(connector, &conn_iter)
		intel_connector_info(m, connector);
	drm_connector_list_iter_end(&conn_iter);

	drm_modeset_unlock_all(&dev_priv->drm);

	intel_runtime_pm_put(&dev_priv->runtime_pm, wakeref);

	return 0;
}

static int i915_display_capabilities(struct seq_file *m, void *unused)
{
	struct drm_i915_private *i915 = node_to_i915(m->private);
	struct drm_printer p = drm_seq_file_printer(m);

	intel_display_device_info_print(DISPLAY_INFO(i915),
					DISPLAY_RUNTIME_INFO(i915), &p);

	return 0;
}

static int i915_shared_dplls_info(struct seq_file *m, void *unused)
{
	struct drm_i915_private *dev_priv = node_to_i915(m->private);
<<<<<<< HEAD
=======
	struct drm_printer p = drm_seq_file_printer(m);
>>>>>>> 2d5404ca
	struct intel_shared_dpll *pll;
	int i;

	drm_modeset_lock_all(&dev_priv->drm);

	drm_printf(&p, "PLL refclks: non-SSC: %d kHz, SSC: %d kHz\n",
		   dev_priv->display.dpll.ref_clks.nssc,
		   dev_priv->display.dpll.ref_clks.ssc);

	for_each_shared_dpll(dev_priv, pll, i) {
<<<<<<< HEAD
		seq_printf(m, "DPLL%i: %s, id: %i\n", pll->index,
			   pll->info->name, pll->info->id);
		seq_printf(m, " pipe_mask: 0x%x, active: 0x%x, on: %s\n",
=======
		drm_printf(&p, "DPLL%i: %s, id: %i\n", pll->index,
			   pll->info->name, pll->info->id);
		drm_printf(&p, " pipe_mask: 0x%x, active: 0x%x, on: %s\n",
>>>>>>> 2d5404ca
			   pll->state.pipe_mask, pll->active_mask,
			   str_yes_no(pll->on));
		drm_printf(&p, " tracked hardware state:\n");
		intel_dpll_dump_hw_state(dev_priv, &p, &pll->state.hw_state);
	}
	drm_modeset_unlock_all(&dev_priv->drm);

	return 0;
}

static int i915_ddb_info(struct seq_file *m, void *unused)
{
	struct drm_i915_private *dev_priv = node_to_i915(m->private);
	struct skl_ddb_entry *entry;
	struct intel_crtc *crtc;

	if (DISPLAY_VER(dev_priv) < 9)
		return -ENODEV;

	drm_modeset_lock_all(&dev_priv->drm);

	seq_printf(m, "%-15s%8s%8s%8s\n", "", "Start", "End", "Size");

	for_each_intel_crtc(&dev_priv->drm, crtc) {
		struct intel_crtc_state *crtc_state =
			to_intel_crtc_state(crtc->base.state);
		enum pipe pipe = crtc->pipe;
		enum plane_id plane_id;

		seq_printf(m, "Pipe %c\n", pipe_name(pipe));

		for_each_plane_id_on_crtc(crtc, plane_id) {
			entry = &crtc_state->wm.skl.plane_ddb[plane_id];
			seq_printf(m, "  Plane%-8d%8u%8u%8u\n", plane_id + 1,
				   entry->start, entry->end,
				   skl_ddb_entry_size(entry));
		}

		entry = &crtc_state->wm.skl.plane_ddb[PLANE_CURSOR];
		seq_printf(m, "  %-13s%8u%8u%8u\n", "Cursor", entry->start,
			   entry->end, skl_ddb_entry_size(entry));
	}

	drm_modeset_unlock_all(&dev_priv->drm);

	return 0;
}

static bool
intel_lpsp_power_well_enabled(struct drm_i915_private *i915,
			      enum i915_power_well_id power_well_id)
{
	intel_wakeref_t wakeref;
	bool is_enabled;

	wakeref = intel_runtime_pm_get(&i915->runtime_pm);
	is_enabled = intel_display_power_well_is_enabled(i915,
							 power_well_id);
	intel_runtime_pm_put(&i915->runtime_pm, wakeref);

	return is_enabled;
}

static int i915_lpsp_status(struct seq_file *m, void *unused)
{
	struct drm_i915_private *i915 = node_to_i915(m->private);
	bool lpsp_enabled = false;

	if (DISPLAY_VER(i915) >= 13 || IS_DISPLAY_VER(i915, 9, 10)) {
		lpsp_enabled = !intel_lpsp_power_well_enabled(i915, SKL_DISP_PW_2);
	} else if (IS_DISPLAY_VER(i915, 11, 12)) {
		lpsp_enabled = !intel_lpsp_power_well_enabled(i915, ICL_DISP_PW_3);
	} else if (IS_HASWELL(i915) || IS_BROADWELL(i915)) {
		lpsp_enabled = !intel_lpsp_power_well_enabled(i915, HSW_DISP_PW_GLOBAL);
	} else {
		seq_puts(m, "LPSP: not supported\n");
		return 0;
	}

	seq_printf(m, "LPSP: %s\n", str_enabled_disabled(lpsp_enabled));

	return 0;
}

static int i915_dp_mst_info(struct seq_file *m, void *unused)
{
	struct drm_i915_private *dev_priv = node_to_i915(m->private);
	struct intel_encoder *intel_encoder;
	struct intel_digital_port *dig_port;
	struct drm_connector *connector;
	struct drm_connector_list_iter conn_iter;

	drm_connector_list_iter_begin(&dev_priv->drm, &conn_iter);
	drm_for_each_connector_iter(connector, &conn_iter) {
		if (connector->connector_type != DRM_MODE_CONNECTOR_DisplayPort)
			continue;

		intel_encoder = intel_attached_encoder(to_intel_connector(connector));
		if (!intel_encoder || intel_encoder->type == INTEL_OUTPUT_DP_MST)
			continue;

		dig_port = enc_to_dig_port(intel_encoder);
		if (!intel_dp_mst_source_support(&dig_port->dp))
			continue;

		seq_printf(m, "MST Source Port [ENCODER:%d:%s]\n",
			   dig_port->base.base.base.id,
			   dig_port->base.base.name);
		drm_dp_mst_dump_topology(m, &dig_port->dp.mst_mgr);
	}
	drm_connector_list_iter_end(&conn_iter);

	return 0;
}

static ssize_t i915_displayport_test_active_write(struct file *file,
						  const char __user *ubuf,
						  size_t len, loff_t *offp)
{
	char *input_buffer;
	int status = 0;
	struct drm_device *dev;
	struct drm_connector *connector;
	struct drm_connector_list_iter conn_iter;
	struct intel_dp *intel_dp;
	int val = 0;

	dev = ((struct seq_file *)file->private_data)->private;

	if (len == 0)
		return 0;

	input_buffer = memdup_user_nul(ubuf, len);
	if (IS_ERR(input_buffer))
		return PTR_ERR(input_buffer);

	drm_dbg(dev, "Copied %d bytes from user\n", (unsigned int)len);

	drm_connector_list_iter_begin(dev, &conn_iter);
	drm_for_each_connector_iter(connector, &conn_iter) {
		struct intel_encoder *encoder;

		if (connector->connector_type !=
		    DRM_MODE_CONNECTOR_DisplayPort)
			continue;

		encoder = to_intel_encoder(connector->encoder);
		if (encoder && encoder->type == INTEL_OUTPUT_DP_MST)
			continue;

		if (encoder && connector->status == connector_status_connected) {
			intel_dp = enc_to_intel_dp(encoder);
			status = kstrtoint(input_buffer, 10, &val);
			if (status < 0)
				break;
			drm_dbg(dev, "Got %d for test active\n", val);
			/* To prevent erroneous activation of the compliance
			 * testing code, only accept an actual value of 1 here
			 */
			if (val == 1)
				intel_dp->compliance.test_active = true;
			else
				intel_dp->compliance.test_active = false;
		}
	}
	drm_connector_list_iter_end(&conn_iter);
	kfree(input_buffer);
	if (status < 0)
		return status;

	*offp += len;
	return len;
}

static int i915_displayport_test_active_show(struct seq_file *m, void *data)
{
	struct drm_i915_private *dev_priv = m->private;
	struct drm_connector *connector;
	struct drm_connector_list_iter conn_iter;
	struct intel_dp *intel_dp;

	drm_connector_list_iter_begin(&dev_priv->drm, &conn_iter);
	drm_for_each_connector_iter(connector, &conn_iter) {
		struct intel_encoder *encoder;

		if (connector->connector_type !=
		    DRM_MODE_CONNECTOR_DisplayPort)
			continue;

		encoder = to_intel_encoder(connector->encoder);
		if (encoder && encoder->type == INTEL_OUTPUT_DP_MST)
			continue;

		if (encoder && connector->status == connector_status_connected) {
			intel_dp = enc_to_intel_dp(encoder);
			if (intel_dp->compliance.test_active)
				seq_puts(m, "1");
			else
				seq_puts(m, "0");
		} else
			seq_puts(m, "0");
	}
	drm_connector_list_iter_end(&conn_iter);

	return 0;
}

static int i915_displayport_test_active_open(struct inode *inode,
					     struct file *file)
{
	return single_open(file, i915_displayport_test_active_show,
			   inode->i_private);
}

static const struct file_operations i915_displayport_test_active_fops = {
	.owner = THIS_MODULE,
	.open = i915_displayport_test_active_open,
	.read = seq_read,
	.llseek = seq_lseek,
	.release = single_release,
	.write = i915_displayport_test_active_write
};

static int i915_displayport_test_data_show(struct seq_file *m, void *data)
{
	struct drm_i915_private *dev_priv = m->private;
	struct drm_connector *connector;
	struct drm_connector_list_iter conn_iter;
	struct intel_dp *intel_dp;

	drm_connector_list_iter_begin(&dev_priv->drm, &conn_iter);
	drm_for_each_connector_iter(connector, &conn_iter) {
		struct intel_encoder *encoder;

		if (connector->connector_type !=
		    DRM_MODE_CONNECTOR_DisplayPort)
			continue;

		encoder = to_intel_encoder(connector->encoder);
		if (encoder && encoder->type == INTEL_OUTPUT_DP_MST)
			continue;

		if (encoder && connector->status == connector_status_connected) {
			intel_dp = enc_to_intel_dp(encoder);
			if (intel_dp->compliance.test_type ==
			    DP_TEST_LINK_EDID_READ)
				seq_printf(m, "%lx",
					   intel_dp->compliance.test_data.edid);
			else if (intel_dp->compliance.test_type ==
				 DP_TEST_LINK_VIDEO_PATTERN) {
				seq_printf(m, "hdisplay: %d\n",
					   intel_dp->compliance.test_data.hdisplay);
				seq_printf(m, "vdisplay: %d\n",
					   intel_dp->compliance.test_data.vdisplay);
				seq_printf(m, "bpc: %u\n",
					   intel_dp->compliance.test_data.bpc);
			} else if (intel_dp->compliance.test_type ==
				   DP_TEST_LINK_PHY_TEST_PATTERN) {
				seq_printf(m, "pattern: %d\n",
					   intel_dp->compliance.test_data.phytest.phy_pattern);
				seq_printf(m, "Number of lanes: %d\n",
					   intel_dp->compliance.test_data.phytest.num_lanes);
				seq_printf(m, "Link Rate: %d\n",
					   intel_dp->compliance.test_data.phytest.link_rate);
				seq_printf(m, "level: %02x\n",
					   intel_dp->train_set[0]);
			}
		} else
			seq_puts(m, "0");
	}
	drm_connector_list_iter_end(&conn_iter);

	return 0;
}
DEFINE_SHOW_ATTRIBUTE(i915_displayport_test_data);

static int i915_displayport_test_type_show(struct seq_file *m, void *data)
{
	struct drm_i915_private *dev_priv = m->private;
	struct drm_connector *connector;
	struct drm_connector_list_iter conn_iter;
	struct intel_dp *intel_dp;

	drm_connector_list_iter_begin(&dev_priv->drm, &conn_iter);
	drm_for_each_connector_iter(connector, &conn_iter) {
		struct intel_encoder *encoder;

		if (connector->connector_type !=
		    DRM_MODE_CONNECTOR_DisplayPort)
			continue;

		encoder = to_intel_encoder(connector->encoder);
		if (encoder && encoder->type == INTEL_OUTPUT_DP_MST)
			continue;

		if (encoder && connector->status == connector_status_connected) {
			intel_dp = enc_to_intel_dp(encoder);
			seq_printf(m, "%02lx\n", intel_dp->compliance.test_type);
		} else
			seq_puts(m, "0");
	}
	drm_connector_list_iter_end(&conn_iter);

	return 0;
}
DEFINE_SHOW_ATTRIBUTE(i915_displayport_test_type);

static ssize_t
i915_fifo_underrun_reset_write(struct file *filp,
			       const char __user *ubuf,
			       size_t cnt, loff_t *ppos)
{
	struct drm_i915_private *dev_priv = filp->private_data;
	struct intel_crtc *crtc;
	int ret;
	bool reset;

	ret = kstrtobool_from_user(ubuf, cnt, &reset);
	if (ret)
		return ret;

	if (!reset)
		return cnt;

	for_each_intel_crtc(&dev_priv->drm, crtc) {
		struct drm_crtc_commit *commit;
		struct intel_crtc_state *crtc_state;

		ret = drm_modeset_lock_single_interruptible(&crtc->base.mutex);
		if (ret)
			return ret;

		crtc_state = to_intel_crtc_state(crtc->base.state);
		commit = crtc_state->uapi.commit;
		if (commit) {
			ret = wait_for_completion_interruptible(&commit->hw_done);
			if (!ret)
				ret = wait_for_completion_interruptible(&commit->flip_done);
		}

		if (!ret && crtc_state->hw.active) {
			drm_dbg_kms(&dev_priv->drm,
				    "Re-arming FIFO underruns on pipe %c\n",
				    pipe_name(crtc->pipe));

			intel_crtc_arm_fifo_underrun(crtc, crtc_state);
		}

		drm_modeset_unlock(&crtc->base.mutex);

		if (ret)
			return ret;
	}

	intel_fbc_reset_underrun(&dev_priv->display);

	return cnt;
}

static const struct file_operations i915_fifo_underrun_reset_ops = {
	.owner = THIS_MODULE,
	.open = simple_open,
	.write = i915_fifo_underrun_reset_write,
	.llseek = default_llseek,
};

static const struct drm_info_list intel_display_debugfs_list[] = {
	{"i915_frontbuffer_tracking", i915_frontbuffer_tracking, 0},
	{"i915_sr_status", i915_sr_status, 0},
	{"i915_gem_framebuffer", i915_gem_framebuffer_info, 0},
	{"i915_power_domain_info", i915_power_domain_info, 0},
	{"i915_display_info", i915_display_info, 0},
	{"i915_display_capabilities", i915_display_capabilities, 0},
	{"i915_shared_dplls_info", i915_shared_dplls_info, 0},
	{"i915_dp_mst_info", i915_dp_mst_info, 0},
	{"i915_ddb_info", i915_ddb_info, 0},
	{"i915_lpsp_status", i915_lpsp_status, 0},
};

static const struct {
	const char *name;
	const struct file_operations *fops;
} intel_display_debugfs_files[] = {
	{"i915_fifo_underrun_reset", &i915_fifo_underrun_reset_ops},
	{"i915_dp_test_data", &i915_displayport_test_data_fops},
	{"i915_dp_test_type", &i915_displayport_test_type_fops},
	{"i915_dp_test_active", &i915_displayport_test_active_fops},
};

void intel_display_debugfs_register(struct drm_i915_private *i915)
{
	struct intel_display *display = &i915->display;
	struct drm_minor *minor = i915->drm.primary;
	int i;

	for (i = 0; i < ARRAY_SIZE(intel_display_debugfs_files); i++) {
		debugfs_create_file(intel_display_debugfs_files[i].name,
				    0644,
				    minor->debugfs_root,
				    to_i915(minor->dev),
				    intel_display_debugfs_files[i].fops);
	}

	drm_debugfs_create_files(intel_display_debugfs_list,
				 ARRAY_SIZE(intel_display_debugfs_list),
				 minor->debugfs_root, minor);

<<<<<<< HEAD
=======
	intel_bios_debugfs_register(display);
>>>>>>> 2d5404ca
	intel_cdclk_debugfs_register(i915);
	intel_dmc_debugfs_register(i915);
	intel_fbc_debugfs_register(display);
	intel_hpd_debugfs_register(i915);
	intel_opregion_debugfs_register(display);
	intel_psr_debugfs_register(display);
	intel_wm_debugfs_register(i915);
	intel_display_debugfs_params(display);
}

static int i915_hdcp_sink_capability_show(struct seq_file *m, void *data)
{
	struct intel_connector *connector = m->private;
	struct drm_i915_private *i915 = to_i915(connector->base.dev);
	int ret;

	ret = drm_modeset_lock_single_interruptible(&i915->drm.mode_config.connection_mutex);
	if (ret)
		return ret;

	if (!connector->base.encoder ||
	    connector->base.status != connector_status_connected) {
		ret = -ENODEV;
		goto out;
	}

	seq_printf(m, "%s:%d HDCP version: ", connector->base.name,
		   connector->base.base.id);
	intel_hdcp_info(m, connector, false);

out:
	drm_modeset_unlock(&i915->drm.mode_config.connection_mutex);

	return ret;
}
DEFINE_SHOW_ATTRIBUTE(i915_hdcp_sink_capability);

static int i915_lpsp_capability_show(struct seq_file *m, void *data)
{
	struct intel_connector *connector = m->private;
	struct drm_i915_private *i915 = to_i915(connector->base.dev);
	struct intel_encoder *encoder = intel_attached_encoder(connector);
	int connector_type = connector->base.connector_type;
	bool lpsp_capable = false;

	if (!encoder)
		return -ENODEV;

	if (connector->base.status != connector_status_connected)
		return -ENODEV;

	if (DISPLAY_VER(i915) >= 13)
		lpsp_capable = encoder->port <= PORT_B;
	else if (DISPLAY_VER(i915) >= 12)
		/*
		 * Actually TGL can drive LPSP on port till DDI_C
		 * but there is no physical connected DDI_C on TGL sku's,
		 * even driver is not initilizing DDI_C port for gen12.
		 */
		lpsp_capable = encoder->port <= PORT_B;
	else if (DISPLAY_VER(i915) == 11)
		lpsp_capable = (connector_type == DRM_MODE_CONNECTOR_DSI ||
				connector_type == DRM_MODE_CONNECTOR_eDP);
	else if (IS_DISPLAY_VER(i915, 9, 10))
		lpsp_capable = (encoder->port == PORT_A &&
				(connector_type == DRM_MODE_CONNECTOR_DSI ||
				 connector_type == DRM_MODE_CONNECTOR_eDP ||
				 connector_type == DRM_MODE_CONNECTOR_DisplayPort));
	else if (IS_HASWELL(i915) || IS_BROADWELL(i915))
		lpsp_capable = connector_type == DRM_MODE_CONNECTOR_eDP;

	seq_printf(m, "LPSP: %s\n", lpsp_capable ? "capable" : "incapable");

	return 0;
}
DEFINE_SHOW_ATTRIBUTE(i915_lpsp_capability);

static int i915_dsc_fec_support_show(struct seq_file *m, void *data)
{
<<<<<<< HEAD
	struct intel_connector *connector = to_intel_connector(m->private);
=======
	struct intel_connector *connector = m->private;
>>>>>>> 2d5404ca
	struct drm_i915_private *i915 = to_i915(connector->base.dev);
	struct drm_crtc *crtc;
	struct intel_dp *intel_dp;
	struct drm_modeset_acquire_ctx ctx;
	struct intel_crtc_state *crtc_state = NULL;
	int ret = 0;
	bool try_again = false;

	drm_modeset_acquire_init(&ctx, DRM_MODESET_ACQUIRE_INTERRUPTIBLE);

	do {
		try_again = false;
		ret = drm_modeset_lock(&i915->drm.mode_config.connection_mutex,
				       &ctx);
		if (ret) {
			if (ret == -EDEADLK && !drm_modeset_backoff(&ctx)) {
				try_again = true;
				continue;
			}
			break;
		}
		crtc = connector->base.state->crtc;
		if (connector->base.status != connector_status_connected || !crtc) {
			ret = -ENODEV;
			break;
		}
		ret = drm_modeset_lock(&crtc->mutex, &ctx);
		if (ret == -EDEADLK) {
			ret = drm_modeset_backoff(&ctx);
			if (!ret) {
				try_again = true;
				continue;
			}
			break;
		} else if (ret) {
			break;
		}
		intel_dp = intel_attached_dp(connector);
		crtc_state = to_intel_crtc_state(crtc->state);
		seq_printf(m, "DSC_Enabled: %s\n",
			   str_yes_no(crtc_state->dsc.compression_enable));
		seq_printf(m, "DSC_Sink_Support: %s\n",
			   str_yes_no(drm_dp_sink_supports_dsc(connector->dp.dsc_dpcd)));
		seq_printf(m, "DSC_Output_Format_Sink_Support: RGB: %s YCBCR420: %s YCBCR444: %s\n",
			   str_yes_no(drm_dp_dsc_sink_supports_format(connector->dp.dsc_dpcd,
								      DP_DSC_RGB)),
			   str_yes_no(drm_dp_dsc_sink_supports_format(connector->dp.dsc_dpcd,
								      DP_DSC_YCbCr420_Native)),
			   str_yes_no(drm_dp_dsc_sink_supports_format(connector->dp.dsc_dpcd,
								      DP_DSC_YCbCr444)));
		seq_printf(m, "DSC_Sink_BPP_Precision: %d\n",
			   drm_dp_dsc_sink_bpp_incr(connector->dp.dsc_dpcd));
		seq_printf(m, "Force_DSC_Enable: %s\n",
			   str_yes_no(intel_dp->force_dsc_en));
		if (!intel_dp_is_edp(intel_dp))
			seq_printf(m, "FEC_Sink_Support: %s\n",
				   str_yes_no(drm_dp_sink_supports_fec(connector->dp.fec_capability)));
	} while (try_again);

	drm_modeset_drop_locks(&ctx);
	drm_modeset_acquire_fini(&ctx);

	return ret;
}

static ssize_t i915_dsc_fec_support_write(struct file *file,
					  const char __user *ubuf,
					  size_t len, loff_t *offp)
{
	struct seq_file *m = file->private_data;
	struct intel_connector *connector = m->private;
	struct drm_i915_private *i915 = to_i915(connector->base.dev);
	struct intel_encoder *encoder = intel_attached_encoder(connector);
	struct intel_dp *intel_dp = enc_to_intel_dp(encoder);
	bool dsc_enable = false;
	int ret;

	if (len == 0)
		return 0;

	drm_dbg(&i915->drm,
		"Copied %zu bytes from user to force DSC\n", len);

	ret = kstrtobool_from_user(ubuf, len, &dsc_enable);
	if (ret < 0)
		return ret;

	drm_dbg(&i915->drm, "Got %s for DSC Enable\n",
		(dsc_enable) ? "true" : "false");
	intel_dp->force_dsc_en = dsc_enable;

	*offp += len;
	return len;
}

static int i915_dsc_fec_support_open(struct inode *inode,
				     struct file *file)
{
	return single_open(file, i915_dsc_fec_support_show,
			   inode->i_private);
}

static const struct file_operations i915_dsc_fec_support_fops = {
	.owner = THIS_MODULE,
	.open = i915_dsc_fec_support_open,
	.read = seq_read,
	.llseek = seq_lseek,
	.release = single_release,
	.write = i915_dsc_fec_support_write
};

static int i915_dsc_bpc_show(struct seq_file *m, void *data)
{
	struct intel_connector *connector = m->private;
	struct drm_i915_private *i915 = to_i915(connector->base.dev);
	struct intel_encoder *encoder = intel_attached_encoder(connector);
	struct drm_crtc *crtc;
	struct intel_crtc_state *crtc_state;
	int ret;

	if (!encoder)
		return -ENODEV;

	ret = drm_modeset_lock_single_interruptible(&i915->drm.mode_config.connection_mutex);
	if (ret)
		return ret;

	crtc = connector->base.state->crtc;
	if (connector->base.status != connector_status_connected || !crtc) {
		ret = -ENODEV;
		goto out;
	}

	crtc_state = to_intel_crtc_state(crtc->state);
	seq_printf(m, "Input_BPC: %d\n", crtc_state->dsc.config.bits_per_component);

out:	drm_modeset_unlock(&i915->drm.mode_config.connection_mutex);

	return ret;
}

static ssize_t i915_dsc_bpc_write(struct file *file,
				  const char __user *ubuf,
				  size_t len, loff_t *offp)
{
	struct seq_file *m = file->private_data;
	struct intel_connector *connector = m->private;
	struct intel_encoder *encoder = intel_attached_encoder(connector);
	struct intel_dp *intel_dp = enc_to_intel_dp(encoder);
	int dsc_bpc = 0;
	int ret;

	ret = kstrtoint_from_user(ubuf, len, 0, &dsc_bpc);
	if (ret < 0)
		return ret;

	intel_dp->force_dsc_bpc = dsc_bpc;
	*offp += len;

	return len;
}

static int i915_dsc_bpc_open(struct inode *inode,
			     struct file *file)
{
	return single_open(file, i915_dsc_bpc_show, inode->i_private);
}

static const struct file_operations i915_dsc_bpc_fops = {
	.owner = THIS_MODULE,
	.open = i915_dsc_bpc_open,
	.read = seq_read,
	.llseek = seq_lseek,
	.release = single_release,
	.write = i915_dsc_bpc_write
};

static int i915_dsc_output_format_show(struct seq_file *m, void *data)
{
	struct intel_connector *connector = m->private;
	struct drm_i915_private *i915 = to_i915(connector->base.dev);
	struct intel_encoder *encoder = intel_attached_encoder(connector);
	struct drm_crtc *crtc;
	struct intel_crtc_state *crtc_state;
	int ret;

	if (!encoder)
		return -ENODEV;

	ret = drm_modeset_lock_single_interruptible(&i915->drm.mode_config.connection_mutex);
	if (ret)
		return ret;

	crtc = connector->base.state->crtc;
	if (connector->base.status != connector_status_connected || !crtc) {
		ret = -ENODEV;
		goto out;
	}

	crtc_state = to_intel_crtc_state(crtc->state);
	seq_printf(m, "DSC_Output_Format: %s\n",
		   intel_output_format_name(crtc_state->output_format));

out:	drm_modeset_unlock(&i915->drm.mode_config.connection_mutex);

	return ret;
}

static ssize_t i915_dsc_output_format_write(struct file *file,
					    const char __user *ubuf,
					    size_t len, loff_t *offp)
{
	struct seq_file *m = file->private_data;
	struct intel_connector *connector = m->private;
	struct intel_encoder *encoder = intel_attached_encoder(connector);
	struct intel_dp *intel_dp = enc_to_intel_dp(encoder);
	int dsc_output_format = 0;
	int ret;

	ret = kstrtoint_from_user(ubuf, len, 0, &dsc_output_format);
	if (ret < 0)
		return ret;

	intel_dp->force_dsc_output_format = dsc_output_format;
	*offp += len;

	return len;
}

static int i915_dsc_output_format_open(struct inode *inode,
				       struct file *file)
{
	return single_open(file, i915_dsc_output_format_show, inode->i_private);
}

static const struct file_operations i915_dsc_output_format_fops = {
	.owner = THIS_MODULE,
	.open = i915_dsc_output_format_open,
	.read = seq_read,
	.llseek = seq_lseek,
	.release = single_release,
	.write = i915_dsc_output_format_write
};

static int i915_dsc_fractional_bpp_show(struct seq_file *m, void *data)
{
	struct intel_connector *connector = m->private;
	struct drm_i915_private *i915 = to_i915(connector->base.dev);
	struct intel_encoder *encoder = intel_attached_encoder(connector);
	struct drm_crtc *crtc;
	struct intel_dp *intel_dp;
	int ret;

	if (!encoder)
		return -ENODEV;

	ret = drm_modeset_lock_single_interruptible(&i915->drm.mode_config.connection_mutex);
	if (ret)
		return ret;

	crtc = connector->base.state->crtc;
	if (connector->base.status != connector_status_connected || !crtc) {
		ret = -ENODEV;
		goto out;
	}

	intel_dp = intel_attached_dp(connector);
	seq_printf(m, "Force_DSC_Fractional_BPP_Enable: %s\n",
		   str_yes_no(intel_dp->force_dsc_fractional_bpp_en));

out:
	drm_modeset_unlock(&i915->drm.mode_config.connection_mutex);

	return ret;
}

static ssize_t i915_dsc_fractional_bpp_write(struct file *file,
					     const char __user *ubuf,
					     size_t len, loff_t *offp)
{
	struct seq_file *m = file->private_data;
	struct intel_connector *connector = m->private;
	struct intel_encoder *encoder = intel_attached_encoder(connector);
	struct drm_i915_private *i915 = to_i915(connector->base.dev);
	struct intel_dp *intel_dp = enc_to_intel_dp(encoder);
	bool dsc_fractional_bpp_enable = false;
	int ret;

	if (len == 0)
		return 0;

	drm_dbg(&i915->drm,
		"Copied %zu bytes from user to force fractional bpp for DSC\n", len);

	ret = kstrtobool_from_user(ubuf, len, &dsc_fractional_bpp_enable);
	if (ret < 0)
		return ret;

	drm_dbg(&i915->drm, "Got %s for DSC Fractional BPP Enable\n",
		(dsc_fractional_bpp_enable) ? "true" : "false");
	intel_dp->force_dsc_fractional_bpp_en = dsc_fractional_bpp_enable;

	*offp += len;

	return len;
}

static int i915_dsc_fractional_bpp_open(struct inode *inode,
					struct file *file)
{
	return single_open(file, i915_dsc_fractional_bpp_show, inode->i_private);
}

static const struct file_operations i915_dsc_fractional_bpp_fops = {
	.owner = THIS_MODULE,
	.open = i915_dsc_fractional_bpp_open,
	.read = seq_read,
	.llseek = seq_lseek,
	.release = single_release,
	.write = i915_dsc_fractional_bpp_write
};

/*
 * Returns the Current CRTC's bpc.
 * Example usage: cat /sys/kernel/debug/dri/0/crtc-0/i915_current_bpc
 */
static int i915_current_bpc_show(struct seq_file *m, void *data)
{
	struct intel_crtc *crtc = m->private;
	struct intel_crtc_state *crtc_state;
	int ret;

	ret = drm_modeset_lock_single_interruptible(&crtc->base.mutex);
	if (ret)
		return ret;

	crtc_state = to_intel_crtc_state(crtc->base.state);
	seq_printf(m, "Current: %u\n", crtc_state->pipe_bpp / 3);

	drm_modeset_unlock(&crtc->base.mutex);

	return ret;
}
DEFINE_SHOW_ATTRIBUTE(i915_current_bpc);

/* Pipe may differ from crtc index if pipes are fused off */
static int intel_crtc_pipe_show(struct seq_file *m, void *unused)
{
	struct intel_crtc *crtc = m->private;

	seq_printf(m, "%c\n", pipe_name(crtc->pipe));

	return 0;
}
DEFINE_SHOW_ATTRIBUTE(intel_crtc_pipe);

/**
 * intel_connector_debugfs_add - add i915 specific connector debugfs files
 * @connector: pointer to a registered intel_connector
 *
 * Cleanup will be done by drm_connector_unregister() through a call to
 * drm_debugfs_connector_remove().
 */
void intel_connector_debugfs_add(struct intel_connector *connector)
{
	struct drm_i915_private *i915 = to_i915(connector->base.dev);
	struct dentry *root = connector->base.debugfs_entry;
	int connector_type = connector->base.connector_type;

	/* The connector must have been registered beforehands. */
	if (!root)
		return;

	intel_drrs_connector_debugfs_add(connector);
	intel_pps_connector_debugfs_add(connector);
	intel_psr_connector_debugfs_add(connector);
	intel_alpm_lobf_debugfs_add(connector);
	intel_dp_link_training_debugfs_add(connector);

	if (connector_type == DRM_MODE_CONNECTOR_DisplayPort ||
	    connector_type == DRM_MODE_CONNECTOR_HDMIA ||
	    connector_type == DRM_MODE_CONNECTOR_HDMIB) {
		debugfs_create_file("i915_hdcp_sink_capability", 0444, root,
				    connector, &i915_hdcp_sink_capability_fops);
	}

	if (DISPLAY_VER(i915) >= 11 &&
	    ((connector_type == DRM_MODE_CONNECTOR_DisplayPort && !connector->mst_port) ||
	     connector_type == DRM_MODE_CONNECTOR_eDP)) {
		debugfs_create_file("i915_dsc_fec_support", 0644, root,
				    connector, &i915_dsc_fec_support_fops);

		debugfs_create_file("i915_dsc_bpc", 0644, root,
				    connector, &i915_dsc_bpc_fops);

		debugfs_create_file("i915_dsc_output_format", 0644, root,
				    connector, &i915_dsc_output_format_fops);

		debugfs_create_file("i915_dsc_fractional_bpp", 0644, root,
				    connector, &i915_dsc_fractional_bpp_fops);
	}

	if (DISPLAY_VER(i915) >= 11 &&
	    (connector_type == DRM_MODE_CONNECTOR_DisplayPort ||
	     connector_type == DRM_MODE_CONNECTOR_eDP)) {
		debugfs_create_bool("i915_bigjoiner_force_enable", 0644, root,
				    &connector->force_bigjoiner_enable);
	}

	if (connector_type == DRM_MODE_CONNECTOR_DSI ||
	    connector_type == DRM_MODE_CONNECTOR_eDP ||
	    connector_type == DRM_MODE_CONNECTOR_DisplayPort ||
	    connector_type == DRM_MODE_CONNECTOR_HDMIA ||
	    connector_type == DRM_MODE_CONNECTOR_HDMIB)
		debugfs_create_file("i915_lpsp_capability", 0444, root,
				    connector, &i915_lpsp_capability_fops);
}

/**
 * intel_crtc_debugfs_add - add i915 specific crtc debugfs files
 * @crtc: pointer to a drm_crtc
 *
 * Failure to add debugfs entries should generally be ignored.
 */
void intel_crtc_debugfs_add(struct intel_crtc *crtc)
{
	struct dentry *root = crtc->base.debugfs_entry;

	if (!root)
		return;

	crtc_updates_add(crtc);
	intel_drrs_crtc_debugfs_add(crtc);
	intel_fbc_crtc_debugfs_add(crtc);
	hsw_ips_crtc_debugfs_add(crtc);

	debugfs_create_file("i915_current_bpc", 0444, root, crtc,
			    &i915_current_bpc_fops);
	debugfs_create_file("i915_pipe", 0444, root, crtc,
			    &intel_crtc_pipe_fops);
}<|MERGE_RESOLUTION|>--- conflicted
+++ resolved
@@ -13,10 +13,7 @@
 #include "i915_debugfs.h"
 #include "i915_irq.h"
 #include "i915_reg.h"
-<<<<<<< HEAD
-=======
 #include "intel_alpm.h"
->>>>>>> 2d5404ca
 #include "intel_crtc.h"
 #include "intel_de.h"
 #include "intel_crtc_state_dump.h"
@@ -39,10 +36,7 @@
 #include "intel_pps.h"
 #include "intel_psr.h"
 #include "intel_psr_regs.h"
-<<<<<<< HEAD
-=======
 #include "intel_vdsc.h"
->>>>>>> 2d5404ca
 #include "intel_wm.h"
 
 static inline struct drm_i915_private *node_to_i915(struct drm_info_node *node)
@@ -650,10 +644,7 @@
 static int i915_shared_dplls_info(struct seq_file *m, void *unused)
 {
 	struct drm_i915_private *dev_priv = node_to_i915(m->private);
-<<<<<<< HEAD
-=======
 	struct drm_printer p = drm_seq_file_printer(m);
->>>>>>> 2d5404ca
 	struct intel_shared_dpll *pll;
 	int i;
 
@@ -664,15 +655,9 @@
 		   dev_priv->display.dpll.ref_clks.ssc);
 
 	for_each_shared_dpll(dev_priv, pll, i) {
-<<<<<<< HEAD
-		seq_printf(m, "DPLL%i: %s, id: %i\n", pll->index,
-			   pll->info->name, pll->info->id);
-		seq_printf(m, " pipe_mask: 0x%x, active: 0x%x, on: %s\n",
-=======
 		drm_printf(&p, "DPLL%i: %s, id: %i\n", pll->index,
 			   pll->info->name, pll->info->id);
 		drm_printf(&p, " pipe_mask: 0x%x, active: 0x%x, on: %s\n",
->>>>>>> 2d5404ca
 			   pll->state.pipe_mask, pll->active_mask,
 			   str_yes_no(pll->on));
 		drm_printf(&p, " tracked hardware state:\n");
@@ -1080,10 +1065,7 @@
 				 ARRAY_SIZE(intel_display_debugfs_list),
 				 minor->debugfs_root, minor);
 
-<<<<<<< HEAD
-=======
 	intel_bios_debugfs_register(display);
->>>>>>> 2d5404ca
 	intel_cdclk_debugfs_register(i915);
 	intel_dmc_debugfs_register(i915);
 	intel_fbc_debugfs_register(display);
@@ -1163,11 +1145,7 @@
 
 static int i915_dsc_fec_support_show(struct seq_file *m, void *data)
 {
-<<<<<<< HEAD
-	struct intel_connector *connector = to_intel_connector(m->private);
-=======
 	struct intel_connector *connector = m->private;
->>>>>>> 2d5404ca
 	struct drm_i915_private *i915 = to_i915(connector->base.dev);
 	struct drm_crtc *crtc;
 	struct intel_dp *intel_dp;
