/*
 * Copyright © 2006-2010 Intel Corporation
 * Copyright (c) 2006 Dave Airlie <airlied@linux.ie>
 *
 * Permission is hereby granted, free of charge, to any person obtaining a
 * copy of this software and associated documentation files (the "Software"),
 * to deal in the Software without restriction, including without limitation
 * the rights to use, copy, modify, merge, publish, distribute, sublicense,
 * and/or sell copies of the Software, and to permit persons to whom the
 * Software is furnished to do so, subject to the following conditions:
 *
 * The above copyright notice and this permission notice (including the next
 * paragraph) shall be included in all copies or substantial portions of the
 * Software.
 *
 * THE SOFTWARE IS PROVIDED "AS IS", WITHOUT WARRANTY OF ANY KIND, EXPRESS OR
 * IMPLIED, INCLUDING BUT NOT LIMITED TO THE WARRANTIES OF MERCHANTABILITY,
 * FITNESS FOR A PARTICULAR PURPOSE AND NONINFRINGEMENT.  IN NO EVENT SHALL
 * THE AUTHORS OR COPYRIGHT HOLDERS BE LIABLE FOR ANY CLAIM, DAMAGES OR OTHER
 * LIABILITY, WHETHER IN AN ACTION OF CONTRACT, TORT OR OTHERWISE, ARISING
 * FROM, OUT OF OR IN CONNECTION WITH THE SOFTWARE OR THE USE OR OTHER
 * DEALINGS IN THE SOFTWARE.
 *
 * Authors:
 *	Eric Anholt <eric@anholt.net>
 *      Dave Airlie <airlied@linux.ie>
 *      Jesse Barnes <jesse.barnes@intel.com>
 *      Chris Wilson <chris@chris-wilson.co.uk>
 */

#include <linux/kernel.h>
#include <linux/pwm.h>

<<<<<<< HEAD
=======
#include <drm/drm_edid.h>

#include "i915_reg.h"
>>>>>>> eb3cdb58
#include "intel_backlight.h"
#include "intel_connector.h"
#include "intel_de.h"
#include "intel_display_types.h"
#include "intel_drrs.h"
<<<<<<< HEAD
=======
#include "intel_lvds_regs.h"
>>>>>>> eb3cdb58
#include "intel_panel.h"
#include "intel_quirks.h"

bool intel_panel_use_ssc(struct drm_i915_private *i915)
{
	if (i915->params.panel_use_ssc >= 0)
		return i915->params.panel_use_ssc != 0;
<<<<<<< HEAD
	return i915->vbt.lvds_use_ssc
		&& !(i915->quirks & QUIRK_LVDS_SSC_DISABLE);
=======
	return i915->display.vbt.lvds_use_ssc &&
		!intel_has_quirk(i915, QUIRK_LVDS_SSC_DISABLE);
>>>>>>> eb3cdb58
}

const struct drm_display_mode *
intel_panel_preferred_fixed_mode(struct intel_connector *connector)
{
	return list_first_entry_or_null(&connector->panel.fixed_modes,
					struct drm_display_mode, head);
}

const struct drm_display_mode *
intel_panel_fixed_mode(struct intel_connector *connector,
		       const struct drm_display_mode *mode)
{
	const struct drm_display_mode *fixed_mode, *best_mode = NULL;
	int vrefresh = drm_mode_vrefresh(mode);

	/* pick the fixed_mode that is closest in terms of vrefresh */
	list_for_each_entry(fixed_mode, &connector->panel.fixed_modes, head) {
		if (!best_mode ||
		    abs(drm_mode_vrefresh(fixed_mode) - vrefresh) <
		    abs(drm_mode_vrefresh(best_mode) - vrefresh))
			best_mode = fixed_mode;
	}

	return best_mode;
}

static bool is_alt_drrs_mode(const struct drm_display_mode *mode,
			     const struct drm_display_mode *preferred_mode)
{
	return drm_mode_match(mode, preferred_mode,
			      DRM_MODE_MATCH_TIMINGS |
			      DRM_MODE_MATCH_FLAGS |
			      DRM_MODE_MATCH_3D_FLAGS) &&
		mode->clock != preferred_mode->clock;
}

<<<<<<< HEAD
static bool is_alt_vrr_mode(const struct drm_display_mode *mode,
			    const struct drm_display_mode *preferred_mode)
=======
static bool is_alt_fixed_mode(const struct drm_display_mode *mode,
			      const struct drm_display_mode *preferred_mode)
>>>>>>> eb3cdb58
{
	u32 sync_flags = DRM_MODE_FLAG_PHSYNC | DRM_MODE_FLAG_NHSYNC |
		DRM_MODE_FLAG_PVSYNC | DRM_MODE_FLAG_NVSYNC;

	return (mode->flags & ~sync_flags) == (preferred_mode->flags & ~sync_flags) &&
		mode->hdisplay == preferred_mode->hdisplay &&
<<<<<<< HEAD
		mode->vdisplay == preferred_mode->vdisplay &&
		mode->clock != preferred_mode->clock;
=======
		mode->vdisplay == preferred_mode->vdisplay;
>>>>>>> eb3cdb58
}

const struct drm_display_mode *
intel_panel_downclock_mode(struct intel_connector *connector,
			   const struct drm_display_mode *adjusted_mode)
{
	const struct drm_display_mode *fixed_mode, *best_mode = NULL;
	int min_vrefresh = connector->panel.vbt.seamless_drrs_min_refresh_rate;
	int max_vrefresh = drm_mode_vrefresh(adjusted_mode);

	/* pick the fixed_mode with the lowest refresh rate */
	list_for_each_entry(fixed_mode, &connector->panel.fixed_modes, head) {
		int vrefresh = drm_mode_vrefresh(fixed_mode);

		if (is_alt_drrs_mode(fixed_mode, adjusted_mode) &&
		    vrefresh >= min_vrefresh && vrefresh < max_vrefresh) {
			max_vrefresh = vrefresh;
			best_mode = fixed_mode;
		}
	}

	return best_mode;
}
<<<<<<< HEAD

int intel_panel_get_modes(struct intel_connector *connector)
{
	const struct drm_display_mode *fixed_mode;
	int num_modes = 0;

	list_for_each_entry(fixed_mode, &connector->panel.fixed_modes, head) {
		struct drm_display_mode *mode;

		mode = drm_mode_duplicate(connector->base.dev, fixed_mode);
		if (mode) {
			drm_mode_probed_add(&connector->base, mode);
			num_modes++;
		}
	}

	return num_modes;
}

enum drrs_type intel_panel_drrs_type(struct intel_connector *connector)
{
	if (list_empty(&connector->panel.fixed_modes) ||
	    list_is_singular(&connector->panel.fixed_modes))
		return DRRS_TYPE_NONE;

	return connector->panel.vbt.drrs_type;
}

int intel_panel_compute_config(struct intel_connector *connector,
			       struct drm_display_mode *adjusted_mode)
{
	const struct drm_display_mode *fixed_mode =
		intel_panel_fixed_mode(connector, adjusted_mode);

	if (!fixed_mode)
		return 0;

	/*
	 * We don't want to lie too much to the user about the refresh
	 * rate they're going to get. But we have to allow a bit of latitude
	 * for Xorg since it likes to automagically cook up modes with slightly
	 * off refresh rates.
	 */
	if (abs(drm_mode_vrefresh(adjusted_mode) - drm_mode_vrefresh(fixed_mode)) > 1) {
		drm_dbg_kms(connector->base.dev,
			    "[CONNECTOR:%d:%s] Requested mode vrefresh (%d Hz) does not match fixed mode vrefresh (%d Hz)\n",
			    connector->base.base.id, connector->base.name,
			    drm_mode_vrefresh(adjusted_mode), drm_mode_vrefresh(fixed_mode));

		return -EINVAL;
	}

	drm_mode_copy(adjusted_mode, fixed_mode);

	drm_mode_set_crtcinfo(adjusted_mode, 0);

	return 0;
}

static bool is_alt_fixed_mode(const struct drm_display_mode *mode,
			      const struct drm_display_mode *preferred_mode,
			      bool has_vrr)
{
	/* is_alt_drrs_mode() is a subset of is_alt_vrr_mode() */
	if (has_vrr)
		return is_alt_vrr_mode(mode, preferred_mode);
	else
		return is_alt_drrs_mode(mode, preferred_mode);
}

static void intel_panel_add_edid_alt_fixed_modes(struct intel_connector *connector,
						 bool has_vrr)
{
	struct drm_i915_private *dev_priv = to_i915(connector->base.dev);
	const struct drm_display_mode *preferred_mode =
		intel_panel_preferred_fixed_mode(connector);
	struct drm_display_mode *mode, *next;

	list_for_each_entry_safe(mode, next, &connector->base.probed_modes, head) {
		if (!is_alt_fixed_mode(mode, preferred_mode, has_vrr))
			continue;

		drm_dbg_kms(&dev_priv->drm,
			    "[CONNECTOR:%d:%s] using alternate EDID fixed mode: " DRM_MODE_FMT "\n",
			    connector->base.base.id, connector->base.name,
			    DRM_MODE_ARG(mode));

		list_move_tail(&mode->head, &connector->panel.fixed_modes);
	}
}

static void intel_panel_add_edid_preferred_mode(struct intel_connector *connector)
{
	struct drm_i915_private *dev_priv = to_i915(connector->base.dev);
=======

const struct drm_display_mode *
intel_panel_highest_mode(struct intel_connector *connector,
			 const struct drm_display_mode *adjusted_mode)
{
	const struct drm_display_mode *fixed_mode, *best_mode = adjusted_mode;

	/* pick the fixed_mode that has the highest clock */
	list_for_each_entry(fixed_mode, &connector->panel.fixed_modes, head) {
		if (fixed_mode->clock > best_mode->clock)
			best_mode = fixed_mode;
	}

	return best_mode;
}

int intel_panel_get_modes(struct intel_connector *connector)
{
	const struct drm_display_mode *fixed_mode;
	int num_modes = 0;

	list_for_each_entry(fixed_mode, &connector->panel.fixed_modes, head) {
		struct drm_display_mode *mode;

		mode = drm_mode_duplicate(connector->base.dev, fixed_mode);
		if (mode) {
			drm_mode_probed_add(&connector->base, mode);
			num_modes++;
		}
	}

	return num_modes;
}

static bool has_drrs_modes(struct intel_connector *connector)
{
	const struct drm_display_mode *mode1;

	list_for_each_entry(mode1, &connector->panel.fixed_modes, head) {
		const struct drm_display_mode *mode2 = mode1;

		list_for_each_entry_continue(mode2, &connector->panel.fixed_modes, head) {
			if (is_alt_drrs_mode(mode1, mode2))
				return true;
		}
	}

	return false;
}

enum drrs_type intel_panel_drrs_type(struct intel_connector *connector)
{
	return connector->panel.vbt.drrs_type;
}

int intel_panel_compute_config(struct intel_connector *connector,
			       struct drm_display_mode *adjusted_mode)
{
	const struct drm_display_mode *fixed_mode =
		intel_panel_fixed_mode(connector, adjusted_mode);

	if (!fixed_mode)
		return 0;

	/*
	 * We don't want to lie too much to the user about the refresh
	 * rate they're going to get. But we have to allow a bit of latitude
	 * for Xorg since it likes to automagically cook up modes with slightly
	 * off refresh rates.
	 */
	if (abs(drm_mode_vrefresh(adjusted_mode) - drm_mode_vrefresh(fixed_mode)) > 1) {
		drm_dbg_kms(connector->base.dev,
			    "[CONNECTOR:%d:%s] Requested mode vrefresh (%d Hz) does not match fixed mode vrefresh (%d Hz)\n",
			    connector->base.base.id, connector->base.name,
			    drm_mode_vrefresh(adjusted_mode), drm_mode_vrefresh(fixed_mode));

		return -EINVAL;
	}

	drm_mode_copy(adjusted_mode, fixed_mode);

	drm_mode_set_crtcinfo(adjusted_mode, 0);

	return 0;
}

static void intel_panel_add_edid_alt_fixed_modes(struct intel_connector *connector)
{
	struct drm_i915_private *dev_priv = to_i915(connector->base.dev);
	const struct drm_display_mode *preferred_mode =
		intel_panel_preferred_fixed_mode(connector);
	struct drm_display_mode *mode, *next;

	list_for_each_entry_safe(mode, next, &connector->base.probed_modes, head) {
		if (!is_alt_fixed_mode(mode, preferred_mode))
			continue;

		drm_dbg_kms(&dev_priv->drm,
			    "[CONNECTOR:%d:%s] using alternate EDID fixed mode: " DRM_MODE_FMT "\n",
			    connector->base.base.id, connector->base.name,
			    DRM_MODE_ARG(mode));

		list_move_tail(&mode->head, &connector->panel.fixed_modes);
	}
}

static void intel_panel_add_edid_preferred_mode(struct intel_connector *connector)
{
	struct drm_i915_private *dev_priv = to_i915(connector->base.dev);
>>>>>>> eb3cdb58
	struct drm_display_mode *scan, *fixed_mode = NULL;

	if (list_empty(&connector->base.probed_modes))
		return;

	/* make sure the preferred mode is first */
	list_for_each_entry(scan, &connector->base.probed_modes, head) {
		if (scan->type & DRM_MODE_TYPE_PREFERRED) {
			fixed_mode = scan;
			break;
		}
	}

	if (!fixed_mode)
		fixed_mode = list_first_entry(&connector->base.probed_modes,
					      typeof(*fixed_mode), head);

	drm_dbg_kms(&dev_priv->drm,
		    "[CONNECTOR:%d:%s] using %s EDID fixed mode: " DRM_MODE_FMT "\n",
		    connector->base.base.id, connector->base.name,
		    fixed_mode->type & DRM_MODE_TYPE_PREFERRED ? "preferred" : "first",
		    DRM_MODE_ARG(fixed_mode));

	fixed_mode->type |= DRM_MODE_TYPE_PREFERRED;

	list_move_tail(&fixed_mode->head, &connector->panel.fixed_modes);
}

static void intel_panel_destroy_probed_modes(struct intel_connector *connector)
{
	struct drm_i915_private *i915 = to_i915(connector->base.dev);
	struct drm_display_mode *mode, *next;

	list_for_each_entry_safe(mode, next, &connector->base.probed_modes, head) {
		drm_dbg_kms(&i915->drm,
			    "[CONNECTOR:%d:%s] not using EDID mode: " DRM_MODE_FMT "\n",
			    connector->base.base.id, connector->base.name,
			    DRM_MODE_ARG(mode));
		list_del(&mode->head);
		drm_mode_destroy(&i915->drm, mode);
	}
}

void intel_panel_add_edid_fixed_modes(struct intel_connector *connector,
<<<<<<< HEAD
				      bool has_drrs, bool has_vrr)
{
	intel_panel_add_edid_preferred_mode(connector);
	if (intel_panel_preferred_fixed_mode(connector) && (has_drrs || has_vrr))
		intel_panel_add_edid_alt_fixed_modes(connector, has_vrr);
=======
				      bool use_alt_fixed_modes)
{
	intel_panel_add_edid_preferred_mode(connector);
	if (intel_panel_preferred_fixed_mode(connector) && use_alt_fixed_modes)
		intel_panel_add_edid_alt_fixed_modes(connector);
>>>>>>> eb3cdb58
	intel_panel_destroy_probed_modes(connector);
}

static void intel_panel_add_fixed_mode(struct intel_connector *connector,
				       struct drm_display_mode *fixed_mode,
				       const char *type)
{
	struct drm_i915_private *i915 = to_i915(connector->base.dev);
	struct drm_display_info *info = &connector->base.display_info;

	if (!fixed_mode)
		return;

	fixed_mode->type |= DRM_MODE_TYPE_PREFERRED | DRM_MODE_TYPE_DRIVER;

	info->width_mm = fixed_mode->width_mm;
	info->height_mm = fixed_mode->height_mm;

	drm_dbg_kms(&i915->drm, "[CONNECTOR:%d:%s] using %s fixed mode: " DRM_MODE_FMT "\n",
		    connector->base.base.id, connector->base.name, type,
		    DRM_MODE_ARG(fixed_mode));

	list_add_tail(&fixed_mode->head, &connector->panel.fixed_modes);
}

void intel_panel_add_vbt_lfp_fixed_mode(struct intel_connector *connector)
{
	struct drm_i915_private *i915 = to_i915(connector->base.dev);
	const struct drm_display_mode *mode;

	mode = connector->panel.vbt.lfp_lvds_vbt_mode;
	if (!mode)
		return;

	intel_panel_add_fixed_mode(connector,
				   drm_mode_duplicate(&i915->drm, mode),
				   "VBT LFP");
}

void intel_panel_add_vbt_sdvo_fixed_mode(struct intel_connector *connector)
{
	struct drm_i915_private *i915 = to_i915(connector->base.dev);
	const struct drm_display_mode *mode;

	mode = connector->panel.vbt.sdvo_lvds_vbt_mode;
	if (!mode)
		return;

	intel_panel_add_fixed_mode(connector,
				   drm_mode_duplicate(&i915->drm, mode),
				   "VBT SDVO");
}

void intel_panel_add_encoder_fixed_mode(struct intel_connector *connector,
					struct intel_encoder *encoder)
{
	intel_panel_add_fixed_mode(connector,
				   intel_encoder_current_mode(encoder),
				   "current (BIOS)");
}

/* adjusted_mode has been preset to be the panel's fixed mode */
static int pch_panel_fitting(struct intel_crtc_state *crtc_state,
			     const struct drm_connector_state *conn_state)
{
	const struct drm_display_mode *adjusted_mode =
		&crtc_state->hw.adjusted_mode;
	int pipe_src_w = drm_rect_width(&crtc_state->pipe_src);
	int pipe_src_h = drm_rect_height(&crtc_state->pipe_src);
	int x, y, width, height;

	/* Native modes don't need fitting */
	if (adjusted_mode->crtc_hdisplay == pipe_src_w &&
	    adjusted_mode->crtc_vdisplay == pipe_src_h &&
	    crtc_state->output_format != INTEL_OUTPUT_FORMAT_YCBCR420)
		return 0;

	switch (conn_state->scaling_mode) {
	case DRM_MODE_SCALE_CENTER:
		width = pipe_src_w;
		height = pipe_src_h;
		x = (adjusted_mode->crtc_hdisplay - width + 1)/2;
		y = (adjusted_mode->crtc_vdisplay - height + 1)/2;
		break;

	case DRM_MODE_SCALE_ASPECT:
		/* Scale but preserve the aspect ratio */
		{
			u32 scaled_width = adjusted_mode->crtc_hdisplay * pipe_src_h;
			u32 scaled_height = pipe_src_w * adjusted_mode->crtc_vdisplay;
			if (scaled_width > scaled_height) { /* pillar */
				width = scaled_height / pipe_src_h;
				if (width & 1)
					width++;
				x = (adjusted_mode->crtc_hdisplay - width + 1) / 2;
				y = 0;
				height = adjusted_mode->crtc_vdisplay;
			} else if (scaled_width < scaled_height) { /* letter */
				height = scaled_width / pipe_src_w;
				if (height & 1)
				    height++;
				y = (adjusted_mode->crtc_vdisplay - height + 1) / 2;
				x = 0;
				width = adjusted_mode->crtc_hdisplay;
			} else {
				x = y = 0;
				width = adjusted_mode->crtc_hdisplay;
				height = adjusted_mode->crtc_vdisplay;
			}
		}
		break;

	case DRM_MODE_SCALE_NONE:
		WARN_ON(adjusted_mode->crtc_hdisplay != pipe_src_w);
		WARN_ON(adjusted_mode->crtc_vdisplay != pipe_src_h);
		fallthrough;
	case DRM_MODE_SCALE_FULLSCREEN:
		x = y = 0;
		width = adjusted_mode->crtc_hdisplay;
		height = adjusted_mode->crtc_vdisplay;
		break;

	default:
		MISSING_CASE(conn_state->scaling_mode);
		return -EINVAL;
	}

	drm_rect_init(&crtc_state->pch_pfit.dst,
		      x, y, width, height);
	crtc_state->pch_pfit.enabled = true;

	return 0;
}

static void
centre_horizontally(struct drm_display_mode *adjusted_mode,
		    int width)
{
	u32 border, sync_pos, blank_width, sync_width;

	/* keep the hsync and hblank widths constant */
	sync_width = adjusted_mode->crtc_hsync_end - adjusted_mode->crtc_hsync_start;
	blank_width = adjusted_mode->crtc_hblank_end - adjusted_mode->crtc_hblank_start;
	sync_pos = (blank_width - sync_width + 1) / 2;

	border = (adjusted_mode->crtc_hdisplay - width + 1) / 2;
	border += border & 1; /* make the border even */

	adjusted_mode->crtc_hdisplay = width;
	adjusted_mode->crtc_hblank_start = width + border;
	adjusted_mode->crtc_hblank_end = adjusted_mode->crtc_hblank_start + blank_width;

	adjusted_mode->crtc_hsync_start = adjusted_mode->crtc_hblank_start + sync_pos;
	adjusted_mode->crtc_hsync_end = adjusted_mode->crtc_hsync_start + sync_width;
}

static void
centre_vertically(struct drm_display_mode *adjusted_mode,
		  int height)
{
	u32 border, sync_pos, blank_width, sync_width;

	/* keep the vsync and vblank widths constant */
	sync_width = adjusted_mode->crtc_vsync_end - adjusted_mode->crtc_vsync_start;
	blank_width = adjusted_mode->crtc_vblank_end - adjusted_mode->crtc_vblank_start;
	sync_pos = (blank_width - sync_width + 1) / 2;

	border = (adjusted_mode->crtc_vdisplay - height + 1) / 2;

	adjusted_mode->crtc_vdisplay = height;
	adjusted_mode->crtc_vblank_start = height + border;
	adjusted_mode->crtc_vblank_end = adjusted_mode->crtc_vblank_start + blank_width;

	adjusted_mode->crtc_vsync_start = adjusted_mode->crtc_vblank_start + sync_pos;
	adjusted_mode->crtc_vsync_end = adjusted_mode->crtc_vsync_start + sync_width;
}

static u32 panel_fitter_scaling(u32 source, u32 target)
{
	/*
	 * Floating point operation is not supported. So the FACTOR
	 * is defined, which can avoid the floating point computation
	 * when calculating the panel ratio.
	 */
#define ACCURACY 12
#define FACTOR (1 << ACCURACY)
	u32 ratio = source * FACTOR / target;
	return (FACTOR * ratio + FACTOR/2) / FACTOR;
}

static void i965_scale_aspect(struct intel_crtc_state *crtc_state,
			      u32 *pfit_control)
{
	const struct drm_display_mode *adjusted_mode =
		&crtc_state->hw.adjusted_mode;
	int pipe_src_w = drm_rect_width(&crtc_state->pipe_src);
	int pipe_src_h = drm_rect_height(&crtc_state->pipe_src);
	u32 scaled_width = adjusted_mode->crtc_hdisplay * pipe_src_h;
	u32 scaled_height = pipe_src_w * adjusted_mode->crtc_vdisplay;

	/* 965+ is easy, it does everything in hw */
	if (scaled_width > scaled_height)
		*pfit_control |= PFIT_ENABLE |
			PFIT_SCALING_PILLAR;
	else if (scaled_width < scaled_height)
		*pfit_control |= PFIT_ENABLE |
			PFIT_SCALING_LETTER;
	else if (adjusted_mode->crtc_hdisplay != pipe_src_w)
		*pfit_control |= PFIT_ENABLE | PFIT_SCALING_AUTO;
}

static void i9xx_scale_aspect(struct intel_crtc_state *crtc_state,
			      u32 *pfit_control, u32 *pfit_pgm_ratios,
			      u32 *border)
{
	struct drm_display_mode *adjusted_mode = &crtc_state->hw.adjusted_mode;
	int pipe_src_w = drm_rect_width(&crtc_state->pipe_src);
	int pipe_src_h = drm_rect_height(&crtc_state->pipe_src);
	u32 scaled_width = adjusted_mode->crtc_hdisplay * pipe_src_h;
	u32 scaled_height = pipe_src_w * adjusted_mode->crtc_vdisplay;
	u32 bits;

	/*
	 * For earlier chips we have to calculate the scaling
	 * ratio by hand and program it into the
	 * PFIT_PGM_RATIO register
	 */
	if (scaled_width > scaled_height) { /* pillar */
		centre_horizontally(adjusted_mode,
				    scaled_height / pipe_src_h);

		*border = LVDS_BORDER_ENABLE;
		if (pipe_src_h != adjusted_mode->crtc_vdisplay) {
			bits = panel_fitter_scaling(pipe_src_h,
						    adjusted_mode->crtc_vdisplay);

			*pfit_pgm_ratios |= (bits << PFIT_HORIZ_SCALE_SHIFT |
					     bits << PFIT_VERT_SCALE_SHIFT);
			*pfit_control |= (PFIT_ENABLE |
					  VERT_INTERP_BILINEAR |
					  HORIZ_INTERP_BILINEAR);
		}
	} else if (scaled_width < scaled_height) { /* letter */
		centre_vertically(adjusted_mode,
				  scaled_width / pipe_src_w);

		*border = LVDS_BORDER_ENABLE;
		if (pipe_src_w != adjusted_mode->crtc_hdisplay) {
			bits = panel_fitter_scaling(pipe_src_w,
						    adjusted_mode->crtc_hdisplay);

			*pfit_pgm_ratios |= (bits << PFIT_HORIZ_SCALE_SHIFT |
					     bits << PFIT_VERT_SCALE_SHIFT);
			*pfit_control |= (PFIT_ENABLE |
					  VERT_INTERP_BILINEAR |
					  HORIZ_INTERP_BILINEAR);
		}
	} else {
		/* Aspects match, Let hw scale both directions */
		*pfit_control |= (PFIT_ENABLE |
				  VERT_AUTO_SCALE | HORIZ_AUTO_SCALE |
				  VERT_INTERP_BILINEAR |
				  HORIZ_INTERP_BILINEAR);
	}
}

static int gmch_panel_fitting(struct intel_crtc_state *crtc_state,
			      const struct drm_connector_state *conn_state)
{
	struct intel_crtc *crtc = to_intel_crtc(crtc_state->uapi.crtc);
	struct drm_i915_private *dev_priv = to_i915(crtc->base.dev);
	u32 pfit_control = 0, pfit_pgm_ratios = 0, border = 0;
	struct drm_display_mode *adjusted_mode = &crtc_state->hw.adjusted_mode;
	int pipe_src_w = drm_rect_width(&crtc_state->pipe_src);
	int pipe_src_h = drm_rect_height(&crtc_state->pipe_src);

	/* Native modes don't need fitting */
	if (adjusted_mode->crtc_hdisplay == pipe_src_w &&
	    adjusted_mode->crtc_vdisplay == pipe_src_h)
		goto out;

	switch (conn_state->scaling_mode) {
	case DRM_MODE_SCALE_CENTER:
		/*
		 * For centered modes, we have to calculate border widths &
		 * heights and modify the values programmed into the CRTC.
		 */
		centre_horizontally(adjusted_mode, pipe_src_w);
		centre_vertically(adjusted_mode, pipe_src_h);
		border = LVDS_BORDER_ENABLE;
		break;
	case DRM_MODE_SCALE_ASPECT:
		/* Scale but preserve the aspect ratio */
		if (DISPLAY_VER(dev_priv) >= 4)
			i965_scale_aspect(crtc_state, &pfit_control);
		else
			i9xx_scale_aspect(crtc_state, &pfit_control,
					  &pfit_pgm_ratios, &border);
		break;
	case DRM_MODE_SCALE_FULLSCREEN:
		/*
		 * Full scaling, even if it changes the aspect ratio.
		 * Fortunately this is all done for us in hw.
		 */
		if (pipe_src_h != adjusted_mode->crtc_vdisplay ||
		    pipe_src_w != adjusted_mode->crtc_hdisplay) {
			pfit_control |= PFIT_ENABLE;
			if (DISPLAY_VER(dev_priv) >= 4)
				pfit_control |= PFIT_SCALING_AUTO;
			else
				pfit_control |= (VERT_AUTO_SCALE |
						 VERT_INTERP_BILINEAR |
						 HORIZ_AUTO_SCALE |
						 HORIZ_INTERP_BILINEAR);
		}
		break;
	default:
		MISSING_CASE(conn_state->scaling_mode);
		return -EINVAL;
	}

	/* 965+ wants fuzzy fitting */
	/* FIXME: handle multiple panels by failing gracefully */
	if (DISPLAY_VER(dev_priv) >= 4)
		pfit_control |= PFIT_PIPE(crtc->pipe) | PFIT_FILTER_FUZZY;

out:
	if ((pfit_control & PFIT_ENABLE) == 0) {
		pfit_control = 0;
		pfit_pgm_ratios = 0;
	}

	/* Make sure pre-965 set dither correctly for 18bpp panels. */
	if (DISPLAY_VER(dev_priv) < 4 && crtc_state->pipe_bpp == 18)
		pfit_control |= PANEL_8TO6_DITHER_ENABLE;

	crtc_state->gmch_pfit.control = pfit_control;
	crtc_state->gmch_pfit.pgm_ratios = pfit_pgm_ratios;
	crtc_state->gmch_pfit.lvds_border_bits = border;

	return 0;
}

int intel_panel_fitting(struct intel_crtc_state *crtc_state,
			const struct drm_connector_state *conn_state)
{
	struct intel_crtc *crtc = to_intel_crtc(crtc_state->uapi.crtc);
	struct drm_i915_private *i915 = to_i915(crtc->base.dev);

	if (HAS_GMCH(i915))
		return gmch_panel_fitting(crtc_state, conn_state);
	else
		return pch_panel_fitting(crtc_state, conn_state);
}

enum drm_connector_status
intel_panel_detect(struct drm_connector *connector, bool force)
{
	struct drm_i915_private *i915 = to_i915(connector->dev);

	if (!INTEL_DISPLAY_ENABLED(i915))
		return connector_status_disconnected;

	return connector_status_connected;
}

enum drm_mode_status
intel_panel_mode_valid(struct intel_connector *connector,
		       const struct drm_display_mode *mode)
{
	const struct drm_display_mode *fixed_mode =
		intel_panel_fixed_mode(connector, mode);

	if (!fixed_mode)
		return MODE_OK;

	if (mode->hdisplay != fixed_mode->hdisplay)
		return MODE_PANEL;

	if (mode->vdisplay != fixed_mode->vdisplay)
		return MODE_PANEL;

	if (drm_mode_vrefresh(mode) != drm_mode_vrefresh(fixed_mode))
		return MODE_PANEL;

	return MODE_OK;
}

void intel_panel_init_alloc(struct intel_connector *connector)
{
	struct intel_panel *panel = &connector->panel;

	connector->panel.vbt.panel_type = -1;
<<<<<<< HEAD
	INIT_LIST_HEAD(&panel->fixed_modes);
}

int intel_panel_init(struct intel_connector *connector)
{
	struct intel_panel *panel = &connector->panel;

	intel_backlight_init_funcs(panel);
=======
	connector->panel.vbt.backlight.controller = -1;
	INIT_LIST_HEAD(&panel->fixed_modes);
}

int intel_panel_init(struct intel_connector *connector,
		     const struct drm_edid *fixed_edid)
{
	struct intel_panel *panel = &connector->panel;

	panel->fixed_edid = fixed_edid;

	intel_backlight_init_funcs(panel);

	if (!has_drrs_modes(connector))
		connector->panel.vbt.drrs_type = DRRS_TYPE_NONE;
>>>>>>> eb3cdb58

	drm_dbg_kms(connector->base.dev,
		    "[CONNECTOR:%d:%s] DRRS type: %s\n",
		    connector->base.base.id, connector->base.name,
		    intel_drrs_type_str(intel_panel_drrs_type(connector)));

	return 0;
}

void intel_panel_fini(struct intel_connector *connector)
{
	struct intel_panel *panel = &connector->panel;
	struct drm_display_mode *fixed_mode, *next;

<<<<<<< HEAD
=======
	if (!IS_ERR_OR_NULL(panel->fixed_edid))
		drm_edid_free(panel->fixed_edid);

>>>>>>> eb3cdb58
	intel_backlight_destroy(panel);

	intel_bios_fini_panel(panel);

	list_for_each_entry_safe(fixed_mode, next, &panel->fixed_modes, head) {
		list_del(&fixed_mode->head);
		drm_mode_destroy(connector->base.dev, fixed_mode);
	}
}<|MERGE_RESOLUTION|>--- conflicted
+++ resolved
@@ -31,21 +31,15 @@
 #include <linux/kernel.h>
 #include <linux/pwm.h>
 
-<<<<<<< HEAD
-=======
 #include <drm/drm_edid.h>
 
 #include "i915_reg.h"
->>>>>>> eb3cdb58
 #include "intel_backlight.h"
 #include "intel_connector.h"
 #include "intel_de.h"
 #include "intel_display_types.h"
 #include "intel_drrs.h"
-<<<<<<< HEAD
-=======
 #include "intel_lvds_regs.h"
->>>>>>> eb3cdb58
 #include "intel_panel.h"
 #include "intel_quirks.h"
 
@@ -53,13 +47,8 @@
 {
 	if (i915->params.panel_use_ssc >= 0)
 		return i915->params.panel_use_ssc != 0;
-<<<<<<< HEAD
-	return i915->vbt.lvds_use_ssc
-		&& !(i915->quirks & QUIRK_LVDS_SSC_DISABLE);
-=======
 	return i915->display.vbt.lvds_use_ssc &&
 		!intel_has_quirk(i915, QUIRK_LVDS_SSC_DISABLE);
->>>>>>> eb3cdb58
 }
 
 const struct drm_display_mode *
@@ -97,25 +86,15 @@
 		mode->clock != preferred_mode->clock;
 }
 
-<<<<<<< HEAD
-static bool is_alt_vrr_mode(const struct drm_display_mode *mode,
-			    const struct drm_display_mode *preferred_mode)
-=======
 static bool is_alt_fixed_mode(const struct drm_display_mode *mode,
 			      const struct drm_display_mode *preferred_mode)
->>>>>>> eb3cdb58
 {
 	u32 sync_flags = DRM_MODE_FLAG_PHSYNC | DRM_MODE_FLAG_NHSYNC |
 		DRM_MODE_FLAG_PVSYNC | DRM_MODE_FLAG_NVSYNC;
 
 	return (mode->flags & ~sync_flags) == (preferred_mode->flags & ~sync_flags) &&
 		mode->hdisplay == preferred_mode->hdisplay &&
-<<<<<<< HEAD
-		mode->vdisplay == preferred_mode->vdisplay &&
-		mode->clock != preferred_mode->clock;
-=======
 		mode->vdisplay == preferred_mode->vdisplay;
->>>>>>> eb3cdb58
 }
 
 const struct drm_display_mode *
@@ -139,7 +118,21 @@
 
 	return best_mode;
 }
-<<<<<<< HEAD
+
+const struct drm_display_mode *
+intel_panel_highest_mode(struct intel_connector *connector,
+			 const struct drm_display_mode *adjusted_mode)
+{
+	const struct drm_display_mode *fixed_mode, *best_mode = adjusted_mode;
+
+	/* pick the fixed_mode that has the highest clock */
+	list_for_each_entry(fixed_mode, &connector->panel.fixed_modes, head) {
+		if (fixed_mode->clock > best_mode->clock)
+			best_mode = fixed_mode;
+	}
+
+	return best_mode;
+}
 
 int intel_panel_get_modes(struct intel_connector *connector)
 {
@@ -159,12 +152,24 @@
 	return num_modes;
 }
 
+static bool has_drrs_modes(struct intel_connector *connector)
+{
+	const struct drm_display_mode *mode1;
+
+	list_for_each_entry(mode1, &connector->panel.fixed_modes, head) {
+		const struct drm_display_mode *mode2 = mode1;
+
+		list_for_each_entry_continue(mode2, &connector->panel.fixed_modes, head) {
+			if (is_alt_drrs_mode(mode1, mode2))
+				return true;
+		}
+	}
+
+	return false;
+}
+
 enum drrs_type intel_panel_drrs_type(struct intel_connector *connector)
 {
-	if (list_empty(&connector->panel.fixed_modes) ||
-	    list_is_singular(&connector->panel.fixed_modes))
-		return DRRS_TYPE_NONE;
-
 	return connector->panel.vbt.drrs_type;
 }
 
@@ -199,19 +204,7 @@
 	return 0;
 }
 
-static bool is_alt_fixed_mode(const struct drm_display_mode *mode,
-			      const struct drm_display_mode *preferred_mode,
-			      bool has_vrr)
-{
-	/* is_alt_drrs_mode() is a subset of is_alt_vrr_mode() */
-	if (has_vrr)
-		return is_alt_vrr_mode(mode, preferred_mode);
-	else
-		return is_alt_drrs_mode(mode, preferred_mode);
-}
-
-static void intel_panel_add_edid_alt_fixed_modes(struct intel_connector *connector,
-						 bool has_vrr)
+static void intel_panel_add_edid_alt_fixed_modes(struct intel_connector *connector)
 {
 	struct drm_i915_private *dev_priv = to_i915(connector->base.dev);
 	const struct drm_display_mode *preferred_mode =
@@ -219,7 +212,7 @@
 	struct drm_display_mode *mode, *next;
 
 	list_for_each_entry_safe(mode, next, &connector->base.probed_modes, head) {
-		if (!is_alt_fixed_mode(mode, preferred_mode, has_vrr))
+		if (!is_alt_fixed_mode(mode, preferred_mode))
 			continue;
 
 		drm_dbg_kms(&dev_priv->drm,
@@ -234,117 +227,6 @@
 static void intel_panel_add_edid_preferred_mode(struct intel_connector *connector)
 {
 	struct drm_i915_private *dev_priv = to_i915(connector->base.dev);
-=======
-
-const struct drm_display_mode *
-intel_panel_highest_mode(struct intel_connector *connector,
-			 const struct drm_display_mode *adjusted_mode)
-{
-	const struct drm_display_mode *fixed_mode, *best_mode = adjusted_mode;
-
-	/* pick the fixed_mode that has the highest clock */
-	list_for_each_entry(fixed_mode, &connector->panel.fixed_modes, head) {
-		if (fixed_mode->clock > best_mode->clock)
-			best_mode = fixed_mode;
-	}
-
-	return best_mode;
-}
-
-int intel_panel_get_modes(struct intel_connector *connector)
-{
-	const struct drm_display_mode *fixed_mode;
-	int num_modes = 0;
-
-	list_for_each_entry(fixed_mode, &connector->panel.fixed_modes, head) {
-		struct drm_display_mode *mode;
-
-		mode = drm_mode_duplicate(connector->base.dev, fixed_mode);
-		if (mode) {
-			drm_mode_probed_add(&connector->base, mode);
-			num_modes++;
-		}
-	}
-
-	return num_modes;
-}
-
-static bool has_drrs_modes(struct intel_connector *connector)
-{
-	const struct drm_display_mode *mode1;
-
-	list_for_each_entry(mode1, &connector->panel.fixed_modes, head) {
-		const struct drm_display_mode *mode2 = mode1;
-
-		list_for_each_entry_continue(mode2, &connector->panel.fixed_modes, head) {
-			if (is_alt_drrs_mode(mode1, mode2))
-				return true;
-		}
-	}
-
-	return false;
-}
-
-enum drrs_type intel_panel_drrs_type(struct intel_connector *connector)
-{
-	return connector->panel.vbt.drrs_type;
-}
-
-int intel_panel_compute_config(struct intel_connector *connector,
-			       struct drm_display_mode *adjusted_mode)
-{
-	const struct drm_display_mode *fixed_mode =
-		intel_panel_fixed_mode(connector, adjusted_mode);
-
-	if (!fixed_mode)
-		return 0;
-
-	/*
-	 * We don't want to lie too much to the user about the refresh
-	 * rate they're going to get. But we have to allow a bit of latitude
-	 * for Xorg since it likes to automagically cook up modes with slightly
-	 * off refresh rates.
-	 */
-	if (abs(drm_mode_vrefresh(adjusted_mode) - drm_mode_vrefresh(fixed_mode)) > 1) {
-		drm_dbg_kms(connector->base.dev,
-			    "[CONNECTOR:%d:%s] Requested mode vrefresh (%d Hz) does not match fixed mode vrefresh (%d Hz)\n",
-			    connector->base.base.id, connector->base.name,
-			    drm_mode_vrefresh(adjusted_mode), drm_mode_vrefresh(fixed_mode));
-
-		return -EINVAL;
-	}
-
-	drm_mode_copy(adjusted_mode, fixed_mode);
-
-	drm_mode_set_crtcinfo(adjusted_mode, 0);
-
-	return 0;
-}
-
-static void intel_panel_add_edid_alt_fixed_modes(struct intel_connector *connector)
-{
-	struct drm_i915_private *dev_priv = to_i915(connector->base.dev);
-	const struct drm_display_mode *preferred_mode =
-		intel_panel_preferred_fixed_mode(connector);
-	struct drm_display_mode *mode, *next;
-
-	list_for_each_entry_safe(mode, next, &connector->base.probed_modes, head) {
-		if (!is_alt_fixed_mode(mode, preferred_mode))
-			continue;
-
-		drm_dbg_kms(&dev_priv->drm,
-			    "[CONNECTOR:%d:%s] using alternate EDID fixed mode: " DRM_MODE_FMT "\n",
-			    connector->base.base.id, connector->base.name,
-			    DRM_MODE_ARG(mode));
-
-		list_move_tail(&mode->head, &connector->panel.fixed_modes);
-	}
-}
-
-static void intel_panel_add_edid_preferred_mode(struct intel_connector *connector)
-{
-	struct drm_i915_private *dev_priv = to_i915(connector->base.dev);
->>>>>>> eb3cdb58
 	struct drm_display_mode *scan, *fixed_mode = NULL;
 
 	if (list_empty(&connector->base.probed_modes))
@@ -389,19 +271,11 @@
 }
 
 void intel_panel_add_edid_fixed_modes(struct intel_connector *connector,
-<<<<<<< HEAD
-				      bool has_drrs, bool has_vrr)
-{
-	intel_panel_add_edid_preferred_mode(connector);
-	if (intel_panel_preferred_fixed_mode(connector) && (has_drrs || has_vrr))
-		intel_panel_add_edid_alt_fixed_modes(connector, has_vrr);
-=======
 				      bool use_alt_fixed_modes)
 {
 	intel_panel_add_edid_preferred_mode(connector);
 	if (intel_panel_preferred_fixed_mode(connector) && use_alt_fixed_modes)
 		intel_panel_add_edid_alt_fixed_modes(connector);
->>>>>>> eb3cdb58
 	intel_panel_destroy_probed_modes(connector);
 }
 
@@ -795,16 +669,6 @@
 	struct intel_panel *panel = &connector->panel;
 
 	connector->panel.vbt.panel_type = -1;
-<<<<<<< HEAD
-	INIT_LIST_HEAD(&panel->fixed_modes);
-}
-
-int intel_panel_init(struct intel_connector *connector)
-{
-	struct intel_panel *panel = &connector->panel;
-
-	intel_backlight_init_funcs(panel);
-=======
 	connector->panel.vbt.backlight.controller = -1;
 	INIT_LIST_HEAD(&panel->fixed_modes);
 }
@@ -820,7 +684,6 @@
 
 	if (!has_drrs_modes(connector))
 		connector->panel.vbt.drrs_type = DRRS_TYPE_NONE;
->>>>>>> eb3cdb58
 
 	drm_dbg_kms(connector->base.dev,
 		    "[CONNECTOR:%d:%s] DRRS type: %s\n",
@@ -835,12 +698,9 @@
 	struct intel_panel *panel = &connector->panel;
 	struct drm_display_mode *fixed_mode, *next;
 
-<<<<<<< HEAD
-=======
 	if (!IS_ERR_OR_NULL(panel->fixed_edid))
 		drm_edid_free(panel->fixed_edid);
 
->>>>>>> eb3cdb58
 	intel_backlight_destroy(panel);
 
 	intel_bios_fini_panel(panel);
