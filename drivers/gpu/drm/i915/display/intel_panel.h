--- conflicted
+++ resolved
@@ -13,22 +13,15 @@
 struct drm_connector;
 struct drm_connector_state;
 struct drm_display_mode;
-<<<<<<< HEAD
-=======
 struct drm_edid;
->>>>>>> eb3cdb58
 struct drm_i915_private;
 struct intel_connector;
 struct intel_crtc_state;
 struct intel_encoder;
 
 void intel_panel_init_alloc(struct intel_connector *connector);
-<<<<<<< HEAD
-int intel_panel_init(struct intel_connector *connector);
-=======
 int intel_panel_init(struct intel_connector *connector,
 		     const struct drm_edid *fixed_edid);
->>>>>>> eb3cdb58
 void intel_panel_fini(struct intel_connector *connector);
 enum drm_connector_status
 intel_panel_detect(struct drm_connector *connector, bool force);
@@ -41,12 +34,9 @@
 const struct drm_display_mode *
 intel_panel_downclock_mode(struct intel_connector *connector,
 			   const struct drm_display_mode *adjusted_mode);
-<<<<<<< HEAD
-=======
 const struct drm_display_mode *
 intel_panel_highest_mode(struct intel_connector *connector,
 			 const struct drm_display_mode *adjusted_mode);
->>>>>>> eb3cdb58
 int intel_panel_get_modes(struct intel_connector *connector);
 enum drrs_type intel_panel_drrs_type(struct intel_connector *connector);
 enum drm_mode_status
@@ -57,11 +47,7 @@
 int intel_panel_compute_config(struct intel_connector *connector,
 			       struct drm_display_mode *adjusted_mode);
 void intel_panel_add_edid_fixed_modes(struct intel_connector *connector,
-<<<<<<< HEAD
-				      bool has_drrs, bool has_vrr);
-=======
 				      bool use_alt_fixed_modes);
->>>>>>> eb3cdb58
 void intel_panel_add_vbt_lfp_fixed_mode(struct intel_connector *connector);
 void intel_panel_add_vbt_sdvo_fixed_mode(struct intel_connector *connector);
 void intel_panel_add_encoder_fixed_mode(struct intel_connector *connector,
