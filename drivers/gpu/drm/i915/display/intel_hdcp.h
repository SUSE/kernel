--- conflicted
+++ resolved
@@ -28,33 +28,21 @@
 int intel_hdcp_init(struct intel_connector *connector,
 		    struct intel_digital_port *dig_port,
 		    const struct intel_hdcp_shim *hdcp_shim);
-<<<<<<< HEAD
-int intel_hdcp_enable(struct intel_atomic_state *state,
-		      struct intel_encoder *encoder,
-		      const struct intel_crtc_state *pipe_config,
-		      const struct drm_connector_state *conn_state);
-=======
 void intel_hdcp_enable(struct intel_atomic_state *state,
 		       struct intel_encoder *encoder,
 		       const struct intel_crtc_state *pipe_config,
 		       const struct drm_connector_state *conn_state);
->>>>>>> 2d5404ca
 int intel_hdcp_disable(struct intel_connector *connector);
 void intel_hdcp_update_pipe(struct intel_atomic_state *state,
 			    struct intel_encoder *encoder,
 			    const struct intel_crtc_state *crtc_state,
 			    const struct drm_connector_state *conn_state);
 bool is_hdcp_supported(struct drm_i915_private *i915, enum port port);
-<<<<<<< HEAD
-bool intel_hdcp_capable(struct intel_connector *connector);
-bool intel_hdcp2_capable(struct intel_connector *connector);
-=======
 bool intel_hdcp_get_capability(struct intel_connector *connector);
 bool intel_hdcp2_get_capability(struct intel_connector *connector);
 void intel_hdcp_get_remote_capability(struct intel_connector *connector,
 				      bool *hdcp_capable,
 				      bool *hdcp2_capable);
->>>>>>> 2d5404ca
 void intel_hdcp_component_init(struct drm_i915_private *i915);
 void intel_hdcp_component_fini(struct drm_i915_private *i915);
 void intel_hdcp_cleanup(struct intel_connector *connector);
