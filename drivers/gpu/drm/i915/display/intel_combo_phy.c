// SPDX-License-Identifier: MIT
/*
 * Copyright © 2018 Intel Corporation
 */

#include "i915_reg.h"
#include "intel_combo_phy.h"
#include "intel_combo_phy_regs.h"
#include "intel_de.h"
#include "intel_display_types.h"

#define for_each_combo_phy(__dev_priv, __phy) \
	for ((__phy) = PHY_A; (__phy) < I915_MAX_PHYS; (__phy)++)	\
		for_each_if(intel_phy_is_combo(__dev_priv, __phy))

#define for_each_combo_phy_reverse(__dev_priv, __phy) \
	for ((__phy) = I915_MAX_PHYS; (__phy)-- > PHY_A;) \
		for_each_if(intel_phy_is_combo(__dev_priv, __phy))

enum {
	PROCMON_0_85V_DOT_0,
	PROCMON_0_95V_DOT_0,
	PROCMON_0_95V_DOT_1,
	PROCMON_1_05V_DOT_0,
	PROCMON_1_05V_DOT_1,
};

static const struct icl_procmon {
	const char *name;
	u32 dw1, dw9, dw10;
} icl_procmon_values[] = {
	[PROCMON_0_85V_DOT_0] = {
		.name = "0.85V dot0 (low-voltage)",
		.dw1 = 0x00000000, .dw9 = 0x62AB67BB, .dw10 = 0x51914F96,
	},
	[PROCMON_0_95V_DOT_0] = {
		.name = "0.95V dot0",
		.dw1 = 0x00000000, .dw9 = 0x86E172C7, .dw10 = 0x77CA5EAB,
	},
	[PROCMON_0_95V_DOT_1] = {
		.name = "0.95V dot1",
		.dw1 = 0x00000000, .dw9 = 0x93F87FE1, .dw10 = 0x8AE871C5,
	},
	[PROCMON_1_05V_DOT_0] = {
		.name = "1.05V dot0",
		.dw1 = 0x00000000, .dw9 = 0x98FA82DD, .dw10 = 0x89E46DC1,
	},
	[PROCMON_1_05V_DOT_1] = {
		.name = "1.05V dot1",
		.dw1 = 0x00440000, .dw9 = 0x9A00AB25, .dw10 = 0x8AE38FF1,
	},
};

static const struct icl_procmon *
icl_get_procmon_ref_values(struct drm_i915_private *dev_priv, enum phy phy)
{
<<<<<<< HEAD
	const struct icl_procmon *procmon;
=======
>>>>>>> eb3cdb58
	u32 val;

	val = intel_de_read(dev_priv, ICL_PORT_COMP_DW3(phy));
	switch (val & (PROCESS_INFO_MASK | VOLTAGE_INFO_MASK)) {
	default:
		MISSING_CASE(val);
		fallthrough;
	case VOLTAGE_INFO_0_85V | PROCESS_INFO_DOT_0:
<<<<<<< HEAD
		procmon = &icl_procmon_values[PROCMON_0_85V_DOT_0];
		break;
	case VOLTAGE_INFO_0_95V | PROCESS_INFO_DOT_0:
		procmon = &icl_procmon_values[PROCMON_0_95V_DOT_0];
		break;
	case VOLTAGE_INFO_0_95V | PROCESS_INFO_DOT_1:
		procmon = &icl_procmon_values[PROCMON_0_95V_DOT_1];
		break;
	case VOLTAGE_INFO_1_05V | PROCESS_INFO_DOT_0:
		procmon = &icl_procmon_values[PROCMON_1_05V_DOT_0];
		break;
	case VOLTAGE_INFO_1_05V | PROCESS_INFO_DOT_1:
		procmon = &icl_procmon_values[PROCMON_1_05V_DOT_1];
		break;
=======
		return &icl_procmon_values[PROCMON_0_85V_DOT_0];
	case VOLTAGE_INFO_0_95V | PROCESS_INFO_DOT_0:
		return &icl_procmon_values[PROCMON_0_95V_DOT_0];
	case VOLTAGE_INFO_0_95V | PROCESS_INFO_DOT_1:
		return &icl_procmon_values[PROCMON_0_95V_DOT_1];
	case VOLTAGE_INFO_1_05V | PROCESS_INFO_DOT_0:
		return &icl_procmon_values[PROCMON_1_05V_DOT_0];
	case VOLTAGE_INFO_1_05V | PROCESS_INFO_DOT_1:
		return &icl_procmon_values[PROCMON_1_05V_DOT_1];
>>>>>>> eb3cdb58
	}
}

static void icl_set_procmon_ref_values(struct drm_i915_private *dev_priv,
				       enum phy phy)
{
	const struct icl_procmon *procmon;
<<<<<<< HEAD
	u32 val;
=======
>>>>>>> eb3cdb58

	procmon = icl_get_procmon_ref_values(dev_priv, phy);

	intel_de_rmw(dev_priv, ICL_PORT_COMP_DW1(phy),
		     (0xff << 16) | 0xff, procmon->dw1);

	intel_de_write(dev_priv, ICL_PORT_COMP_DW9(phy), procmon->dw9);
	intel_de_write(dev_priv, ICL_PORT_COMP_DW10(phy), procmon->dw10);
}

static bool check_phy_reg(struct drm_i915_private *dev_priv,
			  enum phy phy, i915_reg_t reg, u32 mask,
			  u32 expected_val)
{
	u32 val = intel_de_read(dev_priv, reg);

	if ((val & mask) != expected_val) {
		drm_dbg(&dev_priv->drm,
			"Combo PHY %c reg %08x state mismatch: "
			"current %08x mask %08x expected %08x\n",
			phy_name(phy),
			reg.reg, val, mask, expected_val);
		return false;
	}

	return true;
}

static bool icl_verify_procmon_ref_values(struct drm_i915_private *dev_priv,
					  enum phy phy)
{
	const struct icl_procmon *procmon;
	bool ret;

	procmon = icl_get_procmon_ref_values(dev_priv, phy);

	drm_dbg_kms(&dev_priv->drm,
		    "Combo PHY %c Voltage/Process Info : %s\n",
		    phy_name(phy), procmon->name);

	ret = check_phy_reg(dev_priv, phy, ICL_PORT_COMP_DW1(phy),
			    (0xff << 16) | 0xff, procmon->dw1);
	ret &= check_phy_reg(dev_priv, phy, ICL_PORT_COMP_DW9(phy),
			     -1U, procmon->dw9);
	ret &= check_phy_reg(dev_priv, phy, ICL_PORT_COMP_DW10(phy),
			     -1U, procmon->dw10);

	return ret;
}

static bool has_phy_misc(struct drm_i915_private *i915, enum phy phy)
{
	/*
	 * Some platforms only expect PHY_MISC to be programmed for PHY-A and
	 * PHY-B and may not even have instances of the register for the
	 * other combo PHY's.
	 *
	 * ADL-S technically has three instances of PHY_MISC, but only requires
	 * that we program it for PHY A.
	 */

	if (IS_ALDERLAKE_S(i915))
		return phy == PHY_A;
	else if (IS_JSL_EHL(i915) ||
		 IS_ROCKETLAKE(i915) ||
		 IS_DG1(i915))
		return phy < PHY_C;

	return true;
}

static bool icl_combo_phy_enabled(struct drm_i915_private *dev_priv,
				  enum phy phy)
{
	/* The PHY C added by EHL has no PHY_MISC register */
	if (!has_phy_misc(dev_priv, phy))
		return intel_de_read(dev_priv, ICL_PORT_COMP_DW0(phy)) & COMP_INIT;
	else
		return !(intel_de_read(dev_priv, ICL_PHY_MISC(phy)) &
			 ICL_PHY_MISC_DE_IO_COMP_PWR_DOWN) &&
			(intel_de_read(dev_priv, ICL_PORT_COMP_DW0(phy)) & COMP_INIT);
}

static bool ehl_vbt_ddi_d_present(struct drm_i915_private *i915)
{
	bool ddi_a_present = intel_bios_is_port_present(i915, PORT_A);
	bool ddi_d_present = intel_bios_is_port_present(i915, PORT_D);
	bool dsi_present = intel_bios_is_dsi_present(i915, NULL);

	/*
	 * VBT's 'dvo port' field for child devices references the DDI, not
	 * the PHY.  So if combo PHY A is wired up to drive an external
	 * display, we should see a child device present on PORT_D and
	 * nothing on PORT_A and no DSI.
	 */
	if (ddi_d_present && !ddi_a_present && !dsi_present)
		return true;

	/*
	 * If we encounter a VBT that claims to have an external display on
	 * DDI-D _and_ an internal display on DDI-A/DSI leave an error message
	 * in the log and let the internal display win.
	 */
	if (ddi_d_present)
		drm_err(&i915->drm,
			"VBT claims to have both internal and external displays on PHY A.  Configuring for internal.\n");

	return false;
}

static bool phy_is_master(struct drm_i915_private *dev_priv, enum phy phy)
{
	/*
	 * Certain PHYs are connected to compensation resistors and act
	 * as masters to other PHYs.
	 *
	 * ICL,TGL:
	 *   A(master) -> B(slave), C(slave)
	 * RKL,DG1:
	 *   A(master) -> B(slave)
	 *   C(master) -> D(slave)
	 * ADL-S:
	 *   A(master) -> B(slave), C(slave)
	 *   D(master) -> E(slave)
	 *
	 * We must set the IREFGEN bit for any PHY acting as a master
	 * to another PHY.
	 */
	if (phy == PHY_A)
		return true;
	else if (IS_ALDERLAKE_S(dev_priv))
		return phy == PHY_D;
	else if (IS_DG1(dev_priv) || IS_ROCKETLAKE(dev_priv))
		return phy == PHY_C;

	return false;
}

static bool icl_combo_phy_verify_state(struct drm_i915_private *dev_priv,
				       enum phy phy)
{
	bool ret = true;
	u32 expected_val = 0;

	if (!icl_combo_phy_enabled(dev_priv, phy))
		return false;

	if (DISPLAY_VER(dev_priv) >= 12) {
		ret &= check_phy_reg(dev_priv, phy, ICL_PORT_TX_DW8_LN(0, phy),
				     ICL_PORT_TX_DW8_ODCC_CLK_SEL |
				     ICL_PORT_TX_DW8_ODCC_CLK_DIV_SEL_MASK,
				     ICL_PORT_TX_DW8_ODCC_CLK_SEL |
				     ICL_PORT_TX_DW8_ODCC_CLK_DIV_SEL_DIV2);

		ret &= check_phy_reg(dev_priv, phy, ICL_PORT_PCS_DW1_LN(0, phy),
<<<<<<< HEAD
				     DCC_MODE_SELECT_MASK,
				     DCC_MODE_SELECT_CONTINUOSLY);
=======
				     DCC_MODE_SELECT_MASK, RUN_DCC_ONCE);
>>>>>>> eb3cdb58
	}

	ret &= icl_verify_procmon_ref_values(dev_priv, phy);

	if (phy_is_master(dev_priv, phy)) {
		ret &= check_phy_reg(dev_priv, phy, ICL_PORT_COMP_DW8(phy),
				     IREFGEN, IREFGEN);

		if (IS_JSL_EHL(dev_priv)) {
			if (ehl_vbt_ddi_d_present(dev_priv))
				expected_val = ICL_PHY_MISC_MUX_DDID;

			ret &= check_phy_reg(dev_priv, phy, ICL_PHY_MISC(phy),
					     ICL_PHY_MISC_MUX_DDID,
					     expected_val);
		}
	}

	ret &= check_phy_reg(dev_priv, phy, ICL_PORT_CL_DW5(phy),
			     CL_POWER_DOWN_ENABLE, CL_POWER_DOWN_ENABLE);

	return ret;
}

void intel_combo_phy_power_up_lanes(struct drm_i915_private *dev_priv,
				    enum phy phy, bool is_dsi,
				    int lane_count, bool lane_reversal)
{
	u8 lane_mask;

	if (is_dsi) {
		drm_WARN_ON(&dev_priv->drm, lane_reversal);

		switch (lane_count) {
		case 1:
			lane_mask = PWR_DOWN_LN_3_1_0;
			break;
		case 2:
			lane_mask = PWR_DOWN_LN_3_1;
			break;
		case 3:
			lane_mask = PWR_DOWN_LN_3;
			break;
		default:
			MISSING_CASE(lane_count);
			fallthrough;
		case 4:
			lane_mask = PWR_UP_ALL_LANES;
			break;
		}
	} else {
		switch (lane_count) {
		case 1:
			lane_mask = lane_reversal ? PWR_DOWN_LN_2_1_0 :
						    PWR_DOWN_LN_3_2_1;
			break;
		case 2:
			lane_mask = lane_reversal ? PWR_DOWN_LN_1_0 :
						    PWR_DOWN_LN_3_2;
			break;
		default:
			MISSING_CASE(lane_count);
			fallthrough;
		case 4:
			lane_mask = PWR_UP_ALL_LANES;
			break;
		}
	}

<<<<<<< HEAD
	val = intel_de_read(dev_priv, ICL_PORT_CL_DW10(phy));
	val &= ~PWR_DOWN_LN_MASK;
	val |= lane_mask;
	intel_de_write(dev_priv, ICL_PORT_CL_DW10(phy), val);
=======
	intel_de_rmw(dev_priv, ICL_PORT_CL_DW10(phy),
		     PWR_DOWN_LN_MASK, lane_mask);
>>>>>>> eb3cdb58
}

static void icl_combo_phys_init(struct drm_i915_private *dev_priv)
{
	enum phy phy;

	for_each_combo_phy(dev_priv, phy) {
		u32 val;

		if (icl_combo_phy_verify_state(dev_priv, phy)) {
			drm_dbg(&dev_priv->drm,
				"Combo PHY %c already enabled, won't reprogram it.\n",
				phy_name(phy));
			continue;
		}

		if (!has_phy_misc(dev_priv, phy))
			goto skip_phy_misc;

		/*
		 * EHL's combo PHY A can be hooked up to either an external
		 * display (via DDI-D) or an internal display (via DDI-A or
		 * the DSI DPHY).  This is a motherboard design decision that
		 * can't be changed on the fly, so initialize the PHY's mux
		 * based on whether our VBT indicates the presence of any
		 * "internal" child devices.
		 */
		val = intel_de_read(dev_priv, ICL_PHY_MISC(phy));
		if (IS_JSL_EHL(dev_priv) && phy == PHY_A) {
			val &= ~ICL_PHY_MISC_MUX_DDID;

			if (ehl_vbt_ddi_d_present(dev_priv))
				val |= ICL_PHY_MISC_MUX_DDID;
		}

		val &= ~ICL_PHY_MISC_DE_IO_COMP_PWR_DOWN;
		intel_de_write(dev_priv, ICL_PHY_MISC(phy), val);

skip_phy_misc:
		if (DISPLAY_VER(dev_priv) >= 12) {
			val = intel_de_read(dev_priv, ICL_PORT_TX_DW8_LN(0, phy));
			val &= ~ICL_PORT_TX_DW8_ODCC_CLK_DIV_SEL_MASK;
			val |= ICL_PORT_TX_DW8_ODCC_CLK_SEL;
			val |= ICL_PORT_TX_DW8_ODCC_CLK_DIV_SEL_DIV2;
			intel_de_write(dev_priv, ICL_PORT_TX_DW8_GRP(phy), val);

			val = intel_de_read(dev_priv, ICL_PORT_PCS_DW1_LN(0, phy));
			val &= ~DCC_MODE_SELECT_MASK;
			val |= RUN_DCC_ONCE;
			intel_de_write(dev_priv, ICL_PORT_PCS_DW1_GRP(phy), val);
		}

		icl_set_procmon_ref_values(dev_priv, phy);
<<<<<<< HEAD

		if (phy_is_master(dev_priv, phy)) {
			val = intel_de_read(dev_priv, ICL_PORT_COMP_DW8(phy));
			val |= IREFGEN;
			intel_de_write(dev_priv, ICL_PORT_COMP_DW8(phy), val);
		}
=======
>>>>>>> eb3cdb58

		if (phy_is_master(dev_priv, phy))
			intel_de_rmw(dev_priv, ICL_PORT_COMP_DW8(phy),
				     0, IREFGEN);

		intel_de_rmw(dev_priv, ICL_PORT_COMP_DW0(phy), 0, COMP_INIT);
		intel_de_rmw(dev_priv, ICL_PORT_CL_DW5(phy),
			     0, CL_POWER_DOWN_ENABLE);
	}
}

static void icl_combo_phys_uninit(struct drm_i915_private *dev_priv)
{
	enum phy phy;

	for_each_combo_phy_reverse(dev_priv, phy) {
		if (phy == PHY_A &&
		    !icl_combo_phy_verify_state(dev_priv, phy)) {
			if (IS_TIGERLAKE(dev_priv) || IS_DG1(dev_priv)) {
				/*
				 * A known problem with old ifwi:
				 * https://gitlab.freedesktop.org/drm/intel/-/issues/2411
				 * Suppress the warning for CI. Remove ASAP!
				 */
				drm_dbg_kms(&dev_priv->drm,
					    "Combo PHY %c HW state changed unexpectedly\n",
					    phy_name(phy));
			} else {
				drm_warn(&dev_priv->drm,
					 "Combo PHY %c HW state changed unexpectedly\n",
					 phy_name(phy));
			}
		}

		if (!has_phy_misc(dev_priv, phy))
			goto skip_phy_misc;

		intel_de_rmw(dev_priv, ICL_PHY_MISC(phy), 0,
			     ICL_PHY_MISC_DE_IO_COMP_PWR_DOWN);

skip_phy_misc:
		intel_de_rmw(dev_priv, ICL_PORT_COMP_DW0(phy), COMP_INIT, 0);
	}
}

void intel_combo_phy_init(struct drm_i915_private *i915)
{
	icl_combo_phys_init(i915);
}

void intel_combo_phy_uninit(struct drm_i915_private *i915)
{
	icl_combo_phys_uninit(i915);
}<|MERGE_RESOLUTION|>--- conflicted
+++ resolved
@@ -54,10 +54,6 @@
 static const struct icl_procmon *
 icl_get_procmon_ref_values(struct drm_i915_private *dev_priv, enum phy phy)
 {
-<<<<<<< HEAD
-	const struct icl_procmon *procmon;
-=======
->>>>>>> eb3cdb58
 	u32 val;
 
 	val = intel_de_read(dev_priv, ICL_PORT_COMP_DW3(phy));
@@ -66,22 +62,6 @@
 		MISSING_CASE(val);
 		fallthrough;
 	case VOLTAGE_INFO_0_85V | PROCESS_INFO_DOT_0:
-<<<<<<< HEAD
-		procmon = &icl_procmon_values[PROCMON_0_85V_DOT_0];
-		break;
-	case VOLTAGE_INFO_0_95V | PROCESS_INFO_DOT_0:
-		procmon = &icl_procmon_values[PROCMON_0_95V_DOT_0];
-		break;
-	case VOLTAGE_INFO_0_95V | PROCESS_INFO_DOT_1:
-		procmon = &icl_procmon_values[PROCMON_0_95V_DOT_1];
-		break;
-	case VOLTAGE_INFO_1_05V | PROCESS_INFO_DOT_0:
-		procmon = &icl_procmon_values[PROCMON_1_05V_DOT_0];
-		break;
-	case VOLTAGE_INFO_1_05V | PROCESS_INFO_DOT_1:
-		procmon = &icl_procmon_values[PROCMON_1_05V_DOT_1];
-		break;
-=======
 		return &icl_procmon_values[PROCMON_0_85V_DOT_0];
 	case VOLTAGE_INFO_0_95V | PROCESS_INFO_DOT_0:
 		return &icl_procmon_values[PROCMON_0_95V_DOT_0];
@@ -91,7 +71,6 @@
 		return &icl_procmon_values[PROCMON_1_05V_DOT_0];
 	case VOLTAGE_INFO_1_05V | PROCESS_INFO_DOT_1:
 		return &icl_procmon_values[PROCMON_1_05V_DOT_1];
->>>>>>> eb3cdb58
 	}
 }
 
@@ -99,10 +78,6 @@
 				       enum phy phy)
 {
 	const struct icl_procmon *procmon;
-<<<<<<< HEAD
-	u32 val;
-=======
->>>>>>> eb3cdb58
 
 	procmon = icl_get_procmon_ref_values(dev_priv, phy);
 
@@ -258,12 +233,7 @@
 				     ICL_PORT_TX_DW8_ODCC_CLK_DIV_SEL_DIV2);
 
 		ret &= check_phy_reg(dev_priv, phy, ICL_PORT_PCS_DW1_LN(0, phy),
-<<<<<<< HEAD
-				     DCC_MODE_SELECT_MASK,
-				     DCC_MODE_SELECT_CONTINUOSLY);
-=======
 				     DCC_MODE_SELECT_MASK, RUN_DCC_ONCE);
->>>>>>> eb3cdb58
 	}
 
 	ret &= icl_verify_procmon_ref_values(dev_priv, phy);
@@ -333,15 +303,8 @@
 		}
 	}
 
-<<<<<<< HEAD
-	val = intel_de_read(dev_priv, ICL_PORT_CL_DW10(phy));
-	val &= ~PWR_DOWN_LN_MASK;
-	val |= lane_mask;
-	intel_de_write(dev_priv, ICL_PORT_CL_DW10(phy), val);
-=======
 	intel_de_rmw(dev_priv, ICL_PORT_CL_DW10(phy),
 		     PWR_DOWN_LN_MASK, lane_mask);
->>>>>>> eb3cdb58
 }
 
 static void icl_combo_phys_init(struct drm_i915_private *dev_priv)
@@ -395,15 +358,6 @@
 		}
 
 		icl_set_procmon_ref_values(dev_priv, phy);
-<<<<<<< HEAD
-
-		if (phy_is_master(dev_priv, phy)) {
-			val = intel_de_read(dev_priv, ICL_PORT_COMP_DW8(phy));
-			val |= IREFGEN;
-			intel_de_write(dev_priv, ICL_PORT_COMP_DW8(phy), val);
-		}
-=======
->>>>>>> eb3cdb58
 
 		if (phy_is_master(dev_priv, phy))
 			intel_de_rmw(dev_priv, ICL_PORT_COMP_DW8(phy),
