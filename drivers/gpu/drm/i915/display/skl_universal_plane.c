// SPDX-License-Identifier: MIT
/*
 * Copyright © 2020 Intel Corporation
 */

#include <drm/drm_atomic_helper.h>
#include <drm/drm_blend.h>
#include <drm/drm_damage_helper.h>
#include <drm/drm_fourcc.h>

#include "i915_drv.h"
#include "i915_irq.h"
#include "i915_reg.h"
#include "intel_atomic_plane.h"
#include "intel_de.h"
#include "intel_display_types.h"
#include "intel_fb.h"
#include "intel_fbc.h"
<<<<<<< HEAD
#include "intel_pm.h"
=======
>>>>>>> eb3cdb58
#include "intel_psr.h"
#include "skl_scaler.h"
#include "skl_universal_plane.h"
<<<<<<< HEAD
=======
#include "skl_watermark.h"
>>>>>>> eb3cdb58
#include "pxp/intel_pxp.h"

static const u32 skl_plane_formats[] = {
	DRM_FORMAT_C8,
	DRM_FORMAT_RGB565,
	DRM_FORMAT_XRGB8888,
	DRM_FORMAT_XBGR8888,
	DRM_FORMAT_ARGB8888,
	DRM_FORMAT_ABGR8888,
	DRM_FORMAT_XRGB2101010,
	DRM_FORMAT_XBGR2101010,
	DRM_FORMAT_XRGB16161616F,
	DRM_FORMAT_XBGR16161616F,
	DRM_FORMAT_YUYV,
	DRM_FORMAT_YVYU,
	DRM_FORMAT_UYVY,
	DRM_FORMAT_VYUY,
	DRM_FORMAT_XYUV8888,
};

static const u32 skl_planar_formats[] = {
	DRM_FORMAT_C8,
	DRM_FORMAT_RGB565,
	DRM_FORMAT_XRGB8888,
	DRM_FORMAT_XBGR8888,
	DRM_FORMAT_ARGB8888,
	DRM_FORMAT_ABGR8888,
	DRM_FORMAT_XRGB2101010,
	DRM_FORMAT_XBGR2101010,
	DRM_FORMAT_XRGB16161616F,
	DRM_FORMAT_XBGR16161616F,
	DRM_FORMAT_YUYV,
	DRM_FORMAT_YVYU,
	DRM_FORMAT_UYVY,
	DRM_FORMAT_VYUY,
	DRM_FORMAT_NV12,
	DRM_FORMAT_XYUV8888,
};

static const u32 glk_planar_formats[] = {
	DRM_FORMAT_C8,
	DRM_FORMAT_RGB565,
	DRM_FORMAT_XRGB8888,
	DRM_FORMAT_XBGR8888,
	DRM_FORMAT_ARGB8888,
	DRM_FORMAT_ABGR8888,
	DRM_FORMAT_XRGB2101010,
	DRM_FORMAT_XBGR2101010,
	DRM_FORMAT_XRGB16161616F,
	DRM_FORMAT_XBGR16161616F,
	DRM_FORMAT_YUYV,
	DRM_FORMAT_YVYU,
	DRM_FORMAT_UYVY,
	DRM_FORMAT_VYUY,
	DRM_FORMAT_NV12,
	DRM_FORMAT_XYUV8888,
	DRM_FORMAT_P010,
	DRM_FORMAT_P012,
	DRM_FORMAT_P016,
};

static const u32 icl_sdr_y_plane_formats[] = {
	DRM_FORMAT_C8,
	DRM_FORMAT_RGB565,
	DRM_FORMAT_XRGB8888,
	DRM_FORMAT_XBGR8888,
	DRM_FORMAT_ARGB8888,
	DRM_FORMAT_ABGR8888,
	DRM_FORMAT_XRGB2101010,
	DRM_FORMAT_XBGR2101010,
	DRM_FORMAT_ARGB2101010,
	DRM_FORMAT_ABGR2101010,
	DRM_FORMAT_YUYV,
	DRM_FORMAT_YVYU,
	DRM_FORMAT_UYVY,
	DRM_FORMAT_VYUY,
	DRM_FORMAT_Y210,
	DRM_FORMAT_Y212,
	DRM_FORMAT_Y216,
	DRM_FORMAT_XYUV8888,
	DRM_FORMAT_XVYU2101010,
	DRM_FORMAT_XVYU12_16161616,
	DRM_FORMAT_XVYU16161616,
};

static const u32 icl_sdr_uv_plane_formats[] = {
	DRM_FORMAT_C8,
	DRM_FORMAT_RGB565,
	DRM_FORMAT_XRGB8888,
	DRM_FORMAT_XBGR8888,
	DRM_FORMAT_ARGB8888,
	DRM_FORMAT_ABGR8888,
	DRM_FORMAT_XRGB2101010,
	DRM_FORMAT_XBGR2101010,
	DRM_FORMAT_ARGB2101010,
	DRM_FORMAT_ABGR2101010,
	DRM_FORMAT_YUYV,
	DRM_FORMAT_YVYU,
	DRM_FORMAT_UYVY,
	DRM_FORMAT_VYUY,
	DRM_FORMAT_NV12,
	DRM_FORMAT_P010,
	DRM_FORMAT_P012,
	DRM_FORMAT_P016,
	DRM_FORMAT_Y210,
	DRM_FORMAT_Y212,
	DRM_FORMAT_Y216,
	DRM_FORMAT_XYUV8888,
	DRM_FORMAT_XVYU2101010,
	DRM_FORMAT_XVYU12_16161616,
	DRM_FORMAT_XVYU16161616,
};

static const u32 icl_hdr_plane_formats[] = {
	DRM_FORMAT_C8,
	DRM_FORMAT_RGB565,
	DRM_FORMAT_XRGB8888,
	DRM_FORMAT_XBGR8888,
	DRM_FORMAT_ARGB8888,
	DRM_FORMAT_ABGR8888,
	DRM_FORMAT_XRGB2101010,
	DRM_FORMAT_XBGR2101010,
	DRM_FORMAT_ARGB2101010,
	DRM_FORMAT_ABGR2101010,
	DRM_FORMAT_XRGB16161616F,
	DRM_FORMAT_XBGR16161616F,
	DRM_FORMAT_ARGB16161616F,
	DRM_FORMAT_ABGR16161616F,
	DRM_FORMAT_YUYV,
	DRM_FORMAT_YVYU,
	DRM_FORMAT_UYVY,
	DRM_FORMAT_VYUY,
	DRM_FORMAT_NV12,
	DRM_FORMAT_P010,
	DRM_FORMAT_P012,
	DRM_FORMAT_P016,
	DRM_FORMAT_Y210,
	DRM_FORMAT_Y212,
	DRM_FORMAT_Y216,
	DRM_FORMAT_XYUV8888,
	DRM_FORMAT_XVYU2101010,
	DRM_FORMAT_XVYU12_16161616,
	DRM_FORMAT_XVYU16161616,
};

int skl_format_to_fourcc(int format, bool rgb_order, bool alpha)
{
	switch (format) {
	case PLANE_CTL_FORMAT_RGB_565:
		return DRM_FORMAT_RGB565;
	case PLANE_CTL_FORMAT_NV12:
		return DRM_FORMAT_NV12;
	case PLANE_CTL_FORMAT_XYUV:
		return DRM_FORMAT_XYUV8888;
	case PLANE_CTL_FORMAT_P010:
		return DRM_FORMAT_P010;
	case PLANE_CTL_FORMAT_P012:
		return DRM_FORMAT_P012;
	case PLANE_CTL_FORMAT_P016:
		return DRM_FORMAT_P016;
	case PLANE_CTL_FORMAT_Y210:
		return DRM_FORMAT_Y210;
	case PLANE_CTL_FORMAT_Y212:
		return DRM_FORMAT_Y212;
	case PLANE_CTL_FORMAT_Y216:
		return DRM_FORMAT_Y216;
	case PLANE_CTL_FORMAT_Y410:
		return DRM_FORMAT_XVYU2101010;
	case PLANE_CTL_FORMAT_Y412:
		return DRM_FORMAT_XVYU12_16161616;
	case PLANE_CTL_FORMAT_Y416:
		return DRM_FORMAT_XVYU16161616;
	default:
	case PLANE_CTL_FORMAT_XRGB_8888:
		if (rgb_order) {
			if (alpha)
				return DRM_FORMAT_ABGR8888;
			else
				return DRM_FORMAT_XBGR8888;
		} else {
			if (alpha)
				return DRM_FORMAT_ARGB8888;
			else
				return DRM_FORMAT_XRGB8888;
		}
	case PLANE_CTL_FORMAT_XRGB_2101010:
		if (rgb_order) {
			if (alpha)
				return DRM_FORMAT_ABGR2101010;
			else
				return DRM_FORMAT_XBGR2101010;
		} else {
			if (alpha)
				return DRM_FORMAT_ARGB2101010;
			else
				return DRM_FORMAT_XRGB2101010;
		}
	case PLANE_CTL_FORMAT_XRGB_16161616F:
		if (rgb_order) {
			if (alpha)
				return DRM_FORMAT_ABGR16161616F;
			else
				return DRM_FORMAT_XBGR16161616F;
		} else {
			if (alpha)
				return DRM_FORMAT_ARGB16161616F;
			else
				return DRM_FORMAT_XRGB16161616F;
		}
	}
}

static u8 icl_nv12_y_plane_mask(struct drm_i915_private *i915)
{
	if (DISPLAY_VER(i915) >= 13 || HAS_D12_PLANE_MINIMIZATION(i915))
		return BIT(PLANE_SPRITE2) | BIT(PLANE_SPRITE3);
	else
		return BIT(PLANE_SPRITE4) | BIT(PLANE_SPRITE5);
}

bool icl_is_nv12_y_plane(struct drm_i915_private *dev_priv,
			 enum plane_id plane_id)
{
	return DISPLAY_VER(dev_priv) >= 11 &&
		icl_nv12_y_plane_mask(dev_priv) & BIT(plane_id);
}

u8 icl_hdr_plane_mask(void)
{
	return BIT(PLANE_PRIMARY) | BIT(PLANE_SPRITE0) | BIT(PLANE_SPRITE1);
}

bool icl_is_hdr_plane(struct drm_i915_private *dev_priv, enum plane_id plane_id)
{
	return DISPLAY_VER(dev_priv) >= 11 &&
		icl_hdr_plane_mask() & BIT(plane_id);
}

static int icl_plane_min_cdclk(const struct intel_crtc_state *crtc_state,
			       const struct intel_plane_state *plane_state)
{
	unsigned int pixel_rate = intel_plane_pixel_rate(crtc_state, plane_state);

	/* two pixels per clock */
	return DIV_ROUND_UP(pixel_rate, 2);
}

static void
glk_plane_ratio(const struct intel_plane_state *plane_state,
		unsigned int *num, unsigned int *den)
{
	const struct drm_framebuffer *fb = plane_state->hw.fb;

	if (fb->format->cpp[0] == 8) {
		*num = 10;
		*den = 8;
	} else {
		*num = 1;
		*den = 1;
	}
}

static int glk_plane_min_cdclk(const struct intel_crtc_state *crtc_state,
			       const struct intel_plane_state *plane_state)
{
	unsigned int pixel_rate = intel_plane_pixel_rate(crtc_state, plane_state);
	unsigned int num, den;

	glk_plane_ratio(plane_state, &num, &den);

	/* two pixels per clock */
	return DIV_ROUND_UP(pixel_rate * num, 2 * den);
}

static void
skl_plane_ratio(const struct intel_plane_state *plane_state,
		unsigned int *num, unsigned int *den)
{
	const struct drm_framebuffer *fb = plane_state->hw.fb;

	if (fb->format->cpp[0] == 8) {
		*num = 9;
		*den = 8;
	} else {
		*num = 1;
		*den = 1;
	}
}

static int skl_plane_min_cdclk(const struct intel_crtc_state *crtc_state,
			       const struct intel_plane_state *plane_state)
{
	unsigned int pixel_rate = intel_plane_pixel_rate(crtc_state, plane_state);
	unsigned int num, den;

	skl_plane_ratio(plane_state, &num, &den);

	return DIV_ROUND_UP(pixel_rate * num, den);
}

static int skl_plane_max_width(const struct drm_framebuffer *fb,
			       int color_plane,
			       unsigned int rotation)
{
	int cpp = fb->format->cpp[color_plane];

	switch (fb->modifier) {
	case DRM_FORMAT_MOD_LINEAR:
	case I915_FORMAT_MOD_X_TILED:
		/*
		 * Validated limit is 4k, but has 5k should
		 * work apart from the following features:
		 * - Ytile (already limited to 4k)
		 * - FP16 (already limited to 4k)
		 * - render compression (already limited to 4k)
		 * - KVMR sprite and cursor (don't care)
		 * - horizontal panning (TODO verify this)
		 * - pipe and plane scaling (TODO verify this)
		 */
		if (cpp == 8)
			return 4096;
		else
			return 5120;
	case I915_FORMAT_MOD_Y_TILED_CCS:
	case I915_FORMAT_MOD_Yf_TILED_CCS:
	case I915_FORMAT_MOD_Y_TILED_GEN12_MC_CCS:
		/* FIXME AUX plane? */
	case I915_FORMAT_MOD_Y_TILED:
	case I915_FORMAT_MOD_Yf_TILED:
		if (cpp == 8)
			return 2048;
		else
			return 4096;
	default:
		MISSING_CASE(fb->modifier);
		return 2048;
	}
}

static int glk_plane_max_width(const struct drm_framebuffer *fb,
			       int color_plane,
			       unsigned int rotation)
{
	int cpp = fb->format->cpp[color_plane];

	switch (fb->modifier) {
	case DRM_FORMAT_MOD_LINEAR:
	case I915_FORMAT_MOD_X_TILED:
		if (cpp == 8)
			return 4096;
		else
			return 5120;
	case I915_FORMAT_MOD_Y_TILED_CCS:
	case I915_FORMAT_MOD_Yf_TILED_CCS:
		/* FIXME AUX plane? */
	case I915_FORMAT_MOD_Y_TILED:
	case I915_FORMAT_MOD_Yf_TILED:
		if (cpp == 8)
			return 2048;
		else
			return 5120;
	default:
		MISSING_CASE(fb->modifier);
		return 2048;
	}
}

static int icl_plane_min_width(const struct drm_framebuffer *fb,
			       int color_plane,
			       unsigned int rotation)
{
	/* Wa_14011264657, Wa_14011050563: gen11+ */
	switch (fb->format->format) {
	case DRM_FORMAT_C8:
		return 18;
	case DRM_FORMAT_RGB565:
		return 10;
	case DRM_FORMAT_XRGB8888:
	case DRM_FORMAT_XBGR8888:
	case DRM_FORMAT_ARGB8888:
	case DRM_FORMAT_ABGR8888:
	case DRM_FORMAT_XRGB2101010:
	case DRM_FORMAT_XBGR2101010:
	case DRM_FORMAT_ARGB2101010:
	case DRM_FORMAT_ABGR2101010:
	case DRM_FORMAT_XVYU2101010:
	case DRM_FORMAT_Y212:
	case DRM_FORMAT_Y216:
		return 6;
	case DRM_FORMAT_NV12:
		return 20;
	case DRM_FORMAT_P010:
	case DRM_FORMAT_P012:
	case DRM_FORMAT_P016:
		return 12;
	case DRM_FORMAT_XRGB16161616F:
	case DRM_FORMAT_XBGR16161616F:
	case DRM_FORMAT_ARGB16161616F:
	case DRM_FORMAT_ABGR16161616F:
	case DRM_FORMAT_XVYU12_16161616:
	case DRM_FORMAT_XVYU16161616:
		return 4;
	default:
		return 1;
	}
}

static int icl_hdr_plane_max_width(const struct drm_framebuffer *fb,
				   int color_plane,
				   unsigned int rotation)
{
	if (intel_format_info_is_yuv_semiplanar(fb->format, fb->modifier))
		return 4096;
	else
		return 5120;
}

static int icl_sdr_plane_max_width(const struct drm_framebuffer *fb,
				   int color_plane,
				   unsigned int rotation)
{
	return 5120;
}

static int skl_plane_max_height(const struct drm_framebuffer *fb,
				int color_plane,
				unsigned int rotation)
{
	return 4096;
}

static int icl_plane_max_height(const struct drm_framebuffer *fb,
				int color_plane,
				unsigned int rotation)
{
	return 4320;
}

static unsigned int
skl_plane_max_stride(struct intel_plane *plane,
		     u32 pixel_format, u64 modifier,
		     unsigned int rotation)
{
	struct drm_i915_private *i915 = to_i915(plane->base.dev);
	const struct drm_format_info *info = drm_format_info(pixel_format);
	int cpp = info->cpp[0];
	int max_horizontal_pixels = 8192;
	int max_stride_bytes;

	if (DISPLAY_VER(i915) >= 13) {
		/*
		 * The stride in bytes must not exceed of the size
		 * of 128K bytes. For pixel formats of 64bpp will allow
		 * for a 16K pixel surface.
		 */
		max_stride_bytes = 131072;
		if (cpp == 8)
			max_horizontal_pixels = 16384;
		else
			max_horizontal_pixels = 65536;
	} else {
		/*
		 * "The stride in bytes must not exceed the
		 * of the size of 8K pixels and 32K bytes."
		 */
		max_stride_bytes = 32768;
	}

	if (drm_rotation_90_or_270(rotation))
		return min(max_horizontal_pixels, max_stride_bytes / cpp);
	else
		return min(max_horizontal_pixels * cpp, max_stride_bytes);
}


/* Preoffset values for YUV to RGB Conversion */
#define PREOFF_YUV_TO_RGB_HI		0x1800
#define PREOFF_YUV_TO_RGB_ME		0x0000
#define PREOFF_YUV_TO_RGB_LO		0x1800

#define  ROFF(x)          (((x) & 0xffff) << 16)
#define  GOFF(x)          (((x) & 0xffff) << 0)
#define  BOFF(x)          (((x) & 0xffff) << 16)

/*
 * Programs the input color space conversion stage for ICL HDR planes.
 * Note that it is assumed that this stage always happens after YUV
 * range correction. Thus, the input to this stage is assumed to be
 * in full-range YCbCr.
 */
static void
icl_program_input_csc(struct intel_plane *plane,
		      const struct intel_crtc_state *crtc_state,
		      const struct intel_plane_state *plane_state)
{
	struct drm_i915_private *dev_priv = to_i915(plane->base.dev);
	enum pipe pipe = plane->pipe;
	enum plane_id plane_id = plane->id;

	static const u16 input_csc_matrix[][9] = {
		/*
		 * BT.601 full range YCbCr -> full range RGB
		 * The matrix required is :
		 * [1.000, 0.000, 1.371,
		 *  1.000, -0.336, -0.698,
		 *  1.000, 1.732, 0.0000]
		 */
		[DRM_COLOR_YCBCR_BT601] = {
			0x7AF8, 0x7800, 0x0,
			0x8B28, 0x7800, 0x9AC0,
			0x0, 0x7800, 0x7DD8,
		},
		/*
		 * BT.709 full range YCbCr -> full range RGB
		 * The matrix required is :
		 * [1.000, 0.000, 1.574,
		 *  1.000, -0.187, -0.468,
		 *  1.000, 1.855, 0.0000]
		 */
		[DRM_COLOR_YCBCR_BT709] = {
			0x7C98, 0x7800, 0x0,
			0x9EF8, 0x7800, 0xAC00,
			0x0, 0x7800,  0x7ED8,
		},
		/*
		 * BT.2020 full range YCbCr -> full range RGB
		 * The matrix required is :
		 * [1.000, 0.000, 1.474,
		 *  1.000, -0.1645, -0.5713,
		 *  1.000, 1.8814, 0.0000]
		 */
		[DRM_COLOR_YCBCR_BT2020] = {
			0x7BC8, 0x7800, 0x0,
			0x8928, 0x7800, 0xAA88,
			0x0, 0x7800, 0x7F10,
		},
	};
	const u16 *csc = input_csc_matrix[plane_state->hw.color_encoding];

	intel_de_write_fw(dev_priv, PLANE_INPUT_CSC_COEFF(pipe, plane_id, 0),
			  ROFF(csc[0]) | GOFF(csc[1]));
	intel_de_write_fw(dev_priv, PLANE_INPUT_CSC_COEFF(pipe, plane_id, 1),
			  BOFF(csc[2]));
	intel_de_write_fw(dev_priv, PLANE_INPUT_CSC_COEFF(pipe, plane_id, 2),
			  ROFF(csc[3]) | GOFF(csc[4]));
	intel_de_write_fw(dev_priv, PLANE_INPUT_CSC_COEFF(pipe, plane_id, 3),
			  BOFF(csc[5]));
	intel_de_write_fw(dev_priv, PLANE_INPUT_CSC_COEFF(pipe, plane_id, 4),
			  ROFF(csc[6]) | GOFF(csc[7]));
	intel_de_write_fw(dev_priv, PLANE_INPUT_CSC_COEFF(pipe, plane_id, 5),
			  BOFF(csc[8]));

	intel_de_write_fw(dev_priv, PLANE_INPUT_CSC_PREOFF(pipe, plane_id, 0),
			  PREOFF_YUV_TO_RGB_HI);
	intel_de_write_fw(dev_priv, PLANE_INPUT_CSC_PREOFF(pipe, plane_id, 1),
			  PREOFF_YUV_TO_RGB_ME);
	intel_de_write_fw(dev_priv, PLANE_INPUT_CSC_PREOFF(pipe, plane_id, 2),
			  PREOFF_YUV_TO_RGB_LO);
	intel_de_write_fw(dev_priv,
			  PLANE_INPUT_CSC_POSTOFF(pipe, plane_id, 0), 0x0);
	intel_de_write_fw(dev_priv,
			  PLANE_INPUT_CSC_POSTOFF(pipe, plane_id, 1), 0x0);
	intel_de_write_fw(dev_priv,
			  PLANE_INPUT_CSC_POSTOFF(pipe, plane_id, 2), 0x0);
}

static unsigned int skl_plane_stride_mult(const struct drm_framebuffer *fb,
					  int color_plane, unsigned int rotation)
{
	/*
	 * The stride is either expressed as a multiple of 64 bytes chunks for
	 * linear buffers or in number of tiles for tiled buffers.
	 */
	if (is_surface_linear(fb, color_plane))
		return 64;
	else if (drm_rotation_90_or_270(rotation))
		return intel_tile_height(fb, color_plane);
	else
		return intel_tile_width_bytes(fb, color_plane);
}

static u32 skl_plane_stride(const struct intel_plane_state *plane_state,
			    int color_plane)
{
	const struct drm_framebuffer *fb = plane_state->hw.fb;
	unsigned int rotation = plane_state->hw.rotation;
	u32 stride = plane_state->view.color_plane[color_plane].scanout_stride;

	if (color_plane >= fb->format->num_planes)
		return 0;

	return stride / skl_plane_stride_mult(fb, color_plane, rotation);
}

static void
skl_plane_disable_arm(struct intel_plane *plane,
		      const struct intel_crtc_state *crtc_state)
{
	struct drm_i915_private *dev_priv = to_i915(plane->base.dev);
	enum plane_id plane_id = plane->id;
	enum pipe pipe = plane->pipe;

	skl_write_plane_wm(plane, crtc_state);

	intel_de_write_fw(dev_priv, PLANE_CTL(pipe, plane_id), 0);
	intel_de_write_fw(dev_priv, PLANE_SURF(pipe, plane_id), 0);
}

static void
icl_plane_disable_arm(struct intel_plane *plane,
		      const struct intel_crtc_state *crtc_state)
{
	struct drm_i915_private *dev_priv = to_i915(plane->base.dev);
	enum plane_id plane_id = plane->id;
	enum pipe pipe = plane->pipe;

	if (icl_is_hdr_plane(dev_priv, plane_id))
		intel_de_write_fw(dev_priv, PLANE_CUS_CTL(pipe, plane_id), 0);

	skl_write_plane_wm(plane, crtc_state);

<<<<<<< HEAD
	intel_psr2_disable_plane_sel_fetch(plane, crtc_state);
=======
	intel_psr2_disable_plane_sel_fetch_arm(plane, crtc_state);
>>>>>>> eb3cdb58
	intel_de_write_fw(dev_priv, PLANE_CTL(pipe, plane_id), 0);
	intel_de_write_fw(dev_priv, PLANE_SURF(pipe, plane_id), 0);
}

static bool
skl_plane_get_hw_state(struct intel_plane *plane,
		       enum pipe *pipe)
{
	struct drm_i915_private *dev_priv = to_i915(plane->base.dev);
	enum intel_display_power_domain power_domain;
	enum plane_id plane_id = plane->id;
	intel_wakeref_t wakeref;
	bool ret;

	power_domain = POWER_DOMAIN_PIPE(plane->pipe);
	wakeref = intel_display_power_get_if_enabled(dev_priv, power_domain);
	if (!wakeref)
		return false;

	ret = intel_de_read(dev_priv, PLANE_CTL(plane->pipe, plane_id)) & PLANE_CTL_ENABLE;

	*pipe = plane->pipe;

	intel_display_power_put(dev_priv, power_domain, wakeref);

	return ret;
}

static u32 skl_plane_ctl_format(u32 pixel_format)
{
	switch (pixel_format) {
	case DRM_FORMAT_C8:
		return PLANE_CTL_FORMAT_INDEXED;
	case DRM_FORMAT_RGB565:
		return PLANE_CTL_FORMAT_RGB_565;
	case DRM_FORMAT_XBGR8888:
	case DRM_FORMAT_ABGR8888:
		return PLANE_CTL_FORMAT_XRGB_8888 | PLANE_CTL_ORDER_RGBX;
	case DRM_FORMAT_XRGB8888:
	case DRM_FORMAT_ARGB8888:
		return PLANE_CTL_FORMAT_XRGB_8888;
	case DRM_FORMAT_XBGR2101010:
	case DRM_FORMAT_ABGR2101010:
		return PLANE_CTL_FORMAT_XRGB_2101010 | PLANE_CTL_ORDER_RGBX;
	case DRM_FORMAT_XRGB2101010:
	case DRM_FORMAT_ARGB2101010:
		return PLANE_CTL_FORMAT_XRGB_2101010;
	case DRM_FORMAT_XBGR16161616F:
	case DRM_FORMAT_ABGR16161616F:
		return PLANE_CTL_FORMAT_XRGB_16161616F | PLANE_CTL_ORDER_RGBX;
	case DRM_FORMAT_XRGB16161616F:
	case DRM_FORMAT_ARGB16161616F:
		return PLANE_CTL_FORMAT_XRGB_16161616F;
	case DRM_FORMAT_XYUV8888:
		return PLANE_CTL_FORMAT_XYUV;
	case DRM_FORMAT_YUYV:
		return PLANE_CTL_FORMAT_YUV422 | PLANE_CTL_YUV422_ORDER_YUYV;
	case DRM_FORMAT_YVYU:
		return PLANE_CTL_FORMAT_YUV422 | PLANE_CTL_YUV422_ORDER_YVYU;
	case DRM_FORMAT_UYVY:
		return PLANE_CTL_FORMAT_YUV422 | PLANE_CTL_YUV422_ORDER_UYVY;
	case DRM_FORMAT_VYUY:
		return PLANE_CTL_FORMAT_YUV422 | PLANE_CTL_YUV422_ORDER_VYUY;
	case DRM_FORMAT_NV12:
		return PLANE_CTL_FORMAT_NV12;
	case DRM_FORMAT_P010:
		return PLANE_CTL_FORMAT_P010;
	case DRM_FORMAT_P012:
		return PLANE_CTL_FORMAT_P012;
	case DRM_FORMAT_P016:
		return PLANE_CTL_FORMAT_P016;
	case DRM_FORMAT_Y210:
		return PLANE_CTL_FORMAT_Y210;
	case DRM_FORMAT_Y212:
		return PLANE_CTL_FORMAT_Y212;
	case DRM_FORMAT_Y216:
		return PLANE_CTL_FORMAT_Y216;
	case DRM_FORMAT_XVYU2101010:
		return PLANE_CTL_FORMAT_Y410;
	case DRM_FORMAT_XVYU12_16161616:
		return PLANE_CTL_FORMAT_Y412;
	case DRM_FORMAT_XVYU16161616:
		return PLANE_CTL_FORMAT_Y416;
	default:
		MISSING_CASE(pixel_format);
	}

	return 0;
}

static u32 skl_plane_ctl_alpha(const struct intel_plane_state *plane_state)
{
	if (!plane_state->hw.fb->format->has_alpha)
		return PLANE_CTL_ALPHA_DISABLE;

	switch (plane_state->hw.pixel_blend_mode) {
	case DRM_MODE_BLEND_PIXEL_NONE:
		return PLANE_CTL_ALPHA_DISABLE;
	case DRM_MODE_BLEND_PREMULTI:
		return PLANE_CTL_ALPHA_SW_PREMULTIPLY;
	case DRM_MODE_BLEND_COVERAGE:
		return PLANE_CTL_ALPHA_HW_PREMULTIPLY;
	default:
		MISSING_CASE(plane_state->hw.pixel_blend_mode);
		return PLANE_CTL_ALPHA_DISABLE;
	}
}

static u32 glk_plane_color_ctl_alpha(const struct intel_plane_state *plane_state)
{
	if (!plane_state->hw.fb->format->has_alpha)
		return PLANE_COLOR_ALPHA_DISABLE;

	switch (plane_state->hw.pixel_blend_mode) {
	case DRM_MODE_BLEND_PIXEL_NONE:
		return PLANE_COLOR_ALPHA_DISABLE;
	case DRM_MODE_BLEND_PREMULTI:
		return PLANE_COLOR_ALPHA_SW_PREMULTIPLY;
	case DRM_MODE_BLEND_COVERAGE:
		return PLANE_COLOR_ALPHA_HW_PREMULTIPLY;
	default:
		MISSING_CASE(plane_state->hw.pixel_blend_mode);
		return PLANE_COLOR_ALPHA_DISABLE;
	}
}

static u32 skl_plane_ctl_tiling(u64 fb_modifier)
{
	switch (fb_modifier) {
	case DRM_FORMAT_MOD_LINEAR:
		break;
	case I915_FORMAT_MOD_X_TILED:
		return PLANE_CTL_TILED_X;
	case I915_FORMAT_MOD_Y_TILED:
		return PLANE_CTL_TILED_Y;
	case I915_FORMAT_MOD_4_TILED:
		return PLANE_CTL_TILED_4;
	case I915_FORMAT_MOD_4_TILED_DG2_RC_CCS:
		return PLANE_CTL_TILED_4 |
			PLANE_CTL_RENDER_DECOMPRESSION_ENABLE |
			PLANE_CTL_CLEAR_COLOR_DISABLE;
	case I915_FORMAT_MOD_4_TILED_DG2_MC_CCS:
		return PLANE_CTL_TILED_4 |
			PLANE_CTL_MEDIA_DECOMPRESSION_ENABLE |
			PLANE_CTL_CLEAR_COLOR_DISABLE;
	case I915_FORMAT_MOD_4_TILED_DG2_RC_CCS_CC:
		return PLANE_CTL_TILED_4 | PLANE_CTL_RENDER_DECOMPRESSION_ENABLE;
	case I915_FORMAT_MOD_Y_TILED_CCS:
	case I915_FORMAT_MOD_Y_TILED_GEN12_RC_CCS_CC:
		return PLANE_CTL_TILED_Y | PLANE_CTL_RENDER_DECOMPRESSION_ENABLE;
	case I915_FORMAT_MOD_Y_TILED_GEN12_RC_CCS:
		return PLANE_CTL_TILED_Y |
		       PLANE_CTL_RENDER_DECOMPRESSION_ENABLE |
		       PLANE_CTL_CLEAR_COLOR_DISABLE;
	case I915_FORMAT_MOD_Y_TILED_GEN12_MC_CCS:
		return PLANE_CTL_TILED_Y | PLANE_CTL_MEDIA_DECOMPRESSION_ENABLE;
	case I915_FORMAT_MOD_Yf_TILED:
		return PLANE_CTL_TILED_YF;
	case I915_FORMAT_MOD_Yf_TILED_CCS:
		return PLANE_CTL_TILED_YF | PLANE_CTL_RENDER_DECOMPRESSION_ENABLE;
	default:
		MISSING_CASE(fb_modifier);
	}

	return 0;
}

static u32 skl_plane_ctl_rotate(unsigned int rotate)
{
	switch (rotate) {
	case DRM_MODE_ROTATE_0:
		break;
	/*
	 * DRM_MODE_ROTATE_ is counter clockwise to stay compatible with Xrandr
	 * while i915 HW rotation is clockwise, thats why this swapping.
	 */
	case DRM_MODE_ROTATE_90:
		return PLANE_CTL_ROTATE_270;
	case DRM_MODE_ROTATE_180:
		return PLANE_CTL_ROTATE_180;
	case DRM_MODE_ROTATE_270:
		return PLANE_CTL_ROTATE_90;
	default:
		MISSING_CASE(rotate);
	}

	return 0;
}

static u32 icl_plane_ctl_flip(unsigned int reflect)
{
	switch (reflect) {
	case 0:
		break;
	case DRM_MODE_REFLECT_X:
		return PLANE_CTL_FLIP_HORIZONTAL;
	case DRM_MODE_REFLECT_Y:
	default:
		MISSING_CASE(reflect);
	}

	return 0;
}

static u32 adlp_plane_ctl_arb_slots(const struct intel_plane_state *plane_state)
{
	const struct drm_framebuffer *fb = plane_state->hw.fb;

	if (intel_format_info_is_yuv_semiplanar(fb->format, fb->modifier)) {
		switch (fb->format->cpp[0]) {
		case 2:
			return PLANE_CTL_ARB_SLOTS(1);
		default:
			return PLANE_CTL_ARB_SLOTS(0);
		}
	} else {
		switch (fb->format->cpp[0]) {
		case 8:
			return PLANE_CTL_ARB_SLOTS(3);
		case 4:
			return PLANE_CTL_ARB_SLOTS(1);
		default:
			return PLANE_CTL_ARB_SLOTS(0);
		}
	}
}

static u32 skl_plane_ctl_crtc(const struct intel_crtc_state *crtc_state)
{
	struct drm_i915_private *dev_priv = to_i915(crtc_state->uapi.crtc->dev);
	u32 plane_ctl = 0;

	if (DISPLAY_VER(dev_priv) >= 10)
		return plane_ctl;

	if (crtc_state->gamma_enable)
		plane_ctl |= PLANE_CTL_PIPE_GAMMA_ENABLE;

	if (crtc_state->csc_enable)
		plane_ctl |= PLANE_CTL_PIPE_CSC_ENABLE;

	return plane_ctl;
}

static u32 skl_plane_ctl(const struct intel_crtc_state *crtc_state,
			 const struct intel_plane_state *plane_state)
{
	struct drm_i915_private *dev_priv =
		to_i915(plane_state->uapi.plane->dev);
	const struct drm_framebuffer *fb = plane_state->hw.fb;
	unsigned int rotation = plane_state->hw.rotation;
	const struct drm_intel_sprite_colorkey *key = &plane_state->ckey;
	u32 plane_ctl;

	plane_ctl = PLANE_CTL_ENABLE;

	if (DISPLAY_VER(dev_priv) < 10) {
		plane_ctl |= skl_plane_ctl_alpha(plane_state);
		plane_ctl |= PLANE_CTL_PLANE_GAMMA_DISABLE;

		if (plane_state->hw.color_encoding == DRM_COLOR_YCBCR_BT709)
			plane_ctl |= PLANE_CTL_YUV_TO_RGB_CSC_FORMAT_BT709;

		if (plane_state->hw.color_range == DRM_COLOR_YCBCR_FULL_RANGE)
			plane_ctl |= PLANE_CTL_YUV_RANGE_CORRECTION_DISABLE;
	}

	plane_ctl |= skl_plane_ctl_format(fb->format->format);
	plane_ctl |= skl_plane_ctl_tiling(fb->modifier);
	plane_ctl |= skl_plane_ctl_rotate(rotation & DRM_MODE_ROTATE_MASK);

	if (DISPLAY_VER(dev_priv) >= 11)
		plane_ctl |= icl_plane_ctl_flip(rotation &
						DRM_MODE_REFLECT_MASK);

	if (key->flags & I915_SET_COLORKEY_DESTINATION)
		plane_ctl |= PLANE_CTL_KEY_ENABLE_DESTINATION;
	else if (key->flags & I915_SET_COLORKEY_SOURCE)
		plane_ctl |= PLANE_CTL_KEY_ENABLE_SOURCE;

	/* Wa_22012358565:adl-p */
	if (DISPLAY_VER(dev_priv) == 13)
		plane_ctl |= adlp_plane_ctl_arb_slots(plane_state);

	return plane_ctl;
}

static u32 glk_plane_color_ctl_crtc(const struct intel_crtc_state *crtc_state)
{
	struct drm_i915_private *dev_priv = to_i915(crtc_state->uapi.crtc->dev);
	u32 plane_color_ctl = 0;

	if (DISPLAY_VER(dev_priv) >= 11)
		return plane_color_ctl;

	if (crtc_state->gamma_enable)
		plane_color_ctl |= PLANE_COLOR_PIPE_GAMMA_ENABLE;

	if (crtc_state->csc_enable)
		plane_color_ctl |= PLANE_COLOR_PIPE_CSC_ENABLE;

	return plane_color_ctl;
}

static u32 glk_plane_color_ctl(const struct intel_crtc_state *crtc_state,
			       const struct intel_plane_state *plane_state)
{
	struct drm_i915_private *dev_priv =
		to_i915(plane_state->uapi.plane->dev);
	const struct drm_framebuffer *fb = plane_state->hw.fb;
	struct intel_plane *plane = to_intel_plane(plane_state->uapi.plane);
	u32 plane_color_ctl = 0;

	plane_color_ctl |= PLANE_COLOR_PLANE_GAMMA_DISABLE;
	plane_color_ctl |= glk_plane_color_ctl_alpha(plane_state);

	if (fb->format->is_yuv && !icl_is_hdr_plane(dev_priv, plane->id)) {
		switch (plane_state->hw.color_encoding) {
		case DRM_COLOR_YCBCR_BT709:
			plane_color_ctl |= PLANE_COLOR_CSC_MODE_YUV709_TO_RGB709;
			break;
		case DRM_COLOR_YCBCR_BT2020:
			plane_color_ctl |=
				PLANE_COLOR_CSC_MODE_YUV2020_TO_RGB2020;
			break;
		default:
			plane_color_ctl |=
				PLANE_COLOR_CSC_MODE_YUV601_TO_RGB601;
		}
		if (plane_state->hw.color_range == DRM_COLOR_YCBCR_FULL_RANGE)
			plane_color_ctl |= PLANE_COLOR_YUV_RANGE_CORRECTION_DISABLE;
	} else if (fb->format->is_yuv) {
		plane_color_ctl |= PLANE_COLOR_INPUT_CSC_ENABLE;
		if (plane_state->hw.color_range == DRM_COLOR_YCBCR_FULL_RANGE)
			plane_color_ctl |= PLANE_COLOR_YUV_RANGE_CORRECTION_DISABLE;
	}

	if (plane_state->force_black)
		plane_color_ctl |= PLANE_COLOR_PLANE_CSC_ENABLE;

	return plane_color_ctl;
}

static u32 skl_surf_address(const struct intel_plane_state *plane_state,
			    int color_plane)
{
	struct drm_i915_private *i915 = to_i915(plane_state->uapi.plane->dev);
	const struct drm_framebuffer *fb = plane_state->hw.fb;
	u32 offset = plane_state->view.color_plane[color_plane].offset;

	if (intel_fb_uses_dpt(fb)) {
		/*
		 * The DPT object contains only one vma, so the VMA's offset
		 * within the DPT is always 0.
		 */
		drm_WARN_ON(&i915->drm, plane_state->dpt_vma->node.start);
		drm_WARN_ON(&i915->drm, offset & 0x1fffff);
		return offset >> 9;
	} else {
		drm_WARN_ON(&i915->drm, offset & 0xfff);
		return offset;
	}
}

static u32 skl_plane_surf(const struct intel_plane_state *plane_state,
			  int color_plane)
{
	u32 plane_surf;

	plane_surf = intel_plane_ggtt_offset(plane_state) +
		skl_surf_address(plane_state, color_plane);

	if (plane_state->decrypt)
		plane_surf |= PLANE_SURF_DECRYPT;

	return plane_surf;
}

static u32 skl_plane_aux_dist(const struct intel_plane_state *plane_state,
			      int color_plane)
{
	struct drm_i915_private *i915 = to_i915(plane_state->uapi.plane->dev);
	const struct drm_framebuffer *fb = plane_state->hw.fb;
	int aux_plane = skl_main_to_aux_plane(fb, color_plane);
	u32 aux_dist;

	if (!aux_plane)
		return 0;

	aux_dist = skl_surf_address(plane_state, aux_plane) -
		skl_surf_address(plane_state, color_plane);

	if (DISPLAY_VER(i915) < 12)
		aux_dist |= PLANE_AUX_STRIDE(skl_plane_stride(plane_state, aux_plane));

	return aux_dist;
}

static u32 skl_plane_keyval(const struct intel_plane_state *plane_state)
{
	const struct drm_intel_sprite_colorkey *key = &plane_state->ckey;

	return key->min_value;
}

static u32 skl_plane_keymax(const struct intel_plane_state *plane_state)
{
	const struct drm_intel_sprite_colorkey *key = &plane_state->ckey;
	u8 alpha = plane_state->hw.alpha >> 8;

	return (key->max_value & 0xffffff) | PLANE_KEYMAX_ALPHA(alpha);
}

static u32 skl_plane_keymsk(const struct intel_plane_state *plane_state)
{
	const struct drm_intel_sprite_colorkey *key = &plane_state->ckey;
	u8 alpha = plane_state->hw.alpha >> 8;
	u32 keymsk;

	keymsk = key->channel_mask & 0x7ffffff;
	if (alpha < 0xff)
		keymsk |= PLANE_KEYMSK_ALPHA_ENABLE;

	return keymsk;
}

static void icl_plane_csc_load_black(struct intel_plane *plane)
{
	struct drm_i915_private *i915 = to_i915(plane->base.dev);
	enum plane_id plane_id = plane->id;
	enum pipe pipe = plane->pipe;

	intel_de_write_fw(i915, PLANE_CSC_COEFF(pipe, plane_id, 0), 0);
	intel_de_write_fw(i915, PLANE_CSC_COEFF(pipe, plane_id, 1), 0);

	intel_de_write_fw(i915, PLANE_CSC_COEFF(pipe, plane_id, 2), 0);
	intel_de_write_fw(i915, PLANE_CSC_COEFF(pipe, plane_id, 3), 0);

	intel_de_write_fw(i915, PLANE_CSC_COEFF(pipe, plane_id, 4), 0);
	intel_de_write_fw(i915, PLANE_CSC_COEFF(pipe, plane_id, 5), 0);

	intel_de_write_fw(i915, PLANE_CSC_PREOFF(pipe, plane_id, 0), 0);
	intel_de_write_fw(i915, PLANE_CSC_PREOFF(pipe, plane_id, 1), 0);
	intel_de_write_fw(i915, PLANE_CSC_PREOFF(pipe, plane_id, 2), 0);

	intel_de_write_fw(i915, PLANE_CSC_POSTOFF(pipe, plane_id, 0), 0);
	intel_de_write_fw(i915, PLANE_CSC_POSTOFF(pipe, plane_id, 1), 0);
	intel_de_write_fw(i915, PLANE_CSC_POSTOFF(pipe, plane_id, 2), 0);
}

static int icl_plane_color_plane(const struct intel_plane_state *plane_state)
{
	/* Program the UV plane on planar master */
	if (plane_state->planar_linked_plane && !plane_state->planar_slave)
		return 1;
	else
		return 0;
}

static void
skl_plane_update_noarm(struct intel_plane *plane,
		       const struct intel_crtc_state *crtc_state,
		       const struct intel_plane_state *plane_state)
{
	struct drm_i915_private *dev_priv = to_i915(plane->base.dev);
	enum plane_id plane_id = plane->id;
	enum pipe pipe = plane->pipe;
	u32 stride = skl_plane_stride(plane_state, 0);
	int crtc_x = plane_state->uapi.dst.x1;
	int crtc_y = plane_state->uapi.dst.y1;
	u32 src_w = drm_rect_width(&plane_state->uapi.src) >> 16;
	u32 src_h = drm_rect_height(&plane_state->uapi.src) >> 16;

	/* The scaler will handle the output position */
	if (plane_state->scaler_id >= 0) {
		crtc_x = 0;
		crtc_y = 0;
	}

	intel_de_write_fw(dev_priv, PLANE_STRIDE(pipe, plane_id),
			  PLANE_STRIDE_(stride));
	intel_de_write_fw(dev_priv, PLANE_POS(pipe, plane_id),
			  PLANE_POS_Y(crtc_y) | PLANE_POS_X(crtc_x));
	intel_de_write_fw(dev_priv, PLANE_SIZE(pipe, plane_id),
			  PLANE_HEIGHT(src_h - 1) | PLANE_WIDTH(src_w - 1));

	skl_write_plane_wm(plane, crtc_state);
}

static void
skl_plane_update_arm(struct intel_plane *plane,
		     const struct intel_crtc_state *crtc_state,
		     const struct intel_plane_state *plane_state)
{
	struct drm_i915_private *dev_priv = to_i915(plane->base.dev);
	enum plane_id plane_id = plane->id;
	enum pipe pipe = plane->pipe;
	u32 x = plane_state->view.color_plane[0].x;
	u32 y = plane_state->view.color_plane[0].y;
	u32 plane_ctl, plane_color_ctl = 0;

	plane_ctl = plane_state->ctl |
		skl_plane_ctl_crtc(crtc_state);

	if (DISPLAY_VER(dev_priv) >= 10)
		plane_color_ctl = plane_state->color_ctl |
			glk_plane_color_ctl_crtc(crtc_state);

	intel_de_write_fw(dev_priv, PLANE_KEYVAL(pipe, plane_id), skl_plane_keyval(plane_state));
	intel_de_write_fw(dev_priv, PLANE_KEYMSK(pipe, plane_id), skl_plane_keymsk(plane_state));
	intel_de_write_fw(dev_priv, PLANE_KEYMAX(pipe, plane_id), skl_plane_keymax(plane_state));

	intel_de_write_fw(dev_priv, PLANE_OFFSET(pipe, plane_id),
			  PLANE_OFFSET_Y(y) | PLANE_OFFSET_X(x));

	intel_de_write_fw(dev_priv, PLANE_AUX_DIST(pipe, plane_id),
			  skl_plane_aux_dist(plane_state, 0));

	intel_de_write_fw(dev_priv, PLANE_AUX_OFFSET(pipe, plane_id),
			  PLANE_OFFSET_Y(plane_state->view.color_plane[1].y) |
			  PLANE_OFFSET_X(plane_state->view.color_plane[1].x));

	if (DISPLAY_VER(dev_priv) >= 10)
		intel_de_write_fw(dev_priv, PLANE_COLOR_CTL(pipe, plane_id), plane_color_ctl);

	/*
	 * Enable the scaler before the plane so that we don't
	 * get a catastrophic underrun even if the two operations
	 * end up happening in two different frames.
	 *
	 * TODO: split into noarm+arm pair
	 */
	if (plane_state->scaler_id >= 0)
		skl_program_plane_scaler(plane, crtc_state, plane_state);

	/*
	 * The control register self-arms if the plane was previously
	 * disabled. Try to make the plane enable atomic by writing
	 * the control register just before the surface register.
	 */
	intel_de_write_fw(dev_priv, PLANE_CTL(pipe, plane_id), plane_ctl);
	intel_de_write_fw(dev_priv, PLANE_SURF(pipe, plane_id),
			  skl_plane_surf(plane_state, 0));
}

static void
icl_plane_update_noarm(struct intel_plane *plane,
		       const struct intel_crtc_state *crtc_state,
		       const struct intel_plane_state *plane_state)
{
	struct drm_i915_private *dev_priv = to_i915(plane->base.dev);
	enum plane_id plane_id = plane->id;
	enum pipe pipe = plane->pipe;
	int color_plane = icl_plane_color_plane(plane_state);
	u32 stride = skl_plane_stride(plane_state, color_plane);
	const struct drm_framebuffer *fb = plane_state->hw.fb;
	int crtc_x = plane_state->uapi.dst.x1;
	int crtc_y = plane_state->uapi.dst.y1;
	int x = plane_state->view.color_plane[color_plane].x;
	int y = plane_state->view.color_plane[color_plane].y;
	int src_w = drm_rect_width(&plane_state->uapi.src) >> 16;
	int src_h = drm_rect_height(&plane_state->uapi.src) >> 16;
	u32 plane_color_ctl;

	plane_color_ctl = plane_state->color_ctl |
		glk_plane_color_ctl_crtc(crtc_state);

	/* The scaler will handle the output position */
	if (plane_state->scaler_id >= 0) {
		crtc_x = 0;
		crtc_y = 0;
	}

	intel_de_write_fw(dev_priv, PLANE_STRIDE(pipe, plane_id),
			  PLANE_STRIDE_(stride));
	intel_de_write_fw(dev_priv, PLANE_POS(pipe, plane_id),
			  PLANE_POS_Y(crtc_y) | PLANE_POS_X(crtc_x));
	intel_de_write_fw(dev_priv, PLANE_SIZE(pipe, plane_id),
			  PLANE_HEIGHT(src_h - 1) | PLANE_WIDTH(src_w - 1));

	intel_de_write_fw(dev_priv, PLANE_KEYVAL(pipe, plane_id), skl_plane_keyval(plane_state));
	intel_de_write_fw(dev_priv, PLANE_KEYMSK(pipe, plane_id), skl_plane_keymsk(plane_state));
	intel_de_write_fw(dev_priv, PLANE_KEYMAX(pipe, plane_id), skl_plane_keymax(plane_state));

	intel_de_write_fw(dev_priv, PLANE_OFFSET(pipe, plane_id),
			  PLANE_OFFSET_Y(y) | PLANE_OFFSET_X(x));

	if (intel_fb_is_rc_ccs_cc_modifier(fb->modifier)) {
		intel_de_write_fw(dev_priv, PLANE_CC_VAL(pipe, plane_id, 0),
				  lower_32_bits(plane_state->ccval));
		intel_de_write_fw(dev_priv, PLANE_CC_VAL(pipe, plane_id, 1),
				  upper_32_bits(plane_state->ccval));
	}

	/* FLAT CCS doesn't need to program AUX_DIST */
	if (!HAS_FLAT_CCS(dev_priv))
		intel_de_write_fw(dev_priv, PLANE_AUX_DIST(pipe, plane_id),
				  skl_plane_aux_dist(plane_state, color_plane));

	if (icl_is_hdr_plane(dev_priv, plane_id))
		intel_de_write_fw(dev_priv, PLANE_CUS_CTL(pipe, plane_id),
				  plane_state->cus_ctl);

	intel_de_write_fw(dev_priv, PLANE_COLOR_CTL(pipe, plane_id), plane_color_ctl);

	if (fb->format->is_yuv && icl_is_hdr_plane(dev_priv, plane_id))
		icl_program_input_csc(plane, crtc_state, plane_state);

	skl_write_plane_wm(plane, crtc_state);

	/*
	 * FIXME: pxp session invalidation can hit any time even at time of commit
	 * or after the commit, display content will be garbage.
	 */
	if (plane_state->force_black)
		icl_plane_csc_load_black(plane);

<<<<<<< HEAD
	intel_psr2_program_plane_sel_fetch(plane, crtc_state, plane_state, color_plane);
=======
	intel_psr2_program_plane_sel_fetch_noarm(plane, crtc_state, plane_state, color_plane);
>>>>>>> eb3cdb58
}

static void
icl_plane_update_arm(struct intel_plane *plane,
		     const struct intel_crtc_state *crtc_state,
		     const struct intel_plane_state *plane_state)
{
	struct drm_i915_private *dev_priv = to_i915(plane->base.dev);
	enum plane_id plane_id = plane->id;
	enum pipe pipe = plane->pipe;
	int color_plane = icl_plane_color_plane(plane_state);
	u32 plane_ctl;

	plane_ctl = plane_state->ctl |
		skl_plane_ctl_crtc(crtc_state);

	/*
	 * Enable the scaler before the plane so that we don't
	 * get a catastrophic underrun even if the two operations
	 * end up happening in two different frames.
	 *
	 * TODO: split into noarm+arm pair
	 */
	if (plane_state->scaler_id >= 0)
		skl_program_plane_scaler(plane, crtc_state, plane_state);

	intel_psr2_program_plane_sel_fetch_arm(plane, crtc_state, plane_state);

	/*
	 * The control register self-arms if the plane was previously
	 * disabled. Try to make the plane enable atomic by writing
	 * the control register just before the surface register.
	 */
	intel_de_write_fw(dev_priv, PLANE_CTL(pipe, plane_id), plane_ctl);
	intel_de_write_fw(dev_priv, PLANE_SURF(pipe, plane_id),
			  skl_plane_surf(plane_state, color_plane));
}

static void
skl_plane_async_flip(struct intel_plane *plane,
		     const struct intel_crtc_state *crtc_state,
		     const struct intel_plane_state *plane_state,
		     bool async_flip)
{
	struct drm_i915_private *dev_priv = to_i915(plane->base.dev);
	enum plane_id plane_id = plane->id;
	enum pipe pipe = plane->pipe;
	u32 plane_ctl = plane_state->ctl;

	plane_ctl |= skl_plane_ctl_crtc(crtc_state);

	if (async_flip)
		plane_ctl |= PLANE_CTL_ASYNC_FLIP;

	intel_de_write_fw(dev_priv, PLANE_CTL(pipe, plane_id), plane_ctl);
	intel_de_write_fw(dev_priv, PLANE_SURF(pipe, plane_id),
			  skl_plane_surf(plane_state, 0));
}

static bool intel_format_is_p01x(u32 format)
{
	switch (format) {
	case DRM_FORMAT_P010:
	case DRM_FORMAT_P012:
	case DRM_FORMAT_P016:
		return true;
	default:
		return false;
	}
}

static int skl_plane_check_fb(const struct intel_crtc_state *crtc_state,
			      const struct intel_plane_state *plane_state)
{
	struct intel_plane *plane = to_intel_plane(plane_state->uapi.plane);
	struct drm_i915_private *dev_priv = to_i915(plane->base.dev);
	const struct drm_framebuffer *fb = plane_state->hw.fb;
	unsigned int rotation = plane_state->hw.rotation;

	if (!fb)
		return 0;

	if (rotation & ~(DRM_MODE_ROTATE_0 | DRM_MODE_ROTATE_180) &&
	    intel_fb_is_ccs_modifier(fb->modifier)) {
		drm_dbg_kms(&dev_priv->drm,
			    "RC support only with 0/180 degree rotation (%x)\n",
			    rotation);
		return -EINVAL;
	}

	if (rotation & DRM_MODE_REFLECT_X &&
	    fb->modifier == DRM_FORMAT_MOD_LINEAR) {
		drm_dbg_kms(&dev_priv->drm,
			    "horizontal flip is not supported with linear surface formats\n");
		return -EINVAL;
	}

	if (drm_rotation_90_or_270(rotation)) {
		if (!intel_fb_supports_90_270_rotation(to_intel_framebuffer(fb))) {
			drm_dbg_kms(&dev_priv->drm,
				    "Y/Yf tiling required for 90/270!\n");
			return -EINVAL;
		}

		/*
		 * 90/270 is not allowed with RGB64 16:16:16:16 and
		 * Indexed 8-bit. RGB 16-bit 5:6:5 is allowed gen11 onwards.
		 */
		switch (fb->format->format) {
		case DRM_FORMAT_RGB565:
			if (DISPLAY_VER(dev_priv) >= 11)
				break;
			fallthrough;
		case DRM_FORMAT_C8:
		case DRM_FORMAT_XRGB16161616F:
		case DRM_FORMAT_XBGR16161616F:
		case DRM_FORMAT_ARGB16161616F:
		case DRM_FORMAT_ABGR16161616F:
		case DRM_FORMAT_Y210:
		case DRM_FORMAT_Y212:
		case DRM_FORMAT_Y216:
		case DRM_FORMAT_XVYU12_16161616:
		case DRM_FORMAT_XVYU16161616:
			drm_dbg_kms(&dev_priv->drm,
				    "Unsupported pixel format %p4cc for 90/270!\n",
				    &fb->format->format);
			return -EINVAL;
		default:
			break;
		}
	}

	/* Y-tiling is not supported in IF-ID Interlace mode */
	if (crtc_state->hw.enable &&
	    crtc_state->hw.adjusted_mode.flags & DRM_MODE_FLAG_INTERLACE &&
	    fb->modifier != DRM_FORMAT_MOD_LINEAR &&
	    fb->modifier != I915_FORMAT_MOD_X_TILED) {
		drm_dbg_kms(&dev_priv->drm,
			    "Y/Yf tiling not supported in IF-ID mode\n");
		return -EINVAL;
	}

	/* Wa_1606054188:tgl,adl-s */
	if ((IS_ALDERLAKE_S(dev_priv) || IS_TIGERLAKE(dev_priv)) &&
	    plane_state->ckey.flags & I915_SET_COLORKEY_SOURCE &&
	    intel_format_is_p01x(fb->format->format)) {
		drm_dbg_kms(&dev_priv->drm,
			    "Source color keying not supported with P01x formats\n");
		return -EINVAL;
	}

	return 0;
}

static int skl_plane_check_dst_coordinates(const struct intel_crtc_state *crtc_state,
					   const struct intel_plane_state *plane_state)
{
	struct drm_i915_private *dev_priv =
		to_i915(plane_state->uapi.plane->dev);
	int crtc_x = plane_state->uapi.dst.x1;
	int crtc_w = drm_rect_width(&plane_state->uapi.dst);
	int pipe_src_w = drm_rect_width(&crtc_state->pipe_src);

	/*
	 * Display WA #1175: glk
	 * Planes other than the cursor may cause FIFO underflow and display
	 * corruption if starting less than 4 pixels from the right edge of
	 * the screen.
	 * Besides the above WA fix the similar problem, where planes other
	 * than the cursor ending less than 4 pixels from the left edge of the
	 * screen may cause FIFO underflow and display corruption.
	 */
	if (DISPLAY_VER(dev_priv) == 10 &&
	    (crtc_x + crtc_w < 4 || crtc_x > pipe_src_w - 4)) {
		drm_dbg_kms(&dev_priv->drm,
			    "requested plane X %s position %d invalid (valid range %d-%d)\n",
			    crtc_x + crtc_w < 4 ? "end" : "start",
			    crtc_x + crtc_w < 4 ? crtc_x + crtc_w : crtc_x,
			    4, pipe_src_w - 4);
		return -ERANGE;
	}

	return 0;
}

static int skl_plane_check_nv12_rotation(const struct intel_plane_state *plane_state)
{
	struct drm_i915_private *i915 = to_i915(plane_state->uapi.plane->dev);
	const struct drm_framebuffer *fb = plane_state->hw.fb;
	unsigned int rotation = plane_state->hw.rotation;
	int src_w = drm_rect_width(&plane_state->uapi.src) >> 16;

	/* Display WA #1106 */
	if (intel_format_info_is_yuv_semiplanar(fb->format, fb->modifier) &&
	    src_w & 3 &&
	    (rotation == DRM_MODE_ROTATE_270 ||
	     rotation == (DRM_MODE_REFLECT_X | DRM_MODE_ROTATE_90))) {
		drm_dbg_kms(&i915->drm, "src width must be multiple of 4 for rotated planar YUV\n");
		return -EINVAL;
	}

	return 0;
}

static int skl_plane_max_scale(struct drm_i915_private *dev_priv,
			       const struct drm_framebuffer *fb)
{
	/*
	 * We don't yet know the final source width nor
	 * whether we can use the HQ scaler mode. Assume
	 * the best case.
	 * FIXME need to properly check this later.
	 */
	if (DISPLAY_VER(dev_priv) >= 10 ||
	    !intel_format_info_is_yuv_semiplanar(fb->format, fb->modifier))
		return 0x30000 - 1;
	else
		return 0x20000 - 1;
}

static int intel_plane_min_width(struct intel_plane *plane,
				 const struct drm_framebuffer *fb,
				 int color_plane,
				 unsigned int rotation)
{
	if (plane->min_width)
		return plane->min_width(fb, color_plane, rotation);
	else
		return 1;
}

static int intel_plane_max_width(struct intel_plane *plane,
				 const struct drm_framebuffer *fb,
				 int color_plane,
				 unsigned int rotation)
{
	if (plane->max_width)
		return plane->max_width(fb, color_plane, rotation);
	else
		return INT_MAX;
}

static int intel_plane_max_height(struct intel_plane *plane,
				  const struct drm_framebuffer *fb,
				  int color_plane,
				  unsigned int rotation)
{
	if (plane->max_height)
		return plane->max_height(fb, color_plane, rotation);
	else
		return INT_MAX;
}

static bool
skl_check_main_ccs_coordinates(struct intel_plane_state *plane_state,
			       int main_x, int main_y, u32 main_offset,
			       int ccs_plane)
{
	const struct drm_framebuffer *fb = plane_state->hw.fb;
	int aux_x = plane_state->view.color_plane[ccs_plane].x;
	int aux_y = plane_state->view.color_plane[ccs_plane].y;
	u32 aux_offset = plane_state->view.color_plane[ccs_plane].offset;
	u32 alignment = intel_surf_alignment(fb, ccs_plane);
	int hsub;
	int vsub;

	intel_fb_plane_get_subsampling(&hsub, &vsub, fb, ccs_plane);
	while (aux_offset >= main_offset && aux_y <= main_y) {
		int x, y;

		if (aux_x == main_x && aux_y == main_y)
			break;

		if (aux_offset == 0)
			break;

		x = aux_x / hsub;
		y = aux_y / vsub;
		aux_offset = intel_plane_adjust_aligned_offset(&x, &y,
							       plane_state,
							       ccs_plane,
							       aux_offset,
							       aux_offset -
								alignment);
		aux_x = x * hsub + aux_x % hsub;
		aux_y = y * vsub + aux_y % vsub;
	}

	if (aux_x != main_x || aux_y != main_y)
		return false;

	plane_state->view.color_plane[ccs_plane].offset = aux_offset;
	plane_state->view.color_plane[ccs_plane].x = aux_x;
	plane_state->view.color_plane[ccs_plane].y = aux_y;

	return true;
}


int skl_calc_main_surface_offset(const struct intel_plane_state *plane_state,
				 int *x, int *y, u32 *offset)
{
	struct intel_plane *plane = to_intel_plane(plane_state->uapi.plane);
	struct drm_i915_private *dev_priv = to_i915(plane->base.dev);
	const struct drm_framebuffer *fb = plane_state->hw.fb;
	const int aux_plane = skl_main_to_aux_plane(fb, 0);
	const u32 aux_offset = plane_state->view.color_plane[aux_plane].offset;
	const u32 alignment = intel_surf_alignment(fb, 0);
	const int w = drm_rect_width(&plane_state->uapi.src) >> 16;

	intel_add_fb_offsets(x, y, plane_state, 0);
	*offset = intel_plane_compute_aligned_offset(x, y, plane_state, 0);
	if (drm_WARN_ON(&dev_priv->drm, alignment && !is_power_of_2(alignment)))
		return -EINVAL;

	/*
	 * AUX surface offset is specified as the distance from the
	 * main surface offset, and it must be non-negative. Make
	 * sure that is what we will get.
	 */
	if (aux_plane && *offset > aux_offset)
		*offset = intel_plane_adjust_aligned_offset(x, y, plane_state, 0,
							    *offset,
							    aux_offset & ~(alignment - 1));

	/*
	 * When using an X-tiled surface, the plane blows up
	 * if the x offset + width exceed the stride.
	 *
	 * TODO: linear and Y-tiled seem fine, Yf untested,
	 */
	if (fb->modifier == I915_FORMAT_MOD_X_TILED) {
		int cpp = fb->format->cpp[0];

		while ((*x + w) * cpp > plane_state->view.color_plane[0].mapping_stride) {
			if (*offset == 0) {
				drm_dbg_kms(&dev_priv->drm,
					    "Unable to find suitable display surface offset due to X-tiling\n");
				return -EINVAL;
			}

			*offset = intel_plane_adjust_aligned_offset(x, y, plane_state, 0,
								    *offset,
								    *offset - alignment);
		}
	}

	return 0;
}

static int skl_check_main_surface(struct intel_plane_state *plane_state)
{
	struct intel_plane *plane = to_intel_plane(plane_state->uapi.plane);
	struct drm_i915_private *dev_priv = to_i915(plane->base.dev);
	const struct drm_framebuffer *fb = plane_state->hw.fb;
	const unsigned int rotation = plane_state->hw.rotation;
	int x = plane_state->uapi.src.x1 >> 16;
	int y = plane_state->uapi.src.y1 >> 16;
	const int w = drm_rect_width(&plane_state->uapi.src) >> 16;
	const int h = drm_rect_height(&plane_state->uapi.src) >> 16;
	const int min_width = intel_plane_min_width(plane, fb, 0, rotation);
	const int max_width = intel_plane_max_width(plane, fb, 0, rotation);
	const int max_height = intel_plane_max_height(plane, fb, 0, rotation);
	const int aux_plane = skl_main_to_aux_plane(fb, 0);
	const u32 alignment = intel_surf_alignment(fb, 0);
	u32 offset;
	int ret;

	if (w > max_width || w < min_width || h > max_height || h < 1) {
		drm_dbg_kms(&dev_priv->drm,
			    "requested Y/RGB source size %dx%d outside limits (min: %dx1 max: %dx%d)\n",
			    w, h, min_width, max_width, max_height);
		return -EINVAL;
	}

	ret = skl_calc_main_surface_offset(plane_state, &x, &y, &offset);
	if (ret)
		return ret;

	/*
	 * CCS AUX surface doesn't have its own x/y offsets, we must make sure
	 * they match with the main surface x/y offsets. On DG2
	 * there's no aux plane on fb so skip this checking.
	 */
	if (intel_fb_is_ccs_modifier(fb->modifier) && aux_plane) {
		while (!skl_check_main_ccs_coordinates(plane_state, x, y,
						       offset, aux_plane)) {
			if (offset == 0)
				break;

			offset = intel_plane_adjust_aligned_offset(&x, &y, plane_state, 0,
								   offset, offset - alignment);
		}

		if (x != plane_state->view.color_plane[aux_plane].x ||
		    y != plane_state->view.color_plane[aux_plane].y) {
			drm_dbg_kms(&dev_priv->drm,
				    "Unable to find suitable display surface offset due to CCS\n");
			return -EINVAL;
		}
	}

	if (DISPLAY_VER(dev_priv) >= 13)
		drm_WARN_ON(&dev_priv->drm, x > 65535 || y > 65535);
	else
		drm_WARN_ON(&dev_priv->drm, x > 8191 || y > 8191);

	plane_state->view.color_plane[0].offset = offset;
	plane_state->view.color_plane[0].x = x;
	plane_state->view.color_plane[0].y = y;

	/*
	 * Put the final coordinates back so that the src
	 * coordinate checks will see the right values.
	 */
	drm_rect_translate_to(&plane_state->uapi.src,
			      x << 16, y << 16);

	return 0;
}

static int skl_check_nv12_aux_surface(struct intel_plane_state *plane_state)
{
	struct intel_plane *plane = to_intel_plane(plane_state->uapi.plane);
	struct drm_i915_private *i915 = to_i915(plane->base.dev);
	const struct drm_framebuffer *fb = plane_state->hw.fb;
	unsigned int rotation = plane_state->hw.rotation;
	int uv_plane = 1;
	int ccs_plane = intel_fb_is_ccs_modifier(fb->modifier) ?
			skl_main_to_aux_plane(fb, uv_plane) : 0;
	int max_width = intel_plane_max_width(plane, fb, uv_plane, rotation);
	int max_height = intel_plane_max_height(plane, fb, uv_plane, rotation);
	int x = plane_state->uapi.src.x1 >> 17;
	int y = plane_state->uapi.src.y1 >> 17;
	int w = drm_rect_width(&plane_state->uapi.src) >> 17;
	int h = drm_rect_height(&plane_state->uapi.src) >> 17;
	u32 offset;

	/* FIXME not quite sure how/if these apply to the chroma plane */
	if (w > max_width || h > max_height) {
		drm_dbg_kms(&i915->drm,
			    "CbCr source size %dx%d too big (limit %dx%d)\n",
			    w, h, max_width, max_height);
		return -EINVAL;
	}

	intel_add_fb_offsets(&x, &y, plane_state, uv_plane);
	offset = intel_plane_compute_aligned_offset(&x, &y,
						    plane_state, uv_plane);

	if (ccs_plane) {
		u32 aux_offset = plane_state->view.color_plane[ccs_plane].offset;
		u32 alignment = intel_surf_alignment(fb, uv_plane);

		if (offset > aux_offset)
			offset = intel_plane_adjust_aligned_offset(&x, &y,
								   plane_state,
								   uv_plane,
								   offset,
								   aux_offset & ~(alignment - 1));

		while (!skl_check_main_ccs_coordinates(plane_state, x, y,
						       offset, ccs_plane)) {
			if (offset == 0)
				break;

			offset = intel_plane_adjust_aligned_offset(&x, &y,
								   plane_state,
								   uv_plane,
								   offset, offset - alignment);
		}

		if (x != plane_state->view.color_plane[ccs_plane].x ||
		    y != plane_state->view.color_plane[ccs_plane].y) {
			drm_dbg_kms(&i915->drm,
				    "Unable to find suitable display surface offset due to CCS\n");
			return -EINVAL;
		}
	}

	if (DISPLAY_VER(i915) >= 13)
		drm_WARN_ON(&i915->drm, x > 65535 || y > 65535);
	else
		drm_WARN_ON(&i915->drm, x > 8191 || y > 8191);

	plane_state->view.color_plane[uv_plane].offset = offset;
	plane_state->view.color_plane[uv_plane].x = x;
	plane_state->view.color_plane[uv_plane].y = y;

	return 0;
}

static int skl_check_ccs_aux_surface(struct intel_plane_state *plane_state)
{
	const struct drm_framebuffer *fb = plane_state->hw.fb;
	int src_x = plane_state->uapi.src.x1 >> 16;
	int src_y = plane_state->uapi.src.y1 >> 16;
	u32 offset;
	int ccs_plane;

	for (ccs_plane = 0; ccs_plane < fb->format->num_planes; ccs_plane++) {
		int main_hsub, main_vsub;
		int hsub, vsub;
		int x, y;

		if (!intel_fb_is_ccs_aux_plane(fb, ccs_plane))
			continue;

		intel_fb_plane_get_subsampling(&main_hsub, &main_vsub, fb,
					       skl_ccs_to_main_plane(fb, ccs_plane));
		intel_fb_plane_get_subsampling(&hsub, &vsub, fb, ccs_plane);

		hsub *= main_hsub;
		vsub *= main_vsub;
		x = src_x / hsub;
		y = src_y / vsub;

		intel_add_fb_offsets(&x, &y, plane_state, ccs_plane);

		offset = intel_plane_compute_aligned_offset(&x, &y,
							    plane_state,
							    ccs_plane);

		plane_state->view.color_plane[ccs_plane].offset = offset;
		plane_state->view.color_plane[ccs_plane].x = (x * hsub + src_x % hsub) / main_hsub;
		plane_state->view.color_plane[ccs_plane].y = (y * vsub + src_y % vsub) / main_vsub;
	}

	return 0;
}

static int skl_check_plane_surface(struct intel_plane_state *plane_state)
{
	const struct drm_framebuffer *fb = plane_state->hw.fb;
	int ret;

	ret = intel_plane_compute_gtt(plane_state);
	if (ret)
		return ret;

	if (!plane_state->uapi.visible)
		return 0;

	/*
	 * Handle the AUX surface first since the main surface setup depends on
	 * it.
	 */
	if (intel_fb_is_ccs_modifier(fb->modifier)) {
		ret = skl_check_ccs_aux_surface(plane_state);
		if (ret)
			return ret;
	}

	if (intel_format_info_is_yuv_semiplanar(fb->format,
						fb->modifier)) {
		ret = skl_check_nv12_aux_surface(plane_state);
		if (ret)
			return ret;
	}

	ret = skl_check_main_surface(plane_state);
	if (ret)
		return ret;

	return 0;
}

static bool skl_fb_scalable(const struct drm_framebuffer *fb)
{
	if (!fb)
		return false;

	switch (fb->format->format) {
	case DRM_FORMAT_C8:
		return false;
	case DRM_FORMAT_XRGB16161616F:
	case DRM_FORMAT_ARGB16161616F:
	case DRM_FORMAT_XBGR16161616F:
	case DRM_FORMAT_ABGR16161616F:
		return DISPLAY_VER(to_i915(fb->dev)) >= 11;
	default:
		return true;
	}
}

static bool bo_has_valid_encryption(struct drm_i915_gem_object *obj)
{
	struct drm_i915_private *i915 = to_i915(obj->base.dev);

<<<<<<< HEAD
	return intel_pxp_key_check(&to_gt(i915)->pxp, obj, false) == 0;
=======
	return intel_pxp_key_check(i915->pxp, obj, false) == 0;
>>>>>>> eb3cdb58
}

static bool pxp_is_borked(struct drm_i915_gem_object *obj)
{
	return i915_gem_object_is_protected(obj) && !bo_has_valid_encryption(obj);
}

static int skl_plane_check(struct intel_crtc_state *crtc_state,
			   struct intel_plane_state *plane_state)
{
	struct intel_plane *plane = to_intel_plane(plane_state->uapi.plane);
	struct drm_i915_private *dev_priv = to_i915(plane->base.dev);
	const struct drm_framebuffer *fb = plane_state->hw.fb;
	int min_scale = DRM_PLANE_NO_SCALING;
	int max_scale = DRM_PLANE_NO_SCALING;
	int ret;

	ret = skl_plane_check_fb(crtc_state, plane_state);
	if (ret)
		return ret;

	/* use scaler when colorkey is not required */
	if (!plane_state->ckey.flags && skl_fb_scalable(fb)) {
		min_scale = 1;
		max_scale = skl_plane_max_scale(dev_priv, fb);
	}

	ret = intel_atomic_plane_check_clipping(plane_state, crtc_state,
						min_scale, max_scale, true);
	if (ret)
		return ret;

	ret = skl_check_plane_surface(plane_state);
	if (ret)
		return ret;

	if (!plane_state->uapi.visible)
		return 0;

	ret = skl_plane_check_dst_coordinates(crtc_state, plane_state);
	if (ret)
		return ret;

	ret = intel_plane_check_src_coordinates(plane_state);
	if (ret)
		return ret;

	ret = skl_plane_check_nv12_rotation(plane_state);
	if (ret)
		return ret;

	if (DISPLAY_VER(dev_priv) >= 11) {
		plane_state->decrypt = bo_has_valid_encryption(intel_fb_obj(fb));
		plane_state->force_black = pxp_is_borked(intel_fb_obj(fb));
	}

	/* HW only has 8 bits pixel precision, disable plane if invisible */
	if (!(plane_state->hw.alpha >> 8))
		plane_state->uapi.visible = false;

	plane_state->ctl = skl_plane_ctl(crtc_state, plane_state);

	if (DISPLAY_VER(dev_priv) >= 10)
		plane_state->color_ctl = glk_plane_color_ctl(crtc_state,
							     plane_state);

	if (intel_format_info_is_yuv_semiplanar(fb->format, fb->modifier) &&
	    icl_is_hdr_plane(dev_priv, plane->id))
		/* Enable and use MPEG-2 chroma siting */
		plane_state->cus_ctl = PLANE_CUS_ENABLE |
			PLANE_CUS_HPHASE_0 |
			PLANE_CUS_VPHASE_SIGN_NEGATIVE | PLANE_CUS_VPHASE_0_25;
	else
		plane_state->cus_ctl = 0;

	return 0;
}

static enum intel_fbc_id skl_fbc_id_for_pipe(enum pipe pipe)
{
	return pipe - PIPE_A + INTEL_FBC_A;
}

static bool skl_plane_has_fbc(struct drm_i915_private *dev_priv,
			      enum intel_fbc_id fbc_id, enum plane_id plane_id)
{
<<<<<<< HEAD
	if ((INTEL_INFO(dev_priv)->display.fbc_mask & BIT(fbc_id)) == 0)
=======
	if ((DISPLAY_RUNTIME_INFO(dev_priv)->fbc_mask & BIT(fbc_id)) == 0)
>>>>>>> eb3cdb58
		return false;

	return plane_id == PLANE_PRIMARY;
}

static struct intel_fbc *skl_plane_fbc(struct drm_i915_private *dev_priv,
				       enum pipe pipe, enum plane_id plane_id)
{
	enum intel_fbc_id fbc_id = skl_fbc_id_for_pipe(pipe);

	if (skl_plane_has_fbc(dev_priv, fbc_id, plane_id))
<<<<<<< HEAD
		return dev_priv->fbc[fbc_id];
=======
		return dev_priv->display.fbc[fbc_id];
>>>>>>> eb3cdb58
	else
		return NULL;
}

static bool skl_plane_has_planar(struct drm_i915_private *dev_priv,
				 enum pipe pipe, enum plane_id plane_id)
{
	/* Display WA #0870: skl, bxt */
	if (IS_SKYLAKE(dev_priv) || IS_BROXTON(dev_priv))
		return false;

	if (DISPLAY_VER(dev_priv) == 9 && pipe == PIPE_C)
		return false;

	if (plane_id != PLANE_PRIMARY && plane_id != PLANE_SPRITE0)
		return false;

	return true;
}

static const u32 *skl_get_plane_formats(struct drm_i915_private *dev_priv,
					enum pipe pipe, enum plane_id plane_id,
					int *num_formats)
{
	if (skl_plane_has_planar(dev_priv, pipe, plane_id)) {
		*num_formats = ARRAY_SIZE(skl_planar_formats);
		return skl_planar_formats;
	} else {
		*num_formats = ARRAY_SIZE(skl_plane_formats);
		return skl_plane_formats;
	}
}

static const u32 *glk_get_plane_formats(struct drm_i915_private *dev_priv,
					enum pipe pipe, enum plane_id plane_id,
					int *num_formats)
{
	if (skl_plane_has_planar(dev_priv, pipe, plane_id)) {
		*num_formats = ARRAY_SIZE(glk_planar_formats);
		return glk_planar_formats;
	} else {
		*num_formats = ARRAY_SIZE(skl_plane_formats);
		return skl_plane_formats;
	}
}

static const u32 *icl_get_plane_formats(struct drm_i915_private *dev_priv,
					enum pipe pipe, enum plane_id plane_id,
					int *num_formats)
{
	if (icl_is_hdr_plane(dev_priv, plane_id)) {
		*num_formats = ARRAY_SIZE(icl_hdr_plane_formats);
		return icl_hdr_plane_formats;
	} else if (icl_is_nv12_y_plane(dev_priv, plane_id)) {
		*num_formats = ARRAY_SIZE(icl_sdr_y_plane_formats);
		return icl_sdr_y_plane_formats;
	} else {
		*num_formats = ARRAY_SIZE(icl_sdr_uv_plane_formats);
		return icl_sdr_uv_plane_formats;
	}
}

static bool skl_plane_format_mod_supported(struct drm_plane *_plane,
					   u32 format, u64 modifier)
{
	struct intel_plane *plane = to_intel_plane(_plane);

	if (!intel_fb_plane_supports_modifier(plane, modifier))
		return false;

	switch (format) {
	case DRM_FORMAT_XRGB8888:
	case DRM_FORMAT_XBGR8888:
	case DRM_FORMAT_ARGB8888:
	case DRM_FORMAT_ABGR8888:
		if (intel_fb_is_ccs_modifier(modifier))
			return true;
		fallthrough;
	case DRM_FORMAT_RGB565:
	case DRM_FORMAT_XRGB2101010:
	case DRM_FORMAT_XBGR2101010:
	case DRM_FORMAT_ARGB2101010:
	case DRM_FORMAT_ABGR2101010:
	case DRM_FORMAT_YUYV:
	case DRM_FORMAT_YVYU:
	case DRM_FORMAT_UYVY:
	case DRM_FORMAT_VYUY:
	case DRM_FORMAT_NV12:
	case DRM_FORMAT_XYUV8888:
	case DRM_FORMAT_P010:
	case DRM_FORMAT_P012:
	case DRM_FORMAT_P016:
	case DRM_FORMAT_XVYU2101010:
		if (modifier == I915_FORMAT_MOD_Yf_TILED)
			return true;
		fallthrough;
	case DRM_FORMAT_C8:
	case DRM_FORMAT_XBGR16161616F:
	case DRM_FORMAT_ABGR16161616F:
	case DRM_FORMAT_XRGB16161616F:
	case DRM_FORMAT_ARGB16161616F:
	case DRM_FORMAT_Y210:
	case DRM_FORMAT_Y212:
	case DRM_FORMAT_Y216:
	case DRM_FORMAT_XVYU12_16161616:
	case DRM_FORMAT_XVYU16161616:
		if (modifier == DRM_FORMAT_MOD_LINEAR ||
		    modifier == I915_FORMAT_MOD_X_TILED ||
		    modifier == I915_FORMAT_MOD_Y_TILED)
			return true;
		fallthrough;
	default:
		return false;
	}
}

static bool gen12_plane_format_mod_supported(struct drm_plane *_plane,
					     u32 format, u64 modifier)
{
	struct intel_plane *plane = to_intel_plane(_plane);

	if (!intel_fb_plane_supports_modifier(plane, modifier))
		return false;

	switch (format) {
	case DRM_FORMAT_XRGB8888:
	case DRM_FORMAT_XBGR8888:
	case DRM_FORMAT_ARGB8888:
	case DRM_FORMAT_ABGR8888:
		if (intel_fb_is_ccs_modifier(modifier))
			return true;
		fallthrough;
	case DRM_FORMAT_YUYV:
	case DRM_FORMAT_YVYU:
	case DRM_FORMAT_UYVY:
	case DRM_FORMAT_VYUY:
	case DRM_FORMAT_NV12:
	case DRM_FORMAT_XYUV8888:
	case DRM_FORMAT_P010:
	case DRM_FORMAT_P012:
	case DRM_FORMAT_P016:
		if (intel_fb_is_mc_ccs_modifier(modifier))
			return true;
		fallthrough;
	case DRM_FORMAT_RGB565:
	case DRM_FORMAT_XRGB2101010:
	case DRM_FORMAT_XBGR2101010:
	case DRM_FORMAT_ARGB2101010:
	case DRM_FORMAT_ABGR2101010:
	case DRM_FORMAT_XVYU2101010:
	case DRM_FORMAT_C8:
	case DRM_FORMAT_XBGR16161616F:
	case DRM_FORMAT_ABGR16161616F:
	case DRM_FORMAT_XRGB16161616F:
	case DRM_FORMAT_ARGB16161616F:
	case DRM_FORMAT_Y210:
	case DRM_FORMAT_Y212:
	case DRM_FORMAT_Y216:
	case DRM_FORMAT_XVYU12_16161616:
	case DRM_FORMAT_XVYU16161616:
		if (!intel_fb_is_ccs_modifier(modifier))
			return true;
		fallthrough;
	default:
		return false;
	}
}

static const struct drm_plane_funcs skl_plane_funcs = {
	.update_plane = drm_atomic_helper_update_plane,
	.disable_plane = drm_atomic_helper_disable_plane,
	.destroy = intel_plane_destroy,
	.atomic_duplicate_state = intel_plane_duplicate_state,
	.atomic_destroy_state = intel_plane_destroy_state,
	.format_mod_supported = skl_plane_format_mod_supported,
};

static const struct drm_plane_funcs gen12_plane_funcs = {
	.update_plane = drm_atomic_helper_update_plane,
	.disable_plane = drm_atomic_helper_disable_plane,
	.destroy = intel_plane_destroy,
	.atomic_duplicate_state = intel_plane_duplicate_state,
	.atomic_destroy_state = intel_plane_destroy_state,
	.format_mod_supported = gen12_plane_format_mod_supported,
};

static void
skl_plane_enable_flip_done(struct intel_plane *plane)
{
	struct drm_i915_private *i915 = to_i915(plane->base.dev);
	enum pipe pipe = plane->pipe;

	spin_lock_irq(&i915->irq_lock);
	bdw_enable_pipe_irq(i915, pipe, GEN9_PIPE_PLANE_FLIP_DONE(plane->id));
	spin_unlock_irq(&i915->irq_lock);
}

static void
skl_plane_disable_flip_done(struct intel_plane *plane)
{
	struct drm_i915_private *i915 = to_i915(plane->base.dev);
	enum pipe pipe = plane->pipe;

	spin_lock_irq(&i915->irq_lock);
	bdw_disable_pipe_irq(i915, pipe, GEN9_PIPE_PLANE_FLIP_DONE(plane->id));
	spin_unlock_irq(&i915->irq_lock);
}

static bool skl_plane_has_rc_ccs(struct drm_i915_private *i915,
				 enum pipe pipe, enum plane_id plane_id)
{
	/* Wa_22011186057 */
	if (IS_ADLP_DISPLAY_STEP(i915, STEP_A0, STEP_B0))
		return false;

	if (DISPLAY_VER(i915) >= 11)
		return true;

	if (IS_GEMINILAKE(i915))
		return pipe != PIPE_C;

	return pipe != PIPE_C &&
		(plane_id == PLANE_PRIMARY ||
		 plane_id == PLANE_SPRITE0);
}

static bool gen12_plane_has_mc_ccs(struct drm_i915_private *i915,
				   enum plane_id plane_id)
{
	if (DISPLAY_VER(i915) < 12)
		return false;

<<<<<<< HEAD
	/* Wa_14010477008:tgl[a0..c0],rkl[all],dg1[all] */
=======
	/* Wa_14010477008 */
>>>>>>> eb3cdb58
	if (IS_DG1(i915) || IS_ROCKETLAKE(i915) ||
	    IS_TGL_DISPLAY_STEP(i915, STEP_A0, STEP_D0))
		return false;

	/* Wa_22011186057 */
	if (IS_ADLP_DISPLAY_STEP(i915, STEP_A0, STEP_B0))
		return false;

	/* Wa_14013215631 */
	if (IS_DG2_DISPLAY_STEP(i915, STEP_A0, STEP_C0))
		return false;

	return plane_id < PLANE_SPRITE4;
}

static u8 skl_get_plane_caps(struct drm_i915_private *i915,
			     enum pipe pipe, enum plane_id plane_id)
{
	u8 caps = INTEL_PLANE_CAP_TILING_X;

	if (DISPLAY_VER(i915) < 13 || IS_ALDERLAKE_P(i915))
		caps |= INTEL_PLANE_CAP_TILING_Y;
	if (DISPLAY_VER(i915) < 12)
		caps |= INTEL_PLANE_CAP_TILING_Yf;
	if (HAS_4TILE(i915))
		caps |= INTEL_PLANE_CAP_TILING_4;

	if (skl_plane_has_rc_ccs(i915, pipe, plane_id)) {
		caps |= INTEL_PLANE_CAP_CCS_RC;
		if (DISPLAY_VER(i915) >= 12)
			caps |= INTEL_PLANE_CAP_CCS_RC_CC;
	}

	if (gen12_plane_has_mc_ccs(i915, plane_id))
		caps |= INTEL_PLANE_CAP_CCS_MC;

	return caps;
}

struct intel_plane *
skl_universal_plane_create(struct drm_i915_private *dev_priv,
			   enum pipe pipe, enum plane_id plane_id)
{
	const struct drm_plane_funcs *plane_funcs;
	struct intel_plane *plane;
	enum drm_plane_type plane_type;
	unsigned int supported_rotations;
	unsigned int supported_csc;
	const u64 *modifiers;
	const u32 *formats;
	int num_formats;
	int ret;

	plane = intel_plane_alloc();
	if (IS_ERR(plane))
		return plane;

	plane->pipe = pipe;
	plane->id = plane_id;
	plane->frontbuffer_bit = INTEL_FRONTBUFFER(pipe, plane_id);

	intel_fbc_add_plane(skl_plane_fbc(dev_priv, pipe, plane_id), plane);

	if (DISPLAY_VER(dev_priv) >= 11) {
		plane->min_width = icl_plane_min_width;
		if (icl_is_hdr_plane(dev_priv, plane_id))
			plane->max_width = icl_hdr_plane_max_width;
		else
			plane->max_width = icl_sdr_plane_max_width;
		plane->max_height = icl_plane_max_height;
		plane->min_cdclk = icl_plane_min_cdclk;
	} else if (DISPLAY_VER(dev_priv) >= 10) {
		plane->max_width = glk_plane_max_width;
		plane->max_height = skl_plane_max_height;
		plane->min_cdclk = glk_plane_min_cdclk;
	} else {
		plane->max_width = skl_plane_max_width;
		plane->max_height = skl_plane_max_height;
		plane->min_cdclk = skl_plane_min_cdclk;
	}

	plane->max_stride = skl_plane_max_stride;
	if (DISPLAY_VER(dev_priv) >= 11) {
		plane->update_noarm = icl_plane_update_noarm;
		plane->update_arm = icl_plane_update_arm;
		plane->disable_arm = icl_plane_disable_arm;
	} else {
		plane->update_noarm = skl_plane_update_noarm;
		plane->update_arm = skl_plane_update_arm;
		plane->disable_arm = skl_plane_disable_arm;
	}
	plane->get_hw_state = skl_plane_get_hw_state;
	plane->check_plane = skl_plane_check;

	if (plane_id == PLANE_PRIMARY) {
		plane->need_async_flip_disable_wa = IS_DISPLAY_VER(dev_priv,
								   9, 10);
		plane->async_flip = skl_plane_async_flip;
		plane->enable_flip_done = skl_plane_enable_flip_done;
		plane->disable_flip_done = skl_plane_disable_flip_done;
	}

	if (DISPLAY_VER(dev_priv) >= 11)
		formats = icl_get_plane_formats(dev_priv, pipe,
						plane_id, &num_formats);
	else if (DISPLAY_VER(dev_priv) >= 10)
		formats = glk_get_plane_formats(dev_priv, pipe,
						plane_id, &num_formats);
	else
		formats = skl_get_plane_formats(dev_priv, pipe,
						plane_id, &num_formats);

	if (DISPLAY_VER(dev_priv) >= 12)
		plane_funcs = &gen12_plane_funcs;
	else
		plane_funcs = &skl_plane_funcs;

	if (plane_id == PLANE_PRIMARY)
		plane_type = DRM_PLANE_TYPE_PRIMARY;
	else
		plane_type = DRM_PLANE_TYPE_OVERLAY;

	modifiers = intel_fb_plane_get_modifiers(dev_priv,
						 skl_get_plane_caps(dev_priv, pipe, plane_id));

	ret = drm_universal_plane_init(&dev_priv->drm, &plane->base,
				       0, plane_funcs,
				       formats, num_formats, modifiers,
				       plane_type,
				       "plane %d%c", plane_id + 1,
				       pipe_name(pipe));

	kfree(modifiers);

	if (ret)
		goto fail;

	if (DISPLAY_VER(dev_priv) >= 13)
		supported_rotations = DRM_MODE_ROTATE_0 | DRM_MODE_ROTATE_180;
	else
		supported_rotations =
			DRM_MODE_ROTATE_0 | DRM_MODE_ROTATE_90 |
			DRM_MODE_ROTATE_180 | DRM_MODE_ROTATE_270;

	if (DISPLAY_VER(dev_priv) >= 11)
		supported_rotations |= DRM_MODE_REFLECT_X;

	drm_plane_create_rotation_property(&plane->base,
					   DRM_MODE_ROTATE_0,
					   supported_rotations);

	supported_csc = BIT(DRM_COLOR_YCBCR_BT601) | BIT(DRM_COLOR_YCBCR_BT709);

	if (DISPLAY_VER(dev_priv) >= 10)
		supported_csc |= BIT(DRM_COLOR_YCBCR_BT2020);

	drm_plane_create_color_properties(&plane->base,
					  supported_csc,
					  BIT(DRM_COLOR_YCBCR_LIMITED_RANGE) |
					  BIT(DRM_COLOR_YCBCR_FULL_RANGE),
					  DRM_COLOR_YCBCR_BT709,
					  DRM_COLOR_YCBCR_LIMITED_RANGE);

	drm_plane_create_alpha_property(&plane->base);
	drm_plane_create_blend_mode_property(&plane->base,
					     BIT(DRM_MODE_BLEND_PIXEL_NONE) |
					     BIT(DRM_MODE_BLEND_PREMULTI) |
					     BIT(DRM_MODE_BLEND_COVERAGE));

	drm_plane_create_zpos_immutable_property(&plane->base, plane_id);

	if (DISPLAY_VER(dev_priv) >= 12)
		drm_plane_enable_fb_damage_clips(&plane->base);

	if (DISPLAY_VER(dev_priv) >= 11)
		drm_plane_create_scaling_filter_property(&plane->base,
						BIT(DRM_SCALING_FILTER_DEFAULT) |
						BIT(DRM_SCALING_FILTER_NEAREST_NEIGHBOR));

	intel_plane_helper_add(plane);

	return plane;

fail:
	intel_plane_free(plane);

	return ERR_PTR(ret);
}

void
skl_get_initial_plane_config(struct intel_crtc *crtc,
			     struct intel_initial_plane_config *plane_config)
{
	struct intel_crtc_state *crtc_state = to_intel_crtc_state(crtc->base.state);
	struct drm_device *dev = crtc->base.dev;
	struct drm_i915_private *dev_priv = to_i915(dev);
	struct intel_plane *plane = to_intel_plane(crtc->base.primary);
	enum plane_id plane_id = plane->id;
	enum pipe pipe;
	u32 val, base, offset, stride_mult, tiling, alpha;
	int fourcc, pixel_format;
	unsigned int aligned_height;
	struct drm_framebuffer *fb;
	struct intel_framebuffer *intel_fb;
	static_assert(PLANE_CTL_TILED_YF == PLANE_CTL_TILED_4);

	if (!plane->get_hw_state(plane, &pipe))
		return;

	drm_WARN_ON(dev, pipe != crtc->pipe);

	if (crtc_state->bigjoiner_pipes) {
		drm_dbg_kms(&dev_priv->drm,
			    "Unsupported bigjoiner configuration for initial FB\n");
		return;
	}

	intel_fb = kzalloc(sizeof(*intel_fb), GFP_KERNEL);
	if (!intel_fb) {
		drm_dbg_kms(&dev_priv->drm, "failed to alloc fb\n");
		return;
	}

	fb = &intel_fb->base;

	fb->dev = dev;

	val = intel_de_read(dev_priv, PLANE_CTL(pipe, plane_id));

	if (DISPLAY_VER(dev_priv) >= 11)
		pixel_format = val & PLANE_CTL_FORMAT_MASK_ICL;
	else
		pixel_format = val & PLANE_CTL_FORMAT_MASK_SKL;

	if (DISPLAY_VER(dev_priv) >= 10) {
		u32 color_ctl;

		color_ctl = intel_de_read(dev_priv, PLANE_COLOR_CTL(pipe, plane_id));
		alpha = REG_FIELD_GET(PLANE_COLOR_ALPHA_MASK, color_ctl);
	} else {
		alpha = REG_FIELD_GET(PLANE_CTL_ALPHA_MASK, val);
	}

	fourcc = skl_format_to_fourcc(pixel_format,
				      val & PLANE_CTL_ORDER_RGBX, alpha);
	fb->format = drm_format_info(fourcc);

	tiling = val & PLANE_CTL_TILED_MASK;
	switch (tiling) {
	case PLANE_CTL_TILED_LINEAR:
		fb->modifier = DRM_FORMAT_MOD_LINEAR;
		break;
	case PLANE_CTL_TILED_X:
		plane_config->tiling = I915_TILING_X;
		fb->modifier = I915_FORMAT_MOD_X_TILED;
		break;
	case PLANE_CTL_TILED_Y:
		plane_config->tiling = I915_TILING_Y;
		if (val & PLANE_CTL_RENDER_DECOMPRESSION_ENABLE)
			if (DISPLAY_VER(dev_priv) >= 12)
				fb->modifier = I915_FORMAT_MOD_Y_TILED_GEN12_RC_CCS;
			else
				fb->modifier = I915_FORMAT_MOD_Y_TILED_CCS;
		else if (val & PLANE_CTL_MEDIA_DECOMPRESSION_ENABLE)
			fb->modifier = I915_FORMAT_MOD_Y_TILED_GEN12_MC_CCS;
		else
			fb->modifier = I915_FORMAT_MOD_Y_TILED;
		break;
	case PLANE_CTL_TILED_YF: /* aka PLANE_CTL_TILED_4 on XE_LPD+ */
		if (HAS_4TILE(dev_priv)) {
			u32 rc_mask = PLANE_CTL_RENDER_DECOMPRESSION_ENABLE |
				      PLANE_CTL_CLEAR_COLOR_DISABLE;

			if ((val & rc_mask) == rc_mask)
				fb->modifier = I915_FORMAT_MOD_4_TILED_DG2_RC_CCS;
			else if (val & PLANE_CTL_MEDIA_DECOMPRESSION_ENABLE)
				fb->modifier = I915_FORMAT_MOD_4_TILED_DG2_MC_CCS;
			else if (val & PLANE_CTL_RENDER_DECOMPRESSION_ENABLE)
				fb->modifier = I915_FORMAT_MOD_4_TILED_DG2_RC_CCS_CC;
			else
				fb->modifier = I915_FORMAT_MOD_4_TILED;
		} else {
			if (val & PLANE_CTL_RENDER_DECOMPRESSION_ENABLE)
				fb->modifier = I915_FORMAT_MOD_Yf_TILED_CCS;
			else
				fb->modifier = I915_FORMAT_MOD_Yf_TILED;
		}
		break;
	default:
		MISSING_CASE(tiling);
		goto error;
	}

	if (!dev_priv->params.enable_dpt &&
	    intel_fb_modifier_uses_dpt(dev_priv, fb->modifier)) {
		drm_dbg_kms(&dev_priv->drm, "DPT disabled, skipping initial FB\n");
		goto error;
	}

	/*
	 * DRM_MODE_ROTATE_ is counter clockwise to stay compatible with Xrandr
	 * while i915 HW rotation is clockwise, thats why this swapping.
	 */
	switch (val & PLANE_CTL_ROTATE_MASK) {
	case PLANE_CTL_ROTATE_0:
		plane_config->rotation = DRM_MODE_ROTATE_0;
		break;
	case PLANE_CTL_ROTATE_90:
		plane_config->rotation = DRM_MODE_ROTATE_270;
		break;
	case PLANE_CTL_ROTATE_180:
		plane_config->rotation = DRM_MODE_ROTATE_180;
		break;
	case PLANE_CTL_ROTATE_270:
		plane_config->rotation = DRM_MODE_ROTATE_90;
		break;
	}

	if (DISPLAY_VER(dev_priv) >= 11 && val & PLANE_CTL_FLIP_HORIZONTAL)
		plane_config->rotation |= DRM_MODE_REFLECT_X;

	/* 90/270 degree rotation would require extra work */
	if (drm_rotation_90_or_270(plane_config->rotation))
		goto error;

	base = intel_de_read(dev_priv, PLANE_SURF(pipe, plane_id)) & PLANE_SURF_ADDR_MASK;
	plane_config->base = base;

	offset = intel_de_read(dev_priv, PLANE_OFFSET(pipe, plane_id));

	val = intel_de_read(dev_priv, PLANE_SIZE(pipe, plane_id));
	fb->height = REG_FIELD_GET(PLANE_HEIGHT_MASK, val) + 1;
	fb->width = REG_FIELD_GET(PLANE_WIDTH_MASK, val) + 1;

	val = intel_de_read(dev_priv, PLANE_STRIDE(pipe, plane_id));
	stride_mult = skl_plane_stride_mult(fb, 0, DRM_MODE_ROTATE_0);

	fb->pitches[0] = REG_FIELD_GET(PLANE_STRIDE__MASK, val) * stride_mult;

	aligned_height = intel_fb_align_height(fb, 0, fb->height);

	plane_config->size = fb->pitches[0] * aligned_height;

	drm_dbg_kms(&dev_priv->drm,
		    "%s/%s with fb: size=%dx%d@%d, offset=%x, pitch %d, size 0x%x\n",
		    crtc->base.name, plane->base.name, fb->width, fb->height,
		    fb->format->cpp[0] * 8, base, fb->pitches[0],
		    plane_config->size);

	plane_config->fb = intel_fb;
	return;

error:
	kfree(intel_fb);
}<|MERGE_RESOLUTION|>--- conflicted
+++ resolved
@@ -16,17 +16,10 @@
 #include "intel_display_types.h"
 #include "intel_fb.h"
 #include "intel_fbc.h"
-<<<<<<< HEAD
-#include "intel_pm.h"
-=======
->>>>>>> eb3cdb58
 #include "intel_psr.h"
 #include "skl_scaler.h"
 #include "skl_universal_plane.h"
-<<<<<<< HEAD
-=======
 #include "skl_watermark.h"
->>>>>>> eb3cdb58
 #include "pxp/intel_pxp.h"
 
 static const u32 skl_plane_formats[] = {
@@ -648,11 +641,7 @@
 
 	skl_write_plane_wm(plane, crtc_state);
 
-<<<<<<< HEAD
-	intel_psr2_disable_plane_sel_fetch(plane, crtc_state);
-=======
 	intel_psr2_disable_plane_sel_fetch_arm(plane, crtc_state);
->>>>>>> eb3cdb58
 	intel_de_write_fw(dev_priv, PLANE_CTL(pipe, plane_id), 0);
 	intel_de_write_fw(dev_priv, PLANE_SURF(pipe, plane_id), 0);
 }
@@ -1270,11 +1259,7 @@
 	if (plane_state->force_black)
 		icl_plane_csc_load_black(plane);
 
-<<<<<<< HEAD
-	intel_psr2_program_plane_sel_fetch(plane, crtc_state, plane_state, color_plane);
-=======
 	intel_psr2_program_plane_sel_fetch_noarm(plane, crtc_state, plane_state, color_plane);
->>>>>>> eb3cdb58
 }
 
 static void
@@ -1864,11 +1849,7 @@
 {
 	struct drm_i915_private *i915 = to_i915(obj->base.dev);
 
-<<<<<<< HEAD
-	return intel_pxp_key_check(&to_gt(i915)->pxp, obj, false) == 0;
-=======
 	return intel_pxp_key_check(i915->pxp, obj, false) == 0;
->>>>>>> eb3cdb58
 }
 
 static bool pxp_is_borked(struct drm_i915_gem_object *obj)
@@ -1955,11 +1936,7 @@
 static bool skl_plane_has_fbc(struct drm_i915_private *dev_priv,
 			      enum intel_fbc_id fbc_id, enum plane_id plane_id)
 {
-<<<<<<< HEAD
-	if ((INTEL_INFO(dev_priv)->display.fbc_mask & BIT(fbc_id)) == 0)
-=======
 	if ((DISPLAY_RUNTIME_INFO(dev_priv)->fbc_mask & BIT(fbc_id)) == 0)
->>>>>>> eb3cdb58
 		return false;
 
 	return plane_id == PLANE_PRIMARY;
@@ -1971,11 +1948,7 @@
 	enum intel_fbc_id fbc_id = skl_fbc_id_for_pipe(pipe);
 
 	if (skl_plane_has_fbc(dev_priv, fbc_id, plane_id))
-<<<<<<< HEAD
-		return dev_priv->fbc[fbc_id];
-=======
 		return dev_priv->display.fbc[fbc_id];
->>>>>>> eb3cdb58
 	else
 		return NULL;
 }
@@ -2208,11 +2181,7 @@
 	if (DISPLAY_VER(i915) < 12)
 		return false;
 
-<<<<<<< HEAD
-	/* Wa_14010477008:tgl[a0..c0],rkl[all],dg1[all] */
-=======
 	/* Wa_14010477008 */
->>>>>>> eb3cdb58
 	if (IS_DG1(i915) || IS_ROCKETLAKE(i915) ||
 	    IS_TGL_DISPLAY_STEP(i915, STEP_A0, STEP_D0))
 		return false;
