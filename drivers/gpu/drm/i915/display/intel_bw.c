--- conflicted
+++ resolved
@@ -390,15 +390,12 @@
 	.deprogbwlimit = 38, /* GB/s */
 	.displayrtids = 256,
 	.derating = 10,
-<<<<<<< HEAD
-=======
 };
 
 static const struct intel_sa_info xe2_hpd_sa_info = {
 	.derating = 30,
 	.deprogbwlimit = 53,
 	/* Other values not used by simplified algorithm */
->>>>>>> 2d5404ca
 };
 
 static int icl_get_bw_info(struct drm_i915_private *dev_priv, const struct intel_sa_info *sa)
@@ -612,8 +609,6 @@
 	i915->display.sagv.status = I915_SAGV_NOT_CONTROLLED;
 }
 
-<<<<<<< HEAD
-=======
 static int xe2_hpd_get_bw_info(struct drm_i915_private *i915,
 			       const struct intel_sa_info *sa)
 {
@@ -662,7 +657,6 @@
 	return 0;
 }
 
->>>>>>> 2d5404ca
 static unsigned int icl_max_bw_index(struct drm_i915_private *dev_priv,
 				     int num_planes, int qgv_point)
 {
@@ -892,8 +886,6 @@
 	return to_intel_bw_state(bw_state);
 }
 
-<<<<<<< HEAD
-=======
 static unsigned int icl_max_bw_qgv_point_mask(struct drm_i915_private *i915,
 					      int num_active_planes)
 {
@@ -968,7 +960,6 @@
 	icl_pcode_restrict_qgv_points(i915, bw_state->qgv_points_mask);
 }
 
->>>>>>> 2d5404ca
 static int mtl_find_qgv_points(struct drm_i915_private *i915,
 			       unsigned int data_rate,
 			       unsigned int num_active_planes,
@@ -1046,11 +1037,6 @@
 			       const struct intel_bw_state *old_bw_state,
 			       struct intel_bw_state *new_bw_state)
 {
-<<<<<<< HEAD
-	unsigned int max_bw_point = 0;
-	unsigned int max_bw = 0;
-=======
->>>>>>> 2d5404ca
 	unsigned int num_psf_gv_points = i915->display.bw.max[0].num_psf_gv_points;
 	unsigned int num_qgv_points = i915->display.bw.max[0].num_qgv_points;
 	u16 psf_points = 0;
@@ -1063,36 +1049,8 @@
 		return ret;
 
 	for (i = 0; i < num_qgv_points; i++) {
-<<<<<<< HEAD
-		unsigned int idx;
-		unsigned int max_data_rate;
-
-		if (DISPLAY_VER(i915) > 11)
-			idx = tgl_max_bw_index(i915, num_active_planes, i);
-		else
-			idx = icl_max_bw_index(i915, num_active_planes, i);
-
-		if (idx >= ARRAY_SIZE(i915->display.bw.max))
-			continue;
-
-		max_data_rate = i915->display.bw.max[idx].deratedbw[i];
-
-		/*
-		 * We need to know which qgv point gives us
-		 * maximum bandwidth in order to disable SAGV
-		 * if we find that we exceed SAGV block time
-		 * with watermarks. By that moment we already
-		 * have those, as it is calculated earlier in
-		 * intel_atomic_check,
-		 */
-		if (max_data_rate > max_bw) {
-			max_bw_point = i;
-			max_bw = max_data_rate;
-		}
-=======
 		unsigned int max_data_rate = icl_qgv_bw(i915,
 							num_active_planes, i);
->>>>>>> 2d5404ca
 		if (max_data_rate >= data_rate)
 			qgv_points |= BIT(i);
 
@@ -1136,32 +1094,18 @@
 	 * cause.
 	 */
 	if (!intel_can_enable_sagv(i915, new_bw_state)) {
-<<<<<<< HEAD
-		qgv_points = BIT(max_bw_point);
-		drm_dbg_kms(&i915->drm, "No SAGV, using single QGV point %d\n",
-			    max_bw_point);
-=======
 		qgv_points = icl_max_bw_qgv_point_mask(i915, num_active_planes);
 		drm_dbg_kms(&i915->drm, "No SAGV, using single QGV point mask 0x%x\n",
 			    qgv_points);
->>>>>>> 2d5404ca
 	}
 
 	/*
 	 * We store the ones which need to be masked as that is what PCode
 	 * actually accepts as a parameter.
 	 */
-<<<<<<< HEAD
-	new_bw_state->qgv_points_mask =
-		~(ICL_PCODE_REQ_QGV_PT(qgv_points) |
-		  ADLS_PCODE_REQ_PSF_PT(psf_points)) &
-		icl_qgv_points_mask(i915);
-
-=======
 	new_bw_state->qgv_points_mask = icl_prepare_qgv_points_mask(i915,
 								    qgv_points,
 								    psf_points);
->>>>>>> 2d5404ca
 	/*
 	 * If the actual mask had changed we need to make sure that
 	 * the commits are serialized(in case this is a nomodeset, nonblocking)
@@ -1457,14 +1401,9 @@
 	new_bw_state = intel_atomic_get_new_bw_state(state);
 
 	if (new_bw_state &&
-<<<<<<< HEAD
-	    intel_can_enable_sagv(i915, old_bw_state) !=
-	    intel_can_enable_sagv(i915, new_bw_state))
-=======
 	    (intel_can_enable_sagv(i915, old_bw_state) !=
 	     intel_can_enable_sagv(i915, new_bw_state) ||
 	     new_bw_state->force_check_qgv))
->>>>>>> 2d5404ca
 		changed = true;
 
 	/*
@@ -1478,11 +1417,8 @@
 	if (ret)
 		return ret;
 
-<<<<<<< HEAD
-=======
 	new_bw_state->force_check_qgv = false;
 
->>>>>>> 2d5404ca
 	return 0;
 }
 
