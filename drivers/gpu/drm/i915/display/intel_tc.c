--- conflicted
+++ resolved
@@ -5,10 +5,7 @@
 
 #include "i915_drv.h"
 #include "i915_reg.h"
-<<<<<<< HEAD
-=======
 #include "intel_ddi.h"
->>>>>>> eb3cdb58
 #include "intel_de.h"
 #include "intel_display.h"
 #include "intel_display_power_map.h"
@@ -17,7 +14,6 @@
 #include "intel_dp_mst.h"
 #include "intel_mg_phy_regs.h"
 #include "intel_tc.h"
-#include "intel_tc_phy_regs.h"
 
 enum tc_port_mode {
 	TC_PORT_DISCONNECTED,
@@ -80,73 +76,6 @@
 	return names[mode];
 }
 
-<<<<<<< HEAD
-static bool intel_tc_port_in_mode(struct intel_digital_port *dig_port,
-				  enum tc_port_mode mode)
-{
-	struct drm_i915_private *i915 = to_i915(dig_port->base.base.dev);
-	enum phy phy = intel_port_to_phy(i915, dig_port->base.port);
-
-	return intel_phy_is_tc(i915, phy) && dig_port->tc_mode == mode;
-}
-
-bool intel_tc_port_in_tbt_alt_mode(struct intel_digital_port *dig_port)
-{
-	return intel_tc_port_in_mode(dig_port, TC_PORT_TBT_ALT);
-}
-
-bool intel_tc_port_in_dp_alt_mode(struct intel_digital_port *dig_port)
-{
-	return intel_tc_port_in_mode(dig_port, TC_PORT_DP_ALT);
-}
-
-bool intel_tc_port_in_legacy_mode(struct intel_digital_port *dig_port)
-{
-	return intel_tc_port_in_mode(dig_port, TC_PORT_LEGACY);
-}
-
-bool intel_tc_cold_requires_aux_pw(struct intel_digital_port *dig_port)
-{
-	struct drm_i915_private *i915 = to_i915(dig_port->base.base.dev);
-
-	return (DISPLAY_VER(i915) == 11 && dig_port->tc_legacy_port) ||
-		IS_ALDERLAKE_P(i915);
-}
-
-static enum intel_display_power_domain
-tc_cold_get_power_domain(struct intel_digital_port *dig_port, enum tc_port_mode mode)
-{
-	struct drm_i915_private *i915 = to_i915(dig_port->base.base.dev);
-
-	if (mode == TC_PORT_TBT_ALT || !intel_tc_cold_requires_aux_pw(dig_port))
-		return POWER_DOMAIN_TC_COLD_OFF;
-
-	return intel_display_power_legacy_aux_domain(i915, dig_port->aux_ch);
-}
-
-static intel_wakeref_t
-tc_cold_block_in_mode(struct intel_digital_port *dig_port, enum tc_port_mode mode,
-		      enum intel_display_power_domain *domain)
-{
-	struct drm_i915_private *i915 = to_i915(dig_port->base.base.dev);
-
-	*domain = tc_cold_get_power_domain(dig_port, mode);
-
-	return intel_display_power_get(i915, *domain);
-}
-
-static intel_wakeref_t
-tc_cold_block(struct intel_digital_port *dig_port, enum intel_display_power_domain *domain)
-{
-	return tc_cold_block_in_mode(dig_port, dig_port->tc_mode, domain);
-}
-
-static void
-tc_cold_unblock(struct intel_digital_port *dig_port, enum intel_display_power_domain domain,
-		intel_wakeref_t wakeref)
-{
-	struct drm_i915_private *i915 = to_i915(dig_port->base.base.dev);
-=======
 static struct intel_tc_port *to_tc_port(struct intel_digital_port *dig_port)
 {
 	return dig_port->tc;
@@ -246,7 +175,6 @@
 {
 	enum intel_display_power_domain domain;
 	intel_wakeref_t wakeref;
->>>>>>> eb3cdb58
 
 	wakeref = __tc_cold_block(tc, &domain);
 #if IS_ENABLED(CONFIG_DRM_I915_DEBUG_RUNTIME_PM)
@@ -255,15 +183,12 @@
 	return wakeref;
 }
 
-<<<<<<< HEAD
-=======
 static void
 __tc_cold_unblock(struct intel_tc_port *tc, enum intel_display_power_domain domain,
 		  intel_wakeref_t wakeref)
 {
 	struct drm_i915_private *i915 = tc_to_i915(tc);
 
->>>>>>> eb3cdb58
 	intel_display_power_put(i915, domain, wakeref);
 }
 
@@ -272,11 +197,6 @@
 {
 	enum intel_display_power_domain domain = tc_phy_cold_off_domain(tc);
 
-<<<<<<< HEAD
-	enabled = intel_display_power_is_enabled(i915,
-						 tc_cold_get_power_domain(dig_port,
-									  dig_port->tc_mode));
-=======
 #if IS_ENABLED(CONFIG_DRM_I915_DEBUG_RUNTIME_PM)
 	drm_WARN_ON(&tc_to_i915(tc)->drm, tc->lock_power_domain != domain);
 #endif
@@ -300,42 +220,25 @@
 
 	enabled = intel_display_power_is_enabled(i915,
 						 tc_phy_cold_off_domain(tc));
->>>>>>> eb3cdb58
 	drm_WARN_ON(&i915->drm, !enabled);
 }
 
 static enum intel_display_power_domain
-<<<<<<< HEAD
-tc_port_power_domain(struct intel_digital_port *dig_port)
-{
-	struct drm_i915_private *i915 = to_i915(dig_port->base.base.dev);
-	enum tc_port tc_port = intel_port_to_tc(i915, dig_port->base.port);
-=======
 tc_port_power_domain(struct intel_tc_port *tc)
 {
 	struct drm_i915_private *i915 = tc_to_i915(tc);
 	enum tc_port tc_port = intel_port_to_tc(i915, tc->dig_port->base.port);
->>>>>>> eb3cdb58
 
 	return POWER_DOMAIN_PORT_DDI_LANES_TC1 + tc_port - TC_PORT_1;
 }
 
 static void
-<<<<<<< HEAD
-assert_tc_port_power_enabled(struct intel_digital_port *dig_port)
-{
-	struct drm_i915_private *i915 = to_i915(dig_port->base.base.dev);
-
-	drm_WARN_ON(&i915->drm,
-		    !intel_display_power_is_enabled(i915, tc_port_power_domain(dig_port)));
-=======
 assert_tc_port_power_enabled(struct intel_tc_port *tc)
 {
 	struct drm_i915_private *i915 = tc_to_i915(tc);
 
 	drm_WARN_ON(&i915->drm,
 		    !intel_display_power_is_enabled(i915, tc_port_power_domain(tc)));
->>>>>>> eb3cdb58
 }
 
 u32 intel_tc_port_get_lane_mask(struct intel_digital_port *dig_port)
@@ -493,30 +396,8 @@
 static enum intel_display_power_domain
 icl_tc_phy_cold_off_domain(struct intel_tc_port *tc)
 {
-<<<<<<< HEAD
-	struct drm_i915_private *i915 = to_i915(dig_port->base.base.dev);
-	enum tc_port tc_port = intel_port_to_tc(i915, dig_port->base.port);
-	u32 isr_bit = i915->hotplug.pch_hpd[dig_port->base.hpd_pin];
-	struct intel_uncore *uncore = &i915->uncore;
-	u32 val, mask = 0;
-
-	/*
-	 * On ADL-P HW/FW will wake from TCCOLD to complete the read access of
-	 * registers in IOM. Note that this doesn't apply to PHY and FIA
-	 * registers.
-	 */
-	val = intel_uncore_read(uncore, TCSS_DDI_STATUS(tc_port));
-	if (val & TCSS_DDI_STATUS_HPD_LIVE_STATUS_ALT)
-		mask |= BIT(TC_PORT_DP_ALT);
-	if (val & TCSS_DDI_STATUS_HPD_LIVE_STATUS_TBT)
-		mask |= BIT(TC_PORT_TBT_ALT);
-
-	if (intel_uncore_read(uncore, SDEISR) & isr_bit)
-		mask |= BIT(TC_PORT_LEGACY);
-=======
 	struct drm_i915_private *i915 = tc_to_i915(tc);
 	struct intel_digital_port *dig_port = tc->dig_port;
->>>>>>> eb3cdb58
 
 	if (tc->legacy_port)
 		return intel_display_power_legacy_aux_domain(i915, dig_port->aux_ch);
@@ -534,7 +415,29 @@
 	u32 pch_isr;
 	u32 mask = 0;
 
-<<<<<<< HEAD
+	with_intel_display_power(i915, tc_phy_cold_off_domain(tc), wakeref) {
+		fia_isr = intel_de_read(i915, PORT_TX_DFLEXDPSP(tc->phy_fia));
+		pch_isr = intel_de_read(i915, SDEISR);
+	}
+
+	if (fia_isr == 0xffffffff) {
+		drm_dbg_kms(&i915->drm,
+			    "Port %s: PHY in TCCOLD, nothing connected\n",
+			    tc->port_name);
+		return mask;
+	}
+
+	if (fia_isr & TC_LIVE_STATE_TBT(tc->phy_fia_idx))
+		mask |= BIT(TC_PORT_TBT_ALT);
+	if (fia_isr & TC_LIVE_STATE_TC(tc->phy_fia_idx))
+		mask |= BIT(TC_PORT_DP_ALT);
+
+	if (pch_isr & isr_bit)
+		mask |= BIT(TC_PORT_LEGACY);
+
+	return mask;
+}
+
 /*
  * Return the PHY status complete flag indicating that display can acquire the
  * PHY ownership. The IOM firmware sets this flag when a DP-alt or legacy sink
@@ -543,68 +446,14 @@
  * owned by the TBT subsystem and so switching the ownership to display is not
  * required.
  */
-static bool icl_tc_phy_status_complete(struct intel_digital_port *dig_port)
-{
-	struct drm_i915_private *i915 = to_i915(dig_port->base.base.dev);
-	struct intel_uncore *uncore = &i915->uncore;
+static bool icl_tc_phy_is_ready(struct intel_tc_port *tc)
+{
+	struct drm_i915_private *i915 = tc_to_i915(tc);
 	u32 val;
-=======
-	with_intel_display_power(i915, tc_phy_cold_off_domain(tc), wakeref) {
-		fia_isr = intel_de_read(i915, PORT_TX_DFLEXDPSP(tc->phy_fia));
-		pch_isr = intel_de_read(i915, SDEISR);
-	}
->>>>>>> eb3cdb58
-
-	if (fia_isr == 0xffffffff) {
-		drm_dbg_kms(&i915->drm,
-			    "Port %s: PHY in TCCOLD, nothing connected\n",
-			    tc->port_name);
-		return mask;
-	}
-
-	if (fia_isr & TC_LIVE_STATE_TBT(tc->phy_fia_idx))
-		mask |= BIT(TC_PORT_TBT_ALT);
-	if (fia_isr & TC_LIVE_STATE_TC(tc->phy_fia_idx))
-		mask |= BIT(TC_PORT_DP_ALT);
-
-	if (pch_isr & isr_bit)
-		mask |= BIT(TC_PORT_LEGACY);
-
-	return mask;
-}
-
-/*
- * Return the PHY status complete flag indicating that display can acquire the
-<<<<<<< HEAD
- * PHY ownership. The IOM firmware sets this flag when it's ready to switch
- * the ownership to display, regardless of what sink is connected (TBT-alt,
- * DP-alt, legacy or nothing). For TBT-alt sinks the PHY is owned by the TBT
- * subsystem and so switching the ownership to display is not required.
- */
-static bool adl_tc_phy_status_complete(struct intel_digital_port *dig_port)
-{
-	struct drm_i915_private *i915 = to_i915(dig_port->base.base.dev);
-	enum tc_port tc_port = intel_port_to_tc(i915, dig_port->base.port);
-	struct intel_uncore *uncore = &i915->uncore;
-	u32 val;
-
-	val = intel_uncore_read(uncore, TCSS_DDI_STATUS(tc_port));
-=======
- * PHY ownership. The IOM firmware sets this flag when a DP-alt or legacy sink
- * is connected and it's ready to switch the ownership to display. The flag
- * will be left cleared when a TBT-alt sink is connected, where the PHY is
- * owned by the TBT subsystem and so switching the ownership to display is not
- * required.
- */
-static bool icl_tc_phy_is_ready(struct intel_tc_port *tc)
-{
-	struct drm_i915_private *i915 = tc_to_i915(tc);
-	u32 val;
 
 	assert_tc_cold_blocked(tc);
 
 	val = intel_de_read(i915, PORT_TX_DFLEXDPPMS(tc->phy_fia));
->>>>>>> eb3cdb58
 	if (val == 0xffffffff) {
 		drm_dbg_kms(&i915->drm,
 			    "Port %s: PHY in TCCOLD, assuming not ready\n",
@@ -636,11 +485,8 @@
 	if (take)
 		val |= DP_PHY_MODE_STATUS_NOT_SAFE(tc->phy_fia_idx);
 
-<<<<<<< HEAD
-=======
 	intel_de_write(i915, PORT_TX_DFLEXDPCSSS(tc->phy_fia), val);
 
->>>>>>> eb3cdb58
 	return true;
 }
 
@@ -655,11 +501,7 @@
 	if (val == 0xffffffff) {
 		drm_dbg_kms(&i915->drm,
 			    "Port %s: PHY in TCCOLD, assume not owned\n",
-<<<<<<< HEAD
-			    dig_port->tc_port_name);
-=======
 			    tc->port_name);
->>>>>>> eb3cdb58
 		return false;
 	}
 
@@ -694,35 +536,10 @@
 static bool tc_phy_verify_legacy_or_dp_alt_mode(struct intel_tc_port *tc,
 						int required_lanes)
 {
-<<<<<<< HEAD
-	struct drm_i915_private *i915 = to_i915(dig_port->base.base.dev);
-	u32 live_status_mask;
-	int max_lanes;
-
-	if (!tc_phy_status_complete(dig_port)) {
-		drm_dbg_kms(&i915->drm, "Port %s: PHY not ready\n",
-			    dig_port->tc_port_name);
-		goto out_set_tbt_alt_mode;
-	}
-
-	live_status_mask = tc_port_live_status_mask(dig_port);
-	if (!(live_status_mask & (BIT(TC_PORT_DP_ALT) | BIT(TC_PORT_LEGACY))) &&
-	    !dig_port->tc_legacy_port) {
-		drm_dbg_kms(&i915->drm, "Port %s: PHY ownership not required (live status %02x)\n",
-			    dig_port->tc_port_name, live_status_mask);
-		goto out_set_tbt_alt_mode;
-	}
-
-	if (!tc_phy_take_ownership(dig_port, true) &&
-	    !drm_WARN_ON(&i915->drm, dig_port->tc_legacy_port))
-		goto out_set_tbt_alt_mode;
-
-=======
 	struct drm_i915_private *i915 = tc_to_i915(tc);
 	struct intel_digital_port *dig_port = tc->dig_port;
 	int max_lanes;
 
->>>>>>> eb3cdb58
 	max_lanes = intel_tc_port_fia_max_lane_count(dig_port);
 	if (tc->mode == TC_PORT_LEGACY) {
 		drm_WARN_ON(&i915->drm, max_lanes != 4);
@@ -794,19 +611,10 @@
 	switch (tc->mode) {
 	case TC_PORT_LEGACY:
 	case TC_PORT_DP_ALT:
-<<<<<<< HEAD
-		tc_phy_take_ownership(dig_port, false);
-		fallthrough;
-	case TC_PORT_TBT_ALT:
-		dig_port->tc_mode = TC_PORT_DISCONNECTED;
-		fallthrough;
-	case TC_PORT_DISCONNECTED:
-=======
 		icl_tc_phy_take_ownership(tc, false);
 		fallthrough;
 	case TC_PORT_TBT_ALT:
 		tc_cold_unblock(tc, fetch_and_zero(&tc->lock_wakeref));
->>>>>>> eb3cdb58
 		break;
 	default:
 		MISSING_CASE(tc->mode);
@@ -815,26 +623,8 @@
 
 static void icl_tc_phy_init(struct intel_tc_port *tc)
 {
-<<<<<<< HEAD
-	struct drm_i915_private *i915 = to_i915(dig_port->base.base.dev);
-
-	if (!tc_phy_status_complete(dig_port)) {
-		drm_dbg_kms(&i915->drm, "Port %s: PHY status not complete\n",
-			    dig_port->tc_port_name);
-		return dig_port->tc_mode == TC_PORT_TBT_ALT;
-	}
-
-	/* On ADL-P the PHY complete flag is set in TBT mode as well. */
-	if (IS_ALDERLAKE_P(i915) && dig_port->tc_mode == TC_PORT_TBT_ALT)
-		return true;
-
-	if (!tc_phy_is_owned(dig_port)) {
-		drm_dbg_kms(&i915->drm, "Port %s: PHY not owned\n",
-			    dig_port->tc_port_name);
-=======
 	tc_phy_load_fia_params(tc, false);
 }
->>>>>>> eb3cdb58
 
 static const struct intel_tc_phy_ops icl_tc_phy_ops = {
 	.cold_off_domain = icl_tc_phy_cold_off_domain,
@@ -895,18 +685,10 @@
 	if (tc->mode != TC_PORT_TBT_ALT)
 		return intel_display_power_legacy_aux_domain(i915, dig_port->aux_ch);
 
-<<<<<<< HEAD
-	return TC_PORT_TBT_ALT;
-}
-
-static void intel_tc_port_reset_mode(struct intel_digital_port *dig_port,
-				     int required_lanes, bool force_disconnect)
-=======
 	return POWER_DOMAIN_TC_COLD_OFF;
 }
 
 static u32 adlp_tc_phy_hpd_live_status(struct intel_tc_port *tc)
->>>>>>> eb3cdb58
 {
 	struct drm_i915_private *i915 = tc_to_i915(tc);
 	struct intel_digital_port *dig_port = tc->dig_port;
@@ -923,11 +705,6 @@
 		pch_isr = intel_de_read(i915, SDEISR);
 	}
 
-<<<<<<< HEAD
-	icl_tc_phy_disconnect(dig_port);
-	if (!force_disconnect)
-		icl_tc_phy_connect(dig_port, required_lanes);
-=======
 	if (cpu_isr & (cpu_isr_bits & GEN11_DE_TC_HOTPLUG_MASK))
 		mask |= BIT(TC_PORT_DP_ALT);
 	if (cpu_isr & (cpu_isr_bits & GEN11_DE_TBT_HOTPLUG_MASK))
@@ -935,61 +712,10 @@
 
 	if (pch_isr & pch_isr_bit)
 		mask |= BIT(TC_PORT_LEGACY);
->>>>>>> eb3cdb58
 
 	return mask;
 }
 
-<<<<<<< HEAD
-static bool intel_tc_port_needs_reset(struct intel_digital_port *dig_port)
-{
-	return intel_tc_port_get_target_mode(dig_port) != dig_port->tc_mode;
-}
-
-static void intel_tc_port_update_mode(struct intel_digital_port *dig_port,
-				      int required_lanes, bool force_disconnect)
-{
-	enum intel_display_power_domain domain;
-	intel_wakeref_t wref;
-	bool needs_reset = force_disconnect;
-
-	if (!needs_reset) {
-		/* Get power domain required to check the hotplug live status. */
-		wref = tc_cold_block(dig_port, &domain);
-		needs_reset = intel_tc_port_needs_reset(dig_port);
-		tc_cold_unblock(dig_port, domain, wref);
-	}
-
-	if (!needs_reset)
-		return;
-
-	/* Get power domain required for resetting the mode. */
-	wref = tc_cold_block_in_mode(dig_port, TC_PORT_DISCONNECTED, &domain);
-
-	intel_tc_port_reset_mode(dig_port, required_lanes, force_disconnect);
-
-	/* Get power domain matching the new mode after reset. */
-	tc_cold_unblock(dig_port, dig_port->tc_lock_power_domain,
-			fetch_and_zero(&dig_port->tc_lock_wakeref));
-	if (dig_port->tc_mode != TC_PORT_DISCONNECTED)
-		dig_port->tc_lock_wakeref = tc_cold_block(dig_port,
-							  &dig_port->tc_lock_power_domain);
-
-	tc_cold_unblock(dig_port, domain, wref);
-}
-
-static void __intel_tc_port_get_link(struct intel_digital_port *dig_port)
-{
-	dig_port->tc_link_refcount++;
-}
-
-static void __intel_tc_port_put_link(struct intel_digital_port *dig_port)
-{
-	dig_port->tc_link_refcount--;
-}
-
-static bool tc_port_is_enabled(struct intel_digital_port *dig_port)
-=======
 /*
  * Return the PHY status complete flag indicating that display can acquire the
  * PHY ownership. The IOM firmware sets this flag when it's ready to switch
@@ -998,7 +724,6 @@
  * subsystem and so switching the ownership to display is not required.
  */
 static bool adlp_tc_phy_is_ready(struct intel_tc_port *tc)
->>>>>>> eb3cdb58
 {
 	struct drm_i915_private *i915 = tc_to_i915(tc);
 	enum tc_port tc_port = intel_port_to_tc(i915, tc->dig_port->base.port);
@@ -1147,118 +872,6 @@
 	.init = adlp_tc_phy_init,
 };
 
-<<<<<<< HEAD
-	assert_tc_port_power_enabled(dig_port);
-
-	return intel_de_read(i915, DDI_BUF_CTL(dig_port->base.port)) &
-	       DDI_BUF_CTL_ENABLE;
-}
-
-/**
- * intel_tc_port_init_mode: Read out HW state and init the given port's TypeC mode
- * @dig_port: digital port
- *
- * Read out the HW state and initialize the TypeC mode of @dig_port. The mode
- * will be locked until intel_tc_port_sanitize_mode() is called.
- */
-void intel_tc_port_init_mode(struct intel_digital_port *dig_port)
-{
-	struct drm_i915_private *i915 = to_i915(dig_port->base.base.dev);
-	intel_wakeref_t tc_cold_wref;
-	enum intel_display_power_domain domain;
-
-	mutex_lock(&dig_port->tc_lock);
-
-	drm_WARN_ON(&i915->drm, dig_port->tc_mode != TC_PORT_DISCONNECTED);
-	drm_WARN_ON(&i915->drm, dig_port->tc_lock_wakeref);
-	drm_WARN_ON(&i915->drm, dig_port->tc_link_refcount);
-
-	tc_cold_wref = tc_cold_block(dig_port, &domain);
-
-	dig_port->tc_mode = intel_tc_port_get_current_mode(dig_port);
-	/*
-	 * Save the initial mode for the state check in
-	 * intel_tc_port_sanitize_mode().
-	 */
-	dig_port->tc_init_mode = dig_port->tc_mode;
-	dig_port->tc_lock_wakeref = tc_cold_block(dig_port, &dig_port->tc_lock_power_domain);
-
-	/*
-	 * The PHY needs to be connected for AUX to work during HW readout and
-	 * MST topology resume, but the PHY mode can only be changed if the
-	 * port is disabled.
-	 */
-	if (!tc_port_is_enabled(dig_port))
-		intel_tc_port_update_mode(dig_port, 1, false);
-
-	/* Prevent changing dig_port->tc_mode until intel_tc_port_sanitize_mode() is called. */
-	__intel_tc_port_get_link(dig_port);
-
-	tc_cold_unblock(dig_port, domain, tc_cold_wref);
-
-	drm_dbg_kms(&i915->drm, "Port %s: init mode (%s)\n",
-		    dig_port->tc_port_name,
-		    tc_port_mode_name(dig_port->tc_mode));
-
-	mutex_unlock(&dig_port->tc_lock);
-}
-
-/**
- * intel_tc_port_sanitize_mode: Sanitize the given port's TypeC mode
- * @dig_port: digital port
- *
- * Sanitize @dig_port's TypeC mode wrt. the encoder's state right after driver
- * loading and system resume:
- * If the encoder is enabled keep the TypeC mode/PHY connected state locked until
- * the encoder is disabled.
- * If the encoder is disabled make sure the PHY is disconnected.
- */
-void intel_tc_port_sanitize_mode(struct intel_digital_port *dig_port)
-{
-	struct drm_i915_private *i915 = to_i915(dig_port->base.base.dev);
-	struct intel_encoder *encoder = &dig_port->base;
-	int active_links = 0;
-
-	mutex_lock(&dig_port->tc_lock);
-
-	if (dig_port->dp.is_mst)
-		active_links = intel_dp_mst_encoder_active_links(dig_port);
-	else if (encoder->base.crtc)
-		active_links = to_intel_crtc(encoder->base.crtc)->active;
-
-	drm_WARN_ON(&i915->drm, dig_port->tc_link_refcount != 1);
-	if (active_links) {
-		if (!icl_tc_phy_is_connected(dig_port))
-			drm_dbg_kms(&i915->drm,
-				    "Port %s: PHY disconnected with %d active link(s)\n",
-				    dig_port->tc_port_name, active_links);
-	} else {
-		/*
-		 * TBT-alt is the default mode in any case the PHY ownership is not
-		 * held (regardless of the sink's connected live state), so
-		 * we'll just switch to disconnected mode from it here without
-		 * a note.
-		 */
-		if (dig_port->tc_init_mode != TC_PORT_TBT_ALT)
-			drm_dbg_kms(&i915->drm,
-				    "Port %s: PHY left in %s mode on disabled port, disconnecting it\n",
-				    dig_port->tc_port_name,
-				    tc_port_mode_name(dig_port->tc_init_mode));
-		icl_tc_phy_disconnect(dig_port);
-		__intel_tc_port_put_link(dig_port);
-
-		tc_cold_unblock(dig_port, dig_port->tc_lock_power_domain,
-				fetch_and_zero(&dig_port->tc_lock_wakeref));
-	}
-
-	drm_dbg_kms(&i915->drm, "Port %s: sanitize mode (%s)\n",
-		    dig_port->tc_port_name,
-		    tc_port_mode_name(dig_port->tc_mode));
-
-	mutex_unlock(&dig_port->tc_lock);
-}
-
-=======
 /*
  * Generic TC PHY handlers
  * -----------------------
@@ -1684,7 +1297,6 @@
 	mutex_unlock(&tc->lock);
 }
 
->>>>>>> eb3cdb58
 /*
  * The type-C ports are different because even when they are connected, they may
  * not be available/usable by the graphics driver: see the comment on
@@ -1698,24 +1310,15 @@
 bool intel_tc_port_connected_locked(struct intel_encoder *encoder)
 {
 	struct intel_digital_port *dig_port = enc_to_dig_port(encoder);
-<<<<<<< HEAD
-	bool is_connected;
-
-	intel_tc_port_lock(dig_port);
-=======
 	struct drm_i915_private *i915 = to_i915(dig_port->base.base.dev);
 	struct intel_tc_port *tc = to_tc_port(dig_port);
 	u32 mask = ~0;
 
 	drm_WARN_ON(&i915->drm, !intel_tc_port_ref_held(dig_port));
->>>>>>> eb3cdb58
 
 	if (tc->mode != TC_PORT_DISCONNECTED)
 		mask = BIT(tc->mode);
 
-<<<<<<< HEAD
-	intel_tc_port_unlock(dig_port);
-=======
 	return tc_phy_hpd_live_status(tc) & mask;
 }
 
@@ -1728,7 +1331,6 @@
 	mutex_lock(&tc->lock);
 	is_connected = intel_tc_port_connected_locked(encoder);
 	mutex_unlock(&tc->lock);
->>>>>>> eb3cdb58
 
 	return is_connected;
 }
@@ -1736,9 +1338,6 @@
 static void __intel_tc_port_lock(struct intel_tc_port *tc,
 				 int required_lanes)
 {
-<<<<<<< HEAD
-	struct drm_i915_private *i915 = to_i915(dig_port->base.base.dev);
-=======
 	struct drm_i915_private *i915 = tc_to_i915(tc);
 
 	mutex_lock(&tc->lock);
@@ -1748,24 +1347,12 @@
 	if (!tc->link_refcount)
 		intel_tc_port_update_mode(tc, required_lanes,
 					  false);
->>>>>>> eb3cdb58
 
 	drm_WARN_ON(&i915->drm, tc->mode == TC_PORT_DISCONNECTED);
 	drm_WARN_ON(&i915->drm, tc->mode != TC_PORT_TBT_ALT &&
 				!tc_phy_is_owned(tc));
 }
 
-<<<<<<< HEAD
-	cancel_delayed_work(&dig_port->tc_disconnect_phy_work);
-
-	if (!dig_port->tc_link_refcount)
-		intel_tc_port_update_mode(dig_port, required_lanes,
-					  false);
-
-	drm_WARN_ON(&i915->drm, dig_port->tc_mode == TC_PORT_DISCONNECTED);
-	drm_WARN_ON(&i915->drm, dig_port->tc_mode != TC_PORT_TBT_ALT &&
-				!tc_phy_is_owned(dig_port));
-=======
 void intel_tc_port_lock(struct intel_digital_port *dig_port)
 {
 	__intel_tc_port_lock(to_tc_port(dig_port), 1);
@@ -1787,7 +1374,6 @@
 		intel_tc_port_update_mode(tc, 1, true);
 
 	mutex_unlock(&tc->lock);
->>>>>>> eb3cdb58
 }
 
 /**
@@ -1801,47 +1387,8 @@
 	flush_delayed_work(&to_tc_port(dig_port)->disconnect_phy_work);
 }
 
-/**
- * intel_tc_port_disconnect_phy_work: disconnect TypeC PHY from display port
- * @dig_port: digital port
- *
- * Disconnect the given digital port from its TypeC PHY (handing back the
- * control of the PHY to the TypeC subsystem). This will happen in a delayed
- * manner after each aux transactions and modeset disables.
- */
-static void intel_tc_port_disconnect_phy_work(struct work_struct *work)
-{
-<<<<<<< HEAD
-	struct intel_digital_port *dig_port =
-		container_of(work, struct intel_digital_port, tc_disconnect_phy_work.work);
-
-	mutex_lock(&dig_port->tc_lock);
-
-	if (!dig_port->tc_link_refcount)
-		intel_tc_port_update_mode(dig_port, 1, true);
-
-	mutex_unlock(&dig_port->tc_lock);
-}
-
-/**
- * intel_tc_port_flush_work: flush the work disconnecting the PHY
- * @dig_port: digital port
- *
- * Flush the delayed work disconnecting an idle PHY.
- */
-void intel_tc_port_flush_work(struct intel_digital_port *dig_port)
-{
-	flush_delayed_work(&dig_port->tc_disconnect_phy_work);
-}
-
 void intel_tc_port_unlock(struct intel_digital_port *dig_port)
 {
-	if (!dig_port->tc_link_refcount && dig_port->tc_mode != TC_PORT_DISCONNECTED)
-		queue_delayed_work(system_unbound_wq, &dig_port->tc_disconnect_phy_work,
-				   msecs_to_jiffies(1000));
-
-	mutex_unlock(&dig_port->tc_lock);
-=======
 	struct intel_tc_port *tc = to_tc_port(dig_port);
 
 	if (!tc->link_refcount && tc->mode != TC_PORT_DISCONNECTED)
@@ -1849,7 +1396,6 @@
 				   msecs_to_jiffies(1000));
 
 	mutex_unlock(&tc->lock);
->>>>>>> eb3cdb58
 }
 
 bool intel_tc_port_ref_held(struct intel_digital_port *dig_port)
@@ -1863,57 +1409,16 @@
 void intel_tc_port_get_link(struct intel_digital_port *dig_port,
 			    int required_lanes)
 {
-<<<<<<< HEAD
-	__intel_tc_port_lock(dig_port, required_lanes);
-	__intel_tc_port_get_link(dig_port);
-=======
 	struct intel_tc_port *tc = to_tc_port(dig_port);
 
 	__intel_tc_port_lock(tc, required_lanes);
 	__intel_tc_port_get_link(tc);
->>>>>>> eb3cdb58
 	intel_tc_port_unlock(dig_port);
 }
 
 void intel_tc_port_put_link(struct intel_digital_port *dig_port)
 {
-<<<<<<< HEAD
-	intel_tc_port_lock(dig_port);
-	__intel_tc_port_put_link(dig_port);
-	intel_tc_port_unlock(dig_port);
-
-	/*
-	 * Disconnecting the PHY after the PHY's PLL gets disabled may
-	 * hang the system on ADL-P, so disconnect the PHY here synchronously.
-	 * TODO: remove this once the root cause of the ordering requirement
-	 * is found/fixed.
-	 */
-	intel_tc_port_flush_work(dig_port);
-}
-
-static bool
-tc_has_modular_fia(struct drm_i915_private *i915, struct intel_digital_port *dig_port)
-{
-	enum intel_display_power_domain domain;
-	intel_wakeref_t wakeref;
-	u32 val;
-
-	if (!INTEL_INFO(i915)->display.has_modular_fia)
-		return false;
-
-	mutex_lock(&dig_port->tc_lock);
-	wakeref = tc_cold_block(dig_port, &domain);
-	val = intel_uncore_read(&i915->uncore, PORT_TX_DFLEXDPSP(FIA1));
-	tc_cold_unblock(dig_port, domain, wakeref);
-	mutex_unlock(&dig_port->tc_lock);
-
-	drm_WARN_ON(&i915->drm, val == 0xffffffff);
-
-	return val & MODULAR_FIA_MASK;
-}
-=======
 	struct intel_tc_port *tc = to_tc_port(dig_port);
->>>>>>> eb3cdb58
 
 	intel_tc_port_lock(dig_port);
 	__intel_tc_port_put_link(tc);
@@ -1947,16 +1452,6 @@
 	snprintf(tc->port_name, sizeof(tc->port_name),
 		 "%c/TC#%d", port_name(port), tc_port + 1);
 
-<<<<<<< HEAD
-	mutex_init(&dig_port->tc_lock);
-	INIT_DELAYED_WORK(&dig_port->tc_disconnect_phy_work, intel_tc_port_disconnect_phy_work);
-	dig_port->tc_legacy_port = is_legacy;
-	dig_port->tc_mode = TC_PORT_DISCONNECTED;
-	dig_port->tc_link_refcount = 0;
-	tc_port_load_fia_params(i915, dig_port);
-
-	intel_tc_port_init_mode(dig_port);
-=======
 	mutex_init(&tc->lock);
 	INIT_DELAYED_WORK(&tc->disconnect_phy_work, intel_tc_port_disconnect_phy_work);
 	tc->legacy_port = is_legacy;
@@ -1976,5 +1471,4 @@
 
 	kfree(dig_port->tc);
 	dig_port->tc = NULL;
->>>>>>> eb3cdb58
 }