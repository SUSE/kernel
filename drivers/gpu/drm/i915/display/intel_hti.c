// SPDX-License-Identifier: MIT
/*
 * Copyright © 2022 Intel Corporation
 */

#include "i915_drv.h"
#include "intel_de.h"
#include "intel_display.h"
#include "intel_hti.h"
#include "intel_hti_regs.h"

void intel_hti_init(struct intel_display *display)
{
	/*
	 * If the platform has HTI, we need to find out whether it has reserved
	 * any display resources before we create our display outputs.
	 */
<<<<<<< HEAD
	if (DISPLAY_INFO(i915)->has_hti)
		i915->display.hti.state = intel_de_read(i915, HDPORT_STATE);
=======
	if (DISPLAY_INFO(display)->has_hti)
		display->hti.state = intel_de_read(display, HDPORT_STATE);
>>>>>>> 2d5404ca
}

bool intel_hti_uses_phy(struct intel_display *display, enum phy phy)
{
	if (drm_WARN_ON(display->drm, phy == PHY_NONE))
		return false;

	return display->hti.state & HDPORT_ENABLED &&
		display->hti.state & HDPORT_DDI_USED(phy);
}

u32 intel_hti_dpll_mask(struct intel_display *display)
{
	if (!(display->hti.state & HDPORT_ENABLED))
		return 0;

	/*
	 * Note: This is subtle. The values must coincide with what's defined
	 * for the platform.
	 */
	return REG_FIELD_GET(HDPORT_DPLL_USED_MASK, display->hti.state);
}<|MERGE_RESOLUTION|>--- conflicted
+++ resolved
@@ -15,13 +15,8 @@
 	 * If the platform has HTI, we need to find out whether it has reserved
 	 * any display resources before we create our display outputs.
 	 */
-<<<<<<< HEAD
-	if (DISPLAY_INFO(i915)->has_hti)
-		i915->display.hti.state = intel_de_read(i915, HDPORT_STATE);
-=======
 	if (DISPLAY_INFO(display)->has_hti)
 		display->hti.state = intel_de_read(display, HDPORT_STATE);
->>>>>>> 2d5404ca
 }
 
 bool intel_hti_uses_phy(struct intel_display *display, enum phy phy)
