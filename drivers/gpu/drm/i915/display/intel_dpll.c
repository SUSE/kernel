// SPDX-License-Identifier: MIT
/*
 * Copyright © 2020 Intel Corporation
 */

#include <linux/kernel.h>
#include <linux/string_helpers.h>

#include "i915_reg.h"
#include "intel_atomic.h"
#include "intel_crtc.h"
#include "intel_cx0_phy.h"
#include "intel_de.h"
#include "intel_display.h"
#include "intel_display_types.h"
#include "intel_dpio_phy.h"
#include "intel_dpll.h"
#include "intel_lvds.h"
#include "intel_lvds_regs.h"
#include "intel_panel.h"
#include "intel_pps.h"
#include "intel_snps_phy.h"
#include "vlv_dpio_phy_regs.h"
#include "vlv_sideband.h"

struct intel_dpll_funcs {
	int (*crtc_compute_clock)(struct intel_atomic_state *state,
				  struct intel_crtc *crtc);
	int (*crtc_get_shared_dpll)(struct intel_atomic_state *state,
				    struct intel_crtc *crtc);
};

struct intel_limit {
	struct {
		int min, max;
	} dot, vco, n, m, m1, m2, p, p1;

	struct {
		int dot_limit;
		int p2_slow, p2_fast;
	} p2;
};
static const struct intel_limit intel_limits_i8xx_dac = {
	.dot = { .min = 25000, .max = 350000 },
	.vco = { .min = 908000, .max = 1512000 },
	.n = { .min = 2, .max = 16 },
	.m = { .min = 96, .max = 140 },
	.m1 = { .min = 18, .max = 26 },
	.m2 = { .min = 6, .max = 16 },
	.p = { .min = 4, .max = 128 },
	.p1 = { .min = 2, .max = 33 },
	.p2 = { .dot_limit = 165000,
		.p2_slow = 4, .p2_fast = 2 },
};

static const struct intel_limit intel_limits_i8xx_dvo = {
	.dot = { .min = 25000, .max = 350000 },
	.vco = { .min = 908000, .max = 1512000 },
	.n = { .min = 2, .max = 16 },
	.m = { .min = 96, .max = 140 },
	.m1 = { .min = 18, .max = 26 },
	.m2 = { .min = 6, .max = 16 },
	.p = { .min = 4, .max = 128 },
	.p1 = { .min = 2, .max = 33 },
	.p2 = { .dot_limit = 165000,
		.p2_slow = 4, .p2_fast = 4 },
};

static const struct intel_limit intel_limits_i8xx_lvds = {
	.dot = { .min = 25000, .max = 350000 },
	.vco = { .min = 908000, .max = 1512000 },
	.n = { .min = 2, .max = 16 },
	.m = { .min = 96, .max = 140 },
	.m1 = { .min = 18, .max = 26 },
	.m2 = { .min = 6, .max = 16 },
	.p = { .min = 4, .max = 128 },
	.p1 = { .min = 1, .max = 6 },
	.p2 = { .dot_limit = 165000,
		.p2_slow = 14, .p2_fast = 7 },
};

static const struct intel_limit intel_limits_i9xx_sdvo = {
	.dot = { .min = 20000, .max = 400000 },
	.vco = { .min = 1400000, .max = 2800000 },
	.n = { .min = 1, .max = 6 },
	.m = { .min = 70, .max = 120 },
	.m1 = { .min = 8, .max = 18 },
	.m2 = { .min = 3, .max = 7 },
	.p = { .min = 5, .max = 80 },
	.p1 = { .min = 1, .max = 8 },
	.p2 = { .dot_limit = 200000,
		.p2_slow = 10, .p2_fast = 5 },
};

static const struct intel_limit intel_limits_i9xx_lvds = {
	.dot = { .min = 20000, .max = 400000 },
	.vco = { .min = 1400000, .max = 2800000 },
	.n = { .min = 1, .max = 6 },
	.m = { .min = 70, .max = 120 },
	.m1 = { .min = 8, .max = 18 },
	.m2 = { .min = 3, .max = 7 },
	.p = { .min = 7, .max = 98 },
	.p1 = { .min = 1, .max = 8 },
	.p2 = { .dot_limit = 112000,
		.p2_slow = 14, .p2_fast = 7 },
};


static const struct intel_limit intel_limits_g4x_sdvo = {
	.dot = { .min = 25000, .max = 270000 },
	.vco = { .min = 1750000, .max = 3500000},
	.n = { .min = 1, .max = 4 },
	.m = { .min = 104, .max = 138 },
	.m1 = { .min = 17, .max = 23 },
	.m2 = { .min = 5, .max = 11 },
	.p = { .min = 10, .max = 30 },
	.p1 = { .min = 1, .max = 3},
	.p2 = { .dot_limit = 270000,
		.p2_slow = 10,
		.p2_fast = 10
	},
};

static const struct intel_limit intel_limits_g4x_hdmi = {
	.dot = { .min = 22000, .max = 400000 },
	.vco = { .min = 1750000, .max = 3500000},
	.n = { .min = 1, .max = 4 },
	.m = { .min = 104, .max = 138 },
	.m1 = { .min = 16, .max = 23 },
	.m2 = { .min = 5, .max = 11 },
	.p = { .min = 5, .max = 80 },
	.p1 = { .min = 1, .max = 8},
	.p2 = { .dot_limit = 165000,
		.p2_slow = 10, .p2_fast = 5 },
};

static const struct intel_limit intel_limits_g4x_single_channel_lvds = {
	.dot = { .min = 20000, .max = 115000 },
	.vco = { .min = 1750000, .max = 3500000 },
	.n = { .min = 1, .max = 3 },
	.m = { .min = 104, .max = 138 },
	.m1 = { .min = 17, .max = 23 },
	.m2 = { .min = 5, .max = 11 },
	.p = { .min = 28, .max = 112 },
	.p1 = { .min = 2, .max = 8 },
	.p2 = { .dot_limit = 0,
		.p2_slow = 14, .p2_fast = 14
	},
};

static const struct intel_limit intel_limits_g4x_dual_channel_lvds = {
	.dot = { .min = 80000, .max = 224000 },
	.vco = { .min = 1750000, .max = 3500000 },
	.n = { .min = 1, .max = 3 },
	.m = { .min = 104, .max = 138 },
	.m1 = { .min = 17, .max = 23 },
	.m2 = { .min = 5, .max = 11 },
	.p = { .min = 14, .max = 42 },
	.p1 = { .min = 2, .max = 6 },
	.p2 = { .dot_limit = 0,
		.p2_slow = 7, .p2_fast = 7
	},
};

static const struct intel_limit pnv_limits_sdvo = {
	.dot = { .min = 20000, .max = 400000},
	.vco = { .min = 1700000, .max = 3500000 },
	/* Pineview's Ncounter is a ring counter */
	.n = { .min = 3, .max = 6 },
	.m = { .min = 2, .max = 256 },
	/* Pineview only has one combined m divider, which we treat as m2. */
	.m1 = { .min = 0, .max = 0 },
	.m2 = { .min = 0, .max = 254 },
	.p = { .min = 5, .max = 80 },
	.p1 = { .min = 1, .max = 8 },
	.p2 = { .dot_limit = 200000,
		.p2_slow = 10, .p2_fast = 5 },
};

static const struct intel_limit pnv_limits_lvds = {
	.dot = { .min = 20000, .max = 400000 },
	.vco = { .min = 1700000, .max = 3500000 },
	.n = { .min = 3, .max = 6 },
	.m = { .min = 2, .max = 256 },
	.m1 = { .min = 0, .max = 0 },
	.m2 = { .min = 0, .max = 254 },
	.p = { .min = 7, .max = 112 },
	.p1 = { .min = 1, .max = 8 },
	.p2 = { .dot_limit = 112000,
		.p2_slow = 14, .p2_fast = 14 },
};

/* Ironlake / Sandybridge
 *
 * We calculate clock using (register_value + 2) for N/M1/M2, so here
 * the range value for them is (actual_value - 2).
 */
static const struct intel_limit ilk_limits_dac = {
	.dot = { .min = 25000, .max = 350000 },
	.vco = { .min = 1760000, .max = 3510000 },
	.n = { .min = 1, .max = 5 },
	.m = { .min = 79, .max = 127 },
	.m1 = { .min = 12, .max = 22 },
	.m2 = { .min = 5, .max = 9 },
	.p = { .min = 5, .max = 80 },
	.p1 = { .min = 1, .max = 8 },
	.p2 = { .dot_limit = 225000,
		.p2_slow = 10, .p2_fast = 5 },
};

static const struct intel_limit ilk_limits_single_lvds = {
	.dot = { .min = 25000, .max = 350000 },
	.vco = { .min = 1760000, .max = 3510000 },
	.n = { .min = 1, .max = 3 },
	.m = { .min = 79, .max = 118 },
	.m1 = { .min = 12, .max = 22 },
	.m2 = { .min = 5, .max = 9 },
	.p = { .min = 28, .max = 112 },
	.p1 = { .min = 2, .max = 8 },
	.p2 = { .dot_limit = 225000,
		.p2_slow = 14, .p2_fast = 14 },
};

static const struct intel_limit ilk_limits_dual_lvds = {
	.dot = { .min = 25000, .max = 350000 },
	.vco = { .min = 1760000, .max = 3510000 },
	.n = { .min = 1, .max = 3 },
	.m = { .min = 79, .max = 127 },
	.m1 = { .min = 12, .max = 22 },
	.m2 = { .min = 5, .max = 9 },
	.p = { .min = 14, .max = 56 },
	.p1 = { .min = 2, .max = 8 },
	.p2 = { .dot_limit = 225000,
		.p2_slow = 7, .p2_fast = 7 },
};

/* LVDS 100mhz refclk limits. */
static const struct intel_limit ilk_limits_single_lvds_100m = {
	.dot = { .min = 25000, .max = 350000 },
	.vco = { .min = 1760000, .max = 3510000 },
	.n = { .min = 1, .max = 2 },
	.m = { .min = 79, .max = 126 },
	.m1 = { .min = 12, .max = 22 },
	.m2 = { .min = 5, .max = 9 },
	.p = { .min = 28, .max = 112 },
	.p1 = { .min = 2, .max = 8 },
	.p2 = { .dot_limit = 225000,
		.p2_slow = 14, .p2_fast = 14 },
};

static const struct intel_limit ilk_limits_dual_lvds_100m = {
	.dot = { .min = 25000, .max = 350000 },
	.vco = { .min = 1760000, .max = 3510000 },
	.n = { .min = 1, .max = 3 },
	.m = { .min = 79, .max = 126 },
	.m1 = { .min = 12, .max = 22 },
	.m2 = { .min = 5, .max = 9 },
	.p = { .min = 14, .max = 42 },
	.p1 = { .min = 2, .max = 6 },
	.p2 = { .dot_limit = 225000,
		.p2_slow = 7, .p2_fast = 7 },
};

static const struct intel_limit intel_limits_vlv = {
	 /*
	  * These are based on the data rate limits (measured in fast clocks)
	  * since those are the strictest limits we have. The fast
	  * clock and actual rate limits are more relaxed, so checking
	  * them would make no difference.
	  */
	.dot = { .min = 25000, .max = 270000 },
	.vco = { .min = 4000000, .max = 6000000 },
	.n = { .min = 1, .max = 7 },
	.m1 = { .min = 2, .max = 3 },
	.m2 = { .min = 11, .max = 156 },
	.p1 = { .min = 2, .max = 3 },
	.p2 = { .p2_slow = 2, .p2_fast = 20 }, /* slow=min, fast=max */
};

static const struct intel_limit intel_limits_chv = {
	/*
	 * These are based on the data rate limits (measured in fast clocks)
	 * since those are the strictest limits we have.  The fast
	 * clock and actual rate limits are more relaxed, so checking
	 * them would make no difference.
	 */
	.dot = { .min = 25000, .max = 540000 },
	.vco = { .min = 4800000, .max = 6480000 },
	.n = { .min = 1, .max = 1 },
	.m1 = { .min = 2, .max = 2 },
	.m2 = { .min = 24 << 22, .max = 175 << 22 },
	.p1 = { .min = 2, .max = 4 },
	.p2 = {	.p2_slow = 1, .p2_fast = 14 },
};

static const struct intel_limit intel_limits_bxt = {
	.dot = { .min = 25000, .max = 594000 },
	.vco = { .min = 4800000, .max = 6700000 },
	.n = { .min = 1, .max = 1 },
	.m1 = { .min = 2, .max = 2 },
	/* FIXME: find real m2 limits */
	.m2 = { .min = 2 << 22, .max = 255 << 22 },
	.p1 = { .min = 2, .max = 4 },
	.p2 = { .p2_slow = 1, .p2_fast = 20 },
};

/*
 * Platform specific helpers to calculate the port PLL loopback- (clock.m),
 * and post-divider (clock.p) values, pre- (clock.vco) and post-divided fast
 * (clock.dot) clock rates. This fast dot clock is fed to the port's IO logic.
 * The helpers' return value is the rate of the clock that is fed to the
 * display engine's pipe which can be the above fast dot clock rate or a
 * divided-down version of it.
 */
/* m1 is reserved as 0 in Pineview, n is a ring counter */
static int pnv_calc_dpll_params(int refclk, struct dpll *clock)
{
	clock->m = clock->m2 + 2;
	clock->p = clock->p1 * clock->p2;

	clock->vco = clock->n == 0 ? 0 :
		DIV_ROUND_CLOSEST(refclk * clock->m, clock->n);
	clock->dot = clock->p == 0 ? 0 :
		DIV_ROUND_CLOSEST(clock->vco, clock->p);

	return clock->dot;
}

static u32 i9xx_dpll_compute_m(const struct dpll *dpll)
{
	return 5 * (dpll->m1 + 2) + (dpll->m2 + 2);
}

int i9xx_calc_dpll_params(int refclk, struct dpll *clock)
{
	clock->m = i9xx_dpll_compute_m(clock);
	clock->p = clock->p1 * clock->p2;

	clock->vco = clock->n + 2 == 0 ? 0 :
		DIV_ROUND_CLOSEST(refclk * clock->m, clock->n + 2);
	clock->dot = clock->p == 0 ? 0 :
		DIV_ROUND_CLOSEST(clock->vco, clock->p);

	return clock->dot;
}

static int vlv_calc_dpll_params(int refclk, struct dpll *clock)
{
	clock->m = clock->m1 * clock->m2;
	clock->p = clock->p1 * clock->p2 * 5;

	clock->vco = clock->n == 0 ? 0 :
		DIV_ROUND_CLOSEST(refclk * clock->m, clock->n);
	clock->dot = clock->p == 0 ? 0 :
		DIV_ROUND_CLOSEST(clock->vco, clock->p);

	return clock->dot;
}

int chv_calc_dpll_params(int refclk, struct dpll *clock)
{
	clock->m = clock->m1 * clock->m2;
	clock->p = clock->p1 * clock->p2 * 5;

	clock->vco = clock->n == 0 ? 0 :
		DIV_ROUND_CLOSEST_ULL(mul_u32_u32(refclk, clock->m), clock->n << 22);
	clock->dot = clock->p == 0 ? 0 :
		DIV_ROUND_CLOSEST(clock->vco, clock->p);

	return clock->dot;
}

static int i9xx_pll_refclk(const struct intel_crtc_state *crtc_state)
{
	struct drm_i915_private *i915 = to_i915(crtc_state->uapi.crtc->dev);
	const struct i9xx_dpll_hw_state *hw_state = &crtc_state->dpll_hw_state.i9xx;

	if ((hw_state->dpll & PLL_REF_INPUT_MASK) == PLLB_REF_INPUT_SPREADSPECTRUMIN)
		return i915->display.vbt.lvds_ssc_freq;
	else if (HAS_PCH_SPLIT(i915))
		return 120000;
	else if (DISPLAY_VER(i915) != 2)
		return 96000;
	else
		return 48000;
}

void i9xx_dpll_get_hw_state(struct intel_crtc *crtc,
			    struct intel_dpll_hw_state *dpll_hw_state)
{
	struct drm_i915_private *dev_priv = to_i915(crtc->base.dev);
	struct i9xx_dpll_hw_state *hw_state = &dpll_hw_state->i9xx;

	if (DISPLAY_VER(dev_priv) >= 4) {
		u32 tmp;

		/* No way to read it out on pipes B and C */
		if (IS_CHERRYVIEW(dev_priv) && crtc->pipe != PIPE_A)
			tmp = dev_priv->display.state.chv_dpll_md[crtc->pipe];
		else
			tmp = intel_de_read(dev_priv,
					    DPLL_MD(dev_priv, crtc->pipe));

		hw_state->dpll_md = tmp;
	}

	hw_state->dpll = intel_de_read(dev_priv, DPLL(dev_priv, crtc->pipe));

	if (!IS_VALLEYVIEW(dev_priv) && !IS_CHERRYVIEW(dev_priv)) {
		hw_state->fp0 = intel_de_read(dev_priv, FP0(crtc->pipe));
		hw_state->fp1 = intel_de_read(dev_priv, FP1(crtc->pipe));
	} else {
		/* Mask out read-only status bits. */
		hw_state->dpll &= ~(DPLL_LOCK_VLV |
				    DPLL_PORTC_READY_MASK |
				    DPLL_PORTB_READY_MASK);
	}
}

/* Returns the clock of the currently programmed mode of the given pipe. */
void i9xx_crtc_clock_get(struct intel_crtc_state *crtc_state)
{
	struct intel_crtc *crtc = to_intel_crtc(crtc_state->uapi.crtc);
	struct drm_i915_private *dev_priv = to_i915(crtc->base.dev);
	const struct i9xx_dpll_hw_state *hw_state = &crtc_state->dpll_hw_state.i9xx;
	u32 dpll = hw_state->dpll;
	u32 fp;
	struct dpll clock;
	int port_clock;
	int refclk = i9xx_pll_refclk(crtc_state);

	if ((dpll & DISPLAY_RATE_SELECT_FPA1) == 0)
		fp = hw_state->fp0;
	else
		fp = hw_state->fp1;

	clock.m1 = (fp & FP_M1_DIV_MASK) >> FP_M1_DIV_SHIFT;
	if (IS_PINEVIEW(dev_priv)) {
		clock.n = ffs((fp & FP_N_PINEVIEW_DIV_MASK) >> FP_N_DIV_SHIFT) - 1;
		clock.m2 = (fp & FP_M2_PINEVIEW_DIV_MASK) >> FP_M2_DIV_SHIFT;
	} else {
		clock.n = (fp & FP_N_DIV_MASK) >> FP_N_DIV_SHIFT;
		clock.m2 = (fp & FP_M2_DIV_MASK) >> FP_M2_DIV_SHIFT;
	}

	if (DISPLAY_VER(dev_priv) != 2) {
		if (IS_PINEVIEW(dev_priv))
			clock.p1 = ffs((dpll & DPLL_FPA01_P1_POST_DIV_MASK_PINEVIEW) >>
				DPLL_FPA01_P1_POST_DIV_SHIFT_PINEVIEW);
		else
			clock.p1 = ffs((dpll & DPLL_FPA01_P1_POST_DIV_MASK) >>
			       DPLL_FPA01_P1_POST_DIV_SHIFT);

		switch (dpll & DPLL_MODE_MASK) {
		case DPLLB_MODE_DAC_SERIAL:
			clock.p2 = dpll & DPLL_DAC_SERIAL_P2_CLOCK_DIV_5 ?
				5 : 10;
			break;
		case DPLLB_MODE_LVDS:
			clock.p2 = dpll & DPLLB_LVDS_P2_CLOCK_DIV_7 ?
				7 : 14;
			break;
		default:
			drm_dbg_kms(&dev_priv->drm,
				    "Unknown DPLL mode %08x in programmed "
				    "mode\n", (int)(dpll & DPLL_MODE_MASK));
			return;
		}

		if (IS_PINEVIEW(dev_priv))
			port_clock = pnv_calc_dpll_params(refclk, &clock);
		else
			port_clock = i9xx_calc_dpll_params(refclk, &clock);
	} else {
		enum pipe lvds_pipe;

		if (IS_I85X(dev_priv) &&
		    intel_lvds_port_enabled(dev_priv, LVDS, &lvds_pipe) &&
		    lvds_pipe == crtc->pipe) {
			u32 lvds = intel_de_read(dev_priv, LVDS);

			clock.p1 = ffs((dpll & DPLL_FPA01_P1_POST_DIV_MASK_I830_LVDS) >>
				       DPLL_FPA01_P1_POST_DIV_SHIFT);

			if (lvds & LVDS_CLKB_POWER_UP)
				clock.p2 = 7;
			else
				clock.p2 = 14;
		} else {
			if (dpll & PLL_P1_DIVIDE_BY_TWO)
				clock.p1 = 2;
			else {
				clock.p1 = ((dpll & DPLL_FPA01_P1_POST_DIV_MASK_I830) >>
					    DPLL_FPA01_P1_POST_DIV_SHIFT) + 2;
			}
			if (dpll & PLL_P2_DIVIDE_BY_4)
				clock.p2 = 4;
			else
				clock.p2 = 2;
		}

		port_clock = i9xx_calc_dpll_params(refclk, &clock);
	}

	/*
	 * This value includes pixel_multiplier. We will use
	 * port_clock to compute adjusted_mode.crtc_clock in the
	 * encoder's get_config() function.
	 */
	crtc_state->port_clock = port_clock;
}

void vlv_crtc_clock_get(struct intel_crtc_state *crtc_state)
{
	struct intel_crtc *crtc = to_intel_crtc(crtc_state->uapi.crtc);
	struct drm_i915_private *dev_priv = to_i915(crtc->base.dev);
	enum dpio_channel ch = vlv_pipe_to_channel(crtc->pipe);
	enum dpio_phy phy = vlv_pipe_to_phy(crtc->pipe);
	const struct i9xx_dpll_hw_state *hw_state = &crtc_state->dpll_hw_state.i9xx;
	int refclk = 100000;
	struct dpll clock;
	u32 tmp;

	/* In case of DSI, DPLL will not be used */
	if ((hw_state->dpll & DPLL_VCO_ENABLE) == 0)
		return;

	vlv_dpio_get(dev_priv);
	tmp = vlv_dpio_read(dev_priv, phy, VLV_PLL_DW3(ch));
	vlv_dpio_put(dev_priv);

	clock.m1 = REG_FIELD_GET(DPIO_M1_DIV_MASK, tmp);
	clock.m2 = REG_FIELD_GET(DPIO_M2_DIV_MASK, tmp);
	clock.n = REG_FIELD_GET(DPIO_N_DIV_MASK, tmp);
	clock.p1 = REG_FIELD_GET(DPIO_P1_DIV_MASK, tmp);
	clock.p2 = REG_FIELD_GET(DPIO_P2_DIV_MASK, tmp);

	crtc_state->port_clock = vlv_calc_dpll_params(refclk, &clock);
}

void chv_crtc_clock_get(struct intel_crtc_state *crtc_state)
{
	struct intel_crtc *crtc = to_intel_crtc(crtc_state->uapi.crtc);
	struct drm_i915_private *dev_priv = to_i915(crtc->base.dev);
	enum dpio_channel ch = vlv_pipe_to_channel(crtc->pipe);
	enum dpio_phy phy = vlv_pipe_to_phy(crtc->pipe);
	const struct i9xx_dpll_hw_state *hw_state = &crtc_state->dpll_hw_state.i9xx;
	struct dpll clock;
	u32 cmn_dw13, pll_dw0, pll_dw1, pll_dw2, pll_dw3;
	int refclk = 100000;

	/* In case of DSI, DPLL will not be used */
	if ((hw_state->dpll & DPLL_VCO_ENABLE) == 0)
		return;

	vlv_dpio_get(dev_priv);
	cmn_dw13 = vlv_dpio_read(dev_priv, phy, CHV_CMN_DW13(ch));
	pll_dw0 = vlv_dpio_read(dev_priv, phy, CHV_PLL_DW0(ch));
	pll_dw1 = vlv_dpio_read(dev_priv, phy, CHV_PLL_DW1(ch));
	pll_dw2 = vlv_dpio_read(dev_priv, phy, CHV_PLL_DW2(ch));
	pll_dw3 = vlv_dpio_read(dev_priv, phy, CHV_PLL_DW3(ch));
	vlv_dpio_put(dev_priv);

	clock.m1 = REG_FIELD_GET(DPIO_CHV_M1_DIV_MASK, pll_dw1) == DPIO_CHV_M1_DIV_BY_2 ? 2 : 0;
	clock.m2 = REG_FIELD_GET(DPIO_CHV_M2_DIV_MASK, pll_dw0) << 22;
	if (pll_dw3 & DPIO_CHV_FRAC_DIV_EN)
		clock.m2 |= REG_FIELD_GET(DPIO_CHV_M2_FRAC_DIV_MASK, pll_dw2);
	clock.n = REG_FIELD_GET(DPIO_CHV_N_DIV_MASK, pll_dw1);
	clock.p1 = REG_FIELD_GET(DPIO_CHV_P1_DIV_MASK, cmn_dw13);
	clock.p2 = REG_FIELD_GET(DPIO_CHV_P2_DIV_MASK, cmn_dw13);

	crtc_state->port_clock = chv_calc_dpll_params(refclk, &clock);
}

/*
 * Returns whether the given set of divisors are valid for a given refclk with
 * the given connectors.
 */
static bool intel_pll_is_valid(struct drm_i915_private *dev_priv,
			       const struct intel_limit *limit,
			       const struct dpll *clock)
{
	if (clock->n < limit->n.min || limit->n.max < clock->n)
		return false;
	if (clock->p1 < limit->p1.min || limit->p1.max < clock->p1)
		return false;
	if (clock->m2 < limit->m2.min || limit->m2.max < clock->m2)
		return false;
	if (clock->m1 < limit->m1.min || limit->m1.max < clock->m1)
		return false;

	if (!IS_PINEVIEW(dev_priv) && !IS_LP(dev_priv))
		if (clock->m1 <= clock->m2)
			return false;

	if (!IS_LP(dev_priv)) {
		if (clock->p < limit->p.min || limit->p.max < clock->p)
			return false;
		if (clock->m < limit->m.min || limit->m.max < clock->m)
			return false;
	}

	if (clock->vco < limit->vco.min || limit->vco.max < clock->vco)
		return false;
	/* XXX: We may need to be checking "Dot clock" depending on the multiplier,
	 * connector, etc., rather than just a single range.
	 */
	if (clock->dot < limit->dot.min || limit->dot.max < clock->dot)
		return false;

	return true;
}

static int
i9xx_select_p2_div(const struct intel_limit *limit,
		   const struct intel_crtc_state *crtc_state,
		   int target)
{
	struct drm_i915_private *dev_priv = to_i915(crtc_state->uapi.crtc->dev);

	if (intel_crtc_has_type(crtc_state, INTEL_OUTPUT_LVDS)) {
		/*
		 * For LVDS just rely on its current settings for dual-channel.
		 * We haven't figured out how to reliably set up different
		 * single/dual channel state, if we even can.
		 */
		if (intel_is_dual_link_lvds(dev_priv))
			return limit->p2.p2_fast;
		else
			return limit->p2.p2_slow;
	} else {
		if (target < limit->p2.dot_limit)
			return limit->p2.p2_slow;
		else
			return limit->p2.p2_fast;
	}
}

/*
 * Returns a set of divisors for the desired target clock with the given
 * refclk, or FALSE.
 *
 * Target and reference clocks are specified in kHz.
 *
 * If match_clock is provided, then best_clock P divider must match the P
 * divider from @match_clock used for LVDS downclocking.
 */
static bool
i9xx_find_best_dpll(const struct intel_limit *limit,
		    struct intel_crtc_state *crtc_state,
		    int target, int refclk,
		    const struct dpll *match_clock,
		    struct dpll *best_clock)
{
	struct drm_device *dev = crtc_state->uapi.crtc->dev;
	struct dpll clock;
	int err = target;

	memset(best_clock, 0, sizeof(*best_clock));

	clock.p2 = i9xx_select_p2_div(limit, crtc_state, target);

	for (clock.m1 = limit->m1.min; clock.m1 <= limit->m1.max;
	     clock.m1++) {
		for (clock.m2 = limit->m2.min;
		     clock.m2 <= limit->m2.max; clock.m2++) {
			if (clock.m2 >= clock.m1)
				break;
			for (clock.n = limit->n.min;
			     clock.n <= limit->n.max; clock.n++) {
				for (clock.p1 = limit->p1.min;
					clock.p1 <= limit->p1.max; clock.p1++) {
					int this_err;

					i9xx_calc_dpll_params(refclk, &clock);
					if (!intel_pll_is_valid(to_i915(dev),
								limit,
								&clock))
						continue;
					if (match_clock &&
					    clock.p != match_clock->p)
						continue;

					this_err = abs(clock.dot - target);
					if (this_err < err) {
						*best_clock = clock;
						err = this_err;
					}
				}
			}
		}
	}

	return (err != target);
}

/*
 * Returns a set of divisors for the desired target clock with the given
 * refclk, or FALSE.
 *
 * Target and reference clocks are specified in kHz.
 *
 * If match_clock is provided, then best_clock P divider must match the P
 * divider from @match_clock used for LVDS downclocking.
 */
static bool
pnv_find_best_dpll(const struct intel_limit *limit,
		   struct intel_crtc_state *crtc_state,
		   int target, int refclk,
		   const struct dpll *match_clock,
		   struct dpll *best_clock)
{
	struct drm_device *dev = crtc_state->uapi.crtc->dev;
	struct dpll clock;
	int err = target;

	memset(best_clock, 0, sizeof(*best_clock));

	clock.p2 = i9xx_select_p2_div(limit, crtc_state, target);

	for (clock.m1 = limit->m1.min; clock.m1 <= limit->m1.max;
	     clock.m1++) {
		for (clock.m2 = limit->m2.min;
		     clock.m2 <= limit->m2.max; clock.m2++) {
			for (clock.n = limit->n.min;
			     clock.n <= limit->n.max; clock.n++) {
				for (clock.p1 = limit->p1.min;
					clock.p1 <= limit->p1.max; clock.p1++) {
					int this_err;

					pnv_calc_dpll_params(refclk, &clock);
					if (!intel_pll_is_valid(to_i915(dev),
								limit,
								&clock))
						continue;
					if (match_clock &&
					    clock.p != match_clock->p)
						continue;

					this_err = abs(clock.dot - target);
					if (this_err < err) {
						*best_clock = clock;
						err = this_err;
					}
				}
			}
		}
	}

	return (err != target);
}

/*
 * Returns a set of divisors for the desired target clock with the given
 * refclk, or FALSE.
 *
 * Target and reference clocks are specified in kHz.
 *
 * If match_clock is provided, then best_clock P divider must match the P
 * divider from @match_clock used for LVDS downclocking.
 */
static bool
g4x_find_best_dpll(const struct intel_limit *limit,
		   struct intel_crtc_state *crtc_state,
		   int target, int refclk,
		   const struct dpll *match_clock,
		   struct dpll *best_clock)
{
	struct drm_device *dev = crtc_state->uapi.crtc->dev;
	struct dpll clock;
	int max_n;
	bool found = false;
	/* approximately equals target * 0.00585 */
	int err_most = (target >> 8) + (target >> 9);

	memset(best_clock, 0, sizeof(*best_clock));

	clock.p2 = i9xx_select_p2_div(limit, crtc_state, target);

	max_n = limit->n.max;
	/* based on hardware requirement, prefer smaller n to precision */
	for (clock.n = limit->n.min; clock.n <= max_n; clock.n++) {
		/* based on hardware requirement, prefere larger m1,m2 */
		for (clock.m1 = limit->m1.max;
		     clock.m1 >= limit->m1.min; clock.m1--) {
			for (clock.m2 = limit->m2.max;
			     clock.m2 >= limit->m2.min; clock.m2--) {
				for (clock.p1 = limit->p1.max;
				     clock.p1 >= limit->p1.min; clock.p1--) {
					int this_err;

					i9xx_calc_dpll_params(refclk, &clock);
					if (!intel_pll_is_valid(to_i915(dev),
								limit,
								&clock))
						continue;

					this_err = abs(clock.dot - target);
					if (this_err < err_most) {
						*best_clock = clock;
						err_most = this_err;
						max_n = clock.n;
						found = true;
					}
				}
			}
		}
	}
	return found;
}

/*
 * Check if the calculated PLL configuration is more optimal compared to the
 * best configuration and error found so far. Return the calculated error.
 */
static bool vlv_PLL_is_optimal(struct drm_device *dev, int target_freq,
			       const struct dpll *calculated_clock,
			       const struct dpll *best_clock,
			       unsigned int best_error_ppm,
			       unsigned int *error_ppm)
{
	/*
	 * For CHV ignore the error and consider only the P value.
	 * Prefer a bigger P value based on HW requirements.
	 */
	if (IS_CHERRYVIEW(to_i915(dev))) {
		*error_ppm = 0;

		return calculated_clock->p > best_clock->p;
	}

	if (drm_WARN_ON_ONCE(dev, !target_freq))
		return false;

	*error_ppm = div_u64(1000000ULL *
				abs(target_freq - calculated_clock->dot),
			     target_freq);
	/*
	 * Prefer a better P value over a better (smaller) error if the error
	 * is small. Ensure this preference for future configurations too by
	 * setting the error to 0.
	 */
	if (*error_ppm < 100 && calculated_clock->p > best_clock->p) {
		*error_ppm = 0;

		return true;
	}

	return *error_ppm + 10 < best_error_ppm;
}

/*
 * Returns a set of divisors for the desired target clock with the given
 * refclk, or FALSE.
 */
static bool
vlv_find_best_dpll(const struct intel_limit *limit,
		   struct intel_crtc_state *crtc_state,
		   int target, int refclk,
		   const struct dpll *match_clock,
		   struct dpll *best_clock)
{
	struct intel_crtc *crtc = to_intel_crtc(crtc_state->uapi.crtc);
	struct drm_device *dev = crtc->base.dev;
	struct dpll clock;
	unsigned int bestppm = 1000000;
	/* min update 19.2 MHz */
	int max_n = min(limit->n.max, refclk / 19200);
	bool found = false;

	memset(best_clock, 0, sizeof(*best_clock));

	/* based on hardware requirement, prefer smaller n to precision */
	for (clock.n = limit->n.min; clock.n <= max_n; clock.n++) {
		for (clock.p1 = limit->p1.max; clock.p1 >= limit->p1.min; clock.p1--) {
			for (clock.p2 = limit->p2.p2_fast; clock.p2 >= limit->p2.p2_slow;
			     clock.p2 -= clock.p2 > 10 ? 2 : 1) {
				clock.p = clock.p1 * clock.p2 * 5;
				/* based on hardware requirement, prefer bigger m1,m2 values */
				for (clock.m1 = limit->m1.min; clock.m1 <= limit->m1.max; clock.m1++) {
					unsigned int ppm;

					clock.m2 = DIV_ROUND_CLOSEST(target * clock.p * clock.n,
								     refclk * clock.m1);

					vlv_calc_dpll_params(refclk, &clock);

					if (!intel_pll_is_valid(to_i915(dev),
								limit,
								&clock))
						continue;

					if (!vlv_PLL_is_optimal(dev, target,
								&clock,
								best_clock,
								bestppm, &ppm))
						continue;

					*best_clock = clock;
					bestppm = ppm;
					found = true;
				}
			}
		}
	}

	return found;
}

/*
 * Returns a set of divisors for the desired target clock with the given
 * refclk, or FALSE.
 */
static bool
chv_find_best_dpll(const struct intel_limit *limit,
		   struct intel_crtc_state *crtc_state,
		   int target, int refclk,
		   const struct dpll *match_clock,
		   struct dpll *best_clock)
{
	struct intel_crtc *crtc = to_intel_crtc(crtc_state->uapi.crtc);
	struct drm_device *dev = crtc->base.dev;
	unsigned int best_error_ppm;
	struct dpll clock;
	u64 m2;
	int found = false;

	memset(best_clock, 0, sizeof(*best_clock));
	best_error_ppm = 1000000;

	/*
	 * Based on hardware doc, the n always set to 1, and m1 always
	 * set to 2.  If requires to support 200Mhz refclk, we need to
	 * revisit this because n may not 1 anymore.
	 */
	clock.n = 1;
	clock.m1 = 2;

	for (clock.p1 = limit->p1.max; clock.p1 >= limit->p1.min; clock.p1--) {
		for (clock.p2 = limit->p2.p2_fast;
				clock.p2 >= limit->p2.p2_slow;
				clock.p2 -= clock.p2 > 10 ? 2 : 1) {
			unsigned int error_ppm;

			clock.p = clock.p1 * clock.p2 * 5;

			m2 = DIV_ROUND_CLOSEST_ULL(mul_u32_u32(target, clock.p * clock.n) << 22,
						   refclk * clock.m1);

			if (m2 > INT_MAX/clock.m1)
				continue;

			clock.m2 = m2;

			chv_calc_dpll_params(refclk, &clock);

			if (!intel_pll_is_valid(to_i915(dev), limit, &clock))
				continue;

			if (!vlv_PLL_is_optimal(dev, target, &clock, best_clock,
						best_error_ppm, &error_ppm))
				continue;

			*best_clock = clock;
			best_error_ppm = error_ppm;
			found = true;
		}
	}

	return found;
}

bool bxt_find_best_dpll(struct intel_crtc_state *crtc_state,
			struct dpll *best_clock)
{
	const struct intel_limit *limit = &intel_limits_bxt;
	int refclk = 100000;

	return chv_find_best_dpll(limit, crtc_state,
				  crtc_state->port_clock, refclk,
				  NULL, best_clock);
}

u32 i9xx_dpll_compute_fp(const struct dpll *dpll)
{
	return dpll->n << 16 | dpll->m1 << 8 | dpll->m2;
}

static u32 pnv_dpll_compute_fp(const struct dpll *dpll)
{
	return (1 << dpll->n) << 16 | dpll->m2;
}

static u32 i965_dpll_md(const struct intel_crtc_state *crtc_state)
{
	return (crtc_state->pixel_multiplier - 1) << DPLL_MD_UDI_MULTIPLIER_SHIFT;
}

static u32 i9xx_dpll(const struct intel_crtc_state *crtc_state,
		     const struct dpll *clock,
		     const struct dpll *reduced_clock)
{
	struct intel_crtc *crtc = to_intel_crtc(crtc_state->uapi.crtc);
	struct drm_i915_private *dev_priv = to_i915(crtc->base.dev);
	u32 dpll;

	dpll = DPLL_VCO_ENABLE | DPLL_VGA_MODE_DIS;

	if (intel_crtc_has_type(crtc_state, INTEL_OUTPUT_LVDS))
		dpll |= DPLLB_MODE_LVDS;
	else
		dpll |= DPLLB_MODE_DAC_SERIAL;

	if (IS_I945G(dev_priv) || IS_I945GM(dev_priv) ||
	    IS_G33(dev_priv) || IS_PINEVIEW(dev_priv)) {
		dpll |= (crtc_state->pixel_multiplier - 1)
			<< SDVO_MULTIPLIER_SHIFT_HIRES;
	}

	if (intel_crtc_has_type(crtc_state, INTEL_OUTPUT_SDVO) ||
	    intel_crtc_has_type(crtc_state, INTEL_OUTPUT_HDMI))
		dpll |= DPLL_SDVO_HIGH_SPEED;

	if (intel_crtc_has_dp_encoder(crtc_state))
		dpll |= DPLL_SDVO_HIGH_SPEED;

	/* compute bitmask from p1 value */
	if (IS_G4X(dev_priv)) {
		dpll |= (1 << (clock->p1 - 1)) << DPLL_FPA01_P1_POST_DIV_SHIFT;
		dpll |= (1 << (reduced_clock->p1 - 1)) << DPLL_FPA1_P1_POST_DIV_SHIFT;
	} else if (IS_PINEVIEW(dev_priv)) {
		dpll |= (1 << (clock->p1 - 1)) << DPLL_FPA01_P1_POST_DIV_SHIFT_PINEVIEW;
		WARN_ON(reduced_clock->p1 != clock->p1);
	} else {
		dpll |= (1 << (clock->p1 - 1)) << DPLL_FPA01_P1_POST_DIV_SHIFT;
		WARN_ON(reduced_clock->p1 != clock->p1);
	}

	switch (clock->p2) {
	case 5:
		dpll |= DPLL_DAC_SERIAL_P2_CLOCK_DIV_5;
		break;
	case 7:
		dpll |= DPLLB_LVDS_P2_CLOCK_DIV_7;
		break;
	case 10:
		dpll |= DPLL_DAC_SERIAL_P2_CLOCK_DIV_10;
		break;
	case 14:
		dpll |= DPLLB_LVDS_P2_CLOCK_DIV_14;
		break;
	}
	WARN_ON(reduced_clock->p2 != clock->p2);

	if (DISPLAY_VER(dev_priv) >= 4)
		dpll |= (6 << PLL_LOAD_PULSE_PHASE_SHIFT);

	if (crtc_state->sdvo_tv_clock)
		dpll |= PLL_REF_INPUT_TVCLKINBC;
	else if (intel_crtc_has_type(crtc_state, INTEL_OUTPUT_LVDS) &&
		 intel_panel_use_ssc(dev_priv))
		dpll |= PLLB_REF_INPUT_SPREADSPECTRUMIN;
	else
		dpll |= PLL_REF_INPUT_DREFCLK;

	return dpll;
}

static void i9xx_compute_dpll(struct intel_crtc_state *crtc_state,
			      const struct dpll *clock,
			      const struct dpll *reduced_clock)
{
	struct intel_crtc *crtc = to_intel_crtc(crtc_state->uapi.crtc);
	struct drm_i915_private *dev_priv = to_i915(crtc->base.dev);
	struct i9xx_dpll_hw_state *hw_state = &crtc_state->dpll_hw_state.i9xx;

	if (IS_PINEVIEW(dev_priv)) {
		hw_state->fp0 = pnv_dpll_compute_fp(clock);
		hw_state->fp1 = pnv_dpll_compute_fp(reduced_clock);
	} else {
		hw_state->fp0 = i9xx_dpll_compute_fp(clock);
		hw_state->fp1 = i9xx_dpll_compute_fp(reduced_clock);
	}

	hw_state->dpll = i9xx_dpll(crtc_state, clock, reduced_clock);

	if (DISPLAY_VER(dev_priv) >= 4)
		hw_state->dpll_md = i965_dpll_md(crtc_state);
}

static u32 i8xx_dpll(const struct intel_crtc_state *crtc_state,
		     const struct dpll *clock,
		     const struct dpll *reduced_clock)
{
	struct intel_crtc *crtc = to_intel_crtc(crtc_state->uapi.crtc);
	struct drm_i915_private *dev_priv = to_i915(crtc->base.dev);
	u32 dpll;

	dpll = DPLL_VCO_ENABLE | DPLL_VGA_MODE_DIS;

	if (intel_crtc_has_type(crtc_state, INTEL_OUTPUT_LVDS)) {
		dpll |= (1 << (clock->p1 - 1)) << DPLL_FPA01_P1_POST_DIV_SHIFT;
	} else {
		if (clock->p1 == 2)
			dpll |= PLL_P1_DIVIDE_BY_TWO;
		else
			dpll |= (clock->p1 - 2) << DPLL_FPA01_P1_POST_DIV_SHIFT;
		if (clock->p2 == 4)
			dpll |= PLL_P2_DIVIDE_BY_4;
	}
	WARN_ON(reduced_clock->p1 != clock->p1);
	WARN_ON(reduced_clock->p2 != clock->p2);

	/*
	 * Bspec:
	 * "[Almador Errata}: For the correct operation of the muxed DVO pins
	 *  (GDEVSELB/I2Cdata, GIRDBY/I2CClk) and (GFRAMEB/DVI_Data,
	 *  GTRDYB/DVI_Clk): Bit 31 (DPLL VCO Enable) and Bit 30 (2X Clock
	 *  Enable) must be set to “1” in both the DPLL A Control Register
	 *  (06014h-06017h) and DPLL B Control Register (06018h-0601Bh)."
	 *
	 * For simplicity We simply keep both bits always enabled in
	 * both DPLLS. The spec says we should disable the DVO 2X clock
	 * when not needed, but this seems to work fine in practice.
	 */
	if (IS_I830(dev_priv) ||
	    intel_crtc_has_type(crtc_state, INTEL_OUTPUT_DVO))
		dpll |= DPLL_DVO_2X_MODE;

	if (intel_crtc_has_type(crtc_state, INTEL_OUTPUT_LVDS) &&
	    intel_panel_use_ssc(dev_priv))
		dpll |= PLLB_REF_INPUT_SPREADSPECTRUMIN;
	else
		dpll |= PLL_REF_INPUT_DREFCLK;

	return dpll;
}

static void i8xx_compute_dpll(struct intel_crtc_state *crtc_state,
			      const struct dpll *clock,
			      const struct dpll *reduced_clock)
{
	struct i9xx_dpll_hw_state *hw_state = &crtc_state->dpll_hw_state.i9xx;

	hw_state->fp0 = i9xx_dpll_compute_fp(clock);
	hw_state->fp1 = i9xx_dpll_compute_fp(reduced_clock);

	hw_state->dpll = i8xx_dpll(crtc_state, clock, reduced_clock);
}

static int hsw_crtc_compute_clock(struct intel_atomic_state *state,
				  struct intel_crtc *crtc)
{
	struct drm_i915_private *dev_priv = to_i915(state->base.dev);
	struct intel_crtc_state *crtc_state =
		intel_atomic_get_new_crtc_state(state, crtc);
	struct intel_encoder *encoder =
		intel_get_crtc_new_encoder(state, crtc_state);
	int ret;

	if (DISPLAY_VER(dev_priv) < 11 &&
	    intel_crtc_has_type(crtc_state, INTEL_OUTPUT_DSI))
		return 0;

	ret = intel_compute_shared_dplls(state, crtc, encoder);
	if (ret)
		return ret;

	/* FIXME this is a mess */
	if (intel_crtc_has_type(crtc_state, INTEL_OUTPUT_DSI))
		return 0;

	/* CRT dotclock is determined via other means */
	if (!crtc_state->has_pch_encoder)
		crtc_state->hw.adjusted_mode.crtc_clock = intel_crtc_dotclock(crtc_state);

	return 0;
}

static int hsw_crtc_get_shared_dpll(struct intel_atomic_state *state,
				    struct intel_crtc *crtc)
{
	struct drm_i915_private *dev_priv = to_i915(state->base.dev);
	struct intel_crtc_state *crtc_state =
		intel_atomic_get_new_crtc_state(state, crtc);
	struct intel_encoder *encoder =
		intel_get_crtc_new_encoder(state, crtc_state);

	if (DISPLAY_VER(dev_priv) < 11 &&
	    intel_crtc_has_type(crtc_state, INTEL_OUTPUT_DSI))
		return 0;

	return intel_reserve_shared_dplls(state, crtc, encoder);
}

static int dg2_crtc_compute_clock(struct intel_atomic_state *state,
				  struct intel_crtc *crtc)
{
	struct intel_crtc_state *crtc_state =
		intel_atomic_get_new_crtc_state(state, crtc);
	struct intel_encoder *encoder =
		intel_get_crtc_new_encoder(state, crtc_state);
	int ret;

	ret = intel_mpllb_calc_state(crtc_state, encoder);
	if (ret)
		return ret;

	crtc_state->hw.adjusted_mode.crtc_clock = intel_crtc_dotclock(crtc_state);

	return 0;
}

static int mtl_crtc_compute_clock(struct intel_atomic_state *state,
				  struct intel_crtc *crtc)
<<<<<<< HEAD
{
	struct drm_i915_private *i915 = to_i915(state->base.dev);
	struct intel_crtc_state *crtc_state =
		intel_atomic_get_new_crtc_state(state, crtc);
	struct intel_encoder *encoder =
		intel_get_crtc_new_encoder(state, crtc_state);
	enum phy phy = intel_port_to_phy(i915, encoder->port);
	int ret;

	ret = intel_cx0pll_calc_state(crtc_state, encoder);
	if (ret)
		return ret;

	/* TODO: Do the readback via intel_compute_shared_dplls() */
	if (intel_is_c10phy(i915, phy))
		crtc_state->port_clock = intel_c10pll_calc_port_clock(encoder, &crtc_state->cx0pll_state.c10);
	else
		crtc_state->port_clock = intel_c20pll_calc_port_clock(encoder, &crtc_state->cx0pll_state.c20);

	crtc_state->hw.adjusted_mode.crtc_clock = intel_crtc_dotclock(crtc_state);

	return 0;
}

static bool ilk_needs_fb_cb_tune(const struct dpll *dpll, int factor)
=======
>>>>>>> 2d5404ca
{
	struct intel_crtc_state *crtc_state =
		intel_atomic_get_new_crtc_state(state, crtc);
	struct intel_encoder *encoder =
		intel_get_crtc_new_encoder(state, crtc_state);
	int ret;

	ret = intel_cx0pll_calc_state(crtc_state, encoder);
	if (ret)
		return ret;

	/* TODO: Do the readback via intel_compute_shared_dplls() */
	crtc_state->port_clock = intel_cx0pll_calc_port_clock(encoder, &crtc_state->dpll_hw_state.cx0pll);

	crtc_state->hw.adjusted_mode.crtc_clock = intel_crtc_dotclock(crtc_state);

	return 0;
}

static int ilk_fb_cb_factor(const struct intel_crtc_state *crtc_state)
{
	struct intel_crtc *crtc = to_intel_crtc(crtc_state->uapi.crtc);
	struct drm_i915_private *i915 = to_i915(crtc->base.dev);

	if (intel_crtc_has_type(crtc_state, INTEL_OUTPUT_LVDS) &&
	    ((intel_panel_use_ssc(i915) && i915->display.vbt.lvds_ssc_freq == 100000) ||
	     (HAS_PCH_IBX(i915) && intel_is_dual_link_lvds(i915))))
		return 25;

	if (crtc_state->sdvo_tv_clock)
		return 20;

	return 21;
}

static bool ilk_needs_fb_cb_tune(const struct dpll *dpll, int factor)
{
	return dpll->m < factor * dpll->n;
}

static u32 ilk_dpll_compute_fp(const struct dpll *clock, int factor)
{
	u32 fp;

	fp = i9xx_dpll_compute_fp(clock);
	if (ilk_needs_fb_cb_tune(clock, factor))
		fp |= FP_CB_TUNE;

	return fp;
}

static u32 ilk_dpll(const struct intel_crtc_state *crtc_state,
		    const struct dpll *clock,
		    const struct dpll *reduced_clock)
{
	struct intel_crtc *crtc = to_intel_crtc(crtc_state->uapi.crtc);
	struct drm_i915_private *dev_priv = to_i915(crtc->base.dev);
	u32 dpll;

	dpll = DPLL_VCO_ENABLE;

	if (intel_crtc_has_type(crtc_state, INTEL_OUTPUT_LVDS))
		dpll |= DPLLB_MODE_LVDS;
	else
		dpll |= DPLLB_MODE_DAC_SERIAL;

	dpll |= (crtc_state->pixel_multiplier - 1)
		<< PLL_REF_SDVO_HDMI_MULTIPLIER_SHIFT;

	if (intel_crtc_has_type(crtc_state, INTEL_OUTPUT_SDVO) ||
	    intel_crtc_has_type(crtc_state, INTEL_OUTPUT_HDMI))
		dpll |= DPLL_SDVO_HIGH_SPEED;

	if (intel_crtc_has_dp_encoder(crtc_state))
		dpll |= DPLL_SDVO_HIGH_SPEED;

	/*
	 * The high speed IO clock is only really required for
	 * SDVO/HDMI/DP, but we also enable it for CRT to make it
	 * possible to share the DPLL between CRT and HDMI. Enabling
	 * the clock needlessly does no real harm, except use up a
	 * bit of power potentially.
	 *
	 * We'll limit this to IVB with 3 pipes, since it has only two
	 * DPLLs and so DPLL sharing is the only way to get three pipes
	 * driving PCH ports at the same time. On SNB we could do this,
	 * and potentially avoid enabling the second DPLL, but it's not
	 * clear if it''s a win or loss power wise. No point in doing
	 * this on ILK at all since it has a fixed DPLL<->pipe mapping.
	 */
	if (INTEL_NUM_PIPES(dev_priv) == 3 &&
	    intel_crtc_has_type(crtc_state, INTEL_OUTPUT_ANALOG))
		dpll |= DPLL_SDVO_HIGH_SPEED;

	/* compute bitmask from p1 value */
	dpll |= (1 << (clock->p1 - 1)) << DPLL_FPA01_P1_POST_DIV_SHIFT;
	/* also FPA1 */
	dpll |= (1 << (reduced_clock->p1 - 1)) << DPLL_FPA1_P1_POST_DIV_SHIFT;

	switch (clock->p2) {
	case 5:
		dpll |= DPLL_DAC_SERIAL_P2_CLOCK_DIV_5;
		break;
	case 7:
		dpll |= DPLLB_LVDS_P2_CLOCK_DIV_7;
		break;
	case 10:
		dpll |= DPLL_DAC_SERIAL_P2_CLOCK_DIV_10;
		break;
	case 14:
		dpll |= DPLLB_LVDS_P2_CLOCK_DIV_14;
		break;
	}
	WARN_ON(reduced_clock->p2 != clock->p2);

	if (intel_crtc_has_type(crtc_state, INTEL_OUTPUT_LVDS) &&
	    intel_panel_use_ssc(dev_priv))
		dpll |= PLLB_REF_INPUT_SPREADSPECTRUMIN;
	else
		dpll |= PLL_REF_INPUT_DREFCLK;

	return dpll;
}

static void ilk_compute_dpll(struct intel_crtc_state *crtc_state,
			     const struct dpll *clock,
			     const struct dpll *reduced_clock)
{
	struct i9xx_dpll_hw_state *hw_state = &crtc_state->dpll_hw_state.i9xx;
	int factor = ilk_fb_cb_factor(crtc_state);

	hw_state->fp0 = ilk_dpll_compute_fp(clock, factor);
	hw_state->fp1 = ilk_dpll_compute_fp(reduced_clock, factor);

	hw_state->dpll = ilk_dpll(crtc_state, clock, reduced_clock);
}

static int ilk_crtc_compute_clock(struct intel_atomic_state *state,
				  struct intel_crtc *crtc)
{
	struct drm_i915_private *dev_priv = to_i915(state->base.dev);
	struct intel_crtc_state *crtc_state =
		intel_atomic_get_new_crtc_state(state, crtc);
	const struct intel_limit *limit;
	int refclk = 120000;
	int ret;

	/* CPU eDP is the only output that doesn't need a PCH PLL of its own. */
	if (!crtc_state->has_pch_encoder)
		return 0;

	if (intel_crtc_has_type(crtc_state, INTEL_OUTPUT_LVDS)) {
		if (intel_panel_use_ssc(dev_priv)) {
			drm_dbg_kms(&dev_priv->drm,
				    "using SSC reference clock of %d kHz\n",
				    dev_priv->display.vbt.lvds_ssc_freq);
			refclk = dev_priv->display.vbt.lvds_ssc_freq;
		}

		if (intel_is_dual_link_lvds(dev_priv)) {
			if (refclk == 100000)
				limit = &ilk_limits_dual_lvds_100m;
			else
				limit = &ilk_limits_dual_lvds;
		} else {
			if (refclk == 100000)
				limit = &ilk_limits_single_lvds_100m;
			else
				limit = &ilk_limits_single_lvds;
		}
	} else {
		limit = &ilk_limits_dac;
	}

	if (!crtc_state->clock_set &&
	    !g4x_find_best_dpll(limit, crtc_state, crtc_state->port_clock,
				refclk, NULL, &crtc_state->dpll))
		return -EINVAL;

	i9xx_calc_dpll_params(refclk, &crtc_state->dpll);

	ilk_compute_dpll(crtc_state, &crtc_state->dpll,
			 &crtc_state->dpll);

	ret = intel_compute_shared_dplls(state, crtc, NULL);
	if (ret)
		return ret;

	crtc_state->port_clock = crtc_state->dpll.dot;
	crtc_state->hw.adjusted_mode.crtc_clock = intel_crtc_dotclock(crtc_state);

	return ret;
}

static int ilk_crtc_get_shared_dpll(struct intel_atomic_state *state,
				    struct intel_crtc *crtc)
{
	struct intel_crtc_state *crtc_state =
		intel_atomic_get_new_crtc_state(state, crtc);

	/* CPU eDP is the only output that doesn't need a PCH PLL of its own. */
	if (!crtc_state->has_pch_encoder)
		return 0;

	return intel_reserve_shared_dplls(state, crtc, NULL);
}

static u32 vlv_dpll(const struct intel_crtc_state *crtc_state)
{
	struct intel_crtc *crtc = to_intel_crtc(crtc_state->uapi.crtc);
	u32 dpll;

	dpll = DPLL_INTEGRATED_REF_CLK_VLV |
		DPLL_REF_CLK_ENABLE_VLV | DPLL_VGA_MODE_DIS;

	if (crtc->pipe != PIPE_A)
		dpll |= DPLL_INTEGRATED_CRI_CLK_VLV;

	/* DPLL not used with DSI, but still need the rest set up */
	if (!intel_crtc_has_type(crtc_state, INTEL_OUTPUT_DSI))
		dpll |= DPLL_VCO_ENABLE | DPLL_EXT_BUFFER_ENABLE_VLV;

	return dpll;
}

void vlv_compute_dpll(struct intel_crtc_state *crtc_state)
{
	struct i9xx_dpll_hw_state *hw_state = &crtc_state->dpll_hw_state.i9xx;

	hw_state->dpll = vlv_dpll(crtc_state);
	hw_state->dpll_md = i965_dpll_md(crtc_state);
}

static u32 chv_dpll(const struct intel_crtc_state *crtc_state)
{
	struct intel_crtc *crtc = to_intel_crtc(crtc_state->uapi.crtc);
	u32 dpll;

	dpll = DPLL_SSC_REF_CLK_CHV |
		DPLL_REF_CLK_ENABLE_VLV | DPLL_VGA_MODE_DIS;

	if (crtc->pipe != PIPE_A)
		dpll |= DPLL_INTEGRATED_CRI_CLK_VLV;

	/* DPLL not used with DSI, but still need the rest set up */
	if (!intel_crtc_has_type(crtc_state, INTEL_OUTPUT_DSI))
		dpll |= DPLL_VCO_ENABLE;

	return dpll;
}

void chv_compute_dpll(struct intel_crtc_state *crtc_state)
{
	struct i9xx_dpll_hw_state *hw_state = &crtc_state->dpll_hw_state.i9xx;

	hw_state->dpll = chv_dpll(crtc_state);
	hw_state->dpll_md = i965_dpll_md(crtc_state);
}

static int chv_crtc_compute_clock(struct intel_atomic_state *state,
				  struct intel_crtc *crtc)
{
	struct intel_crtc_state *crtc_state =
		intel_atomic_get_new_crtc_state(state, crtc);
	const struct intel_limit *limit = &intel_limits_chv;
	int refclk = 100000;

	if (!crtc_state->clock_set &&
	    !chv_find_best_dpll(limit, crtc_state, crtc_state->port_clock,
				refclk, NULL, &crtc_state->dpll))
		return -EINVAL;

	chv_calc_dpll_params(refclk, &crtc_state->dpll);

	chv_compute_dpll(crtc_state);

	/* FIXME this is a mess */
	if (intel_crtc_has_type(crtc_state, INTEL_OUTPUT_DSI))
		return 0;

	crtc_state->port_clock = crtc_state->dpll.dot;
	crtc_state->hw.adjusted_mode.crtc_clock = intel_crtc_dotclock(crtc_state);

	return 0;
}

static int vlv_crtc_compute_clock(struct intel_atomic_state *state,
				  struct intel_crtc *crtc)
{
	struct intel_crtc_state *crtc_state =
		intel_atomic_get_new_crtc_state(state, crtc);
	const struct intel_limit *limit = &intel_limits_vlv;
	int refclk = 100000;

	if (!crtc_state->clock_set &&
	    !vlv_find_best_dpll(limit, crtc_state, crtc_state->port_clock,
				refclk, NULL, &crtc_state->dpll))
		return -EINVAL;

	vlv_calc_dpll_params(refclk, &crtc_state->dpll);

	vlv_compute_dpll(crtc_state);

	/* FIXME this is a mess */
	if (intel_crtc_has_type(crtc_state, INTEL_OUTPUT_DSI))
		return 0;

	crtc_state->port_clock = crtc_state->dpll.dot;
	crtc_state->hw.adjusted_mode.crtc_clock = intel_crtc_dotclock(crtc_state);

	return 0;
}

static int g4x_crtc_compute_clock(struct intel_atomic_state *state,
				  struct intel_crtc *crtc)
{
	struct drm_i915_private *dev_priv = to_i915(state->base.dev);
	struct intel_crtc_state *crtc_state =
		intel_atomic_get_new_crtc_state(state, crtc);
	const struct intel_limit *limit;
	int refclk = 96000;

	if (intel_crtc_has_type(crtc_state, INTEL_OUTPUT_LVDS)) {
		if (intel_panel_use_ssc(dev_priv)) {
			refclk = dev_priv->display.vbt.lvds_ssc_freq;
			drm_dbg_kms(&dev_priv->drm,
				    "using SSC reference clock of %d kHz\n",
				    refclk);
		}

		if (intel_is_dual_link_lvds(dev_priv))
			limit = &intel_limits_g4x_dual_channel_lvds;
		else
			limit = &intel_limits_g4x_single_channel_lvds;
	} else if (intel_crtc_has_type(crtc_state, INTEL_OUTPUT_HDMI) ||
		   intel_crtc_has_type(crtc_state, INTEL_OUTPUT_ANALOG)) {
		limit = &intel_limits_g4x_hdmi;
	} else if (intel_crtc_has_type(crtc_state, INTEL_OUTPUT_SDVO)) {
		limit = &intel_limits_g4x_sdvo;
	} else {
		/* The option is for other outputs */
		limit = &intel_limits_i9xx_sdvo;
	}

	if (!crtc_state->clock_set &&
	    !g4x_find_best_dpll(limit, crtc_state, crtc_state->port_clock,
				refclk, NULL, &crtc_state->dpll))
		return -EINVAL;

	i9xx_calc_dpll_params(refclk, &crtc_state->dpll);

	i9xx_compute_dpll(crtc_state, &crtc_state->dpll,
			  &crtc_state->dpll);

	crtc_state->port_clock = crtc_state->dpll.dot;
	/* FIXME this is a mess */
	if (!intel_crtc_has_type(crtc_state, INTEL_OUTPUT_TVOUT))
		crtc_state->hw.adjusted_mode.crtc_clock = intel_crtc_dotclock(crtc_state);

	return 0;
}

static int pnv_crtc_compute_clock(struct intel_atomic_state *state,
				  struct intel_crtc *crtc)
{
	struct drm_i915_private *dev_priv = to_i915(state->base.dev);
	struct intel_crtc_state *crtc_state =
		intel_atomic_get_new_crtc_state(state, crtc);
	const struct intel_limit *limit;
	int refclk = 96000;

	if (intel_crtc_has_type(crtc_state, INTEL_OUTPUT_LVDS)) {
		if (intel_panel_use_ssc(dev_priv)) {
			refclk = dev_priv->display.vbt.lvds_ssc_freq;
			drm_dbg_kms(&dev_priv->drm,
				    "using SSC reference clock of %d kHz\n",
				    refclk);
		}

		limit = &pnv_limits_lvds;
	} else {
		limit = &pnv_limits_sdvo;
	}

	if (!crtc_state->clock_set &&
	    !pnv_find_best_dpll(limit, crtc_state, crtc_state->port_clock,
				refclk, NULL, &crtc_state->dpll))
		return -EINVAL;

	pnv_calc_dpll_params(refclk, &crtc_state->dpll);

	i9xx_compute_dpll(crtc_state, &crtc_state->dpll,
			  &crtc_state->dpll);

	crtc_state->port_clock = crtc_state->dpll.dot;
	crtc_state->hw.adjusted_mode.crtc_clock = intel_crtc_dotclock(crtc_state);

	return 0;
}

static int i9xx_crtc_compute_clock(struct intel_atomic_state *state,
				   struct intel_crtc *crtc)
{
	struct drm_i915_private *dev_priv = to_i915(state->base.dev);
	struct intel_crtc_state *crtc_state =
		intel_atomic_get_new_crtc_state(state, crtc);
	const struct intel_limit *limit;
	int refclk = 96000;

	if (intel_crtc_has_type(crtc_state, INTEL_OUTPUT_LVDS)) {
		if (intel_panel_use_ssc(dev_priv)) {
			refclk = dev_priv->display.vbt.lvds_ssc_freq;
			drm_dbg_kms(&dev_priv->drm,
				    "using SSC reference clock of %d kHz\n",
				    refclk);
		}

		limit = &intel_limits_i9xx_lvds;
	} else {
		limit = &intel_limits_i9xx_sdvo;
	}

	if (!crtc_state->clock_set &&
	    !i9xx_find_best_dpll(limit, crtc_state, crtc_state->port_clock,
				 refclk, NULL, &crtc_state->dpll))
		return -EINVAL;

	i9xx_calc_dpll_params(refclk, &crtc_state->dpll);

	i9xx_compute_dpll(crtc_state, &crtc_state->dpll,
			  &crtc_state->dpll);

	crtc_state->port_clock = crtc_state->dpll.dot;
	/* FIXME this is a mess */
	if (!intel_crtc_has_type(crtc_state, INTEL_OUTPUT_TVOUT))
		crtc_state->hw.adjusted_mode.crtc_clock = intel_crtc_dotclock(crtc_state);

	return 0;
}

static int i8xx_crtc_compute_clock(struct intel_atomic_state *state,
				   struct intel_crtc *crtc)
{
	struct drm_i915_private *dev_priv = to_i915(state->base.dev);
	struct intel_crtc_state *crtc_state =
		intel_atomic_get_new_crtc_state(state, crtc);
	const struct intel_limit *limit;
	int refclk = 48000;

	if (intel_crtc_has_type(crtc_state, INTEL_OUTPUT_LVDS)) {
		if (intel_panel_use_ssc(dev_priv)) {
			refclk = dev_priv->display.vbt.lvds_ssc_freq;
			drm_dbg_kms(&dev_priv->drm,
				    "using SSC reference clock of %d kHz\n",
				    refclk);
		}

		limit = &intel_limits_i8xx_lvds;
	} else if (intel_crtc_has_type(crtc_state, INTEL_OUTPUT_DVO)) {
		limit = &intel_limits_i8xx_dvo;
	} else {
		limit = &intel_limits_i8xx_dac;
	}

	if (!crtc_state->clock_set &&
	    !i9xx_find_best_dpll(limit, crtc_state, crtc_state->port_clock,
				 refclk, NULL, &crtc_state->dpll))
		return -EINVAL;

	i9xx_calc_dpll_params(refclk, &crtc_state->dpll);

	i8xx_compute_dpll(crtc_state, &crtc_state->dpll,
			  &crtc_state->dpll);

	crtc_state->port_clock = crtc_state->dpll.dot;
	crtc_state->hw.adjusted_mode.crtc_clock = intel_crtc_dotclock(crtc_state);

	return 0;
}

static const struct intel_dpll_funcs mtl_dpll_funcs = {
	.crtc_compute_clock = mtl_crtc_compute_clock,
};

static const struct intel_dpll_funcs dg2_dpll_funcs = {
	.crtc_compute_clock = dg2_crtc_compute_clock,
};

static const struct intel_dpll_funcs hsw_dpll_funcs = {
	.crtc_compute_clock = hsw_crtc_compute_clock,
	.crtc_get_shared_dpll = hsw_crtc_get_shared_dpll,
};

static const struct intel_dpll_funcs ilk_dpll_funcs = {
	.crtc_compute_clock = ilk_crtc_compute_clock,
	.crtc_get_shared_dpll = ilk_crtc_get_shared_dpll,
};

static const struct intel_dpll_funcs chv_dpll_funcs = {
	.crtc_compute_clock = chv_crtc_compute_clock,
};

static const struct intel_dpll_funcs vlv_dpll_funcs = {
	.crtc_compute_clock = vlv_crtc_compute_clock,
};

static const struct intel_dpll_funcs g4x_dpll_funcs = {
	.crtc_compute_clock = g4x_crtc_compute_clock,
};

static const struct intel_dpll_funcs pnv_dpll_funcs = {
	.crtc_compute_clock = pnv_crtc_compute_clock,
};

static const struct intel_dpll_funcs i9xx_dpll_funcs = {
	.crtc_compute_clock = i9xx_crtc_compute_clock,
};

static const struct intel_dpll_funcs i8xx_dpll_funcs = {
	.crtc_compute_clock = i8xx_crtc_compute_clock,
};

int intel_dpll_crtc_compute_clock(struct intel_atomic_state *state,
				  struct intel_crtc *crtc)
{
	struct drm_i915_private *i915 = to_i915(state->base.dev);
	struct intel_crtc_state *crtc_state =
		intel_atomic_get_new_crtc_state(state, crtc);
	int ret;

	drm_WARN_ON(&i915->drm, !intel_crtc_needs_modeset(crtc_state));

	memset(&crtc_state->dpll_hw_state, 0,
	       sizeof(crtc_state->dpll_hw_state));

	if (!crtc_state->hw.enable)
		return 0;

	ret = i915->display.funcs.dpll->crtc_compute_clock(state, crtc);
	if (ret) {
		drm_dbg_kms(&i915->drm, "[CRTC:%d:%s] Couldn't calculate DPLL settings\n",
			    crtc->base.base.id, crtc->base.name);
		return ret;
	}

	return 0;
}

int intel_dpll_crtc_get_shared_dpll(struct intel_atomic_state *state,
				    struct intel_crtc *crtc)
{
	struct drm_i915_private *i915 = to_i915(state->base.dev);
	struct intel_crtc_state *crtc_state =
		intel_atomic_get_new_crtc_state(state, crtc);
	int ret;

	drm_WARN_ON(&i915->drm, !intel_crtc_needs_modeset(crtc_state));
	drm_WARN_ON(&i915->drm, !crtc_state->hw.enable && crtc_state->shared_dpll);

	if (!crtc_state->hw.enable || crtc_state->shared_dpll)
		return 0;

	if (!i915->display.funcs.dpll->crtc_get_shared_dpll)
		return 0;

	ret = i915->display.funcs.dpll->crtc_get_shared_dpll(state, crtc);
	if (ret) {
		drm_dbg_kms(&i915->drm, "[CRTC:%d:%s] Couldn't get a shared DPLL\n",
			    crtc->base.base.id, crtc->base.name);
		return ret;
	}

	return 0;
}

void
intel_dpll_init_clock_hook(struct drm_i915_private *dev_priv)
{
	if (DISPLAY_VER(dev_priv) >= 14)
		dev_priv->display.funcs.dpll = &mtl_dpll_funcs;
	else if (IS_DG2(dev_priv))
		dev_priv->display.funcs.dpll = &dg2_dpll_funcs;
	else if (DISPLAY_VER(dev_priv) >= 9 || HAS_DDI(dev_priv))
		dev_priv->display.funcs.dpll = &hsw_dpll_funcs;
	else if (HAS_PCH_SPLIT(dev_priv))
		dev_priv->display.funcs.dpll = &ilk_dpll_funcs;
	else if (IS_CHERRYVIEW(dev_priv))
		dev_priv->display.funcs.dpll = &chv_dpll_funcs;
	else if (IS_VALLEYVIEW(dev_priv))
		dev_priv->display.funcs.dpll = &vlv_dpll_funcs;
	else if (IS_G4X(dev_priv))
		dev_priv->display.funcs.dpll = &g4x_dpll_funcs;
	else if (IS_PINEVIEW(dev_priv))
		dev_priv->display.funcs.dpll = &pnv_dpll_funcs;
	else if (DISPLAY_VER(dev_priv) != 2)
		dev_priv->display.funcs.dpll = &i9xx_dpll_funcs;
	else
		dev_priv->display.funcs.dpll = &i8xx_dpll_funcs;
}

static bool i9xx_has_pps(struct drm_i915_private *dev_priv)
{
	if (IS_I830(dev_priv))
		return false;

	return IS_PINEVIEW(dev_priv) || IS_MOBILE(dev_priv);
}

void i9xx_enable_pll(const struct intel_crtc_state *crtc_state)
{
	struct intel_display *display = to_intel_display(crtc_state);
	struct intel_crtc *crtc = to_intel_crtc(crtc_state->uapi.crtc);
	struct drm_i915_private *dev_priv = to_i915(crtc->base.dev);
	const struct i9xx_dpll_hw_state *hw_state = &crtc_state->dpll_hw_state.i9xx;
	enum pipe pipe = crtc->pipe;
	int i;

	assert_transcoder_disabled(dev_priv, crtc_state->cpu_transcoder);

	/* PLL is protected by panel, make sure we can write it */
	if (i9xx_has_pps(dev_priv))
		assert_pps_unlocked(display, pipe);

	intel_de_write(dev_priv, FP0(pipe), hw_state->fp0);
	intel_de_write(dev_priv, FP1(pipe), hw_state->fp1);

	/*
	 * Apparently we need to have VGA mode enabled prior to changing
	 * the P1/P2 dividers. Otherwise the DPLL will keep using the old
	 * dividers, even though the register value does change.
	 */
	intel_de_write(dev_priv, DPLL(dev_priv, pipe),
		       hw_state->dpll & ~DPLL_VGA_MODE_DIS);
	intel_de_write(dev_priv, DPLL(dev_priv, pipe), hw_state->dpll);

	/* Wait for the clocks to stabilize. */
	intel_de_posting_read(dev_priv, DPLL(dev_priv, pipe));
	udelay(150);

	if (DISPLAY_VER(dev_priv) >= 4) {
		intel_de_write(dev_priv, DPLL_MD(dev_priv, pipe),
			       hw_state->dpll_md);
	} else {
		/* The pixel multiplier can only be updated once the
		 * DPLL is enabled and the clocks are stable.
		 *
		 * So write it again.
		 */
		intel_de_write(dev_priv, DPLL(dev_priv, pipe), hw_state->dpll);
	}

	/* We do this three times for luck */
	for (i = 0; i < 3; i++) {
		intel_de_write(dev_priv, DPLL(dev_priv, pipe), hw_state->dpll);
		intel_de_posting_read(dev_priv, DPLL(dev_priv, pipe));
		udelay(150); /* wait for warmup */
	}
}

static void vlv_pllb_recal_opamp(struct drm_i915_private *dev_priv,
				 enum dpio_phy phy, enum dpio_channel ch)
{
	u32 tmp;

	/*
	 * PLLB opamp always calibrates to max value of 0x3f, force enable it
	 * and set it to a reasonable value instead.
	 */
	tmp = vlv_dpio_read(dev_priv, phy, VLV_PLL_DW17(ch));
	tmp &= 0xffffff00;
	tmp |= 0x00000030;
	vlv_dpio_write(dev_priv, phy, VLV_PLL_DW17(ch), tmp);

	tmp = vlv_dpio_read(dev_priv, phy, VLV_REF_DW11);
	tmp &= 0x00ffffff;
	tmp |= 0x8c000000;
	vlv_dpio_write(dev_priv, phy, VLV_REF_DW11, tmp);

	tmp = vlv_dpio_read(dev_priv, phy, VLV_PLL_DW17(ch));
	tmp &= 0xffffff00;
	vlv_dpio_write(dev_priv, phy, VLV_PLL_DW17(ch), tmp);

	tmp = vlv_dpio_read(dev_priv, phy, VLV_REF_DW11);
	tmp &= 0x00ffffff;
	tmp |= 0xb0000000;
	vlv_dpio_write(dev_priv, phy, VLV_REF_DW11, tmp);
}

static void vlv_prepare_pll(const struct intel_crtc_state *crtc_state)
{
	struct intel_crtc *crtc = to_intel_crtc(crtc_state->uapi.crtc);
	struct drm_i915_private *dev_priv = to_i915(crtc->base.dev);
	const struct dpll *clock = &crtc_state->dpll;
	enum dpio_channel ch = vlv_pipe_to_channel(crtc->pipe);
	enum dpio_phy phy = vlv_pipe_to_phy(crtc->pipe);
	enum pipe pipe = crtc->pipe;
	u32 tmp, coreclk;

	vlv_dpio_get(dev_priv);

	/* See eDP HDMI DPIO driver vbios notes doc */

	/* PLL B needs special handling */
	if (pipe == PIPE_B)
		vlv_pllb_recal_opamp(dev_priv, phy, ch);

	/* Set up Tx target for periodic Rcomp update */
	vlv_dpio_write(dev_priv, phy, VLV_PCS_DW17_BCAST, 0x0100000f);

	/* Disable target IRef on PLL */
	tmp = vlv_dpio_read(dev_priv, phy, VLV_PLL_DW16(ch));
	tmp &= 0x00ffffff;
	vlv_dpio_write(dev_priv, phy, VLV_PLL_DW16(ch), tmp);

	/* Disable fast lock */
	vlv_dpio_write(dev_priv, phy, VLV_CMN_DW0, 0x610);

	/* Set idtafcrecal before PLL is enabled */
	tmp = DPIO_M1_DIV(clock->m1) |
		DPIO_M2_DIV(clock->m2) |
		DPIO_P1_DIV(clock->p1) |
		DPIO_P2_DIV(clock->p2) |
		DPIO_N_DIV(clock->n) |
		DPIO_K_DIV(1);

	/*
	 * Post divider depends on pixel clock rate, DAC vs digital (and LVDS,
	 * but we don't support that).
	 * Note: don't use the DAC post divider as it seems unstable.
	 */
	tmp |= DPIO_S1_DIV(DPIO_S1_DIV_HDMIDP);
	vlv_dpio_write(dev_priv, phy, VLV_PLL_DW3(ch), tmp);

	tmp |= DPIO_ENABLE_CALIBRATION;
	vlv_dpio_write(dev_priv, phy, VLV_PLL_DW3(ch), tmp);

	/* Set HBR and RBR LPF coefficients */
	if (crtc_state->port_clock == 162000 ||
	    intel_crtc_has_type(crtc_state, INTEL_OUTPUT_ANALOG) ||
	    intel_crtc_has_type(crtc_state, INTEL_OUTPUT_HDMI))
		vlv_dpio_write(dev_priv, phy, VLV_PLL_DW18(ch),
				 0x009f0003);
	else
		vlv_dpio_write(dev_priv, phy, VLV_PLL_DW18(ch),
				 0x00d0000f);

	if (intel_crtc_has_dp_encoder(crtc_state)) {
		/* Use SSC source */
		if (pipe == PIPE_A)
			vlv_dpio_write(dev_priv, phy, VLV_PLL_DW5(ch),
					 0x0df40000);
		else
			vlv_dpio_write(dev_priv, phy, VLV_PLL_DW5(ch),
					 0x0df70000);
	} else { /* HDMI or VGA */
		/* Use bend source */
		if (pipe == PIPE_A)
			vlv_dpio_write(dev_priv, phy, VLV_PLL_DW5(ch),
					 0x0df70000);
		else
			vlv_dpio_write(dev_priv, phy, VLV_PLL_DW5(ch),
					 0x0df40000);
	}

	coreclk = vlv_dpio_read(dev_priv, phy, VLV_PLL_DW7(ch));
	coreclk = (coreclk & 0x0000ff00) | 0x01c00000;
	if (intel_crtc_has_dp_encoder(crtc_state))
		coreclk |= 0x01000000;
	vlv_dpio_write(dev_priv, phy, VLV_PLL_DW7(ch), coreclk);

	vlv_dpio_write(dev_priv, phy, VLV_PLL_DW19(ch), 0x87871000);

	vlv_dpio_put(dev_priv);
}

static void _vlv_enable_pll(const struct intel_crtc_state *crtc_state)
{
	struct intel_crtc *crtc = to_intel_crtc(crtc_state->uapi.crtc);
	struct drm_i915_private *dev_priv = to_i915(crtc->base.dev);
	const struct i9xx_dpll_hw_state *hw_state = &crtc_state->dpll_hw_state.i9xx;
	enum pipe pipe = crtc->pipe;

	intel_de_write(dev_priv, DPLL(dev_priv, pipe), hw_state->dpll);
	intel_de_posting_read(dev_priv, DPLL(dev_priv, pipe));
	udelay(150);

	if (intel_de_wait_for_set(dev_priv, DPLL(dev_priv, pipe), DPLL_LOCK_VLV, 1))
		drm_err(&dev_priv->drm, "DPLL %d failed to lock\n", pipe);
}

void vlv_enable_pll(const struct intel_crtc_state *crtc_state)
{
	struct intel_display *display = to_intel_display(crtc_state);
	struct intel_crtc *crtc = to_intel_crtc(crtc_state->uapi.crtc);
	struct drm_i915_private *dev_priv = to_i915(crtc->base.dev);
	const struct i9xx_dpll_hw_state *hw_state = &crtc_state->dpll_hw_state.i9xx;
	enum pipe pipe = crtc->pipe;

	assert_transcoder_disabled(dev_priv, crtc_state->cpu_transcoder);

	/* PLL is protected by panel, make sure we can write it */
	assert_pps_unlocked(display, pipe);

	/* Enable Refclk */
	intel_de_write(dev_priv, DPLL(dev_priv, pipe),
		       hw_state->dpll & ~(DPLL_VCO_ENABLE | DPLL_EXT_BUFFER_ENABLE_VLV));

	if (hw_state->dpll & DPLL_VCO_ENABLE) {
		vlv_prepare_pll(crtc_state);
		_vlv_enable_pll(crtc_state);
	}

	intel_de_write(dev_priv, DPLL_MD(dev_priv, pipe), hw_state->dpll_md);
	intel_de_posting_read(dev_priv, DPLL_MD(dev_priv, pipe));
}

static void chv_prepare_pll(const struct intel_crtc_state *crtc_state)
{
	struct intel_crtc *crtc = to_intel_crtc(crtc_state->uapi.crtc);
	struct drm_i915_private *dev_priv = to_i915(crtc->base.dev);
<<<<<<< HEAD
	enum pipe pipe = crtc->pipe;
	enum dpio_channel port = vlv_pipe_to_channel(pipe);
	u32 loopfilter, tribuf_calcntr;
	u32 bestm2, bestp1, bestp2, bestm2_frac;
	u32 dpio_val;
	int vco;

	bestm2_frac = crtc_state->dpll.m2 & 0x3fffff;
	bestm2 = crtc_state->dpll.m2 >> 22;
	bestp1 = crtc_state->dpll.p1;
	bestp2 = crtc_state->dpll.p2;
	vco = crtc_state->dpll.vco;
	dpio_val = 0;
	loopfilter = 0;
=======
	const struct dpll *clock = &crtc_state->dpll;
	enum dpio_channel ch = vlv_pipe_to_channel(crtc->pipe);
	enum dpio_phy phy = vlv_pipe_to_phy(crtc->pipe);
	u32 tmp, loopfilter, tribuf_calcntr;
	u32 m2_frac;

	m2_frac = clock->m2 & 0x3fffff;
>>>>>>> 2d5404ca

	vlv_dpio_get(dev_priv);

	/* p1 and p2 divider */
	vlv_dpio_write(dev_priv, phy, CHV_CMN_DW13(ch),
		       DPIO_CHV_S1_DIV(5) |
		       DPIO_CHV_P1_DIV(clock->p1) |
		       DPIO_CHV_P2_DIV(clock->p2) |
		       DPIO_CHV_K_DIV(1));

	/* Feedback post-divider - m2 */
	vlv_dpio_write(dev_priv, phy, CHV_PLL_DW0(ch),
		       DPIO_CHV_M2_DIV(clock->m2 >> 22));

	/* Feedback refclk divider - n and m1 */
	vlv_dpio_write(dev_priv, phy, CHV_PLL_DW1(ch),
		       DPIO_CHV_M1_DIV(DPIO_CHV_M1_DIV_BY_2) |
		       DPIO_CHV_N_DIV(1));

	/* M2 fraction division */
	vlv_dpio_write(dev_priv, phy, CHV_PLL_DW2(ch),
		       DPIO_CHV_M2_FRAC_DIV(m2_frac));

	/* M2 fraction division enable */
	tmp = vlv_dpio_read(dev_priv, phy, CHV_PLL_DW3(ch));
	tmp &= ~(DPIO_CHV_FEEDFWD_GAIN_MASK | DPIO_CHV_FRAC_DIV_EN);
	tmp |= DPIO_CHV_FEEDFWD_GAIN(2);
	if (m2_frac)
		tmp |= DPIO_CHV_FRAC_DIV_EN;
	vlv_dpio_write(dev_priv, phy, CHV_PLL_DW3(ch), tmp);

	/* Program digital lock detect threshold */
	tmp = vlv_dpio_read(dev_priv, phy, CHV_PLL_DW9(ch));
	tmp &= ~(DPIO_CHV_INT_LOCK_THRESHOLD_MASK |
		      DPIO_CHV_INT_LOCK_THRESHOLD_SEL_COARSE);
	tmp |= DPIO_CHV_INT_LOCK_THRESHOLD(0x5);
	if (!m2_frac)
		tmp |= DPIO_CHV_INT_LOCK_THRESHOLD_SEL_COARSE;
	vlv_dpio_write(dev_priv, phy, CHV_PLL_DW9(ch), tmp);

	/* Loop filter */
	if (clock->vco == 5400000) {
		loopfilter = DPIO_CHV_PROP_COEFF(0x3) |
			DPIO_CHV_INT_COEFF(0x8) |
			DPIO_CHV_GAIN_CTRL(0x1);
		tribuf_calcntr = 0x9;
	} else if (clock->vco <= 6200000) {
		loopfilter = DPIO_CHV_PROP_COEFF(0x5) |
			DPIO_CHV_INT_COEFF(0xB) |
			DPIO_CHV_GAIN_CTRL(0x3);
		tribuf_calcntr = 0x9;
	} else if (clock->vco <= 6480000) {
		loopfilter = DPIO_CHV_PROP_COEFF(0x4) |
			DPIO_CHV_INT_COEFF(0x9) |
			DPIO_CHV_GAIN_CTRL(0x3);
		tribuf_calcntr = 0x8;
	} else {
		/* Not supported. Apply the same limits as in the max case */
		loopfilter = DPIO_CHV_PROP_COEFF(0x4) |
			DPIO_CHV_INT_COEFF(0x9) |
			DPIO_CHV_GAIN_CTRL(0x3);
		tribuf_calcntr = 0;
	}
	vlv_dpio_write(dev_priv, phy, CHV_PLL_DW6(ch), loopfilter);

	tmp = vlv_dpio_read(dev_priv, phy, CHV_PLL_DW8(ch));
	tmp &= ~DPIO_CHV_TDC_TARGET_CNT_MASK;
	tmp |= DPIO_CHV_TDC_TARGET_CNT(tribuf_calcntr);
	vlv_dpio_write(dev_priv, phy, CHV_PLL_DW8(ch), tmp);

	/* AFC Recal */
	vlv_dpio_write(dev_priv, phy, CHV_CMN_DW14(ch),
		       vlv_dpio_read(dev_priv, phy, CHV_CMN_DW14(ch)) |
		       DPIO_AFC_RECAL);

	vlv_dpio_put(dev_priv);
}

static void _chv_enable_pll(const struct intel_crtc_state *crtc_state)
{
	struct intel_crtc *crtc = to_intel_crtc(crtc_state->uapi.crtc);
	struct drm_i915_private *dev_priv = to_i915(crtc->base.dev);
	const struct i9xx_dpll_hw_state *hw_state = &crtc_state->dpll_hw_state.i9xx;
	enum dpio_channel ch = vlv_pipe_to_channel(crtc->pipe);
	enum dpio_phy phy = vlv_pipe_to_phy(crtc->pipe);
	enum pipe pipe = crtc->pipe;
	u32 tmp;

	vlv_dpio_get(dev_priv);

	/* Enable back the 10bit clock to display controller */
	tmp = vlv_dpio_read(dev_priv, phy, CHV_CMN_DW14(ch));
	tmp |= DPIO_DCLKP_EN;
	vlv_dpio_write(dev_priv, phy, CHV_CMN_DW14(ch), tmp);

	vlv_dpio_put(dev_priv);

	/*
	 * Need to wait > 100ns between dclkp clock enable bit and PLL enable.
	 */
	udelay(1);

	/* Enable PLL */
	intel_de_write(dev_priv, DPLL(dev_priv, pipe), hw_state->dpll);

	/* Check PLL is locked */
	if (intel_de_wait_for_set(dev_priv, DPLL(dev_priv, pipe), DPLL_LOCK_VLV, 1))
		drm_err(&dev_priv->drm, "PLL %d failed to lock\n", pipe);
}

void chv_enable_pll(const struct intel_crtc_state *crtc_state)
{
	struct intel_display *display = to_intel_display(crtc_state);
	struct intel_crtc *crtc = to_intel_crtc(crtc_state->uapi.crtc);
	struct drm_i915_private *dev_priv = to_i915(crtc->base.dev);
	const struct i9xx_dpll_hw_state *hw_state = &crtc_state->dpll_hw_state.i9xx;
	enum pipe pipe = crtc->pipe;

	assert_transcoder_disabled(dev_priv, crtc_state->cpu_transcoder);

	/* PLL is protected by panel, make sure we can write it */
	assert_pps_unlocked(display, pipe);

	/* Enable Refclk and SSC */
	intel_de_write(dev_priv, DPLL(dev_priv, pipe),
		       hw_state->dpll & ~DPLL_VCO_ENABLE);

	if (hw_state->dpll & DPLL_VCO_ENABLE) {
		chv_prepare_pll(crtc_state);
		_chv_enable_pll(crtc_state);
	}

	if (pipe != PIPE_A) {
		/*
		 * WaPixelRepeatModeFixForC0:chv
		 *
		 * DPLLCMD is AWOL. Use chicken bits to propagate
		 * the value from DPLLBMD to either pipe B or C.
		 */
		intel_de_write(dev_priv, CBR4_VLV, CBR_DPLLBMD_PIPE(pipe));
		intel_de_write(dev_priv, DPLL_MD(dev_priv, PIPE_B),
			       hw_state->dpll_md);
		intel_de_write(dev_priv, CBR4_VLV, 0);
		dev_priv->display.state.chv_dpll_md[pipe] = hw_state->dpll_md;

		/*
		 * DPLLB VGA mode also seems to cause problems.
		 * We should always have it disabled.
		 */
		drm_WARN_ON(&dev_priv->drm,
			    (intel_de_read(dev_priv, DPLL(dev_priv, PIPE_B)) &
			     DPLL_VGA_MODE_DIS) == 0);
	} else {
		intel_de_write(dev_priv, DPLL_MD(dev_priv, pipe),
			       hw_state->dpll_md);
		intel_de_posting_read(dev_priv, DPLL_MD(dev_priv, pipe));
	}
}

/**
 * vlv_force_pll_on - forcibly enable just the PLL
 * @dev_priv: i915 private structure
 * @pipe: pipe PLL to enable
 * @dpll: PLL configuration
 *
 * Enable the PLL for @pipe using the supplied @dpll config. To be used
 * in cases where we need the PLL enabled even when @pipe is not going to
 * be enabled.
 */
int vlv_force_pll_on(struct drm_i915_private *dev_priv, enum pipe pipe,
		     const struct dpll *dpll)
{
	struct intel_crtc *crtc = intel_crtc_for_pipe(dev_priv, pipe);
	struct intel_crtc_state *crtc_state;

	crtc_state = intel_crtc_state_alloc(crtc);
	if (!crtc_state)
		return -ENOMEM;

	crtc_state->cpu_transcoder = (enum transcoder)pipe;
	crtc_state->pixel_multiplier = 1;
	crtc_state->dpll = *dpll;
	crtc_state->output_types = BIT(INTEL_OUTPUT_EDP);

	if (IS_CHERRYVIEW(dev_priv)) {
		chv_compute_dpll(crtc_state);
		chv_enable_pll(crtc_state);
	} else {
		vlv_compute_dpll(crtc_state);
		vlv_enable_pll(crtc_state);
	}

	intel_crtc_destroy_state(&crtc->base, &crtc_state->uapi);

	return 0;
}

void vlv_disable_pll(struct drm_i915_private *dev_priv, enum pipe pipe)
{
	u32 val;

	/* Make sure the pipe isn't still relying on us */
	assert_transcoder_disabled(dev_priv, (enum transcoder)pipe);

	val = DPLL_INTEGRATED_REF_CLK_VLV |
		DPLL_REF_CLK_ENABLE_VLV | DPLL_VGA_MODE_DIS;
	if (pipe != PIPE_A)
		val |= DPLL_INTEGRATED_CRI_CLK_VLV;

	intel_de_write(dev_priv, DPLL(dev_priv, pipe), val);
	intel_de_posting_read(dev_priv, DPLL(dev_priv, pipe));
}

void chv_disable_pll(struct drm_i915_private *dev_priv, enum pipe pipe)
{
	enum dpio_channel ch = vlv_pipe_to_channel(pipe);
	enum dpio_phy phy = vlv_pipe_to_phy(pipe);
	u32 val;

	/* Make sure the pipe isn't still relying on us */
	assert_transcoder_disabled(dev_priv, (enum transcoder)pipe);

	val = DPLL_SSC_REF_CLK_CHV |
		DPLL_REF_CLK_ENABLE_VLV | DPLL_VGA_MODE_DIS;
	if (pipe != PIPE_A)
		val |= DPLL_INTEGRATED_CRI_CLK_VLV;

	intel_de_write(dev_priv, DPLL(dev_priv, pipe), val);
	intel_de_posting_read(dev_priv, DPLL(dev_priv, pipe));

	vlv_dpio_get(dev_priv);

	/* Disable 10bit clock to display controller */
	val = vlv_dpio_read(dev_priv, phy, CHV_CMN_DW14(ch));
	val &= ~DPIO_DCLKP_EN;
	vlv_dpio_write(dev_priv, phy, CHV_CMN_DW14(ch), val);

	vlv_dpio_put(dev_priv);
}

void i9xx_disable_pll(const struct intel_crtc_state *crtc_state)
{
	struct intel_crtc *crtc = to_intel_crtc(crtc_state->uapi.crtc);
	struct drm_i915_private *dev_priv = to_i915(crtc->base.dev);
	enum pipe pipe = crtc->pipe;

	/* Don't disable pipe or pipe PLLs if needed */
	if (IS_I830(dev_priv))
		return;

	/* Make sure the pipe isn't still relying on us */
	assert_transcoder_disabled(dev_priv, crtc_state->cpu_transcoder);

	intel_de_write(dev_priv, DPLL(dev_priv, pipe), DPLL_VGA_MODE_DIS);
	intel_de_posting_read(dev_priv, DPLL(dev_priv, pipe));
}


/**
 * vlv_force_pll_off - forcibly disable just the PLL
 * @dev_priv: i915 private structure
 * @pipe: pipe PLL to disable
 *
 * Disable the PLL for @pipe. To be used in cases where we need
 * the PLL enabled even when @pipe is not going to be enabled.
 */
void vlv_force_pll_off(struct drm_i915_private *dev_priv, enum pipe pipe)
{
	if (IS_CHERRYVIEW(dev_priv))
		chv_disable_pll(dev_priv, pipe);
	else
		vlv_disable_pll(dev_priv, pipe);
}

/* Only for pre-ILK configs */
static void assert_pll(struct drm_i915_private *dev_priv,
		       enum pipe pipe, bool state)
{
	bool cur_state;

<<<<<<< HEAD
	cur_state = intel_de_read(dev_priv, DPLL(pipe)) & DPLL_VCO_ENABLE;
=======
	cur_state = intel_de_read(dev_priv, DPLL(dev_priv, pipe)) & DPLL_VCO_ENABLE;
>>>>>>> 2d5404ca
	I915_STATE_WARN(dev_priv, cur_state != state,
			"PLL state assertion failure (expected %s, current %s)\n",
			str_on_off(state), str_on_off(cur_state));
}

void assert_pll_enabled(struct drm_i915_private *i915, enum pipe pipe)
{
	assert_pll(i915, pipe, true);
}

void assert_pll_disabled(struct drm_i915_private *i915, enum pipe pipe)
{
	assert_pll(i915, pipe, false);
}<|MERGE_RESOLUTION|>--- conflicted
+++ resolved
@@ -1213,34 +1213,6 @@
 
 static int mtl_crtc_compute_clock(struct intel_atomic_state *state,
 				  struct intel_crtc *crtc)
-<<<<<<< HEAD
-{
-	struct drm_i915_private *i915 = to_i915(state->base.dev);
-	struct intel_crtc_state *crtc_state =
-		intel_atomic_get_new_crtc_state(state, crtc);
-	struct intel_encoder *encoder =
-		intel_get_crtc_new_encoder(state, crtc_state);
-	enum phy phy = intel_port_to_phy(i915, encoder->port);
-	int ret;
-
-	ret = intel_cx0pll_calc_state(crtc_state, encoder);
-	if (ret)
-		return ret;
-
-	/* TODO: Do the readback via intel_compute_shared_dplls() */
-	if (intel_is_c10phy(i915, phy))
-		crtc_state->port_clock = intel_c10pll_calc_port_clock(encoder, &crtc_state->cx0pll_state.c10);
-	else
-		crtc_state->port_clock = intel_c20pll_calc_port_clock(encoder, &crtc_state->cx0pll_state.c20);
-
-	crtc_state->hw.adjusted_mode.crtc_clock = intel_crtc_dotclock(crtc_state);
-
-	return 0;
-}
-
-static bool ilk_needs_fb_cb_tune(const struct dpll *dpll, int factor)
-=======
->>>>>>> 2d5404ca
 {
 	struct intel_crtc_state *crtc_state =
 		intel_atomic_get_new_crtc_state(state, crtc);
@@ -2061,22 +2033,6 @@
 {
 	struct intel_crtc *crtc = to_intel_crtc(crtc_state->uapi.crtc);
 	struct drm_i915_private *dev_priv = to_i915(crtc->base.dev);
-<<<<<<< HEAD
-	enum pipe pipe = crtc->pipe;
-	enum dpio_channel port = vlv_pipe_to_channel(pipe);
-	u32 loopfilter, tribuf_calcntr;
-	u32 bestm2, bestp1, bestp2, bestm2_frac;
-	u32 dpio_val;
-	int vco;
-
-	bestm2_frac = crtc_state->dpll.m2 & 0x3fffff;
-	bestm2 = crtc_state->dpll.m2 >> 22;
-	bestp1 = crtc_state->dpll.p1;
-	bestp2 = crtc_state->dpll.p2;
-	vco = crtc_state->dpll.vco;
-	dpio_val = 0;
-	loopfilter = 0;
-=======
 	const struct dpll *clock = &crtc_state->dpll;
 	enum dpio_channel ch = vlv_pipe_to_channel(crtc->pipe);
 	enum dpio_phy phy = vlv_pipe_to_phy(crtc->pipe);
@@ -2084,7 +2040,6 @@
 	u32 m2_frac;
 
 	m2_frac = clock->m2 & 0x3fffff;
->>>>>>> 2d5404ca
 
 	vlv_dpio_get(dev_priv);
 
@@ -2365,11 +2320,7 @@
 {
 	bool cur_state;
 
-<<<<<<< HEAD
-	cur_state = intel_de_read(dev_priv, DPLL(pipe)) & DPLL_VCO_ENABLE;
-=======
 	cur_state = intel_de_read(dev_priv, DPLL(dev_priv, pipe)) & DPLL_VCO_ENABLE;
->>>>>>> 2d5404ca
 	I915_STATE_WARN(dev_priv, cur_state != state,
 			"PLL state assertion failure (expected %s, current %s)\n",
 			str_on_off(state), str_on_off(cur_state));
