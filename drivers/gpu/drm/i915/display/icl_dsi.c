/*
 * Copyright © 2018 Intel Corporation
 *
 * Permission is hereby granted, free of charge, to any person obtaining a
 * copy of this software and associated documentation files (the "Software"),
 * to deal in the Software without restriction, including without limitation
 * the rights to use, copy, modify, merge, publish, distribute, sublicense,
 * and/or sell copies of the Software, and to permit persons to whom the
 * Software is furnished to do so, subject to the following conditions:
 *
 * The above copyright notice and this permission notice (including the next
 * paragraph) shall be included in all copies or substantial portions of the
 * Software.
 *
 * THE SOFTWARE IS PROVIDED "AS IS", WITHOUT WARRANTY OF ANY KIND, EXPRESS OR
 * IMPLIED, INCLUDING BUT NOT LIMITED TO THE WARRANTIES OF MERCHANTABILITY,
 * FITNESS FOR A PARTICULAR PURPOSE AND NONINFRINGEMENT.  IN NO EVENT SHALL
 * THE AUTHORS OR COPYRIGHT HOLDERS BE LIABLE FOR ANY CLAIM, DAMAGES OR OTHER
 * LIABILITY, WHETHER IN AN ACTION OF CONTRACT, TORT OR OTHERWISE, ARISING
 * FROM, OUT OF OR IN CONNECTION WITH THE SOFTWARE OR THE USE OR OTHER
 * DEALINGS IN THE SOFTWARE.
 *
 * Authors:
 *   Madhav Chauhan <madhav.chauhan@intel.com>
 *   Jani Nikula <jani.nikula@intel.com>
 */

#include <drm/display/drm_dsc_helper.h>
#include <drm/drm_atomic_helper.h>
#include <drm/drm_mipi_dsi.h>

<<<<<<< HEAD
=======
#include "i915_reg.h"
>>>>>>> eb3cdb58
#include "icl_dsi.h"
#include "icl_dsi_regs.h"
#include "intel_atomic.h"
#include "intel_backlight.h"
<<<<<<< HEAD
=======
#include "intel_backlight_regs.h"
>>>>>>> eb3cdb58
#include "intel_combo_phy.h"
#include "intel_combo_phy_regs.h"
#include "intel_connector.h"
#include "intel_crtc.h"
#include "intel_ddi.h"
#include "intel_de.h"
#include "intel_dsi.h"
#include "intel_dsi_vbt.h"
#include "intel_panel.h"
#include "intel_vdsc.h"
#include "intel_vdsc_regs.h"
#include "skl_scaler.h"
#include "skl_universal_plane.h"

static int header_credits_available(struct drm_i915_private *dev_priv,
				    enum transcoder dsi_trans)
{
	return (intel_de_read(dev_priv, DSI_CMD_TXCTL(dsi_trans)) & FREE_HEADER_CREDIT_MASK)
		>> FREE_HEADER_CREDIT_SHIFT;
}

static int payload_credits_available(struct drm_i915_private *dev_priv,
				     enum transcoder dsi_trans)
{
	return (intel_de_read(dev_priv, DSI_CMD_TXCTL(dsi_trans)) & FREE_PLOAD_CREDIT_MASK)
		>> FREE_PLOAD_CREDIT_SHIFT;
}

static bool wait_for_header_credits(struct drm_i915_private *dev_priv,
				    enum transcoder dsi_trans, int hdr_credit)
{
	if (wait_for_us(header_credits_available(dev_priv, dsi_trans) >=
			hdr_credit, 100)) {
		drm_err(&dev_priv->drm, "DSI header credits not released\n");
		return false;
	}

	return true;
}

static bool wait_for_payload_credits(struct drm_i915_private *dev_priv,
				     enum transcoder dsi_trans, int payld_credit)
{
	if (wait_for_us(payload_credits_available(dev_priv, dsi_trans) >=
			payld_credit, 100)) {
		drm_err(&dev_priv->drm, "DSI payload credits not released\n");
		return false;
	}

	return true;
}

static enum transcoder dsi_port_to_transcoder(enum port port)
{
	if (port == PORT_A)
		return TRANSCODER_DSI_0;
	else
		return TRANSCODER_DSI_1;
}

static void wait_for_cmds_dispatched_to_panel(struct intel_encoder *encoder)
{
	struct drm_i915_private *dev_priv = to_i915(encoder->base.dev);
	struct intel_dsi *intel_dsi = enc_to_intel_dsi(encoder);
	struct mipi_dsi_device *dsi;
	enum port port;
	enum transcoder dsi_trans;
	int ret;

	/* wait for header/payload credits to be released */
	for_each_dsi_port(port, intel_dsi->ports) {
		dsi_trans = dsi_port_to_transcoder(port);
		wait_for_header_credits(dev_priv, dsi_trans, MAX_HEADER_CREDIT);
		wait_for_payload_credits(dev_priv, dsi_trans, MAX_PLOAD_CREDIT);
	}

	/* send nop DCS command */
	for_each_dsi_port(port, intel_dsi->ports) {
		dsi = intel_dsi->dsi_hosts[port]->device;
		dsi->mode_flags |= MIPI_DSI_MODE_LPM;
		dsi->channel = 0;
		ret = mipi_dsi_dcs_nop(dsi);
		if (ret < 0)
			drm_err(&dev_priv->drm,
				"error sending DCS NOP command\n");
	}

	/* wait for header credits to be released */
	for_each_dsi_port(port, intel_dsi->ports) {
		dsi_trans = dsi_port_to_transcoder(port);
		wait_for_header_credits(dev_priv, dsi_trans, MAX_HEADER_CREDIT);
	}

	/* wait for LP TX in progress bit to be cleared */
	for_each_dsi_port(port, intel_dsi->ports) {
		dsi_trans = dsi_port_to_transcoder(port);
		if (wait_for_us(!(intel_de_read(dev_priv, DSI_LP_MSG(dsi_trans)) &
				  LPTX_IN_PROGRESS), 20))
			drm_err(&dev_priv->drm, "LPTX bit not cleared\n");
	}
}

static int dsi_send_pkt_payld(struct intel_dsi_host *host,
			      const struct mipi_dsi_packet *packet)
{
	struct intel_dsi *intel_dsi = host->intel_dsi;
	struct drm_i915_private *i915 = to_i915(intel_dsi->base.base.dev);
	enum transcoder dsi_trans = dsi_port_to_transcoder(host->port);
	const u8 *data = packet->payload;
	u32 len = packet->payload_length;
	int i, j;

	/* payload queue can accept *256 bytes*, check limit */
	if (len > MAX_PLOAD_CREDIT * 4) {
		drm_err(&i915->drm, "payload size exceeds max queue limit\n");
		return -EINVAL;
	}

	for (i = 0; i < len; i += 4) {
		u32 tmp = 0;

		if (!wait_for_payload_credits(i915, dsi_trans, 1))
			return -EBUSY;

		for (j = 0; j < min_t(u32, len - i, 4); j++)
			tmp |= *data++ << 8 * j;

		intel_de_write(i915, DSI_CMD_TXPYLD(dsi_trans), tmp);
	}

	return 0;
}

static int dsi_send_pkt_hdr(struct intel_dsi_host *host,
			    const struct mipi_dsi_packet *packet,
			    bool enable_lpdt)
{
	struct intel_dsi *intel_dsi = host->intel_dsi;
	struct drm_i915_private *dev_priv = to_i915(intel_dsi->base.base.dev);
	enum transcoder dsi_trans = dsi_port_to_transcoder(host->port);
	u32 tmp;

	if (!wait_for_header_credits(dev_priv, dsi_trans, 1))
		return -EBUSY;

	tmp = intel_de_read(dev_priv, DSI_CMD_TXHDR(dsi_trans));

	if (packet->payload)
		tmp |= PAYLOAD_PRESENT;
	else
		tmp &= ~PAYLOAD_PRESENT;

	tmp &= ~VBLANK_FENCE;

	if (enable_lpdt)
		tmp |= LP_DATA_TRANSFER;
	else
		tmp &= ~LP_DATA_TRANSFER;

	tmp &= ~(PARAM_WC_MASK | VC_MASK | DT_MASK);
	tmp |= ((packet->header[0] & VC_MASK) << VC_SHIFT);
	tmp |= ((packet->header[0] & DT_MASK) << DT_SHIFT);
	tmp |= (packet->header[1] << PARAM_WC_LOWER_SHIFT);
	tmp |= (packet->header[2] << PARAM_WC_UPPER_SHIFT);
	intel_de_write(dev_priv, DSI_CMD_TXHDR(dsi_trans), tmp);

	return 0;
}

void icl_dsi_frame_update(struct intel_crtc_state *crtc_state)
{
	struct intel_crtc *crtc = to_intel_crtc(crtc_state->uapi.crtc);
	struct drm_i915_private *dev_priv = to_i915(crtc->base.dev);
	u32 mode_flags;
	enum port port;

	mode_flags = crtc_state->mode_flags;

	/*
	 * case 1 also covers dual link
	 * In case of dual link, frame update should be set on
	 * DSI_0
	 */
	if (mode_flags & I915_MODE_FLAG_DSI_USE_TE0)
		port = PORT_A;
	else if (mode_flags & I915_MODE_FLAG_DSI_USE_TE1)
		port = PORT_B;
	else
		return;

	intel_de_rmw(dev_priv, DSI_CMD_FRMCTL(port), 0, DSI_FRAME_UPDATE_REQUEST);
}

static void dsi_program_swing_and_deemphasis(struct intel_encoder *encoder)
{
	struct drm_i915_private *dev_priv = to_i915(encoder->base.dev);
	struct intel_dsi *intel_dsi = enc_to_intel_dsi(encoder);
	enum phy phy;
	u32 tmp, mask, val;
	int lane;

	for_each_dsi_phy(phy, intel_dsi->phys) {
		/*
		 * Program voltage swing and pre-emphasis level values as per
		 * table in BSPEC under DDI buffer programing
		 */
<<<<<<< HEAD
		tmp = intel_de_read(dev_priv, ICL_PORT_TX_DW5_LN(0, phy));
		tmp &= ~(SCALING_MODE_SEL_MASK | RTERM_SELECT_MASK);
		tmp |= SCALING_MODE_SEL(0x2);
		tmp |= TAP2_DISABLE | TAP3_DISABLE;
		tmp |= RTERM_SELECT(0x6);
		intel_de_write(dev_priv, ICL_PORT_TX_DW5_GRP(phy), tmp);

		tmp = intel_de_read(dev_priv, ICL_PORT_TX_DW5_AUX(phy));
		tmp &= ~(SCALING_MODE_SEL_MASK | RTERM_SELECT_MASK);
		tmp |= SCALING_MODE_SEL(0x2);
		tmp |= TAP2_DISABLE | TAP3_DISABLE;
		tmp |= RTERM_SELECT(0x6);
		intel_de_write(dev_priv, ICL_PORT_TX_DW5_AUX(phy), tmp);

		tmp = intel_de_read(dev_priv, ICL_PORT_TX_DW2_LN(0, phy));
		tmp &= ~(SWING_SEL_LOWER_MASK | SWING_SEL_UPPER_MASK |
			 RCOMP_SCALAR_MASK);
		tmp |= SWING_SEL_UPPER(0x2);
		tmp |= SWING_SEL_LOWER(0x2);
		tmp |= RCOMP_SCALAR(0x98);
=======
		mask = SCALING_MODE_SEL_MASK | RTERM_SELECT_MASK;
		val = SCALING_MODE_SEL(0x2) | TAP2_DISABLE | TAP3_DISABLE |
		      RTERM_SELECT(0x6);
		tmp = intel_de_read(dev_priv, ICL_PORT_TX_DW5_LN(0, phy));
		tmp &= ~mask;
		tmp |= val;
		intel_de_write(dev_priv, ICL_PORT_TX_DW5_GRP(phy), tmp);
		intel_de_rmw(dev_priv, ICL_PORT_TX_DW5_AUX(phy), mask, val);

		mask = SWING_SEL_LOWER_MASK | SWING_SEL_UPPER_MASK |
		       RCOMP_SCALAR_MASK;
		val = SWING_SEL_UPPER(0x2) | SWING_SEL_LOWER(0x2) |
		      RCOMP_SCALAR(0x98);
		tmp = intel_de_read(dev_priv, ICL_PORT_TX_DW2_LN(0, phy));
		tmp &= ~mask;
		tmp |= val;
>>>>>>> eb3cdb58
		intel_de_write(dev_priv, ICL_PORT_TX_DW2_GRP(phy), tmp);
		intel_de_rmw(dev_priv, ICL_PORT_TX_DW2_AUX(phy), mask, val);

		mask = POST_CURSOR_1_MASK | POST_CURSOR_2_MASK |
		       CURSOR_COEFF_MASK;
		val = POST_CURSOR_1(0x0) | POST_CURSOR_2(0x0) |
		      CURSOR_COEFF(0x3f);
		intel_de_rmw(dev_priv, ICL_PORT_TX_DW4_AUX(phy), mask, val);

		/* Bspec: must not use GRP register for write */
		for (lane = 0; lane <= 3; lane++)
			intel_de_rmw(dev_priv, ICL_PORT_TX_DW4_LN(lane, phy),
				     mask, val);
	}
}

static void configure_dual_link_mode(struct intel_encoder *encoder,
				     const struct intel_crtc_state *pipe_config)
{
	struct drm_i915_private *dev_priv = to_i915(encoder->base.dev);
	struct intel_dsi *intel_dsi = enc_to_intel_dsi(encoder);
	i915_reg_t dss_ctl1_reg, dss_ctl2_reg;
	u32 dss_ctl1;

	/* FIXME: Move all DSS handling to intel_vdsc.c */
	if (DISPLAY_VER(dev_priv) >= 12) {
		struct intel_crtc *crtc = to_intel_crtc(pipe_config->uapi.crtc);

		dss_ctl1_reg = ICL_PIPE_DSS_CTL1(crtc->pipe);
		dss_ctl2_reg = ICL_PIPE_DSS_CTL2(crtc->pipe);
	} else {
		dss_ctl1_reg = DSS_CTL1;
		dss_ctl2_reg = DSS_CTL2;
	}

	dss_ctl1 = intel_de_read(dev_priv, dss_ctl1_reg);
	dss_ctl1 |= SPLITTER_ENABLE;
	dss_ctl1 &= ~OVERLAP_PIXELS_MASK;
	dss_ctl1 |= OVERLAP_PIXELS(intel_dsi->pixel_overlap);

	if (intel_dsi->dual_link == DSI_DUAL_LINK_FRONT_BACK) {
		const struct drm_display_mode *adjusted_mode =
					&pipe_config->hw.adjusted_mode;
		u16 hactive = adjusted_mode->crtc_hdisplay;
		u16 dl_buffer_depth;

		dss_ctl1 &= ~DUAL_LINK_MODE_INTERLEAVE;
		dl_buffer_depth = hactive / 2 + intel_dsi->pixel_overlap;

		if (dl_buffer_depth > MAX_DL_BUFFER_TARGET_DEPTH)
			drm_err(&dev_priv->drm,
				"DL buffer depth exceed max value\n");

		dss_ctl1 &= ~LEFT_DL_BUF_TARGET_DEPTH_MASK;
		dss_ctl1 |= LEFT_DL_BUF_TARGET_DEPTH(dl_buffer_depth);
<<<<<<< HEAD
		dss_ctl2 = intel_de_read(dev_priv, dss_ctl2_reg);
		dss_ctl2 &= ~RIGHT_DL_BUF_TARGET_DEPTH_MASK;
		dss_ctl2 |= RIGHT_DL_BUF_TARGET_DEPTH(dl_buffer_depth);
		intel_de_write(dev_priv, dss_ctl2_reg, dss_ctl2);
=======
		intel_de_rmw(dev_priv, dss_ctl2_reg, RIGHT_DL_BUF_TARGET_DEPTH_MASK,
			     RIGHT_DL_BUF_TARGET_DEPTH(dl_buffer_depth));
>>>>>>> eb3cdb58
	} else {
		/* Interleave */
		dss_ctl1 |= DUAL_LINK_MODE_INTERLEAVE;
	}

	intel_de_write(dev_priv, dss_ctl1_reg, dss_ctl1);
}

/* aka DSI 8X clock */
static int afe_clk(struct intel_encoder *encoder,
		   const struct intel_crtc_state *crtc_state)
{
	struct intel_dsi *intel_dsi = enc_to_intel_dsi(encoder);
	int bpp;

	if (crtc_state->dsc.compression_enable)
		bpp = crtc_state->dsc.compressed_bpp;
	else
		bpp = mipi_dsi_pixel_format_to_bpp(intel_dsi->pixel_format);

	return DIV_ROUND_CLOSEST(intel_dsi->pclk * bpp, intel_dsi->lane_count);
}

static void gen11_dsi_program_esc_clk_div(struct intel_encoder *encoder,
					  const struct intel_crtc_state *crtc_state)
{
	struct drm_i915_private *dev_priv = to_i915(encoder->base.dev);
	struct intel_dsi *intel_dsi = enc_to_intel_dsi(encoder);
	enum port port;
	int afe_clk_khz;
	int theo_word_clk, act_word_clk;
	u32 esc_clk_div_m, esc_clk_div_m_phy;

	afe_clk_khz = afe_clk(encoder, crtc_state);

	if (IS_ALDERLAKE_S(dev_priv) || IS_ALDERLAKE_P(dev_priv)) {
		theo_word_clk = DIV_ROUND_UP(afe_clk_khz, 8 * DSI_MAX_ESC_CLK);
		act_word_clk = max(3, theo_word_clk + (theo_word_clk + 1) % 2);
		esc_clk_div_m = act_word_clk * 8;
		esc_clk_div_m_phy = (act_word_clk - 1) / 2;
	} else {
		esc_clk_div_m = DIV_ROUND_UP(afe_clk_khz, DSI_MAX_ESC_CLK);
	}

	for_each_dsi_port(port, intel_dsi->ports) {
		intel_de_write(dev_priv, ICL_DSI_ESC_CLK_DIV(port),
			       esc_clk_div_m & ICL_ESC_CLK_DIV_MASK);
		intel_de_posting_read(dev_priv, ICL_DSI_ESC_CLK_DIV(port));
	}

	for_each_dsi_port(port, intel_dsi->ports) {
		intel_de_write(dev_priv, ICL_DPHY_ESC_CLK_DIV(port),
			       esc_clk_div_m & ICL_ESC_CLK_DIV_MASK);
		intel_de_posting_read(dev_priv, ICL_DPHY_ESC_CLK_DIV(port));
	}

	if (IS_ALDERLAKE_S(dev_priv) || IS_ALDERLAKE_P(dev_priv)) {
		for_each_dsi_port(port, intel_dsi->ports) {
			intel_de_write(dev_priv, ADL_MIPIO_DW(port, 8),
				       esc_clk_div_m_phy & TX_ESC_CLK_DIV_PHY);
			intel_de_posting_read(dev_priv, ADL_MIPIO_DW(port, 8));
		}
	}
}

static void get_dsi_io_power_domains(struct drm_i915_private *dev_priv,
				     struct intel_dsi *intel_dsi)
{
	enum port port;

	for_each_dsi_port(port, intel_dsi->ports) {
		drm_WARN_ON(&dev_priv->drm, intel_dsi->io_wakeref[port]);
		intel_dsi->io_wakeref[port] =
			intel_display_power_get(dev_priv,
						port == PORT_A ?
						POWER_DOMAIN_PORT_DDI_IO_A :
						POWER_DOMAIN_PORT_DDI_IO_B);
	}
}

static void gen11_dsi_enable_io_power(struct intel_encoder *encoder)
{
	struct drm_i915_private *dev_priv = to_i915(encoder->base.dev);
	struct intel_dsi *intel_dsi = enc_to_intel_dsi(encoder);
	enum port port;

	for_each_dsi_port(port, intel_dsi->ports)
		intel_de_rmw(dev_priv, ICL_DSI_IO_MODECTL(port),
			     0, COMBO_PHY_MODE_DSI);

	get_dsi_io_power_domains(dev_priv, intel_dsi);
}

static void gen11_dsi_power_up_lanes(struct intel_encoder *encoder)
{
	struct drm_i915_private *dev_priv = to_i915(encoder->base.dev);
	struct intel_dsi *intel_dsi = enc_to_intel_dsi(encoder);
	enum phy phy;

	for_each_dsi_phy(phy, intel_dsi->phys)
		intel_combo_phy_power_up_lanes(dev_priv, phy, true,
					       intel_dsi->lane_count, false);
}

static void gen11_dsi_config_phy_lanes_sequence(struct intel_encoder *encoder)
{
	struct drm_i915_private *dev_priv = to_i915(encoder->base.dev);
	struct intel_dsi *intel_dsi = enc_to_intel_dsi(encoder);
	enum phy phy;
	u32 tmp;
	int lane;

	/* Step 4b(i) set loadgen select for transmit and aux lanes */
	for_each_dsi_phy(phy, intel_dsi->phys) {
		intel_de_rmw(dev_priv, ICL_PORT_TX_DW4_AUX(phy), LOADGEN_SELECT, 0);
		for (lane = 0; lane <= 3; lane++)
			intel_de_rmw(dev_priv, ICL_PORT_TX_DW4_LN(lane, phy),
				     LOADGEN_SELECT, lane != 2 ? LOADGEN_SELECT : 0);
	}

	/* Step 4b(ii) set latency optimization for transmit and aux lanes */
	for_each_dsi_phy(phy, intel_dsi->phys) {
<<<<<<< HEAD
		tmp = intel_de_read(dev_priv, ICL_PORT_TX_DW2_AUX(phy));
		tmp &= ~FRC_LATENCY_OPTIM_MASK;
		tmp |= FRC_LATENCY_OPTIM_VAL(0x5);
		intel_de_write(dev_priv, ICL_PORT_TX_DW2_AUX(phy), tmp);
=======
		intel_de_rmw(dev_priv, ICL_PORT_TX_DW2_AUX(phy),
			     FRC_LATENCY_OPTIM_MASK, FRC_LATENCY_OPTIM_VAL(0x5));
>>>>>>> eb3cdb58
		tmp = intel_de_read(dev_priv, ICL_PORT_TX_DW2_LN(0, phy));
		tmp &= ~FRC_LATENCY_OPTIM_MASK;
		tmp |= FRC_LATENCY_OPTIM_VAL(0x5);
		intel_de_write(dev_priv, ICL_PORT_TX_DW2_GRP(phy), tmp);

		/* For EHL, TGL, set latency optimization for PCS_DW1 lanes */
		if (IS_JSL_EHL(dev_priv) || (DISPLAY_VER(dev_priv) >= 12)) {
			intel_de_rmw(dev_priv, ICL_PORT_PCS_DW1_AUX(phy),
				     LATENCY_OPTIM_MASK, LATENCY_OPTIM_VAL(0));

			tmp = intel_de_read(dev_priv,
					    ICL_PORT_PCS_DW1_LN(0, phy));
			tmp &= ~LATENCY_OPTIM_MASK;
			tmp |= LATENCY_OPTIM_VAL(0x1);
			intel_de_write(dev_priv, ICL_PORT_PCS_DW1_GRP(phy),
				       tmp);
		}
	}

}

static void gen11_dsi_voltage_swing_program_seq(struct intel_encoder *encoder)
{
	struct drm_i915_private *dev_priv = to_i915(encoder->base.dev);
	struct intel_dsi *intel_dsi = enc_to_intel_dsi(encoder);
	u32 tmp;
	enum phy phy;

	/* clear common keeper enable bit */
	for_each_dsi_phy(phy, intel_dsi->phys) {
		tmp = intel_de_read(dev_priv, ICL_PORT_PCS_DW1_LN(0, phy));
		tmp &= ~COMMON_KEEPER_EN;
		intel_de_write(dev_priv, ICL_PORT_PCS_DW1_GRP(phy), tmp);
		intel_de_rmw(dev_priv, ICL_PORT_PCS_DW1_AUX(phy), COMMON_KEEPER_EN, 0);
	}

	/*
	 * Set SUS Clock Config bitfield to 11b
	 * Note: loadgen select program is done
	 * as part of lane phy sequence configuration
	 */
	for_each_dsi_phy(phy, intel_dsi->phys)
		intel_de_rmw(dev_priv, ICL_PORT_CL_DW5(phy), 0, SUS_CLOCK_CONFIG);

	/* Clear training enable to change swing values */
	for_each_dsi_phy(phy, intel_dsi->phys) {
		tmp = intel_de_read(dev_priv, ICL_PORT_TX_DW5_LN(0, phy));
		tmp &= ~TX_TRAINING_EN;
		intel_de_write(dev_priv, ICL_PORT_TX_DW5_GRP(phy), tmp);
		intel_de_rmw(dev_priv, ICL_PORT_TX_DW5_AUX(phy), TX_TRAINING_EN, 0);
	}

	/* Program swing and de-emphasis */
	dsi_program_swing_and_deemphasis(encoder);

	/* Set training enable to trigger update */
	for_each_dsi_phy(phy, intel_dsi->phys) {
		tmp = intel_de_read(dev_priv, ICL_PORT_TX_DW5_LN(0, phy));
		tmp |= TX_TRAINING_EN;
		intel_de_write(dev_priv, ICL_PORT_TX_DW5_GRP(phy), tmp);
		intel_de_rmw(dev_priv, ICL_PORT_TX_DW5_AUX(phy), 0, TX_TRAINING_EN);
	}
}

static void gen11_dsi_enable_ddi_buffer(struct intel_encoder *encoder)
{
	struct drm_i915_private *dev_priv = to_i915(encoder->base.dev);
	struct intel_dsi *intel_dsi = enc_to_intel_dsi(encoder);
	enum port port;

	for_each_dsi_port(port, intel_dsi->ports) {
		intel_de_rmw(dev_priv, DDI_BUF_CTL(port), 0, DDI_BUF_CTL_ENABLE);

		if (wait_for_us(!(intel_de_read(dev_priv, DDI_BUF_CTL(port)) &
				  DDI_BUF_IS_IDLE),
				  500))
			drm_err(&dev_priv->drm, "DDI port:%c buffer idle\n",
				port_name(port));
	}
}

static void
gen11_dsi_setup_dphy_timings(struct intel_encoder *encoder,
			     const struct intel_crtc_state *crtc_state)
{
	struct drm_i915_private *dev_priv = to_i915(encoder->base.dev);
	struct intel_dsi *intel_dsi = enc_to_intel_dsi(encoder);
	enum port port;
	enum phy phy;

	/* Program T-INIT master registers */
<<<<<<< HEAD
	for_each_dsi_port(port, intel_dsi->ports) {
		tmp = intel_de_read(dev_priv, ICL_DSI_T_INIT_MASTER(port));
		tmp &= ~DSI_T_INIT_MASTER_MASK;
		tmp |= intel_dsi->init_count;
		intel_de_write(dev_priv, ICL_DSI_T_INIT_MASTER(port), tmp);
	}
=======
	for_each_dsi_port(port, intel_dsi->ports)
		intel_de_rmw(dev_priv, ICL_DSI_T_INIT_MASTER(port),
			     DSI_T_INIT_MASTER_MASK, intel_dsi->init_count);
>>>>>>> eb3cdb58

	/* Program DPHY clock lanes timings */
	for_each_dsi_port(port, intel_dsi->ports) {
		intel_de_write(dev_priv, DPHY_CLK_TIMING_PARAM(port),
			       intel_dsi->dphy_reg);

		/* shadow register inside display core */
		intel_de_write(dev_priv, DSI_CLK_TIMING_PARAM(port),
			       intel_dsi->dphy_reg);
	}

	/* Program DPHY data lanes timings */
	for_each_dsi_port(port, intel_dsi->ports) {
		intel_de_write(dev_priv, DPHY_DATA_TIMING_PARAM(port),
			       intel_dsi->dphy_data_lane_reg);

		/* shadow register inside display core */
		intel_de_write(dev_priv, DSI_DATA_TIMING_PARAM(port),
			       intel_dsi->dphy_data_lane_reg);
	}

	/*
	 * If DSI link operating at or below an 800 MHz,
	 * TA_SURE should be override and programmed to
	 * a value '0' inside TA_PARAM_REGISTERS otherwise
	 * leave all fields at HW default values.
	 */
	if (DISPLAY_VER(dev_priv) == 11) {
		if (afe_clk(encoder, crtc_state) <= 800000) {
			for_each_dsi_port(port, intel_dsi->ports) {
				intel_de_rmw(dev_priv, DPHY_TA_TIMING_PARAM(port),
					     TA_SURE_MASK,
					     TA_SURE_OVERRIDE | TA_SURE(0));

				/* shadow register inside display core */
				intel_de_rmw(dev_priv, DSI_TA_TIMING_PARAM(port),
					     TA_SURE_MASK,
					     TA_SURE_OVERRIDE | TA_SURE(0));
			}
		}
	}

	if (IS_JSL_EHL(dev_priv)) {
		for_each_dsi_phy(phy, intel_dsi->phys)
			intel_de_rmw(dev_priv, ICL_DPHY_CHKN(phy),
				     0, ICL_DPHY_CHKN_AFE_OVER_PPI_STRAP);
	}
}

static void gen11_dsi_gate_clocks(struct intel_encoder *encoder)
{
	struct drm_i915_private *dev_priv = to_i915(encoder->base.dev);
	struct intel_dsi *intel_dsi = enc_to_intel_dsi(encoder);
	u32 tmp;
	enum phy phy;

	mutex_lock(&dev_priv->display.dpll.lock);
	tmp = intel_de_read(dev_priv, ICL_DPCLKA_CFGCR0);
	for_each_dsi_phy(phy, intel_dsi->phys)
		tmp |= ICL_DPCLKA_CFGCR0_DDI_CLK_OFF(phy);

	intel_de_write(dev_priv, ICL_DPCLKA_CFGCR0, tmp);
	mutex_unlock(&dev_priv->display.dpll.lock);
}

static void gen11_dsi_ungate_clocks(struct intel_encoder *encoder)
{
	struct drm_i915_private *dev_priv = to_i915(encoder->base.dev);
	struct intel_dsi *intel_dsi = enc_to_intel_dsi(encoder);
	u32 tmp;
	enum phy phy;

	mutex_lock(&dev_priv->display.dpll.lock);
	tmp = intel_de_read(dev_priv, ICL_DPCLKA_CFGCR0);
	for_each_dsi_phy(phy, intel_dsi->phys)
		tmp &= ~ICL_DPCLKA_CFGCR0_DDI_CLK_OFF(phy);

	intel_de_write(dev_priv, ICL_DPCLKA_CFGCR0, tmp);
	mutex_unlock(&dev_priv->display.dpll.lock);
}

static bool gen11_dsi_is_clock_enabled(struct intel_encoder *encoder)
{
	struct drm_i915_private *dev_priv = to_i915(encoder->base.dev);
	struct intel_dsi *intel_dsi = enc_to_intel_dsi(encoder);
	bool clock_enabled = false;
	enum phy phy;
	u32 tmp;

	tmp = intel_de_read(dev_priv, ICL_DPCLKA_CFGCR0);

	for_each_dsi_phy(phy, intel_dsi->phys) {
		if (!(tmp & ICL_DPCLKA_CFGCR0_DDI_CLK_OFF(phy)))
			clock_enabled = true;
	}

	return clock_enabled;
}

static void gen11_dsi_map_pll(struct intel_encoder *encoder,
			      const struct intel_crtc_state *crtc_state)
{
	struct drm_i915_private *dev_priv = to_i915(encoder->base.dev);
	struct intel_dsi *intel_dsi = enc_to_intel_dsi(encoder);
	struct intel_shared_dpll *pll = crtc_state->shared_dpll;
	enum phy phy;
	u32 val;

	mutex_lock(&dev_priv->display.dpll.lock);

	val = intel_de_read(dev_priv, ICL_DPCLKA_CFGCR0);
	for_each_dsi_phy(phy, intel_dsi->phys) {
		val &= ~ICL_DPCLKA_CFGCR0_DDI_CLK_SEL_MASK(phy);
		val |= ICL_DPCLKA_CFGCR0_DDI_CLK_SEL(pll->info->id, phy);
	}
	intel_de_write(dev_priv, ICL_DPCLKA_CFGCR0, val);

	for_each_dsi_phy(phy, intel_dsi->phys) {
		val &= ~ICL_DPCLKA_CFGCR0_DDI_CLK_OFF(phy);
	}
	intel_de_write(dev_priv, ICL_DPCLKA_CFGCR0, val);

	intel_de_posting_read(dev_priv, ICL_DPCLKA_CFGCR0);

	mutex_unlock(&dev_priv->display.dpll.lock);
}

static void
gen11_dsi_configure_transcoder(struct intel_encoder *encoder,
			       const struct intel_crtc_state *pipe_config)
{
	struct drm_i915_private *dev_priv = to_i915(encoder->base.dev);
	struct intel_dsi *intel_dsi = enc_to_intel_dsi(encoder);
	struct intel_crtc *crtc = to_intel_crtc(pipe_config->uapi.crtc);
	enum pipe pipe = crtc->pipe;
	u32 tmp;
	enum port port;
	enum transcoder dsi_trans;

	for_each_dsi_port(port, intel_dsi->ports) {
		dsi_trans = dsi_port_to_transcoder(port);
		tmp = intel_de_read(dev_priv, DSI_TRANS_FUNC_CONF(dsi_trans));

		if (intel_dsi->eotp_pkt)
			tmp &= ~EOTP_DISABLED;
		else
			tmp |= EOTP_DISABLED;

		/* enable link calibration if freq > 1.5Gbps */
		if (afe_clk(encoder, pipe_config) >= 1500 * 1000) {
			tmp &= ~LINK_CALIBRATION_MASK;
			tmp |= CALIBRATION_ENABLED_INITIAL_ONLY;
		}

		/* configure continuous clock */
		tmp &= ~CONTINUOUS_CLK_MASK;
		if (intel_dsi->clock_stop)
			tmp |= CLK_ENTER_LP_AFTER_DATA;
		else
			tmp |= CLK_HS_CONTINUOUS;

		/* configure buffer threshold limit to minimum */
		tmp &= ~PIX_BUF_THRESHOLD_MASK;
		tmp |= PIX_BUF_THRESHOLD_1_4;

		/* set virtual channel to '0' */
		tmp &= ~PIX_VIRT_CHAN_MASK;
		tmp |= PIX_VIRT_CHAN(0);

		/* program BGR transmission */
		if (intel_dsi->bgr_enabled)
			tmp |= BGR_TRANSMISSION;

		/* select pixel format */
		tmp &= ~PIX_FMT_MASK;
		if (pipe_config->dsc.compression_enable) {
			tmp |= PIX_FMT_COMPRESSED;
		} else {
			switch (intel_dsi->pixel_format) {
			default:
				MISSING_CASE(intel_dsi->pixel_format);
				fallthrough;
			case MIPI_DSI_FMT_RGB565:
				tmp |= PIX_FMT_RGB565;
				break;
			case MIPI_DSI_FMT_RGB666_PACKED:
				tmp |= PIX_FMT_RGB666_PACKED;
				break;
			case MIPI_DSI_FMT_RGB666:
				tmp |= PIX_FMT_RGB666_LOOSE;
				break;
			case MIPI_DSI_FMT_RGB888:
				tmp |= PIX_FMT_RGB888;
				break;
			}
		}

		if (DISPLAY_VER(dev_priv) >= 12) {
			if (is_vid_mode(intel_dsi))
				tmp |= BLANKING_PACKET_ENABLE;
		}

		/* program DSI operation mode */
		if (is_vid_mode(intel_dsi)) {
			tmp &= ~OP_MODE_MASK;
			switch (intel_dsi->video_mode) {
			default:
				MISSING_CASE(intel_dsi->video_mode);
				fallthrough;
			case NON_BURST_SYNC_EVENTS:
				tmp |= VIDEO_MODE_SYNC_EVENT;
				break;
			case NON_BURST_SYNC_PULSE:
				tmp |= VIDEO_MODE_SYNC_PULSE;
				break;
			}
		} else {
			/*
			 * FIXME: Retrieve this info from VBT.
			 * As per the spec when dsi transcoder is operating
			 * in TE GATE mode, TE comes from GPIO
			 * which is UTIL PIN for DSI 0.
			 * Also this GPIO would not be used for other
			 * purposes is an assumption.
			 */
			tmp &= ~OP_MODE_MASK;
			tmp |= CMD_MODE_TE_GATE;
			tmp |= TE_SOURCE_GPIO;
		}

		intel_de_write(dev_priv, DSI_TRANS_FUNC_CONF(dsi_trans), tmp);
	}

	/* enable port sync mode if dual link */
	if (intel_dsi->dual_link) {
		for_each_dsi_port(port, intel_dsi->ports) {
			dsi_trans = dsi_port_to_transcoder(port);
			intel_de_rmw(dev_priv, TRANS_DDI_FUNC_CTL2(dsi_trans),
				     0, PORT_SYNC_MODE_ENABLE);
		}

		/* configure stream splitting */
		configure_dual_link_mode(encoder, pipe_config);
	}

	for_each_dsi_port(port, intel_dsi->ports) {
		dsi_trans = dsi_port_to_transcoder(port);

		/* select data lane width */
		tmp = intel_de_read(dev_priv, TRANS_DDI_FUNC_CTL(dsi_trans));
		tmp &= ~DDI_PORT_WIDTH_MASK;
		tmp |= DDI_PORT_WIDTH(intel_dsi->lane_count);

		/* select input pipe */
		tmp &= ~TRANS_DDI_EDP_INPUT_MASK;
		switch (pipe) {
		default:
			MISSING_CASE(pipe);
			fallthrough;
		case PIPE_A:
			tmp |= TRANS_DDI_EDP_INPUT_A_ON;
			break;
		case PIPE_B:
			tmp |= TRANS_DDI_EDP_INPUT_B_ONOFF;
			break;
		case PIPE_C:
			tmp |= TRANS_DDI_EDP_INPUT_C_ONOFF;
			break;
		case PIPE_D:
			tmp |= TRANS_DDI_EDP_INPUT_D_ONOFF;
			break;
		}

		/* enable DDI buffer */
		tmp |= TRANS_DDI_FUNC_ENABLE;
		intel_de_write(dev_priv, TRANS_DDI_FUNC_CTL(dsi_trans), tmp);
	}

	/* wait for link ready */
	for_each_dsi_port(port, intel_dsi->ports) {
		dsi_trans = dsi_port_to_transcoder(port);
		if (wait_for_us((intel_de_read(dev_priv, DSI_TRANS_FUNC_CONF(dsi_trans)) &
				 LINK_READY), 2500))
			drm_err(&dev_priv->drm, "DSI link not ready\n");
	}
}

static void
gen11_dsi_set_transcoder_timings(struct intel_encoder *encoder,
				 const struct intel_crtc_state *crtc_state)
{
	struct drm_i915_private *dev_priv = to_i915(encoder->base.dev);
	struct intel_dsi *intel_dsi = enc_to_intel_dsi(encoder);
	const struct drm_display_mode *adjusted_mode =
		&crtc_state->hw.adjusted_mode;
	enum port port;
	enum transcoder dsi_trans;
	/* horizontal timings */
	u16 htotal, hactive, hsync_start, hsync_end, hsync_size;
	u16 hback_porch;
	/* vertical timings */
	u16 vtotal, vactive, vsync_start, vsync_end, vsync_shift;
	int mul = 1, div = 1;

	/*
	 * Adjust horizontal timings (htotal, hsync_start, hsync_end) to account
	 * for slower link speed if DSC is enabled.
	 *
	 * The compression frequency ratio is the ratio between compressed and
	 * non-compressed link speeds, and simplifies down to the ratio between
	 * compressed and non-compressed bpp.
	 */
	if (crtc_state->dsc.compression_enable) {
		mul = crtc_state->dsc.compressed_bpp;
		div = mipi_dsi_pixel_format_to_bpp(intel_dsi->pixel_format);
	}

	hactive = adjusted_mode->crtc_hdisplay;

	if (is_vid_mode(intel_dsi))
		htotal = DIV_ROUND_UP(adjusted_mode->crtc_htotal * mul, div);
	else
		htotal = DIV_ROUND_UP((hactive + 160) * mul, div);

	hsync_start = DIV_ROUND_UP(adjusted_mode->crtc_hsync_start * mul, div);
	hsync_end = DIV_ROUND_UP(adjusted_mode->crtc_hsync_end * mul, div);
	hsync_size  = hsync_end - hsync_start;
	hback_porch = (adjusted_mode->crtc_htotal -
		       adjusted_mode->crtc_hsync_end);
	vactive = adjusted_mode->crtc_vdisplay;

	if (is_vid_mode(intel_dsi)) {
		vtotal = adjusted_mode->crtc_vtotal;
	} else {
		int bpp, line_time_us, byte_clk_period_ns;

		if (crtc_state->dsc.compression_enable)
			bpp = crtc_state->dsc.compressed_bpp;
		else
			bpp = mipi_dsi_pixel_format_to_bpp(intel_dsi->pixel_format);

		byte_clk_period_ns = 1000000 / afe_clk(encoder, crtc_state);
		line_time_us = (htotal * (bpp / 8) * byte_clk_period_ns) / (1000 * intel_dsi->lane_count);
		vtotal = vactive + DIV_ROUND_UP(400, line_time_us);
	}
	vsync_start = adjusted_mode->crtc_vsync_start;
	vsync_end = adjusted_mode->crtc_vsync_end;
	vsync_shift = hsync_start - htotal / 2;

	if (intel_dsi->dual_link) {
		hactive /= 2;
		if (intel_dsi->dual_link == DSI_DUAL_LINK_FRONT_BACK)
			hactive += intel_dsi->pixel_overlap;
		htotal /= 2;
	}

	/* minimum hactive as per bspec: 256 pixels */
	if (adjusted_mode->crtc_hdisplay < 256)
		drm_err(&dev_priv->drm, "hactive is less then 256 pixels\n");

	/* if RGB666 format, then hactive must be multiple of 4 pixels */
	if (intel_dsi->pixel_format == MIPI_DSI_FMT_RGB666 && hactive % 4 != 0)
		drm_err(&dev_priv->drm,
			"hactive pixels are not multiple of 4\n");

	/* program TRANS_HTOTAL register */
	for_each_dsi_port(port, intel_dsi->ports) {
		dsi_trans = dsi_port_to_transcoder(port);
		intel_de_write(dev_priv, TRANS_HTOTAL(dsi_trans),
			       HACTIVE(hactive - 1) | HTOTAL(htotal - 1));
	}

	/* TRANS_HSYNC register to be programmed only for video mode */
	if (is_vid_mode(intel_dsi)) {
		if (intel_dsi->video_mode == NON_BURST_SYNC_PULSE) {
			/* BSPEC: hsync size should be atleast 16 pixels */
			if (hsync_size < 16)
				drm_err(&dev_priv->drm,
					"hsync size < 16 pixels\n");
		}

		if (hback_porch < 16)
			drm_err(&dev_priv->drm, "hback porch < 16 pixels\n");

		if (intel_dsi->dual_link) {
			hsync_start /= 2;
			hsync_end /= 2;
		}

		for_each_dsi_port(port, intel_dsi->ports) {
			dsi_trans = dsi_port_to_transcoder(port);
			intel_de_write(dev_priv, TRANS_HSYNC(dsi_trans),
				       HSYNC_START(hsync_start - 1) | HSYNC_END(hsync_end - 1));
		}
	}

	/* program TRANS_VTOTAL register */
	for_each_dsi_port(port, intel_dsi->ports) {
		dsi_trans = dsi_port_to_transcoder(port);
		/*
		 * FIXME: Programing this by assuming progressive mode, since
		 * non-interlaced info from VBT is not saved inside
		 * struct drm_display_mode.
		 * For interlace mode: program required pixel minus 2
		 */
		intel_de_write(dev_priv, TRANS_VTOTAL(dsi_trans),
			       VACTIVE(vactive - 1) | VTOTAL(vtotal - 1));
	}

	if (vsync_end < vsync_start || vsync_end > vtotal)
		drm_err(&dev_priv->drm, "Invalid vsync_end value\n");

	if (vsync_start < vactive)
		drm_err(&dev_priv->drm, "vsync_start less than vactive\n");

	/* program TRANS_VSYNC register for video mode only */
	if (is_vid_mode(intel_dsi)) {
		for_each_dsi_port(port, intel_dsi->ports) {
			dsi_trans = dsi_port_to_transcoder(port);
			intel_de_write(dev_priv, TRANS_VSYNC(dsi_trans),
				       VSYNC_START(vsync_start - 1) | VSYNC_END(vsync_end - 1));
		}
	}

	/*
	 * FIXME: It has to be programmed only for video modes and interlaced
	 * modes. Put the check condition here once interlaced
	 * info available as described above.
	 * program TRANS_VSYNCSHIFT register
	 */
	if (is_vid_mode(intel_dsi)) {
		for_each_dsi_port(port, intel_dsi->ports) {
			dsi_trans = dsi_port_to_transcoder(port);
			intel_de_write(dev_priv, TRANS_VSYNCSHIFT(dsi_trans),
				       vsync_shift);
		}
	}

	/*
	 * program TRANS_VBLANK register, should be same as vtotal programmed
	 *
	 * FIXME get rid of these local hacks and do it right,
	 * this will not handle eg. delayed vblank correctly.
	 */
	if (DISPLAY_VER(dev_priv) >= 12) {
		for_each_dsi_port(port, intel_dsi->ports) {
			dsi_trans = dsi_port_to_transcoder(port);
			intel_de_write(dev_priv, TRANS_VBLANK(dsi_trans),
				       VBLANK_START(vactive - 1) | VBLANK_END(vtotal - 1));
		}
	}
}

static void gen11_dsi_enable_transcoder(struct intel_encoder *encoder)
{
	struct drm_i915_private *dev_priv = to_i915(encoder->base.dev);
	struct intel_dsi *intel_dsi = enc_to_intel_dsi(encoder);
	enum port port;
	enum transcoder dsi_trans;

	for_each_dsi_port(port, intel_dsi->ports) {
		dsi_trans = dsi_port_to_transcoder(port);
		intel_de_rmw(dev_priv, TRANSCONF(dsi_trans), 0, TRANSCONF_ENABLE);

		/* wait for transcoder to be enabled */
<<<<<<< HEAD
		if (intel_de_wait_for_set(dev_priv, PIPECONF(dsi_trans),
					  PIPECONF_STATE_ENABLE, 10))
=======
		if (intel_de_wait_for_set(dev_priv, TRANSCONF(dsi_trans),
					  TRANSCONF_STATE_ENABLE, 10))
>>>>>>> eb3cdb58
			drm_err(&dev_priv->drm,
				"DSI transcoder not enabled\n");
	}
}

static void gen11_dsi_setup_timeouts(struct intel_encoder *encoder,
				     const struct intel_crtc_state *crtc_state)
{
	struct drm_i915_private *dev_priv = to_i915(encoder->base.dev);
	struct intel_dsi *intel_dsi = enc_to_intel_dsi(encoder);
	enum port port;
	enum transcoder dsi_trans;
	u32 hs_tx_timeout, lp_rx_timeout, ta_timeout, divisor, mul;

	/*
	 * escape clock count calculation:
	 * BYTE_CLK_COUNT = TIME_NS/(8 * UI)
	 * UI (nsec) = (10^6)/Bitrate
	 * TIME_NS = (BYTE_CLK_COUNT * 8 * 10^6)/ Bitrate
	 * ESCAPE_CLK_COUNT  = TIME_NS/ESC_CLK_NS
	 */
	divisor = intel_dsi_tlpx_ns(intel_dsi) * afe_clk(encoder, crtc_state) * 1000;
	mul = 8 * 1000000;
	hs_tx_timeout = DIV_ROUND_UP(intel_dsi->hs_tx_timeout * mul,
				     divisor);
	lp_rx_timeout = DIV_ROUND_UP(intel_dsi->lp_rx_timeout * mul, divisor);
	ta_timeout = DIV_ROUND_UP(intel_dsi->turn_arnd_val * mul, divisor);

	for_each_dsi_port(port, intel_dsi->ports) {
		dsi_trans = dsi_port_to_transcoder(port);

		/* program hst_tx_timeout */
		intel_de_rmw(dev_priv, DSI_HSTX_TO(dsi_trans),
			     HSTX_TIMEOUT_VALUE_MASK,
			     HSTX_TIMEOUT_VALUE(hs_tx_timeout));

		/* FIXME: DSI_CALIB_TO */

		/* program lp_rx_host timeout */
		intel_de_rmw(dev_priv, DSI_LPRX_HOST_TO(dsi_trans),
			     LPRX_TIMEOUT_VALUE_MASK,
			     LPRX_TIMEOUT_VALUE(lp_rx_timeout));

		/* FIXME: DSI_PWAIT_TO */

		/* program turn around timeout */
		intel_de_rmw(dev_priv, DSI_TA_TO(dsi_trans),
			     TA_TIMEOUT_VALUE_MASK,
			     TA_TIMEOUT_VALUE(ta_timeout));
	}
}

static void gen11_dsi_config_util_pin(struct intel_encoder *encoder,
				      bool enable)
{
	struct drm_i915_private *dev_priv = to_i915(encoder->base.dev);
	struct intel_dsi *intel_dsi = enc_to_intel_dsi(encoder);
	u32 tmp;

	/*
	 * used as TE i/p for DSI0,
	 * for dual link/DSI1 TE is from slave DSI1
	 * through GPIO.
	 */
	if (is_vid_mode(intel_dsi) || (intel_dsi->ports & BIT(PORT_B)))
		return;

	tmp = intel_de_read(dev_priv, UTIL_PIN_CTL);

	if (enable) {
		tmp |= UTIL_PIN_DIRECTION_INPUT;
		tmp |= UTIL_PIN_ENABLE;
	} else {
		tmp &= ~UTIL_PIN_ENABLE;
	}
	intel_de_write(dev_priv, UTIL_PIN_CTL, tmp);
}

static void
gen11_dsi_enable_port_and_phy(struct intel_encoder *encoder,
			      const struct intel_crtc_state *crtc_state)
{
	/* step 4a: power up all lanes of the DDI used by DSI */
	gen11_dsi_power_up_lanes(encoder);

	/* step 4b: configure lane sequencing of the Combo-PHY transmitters */
	gen11_dsi_config_phy_lanes_sequence(encoder);

	/* step 4c: configure voltage swing and skew */
	gen11_dsi_voltage_swing_program_seq(encoder);

	/* enable DDI buffer */
	gen11_dsi_enable_ddi_buffer(encoder);

	/* setup D-PHY timings */
	gen11_dsi_setup_dphy_timings(encoder, crtc_state);

	/* Since transcoder is configured to take events from GPIO */
	gen11_dsi_config_util_pin(encoder, true);

	/* step 4h: setup DSI protocol timeouts */
	gen11_dsi_setup_timeouts(encoder, crtc_state);

	/* Step (4h, 4i, 4j, 4k): Configure transcoder */
	gen11_dsi_configure_transcoder(encoder, crtc_state);

	/* Step 4l: Gate DDI clocks */
	gen11_dsi_gate_clocks(encoder);
}

static void gen11_dsi_powerup_panel(struct intel_encoder *encoder)
{
	struct drm_i915_private *dev_priv = to_i915(encoder->base.dev);
	struct intel_dsi *intel_dsi = enc_to_intel_dsi(encoder);
	struct mipi_dsi_device *dsi;
	enum port port;
	enum transcoder dsi_trans;
	u32 tmp;
	int ret;

	/* set maximum return packet size */
	for_each_dsi_port(port, intel_dsi->ports) {
		dsi_trans = dsi_port_to_transcoder(port);

		/*
		 * FIXME: This uses the number of DW's currently in the payload
		 * receive queue. This is probably not what we want here.
		 */
		tmp = intel_de_read(dev_priv, DSI_CMD_RXCTL(dsi_trans));
		tmp &= NUMBER_RX_PLOAD_DW_MASK;
		/* multiply "Number Rx Payload DW" by 4 to get max value */
		tmp = tmp * 4;
		dsi = intel_dsi->dsi_hosts[port]->device;
		ret = mipi_dsi_set_maximum_return_packet_size(dsi, tmp);
		if (ret < 0)
			drm_err(&dev_priv->drm,
				"error setting max return pkt size%d\n", tmp);
	}

	/* panel power on related mipi dsi vbt sequences */
	intel_dsi_vbt_exec_sequence(intel_dsi, MIPI_SEQ_POWER_ON);
	msleep(intel_dsi->panel_on_delay);
	intel_dsi_vbt_exec_sequence(intel_dsi, MIPI_SEQ_DEASSERT_RESET);
	intel_dsi_vbt_exec_sequence(intel_dsi, MIPI_SEQ_INIT_OTP);
	intel_dsi_vbt_exec_sequence(intel_dsi, MIPI_SEQ_DISPLAY_ON);

	/* ensure all panel commands dispatched before enabling transcoder */
	wait_for_cmds_dispatched_to_panel(encoder);
}

static void gen11_dsi_pre_pll_enable(struct intel_atomic_state *state,
				     struct intel_encoder *encoder,
				     const struct intel_crtc_state *crtc_state,
				     const struct drm_connector_state *conn_state)
{
	/* step2: enable IO power */
	gen11_dsi_enable_io_power(encoder);

	/* step3: enable DSI PLL */
	gen11_dsi_program_esc_clk_div(encoder, crtc_state);
}

static void gen11_dsi_pre_enable(struct intel_atomic_state *state,
				 struct intel_encoder *encoder,
				 const struct intel_crtc_state *pipe_config,
				 const struct drm_connector_state *conn_state)
{
	/* step3b */
	gen11_dsi_map_pll(encoder, pipe_config);

	/* step4: enable DSI port and DPHY */
	gen11_dsi_enable_port_and_phy(encoder, pipe_config);

	/* step5: program and powerup panel */
	gen11_dsi_powerup_panel(encoder);

	intel_dsc_dsi_pps_write(encoder, pipe_config);

	/* step6c: configure transcoder timings */
	gen11_dsi_set_transcoder_timings(encoder, pipe_config);
}

/*
 * Wa_1409054076:icl,jsl,ehl
 * When pipe A is disabled and MIPI DSI is enabled on pipe B,
 * the AMT KVMR feature will incorrectly see pipe A as enabled.
 * Set 0x42080 bit 23=1 before enabling DSI on pipe B and leave
 * it set while DSI is enabled on pipe B
 */
static void icl_apply_kvmr_pipe_a_wa(struct intel_encoder *encoder,
				     enum pipe pipe, bool enable)
{
	struct drm_i915_private *dev_priv = to_i915(encoder->base.dev);

	if (DISPLAY_VER(dev_priv) == 11 && pipe == PIPE_B)
		intel_de_rmw(dev_priv, CHICKEN_PAR1_1,
			     IGNORE_KVMR_PIPE_A,
			     enable ? IGNORE_KVMR_PIPE_A : 0);
}

/*
 * Wa_16012360555:adl-p
 * SW will have to program the "LP to HS Wakeup Guardband"
 * to account for the repeaters on the HS Request/Ready
 * PPI signaling between the Display engine and the DPHY.
 */
static void adlp_set_lp_hs_wakeup_gb(struct intel_encoder *encoder)
{
	struct drm_i915_private *i915 = to_i915(encoder->base.dev);
	struct intel_dsi *intel_dsi = enc_to_intel_dsi(encoder);
	enum port port;

	if (DISPLAY_VER(i915) == 13) {
		for_each_dsi_port(port, intel_dsi->ports)
			intel_de_rmw(i915, TGL_DSI_CHKN_REG(port),
				     TGL_DSI_CHKN_LSHS_GB_MASK,
				     TGL_DSI_CHKN_LSHS_GB(4));
	}
}

static void gen11_dsi_enable(struct intel_atomic_state *state,
			     struct intel_encoder *encoder,
			     const struct intel_crtc_state *crtc_state,
			     const struct drm_connector_state *conn_state)
{
	struct intel_dsi *intel_dsi = enc_to_intel_dsi(encoder);
	struct intel_crtc *crtc = to_intel_crtc(conn_state->crtc);

	drm_WARN_ON(state->base.dev, crtc_state->has_pch_encoder);

	/* Wa_1409054076:icl,jsl,ehl */
	icl_apply_kvmr_pipe_a_wa(encoder, crtc->pipe, true);

	/* Wa_16012360555:adl-p */
	adlp_set_lp_hs_wakeup_gb(encoder);

	/* step6d: enable dsi transcoder */
	gen11_dsi_enable_transcoder(encoder);

	/* step7: enable backlight */
	intel_backlight_enable(crtc_state, conn_state);
	intel_dsi_vbt_exec_sequence(intel_dsi, MIPI_SEQ_BACKLIGHT_ON);

	intel_crtc_vblank_on(crtc_state);
}

static void gen11_dsi_disable_transcoder(struct intel_encoder *encoder)
{
	struct drm_i915_private *dev_priv = to_i915(encoder->base.dev);
	struct intel_dsi *intel_dsi = enc_to_intel_dsi(encoder);
	enum port port;
	enum transcoder dsi_trans;

	for_each_dsi_port(port, intel_dsi->ports) {
		dsi_trans = dsi_port_to_transcoder(port);

		/* disable transcoder */
		intel_de_rmw(dev_priv, TRANSCONF(dsi_trans), TRANSCONF_ENABLE, 0);

		/* wait for transcoder to be disabled */
<<<<<<< HEAD
		if (intel_de_wait_for_clear(dev_priv, PIPECONF(dsi_trans),
					    PIPECONF_STATE_ENABLE, 50))
=======
		if (intel_de_wait_for_clear(dev_priv, TRANSCONF(dsi_trans),
					    TRANSCONF_STATE_ENABLE, 50))
>>>>>>> eb3cdb58
			drm_err(&dev_priv->drm,
				"DSI trancoder not disabled\n");
	}
}

static void gen11_dsi_powerdown_panel(struct intel_encoder *encoder)
{
	struct intel_dsi *intel_dsi = enc_to_intel_dsi(encoder);

	intel_dsi_vbt_exec_sequence(intel_dsi, MIPI_SEQ_DISPLAY_OFF);
	intel_dsi_vbt_exec_sequence(intel_dsi, MIPI_SEQ_ASSERT_RESET);
	intel_dsi_vbt_exec_sequence(intel_dsi, MIPI_SEQ_POWER_OFF);

	/* ensure cmds dispatched to panel */
	wait_for_cmds_dispatched_to_panel(encoder);
}

static void gen11_dsi_deconfigure_trancoder(struct intel_encoder *encoder)
{
	struct drm_i915_private *dev_priv = to_i915(encoder->base.dev);
	struct intel_dsi *intel_dsi = enc_to_intel_dsi(encoder);
	enum port port;
	enum transcoder dsi_trans;
	u32 tmp;

	/* disable periodic update mode */
	if (is_cmd_mode(intel_dsi)) {
		for_each_dsi_port(port, intel_dsi->ports)
			intel_de_rmw(dev_priv, DSI_CMD_FRMCTL(port),
				     DSI_PERIODIC_FRAME_UPDATE_ENABLE, 0);
	}

	/* put dsi link in ULPS */
	for_each_dsi_port(port, intel_dsi->ports) {
		dsi_trans = dsi_port_to_transcoder(port);
		tmp = intel_de_read(dev_priv, DSI_LP_MSG(dsi_trans));
		tmp |= LINK_ENTER_ULPS;
		tmp &= ~LINK_ULPS_TYPE_LP11;
		intel_de_write(dev_priv, DSI_LP_MSG(dsi_trans), tmp);

		if (wait_for_us((intel_de_read(dev_priv, DSI_LP_MSG(dsi_trans)) &
				 LINK_IN_ULPS),
				10))
			drm_err(&dev_priv->drm, "DSI link not in ULPS\n");
	}

	/* disable ddi function */
	for_each_dsi_port(port, intel_dsi->ports) {
		dsi_trans = dsi_port_to_transcoder(port);
		intel_de_rmw(dev_priv, TRANS_DDI_FUNC_CTL(dsi_trans),
			     TRANS_DDI_FUNC_ENABLE, 0);
	}

	/* disable port sync mode if dual link */
	if (intel_dsi->dual_link) {
		for_each_dsi_port(port, intel_dsi->ports) {
			dsi_trans = dsi_port_to_transcoder(port);
			intel_de_rmw(dev_priv, TRANS_DDI_FUNC_CTL2(dsi_trans),
				     PORT_SYNC_MODE_ENABLE, 0);
		}
	}
}

static void gen11_dsi_disable_port(struct intel_encoder *encoder)
{
	struct drm_i915_private *dev_priv = to_i915(encoder->base.dev);
	struct intel_dsi *intel_dsi = enc_to_intel_dsi(encoder);
	enum port port;

	gen11_dsi_ungate_clocks(encoder);
	for_each_dsi_port(port, intel_dsi->ports) {
		intel_de_rmw(dev_priv, DDI_BUF_CTL(port), DDI_BUF_CTL_ENABLE, 0);

		if (wait_for_us((intel_de_read(dev_priv, DDI_BUF_CTL(port)) &
				 DDI_BUF_IS_IDLE),
				 8))
			drm_err(&dev_priv->drm,
				"DDI port:%c buffer not idle\n",
				port_name(port));
	}
	gen11_dsi_gate_clocks(encoder);
}

static void gen11_dsi_disable_io_power(struct intel_encoder *encoder)
{
	struct drm_i915_private *dev_priv = to_i915(encoder->base.dev);
	struct intel_dsi *intel_dsi = enc_to_intel_dsi(encoder);
	enum port port;

	for_each_dsi_port(port, intel_dsi->ports) {
		intel_wakeref_t wakeref;

		wakeref = fetch_and_zero(&intel_dsi->io_wakeref[port]);
		intel_display_power_put(dev_priv,
					port == PORT_A ?
					POWER_DOMAIN_PORT_DDI_IO_A :
					POWER_DOMAIN_PORT_DDI_IO_B,
					wakeref);
	}

	/* set mode to DDI */
	for_each_dsi_port(port, intel_dsi->ports)
		intel_de_rmw(dev_priv, ICL_DSI_IO_MODECTL(port),
			     COMBO_PHY_MODE_DSI, 0);
}

static void gen11_dsi_disable(struct intel_atomic_state *state,
			      struct intel_encoder *encoder,
			      const struct intel_crtc_state *old_crtc_state,
			      const struct drm_connector_state *old_conn_state)
{
	struct intel_dsi *intel_dsi = enc_to_intel_dsi(encoder);
	struct intel_crtc *crtc = to_intel_crtc(old_conn_state->crtc);

	/* step1: turn off backlight */
	intel_dsi_vbt_exec_sequence(intel_dsi, MIPI_SEQ_BACKLIGHT_OFF);
	intel_backlight_disable(old_conn_state);

	/* step2d,e: disable transcoder and wait */
	gen11_dsi_disable_transcoder(encoder);

	/* Wa_1409054076:icl,jsl,ehl */
	icl_apply_kvmr_pipe_a_wa(encoder, crtc->pipe, false);

	/* step2f,g: powerdown panel */
	gen11_dsi_powerdown_panel(encoder);

	/* step2h,i,j: deconfig trancoder */
	gen11_dsi_deconfigure_trancoder(encoder);

	/* step3: disable port */
	gen11_dsi_disable_port(encoder);

	gen11_dsi_config_util_pin(encoder, false);

	/* step4: disable IO power */
	gen11_dsi_disable_io_power(encoder);
}

static void gen11_dsi_post_disable(struct intel_atomic_state *state,
				   struct intel_encoder *encoder,
				   const struct intel_crtc_state *old_crtc_state,
				   const struct drm_connector_state *old_conn_state)
{
	intel_crtc_vblank_off(old_crtc_state);

	intel_dsc_disable(old_crtc_state);

	skl_scaler_disable(old_crtc_state);
}

static enum drm_mode_status gen11_dsi_mode_valid(struct drm_connector *connector,
						 struct drm_display_mode *mode)
{
	/* FIXME: DSC? */
	return intel_dsi_mode_valid(connector, mode);
}

static void gen11_dsi_get_timings(struct intel_encoder *encoder,
				  struct intel_crtc_state *pipe_config)
{
	struct intel_dsi *intel_dsi = enc_to_intel_dsi(encoder);
	struct drm_display_mode *adjusted_mode =
					&pipe_config->hw.adjusted_mode;

	if (pipe_config->dsc.compressed_bpp) {
		int div = pipe_config->dsc.compressed_bpp;
		int mul = mipi_dsi_pixel_format_to_bpp(intel_dsi->pixel_format);

		adjusted_mode->crtc_htotal =
			DIV_ROUND_UP(adjusted_mode->crtc_htotal * mul, div);
		adjusted_mode->crtc_hsync_start =
			DIV_ROUND_UP(adjusted_mode->crtc_hsync_start * mul, div);
		adjusted_mode->crtc_hsync_end =
			DIV_ROUND_UP(adjusted_mode->crtc_hsync_end * mul, div);
	}

	if (intel_dsi->dual_link) {
		adjusted_mode->crtc_hdisplay *= 2;
		if (intel_dsi->dual_link == DSI_DUAL_LINK_FRONT_BACK)
			adjusted_mode->crtc_hdisplay -=
						intel_dsi->pixel_overlap;
		adjusted_mode->crtc_htotal *= 2;
	}
	adjusted_mode->crtc_hblank_start = adjusted_mode->crtc_hdisplay;
	adjusted_mode->crtc_hblank_end = adjusted_mode->crtc_htotal;

	if (intel_dsi->operation_mode == INTEL_DSI_VIDEO_MODE) {
		if (intel_dsi->dual_link) {
			adjusted_mode->crtc_hsync_start *= 2;
			adjusted_mode->crtc_hsync_end *= 2;
		}
	}
	adjusted_mode->crtc_vblank_start = adjusted_mode->crtc_vdisplay;
	adjusted_mode->crtc_vblank_end = adjusted_mode->crtc_vtotal;
}

static bool gen11_dsi_is_periodic_cmd_mode(struct intel_dsi *intel_dsi)
{
	struct drm_device *dev = intel_dsi->base.base.dev;
	struct drm_i915_private *dev_priv = to_i915(dev);
	enum transcoder dsi_trans;
	u32 val;

	if (intel_dsi->ports == BIT(PORT_B))
		dsi_trans = TRANSCODER_DSI_1;
	else
		dsi_trans = TRANSCODER_DSI_0;

	val = intel_de_read(dev_priv, DSI_TRANS_FUNC_CONF(dsi_trans));
	return (val & DSI_PERIODIC_FRAME_UPDATE_ENABLE);
}

static void gen11_dsi_get_cmd_mode_config(struct intel_dsi *intel_dsi,
					  struct intel_crtc_state *pipe_config)
{
	if (intel_dsi->ports == (BIT(PORT_B) | BIT(PORT_A)))
		pipe_config->mode_flags |= I915_MODE_FLAG_DSI_USE_TE1 |
					    I915_MODE_FLAG_DSI_USE_TE0;
	else if (intel_dsi->ports == BIT(PORT_B))
		pipe_config->mode_flags |= I915_MODE_FLAG_DSI_USE_TE1;
	else
		pipe_config->mode_flags |= I915_MODE_FLAG_DSI_USE_TE0;
}

static void gen11_dsi_get_config(struct intel_encoder *encoder,
				 struct intel_crtc_state *pipe_config)
{
	struct intel_crtc *crtc = to_intel_crtc(pipe_config->uapi.crtc);
	struct intel_dsi *intel_dsi = enc_to_intel_dsi(encoder);

	intel_ddi_get_clock(encoder, pipe_config, icl_ddi_combo_get_pll(encoder));

	pipe_config->hw.adjusted_mode.crtc_clock = intel_dsi->pclk;
	if (intel_dsi->dual_link)
		pipe_config->hw.adjusted_mode.crtc_clock *= 2;

	gen11_dsi_get_timings(encoder, pipe_config);
	pipe_config->output_types |= BIT(INTEL_OUTPUT_DSI);
	pipe_config->pipe_bpp = bdw_get_pipe_misc_bpp(crtc);

	/* Get the details on which TE should be enabled */
	if (is_cmd_mode(intel_dsi))
		gen11_dsi_get_cmd_mode_config(intel_dsi, pipe_config);

	if (gen11_dsi_is_periodic_cmd_mode(intel_dsi))
		pipe_config->mode_flags |= I915_MODE_FLAG_DSI_PERIODIC_CMD_MODE;
}

static void gen11_dsi_sync_state(struct intel_encoder *encoder,
				 const struct intel_crtc_state *crtc_state)
{
	struct drm_i915_private *dev_priv = to_i915(encoder->base.dev);
	struct intel_crtc *intel_crtc;
	enum pipe pipe;

	if (!crtc_state)
		return;

	intel_crtc = to_intel_crtc(crtc_state->uapi.crtc);
	pipe = intel_crtc->pipe;

	/* wa verify 1409054076:icl,jsl,ehl */
	if (DISPLAY_VER(dev_priv) == 11 && pipe == PIPE_B &&
	    !(intel_de_read(dev_priv, CHICKEN_PAR1_1) & IGNORE_KVMR_PIPE_A))
		drm_dbg_kms(&dev_priv->drm,
			    "[ENCODER:%d:%s] BIOS left IGNORE_KVMR_PIPE_A cleared with pipe B enabled\n",
			    encoder->base.base.id,
			    encoder->base.name);
}

static int gen11_dsi_dsc_compute_config(struct intel_encoder *encoder,
					struct intel_crtc_state *crtc_state)
{
	struct drm_i915_private *dev_priv = to_i915(encoder->base.dev);
	struct drm_dsc_config *vdsc_cfg = &crtc_state->dsc.config;
	int dsc_max_bpc = DISPLAY_VER(dev_priv) >= 12 ? 12 : 10;
	bool use_dsc;
	int ret;

	use_dsc = intel_bios_get_dsc_params(encoder, crtc_state, dsc_max_bpc);
	if (!use_dsc)
		return 0;

	if (crtc_state->pipe_bpp < 8 * 3)
		return -EINVAL;

	/* FIXME: split only when necessary */
	if (crtc_state->dsc.slice_count > 1)
		crtc_state->dsc.dsc_split = true;

	/* FIXME: initialize from VBT */
	vdsc_cfg->rc_model_size = DSC_RC_MODEL_SIZE_CONST;

	vdsc_cfg->pic_height = crtc_state->hw.adjusted_mode.crtc_vdisplay;

	ret = intel_dsc_compute_params(crtc_state);
	if (ret)
		return ret;

	/* DSI specific sanity checks on the common code */
	drm_WARN_ON(&dev_priv->drm, vdsc_cfg->vbr_enable);
	drm_WARN_ON(&dev_priv->drm, vdsc_cfg->simple_422);
	drm_WARN_ON(&dev_priv->drm,
		    vdsc_cfg->pic_width % vdsc_cfg->slice_width);
	drm_WARN_ON(&dev_priv->drm, vdsc_cfg->slice_height < 8);
	drm_WARN_ON(&dev_priv->drm,
		    vdsc_cfg->pic_height % vdsc_cfg->slice_height);

	ret = drm_dsc_compute_rc_parameters(vdsc_cfg);
	if (ret)
		return ret;

	crtc_state->dsc.compression_enable = true;

	return 0;
}

static int gen11_dsi_compute_config(struct intel_encoder *encoder,
				    struct intel_crtc_state *pipe_config,
				    struct drm_connector_state *conn_state)
{
	struct drm_i915_private *i915 = to_i915(encoder->base.dev);
	struct intel_dsi *intel_dsi = container_of(encoder, struct intel_dsi,
						   base);
	struct intel_connector *intel_connector = intel_dsi->attached_connector;
	struct drm_display_mode *adjusted_mode =
		&pipe_config->hw.adjusted_mode;
	int ret;

	pipe_config->output_format = INTEL_OUTPUT_FORMAT_RGB;

	ret = intel_panel_compute_config(intel_connector, adjusted_mode);
	if (ret)
		return ret;

	ret = intel_panel_fitting(pipe_config, conn_state);
	if (ret)
		return ret;

	adjusted_mode->flags = 0;

	/* Dual link goes to trancoder DSI'0' */
	if (intel_dsi->ports == BIT(PORT_B))
		pipe_config->cpu_transcoder = TRANSCODER_DSI_1;
	else
		pipe_config->cpu_transcoder = TRANSCODER_DSI_0;

	if (intel_dsi->pixel_format == MIPI_DSI_FMT_RGB888)
		pipe_config->pipe_bpp = 24;
	else
		pipe_config->pipe_bpp = 18;

	pipe_config->clock_set = true;

	if (gen11_dsi_dsc_compute_config(encoder, pipe_config))
		drm_dbg_kms(&i915->drm, "Attempting to use DSC failed\n");

	pipe_config->port_clock = afe_clk(encoder, pipe_config) / 5;

	/*
	 * In case of TE GATE cmd mode, we
	 * receive TE from the slave if
	 * dual link is enabled
	 */
	if (is_cmd_mode(intel_dsi))
		gen11_dsi_get_cmd_mode_config(intel_dsi, pipe_config);

	return 0;
}

static void gen11_dsi_get_power_domains(struct intel_encoder *encoder,
					struct intel_crtc_state *crtc_state)
{
	struct drm_i915_private *i915 = to_i915(encoder->base.dev);

	get_dsi_io_power_domains(i915,
				 enc_to_intel_dsi(encoder));
}

static bool gen11_dsi_get_hw_state(struct intel_encoder *encoder,
				   enum pipe *pipe)
{
	struct drm_i915_private *dev_priv = to_i915(encoder->base.dev);
	struct intel_dsi *intel_dsi = enc_to_intel_dsi(encoder);
	enum transcoder dsi_trans;
	intel_wakeref_t wakeref;
	enum port port;
	bool ret = false;
	u32 tmp;

	wakeref = intel_display_power_get_if_enabled(dev_priv,
						     encoder->power_domain);
	if (!wakeref)
		return false;

	for_each_dsi_port(port, intel_dsi->ports) {
		dsi_trans = dsi_port_to_transcoder(port);
		tmp = intel_de_read(dev_priv, TRANS_DDI_FUNC_CTL(dsi_trans));
		switch (tmp & TRANS_DDI_EDP_INPUT_MASK) {
		case TRANS_DDI_EDP_INPUT_A_ON:
			*pipe = PIPE_A;
			break;
		case TRANS_DDI_EDP_INPUT_B_ONOFF:
			*pipe = PIPE_B;
			break;
		case TRANS_DDI_EDP_INPUT_C_ONOFF:
			*pipe = PIPE_C;
			break;
		case TRANS_DDI_EDP_INPUT_D_ONOFF:
			*pipe = PIPE_D;
			break;
		default:
			drm_err(&dev_priv->drm, "Invalid PIPE input\n");
			goto out;
		}

		tmp = intel_de_read(dev_priv, TRANSCONF(dsi_trans));
		ret = tmp & TRANSCONF_ENABLE;
	}
out:
	intel_display_power_put(dev_priv, encoder->power_domain, wakeref);
	return ret;
}

static bool gen11_dsi_initial_fastset_check(struct intel_encoder *encoder,
					    struct intel_crtc_state *crtc_state)
{
	if (crtc_state->dsc.compression_enable) {
		drm_dbg_kms(encoder->base.dev, "Forcing full modeset due to DSC being enabled\n");
		crtc_state->uapi.mode_changed = true;

		return false;
	}

	return true;
}

static void gen11_dsi_encoder_destroy(struct drm_encoder *encoder)
{
	intel_encoder_destroy(encoder);
}

static const struct drm_encoder_funcs gen11_dsi_encoder_funcs = {
	.destroy = gen11_dsi_encoder_destroy,
};

static const struct drm_connector_funcs gen11_dsi_connector_funcs = {
	.detect = intel_panel_detect,
	.late_register = intel_connector_register,
	.early_unregister = intel_connector_unregister,
	.destroy = intel_connector_destroy,
	.fill_modes = drm_helper_probe_single_connector_modes,
	.atomic_get_property = intel_digital_connector_atomic_get_property,
	.atomic_set_property = intel_digital_connector_atomic_set_property,
	.atomic_destroy_state = drm_atomic_helper_connector_destroy_state,
	.atomic_duplicate_state = intel_digital_connector_duplicate_state,
};

static const struct drm_connector_helper_funcs gen11_dsi_connector_helper_funcs = {
	.get_modes = intel_dsi_get_modes,
	.mode_valid = gen11_dsi_mode_valid,
	.atomic_check = intel_digital_connector_atomic_check,
};

static int gen11_dsi_host_attach(struct mipi_dsi_host *host,
				 struct mipi_dsi_device *dsi)
{
	return 0;
}

static int gen11_dsi_host_detach(struct mipi_dsi_host *host,
				 struct mipi_dsi_device *dsi)
{
	return 0;
}

static ssize_t gen11_dsi_host_transfer(struct mipi_dsi_host *host,
				       const struct mipi_dsi_msg *msg)
{
	struct intel_dsi_host *intel_dsi_host = to_intel_dsi_host(host);
	struct mipi_dsi_packet dsi_pkt;
	ssize_t ret;
	bool enable_lpdt = false;

	ret = mipi_dsi_create_packet(&dsi_pkt, msg);
	if (ret < 0)
		return ret;

	if (msg->flags & MIPI_DSI_MSG_USE_LPM)
		enable_lpdt = true;

	/* only long packet contains payload */
	if (mipi_dsi_packet_format_is_long(msg->type)) {
		ret = dsi_send_pkt_payld(intel_dsi_host, &dsi_pkt);
		if (ret < 0)
			return ret;
	}

	/* send packet header */
	ret  = dsi_send_pkt_hdr(intel_dsi_host, &dsi_pkt, enable_lpdt);
	if (ret < 0)
		return ret;

	//TODO: add payload receive code if needed

	ret = sizeof(dsi_pkt.header) + dsi_pkt.payload_length;

	return ret;
}

static const struct mipi_dsi_host_ops gen11_dsi_host_ops = {
	.attach = gen11_dsi_host_attach,
	.detach = gen11_dsi_host_detach,
	.transfer = gen11_dsi_host_transfer,
};

#define ICL_PREPARE_CNT_MAX	0x7
#define ICL_CLK_ZERO_CNT_MAX	0xf
#define ICL_TRAIL_CNT_MAX	0x7
#define ICL_TCLK_PRE_CNT_MAX	0x3
#define ICL_TCLK_POST_CNT_MAX	0x7
#define ICL_HS_ZERO_CNT_MAX	0xf
#define ICL_EXIT_ZERO_CNT_MAX	0x7

static void icl_dphy_param_init(struct intel_dsi *intel_dsi)
{
	struct drm_device *dev = intel_dsi->base.base.dev;
	struct drm_i915_private *dev_priv = to_i915(dev);
	struct intel_connector *connector = intel_dsi->attached_connector;
	struct mipi_config *mipi_config = connector->panel.vbt.dsi.config;
	u32 tlpx_ns;
	u32 prepare_cnt, exit_zero_cnt, clk_zero_cnt, trail_cnt;
	u32 ths_prepare_ns, tclk_trail_ns;
	u32 hs_zero_cnt;
	u32 tclk_pre_cnt, tclk_post_cnt;

	tlpx_ns = intel_dsi_tlpx_ns(intel_dsi);

	tclk_trail_ns = max(mipi_config->tclk_trail, mipi_config->ths_trail);
	ths_prepare_ns = max(mipi_config->ths_prepare,
			     mipi_config->tclk_prepare);

	/*
	 * prepare cnt in escape clocks
	 * this field represents a hexadecimal value with a precision
	 * of 1.2 – i.e. the most significant bit is the integer
	 * and the least significant 2 bits are fraction bits.
	 * so, the field can represent a range of 0.25 to 1.75
	 */
	prepare_cnt = DIV_ROUND_UP(ths_prepare_ns * 4, tlpx_ns);
	if (prepare_cnt > ICL_PREPARE_CNT_MAX) {
		drm_dbg_kms(&dev_priv->drm, "prepare_cnt out of range (%d)\n",
			    prepare_cnt);
		prepare_cnt = ICL_PREPARE_CNT_MAX;
	}

	/* clk zero count in escape clocks */
	clk_zero_cnt = DIV_ROUND_UP(mipi_config->tclk_prepare_clkzero -
				    ths_prepare_ns, tlpx_ns);
	if (clk_zero_cnt > ICL_CLK_ZERO_CNT_MAX) {
		drm_dbg_kms(&dev_priv->drm,
			    "clk_zero_cnt out of range (%d)\n", clk_zero_cnt);
		clk_zero_cnt = ICL_CLK_ZERO_CNT_MAX;
	}

	/* trail cnt in escape clocks*/
	trail_cnt = DIV_ROUND_UP(tclk_trail_ns, tlpx_ns);
	if (trail_cnt > ICL_TRAIL_CNT_MAX) {
		drm_dbg_kms(&dev_priv->drm, "trail_cnt out of range (%d)\n",
			    trail_cnt);
		trail_cnt = ICL_TRAIL_CNT_MAX;
	}

	/* tclk pre count in escape clocks */
	tclk_pre_cnt = DIV_ROUND_UP(mipi_config->tclk_pre, tlpx_ns);
	if (tclk_pre_cnt > ICL_TCLK_PRE_CNT_MAX) {
		drm_dbg_kms(&dev_priv->drm,
			    "tclk_pre_cnt out of range (%d)\n", tclk_pre_cnt);
		tclk_pre_cnt = ICL_TCLK_PRE_CNT_MAX;
	}

	/* tclk post count in escape clocks */
	tclk_post_cnt = DIV_ROUND_UP(mipi_config->tclk_post, tlpx_ns);
	if (tclk_post_cnt > ICL_TCLK_POST_CNT_MAX) {
		drm_dbg_kms(&dev_priv->drm,
			    "tclk_post_cnt out of range (%d)\n",
			    tclk_post_cnt);
		tclk_post_cnt = ICL_TCLK_POST_CNT_MAX;
	}

	/* hs zero cnt in escape clocks */
	hs_zero_cnt = DIV_ROUND_UP(mipi_config->ths_prepare_hszero -
				   ths_prepare_ns, tlpx_ns);
	if (hs_zero_cnt > ICL_HS_ZERO_CNT_MAX) {
		drm_dbg_kms(&dev_priv->drm, "hs_zero_cnt out of range (%d)\n",
			    hs_zero_cnt);
		hs_zero_cnt = ICL_HS_ZERO_CNT_MAX;
	}

	/* hs exit zero cnt in escape clocks */
	exit_zero_cnt = DIV_ROUND_UP(mipi_config->ths_exit, tlpx_ns);
	if (exit_zero_cnt > ICL_EXIT_ZERO_CNT_MAX) {
		drm_dbg_kms(&dev_priv->drm,
			    "exit_zero_cnt out of range (%d)\n",
			    exit_zero_cnt);
		exit_zero_cnt = ICL_EXIT_ZERO_CNT_MAX;
	}

	/* clock lane dphy timings */
	intel_dsi->dphy_reg = (CLK_PREPARE_OVERRIDE |
			       CLK_PREPARE(prepare_cnt) |
			       CLK_ZERO_OVERRIDE |
			       CLK_ZERO(clk_zero_cnt) |
			       CLK_PRE_OVERRIDE |
			       CLK_PRE(tclk_pre_cnt) |
			       CLK_POST_OVERRIDE |
			       CLK_POST(tclk_post_cnt) |
			       CLK_TRAIL_OVERRIDE |
			       CLK_TRAIL(trail_cnt));

	/* data lanes dphy timings */
	intel_dsi->dphy_data_lane_reg = (HS_PREPARE_OVERRIDE |
					 HS_PREPARE(prepare_cnt) |
					 HS_ZERO_OVERRIDE |
					 HS_ZERO(hs_zero_cnt) |
					 HS_TRAIL_OVERRIDE |
					 HS_TRAIL(trail_cnt) |
					 HS_EXIT_OVERRIDE |
					 HS_EXIT(exit_zero_cnt));

	intel_dsi_log_params(intel_dsi);
}

static void icl_dsi_add_properties(struct intel_connector *connector)
{
	const struct drm_display_mode *fixed_mode =
		intel_panel_preferred_fixed_mode(connector);
<<<<<<< HEAD
	u32 allowed_scalers;

	allowed_scalers = BIT(DRM_MODE_SCALE_ASPECT) |
			   BIT(DRM_MODE_SCALE_FULLSCREEN) |
			   BIT(DRM_MODE_SCALE_CENTER);

	drm_connector_attach_scaling_mode_property(&connector->base,
						   allowed_scalers);
=======
>>>>>>> eb3cdb58

	intel_attach_scaling_mode_property(&connector->base);

	drm_connector_set_panel_orientation_with_quirk(&connector->base,
						       intel_dsi_get_panel_orientation(connector),
						       fixed_mode->hdisplay,
						       fixed_mode->vdisplay);
}

void icl_dsi_init(struct drm_i915_private *dev_priv)
{
	struct intel_dsi *intel_dsi;
	struct intel_encoder *encoder;
	struct intel_connector *intel_connector;
	struct drm_connector *connector;
	enum port port;

	if (!intel_bios_is_dsi_present(dev_priv, &port))
		return;

	intel_dsi = kzalloc(sizeof(*intel_dsi), GFP_KERNEL);
	if (!intel_dsi)
		return;

	intel_connector = intel_connector_alloc();
	if (!intel_connector) {
		kfree(intel_dsi);
		return;
	}

	encoder = &intel_dsi->base;
	intel_dsi->attached_connector = intel_connector;
	connector = &intel_connector->base;

	/* register DSI encoder with DRM subsystem */
	drm_encoder_init(&dev_priv->drm, &encoder->base, &gen11_dsi_encoder_funcs,
			 DRM_MODE_ENCODER_DSI, "DSI %c", port_name(port));

	encoder->pre_pll_enable = gen11_dsi_pre_pll_enable;
	encoder->pre_enable = gen11_dsi_pre_enable;
	encoder->enable = gen11_dsi_enable;
	encoder->disable = gen11_dsi_disable;
	encoder->post_disable = gen11_dsi_post_disable;
	encoder->port = port;
	encoder->get_config = gen11_dsi_get_config;
	encoder->sync_state = gen11_dsi_sync_state;
	encoder->update_pipe = intel_backlight_update;
	encoder->compute_config = gen11_dsi_compute_config;
	encoder->get_hw_state = gen11_dsi_get_hw_state;
	encoder->initial_fastset_check = gen11_dsi_initial_fastset_check;
	encoder->type = INTEL_OUTPUT_DSI;
	encoder->cloneable = 0;
	encoder->pipe_mask = ~0;
	encoder->power_domain = POWER_DOMAIN_PORT_DSI;
	encoder->get_power_domains = gen11_dsi_get_power_domains;
	encoder->disable_clock = gen11_dsi_gate_clocks;
	encoder->is_clock_enabled = gen11_dsi_is_clock_enabled;

	/* register DSI connector with DRM subsystem */
	drm_connector_init(&dev_priv->drm, connector, &gen11_dsi_connector_funcs,
			   DRM_MODE_CONNECTOR_DSI);
	drm_connector_helper_add(connector, &gen11_dsi_connector_helper_funcs);
	connector->display_info.subpixel_order = SubPixelHorizontalRGB;
	intel_connector->get_hw_state = intel_connector_get_hw_state;

	/* attach connector to encoder */
	intel_connector_attach_encoder(intel_connector, encoder);

	encoder->devdata = intel_bios_encoder_data_lookup(dev_priv, port);
	intel_bios_init_panel_late(dev_priv, &intel_connector->panel, encoder->devdata, NULL);

<<<<<<< HEAD
	mutex_lock(&dev->mode_config.mutex);
	intel_panel_add_vbt_lfp_fixed_mode(intel_connector);
	mutex_unlock(&dev->mode_config.mutex);
=======
	mutex_lock(&dev_priv->drm.mode_config.mutex);
	intel_panel_add_vbt_lfp_fixed_mode(intel_connector);
	mutex_unlock(&dev_priv->drm.mode_config.mutex);
>>>>>>> eb3cdb58

	if (!intel_panel_preferred_fixed_mode(intel_connector)) {
		drm_err(&dev_priv->drm, "DSI fixed mode info missing\n");
		goto err;
	}

<<<<<<< HEAD
	intel_panel_init(intel_connector);

	intel_backlight_setup(intel_connector, INVALID_PIPE);

=======
	intel_panel_init(intel_connector, NULL);

	intel_backlight_setup(intel_connector, INVALID_PIPE);

>>>>>>> eb3cdb58
	if (intel_connector->panel.vbt.dsi.config->dual_link)
		intel_dsi->ports = BIT(PORT_A) | BIT(PORT_B);
	else
		intel_dsi->ports = BIT(port);

	if (drm_WARN_ON(&dev_priv->drm, intel_connector->panel.vbt.dsi.bl_ports & ~intel_dsi->ports))
		intel_connector->panel.vbt.dsi.bl_ports &= intel_dsi->ports;

<<<<<<< HEAD
	intel_dsi->dcs_backlight_ports = intel_connector->panel.vbt.dsi.bl_ports;

	if (drm_WARN_ON(&dev_priv->drm, intel_connector->panel.vbt.dsi.cabc_ports & ~intel_dsi->ports))
		intel_connector->panel.vbt.dsi.cabc_ports &= intel_dsi->ports;

	intel_dsi->dcs_cabc_ports = intel_connector->panel.vbt.dsi.cabc_ports;
=======
	if (drm_WARN_ON(&dev_priv->drm, intel_connector->panel.vbt.dsi.cabc_ports & ~intel_dsi->ports))
		intel_connector->panel.vbt.dsi.cabc_ports &= intel_dsi->ports;
>>>>>>> eb3cdb58

	for_each_dsi_port(port, intel_dsi->ports) {
		struct intel_dsi_host *host;

		host = intel_dsi_host_init(intel_dsi, &gen11_dsi_host_ops, port);
		if (!host)
			goto err;

		intel_dsi->dsi_hosts[port] = host;
	}

	if (!intel_dsi_vbt_init(intel_dsi, MIPI_DSI_GENERIC_PANEL_ID)) {
		drm_dbg_kms(&dev_priv->drm, "no device found\n");
		goto err;
	}

	icl_dphy_param_init(intel_dsi);

	icl_dsi_add_properties(intel_connector);
	return;

err:
	drm_connector_cleanup(connector);
	drm_encoder_cleanup(&encoder->base);
	kfree(intel_dsi);
	kfree(intel_connector);
}<|MERGE_RESOLUTION|>--- conflicted
+++ resolved
@@ -29,18 +29,12 @@
 #include <drm/drm_atomic_helper.h>
 #include <drm/drm_mipi_dsi.h>
 
-<<<<<<< HEAD
-=======
 #include "i915_reg.h"
->>>>>>> eb3cdb58
 #include "icl_dsi.h"
 #include "icl_dsi_regs.h"
 #include "intel_atomic.h"
 #include "intel_backlight.h"
-<<<<<<< HEAD
-=======
 #include "intel_backlight_regs.h"
->>>>>>> eb3cdb58
 #include "intel_combo_phy.h"
 #include "intel_combo_phy_regs.h"
 #include "intel_connector.h"
@@ -247,28 +241,6 @@
 		 * Program voltage swing and pre-emphasis level values as per
 		 * table in BSPEC under DDI buffer programing
 		 */
-<<<<<<< HEAD
-		tmp = intel_de_read(dev_priv, ICL_PORT_TX_DW5_LN(0, phy));
-		tmp &= ~(SCALING_MODE_SEL_MASK | RTERM_SELECT_MASK);
-		tmp |= SCALING_MODE_SEL(0x2);
-		tmp |= TAP2_DISABLE | TAP3_DISABLE;
-		tmp |= RTERM_SELECT(0x6);
-		intel_de_write(dev_priv, ICL_PORT_TX_DW5_GRP(phy), tmp);
-
-		tmp = intel_de_read(dev_priv, ICL_PORT_TX_DW5_AUX(phy));
-		tmp &= ~(SCALING_MODE_SEL_MASK | RTERM_SELECT_MASK);
-		tmp |= SCALING_MODE_SEL(0x2);
-		tmp |= TAP2_DISABLE | TAP3_DISABLE;
-		tmp |= RTERM_SELECT(0x6);
-		intel_de_write(dev_priv, ICL_PORT_TX_DW5_AUX(phy), tmp);
-
-		tmp = intel_de_read(dev_priv, ICL_PORT_TX_DW2_LN(0, phy));
-		tmp &= ~(SWING_SEL_LOWER_MASK | SWING_SEL_UPPER_MASK |
-			 RCOMP_SCALAR_MASK);
-		tmp |= SWING_SEL_UPPER(0x2);
-		tmp |= SWING_SEL_LOWER(0x2);
-		tmp |= RCOMP_SCALAR(0x98);
-=======
 		mask = SCALING_MODE_SEL_MASK | RTERM_SELECT_MASK;
 		val = SCALING_MODE_SEL(0x2) | TAP2_DISABLE | TAP3_DISABLE |
 		      RTERM_SELECT(0x6);
@@ -285,7 +257,6 @@
 		tmp = intel_de_read(dev_priv, ICL_PORT_TX_DW2_LN(0, phy));
 		tmp &= ~mask;
 		tmp |= val;
->>>>>>> eb3cdb58
 		intel_de_write(dev_priv, ICL_PORT_TX_DW2_GRP(phy), tmp);
 		intel_de_rmw(dev_priv, ICL_PORT_TX_DW2_AUX(phy), mask, val);
 
@@ -341,15 +312,8 @@
 
 		dss_ctl1 &= ~LEFT_DL_BUF_TARGET_DEPTH_MASK;
 		dss_ctl1 |= LEFT_DL_BUF_TARGET_DEPTH(dl_buffer_depth);
-<<<<<<< HEAD
-		dss_ctl2 = intel_de_read(dev_priv, dss_ctl2_reg);
-		dss_ctl2 &= ~RIGHT_DL_BUF_TARGET_DEPTH_MASK;
-		dss_ctl2 |= RIGHT_DL_BUF_TARGET_DEPTH(dl_buffer_depth);
-		intel_de_write(dev_priv, dss_ctl2_reg, dss_ctl2);
-=======
 		intel_de_rmw(dev_priv, dss_ctl2_reg, RIGHT_DL_BUF_TARGET_DEPTH_MASK,
 			     RIGHT_DL_BUF_TARGET_DEPTH(dl_buffer_depth));
->>>>>>> eb3cdb58
 	} else {
 		/* Interleave */
 		dss_ctl1 |= DUAL_LINK_MODE_INTERLEAVE;
@@ -472,15 +436,8 @@
 
 	/* Step 4b(ii) set latency optimization for transmit and aux lanes */
 	for_each_dsi_phy(phy, intel_dsi->phys) {
-<<<<<<< HEAD
-		tmp = intel_de_read(dev_priv, ICL_PORT_TX_DW2_AUX(phy));
-		tmp &= ~FRC_LATENCY_OPTIM_MASK;
-		tmp |= FRC_LATENCY_OPTIM_VAL(0x5);
-		intel_de_write(dev_priv, ICL_PORT_TX_DW2_AUX(phy), tmp);
-=======
 		intel_de_rmw(dev_priv, ICL_PORT_TX_DW2_AUX(phy),
 			     FRC_LATENCY_OPTIM_MASK, FRC_LATENCY_OPTIM_VAL(0x5));
->>>>>>> eb3cdb58
 		tmp = intel_de_read(dev_priv, ICL_PORT_TX_DW2_LN(0, phy));
 		tmp &= ~FRC_LATENCY_OPTIM_MASK;
 		tmp |= FRC_LATENCY_OPTIM_VAL(0x5);
@@ -572,18 +529,9 @@
 	enum phy phy;
 
 	/* Program T-INIT master registers */
-<<<<<<< HEAD
-	for_each_dsi_port(port, intel_dsi->ports) {
-		tmp = intel_de_read(dev_priv, ICL_DSI_T_INIT_MASTER(port));
-		tmp &= ~DSI_T_INIT_MASTER_MASK;
-		tmp |= intel_dsi->init_count;
-		intel_de_write(dev_priv, ICL_DSI_T_INIT_MASTER(port), tmp);
-	}
-=======
 	for_each_dsi_port(port, intel_dsi->ports)
 		intel_de_rmw(dev_priv, ICL_DSI_T_INIT_MASTER(port),
 			     DSI_T_INIT_MASTER_MASK, intel_dsi->init_count);
->>>>>>> eb3cdb58
 
 	/* Program DPHY clock lanes timings */
 	for_each_dsi_port(port, intel_dsi->ports) {
@@ -1049,13 +997,8 @@
 		intel_de_rmw(dev_priv, TRANSCONF(dsi_trans), 0, TRANSCONF_ENABLE);
 
 		/* wait for transcoder to be enabled */
-<<<<<<< HEAD
-		if (intel_de_wait_for_set(dev_priv, PIPECONF(dsi_trans),
-					  PIPECONF_STATE_ENABLE, 10))
-=======
 		if (intel_de_wait_for_set(dev_priv, TRANSCONF(dsi_trans),
 					  TRANSCONF_STATE_ENABLE, 10))
->>>>>>> eb3cdb58
 			drm_err(&dev_priv->drm,
 				"DSI transcoder not enabled\n");
 	}
@@ -1316,13 +1259,8 @@
 		intel_de_rmw(dev_priv, TRANSCONF(dsi_trans), TRANSCONF_ENABLE, 0);
 
 		/* wait for transcoder to be disabled */
-<<<<<<< HEAD
-		if (intel_de_wait_for_clear(dev_priv, PIPECONF(dsi_trans),
-					    PIPECONF_STATE_ENABLE, 50))
-=======
 		if (intel_de_wait_for_clear(dev_priv, TRANSCONF(dsi_trans),
 					    TRANSCONF_STATE_ENABLE, 50))
->>>>>>> eb3cdb58
 			drm_err(&dev_priv->drm,
 				"DSI trancoder not disabled\n");
 	}
@@ -1961,17 +1899,6 @@
 {
 	const struct drm_display_mode *fixed_mode =
 		intel_panel_preferred_fixed_mode(connector);
-<<<<<<< HEAD
-	u32 allowed_scalers;
-
-	allowed_scalers = BIT(DRM_MODE_SCALE_ASPECT) |
-			   BIT(DRM_MODE_SCALE_FULLSCREEN) |
-			   BIT(DRM_MODE_SCALE_CENTER);
-
-	drm_connector_attach_scaling_mode_property(&connector->base,
-						   allowed_scalers);
-=======
->>>>>>> eb3cdb58
 
 	intel_attach_scaling_mode_property(&connector->base);
 
@@ -2043,32 +1970,19 @@
 	encoder->devdata = intel_bios_encoder_data_lookup(dev_priv, port);
 	intel_bios_init_panel_late(dev_priv, &intel_connector->panel, encoder->devdata, NULL);
 
-<<<<<<< HEAD
-	mutex_lock(&dev->mode_config.mutex);
-	intel_panel_add_vbt_lfp_fixed_mode(intel_connector);
-	mutex_unlock(&dev->mode_config.mutex);
-=======
 	mutex_lock(&dev_priv->drm.mode_config.mutex);
 	intel_panel_add_vbt_lfp_fixed_mode(intel_connector);
 	mutex_unlock(&dev_priv->drm.mode_config.mutex);
->>>>>>> eb3cdb58
 
 	if (!intel_panel_preferred_fixed_mode(intel_connector)) {
 		drm_err(&dev_priv->drm, "DSI fixed mode info missing\n");
 		goto err;
 	}
 
-<<<<<<< HEAD
-	intel_panel_init(intel_connector);
+	intel_panel_init(intel_connector, NULL);
 
 	intel_backlight_setup(intel_connector, INVALID_PIPE);
 
-=======
-	intel_panel_init(intel_connector, NULL);
-
-	intel_backlight_setup(intel_connector, INVALID_PIPE);
-
->>>>>>> eb3cdb58
 	if (intel_connector->panel.vbt.dsi.config->dual_link)
 		intel_dsi->ports = BIT(PORT_A) | BIT(PORT_B);
 	else
@@ -2077,17 +1991,8 @@
 	if (drm_WARN_ON(&dev_priv->drm, intel_connector->panel.vbt.dsi.bl_ports & ~intel_dsi->ports))
 		intel_connector->panel.vbt.dsi.bl_ports &= intel_dsi->ports;
 
-<<<<<<< HEAD
-	intel_dsi->dcs_backlight_ports = intel_connector->panel.vbt.dsi.bl_ports;
-
 	if (drm_WARN_ON(&dev_priv->drm, intel_connector->panel.vbt.dsi.cabc_ports & ~intel_dsi->ports))
 		intel_connector->panel.vbt.dsi.cabc_ports &= intel_dsi->ports;
-
-	intel_dsi->dcs_cabc_ports = intel_connector->panel.vbt.dsi.cabc_ports;
-=======
-	if (drm_WARN_ON(&dev_priv->drm, intel_connector->panel.vbt.dsi.cabc_ports & ~intel_dsi->ports))
-		intel_connector->panel.vbt.dsi.cabc_ports &= intel_dsi->ports;
->>>>>>> eb3cdb58
 
 	for_each_dsi_port(port, intel_dsi->ports) {
 		struct intel_dsi_host *host;
