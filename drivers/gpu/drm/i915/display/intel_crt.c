--- conflicted
+++ resolved
@@ -49,10 +49,7 @@
 #include "intel_gmbus.h"
 #include "intel_hotplug.h"
 #include "intel_pch_display.h"
-<<<<<<< HEAD
-=======
 #include "intel_pch_refclk.h"
->>>>>>> eb3cdb58
 
 /* Here's the desired hotplug mode */
 #define ADPA_HOTPLUG_BITS (ADPA_CRT_HOTPLUG_PERIOD_128 |		\
@@ -720,11 +717,7 @@
 		/* Wait for next Vblank to substitue
 		 * border color for Color info */
 		intel_crtc_wait_for_next_vblank(intel_crtc_for_pipe(dev_priv, pipe));
-<<<<<<< HEAD
-		st00 = intel_uncore_read8(uncore, _VGA_MSR_WRITE);
-=======
 		st00 = intel_de_read8(dev_priv, _VGA_MSR_WRITE);
->>>>>>> eb3cdb58
 		status = ((st00 & (1 << 4)) != 0) ?
 			connector_status_connected :
 			connector_status_disconnected;
