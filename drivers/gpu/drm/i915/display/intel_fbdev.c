--- conflicted
+++ resolved
@@ -43,13 +43,8 @@
 #include <drm/drm_fourcc.h>
 #include <drm/drm_gem_framebuffer_helper.h>
 
-<<<<<<< HEAD
-#include "gem/i915_gem_lmem.h"
-#include "gem/i915_gem_mman.h"
-=======
 #include "gem/i915_gem_mman.h"
 #include "gem/i915_gem_object.h"
->>>>>>> 2d5404ca
 
 #include "i915_drv.h"
 #include "intel_display_types.h"
@@ -132,42 +127,10 @@
 }
 
 static int intel_fbdev_mmap(struct fb_info *info, struct vm_area_struct *vma)
-<<<<<<< HEAD
 {
 	struct intel_fbdev *fbdev = to_intel_fbdev(info->par);
 	struct drm_gem_object *bo = drm_gem_fb_get_obj(&fbdev->fb->base, 0);
 	struct drm_i915_gem_object *obj = to_intel_bo(bo);
-
-	return i915_gem_fb_mmap(obj, vma);
-}
-
-static const struct fb_ops intelfb_ops = {
-	.owner = THIS_MODULE,
-	__FB_DEFAULT_DEFERRED_OPS_RDWR(intel_fbdev),
-	DRM_FB_HELPER_DEFAULT_OPS,
-	.fb_set_par = intel_fbdev_set_par,
-	.fb_blank = intel_fbdev_blank,
-	.fb_pan_display = intel_fbdev_pan_display,
-	__FB_DEFAULT_DEFERRED_OPS_DRAW(intel_fbdev),
-	.fb_mmap = intel_fbdev_mmap,
-};
-
-static int intelfb_alloc(struct drm_fb_helper *helper,
-			 struct drm_fb_helper_surface_size *sizes)
-{
-	struct intel_fbdev *ifbdev = to_intel_fbdev(helper);
-	struct drm_framebuffer *fb;
-	struct drm_device *dev = helper->dev;
-	struct drm_i915_private *dev_priv = to_i915(dev);
-	struct drm_mode_fb_cmd2 mode_cmd = {};
-	struct drm_i915_gem_object *obj;
-	int size;
-=======
-{
-	struct intel_fbdev *fbdev = to_intel_fbdev(info->par);
-	struct drm_gem_object *bo = drm_gem_fb_get_obj(&fbdev->fb->base, 0);
-	struct drm_i915_gem_object *obj = to_intel_bo(bo);
->>>>>>> 2d5404ca
 
 	return i915_gem_fb_mmap(obj, vma);
 }
@@ -187,31 +150,10 @@
 	intel_fb_unpin_vma(ifbdev->vma, ifbdev->vma_flags);
 	drm_framebuffer_remove(&ifbdev->fb->base);
 
-<<<<<<< HEAD
-	obj = ERR_PTR(-ENODEV);
-	if (HAS_LMEM(dev_priv)) {
-		obj = i915_gem_object_create_lmem(dev_priv, size,
-						  I915_BO_ALLOC_CONTIGUOUS |
-						  I915_BO_ALLOC_USER);
-	} else {
-		/*
-		 * If the FB is too big, just don't use it since fbdev is not very
-		 * important and we should probably use that space with FBC or other
-		 * features.
-		 *
-		 * Also skip stolen on MTL as Wa_22018444074 mitigation.
-		 */
-		if (!(IS_METEORLAKE(dev_priv)) && size * 2 < dev_priv->dsm.usable_size)
-			obj = i915_gem_object_create_stolen(dev_priv, size);
-		if (IS_ERR(obj))
-			obj = i915_gem_object_create_shmem(dev_priv, size);
-	}
-=======
 	drm_client_release(&fb_helper->client);
 	drm_fb_helper_unprepare(&ifbdev->helper);
 	kfree(ifbdev);
 }
->>>>>>> 2d5404ca
 
 __diag_push();
 __diag_ignore_all("-Woverride-init", "Allow field initialization overrides for fb ops");
@@ -234,11 +176,7 @@
 			  struct drm_fb_helper_surface_size *sizes)
 {
 	struct intel_fbdev *ifbdev = to_intel_fbdev(helper);
-<<<<<<< HEAD
-	struct intel_framebuffer *intel_fb = ifbdev->fb;
-=======
 	struct intel_framebuffer *fb = ifbdev->fb;
->>>>>>> 2d5404ca
 	struct drm_device *dev = helper->dev;
 	struct drm_i915_private *dev_priv = to_i915(dev);
 	const struct i915_gtt_view view = {
