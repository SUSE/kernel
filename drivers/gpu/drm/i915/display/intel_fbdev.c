/*
 * Copyright © 2007 David Airlie
 *
 * Permission is hereby granted, free of charge, to any person obtaining a
 * copy of this software and associated documentation files (the "Software"),
 * to deal in the Software without restriction, including without limitation
 * the rights to use, copy, modify, merge, publish, distribute, sublicense,
 * and/or sell copies of the Software, and to permit persons to whom the
 * Software is furnished to do so, subject to the following conditions:
 *
 * The above copyright notice and this permission notice (including the next
 * paragraph) shall be included in all copies or substantial portions of the
 * Software.
 *
 * THE SOFTWARE IS PROVIDED "AS IS", WITHOUT WARRANTY OF ANY KIND, EXPRESS OR
 * IMPLIED, INCLUDING BUT NOT LIMITED TO THE WARRANTIES OF MERCHANTABILITY,
 * FITNESS FOR A PARTICULAR PURPOSE AND NONINFRINGEMENT.  IN NO EVENT SHALL
 * THE AUTHORS OR COPYRIGHT HOLDERS BE LIABLE FOR ANY CLAIM, DAMAGES OR OTHER
 * LIABILITY, WHETHER IN AN ACTION OF CONTRACT, TORT OR OTHERWISE, ARISING
 * FROM, OUT OF OR IN CONNECTION WITH THE SOFTWARE OR THE USE OR OTHER
 * DEALINGS IN THE SOFTWARE.
 *
 * Authors:
 *     David Airlie
 */

#include <linux/async.h>
#include <linux/console.h>
#include <linux/delay.h>
#include <linux/errno.h>
#include <linux/init.h>
#include <linux/kernel.h>
#include <linux/mm.h>
#include <linux/module.h>
#include <linux/string.h>
#include <linux/sysrq.h>
#include <linux/tty.h>
#include <linux/vga_switcheroo.h>

#include <drm/drm_crtc.h>
#include <drm/drm_fb_helper.h>
#include <drm/drm_fourcc.h>

#include "gem/i915_gem_lmem.h"

#include "i915_drv.h"
#include "intel_display_types.h"
#include "intel_fb.h"
#include "intel_fb_pin.h"
#include "intel_fbdev.h"
#include "intel_frontbuffer.h"

struct intel_fbdev {
	struct drm_fb_helper helper;
	struct intel_framebuffer *fb;
	struct i915_vma *vma;
	unsigned long vma_flags;
	async_cookie_t cookie;
	int preferred_bpp;

	/* Whether or not fbdev hpd processing is temporarily suspended */
	bool hpd_suspended: 1;
	/* Set when a hotplug was received while HPD processing was suspended */
	bool hpd_waiting: 1;

	/* Protects hpd_suspended */
	struct mutex hpd_lock;
};

static struct intel_frontbuffer *to_frontbuffer(struct intel_fbdev *ifbdev)
{
	return ifbdev->fb->frontbuffer;
}

static void intel_fbdev_invalidate(struct intel_fbdev *ifbdev)
{
	intel_frontbuffer_invalidate(to_frontbuffer(ifbdev), ORIGIN_CPU);
}

static int intel_fbdev_set_par(struct fb_info *info)
{
	struct drm_fb_helper *fb_helper = info->par;
	struct intel_fbdev *ifbdev =
		container_of(fb_helper, struct intel_fbdev, helper);
	int ret;

	ret = drm_fb_helper_set_par(info);
	if (ret == 0)
		intel_fbdev_invalidate(ifbdev);

	return ret;
}

static int intel_fbdev_blank(int blank, struct fb_info *info)
{
	struct drm_fb_helper *fb_helper = info->par;
	struct intel_fbdev *ifbdev =
		container_of(fb_helper, struct intel_fbdev, helper);
	int ret;

	ret = drm_fb_helper_blank(blank, info);
	if (ret == 0)
		intel_fbdev_invalidate(ifbdev);

	return ret;
}

static int intel_fbdev_pan_display(struct fb_var_screeninfo *var,
				   struct fb_info *info)
{
	struct drm_fb_helper *fb_helper = info->par;
	struct intel_fbdev *ifbdev =
		container_of(fb_helper, struct intel_fbdev, helper);
	int ret;

	ret = drm_fb_helper_pan_display(var, info);
	if (ret == 0)
		intel_fbdev_invalidate(ifbdev);

	return ret;
}

static const struct fb_ops intelfb_ops = {
	.owner = THIS_MODULE,
	DRM_FB_HELPER_DEFAULT_OPS,
	.fb_set_par = intel_fbdev_set_par,
	.fb_read = drm_fb_helper_cfb_read,
	.fb_write = drm_fb_helper_cfb_write,
	.fb_fillrect = drm_fb_helper_cfb_fillrect,
	.fb_copyarea = drm_fb_helper_cfb_copyarea,
	.fb_imageblit = drm_fb_helper_cfb_imageblit,
	.fb_pan_display = intel_fbdev_pan_display,
	.fb_blank = intel_fbdev_blank,
};

static int intelfb_alloc(struct drm_fb_helper *helper,
			 struct drm_fb_helper_surface_size *sizes)
{
	struct intel_fbdev *ifbdev =
		container_of(helper, struct intel_fbdev, helper);
	struct drm_framebuffer *fb;
	struct drm_device *dev = helper->dev;
	struct drm_i915_private *dev_priv = to_i915(dev);
	struct drm_mode_fb_cmd2 mode_cmd = {};
	struct drm_i915_gem_object *obj;
	int size;

	/* we don't do packed 24bpp */
	if (sizes->surface_bpp == 24)
		sizes->surface_bpp = 32;

	mode_cmd.width = sizes->surface_width;
	mode_cmd.height = sizes->surface_height;

	mode_cmd.pitches[0] = ALIGN(mode_cmd.width *
				    DIV_ROUND_UP(sizes->surface_bpp, 8), 64);
	mode_cmd.pixel_format = drm_mode_legacy_fb_format(sizes->surface_bpp,
							  sizes->surface_depth);

	size = mode_cmd.pitches[0] * mode_cmd.height;
	size = PAGE_ALIGN(size);

	obj = ERR_PTR(-ENODEV);
	if (HAS_LMEM(dev_priv)) {
		obj = i915_gem_object_create_lmem(dev_priv, size,
						  I915_BO_ALLOC_CONTIGUOUS);
	} else {
		/*
		 * If the FB is too big, just don't use it since fbdev is not very
		 * important and we should probably use that space with FBC or other
		 * features.
		 */
		if (size * 2 < dev_priv->dsm.usable_size)
			obj = i915_gem_object_create_stolen(dev_priv, size);
		if (IS_ERR(obj))
			obj = i915_gem_object_create_shmem(dev_priv, size);
	}

	if (IS_ERR(obj)) {
		drm_err(&dev_priv->drm, "failed to allocate framebuffer (%pe)\n", obj);
		return PTR_ERR(obj);
	}

	fb = intel_framebuffer_create(obj, &mode_cmd);
	i915_gem_object_put(obj);
	if (IS_ERR(fb))
		return PTR_ERR(fb);

	ifbdev->fb = to_intel_framebuffer(fb);
	return 0;
}

static int intelfb_create(struct drm_fb_helper *helper,
			  struct drm_fb_helper_surface_size *sizes)
{
	struct intel_fbdev *ifbdev =
		container_of(helper, struct intel_fbdev, helper);
	struct intel_framebuffer *intel_fb = ifbdev->fb;
	struct drm_device *dev = helper->dev;
	struct drm_i915_private *dev_priv = to_i915(dev);
	struct pci_dev *pdev = to_pci_dev(dev_priv->drm.dev);
	struct i915_ggtt *ggtt = to_gt(dev_priv)->ggtt;
<<<<<<< HEAD
	const struct i915_ggtt_view view = {
		.type = I915_GGTT_VIEW_NORMAL,
=======
	const struct i915_gtt_view view = {
		.type = I915_GTT_VIEW_NORMAL,
>>>>>>> eb3cdb58
	};
	intel_wakeref_t wakeref;
	struct fb_info *info;
	struct i915_vma *vma;
	unsigned long flags = 0;
	bool prealloc = false;
	void __iomem *vaddr;
	struct drm_i915_gem_object *obj;
	struct i915_gem_ww_ctx ww;
	int ret;

	mutex_lock(&ifbdev->hpd_lock);
	ret = ifbdev->hpd_suspended ? -EAGAIN : 0;
	mutex_unlock(&ifbdev->hpd_lock);
	if (ret)
		return ret;

	if (intel_fb &&
	    (sizes->fb_width > intel_fb->base.width ||
	     sizes->fb_height > intel_fb->base.height)) {
		drm_dbg_kms(&dev_priv->drm,
			    "BIOS fb too small (%dx%d), we require (%dx%d),"
			    " releasing it\n",
			    intel_fb->base.width, intel_fb->base.height,
			    sizes->fb_width, sizes->fb_height);
		drm_framebuffer_put(&intel_fb->base);
		intel_fb = ifbdev->fb = NULL;
	}
	if (!intel_fb || drm_WARN_ON(dev, !intel_fb_obj(&intel_fb->base))) {
		drm_dbg_kms(&dev_priv->drm,
			    "no BIOS fb, allocating a new one\n");
		ret = intelfb_alloc(helper, sizes);
		if (ret)
			return ret;
		intel_fb = ifbdev->fb;
	} else {
		drm_dbg_kms(&dev_priv->drm, "re-using BIOS fb\n");
		prealloc = true;
		sizes->fb_width = intel_fb->base.width;
		sizes->fb_height = intel_fb->base.height;
	}

	wakeref = intel_runtime_pm_get(&dev_priv->runtime_pm);

	/* Pin the GGTT vma for our access via info->screen_base.
	 * This also validates that any existing fb inherited from the
	 * BIOS is suitable for own access.
	 */
	vma = intel_pin_and_fence_fb_obj(&ifbdev->fb->base, false,
					 &view, false, &flags);
	if (IS_ERR(vma)) {
		ret = PTR_ERR(vma);
		goto out_unlock;
	}

<<<<<<< HEAD
	info = drm_fb_helper_alloc_fbi(helper);
=======
	info = drm_fb_helper_alloc_info(helper);
>>>>>>> eb3cdb58
	if (IS_ERR(info)) {
		drm_err(&dev_priv->drm, "Failed to allocate fb_info (%pe)\n", info);
		ret = PTR_ERR(info);
		goto out_unpin;
	}

	ifbdev->helper.fb = &ifbdev->fb->base;

	info->fbops = &intelfb_ops;

	obj = intel_fb_obj(&intel_fb->base);
	if (i915_gem_object_is_lmem(obj)) {
		struct intel_memory_region *mem = obj->mm.region;

<<<<<<< HEAD
		info->apertures->ranges[0].base = mem->io_start;
		info->apertures->ranges[0].size = mem->io_size;

=======
>>>>>>> eb3cdb58
		/* Use fbdev's framebuffer from lmem for discrete */
		info->fix.smem_start =
			(unsigned long)(mem->io_start +
					i915_gem_object_get_dma_address(obj, 0));
		info->fix.smem_len = obj->base.size;
	} else {
		/* Our framebuffer is the entirety of fbdev's system memory */
		info->fix.smem_start =
<<<<<<< HEAD
			(unsigned long)(ggtt->gmadr.start + vma->node.start);
=======
			(unsigned long)(ggtt->gmadr.start + i915_ggtt_offset(vma));
>>>>>>> eb3cdb58
		info->fix.smem_len = vma->size;
	}

	for_i915_gem_ww(&ww, ret, false) {
		ret = i915_gem_object_lock(vma->obj, &ww);

		if (ret)
			continue;

		vaddr = i915_vma_pin_iomap(vma);
		if (IS_ERR(vaddr)) {
			drm_err(&dev_priv->drm,
				"Failed to remap framebuffer into virtual memory (%pe)\n", vaddr);
			ret = PTR_ERR(vaddr);
			continue;
		}
	}

	if (ret)
		goto out_unpin;

	info->screen_base = vaddr;
	info->screen_size = vma->size;

	drm_fb_helper_fill_info(info, &ifbdev->helper, sizes);

	/* If the object is shmemfs backed, it will have given us zeroed pages.
	 * If the object is stolen however, it will be full of whatever
	 * garbage was left in there.
	 */
	if (!i915_gem_object_is_shmem(vma->obj) && !prealloc)
		memset_io(info->screen_base, 0, info->screen_size);

	/* Use default scratch pixmap (info->pixmap.flags = FB_PIXMAP_SYSTEM) */

	drm_dbg_kms(&dev_priv->drm, "allocated %dx%d fb: 0x%08x\n",
		    ifbdev->fb->base.width, ifbdev->fb->base.height,
		    i915_ggtt_offset(vma));
	ifbdev->vma = vma;
	ifbdev->vma_flags = flags;

	intel_runtime_pm_put(&dev_priv->runtime_pm, wakeref);
	vga_switcheroo_client_fb_set(pdev, info);
	return 0;

out_unpin:
	intel_unpin_fb_vma(vma, flags);
out_unlock:
	intel_runtime_pm_put(&dev_priv->runtime_pm, wakeref);
	return ret;
}

static int intelfb_dirty(struct drm_fb_helper *helper, struct drm_clip_rect *clip)
{
	if (!(clip->x1 < clip->x2 && clip->y1 < clip->y2))
		return 0;

	if (helper->fb->funcs->dirty)
		return helper->fb->funcs->dirty(helper->fb, NULL, 0, 0, clip, 1);

	return 0;
}

static const struct drm_fb_helper_funcs intel_fb_helper_funcs = {
	.fb_probe = intelfb_create,
	.fb_dirty = intelfb_dirty,
};

static void intel_fbdev_destroy(struct intel_fbdev *ifbdev)
{
	/* We rely on the object-free to release the VMA pinning for
	 * the info->screen_base mmaping. Leaking the VMA is simpler than
	 * trying to rectify all the possible error paths leading here.
	 */

	drm_fb_helper_fini(&ifbdev->helper);

	if (ifbdev->vma)
		intel_unpin_fb_vma(ifbdev->vma, ifbdev->vma_flags);

	if (ifbdev->fb)
		drm_framebuffer_remove(&ifbdev->fb->base);

	drm_fb_helper_unprepare(&ifbdev->helper);
	kfree(ifbdev);
}

/*
 * Build an intel_fbdev struct using a BIOS allocated framebuffer, if possible.
 * The core display code will have read out the current plane configuration,
 * so we use that to figure out if there's an object for us to use as the
 * fb, and if so, we re-use it for the fbdev configuration.
 *
 * Note we only support a single fb shared across pipes for boot (mostly for
 * fbcon), so we just find the biggest and use that.
 */
static bool intel_fbdev_init_bios(struct drm_device *dev,
				  struct intel_fbdev *ifbdev)
{
	struct drm_i915_private *i915 = to_i915(dev);
	struct intel_framebuffer *fb = NULL;
	struct intel_crtc *crtc;
	unsigned int max_size = 0;

	/* Find the largest fb */
	for_each_intel_crtc(dev, crtc) {
		struct intel_crtc_state *crtc_state =
			to_intel_crtc_state(crtc->base.state);
		struct intel_plane *plane =
			to_intel_plane(crtc->base.primary);
		struct intel_plane_state *plane_state =
			to_intel_plane_state(plane->base.state);
		struct drm_i915_gem_object *obj =
			intel_fb_obj(plane_state->uapi.fb);
<<<<<<< HEAD

		if (!crtc_state->uapi.active) {
			drm_dbg_kms(&i915->drm,
				    "[CRTC:%d:%s] not active, skipping\n",
				    crtc->base.base.id, crtc->base.name);
			continue;
		}

		if (!obj) {
			drm_dbg_kms(&i915->drm,
=======

		if (!crtc_state->uapi.active) {
			drm_dbg_kms(&i915->drm,
				    "[CRTC:%d:%s] not active, skipping\n",
				    crtc->base.base.id, crtc->base.name);
			continue;
		}

		if (!obj) {
			drm_dbg_kms(&i915->drm,
>>>>>>> eb3cdb58
				    "[PLANE:%d:%s] no fb, skipping\n",
				    plane->base.base.id, plane->base.name);
			continue;
		}

		if (obj->base.size > max_size) {
			drm_dbg_kms(&i915->drm,
				    "found possible fb from [PLANE:%d:%s]\n",
				    plane->base.base.id, plane->base.name);
			fb = to_intel_framebuffer(plane_state->uapi.fb);
			max_size = obj->base.size;
		}
	}

	if (!fb) {
		drm_dbg_kms(&i915->drm,
			    "no active fbs found, not using BIOS config\n");
		goto out;
	}

	/* Now make sure all the pipes will fit into it */
	for_each_intel_crtc(dev, crtc) {
		struct intel_crtc_state *crtc_state =
			to_intel_crtc_state(crtc->base.state);
		struct intel_plane *plane =
			to_intel_plane(crtc->base.primary);
		unsigned int cur_size;

		if (!crtc_state->uapi.active) {
			drm_dbg_kms(&i915->drm,
				    "[CRTC:%d:%s] not active, skipping\n",
				    crtc->base.base.id, crtc->base.name);
			continue;
		}

		drm_dbg_kms(&i915->drm, "checking [PLANE:%d:%s] for BIOS fb\n",
			    plane->base.base.id, plane->base.name);

		/*
		 * See if the plane fb we found above will fit on this
		 * pipe.  Note we need to use the selected fb's pitch and bpp
		 * rather than the current pipe's, since they differ.
		 */
		cur_size = crtc_state->uapi.adjusted_mode.crtc_hdisplay;
		cur_size = cur_size * fb->base.format->cpp[0];
		if (fb->base.pitches[0] < cur_size) {
			drm_dbg_kms(&i915->drm,
				    "fb not wide enough for [PLANE:%d:%s] (%d vs %d)\n",
				    plane->base.base.id, plane->base.name,
				    cur_size, fb->base.pitches[0]);
			fb = NULL;
			break;
		}

		cur_size = crtc_state->uapi.adjusted_mode.crtc_vdisplay;
		cur_size = intel_fb_align_height(&fb->base, 0, cur_size);
		cur_size *= fb->base.pitches[0];
		drm_dbg_kms(&i915->drm,
			    "[CRTC:%d:%s] area: %dx%d, bpp: %d, size: %d\n",
			    crtc->base.base.id, crtc->base.name,
			    crtc_state->uapi.adjusted_mode.crtc_hdisplay,
			    crtc_state->uapi.adjusted_mode.crtc_vdisplay,
			    fb->base.format->cpp[0] * 8,
			    cur_size);

		if (cur_size > max_size) {
			drm_dbg_kms(&i915->drm,
				    "fb not big enough for [PLANE:%d:%s] (%d vs %d)\n",
				    plane->base.base.id, plane->base.name,
				    cur_size, max_size);
			fb = NULL;
			break;
		}

		drm_dbg_kms(&i915->drm,
			    "fb big enough [PLANE:%d:%s] (%d >= %d)\n",
			    plane->base.base.id, plane->base.name,
			    max_size, cur_size);
	}

	if (!fb) {
		drm_dbg_kms(&i915->drm,
			    "BIOS fb not suitable for all pipes, not using\n");
		goto out;
	}

	ifbdev->preferred_bpp = fb->base.format->cpp[0] * 8;
	ifbdev->fb = fb;

	drm_framebuffer_get(&ifbdev->fb->base);

	/* Final pass to check if any active pipes don't have fbs */
	for_each_intel_crtc(dev, crtc) {
		struct intel_crtc_state *crtc_state =
			to_intel_crtc_state(crtc->base.state);
		struct intel_plane *plane =
			to_intel_plane(crtc->base.primary);
		struct intel_plane_state *plane_state =
			to_intel_plane_state(plane->base.state);

		if (!crtc_state->uapi.active)
			continue;

		drm_WARN(dev, !plane_state->uapi.fb,
			 "re-used BIOS config but lost an fb on [PLANE:%d:%s]\n",
			 plane->base.base.id, plane->base.name);
	}


	drm_dbg_kms(&i915->drm, "using BIOS fb for initial console\n");
	return true;

out:

	return false;
}

static void intel_fbdev_suspend_worker(struct work_struct *work)
{
	intel_fbdev_set_suspend(&container_of(work,
					      struct drm_i915_private,
					      display.fbdev.suspend_work)->drm,
				FBINFO_STATE_RUNNING,
				true);
}

int intel_fbdev_init(struct drm_device *dev)
{
	struct drm_i915_private *dev_priv = to_i915(dev);
	struct intel_fbdev *ifbdev;
	int ret;

	if (drm_WARN_ON(dev, !HAS_DISPLAY(dev_priv)))
		return -ENODEV;

	ifbdev = kzalloc(sizeof(struct intel_fbdev), GFP_KERNEL);
	if (ifbdev == NULL)
		return -ENOMEM;

	mutex_init(&ifbdev->hpd_lock);
	drm_fb_helper_prepare(dev, &ifbdev->helper, 32, &intel_fb_helper_funcs);

	if (intel_fbdev_init_bios(dev, ifbdev))
		ifbdev->helper.preferred_bpp = ifbdev->preferred_bpp;
	else
		ifbdev->preferred_bpp = ifbdev->helper.preferred_bpp;

	ret = drm_fb_helper_init(dev, &ifbdev->helper);
	if (ret) {
		kfree(ifbdev);
		return ret;
	}

	dev_priv->display.fbdev.fbdev = ifbdev;
	INIT_WORK(&dev_priv->display.fbdev.suspend_work, intel_fbdev_suspend_worker);

	return 0;
}

static void intel_fbdev_initial_config(void *data, async_cookie_t cookie)
{
	struct intel_fbdev *ifbdev = data;

	/* Due to peculiar init order wrt to hpd handling this is separate. */
	if (drm_fb_helper_initial_config(&ifbdev->helper))
		intel_fbdev_unregister(to_i915(ifbdev->helper.dev));
}

void intel_fbdev_initial_config_async(struct drm_i915_private *dev_priv)
{
	struct intel_fbdev *ifbdev = dev_priv->display.fbdev.fbdev;

	if (!ifbdev)
		return;

	ifbdev->cookie = async_schedule(intel_fbdev_initial_config, ifbdev);
}

static void intel_fbdev_sync(struct intel_fbdev *ifbdev)
{
	if (!ifbdev->cookie)
		return;

	/* Only serialises with all preceding async calls, hence +1 */
	async_synchronize_cookie(ifbdev->cookie + 1);
	ifbdev->cookie = 0;
}

void intel_fbdev_unregister(struct drm_i915_private *dev_priv)
{
	struct intel_fbdev *ifbdev = dev_priv->display.fbdev.fbdev;

	if (!ifbdev)
		return;

	intel_fbdev_set_suspend(&dev_priv->drm, FBINFO_STATE_SUSPENDED, true);

	if (!current_is_async())
		intel_fbdev_sync(ifbdev);

	drm_fb_helper_unregister_info(&ifbdev->helper);
}

void intel_fbdev_fini(struct drm_i915_private *dev_priv)
{
	struct intel_fbdev *ifbdev = fetch_and_zero(&dev_priv->display.fbdev.fbdev);

	if (!ifbdev)
		return;

	intel_fbdev_destroy(ifbdev);
}

/* Suspends/resumes fbdev processing of incoming HPD events. When resuming HPD
 * processing, fbdev will perform a full connector reprobe if a hotplug event
 * was received while HPD was suspended.
 */
static void intel_fbdev_hpd_set_suspend(struct drm_i915_private *i915, int state)
{
	struct intel_fbdev *ifbdev = i915->display.fbdev.fbdev;
	bool send_hpd = false;

	mutex_lock(&ifbdev->hpd_lock);
	ifbdev->hpd_suspended = state == FBINFO_STATE_SUSPENDED;
	send_hpd = !ifbdev->hpd_suspended && ifbdev->hpd_waiting;
	ifbdev->hpd_waiting = false;
	mutex_unlock(&ifbdev->hpd_lock);

	if (send_hpd) {
		drm_dbg_kms(&i915->drm, "Handling delayed fbcon HPD event\n");
		drm_fb_helper_hotplug_event(&ifbdev->helper);
	}
}

void intel_fbdev_set_suspend(struct drm_device *dev, int state, bool synchronous)
{
	struct drm_i915_private *dev_priv = to_i915(dev);
	struct intel_fbdev *ifbdev = dev_priv->display.fbdev.fbdev;
	struct fb_info *info;

	if (!ifbdev)
		return;

	if (drm_WARN_ON(&dev_priv->drm, !HAS_DISPLAY(dev_priv)))
		return;

	if (!ifbdev->vma)
		goto set_suspend;

	info = ifbdev->helper.info;

	if (synchronous) {
		/* Flush any pending work to turn the console on, and then
		 * wait to turn it off. It must be synchronous as we are
		 * about to suspend or unload the driver.
		 *
		 * Note that from within the work-handler, we cannot flush
		 * ourselves, so only flush outstanding work upon suspend!
		 */
		if (state != FBINFO_STATE_RUNNING)
			flush_work(&dev_priv->display.fbdev.suspend_work);

		console_lock();
	} else {
		/*
		 * The console lock can be pretty contented on resume due
		 * to all the printk activity.  Try to keep it out of the hot
		 * path of resume if possible.
		 */
		drm_WARN_ON(dev, state != FBINFO_STATE_RUNNING);
		if (!console_trylock()) {
			/* Don't block our own workqueue as this can
			 * be run in parallel with other i915.ko tasks.
			 */
			schedule_work(&dev_priv->display.fbdev.suspend_work);
			return;
		}
	}

	/* On resume from hibernation: If the object is shmemfs backed, it has
	 * been restored from swap. If the object is stolen however, it will be
	 * full of whatever garbage was left in there.
	 */
	if (state == FBINFO_STATE_RUNNING &&
	    !i915_gem_object_is_shmem(intel_fb_obj(&ifbdev->fb->base)))
		memset_io(info->screen_base, 0, info->screen_size);

	drm_fb_helper_set_suspend(&ifbdev->helper, state);
	console_unlock();

set_suspend:
	intel_fbdev_hpd_set_suspend(dev_priv, state);
}

void intel_fbdev_output_poll_changed(struct drm_device *dev)
{
	struct intel_fbdev *ifbdev = to_i915(dev)->display.fbdev.fbdev;
	bool send_hpd;

	if (!ifbdev)
		return;

	intel_fbdev_sync(ifbdev);

	mutex_lock(&ifbdev->hpd_lock);
	send_hpd = !ifbdev->hpd_suspended;
	ifbdev->hpd_waiting = true;
	mutex_unlock(&ifbdev->hpd_lock);

	if (send_hpd && (ifbdev->vma || ifbdev->helper.deferred_setup))
		drm_fb_helper_hotplug_event(&ifbdev->helper);
}

void intel_fbdev_restore_mode(struct drm_i915_private *dev_priv)
{
	struct intel_fbdev *ifbdev = dev_priv->display.fbdev.fbdev;

	if (!ifbdev)
		return;

	intel_fbdev_sync(ifbdev);
	if (!ifbdev->vma)
		return;

	if (drm_fb_helper_restore_fbdev_mode_unlocked(&ifbdev->helper) == 0)
		intel_fbdev_invalidate(ifbdev);
}

struct intel_framebuffer *intel_fbdev_framebuffer(struct intel_fbdev *fbdev)
{
	if (!fbdev || !fbdev->helper.fb)
		return NULL;

	return to_intel_framebuffer(fbdev->helper.fb);
}<|MERGE_RESOLUTION|>--- conflicted
+++ resolved
@@ -200,13 +200,8 @@
 	struct drm_i915_private *dev_priv = to_i915(dev);
 	struct pci_dev *pdev = to_pci_dev(dev_priv->drm.dev);
 	struct i915_ggtt *ggtt = to_gt(dev_priv)->ggtt;
-<<<<<<< HEAD
-	const struct i915_ggtt_view view = {
-		.type = I915_GGTT_VIEW_NORMAL,
-=======
 	const struct i915_gtt_view view = {
 		.type = I915_GTT_VIEW_NORMAL,
->>>>>>> eb3cdb58
 	};
 	intel_wakeref_t wakeref;
 	struct fb_info *info;
@@ -262,11 +257,7 @@
 		goto out_unlock;
 	}
 
-<<<<<<< HEAD
-	info = drm_fb_helper_alloc_fbi(helper);
-=======
 	info = drm_fb_helper_alloc_info(helper);
->>>>>>> eb3cdb58
 	if (IS_ERR(info)) {
 		drm_err(&dev_priv->drm, "Failed to allocate fb_info (%pe)\n", info);
 		ret = PTR_ERR(info);
@@ -281,12 +272,6 @@
 	if (i915_gem_object_is_lmem(obj)) {
 		struct intel_memory_region *mem = obj->mm.region;
 
-<<<<<<< HEAD
-		info->apertures->ranges[0].base = mem->io_start;
-		info->apertures->ranges[0].size = mem->io_size;
-
-=======
->>>>>>> eb3cdb58
 		/* Use fbdev's framebuffer from lmem for discrete */
 		info->fix.smem_start =
 			(unsigned long)(mem->io_start +
@@ -295,11 +280,7 @@
 	} else {
 		/* Our framebuffer is the entirety of fbdev's system memory */
 		info->fix.smem_start =
-<<<<<<< HEAD
-			(unsigned long)(ggtt->gmadr.start + vma->node.start);
-=======
 			(unsigned long)(ggtt->gmadr.start + i915_ggtt_offset(vma));
->>>>>>> eb3cdb58
 		info->fix.smem_len = vma->size;
 	}
 
@@ -414,7 +395,6 @@
 			to_intel_plane_state(plane->base.state);
 		struct drm_i915_gem_object *obj =
 			intel_fb_obj(plane_state->uapi.fb);
-<<<<<<< HEAD
 
 		if (!crtc_state->uapi.active) {
 			drm_dbg_kms(&i915->drm,
@@ -425,18 +405,6 @@
 
 		if (!obj) {
 			drm_dbg_kms(&i915->drm,
-=======
-
-		if (!crtc_state->uapi.active) {
-			drm_dbg_kms(&i915->drm,
-				    "[CRTC:%d:%s] not active, skipping\n",
-				    crtc->base.base.id, crtc->base.name);
-			continue;
-		}
-
-		if (!obj) {
-			drm_dbg_kms(&i915->drm,
->>>>>>> eb3cdb58
 				    "[PLANE:%d:%s] no fb, skipping\n",
 				    plane->base.base.id, plane->base.name);
 			continue;
