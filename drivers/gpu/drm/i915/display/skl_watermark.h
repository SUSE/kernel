/* SPDX-License-Identifier: MIT */
/*
 * Copyright © 2022 Intel Corporation
 */

#ifndef __SKL_WATERMARK_H__
#define __SKL_WATERMARK_H__

#include <linux/types.h>

#include "intel_display_limits.h"
#include "intel_global_state.h"
#include "intel_wm_types.h"

struct drm_i915_private;
struct intel_atomic_state;
struct intel_bw_state;
struct intel_crtc;
struct intel_crtc_state;
struct intel_plane;
struct skl_pipe_wm;
struct skl_wm_level;

u8 intel_enabled_dbuf_slices_mask(struct drm_i915_private *i915);

void intel_sagv_pre_plane_update(struct intel_atomic_state *state);
void intel_sagv_post_plane_update(struct intel_atomic_state *state);
bool intel_can_enable_sagv(struct drm_i915_private *i915,
			   const struct intel_bw_state *bw_state);
bool intel_has_sagv(struct drm_i915_private *i915);

u32 skl_ddb_dbuf_slice_mask(struct drm_i915_private *i915,
			    const struct skl_ddb_entry *entry);

bool skl_ddb_allocation_overlaps(const struct skl_ddb_entry *ddb,
				 const struct skl_ddb_entry *entries,
				 int num_entries, int ignore_idx);

void intel_wm_state_verify(struct intel_atomic_state *state,
			   struct intel_crtc *crtc);

void skl_watermark_ipc_init(struct drm_i915_private *i915);
void skl_watermark_ipc_update(struct drm_i915_private *i915);
bool skl_watermark_ipc_enabled(struct drm_i915_private *i915);
void skl_watermark_debugfs_register(struct drm_i915_private *i915);

<<<<<<< HEAD
unsigned int skl_watermark_max_latency(struct drm_i915_private *i915);

=======
unsigned int skl_watermark_max_latency(struct drm_i915_private *i915,
				       int initial_wm_level);
>>>>>>> 2d5404ca
void skl_wm_init(struct drm_i915_private *i915);

const struct skl_wm_level *skl_plane_wm_level(const struct skl_pipe_wm *pipe_wm,
					      enum plane_id plane_id,
					      int level);
const struct skl_wm_level *skl_plane_trans_wm(const struct skl_pipe_wm *pipe_wm,
					      enum plane_id plane_id);

struct intel_dbuf_state {
	struct intel_global_state base;

	struct skl_ddb_entry ddb[I915_MAX_PIPES];
	unsigned int weight[I915_MAX_PIPES];
	u8 slices[I915_MAX_PIPES];
	u8 enabled_slices;
	u8 active_pipes;
	u8 mdclk_cdclk_ratio;
	bool joined_mbus;
};

struct intel_dbuf_state *
intel_atomic_get_dbuf_state(struct intel_atomic_state *state);

#define to_intel_dbuf_state(global_state) \
	container_of_const((global_state), struct intel_dbuf_state, base)

#define intel_atomic_get_old_dbuf_state(state) \
	to_intel_dbuf_state(intel_atomic_get_old_global_obj_state(state, &to_i915(state->base.dev)->display.dbuf.obj))
#define intel_atomic_get_new_dbuf_state(state) \
	to_intel_dbuf_state(intel_atomic_get_new_global_obj_state(state, &to_i915(state->base.dev)->display.dbuf.obj))

int intel_dbuf_init(struct drm_i915_private *i915);
int intel_dbuf_state_set_mdclk_cdclk_ratio(struct intel_atomic_state *state,
					   int ratio);

void intel_dbuf_pre_plane_update(struct intel_atomic_state *state);
void intel_dbuf_post_plane_update(struct intel_atomic_state *state);
void intel_dbuf_mdclk_cdclk_ratio_update(struct drm_i915_private *i915,
					 int ratio, bool joined_mbus);
void intel_dbuf_mbus_pre_ddb_update(struct intel_atomic_state *state);
void intel_dbuf_mbus_post_ddb_update(struct intel_atomic_state *state);

#endif /* __SKL_WATERMARK_H__ */
<|MERGE_RESOLUTION|>--- conflicted
+++ resolved
@@ -44,13 +44,8 @@
 bool skl_watermark_ipc_enabled(struct drm_i915_private *i915);
 void skl_watermark_debugfs_register(struct drm_i915_private *i915);
 
-<<<<<<< HEAD
-unsigned int skl_watermark_max_latency(struct drm_i915_private *i915);
-
-=======
 unsigned int skl_watermark_max_latency(struct drm_i915_private *i915,
 				       int initial_wm_level);
->>>>>>> 2d5404ca
 void skl_wm_init(struct drm_i915_private *i915);
 
 const struct skl_wm_level *skl_plane_wm_level(const struct skl_pipe_wm *pipe_wm,
