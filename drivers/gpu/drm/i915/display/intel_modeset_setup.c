// SPDX-License-Identifier: MIT
/*
 * Copyright © 2022 Intel Corporation
 *
 * Read out the current hardware modeset state, and sanitize it to the current
 * state.
 */

#include <drm/drm_atomic_uapi.h>
#include <drm/drm_atomic_state_helper.h>

#include "i915_drv.h"
#include "i915_reg.h"
#include "i9xx_wm.h"
#include "intel_atomic.h"
#include "intel_bw.h"
#include "intel_color.h"
#include "intel_crtc.h"
#include "intel_crtc_state_dump.h"
#include "intel_ddi.h"
#include "intel_de.h"
#include "intel_display.h"
#include "intel_display_power.h"
#include "intel_display_types.h"
#include "intel_dmc.h"
#include "intel_fifo_underrun.h"
#include "intel_modeset_setup.h"
#include "intel_pch_display.h"
#include "intel_pmdemand.h"
#include "intel_tc.h"
#include "intel_vblank.h"
#include "intel_wm.h"
#include "skl_watermark.h"

static void intel_crtc_disable_noatomic_begin(struct intel_crtc *crtc,
					      struct drm_modeset_acquire_ctx *ctx)
{
	struct drm_i915_private *i915 = to_i915(crtc->base.dev);
	struct intel_crtc_state *crtc_state =
		to_intel_crtc_state(crtc->base.state);
	struct intel_plane *plane;
	struct drm_atomic_state *state;
	struct intel_crtc *temp_crtc;
	enum pipe pipe = crtc->pipe;

	if (!crtc_state->hw.active)
		return;

	for_each_intel_plane_on_crtc(&i915->drm, crtc, plane) {
		const struct intel_plane_state *plane_state =
			to_intel_plane_state(plane->base.state);

		if (plane_state->uapi.visible)
			intel_plane_disable_noatomic(crtc, plane);
	}

	state = drm_atomic_state_alloc(&i915->drm);
	if (!state) {
		drm_dbg_kms(&i915->drm,
			    "failed to disable [CRTC:%d:%s], out of memory",
			    crtc->base.base.id, crtc->base.name);
		return;
	}

	state->acquire_ctx = ctx;
	to_intel_atomic_state(state)->internal = true;

	/* Everything's already locked, -EDEADLK can't happen. */
	for_each_intel_crtc_in_pipe_mask(&i915->drm, temp_crtc,
					 BIT(pipe) |
<<<<<<< HEAD
					 intel_crtc_bigjoiner_slave_pipes(crtc_state)) {
		struct intel_crtc_state *temp_crtc_state =
			intel_atomic_get_crtc_state(state, temp_crtc);
		int ret;

		ret = drm_atomic_add_affected_connectors(state, &temp_crtc->base);

=======
					 intel_crtc_joiner_secondary_pipes(crtc_state)) {
		struct intel_crtc_state *temp_crtc_state =
			intel_atomic_get_crtc_state(state, temp_crtc);
		int ret;

		ret = drm_atomic_add_affected_connectors(state, &temp_crtc->base);

>>>>>>> 2d5404ca
		drm_WARN_ON(&i915->drm, IS_ERR(temp_crtc_state) || ret);
	}

	i915->display.funcs.display->crtc_disable(to_intel_atomic_state(state), crtc);

	drm_atomic_state_put(state);

	drm_dbg_kms(&i915->drm,
		    "[CRTC:%d:%s] hw state adjusted, was enabled, now disabled\n",
		    crtc->base.base.id, crtc->base.name);

	crtc->active = false;
	crtc->base.enabled = false;

	if (crtc_state->shared_dpll)
		intel_unreference_shared_dpll_crtc(crtc,
						   crtc_state->shared_dpll,
						   &crtc_state->shared_dpll->state);
}

static void set_encoder_for_connector(struct intel_connector *connector,
				      struct intel_encoder *encoder)
{
	struct drm_connector_state *conn_state = connector->base.state;

	if (conn_state->crtc)
		drm_connector_put(&connector->base);

	if (encoder) {
		conn_state->best_encoder = &encoder->base;
		conn_state->crtc = encoder->base.crtc;
		drm_connector_get(&connector->base);
	} else {
		conn_state->best_encoder = NULL;
		conn_state->crtc = NULL;
	}
}

static void reset_encoder_connector_state(struct intel_encoder *encoder)
{
	struct drm_i915_private *i915 = to_i915(encoder->base.dev);
	struct intel_pmdemand_state *pmdemand_state =
		to_intel_pmdemand_state(i915->display.pmdemand.obj.state);
	struct intel_connector *connector;
	struct drm_connector_list_iter conn_iter;

	drm_connector_list_iter_begin(&i915->drm, &conn_iter);
	for_each_intel_connector_iter(connector, &conn_iter) {
		if (connector->base.encoder != &encoder->base)
			continue;
<<<<<<< HEAD

		/* Clear the corresponding bit in pmdemand active phys mask */
		intel_pmdemand_update_phys_mask(i915, encoder,
						pmdemand_state, false);

		set_encoder_for_connector(connector, NULL);

		connector->base.dpms = DRM_MODE_DPMS_OFF;
		connector->base.encoder = NULL;
	}
	drm_connector_list_iter_end(&conn_iter);
}

=======

		/* Clear the corresponding bit in pmdemand active phys mask */
		intel_pmdemand_update_phys_mask(i915, encoder,
						pmdemand_state, false);

		set_encoder_for_connector(connector, NULL);

		connector->base.dpms = DRM_MODE_DPMS_OFF;
		connector->base.encoder = NULL;
	}
	drm_connector_list_iter_end(&conn_iter);
}

>>>>>>> 2d5404ca
static void reset_crtc_encoder_state(struct intel_crtc *crtc)
{
	struct drm_i915_private *i915 = to_i915(crtc->base.dev);
	struct intel_encoder *encoder;

	for_each_encoder_on_crtc(&i915->drm, &crtc->base, encoder) {
		reset_encoder_connector_state(encoder);
		encoder->base.crtc = NULL;
	}
}

static void intel_crtc_disable_noatomic_complete(struct intel_crtc *crtc)
{
	struct drm_i915_private *i915 = to_i915(crtc->base.dev);
	struct intel_bw_state *bw_state =
		to_intel_bw_state(i915->display.bw.obj.state);
	struct intel_cdclk_state *cdclk_state =
		to_intel_cdclk_state(i915->display.cdclk.obj.state);
	struct intel_dbuf_state *dbuf_state =
		to_intel_dbuf_state(i915->display.dbuf.obj.state);
	struct intel_pmdemand_state *pmdemand_state =
		to_intel_pmdemand_state(i915->display.pmdemand.obj.state);
	struct intel_crtc_state *crtc_state =
		to_intel_crtc_state(crtc->base.state);
	enum pipe pipe = crtc->pipe;

	__drm_atomic_helper_crtc_destroy_state(&crtc_state->uapi);
	intel_crtc_free_hw_state(crtc_state);
	intel_crtc_state_reset(crtc_state, crtc);

	reset_crtc_encoder_state(crtc);

	intel_fbc_disable(crtc);
	intel_update_watermarks(i915);

	intel_display_power_put_all_in_set(i915, &crtc->enabled_power_domains);

	cdclk_state->min_cdclk[pipe] = 0;
	cdclk_state->min_voltage_level[pipe] = 0;
	cdclk_state->active_pipes &= ~BIT(pipe);

	dbuf_state->active_pipes &= ~BIT(pipe);

	bw_state->data_rate[pipe] = 0;
	bw_state->num_active_planes[pipe] = 0;

	intel_pmdemand_update_port_clock(i915, pmdemand_state, pipe, 0);
}

/*
 * Return all the pipes using a transcoder in @transcoder_mask.
<<<<<<< HEAD
 * For bigjoiner configs return only the bigjoiner master.
=======
 * For joiner configs return only the joiner primary.
>>>>>>> 2d5404ca
 */
static u8 get_transcoder_pipes(struct drm_i915_private *i915,
			       u8 transcoder_mask)
{
	struct intel_crtc *temp_crtc;
	u8 pipes = 0;

	for_each_intel_crtc(&i915->drm, temp_crtc) {
		struct intel_crtc_state *temp_crtc_state =
			to_intel_crtc_state(temp_crtc->base.state);

		if (temp_crtc_state->cpu_transcoder == INVALID_TRANSCODER)
			continue;

<<<<<<< HEAD
		if (intel_crtc_is_bigjoiner_slave(temp_crtc_state))
=======
		if (intel_crtc_is_joiner_secondary(temp_crtc_state))
>>>>>>> 2d5404ca
			continue;

		if (transcoder_mask & BIT(temp_crtc_state->cpu_transcoder))
			pipes |= BIT(temp_crtc->pipe);
	}

	return pipes;
}

/*
 * Return the port sync master and slave pipes linked to @crtc.
<<<<<<< HEAD
 * For bigjoiner configs return only the bigjoiner master pipes.
=======
 * For joiner configs return only the joiner primary pipes.
>>>>>>> 2d5404ca
 */
static void get_portsync_pipes(struct intel_crtc *crtc,
			       u8 *master_pipe_mask, u8 *slave_pipes_mask)
{
	struct drm_i915_private *i915 = to_i915(crtc->base.dev);
	struct intel_crtc_state *crtc_state =
		to_intel_crtc_state(crtc->base.state);
	struct intel_crtc *master_crtc;
	struct intel_crtc_state *master_crtc_state;
	enum transcoder master_transcoder;

	if (!is_trans_port_sync_mode(crtc_state)) {
		*master_pipe_mask = BIT(crtc->pipe);
		*slave_pipes_mask = 0;

		return;
	}

	if (is_trans_port_sync_master(crtc_state))
		master_transcoder = crtc_state->cpu_transcoder;
	else
		master_transcoder = crtc_state->master_transcoder;

	*master_pipe_mask = get_transcoder_pipes(i915, BIT(master_transcoder));
	drm_WARN_ON(&i915->drm, !is_power_of_2(*master_pipe_mask));

	master_crtc = intel_crtc_for_pipe(i915, ffs(*master_pipe_mask) - 1);
	master_crtc_state = to_intel_crtc_state(master_crtc->base.state);
	*slave_pipes_mask = get_transcoder_pipes(i915, master_crtc_state->sync_mode_slaves_mask);
}

<<<<<<< HEAD
static u8 get_bigjoiner_slave_pipes(struct drm_i915_private *i915, u8 master_pipes_mask)
{
	struct intel_crtc *master_crtc;
	u8 pipes = 0;

	for_each_intel_crtc_in_pipe_mask(&i915->drm, master_crtc, master_pipes_mask) {
		struct intel_crtc_state *master_crtc_state =
			to_intel_crtc_state(master_crtc->base.state);

		pipes |= intel_crtc_bigjoiner_slave_pipes(master_crtc_state);
=======
static u8 get_joiner_secondary_pipes(struct drm_i915_private *i915, u8 primary_pipes_mask)
{
	struct intel_crtc *primary_crtc;
	u8 pipes = 0;

	for_each_intel_crtc_in_pipe_mask(&i915->drm, primary_crtc, primary_pipes_mask) {
		struct intel_crtc_state *primary_crtc_state =
			to_intel_crtc_state(primary_crtc->base.state);

		pipes |= intel_crtc_joiner_secondary_pipes(primary_crtc_state);
>>>>>>> 2d5404ca
	}

	return pipes;
}

static void intel_crtc_disable_noatomic(struct intel_crtc *crtc,
					struct drm_modeset_acquire_ctx *ctx)
{
	struct drm_i915_private *i915 = to_i915(crtc->base.dev);
	u8 portsync_master_mask;
	u8 portsync_slaves_mask;
<<<<<<< HEAD
	u8 bigjoiner_slaves_mask;
=======
	u8 joiner_secondaries_mask;
>>>>>>> 2d5404ca
	struct intel_crtc *temp_crtc;

	/* TODO: Add support for MST */
	get_portsync_pipes(crtc, &portsync_master_mask, &portsync_slaves_mask);
<<<<<<< HEAD
	bigjoiner_slaves_mask = get_bigjoiner_slave_pipes(i915,
							  portsync_master_mask |
							  portsync_slaves_mask);

	drm_WARN_ON(&i915->drm,
		    portsync_master_mask & portsync_slaves_mask ||
		    portsync_master_mask & bigjoiner_slaves_mask ||
		    portsync_slaves_mask & bigjoiner_slaves_mask);

	for_each_intel_crtc_in_pipe_mask(&i915->drm, temp_crtc, bigjoiner_slaves_mask)
=======
	joiner_secondaries_mask = get_joiner_secondary_pipes(i915,
							     portsync_master_mask |
							     portsync_slaves_mask);

	drm_WARN_ON(&i915->drm,
		    portsync_master_mask & portsync_slaves_mask ||
		    portsync_master_mask & joiner_secondaries_mask ||
		    portsync_slaves_mask & joiner_secondaries_mask);

	for_each_intel_crtc_in_pipe_mask(&i915->drm, temp_crtc, joiner_secondaries_mask)
>>>>>>> 2d5404ca
		intel_crtc_disable_noatomic_begin(temp_crtc, ctx);

	for_each_intel_crtc_in_pipe_mask(&i915->drm, temp_crtc, portsync_slaves_mask)
		intel_crtc_disable_noatomic_begin(temp_crtc, ctx);

	for_each_intel_crtc_in_pipe_mask(&i915->drm, temp_crtc, portsync_master_mask)
		intel_crtc_disable_noatomic_begin(temp_crtc, ctx);

	for_each_intel_crtc_in_pipe_mask(&i915->drm, temp_crtc,
<<<<<<< HEAD
					 bigjoiner_slaves_mask |
=======
					 joiner_secondaries_mask |
>>>>>>> 2d5404ca
					 portsync_slaves_mask |
					 portsync_master_mask)
		intel_crtc_disable_noatomic_complete(temp_crtc);
}

static void intel_modeset_update_connector_atomic_state(struct drm_i915_private *i915)
{
	struct intel_connector *connector;
	struct drm_connector_list_iter conn_iter;

	drm_connector_list_iter_begin(&i915->drm, &conn_iter);
	for_each_intel_connector_iter(connector, &conn_iter) {
		struct drm_connector_state *conn_state = connector->base.state;
		struct intel_encoder *encoder =
			to_intel_encoder(connector->base.encoder);

		set_encoder_for_connector(connector, encoder);

		if (encoder) {
			struct intel_crtc *crtc =
				to_intel_crtc(encoder->base.crtc);
			const struct intel_crtc_state *crtc_state =
				to_intel_crtc_state(crtc->base.state);

			conn_state->max_bpc = (crtc_state->pipe_bpp ?: 24) / 3;
		}
	}
	drm_connector_list_iter_end(&conn_iter);
}

static void intel_crtc_copy_hw_to_uapi_state(struct intel_crtc_state *crtc_state)
{
	struct drm_i915_private *i915 = to_i915(crtc_state->uapi.crtc->dev);

	if (intel_crtc_is_joiner_secondary(crtc_state))
		return;

	crtc_state->uapi.enable = crtc_state->hw.enable;
	crtc_state->uapi.active = crtc_state->hw.active;
	drm_WARN_ON(crtc_state->uapi.crtc->dev,
		    drm_atomic_set_mode_for_crtc(&crtc_state->uapi, &crtc_state->hw.mode) < 0);

	crtc_state->uapi.adjusted_mode = crtc_state->hw.adjusted_mode;
	crtc_state->uapi.scaling_filter = crtc_state->hw.scaling_filter;

	if (DISPLAY_INFO(i915)->color.degamma_lut_size) {
		/* assume 1:1 mapping */
		drm_property_replace_blob(&crtc_state->hw.degamma_lut,
					  crtc_state->pre_csc_lut);
		drm_property_replace_blob(&crtc_state->hw.gamma_lut,
					  crtc_state->post_csc_lut);
	} else {
		/*
		 * ilk/snb hw may be configured for either pre_csc_lut
		 * or post_csc_lut, but we don't advertise degamma_lut as
		 * being available in the uapi since there is only one
		 * hardware LUT. Always assign the result of the readout
		 * to gamma_lut as that is the only valid source of LUTs
		 * in the uapi.
		 */
		drm_WARN_ON(&i915->drm, crtc_state->post_csc_lut &&
			    crtc_state->pre_csc_lut);

		drm_property_replace_blob(&crtc_state->hw.degamma_lut,
					  NULL);
		drm_property_replace_blob(&crtc_state->hw.gamma_lut,
					  crtc_state->post_csc_lut ?:
					  crtc_state->pre_csc_lut);
	}

	drm_property_replace_blob(&crtc_state->uapi.degamma_lut,
				  crtc_state->hw.degamma_lut);
	drm_property_replace_blob(&crtc_state->uapi.gamma_lut,
				  crtc_state->hw.gamma_lut);
	drm_property_replace_blob(&crtc_state->uapi.ctm,
				  crtc_state->hw.ctm);
}

static void
intel_sanitize_plane_mapping(struct drm_i915_private *i915)
{
	struct intel_crtc *crtc;

	if (DISPLAY_VER(i915) >= 4)
		return;

	for_each_intel_crtc(&i915->drm, crtc) {
		struct intel_plane *plane =
			to_intel_plane(crtc->base.primary);
		struct intel_crtc *plane_crtc;
		enum pipe pipe;

		if (!plane->get_hw_state(plane, &pipe))
			continue;

		if (pipe == crtc->pipe)
			continue;

		drm_dbg_kms(&i915->drm,
			    "[PLANE:%d:%s] attached to the wrong pipe, disabling plane\n",
			    plane->base.base.id, plane->base.name);

		plane_crtc = intel_crtc_for_pipe(i915, pipe);
		intel_plane_disable_noatomic(plane_crtc, plane);
	}
}

static bool intel_crtc_has_encoders(struct intel_crtc *crtc)
{
	struct drm_device *dev = crtc->base.dev;
	struct intel_encoder *encoder;

	for_each_encoder_on_crtc(dev, &crtc->base, encoder)
		return true;

	return false;
}

static bool intel_crtc_needs_link_reset(struct intel_crtc *crtc)
{
	struct drm_device *dev = crtc->base.dev;
	struct intel_encoder *encoder;

	for_each_encoder_on_crtc(dev, &crtc->base, encoder) {
		struct intel_digital_port *dig_port = enc_to_dig_port(encoder);

		if (dig_port && intel_tc_port_link_needs_reset(dig_port))
			return true;
	}

	return false;
}

static struct intel_connector *intel_encoder_find_connector(struct intel_encoder *encoder)
{
	struct drm_i915_private *i915 = to_i915(encoder->base.dev);
	struct drm_connector_list_iter conn_iter;
	struct intel_connector *connector;
	struct intel_connector *found_connector = NULL;

	drm_connector_list_iter_begin(&i915->drm, &conn_iter);
	for_each_intel_connector_iter(connector, &conn_iter) {
		if (&encoder->base == connector->base.encoder) {
			found_connector = connector;
			break;
		}
	}
	drm_connector_list_iter_end(&conn_iter);

	return found_connector;
}

static void intel_sanitize_fifo_underrun_reporting(const struct intel_crtc_state *crtc_state)
{
	struct intel_crtc *crtc = to_intel_crtc(crtc_state->uapi.crtc);
	struct drm_i915_private *i915 = to_i915(crtc->base.dev);

	/*
	 * We start out with underrun reporting disabled on active
	 * pipes to avoid races.
	 *
	 * Also on gmch platforms we dont have any hardware bits to
	 * disable the underrun reporting. Which means we need to start
	 * out with underrun reporting disabled also on inactive pipes,
	 * since otherwise we'll complain about the garbage we read when
	 * e.g. coming up after runtime pm.
	 *
	 * No protection against concurrent access is required - at
	 * worst a fifo underrun happens which also sets this to false.
	 */
	intel_init_fifo_underrun_reporting(i915, crtc,
					   !crtc_state->hw.active &&
					   !HAS_GMCH(i915));
}

static bool intel_sanitize_crtc(struct intel_crtc *crtc,
				struct drm_modeset_acquire_ctx *ctx)
{
	struct drm_i915_private *i915 = to_i915(crtc->base.dev);
	struct intel_crtc_state *crtc_state = to_intel_crtc_state(crtc->base.state);
	bool needs_link_reset;

	if (crtc_state->hw.active) {
		struct intel_plane *plane;

		/* Disable everything but the primary plane */
		for_each_intel_plane_on_crtc(&i915->drm, crtc, plane) {
			const struct intel_plane_state *plane_state =
				to_intel_plane_state(plane->base.state);

			if (plane_state->uapi.visible &&
			    plane->base.type != DRM_PLANE_TYPE_PRIMARY)
				intel_plane_disable_noatomic(crtc, plane);
		}

		/* Disable any background color/etc. set by the BIOS */
		intel_color_commit_noarm(crtc_state);
		intel_color_commit_arm(crtc_state);
	}

	if (!crtc_state->hw.active ||
<<<<<<< HEAD
	    intel_crtc_is_bigjoiner_slave(crtc_state))
=======
	    intel_crtc_is_joiner_secondary(crtc_state))
>>>>>>> 2d5404ca
		return false;

	needs_link_reset = intel_crtc_needs_link_reset(crtc);

	/*
	 * Adjust the state of the output pipe according to whether we have
	 * active connectors/encoders.
	 */
	if (!needs_link_reset && intel_crtc_has_encoders(crtc))
		return false;

	intel_crtc_disable_noatomic(crtc, ctx);

	/*
	 * The HPD state on other active/disconnected TC ports may be stuck in
	 * the connected state until this port is disabled and a ~10ms delay has
	 * passed, wait here for that so that sanitizing other CRTCs will see the
	 * up-to-date HPD state.
	 */
	if (needs_link_reset)
		msleep(20);

	return true;
}

static void intel_sanitize_all_crtcs(struct drm_i915_private *i915,
				     struct drm_modeset_acquire_ctx *ctx)
{
	struct intel_crtc *crtc;
	u32 crtcs_forced_off = 0;

	/*
	 * An active and disconnected TypeC port prevents the HPD live state
	 * to get updated on other active/disconnected TypeC ports, so after
	 * a port gets disabled the CRTCs using other TypeC ports must be
	 * rechecked wrt. their link status.
	 */
	for (;;) {
		u32 old_mask = crtcs_forced_off;

		for_each_intel_crtc(&i915->drm, crtc) {
			u32 crtc_mask = drm_crtc_mask(&crtc->base);

			if (crtcs_forced_off & crtc_mask)
				continue;

			if (intel_sanitize_crtc(crtc, ctx))
				crtcs_forced_off |= crtc_mask;
		}
		if (crtcs_forced_off == old_mask)
			break;
	}

	for_each_intel_crtc(&i915->drm, crtc) {
		struct intel_crtc_state *crtc_state =
			to_intel_crtc_state(crtc->base.state);

		intel_crtc_state_dump(crtc_state, NULL, "setup_hw_state");
	}
}

static bool has_bogus_dpll_config(const struct intel_crtc_state *crtc_state)
{
	struct drm_i915_private *i915 = to_i915(crtc_state->uapi.crtc->dev);

	/*
	 * Some SNB BIOSen (eg. ASUS K53SV) are known to misprogram
	 * the hardware when a high res displays plugged in. DPLL P
	 * divider is zero, and the pipe timings are bonkers. We'll
	 * try to disable everything in that case.
	 *
	 * FIXME would be nice to be able to sanitize this state
	 * without several WARNs, but for now let's take the easy
	 * road.
	 */
	return IS_SANDYBRIDGE(i915) &&
		crtc_state->hw.active &&
		crtc_state->shared_dpll &&
		crtc_state->port_clock == 0;
}

static void intel_sanitize_encoder(struct intel_encoder *encoder)
{
	struct drm_i915_private *i915 = to_i915(encoder->base.dev);
	struct intel_connector *connector;
	struct intel_crtc *crtc = to_intel_crtc(encoder->base.crtc);
	struct intel_crtc_state *crtc_state = crtc ?
		to_intel_crtc_state(crtc->base.state) : NULL;
	struct intel_pmdemand_state *pmdemand_state =
		to_intel_pmdemand_state(i915->display.pmdemand.obj.state);

	/*
	 * We need to check both for a crtc link (meaning that the encoder is
	 * active and trying to read from a pipe) and the pipe itself being
	 * active.
	 */
	bool has_active_crtc = crtc_state &&
		crtc_state->hw.active;

	if (crtc_state && has_bogus_dpll_config(crtc_state)) {
		drm_dbg_kms(&i915->drm,
			    "BIOS has misprogrammed the hardware. Disabling pipe %c\n",
			    pipe_name(crtc->pipe));
		has_active_crtc = false;
	}

	connector = intel_encoder_find_connector(encoder);
	if (connector && !has_active_crtc) {
		drm_dbg_kms(&i915->drm,
			    "[ENCODER:%d:%s] has active connectors but no active pipe!\n",
			    encoder->base.base.id,
			    encoder->base.name);

		/* Clear the corresponding bit in pmdemand active phys mask */
		intel_pmdemand_update_phys_mask(i915, encoder,
						pmdemand_state, false);

		/*
		 * Connector is active, but has no active pipe. This is fallout
		 * from our resume register restoring. Disable the encoder
		 * manually again.
		 */
		if (crtc_state) {
			struct drm_encoder *best_encoder;

			drm_dbg_kms(&i915->drm,
				    "[ENCODER:%d:%s] manually disabled\n",
				    encoder->base.base.id,
				    encoder->base.name);

			/* avoid oopsing in case the hooks consult best_encoder */
			best_encoder = connector->base.state->best_encoder;
			connector->base.state->best_encoder = &encoder->base;

			/* FIXME NULL atomic state passed! */
			if (encoder->disable)
				encoder->disable(NULL, encoder, crtc_state,
						 connector->base.state);
			if (encoder->post_disable)
				encoder->post_disable(NULL, encoder, crtc_state,
						      connector->base.state);

			connector->base.state->best_encoder = best_encoder;
		}
		encoder->base.crtc = NULL;

		/*
		 * Inconsistent output/port/pipe state happens presumably due to
		 * a bug in one of the get_hw_state functions. Or someplace else
		 * in our code, like the register restore mess on resume. Clamp
		 * things to off as a safer default.
		 */
		connector->base.dpms = DRM_MODE_DPMS_OFF;
		connector->base.encoder = NULL;
	}

	/* notify opregion of the sanitized encoder state */
	intel_opregion_notify_encoder(encoder, connector && has_active_crtc);

	if (HAS_DDI(i915))
		intel_ddi_sanitize_encoder_pll_mapping(encoder);
}

/* FIXME read out full plane state for all planes */
static void readout_plane_state(struct drm_i915_private *i915)
{
	struct intel_plane *plane;
	struct intel_crtc *crtc;

	for_each_intel_plane(&i915->drm, plane) {
		struct intel_plane_state *plane_state =
			to_intel_plane_state(plane->base.state);
		struct intel_crtc_state *crtc_state;
		enum pipe pipe = PIPE_A;
		bool visible;

		visible = plane->get_hw_state(plane, &pipe);

		crtc = intel_crtc_for_pipe(i915, pipe);
		crtc_state = to_intel_crtc_state(crtc->base.state);

		intel_set_plane_visible(crtc_state, plane_state, visible);

		drm_dbg_kms(&i915->drm,
			    "[PLANE:%d:%s] hw state readout: %s, pipe %c\n",
			    plane->base.base.id, plane->base.name,
			    str_enabled_disabled(visible), pipe_name(pipe));
	}

	for_each_intel_crtc(&i915->drm, crtc) {
		struct intel_crtc_state *crtc_state =
			to_intel_crtc_state(crtc->base.state);

		intel_plane_fixup_bitmasks(crtc_state);
	}
}

static void intel_modeset_readout_hw_state(struct drm_i915_private *i915)
{
	struct intel_cdclk_state *cdclk_state =
		to_intel_cdclk_state(i915->display.cdclk.obj.state);
	struct intel_dbuf_state *dbuf_state =
		to_intel_dbuf_state(i915->display.dbuf.obj.state);
	struct intel_pmdemand_state *pmdemand_state =
		to_intel_pmdemand_state(i915->display.pmdemand.obj.state);
	enum pipe pipe;
	struct intel_crtc *crtc;
	struct intel_encoder *encoder;
	struct intel_connector *connector;
	struct drm_connector_list_iter conn_iter;
	u8 active_pipes = 0;

	for_each_intel_crtc(&i915->drm, crtc) {
		struct intel_crtc_state *crtc_state =
			to_intel_crtc_state(crtc->base.state);

		__drm_atomic_helper_crtc_destroy_state(&crtc_state->uapi);
		intel_crtc_free_hw_state(crtc_state);
		intel_crtc_state_reset(crtc_state, crtc);

		intel_crtc_get_pipe_config(crtc_state);

		crtc_state->hw.enable = crtc_state->hw.active;

		crtc->base.enabled = crtc_state->hw.enable;
		crtc->active = crtc_state->hw.active;

		if (crtc_state->hw.active)
			active_pipes |= BIT(crtc->pipe);

		drm_dbg_kms(&i915->drm,
			    "[CRTC:%d:%s] hw state readout: %s\n",
			    crtc->base.base.id, crtc->base.name,
			    str_enabled_disabled(crtc_state->hw.active));
	}

	cdclk_state->active_pipes = active_pipes;
	dbuf_state->active_pipes = active_pipes;

	readout_plane_state(i915);

	for_each_intel_encoder(&i915->drm, encoder) {
		struct intel_crtc_state *crtc_state = NULL;

		pipe = 0;

		if (encoder->get_hw_state(encoder, &pipe)) {
			crtc = intel_crtc_for_pipe(i915, pipe);
			crtc_state = to_intel_crtc_state(crtc->base.state);

			encoder->base.crtc = &crtc->base;
			intel_encoder_get_config(encoder, crtc_state);

			/* read out to secondary crtc as well for joiner */
			if (crtc_state->joiner_pipes) {
				struct intel_crtc *secondary_crtc;

				/* encoder should read be linked to joiner primary */
				WARN_ON(intel_crtc_is_joiner_secondary(crtc_state));

				for_each_intel_crtc_in_pipe_mask(&i915->drm, secondary_crtc,
								 intel_crtc_joiner_secondary_pipes(crtc_state)) {
					struct intel_crtc_state *secondary_crtc_state;

					secondary_crtc_state = to_intel_crtc_state(secondary_crtc->base.state);
					intel_encoder_get_config(encoder, secondary_crtc_state);
				}
			}

			intel_pmdemand_update_phys_mask(i915, encoder,
							pmdemand_state,
							true);
		} else {
			intel_pmdemand_update_phys_mask(i915, encoder,
							pmdemand_state,
							false);

			encoder->base.crtc = NULL;
		}

		if (encoder->sync_state)
			encoder->sync_state(encoder, crtc_state);

		drm_dbg_kms(&i915->drm,
			    "[ENCODER:%d:%s] hw state readout: %s, pipe %c\n",
			    encoder->base.base.id, encoder->base.name,
			    str_enabled_disabled(encoder->base.crtc),
			    pipe_name(pipe));
	}

	intel_dpll_readout_hw_state(i915);

	drm_connector_list_iter_begin(&i915->drm, &conn_iter);
	for_each_intel_connector_iter(connector, &conn_iter) {
		struct intel_crtc_state *crtc_state = NULL;

		if (connector->get_hw_state(connector)) {
			struct intel_crtc *crtc;

			connector->base.dpms = DRM_MODE_DPMS_ON;

			encoder = intel_attached_encoder(connector);
			connector->base.encoder = &encoder->base;

			crtc = to_intel_crtc(encoder->base.crtc);
			crtc_state = crtc ? to_intel_crtc_state(crtc->base.state) : NULL;

			if (crtc_state && crtc_state->hw.active) {
				/*
				 * This has to be done during hardware readout
				 * because anything calling .crtc_disable may
				 * rely on the connector_mask being accurate.
				 */
				crtc_state->uapi.connector_mask |=
					drm_connector_mask(&connector->base);
				crtc_state->uapi.encoder_mask |=
					drm_encoder_mask(&encoder->base);
			}
		} else {
			connector->base.dpms = DRM_MODE_DPMS_OFF;
			connector->base.encoder = NULL;
		}

		if (connector->sync_state)
			connector->sync_state(connector, crtc_state);

		drm_dbg_kms(&i915->drm,
			    "[CONNECTOR:%d:%s] hw state readout: %s\n",
			    connector->base.base.id, connector->base.name,
			    str_enabled_disabled(connector->base.encoder));
	}
	drm_connector_list_iter_end(&conn_iter);

	for_each_intel_crtc(&i915->drm, crtc) {
		struct intel_bw_state *bw_state =
			to_intel_bw_state(i915->display.bw.obj.state);
		struct intel_crtc_state *crtc_state =
			to_intel_crtc_state(crtc->base.state);
		struct intel_plane *plane;
		int min_cdclk = 0;

		if (crtc_state->hw.active) {
			/*
			 * The initial mode needs to be set in order to keep
			 * the atomic core happy. It wants a valid mode if the
			 * crtc's enabled, so we do the above call.
			 *
			 * But we don't set all the derived state fully, hence
			 * set a flag to indicate that a full recalculation is
			 * needed on the next commit.
			 */
			crtc_state->inherited = true;

			intel_crtc_update_active_timings(crtc_state,
							 crtc_state->vrr.enable);

			intel_crtc_copy_hw_to_uapi_state(crtc_state);
		}

		for_each_intel_plane_on_crtc(&i915->drm, crtc, plane) {
			const struct intel_plane_state *plane_state =
				to_intel_plane_state(plane->base.state);

			/*
			 * FIXME don't have the fb yet, so can't
			 * use intel_plane_data_rate() :(
			 */
			if (plane_state->uapi.visible)
				crtc_state->data_rate[plane->id] =
					4 * crtc_state->pixel_rate;
			/*
			 * FIXME don't have the fb yet, so can't
			 * use plane->min_cdclk() :(
			 */
			if (plane_state->uapi.visible && plane->min_cdclk) {
				if (crtc_state->double_wide || DISPLAY_VER(i915) >= 10)
					crtc_state->min_cdclk[plane->id] =
						DIV_ROUND_UP(crtc_state->pixel_rate, 2);
				else
					crtc_state->min_cdclk[plane->id] =
						crtc_state->pixel_rate;
			}
			drm_dbg_kms(&i915->drm,
				    "[PLANE:%d:%s] min_cdclk %d kHz\n",
				    plane->base.base.id, plane->base.name,
				    crtc_state->min_cdclk[plane->id]);
		}

		if (crtc_state->hw.active) {
			min_cdclk = intel_crtc_compute_min_cdclk(crtc_state);
			if (drm_WARN_ON(&i915->drm, min_cdclk < 0))
				min_cdclk = 0;
		}

		cdclk_state->min_cdclk[crtc->pipe] = min_cdclk;
		cdclk_state->min_voltage_level[crtc->pipe] =
			crtc_state->min_voltage_level;

		intel_pmdemand_update_port_clock(i915, pmdemand_state, pipe,
						 crtc_state->port_clock);

		intel_bw_crtc_update(bw_state, crtc_state);
	}

	intel_pmdemand_init_pmdemand_params(i915, pmdemand_state);
}

static void
get_encoder_power_domains(struct drm_i915_private *i915)
{
	struct intel_encoder *encoder;

	for_each_intel_encoder(&i915->drm, encoder) {
		struct intel_crtc_state *crtc_state;

		if (!encoder->get_power_domains)
			continue;

		/*
		 * MST-primary and inactive encoders don't have a crtc state
		 * and neither of these require any power domain references.
		 */
		if (!encoder->base.crtc)
			continue;

		crtc_state = to_intel_crtc_state(encoder->base.crtc->state);
		encoder->get_power_domains(encoder, crtc_state);
	}
}

static void intel_early_display_was(struct drm_i915_private *i915)
{
	/*
	 * Display WA #1185 WaDisableDARBFClkGating:glk,icl,ehl,tgl
	 * Also known as Wa_14010480278.
	 */
	if (IS_DISPLAY_VER(i915, 10, 12))
		intel_de_rmw(i915, GEN9_CLKGATE_DIS_0, 0, DARBF_GATING_DIS);

	/*
	 * WaRsPkgCStateDisplayPMReq:hsw
	 * System hang if this isn't done before disabling all planes!
	 */
	if (IS_HASWELL(i915))
		intel_de_rmw(i915, CHICKEN_PAR1_1, 0, FORCE_ARB_IDLE_PLANES);

	if (IS_KABYLAKE(i915) || IS_COFFEELAKE(i915) || IS_COMETLAKE(i915)) {
		/* Display WA #1142:kbl,cfl,cml */
		intel_de_rmw(i915, CHICKEN_PAR1_1,
			     KBL_ARB_FILL_SPARE_22, KBL_ARB_FILL_SPARE_22);
		intel_de_rmw(i915, CHICKEN_MISC_2,
			     KBL_ARB_FILL_SPARE_13 | KBL_ARB_FILL_SPARE_14,
			     KBL_ARB_FILL_SPARE_14);
	}
}

void intel_modeset_setup_hw_state(struct drm_i915_private *i915,
				  struct drm_modeset_acquire_ctx *ctx)
{
	struct intel_encoder *encoder;
	struct intel_crtc *crtc;
	intel_wakeref_t wakeref;

	wakeref = intel_display_power_get(i915, POWER_DOMAIN_INIT);

	intel_early_display_was(i915);
	intel_modeset_readout_hw_state(i915);

	/* HW state is read out, now we need to sanitize this mess. */
	get_encoder_power_domains(i915);

	intel_pch_sanitize(i915);

	/*
	 * intel_sanitize_plane_mapping() may need to do vblank
	 * waits, so we need vblank interrupts restored beforehand.
	 */
	for_each_intel_crtc(&i915->drm, crtc) {
		struct intel_crtc_state *crtc_state =
			to_intel_crtc_state(crtc->base.state);

		intel_sanitize_fifo_underrun_reporting(crtc_state);

		drm_crtc_vblank_reset(&crtc->base);

		if (crtc_state->hw.active) {
			intel_dmc_enable_pipe(i915, crtc->pipe);
			intel_crtc_vblank_on(crtc_state);
		}
	}

	intel_fbc_sanitize(&i915->display);

	intel_sanitize_plane_mapping(i915);

	for_each_intel_encoder(&i915->drm, encoder)
		intel_sanitize_encoder(encoder);

	/*
	 * Sanitizing CRTCs needs their connector atomic state to be
	 * up-to-date, so ensure that already here.
	 */
	intel_modeset_update_connector_atomic_state(i915);

	intel_sanitize_all_crtcs(i915, ctx);

	intel_dpll_sanitize_state(i915);

	intel_wm_get_hw_state(i915);

	for_each_intel_crtc(&i915->drm, crtc) {
		struct intel_crtc_state *crtc_state =
			to_intel_crtc_state(crtc->base.state);
		struct intel_power_domain_mask put_domains;

		intel_modeset_get_crtc_power_domains(crtc_state, &put_domains);
		if (drm_WARN_ON(&i915->drm, !bitmap_empty(put_domains.bits, POWER_DOMAIN_NUM)))
			intel_modeset_put_crtc_power_domains(crtc, &put_domains);
	}

	intel_display_power_put(i915, POWER_DOMAIN_INIT, wakeref);

	intel_power_domains_sanitize_state(i915);
}<|MERGE_RESOLUTION|>--- conflicted
+++ resolved
@@ -68,15 +68,6 @@
 	/* Everything's already locked, -EDEADLK can't happen. */
 	for_each_intel_crtc_in_pipe_mask(&i915->drm, temp_crtc,
 					 BIT(pipe) |
-<<<<<<< HEAD
-					 intel_crtc_bigjoiner_slave_pipes(crtc_state)) {
-		struct intel_crtc_state *temp_crtc_state =
-			intel_atomic_get_crtc_state(state, temp_crtc);
-		int ret;
-
-		ret = drm_atomic_add_affected_connectors(state, &temp_crtc->base);
-
-=======
 					 intel_crtc_joiner_secondary_pipes(crtc_state)) {
 		struct intel_crtc_state *temp_crtc_state =
 			intel_atomic_get_crtc_state(state, temp_crtc);
@@ -84,7 +75,6 @@
 
 		ret = drm_atomic_add_affected_connectors(state, &temp_crtc->base);
 
->>>>>>> 2d5404ca
 		drm_WARN_ON(&i915->drm, IS_ERR(temp_crtc_state) || ret);
 	}
 
@@ -135,7 +125,6 @@
 	for_each_intel_connector_iter(connector, &conn_iter) {
 		if (connector->base.encoder != &encoder->base)
 			continue;
-<<<<<<< HEAD
 
 		/* Clear the corresponding bit in pmdemand active phys mask */
 		intel_pmdemand_update_phys_mask(i915, encoder,
@@ -149,21 +138,6 @@
 	drm_connector_list_iter_end(&conn_iter);
 }
 
-=======
-
-		/* Clear the corresponding bit in pmdemand active phys mask */
-		intel_pmdemand_update_phys_mask(i915, encoder,
-						pmdemand_state, false);
-
-		set_encoder_for_connector(connector, NULL);
-
-		connector->base.dpms = DRM_MODE_DPMS_OFF;
-		connector->base.encoder = NULL;
-	}
-	drm_connector_list_iter_end(&conn_iter);
-}
-
->>>>>>> 2d5404ca
 static void reset_crtc_encoder_state(struct intel_crtc *crtc)
 {
 	struct drm_i915_private *i915 = to_i915(crtc->base.dev);
@@ -215,11 +189,7 @@
 
 /*
  * Return all the pipes using a transcoder in @transcoder_mask.
-<<<<<<< HEAD
- * For bigjoiner configs return only the bigjoiner master.
-=======
  * For joiner configs return only the joiner primary.
->>>>>>> 2d5404ca
  */
 static u8 get_transcoder_pipes(struct drm_i915_private *i915,
 			       u8 transcoder_mask)
@@ -234,11 +204,7 @@
 		if (temp_crtc_state->cpu_transcoder == INVALID_TRANSCODER)
 			continue;
 
-<<<<<<< HEAD
-		if (intel_crtc_is_bigjoiner_slave(temp_crtc_state))
-=======
 		if (intel_crtc_is_joiner_secondary(temp_crtc_state))
->>>>>>> 2d5404ca
 			continue;
 
 		if (transcoder_mask & BIT(temp_crtc_state->cpu_transcoder))
@@ -250,11 +216,7 @@
 
 /*
  * Return the port sync master and slave pipes linked to @crtc.
-<<<<<<< HEAD
- * For bigjoiner configs return only the bigjoiner master pipes.
-=======
  * For joiner configs return only the joiner primary pipes.
->>>>>>> 2d5404ca
  */
 static void get_portsync_pipes(struct intel_crtc *crtc,
 			       u8 *master_pipe_mask, u8 *slave_pipes_mask)
@@ -286,18 +248,6 @@
 	*slave_pipes_mask = get_transcoder_pipes(i915, master_crtc_state->sync_mode_slaves_mask);
 }
 
-<<<<<<< HEAD
-static u8 get_bigjoiner_slave_pipes(struct drm_i915_private *i915, u8 master_pipes_mask)
-{
-	struct intel_crtc *master_crtc;
-	u8 pipes = 0;
-
-	for_each_intel_crtc_in_pipe_mask(&i915->drm, master_crtc, master_pipes_mask) {
-		struct intel_crtc_state *master_crtc_state =
-			to_intel_crtc_state(master_crtc->base.state);
-
-		pipes |= intel_crtc_bigjoiner_slave_pipes(master_crtc_state);
-=======
 static u8 get_joiner_secondary_pipes(struct drm_i915_private *i915, u8 primary_pipes_mask)
 {
 	struct intel_crtc *primary_crtc;
@@ -308,7 +258,6 @@
 			to_intel_crtc_state(primary_crtc->base.state);
 
 		pipes |= intel_crtc_joiner_secondary_pipes(primary_crtc_state);
->>>>>>> 2d5404ca
 	}
 
 	return pipes;
@@ -320,27 +269,11 @@
 	struct drm_i915_private *i915 = to_i915(crtc->base.dev);
 	u8 portsync_master_mask;
 	u8 portsync_slaves_mask;
-<<<<<<< HEAD
-	u8 bigjoiner_slaves_mask;
-=======
 	u8 joiner_secondaries_mask;
->>>>>>> 2d5404ca
 	struct intel_crtc *temp_crtc;
 
 	/* TODO: Add support for MST */
 	get_portsync_pipes(crtc, &portsync_master_mask, &portsync_slaves_mask);
-<<<<<<< HEAD
-	bigjoiner_slaves_mask = get_bigjoiner_slave_pipes(i915,
-							  portsync_master_mask |
-							  portsync_slaves_mask);
-
-	drm_WARN_ON(&i915->drm,
-		    portsync_master_mask & portsync_slaves_mask ||
-		    portsync_master_mask & bigjoiner_slaves_mask ||
-		    portsync_slaves_mask & bigjoiner_slaves_mask);
-
-	for_each_intel_crtc_in_pipe_mask(&i915->drm, temp_crtc, bigjoiner_slaves_mask)
-=======
 	joiner_secondaries_mask = get_joiner_secondary_pipes(i915,
 							     portsync_master_mask |
 							     portsync_slaves_mask);
@@ -351,7 +284,6 @@
 		    portsync_slaves_mask & joiner_secondaries_mask);
 
 	for_each_intel_crtc_in_pipe_mask(&i915->drm, temp_crtc, joiner_secondaries_mask)
->>>>>>> 2d5404ca
 		intel_crtc_disable_noatomic_begin(temp_crtc, ctx);
 
 	for_each_intel_crtc_in_pipe_mask(&i915->drm, temp_crtc, portsync_slaves_mask)
@@ -361,11 +293,7 @@
 		intel_crtc_disable_noatomic_begin(temp_crtc, ctx);
 
 	for_each_intel_crtc_in_pipe_mask(&i915->drm, temp_crtc,
-<<<<<<< HEAD
-					 bigjoiner_slaves_mask |
-=======
 					 joiner_secondaries_mask |
->>>>>>> 2d5404ca
 					 portsync_slaves_mask |
 					 portsync_master_mask)
 		intel_crtc_disable_noatomic_complete(temp_crtc);
@@ -567,11 +495,7 @@
 	}
 
 	if (!crtc_state->hw.active ||
-<<<<<<< HEAD
-	    intel_crtc_is_bigjoiner_slave(crtc_state))
-=======
 	    intel_crtc_is_joiner_secondary(crtc_state))
->>>>>>> 2d5404ca
 		return false;
 
 	needs_link_reset = intel_crtc_needs_link_reset(crtc);
