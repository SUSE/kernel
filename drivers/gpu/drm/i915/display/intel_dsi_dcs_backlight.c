--- conflicted
+++ resolved
@@ -53,11 +53,7 @@
 	enum port port;
 	size_t len = panel->backlight.max > U8_MAX ? 2 : 1;
 
-<<<<<<< HEAD
-	for_each_dsi_port(port, intel_dsi->dcs_backlight_ports) {
-=======
-	for_each_dsi_port(port, panel->vbt.dsi.bl_ports) {
->>>>>>> eb3cdb58
+	for_each_dsi_port(port, panel->vbt.dsi.bl_ports) {
 		dsi_device = intel_dsi->dsi_hosts[port]->device;
 		mipi_dsi_dcs_read(dsi_device, MIPI_DCS_GET_DISPLAY_BRIGHTNESS,
 				  &data, len);
@@ -84,11 +80,7 @@
 		data[1] = level;
 	}
 
-<<<<<<< HEAD
-	for_each_dsi_port(port, intel_dsi->dcs_backlight_ports) {
-=======
-	for_each_dsi_port(port, panel->vbt.dsi.bl_ports) {
->>>>>>> eb3cdb58
+	for_each_dsi_port(port, panel->vbt.dsi.bl_ports) {
 		dsi_device = intel_dsi->dsi_hosts[port]->device;
 		mode_flags = dsi_device->mode_flags;
 		dsi_device->mode_flags &= ~MIPI_DSI_MODE_LPM;
@@ -179,13 +171,10 @@
 		panel->backlight.max = PANEL_PWM_MAX_VALUE;
 
 	panel->backlight.level = panel->backlight.max;
-<<<<<<< HEAD
-=======
 
 	drm_dbg_kms(&i915->drm,
 		    "[CONNECTOR:%d:%s] Using DCS for backlight control\n",
 		    connector->base.base.id, connector->base.name);
->>>>>>> eb3cdb58
 
 	return 0;
 }
