--- conflicted
+++ resolved
@@ -79,14 +79,9 @@
 	struct drm_i915_private *i915 = to_i915(crtc->base.dev);
 
 	if (DISPLAY_VER(i915) >= 13)
-<<<<<<< HEAD
-		return crtc_state->vrr.guardband + crtc_state->framestart_delay + 1;
-	else
-=======
 		return crtc_state->vrr.guardband;
 	else
 		/* The hw imposes the extra scanline before frame start */
->>>>>>> eb3cdb58
 		return crtc_state->vrr.pipeline_full + crtc_state->framestart_delay + 1;
 }
 
@@ -150,24 +145,8 @@
 	 */
 	if (DISPLAY_VER(i915) >= 13) {
 		crtc_state->vrr.guardband =
-<<<<<<< HEAD
-			crtc_state->vrr.vmin - adjusted_mode->crtc_vdisplay -
-			i915->window2_delay;
-	else
-		/*
-		 * FIXME: s/4/framestart_delay/ to get consistent
-		 * earliest/latest points for register latching regardless
-		 * of the framestart_delay used?
-		 *
-		 * FIXME: this really needs the extra scanline to provide consistent
-		 * behaviour for all framestart_delay values. Otherwise with
-		 * framestart_delay==4 we will end up extending the min vblank by
-		 * one extra line.
-		 */
-=======
 			crtc_state->vrr.vmin + 1 - adjusted_mode->crtc_vblank_start;
 	} else {
->>>>>>> eb3cdb58
 		crtc_state->vrr.pipeline_full =
 			min(255, crtc_state->vrr.vmin - adjusted_mode->crtc_vblank_start -
 			    crtc_state->framestart_delay - 1);
