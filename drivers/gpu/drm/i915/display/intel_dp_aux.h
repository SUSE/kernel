/* SPDX-License-Identifier: MIT */
/*
 * Copyright © 2020-2021 Intel Corporation
 */

#ifndef __INTEL_DP_AUX_H__
#define __INTEL_DP_AUX_H__

#include <linux/types.h>

enum aux_ch;
<<<<<<< HEAD
struct drm_i915_private;
=======
struct intel_display;
>>>>>>> 2d5404ca
struct intel_dp;
struct intel_encoder;

void intel_dp_aux_fini(struct intel_dp *intel_dp);
void intel_dp_aux_init(struct intel_dp *intel_dp);

enum aux_ch intel_dp_aux_ch(struct intel_encoder *encoder);

<<<<<<< HEAD
void intel_dp_aux_irq_handler(struct drm_i915_private *i915);
u32 intel_dp_aux_pack(const u8 *src, int src_bytes);
=======
void intel_dp_aux_irq_handler(struct intel_display *display);
u32 intel_dp_aux_pack(const u8 *src, int src_bytes);
int intel_dp_aux_fw_sync_len(struct intel_dp *intel_dp);
>>>>>>> 2d5404ca

#endif /* __INTEL_DP_AUX_H__ */<|MERGE_RESOLUTION|>--- conflicted
+++ resolved
@@ -9,11 +9,7 @@
 #include <linux/types.h>
 
 enum aux_ch;
-<<<<<<< HEAD
-struct drm_i915_private;
-=======
 struct intel_display;
->>>>>>> 2d5404ca
 struct intel_dp;
 struct intel_encoder;
 
@@ -22,13 +18,8 @@
 
 enum aux_ch intel_dp_aux_ch(struct intel_encoder *encoder);
 
-<<<<<<< HEAD
-void intel_dp_aux_irq_handler(struct drm_i915_private *i915);
-u32 intel_dp_aux_pack(const u8 *src, int src_bytes);
-=======
 void intel_dp_aux_irq_handler(struct intel_display *display);
 u32 intel_dp_aux_pack(const u8 *src, int src_bytes);
 int intel_dp_aux_fw_sync_len(struct intel_dp *intel_dp);
->>>>>>> 2d5404ca
 
 #endif /* __INTEL_DP_AUX_H__ */