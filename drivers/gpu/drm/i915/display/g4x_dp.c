--- conflicted
+++ resolved
@@ -26,7 +26,6 @@
 #include "intel_pch_display.h"
 #include "intel_pps.h"
 #include "vlv_sideband.h"
-<<<<<<< HEAD
 
 static const struct dpll g4x_dpll[] = {
 	{ .dot = 162000, .p1 = 2, .p2 = 10, .n = 2, .m1 = 23, .m2 = 8, },
@@ -43,24 +42,6 @@
 	{ .dot = 270000, .p1 = 2, .p2 = 2, .n = 1, .m1 = 2, .m2 = 27, },
 };
 
-=======
-
-static const struct dpll g4x_dpll[] = {
-	{ .dot = 162000, .p1 = 2, .p2 = 10, .n = 2, .m1 = 23, .m2 = 8, },
-	{ .dot = 270000, .p1 = 1, .p2 = 10, .n = 1, .m1 = 14, .m2 = 2, },
-};
-
-static const struct dpll pch_dpll[] = {
-	{ .dot = 162000, .p1 = 2, .p2 = 10, .n = 1, .m1 = 12, .m2 = 9, },
-	{ .dot = 270000, .p1 = 1, .p2 = 10, .n = 2, .m1 = 14, .m2 = 8, },
-};
-
-static const struct dpll vlv_dpll[] = {
-	{ .dot = 162000, .p1 = 3, .p2 = 2, .n = 5, .m1 = 3, .m2 = 81, },
-	{ .dot = 270000, .p1 = 2, .p2 = 2, .n = 1, .m1 = 2, .m2 = 27, },
-};
-
->>>>>>> eb3cdb58
 static const struct dpll chv_dpll[] = {
 	/* m2 is .22 binary fixed point  */
 	{ .dot = 162000, .p1 = 4, .p2 = 2, .n = 1, .m1 = 2, .m2 = 0x819999a /* 32.4 */ },
@@ -414,11 +395,8 @@
 
 	if (intel_dp_is_edp(intel_dp))
 		intel_edp_fixup_vbt_bpp(encoder, pipe_config->pipe_bpp);
-<<<<<<< HEAD
-=======
 
 	intel_audio_codec_get_config(encoder, pipe_config);
->>>>>>> eb3cdb58
 }
 
 static void
@@ -694,11 +672,6 @@
 	intel_dp_pcon_dsc_configure(intel_dp, pipe_config);
 	intel_dp_start_link_train(intel_dp, pipe_config);
 	intel_dp_stop_link_train(intel_dp, pipe_config);
-<<<<<<< HEAD
-
-	intel_audio_codec_enable(encoder, pipe_config, conn_state);
-=======
->>>>>>> eb3cdb58
 }
 
 static void g4x_enable_dp(struct intel_atomic_state *state,
