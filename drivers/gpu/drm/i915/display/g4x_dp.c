--- conflicted
+++ resolved
@@ -1301,11 +1301,7 @@
 	if (!assert_port_valid(dev_priv, port))
 		return false;
 
-<<<<<<< HEAD
-	devdata = intel_bios_encoder_data_lookup(dev_priv, port);
-=======
 	devdata = intel_bios_encoder_data_lookup(display, port);
->>>>>>> 2d5404ca
 
 	/* FIXME bail? */
 	if (!devdata)
