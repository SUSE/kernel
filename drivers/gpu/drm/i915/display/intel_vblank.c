// SPDX-License-Identifier: MIT
/*
 * Copyright © 2022-2023 Intel Corporation
 */

#include "i915_drv.h"
#include "i915_reg.h"
#include "intel_color.h"
#include "intel_crtc.h"
#include "intel_de.h"
#include "intel_display_types.h"
#include "intel_vblank.h"
#include "intel_vrr.h"

/*
 * This timing diagram depicts the video signal in and
 * around the vertical blanking period.
 *
 * Assumptions about the fictitious mode used in this example:
 *  vblank_start >= 3
 *  vsync_start = vblank_start + 1
 *  vsync_end = vblank_start + 2
 *  vtotal = vblank_start + 3
 *
 *           start of vblank:
 *           latch double buffered registers
 *           increment frame counter (ctg+)
 *           generate start of vblank interrupt (gen4+)
 *           |
 *           |          frame start:
 *           |          generate frame start interrupt (aka. vblank interrupt) (gmch)
 *           |          may be shifted forward 1-3 extra lines via TRANSCONF
 *           |          |
 *           |          |  start of vsync:
 *           |          |  generate vsync interrupt
 *           |          |  |
 * ___xxxx___    ___xxxx___    ___xxxx___    ___xxxx___    ___xxxx___    ___xxxx
 *       .   \hs/   .      \hs/          \hs/          \hs/   .      \hs/
 * ----va---> <-----------------vb--------------------> <--------va-------------
 *       |          |       <----vs----->                     |
 * -vbs-----> <---vbs+1---> <---vbs+2---> <-----0-----> <-----1-----> <-----2--- (scanline counter gen2)
 * -vbs-2---> <---vbs-1---> <---vbs-----> <---vbs+1---> <---vbs+2---> <-----0--- (scanline counter gen3+)
 * -vbs-2---> <---vbs-2---> <---vbs-1---> <---vbs-----> <---vbs+1---> <---vbs+2- (scanline counter hsw+ hdmi)
 *       |          |                                         |
 *       last visible pixel                                   first visible pixel
 *                  |                                         increment frame counter (gen3/4)
 *                  pixel counter = vblank_start * htotal     pixel counter = 0 (gen3/4)
 *
 * x  = horizontal active
 * _  = horizontal blanking
 * hs = horizontal sync
 * va = vertical active
 * vb = vertical blanking
 * vs = vertical sync
 * vbs = vblank_start (number)
 *
 * Summary:
 * - most events happen at the start of horizontal sync
 * - frame start happens at the start of horizontal blank, 1-4 lines
 *   (depending on TRANSCONF settings) after the start of vblank
 * - gen3/4 pixel and frame counter are synchronized with the start
 *   of horizontal active on the first line of vertical active
 */

/*
 * Called from drm generic code, passed a 'crtc', which we use as a pipe index.
 */
u32 i915_get_vblank_counter(struct drm_crtc *crtc)
{
	struct intel_display *display = to_intel_display(crtc->dev);
	struct drm_vblank_crtc *vblank = drm_crtc_vblank_crtc(crtc);
	const struct drm_display_mode *mode = &vblank->hwmode;
	enum pipe pipe = to_intel_crtc(crtc)->pipe;
	u32 pixel, vbl_start, hsync_start, htotal;
	u64 frame;

	/*
	 * On i965gm TV output the frame counter only works up to
	 * the point when we enable the TV encoder. After that the
	 * frame counter ceases to work and reads zero. We need a
	 * vblank wait before enabling the TV encoder and so we
	 * have to enable vblank interrupts while the frame counter
	 * is still in a working state. However the core vblank code
	 * does not like us returning non-zero frame counter values
	 * when we've told it that we don't have a working frame
	 * counter. Thus we must stop non-zero values leaking out.
	 */
	if (!vblank->max_vblank_count)
		return 0;

	htotal = mode->crtc_htotal;
	hsync_start = mode->crtc_hsync_start;
	vbl_start = intel_mode_vblank_start(mode);

	/* Convert to pixel count */
	vbl_start *= htotal;

	/* Start of vblank event occurs at start of hsync */
	vbl_start -= htotal - hsync_start;

	/*
	 * High & low register fields aren't synchronized, so make sure
	 * we get a low value that's stable across two reads of the high
	 * register.
	 */
	frame = intel_de_read64_2x32(display, PIPEFRAMEPIXEL(display, pipe),
				     PIPEFRAME(display, pipe));

	pixel = frame & PIPE_PIXEL_MASK;
	frame = (frame >> PIPE_FRAME_LOW_SHIFT) & 0xffffff;

	/*
	 * The frame counter increments at beginning of active.
	 * Cook up a vblank counter by also checking the pixel
	 * counter against vblank start.
	 */
	return (frame + (pixel >= vbl_start)) & 0xffffff;
}

u32 g4x_get_vblank_counter(struct drm_crtc *crtc)
{
	struct intel_display *display = to_intel_display(crtc->dev);
	struct drm_vblank_crtc *vblank = drm_crtc_vblank_crtc(crtc);
	enum pipe pipe = to_intel_crtc(crtc)->pipe;

	if (!vblank->max_vblank_count)
		return 0;

	return intel_de_read(display, PIPE_FRMCOUNT_G4X(display, pipe));
}

static u32 intel_crtc_scanlines_since_frame_timestamp(struct intel_crtc *crtc)
{
	struct intel_display *display = to_intel_display(crtc);
	struct drm_vblank_crtc *vblank = drm_crtc_vblank_crtc(&crtc->base);
	const struct drm_display_mode *mode = &vblank->hwmode;
	u32 htotal = mode->crtc_htotal;
	u32 clock = mode->crtc_clock;
	u32 scan_prev_time, scan_curr_time, scan_post_time;

	/*
	 * To avoid the race condition where we might cross into the
	 * next vblank just between the PIPE_FRMTMSTMP and TIMESTAMP_CTR
	 * reads. We make sure we read PIPE_FRMTMSTMP and TIMESTAMP_CTR
	 * during the same frame.
	 */
	do {
		/*
		 * This field provides read back of the display
		 * pipe frame time stamp. The time stamp value
		 * is sampled at every start of vertical blank.
		 */
		scan_prev_time = intel_de_read_fw(display,
						  PIPE_FRMTMSTMP(crtc->pipe));

		/*
		 * The TIMESTAMP_CTR register has the current
		 * time stamp value.
		 */
		scan_curr_time = intel_de_read_fw(display, IVB_TIMESTAMP_CTR);

		scan_post_time = intel_de_read_fw(display,
						  PIPE_FRMTMSTMP(crtc->pipe));
	} while (scan_post_time != scan_prev_time);

	return div_u64(mul_u32_u32(scan_curr_time - scan_prev_time,
				   clock), 1000 * htotal);
}

/*
 * On certain encoders on certain platforms, pipe
 * scanline register will not work to get the scanline,
 * since the timings are driven from the PORT or issues
 * with scanline register updates.
 * This function will use Framestamp and current
 * timestamp registers to calculate the scanline.
 */
static u32 __intel_get_crtc_scanline_from_timestamp(struct intel_crtc *crtc)
{
	struct drm_vblank_crtc *vblank = drm_crtc_vblank_crtc(&crtc->base);
	const struct drm_display_mode *mode = &vblank->hwmode;
	u32 vblank_start = mode->crtc_vblank_start;
	u32 vtotal = mode->crtc_vtotal;
	u32 scanline;

	scanline = intel_crtc_scanlines_since_frame_timestamp(crtc);
	scanline = min(scanline, vtotal - 1);
	scanline = (scanline + vblank_start) % vtotal;

	return scanline;
}

int intel_crtc_scanline_offset(const struct intel_crtc_state *crtc_state)
{
	struct intel_display *display = to_intel_display(crtc_state);
	struct drm_i915_private *i915 = to_i915(crtc_state->uapi.crtc->dev);

	/*
	 * The scanline counter increments at the leading edge of hsync.
	 *
	 * On most platforms it starts counting from vtotal-1 on the
	 * first active line. That means the scanline counter value is
	 * always one less than what we would expect. Ie. just after
	 * start of vblank, which also occurs at start of hsync (on the
	 * last active line), the scanline counter will read vblank_start-1.
	 *
	 * On gen2 the scanline counter starts counting from 1 instead
	 * of vtotal-1, so we have to subtract one.
	 *
	 * On HSW+ the behaviour of the scanline counter depends on the output
	 * type. For DP ports it behaves like most other platforms, but on HDMI
	 * there's an extra 1 line difference. So we need to add two instead of
	 * one to the value.
	 *
	 * On VLV/CHV DSI the scanline counter would appear to increment
	 * approx. 1/3 of a scanline before start of vblank. Unfortunately
	 * that means we can't tell whether we're in vblank or not while
	 * we're on that particular line. We must still set scanline_offset
	 * to 1 so that the vblank timestamps come out correct when we query
	 * the scanline counter from within the vblank interrupt handler.
	 * However if queried just before the start of vblank we'll get an
	 * answer that's slightly in the future.
	 */
	if (DISPLAY_VER(display) == 2)
		return -1;
	else if (HAS_DDI(i915) && intel_crtc_has_type(crtc_state, INTEL_OUTPUT_HDMI))
		return 2;
	else
		return 1;
}

/*
 * intel_de_read_fw(), only for fast reads of display block, no need for
 * forcewake etc.
 */
static int __intel_get_crtc_scanline(struct intel_crtc *crtc)
{
	struct intel_display *display = to_intel_display(crtc);
	struct drm_vblank_crtc *vblank = drm_crtc_vblank_crtc(&crtc->base);
	const struct drm_display_mode *mode = &vblank->hwmode;
	enum pipe pipe = crtc->pipe;
	int position, vtotal;

	if (!crtc->active)
		return 0;

	if (crtc->mode_flags & I915_MODE_FLAG_GET_SCANLINE_FROM_TIMESTAMP)
		return __intel_get_crtc_scanline_from_timestamp(crtc);

	vtotal = intel_mode_vtotal(mode);

	position = intel_de_read_fw(display, PIPEDSL(display, pipe)) & PIPEDSL_LINE_MASK;

	/*
	 * On HSW, the DSL reg (0x70000) appears to return 0 if we
	 * read it just before the start of vblank.  So try it again
	 * so we don't accidentally end up spanning a vblank frame
	 * increment, causing the pipe_update_end() code to squak at us.
	 *
	 * The nature of this problem means we can't simply check the ISR
	 * bit and return the vblank start value; nor can we use the scanline
	 * debug register in the transcoder as it appears to have the same
	 * problem.  We may need to extend this to include other platforms,
	 * but so far testing only shows the problem on HSW.
	 */
	if (HAS_DDI(display) && !position) {
		int i, temp;

		for (i = 0; i < 100; i++) {
			udelay(1);
			temp = intel_de_read_fw(display,
						PIPEDSL(display, pipe)) & PIPEDSL_LINE_MASK;
			if (temp != position) {
				position = temp;
				break;
			}
		}
	}

	/*
	 * See update_scanline_offset() for the details on the
	 * scanline_offset adjustment.
	 */
	return (position + vtotal + crtc->scanline_offset) % vtotal;
}

/*
 * The uncore version of the spin lock functions is used to decide
 * whether we need to lock the uncore lock or not.  This is only
 * needed in i915, not in Xe.
 *
 * This lock in i915 is needed because some old platforms (at least
 * IVB and possibly HSW as well), which are not supported in Xe, need
 * all register accesses to the same cacheline to be serialized,
 * otherwise they may hang.
 */
<<<<<<< HEAD
static void intel_vblank_section_enter_irqsave(struct drm_i915_private *i915, unsigned long *flags)
	__acquires(i915->uncore.lock)
{
#ifdef I915
	spin_lock_irqsave(&i915->uncore.lock, *flags);
#else
	*flags = 0;
#endif
}

static void intel_vblank_section_exit_irqrestore(struct drm_i915_private *i915, unsigned long flags)
	__releases(i915->uncore.lock)
{
#ifdef I915
	spin_unlock_irqrestore(&i915->uncore.lock, flags);
#else
	if (flags)
		return;
#endif
}
static void intel_vblank_section_enter(struct drm_i915_private *i915)
=======
#ifdef I915
static void intel_vblank_section_enter(struct intel_display *display)
>>>>>>> 43b3768d
	__acquires(i915->uncore.lock)
{
	struct drm_i915_private *i915 = to_i915(display->drm);
	spin_lock(&i915->uncore.lock);
}

static void intel_vblank_section_exit(struct intel_display *display)
	__releases(i915->uncore.lock)
{
	struct drm_i915_private *i915 = to_i915(display->drm);
	spin_unlock(&i915->uncore.lock);
}
#else
static void intel_vblank_section_enter(struct intel_display *display)
{
}

static void intel_vblank_section_exit(struct intel_display *display)
{
}
#endif

static bool i915_get_crtc_scanoutpos(struct drm_crtc *_crtc,
				     bool in_vblank_irq,
				     int *vpos, int *hpos,
				     ktime_t *stime, ktime_t *etime,
				     const struct drm_display_mode *mode)
{
	struct intel_display *display = to_intel_display(_crtc->dev);
	struct drm_i915_private *dev_priv = to_i915(display->drm);
	struct intel_crtc *crtc = to_intel_crtc(_crtc);
	enum pipe pipe = crtc->pipe;
	int position;
	int vbl_start, vbl_end, hsync_start, htotal, vtotal;
	unsigned long irqflags;
	bool use_scanline_counter = DISPLAY_VER(display) >= 5 ||
		IS_G4X(dev_priv) || DISPLAY_VER(display) == 2 ||
		crtc->mode_flags & I915_MODE_FLAG_USE_SCANLINE_COUNTER;

	if (drm_WARN_ON(display->drm, !mode->crtc_clock)) {
		drm_dbg(display->drm,
			"trying to get scanoutpos for disabled pipe %c\n",
			pipe_name(pipe));
		return false;
	}

	htotal = mode->crtc_htotal;
	hsync_start = mode->crtc_hsync_start;
	vtotal = intel_mode_vtotal(mode);
	vbl_start = intel_mode_vblank_start(mode);
	vbl_end = intel_mode_vblank_end(mode);

	/*
	 * Enter vblank critical section, as we will do multiple
	 * timing critical raw register reads, potentially with
	 * preemption disabled, so the following code must not block.
	 */
<<<<<<< HEAD
	intel_vblank_section_enter_irqsave(dev_priv, &irqflags);
=======
	local_irq_save(irqflags);
	intel_vblank_section_enter(display);
>>>>>>> 43b3768d

	if (IS_ENABLED(CONFIG_PREEMPT_RT))
		preempt_disable();

	/* Get optional system timestamp before query. */
	if (stime)
		*stime = ktime_get();

	if (crtc->mode_flags & I915_MODE_FLAG_VRR) {
		int scanlines = intel_crtc_scanlines_since_frame_timestamp(crtc);

		position = __intel_get_crtc_scanline(crtc);

		/*
		 * Already exiting vblank? If so, shift our position
		 * so it looks like we're already apporaching the full
		 * vblank end. This should make the generated timestamp
		 * more or less match when the active portion will start.
		 */
		if (position >= vbl_start && scanlines < position)
			position = min(crtc->vmax_vblank_start + scanlines, vtotal - 1);
	} else if (use_scanline_counter) {
		/* No obvious pixelcount register. Only query vertical
		 * scanout position from Display scan line register.
		 */
		position = __intel_get_crtc_scanline(crtc);
	} else {
		/*
		 * Have access to pixelcount since start of frame.
		 * We can split this into vertical and horizontal
		 * scanout position.
		 */
		position = (intel_de_read_fw(display, PIPEFRAMEPIXEL(display, pipe)) & PIPE_PIXEL_MASK) >> PIPE_PIXEL_SHIFT;

		/* convert to pixel counts */
		vbl_start *= htotal;
		vbl_end *= htotal;
		vtotal *= htotal;

		/*
		 * In interlaced modes, the pixel counter counts all pixels,
		 * so one field will have htotal more pixels. In order to avoid
		 * the reported position from jumping backwards when the pixel
		 * counter is beyond the length of the shorter field, just
		 * clamp the position the length of the shorter field. This
		 * matches how the scanline counter based position works since
		 * the scanline counter doesn't count the two half lines.
		 */
		position = min(position, vtotal - 1);

		/*
		 * Start of vblank interrupt is triggered at start of hsync,
		 * just prior to the first active line of vblank. However we
		 * consider lines to start at the leading edge of horizontal
		 * active. So, should we get here before we've crossed into
		 * the horizontal active of the first line in vblank, we would
		 * not set the DRM_SCANOUTPOS_INVBL flag. In order to fix that,
		 * always add htotal-hsync_start to the current pixel position.
		 */
		position = (position + htotal - hsync_start) % vtotal;
	}

	/* Get optional system timestamp after query. */
	if (etime)
		*etime = ktime_get();

	if (IS_ENABLED(CONFIG_PREEMPT_RT))
		preempt_enable();

<<<<<<< HEAD
	intel_vblank_section_exit_irqrestore(dev_priv, irqflags);
=======
	intel_vblank_section_exit(display);
	local_irq_restore(irqflags);
>>>>>>> 43b3768d

	/*
	 * While in vblank, position will be negative
	 * counting up towards 0 at vbl_end. And outside
	 * vblank, position will be positive counting
	 * up since vbl_end.
	 */
	if (position >= vbl_start)
		position -= vbl_end;
	else
		position += vtotal - vbl_end;

	if (use_scanline_counter) {
		*vpos = position;
		*hpos = 0;
	} else {
		*vpos = position / htotal;
		*hpos = position - (*vpos * htotal);
	}

	return true;
}

bool intel_crtc_get_vblank_timestamp(struct drm_crtc *crtc, int *max_error,
				     ktime_t *vblank_time, bool in_vblank_irq)
{
	return drm_crtc_vblank_helper_get_vblank_timestamp_internal(
		crtc, max_error, vblank_time, in_vblank_irq,
		i915_get_crtc_scanoutpos);
}

int intel_get_crtc_scanline(struct intel_crtc *crtc)
{
	struct intel_display *display = to_intel_display(crtc);
	unsigned long irqflags;
	int position;

<<<<<<< HEAD
	intel_vblank_section_enter_irqsave(dev_priv, &irqflags);

	position = __intel_get_crtc_scanline(crtc);

	intel_vblank_section_exit_irqrestore(dev_priv, irqflags);
=======
	local_irq_save(irqflags);
	intel_vblank_section_enter(display);

	position = __intel_get_crtc_scanline(crtc);

	intel_vblank_section_exit(display);
	local_irq_restore(irqflags);
>>>>>>> 43b3768d

	return position;
}

static bool pipe_scanline_is_moving(struct intel_display *display,
				    enum pipe pipe)
{
	i915_reg_t reg = PIPEDSL(display, pipe);
	u32 line1, line2;

	line1 = intel_de_read(display, reg) & PIPEDSL_LINE_MASK;
	msleep(5);
	line2 = intel_de_read(display, reg) & PIPEDSL_LINE_MASK;

	return line1 != line2;
}

static void wait_for_pipe_scanline_moving(struct intel_crtc *crtc, bool state)
{
	struct intel_display *display = to_intel_display(crtc);
	enum pipe pipe = crtc->pipe;

	/* Wait for the display line to settle/start moving */
	if (wait_for(pipe_scanline_is_moving(display, pipe) == state, 100))
		drm_err(display->drm,
			"pipe %c scanline %s wait timed out\n",
			pipe_name(pipe), str_on_off(state));
}

void intel_wait_for_pipe_scanline_stopped(struct intel_crtc *crtc)
{
	wait_for_pipe_scanline_moving(crtc, false);
}

void intel_wait_for_pipe_scanline_moving(struct intel_crtc *crtc)
{
	wait_for_pipe_scanline_moving(crtc, true);
}

void intel_crtc_update_active_timings(const struct intel_crtc_state *crtc_state,
				      bool vrr_enable)
{
	struct intel_display *display = to_intel_display(crtc_state);
	struct intel_crtc *crtc = to_intel_crtc(crtc_state->uapi.crtc);
	u8 mode_flags = crtc_state->mode_flags;
	struct drm_display_mode adjusted_mode;
	int vmax_vblank_start = 0;
	unsigned long irqflags;

	drm_mode_init(&adjusted_mode, &crtc_state->hw.adjusted_mode);

	if (vrr_enable) {
		drm_WARN_ON(display->drm,
			    (mode_flags & I915_MODE_FLAG_VRR) == 0);

		adjusted_mode.crtc_vtotal = crtc_state->vrr.vmax;
		adjusted_mode.crtc_vblank_end = crtc_state->vrr.vmax;
		adjusted_mode.crtc_vblank_start = intel_vrr_vmin_vblank_start(crtc_state);
		vmax_vblank_start = intel_vrr_vmax_vblank_start(crtc_state);
	} else {
		mode_flags &= ~I915_MODE_FLAG_VRR;
	}

	/*
	 * Belts and suspenders locking to guarantee everyone sees 100%
	 * consistent state during fastset seamless refresh rate changes.
	 *
	 * vblank_time_lock takes care of all drm_vblank.c stuff, and
	 * uncore.lock takes care of __intel_get_crtc_scanline() which
	 * may get called elsewhere as well.
	 *
	 * TODO maybe just protect everything (including
	 * __intel_get_crtc_scanline()) with vblank_time_lock?
	 * Need to audit everything to make sure it's safe.
	 */
	spin_lock_irqsave(&display->drm->vblank_time_lock, irqflags);
	intel_vblank_section_enter(display);

	drm_calc_timestamping_constants(&crtc->base, &adjusted_mode);

	crtc->vmax_vblank_start = vmax_vblank_start;

	crtc->mode_flags = mode_flags;

	crtc->scanline_offset = intel_crtc_scanline_offset(crtc_state);
	intel_vblank_section_exit(display);
	spin_unlock_irqrestore(&display->drm->vblank_time_lock, irqflags);
}

int intel_mode_vdisplay(const struct drm_display_mode *mode)
{
	int vdisplay = mode->crtc_vdisplay;

	if (mode->flags & DRM_MODE_FLAG_INTERLACE)
		vdisplay = DIV_ROUND_UP(vdisplay, 2);

	return vdisplay;
}

int intel_mode_vblank_start(const struct drm_display_mode *mode)
{
	int vblank_start = mode->crtc_vblank_start;

	if (mode->flags & DRM_MODE_FLAG_INTERLACE)
		vblank_start = DIV_ROUND_UP(vblank_start, 2);

	return vblank_start;
}

int intel_mode_vblank_end(const struct drm_display_mode *mode)
{
	int vblank_end = mode->crtc_vblank_end;

	if (mode->flags & DRM_MODE_FLAG_INTERLACE)
		vblank_end /= 2;

	return vblank_end;
}

int intel_mode_vtotal(const struct drm_display_mode *mode)
{
	int vtotal = mode->crtc_vtotal;

	if (mode->flags & DRM_MODE_FLAG_INTERLACE)
		vtotal /= 2;

	return vtotal;
}

void intel_vblank_evade_init(const struct intel_crtc_state *old_crtc_state,
			     const struct intel_crtc_state *new_crtc_state,
			     struct intel_vblank_evade_ctx *evade)
{
	struct intel_crtc *crtc = to_intel_crtc(new_crtc_state->uapi.crtc);
	struct drm_i915_private *i915 = to_i915(crtc->base.dev);
	const struct intel_crtc_state *crtc_state;
	const struct drm_display_mode *adjusted_mode;

	evade->crtc = crtc;

	evade->need_vlv_dsi_wa = (IS_VALLEYVIEW(i915) || IS_CHERRYVIEW(i915)) &&
		intel_crtc_has_type(new_crtc_state, INTEL_OUTPUT_DSI);

	/*
	 * During fastsets/etc. the transcoder is still
	 * running with the old timings at this point.
	 *
	 * TODO: maybe just use the active timings here?
	 */
	if (intel_crtc_needs_modeset(new_crtc_state))
		crtc_state = new_crtc_state;
	else
		crtc_state = old_crtc_state;

	adjusted_mode = &crtc_state->hw.adjusted_mode;

	if (crtc->mode_flags & I915_MODE_FLAG_VRR) {
		/* timing changes should happen with VRR disabled */
		drm_WARN_ON(crtc->base.dev, intel_crtc_needs_modeset(new_crtc_state) ||
			    new_crtc_state->update_m_n || new_crtc_state->update_lrr);

		if (intel_vrr_is_push_sent(crtc_state))
			evade->vblank_start = intel_vrr_vmin_vblank_start(crtc_state);
		else
			evade->vblank_start = intel_vrr_vmax_vblank_start(crtc_state);
	} else {
		evade->vblank_start = intel_mode_vblank_start(adjusted_mode);
	}

	/* FIXME needs to be calibrated sensibly */
	evade->min = evade->vblank_start - intel_usecs_to_scanlines(adjusted_mode,
								    VBLANK_EVASION_TIME_US);
	evade->max = evade->vblank_start - 1;

	/*
	 * M/N and TRANS_VTOTAL are double buffered on the transcoder's
	 * undelayed vblank, so with seamless M/N and LRR we must evade
	 * both vblanks.
	 *
	 * DSB execution waits for the transcoder's undelayed vblank,
	 * hence we must kick off the commit before that.
	 */
	if (intel_color_uses_dsb(new_crtc_state) ||
	    new_crtc_state->update_m_n || new_crtc_state->update_lrr)
		evade->min -= intel_mode_vblank_start(adjusted_mode) -
			intel_mode_vdisplay(adjusted_mode);
}

/* must be called with vblank interrupt already enabled! */
int intel_vblank_evade(struct intel_vblank_evade_ctx *evade)
{
	struct intel_crtc *crtc = evade->crtc;
	struct intel_display *display = to_intel_display(crtc);
	long timeout = msecs_to_jiffies_timeout(1);
	wait_queue_head_t *wq = drm_crtc_vblank_waitqueue(&crtc->base);
	DEFINE_WAIT(wait);
	int scanline;

	if (evade->min <= 0 || evade->max <= 0)
		return 0;

	for (;;) {
		/*
		 * prepare_to_wait() has a memory barrier, which guarantees
		 * other CPUs can see the task state update by the time we
		 * read the scanline.
		 */
		prepare_to_wait(wq, &wait, TASK_UNINTERRUPTIBLE);

		scanline = intel_get_crtc_scanline(crtc);
		if (scanline < evade->min || scanline > evade->max)
			break;

		if (!timeout) {
			drm_err(display->drm,
				"Potential atomic update failure on pipe %c\n",
				pipe_name(crtc->pipe));
			break;
		}

		if (!IS_ENABLED(CONFIG_PREEMPT_RT))
			local_irq_enable();

		timeout = schedule_timeout(timeout);

		if (!IS_ENABLED(CONFIG_PREEMPT_RT))
			local_irq_disable();
	}

	finish_wait(wq, &wait);

	/*
	 * On VLV/CHV DSI the scanline counter would appear to
	 * increment approx. 1/3 of a scanline before start of vblank.
	 * The registers still get latched at start of vblank however.
	 * This means we must not write any registers on the first
	 * line of vblank (since not the whole line is actually in
	 * vblank). And unfortunately we can't use the interrupt to
	 * wait here since it will fire too soon. We could use the
	 * frame start interrupt instead since it will fire after the
	 * critical scanline, but that would require more changes
	 * in the interrupt code. So for now we'll just do the nasty
	 * thing and poll for the bad scanline to pass us by.
	 *
	 * FIXME figure out if BXT+ DSI suffers from this as well
	 */
	while (evade->need_vlv_dsi_wa && scanline == evade->vblank_start)
		scanline = intel_get_crtc_scanline(crtc);

	return scanline;
}<|MERGE_RESOLUTION|>--- conflicted
+++ resolved
@@ -294,32 +294,8 @@
  * all register accesses to the same cacheline to be serialized,
  * otherwise they may hang.
  */
-<<<<<<< HEAD
-static void intel_vblank_section_enter_irqsave(struct drm_i915_private *i915, unsigned long *flags)
-	__acquires(i915->uncore.lock)
-{
-#ifdef I915
-	spin_lock_irqsave(&i915->uncore.lock, *flags);
-#else
-	*flags = 0;
-#endif
-}
-
-static void intel_vblank_section_exit_irqrestore(struct drm_i915_private *i915, unsigned long flags)
-	__releases(i915->uncore.lock)
-{
-#ifdef I915
-	spin_unlock_irqrestore(&i915->uncore.lock, flags);
-#else
-	if (flags)
-		return;
-#endif
-}
-static void intel_vblank_section_enter(struct drm_i915_private *i915)
-=======
 #ifdef I915
 static void intel_vblank_section_enter(struct intel_display *display)
->>>>>>> 43b3768d
 	__acquires(i915->uncore.lock)
 {
 	struct drm_i915_private *i915 = to_i915(display->drm);
@@ -377,15 +353,10 @@
 	 * timing critical raw register reads, potentially with
 	 * preemption disabled, so the following code must not block.
 	 */
-<<<<<<< HEAD
-	intel_vblank_section_enter_irqsave(dev_priv, &irqflags);
-=======
 	local_irq_save(irqflags);
 	intel_vblank_section_enter(display);
->>>>>>> 43b3768d
-
-	if (IS_ENABLED(CONFIG_PREEMPT_RT))
-		preempt_disable();
+
+	/* preempt_disable_rt() should go right here in PREEMPT_RT patchset. */
 
 	/* Get optional system timestamp before query. */
 	if (stime)
@@ -449,15 +420,10 @@
 	if (etime)
 		*etime = ktime_get();
 
-	if (IS_ENABLED(CONFIG_PREEMPT_RT))
-		preempt_enable();
-
-<<<<<<< HEAD
-	intel_vblank_section_exit_irqrestore(dev_priv, irqflags);
-=======
+	/* preempt_enable_rt() should go right here in PREEMPT_RT patchset. */
+
 	intel_vblank_section_exit(display);
 	local_irq_restore(irqflags);
->>>>>>> 43b3768d
 
 	/*
 	 * While in vblank, position will be negative
@@ -495,13 +461,6 @@
 	unsigned long irqflags;
 	int position;
 
-<<<<<<< HEAD
-	intel_vblank_section_enter_irqsave(dev_priv, &irqflags);
-
-	position = __intel_get_crtc_scanline(crtc);
-
-	intel_vblank_section_exit_irqrestore(dev_priv, irqflags);
-=======
 	local_irq_save(irqflags);
 	intel_vblank_section_enter(display);
 
@@ -509,7 +468,6 @@
 
 	intel_vblank_section_exit(display);
 	local_irq_restore(irqflags);
->>>>>>> 43b3768d
 
 	return position;
 }
