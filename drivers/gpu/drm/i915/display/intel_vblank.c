--- conflicted
+++ resolved
@@ -284,21 +284,6 @@
 	return (position + vtotal + crtc->scanline_offset) % vtotal;
 }
 
-<<<<<<< HEAD
-int intel_crtc_scanline_to_hw(struct intel_crtc *crtc, int scanline)
-{
-	const struct drm_vblank_crtc *vblank =
-		&crtc->base.dev->vblank[drm_crtc_index(&crtc->base)];
-	const struct drm_display_mode *mode = &vblank->hwmode;
-	int vtotal;
-
-	vtotal = mode->crtc_vtotal;
-	if (mode->flags & DRM_MODE_FLAG_INTERLACE)
-		vtotal /= 2;
-
-	return (scanline + vtotal - crtc->scanline_offset) % vtotal;
-}
-=======
 /*
  * The uncore version of the spin lock functions is used to decide
  * whether we need to lock the uncore lock or not.  This is only
@@ -332,7 +317,6 @@
 {
 }
 #endif
->>>>>>> 2d5404ca
 
 static bool i915_get_crtc_scanoutpos(struct drm_crtc *_crtc,
 				     bool in_vblank_irq,
@@ -523,65 +507,11 @@
 	wait_for_pipe_scanline_moving(crtc, true);
 }
 
-<<<<<<< HEAD
-static int intel_crtc_scanline_offset(const struct intel_crtc_state *crtc_state)
-{
-	struct drm_i915_private *i915 = to_i915(crtc_state->uapi.crtc->dev);
-	const struct drm_display_mode *adjusted_mode = &crtc_state->hw.adjusted_mode;
-
-	/*
-	 * The scanline counter increments at the leading edge of hsync.
-	 *
-	 * On most platforms it starts counting from vtotal-1 on the
-	 * first active line. That means the scanline counter value is
-	 * always one less than what we would expect. Ie. just after
-	 * start of vblank, which also occurs at start of hsync (on the
-	 * last active line), the scanline counter will read vblank_start-1.
-	 *
-	 * On gen2 the scanline counter starts counting from 1 instead
-	 * of vtotal-1, so we have to subtract one (or rather add vtotal-1
-	 * to keep the value positive), instead of adding one.
-	 *
-	 * On HSW+ the behaviour of the scanline counter depends on the output
-	 * type. For DP ports it behaves like most other platforms, but on HDMI
-	 * there's an extra 1 line difference. So we need to add two instead of
-	 * one to the value.
-	 *
-	 * On VLV/CHV DSI the scanline counter would appear to increment
-	 * approx. 1/3 of a scanline before start of vblank. Unfortunately
-	 * that means we can't tell whether we're in vblank or not while
-	 * we're on that particular line. We must still set scanline_offset
-	 * to 1 so that the vblank timestamps come out correct when we query
-	 * the scanline counter from within the vblank interrupt handler.
-	 * However if queried just before the start of vblank we'll get an
-	 * answer that's slightly in the future.
-	 */
-	if (DISPLAY_VER(i915) == 2) {
-		int vtotal;
-
-		vtotal = adjusted_mode->crtc_vtotal;
-		if (adjusted_mode->flags & DRM_MODE_FLAG_INTERLACE)
-			vtotal /= 2;
-
-		return vtotal - 1;
-	} else if (HAS_DDI(i915) && intel_crtc_has_type(crtc_state, INTEL_OUTPUT_HDMI)) {
-		return 2;
-	} else {
-		return 1;
-	}
-}
-
-=======
->>>>>>> 2d5404ca
 void intel_crtc_update_active_timings(const struct intel_crtc_state *crtc_state,
 				      bool vrr_enable)
 {
 	struct intel_display *display = to_intel_display(crtc_state);
 	struct intel_crtc *crtc = to_intel_crtc(crtc_state->uapi.crtc);
-<<<<<<< HEAD
-	struct drm_i915_private *i915 = to_i915(crtc->base.dev);
-=======
->>>>>>> 2d5404ca
 	u8 mode_flags = crtc_state->mode_flags;
 	struct drm_display_mode adjusted_mode;
 	int vmax_vblank_start = 0;
@@ -590,12 +520,8 @@
 	drm_mode_init(&adjusted_mode, &crtc_state->hw.adjusted_mode);
 
 	if (vrr_enable) {
-<<<<<<< HEAD
-		drm_WARN_ON(&i915->drm, (mode_flags & I915_MODE_FLAG_VRR) == 0);
-=======
 		drm_WARN_ON(display->drm,
 			    (mode_flags & I915_MODE_FLAG_VRR) == 0);
->>>>>>> 2d5404ca
 
 		adjusted_mode.crtc_vtotal = crtc_state->vrr.vmax;
 		adjusted_mode.crtc_vblank_end = crtc_state->vrr.vmax;
