--- conflicted
+++ resolved
@@ -2550,16 +2550,6 @@
 		if (ret)
 			return ret;
 
-<<<<<<< HEAD
-		if (old_dbuf_state->joined_mbus != new_dbuf_state->joined_mbus) {
-			/* TODO: Implement vblank synchronized MBUS joining changes */
-			ret = intel_modeset_all_pipes_late(state, "MBUS joining change");
-			if (ret)
-				return ret;
-		}
-
-=======
->>>>>>> 2d5404ca
 		drm_dbg_kms(&i915->drm,
 			    "Enabled dbuf slices 0x%x -> 0x%x (total dbuf slices 0x%x), mbus joined? %s->%s\n",
 			    old_dbuf_state->enabled_slices,
@@ -3841,19 +3831,11 @@
 				    &intel_sagv_status_fops);
 }
 
-<<<<<<< HEAD
-unsigned int skl_watermark_max_latency(struct drm_i915_private *i915)
+unsigned int skl_watermark_max_latency(struct drm_i915_private *i915, int initial_wm_level)
 {
 	int level;
 
-	for (level = i915->display.wm.num_levels - 1; level >= 0; level--) {
-=======
-unsigned int skl_watermark_max_latency(struct drm_i915_private *i915, int initial_wm_level)
-{
-	int level;
-
 	for (level = i915->display.wm.num_levels - 1; level >= initial_wm_level; level--) {
->>>>>>> 2d5404ca
 		unsigned int latency = skl_wm_latency(i915, level, NULL);
 
 		if (latency)
