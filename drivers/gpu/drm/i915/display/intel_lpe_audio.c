--- conflicted
+++ resolved
@@ -77,11 +77,7 @@
 #include "intel_lpe_audio.h"
 #include "intel_pci_config.h"
 
-<<<<<<< HEAD
-#define HAS_LPE_AUDIO(dev_priv) ((dev_priv)->audio.lpe.platdev != NULL)
-=======
 #define HAS_LPE_AUDIO(dev_priv) ((dev_priv)->display.audio.lpe.platdev != NULL)
->>>>>>> eb3cdb58
 
 static struct platform_device *
 lpe_audio_platdev_create(struct drm_i915_private *dev_priv)
@@ -102,11 +98,7 @@
 		return ERR_PTR(-ENOMEM);
 	}
 
-<<<<<<< HEAD
-	rsc[0].start    = rsc[0].end = dev_priv->audio.lpe.irq;
-=======
 	rsc[0].start    = rsc[0].end = dev_priv->display.audio.lpe.irq;
->>>>>>> eb3cdb58
 	rsc[0].flags    = IORESOURCE_IRQ;
 	rsc[0].name     = "hdmi-lpe-audio-irq";
 
@@ -158,11 +150,7 @@
 	 * than us fiddle with its internals.
 	 */
 
-<<<<<<< HEAD
-	platform_device_unregister(dev_priv->audio.lpe.platdev);
-=======
 	platform_device_unregister(dev_priv->display.audio.lpe.platdev);
->>>>>>> eb3cdb58
 }
 
 static void lpe_audio_irq_unmask(struct irq_data *d)
@@ -181,11 +169,7 @@
 
 static int lpe_audio_irq_init(struct drm_i915_private *dev_priv)
 {
-<<<<<<< HEAD
-	int irq = dev_priv->audio.lpe.irq;
-=======
 	int irq = dev_priv->display.audio.lpe.irq;
->>>>>>> eb3cdb58
 
 	drm_WARN_ON(&dev_priv->drm, !intel_irqs_enabled(dev_priv));
 	irq_set_chip_and_handler_name(irq,
@@ -222,17 +206,6 @@
 {
 	int ret;
 
-<<<<<<< HEAD
-	dev_priv->audio.lpe.irq = irq_alloc_desc(0);
-	if (dev_priv->audio.lpe.irq < 0) {
-		drm_err(&dev_priv->drm, "Failed to allocate IRQ desc: %d\n",
-			dev_priv->audio.lpe.irq);
-		ret = dev_priv->audio.lpe.irq;
-		goto err;
-	}
-
-	drm_dbg(&dev_priv->drm, "irq = %d\n", dev_priv->audio.lpe.irq);
-=======
 	dev_priv->display.audio.lpe.irq = irq_alloc_desc(0);
 	if (dev_priv->display.audio.lpe.irq < 0) {
 		drm_err(&dev_priv->drm, "Failed to allocate IRQ desc: %d\n",
@@ -242,7 +215,6 @@
 	}
 
 	drm_dbg(&dev_priv->drm, "irq = %d\n", dev_priv->display.audio.lpe.irq);
->>>>>>> eb3cdb58
 
 	ret = lpe_audio_irq_init(dev_priv);
 
@@ -253,17 +225,10 @@
 		goto err_free_irq;
 	}
 
-<<<<<<< HEAD
-	dev_priv->audio.lpe.platdev = lpe_audio_platdev_create(dev_priv);
-
-	if (IS_ERR(dev_priv->audio.lpe.platdev)) {
-		ret = PTR_ERR(dev_priv->audio.lpe.platdev);
-=======
 	dev_priv->display.audio.lpe.platdev = lpe_audio_platdev_create(dev_priv);
 
 	if (IS_ERR(dev_priv->display.audio.lpe.platdev)) {
 		ret = PTR_ERR(dev_priv->display.audio.lpe.platdev);
->>>>>>> eb3cdb58
 		drm_err(&dev_priv->drm,
 			"Failed to create lpe audio platform device: %d\n",
 			ret);
@@ -278,17 +243,10 @@
 
 	return 0;
 err_free_irq:
-<<<<<<< HEAD
-	irq_free_desc(dev_priv->audio.lpe.irq);
-err:
-	dev_priv->audio.lpe.irq = -1;
-	dev_priv->audio.lpe.platdev = NULL;
-=======
 	irq_free_desc(dev_priv->display.audio.lpe.irq);
 err:
 	dev_priv->display.audio.lpe.irq = -1;
 	dev_priv->display.audio.lpe.platdev = NULL;
->>>>>>> eb3cdb58
 	return ret;
 }
 
@@ -306,11 +264,7 @@
 	if (!HAS_LPE_AUDIO(dev_priv))
 		return;
 
-<<<<<<< HEAD
-	ret = generic_handle_irq(dev_priv->audio.lpe.irq);
-=======
 	ret = generic_handle_irq(dev_priv->display.audio.lpe.irq);
->>>>>>> eb3cdb58
 	if (ret)
 		drm_err_ratelimited(&dev_priv->drm,
 				    "error handling LPE audio irq: %d\n", ret);
@@ -351,17 +305,10 @@
 
 	lpe_audio_platdev_destroy(dev_priv);
 
-<<<<<<< HEAD
-	irq_free_desc(dev_priv->audio.lpe.irq);
-
-	dev_priv->audio.lpe.irq = -1;
-	dev_priv->audio.lpe.platdev = NULL;
-=======
 	irq_free_desc(dev_priv->display.audio.lpe.irq);
 
 	dev_priv->display.audio.lpe.irq = -1;
 	dev_priv->display.audio.lpe.platdev = NULL;
->>>>>>> eb3cdb58
 }
 
 /**
@@ -388,11 +335,7 @@
 	if (!HAS_LPE_AUDIO(dev_priv))
 		return;
 
-<<<<<<< HEAD
-	pdata = dev_get_platdata(&dev_priv->audio.lpe.platdev->dev);
-=======
 	pdata = dev_get_platdata(&dev_priv->display.audio.lpe.platdev->dev);
->>>>>>> eb3cdb58
 	ppdata = &pdata->port[port - PORT_B];
 
 	spin_lock_irqsave(&pdata->lpe_audio_slock, irqflags);
@@ -420,11 +363,7 @@
 	}
 
 	if (pdata->notify_audio_lpe)
-<<<<<<< HEAD
-		pdata->notify_audio_lpe(dev_priv->audio.lpe.platdev, port - PORT_B);
-=======
 		pdata->notify_audio_lpe(dev_priv->display.audio.lpe.platdev, port - PORT_B);
->>>>>>> eb3cdb58
 
 	spin_unlock_irqrestore(&pdata->lpe_audio_slock, irqflags);
 }