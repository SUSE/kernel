/*
 * Copyright © 2016-2019 Intel Corporation
 *
 * Permission is hereby granted, free of charge, to any person obtaining a
 * copy of this software and associated documentation files (the "Software"),
 * to deal in the Software without restriction, including without limitation
 * the rights to use, copy, modify, merge, publish, distribute, sublicense,
 * and/or sell copies of the Software, and to permit persons to whom the
 * Software is furnished to do so, subject to the following conditions:
 *
 * The above copyright notice and this permission notice (including the next
 * paragraph) shall be included in all copies or substantial portions of the
 * Software.
 *
 * THE SOFTWARE IS PROVIDED "AS IS", WITHOUT WARRANTY OF ANY KIND, EXPRESS OR
 * IMPLIED, INCLUDING BUT NOT LIMITED TO THE WARRANTIES OF MERCHANTABILITY,
 * FITNESS FOR A PARTICULAR PURPOSE AND NONINFRINGEMENT.  IN NO EVENT SHALL
 * THE AUTHORS OR COPYRIGHT HOLDERS BE LIABLE FOR ANY CLAIM, DAMAGES OR OTHER
 * LIABILITY, WHETHER IN AN ACTION OF CONTRACT, TORT OR OTHERWISE, ARISING FROM,
 * OUT OF OR IN CONNECTION WITH THE SOFTWARE OR THE USE OR OTHER DEALINGS IN THE
 * SOFTWARE.
 */

/*
 * Please use intel_vbt_defs.h for VBT private data, to hide and abstract away
 * the VBT from the rest of the driver. Add the parsed, clean data to struct
 * intel_vbt_data within struct drm_i915_private.
 */

#ifndef _INTEL_BIOS_H_
#define _INTEL_BIOS_H_

#include <linux/types.h>

struct drm_i915_private;
struct edid;
struct intel_bios_encoder_data;
struct intel_crtc_state;
struct intel_encoder;
struct intel_panel;
enum port;

enum intel_backlight_type {
	INTEL_BACKLIGHT_PMIC,
	INTEL_BACKLIGHT_LPSS,
	INTEL_BACKLIGHT_DISPLAY_DDI,
	INTEL_BACKLIGHT_DSI_DCS,
	INTEL_BACKLIGHT_PANEL_DRIVER_INTERFACE,
	INTEL_BACKLIGHT_VESA_EDP_AUX_INTERFACE,
};

struct edp_power_seq {
	u16 t1_t3;
	u16 t8;
	u16 t9;
	u16 t10;
	u16 t11_t12;
} __packed;

/*
 * MIPI Sequence Block definitions
 *
 * Note the VBT spec has AssertReset / DeassertReset swapped from their
 * usual naming, we use the proper names here to avoid confusion when
 * reading the code.
 */
enum mipi_seq {
	MIPI_SEQ_END = 0,
	MIPI_SEQ_DEASSERT_RESET,	/* Spec says MipiAssertResetPin */
	MIPI_SEQ_INIT_OTP,
	MIPI_SEQ_DISPLAY_ON,
	MIPI_SEQ_DISPLAY_OFF,
	MIPI_SEQ_ASSERT_RESET,		/* Spec says MipiDeassertResetPin */
	MIPI_SEQ_BACKLIGHT_ON,		/* sequence block v2+ */
	MIPI_SEQ_BACKLIGHT_OFF,		/* sequence block v2+ */
	MIPI_SEQ_TEAR_ON,		/* sequence block v2+ */
	MIPI_SEQ_TEAR_OFF,		/* sequence block v3+ */
	MIPI_SEQ_POWER_ON,		/* sequence block v3+ */
	MIPI_SEQ_POWER_OFF,		/* sequence block v3+ */
	MIPI_SEQ_MAX
};

enum mipi_seq_element {
	MIPI_SEQ_ELEM_END = 0,
	MIPI_SEQ_ELEM_SEND_PKT,
	MIPI_SEQ_ELEM_DELAY,
	MIPI_SEQ_ELEM_GPIO,
	MIPI_SEQ_ELEM_I2C,		/* sequence block v2+ */
	MIPI_SEQ_ELEM_SPI,		/* sequence block v3+ */
	MIPI_SEQ_ELEM_PMIC,		/* sequence block v3+ */
	MIPI_SEQ_ELEM_MAX
};

#define MIPI_DSI_UNDEFINED_PANEL_ID	0
#define MIPI_DSI_GENERIC_PANEL_ID	1

struct mipi_config {
	u16 panel_id;

	/* General Params */
	u32 enable_dithering:1;
	u32 rsvd1:1;
	u32 is_bridge:1;

	u32 panel_arch_type:2;
	u32 is_cmd_mode:1;

#define NON_BURST_SYNC_PULSE	0x1
#define NON_BURST_SYNC_EVENTS	0x2
#define BURST_MODE		0x3
	u32 video_transfer_mode:2;

	u32 cabc_supported:1;
#define PPS_BLC_PMIC   0
#define PPS_BLC_SOC    1
	u32 pwm_blc:1;

	/* Bit 13:10 */
#define PIXEL_FORMAT_RGB565			0x1
#define PIXEL_FORMAT_RGB666			0x2
#define PIXEL_FORMAT_RGB666_LOOSELY_PACKED	0x3
#define PIXEL_FORMAT_RGB888			0x4
	u32 videomode_color_format:4;

	/* Bit 15:14 */
#define ENABLE_ROTATION_0	0x0
#define ENABLE_ROTATION_90	0x1
#define ENABLE_ROTATION_180	0x2
#define ENABLE_ROTATION_270	0x3
	u32 rotation:2;
	u32 bta_enabled:1;
	u32 rsvd2:15;

	/* 2 byte Port Description */
#define DUAL_LINK_NOT_SUPPORTED	0
#define DUAL_LINK_FRONT_BACK	1
#define DUAL_LINK_PIXEL_ALT	2
	u16 dual_link:2;
	u16 lane_cnt:2;
	u16 pixel_overlap:3;
	u16 rgb_flip:1;
#define DL_DCS_PORT_A			0x00
#define DL_DCS_PORT_C			0x01
#define DL_DCS_PORT_A_AND_C		0x02
	u16 dl_dcs_cabc_ports:2;
	u16 dl_dcs_backlight_ports:2;
	u16 rsvd3:4;

	u16 rsvd4;

	u8 rsvd5;
	u32 target_burst_mode_freq;
	u32 dsi_ddr_clk;
	u32 bridge_ref_clk;

#define  BYTE_CLK_SEL_20MHZ		0
#define  BYTE_CLK_SEL_10MHZ		1
#define  BYTE_CLK_SEL_5MHZ		2
	u8 byte_clk_sel:2;

	u8 rsvd6:6;

	/* DPHY Flags */
	u16 dphy_param_valid:1;
	u16 eot_pkt_disabled:1;
	u16 enable_clk_stop:1;
	u16 rsvd7:13;

	u32 hs_tx_timeout;
	u32 lp_rx_timeout;
	u32 turn_around_timeout;
	u32 device_reset_timer;
	u32 master_init_timer;
	u32 dbi_bw_timer;
	u32 lp_byte_clk_val;

	/*  4 byte Dphy Params */
	u32 prepare_cnt:6;
	u32 rsvd8:2;
	u32 clk_zero_cnt:8;
	u32 trail_cnt:5;
	u32 rsvd9:3;
	u32 exit_zero_cnt:6;
	u32 rsvd10:2;

	u32 clk_lane_switch_cnt;
	u32 hl_switch_cnt;

	u32 rsvd11[6];

	/* timings based on dphy spec */
	u8 tclk_miss;
	u8 tclk_post;
	u8 rsvd12;
	u8 tclk_pre;
	u8 tclk_prepare;
	u8 tclk_settle;
	u8 tclk_term_enable;
	u8 tclk_trail;
	u16 tclk_prepare_clkzero;
	u8 rsvd13;
	u8 td_term_enable;
	u8 teot;
	u8 ths_exit;
	u8 ths_prepare;
	u16 ths_prepare_hszero;
	u8 rsvd14;
	u8 ths_settle;
	u8 ths_skip;
	u8 ths_trail;
	u8 tinit;
	u8 tlpx;
	u8 rsvd15[3];

	/* GPIOs */
	u8 panel_enable;
	u8 bl_enable;
	u8 pwm_enable;
	u8 reset_r_n;
	u8 pwr_down_r;
	u8 stdby_r_n;

} __packed;

/* all delays have a unit of 100us */
struct mipi_pps_data {
	u16 panel_on_delay;
	u16 bl_enable_delay;
	u16 bl_disable_delay;
	u16 panel_off_delay;
	u16 panel_power_cycle_delay;
} __packed;

void intel_bios_init(struct drm_i915_private *dev_priv);
void intel_bios_init_panel(struct drm_i915_private *dev_priv,
<<<<<<< HEAD
			   struct intel_panel *panel);
=======
			   struct intel_panel *panel,
			   const struct intel_bios_encoder_data *devdata,
			   const struct edid *edid);
>>>>>>> e7c3f58a
void intel_bios_fini_panel(struct intel_panel *panel);
void intel_bios_driver_remove(struct drm_i915_private *dev_priv);
bool intel_bios_is_valid_vbt(const void *buf, size_t size);
bool intel_bios_is_tv_present(struct drm_i915_private *dev_priv);
bool intel_bios_is_lvds_present(struct drm_i915_private *dev_priv, u8 *i2c_pin);
bool intel_bios_is_port_present(struct drm_i915_private *dev_priv, enum port port);
bool intel_bios_is_port_edp(struct drm_i915_private *dev_priv, enum port port);
bool intel_bios_is_port_dp_dual_mode(struct drm_i915_private *dev_priv, enum port port);
bool intel_bios_is_dsi_present(struct drm_i915_private *dev_priv, enum port *port);
bool intel_bios_is_port_hpd_inverted(const struct drm_i915_private *i915,
				     enum port port);
bool intel_bios_is_lspcon_present(const struct drm_i915_private *i915,
				  enum port port);
bool intel_bios_is_lane_reversal_needed(const struct drm_i915_private *i915,
					enum port port);
enum aux_ch intel_bios_port_aux_ch(struct drm_i915_private *dev_priv, enum port port);
bool intel_bios_get_dsc_params(struct intel_encoder *encoder,
			       struct intel_crtc_state *crtc_state,
			       int dsc_max_bpc);
int intel_bios_max_tmds_clock(struct intel_encoder *encoder);
int intel_bios_hdmi_level_shift(struct intel_encoder *encoder);
int intel_bios_dp_max_link_rate(struct intel_encoder *encoder);
int intel_bios_alternate_ddc_pin(struct intel_encoder *encoder);
bool intel_bios_port_supports_typec_usb(struct drm_i915_private *i915, enum port port);
bool intel_bios_port_supports_tbt(struct drm_i915_private *i915, enum port port);

const struct intel_bios_encoder_data *
intel_bios_encoder_data_lookup(struct drm_i915_private *i915, enum port port);

bool intel_bios_encoder_supports_dvi(const struct intel_bios_encoder_data *devdata);
bool intel_bios_encoder_supports_hdmi(const struct intel_bios_encoder_data *devdata);
bool intel_bios_encoder_supports_dp(const struct intel_bios_encoder_data *devdata);
bool intel_bios_encoder_supports_typec_usb(const struct intel_bios_encoder_data *devdata);
bool intel_bios_encoder_supports_tbt(const struct intel_bios_encoder_data *devdata);
int intel_bios_encoder_dp_boost_level(const struct intel_bios_encoder_data *devdata);
int intel_bios_encoder_hdmi_boost_level(const struct intel_bios_encoder_data *devdata);

#endif /* _INTEL_BIOS_H_ */<|MERGE_RESOLUTION|>--- conflicted
+++ resolved
@@ -233,13 +233,9 @@
 
 void intel_bios_init(struct drm_i915_private *dev_priv);
 void intel_bios_init_panel(struct drm_i915_private *dev_priv,
-<<<<<<< HEAD
-			   struct intel_panel *panel);
-=======
 			   struct intel_panel *panel,
 			   const struct intel_bios_encoder_data *devdata,
 			   const struct edid *edid);
->>>>>>> e7c3f58a
 void intel_bios_fini_panel(struct intel_panel *panel);
 void intel_bios_driver_remove(struct drm_i915_private *dev_priv);
 bool intel_bios_is_valid_vbt(const void *buf, size_t size);
