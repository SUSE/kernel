/*
 * Copyright 2008 Intel Corporation <hong.liu@intel.com>
 * Copyright 2008 Red Hat <mjg@redhat.com>
 *
 * Permission is hereby granted, free of charge, to any person obtaining
 * a copy of this software and associated documentation files (the
 * "Software"), to deal in the Software without restriction, including
 * without limitation the rights to use, copy, modify, merge, publish,
 * distribute, sub license, and/or sell copies of the Software, and to
 * permit persons to whom the Software is furnished to do so, subject to
 * the following conditions:
 *
 * The above copyright notice and this permission notice (including the
 * next paragraph) shall be included in all copies or substantial
 * portions of the Software.
 *
 * THE SOFTWARE IS PROVIDED "AS IS", WITHOUT WARRANTY OF ANY KIND,
 * EXPRESS OR IMPLIED, INCLUDING BUT NOT LIMITED TO THE WARRANTIES OF
 * MERCHANTABILITY, FITNESS FOR A PARTICULAR PURPOSE AND
 * NON-INFRINGEMENT.  IN NO EVENT SHALL INTEL AND/OR ITS SUPPLIERS BE
 * LIABLE FOR ANY CLAIM, DAMAGES OR OTHER LIABILITY, WHETHER IN AN
 * ACTION OF CONTRACT, TORT OR OTHERWISE, ARISING FROM, OUT OF OR IN
 * CONNECTION WITH THE SOFTWARE OR THE USE OR OTHER DEALINGS IN THE
 * SOFTWARE.
 *
 */

#include <linux/acpi.h>
#include <linux/dmi.h>
#include <linux/firmware.h>
#include <acpi/video.h>

#include <drm/drm_edid.h>

#include "i915_drv.h"
#include "intel_acpi.h"
#include "intel_backlight.h"
#include "intel_display_types.h"
#include "intel_opregion.h"
#include "intel_pci_config.h"

#define OPREGION_HEADER_OFFSET 0
#define OPREGION_ACPI_OFFSET   0x100
#define   ACPI_CLID 0x01ac /* current lid state indicator */
#define   ACPI_CDCK 0x01b0 /* current docking state indicator */
#define OPREGION_SWSCI_OFFSET  0x200
#define OPREGION_ASLE_OFFSET   0x300
#define OPREGION_VBT_OFFSET    0x400
#define OPREGION_ASLE_EXT_OFFSET	0x1C00

#define OPREGION_SIGNATURE "IntelGraphicsMem"
#define MBOX_ACPI		BIT(0)	/* Mailbox #1 */
#define MBOX_SWSCI		BIT(1)	/* Mailbox #2 (obsolete from v2.x) */
#define MBOX_ASLE		BIT(2)	/* Mailbox #3 */
#define MBOX_ASLE_EXT		BIT(4)	/* Mailbox #5 */
#define MBOX_BACKLIGHT		BIT(5)	/* Mailbox #2 (valid from v3.x) */

#define PCON_HEADLESS_SKU	BIT(13)

struct opregion_header {
	u8 signature[16];
	u32 size;
	struct {
		u8 rsvd;
		u8 revision;
		u8 minor;
		u8 major;
	}  __packed over;
	u8 bios_ver[32];
	u8 vbios_ver[16];
	u8 driver_ver[16];
	u32 mboxes;
	u32 driver_model;
	u32 pcon;
	u8 dver[32];
	u8 rsvd[124];
} __packed;

/* OpRegion mailbox #1: public ACPI methods */
struct opregion_acpi {
	u32 drdy;       /* driver readiness */
	u32 csts;       /* notification status */
	u32 cevt;       /* current event */
	u8 rsvd1[20];
	u32 didl[8];    /* supported display devices ID list */
	u32 cpdl[8];    /* currently presented display list */
	u32 cadl[8];    /* currently active display list */
	u32 nadl[8];    /* next active devices list */
	u32 aslp;       /* ASL sleep time-out */
	u32 tidx;       /* toggle table index */
	u32 chpd;       /* current hotplug enable indicator */
	u32 clid;       /* current lid state*/
	u32 cdck;       /* current docking state */
	u32 sxsw;       /* Sx state resume */
	u32 evts;       /* ASL supported events */
	u32 cnot;       /* current OS notification */
	u32 nrdy;       /* driver status */
	u32 did2[7];	/* extended supported display devices ID list */
	u32 cpd2[7];	/* extended attached display devices list */
	u8 rsvd2[4];
} __packed;

/* OpRegion mailbox #2: SWSCI */
struct opregion_swsci {
	u32 scic;       /* SWSCI command|status|data */
	u32 parm;       /* command parameters */
	u32 dslp;       /* driver sleep time-out */
	u8 rsvd[244];
} __packed;

/* OpRegion mailbox #3: ASLE */
struct opregion_asle {
	u32 ardy;       /* driver readiness */
	u32 aslc;       /* ASLE interrupt command */
	u32 tche;       /* technology enabled indicator */
	u32 alsi;       /* current ALS illuminance reading */
	u32 bclp;       /* backlight brightness to set */
	u32 pfit;       /* panel fitting state */
	u32 cblv;       /* current brightness level */
	u16 bclm[20];   /* backlight level duty cycle mapping table */
	u32 cpfm;       /* current panel fitting mode */
	u32 epfm;       /* enabled panel fitting modes */
	u8 plut[74];    /* panel LUT and identifier */
	u32 pfmb;       /* PWM freq and min brightness */
	u32 cddv;       /* color correction default values */
	u32 pcft;       /* power conservation features */
	u32 srot;       /* supported rotation angles */
	u32 iuer;       /* IUER events */
	u64 fdss;
	u32 fdsp;
	u32 stat;
	u64 rvda;	/* Physical (2.0) or relative from opregion (2.1+)
			 * address of raw VBT data. */
	u32 rvds;	/* Size of raw vbt data */
	u8 rsvd[58];
} __packed;

/* OpRegion mailbox #5: ASLE ext */
struct opregion_asle_ext {
	u32 phed;	/* Panel Header */
	u8 bddc[256];	/* Panel EDID */
	u8 rsvd[764];
} __packed;

/* Driver readiness indicator */
#define ASLE_ARDY_READY		(1 << 0)
#define ASLE_ARDY_NOT_READY	(0 << 0)

/* ASLE Interrupt Command (ASLC) bits */
#define ASLC_SET_ALS_ILLUM		(1 << 0)
#define ASLC_SET_BACKLIGHT		(1 << 1)
#define ASLC_SET_PFIT			(1 << 2)
#define ASLC_SET_PWM_FREQ		(1 << 3)
#define ASLC_SUPPORTED_ROTATION_ANGLES	(1 << 4)
#define ASLC_BUTTON_ARRAY		(1 << 5)
#define ASLC_CONVERTIBLE_INDICATOR	(1 << 6)
#define ASLC_DOCKING_INDICATOR		(1 << 7)
#define ASLC_ISCT_STATE_CHANGE		(1 << 8)
#define ASLC_REQ_MSK			0x1ff
/* response bits */
#define ASLC_ALS_ILLUM_FAILED		(1 << 10)
#define ASLC_BACKLIGHT_FAILED		(1 << 12)
#define ASLC_PFIT_FAILED		(1 << 14)
#define ASLC_PWM_FREQ_FAILED		(1 << 16)
#define ASLC_ROTATION_ANGLES_FAILED	(1 << 18)
#define ASLC_BUTTON_ARRAY_FAILED	(1 << 20)
#define ASLC_CONVERTIBLE_FAILED		(1 << 22)
#define ASLC_DOCKING_FAILED		(1 << 24)
#define ASLC_ISCT_STATE_FAILED		(1 << 26)

/* Technology enabled indicator */
#define ASLE_TCHE_ALS_EN	(1 << 0)
#define ASLE_TCHE_BLC_EN	(1 << 1)
#define ASLE_TCHE_PFIT_EN	(1 << 2)
#define ASLE_TCHE_PFMB_EN	(1 << 3)

/* ASLE backlight brightness to set */
#define ASLE_BCLP_VALID                (1<<31)
#define ASLE_BCLP_MSK          (~(1<<31))

/* ASLE panel fitting request */
#define ASLE_PFIT_VALID         (1<<31)
#define ASLE_PFIT_CENTER (1<<0)
#define ASLE_PFIT_STRETCH_TEXT (1<<1)
#define ASLE_PFIT_STRETCH_GFX (1<<2)

/* PWM frequency and minimum brightness */
#define ASLE_PFMB_BRIGHTNESS_MASK (0xff)
#define ASLE_PFMB_BRIGHTNESS_VALID (1<<8)
#define ASLE_PFMB_PWM_MASK (0x7ffffe00)
#define ASLE_PFMB_PWM_VALID (1<<31)

#define ASLE_CBLV_VALID         (1<<31)

/* IUER */
#define ASLE_IUER_DOCKING		(1 << 7)
#define ASLE_IUER_CONVERTIBLE		(1 << 6)
#define ASLE_IUER_ROTATION_LOCK_BTN	(1 << 4)
#define ASLE_IUER_VOLUME_DOWN_BTN	(1 << 3)
#define ASLE_IUER_VOLUME_UP_BTN		(1 << 2)
#define ASLE_IUER_WINDOWS_BTN		(1 << 1)
#define ASLE_IUER_POWER_BTN		(1 << 0)

#define ASLE_PHED_EDID_VALID_MASK	0x3

/* Software System Control Interrupt (SWSCI) */
#define SWSCI_SCIC_INDICATOR		(1 << 0)
#define SWSCI_SCIC_MAIN_FUNCTION_SHIFT	1
#define SWSCI_SCIC_MAIN_FUNCTION_MASK	(0xf << 1)
#define SWSCI_SCIC_SUB_FUNCTION_SHIFT	8
#define SWSCI_SCIC_SUB_FUNCTION_MASK	(0xff << 8)
#define SWSCI_SCIC_EXIT_PARAMETER_SHIFT	8
#define SWSCI_SCIC_EXIT_PARAMETER_MASK	(0xff << 8)
#define SWSCI_SCIC_EXIT_STATUS_SHIFT	5
#define SWSCI_SCIC_EXIT_STATUS_MASK	(7 << 5)
#define SWSCI_SCIC_EXIT_STATUS_SUCCESS	1

#define SWSCI_FUNCTION_CODE(main, sub) \
	((main) << SWSCI_SCIC_MAIN_FUNCTION_SHIFT | \
	 (sub) << SWSCI_SCIC_SUB_FUNCTION_SHIFT)

/* SWSCI: Get BIOS Data (GBDA) */
#define SWSCI_GBDA			4
#define SWSCI_GBDA_SUPPORTED_CALLS	SWSCI_FUNCTION_CODE(SWSCI_GBDA, 0)
#define SWSCI_GBDA_REQUESTED_CALLBACKS	SWSCI_FUNCTION_CODE(SWSCI_GBDA, 1)
#define SWSCI_GBDA_BOOT_DISPLAY_PREF	SWSCI_FUNCTION_CODE(SWSCI_GBDA, 4)
#define SWSCI_GBDA_PANEL_DETAILS	SWSCI_FUNCTION_CODE(SWSCI_GBDA, 5)
#define SWSCI_GBDA_TV_STANDARD		SWSCI_FUNCTION_CODE(SWSCI_GBDA, 6)
#define SWSCI_GBDA_INTERNAL_GRAPHICS	SWSCI_FUNCTION_CODE(SWSCI_GBDA, 7)
#define SWSCI_GBDA_SPREAD_SPECTRUM	SWSCI_FUNCTION_CODE(SWSCI_GBDA, 10)

/* SWSCI: System BIOS Callbacks (SBCB) */
#define SWSCI_SBCB			6
#define SWSCI_SBCB_SUPPORTED_CALLBACKS	SWSCI_FUNCTION_CODE(SWSCI_SBCB, 0)
#define SWSCI_SBCB_INIT_COMPLETION	SWSCI_FUNCTION_CODE(SWSCI_SBCB, 1)
#define SWSCI_SBCB_PRE_HIRES_SET_MODE	SWSCI_FUNCTION_CODE(SWSCI_SBCB, 3)
#define SWSCI_SBCB_POST_HIRES_SET_MODE	SWSCI_FUNCTION_CODE(SWSCI_SBCB, 4)
#define SWSCI_SBCB_DISPLAY_SWITCH	SWSCI_FUNCTION_CODE(SWSCI_SBCB, 5)
#define SWSCI_SBCB_SET_TV_FORMAT	SWSCI_FUNCTION_CODE(SWSCI_SBCB, 6)
#define SWSCI_SBCB_ADAPTER_POWER_STATE	SWSCI_FUNCTION_CODE(SWSCI_SBCB, 7)
#define SWSCI_SBCB_DISPLAY_POWER_STATE	SWSCI_FUNCTION_CODE(SWSCI_SBCB, 8)
#define SWSCI_SBCB_SET_BOOT_DISPLAY	SWSCI_FUNCTION_CODE(SWSCI_SBCB, 9)
#define SWSCI_SBCB_SET_PANEL_DETAILS	SWSCI_FUNCTION_CODE(SWSCI_SBCB, 10)
#define SWSCI_SBCB_SET_INTERNAL_GFX	SWSCI_FUNCTION_CODE(SWSCI_SBCB, 11)
#define SWSCI_SBCB_POST_HIRES_TO_DOS_FS	SWSCI_FUNCTION_CODE(SWSCI_SBCB, 16)
#define SWSCI_SBCB_SUSPEND_RESUME	SWSCI_FUNCTION_CODE(SWSCI_SBCB, 17)
#define SWSCI_SBCB_SET_SPREAD_SPECTRUM	SWSCI_FUNCTION_CODE(SWSCI_SBCB, 18)
#define SWSCI_SBCB_POST_VBE_PM		SWSCI_FUNCTION_CODE(SWSCI_SBCB, 19)
#define SWSCI_SBCB_ENABLE_DISABLE_AUDIO	SWSCI_FUNCTION_CODE(SWSCI_SBCB, 21)

#define MAX_DSLP	1500

static int check_swsci_function(struct drm_i915_private *i915, u32 function)
{
<<<<<<< HEAD
	struct opregion_swsci *swsci = i915->opregion.swsci;
=======
	struct opregion_swsci *swsci = i915->display.opregion.swsci;
>>>>>>> eb3cdb58
	u32 main_function, sub_function;

	if (!swsci)
		return -ENODEV;

	main_function = (function & SWSCI_SCIC_MAIN_FUNCTION_MASK) >>
		SWSCI_SCIC_MAIN_FUNCTION_SHIFT;
	sub_function = (function & SWSCI_SCIC_SUB_FUNCTION_MASK) >>
		SWSCI_SCIC_SUB_FUNCTION_SHIFT;

	/* Check if we can call the function. See swsci_setup for details. */
	if (main_function == SWSCI_SBCB) {
<<<<<<< HEAD
		if ((i915->opregion.swsci_sbcb_sub_functions &
		     (1 << sub_function)) == 0)
			return -EINVAL;
	} else if (main_function == SWSCI_GBDA) {
		if ((i915->opregion.swsci_gbda_sub_functions &
=======
		if ((i915->display.opregion.swsci_sbcb_sub_functions &
		     (1 << sub_function)) == 0)
			return -EINVAL;
	} else if (main_function == SWSCI_GBDA) {
		if ((i915->display.opregion.swsci_gbda_sub_functions &
>>>>>>> eb3cdb58
		     (1 << sub_function)) == 0)
			return -EINVAL;
	}

	return 0;
}

static int swsci(struct drm_i915_private *dev_priv,
		 u32 function, u32 parm, u32 *parm_out)
{
<<<<<<< HEAD
	struct opregion_swsci *swsci = dev_priv->opregion.swsci;
=======
	struct opregion_swsci *swsci = dev_priv->display.opregion.swsci;
>>>>>>> eb3cdb58
	struct pci_dev *pdev = to_pci_dev(dev_priv->drm.dev);
	u32 scic, dslp;
	u16 swsci_val;
	int ret;

	ret = check_swsci_function(dev_priv, function);
	if (ret)
		return ret;

	/* Driver sleep timeout in ms. */
	dslp = swsci->dslp;
	if (!dslp) {
		/* The spec says 2ms should be the default, but it's too small
		 * for some machines. */
		dslp = 50;
	} else if (dslp > MAX_DSLP) {
		/* Hey bios, trust must be earned. */
		DRM_INFO_ONCE("ACPI BIOS requests an excessive sleep of %u ms, "
			      "using %u ms instead\n", dslp, MAX_DSLP);
		dslp = MAX_DSLP;
	}

	/* The spec tells us to do this, but we are the only user... */
	scic = swsci->scic;
	if (scic & SWSCI_SCIC_INDICATOR) {
		drm_dbg(&dev_priv->drm, "SWSCI request already in progress\n");
		return -EBUSY;
	}

	scic = function | SWSCI_SCIC_INDICATOR;

	swsci->parm = parm;
	swsci->scic = scic;

	/* Ensure SCI event is selected and event trigger is cleared. */
	pci_read_config_word(pdev, SWSCI, &swsci_val);
	if (!(swsci_val & SWSCI_SCISEL) || (swsci_val & SWSCI_GSSCIE)) {
		swsci_val |= SWSCI_SCISEL;
		swsci_val &= ~SWSCI_GSSCIE;
		pci_write_config_word(pdev, SWSCI, swsci_val);
	}

	/* Use event trigger to tell bios to check the mail. */
	swsci_val |= SWSCI_GSSCIE;
	pci_write_config_word(pdev, SWSCI, swsci_val);

	/* Poll for the result. */
#define C (((scic = swsci->scic) & SWSCI_SCIC_INDICATOR) == 0)
	if (wait_for(C, dslp)) {
		drm_dbg(&dev_priv->drm, "SWSCI request timed out\n");
		return -ETIMEDOUT;
	}

	scic = (scic & SWSCI_SCIC_EXIT_STATUS_MASK) >>
		SWSCI_SCIC_EXIT_STATUS_SHIFT;

	/* Note: scic == 0 is an error! */
	if (scic != SWSCI_SCIC_EXIT_STATUS_SUCCESS) {
		drm_dbg(&dev_priv->drm, "SWSCI request error %u\n", scic);
		return -EIO;
	}

	if (parm_out)
		*parm_out = swsci->parm;

	return 0;

#undef C
}

#define DISPLAY_TYPE_CRT			0
#define DISPLAY_TYPE_TV				1
#define DISPLAY_TYPE_EXTERNAL_FLAT_PANEL	2
#define DISPLAY_TYPE_INTERNAL_FLAT_PANEL	3

int intel_opregion_notify_encoder(struct intel_encoder *intel_encoder,
				  bool enable)
{
	struct drm_i915_private *dev_priv = to_i915(intel_encoder->base.dev);
	u32 parm = 0;
	u32 type = 0;
	u32 port;
	int ret;

	/* don't care about old stuff for now */
	if (!HAS_DDI(dev_priv))
		return 0;

	/* Avoid port out of bounds checks if SWSCI isn't there. */
	ret = check_swsci_function(dev_priv, SWSCI_SBCB_DISPLAY_POWER_STATE);
	if (ret)
		return ret;

	if (intel_encoder->type == INTEL_OUTPUT_DSI)
		port = 0;
	else
		port = intel_encoder->port;

	if (port == PORT_E)  {
		port = 0;
	} else {
		parm |= 1 << port;
		port++;
	}

	/*
	 * The port numbering and mapping here is bizarre. The now-obsolete
	 * swsci spec supports ports numbered [0..4]. Port E is handled as a
	 * special case, but port F and beyond are not. The functionality is
	 * supposed to be obsolete for new platforms. Just bail out if the port
	 * number is out of bounds after mapping.
	 */
	if (port > 4) {
		drm_dbg_kms(&dev_priv->drm,
			    "[ENCODER:%d:%s] port %c (index %u) out of bounds for display power state notification\n",
			    intel_encoder->base.base.id, intel_encoder->base.name,
			    port_name(intel_encoder->port), port);
		return -EINVAL;
	}

	if (!enable)
		parm |= 4 << 8;

	switch (intel_encoder->type) {
	case INTEL_OUTPUT_ANALOG:
		type = DISPLAY_TYPE_CRT;
		break;
	case INTEL_OUTPUT_DDI:
	case INTEL_OUTPUT_DP:
	case INTEL_OUTPUT_HDMI:
	case INTEL_OUTPUT_DP_MST:
		type = DISPLAY_TYPE_EXTERNAL_FLAT_PANEL;
		break;
	case INTEL_OUTPUT_EDP:
	case INTEL_OUTPUT_DSI:
		type = DISPLAY_TYPE_INTERNAL_FLAT_PANEL;
		break;
	default:
		drm_WARN_ONCE(&dev_priv->drm, 1,
			      "unsupported intel_encoder type %d\n",
			      intel_encoder->type);
		return -EINVAL;
	}

	parm |= type << (16 + port * 3);

	return swsci(dev_priv, SWSCI_SBCB_DISPLAY_POWER_STATE, parm, NULL);
}

static const struct {
	pci_power_t pci_power_state;
	u32 parm;
} power_state_map[] = {
	{ PCI_D0,	0x00 },
	{ PCI_D1,	0x01 },
	{ PCI_D2,	0x02 },
	{ PCI_D3hot,	0x04 },
	{ PCI_D3cold,	0x04 },
};

int intel_opregion_notify_adapter(struct drm_i915_private *dev_priv,
				  pci_power_t state)
{
	int i;

	if (!HAS_DDI(dev_priv))
		return 0;

	for (i = 0; i < ARRAY_SIZE(power_state_map); i++) {
		if (state == power_state_map[i].pci_power_state)
			return swsci(dev_priv, SWSCI_SBCB_ADAPTER_POWER_STATE,
				     power_state_map[i].parm, NULL);
	}

	return -EINVAL;
}

static u32 asle_set_backlight(struct drm_i915_private *dev_priv, u32 bclp)
{
	struct intel_connector *connector;
	struct drm_connector_list_iter conn_iter;
	struct opregion_asle *asle = dev_priv->display.opregion.asle;

	drm_dbg(&dev_priv->drm, "bclp = 0x%08x\n", bclp);

	if (acpi_video_get_backlight_type() == acpi_backlight_native) {
		drm_dbg_kms(&dev_priv->drm,
			    "opregion backlight request ignored\n");
		return 0;
	}

	if (!(bclp & ASLE_BCLP_VALID))
		return ASLC_BACKLIGHT_FAILED;

	bclp &= ASLE_BCLP_MSK;
	if (bclp > 255)
		return ASLC_BACKLIGHT_FAILED;

	drm_modeset_lock(&dev_priv->drm.mode_config.connection_mutex, NULL);

	/*
	 * Update backlight on all connectors that support backlight (usually
	 * only one).
	 */
	drm_dbg_kms(&dev_priv->drm, "updating opregion backlight %d/255\n",
		    bclp);
	drm_connector_list_iter_begin(&dev_priv->drm, &conn_iter);
	for_each_intel_connector_iter(connector, &conn_iter)
		intel_backlight_set_acpi(connector->base.state, bclp, 255);
	drm_connector_list_iter_end(&conn_iter);
	asle->cblv = DIV_ROUND_UP(bclp * 100, 255) | ASLE_CBLV_VALID;

	drm_modeset_unlock(&dev_priv->drm.mode_config.connection_mutex);


	return 0;
}

static u32 asle_set_als_illum(struct drm_i915_private *dev_priv, u32 alsi)
{
	/* alsi is the current ALS reading in lux. 0 indicates below sensor
	   range, 0xffff indicates above sensor range. 1-0xfffe are valid */
	drm_dbg(&dev_priv->drm, "Illum is not supported\n");
	return ASLC_ALS_ILLUM_FAILED;
}

static u32 asle_set_pwm_freq(struct drm_i915_private *dev_priv, u32 pfmb)
{
	drm_dbg(&dev_priv->drm, "PWM freq is not supported\n");
	return ASLC_PWM_FREQ_FAILED;
}

static u32 asle_set_pfit(struct drm_i915_private *dev_priv, u32 pfit)
{
	/* Panel fitting is currently controlled by the X code, so this is a
	   noop until modesetting support works fully */
	drm_dbg(&dev_priv->drm, "Pfit is not supported\n");
	return ASLC_PFIT_FAILED;
}

static u32 asle_set_supported_rotation_angles(struct drm_i915_private *dev_priv, u32 srot)
{
	drm_dbg(&dev_priv->drm, "SROT is not supported\n");
	return ASLC_ROTATION_ANGLES_FAILED;
}

static u32 asle_set_button_array(struct drm_i915_private *dev_priv, u32 iuer)
{
	if (!iuer)
		drm_dbg(&dev_priv->drm,
			"Button array event is not supported (nothing)\n");
	if (iuer & ASLE_IUER_ROTATION_LOCK_BTN)
		drm_dbg(&dev_priv->drm,
			"Button array event is not supported (rotation lock)\n");
	if (iuer & ASLE_IUER_VOLUME_DOWN_BTN)
		drm_dbg(&dev_priv->drm,
			"Button array event is not supported (volume down)\n");
	if (iuer & ASLE_IUER_VOLUME_UP_BTN)
		drm_dbg(&dev_priv->drm,
			"Button array event is not supported (volume up)\n");
	if (iuer & ASLE_IUER_WINDOWS_BTN)
		drm_dbg(&dev_priv->drm,
			"Button array event is not supported (windows)\n");
	if (iuer & ASLE_IUER_POWER_BTN)
		drm_dbg(&dev_priv->drm,
			"Button array event is not supported (power)\n");

	return ASLC_BUTTON_ARRAY_FAILED;
}

static u32 asle_set_convertible(struct drm_i915_private *dev_priv, u32 iuer)
{
	if (iuer & ASLE_IUER_CONVERTIBLE)
		drm_dbg(&dev_priv->drm,
			"Convertible is not supported (clamshell)\n");
	else
		drm_dbg(&dev_priv->drm,
			"Convertible is not supported (slate)\n");

	return ASLC_CONVERTIBLE_FAILED;
}

static u32 asle_set_docking(struct drm_i915_private *dev_priv, u32 iuer)
{
	if (iuer & ASLE_IUER_DOCKING)
		drm_dbg(&dev_priv->drm, "Docking is not supported (docked)\n");
	else
		drm_dbg(&dev_priv->drm,
			"Docking is not supported (undocked)\n");

	return ASLC_DOCKING_FAILED;
}

static u32 asle_isct_state(struct drm_i915_private *dev_priv)
{
	drm_dbg(&dev_priv->drm, "ISCT is not supported\n");
	return ASLC_ISCT_STATE_FAILED;
}

static void asle_work(struct work_struct *work)
{
	struct intel_opregion *opregion =
		container_of(work, struct intel_opregion, asle_work);
	struct drm_i915_private *dev_priv =
		container_of(opregion, struct drm_i915_private, display.opregion);
	struct opregion_asle *asle = dev_priv->display.opregion.asle;
	u32 aslc_stat = 0;
	u32 aslc_req;

	if (!asle)
		return;

	aslc_req = asle->aslc;

	if (!(aslc_req & ASLC_REQ_MSK)) {
		drm_dbg(&dev_priv->drm,
			"No request on ASLC interrupt 0x%08x\n", aslc_req);
		return;
	}

	if (aslc_req & ASLC_SET_ALS_ILLUM)
		aslc_stat |= asle_set_als_illum(dev_priv, asle->alsi);

	if (aslc_req & ASLC_SET_BACKLIGHT)
		aslc_stat |= asle_set_backlight(dev_priv, asle->bclp);

	if (aslc_req & ASLC_SET_PFIT)
		aslc_stat |= asle_set_pfit(dev_priv, asle->pfit);

	if (aslc_req & ASLC_SET_PWM_FREQ)
		aslc_stat |= asle_set_pwm_freq(dev_priv, asle->pfmb);

	if (aslc_req & ASLC_SUPPORTED_ROTATION_ANGLES)
		aslc_stat |= asle_set_supported_rotation_angles(dev_priv,
							asle->srot);

	if (aslc_req & ASLC_BUTTON_ARRAY)
		aslc_stat |= asle_set_button_array(dev_priv, asle->iuer);

	if (aslc_req & ASLC_CONVERTIBLE_INDICATOR)
		aslc_stat |= asle_set_convertible(dev_priv, asle->iuer);

	if (aslc_req & ASLC_DOCKING_INDICATOR)
		aslc_stat |= asle_set_docking(dev_priv, asle->iuer);

	if (aslc_req & ASLC_ISCT_STATE_CHANGE)
		aslc_stat |= asle_isct_state(dev_priv);

	asle->aslc = aslc_stat;
}

void intel_opregion_asle_intr(struct drm_i915_private *dev_priv)
{
	if (dev_priv->display.opregion.asle)
		schedule_work(&dev_priv->display.opregion.asle_work);
}

#define ACPI_EV_DISPLAY_SWITCH (1<<0)
#define ACPI_EV_LID            (1<<1)
#define ACPI_EV_DOCK           (1<<2)

/*
 * The only video events relevant to opregion are 0x80. These indicate either a
 * docking event, lid switch or display switch request. In Linux, these are
 * handled by the dock, button and video drivers.
 */
static int intel_opregion_video_event(struct notifier_block *nb,
				      unsigned long val, void *data)
{
	struct intel_opregion *opregion = container_of(nb, struct intel_opregion,
						       acpi_notifier);
	struct acpi_bus_event *event = data;
	struct opregion_acpi *acpi;
	int ret = NOTIFY_OK;

	if (strcmp(event->device_class, ACPI_VIDEO_CLASS) != 0)
		return NOTIFY_DONE;

	acpi = opregion->acpi;

	if (event->type == 0x80 && ((acpi->cevt & 1) == 0))
		ret = NOTIFY_BAD;

	acpi->csts = 0;

	return ret;
}

/*
 * Initialise the DIDL field in opregion. This passes a list of devices to
 * the firmware. Values are defined by section B.4.2 of the ACPI specification
 * (version 3)
 */

static void set_did(struct intel_opregion *opregion, int i, u32 val)
{
	if (i < ARRAY_SIZE(opregion->acpi->didl)) {
		opregion->acpi->didl[i] = val;
	} else {
		i -= ARRAY_SIZE(opregion->acpi->didl);

		if (WARN_ON(i >= ARRAY_SIZE(opregion->acpi->did2)))
			return;

		opregion->acpi->did2[i] = val;
	}
}

static void intel_didl_outputs(struct drm_i915_private *dev_priv)
{
	struct intel_opregion *opregion = &dev_priv->display.opregion;
	struct intel_connector *connector;
	struct drm_connector_list_iter conn_iter;
	int i = 0, max_outputs;

	/*
	 * In theory, did2, the extended didl, gets added at opregion version
	 * 3.0. In practice, however, we're supposed to set it for earlier
	 * versions as well, since a BIOS that doesn't understand did2 should
	 * not look at it anyway. Use a variable so we can tweak this if a need
	 * arises later.
	 */
	max_outputs = ARRAY_SIZE(opregion->acpi->didl) +
		ARRAY_SIZE(opregion->acpi->did2);

	intel_acpi_device_id_update(dev_priv);

	drm_connector_list_iter_begin(&dev_priv->drm, &conn_iter);
	for_each_intel_connector_iter(connector, &conn_iter) {
		if (i < max_outputs)
			set_did(opregion, i, connector->acpi_device_id);
		i++;
	}
	drm_connector_list_iter_end(&conn_iter);

	drm_dbg_kms(&dev_priv->drm, "%d outputs detected\n", i);

	if (i > max_outputs)
		drm_err(&dev_priv->drm,
			"More than %d outputs in connector list\n",
			max_outputs);

	/* If fewer than max outputs, the list must be null terminated */
	if (i < max_outputs)
		set_did(opregion, i, 0);
}

static void intel_setup_cadls(struct drm_i915_private *dev_priv)
{
	struct intel_opregion *opregion = &dev_priv->display.opregion;
	struct intel_connector *connector;
	struct drm_connector_list_iter conn_iter;
	int i = 0;

	/*
	 * Initialize the CADL field from the connector device ids. This is
	 * essentially the same as copying from the DIDL. Technically, this is
	 * not always correct as display outputs may exist, but not active. This
	 * initialization is necessary for some Clevo laptops that check this
	 * field before processing the brightness and display switching hotkeys.
	 *
	 * Note that internal panels should be at the front of the connector
	 * list already, ensuring they're not left out.
	 */
	drm_connector_list_iter_begin(&dev_priv->drm, &conn_iter);
	for_each_intel_connector_iter(connector, &conn_iter) {
		if (i >= ARRAY_SIZE(opregion->acpi->cadl))
			break;
		opregion->acpi->cadl[i++] = connector->acpi_device_id;
	}
	drm_connector_list_iter_end(&conn_iter);

	/* If fewer than 8 active devices, the list must be null terminated */
	if (i < ARRAY_SIZE(opregion->acpi->cadl))
		opregion->acpi->cadl[i] = 0;
}

static void swsci_setup(struct drm_i915_private *dev_priv)
{
	struct intel_opregion *opregion = &dev_priv->display.opregion;
	bool requested_callbacks = false;
	u32 tmp;

	/* Sub-function code 0 is okay, let's allow them. */
	opregion->swsci_gbda_sub_functions = 1;
	opregion->swsci_sbcb_sub_functions = 1;

	/* We use GBDA to ask for supported GBDA calls. */
	if (swsci(dev_priv, SWSCI_GBDA_SUPPORTED_CALLS, 0, &tmp) == 0) {
		/* make the bits match the sub-function codes */
		tmp <<= 1;
		opregion->swsci_gbda_sub_functions |= tmp;
	}

	/*
	 * We also use GBDA to ask for _requested_ SBCB callbacks. The driver
	 * must not call interfaces that are not specifically requested by the
	 * bios.
	 */
	if (swsci(dev_priv, SWSCI_GBDA_REQUESTED_CALLBACKS, 0, &tmp) == 0) {
		/* here, the bits already match sub-function codes */
		opregion->swsci_sbcb_sub_functions |= tmp;
		requested_callbacks = true;
	}

	/*
	 * But we use SBCB to ask for _supported_ SBCB calls. This does not mean
	 * the callback is _requested_. But we still can't call interfaces that
	 * are not requested.
	 */
	if (swsci(dev_priv, SWSCI_SBCB_SUPPORTED_CALLBACKS, 0, &tmp) == 0) {
		/* make the bits match the sub-function codes */
		u32 low = tmp & 0x7ff;
		u32 high = tmp & ~0xfff; /* bit 11 is reserved */
		tmp = (high << 4) | (low << 1) | 1;

		/* best guess what to do with supported wrt requested */
		if (requested_callbacks) {
			u32 req = opregion->swsci_sbcb_sub_functions;
			if ((req & tmp) != req)
				drm_dbg(&dev_priv->drm,
					"SWSCI BIOS requested (%08x) SBCB callbacks that are not supported (%08x)\n",
					req, tmp);
			/* XXX: for now, trust the requested callbacks */
			/* opregion->swsci_sbcb_sub_functions &= tmp; */
		} else {
			opregion->swsci_sbcb_sub_functions |= tmp;
		}
	}

	drm_dbg(&dev_priv->drm,
		"SWSCI GBDA callbacks %08x, SBCB callbacks %08x\n",
		opregion->swsci_gbda_sub_functions,
		opregion->swsci_sbcb_sub_functions);
}

static int intel_no_opregion_vbt_callback(const struct dmi_system_id *id)
{
	DRM_DEBUG_KMS("Falling back to manually reading VBT from "
		      "VBIOS ROM for %s\n", id->ident);
	return 1;
}

static const struct dmi_system_id intel_no_opregion_vbt[] = {
	{
		.callback = intel_no_opregion_vbt_callback,
		.ident = "ThinkCentre A57",
		.matches = {
			DMI_MATCH(DMI_SYS_VENDOR, "LENOVO"),
			DMI_MATCH(DMI_PRODUCT_NAME, "97027RG"),
		},
	},
	{ }
};

static int intel_load_vbt_firmware(struct drm_i915_private *dev_priv)
{
	struct intel_opregion *opregion = &dev_priv->display.opregion;
	const struct firmware *fw = NULL;
	const char *name = dev_priv->params.vbt_firmware;
	int ret;

	if (!name || !*name)
		return -ENOENT;

	ret = request_firmware(&fw, name, dev_priv->drm.dev);
	if (ret) {
		drm_err(&dev_priv->drm,
			"Requesting VBT firmware \"%s\" failed (%d)\n",
			name, ret);
		return ret;
	}

	if (intel_bios_is_valid_vbt(fw->data, fw->size)) {
		opregion->vbt_firmware = kmemdup(fw->data, fw->size, GFP_KERNEL);
		if (opregion->vbt_firmware) {
			drm_dbg_kms(&dev_priv->drm,
				    "Found valid VBT firmware \"%s\"\n", name);
			opregion->vbt = opregion->vbt_firmware;
			opregion->vbt_size = fw->size;
			ret = 0;
		} else {
			ret = -ENOMEM;
		}
	} else {
		drm_dbg_kms(&dev_priv->drm, "Invalid VBT firmware \"%s\"\n",
			    name);
		ret = -EINVAL;
	}

	release_firmware(fw);

	return ret;
}

int intel_opregion_setup(struct drm_i915_private *dev_priv)
{
	struct intel_opregion *opregion = &dev_priv->display.opregion;
	struct pci_dev *pdev = to_pci_dev(dev_priv->drm.dev);
	u32 asls, mboxes;
	char buf[sizeof(OPREGION_SIGNATURE)];
	int err = 0;
	void *base;
	const void *vbt;
	u32 vbt_size;

	BUILD_BUG_ON(sizeof(struct opregion_header) != 0x100);
	BUILD_BUG_ON(sizeof(struct opregion_acpi) != 0x100);
	BUILD_BUG_ON(sizeof(struct opregion_swsci) != 0x100);
	BUILD_BUG_ON(sizeof(struct opregion_asle) != 0x100);
	BUILD_BUG_ON(sizeof(struct opregion_asle_ext) != 0x400);

	pci_read_config_dword(pdev, ASLS, &asls);
	drm_dbg(&dev_priv->drm, "graphic opregion physical addr: 0x%x\n",
		asls);
	if (asls == 0) {
		drm_dbg(&dev_priv->drm, "ACPI OpRegion not supported!\n");
		return -ENOTSUPP;
	}

	INIT_WORK(&opregion->asle_work, asle_work);

	base = memremap(asls, OPREGION_SIZE, MEMREMAP_WB);
	if (!base)
		return -ENOMEM;

	memcpy(buf, base, sizeof(buf));

	if (memcmp(buf, OPREGION_SIGNATURE, 16)) {
		drm_dbg(&dev_priv->drm, "opregion signature mismatch\n");
		err = -EINVAL;
		goto err_out;
	}
	opregion->header = base;
	opregion->lid_state = base + ACPI_CLID;

	drm_dbg(&dev_priv->drm, "ACPI OpRegion version %u.%u.%u\n",
		opregion->header->over.major,
		opregion->header->over.minor,
		opregion->header->over.revision);

	mboxes = opregion->header->mboxes;
	if (mboxes & MBOX_ACPI) {
		drm_dbg(&dev_priv->drm, "Public ACPI methods supported\n");
		opregion->acpi = base + OPREGION_ACPI_OFFSET;
		/*
		 * Indicate we handle monitor hotplug events ourselves so we do
		 * not need ACPI notifications for them. Disabling these avoids
		 * triggering the AML code doing the notifation, which may be
		 * broken as Windows also seems to disable these.
		 */
		opregion->acpi->chpd = 1;
	}

	if (mboxes & MBOX_SWSCI) {
		u8 major = opregion->header->over.major;

		if (major >= 3) {
			drm_err(&dev_priv->drm, "SWSCI Mailbox #2 present for opregion v3.x, ignoring\n");
		} else {
			if (major >= 2)
				drm_dbg(&dev_priv->drm, "SWSCI Mailbox #2 present for opregion v2.x\n");
			drm_dbg(&dev_priv->drm, "SWSCI supported\n");
			opregion->swsci = base + OPREGION_SWSCI_OFFSET;
			swsci_setup(dev_priv);
		}
	}

	if (mboxes & MBOX_ASLE) {
		drm_dbg(&dev_priv->drm, "ASLE supported\n");
		opregion->asle = base + OPREGION_ASLE_OFFSET;

		opregion->asle->ardy = ASLE_ARDY_NOT_READY;
	}

	if (mboxes & MBOX_ASLE_EXT) {
		drm_dbg(&dev_priv->drm, "ASLE extension supported\n");
		opregion->asle_ext = base + OPREGION_ASLE_EXT_OFFSET;
	}

	if (mboxes & MBOX_BACKLIGHT) {
		drm_dbg(&dev_priv->drm, "Mailbox #2 for backlight present\n");
	}

	if (intel_load_vbt_firmware(dev_priv) == 0)
		goto out;

	if (dmi_check_system(intel_no_opregion_vbt))
		goto out;

	if (opregion->header->over.major >= 2 && opregion->asle &&
	    opregion->asle->rvda && opregion->asle->rvds) {
		resource_size_t rvda = opregion->asle->rvda;

		/*
		 * opregion 2.0: rvda is the physical VBT address.
		 *
		 * opregion 2.1+: rvda is unsigned, relative offset from
		 * opregion base, and should never point within opregion.
		 */
		if (opregion->header->over.major > 2 ||
		    opregion->header->over.minor >= 1) {
			drm_WARN_ON(&dev_priv->drm, rvda < OPREGION_SIZE);

			rvda += asls;
		}

		opregion->rvda = memremap(rvda, opregion->asle->rvds,
					  MEMREMAP_WB);

		vbt = opregion->rvda;
		vbt_size = opregion->asle->rvds;
		if (intel_bios_is_valid_vbt(vbt, vbt_size)) {
			drm_dbg_kms(&dev_priv->drm,
				    "Found valid VBT in ACPI OpRegion (RVDA)\n");
			opregion->vbt = vbt;
			opregion->vbt_size = vbt_size;
			goto out;
		} else {
			drm_dbg_kms(&dev_priv->drm,
				    "Invalid VBT in ACPI OpRegion (RVDA)\n");
			memunmap(opregion->rvda);
			opregion->rvda = NULL;
		}
	}

	vbt = base + OPREGION_VBT_OFFSET;
	/*
	 * The VBT specification says that if the ASLE ext mailbox is not used
	 * its area is reserved, but on some CHT boards the VBT extends into the
	 * ASLE ext area. Allow this even though it is against the spec, so we
	 * do not end up rejecting the VBT on those boards (and end up not
	 * finding the LCD panel because of this).
	 */
	vbt_size = (mboxes & MBOX_ASLE_EXT) ?
		OPREGION_ASLE_EXT_OFFSET : OPREGION_SIZE;
	vbt_size -= OPREGION_VBT_OFFSET;
	if (intel_bios_is_valid_vbt(vbt, vbt_size)) {
		drm_dbg_kms(&dev_priv->drm,
			    "Found valid VBT in ACPI OpRegion (Mailbox #4)\n");
		opregion->vbt = vbt;
		opregion->vbt_size = vbt_size;
	} else {
		drm_dbg_kms(&dev_priv->drm,
			    "Invalid VBT in ACPI OpRegion (Mailbox #4)\n");
	}

out:
	return 0;

err_out:
	memunmap(base);
	return err;
}

static int intel_use_opregion_panel_type_callback(const struct dmi_system_id *id)
{
	DRM_INFO("Using panel type from OpRegion on %s\n", id->ident);
	return 1;
}

static const struct dmi_system_id intel_use_opregion_panel_type[] = {
	{
		.callback = intel_use_opregion_panel_type_callback,
		.ident = "Conrac GmbH IX45GM2",
		.matches = {DMI_MATCH(DMI_SYS_VENDOR, "Conrac GmbH"),
			    DMI_MATCH(DMI_PRODUCT_NAME, "IX45GM2"),
		},
	},
	{ }
};

int
intel_opregion_get_panel_type(struct drm_i915_private *dev_priv)
{
	u32 panel_details;
	int ret;

	ret = swsci(dev_priv, SWSCI_GBDA_PANEL_DETAILS, 0x0, &panel_details);
	if (ret)
		return ret;

	ret = (panel_details >> 8) & 0xff;
	if (ret > 0x10) {
		drm_dbg_kms(&dev_priv->drm,
			    "Invalid OpRegion panel type 0x%x\n", ret);
		return -EINVAL;
	}

	/* fall back to VBT panel type? */
	if (ret == 0x0) {
		drm_dbg_kms(&dev_priv->drm, "No panel type in OpRegion\n");
		return -ENODEV;
	}

	/*
	 * So far we know that some machined must use it, others must not use it.
	 * There doesn't seem to be any way to determine which way to go, except
	 * via a quirk list :(
	 */
	if (!dmi_check_system(intel_use_opregion_panel_type)) {
		drm_dbg_kms(&dev_priv->drm,
			    "Ignoring OpRegion panel type (%d)\n", ret - 1);
		return -ENODEV;
	}

	return ret - 1;
}

/**
 * intel_opregion_get_edid - Fetch EDID from ACPI OpRegion mailbox #5
 * @intel_connector: eDP connector
 *
 * This reads the ACPI Opregion mailbox #5 to extract the EDID that is passed
 * to it.
 *
 * Returns:
 * The EDID in the OpRegion, or NULL if there is none or it's invalid.
 *
 */
<<<<<<< HEAD
struct edid *intel_opregion_get_edid(struct intel_connector *intel_connector)
{
	struct drm_connector *connector = &intel_connector->base;
	struct drm_i915_private *i915 = to_i915(connector->dev);
	struct intel_opregion *opregion = &i915->opregion;
	const void *in_edid;
	const struct edid *edid;
	struct edid *new_edid;
=======
const struct drm_edid *intel_opregion_get_edid(struct intel_connector *intel_connector)
{
	struct drm_connector *connector = &intel_connector->base;
	struct drm_i915_private *i915 = to_i915(connector->dev);
	struct intel_opregion *opregion = &i915->display.opregion;
	const struct drm_edid *drm_edid;
	const void *edid;
>>>>>>> eb3cdb58
	int len;

	if (!opregion->asle_ext)
		return NULL;

<<<<<<< HEAD
	in_edid = opregion->asle_ext->bddc;

	/* Validity corresponds to number of 128-byte blocks */
	len = (opregion->asle_ext->phed & ASLE_PHED_EDID_VALID_MASK) * 128;
	if (!len || !memchr_inv(in_edid, 0, len))
		return NULL;

	edid = in_edid;

	if (len < EDID_LENGTH * (1 + edid->extensions)) {
		drm_dbg_kms(&i915->drm, "Invalid EDID in ACPI OpRegion (Mailbox #5): too short\n");
		return NULL;
	}
	new_edid = drm_edid_duplicate(edid);
	if (!new_edid)
		return NULL;
	if (!drm_edid_is_valid(new_edid)) {
		kfree(new_edid);
		drm_dbg_kms(&i915->drm, "Invalid EDID in ACPI OpRegion (Mailbox #5)\n");
		return NULL;
	}
	return new_edid;
=======
	edid = opregion->asle_ext->bddc;

	/* Validity corresponds to number of 128-byte blocks */
	len = (opregion->asle_ext->phed & ASLE_PHED_EDID_VALID_MASK) * 128;
	if (!len || !memchr_inv(edid, 0, len))
		return NULL;

	drm_edid = drm_edid_alloc(edid, len);

	if (!drm_edid_valid(drm_edid)) {
		drm_dbg_kms(&i915->drm, "Invalid EDID in ACPI OpRegion (Mailbox #5)\n");
		drm_edid_free(drm_edid);
		drm_edid = NULL;
	}

	return drm_edid;
>>>>>>> eb3cdb58
}

bool intel_opregion_headless_sku(struct drm_i915_private *i915)
{
<<<<<<< HEAD
	struct intel_opregion *opregion = &i915->opregion;
=======
	struct intel_opregion *opregion = &i915->display.opregion;
>>>>>>> eb3cdb58
	struct opregion_header *header = opregion->header;

	if (!header || header->over.major < 2 ||
	    (header->over.major == 2 && header->over.minor < 3))
		return false;

	return opregion->header->pcon & PCON_HEADLESS_SKU;
}

void intel_opregion_register(struct drm_i915_private *i915)
{
	struct intel_opregion *opregion = &i915->display.opregion;

	if (!opregion->header)
		return;

	if (opregion->acpi) {
		opregion->acpi_notifier.notifier_call =
			intel_opregion_video_event;
		register_acpi_notifier(&opregion->acpi_notifier);
	}

	intel_opregion_resume(i915);
}

static void intel_opregion_resume_display(struct drm_i915_private *i915)
{
	struct intel_opregion *opregion = &i915->display.opregion;

	if (opregion->acpi) {
		intel_didl_outputs(i915);
		intel_setup_cadls(i915);

		/*
		 * Notify BIOS we are ready to handle ACPI video ext notifs.
		 * Right now, all the events are handled by the ACPI video
		 * module. We don't actually need to do anything with them.
		 */
		opregion->acpi->csts = 0;
		opregion->acpi->drdy = 1;
	}

	if (opregion->asle) {
		opregion->asle->tche = ASLE_TCHE_BLC_EN;
		opregion->asle->ardy = ASLE_ARDY_READY;
	}

	/* Some platforms abuse the _DSM to enable MUX */
	intel_dsm_get_bios_data_funcs_supported(i915);
<<<<<<< HEAD

	intel_opregion_notify_adapter(i915, PCI_D0);
=======
>>>>>>> eb3cdb58
}

void intel_opregion_resume(struct drm_i915_private *i915)
{
	struct intel_opregion *opregion = &i915->display.opregion;

	if (!opregion->header)
		return;

	if (HAS_DISPLAY(i915))
		intel_opregion_resume_display(i915);

	intel_opregion_notify_adapter(i915, PCI_D0);
}

static void intel_opregion_suspend_display(struct drm_i915_private *i915)
{
	struct intel_opregion *opregion = &i915->display.opregion;

	if (opregion->asle)
		opregion->asle->ardy = ASLE_ARDY_NOT_READY;

	cancel_work_sync(&i915->display.opregion.asle_work);

	if (opregion->acpi)
		opregion->acpi->drdy = 0;
}

void intel_opregion_suspend(struct drm_i915_private *i915, pci_power_t state)
{
	struct intel_opregion *opregion = &i915->display.opregion;

	if (!opregion->header)
		return;

	intel_opregion_notify_adapter(i915, state);

	if (HAS_DISPLAY(i915))
		intel_opregion_suspend_display(i915);
}

void intel_opregion_unregister(struct drm_i915_private *i915)
{
	struct intel_opregion *opregion = &i915->display.opregion;

	intel_opregion_suspend(i915, PCI_D1);

	if (!opregion->header)
		return;

	if (opregion->acpi_notifier.notifier_call) {
		unregister_acpi_notifier(&opregion->acpi_notifier);
		opregion->acpi_notifier.notifier_call = NULL;
	}
}

void intel_opregion_cleanup(struct drm_i915_private *i915)
{
	struct intel_opregion *opregion = &i915->display.opregion;

	if (!opregion->header)
		return;

	/* just clear all opregion memory pointers now */
	memunmap(opregion->header);
	if (opregion->rvda) {
		memunmap(opregion->rvda);
		opregion->rvda = NULL;
	}
	if (opregion->vbt_firmware) {
		kfree(opregion->vbt_firmware);
		opregion->vbt_firmware = NULL;
	}
	opregion->header = NULL;
	opregion->acpi = NULL;
	opregion->swsci = NULL;
	opregion->asle = NULL;
	opregion->asle_ext = NULL;
	opregion->vbt = NULL;
	opregion->lid_state = NULL;
}<|MERGE_RESOLUTION|>--- conflicted
+++ resolved
@@ -252,11 +252,7 @@
 
 static int check_swsci_function(struct drm_i915_private *i915, u32 function)
 {
-<<<<<<< HEAD
-	struct opregion_swsci *swsci = i915->opregion.swsci;
-=======
 	struct opregion_swsci *swsci = i915->display.opregion.swsci;
->>>>>>> eb3cdb58
 	u32 main_function, sub_function;
 
 	if (!swsci)
@@ -269,19 +265,11 @@
 
 	/* Check if we can call the function. See swsci_setup for details. */
 	if (main_function == SWSCI_SBCB) {
-<<<<<<< HEAD
-		if ((i915->opregion.swsci_sbcb_sub_functions &
-		     (1 << sub_function)) == 0)
-			return -EINVAL;
-	} else if (main_function == SWSCI_GBDA) {
-		if ((i915->opregion.swsci_gbda_sub_functions &
-=======
 		if ((i915->display.opregion.swsci_sbcb_sub_functions &
 		     (1 << sub_function)) == 0)
 			return -EINVAL;
 	} else if (main_function == SWSCI_GBDA) {
 		if ((i915->display.opregion.swsci_gbda_sub_functions &
->>>>>>> eb3cdb58
 		     (1 << sub_function)) == 0)
 			return -EINVAL;
 	}
@@ -292,11 +280,7 @@
 static int swsci(struct drm_i915_private *dev_priv,
 		 u32 function, u32 parm, u32 *parm_out)
 {
-<<<<<<< HEAD
-	struct opregion_swsci *swsci = dev_priv->opregion.swsci;
-=======
 	struct opregion_swsci *swsci = dev_priv->display.opregion.swsci;
->>>>>>> eb3cdb58
 	struct pci_dev *pdev = to_pci_dev(dev_priv->drm.dev);
 	u32 scic, dslp;
 	u16 swsci_val;
@@ -1117,16 +1101,6 @@
  * The EDID in the OpRegion, or NULL if there is none or it's invalid.
  *
  */
-<<<<<<< HEAD
-struct edid *intel_opregion_get_edid(struct intel_connector *intel_connector)
-{
-	struct drm_connector *connector = &intel_connector->base;
-	struct drm_i915_private *i915 = to_i915(connector->dev);
-	struct intel_opregion *opregion = &i915->opregion;
-	const void *in_edid;
-	const struct edid *edid;
-	struct edid *new_edid;
-=======
 const struct drm_edid *intel_opregion_get_edid(struct intel_connector *intel_connector)
 {
 	struct drm_connector *connector = &intel_connector->base;
@@ -1134,36 +1108,11 @@
 	struct intel_opregion *opregion = &i915->display.opregion;
 	const struct drm_edid *drm_edid;
 	const void *edid;
->>>>>>> eb3cdb58
 	int len;
 
 	if (!opregion->asle_ext)
 		return NULL;
 
-<<<<<<< HEAD
-	in_edid = opregion->asle_ext->bddc;
-
-	/* Validity corresponds to number of 128-byte blocks */
-	len = (opregion->asle_ext->phed & ASLE_PHED_EDID_VALID_MASK) * 128;
-	if (!len || !memchr_inv(in_edid, 0, len))
-		return NULL;
-
-	edid = in_edid;
-
-	if (len < EDID_LENGTH * (1 + edid->extensions)) {
-		drm_dbg_kms(&i915->drm, "Invalid EDID in ACPI OpRegion (Mailbox #5): too short\n");
-		return NULL;
-	}
-	new_edid = drm_edid_duplicate(edid);
-	if (!new_edid)
-		return NULL;
-	if (!drm_edid_is_valid(new_edid)) {
-		kfree(new_edid);
-		drm_dbg_kms(&i915->drm, "Invalid EDID in ACPI OpRegion (Mailbox #5)\n");
-		return NULL;
-	}
-	return new_edid;
-=======
 	edid = opregion->asle_ext->bddc;
 
 	/* Validity corresponds to number of 128-byte blocks */
@@ -1180,16 +1129,11 @@
 	}
 
 	return drm_edid;
->>>>>>> eb3cdb58
 }
 
 bool intel_opregion_headless_sku(struct drm_i915_private *i915)
 {
-<<<<<<< HEAD
-	struct intel_opregion *opregion = &i915->opregion;
-=======
 	struct intel_opregion *opregion = &i915->display.opregion;
->>>>>>> eb3cdb58
 	struct opregion_header *header = opregion->header;
 
 	if (!header || header->over.major < 2 ||
@@ -1239,11 +1183,6 @@
 
 	/* Some platforms abuse the _DSM to enable MUX */
 	intel_dsm_get_bios_data_funcs_supported(i915);
-<<<<<<< HEAD
-
-	intel_opregion_notify_adapter(i915, PCI_D0);
-=======
->>>>>>> eb3cdb58
 }
 
 void intel_opregion_resume(struct drm_i915_private *i915)
