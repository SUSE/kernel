--- conflicted
+++ resolved
@@ -29,10 +29,7 @@
 #define INTEL_PLANE_CAP_TILING_Yf	BIT(5)
 #define INTEL_PLANE_CAP_TILING_4	BIT(6)
 
-<<<<<<< HEAD
-=======
 bool intel_fb_is_tiled_modifier(u64 modifier);
->>>>>>> eb3cdb58
 bool intel_fb_is_ccs_modifier(u64 modifier);
 bool intel_fb_is_rc_ccs_cc_modifier(u64 modifier);
 bool intel_fb_is_mc_ccs_modifier(u64 modifier);
@@ -95,10 +92,7 @@
 			      struct drm_file *filp,
 			      const struct drm_mode_fb_cmd2 *user_mode_cmd);
 
-<<<<<<< HEAD
-=======
 bool intel_fb_modifier_uses_dpt(struct drm_i915_private *i915, u64 modifier);
->>>>>>> eb3cdb58
 bool intel_fb_uses_dpt(const struct drm_framebuffer *fb);
 
 #endif /* __INTEL_FB_H__ */