--- conflicted
+++ resolved
@@ -55,11 +55,7 @@
 {
 	return NULL;
 }
-<<<<<<< HEAD
-static inline void intel_overlay_print_error_state(struct drm_i915_error_state_buf *e,
-=======
 static inline void intel_overlay_print_error_state(struct drm_printer *p,
->>>>>>> 2d5404ca
 						   struct intel_overlay_error_state *error)
 {
 }
