/* SPDX-License-Identifier: MIT */
/*
 * Copyright © 2020 Intel Corporation
 */

#ifndef _I9XX_PLANE_H_
#define _I9XX_PLANE_H_

#include <linux/types.h>

enum pipe;
struct drm_i915_private;
struct intel_crtc;
struct intel_initial_plane_config;
struct intel_plane;
struct intel_plane_state;

#ifdef I915
unsigned int i965_plane_max_stride(struct intel_plane *plane,
				   u32 pixel_format, u64 modifier,
				   unsigned int rotation);
int i9xx_check_plane_surface(struct intel_plane_state *plane_state);

struct intel_plane *
intel_primary_plane_create(struct drm_i915_private *dev_priv, enum pipe pipe);

void i9xx_get_initial_plane_config(struct intel_crtc *crtc,
				   struct intel_initial_plane_config *plane_config);
<<<<<<< HEAD
=======
bool i9xx_fixup_initial_plane_config(struct intel_crtc *crtc,
				     const struct intel_initial_plane_config *plane_config);
>>>>>>> 2d5404ca
#else
static inline unsigned int i965_plane_max_stride(struct intel_plane *plane,
						 u32 pixel_format, u64 modifier,
						 unsigned int rotation)
{
	return 0;
}
static inline int i9xx_check_plane_surface(struct intel_plane_state *plane_state)
{
	return 0;
}
static inline struct intel_plane *
intel_primary_plane_create(struct drm_i915_private *dev_priv, int pipe)
{
	return NULL;
}
static inline void i9xx_get_initial_plane_config(struct intel_crtc *crtc,
						 struct intel_initial_plane_config *plane_config)
{
}
<<<<<<< HEAD
=======
static inline bool i9xx_fixup_initial_plane_config(struct intel_crtc *crtc,
						   const struct intel_initial_plane_config *plane_config)
{
	return false;
}
>>>>>>> 2d5404ca
#endif

#endif<|MERGE_RESOLUTION|>--- conflicted
+++ resolved
@@ -26,11 +26,8 @@
 
 void i9xx_get_initial_plane_config(struct intel_crtc *crtc,
 				   struct intel_initial_plane_config *plane_config);
-<<<<<<< HEAD
-=======
 bool i9xx_fixup_initial_plane_config(struct intel_crtc *crtc,
 				     const struct intel_initial_plane_config *plane_config);
->>>>>>> 2d5404ca
 #else
 static inline unsigned int i965_plane_max_stride(struct intel_plane *plane,
 						 u32 pixel_format, u64 modifier,
@@ -51,14 +48,11 @@
 						 struct intel_initial_plane_config *plane_config)
 {
 }
-<<<<<<< HEAD
-=======
 static inline bool i9xx_fixup_initial_plane_config(struct intel_crtc *crtc,
 						   const struct intel_initial_plane_config *plane_config)
 {
 	return false;
 }
->>>>>>> 2d5404ca
 #endif
 
 #endif