--- conflicted
+++ resolved
@@ -14,12 +14,8 @@
 struct intel_encoder;
 enum port;
 
-<<<<<<< HEAD
-void intel_hpd_poll_init(struct drm_i915_private *dev_priv);
-=======
 void intel_hpd_poll_enable(struct drm_i915_private *dev_priv);
 void intel_hpd_poll_disable(struct drm_i915_private *dev_priv);
->>>>>>> 7d2a07b7
 enum intel_hotplug_state intel_encoder_hotplug(struct intel_encoder *encoder,
 					       struct intel_connector *connector);
 void intel_hpd_irq_handler(struct drm_i915_private *dev_priv,
