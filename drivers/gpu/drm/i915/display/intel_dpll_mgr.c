--- conflicted
+++ resolved
@@ -23,10 +23,7 @@
 
 #include <linux/string_helpers.h>
 
-<<<<<<< HEAD
-=======
 #include "i915_reg.h"
->>>>>>> eb3cdb58
 #include "intel_de.h"
 #include "intel_display_types.h"
 #include "intel_dkl_phy.h"
@@ -34,16 +31,10 @@
 #include "intel_dpio_phy.h"
 #include "intel_dpll.h"
 #include "intel_dpll_mgr.h"
-<<<<<<< HEAD
-#include "intel_pch_refclk.h"
-#include "intel_tc.h"
-#include "intel_tc_phy_regs.h"
-=======
 #include "intel_hti.h"
 #include "intel_mg_phy_regs.h"
 #include "intel_pch_refclk.h"
 #include "intel_tc.h"
->>>>>>> eb3cdb58
 
 /**
  * DOC: Display PLLs
@@ -892,40 +883,6 @@
 	*r2_out = best.r2;
 }
 
-<<<<<<< HEAD
-static int
-hsw_ddi_wrpll_compute_dpll(struct intel_atomic_state *state,
-			   struct intel_crtc *crtc)
-{
-	struct intel_crtc_state *crtc_state =
-		intel_atomic_get_new_crtc_state(state, crtc);
-	unsigned int p, n2, r2;
-
-	hsw_ddi_calculate_wrpll(crtc_state->port_clock * 1000, &r2, &n2, &p);
-
-	crtc_state->dpll_hw_state.wrpll =
-		WRPLL_PLL_ENABLE | WRPLL_REF_LCPLL |
-		WRPLL_DIVIDER_REFERENCE(r2) | WRPLL_DIVIDER_FEEDBACK(n2) |
-		WRPLL_DIVIDER_POST(p);
-
-	return 0;
-}
-
-static struct intel_shared_dpll *
-hsw_ddi_wrpll_get_dpll(struct intel_atomic_state *state,
-		       struct intel_crtc *crtc)
-{
-	struct intel_crtc_state *crtc_state =
-		intel_atomic_get_new_crtc_state(state, crtc);
-
-	return intel_find_shared_dpll(state, crtc,
-				      &crtc_state->dpll_hw_state,
-				      BIT(DPLL_ID_WRPLL2) |
-				      BIT(DPLL_ID_WRPLL1));
-}
-
-=======
->>>>>>> eb3cdb58
 static int hsw_ddi_wrpll_get_freq(struct drm_i915_private *dev_priv,
 				  const struct intel_shared_dpll *pll,
 				  const struct intel_dpll_hw_state *pll_state)
@@ -967,8 +924,6 @@
 }
 
 static int
-<<<<<<< HEAD
-=======
 hsw_ddi_wrpll_compute_dpll(struct intel_atomic_state *state,
 			   struct intel_crtc *crtc)
 {
@@ -1004,7 +959,6 @@
 }
 
 static int
->>>>>>> eb3cdb58
 hsw_ddi_lcpll_compute_dpll(struct intel_crtc_state *crtc_state)
 {
 	struct drm_i915_private *dev_priv = to_i915(crtc_state->uapi.crtc->dev);
@@ -1636,46 +1590,6 @@
 				  ctx.central_freq, p0, p1, p2);
 
 	return 0;
-<<<<<<< HEAD
-}
-
-static int skl_ddi_hdmi_pll_dividers(struct intel_crtc_state *crtc_state)
-{
-	struct drm_i915_private *i915 = to_i915(crtc_state->uapi.crtc->dev);
-	struct skl_wrpll_params wrpll_params = {};
-	u32 ctrl1, cfgcr1, cfgcr2;
-	int ret;
-
-	/*
-	 * See comment in intel_dpll_hw_state to understand why we always use 0
-	 * as the DPLL id in this function.
-	 */
-	ctrl1 = DPLL_CTRL1_OVERRIDE(0);
-
-	ctrl1 |= DPLL_CTRL1_HDMI_MODE(0);
-
-	ret = skl_ddi_calculate_wrpll(crtc_state->port_clock * 1000,
-				      i915->dpll.ref_clks.nssc, &wrpll_params);
-	if (ret)
-		return ret;
-
-	cfgcr1 = DPLL_CFGCR1_FREQ_ENABLE |
-		DPLL_CFGCR1_DCO_FRACTION(wrpll_params.dco_fraction) |
-		wrpll_params.dco_integer;
-
-	cfgcr2 = DPLL_CFGCR2_QDIV_RATIO(wrpll_params.qdiv_ratio) |
-		DPLL_CFGCR2_QDIV_MODE(wrpll_params.qdiv_mode) |
-		DPLL_CFGCR2_KDIV(wrpll_params.kdiv) |
-		DPLL_CFGCR2_PDIV(wrpll_params.pdiv) |
-		wrpll_params.central_freq;
-
-	crtc_state->dpll_hw_state.ctrl1 = ctrl1;
-	crtc_state->dpll_hw_state.cfgcr1 = cfgcr1;
-	crtc_state->dpll_hw_state.cfgcr2 = cfgcr2;
-
-	return 0;
-=======
->>>>>>> eb3cdb58
 }
 
 static int skl_ddi_wrpll_get_freq(struct drm_i915_private *i915,
@@ -1749,12 +1663,7 @@
 	return dco_freq / (p0 * p1 * p2 * 5);
 }
 
-<<<<<<< HEAD
-static int
-skl_ddi_dp_set_dpll_hw_state(struct intel_crtc_state *crtc_state)
-=======
 static int skl_ddi_hdmi_pll_dividers(struct intel_crtc_state *crtc_state)
->>>>>>> eb3cdb58
 {
 	struct drm_i915_private *i915 = to_i915(crtc_state->uapi.crtc->dev);
 	struct skl_wrpll_params wrpll_params = {};
@@ -1767,10 +1676,6 @@
 	 */
 	ctrl1 = DPLL_CTRL1_OVERRIDE(0);
 
-<<<<<<< HEAD
-	crtc_state->dpll_hw_state.ctrl1 = ctrl1;
-
-=======
 	ctrl1 |= DPLL_CTRL1_HDMI_MODE(0);
 
 	ret = skl_ddi_calculate_wrpll(crtc_state->port_clock * 1000,
@@ -1832,7 +1737,6 @@
 
 	crtc_state->dpll_hw_state.ctrl1 = ctrl1;
 
->>>>>>> eb3cdb58
 	return 0;
 }
 
@@ -2007,15 +1911,8 @@
 		     PORT_PLL_P1_MASK | PORT_PLL_P2_MASK, pll->state.hw_state.ebb0);
 
 	/* Write M2 integer */
-<<<<<<< HEAD
-	temp = intel_de_read(dev_priv, BXT_PORT_PLL(phy, ch, 0));
-	temp &= ~PORT_PLL_M2_INT_MASK;
-	temp |= pll->state.hw_state.pll0;
-	intel_de_write(dev_priv, BXT_PORT_PLL(phy, ch, 0), temp);
-=======
 	intel_de_rmw(dev_priv, BXT_PORT_PLL(phy, ch, 0),
 		     PORT_PLL_M2_INT_MASK, pll->state.hw_state.pll0);
->>>>>>> eb3cdb58
 
 	/* Write N */
 	intel_de_rmw(dev_priv, BXT_PORT_PLL(phy, ch, 1),
@@ -2207,15 +2104,9 @@
 	 */
 	if (!bxt_find_best_dpll(crtc_state, clk_div))
 		return -EINVAL;
-<<<<<<< HEAD
 
 	drm_WARN_ON(&i915->drm, clk_div->m1 != 2);
 
-=======
-
-	drm_WARN_ON(&i915->drm, clk_div->m1 != 2);
-
->>>>>>> eb3cdb58
 	return 0;
 }
 
@@ -2233,11 +2124,7 @@
 		}
 	}
 
-<<<<<<< HEAD
-	chv_calc_dpll_params(i915->dpll.ref_clks.nssc, clk_div);
-=======
 	chv_calc_dpll_params(i915->display.dpll.ref_clks.nssc, clk_div);
->>>>>>> eb3cdb58
 
 	drm_WARN_ON(&i915->drm, clk_div->vco == 0 ||
 		    clk_div->dot != crtc_state->port_clock);
@@ -2311,8 +2198,6 @@
 	return 0;
 }
 
-<<<<<<< HEAD
-=======
 static int bxt_ddi_pll_get_freq(struct drm_i915_private *i915,
 				const struct intel_shared_dpll *pll,
 				const struct intel_dpll_hw_state *pll_state)
@@ -2330,7 +2215,6 @@
 	return chv_calc_dpll_params(i915->display.dpll.ref_clks.nssc, &clock);
 }
 
->>>>>>> eb3cdb58
 static int
 bxt_ddi_dp_set_dpll_hw_state(struct intel_crtc_state *crtc_state)
 {
@@ -2344,13 +2228,9 @@
 static int
 bxt_ddi_hdmi_set_dpll_hw_state(struct intel_crtc_state *crtc_state)
 {
-<<<<<<< HEAD
-	struct dpll clk_div = {};
-=======
 	struct drm_i915_private *i915 = to_i915(crtc_state->uapi.crtc->dev);
 	struct dpll clk_div = {};
 	int ret;
->>>>>>> eb3cdb58
 
 	bxt_ddi_hdmi_pll_dividers(crtc_state, &clk_div);
 
@@ -2368,20 +2248,8 @@
 			    struct intel_crtc *crtc,
 			    struct intel_encoder *encoder)
 {
-<<<<<<< HEAD
-	struct dpll clock;
-
-	clock.m1 = 2;
-	clock.m2 = REG_FIELD_GET(PORT_PLL_M2_INT_MASK, pll_state->pll0) << 22;
-	if (pll_state->pll3 & PORT_PLL_M2_FRAC_ENABLE)
-		clock.m2 |= REG_FIELD_GET(PORT_PLL_M2_FRAC_MASK, pll_state->pll2);
-	clock.n = REG_FIELD_GET(PORT_PLL_N_MASK, pll_state->pll1);
-	clock.p1 = REG_FIELD_GET(PORT_PLL_P1_MASK, pll_state->ebb0);
-	clock.p2 = REG_FIELD_GET(PORT_PLL_P2_MASK, pll_state->ebb0);
-=======
 	struct intel_crtc_state *crtc_state =
 		intel_atomic_get_new_crtc_state(state, crtc);
->>>>>>> eb3cdb58
 
 	if (intel_crtc_has_type(crtc_state, INTEL_OUTPUT_HDMI))
 		return bxt_ddi_hdmi_set_dpll_hw_state(crtc_state);
@@ -2391,24 +2259,6 @@
 		return -EINVAL;
 }
 
-<<<<<<< HEAD
-static int bxt_compute_dpll(struct intel_atomic_state *state,
-			    struct intel_crtc *crtc,
-			    struct intel_encoder *encoder)
-{
-	struct intel_crtc_state *crtc_state =
-		intel_atomic_get_new_crtc_state(state, crtc);
-
-	if (intel_crtc_has_type(crtc_state, INTEL_OUTPUT_HDMI))
-		return bxt_ddi_hdmi_set_dpll_hw_state(crtc_state);
-	else if (intel_crtc_has_dp_encoder(crtc_state))
-		return bxt_ddi_dp_set_dpll_hw_state(crtc_state);
-	else
-		return -EINVAL;
-}
-
-=======
->>>>>>> eb3cdb58
 static int bxt_get_dpll(struct intel_atomic_state *state,
 			struct intel_crtc *crtc,
 			struct intel_encoder *encoder)
@@ -2580,11 +2430,7 @@
 	return ((IS_PLATFORM(i915, INTEL_ELKHARTLAKE) &&
 		 IS_JSL_EHL_DISPLAY_STEP(i915, STEP_B0, STEP_FOREVER)) ||
 		 IS_TIGERLAKE(i915) || IS_ALDERLAKE_S(i915) || IS_ALDERLAKE_P(i915)) &&
-<<<<<<< HEAD
-		 i915->dpll.ref_clks.nssc == 38400;
-=======
 		 i915->display.dpll.ref_clks.nssc == 38400;
->>>>>>> eb3cdb58
 }
 
 struct icl_combo_pll_params {
@@ -2795,46 +2641,6 @@
 	if (best_div == 0)
 		return -EINVAL;
 
-<<<<<<< HEAD
-static int
-icl_calc_wrpll(struct intel_crtc_state *crtc_state,
-	       struct skl_wrpll_params *wrpll_params)
-{
-	struct drm_i915_private *i915 = to_i915(crtc_state->uapi.crtc->dev);
-	int ref_clock = icl_wrpll_ref_clock(i915);
-	u32 afe_clock = crtc_state->port_clock * 5;
-	u32 dco_min = 7998000;
-	u32 dco_max = 10000000;
-	u32 dco_mid = (dco_min + dco_max) / 2;
-	static const int dividers[] = {  2,  4,  6,  8, 10, 12,  14,  16,
-					 18, 20, 24, 28, 30, 32,  36,  40,
-					 42, 44, 48, 50, 52, 54,  56,  60,
-					 64, 66, 68, 70, 72, 76,  78,  80,
-					 84, 88, 90, 92, 96, 98, 100, 102,
-					  3,  5,  7,  9, 15, 21 };
-	u32 dco, best_dco = 0, dco_centrality = 0;
-	u32 best_dco_centrality = U32_MAX; /* Spec meaning of 999999 MHz */
-	int d, best_div = 0, pdiv = 0, qdiv = 0, kdiv = 0;
-
-	for (d = 0; d < ARRAY_SIZE(dividers); d++) {
-		dco = afe_clock * dividers[d];
-
-		if (dco <= dco_max && dco >= dco_min) {
-			dco_centrality = abs(dco - dco_mid);
-
-			if (dco_centrality < best_dco_centrality) {
-				best_dco_centrality = dco_centrality;
-				best_div = dividers[d];
-				best_dco = dco;
-			}
-		}
-	}
-
-	if (best_div == 0)
-		return -EINVAL;
-
-=======
->>>>>>> eb3cdb58
 	icl_wrpll_get_multipliers(best_div, &pdiv, &qdiv, &kdiv);
 	icl_wrpll_params_populate(wrpll_params, best_dco, ref_clock,
 				  pdiv, qdiv, kdiv);
@@ -2925,13 +2731,8 @@
 	else
 		pll_state->cfgcr1 |= DPLL_CFGCR1_CENTRAL_FREQ_8400;
 
-<<<<<<< HEAD
-	if (i915->vbt.override_afc_startup)
-		pll_state->div0 = TGL_DPLL0_DIV0_AFC_STARTUP(i915->vbt.override_afc_startup_val);
-=======
 	if (i915->display.vbt.override_afc_startup)
 		pll_state->div0 = TGL_DPLL0_DIV0_AFC_STARTUP(i915->display.vbt.override_afc_startup_val);
->>>>>>> eb3cdb58
 }
 
 static int icl_mg_pll_find_divisors(int clock_khz, bool is_dp, bool use_ssc,
@@ -3126,13 +2927,8 @@
 					 DKL_PLL_DIV0_PROP_COEFF(prop_coeff) |
 					 DKL_PLL_DIV0_FBPREDIV(m1div) |
 					 DKL_PLL_DIV0_FBDIV_INT(m2div_int);
-<<<<<<< HEAD
-		if (dev_priv->vbt.override_afc_startup) {
-			u8 val = dev_priv->vbt.override_afc_startup_val;
-=======
 		if (dev_priv->display.vbt.override_afc_startup) {
 			u8 val = dev_priv->display.vbt.override_afc_startup_val;
->>>>>>> eb3cdb58
 
 			pll_state->mg_pll_div0 |= DKL_PLL_DIV0_AFC_STARTUP(val);
 		}
@@ -3333,17 +3129,6 @@
 	icl_set_active_port_dpll(crtc_state, port_dpll_id);
 }
 
-<<<<<<< HEAD
-static u32 intel_get_hti_plls(struct drm_i915_private *i915)
-{
-	if (!(i915->hti_state & HDPORT_ENABLED))
-		return 0;
-
-	return REG_FIELD_GET(HDPORT_DPLL_USED_MASK, i915->hti_state);
-}
-
-=======
->>>>>>> eb3cdb58
 static int icl_compute_combo_phy_dpll(struct intel_atomic_state *state,
 				      struct intel_crtc *crtc)
 {
@@ -3366,15 +3151,12 @@
 
 	icl_calc_dpll_state(dev_priv, &pll_params, &port_dpll->hw_state);
 
-<<<<<<< HEAD
-=======
 	/* this is mainly for the fastset check */
 	icl_set_active_port_dpll(crtc_state, ICL_PORT_DPLL_DEFAULT);
 
 	crtc_state->port_clock = icl_ddi_combo_pll_get_freq(dev_priv, NULL,
 							    &port_dpll->hw_state);
 
->>>>>>> eb3cdb58
 	return 0;
 }
 
@@ -3460,15 +3242,12 @@
 	if (ret)
 		return ret;
 
-<<<<<<< HEAD
-=======
 	/* this is mainly for the fastset check */
 	icl_set_active_port_dpll(crtc_state, ICL_PORT_DPLL_MG_PHY);
 
 	crtc_state->port_clock = icl_ddi_mg_pll_get_freq(dev_priv, NULL,
 							 &port_dpll->hw_state);
 
->>>>>>> eb3cdb58
 	return 0;
 }
 
@@ -3684,15 +3463,9 @@
 	hw_state->mg_clktop2_coreclkctl1 &=
 		MG_CLKTOP2_CORECLKCTL1_A_DIVRATIO_MASK;
 
-<<<<<<< HEAD
-	hw_state->mg_pll_div0 = intel_de_read(dev_priv, DKL_PLL_DIV0(tc_port));
-	val = DKL_PLL_DIV0_MASK;
-	if (dev_priv->vbt.override_afc_startup)
-=======
 	hw_state->mg_pll_div0 = intel_dkl_phy_read(dev_priv, DKL_PLL_DIV0(tc_port));
 	val = DKL_PLL_DIV0_MASK;
 	if (dev_priv->display.vbt.override_afc_startup)
->>>>>>> eb3cdb58
 		val |= DKL_PLL_DIV0_AFC_STARTUP_MASK;
 	hw_state->mg_pll_div0 &= val;
 
@@ -3756,11 +3529,7 @@
 						 TGL_DPLL_CFGCR0(id));
 		hw_state->cfgcr1 = intel_de_read(dev_priv,
 						 TGL_DPLL_CFGCR1(id));
-<<<<<<< HEAD
-		if (dev_priv->vbt.override_afc_startup) {
-=======
 		if (dev_priv->display.vbt.override_afc_startup) {
->>>>>>> eb3cdb58
 			hw_state->div0 = intel_de_read(dev_priv, TGL_DPLL0_DIV0(id));
 			hw_state->div0 &= TGL_DPLL0_DIV0_AFC_STARTUP_MASK;
 		}
@@ -3832,21 +3601,12 @@
 
 	intel_de_write(dev_priv, cfgcr0_reg, hw_state->cfgcr0);
 	intel_de_write(dev_priv, cfgcr1_reg, hw_state->cfgcr1);
-<<<<<<< HEAD
-	drm_WARN_ON_ONCE(&dev_priv->drm, dev_priv->vbt.override_afc_startup &&
-			 !i915_mmio_reg_valid(div0_reg));
-	if (dev_priv->vbt.override_afc_startup &&
-	    i915_mmio_reg_valid(div0_reg))
-		intel_de_rmw(dev_priv, div0_reg, TGL_DPLL0_DIV0_AFC_STARTUP_MASK,
-			     hw_state->div0);
-=======
 	drm_WARN_ON_ONCE(&dev_priv->drm, dev_priv->display.vbt.override_afc_startup &&
 			 !i915_mmio_reg_valid(div0_reg));
 	if (dev_priv->display.vbt.override_afc_startup &&
 	    i915_mmio_reg_valid(div0_reg))
 		intel_de_rmw(dev_priv, div0_reg,
 			     TGL_DPLL0_DIV0_AFC_STARTUP_MASK, hw_state->div0);
->>>>>>> eb3cdb58
 	intel_de_posting_read(dev_priv, cfgcr1_reg);
 }
 
@@ -3924,17 +3684,10 @@
 	intel_dkl_phy_write(dev_priv, DKL_CLKTOP2_HSCLKCTL(tc_port), val);
 
 	val = DKL_PLL_DIV0_MASK;
-<<<<<<< HEAD
-	if (dev_priv->vbt.override_afc_startup)
-		val |= DKL_PLL_DIV0_AFC_STARTUP_MASK;
-	intel_de_rmw(dev_priv, DKL_PLL_DIV0(tc_port), val,
-		     hw_state->mg_pll_div0);
-=======
 	if (dev_priv->display.vbt.override_afc_startup)
 		val |= DKL_PLL_DIV0_AFC_STARTUP_MASK;
 	intel_dkl_phy_rmw(dev_priv, DKL_PLL_DIV0(tc_port), val,
 			  hw_state->mg_pll_div0);
->>>>>>> eb3cdb58
 
 	val = intel_dkl_phy_read(dev_priv, DKL_PLL_DIV1(tc_port));
 	val &= ~(DKL_PLL_DIV1_IREF_TRIM_MASK |
@@ -4010,12 +3763,7 @@
 	 * since TRANS_CMTG_CHICKEN is only accessible while DPLL0 is enabled.
 	 */
 	val = intel_de_read(i915, TRANS_CMTG_CHICKEN);
-<<<<<<< HEAD
-	val = intel_de_read(i915, TRANS_CMTG_CHICKEN);
-	intel_de_write(i915, TRANS_CMTG_CHICKEN, DISABLE_DPT_CLK_GATING);
-=======
 	val = intel_de_rmw(i915, TRANS_CMTG_CHICKEN, ~0, DISABLE_DPT_CLK_GATING);
->>>>>>> eb3cdb58
 	if (drm_WARN_ON(&i915->drm, val & ~DISABLE_DPT_CLK_GATING))
 		drm_dbg_kms(&i915->drm, "Unexpected flags in TRANS_CMTG_CHICKEN: %08x\n", val);
 }
@@ -4354,11 +4102,8 @@
 	const struct dpll_info *dpll_info;
 	int i;
 
-<<<<<<< HEAD
-=======
 	mutex_init(&dev_priv->display.dpll.lock);
 
->>>>>>> eb3cdb58
 	if (IS_DG2(dev_priv))
 		/* No shared DPLLs on DG2; port PLLs are part of the PHY */
 		dpll_mgr = NULL;
@@ -4393,17 +4138,12 @@
 	dpll_info = dpll_mgr->dpll_info;
 
 	for (i = 0; dpll_info[i].name; i++) {
-<<<<<<< HEAD
-		drm_WARN_ON(&dev_priv->drm, i != dpll_info[i].id);
-		dev_priv->dpll.shared_dplls[i].info = &dpll_info[i];
-=======
 		if (drm_WARN_ON(&dev_priv->drm,
 				i >= ARRAY_SIZE(dev_priv->display.dpll.shared_dplls)))
 			break;
 
 		drm_WARN_ON(&dev_priv->drm, i != dpll_info[i].id);
 		dev_priv->display.dpll.shared_dplls[i].info = &dpll_info[i];
->>>>>>> eb3cdb58
 	}
 
 	dev_priv->display.dpll.mgr = dpll_mgr;
@@ -4430,33 +4170,6 @@
 {
 	struct drm_i915_private *dev_priv = to_i915(state->base.dev);
 	const struct intel_dpll_mgr *dpll_mgr = dev_priv->display.dpll.mgr;
-
-	if (drm_WARN_ON(&dev_priv->drm, !dpll_mgr))
-		return -EINVAL;
-
-	return dpll_mgr->compute_dplls(state, crtc, encoder);
-}
-
-/**
- * intel_compute_shared_dplls - compute DPLL state CRTC and encoder combination
- * @state: atomic state
- * @crtc: CRTC to compute DPLLs for
- * @encoder: encoder
- *
- * This function computes the DPLL state for the given CRTC and encoder.
- *
- * The new configuration in the atomic commit @state is made effective by
- * calling intel_shared_dpll_swap_state().
- *
- * Returns:
- * 0 on success, negative error code on falure.
- */
-int intel_compute_shared_dplls(struct intel_atomic_state *state,
-			       struct intel_crtc *crtc,
-			       struct intel_encoder *encoder)
-{
-	struct drm_i915_private *dev_priv = to_i915(state->base.dev);
-	const struct intel_dpll_mgr *dpll_mgr = dev_priv->dpll.mgr;
 
 	if (drm_WARN_ON(&dev_priv->drm, !dpll_mgr))
 		return -EINVAL;
@@ -4760,12 +4473,7 @@
 {
 	int i;
 
-<<<<<<< HEAD
-	for (i = 0; i < i915->dpll.num_shared_dpll; i++)
-		verify_single_dpll_state(i915, &i915->dpll.shared_dplls[i],
-=======
 	for (i = 0; i < i915->display.dpll.num_shared_dpll; i++)
 		verify_single_dpll_state(i915, &i915->display.dpll.shared_dplls[i],
->>>>>>> eb3cdb58
 					 NULL, NULL);
 }