/*
 * Copyright © 2006-2016 Intel Corporation
 *
 * Permission is hereby granted, free of charge, to any person obtaining a
 * copy of this software and associated documentation files (the "Software"),
 * to deal in the Software without restriction, including without limitation
 * the rights to use, copy, modify, merge, publish, distribute, sublicense,
 * and/or sell copies of the Software, and to permit persons to whom the
 * Software is furnished to do so, subject to the following conditions:
 *
 * The above copyright notice and this permission notice (including the next
 * paragraph) shall be included in all copies or substantial portions of the
 * Software.
 *
 * THE SOFTWARE IS PROVIDED "AS IS", WITHOUT WARRANTY OF ANY KIND, EXPRESS OR
 * IMPLIED, INCLUDING BUT NOT LIMITED TO THE WARRANTIES OF MERCHANTABILITY,
 * FITNESS FOR A PARTICULAR PURPOSE AND NONINFRINGEMENT.  IN NO EVENT SHALL
 * THE AUTHORS OR COPYRIGHT HOLDERS BE LIABLE FOR ANY CLAIM, DAMAGES OR OTHER
 * LIABILITY, WHETHER IN AN ACTION OF CONTRACT, TORT OR OTHERWISE, ARISING
 * FROM, OUT OF OR IN CONNECTION WITH THE SOFTWARE OR THE USE OR OTHER
 * DEALINGS IN THE SOFTWARE.
 */

#include <linux/math.h>
#include <linux/string_helpers.h>

#include "i915_reg.h"
#include "intel_de.h"
#include "intel_display_types.h"
#include "intel_dkl_phy.h"
#include "intel_dkl_phy_regs.h"
#include "intel_dpio_phy.h"
#include "intel_dpll.h"
#include "intel_dpll_mgr.h"
#include "intel_hti.h"
#include "intel_mg_phy_regs.h"
#include "intel_pch_refclk.h"
#include "intel_tc.h"

/**
 * DOC: Display PLLs
 *
 * Display PLLs used for driving outputs vary by platform. While some have
 * per-pipe or per-encoder dedicated PLLs, others allow the use of any PLL
 * from a pool. In the latter scenario, it is possible that multiple pipes
 * share a PLL if their configurations match.
 *
 * This file provides an abstraction over display PLLs. The function
 * intel_shared_dpll_init() initializes the PLLs for the given platform.  The
 * users of a PLL are tracked and that tracking is integrated with the atomic
 * modset interface. During an atomic operation, required PLLs can be reserved
 * for a given CRTC and encoder configuration by calling
 * intel_reserve_shared_dplls() and previously reserved PLLs can be released
 * with intel_release_shared_dplls().
 * Changes to the users are first staged in the atomic state, and then made
 * effective by calling intel_shared_dpll_swap_state() during the atomic
 * commit phase.
 */

/* platform specific hooks for managing DPLLs */
struct intel_shared_dpll_funcs {
	/*
	 * Hook for enabling the pll, called from intel_enable_shared_dpll() if
	 * the pll is not already enabled.
	 */
	void (*enable)(struct drm_i915_private *i915,
		       struct intel_shared_dpll *pll);

	/*
	 * Hook for disabling the pll, called from intel_disable_shared_dpll()
	 * only when it is safe to disable the pll, i.e., there are no more
	 * tracked users for it.
	 */
	void (*disable)(struct drm_i915_private *i915,
			struct intel_shared_dpll *pll);

	/*
	 * Hook for reading the values currently programmed to the DPLL
	 * registers. This is used for initial hw state readout and state
	 * verification after a mode set.
	 */
	bool (*get_hw_state)(struct drm_i915_private *i915,
			     struct intel_shared_dpll *pll,
			     struct intel_dpll_hw_state *hw_state);

	/*
	 * Hook for calculating the pll's output frequency based on its passed
	 * in state.
	 */
	int (*get_freq)(struct drm_i915_private *i915,
			const struct intel_shared_dpll *pll,
			const struct intel_dpll_hw_state *pll_state);
};

struct intel_dpll_mgr {
	const struct dpll_info *dpll_info;

	int (*compute_dplls)(struct intel_atomic_state *state,
			     struct intel_crtc *crtc,
			     struct intel_encoder *encoder);
	int (*get_dplls)(struct intel_atomic_state *state,
			 struct intel_crtc *crtc,
			 struct intel_encoder *encoder);
	void (*put_dplls)(struct intel_atomic_state *state,
			  struct intel_crtc *crtc);
	void (*update_active_dpll)(struct intel_atomic_state *state,
				   struct intel_crtc *crtc,
				   struct intel_encoder *encoder);
	void (*update_ref_clks)(struct drm_i915_private *i915);
	void (*dump_hw_state)(struct drm_i915_private *i915,
			      const struct intel_dpll_hw_state *hw_state);
	bool (*compare_hw_state)(const struct intel_dpll_hw_state *a,
				 const struct intel_dpll_hw_state *b);
};

static void
intel_atomic_duplicate_dpll_state(struct drm_i915_private *i915,
				  struct intel_shared_dpll_state *shared_dpll)
{
	struct intel_shared_dpll *pll;
	int i;

	/* Copy shared dpll state */
	for_each_shared_dpll(i915, pll, i)
		shared_dpll[pll->index] = pll->state;
}

static struct intel_shared_dpll_state *
intel_atomic_get_shared_dpll_state(struct drm_atomic_state *s)
{
	struct intel_atomic_state *state = to_intel_atomic_state(s);

	drm_WARN_ON(s->dev, !drm_modeset_is_locked(&s->dev->mode_config.connection_mutex));

	if (!state->dpll_set) {
		state->dpll_set = true;

		intel_atomic_duplicate_dpll_state(to_i915(s->dev),
						  state->shared_dpll);
	}

	return state->shared_dpll;
}

/**
 * intel_get_shared_dpll_by_id - get a DPLL given its id
 * @i915: i915 device instance
 * @id: pll id
 *
 * Returns:
 * A pointer to the DPLL with @id
 */
struct intel_shared_dpll *
intel_get_shared_dpll_by_id(struct drm_i915_private *i915,
			    enum intel_dpll_id id)
{
	struct intel_shared_dpll *pll;
	int i;

	for_each_shared_dpll(i915, pll, i) {
		if (pll->info->id == id)
			return pll;
	}

	MISSING_CASE(id);
	return NULL;
}

/* For ILK+ */
void assert_shared_dpll(struct drm_i915_private *i915,
			struct intel_shared_dpll *pll,
			bool state)
{
	bool cur_state;
	struct intel_dpll_hw_state hw_state;

	if (drm_WARN(&i915->drm, !pll,
		     "asserting DPLL %s with no DPLL\n", str_on_off(state)))
		return;

	cur_state = intel_dpll_get_hw_state(i915, pll, &hw_state);
	I915_STATE_WARN(i915, cur_state != state,
			"%s assertion failure (expected %s, current %s)\n",
			pll->info->name, str_on_off(state),
			str_on_off(cur_state));
}

static enum tc_port icl_pll_id_to_tc_port(enum intel_dpll_id id)
{
	return TC_PORT_1 + id - DPLL_ID_ICL_MGPLL1;
}

enum intel_dpll_id icl_tc_port_to_pll_id(enum tc_port tc_port)
{
	return tc_port - TC_PORT_1 + DPLL_ID_ICL_MGPLL1;
}

static i915_reg_t
intel_combo_pll_enable_reg(struct drm_i915_private *i915,
			   struct intel_shared_dpll *pll)
{
	if (IS_DG1(i915))
		return DG1_DPLL_ENABLE(pll->info->id);
	else if ((IS_JASPERLAKE(i915) || IS_ELKHARTLAKE(i915)) &&
		 (pll->info->id == DPLL_ID_EHL_DPLL4))
		return MG_PLL_ENABLE(0);

	return ICL_DPLL_ENABLE(pll->info->id);
}

static i915_reg_t
intel_tc_pll_enable_reg(struct drm_i915_private *i915,
			struct intel_shared_dpll *pll)
{
	const enum intel_dpll_id id = pll->info->id;
	enum tc_port tc_port = icl_pll_id_to_tc_port(id);

	if (IS_ALDERLAKE_P(i915))
		return ADLP_PORTTC_PLL_ENABLE(tc_port);

	return MG_PLL_ENABLE(tc_port);
}

static void _intel_enable_shared_dpll(struct drm_i915_private *i915,
				      struct intel_shared_dpll *pll)
{
	if (pll->info->power_domain)
		pll->wakeref = intel_display_power_get(i915, pll->info->power_domain);

	pll->info->funcs->enable(i915, pll);
	pll->on = true;
}

static void _intel_disable_shared_dpll(struct drm_i915_private *i915,
				       struct intel_shared_dpll *pll)
{
	pll->info->funcs->disable(i915, pll);
	pll->on = false;

	if (pll->info->power_domain)
		intel_display_power_put(i915, pll->info->power_domain, pll->wakeref);
}

/**
 * intel_enable_shared_dpll - enable a CRTC's shared DPLL
 * @crtc_state: CRTC, and its state, which has a shared DPLL
 *
 * Enable the shared DPLL used by @crtc.
 */
void intel_enable_shared_dpll(const struct intel_crtc_state *crtc_state)
{
	struct intel_crtc *crtc = to_intel_crtc(crtc_state->uapi.crtc);
	struct drm_i915_private *i915 = to_i915(crtc->base.dev);
	struct intel_shared_dpll *pll = crtc_state->shared_dpll;
	unsigned int pipe_mask = BIT(crtc->pipe);
	unsigned int old_mask;

	if (drm_WARN_ON(&i915->drm, pll == NULL))
		return;

	mutex_lock(&i915->display.dpll.lock);
	old_mask = pll->active_mask;

	if (drm_WARN_ON(&i915->drm, !(pll->state.pipe_mask & pipe_mask)) ||
	    drm_WARN_ON(&i915->drm, pll->active_mask & pipe_mask))
		goto out;

	pll->active_mask |= pipe_mask;

	drm_dbg_kms(&i915->drm,
		    "enable %s (active 0x%x, on? %d) for [CRTC:%d:%s]\n",
		    pll->info->name, pll->active_mask, pll->on,
		    crtc->base.base.id, crtc->base.name);

	if (old_mask) {
		drm_WARN_ON(&i915->drm, !pll->on);
		assert_shared_dpll_enabled(i915, pll);
		goto out;
	}
	drm_WARN_ON(&i915->drm, pll->on);

	drm_dbg_kms(&i915->drm, "enabling %s\n", pll->info->name);

	_intel_enable_shared_dpll(i915, pll);

out:
	mutex_unlock(&i915->display.dpll.lock);
}

/**
 * intel_disable_shared_dpll - disable a CRTC's shared DPLL
 * @crtc_state: CRTC, and its state, which has a shared DPLL
 *
 * Disable the shared DPLL used by @crtc.
 */
void intel_disable_shared_dpll(const struct intel_crtc_state *crtc_state)
{
	struct intel_crtc *crtc = to_intel_crtc(crtc_state->uapi.crtc);
	struct drm_i915_private *i915 = to_i915(crtc->base.dev);
	struct intel_shared_dpll *pll = crtc_state->shared_dpll;
	unsigned int pipe_mask = BIT(crtc->pipe);

	/* PCH only available on ILK+ */
	if (DISPLAY_VER(i915) < 5)
		return;

	if (pll == NULL)
		return;

	mutex_lock(&i915->display.dpll.lock);
	if (drm_WARN(&i915->drm, !(pll->active_mask & pipe_mask),
		     "%s not used by [CRTC:%d:%s]\n", pll->info->name,
		     crtc->base.base.id, crtc->base.name))
		goto out;

	drm_dbg_kms(&i915->drm,
		    "disable %s (active 0x%x, on? %d) for [CRTC:%d:%s]\n",
		    pll->info->name, pll->active_mask, pll->on,
		    crtc->base.base.id, crtc->base.name);

	assert_shared_dpll_enabled(i915, pll);
	drm_WARN_ON(&i915->drm, !pll->on);

	pll->active_mask &= ~pipe_mask;
	if (pll->active_mask)
		goto out;

	drm_dbg_kms(&i915->drm, "disabling %s\n", pll->info->name);

	_intel_disable_shared_dpll(i915, pll);

out:
	mutex_unlock(&i915->display.dpll.lock);
}

static unsigned long
intel_dpll_mask_all(struct drm_i915_private *i915)
{
	struct intel_shared_dpll *pll;
	unsigned long dpll_mask = 0;
	int i;

	for_each_shared_dpll(i915, pll, i) {
		drm_WARN_ON(&i915->drm, dpll_mask & BIT(pll->info->id));

		dpll_mask |= BIT(pll->info->id);
	}

	return dpll_mask;
}

static struct intel_shared_dpll *
intel_find_shared_dpll(struct intel_atomic_state *state,
		       const struct intel_crtc *crtc,
		       const struct intel_dpll_hw_state *pll_state,
		       unsigned long dpll_mask)
{
	struct drm_i915_private *i915 = to_i915(crtc->base.dev);
	unsigned long dpll_mask_all = intel_dpll_mask_all(i915);
	struct intel_shared_dpll_state *shared_dpll;
	struct intel_shared_dpll *unused_pll = NULL;
	enum intel_dpll_id id;

	shared_dpll = intel_atomic_get_shared_dpll_state(&state->base);

	drm_WARN_ON(&i915->drm, dpll_mask & ~dpll_mask_all);

	for_each_set_bit(id, &dpll_mask, fls(dpll_mask_all)) {
		struct intel_shared_dpll *pll;

		pll = intel_get_shared_dpll_by_id(i915, id);
		if (!pll)
			continue;

		/* Only want to check enabled timings first */
		if (shared_dpll[pll->index].pipe_mask == 0) {
			if (!unused_pll)
				unused_pll = pll;
			continue;
		}

		if (memcmp(pll_state,
			   &shared_dpll[pll->index].hw_state,
			   sizeof(*pll_state)) == 0) {
			drm_dbg_kms(&i915->drm,
				    "[CRTC:%d:%s] sharing existing %s (pipe mask 0x%x, active 0x%x)\n",
				    crtc->base.base.id, crtc->base.name,
				    pll->info->name,
				    shared_dpll[pll->index].pipe_mask,
				    pll->active_mask);
			return pll;
		}
	}

	/* Ok no matching timings, maybe there's a free one? */
	if (unused_pll) {
		drm_dbg_kms(&i915->drm, "[CRTC:%d:%s] allocated %s\n",
			    crtc->base.base.id, crtc->base.name,
			    unused_pll->info->name);
		return unused_pll;
	}

	return NULL;
}

/**
 * intel_reference_shared_dpll_crtc - Get a DPLL reference for a CRTC
 * @crtc: CRTC on which behalf the reference is taken
 * @pll: DPLL for which the reference is taken
 * @shared_dpll_state: the DPLL atomic state in which the reference is tracked
 *
 * Take a reference for @pll tracking the use of it by @crtc.
 */
static void
intel_reference_shared_dpll_crtc(const struct intel_crtc *crtc,
				 const struct intel_shared_dpll *pll,
				 struct intel_shared_dpll_state *shared_dpll_state)
{
	struct drm_i915_private *i915 = to_i915(crtc->base.dev);

	drm_WARN_ON(&i915->drm, (shared_dpll_state->pipe_mask & BIT(crtc->pipe)) != 0);

	shared_dpll_state->pipe_mask |= BIT(crtc->pipe);

	drm_dbg_kms(&i915->drm, "[CRTC:%d:%s] reserving %s\n",
		    crtc->base.base.id, crtc->base.name, pll->info->name);
}

static void
intel_reference_shared_dpll(struct intel_atomic_state *state,
			    const struct intel_crtc *crtc,
			    const struct intel_shared_dpll *pll,
			    const struct intel_dpll_hw_state *pll_state)
{
	struct intel_shared_dpll_state *shared_dpll;

	shared_dpll = intel_atomic_get_shared_dpll_state(&state->base);

	if (shared_dpll[pll->index].pipe_mask == 0)
		shared_dpll[pll->index].hw_state = *pll_state;

	intel_reference_shared_dpll_crtc(crtc, pll, &shared_dpll[pll->index]);
}

/**
 * intel_unreference_shared_dpll_crtc - Drop a DPLL reference for a CRTC
 * @crtc: CRTC on which behalf the reference is dropped
 * @pll: DPLL for which the reference is dropped
 * @shared_dpll_state: the DPLL atomic state in which the reference is tracked
 *
 * Drop a reference for @pll tracking the end of use of it by @crtc.
 */
void
intel_unreference_shared_dpll_crtc(const struct intel_crtc *crtc,
				   const struct intel_shared_dpll *pll,
				   struct intel_shared_dpll_state *shared_dpll_state)
{
	struct drm_i915_private *i915 = to_i915(crtc->base.dev);

	drm_WARN_ON(&i915->drm, (shared_dpll_state->pipe_mask & BIT(crtc->pipe)) == 0);

	shared_dpll_state->pipe_mask &= ~BIT(crtc->pipe);

	drm_dbg_kms(&i915->drm, "[CRTC:%d:%s] releasing %s\n",
		    crtc->base.base.id, crtc->base.name, pll->info->name);
}

static void intel_unreference_shared_dpll(struct intel_atomic_state *state,
					  const struct intel_crtc *crtc,
					  const struct intel_shared_dpll *pll)
{
	struct intel_shared_dpll_state *shared_dpll;

	shared_dpll = intel_atomic_get_shared_dpll_state(&state->base);

	intel_unreference_shared_dpll_crtc(crtc, pll, &shared_dpll[pll->index]);
}

static void intel_put_dpll(struct intel_atomic_state *state,
			   struct intel_crtc *crtc)
{
	const struct intel_crtc_state *old_crtc_state =
		intel_atomic_get_old_crtc_state(state, crtc);
	struct intel_crtc_state *new_crtc_state =
		intel_atomic_get_new_crtc_state(state, crtc);

	new_crtc_state->shared_dpll = NULL;

	if (!old_crtc_state->shared_dpll)
		return;

	intel_unreference_shared_dpll(state, crtc, old_crtc_state->shared_dpll);
}

/**
 * intel_shared_dpll_swap_state - make atomic DPLL configuration effective
 * @state: atomic state
 *
 * This is the dpll version of drm_atomic_helper_swap_state() since the
 * helper does not handle driver-specific global state.
 *
 * For consistency with atomic helpers this function does a complete swap,
 * i.e. it also puts the current state into @state, even though there is no
 * need for that at this moment.
 */
void intel_shared_dpll_swap_state(struct intel_atomic_state *state)
{
	struct drm_i915_private *i915 = to_i915(state->base.dev);
	struct intel_shared_dpll_state *shared_dpll = state->shared_dpll;
	struct intel_shared_dpll *pll;
	int i;

	if (!state->dpll_set)
		return;

	for_each_shared_dpll(i915, pll, i)
		swap(pll->state, shared_dpll[pll->index]);
}

static bool ibx_pch_dpll_get_hw_state(struct drm_i915_private *i915,
				      struct intel_shared_dpll *pll,
				      struct intel_dpll_hw_state *hw_state)
{
	const enum intel_dpll_id id = pll->info->id;
	intel_wakeref_t wakeref;
	u32 val;

	wakeref = intel_display_power_get_if_enabled(i915,
						     POWER_DOMAIN_DISPLAY_CORE);
	if (!wakeref)
		return false;

	val = intel_de_read(i915, PCH_DPLL(id));
	hw_state->dpll = val;
	hw_state->fp0 = intel_de_read(i915, PCH_FP0(id));
	hw_state->fp1 = intel_de_read(i915, PCH_FP1(id));

	intel_display_power_put(i915, POWER_DOMAIN_DISPLAY_CORE, wakeref);

	return val & DPLL_VCO_ENABLE;
}

static void ibx_assert_pch_refclk_enabled(struct drm_i915_private *i915)
{
	u32 val;
	bool enabled;

	val = intel_de_read(i915, PCH_DREF_CONTROL);
	enabled = !!(val & (DREF_SSC_SOURCE_MASK | DREF_NONSPREAD_SOURCE_MASK |
			    DREF_SUPERSPREAD_SOURCE_MASK));
	I915_STATE_WARN(i915, !enabled,
			"PCH refclk assertion failure, should be active but is disabled\n");
}

static void ibx_pch_dpll_enable(struct drm_i915_private *i915,
				struct intel_shared_dpll *pll)
{
	const enum intel_dpll_id id = pll->info->id;

	/* PCH refclock must be enabled first */
	ibx_assert_pch_refclk_enabled(i915);

	intel_de_write(i915, PCH_FP0(id), pll->state.hw_state.fp0);
	intel_de_write(i915, PCH_FP1(id), pll->state.hw_state.fp1);

	intel_de_write(i915, PCH_DPLL(id), pll->state.hw_state.dpll);

	/* Wait for the clocks to stabilize. */
	intel_de_posting_read(i915, PCH_DPLL(id));
	udelay(150);

	/* The pixel multiplier can only be updated once the
	 * DPLL is enabled and the clocks are stable.
	 *
	 * So write it again.
	 */
	intel_de_write(i915, PCH_DPLL(id), pll->state.hw_state.dpll);
	intel_de_posting_read(i915, PCH_DPLL(id));
	udelay(200);
}

static void ibx_pch_dpll_disable(struct drm_i915_private *i915,
				 struct intel_shared_dpll *pll)
{
	const enum intel_dpll_id id = pll->info->id;

	intel_de_write(i915, PCH_DPLL(id), 0);
	intel_de_posting_read(i915, PCH_DPLL(id));
	udelay(200);
}

static int ibx_compute_dpll(struct intel_atomic_state *state,
			    struct intel_crtc *crtc,
			    struct intel_encoder *encoder)
{
	return 0;
}

static int ibx_get_dpll(struct intel_atomic_state *state,
			struct intel_crtc *crtc,
			struct intel_encoder *encoder)
{
	struct intel_crtc_state *crtc_state =
		intel_atomic_get_new_crtc_state(state, crtc);
	struct drm_i915_private *i915 = to_i915(crtc->base.dev);
	struct intel_shared_dpll *pll;
	enum intel_dpll_id id;

	if (HAS_PCH_IBX(i915)) {
		/* Ironlake PCH has a fixed PLL->PCH pipe mapping. */
		id = (enum intel_dpll_id) crtc->pipe;
		pll = intel_get_shared_dpll_by_id(i915, id);

		drm_dbg_kms(&i915->drm,
			    "[CRTC:%d:%s] using pre-allocated %s\n",
			    crtc->base.base.id, crtc->base.name,
			    pll->info->name);
	} else {
		pll = intel_find_shared_dpll(state, crtc,
					     &crtc_state->dpll_hw_state,
					     BIT(DPLL_ID_PCH_PLL_B) |
					     BIT(DPLL_ID_PCH_PLL_A));
	}

	if (!pll)
		return -EINVAL;

	/* reference the pll */
	intel_reference_shared_dpll(state, crtc,
				    pll, &crtc_state->dpll_hw_state);

	crtc_state->shared_dpll = pll;

	return 0;
}

static void ibx_dump_hw_state(struct drm_i915_private *i915,
			      const struct intel_dpll_hw_state *hw_state)
{
	drm_dbg_kms(&i915->drm,
		    "dpll_hw_state: dpll: 0x%x, dpll_md: 0x%x, "
		    "fp0: 0x%x, fp1: 0x%x\n",
		    hw_state->dpll,
		    hw_state->dpll_md,
		    hw_state->fp0,
		    hw_state->fp1);
}

static bool ibx_compare_hw_state(const struct intel_dpll_hw_state *a,
				 const struct intel_dpll_hw_state *b)
{
	return a->dpll == b->dpll &&
		a->dpll_md == b->dpll_md &&
		a->fp0 == b->fp0 &&
		a->fp1 == b->fp1;
}

static const struct intel_shared_dpll_funcs ibx_pch_dpll_funcs = {
	.enable = ibx_pch_dpll_enable,
	.disable = ibx_pch_dpll_disable,
	.get_hw_state = ibx_pch_dpll_get_hw_state,
};

static const struct dpll_info pch_plls[] = {
	{ .name = "PCH DPLL A", .funcs = &ibx_pch_dpll_funcs, .id = DPLL_ID_PCH_PLL_A, },
	{ .name = "PCH DPLL B", .funcs = &ibx_pch_dpll_funcs, .id = DPLL_ID_PCH_PLL_B, },
	{}
};

static const struct intel_dpll_mgr pch_pll_mgr = {
	.dpll_info = pch_plls,
	.compute_dplls = ibx_compute_dpll,
	.get_dplls = ibx_get_dpll,
	.put_dplls = intel_put_dpll,
	.dump_hw_state = ibx_dump_hw_state,
	.compare_hw_state = ibx_compare_hw_state,
};

static void hsw_ddi_wrpll_enable(struct drm_i915_private *i915,
				 struct intel_shared_dpll *pll)
{
	const enum intel_dpll_id id = pll->info->id;

	intel_de_write(i915, WRPLL_CTL(id), pll->state.hw_state.wrpll);
	intel_de_posting_read(i915, WRPLL_CTL(id));
	udelay(20);
}

static void hsw_ddi_spll_enable(struct drm_i915_private *i915,
				struct intel_shared_dpll *pll)
{
	intel_de_write(i915, SPLL_CTL, pll->state.hw_state.spll);
	intel_de_posting_read(i915, SPLL_CTL);
	udelay(20);
}

static void hsw_ddi_wrpll_disable(struct drm_i915_private *i915,
				  struct intel_shared_dpll *pll)
{
	const enum intel_dpll_id id = pll->info->id;

	intel_de_rmw(i915, WRPLL_CTL(id), WRPLL_PLL_ENABLE, 0);
	intel_de_posting_read(i915, WRPLL_CTL(id));

	/*
	 * Try to set up the PCH reference clock once all DPLLs
	 * that depend on it have been shut down.
	 */
	if (i915->display.dpll.pch_ssc_use & BIT(id))
		intel_init_pch_refclk(i915);
}

static void hsw_ddi_spll_disable(struct drm_i915_private *i915,
				 struct intel_shared_dpll *pll)
{
	enum intel_dpll_id id = pll->info->id;

	intel_de_rmw(i915, SPLL_CTL, SPLL_PLL_ENABLE, 0);
	intel_de_posting_read(i915, SPLL_CTL);

	/*
	 * Try to set up the PCH reference clock once all DPLLs
	 * that depend on it have been shut down.
	 */
	if (i915->display.dpll.pch_ssc_use & BIT(id))
		intel_init_pch_refclk(i915);
}

static bool hsw_ddi_wrpll_get_hw_state(struct drm_i915_private *i915,
				       struct intel_shared_dpll *pll,
				       struct intel_dpll_hw_state *hw_state)
{
	const enum intel_dpll_id id = pll->info->id;
	intel_wakeref_t wakeref;
	u32 val;

	wakeref = intel_display_power_get_if_enabled(i915,
						     POWER_DOMAIN_DISPLAY_CORE);
	if (!wakeref)
		return false;

	val = intel_de_read(i915, WRPLL_CTL(id));
	hw_state->wrpll = val;

	intel_display_power_put(i915, POWER_DOMAIN_DISPLAY_CORE, wakeref);

	return val & WRPLL_PLL_ENABLE;
}

static bool hsw_ddi_spll_get_hw_state(struct drm_i915_private *i915,
				      struct intel_shared_dpll *pll,
				      struct intel_dpll_hw_state *hw_state)
{
	intel_wakeref_t wakeref;
	u32 val;

	wakeref = intel_display_power_get_if_enabled(i915,
						     POWER_DOMAIN_DISPLAY_CORE);
	if (!wakeref)
		return false;

	val = intel_de_read(i915, SPLL_CTL);
	hw_state->spll = val;

	intel_display_power_put(i915, POWER_DOMAIN_DISPLAY_CORE, wakeref);

	return val & SPLL_PLL_ENABLE;
}

#define LC_FREQ 2700
#define LC_FREQ_2K U64_C(LC_FREQ * 2000)

#define P_MIN 2
#define P_MAX 64
#define P_INC 2

/* Constraints for PLL good behavior */
#define REF_MIN 48
#define REF_MAX 400
#define VCO_MIN 2400
#define VCO_MAX 4800

struct hsw_wrpll_rnp {
	unsigned p, n2, r2;
};

static unsigned hsw_wrpll_get_budget_for_freq(int clock)
{
	switch (clock) {
	case 25175000:
	case 25200000:
	case 27000000:
	case 27027000:
	case 37762500:
	case 37800000:
	case 40500000:
	case 40541000:
	case 54000000:
	case 54054000:
	case 59341000:
	case 59400000:
	case 72000000:
	case 74176000:
	case 74250000:
	case 81000000:
	case 81081000:
	case 89012000:
	case 89100000:
	case 108000000:
	case 108108000:
	case 111264000:
	case 111375000:
	case 148352000:
	case 148500000:
	case 162000000:
	case 162162000:
	case 222525000:
	case 222750000:
	case 296703000:
	case 297000000:
		return 0;
	case 233500000:
	case 245250000:
	case 247750000:
	case 253250000:
	case 298000000:
		return 1500;
	case 169128000:
	case 169500000:
	case 179500000:
	case 202000000:
		return 2000;
	case 256250000:
	case 262500000:
	case 270000000:
	case 272500000:
	case 273750000:
	case 280750000:
	case 281250000:
	case 286000000:
	case 291750000:
		return 4000;
	case 267250000:
	case 268500000:
		return 5000;
	default:
		return 1000;
	}
}

static void hsw_wrpll_update_rnp(u64 freq2k, unsigned int budget,
				 unsigned int r2, unsigned int n2,
				 unsigned int p,
				 struct hsw_wrpll_rnp *best)
{
	u64 a, b, c, d, diff, diff_best;

	/* No best (r,n,p) yet */
	if (best->p == 0) {
		best->p = p;
		best->n2 = n2;
		best->r2 = r2;
		return;
	}

	/*
	 * Output clock is (LC_FREQ_2K / 2000) * N / (P * R), which compares to
	 * freq2k.
	 *
	 * delta = 1e6 *
	 *	   abs(freq2k - (LC_FREQ_2K * n2/(p * r2))) /
	 *	   freq2k;
	 *
	 * and we would like delta <= budget.
	 *
	 * If the discrepancy is above the PPM-based budget, always prefer to
	 * improve upon the previous solution.  However, if you're within the
	 * budget, try to maximize Ref * VCO, that is N / (P * R^2).
	 */
	a = freq2k * budget * p * r2;
	b = freq2k * budget * best->p * best->r2;
	diff = abs_diff(freq2k * p * r2, LC_FREQ_2K * n2);
	diff_best = abs_diff(freq2k * best->p * best->r2,
			     LC_FREQ_2K * best->n2);
	c = 1000000 * diff;
	d = 1000000 * diff_best;

	if (a < c && b < d) {
		/* If both are above the budget, pick the closer */
		if (best->p * best->r2 * diff < p * r2 * diff_best) {
			best->p = p;
			best->n2 = n2;
			best->r2 = r2;
		}
	} else if (a >= c && b < d) {
		/* If A is below the threshold but B is above it?  Update. */
		best->p = p;
		best->n2 = n2;
		best->r2 = r2;
	} else if (a >= c && b >= d) {
		/* Both are below the limit, so pick the higher n2/(r2*r2) */
		if (n2 * best->r2 * best->r2 > best->n2 * r2 * r2) {
			best->p = p;
			best->n2 = n2;
			best->r2 = r2;
		}
	}
	/* Otherwise a < c && b >= d, do nothing */
}

static void
hsw_ddi_calculate_wrpll(int clock /* in Hz */,
			unsigned *r2_out, unsigned *n2_out, unsigned *p_out)
{
	u64 freq2k;
	unsigned p, n2, r2;
	struct hsw_wrpll_rnp best = {};
	unsigned budget;

	freq2k = clock / 100;

	budget = hsw_wrpll_get_budget_for_freq(clock);

	/* Special case handling for 540 pixel clock: bypass WR PLL entirely
	 * and directly pass the LC PLL to it. */
	if (freq2k == 5400000) {
		*n2_out = 2;
		*p_out = 1;
		*r2_out = 2;
		return;
	}

	/*
	 * Ref = LC_FREQ / R, where Ref is the actual reference input seen by
	 * the WR PLL.
	 *
	 * We want R so that REF_MIN <= Ref <= REF_MAX.
	 * Injecting R2 = 2 * R gives:
	 *   REF_MAX * r2 > LC_FREQ * 2 and
	 *   REF_MIN * r2 < LC_FREQ * 2
	 *
	 * Which means the desired boundaries for r2 are:
	 *  LC_FREQ * 2 / REF_MAX < r2 < LC_FREQ * 2 / REF_MIN
	 *
	 */
	for (r2 = LC_FREQ * 2 / REF_MAX + 1;
	     r2 <= LC_FREQ * 2 / REF_MIN;
	     r2++) {

		/*
		 * VCO = N * Ref, that is: VCO = N * LC_FREQ / R
		 *
		 * Once again we want VCO_MIN <= VCO <= VCO_MAX.
		 * Injecting R2 = 2 * R and N2 = 2 * N, we get:
		 *   VCO_MAX * r2 > n2 * LC_FREQ and
		 *   VCO_MIN * r2 < n2 * LC_FREQ)
		 *
		 * Which means the desired boundaries for n2 are:
		 * VCO_MIN * r2 / LC_FREQ < n2 < VCO_MAX * r2 / LC_FREQ
		 */
		for (n2 = VCO_MIN * r2 / LC_FREQ + 1;
		     n2 <= VCO_MAX * r2 / LC_FREQ;
		     n2++) {

			for (p = P_MIN; p <= P_MAX; p += P_INC)
				hsw_wrpll_update_rnp(freq2k, budget,
						     r2, n2, p, &best);
		}
	}

	*n2_out = best.n2;
	*p_out = best.p;
	*r2_out = best.r2;
}

static int hsw_ddi_wrpll_get_freq(struct drm_i915_private *i915,
				  const struct intel_shared_dpll *pll,
				  const struct intel_dpll_hw_state *pll_state)
{
	int refclk;
	int n, p, r;
	u32 wrpll = pll_state->wrpll;

	switch (wrpll & WRPLL_REF_MASK) {
	case WRPLL_REF_SPECIAL_HSW:
		/* Muxed-SSC for BDW, non-SSC for non-ULT HSW. */
		if (IS_HASWELL(i915) && !IS_HASWELL_ULT(i915)) {
			refclk = i915->display.dpll.ref_clks.nssc;
			break;
		}
		fallthrough;
	case WRPLL_REF_PCH_SSC:
		/*
		 * We could calculate spread here, but our checking
		 * code only cares about 5% accuracy, and spread is a max of
		 * 0.5% downspread.
		 */
		refclk = i915->display.dpll.ref_clks.ssc;
		break;
	case WRPLL_REF_LCPLL:
		refclk = 2700000;
		break;
	default:
		MISSING_CASE(wrpll);
		return 0;
	}

	r = wrpll & WRPLL_DIVIDER_REF_MASK;
	p = (wrpll & WRPLL_DIVIDER_POST_MASK) >> WRPLL_DIVIDER_POST_SHIFT;
	n = (wrpll & WRPLL_DIVIDER_FB_MASK) >> WRPLL_DIVIDER_FB_SHIFT;

	/* Convert to KHz, p & r have a fixed point portion */
	return (refclk * n / 10) / (p * r) * 2;
}

static int
hsw_ddi_wrpll_compute_dpll(struct intel_atomic_state *state,
			   struct intel_crtc *crtc)
{
	struct drm_i915_private *i915 = to_i915(state->base.dev);
	struct intel_crtc_state *crtc_state =
		intel_atomic_get_new_crtc_state(state, crtc);
	unsigned int p, n2, r2;

	hsw_ddi_calculate_wrpll(crtc_state->port_clock * 1000, &r2, &n2, &p);

	crtc_state->dpll_hw_state.wrpll =
		WRPLL_PLL_ENABLE | WRPLL_REF_LCPLL |
		WRPLL_DIVIDER_REFERENCE(r2) | WRPLL_DIVIDER_FEEDBACK(n2) |
		WRPLL_DIVIDER_POST(p);

	crtc_state->port_clock = hsw_ddi_wrpll_get_freq(i915, NULL,
							&crtc_state->dpll_hw_state);

	return 0;
}

static struct intel_shared_dpll *
hsw_ddi_wrpll_get_dpll(struct intel_atomic_state *state,
		       struct intel_crtc *crtc)
{
	struct intel_crtc_state *crtc_state =
		intel_atomic_get_new_crtc_state(state, crtc);

	return intel_find_shared_dpll(state, crtc,
				      &crtc_state->dpll_hw_state,
				      BIT(DPLL_ID_WRPLL2) |
				      BIT(DPLL_ID_WRPLL1));
}

static int
hsw_ddi_lcpll_compute_dpll(struct intel_crtc_state *crtc_state)
{
	struct drm_i915_private *i915 = to_i915(crtc_state->uapi.crtc->dev);
	int clock = crtc_state->port_clock;

	switch (clock / 2) {
	case 81000:
	case 135000:
	case 270000:
		return 0;
	default:
		drm_dbg_kms(&i915->drm, "Invalid clock for DP: %d\n",
			    clock);
		return -EINVAL;
	}
}

static struct intel_shared_dpll *
hsw_ddi_lcpll_get_dpll(struct intel_crtc_state *crtc_state)
{
	struct drm_i915_private *i915 = to_i915(crtc_state->uapi.crtc->dev);
	struct intel_shared_dpll *pll;
	enum intel_dpll_id pll_id;
	int clock = crtc_state->port_clock;

	switch (clock / 2) {
	case 81000:
		pll_id = DPLL_ID_LCPLL_810;
		break;
	case 135000:
		pll_id = DPLL_ID_LCPLL_1350;
		break;
	case 270000:
		pll_id = DPLL_ID_LCPLL_2700;
		break;
	default:
		MISSING_CASE(clock / 2);
		return NULL;
	}

	pll = intel_get_shared_dpll_by_id(i915, pll_id);

	if (!pll)
		return NULL;

	return pll;
}

static int hsw_ddi_lcpll_get_freq(struct drm_i915_private *i915,
				  const struct intel_shared_dpll *pll,
				  const struct intel_dpll_hw_state *pll_state)
{
	int link_clock = 0;

	switch (pll->info->id) {
	case DPLL_ID_LCPLL_810:
		link_clock = 81000;
		break;
	case DPLL_ID_LCPLL_1350:
		link_clock = 135000;
		break;
	case DPLL_ID_LCPLL_2700:
		link_clock = 270000;
		break;
	default:
		drm_WARN(&i915->drm, 1, "bad port clock sel\n");
		break;
	}

	return link_clock * 2;
}

static int
hsw_ddi_spll_compute_dpll(struct intel_atomic_state *state,
			  struct intel_crtc *crtc)
{
	struct intel_crtc_state *crtc_state =
		intel_atomic_get_new_crtc_state(state, crtc);

	if (drm_WARN_ON(crtc->base.dev, crtc_state->port_clock / 2 != 135000))
		return -EINVAL;

	crtc_state->dpll_hw_state.spll =
		SPLL_PLL_ENABLE | SPLL_FREQ_1350MHz | SPLL_REF_MUXED_SSC;

	return 0;
}

static struct intel_shared_dpll *
hsw_ddi_spll_get_dpll(struct intel_atomic_state *state,
		      struct intel_crtc *crtc)
{
	struct intel_crtc_state *crtc_state =
		intel_atomic_get_new_crtc_state(state, crtc);

	return intel_find_shared_dpll(state, crtc, &crtc_state->dpll_hw_state,
				      BIT(DPLL_ID_SPLL));
}

static int hsw_ddi_spll_get_freq(struct drm_i915_private *i915,
				 const struct intel_shared_dpll *pll,
				 const struct intel_dpll_hw_state *pll_state)
{
	int link_clock = 0;

	switch (pll_state->spll & SPLL_FREQ_MASK) {
	case SPLL_FREQ_810MHz:
		link_clock = 81000;
		break;
	case SPLL_FREQ_1350MHz:
		link_clock = 135000;
		break;
	case SPLL_FREQ_2700MHz:
		link_clock = 270000;
		break;
	default:
		drm_WARN(&i915->drm, 1, "bad spll freq\n");
		break;
	}

	return link_clock * 2;
}

static int hsw_compute_dpll(struct intel_atomic_state *state,
			    struct intel_crtc *crtc,
			    struct intel_encoder *encoder)
{
	struct intel_crtc_state *crtc_state =
		intel_atomic_get_new_crtc_state(state, crtc);

	if (intel_crtc_has_type(crtc_state, INTEL_OUTPUT_HDMI))
		return hsw_ddi_wrpll_compute_dpll(state, crtc);
	else if (intel_crtc_has_dp_encoder(crtc_state))
		return hsw_ddi_lcpll_compute_dpll(crtc_state);
	else if (intel_crtc_has_type(crtc_state, INTEL_OUTPUT_ANALOG))
		return hsw_ddi_spll_compute_dpll(state, crtc);
	else
		return -EINVAL;
}

static int hsw_get_dpll(struct intel_atomic_state *state,
			struct intel_crtc *crtc,
			struct intel_encoder *encoder)
{
	struct intel_crtc_state *crtc_state =
		intel_atomic_get_new_crtc_state(state, crtc);
	struct intel_shared_dpll *pll = NULL;

	if (intel_crtc_has_type(crtc_state, INTEL_OUTPUT_HDMI))
		pll = hsw_ddi_wrpll_get_dpll(state, crtc);
	else if (intel_crtc_has_dp_encoder(crtc_state))
		pll = hsw_ddi_lcpll_get_dpll(crtc_state);
	else if (intel_crtc_has_type(crtc_state, INTEL_OUTPUT_ANALOG))
		pll = hsw_ddi_spll_get_dpll(state, crtc);

	if (!pll)
		return -EINVAL;

	intel_reference_shared_dpll(state, crtc,
				    pll, &crtc_state->dpll_hw_state);

	crtc_state->shared_dpll = pll;

	return 0;
}

static void hsw_update_dpll_ref_clks(struct drm_i915_private *i915)
{
	i915->display.dpll.ref_clks.ssc = 135000;
	/* Non-SSC is only used on non-ULT HSW. */
	if (intel_de_read(i915, FUSE_STRAP3) & HSW_REF_CLK_SELECT)
		i915->display.dpll.ref_clks.nssc = 24000;
	else
		i915->display.dpll.ref_clks.nssc = 135000;
}

static void hsw_dump_hw_state(struct drm_i915_private *i915,
			      const struct intel_dpll_hw_state *hw_state)
{
	drm_dbg_kms(&i915->drm, "dpll_hw_state: wrpll: 0x%x spll: 0x%x\n",
		    hw_state->wrpll, hw_state->spll);
}

static bool hsw_compare_hw_state(const struct intel_dpll_hw_state *a,
				 const struct intel_dpll_hw_state *b)
{
	return a->wrpll == b->wrpll &&
		a->spll == b->spll;
}

static const struct intel_shared_dpll_funcs hsw_ddi_wrpll_funcs = {
	.enable = hsw_ddi_wrpll_enable,
	.disable = hsw_ddi_wrpll_disable,
	.get_hw_state = hsw_ddi_wrpll_get_hw_state,
	.get_freq = hsw_ddi_wrpll_get_freq,
};

static const struct intel_shared_dpll_funcs hsw_ddi_spll_funcs = {
	.enable = hsw_ddi_spll_enable,
	.disable = hsw_ddi_spll_disable,
	.get_hw_state = hsw_ddi_spll_get_hw_state,
	.get_freq = hsw_ddi_spll_get_freq,
};

static void hsw_ddi_lcpll_enable(struct drm_i915_private *i915,
				 struct intel_shared_dpll *pll)
{
}

static void hsw_ddi_lcpll_disable(struct drm_i915_private *i915,
				  struct intel_shared_dpll *pll)
{
}

static bool hsw_ddi_lcpll_get_hw_state(struct drm_i915_private *i915,
				       struct intel_shared_dpll *pll,
				       struct intel_dpll_hw_state *hw_state)
{
	return true;
}

static const struct intel_shared_dpll_funcs hsw_ddi_lcpll_funcs = {
	.enable = hsw_ddi_lcpll_enable,
	.disable = hsw_ddi_lcpll_disable,
	.get_hw_state = hsw_ddi_lcpll_get_hw_state,
	.get_freq = hsw_ddi_lcpll_get_freq,
};

static const struct dpll_info hsw_plls[] = {
	{ .name = "WRPLL 1", .funcs = &hsw_ddi_wrpll_funcs, .id = DPLL_ID_WRPLL1, },
	{ .name = "WRPLL 2", .funcs = &hsw_ddi_wrpll_funcs, .id = DPLL_ID_WRPLL2, },
	{ .name = "SPLL", .funcs = &hsw_ddi_spll_funcs, .id = DPLL_ID_SPLL, },
	{ .name = "LCPLL 810", .funcs = &hsw_ddi_lcpll_funcs, .id = DPLL_ID_LCPLL_810,
	  .always_on = true, },
	{ .name = "LCPLL 1350", .funcs = &hsw_ddi_lcpll_funcs, .id = DPLL_ID_LCPLL_1350,
	  .always_on = true, },
	{ .name = "LCPLL 2700", .funcs = &hsw_ddi_lcpll_funcs, .id = DPLL_ID_LCPLL_2700,
	  .always_on = true, },
	{}
};

static const struct intel_dpll_mgr hsw_pll_mgr = {
	.dpll_info = hsw_plls,
	.compute_dplls = hsw_compute_dpll,
	.get_dplls = hsw_get_dpll,
	.put_dplls = intel_put_dpll,
	.update_ref_clks = hsw_update_dpll_ref_clks,
	.dump_hw_state = hsw_dump_hw_state,
	.compare_hw_state = hsw_compare_hw_state,
};

struct skl_dpll_regs {
	i915_reg_t ctl, cfgcr1, cfgcr2;
};

/* this array is indexed by the *shared* pll id */
static const struct skl_dpll_regs skl_dpll_regs[4] = {
	{
		/* DPLL 0 */
		.ctl = LCPLL1_CTL,
		/* DPLL 0 doesn't support HDMI mode */
	},
	{
		/* DPLL 1 */
		.ctl = LCPLL2_CTL,
		.cfgcr1 = DPLL_CFGCR1(SKL_DPLL1),
		.cfgcr2 = DPLL_CFGCR2(SKL_DPLL1),
	},
	{
		/* DPLL 2 */
		.ctl = WRPLL_CTL(0),
		.cfgcr1 = DPLL_CFGCR1(SKL_DPLL2),
		.cfgcr2 = DPLL_CFGCR2(SKL_DPLL2),
	},
	{
		/* DPLL 3 */
		.ctl = WRPLL_CTL(1),
		.cfgcr1 = DPLL_CFGCR1(SKL_DPLL3),
		.cfgcr2 = DPLL_CFGCR2(SKL_DPLL3),
	},
};

static void skl_ddi_pll_write_ctrl1(struct drm_i915_private *i915,
				    struct intel_shared_dpll *pll)
{
	const enum intel_dpll_id id = pll->info->id;

	intel_de_rmw(i915, DPLL_CTRL1,
		     DPLL_CTRL1_HDMI_MODE(id) | DPLL_CTRL1_SSC(id) | DPLL_CTRL1_LINK_RATE_MASK(id),
		     pll->state.hw_state.ctrl1 << (id * 6));
	intel_de_posting_read(i915, DPLL_CTRL1);
}

static void skl_ddi_pll_enable(struct drm_i915_private *i915,
			       struct intel_shared_dpll *pll)
{
	const struct skl_dpll_regs *regs = skl_dpll_regs;
	const enum intel_dpll_id id = pll->info->id;

	skl_ddi_pll_write_ctrl1(i915, pll);

	intel_de_write(i915, regs[id].cfgcr1, pll->state.hw_state.cfgcr1);
	intel_de_write(i915, regs[id].cfgcr2, pll->state.hw_state.cfgcr2);
	intel_de_posting_read(i915, regs[id].cfgcr1);
	intel_de_posting_read(i915, regs[id].cfgcr2);

	/* the enable bit is always bit 31 */
	intel_de_rmw(i915, regs[id].ctl, 0, LCPLL_PLL_ENABLE);

	if (intel_de_wait_for_set(i915, DPLL_STATUS, DPLL_LOCK(id), 5))
		drm_err(&i915->drm, "DPLL %d not locked\n", id);
}

static void skl_ddi_dpll0_enable(struct drm_i915_private *i915,
				 struct intel_shared_dpll *pll)
{
	skl_ddi_pll_write_ctrl1(i915, pll);
}

static void skl_ddi_pll_disable(struct drm_i915_private *i915,
				struct intel_shared_dpll *pll)
{
	const struct skl_dpll_regs *regs = skl_dpll_regs;
	const enum intel_dpll_id id = pll->info->id;

	/* the enable bit is always bit 31 */
	intel_de_rmw(i915, regs[id].ctl, LCPLL_PLL_ENABLE, 0);
	intel_de_posting_read(i915, regs[id].ctl);
}

static void skl_ddi_dpll0_disable(struct drm_i915_private *i915,
				  struct intel_shared_dpll *pll)
{
}

static bool skl_ddi_pll_get_hw_state(struct drm_i915_private *i915,
				     struct intel_shared_dpll *pll,
				     struct intel_dpll_hw_state *hw_state)
{
	u32 val;
	const struct skl_dpll_regs *regs = skl_dpll_regs;
	const enum intel_dpll_id id = pll->info->id;
	intel_wakeref_t wakeref;
	bool ret;

	wakeref = intel_display_power_get_if_enabled(i915,
						     POWER_DOMAIN_DISPLAY_CORE);
	if (!wakeref)
		return false;

	ret = false;

	val = intel_de_read(i915, regs[id].ctl);
	if (!(val & LCPLL_PLL_ENABLE))
		goto out;

	val = intel_de_read(i915, DPLL_CTRL1);
	hw_state->ctrl1 = (val >> (id * 6)) & 0x3f;

	/* avoid reading back stale values if HDMI mode is not enabled */
	if (val & DPLL_CTRL1_HDMI_MODE(id)) {
		hw_state->cfgcr1 = intel_de_read(i915, regs[id].cfgcr1);
		hw_state->cfgcr2 = intel_de_read(i915, regs[id].cfgcr2);
	}
	ret = true;

out:
	intel_display_power_put(i915, POWER_DOMAIN_DISPLAY_CORE, wakeref);

	return ret;
}

static bool skl_ddi_dpll0_get_hw_state(struct drm_i915_private *i915,
				       struct intel_shared_dpll *pll,
				       struct intel_dpll_hw_state *hw_state)
{
	const struct skl_dpll_regs *regs = skl_dpll_regs;
	const enum intel_dpll_id id = pll->info->id;
	intel_wakeref_t wakeref;
	u32 val;
	bool ret;

	wakeref = intel_display_power_get_if_enabled(i915,
						     POWER_DOMAIN_DISPLAY_CORE);
	if (!wakeref)
		return false;

	ret = false;

	/* DPLL0 is always enabled since it drives CDCLK */
	val = intel_de_read(i915, regs[id].ctl);
	if (drm_WARN_ON(&i915->drm, !(val & LCPLL_PLL_ENABLE)))
		goto out;

	val = intel_de_read(i915, DPLL_CTRL1);
	hw_state->ctrl1 = (val >> (id * 6)) & 0x3f;

	ret = true;

out:
	intel_display_power_put(i915, POWER_DOMAIN_DISPLAY_CORE, wakeref);

	return ret;
}

struct skl_wrpll_context {
	u64 min_deviation;		/* current minimal deviation */
	u64 central_freq;		/* chosen central freq */
	u64 dco_freq;			/* chosen dco freq */
	unsigned int p;			/* chosen divider */
};

/* DCO freq must be within +1%/-6%  of the DCO central freq */
#define SKL_DCO_MAX_PDEVIATION	100
#define SKL_DCO_MAX_NDEVIATION	600

static void skl_wrpll_try_divider(struct skl_wrpll_context *ctx,
				  u64 central_freq,
				  u64 dco_freq,
				  unsigned int divider)
{
	u64 deviation;

	deviation = div64_u64(10000 * abs_diff(dco_freq, central_freq),
			      central_freq);

	/* positive deviation */
	if (dco_freq >= central_freq) {
		if (deviation < SKL_DCO_MAX_PDEVIATION &&
		    deviation < ctx->min_deviation) {
			ctx->min_deviation = deviation;
			ctx->central_freq = central_freq;
			ctx->dco_freq = dco_freq;
			ctx->p = divider;
		}
	/* negative deviation */
	} else if (deviation < SKL_DCO_MAX_NDEVIATION &&
		   deviation < ctx->min_deviation) {
		ctx->min_deviation = deviation;
		ctx->central_freq = central_freq;
		ctx->dco_freq = dco_freq;
		ctx->p = divider;
	}
}

static void skl_wrpll_get_multipliers(unsigned int p,
				      unsigned int *p0 /* out */,
				      unsigned int *p1 /* out */,
				      unsigned int *p2 /* out */)
{
	/* even dividers */
	if (p % 2 == 0) {
		unsigned int half = p / 2;

		if (half == 1 || half == 2 || half == 3 || half == 5) {
			*p0 = 2;
			*p1 = 1;
			*p2 = half;
		} else if (half % 2 == 0) {
			*p0 = 2;
			*p1 = half / 2;
			*p2 = 2;
		} else if (half % 3 == 0) {
			*p0 = 3;
			*p1 = half / 3;
			*p2 = 2;
		} else if (half % 7 == 0) {
			*p0 = 7;
			*p1 = half / 7;
			*p2 = 2;
		}
	} else if (p == 3 || p == 9) {  /* 3, 5, 7, 9, 15, 21, 35 */
		*p0 = 3;
		*p1 = 1;
		*p2 = p / 3;
	} else if (p == 5 || p == 7) {
		*p0 = p;
		*p1 = 1;
		*p2 = 1;
	} else if (p == 15) {
		*p0 = 3;
		*p1 = 1;
		*p2 = 5;
	} else if (p == 21) {
		*p0 = 7;
		*p1 = 1;
		*p2 = 3;
	} else if (p == 35) {
		*p0 = 7;
		*p1 = 1;
		*p2 = 5;
	}
}

struct skl_wrpll_params {
	u32 dco_fraction;
	u32 dco_integer;
	u32 qdiv_ratio;
	u32 qdiv_mode;
	u32 kdiv;
	u32 pdiv;
	u32 central_freq;
};

static void skl_wrpll_params_populate(struct skl_wrpll_params *params,
				      u64 afe_clock,
				      int ref_clock,
				      u64 central_freq,
				      u32 p0, u32 p1, u32 p2)
{
	u64 dco_freq;

	switch (central_freq) {
	case 9600000000ULL:
		params->central_freq = 0;
		break;
	case 9000000000ULL:
		params->central_freq = 1;
		break;
	case 8400000000ULL:
		params->central_freq = 3;
	}

	switch (p0) {
	case 1:
		params->pdiv = 0;
		break;
	case 2:
		params->pdiv = 1;
		break;
	case 3:
		params->pdiv = 2;
		break;
	case 7:
		params->pdiv = 4;
		break;
	default:
		WARN(1, "Incorrect PDiv\n");
	}

	switch (p2) {
	case 5:
		params->kdiv = 0;
		break;
	case 2:
		params->kdiv = 1;
		break;
	case 3:
		params->kdiv = 2;
		break;
	case 1:
		params->kdiv = 3;
		break;
	default:
		WARN(1, "Incorrect KDiv\n");
	}

	params->qdiv_ratio = p1;
	params->qdiv_mode = (params->qdiv_ratio == 1) ? 0 : 1;

	dco_freq = p0 * p1 * p2 * afe_clock;

	/*
	 * Intermediate values are in Hz.
	 * Divide by MHz to match bsepc
	 */
	params->dco_integer = div_u64(dco_freq, ref_clock * KHz(1));
	params->dco_fraction =
		div_u64((div_u64(dco_freq, ref_clock / KHz(1)) -
			 params->dco_integer * MHz(1)) * 0x8000, MHz(1));
}

static int
skl_ddi_calculate_wrpll(int clock /* in Hz */,
			int ref_clock,
			struct skl_wrpll_params *wrpll_params)
{
	static const u64 dco_central_freq[3] = { 8400000000ULL,
						 9000000000ULL,
						 9600000000ULL };
	static const u8 even_dividers[] = {  4,  6,  8, 10, 12, 14, 16, 18, 20,
					    24, 28, 30, 32, 36, 40, 42, 44,
					    48, 52, 54, 56, 60, 64, 66, 68,
					    70, 72, 76, 78, 80, 84, 88, 90,
					    92, 96, 98 };
	static const u8 odd_dividers[] = { 3, 5, 7, 9, 15, 21, 35 };
	static const struct {
		const u8 *list;
		int n_dividers;
	} dividers[] = {
		{ even_dividers, ARRAY_SIZE(even_dividers) },
		{ odd_dividers, ARRAY_SIZE(odd_dividers) },
	};
	struct skl_wrpll_context ctx = {
		.min_deviation = U64_MAX,
	};
	unsigned int dco, d, i;
	unsigned int p0, p1, p2;
	u64 afe_clock = clock * 5; /* AFE Clock is 5x Pixel clock */

	for (d = 0; d < ARRAY_SIZE(dividers); d++) {
		for (dco = 0; dco < ARRAY_SIZE(dco_central_freq); dco++) {
			for (i = 0; i < dividers[d].n_dividers; i++) {
				unsigned int p = dividers[d].list[i];
				u64 dco_freq = p * afe_clock;

				skl_wrpll_try_divider(&ctx,
						      dco_central_freq[dco],
						      dco_freq,
						      p);
				/*
				 * Skip the remaining dividers if we're sure to
				 * have found the definitive divider, we can't
				 * improve a 0 deviation.
				 */
				if (ctx.min_deviation == 0)
					goto skip_remaining_dividers;
			}
		}

skip_remaining_dividers:
		/*
		 * If a solution is found with an even divider, prefer
		 * this one.
		 */
		if (d == 0 && ctx.p)
			break;
	}

	if (!ctx.p)
		return -EINVAL;

	/*
	 * gcc incorrectly analyses that these can be used without being
	 * initialized. To be fair, it's hard to guess.
	 */
	p0 = p1 = p2 = 0;
	skl_wrpll_get_multipliers(ctx.p, &p0, &p1, &p2);
	skl_wrpll_params_populate(wrpll_params, afe_clock, ref_clock,
				  ctx.central_freq, p0, p1, p2);

	return 0;
}

static int skl_ddi_wrpll_get_freq(struct drm_i915_private *i915,
				  const struct intel_shared_dpll *pll,
				  const struct intel_dpll_hw_state *pll_state)
{
	int ref_clock = i915->display.dpll.ref_clks.nssc;
	u32 p0, p1, p2, dco_freq;

	p0 = pll_state->cfgcr2 & DPLL_CFGCR2_PDIV_MASK;
	p2 = pll_state->cfgcr2 & DPLL_CFGCR2_KDIV_MASK;

	if (pll_state->cfgcr2 &  DPLL_CFGCR2_QDIV_MODE(1))
		p1 = (pll_state->cfgcr2 & DPLL_CFGCR2_QDIV_RATIO_MASK) >> 8;
	else
		p1 = 1;


	switch (p0) {
	case DPLL_CFGCR2_PDIV_1:
		p0 = 1;
		break;
	case DPLL_CFGCR2_PDIV_2:
		p0 = 2;
		break;
	case DPLL_CFGCR2_PDIV_3:
		p0 = 3;
		break;
	case DPLL_CFGCR2_PDIV_7_INVALID:
		/*
		 * Incorrect ASUS-Z170M BIOS setting, the HW seems to ignore bit#0,
		 * handling it the same way as PDIV_7.
		 */
		drm_dbg_kms(&i915->drm, "Invalid WRPLL PDIV divider value, fixing it.\n");
		fallthrough;
	case DPLL_CFGCR2_PDIV_7:
		p0 = 7;
		break;
	default:
		MISSING_CASE(p0);
		return 0;
	}

	switch (p2) {
	case DPLL_CFGCR2_KDIV_5:
		p2 = 5;
		break;
	case DPLL_CFGCR2_KDIV_2:
		p2 = 2;
		break;
	case DPLL_CFGCR2_KDIV_3:
		p2 = 3;
		break;
	case DPLL_CFGCR2_KDIV_1:
		p2 = 1;
		break;
	default:
		MISSING_CASE(p2);
		return 0;
	}

	dco_freq = (pll_state->cfgcr1 & DPLL_CFGCR1_DCO_INTEGER_MASK) *
		   ref_clock;

	dco_freq += ((pll_state->cfgcr1 & DPLL_CFGCR1_DCO_FRACTION_MASK) >> 9) *
		    ref_clock / 0x8000;

	if (drm_WARN_ON(&i915->drm, p0 == 0 || p1 == 0 || p2 == 0))
		return 0;

	return dco_freq / (p0 * p1 * p2 * 5);
}

static int skl_ddi_hdmi_pll_dividers(struct intel_crtc_state *crtc_state)
{
	struct drm_i915_private *i915 = to_i915(crtc_state->uapi.crtc->dev);
	struct skl_wrpll_params wrpll_params = {};
	u32 ctrl1, cfgcr1, cfgcr2;
	int ret;

	/*
	 * See comment in intel_dpll_hw_state to understand why we always use 0
	 * as the DPLL id in this function.
	 */
	ctrl1 = DPLL_CTRL1_OVERRIDE(0);

	ctrl1 |= DPLL_CTRL1_HDMI_MODE(0);

	ret = skl_ddi_calculate_wrpll(crtc_state->port_clock * 1000,
				      i915->display.dpll.ref_clks.nssc, &wrpll_params);
	if (ret)
		return ret;

	cfgcr1 = DPLL_CFGCR1_FREQ_ENABLE |
		DPLL_CFGCR1_DCO_FRACTION(wrpll_params.dco_fraction) |
		wrpll_params.dco_integer;

	cfgcr2 = DPLL_CFGCR2_QDIV_RATIO(wrpll_params.qdiv_ratio) |
		DPLL_CFGCR2_QDIV_MODE(wrpll_params.qdiv_mode) |
		DPLL_CFGCR2_KDIV(wrpll_params.kdiv) |
		DPLL_CFGCR2_PDIV(wrpll_params.pdiv) |
		wrpll_params.central_freq;

	crtc_state->dpll_hw_state.ctrl1 = ctrl1;
	crtc_state->dpll_hw_state.cfgcr1 = cfgcr1;
	crtc_state->dpll_hw_state.cfgcr2 = cfgcr2;

	crtc_state->port_clock = skl_ddi_wrpll_get_freq(i915, NULL,
							&crtc_state->dpll_hw_state);

	return 0;
}

static int
skl_ddi_dp_set_dpll_hw_state(struct intel_crtc_state *crtc_state)
{
	u32 ctrl1;

	/*
	 * See comment in intel_dpll_hw_state to understand why we always use 0
	 * as the DPLL id in this function.
	 */
	ctrl1 = DPLL_CTRL1_OVERRIDE(0);
	switch (crtc_state->port_clock / 2) {
	case 81000:
		ctrl1 |= DPLL_CTRL1_LINK_RATE(DPLL_CTRL1_LINK_RATE_810, 0);
		break;
	case 135000:
		ctrl1 |= DPLL_CTRL1_LINK_RATE(DPLL_CTRL1_LINK_RATE_1350, 0);
		break;
	case 270000:
		ctrl1 |= DPLL_CTRL1_LINK_RATE(DPLL_CTRL1_LINK_RATE_2700, 0);
		break;
		/* eDP 1.4 rates */
	case 162000:
		ctrl1 |= DPLL_CTRL1_LINK_RATE(DPLL_CTRL1_LINK_RATE_1620, 0);
		break;
	case 108000:
		ctrl1 |= DPLL_CTRL1_LINK_RATE(DPLL_CTRL1_LINK_RATE_1080, 0);
		break;
	case 216000:
		ctrl1 |= DPLL_CTRL1_LINK_RATE(DPLL_CTRL1_LINK_RATE_2160, 0);
		break;
	}

	crtc_state->dpll_hw_state.ctrl1 = ctrl1;

	return 0;
}

static int skl_ddi_lcpll_get_freq(struct drm_i915_private *i915,
				  const struct intel_shared_dpll *pll,
				  const struct intel_dpll_hw_state *pll_state)
{
	int link_clock = 0;

	switch ((pll_state->ctrl1 & DPLL_CTRL1_LINK_RATE_MASK(0)) >>
		DPLL_CTRL1_LINK_RATE_SHIFT(0)) {
	case DPLL_CTRL1_LINK_RATE_810:
		link_clock = 81000;
		break;
	case DPLL_CTRL1_LINK_RATE_1080:
		link_clock = 108000;
		break;
	case DPLL_CTRL1_LINK_RATE_1350:
		link_clock = 135000;
		break;
	case DPLL_CTRL1_LINK_RATE_1620:
		link_clock = 162000;
		break;
	case DPLL_CTRL1_LINK_RATE_2160:
		link_clock = 216000;
		break;
	case DPLL_CTRL1_LINK_RATE_2700:
		link_clock = 270000;
		break;
	default:
		drm_WARN(&i915->drm, 1, "Unsupported link rate\n");
		break;
	}

	return link_clock * 2;
}

static int skl_compute_dpll(struct intel_atomic_state *state,
			    struct intel_crtc *crtc,
			    struct intel_encoder *encoder)
{
	struct intel_crtc_state *crtc_state =
		intel_atomic_get_new_crtc_state(state, crtc);

	if (intel_crtc_has_type(crtc_state, INTEL_OUTPUT_HDMI))
		return skl_ddi_hdmi_pll_dividers(crtc_state);
	else if (intel_crtc_has_dp_encoder(crtc_state))
		return skl_ddi_dp_set_dpll_hw_state(crtc_state);
	else
		return -EINVAL;
}

static int skl_get_dpll(struct intel_atomic_state *state,
			struct intel_crtc *crtc,
			struct intel_encoder *encoder)
{
	struct intel_crtc_state *crtc_state =
		intel_atomic_get_new_crtc_state(state, crtc);
	struct intel_shared_dpll *pll;

	if (intel_crtc_has_type(crtc_state, INTEL_OUTPUT_EDP))
		pll = intel_find_shared_dpll(state, crtc,
					     &crtc_state->dpll_hw_state,
					     BIT(DPLL_ID_SKL_DPLL0));
	else
		pll = intel_find_shared_dpll(state, crtc,
					     &crtc_state->dpll_hw_state,
					     BIT(DPLL_ID_SKL_DPLL3) |
					     BIT(DPLL_ID_SKL_DPLL2) |
					     BIT(DPLL_ID_SKL_DPLL1));
	if (!pll)
		return -EINVAL;

	intel_reference_shared_dpll(state, crtc,
				    pll, &crtc_state->dpll_hw_state);

	crtc_state->shared_dpll = pll;

	return 0;
}

static int skl_ddi_pll_get_freq(struct drm_i915_private *i915,
				const struct intel_shared_dpll *pll,
				const struct intel_dpll_hw_state *pll_state)
{
	/*
	 * ctrl1 register is already shifted for each pll, just use 0 to get
	 * the internal shift for each field
	 */
	if (pll_state->ctrl1 & DPLL_CTRL1_HDMI_MODE(0))
		return skl_ddi_wrpll_get_freq(i915, pll, pll_state);
	else
		return skl_ddi_lcpll_get_freq(i915, pll, pll_state);
}

static void skl_update_dpll_ref_clks(struct drm_i915_private *i915)
{
	/* No SSC ref */
	i915->display.dpll.ref_clks.nssc = i915->display.cdclk.hw.ref;
}

static void skl_dump_hw_state(struct drm_i915_private *i915,
			      const struct intel_dpll_hw_state *hw_state)
{
	drm_dbg_kms(&i915->drm, "dpll_hw_state: "
		      "ctrl1: 0x%x, cfgcr1: 0x%x, cfgcr2: 0x%x\n",
		      hw_state->ctrl1,
		      hw_state->cfgcr1,
		      hw_state->cfgcr2);
}

static bool skl_compare_hw_state(const struct intel_dpll_hw_state *a,
				 const struct intel_dpll_hw_state *b)
{
	return a->ctrl1 == b->ctrl1 &&
		a->cfgcr1 == b->cfgcr1 &&
		a->cfgcr2 == b->cfgcr2;
}

static const struct intel_shared_dpll_funcs skl_ddi_pll_funcs = {
	.enable = skl_ddi_pll_enable,
	.disable = skl_ddi_pll_disable,
	.get_hw_state = skl_ddi_pll_get_hw_state,
	.get_freq = skl_ddi_pll_get_freq,
};

static const struct intel_shared_dpll_funcs skl_ddi_dpll0_funcs = {
	.enable = skl_ddi_dpll0_enable,
	.disable = skl_ddi_dpll0_disable,
	.get_hw_state = skl_ddi_dpll0_get_hw_state,
	.get_freq = skl_ddi_pll_get_freq,
};

static const struct dpll_info skl_plls[] = {
	{ .name = "DPLL 0", .funcs = &skl_ddi_dpll0_funcs, .id = DPLL_ID_SKL_DPLL0,
	  .always_on = true, },
	{ .name = "DPLL 1", .funcs = &skl_ddi_pll_funcs, .id = DPLL_ID_SKL_DPLL1, },
	{ .name = "DPLL 2", .funcs = &skl_ddi_pll_funcs, .id = DPLL_ID_SKL_DPLL2, },
	{ .name = "DPLL 3", .funcs = &skl_ddi_pll_funcs, .id = DPLL_ID_SKL_DPLL3, },
	{}
};

static const struct intel_dpll_mgr skl_pll_mgr = {
	.dpll_info = skl_plls,
	.compute_dplls = skl_compute_dpll,
	.get_dplls = skl_get_dpll,
	.put_dplls = intel_put_dpll,
	.update_ref_clks = skl_update_dpll_ref_clks,
	.dump_hw_state = skl_dump_hw_state,
	.compare_hw_state = skl_compare_hw_state,
};

static void bxt_ddi_pll_enable(struct drm_i915_private *i915,
			       struct intel_shared_dpll *pll)
{
	u32 temp;
	enum port port = (enum port)pll->info->id; /* 1:1 port->PLL mapping */
	enum dpio_phy phy;
	enum dpio_channel ch;

	bxt_port_to_phy_channel(i915, port, &phy, &ch);

	/* Non-SSC reference */
	intel_de_rmw(i915, BXT_PORT_PLL_ENABLE(port), 0, PORT_PLL_REF_SEL);

	if (IS_GEMINILAKE(i915)) {
		intel_de_rmw(i915, BXT_PORT_PLL_ENABLE(port),
			     0, PORT_PLL_POWER_ENABLE);

		if (wait_for_us((intel_de_read(i915, BXT_PORT_PLL_ENABLE(port)) &
				 PORT_PLL_POWER_STATE), 200))
			drm_err(&i915->drm,
				"Power state not set for PLL:%d\n", port);
	}

	/* Disable 10 bit clock */
	intel_de_rmw(i915, BXT_PORT_PLL_EBB_4(phy, ch),
		     PORT_PLL_10BIT_CLK_ENABLE, 0);

	/* Write P1 & P2 */
	intel_de_rmw(i915, BXT_PORT_PLL_EBB_0(phy, ch),
		     PORT_PLL_P1_MASK | PORT_PLL_P2_MASK, pll->state.hw_state.ebb0);

	/* Write M2 integer */
	intel_de_rmw(i915, BXT_PORT_PLL(phy, ch, 0),
		     PORT_PLL_M2_INT_MASK, pll->state.hw_state.pll0);

	/* Write N */
	intel_de_rmw(i915, BXT_PORT_PLL(phy, ch, 1),
		     PORT_PLL_N_MASK, pll->state.hw_state.pll1);

	/* Write M2 fraction */
	intel_de_rmw(i915, BXT_PORT_PLL(phy, ch, 2),
		     PORT_PLL_M2_FRAC_MASK, pll->state.hw_state.pll2);

	/* Write M2 fraction enable */
	intel_de_rmw(i915, BXT_PORT_PLL(phy, ch, 3),
		     PORT_PLL_M2_FRAC_ENABLE, pll->state.hw_state.pll3);

	/* Write coeff */
	temp = intel_de_read(i915, BXT_PORT_PLL(phy, ch, 6));
	temp &= ~PORT_PLL_PROP_COEFF_MASK;
	temp &= ~PORT_PLL_INT_COEFF_MASK;
	temp &= ~PORT_PLL_GAIN_CTL_MASK;
	temp |= pll->state.hw_state.pll6;
	intel_de_write(i915, BXT_PORT_PLL(phy, ch, 6), temp);

	/* Write calibration val */
	intel_de_rmw(i915, BXT_PORT_PLL(phy, ch, 8),
		     PORT_PLL_TARGET_CNT_MASK, pll->state.hw_state.pll8);

	intel_de_rmw(i915, BXT_PORT_PLL(phy, ch, 9),
		     PORT_PLL_LOCK_THRESHOLD_MASK, pll->state.hw_state.pll9);

	temp = intel_de_read(i915, BXT_PORT_PLL(phy, ch, 10));
	temp &= ~PORT_PLL_DCO_AMP_OVR_EN_H;
	temp &= ~PORT_PLL_DCO_AMP_MASK;
	temp |= pll->state.hw_state.pll10;
	intel_de_write(i915, BXT_PORT_PLL(phy, ch, 10), temp);

	/* Recalibrate with new settings */
	temp = intel_de_read(i915, BXT_PORT_PLL_EBB_4(phy, ch));
	temp |= PORT_PLL_RECALIBRATE;
	intel_de_write(i915, BXT_PORT_PLL_EBB_4(phy, ch), temp);
	temp &= ~PORT_PLL_10BIT_CLK_ENABLE;
	temp |= pll->state.hw_state.ebb4;
	intel_de_write(i915, BXT_PORT_PLL_EBB_4(phy, ch), temp);

	/* Enable PLL */
	intel_de_rmw(i915, BXT_PORT_PLL_ENABLE(port), 0, PORT_PLL_ENABLE);
	intel_de_posting_read(i915, BXT_PORT_PLL_ENABLE(port));

	if (wait_for_us((intel_de_read(i915, BXT_PORT_PLL_ENABLE(port)) & PORT_PLL_LOCK),
			200))
		drm_err(&i915->drm, "PLL %d not locked\n", port);

	if (IS_GEMINILAKE(i915)) {
		temp = intel_de_read(i915, BXT_PORT_TX_DW5_LN0(phy, ch));
		temp |= DCC_DELAY_RANGE_2;
		intel_de_write(i915, BXT_PORT_TX_DW5_GRP(phy, ch), temp);
	}

	/*
	 * While we write to the group register to program all lanes at once we
	 * can read only lane registers and we pick lanes 0/1 for that.
	 */
	temp = intel_de_read(i915, BXT_PORT_PCS_DW12_LN01(phy, ch));
	temp &= ~LANE_STAGGER_MASK;
	temp &= ~LANESTAGGER_STRAP_OVRD;
	temp |= pll->state.hw_state.pcsdw12;
	intel_de_write(i915, BXT_PORT_PCS_DW12_GRP(phy, ch), temp);
}

static void bxt_ddi_pll_disable(struct drm_i915_private *i915,
				struct intel_shared_dpll *pll)
{
	enum port port = (enum port)pll->info->id; /* 1:1 port->PLL mapping */

	intel_de_rmw(i915, BXT_PORT_PLL_ENABLE(port), PORT_PLL_ENABLE, 0);
	intel_de_posting_read(i915, BXT_PORT_PLL_ENABLE(port));

	if (IS_GEMINILAKE(i915)) {
		intel_de_rmw(i915, BXT_PORT_PLL_ENABLE(port),
			     PORT_PLL_POWER_ENABLE, 0);

		if (wait_for_us(!(intel_de_read(i915, BXT_PORT_PLL_ENABLE(port)) &
				  PORT_PLL_POWER_STATE), 200))
			drm_err(&i915->drm,
				"Power state not reset for PLL:%d\n", port);
	}
}

static bool bxt_ddi_pll_get_hw_state(struct drm_i915_private *i915,
				     struct intel_shared_dpll *pll,
				     struct intel_dpll_hw_state *hw_state)
{
	enum port port = (enum port)pll->info->id; /* 1:1 port->PLL mapping */
	intel_wakeref_t wakeref;
	enum dpio_phy phy;
	enum dpio_channel ch;
	u32 val;
	bool ret;

	bxt_port_to_phy_channel(i915, port, &phy, &ch);

	wakeref = intel_display_power_get_if_enabled(i915,
						     POWER_DOMAIN_DISPLAY_CORE);
	if (!wakeref)
		return false;

	ret = false;

	val = intel_de_read(i915, BXT_PORT_PLL_ENABLE(port));
	if (!(val & PORT_PLL_ENABLE))
		goto out;

	hw_state->ebb0 = intel_de_read(i915, BXT_PORT_PLL_EBB_0(phy, ch));
	hw_state->ebb0 &= PORT_PLL_P1_MASK | PORT_PLL_P2_MASK;

	hw_state->ebb4 = intel_de_read(i915, BXT_PORT_PLL_EBB_4(phy, ch));
	hw_state->ebb4 &= PORT_PLL_10BIT_CLK_ENABLE;

	hw_state->pll0 = intel_de_read(i915, BXT_PORT_PLL(phy, ch, 0));
	hw_state->pll0 &= PORT_PLL_M2_INT_MASK;

	hw_state->pll1 = intel_de_read(i915, BXT_PORT_PLL(phy, ch, 1));
	hw_state->pll1 &= PORT_PLL_N_MASK;

	hw_state->pll2 = intel_de_read(i915, BXT_PORT_PLL(phy, ch, 2));
	hw_state->pll2 &= PORT_PLL_M2_FRAC_MASK;

	hw_state->pll3 = intel_de_read(i915, BXT_PORT_PLL(phy, ch, 3));
	hw_state->pll3 &= PORT_PLL_M2_FRAC_ENABLE;

	hw_state->pll6 = intel_de_read(i915, BXT_PORT_PLL(phy, ch, 6));
	hw_state->pll6 &= PORT_PLL_PROP_COEFF_MASK |
			  PORT_PLL_INT_COEFF_MASK |
			  PORT_PLL_GAIN_CTL_MASK;

	hw_state->pll8 = intel_de_read(i915, BXT_PORT_PLL(phy, ch, 8));
	hw_state->pll8 &= PORT_PLL_TARGET_CNT_MASK;

	hw_state->pll9 = intel_de_read(i915, BXT_PORT_PLL(phy, ch, 9));
	hw_state->pll9 &= PORT_PLL_LOCK_THRESHOLD_MASK;

	hw_state->pll10 = intel_de_read(i915, BXT_PORT_PLL(phy, ch, 10));
	hw_state->pll10 &= PORT_PLL_DCO_AMP_OVR_EN_H |
			   PORT_PLL_DCO_AMP_MASK;

	/*
	 * While we write to the group register to program all lanes at once we
	 * can read only lane registers. We configure all lanes the same way, so
	 * here just read out lanes 0/1 and output a note if lanes 2/3 differ.
	 */
	hw_state->pcsdw12 = intel_de_read(i915,
					  BXT_PORT_PCS_DW12_LN01(phy, ch));
	if (intel_de_read(i915, BXT_PORT_PCS_DW12_LN23(phy, ch)) != hw_state->pcsdw12)
		drm_dbg(&i915->drm,
			"lane stagger config different for lane 01 (%08x) and 23 (%08x)\n",
			hw_state->pcsdw12,
			intel_de_read(i915,
				      BXT_PORT_PCS_DW12_LN23(phy, ch)));
	hw_state->pcsdw12 &= LANE_STAGGER_MASK | LANESTAGGER_STRAP_OVRD;

	ret = true;

out:
	intel_display_power_put(i915, POWER_DOMAIN_DISPLAY_CORE, wakeref);

	return ret;
}

/* pre-calculated values for DP linkrates */
static const struct dpll bxt_dp_clk_val[] = {
	/* m2 is .22 binary fixed point */
	{ .dot = 162000, .p1 = 4, .p2 = 2, .n = 1, .m1 = 2, .m2 = 0x819999a /* 32.4 */ },
	{ .dot = 270000, .p1 = 4, .p2 = 1, .n = 1, .m1 = 2, .m2 = 0x6c00000 /* 27.0 */ },
	{ .dot = 540000, .p1 = 2, .p2 = 1, .n = 1, .m1 = 2, .m2 = 0x6c00000 /* 27.0 */ },
	{ .dot = 216000, .p1 = 3, .p2 = 2, .n = 1, .m1 = 2, .m2 = 0x819999a /* 32.4 */ },
	{ .dot = 243000, .p1 = 4, .p2 = 1, .n = 1, .m1 = 2, .m2 = 0x6133333 /* 24.3 */ },
	{ .dot = 324000, .p1 = 4, .p2 = 1, .n = 1, .m1 = 2, .m2 = 0x819999a /* 32.4 */ },
	{ .dot = 432000, .p1 = 3, .p2 = 1, .n = 1, .m1 = 2, .m2 = 0x819999a /* 32.4 */ },
};

static int
bxt_ddi_hdmi_pll_dividers(struct intel_crtc_state *crtc_state,
			  struct dpll *clk_div)
{
	struct drm_i915_private *i915 = to_i915(crtc_state->uapi.crtc->dev);

	/* Calculate HDMI div */
	/*
	 * FIXME: tie the following calculation into
	 * i9xx_crtc_compute_clock
	 */
	if (!bxt_find_best_dpll(crtc_state, clk_div))
		return -EINVAL;

	drm_WARN_ON(&i915->drm, clk_div->m1 != 2);

	return 0;
}

static void bxt_ddi_dp_pll_dividers(struct intel_crtc_state *crtc_state,
				    struct dpll *clk_div)
{
	struct drm_i915_private *i915 = to_i915(crtc_state->uapi.crtc->dev);
	int i;

	*clk_div = bxt_dp_clk_val[0];
	for (i = 0; i < ARRAY_SIZE(bxt_dp_clk_val); ++i) {
		if (crtc_state->port_clock == bxt_dp_clk_val[i].dot) {
			*clk_div = bxt_dp_clk_val[i];
			break;
		}
	}

	chv_calc_dpll_params(i915->display.dpll.ref_clks.nssc, clk_div);

	drm_WARN_ON(&i915->drm, clk_div->vco == 0 ||
		    clk_div->dot != crtc_state->port_clock);
}

static int bxt_ddi_set_dpll_hw_state(struct intel_crtc_state *crtc_state,
				     const struct dpll *clk_div)
{
	struct drm_i915_private *i915 = to_i915(crtc_state->uapi.crtc->dev);
	struct intel_dpll_hw_state *dpll_hw_state = &crtc_state->dpll_hw_state;
	int clock = crtc_state->port_clock;
	int vco = clk_div->vco;
	u32 prop_coef, int_coef, gain_ctl, targ_cnt;
	u32 lanestagger;

	if (vco >= 6200000 && vco <= 6700000) {
		prop_coef = 4;
		int_coef = 9;
		gain_ctl = 3;
		targ_cnt = 8;
	} else if ((vco > 5400000 && vco < 6200000) ||
			(vco >= 4800000 && vco < 5400000)) {
		prop_coef = 5;
		int_coef = 11;
		gain_ctl = 3;
		targ_cnt = 9;
	} else if (vco == 5400000) {
		prop_coef = 3;
		int_coef = 8;
		gain_ctl = 1;
		targ_cnt = 9;
	} else {
		drm_err(&i915->drm, "Invalid VCO\n");
		return -EINVAL;
	}

	if (clock > 270000)
		lanestagger = 0x18;
	else if (clock > 135000)
		lanestagger = 0x0d;
	else if (clock > 67000)
		lanestagger = 0x07;
	else if (clock > 33000)
		lanestagger = 0x04;
	else
		lanestagger = 0x02;

	dpll_hw_state->ebb0 = PORT_PLL_P1(clk_div->p1) | PORT_PLL_P2(clk_div->p2);
	dpll_hw_state->pll0 = PORT_PLL_M2_INT(clk_div->m2 >> 22);
	dpll_hw_state->pll1 = PORT_PLL_N(clk_div->n);
	dpll_hw_state->pll2 = PORT_PLL_M2_FRAC(clk_div->m2 & 0x3fffff);

	if (clk_div->m2 & 0x3fffff)
		dpll_hw_state->pll3 = PORT_PLL_M2_FRAC_ENABLE;

	dpll_hw_state->pll6 = PORT_PLL_PROP_COEFF(prop_coef) |
		PORT_PLL_INT_COEFF(int_coef) |
		PORT_PLL_GAIN_CTL(gain_ctl);

	dpll_hw_state->pll8 = PORT_PLL_TARGET_CNT(targ_cnt);

	dpll_hw_state->pll9 = PORT_PLL_LOCK_THRESHOLD(5);

	dpll_hw_state->pll10 = PORT_PLL_DCO_AMP(15) |
		PORT_PLL_DCO_AMP_OVR_EN_H;

	dpll_hw_state->ebb4 = PORT_PLL_10BIT_CLK_ENABLE;

	dpll_hw_state->pcsdw12 = LANESTAGGER_STRAP_OVRD | lanestagger;

	return 0;
}

static int bxt_ddi_pll_get_freq(struct drm_i915_private *i915,
				const struct intel_shared_dpll *pll,
				const struct intel_dpll_hw_state *pll_state)
{
	struct dpll clock;

	clock.m1 = 2;
	clock.m2 = REG_FIELD_GET(PORT_PLL_M2_INT_MASK, pll_state->pll0) << 22;
	if (pll_state->pll3 & PORT_PLL_M2_FRAC_ENABLE)
		clock.m2 |= REG_FIELD_GET(PORT_PLL_M2_FRAC_MASK, pll_state->pll2);
	clock.n = REG_FIELD_GET(PORT_PLL_N_MASK, pll_state->pll1);
	clock.p1 = REG_FIELD_GET(PORT_PLL_P1_MASK, pll_state->ebb0);
	clock.p2 = REG_FIELD_GET(PORT_PLL_P2_MASK, pll_state->ebb0);

	return chv_calc_dpll_params(i915->display.dpll.ref_clks.nssc, &clock);
}

static int
bxt_ddi_dp_set_dpll_hw_state(struct intel_crtc_state *crtc_state)
{
	struct dpll clk_div = {};

	bxt_ddi_dp_pll_dividers(crtc_state, &clk_div);

	return bxt_ddi_set_dpll_hw_state(crtc_state, &clk_div);
}

static int
bxt_ddi_hdmi_set_dpll_hw_state(struct intel_crtc_state *crtc_state)
{
	struct drm_i915_private *i915 = to_i915(crtc_state->uapi.crtc->dev);
	struct dpll clk_div = {};
	int ret;

	bxt_ddi_hdmi_pll_dividers(crtc_state, &clk_div);

	ret = bxt_ddi_set_dpll_hw_state(crtc_state, &clk_div);
	if (ret)
		return ret;

	crtc_state->port_clock = bxt_ddi_pll_get_freq(i915, NULL,
						      &crtc_state->dpll_hw_state);

	return 0;
}

static int bxt_compute_dpll(struct intel_atomic_state *state,
			    struct intel_crtc *crtc,
			    struct intel_encoder *encoder)
{
	struct intel_crtc_state *crtc_state =
		intel_atomic_get_new_crtc_state(state, crtc);

	if (intel_crtc_has_type(crtc_state, INTEL_OUTPUT_HDMI))
		return bxt_ddi_hdmi_set_dpll_hw_state(crtc_state);
	else if (intel_crtc_has_dp_encoder(crtc_state))
		return bxt_ddi_dp_set_dpll_hw_state(crtc_state);
	else
		return -EINVAL;
}

static int bxt_get_dpll(struct intel_atomic_state *state,
			struct intel_crtc *crtc,
			struct intel_encoder *encoder)
{
	struct intel_crtc_state *crtc_state =
		intel_atomic_get_new_crtc_state(state, crtc);
	struct drm_i915_private *i915 = to_i915(crtc->base.dev);
	struct intel_shared_dpll *pll;
	enum intel_dpll_id id;

	/* 1:1 mapping between ports and PLLs */
	id = (enum intel_dpll_id) encoder->port;
	pll = intel_get_shared_dpll_by_id(i915, id);

	drm_dbg_kms(&i915->drm, "[CRTC:%d:%s] using pre-allocated %s\n",
		    crtc->base.base.id, crtc->base.name, pll->info->name);

	intel_reference_shared_dpll(state, crtc,
				    pll, &crtc_state->dpll_hw_state);

	crtc_state->shared_dpll = pll;

	return 0;
}

static void bxt_update_dpll_ref_clks(struct drm_i915_private *i915)
{
	i915->display.dpll.ref_clks.ssc = 100000;
	i915->display.dpll.ref_clks.nssc = 100000;
	/* DSI non-SSC ref 19.2MHz */
}

static void bxt_dump_hw_state(struct drm_i915_private *i915,
			      const struct intel_dpll_hw_state *hw_state)
{
	drm_dbg_kms(&i915->drm, "dpll_hw_state: ebb0: 0x%x, ebb4: 0x%x,"
		    "pll0: 0x%x, pll1: 0x%x, pll2: 0x%x, pll3: 0x%x, "
		    "pll6: 0x%x, pll8: 0x%x, pll9: 0x%x, pll10: 0x%x, pcsdw12: 0x%x\n",
		    hw_state->ebb0,
		    hw_state->ebb4,
		    hw_state->pll0,
		    hw_state->pll1,
		    hw_state->pll2,
		    hw_state->pll3,
		    hw_state->pll6,
		    hw_state->pll8,
		    hw_state->pll9,
		    hw_state->pll10,
		    hw_state->pcsdw12);
}

static bool bxt_compare_hw_state(const struct intel_dpll_hw_state *a,
				 const struct intel_dpll_hw_state *b)
{
	return a->ebb0 == b->ebb0 &&
		a->ebb4 == b->ebb4 &&
		a->pll0 == b->pll0 &&
		a->pll1 == b->pll1 &&
		a->pll2 == b->pll2 &&
		a->pll3 == b->pll3 &&
		a->pll6 == b->pll6 &&
		a->pll8 == b->pll8 &&
		a->pll10 == b->pll10 &&
		a->pcsdw12 == b->pcsdw12;
}

static const struct intel_shared_dpll_funcs bxt_ddi_pll_funcs = {
	.enable = bxt_ddi_pll_enable,
	.disable = bxt_ddi_pll_disable,
	.get_hw_state = bxt_ddi_pll_get_hw_state,
	.get_freq = bxt_ddi_pll_get_freq,
};

static const struct dpll_info bxt_plls[] = {
	{ .name = "PORT PLL A", .funcs = &bxt_ddi_pll_funcs, .id = DPLL_ID_SKL_DPLL0, },
	{ .name = "PORT PLL B", .funcs = &bxt_ddi_pll_funcs, .id = DPLL_ID_SKL_DPLL1, },
	{ .name = "PORT PLL C", .funcs = &bxt_ddi_pll_funcs, .id = DPLL_ID_SKL_DPLL2, },
	{}
};

static const struct intel_dpll_mgr bxt_pll_mgr = {
	.dpll_info = bxt_plls,
	.compute_dplls = bxt_compute_dpll,
	.get_dplls = bxt_get_dpll,
	.put_dplls = intel_put_dpll,
	.update_ref_clks = bxt_update_dpll_ref_clks,
	.dump_hw_state = bxt_dump_hw_state,
	.compare_hw_state = bxt_compare_hw_state,
};

static void icl_wrpll_get_multipliers(int bestdiv, int *pdiv,
				      int *qdiv, int *kdiv)
{
	/* even dividers */
	if (bestdiv % 2 == 0) {
		if (bestdiv == 2) {
			*pdiv = 2;
			*qdiv = 1;
			*kdiv = 1;
		} else if (bestdiv % 4 == 0) {
			*pdiv = 2;
			*qdiv = bestdiv / 4;
			*kdiv = 2;
		} else if (bestdiv % 6 == 0) {
			*pdiv = 3;
			*qdiv = bestdiv / 6;
			*kdiv = 2;
		} else if (bestdiv % 5 == 0) {
			*pdiv = 5;
			*qdiv = bestdiv / 10;
			*kdiv = 2;
		} else if (bestdiv % 14 == 0) {
			*pdiv = 7;
			*qdiv = bestdiv / 14;
			*kdiv = 2;
		}
	} else {
		if (bestdiv == 3 || bestdiv == 5 || bestdiv == 7) {
			*pdiv = bestdiv;
			*qdiv = 1;
			*kdiv = 1;
		} else { /* 9, 15, 21 */
			*pdiv = bestdiv / 3;
			*qdiv = 1;
			*kdiv = 3;
		}
	}
}

static void icl_wrpll_params_populate(struct skl_wrpll_params *params,
				      u32 dco_freq, u32 ref_freq,
				      int pdiv, int qdiv, int kdiv)
{
	u32 dco;

	switch (kdiv) {
	case 1:
		params->kdiv = 1;
		break;
	case 2:
		params->kdiv = 2;
		break;
	case 3:
		params->kdiv = 4;
		break;
	default:
		WARN(1, "Incorrect KDiv\n");
	}

	switch (pdiv) {
	case 2:
		params->pdiv = 1;
		break;
	case 3:
		params->pdiv = 2;
		break;
	case 5:
		params->pdiv = 4;
		break;
	case 7:
		params->pdiv = 8;
		break;
	default:
		WARN(1, "Incorrect PDiv\n");
	}

	WARN_ON(kdiv != 2 && qdiv != 1);

	params->qdiv_ratio = qdiv;
	params->qdiv_mode = (qdiv == 1) ? 0 : 1;

	dco = div_u64((u64)dco_freq << 15, ref_freq);

	params->dco_integer = dco >> 15;
	params->dco_fraction = dco & 0x7fff;
}

/*
 * Display WA #22010492432: ehl, tgl, adl-s, adl-p
 * Program half of the nominal DCO divider fraction value.
 */
static bool
ehl_combo_pll_div_frac_wa_needed(struct drm_i915_private *i915)
{
	return ((IS_ELKHARTLAKE(i915) &&
		 IS_DISPLAY_STEP(i915, STEP_B0, STEP_FOREVER)) ||
		 IS_TIGERLAKE(i915) || IS_ALDERLAKE_S(i915) || IS_ALDERLAKE_P(i915)) &&
		 i915->display.dpll.ref_clks.nssc == 38400;
}

struct icl_combo_pll_params {
	int clock;
	struct skl_wrpll_params wrpll;
};

/*
 * These values alrea already adjusted: they're the bits we write to the
 * registers, not the logical values.
 */
static const struct icl_combo_pll_params icl_dp_combo_pll_24MHz_values[] = {
	{ 540000,
	  { .dco_integer = 0x151, .dco_fraction = 0x4000,		/* [0]: 5.4 */
	    .pdiv = 0x2 /* 3 */, .kdiv = 1, .qdiv_mode = 0, .qdiv_ratio = 0, }, },
	{ 270000,
	  { .dco_integer = 0x151, .dco_fraction = 0x4000,		/* [1]: 2.7 */
	    .pdiv = 0x2 /* 3 */, .kdiv = 2, .qdiv_mode = 0, .qdiv_ratio = 0, }, },
	{ 162000,
	  { .dco_integer = 0x151, .dco_fraction = 0x4000,		/* [2]: 1.62 */
	    .pdiv = 0x4 /* 5 */, .kdiv = 2, .qdiv_mode = 0, .qdiv_ratio = 0, }, },
	{ 324000,
	  { .dco_integer = 0x151, .dco_fraction = 0x4000,		/* [3]: 3.24 */
	    .pdiv = 0x4 /* 5 */, .kdiv = 1, .qdiv_mode = 0, .qdiv_ratio = 0, }, },
	{ 216000,
	  { .dco_integer = 0x168, .dco_fraction = 0x0000,		/* [4]: 2.16 */
	    .pdiv = 0x1 /* 2 */, .kdiv = 2, .qdiv_mode = 1, .qdiv_ratio = 2, }, },
	{ 432000,
	  { .dco_integer = 0x168, .dco_fraction = 0x0000,		/* [5]: 4.32 */
	    .pdiv = 0x1 /* 2 */, .kdiv = 2, .qdiv_mode = 0, .qdiv_ratio = 0, }, },
	{ 648000,
	  { .dco_integer = 0x195, .dco_fraction = 0x0000,		/* [6]: 6.48 */
	    .pdiv = 0x2 /* 3 */, .kdiv = 1, .qdiv_mode = 0, .qdiv_ratio = 0, }, },
	{ 810000,
	  { .dco_integer = 0x151, .dco_fraction = 0x4000,		/* [7]: 8.1 */
	    .pdiv = 0x1 /* 2 */, .kdiv = 1, .qdiv_mode = 0, .qdiv_ratio = 0, }, },
};


/* Also used for 38.4 MHz values. */
static const struct icl_combo_pll_params icl_dp_combo_pll_19_2MHz_values[] = {
	{ 540000,
	  { .dco_integer = 0x1A5, .dco_fraction = 0x7000,		/* [0]: 5.4 */
	    .pdiv = 0x2 /* 3 */, .kdiv = 1, .qdiv_mode = 0, .qdiv_ratio = 0, }, },
	{ 270000,
	  { .dco_integer = 0x1A5, .dco_fraction = 0x7000,		/* [1]: 2.7 */
	    .pdiv = 0x2 /* 3 */, .kdiv = 2, .qdiv_mode = 0, .qdiv_ratio = 0, }, },
	{ 162000,
	  { .dco_integer = 0x1A5, .dco_fraction = 0x7000,		/* [2]: 1.62 */
	    .pdiv = 0x4 /* 5 */, .kdiv = 2, .qdiv_mode = 0, .qdiv_ratio = 0, }, },
	{ 324000,
	  { .dco_integer = 0x1A5, .dco_fraction = 0x7000,		/* [3]: 3.24 */
	    .pdiv = 0x4 /* 5 */, .kdiv = 1, .qdiv_mode = 0, .qdiv_ratio = 0, }, },
	{ 216000,
	  { .dco_integer = 0x1C2, .dco_fraction = 0x0000,		/* [4]: 2.16 */
	    .pdiv = 0x1 /* 2 */, .kdiv = 2, .qdiv_mode = 1, .qdiv_ratio = 2, }, },
	{ 432000,
	  { .dco_integer = 0x1C2, .dco_fraction = 0x0000,		/* [5]: 4.32 */
	    .pdiv = 0x1 /* 2 */, .kdiv = 2, .qdiv_mode = 0, .qdiv_ratio = 0, }, },
	{ 648000,
	  { .dco_integer = 0x1FA, .dco_fraction = 0x2000,		/* [6]: 6.48 */
	    .pdiv = 0x2 /* 3 */, .kdiv = 1, .qdiv_mode = 0, .qdiv_ratio = 0, }, },
	{ 810000,
	  { .dco_integer = 0x1A5, .dco_fraction = 0x7000,		/* [7]: 8.1 */
	    .pdiv = 0x1 /* 2 */, .kdiv = 1, .qdiv_mode = 0, .qdiv_ratio = 0, }, },
};

static const struct skl_wrpll_params icl_tbt_pll_24MHz_values = {
	.dco_integer = 0x151, .dco_fraction = 0x4000,
	.pdiv = 0x4 /* 5 */, .kdiv = 1, .qdiv_mode = 0, .qdiv_ratio = 0,
};

static const struct skl_wrpll_params icl_tbt_pll_19_2MHz_values = {
	.dco_integer = 0x1A5, .dco_fraction = 0x7000,
	.pdiv = 0x4 /* 5 */, .kdiv = 1, .qdiv_mode = 0, .qdiv_ratio = 0,
};

static const struct skl_wrpll_params tgl_tbt_pll_19_2MHz_values = {
	.dco_integer = 0x54, .dco_fraction = 0x3000,
	/* the following params are unused */
	.pdiv = 0, .kdiv = 0, .qdiv_mode = 0, .qdiv_ratio = 0,
};

static const struct skl_wrpll_params tgl_tbt_pll_24MHz_values = {
	.dco_integer = 0x43, .dco_fraction = 0x4000,
	/* the following params are unused */
};

static int icl_calc_dp_combo_pll(struct intel_crtc_state *crtc_state,
				 struct skl_wrpll_params *pll_params)
{
	struct drm_i915_private *i915 = to_i915(crtc_state->uapi.crtc->dev);
	const struct icl_combo_pll_params *params =
		i915->display.dpll.ref_clks.nssc == 24000 ?
		icl_dp_combo_pll_24MHz_values :
		icl_dp_combo_pll_19_2MHz_values;
	int clock = crtc_state->port_clock;
	int i;

	for (i = 0; i < ARRAY_SIZE(icl_dp_combo_pll_24MHz_values); i++) {
		if (clock == params[i].clock) {
			*pll_params = params[i].wrpll;
			return 0;
		}
	}

	MISSING_CASE(clock);
	return -EINVAL;
}

static int icl_calc_tbt_pll(struct intel_crtc_state *crtc_state,
			    struct skl_wrpll_params *pll_params)
{
	struct drm_i915_private *i915 = to_i915(crtc_state->uapi.crtc->dev);

	if (DISPLAY_VER(i915) >= 12) {
		switch (i915->display.dpll.ref_clks.nssc) {
		default:
			MISSING_CASE(i915->display.dpll.ref_clks.nssc);
			fallthrough;
		case 19200:
		case 38400:
			*pll_params = tgl_tbt_pll_19_2MHz_values;
			break;
		case 24000:
			*pll_params = tgl_tbt_pll_24MHz_values;
			break;
		}
	} else {
		switch (i915->display.dpll.ref_clks.nssc) {
		default:
			MISSING_CASE(i915->display.dpll.ref_clks.nssc);
			fallthrough;
		case 19200:
		case 38400:
			*pll_params = icl_tbt_pll_19_2MHz_values;
			break;
		case 24000:
			*pll_params = icl_tbt_pll_24MHz_values;
			break;
		}
	}

	return 0;
}

static int icl_ddi_tbt_pll_get_freq(struct drm_i915_private *i915,
				    const struct intel_shared_dpll *pll,
				    const struct intel_dpll_hw_state *pll_state)
{
	/*
	 * The PLL outputs multiple frequencies at the same time, selection is
	 * made at DDI clock mux level.
	 */
	drm_WARN_ON(&i915->drm, 1);

	return 0;
}

static int icl_wrpll_ref_clock(struct drm_i915_private *i915)
{
	int ref_clock = i915->display.dpll.ref_clks.nssc;

	/*
	 * For ICL+, the spec states: if reference frequency is 38.4,
	 * use 19.2 because the DPLL automatically divides that by 2.
	 */
	if (ref_clock == 38400)
		ref_clock = 19200;

	return ref_clock;
}

static int
icl_calc_wrpll(struct intel_crtc_state *crtc_state,
	       struct skl_wrpll_params *wrpll_params)
{
	struct drm_i915_private *i915 = to_i915(crtc_state->uapi.crtc->dev);
	int ref_clock = icl_wrpll_ref_clock(i915);
	u32 afe_clock = crtc_state->port_clock * 5;
	u32 dco_min = 7998000;
	u32 dco_max = 10000000;
	u32 dco_mid = (dco_min + dco_max) / 2;
	static const int dividers[] = {  2,  4,  6,  8, 10, 12,  14,  16,
					 18, 20, 24, 28, 30, 32,  36,  40,
					 42, 44, 48, 50, 52, 54,  56,  60,
					 64, 66, 68, 70, 72, 76,  78,  80,
					 84, 88, 90, 92, 96, 98, 100, 102,
					  3,  5,  7,  9, 15, 21 };
	u32 dco, best_dco = 0, dco_centrality = 0;
	u32 best_dco_centrality = U32_MAX; /* Spec meaning of 999999 MHz */
	int d, best_div = 0, pdiv = 0, qdiv = 0, kdiv = 0;

	for (d = 0; d < ARRAY_SIZE(dividers); d++) {
		dco = afe_clock * dividers[d];

		if (dco <= dco_max && dco >= dco_min) {
			dco_centrality = abs(dco - dco_mid);

			if (dco_centrality < best_dco_centrality) {
				best_dco_centrality = dco_centrality;
				best_div = dividers[d];
				best_dco = dco;
			}
		}
	}

	if (best_div == 0)
		return -EINVAL;

	icl_wrpll_get_multipliers(best_div, &pdiv, &qdiv, &kdiv);
	icl_wrpll_params_populate(wrpll_params, best_dco, ref_clock,
				  pdiv, qdiv, kdiv);

	return 0;
}

static int icl_ddi_combo_pll_get_freq(struct drm_i915_private *i915,
				      const struct intel_shared_dpll *pll,
				      const struct intel_dpll_hw_state *pll_state)
{
	int ref_clock = icl_wrpll_ref_clock(i915);
	u32 dco_fraction;
	u32 p0, p1, p2, dco_freq;

	p0 = pll_state->cfgcr1 & DPLL_CFGCR1_PDIV_MASK;
	p2 = pll_state->cfgcr1 & DPLL_CFGCR1_KDIV_MASK;

	if (pll_state->cfgcr1 & DPLL_CFGCR1_QDIV_MODE(1))
		p1 = (pll_state->cfgcr1 & DPLL_CFGCR1_QDIV_RATIO_MASK) >>
			DPLL_CFGCR1_QDIV_RATIO_SHIFT;
	else
		p1 = 1;

	switch (p0) {
	case DPLL_CFGCR1_PDIV_2:
		p0 = 2;
		break;
	case DPLL_CFGCR1_PDIV_3:
		p0 = 3;
		break;
	case DPLL_CFGCR1_PDIV_5:
		p0 = 5;
		break;
	case DPLL_CFGCR1_PDIV_7:
		p0 = 7;
		break;
	}

	switch (p2) {
	case DPLL_CFGCR1_KDIV_1:
		p2 = 1;
		break;
	case DPLL_CFGCR1_KDIV_2:
		p2 = 2;
		break;
	case DPLL_CFGCR1_KDIV_3:
		p2 = 3;
		break;
	}

	dco_freq = (pll_state->cfgcr0 & DPLL_CFGCR0_DCO_INTEGER_MASK) *
		   ref_clock;

	dco_fraction = (pll_state->cfgcr0 & DPLL_CFGCR0_DCO_FRACTION_MASK) >>
		       DPLL_CFGCR0_DCO_FRACTION_SHIFT;

	if (ehl_combo_pll_div_frac_wa_needed(i915))
		dco_fraction *= 2;

	dco_freq += (dco_fraction * ref_clock) / 0x8000;

	if (drm_WARN_ON(&i915->drm, p0 == 0 || p1 == 0 || p2 == 0))
		return 0;

	return dco_freq / (p0 * p1 * p2 * 5);
}

static void icl_calc_dpll_state(struct drm_i915_private *i915,
				const struct skl_wrpll_params *pll_params,
				struct intel_dpll_hw_state *pll_state)
{
	u32 dco_fraction = pll_params->dco_fraction;

	if (ehl_combo_pll_div_frac_wa_needed(i915))
		dco_fraction = DIV_ROUND_CLOSEST(dco_fraction, 2);

	pll_state->cfgcr0 = DPLL_CFGCR0_DCO_FRACTION(dco_fraction) |
			    pll_params->dco_integer;

	pll_state->cfgcr1 = DPLL_CFGCR1_QDIV_RATIO(pll_params->qdiv_ratio) |
			    DPLL_CFGCR1_QDIV_MODE(pll_params->qdiv_mode) |
			    DPLL_CFGCR1_KDIV(pll_params->kdiv) |
			    DPLL_CFGCR1_PDIV(pll_params->pdiv);

	if (DISPLAY_VER(i915) >= 12)
		pll_state->cfgcr1 |= TGL_DPLL_CFGCR1_CFSELOVRD_NORMAL_XTAL;
	else
		pll_state->cfgcr1 |= DPLL_CFGCR1_CENTRAL_FREQ_8400;

	if (i915->display.vbt.override_afc_startup)
		pll_state->div0 = TGL_DPLL0_DIV0_AFC_STARTUP(i915->display.vbt.override_afc_startup_val);
}

static int icl_mg_pll_find_divisors(int clock_khz, bool is_dp, bool use_ssc,
				    u32 *target_dco_khz,
				    struct intel_dpll_hw_state *state,
				    bool is_dkl)
{
	static const u8 div1_vals[] = { 7, 5, 3, 2 };
	u32 dco_min_freq, dco_max_freq;
	unsigned int i;
	int div2;

	dco_min_freq = is_dp ? 8100000 : use_ssc ? 8000000 : 7992000;
	dco_max_freq = is_dp ? 8100000 : 10000000;

	for (i = 0; i < ARRAY_SIZE(div1_vals); i++) {
		int div1 = div1_vals[i];

		for (div2 = 10; div2 > 0; div2--) {
			int dco = div1 * div2 * clock_khz * 5;
			int a_divratio, tlinedrv, inputsel;
			u32 hsdiv;

			if (dco < dco_min_freq || dco > dco_max_freq)
				continue;

			if (div2 >= 2) {
				/*
				 * Note: a_divratio not matching TGL BSpec
				 * algorithm but matching hardcoded values and
				 * working on HW for DP alt-mode at least
				 */
				a_divratio = is_dp ? 10 : 5;
				tlinedrv = is_dkl ? 1 : 2;
			} else {
				a_divratio = 5;
				tlinedrv = 0;
			}
			inputsel = is_dp ? 0 : 1;

			switch (div1) {
			default:
				MISSING_CASE(div1);
				fallthrough;
			case 2:
				hsdiv = MG_CLKTOP2_HSCLKCTL_HSDIV_RATIO_2;
				break;
			case 3:
				hsdiv = MG_CLKTOP2_HSCLKCTL_HSDIV_RATIO_3;
				break;
			case 5:
				hsdiv = MG_CLKTOP2_HSCLKCTL_HSDIV_RATIO_5;
				break;
			case 7:
				hsdiv = MG_CLKTOP2_HSCLKCTL_HSDIV_RATIO_7;
				break;
			}

			*target_dco_khz = dco;

			state->mg_refclkin_ctl = MG_REFCLKIN_CTL_OD_2_MUX(1);

			state->mg_clktop2_coreclkctl1 =
				MG_CLKTOP2_CORECLKCTL1_A_DIVRATIO(a_divratio);

			state->mg_clktop2_hsclkctl =
				MG_CLKTOP2_HSCLKCTL_TLINEDRV_CLKSEL(tlinedrv) |
				MG_CLKTOP2_HSCLKCTL_CORE_INPUTSEL(inputsel) |
				hsdiv |
				MG_CLKTOP2_HSCLKCTL_DSDIV_RATIO(div2);

			return 0;
		}
	}

	return -EINVAL;
}

/*
 * The specification for this function uses real numbers, so the math had to be
 * adapted to integer-only calculation, that's why it looks so different.
 */
static int icl_calc_mg_pll_state(struct intel_crtc_state *crtc_state,
				 struct intel_dpll_hw_state *pll_state)
{
	struct drm_i915_private *i915 = to_i915(crtc_state->uapi.crtc->dev);
	int refclk_khz = i915->display.dpll.ref_clks.nssc;
	int clock = crtc_state->port_clock;
	u32 dco_khz, m1div, m2div_int, m2div_rem, m2div_frac;
	u32 iref_ndiv, iref_trim, iref_pulse_w;
	u32 prop_coeff, int_coeff;
	u32 tdc_targetcnt, feedfwgain;
	u64 ssc_stepsize, ssc_steplen, ssc_steplog;
	u64 tmp;
	bool use_ssc = false;
	bool is_dp = !intel_crtc_has_type(crtc_state, INTEL_OUTPUT_HDMI);
	bool is_dkl = DISPLAY_VER(i915) >= 12;
	int ret;

	ret = icl_mg_pll_find_divisors(clock, is_dp, use_ssc, &dco_khz,
				       pll_state, is_dkl);
	if (ret)
		return ret;

	m1div = 2;
	m2div_int = dco_khz / (refclk_khz * m1div);
	if (m2div_int > 255) {
		if (!is_dkl) {
			m1div = 4;
			m2div_int = dco_khz / (refclk_khz * m1div);
		}

		if (m2div_int > 255)
			return -EINVAL;
	}
	m2div_rem = dco_khz % (refclk_khz * m1div);

	tmp = (u64)m2div_rem * (1 << 22);
	do_div(tmp, refclk_khz * m1div);
	m2div_frac = tmp;

	switch (refclk_khz) {
	case 19200:
		iref_ndiv = 1;
		iref_trim = 28;
		iref_pulse_w = 1;
		break;
	case 24000:
		iref_ndiv = 1;
		iref_trim = 25;
		iref_pulse_w = 2;
		break;
	case 38400:
		iref_ndiv = 2;
		iref_trim = 28;
		iref_pulse_w = 1;
		break;
	default:
		MISSING_CASE(refclk_khz);
		return -EINVAL;
	}

	/*
	 * tdc_res = 0.000003
	 * tdc_targetcnt = int(2 / (tdc_res * 8 * 50 * 1.1) / refclk_mhz + 0.5)
	 *
	 * The multiplication by 1000 is due to refclk MHz to KHz conversion. It
	 * was supposed to be a division, but we rearranged the operations of
	 * the formula to avoid early divisions so we don't multiply the
	 * rounding errors.
	 *
	 * 0.000003 * 8 * 50 * 1.1 = 0.00132, also known as 132 / 100000, which
	 * we also rearrange to work with integers.
	 *
	 * The 0.5 transformed to 5 results in a multiplication by 10 and the
	 * last division by 10.
	 */
	tdc_targetcnt = (2 * 1000 * 100000 * 10 / (132 * refclk_khz) + 5) / 10;

	/*
	 * Here we divide dco_khz by 10 in order to allow the dividend to fit in
	 * 32 bits. That's not a problem since we round the division down
	 * anyway.
	 */
	feedfwgain = (use_ssc || m2div_rem > 0) ?
		m1div * 1000000 * 100 / (dco_khz * 3 / 10) : 0;

	if (dco_khz >= 9000000) {
		prop_coeff = 5;
		int_coeff = 10;
	} else {
		prop_coeff = 4;
		int_coeff = 8;
	}

	if (use_ssc) {
		tmp = mul_u32_u32(dco_khz, 47 * 32);
		do_div(tmp, refclk_khz * m1div * 10000);
		ssc_stepsize = tmp;

		tmp = mul_u32_u32(dco_khz, 1000);
		ssc_steplen = DIV_ROUND_UP_ULL(tmp, 32 * 2 * 32);
	} else {
		ssc_stepsize = 0;
		ssc_steplen = 0;
	}
	ssc_steplog = 4;

	/* write pll_state calculations */
	if (is_dkl) {
		pll_state->mg_pll_div0 = DKL_PLL_DIV0_INTEG_COEFF(int_coeff) |
					 DKL_PLL_DIV0_PROP_COEFF(prop_coeff) |
					 DKL_PLL_DIV0_FBPREDIV(m1div) |
					 DKL_PLL_DIV0_FBDIV_INT(m2div_int);
		if (i915->display.vbt.override_afc_startup) {
			u8 val = i915->display.vbt.override_afc_startup_val;

			pll_state->mg_pll_div0 |= DKL_PLL_DIV0_AFC_STARTUP(val);
		}

		pll_state->mg_pll_div1 = DKL_PLL_DIV1_IREF_TRIM(iref_trim) |
					 DKL_PLL_DIV1_TDC_TARGET_CNT(tdc_targetcnt);

		pll_state->mg_pll_ssc = DKL_PLL_SSC_IREF_NDIV_RATIO(iref_ndiv) |
					DKL_PLL_SSC_STEP_LEN(ssc_steplen) |
					DKL_PLL_SSC_STEP_NUM(ssc_steplog) |
					(use_ssc ? DKL_PLL_SSC_EN : 0);

		pll_state->mg_pll_bias = (m2div_frac ? DKL_PLL_BIAS_FRAC_EN_H : 0) |
					  DKL_PLL_BIAS_FBDIV_FRAC(m2div_frac);

		pll_state->mg_pll_tdc_coldst_bias =
				DKL_PLL_TDC_SSC_STEP_SIZE(ssc_stepsize) |
				DKL_PLL_TDC_FEED_FWD_GAIN(feedfwgain);

	} else {
		pll_state->mg_pll_div0 =
			(m2div_rem > 0 ? MG_PLL_DIV0_FRACNEN_H : 0) |
			MG_PLL_DIV0_FBDIV_FRAC(m2div_frac) |
			MG_PLL_DIV0_FBDIV_INT(m2div_int);

		pll_state->mg_pll_div1 =
			MG_PLL_DIV1_IREF_NDIVRATIO(iref_ndiv) |
			MG_PLL_DIV1_DITHER_DIV_2 |
			MG_PLL_DIV1_NDIVRATIO(1) |
			MG_PLL_DIV1_FBPREDIV(m1div);

		pll_state->mg_pll_lf =
			MG_PLL_LF_TDCTARGETCNT(tdc_targetcnt) |
			MG_PLL_LF_AFCCNTSEL_512 |
			MG_PLL_LF_GAINCTRL(1) |
			MG_PLL_LF_INT_COEFF(int_coeff) |
			MG_PLL_LF_PROP_COEFF(prop_coeff);

		pll_state->mg_pll_frac_lock =
			MG_PLL_FRAC_LOCK_TRUELOCK_CRIT_32 |
			MG_PLL_FRAC_LOCK_EARLYLOCK_CRIT_32 |
			MG_PLL_FRAC_LOCK_LOCKTHRESH(10) |
			MG_PLL_FRAC_LOCK_DCODITHEREN |
			MG_PLL_FRAC_LOCK_FEEDFWRDGAIN(feedfwgain);
		if (use_ssc || m2div_rem > 0)
			pll_state->mg_pll_frac_lock |=
				MG_PLL_FRAC_LOCK_FEEDFWRDCAL_EN;

		pll_state->mg_pll_ssc =
			(use_ssc ? MG_PLL_SSC_EN : 0) |
			MG_PLL_SSC_TYPE(2) |
			MG_PLL_SSC_STEPLENGTH(ssc_steplen) |
			MG_PLL_SSC_STEPNUM(ssc_steplog) |
			MG_PLL_SSC_FLLEN |
			MG_PLL_SSC_STEPSIZE(ssc_stepsize);

		pll_state->mg_pll_tdc_coldst_bias =
			MG_PLL_TDC_COLDST_COLDSTART |
			MG_PLL_TDC_COLDST_IREFINT_EN |
			MG_PLL_TDC_COLDST_REFBIAS_START_PULSE_W(iref_pulse_w) |
			MG_PLL_TDC_TDCOVCCORR_EN |
			MG_PLL_TDC_TDCSEL(3);

		pll_state->mg_pll_bias =
			MG_PLL_BIAS_BIAS_GB_SEL(3) |
			MG_PLL_BIAS_INIT_DCOAMP(0x3F) |
			MG_PLL_BIAS_BIAS_BONUS(10) |
			MG_PLL_BIAS_BIASCAL_EN |
			MG_PLL_BIAS_CTRIM(12) |
			MG_PLL_BIAS_VREF_RDAC(4) |
			MG_PLL_BIAS_IREFTRIM(iref_trim);

		if (refclk_khz == 38400) {
			pll_state->mg_pll_tdc_coldst_bias_mask =
				MG_PLL_TDC_COLDST_COLDSTART;
			pll_state->mg_pll_bias_mask = 0;
		} else {
			pll_state->mg_pll_tdc_coldst_bias_mask = -1U;
			pll_state->mg_pll_bias_mask = -1U;
		}

		pll_state->mg_pll_tdc_coldst_bias &=
			pll_state->mg_pll_tdc_coldst_bias_mask;
		pll_state->mg_pll_bias &= pll_state->mg_pll_bias_mask;
	}

	return 0;
}

static int icl_ddi_mg_pll_get_freq(struct drm_i915_private *i915,
				   const struct intel_shared_dpll *pll,
				   const struct intel_dpll_hw_state *pll_state)
{
	u32 m1, m2_int, m2_frac, div1, div2, ref_clock;
	u64 tmp;

	ref_clock = i915->display.dpll.ref_clks.nssc;

	if (DISPLAY_VER(i915) >= 12) {
		m1 = pll_state->mg_pll_div0 & DKL_PLL_DIV0_FBPREDIV_MASK;
		m1 = m1 >> DKL_PLL_DIV0_FBPREDIV_SHIFT;
		m2_int = pll_state->mg_pll_div0 & DKL_PLL_DIV0_FBDIV_INT_MASK;

		if (pll_state->mg_pll_bias & DKL_PLL_BIAS_FRAC_EN_H) {
			m2_frac = pll_state->mg_pll_bias &
				  DKL_PLL_BIAS_FBDIV_FRAC_MASK;
			m2_frac = m2_frac >> DKL_PLL_BIAS_FBDIV_SHIFT;
		} else {
			m2_frac = 0;
		}
	} else {
		m1 = pll_state->mg_pll_div1 & MG_PLL_DIV1_FBPREDIV_MASK;
		m2_int = pll_state->mg_pll_div0 & MG_PLL_DIV0_FBDIV_INT_MASK;

		if (pll_state->mg_pll_div0 & MG_PLL_DIV0_FRACNEN_H) {
			m2_frac = pll_state->mg_pll_div0 &
				  MG_PLL_DIV0_FBDIV_FRAC_MASK;
			m2_frac = m2_frac >> MG_PLL_DIV0_FBDIV_FRAC_SHIFT;
		} else {
			m2_frac = 0;
		}
	}

	switch (pll_state->mg_clktop2_hsclkctl &
		MG_CLKTOP2_HSCLKCTL_HSDIV_RATIO_MASK) {
	case MG_CLKTOP2_HSCLKCTL_HSDIV_RATIO_2:
		div1 = 2;
		break;
	case MG_CLKTOP2_HSCLKCTL_HSDIV_RATIO_3:
		div1 = 3;
		break;
	case MG_CLKTOP2_HSCLKCTL_HSDIV_RATIO_5:
		div1 = 5;
		break;
	case MG_CLKTOP2_HSCLKCTL_HSDIV_RATIO_7:
		div1 = 7;
		break;
	default:
		MISSING_CASE(pll_state->mg_clktop2_hsclkctl);
		return 0;
	}

	div2 = (pll_state->mg_clktop2_hsclkctl &
		MG_CLKTOP2_HSCLKCTL_DSDIV_RATIO_MASK) >>
		MG_CLKTOP2_HSCLKCTL_DSDIV_RATIO_SHIFT;

	/* div2 value of 0 is same as 1 means no div */
	if (div2 == 0)
		div2 = 1;

	/*
	 * Adjust the original formula to delay the division by 2^22 in order to
	 * minimize possible rounding errors.
	 */
	tmp = (u64)m1 * m2_int * ref_clock +
	      (((u64)m1 * m2_frac * ref_clock) >> 22);
	tmp = div_u64(tmp, 5 * div1 * div2);

	return tmp;
}

/**
 * icl_set_active_port_dpll - select the active port DPLL for a given CRTC
 * @crtc_state: state for the CRTC to select the DPLL for
 * @port_dpll_id: the active @port_dpll_id to select
 *
 * Select the given @port_dpll_id instance from the DPLLs reserved for the
 * CRTC.
 */
void icl_set_active_port_dpll(struct intel_crtc_state *crtc_state,
			      enum icl_port_dpll_id port_dpll_id)
{
	struct icl_port_dpll *port_dpll =
		&crtc_state->icl_port_dplls[port_dpll_id];

	crtc_state->shared_dpll = port_dpll->pll;
	crtc_state->dpll_hw_state = port_dpll->hw_state;
}

static void icl_update_active_dpll(struct intel_atomic_state *state,
				   struct intel_crtc *crtc,
				   struct intel_encoder *encoder)
{
	struct intel_crtc_state *crtc_state =
		intel_atomic_get_new_crtc_state(state, crtc);
	struct intel_digital_port *primary_port;
	enum icl_port_dpll_id port_dpll_id = ICL_PORT_DPLL_DEFAULT;

	primary_port = encoder->type == INTEL_OUTPUT_DP_MST ?
		enc_to_mst(encoder)->primary :
		enc_to_dig_port(encoder);

	if (primary_port &&
	    (intel_tc_port_in_dp_alt_mode(primary_port) ||
	     intel_tc_port_in_legacy_mode(primary_port)))
		port_dpll_id = ICL_PORT_DPLL_MG_PHY;

	icl_set_active_port_dpll(crtc_state, port_dpll_id);
}

static int icl_compute_combo_phy_dpll(struct intel_atomic_state *state,
				      struct intel_crtc *crtc)
{
	struct drm_i915_private *i915 = to_i915(crtc->base.dev);
	struct intel_crtc_state *crtc_state =
		intel_atomic_get_new_crtc_state(state, crtc);
	struct icl_port_dpll *port_dpll =
		&crtc_state->icl_port_dplls[ICL_PORT_DPLL_DEFAULT];
	struct skl_wrpll_params pll_params = {};
	int ret;

	if (intel_crtc_has_type(crtc_state, INTEL_OUTPUT_HDMI) ||
	    intel_crtc_has_type(crtc_state, INTEL_OUTPUT_DSI))
		ret = icl_calc_wrpll(crtc_state, &pll_params);
	else
		ret = icl_calc_dp_combo_pll(crtc_state, &pll_params);

	if (ret)
		return ret;

	icl_calc_dpll_state(i915, &pll_params, &port_dpll->hw_state);

	/* this is mainly for the fastset check */
	icl_set_active_port_dpll(crtc_state, ICL_PORT_DPLL_DEFAULT);

	crtc_state->port_clock = icl_ddi_combo_pll_get_freq(i915, NULL,
							    &port_dpll->hw_state);

	return 0;
}

static int icl_get_combo_phy_dpll(struct intel_atomic_state *state,
				  struct intel_crtc *crtc,
				  struct intel_encoder *encoder)
{
	struct drm_i915_private *i915 = to_i915(crtc->base.dev);
	struct intel_crtc_state *crtc_state =
		intel_atomic_get_new_crtc_state(state, crtc);
	struct icl_port_dpll *port_dpll =
		&crtc_state->icl_port_dplls[ICL_PORT_DPLL_DEFAULT];
	enum port port = encoder->port;
	unsigned long dpll_mask;

	if (IS_ALDERLAKE_S(i915)) {
		dpll_mask =
			BIT(DPLL_ID_DG1_DPLL3) |
			BIT(DPLL_ID_DG1_DPLL2) |
			BIT(DPLL_ID_ICL_DPLL1) |
			BIT(DPLL_ID_ICL_DPLL0);
	} else if (IS_DG1(i915)) {
		if (port == PORT_D || port == PORT_E) {
			dpll_mask =
				BIT(DPLL_ID_DG1_DPLL2) |
				BIT(DPLL_ID_DG1_DPLL3);
		} else {
			dpll_mask =
				BIT(DPLL_ID_DG1_DPLL0) |
				BIT(DPLL_ID_DG1_DPLL1);
		}
	} else if (IS_ROCKETLAKE(i915)) {
		dpll_mask =
			BIT(DPLL_ID_EHL_DPLL4) |
			BIT(DPLL_ID_ICL_DPLL1) |
			BIT(DPLL_ID_ICL_DPLL0);
	} else if ((IS_JASPERLAKE(i915) || IS_ELKHARTLAKE(i915)) &&
		   port != PORT_A) {
		dpll_mask =
			BIT(DPLL_ID_EHL_DPLL4) |
			BIT(DPLL_ID_ICL_DPLL1) |
			BIT(DPLL_ID_ICL_DPLL0);
	} else {
		dpll_mask = BIT(DPLL_ID_ICL_DPLL1) | BIT(DPLL_ID_ICL_DPLL0);
	}

	/* Eliminate DPLLs from consideration if reserved by HTI */
	dpll_mask &= ~intel_hti_dpll_mask(i915);

	port_dpll->pll = intel_find_shared_dpll(state, crtc,
						&port_dpll->hw_state,
						dpll_mask);
	if (!port_dpll->pll)
		return -EINVAL;

	intel_reference_shared_dpll(state, crtc,
				    port_dpll->pll, &port_dpll->hw_state);

	icl_update_active_dpll(state, crtc, encoder);

	return 0;
}

static int icl_compute_tc_phy_dplls(struct intel_atomic_state *state,
				    struct intel_crtc *crtc)
{
	struct drm_i915_private *i915 = to_i915(state->base.dev);
	struct intel_crtc_state *crtc_state =
		intel_atomic_get_new_crtc_state(state, crtc);
	const struct intel_crtc_state *old_crtc_state =
		intel_atomic_get_old_crtc_state(state, crtc);
	struct icl_port_dpll *port_dpll =
		&crtc_state->icl_port_dplls[ICL_PORT_DPLL_DEFAULT];
	struct skl_wrpll_params pll_params = {};
	int ret;

	port_dpll = &crtc_state->icl_port_dplls[ICL_PORT_DPLL_DEFAULT];
	ret = icl_calc_tbt_pll(crtc_state, &pll_params);
	if (ret)
		return ret;

	icl_calc_dpll_state(i915, &pll_params, &port_dpll->hw_state);

	port_dpll = &crtc_state->icl_port_dplls[ICL_PORT_DPLL_MG_PHY];
	ret = icl_calc_mg_pll_state(crtc_state, &port_dpll->hw_state);
	if (ret)
		return ret;

	/* this is mainly for the fastset check */
	if (old_crtc_state->shared_dpll &&
	    old_crtc_state->shared_dpll->info->id == DPLL_ID_ICL_TBTPLL)
		icl_set_active_port_dpll(crtc_state, ICL_PORT_DPLL_DEFAULT);
	else
		icl_set_active_port_dpll(crtc_state, ICL_PORT_DPLL_MG_PHY);

	crtc_state->port_clock = icl_ddi_mg_pll_get_freq(i915, NULL,
							 &port_dpll->hw_state);

	return 0;
}

static int icl_get_tc_phy_dplls(struct intel_atomic_state *state,
				struct intel_crtc *crtc,
				struct intel_encoder *encoder)
{
	struct drm_i915_private *i915 = to_i915(state->base.dev);
	struct intel_crtc_state *crtc_state =
		intel_atomic_get_new_crtc_state(state, crtc);
	struct icl_port_dpll *port_dpll =
		&crtc_state->icl_port_dplls[ICL_PORT_DPLL_DEFAULT];
	enum intel_dpll_id dpll_id;
	int ret;

	port_dpll = &crtc_state->icl_port_dplls[ICL_PORT_DPLL_DEFAULT];
	port_dpll->pll = intel_find_shared_dpll(state, crtc,
						&port_dpll->hw_state,
						BIT(DPLL_ID_ICL_TBTPLL));
	if (!port_dpll->pll)
		return -EINVAL;
	intel_reference_shared_dpll(state, crtc,
				    port_dpll->pll, &port_dpll->hw_state);


	port_dpll = &crtc_state->icl_port_dplls[ICL_PORT_DPLL_MG_PHY];
	dpll_id = icl_tc_port_to_pll_id(intel_port_to_tc(i915,
							 encoder->port));
	port_dpll->pll = intel_find_shared_dpll(state, crtc,
						&port_dpll->hw_state,
						BIT(dpll_id));
	if (!port_dpll->pll) {
		ret = -EINVAL;
		goto err_unreference_tbt_pll;
	}
	intel_reference_shared_dpll(state, crtc,
				    port_dpll->pll, &port_dpll->hw_state);

	icl_update_active_dpll(state, crtc, encoder);

	return 0;

err_unreference_tbt_pll:
	port_dpll = &crtc_state->icl_port_dplls[ICL_PORT_DPLL_DEFAULT];
	intel_unreference_shared_dpll(state, crtc, port_dpll->pll);

	return ret;
}

static int icl_compute_dplls(struct intel_atomic_state *state,
			     struct intel_crtc *crtc,
			     struct intel_encoder *encoder)
{
	struct drm_i915_private *i915 = to_i915(state->base.dev);
	enum phy phy = intel_port_to_phy(i915, encoder->port);

	if (intel_phy_is_combo(i915, phy))
		return icl_compute_combo_phy_dpll(state, crtc);
	else if (intel_phy_is_tc(i915, phy))
		return icl_compute_tc_phy_dplls(state, crtc);

	MISSING_CASE(phy);

	return 0;
}

static int icl_get_dplls(struct intel_atomic_state *state,
			 struct intel_crtc *crtc,
			 struct intel_encoder *encoder)
{
	struct drm_i915_private *i915 = to_i915(state->base.dev);
	enum phy phy = intel_port_to_phy(i915, encoder->port);

	if (intel_phy_is_combo(i915, phy))
		return icl_get_combo_phy_dpll(state, crtc, encoder);
	else if (intel_phy_is_tc(i915, phy))
		return icl_get_tc_phy_dplls(state, crtc, encoder);

	MISSING_CASE(phy);

	return -EINVAL;
}

static void icl_put_dplls(struct intel_atomic_state *state,
			  struct intel_crtc *crtc)
{
	const struct intel_crtc_state *old_crtc_state =
		intel_atomic_get_old_crtc_state(state, crtc);
	struct intel_crtc_state *new_crtc_state =
		intel_atomic_get_new_crtc_state(state, crtc);
	enum icl_port_dpll_id id;

	new_crtc_state->shared_dpll = NULL;

	for (id = ICL_PORT_DPLL_DEFAULT; id < ICL_PORT_DPLL_COUNT; id++) {
		const struct icl_port_dpll *old_port_dpll =
			&old_crtc_state->icl_port_dplls[id];
		struct icl_port_dpll *new_port_dpll =
			&new_crtc_state->icl_port_dplls[id];

		new_port_dpll->pll = NULL;

		if (!old_port_dpll->pll)
			continue;

		intel_unreference_shared_dpll(state, crtc, old_port_dpll->pll);
	}
}

static bool mg_pll_get_hw_state(struct drm_i915_private *i915,
				struct intel_shared_dpll *pll,
				struct intel_dpll_hw_state *hw_state)
{
	const enum intel_dpll_id id = pll->info->id;
	enum tc_port tc_port = icl_pll_id_to_tc_port(id);
	intel_wakeref_t wakeref;
	bool ret = false;
	u32 val;

	i915_reg_t enable_reg = intel_tc_pll_enable_reg(i915, pll);

	wakeref = intel_display_power_get_if_enabled(i915,
						     POWER_DOMAIN_DISPLAY_CORE);
	if (!wakeref)
		return false;

	val = intel_de_read(i915, enable_reg);
	if (!(val & PLL_ENABLE))
		goto out;

	hw_state->mg_refclkin_ctl = intel_de_read(i915,
						  MG_REFCLKIN_CTL(tc_port));
	hw_state->mg_refclkin_ctl &= MG_REFCLKIN_CTL_OD_2_MUX_MASK;

	hw_state->mg_clktop2_coreclkctl1 =
		intel_de_read(i915, MG_CLKTOP2_CORECLKCTL1(tc_port));
	hw_state->mg_clktop2_coreclkctl1 &=
		MG_CLKTOP2_CORECLKCTL1_A_DIVRATIO_MASK;

	hw_state->mg_clktop2_hsclkctl =
		intel_de_read(i915, MG_CLKTOP2_HSCLKCTL(tc_port));
	hw_state->mg_clktop2_hsclkctl &=
		MG_CLKTOP2_HSCLKCTL_TLINEDRV_CLKSEL_MASK |
		MG_CLKTOP2_HSCLKCTL_CORE_INPUTSEL_MASK |
		MG_CLKTOP2_HSCLKCTL_HSDIV_RATIO_MASK |
		MG_CLKTOP2_HSCLKCTL_DSDIV_RATIO_MASK;

	hw_state->mg_pll_div0 = intel_de_read(i915, MG_PLL_DIV0(tc_port));
	hw_state->mg_pll_div1 = intel_de_read(i915, MG_PLL_DIV1(tc_port));
	hw_state->mg_pll_lf = intel_de_read(i915, MG_PLL_LF(tc_port));
	hw_state->mg_pll_frac_lock = intel_de_read(i915,
						   MG_PLL_FRAC_LOCK(tc_port));
	hw_state->mg_pll_ssc = intel_de_read(i915, MG_PLL_SSC(tc_port));

	hw_state->mg_pll_bias = intel_de_read(i915, MG_PLL_BIAS(tc_port));
	hw_state->mg_pll_tdc_coldst_bias =
		intel_de_read(i915, MG_PLL_TDC_COLDST_BIAS(tc_port));

	if (i915->display.dpll.ref_clks.nssc == 38400) {
		hw_state->mg_pll_tdc_coldst_bias_mask = MG_PLL_TDC_COLDST_COLDSTART;
		hw_state->mg_pll_bias_mask = 0;
	} else {
		hw_state->mg_pll_tdc_coldst_bias_mask = -1U;
		hw_state->mg_pll_bias_mask = -1U;
	}

	hw_state->mg_pll_tdc_coldst_bias &= hw_state->mg_pll_tdc_coldst_bias_mask;
	hw_state->mg_pll_bias &= hw_state->mg_pll_bias_mask;

	ret = true;
out:
	intel_display_power_put(i915, POWER_DOMAIN_DISPLAY_CORE, wakeref);
	return ret;
}

static bool dkl_pll_get_hw_state(struct drm_i915_private *i915,
				 struct intel_shared_dpll *pll,
				 struct intel_dpll_hw_state *hw_state)
{
	const enum intel_dpll_id id = pll->info->id;
	enum tc_port tc_port = icl_pll_id_to_tc_port(id);
	intel_wakeref_t wakeref;
	bool ret = false;
	u32 val;

	wakeref = intel_display_power_get_if_enabled(i915,
						     POWER_DOMAIN_DISPLAY_CORE);
	if (!wakeref)
		return false;

	val = intel_de_read(i915, intel_tc_pll_enable_reg(i915, pll));
	if (!(val & PLL_ENABLE))
		goto out;

	/*
	 * All registers read here have the same HIP_INDEX_REG even though
	 * they are on different building blocks
	 */
	hw_state->mg_refclkin_ctl = intel_dkl_phy_read(i915,
						       DKL_REFCLKIN_CTL(tc_port));
	hw_state->mg_refclkin_ctl &= MG_REFCLKIN_CTL_OD_2_MUX_MASK;

	hw_state->mg_clktop2_hsclkctl =
		intel_dkl_phy_read(i915, DKL_CLKTOP2_HSCLKCTL(tc_port));
	hw_state->mg_clktop2_hsclkctl &=
		MG_CLKTOP2_HSCLKCTL_TLINEDRV_CLKSEL_MASK |
		MG_CLKTOP2_HSCLKCTL_CORE_INPUTSEL_MASK |
		MG_CLKTOP2_HSCLKCTL_HSDIV_RATIO_MASK |
		MG_CLKTOP2_HSCLKCTL_DSDIV_RATIO_MASK;

	hw_state->mg_clktop2_coreclkctl1 =
		intel_dkl_phy_read(i915, DKL_CLKTOP2_CORECLKCTL1(tc_port));
	hw_state->mg_clktop2_coreclkctl1 &=
		MG_CLKTOP2_CORECLKCTL1_A_DIVRATIO_MASK;

	hw_state->mg_pll_div0 = intel_dkl_phy_read(i915, DKL_PLL_DIV0(tc_port));
	val = DKL_PLL_DIV0_MASK;
	if (i915->display.vbt.override_afc_startup)
		val |= DKL_PLL_DIV0_AFC_STARTUP_MASK;
	hw_state->mg_pll_div0 &= val;

	hw_state->mg_pll_div1 = intel_dkl_phy_read(i915, DKL_PLL_DIV1(tc_port));
	hw_state->mg_pll_div1 &= (DKL_PLL_DIV1_IREF_TRIM_MASK |
				  DKL_PLL_DIV1_TDC_TARGET_CNT_MASK);

	hw_state->mg_pll_ssc = intel_dkl_phy_read(i915, DKL_PLL_SSC(tc_port));
	hw_state->mg_pll_ssc &= (DKL_PLL_SSC_IREF_NDIV_RATIO_MASK |
				 DKL_PLL_SSC_STEP_LEN_MASK |
				 DKL_PLL_SSC_STEP_NUM_MASK |
				 DKL_PLL_SSC_EN);

	hw_state->mg_pll_bias = intel_dkl_phy_read(i915, DKL_PLL_BIAS(tc_port));
	hw_state->mg_pll_bias &= (DKL_PLL_BIAS_FRAC_EN_H |
				  DKL_PLL_BIAS_FBDIV_FRAC_MASK);

	hw_state->mg_pll_tdc_coldst_bias =
		intel_dkl_phy_read(i915, DKL_PLL_TDC_COLDST_BIAS(tc_port));
	hw_state->mg_pll_tdc_coldst_bias &= (DKL_PLL_TDC_SSC_STEP_SIZE_MASK |
					     DKL_PLL_TDC_FEED_FWD_GAIN_MASK);

	ret = true;
out:
	intel_display_power_put(i915, POWER_DOMAIN_DISPLAY_CORE, wakeref);
	return ret;
}

static bool icl_pll_get_hw_state(struct drm_i915_private *i915,
				 struct intel_shared_dpll *pll,
				 struct intel_dpll_hw_state *hw_state,
				 i915_reg_t enable_reg)
{
	const enum intel_dpll_id id = pll->info->id;
	intel_wakeref_t wakeref;
	bool ret = false;
	u32 val;

	wakeref = intel_display_power_get_if_enabled(i915,
						     POWER_DOMAIN_DISPLAY_CORE);
	if (!wakeref)
		return false;

	val = intel_de_read(i915, enable_reg);
	if (!(val & PLL_ENABLE))
		goto out;

	if (IS_ALDERLAKE_S(i915)) {
		hw_state->cfgcr0 = intel_de_read(i915, ADLS_DPLL_CFGCR0(id));
		hw_state->cfgcr1 = intel_de_read(i915, ADLS_DPLL_CFGCR1(id));
	} else if (IS_DG1(i915)) {
		hw_state->cfgcr0 = intel_de_read(i915, DG1_DPLL_CFGCR0(id));
		hw_state->cfgcr1 = intel_de_read(i915, DG1_DPLL_CFGCR1(id));
	} else if (IS_ROCKETLAKE(i915)) {
		hw_state->cfgcr0 = intel_de_read(i915,
						 RKL_DPLL_CFGCR0(id));
		hw_state->cfgcr1 = intel_de_read(i915,
						 RKL_DPLL_CFGCR1(id));
	} else if (DISPLAY_VER(i915) >= 12) {
		hw_state->cfgcr0 = intel_de_read(i915,
						 TGL_DPLL_CFGCR0(id));
		hw_state->cfgcr1 = intel_de_read(i915,
						 TGL_DPLL_CFGCR1(id));
		if (i915->display.vbt.override_afc_startup) {
			hw_state->div0 = intel_de_read(i915, TGL_DPLL0_DIV0(id));
			hw_state->div0 &= TGL_DPLL0_DIV0_AFC_STARTUP_MASK;
		}
	} else {
		if ((IS_JASPERLAKE(i915) || IS_ELKHARTLAKE(i915)) &&
		    id == DPLL_ID_EHL_DPLL4) {
			hw_state->cfgcr0 = intel_de_read(i915,
							 ICL_DPLL_CFGCR0(4));
			hw_state->cfgcr1 = intel_de_read(i915,
							 ICL_DPLL_CFGCR1(4));
		} else {
			hw_state->cfgcr0 = intel_de_read(i915,
							 ICL_DPLL_CFGCR0(id));
			hw_state->cfgcr1 = intel_de_read(i915,
							 ICL_DPLL_CFGCR1(id));
		}
	}

	ret = true;
out:
	intel_display_power_put(i915, POWER_DOMAIN_DISPLAY_CORE, wakeref);
	return ret;
}

static bool combo_pll_get_hw_state(struct drm_i915_private *i915,
				   struct intel_shared_dpll *pll,
				   struct intel_dpll_hw_state *hw_state)
{
	i915_reg_t enable_reg = intel_combo_pll_enable_reg(i915, pll);

	return icl_pll_get_hw_state(i915, pll, hw_state, enable_reg);
}

static bool tbt_pll_get_hw_state(struct drm_i915_private *i915,
				 struct intel_shared_dpll *pll,
				 struct intel_dpll_hw_state *hw_state)
{
	return icl_pll_get_hw_state(i915, pll, hw_state, TBT_PLL_ENABLE);
}

static void icl_dpll_write(struct drm_i915_private *i915,
			   struct intel_shared_dpll *pll)
{
	struct intel_dpll_hw_state *hw_state = &pll->state.hw_state;
	const enum intel_dpll_id id = pll->info->id;
	i915_reg_t cfgcr0_reg, cfgcr1_reg, div0_reg = INVALID_MMIO_REG;

	if (IS_ALDERLAKE_S(i915)) {
		cfgcr0_reg = ADLS_DPLL_CFGCR0(id);
		cfgcr1_reg = ADLS_DPLL_CFGCR1(id);
	} else if (IS_DG1(i915)) {
		cfgcr0_reg = DG1_DPLL_CFGCR0(id);
		cfgcr1_reg = DG1_DPLL_CFGCR1(id);
	} else if (IS_ROCKETLAKE(i915)) {
		cfgcr0_reg = RKL_DPLL_CFGCR0(id);
		cfgcr1_reg = RKL_DPLL_CFGCR1(id);
	} else if (DISPLAY_VER(i915) >= 12) {
		cfgcr0_reg = TGL_DPLL_CFGCR0(id);
		cfgcr1_reg = TGL_DPLL_CFGCR1(id);
		div0_reg = TGL_DPLL0_DIV0(id);
	} else {
		if ((IS_JASPERLAKE(i915) || IS_ELKHARTLAKE(i915)) &&
		    id == DPLL_ID_EHL_DPLL4) {
			cfgcr0_reg = ICL_DPLL_CFGCR0(4);
			cfgcr1_reg = ICL_DPLL_CFGCR1(4);
		} else {
			cfgcr0_reg = ICL_DPLL_CFGCR0(id);
			cfgcr1_reg = ICL_DPLL_CFGCR1(id);
		}
	}

	intel_de_write(i915, cfgcr0_reg, hw_state->cfgcr0);
	intel_de_write(i915, cfgcr1_reg, hw_state->cfgcr1);
	drm_WARN_ON_ONCE(&i915->drm, i915->display.vbt.override_afc_startup &&
			 !i915_mmio_reg_valid(div0_reg));
	if (i915->display.vbt.override_afc_startup &&
	    i915_mmio_reg_valid(div0_reg))
		intel_de_rmw(i915, div0_reg,
			     TGL_DPLL0_DIV0_AFC_STARTUP_MASK, hw_state->div0);
	intel_de_posting_read(i915, cfgcr1_reg);
}

static void icl_mg_pll_write(struct drm_i915_private *i915,
			     struct intel_shared_dpll *pll)
{
	struct intel_dpll_hw_state *hw_state = &pll->state.hw_state;
	enum tc_port tc_port = icl_pll_id_to_tc_port(pll->info->id);

	/*
	 * Some of the following registers have reserved fields, so program
	 * these with RMW based on a mask. The mask can be fixed or generated
	 * during the calc/readout phase if the mask depends on some other HW
	 * state like refclk, see icl_calc_mg_pll_state().
	 */
	intel_de_rmw(i915, MG_REFCLKIN_CTL(tc_port),
		     MG_REFCLKIN_CTL_OD_2_MUX_MASK, hw_state->mg_refclkin_ctl);

	intel_de_rmw(i915, MG_CLKTOP2_CORECLKCTL1(tc_port),
		     MG_CLKTOP2_CORECLKCTL1_A_DIVRATIO_MASK,
		     hw_state->mg_clktop2_coreclkctl1);

	intel_de_rmw(i915, MG_CLKTOP2_HSCLKCTL(tc_port),
		     MG_CLKTOP2_HSCLKCTL_TLINEDRV_CLKSEL_MASK |
		     MG_CLKTOP2_HSCLKCTL_CORE_INPUTSEL_MASK |
		     MG_CLKTOP2_HSCLKCTL_HSDIV_RATIO_MASK |
		     MG_CLKTOP2_HSCLKCTL_DSDIV_RATIO_MASK,
		     hw_state->mg_clktop2_hsclkctl);

	intel_de_write(i915, MG_PLL_DIV0(tc_port), hw_state->mg_pll_div0);
	intel_de_write(i915, MG_PLL_DIV1(tc_port), hw_state->mg_pll_div1);
	intel_de_write(i915, MG_PLL_LF(tc_port), hw_state->mg_pll_lf);
	intel_de_write(i915, MG_PLL_FRAC_LOCK(tc_port),
		       hw_state->mg_pll_frac_lock);
	intel_de_write(i915, MG_PLL_SSC(tc_port), hw_state->mg_pll_ssc);

	intel_de_rmw(i915, MG_PLL_BIAS(tc_port),
		     hw_state->mg_pll_bias_mask, hw_state->mg_pll_bias);

	intel_de_rmw(i915, MG_PLL_TDC_COLDST_BIAS(tc_port),
		     hw_state->mg_pll_tdc_coldst_bias_mask,
		     hw_state->mg_pll_tdc_coldst_bias);

	intel_de_posting_read(i915, MG_PLL_TDC_COLDST_BIAS(tc_port));
}

static void dkl_pll_write(struct drm_i915_private *i915,
			  struct intel_shared_dpll *pll)
{
	struct intel_dpll_hw_state *hw_state = &pll->state.hw_state;
	enum tc_port tc_port = icl_pll_id_to_tc_port(pll->info->id);
	u32 val;

	/*
	 * All registers programmed here have the same HIP_INDEX_REG even
	 * though on different building block
	 */
	/* All the registers are RMW */
	val = intel_dkl_phy_read(i915, DKL_REFCLKIN_CTL(tc_port));
	val &= ~MG_REFCLKIN_CTL_OD_2_MUX_MASK;
	val |= hw_state->mg_refclkin_ctl;
	intel_dkl_phy_write(i915, DKL_REFCLKIN_CTL(tc_port), val);

	val = intel_dkl_phy_read(i915, DKL_CLKTOP2_CORECLKCTL1(tc_port));
	val &= ~MG_CLKTOP2_CORECLKCTL1_A_DIVRATIO_MASK;
	val |= hw_state->mg_clktop2_coreclkctl1;
	intel_dkl_phy_write(i915, DKL_CLKTOP2_CORECLKCTL1(tc_port), val);

	val = intel_dkl_phy_read(i915, DKL_CLKTOP2_HSCLKCTL(tc_port));
	val &= ~(MG_CLKTOP2_HSCLKCTL_TLINEDRV_CLKSEL_MASK |
		 MG_CLKTOP2_HSCLKCTL_CORE_INPUTSEL_MASK |
		 MG_CLKTOP2_HSCLKCTL_HSDIV_RATIO_MASK |
		 MG_CLKTOP2_HSCLKCTL_DSDIV_RATIO_MASK);
	val |= hw_state->mg_clktop2_hsclkctl;
	intel_dkl_phy_write(i915, DKL_CLKTOP2_HSCLKCTL(tc_port), val);

	val = DKL_PLL_DIV0_MASK;
	if (i915->display.vbt.override_afc_startup)
		val |= DKL_PLL_DIV0_AFC_STARTUP_MASK;
	intel_dkl_phy_rmw(i915, DKL_PLL_DIV0(tc_port), val,
			  hw_state->mg_pll_div0);

	val = intel_dkl_phy_read(i915, DKL_PLL_DIV1(tc_port));
	val &= ~(DKL_PLL_DIV1_IREF_TRIM_MASK |
		 DKL_PLL_DIV1_TDC_TARGET_CNT_MASK);
	val |= hw_state->mg_pll_div1;
	intel_dkl_phy_write(i915, DKL_PLL_DIV1(tc_port), val);

	val = intel_dkl_phy_read(i915, DKL_PLL_SSC(tc_port));
	val &= ~(DKL_PLL_SSC_IREF_NDIV_RATIO_MASK |
		 DKL_PLL_SSC_STEP_LEN_MASK |
		 DKL_PLL_SSC_STEP_NUM_MASK |
		 DKL_PLL_SSC_EN);
	val |= hw_state->mg_pll_ssc;
	intel_dkl_phy_write(i915, DKL_PLL_SSC(tc_port), val);

	val = intel_dkl_phy_read(i915, DKL_PLL_BIAS(tc_port));
	val &= ~(DKL_PLL_BIAS_FRAC_EN_H |
		 DKL_PLL_BIAS_FBDIV_FRAC_MASK);
	val |= hw_state->mg_pll_bias;
	intel_dkl_phy_write(i915, DKL_PLL_BIAS(tc_port), val);

	val = intel_dkl_phy_read(i915, DKL_PLL_TDC_COLDST_BIAS(tc_port));
	val &= ~(DKL_PLL_TDC_SSC_STEP_SIZE_MASK |
		 DKL_PLL_TDC_FEED_FWD_GAIN_MASK);
	val |= hw_state->mg_pll_tdc_coldst_bias;
	intel_dkl_phy_write(i915, DKL_PLL_TDC_COLDST_BIAS(tc_port), val);

	intel_dkl_phy_posting_read(i915, DKL_PLL_TDC_COLDST_BIAS(tc_port));
}

static void icl_pll_power_enable(struct drm_i915_private *i915,
				 struct intel_shared_dpll *pll,
				 i915_reg_t enable_reg)
{
	intel_de_rmw(i915, enable_reg, 0, PLL_POWER_ENABLE);

	/*
	 * The spec says we need to "wait" but it also says it should be
	 * immediate.
	 */
	if (intel_de_wait_for_set(i915, enable_reg, PLL_POWER_STATE, 1))
		drm_err(&i915->drm, "PLL %d Power not enabled\n",
			pll->info->id);
}

static void icl_pll_enable(struct drm_i915_private *i915,
			   struct intel_shared_dpll *pll,
			   i915_reg_t enable_reg)
{
	intel_de_rmw(i915, enable_reg, 0, PLL_ENABLE);

	/* Timeout is actually 600us. */
	if (intel_de_wait_for_set(i915, enable_reg, PLL_LOCK, 1))
		drm_err(&i915->drm, "PLL %d not locked\n", pll->info->id);
}

static void adlp_cmtg_clock_gating_wa(struct drm_i915_private *i915, struct intel_shared_dpll *pll)
{
	u32 val;

	if (!(IS_ALDERLAKE_P(i915) && IS_DISPLAY_STEP(i915, STEP_A0, STEP_B0)) ||
	    pll->info->id != DPLL_ID_ICL_DPLL0)
		return;
	/*
	 * Wa_16011069516:adl-p[a0]
	 *
	 * All CMTG regs are unreliable until CMTG clock gating is disabled,
	 * so we can only assume the default TRANS_CMTG_CHICKEN reg value and
	 * sanity check this assumption with a double read, which presumably
	 * returns the correct value even with clock gating on.
	 *
	 * Instead of the usual place for workarounds we apply this one here,
	 * since TRANS_CMTG_CHICKEN is only accessible while DPLL0 is enabled.
	 */
	val = intel_de_read(i915, TRANS_CMTG_CHICKEN);
	val = intel_de_rmw(i915, TRANS_CMTG_CHICKEN, ~0, DISABLE_DPT_CLK_GATING);
	if (drm_WARN_ON(&i915->drm, val & ~DISABLE_DPT_CLK_GATING))
		drm_dbg_kms(&i915->drm, "Unexpected flags in TRANS_CMTG_CHICKEN: %08x\n", val);
}

static void combo_pll_enable(struct drm_i915_private *i915,
			     struct intel_shared_dpll *pll)
{
	i915_reg_t enable_reg = intel_combo_pll_enable_reg(i915, pll);

	icl_pll_power_enable(i915, pll, enable_reg);

	icl_dpll_write(i915, pll);

	/*
	 * DVFS pre sequence would be here, but in our driver the cdclk code
	 * paths should already be setting the appropriate voltage, hence we do
	 * nothing here.
	 */

	icl_pll_enable(i915, pll, enable_reg);

	adlp_cmtg_clock_gating_wa(i915, pll);

	/* DVFS post sequence would be here. See the comment above. */
}

static void tbt_pll_enable(struct drm_i915_private *i915,
			   struct intel_shared_dpll *pll)
{
	icl_pll_power_enable(i915, pll, TBT_PLL_ENABLE);

	icl_dpll_write(i915, pll);

	/*
	 * DVFS pre sequence would be here, but in our driver the cdclk code
	 * paths should already be setting the appropriate voltage, hence we do
	 * nothing here.
	 */

	icl_pll_enable(i915, pll, TBT_PLL_ENABLE);

	/* DVFS post sequence would be here. See the comment above. */
}

static void mg_pll_enable(struct drm_i915_private *i915,
			  struct intel_shared_dpll *pll)
{
	i915_reg_t enable_reg = intel_tc_pll_enable_reg(i915, pll);

	icl_pll_power_enable(i915, pll, enable_reg);

	if (DISPLAY_VER(i915) >= 12)
		dkl_pll_write(i915, pll);
	else
		icl_mg_pll_write(i915, pll);

	/*
	 * DVFS pre sequence would be here, but in our driver the cdclk code
	 * paths should already be setting the appropriate voltage, hence we do
	 * nothing here.
	 */

	icl_pll_enable(i915, pll, enable_reg);

	/* DVFS post sequence would be here. See the comment above. */
}

static void icl_pll_disable(struct drm_i915_private *i915,
			    struct intel_shared_dpll *pll,
			    i915_reg_t enable_reg)
{
	/* The first steps are done by intel_ddi_post_disable(). */

	/*
	 * DVFS pre sequence would be here, but in our driver the cdclk code
	 * paths should already be setting the appropriate voltage, hence we do
	 * nothing here.
	 */

	intel_de_rmw(i915, enable_reg, PLL_ENABLE, 0);

	/* Timeout is actually 1us. */
	if (intel_de_wait_for_clear(i915, enable_reg, PLL_LOCK, 1))
		drm_err(&i915->drm, "PLL %d locked\n", pll->info->id);

	/* DVFS post sequence would be here. See the comment above. */

	intel_de_rmw(i915, enable_reg, PLL_POWER_ENABLE, 0);

	/*
	 * The spec says we need to "wait" but it also says it should be
	 * immediate.
	 */
	if (intel_de_wait_for_clear(i915, enable_reg, PLL_POWER_STATE, 1))
		drm_err(&i915->drm, "PLL %d Power not disabled\n",
			pll->info->id);
}

static void combo_pll_disable(struct drm_i915_private *i915,
			      struct intel_shared_dpll *pll)
{
	i915_reg_t enable_reg = intel_combo_pll_enable_reg(i915, pll);

	icl_pll_disable(i915, pll, enable_reg);
}

static void tbt_pll_disable(struct drm_i915_private *i915,
			    struct intel_shared_dpll *pll)
{
	icl_pll_disable(i915, pll, TBT_PLL_ENABLE);
}

static void mg_pll_disable(struct drm_i915_private *i915,
			   struct intel_shared_dpll *pll)
{
	i915_reg_t enable_reg = intel_tc_pll_enable_reg(i915, pll);

	icl_pll_disable(i915, pll, enable_reg);
}

static void icl_update_dpll_ref_clks(struct drm_i915_private *i915)
{
	/* No SSC ref */
	i915->display.dpll.ref_clks.nssc = i915->display.cdclk.hw.ref;
}

static void icl_dump_hw_state(struct drm_i915_private *i915,
			      const struct intel_dpll_hw_state *hw_state)
{
	drm_dbg_kms(&i915->drm,
		    "dpll_hw_state: cfgcr0: 0x%x, cfgcr1: 0x%x, div0: 0x%x, "
		    "mg_refclkin_ctl: 0x%x, hg_clktop2_coreclkctl1: 0x%x, "
		    "mg_clktop2_hsclkctl: 0x%x, mg_pll_div0: 0x%x, "
		    "mg_pll_div2: 0x%x, mg_pll_lf: 0x%x, "
		    "mg_pll_frac_lock: 0x%x, mg_pll_ssc: 0x%x, "
		    "mg_pll_bias: 0x%x, mg_pll_tdc_coldst_bias: 0x%x\n",
		    hw_state->cfgcr0, hw_state->cfgcr1,
		    hw_state->div0,
		    hw_state->mg_refclkin_ctl,
		    hw_state->mg_clktop2_coreclkctl1,
		    hw_state->mg_clktop2_hsclkctl,
		    hw_state->mg_pll_div0,
		    hw_state->mg_pll_div1,
		    hw_state->mg_pll_lf,
		    hw_state->mg_pll_frac_lock,
		    hw_state->mg_pll_ssc,
		    hw_state->mg_pll_bias,
		    hw_state->mg_pll_tdc_coldst_bias);
}

static bool icl_compare_hw_state(const struct intel_dpll_hw_state *a,
				 const struct intel_dpll_hw_state *b)
{
	/* FIXME split combo vs. mg more thoroughly */
	return a->cfgcr0 == b->cfgcr0 &&
		a->cfgcr1 == b->cfgcr1 &&
		a->div0 == b->div0 &&
		a->mg_refclkin_ctl == b->mg_refclkin_ctl &&
		a->mg_clktop2_coreclkctl1 == b->mg_clktop2_coreclkctl1 &&
		a->mg_clktop2_hsclkctl == b->mg_clktop2_hsclkctl &&
		a->mg_pll_div0 == b->mg_pll_div0 &&
		a->mg_pll_div1 == b->mg_pll_div1 &&
		a->mg_pll_lf == b->mg_pll_lf &&
		a->mg_pll_frac_lock == b->mg_pll_frac_lock &&
		a->mg_pll_ssc == b->mg_pll_ssc &&
		a->mg_pll_bias == b->mg_pll_bias &&
		a->mg_pll_tdc_coldst_bias == b->mg_pll_tdc_coldst_bias;
}

static const struct intel_shared_dpll_funcs combo_pll_funcs = {
	.enable = combo_pll_enable,
	.disable = combo_pll_disable,
	.get_hw_state = combo_pll_get_hw_state,
	.get_freq = icl_ddi_combo_pll_get_freq,
};

static const struct intel_shared_dpll_funcs tbt_pll_funcs = {
	.enable = tbt_pll_enable,
	.disable = tbt_pll_disable,
	.get_hw_state = tbt_pll_get_hw_state,
	.get_freq = icl_ddi_tbt_pll_get_freq,
};

static const struct intel_shared_dpll_funcs mg_pll_funcs = {
	.enable = mg_pll_enable,
	.disable = mg_pll_disable,
	.get_hw_state = mg_pll_get_hw_state,
	.get_freq = icl_ddi_mg_pll_get_freq,
};

static const struct dpll_info icl_plls[] = {
	{ .name = "DPLL 0", .funcs = &combo_pll_funcs, .id = DPLL_ID_ICL_DPLL0, },
	{ .name = "DPLL 1", .funcs = &combo_pll_funcs, .id = DPLL_ID_ICL_DPLL1, },
	{ .name = "TBT PLL", .funcs = &tbt_pll_funcs, .id = DPLL_ID_ICL_TBTPLL,
<<<<<<< HEAD
	  .flags = INTEL_DPLL_IS_ALT_PORT_DPLL, },
=======
	  .is_alt_port_dpll = true, },
>>>>>>> b48d67c4
	{ .name = "MG PLL 1", .funcs = &mg_pll_funcs, .id = DPLL_ID_ICL_MGPLL1, },
	{ .name = "MG PLL 2", .funcs = &mg_pll_funcs, .id = DPLL_ID_ICL_MGPLL2, },
	{ .name = "MG PLL 3", .funcs = &mg_pll_funcs, .id = DPLL_ID_ICL_MGPLL3, },
	{ .name = "MG PLL 4", .funcs = &mg_pll_funcs, .id = DPLL_ID_ICL_MGPLL4, },
	{}
};

static const struct intel_dpll_mgr icl_pll_mgr = {
	.dpll_info = icl_plls,
	.compute_dplls = icl_compute_dplls,
	.get_dplls = icl_get_dplls,
	.put_dplls = icl_put_dplls,
	.update_active_dpll = icl_update_active_dpll,
	.update_ref_clks = icl_update_dpll_ref_clks,
	.dump_hw_state = icl_dump_hw_state,
	.compare_hw_state = icl_compare_hw_state,
};

static const struct dpll_info ehl_plls[] = {
	{ .name = "DPLL 0", .funcs = &combo_pll_funcs, .id = DPLL_ID_ICL_DPLL0, },
	{ .name = "DPLL 1", .funcs = &combo_pll_funcs, .id = DPLL_ID_ICL_DPLL1, },
	{ .name = "DPLL 4", .funcs = &combo_pll_funcs, .id = DPLL_ID_EHL_DPLL4,
	  .power_domain = POWER_DOMAIN_DC_OFF, },
	{}
};

static const struct intel_dpll_mgr ehl_pll_mgr = {
	.dpll_info = ehl_plls,
	.compute_dplls = icl_compute_dplls,
	.get_dplls = icl_get_dplls,
	.put_dplls = icl_put_dplls,
	.update_ref_clks = icl_update_dpll_ref_clks,
	.dump_hw_state = icl_dump_hw_state,
	.compare_hw_state = icl_compare_hw_state,
};

static const struct intel_shared_dpll_funcs dkl_pll_funcs = {
	.enable = mg_pll_enable,
	.disable = mg_pll_disable,
	.get_hw_state = dkl_pll_get_hw_state,
	.get_freq = icl_ddi_mg_pll_get_freq,
};

static const struct dpll_info tgl_plls[] = {
	{ .name = "DPLL 0", .funcs = &combo_pll_funcs, .id = DPLL_ID_ICL_DPLL0, },
	{ .name = "DPLL 1", .funcs = &combo_pll_funcs, .id = DPLL_ID_ICL_DPLL1, },
	{ .name = "TBT PLL", .funcs = &tbt_pll_funcs, .id = DPLL_ID_ICL_TBTPLL,
<<<<<<< HEAD
	  .flags = INTEL_DPLL_IS_ALT_PORT_DPLL, },
=======
	  .is_alt_port_dpll = true, },
>>>>>>> b48d67c4
	{ .name = "TC PLL 1", .funcs = &dkl_pll_funcs, .id = DPLL_ID_ICL_MGPLL1, },
	{ .name = "TC PLL 2", .funcs = &dkl_pll_funcs, .id = DPLL_ID_ICL_MGPLL2, },
	{ .name = "TC PLL 3", .funcs = &dkl_pll_funcs, .id = DPLL_ID_ICL_MGPLL3, },
	{ .name = "TC PLL 4", .funcs = &dkl_pll_funcs, .id = DPLL_ID_ICL_MGPLL4, },
	{ .name = "TC PLL 5", .funcs = &dkl_pll_funcs, .id = DPLL_ID_TGL_MGPLL5, },
	{ .name = "TC PLL 6", .funcs = &dkl_pll_funcs, .id = DPLL_ID_TGL_MGPLL6, },
	{}
};

static const struct intel_dpll_mgr tgl_pll_mgr = {
	.dpll_info = tgl_plls,
	.compute_dplls = icl_compute_dplls,
	.get_dplls = icl_get_dplls,
	.put_dplls = icl_put_dplls,
	.update_active_dpll = icl_update_active_dpll,
	.update_ref_clks = icl_update_dpll_ref_clks,
	.dump_hw_state = icl_dump_hw_state,
	.compare_hw_state = icl_compare_hw_state,
};

static const struct dpll_info rkl_plls[] = {
	{ .name = "DPLL 0", .funcs = &combo_pll_funcs, .id = DPLL_ID_ICL_DPLL0, },
	{ .name = "DPLL 1", .funcs = &combo_pll_funcs, .id = DPLL_ID_ICL_DPLL1, },
	{ .name = "DPLL 4", .funcs = &combo_pll_funcs, .id = DPLL_ID_EHL_DPLL4, },
	{}
};

static const struct intel_dpll_mgr rkl_pll_mgr = {
	.dpll_info = rkl_plls,
	.compute_dplls = icl_compute_dplls,
	.get_dplls = icl_get_dplls,
	.put_dplls = icl_put_dplls,
	.update_ref_clks = icl_update_dpll_ref_clks,
	.dump_hw_state = icl_dump_hw_state,
	.compare_hw_state = icl_compare_hw_state,
};

static const struct dpll_info dg1_plls[] = {
	{ .name = "DPLL 0", .funcs = &combo_pll_funcs, .id = DPLL_ID_DG1_DPLL0, },
	{ .name = "DPLL 1", .funcs = &combo_pll_funcs, .id = DPLL_ID_DG1_DPLL1, },
	{ .name = "DPLL 2", .funcs = &combo_pll_funcs, .id = DPLL_ID_DG1_DPLL2, },
	{ .name = "DPLL 3", .funcs = &combo_pll_funcs, .id = DPLL_ID_DG1_DPLL3, },
	{}
};

static const struct intel_dpll_mgr dg1_pll_mgr = {
	.dpll_info = dg1_plls,
	.compute_dplls = icl_compute_dplls,
	.get_dplls = icl_get_dplls,
	.put_dplls = icl_put_dplls,
	.update_ref_clks = icl_update_dpll_ref_clks,
	.dump_hw_state = icl_dump_hw_state,
	.compare_hw_state = icl_compare_hw_state,
};

static const struct dpll_info adls_plls[] = {
	{ .name = "DPLL 0", .funcs = &combo_pll_funcs, .id = DPLL_ID_ICL_DPLL0, },
	{ .name = "DPLL 1", .funcs = &combo_pll_funcs, .id = DPLL_ID_ICL_DPLL1, },
	{ .name = "DPLL 2", .funcs = &combo_pll_funcs, .id = DPLL_ID_DG1_DPLL2, },
	{ .name = "DPLL 3", .funcs = &combo_pll_funcs, .id = DPLL_ID_DG1_DPLL3, },
	{}
};

static const struct intel_dpll_mgr adls_pll_mgr = {
	.dpll_info = adls_plls,
	.compute_dplls = icl_compute_dplls,
	.get_dplls = icl_get_dplls,
	.put_dplls = icl_put_dplls,
	.update_ref_clks = icl_update_dpll_ref_clks,
	.dump_hw_state = icl_dump_hw_state,
	.compare_hw_state = icl_compare_hw_state,
};

static const struct dpll_info adlp_plls[] = {
	{ .name = "DPLL 0", .funcs = &combo_pll_funcs, .id = DPLL_ID_ICL_DPLL0, },
	{ .name = "DPLL 1", .funcs = &combo_pll_funcs, .id = DPLL_ID_ICL_DPLL1, },
	{ .name = "TBT PLL", .funcs = &tbt_pll_funcs, .id = DPLL_ID_ICL_TBTPLL,
<<<<<<< HEAD
	  .flags = INTEL_DPLL_IS_ALT_PORT_DPLL, },
=======
	  .is_alt_port_dpll = true, },
>>>>>>> b48d67c4
	{ .name = "TC PLL 1", .funcs = &dkl_pll_funcs, .id = DPLL_ID_ICL_MGPLL1, },
	{ .name = "TC PLL 2", .funcs = &dkl_pll_funcs, .id = DPLL_ID_ICL_MGPLL2, },
	{ .name = "TC PLL 3", .funcs = &dkl_pll_funcs, .id = DPLL_ID_ICL_MGPLL3, },
	{ .name = "TC PLL 4", .funcs = &dkl_pll_funcs, .id = DPLL_ID_ICL_MGPLL4, },
	{}
};

static const struct intel_dpll_mgr adlp_pll_mgr = {
	.dpll_info = adlp_plls,
	.compute_dplls = icl_compute_dplls,
	.get_dplls = icl_get_dplls,
	.put_dplls = icl_put_dplls,
	.update_active_dpll = icl_update_active_dpll,
	.update_ref_clks = icl_update_dpll_ref_clks,
	.dump_hw_state = icl_dump_hw_state,
	.compare_hw_state = icl_compare_hw_state,
};

/**
 * intel_shared_dpll_init - Initialize shared DPLLs
 * @i915: i915 device
 *
 * Initialize shared DPLLs for @i915.
 */
void intel_shared_dpll_init(struct drm_i915_private *i915)
{
	const struct intel_dpll_mgr *dpll_mgr = NULL;
	const struct dpll_info *dpll_info;
	int i;

	mutex_init(&i915->display.dpll.lock);

	if (DISPLAY_VER(i915) >= 14 || IS_DG2(i915))
		/* No shared DPLLs on DG2; port PLLs are part of the PHY */
		dpll_mgr = NULL;
	else if (IS_ALDERLAKE_P(i915))
		dpll_mgr = &adlp_pll_mgr;
	else if (IS_ALDERLAKE_S(i915))
		dpll_mgr = &adls_pll_mgr;
	else if (IS_DG1(i915))
		dpll_mgr = &dg1_pll_mgr;
	else if (IS_ROCKETLAKE(i915))
		dpll_mgr = &rkl_pll_mgr;
	else if (DISPLAY_VER(i915) >= 12)
		dpll_mgr = &tgl_pll_mgr;
	else if (IS_JASPERLAKE(i915) || IS_ELKHARTLAKE(i915))
		dpll_mgr = &ehl_pll_mgr;
	else if (DISPLAY_VER(i915) >= 11)
		dpll_mgr = &icl_pll_mgr;
	else if (IS_GEMINILAKE(i915) || IS_BROXTON(i915))
		dpll_mgr = &bxt_pll_mgr;
	else if (DISPLAY_VER(i915) == 9)
		dpll_mgr = &skl_pll_mgr;
	else if (HAS_DDI(i915))
		dpll_mgr = &hsw_pll_mgr;
	else if (HAS_PCH_IBX(i915) || HAS_PCH_CPT(i915))
		dpll_mgr = &pch_pll_mgr;

	if (!dpll_mgr)
		return;

	dpll_info = dpll_mgr->dpll_info;

	for (i = 0; dpll_info[i].name; i++) {
		if (drm_WARN_ON(&i915->drm,
				i >= ARRAY_SIZE(i915->display.dpll.shared_dplls)))
			break;

		/* must fit into unsigned long bitmask on 32bit */
		if (drm_WARN_ON(&i915->drm, dpll_info[i].id >= 32))
			break;

		i915->display.dpll.shared_dplls[i].info = &dpll_info[i];
		i915->display.dpll.shared_dplls[i].index = i;
	}

	i915->display.dpll.mgr = dpll_mgr;
	i915->display.dpll.num_shared_dpll = i;
}

/**
 * intel_compute_shared_dplls - compute DPLL state CRTC and encoder combination
 * @state: atomic state
 * @crtc: CRTC to compute DPLLs for
 * @encoder: encoder
 *
 * This function computes the DPLL state for the given CRTC and encoder.
 *
 * The new configuration in the atomic commit @state is made effective by
 * calling intel_shared_dpll_swap_state().
 *
 * Returns:
 * 0 on success, negative error code on falure.
 */
int intel_compute_shared_dplls(struct intel_atomic_state *state,
			       struct intel_crtc *crtc,
			       struct intel_encoder *encoder)
{
	struct drm_i915_private *i915 = to_i915(state->base.dev);
	const struct intel_dpll_mgr *dpll_mgr = i915->display.dpll.mgr;

	if (drm_WARN_ON(&i915->drm, !dpll_mgr))
		return -EINVAL;

	return dpll_mgr->compute_dplls(state, crtc, encoder);
}

/**
 * intel_reserve_shared_dplls - reserve DPLLs for CRTC and encoder combination
 * @state: atomic state
 * @crtc: CRTC to reserve DPLLs for
 * @encoder: encoder
 *
 * This function reserves all required DPLLs for the given CRTC and encoder
 * combination in the current atomic commit @state and the new @crtc atomic
 * state.
 *
 * The new configuration in the atomic commit @state is made effective by
 * calling intel_shared_dpll_swap_state().
 *
 * The reserved DPLLs should be released by calling
 * intel_release_shared_dplls().
 *
 * Returns:
 * 0 if all required DPLLs were successfully reserved,
 * negative error code otherwise.
 */
int intel_reserve_shared_dplls(struct intel_atomic_state *state,
			       struct intel_crtc *crtc,
			       struct intel_encoder *encoder)
{
	struct drm_i915_private *i915 = to_i915(state->base.dev);
	const struct intel_dpll_mgr *dpll_mgr = i915->display.dpll.mgr;

	if (drm_WARN_ON(&i915->drm, !dpll_mgr))
		return -EINVAL;

	return dpll_mgr->get_dplls(state, crtc, encoder);
}

/**
 * intel_release_shared_dplls - end use of DPLLs by CRTC in atomic state
 * @state: atomic state
 * @crtc: crtc from which the DPLLs are to be released
 *
 * This function releases all DPLLs reserved by intel_reserve_shared_dplls()
 * from the current atomic commit @state and the old @crtc atomic state.
 *
 * The new configuration in the atomic commit @state is made effective by
 * calling intel_shared_dpll_swap_state().
 */
void intel_release_shared_dplls(struct intel_atomic_state *state,
				struct intel_crtc *crtc)
{
	struct drm_i915_private *i915 = to_i915(state->base.dev);
	const struct intel_dpll_mgr *dpll_mgr = i915->display.dpll.mgr;

	/*
	 * FIXME: this function is called for every platform having a
	 * compute_clock hook, even though the platform doesn't yet support
	 * the shared DPLL framework and intel_reserve_shared_dplls() is not
	 * called on those.
	 */
	if (!dpll_mgr)
		return;

	dpll_mgr->put_dplls(state, crtc);
}

/**
 * intel_update_active_dpll - update the active DPLL for a CRTC/encoder
 * @state: atomic state
 * @crtc: the CRTC for which to update the active DPLL
 * @encoder: encoder determining the type of port DPLL
 *
 * Update the active DPLL for the given @crtc/@encoder in @crtc's atomic state,
 * from the port DPLLs reserved previously by intel_reserve_shared_dplls(). The
 * DPLL selected will be based on the current mode of the encoder's port.
 */
void intel_update_active_dpll(struct intel_atomic_state *state,
			      struct intel_crtc *crtc,
			      struct intel_encoder *encoder)
{
	struct drm_i915_private *i915 = to_i915(encoder->base.dev);
	const struct intel_dpll_mgr *dpll_mgr = i915->display.dpll.mgr;

	if (drm_WARN_ON(&i915->drm, !dpll_mgr))
		return;

	dpll_mgr->update_active_dpll(state, crtc, encoder);
}

/**
 * intel_dpll_get_freq - calculate the DPLL's output frequency
 * @i915: i915 device
 * @pll: DPLL for which to calculate the output frequency
 * @pll_state: DPLL state from which to calculate the output frequency
 *
 * Return the output frequency corresponding to @pll's passed in @pll_state.
 */
int intel_dpll_get_freq(struct drm_i915_private *i915,
			const struct intel_shared_dpll *pll,
			const struct intel_dpll_hw_state *pll_state)
{
	if (drm_WARN_ON(&i915->drm, !pll->info->funcs->get_freq))
		return 0;

	return pll->info->funcs->get_freq(i915, pll, pll_state);
}

/**
 * intel_dpll_get_hw_state - readout the DPLL's hardware state
 * @i915: i915 device
 * @pll: DPLL for which to calculate the output frequency
 * @hw_state: DPLL's hardware state
 *
 * Read out @pll's hardware state into @hw_state.
 */
bool intel_dpll_get_hw_state(struct drm_i915_private *i915,
			     struct intel_shared_dpll *pll,
			     struct intel_dpll_hw_state *hw_state)
{
	return pll->info->funcs->get_hw_state(i915, pll, hw_state);
}

static void readout_dpll_hw_state(struct drm_i915_private *i915,
				  struct intel_shared_dpll *pll)
{
	struct intel_crtc *crtc;

	pll->on = intel_dpll_get_hw_state(i915, pll, &pll->state.hw_state);

	if (pll->on && pll->info->power_domain)
		pll->wakeref = intel_display_power_get(i915, pll->info->power_domain);

	pll->state.pipe_mask = 0;
	for_each_intel_crtc(&i915->drm, crtc) {
		struct intel_crtc_state *crtc_state =
			to_intel_crtc_state(crtc->base.state);

		if (crtc_state->hw.active && crtc_state->shared_dpll == pll)
			intel_reference_shared_dpll_crtc(crtc, pll, &pll->state);
	}
	pll->active_mask = pll->state.pipe_mask;

	drm_dbg_kms(&i915->drm,
		    "%s hw state readout: pipe_mask 0x%x, on %i\n",
		    pll->info->name, pll->state.pipe_mask, pll->on);
}

void intel_dpll_update_ref_clks(struct drm_i915_private *i915)
{
	if (i915->display.dpll.mgr && i915->display.dpll.mgr->update_ref_clks)
		i915->display.dpll.mgr->update_ref_clks(i915);
}

void intel_dpll_readout_hw_state(struct drm_i915_private *i915)
{
	struct intel_shared_dpll *pll;
	int i;

	for_each_shared_dpll(i915, pll, i)
		readout_dpll_hw_state(i915, pll);
}

static void sanitize_dpll_state(struct drm_i915_private *i915,
				struct intel_shared_dpll *pll)
{
	if (!pll->on)
		return;

	adlp_cmtg_clock_gating_wa(i915, pll);

	if (pll->active_mask)
		return;

	drm_dbg_kms(&i915->drm,
		    "%s enabled but not in use, disabling\n",
		    pll->info->name);

	_intel_disable_shared_dpll(i915, pll);
}

void intel_dpll_sanitize_state(struct drm_i915_private *i915)
{
	struct intel_shared_dpll *pll;
	int i;

	for_each_shared_dpll(i915, pll, i)
		sanitize_dpll_state(i915, pll);
}

/**
 * intel_dpll_dump_hw_state - write hw_state to dmesg
 * @i915: i915 drm device
 * @hw_state: hw state to be written to the log
 *
 * Write the relevant values in @hw_state to dmesg using drm_dbg_kms.
 */
void intel_dpll_dump_hw_state(struct drm_i915_private *i915,
			      const struct intel_dpll_hw_state *hw_state)
{
	if (i915->display.dpll.mgr) {
		i915->display.dpll.mgr->dump_hw_state(i915, hw_state);
	} else {
		/* fallback for platforms that don't use the shared dpll
		 * infrastructure
		 */
		ibx_dump_hw_state(i915, hw_state);
	}
}

/**
 * intel_dpll_compare_hw_state - compare the two states
 * @i915: i915 drm device
 * @a: first DPLL hw state
 * @b: second DPLL hw state
 *
 * Compare DPLL hw states @a and @b.
 *
 * Returns: true if the states are equal, false if the differ
 */
bool intel_dpll_compare_hw_state(struct drm_i915_private *i915,
				 const struct intel_dpll_hw_state *a,
				 const struct intel_dpll_hw_state *b)
{
	if (i915->display.dpll.mgr) {
		return i915->display.dpll.mgr->compare_hw_state(a, b);
	} else {
		/* fallback for platforms that don't use the shared dpll
		 * infrastructure
		 */
		return ibx_compare_hw_state(a, b);
	}
}

static void
verify_single_dpll_state(struct drm_i915_private *i915,
			 struct intel_shared_dpll *pll,
			 struct intel_crtc *crtc,
			 const struct intel_crtc_state *new_crtc_state)
{
	struct intel_dpll_hw_state dpll_hw_state = {};
	u8 pipe_mask;
	bool active;

	active = intel_dpll_get_hw_state(i915, pll, &dpll_hw_state);

	if (!pll->info->always_on) {
		I915_STATE_WARN(i915, !pll->on && pll->active_mask,
				"%s: pll in active use but not on in sw tracking\n",
				pll->info->name);
		I915_STATE_WARN(i915, pll->on && !pll->active_mask,
				"%s: pll is on but not used by any active pipe\n",
				pll->info->name);
		I915_STATE_WARN(i915, pll->on != active,
				"%s: pll on state mismatch (expected %i, found %i)\n",
				pll->info->name, pll->on, active);
	}

	if (!crtc) {
		I915_STATE_WARN(i915,
				pll->active_mask & ~pll->state.pipe_mask,
				"%s: more active pll users than references: 0x%x vs 0x%x\n",
				pll->info->name, pll->active_mask, pll->state.pipe_mask);

		return;
	}

	pipe_mask = BIT(crtc->pipe);

	if (new_crtc_state->hw.active)
		I915_STATE_WARN(i915, !(pll->active_mask & pipe_mask),
				"%s: pll active mismatch (expected pipe %c in active mask 0x%x)\n",
				pll->info->name, pipe_name(crtc->pipe), pll->active_mask);
	else
		I915_STATE_WARN(i915, pll->active_mask & pipe_mask,
				"%s: pll active mismatch (didn't expect pipe %c in active mask 0x%x)\n",
				pll->info->name, pipe_name(crtc->pipe), pll->active_mask);

	I915_STATE_WARN(i915, !(pll->state.pipe_mask & pipe_mask),
			"%s: pll enabled crtcs mismatch (expected 0x%x in 0x%x)\n",
			pll->info->name, pipe_mask, pll->state.pipe_mask);

	I915_STATE_WARN(i915,
			pll->on && memcmp(&pll->state.hw_state, &dpll_hw_state,
					  sizeof(dpll_hw_state)),
			"%s: pll hw state mismatch\n",
			pll->info->name);
}

static bool has_alt_port_dpll(const struct intel_shared_dpll *old_pll,
			      const struct intel_shared_dpll *new_pll)
{
	return old_pll && new_pll && old_pll != new_pll &&
<<<<<<< HEAD
		(old_pll->info->flags & INTEL_DPLL_IS_ALT_PORT_DPLL ||
		 new_pll->info->flags & INTEL_DPLL_IS_ALT_PORT_DPLL);
=======
		(old_pll->info->is_alt_port_dpll || new_pll->info->is_alt_port_dpll);
>>>>>>> b48d67c4
}

void intel_shared_dpll_state_verify(struct intel_atomic_state *state,
				    struct intel_crtc *crtc)
{
	struct drm_i915_private *i915 = to_i915(state->base.dev);
	const struct intel_crtc_state *old_crtc_state =
		intel_atomic_get_old_crtc_state(state, crtc);
	const struct intel_crtc_state *new_crtc_state =
		intel_atomic_get_new_crtc_state(state, crtc);

	if (new_crtc_state->shared_dpll)
		verify_single_dpll_state(i915, new_crtc_state->shared_dpll,
					 crtc, new_crtc_state);

	if (old_crtc_state->shared_dpll &&
	    old_crtc_state->shared_dpll != new_crtc_state->shared_dpll) {
		u8 pipe_mask = BIT(crtc->pipe);
		struct intel_shared_dpll *pll = old_crtc_state->shared_dpll;

		I915_STATE_WARN(i915, pll->active_mask & pipe_mask,
				"%s: pll active mismatch (didn't expect pipe %c in active mask (0x%x))\n",
				pll->info->name, pipe_name(crtc->pipe), pll->active_mask);

		/* TC ports have both MG/TC and TBT PLL referenced simultaneously */
		I915_STATE_WARN(i915, !has_alt_port_dpll(old_crtc_state->shared_dpll,
							 new_crtc_state->shared_dpll) &&
				pll->state.pipe_mask & pipe_mask,
				"%s: pll enabled crtcs mismatch (found pipe %c in enabled mask (0x%x))\n",
				pll->info->name, pipe_name(crtc->pipe), pll->state.pipe_mask);
	}
}

void intel_shared_dpll_verify_disabled(struct intel_atomic_state *state)
{
	struct drm_i915_private *i915 = to_i915(state->base.dev);
	struct intel_shared_dpll *pll;
	int i;

	for_each_shared_dpll(i915, pll, i)
		verify_single_dpll_state(i915, pll, NULL, NULL);
}<|MERGE_RESOLUTION|>--- conflicted
+++ resolved
@@ -4094,11 +4094,7 @@
 	{ .name = "DPLL 0", .funcs = &combo_pll_funcs, .id = DPLL_ID_ICL_DPLL0, },
 	{ .name = "DPLL 1", .funcs = &combo_pll_funcs, .id = DPLL_ID_ICL_DPLL1, },
 	{ .name = "TBT PLL", .funcs = &tbt_pll_funcs, .id = DPLL_ID_ICL_TBTPLL,
-<<<<<<< HEAD
-	  .flags = INTEL_DPLL_IS_ALT_PORT_DPLL, },
-=======
 	  .is_alt_port_dpll = true, },
->>>>>>> b48d67c4
 	{ .name = "MG PLL 1", .funcs = &mg_pll_funcs, .id = DPLL_ID_ICL_MGPLL1, },
 	{ .name = "MG PLL 2", .funcs = &mg_pll_funcs, .id = DPLL_ID_ICL_MGPLL2, },
 	{ .name = "MG PLL 3", .funcs = &mg_pll_funcs, .id = DPLL_ID_ICL_MGPLL3, },
@@ -4146,11 +4142,7 @@
 	{ .name = "DPLL 0", .funcs = &combo_pll_funcs, .id = DPLL_ID_ICL_DPLL0, },
 	{ .name = "DPLL 1", .funcs = &combo_pll_funcs, .id = DPLL_ID_ICL_DPLL1, },
 	{ .name = "TBT PLL", .funcs = &tbt_pll_funcs, .id = DPLL_ID_ICL_TBTPLL,
-<<<<<<< HEAD
-	  .flags = INTEL_DPLL_IS_ALT_PORT_DPLL, },
-=======
 	  .is_alt_port_dpll = true, },
->>>>>>> b48d67c4
 	{ .name = "TC PLL 1", .funcs = &dkl_pll_funcs, .id = DPLL_ID_ICL_MGPLL1, },
 	{ .name = "TC PLL 2", .funcs = &dkl_pll_funcs, .id = DPLL_ID_ICL_MGPLL2, },
 	{ .name = "TC PLL 3", .funcs = &dkl_pll_funcs, .id = DPLL_ID_ICL_MGPLL3, },
@@ -4228,11 +4220,7 @@
 	{ .name = "DPLL 0", .funcs = &combo_pll_funcs, .id = DPLL_ID_ICL_DPLL0, },
 	{ .name = "DPLL 1", .funcs = &combo_pll_funcs, .id = DPLL_ID_ICL_DPLL1, },
 	{ .name = "TBT PLL", .funcs = &tbt_pll_funcs, .id = DPLL_ID_ICL_TBTPLL,
-<<<<<<< HEAD
-	  .flags = INTEL_DPLL_IS_ALT_PORT_DPLL, },
-=======
 	  .is_alt_port_dpll = true, },
->>>>>>> b48d67c4
 	{ .name = "TC PLL 1", .funcs = &dkl_pll_funcs, .id = DPLL_ID_ICL_MGPLL1, },
 	{ .name = "TC PLL 2", .funcs = &dkl_pll_funcs, .id = DPLL_ID_ICL_MGPLL2, },
 	{ .name = "TC PLL 3", .funcs = &dkl_pll_funcs, .id = DPLL_ID_ICL_MGPLL3, },
@@ -4628,12 +4616,7 @@
 			      const struct intel_shared_dpll *new_pll)
 {
 	return old_pll && new_pll && old_pll != new_pll &&
-<<<<<<< HEAD
-		(old_pll->info->flags & INTEL_DPLL_IS_ALT_PORT_DPLL ||
-		 new_pll->info->flags & INTEL_DPLL_IS_ALT_PORT_DPLL);
-=======
 		(old_pll->info->is_alt_port_dpll || new_pll->info->is_alt_port_dpll);
->>>>>>> b48d67c4
 }
 
 void intel_shared_dpll_state_verify(struct intel_atomic_state *state,
