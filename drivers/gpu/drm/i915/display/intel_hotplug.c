--- conflicted
+++ resolved
@@ -253,15 +253,9 @@
 	/* Enable polling and queue hotplug re-enabling. */
 	if (hpd_disabled) {
 		drm_kms_helper_poll_reschedule(&dev_priv->drm);
-<<<<<<< HEAD
-		mod_delayed_work(dev_priv->unordered_wq,
-				 &dev_priv->display.hotplug.reenable_work,
-				 msecs_to_jiffies(HPD_STORM_REENABLE_DELAY));
-=======
 		mod_delayed_detection_work(dev_priv,
 					   &dev_priv->display.hotplug.reenable_work,
 					   msecs_to_jiffies(HPD_STORM_REENABLE_DELAY));
->>>>>>> 2d5404ca
 	}
 }
 
@@ -397,11 +391,6 @@
 		queue_delayed_detection_work(dev_priv,
 					     &dev_priv->display.hotplug.hotplug_work, 0);
 		spin_unlock_irq(&dev_priv->irq_lock);
-<<<<<<< HEAD
-		queue_delayed_work(dev_priv->unordered_wq,
-				   &dev_priv->display.hotplug.hotplug_work, 0);
-=======
->>>>>>> 2d5404ca
 	}
 }
 
@@ -519,16 +508,10 @@
 		spin_lock_irq(&dev_priv->irq_lock);
 		dev_priv->display.hotplug.retry_bits |= retry;
 
-<<<<<<< HEAD
-		mod_delayed_work(dev_priv->unordered_wq,
-				 &dev_priv->display.hotplug.hotplug_work,
-				 msecs_to_jiffies(HPD_RETRY_DELAY));
-=======
 		mod_delayed_detection_work(dev_priv,
 					   &dev_priv->display.hotplug.hotplug_work,
 					   msecs_to_jiffies(HPD_RETRY_DELAY));
 		spin_unlock_irq(&dev_priv->irq_lock);
->>>>>>> 2d5404ca
 	}
 }
 
@@ -657,15 +640,10 @@
 	if (queue_dig)
 		queue_work(dev_priv->display.hotplug.dp_wq, &dev_priv->display.hotplug.dig_port_work);
 	if (queue_hp)
-<<<<<<< HEAD
-		queue_delayed_work(dev_priv->unordered_wq,
-				   &dev_priv->display.hotplug.hotplug_work, 0);
-=======
 		queue_delayed_detection_work(dev_priv,
 					     &dev_priv->display.hotplug.hotplug_work, 0);
 
 	spin_unlock(&dev_priv->irq_lock);
->>>>>>> 2d5404ca
 }
 
 /**
@@ -772,11 +750,8 @@
 			    READ_ONCE(dev_priv->display.hotplug.poll_enabled));
 		cancel_work(&dev_priv->display.hotplug.poll_init_work);
 	}
-<<<<<<< HEAD
-=======
 
 	spin_lock_irq(&dev_priv->irq_lock);
->>>>>>> 2d5404ca
 
 	drm_connector_list_iter_begin(&dev_priv->drm, &conn_iter);
 	for_each_intel_connector_iter(connector, &conn_iter) {
@@ -847,15 +822,10 @@
 	 * As well, there's no issue if we race here since we always reschedule
 	 * this worker anyway
 	 */
-<<<<<<< HEAD
-	queue_work(dev_priv->unordered_wq,
-		   &dev_priv->display.hotplug.poll_init_work);
-=======
 	spin_lock_irq(&dev_priv->irq_lock);
 	queue_detection_work(dev_priv,
 			     &dev_priv->display.hotplug.poll_init_work);
 	spin_unlock_irq(&dev_priv->irq_lock);
->>>>>>> 2d5404ca
 }
 
 /**
@@ -883,16 +853,11 @@
 		return;
 
 	WRITE_ONCE(dev_priv->display.hotplug.poll_enabled, false);
-<<<<<<< HEAD
-	queue_work(dev_priv->unordered_wq,
-		   &dev_priv->display.hotplug.poll_init_work);
-=======
 
 	spin_lock_irq(&dev_priv->irq_lock);
 	queue_detection_work(dev_priv,
 			     &dev_priv->display.hotplug.poll_init_work);
 	spin_unlock_irq(&dev_priv->irq_lock);
->>>>>>> 2d5404ca
 }
 
 void intel_hpd_init_early(struct drm_i915_private *i915)
