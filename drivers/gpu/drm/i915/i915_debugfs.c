/*
 * Copyright © 2008 Intel Corporation
 *
 * Permission is hereby granted, free of charge, to any person obtaining a
 * copy of this software and associated documentation files (the "Software"),
 * to deal in the Software without restriction, including without limitation
 * the rights to use, copy, modify, merge, publish, distribute, sublicense,
 * and/or sell copies of the Software, and to permit persons to whom the
 * Software is furnished to do so, subject to the following conditions:
 *
 * The above copyright notice and this permission notice (including the next
 * paragraph) shall be included in all copies or substantial portions of the
 * Software.
 *
 * THE SOFTWARE IS PROVIDED "AS IS", WITHOUT WARRANTY OF ANY KIND, EXPRESS OR
 * IMPLIED, INCLUDING BUT NOT LIMITED TO THE WARRANTIES OF MERCHANTABILITY,
 * FITNESS FOR A PARTICULAR PURPOSE AND NONINFRINGEMENT.  IN NO EVENT SHALL
 * THE AUTHORS OR COPYRIGHT HOLDERS BE LIABLE FOR ANY CLAIM, DAMAGES OR OTHER
 * LIABILITY, WHETHER IN AN ACTION OF CONTRACT, TORT OR OTHERWISE, ARISING
 * FROM, OUT OF OR IN CONNECTION WITH THE SOFTWARE OR THE USE OR OTHER DEALINGS
 * IN THE SOFTWARE.
 *
 * Authors:
 *    Eric Anholt <eric@anholt.net>
 *    Keith Packard <keithp@keithp.com>
 *
 */

#include <linux/sched/mm.h>
#include <linux/sort.h>
#include <linux/string_helpers.h>

#include <linux/debugfs.h>
#include <drm/drm_debugfs.h>

#include "display/intel_display_params.h"

#include "gem/i915_gem_context.h"
#include "gt/intel_gt.h"
#include "gt/intel_gt_buffer_pool.h"
#include "gt/intel_gt_clock_utils.h"
#include "gt/intel_gt_debugfs.h"
#include "gt/intel_gt_pm.h"
#include "gt/intel_gt_pm_debugfs.h"
#include "gt/intel_gt_regs.h"
#include "gt/intel_gt_requests.h"
#include "gt/intel_rc6.h"
#include "gt/intel_reset.h"
#include "gt/intel_rps.h"
#include "gt/intel_sseu_debugfs.h"

#include "i915_debugfs.h"
#include "i915_debugfs_params.h"
#include "i915_driver.h"
#include "i915_gpu_error.h"
#include "i915_irq.h"
#include "i915_reg.h"
#include "i915_scheduler.h"
#include "intel_mchbar_regs.h"

static inline struct drm_i915_private *node_to_i915(struct drm_info_node *node)
{
	return to_i915(node->minor->dev);
}

static int i915_capabilities(struct seq_file *m, void *data)
{
	struct drm_i915_private *i915 = node_to_i915(m->private);
	struct intel_display *display = &i915->display;
	struct drm_printer p = drm_seq_file_printer(m);

	seq_printf(m, "pch: %d\n", INTEL_PCH_TYPE(i915));

	intel_device_info_print(INTEL_INFO(i915), RUNTIME_INFO(i915), &p);
	intel_display_device_info_print(DISPLAY_INFO(i915), DISPLAY_RUNTIME_INFO(i915), &p);
	i915_print_iommu_status(i915, &p);
	intel_gt_info_print(&to_gt(i915)->info, &p);
	intel_driver_caps_print(&i915->caps, &p);

	kernel_param_lock(THIS_MODULE);
	i915_params_dump(&i915->params, &p);
	intel_display_params_dump(display, &p);
	kernel_param_unlock(THIS_MODULE);

	return 0;
}

static char get_tiling_flag(struct drm_i915_gem_object *obj)
{
	switch (i915_gem_object_get_tiling(obj)) {
	default:
	case I915_TILING_NONE: return ' ';
	case I915_TILING_X: return 'X';
	case I915_TILING_Y: return 'Y';
	}
}

static char get_global_flag(struct drm_i915_gem_object *obj)
{
	return READ_ONCE(obj->userfault_count) ? 'g' : ' ';
}

static char get_pin_mapped_flag(struct drm_i915_gem_object *obj)
{
	return obj->mm.mapping ? 'M' : ' ';
}

static const char *
stringify_page_sizes(unsigned int page_sizes, char *buf, size_t len)
{
	size_t x = 0;

	switch (page_sizes) {
	case 0:
		return "";
	case I915_GTT_PAGE_SIZE_4K:
		return "4K";
	case I915_GTT_PAGE_SIZE_64K:
		return "64K";
	case I915_GTT_PAGE_SIZE_2M:
		return "2M";
	default:
		if (!buf)
			return "M";

		if (page_sizes & I915_GTT_PAGE_SIZE_2M)
			x += snprintf(buf + x, len - x, "2M, ");
		if (page_sizes & I915_GTT_PAGE_SIZE_64K)
			x += snprintf(buf + x, len - x, "64K, ");
		if (page_sizes & I915_GTT_PAGE_SIZE_4K)
			x += snprintf(buf + x, len - x, "4K, ");
		buf[x-2] = '\0';

		return buf;
	}
}

static const char *stringify_vma_type(const struct i915_vma *vma)
{
	if (i915_vma_is_ggtt(vma))
		return "ggtt";

	if (i915_vma_is_dpt(vma))
		return "dpt";

	return "ppgtt";
}

static const char *i915_cache_level_str(struct drm_i915_gem_object *obj)
{
	struct drm_i915_private *i915 = obj_to_i915(obj);

<<<<<<< HEAD
	if (IS_GFX_GT_IP_RANGE(to_gt(i915), IP_VER(12, 70), IP_VER(12, 71))) {
=======
	if (IS_GFX_GT_IP_RANGE(to_gt(i915), IP_VER(12, 70), IP_VER(12, 74))) {
>>>>>>> 2d5404ca
		switch (obj->pat_index) {
		case 0: return " WB";
		case 1: return " WT";
		case 2: return " UC";
		case 3: return " WB (1-Way Coh)";
		case 4: return " WB (2-Way Coh)";
		default: return " not defined";
		}
<<<<<<< HEAD
	} else if (IS_PONTEVECCHIO(i915)) {
		switch (obj->pat_index) {
		case 0: return " UC";
		case 1: return " WC";
		case 2: return " WT";
		case 3: return " WB";
		case 4: return " WT (CLOS1)";
		case 5: return " WB (CLOS1)";
		case 6: return " WT (CLOS2)";
		case 7: return " WT (CLOS2)";
		default: return " not defined";
		}
=======
>>>>>>> 2d5404ca
	} else if (GRAPHICS_VER(i915) >= 12) {
		switch (obj->pat_index) {
		case 0: return " WB";
		case 1: return " WC";
		case 2: return " WT";
		case 3: return " UC";
		default: return " not defined";
		}
	} else {
		switch (obj->pat_index) {
		case 0: return " UC";
		case 1: return HAS_LLC(i915) ?
			       " LLC" : " snooped";
		case 2: return " L3+LLC";
		case 3: return " WT";
		default: return " not defined";
		}
	}
}

void
i915_debugfs_describe_obj(struct seq_file *m, struct drm_i915_gem_object *obj)
{
	struct i915_vma *vma;
	int pin_count = 0;

	seq_printf(m, "%pK: %c%c%c %8zdKiB %02x %02x %s%s%s",
		   &obj->base,
		   get_tiling_flag(obj),
		   get_global_flag(obj),
		   get_pin_mapped_flag(obj),
		   obj->base.size / 1024,
		   obj->read_domains,
		   obj->write_domain,
		   i915_cache_level_str(obj),
		   obj->mm.dirty ? " dirty" : "",
		   obj->mm.madv == I915_MADV_DONTNEED ? " purgeable" : "");
	if (obj->base.name)
		seq_printf(m, " (name: %d)", obj->base.name);

	spin_lock(&obj->vma.lock);
	list_for_each_entry(vma, &obj->vma.list, obj_link) {
		if (!drm_mm_node_allocated(&vma->node))
			continue;

		spin_unlock(&obj->vma.lock);

		if (i915_vma_is_pinned(vma))
			pin_count++;

		seq_printf(m, " (%s offset: %08llx, size: %08llx, pages: %s",
			   stringify_vma_type(vma),
			   i915_vma_offset(vma), i915_vma_size(vma),
			   stringify_page_sizes(vma->resource->page_sizes_gtt,
						NULL, 0));
		if (i915_vma_is_ggtt(vma) || i915_vma_is_dpt(vma)) {
			switch (vma->gtt_view.type) {
			case I915_GTT_VIEW_NORMAL:
				seq_puts(m, ", normal");
				break;

			case I915_GTT_VIEW_PARTIAL:
				seq_printf(m, ", partial [%08llx+%x]",
					   vma->gtt_view.partial.offset << PAGE_SHIFT,
					   vma->gtt_view.partial.size << PAGE_SHIFT);
				break;

			case I915_GTT_VIEW_ROTATED:
				seq_printf(m, ", rotated [(%ux%u, src_stride=%u, dst_stride=%u, offset=%u), (%ux%u, src_stride=%u, dst_stride=%u, offset=%u)]",
					   vma->gtt_view.rotated.plane[0].width,
					   vma->gtt_view.rotated.plane[0].height,
					   vma->gtt_view.rotated.plane[0].src_stride,
					   vma->gtt_view.rotated.plane[0].dst_stride,
					   vma->gtt_view.rotated.plane[0].offset,
					   vma->gtt_view.rotated.plane[1].width,
					   vma->gtt_view.rotated.plane[1].height,
					   vma->gtt_view.rotated.plane[1].src_stride,
					   vma->gtt_view.rotated.plane[1].dst_stride,
					   vma->gtt_view.rotated.plane[1].offset);
				break;

			case I915_GTT_VIEW_REMAPPED:
				seq_printf(m, ", remapped [(%ux%u, src_stride=%u, dst_stride=%u, offset=%u), (%ux%u, src_stride=%u, dst_stride=%u, offset=%u)]",
					   vma->gtt_view.remapped.plane[0].width,
					   vma->gtt_view.remapped.plane[0].height,
					   vma->gtt_view.remapped.plane[0].src_stride,
					   vma->gtt_view.remapped.plane[0].dst_stride,
					   vma->gtt_view.remapped.plane[0].offset,
					   vma->gtt_view.remapped.plane[1].width,
					   vma->gtt_view.remapped.plane[1].height,
					   vma->gtt_view.remapped.plane[1].src_stride,
					   vma->gtt_view.remapped.plane[1].dst_stride,
					   vma->gtt_view.remapped.plane[1].offset);
				break;

			default:
				MISSING_CASE(vma->gtt_view.type);
				break;
			}
		}
		if (vma->fence)
			seq_printf(m, " , fence: %d", vma->fence->id);
		seq_puts(m, ")");

		spin_lock(&obj->vma.lock);
	}
	spin_unlock(&obj->vma.lock);

	seq_printf(m, " (pinned x %d)", pin_count);
	if (i915_gem_object_is_stolen(obj))
		seq_printf(m, " (stolen: %08llx)", obj->stolen->start);
	if (i915_gem_object_is_framebuffer(obj))
		seq_printf(m, " (fb)");
}

static int i915_gem_object_info(struct seq_file *m, void *data)
{
	struct drm_i915_private *i915 = node_to_i915(m->private);
	struct drm_printer p = drm_seq_file_printer(m);
	struct intel_memory_region *mr;
	enum intel_region_id id;

	seq_printf(m, "%u shrinkable [%u free] objects, %llu bytes\n",
		   i915->mm.shrink_count,
		   atomic_read(&i915->mm.free_count),
		   i915->mm.shrink_memory);
	for_each_memory_region(mr, i915, id)
		intel_memory_region_debug(mr, &p);

	return 0;
}

static int i915_frequency_info(struct seq_file *m, void *unused)
{
	struct drm_i915_private *i915 = node_to_i915(m->private);
	struct intel_gt *gt = to_gt(i915);
	struct drm_printer p = drm_seq_file_printer(m);

	intel_gt_pm_frequency_dump(gt, &p);

	return 0;
}

static const char *swizzle_string(unsigned swizzle)
{
	switch (swizzle) {
	case I915_BIT_6_SWIZZLE_NONE:
		return "none";
	case I915_BIT_6_SWIZZLE_9:
		return "bit9";
	case I915_BIT_6_SWIZZLE_9_10:
		return "bit9/bit10";
	case I915_BIT_6_SWIZZLE_9_11:
		return "bit9/bit11";
	case I915_BIT_6_SWIZZLE_9_10_11:
		return "bit9/bit10/bit11";
	case I915_BIT_6_SWIZZLE_9_17:
		return "bit9/bit17";
	case I915_BIT_6_SWIZZLE_9_10_17:
		return "bit9/bit10/bit17";
	case I915_BIT_6_SWIZZLE_UNKNOWN:
		return "unknown";
	}

	return "bug";
}

static int i915_swizzle_info(struct seq_file *m, void *data)
{
	struct drm_i915_private *dev_priv = node_to_i915(m->private);
	struct intel_uncore *uncore = &dev_priv->uncore;
	intel_wakeref_t wakeref;

	seq_printf(m, "bit6 swizzle for X-tiling = %s\n",
		   swizzle_string(to_gt(dev_priv)->ggtt->bit_6_swizzle_x));
	seq_printf(m, "bit6 swizzle for Y-tiling = %s\n",
		   swizzle_string(to_gt(dev_priv)->ggtt->bit_6_swizzle_y));

	if (dev_priv->gem_quirks & GEM_QUIRK_PIN_SWIZZLED_PAGES)
		seq_puts(m, "L-shaped memory detected\n");

	/* On BDW+, swizzling is not used. See detect_bit_6_swizzle() */
	if (GRAPHICS_VER(dev_priv) >= 8 || IS_VALLEYVIEW(dev_priv))
		return 0;

	wakeref = intel_runtime_pm_get(&dev_priv->runtime_pm);

	if (IS_GRAPHICS_VER(dev_priv, 3, 4)) {
		seq_printf(m, "DDC = 0x%08x\n",
			   intel_uncore_read(uncore, DCC));
		seq_printf(m, "DDC2 = 0x%08x\n",
			   intel_uncore_read(uncore, DCC2));
		seq_printf(m, "C0DRB3 = 0x%04x\n",
			   intel_uncore_read16(uncore, C0DRB3_BW));
		seq_printf(m, "C1DRB3 = 0x%04x\n",
			   intel_uncore_read16(uncore, C1DRB3_BW));
	} else if (GRAPHICS_VER(dev_priv) >= 6) {
		seq_printf(m, "MAD_DIMM_C0 = 0x%08x\n",
			   intel_uncore_read(uncore, MAD_DIMM_C0));
		seq_printf(m, "MAD_DIMM_C1 = 0x%08x\n",
			   intel_uncore_read(uncore, MAD_DIMM_C1));
		seq_printf(m, "MAD_DIMM_C2 = 0x%08x\n",
			   intel_uncore_read(uncore, MAD_DIMM_C2));
		seq_printf(m, "TILECTL = 0x%08x\n",
			   intel_uncore_read(uncore, TILECTL));
		if (GRAPHICS_VER(dev_priv) >= 8)
			seq_printf(m, "GAMTARBMODE = 0x%08x\n",
				   intel_uncore_read(uncore, GAMTARBMODE));
		else
			seq_printf(m, "ARB_MODE = 0x%08x\n",
				   intel_uncore_read(uncore, ARB_MODE));
		seq_printf(m, "DISP_ARB_CTL = 0x%08x\n",
			   intel_uncore_read(uncore, DISP_ARB_CTL));
	}

	intel_runtime_pm_put(&dev_priv->runtime_pm, wakeref);

	return 0;
}

static int i915_rps_boost_info(struct seq_file *m, void *data)
{
	struct drm_i915_private *dev_priv = node_to_i915(m->private);
	struct intel_rps *rps = &to_gt(dev_priv)->rps;

	seq_printf(m, "RPS enabled? %s\n",
		   str_yes_no(intel_rps_is_enabled(rps)));
	seq_printf(m, "RPS active? %s\n",
		   str_yes_no(intel_rps_is_active(rps)));
	seq_printf(m, "GPU busy? %s\n", str_yes_no(to_gt(dev_priv)->awake));
	seq_printf(m, "Boosts outstanding? %d\n",
		   atomic_read(&rps->num_waiters));
	seq_printf(m, "Interactive? %d\n", READ_ONCE(rps->power.interactive));
	seq_printf(m, "Frequency requested %d, actual %d\n",
		   intel_gpu_freq(rps, rps->cur_freq),
		   intel_rps_read_actual_frequency(rps));
	seq_printf(m, "  min hard:%d, soft:%d; max soft:%d, hard:%d\n",
		   intel_gpu_freq(rps, rps->min_freq),
		   intel_gpu_freq(rps, rps->min_freq_softlimit),
		   intel_gpu_freq(rps, rps->max_freq_softlimit),
		   intel_gpu_freq(rps, rps->max_freq));
	seq_printf(m, "  idle:%d, efficient:%d, boost:%d\n",
		   intel_gpu_freq(rps, rps->idle_freq),
		   intel_gpu_freq(rps, rps->efficient_freq),
		   intel_gpu_freq(rps, rps->boost_freq));

	seq_printf(m, "Wait boosts: %d\n", READ_ONCE(rps->boosts));

	return 0;
}

static int i915_runtime_pm_status(struct seq_file *m, void *unused)
{
	struct drm_i915_private *dev_priv = node_to_i915(m->private);
	struct pci_dev *pdev = to_pci_dev(dev_priv->drm.dev);

	if (!HAS_RUNTIME_PM(dev_priv))
		seq_puts(m, "Runtime power management not supported\n");

	seq_printf(m, "Runtime power status: %s\n",
		   str_enabled_disabled(!dev_priv->display.power.domains.init_wakeref));

	seq_printf(m, "GPU idle: %s\n", str_yes_no(!to_gt(dev_priv)->awake));
	seq_printf(m, "IRQs disabled: %s\n",
		   str_yes_no(!intel_irqs_enabled(dev_priv)));
#ifdef CONFIG_PM
	seq_printf(m, "Usage count: %d\n",
		   atomic_read(&dev_priv->drm.dev->power.usage_count));
#else
	seq_printf(m, "Device Power Management (CONFIG_PM) disabled\n");
#endif
	seq_printf(m, "PCI device power state: %s [%d]\n",
		   pci_power_name(pdev->current_state),
		   pdev->current_state);

	if (IS_ENABLED(CONFIG_DRM_I915_DEBUG_RUNTIME_PM)) {
		struct drm_printer p = drm_seq_file_printer(m);

		print_intel_runtime_pm_wakeref(&dev_priv->runtime_pm, &p);
	}

	return 0;
}

static int i915_engine_info(struct seq_file *m, void *unused)
{
	struct drm_i915_private *i915 = node_to_i915(m->private);
	struct intel_engine_cs *engine;
	intel_wakeref_t wakeref;
	struct drm_printer p;

	wakeref = intel_runtime_pm_get(&i915->runtime_pm);

	seq_printf(m, "GT awake? %s [%d], %llums\n",
		   str_yes_no(to_gt(i915)->awake),
		   atomic_read(&to_gt(i915)->wakeref.count),
		   ktime_to_ms(intel_gt_get_awake_time(to_gt(i915))));
	seq_printf(m, "CS timestamp frequency: %u Hz, %d ns\n",
		   to_gt(i915)->clock_frequency,
		   to_gt(i915)->clock_period_ns);

	p = drm_seq_file_printer(m);
	for_each_uabi_engine(engine, i915)
		intel_engine_dump(engine, &p, "%s\n", engine->name);

	intel_gt_show_timelines(to_gt(i915), &p, i915_request_show_with_schedule);

	intel_runtime_pm_put(&i915->runtime_pm, wakeref);

	return 0;
}

static int i915_wa_registers(struct seq_file *m, void *unused)
{
	struct drm_i915_private *i915 = node_to_i915(m->private);
	struct intel_engine_cs *engine;

	for_each_uabi_engine(engine, i915) {
		const struct i915_wa_list *wal = &engine->ctx_wa_list;
		const struct i915_wa *wa;
		unsigned int count;

		count = wal->count;
		if (!count)
			continue;

		seq_printf(m, "%s: Workarounds applied: %u\n",
			   engine->name, count);

		for (wa = wal->list; count--; wa++)
			seq_printf(m, "0x%X: 0x%08X, mask: 0x%08X\n",
				   i915_mmio_reg_offset(wa->reg),
				   wa->set, wa->clr);

		seq_printf(m, "\n");
	}

	return 0;
}

static int i915_wedged_get(void *data, u64 *val)
{
	struct drm_i915_private *i915 = data;
	struct intel_gt *gt;
	unsigned int i;

	*val = 0;

	for_each_gt(gt, i915, i) {
		int ret;

		ret = intel_gt_debugfs_reset_show(gt, val);
		if (ret)
			return ret;

		/* at least one tile should be wedged */
		if (*val)
			break;
	}

	return 0;
}

static int i915_wedged_set(void *data, u64 val)
{
	struct drm_i915_private *i915 = data;
	struct intel_gt *gt;
	unsigned int i;

	for_each_gt(gt, i915, i)
		intel_gt_debugfs_reset_store(gt, val);

	return 0;
}

DEFINE_SIMPLE_ATTRIBUTE(i915_wedged_fops,
			i915_wedged_get, i915_wedged_set,
			"%llu\n");

static int
i915_perf_noa_delay_set(void *data, u64 val)
{
	struct drm_i915_private *i915 = data;

	/*
	 * This would lead to infinite waits as we're doing timestamp
	 * difference on the CS with only 32bits.
	 */
	if (intel_gt_ns_to_clock_interval(to_gt(i915), val) > U32_MAX)
		return -EINVAL;

	atomic64_set(&i915->perf.noa_programming_delay, val);
	return 0;
}

static int
i915_perf_noa_delay_get(void *data, u64 *val)
{
	struct drm_i915_private *i915 = data;

	*val = atomic64_read(&i915->perf.noa_programming_delay);
	return 0;
}

DEFINE_SIMPLE_ATTRIBUTE(i915_perf_noa_delay_fops,
			i915_perf_noa_delay_get,
			i915_perf_noa_delay_set,
			"%llu\n");

#define DROP_UNBOUND	BIT(0)
#define DROP_BOUND	BIT(1)
#define DROP_RETIRE	BIT(2)
#define DROP_ACTIVE	BIT(3)
#define DROP_FREED	BIT(4)
#define DROP_SHRINK_ALL	BIT(5)
#define DROP_IDLE	BIT(6)
#define DROP_RESET_ACTIVE	BIT(7)
#define DROP_RESET_SEQNO	BIT(8)
#define DROP_RCU	BIT(9)
#define DROP_ALL (DROP_UNBOUND	| \
		  DROP_BOUND	| \
		  DROP_RETIRE	| \
		  DROP_ACTIVE	| \
		  DROP_FREED	| \
		  DROP_SHRINK_ALL |\
		  DROP_IDLE	| \
		  DROP_RESET_ACTIVE | \
		  DROP_RESET_SEQNO | \
		  DROP_RCU)
static int
i915_drop_caches_get(void *data, u64 *val)
{
	*val = DROP_ALL;

	return 0;
}

static int
gt_drop_caches(struct intel_gt *gt, u64 val)
{
	int ret;

	if (val & DROP_RESET_ACTIVE &&
	    wait_for(intel_engines_are_idle(gt), 200))
		intel_gt_set_wedged(gt);

	if (val & DROP_RETIRE)
		intel_gt_retire_requests(gt);

	if (val & (DROP_IDLE | DROP_ACTIVE)) {
		ret = intel_gt_wait_for_idle(gt, MAX_SCHEDULE_TIMEOUT);
		if (ret)
			return ret;
	}

	if (val & DROP_IDLE) {
		ret = intel_gt_pm_wait_for_idle(gt);
		if (ret)
			return ret;
	}

	if (val & DROP_RESET_ACTIVE && intel_gt_terminally_wedged(gt))
		intel_gt_handle_error(gt, ALL_ENGINES, 0, NULL);

	if (val & DROP_FREED)
		intel_gt_flush_buffer_pool(gt);

	return 0;
}

static int
i915_drop_caches_set(void *data, u64 val)
{
	struct drm_i915_private *i915 = data;
	struct intel_gt *gt;
	unsigned int flags;
	unsigned int i;
	int ret;

	drm_dbg(&i915->drm, "Dropping caches: 0x%08llx [0x%08llx]\n",
		val, val & DROP_ALL);

	for_each_gt(gt, i915, i) {
		ret = gt_drop_caches(gt, val);
		if (ret)
			return ret;
	}

	fs_reclaim_acquire(GFP_KERNEL);
	flags = memalloc_noreclaim_save();
	if (val & DROP_BOUND)
		i915_gem_shrink(NULL, i915, LONG_MAX, NULL, I915_SHRINK_BOUND);

	if (val & DROP_UNBOUND)
		i915_gem_shrink(NULL, i915, LONG_MAX, NULL, I915_SHRINK_UNBOUND);

	if (val & DROP_SHRINK_ALL)
		i915_gem_shrink_all(i915);
	memalloc_noreclaim_restore(flags);
	fs_reclaim_release(GFP_KERNEL);

	if (val & DROP_RCU)
		rcu_barrier();

	if (val & DROP_FREED)
		i915_gem_drain_freed_objects(i915);

	return 0;
}

DEFINE_SIMPLE_ATTRIBUTE(i915_drop_caches_fops,
			i915_drop_caches_get, i915_drop_caches_set,
			"0x%08llx\n");

static int i915_sseu_status(struct seq_file *m, void *unused)
{
	struct drm_i915_private *i915 = node_to_i915(m->private);
	struct intel_gt *gt = to_gt(i915);

	return intel_sseu_status(m, gt);
}

static int i915_forcewake_open(struct inode *inode, struct file *file)
{
	struct drm_i915_private *i915 = inode->i_private;
	struct intel_gt *gt;
	unsigned int i;

	for_each_gt(gt, i915, i)
		intel_gt_pm_debugfs_forcewake_user_open(gt);

	return 0;
}

static int i915_forcewake_release(struct inode *inode, struct file *file)
{
	struct drm_i915_private *i915 = inode->i_private;
	struct intel_gt *gt;
	unsigned int i;

	for_each_gt(gt, i915, i)
		intel_gt_pm_debugfs_forcewake_user_release(gt);

	return 0;
}

static const struct file_operations i915_forcewake_fops = {
	.owner = THIS_MODULE,
	.open = i915_forcewake_open,
	.release = i915_forcewake_release,
};

static const struct drm_info_list i915_debugfs_list[] = {
	{"i915_capabilities", i915_capabilities, 0},
	{"i915_gem_objects", i915_gem_object_info, 0},
	{"i915_frequency_info", i915_frequency_info, 0},
	{"i915_swizzle_info", i915_swizzle_info, 0},
	{"i915_runtime_pm_status", i915_runtime_pm_status, 0},
	{"i915_engine_info", i915_engine_info, 0},
	{"i915_wa_registers", i915_wa_registers, 0},
	{"i915_sseu_status", i915_sseu_status, 0},
	{"i915_rps_boost_info", i915_rps_boost_info, 0},
};

static const struct i915_debugfs_files {
	const char *name;
	const struct file_operations *fops;
} i915_debugfs_files[] = {
	{"i915_perf_noa_delay", &i915_perf_noa_delay_fops},
	{"i915_wedged", &i915_wedged_fops},
	{"i915_gem_drop_caches", &i915_drop_caches_fops},
};

void i915_debugfs_register(struct drm_i915_private *dev_priv)
{
	struct drm_minor *minor = dev_priv->drm.primary;
	int i;

	i915_debugfs_params(dev_priv);

	debugfs_create_file("i915_forcewake_user", S_IRUSR, minor->debugfs_root,
			    to_i915(minor->dev), &i915_forcewake_fops);
	for (i = 0; i < ARRAY_SIZE(i915_debugfs_files); i++) {
		debugfs_create_file(i915_debugfs_files[i].name,
				    S_IRUGO | S_IWUSR,
				    minor->debugfs_root,
				    to_i915(minor->dev),
				    i915_debugfs_files[i].fops);
	}

	drm_debugfs_create_files(i915_debugfs_list,
				 ARRAY_SIZE(i915_debugfs_list),
				 minor->debugfs_root, minor);

	i915_gpu_error_debugfs_register(dev_priv);
}<|MERGE_RESOLUTION|>--- conflicted
+++ resolved
@@ -72,7 +72,6 @@
 	seq_printf(m, "pch: %d\n", INTEL_PCH_TYPE(i915));
 
 	intel_device_info_print(INTEL_INFO(i915), RUNTIME_INFO(i915), &p);
-	intel_display_device_info_print(DISPLAY_INFO(i915), DISPLAY_RUNTIME_INFO(i915), &p);
 	i915_print_iommu_status(i915, &p);
 	intel_gt_info_print(&to_gt(i915)->info, &p);
 	intel_driver_caps_print(&i915->caps, &p);
@@ -150,11 +149,7 @@
 {
 	struct drm_i915_private *i915 = obj_to_i915(obj);
 
-<<<<<<< HEAD
-	if (IS_GFX_GT_IP_RANGE(to_gt(i915), IP_VER(12, 70), IP_VER(12, 71))) {
-=======
 	if (IS_GFX_GT_IP_RANGE(to_gt(i915), IP_VER(12, 70), IP_VER(12, 74))) {
->>>>>>> 2d5404ca
 		switch (obj->pat_index) {
 		case 0: return " WB";
 		case 1: return " WT";
@@ -163,21 +158,6 @@
 		case 4: return " WB (2-Way Coh)";
 		default: return " not defined";
 		}
-<<<<<<< HEAD
-	} else if (IS_PONTEVECCHIO(i915)) {
-		switch (obj->pat_index) {
-		case 0: return " UC";
-		case 1: return " WC";
-		case 2: return " WT";
-		case 3: return " WB";
-		case 4: return " WT (CLOS1)";
-		case 5: return " WB (CLOS1)";
-		case 6: return " WT (CLOS2)";
-		case 7: return " WT (CLOS2)";
-		default: return " not defined";
-		}
-=======
->>>>>>> 2d5404ca
 	} else if (GRAPHICS_VER(i915) >= 12) {
 		switch (obj->pat_index) {
 		case 0: return " WB";
