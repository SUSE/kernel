/*
 * Copyright © 2008 Intel Corporation
 *
 * Permission is hereby granted, free of charge, to any person obtaining a
 * copy of this software and associated documentation files (the "Software"),
 * to deal in the Software without restriction, including without limitation
 * the rights to use, copy, modify, merge, publish, distribute, sublicense,
 * and/or sell copies of the Software, and to permit persons to whom the
 * Software is furnished to do so, subject to the following conditions:
 *
 * The above copyright notice and this permission notice (including the next
 * paragraph) shall be included in all copies or substantial portions of the
 * Software.
 *
 * THE SOFTWARE IS PROVIDED "AS IS", WITHOUT WARRANTY OF ANY KIND, EXPRESS OR
 * IMPLIED, INCLUDING BUT NOT LIMITED TO THE WARRANTIES OF MERCHANTABILITY,
 * FITNESS FOR A PARTICULAR PURPOSE AND NONINFRINGEMENT.  IN NO EVENT SHALL
 * THE AUTHORS OR COPYRIGHT HOLDERS BE LIABLE FOR ANY CLAIM, DAMAGES OR OTHER
 * LIABILITY, WHETHER IN AN ACTION OF CONTRACT, TORT OR OTHERWISE, ARISING
 * FROM, OUT OF OR IN CONNECTION WITH THE SOFTWARE OR THE USE OR OTHER DEALINGS
 * IN THE SOFTWARE.
 *
 * Authors:
 *    Eric Anholt <eric@anholt.net>
 *    Keith Packard <keithp@keithp.com>
 *
 */

#include <linux/sched/mm.h>
#include <linux/sort.h>
#include <linux/string_helpers.h>

#include <drm/drm_debugfs.h>

#include "gem/i915_gem_context.h"
#include "gt/intel_gt.h"
#include "gt/intel_gt_buffer_pool.h"
#include "gt/intel_gt_clock_utils.h"
#include "gt/intel_gt_debugfs.h"
#include "gt/intel_gt_pm.h"
#include "gt/intel_gt_pm_debugfs.h"
#include "gt/intel_gt_regs.h"
#include "gt/intel_gt_requests.h"
#include "gt/intel_rc6.h"
#include "gt/intel_reset.h"
#include "gt/intel_rps.h"
#include "gt/intel_sseu_debugfs.h"

#include "i915_debugfs.h"
#include "i915_debugfs_params.h"
#include "i915_driver.h"
#include "i915_irq.h"
#include "i915_scheduler.h"
#include "intel_mchbar_regs.h"
<<<<<<< HEAD
#include "intel_pm.h"
=======
>>>>>>> eb3cdb58

static inline struct drm_i915_private *node_to_i915(struct drm_info_node *node)
{
	return to_i915(node->minor->dev);
}

static int i915_capabilities(struct seq_file *m, void *data)
{
	struct drm_i915_private *i915 = node_to_i915(m->private);
	struct drm_printer p = drm_seq_file_printer(m);

	seq_printf(m, "pch: %d\n", INTEL_PCH_TYPE(i915));

<<<<<<< HEAD
	intel_device_info_print_static(INTEL_INFO(i915), &p);
	intel_device_info_print_runtime(RUNTIME_INFO(i915), &p);
=======
	intel_device_info_print(INTEL_INFO(i915), RUNTIME_INFO(i915), &p);
>>>>>>> eb3cdb58
	i915_print_iommu_status(i915, &p);
	intel_gt_info_print(&to_gt(i915)->info, &p);
	intel_driver_caps_print(&i915->caps, &p);

	kernel_param_lock(THIS_MODULE);
	i915_params_dump(&i915->params, &p);
	kernel_param_unlock(THIS_MODULE);

	return 0;
}

static char get_tiling_flag(struct drm_i915_gem_object *obj)
{
	switch (i915_gem_object_get_tiling(obj)) {
	default:
	case I915_TILING_NONE: return ' ';
	case I915_TILING_X: return 'X';
	case I915_TILING_Y: return 'Y';
	}
}

static char get_global_flag(struct drm_i915_gem_object *obj)
{
	return READ_ONCE(obj->userfault_count) ? 'g' : ' ';
}

static char get_pin_mapped_flag(struct drm_i915_gem_object *obj)
{
	return obj->mm.mapping ? 'M' : ' ';
}

static const char *
stringify_page_sizes(unsigned int page_sizes, char *buf, size_t len)
{
	size_t x = 0;

	switch (page_sizes) {
	case 0:
		return "";
	case I915_GTT_PAGE_SIZE_4K:
		return "4K";
	case I915_GTT_PAGE_SIZE_64K:
		return "64K";
	case I915_GTT_PAGE_SIZE_2M:
		return "2M";
	default:
		if (!buf)
			return "M";

		if (page_sizes & I915_GTT_PAGE_SIZE_2M)
			x += snprintf(buf + x, len - x, "2M, ");
		if (page_sizes & I915_GTT_PAGE_SIZE_64K)
			x += snprintf(buf + x, len - x, "64K, ");
		if (page_sizes & I915_GTT_PAGE_SIZE_4K)
			x += snprintf(buf + x, len - x, "4K, ");
		buf[x-2] = '\0';

		return buf;
	}
}

static const char *stringify_vma_type(const struct i915_vma *vma)
{
	if (i915_vma_is_ggtt(vma))
		return "ggtt";

	if (i915_vma_is_dpt(vma))
		return "dpt";

	return "ppgtt";
}

static const char *i915_cache_level_str(struct drm_i915_private *i915, int type)
{
	switch (type) {
	case I915_CACHE_NONE: return " uncached";
	case I915_CACHE_LLC: return HAS_LLC(i915) ? " LLC" : " snooped";
	case I915_CACHE_L3_LLC: return " L3+LLC";
	case I915_CACHE_WT: return " WT";
	default: return "";
	}
}

void
i915_debugfs_describe_obj(struct seq_file *m, struct drm_i915_gem_object *obj)
{
	struct drm_i915_private *dev_priv = to_i915(obj->base.dev);
	struct i915_vma *vma;
	int pin_count = 0;

	seq_printf(m, "%pK: %c%c%c %8zdKiB %02x %02x %s%s%s",
		   &obj->base,
		   get_tiling_flag(obj),
		   get_global_flag(obj),
		   get_pin_mapped_flag(obj),
		   obj->base.size / 1024,
		   obj->read_domains,
		   obj->write_domain,
		   i915_cache_level_str(dev_priv, obj->cache_level),
		   obj->mm.dirty ? " dirty" : "",
		   obj->mm.madv == I915_MADV_DONTNEED ? " purgeable" : "");
	if (obj->base.name)
		seq_printf(m, " (name: %d)", obj->base.name);

	spin_lock(&obj->vma.lock);
	list_for_each_entry(vma, &obj->vma.list, obj_link) {
		if (!drm_mm_node_allocated(&vma->node))
			continue;

		spin_unlock(&obj->vma.lock);

		if (i915_vma_is_pinned(vma))
			pin_count++;

		seq_printf(m, " (%s offset: %08llx, size: %08llx, pages: %s",
			   stringify_vma_type(vma),
<<<<<<< HEAD
			   vma->node.start, vma->node.size,
=======
			   i915_vma_offset(vma), i915_vma_size(vma),
>>>>>>> eb3cdb58
			   stringify_page_sizes(vma->resource->page_sizes_gtt,
						NULL, 0));
		if (i915_vma_is_ggtt(vma) || i915_vma_is_dpt(vma)) {
			switch (vma->gtt_view.type) {
			case I915_GTT_VIEW_NORMAL:
				seq_puts(m, ", normal");
				break;

			case I915_GTT_VIEW_PARTIAL:
				seq_printf(m, ", partial [%08llx+%x]",
					   vma->gtt_view.partial.offset << PAGE_SHIFT,
					   vma->gtt_view.partial.size << PAGE_SHIFT);
				break;

			case I915_GTT_VIEW_ROTATED:
				seq_printf(m, ", rotated [(%ux%u, src_stride=%u, dst_stride=%u, offset=%u), (%ux%u, src_stride=%u, dst_stride=%u, offset=%u)]",
					   vma->gtt_view.rotated.plane[0].width,
					   vma->gtt_view.rotated.plane[0].height,
					   vma->gtt_view.rotated.plane[0].src_stride,
					   vma->gtt_view.rotated.plane[0].dst_stride,
					   vma->gtt_view.rotated.plane[0].offset,
					   vma->gtt_view.rotated.plane[1].width,
					   vma->gtt_view.rotated.plane[1].height,
					   vma->gtt_view.rotated.plane[1].src_stride,
					   vma->gtt_view.rotated.plane[1].dst_stride,
					   vma->gtt_view.rotated.plane[1].offset);
				break;

			case I915_GTT_VIEW_REMAPPED:
				seq_printf(m, ", remapped [(%ux%u, src_stride=%u, dst_stride=%u, offset=%u), (%ux%u, src_stride=%u, dst_stride=%u, offset=%u)]",
					   vma->gtt_view.remapped.plane[0].width,
					   vma->gtt_view.remapped.plane[0].height,
					   vma->gtt_view.remapped.plane[0].src_stride,
					   vma->gtt_view.remapped.plane[0].dst_stride,
					   vma->gtt_view.remapped.plane[0].offset,
					   vma->gtt_view.remapped.plane[1].width,
					   vma->gtt_view.remapped.plane[1].height,
					   vma->gtt_view.remapped.plane[1].src_stride,
					   vma->gtt_view.remapped.plane[1].dst_stride,
					   vma->gtt_view.remapped.plane[1].offset);
				break;

			default:
				MISSING_CASE(vma->gtt_view.type);
				break;
			}
		}
		if (vma->fence)
			seq_printf(m, " , fence: %d", vma->fence->id);
		seq_puts(m, ")");

		spin_lock(&obj->vma.lock);
	}
	spin_unlock(&obj->vma.lock);

	seq_printf(m, " (pinned x %d)", pin_count);
	if (i915_gem_object_is_stolen(obj))
		seq_printf(m, " (stolen: %08llx)", obj->stolen->start);
	if (i915_gem_object_is_framebuffer(obj))
		seq_printf(m, " (fb)");
}

static int i915_gem_object_info(struct seq_file *m, void *data)
{
	struct drm_i915_private *i915 = node_to_i915(m->private);
	struct drm_printer p = drm_seq_file_printer(m);
	struct intel_memory_region *mr;
	enum intel_region_id id;

	seq_printf(m, "%u shrinkable [%u free] objects, %llu bytes\n",
		   i915->mm.shrink_count,
		   atomic_read(&i915->mm.free_count),
		   i915->mm.shrink_memory);
	for_each_memory_region(mr, i915, id)
		intel_memory_region_debug(mr, &p);

	return 0;
}

#if IS_ENABLED(CONFIG_DRM_I915_CAPTURE_ERROR)
static ssize_t gpu_state_read(struct file *file, char __user *ubuf,
			      size_t count, loff_t *pos)
{
	struct i915_gpu_coredump *error;
	ssize_t ret;
	void *buf;

	error = file->private_data;
	if (!error)
		return 0;

	/* Bounce buffer required because of kernfs __user API convenience. */
	buf = kmalloc(count, GFP_KERNEL);
	if (!buf)
		return -ENOMEM;

	ret = i915_gpu_coredump_copy_to_buffer(error, buf, *pos, count);
	if (ret <= 0)
		goto out;

	if (!copy_to_user(ubuf, buf, ret))
		*pos += ret;
	else
		ret = -EFAULT;

out:
	kfree(buf);
	return ret;
}

static int gpu_state_release(struct inode *inode, struct file *file)
{
	i915_gpu_coredump_put(file->private_data);
	return 0;
}

static int i915_gpu_info_open(struct inode *inode, struct file *file)
{
	struct drm_i915_private *i915 = inode->i_private;
	struct i915_gpu_coredump *gpu;
	intel_wakeref_t wakeref;

	gpu = NULL;
	with_intel_runtime_pm(&i915->runtime_pm, wakeref)
		gpu = i915_gpu_coredump(to_gt(i915), ALL_ENGINES, CORE_DUMP_FLAG_NONE);

	if (IS_ERR(gpu))
		return PTR_ERR(gpu);

	file->private_data = gpu;
	return 0;
}

static const struct file_operations i915_gpu_info_fops = {
	.owner = THIS_MODULE,
	.open = i915_gpu_info_open,
	.read = gpu_state_read,
	.llseek = default_llseek,
	.release = gpu_state_release,
};

static ssize_t
i915_error_state_write(struct file *filp,
		       const char __user *ubuf,
		       size_t cnt,
		       loff_t *ppos)
{
	struct i915_gpu_coredump *error = filp->private_data;

	if (!error)
		return 0;

	drm_dbg(&error->i915->drm, "Resetting error state\n");
	i915_reset_error_state(error->i915);

	return cnt;
}

static int i915_error_state_open(struct inode *inode, struct file *file)
{
	struct i915_gpu_coredump *error;

	error = i915_first_error_state(inode->i_private);
	if (IS_ERR(error))
		return PTR_ERR(error);

	file->private_data  = error;
	return 0;
}

static const struct file_operations i915_error_state_fops = {
	.owner = THIS_MODULE,
	.open = i915_error_state_open,
	.read = gpu_state_read,
	.write = i915_error_state_write,
	.llseek = default_llseek,
	.release = gpu_state_release,
};
#endif

static int i915_frequency_info(struct seq_file *m, void *unused)
{
	struct drm_i915_private *i915 = node_to_i915(m->private);
	struct intel_gt *gt = to_gt(i915);
	struct drm_printer p = drm_seq_file_printer(m);

	intel_gt_pm_frequency_dump(gt, &p);

	return 0;
}

static const char *swizzle_string(unsigned swizzle)
{
	switch (swizzle) {
	case I915_BIT_6_SWIZZLE_NONE:
		return "none";
	case I915_BIT_6_SWIZZLE_9:
		return "bit9";
	case I915_BIT_6_SWIZZLE_9_10:
		return "bit9/bit10";
	case I915_BIT_6_SWIZZLE_9_11:
		return "bit9/bit11";
	case I915_BIT_6_SWIZZLE_9_10_11:
		return "bit9/bit10/bit11";
	case I915_BIT_6_SWIZZLE_9_17:
		return "bit9/bit17";
	case I915_BIT_6_SWIZZLE_9_10_17:
		return "bit9/bit10/bit17";
	case I915_BIT_6_SWIZZLE_UNKNOWN:
		return "unknown";
	}

	return "bug";
}

static int i915_swizzle_info(struct seq_file *m, void *data)
{
	struct drm_i915_private *dev_priv = node_to_i915(m->private);
	struct intel_uncore *uncore = &dev_priv->uncore;
	intel_wakeref_t wakeref;

	seq_printf(m, "bit6 swizzle for X-tiling = %s\n",
		   swizzle_string(to_gt(dev_priv)->ggtt->bit_6_swizzle_x));
	seq_printf(m, "bit6 swizzle for Y-tiling = %s\n",
		   swizzle_string(to_gt(dev_priv)->ggtt->bit_6_swizzle_y));

	if (dev_priv->gem_quirks & GEM_QUIRK_PIN_SWIZZLED_PAGES)
		seq_puts(m, "L-shaped memory detected\n");

	/* On BDW+, swizzling is not used. See detect_bit_6_swizzle() */
	if (GRAPHICS_VER(dev_priv) >= 8 || IS_VALLEYVIEW(dev_priv))
		return 0;

	wakeref = intel_runtime_pm_get(&dev_priv->runtime_pm);

	if (IS_GRAPHICS_VER(dev_priv, 3, 4)) {
		seq_printf(m, "DDC = 0x%08x\n",
			   intel_uncore_read(uncore, DCC));
		seq_printf(m, "DDC2 = 0x%08x\n",
			   intel_uncore_read(uncore, DCC2));
		seq_printf(m, "C0DRB3 = 0x%04x\n",
			   intel_uncore_read16(uncore, C0DRB3_BW));
		seq_printf(m, "C1DRB3 = 0x%04x\n",
			   intel_uncore_read16(uncore, C1DRB3_BW));
	} else if (GRAPHICS_VER(dev_priv) >= 6) {
		seq_printf(m, "MAD_DIMM_C0 = 0x%08x\n",
			   intel_uncore_read(uncore, MAD_DIMM_C0));
		seq_printf(m, "MAD_DIMM_C1 = 0x%08x\n",
			   intel_uncore_read(uncore, MAD_DIMM_C1));
		seq_printf(m, "MAD_DIMM_C2 = 0x%08x\n",
			   intel_uncore_read(uncore, MAD_DIMM_C2));
		seq_printf(m, "TILECTL = 0x%08x\n",
			   intel_uncore_read(uncore, TILECTL));
		if (GRAPHICS_VER(dev_priv) >= 8)
			seq_printf(m, "GAMTARBMODE = 0x%08x\n",
				   intel_uncore_read(uncore, GAMTARBMODE));
		else
			seq_printf(m, "ARB_MODE = 0x%08x\n",
				   intel_uncore_read(uncore, ARB_MODE));
		seq_printf(m, "DISP_ARB_CTL = 0x%08x\n",
			   intel_uncore_read(uncore, DISP_ARB_CTL));
	}

	intel_runtime_pm_put(&dev_priv->runtime_pm, wakeref);

	return 0;
}

static int i915_rps_boost_info(struct seq_file *m, void *data)
{
	struct drm_i915_private *dev_priv = node_to_i915(m->private);
	struct intel_rps *rps = &to_gt(dev_priv)->rps;

	seq_printf(m, "RPS enabled? %s\n",
		   str_yes_no(intel_rps_is_enabled(rps)));
	seq_printf(m, "RPS active? %s\n",
		   str_yes_no(intel_rps_is_active(rps)));
	seq_printf(m, "GPU busy? %s\n", str_yes_no(to_gt(dev_priv)->awake));
	seq_printf(m, "Boosts outstanding? %d\n",
		   atomic_read(&rps->num_waiters));
	seq_printf(m, "Interactive? %d\n", READ_ONCE(rps->power.interactive));
	seq_printf(m, "Frequency requested %d, actual %d\n",
		   intel_gpu_freq(rps, rps->cur_freq),
		   intel_rps_read_actual_frequency(rps));
	seq_printf(m, "  min hard:%d, soft:%d; max soft:%d, hard:%d\n",
		   intel_gpu_freq(rps, rps->min_freq),
		   intel_gpu_freq(rps, rps->min_freq_softlimit),
		   intel_gpu_freq(rps, rps->max_freq_softlimit),
		   intel_gpu_freq(rps, rps->max_freq));
	seq_printf(m, "  idle:%d, efficient:%d, boost:%d\n",
		   intel_gpu_freq(rps, rps->idle_freq),
		   intel_gpu_freq(rps, rps->efficient_freq),
		   intel_gpu_freq(rps, rps->boost_freq));

	seq_printf(m, "Wait boosts: %d\n", READ_ONCE(rps->boosts));

	return 0;
}

static int i915_runtime_pm_status(struct seq_file *m, void *unused)
{
	struct drm_i915_private *dev_priv = node_to_i915(m->private);
	struct pci_dev *pdev = to_pci_dev(dev_priv->drm.dev);

	if (!HAS_RUNTIME_PM(dev_priv))
		seq_puts(m, "Runtime power management not supported\n");

	seq_printf(m, "Runtime power status: %s\n",
<<<<<<< HEAD
		   str_enabled_disabled(!dev_priv->power_domains.init_wakeref));
=======
		   str_enabled_disabled(!dev_priv->display.power.domains.init_wakeref));
>>>>>>> eb3cdb58

	seq_printf(m, "GPU idle: %s\n", str_yes_no(!to_gt(dev_priv)->awake));
	seq_printf(m, "IRQs disabled: %s\n",
		   str_yes_no(!intel_irqs_enabled(dev_priv)));
#ifdef CONFIG_PM
	seq_printf(m, "Usage count: %d\n",
		   atomic_read(&dev_priv->drm.dev->power.usage_count));
#else
	seq_printf(m, "Device Power Management (CONFIG_PM) disabled\n");
#endif
	seq_printf(m, "PCI device power state: %s [%d]\n",
		   pci_power_name(pdev->current_state),
		   pdev->current_state);

	if (IS_ENABLED(CONFIG_DRM_I915_DEBUG_RUNTIME_PM)) {
		struct drm_printer p = drm_seq_file_printer(m);

		print_intel_runtime_pm_wakeref(&dev_priv->runtime_pm, &p);
	}

	return 0;
}

static int i915_engine_info(struct seq_file *m, void *unused)
{
	struct drm_i915_private *i915 = node_to_i915(m->private);
	struct intel_engine_cs *engine;
	intel_wakeref_t wakeref;
	struct drm_printer p;

	wakeref = intel_runtime_pm_get(&i915->runtime_pm);

	seq_printf(m, "GT awake? %s [%d], %llums\n",
		   str_yes_no(to_gt(i915)->awake),
		   atomic_read(&to_gt(i915)->wakeref.count),
		   ktime_to_ms(intel_gt_get_awake_time(to_gt(i915))));
	seq_printf(m, "CS timestamp frequency: %u Hz, %d ns\n",
		   to_gt(i915)->clock_frequency,
		   to_gt(i915)->clock_period_ns);

	p = drm_seq_file_printer(m);
	for_each_uabi_engine(engine, i915)
		intel_engine_dump(engine, &p, "%s\n", engine->name);

	intel_gt_show_timelines(to_gt(i915), &p, i915_request_show_with_schedule);

	intel_runtime_pm_put(&i915->runtime_pm, wakeref);

	return 0;
}

static int i915_wa_registers(struct seq_file *m, void *unused)
{
	struct drm_i915_private *i915 = node_to_i915(m->private);
	struct intel_engine_cs *engine;

	for_each_uabi_engine(engine, i915) {
		const struct i915_wa_list *wal = &engine->ctx_wa_list;
		const struct i915_wa *wa;
		unsigned int count;

		count = wal->count;
		if (!count)
			continue;

		seq_printf(m, "%s: Workarounds applied: %u\n",
			   engine->name, count);

		for (wa = wal->list; count--; wa++)
			seq_printf(m, "0x%X: 0x%08X, mask: 0x%08X\n",
				   i915_mmio_reg_offset(wa->reg),
				   wa->set, wa->clr);

		seq_printf(m, "\n");
	}

	return 0;
}

static int i915_wedged_get(void *data, u64 *val)
{
	struct drm_i915_private *i915 = data;
<<<<<<< HEAD

	return intel_gt_debugfs_reset_show(to_gt(i915), val);
=======
	struct intel_gt *gt;
	unsigned int i;

	*val = 0;

	for_each_gt(gt, i915, i) {
		int ret;

		ret = intel_gt_debugfs_reset_show(gt, val);
		if (ret)
			return ret;

		/* at least one tile should be wedged */
		if (*val)
			break;
	}

	return 0;
>>>>>>> eb3cdb58
}

static int i915_wedged_set(void *data, u64 val)
{
	struct drm_i915_private *i915 = data;
<<<<<<< HEAD
	intel_gt_debugfs_reset_store(to_gt(i915), val);

=======
	struct intel_gt *gt;
	unsigned int i;

	for_each_gt(gt, i915, i)
		intel_gt_debugfs_reset_store(gt, val);

>>>>>>> eb3cdb58
	return 0;
}

DEFINE_SIMPLE_ATTRIBUTE(i915_wedged_fops,
			i915_wedged_get, i915_wedged_set,
			"%llu\n");

static int
i915_perf_noa_delay_set(void *data, u64 val)
{
	struct drm_i915_private *i915 = data;

	/*
	 * This would lead to infinite waits as we're doing timestamp
	 * difference on the CS with only 32bits.
	 */
	if (intel_gt_ns_to_clock_interval(to_gt(i915), val) > U32_MAX)
		return -EINVAL;

	atomic64_set(&i915->perf.noa_programming_delay, val);
	return 0;
}

static int
i915_perf_noa_delay_get(void *data, u64 *val)
{
	struct drm_i915_private *i915 = data;

	*val = atomic64_read(&i915->perf.noa_programming_delay);
	return 0;
}

DEFINE_SIMPLE_ATTRIBUTE(i915_perf_noa_delay_fops,
			i915_perf_noa_delay_get,
			i915_perf_noa_delay_set,
			"%llu\n");

#define DROP_UNBOUND	BIT(0)
#define DROP_BOUND	BIT(1)
#define DROP_RETIRE	BIT(2)
#define DROP_ACTIVE	BIT(3)
#define DROP_FREED	BIT(4)
#define DROP_SHRINK_ALL	BIT(5)
#define DROP_IDLE	BIT(6)
#define DROP_RESET_ACTIVE	BIT(7)
#define DROP_RESET_SEQNO	BIT(8)
#define DROP_RCU	BIT(9)
#define DROP_ALL (DROP_UNBOUND	| \
		  DROP_BOUND	| \
		  DROP_RETIRE	| \
		  DROP_ACTIVE	| \
		  DROP_FREED	| \
		  DROP_SHRINK_ALL |\
		  DROP_IDLE	| \
		  DROP_RESET_ACTIVE | \
		  DROP_RESET_SEQNO | \
		  DROP_RCU)
static int
i915_drop_caches_get(void *data, u64 *val)
{
	*val = DROP_ALL;

	return 0;
}

static int
gt_drop_caches(struct intel_gt *gt, u64 val)
{
	int ret;

	if (val & DROP_RESET_ACTIVE &&
	    wait_for(intel_engines_are_idle(gt), 200))
		intel_gt_set_wedged(gt);

	if (val & DROP_RETIRE)
		intel_gt_retire_requests(gt);

	if (val & (DROP_IDLE | DROP_ACTIVE)) {
		ret = intel_gt_wait_for_idle(gt, MAX_SCHEDULE_TIMEOUT);
		if (ret)
			return ret;
	}

	if (val & DROP_IDLE) {
		ret = intel_gt_pm_wait_for_idle(gt);
		if (ret)
			return ret;
	}

	if (val & DROP_RESET_ACTIVE && intel_gt_terminally_wedged(gt))
		intel_gt_handle_error(gt, ALL_ENGINES, 0, NULL);

	if (val & DROP_FREED)
		intel_gt_flush_buffer_pool(gt);

	return 0;
}

static int
i915_drop_caches_set(void *data, u64 val)
{
	struct drm_i915_private *i915 = data;
	unsigned int flags;
	int ret;

	drm_dbg(&i915->drm, "Dropping caches: 0x%08llx [0x%08llx]\n",
		val, val & DROP_ALL);

	ret = gt_drop_caches(to_gt(i915), val);
	if (ret)
		return ret;

	fs_reclaim_acquire(GFP_KERNEL);
	flags = memalloc_noreclaim_save();
	if (val & DROP_BOUND)
		i915_gem_shrink(NULL, i915, LONG_MAX, NULL, I915_SHRINK_BOUND);

	if (val & DROP_UNBOUND)
		i915_gem_shrink(NULL, i915, LONG_MAX, NULL, I915_SHRINK_UNBOUND);

	if (val & DROP_SHRINK_ALL)
		i915_gem_shrink_all(i915);
	memalloc_noreclaim_restore(flags);
	fs_reclaim_release(GFP_KERNEL);

	if (val & DROP_RCU)
		rcu_barrier();

	if (val & DROP_FREED)
		i915_gem_drain_freed_objects(i915);

	return 0;
}

DEFINE_SIMPLE_ATTRIBUTE(i915_drop_caches_fops,
			i915_drop_caches_get, i915_drop_caches_set,
			"0x%08llx\n");

static int i915_sseu_status(struct seq_file *m, void *unused)
{
	struct drm_i915_private *i915 = node_to_i915(m->private);
	struct intel_gt *gt = to_gt(i915);

	return intel_sseu_status(m, gt);
}

static int i915_forcewake_open(struct inode *inode, struct file *file)
{
	struct drm_i915_private *i915 = inode->i_private;
<<<<<<< HEAD
	intel_gt_pm_debugfs_forcewake_user_open(to_gt(i915));
=======
	struct intel_gt *gt;
	unsigned int i;

	for_each_gt(gt, i915, i)
		intel_gt_pm_debugfs_forcewake_user_open(gt);
>>>>>>> eb3cdb58

	return 0;
}

static int i915_forcewake_release(struct inode *inode, struct file *file)
{
	struct drm_i915_private *i915 = inode->i_private;
<<<<<<< HEAD
	intel_gt_pm_debugfs_forcewake_user_release(to_gt(i915));
=======
	struct intel_gt *gt;
	unsigned int i;

	for_each_gt(gt, i915, i)
		intel_gt_pm_debugfs_forcewake_user_release(gt);
>>>>>>> eb3cdb58

	return 0;
}

static const struct file_operations i915_forcewake_fops = {
	.owner = THIS_MODULE,
	.open = i915_forcewake_open,
	.release = i915_forcewake_release,
};

static const struct drm_info_list i915_debugfs_list[] = {
	{"i915_capabilities", i915_capabilities, 0},
	{"i915_gem_objects", i915_gem_object_info, 0},
	{"i915_frequency_info", i915_frequency_info, 0},
	{"i915_swizzle_info", i915_swizzle_info, 0},
	{"i915_runtime_pm_status", i915_runtime_pm_status, 0},
	{"i915_engine_info", i915_engine_info, 0},
	{"i915_wa_registers", i915_wa_registers, 0},
	{"i915_sseu_status", i915_sseu_status, 0},
	{"i915_rps_boost_info", i915_rps_boost_info, 0},
};

static const struct i915_debugfs_files {
	const char *name;
	const struct file_operations *fops;
} i915_debugfs_files[] = {
	{"i915_perf_noa_delay", &i915_perf_noa_delay_fops},
	{"i915_wedged", &i915_wedged_fops},
	{"i915_gem_drop_caches", &i915_drop_caches_fops},
#if IS_ENABLED(CONFIG_DRM_I915_CAPTURE_ERROR)
	{"i915_error_state", &i915_error_state_fops},
	{"i915_gpu_info", &i915_gpu_info_fops},
#endif
};

void i915_debugfs_register(struct drm_i915_private *dev_priv)
{
	struct drm_minor *minor = dev_priv->drm.primary;
	int i;

	i915_debugfs_params(dev_priv);

	debugfs_create_file("i915_forcewake_user", S_IRUSR, minor->debugfs_root,
			    to_i915(minor->dev), &i915_forcewake_fops);
	for (i = 0; i < ARRAY_SIZE(i915_debugfs_files); i++) {
		debugfs_create_file(i915_debugfs_files[i].name,
				    S_IRUGO | S_IWUSR,
				    minor->debugfs_root,
				    to_i915(minor->dev),
				    i915_debugfs_files[i].fops);
	}

	drm_debugfs_create_files(i915_debugfs_list,
				 ARRAY_SIZE(i915_debugfs_list),
				 minor->debugfs_root, minor);
}<|MERGE_RESOLUTION|>--- conflicted
+++ resolved
@@ -52,10 +52,6 @@
 #include "i915_irq.h"
 #include "i915_scheduler.h"
 #include "intel_mchbar_regs.h"
-<<<<<<< HEAD
-#include "intel_pm.h"
-=======
->>>>>>> eb3cdb58
 
 static inline struct drm_i915_private *node_to_i915(struct drm_info_node *node)
 {
@@ -69,12 +65,7 @@
 
 	seq_printf(m, "pch: %d\n", INTEL_PCH_TYPE(i915));
 
-<<<<<<< HEAD
-	intel_device_info_print_static(INTEL_INFO(i915), &p);
-	intel_device_info_print_runtime(RUNTIME_INFO(i915), &p);
-=======
 	intel_device_info_print(INTEL_INFO(i915), RUNTIME_INFO(i915), &p);
->>>>>>> eb3cdb58
 	i915_print_iommu_status(i915, &p);
 	intel_gt_info_print(&to_gt(i915)->info, &p);
 	intel_driver_caps_print(&i915->caps, &p);
@@ -191,11 +182,7 @@
 
 		seq_printf(m, " (%s offset: %08llx, size: %08llx, pages: %s",
 			   stringify_vma_type(vma),
-<<<<<<< HEAD
-			   vma->node.start, vma->node.size,
-=======
 			   i915_vma_offset(vma), i915_vma_size(vma),
->>>>>>> eb3cdb58
 			   stringify_page_sizes(vma->resource->page_sizes_gtt,
 						NULL, 0));
 		if (i915_vma_is_ggtt(vma) || i915_vma_is_dpt(vma)) {
@@ -504,11 +491,7 @@
 		seq_puts(m, "Runtime power management not supported\n");
 
 	seq_printf(m, "Runtime power status: %s\n",
-<<<<<<< HEAD
-		   str_enabled_disabled(!dev_priv->power_domains.init_wakeref));
-=======
 		   str_enabled_disabled(!dev_priv->display.power.domains.init_wakeref));
->>>>>>> eb3cdb58
 
 	seq_printf(m, "GPU idle: %s\n", str_yes_no(!to_gt(dev_priv)->awake));
 	seq_printf(m, "IRQs disabled: %s\n",
@@ -591,10 +574,6 @@
 static int i915_wedged_get(void *data, u64 *val)
 {
 	struct drm_i915_private *i915 = data;
-<<<<<<< HEAD
-
-	return intel_gt_debugfs_reset_show(to_gt(i915), val);
-=======
 	struct intel_gt *gt;
 	unsigned int i;
 
@@ -613,23 +592,17 @@
 	}
 
 	return 0;
->>>>>>> eb3cdb58
 }
 
 static int i915_wedged_set(void *data, u64 val)
 {
 	struct drm_i915_private *i915 = data;
-<<<<<<< HEAD
-	intel_gt_debugfs_reset_store(to_gt(i915), val);
-
-=======
 	struct intel_gt *gt;
 	unsigned int i;
 
 	for_each_gt(gt, i915, i)
 		intel_gt_debugfs_reset_store(gt, val);
 
->>>>>>> eb3cdb58
 	return 0;
 }
 
@@ -779,15 +752,11 @@
 static int i915_forcewake_open(struct inode *inode, struct file *file)
 {
 	struct drm_i915_private *i915 = inode->i_private;
-<<<<<<< HEAD
-	intel_gt_pm_debugfs_forcewake_user_open(to_gt(i915));
-=======
 	struct intel_gt *gt;
 	unsigned int i;
 
 	for_each_gt(gt, i915, i)
 		intel_gt_pm_debugfs_forcewake_user_open(gt);
->>>>>>> eb3cdb58
 
 	return 0;
 }
@@ -795,15 +764,11 @@
 static int i915_forcewake_release(struct inode *inode, struct file *file)
 {
 	struct drm_i915_private *i915 = inode->i_private;
-<<<<<<< HEAD
-	intel_gt_pm_debugfs_forcewake_user_release(to_gt(i915));
-=======
 	struct intel_gt *gt;
 	unsigned int i;
 
 	for_each_gt(gt, i915, i)
 		intel_gt_pm_debugfs_forcewake_user_release(gt);
->>>>>>> eb3cdb58
 
 	return 0;
 }
