// SPDX-License-Identifier: MIT
/*
 * Copyright 2019 Intel Corporation.
 */

#include "i915_drv.h"
#include "i915_utils.h"
#include "intel_pch.h"

/* Map PCH device id to PCH type, or PCH_NONE if unknown. */
static enum intel_pch
intel_pch_type(const struct drm_i915_private *dev_priv, unsigned short id)
{
	switch (id) {
	case INTEL_PCH_IBX_DEVICE_ID_TYPE:
		drm_dbg_kms(&dev_priv->drm, "Found Ibex Peak PCH\n");
		drm_WARN_ON(&dev_priv->drm, GRAPHICS_VER(dev_priv) != 5);
		return PCH_IBX;
	case INTEL_PCH_CPT_DEVICE_ID_TYPE:
		drm_dbg_kms(&dev_priv->drm, "Found CougarPoint PCH\n");
		drm_WARN_ON(&dev_priv->drm,
			    GRAPHICS_VER(dev_priv) != 6 && !IS_IVYBRIDGE(dev_priv));
		return PCH_CPT;
	case INTEL_PCH_PPT_DEVICE_ID_TYPE:
		drm_dbg_kms(&dev_priv->drm, "Found PantherPoint PCH\n");
		drm_WARN_ON(&dev_priv->drm,
			    GRAPHICS_VER(dev_priv) != 6 && !IS_IVYBRIDGE(dev_priv));
		/* PPT is CPT compatible */
		return PCH_CPT;
	case INTEL_PCH_LPT_DEVICE_ID_TYPE:
		drm_dbg_kms(&dev_priv->drm, "Found LynxPoint PCH\n");
		drm_WARN_ON(&dev_priv->drm,
			    !IS_HASWELL(dev_priv) && !IS_BROADWELL(dev_priv));
		drm_WARN_ON(&dev_priv->drm,
			    IS_HASWELL_ULT(dev_priv) || IS_BROADWELL_ULT(dev_priv));
		return PCH_LPT;
	case INTEL_PCH_LPT_LP_DEVICE_ID_TYPE:
		drm_dbg_kms(&dev_priv->drm, "Found LynxPoint LP PCH\n");
		drm_WARN_ON(&dev_priv->drm,
			    !IS_HASWELL(dev_priv) && !IS_BROADWELL(dev_priv));
		drm_WARN_ON(&dev_priv->drm,
			    !IS_HASWELL_ULT(dev_priv) && !IS_BROADWELL_ULT(dev_priv));
		return PCH_LPT;
	case INTEL_PCH_WPT_DEVICE_ID_TYPE:
		drm_dbg_kms(&dev_priv->drm, "Found WildcatPoint PCH\n");
		drm_WARN_ON(&dev_priv->drm,
			    !IS_HASWELL(dev_priv) && !IS_BROADWELL(dev_priv));
		drm_WARN_ON(&dev_priv->drm,
			    IS_HASWELL_ULT(dev_priv) || IS_BROADWELL_ULT(dev_priv));
		/* WPT is LPT compatible */
		return PCH_LPT;
	case INTEL_PCH_WPT_LP_DEVICE_ID_TYPE:
		drm_dbg_kms(&dev_priv->drm, "Found WildcatPoint LP PCH\n");
		drm_WARN_ON(&dev_priv->drm,
			    !IS_HASWELL(dev_priv) && !IS_BROADWELL(dev_priv));
		drm_WARN_ON(&dev_priv->drm,
			    !IS_HASWELL_ULT(dev_priv) && !IS_BROADWELL_ULT(dev_priv));
		/* WPT is LPT compatible */
		return PCH_LPT;
	case INTEL_PCH_SPT_DEVICE_ID_TYPE:
		drm_dbg_kms(&dev_priv->drm, "Found SunrisePoint PCH\n");
		drm_WARN_ON(&dev_priv->drm,
			    !IS_SKYLAKE(dev_priv) && !IS_KABYLAKE(dev_priv));
		return PCH_SPT;
	case INTEL_PCH_SPT_LP_DEVICE_ID_TYPE:
		drm_dbg_kms(&dev_priv->drm, "Found SunrisePoint LP PCH\n");
		drm_WARN_ON(&dev_priv->drm,
			    !IS_SKYLAKE(dev_priv) &&
			    !IS_KABYLAKE(dev_priv) &&
			    !IS_COFFEELAKE(dev_priv) &&
			    !IS_COMETLAKE(dev_priv));
		return PCH_SPT;
	case INTEL_PCH_KBP_DEVICE_ID_TYPE:
		drm_dbg_kms(&dev_priv->drm, "Found Kaby Lake PCH (KBP)\n");
		drm_WARN_ON(&dev_priv->drm,
			    !IS_SKYLAKE(dev_priv) &&
			    !IS_KABYLAKE(dev_priv) &&
			    !IS_COFFEELAKE(dev_priv) &&
			    !IS_COMETLAKE(dev_priv));
		/* KBP is SPT compatible */
		return PCH_SPT;
	case INTEL_PCH_CNP_DEVICE_ID_TYPE:
		drm_dbg_kms(&dev_priv->drm, "Found Cannon Lake PCH (CNP)\n");
		drm_WARN_ON(&dev_priv->drm,
			    !IS_COFFEELAKE(dev_priv) &&
			    !IS_COMETLAKE(dev_priv));
		return PCH_CNP;
	case INTEL_PCH_CNP_LP_DEVICE_ID_TYPE:
		drm_dbg_kms(&dev_priv->drm,
			    "Found Cannon Lake LP PCH (CNP-LP)\n");
		drm_WARN_ON(&dev_priv->drm,
			    !IS_COFFEELAKE(dev_priv) &&
			    !IS_COMETLAKE(dev_priv));
		return PCH_CNP;
	case INTEL_PCH_CMP_DEVICE_ID_TYPE:
	case INTEL_PCH_CMP2_DEVICE_ID_TYPE:
		drm_dbg_kms(&dev_priv->drm, "Found Comet Lake PCH (CMP)\n");
		drm_WARN_ON(&dev_priv->drm,
			    !IS_COFFEELAKE(dev_priv) &&
			    !IS_COMETLAKE(dev_priv) &&
			    !IS_ROCKETLAKE(dev_priv));
		/* CMP is CNP compatible */
		return PCH_CNP;
	case INTEL_PCH_CMP_V_DEVICE_ID_TYPE:
		drm_dbg_kms(&dev_priv->drm, "Found Comet Lake V PCH (CMP-V)\n");
		drm_WARN_ON(&dev_priv->drm,
			    !IS_COFFEELAKE(dev_priv) &&
			    !IS_COMETLAKE(dev_priv));
		/* CMP-V is based on KBP, which is SPT compatible */
		return PCH_SPT;
	case INTEL_PCH_ICP_DEVICE_ID_TYPE:
	case INTEL_PCH_ICP2_DEVICE_ID_TYPE:
		drm_dbg_kms(&dev_priv->drm, "Found Ice Lake PCH\n");
		drm_WARN_ON(&dev_priv->drm, !IS_ICELAKE(dev_priv));
		return PCH_ICP;
	case INTEL_PCH_MCC_DEVICE_ID_TYPE:
		drm_dbg_kms(&dev_priv->drm, "Found Mule Creek Canyon PCH\n");
		drm_WARN_ON(&dev_priv->drm, !(IS_JASPERLAKE(dev_priv) ||
					      IS_ELKHARTLAKE(dev_priv)));
		/* MCC is TGP compatible */
		return PCH_TGP;
	case INTEL_PCH_TGP_DEVICE_ID_TYPE:
	case INTEL_PCH_TGP2_DEVICE_ID_TYPE:
		drm_dbg_kms(&dev_priv->drm, "Found Tiger Lake LP PCH\n");
		drm_WARN_ON(&dev_priv->drm, !IS_TIGERLAKE(dev_priv) &&
			    !IS_ROCKETLAKE(dev_priv) &&
			    !IS_GEN9_BC(dev_priv));
		return PCH_TGP;
	case INTEL_PCH_JSP_DEVICE_ID_TYPE:
		drm_dbg_kms(&dev_priv->drm, "Found Jasper Lake PCH\n");
		drm_WARN_ON(&dev_priv->drm, !(IS_JASPERLAKE(dev_priv) ||
					      IS_ELKHARTLAKE(dev_priv)));
		/* JSP is ICP compatible */
		return PCH_ICP;
	case INTEL_PCH_ADP_DEVICE_ID_TYPE:
	case INTEL_PCH_ADP2_DEVICE_ID_TYPE:
	case INTEL_PCH_ADP3_DEVICE_ID_TYPE:
	case INTEL_PCH_ADP4_DEVICE_ID_TYPE:
		drm_dbg_kms(&dev_priv->drm, "Found Alder Lake PCH\n");
		drm_WARN_ON(&dev_priv->drm, !IS_ALDERLAKE_S(dev_priv) &&
			    !IS_ALDERLAKE_P(dev_priv));
		return PCH_ADP;
	default:
		return PCH_NONE;
	}
}

static bool intel_is_virt_pch(unsigned short id,
			      unsigned short svendor, unsigned short sdevice)
{
	return (id == INTEL_PCH_P2X_DEVICE_ID_TYPE ||
		id == INTEL_PCH_P3X_DEVICE_ID_TYPE ||
		(id == INTEL_PCH_QEMU_DEVICE_ID_TYPE &&
		 svendor == PCI_SUBVENDOR_ID_REDHAT_QUMRANET &&
		 sdevice == PCI_SUBDEVICE_ID_QEMU));
}

static void
intel_virt_detect_pch(const struct drm_i915_private *dev_priv,
		      unsigned short *pch_id, enum intel_pch *pch_type)
{
	unsigned short id = 0;

	/*
	 * In a virtualized passthrough environment we can be in a
	 * setup where the ISA bridge is not able to be passed through.
	 * In this case, a south bridge can be emulated and we have to
	 * make an educated guess as to which PCH is really there.
	 */

	if (IS_ALDERLAKE_S(dev_priv) || IS_ALDERLAKE_P(dev_priv))
		id = INTEL_PCH_ADP_DEVICE_ID_TYPE;
	else if (IS_TIGERLAKE(dev_priv) || IS_ROCKETLAKE(dev_priv))
		id = INTEL_PCH_TGP_DEVICE_ID_TYPE;
	else if (IS_JASPERLAKE(dev_priv) || IS_ELKHARTLAKE(dev_priv))
		id = INTEL_PCH_MCC_DEVICE_ID_TYPE;
	else if (IS_ICELAKE(dev_priv))
		id = INTEL_PCH_ICP_DEVICE_ID_TYPE;
	else if (IS_COFFEELAKE(dev_priv) ||
		 IS_COMETLAKE(dev_priv))
		id = INTEL_PCH_CNP_DEVICE_ID_TYPE;
	else if (IS_KABYLAKE(dev_priv) || IS_SKYLAKE(dev_priv))
		id = INTEL_PCH_SPT_DEVICE_ID_TYPE;
	else if (IS_HASWELL_ULT(dev_priv) || IS_BROADWELL_ULT(dev_priv))
		id = INTEL_PCH_LPT_LP_DEVICE_ID_TYPE;
	else if (IS_HASWELL(dev_priv) || IS_BROADWELL(dev_priv))
		id = INTEL_PCH_LPT_DEVICE_ID_TYPE;
	else if (GRAPHICS_VER(dev_priv) == 6 || IS_IVYBRIDGE(dev_priv))
		id = INTEL_PCH_CPT_DEVICE_ID_TYPE;
	else if (GRAPHICS_VER(dev_priv) == 5)
		id = INTEL_PCH_IBX_DEVICE_ID_TYPE;

	if (id)
		drm_dbg_kms(&dev_priv->drm, "Assuming PCH ID %04x\n", id);
	else
		drm_dbg_kms(&dev_priv->drm, "Assuming no PCH\n");

	*pch_type = intel_pch_type(dev_priv, id);

	/* Sanity check virtual PCH id */
	if (drm_WARN_ON(&dev_priv->drm,
			id && *pch_type == PCH_NONE))
		id = 0;

	*pch_id = id;
}

void intel_detect_pch(struct drm_i915_private *dev_priv)
{
	struct pci_dev *pch = NULL;
	unsigned short id;
	enum intel_pch pch_type;

	/*
	 * South display engine on the same PCI device: just assign the fake
	 * PCH.
	 */
	if (DISPLAY_VER(dev_priv) >= 20) {
		dev_priv->pch_type = PCH_LNL;
<<<<<<< HEAD
=======
		return;
	} else if (IS_BATTLEMAGE(dev_priv) || IS_METEORLAKE(dev_priv)) {
		/*
		 * Both north display and south display are on the SoC die.
		 * The real PCH (if it even exists) is uninvolved in display.
		 */
		dev_priv->pch_type = PCH_MTL;
>>>>>>> 2d5404ca
		return;
	} else if (IS_DG2(dev_priv)) {
		dev_priv->pch_type = PCH_DG2;
		return;
	} else if (IS_DG1(dev_priv)) {
		dev_priv->pch_type = PCH_DG1;
		return;
	}

	/*
	 * The reason to probe ISA bridge instead of Dev31:Fun0 is to
	 * make graphics device passthrough work easy for VMM, that only
	 * need to expose ISA bridge to let driver know the real hardware
	 * underneath. This is a requirement from virtualization team.
	 *
	 * In some virtualized environments (e.g. XEN), there is irrelevant
	 * ISA bridge in the system. To work reliably, we should scan trhough
	 * all the ISA bridge devices and check for the first match, instead
	 * of only checking the first one.
	 */
	while ((pch = pci_get_class(PCI_CLASS_BRIDGE_ISA << 8, pch))) {
		if (pch->vendor != PCI_VENDOR_ID_INTEL)
			continue;

		id = pch->device & INTEL_PCH_DEVICE_ID_MASK;

		pch_type = intel_pch_type(dev_priv, id);
		if (pch_type != PCH_NONE) {
			dev_priv->pch_type = pch_type;
			dev_priv->pch_id = id;
			break;
		} else if (intel_is_virt_pch(id, pch->subsystem_vendor,
					     pch->subsystem_device)) {
			intel_virt_detect_pch(dev_priv, &id, &pch_type);
			dev_priv->pch_type = pch_type;
			dev_priv->pch_id = id;
			break;
		}
	}

	/*
	 * Use PCH_NOP (PCH but no South Display) for PCH platforms without
	 * display.
	 */
	if (pch && !HAS_DISPLAY(dev_priv)) {
		drm_dbg_kms(&dev_priv->drm,
			    "Display disabled, reverting to NOP PCH\n");
		dev_priv->pch_type = PCH_NOP;
		dev_priv->pch_id = 0;
	} else if (!pch) {
		if (i915_run_as_guest() && HAS_DISPLAY(dev_priv)) {
			intel_virt_detect_pch(dev_priv, &id, &pch_type);
			dev_priv->pch_type = pch_type;
			dev_priv->pch_id = id;
		} else {
			drm_dbg_kms(&dev_priv->drm, "No PCH found.\n");
		}
	}

	pci_dev_put(pch);
}<|MERGE_RESOLUTION|>--- conflicted
+++ resolved
@@ -217,8 +217,6 @@
 	 */
 	if (DISPLAY_VER(dev_priv) >= 20) {
 		dev_priv->pch_type = PCH_LNL;
-<<<<<<< HEAD
-=======
 		return;
 	} else if (IS_BATTLEMAGE(dev_priv) || IS_METEORLAKE(dev_priv)) {
 		/*
@@ -226,7 +224,6 @@
 		 * The real PCH (if it even exists) is uninvolved in display.
 		 */
 		dev_priv->pch_type = PCH_MTL;
->>>>>>> 2d5404ca
 		return;
 	} else if (IS_DG2(dev_priv)) {
 		dev_priv->pch_type = PCH_DG2;
