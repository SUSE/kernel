/* SPDX-License-Identifier: MIT */
/*
 * Copyright 2019 Intel Corporation.
 */

#ifndef __INTEL_PCH__
#define __INTEL_PCH__

struct drm_i915_private;

/*
 * Sorted by south display engine compatibility.
 * If the new PCH comes with a south display engine that is not
 * inherited from the latest item, please do not add it to the
 * end. Instead, add it right after its "parent" PCH.
 */
enum intel_pch {
	PCH_NOP = -1,	/* PCH without south display */
	PCH_NONE = 0,	/* No PCH present */
	PCH_IBX,	/* Ibexpeak PCH */
	PCH_CPT,	/* Cougarpoint/Pantherpoint PCH */
	PCH_LPT,	/* Lynxpoint/Wildcatpoint PCH */
	PCH_SPT,        /* Sunrisepoint/Kaby Lake PCH */
	PCH_CNP,        /* Cannon/Comet Lake PCH */
	PCH_ICP,	/* Ice Lake/Jasper Lake PCH */
	PCH_TGP,	/* Tiger Lake/Mule Creek Canyon PCH */
	PCH_ADP,	/* Alder Lake PCH */

	/* Fake PCHs, functionality handled on the same PCI dev */
	PCH_DG1 = 1024,
	PCH_DG2,
<<<<<<< HEAD
=======
	PCH_MTL,
>>>>>>> 2d5404ca
	PCH_LNL,
};

#define INTEL_PCH_DEVICE_ID_MASK		0xff80
#define INTEL_PCH_IBX_DEVICE_ID_TYPE		0x3b00
#define INTEL_PCH_CPT_DEVICE_ID_TYPE		0x1c00
#define INTEL_PCH_PPT_DEVICE_ID_TYPE		0x1e00
#define INTEL_PCH_LPT_DEVICE_ID_TYPE		0x8c00
#define INTEL_PCH_LPT_LP_DEVICE_ID_TYPE		0x9c00
#define INTEL_PCH_WPT_DEVICE_ID_TYPE		0x8c80
#define INTEL_PCH_WPT_LP_DEVICE_ID_TYPE		0x9c80
#define INTEL_PCH_SPT_DEVICE_ID_TYPE		0xA100
#define INTEL_PCH_SPT_LP_DEVICE_ID_TYPE		0x9D00
#define INTEL_PCH_KBP_DEVICE_ID_TYPE		0xA280
#define INTEL_PCH_CNP_DEVICE_ID_TYPE		0xA300
#define INTEL_PCH_CNP_LP_DEVICE_ID_TYPE		0x9D80
#define INTEL_PCH_CMP_DEVICE_ID_TYPE		0x0280
#define INTEL_PCH_CMP2_DEVICE_ID_TYPE		0x0680
#define INTEL_PCH_CMP_V_DEVICE_ID_TYPE		0xA380
#define INTEL_PCH_ICP_DEVICE_ID_TYPE		0x3480
#define INTEL_PCH_ICP2_DEVICE_ID_TYPE		0x3880
#define INTEL_PCH_MCC_DEVICE_ID_TYPE		0x4B00
#define INTEL_PCH_TGP_DEVICE_ID_TYPE		0xA080
#define INTEL_PCH_TGP2_DEVICE_ID_TYPE		0x4380
#define INTEL_PCH_JSP_DEVICE_ID_TYPE		0x4D80
#define INTEL_PCH_ADP_DEVICE_ID_TYPE		0x7A80
#define INTEL_PCH_ADP2_DEVICE_ID_TYPE		0x5180
#define INTEL_PCH_ADP3_DEVICE_ID_TYPE		0x7A00
#define INTEL_PCH_ADP4_DEVICE_ID_TYPE		0x5480
#define INTEL_PCH_P2X_DEVICE_ID_TYPE		0x7100
#define INTEL_PCH_P3X_DEVICE_ID_TYPE		0x7000
#define INTEL_PCH_QEMU_DEVICE_ID_TYPE		0x2900 /* qemu q35 has 2918 */

#define INTEL_PCH_TYPE(dev_priv)		((dev_priv)->pch_type)
#define INTEL_PCH_ID(dev_priv)			((dev_priv)->pch_id)
<<<<<<< HEAD
#define HAS_PCH_LNL(dev_priv)			(INTEL_PCH_TYPE(dev_priv) == PCH_LNL)
#define HAS_PCH_MTP(dev_priv)			(INTEL_PCH_TYPE(dev_priv) == PCH_MTP)
=======
>>>>>>> 2d5404ca
#define HAS_PCH_DG2(dev_priv)			(INTEL_PCH_TYPE(dev_priv) == PCH_DG2)
#define HAS_PCH_ADP(dev_priv)			(INTEL_PCH_TYPE(dev_priv) == PCH_ADP)
#define HAS_PCH_DG1(dev_priv)			(INTEL_PCH_TYPE(dev_priv) == PCH_DG1)
#define HAS_PCH_TGP(dev_priv)			(INTEL_PCH_TYPE(dev_priv) == PCH_TGP)
#define HAS_PCH_ICP(dev_priv)			(INTEL_PCH_TYPE(dev_priv) == PCH_ICP)
#define HAS_PCH_CNP(dev_priv)			(INTEL_PCH_TYPE(dev_priv) == PCH_CNP)
#define HAS_PCH_SPT(dev_priv)			(INTEL_PCH_TYPE(dev_priv) == PCH_SPT)
#define HAS_PCH_LPT(dev_priv)			(INTEL_PCH_TYPE(dev_priv) == PCH_LPT)
#define HAS_PCH_LPT_LP(dev_priv) \
	(INTEL_PCH_ID(dev_priv) == INTEL_PCH_LPT_LP_DEVICE_ID_TYPE || \
	 INTEL_PCH_ID(dev_priv) == INTEL_PCH_WPT_LP_DEVICE_ID_TYPE)
#define HAS_PCH_LPT_H(dev_priv) \
	(INTEL_PCH_ID(dev_priv) == INTEL_PCH_LPT_DEVICE_ID_TYPE || \
	 INTEL_PCH_ID(dev_priv) == INTEL_PCH_WPT_DEVICE_ID_TYPE)
#define HAS_PCH_CPT(dev_priv)			(INTEL_PCH_TYPE(dev_priv) == PCH_CPT)
#define HAS_PCH_IBX(dev_priv)			(INTEL_PCH_TYPE(dev_priv) == PCH_IBX)
#define HAS_PCH_NOP(dev_priv)			(INTEL_PCH_TYPE(dev_priv) == PCH_NOP)
#define HAS_PCH_SPLIT(dev_priv)			(INTEL_PCH_TYPE(dev_priv) != PCH_NONE)

void intel_detect_pch(struct drm_i915_private *dev_priv);

#endif /* __INTEL_PCH__ */<|MERGE_RESOLUTION|>--- conflicted
+++ resolved
@@ -29,10 +29,7 @@
 	/* Fake PCHs, functionality handled on the same PCI dev */
 	PCH_DG1 = 1024,
 	PCH_DG2,
-<<<<<<< HEAD
-=======
 	PCH_MTL,
->>>>>>> 2d5404ca
 	PCH_LNL,
 };
 
@@ -68,11 +65,6 @@
 
 #define INTEL_PCH_TYPE(dev_priv)		((dev_priv)->pch_type)
 #define INTEL_PCH_ID(dev_priv)			((dev_priv)->pch_id)
-<<<<<<< HEAD
-#define HAS_PCH_LNL(dev_priv)			(INTEL_PCH_TYPE(dev_priv) == PCH_LNL)
-#define HAS_PCH_MTP(dev_priv)			(INTEL_PCH_TYPE(dev_priv) == PCH_MTP)
-=======
->>>>>>> 2d5404ca
 #define HAS_PCH_DG2(dev_priv)			(INTEL_PCH_TYPE(dev_priv) == PCH_DG2)
 #define HAS_PCH_ADP(dev_priv)			(INTEL_PCH_TYPE(dev_priv) == PCH_ADP)
 #define HAS_PCH_DG1(dev_priv)			(INTEL_PCH_TYPE(dev_priv) == PCH_DG1)
