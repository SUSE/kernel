--- conflicted
+++ resolved
@@ -81,14 +81,9 @@
 	}
 
 	stack_depot_snprint(vma->node.stack, buf, sizeof(buf), 0);
-<<<<<<< HEAD
-	DRM_DEBUG_DRIVER("vma.node [%08llx + %08llx] %s: inserted at %s\n",
-			 vma->node.start, vma->node.size, reason, buf);
-=======
 	drm_dbg(&to_i915(vma->obj->base.dev)->drm,
 		"vma.node [%08llx + %08llx] %s: inserted at %s\n",
 		vma->node.start, vma->node.size, reason, buf);
->>>>>>> eb3cdb58
 }
 
 #else
@@ -424,13 +419,8 @@
 	i915_vma_resource_init(vma_res, vma->vm, vma->pages, &vma->page_sizes,
 			       obj->mm.rsgt, i915_gem_object_is_readonly(obj),
 			       i915_gem_object_is_lmem(obj), obj->mm.region,
-<<<<<<< HEAD
-			       vma->ops, vma->private, vma->node.start,
-			       vma->node.size, vma->size);
-=======
 			       vma->ops, vma->private, __i915_vma_offset(vma),
 			       __i915_vma_size(vma), vma->size, vma->guard);
->>>>>>> eb3cdb58
 }
 
 /**
@@ -580,13 +570,8 @@
 							  vma->obj->base.size);
 		} else if (i915_vma_is_map_and_fenceable(vma)) {
 			ptr = io_mapping_map_wc(&i915_vm_to_ggtt(vma->vm)->iomap,
-<<<<<<< HEAD
-						vma->node.start,
-						vma->node.size);
-=======
 						i915_vma_offset(vma),
 						i915_vma_size(vma));
->>>>>>> eb3cdb58
 		} else {
 			ptr = (void __iomem *)
 				i915_gem_object_pin_map(vma->obj, I915_MAP_WC);
@@ -813,20 +798,9 @@
 	GEM_BUG_ON(!IS_ALIGNED(end, I915_GTT_PAGE_SIZE));
 
 	alignment = max(alignment, i915_vm_obj_min_alignment(vma->vm, vma->obj));
-<<<<<<< HEAD
-	/*
-	 * for compact-pt we round up the reservation to prevent
-	 * any smaller pages being used within the same PDE
-	 */
-	if (NEEDS_COMPACT_PT(vma->vm->i915))
-		size = round_up(size, alignment);
-
-	/* If binding the object/GGTT view requires more space than the entire
-=======
 
 	/*
 	 * If binding the object/GGTT view requires more space than the entire
->>>>>>> eb3cdb58
 	 * aperture has, reject it early before evicting everything in a vain
 	 * attempt to find space.
 	 */
@@ -857,14 +831,9 @@
 			return -ENOSPC;
 
 		ret = i915_gem_gtt_reserve(vma->vm, ww, &vma->node,
-<<<<<<< HEAD
-					   size, offset, color,
-					   flags);
-=======
 					   size + 2 * guard,
 					   offset - guard,
 					   color, flags);
->>>>>>> eb3cdb58
 		if (ret)
 			return ret;
 	} else {
@@ -916,10 +885,7 @@
 	GEM_BUG_ON(!i915_gem_valid_gtt_space(vma, color));
 
 	list_move_tail(&vma->vm_link, &vma->vm->bound_list);
-<<<<<<< HEAD
-=======
 	vma->guard = guard;
->>>>>>> eb3cdb58
 
 	return 0;
 }
@@ -972,11 +938,7 @@
 	     struct sg_table *st, struct scatterlist *sg)
 {
 	unsigned int column, row;
-<<<<<<< HEAD
-	unsigned int src_idx;
-=======
 	pgoff_t src_idx;
->>>>>>> eb3cdb58
 
 	for (column = 0; column < width; column++) {
 		unsigned int left;
@@ -1082,18 +1044,13 @@
 
 static struct scatterlist *
 remap_tiled_color_plane_pages(struct drm_i915_gem_object *obj,
-<<<<<<< HEAD
-			      unsigned int offset, unsigned int alignment_pad,
-=======
 			      unsigned long offset, unsigned int alignment_pad,
->>>>>>> eb3cdb58
 			      unsigned int width, unsigned int height,
 			      unsigned int src_stride, unsigned int dst_stride,
 			      struct sg_table *st, struct scatterlist *sg,
 			      unsigned int *gtt_offset)
 {
 	unsigned int row;
-<<<<<<< HEAD
 
 	if (!width || !height)
 		return sg;
@@ -1116,30 +1073,6 @@
 
 			addr = i915_gem_object_get_dma_address_len(obj, offset, &length);
 
-=======
-
-	if (!width || !height)
-		return sg;
-
-	if (alignment_pad)
-		sg = add_padding_pages(alignment_pad, st, sg);
-
-	for (row = 0; row < height; row++) {
-		unsigned int left = width * I915_GTT_PAGE_SIZE;
-
-		while (left) {
-			dma_addr_t addr;
-			unsigned int length;
-
-			/*
-			 * We don't need the pages, but need to initialize
-			 * the entries so the sg list can be happily traversed.
-			 * The only thing we need are DMA addresses.
-			 */
-
-			addr = i915_gem_object_get_dma_address_len(obj, offset, &length);
-
->>>>>>> eb3cdb58
 			length = min(left, length);
 
 			st->nents++;
@@ -1170,11 +1103,7 @@
 
 static struct scatterlist *
 remap_contiguous_pages(struct drm_i915_gem_object *obj,
-<<<<<<< HEAD
-		       unsigned int obj_offset,
-=======
 		       pgoff_t obj_offset,
->>>>>>> eb3cdb58
 		       unsigned int count,
 		       struct sg_table *st, struct scatterlist *sg)
 {
@@ -1207,11 +1136,7 @@
 
 static struct scatterlist *
 remap_linear_color_plane_pages(struct drm_i915_gem_object *obj,
-<<<<<<< HEAD
-			       unsigned int obj_offset, unsigned int alignment_pad,
-=======
 			       pgoff_t obj_offset, unsigned int alignment_pad,
->>>>>>> eb3cdb58
 			       unsigned int size,
 			       struct sg_table *st, struct scatterlist *sg,
 			       unsigned int *gtt_offset)
@@ -1224,21 +1149,12 @@
 
 	sg = remap_contiguous_pages(obj, obj_offset, size, st, sg);
 	sg = sg_next(sg);
-<<<<<<< HEAD
 
 	*gtt_offset += alignment_pad + size;
 
 	return sg;
 }
 
-=======
-
-	*gtt_offset += alignment_pad + size;
-
-	return sg;
-}
-
->>>>>>> eb3cdb58
 static struct scatterlist *
 remap_color_plane_pages(const struct intel_remapped_info *rem_info,
 			struct drm_i915_gem_object *obj,
@@ -1316,11 +1232,7 @@
 }
 
 static noinline struct sg_table *
-<<<<<<< HEAD
-intel_partial_pages(const struct i915_ggtt_view *view,
-=======
 intel_partial_pages(const struct i915_gtt_view *view,
->>>>>>> eb3cdb58
 		    struct drm_i915_gem_object *obj)
 {
 	struct sg_table *st;
@@ -1364,28 +1276,6 @@
 	 */
 	GEM_BUG_ON(!i915_gem_object_has_pinned_pages(vma->obj));
 
-<<<<<<< HEAD
-	switch (vma->ggtt_view.type) {
-	default:
-		GEM_BUG_ON(vma->ggtt_view.type);
-		fallthrough;
-	case I915_GGTT_VIEW_NORMAL:
-		pages = vma->obj->mm.pages;
-		break;
-
-	case I915_GGTT_VIEW_ROTATED:
-		pages =
-			intel_rotate_pages(&vma->ggtt_view.rotated, vma->obj);
-		break;
-
-	case I915_GGTT_VIEW_REMAPPED:
-		pages =
-			intel_remap_pages(&vma->ggtt_view.remapped, vma->obj);
-		break;
-
-	case I915_GGTT_VIEW_PARTIAL:
-		pages = intel_partial_pages(&vma->ggtt_view, vma->obj);
-=======
 	switch (vma->gtt_view.type) {
 	default:
 		GEM_BUG_ON(vma->gtt_view.type);
@@ -1406,18 +1296,13 @@
 
 	case I915_GTT_VIEW_PARTIAL:
 		pages = intel_partial_pages(&vma->gtt_view, vma->obj);
->>>>>>> eb3cdb58
 		break;
 	}
 
 	if (IS_ERR(pages)) {
 		drm_err(&vma->vm->i915->drm,
 			"Failed to get pages for VMA view type %u (%ld)!\n",
-<<<<<<< HEAD
-			vma->ggtt_view.type, PTR_ERR(pages));
-=======
 			vma->gtt_view.type, PTR_ERR(pages));
->>>>>>> eb3cdb58
 		return PTR_ERR(pages);
 	}
 
@@ -1830,11 +1715,7 @@
 	i915_vma_free(vma);
 }
 
-<<<<<<< HEAD
-/**
-=======
 /*
->>>>>>> eb3cdb58
  * i915_vma_destroy_locked - Remove all weak reference to the vma and put
  * the initial reference.
  *
@@ -1998,14 +1879,11 @@
 
 	GEM_BUG_ON(!vma->pages);
 
-<<<<<<< HEAD
-=======
 	if (!(flags & __EXEC_OBJECT_NO_REQUEST_AWAIT)) {
 		err = i915_request_await_object(rq, vma->obj, flags & EXEC_OBJECT_WRITE);
 		if (unlikely(err))
 			return err;
 	}
->>>>>>> eb3cdb58
 	err = __i915_vma_move_to_active(vma, rq);
 	if (unlikely(err))
 		return err;
