/*
 * Copyright © 2016 Intel Corporation
 *
 * Permission is hereby granted, free of charge, to any person obtaining a
 * copy of this software and associated documentation files (the "Software"),
 * to deal in the Software without restriction, including without limitation
 * the rights to use, copy, modify, merge, publish, distribute, sublicense,
 * and/or sell copies of the Software, and to permit persons to whom the
 * Software is furnished to do so, subject to the following conditions:
 *
 * The above copyright notice and this permission notice (including the next
 * paragraph) shall be included in all copies or substantial portions of the
 * Software.
 *
 * THE SOFTWARE IS PROVIDED "AS IS", WITHOUT WARRANTY OF ANY KIND, EXPRESS OR
 * IMPLIED, INCLUDING BUT NOT LIMITED TO THE WARRANTIES OF MERCHANTABILITY,
 * FITNESS FOR A PARTICULAR PURPOSE AND NONINFRINGEMENT.  IN NO EVENT SHALL
 * THE AUTHORS OR COPYRIGHT HOLDERS BE LIABLE FOR ANY CLAIM, DAMAGES OR OTHER
 * LIABILITY, WHETHER IN AN ACTION OF CONTRACT, TORT OR OTHERWISE, ARISING
 * FROM, OUT OF OR IN CONNECTION WITH THE SOFTWARE OR THE USE OR OTHER DEALINGS
 * IN THE SOFTWARE.
 *
 */

#include <linux/sched/mm.h>
#include <linux/dma-fence-array.h>
#include <drm/drm_gem.h>

#include "display/intel_display.h"
#include "display/intel_frontbuffer.h"
#include "gem/i915_gem_lmem.h"
#include "gem/i915_gem_object_frontbuffer.h"
#include "gem/i915_gem_tiling.h"
#include "gt/intel_engine.h"
#include "gt/intel_engine_heartbeat.h"
#include "gt/intel_gt.h"
#include "gt/intel_gt_pm.h"
#include "gt/intel_gt_requests.h"
#include "gt/intel_tlb.h"

#include "i915_drv.h"
#include "i915_gem_evict.h"
#include "i915_sw_fence_work.h"
#include "i915_trace.h"
#include "i915_vma.h"
#include "i915_vma_resource.h"

static inline void assert_vma_held_evict(const struct i915_vma *vma)
{
	/*
	 * We may be forced to unbind when the vm is dead, to clean it up.
	 * This is the only exception to the requirement of the object lock
	 * being held.
	 */
	if (kref_read(&vma->vm->ref))
		assert_object_held_shared(vma->obj);
}

static struct kmem_cache *slab_vmas;

static struct i915_vma *i915_vma_alloc(void)
{
	return kmem_cache_zalloc(slab_vmas, GFP_KERNEL);
}

static void i915_vma_free(struct i915_vma *vma)
{
	return kmem_cache_free(slab_vmas, vma);
}

#if IS_ENABLED(CONFIG_DRM_I915_ERRLOG_GEM) && IS_ENABLED(CONFIG_DRM_DEBUG_MM)

#include <linux/stackdepot.h>

static void vma_print_allocator(struct i915_vma *vma, const char *reason)
{
	char buf[512];

	if (!vma->node.stack) {
		drm_dbg(vma->obj->base.dev,
			"vma.node [%08llx + %08llx] %s: unknown owner\n",
			vma->node.start, vma->node.size, reason);
		return;
	}

	stack_depot_snprint(vma->node.stack, buf, sizeof(buf), 0);
	drm_dbg(vma->obj->base.dev,
		"vma.node [%08llx + %08llx] %s: inserted at %s\n",
		vma->node.start, vma->node.size, reason, buf);
}

#else

static void vma_print_allocator(struct i915_vma *vma, const char *reason)
{
}

#endif

static inline struct i915_vma *active_to_vma(struct i915_active *ref)
{
	return container_of(ref, typeof(struct i915_vma), active);
}

static int __i915_vma_active(struct i915_active *ref)
{
	struct i915_vma *vma = active_to_vma(ref);

	if (!i915_vma_tryget(vma))
		return -ENOENT;

	/*
	 * Exclude global GTT VMA from holding a GT wakeref
	 * while active, otherwise GPU never goes idle.
	 */
	if (!i915_vma_is_ggtt(vma)) {
		/*
		 * Since we and our _retire() counterpart can be
		 * called asynchronously, storing a wakeref tracking
		 * handle inside struct i915_vma is not safe, and
		 * there is no other good place for that.  Hence,
		 * use untracked variants of intel_gt_pm_get/put().
		 */
<<<<<<< HEAD
		intel_gt_pm_get(vma->vm->gt);
=======
		intel_gt_pm_get_untracked(vma->vm->gt);
>>>>>>> 2d5404ca
	}

	return 0;
}

static void __i915_vma_retire(struct i915_active *ref)
{
	struct i915_vma *vma = active_to_vma(ref);

	if (!i915_vma_is_ggtt(vma)) {
		/*
		 * Since we can be called from atomic contexts,
		 * use an async variant of intel_gt_pm_put().
		 */
<<<<<<< HEAD
		intel_gt_pm_put_async(vma->vm->gt);
=======
		intel_gt_pm_put_async_untracked(vma->vm->gt);
>>>>>>> 2d5404ca
	}

	i915_vma_put(vma);
}

static struct i915_vma *
vma_create(struct drm_i915_gem_object *obj,
	   struct i915_address_space *vm,
	   const struct i915_gtt_view *view)
{
	struct i915_vma *pos = ERR_PTR(-E2BIG);
	struct i915_vma *vma;
	struct rb_node *rb, **p;
	int err;

	/* The aliasing_ppgtt should never be used directly! */
	GEM_BUG_ON(vm == &vm->gt->ggtt->alias->vm);

	vma = i915_vma_alloc();
	if (vma == NULL)
		return ERR_PTR(-ENOMEM);

	vma->ops = &vm->vma_ops;
	vma->obj = obj;
	vma->size = obj->base.size;
	vma->display_alignment = I915_GTT_MIN_ALIGNMENT;

	i915_active_init(&vma->active, __i915_vma_active, __i915_vma_retire, 0);

	/* Declare ourselves safe for use inside shrinkers */
	if (IS_ENABLED(CONFIG_LOCKDEP)) {
		fs_reclaim_acquire(GFP_KERNEL);
		might_lock(&vma->active.mutex);
		fs_reclaim_release(GFP_KERNEL);
	}

	INIT_LIST_HEAD(&vma->closed_link);
	INIT_LIST_HEAD(&vma->obj_link);
	RB_CLEAR_NODE(&vma->obj_node);

	if (view && view->type != I915_GTT_VIEW_NORMAL) {
		vma->gtt_view = *view;
		if (view->type == I915_GTT_VIEW_PARTIAL) {
			GEM_BUG_ON(range_overflows_t(u64,
						     view->partial.offset,
						     view->partial.size,
						     obj->base.size >> PAGE_SHIFT));
			vma->size = view->partial.size;
			vma->size <<= PAGE_SHIFT;
			GEM_BUG_ON(vma->size > obj->base.size);
		} else if (view->type == I915_GTT_VIEW_ROTATED) {
			vma->size = intel_rotation_info_size(&view->rotated);
			vma->size <<= PAGE_SHIFT;
		} else if (view->type == I915_GTT_VIEW_REMAPPED) {
			vma->size = intel_remapped_info_size(&view->remapped);
			vma->size <<= PAGE_SHIFT;
		}
	}

	if (unlikely(vma->size > vm->total))
		goto err_vma;

	GEM_BUG_ON(!IS_ALIGNED(vma->size, I915_GTT_PAGE_SIZE));

	err = mutex_lock_interruptible(&vm->mutex);
	if (err) {
		pos = ERR_PTR(err);
		goto err_vma;
	}

	vma->vm = vm;
	list_add_tail(&vma->vm_link, &vm->unbound_list);

	spin_lock(&obj->vma.lock);
	if (i915_is_ggtt(vm)) {
		if (unlikely(overflows_type(vma->size, u32)))
			goto err_unlock;

		vma->fence_size = i915_gem_fence_size(vm->i915, vma->size,
						      i915_gem_object_get_tiling(obj),
						      i915_gem_object_get_stride(obj));
		if (unlikely(vma->fence_size < vma->size || /* overflow */
			     vma->fence_size > vm->total))
			goto err_unlock;

		GEM_BUG_ON(!IS_ALIGNED(vma->fence_size, I915_GTT_MIN_ALIGNMENT));

		vma->fence_alignment = i915_gem_fence_alignment(vm->i915, vma->size,
								i915_gem_object_get_tiling(obj),
								i915_gem_object_get_stride(obj));
		GEM_BUG_ON(!is_power_of_2(vma->fence_alignment));

		__set_bit(I915_VMA_GGTT_BIT, __i915_vma_flags(vma));
	}

	rb = NULL;
	p = &obj->vma.tree.rb_node;
	while (*p) {
		long cmp;

		rb = *p;
		pos = rb_entry(rb, struct i915_vma, obj_node);

		/*
		 * If the view already exists in the tree, another thread
		 * already created a matching vma, so return the older instance
		 * and dispose of ours.
		 */
		cmp = i915_vma_compare(pos, vm, view);
		if (cmp < 0)
			p = &rb->rb_right;
		else if (cmp > 0)
			p = &rb->rb_left;
		else
			goto err_unlock;
	}
	rb_link_node(&vma->obj_node, rb, p);
	rb_insert_color(&vma->obj_node, &obj->vma.tree);

	if (i915_vma_is_ggtt(vma))
		/*
		 * We put the GGTT vma at the start of the vma-list, followed
		 * by the ppGGTT vma. This allows us to break early when
		 * iterating over only the GGTT vma for an object, see
		 * for_each_ggtt_vma()
		 */
		list_add(&vma->obj_link, &obj->vma.list);
	else
		list_add_tail(&vma->obj_link, &obj->vma.list);

	spin_unlock(&obj->vma.lock);
	mutex_unlock(&vm->mutex);

	return vma;

err_unlock:
	spin_unlock(&obj->vma.lock);
	list_del_init(&vma->vm_link);
	mutex_unlock(&vm->mutex);
err_vma:
	i915_vma_free(vma);
	return pos;
}

static struct i915_vma *
i915_vma_lookup(struct drm_i915_gem_object *obj,
	   struct i915_address_space *vm,
	   const struct i915_gtt_view *view)
{
	struct rb_node *rb;

	rb = obj->vma.tree.rb_node;
	while (rb) {
		struct i915_vma *vma = rb_entry(rb, struct i915_vma, obj_node);
		long cmp;

		cmp = i915_vma_compare(vma, vm, view);
		if (cmp == 0)
			return vma;

		if (cmp < 0)
			rb = rb->rb_right;
		else
			rb = rb->rb_left;
	}

	return NULL;
}

/**
 * i915_vma_instance - return the singleton instance of the VMA
 * @obj: parent &struct drm_i915_gem_object to be mapped
 * @vm: address space in which the mapping is located
 * @view: additional mapping requirements
 *
 * i915_vma_instance() looks up an existing VMA of the @obj in the @vm with
 * the same @view characteristics. If a match is not found, one is created.
 * Once created, the VMA is kept until either the object is freed, or the
 * address space is closed.
 *
 * Returns the vma, or an error pointer.
 */
struct i915_vma *
i915_vma_instance(struct drm_i915_gem_object *obj,
		  struct i915_address_space *vm,
		  const struct i915_gtt_view *view)
{
	struct i915_vma *vma;

	GEM_BUG_ON(view && !i915_is_ggtt_or_dpt(vm));
	GEM_BUG_ON(!kref_read(&vm->ref));

	spin_lock(&obj->vma.lock);
	vma = i915_vma_lookup(obj, vm, view);
	spin_unlock(&obj->vma.lock);

	/* vma_create() will resolve the race if another creates the vma */
	if (unlikely(!vma))
		vma = vma_create(obj, vm, view);

	GEM_BUG_ON(!IS_ERR(vma) && i915_vma_compare(vma, vm, view));
	return vma;
}

struct i915_vma_work {
	struct dma_fence_work base;
	struct i915_address_space *vm;
	struct i915_vm_pt_stash stash;
	struct i915_vma_resource *vma_res;
	struct drm_i915_gem_object *obj;
	struct i915_sw_dma_fence_cb cb;
	unsigned int pat_index;
	unsigned int flags;
};

static void __vma_bind(struct dma_fence_work *work)
{
	struct i915_vma_work *vw = container_of(work, typeof(*vw), base);
	struct i915_vma_resource *vma_res = vw->vma_res;

	/*
	 * We are about the bind the object, which must mean we have already
	 * signaled the work to potentially clear/move the pages underneath. If
	 * something went wrong at that stage then the object should have
	 * unknown_state set, in which case we need to skip the bind.
	 */
	if (i915_gem_object_has_unknown_state(vw->obj))
		return;

	vma_res->ops->bind_vma(vma_res->vm, &vw->stash,
			       vma_res, vw->pat_index, vw->flags);
}

static void __vma_release(struct dma_fence_work *work)
{
	struct i915_vma_work *vw = container_of(work, typeof(*vw), base);

	if (vw->obj)
		i915_gem_object_put(vw->obj);

	i915_vm_free_pt_stash(vw->vm, &vw->stash);
	if (vw->vma_res)
		i915_vma_resource_put(vw->vma_res);
}

static const struct dma_fence_work_ops bind_ops = {
	.name = "bind",
	.work = __vma_bind,
	.release = __vma_release,
};

struct i915_vma_work *i915_vma_work(void)
{
	struct i915_vma_work *vw;

	vw = kzalloc(sizeof(*vw), GFP_KERNEL);
	if (!vw)
		return NULL;

	dma_fence_work_init(&vw->base, &bind_ops);
	vw->base.dma.error = -EAGAIN; /* disable the worker by default */

	return vw;
}

int i915_vma_wait_for_bind(struct i915_vma *vma)
{
	int err = 0;

	if (rcu_access_pointer(vma->active.excl.fence)) {
		struct dma_fence *fence;

		rcu_read_lock();
		fence = dma_fence_get_rcu_safe(&vma->active.excl.fence);
		rcu_read_unlock();
		if (fence) {
			err = dma_fence_wait(fence, true);
			dma_fence_put(fence);
		}
	}

	return err;
}

#if IS_ENABLED(CONFIG_DRM_I915_DEBUG_GEM)
static int i915_vma_verify_bind_complete(struct i915_vma *vma)
{
	struct dma_fence *fence = i915_active_fence_get(&vma->active.excl);
	int err;

	if (!fence)
		return 0;

	if (dma_fence_is_signaled(fence))
		err = fence->error;
	else
		err = -EBUSY;

	dma_fence_put(fence);

	return err;
}
#else
#define i915_vma_verify_bind_complete(_vma) 0
#endif

I915_SELFTEST_EXPORT void
i915_vma_resource_init_from_vma(struct i915_vma_resource *vma_res,
				struct i915_vma *vma)
{
	struct drm_i915_gem_object *obj = vma->obj;

	i915_vma_resource_init(vma_res, vma->vm, vma->pages, &vma->page_sizes,
			       obj->mm.rsgt, i915_gem_object_is_readonly(obj),
			       i915_gem_object_is_lmem(obj), obj->mm.region,
			       vma->ops, vma->private, __i915_vma_offset(vma),
			       __i915_vma_size(vma), vma->size, vma->guard);
}

/**
 * i915_vma_bind - Sets up PTEs for an VMA in it's corresponding address space.
 * @vma: VMA to map
 * @pat_index: PAT index to set in PTE
 * @flags: flags like global or local mapping
 * @work: preallocated worker for allocating and binding the PTE
 * @vma_res: pointer to a preallocated vma resource. The resource is either
 * consumed or freed.
 *
 * DMA addresses are taken from the scatter-gather table of this object (or of
 * this VMA in case of non-default GGTT views) and PTE entries set up.
 * Note that DMA addresses are also the only part of the SG table we care about.
 */
int i915_vma_bind(struct i915_vma *vma,
		  unsigned int pat_index,
		  u32 flags,
		  struct i915_vma_work *work,
		  struct i915_vma_resource *vma_res)
{
	u32 bind_flags;
	u32 vma_flags;
	int ret;

	lockdep_assert_held(&vma->vm->mutex);
	GEM_BUG_ON(!drm_mm_node_allocated(&vma->node));
	GEM_BUG_ON(vma->size > i915_vma_size(vma));

	if (GEM_DEBUG_WARN_ON(range_overflows(vma->node.start,
					      vma->node.size,
					      vma->vm->total))) {
		i915_vma_resource_free(vma_res);
		return -ENODEV;
	}

	if (GEM_DEBUG_WARN_ON(!flags)) {
		i915_vma_resource_free(vma_res);
		return -EINVAL;
	}

	bind_flags = flags;
	bind_flags &= I915_VMA_GLOBAL_BIND | I915_VMA_LOCAL_BIND;

	vma_flags = atomic_read(&vma->flags);
	vma_flags &= I915_VMA_GLOBAL_BIND | I915_VMA_LOCAL_BIND;

	bind_flags &= ~vma_flags;
	if (bind_flags == 0) {
		i915_vma_resource_free(vma_res);
		return 0;
	}

	GEM_BUG_ON(!atomic_read(&vma->pages_count));

	/* Wait for or await async unbinds touching our range */
	if (work && bind_flags & vma->vm->bind_async_flags)
		ret = i915_vma_resource_bind_dep_await(vma->vm,
						       &work->base.chain,
						       vma->node.start,
						       vma->node.size,
						       true,
						       GFP_NOWAIT |
						       __GFP_RETRY_MAYFAIL |
						       __GFP_NOWARN);
	else
		ret = i915_vma_resource_bind_dep_sync(vma->vm, vma->node.start,
						      vma->node.size, true);
	if (ret) {
		i915_vma_resource_free(vma_res);
		return ret;
	}

	if (vma->resource || !vma_res) {
		/* Rebinding with an additional I915_VMA_*_BIND */
		GEM_WARN_ON(!vma_flags);
		i915_vma_resource_free(vma_res);
	} else {
		i915_vma_resource_init_from_vma(vma_res, vma);
		vma->resource = vma_res;
	}
	trace_i915_vma_bind(vma, bind_flags);
	if (work && bind_flags & vma->vm->bind_async_flags) {
		struct dma_fence *prev;

		work->vma_res = i915_vma_resource_get(vma->resource);
		work->pat_index = pat_index;
		work->flags = bind_flags;

		/*
		 * Note we only want to chain up to the migration fence on
		 * the pages (not the object itself). As we don't track that,
		 * yet, we have to use the exclusive fence instead.
		 *
		 * Also note that we do not want to track the async vma as
		 * part of the obj->resv->excl_fence as it only affects
		 * execution and not content or object's backing store lifetime.
		 */
		prev = i915_active_set_exclusive(&vma->active, &work->base.dma);
		if (prev) {
			__i915_sw_fence_await_dma_fence(&work->base.chain,
							prev,
							&work->cb);
			dma_fence_put(prev);
		}

		work->base.dma.error = 0; /* enable the queue_work() */
		work->obj = i915_gem_object_get(vma->obj);
	} else {
		ret = i915_gem_object_wait_moving_fence(vma->obj, true);
		if (ret) {
			i915_vma_resource_free(vma->resource);
			vma->resource = NULL;

			return ret;
		}
		vma->ops->bind_vma(vma->vm, NULL, vma->resource, pat_index,
				   bind_flags);
	}

	atomic_or(bind_flags, &vma->flags);
	return 0;
}

void __iomem *i915_vma_pin_iomap(struct i915_vma *vma)
{
	void __iomem *ptr;
	int err;

	if (WARN_ON_ONCE(vma->obj->flags & I915_BO_ALLOC_GPU_ONLY))
		return IOMEM_ERR_PTR(-EINVAL);

	GEM_BUG_ON(!i915_vma_is_ggtt(vma));
	GEM_BUG_ON(!i915_vma_is_bound(vma, I915_VMA_GLOBAL_BIND));
	GEM_BUG_ON(i915_vma_verify_bind_complete(vma));

	ptr = READ_ONCE(vma->iomap);
	if (ptr == NULL) {
		/*
		 * TODO: consider just using i915_gem_object_pin_map() for lmem
		 * instead, which already supports mapping non-contiguous chunks
		 * of pages, that way we can also drop the
		 * I915_BO_ALLOC_CONTIGUOUS when allocating the object.
		 */
		if (i915_gem_object_is_lmem(vma->obj)) {
			ptr = i915_gem_object_lmem_io_map(vma->obj, 0,
							  vma->obj->base.size);
		} else if (i915_vma_is_map_and_fenceable(vma)) {
			ptr = io_mapping_map_wc(&i915_vm_to_ggtt(vma->vm)->iomap,
						i915_vma_offset(vma),
						i915_vma_size(vma));
		} else {
			ptr = (void __iomem *)
				i915_gem_object_pin_map(vma->obj, I915_MAP_WC);
			if (IS_ERR(ptr)) {
				err = PTR_ERR(ptr);
				goto err;
			}
			ptr = page_pack_bits(ptr, 1);
		}

		if (ptr == NULL) {
			err = -ENOMEM;
			goto err;
		}

		if (unlikely(cmpxchg(&vma->iomap, NULL, ptr))) {
			if (page_unmask_bits(ptr))
				__i915_gem_object_release_map(vma->obj);
			else
				io_mapping_unmap(ptr);
			ptr = vma->iomap;
		}
	}

	__i915_vma_pin(vma);

	err = i915_vma_pin_fence(vma);
	if (err)
		goto err_unpin;

	i915_vma_set_ggtt_write(vma);

	/* NB Access through the GTT requires the device to be awake. */
	return page_mask_bits(ptr);

err_unpin:
	__i915_vma_unpin(vma);
err:
	return IOMEM_ERR_PTR(err);
}

void i915_vma_flush_writes(struct i915_vma *vma)
{
	if (i915_vma_unset_ggtt_write(vma))
		intel_gt_flush_ggtt_writes(vma->vm->gt);
}

void i915_vma_unpin_iomap(struct i915_vma *vma)
{
	GEM_BUG_ON(vma->iomap == NULL);

	/* XXX We keep the mapping until __i915_vma_unbind()/evict() */

	i915_vma_flush_writes(vma);

	i915_vma_unpin_fence(vma);
	i915_vma_unpin(vma);
}

void i915_vma_unpin_and_release(struct i915_vma **p_vma, unsigned int flags)
{
	struct i915_vma *vma;
	struct drm_i915_gem_object *obj;

	vma = fetch_and_zero(p_vma);
	if (!vma)
		return;

	obj = vma->obj;
	GEM_BUG_ON(!obj);

	i915_vma_unpin(vma);

	if (flags & I915_VMA_RELEASE_MAP)
		i915_gem_object_unpin_map(obj);

	i915_gem_object_put(obj);
}

bool i915_vma_misplaced(const struct i915_vma *vma,
			u64 size, u64 alignment, u64 flags)
{
	if (!drm_mm_node_allocated(&vma->node))
		return false;

	if (test_bit(I915_VMA_ERROR_BIT, __i915_vma_flags(vma)))
		return true;

	if (i915_vma_size(vma) < size)
		return true;

	GEM_BUG_ON(alignment && !is_power_of_2(alignment));
	if (alignment && !IS_ALIGNED(i915_vma_offset(vma), alignment))
		return true;

	if (flags & PIN_MAPPABLE && !i915_vma_is_map_and_fenceable(vma))
		return true;

	if (flags & PIN_OFFSET_BIAS &&
	    i915_vma_offset(vma) < (flags & PIN_OFFSET_MASK))
		return true;

	if (flags & PIN_OFFSET_FIXED &&
	    i915_vma_offset(vma) != (flags & PIN_OFFSET_MASK))
		return true;

	if (flags & PIN_OFFSET_GUARD &&
	    vma->guard < (flags & PIN_OFFSET_MASK))
		return true;

	return false;
}

void __i915_vma_set_map_and_fenceable(struct i915_vma *vma)
{
	bool mappable, fenceable;

	GEM_BUG_ON(!i915_vma_is_ggtt(vma));
	GEM_BUG_ON(!vma->fence_size);

	fenceable = (i915_vma_size(vma) >= vma->fence_size &&
		     IS_ALIGNED(i915_vma_offset(vma), vma->fence_alignment));

	mappable = i915_ggtt_offset(vma) + vma->fence_size <=
		   i915_vm_to_ggtt(vma->vm)->mappable_end;

	if (mappable && fenceable)
		set_bit(I915_VMA_CAN_FENCE_BIT, __i915_vma_flags(vma));
	else
		clear_bit(I915_VMA_CAN_FENCE_BIT, __i915_vma_flags(vma));
}

bool i915_gem_valid_gtt_space(struct i915_vma *vma, unsigned long color)
{
	struct drm_mm_node *node = &vma->node;
	struct drm_mm_node *other;

	/*
	 * On some machines we have to be careful when putting differing types
	 * of snoopable memory together to avoid the prefetcher crossing memory
	 * domains and dying. During vm initialisation, we decide whether or not
	 * these constraints apply and set the drm_mm.color_adjust
	 * appropriately.
	 */
	if (!i915_vm_has_cache_coloring(vma->vm))
		return true;

	/* Only valid to be called on an already inserted vma */
	GEM_BUG_ON(!drm_mm_node_allocated(node));
	GEM_BUG_ON(list_empty(&node->node_list));

	other = list_prev_entry(node, node_list);
	if (i915_node_color_differs(other, color) &&
	    !drm_mm_hole_follows(other))
		return false;

	other = list_next_entry(node, node_list);
	if (i915_node_color_differs(other, color) &&
	    !drm_mm_hole_follows(node))
		return false;

	return true;
}

/**
 * i915_vma_insert - finds a slot for the vma in its address space
 * @vma: the vma
 * @ww: An optional struct i915_gem_ww_ctx
 * @size: requested size in bytes (can be larger than the VMA)
 * @alignment: required alignment
 * @flags: mask of PIN_* flags to use
 *
 * First we try to allocate some free space that meets the requirements for
 * the VMA. Failiing that, if the flags permit, it will evict an old VMA,
 * preferrably the oldest idle entry to make room for the new VMA.
 *
 * Returns:
 * 0 on success, negative error code otherwise.
 */
static int
i915_vma_insert(struct i915_vma *vma, struct i915_gem_ww_ctx *ww,
		u64 size, u64 alignment, u64 flags)
{
	unsigned long color, guard;
	u64 start, end;
	int ret;

	GEM_BUG_ON(i915_vma_is_bound(vma, I915_VMA_GLOBAL_BIND | I915_VMA_LOCAL_BIND));
	GEM_BUG_ON(drm_mm_node_allocated(&vma->node));
	GEM_BUG_ON(hweight64(flags & (PIN_OFFSET_GUARD | PIN_OFFSET_FIXED | PIN_OFFSET_BIAS)) > 1);

	size = max(size, vma->size);
	alignment = max_t(typeof(alignment), alignment, vma->display_alignment);
	if (flags & PIN_MAPPABLE) {
		size = max_t(typeof(size), size, vma->fence_size);
		alignment = max_t(typeof(alignment),
				  alignment, vma->fence_alignment);
	}

	GEM_BUG_ON(!IS_ALIGNED(size, I915_GTT_PAGE_SIZE));
	GEM_BUG_ON(!IS_ALIGNED(alignment, I915_GTT_MIN_ALIGNMENT));
	GEM_BUG_ON(!is_power_of_2(alignment));

	guard = vma->guard; /* retain guard across rebinds */
	if (flags & PIN_OFFSET_GUARD) {
		GEM_BUG_ON(overflows_type(flags & PIN_OFFSET_MASK, u32));
		guard = max_t(u32, guard, flags & PIN_OFFSET_MASK);
	}
	/*
	 * As we align the node upon insertion, but the hardware gets
	 * node.start + guard, the easiest way to make that work is
	 * to make the guard a multiple of the alignment size.
	 */
	guard = ALIGN(guard, alignment);

	start = flags & PIN_OFFSET_BIAS ? flags & PIN_OFFSET_MASK : 0;
	GEM_BUG_ON(!IS_ALIGNED(start, I915_GTT_PAGE_SIZE));

	end = vma->vm->total;
	if (flags & PIN_MAPPABLE)
		end = min_t(u64, end, i915_vm_to_ggtt(vma->vm)->mappable_end);
	if (flags & PIN_ZONE_4G)
		end = min_t(u64, end, (1ULL << 32) - I915_GTT_PAGE_SIZE);
	GEM_BUG_ON(!IS_ALIGNED(end, I915_GTT_PAGE_SIZE));

	alignment = max(alignment, i915_vm_obj_min_alignment(vma->vm, vma->obj));

	/*
	 * If binding the object/GGTT view requires more space than the entire
	 * aperture has, reject it early before evicting everything in a vain
	 * attempt to find space.
	 */
	if (size > end - 2 * guard) {
		drm_dbg(vma->obj->base.dev,
			"Attempting to bind an object larger than the aperture: request=%llu > %s aperture=%llu\n",
			size, flags & PIN_MAPPABLE ? "mappable" : "total", end);
		return -ENOSPC;
	}

	color = 0;

	if (i915_vm_has_cache_coloring(vma->vm))
		color = vma->obj->pat_index;

	if (flags & PIN_OFFSET_FIXED) {
		u64 offset = flags & PIN_OFFSET_MASK;
		if (!IS_ALIGNED(offset, alignment) ||
		    range_overflows(offset, size, end))
			return -EINVAL;
		/*
		 * The caller knows not of the guard added by others and
		 * requests for the offset of the start of its buffer
		 * to be fixed, which may not be the same as the position
		 * of the vma->node due to the guard pages.
		 */
		if (offset < guard || offset + size > end - guard)
			return -ENOSPC;

		ret = i915_gem_gtt_reserve(vma->vm, ww, &vma->node,
					   size + 2 * guard,
					   offset - guard,
					   color, flags);
		if (ret)
			return ret;
	} else {
		size += 2 * guard;
		/*
		 * We only support huge gtt pages through the 48b PPGTT,
		 * however we also don't want to force any alignment for
		 * objects which need to be tightly packed into the low 32bits.
		 *
		 * Note that we assume that GGTT are limited to 4GiB for the
		 * forseeable future. See also i915_ggtt_offset().
		 */
		if (upper_32_bits(end - 1) &&
		    vma->page_sizes.sg > I915_GTT_PAGE_SIZE &&
		    !HAS_64K_PAGES(vma->vm->i915)) {
			/*
			 * We can't mix 64K and 4K PTEs in the same page-table
			 * (2M block), and so to avoid the ugliness and
			 * complexity of coloring we opt for just aligning 64K
			 * objects to 2M.
			 */
			u64 page_alignment =
				rounddown_pow_of_two(vma->page_sizes.sg |
						     I915_GTT_PAGE_SIZE_2M);

			/*
			 * Check we don't expand for the limited Global GTT
			 * (mappable aperture is even more precious!). This
			 * also checks that we exclude the aliasing-ppgtt.
			 */
			GEM_BUG_ON(i915_vma_is_ggtt(vma));

			alignment = max(alignment, page_alignment);

			if (vma->page_sizes.sg & I915_GTT_PAGE_SIZE_64K)
				size = round_up(size, I915_GTT_PAGE_SIZE_2M);
		}

		ret = i915_gem_gtt_insert(vma->vm, ww, &vma->node,
					  size, alignment, color,
					  start, end, flags);
		if (ret)
			return ret;

		GEM_BUG_ON(vma->node.start < start);
		GEM_BUG_ON(vma->node.start + vma->node.size > end);
	}
	GEM_BUG_ON(!drm_mm_node_allocated(&vma->node));
	GEM_BUG_ON(!i915_gem_valid_gtt_space(vma, color));

	list_move_tail(&vma->vm_link, &vma->vm->bound_list);
	vma->guard = guard;

	return 0;
}

static void
i915_vma_detach(struct i915_vma *vma)
{
	GEM_BUG_ON(!drm_mm_node_allocated(&vma->node));
	GEM_BUG_ON(i915_vma_is_bound(vma, I915_VMA_GLOBAL_BIND | I915_VMA_LOCAL_BIND));

	/*
	 * And finally now the object is completely decoupled from this
	 * vma, we can drop its hold on the backing storage and allow
	 * it to be reaped by the shrinker.
	 */
	list_move_tail(&vma->vm_link, &vma->vm->unbound_list);
}

static bool try_qad_pin(struct i915_vma *vma, unsigned int flags)
{
	unsigned int bound;

	bound = atomic_read(&vma->flags);

	if (flags & PIN_VALIDATE) {
		flags &= I915_VMA_BIND_MASK;

		return (flags & bound) == flags;
	}

	/* with the lock mandatory for unbind, we don't race here */
	flags &= I915_VMA_BIND_MASK;
	do {
		if (unlikely(flags & ~bound))
			return false;

		if (unlikely(bound & (I915_VMA_OVERFLOW | I915_VMA_ERROR)))
			return false;

		GEM_BUG_ON(((bound + 1) & I915_VMA_PIN_MASK) == 0);
	} while (!atomic_try_cmpxchg(&vma->flags, &bound, bound + 1));

	return true;
}

static struct scatterlist *
rotate_pages(struct drm_i915_gem_object *obj, unsigned int offset,
	     unsigned int width, unsigned int height,
	     unsigned int src_stride, unsigned int dst_stride,
	     struct sg_table *st, struct scatterlist *sg)
{
	unsigned int column, row;
	pgoff_t src_idx;

	for (column = 0; column < width; column++) {
		unsigned int left;

		src_idx = src_stride * (height - 1) + column + offset;
		for (row = 0; row < height; row++) {
			st->nents++;
			/*
			 * We don't need the pages, but need to initialize
			 * the entries so the sg list can be happily traversed.
			 * The only thing we need are DMA addresses.
			 */
			sg_set_page(sg, NULL, I915_GTT_PAGE_SIZE, 0);
			sg_dma_address(sg) =
				i915_gem_object_get_dma_address(obj, src_idx);
			sg_dma_len(sg) = I915_GTT_PAGE_SIZE;
			sg = sg_next(sg);
			src_idx -= src_stride;
		}

		left = (dst_stride - height) * I915_GTT_PAGE_SIZE;

		if (!left)
			continue;

		st->nents++;

		/*
		 * The DE ignores the PTEs for the padding tiles, the sg entry
		 * here is just a conenience to indicate how many padding PTEs
		 * to insert at this spot.
		 */
		sg_set_page(sg, NULL, left, 0);
		sg_dma_address(sg) = 0;
		sg_dma_len(sg) = left;
		sg = sg_next(sg);
	}

	return sg;
}

static noinline struct sg_table *
intel_rotate_pages(struct intel_rotation_info *rot_info,
		   struct drm_i915_gem_object *obj)
{
	unsigned int size = intel_rotation_info_size(rot_info);
	struct drm_i915_private *i915 = to_i915(obj->base.dev);
	struct sg_table *st;
	struct scatterlist *sg;
	int ret = -ENOMEM;
	int i;

	/* Allocate target SG list. */
	st = kmalloc(sizeof(*st), GFP_KERNEL);
	if (!st)
		goto err_st_alloc;

	ret = sg_alloc_table(st, size, GFP_KERNEL);
	if (ret)
		goto err_sg_alloc;

	st->nents = 0;
	sg = st->sgl;

	for (i = 0 ; i < ARRAY_SIZE(rot_info->plane); i++)
		sg = rotate_pages(obj, rot_info->plane[i].offset,
				  rot_info->plane[i].width, rot_info->plane[i].height,
				  rot_info->plane[i].src_stride,
				  rot_info->plane[i].dst_stride,
				  st, sg);

	return st;

err_sg_alloc:
	kfree(st);
err_st_alloc:

	drm_dbg(&i915->drm, "Failed to create rotated mapping for object size %zu! (%ux%u tiles, %u pages)\n",
		obj->base.size, rot_info->plane[0].width,
		rot_info->plane[0].height, size);

	return ERR_PTR(ret);
}

static struct scatterlist *
add_padding_pages(unsigned int count,
		  struct sg_table *st, struct scatterlist *sg)
{
	st->nents++;

	/*
	 * The DE ignores the PTEs for the padding tiles, the sg entry
	 * here is just a convenience to indicate how many padding PTEs
	 * to insert at this spot.
	 */
	sg_set_page(sg, NULL, count * I915_GTT_PAGE_SIZE, 0);
	sg_dma_address(sg) = 0;
	sg_dma_len(sg) = count * I915_GTT_PAGE_SIZE;
	sg = sg_next(sg);

	return sg;
}

static struct scatterlist *
remap_tiled_color_plane_pages(struct drm_i915_gem_object *obj,
			      unsigned long offset, unsigned int alignment_pad,
			      unsigned int width, unsigned int height,
			      unsigned int src_stride, unsigned int dst_stride,
			      struct sg_table *st, struct scatterlist *sg,
			      unsigned int *gtt_offset)
{
	unsigned int row;

	if (!width || !height)
		return sg;

	if (alignment_pad)
		sg = add_padding_pages(alignment_pad, st, sg);

	for (row = 0; row < height; row++) {
		unsigned int left = width * I915_GTT_PAGE_SIZE;

		while (left) {
			dma_addr_t addr;
			unsigned int length;

			/*
			 * We don't need the pages, but need to initialize
			 * the entries so the sg list can be happily traversed.
			 * The only thing we need are DMA addresses.
			 */

			addr = i915_gem_object_get_dma_address_len(obj, offset, &length);

			length = min(left, length);

			st->nents++;

			sg_set_page(sg, NULL, length, 0);
			sg_dma_address(sg) = addr;
			sg_dma_len(sg) = length;
			sg = sg_next(sg);

			offset += length / I915_GTT_PAGE_SIZE;
			left -= length;
		}

		offset += src_stride - width;

		left = (dst_stride - width) * I915_GTT_PAGE_SIZE;

		if (!left)
			continue;

		sg = add_padding_pages(left >> PAGE_SHIFT, st, sg);
	}

	*gtt_offset += alignment_pad + dst_stride * height;

	return sg;
}

static struct scatterlist *
remap_contiguous_pages(struct drm_i915_gem_object *obj,
		       pgoff_t obj_offset,
		       unsigned int count,
		       struct sg_table *st, struct scatterlist *sg)
{
	struct scatterlist *iter;
	unsigned int offset;

	iter = i915_gem_object_get_sg_dma(obj, obj_offset, &offset);
	GEM_BUG_ON(!iter);

	do {
		unsigned int len;

		len = min(sg_dma_len(iter) - (offset << PAGE_SHIFT),
			  count << PAGE_SHIFT);
		sg_set_page(sg, NULL, len, 0);
		sg_dma_address(sg) =
			sg_dma_address(iter) + (offset << PAGE_SHIFT);
		sg_dma_len(sg) = len;

		st->nents++;
		count -= len >> PAGE_SHIFT;
		if (count == 0)
			return sg;

		sg = __sg_next(sg);
		iter = __sg_next(iter);
		offset = 0;
	} while (1);
}

static struct scatterlist *
remap_linear_color_plane_pages(struct drm_i915_gem_object *obj,
			       pgoff_t obj_offset, unsigned int alignment_pad,
			       unsigned int size,
			       struct sg_table *st, struct scatterlist *sg,
			       unsigned int *gtt_offset)
{
	if (!size)
		return sg;

	if (alignment_pad)
		sg = add_padding_pages(alignment_pad, st, sg);

	sg = remap_contiguous_pages(obj, obj_offset, size, st, sg);
	sg = sg_next(sg);

	*gtt_offset += alignment_pad + size;

	return sg;
}

static struct scatterlist *
remap_color_plane_pages(const struct intel_remapped_info *rem_info,
			struct drm_i915_gem_object *obj,
			int color_plane,
			struct sg_table *st, struct scatterlist *sg,
			unsigned int *gtt_offset)
{
	unsigned int alignment_pad = 0;

	if (rem_info->plane_alignment)
		alignment_pad = ALIGN(*gtt_offset, rem_info->plane_alignment) - *gtt_offset;

	if (rem_info->plane[color_plane].linear)
		sg = remap_linear_color_plane_pages(obj,
						    rem_info->plane[color_plane].offset,
						    alignment_pad,
						    rem_info->plane[color_plane].size,
						    st, sg,
						    gtt_offset);

	else
		sg = remap_tiled_color_plane_pages(obj,
						   rem_info->plane[color_plane].offset,
						   alignment_pad,
						   rem_info->plane[color_plane].width,
						   rem_info->plane[color_plane].height,
						   rem_info->plane[color_plane].src_stride,
						   rem_info->plane[color_plane].dst_stride,
						   st, sg,
						   gtt_offset);

	return sg;
}

static noinline struct sg_table *
intel_remap_pages(struct intel_remapped_info *rem_info,
		  struct drm_i915_gem_object *obj)
{
	unsigned int size = intel_remapped_info_size(rem_info);
	struct drm_i915_private *i915 = to_i915(obj->base.dev);
	struct sg_table *st;
	struct scatterlist *sg;
	unsigned int gtt_offset = 0;
	int ret = -ENOMEM;
	int i;

	/* Allocate target SG list. */
	st = kmalloc(sizeof(*st), GFP_KERNEL);
	if (!st)
		goto err_st_alloc;

	ret = sg_alloc_table(st, size, GFP_KERNEL);
	if (ret)
		goto err_sg_alloc;

	st->nents = 0;
	sg = st->sgl;

	for (i = 0 ; i < ARRAY_SIZE(rem_info->plane); i++)
		sg = remap_color_plane_pages(rem_info, obj, i, st, sg, &gtt_offset);

	i915_sg_trim(st);

	return st;

err_sg_alloc:
	kfree(st);
err_st_alloc:

	drm_dbg(&i915->drm, "Failed to create remapped mapping for object size %zu! (%ux%u tiles, %u pages)\n",
		obj->base.size, rem_info->plane[0].width,
		rem_info->plane[0].height, size);

	return ERR_PTR(ret);
}

static noinline struct sg_table *
intel_partial_pages(const struct i915_gtt_view *view,
		    struct drm_i915_gem_object *obj)
{
	struct sg_table *st;
	struct scatterlist *sg;
	unsigned int count = view->partial.size;
	int ret = -ENOMEM;

	st = kmalloc(sizeof(*st), GFP_KERNEL);
	if (!st)
		goto err_st_alloc;

	ret = sg_alloc_table(st, count, GFP_KERNEL);
	if (ret)
		goto err_sg_alloc;

	st->nents = 0;

	sg = remap_contiguous_pages(obj, view->partial.offset, count, st, st->sgl);

	sg_mark_end(sg);
	i915_sg_trim(st); /* Drop any unused tail entries. */

	return st;

err_sg_alloc:
	kfree(st);
err_st_alloc:
	return ERR_PTR(ret);
}

static int
__i915_vma_get_pages(struct i915_vma *vma)
{
	struct sg_table *pages;

	/*
	 * The vma->pages are only valid within the lifespan of the borrowed
	 * obj->mm.pages. When the obj->mm.pages sg_table is regenerated, so
	 * must be the vma->pages. A simple rule is that vma->pages must only
	 * be accessed when the obj->mm.pages are pinned.
	 */
	GEM_BUG_ON(!i915_gem_object_has_pinned_pages(vma->obj));

	switch (vma->gtt_view.type) {
	default:
		GEM_BUG_ON(vma->gtt_view.type);
		fallthrough;
	case I915_GTT_VIEW_NORMAL:
		pages = vma->obj->mm.pages;
		break;

	case I915_GTT_VIEW_ROTATED:
		pages =
			intel_rotate_pages(&vma->gtt_view.rotated, vma->obj);
		break;

	case I915_GTT_VIEW_REMAPPED:
		pages =
			intel_remap_pages(&vma->gtt_view.remapped, vma->obj);
		break;

	case I915_GTT_VIEW_PARTIAL:
		pages = intel_partial_pages(&vma->gtt_view, vma->obj);
		break;
	}

	if (IS_ERR(pages)) {
		drm_err(&vma->vm->i915->drm,
			"Failed to get pages for VMA view type %u (%ld)!\n",
			vma->gtt_view.type, PTR_ERR(pages));
		return PTR_ERR(pages);
	}

	vma->pages = pages;

	return 0;
}

I915_SELFTEST_EXPORT int i915_vma_get_pages(struct i915_vma *vma)
{
	int err;

	if (atomic_add_unless(&vma->pages_count, 1, 0))
		return 0;

	err = i915_gem_object_pin_pages(vma->obj);
	if (err)
		return err;

	err = __i915_vma_get_pages(vma);
	if (err)
		goto err_unpin;

	vma->page_sizes = vma->obj->mm.page_sizes;
	atomic_inc(&vma->pages_count);

	return 0;

err_unpin:
	__i915_gem_object_unpin_pages(vma->obj);

	return err;
}

void vma_invalidate_tlb(struct i915_address_space *vm, u32 *tlb)
{
	struct intel_gt *gt;
	int id;

	if (!tlb)
		return;

	/*
	 * Before we release the pages that were bound by this vma, we
	 * must invalidate all the TLBs that may still have a reference
	 * back to our physical address. It only needs to be done once,
	 * so after updating the PTE to point away from the pages, record
	 * the most recent TLB invalidation seqno, and if we have not yet
	 * flushed the TLBs upon release, perform a full invalidation.
	 */
	for_each_gt(gt, vm->i915, id)
		WRITE_ONCE(tlb[id],
			   intel_gt_next_invalidate_tlb_full(gt));
}

static void __vma_put_pages(struct i915_vma *vma, unsigned int count)
{
	/* We allocate under vma_get_pages, so beware the shrinker */
	GEM_BUG_ON(atomic_read(&vma->pages_count) < count);

	if (atomic_sub_return(count, &vma->pages_count) == 0) {
		if (vma->pages != vma->obj->mm.pages) {
			sg_free_table(vma->pages);
			kfree(vma->pages);
		}
		vma->pages = NULL;

		i915_gem_object_unpin_pages(vma->obj);
	}
}

I915_SELFTEST_EXPORT void i915_vma_put_pages(struct i915_vma *vma)
{
	if (atomic_add_unless(&vma->pages_count, -1, 1))
		return;

	__vma_put_pages(vma, 1);
}

static void vma_unbind_pages(struct i915_vma *vma)
{
	unsigned int count;

	lockdep_assert_held(&vma->vm->mutex);

	/* The upper portion of pages_count is the number of bindings */
	count = atomic_read(&vma->pages_count);
	count >>= I915_VMA_PAGES_BIAS;
	GEM_BUG_ON(!count);

	__vma_put_pages(vma, count | count << I915_VMA_PAGES_BIAS);
}

int i915_vma_pin_ww(struct i915_vma *vma, struct i915_gem_ww_ctx *ww,
		    u64 size, u64 alignment, u64 flags)
{
	struct i915_vma_work *work = NULL;
	struct dma_fence *moving = NULL;
	struct i915_vma_resource *vma_res = NULL;
	intel_wakeref_t wakeref;
	unsigned int bound;
	int err;

	assert_vma_held(vma);
	GEM_BUG_ON(!ww);

	BUILD_BUG_ON(PIN_GLOBAL != I915_VMA_GLOBAL_BIND);
	BUILD_BUG_ON(PIN_USER != I915_VMA_LOCAL_BIND);

	GEM_BUG_ON(!(flags & (PIN_USER | PIN_GLOBAL)));

	/* First try and grab the pin without rebinding the vma */
	if (try_qad_pin(vma, flags))
		return 0;

	err = i915_vma_get_pages(vma);
	if (err)
		return err;

	/*
	 * In case of a global GTT, we must hold a runtime-pm wakeref
	 * while global PTEs are updated.  In other cases, we hold
	 * the rpm reference while the VMA is active.  Since runtime
	 * resume may require allocations, which are forbidden inside
	 * vm->mutex, get the first rpm wakeref outside of the mutex.
	 */
	wakeref = intel_runtime_pm_get(&vma->vm->i915->runtime_pm);

	if (flags & vma->vm->bind_async_flags) {
		/* lock VM */
		err = i915_vm_lock_objects(vma->vm, ww);
		if (err)
			goto err_rpm;

		work = i915_vma_work();
		if (!work) {
			err = -ENOMEM;
			goto err_rpm;
		}

		work->vm = vma->vm;

		err = i915_gem_object_get_moving_fence(vma->obj, &moving);
		if (err)
			goto err_rpm;

		dma_fence_work_chain(&work->base, moving);

		/* Allocate enough page directories to used PTE */
		if (vma->vm->allocate_va_range) {
			err = i915_vm_alloc_pt_stash(vma->vm,
						     &work->stash,
						     vma->size);
			if (err)
				goto err_fence;

			err = i915_vm_map_pt_stash(vma->vm, &work->stash);
			if (err)
				goto err_fence;
		}
	}

	vma_res = i915_vma_resource_alloc();
	if (IS_ERR(vma_res)) {
		err = PTR_ERR(vma_res);
		goto err_fence;
	}

	/*
	 * Differentiate between user/kernel vma inside the aliasing-ppgtt.
	 *
	 * We conflate the Global GTT with the user's vma when using the
	 * aliasing-ppgtt, but it is still vitally important to try and
	 * keep the use cases distinct. For example, userptr objects are
	 * not allowed inside the Global GTT as that will cause lock
	 * inversions when we have to evict them the mmu_notifier callbacks -
	 * but they are allowed to be part of the user ppGTT which can never
	 * be mapped. As such we try to give the distinct users of the same
	 * mutex, distinct lockclasses [equivalent to how we keep i915_ggtt
	 * and i915_ppgtt separate].
	 *
	 * NB this may cause us to mask real lock inversions -- while the
	 * code is safe today, lockdep may not be able to spot future
	 * transgressions.
	 */
	err = mutex_lock_interruptible_nested(&vma->vm->mutex,
					      !(flags & PIN_GLOBAL));
	if (err)
		goto err_vma_res;

	/* No more allocations allowed now we hold vm->mutex */

	if (unlikely(i915_vma_is_closed(vma))) {
		err = -ENOENT;
		goto err_unlock;
	}

	bound = atomic_read(&vma->flags);
	if (unlikely(bound & I915_VMA_ERROR)) {
		err = -ENOMEM;
		goto err_unlock;
	}

	if (unlikely(!((bound + 1) & I915_VMA_PIN_MASK))) {
		err = -EAGAIN; /* pins are meant to be fairly temporary */
		goto err_unlock;
	}

	if (unlikely(!(flags & ~bound & I915_VMA_BIND_MASK))) {
		if (!(flags & PIN_VALIDATE))
			__i915_vma_pin(vma);
		goto err_unlock;
	}

	err = i915_active_acquire(&vma->active);
	if (err)
		goto err_unlock;

	if (!(bound & I915_VMA_BIND_MASK)) {
		err = i915_vma_insert(vma, ww, size, alignment, flags);
		if (err)
			goto err_active;

		if (i915_is_ggtt(vma->vm))
			__i915_vma_set_map_and_fenceable(vma);
	}

	GEM_BUG_ON(!vma->pages);
	err = i915_vma_bind(vma,
			    vma->obj->pat_index,
			    flags, work, vma_res);
	vma_res = NULL;
	if (err)
		goto err_remove;

	/* There should only be at most 2 active bindings (user, global) */
	GEM_BUG_ON(bound + I915_VMA_PAGES_ACTIVE < bound);
	atomic_add(I915_VMA_PAGES_ACTIVE, &vma->pages_count);
	list_move_tail(&vma->vm_link, &vma->vm->bound_list);

	if (!(flags & PIN_VALIDATE)) {
		__i915_vma_pin(vma);
		GEM_BUG_ON(!i915_vma_is_pinned(vma));
	}
	GEM_BUG_ON(!i915_vma_is_bound(vma, flags));
	GEM_BUG_ON(i915_vma_misplaced(vma, size, alignment, flags));

err_remove:
	if (!i915_vma_is_bound(vma, I915_VMA_BIND_MASK)) {
		i915_vma_detach(vma);
		drm_mm_remove_node(&vma->node);
	}
err_active:
	i915_active_release(&vma->active);
err_unlock:
	mutex_unlock(&vma->vm->mutex);
err_vma_res:
	i915_vma_resource_free(vma_res);
err_fence:
	if (work)
		dma_fence_work_commit_imm(&work->base);
err_rpm:
	intel_runtime_pm_put(&vma->vm->i915->runtime_pm, wakeref);

	if (moving)
		dma_fence_put(moving);

	i915_vma_put_pages(vma);
	return err;
}

static void flush_idle_contexts(struct intel_gt *gt)
{
	struct intel_engine_cs *engine;
	enum intel_engine_id id;

	for_each_engine(engine, gt, id)
		intel_engine_flush_barriers(engine);

	intel_gt_wait_for_idle(gt, MAX_SCHEDULE_TIMEOUT);
}

static int __i915_ggtt_pin(struct i915_vma *vma, struct i915_gem_ww_ctx *ww,
			   u32 align, unsigned int flags)
{
	struct i915_address_space *vm = vma->vm;
	struct intel_gt *gt;
	struct i915_ggtt *ggtt = i915_vm_to_ggtt(vm);
	int err;

	do {
		err = i915_vma_pin_ww(vma, ww, 0, align, flags | PIN_GLOBAL);

		if (err != -ENOSPC) {
			if (!err) {
				err = i915_vma_wait_for_bind(vma);
				if (err)
					i915_vma_unpin(vma);
			}
			return err;
		}

		/* Unlike i915_vma_pin, we don't take no for an answer! */
		list_for_each_entry(gt, &ggtt->gt_list, ggtt_link)
			flush_idle_contexts(gt);
		if (mutex_lock_interruptible(&vm->mutex) == 0) {
			/*
			 * We pass NULL ww here, as we don't want to unbind
			 * locked objects when called from execbuf when pinning
			 * is removed. This would probably regress badly.
			 */
			i915_gem_evict_vm(vm, NULL, NULL);
			mutex_unlock(&vm->mutex);
		}
	} while (1);
}

int i915_ggtt_pin(struct i915_vma *vma, struct i915_gem_ww_ctx *ww,
		  u32 align, unsigned int flags)
{
	struct i915_gem_ww_ctx _ww;
	int err;

	GEM_BUG_ON(!i915_vma_is_ggtt(vma));

	if (ww)
		return __i915_ggtt_pin(vma, ww, align, flags);

	lockdep_assert_not_held(&vma->obj->base.resv->lock.base);

	for_i915_gem_ww(&_ww, err, true) {
		err = i915_gem_object_lock(vma->obj, &_ww);
		if (!err)
			err = __i915_ggtt_pin(vma, &_ww, align, flags);
	}

	return err;
}

/**
 * i915_ggtt_clear_scanout - Clear scanout flag for all objects ggtt vmas
 * @obj: i915 GEM object
 * This function clears scanout flags for objects ggtt vmas. These flags are set
 * when object is pinned for display use and this function to clear them all is
 * targeted to be called by frontbuffer tracking code when the frontbuffer is
 * about to be released.
 */
void i915_ggtt_clear_scanout(struct drm_i915_gem_object *obj)
{
	struct i915_vma *vma;

	spin_lock(&obj->vma.lock);
	for_each_ggtt_vma(vma, obj) {
		i915_vma_clear_scanout(vma);
		vma->display_alignment = I915_GTT_MIN_ALIGNMENT;
	}
	spin_unlock(&obj->vma.lock);
}

static void __vma_close(struct i915_vma *vma, struct intel_gt *gt)
{
	/*
	 * We defer actually closing, unbinding and destroying the VMA until
	 * the next idle point, or if the object is freed in the meantime. By
	 * postponing the unbind, we allow for it to be resurrected by the
	 * client, avoiding the work required to rebind the VMA. This is
	 * advantageous for DRI, where the client/server pass objects
	 * between themselves, temporarily opening a local VMA to the
	 * object, and then closing it again. The same object is then reused
	 * on the next frame (or two, depending on the depth of the swap queue)
	 * causing us to rebind the VMA once more. This ends up being a lot
	 * of wasted work for the steady state.
	 */
	GEM_BUG_ON(i915_vma_is_closed(vma));
	list_add(&vma->closed_link, &gt->closed_vma);
}

void i915_vma_close(struct i915_vma *vma)
{
	struct intel_gt *gt = vma->vm->gt;
	unsigned long flags;

	if (i915_vma_is_ggtt(vma))
		return;

	GEM_BUG_ON(!atomic_read(&vma->open_count));
	if (atomic_dec_and_lock_irqsave(&vma->open_count,
					&gt->closed_lock,
					flags)) {
		__vma_close(vma, gt);
		spin_unlock_irqrestore(&gt->closed_lock, flags);
	}
}

static void __i915_vma_remove_closed(struct i915_vma *vma)
{
	list_del_init(&vma->closed_link);
}

void i915_vma_reopen(struct i915_vma *vma)
{
	struct intel_gt *gt = vma->vm->gt;

	spin_lock_irq(&gt->closed_lock);
	if (i915_vma_is_closed(vma))
		__i915_vma_remove_closed(vma);
	spin_unlock_irq(&gt->closed_lock);
}

static void force_unbind(struct i915_vma *vma)
{
	if (!drm_mm_node_allocated(&vma->node))
		return;

	atomic_and(~I915_VMA_PIN_MASK, &vma->flags);
	WARN_ON(__i915_vma_unbind(vma));
	GEM_BUG_ON(drm_mm_node_allocated(&vma->node));
}

static void release_references(struct i915_vma *vma, struct intel_gt *gt,
			       bool vm_ddestroy)
{
	struct drm_i915_gem_object *obj = vma->obj;

	GEM_BUG_ON(i915_vma_is_active(vma));

	spin_lock(&obj->vma.lock);
	list_del(&vma->obj_link);
	if (!RB_EMPTY_NODE(&vma->obj_node))
		rb_erase(&vma->obj_node, &obj->vma.tree);

	spin_unlock(&obj->vma.lock);

	spin_lock_irq(&gt->closed_lock);
	__i915_vma_remove_closed(vma);
	spin_unlock_irq(&gt->closed_lock);

	if (vm_ddestroy)
		i915_vm_resv_put(vma->vm);

	/* Wait for async active retire */
	i915_active_wait(&vma->active);
	i915_active_fini(&vma->active);
	GEM_WARN_ON(vma->resource);
	i915_vma_free(vma);
}

/*
 * i915_vma_destroy_locked - Remove all weak reference to the vma and put
 * the initial reference.
 *
 * This function should be called when it's decided the vma isn't needed
 * anymore. The caller must assure that it doesn't race with another lookup
 * plus destroy, typically by taking an appropriate reference.
 *
 * Current callsites are
 * - __i915_gem_object_pages_fini()
 * - __i915_vm_close() - Blocks the above function by taking a reference on
 * the object.
 * - __i915_vma_parked() - Blocks the above functions by taking a reference
 * on the vm and a reference on the object. Also takes the object lock so
 * destruction from __i915_vma_parked() can be blocked by holding the
 * object lock. Since the object lock is only allowed from within i915 with
 * an object refcount, holding the object lock also implicitly blocks the
 * vma freeing from __i915_gem_object_pages_fini().
 *
 * Because of locks taken during destruction, a vma is also guaranteed to
 * stay alive while the following locks are held if it was looked up while
 * holding one of the locks:
 * - vm->mutex
 * - obj->vma.lock
 * - gt->closed_lock
 */
void i915_vma_destroy_locked(struct i915_vma *vma)
{
	lockdep_assert_held(&vma->vm->mutex);

	force_unbind(vma);
	list_del_init(&vma->vm_link);
	release_references(vma, vma->vm->gt, false);
}

void i915_vma_destroy(struct i915_vma *vma)
{
	struct intel_gt *gt;
	bool vm_ddestroy;

	mutex_lock(&vma->vm->mutex);
	force_unbind(vma);
	list_del_init(&vma->vm_link);
	vm_ddestroy = vma->vm_ddestroy;
	vma->vm_ddestroy = false;

	/* vma->vm may be freed when releasing vma->vm->mutex. */
	gt = vma->vm->gt;
	mutex_unlock(&vma->vm->mutex);
	release_references(vma, gt, vm_ddestroy);
}

void i915_vma_parked(struct intel_gt *gt)
{
	struct i915_vma *vma, *next;
	LIST_HEAD(closed);

	spin_lock_irq(&gt->closed_lock);
	list_for_each_entry_safe(vma, next, &gt->closed_vma, closed_link) {
		struct drm_i915_gem_object *obj = vma->obj;
		struct i915_address_space *vm = vma->vm;

		/* XXX All to avoid keeping a reference on i915_vma itself */

		if (!kref_get_unless_zero(&obj->base.refcount))
			continue;

		if (!i915_vm_tryget(vm)) {
			i915_gem_object_put(obj);
			continue;
		}

		list_move(&vma->closed_link, &closed);
	}
	spin_unlock_irq(&gt->closed_lock);

	/* As the GT is held idle, no vma can be reopened as we destroy them */
	list_for_each_entry_safe(vma, next, &closed, closed_link) {
		struct drm_i915_gem_object *obj = vma->obj;
		struct i915_address_space *vm = vma->vm;

		if (i915_gem_object_trylock(obj, NULL)) {
			INIT_LIST_HEAD(&vma->closed_link);
			i915_vma_destroy(vma);
			i915_gem_object_unlock(obj);
		} else {
			/* back you go.. */
			spin_lock_irq(&gt->closed_lock);
			list_add(&vma->closed_link, &gt->closed_vma);
			spin_unlock_irq(&gt->closed_lock);
		}

		i915_gem_object_put(obj);
		i915_vm_put(vm);
	}
}

static void __i915_vma_iounmap(struct i915_vma *vma)
{
	GEM_BUG_ON(i915_vma_is_pinned(vma));

	if (vma->iomap == NULL)
		return;

	if (page_unmask_bits(vma->iomap))
		__i915_gem_object_release_map(vma->obj);
	else
		io_mapping_unmap(vma->iomap);
	vma->iomap = NULL;
}

void i915_vma_revoke_mmap(struct i915_vma *vma)
{
	struct drm_vma_offset_node *node;
	u64 vma_offset;

	if (!i915_vma_has_userfault(vma))
		return;

	GEM_BUG_ON(!i915_vma_is_map_and_fenceable(vma));
	GEM_BUG_ON(!vma->obj->userfault_count);

	node = &vma->mmo->vma_node;
	vma_offset = vma->gtt_view.partial.offset << PAGE_SHIFT;
	unmap_mapping_range(vma->vm->i915->drm.anon_inode->i_mapping,
			    drm_vma_node_offset_addr(node) + vma_offset,
			    vma->size,
			    1);

	i915_vma_unset_userfault(vma);
	if (!--vma->obj->userfault_count)
		list_del(&vma->obj->userfault_link);
}

static int
__i915_request_await_bind(struct i915_request *rq, struct i915_vma *vma)
{
	return __i915_request_await_exclusive(rq, &vma->active);
}

static int __i915_vma_move_to_active(struct i915_vma *vma, struct i915_request *rq)
{
	int err;

	/* Wait for the vma to be bound before we start! */
	err = __i915_request_await_bind(rq, vma);
	if (err)
		return err;

	return i915_active_add_request(&vma->active, rq);
}

int _i915_vma_move_to_active(struct i915_vma *vma,
			     struct i915_request *rq,
			     struct dma_fence *fence,
			     unsigned int flags)
{
	struct drm_i915_gem_object *obj = vma->obj;
	int err;

	assert_object_held(obj);

	GEM_BUG_ON(!vma->pages);

	if (!(flags & __EXEC_OBJECT_NO_REQUEST_AWAIT)) {
		err = i915_request_await_object(rq, vma->obj, flags & EXEC_OBJECT_WRITE);
		if (unlikely(err))
			return err;
	}
	err = __i915_vma_move_to_active(vma, rq);
	if (unlikely(err))
		return err;

	/*
	 * Reserve fences slot early to prevent an allocation after preparing
	 * the workload and associating fences with dma_resv.
	 */
	if (fence && !(flags & __EXEC_OBJECT_NO_RESERVE)) {
		struct dma_fence *curr;
		int idx;

		dma_fence_array_for_each(curr, idx, fence)
			;
		err = dma_resv_reserve_fences(vma->obj->base.resv, idx);
		if (unlikely(err))
			return err;
	}

	if (flags & EXEC_OBJECT_WRITE) {
		struct intel_frontbuffer *front;

		front = i915_gem_object_get_frontbuffer(obj);
		if (unlikely(front)) {
			if (intel_frontbuffer_invalidate(front, ORIGIN_CS))
				i915_active_add_request(&front->write, rq);
			intel_frontbuffer_put(front);
		}
	}

	if (fence) {
		struct dma_fence *curr;
		enum dma_resv_usage usage;
		int idx;

		if (flags & EXEC_OBJECT_WRITE) {
			usage = DMA_RESV_USAGE_WRITE;
			obj->write_domain = I915_GEM_DOMAIN_RENDER;
			obj->read_domains = 0;
		} else {
			usage = DMA_RESV_USAGE_READ;
			obj->write_domain = 0;
		}

		dma_fence_array_for_each(curr, idx, fence)
			dma_resv_add_fence(vma->obj->base.resv, curr, usage);
	}

	if (flags & EXEC_OBJECT_NEEDS_FENCE && vma->fence)
		i915_active_add_request(&vma->fence->active, rq);

	obj->read_domains |= I915_GEM_GPU_DOMAINS;
	obj->mm.dirty = true;

	GEM_BUG_ON(!i915_vma_is_active(vma));
	return 0;
}

struct dma_fence *__i915_vma_evict(struct i915_vma *vma, bool async)
{
	struct i915_vma_resource *vma_res = vma->resource;
	struct dma_fence *unbind_fence;

	GEM_BUG_ON(i915_vma_is_pinned(vma));
	assert_vma_held_evict(vma);

	if (i915_vma_is_map_and_fenceable(vma)) {
		/* Force a pagefault for domain tracking on next user access */
		i915_vma_revoke_mmap(vma);

		/*
		 * Check that we have flushed all writes through the GGTT
		 * before the unbind, other due to non-strict nature of those
		 * indirect writes they may end up referencing the GGTT PTE
		 * after the unbind.
		 *
		 * Note that we may be concurrently poking at the GGTT_WRITE
		 * bit from set-domain, as we mark all GGTT vma associated
		 * with an object. We know this is for another vma, as we
		 * are currently unbinding this one -- so if this vma will be
		 * reused, it will be refaulted and have its dirty bit set
		 * before the next write.
		 */
		i915_vma_flush_writes(vma);

		/* release the fence reg _after_ flushing */
		i915_vma_revoke_fence(vma);

		clear_bit(I915_VMA_CAN_FENCE_BIT, __i915_vma_flags(vma));
	}

	__i915_vma_iounmap(vma);

	GEM_BUG_ON(vma->fence);
	GEM_BUG_ON(i915_vma_has_userfault(vma));

	/* Object backend must be async capable. */
	GEM_WARN_ON(async && !vma->resource->bi.pages_rsgt);

	/* If vm is not open, unbind is a nop. */
	vma_res->needs_wakeref = i915_vma_is_bound(vma, I915_VMA_GLOBAL_BIND) &&
		kref_read(&vma->vm->ref);
	vma_res->skip_pte_rewrite = !kref_read(&vma->vm->ref) ||
		vma->vm->skip_pte_rewrite;
	trace_i915_vma_unbind(vma);

	if (async)
		unbind_fence = i915_vma_resource_unbind(vma_res,
							vma->obj->mm.tlb);
	else
		unbind_fence = i915_vma_resource_unbind(vma_res, NULL);

	vma->resource = NULL;

	atomic_and(~(I915_VMA_BIND_MASK | I915_VMA_ERROR | I915_VMA_GGTT_WRITE),
		   &vma->flags);

	i915_vma_detach(vma);

	if (!async) {
		if (unbind_fence) {
			dma_fence_wait(unbind_fence, false);
			dma_fence_put(unbind_fence);
			unbind_fence = NULL;
		}
		vma_invalidate_tlb(vma->vm, vma->obj->mm.tlb);
	}

	/*
	 * Binding itself may not have completed until the unbind fence signals,
	 * so don't drop the pages until that happens, unless the resource is
	 * async_capable.
	 */

	vma_unbind_pages(vma);
	return unbind_fence;
}

int __i915_vma_unbind(struct i915_vma *vma)
{
	int ret;

	lockdep_assert_held(&vma->vm->mutex);
	assert_vma_held_evict(vma);

	if (!drm_mm_node_allocated(&vma->node))
		return 0;

	if (i915_vma_is_pinned(vma)) {
		vma_print_allocator(vma, "is pinned");
		return -EAGAIN;
	}

	/*
	 * After confirming that no one else is pinning this vma, wait for
	 * any laggards who may have crept in during the wait (through
	 * a residual pin skipping the vm->mutex) to complete.
	 */
	ret = i915_vma_sync(vma);
	if (ret)
		return ret;

	GEM_BUG_ON(i915_vma_is_active(vma));
	__i915_vma_evict(vma, false);

	drm_mm_remove_node(&vma->node); /* pairs with i915_vma_release() */
	return 0;
}

static struct dma_fence *__i915_vma_unbind_async(struct i915_vma *vma)
{
	struct dma_fence *fence;

	lockdep_assert_held(&vma->vm->mutex);

	if (!drm_mm_node_allocated(&vma->node))
		return NULL;

	if (i915_vma_is_pinned(vma) ||
	    &vma->obj->mm.rsgt->table != vma->resource->bi.pages)
		return ERR_PTR(-EAGAIN);

	/*
	 * We probably need to replace this with awaiting the fences of the
	 * object's dma_resv when the vma active goes away. When doing that
	 * we need to be careful to not add the vma_resource unbind fence
	 * immediately to the object's dma_resv, because then unbinding
	 * the next vma from the object, in case there are many, will
	 * actually await the unbinding of the previous vmas, which is
	 * undesirable.
	 */
	if (i915_sw_fence_await_active(&vma->resource->chain, &vma->active,
				       I915_ACTIVE_AWAIT_EXCL |
				       I915_ACTIVE_AWAIT_ACTIVE) < 0) {
		return ERR_PTR(-EBUSY);
	}

	fence = __i915_vma_evict(vma, true);

	drm_mm_remove_node(&vma->node); /* pairs with i915_vma_release() */

	return fence;
}

int i915_vma_unbind(struct i915_vma *vma)
{
	struct i915_address_space *vm = vma->vm;
	intel_wakeref_t wakeref = 0;
	int err;

	assert_object_held_shared(vma->obj);

	/* Optimistic wait before taking the mutex */
	err = i915_vma_sync(vma);
	if (err)
		return err;

	if (!drm_mm_node_allocated(&vma->node))
		return 0;

	if (i915_vma_is_pinned(vma)) {
		vma_print_allocator(vma, "is pinned");
		return -EAGAIN;
	}

	if (i915_vma_is_bound(vma, I915_VMA_GLOBAL_BIND))
		/* XXX not always required: nop_clear_range */
		wakeref = intel_runtime_pm_get(&vm->i915->runtime_pm);

	err = mutex_lock_interruptible_nested(&vma->vm->mutex, !wakeref);
	if (err)
		goto out_rpm;

	err = __i915_vma_unbind(vma);
	mutex_unlock(&vm->mutex);

out_rpm:
	if (wakeref)
		intel_runtime_pm_put(&vm->i915->runtime_pm, wakeref);
	return err;
}

int i915_vma_unbind_async(struct i915_vma *vma, bool trylock_vm)
{
	struct drm_i915_gem_object *obj = vma->obj;
	struct i915_address_space *vm = vma->vm;
	intel_wakeref_t wakeref = 0;
	struct dma_fence *fence;
	int err;

	/*
	 * We need the dma-resv lock since we add the
	 * unbind fence to the dma-resv object.
	 */
	assert_object_held(obj);

	if (!drm_mm_node_allocated(&vma->node))
		return 0;

	if (i915_vma_is_pinned(vma)) {
		vma_print_allocator(vma, "is pinned");
		return -EAGAIN;
	}

	if (!obj->mm.rsgt)
		return -EBUSY;

	err = dma_resv_reserve_fences(obj->base.resv, 2);
	if (err)
		return -EBUSY;

	/*
	 * It would be great if we could grab this wakeref from the
	 * async unbind work if needed, but we can't because it uses
	 * kmalloc and it's in the dma-fence signalling critical path.
	 */
	if (i915_vma_is_bound(vma, I915_VMA_GLOBAL_BIND))
		wakeref = intel_runtime_pm_get(&vm->i915->runtime_pm);

	if (trylock_vm && !mutex_trylock(&vm->mutex)) {
		err = -EBUSY;
		goto out_rpm;
	} else if (!trylock_vm) {
		err = mutex_lock_interruptible_nested(&vm->mutex, !wakeref);
		if (err)
			goto out_rpm;
	}

	fence = __i915_vma_unbind_async(vma);
	mutex_unlock(&vm->mutex);
	if (IS_ERR_OR_NULL(fence)) {
		err = PTR_ERR_OR_ZERO(fence);
		goto out_rpm;
	}

	dma_resv_add_fence(obj->base.resv, fence, DMA_RESV_USAGE_READ);
	dma_fence_put(fence);

out_rpm:
	if (wakeref)
		intel_runtime_pm_put(&vm->i915->runtime_pm, wakeref);
	return err;
}

int i915_vma_unbind_unlocked(struct i915_vma *vma)
{
	int err;

	i915_gem_object_lock(vma->obj, NULL);
	err = i915_vma_unbind(vma);
	i915_gem_object_unlock(vma->obj);

	return err;
}

struct i915_vma *i915_vma_make_unshrinkable(struct i915_vma *vma)
{
	i915_gem_object_make_unshrinkable(vma->obj);
	return vma;
}

void i915_vma_make_shrinkable(struct i915_vma *vma)
{
	i915_gem_object_make_shrinkable(vma->obj);
}

void i915_vma_make_purgeable(struct i915_vma *vma)
{
	i915_gem_object_make_purgeable(vma->obj);
}

#if IS_ENABLED(CONFIG_DRM_I915_SELFTEST)
#include "selftests/i915_vma.c"
#endif

void i915_vma_module_exit(void)
{
	kmem_cache_destroy(slab_vmas);
}

int __init i915_vma_module_init(void)
{
	slab_vmas = KMEM_CACHE(i915_vma, SLAB_HWCACHE_ALIGN);
	if (!slab_vmas)
		return -ENOMEM;

	return 0;
}<|MERGE_RESOLUTION|>--- conflicted
+++ resolved
@@ -121,11 +121,7 @@
 		 * there is no other good place for that.  Hence,
 		 * use untracked variants of intel_gt_pm_get/put().
 		 */
-<<<<<<< HEAD
-		intel_gt_pm_get(vma->vm->gt);
-=======
 		intel_gt_pm_get_untracked(vma->vm->gt);
->>>>>>> 2d5404ca
 	}
 
 	return 0;
@@ -140,11 +136,7 @@
 		 * Since we can be called from atomic contexts,
 		 * use an async variant of intel_gt_pm_put().
 		 */
-<<<<<<< HEAD
-		intel_gt_pm_put_async(vma->vm->gt);
-=======
 		intel_gt_pm_put_async_untracked(vma->vm->gt);
->>>>>>> 2d5404ca
 	}
 
 	i915_vma_put(vma);
@@ -1784,8 +1776,6 @@
 	if (vm_ddestroy)
 		i915_vm_resv_put(vma->vm);
 
-	/* Wait for async active retire */
-	i915_active_wait(&vma->active);
 	i915_active_fini(&vma->active);
 	GEM_WARN_ON(vma->resource);
 	i915_vma_free(vma);
