/* SPDX-License-Identifier: MIT */
/*
 * Copyright © 2020 Intel Corporation
 */

#ifndef __I915_DRM_CLIENT_H__
#define __I915_DRM_CLIENT_H__

#include <linux/kref.h>
#include <linux/list.h>
#include <linux/spinlock.h>

#include <uapi/drm/i915_drm.h>

<<<<<<< HEAD
=======
#include "i915_file_private.h"
#include "gem/i915_gem_object_types.h"
#include "gt/intel_context_types.h"

>>>>>>> 2d5404ca
#define I915_LAST_UABI_ENGINE_CLASS I915_ENGINE_CLASS_COMPUTE

struct drm_file;
struct drm_printer;

struct i915_drm_client {
	struct kref kref;

	spinlock_t ctx_lock; /* For add/remove from ctx_list. */
	struct list_head ctx_list; /* List of contexts belonging to client. */

<<<<<<< HEAD
=======
#ifdef CONFIG_PROC_FS
	/**
	 * @objects_lock: lock protecting @objects_list
	 */
	spinlock_t objects_lock;

	/**
	 * @objects_list: list of objects created by this client
	 *
	 * Protected by @objects_lock.
	 */
	struct list_head objects_list;
#endif

>>>>>>> 2d5404ca
	/**
	 * @past_runtime: Accumulation of pphwsp runtimes from closed contexts.
	 */
	atomic64_t past_runtime[I915_LAST_UABI_ENGINE_CLASS + 1];
};

static inline struct i915_drm_client *
i915_drm_client_get(struct i915_drm_client *client)
{
	kref_get(&client->kref);
	return client;
}

void __i915_drm_client_free(struct kref *kref);

static inline void i915_drm_client_put(struct i915_drm_client *client)
{
	kref_put(&client->kref, __i915_drm_client_free);
}

struct i915_drm_client *i915_drm_client_alloc(void);
<<<<<<< HEAD

void i915_drm_client_fdinfo(struct drm_printer *p, struct drm_file *file);
=======

void i915_drm_client_fdinfo(struct drm_printer *p, struct drm_file *file);

#ifdef CONFIG_PROC_FS
void i915_drm_client_add_object(struct i915_drm_client *client,
				struct drm_i915_gem_object *obj);
void i915_drm_client_remove_object(struct drm_i915_gem_object *obj);
void i915_drm_client_add_context_objects(struct i915_drm_client *client,
					 struct intel_context *ce);
#else
static inline void i915_drm_client_add_object(struct i915_drm_client *client,
					      struct drm_i915_gem_object *obj)
{
}

static inline void
i915_drm_client_remove_object(struct drm_i915_gem_object *obj)
{
}

static inline void
i915_drm_client_add_context_objects(struct i915_drm_client *client,
				    struct intel_context *ce)
{
}
#endif
>>>>>>> 2d5404ca

#endif /* !__I915_DRM_CLIENT_H__ */<|MERGE_RESOLUTION|>--- conflicted
+++ resolved
@@ -12,13 +12,10 @@
 
 #include <uapi/drm/i915_drm.h>
 
-<<<<<<< HEAD
-=======
 #include "i915_file_private.h"
 #include "gem/i915_gem_object_types.h"
 #include "gt/intel_context_types.h"
 
->>>>>>> 2d5404ca
 #define I915_LAST_UABI_ENGINE_CLASS I915_ENGINE_CLASS_COMPUTE
 
 struct drm_file;
@@ -30,8 +27,6 @@
 	spinlock_t ctx_lock; /* For add/remove from ctx_list. */
 	struct list_head ctx_list; /* List of contexts belonging to client. */
 
-<<<<<<< HEAD
-=======
 #ifdef CONFIG_PROC_FS
 	/**
 	 * @objects_lock: lock protecting @objects_list
@@ -46,7 +41,6 @@
 	struct list_head objects_list;
 #endif
 
->>>>>>> 2d5404ca
 	/**
 	 * @past_runtime: Accumulation of pphwsp runtimes from closed contexts.
 	 */
@@ -68,10 +62,6 @@
 }
 
 struct i915_drm_client *i915_drm_client_alloc(void);
-<<<<<<< HEAD
-
-void i915_drm_client_fdinfo(struct drm_printer *p, struct drm_file *file);
-=======
 
 void i915_drm_client_fdinfo(struct drm_printer *p, struct drm_file *file);
 
@@ -98,6 +88,5 @@
 {
 }
 #endif
->>>>>>> 2d5404ca
 
 #endif /* !__I915_DRM_CLIENT_H__ */