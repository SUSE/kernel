--- conflicted
+++ resolved
@@ -4174,7 +4174,723 @@
 	vstart = (I915_READ(PXVFREQ_BASE + (fstart * 4)) & PXVFREQ_PX_MASK) >>
 		PXVFREQ_PX_SHIFT;
 
-<<<<<<< HEAD
+	dev_priv->ips.fmax = fmax; /* IPS callback will increase this */
+	dev_priv->ips.fstart = fstart;
+
+	dev_priv->ips.max_delay = fstart;
+	dev_priv->ips.min_delay = fmin;
+	dev_priv->ips.cur_delay = fstart;
+
+	DRM_DEBUG_DRIVER("fmax: %d, fmin: %d, fstart: %d\n",
+			 fmax, fmin, fstart);
+
+	I915_WRITE(MEMINTREN, MEMINT_CX_SUPR_EN | MEMINT_EVAL_CHG_EN);
+
+	/*
+	 * Interrupts will be enabled in ironlake_irq_postinstall
+	 */
+
+	I915_WRITE(VIDSTART, vstart);
+	POSTING_READ(VIDSTART);
+
+	rgvmodectl |= MEMMODE_SWMODE_EN;
+	I915_WRITE(MEMMODECTL, rgvmodectl);
+
+	if (wait_for_atomic((I915_READ(MEMSWCTL) & MEMCTL_CMD_STS) == 0, 10))
+		DRM_ERROR("stuck trying to change perf mode\n");
+	mdelay(1);
+
+	ironlake_set_drps(dev, fstart);
+
+	dev_priv->ips.last_count1 = I915_READ(0x112e4) + I915_READ(0x112e8) +
+		I915_READ(0x112e0);
+	dev_priv->ips.last_time1 = jiffies_to_msecs(jiffies);
+	dev_priv->ips.last_count2 = I915_READ(0x112f4);
+	dev_priv->ips.last_time2 = ktime_get_raw_ns();
+
+	spin_unlock_irq(&mchdev_lock);
+}
+
+static void ironlake_disable_drps(struct drm_device *dev)
+{
+	struct drm_i915_private *dev_priv = dev->dev_private;
+	u16 rgvswctl;
+
+	spin_lock_irq(&mchdev_lock);
+
+	rgvswctl = I915_READ16(MEMSWCTL);
+
+	/* Ack interrupts, disable EFC interrupt */
+	I915_WRITE(MEMINTREN, I915_READ(MEMINTREN) & ~MEMINT_EVAL_CHG_EN);
+	I915_WRITE(MEMINTRSTS, MEMINT_EVAL_CHG);
+	I915_WRITE(DEIER, I915_READ(DEIER) & ~DE_PCU_EVENT);
+	I915_WRITE(DEIIR, DE_PCU_EVENT);
+	I915_WRITE(DEIMR, I915_READ(DEIMR) | DE_PCU_EVENT);
+
+	/* Go back to the starting frequency */
+	ironlake_set_drps(dev, dev_priv->ips.fstart);
+	mdelay(1);
+	rgvswctl |= MEMCTL_CMD_STS;
+	I915_WRITE(MEMSWCTL, rgvswctl);
+	mdelay(1);
+
+	spin_unlock_irq(&mchdev_lock);
+}
+
+/* There's a funny hw issue where the hw returns all 0 when reading from
+ * GEN6_RP_INTERRUPT_LIMITS. Hence we always need to compute the desired value
+ * ourselves, instead of doing a rmw cycle (which might result in us clearing
+ * all limits and the gpu stuck at whatever frequency it is at atm).
+ */
+static u32 gen6_rps_limits(struct drm_i915_private *dev_priv, u8 val)
+{
+	u32 limits;
+
+	/* Only set the down limit when we've reached the lowest level to avoid
+	 * getting more interrupts, otherwise leave this clear. This prevents a
+	 * race in the hw when coming out of rc6: There's a tiny window where
+	 * the hw runs at the minimal clock before selecting the desired
+	 * frequency, if the down threshold expires in that window we will not
+	 * receive a down interrupt. */
+	limits = dev_priv->rps.max_freq_softlimit << 24;
+	if (val <= dev_priv->rps.min_freq_softlimit)
+		limits |= dev_priv->rps.min_freq_softlimit << 16;
+
+	return limits;
+}
+
+static void gen6_set_rps_thresholds(struct drm_i915_private *dev_priv, u8 val)
+{
+	int new_power;
+
+	new_power = dev_priv->rps.power;
+	switch (dev_priv->rps.power) {
+	case LOW_POWER:
+		if (val > dev_priv->rps.efficient_freq + 1 && val > dev_priv->rps.cur_freq)
+			new_power = BETWEEN;
+		break;
+
+	case BETWEEN:
+		if (val <= dev_priv->rps.efficient_freq && val < dev_priv->rps.cur_freq)
+			new_power = LOW_POWER;
+		else if (val >= dev_priv->rps.rp0_freq && val > dev_priv->rps.cur_freq)
+			new_power = HIGH_POWER;
+		break;
+
+	case HIGH_POWER:
+		if (val < (dev_priv->rps.rp1_freq + dev_priv->rps.rp0_freq) >> 1 && val < dev_priv->rps.cur_freq)
+			new_power = BETWEEN;
+		break;
+	}
+	/* Max/min bins are special */
+	if (val == dev_priv->rps.min_freq_softlimit)
+		new_power = LOW_POWER;
+	if (val == dev_priv->rps.max_freq_softlimit)
+		new_power = HIGH_POWER;
+	if (new_power == dev_priv->rps.power)
+		return;
+
+	/* Note the units here are not exactly 1us, but 1280ns. */
+	switch (new_power) {
+	case LOW_POWER:
+		/* Upclock if more than 95% busy over 16ms */
+		I915_WRITE(GEN6_RP_UP_EI, 12500);
+		I915_WRITE(GEN6_RP_UP_THRESHOLD, 11800);
+
+		/* Downclock if less than 85% busy over 32ms */
+		I915_WRITE(GEN6_RP_DOWN_EI, 25000);
+		I915_WRITE(GEN6_RP_DOWN_THRESHOLD, 21250);
+
+		I915_WRITE(GEN6_RP_CONTROL,
+			   GEN6_RP_MEDIA_TURBO |
+			   GEN6_RP_MEDIA_HW_NORMAL_MODE |
+			   GEN6_RP_MEDIA_IS_GFX |
+			   GEN6_RP_ENABLE |
+			   GEN6_RP_UP_BUSY_AVG |
+			   GEN6_RP_DOWN_IDLE_AVG);
+		break;
+
+	case BETWEEN:
+		/* Upclock if more than 90% busy over 13ms */
+		I915_WRITE(GEN6_RP_UP_EI, 10250);
+		I915_WRITE(GEN6_RP_UP_THRESHOLD, 9225);
+
+		/* Downclock if less than 75% busy over 32ms */
+		I915_WRITE(GEN6_RP_DOWN_EI, 25000);
+		I915_WRITE(GEN6_RP_DOWN_THRESHOLD, 18750);
+
+		I915_WRITE(GEN6_RP_CONTROL,
+			   GEN6_RP_MEDIA_TURBO |
+			   GEN6_RP_MEDIA_HW_NORMAL_MODE |
+			   GEN6_RP_MEDIA_IS_GFX |
+			   GEN6_RP_ENABLE |
+			   GEN6_RP_UP_BUSY_AVG |
+			   GEN6_RP_DOWN_IDLE_AVG);
+		break;
+
+	case HIGH_POWER:
+		/* Upclock if more than 85% busy over 10ms */
+		I915_WRITE(GEN6_RP_UP_EI, 8000);
+		I915_WRITE(GEN6_RP_UP_THRESHOLD, 6800);
+
+		/* Downclock if less than 60% busy over 32ms */
+		I915_WRITE(GEN6_RP_DOWN_EI, 25000);
+		I915_WRITE(GEN6_RP_DOWN_THRESHOLD, 15000);
+
+		I915_WRITE(GEN6_RP_CONTROL,
+			   GEN6_RP_MEDIA_TURBO |
+			   GEN6_RP_MEDIA_HW_NORMAL_MODE |
+			   GEN6_RP_MEDIA_IS_GFX |
+			   GEN6_RP_ENABLE |
+			   GEN6_RP_UP_BUSY_AVG |
+			   GEN6_RP_DOWN_IDLE_AVG);
+		break;
+	}
+
+	dev_priv->rps.power = new_power;
+	dev_priv->rps.last_adj = 0;
+}
+
+static u32 gen6_rps_pm_mask(struct drm_i915_private *dev_priv, u8 val)
+{
+	u32 mask = 0;
+
+	if (val > dev_priv->rps.min_freq_softlimit)
+		mask |= GEN6_PM_RP_DOWN_THRESHOLD | GEN6_PM_RP_DOWN_TIMEOUT;
+	if (val < dev_priv->rps.max_freq_softlimit)
+		mask |= GEN6_PM_RP_UP_THRESHOLD;
+
+	mask |= dev_priv->pm_rps_events & (GEN6_PM_RP_DOWN_EI_EXPIRED | GEN6_PM_RP_UP_EI_EXPIRED);
+	mask &= dev_priv->pm_rps_events;
+
+	/* IVB and SNB hard hangs on looping batchbuffer
+	 * if GEN6_PM_UP_EI_EXPIRED is masked.
+	 */
+	if (INTEL_INFO(dev_priv->dev)->gen <= 7 && !IS_HASWELL(dev_priv->dev))
+		mask |= GEN6_PM_RP_UP_EI_EXPIRED;
+
+	if (IS_GEN8(dev_priv->dev))
+		mask |= GEN8_PMINTR_REDIRECT_TO_NON_DISP;
+
+	return ~mask;
+}
+
+/* gen6_set_rps is called to update the frequency request, but should also be
+ * called when the range (min_delay and max_delay) is modified so that we can
+ * update the GEN6_RP_INTERRUPT_LIMITS register accordingly. */
+void gen6_set_rps(struct drm_device *dev, u8 val)
+{
+	struct drm_i915_private *dev_priv = dev->dev_private;
+
+	WARN_ON(!mutex_is_locked(&dev_priv->rps.hw_lock));
+	WARN_ON(val > dev_priv->rps.max_freq_softlimit);
+	WARN_ON(val < dev_priv->rps.min_freq_softlimit);
+
+	/* min/max delay may still have been modified so be sure to
+	 * write the limits value.
+	 */
+	if (val != dev_priv->rps.cur_freq) {
+		gen6_set_rps_thresholds(dev_priv, val);
+
+		if (IS_HASWELL(dev) || IS_BROADWELL(dev))
+			I915_WRITE(GEN6_RPNSWREQ,
+				   HSW_FREQUENCY(val));
+		else
+			I915_WRITE(GEN6_RPNSWREQ,
+				   GEN6_FREQUENCY(val) |
+				   GEN6_OFFSET(0) |
+				   GEN6_AGGRESSIVE_TURBO);
+	}
+
+	/* Make sure we continue to get interrupts
+	 * until we hit the minimum or maximum frequencies.
+	 */
+	I915_WRITE(GEN6_RP_INTERRUPT_LIMITS, gen6_rps_limits(dev_priv, val));
+	I915_WRITE(GEN6_PMINTRMSK, gen6_rps_pm_mask(dev_priv, val));
+
+	POSTING_READ(GEN6_RPNSWREQ);
+
+	dev_priv->rps.cur_freq = val;
+	trace_intel_gpu_freq_change(val * 50);
+}
+
+/* vlv_set_rps_idle: Set the frequency to Rpn if Gfx clocks are down
+ *
+ * * If Gfx is Idle, then
+ * 1. Mask Turbo interrupts
+ * 2. Bring up Gfx clock
+ * 3. Change the freq to Rpn and wait till P-Unit updates freq
+ * 4. Clear the Force GFX CLK ON bit so that Gfx can down
+ * 5. Unmask Turbo interrupts
+*/
+static void vlv_set_rps_idle(struct drm_i915_private *dev_priv)
+{
+	struct drm_device *dev = dev_priv->dev;
+
+	/* Latest VLV doesn't need to force the gfx clock */
+	if (dev->pdev->revision >= 0xd) {
+		valleyview_set_rps(dev_priv->dev, dev_priv->rps.min_freq_softlimit);
+		return;
+	}
+
+	/*
+	 * When we are idle.  Drop to min voltage state.
+	 */
+
+	if (dev_priv->rps.cur_freq <= dev_priv->rps.min_freq_softlimit)
+		return;
+
+	/* Mask turbo interrupt so that they will not come in between */
+	I915_WRITE(GEN6_PMINTRMSK, 0xffffffff);
+
+	vlv_force_gfx_clock(dev_priv, true);
+
+	dev_priv->rps.cur_freq = dev_priv->rps.min_freq_softlimit;
+
+	vlv_punit_write(dev_priv, PUNIT_REG_GPU_FREQ_REQ,
+					dev_priv->rps.min_freq_softlimit);
+
+	if (wait_for(((vlv_punit_read(dev_priv, PUNIT_REG_GPU_FREQ_STS))
+				& GENFREQSTATUS) == 0, 100))
+		DRM_ERROR("timed out waiting for Punit\n");
+
+	vlv_force_gfx_clock(dev_priv, false);
+
+	I915_WRITE(GEN6_PMINTRMSK,
+		   gen6_rps_pm_mask(dev_priv, dev_priv->rps.cur_freq));
+}
+
+void gen6_rps_idle(struct drm_i915_private *dev_priv)
+{
+	struct drm_device *dev = dev_priv->dev;
+
+	mutex_lock(&dev_priv->rps.hw_lock);
+	if (dev_priv->rps.enabled) {
+		if (IS_CHERRYVIEW(dev))
+			valleyview_set_rps(dev_priv->dev, dev_priv->rps.min_freq_softlimit);
+		else if (IS_VALLEYVIEW(dev))
+			vlv_set_rps_idle(dev_priv);
+		else
+			gen6_set_rps(dev_priv->dev, dev_priv->rps.min_freq_softlimit);
+		dev_priv->rps.last_adj = 0;
+	}
+	mutex_unlock(&dev_priv->rps.hw_lock);
+}
+
+void gen6_rps_boost(struct drm_i915_private *dev_priv)
+{
+	struct drm_device *dev = dev_priv->dev;
+
+	mutex_lock(&dev_priv->rps.hw_lock);
+	if (dev_priv->rps.enabled) {
+		if (IS_VALLEYVIEW(dev))
+			valleyview_set_rps(dev_priv->dev, dev_priv->rps.max_freq_softlimit);
+		else
+			gen6_set_rps(dev_priv->dev, dev_priv->rps.max_freq_softlimit);
+		dev_priv->rps.last_adj = 0;
+	}
+	mutex_unlock(&dev_priv->rps.hw_lock);
+}
+
+void valleyview_set_rps(struct drm_device *dev, u8 val)
+{
+	struct drm_i915_private *dev_priv = dev->dev_private;
+
+	WARN_ON(!mutex_is_locked(&dev_priv->rps.hw_lock));
+	WARN_ON(val > dev_priv->rps.max_freq_softlimit);
+	WARN_ON(val < dev_priv->rps.min_freq_softlimit);
+
+	if (WARN_ONCE(IS_CHERRYVIEW(dev) && (val & 1),
+		      "Odd GPU freq value\n"))
+		val &= ~1;
+
+	if (val != dev_priv->rps.cur_freq)
+		vlv_punit_write(dev_priv, PUNIT_REG_GPU_FREQ_REQ, val);
+
+	I915_WRITE(GEN6_PMINTRMSK, gen6_rps_pm_mask(dev_priv, val));
+
+	dev_priv->rps.cur_freq = val;
+	trace_intel_gpu_freq_change(vlv_gpu_freq(dev_priv, val));
+}
+
+static void gen9_disable_rps(struct drm_device *dev)
+{
+	struct drm_i915_private *dev_priv = dev->dev_private;
+
+	I915_WRITE(GEN6_RC_CONTROL, 0);
+}
+
+static void gen6_disable_rps(struct drm_device *dev)
+{
+	struct drm_i915_private *dev_priv = dev->dev_private;
+
+	I915_WRITE(GEN6_RC_CONTROL, 0);
+	I915_WRITE(GEN6_RPNSWREQ, 1 << 31);
+}
+
+static void cherryview_disable_rps(struct drm_device *dev)
+{
+	struct drm_i915_private *dev_priv = dev->dev_private;
+
+	I915_WRITE(GEN6_RC_CONTROL, 0);
+}
+
+static void valleyview_disable_rps(struct drm_device *dev)
+{
+	struct drm_i915_private *dev_priv = dev->dev_private;
+
+	/* we're doing forcewake before Disabling RC6,
+	 * This what the BIOS expects when going into suspend */
+	gen6_gt_force_wake_get(dev_priv, FORCEWAKE_ALL);
+
+	I915_WRITE(GEN6_RC_CONTROL, 0);
+
+	gen6_gt_force_wake_put(dev_priv, FORCEWAKE_ALL);
+}
+
+static void intel_print_rc6_info(struct drm_device *dev, u32 mode)
+{
+	if (IS_VALLEYVIEW(dev)) {
+		if (mode & (GEN7_RC_CTL_TO_MODE | GEN6_RC_CTL_EI_MODE(1)))
+			mode = GEN6_RC_CTL_RC6_ENABLE;
+		else
+			mode = 0;
+	}
+	if (HAS_RC6p(dev))
+		DRM_DEBUG_KMS("Enabling RC6 states: RC6 %s RC6p %s RC6pp %s\n",
+			      (mode & GEN6_RC_CTL_RC6_ENABLE) ? "on" : "off",
+			      (mode & GEN6_RC_CTL_RC6p_ENABLE) ? "on" : "off",
+			      (mode & GEN6_RC_CTL_RC6pp_ENABLE) ? "on" : "off");
+
+	else
+		DRM_DEBUG_KMS("Enabling RC6 states: RC6 %s\n",
+			      (mode & GEN6_RC_CTL_RC6_ENABLE) ? "on" : "off");
+}
+
+static int sanitize_rc6_option(const struct drm_device *dev, int enable_rc6)
+{
+	/* No RC6 before Ironlake */
+	if (INTEL_INFO(dev)->gen < 5)
+		return 0;
+
+	/* RC6 is only on Ironlake mobile not on desktop */
+	if (INTEL_INFO(dev)->gen == 5 && !IS_IRONLAKE_M(dev))
+		return 0;
+
+	/* Respect the kernel parameter if it is set */
+	if (enable_rc6 >= 0) {
+		int mask;
+
+		if (HAS_RC6p(dev))
+			mask = INTEL_RC6_ENABLE | INTEL_RC6p_ENABLE |
+			       INTEL_RC6pp_ENABLE;
+		else
+			mask = INTEL_RC6_ENABLE;
+
+		if ((enable_rc6 & mask) != enable_rc6)
+			DRM_DEBUG_KMS("Adjusting RC6 mask to %d (requested %d, valid %d)\n",
+				      enable_rc6 & mask, enable_rc6, mask);
+
+		return enable_rc6 & mask;
+	}
+
+	/* Disable RC6 on Ironlake */
+	if (INTEL_INFO(dev)->gen == 5)
+		return 0;
+
+	if (IS_IVYBRIDGE(dev))
+		return (INTEL_RC6_ENABLE | INTEL_RC6p_ENABLE);
+
+	return INTEL_RC6_ENABLE;
+}
+
+int intel_enable_rc6(const struct drm_device *dev)
+{
+	return i915.enable_rc6;
+}
+
+static void gen6_init_rps_frequencies(struct drm_device *dev)
+{
+	struct drm_i915_private *dev_priv = dev->dev_private;
+	uint32_t rp_state_cap;
+	u32 ddcc_status = 0;
+	int ret;
+
+	rp_state_cap = I915_READ(GEN6_RP_STATE_CAP);
+	/* All of these values are in units of 50MHz */
+	dev_priv->rps.cur_freq		= 0;
+	/* static values from HW: RP0 > RP1 > RPn (min_freq) */
+	dev_priv->rps.rp0_freq		= (rp_state_cap >>  0) & 0xff;
+	dev_priv->rps.rp1_freq		= (rp_state_cap >>  8) & 0xff;
+	dev_priv->rps.min_freq		= (rp_state_cap >> 16) & 0xff;
+	/* hw_max = RP0 until we check for overclocking */
+	dev_priv->rps.max_freq		= dev_priv->rps.rp0_freq;
+
+	dev_priv->rps.efficient_freq = dev_priv->rps.rp1_freq;
+	if (IS_HASWELL(dev) || IS_BROADWELL(dev)) {
+		ret = sandybridge_pcode_read(dev_priv,
+					HSW_PCODE_DYNAMIC_DUTY_CYCLE_CONTROL,
+					&ddcc_status);
+		if (0 == ret)
+			dev_priv->rps.efficient_freq =
+				(ddcc_status >> 8) & 0xff;
+	}
+
+	/* Preserve min/max settings in case of re-init */
+	if (dev_priv->rps.max_freq_softlimit == 0)
+		dev_priv->rps.max_freq_softlimit = dev_priv->rps.max_freq;
+
+	if (dev_priv->rps.min_freq_softlimit == 0) {
+		if (IS_HASWELL(dev) || IS_BROADWELL(dev))
+			dev_priv->rps.min_freq_softlimit =
+				/* max(RPe, 450 MHz) */
+				max(dev_priv->rps.efficient_freq, (u8) 9);
+		else
+			dev_priv->rps.min_freq_softlimit =
+				dev_priv->rps.min_freq;
+	}
+}
+
+static void gen9_enable_rps(struct drm_device *dev)
+{
+	struct drm_i915_private *dev_priv = dev->dev_private;
+	struct intel_engine_cs *ring;
+	uint32_t rc6_mask = 0;
+	int unused;
+
+	/* 1a: Software RC state - RC0 */
+	I915_WRITE(GEN6_RC_STATE, 0);
+
+	/* 1b: Get forcewake during program sequence. Although the driver
+	 * hasn't enabled a state yet where we need forcewake, BIOS may have.*/
+	gen6_gt_force_wake_get(dev_priv, FORCEWAKE_ALL);
+
+	/* 2a: Disable RC states. */
+	I915_WRITE(GEN6_RC_CONTROL, 0);
+
+	/* 2b: Program RC6 thresholds.*/
+	I915_WRITE(GEN6_RC6_WAKE_RATE_LIMIT, 54 << 16);
+	I915_WRITE(GEN6_RC_EVALUATION_INTERVAL, 125000); /* 12500 * 1280ns */
+	I915_WRITE(GEN6_RC_IDLE_HYSTERSIS, 25); /* 25 * 1280ns */
+	for_each_ring(ring, dev_priv, unused)
+		I915_WRITE(RING_MAX_IDLE(ring->mmio_base), 10);
+	I915_WRITE(GEN6_RC_SLEEP, 0);
+	I915_WRITE(GEN6_RC6_THRESHOLD, 37500); /* 37.5/125ms per EI */
+
+	/* 3a: Enable RC6 */
+	if (intel_enable_rc6(dev) & INTEL_RC6_ENABLE)
+		rc6_mask = GEN6_RC_CTL_RC6_ENABLE;
+	DRM_INFO("RC6 %s\n", (rc6_mask & GEN6_RC_CTL_RC6_ENABLE) ?
+			"on" : "off");
+	I915_WRITE(GEN6_RC_CONTROL, GEN6_RC_CTL_HW_ENABLE |
+				   GEN6_RC_CTL_EI_MODE(1) |
+				   rc6_mask);
+
+	gen6_gt_force_wake_put(dev_priv, FORCEWAKE_ALL);
+
+}
+
+static void gen8_enable_rps(struct drm_device *dev)
+{
+	struct drm_i915_private *dev_priv = dev->dev_private;
+	struct intel_engine_cs *ring;
+	uint32_t rc6_mask = 0;
+	int unused;
+
+	/* 1a: Software RC state - RC0 */
+	I915_WRITE(GEN6_RC_STATE, 0);
+
+	/* 1c & 1d: Get forcewake during program sequence. Although the driver
+	 * hasn't enabled a state yet where we need forcewake, BIOS may have.*/
+	gen6_gt_force_wake_get(dev_priv, FORCEWAKE_ALL);
+
+	/* 2a: Disable RC states. */
+	I915_WRITE(GEN6_RC_CONTROL, 0);
+
+	/* Initialize rps frequencies */
+	gen6_init_rps_frequencies(dev);
+
+	/* 2b: Program RC6 thresholds.*/
+	I915_WRITE(GEN6_RC6_WAKE_RATE_LIMIT, 40 << 16);
+	I915_WRITE(GEN6_RC_EVALUATION_INTERVAL, 125000); /* 12500 * 1280ns */
+	I915_WRITE(GEN6_RC_IDLE_HYSTERSIS, 25); /* 25 * 1280ns */
+	for_each_ring(ring, dev_priv, unused)
+		I915_WRITE(RING_MAX_IDLE(ring->mmio_base), 10);
+	I915_WRITE(GEN6_RC_SLEEP, 0);
+	if (IS_BROADWELL(dev))
+		I915_WRITE(GEN6_RC6_THRESHOLD, 625); /* 800us/1.28 for TO */
+	else
+		I915_WRITE(GEN6_RC6_THRESHOLD, 50000); /* 50/125ms per EI */
+
+	/* 3: Enable RC6 */
+	if (intel_enable_rc6(dev) & INTEL_RC6_ENABLE)
+		rc6_mask = GEN6_RC_CTL_RC6_ENABLE;
+	intel_print_rc6_info(dev, rc6_mask);
+	if (IS_BROADWELL(dev))
+		I915_WRITE(GEN6_RC_CONTROL, GEN6_RC_CTL_HW_ENABLE |
+				GEN7_RC_CTL_TO_MODE |
+				rc6_mask);
+	else
+		I915_WRITE(GEN6_RC_CONTROL, GEN6_RC_CTL_HW_ENABLE |
+				GEN6_RC_CTL_EI_MODE(1) |
+				rc6_mask);
+
+	/* 4 Program defaults and thresholds for RPS*/
+	I915_WRITE(GEN6_RPNSWREQ,
+		   HSW_FREQUENCY(dev_priv->rps.rp1_freq));
+	I915_WRITE(GEN6_RC_VIDEO_FREQ,
+		   HSW_FREQUENCY(dev_priv->rps.rp1_freq));
+	/* NB: Docs say 1s, and 1000000 - which aren't equivalent */
+	I915_WRITE(GEN6_RP_DOWN_TIMEOUT, 100000000 / 128); /* 1 second timeout */
+
+	/* Docs recommend 900MHz, and 300 MHz respectively */
+	I915_WRITE(GEN6_RP_INTERRUPT_LIMITS,
+		   dev_priv->rps.max_freq_softlimit << 24 |
+		   dev_priv->rps.min_freq_softlimit << 16);
+
+	I915_WRITE(GEN6_RP_UP_THRESHOLD, 7600000 / 128); /* 76ms busyness per EI, 90% */
+	I915_WRITE(GEN6_RP_DOWN_THRESHOLD, 31300000 / 128); /* 313ms busyness per EI, 70%*/
+	I915_WRITE(GEN6_RP_UP_EI, 66000); /* 84.48ms, XXX: random? */
+	I915_WRITE(GEN6_RP_DOWN_EI, 350000); /* 448ms, XXX: random? */
+
+	I915_WRITE(GEN6_RP_IDLE_HYSTERSIS, 10);
+
+	/* 5: Enable RPS */
+	I915_WRITE(GEN6_RP_CONTROL,
+		   GEN6_RP_MEDIA_TURBO |
+		   GEN6_RP_MEDIA_HW_NORMAL_MODE |
+		   GEN6_RP_MEDIA_IS_GFX |
+		   GEN6_RP_ENABLE |
+		   GEN6_RP_UP_BUSY_AVG |
+		   GEN6_RP_DOWN_IDLE_AVG);
+
+	/* 6: Ring frequency + overclocking (our driver does this later */
+
+	dev_priv->rps.power = HIGH_POWER; /* force a reset */
+	gen6_set_rps(dev_priv->dev, dev_priv->rps.min_freq_softlimit);
+
+	gen6_gt_force_wake_put(dev_priv, FORCEWAKE_ALL);
+}
+
+static void gen6_enable_rps(struct drm_device *dev)
+{
+	struct drm_i915_private *dev_priv = dev->dev_private;
+	struct intel_engine_cs *ring;
+	u32 rc6vids, pcu_mbox = 0, rc6_mask = 0;
+	u32 gtfifodbg;
+	int rc6_mode;
+	int i, ret;
+
+	WARN_ON(!mutex_is_locked(&dev_priv->rps.hw_lock));
+
+	/* Here begins a magic sequence of register writes to enable
+	 * auto-downclocking.
+	 *
+	 * Perhaps there might be some value in exposing these to
+	 * userspace...
+	 */
+	I915_WRITE(GEN6_RC_STATE, 0);
+
+	/* Clear the DBG now so we don't confuse earlier errors */
+	if ((gtfifodbg = I915_READ(GTFIFODBG))) {
+		DRM_ERROR("GT fifo had a previous error %x\n", gtfifodbg);
+		I915_WRITE(GTFIFODBG, gtfifodbg);
+	}
+
+	gen6_gt_force_wake_get(dev_priv, FORCEWAKE_ALL);
+
+	/* Initialize rps frequencies */
+	gen6_init_rps_frequencies(dev);
+
+	/* disable the counters and set deterministic thresholds */
+	I915_WRITE(GEN6_RC_CONTROL, 0);
+
+	I915_WRITE(GEN6_RC1_WAKE_RATE_LIMIT, 1000 << 16);
+	I915_WRITE(GEN6_RC6_WAKE_RATE_LIMIT, 40 << 16 | 30);
+	I915_WRITE(GEN6_RC6pp_WAKE_RATE_LIMIT, 30);
+	I915_WRITE(GEN6_RC_EVALUATION_INTERVAL, 125000);
+	I915_WRITE(GEN6_RC_IDLE_HYSTERSIS, 25);
+
+	for_each_ring(ring, dev_priv, i)
+		I915_WRITE(RING_MAX_IDLE(ring->mmio_base), 10);
+
+	I915_WRITE(GEN6_RC_SLEEP, 0);
+	I915_WRITE(GEN6_RC1e_THRESHOLD, 1000);
+	if (IS_IVYBRIDGE(dev))
+		I915_WRITE(GEN6_RC6_THRESHOLD, 125000);
+	else
+		I915_WRITE(GEN6_RC6_THRESHOLD, 50000);
+	I915_WRITE(GEN6_RC6p_THRESHOLD, 150000);
+	I915_WRITE(GEN6_RC6pp_THRESHOLD, 64000); /* unused */
+
+	/* Check if we are enabling RC6 */
+	rc6_mode = intel_enable_rc6(dev_priv->dev);
+	if (rc6_mode & INTEL_RC6_ENABLE)
+		rc6_mask |= GEN6_RC_CTL_RC6_ENABLE;
+
+	/* We don't use those on Haswell */
+	if (!IS_HASWELL(dev)) {
+		if (rc6_mode & INTEL_RC6p_ENABLE)
+			rc6_mask |= GEN6_RC_CTL_RC6p_ENABLE;
+
+		if (rc6_mode & INTEL_RC6pp_ENABLE)
+			rc6_mask |= GEN6_RC_CTL_RC6pp_ENABLE;
+	}
+
+	intel_print_rc6_info(dev, rc6_mask);
+
+	I915_WRITE(GEN6_RC_CONTROL,
+		   rc6_mask |
+		   GEN6_RC_CTL_EI_MODE(1) |
+		   GEN6_RC_CTL_HW_ENABLE);
+
+	/* Power down if completely idle for over 50ms */
+	I915_WRITE(GEN6_RP_DOWN_TIMEOUT, 50000);
+	I915_WRITE(GEN6_RP_IDLE_HYSTERSIS, 10);
+
+	ret = sandybridge_pcode_write(dev_priv, GEN6_PCODE_WRITE_MIN_FREQ_TABLE, 0);
+	if (ret)
+		DRM_DEBUG_DRIVER("Failed to set the min frequency\n");
+
+	ret = sandybridge_pcode_read(dev_priv, GEN6_READ_OC_PARAMS, &pcu_mbox);
+	if (!ret && (pcu_mbox & (1<<31))) { /* OC supported */
+		DRM_DEBUG_DRIVER("Overclocking supported. Max: %dMHz, Overclock max: %dMHz\n",
+				 (dev_priv->rps.max_freq_softlimit & 0xff) * 50,
+				 (pcu_mbox & 0xff) * 50);
+		dev_priv->rps.max_freq = pcu_mbox & 0xff;
+	}
+
+	dev_priv->rps.power = HIGH_POWER; /* force a reset */
+	gen6_set_rps(dev_priv->dev, dev_priv->rps.min_freq_softlimit);
+
+	rc6vids = 0;
+	ret = sandybridge_pcode_read(dev_priv, GEN6_PCODE_READ_RC6VIDS, &rc6vids);
+	if (IS_GEN6(dev) && ret) {
+		DRM_DEBUG_DRIVER("Couldn't check for BIOS workaround\n");
+	} else if (IS_GEN6(dev) && (GEN6_DECODE_RC6_VID(rc6vids & 0xff) < 450)) {
+		DRM_DEBUG_DRIVER("You should update your BIOS. Correcting minimum rc6 voltage (%dmV->%dmV)\n",
+			  GEN6_DECODE_RC6_VID(rc6vids & 0xff), 450);
+		rc6vids &= 0xffff00;
+		rc6vids |= GEN6_ENCODE_RC6_VID(450);
+		ret = sandybridge_pcode_write(dev_priv, GEN6_PCODE_WRITE_RC6VIDS, rc6vids);
+		if (ret)
+			DRM_ERROR("Couldn't fix incorrect rc6 voltage\n");
+	}
+
+	gen6_gt_force_wake_put(dev_priv, FORCEWAKE_ALL);
+}
+
+static void __gen6_update_ring_freq(struct drm_device *dev)
+{
+	struct drm_i915_private *dev_priv = dev->dev_private;
+	int min_freq = 15;
+	unsigned int gpu_freq;
+	unsigned int max_ia_freq, min_ring_freq;
+	int scaling_factor = 180;
+	struct cpufreq_policy *policy;
+
+	WARN_ON(!mutex_is_locked(&dev_priv->rps.hw_lock));
+
 	policy = cpufreq_cpu_get(0);
 	if (policy) {
 		max_ia_freq = policy->cpuinfo.max_freq;
@@ -4189,736 +4905,6 @@
 #else
 		max_ia_freq = cpu_khz;
 #endif
-	}
-=======
-	dev_priv->ips.fmax = fmax; /* IPS callback will increase this */
-	dev_priv->ips.fstart = fstart;
->>>>>>> ec6f34e5
-
-	dev_priv->ips.max_delay = fstart;
-	dev_priv->ips.min_delay = fmin;
-	dev_priv->ips.cur_delay = fstart;
-
-	DRM_DEBUG_DRIVER("fmax: %d, fmin: %d, fstart: %d\n",
-			 fmax, fmin, fstart);
-
-	I915_WRITE(MEMINTREN, MEMINT_CX_SUPR_EN | MEMINT_EVAL_CHG_EN);
-
-	/*
-	 * Interrupts will be enabled in ironlake_irq_postinstall
-	 */
-
-	I915_WRITE(VIDSTART, vstart);
-	POSTING_READ(VIDSTART);
-
-	rgvmodectl |= MEMMODE_SWMODE_EN;
-	I915_WRITE(MEMMODECTL, rgvmodectl);
-
-	if (wait_for_atomic((I915_READ(MEMSWCTL) & MEMCTL_CMD_STS) == 0, 10))
-		DRM_ERROR("stuck trying to change perf mode\n");
-	mdelay(1);
-
-	ironlake_set_drps(dev, fstart);
-
-	dev_priv->ips.last_count1 = I915_READ(0x112e4) + I915_READ(0x112e8) +
-		I915_READ(0x112e0);
-	dev_priv->ips.last_time1 = jiffies_to_msecs(jiffies);
-	dev_priv->ips.last_count2 = I915_READ(0x112f4);
-	dev_priv->ips.last_time2 = ktime_get_raw_ns();
-
-	spin_unlock_irq(&mchdev_lock);
-}
-
-static void ironlake_disable_drps(struct drm_device *dev)
-{
-	struct drm_i915_private *dev_priv = dev->dev_private;
-	u16 rgvswctl;
-
-	spin_lock_irq(&mchdev_lock);
-
-	rgvswctl = I915_READ16(MEMSWCTL);
-
-	/* Ack interrupts, disable EFC interrupt */
-	I915_WRITE(MEMINTREN, I915_READ(MEMINTREN) & ~MEMINT_EVAL_CHG_EN);
-	I915_WRITE(MEMINTRSTS, MEMINT_EVAL_CHG);
-	I915_WRITE(DEIER, I915_READ(DEIER) & ~DE_PCU_EVENT);
-	I915_WRITE(DEIIR, DE_PCU_EVENT);
-	I915_WRITE(DEIMR, I915_READ(DEIMR) | DE_PCU_EVENT);
-
-	/* Go back to the starting frequency */
-	ironlake_set_drps(dev, dev_priv->ips.fstart);
-	mdelay(1);
-	rgvswctl |= MEMCTL_CMD_STS;
-	I915_WRITE(MEMSWCTL, rgvswctl);
-	mdelay(1);
-
-	spin_unlock_irq(&mchdev_lock);
-}
-
-/* There's a funny hw issue where the hw returns all 0 when reading from
- * GEN6_RP_INTERRUPT_LIMITS. Hence we always need to compute the desired value
- * ourselves, instead of doing a rmw cycle (which might result in us clearing
- * all limits and the gpu stuck at whatever frequency it is at atm).
- */
-static u32 gen6_rps_limits(struct drm_i915_private *dev_priv, u8 val)
-{
-	u32 limits;
-
-	/* Only set the down limit when we've reached the lowest level to avoid
-	 * getting more interrupts, otherwise leave this clear. This prevents a
-	 * race in the hw when coming out of rc6: There's a tiny window where
-	 * the hw runs at the minimal clock before selecting the desired
-	 * frequency, if the down threshold expires in that window we will not
-	 * receive a down interrupt. */
-	limits = dev_priv->rps.max_freq_softlimit << 24;
-	if (val <= dev_priv->rps.min_freq_softlimit)
-		limits |= dev_priv->rps.min_freq_softlimit << 16;
-
-	return limits;
-}
-
-static void gen6_set_rps_thresholds(struct drm_i915_private *dev_priv, u8 val)
-{
-	int new_power;
-
-	new_power = dev_priv->rps.power;
-	switch (dev_priv->rps.power) {
-	case LOW_POWER:
-		if (val > dev_priv->rps.efficient_freq + 1 && val > dev_priv->rps.cur_freq)
-			new_power = BETWEEN;
-		break;
-
-	case BETWEEN:
-		if (val <= dev_priv->rps.efficient_freq && val < dev_priv->rps.cur_freq)
-			new_power = LOW_POWER;
-		else if (val >= dev_priv->rps.rp0_freq && val > dev_priv->rps.cur_freq)
-			new_power = HIGH_POWER;
-		break;
-
-	case HIGH_POWER:
-		if (val < (dev_priv->rps.rp1_freq + dev_priv->rps.rp0_freq) >> 1 && val < dev_priv->rps.cur_freq)
-			new_power = BETWEEN;
-		break;
-	}
-	/* Max/min bins are special */
-	if (val == dev_priv->rps.min_freq_softlimit)
-		new_power = LOW_POWER;
-	if (val == dev_priv->rps.max_freq_softlimit)
-		new_power = HIGH_POWER;
-	if (new_power == dev_priv->rps.power)
-		return;
-
-	/* Note the units here are not exactly 1us, but 1280ns. */
-	switch (new_power) {
-	case LOW_POWER:
-		/* Upclock if more than 95% busy over 16ms */
-		I915_WRITE(GEN6_RP_UP_EI, 12500);
-		I915_WRITE(GEN6_RP_UP_THRESHOLD, 11800);
-
-		/* Downclock if less than 85% busy over 32ms */
-		I915_WRITE(GEN6_RP_DOWN_EI, 25000);
-		I915_WRITE(GEN6_RP_DOWN_THRESHOLD, 21250);
-
-		I915_WRITE(GEN6_RP_CONTROL,
-			   GEN6_RP_MEDIA_TURBO |
-			   GEN6_RP_MEDIA_HW_NORMAL_MODE |
-			   GEN6_RP_MEDIA_IS_GFX |
-			   GEN6_RP_ENABLE |
-			   GEN6_RP_UP_BUSY_AVG |
-			   GEN6_RP_DOWN_IDLE_AVG);
-		break;
-
-	case BETWEEN:
-		/* Upclock if more than 90% busy over 13ms */
-		I915_WRITE(GEN6_RP_UP_EI, 10250);
-		I915_WRITE(GEN6_RP_UP_THRESHOLD, 9225);
-
-		/* Downclock if less than 75% busy over 32ms */
-		I915_WRITE(GEN6_RP_DOWN_EI, 25000);
-		I915_WRITE(GEN6_RP_DOWN_THRESHOLD, 18750);
-
-		I915_WRITE(GEN6_RP_CONTROL,
-			   GEN6_RP_MEDIA_TURBO |
-			   GEN6_RP_MEDIA_HW_NORMAL_MODE |
-			   GEN6_RP_MEDIA_IS_GFX |
-			   GEN6_RP_ENABLE |
-			   GEN6_RP_UP_BUSY_AVG |
-			   GEN6_RP_DOWN_IDLE_AVG);
-		break;
-
-	case HIGH_POWER:
-		/* Upclock if more than 85% busy over 10ms */
-		I915_WRITE(GEN6_RP_UP_EI, 8000);
-		I915_WRITE(GEN6_RP_UP_THRESHOLD, 6800);
-
-		/* Downclock if less than 60% busy over 32ms */
-		I915_WRITE(GEN6_RP_DOWN_EI, 25000);
-		I915_WRITE(GEN6_RP_DOWN_THRESHOLD, 15000);
-
-		I915_WRITE(GEN6_RP_CONTROL,
-			   GEN6_RP_MEDIA_TURBO |
-			   GEN6_RP_MEDIA_HW_NORMAL_MODE |
-			   GEN6_RP_MEDIA_IS_GFX |
-			   GEN6_RP_ENABLE |
-			   GEN6_RP_UP_BUSY_AVG |
-			   GEN6_RP_DOWN_IDLE_AVG);
-		break;
-	}
-
-	dev_priv->rps.power = new_power;
-	dev_priv->rps.last_adj = 0;
-}
-
-static u32 gen6_rps_pm_mask(struct drm_i915_private *dev_priv, u8 val)
-{
-	u32 mask = 0;
-
-	if (val > dev_priv->rps.min_freq_softlimit)
-		mask |= GEN6_PM_RP_DOWN_THRESHOLD | GEN6_PM_RP_DOWN_TIMEOUT;
-	if (val < dev_priv->rps.max_freq_softlimit)
-		mask |= GEN6_PM_RP_UP_THRESHOLD;
-
-	mask |= dev_priv->pm_rps_events & (GEN6_PM_RP_DOWN_EI_EXPIRED | GEN6_PM_RP_UP_EI_EXPIRED);
-	mask &= dev_priv->pm_rps_events;
-
-	/* IVB and SNB hard hangs on looping batchbuffer
-	 * if GEN6_PM_UP_EI_EXPIRED is masked.
-	 */
-	if (INTEL_INFO(dev_priv->dev)->gen <= 7 && !IS_HASWELL(dev_priv->dev))
-		mask |= GEN6_PM_RP_UP_EI_EXPIRED;
-
-	if (IS_GEN8(dev_priv->dev))
-		mask |= GEN8_PMINTR_REDIRECT_TO_NON_DISP;
-
-	return ~mask;
-}
-
-/* gen6_set_rps is called to update the frequency request, but should also be
- * called when the range (min_delay and max_delay) is modified so that we can
- * update the GEN6_RP_INTERRUPT_LIMITS register accordingly. */
-void gen6_set_rps(struct drm_device *dev, u8 val)
-{
-	struct drm_i915_private *dev_priv = dev->dev_private;
-
-	WARN_ON(!mutex_is_locked(&dev_priv->rps.hw_lock));
-	WARN_ON(val > dev_priv->rps.max_freq_softlimit);
-	WARN_ON(val < dev_priv->rps.min_freq_softlimit);
-
-	/* min/max delay may still have been modified so be sure to
-	 * write the limits value.
-	 */
-	if (val != dev_priv->rps.cur_freq) {
-		gen6_set_rps_thresholds(dev_priv, val);
-
-		if (IS_HASWELL(dev) || IS_BROADWELL(dev))
-			I915_WRITE(GEN6_RPNSWREQ,
-				   HSW_FREQUENCY(val));
-		else
-			I915_WRITE(GEN6_RPNSWREQ,
-				   GEN6_FREQUENCY(val) |
-				   GEN6_OFFSET(0) |
-				   GEN6_AGGRESSIVE_TURBO);
-	}
-
-	/* Make sure we continue to get interrupts
-	 * until we hit the minimum or maximum frequencies.
-	 */
-	I915_WRITE(GEN6_RP_INTERRUPT_LIMITS, gen6_rps_limits(dev_priv, val));
-	I915_WRITE(GEN6_PMINTRMSK, gen6_rps_pm_mask(dev_priv, val));
-
-	POSTING_READ(GEN6_RPNSWREQ);
-
-	dev_priv->rps.cur_freq = val;
-	trace_intel_gpu_freq_change(val * 50);
-}
-
-/* vlv_set_rps_idle: Set the frequency to Rpn if Gfx clocks are down
- *
- * * If Gfx is Idle, then
- * 1. Mask Turbo interrupts
- * 2. Bring up Gfx clock
- * 3. Change the freq to Rpn and wait till P-Unit updates freq
- * 4. Clear the Force GFX CLK ON bit so that Gfx can down
- * 5. Unmask Turbo interrupts
-*/
-static void vlv_set_rps_idle(struct drm_i915_private *dev_priv)
-{
-	struct drm_device *dev = dev_priv->dev;
-
-	/* Latest VLV doesn't need to force the gfx clock */
-	if (dev->pdev->revision >= 0xd) {
-		valleyview_set_rps(dev_priv->dev, dev_priv->rps.min_freq_softlimit);
-		return;
-	}
-
-	/*
-	 * When we are idle.  Drop to min voltage state.
-	 */
-
-	if (dev_priv->rps.cur_freq <= dev_priv->rps.min_freq_softlimit)
-		return;
-
-	/* Mask turbo interrupt so that they will not come in between */
-	I915_WRITE(GEN6_PMINTRMSK, 0xffffffff);
-
-	vlv_force_gfx_clock(dev_priv, true);
-
-	dev_priv->rps.cur_freq = dev_priv->rps.min_freq_softlimit;
-
-	vlv_punit_write(dev_priv, PUNIT_REG_GPU_FREQ_REQ,
-					dev_priv->rps.min_freq_softlimit);
-
-	if (wait_for(((vlv_punit_read(dev_priv, PUNIT_REG_GPU_FREQ_STS))
-				& GENFREQSTATUS) == 0, 100))
-		DRM_ERROR("timed out waiting for Punit\n");
-
-	vlv_force_gfx_clock(dev_priv, false);
-
-	I915_WRITE(GEN6_PMINTRMSK,
-		   gen6_rps_pm_mask(dev_priv, dev_priv->rps.cur_freq));
-}
-
-void gen6_rps_idle(struct drm_i915_private *dev_priv)
-{
-	struct drm_device *dev = dev_priv->dev;
-
-	mutex_lock(&dev_priv->rps.hw_lock);
-	if (dev_priv->rps.enabled) {
-		if (IS_CHERRYVIEW(dev))
-			valleyview_set_rps(dev_priv->dev, dev_priv->rps.min_freq_softlimit);
-		else if (IS_VALLEYVIEW(dev))
-			vlv_set_rps_idle(dev_priv);
-		else
-			gen6_set_rps(dev_priv->dev, dev_priv->rps.min_freq_softlimit);
-		dev_priv->rps.last_adj = 0;
-	}
-	mutex_unlock(&dev_priv->rps.hw_lock);
-}
-
-void gen6_rps_boost(struct drm_i915_private *dev_priv)
-{
-	struct drm_device *dev = dev_priv->dev;
-
-	mutex_lock(&dev_priv->rps.hw_lock);
-	if (dev_priv->rps.enabled) {
-		if (IS_VALLEYVIEW(dev))
-			valleyview_set_rps(dev_priv->dev, dev_priv->rps.max_freq_softlimit);
-		else
-			gen6_set_rps(dev_priv->dev, dev_priv->rps.max_freq_softlimit);
-		dev_priv->rps.last_adj = 0;
-	}
-	mutex_unlock(&dev_priv->rps.hw_lock);
-}
-
-void valleyview_set_rps(struct drm_device *dev, u8 val)
-{
-	struct drm_i915_private *dev_priv = dev->dev_private;
-
-	WARN_ON(!mutex_is_locked(&dev_priv->rps.hw_lock));
-	WARN_ON(val > dev_priv->rps.max_freq_softlimit);
-	WARN_ON(val < dev_priv->rps.min_freq_softlimit);
-
-	if (WARN_ONCE(IS_CHERRYVIEW(dev) && (val & 1),
-		      "Odd GPU freq value\n"))
-		val &= ~1;
-
-	if (val != dev_priv->rps.cur_freq)
-		vlv_punit_write(dev_priv, PUNIT_REG_GPU_FREQ_REQ, val);
-
-	I915_WRITE(GEN6_PMINTRMSK, gen6_rps_pm_mask(dev_priv, val));
-
-	dev_priv->rps.cur_freq = val;
-	trace_intel_gpu_freq_change(vlv_gpu_freq(dev_priv, val));
-}
-
-static void gen9_disable_rps(struct drm_device *dev)
-{
-	struct drm_i915_private *dev_priv = dev->dev_private;
-
-	I915_WRITE(GEN6_RC_CONTROL, 0);
-}
-
-static void gen6_disable_rps(struct drm_device *dev)
-{
-	struct drm_i915_private *dev_priv = dev->dev_private;
-
-	I915_WRITE(GEN6_RC_CONTROL, 0);
-	I915_WRITE(GEN6_RPNSWREQ, 1 << 31);
-}
-
-static void cherryview_disable_rps(struct drm_device *dev)
-{
-	struct drm_i915_private *dev_priv = dev->dev_private;
-
-	I915_WRITE(GEN6_RC_CONTROL, 0);
-}
-
-static void valleyview_disable_rps(struct drm_device *dev)
-{
-	struct drm_i915_private *dev_priv = dev->dev_private;
-
-	/* we're doing forcewake before Disabling RC6,
-	 * This what the BIOS expects when going into suspend */
-	gen6_gt_force_wake_get(dev_priv, FORCEWAKE_ALL);
-
-	I915_WRITE(GEN6_RC_CONTROL, 0);
-
-	gen6_gt_force_wake_put(dev_priv, FORCEWAKE_ALL);
-}
-
-static void intel_print_rc6_info(struct drm_device *dev, u32 mode)
-{
-	if (IS_VALLEYVIEW(dev)) {
-		if (mode & (GEN7_RC_CTL_TO_MODE | GEN6_RC_CTL_EI_MODE(1)))
-			mode = GEN6_RC_CTL_RC6_ENABLE;
-		else
-			mode = 0;
-	}
-	if (HAS_RC6p(dev))
-		DRM_DEBUG_KMS("Enabling RC6 states: RC6 %s RC6p %s RC6pp %s\n",
-			      (mode & GEN6_RC_CTL_RC6_ENABLE) ? "on" : "off",
-			      (mode & GEN6_RC_CTL_RC6p_ENABLE) ? "on" : "off",
-			      (mode & GEN6_RC_CTL_RC6pp_ENABLE) ? "on" : "off");
-
-	else
-		DRM_DEBUG_KMS("Enabling RC6 states: RC6 %s\n",
-			      (mode & GEN6_RC_CTL_RC6_ENABLE) ? "on" : "off");
-}
-
-static int sanitize_rc6_option(const struct drm_device *dev, int enable_rc6)
-{
-	/* No RC6 before Ironlake */
-	if (INTEL_INFO(dev)->gen < 5)
-		return 0;
-
-	/* RC6 is only on Ironlake mobile not on desktop */
-	if (INTEL_INFO(dev)->gen == 5 && !IS_IRONLAKE_M(dev))
-		return 0;
-
-	/* Respect the kernel parameter if it is set */
-	if (enable_rc6 >= 0) {
-		int mask;
-
-		if (HAS_RC6p(dev))
-			mask = INTEL_RC6_ENABLE | INTEL_RC6p_ENABLE |
-			       INTEL_RC6pp_ENABLE;
-		else
-			mask = INTEL_RC6_ENABLE;
-
-		if ((enable_rc6 & mask) != enable_rc6)
-			DRM_DEBUG_KMS("Adjusting RC6 mask to %d (requested %d, valid %d)\n",
-				      enable_rc6 & mask, enable_rc6, mask);
-
-		return enable_rc6 & mask;
-	}
-
-	/* Disable RC6 on Ironlake */
-	if (INTEL_INFO(dev)->gen == 5)
-		return 0;
-
-	if (IS_IVYBRIDGE(dev))
-		return (INTEL_RC6_ENABLE | INTEL_RC6p_ENABLE);
-
-	return INTEL_RC6_ENABLE;
-}
-
-int intel_enable_rc6(const struct drm_device *dev)
-{
-	return i915.enable_rc6;
-}
-
-static void gen6_init_rps_frequencies(struct drm_device *dev)
-{
-	struct drm_i915_private *dev_priv = dev->dev_private;
-	uint32_t rp_state_cap;
-	u32 ddcc_status = 0;
-	int ret;
-
-	rp_state_cap = I915_READ(GEN6_RP_STATE_CAP);
-	/* All of these values are in units of 50MHz */
-	dev_priv->rps.cur_freq		= 0;
-	/* static values from HW: RP0 > RP1 > RPn (min_freq) */
-	dev_priv->rps.rp0_freq		= (rp_state_cap >>  0) & 0xff;
-	dev_priv->rps.rp1_freq		= (rp_state_cap >>  8) & 0xff;
-	dev_priv->rps.min_freq		= (rp_state_cap >> 16) & 0xff;
-	/* hw_max = RP0 until we check for overclocking */
-	dev_priv->rps.max_freq		= dev_priv->rps.rp0_freq;
-
-	dev_priv->rps.efficient_freq = dev_priv->rps.rp1_freq;
-	if (IS_HASWELL(dev) || IS_BROADWELL(dev)) {
-		ret = sandybridge_pcode_read(dev_priv,
-					HSW_PCODE_DYNAMIC_DUTY_CYCLE_CONTROL,
-					&ddcc_status);
-		if (0 == ret)
-			dev_priv->rps.efficient_freq =
-				(ddcc_status >> 8) & 0xff;
-	}
-
-	/* Preserve min/max settings in case of re-init */
-	if (dev_priv->rps.max_freq_softlimit == 0)
-		dev_priv->rps.max_freq_softlimit = dev_priv->rps.max_freq;
-
-	if (dev_priv->rps.min_freq_softlimit == 0) {
-		if (IS_HASWELL(dev) || IS_BROADWELL(dev))
-			dev_priv->rps.min_freq_softlimit =
-				/* max(RPe, 450 MHz) */
-				max(dev_priv->rps.efficient_freq, (u8) 9);
-		else
-			dev_priv->rps.min_freq_softlimit =
-				dev_priv->rps.min_freq;
-	}
-}
-
-static void gen9_enable_rps(struct drm_device *dev)
-{
-	struct drm_i915_private *dev_priv = dev->dev_private;
-	struct intel_engine_cs *ring;
-	uint32_t rc6_mask = 0;
-	int unused;
-
-	/* 1a: Software RC state - RC0 */
-	I915_WRITE(GEN6_RC_STATE, 0);
-
-	/* 1b: Get forcewake during program sequence. Although the driver
-	 * hasn't enabled a state yet where we need forcewake, BIOS may have.*/
-	gen6_gt_force_wake_get(dev_priv, FORCEWAKE_ALL);
-
-	/* 2a: Disable RC states. */
-	I915_WRITE(GEN6_RC_CONTROL, 0);
-
-	/* 2b: Program RC6 thresholds.*/
-	I915_WRITE(GEN6_RC6_WAKE_RATE_LIMIT, 54 << 16);
-	I915_WRITE(GEN6_RC_EVALUATION_INTERVAL, 125000); /* 12500 * 1280ns */
-	I915_WRITE(GEN6_RC_IDLE_HYSTERSIS, 25); /* 25 * 1280ns */
-	for_each_ring(ring, dev_priv, unused)
-		I915_WRITE(RING_MAX_IDLE(ring->mmio_base), 10);
-	I915_WRITE(GEN6_RC_SLEEP, 0);
-	I915_WRITE(GEN6_RC6_THRESHOLD, 37500); /* 37.5/125ms per EI */
-
-	/* 3a: Enable RC6 */
-	if (intel_enable_rc6(dev) & INTEL_RC6_ENABLE)
-		rc6_mask = GEN6_RC_CTL_RC6_ENABLE;
-	DRM_INFO("RC6 %s\n", (rc6_mask & GEN6_RC_CTL_RC6_ENABLE) ?
-			"on" : "off");
-	I915_WRITE(GEN6_RC_CONTROL, GEN6_RC_CTL_HW_ENABLE |
-				   GEN6_RC_CTL_EI_MODE(1) |
-				   rc6_mask);
-
-	gen6_gt_force_wake_put(dev_priv, FORCEWAKE_ALL);
-
-}
-
-static void gen8_enable_rps(struct drm_device *dev)
-{
-	struct drm_i915_private *dev_priv = dev->dev_private;
-	struct intel_engine_cs *ring;
-	uint32_t rc6_mask = 0;
-	int unused;
-
-	/* 1a: Software RC state - RC0 */
-	I915_WRITE(GEN6_RC_STATE, 0);
-
-	/* 1c & 1d: Get forcewake during program sequence. Although the driver
-	 * hasn't enabled a state yet where we need forcewake, BIOS may have.*/
-	gen6_gt_force_wake_get(dev_priv, FORCEWAKE_ALL);
-
-	/* 2a: Disable RC states. */
-	I915_WRITE(GEN6_RC_CONTROL, 0);
-
-	/* Initialize rps frequencies */
-	gen6_init_rps_frequencies(dev);
-
-	/* 2b: Program RC6 thresholds.*/
-	I915_WRITE(GEN6_RC6_WAKE_RATE_LIMIT, 40 << 16);
-	I915_WRITE(GEN6_RC_EVALUATION_INTERVAL, 125000); /* 12500 * 1280ns */
-	I915_WRITE(GEN6_RC_IDLE_HYSTERSIS, 25); /* 25 * 1280ns */
-	for_each_ring(ring, dev_priv, unused)
-		I915_WRITE(RING_MAX_IDLE(ring->mmio_base), 10);
-	I915_WRITE(GEN6_RC_SLEEP, 0);
-	if (IS_BROADWELL(dev))
-		I915_WRITE(GEN6_RC6_THRESHOLD, 625); /* 800us/1.28 for TO */
-	else
-		I915_WRITE(GEN6_RC6_THRESHOLD, 50000); /* 50/125ms per EI */
-
-	/* 3: Enable RC6 */
-	if (intel_enable_rc6(dev) & INTEL_RC6_ENABLE)
-		rc6_mask = GEN6_RC_CTL_RC6_ENABLE;
-	intel_print_rc6_info(dev, rc6_mask);
-	if (IS_BROADWELL(dev))
-		I915_WRITE(GEN6_RC_CONTROL, GEN6_RC_CTL_HW_ENABLE |
-				GEN7_RC_CTL_TO_MODE |
-				rc6_mask);
-	else
-		I915_WRITE(GEN6_RC_CONTROL, GEN6_RC_CTL_HW_ENABLE |
-				GEN6_RC_CTL_EI_MODE(1) |
-				rc6_mask);
-
-	/* 4 Program defaults and thresholds for RPS*/
-	I915_WRITE(GEN6_RPNSWREQ,
-		   HSW_FREQUENCY(dev_priv->rps.rp1_freq));
-	I915_WRITE(GEN6_RC_VIDEO_FREQ,
-		   HSW_FREQUENCY(dev_priv->rps.rp1_freq));
-	/* NB: Docs say 1s, and 1000000 - which aren't equivalent */
-	I915_WRITE(GEN6_RP_DOWN_TIMEOUT, 100000000 / 128); /* 1 second timeout */
-
-	/* Docs recommend 900MHz, and 300 MHz respectively */
-	I915_WRITE(GEN6_RP_INTERRUPT_LIMITS,
-		   dev_priv->rps.max_freq_softlimit << 24 |
-		   dev_priv->rps.min_freq_softlimit << 16);
-
-	I915_WRITE(GEN6_RP_UP_THRESHOLD, 7600000 / 128); /* 76ms busyness per EI, 90% */
-	I915_WRITE(GEN6_RP_DOWN_THRESHOLD, 31300000 / 128); /* 313ms busyness per EI, 70%*/
-	I915_WRITE(GEN6_RP_UP_EI, 66000); /* 84.48ms, XXX: random? */
-	I915_WRITE(GEN6_RP_DOWN_EI, 350000); /* 448ms, XXX: random? */
-
-	I915_WRITE(GEN6_RP_IDLE_HYSTERSIS, 10);
-
-	/* 5: Enable RPS */
-	I915_WRITE(GEN6_RP_CONTROL,
-		   GEN6_RP_MEDIA_TURBO |
-		   GEN6_RP_MEDIA_HW_NORMAL_MODE |
-		   GEN6_RP_MEDIA_IS_GFX |
-		   GEN6_RP_ENABLE |
-		   GEN6_RP_UP_BUSY_AVG |
-		   GEN6_RP_DOWN_IDLE_AVG);
-
-	/* 6: Ring frequency + overclocking (our driver does this later */
-
-	dev_priv->rps.power = HIGH_POWER; /* force a reset */
-	gen6_set_rps(dev_priv->dev, dev_priv->rps.min_freq_softlimit);
-
-	gen6_gt_force_wake_put(dev_priv, FORCEWAKE_ALL);
-}
-
-static void gen6_enable_rps(struct drm_device *dev)
-{
-	struct drm_i915_private *dev_priv = dev->dev_private;
-	struct intel_engine_cs *ring;
-	u32 rc6vids, pcu_mbox = 0, rc6_mask = 0;
-	u32 gtfifodbg;
-	int rc6_mode;
-	int i, ret;
-
-	WARN_ON(!mutex_is_locked(&dev_priv->rps.hw_lock));
-
-	/* Here begins a magic sequence of register writes to enable
-	 * auto-downclocking.
-	 *
-	 * Perhaps there might be some value in exposing these to
-	 * userspace...
-	 */
-	I915_WRITE(GEN6_RC_STATE, 0);
-
-	/* Clear the DBG now so we don't confuse earlier errors */
-	if ((gtfifodbg = I915_READ(GTFIFODBG))) {
-		DRM_ERROR("GT fifo had a previous error %x\n", gtfifodbg);
-		I915_WRITE(GTFIFODBG, gtfifodbg);
-	}
-
-	gen6_gt_force_wake_get(dev_priv, FORCEWAKE_ALL);
-
-	/* Initialize rps frequencies */
-	gen6_init_rps_frequencies(dev);
-
-	/* disable the counters and set deterministic thresholds */
-	I915_WRITE(GEN6_RC_CONTROL, 0);
-
-	I915_WRITE(GEN6_RC1_WAKE_RATE_LIMIT, 1000 << 16);
-	I915_WRITE(GEN6_RC6_WAKE_RATE_LIMIT, 40 << 16 | 30);
-	I915_WRITE(GEN6_RC6pp_WAKE_RATE_LIMIT, 30);
-	I915_WRITE(GEN6_RC_EVALUATION_INTERVAL, 125000);
-	I915_WRITE(GEN6_RC_IDLE_HYSTERSIS, 25);
-
-	for_each_ring(ring, dev_priv, i)
-		I915_WRITE(RING_MAX_IDLE(ring->mmio_base), 10);
-
-	I915_WRITE(GEN6_RC_SLEEP, 0);
-	I915_WRITE(GEN6_RC1e_THRESHOLD, 1000);
-	if (IS_IVYBRIDGE(dev))
-		I915_WRITE(GEN6_RC6_THRESHOLD, 125000);
-	else
-		I915_WRITE(GEN6_RC6_THRESHOLD, 50000);
-	I915_WRITE(GEN6_RC6p_THRESHOLD, 150000);
-	I915_WRITE(GEN6_RC6pp_THRESHOLD, 64000); /* unused */
-
-	/* Check if we are enabling RC6 */
-	rc6_mode = intel_enable_rc6(dev_priv->dev);
-	if (rc6_mode & INTEL_RC6_ENABLE)
-		rc6_mask |= GEN6_RC_CTL_RC6_ENABLE;
-
-	/* We don't use those on Haswell */
-	if (!IS_HASWELL(dev)) {
-		if (rc6_mode & INTEL_RC6p_ENABLE)
-			rc6_mask |= GEN6_RC_CTL_RC6p_ENABLE;
-
-		if (rc6_mode & INTEL_RC6pp_ENABLE)
-			rc6_mask |= GEN6_RC_CTL_RC6pp_ENABLE;
-	}
-
-	intel_print_rc6_info(dev, rc6_mask);
-
-	I915_WRITE(GEN6_RC_CONTROL,
-		   rc6_mask |
-		   GEN6_RC_CTL_EI_MODE(1) |
-		   GEN6_RC_CTL_HW_ENABLE);
-
-	/* Power down if completely idle for over 50ms */
-	I915_WRITE(GEN6_RP_DOWN_TIMEOUT, 50000);
-	I915_WRITE(GEN6_RP_IDLE_HYSTERSIS, 10);
-
-	ret = sandybridge_pcode_write(dev_priv, GEN6_PCODE_WRITE_MIN_FREQ_TABLE, 0);
-	if (ret)
-		DRM_DEBUG_DRIVER("Failed to set the min frequency\n");
-
-	ret = sandybridge_pcode_read(dev_priv, GEN6_READ_OC_PARAMS, &pcu_mbox);
-	if (!ret && (pcu_mbox & (1<<31))) { /* OC supported */
-		DRM_DEBUG_DRIVER("Overclocking supported. Max: %dMHz, Overclock max: %dMHz\n",
-				 (dev_priv->rps.max_freq_softlimit & 0xff) * 50,
-				 (pcu_mbox & 0xff) * 50);
-		dev_priv->rps.max_freq = pcu_mbox & 0xff;
-	}
-
-	dev_priv->rps.power = HIGH_POWER; /* force a reset */
-	gen6_set_rps(dev_priv->dev, dev_priv->rps.min_freq_softlimit);
-
-	rc6vids = 0;
-	ret = sandybridge_pcode_read(dev_priv, GEN6_PCODE_READ_RC6VIDS, &rc6vids);
-	if (IS_GEN6(dev) && ret) {
-		DRM_DEBUG_DRIVER("Couldn't check for BIOS workaround\n");
-	} else if (IS_GEN6(dev) && (GEN6_DECODE_RC6_VID(rc6vids & 0xff) < 450)) {
-		DRM_DEBUG_DRIVER("You should update your BIOS. Correcting minimum rc6 voltage (%dmV->%dmV)\n",
-			  GEN6_DECODE_RC6_VID(rc6vids & 0xff), 450);
-		rc6vids &= 0xffff00;
-		rc6vids |= GEN6_ENCODE_RC6_VID(450);
-		ret = sandybridge_pcode_write(dev_priv, GEN6_PCODE_WRITE_RC6VIDS, rc6vids);
-		if (ret)
-			DRM_ERROR("Couldn't fix incorrect rc6 voltage\n");
-	}
-
-	gen6_gt_force_wake_put(dev_priv, FORCEWAKE_ALL);
-}
-
-static void __gen6_update_ring_freq(struct drm_device *dev)
-{
-	struct drm_i915_private *dev_priv = dev->dev_private;
-	int min_freq = 15;
-	unsigned int gpu_freq;
-	unsigned int max_ia_freq, min_ring_freq;
-	int scaling_factor = 180;
-	struct cpufreq_policy *policy;
-
-	WARN_ON(!mutex_is_locked(&dev_priv->rps.hw_lock));
-
-	policy = cpufreq_cpu_get(0);
-	if (policy) {
-		max_ia_freq = policy->cpuinfo.max_freq;
-		cpufreq_cpu_put(policy);
-	} else {
-		/*
-		 * Default to measured freq if none found, PCU will ensure we
-		 * don't go over
-		 */
-		max_ia_freq = tsc_khz;
 	}
 
 	/* Convert from kHz to MHz */
