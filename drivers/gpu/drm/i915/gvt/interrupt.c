/*
 * Copyright(c) 2011-2016 Intel Corporation. All rights reserved.
 *
 * Permission is hereby granted, free of charge, to any person obtaining a
 * copy of this software and associated documentation files (the "Software"),
 * to deal in the Software without restriction, including without limitation
 * the rights to use, copy, modify, merge, publish, distribute, sublicense,
 * and/or sell copies of the Software, and to permit persons to whom the
 * Software is furnished to do so, subject to the following conditions:
 *
 * The above copyright notice and this permission notice (including the next
 * paragraph) shall be included in all copies or substantial portions of the
 * Software.
 *
 * THE SOFTWARE IS PROVIDED "AS IS", WITHOUT WARRANTY OF ANY KIND, EXPRESS OR
 * IMPLIED, INCLUDING BUT NOT LIMITED TO THE WARRANTIES OF MERCHANTABILITY,
 * FITNESS FOR A PARTICULAR PURPOSE AND NONINFRINGEMENT.  IN NO EVENT SHALL
 * THE AUTHORS OR COPYRIGHT HOLDERS BE LIABLE FOR ANY CLAIM, DAMAGES OR OTHER
 * LIABILITY, WHETHER IN AN ACTION OF CONTRACT, TORT OR OTHERWISE, ARISING FROM,
 * OUT OF OR IN CONNECTION WITH THE SOFTWARE OR THE USE OR OTHER DEALINGS IN THE
 * SOFTWARE.
 *
 * Authors:
 *    Kevin Tian <kevin.tian@intel.com>
 *    Zhi Wang <zhi.a.wang@intel.com>
 *
 * Contributors:
 *    Min he <min.he@intel.com>
 *
 */

#include <linux/eventfd.h>

#include "i915_drv.h"
#include "i915_reg.h"
#include "gvt.h"
#include "trace.h"

struct intel_gvt_irq_info {
	char *name;
	i915_reg_t reg_base;
	enum intel_gvt_event_type bit_to_event[INTEL_GVT_IRQ_BITWIDTH];
<<<<<<< HEAD
	unsigned long warned;
=======
>>>>>>> 2d5404ca
	int group;
	DECLARE_BITMAP(downstream_irq_bitmap, INTEL_GVT_IRQ_BITWIDTH);
	bool has_upstream_irq;
};

struct intel_gvt_irq_map {
	int up_irq_group;
	int up_irq_bit;
	int down_irq_group;
	u32 down_irq_bitmask;
};

/* common offset among interrupt control registers */
#define regbase_to_isr(base)	(base)
#define regbase_to_imr(base)	(base + 0x4)
#define regbase_to_iir(base)	(base + 0x8)
#define regbase_to_ier(base)	(base + 0xC)

#define iir_to_regbase(iir)    (iir - 0x8)
#define ier_to_regbase(ier)    (ier - 0xC)

#define get_event_virt_handler(irq, e)	(irq->events[e].v_handler)
#define get_irq_info(irq, e)		(irq->events[e].info)

#define irq_to_gvt(irq) \
	container_of(irq, struct intel_gvt, irq)

static void update_upstream_irq(struct intel_vgpu *vgpu,
		struct intel_gvt_irq_info *info);

static const char * const irq_name[INTEL_GVT_EVENT_MAX] = {
	[RCS_MI_USER_INTERRUPT] = "Render CS MI USER INTERRUPT",
	[RCS_DEBUG] = "Render EU debug from SVG",
	[RCS_MMIO_SYNC_FLUSH] = "Render MMIO sync flush status",
	[RCS_CMD_STREAMER_ERR] = "Render CS error interrupt",
	[RCS_PIPE_CONTROL] = "Render PIPE CONTROL notify",
	[RCS_WATCHDOG_EXCEEDED] = "Render CS Watchdog counter exceeded",
	[RCS_PAGE_DIRECTORY_FAULT] = "Render page directory faults",
	[RCS_AS_CONTEXT_SWITCH] = "Render AS Context Switch Interrupt",

	[VCS_MI_USER_INTERRUPT] = "Video CS MI USER INTERRUPT",
	[VCS_MMIO_SYNC_FLUSH] = "Video MMIO sync flush status",
	[VCS_CMD_STREAMER_ERR] = "Video CS error interrupt",
	[VCS_MI_FLUSH_DW] = "Video MI FLUSH DW notify",
	[VCS_WATCHDOG_EXCEEDED] = "Video CS Watchdog counter exceeded",
	[VCS_PAGE_DIRECTORY_FAULT] = "Video page directory faults",
	[VCS_AS_CONTEXT_SWITCH] = "Video AS Context Switch Interrupt",
	[VCS2_MI_USER_INTERRUPT] = "VCS2 Video CS MI USER INTERRUPT",
	[VCS2_MI_FLUSH_DW] = "VCS2 Video MI FLUSH DW notify",
	[VCS2_AS_CONTEXT_SWITCH] = "VCS2 Context Switch Interrupt",

	[BCS_MI_USER_INTERRUPT] = "Blitter CS MI USER INTERRUPT",
	[BCS_MMIO_SYNC_FLUSH] = "Billter MMIO sync flush status",
	[BCS_CMD_STREAMER_ERR] = "Blitter CS error interrupt",
	[BCS_MI_FLUSH_DW] = "Blitter MI FLUSH DW notify",
	[BCS_PAGE_DIRECTORY_FAULT] = "Blitter page directory faults",
	[BCS_AS_CONTEXT_SWITCH] = "Blitter AS Context Switch Interrupt",

	[VECS_MI_FLUSH_DW] = "Video Enhanced Streamer MI FLUSH DW notify",
	[VECS_AS_CONTEXT_SWITCH] = "VECS Context Switch Interrupt",

	[PIPE_A_FIFO_UNDERRUN] = "Pipe A FIFO underrun",
	[PIPE_A_CRC_ERR] = "Pipe A CRC error",
	[PIPE_A_CRC_DONE] = "Pipe A CRC done",
	[PIPE_A_VSYNC] = "Pipe A vsync",
	[PIPE_A_LINE_COMPARE] = "Pipe A line compare",
	[PIPE_A_ODD_FIELD] = "Pipe A odd field",
	[PIPE_A_EVEN_FIELD] = "Pipe A even field",
	[PIPE_A_VBLANK] = "Pipe A vblank",
	[PIPE_B_FIFO_UNDERRUN] = "Pipe B FIFO underrun",
	[PIPE_B_CRC_ERR] = "Pipe B CRC error",
	[PIPE_B_CRC_DONE] = "Pipe B CRC done",
	[PIPE_B_VSYNC] = "Pipe B vsync",
	[PIPE_B_LINE_COMPARE] = "Pipe B line compare",
	[PIPE_B_ODD_FIELD] = "Pipe B odd field",
	[PIPE_B_EVEN_FIELD] = "Pipe B even field",
	[PIPE_B_VBLANK] = "Pipe B vblank",
	[PIPE_C_VBLANK] = "Pipe C vblank",
	[DPST_PHASE_IN] = "DPST phase in event",
	[DPST_HISTOGRAM] = "DPST histogram event",
	[GSE] = "GSE",
	[DP_A_HOTPLUG] = "DP A Hotplug",
	[AUX_CHANNEL_A] = "AUX Channel A",
	[PERF_COUNTER] = "Performance counter",
	[POISON] = "Poison",
	[GTT_FAULT] = "GTT fault",
	[PRIMARY_A_FLIP_DONE] = "Primary Plane A flip done",
	[PRIMARY_B_FLIP_DONE] = "Primary Plane B flip done",
	[PRIMARY_C_FLIP_DONE] = "Primary Plane C flip done",
	[SPRITE_A_FLIP_DONE] = "Sprite Plane A flip done",
	[SPRITE_B_FLIP_DONE] = "Sprite Plane B flip done",
	[SPRITE_C_FLIP_DONE] = "Sprite Plane C flip done",

	[PCU_THERMAL] = "PCU Thermal Event",
	[PCU_PCODE2DRIVER_MAILBOX] = "PCU pcode2driver mailbox event",

	[FDI_RX_INTERRUPTS_TRANSCODER_A] = "FDI RX Interrupts Combined A",
	[AUDIO_CP_CHANGE_TRANSCODER_A] = "Audio CP Change Transcoder A",
	[AUDIO_CP_REQUEST_TRANSCODER_A] = "Audio CP Request Transcoder A",
	[FDI_RX_INTERRUPTS_TRANSCODER_B] = "FDI RX Interrupts Combined B",
	[AUDIO_CP_CHANGE_TRANSCODER_B] = "Audio CP Change Transcoder B",
	[AUDIO_CP_REQUEST_TRANSCODER_B] = "Audio CP Request Transcoder B",
	[FDI_RX_INTERRUPTS_TRANSCODER_C] = "FDI RX Interrupts Combined C",
	[AUDIO_CP_CHANGE_TRANSCODER_C] = "Audio CP Change Transcoder C",
	[AUDIO_CP_REQUEST_TRANSCODER_C] = "Audio CP Request Transcoder C",
	[ERR_AND_DBG] = "South Error and Debug Interrupts Combined",
	[GMBUS] = "Gmbus",
	[SDVO_B_HOTPLUG] = "SDVO B hotplug",
	[CRT_HOTPLUG] = "CRT Hotplug",
	[DP_B_HOTPLUG] = "DisplayPort/HDMI/DVI B Hotplug",
	[DP_C_HOTPLUG] = "DisplayPort/HDMI/DVI C Hotplug",
	[DP_D_HOTPLUG] = "DisplayPort/HDMI/DVI D Hotplug",
	[AUX_CHANNEL_B] = "AUX Channel B",
	[AUX_CHANNEL_C] = "AUX Channel C",
	[AUX_CHANNEL_D] = "AUX Channel D",
	[AUDIO_POWER_STATE_CHANGE_B] = "Audio Power State change Port B",
	[AUDIO_POWER_STATE_CHANGE_C] = "Audio Power State change Port C",
	[AUDIO_POWER_STATE_CHANGE_D] = "Audio Power State change Port D",

	[INTEL_GVT_EVENT_RESERVED] = "RESERVED EVENTS!!!",
};

static inline struct intel_gvt_irq_info *regbase_to_irq_info(
		struct intel_gvt *gvt,
		unsigned int reg)
{
	struct intel_gvt_irq *irq = &gvt->irq;
	int i;

	for_each_set_bit(i, irq->irq_info_bitmap, INTEL_GVT_IRQ_INFO_MAX) {
		if (i915_mmio_reg_offset(irq->info[i]->reg_base) == reg)
			return irq->info[i];
	}

	return NULL;
}

/**
 * intel_vgpu_reg_imr_handler - Generic IMR register emulation write handler
 * @vgpu: a vGPU
 * @reg: register offset written by guest
 * @p_data: register data written by guest
 * @bytes: register data length
 *
 * This function is used to emulate the generic IMR register bit change
 * behavior.
 *
 * Returns:
 * Zero on success, negative error code if failed.
 *
 */
int intel_vgpu_reg_imr_handler(struct intel_vgpu *vgpu,
	unsigned int reg, void *p_data, unsigned int bytes)
{
	struct intel_gvt *gvt = vgpu->gvt;
	const struct intel_gvt_irq_ops *ops = gvt->irq.ops;
	u32 imr = *(u32 *)p_data;

	trace_write_ir(vgpu->id, "IMR", reg, imr, vgpu_vreg(vgpu, reg),
		       (vgpu_vreg(vgpu, reg) ^ imr));

	vgpu_vreg(vgpu, reg) = imr;

	ops->check_pending_irq(vgpu);

	return 0;
}

/**
 * intel_vgpu_reg_master_irq_handler - master IRQ write emulation handler
 * @vgpu: a vGPU
 * @reg: register offset written by guest
 * @p_data: register data written by guest
 * @bytes: register data length
 *
 * This function is used to emulate the master IRQ register on gen8+.
 *
 * Returns:
 * Zero on success, negative error code if failed.
 *
 */
int intel_vgpu_reg_master_irq_handler(struct intel_vgpu *vgpu,
	unsigned int reg, void *p_data, unsigned int bytes)
{
	struct intel_gvt *gvt = vgpu->gvt;
	const struct intel_gvt_irq_ops *ops = gvt->irq.ops;
	u32 ier = *(u32 *)p_data;
	u32 virtual_ier = vgpu_vreg(vgpu, reg);

	trace_write_ir(vgpu->id, "MASTER_IRQ", reg, ier, virtual_ier,
		       (virtual_ier ^ ier));

	/*
	 * GEN8_MASTER_IRQ is a special irq register,
	 * only bit 31 is allowed to be modified
	 * and treated as an IER bit.
	 */
	ier &= GEN8_MASTER_IRQ_CONTROL;
	virtual_ier &= GEN8_MASTER_IRQ_CONTROL;
	vgpu_vreg(vgpu, reg) &= ~GEN8_MASTER_IRQ_CONTROL;
	vgpu_vreg(vgpu, reg) |= ier;

	ops->check_pending_irq(vgpu);

	return 0;
}

/**
 * intel_vgpu_reg_ier_handler - Generic IER write emulation handler
 * @vgpu: a vGPU
 * @reg: register offset written by guest
 * @p_data: register data written by guest
 * @bytes: register data length
 *
 * This function is used to emulate the generic IER register behavior.
 *
 * Returns:
 * Zero on success, negative error code if failed.
 *
 */
int intel_vgpu_reg_ier_handler(struct intel_vgpu *vgpu,
	unsigned int reg, void *p_data, unsigned int bytes)
{
	struct intel_gvt *gvt = vgpu->gvt;
	struct drm_i915_private *i915 = gvt->gt->i915;
	const struct intel_gvt_irq_ops *ops = gvt->irq.ops;
	struct intel_gvt_irq_info *info;
	u32 ier = *(u32 *)p_data;

	trace_write_ir(vgpu->id, "IER", reg, ier, vgpu_vreg(vgpu, reg),
		       (vgpu_vreg(vgpu, reg) ^ ier));

	vgpu_vreg(vgpu, reg) = ier;

	info = regbase_to_irq_info(gvt, ier_to_regbase(reg));
	if (drm_WARN_ON(&i915->drm, !info))
		return -EINVAL;

	if (info->has_upstream_irq)
		update_upstream_irq(vgpu, info);

	ops->check_pending_irq(vgpu);

	return 0;
}

/**
 * intel_vgpu_reg_iir_handler - Generic IIR write emulation handler
 * @vgpu: a vGPU
 * @reg: register offset written by guest
 * @p_data: register data written by guest
 * @bytes: register data length
 *
 * This function is used to emulate the generic IIR register behavior.
 *
 * Returns:
 * Zero on success, negative error code if failed.
 *
 */
int intel_vgpu_reg_iir_handler(struct intel_vgpu *vgpu, unsigned int reg,
	void *p_data, unsigned int bytes)
{
	struct drm_i915_private *i915 = vgpu->gvt->gt->i915;
	struct intel_gvt_irq_info *info = regbase_to_irq_info(vgpu->gvt,
		iir_to_regbase(reg));
	u32 iir = *(u32 *)p_data;

	trace_write_ir(vgpu->id, "IIR", reg, iir, vgpu_vreg(vgpu, reg),
		       (vgpu_vreg(vgpu, reg) ^ iir));

	if (drm_WARN_ON(&i915->drm, !info))
		return -EINVAL;

	vgpu_vreg(vgpu, reg) &= ~iir;

	if (info->has_upstream_irq)
		update_upstream_irq(vgpu, info);
	return 0;
}

static struct intel_gvt_irq_map gen8_irq_map[] = {
	{ INTEL_GVT_IRQ_INFO_MASTER, 0, INTEL_GVT_IRQ_INFO_GT0, 0xffff },
	{ INTEL_GVT_IRQ_INFO_MASTER, 1, INTEL_GVT_IRQ_INFO_GT0, 0xffff0000 },
	{ INTEL_GVT_IRQ_INFO_MASTER, 2, INTEL_GVT_IRQ_INFO_GT1, 0xffff },
	{ INTEL_GVT_IRQ_INFO_MASTER, 3, INTEL_GVT_IRQ_INFO_GT1, 0xffff0000 },
	{ INTEL_GVT_IRQ_INFO_MASTER, 4, INTEL_GVT_IRQ_INFO_GT2, 0xffff },
	{ INTEL_GVT_IRQ_INFO_MASTER, 6, INTEL_GVT_IRQ_INFO_GT3, 0xffff },
	{ INTEL_GVT_IRQ_INFO_MASTER, 16, INTEL_GVT_IRQ_INFO_DE_PIPE_A, ~0 },
	{ INTEL_GVT_IRQ_INFO_MASTER, 17, INTEL_GVT_IRQ_INFO_DE_PIPE_B, ~0 },
	{ INTEL_GVT_IRQ_INFO_MASTER, 18, INTEL_GVT_IRQ_INFO_DE_PIPE_C, ~0 },
	{ INTEL_GVT_IRQ_INFO_MASTER, 20, INTEL_GVT_IRQ_INFO_DE_PORT, ~0 },
	{ INTEL_GVT_IRQ_INFO_MASTER, 22, INTEL_GVT_IRQ_INFO_DE_MISC, ~0 },
	{ INTEL_GVT_IRQ_INFO_MASTER, 23, INTEL_GVT_IRQ_INFO_PCH, ~0 },
	{ INTEL_GVT_IRQ_INFO_MASTER, 30, INTEL_GVT_IRQ_INFO_PCU, ~0 },
	{ -1, -1, ~0 },
};

static void update_upstream_irq(struct intel_vgpu *vgpu,
		struct intel_gvt_irq_info *info)
{
	struct drm_i915_private *i915 = vgpu->gvt->gt->i915;
	struct intel_gvt_irq *irq = &vgpu->gvt->irq;
	struct intel_gvt_irq_map *map = irq->irq_map;
	struct intel_gvt_irq_info *up_irq_info = NULL;
	u32 set_bits = 0;
	u32 clear_bits = 0;
	int bit;
	u32 val = vgpu_vreg(vgpu,
			regbase_to_iir(i915_mmio_reg_offset(info->reg_base)))
		& vgpu_vreg(vgpu,
			regbase_to_ier(i915_mmio_reg_offset(info->reg_base)));

	if (!info->has_upstream_irq)
		return;

	for (map = irq->irq_map; map->up_irq_bit != -1; map++) {
		if (info->group != map->down_irq_group)
			continue;

		if (!up_irq_info)
			up_irq_info = irq->info[map->up_irq_group];
		else
			drm_WARN_ON(&i915->drm, up_irq_info !=
				    irq->info[map->up_irq_group]);

		bit = map->up_irq_bit;

		if (val & map->down_irq_bitmask)
			set_bits |= (1 << bit);
		else
			clear_bits |= (1 << bit);
	}

	if (drm_WARN_ON(&i915->drm, !up_irq_info))
		return;

	if (up_irq_info->group == INTEL_GVT_IRQ_INFO_MASTER) {
		u32 isr = i915_mmio_reg_offset(up_irq_info->reg_base);

		vgpu_vreg(vgpu, isr) &= ~clear_bits;
		vgpu_vreg(vgpu, isr) |= set_bits;
	} else {
		u32 iir = regbase_to_iir(
			i915_mmio_reg_offset(up_irq_info->reg_base));
		u32 imr = regbase_to_imr(
			i915_mmio_reg_offset(up_irq_info->reg_base));

		vgpu_vreg(vgpu, iir) |= (set_bits & ~vgpu_vreg(vgpu, imr));
	}

	if (up_irq_info->has_upstream_irq)
		update_upstream_irq(vgpu, up_irq_info);
}

static void init_irq_map(struct intel_gvt_irq *irq)
{
	struct intel_gvt_irq_map *map;
	struct intel_gvt_irq_info *up_info, *down_info;
	int up_bit;

	for (map = irq->irq_map; map->up_irq_bit != -1; map++) {
		up_info = irq->info[map->up_irq_group];
		up_bit = map->up_irq_bit;
		down_info = irq->info[map->down_irq_group];

		set_bit(up_bit, up_info->downstream_irq_bitmap);
		down_info->has_upstream_irq = true;

		gvt_dbg_irq("[up] grp %d bit %d -> [down] grp %d bitmask %x\n",
			up_info->group, up_bit,
			down_info->group, map->down_irq_bitmask);
	}
}

/* =======================vEvent injection===================== */

#define MSI_CAP_CONTROL(offset) (offset + 2)
#define MSI_CAP_ADDRESS(offset) (offset + 4)
#define MSI_CAP_DATA(offset) (offset + 8)
#define MSI_CAP_EN 0x1

static void inject_virtual_interrupt(struct intel_vgpu *vgpu)
{
	unsigned long offset = vgpu->gvt->device_info.msi_cap_offset;
	u16 control, data;
	u32 addr;

	control = *(u16 *)(vgpu_cfg_space(vgpu) + MSI_CAP_CONTROL(offset));
	addr = *(u32 *)(vgpu_cfg_space(vgpu) + MSI_CAP_ADDRESS(offset));
	data = *(u16 *)(vgpu_cfg_space(vgpu) + MSI_CAP_DATA(offset));

	/* Do not generate MSI if MSIEN is disabled */
	if (!(control & MSI_CAP_EN))
		return;

	if (WARN(control & GENMASK(15, 1), "only support one MSI format\n"))
		return;

	trace_inject_msi(vgpu->id, addr, data);

	/*
	 * When guest is powered off, msi_trigger is set to NULL, but vgpu's
	 * config and mmio register isn't restored to default during guest
	 * poweroff. If this vgpu is still used in next vm, this vgpu's pipe
	 * may be enabled, then once this vgpu is active, it will get inject
	 * vblank interrupt request. But msi_trigger is null until msi is
	 * enabled by guest. so if msi_trigger is null, success is still
	 * returned and don't inject interrupt into guest.
	 */
	if (!test_bit(INTEL_VGPU_STATUS_ATTACHED, vgpu->status))
		return;
	if (vgpu->msi_trigger)
<<<<<<< HEAD
		eventfd_signal(vgpu->msi_trigger, 1);
=======
		eventfd_signal(vgpu->msi_trigger);
>>>>>>> 2d5404ca
}

static void propagate_event(struct intel_gvt_irq *irq,
	enum intel_gvt_event_type event, struct intel_vgpu *vgpu)
{
	struct intel_gvt_irq_info *info;
	unsigned int reg_base;
	int bit;

	info = get_irq_info(irq, event);
	if (WARN_ON(!info))
		return;

	reg_base = i915_mmio_reg_offset(info->reg_base);
	bit = irq->events[event].bit;

	if (!test_bit(bit, (void *)&vgpu_vreg(vgpu,
					regbase_to_imr(reg_base)))) {
		trace_propagate_event(vgpu->id, irq_name[event], bit);
		set_bit(bit, (void *)&vgpu_vreg(vgpu,
					regbase_to_iir(reg_base)));
	}
}

/* =======================vEvent Handlers===================== */
static void handle_default_event_virt(struct intel_gvt_irq *irq,
	enum intel_gvt_event_type event, struct intel_vgpu *vgpu)
{
	if (!vgpu->irq.irq_warn_once[event]) {
		gvt_dbg_core("vgpu%d: IRQ receive event %d (%s)\n",
			vgpu->id, event, irq_name[event]);
		vgpu->irq.irq_warn_once[event] = true;
	}
	propagate_event(irq, event, vgpu);
}

/* =====================GEN specific logic======================= */
/* GEN8 interrupt routines. */

#define DEFINE_GVT_GEN8_INTEL_GVT_IRQ_INFO(regname, regbase) \
static struct intel_gvt_irq_info gen8_##regname##_info = { \
	.name = #regname"-IRQ", \
	.reg_base = (regbase), \
	.bit_to_event = {[0 ... INTEL_GVT_IRQ_BITWIDTH-1] = \
		INTEL_GVT_EVENT_RESERVED}, \
}

DEFINE_GVT_GEN8_INTEL_GVT_IRQ_INFO(gt0, GEN8_GT_ISR(0));
DEFINE_GVT_GEN8_INTEL_GVT_IRQ_INFO(gt1, GEN8_GT_ISR(1));
DEFINE_GVT_GEN8_INTEL_GVT_IRQ_INFO(gt2, GEN8_GT_ISR(2));
DEFINE_GVT_GEN8_INTEL_GVT_IRQ_INFO(gt3, GEN8_GT_ISR(3));
DEFINE_GVT_GEN8_INTEL_GVT_IRQ_INFO(de_pipe_a, GEN8_DE_PIPE_ISR(PIPE_A));
DEFINE_GVT_GEN8_INTEL_GVT_IRQ_INFO(de_pipe_b, GEN8_DE_PIPE_ISR(PIPE_B));
DEFINE_GVT_GEN8_INTEL_GVT_IRQ_INFO(de_pipe_c, GEN8_DE_PIPE_ISR(PIPE_C));
DEFINE_GVT_GEN8_INTEL_GVT_IRQ_INFO(de_port, GEN8_DE_PORT_ISR);
DEFINE_GVT_GEN8_INTEL_GVT_IRQ_INFO(de_misc, GEN8_DE_MISC_ISR);
DEFINE_GVT_GEN8_INTEL_GVT_IRQ_INFO(pcu, GEN8_PCU_ISR);
DEFINE_GVT_GEN8_INTEL_GVT_IRQ_INFO(master, GEN8_MASTER_IRQ);

static struct intel_gvt_irq_info gvt_base_pch_info = {
	.name = "PCH-IRQ",
	.reg_base = SDEISR,
	.bit_to_event = {[0 ... INTEL_GVT_IRQ_BITWIDTH-1] =
		INTEL_GVT_EVENT_RESERVED},
};

static void gen8_check_pending_irq(struct intel_vgpu *vgpu)
{
	struct intel_gvt_irq *irq = &vgpu->gvt->irq;
	int i;

	if (!(vgpu_vreg(vgpu, i915_mmio_reg_offset(GEN8_MASTER_IRQ)) &
				GEN8_MASTER_IRQ_CONTROL))
		return;

	for_each_set_bit(i, irq->irq_info_bitmap, INTEL_GVT_IRQ_INFO_MAX) {
		struct intel_gvt_irq_info *info = irq->info[i];
		u32 reg_base;

		if (!info->has_upstream_irq)
			continue;

		reg_base = i915_mmio_reg_offset(info->reg_base);
		if ((vgpu_vreg(vgpu, regbase_to_iir(reg_base))
				& vgpu_vreg(vgpu, regbase_to_ier(reg_base))))
			update_upstream_irq(vgpu, info);
	}

	if (vgpu_vreg(vgpu, i915_mmio_reg_offset(GEN8_MASTER_IRQ))
			& ~GEN8_MASTER_IRQ_CONTROL)
		inject_virtual_interrupt(vgpu);
}

static void gen8_init_irq(
		struct intel_gvt_irq *irq)
{
	struct intel_gvt *gvt = irq_to_gvt(irq);

#define SET_BIT_INFO(s, b, e, i)		\
	do {					\
		s->events[e].bit = b;		\
		s->events[e].info = s->info[i];	\
		s->info[i]->bit_to_event[b] = e;\
	} while (0)

#define SET_IRQ_GROUP(s, g, i) \
	do { \
		s->info[g] = i; \
		(i)->group = g; \
		set_bit(g, s->irq_info_bitmap); \
	} while (0)

	SET_IRQ_GROUP(irq, INTEL_GVT_IRQ_INFO_MASTER, &gen8_master_info);
	SET_IRQ_GROUP(irq, INTEL_GVT_IRQ_INFO_GT0, &gen8_gt0_info);
	SET_IRQ_GROUP(irq, INTEL_GVT_IRQ_INFO_GT1, &gen8_gt1_info);
	SET_IRQ_GROUP(irq, INTEL_GVT_IRQ_INFO_GT2, &gen8_gt2_info);
	SET_IRQ_GROUP(irq, INTEL_GVT_IRQ_INFO_GT3, &gen8_gt3_info);
	SET_IRQ_GROUP(irq, INTEL_GVT_IRQ_INFO_DE_PIPE_A, &gen8_de_pipe_a_info);
	SET_IRQ_GROUP(irq, INTEL_GVT_IRQ_INFO_DE_PIPE_B, &gen8_de_pipe_b_info);
	SET_IRQ_GROUP(irq, INTEL_GVT_IRQ_INFO_DE_PIPE_C, &gen8_de_pipe_c_info);
	SET_IRQ_GROUP(irq, INTEL_GVT_IRQ_INFO_DE_PORT, &gen8_de_port_info);
	SET_IRQ_GROUP(irq, INTEL_GVT_IRQ_INFO_DE_MISC, &gen8_de_misc_info);
	SET_IRQ_GROUP(irq, INTEL_GVT_IRQ_INFO_PCU, &gen8_pcu_info);
	SET_IRQ_GROUP(irq, INTEL_GVT_IRQ_INFO_PCH, &gvt_base_pch_info);

	/* GEN8 level 2 interrupts. */

	/* GEN8 interrupt GT0 events */
	SET_BIT_INFO(irq, 0, RCS_MI_USER_INTERRUPT, INTEL_GVT_IRQ_INFO_GT0);
	SET_BIT_INFO(irq, 4, RCS_PIPE_CONTROL, INTEL_GVT_IRQ_INFO_GT0);
	SET_BIT_INFO(irq, 8, RCS_AS_CONTEXT_SWITCH, INTEL_GVT_IRQ_INFO_GT0);

	SET_BIT_INFO(irq, 16, BCS_MI_USER_INTERRUPT, INTEL_GVT_IRQ_INFO_GT0);
	SET_BIT_INFO(irq, 20, BCS_MI_FLUSH_DW, INTEL_GVT_IRQ_INFO_GT0);
	SET_BIT_INFO(irq, 24, BCS_AS_CONTEXT_SWITCH, INTEL_GVT_IRQ_INFO_GT0);

	/* GEN8 interrupt GT1 events */
	SET_BIT_INFO(irq, 0, VCS_MI_USER_INTERRUPT, INTEL_GVT_IRQ_INFO_GT1);
	SET_BIT_INFO(irq, 4, VCS_MI_FLUSH_DW, INTEL_GVT_IRQ_INFO_GT1);
	SET_BIT_INFO(irq, 8, VCS_AS_CONTEXT_SWITCH, INTEL_GVT_IRQ_INFO_GT1);

	if (HAS_ENGINE(gvt->gt, VCS1)) {
		SET_BIT_INFO(irq, 16, VCS2_MI_USER_INTERRUPT,
			INTEL_GVT_IRQ_INFO_GT1);
		SET_BIT_INFO(irq, 20, VCS2_MI_FLUSH_DW,
			INTEL_GVT_IRQ_INFO_GT1);
		SET_BIT_INFO(irq, 24, VCS2_AS_CONTEXT_SWITCH,
			INTEL_GVT_IRQ_INFO_GT1);
	}

	/* GEN8 interrupt GT3 events */
	SET_BIT_INFO(irq, 0, VECS_MI_USER_INTERRUPT, INTEL_GVT_IRQ_INFO_GT3);
	SET_BIT_INFO(irq, 4, VECS_MI_FLUSH_DW, INTEL_GVT_IRQ_INFO_GT3);
	SET_BIT_INFO(irq, 8, VECS_AS_CONTEXT_SWITCH, INTEL_GVT_IRQ_INFO_GT3);

	SET_BIT_INFO(irq, 0, PIPE_A_VBLANK, INTEL_GVT_IRQ_INFO_DE_PIPE_A);
	SET_BIT_INFO(irq, 0, PIPE_B_VBLANK, INTEL_GVT_IRQ_INFO_DE_PIPE_B);
	SET_BIT_INFO(irq, 0, PIPE_C_VBLANK, INTEL_GVT_IRQ_INFO_DE_PIPE_C);

	/* GEN8 interrupt DE PORT events */
	SET_BIT_INFO(irq, 0, AUX_CHANNEL_A, INTEL_GVT_IRQ_INFO_DE_PORT);
	SET_BIT_INFO(irq, 3, DP_A_HOTPLUG, INTEL_GVT_IRQ_INFO_DE_PORT);

	/* GEN8 interrupt DE MISC events */
	SET_BIT_INFO(irq, 0, GSE, INTEL_GVT_IRQ_INFO_DE_MISC);

	/* PCH events */
	SET_BIT_INFO(irq, 17, GMBUS, INTEL_GVT_IRQ_INFO_PCH);
	SET_BIT_INFO(irq, 19, CRT_HOTPLUG, INTEL_GVT_IRQ_INFO_PCH);
	SET_BIT_INFO(irq, 21, DP_B_HOTPLUG, INTEL_GVT_IRQ_INFO_PCH);
	SET_BIT_INFO(irq, 22, DP_C_HOTPLUG, INTEL_GVT_IRQ_INFO_PCH);
	SET_BIT_INFO(irq, 23, DP_D_HOTPLUG, INTEL_GVT_IRQ_INFO_PCH);

	if (IS_BROADWELL(gvt->gt->i915)) {
		SET_BIT_INFO(irq, 25, AUX_CHANNEL_B, INTEL_GVT_IRQ_INFO_PCH);
		SET_BIT_INFO(irq, 26, AUX_CHANNEL_C, INTEL_GVT_IRQ_INFO_PCH);
		SET_BIT_INFO(irq, 27, AUX_CHANNEL_D, INTEL_GVT_IRQ_INFO_PCH);

		SET_BIT_INFO(irq, 4, PRIMARY_A_FLIP_DONE, INTEL_GVT_IRQ_INFO_DE_PIPE_A);
		SET_BIT_INFO(irq, 5, SPRITE_A_FLIP_DONE, INTEL_GVT_IRQ_INFO_DE_PIPE_A);

		SET_BIT_INFO(irq, 4, PRIMARY_B_FLIP_DONE, INTEL_GVT_IRQ_INFO_DE_PIPE_B);
		SET_BIT_INFO(irq, 5, SPRITE_B_FLIP_DONE, INTEL_GVT_IRQ_INFO_DE_PIPE_B);

		SET_BIT_INFO(irq, 4, PRIMARY_C_FLIP_DONE, INTEL_GVT_IRQ_INFO_DE_PIPE_C);
		SET_BIT_INFO(irq, 5, SPRITE_C_FLIP_DONE, INTEL_GVT_IRQ_INFO_DE_PIPE_C);
	} else if (GRAPHICS_VER(gvt->gt->i915) >= 9) {
		SET_BIT_INFO(irq, 25, AUX_CHANNEL_B, INTEL_GVT_IRQ_INFO_DE_PORT);
		SET_BIT_INFO(irq, 26, AUX_CHANNEL_C, INTEL_GVT_IRQ_INFO_DE_PORT);
		SET_BIT_INFO(irq, 27, AUX_CHANNEL_D, INTEL_GVT_IRQ_INFO_DE_PORT);

		SET_BIT_INFO(irq, 3, PRIMARY_A_FLIP_DONE, INTEL_GVT_IRQ_INFO_DE_PIPE_A);
		SET_BIT_INFO(irq, 3, PRIMARY_B_FLIP_DONE, INTEL_GVT_IRQ_INFO_DE_PIPE_B);
		SET_BIT_INFO(irq, 3, PRIMARY_C_FLIP_DONE, INTEL_GVT_IRQ_INFO_DE_PIPE_C);

		SET_BIT_INFO(irq, 4, SPRITE_A_FLIP_DONE, INTEL_GVT_IRQ_INFO_DE_PIPE_A);
		SET_BIT_INFO(irq, 4, SPRITE_B_FLIP_DONE, INTEL_GVT_IRQ_INFO_DE_PIPE_B);
		SET_BIT_INFO(irq, 4, SPRITE_C_FLIP_DONE, INTEL_GVT_IRQ_INFO_DE_PIPE_C);
	}

	/* GEN8 interrupt PCU events */
	SET_BIT_INFO(irq, 24, PCU_THERMAL, INTEL_GVT_IRQ_INFO_PCU);
	SET_BIT_INFO(irq, 25, PCU_PCODE2DRIVER_MAILBOX, INTEL_GVT_IRQ_INFO_PCU);
}

static const struct intel_gvt_irq_ops gen8_irq_ops = {
	.init_irq = gen8_init_irq,
	.check_pending_irq = gen8_check_pending_irq,
};

/**
 * intel_vgpu_trigger_virtual_event - Trigger a virtual event for a vGPU
 * @vgpu: a vGPU
 * @event: interrupt event
 *
 * This function is used to trigger a virtual interrupt event for vGPU.
 * The caller provides the event to be triggered, the framework itself
 * will emulate the IRQ register bit change.
 *
 */
void intel_vgpu_trigger_virtual_event(struct intel_vgpu *vgpu,
	enum intel_gvt_event_type event)
{
	struct drm_i915_private *i915 = vgpu->gvt->gt->i915;
	struct intel_gvt *gvt = vgpu->gvt;
	struct intel_gvt_irq *irq = &gvt->irq;
	gvt_event_virt_handler_t handler;
	const struct intel_gvt_irq_ops *ops = gvt->irq.ops;

	handler = get_event_virt_handler(irq, event);
	drm_WARN_ON(&i915->drm, !handler);

	handler(irq, event, vgpu);

	ops->check_pending_irq(vgpu);
}

static void init_events(
	struct intel_gvt_irq *irq)
{
	int i;

	for (i = 0; i < INTEL_GVT_EVENT_MAX; i++) {
		irq->events[i].info = NULL;
		irq->events[i].v_handler = handle_default_event_virt;
	}
}

/**
 * intel_gvt_init_irq - initialize GVT-g IRQ emulation subsystem
 * @gvt: a GVT device
 *
 * This function is called at driver loading stage, to initialize the GVT-g IRQ
 * emulation subsystem.
 *
 * Returns:
 * Zero on success, negative error code if failed.
 */
int intel_gvt_init_irq(struct intel_gvt *gvt)
{
	struct intel_gvt_irq *irq = &gvt->irq;

	gvt_dbg_core("init irq framework\n");

	irq->ops = &gen8_irq_ops;
	irq->irq_map = gen8_irq_map;

	/* common event initialization */
	init_events(irq);

	/* gen specific initialization */
	irq->ops->init_irq(irq);

	init_irq_map(irq);

	return 0;
}<|MERGE_RESOLUTION|>--- conflicted
+++ resolved
@@ -40,10 +40,6 @@
 	char *name;
 	i915_reg_t reg_base;
 	enum intel_gvt_event_type bit_to_event[INTEL_GVT_IRQ_BITWIDTH];
-<<<<<<< HEAD
-	unsigned long warned;
-=======
->>>>>>> 2d5404ca
 	int group;
 	DECLARE_BITMAP(downstream_irq_bitmap, INTEL_GVT_IRQ_BITWIDTH);
 	bool has_upstream_irq;
@@ -456,11 +452,7 @@
 	if (!test_bit(INTEL_VGPU_STATUS_ATTACHED, vgpu->status))
 		return;
 	if (vgpu->msi_trigger)
-<<<<<<< HEAD
-		eventfd_signal(vgpu->msi_trigger, 1);
-=======
 		eventfd_signal(vgpu->msi_trigger);
->>>>>>> 2d5404ca
 }
 
 static void propagate_event(struct intel_gvt_irq *irq,
