--- conflicted
+++ resolved
@@ -32,13 +32,8 @@
  *
  */
 
-<<<<<<< HEAD
-#include "i915_drv.h"
-#include "i915_reg.h"
-=======
 #include "display/intel_dp_aux_regs.h"
 #include "display/intel_gmbus_regs.h"
->>>>>>> eb3cdb58
 #include "gvt.h"
 #include "i915_drv.h"
 #include "i915_reg.h"
