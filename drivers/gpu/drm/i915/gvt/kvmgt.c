--- conflicted
+++ resolved
@@ -231,35 +231,16 @@
 static void gvt_unpin_guest_page(struct intel_vgpu *vgpu, unsigned long gfn,
 		unsigned long size)
 {
-<<<<<<< HEAD
-	struct drm_i915_private *i915 = vgpu->gvt->gt->i915;
-	int total_pages = DIV_ROUND_UP(size, PAGE_SIZE);
-	int npage;
-	int ret;
-
-	for (npage = 0; npage < total_pages; npage++) {
-		unsigned long cur_gfn = gfn + npage;
-
-		ret = vfio_group_unpin_pages(vgpu->vfio_group, &cur_gfn, 1);
-		drm_WARN_ON(&i915->drm, ret != 1);
-	}
-=======
 	vfio_unpin_pages(&vgpu->vfio_device, gfn << PAGE_SHIFT,
 			 DIV_ROUND_UP(size, PAGE_SIZE));
->>>>>>> 21819c95
 }
 
 /* Pin a normal or compound guest page for dma. */
 static int gvt_pin_guest_page(struct intel_vgpu *vgpu, unsigned long gfn,
 		unsigned long size, struct page **page)
 {
-<<<<<<< HEAD
 	int total_pages = DIV_ROUND_UP(size, PAGE_SIZE);
-	unsigned long base_pfn = 0;
-=======
 	struct page *base_page = NULL;
-	int total_pages;
->>>>>>> 21819c95
 	int npage;
 	int ret;
 
