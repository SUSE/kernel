--- conflicted
+++ resolved
@@ -187,13 +187,8 @@
 			  GEN8_DE_PORT_HOTPLUG(HPD_PORT_C));
 
 		for_each_pipe(dev_priv, pipe) {
-<<<<<<< HEAD
-			vgpu_vreg_t(vgpu, PIPECONF(pipe)) &=
-				~(PIPECONF_ENABLE | PIPECONF_STATE_ENABLE);
-=======
 			vgpu_vreg_t(vgpu, TRANSCONF(pipe)) &=
 				~(TRANSCONF_ENABLE | TRANSCONF_STATE_ENABLE);
->>>>>>> eb3cdb58
 			vgpu_vreg_t(vgpu, DSPCNTR(pipe)) &= ~DISP_ENABLE;
 			vgpu_vreg_t(vgpu, SPRCTL(pipe)) &= ~SPRITE_ENABLE;
 			vgpu_vreg_t(vgpu, CURCNTR(pipe)) &= ~MCURSOR_MODE_MASK;
@@ -253,13 +248,8 @@
 		 *   TRANSCODER_A can be enabled. PORT_x depends on the input of
 		 *   setup_virtual_dp_monitor.
 		 */
-<<<<<<< HEAD
-		vgpu_vreg_t(vgpu, PIPECONF(PIPE_A)) |= PIPECONF_ENABLE;
-		vgpu_vreg_t(vgpu, PIPECONF(PIPE_A)) |= PIPECONF_STATE_ENABLE;
-=======
 		vgpu_vreg_t(vgpu, TRANSCONF(TRANSCODER_A)) |= TRANSCONF_ENABLE;
 		vgpu_vreg_t(vgpu, TRANSCONF(TRANSCODER_A)) |= TRANSCONF_STATE_ENABLE;
->>>>>>> eb3cdb58
 
 		/*
 		 * Golden M/N are calculated based on:
