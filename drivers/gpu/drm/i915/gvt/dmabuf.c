--- conflicted
+++ resolved
@@ -42,12 +42,7 @@
 
 #define GEN8_DECODE_PTE(pte) (pte & GENMASK_ULL(63, 12))
 
-<<<<<<< HEAD
-static int vgpu_gem_get_pages(
-		struct drm_i915_gem_object *obj)
-=======
 static int vgpu_gem_get_pages(struct drm_i915_gem_object *obj)
->>>>>>> eb3cdb58
 {
 	struct drm_i915_private *dev_priv = to_i915(obj->base.dev);
 	struct intel_vgpu *vgpu;
