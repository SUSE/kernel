--- conflicted
+++ resolved
@@ -36,10 +36,7 @@
 #include <uapi/linux/pci_regs.h>
 #include <linux/kvm_host.h>
 #include <linux/vfio.h>
-<<<<<<< HEAD
-=======
 #include <linux/mdev.h>
->>>>>>> eb3cdb58
 
 #include "i915_drv.h"
 #include "intel_gvt.h"
@@ -175,26 +172,18 @@
 
 #define KVMGT_DEBUGFS_FILENAME		"kvmgt_nr_cache_entries"
 
-<<<<<<< HEAD
-=======
 enum {
 	INTEL_VGPU_STATUS_ATTACHED = 0,
 	INTEL_VGPU_STATUS_ACTIVE,
 	INTEL_VGPU_STATUS_NR_BITS,
 };
 
->>>>>>> eb3cdb58
 struct intel_vgpu {
 	struct vfio_device vfio_device;
 	struct intel_gvt *gvt;
 	struct mutex vgpu_lock;
 	int id;
-<<<<<<< HEAD
-	bool active;
-	bool attached;
-=======
 	DECLARE_BITMAP(status, INTEL_VGPU_STATUS_NR_BITS);
->>>>>>> eb3cdb58
 	bool pv_notified;
 	bool failsafe;
 	unsigned int resetting_eng;
@@ -229,10 +218,6 @@
 
 	u32 scan_nonprivbb;
 
-<<<<<<< HEAD
-	struct vfio_device vfio_device;
-=======
->>>>>>> eb3cdb58
 	struct vfio_region *region;
 	int num_regions;
 	struct eventfd_ctx *intx_trigger;
@@ -247,11 +232,6 @@
 	unsigned long nr_cache_entries;
 	struct mutex cache_lock;
 
-<<<<<<< HEAD
-	atomic_t released;
-
-=======
->>>>>>> eb3cdb58
 	struct kvm_page_track_notifier_node track_node;
 #define NR_BKT (1 << 18)
 	struct hlist_head ptable[NR_BKT];
@@ -472,20 +452,6 @@
 /* ring context size i.e. the first 0x50 dwords*/
 #define RING_CTX_SIZE 320
 
-<<<<<<< HEAD
-struct intel_vgpu_creation_params {
-	__u64 low_gm_sz;  /* in MB */
-	__u64 high_gm_sz; /* in MB */
-	__u64 fence_sz;
-	__u64 resolution;
-	__s32 primary;
-	__u64 vgpu_id;
-
-	__u32 weight;
-};
-
-=======
->>>>>>> eb3cdb58
 int intel_vgpu_alloc_resource(struct intel_vgpu *vgpu,
 			      const struct intel_vgpu_config *conf);
 void intel_vgpu_reset_resource(struct intel_vgpu *vgpu);
@@ -764,11 +730,7 @@
 static inline int intel_gvt_read_gpa(struct intel_vgpu *vgpu, unsigned long gpa,
 		void *buf, unsigned long len)
 {
-<<<<<<< HEAD
-	if (!vgpu->attached)
-=======
 	if (!test_bit(INTEL_VGPU_STATUS_ATTACHED, vgpu->status))
->>>>>>> eb3cdb58
 		return -ESRCH;
 	return vfio_dma_rw(&vgpu->vfio_device, gpa, buf, len, false);
 }
@@ -786,11 +748,7 @@
 static inline int intel_gvt_write_gpa(struct intel_vgpu *vgpu,
 		unsigned long gpa, void *buf, unsigned long len)
 {
-<<<<<<< HEAD
-	if (!vgpu->attached)
-=======
 	if (!test_bit(INTEL_VGPU_STATUS_ATTACHED, vgpu->status))
->>>>>>> eb3cdb58
 		return -ESRCH;
 	return vfio_dma_rw(&vgpu->vfio_device, gpa, buf, len, true);
 }
