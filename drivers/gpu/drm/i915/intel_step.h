/* SPDX-License-Identifier: MIT */
/*
 * Copyright © 2020,2021 Intel Corporation
 */

#ifndef __INTEL_STEP_H__
#define __INTEL_STEP_H__

#include <linux/types.h>

struct drm_i915_private;

struct intel_step_info {
<<<<<<< HEAD
=======
	/*
	 * It is expected to have 4 number steps per letter. Deviation from
	 * the expectation breaks gmd_to_intel_step().
	 */
>>>>>>> eb3cdb58
	u8 graphics_step;	/* Represents the compute tile on Xe_HPC */
	u8 display_step;
	u8 media_step;
	u8 basedie_step;
};

#define STEP_ENUM_VAL(name)  STEP_##name,

#define STEP_NAME_LIST(func)		\
	func(A0)			\
	func(A1)			\
	func(A2)			\
<<<<<<< HEAD
=======
	func(A3)			\
>>>>>>> eb3cdb58
	func(B0)			\
	func(B1)			\
	func(B2)			\
	func(B3)			\
	func(C0)			\
	func(C1)			\
<<<<<<< HEAD
	func(D0)			\
	func(D1)			\
	func(E0)			\
	func(F0)			\
	func(G0)			\
	func(H0)			\
	func(I0)			\
	func(I1)			\
	func(J0)
=======
	func(C2)			\
	func(C3)			\
	func(D0)			\
	func(D1)			\
	func(D2)			\
	func(D3)			\
	func(E0)			\
	func(E1)			\
	func(E2)			\
	func(E3)			\
	func(F0)			\
	func(F1)			\
	func(F2)			\
	func(F3)			\
	func(G0)			\
	func(G1)			\
	func(G2)			\
	func(G3)			\
	func(H0)			\
	func(H1)			\
	func(H2)			\
	func(H3)			\
	func(I0)			\
	func(I1)			\
	func(I2)			\
	func(I3)			\
	func(J0)			\
	func(J1)			\
	func(J2)			\
	func(J3)
>>>>>>> eb3cdb58

/*
 * Symbolic steppings that do not match the hardware. These are valid both as gt
 * and display steppings as symbolic names.
 */
enum intel_step {
	STEP_NONE = 0,
	STEP_NAME_LIST(STEP_ENUM_VAL)
	STEP_FUTURE,
	STEP_FOREVER,
};

void intel_step_init(struct drm_i915_private *i915);
const char *intel_step_name(enum intel_step step);

#endif /* __INTEL_STEP_H__ */<|MERGE_RESOLUTION|>--- conflicted
+++ resolved
@@ -11,13 +11,10 @@
 struct drm_i915_private;
 
 struct intel_step_info {
-<<<<<<< HEAD
-=======
 	/*
 	 * It is expected to have 4 number steps per letter. Deviation from
 	 * the expectation breaks gmd_to_intel_step().
 	 */
->>>>>>> eb3cdb58
 	u8 graphics_step;	/* Represents the compute tile on Xe_HPC */
 	u8 display_step;
 	u8 media_step;
@@ -30,27 +27,13 @@
 	func(A0)			\
 	func(A1)			\
 	func(A2)			\
-<<<<<<< HEAD
-=======
 	func(A3)			\
->>>>>>> eb3cdb58
 	func(B0)			\
 	func(B1)			\
 	func(B2)			\
 	func(B3)			\
 	func(C0)			\
 	func(C1)			\
-<<<<<<< HEAD
-	func(D0)			\
-	func(D1)			\
-	func(E0)			\
-	func(F0)			\
-	func(G0)			\
-	func(H0)			\
-	func(I0)			\
-	func(I1)			\
-	func(J0)
-=======
 	func(C2)			\
 	func(C3)			\
 	func(D0)			\
@@ -81,7 +64,6 @@
 	func(J1)			\
 	func(J2)			\
 	func(J3)
->>>>>>> eb3cdb58
 
 /*
  * Symbolic steppings that do not match the hardware. These are valid both as gt
