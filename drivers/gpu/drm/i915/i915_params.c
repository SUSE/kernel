/*
 * Copyright © 2014 Intel Corporation
 *
 * Permission is hereby granted, free of charge, to any person obtaining a
 * copy of this software and associated documentation files (the
 * "Software"), to deal in the Software without restriction, including
 * without limitation the rights to use, copy, modify, merge, publish,
 * distribute, sub license, and/or sell copies of the Software, and to
 * permit persons to whom the Software is furnished to do so, subject to
 * the following conditions:
 *
 * The above copyright notice and this permission notice (including the
 * next paragraph) shall be included in all copies or substantial portions
 * of the Software.
 *
 * THE SOFTWARE IS PROVIDED "AS IS", WITHOUT WARRANTY OF ANY KIND, EXPRESS OR
 * IMPLIED, INCLUDING BUT NOT LIMITED TO THE WARRANTIES OF MERCHANTABILITY,
 * FITNESS FOR A PARTICULAR PURPOSE AND NONINFRINGEMENT.  IN NO EVENT SHALL
 * THE AUTHORS OR COPYRIGHT HOLDERS BE LIABLE FOR ANY CLAIM, DAMAGES OR OTHER
 * LIABILITY, WHETHER IN AN ACTION OF CONTRACT, TORT OR OTHERWISE, ARISING
 * FROM, OUT OF OR IN CONNECTION WITH THE SOFTWARE OR THE USE OR OTHER DEALINGS
 * IN THE SOFTWARE.
 */

#include <linux/string_helpers.h>

#include <drm/drm_print.h>

#include "i915_params.h"
#include "i915_drv.h"

DECLARE_DYNDBG_CLASSMAP(drm_debug_classes, DD_CLASS_TYPE_DISJOINT_BITS, 0,
			"DRM_UT_CORE",
			"DRM_UT_DRIVER",
			"DRM_UT_KMS",
			"DRM_UT_PRIME",
			"DRM_UT_ATOMIC",
			"DRM_UT_VBL",
			"DRM_UT_STATE",
			"DRM_UT_LEASE",
			"DRM_UT_DP",
			"DRM_UT_DRMRES");

#define i915_param_named(name, T, perm, desc) \
	module_param_named(name, i915_modparams.name, T, perm); \
	MODULE_PARM_DESC(name, desc)
#define i915_param_named_unsafe(name, T, perm, desc) \
	module_param_named_unsafe(name, i915_modparams.name, T, perm); \
	MODULE_PARM_DESC(name, desc)

struct i915_params i915_modparams __read_mostly = {
#define MEMBER(T, member, value, ...) .member = (value),
	I915_PARAMS_FOR_EACH(MEMBER)
#undef MEMBER
};

/*
 * Note: As a rule, keep module parameter sysfs permissions read-only
 * 0400. Runtime changes are only supported through i915 debugfs.
 *
 * For any exceptions requiring write access and runtime changes through module
 * parameter sysfs, prevent debugfs file creation by setting the parameter's
 * debugfs mode to 0.
 */

i915_param_named(modeset, int, 0400,
	"Deprecated. Use the 'nomodeset' kernel parameter instead.");

i915_param_named_unsafe(reset, uint, 0400,
	"Attempt GPU resets (0=disabled, 1=full gpu reset, 2=engine reset [default])");

#if IS_ENABLED(CONFIG_DRM_I915_CAPTURE_ERROR)
i915_param_named(error_capture, bool, 0400,
	"Record the GPU state following a hang. "
	"This information in /sys/class/drm/card<N>/error is vital for "
	"triaging and debugging hangs.");
#endif

i915_param_named_unsafe(enable_hangcheck, bool, 0400,
	"Periodically check GPU activity for detecting hangs. "
	"WARNING: Disabling this can cause system wide hangs. "
	"(default: true)");

i915_param_named_unsafe(force_probe, charp, 0400,
	"Force probe options for specified supported devices. "
	"See CONFIG_DRM_I915_FORCE_PROBE for details.");

<<<<<<< HEAD
i915_param_named_unsafe(disable_power_well, int, 0400,
	"Disable display power wells when possible "
	"(-1=auto [default], 0=power wells always on, 1=power wells disabled when possible)");

i915_param_named_unsafe(enable_ips, int, 0400, "Enable IPS (default: true)");

i915_param_named_unsafe(enable_dpt, bool, 0400,
	"Enable display page table (DPT) (default: true)");

i915_param_named_unsafe(load_detect_test, bool, 0400,
	"Force-enable the VGA load detect code for testing (default:false). "
	"For developers only.");

i915_param_named_unsafe(force_reset_modeset_test, bool, 0400,
	"Force a modeset during gpu reset for testing (default:false). "
	"For developers only.");

i915_param_named_unsafe(invert_brightness, int, 0400,
	"Invert backlight brightness "
	"(-1 force normal, 0 machine defaults, 1 force inversion), please "
	"report PCI device ID, subsystem vendor and subsystem device ID "
	"to dri-devel@lists.freedesktop.org, if your machine needs it. "
	"It will then be included in an upcoming module version.");

i915_param_named(disable_display, bool, 0400,
	"Disable display (default: false)");

=======
>>>>>>> 2d5404ca
i915_param_named(memtest, bool, 0400,
	"Perform a read/write test of all device memory on module load (default: off)");

i915_param_named(mmio_debug, int, 0400,
	"Enable the MMIO debug code for the first N failures (default: off). "
	"This may negatively affect performance.");

i915_param_named_unsafe(enable_guc, int, 0400,
	"Enable GuC load for GuC submission and/or HuC load. "
	"Required functionality can be selected using bitmask values. "
	"(-1=auto [default], 0=disable, 1=GuC submission, 2=HuC load)");

i915_param_named(guc_log_level, int, 0400,
	"GuC firmware logging level. Requires GuC to be loaded. "
	"(-1=auto [default], 0=disable, 1..4=enable with verbosity min..max)");

i915_param_named_unsafe(guc_firmware_path, charp, 0400,
	"GuC firmware path to use instead of the default one");

i915_param_named_unsafe(huc_firmware_path, charp, 0400,
	"HuC firmware path to use instead of the default one");

i915_param_named_unsafe(gsc_firmware_path, charp, 0400,
	"GSC firmware path to use instead of the default one");

#if IS_ENABLED(CONFIG_DRM_I915_DEBUG)
i915_param_named_unsafe(inject_probe_failure, uint, 0400,
	"Force an error after a number of failure check points (0:disabled (default), N:force failure at the Nth failure check point)");
#endif

#if IS_ENABLED(CONFIG_DRM_I915_GVT)
i915_param_named(enable_gvt, bool, 0400,
	"Enable support for Intel GVT-g graphics virtualization host support(default:false)");
#endif

#if CONFIG_DRM_I915_REQUEST_TIMEOUT
i915_param_named_unsafe(request_timeout_ms, uint, 0600,
			"Default request/fence/batch buffer expiration timeout.");
#endif

i915_param_named_unsafe(lmem_size, uint, 0400,
			"Set the lmem size(in MiB) for each region. (default: 0, all memory)");
i915_param_named_unsafe(lmem_bar_size, uint, 0400,
			"Set the lmem bar size(in MiB).");

#if IS_ENABLED(CONFIG_DRM_I915_REPLAY_GPU_HANGS_API)
i915_param_named(enable_debug_only_api, bool, 0400,
		 "Enable support for unstable debug only userspace API. (default:false)");
#endif

static void _param_print_bool(struct drm_printer *p, const char *name,
			      bool val)
{
	drm_printf(p, "i915.%s=%s\n", name, str_yes_no(val));
}

static void _param_print_int(struct drm_printer *p, const char *name,
			     int val)
{
	drm_printf(p, "i915.%s=%d\n", name, val);
}

static void _param_print_uint(struct drm_printer *p, const char *name,
			      unsigned int val)
{
	drm_printf(p, "i915.%s=%u\n", name, val);
}

static void _param_print_ulong(struct drm_printer *p, const char *name,
			       unsigned long val)
{
	drm_printf(p, "i915.%s=%lu\n", name, val);
}

static void _param_print_charp(struct drm_printer *p, const char *name,
			       const char *val)
{
	drm_printf(p, "i915.%s=%s\n", name, val);
}

#define _param_print(p, name, val)				\
	_Generic(val,						\
		 bool: _param_print_bool,			\
		 int: _param_print_int,				\
		 unsigned int: _param_print_uint,		\
		 unsigned long: _param_print_ulong,		\
		 char *: _param_print_charp)(p, name, val)

/**
 * i915_params_dump - dump i915 modparams
 * @params: i915 modparams
 * @p: the &drm_printer
 *
 * Pretty printer for i915 modparams.
 */
void i915_params_dump(const struct i915_params *params, struct drm_printer *p)
{
#define PRINT(T, x, ...) _param_print(p, #x, params->x);
	I915_PARAMS_FOR_EACH(PRINT);
#undef PRINT
}

static void _param_dup_charp(char **valp)
{
	*valp = kstrdup(*valp, GFP_ATOMIC);
}

static void _param_nop(void *valp)
{
}

#define _param_dup(valp)				\
	_Generic(valp,					\
		 char **: _param_dup_charp,		\
		 default: _param_nop)(valp)

void i915_params_copy(struct i915_params *dest, const struct i915_params *src)
{
	*dest = *src;
#define DUP(T, x, ...) _param_dup(&dest->x);
	I915_PARAMS_FOR_EACH(DUP);
#undef DUP
}

static void _param_free_charp(char **valp)
{
	kfree(*valp);
	*valp = NULL;
}

#define _param_free(valp)				\
	_Generic(valp,					\
		 char **: _param_free_charp,		\
		 default: _param_nop)(valp)

/* free the allocated members, *not* the passed in params itself */
void i915_params_free(struct i915_params *params)
{
#define FREE(T, x, ...) _param_free(&params->x);
	I915_PARAMS_FOR_EACH(FREE);
#undef FREE
}<|MERGE_RESOLUTION|>--- conflicted
+++ resolved
@@ -85,36 +85,6 @@
 	"Force probe options for specified supported devices. "
 	"See CONFIG_DRM_I915_FORCE_PROBE for details.");
 
-<<<<<<< HEAD
-i915_param_named_unsafe(disable_power_well, int, 0400,
-	"Disable display power wells when possible "
-	"(-1=auto [default], 0=power wells always on, 1=power wells disabled when possible)");
-
-i915_param_named_unsafe(enable_ips, int, 0400, "Enable IPS (default: true)");
-
-i915_param_named_unsafe(enable_dpt, bool, 0400,
-	"Enable display page table (DPT) (default: true)");
-
-i915_param_named_unsafe(load_detect_test, bool, 0400,
-	"Force-enable the VGA load detect code for testing (default:false). "
-	"For developers only.");
-
-i915_param_named_unsafe(force_reset_modeset_test, bool, 0400,
-	"Force a modeset during gpu reset for testing (default:false). "
-	"For developers only.");
-
-i915_param_named_unsafe(invert_brightness, int, 0400,
-	"Invert backlight brightness "
-	"(-1 force normal, 0 machine defaults, 1 force inversion), please "
-	"report PCI device ID, subsystem vendor and subsystem device ID "
-	"to dri-devel@lists.freedesktop.org, if your machine needs it. "
-	"It will then be included in an upcoming module version.");
-
-i915_param_named(disable_display, bool, 0400,
-	"Disable display (default: false)");
-
-=======
->>>>>>> 2d5404ca
 i915_param_named(memtest, bool, 0400,
 	"Perform a read/write test of all device memory on module load (default: off)");
 
