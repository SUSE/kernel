// SPDX-License-Identifier: MIT
/*
 * Copyright © 2019 Intel Corporation
 */

#include <linux/list.h>
#include <linux/list_sort.h>
#include <linux/llist.h>

#include "i915_drv.h"
#include "intel_engine.h"
#include "intel_engine_user.h"
#include "intel_gt.h"
#include "uc/intel_guc_submission.h"

struct intel_engine_cs *
intel_engine_lookup_user(struct drm_i915_private *i915, u8 class, u8 instance)
{
	struct rb_node *p = i915->uabi_engines.rb_node;

	while (p) {
		struct intel_engine_cs *it =
			rb_entry(p, typeof(*it), uabi_node);

		if (class < it->uabi_class)
			p = p->rb_left;
		else if (class > it->uabi_class ||
			 instance > it->uabi_instance)
			p = p->rb_right;
		else if (instance < it->uabi_instance)
			p = p->rb_left;
		else
			return it;
	}

	return NULL;
}

void intel_engine_add_user(struct intel_engine_cs *engine)
{
	llist_add((struct llist_node *)&engine->uabi_node,
		  (struct llist_head *)&engine->i915->uabi_engines);
}

static const u8 uabi_classes[] = {
	[RENDER_CLASS] = I915_ENGINE_CLASS_RENDER,
	[COPY_ENGINE_CLASS] = I915_ENGINE_CLASS_COPY,
	[VIDEO_DECODE_CLASS] = I915_ENGINE_CLASS_VIDEO,
	[VIDEO_ENHANCEMENT_CLASS] = I915_ENGINE_CLASS_VIDEO_ENHANCE,
	[COMPUTE_CLASS] = I915_ENGINE_CLASS_COMPUTE,
};

static int engine_cmp(void *priv, const struct list_head *A,
		      const struct list_head *B)
{
	const struct intel_engine_cs *a =
		container_of((struct rb_node *)A, typeof(*a), uabi_node);
	const struct intel_engine_cs *b =
		container_of((struct rb_node *)B, typeof(*b), uabi_node);

	if (uabi_classes[a->class] < uabi_classes[b->class])
		return -1;
	if (uabi_classes[a->class] > uabi_classes[b->class])
		return 1;

	if (a->instance < b->instance)
		return -1;
	if (a->instance > b->instance)
		return 1;

	return 0;
}

static struct llist_node *get_engines(struct drm_i915_private *i915)
{
	return llist_del_all((struct llist_head *)&i915->uabi_engines);
}

static void sort_engines(struct drm_i915_private *i915,
			 struct list_head *engines)
{
	struct llist_node *pos, *next;

	llist_for_each_safe(pos, next, get_engines(i915)) {
		struct intel_engine_cs *engine =
			container_of((struct rb_node *)pos, typeof(*engine),
				     uabi_node);
		list_add((struct list_head *)&engine->uabi_node, engines);
	}
	list_sort(NULL, engines, engine_cmp);
}

static void set_scheduler_caps(struct drm_i915_private *i915)
{
	static const struct {
		u8 engine;
		u8 sched;
	} map[] = {
#define MAP(x, y) { ilog2(I915_ENGINE_##x), ilog2(I915_SCHEDULER_CAP_##y) }
		MAP(HAS_PREEMPTION, PREEMPTION),
		MAP(HAS_SEMAPHORES, SEMAPHORES),
		MAP(SUPPORTS_STATS, ENGINE_BUSY_STATS),
#undef MAP
	};
	struct intel_engine_cs *engine;
	u32 enabled, disabled;

	enabled = 0;
	disabled = 0;
	for_each_uabi_engine(engine, i915) { /* all engines must agree! */
		int i;

		if (engine->sched_engine->schedule)
			enabled |= (I915_SCHEDULER_CAP_ENABLED |
				    I915_SCHEDULER_CAP_PRIORITY);
		else
			disabled |= (I915_SCHEDULER_CAP_ENABLED |
				     I915_SCHEDULER_CAP_PRIORITY);

		if (intel_uc_uses_guc_submission(&to_gt(i915)->uc))
			enabled |= I915_SCHEDULER_CAP_STATIC_PRIORITY_MAP;

		for (i = 0; i < ARRAY_SIZE(map); i++) {
			if (engine->flags & BIT(map[i].engine))
				enabled |= BIT(map[i].sched);
			else
				disabled |= BIT(map[i].sched);
		}
	}

	i915->caps.scheduler = enabled & ~disabled;
	if (!(i915->caps.scheduler & I915_SCHEDULER_CAP_ENABLED))
		i915->caps.scheduler = 0;
}

const char *intel_engine_class_repr(u8 class)
{
	static const char * const uabi_names[] = {
		[RENDER_CLASS] = "rcs",
		[COPY_ENGINE_CLASS] = "bcs",
		[VIDEO_DECODE_CLASS] = "vcs",
		[VIDEO_ENHANCEMENT_CLASS] = "vecs",
<<<<<<< HEAD
=======
		[OTHER_CLASS] = "other",
>>>>>>> eb3cdb58
		[COMPUTE_CLASS] = "ccs",
	};

	if (class >= ARRAY_SIZE(uabi_names) || !uabi_names[class])
		return "xxx";

	return uabi_names[class];
}

struct legacy_ring {
	struct intel_gt *gt;
	u8 class;
	u8 instance;
};

static int legacy_ring_idx(const struct legacy_ring *ring)
{
	static const struct {
		u8 base, max;
	} map[] = {
		[RENDER_CLASS] = { RCS0, 1 },
		[COPY_ENGINE_CLASS] = { BCS0, 1 },
		[VIDEO_DECODE_CLASS] = { VCS0, I915_MAX_VCS },
		[VIDEO_ENHANCEMENT_CLASS] = { VECS0, I915_MAX_VECS },
		[COMPUTE_CLASS] = { CCS0, I915_MAX_CCS },
	};

	if (GEM_DEBUG_WARN_ON(ring->class >= ARRAY_SIZE(map)))
		return INVALID_ENGINE;

	if (GEM_DEBUG_WARN_ON(ring->instance >= map[ring->class].max))
		return INVALID_ENGINE;

	return map[ring->class].base + ring->instance;
}

static void add_legacy_ring(struct legacy_ring *ring,
			    struct intel_engine_cs *engine)
{
	if (engine->gt != ring->gt || engine->class != ring->class) {
		ring->gt = engine->gt;
		ring->class = engine->class;
		ring->instance = 0;
	}

	engine->legacy_idx = legacy_ring_idx(ring);
	if (engine->legacy_idx != INVALID_ENGINE)
		ring->instance++;
}

static void engine_rename(struct intel_engine_cs *engine, const char *name, u16 instance)
{
	char old[sizeof(engine->name)];

	memcpy(old, engine->name, sizeof(engine->name));
	scnprintf(engine->name, sizeof(engine->name), "%s%u", name, instance);
	drm_dbg(&engine->i915->drm, "renamed %s to %s\n", old, engine->name);
}

void intel_engines_driver_register(struct drm_i915_private *i915)
{
	struct legacy_ring ring = {};
	struct list_head *it, *next;
	struct rb_node **p, *prev;
	LIST_HEAD(engines);

	sort_engines(i915, &engines);

	prev = NULL;
	p = &i915->uabi_engines.rb_node;
	list_for_each_safe(it, next, &engines) {
		struct intel_engine_cs *engine =
			container_of((struct rb_node *)it, typeof(*engine),
				     uabi_node);

		if (intel_gt_has_unrecoverable_error(engine->gt))
			continue; /* ignore incomplete engines */

		/*
		 * We don't want to expose the GSC engine to the users, but we
		 * still rename it so it is easier to identify in the debug logs
		 */
		if (engine->id == GSC0) {
			engine_rename(engine, "gsc", 0);
			continue;
		}

		GEM_BUG_ON(engine->class >= ARRAY_SIZE(uabi_classes));
		engine->uabi_class = uabi_classes[engine->class];

		GEM_BUG_ON(engine->uabi_class >=
			   ARRAY_SIZE(i915->engine_uabi_class_count));
		engine->uabi_instance =
			i915->engine_uabi_class_count[engine->uabi_class]++;

		/* Replace the internal name with the final user facing name */
		engine_rename(engine,
			      intel_engine_class_repr(engine->class),
			      engine->uabi_instance);

		rb_link_node(&engine->uabi_node, prev, p);
		rb_insert_color(&engine->uabi_node, &i915->uabi_engines);

		GEM_BUG_ON(intel_engine_lookup_user(i915,
						    engine->uabi_class,
						    engine->uabi_instance) != engine);

		/* Fix up the mapping to match default execbuf::user_map[] */
		add_legacy_ring(&ring, engine);

		prev = &engine->uabi_node;
		p = &prev->rb_right;
	}

	if (IS_ENABLED(CONFIG_DRM_I915_SELFTESTS) &&
	    IS_ENABLED(CONFIG_DRM_I915_DEBUG_GEM)) {
		struct intel_engine_cs *engine;
		unsigned int isolation;
		int class, inst;
		int errors = 0;

		for (class = 0; class < ARRAY_SIZE(i915->engine_uabi_class_count); class++) {
			for (inst = 0; inst < i915->engine_uabi_class_count[class]; inst++) {
				engine = intel_engine_lookup_user(i915,
								  class, inst);
				if (!engine) {
					pr_err("UABI engine not found for { class:%d, instance:%d }\n",
					       class, inst);
					errors++;
					continue;
				}

				if (engine->uabi_class != class ||
				    engine->uabi_instance != inst) {
					pr_err("Wrong UABI engine:%s { class:%d, instance:%d } found for { class:%d, instance:%d }\n",
					       engine->name,
					       engine->uabi_class,
					       engine->uabi_instance,
					       class, inst);
					errors++;
					continue;
				}
			}
		}

		/*
		 * Make sure that classes with multiple engine instances all
		 * share the same basic configuration.
		 */
		isolation = intel_engines_has_context_isolation(i915);
		for_each_uabi_engine(engine, i915) {
			unsigned int bit = BIT(engine->uabi_class);
			unsigned int expected = engine->default_state ? bit : 0;

			if ((isolation & bit) != expected) {
				pr_err("mismatching default context state for class %d on engine %s\n",
				       engine->uabi_class, engine->name);
				errors++;
			}
		}

		if (drm_WARN(&i915->drm, errors,
			     "Invalid UABI engine mapping found"))
			i915->uabi_engines = RB_ROOT;
	}

	set_scheduler_caps(i915);
}

unsigned int intel_engines_has_context_isolation(struct drm_i915_private *i915)
{
	struct intel_engine_cs *engine;
	unsigned int which;

	which = 0;
	for_each_uabi_engine(engine, i915)
		if (engine->default_state)
			which |= BIT(engine->uabi_class);

	return which;
}<|MERGE_RESOLUTION|>--- conflicted
+++ resolved
@@ -140,10 +140,7 @@
 		[COPY_ENGINE_CLASS] = "bcs",
 		[VIDEO_DECODE_CLASS] = "vcs",
 		[VIDEO_ENHANCEMENT_CLASS] = "vecs",
-<<<<<<< HEAD
-=======
 		[OTHER_CLASS] = "other",
->>>>>>> eb3cdb58
 		[COMPUTE_CLASS] = "ccs",
 	};
 
