--- conflicted
+++ resolved
@@ -6,11 +6,7 @@
 #ifndef INTEL_RC6_H
 #define INTEL_RC6_H
 
-<<<<<<< HEAD
-#include "i915_reg_defs.h"
-=======
 #include <linux/types.h>
->>>>>>> eb3cdb58
 
 enum intel_rc6_res_type;
 struct intel_rc6;
