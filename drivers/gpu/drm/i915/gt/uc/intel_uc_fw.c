// SPDX-License-Identifier: MIT
/*
 * Copyright © 2016-2019 Intel Corporation
 */

#include <linux/bitfield.h>
#include <linux/firmware.h>
#include <linux/highmem.h>

#include <drm/drm_cache.h>
#include <drm/drm_print.h>

#include "gem/i915_gem_lmem.h"
#include "gt/intel_gt.h"
#include "gt/intel_gt_print.h"
#include "intel_gsc_binary_headers.h"
#include "intel_gsc_fw.h"
#include "intel_uc_fw.h"
#include "intel_uc_fw_abi.h"
#include "i915_drv.h"
#include "i915_reg.h"

#if IS_ENABLED(CONFIG_DRM_I915_DEBUG_GEM)
#define UNEXPECTED	gt_probe_error
#else
#define UNEXPECTED	gt_notice
#endif

static inline struct intel_gt *
____uc_fw_to_gt(struct intel_uc_fw *uc_fw, enum intel_uc_fw_type type)
{
	GEM_BUG_ON(type >= INTEL_UC_FW_NUM_TYPES);

	switch (type) {
	case INTEL_UC_FW_TYPE_GUC:
		return container_of(uc_fw, struct intel_gt, uc.guc.fw);
	case INTEL_UC_FW_TYPE_HUC:
		return container_of(uc_fw, struct intel_gt, uc.huc.fw);
	case INTEL_UC_FW_TYPE_GSC:
		return container_of(uc_fw, struct intel_gt, uc.gsc.fw);
	}

	return NULL;
}

static inline struct intel_gt *__uc_fw_to_gt(struct intel_uc_fw *uc_fw)
{
	GEM_BUG_ON(uc_fw->status == INTEL_UC_FIRMWARE_UNINITIALIZED);
	return ____uc_fw_to_gt(uc_fw, uc_fw->type);
}

#ifdef CONFIG_DRM_I915_DEBUG_GUC
void intel_uc_fw_change_status(struct intel_uc_fw *uc_fw,
			       enum intel_uc_fw_status status)
{
	uc_fw->__status =  status;
	gt_dbg(__uc_fw_to_gt(uc_fw), "%s firmware -> %s\n",
	       intel_uc_fw_type_repr(uc_fw->type),
	       status == INTEL_UC_FIRMWARE_SELECTED ?
	       uc_fw->file_selected.path : intel_uc_fw_status_repr(status));
}
#endif

/*
 * List of required GuC and HuC binaries per-platform.
 * Must be ordered based on platform + revid, from newer to older.
 *
 * Note that RKL and ADL-S have the same GuC/HuC device ID's and use the same
 * firmware as TGL.
 *
 * Version numbers:
 * Originally, the driver required an exact match major/minor/patch furmware
 * file and only supported that one version for any given platform. However,
 * the new direction from upstream is to be backwards compatible with all
 * prior releases and to be as flexible as possible as to what firmware is
 * loaded.
 *
 * For GuC, the major version number signifies a backwards breaking API change.
 * So, new format GuC firmware files are labelled by their major version only.
 * For HuC, there is no KMD interaction, hence no version matching requirement.
 * So, new format HuC firmware files have no version number at all.
 *
 * All of which means that the table below must keep all old format files with
 * full three point version number. But newer files have reduced requirements.
 * Having said that, the driver still needs to track the minor version number
 * for GuC at least. As it is useful to report to the user that they are not
 * running with a recent enough version for all KMD supported features,
 * security fixes, etc. to be enabled.
 */
#define INTEL_GUC_FIRMWARE_DEFS(fw_def, guc_maj, guc_mmp) \
	fw_def(METEORLAKE,   0, guc_maj(mtl,  70, 12, 1)) \
	fw_def(DG2,          0, guc_maj(dg2,  70, 12, 1)) \
	fw_def(ALDERLAKE_P,  0, guc_maj(adlp, 70, 12, 1)) \
	fw_def(ALDERLAKE_P,  0, guc_mmp(adlp, 70, 1, 1)) \
	fw_def(ALDERLAKE_P,  0, guc_mmp(adlp, 69, 0, 3)) \
	fw_def(ALDERLAKE_S,  0, guc_maj(tgl,  70, 12, 1)) \
	fw_def(ALDERLAKE_S,  0, guc_mmp(tgl,  70, 1, 1)) \
	fw_def(ALDERLAKE_S,  0, guc_mmp(tgl,  69, 0, 3)) \
	fw_def(DG1,          0, guc_maj(dg1,  70, 5, 1)) \
	fw_def(ROCKETLAKE,   0, guc_mmp(tgl,  70, 1, 1)) \
	fw_def(TIGERLAKE,    0, guc_mmp(tgl,  70, 1, 1)) \
	fw_def(JASPERLAKE,   0, guc_mmp(ehl,  70, 1, 1)) \
	fw_def(ELKHARTLAKE,  0, guc_mmp(ehl,  70, 1, 1)) \
	fw_def(ICELAKE,      0, guc_mmp(icl,  70, 1, 1)) \
	fw_def(COMETLAKE,    5, guc_mmp(cml,  70, 1, 1)) \
	fw_def(COMETLAKE,    0, guc_mmp(kbl,  70, 1, 1)) \
	fw_def(COFFEELAKE,   0, guc_mmp(kbl,  70, 1, 1)) \
	fw_def(GEMINILAKE,   0, guc_mmp(glk,  70, 1, 1)) \
	fw_def(KABYLAKE,     0, guc_mmp(kbl,  70, 1, 1)) \
	fw_def(BROXTON,      0, guc_mmp(bxt,  70, 1, 1)) \
	fw_def(SKYLAKE,      0, guc_mmp(skl,  70, 1, 1))

#define INTEL_HUC_FIRMWARE_DEFS(fw_def, huc_raw, huc_mmp, huc_gsc) \
	fw_def(METEORLAKE,   0, huc_gsc(mtl)) \
	fw_def(DG2,          0, huc_gsc(dg2)) \
	fw_def(ALDERLAKE_P,  0, huc_raw(tgl)) \
	fw_def(ALDERLAKE_P,  0, huc_mmp(tgl,  7, 9, 3)) \
	fw_def(ALDERLAKE_S,  0, huc_raw(tgl)) \
	fw_def(ALDERLAKE_S,  0, huc_mmp(tgl,  7, 9, 3)) \
	fw_def(DG1,          0, huc_raw(dg1)) \
	fw_def(ROCKETLAKE,   0, huc_mmp(tgl,  7, 9, 3)) \
	fw_def(TIGERLAKE,    0, huc_mmp(tgl,  7, 9, 3)) \
	fw_def(JASPERLAKE,   0, huc_mmp(ehl,  9, 0, 0)) \
	fw_def(ELKHARTLAKE,  0, huc_mmp(ehl,  9, 0, 0)) \
	fw_def(ICELAKE,      0, huc_mmp(icl,  9, 0, 0)) \
	fw_def(COMETLAKE,    5, huc_mmp(cml,  4, 0, 0)) \
	fw_def(COMETLAKE,    0, huc_mmp(kbl,  4, 0, 0)) \
	fw_def(COFFEELAKE,   0, huc_mmp(kbl,  4, 0, 0)) \
	fw_def(GEMINILAKE,   0, huc_mmp(glk,  4, 0, 0)) \
	fw_def(KABYLAKE,     0, huc_mmp(kbl,  4, 0, 0)) \
	fw_def(BROXTON,      0, huc_mmp(bxt,  2, 0, 0)) \
	fw_def(SKYLAKE,      0, huc_mmp(skl,  2, 0, 0))

/*
 * The GSC FW has multiple version (see intel_gsc_uc.h for details); since what
 * we care about is the interface, we use the compatibility version in the
 * binary names.
 * Same as with the GuC, a major version bump indicate a
 * backward-incompatible change, while a minor version bump indicates a
 * backward-compatible one, so we use only the former in the file name.
 */
#define INTEL_GSC_FIRMWARE_DEFS(fw_def, gsc_def) \
	fw_def(METEORLAKE,   0, gsc_def(mtl, 1, 0))

/*
 * Set of macros for producing a list of filenames from the above table.
 */
#define __MAKE_UC_FW_PATH_BLANK(prefix_, name_) \
	"i915/" \
	__stringify(prefix_) "_" name_ ".bin"

#define __MAKE_UC_FW_PATH_MAJOR(prefix_, name_, major_) \
	"i915/" \
	__stringify(prefix_) "_" name_ "_" \
	__stringify(major_) ".bin"

#define __MAKE_UC_FW_PATH_MMP(prefix_, name_, major_, minor_, patch_) \
	"i915/" \
	__stringify(prefix_) "_" name_  "_" \
	__stringify(major_) "." \
	__stringify(minor_) "." \
	__stringify(patch_) ".bin"

/* Minor for internal driver use, not part of file name */
#define MAKE_GUC_FW_PATH_MAJOR(prefix_, major_, minor_, patch_) \
	__MAKE_UC_FW_PATH_MAJOR(prefix_, "guc", major_)

#define MAKE_GUC_FW_PATH_MMP(prefix_, major_, minor_, patch_) \
	__MAKE_UC_FW_PATH_MMP(prefix_, "guc", major_, minor_, patch_)

#define MAKE_HUC_FW_PATH_BLANK(prefix_) \
	__MAKE_UC_FW_PATH_BLANK(prefix_, "huc")

#define MAKE_HUC_FW_PATH_GSC(prefix_) \
	__MAKE_UC_FW_PATH_BLANK(prefix_, "huc_gsc")

#define MAKE_HUC_FW_PATH_MMP(prefix_, major_, minor_, patch_) \
	__MAKE_UC_FW_PATH_MMP(prefix_, "huc", major_, minor_, patch_)

#define MAKE_GSC_FW_PATH(prefix_, major_, minor_) \
	__MAKE_UC_FW_PATH_MAJOR(prefix_, "gsc", major_)

/*
 * All blobs need to be declared via MODULE_FIRMWARE().
 * This first expansion of the table macros is solely to provide
 * that declaration.
 */
#define INTEL_UC_MODULE_FW(platform_, revid_, uc_) \
	MODULE_FIRMWARE(uc_);

INTEL_GUC_FIRMWARE_DEFS(INTEL_UC_MODULE_FW, MAKE_GUC_FW_PATH_MAJOR, MAKE_GUC_FW_PATH_MMP)
INTEL_HUC_FIRMWARE_DEFS(INTEL_UC_MODULE_FW, MAKE_HUC_FW_PATH_BLANK, MAKE_HUC_FW_PATH_MMP, MAKE_HUC_FW_PATH_GSC)
INTEL_GSC_FIRMWARE_DEFS(INTEL_UC_MODULE_FW, MAKE_GSC_FW_PATH)

/*
 * The next expansion of the table macros (in __uc_fw_auto_select below) provides
 * actual data structures with both the filename and the version information.
 * These structure arrays are then iterated over to the list of suitable files
 * for the current platform and to then attempt to load those files, in the order
 * listed, until one is successfully found.
 */
struct __packed uc_fw_blob {
	const char *path;
	bool legacy;
	u8 major;
	u8 minor;
	u8 patch;
	bool has_gsc_headers;
};

#define UC_FW_BLOB_BASE(major_, minor_, patch_, path_) \
	.major = major_, \
	.minor = minor_, \
	.patch = patch_, \
	.path = path_,

#define UC_FW_BLOB_NEW(major_, minor_, patch_, gsc_, path_) \
	{ UC_FW_BLOB_BASE(major_, minor_, patch_, path_) \
	  .legacy = false, .has_gsc_headers = gsc_ }

#define UC_FW_BLOB_OLD(major_, minor_, patch_, path_) \
	{ UC_FW_BLOB_BASE(major_, minor_, patch_, path_) \
	  .legacy = true }

#define GUC_FW_BLOB(prefix_, major_, minor_, patch_) \
	UC_FW_BLOB_NEW(major_, minor_, patch_, false, \
		       MAKE_GUC_FW_PATH_MAJOR(prefix_, major_, minor_, patch_))

#define GUC_FW_BLOB_MMP(prefix_, major_, minor_, patch_) \
	UC_FW_BLOB_OLD(major_, minor_, patch_, \
		       MAKE_GUC_FW_PATH_MMP(prefix_, major_, minor_, patch_))

#define HUC_FW_BLOB(prefix_) \
	UC_FW_BLOB_NEW(0, 0, 0, false, MAKE_HUC_FW_PATH_BLANK(prefix_))

#define HUC_FW_BLOB_MMP(prefix_, major_, minor_, patch_) \
	UC_FW_BLOB_OLD(major_, minor_, patch_, \
		       MAKE_HUC_FW_PATH_MMP(prefix_, major_, minor_, patch_))

#define HUC_FW_BLOB_GSC(prefix_) \
	UC_FW_BLOB_NEW(0, 0, 0, true, MAKE_HUC_FW_PATH_GSC(prefix_))

#define GSC_FW_BLOB(prefix_, major_, minor_) \
	UC_FW_BLOB_NEW(major_, minor_, 0, true, \
		       MAKE_GSC_FW_PATH(prefix_, major_, minor_))

struct __packed uc_fw_platform_requirement {
	enum intel_platform p;
	u8 rev; /* first platform rev using this FW */
	const struct uc_fw_blob blob;
};

#define MAKE_FW_LIST(platform_, revid_, uc_) \
{ \
	.p = INTEL_##platform_, \
	.rev = revid_, \
	.blob = uc_, \
},

struct fw_blobs_by_type {
	const struct uc_fw_platform_requirement *blobs;
	u32 count;
};

static const struct uc_fw_platform_requirement blobs_guc[] = {
	INTEL_GUC_FIRMWARE_DEFS(MAKE_FW_LIST, GUC_FW_BLOB, GUC_FW_BLOB_MMP)
};

static const struct uc_fw_platform_requirement blobs_huc[] = {
	INTEL_HUC_FIRMWARE_DEFS(MAKE_FW_LIST, HUC_FW_BLOB, HUC_FW_BLOB_MMP, HUC_FW_BLOB_GSC)
};

static const struct uc_fw_platform_requirement blobs_gsc[] = {
	INTEL_GSC_FIRMWARE_DEFS(MAKE_FW_LIST, GSC_FW_BLOB)
};

static const struct fw_blobs_by_type blobs_all[INTEL_UC_FW_NUM_TYPES] = {
	[INTEL_UC_FW_TYPE_GUC] = { blobs_guc, ARRAY_SIZE(blobs_guc) },
	[INTEL_UC_FW_TYPE_HUC] = { blobs_huc, ARRAY_SIZE(blobs_huc) },
	[INTEL_UC_FW_TYPE_GSC] = { blobs_gsc, ARRAY_SIZE(blobs_gsc) },
};

static void
__uc_fw_auto_select(struct drm_i915_private *i915, struct intel_uc_fw *uc_fw)
{
	const struct uc_fw_platform_requirement *fw_blobs;
	enum intel_platform p = INTEL_INFO(i915)->platform;
	u32 fw_count;
	u8 rev = INTEL_REVID(i915);
	int i;
	bool found;

	/*
	 * The only difference between the ADL GuC FWs is the HWConfig support.
	 * ADL-N does not support HWConfig, so we should use the same binary as
	 * ADL-S, otherwise the GuC might attempt to fetch a config table that
	 * does not exist.
	 */
	if (IS_ALDERLAKE_P_N(i915))
		p = INTEL_ALDERLAKE_S;

	GEM_BUG_ON(uc_fw->type >= ARRAY_SIZE(blobs_all));
	fw_blobs = blobs_all[uc_fw->type].blobs;
	fw_count = blobs_all[uc_fw->type].count;

	found = false;
	for (i = 0; i < fw_count && p <= fw_blobs[i].p; i++) {
		const struct uc_fw_blob *blob = &fw_blobs[i].blob;

		if (p != fw_blobs[i].p)
			continue;

		if (rev < fw_blobs[i].rev)
			continue;

		if (uc_fw->file_selected.path) {
			/*
			 * Continuing an earlier search after a found blob failed to load.
			 * Once the previously chosen path has been found, clear it out
			 * and let the search continue from there.
			 */
			if (uc_fw->file_selected.path == blob->path)
				uc_fw->file_selected.path = NULL;

			continue;
		}

		uc_fw->file_selected.path = blob->path;
		uc_fw->file_wanted.path = blob->path;
		uc_fw->file_wanted.ver.major = blob->major;
		uc_fw->file_wanted.ver.minor = blob->minor;
		uc_fw->file_wanted.ver.patch = blob->patch;
		uc_fw->has_gsc_headers = blob->has_gsc_headers;
		found = true;
		break;
	}

	if (!found && uc_fw->file_selected.path) {
		/* Failed to find a match for the last attempt?! */
		uc_fw->file_selected.path = NULL;
	}
}

static bool validate_fw_table_type(struct drm_i915_private *i915, enum intel_uc_fw_type type)
{
	const struct uc_fw_platform_requirement *fw_blobs;
	u32 fw_count;
	int i, j;
<<<<<<< HEAD

	if (type >= ARRAY_SIZE(blobs_all)) {
		drm_err(&i915->drm, "No blob array for %s\n", intel_uc_fw_type_repr(type));
		return false;
	}

	fw_blobs = blobs_all[type].blobs;
	fw_count = blobs_all[type].count;

	if (!fw_count)
		return true;

=======

	if (type >= ARRAY_SIZE(blobs_all)) {
		drm_err(&i915->drm, "No blob array for %s\n", intel_uc_fw_type_repr(type));
		return false;
	}

	fw_blobs = blobs_all[type].blobs;
	fw_count = blobs_all[type].count;

	if (!fw_count)
		return true;

>>>>>>> 2d5404ca
	/* make sure the list is ordered as expected */
	for (i = 1; i < fw_count; i++) {
		/* Versionless file names must be unique per platform: */
		for (j = i + 1; j < fw_count; j++) {
			/* Same platform? */
			if (fw_blobs[i].p != fw_blobs[j].p)
				continue;

			if (fw_blobs[i].blob.path != fw_blobs[j].blob.path)
				continue;

			drm_err(&i915->drm, "Duplicate %s blobs: %s r%u %s%d.%d.%d [%s] matches %s%d.%d.%d [%s]\n",
				intel_uc_fw_type_repr(type),
				intel_platform_name(fw_blobs[j].p), fw_blobs[j].rev,
				fw_blobs[j].blob.legacy ? "L" : "v",
				fw_blobs[j].blob.major, fw_blobs[j].blob.minor,
				fw_blobs[j].blob.patch, fw_blobs[j].blob.path,
				fw_blobs[i].blob.legacy ? "L" : "v",
				fw_blobs[i].blob.major, fw_blobs[i].blob.minor,
				fw_blobs[i].blob.patch, fw_blobs[i].blob.path);
		}

		/* Next platform is good: */
		if (fw_blobs[i].p < fw_blobs[i - 1].p)
			continue;

		/* Next platform revision is good: */
		if (fw_blobs[i].p == fw_blobs[i - 1].p &&
		    fw_blobs[i].rev < fw_blobs[i - 1].rev)
			continue;

		/* Platform/revision must be in order: */
		if (fw_blobs[i].p != fw_blobs[i - 1].p ||
		    fw_blobs[i].rev != fw_blobs[i - 1].rev)
			goto bad;

		/* Next major version is good: */
		if (fw_blobs[i].blob.major < fw_blobs[i - 1].blob.major)
			continue;

		/* New must be before legacy: */
		if (!fw_blobs[i].blob.legacy && fw_blobs[i - 1].blob.legacy)
			goto bad;

		/* New to legacy also means 0.0 to X.Y (HuC), or X.0 to X.Y (GuC) */
		if (fw_blobs[i].blob.legacy && !fw_blobs[i - 1].blob.legacy) {
			if (!fw_blobs[i - 1].blob.major)
				continue;

			if (fw_blobs[i].blob.major == fw_blobs[i - 1].blob.major)
				continue;
		}

		/* Major versions must be in order: */
		if (fw_blobs[i].blob.major != fw_blobs[i - 1].blob.major)
			goto bad;

		/* Next minor version is good: */
		if (fw_blobs[i].blob.minor < fw_blobs[i - 1].blob.minor)
			continue;

		/* Minor versions must be in order: */
		if (fw_blobs[i].blob.minor != fw_blobs[i - 1].blob.minor)
			goto bad;

		/* Patch versions must be in order and unique: */
		if (fw_blobs[i].blob.patch < fw_blobs[i - 1].blob.patch)
			continue;

bad:
		drm_err(&i915->drm, "Invalid %s blob order: %s r%u %s%d.%d.%d comes before %s r%u %s%d.%d.%d\n",
			intel_uc_fw_type_repr(type),
			intel_platform_name(fw_blobs[i - 1].p), fw_blobs[i - 1].rev,
			fw_blobs[i - 1].blob.legacy ? "L" : "v",
			fw_blobs[i - 1].blob.major,
			fw_blobs[i - 1].blob.minor,
			fw_blobs[i - 1].blob.patch,
			intel_platform_name(fw_blobs[i].p), fw_blobs[i].rev,
			fw_blobs[i].blob.legacy ? "L" : "v",
			fw_blobs[i].blob.major,
			fw_blobs[i].blob.minor,
			fw_blobs[i].blob.patch);
		return false;
	}

	return true;
}

static const char *__override_guc_firmware_path(struct drm_i915_private *i915)
{
	if (i915->params.enable_guc & ENABLE_GUC_MASK)
		return i915->params.guc_firmware_path;
	return "";
}

static const char *__override_huc_firmware_path(struct drm_i915_private *i915)
{
	if (i915->params.enable_guc & ENABLE_GUC_LOAD_HUC)
		return i915->params.huc_firmware_path;
	return "";
}

static const char *__override_gsc_firmware_path(struct drm_i915_private *i915)
{
	return i915->params.gsc_firmware_path;
}

static void __uc_fw_user_override(struct drm_i915_private *i915, struct intel_uc_fw *uc_fw)
{
	const char *path = NULL;

	switch (uc_fw->type) {
	case INTEL_UC_FW_TYPE_GUC:
		path = __override_guc_firmware_path(i915);
		break;
	case INTEL_UC_FW_TYPE_HUC:
		path = __override_huc_firmware_path(i915);
		break;
	case INTEL_UC_FW_TYPE_GSC:
		path = __override_gsc_firmware_path(i915);
		break;
	}

	if (unlikely(path)) {
		uc_fw->file_selected.path = path;
		uc_fw->user_overridden = true;
	}
}

void intel_uc_fw_version_from_gsc_manifest(struct intel_uc_fw_ver *ver,
					   const void *data)
{
	const struct intel_gsc_manifest_header *manifest = data;

	ver->major = manifest->fw_version.major;
	ver->minor = manifest->fw_version.minor;
	ver->patch = manifest->fw_version.hotfix;
	ver->build = manifest->fw_version.build;
}

/**
 * intel_uc_fw_init_early - initialize the uC object and select the firmware
 * @uc_fw: uC firmware
 * @type: type of uC
 * @needs_ggtt_mapping: whether the FW needs to be GGTT mapped for loading
 *
 * Initialize the state of our uC object and relevant tracking and select the
 * firmware to fetch and load.
 */
void intel_uc_fw_init_early(struct intel_uc_fw *uc_fw,
			    enum intel_uc_fw_type type,
			    bool needs_ggtt_mapping)
{
	struct intel_gt *gt = ____uc_fw_to_gt(uc_fw, type);
	struct drm_i915_private *i915 = gt->i915;

	/*
	 * we use FIRMWARE_UNINITIALIZED to detect checks against uc_fw->status
	 * before we're looked at the HW caps to see if we have uc support
	 */
	BUILD_BUG_ON(INTEL_UC_FIRMWARE_UNINITIALIZED);
	GEM_BUG_ON(uc_fw->status);
	GEM_BUG_ON(uc_fw->file_selected.path);

	uc_fw->type = type;
	uc_fw->needs_ggtt_mapping = needs_ggtt_mapping;

	if (HAS_GT_UC(i915)) {
		if (!validate_fw_table_type(i915, type)) {
			gt->uc.fw_table_invalid = true;
			intel_uc_fw_change_status(uc_fw, INTEL_UC_FIRMWARE_NOT_SUPPORTED);
			return;
		}

		__uc_fw_auto_select(i915, uc_fw);
		__uc_fw_user_override(i915, uc_fw);
	}

	intel_uc_fw_change_status(uc_fw, uc_fw->file_selected.path ? *uc_fw->file_selected.path ?
				  INTEL_UC_FIRMWARE_SELECTED :
				  INTEL_UC_FIRMWARE_DISABLED :
				  INTEL_UC_FIRMWARE_NOT_SUPPORTED);
}

static void __force_fw_fetch_failures(struct intel_uc_fw *uc_fw, int e)
{
	struct drm_i915_private *i915 = __uc_fw_to_gt(uc_fw)->i915;
	bool user = e == -EINVAL;

	if (i915_inject_probe_error(i915, e)) {
		/* non-existing blob */
		uc_fw->file_selected.path = "<invalid>";
		uc_fw->user_overridden = user;
	} else if (i915_inject_probe_error(i915, e)) {
		/* require next major version */
		uc_fw->file_wanted.ver.major += 1;
		uc_fw->file_wanted.ver.minor = 0;
		uc_fw->user_overridden = user;
	} else if (i915_inject_probe_error(i915, e)) {
		/* require next minor version */
		uc_fw->file_wanted.ver.minor += 1;
		uc_fw->user_overridden = user;
	} else if (uc_fw->file_wanted.ver.major &&
		   i915_inject_probe_error(i915, e)) {
		/* require prev major version */
		uc_fw->file_wanted.ver.major -= 1;
		uc_fw->file_wanted.ver.minor = 0;
		uc_fw->user_overridden = user;
	} else if (uc_fw->file_wanted.ver.minor &&
		   i915_inject_probe_error(i915, e)) {
		/* require prev minor version - hey, this should work! */
		uc_fw->file_wanted.ver.minor -= 1;
		uc_fw->user_overridden = user;
	} else if (user && i915_inject_probe_error(i915, e)) {
		/* officially unsupported platform */
		uc_fw->file_wanted.ver.major = 0;
		uc_fw->file_wanted.ver.minor = 0;
		uc_fw->user_overridden = true;
	}
}

static void uc_unpack_css_version(struct intel_uc_fw_ver *ver, u32 css_value)
{
	/* Get version numbers from the CSS header */
	ver->major = FIELD_GET(CSS_SW_VERSION_UC_MAJOR, css_value);
	ver->minor = FIELD_GET(CSS_SW_VERSION_UC_MINOR, css_value);
	ver->patch = FIELD_GET(CSS_SW_VERSION_UC_PATCH, css_value);
}

static void guc_read_css_info(struct intel_uc_fw *uc_fw, struct uc_css_header *css)
{
	struct intel_guc *guc = container_of(uc_fw, struct intel_guc, fw);

	/*
	 * The GuC firmware includes an extra version number to specify the
	 * submission API level. This allows submission code to work with
	 * multiple GuC versions without having to know the absolute firmware
	 * version number (there are likely to be multiple firmware releases
	 * which all support the same submission API level).
	 *
	 * Note that the spec for the CSS header defines this version number
	 * as 'vf_version' as it was originally intended for virtualisation.
	 * However, it is applicable to native submission as well.
	 *
	 * Unfortunately, due to an oversight, this version number was only
	 * exposed in the CSS header from v70.6.0.
	 */
	if (uc_fw->file_selected.ver.major >= 70) {
		if (uc_fw->file_selected.ver.minor >= 6) {
			/* v70.6.0 adds CSS header support */
			uc_unpack_css_version(&guc->submission_version, css->vf_version);
		} else if (uc_fw->file_selected.ver.minor >= 3) {
			/* v70.3.0 introduced v1.1.0 */
			guc->submission_version.major = 1;
			guc->submission_version.minor = 1;
			guc->submission_version.patch = 0;
		} else {
			/* v70.0.0 introduced v1.0.0 */
			guc->submission_version.major = 1;
			guc->submission_version.minor = 0;
			guc->submission_version.patch = 0;
		}
	} else if (uc_fw->file_selected.ver.major >= 69) {
		/* v69.0.0 introduced v0.10.0 */
		guc->submission_version.major = 0;
		guc->submission_version.minor = 10;
		guc->submission_version.patch = 0;
	} else {
		/* Prior versions were v0.1.0 */
		guc->submission_version.major = 0;
		guc->submission_version.minor = 1;
		guc->submission_version.patch = 0;
	}

	uc_fw->private_data_size = css->private_data_size;
}

static int __check_ccs_header(struct intel_gt *gt,
			      const void *fw_data, size_t fw_size,
			      struct intel_uc_fw *uc_fw)
{
	struct uc_css_header *css;
	size_t size;

	/* Check the size of the blob before examining buffer contents */
	if (unlikely(fw_size < sizeof(struct uc_css_header))) {
		gt_warn(gt, "%s firmware %s: invalid size: %zu < %zu\n",
			intel_uc_fw_type_repr(uc_fw->type), uc_fw->file_selected.path,
			fw_size, sizeof(struct uc_css_header));
		return -ENODATA;
	}

	css = (struct uc_css_header *)fw_data;

	/* Check integrity of size values inside CSS header */
	size = (css->header_size_dw - css->key_size_dw - css->modulus_size_dw -
		css->exponent_size_dw) * sizeof(u32);
	if (unlikely(size != sizeof(struct uc_css_header))) {
		gt_warn(gt, "%s firmware %s: unexpected header size: %zu != %zu\n",
			intel_uc_fw_type_repr(uc_fw->type), uc_fw->file_selected.path,
			fw_size, sizeof(struct uc_css_header));
		return -EPROTO;
	}

	/* uCode size must calculated from other sizes */
	uc_fw->ucode_size = (css->size_dw - css->header_size_dw) * sizeof(u32);

	/* now RSA */
	uc_fw->rsa_size = css->key_size_dw * sizeof(u32);

	/* At least, it should have header, uCode and RSA. Size of all three. */
	size = sizeof(struct uc_css_header) + uc_fw->ucode_size + uc_fw->rsa_size;
	if (unlikely(fw_size < size)) {
		gt_warn(gt, "%s firmware %s: invalid size: %zu < %zu\n",
			intel_uc_fw_type_repr(uc_fw->type), uc_fw->file_selected.path,
			fw_size, size);
		return -ENOEXEC;
	}

	/* Sanity check whether this fw is not larger than whole WOPCM memory */
	size = __intel_uc_fw_get_upload_size(uc_fw);
	if (unlikely(size >= gt->wopcm.size)) {
		gt_warn(gt, "%s firmware %s: invalid size: %zu > %zu\n",
			intel_uc_fw_type_repr(uc_fw->type), uc_fw->file_selected.path,
			size, (size_t)gt->wopcm.size);
		return -E2BIG;
	}

	uc_unpack_css_version(&uc_fw->file_selected.ver, css->sw_version);

	if (uc_fw->type == INTEL_UC_FW_TYPE_GUC)
		guc_read_css_info(uc_fw, css);

	return 0;
}

static int check_gsc_manifest(struct intel_gt *gt,
			      const struct firmware *fw,
			      struct intel_uc_fw *uc_fw)
{
<<<<<<< HEAD
	switch (uc_fw->type) {
	case INTEL_UC_FW_TYPE_HUC:
		intel_huc_fw_get_binary_info(uc_fw, fw->data, fw->size);
		break;
	case INTEL_UC_FW_TYPE_GSC:
		intel_gsc_fw_get_binary_info(uc_fw, fw->data, fw->size);
=======
	int ret;

	switch (uc_fw->type) {
	case INTEL_UC_FW_TYPE_HUC:
		ret = intel_huc_fw_get_binary_info(uc_fw, fw->data, fw->size);
		if (ret)
			return ret;
		break;
	case INTEL_UC_FW_TYPE_GSC:
		ret = intel_gsc_fw_get_binary_info(uc_fw, fw->data, fw->size);
		if (ret)
			return ret;
>>>>>>> 2d5404ca
		break;
	default:
		MISSING_CASE(uc_fw->type);
		return -EINVAL;
	}

	if (uc_fw->dma_start_offset) {
		u32 delta = uc_fw->dma_start_offset;

		__check_ccs_header(gt, fw->data + delta, fw->size - delta, uc_fw);
	}

	return 0;
}

static int check_ccs_header(struct intel_gt *gt,
			    const struct firmware *fw,
			    struct intel_uc_fw *uc_fw)
{
	return __check_ccs_header(gt, fw->data, fw->size, uc_fw);
}

static bool is_ver_8bit(struct intel_uc_fw_ver *ver)
{
	return ver->major < 0xFF && ver->minor < 0xFF && ver->patch < 0xFF;
}

static int guc_check_version_range(struct intel_uc_fw *uc_fw)
{
	struct intel_guc *guc = container_of(uc_fw, struct intel_guc, fw);
	struct intel_gt *gt = __uc_fw_to_gt(uc_fw);

	/*
	 * GuC version number components are defined as being 8-bits.
	 * The submission code relies on this to optimise version comparison
	 * tests. So enforce the restriction here.
	 */

	if (!is_ver_8bit(&uc_fw->file_selected.ver)) {
		gt_warn(gt, "%s firmware: invalid file version: 0x%02X:%02X:%02X\n",
			intel_uc_fw_type_repr(uc_fw->type),
			uc_fw->file_selected.ver.major,
			uc_fw->file_selected.ver.minor,
			uc_fw->file_selected.ver.patch);
		return -EINVAL;
	}

	if (!is_ver_8bit(&guc->submission_version)) {
		gt_warn(gt, "%s firmware: invalid submit version: 0x%02X:%02X:%02X\n",
			intel_uc_fw_type_repr(uc_fw->type),
			guc->submission_version.major,
			guc->submission_version.minor,
			guc->submission_version.patch);
		return -EINVAL;
	}

	return i915_inject_probe_error(gt->i915, -EINVAL);
}

static int check_fw_header(struct intel_gt *gt,
			   const struct firmware *fw,
			   struct intel_uc_fw *uc_fw)
{
	int err = 0;

	if (uc_fw->has_gsc_headers)
		err = check_gsc_manifest(gt, fw, uc_fw);
	else
		err = check_ccs_header(gt, fw, uc_fw);
	if (err)
		return err;

	return 0;
}

static int try_firmware_load(struct intel_uc_fw *uc_fw, const struct firmware **fw)
{
	struct intel_gt *gt = __uc_fw_to_gt(uc_fw);
	struct device *dev = gt->i915->drm.dev;
	int err;

	err = firmware_request_nowarn(fw, uc_fw->file_selected.path, dev);

	if (err)
		return err;

	if (uc_fw->needs_ggtt_mapping && (*fw)->size > INTEL_UC_RSVD_GGTT_PER_FW) {
		gt_err(gt, "%s firmware %s: size (%zuKB) exceeds max supported size (%uKB)\n",
		       intel_uc_fw_type_repr(uc_fw->type), uc_fw->file_selected.path,
		       (*fw)->size / SZ_1K, INTEL_UC_RSVD_GGTT_PER_FW / SZ_1K);

		/* try to find another blob to load */
		release_firmware(*fw);
		*fw = NULL;
		return -ENOENT;
	}

	return 0;
}

static int check_mtl_huc_guc_compatibility(struct intel_gt *gt,
					   struct intel_uc_fw_file *huc_selected)
{
<<<<<<< HEAD
	struct intel_uc_fw_file *guc_selected = &gt->uc.guc.fw.file_selected;
=======
	struct intel_uc_fw_file *guc_selected = &gt_to_guc(gt)->fw.file_selected;
>>>>>>> 2d5404ca
	struct intel_uc_fw_ver *huc_ver = &huc_selected->ver;
	struct intel_uc_fw_ver *guc_ver = &guc_selected->ver;
	bool new_huc, new_guc;

	/* we can only do this check after having fetched both GuC and HuC */
	GEM_BUG_ON(!huc_selected->path || !guc_selected->path);

	/*
	 * Due to changes in the authentication flow for MTL, HuC 8.5.1 or newer
	 * requires GuC 70.7.0 or newer. Older HuC binaries will instead require
	 * GuC < 70.7.0.
	 */
	new_huc = huc_ver->major > 8 ||
		  (huc_ver->major == 8 && huc_ver->minor > 5) ||
		  (huc_ver->major == 8 && huc_ver->minor == 5 && huc_ver->patch >= 1);

	new_guc = guc_ver->major > 70 ||
		  (guc_ver->major == 70 && guc_ver->minor >= 7);

	if (new_huc != new_guc) {
		UNEXPECTED(gt, "HuC %u.%u.%u is incompatible with GuC %u.%u.%u\n",
			   huc_ver->major, huc_ver->minor, huc_ver->patch,
			   guc_ver->major, guc_ver->minor, guc_ver->patch);
		gt_info(gt, "MTL GuC 70.7.0+ and HuC 8.5.1+ don't work with older releases\n");
		return -ENOEXEC;
	}

	return 0;
}

int intel_uc_check_file_version(struct intel_uc_fw *uc_fw, bool *old_ver)
{
	struct intel_gt *gt = __uc_fw_to_gt(uc_fw);
	struct intel_uc_fw_file *wanted = &uc_fw->file_wanted;
	struct intel_uc_fw_file *selected = &uc_fw->file_selected;
	int ret;

	/*
	 * MTL has some compatibility issues with early GuC/HuC binaries
	 * not working with newer ones. This is specific to MTL and we
	 * don't expect it to extend to other platforms.
	 */
	if (IS_METEORLAKE(gt->i915) && uc_fw->type == INTEL_UC_FW_TYPE_HUC) {
		ret = check_mtl_huc_guc_compatibility(gt, selected);
		if (ret)
			return ret;
	}

	if (!wanted->ver.major || !selected->ver.major)
		return 0;

	/* Check the file's major version was as it claimed */
	if (selected->ver.major != wanted->ver.major) {
		UNEXPECTED(gt, "%s firmware %s: unexpected version: %u.%u != %u.%u\n",
			   intel_uc_fw_type_repr(uc_fw->type), selected->path,
			   selected->ver.major, selected->ver.minor,
			   wanted->ver.major, wanted->ver.minor);
		if (!intel_uc_fw_is_overridden(uc_fw))
			return -ENOEXEC;
	} else if (old_ver) {
		if (selected->ver.minor < wanted->ver.minor)
			*old_ver = true;
		else if ((selected->ver.minor == wanted->ver.minor) &&
			 (selected->ver.patch < wanted->ver.patch))
			*old_ver = true;
	}

	return 0;
}

/**
 * intel_uc_fw_fetch - fetch uC firmware
 * @uc_fw: uC firmware
 *
 * Fetch uC firmware into GEM obj.
 *
 * Return: 0 on success, a negative errno code on failure.
 */
int intel_uc_fw_fetch(struct intel_uc_fw *uc_fw)
{
	struct intel_gt *gt = __uc_fw_to_gt(uc_fw);
	struct drm_i915_private *i915 = gt->i915;
	struct intel_uc_fw_file file_ideal;
	struct drm_i915_gem_object *obj;
	const struct firmware *fw = NULL;
	bool old_ver = false;
	int err;

	GEM_BUG_ON(!gt->wopcm.size);
	GEM_BUG_ON(!intel_uc_fw_is_enabled(uc_fw));

	err = i915_inject_probe_error(i915, -ENXIO);
	if (err)
		goto fail;

	__force_fw_fetch_failures(uc_fw, -EINVAL);
	__force_fw_fetch_failures(uc_fw, -ESTALE);

	err = try_firmware_load(uc_fw, &fw);
	memcpy(&file_ideal, &uc_fw->file_wanted, sizeof(file_ideal));

	/* Any error is terminal if overriding. Don't bother searching for older versions */
	if (err && intel_uc_fw_is_overridden(uc_fw))
		goto fail;

	while (err == -ENOENT) {
		old_ver = true;

		__uc_fw_auto_select(i915, uc_fw);
		if (!uc_fw->file_selected.path) {
			/*
			 * No more options! But set the path back to something
			 * valid just in case it gets dereferenced.
			 */
			uc_fw->file_selected.path = file_ideal.path;

			/* Also, preserve the version that was really wanted */
			memcpy(&uc_fw->file_wanted, &file_ideal, sizeof(uc_fw->file_wanted));
			break;
		}

		err = try_firmware_load(uc_fw, &fw);
	}

	if (err)
		goto fail;

	err = check_fw_header(gt, fw, uc_fw);
	if (err)
		goto fail;

	if (uc_fw->type == INTEL_UC_FW_TYPE_GUC) {
		err = guc_check_version_range(uc_fw);
		if (err)
			goto fail;
	}

	err = intel_uc_check_file_version(uc_fw, &old_ver);
	if (err)
		goto fail;

	if (old_ver && uc_fw->file_selected.ver.major) {
		/* Preserve the version that was really wanted */
		memcpy(&uc_fw->file_wanted, &file_ideal, sizeof(uc_fw->file_wanted));

		UNEXPECTED(gt, "%s firmware %s (%d.%d.%d) is recommended, but only %s (%d.%d.%d) was found\n",
			   intel_uc_fw_type_repr(uc_fw->type),
			   uc_fw->file_wanted.path,
			   uc_fw->file_wanted.ver.major,
			   uc_fw->file_wanted.ver.minor,
			   uc_fw->file_wanted.ver.patch,
			   uc_fw->file_selected.path,
			   uc_fw->file_selected.ver.major,
			   uc_fw->file_selected.ver.minor,
			   uc_fw->file_selected.ver.patch);
		gt_info(gt, "Consider updating your linux-firmware pkg or downloading from %s\n",
			INTEL_UC_FIRMWARE_URL);
	}

	if (HAS_LMEM(i915)) {
		obj = i915_gem_object_create_lmem_from_data(i915, fw->data, fw->size);
		if (!IS_ERR(obj))
			obj->flags |= I915_BO_ALLOC_PM_EARLY;
	} else {
		obj = i915_gem_object_create_shmem_from_data(i915, fw->data, fw->size);
	}

	if (IS_ERR(obj)) {
		err = PTR_ERR(obj);
		goto fail;
	}

	uc_fw->obj = obj;
	uc_fw->size = fw->size;
	intel_uc_fw_change_status(uc_fw, INTEL_UC_FIRMWARE_AVAILABLE);

	release_firmware(fw);
	return 0;

fail:
	intel_uc_fw_change_status(uc_fw, err == -ENOENT ?
				  INTEL_UC_FIRMWARE_MISSING :
				  INTEL_UC_FIRMWARE_ERROR);

	gt_probe_error(gt, "%s firmware %s: fetch failed %pe\n",
		       intel_uc_fw_type_repr(uc_fw->type), uc_fw->file_selected.path, ERR_PTR(err));
	gt_info(gt, "%s firmware(s) can be downloaded from %s\n",
		intel_uc_fw_type_repr(uc_fw->type), INTEL_UC_FIRMWARE_URL);

	release_firmware(fw);		/* OK even if fw is NULL */
	return err;
}

static u32 uc_fw_ggtt_offset(struct intel_uc_fw *uc_fw)
{
	struct intel_gt *gt = __uc_fw_to_gt(uc_fw);
	struct i915_ggtt *ggtt = gt->ggtt;
	struct drm_mm_node *node = &ggtt->uc_fw;
	u32 offset = uc_fw->type * INTEL_UC_RSVD_GGTT_PER_FW;

	/*
	 * The media GT shares the GGTT with the root GT, which means that
	 * we need to use different offsets for the binaries on the media GT.
	 * To keep the math simple, we use 8MB for the root tile and 8MB for
	 * the media one. This will need to be updated if we ever have more
	 * than 1 media GT.
	 */
	BUILD_BUG_ON(INTEL_UC_FW_NUM_TYPES * INTEL_UC_RSVD_GGTT_PER_FW > SZ_8M);
	GEM_BUG_ON(gt->type == GT_MEDIA && gt->info.id > 1);
	if (gt->type == GT_MEDIA)
		offset += SZ_8M;

	GEM_BUG_ON(!drm_mm_node_allocated(node));
	GEM_BUG_ON(upper_32_bits(node->start));
	GEM_BUG_ON(upper_32_bits(node->start + node->size - 1));
	GEM_BUG_ON(offset + uc_fw->obj->base.size > node->size);
	GEM_BUG_ON(uc_fw->obj->base.size > INTEL_UC_RSVD_GGTT_PER_FW);

	return lower_32_bits(node->start + offset);
}

static void uc_fw_bind_ggtt(struct intel_uc_fw *uc_fw)
{
	struct drm_i915_gem_object *obj = uc_fw->obj;
	struct i915_ggtt *ggtt = __uc_fw_to_gt(uc_fw)->ggtt;
	struct i915_vma_resource *vma_res = &uc_fw->vma_res;
	u32 pte_flags = 0;

	if (!uc_fw->needs_ggtt_mapping)
		return;

	vma_res->start = uc_fw_ggtt_offset(uc_fw);
	vma_res->node_size = obj->base.size;
	vma_res->bi.pages = obj->mm.pages;

	GEM_BUG_ON(!i915_gem_object_has_pinned_pages(obj));

	/* uc_fw->obj cache domains were not controlled across suspend */
	if (i915_gem_object_has_struct_page(obj))
		drm_clflush_sg(vma_res->bi.pages);

	if (i915_gem_object_is_lmem(obj))
		pte_flags |= PTE_LM;

	if (ggtt->vm.raw_insert_entries)
		ggtt->vm.raw_insert_entries(&ggtt->vm, vma_res,
					    i915_gem_get_pat_index(ggtt->vm.i915,
								   I915_CACHE_NONE),
					    pte_flags);
	else
		ggtt->vm.insert_entries(&ggtt->vm, vma_res,
					i915_gem_get_pat_index(ggtt->vm.i915,
							       I915_CACHE_NONE),
					pte_flags);
}

static void uc_fw_unbind_ggtt(struct intel_uc_fw *uc_fw)
{
	struct i915_ggtt *ggtt = __uc_fw_to_gt(uc_fw)->ggtt;
	struct i915_vma_resource *vma_res = &uc_fw->vma_res;

	if (!vma_res->node_size)
		return;

	ggtt->vm.clear_range(&ggtt->vm, vma_res->start, vma_res->node_size);
}

static int uc_fw_xfer(struct intel_uc_fw *uc_fw, u32 dst_offset, u32 dma_flags)
{
	struct intel_gt *gt = __uc_fw_to_gt(uc_fw);
	struct intel_uncore *uncore = gt->uncore;
	u64 offset;
	int ret;

	ret = i915_inject_probe_error(gt->i915, -ETIMEDOUT);
	if (ret)
		return ret;

	intel_uncore_forcewake_get(uncore, FORCEWAKE_ALL);

	/* Set the source address for the uCode */
	offset = uc_fw->vma_res.start + uc_fw->dma_start_offset;
	GEM_BUG_ON(upper_32_bits(offset) & 0xFFFF0000);
	intel_uncore_write_fw(uncore, DMA_ADDR_0_LOW, lower_32_bits(offset));
	intel_uncore_write_fw(uncore, DMA_ADDR_0_HIGH, upper_32_bits(offset));

	/* Set the DMA destination */
	intel_uncore_write_fw(uncore, DMA_ADDR_1_LOW, dst_offset);
	intel_uncore_write_fw(uncore, DMA_ADDR_1_HIGH, DMA_ADDRESS_SPACE_WOPCM);

	/*
	 * Set the transfer size. The header plus uCode will be copied to WOPCM
	 * via DMA, excluding any other components
	 */
	intel_uncore_write_fw(uncore, DMA_COPY_SIZE,
			      sizeof(struct uc_css_header) + uc_fw->ucode_size);

	/* Start the DMA */
	intel_uncore_write_fw(uncore, DMA_CTRL,
			      _MASKED_BIT_ENABLE(dma_flags | START_DMA));

	/* Wait for DMA to finish */
	ret = intel_wait_for_register_fw(uncore, DMA_CTRL, START_DMA, 0, 100);
	if (ret)
		gt_err(gt, "DMA for %s fw failed, DMA_CTRL=%u\n",
		       intel_uc_fw_type_repr(uc_fw->type),
		       intel_uncore_read_fw(uncore, DMA_CTRL));

	/* Disable the bits once DMA is over */
	intel_uncore_write_fw(uncore, DMA_CTRL, _MASKED_BIT_DISABLE(dma_flags));

	intel_uncore_forcewake_put(uncore, FORCEWAKE_ALL);

	return ret;
}

int intel_uc_fw_mark_load_failed(struct intel_uc_fw *uc_fw, int err)
{
	struct intel_gt *gt = __uc_fw_to_gt(uc_fw);

	GEM_BUG_ON(!intel_uc_fw_is_loadable(uc_fw));

	gt_probe_error(gt, "Failed to load %s firmware %s %pe\n",
		       intel_uc_fw_type_repr(uc_fw->type), uc_fw->file_selected.path, ERR_PTR(err));
	intel_uc_fw_change_status(uc_fw, INTEL_UC_FIRMWARE_LOAD_FAIL);

	return err;
}

/**
 * intel_uc_fw_upload - load uC firmware using custom loader
 * @uc_fw: uC firmware
 * @dst_offset: destination offset
 * @dma_flags: flags for flags for dma ctrl
 *
 * Loads uC firmware and updates internal flags.
 *
 * Return: 0 on success, non-zero on failure.
 */
int intel_uc_fw_upload(struct intel_uc_fw *uc_fw, u32 dst_offset, u32 dma_flags)
{
	struct intel_gt *gt = __uc_fw_to_gt(uc_fw);
	int err;

	/* make sure the status was cleared the last time we reset the uc */
	GEM_BUG_ON(intel_uc_fw_is_loaded(uc_fw));

	err = i915_inject_probe_error(gt->i915, -ENOEXEC);
	if (err)
		return err;

	if (!intel_uc_fw_is_loadable(uc_fw))
		return -ENOEXEC;

	/* Call custom loader */
	err = uc_fw_xfer(uc_fw, dst_offset, dma_flags);
	if (err)
		goto fail;

	intel_uc_fw_change_status(uc_fw, INTEL_UC_FIRMWARE_TRANSFERRED);
	return 0;

fail:
	return intel_uc_fw_mark_load_failed(uc_fw, err);
}

static inline bool uc_fw_need_rsa_in_memory(struct intel_uc_fw *uc_fw)
{
	/*
	 * The HW reads the GuC RSA from memory if the key size is > 256 bytes,
	 * while it reads it from the 64 RSA registers if it is smaller.
	 * The HuC RSA is always read from memory.
	 */
	return uc_fw->type == INTEL_UC_FW_TYPE_HUC || uc_fw->rsa_size > 256;
}

static int uc_fw_rsa_data_create(struct intel_uc_fw *uc_fw)
{
	struct intel_gt *gt = __uc_fw_to_gt(uc_fw);
	struct i915_vma *vma;
	size_t copied;
	void *vaddr;
	int err;

	err = i915_inject_probe_error(gt->i915, -ENXIO);
	if (err)
		return err;

	if (!uc_fw_need_rsa_in_memory(uc_fw))
		return 0;

	/*
	 * uC firmwares will sit above GUC_GGTT_TOP and will not map through
	 * GGTT. Unfortunately, this means that the GuC HW cannot perform the uC
	 * authentication from memory, as the RSA offset now falls within the
	 * GuC inaccessible range. We resort to perma-pinning an additional vma
	 * within the accessible range that only contains the RSA signature.
	 * The GuC HW can use this extra pinning to perform the authentication
	 * since its GGTT offset will be GuC accessible.
	 */
	GEM_BUG_ON(uc_fw->rsa_size > PAGE_SIZE);
	vma = intel_guc_allocate_vma(gt_to_guc(gt), PAGE_SIZE);
	if (IS_ERR(vma))
		return PTR_ERR(vma);

	vaddr = i915_gem_object_pin_map_unlocked(vma->obj,
						 intel_gt_coherent_map_type(gt, vma->obj, true));
	if (IS_ERR(vaddr)) {
		i915_vma_unpin_and_release(&vma, 0);
		err = PTR_ERR(vaddr);
		goto unpin_out;
	}

	copied = intel_uc_fw_copy_rsa(uc_fw, vaddr, vma->size);
	i915_gem_object_unpin_map(vma->obj);

	if (copied < uc_fw->rsa_size) {
		err = -ENOMEM;
		goto unpin_out;
	}

	uc_fw->rsa_data = vma;

	return 0;

unpin_out:
	i915_vma_unpin_and_release(&vma, 0);
	return err;
}

static void uc_fw_rsa_data_destroy(struct intel_uc_fw *uc_fw)
{
	i915_vma_unpin_and_release(&uc_fw->rsa_data, 0);
}

int intel_uc_fw_init(struct intel_uc_fw *uc_fw)
{
	int err;

	/* this should happen before the load! */
	GEM_BUG_ON(intel_uc_fw_is_loaded(uc_fw));

	if (!intel_uc_fw_is_available(uc_fw))
		return -ENOEXEC;

	err = i915_gem_object_pin_pages_unlocked(uc_fw->obj);
	if (err) {
		gt_dbg(__uc_fw_to_gt(uc_fw), "%s fw pin-pages failed %pe\n",
		       intel_uc_fw_type_repr(uc_fw->type), ERR_PTR(err));
		goto out;
	}

	err = uc_fw_rsa_data_create(uc_fw);
	if (err) {
		gt_dbg(__uc_fw_to_gt(uc_fw), "%s fw rsa data creation failed %pe\n",
		       intel_uc_fw_type_repr(uc_fw->type), ERR_PTR(err));
		goto out_unpin;
	}

	uc_fw_bind_ggtt(uc_fw);

	return 0;

out_unpin:
	i915_gem_object_unpin_pages(uc_fw->obj);
out:
	return err;
}

void intel_uc_fw_fini(struct intel_uc_fw *uc_fw)
{
	uc_fw_unbind_ggtt(uc_fw);
	uc_fw_rsa_data_destroy(uc_fw);

	if (i915_gem_object_has_pinned_pages(uc_fw->obj))
		i915_gem_object_unpin_pages(uc_fw->obj);

	intel_uc_fw_change_status(uc_fw, INTEL_UC_FIRMWARE_AVAILABLE);
}

void intel_uc_fw_resume_mapping(struct intel_uc_fw *uc_fw)
{
	if (!intel_uc_fw_is_available(uc_fw))
		return;

	if (!i915_gem_object_has_pinned_pages(uc_fw->obj))
		return;

	uc_fw_bind_ggtt(uc_fw);
}

/**
 * intel_uc_fw_cleanup_fetch - cleanup uC firmware
 * @uc_fw: uC firmware
 *
 * Cleans up uC firmware by releasing the firmware GEM obj.
 */
void intel_uc_fw_cleanup_fetch(struct intel_uc_fw *uc_fw)
{
	if (!intel_uc_fw_is_available(uc_fw))
		return;

	i915_gem_object_put(fetch_and_zero(&uc_fw->obj));

	intel_uc_fw_change_status(uc_fw, INTEL_UC_FIRMWARE_SELECTED);
}

/**
 * intel_uc_fw_copy_rsa - copy fw RSA to buffer
 *
 * @uc_fw: uC firmware
 * @dst: dst buffer
 * @max_len: max number of bytes to copy
 *
 * Return: number of copied bytes.
 */
size_t intel_uc_fw_copy_rsa(struct intel_uc_fw *uc_fw, void *dst, u32 max_len)
{
	struct intel_memory_region *mr = uc_fw->obj->mm.region;
	u32 size = min_t(u32, uc_fw->rsa_size, max_len);
	u32 offset = uc_fw->dma_start_offset + sizeof(struct uc_css_header) + uc_fw->ucode_size;
	struct sgt_iter iter;
	size_t count = 0;
	int idx;

	/* Called during reset handling, must be atomic [no fs_reclaim] */
	GEM_BUG_ON(!intel_uc_fw_is_available(uc_fw));

	idx = offset >> PAGE_SHIFT;
	offset = offset_in_page(offset);
	if (i915_gem_object_has_struct_page(uc_fw->obj)) {
		struct page *page;

		for_each_sgt_page(page, iter, uc_fw->obj->mm.pages) {
			u32 len = min_t(u32, size, PAGE_SIZE - offset);

			if (idx > 0) {
				idx--;
				continue;
			}

			memcpy_from_page(dst, page, offset, len);

			offset = 0;
			dst += len;
			size -= len;
			count += len;
			if (!size)
				break;
		}
	} else {
		dma_addr_t addr;

		for_each_sgt_daddr(addr, iter, uc_fw->obj->mm.pages) {
			u32 len = min_t(u32, size, PAGE_SIZE - offset);
			void __iomem *vaddr;

			if (idx > 0) {
				idx--;
				continue;
			}

			vaddr = io_mapping_map_atomic_wc(&mr->iomap,
							 addr - mr->region.start);
			memcpy_fromio(dst, vaddr + offset, len);
			io_mapping_unmap_atomic(vaddr);

			offset = 0;
			dst += len;
			size -= len;
			count += len;
			if (!size)
				break;
		}
	}

	return count;
}

/**
 * intel_uc_fw_dump - dump information about uC firmware
 * @uc_fw: uC firmware
 * @p: the &drm_printer
 *
 * Pretty printer for uC firmware.
 */
void intel_uc_fw_dump(const struct intel_uc_fw *uc_fw, struct drm_printer *p)
{
	bool got_wanted;

	drm_printf(p, "%s firmware: %s\n",
		   intel_uc_fw_type_repr(uc_fw->type), uc_fw->file_selected.path);
	if (uc_fw->file_selected.path != uc_fw->file_wanted.path)
		drm_printf(p, "%s firmware wanted: %s\n",
			   intel_uc_fw_type_repr(uc_fw->type), uc_fw->file_wanted.path);
	drm_printf(p, "\tstatus: %s\n",
		   intel_uc_fw_status_repr(uc_fw->status));

	if (uc_fw->file_selected.ver.major < uc_fw->file_wanted.ver.major)
		got_wanted = false;
	else if ((uc_fw->file_selected.ver.major == uc_fw->file_wanted.ver.major) &&
		 (uc_fw->file_selected.ver.minor < uc_fw->file_wanted.ver.minor))
		got_wanted = false;
	else if ((uc_fw->file_selected.ver.major == uc_fw->file_wanted.ver.major) &&
		 (uc_fw->file_selected.ver.minor == uc_fw->file_wanted.ver.minor) &&
		 (uc_fw->file_selected.ver.patch < uc_fw->file_wanted.ver.patch))
		got_wanted = false;
	else
		got_wanted = true;

	if (!got_wanted)
		drm_printf(p, "\tversion: wanted %u.%u.%u, found %u.%u.%u\n",
			   uc_fw->file_wanted.ver.major,
			   uc_fw->file_wanted.ver.minor,
			   uc_fw->file_wanted.ver.patch,
			   uc_fw->file_selected.ver.major,
			   uc_fw->file_selected.ver.minor,
			   uc_fw->file_selected.ver.patch);
	else
		drm_printf(p, "\tversion: found %u.%u.%u\n",
			   uc_fw->file_selected.ver.major,
			   uc_fw->file_selected.ver.minor,
			   uc_fw->file_selected.ver.patch);
	drm_printf(p, "\tuCode: %u bytes\n", uc_fw->ucode_size);
	drm_printf(p, "\tRSA: %u bytes\n", uc_fw->rsa_size);
}<|MERGE_RESOLUTION|>--- conflicted
+++ resolved
@@ -346,7 +346,6 @@
 	const struct uc_fw_platform_requirement *fw_blobs;
 	u32 fw_count;
 	int i, j;
-<<<<<<< HEAD
 
 	if (type >= ARRAY_SIZE(blobs_all)) {
 		drm_err(&i915->drm, "No blob array for %s\n", intel_uc_fw_type_repr(type));
@@ -359,20 +358,6 @@
 	if (!fw_count)
 		return true;
 
-=======
-
-	if (type >= ARRAY_SIZE(blobs_all)) {
-		drm_err(&i915->drm, "No blob array for %s\n", intel_uc_fw_type_repr(type));
-		return false;
-	}
-
-	fw_blobs = blobs_all[type].blobs;
-	fw_count = blobs_all[type].count;
-
-	if (!fw_count)
-		return true;
-
->>>>>>> 2d5404ca
 	/* make sure the list is ordered as expected */
 	for (i = 1; i < fw_count; i++) {
 		/* Versionless file names must be unique per platform: */
@@ -713,14 +698,6 @@
 			      const struct firmware *fw,
 			      struct intel_uc_fw *uc_fw)
 {
-<<<<<<< HEAD
-	switch (uc_fw->type) {
-	case INTEL_UC_FW_TYPE_HUC:
-		intel_huc_fw_get_binary_info(uc_fw, fw->data, fw->size);
-		break;
-	case INTEL_UC_FW_TYPE_GSC:
-		intel_gsc_fw_get_binary_info(uc_fw, fw->data, fw->size);
-=======
 	int ret;
 
 	switch (uc_fw->type) {
@@ -733,7 +710,6 @@
 		ret = intel_gsc_fw_get_binary_info(uc_fw, fw->data, fw->size);
 		if (ret)
 			return ret;
->>>>>>> 2d5404ca
 		break;
 	default:
 		MISSING_CASE(uc_fw->type);
@@ -837,11 +813,7 @@
 static int check_mtl_huc_guc_compatibility(struct intel_gt *gt,
 					   struct intel_uc_fw_file *huc_selected)
 {
-<<<<<<< HEAD
-	struct intel_uc_fw_file *guc_selected = &gt->uc.guc.fw.file_selected;
-=======
 	struct intel_uc_fw_file *guc_selected = &gt_to_guc(gt)->fw.file_selected;
->>>>>>> 2d5404ca
 	struct intel_uc_fw_ver *huc_ver = &huc_selected->ver;
 	struct intel_uc_fw_ver *guc_ver = &guc_selected->ver;
 	bool new_huc, new_guc;
