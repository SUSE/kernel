--- conflicted
+++ resolved
@@ -193,11 +193,7 @@
 			break;
 
 		guc_dbg(guc, "load still in progress, count = %d, freq = %dMHz, status = 0x%08X [0x%02X/%02X]\n",
-<<<<<<< HEAD
-			count, intel_rps_read_actual_frequency(&uncore->gt->rps), status,
-=======
 			count, intel_rps_read_actual_frequency(&gt->rps), status,
->>>>>>> 2d5404ca
 			REG_FIELD_GET(GS_BOOTROM_MASK, status),
 			REG_FIELD_GET(GS_UKERNEL_MASK, status));
 	}
@@ -264,11 +260,7 @@
 		guc_warn(guc, "excessive init time: %lldms! [status = 0x%08X, count = %d, ret = %d]\n",
 			 delta_ms, status, count, ret);
 		guc_warn(guc, "excessive init time: [freq = %dMHz, before = %dMHz, perf_limit_reasons = 0x%08X]\n",
-<<<<<<< HEAD
-			 intel_rps_read_actual_frequency(&uncore->gt->rps), before_freq,
-=======
 			 intel_rps_read_actual_frequency(&gt->rps), before_freq,
->>>>>>> 2d5404ca
 			 intel_uncore_read(uncore, intel_gt_perf_limit_reasons_reg(gt)));
 	} else {
 		guc_dbg(guc, "init took %lldms, freq = %dMHz, before = %dMHz, status = 0x%08X, count = %d, ret = %d\n",
