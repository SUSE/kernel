// SPDX-License-Identifier: MIT
/*
 * Copyright © 2016-2019 Intel Corporation
 */

#include <linux/circ_buf.h>
#include <linux/ktime.h>
#include <linux/time64.h>
#include <linux/string_helpers.h>
#include <linux/timekeeping.h>

#include "i915_drv.h"
#include "intel_guc_ct.h"
#include "intel_guc_print.h"

static inline struct intel_guc *ct_to_guc(struct intel_guc_ct *ct)
{
	return container_of(ct, struct intel_guc, ct);
}

#define CT_ERROR(_ct, _fmt, ...) \
	guc_err(ct_to_guc(_ct), "CT: " _fmt, ##__VA_ARGS__)
#ifdef CONFIG_DRM_I915_DEBUG_GUC
#define CT_DEBUG(_ct, _fmt, ...) \
	guc_dbg(ct_to_guc(_ct), "CT: " _fmt, ##__VA_ARGS__)
#else
#define CT_DEBUG(...)	do { } while (0)
#endif
#define CT_PROBE_ERROR(_ct, _fmt, ...) \
	guc_probe_error(ct_to_guc(ct), "CT: " _fmt, ##__VA_ARGS__)

/**
 * DOC: CTB Blob
 *
 * We allocate single blob to hold both CTB descriptors and buffers:
 *
 *      +--------+-----------------------------------------------+------+
 *      | offset | contents                                      | size |
 *      +========+===============================================+======+
 *      | 0x0000 | H2G `CTB Descriptor`_ (send)                  |      |
 *      +--------+-----------------------------------------------+  4K  |
 *      | 0x0800 | G2H `CTB Descriptor`_ (recv)                  |      |
 *      +--------+-----------------------------------------------+------+
 *      | 0x1000 | H2G `CT Buffer`_ (send)                       | n*4K |
 *      |        |                                               |      |
 *      +--------+-----------------------------------------------+------+
 *      | 0x1000 | G2H `CT Buffer`_ (recv)                       | m*4K |
 *      | + n*4K |                                               |      |
 *      +--------+-----------------------------------------------+------+
 *
 * Size of each `CT Buffer`_ must be multiple of 4K.
 * We don't expect too many messages in flight at any time, unless we are
 * using the GuC submission. In that case each request requires a minimum
 * 2 dwords which gives us a maximum 256 queue'd requests. Hopefully this
 * enough space to avoid backpressure on the driver. We increase the size
 * of the receive buffer (relative to the send) to ensure a G2H response
 * CTB has a landing spot.
 */
#define CTB_DESC_SIZE		ALIGN(sizeof(struct guc_ct_buffer_desc), SZ_2K)
#define CTB_H2G_BUFFER_SIZE	(SZ_4K)
#define CTB_G2H_BUFFER_SIZE	(4 * CTB_H2G_BUFFER_SIZE)
#define G2H_ROOM_BUFFER_SIZE	(CTB_G2H_BUFFER_SIZE / 4)

struct ct_request {
	struct list_head link;
	u32 fence;
	u32 status;
	u32 response_len;
	u32 *response_buf;
};

struct ct_incoming_msg {
	struct list_head link;
	u32 size;
	u32 msg[];
};

enum { CTB_SEND = 0, CTB_RECV = 1 };

enum { CTB_OWNER_HOST = 0 };

static void ct_receive_tasklet_func(struct tasklet_struct *t);
static void ct_incoming_request_worker_func(struct work_struct *w);

/**
 * intel_guc_ct_init_early - Initialize CT state without requiring device access
 * @ct: pointer to CT struct
 */
void intel_guc_ct_init_early(struct intel_guc_ct *ct)
{
	spin_lock_init(&ct->ctbs.send.lock);
	spin_lock_init(&ct->ctbs.recv.lock);
	spin_lock_init(&ct->requests.lock);
	INIT_LIST_HEAD(&ct->requests.pending);
	INIT_LIST_HEAD(&ct->requests.incoming);
	INIT_WORK(&ct->requests.worker, ct_incoming_request_worker_func);
	tasklet_setup(&ct->receive_tasklet, ct_receive_tasklet_func);
	init_waitqueue_head(&ct->wq);
}

static void guc_ct_buffer_desc_init(struct guc_ct_buffer_desc *desc)
{
	memset(desc, 0, sizeof(*desc));
}

static void guc_ct_buffer_reset(struct intel_guc_ct_buffer *ctb)
{
	u32 space;

	ctb->broken = false;
	ctb->tail = 0;
	ctb->head = 0;
	space = CIRC_SPACE(ctb->tail, ctb->head, ctb->size) - ctb->resv_space;
	atomic_set(&ctb->space, space);

	guc_ct_buffer_desc_init(ctb->desc);
}

static void guc_ct_buffer_init(struct intel_guc_ct_buffer *ctb,
			       struct guc_ct_buffer_desc *desc,
			       u32 *cmds, u32 size_in_bytes, u32 resv_space)
{
	GEM_BUG_ON(size_in_bytes % 4);

	ctb->desc = desc;
	ctb->cmds = cmds;
	ctb->size = size_in_bytes / 4;
	ctb->resv_space = resv_space / 4;

	guc_ct_buffer_reset(ctb);
}

static int guc_action_control_ctb(struct intel_guc *guc, u32 control)
{
	u32 request[HOST2GUC_CONTROL_CTB_REQUEST_MSG_LEN] = {
		FIELD_PREP(GUC_HXG_MSG_0_ORIGIN, GUC_HXG_ORIGIN_HOST) |
		FIELD_PREP(GUC_HXG_MSG_0_TYPE, GUC_HXG_TYPE_REQUEST) |
		FIELD_PREP(GUC_HXG_REQUEST_MSG_0_ACTION, GUC_ACTION_HOST2GUC_CONTROL_CTB),
		FIELD_PREP(HOST2GUC_CONTROL_CTB_REQUEST_MSG_1_CONTROL, control),
	};
	int ret;
<<<<<<< HEAD

	GEM_BUG_ON(control != GUC_CTB_CONTROL_DISABLE && control != GUC_CTB_CONTROL_ENABLE);

=======

	GEM_BUG_ON(control != GUC_CTB_CONTROL_DISABLE && control != GUC_CTB_CONTROL_ENABLE);

>>>>>>> eb3cdb58
	/* CT control must go over MMIO */
	ret = intel_guc_send_mmio(guc, request, ARRAY_SIZE(request), NULL, 0);

	return ret > 0 ? -EPROTO : ret;
}

static int ct_control_enable(struct intel_guc_ct *ct, bool enable)
{
	int err;

	err = guc_action_control_ctb(ct_to_guc(ct), enable ?
				     GUC_CTB_CONTROL_ENABLE : GUC_CTB_CONTROL_DISABLE);
	if (unlikely(err))
		CT_PROBE_ERROR(ct, "Failed to control/%s CTB (%pe)\n",
			       str_enable_disable(enable), ERR_PTR(err));

	return err;
}

static int ct_register_buffer(struct intel_guc_ct *ct, bool send,
			      u32 desc_addr, u32 buff_addr, u32 size)
{
	int err;

	err = intel_guc_self_cfg64(ct_to_guc(ct), send ?
				   GUC_KLV_SELF_CFG_H2G_CTB_DESCRIPTOR_ADDR_KEY :
				   GUC_KLV_SELF_CFG_G2H_CTB_DESCRIPTOR_ADDR_KEY,
				   desc_addr);
	if (unlikely(err))
		goto failed;

	err = intel_guc_self_cfg64(ct_to_guc(ct), send ?
				   GUC_KLV_SELF_CFG_H2G_CTB_ADDR_KEY :
				   GUC_KLV_SELF_CFG_G2H_CTB_ADDR_KEY,
				   buff_addr);
	if (unlikely(err))
		goto failed;

	err = intel_guc_self_cfg32(ct_to_guc(ct), send ?
				   GUC_KLV_SELF_CFG_H2G_CTB_SIZE_KEY :
				   GUC_KLV_SELF_CFG_G2H_CTB_SIZE_KEY,
				   size);
	if (unlikely(err))
failed:
		CT_PROBE_ERROR(ct, "Failed to register %s buffer (%pe)\n",
			       send ? "SEND" : "RECV", ERR_PTR(err));

	return err;
}

/**
 * intel_guc_ct_init - Init buffer-based communication
 * @ct: pointer to CT struct
 *
 * Allocate memory required for buffer-based communication.
 *
 * Return: 0 on success, a negative errno code on failure.
 */
int intel_guc_ct_init(struct intel_guc_ct *ct)
{
	struct intel_guc *guc = ct_to_guc(ct);
	struct guc_ct_buffer_desc *desc;
	u32 blob_size;
	u32 cmds_size;
	u32 resv_space;
	void *blob;
	u32 *cmds;
	int err;

	err = i915_inject_probe_error(guc_to_gt(guc)->i915, -ENXIO);
	if (err)
		return err;

	GEM_BUG_ON(ct->vma);

	blob_size = 2 * CTB_DESC_SIZE + CTB_H2G_BUFFER_SIZE + CTB_G2H_BUFFER_SIZE;
	err = intel_guc_allocate_and_map_vma(guc, blob_size, &ct->vma, &blob);
	if (unlikely(err)) {
		CT_PROBE_ERROR(ct, "Failed to allocate %u for CTB data (%pe)\n",
			       blob_size, ERR_PTR(err));
		return err;
	}

	CT_DEBUG(ct, "base=%#x size=%u\n", intel_guc_ggtt_offset(guc, ct->vma), blob_size);

	/* store pointers to desc and cmds for send ctb */
	desc = blob;
	cmds = blob + 2 * CTB_DESC_SIZE;
	cmds_size = CTB_H2G_BUFFER_SIZE;
	resv_space = 0;
	CT_DEBUG(ct, "%s desc %#tx cmds %#tx size %u/%u\n", "send",
		 ptrdiff(desc, blob), ptrdiff(cmds, blob), cmds_size,
		 resv_space);

	guc_ct_buffer_init(&ct->ctbs.send, desc, cmds, cmds_size, resv_space);

	/* store pointers to desc and cmds for recv ctb */
	desc = blob + CTB_DESC_SIZE;
	cmds = blob + 2 * CTB_DESC_SIZE + CTB_H2G_BUFFER_SIZE;
	cmds_size = CTB_G2H_BUFFER_SIZE;
	resv_space = G2H_ROOM_BUFFER_SIZE;
	CT_DEBUG(ct, "%s desc %#tx cmds %#tx size %u/%u\n", "recv",
		 ptrdiff(desc, blob), ptrdiff(cmds, blob), cmds_size,
		 resv_space);

	guc_ct_buffer_init(&ct->ctbs.recv, desc, cmds, cmds_size, resv_space);

	return 0;
}

/**
 * intel_guc_ct_fini - Fini buffer-based communication
 * @ct: pointer to CT struct
 *
 * Deallocate memory required for buffer-based communication.
 */
void intel_guc_ct_fini(struct intel_guc_ct *ct)
{
	GEM_BUG_ON(ct->enabled);

	tasklet_kill(&ct->receive_tasklet);
	i915_vma_unpin_and_release(&ct->vma, I915_VMA_RELEASE_MAP);
	memset(ct, 0, sizeof(*ct));
}

/**
 * intel_guc_ct_enable - Enable buffer based command transport.
 * @ct: pointer to CT struct
 *
 * Return: 0 on success, a negative errno code on failure.
 */
int intel_guc_ct_enable(struct intel_guc_ct *ct)
{
	struct intel_guc *guc = ct_to_guc(ct);
	u32 base, desc, cmds, size;
	void *blob;
	int err;

	GEM_BUG_ON(ct->enabled);

	/* vma should be already allocated and map'ed */
	GEM_BUG_ON(!ct->vma);
	GEM_BUG_ON(!i915_gem_object_has_pinned_pages(ct->vma->obj));
	base = intel_guc_ggtt_offset(guc, ct->vma);

	/* blob should start with send descriptor */
	blob = __px_vaddr(ct->vma->obj);
	GEM_BUG_ON(blob != ct->ctbs.send.desc);

	/* (re)initialize descriptors */
	guc_ct_buffer_reset(&ct->ctbs.send);
	guc_ct_buffer_reset(&ct->ctbs.recv);

	/*
	 * Register both CT buffers starting with RECV buffer.
	 * Descriptors are in first half of the blob.
	 */
	desc = base + ptrdiff(ct->ctbs.recv.desc, blob);
	cmds = base + ptrdiff(ct->ctbs.recv.cmds, blob);
	size = ct->ctbs.recv.size * 4;
	err = ct_register_buffer(ct, false, desc, cmds, size);
	if (unlikely(err))
		goto err_out;

	desc = base + ptrdiff(ct->ctbs.send.desc, blob);
	cmds = base + ptrdiff(ct->ctbs.send.cmds, blob);
	size = ct->ctbs.send.size * 4;
	err = ct_register_buffer(ct, true, desc, cmds, size);
	if (unlikely(err))
		goto err_out;

	err = ct_control_enable(ct, true);
	if (unlikely(err))
		goto err_out;

	ct->enabled = true;
	ct->stall_time = KTIME_MAX;

	return 0;

err_out:
	CT_PROBE_ERROR(ct, "Failed to enable CTB (%pe)\n", ERR_PTR(err));
	return err;
}

/**
 * intel_guc_ct_disable - Disable buffer based command transport.
 * @ct: pointer to CT struct
 */
void intel_guc_ct_disable(struct intel_guc_ct *ct)
{
	struct intel_guc *guc = ct_to_guc(ct);

	GEM_BUG_ON(!ct->enabled);

	ct->enabled = false;

	if (intel_guc_is_fw_running(guc)) {
		ct_control_enable(ct, false);
	}
}

static u32 ct_get_next_fence(struct intel_guc_ct *ct)
{
	/* For now it's trivial */
	return ++ct->requests.last_fence;
}

static int ct_write(struct intel_guc_ct *ct,
		    const u32 *action,
		    u32 len /* in dwords */,
		    u32 fence, u32 flags)
{
	struct intel_guc_ct_buffer *ctb = &ct->ctbs.send;
	struct guc_ct_buffer_desc *desc = ctb->desc;
	u32 tail = ctb->tail;
	u32 size = ctb->size;
	u32 header;
	u32 hxg;
	u32 type;
	u32 *cmds = ctb->cmds;
	unsigned int i;

	if (unlikely(desc->status))
		goto corrupted;

	GEM_BUG_ON(tail > size);

#ifdef CONFIG_DRM_I915_DEBUG_GUC
	if (unlikely(tail != READ_ONCE(desc->tail))) {
		CT_ERROR(ct, "Tail was modified %u != %u\n",
			 desc->tail, tail);
		desc->status |= GUC_CTB_STATUS_MISMATCH;
		goto corrupted;
	}
	if (unlikely(READ_ONCE(desc->head) >= size)) {
		CT_ERROR(ct, "Invalid head offset %u >= %u)\n",
			 desc->head, size);
		desc->status |= GUC_CTB_STATUS_OVERFLOW;
		goto corrupted;
	}
#endif

	/*
	 * dw0: CT header (including fence)
	 * dw1: HXG header (including action code)
	 * dw2+: action data
	 */
	header = FIELD_PREP(GUC_CTB_MSG_0_FORMAT, GUC_CTB_FORMAT_HXG) |
		 FIELD_PREP(GUC_CTB_MSG_0_NUM_DWORDS, len) |
		 FIELD_PREP(GUC_CTB_MSG_0_FENCE, fence);

	type = (flags & INTEL_GUC_CT_SEND_NB) ? GUC_HXG_TYPE_EVENT :
		GUC_HXG_TYPE_REQUEST;
	hxg = FIELD_PREP(GUC_HXG_MSG_0_TYPE, type) |
		FIELD_PREP(GUC_HXG_EVENT_MSG_0_ACTION |
			   GUC_HXG_EVENT_MSG_0_DATA0, action[0]);

	CT_DEBUG(ct, "writing (tail %u) %*ph %*ph %*ph\n",
		 tail, 4, &header, 4, &hxg, 4 * (len - 1), &action[1]);

	cmds[tail] = header;
	tail = (tail + 1) % size;

	cmds[tail] = hxg;
	tail = (tail + 1) % size;

	for (i = 1; i < len; i++) {
		cmds[tail] = action[i];
		tail = (tail + 1) % size;
	}
	GEM_BUG_ON(tail > size);

	/*
	 * make sure H2G buffer update and LRC tail update (if this triggering a
	 * submission) are visible before updating the descriptor tail
	 */
	intel_guc_write_barrier(ct_to_guc(ct));

	/* update local copies */
	ctb->tail = tail;
	GEM_BUG_ON(atomic_read(&ctb->space) < len + GUC_CTB_HDR_LEN);
	atomic_sub(len + GUC_CTB_HDR_LEN, &ctb->space);

	/* now update descriptor */
	WRITE_ONCE(desc->tail, tail);

	return 0;

corrupted:
	CT_ERROR(ct, "Corrupted descriptor head=%u tail=%u status=%#x\n",
		 desc->head, desc->tail, desc->status);
	ctb->broken = true;
	return -EPIPE;
}

/**
 * wait_for_ct_request_update - Wait for CT request state update.
 * @ct:		pointer to CT
 * @req:	pointer to pending request
 * @status:	placeholder for status
 *
 * For each sent request, GuC shall send back CT response message.
 * Our message handler will update status of tracked request once
 * response message with given fence is received. Wait here and
 * check for valid response status value.
 *
 * Return:
 * *	0 response received (status is valid)
 * *	-ETIMEDOUT no response within hardcoded timeout
 */
static int wait_for_ct_request_update(struct intel_guc_ct *ct, struct ct_request *req, u32 *status)
{
	int err;
	bool ct_enabled;

	/*
	 * Fast commands should complete in less than 10us, so sample quickly
	 * up to that length of time, then switch to a slower sleep-wait loop.
	 * No GuC command should ever take longer than 10ms but many GuC
	 * commands can be inflight at time, so use a 1s timeout on the slower
	 * sleep-wait loop.
	 */
#define GUC_CTB_RESPONSE_TIMEOUT_SHORT_MS 10
#define GUC_CTB_RESPONSE_TIMEOUT_LONG_MS 1000
#define done \
<<<<<<< HEAD
	(FIELD_GET(GUC_HXG_MSG_0_ORIGIN, READ_ONCE(req->status)) == \
=======
	(!(ct_enabled = intel_guc_ct_enabled(ct)) || \
	 FIELD_GET(GUC_HXG_MSG_0_ORIGIN, READ_ONCE(req->status)) == \
>>>>>>> eb3cdb58
	 GUC_HXG_ORIGIN_GUC)
	err = wait_for_us(done, GUC_CTB_RESPONSE_TIMEOUT_SHORT_MS);
	if (err)
		err = wait_for(done, GUC_CTB_RESPONSE_TIMEOUT_LONG_MS);
#undef done
<<<<<<< HEAD
=======
	if (!ct_enabled)
		err = -ENODEV;
>>>>>>> eb3cdb58

	*status = req->status;
	return err;
}

#define GUC_CTB_TIMEOUT_MS	1500
static inline bool ct_deadlocked(struct intel_guc_ct *ct)
{
	long timeout = GUC_CTB_TIMEOUT_MS;
	bool ret = ktime_ms_delta(ktime_get(), ct->stall_time) > timeout;

	if (unlikely(ret)) {
		struct guc_ct_buffer_desc *send = ct->ctbs.send.desc;
		struct guc_ct_buffer_desc *recv = ct->ctbs.send.desc;

		CT_ERROR(ct, "Communication stalled for %lld ms, desc status=%#x,%#x\n",
			 ktime_ms_delta(ktime_get(), ct->stall_time),
			 send->status, recv->status);
		CT_ERROR(ct, "H2G Space: %u (Bytes)\n",
			 atomic_read(&ct->ctbs.send.space) * 4);
		CT_ERROR(ct, "Head: %u (Dwords)\n", ct->ctbs.send.desc->head);
		CT_ERROR(ct, "Tail: %u (Dwords)\n", ct->ctbs.send.desc->tail);
		CT_ERROR(ct, "G2H Space: %u (Bytes)\n",
			 atomic_read(&ct->ctbs.recv.space) * 4);
		CT_ERROR(ct, "Head: %u\n (Dwords)", ct->ctbs.recv.desc->head);
		CT_ERROR(ct, "Tail: %u\n (Dwords)", ct->ctbs.recv.desc->tail);

		ct->ctbs.send.broken = true;
	}

	return ret;
}

static inline bool g2h_has_room(struct intel_guc_ct *ct, u32 g2h_len_dw)
{
	struct intel_guc_ct_buffer *ctb = &ct->ctbs.recv;

	/*
	 * We leave a certain amount of space in the G2H CTB buffer for
	 * unexpected G2H CTBs (e.g. logging, engine hang, etc...)
	 */
	return !g2h_len_dw || atomic_read(&ctb->space) >= g2h_len_dw;
}

static inline void g2h_reserve_space(struct intel_guc_ct *ct, u32 g2h_len_dw)
{
	lockdep_assert_held(&ct->ctbs.send.lock);

	GEM_BUG_ON(!g2h_has_room(ct, g2h_len_dw));

	if (g2h_len_dw)
		atomic_sub(g2h_len_dw, &ct->ctbs.recv.space);
}

static inline void g2h_release_space(struct intel_guc_ct *ct, u32 g2h_len_dw)
{
	atomic_add(g2h_len_dw, &ct->ctbs.recv.space);
}

static inline bool h2g_has_room(struct intel_guc_ct *ct, u32 len_dw)
{
	struct intel_guc_ct_buffer *ctb = &ct->ctbs.send;
	struct guc_ct_buffer_desc *desc = ctb->desc;
	u32 head;
	u32 space;

	if (atomic_read(&ctb->space) >= len_dw)
		return true;

	head = READ_ONCE(desc->head);
	if (unlikely(head > ctb->size)) {
		CT_ERROR(ct, "Invalid head offset %u >= %u)\n",
			 head, ctb->size);
		desc->status |= GUC_CTB_STATUS_OVERFLOW;
		ctb->broken = true;
		return false;
	}

	space = CIRC_SPACE(ctb->tail, head, ctb->size);
	atomic_set(&ctb->space, space);

	return space >= len_dw;
}

static int has_room_nb(struct intel_guc_ct *ct, u32 h2g_dw, u32 g2h_dw)
{
	bool h2g = h2g_has_room(ct, h2g_dw);
	bool g2h = g2h_has_room(ct, g2h_dw);

	lockdep_assert_held(&ct->ctbs.send.lock);

	if (unlikely(!h2g || !g2h)) {
		if (ct->stall_time == KTIME_MAX)
			ct->stall_time = ktime_get();

		/* Be paranoid and kick G2H tasklet to free credits */
		if (!g2h)
			tasklet_hi_schedule(&ct->receive_tasklet);

		if (unlikely(ct_deadlocked(ct)))
			return -EPIPE;
		else
			return -EBUSY;
	}

	ct->stall_time = KTIME_MAX;
	return 0;
}

#define G2H_LEN_DW(f) ({ \
	typeof(f) f_ = (f); \
	FIELD_GET(INTEL_GUC_CT_SEND_G2H_DW_MASK, f_) ? \
	FIELD_GET(INTEL_GUC_CT_SEND_G2H_DW_MASK, f_) + \
	GUC_CTB_HXG_MSG_MIN_LEN : 0; \
})
static int ct_send_nb(struct intel_guc_ct *ct,
		      const u32 *action,
		      u32 len,
		      u32 flags)
{
	struct intel_guc_ct_buffer *ctb = &ct->ctbs.send;
	unsigned long spin_flags;
	u32 g2h_len_dw = G2H_LEN_DW(flags);
	u32 fence;
	int ret;

	spin_lock_irqsave(&ctb->lock, spin_flags);

	ret = has_room_nb(ct, len + GUC_CTB_HDR_LEN, g2h_len_dw);
	if (unlikely(ret))
		goto out;

	fence = ct_get_next_fence(ct);
	ret = ct_write(ct, action, len, fence, flags);
	if (unlikely(ret))
		goto out;

	g2h_reserve_space(ct, g2h_len_dw);
	intel_guc_notify(ct_to_guc(ct));

out:
	spin_unlock_irqrestore(&ctb->lock, spin_flags);

	return ret;
}

static int ct_send(struct intel_guc_ct *ct,
		   const u32 *action,
		   u32 len,
		   u32 *response_buf,
		   u32 response_buf_size,
		   u32 *status)
{
	struct intel_guc_ct_buffer *ctb = &ct->ctbs.send;
	struct ct_request request;
	unsigned long flags;
	unsigned int sleep_period_ms = 1;
	bool send_again;
	u32 fence;
	int err;

	GEM_BUG_ON(!ct->enabled);
	GEM_BUG_ON(!len);
	GEM_BUG_ON(len & ~GUC_CT_MSG_LEN_MASK);
	GEM_BUG_ON(!response_buf && response_buf_size);
	might_sleep();
<<<<<<< HEAD

resend:
	send_again = false;

=======

resend:
	send_again = false;

>>>>>>> eb3cdb58
	/*
	 * We use a lazy spin wait loop here as we believe that if the CT
	 * buffers are sized correctly the flow control condition should be
	 * rare. Reserving the maximum size in the G2H credits as we don't know
	 * how big the response is going to be.
	 */
retry:
	spin_lock_irqsave(&ctb->lock, flags);
	if (unlikely(!h2g_has_room(ct, len + GUC_CTB_HDR_LEN) ||
		     !g2h_has_room(ct, GUC_CTB_HXG_MSG_MAX_LEN))) {
		if (ct->stall_time == KTIME_MAX)
			ct->stall_time = ktime_get();
		spin_unlock_irqrestore(&ctb->lock, flags);

		if (unlikely(ct_deadlocked(ct)))
			return -EPIPE;

		if (msleep_interruptible(sleep_period_ms))
			return -EINTR;
		sleep_period_ms = sleep_period_ms << 1;

		goto retry;
	}

	ct->stall_time = KTIME_MAX;

	fence = ct_get_next_fence(ct);
	request.fence = fence;
	request.status = 0;
	request.response_len = response_buf_size;
	request.response_buf = response_buf;

	spin_lock(&ct->requests.lock);
	list_add_tail(&request.link, &ct->requests.pending);
	spin_unlock(&ct->requests.lock);

	err = ct_write(ct, action, len, fence, 0);
	g2h_reserve_space(ct, GUC_CTB_HXG_MSG_MAX_LEN);

	spin_unlock_irqrestore(&ctb->lock, flags);

	if (unlikely(err))
		goto unlink;

	intel_guc_notify(ct_to_guc(ct));

<<<<<<< HEAD
	err = wait_for_ct_request_update(&request, status);
	g2h_release_space(ct, GUC_CTB_HXG_MSG_MAX_LEN);
	if (unlikely(err)) {
		CT_ERROR(ct, "No response for request %#x (fence %u)\n",
			 action[0], request.fence);
		goto unlink;
	}

	if (FIELD_GET(GUC_HXG_MSG_0_TYPE, *status) == GUC_HXG_TYPE_NO_RESPONSE_RETRY) {
		CT_DEBUG(ct, "retrying request %#x (%u)\n", *action,
			 FIELD_GET(GUC_HXG_RETRY_MSG_0_REASON, *status));
		send_again = true;
		goto unlink;
	}

=======
	err = wait_for_ct_request_update(ct, &request, status);
	g2h_release_space(ct, GUC_CTB_HXG_MSG_MAX_LEN);
	if (unlikely(err)) {
		if (err == -ENODEV)
			/* wait_for_ct_request_update returns -ENODEV on reset/suspend in progress.
			 * In this case, output is debug rather than error info
			 */
			CT_DEBUG(ct, "Request %#x (fence %u) cancelled as CTB is disabled\n",
				 action[0], request.fence);
		else
			CT_ERROR(ct, "No response for request %#x (fence %u)\n",
				 action[0], request.fence);
		goto unlink;
	}

	if (FIELD_GET(GUC_HXG_MSG_0_TYPE, *status) == GUC_HXG_TYPE_NO_RESPONSE_RETRY) {
		CT_DEBUG(ct, "retrying request %#x (%u)\n", *action,
			 FIELD_GET(GUC_HXG_RETRY_MSG_0_REASON, *status));
		send_again = true;
		goto unlink;
	}

>>>>>>> eb3cdb58
	if (FIELD_GET(GUC_HXG_MSG_0_TYPE, *status) != GUC_HXG_TYPE_RESPONSE_SUCCESS) {
		err = -EIO;
		goto unlink;
	}

	if (response_buf) {
		/* There shall be no data in the status */
		WARN_ON(FIELD_GET(GUC_HXG_RESPONSE_MSG_0_DATA0, request.status));
		/* Return actual response len */
		err = request.response_len;
	} else {
		/* There shall be no response payload */
		WARN_ON(request.response_len);
		/* Return data decoded from the status dword */
		err = FIELD_GET(GUC_HXG_RESPONSE_MSG_0_DATA0, *status);
	}

unlink:
	spin_lock_irqsave(&ct->requests.lock, flags);
	list_del(&request.link);
	spin_unlock_irqrestore(&ct->requests.lock, flags);

	if (unlikely(send_again))
		goto resend;

	return err;
}

/*
 * Command Transport (CT) buffer based GuC send function.
 */
int intel_guc_ct_send(struct intel_guc_ct *ct, const u32 *action, u32 len,
		      u32 *response_buf, u32 response_buf_size, u32 flags)
{
	u32 status = ~0; /* undefined */
	int ret;

	if (unlikely(!ct->enabled)) {
		struct intel_guc *guc = ct_to_guc(ct);
		struct intel_uc *uc = container_of(guc, struct intel_uc, guc);

		WARN(!uc->reset_in_progress, "Unexpected send: action=%#x\n", *action);
		return -ENODEV;
	}

	if (unlikely(ct->ctbs.send.broken))
		return -EPIPE;

	if (flags & INTEL_GUC_CT_SEND_NB)
		return ct_send_nb(ct, action, len, flags);

	ret = ct_send(ct, action, len, response_buf, response_buf_size, &status);
	if (unlikely(ret < 0)) {
<<<<<<< HEAD
		CT_ERROR(ct, "Sending action %#x failed (%pe) status=%#X\n",
			 action[0], ERR_PTR(ret), status);
=======
		if (ret != -ENODEV)
			CT_ERROR(ct, "Sending action %#x failed (%pe) status=%#X\n",
				 action[0], ERR_PTR(ret), status);
>>>>>>> eb3cdb58
	} else if (unlikely(ret)) {
		CT_DEBUG(ct, "send action %#x returned %d (%#x)\n",
			 action[0], ret, ret);
	}

	return ret;
}

static struct ct_incoming_msg *ct_alloc_msg(u32 num_dwords)
{
	struct ct_incoming_msg *msg;

	msg = kmalloc(struct_size(msg, msg, num_dwords), GFP_ATOMIC);
	if (msg)
		msg->size = num_dwords;
	return msg;
}

static void ct_free_msg(struct ct_incoming_msg *msg)
{
	kfree(msg);
}

/*
 * Return: number available remaining dwords to read (0 if empty)
 *         or a negative error code on failure
 */
static int ct_read(struct intel_guc_ct *ct, struct ct_incoming_msg **msg)
{
	struct intel_guc_ct_buffer *ctb = &ct->ctbs.recv;
	struct guc_ct_buffer_desc *desc = ctb->desc;
	u32 head = ctb->head;
	u32 tail = READ_ONCE(desc->tail);
	u32 size = ctb->size;
	u32 *cmds = ctb->cmds;
	s32 available;
	unsigned int len;
	unsigned int i;
	u32 header;

	if (unlikely(ctb->broken))
		return -EPIPE;

<<<<<<< HEAD
	if (unlikely(desc->status))
		goto corrupted;

=======
	if (unlikely(desc->status)) {
		u32 status = desc->status;

		if (status & GUC_CTB_STATUS_UNUSED) {
			/*
			 * Potentially valid if a CLIENT_RESET request resulted in
			 * contexts/engines being reset. But should never happen as
			 * no contexts should be active when CLIENT_RESET is sent.
			 */
			CT_ERROR(ct, "Unexpected G2H after GuC has stopped!\n");
			status &= ~GUC_CTB_STATUS_UNUSED;
		}

		if (status)
			goto corrupted;
	}

>>>>>>> eb3cdb58
	GEM_BUG_ON(head > size);

#ifdef CONFIG_DRM_I915_DEBUG_GUC
	if (unlikely(head != READ_ONCE(desc->head))) {
		CT_ERROR(ct, "Head was modified %u != %u\n",
			 desc->head, head);
		desc->status |= GUC_CTB_STATUS_MISMATCH;
		goto corrupted;
	}
#endif
	if (unlikely(tail >= size)) {
		CT_ERROR(ct, "Invalid tail offset %u >= %u)\n",
			 tail, size);
		desc->status |= GUC_CTB_STATUS_OVERFLOW;
		goto corrupted;
	}

	/* tail == head condition indicates empty */
	available = tail - head;
	if (unlikely(available == 0)) {
		*msg = NULL;
		return 0;
	}

	/* beware of buffer wrap case */
	if (unlikely(available < 0))
		available += size;
	CT_DEBUG(ct, "available %d (%u:%u:%u)\n", available, head, tail, size);
	GEM_BUG_ON(available < 0);

	header = cmds[head];
	head = (head + 1) % size;

	/* message len with header */
	len = FIELD_GET(GUC_CTB_MSG_0_NUM_DWORDS, header) + GUC_CTB_MSG_MIN_LEN;
	if (unlikely(len > (u32)available)) {
		CT_ERROR(ct, "Incomplete message %*ph %*ph %*ph\n",
			 4, &header,
			 4 * (head + available - 1 > size ?
			      size - head : available - 1), &cmds[head],
			 4 * (head + available - 1 > size ?
			      available - 1 - size + head : 0), &cmds[0]);
		desc->status |= GUC_CTB_STATUS_UNDERFLOW;
		goto corrupted;
	}

	*msg = ct_alloc_msg(len);
	if (!*msg) {
		CT_ERROR(ct, "No memory for message %*ph %*ph %*ph\n",
			 4, &header,
			 4 * (head + available - 1 > size ?
			      size - head : available - 1), &cmds[head],
			 4 * (head + available - 1 > size ?
			      available - 1 - size + head : 0), &cmds[0]);
		return available;
	}

	(*msg)->msg[0] = header;

	for (i = 1; i < len; i++) {
		(*msg)->msg[i] = cmds[head];
		head = (head + 1) % size;
	}
	CT_DEBUG(ct, "received %*ph\n", 4 * len, (*msg)->msg);

	/* update local copies */
	ctb->head = head;

	/* now update descriptor */
	WRITE_ONCE(desc->head, head);

	return available - len;

corrupted:
	CT_ERROR(ct, "Corrupted descriptor head=%u tail=%u status=%#x\n",
		 desc->head, desc->tail, desc->status);
	ctb->broken = true;
	return -EPIPE;
}

static int ct_handle_response(struct intel_guc_ct *ct, struct ct_incoming_msg *response)
{
	u32 len = FIELD_GET(GUC_CTB_MSG_0_NUM_DWORDS, response->msg[0]);
	u32 fence = FIELD_GET(GUC_CTB_MSG_0_FENCE, response->msg[0]);
	const u32 *hxg = &response->msg[GUC_CTB_MSG_MIN_LEN];
	const u32 *data = &hxg[GUC_HXG_MSG_MIN_LEN];
	u32 datalen = len - GUC_HXG_MSG_MIN_LEN;
	struct ct_request *req;
	unsigned long flags;
	bool found = false;
	int err = 0;

	GEM_BUG_ON(len < GUC_HXG_MSG_MIN_LEN);
	GEM_BUG_ON(FIELD_GET(GUC_HXG_MSG_0_ORIGIN, hxg[0]) != GUC_HXG_ORIGIN_GUC);
	GEM_BUG_ON(FIELD_GET(GUC_HXG_MSG_0_TYPE, hxg[0]) != GUC_HXG_TYPE_RESPONSE_SUCCESS &&
		   FIELD_GET(GUC_HXG_MSG_0_TYPE, hxg[0]) != GUC_HXG_TYPE_NO_RESPONSE_RETRY &&
		   FIELD_GET(GUC_HXG_MSG_0_TYPE, hxg[0]) != GUC_HXG_TYPE_RESPONSE_FAILURE);

	CT_DEBUG(ct, "response fence %u status %#x\n", fence, hxg[0]);

	spin_lock_irqsave(&ct->requests.lock, flags);
	list_for_each_entry(req, &ct->requests.pending, link) {
		if (unlikely(fence != req->fence)) {
			CT_DEBUG(ct, "request %u awaits response\n",
				 req->fence);
			continue;
		}
		if (unlikely(datalen > req->response_len)) {
			CT_ERROR(ct, "Response %u too long (datalen %u > %u)\n",
				 req->fence, datalen, req->response_len);
			datalen = min(datalen, req->response_len);
			err = -EMSGSIZE;
		}
		if (datalen)
			memcpy(req->response_buf, data, 4 * datalen);
		req->response_len = datalen;
		WRITE_ONCE(req->status, hxg[0]);
		found = true;
		break;
	}
	if (!found) {
		CT_ERROR(ct, "Unsolicited response (fence %u)\n", fence);
		CT_ERROR(ct, "Could not find fence=%u, last_fence=%u\n", fence,
			 ct->requests.last_fence);
		list_for_each_entry(req, &ct->requests.pending, link)
			CT_ERROR(ct, "request %u awaits response\n",
				 req->fence);
		err = -ENOKEY;
	}
	spin_unlock_irqrestore(&ct->requests.lock, flags);

	if (unlikely(err))
		return err;

	ct_free_msg(response);
	return 0;
}

static int ct_process_request(struct intel_guc_ct *ct, struct ct_incoming_msg *request)
{
	struct intel_guc *guc = ct_to_guc(ct);
	const u32 *hxg;
	const u32 *payload;
	u32 hxg_len, action, len;
	int ret;

	hxg = &request->msg[GUC_CTB_MSG_MIN_LEN];
	hxg_len = request->size - GUC_CTB_MSG_MIN_LEN;
	payload = &hxg[GUC_HXG_MSG_MIN_LEN];
	action = FIELD_GET(GUC_HXG_EVENT_MSG_0_ACTION, hxg[0]);
	len = hxg_len - GUC_HXG_MSG_MIN_LEN;

	CT_DEBUG(ct, "request %x %*ph\n", action, 4 * len, payload);

	switch (action) {
	case INTEL_GUC_ACTION_DEFAULT:
		ret = intel_guc_to_host_process_recv_msg(guc, payload, len);
		break;
	case INTEL_GUC_ACTION_DEREGISTER_CONTEXT_DONE:
		ret = intel_guc_deregister_done_process_msg(guc, payload,
							    len);
		break;
	case INTEL_GUC_ACTION_SCHED_CONTEXT_MODE_DONE:
		ret = intel_guc_sched_done_process_msg(guc, payload, len);
		break;
	case INTEL_GUC_ACTION_CONTEXT_RESET_NOTIFICATION:
		ret = intel_guc_context_reset_process_msg(guc, payload, len);
		break;
	case INTEL_GUC_ACTION_STATE_CAPTURE_NOTIFICATION:
		ret = intel_guc_error_capture_process_msg(guc, payload, len);
		if (unlikely(ret))
			CT_ERROR(ct, "error capture notification failed %x %*ph\n",
				 action, 4 * len, payload);
		break;
	case INTEL_GUC_ACTION_ENGINE_FAILURE_NOTIFICATION:
		ret = intel_guc_engine_failure_process_msg(guc, payload, len);
		break;
	case INTEL_GUC_ACTION_NOTIFY_FLUSH_LOG_BUFFER_TO_FILE:
		intel_guc_log_handle_flush_event(&guc->log);
		ret = 0;
		break;
	case INTEL_GUC_ACTION_NOTIFY_CRASH_DUMP_POSTED:
		CT_ERROR(ct, "Received GuC crash dump notification!\n");
		ret = 0;
		break;
	case INTEL_GUC_ACTION_NOTIFY_EXCEPTION:
		CT_ERROR(ct, "Received GuC exception notification!\n");
		ret = 0;
		break;
	default:
		ret = -EOPNOTSUPP;
		break;
	}

	if (unlikely(ret)) {
		CT_ERROR(ct, "Failed to process request %04x (%pe)\n",
			 action, ERR_PTR(ret));
		return ret;
	}

	ct_free_msg(request);
	return 0;
}

static bool ct_process_incoming_requests(struct intel_guc_ct *ct)
{
	unsigned long flags;
	struct ct_incoming_msg *request;
	bool done;
	int err;

	spin_lock_irqsave(&ct->requests.lock, flags);
	request = list_first_entry_or_null(&ct->requests.incoming,
					   struct ct_incoming_msg, link);
	if (request)
		list_del(&request->link);
	done = !!list_empty(&ct->requests.incoming);
	spin_unlock_irqrestore(&ct->requests.lock, flags);

	if (!request)
		return true;

	err = ct_process_request(ct, request);
	if (unlikely(err)) {
		CT_ERROR(ct, "Failed to process CT message (%pe) %*ph\n",
			 ERR_PTR(err), 4 * request->size, request->msg);
		ct_free_msg(request);
	}

	return done;
}

static void ct_incoming_request_worker_func(struct work_struct *w)
{
	struct intel_guc_ct *ct =
		container_of(w, struct intel_guc_ct, requests.worker);
	bool done;

	do {
		done = ct_process_incoming_requests(ct);
	} while (!done);
}

static int ct_handle_event(struct intel_guc_ct *ct, struct ct_incoming_msg *request)
{
	const u32 *hxg = &request->msg[GUC_CTB_MSG_MIN_LEN];
	u32 action = FIELD_GET(GUC_HXG_EVENT_MSG_0_ACTION, hxg[0]);
	unsigned long flags;

	GEM_BUG_ON(FIELD_GET(GUC_HXG_MSG_0_TYPE, hxg[0]) != GUC_HXG_TYPE_EVENT);

	/*
	 * Adjusting the space must be done in IRQ or deadlock can occur as the
	 * CTB processing in the below workqueue can send CTBs which creates a
	 * circular dependency if the space was returned there.
	 */
	switch (action) {
	case INTEL_GUC_ACTION_SCHED_CONTEXT_MODE_DONE:
	case INTEL_GUC_ACTION_DEREGISTER_CONTEXT_DONE:
		g2h_release_space(ct, request->size);
	}

	spin_lock_irqsave(&ct->requests.lock, flags);
	list_add_tail(&request->link, &ct->requests.incoming);
	spin_unlock_irqrestore(&ct->requests.lock, flags);

	queue_work(system_unbound_wq, &ct->requests.worker);
	return 0;
}

static int ct_handle_hxg(struct intel_guc_ct *ct, struct ct_incoming_msg *msg)
{
	u32 origin, type;
	u32 *hxg;
	int err;

	if (unlikely(msg->size < GUC_CTB_HXG_MSG_MIN_LEN))
		return -EBADMSG;

	hxg = &msg->msg[GUC_CTB_MSG_MIN_LEN];

	origin = FIELD_GET(GUC_HXG_MSG_0_ORIGIN, hxg[0]);
	if (unlikely(origin != GUC_HXG_ORIGIN_GUC)) {
		err = -EPROTO;
		goto failed;
	}

	type = FIELD_GET(GUC_HXG_MSG_0_TYPE, hxg[0]);
	switch (type) {
	case GUC_HXG_TYPE_EVENT:
		err = ct_handle_event(ct, msg);
		break;
	case GUC_HXG_TYPE_RESPONSE_SUCCESS:
	case GUC_HXG_TYPE_RESPONSE_FAILURE:
	case GUC_HXG_TYPE_NO_RESPONSE_RETRY:
		err = ct_handle_response(ct, msg);
		break;
	default:
		err = -EOPNOTSUPP;
	}

	if (unlikely(err)) {
failed:
		CT_ERROR(ct, "Failed to handle HXG message (%pe) %*ph\n",
			 ERR_PTR(err), 4 * GUC_HXG_MSG_MIN_LEN, hxg);
	}
	return err;
}

static void ct_handle_msg(struct intel_guc_ct *ct, struct ct_incoming_msg *msg)
{
	u32 format = FIELD_GET(GUC_CTB_MSG_0_FORMAT, msg->msg[0]);
	int err;

	if (format == GUC_CTB_FORMAT_HXG)
		err = ct_handle_hxg(ct, msg);
	else
		err = -EOPNOTSUPP;

	if (unlikely(err)) {
		CT_ERROR(ct, "Failed to process CT message (%pe) %*ph\n",
			 ERR_PTR(err), 4 * msg->size, msg->msg);
		ct_free_msg(msg);
	}
}

/*
 * Return: number available remaining dwords to read (0 if empty)
 *         or a negative error code on failure
 */
static int ct_receive(struct intel_guc_ct *ct)
{
	struct ct_incoming_msg *msg = NULL;
	unsigned long flags;
	int ret;

	spin_lock_irqsave(&ct->ctbs.recv.lock, flags);
	ret = ct_read(ct, &msg);
	spin_unlock_irqrestore(&ct->ctbs.recv.lock, flags);
	if (ret < 0)
		return ret;

	if (msg)
		ct_handle_msg(ct, msg);

	return ret;
}

static void ct_try_receive_message(struct intel_guc_ct *ct)
{
	int ret;

	if (GEM_WARN_ON(!ct->enabled))
		return;

	ret = ct_receive(ct);
	if (ret > 0)
		tasklet_hi_schedule(&ct->receive_tasklet);
}

static void ct_receive_tasklet_func(struct tasklet_struct *t)
{
	struct intel_guc_ct *ct = from_tasklet(ct, t, receive_tasklet);

	ct_try_receive_message(ct);
}

/*
 * When we're communicating with the GuC over CT, GuC uses events
 * to notify us about new messages being posted on the RECV buffer.
 */
void intel_guc_ct_event_handler(struct intel_guc_ct *ct)
{
	if (unlikely(!ct->enabled)) {
		WARN(1, "Unexpected GuC event received while CT disabled!\n");
		return;
	}

	ct_try_receive_message(ct);
}

void intel_guc_ct_print_info(struct intel_guc_ct *ct,
			     struct drm_printer *p)
{
	drm_printf(p, "CT %s\n", str_enabled_disabled(ct->enabled));

	if (!ct->enabled)
		return;

	drm_printf(p, "H2G Space: %u\n",
		   atomic_read(&ct->ctbs.send.space) * 4);
	drm_printf(p, "Head: %u\n",
		   ct->ctbs.send.desc->head);
	drm_printf(p, "Tail: %u\n",
		   ct->ctbs.send.desc->tail);
	drm_printf(p, "G2H Space: %u\n",
		   atomic_read(&ct->ctbs.recv.space) * 4);
	drm_printf(p, "Head: %u\n",
		   ct->ctbs.recv.desc->head);
	drm_printf(p, "Tail: %u\n",
		   ct->ctbs.recv.desc->tail);
}<|MERGE_RESOLUTION|>--- conflicted
+++ resolved
@@ -139,15 +139,9 @@
 		FIELD_PREP(HOST2GUC_CONTROL_CTB_REQUEST_MSG_1_CONTROL, control),
 	};
 	int ret;
-<<<<<<< HEAD
 
 	GEM_BUG_ON(control != GUC_CTB_CONTROL_DISABLE && control != GUC_CTB_CONTROL_ENABLE);
 
-=======
-
-	GEM_BUG_ON(control != GUC_CTB_CONTROL_DISABLE && control != GUC_CTB_CONTROL_ENABLE);
-
->>>>>>> eb3cdb58
 	/* CT control must go over MMIO */
 	ret = intel_guc_send_mmio(guc, request, ARRAY_SIZE(request), NULL, 0);
 
@@ -474,22 +468,15 @@
 #define GUC_CTB_RESPONSE_TIMEOUT_SHORT_MS 10
 #define GUC_CTB_RESPONSE_TIMEOUT_LONG_MS 1000
 #define done \
-<<<<<<< HEAD
-	(FIELD_GET(GUC_HXG_MSG_0_ORIGIN, READ_ONCE(req->status)) == \
-=======
 	(!(ct_enabled = intel_guc_ct_enabled(ct)) || \
 	 FIELD_GET(GUC_HXG_MSG_0_ORIGIN, READ_ONCE(req->status)) == \
->>>>>>> eb3cdb58
 	 GUC_HXG_ORIGIN_GUC)
 	err = wait_for_us(done, GUC_CTB_RESPONSE_TIMEOUT_SHORT_MS);
 	if (err)
 		err = wait_for(done, GUC_CTB_RESPONSE_TIMEOUT_LONG_MS);
 #undef done
-<<<<<<< HEAD
-=======
 	if (!ct_enabled)
 		err = -ENODEV;
->>>>>>> eb3cdb58
 
 	*status = req->status;
 	return err;
@@ -656,17 +643,10 @@
 	GEM_BUG_ON(len & ~GUC_CT_MSG_LEN_MASK);
 	GEM_BUG_ON(!response_buf && response_buf_size);
 	might_sleep();
-<<<<<<< HEAD
 
 resend:
 	send_again = false;
 
-=======
-
-resend:
-	send_again = false;
-
->>>>>>> eb3cdb58
 	/*
 	 * We use a lazy spin wait loop here as we believe that if the CT
 	 * buffers are sized correctly the flow control condition should be
@@ -713,23 +693,6 @@
 
 	intel_guc_notify(ct_to_guc(ct));
 
-<<<<<<< HEAD
-	err = wait_for_ct_request_update(&request, status);
-	g2h_release_space(ct, GUC_CTB_HXG_MSG_MAX_LEN);
-	if (unlikely(err)) {
-		CT_ERROR(ct, "No response for request %#x (fence %u)\n",
-			 action[0], request.fence);
-		goto unlink;
-	}
-
-	if (FIELD_GET(GUC_HXG_MSG_0_TYPE, *status) == GUC_HXG_TYPE_NO_RESPONSE_RETRY) {
-		CT_DEBUG(ct, "retrying request %#x (%u)\n", *action,
-			 FIELD_GET(GUC_HXG_RETRY_MSG_0_REASON, *status));
-		send_again = true;
-		goto unlink;
-	}
-
-=======
 	err = wait_for_ct_request_update(ct, &request, status);
 	g2h_release_space(ct, GUC_CTB_HXG_MSG_MAX_LEN);
 	if (unlikely(err)) {
@@ -752,7 +715,6 @@
 		goto unlink;
 	}
 
->>>>>>> eb3cdb58
 	if (FIELD_GET(GUC_HXG_MSG_0_TYPE, *status) != GUC_HXG_TYPE_RESPONSE_SUCCESS) {
 		err = -EIO;
 		goto unlink;
@@ -806,14 +768,9 @@
 
 	ret = ct_send(ct, action, len, response_buf, response_buf_size, &status);
 	if (unlikely(ret < 0)) {
-<<<<<<< HEAD
-		CT_ERROR(ct, "Sending action %#x failed (%pe) status=%#X\n",
-			 action[0], ERR_PTR(ret), status);
-=======
 		if (ret != -ENODEV)
 			CT_ERROR(ct, "Sending action %#x failed (%pe) status=%#X\n",
 				 action[0], ERR_PTR(ret), status);
->>>>>>> eb3cdb58
 	} else if (unlikely(ret)) {
 		CT_DEBUG(ct, "send action %#x returned %d (%#x)\n",
 			 action[0], ret, ret);
@@ -857,11 +814,6 @@
 	if (unlikely(ctb->broken))
 		return -EPIPE;
 
-<<<<<<< HEAD
-	if (unlikely(desc->status))
-		goto corrupted;
-
-=======
 	if (unlikely(desc->status)) {
 		u32 status = desc->status;
 
@@ -879,7 +831,6 @@
 			goto corrupted;
 	}
 
->>>>>>> eb3cdb58
 	GEM_BUG_ON(head > size);
 
 #ifdef CONFIG_DRM_I915_DEBUG_GUC
