--- conflicted
+++ resolved
@@ -15,23 +15,6 @@
 
 struct intel_guc;
 
-<<<<<<< HEAD
-#if defined(CONFIG_DRM_I915_DEBUG_GUC)
-#define CRASH_BUFFER_SIZE	SZ_2M
-#define DEBUG_BUFFER_SIZE	SZ_16M
-#define CAPTURE_BUFFER_SIZE	SZ_4M
-#elif defined(CONFIG_DRM_I915_DEBUG_GEM)
-#define CRASH_BUFFER_SIZE	SZ_1M
-#define DEBUG_BUFFER_SIZE	SZ_2M
-#define CAPTURE_BUFFER_SIZE	SZ_1M
-#else
-#define CRASH_BUFFER_SIZE	SZ_8K
-#define DEBUG_BUFFER_SIZE	SZ_64K
-#define CAPTURE_BUFFER_SIZE	SZ_16K
-#endif
-
-=======
->>>>>>> eb3cdb58
 /*
  * While we're using plain log level in i915, GuC controls are much more...
  * "elaborate"? We have a couple of bits for verbosity, separate bit for actual
@@ -71,11 +54,8 @@
 	/* Combined buffer allocation */
 	struct i915_vma *vma;
 	void *buf_addr;
-<<<<<<< HEAD
-=======
 
 	/* RelayFS support */
->>>>>>> eb3cdb58
 	struct {
 		bool buf_in_use;
 		bool started;
@@ -96,14 +76,9 @@
 void intel_guc_log_init_early(struct intel_guc_log *log);
 bool intel_guc_check_log_buf_overflow(struct intel_guc_log *log, enum guc_log_buffer_type type,
 				      unsigned int full_cnt);
-<<<<<<< HEAD
-unsigned int intel_guc_get_log_buffer_size(enum guc_log_buffer_type type);
-size_t intel_guc_get_log_buffer_offset(enum guc_log_buffer_type type);
-=======
 unsigned int intel_guc_get_log_buffer_size(struct intel_guc_log *log,
 					   enum guc_log_buffer_type type);
 size_t intel_guc_get_log_buffer_offset(struct intel_guc_log *log, enum guc_log_buffer_type type);
->>>>>>> eb3cdb58
 int intel_guc_log_create(struct intel_guc_log *log);
 void intel_guc_log_destroy(struct intel_guc_log *log);
 
