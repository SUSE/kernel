--- conflicted
+++ resolved
@@ -37,10 +37,7 @@
  *  |   |       |   - _`GUC_CTB_STATUS_OVERFLOW` = 1 (head/tail too large)     |
  *  |   |       |   - _`GUC_CTB_STATUS_UNDERFLOW` = 2 (truncated message)      |
  *  |   |       |   - _`GUC_CTB_STATUS_MISMATCH` = 4 (head/tail modified)      |
-<<<<<<< HEAD
-=======
  *  |   |       |   - _`GUC_CTB_STATUS_UNUSED` = 8 (CTB is not in use)         |
->>>>>>> eb3cdb58
  *  +---+-------+--------------------------------------------------------------+
  *  |...|       | RESERVED = MBZ                                               |
  *  +---+-------+--------------------------------------------------------------+
@@ -53,16 +50,10 @@
 	u32 tail;
 	u32 status;
 #define GUC_CTB_STATUS_NO_ERROR				0
-<<<<<<< HEAD
-#define GUC_CTB_STATUS_OVERFLOW				(1 << 0)
-#define GUC_CTB_STATUS_UNDERFLOW			(1 << 1)
-#define GUC_CTB_STATUS_MISMATCH				(1 << 2)
-=======
 #define GUC_CTB_STATUS_OVERFLOW				BIT(0)
 #define GUC_CTB_STATUS_UNDERFLOW			BIT(1)
 #define GUC_CTB_STATUS_MISMATCH				BIT(2)
 #define GUC_CTB_STATUS_UNUSED				BIT(3)
->>>>>>> eb3cdb58
 	u32 reserved[13];
 } __packed;
 static_assert(sizeof(struct guc_ct_buffer_desc) == 64);
