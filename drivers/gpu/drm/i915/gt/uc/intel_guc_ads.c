// SPDX-License-Identifier: MIT
/*
 * Copyright © 2014-2019 Intel Corporation
 */

#include <linux/bsearch.h>

<<<<<<< HEAD
=======
#include "gem/i915_gem_lmem.h"
>>>>>>> eb3cdb58
#include "gt/intel_engine_regs.h"
#include "gt/intel_gt.h"
#include "gt/intel_gt_mcr.h"
#include "gt/intel_gt_regs.h"
#include "gt/intel_lrc.h"
#include "gt/shmem_utils.h"
#include "intel_guc_ads.h"
#include "intel_guc_capture.h"
#include "intel_guc_fwif.h"
#include "intel_guc_print.h"
#include "intel_uc.h"
#include "i915_drv.h"

/*
 * The Additional Data Struct (ADS) has pointers for different buffers used by
 * the GuC. One single gem object contains the ADS struct itself (guc_ads) and
 * all the extra buffers indirectly linked via the ADS struct's entries.
 *
 * Layout of the ADS blob allocated for the GuC:
 *
 *      +---------------------------------------+ <== base
 *      | guc_ads                               |
 *      +---------------------------------------+
 *      | guc_policies                          |
 *      +---------------------------------------+
 *      | guc_gt_system_info                    |
 *      +---------------------------------------+
 *      | guc_engine_usage                      |
 *      +---------------------------------------+ <== static
 *      | guc_mmio_reg[countA] (engine 0.0)     |
 *      | guc_mmio_reg[countB] (engine 0.1)     |
 *      | guc_mmio_reg[countC] (engine 1.0)     |
 *      |   ...                                 |
 *      +---------------------------------------+ <== dynamic
 *      | padding                               |
 *      +---------------------------------------+ <== 4K aligned
 *      | golden contexts                       |
 *      +---------------------------------------+
 *      | padding                               |
 *      +---------------------------------------+ <== 4K aligned
 *      | capture lists                         |
 *      +---------------------------------------+
 *      | padding                               |
 *      +---------------------------------------+ <== 4K aligned
 *      | private data                          |
 *      +---------------------------------------+
 *      | padding                               |
 *      +---------------------------------------+ <== 4K aligned
 */
struct __guc_ads_blob {
	struct guc_ads ads;
	struct guc_policies policies;
	struct guc_gt_system_info system_info;
	struct guc_engine_usage engine_usage;
	/* From here on, location is dynamic! Refer to above diagram. */
	struct guc_mmio_reg regset[];
} __packed;

#define ads_blob_read(guc_, field_)					\
	iosys_map_rd_field(&(guc_)->ads_map, 0, struct __guc_ads_blob, field_)

#define ads_blob_write(guc_, field_, val_)				\
	iosys_map_wr_field(&(guc_)->ads_map, 0, struct __guc_ads_blob,	\
			   field_, val_)

#define info_map_write(map_, field_, val_) \
	iosys_map_wr_field(map_, 0, struct guc_gt_system_info, field_, val_)

#define info_map_read(map_, field_) \
	iosys_map_rd_field(map_, 0, struct guc_gt_system_info, field_)

static u32 guc_ads_regset_size(struct intel_guc *guc)
{
	GEM_BUG_ON(!guc->ads_regset_size);
	return guc->ads_regset_size;
}

static u32 guc_ads_golden_ctxt_size(struct intel_guc *guc)
{
	return PAGE_ALIGN(guc->ads_golden_ctxt_size);
}

static u32 guc_ads_capture_size(struct intel_guc *guc)
{
	return PAGE_ALIGN(guc->ads_capture_size);
}

static u32 guc_ads_private_data_size(struct intel_guc *guc)
{
	return PAGE_ALIGN(guc->fw.private_data_size);
}

static u32 guc_ads_regset_offset(struct intel_guc *guc)
{
	return offsetof(struct __guc_ads_blob, regset);
}

static u32 guc_ads_golden_ctxt_offset(struct intel_guc *guc)
{
	u32 offset;

	offset = guc_ads_regset_offset(guc) +
		 guc_ads_regset_size(guc);

	return PAGE_ALIGN(offset);
}

static u32 guc_ads_capture_offset(struct intel_guc *guc)
{
	u32 offset;

	offset = guc_ads_golden_ctxt_offset(guc) +
		 guc_ads_golden_ctxt_size(guc);

	return PAGE_ALIGN(offset);
}

static u32 guc_ads_private_data_offset(struct intel_guc *guc)
{
	u32 offset;

	offset = guc_ads_capture_offset(guc) +
		 guc_ads_capture_size(guc);

	return PAGE_ALIGN(offset);
}

static u32 guc_ads_blob_size(struct intel_guc *guc)
{
	return guc_ads_private_data_offset(guc) +
	       guc_ads_private_data_size(guc);
}

static void guc_policies_init(struct intel_guc *guc)
{
	struct intel_gt *gt = guc_to_gt(guc);
	struct drm_i915_private *i915 = gt->i915;
	u32 global_flags = 0;

	ads_blob_write(guc, policies.dpc_promote_time,
		       GLOBAL_POLICY_DEFAULT_DPC_PROMOTE_TIME_US);
	ads_blob_write(guc, policies.max_num_work_items,
		       GLOBAL_POLICY_MAX_NUM_WI);

	if (i915->params.reset < 2)
		global_flags |= GLOBAL_POLICY_DISABLE_ENGINE_RESET;

	ads_blob_write(guc, policies.global_flags, global_flags);
	ads_blob_write(guc, policies.is_valid, 1);
}

void intel_guc_ads_print_policy_info(struct intel_guc *guc,
				     struct drm_printer *dp)
{
	if (unlikely(iosys_map_is_null(&guc->ads_map)))
		return;

	drm_printf(dp, "Global scheduling policies:\n");
	drm_printf(dp, "  DPC promote time   = %u\n",
		   ads_blob_read(guc, policies.dpc_promote_time));
	drm_printf(dp, "  Max num work items = %u\n",
		   ads_blob_read(guc, policies.max_num_work_items));
	drm_printf(dp, "  Flags              = %u\n",
		   ads_blob_read(guc, policies.global_flags));
}

static int guc_action_policies_update(struct intel_guc *guc, u32 policy_offset)
{
	u32 action[] = {
		INTEL_GUC_ACTION_GLOBAL_SCHED_POLICY_CHANGE,
		policy_offset
	};

	return intel_guc_send_busy_loop(guc, action, ARRAY_SIZE(action), 0, true);
}

int intel_guc_global_policies_update(struct intel_guc *guc)
{
	struct intel_gt *gt = guc_to_gt(guc);
	u32 scheduler_policies;
	intel_wakeref_t wakeref;
	int ret;

	if (iosys_map_is_null(&guc->ads_map))
		return -EOPNOTSUPP;

	scheduler_policies = ads_blob_read(guc, ads.scheduler_policies);
	GEM_BUG_ON(!scheduler_policies);

	guc_policies_init(guc);

	if (!intel_guc_is_ready(guc))
		return 0;

	with_intel_runtime_pm(&gt->i915->runtime_pm, wakeref)
		ret = guc_action_policies_update(guc, scheduler_policies);

	return ret;
}

static void guc_mapping_table_init(struct intel_gt *gt,
				   struct iosys_map *info_map)
{
	unsigned int i, j;
	struct intel_engine_cs *engine;
	enum intel_engine_id id;

	/* Table must be set to invalid values for entries not used */
	for (i = 0; i < GUC_MAX_ENGINE_CLASSES; ++i)
		for (j = 0; j < GUC_MAX_INSTANCES_PER_CLASS; ++j)
			info_map_write(info_map, mapping_table[i][j],
				       GUC_MAX_INSTANCES_PER_CLASS);

	for_each_engine(engine, gt, id) {
		u8 guc_class = engine_class_to_guc_class(engine->class);

		info_map_write(info_map, mapping_table[guc_class][ilog2(engine->logical_mask)],
			       engine->instance);
	}
}

/*
 * The save/restore register list must be pre-calculated to a temporary
 * buffer before it can be copied inside the ADS.
 */
struct temp_regset {
	/*
	 * ptr to the section of the storage for the engine currently being
	 * worked on
	 */
	struct guc_mmio_reg *registers;
	/* ptr to the base of the allocated storage for all engines */
	struct guc_mmio_reg *storage;
	u32 storage_used;
	u32 storage_max;
};

static int guc_mmio_reg_cmp(const void *a, const void *b)
{
	const struct guc_mmio_reg *ra = a;
	const struct guc_mmio_reg *rb = b;

	return (int)ra->offset - (int)rb->offset;
}

static struct guc_mmio_reg * __must_check
__mmio_reg_add(struct temp_regset *regset, struct guc_mmio_reg *reg)
{
	u32 pos = regset->storage_used;
	struct guc_mmio_reg *slot;

	if (pos >= regset->storage_max) {
		size_t size = ALIGN((pos + 1) * sizeof(*slot), PAGE_SIZE);
		struct guc_mmio_reg *r = krealloc(regset->storage,
						  size, GFP_KERNEL);
		if (!r) {
			WARN_ONCE(1, "Incomplete regset list: can't add register (%d)\n",
				  -ENOMEM);
			return ERR_PTR(-ENOMEM);
		}

		regset->registers = r + (regset->registers - regset->storage);
		regset->storage = r;
		regset->storage_max = size / sizeof(*slot);
	}

	slot = &regset->storage[pos];
	regset->storage_used++;
	*slot = *reg;

	return slot;
}

<<<<<<< HEAD
#define GUC_REGSET_STEERING(group, instance) ( \
	FIELD_PREP(GUC_REGSET_STEERING_GROUP, (group)) | \
	FIELD_PREP(GUC_REGSET_STEERING_INSTANCE, (instance)) | \
	GUC_REGSET_NEEDS_STEERING \
)

static long __must_check guc_mmio_reg_add(struct intel_gt *gt,
					  struct temp_regset *regset,
					  i915_reg_t reg, u32 flags)
{
	u32 count = regset->storage_used - (regset->registers - regset->storage);
	u32 offset = i915_mmio_reg_offset(reg);
=======
static long __must_check guc_mmio_reg_add(struct intel_gt *gt,
					  struct temp_regset *regset,
					  u32 offset, u32 flags)
{
	u32 count = regset->storage_used - (regset->registers - regset->storage);
>>>>>>> eb3cdb58
	struct guc_mmio_reg entry = {
		.offset = offset,
		.flags = flags,
	};
	struct guc_mmio_reg *slot;
<<<<<<< HEAD
	u8 group, inst;
=======
>>>>>>> eb3cdb58

	/*
	 * The mmio list is built using separate lists within the driver.
	 * It's possible that at some point we may attempt to add the same
	 * register more than once. Do not consider this an error; silently
	 * move on if the register is already in the list.
	 */
	if (bsearch(&entry, regset->registers, count,
		    sizeof(entry), guc_mmio_reg_cmp))
		return 0;

<<<<<<< HEAD
	/*
	 * The GuC doesn't have a default steering, so we need to explicitly
	 * steer all registers that need steering. However, we do not keep track
	 * of all the steering ranges, only of those that have a chance of using
	 * a non-default steering from the i915 pov. Instead of adding such
	 * tracking, it is easier to just program the default steering for all
	 * regs that don't need a non-default one.
	 */
	intel_gt_mcr_get_nonterminated_steering(gt, reg, &group, &inst);
	entry.flags |= GUC_REGSET_STEERING(group, inst);

=======
>>>>>>> eb3cdb58
	slot = __mmio_reg_add(regset, &entry);
	if (IS_ERR(slot))
		return PTR_ERR(slot);

	while (slot-- > regset->registers) {
		GEM_BUG_ON(slot[0].offset == slot[1].offset);
		if (slot[1].offset > slot[0].offset)
			break;

		swap(slot[1], slot[0]);
	}

	return 0;
}

#define GUC_MMIO_REG_ADD(gt, regset, reg, masked) \
	guc_mmio_reg_add(gt, \
			 regset, \
<<<<<<< HEAD
=======
			 i915_mmio_reg_offset(reg), \
			 (masked) ? GUC_REGSET_MASKED : 0)

#define GUC_REGSET_STEERING(group, instance) ( \
	FIELD_PREP(GUC_REGSET_STEERING_GROUP, (group)) | \
	FIELD_PREP(GUC_REGSET_STEERING_INSTANCE, (instance)) | \
	GUC_REGSET_NEEDS_STEERING \
)

static long __must_check guc_mcr_reg_add(struct intel_gt *gt,
					 struct temp_regset *regset,
					 i915_mcr_reg_t reg, u32 flags)
{
	u8 group, inst;

	/*
	 * The GuC doesn't have a default steering, so we need to explicitly
	 * steer all registers that need steering. However, we do not keep track
	 * of all the steering ranges, only of those that have a chance of using
	 * a non-default steering from the i915 pov. Instead of adding such
	 * tracking, it is easier to just program the default steering for all
	 * regs that don't need a non-default one.
	 */
	intel_gt_mcr_get_nonterminated_steering(gt, reg, &group, &inst);
	flags |= GUC_REGSET_STEERING(group, inst);

	return guc_mmio_reg_add(gt, regset, i915_mmio_reg_offset(reg), flags);
}

#define GUC_MCR_REG_ADD(gt, regset, reg, masked) \
	guc_mcr_reg_add(gt, \
			 regset, \
>>>>>>> eb3cdb58
			 (reg), \
			 (masked) ? GUC_REGSET_MASKED : 0)

static int guc_mmio_regset_init(struct temp_regset *regset,
				struct intel_engine_cs *engine)
{
	struct intel_gt *gt = engine->gt;
	const u32 base = engine->mmio_base;
	struct i915_wa_list *wal = &engine->wa_list;
	struct i915_wa *wa;
	unsigned int i;
	int ret = 0;

	/*
	 * Each engine's registers point to a new start relative to
	 * storage
	 */
	regset->registers = regset->storage + regset->storage_used;

	ret |= GUC_MMIO_REG_ADD(gt, regset, RING_MODE_GEN7(base), true);
	ret |= GUC_MMIO_REG_ADD(gt, regset, RING_HWS_PGA(base), false);
	ret |= GUC_MMIO_REG_ADD(gt, regset, RING_IMR(base), false);

	if ((engine->flags & I915_ENGINE_FIRST_RENDER_COMPUTE) &&
	    CCS_MASK(engine->gt))
		ret |= GUC_MMIO_REG_ADD(gt, regset, GEN12_RCU_MODE, true);

	for (i = 0, wa = wal->list; i < wal->count; i++, wa++)
		ret |= GUC_MMIO_REG_ADD(gt, regset, wa->reg, wa->masked_reg);

	/* Be extra paranoid and include all whitelist registers. */
	for (i = 0; i < RING_MAX_NONPRIV_SLOTS; i++)
		ret |= GUC_MMIO_REG_ADD(gt, regset,
					RING_FORCE_TO_NONPRIV(base, i),
					false);

	/* add in local MOCS registers */
<<<<<<< HEAD
	for (i = 0; i < GEN9_LNCFCMOCS_REG_COUNT; i++)
		ret |= GUC_MMIO_REG_ADD(gt, regset, GEN9_LNCFCMOCS(i), false);
=======
	for (i = 0; i < LNCFCMOCS_REG_COUNT; i++)
		if (GRAPHICS_VER_FULL(engine->i915) >= IP_VER(12, 50))
			ret |= GUC_MCR_REG_ADD(gt, regset, XEHP_LNCFCMOCS(i), false);
		else
			ret |= GUC_MMIO_REG_ADD(gt, regset, GEN9_LNCFCMOCS(i), false);

	if (GRAPHICS_VER(engine->i915) >= 12) {
		ret |= GUC_MMIO_REG_ADD(gt, regset, EU_PERF_CNTL0, false);
		ret |= GUC_MMIO_REG_ADD(gt, regset, EU_PERF_CNTL1, false);
		ret |= GUC_MMIO_REG_ADD(gt, regset, EU_PERF_CNTL2, false);
		ret |= GUC_MMIO_REG_ADD(gt, regset, EU_PERF_CNTL3, false);
		ret |= GUC_MMIO_REG_ADD(gt, regset, EU_PERF_CNTL4, false);
		ret |= GUC_MMIO_REG_ADD(gt, regset, EU_PERF_CNTL5, false);
		ret |= GUC_MMIO_REG_ADD(gt, regset, EU_PERF_CNTL6, false);
	}
>>>>>>> eb3cdb58

	return ret ? -1 : 0;
}

static long guc_mmio_reg_state_create(struct intel_guc *guc)
{
	struct intel_gt *gt = guc_to_gt(guc);
	struct intel_engine_cs *engine;
	enum intel_engine_id id;
	struct temp_regset temp_set = {};
	long total = 0;
	long ret;

	for_each_engine(engine, gt, id) {
		u32 used = temp_set.storage_used;

		ret = guc_mmio_regset_init(&temp_set, engine);
		if (ret < 0)
			goto fail_regset_init;

		guc->ads_regset_count[id] = temp_set.storage_used - used;
		total += guc->ads_regset_count[id];
	}

	guc->ads_regset = temp_set.storage;

<<<<<<< HEAD
	drm_dbg(&guc_to_gt(guc)->i915->drm, "Used %zu KB for temporary ADS regset\n",
=======
	guc_dbg(guc, "Used %zu KB for temporary ADS regset\n",
>>>>>>> eb3cdb58
		(temp_set.storage_max * sizeof(struct guc_mmio_reg)) >> 10);

	return total * sizeof(struct guc_mmio_reg);

fail_regset_init:
	kfree(temp_set.storage);
	return ret;
}

static void guc_mmio_reg_state_init(struct intel_guc *guc)
{
	struct intel_gt *gt = guc_to_gt(guc);
	struct intel_engine_cs *engine;
	enum intel_engine_id id;
	u32 addr_ggtt, offset;

	offset = guc_ads_regset_offset(guc);
	addr_ggtt = intel_guc_ggtt_offset(guc, guc->ads_vma) + offset;

	iosys_map_memcpy_to(&guc->ads_map, offset, guc->ads_regset,
			    guc->ads_regset_size);

	for_each_engine(engine, gt, id) {
		u32 count = guc->ads_regset_count[id];
		u8 guc_class;

		/* Class index is checked in class converter */
		GEM_BUG_ON(engine->instance >= GUC_MAX_INSTANCES_PER_CLASS);

		guc_class = engine_class_to_guc_class(engine->class);

		if (!count) {
			ads_blob_write(guc,
				       ads.reg_state_list[guc_class][engine->instance].address,
				       0);
			ads_blob_write(guc,
				       ads.reg_state_list[guc_class][engine->instance].count,
				       0);
			continue;
		}

		ads_blob_write(guc,
			       ads.reg_state_list[guc_class][engine->instance].address,
			       addr_ggtt);
		ads_blob_write(guc,
			       ads.reg_state_list[guc_class][engine->instance].count,
			       count);

		addr_ggtt += count * sizeof(struct guc_mmio_reg);
	}
}

static void fill_engine_enable_masks(struct intel_gt *gt,
				     struct iosys_map *info_map)
{
	info_map_write(info_map, engine_enabled_masks[GUC_RENDER_CLASS], RCS_MASK(gt));
	info_map_write(info_map, engine_enabled_masks[GUC_COMPUTE_CLASS], CCS_MASK(gt));
	info_map_write(info_map, engine_enabled_masks[GUC_BLITTER_CLASS], BCS_MASK(gt));
	info_map_write(info_map, engine_enabled_masks[GUC_VIDEO_CLASS], VDBOX_MASK(gt));
	info_map_write(info_map, engine_enabled_masks[GUC_VIDEOENHANCE_CLASS], VEBOX_MASK(gt));
<<<<<<< HEAD
}

#define LR_HW_CONTEXT_SIZE (80 * sizeof(u32))
#define LRC_SKIP_SIZE (LRC_PPHWSP_SZ * PAGE_SIZE + LR_HW_CONTEXT_SIZE)
=======

	/* The GSC engine is an instance (6) of OTHER_CLASS */
	if (gt->engine[GSC0])
		info_map_write(info_map, engine_enabled_masks[GUC_GSC_OTHER_CLASS],
			       BIT(gt->engine[GSC0]->instance));
}

#define LR_HW_CONTEXT_SIZE (80 * sizeof(u32))
#define XEHP_LR_HW_CONTEXT_SIZE (96 * sizeof(u32))
#define LR_HW_CONTEXT_SZ(i915) (GRAPHICS_VER_FULL(i915) >= IP_VER(12, 50) ? \
				    XEHP_LR_HW_CONTEXT_SIZE : \
				    LR_HW_CONTEXT_SIZE)
#define LRC_SKIP_SIZE(i915) (LRC_PPHWSP_SZ * PAGE_SIZE + LR_HW_CONTEXT_SZ(i915))
>>>>>>> eb3cdb58
static int guc_prep_golden_context(struct intel_guc *guc)
{
	struct intel_gt *gt = guc_to_gt(guc);
	u32 addr_ggtt, offset;
	u32 total_size = 0, alloc_size, real_size;
	u8 engine_class, guc_class;
	struct guc_gt_system_info local_info;
	struct iosys_map info_map;

	/*
	 * Reserve the memory for the golden contexts and point GuC at it but
	 * leave it empty for now. The context data will be filled in later
	 * once there is something available to put there.
	 *
	 * Note that the HWSP and ring context are not included.
	 *
	 * Note also that the storage must be pinned in the GGTT, so that the
	 * address won't change after GuC has been told where to find it. The
	 * GuC will also validate that the LRC base + size fall within the
	 * allowed GGTT range.
	 */
	if (!iosys_map_is_null(&guc->ads_map)) {
		offset = guc_ads_golden_ctxt_offset(guc);
		addr_ggtt = intel_guc_ggtt_offset(guc, guc->ads_vma) + offset;
		info_map = IOSYS_MAP_INIT_OFFSET(&guc->ads_map,
						 offsetof(struct __guc_ads_blob, system_info));
	} else {
		memset(&local_info, 0, sizeof(local_info));
		iosys_map_set_vaddr(&info_map, &local_info);
		fill_engine_enable_masks(gt, &info_map);
	}

	for (engine_class = 0; engine_class <= MAX_ENGINE_CLASS; ++engine_class) {
		guc_class = engine_class_to_guc_class(engine_class);

		if (!info_map_read(&info_map, engine_enabled_masks[guc_class]))
			continue;

		real_size = intel_engine_context_size(gt, engine_class);
		alloc_size = PAGE_ALIGN(real_size);
		total_size += alloc_size;

		if (iosys_map_is_null(&guc->ads_map))
			continue;

		if (!info_map_read(&info_map, engine_enabled_masks[guc_class]))
			continue;

		real_size = intel_engine_context_size(gt, engine_class);
		alloc_size = PAGE_ALIGN(real_size);
		total_size += alloc_size;

		if (iosys_map_is_null(&guc->ads_map))
			continue;

		/*
		 * This interface is slightly confusing. We need to pass the
		 * base address of the full golden context and the size of just
		 * the engine state, which is the section of the context image
		 * that starts after the execlists context. This is required to
		 * allow the GuC to restore just the engine state when a
		 * watchdog reset occurs.
		 * We calculate the engine state size by removing the size of
		 * what comes before it in the context image (which is identical
		 * on all engines).
		 */
		ads_blob_write(guc, ads.eng_state_size[guc_class],
<<<<<<< HEAD
			       real_size - LRC_SKIP_SIZE);
=======
			       real_size - LRC_SKIP_SIZE(gt->i915));
>>>>>>> eb3cdb58
		ads_blob_write(guc, ads.golden_context_lrca[guc_class],
			       addr_ggtt);

		addr_ggtt += alloc_size;
<<<<<<< HEAD
	}

	/* Make sure current size matches what we calculated previously */
	if (guc->ads_golden_ctxt_size)
		GEM_BUG_ON(guc->ads_golden_ctxt_size != total_size);

	return total_size;
}

static struct intel_engine_cs *find_engine_state(struct intel_gt *gt, u8 engine_class)
{
	struct intel_engine_cs *engine;
	enum intel_engine_id id;

	for_each_engine(engine, gt, id) {
		if (engine->class != engine_class)
			continue;

		if (!engine->default_state)
			continue;

		return engine;
	}

=======
	}

	/* Make sure current size matches what we calculated previously */
	if (guc->ads_golden_ctxt_size)
		GEM_BUG_ON(guc->ads_golden_ctxt_size != total_size);

	return total_size;
}

static struct intel_engine_cs *find_engine_state(struct intel_gt *gt, u8 engine_class)
{
	struct intel_engine_cs *engine;
	enum intel_engine_id id;

	for_each_engine(engine, gt, id) {
		if (engine->class != engine_class)
			continue;

		if (!engine->default_state)
			continue;

		return engine;
	}

>>>>>>> eb3cdb58
	return NULL;
}

static void guc_init_golden_context(struct intel_guc *guc)
{
	struct intel_engine_cs *engine;
	struct intel_gt *gt = guc_to_gt(guc);
	unsigned long offset;
	u32 addr_ggtt, total_size = 0, alloc_size, real_size;
	u8 engine_class, guc_class;

	if (!intel_uc_uses_guc_submission(&gt->uc))
		return;

	GEM_BUG_ON(iosys_map_is_null(&guc->ads_map));

	/*
	 * Go back and fill in the golden context data now that it is
	 * available.
	 */
	offset = guc_ads_golden_ctxt_offset(guc);
	addr_ggtt = intel_guc_ggtt_offset(guc, guc->ads_vma) + offset;

	for (engine_class = 0; engine_class <= MAX_ENGINE_CLASS; ++engine_class) {
<<<<<<< HEAD
		if (engine_class == OTHER_CLASS)
			continue;

=======
>>>>>>> eb3cdb58
		guc_class = engine_class_to_guc_class(engine_class);
		if (!ads_blob_read(guc, system_info.engine_enabled_masks[guc_class]))
			continue;

		real_size = intel_engine_context_size(gt, engine_class);
		alloc_size = PAGE_ALIGN(real_size);
		total_size += alloc_size;

		engine = find_engine_state(gt, engine_class);
		if (!engine) {
<<<<<<< HEAD
			drm_err(&gt->i915->drm, "No engine state recorded for class %d!\n",
=======
			guc_err(guc, "No engine state recorded for class %d!\n",
>>>>>>> eb3cdb58
				engine_class);
			ads_blob_write(guc, ads.eng_state_size[guc_class], 0);
			ads_blob_write(guc, ads.golden_context_lrca[guc_class], 0);
			continue;
		}

		GEM_BUG_ON(ads_blob_read(guc, ads.eng_state_size[guc_class]) !=
<<<<<<< HEAD
			   real_size - LRC_SKIP_SIZE);
=======
			   real_size - LRC_SKIP_SIZE(gt->i915));
>>>>>>> eb3cdb58
		GEM_BUG_ON(ads_blob_read(guc, ads.golden_context_lrca[guc_class]) != addr_ggtt);

		addr_ggtt += alloc_size;

		shmem_read_to_iosys_map(engine->default_state, 0, &guc->ads_map,
					offset, real_size);
		offset += alloc_size;
	}

	GEM_BUG_ON(guc->ads_golden_ctxt_size != total_size);
}

static int
guc_capture_prep_lists(struct intel_guc *guc)
{
	struct intel_gt *gt = guc_to_gt(guc);
<<<<<<< HEAD
	struct drm_i915_private *i915 = guc_to_gt(guc)->i915;
=======
>>>>>>> eb3cdb58
	u32 ads_ggtt, capture_offset, null_ggtt, total_size = 0;
	struct guc_gt_system_info local_info;
	struct iosys_map info_map;
	bool ads_is_mapped;
	size_t size = 0;
	void *ptr;
	int i, j;

	ads_is_mapped = !iosys_map_is_null(&guc->ads_map);
	if (ads_is_mapped) {
		capture_offset = guc_ads_capture_offset(guc);
		ads_ggtt = intel_guc_ggtt_offset(guc, guc->ads_vma);
		info_map = IOSYS_MAP_INIT_OFFSET(&guc->ads_map,
						 offsetof(struct __guc_ads_blob, system_info));
	} else {
		memset(&local_info, 0, sizeof(local_info));
		iosys_map_set_vaddr(&info_map, &local_info);
		fill_engine_enable_masks(gt, &info_map);
	}

	/* first, set aside the first page for a capture_list with zero descriptors */
	total_size = PAGE_SIZE;
	if (ads_is_mapped) {
		if (!intel_guc_capture_getnullheader(guc, &ptr, &size))
			iosys_map_memcpy_to(&guc->ads_map, capture_offset, ptr, size);
		null_ggtt = ads_ggtt + capture_offset;
		capture_offset += PAGE_SIZE;
	}

	for (i = 0; i < GUC_CAPTURE_LIST_INDEX_MAX; i++) {
		for (j = 0; j < GUC_MAX_ENGINE_CLASSES; j++) {

			/* null list if we dont have said engine or list */
			if (!info_map_read(&info_map, engine_enabled_masks[j])) {
				if (ads_is_mapped) {
					ads_blob_write(guc, ads.capture_class[i][j], null_ggtt);
					ads_blob_write(guc, ads.capture_instance[i][j], null_ggtt);
				}
				continue;
			}
			if (intel_guc_capture_getlistsize(guc, i,
							  GUC_CAPTURE_LIST_TYPE_ENGINE_CLASS,
							  j, &size)) {
				if (ads_is_mapped)
					ads_blob_write(guc, ads.capture_class[i][j], null_ggtt);
				goto engine_instance_list;
			}
			total_size += size;
			if (ads_is_mapped) {
				if (total_size > guc->ads_capture_size ||
				    intel_guc_capture_getlist(guc, i,
							      GUC_CAPTURE_LIST_TYPE_ENGINE_CLASS,
							      j, &ptr)) {
					ads_blob_write(guc, ads.capture_class[i][j], null_ggtt);
					continue;
				}
				ads_blob_write(guc, ads.capture_class[i][j], ads_ggtt +
					       capture_offset);
				iosys_map_memcpy_to(&guc->ads_map, capture_offset, ptr, size);
				capture_offset += size;
			}
engine_instance_list:
			if (intel_guc_capture_getlistsize(guc, i,
							  GUC_CAPTURE_LIST_TYPE_ENGINE_INSTANCE,
							  j, &size)) {
				if (ads_is_mapped)
					ads_blob_write(guc, ads.capture_instance[i][j], null_ggtt);
				continue;
			}
			total_size += size;
			if (ads_is_mapped) {
				if (total_size > guc->ads_capture_size ||
				    intel_guc_capture_getlist(guc, i,
							      GUC_CAPTURE_LIST_TYPE_ENGINE_INSTANCE,
							      j, &ptr)) {
					ads_blob_write(guc, ads.capture_instance[i][j], null_ggtt);
					continue;
				}
				ads_blob_write(guc, ads.capture_instance[i][j], ads_ggtt +
					       capture_offset);
				iosys_map_memcpy_to(&guc->ads_map, capture_offset, ptr, size);
				capture_offset += size;
			}
		}
		if (intel_guc_capture_getlistsize(guc, i, GUC_CAPTURE_LIST_TYPE_GLOBAL, 0, &size)) {
			if (ads_is_mapped)
				ads_blob_write(guc, ads.capture_global[i], null_ggtt);
			continue;
		}
		total_size += size;
		if (ads_is_mapped) {
			if (total_size > guc->ads_capture_size ||
			    intel_guc_capture_getlist(guc, i, GUC_CAPTURE_LIST_TYPE_GLOBAL, 0,
						      &ptr)) {
				ads_blob_write(guc, ads.capture_global[i], null_ggtt);
				continue;
			}
			ads_blob_write(guc, ads.capture_global[i], ads_ggtt + capture_offset);
			iosys_map_memcpy_to(&guc->ads_map, capture_offset, ptr, size);
			capture_offset += size;
		}
	}

	if (guc->ads_capture_size && guc->ads_capture_size != PAGE_ALIGN(total_size))
<<<<<<< HEAD
		drm_warn(&i915->drm, "GuC->ADS->Capture alloc size changed from %d to %d\n",
=======
		guc_warn(guc, "ADS capture alloc size changed from %d to %d\n",
>>>>>>> eb3cdb58
			 guc->ads_capture_size, PAGE_ALIGN(total_size));

	return PAGE_ALIGN(total_size);
}

static void __guc_ads_init(struct intel_guc *guc)
{
	struct intel_gt *gt = guc_to_gt(guc);
	struct drm_i915_private *i915 = gt->i915;
	struct iosys_map info_map = IOSYS_MAP_INIT_OFFSET(&guc->ads_map,
			offsetof(struct __guc_ads_blob, system_info));
	u32 base;

	/* GuC scheduling policies */
	guc_policies_init(guc);

	/* System info */
	fill_engine_enable_masks(gt, &info_map);

	ads_blob_write(guc, system_info.generic_gt_sysinfo[GUC_GENERIC_GT_SYSINFO_SLICE_ENABLED],
		       hweight8(gt->info.sseu.slice_mask));
	ads_blob_write(guc, system_info.generic_gt_sysinfo[GUC_GENERIC_GT_SYSINFO_VDBOX_SFC_SUPPORT_MASK],
		       gt->info.vdbox_sfc_access);

	if (GRAPHICS_VER(i915) >= 12 && !IS_DGFX(i915)) {
		u32 distdbreg = intel_uncore_read(gt->uncore,
						  GEN12_DIST_DBS_POPULATED);
		ads_blob_write(guc,
			       system_info.generic_gt_sysinfo[GUC_GENERIC_GT_SYSINFO_DOORBELL_COUNT_PER_SQIDI],
			       ((distdbreg >> GEN12_DOORBELLS_PER_SQIDI_SHIFT)
				& GEN12_DOORBELLS_PER_SQIDI) + 1);
	}

	/* Golden contexts for re-initialising after a watchdog reset */
	guc_prep_golden_context(guc);

	guc_mapping_table_init(guc_to_gt(guc), &info_map);

	base = intel_guc_ggtt_offset(guc, guc->ads_vma);

	/* Lists for error capture debug */
	guc_capture_prep_lists(guc);

	/* ADS */
	ads_blob_write(guc, ads.scheduler_policies, base +
		       offsetof(struct __guc_ads_blob, policies));
	ads_blob_write(guc, ads.gt_system_info, base +
		       offsetof(struct __guc_ads_blob, system_info));

	/* MMIO save/restore list */
	guc_mmio_reg_state_init(guc);

	/* Private Data */
	ads_blob_write(guc, ads.private_data, base +
		       guc_ads_private_data_offset(guc));

	i915_gem_object_flush_map(guc->ads_vma->obj);
}

/**
 * intel_guc_ads_create() - allocates and initializes GuC ADS.
 * @guc: intel_guc struct
 *
 * GuC needs memory block (Additional Data Struct), where it will store
 * some data. Allocate and initialize such memory block for GuC use.
 */
int intel_guc_ads_create(struct intel_guc *guc)
{
	void *ads_blob;
	u32 size;
	int ret;

	GEM_BUG_ON(guc->ads_vma);

	/*
	 * Create reg state size dynamically on system memory to be copied to
	 * the final ads blob on gt init/reset
	 */
	ret = guc_mmio_reg_state_create(guc);
	if (ret < 0)
		return ret;
	guc->ads_regset_size = ret;

	/* Likewise the golden contexts: */
	ret = guc_prep_golden_context(guc);
	if (ret < 0)
		return ret;
	guc->ads_golden_ctxt_size = ret;

	/* Likewise the capture lists: */
	ret = guc_capture_prep_lists(guc);
	if (ret < 0)
		return ret;
	guc->ads_capture_size = ret;

	/* Now the total size can be determined: */
	size = guc_ads_blob_size(guc);

	ret = intel_guc_allocate_and_map_vma(guc, size, &guc->ads_vma,
					     &ads_blob);
	if (ret)
		return ret;

	if (i915_gem_object_is_lmem(guc->ads_vma->obj))
		iosys_map_set_vaddr_iomem(&guc->ads_map, (void __iomem *)ads_blob);
	else
		iosys_map_set_vaddr(&guc->ads_map, ads_blob);

	__guc_ads_init(guc);

	return 0;
}

void intel_guc_ads_init_late(struct intel_guc *guc)
{
	/*
	 * The golden context setup requires the saved engine state from
	 * __engines_record_defaults(). However, that requires engines to be
	 * operational which means the ADS must already have been configured.
	 * Fortunately, the golden context state is not needed until a hang
	 * occurs, so it can be filled in during this late init phase.
	 */
	guc_init_golden_context(guc);
}

void intel_guc_ads_destroy(struct intel_guc *guc)
{
	i915_vma_unpin_and_release(&guc->ads_vma, I915_VMA_RELEASE_MAP);
	iosys_map_clear(&guc->ads_map);
	kfree(guc->ads_regset);
}

static void guc_ads_private_data_reset(struct intel_guc *guc)
{
	u32 size;

	size = guc_ads_private_data_size(guc);
	if (!size)
		return;

	iosys_map_memset(&guc->ads_map, guc_ads_private_data_offset(guc),
			 0, size);
}

/**
 * intel_guc_ads_reset() - prepares GuC Additional Data Struct for reuse
 * @guc: intel_guc struct
 *
 * GuC stores some data in ADS, which might be stale after a reset.
 * Reinitialize whole ADS in case any part of it was corrupted during
 * previous GuC run.
 */
void intel_guc_ads_reset(struct intel_guc *guc)
{
	if (!guc->ads_vma)
		return;

	__guc_ads_init(guc);

	guc_ads_private_data_reset(guc);
}

u32 intel_guc_engine_usage_offset(struct intel_guc *guc)
{
	return intel_guc_ggtt_offset(guc, guc->ads_vma) +
		offsetof(struct __guc_ads_blob, engine_usage);
}

struct iosys_map intel_guc_engine_usage_record_map(struct intel_engine_cs *engine)
{
	struct intel_guc *guc = &engine->gt->uc.guc;
	u8 guc_class = engine_class_to_guc_class(engine->class);
	size_t offset = offsetof(struct __guc_ads_blob,
				 engine_usage.engines[guc_class][ilog2(engine->logical_mask)]);

	return IOSYS_MAP_INIT_OFFSET(&guc->ads_map, offset);
}<|MERGE_RESOLUTION|>--- conflicted
+++ resolved
@@ -5,10 +5,7 @@
 
 #include <linux/bsearch.h>
 
-<<<<<<< HEAD
-=======
 #include "gem/i915_gem_lmem.h"
->>>>>>> eb3cdb58
 #include "gt/intel_engine_regs.h"
 #include "gt/intel_gt.h"
 #include "gt/intel_gt_mcr.h"
@@ -282,35 +279,16 @@
 	return slot;
 }
 
-<<<<<<< HEAD
-#define GUC_REGSET_STEERING(group, instance) ( \
-	FIELD_PREP(GUC_REGSET_STEERING_GROUP, (group)) | \
-	FIELD_PREP(GUC_REGSET_STEERING_INSTANCE, (instance)) | \
-	GUC_REGSET_NEEDS_STEERING \
-)
-
-static long __must_check guc_mmio_reg_add(struct intel_gt *gt,
-					  struct temp_regset *regset,
-					  i915_reg_t reg, u32 flags)
-{
-	u32 count = regset->storage_used - (regset->registers - regset->storage);
-	u32 offset = i915_mmio_reg_offset(reg);
-=======
 static long __must_check guc_mmio_reg_add(struct intel_gt *gt,
 					  struct temp_regset *regset,
 					  u32 offset, u32 flags)
 {
 	u32 count = regset->storage_used - (regset->registers - regset->storage);
->>>>>>> eb3cdb58
 	struct guc_mmio_reg entry = {
 		.offset = offset,
 		.flags = flags,
 	};
 	struct guc_mmio_reg *slot;
-<<<<<<< HEAD
-	u8 group, inst;
-=======
->>>>>>> eb3cdb58
 
 	/*
 	 * The mmio list is built using separate lists within the driver.
@@ -322,20 +300,6 @@
 		    sizeof(entry), guc_mmio_reg_cmp))
 		return 0;
 
-<<<<<<< HEAD
-	/*
-	 * The GuC doesn't have a default steering, so we need to explicitly
-	 * steer all registers that need steering. However, we do not keep track
-	 * of all the steering ranges, only of those that have a chance of using
-	 * a non-default steering from the i915 pov. Instead of adding such
-	 * tracking, it is easier to just program the default steering for all
-	 * regs that don't need a non-default one.
-	 */
-	intel_gt_mcr_get_nonterminated_steering(gt, reg, &group, &inst);
-	entry.flags |= GUC_REGSET_STEERING(group, inst);
-
-=======
->>>>>>> eb3cdb58
 	slot = __mmio_reg_add(regset, &entry);
 	if (IS_ERR(slot))
 		return PTR_ERR(slot);
@@ -354,8 +318,6 @@
 #define GUC_MMIO_REG_ADD(gt, regset, reg, masked) \
 	guc_mmio_reg_add(gt, \
 			 regset, \
-<<<<<<< HEAD
-=======
 			 i915_mmio_reg_offset(reg), \
 			 (masked) ? GUC_REGSET_MASKED : 0)
 
@@ -388,7 +350,6 @@
 #define GUC_MCR_REG_ADD(gt, regset, reg, masked) \
 	guc_mcr_reg_add(gt, \
 			 regset, \
->>>>>>> eb3cdb58
 			 (reg), \
 			 (masked) ? GUC_REGSET_MASKED : 0)
 
@@ -426,10 +387,6 @@
 					false);
 
 	/* add in local MOCS registers */
-<<<<<<< HEAD
-	for (i = 0; i < GEN9_LNCFCMOCS_REG_COUNT; i++)
-		ret |= GUC_MMIO_REG_ADD(gt, regset, GEN9_LNCFCMOCS(i), false);
-=======
 	for (i = 0; i < LNCFCMOCS_REG_COUNT; i++)
 		if (GRAPHICS_VER_FULL(engine->i915) >= IP_VER(12, 50))
 			ret |= GUC_MCR_REG_ADD(gt, regset, XEHP_LNCFCMOCS(i), false);
@@ -445,7 +402,6 @@
 		ret |= GUC_MMIO_REG_ADD(gt, regset, EU_PERF_CNTL5, false);
 		ret |= GUC_MMIO_REG_ADD(gt, regset, EU_PERF_CNTL6, false);
 	}
->>>>>>> eb3cdb58
 
 	return ret ? -1 : 0;
 }
@@ -472,11 +428,7 @@
 
 	guc->ads_regset = temp_set.storage;
 
-<<<<<<< HEAD
-	drm_dbg(&guc_to_gt(guc)->i915->drm, "Used %zu KB for temporary ADS regset\n",
-=======
 	guc_dbg(guc, "Used %zu KB for temporary ADS regset\n",
->>>>>>> eb3cdb58
 		(temp_set.storage_max * sizeof(struct guc_mmio_reg)) >> 10);
 
 	return total * sizeof(struct guc_mmio_reg);
@@ -537,12 +489,6 @@
 	info_map_write(info_map, engine_enabled_masks[GUC_BLITTER_CLASS], BCS_MASK(gt));
 	info_map_write(info_map, engine_enabled_masks[GUC_VIDEO_CLASS], VDBOX_MASK(gt));
 	info_map_write(info_map, engine_enabled_masks[GUC_VIDEOENHANCE_CLASS], VEBOX_MASK(gt));
-<<<<<<< HEAD
-}
-
-#define LR_HW_CONTEXT_SIZE (80 * sizeof(u32))
-#define LRC_SKIP_SIZE (LRC_PPHWSP_SZ * PAGE_SIZE + LR_HW_CONTEXT_SIZE)
-=======
 
 	/* The GSC engine is an instance (6) of OTHER_CLASS */
 	if (gt->engine[GSC0])
@@ -556,7 +502,6 @@
 				    XEHP_LR_HW_CONTEXT_SIZE : \
 				    LR_HW_CONTEXT_SIZE)
 #define LRC_SKIP_SIZE(i915) (LRC_PPHWSP_SZ * PAGE_SIZE + LR_HW_CONTEXT_SZ(i915))
->>>>>>> eb3cdb58
 static int guc_prep_golden_context(struct intel_guc *guc)
 {
 	struct intel_gt *gt = guc_to_gt(guc);
@@ -602,16 +547,6 @@
 		if (iosys_map_is_null(&guc->ads_map))
 			continue;
 
-		if (!info_map_read(&info_map, engine_enabled_masks[guc_class]))
-			continue;
-
-		real_size = intel_engine_context_size(gt, engine_class);
-		alloc_size = PAGE_ALIGN(real_size);
-		total_size += alloc_size;
-
-		if (iosys_map_is_null(&guc->ads_map))
-			continue;
-
 		/*
 		 * This interface is slightly confusing. We need to pass the
 		 * base address of the full golden context and the size of just
@@ -624,16 +559,11 @@
 		 * on all engines).
 		 */
 		ads_blob_write(guc, ads.eng_state_size[guc_class],
-<<<<<<< HEAD
-			       real_size - LRC_SKIP_SIZE);
-=======
 			       real_size - LRC_SKIP_SIZE(gt->i915));
->>>>>>> eb3cdb58
 		ads_blob_write(guc, ads.golden_context_lrca[guc_class],
 			       addr_ggtt);
 
 		addr_ggtt += alloc_size;
-<<<<<<< HEAD
 	}
 
 	/* Make sure current size matches what we calculated previously */
@@ -658,32 +588,6 @@
 		return engine;
 	}
 
-=======
-	}
-
-	/* Make sure current size matches what we calculated previously */
-	if (guc->ads_golden_ctxt_size)
-		GEM_BUG_ON(guc->ads_golden_ctxt_size != total_size);
-
-	return total_size;
-}
-
-static struct intel_engine_cs *find_engine_state(struct intel_gt *gt, u8 engine_class)
-{
-	struct intel_engine_cs *engine;
-	enum intel_engine_id id;
-
-	for_each_engine(engine, gt, id) {
-		if (engine->class != engine_class)
-			continue;
-
-		if (!engine->default_state)
-			continue;
-
-		return engine;
-	}
-
->>>>>>> eb3cdb58
 	return NULL;
 }
 
@@ -708,12 +612,6 @@
 	addr_ggtt = intel_guc_ggtt_offset(guc, guc->ads_vma) + offset;
 
 	for (engine_class = 0; engine_class <= MAX_ENGINE_CLASS; ++engine_class) {
-<<<<<<< HEAD
-		if (engine_class == OTHER_CLASS)
-			continue;
-
-=======
->>>>>>> eb3cdb58
 		guc_class = engine_class_to_guc_class(engine_class);
 		if (!ads_blob_read(guc, system_info.engine_enabled_masks[guc_class]))
 			continue;
@@ -724,11 +622,7 @@
 
 		engine = find_engine_state(gt, engine_class);
 		if (!engine) {
-<<<<<<< HEAD
-			drm_err(&gt->i915->drm, "No engine state recorded for class %d!\n",
-=======
 			guc_err(guc, "No engine state recorded for class %d!\n",
->>>>>>> eb3cdb58
 				engine_class);
 			ads_blob_write(guc, ads.eng_state_size[guc_class], 0);
 			ads_blob_write(guc, ads.golden_context_lrca[guc_class], 0);
@@ -736,11 +630,7 @@
 		}
 
 		GEM_BUG_ON(ads_blob_read(guc, ads.eng_state_size[guc_class]) !=
-<<<<<<< HEAD
-			   real_size - LRC_SKIP_SIZE);
-=======
 			   real_size - LRC_SKIP_SIZE(gt->i915));
->>>>>>> eb3cdb58
 		GEM_BUG_ON(ads_blob_read(guc, ads.golden_context_lrca[guc_class]) != addr_ggtt);
 
 		addr_ggtt += alloc_size;
@@ -757,10 +647,6 @@
 guc_capture_prep_lists(struct intel_guc *guc)
 {
 	struct intel_gt *gt = guc_to_gt(guc);
-<<<<<<< HEAD
-	struct drm_i915_private *i915 = guc_to_gt(guc)->i915;
-=======
->>>>>>> eb3cdb58
 	u32 ads_ggtt, capture_offset, null_ggtt, total_size = 0;
 	struct guc_gt_system_info local_info;
 	struct iosys_map info_map;
@@ -865,11 +751,7 @@
 	}
 
 	if (guc->ads_capture_size && guc->ads_capture_size != PAGE_ALIGN(total_size))
-<<<<<<< HEAD
-		drm_warn(&i915->drm, "GuC->ADS->Capture alloc size changed from %d to %d\n",
-=======
 		guc_warn(guc, "ADS capture alloc size changed from %d to %d\n",
->>>>>>> eb3cdb58
 			 guc->ads_capture_size, PAGE_ALIGN(total_size));
 
 	return PAGE_ALIGN(total_size);
