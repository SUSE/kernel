--- conflicted
+++ resolved
@@ -46,32 +46,6 @@
 		return -ENODEV;
 
 	intel_guc_submission_print_context_info(guc, &p);
-<<<<<<< HEAD
-
-	return 0;
-}
-DEFINE_INTEL_GT_DEBUGFS_ATTRIBUTE(guc_registered_contexts);
-
-static int guc_slpc_info_show(struct seq_file *m, void *unused)
-{
-	struct intel_guc *guc = m->private;
-	struct intel_guc_slpc *slpc = &guc->slpc;
-	struct drm_printer p = drm_seq_file_printer(m);
-
-	if (!intel_guc_slpc_is_used(guc))
-		return -ENODEV;
-
-	return intel_guc_slpc_print_info(slpc, &p);
-}
-DEFINE_INTEL_GT_DEBUGFS_ATTRIBUTE(guc_slpc_info);
-
-static bool intel_eval_slpc_support(void *data)
-{
-	struct intel_guc *guc = (struct intel_guc *)data;
-
-	return intel_guc_slpc_is_used(guc);
-}
-=======
 
 	return 0;
 }
@@ -154,7 +128,6 @@
 DEFINE_SIMPLE_ATTRIBUTE(guc_sched_disable_gucid_threshold_fops,
 			guc_sched_disable_gucid_threshold_get,
 			guc_sched_disable_gucid_threshold_set, "%lld\n");
->>>>>>> eb3cdb58
 
 void intel_guc_debugfs_register(struct intel_guc *guc, struct dentry *root)
 {
@@ -162,12 +135,9 @@
 		{ "guc_info", &guc_info_fops, NULL },
 		{ "guc_registered_contexts", &guc_registered_contexts_fops, NULL },
 		{ "guc_slpc_info", &guc_slpc_info_fops, &intel_eval_slpc_support},
-<<<<<<< HEAD
-=======
 		{ "guc_sched_disable_delay_ms", &guc_sched_disable_delay_ms_fops, NULL },
 		{ "guc_sched_disable_gucid_threshold", &guc_sched_disable_gucid_threshold_fops,
 		   NULL },
->>>>>>> eb3cdb58
 	};
 
 	if (!intel_guc_is_supported(guc))
