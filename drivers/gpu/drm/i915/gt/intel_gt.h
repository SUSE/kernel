--- conflicted
+++ resolved
@@ -87,10 +87,6 @@
 	return !gt->info.id;
 }
 
-<<<<<<< HEAD
-bool intel_gt_needs_wa_22016122933(struct intel_gt *gt);
-
-=======
 bool intel_gt_needs_wa_16018031267(struct intel_gt *gt);
 bool intel_gt_needs_wa_22016122933(struct intel_gt *gt);
 
@@ -98,7 +94,6 @@
 	intel_gt_needs_wa_16018031267(engine->gt) && \
 	engine->class == COPY_ENGINE_CLASS && engine->instance == 0)
 
->>>>>>> 2d5404ca
 static inline struct intel_gt *uc_to_gt(struct intel_uc *uc)
 {
 	return container_of(uc, struct intel_gt, uc);
@@ -212,13 +207,10 @@
 void intel_gt_bind_context_set_ready(struct intel_gt *gt);
 void intel_gt_bind_context_set_unready(struct intel_gt *gt);
 bool intel_gt_is_bind_context_ready(struct intel_gt *gt);
-<<<<<<< HEAD
-=======
 
 static inline void intel_gt_set_wedged_async(struct intel_gt *gt)
 {
 	queue_work(system_highpri_wq, &gt->wedge);
 }
 
->>>>>>> 2d5404ca
 #endif /* __INTEL_GT_H__ */