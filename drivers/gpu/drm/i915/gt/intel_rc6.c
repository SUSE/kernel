// SPDX-License-Identifier: MIT
/*
 * Copyright © 2019 Intel Corporation
 */

#include <linux/pm_runtime.h>
#include <linux/string_helpers.h>

#include "gem/i915_gem_region.h"
#include "i915_drv.h"
#include "i915_reg.h"
#include "i915_vgpu.h"
#include "intel_engine_regs.h"
#include "intel_gt.h"
#include "intel_gt_pm.h"
#include "intel_gt_regs.h"
#include "intel_pcode.h"
#include "intel_rc6.h"

/**
 * DOC: RC6
 *
 * RC6 is a special power stage which allows the GPU to enter an very
 * low-voltage mode when idle, using down to 0V while at this stage.  This
 * stage is entered automatically when the GPU is idle when RC6 support is
 * enabled, and as soon as new workload arises GPU wakes up automatically as
 * well.
 *
 * There are different RC6 modes available in Intel GPU, which differentiate
 * among each other with the latency required to enter and leave RC6 and
 * voltage consumed by the GPU in different states.
 *
 * The combination of the following flags define which states GPU is allowed
 * to enter, while RC6 is the normal RC6 state, RC6p is the deep RC6, and
 * RC6pp is deepest RC6. Their support by hardware varies according to the
 * GPU, BIOS, chipset and platform. RC6 is usually the safest one and the one
 * which brings the most power savings; deeper states save more power, but
 * require higher latency to switch to and wake up.
 */

static struct intel_gt *rc6_to_gt(struct intel_rc6 *rc6)
{
	return container_of(rc6, struct intel_gt, rc6);
}

static struct intel_uncore *rc6_to_uncore(struct intel_rc6 *rc)
{
	return rc6_to_gt(rc)->uncore;
}

static struct drm_i915_private *rc6_to_i915(struct intel_rc6 *rc)
{
	return rc6_to_gt(rc)->i915;
}

static void set(struct intel_uncore *uncore, i915_reg_t reg, u32 val)
{
	intel_uncore_write_fw(uncore, reg, val);
}

static void gen11_rc6_enable(struct intel_rc6 *rc6)
{
	struct intel_gt *gt = rc6_to_gt(rc6);
	struct intel_uncore *uncore = gt->uncore;
	struct intel_engine_cs *engine;
	enum intel_engine_id id;
	u32 pg_enable;
	int i;

	/*
	 * With GuCRC, these parameters are set by GuC
	 */
	if (!intel_uc_uses_guc_rc(&gt->uc)) {
		/* 2b: Program RC6 thresholds.*/
		set(uncore, GEN6_RC6_WAKE_RATE_LIMIT, 54 << 16 | 85);
		set(uncore, GEN10_MEDIA_WAKE_RATE_LIMIT, 150);

		set(uncore, GEN6_RC_EVALUATION_INTERVAL, 125000); /* 12500 * 1280ns */
		set(uncore, GEN6_RC_IDLE_HYSTERSIS, 25); /* 25 * 1280ns */
		for_each_engine(engine, rc6_to_gt(rc6), id)
			set(uncore, RING_MAX_IDLE(engine->mmio_base), 10);

		set(uncore, GUC_MAX_IDLE_COUNT, 0xA);

		set(uncore, GEN6_RC_SLEEP, 0);

		set(uncore, GEN6_RC6_THRESHOLD, 50000); /* 50/125ms per EI */
	}

	/*
	 * 2c: Program Coarse Power Gating Policies.
	 *
	 * Bspec's guidance is to use 25us (really 25 * 1280ns) here. What we
	 * use instead is a more conservative estimate for the maximum time
	 * it takes us to service a CS interrupt and submit a new ELSP - that
	 * is the time which the GPU is idle waiting for the CPU to select the
	 * next request to execute. If the idle hysteresis is less than that
	 * interrupt service latency, the hardware will automatically gate
	 * the power well and we will then incur the wake up cost on top of
	 * the service latency. A similar guide from plane_state is that we
	 * do not want the enable hysteresis to less than the wakeup latency.
	 *
	 * igt/gem_exec_nop/sequential provides a rough estimate for the
	 * service latency, and puts it under 10us for Icelake, similar to
	 * Broadwell+, To be conservative, we want to factor in a context
	 * switch on top (due to ksoftirqd).
	 */
	set(uncore, GEN9_MEDIA_PG_IDLE_HYSTERESIS, 60);
	set(uncore, GEN9_RENDER_PG_IDLE_HYSTERESIS, 60);

	/* 3a: Enable RC6
	 *
	 * With GuCRC, we do not enable bit 31 of RC_CTL,
	 * thus allowing GuC to control RC6 entry/exit fully instead.
	 * We will not set the HW ENABLE and EI bits
	 */
	if (!intel_guc_rc_enable(&gt->uc.guc))
		rc6->ctl_enable = GEN6_RC_CTL_RC6_ENABLE;
	else
		rc6->ctl_enable =
			GEN6_RC_CTL_HW_ENABLE |
			GEN6_RC_CTL_RC6_ENABLE |
			GEN6_RC_CTL_EI_MODE(1);

	/* Wa_16011777198 - Render powergating must remain disabled */
	if (IS_DG2_GRAPHICS_STEP(gt->i915, G10, STEP_A0, STEP_C0) ||
	    IS_DG2_GRAPHICS_STEP(gt->i915, G11, STEP_A0, STEP_B0))
		pg_enable =
			GEN9_MEDIA_PG_ENABLE |
			GEN11_MEDIA_SAMPLER_PG_ENABLE;
	else
		pg_enable =
			GEN9_RENDER_PG_ENABLE |
			GEN9_MEDIA_PG_ENABLE |
			GEN11_MEDIA_SAMPLER_PG_ENABLE;

	if (GRAPHICS_VER(gt->i915) >= 12) {
		for (i = 0; i < I915_MAX_VCS; i++)
			if (HAS_ENGINE(gt, _VCS(i)))
				pg_enable |= (VDN_HCP_POWERGATE_ENABLE(i) |
					      VDN_MFX_POWERGATE_ENABLE(i));
	}

	set(uncore, GEN9_PG_ENABLE, pg_enable);
}

static void gen9_rc6_enable(struct intel_rc6 *rc6)
{
	struct intel_uncore *uncore = rc6_to_uncore(rc6);
	struct intel_engine_cs *engine;
	enum intel_engine_id id;

	/* 2b: Program RC6 thresholds.*/
	if (GRAPHICS_VER(rc6_to_i915(rc6)) >= 11) {
		set(uncore, GEN6_RC6_WAKE_RATE_LIMIT, 54 << 16 | 85);
		set(uncore, GEN10_MEDIA_WAKE_RATE_LIMIT, 150);
	} else if (IS_SKYLAKE(rc6_to_i915(rc6))) {
		/*
		 * WaRsDoubleRc6WrlWithCoarsePowerGating:skl Doubling WRL only
		 * when CPG is enabled
		 */
		set(uncore, GEN6_RC6_WAKE_RATE_LIMIT, 108 << 16);
	} else {
		set(uncore, GEN6_RC6_WAKE_RATE_LIMIT, 54 << 16);
	}

	set(uncore, GEN6_RC_EVALUATION_INTERVAL, 125000); /* 12500 * 1280ns */
	set(uncore, GEN6_RC_IDLE_HYSTERSIS, 25); /* 25 * 1280ns */
	for_each_engine(engine, rc6_to_gt(rc6), id)
		set(uncore, RING_MAX_IDLE(engine->mmio_base), 10);

	set(uncore, GUC_MAX_IDLE_COUNT, 0xA);

	set(uncore, GEN6_RC_SLEEP, 0);

	/*
	 * 2c: Program Coarse Power Gating Policies.
	 *
	 * Bspec's guidance is to use 25us (really 25 * 1280ns) here. What we
	 * use instead is a more conservative estimate for the maximum time
	 * it takes us to service a CS interrupt and submit a new ELSP - that
	 * is the time which the GPU is idle waiting for the CPU to select the
	 * next request to execute. If the idle hysteresis is less than that
	 * interrupt service latency, the hardware will automatically gate
	 * the power well and we will then incur the wake up cost on top of
	 * the service latency. A similar guide from plane_state is that we
	 * do not want the enable hysteresis to less than the wakeup latency.
	 *
	 * igt/gem_exec_nop/sequential provides a rough estimate for the
	 * service latency, and puts it around 10us for Broadwell (and other
	 * big core) and around 40us for Broxton (and other low power cores).
	 * [Note that for legacy ringbuffer submission, this is less than 1us!]
	 * However, the wakeup latency on Broxton is closer to 100us. To be
	 * conservative, we have to factor in a context switch on top (due
	 * to ksoftirqd).
	 */
	set(uncore, GEN9_MEDIA_PG_IDLE_HYSTERESIS, 250);
	set(uncore, GEN9_RENDER_PG_IDLE_HYSTERESIS, 250);

	/* 3a: Enable RC6 */
	set(uncore, GEN6_RC6_THRESHOLD, 37500); /* 37.5/125ms per EI */

	rc6->ctl_enable =
		GEN6_RC_CTL_HW_ENABLE |
		GEN6_RC_CTL_RC6_ENABLE |
		GEN6_RC_CTL_EI_MODE(1);

	/*
	 * WaRsDisableCoarsePowerGating:skl,cnl
	 *   - Render/Media PG need to be disabled with RC6.
	 */
	if (!NEEDS_WaRsDisableCoarsePowerGating(rc6_to_i915(rc6)))
		set(uncore, GEN9_PG_ENABLE,
		    GEN9_RENDER_PG_ENABLE | GEN9_MEDIA_PG_ENABLE);
}

static void gen8_rc6_enable(struct intel_rc6 *rc6)
{
	struct intel_uncore *uncore = rc6_to_uncore(rc6);
	struct intel_engine_cs *engine;
	enum intel_engine_id id;

	/* 2b: Program RC6 thresholds.*/
	set(uncore, GEN6_RC6_WAKE_RATE_LIMIT, 40 << 16);
	set(uncore, GEN6_RC_EVALUATION_INTERVAL, 125000); /* 12500 * 1280ns */
	set(uncore, GEN6_RC_IDLE_HYSTERSIS, 25); /* 25 * 1280ns */
	for_each_engine(engine, rc6_to_gt(rc6), id)
		set(uncore, RING_MAX_IDLE(engine->mmio_base), 10);
	set(uncore, GEN6_RC_SLEEP, 0);
	set(uncore, GEN6_RC6_THRESHOLD, 625); /* 800us/1.28 for TO */

	/* 3: Enable RC6 */
	rc6->ctl_enable =
	    GEN6_RC_CTL_HW_ENABLE |
	    GEN7_RC_CTL_TO_MODE |
	    GEN6_RC_CTL_RC6_ENABLE;
}

static void gen6_rc6_enable(struct intel_rc6 *rc6)
{
	struct intel_uncore *uncore = rc6_to_uncore(rc6);
	struct drm_i915_private *i915 = rc6_to_i915(rc6);
	struct intel_engine_cs *engine;
	enum intel_engine_id id;
	u32 rc6vids, rc6_mask;
	int ret;

	set(uncore, GEN6_RC1_WAKE_RATE_LIMIT, 1000 << 16);
	set(uncore, GEN6_RC6_WAKE_RATE_LIMIT, 40 << 16 | 30);
	set(uncore, GEN6_RC6pp_WAKE_RATE_LIMIT, 30);
	set(uncore, GEN6_RC_EVALUATION_INTERVAL, 125000);
	set(uncore, GEN6_RC_IDLE_HYSTERSIS, 25);

	for_each_engine(engine, rc6_to_gt(rc6), id)
		set(uncore, RING_MAX_IDLE(engine->mmio_base), 10);

	set(uncore, GEN6_RC_SLEEP, 0);
	set(uncore, GEN6_RC1e_THRESHOLD, 1000);
	set(uncore, GEN6_RC6_THRESHOLD, 50000);
	set(uncore, GEN6_RC6p_THRESHOLD, 150000);
	set(uncore, GEN6_RC6pp_THRESHOLD, 64000); /* unused */

	/* We don't use those on Haswell */
	rc6_mask = GEN6_RC_CTL_RC6_ENABLE;
	if (HAS_RC6p(i915))
		rc6_mask |= GEN6_RC_CTL_RC6p_ENABLE;
	if (HAS_RC6pp(i915))
		rc6_mask |= GEN6_RC_CTL_RC6pp_ENABLE;
	rc6->ctl_enable =
	    rc6_mask |
	    GEN6_RC_CTL_EI_MODE(1) |
	    GEN6_RC_CTL_HW_ENABLE;

	rc6vids = 0;
	ret = snb_pcode_read(rc6_to_gt(rc6)->uncore, GEN6_PCODE_READ_RC6VIDS, &rc6vids, NULL);
	if (GRAPHICS_VER(i915) == 6 && ret) {
		drm_dbg(&i915->drm, "Couldn't check for BIOS workaround\n");
	} else if (GRAPHICS_VER(i915) == 6 &&
		   (GEN6_DECODE_RC6_VID(rc6vids & 0xff) < 450)) {
		drm_dbg(&i915->drm,
			"You should update your BIOS. Correcting minimum rc6 voltage (%dmV->%dmV)\n",
			GEN6_DECODE_RC6_VID(rc6vids & 0xff), 450);
		rc6vids &= 0xffff00;
		rc6vids |= GEN6_ENCODE_RC6_VID(450);
		ret = snb_pcode_write(rc6_to_gt(rc6)->uncore, GEN6_PCODE_WRITE_RC6VIDS, rc6vids);
		if (ret)
			drm_err(&i915->drm,
				"Couldn't fix incorrect rc6 voltage\n");
	}
}

/* Check that the pcbr address is not empty. */
static int chv_rc6_init(struct intel_rc6 *rc6)
{
	struct intel_uncore *uncore = rc6_to_uncore(rc6);
	struct drm_i915_private *i915 = rc6_to_i915(rc6);
	resource_size_t pctx_paddr, paddr;
	resource_size_t pctx_size = 32 * SZ_1K;
	u32 pcbr;

	pcbr = intel_uncore_read(uncore, VLV_PCBR);
	if ((pcbr >> VLV_PCBR_ADDR_SHIFT) == 0) {
		drm_dbg(&i915->drm, "BIOS didn't set up PCBR, fixing up\n");
		paddr = i915->dsm.stolen.end + 1 - pctx_size;
		GEM_BUG_ON(paddr > U32_MAX);

		pctx_paddr = (paddr & ~4095);
		intel_uncore_write(uncore, VLV_PCBR, pctx_paddr);
	}

	return 0;
}

static int vlv_rc6_init(struct intel_rc6 *rc6)
{
	struct drm_i915_private *i915 = rc6_to_i915(rc6);
	struct intel_uncore *uncore = rc6_to_uncore(rc6);
	struct drm_i915_gem_object *pctx;
	resource_size_t pctx_paddr;
	resource_size_t pctx_size = 24 * SZ_1K;
	u32 pcbr;

	pcbr = intel_uncore_read(uncore, VLV_PCBR);
	if (pcbr) {
		/* BIOS set it up already, grab the pre-alloc'd space */
		resource_size_t pcbr_offset;

<<<<<<< HEAD
		pcbr_offset = (pcbr & ~4095) - i915->dsm.start;
=======
		pcbr_offset = (pcbr & ~4095) - i915->dsm.stolen.start;
>>>>>>> eb3cdb58
		pctx = i915_gem_object_create_region_at(i915->mm.stolen_region,
							pcbr_offset,
							pctx_size,
							0);
		if (IS_ERR(pctx))
			return PTR_ERR(pctx);

		goto out;
	}

	drm_dbg(&i915->drm, "BIOS didn't set up PCBR, fixing up\n");

	/*
	 * From the Gunit register HAS:
	 * The Gfx driver is expected to program this register and ensure
	 * proper allocation within Gfx stolen memory.  For example, this
	 * register should be programmed such than the PCBR range does not
	 * overlap with other ranges, such as the frame buffer, protected
	 * memory, or any other relevant ranges.
	 */
	pctx = i915_gem_object_create_stolen(i915, pctx_size);
	if (IS_ERR(pctx)) {
		drm_dbg(&i915->drm,
			"not enough stolen space for PCTX, disabling\n");
		return PTR_ERR(pctx);
	}

	GEM_BUG_ON(range_overflows_end_t(u64,
					 i915->dsm.stolen.start,
					 pctx->stolen->start,
					 U32_MAX));
	pctx_paddr = i915->dsm.stolen.start + pctx->stolen->start;
	intel_uncore_write(uncore, VLV_PCBR, pctx_paddr);

out:
	rc6->pctx = pctx;
	return 0;
}

static void chv_rc6_enable(struct intel_rc6 *rc6)
{
	struct intel_uncore *uncore = rc6_to_uncore(rc6);
	struct intel_engine_cs *engine;
	enum intel_engine_id id;

	/* 2a: Program RC6 thresholds.*/
	set(uncore, GEN6_RC6_WAKE_RATE_LIMIT, 40 << 16);
	set(uncore, GEN6_RC_EVALUATION_INTERVAL, 125000); /* 12500 * 1280ns */
	set(uncore, GEN6_RC_IDLE_HYSTERSIS, 25); /* 25 * 1280ns */

	for_each_engine(engine, rc6_to_gt(rc6), id)
		set(uncore, RING_MAX_IDLE(engine->mmio_base), 10);
	set(uncore, GEN6_RC_SLEEP, 0);

	/* TO threshold set to 500 us (0x186 * 1.28 us) */
	set(uncore, GEN6_RC6_THRESHOLD, 0x186);

	/* Allows RC6 residency counter to work */
	set(uncore, VLV_COUNTER_CONTROL,
	    _MASKED_BIT_ENABLE(VLV_COUNT_RANGE_HIGH |
			       VLV_MEDIA_RC6_COUNT_EN |
			       VLV_RENDER_RC6_COUNT_EN));

	/* 3: Enable RC6 */
	rc6->ctl_enable = GEN7_RC_CTL_TO_MODE;
}

static void vlv_rc6_enable(struct intel_rc6 *rc6)
{
	struct intel_uncore *uncore = rc6_to_uncore(rc6);
	struct intel_engine_cs *engine;
	enum intel_engine_id id;

	set(uncore, GEN6_RC6_WAKE_RATE_LIMIT, 0x00280000);
	set(uncore, GEN6_RC_EVALUATION_INTERVAL, 125000);
	set(uncore, GEN6_RC_IDLE_HYSTERSIS, 25);

	for_each_engine(engine, rc6_to_gt(rc6), id)
		set(uncore, RING_MAX_IDLE(engine->mmio_base), 10);

	set(uncore, GEN6_RC6_THRESHOLD, 0x557);

	/* Allows RC6 residency counter to work */
	set(uncore, VLV_COUNTER_CONTROL,
	    _MASKED_BIT_ENABLE(VLV_COUNT_RANGE_HIGH |
			       VLV_MEDIA_RC0_COUNT_EN |
			       VLV_RENDER_RC0_COUNT_EN |
			       VLV_MEDIA_RC6_COUNT_EN |
			       VLV_RENDER_RC6_COUNT_EN));

	rc6->ctl_enable =
	    GEN7_RC_CTL_TO_MODE | VLV_RC_CTL_CTX_RST_PARALLEL;
}

bool intel_check_bios_c6_setup(struct intel_rc6 *rc6)
{
	if (!rc6->bios_state_captured) {
		struct intel_uncore *uncore = rc6_to_uncore(rc6);
		intel_wakeref_t wakeref;

		with_intel_runtime_pm(uncore->rpm, wakeref)
			rc6->bios_rc_state = intel_uncore_read(uncore, GEN6_RC_STATE);

		rc6->bios_state_captured = true;
	}

	return rc6->bios_rc_state & RC_SW_TARGET_STATE_MASK;
}

static bool bxt_check_bios_rc6_setup(struct intel_rc6 *rc6)
{
	struct intel_uncore *uncore = rc6_to_uncore(rc6);
	struct drm_i915_private *i915 = rc6_to_i915(rc6);
	u32 rc6_ctx_base, rc_ctl, rc_sw_target;
	bool enable_rc6 = true;

	rc_ctl = intel_uncore_read(uncore, GEN6_RC_CONTROL);
	rc_sw_target = intel_uncore_read(uncore, GEN6_RC_STATE);
	rc_sw_target &= RC_SW_TARGET_STATE_MASK;
	rc_sw_target >>= RC_SW_TARGET_STATE_SHIFT;
	drm_dbg(&i915->drm, "BIOS enabled RC states: "
			 "HW_CTRL %s HW_RC6 %s SW_TARGET_STATE %x\n",
			 str_on_off(rc_ctl & GEN6_RC_CTL_HW_ENABLE),
			 str_on_off(rc_ctl & GEN6_RC_CTL_RC6_ENABLE),
			 rc_sw_target);

	if (!(intel_uncore_read(uncore, RC6_LOCATION) & RC6_CTX_IN_DRAM)) {
		drm_dbg(&i915->drm, "RC6 Base location not set properly.\n");
		enable_rc6 = false;
	}

	/*
	 * The exact context size is not known for BXT, so assume a page size
	 * for this check.
	 */
	rc6_ctx_base =
		intel_uncore_read(uncore, RC6_CTX_BASE) & RC6_CTX_BASE_MASK;
	if (!(rc6_ctx_base >= i915->dsm.reserved.start &&
	      rc6_ctx_base + PAGE_SIZE < i915->dsm.reserved.end)) {
		drm_dbg(&i915->drm, "RC6 Base address not as expected.\n");
		enable_rc6 = false;
	}

	if (!((intel_uncore_read(uncore, PWRCTX_MAXCNT(RENDER_RING_BASE)) & IDLE_TIME_MASK) > 1 &&
	      (intel_uncore_read(uncore, PWRCTX_MAXCNT(GEN6_BSD_RING_BASE)) & IDLE_TIME_MASK) > 1 &&
	      (intel_uncore_read(uncore, PWRCTX_MAXCNT(BLT_RING_BASE)) & IDLE_TIME_MASK) > 1 &&
	      (intel_uncore_read(uncore, PWRCTX_MAXCNT(VEBOX_RING_BASE)) & IDLE_TIME_MASK) > 1)) {
		drm_dbg(&i915->drm,
			"Engine Idle wait time not set properly.\n");
		enable_rc6 = false;
	}

	if (!intel_uncore_read(uncore, GEN8_PUSHBUS_CONTROL) ||
	    !intel_uncore_read(uncore, GEN8_PUSHBUS_ENABLE) ||
	    !intel_uncore_read(uncore, GEN8_PUSHBUS_SHIFT)) {
		drm_dbg(&i915->drm, "Pushbus not setup properly.\n");
		enable_rc6 = false;
	}

	if (!intel_uncore_read(uncore, GEN6_GFXPAUSE)) {
		drm_dbg(&i915->drm, "GFX pause not setup properly.\n");
		enable_rc6 = false;
	}

	if (!intel_uncore_read(uncore, GEN8_MISC_CTRL0)) {
		drm_dbg(&i915->drm, "GPM control not setup properly.\n");
		enable_rc6 = false;
	}

	return enable_rc6;
}

static bool rc6_supported(struct intel_rc6 *rc6)
{
	struct drm_i915_private *i915 = rc6_to_i915(rc6);
	struct intel_gt *gt = rc6_to_gt(rc6);

	if (!HAS_RC6(i915))
		return false;

	if (intel_vgpu_active(i915))
		return false;

	if (is_mock_gt(rc6_to_gt(rc6)))
		return false;

	if (IS_GEN9_LP(i915) && !bxt_check_bios_rc6_setup(rc6)) {
		drm_notice(&i915->drm,
			   "RC6 and powersaving disabled by BIOS\n");
		return false;
	}

	if (IS_METEORLAKE(gt->i915) &&
	    !intel_check_bios_c6_setup(rc6)) {
		drm_notice(&i915->drm,
			   "C6 disabled by BIOS\n");
		return false;
	}

	if (IS_MTL_MEDIA_STEP(gt->i915, STEP_A0, STEP_B0) &&
	    gt->type == GT_MEDIA) {
		drm_notice(&i915->drm,
			   "Media RC6 disabled on A step\n");
		return false;
	}

	return true;
}

static void rpm_get(struct intel_rc6 *rc6)
{
	GEM_BUG_ON(rc6->wakeref);
	pm_runtime_get_sync(rc6_to_i915(rc6)->drm.dev);
	rc6->wakeref = true;
}

static void rpm_put(struct intel_rc6 *rc6)
{
	GEM_BUG_ON(!rc6->wakeref);
	pm_runtime_put(rc6_to_i915(rc6)->drm.dev);
	rc6->wakeref = false;
}

static bool pctx_corrupted(struct intel_rc6 *rc6)
{
	struct drm_i915_private *i915 = rc6_to_i915(rc6);

	if (!NEEDS_RC6_CTX_CORRUPTION_WA(i915))
		return false;

	if (intel_uncore_read(rc6_to_uncore(rc6), GEN8_RC6_CTX_INFO))
		return false;

	drm_notice(&i915->drm,
		   "RC6 context corruption, disabling runtime power management\n");
	return true;
}

static void __intel_rc6_disable(struct intel_rc6 *rc6)
{
	struct drm_i915_private *i915 = rc6_to_i915(rc6);
	struct intel_uncore *uncore = rc6_to_uncore(rc6);
	struct intel_gt *gt = rc6_to_gt(rc6);

	/* Take control of RC6 back from GuC */
	intel_guc_rc_disable(&gt->uc.guc);

	intel_uncore_forcewake_get(uncore, FORCEWAKE_ALL);
	if (GRAPHICS_VER(i915) >= 9)
		set(uncore, GEN9_PG_ENABLE, 0);
	set(uncore, GEN6_RC_CONTROL, 0);
	set(uncore, GEN6_RC_STATE, 0);
	intel_uncore_forcewake_put(uncore, FORCEWAKE_ALL);
}

static void rc6_res_reg_init(struct intel_rc6 *rc6)
{
	memset(rc6->res_reg, INVALID_MMIO_REG.reg, sizeof(rc6->res_reg));

	switch (rc6_to_gt(rc6)->type) {
	case GT_MEDIA:
		rc6->res_reg[INTEL_RC6_RES_RC6] = MTL_MEDIA_MC6;
		break;
	default:
		rc6->res_reg[INTEL_RC6_RES_RC6_LOCKED] = GEN6_GT_GFX_RC6_LOCKED;
		rc6->res_reg[INTEL_RC6_RES_RC6] = GEN6_GT_GFX_RC6;
		rc6->res_reg[INTEL_RC6_RES_RC6p] = GEN6_GT_GFX_RC6p;
		rc6->res_reg[INTEL_RC6_RES_RC6pp] = GEN6_GT_GFX_RC6pp;
		break;
	}
}

void intel_rc6_init(struct intel_rc6 *rc6)
{
	struct drm_i915_private *i915 = rc6_to_i915(rc6);
	int err;

	/* Disable runtime-pm until we can save the GPU state with rc6 pctx */
	rpm_get(rc6);

	if (!rc6_supported(rc6))
		return;

	rc6_res_reg_init(rc6);

	if (IS_CHERRYVIEW(i915))
		err = chv_rc6_init(rc6);
	else if (IS_VALLEYVIEW(i915))
		err = vlv_rc6_init(rc6);
	else
		err = 0;

	/* Sanitize rc6, ensure it is disabled before we are ready. */
	__intel_rc6_disable(rc6);

	rc6->supported = err == 0;
}

void intel_rc6_sanitize(struct intel_rc6 *rc6)
{
	memset(rc6->prev_hw_residency, 0, sizeof(rc6->prev_hw_residency));

	if (rc6->enabled) { /* unbalanced suspend/resume */
		rpm_get(rc6);
		rc6->enabled = false;
	}

	if (rc6->supported)
		__intel_rc6_disable(rc6);
}

void intel_rc6_enable(struct intel_rc6 *rc6)
{
	struct drm_i915_private *i915 = rc6_to_i915(rc6);
	struct intel_uncore *uncore = rc6_to_uncore(rc6);

	if (!rc6->supported)
		return;

	GEM_BUG_ON(rc6->enabled);

	intel_uncore_forcewake_get(uncore, FORCEWAKE_ALL);

	if (IS_CHERRYVIEW(i915))
		chv_rc6_enable(rc6);
	else if (IS_VALLEYVIEW(i915))
		vlv_rc6_enable(rc6);
	else if (GRAPHICS_VER(i915) >= 11)
		gen11_rc6_enable(rc6);
	else if (GRAPHICS_VER(i915) >= 9)
		gen9_rc6_enable(rc6);
	else if (IS_BROADWELL(i915))
		gen8_rc6_enable(rc6);
	else if (GRAPHICS_VER(i915) >= 6)
		gen6_rc6_enable(rc6);

	rc6->manual = rc6->ctl_enable & GEN6_RC_CTL_RC6_ENABLE;
	if (NEEDS_RC6_CTX_CORRUPTION_WA(i915))
		rc6->ctl_enable = 0;

	intel_uncore_forcewake_put(uncore, FORCEWAKE_ALL);

	if (unlikely(pctx_corrupted(rc6)))
		return;

	/* rc6 is ready, runtime-pm is go! */
	rpm_put(rc6);
	rc6->enabled = true;
}

void intel_rc6_unpark(struct intel_rc6 *rc6)
{
	struct intel_uncore *uncore = rc6_to_uncore(rc6);

	if (!rc6->enabled)
		return;

	/* Restore HW timers for automatic RC6 entry while busy */
	set(uncore, GEN6_RC_CONTROL, rc6->ctl_enable);
}

void intel_rc6_park(struct intel_rc6 *rc6)
{
	struct intel_uncore *uncore = rc6_to_uncore(rc6);
	unsigned int target;

	if (!rc6->enabled)
		return;

	if (unlikely(pctx_corrupted(rc6))) {
		intel_rc6_disable(rc6);
		return;
	}

	if (!rc6->manual)
		return;

	/* Turn off the HW timers and go directly to rc6 */
	set(uncore, GEN6_RC_CONTROL, GEN6_RC_CTL_RC6_ENABLE);

	if (HAS_RC6pp(rc6_to_i915(rc6)))
		target = 0x6; /* deepest rc6 */
	else if (HAS_RC6p(rc6_to_i915(rc6)))
		target = 0x5; /* deep rc6 */
	else
		target = 0x4; /* normal rc6 */
	set(uncore, GEN6_RC_STATE, target << RC_SW_TARGET_STATE_SHIFT);
}

void intel_rc6_disable(struct intel_rc6 *rc6)
{
	if (!rc6->enabled)
		return;

	rpm_get(rc6);
	rc6->enabled = false;

	__intel_rc6_disable(rc6);
}

void intel_rc6_fini(struct intel_rc6 *rc6)
{
	struct drm_i915_gem_object *pctx;
	struct intel_uncore *uncore = rc6_to_uncore(rc6);

	intel_rc6_disable(rc6);

	/* We want the BIOS C6 state preserved across loads for MTL */
	if (IS_METEORLAKE(rc6_to_i915(rc6)) && rc6->bios_state_captured)
		set(uncore, GEN6_RC_STATE, rc6->bios_rc_state);

	pctx = fetch_and_zero(&rc6->pctx);
	if (pctx)
		i915_gem_object_put(pctx);

	if (rc6->wakeref)
		rpm_put(rc6);
}

static u64 vlv_residency_raw(struct intel_uncore *uncore, const i915_reg_t reg)
{
	u32 lower, upper, tmp;
	int loop = 2;

	/*
	 * The register accessed do not need forcewake. We borrow
	 * uncore lock to prevent concurrent access to range reg.
	 */
	lockdep_assert_held(&uncore->lock);

	/*
	 * vlv and chv residency counters are 40 bits in width.
	 * With a control bit, we can choose between upper or lower
	 * 32bit window into this counter.
	 *
	 * Although we always use the counter in high-range mode elsewhere,
	 * userspace may attempt to read the value before rc6 is initialised,
	 * before we have set the default VLV_COUNTER_CONTROL value. So always
	 * set the high bit to be safe.
	 */
	set(uncore, VLV_COUNTER_CONTROL,
	    _MASKED_BIT_ENABLE(VLV_COUNT_RANGE_HIGH));
	upper = intel_uncore_read_fw(uncore, reg);
	do {
		tmp = upper;

		set(uncore, VLV_COUNTER_CONTROL,
		    _MASKED_BIT_DISABLE(VLV_COUNT_RANGE_HIGH));
		lower = intel_uncore_read_fw(uncore, reg);

		set(uncore, VLV_COUNTER_CONTROL,
		    _MASKED_BIT_ENABLE(VLV_COUNT_RANGE_HIGH));
		upper = intel_uncore_read_fw(uncore, reg);
	} while (upper != tmp && --loop);

	/*
	 * Everywhere else we always use VLV_COUNTER_CONTROL with the
	 * VLV_COUNT_RANGE_HIGH bit set - so it is safe to leave it set
	 * now.
	 */

	return lower | (u64)upper << 8;
}

u64 intel_rc6_residency_ns(struct intel_rc6 *rc6, enum intel_rc6_res_type id)
{
	struct drm_i915_private *i915 = rc6_to_i915(rc6);
	struct intel_uncore *uncore = rc6_to_uncore(rc6);
	u64 time_hw, prev_hw, overflow_hw;
	i915_reg_t reg = rc6->res_reg[id];
	unsigned int fw_domains;
	unsigned long flags;
	u32 mul, div;

	if (!rc6->supported)
		return 0;

	fw_domains = intel_uncore_forcewake_for_reg(uncore, reg, FW_REG_READ);

	spin_lock_irqsave(&uncore->lock, flags);
	intel_uncore_forcewake_get__locked(uncore, fw_domains);

	/* On VLV and CHV, residency time is in CZ units rather than 1.28us */
	if (IS_VALLEYVIEW(i915) || IS_CHERRYVIEW(i915)) {
		mul = 1000000;
		div = i915->czclk_freq;
		overflow_hw = BIT_ULL(40);
		time_hw = vlv_residency_raw(uncore, reg);
	} else {
		/* 833.33ns units on Gen9LP, 1.28us elsewhere. */
		if (IS_GEN9_LP(i915)) {
			mul = 10000;
			div = 12;
		} else {
			mul = 1280;
			div = 1;
		}

		overflow_hw = BIT_ULL(32);
		time_hw = intel_uncore_read_fw(uncore, reg);
	}

	/*
	 * Counter wrap handling.
	 *
	 * Store previous hw counter values for counter wrap-around handling. But
	 * relying on a sufficient frequency of queries otherwise counters can still wrap.
	 */
	prev_hw = rc6->prev_hw_residency[id];
	rc6->prev_hw_residency[id] = time_hw;

	/* RC6 delta from last sample. */
	if (time_hw >= prev_hw)
		time_hw -= prev_hw;
	else
		time_hw += overflow_hw - prev_hw;

	/* Add delta to RC6 extended raw driver copy. */
	time_hw += rc6->cur_residency[id];
	rc6->cur_residency[id] = time_hw;

	intel_uncore_forcewake_put__locked(uncore, fw_domains);
	spin_unlock_irqrestore(&uncore->lock, flags);

	return mul_u64_u32_div(time_hw, mul, div);
}

u64 intel_rc6_residency_us(struct intel_rc6 *rc6, enum intel_rc6_res_type id)
{
	return DIV_ROUND_UP_ULL(intel_rc6_residency_ns(rc6, id), 1000);
}

void intel_rc6_print_residency(struct seq_file *m, const char *title,
			       enum intel_rc6_res_type id)
{
	struct intel_gt *gt = m->private;
	i915_reg_t reg = gt->rc6.res_reg[id];
	intel_wakeref_t wakeref;

	with_intel_runtime_pm(gt->uncore->rpm, wakeref)
		seq_printf(m, "%s %u (%llu us)\n", title,
			   intel_uncore_read(gt->uncore, reg),
			   intel_rc6_residency_us(&gt->rc6, id));
}

#if IS_ENABLED(CONFIG_DRM_I915_SELFTEST)
#include "selftest_rc6.c"
#endif<|MERGE_RESOLUTION|>--- conflicted
+++ resolved
@@ -325,11 +325,7 @@
 		/* BIOS set it up already, grab the pre-alloc'd space */
 		resource_size_t pcbr_offset;
 
-<<<<<<< HEAD
-		pcbr_offset = (pcbr & ~4095) - i915->dsm.start;
-=======
 		pcbr_offset = (pcbr & ~4095) - i915->dsm.stolen.start;
->>>>>>> eb3cdb58
 		pctx = i915_gem_object_create_region_at(i915->mm.stolen_region,
 							pcbr_offset,
 							pctx_size,
