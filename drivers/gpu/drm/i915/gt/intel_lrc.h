--- conflicted
+++ resolved
@@ -110,11 +110,8 @@
 #define XEHP_SW_CTX_ID_WIDTH			16
 #define XEHP_SW_COUNTER_SHIFT			58
 #define XEHP_SW_COUNTER_WIDTH			6
-<<<<<<< HEAD
-=======
 #define GEN12_GUC_SW_CTX_ID_SHIFT		39
 #define GEN12_GUC_SW_CTX_ID_WIDTH		16
->>>>>>> eb3cdb58
 
 static inline void lrc_runtime_start(struct intel_context *ce)
 {
