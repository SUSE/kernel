// SPDX-License-Identifier: MIT
/*
 * Copyright © 2022 Intel Corporation
 */

#include "i915_drv.h"
#include "intel_gt.h"
#include "intel_gt_mcr.h"
#include "intel_gt_print.h"
#include "intel_gt_regs.h"

/**
 * DOC: GT Multicast/Replicated (MCR) Register Support
 *
 * Some GT registers are designed as "multicast" or "replicated" registers:
 * multiple instances of the same register share a single MMIO offset.  MCR
 * registers are generally used when the hardware needs to potentially track
 * independent values of a register per hardware unit (e.g., per-subslice,
 * per-L3bank, etc.).  The specific types of replication that exist vary
 * per-platform.
 *
 * MMIO accesses to MCR registers are controlled according to the settings
 * programmed in the platform's MCR_SELECTOR register(s).  MMIO writes to MCR
 * registers can be done in either a (i.e., a single write updates all
 * instances of the register to the same value) or unicast (a write updates only
 * one specific instance).  Reads of MCR registers always operate in a unicast
 * manner regardless of how the multicast/unicast bit is set in MCR_SELECTOR.
 * Selection of a specific MCR instance for unicast operations is referred to
 * as "steering."
 *
 * If MCR register operations are steered toward a hardware unit that is
 * fused off or currently powered down due to power gating, the MMIO operation
 * is "terminated" by the hardware.  Terminated read operations will return a
 * value of zero and terminated unicast write operations will be silently
 * ignored.
 */

#define HAS_MSLICE_STEERING(i915)	(INTEL_INFO(i915)->has_mslice_steering)

static const char * const intel_steering_types[] = {
	"L3BANK",
	"MSLICE",
	"LNCF",
	"GAM",
	"DSS",
	"OADDRM",
	"INSTANCE 0",
};

static const struct intel_mmio_range icl_l3bank_steering_table[] = {
	{ 0x00B100, 0x00B3FF },
	{},
};

/*
 * Although the bspec lists more "MSLICE" ranges than shown here, some of those
 * are of a "GAM" subclass that has special rules.  Thus we use a separate
 * GAM table farther down for those.
 */
static const struct intel_mmio_range dg2_mslice_steering_table[] = {
	{ 0x00DD00, 0x00DDFF },
	{ 0x00E900, 0x00FFFF }, /* 0xEA00 - OxEFFF is unused */
	{},
};

static const struct intel_mmio_range dg2_lncf_steering_table[] = {
	{ 0x00B000, 0x00B0FF },
	{ 0x00D880, 0x00D8FF },
	{},
};

static const struct intel_mmio_range xelpg_instance0_steering_table[] = {
	{ 0x000B00, 0x000BFF },         /* SQIDI */
	{ 0x001000, 0x001FFF },         /* SQIDI */
	{ 0x004000, 0x0048FF },         /* GAM */
	{ 0x008700, 0x0087FF },         /* SQIDI */
	{ 0x00B000, 0x00B0FF },         /* NODE */
	{ 0x00C800, 0x00CFFF },         /* GAM */
	{ 0x00D880, 0x00D8FF },         /* NODE */
	{ 0x00DD00, 0x00DDFF },         /* OAAL2 */
	{},
};

static const struct intel_mmio_range xelpg_l3bank_steering_table[] = {
	{ 0x00B100, 0x00B3FF },
	{},
};

/* DSS steering is used for SLICE ranges as well */
static const struct intel_mmio_range xelpg_dss_steering_table[] = {
	{ 0x005200, 0x0052FF },		/* SLICE */
	{ 0x005500, 0x007FFF },		/* SLICE */
	{ 0x008140, 0x00815F },		/* SLICE (0x8140-0x814F), DSS (0x8150-0x815F) */
	{ 0x0094D0, 0x00955F },		/* SLICE (0x94D0-0x951F), DSS (0x9520-0x955F) */
	{ 0x009680, 0x0096FF },		/* DSS */
	{ 0x00D800, 0x00D87F },		/* SLICE */
	{ 0x00DC00, 0x00DCFF },		/* SLICE */
	{ 0x00DE80, 0x00E8FF },		/* DSS (0xE000-0xE0FF reserved) */
	{},
};

static const struct intel_mmio_range xelpmp_oaddrm_steering_table[] = {
	{ 0x393200, 0x39323F },
	{ 0x393400, 0x3934FF },
	{},
};

void intel_gt_mcr_init(struct intel_gt *gt)
{
	struct drm_i915_private *i915 = gt->i915;
	unsigned long fuse;
	int i;

	spin_lock_init(&gt->mcr_lock);

	/*
	 * An mslice is unavailable only if both the meml3 for the slice is
	 * disabled *and* all of the DSS in the slice (quadrant) are disabled.
	 */
	if (HAS_MSLICE_STEERING(i915)) {
		gt->info.mslice_mask =
			intel_slicemask_from_xehp_dssmask(gt->info.sseu.subslice_mask,
							  GEN_DSS_PER_MSLICE);
		gt->info.mslice_mask |=
			(intel_uncore_read(gt->uncore, GEN10_MIRROR_FUSE3) &
			 GEN12_MEML3_EN_MASK);

		if (!gt->info.mslice_mask) /* should be impossible! */
			gt_warn(gt, "mslice mask all zero!\n");
	}

	if (MEDIA_VER(i915) >= 13 && gt->type == GT_MEDIA) {
		gt->steering_table[OADDRM] = xelpmp_oaddrm_steering_table;
	} else if (GRAPHICS_VER_FULL(i915) >= IP_VER(12, 70)) {
		/* Wa_14016747170 */
		if (IS_GFX_GT_IP_STEP(gt, IP_VER(12, 70), STEP_A0, STEP_B0) ||
		    IS_GFX_GT_IP_STEP(gt, IP_VER(12, 71), STEP_A0, STEP_B0))
			fuse = REG_FIELD_GET(MTL_GT_L3_EXC_MASK,
					     intel_uncore_read(gt->uncore,
							       MTL_GT_ACTIVITY_FACTOR));
		else
			fuse = REG_FIELD_GET(GT_L3_EXC_MASK,
					     intel_uncore_read(gt->uncore, XEHP_FUSE4));

		/*
		 * Despite the register field being named "exclude mask" the
		 * bits actually represent enabled banks (two banks per bit).
		 */
		for_each_set_bit(i, &fuse, 3)
			gt->info.l3bank_mask |= 0x3 << 2 * i;

		gt->steering_table[INSTANCE0] = xelpg_instance0_steering_table;
		gt->steering_table[L3BANK] = xelpg_l3bank_steering_table;
		gt->steering_table[DSS] = xelpg_dss_steering_table;
	} else if (IS_DG2(i915)) {
		gt->steering_table[MSLICE] = dg2_mslice_steering_table;
		gt->steering_table[LNCF] = dg2_lncf_steering_table;
		/*
		 * No need to hook up the GAM table since it has a dedicated
		 * steering control register on DG2 and can use implicit
		 * steering.
		 */
	} else if (GRAPHICS_VER(i915) >= 11 &&
		   GRAPHICS_VER_FULL(i915) < IP_VER(12, 55)) {
		gt->steering_table[L3BANK] = icl_l3bank_steering_table;
		gt->info.l3bank_mask =
			~intel_uncore_read(gt->uncore, GEN10_MIRROR_FUSE3) &
			GEN10_L3BANK_MASK;
		if (!gt->info.l3bank_mask) /* should be impossible! */
			gt_warn(gt, "L3 bank mask is all zero!\n");
	} else if (GRAPHICS_VER(i915) >= 11) {
		/*
		 * We expect all modern platforms to have at least some
		 * type of steering that needs to be initialized.
		 */
		MISSING_CASE(INTEL_INFO(i915)->platform);
	}
}

/*
 * Although the rest of the driver should use MCR-specific functions to
 * read/write MCR registers, we still use the regular intel_uncore_* functions
 * internally to implement those, so we need a way for the functions in this
 * file to "cast" an i915_mcr_reg_t into an i915_reg_t.
 */
static i915_reg_t mcr_reg_cast(const i915_mcr_reg_t mcr)
{
	i915_reg_t r = { .reg = mcr.reg };

	return r;
}

/*
 * rw_with_mcr_steering_fw - Access a register with specific MCR steering
 * @gt: GT to read register from
 * @reg: register being accessed
 * @rw_flag: FW_REG_READ for read access or FW_REG_WRITE for write access
 * @group: group number (documented as "sliceid" on older platforms)
 * @instance: instance number (documented as "subsliceid" on older platforms)
 * @value: register value to be written (ignored for read)
 *
 * Context: The caller must hold the MCR lock
 * Return: 0 for write access. register value for read access.
 *
 * Caller needs to make sure the relevant forcewake wells are up.
 */
static u32 rw_with_mcr_steering_fw(struct intel_gt *gt,
				   i915_mcr_reg_t reg, u8 rw_flag,
				   int group, int instance, u32 value)
{
	struct intel_uncore *uncore = gt->uncore;
	u32 mcr_mask, mcr_ss, mcr, old_mcr, val = 0;

	lockdep_assert_held(&gt->mcr_lock);

	if (GRAPHICS_VER_FULL(uncore->i915) >= IP_VER(12, 70)) {
		/*
		 * Always leave the hardware in multicast mode when doing reads
		 * (see comment about Wa_22013088509 below) and only change it
		 * to unicast mode when doing writes of a specific instance.
		 *
		 * No need to save old steering reg value.
		 */
		intel_uncore_write_fw(uncore, MTL_MCR_SELECTOR,
				      REG_FIELD_PREP(MTL_MCR_GROUPID, group) |
				      REG_FIELD_PREP(MTL_MCR_INSTANCEID, instance) |
				      (rw_flag == FW_REG_READ ? GEN11_MCR_MULTICAST : 0));
	} else if (GRAPHICS_VER(uncore->i915) >= 11) {
		mcr_mask = GEN11_MCR_SLICE_MASK | GEN11_MCR_SUBSLICE_MASK;
		mcr_ss = GEN11_MCR_SLICE(group) | GEN11_MCR_SUBSLICE(instance);

		/*
		 * Wa_22013088509
		 *
		 * The setting of the multicast/unicast bit usually wouldn't
		 * matter for read operations (which always return the value
		 * from a single register instance regardless of how that bit
		 * is set), but some platforms have a workaround requiring us
		 * to remain in multicast mode for reads.  There's no real
		 * downside to this, so we'll just go ahead and do so on all
		 * platforms; we'll only clear the multicast bit from the mask
		 * when exlicitly doing a write operation.
		 */
		if (rw_flag == FW_REG_WRITE)
			mcr_mask |= GEN11_MCR_MULTICAST;

		mcr = intel_uncore_read_fw(uncore, GEN8_MCR_SELECTOR);
		old_mcr = mcr;

		mcr &= ~mcr_mask;
		mcr |= mcr_ss;
		intel_uncore_write_fw(uncore, GEN8_MCR_SELECTOR, mcr);
	} else {
		mcr_mask = GEN8_MCR_SLICE_MASK | GEN8_MCR_SUBSLICE_MASK;
		mcr_ss = GEN8_MCR_SLICE(group) | GEN8_MCR_SUBSLICE(instance);

		mcr = intel_uncore_read_fw(uncore, GEN8_MCR_SELECTOR);
		old_mcr = mcr;

		mcr &= ~mcr_mask;
		mcr |= mcr_ss;
		intel_uncore_write_fw(uncore, GEN8_MCR_SELECTOR, mcr);
	}

	if (rw_flag == FW_REG_READ)
		val = intel_uncore_read_fw(uncore, mcr_reg_cast(reg));
	else
		intel_uncore_write_fw(uncore, mcr_reg_cast(reg), value);

	/*
	 * For pre-MTL platforms, we need to restore the old value of the
	 * steering control register to ensure that implicit steering continues
	 * to behave as expected.  For MTL and beyond, we need only reinstate
	 * the 'multicast' bit (and only if we did a write that cleared it).
	 */
	if (GRAPHICS_VER_FULL(uncore->i915) >= IP_VER(12, 70) && rw_flag == FW_REG_WRITE)
		intel_uncore_write_fw(uncore, MTL_MCR_SELECTOR, GEN11_MCR_MULTICAST);
	else if (GRAPHICS_VER_FULL(uncore->i915) < IP_VER(12, 70))
		intel_uncore_write_fw(uncore, GEN8_MCR_SELECTOR, old_mcr);

	return val;
}

static u32 rw_with_mcr_steering(struct intel_gt *gt,
				i915_mcr_reg_t reg, u8 rw_flag,
				int group, int instance,
				u32 value)
{
	struct intel_uncore *uncore = gt->uncore;
	enum forcewake_domains fw_domains;
	unsigned long flags;
	u32 val;

	fw_domains = intel_uncore_forcewake_for_reg(uncore, mcr_reg_cast(reg),
						    rw_flag);
	fw_domains |= intel_uncore_forcewake_for_reg(uncore,
						     GEN8_MCR_SELECTOR,
						     FW_REG_READ | FW_REG_WRITE);

	intel_gt_mcr_lock(gt, &flags);
	spin_lock(&uncore->lock);
	intel_uncore_forcewake_get__locked(uncore, fw_domains);

	val = rw_with_mcr_steering_fw(gt, reg, rw_flag, group, instance, value);

	intel_uncore_forcewake_put__locked(uncore, fw_domains);
	spin_unlock(&uncore->lock);
	intel_gt_mcr_unlock(gt, flags);

	return val;
}

/**
 * intel_gt_mcr_lock - Acquire MCR steering lock
 * @gt: GT structure
 * @flags: storage to save IRQ flags to
 *
 * Performs locking to protect the steering for the duration of an MCR
 * operation.  On MTL and beyond, a hardware lock will also be taken to
 * serialize access not only for the driver, but also for external hardware and
 * firmware agents.
 *
 * Context: Takes gt->mcr_lock.  uncore->lock should *not* be held when this
 *          function is called, although it may be acquired after this
 *          function call.
 */
void intel_gt_mcr_lock(struct intel_gt *gt, unsigned long *flags)
	__acquires(&gt->mcr_lock)
{
	unsigned long __flags;
	int err = 0;

	lockdep_assert_not_held(&gt->uncore->lock);

	/*
	 * Starting with MTL, we need to coordinate not only with other
	 * driver threads, but also with hardware/firmware agents.  A dedicated
	 * locking register is used.
	 */
	if (GRAPHICS_VER_FULL(gt->i915) >= IP_VER(12, 70)) {
		/*
		 * The steering control and semaphore registers are inside an
		 * "always on" power domain with respect to RC6.  However there
		 * are some issues if higher-level platform sleep states are
		 * entering/exiting at the same time these registers are
		 * accessed.  Grabbing GT forcewake and holding it over the
		 * entire lock/steer/unlock cycle ensures that those sleep
		 * states have been fully exited before we access these
		 * registers.  This wakeref will be released in the unlock
		 * routine.
		 *
<<<<<<< HEAD
		 * This is expected to become a formally documented/numbered
		 * workaround soon.
=======
		 * Wa_22018931422
>>>>>>> 2d5404ca
		 */
		intel_uncore_forcewake_get(gt->uncore, FORCEWAKE_GT);

		err = wait_for(intel_uncore_read_fw(gt->uncore,
						    MTL_STEER_SEMAPHORE) == 0x1, 100);
	}

	/*
	 * Even on platforms with a hardware lock, we'll continue to grab
	 * a software spinlock too for lockdep purposes.  If the hardware lock
	 * was already acquired, there should never be contention on the
	 * software lock.
	 */
	spin_lock_irqsave(&gt->mcr_lock, __flags);

	*flags = __flags;

	/*
	 * In theory we should never fail to acquire the HW semaphore; this
	 * would indicate some hardware/firmware is misbehaving and not
	 * releasing it properly.
	 */
	if (err == -ETIMEDOUT) {
		gt_err_ratelimited(gt, "hardware MCR steering semaphore timed out");
		add_taint_for_CI(gt->i915, TAINT_WARN);  /* CI is now unreliable */
	}
}

/**
 * intel_gt_mcr_unlock - Release MCR steering lock
 * @gt: GT structure
 * @flags: IRQ flags to restore
 *
 * Releases the lock acquired by intel_gt_mcr_lock().
 *
 * Context: Releases gt->mcr_lock
 */
void intel_gt_mcr_unlock(struct intel_gt *gt, unsigned long flags)
	__releases(&gt->mcr_lock)
{
	spin_unlock_irqrestore(&gt->mcr_lock, flags);

	if (GRAPHICS_VER_FULL(gt->i915) >= IP_VER(12, 70)) {
		intel_uncore_write_fw(gt->uncore, MTL_STEER_SEMAPHORE, 0x1);

		intel_uncore_forcewake_put(gt->uncore, FORCEWAKE_GT);
	}
}

/**
 * intel_gt_mcr_lock_sanitize - Sanitize MCR steering lock
 * @gt: GT structure
 *
 * This will be used to sanitize the initial status of the hardware lock
 * during driver load and resume since there won't be any concurrent access
 * from other agents at those times, but it's possible that boot firmware
 * may have left the lock in a bad state.
 *
 */
void intel_gt_mcr_lock_sanitize(struct intel_gt *gt)
{
	/*
	 * This gets called at load/resume time, so we shouldn't be
	 * racing with other driver threads grabbing the mcr lock.
	 */
	lockdep_assert_not_held(&gt->mcr_lock);

	if (GRAPHICS_VER_FULL(gt->i915) >= IP_VER(12, 70))
		intel_uncore_write_fw(gt->uncore, MTL_STEER_SEMAPHORE, 0x1);
}

/**
 * intel_gt_mcr_read - read a specific instance of an MCR register
 * @gt: GT structure
 * @reg: the MCR register to read
 * @group: the MCR group
 * @instance: the MCR instance
 *
 * Context: Takes and releases gt->mcr_lock
 *
 * Returns the value read from an MCR register after steering toward a specific
 * group/instance.
 */
u32 intel_gt_mcr_read(struct intel_gt *gt,
		      i915_mcr_reg_t reg,
		      int group, int instance)
{
	return rw_with_mcr_steering(gt, reg, FW_REG_READ, group, instance, 0);
}

/**
 * intel_gt_mcr_unicast_write - write a specific instance of an MCR register
 * @gt: GT structure
 * @reg: the MCR register to write
 * @value: value to write
 * @group: the MCR group
 * @instance: the MCR instance
 *
 * Write an MCR register in unicast mode after steering toward a specific
 * group/instance.
 *
 * Context: Calls a function that takes and releases gt->mcr_lock
 */
void intel_gt_mcr_unicast_write(struct intel_gt *gt, i915_mcr_reg_t reg, u32 value,
				int group, int instance)
{
	rw_with_mcr_steering(gt, reg, FW_REG_WRITE, group, instance, value);
}

/**
 * intel_gt_mcr_multicast_write - write a value to all instances of an MCR register
 * @gt: GT structure
 * @reg: the MCR register to write
 * @value: value to write
 *
 * Write an MCR register in multicast mode to update all instances.
 *
 * Context: Takes and releases gt->mcr_lock
 */
void intel_gt_mcr_multicast_write(struct intel_gt *gt,
				  i915_mcr_reg_t reg, u32 value)
{
	unsigned long flags;

	intel_gt_mcr_lock(gt, &flags);

	/*
	 * Ensure we have multicast behavior, just in case some non-i915 agent
	 * left the hardware in unicast mode.
	 */
	if (GRAPHICS_VER_FULL(gt->i915) >= IP_VER(12, 70))
		intel_uncore_write_fw(gt->uncore, MTL_MCR_SELECTOR, GEN11_MCR_MULTICAST);

	intel_uncore_write(gt->uncore, mcr_reg_cast(reg), value);

	intel_gt_mcr_unlock(gt, flags);
}

/**
 * intel_gt_mcr_multicast_write_fw - write a value to all instances of an MCR register
 * @gt: GT structure
 * @reg: the MCR register to write
 * @value: value to write
 *
 * Write an MCR register in multicast mode to update all instances.  This
 * function assumes the caller is already holding any necessary forcewake
 * domains; use intel_gt_mcr_multicast_write() in cases where forcewake should
 * be obtained automatically.
 *
 * Context: The caller must hold gt->mcr_lock.
 */
void intel_gt_mcr_multicast_write_fw(struct intel_gt *gt, i915_mcr_reg_t reg, u32 value)
{
	lockdep_assert_held(&gt->mcr_lock);

	/*
	 * Ensure we have multicast behavior, just in case some non-i915 agent
	 * left the hardware in unicast mode.
	 */
	if (GRAPHICS_VER_FULL(gt->i915) >= IP_VER(12, 70))
		intel_uncore_write_fw(gt->uncore, MTL_MCR_SELECTOR, GEN11_MCR_MULTICAST);

	intel_uncore_write_fw(gt->uncore, mcr_reg_cast(reg), value);
}

/**
 * intel_gt_mcr_multicast_rmw - Performs a multicast RMW operations
 * @gt: GT structure
 * @reg: the MCR register to read and write
 * @clear: bits to clear during RMW
 * @set: bits to set during RMW
 *
 * Performs a read-modify-write on an MCR register in a multicast manner.
 * This operation only makes sense on MCR registers where all instances are
 * expected to have the same value.  The read will target any non-terminated
 * instance and the write will be applied to all instances.
 *
 * This function assumes the caller is already holding any necessary forcewake
 * domains; use intel_gt_mcr_multicast_rmw() in cases where forcewake should
 * be obtained automatically.
 *
 * Context: Calls functions that take and release gt->mcr_lock
 *
 * Returns the old (unmodified) value read.
 */
u32 intel_gt_mcr_multicast_rmw(struct intel_gt *gt, i915_mcr_reg_t reg,
			       u32 clear, u32 set)
{
	u32 val = intel_gt_mcr_read_any(gt, reg);

	intel_gt_mcr_multicast_write(gt, reg, (val & ~clear) | set);

	return val;
}

/*
 * reg_needs_read_steering - determine whether a register read requires
 *     explicit steering
 * @gt: GT structure
 * @reg: the register to check steering requirements for
 * @type: type of multicast steering to check
 *
 * Determines whether @reg needs explicit steering of a specific type for
 * reads.
 *
 * Returns false if @reg does not belong to a register range of the given
 * steering type, or if the default (subslice-based) steering IDs are suitable
 * for @type steering too.
 */
static bool reg_needs_read_steering(struct intel_gt *gt,
				    i915_mcr_reg_t reg,
				    enum intel_steering_type type)
{
	u32 offset = i915_mmio_reg_offset(reg);
	const struct intel_mmio_range *entry;

	if (likely(!gt->steering_table[type]))
		return false;

	if (IS_GSI_REG(offset))
		offset += gt->uncore->gsi_offset;

	for (entry = gt->steering_table[type]; entry->end; entry++) {
		if (offset >= entry->start && offset <= entry->end)
			return true;
	}

	return false;
}

/*
 * get_nonterminated_steering - determines valid IDs for a class of MCR steering
 * @gt: GT structure
 * @type: multicast register type
 * @group: Group ID returned
 * @instance: Instance ID returned
 *
 * Determines group and instance values that will steer reads of the specified
 * MCR class to a non-terminated instance.
 */
static void get_nonterminated_steering(struct intel_gt *gt,
				       enum intel_steering_type type,
				       u8 *group, u8 *instance)
{
	u32 dss;

	switch (type) {
	case L3BANK:
		*group = 0;		/* unused */
		*instance = __ffs(gt->info.l3bank_mask);
		break;
	case MSLICE:
		GEM_WARN_ON(!HAS_MSLICE_STEERING(gt->i915));
		*group = __ffs(gt->info.mslice_mask);
		*instance = 0;	/* unused */
		break;
	case LNCF:
		/*
		 * An LNCF is always present if its mslice is present, so we
		 * can safely just steer to LNCF 0 in all cases.
		 */
		GEM_WARN_ON(!HAS_MSLICE_STEERING(gt->i915));
		*group = __ffs(gt->info.mslice_mask) << 1;
		*instance = 0;	/* unused */
		break;
	case GAM:
		*group = IS_DG2(gt->i915) ? 1 : 0;
		*instance = 0;
		break;
	case DSS:
		dss = intel_sseu_find_first_xehp_dss(&gt->info.sseu, 0, 0);
		*group = dss / GEN_DSS_PER_GSLICE;
		*instance = dss % GEN_DSS_PER_GSLICE;
		break;
	case INSTANCE0:
		/*
		 * There are a lot of MCR types for which instance (0, 0)
		 * will always provide a non-terminated value.
		 */
		*group = 0;
		*instance = 0;
		break;
	case OADDRM:
		if ((VDBOX_MASK(gt) | VEBOX_MASK(gt) | gt->info.sfc_mask) & BIT(0))
			*group = 0;
		else
			*group = 1;
		*instance = 0;
		break;
	default:
		MISSING_CASE(type);
		*group = 0;
		*instance = 0;
	}
}

/**
 * intel_gt_mcr_get_nonterminated_steering - find group/instance values that
 *    will steer a register to a non-terminated instance
 * @gt: GT structure
 * @reg: register for which the steering is required
 * @group: return variable for group steering
 * @instance: return variable for instance steering
 *
 * This function returns a group/instance pair that is guaranteed to work for
 * read steering of the given register. Note that a value will be returned even
 * if the register is not replicated and therefore does not actually require
 * steering.
 */
void intel_gt_mcr_get_nonterminated_steering(struct intel_gt *gt,
					     i915_mcr_reg_t reg,
					     u8 *group, u8 *instance)
{
	int type;

	for (type = 0; type < NUM_STEERING_TYPES; type++) {
		if (reg_needs_read_steering(gt, reg, type)) {
			get_nonterminated_steering(gt, type, group, instance);
			return;
		}
	}

	*group = gt->default_steering.groupid;
	*instance = gt->default_steering.instanceid;
}

/**
 * intel_gt_mcr_read_any_fw - reads one instance of an MCR register
 * @gt: GT structure
 * @reg: register to read
 *
 * Reads a GT MCR register.  The read will be steered to a non-terminated
 * instance (i.e., one that isn't fused off or powered down by power gating).
 * This function assumes the caller is already holding any necessary forcewake
 * domains; use intel_gt_mcr_read_any() in cases where forcewake should be
 * obtained automatically.
 *
 * Context: The caller must hold gt->mcr_lock.
 *
 * Returns the value from a non-terminated instance of @reg.
 */
u32 intel_gt_mcr_read_any_fw(struct intel_gt *gt, i915_mcr_reg_t reg)
{
	int type;
	u8 group, instance;

	lockdep_assert_held(&gt->mcr_lock);

	for (type = 0; type < NUM_STEERING_TYPES; type++) {
		if (reg_needs_read_steering(gt, reg, type)) {
			get_nonterminated_steering(gt, type, &group, &instance);
			return rw_with_mcr_steering_fw(gt, reg,
						       FW_REG_READ,
						       group, instance, 0);
		}
	}

	return intel_uncore_read_fw(gt->uncore, mcr_reg_cast(reg));
}

/**
 * intel_gt_mcr_read_any - reads one instance of an MCR register
 * @gt: GT structure
 * @reg: register to read
 *
 * Reads a GT MCR register.  The read will be steered to a non-terminated
 * instance (i.e., one that isn't fused off or powered down by power gating).
 *
 * Context: Calls a function that takes and releases gt->mcr_lock.
 *
 * Returns the value from a non-terminated instance of @reg.
 */
u32 intel_gt_mcr_read_any(struct intel_gt *gt, i915_mcr_reg_t reg)
{
	int type;
	u8 group, instance;

	for (type = 0; type < NUM_STEERING_TYPES; type++) {
		if (reg_needs_read_steering(gt, reg, type)) {
			get_nonterminated_steering(gt, type, &group, &instance);
			return rw_with_mcr_steering(gt, reg,
						    FW_REG_READ,
						    group, instance, 0);
		}
	}

	return intel_uncore_read(gt->uncore, mcr_reg_cast(reg));
}

static void report_steering_type(struct drm_printer *p,
				 struct intel_gt *gt,
				 enum intel_steering_type type,
				 bool dump_table)
{
	const struct intel_mmio_range *entry;
	u8 group, instance;

	BUILD_BUG_ON(ARRAY_SIZE(intel_steering_types) != NUM_STEERING_TYPES);

	if (!gt->steering_table[type]) {
		drm_printf(p, "%s steering: uses default steering\n",
			   intel_steering_types[type]);
		return;
	}

	get_nonterminated_steering(gt, type, &group, &instance);
	drm_printf(p, "%s steering: group=0x%x, instance=0x%x\n",
		   intel_steering_types[type], group, instance);

	if (!dump_table)
		return;

	for (entry = gt->steering_table[type]; entry->end; entry++)
		drm_printf(p, "\t0x%06x - 0x%06x\n", entry->start, entry->end);
}

void intel_gt_mcr_report_steering(struct drm_printer *p, struct intel_gt *gt,
				  bool dump_table)
{
	/*
	 * Starting with MTL we no longer have default steering;
	 * all ranges are explicitly steered.
	 */
	if (GRAPHICS_VER_FULL(gt->i915) < IP_VER(12, 70))
		drm_printf(p, "Default steering: group=0x%x, instance=0x%x\n",
			   gt->default_steering.groupid,
			   gt->default_steering.instanceid);

	if (GRAPHICS_VER_FULL(gt->i915) >= IP_VER(12, 70)) {
		for (int i = 0; i < NUM_STEERING_TYPES; i++)
			if (gt->steering_table[i])
				report_steering_type(p, gt, i, dump_table);
	} else if (HAS_MSLICE_STEERING(gt->i915)) {
		report_steering_type(p, gt, MSLICE, dump_table);
		report_steering_type(p, gt, LNCF, dump_table);
	}
}

/**
 * intel_gt_mcr_get_ss_steering - returns the group/instance steering for a SS
 * @gt: GT structure
 * @dss: DSS ID to obtain steering for
 * @group: pointer to storage for steering group ID
 * @instance: pointer to storage for steering instance ID
 *
 * Returns the steering IDs (via the @group and @instance parameters) that
 * correspond to a specific subslice/DSS ID.
 */
void intel_gt_mcr_get_ss_steering(struct intel_gt *gt, unsigned int dss,
				   unsigned int *group, unsigned int *instance)
{
	if (GRAPHICS_VER_FULL(gt->i915) >= IP_VER(12, 55)) {
		*group = dss / GEN_DSS_PER_GSLICE;
		*instance = dss % GEN_DSS_PER_GSLICE;
	} else {
		*group = dss / GEN_MAX_SS_PER_HSW_SLICE;
		*instance = dss % GEN_MAX_SS_PER_HSW_SLICE;
		return;
	}
}

/**
 * intel_gt_mcr_wait_for_reg - wait until MCR register matches expected state
 * @gt: GT structure
 * @reg: the register to read
 * @mask: mask to apply to register value
 * @value: value to wait for
 * @fast_timeout_us: fast timeout in microsecond for atomic/tight wait
 * @slow_timeout_ms: slow timeout in millisecond
 *
 * This routine waits until the target register @reg contains the expected
 * @value after applying the @mask, i.e. it waits until ::
 *
 *     (intel_gt_mcr_read_any_fw(gt, reg) & mask) == value
 *
 * Otherwise, the wait will timeout after @slow_timeout_ms milliseconds.
 * For atomic context @slow_timeout_ms must be zero and @fast_timeout_us
 * must be not larger than 20,0000 microseconds.
 *
 * This function is basically an MCR-friendly version of
 * __intel_wait_for_register_fw().  Generally this function will only be used
 * on GAM registers which are a bit special --- although they're MCR registers,
 * reads (e.g., waiting for status updates) are always directed to the primary
 * instance.
 *
 * Note that this routine assumes the caller holds forcewake asserted, it is
 * not suitable for very long waits.
 *
 * Context: Calls a function that takes and releases gt->mcr_lock
 * Return: 0 if the register matches the desired condition, or -ETIMEDOUT.
 */
int intel_gt_mcr_wait_for_reg(struct intel_gt *gt,
			      i915_mcr_reg_t reg,
			      u32 mask,
			      u32 value,
			      unsigned int fast_timeout_us,
			      unsigned int slow_timeout_ms)
{
	int ret;

	lockdep_assert_not_held(&gt->mcr_lock);

#define done ((intel_gt_mcr_read_any(gt, reg) & mask) == value)

	/* Catch any overuse of this function */
	might_sleep_if(slow_timeout_ms);
	GEM_BUG_ON(fast_timeout_us > 20000);
	GEM_BUG_ON(!fast_timeout_us && !slow_timeout_ms);

	ret = -ETIMEDOUT;
	if (fast_timeout_us && fast_timeout_us <= 20000)
		ret = _wait_for_atomic(done, fast_timeout_us, 0);
	if (ret && slow_timeout_ms)
		ret = wait_for(done, slow_timeout_ms);

	return ret;
#undef done
}<|MERGE_RESOLUTION|>--- conflicted
+++ resolved
@@ -349,12 +349,7 @@
 		 * registers.  This wakeref will be released in the unlock
 		 * routine.
 		 *
-<<<<<<< HEAD
-		 * This is expected to become a formally documented/numbered
-		 * workaround soon.
-=======
 		 * Wa_22018931422
->>>>>>> 2d5404ca
 		 */
 		intel_uncore_forcewake_get(gt->uncore, FORCEWAKE_GT);
 
