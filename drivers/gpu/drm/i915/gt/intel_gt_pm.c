// SPDX-License-Identifier: MIT
/*
 * Copyright © 2019 Intel Corporation
 */

#include <linux/string_helpers.h>
#include <linux/suspend.h>

#include "i915_drv.h"
#include "i915_irq.h"
#include "i915_params.h"
#include "intel_context.h"
#include "intel_engine_pm.h"
#include "intel_gt.h"
#include "intel_gt_clock_utils.h"
#include "intel_gt_mcr.h"
#include "intel_gt_pm.h"
#include "intel_gt_print.h"
#include "intel_gt_requests.h"
#include "intel_llc.h"
#include "intel_rc6.h"
#include "intel_rps.h"
#include "intel_wakeref.h"
#include "pxp/intel_pxp_pm.h"

#define I915_GT_SUSPEND_IDLE_TIMEOUT (HZ / 2)

static void user_forcewake(struct intel_gt *gt, bool suspend)
{
	int count = atomic_read(&gt->user_wakeref);
	intel_wakeref_t wakeref;

	/* Inside suspend/resume so single threaded, no races to worry about. */
	if (likely(!count))
		return;

	wakeref = intel_gt_pm_get(gt);
	if (suspend) {
		GEM_BUG_ON(count > atomic_read(&gt->wakeref.count));
		atomic_sub(count, &gt->wakeref.count);
	} else {
		atomic_add(count, &gt->wakeref.count);
	}
	intel_gt_pm_put(gt, wakeref);
}

static void runtime_begin(struct intel_gt *gt)
{
	local_irq_disable();
	write_seqcount_begin(&gt->stats.lock);
	gt->stats.start = ktime_get();
	gt->stats.active = true;
	write_seqcount_end(&gt->stats.lock);
	local_irq_enable();
}

static void runtime_end(struct intel_gt *gt)
{
	local_irq_disable();
	write_seqcount_begin(&gt->stats.lock);
	gt->stats.active = false;
	gt->stats.total =
		ktime_add(gt->stats.total,
			  ktime_sub(ktime_get(), gt->stats.start));
	write_seqcount_end(&gt->stats.lock);
	local_irq_enable();
}

static int __gt_unpark(struct intel_wakeref *wf)
{
	struct intel_gt *gt = container_of(wf, typeof(*gt), wakeref);
	struct drm_i915_private *i915 = gt->i915;

	GT_TRACE(gt, "\n");

	/*
	 * It seems that the DMC likes to transition between the DC states a lot
	 * when there are no connected displays (no active power domains) during
	 * command submission.
	 *
	 * This activity has negative impact on the performance of the chip with
	 * huge latencies observed in the interrupt handler and elsewhere.
	 *
	 * Work around it by grabbing a GT IRQ power domain whilst there is any
	 * GT activity, preventing any DC state transitions.
	 */
	gt->awake = intel_display_power_get(i915, POWER_DOMAIN_GT_IRQ);
	GEM_BUG_ON(!gt->awake);

	intel_rc6_unpark(&gt->rc6);
	intel_rps_unpark(&gt->rps);
	i915_pmu_gt_unparked(gt);
	intel_guc_busyness_unpark(gt);

	intel_gt_unpark_requests(gt);
	runtime_begin(gt);

	return 0;
}

static int __gt_park(struct intel_wakeref *wf)
{
	struct intel_gt *gt = container_of(wf, typeof(*gt), wakeref);
	intel_wakeref_t wakeref = fetch_and_zero(&gt->awake);
	struct drm_i915_private *i915 = gt->i915;

	GT_TRACE(gt, "\n");

	runtime_end(gt);
	intel_gt_park_requests(gt);

	intel_guc_busyness_park(gt);
	i915_vma_parked(gt);
	i915_pmu_gt_parked(gt);
	intel_rps_park(&gt->rps);
	intel_rc6_park(&gt->rc6);

	/* Everything switched off, flush any residual interrupt just in case */
	intel_synchronize_irq(i915);

	/* Defer dropping the display power well for 100ms, it's slow! */
	GEM_BUG_ON(!wakeref);
	intel_display_power_put_async(i915, POWER_DOMAIN_GT_IRQ, wakeref);

	return 0;
}

static const struct intel_wakeref_ops wf_ops = {
	.get = __gt_unpark,
	.put = __gt_park,
};

void intel_gt_pm_init_early(struct intel_gt *gt)
{
	/*
	 * We access the runtime_pm structure via gt->i915 here rather than
	 * gt->uncore as we do elsewhere in the file because gt->uncore is not
	 * yet initialized for all tiles at this point in the driver startup.
	 * runtime_pm is per-device rather than per-tile, so this is still the
	 * correct structure.
	 */
<<<<<<< HEAD
	intel_wakeref_init(&gt->wakeref, gt->i915, &wf_ops);
=======
	intel_wakeref_init(&gt->wakeref, gt->i915, &wf_ops, "GT");
>>>>>>> 2d5404ca
	seqcount_mutex_init(&gt->stats.lock, &gt->wakeref.mutex);
}

void intel_gt_pm_init(struct intel_gt *gt)
{
	/*
	 * Enabling power-management should be "self-healing". If we cannot
	 * enable a feature, simply leave it disabled with a notice to the
	 * user.
	 */
	intel_rc6_init(&gt->rc6);
	intel_rps_init(&gt->rps);
}

static bool reset_engines(struct intel_gt *gt)
{
	if (INTEL_INFO(gt->i915)->gpu_reset_clobbers_display)
		return false;

	return intel_gt_reset_all_engines(gt) == 0;
}

static void gt_sanitize(struct intel_gt *gt, bool force)
{
	struct intel_engine_cs *engine;
	enum intel_engine_id id;
	intel_wakeref_t wakeref;

	GT_TRACE(gt, "force:%s\n", str_yes_no(force));

	/* Use a raw wakeref to avoid calling intel_display_power_get early */
	wakeref = intel_runtime_pm_get(gt->uncore->rpm);
	intel_uncore_forcewake_get(gt->uncore, FORCEWAKE_ALL);

	intel_gt_check_clock_frequency(gt);

	/*
	 * As we have just resumed the machine and woken the device up from
	 * deep PCI sleep (presumably D3_cold), assume the HW has been reset
	 * back to defaults, recovering from whatever wedged state we left it
	 * in and so worth trying to use the device once more.
	 */
	if (intel_gt_is_wedged(gt))
		intel_gt_unset_wedged(gt);

	/* For GuC mode, ensure submission is disabled before stopping ring */
	intel_uc_reset_prepare(&gt->uc);

	for_each_engine(engine, gt, id) {
		if (engine->reset.prepare)
			engine->reset.prepare(engine);

		if (engine->sanitize)
			engine->sanitize(engine);
	}

	if (reset_engines(gt) || force) {
		for_each_engine(engine, gt, id)
			__intel_engine_reset(engine, false);
	}

	intel_uc_reset(&gt->uc, false);

	for_each_engine(engine, gt, id)
		if (engine->reset.finish)
			engine->reset.finish(engine);

	intel_rps_sanitize(&gt->rps);

	intel_uncore_forcewake_put(gt->uncore, FORCEWAKE_ALL);
	intel_runtime_pm_put(gt->uncore->rpm, wakeref);
}

void intel_gt_pm_fini(struct intel_gt *gt)
{
	intel_rc6_fini(&gt->rc6);
}

void intel_gt_resume_early(struct intel_gt *gt)
{
	/*
	 * Sanitize steer semaphores during driver resume. This is necessary
	 * to address observed cases of steer semaphores being
	 * held after a suspend operation. Confirmation from the hardware team
	 * assures the safety of this operation, as no lock acquisitions
	 * by other agents occur during driver load/resume process.
	 */
	intel_gt_mcr_lock_sanitize(gt);

	intel_uncore_resume_early(gt->uncore);
	intel_gt_check_and_clear_faults(gt);
}

int intel_gt_resume(struct intel_gt *gt)
{
	struct intel_engine_cs *engine;
	enum intel_engine_id id;
	intel_wakeref_t wakeref;
	int err;

	err = intel_gt_has_unrecoverable_error(gt);
	if (err)
		return err;

	GT_TRACE(gt, "\n");

	/*
	 * After resume, we may need to poke into the pinned kernel
	 * contexts to paper over any damage caused by the sudden suspend.
	 * Only the kernel contexts should remain pinned over suspend,
	 * allowing us to fixup the user contexts on their first pin.
	 */
	gt_sanitize(gt, true);

	wakeref = intel_gt_pm_get(gt);

	intel_uncore_forcewake_get(gt->uncore, FORCEWAKE_ALL);
	intel_rc6_sanitize(&gt->rc6);
	if (intel_gt_is_wedged(gt)) {
		err = -EIO;
		goto out_fw;
	}

	/* Only when the HW is re-initialised, can we replay the requests */
	err = intel_gt_init_hw(gt);
	if (err) {
		gt_probe_error(gt, "Failed to initialize GPU, declaring it wedged!\n");
		goto err_wedged;
	}

	intel_uc_reset_finish(&gt->uc);

	intel_rps_enable(&gt->rps);
	intel_llc_enable(&gt->llc);

	for_each_engine(engine, gt, id) {
		intel_engine_pm_get(engine);

		engine->serial++; /* kernel context lost */
		err = intel_engine_resume(engine);

		intel_engine_pm_put(engine);
		if (err) {
			gt_err(gt, "Failed to restart %s (%d)\n",
			       engine->name, err);
			goto err_wedged;
		}
	}

	intel_rc6_enable(&gt->rc6);

	intel_uc_resume(&gt->uc);

	user_forcewake(gt, false);

out_fw:
	intel_uncore_forcewake_put(gt->uncore, FORCEWAKE_ALL);
<<<<<<< HEAD
	intel_gt_pm_put(gt);
=======
	intel_gt_pm_put(gt, wakeref);
>>>>>>> 2d5404ca
	intel_gt_bind_context_set_ready(gt);
	return err;

err_wedged:
	intel_gt_set_wedged(gt);
	goto out_fw;
}

static void wait_for_suspend(struct intel_gt *gt)
{
	if (!intel_gt_pm_is_awake(gt))
		return;

	if (intel_gt_wait_for_idle(gt, I915_GT_SUSPEND_IDLE_TIMEOUT) == -ETIME) {
		/*
		 * Forcibly cancel outstanding work and leave
		 * the gpu quiet.
		 */
		intel_gt_set_wedged(gt);
		intel_gt_retire_requests(gt);
	}

	intel_gt_pm_wait_for_idle(gt);
}

void intel_gt_suspend_prepare(struct intel_gt *gt)
{
	intel_gt_bind_context_set_unready(gt);
	user_forcewake(gt, true);
	wait_for_suspend(gt);
}

static suspend_state_t pm_suspend_target(void)
{
#if IS_ENABLED(CONFIG_SUSPEND) && IS_ENABLED(CONFIG_PM_SLEEP)
	return pm_suspend_target_state;
#else
	return PM_SUSPEND_TO_IDLE;
#endif
}

void intel_gt_suspend_late(struct intel_gt *gt)
{
	intel_wakeref_t wakeref;

	/* We expect to be idle already; but also want to be independent */
	wait_for_suspend(gt);

	if (is_mock_gt(gt))
		return;

	GEM_BUG_ON(gt->awake);

	intel_uc_suspend(&gt->uc);

	/*
	 * On disabling the device, we want to turn off HW access to memory
	 * that we no longer own.
	 *
	 * However, not all suspend-states disable the device. S0 (s2idle)
	 * is effectively runtime-suspend, the device is left powered on
	 * but needs to be put into a low power state. We need to keep
	 * powermanagement enabled, but we also retain system state and so
	 * it remains safe to keep on using our allocated memory.
	 */
	if (pm_suspend_target() == PM_SUSPEND_TO_IDLE)
		return;

	with_intel_runtime_pm(gt->uncore->rpm, wakeref) {
		intel_rps_disable(&gt->rps);
		intel_rc6_disable(&gt->rc6);
		intel_llc_disable(&gt->llc);
	}

	gt_sanitize(gt, false);

	GT_TRACE(gt, "\n");
}

void intel_gt_runtime_suspend(struct intel_gt *gt)
{
	intel_gt_bind_context_set_unready(gt);
	intel_uc_runtime_suspend(&gt->uc);

	GT_TRACE(gt, "\n");
}

int intel_gt_runtime_resume(struct intel_gt *gt)
{
	int ret;

	GT_TRACE(gt, "\n");
	intel_gt_init_swizzling(gt);
	intel_ggtt_restore_fences(gt->ggtt);

	ret = intel_uc_runtime_resume(&gt->uc);
	if (ret)
		return ret;

	intel_gt_bind_context_set_ready(gt);
	return 0;
}

static ktime_t __intel_gt_get_awake_time(const struct intel_gt *gt)
{
	ktime_t total = gt->stats.total;

	if (gt->stats.active)
		total = ktime_add(total,
				  ktime_sub(ktime_get(), gt->stats.start));

	return total;
}

ktime_t intel_gt_get_awake_time(const struct intel_gt *gt)
{
	unsigned int seq;
	ktime_t total;

	do {
		seq = read_seqcount_begin(&gt->stats.lock);
		total = __intel_gt_get_awake_time(gt);
	} while (read_seqcount_retry(&gt->stats.lock, seq));

	return total;
}

#if IS_ENABLED(CONFIG_DRM_I915_SELFTEST)
#include "selftest_gt_pm.c"
#endif<|MERGE_RESOLUTION|>--- conflicted
+++ resolved
@@ -139,11 +139,7 @@
 	 * runtime_pm is per-device rather than per-tile, so this is still the
 	 * correct structure.
 	 */
-<<<<<<< HEAD
-	intel_wakeref_init(&gt->wakeref, gt->i915, &wf_ops);
-=======
 	intel_wakeref_init(&gt->wakeref, gt->i915, &wf_ops, "GT");
->>>>>>> 2d5404ca
 	seqcount_mutex_init(&gt->stats.lock, &gt->wakeref.mutex);
 }
 
@@ -301,11 +297,7 @@
 
 out_fw:
 	intel_uncore_forcewake_put(gt->uncore, FORCEWAKE_ALL);
-<<<<<<< HEAD
-	intel_gt_pm_put(gt);
-=======
 	intel_gt_pm_put(gt, wakeref);
->>>>>>> 2d5404ca
 	intel_gt_bind_context_set_ready(gt);
 	return err;
 
