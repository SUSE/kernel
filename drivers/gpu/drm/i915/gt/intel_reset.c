// SPDX-License-Identifier: MIT
/*
 * Copyright © 2008-2018 Intel Corporation
 */

#include <linux/sched/mm.h>
#include <linux/stop_machine.h>
#include <linux/string_helpers.h>

#include "display/intel_display_reset.h"
#include "display/intel_overlay.h"

#include "gem/i915_gem_context.h"

#include "gt/intel_gt_regs.h"

#include "gt/uc/intel_gsc_fw.h"

#include "i915_drv.h"
#include "i915_file_private.h"
#include "i915_gpu_error.h"
#include "i915_irq.h"
#include "i915_reg.h"
#include "intel_breadcrumbs.h"
#include "intel_engine_pm.h"
#include "intel_engine_regs.h"
#include "intel_gt.h"
#include "intel_gt_pm.h"
#include "intel_gt_print.h"
#include "intel_gt_requests.h"
#include "intel_mchbar_regs.h"
#include "intel_pci_config.h"
#include "intel_reset.h"

#include "uc/intel_guc.h"

#define RESET_MAX_RETRIES 3

static void client_mark_guilty(struct i915_gem_context *ctx, bool banned)
{
	struct drm_i915_file_private *file_priv = ctx->file_priv;
	unsigned long prev_hang;
	unsigned int score;

	if (IS_ERR_OR_NULL(file_priv))
		return;

	score = 0;
	if (banned)
		score = I915_CLIENT_SCORE_CONTEXT_BAN;

	prev_hang = xchg(&file_priv->hang_timestamp, jiffies);
	if (time_before(jiffies, prev_hang + I915_CLIENT_FAST_HANG_JIFFIES))
		score += I915_CLIENT_SCORE_HANG_FAST;

	if (score) {
		atomic_add(score, &file_priv->ban_score);

		drm_dbg(&ctx->i915->drm,
			"client %s: gained %u ban score, now %u\n",
			ctx->name, score,
			atomic_read(&file_priv->ban_score));
	}
}

static bool mark_guilty(struct i915_request *rq)
{
	struct i915_gem_context *ctx;
	unsigned long prev_hang;
	bool banned;
	int i;

	if (intel_context_is_closed(rq->context))
		return true;

	rcu_read_lock();
	ctx = rcu_dereference(rq->context->gem_context);
	if (ctx && !kref_get_unless_zero(&ctx->ref))
		ctx = NULL;
	rcu_read_unlock();
	if (!ctx)
		return intel_context_is_banned(rq->context);

	atomic_inc(&ctx->guilty_count);

	/* Cool contexts are too cool to be banned! (Used for reset testing.) */
	if (!i915_gem_context_is_bannable(ctx)) {
		banned = false;
		goto out;
	}

	drm_notice(&ctx->i915->drm,
		   "%s context reset due to GPU hang\n",
		   ctx->name);

	/* Record the timestamp for the last N hangs */
	prev_hang = ctx->hang_timestamp[0];
	for (i = 0; i < ARRAY_SIZE(ctx->hang_timestamp) - 1; i++)
		ctx->hang_timestamp[i] = ctx->hang_timestamp[i + 1];
	ctx->hang_timestamp[i] = jiffies;

	/* If we have hung N+1 times in rapid succession, we ban the context! */
	banned = !i915_gem_context_is_recoverable(ctx);
	if (time_before(jiffies, prev_hang + CONTEXT_FAST_HANG_JIFFIES))
		banned = true;
	if (banned)
		drm_dbg(&ctx->i915->drm, "context %s: guilty %d, banned\n",
			ctx->name, atomic_read(&ctx->guilty_count));

	client_mark_guilty(ctx, banned);

out:
	i915_gem_context_put(ctx);
	return banned;
}

static void mark_innocent(struct i915_request *rq)
{
	struct i915_gem_context *ctx;

	rcu_read_lock();
	ctx = rcu_dereference(rq->context->gem_context);
	if (ctx)
		atomic_inc(&ctx->active_count);
	rcu_read_unlock();
}

void __i915_request_reset(struct i915_request *rq, bool guilty)
{
	bool banned = false;

	RQ_TRACE(rq, "guilty? %s\n", str_yes_no(guilty));
	GEM_BUG_ON(__i915_request_is_complete(rq));

	rcu_read_lock(); /* protect the GEM context */
	if (guilty) {
		i915_request_set_error_once(rq, -EIO);
		__i915_request_skip(rq);
		banned = mark_guilty(rq);
	} else {
		i915_request_set_error_once(rq, -EAGAIN);
		mark_innocent(rq);
	}
	rcu_read_unlock();

	if (banned)
		intel_context_ban(rq->context, rq);
}

static bool i915_in_reset(struct pci_dev *pdev)
{
	u8 gdrst;

	pci_read_config_byte(pdev, I915_GDRST, &gdrst);
	return gdrst & GRDOM_RESET_STATUS;
}

static int i915_do_reset(struct intel_gt *gt,
			 intel_engine_mask_t engine_mask,
			 unsigned int retry)
{
	struct pci_dev *pdev = to_pci_dev(gt->i915->drm.dev);
	int err;

	/* Assert reset for at least 50 usec, and wait for acknowledgement. */
	pci_write_config_byte(pdev, I915_GDRST, GRDOM_RESET_ENABLE);
	udelay(50);
	err = _wait_for_atomic(i915_in_reset(pdev), 50000, 0);

	/* Clear the reset request. */
	pci_write_config_byte(pdev, I915_GDRST, 0);
	udelay(50);
	if (!err)
		err = _wait_for_atomic(!i915_in_reset(pdev), 50000, 0);

	return err;
}

static bool g4x_reset_complete(struct pci_dev *pdev)
{
	u8 gdrst;

	pci_read_config_byte(pdev, I915_GDRST, &gdrst);
	return (gdrst & GRDOM_RESET_ENABLE) == 0;
}

static int g33_do_reset(struct intel_gt *gt,
			intel_engine_mask_t engine_mask,
			unsigned int retry)
{
	struct pci_dev *pdev = to_pci_dev(gt->i915->drm.dev);

	pci_write_config_byte(pdev, I915_GDRST, GRDOM_RESET_ENABLE);
	return _wait_for_atomic(g4x_reset_complete(pdev), 50000, 0);
}

static int g4x_do_reset(struct intel_gt *gt,
			intel_engine_mask_t engine_mask,
			unsigned int retry)
{
	struct pci_dev *pdev = to_pci_dev(gt->i915->drm.dev);
	struct intel_uncore *uncore = gt->uncore;
	int ret;

	/* WaVcpClkGateDisableForMediaReset:ctg,elk */
	intel_uncore_rmw_fw(uncore, VDECCLK_GATE_D, 0, VCP_UNIT_CLOCK_GATE_DISABLE);
	intel_uncore_posting_read_fw(uncore, VDECCLK_GATE_D);

	pci_write_config_byte(pdev, I915_GDRST,
			      GRDOM_MEDIA | GRDOM_RESET_ENABLE);
	ret =  _wait_for_atomic(g4x_reset_complete(pdev), 50000, 0);
	if (ret) {
		GT_TRACE(gt, "Wait for media reset failed\n");
		goto out;
	}

	pci_write_config_byte(pdev, I915_GDRST,
			      GRDOM_RENDER | GRDOM_RESET_ENABLE);
	ret =  _wait_for_atomic(g4x_reset_complete(pdev), 50000, 0);
	if (ret) {
		GT_TRACE(gt, "Wait for render reset failed\n");
		goto out;
	}

out:
	pci_write_config_byte(pdev, I915_GDRST, 0);

	intel_uncore_rmw_fw(uncore, VDECCLK_GATE_D, VCP_UNIT_CLOCK_GATE_DISABLE, 0);
	intel_uncore_posting_read_fw(uncore, VDECCLK_GATE_D);

	return ret;
}

static int ilk_do_reset(struct intel_gt *gt, intel_engine_mask_t engine_mask,
			unsigned int retry)
{
	struct intel_uncore *uncore = gt->uncore;
	int ret;

	intel_uncore_write_fw(uncore, ILK_GDSR,
			      ILK_GRDOM_RENDER | ILK_GRDOM_RESET_ENABLE);
	ret = __intel_wait_for_register_fw(uncore, ILK_GDSR,
					   ILK_GRDOM_RESET_ENABLE, 0,
					   5000, 0,
					   NULL);
	if (ret) {
		GT_TRACE(gt, "Wait for render reset failed\n");
		goto out;
	}

	intel_uncore_write_fw(uncore, ILK_GDSR,
			      ILK_GRDOM_MEDIA | ILK_GRDOM_RESET_ENABLE);
	ret = __intel_wait_for_register_fw(uncore, ILK_GDSR,
					   ILK_GRDOM_RESET_ENABLE, 0,
					   5000, 0,
					   NULL);
	if (ret) {
		GT_TRACE(gt, "Wait for media reset failed\n");
		goto out;
	}

out:
	intel_uncore_write_fw(uncore, ILK_GDSR, 0);
	intel_uncore_posting_read_fw(uncore, ILK_GDSR);
	return ret;
}

/* Reset the hardware domains (GENX_GRDOM_*) specified by mask */
static int gen6_hw_domain_reset(struct intel_gt *gt, u32 hw_domain_mask)
{
	struct intel_uncore *uncore = gt->uncore;
	int loops;
	int err;

	/*
	 * On some platforms, e.g. Jasperlake, we see that the engine register
	 * state is not cleared until shortly after GDRST reports completion,
	 * causing a failure as we try to immediately resume while the internal
	 * state is still in flux. If we immediately repeat the reset, the
	 * second reset appears to serialise with the first, and since it is a
	 * no-op, the registers should retain their reset value. However, there
	 * is still a concern that upon leaving the second reset, the internal
	 * engine state is still in flux and not ready for resuming.
	 *
	 * Starting on MTL, there are some prep steps that we need to do when
	 * resetting some engines that need to be applied every time we write to
	 * GEN6_GDRST. As those are time consuming (tens of ms), we don't want
	 * to perform that twice, so, since the Jasperlake issue hasn't been
	 * observed on MTL, we avoid repeating the reset on newer platforms.
	 */
	loops = GRAPHICS_VER_FULL(gt->i915) < IP_VER(12, 70) ? 2 : 1;

	/*
	 * GEN6_GDRST is not in the gt power well, no need to check
	 * for fifo space for the write or forcewake the chip for
	 * the read
	 */
	do {
		intel_uncore_write_fw(uncore, GEN6_GDRST, hw_domain_mask);

		/* Wait for the device to ack the reset requests. */
		err = __intel_wait_for_register_fw(uncore, GEN6_GDRST,
						   hw_domain_mask, 0,
						   2000, 0,
						   NULL);
	} while (err == 0 && --loops);
	if (err)
		GT_TRACE(gt,
			 "Wait for 0x%08x engines reset failed\n",
			 hw_domain_mask);

	/*
	 * As we have observed that the engine state is still volatile
	 * after GDRST is acked, impose a small delay to let everything settle.
	 */
	udelay(50);

	return err;
}

static int __gen6_reset_engines(struct intel_gt *gt,
				intel_engine_mask_t engine_mask,
				unsigned int retry)
{
	struct intel_engine_cs *engine;
	u32 hw_mask;

	if (engine_mask == ALL_ENGINES) {
		hw_mask = GEN6_GRDOM_FULL;
	} else {
		intel_engine_mask_t tmp;

		hw_mask = 0;
		for_each_engine_masked(engine, gt, engine_mask, tmp) {
			hw_mask |= engine->reset_domain;
		}
	}

	return gen6_hw_domain_reset(gt, hw_mask);
}

static int gen6_reset_engines(struct intel_gt *gt,
			      intel_engine_mask_t engine_mask,
			      unsigned int retry)
{
	unsigned long flags;
	int ret;

	spin_lock_irqsave(&gt->uncore->lock, flags);
	ret = __gen6_reset_engines(gt, engine_mask, retry);
	spin_unlock_irqrestore(&gt->uncore->lock, flags);

	return ret;
}

static struct intel_engine_cs *find_sfc_paired_vecs_engine(struct intel_engine_cs *engine)
{
	int vecs_id;

	GEM_BUG_ON(engine->class != VIDEO_DECODE_CLASS);

	vecs_id = _VECS((engine->instance) / 2);

	return engine->gt->engine[vecs_id];
}

struct sfc_lock_data {
	i915_reg_t lock_reg;
	i915_reg_t ack_reg;
	i915_reg_t usage_reg;
	u32 lock_bit;
	u32 ack_bit;
	u32 usage_bit;
	u32 reset_bit;
};

static void get_sfc_forced_lock_data(struct intel_engine_cs *engine,
				     struct sfc_lock_data *sfc_lock)
{
	switch (engine->class) {
	default:
		MISSING_CASE(engine->class);
		fallthrough;
	case VIDEO_DECODE_CLASS:
		sfc_lock->lock_reg = GEN11_VCS_SFC_FORCED_LOCK(engine->mmio_base);
		sfc_lock->lock_bit = GEN11_VCS_SFC_FORCED_LOCK_BIT;

		sfc_lock->ack_reg = GEN11_VCS_SFC_LOCK_STATUS(engine->mmio_base);
		sfc_lock->ack_bit  = GEN11_VCS_SFC_LOCK_ACK_BIT;

		sfc_lock->usage_reg = GEN11_VCS_SFC_LOCK_STATUS(engine->mmio_base);
		sfc_lock->usage_bit = GEN11_VCS_SFC_USAGE_BIT;
		sfc_lock->reset_bit = GEN11_VCS_SFC_RESET_BIT(engine->instance);

		break;
	case VIDEO_ENHANCEMENT_CLASS:
		sfc_lock->lock_reg = GEN11_VECS_SFC_FORCED_LOCK(engine->mmio_base);
		sfc_lock->lock_bit = GEN11_VECS_SFC_FORCED_LOCK_BIT;

		sfc_lock->ack_reg = GEN11_VECS_SFC_LOCK_ACK(engine->mmio_base);
		sfc_lock->ack_bit  = GEN11_VECS_SFC_LOCK_ACK_BIT;

		sfc_lock->usage_reg = GEN11_VECS_SFC_USAGE(engine->mmio_base);
		sfc_lock->usage_bit = GEN11_VECS_SFC_USAGE_BIT;
		sfc_lock->reset_bit = GEN11_VECS_SFC_RESET_BIT(engine->instance);

		break;
	}
}

static int gen11_lock_sfc(struct intel_engine_cs *engine,
			  u32 *reset_mask,
			  u32 *unlock_mask)
{
	struct intel_uncore *uncore = engine->uncore;
	u8 vdbox_sfc_access = engine->gt->info.vdbox_sfc_access;
	struct sfc_lock_data sfc_lock;
	bool lock_obtained, lock_to_other = false;
	int ret;

	switch (engine->class) {
	case VIDEO_DECODE_CLASS:
		if ((BIT(engine->instance) & vdbox_sfc_access) == 0)
			return 0;

		fallthrough;
	case VIDEO_ENHANCEMENT_CLASS:
		get_sfc_forced_lock_data(engine, &sfc_lock);

		break;
	default:
		return 0;
	}

	if (!(intel_uncore_read_fw(uncore, sfc_lock.usage_reg) & sfc_lock.usage_bit)) {
		struct intel_engine_cs *paired_vecs;

		if (engine->class != VIDEO_DECODE_CLASS ||
		    GRAPHICS_VER(engine->i915) != 12)
			return 0;

		/*
		 * Wa_14010733141
		 *
		 * If the VCS-MFX isn't using the SFC, we also need to check
		 * whether VCS-HCP is using it.  If so, we need to issue a *VE*
		 * forced lock on the VE engine that shares the same SFC.
		 */
		if (!(intel_uncore_read_fw(uncore,
					   GEN12_HCP_SFC_LOCK_STATUS(engine->mmio_base)) &
		      GEN12_HCP_SFC_USAGE_BIT))
			return 0;

		paired_vecs = find_sfc_paired_vecs_engine(engine);
		get_sfc_forced_lock_data(paired_vecs, &sfc_lock);
		lock_to_other = true;
		*unlock_mask |= paired_vecs->mask;
	} else {
		*unlock_mask |= engine->mask;
	}

	/*
	 * If the engine is using an SFC, tell the engine that a software reset
	 * is going to happen. The engine will then try to force lock the SFC.
	 * If SFC ends up being locked to the engine we want to reset, we have
	 * to reset it as well (we will unlock it once the reset sequence is
	 * completed).
	 */
	intel_uncore_rmw_fw(uncore, sfc_lock.lock_reg, 0, sfc_lock.lock_bit);

	ret = __intel_wait_for_register_fw(uncore,
					   sfc_lock.ack_reg,
					   sfc_lock.ack_bit,
					   sfc_lock.ack_bit,
					   1000, 0, NULL);

	/*
	 * Was the SFC released while we were trying to lock it?
	 *
	 * We should reset both the engine and the SFC if:
	 *  - We were locking the SFC to this engine and the lock succeeded
	 *       OR
	 *  - We were locking the SFC to a different engine (Wa_14010733141)
	 *    but the SFC was released before the lock was obtained.
	 *
	 * Otherwise we need only reset the engine by itself and we can
	 * leave the SFC alone.
	 */
	lock_obtained = (intel_uncore_read_fw(uncore, sfc_lock.usage_reg) &
			sfc_lock.usage_bit) != 0;
	if (lock_obtained == lock_to_other)
		return 0;

	if (ret) {
		ENGINE_TRACE(engine, "Wait for SFC forced lock ack failed\n");
		return ret;
	}

	*reset_mask |= sfc_lock.reset_bit;
	return 0;
}

static void gen11_unlock_sfc(struct intel_engine_cs *engine)
{
	struct intel_uncore *uncore = engine->uncore;
	u8 vdbox_sfc_access = engine->gt->info.vdbox_sfc_access;
	struct sfc_lock_data sfc_lock = {};

	if (engine->class != VIDEO_DECODE_CLASS &&
	    engine->class != VIDEO_ENHANCEMENT_CLASS)
		return;

	if (engine->class == VIDEO_DECODE_CLASS &&
	    (BIT(engine->instance) & vdbox_sfc_access) == 0)
		return;

	get_sfc_forced_lock_data(engine, &sfc_lock);

	intel_uncore_rmw_fw(uncore, sfc_lock.lock_reg, sfc_lock.lock_bit, 0);
}

static int __gen11_reset_engines(struct intel_gt *gt,
				 intel_engine_mask_t engine_mask,
				 unsigned int retry)
{
	struct intel_engine_cs *engine;
	intel_engine_mask_t tmp;
	u32 reset_mask, unlock_mask = 0;
	int ret;

	if (engine_mask == ALL_ENGINES) {
		reset_mask = GEN11_GRDOM_FULL;
	} else {
		reset_mask = 0;
		for_each_engine_masked(engine, gt, engine_mask, tmp) {
			reset_mask |= engine->reset_domain;
			ret = gen11_lock_sfc(engine, &reset_mask, &unlock_mask);
			if (ret)
				goto sfc_unlock;
		}
	}

	ret = gen6_hw_domain_reset(gt, reset_mask);

sfc_unlock:
	/*
	 * We unlock the SFC based on the lock status and not the result of
	 * gen11_lock_sfc to make sure that we clean properly if something
	 * wrong happened during the lock (e.g. lock acquired after timeout
	 * expiration).
	 *
	 * Due to Wa_14010733141, we may have locked an SFC to an engine that
	 * wasn't being reset.  So instead of calling gen11_unlock_sfc()
	 * on engine_mask, we instead call it on the mask of engines that our
	 * gen11_lock_sfc() calls told us actually had locks attempted.
	 */
	for_each_engine_masked(engine, gt, unlock_mask, tmp)
		gen11_unlock_sfc(engine);

	return ret;
}

static int gen8_engine_reset_prepare(struct intel_engine_cs *engine)
{
	struct intel_uncore *uncore = engine->uncore;
	const i915_reg_t reg = RING_RESET_CTL(engine->mmio_base);
	u32 request, mask, ack;
	int ret;

	if (I915_SELFTEST_ONLY(should_fail(&engine->reset_timeout, 1)))
		return -ETIMEDOUT;

	ack = intel_uncore_read_fw(uncore, reg);
	if (ack & RESET_CTL_CAT_ERROR) {
		/*
		 * For catastrophic errors, ready-for-reset sequence
		 * needs to be bypassed: HAS#396813
		 */
		request = RESET_CTL_CAT_ERROR;
		mask = RESET_CTL_CAT_ERROR;

		/* Catastrophic errors need to be cleared by HW */
		ack = 0;
	} else if (!(ack & RESET_CTL_READY_TO_RESET)) {
		request = RESET_CTL_REQUEST_RESET;
		mask = RESET_CTL_READY_TO_RESET;
		ack = RESET_CTL_READY_TO_RESET;
	} else {
		return 0;
	}

	intel_uncore_write_fw(uncore, reg, _MASKED_BIT_ENABLE(request));
	ret = __intel_wait_for_register_fw(uncore, reg, mask, ack,
					   700, 0, NULL);
	if (ret)
		gt_err(engine->gt,
		       "%s reset request timed out: {request: %08x, RESET_CTL: %08x}\n",
		       engine->name, request,
		       intel_uncore_read_fw(uncore, reg));

	return ret;
}

static void gen8_engine_reset_cancel(struct intel_engine_cs *engine)
{
	intel_uncore_write_fw(engine->uncore,
			      RING_RESET_CTL(engine->mmio_base),
			      _MASKED_BIT_DISABLE(RESET_CTL_REQUEST_RESET));
}

static int gen8_reset_engines(struct intel_gt *gt,
			      intel_engine_mask_t engine_mask,
			      unsigned int retry)
{
	struct intel_engine_cs *engine;
	const bool reset_non_ready = retry >= 1;
	intel_engine_mask_t tmp;
	unsigned long flags;
	int ret;

	spin_lock_irqsave(&gt->uncore->lock, flags);

	for_each_engine_masked(engine, gt, engine_mask, tmp) {
		ret = gen8_engine_reset_prepare(engine);
		if (ret && !reset_non_ready)
			goto skip_reset;

		/*
		 * If this is not the first failed attempt to prepare,
		 * we decide to proceed anyway.
		 *
		 * By doing so we risk context corruption and with
		 * some gens (kbl), possible system hang if reset
		 * happens during active bb execution.
		 *
		 * We rather take context corruption instead of
		 * failed reset with a wedged driver/gpu. And
		 * active bb execution case should be covered by
		 * stop_engines() we have before the reset.
		 */
	}

	/*
	 * Wa_22011100796:dg2, whenever Full soft reset is required,
	 * reset all individual engines firstly, and then do a full soft reset.
	 *
	 * This is best effort, so ignore any error from the initial reset.
	 */
	if (IS_DG2(gt->i915) && engine_mask == ALL_ENGINES)
		__gen11_reset_engines(gt, gt->info.engine_mask, 0);

	if (GRAPHICS_VER(gt->i915) >= 11)
		ret = __gen11_reset_engines(gt, engine_mask, retry);
	else
		ret = __gen6_reset_engines(gt, engine_mask, retry);

skip_reset:
	for_each_engine_masked(engine, gt, engine_mask, tmp)
		gen8_engine_reset_cancel(engine);

	spin_unlock_irqrestore(&gt->uncore->lock, flags);

	return ret;
}

static int mock_reset(struct intel_gt *gt,
		      intel_engine_mask_t mask,
		      unsigned int retry)
{
	return 0;
}

typedef int (*reset_func)(struct intel_gt *,
			  intel_engine_mask_t engine_mask,
			  unsigned int retry);

static reset_func intel_get_gpu_reset(const struct intel_gt *gt)
{
	struct drm_i915_private *i915 = gt->i915;

	if (is_mock_gt(gt))
		return mock_reset;
	else if (GRAPHICS_VER(i915) >= 8)
		return gen8_reset_engines;
	else if (GRAPHICS_VER(i915) >= 6)
		return gen6_reset_engines;
	else if (GRAPHICS_VER(i915) >= 5)
		return ilk_do_reset;
	else if (IS_G4X(i915))
		return g4x_do_reset;
	else if (IS_G33(i915) || IS_PINEVIEW(i915))
		return g33_do_reset;
	else if (GRAPHICS_VER(i915) >= 3)
		return i915_do_reset;
	else
		return NULL;
}

static int __reset_guc(struct intel_gt *gt)
{
	u32 guc_domain =
		GRAPHICS_VER(gt->i915) >= 11 ? GEN11_GRDOM_GUC : GEN9_GRDOM_GUC;

	return gen6_hw_domain_reset(gt, guc_domain);
}

static bool needs_wa_14015076503(struct intel_gt *gt, intel_engine_mask_t engine_mask)
{
	if (MEDIA_VER_FULL(gt->i915) != IP_VER(13, 0) || !HAS_ENGINE(gt, GSC0))
		return false;

	if (!__HAS_ENGINE(engine_mask, GSC0))
		return false;

	return intel_gsc_uc_fw_init_done(&gt->uc.gsc);
}

static intel_engine_mask_t
wa_14015076503_start(struct intel_gt *gt, intel_engine_mask_t engine_mask, bool first)
{
	if (!needs_wa_14015076503(gt, engine_mask))
		return engine_mask;

	/*
	 * wa_14015076503: if the GSC FW is loaded, we need to alert it that
	 * we're going to do a GSC engine reset and then wait for 200ms for the
	 * FW to get ready for it. However, if this is the first ALL_ENGINES
	 * reset attempt and the GSC is not busy, we can try to instead reset
	 * the GuC and all the other engines individually to avoid the 200ms
	 * wait.
	 * Skipping the GSC engine is safe because, differently from other
	 * engines, the GSCCS only role is to forward the commands to the GSC
	 * FW, so it doesn't have any HW outside of the CS itself and therefore
	 * it has no state that we don't explicitly re-init on resume or on
	 * context switch LRC or power context). The HW for the GSC uC is
	 * managed by the GSC FW so we don't need to care about that.
	 */
	if (engine_mask == ALL_ENGINES && first && intel_engine_is_idle(gt->engine[GSC0])) {
		__reset_guc(gt);
		engine_mask = gt->info.engine_mask & ~BIT(GSC0);
	} else {
		intel_uncore_rmw(gt->uncore,
				 HECI_H_GS1(MTL_GSC_HECI2_BASE),
				 0, HECI_H_GS1_ER_PREP);

		/* make sure the reset bit is clear when writing the CSR reg */
		intel_uncore_rmw(gt->uncore,
				 HECI_H_CSR(MTL_GSC_HECI2_BASE),
				 HECI_H_CSR_RST, HECI_H_CSR_IG);
		msleep(200);
	}

	return engine_mask;
}

static void
wa_14015076503_end(struct intel_gt *gt, intel_engine_mask_t engine_mask)
{
	if (!needs_wa_14015076503(gt, engine_mask))
		return;

	intel_uncore_rmw(gt->uncore,
			 HECI_H_GS1(MTL_GSC_HECI2_BASE),
			 HECI_H_GS1_ER_PREP, 0);
}

static int __intel_gt_reset(struct intel_gt *gt, intel_engine_mask_t engine_mask)
{
	const int retries = engine_mask == ALL_ENGINES ? RESET_MAX_RETRIES : 1;
	reset_func reset;
	int ret = -ETIMEDOUT;
	int retry;

	reset = intel_get_gpu_reset(gt);
	if (!reset)
		return -ENODEV;

	/*
	 * If the power well sleeps during the reset, the reset
	 * request may be dropped and never completes (causing -EIO).
	 */
	intel_uncore_forcewake_get(gt->uncore, FORCEWAKE_ALL);
	for (retry = 0; ret == -ETIMEDOUT && retry < retries; retry++) {
		intel_engine_mask_t reset_mask;

		reset_mask = wa_14015076503_start(gt, engine_mask, !retry);

		GT_TRACE(gt, "engine_mask=%x\n", reset_mask);
		ret = reset(gt, reset_mask, retry);

		wa_14015076503_end(gt, reset_mask);
	}
	intel_uncore_forcewake_put(gt->uncore, FORCEWAKE_ALL);

	return ret;
}

bool intel_has_gpu_reset(const struct intel_gt *gt)
{
	if (!gt->i915->params.reset)
		return NULL;

	return intel_get_gpu_reset(gt);
}

bool intel_has_reset_engine(const struct intel_gt *gt)
{
	if (gt->i915->params.reset < 2)
		return false;

	return INTEL_INFO(gt->i915)->has_reset_engine;
}

int intel_reset_guc(struct intel_gt *gt)
{
	int ret;

	GEM_BUG_ON(!HAS_GT_UC(gt->i915));

	intel_uncore_forcewake_get(gt->uncore, FORCEWAKE_ALL);
	ret = __reset_guc(gt);
	intel_uncore_forcewake_put(gt->uncore, FORCEWAKE_ALL);

	return ret;
}

/*
 * Ensure irq handler finishes, and not run again.
 * Also return the active request so that we only search for it once.
 */
static void reset_prepare_engine(struct intel_engine_cs *engine)
{
	/*
	 * During the reset sequence, we must prevent the engine from
	 * entering RC6. As the context state is undefined until we restart
	 * the engine, if it does enter RC6 during the reset, the state
	 * written to the powercontext is undefined and so we may lose
	 * GPU state upon resume, i.e. fail to restart after a reset.
	 */
	intel_uncore_forcewake_get(engine->uncore, FORCEWAKE_ALL);
	if (engine->reset.prepare)
		engine->reset.prepare(engine);
}

static void revoke_mmaps(struct intel_gt *gt)
{
	int i;

	for (i = 0; i < gt->ggtt->num_fences; i++) {
		struct drm_vma_offset_node *node;
		struct i915_vma *vma;
		u64 vma_offset;

		vma = READ_ONCE(gt->ggtt->fence_regs[i].vma);
		if (!vma)
			continue;

		if (!i915_vma_has_userfault(vma))
			continue;

		GEM_BUG_ON(vma->fence != &gt->ggtt->fence_regs[i]);

		if (!vma->mmo)
			continue;

		node = &vma->mmo->vma_node;
		vma_offset = vma->gtt_view.partial.offset << PAGE_SHIFT;

		unmap_mapping_range(gt->i915->drm.anon_inode->i_mapping,
				    drm_vma_node_offset_addr(node) + vma_offset,
				    vma->size,
				    1);
	}
}

static intel_engine_mask_t reset_prepare(struct intel_gt *gt)
{
	struct intel_engine_cs *engine;
	intel_engine_mask_t awake = 0;
	enum intel_engine_id id;

	/**
	 * For GuC mode with submission enabled, ensure submission
	 * is disabled before stopping ring.
	 *
	 * For GuC mode with submission disabled, ensure that GuC is not
	 * sanitized, do that after engine reset. reset_prepare()
	 * is followed by engine reset which in this mode requires GuC to
	 * process any CSB FIFO entries generated by the resets.
	 */
	if (intel_uc_uses_guc_submission(&gt->uc))
		intel_uc_reset_prepare(&gt->uc);

	for_each_engine(engine, gt, id) {
		if (intel_engine_pm_get_if_awake(engine))
			awake |= engine->mask;
		reset_prepare_engine(engine);
	}

	return awake;
}

static void gt_revoke(struct intel_gt *gt)
{
	revoke_mmaps(gt);
}

static int gt_reset(struct intel_gt *gt, intel_engine_mask_t stalled_mask)
{
	struct intel_engine_cs *engine;
	enum intel_engine_id id;
	int err;

	/*
	 * Everything depends on having the GTT running, so we need to start
	 * there.
	 */
	err = i915_ggtt_enable_hw(gt->i915);
	if (err)
		return err;

	local_bh_disable();
	for_each_engine(engine, gt, id)
		__intel_engine_reset(engine, stalled_mask & engine->mask);
	local_bh_enable();

	intel_uc_reset(&gt->uc, ALL_ENGINES);

	intel_ggtt_restore_fences(gt->ggtt);

	return err;
}

static void reset_finish_engine(struct intel_engine_cs *engine)
{
	if (engine->reset.finish)
		engine->reset.finish(engine);
	intel_uncore_forcewake_put(engine->uncore, FORCEWAKE_ALL);

	intel_engine_signal_breadcrumbs(engine);
}

static void reset_finish(struct intel_gt *gt, intel_engine_mask_t awake)
{
	struct intel_engine_cs *engine;
	enum intel_engine_id id;

	for_each_engine(engine, gt, id) {
		reset_finish_engine(engine);
		if (awake & engine->mask)
			intel_engine_pm_put(engine);
	}

	intel_uc_reset_finish(&gt->uc);
}

static void nop_submit_request(struct i915_request *request)
{
	RQ_TRACE(request, "-EIO\n");

	request = i915_request_mark_eio(request);
	if (request) {
		i915_request_submit(request);
		intel_engine_signal_breadcrumbs(request->engine);

		i915_request_put(request);
	}
}

static void __intel_gt_set_wedged(struct intel_gt *gt)
{
	struct intel_engine_cs *engine;
	intel_engine_mask_t awake;
	enum intel_engine_id id;

	if (test_bit(I915_WEDGED, &gt->reset.flags))
		return;

	GT_TRACE(gt, "start\n");

	/*
	 * First, stop submission to hw, but do not yet complete requests by
	 * rolling the global seqno forward (since this would complete requests
	 * for which we haven't set the fence error to EIO yet).
	 */
	awake = reset_prepare(gt);

	/* Even if the GPU reset fails, it should still stop the engines */
	if (!INTEL_INFO(gt->i915)->gpu_reset_clobbers_display)
		intel_gt_reset_all_engines(gt);

	for_each_engine(engine, gt, id)
		engine->submit_request = nop_submit_request;

	/*
	 * Make sure no request can slip through without getting completed by
	 * either this call here to intel_engine_write_global_seqno, or the one
	 * in nop_submit_request.
	 */
	synchronize_rcu_expedited();
	set_bit(I915_WEDGED, &gt->reset.flags);

	/* Mark all executing requests as skipped */
	local_bh_disable();
	for_each_engine(engine, gt, id)
		if (engine->reset.cancel)
			engine->reset.cancel(engine);
	intel_uc_cancel_requests(&gt->uc);
	local_bh_enable();

	reset_finish(gt, awake);

	GT_TRACE(gt, "end\n");
}

static void set_wedged_work(struct work_struct *w)
{
	struct intel_gt *gt = container_of(w, struct intel_gt, wedge);
	intel_wakeref_t wf;

	with_intel_runtime_pm(gt->uncore->rpm, wf)
		__intel_gt_set_wedged(gt);
}

void intel_gt_set_wedged(struct intel_gt *gt)
{
	intel_wakeref_t wakeref;

	if (test_bit(I915_WEDGED, &gt->reset.flags))
		return;

	wakeref = intel_runtime_pm_get(gt->uncore->rpm);
	mutex_lock(&gt->reset.mutex);

	if (GEM_SHOW_DEBUG()) {
		struct drm_printer p = drm_dbg_printer(&gt->i915->drm,
						       DRM_UT_DRIVER, NULL);
		struct intel_engine_cs *engine;
		enum intel_engine_id id;

		drm_printf(&p, "called from %pS\n", (void *)_RET_IP_);
		for_each_engine(engine, gt, id) {
			if (intel_engine_is_idle(engine))
				continue;

			intel_engine_dump(engine, &p, "%s\n", engine->name);
		}
	}

	__intel_gt_set_wedged(gt);

	mutex_unlock(&gt->reset.mutex);
	intel_runtime_pm_put(gt->uncore->rpm, wakeref);
}

static bool __intel_gt_unset_wedged(struct intel_gt *gt)
{
	struct intel_gt_timelines *timelines = &gt->timelines;
	struct intel_timeline *tl;
	bool ok;

	if (!test_bit(I915_WEDGED, &gt->reset.flags))
		return true;

	/* Never fully initialised, recovery impossible */
	if (intel_gt_has_unrecoverable_error(gt))
		return false;

	GT_TRACE(gt, "start\n");

	/*
	 * Before unwedging, make sure that all pending operations
	 * are flushed and errored out - we may have requests waiting upon
	 * third party fences. We marked all inflight requests as EIO, and
	 * every execbuf since returned EIO, for consistency we want all
	 * the currently pending requests to also be marked as EIO, which
	 * is done inside our nop_submit_request - and so we must wait.
	 *
	 * No more can be submitted until we reset the wedged bit.
	 */
	spin_lock(&timelines->lock);
	list_for_each_entry(tl, &timelines->active_list, link) {
		struct dma_fence *fence;

		fence = i915_active_fence_get(&tl->last_request);
		if (!fence)
			continue;

		spin_unlock(&timelines->lock);

		/*
		 * All internal dependencies (i915_requests) will have
		 * been flushed by the set-wedge, but we may be stuck waiting
		 * for external fences. These should all be capped to 10s
		 * (I915_FENCE_TIMEOUT) so this wait should not be unbounded
		 * in the worst case.
		 */
		dma_fence_default_wait(fence, false, MAX_SCHEDULE_TIMEOUT);
		dma_fence_put(fence);

		/* Restart iteration after droping lock */
		spin_lock(&timelines->lock);
		tl = list_entry(&timelines->active_list, typeof(*tl), link);
	}
	spin_unlock(&timelines->lock);

	/* We must reset pending GPU events before restoring our submission */
	ok = !HAS_EXECLISTS(gt->i915); /* XXX better agnosticism desired */
	if (!INTEL_INFO(gt->i915)->gpu_reset_clobbers_display)
		ok = intel_gt_reset_all_engines(gt) == 0;
	if (!ok) {
		/*
		 * Warn CI about the unrecoverable wedged condition.
		 * Time for a reboot.
		 */
		add_taint_for_CI(gt->i915, TAINT_WARN);
		return false;
	}

	/*
	 * Undo nop_submit_request. We prevent all new i915 requests from
	 * being queued (by disallowing execbuf whilst wedged) so having
	 * waited for all active requests above, we know the system is idle
	 * and do not have to worry about a thread being inside
	 * engine->submit_request() as we swap over. So unlike installing
	 * the nop_submit_request on reset, we can do this from normal
	 * context and do not require stop_machine().
	 */
	intel_engines_reset_default_submission(gt);

	GT_TRACE(gt, "end\n");

	smp_mb__before_atomic(); /* complete takeover before enabling execbuf */
	clear_bit(I915_WEDGED, &gt->reset.flags);

	return true;
}

bool intel_gt_unset_wedged(struct intel_gt *gt)
{
	bool result;

	mutex_lock(&gt->reset.mutex);
	result = __intel_gt_unset_wedged(gt);
	mutex_unlock(&gt->reset.mutex);

	return result;
}

static int do_reset(struct intel_gt *gt, intel_engine_mask_t stalled_mask)
{
	int err, i;

	err = intel_gt_reset_all_engines(gt);
	for (i = 0; err && i < RESET_MAX_RETRIES; i++) {
		msleep(10 * (i + 1));
		err = intel_gt_reset_all_engines(gt);
	}
	if (err)
		return err;

	return gt_reset(gt, stalled_mask);
}

static int resume(struct intel_gt *gt)
{
	struct intel_engine_cs *engine;
	enum intel_engine_id id;
	int ret;

	for_each_engine(engine, gt, id) {
		ret = intel_engine_resume(engine);
		if (ret)
			return ret;
	}

	return 0;
}

/**
 * intel_gt_reset - reset chip after a hang
 * @gt: #intel_gt to reset
 * @stalled_mask: mask of the stalled engines with the guilty requests
 * @reason: user error message for why we are resetting
 *
 * Reset the chip.  Useful if a hang is detected. Marks the device as wedged
 * on failure.
 *
 * Procedure is fairly simple:
 *   - reset the chip using the reset reg
 *   - re-init context state
 *   - re-init hardware status page
 *   - re-init ring buffer
 *   - re-init interrupt state
 *   - re-init display
 */
void intel_gt_reset(struct intel_gt *gt,
		    intel_engine_mask_t stalled_mask,
		    const char *reason)
{
	intel_engine_mask_t awake;
	int ret;

	GT_TRACE(gt, "flags=%lx\n", gt->reset.flags);

	might_sleep();
	GEM_BUG_ON(!test_bit(I915_RESET_BACKOFF, &gt->reset.flags));

	/*
	 * FIXME: Revoking cpu mmap ptes cannot be done from a dma_fence
	 * critical section like gpu reset.
	 */
	gt_revoke(gt);

	mutex_lock(&gt->reset.mutex);

	/* Clear any previous failed attempts at recovery. Time to try again. */
	if (!__intel_gt_unset_wedged(gt))
		goto unlock;

	if (reason)
		gt_notice(gt, "Resetting chip for %s\n", reason);
	atomic_inc(&gt->i915->gpu_error.reset_count);

	awake = reset_prepare(gt);

	if (!intel_has_gpu_reset(gt)) {
		if (gt->i915->params.reset)
			gt_err(gt, "GPU reset not supported\n");
		else
			gt_dbg(gt, "GPU reset disabled\n");
		goto error;
	}

	if (INTEL_INFO(gt->i915)->gpu_reset_clobbers_display)
		intel_runtime_pm_disable_interrupts(gt->i915);

	if (do_reset(gt, stalled_mask)) {
		gt_err(gt, "Failed to reset chip\n");
		goto taint;
	}

	if (INTEL_INFO(gt->i915)->gpu_reset_clobbers_display)
		intel_runtime_pm_enable_interrupts(gt->i915);

	intel_overlay_reset(gt->i915);

	/* sanitize uC after engine reset */
	if (!intel_uc_uses_guc_submission(&gt->uc))
		intel_uc_reset_prepare(&gt->uc);
	/*
	 * Next we need to restore the context, but we don't use those
	 * yet either...
	 *
	 * Ring buffer needs to be re-initialized in the KMS case, or if X
	 * was running at the time of the reset (i.e. we weren't VT
	 * switched away).
	 */
	ret = intel_gt_init_hw(gt);
	if (ret) {
		gt_err(gt, "Failed to initialise HW following reset (%d)\n", ret);
		goto taint;
	}

	ret = resume(gt);
	if (ret)
		goto taint;

finish:
	reset_finish(gt, awake);
unlock:
	mutex_unlock(&gt->reset.mutex);
	return;

taint:
	/*
	 * History tells us that if we cannot reset the GPU now, we
	 * never will. This then impacts everything that is run
	 * subsequently. On failing the reset, we mark the driver
	 * as wedged, preventing further execution on the GPU.
	 * We also want to go one step further and add a taint to the
	 * kernel so that any subsequent faults can be traced back to
	 * this failure. This is important for CI, where if the
	 * GPU/driver fails we would like to reboot and restart testing
	 * rather than continue on into oblivion. For everyone else,
	 * the system should still plod along, but they have been warned!
	 */
	add_taint_for_CI(gt->i915, TAINT_WARN);
error:
	__intel_gt_set_wedged(gt);
	goto finish;
}

/**
 * intel_gt_reset_all_engines() - Reset all engines in the given gt.
 * @gt: the GT to reset all engines for.
 *
 * This function resets all engines within the given gt.
 *
 * Returns:
 * Zero on success, negative error code on failure.
 */
int intel_gt_reset_all_engines(struct intel_gt *gt)
{
	return __intel_gt_reset(gt, ALL_ENGINES);
}

/**
 * intel_gt_reset_engine() - Reset a specific engine within a gt.
 * @engine: engine to be reset.
 *
 * This function resets the specified engine within a gt.
 *
 * Returns:
 * Zero on success, negative error code on failure.
 */
int intel_gt_reset_engine(struct intel_engine_cs *engine)
{
	return __intel_gt_reset(engine->gt, engine->mask);
}

int __intel_engine_reset_bh(struct intel_engine_cs *engine, const char *msg)
{
	struct intel_gt *gt = engine->gt;
	int ret;

	ENGINE_TRACE(engine, "flags=%lx\n", gt->reset.flags);
	GEM_BUG_ON(!test_bit(I915_RESET_ENGINE + engine->id, &gt->reset.flags));

	if (intel_engine_uses_guc(engine))
		return -ENODEV;

	if (!intel_engine_pm_get_if_awake(engine))
		return 0;

	reset_prepare_engine(engine);

	if (msg)
		drm_notice(&engine->i915->drm,
			   "Resetting %s for %s\n", engine->name, msg);
	i915_increase_reset_engine_count(&engine->i915->gpu_error, engine);

	ret = intel_gt_reset_engine(engine);
	if (ret) {
		/* If we fail here, we expect to fallback to a global reset */
		ENGINE_TRACE(engine, "Failed to reset %s, err: %d\n", engine->name, ret);
		goto out;
	}

	/*
	 * The request that caused the hang is stuck on elsp, we know the
	 * active request and can drop it, adjust head to skip the offending
	 * request to resume executing remaining requests in the queue.
	 */
	__intel_engine_reset(engine, true);

	/*
	 * The engine and its registers (and workarounds in case of render)
	 * have been reset to their default values. Follow the init_ring
	 * process to program RING_MODE, HWSP and re-enable submission.
	 */
	ret = intel_engine_resume(engine);

out:
	intel_engine_cancel_stop_cs(engine);
	reset_finish_engine(engine);
	intel_engine_pm_put_async(engine);
	return ret;
}

/**
 * intel_engine_reset - reset GPU engine to recover from a hang
 * @engine: engine to reset
 * @msg: reason for GPU reset; or NULL for no drm_notice()
 *
 * Reset a specific GPU engine. Useful if a hang is detected.
 * Returns zero on successful reset or otherwise an error code.
 *
 * Procedure is:
 *  - identifies the request that caused the hang and it is dropped
 *  - reset engine (which will force the engine to idle)
 *  - re-init/configure engine
 */
int intel_engine_reset(struct intel_engine_cs *engine, const char *msg)
{
	int err;

	local_bh_disable();
	err = __intel_engine_reset_bh(engine, msg);
	local_bh_enable();

	return err;
}

static void intel_gt_reset_global(struct intel_gt *gt,
				  u32 engine_mask,
				  const char *reason)
{
	struct kobject *kobj = &gt->i915->drm.primary->kdev->kobj;
	char *error_event[] = { I915_ERROR_UEVENT "=1", NULL };
	char *reset_event[] = { I915_RESET_UEVENT "=1", NULL };
	char *reset_done_event[] = { I915_ERROR_UEVENT "=0", NULL };
	struct intel_wedge_me w;

	kobject_uevent_env(kobj, KOBJ_CHANGE, error_event);

	GT_TRACE(gt, "resetting chip, engines=%x\n", engine_mask);
	kobject_uevent_env(kobj, KOBJ_CHANGE, reset_event);

	/* Use a watchdog to ensure that our reset completes */
	intel_wedge_on_timeout(&w, gt, 60 * HZ) {
		intel_display_reset_prepare(gt->i915);

		intel_gt_reset(gt, engine_mask, reason);

		intel_display_reset_finish(gt->i915);
	}

	if (!test_bit(I915_WEDGED, &gt->reset.flags))
		kobject_uevent_env(kobj, KOBJ_CHANGE, reset_done_event);
}

/**
 * intel_gt_handle_error - handle a gpu error
 * @gt: the intel_gt
 * @engine_mask: mask representing engines that are hung
 * @flags: control flags
 * @fmt: Error message format string
 *
 * Do some basic checking of register state at error time and
 * dump it to the syslog.  Also call i915_capture_error_state() to make
 * sure we get a record and make it available in debugfs.  Fire a uevent
 * so userspace knows something bad happened (should trigger collection
 * of a ring dump etc.).
 */
void intel_gt_handle_error(struct intel_gt *gt,
			   intel_engine_mask_t engine_mask,
			   unsigned long flags,
			   const char *fmt, ...)
{
	struct intel_engine_cs *engine;
	intel_wakeref_t wakeref;
	intel_engine_mask_t tmp;
	char error_msg[80];
	char *msg = NULL;

	if (fmt) {
		va_list args;

		va_start(args, fmt);
		vscnprintf(error_msg, sizeof(error_msg), fmt, args);
		va_end(args);

		msg = error_msg;
	}

	/*
	 * In most cases it's guaranteed that we get here with an RPM
	 * reference held, for example because there is a pending GPU
	 * request that won't finish until the reset is done. This
	 * isn't the case at least when we get here by doing a
	 * simulated reset via debugfs, so get an RPM reference.
	 */
	wakeref = intel_runtime_pm_get(gt->uncore->rpm);

	engine_mask &= gt->info.engine_mask;

	if (flags & I915_ERROR_CAPTURE) {
		i915_capture_error_state(gt, engine_mask, CORE_DUMP_FLAG_NONE);
		intel_gt_clear_error_registers(gt, engine_mask);
	}

	/*
	 * Try engine reset when available. We fall back to full reset if
	 * single reset fails.
	 */
	if (!intel_uc_uses_guc_submission(&gt->uc) &&
	    intel_has_reset_engine(gt) && !intel_gt_is_wedged(gt)) {
		local_bh_disable();
		for_each_engine_masked(engine, gt, engine_mask, tmp) {
			BUILD_BUG_ON(I915_RESET_MODESET >= I915_RESET_ENGINE);
			if (test_and_set_bit(I915_RESET_ENGINE + engine->id,
					     &gt->reset.flags))
				continue;

			if (__intel_engine_reset_bh(engine, msg) == 0)
				engine_mask &= ~engine->mask;

			clear_and_wake_up_bit(I915_RESET_ENGINE + engine->id,
					      &gt->reset.flags);
		}
		local_bh_enable();
	}

	if (!engine_mask)
		goto out;

	/* Full reset needs the mutex, stop any other user trying to do so. */
	if (test_and_set_bit(I915_RESET_BACKOFF, &gt->reset.flags)) {
		wait_event(gt->reset.queue,
			   !test_bit(I915_RESET_BACKOFF, &gt->reset.flags));
		goto out; /* piggy-back on the other reset */
	}

	/* Make sure i915_reset_trylock() sees the I915_RESET_BACKOFF */
	synchronize_rcu_expedited();

	/*
	 * Prevent any other reset-engine attempt. We don't do this for GuC
	 * submission the GuC owns the per-engine reset, not the i915.
	 */
	if (!intel_uc_uses_guc_submission(&gt->uc)) {
		for_each_engine(engine, gt, tmp) {
			while (test_and_set_bit(I915_RESET_ENGINE + engine->id,
						&gt->reset.flags))
				wait_on_bit(&gt->reset.flags,
					    I915_RESET_ENGINE + engine->id,
					    TASK_UNINTERRUPTIBLE);
		}
	}

	/* Flush everyone using a resource about to be clobbered */
	synchronize_srcu_expedited(&gt->reset.backoff_srcu);

	intel_gt_reset_global(gt, engine_mask, msg);

	if (!intel_uc_uses_guc_submission(&gt->uc)) {
		for_each_engine(engine, gt, tmp)
			clear_bit_unlock(I915_RESET_ENGINE + engine->id,
					 &gt->reset.flags);
	}
	clear_bit_unlock(I915_RESET_BACKOFF, &gt->reset.flags);
	smp_mb__after_atomic();
	wake_up_all(&gt->reset.queue);

out:
	intel_runtime_pm_put(gt->uncore->rpm, wakeref);
}

static int _intel_gt_reset_lock(struct intel_gt *gt, int *srcu, bool retry)
{
	might_lock(&gt->reset.backoff_srcu);
	if (retry)
		might_sleep();

	rcu_read_lock();
	while (test_bit(I915_RESET_BACKOFF, &gt->reset.flags)) {
		rcu_read_unlock();

		if (!retry)
			return -EBUSY;

		if (wait_event_interruptible(gt->reset.queue,
					     !test_bit(I915_RESET_BACKOFF,
						       &gt->reset.flags)))
			return -EINTR;

		rcu_read_lock();
	}
	*srcu = srcu_read_lock(&gt->reset.backoff_srcu);
	rcu_read_unlock();

	return 0;
}

int intel_gt_reset_trylock(struct intel_gt *gt, int *srcu)
{
	return _intel_gt_reset_lock(gt, srcu, false);
}

int intel_gt_reset_lock_interruptible(struct intel_gt *gt, int *srcu)
{
	return _intel_gt_reset_lock(gt, srcu, true);
}

void intel_gt_reset_unlock(struct intel_gt *gt, int tag)
__releases(&gt->reset.backoff_srcu)
{
	srcu_read_unlock(&gt->reset.backoff_srcu, tag);
}

int intel_gt_terminally_wedged(struct intel_gt *gt)
{
	might_sleep();

	if (!intel_gt_is_wedged(gt))
		return 0;

	if (intel_gt_has_unrecoverable_error(gt))
		return -EIO;

	/* Reset still in progress? Maybe we will recover? */
	if (wait_event_interruptible(gt->reset.queue,
				     !test_bit(I915_RESET_BACKOFF,
					       &gt->reset.flags)))
		return -EINTR;

	return intel_gt_is_wedged(gt) ? -EIO : 0;
}

void intel_gt_set_wedged_on_init(struct intel_gt *gt)
{
	BUILD_BUG_ON(I915_RESET_ENGINE + I915_NUM_ENGINES >
		     I915_WEDGED_ON_INIT);
	intel_gt_set_wedged(gt);
	i915_disable_error_state(gt->i915, -ENODEV);
	set_bit(I915_WEDGED_ON_INIT, &gt->reset.flags);

	/* Wedged on init is non-recoverable */
	add_taint_for_CI(gt->i915, TAINT_WARN);
}

void intel_gt_set_wedged_on_fini(struct intel_gt *gt)
{
	intel_gt_set_wedged(gt);
	i915_disable_error_state(gt->i915, -ENODEV);
	set_bit(I915_WEDGED_ON_FINI, &gt->reset.flags);
	intel_gt_retire_requests(gt); /* cleanup any wedged requests */
}

void intel_gt_init_reset(struct intel_gt *gt)
{
	init_waitqueue_head(&gt->reset.queue);
	mutex_init(&gt->reset.mutex);
	init_srcu_struct(&gt->reset.backoff_srcu);
	INIT_WORK(&gt->wedge, set_wedged_work);

	/*
	 * While undesirable to wait inside the shrinker, complain anyway.
	 *
	 * If we have to wait during shrinking, we guarantee forward progress
	 * by forcing the reset. Therefore during the reset we must not
	 * re-enter the shrinker. By declaring that we take the reset mutex
	 * within the shrinker, we forbid ourselves from performing any
	 * fs-reclaim or taking related locks during reset.
	 */
	i915_gem_shrinker_taints_mutex(gt->i915, &gt->reset.mutex);

	/* no GPU until we are ready! */
	__set_bit(I915_WEDGED, &gt->reset.flags);
}

void intel_gt_fini_reset(struct intel_gt *gt)
{
	cleanup_srcu_struct(&gt->reset.backoff_srcu);
}

static void intel_wedge_me(struct work_struct *work)
{
	struct intel_wedge_me *w = container_of(work, typeof(*w), work.work);

	gt_err(w->gt, "%s timed out, cancelling all in-flight rendering.\n", w->name);
<<<<<<< HEAD
	intel_gt_set_wedged(w->gt);
=======
	set_wedged_work(&w->gt->wedge);
>>>>>>> 2d5404ca
}

void __intel_init_wedge(struct intel_wedge_me *w,
			struct intel_gt *gt,
			long timeout,
			const char *name)
{
	w->gt = gt;
	w->name = name;

	INIT_DELAYED_WORK_ONSTACK(&w->work, intel_wedge_me);
	queue_delayed_work(gt->i915->unordered_wq, &w->work, timeout);
}

void __intel_fini_wedge(struct intel_wedge_me *w)
{
	cancel_delayed_work_sync(&w->work);
	destroy_delayed_work_on_stack(&w->work);
	w->gt = NULL;
}

/*
 * Wa_22011802037 requires that we (or the GuC) ensure that no command
 * streamers are executing MI_FORCE_WAKE while an engine reset is initiated.
 */
bool intel_engine_reset_needs_wa_22011802037(struct intel_gt *gt)
{
	if (GRAPHICS_VER(gt->i915) < 11)
		return false;

	if (IS_GFX_GT_IP_STEP(gt, IP_VER(12, 70), STEP_A0, STEP_B0))
		return true;

	if (GRAPHICS_VER_FULL(gt->i915) >= IP_VER(12, 70))
		return false;

	return true;
}

#if IS_ENABLED(CONFIG_DRM_I915_SELFTEST)
#include "selftest_reset.c"
#include "selftest_hangcheck.c"
#endif<|MERGE_RESOLUTION|>--- conflicted
+++ resolved
@@ -1650,11 +1650,7 @@
 	struct intel_wedge_me *w = container_of(work, typeof(*w), work.work);
 
 	gt_err(w->gt, "%s timed out, cancelling all in-flight rendering.\n", w->name);
-<<<<<<< HEAD
-	intel_gt_set_wedged(w->gt);
-=======
 	set_wedged_work(&w->gt->wedge);
->>>>>>> 2d5404ca
 }
 
 void __intel_init_wedge(struct intel_wedge_me *w,
