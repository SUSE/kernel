// SPDX-License-Identifier: MIT
/*
 * Copyright © 2008-2018 Intel Corporation
 */

#include <linux/sched/mm.h>
#include <linux/stop_machine.h>
#include <linux/string_helpers.h>

#include "display/intel_display.h"
#include "display/intel_overlay.h"

#include "gem/i915_gem_context.h"

#include "gt/intel_gt_regs.h"

<<<<<<< HEAD
=======
#include "gt/uc/intel_gsc_fw.h"

>>>>>>> eb3cdb58
#include "i915_drv.h"
#include "i915_file_private.h"
#include "i915_gpu_error.h"
#include "i915_irq.h"
#include "intel_breadcrumbs.h"
#include "intel_engine_pm.h"
#include "intel_engine_regs.h"
#include "intel_gt.h"
#include "intel_gt_pm.h"
#include "intel_gt_requests.h"
#include "intel_mchbar_regs.h"
#include "intel_pci_config.h"
#include "intel_reset.h"

#include "uc/intel_guc.h"

#define RESET_MAX_RETRIES 3

/* XXX How to handle concurrent GGTT updates using tiling registers? */
#define RESET_UNDER_STOP_MACHINE 0

<<<<<<< HEAD
static void rmw_set_fw(struct intel_uncore *uncore, i915_reg_t reg, u32 set)
{
	intel_uncore_rmw_fw(uncore, reg, 0, set);
}

static void rmw_clear_fw(struct intel_uncore *uncore, i915_reg_t reg, u32 clr)
{
	intel_uncore_rmw_fw(uncore, reg, clr, 0);
}

=======
>>>>>>> eb3cdb58
static void client_mark_guilty(struct i915_gem_context *ctx, bool banned)
{
	struct drm_i915_file_private *file_priv = ctx->file_priv;
	unsigned long prev_hang;
	unsigned int score;

	if (IS_ERR_OR_NULL(file_priv))
		return;

	score = 0;
	if (banned)
		score = I915_CLIENT_SCORE_CONTEXT_BAN;

	prev_hang = xchg(&file_priv->hang_timestamp, jiffies);
	if (time_before(jiffies, prev_hang + I915_CLIENT_FAST_HANG_JIFFIES))
		score += I915_CLIENT_SCORE_HANG_FAST;

	if (score) {
		atomic_add(score, &file_priv->ban_score);

		drm_dbg(&ctx->i915->drm,
			"client %s: gained %u ban score, now %u\n",
			ctx->name, score,
			atomic_read(&file_priv->ban_score));
	}
}

static bool mark_guilty(struct i915_request *rq)
{
	struct i915_gem_context *ctx;
	unsigned long prev_hang;
	bool banned;
	int i;

	if (intel_context_is_closed(rq->context))
		return true;

	rcu_read_lock();
	ctx = rcu_dereference(rq->context->gem_context);
	if (ctx && !kref_get_unless_zero(&ctx->ref))
		ctx = NULL;
	rcu_read_unlock();
	if (!ctx)
		return intel_context_is_banned(rq->context);

	atomic_inc(&ctx->guilty_count);

	/* Cool contexts are too cool to be banned! (Used for reset testing.) */
	if (!i915_gem_context_is_bannable(ctx)) {
		banned = false;
		goto out;
	}

	drm_notice(&ctx->i915->drm,
		   "%s context reset due to GPU hang\n",
		   ctx->name);

	/* Record the timestamp for the last N hangs */
	prev_hang = ctx->hang_timestamp[0];
	for (i = 0; i < ARRAY_SIZE(ctx->hang_timestamp) - 1; i++)
		ctx->hang_timestamp[i] = ctx->hang_timestamp[i + 1];
	ctx->hang_timestamp[i] = jiffies;

	/* If we have hung N+1 times in rapid succession, we ban the context! */
	banned = !i915_gem_context_is_recoverable(ctx);
	if (time_before(jiffies, prev_hang + CONTEXT_FAST_HANG_JIFFIES))
		banned = true;
	if (banned)
		drm_dbg(&ctx->i915->drm, "context %s: guilty %d, banned\n",
			ctx->name, atomic_read(&ctx->guilty_count));

	client_mark_guilty(ctx, banned);

out:
	i915_gem_context_put(ctx);
	return banned;
}

static void mark_innocent(struct i915_request *rq)
{
	struct i915_gem_context *ctx;

	rcu_read_lock();
	ctx = rcu_dereference(rq->context->gem_context);
	if (ctx)
		atomic_inc(&ctx->active_count);
	rcu_read_unlock();
}

void __i915_request_reset(struct i915_request *rq, bool guilty)
{
	bool banned = false;

	RQ_TRACE(rq, "guilty? %s\n", str_yes_no(guilty));
	GEM_BUG_ON(__i915_request_is_complete(rq));

	rcu_read_lock(); /* protect the GEM context */
	if (guilty) {
		i915_request_set_error_once(rq, -EIO);
		__i915_request_skip(rq);
		banned = mark_guilty(rq);
	} else {
		i915_request_set_error_once(rq, -EAGAIN);
		mark_innocent(rq);
	}
	rcu_read_unlock();

	if (banned)
		intel_context_ban(rq->context, rq);
}

static bool i915_in_reset(struct pci_dev *pdev)
{
	u8 gdrst;

	pci_read_config_byte(pdev, I915_GDRST, &gdrst);
	return gdrst & GRDOM_RESET_STATUS;
}

static int i915_do_reset(struct intel_gt *gt,
			 intel_engine_mask_t engine_mask,
			 unsigned int retry)
{
	struct pci_dev *pdev = to_pci_dev(gt->i915->drm.dev);
	int err;

	/* Assert reset for at least 20 usec, and wait for acknowledgement. */
	pci_write_config_byte(pdev, I915_GDRST, GRDOM_RESET_ENABLE);
	udelay(50);
	err = wait_for_atomic(i915_in_reset(pdev), 50);

	/* Clear the reset request. */
	pci_write_config_byte(pdev, I915_GDRST, 0);
	udelay(50);
	if (!err)
		err = wait_for_atomic(!i915_in_reset(pdev), 50);

	return err;
}

static bool g4x_reset_complete(struct pci_dev *pdev)
{
	u8 gdrst;

	pci_read_config_byte(pdev, I915_GDRST, &gdrst);
	return (gdrst & GRDOM_RESET_ENABLE) == 0;
}

static int g33_do_reset(struct intel_gt *gt,
			intel_engine_mask_t engine_mask,
			unsigned int retry)
{
	struct pci_dev *pdev = to_pci_dev(gt->i915->drm.dev);

	pci_write_config_byte(pdev, I915_GDRST, GRDOM_RESET_ENABLE);
	return wait_for_atomic(g4x_reset_complete(pdev), 50);
}

static int g4x_do_reset(struct intel_gt *gt,
			intel_engine_mask_t engine_mask,
			unsigned int retry)
{
	struct pci_dev *pdev = to_pci_dev(gt->i915->drm.dev);
	struct intel_uncore *uncore = gt->uncore;
	int ret;

	/* WaVcpClkGateDisableForMediaReset:ctg,elk */
	intel_uncore_rmw_fw(uncore, VDECCLK_GATE_D, 0, VCP_UNIT_CLOCK_GATE_DISABLE);
	intel_uncore_posting_read_fw(uncore, VDECCLK_GATE_D);

	pci_write_config_byte(pdev, I915_GDRST,
			      GRDOM_MEDIA | GRDOM_RESET_ENABLE);
	ret =  wait_for_atomic(g4x_reset_complete(pdev), 50);
	if (ret) {
		GT_TRACE(gt, "Wait for media reset failed\n");
		goto out;
	}

	pci_write_config_byte(pdev, I915_GDRST,
			      GRDOM_RENDER | GRDOM_RESET_ENABLE);
	ret =  wait_for_atomic(g4x_reset_complete(pdev), 50);
	if (ret) {
		GT_TRACE(gt, "Wait for render reset failed\n");
		goto out;
	}

out:
	pci_write_config_byte(pdev, I915_GDRST, 0);

	intel_uncore_rmw_fw(uncore, VDECCLK_GATE_D, VCP_UNIT_CLOCK_GATE_DISABLE, 0);
	intel_uncore_posting_read_fw(uncore, VDECCLK_GATE_D);

	return ret;
}

static int ilk_do_reset(struct intel_gt *gt, intel_engine_mask_t engine_mask,
			unsigned int retry)
{
	struct intel_uncore *uncore = gt->uncore;
	int ret;

	intel_uncore_write_fw(uncore, ILK_GDSR,
			      ILK_GRDOM_RENDER | ILK_GRDOM_RESET_ENABLE);
	ret = __intel_wait_for_register_fw(uncore, ILK_GDSR,
					   ILK_GRDOM_RESET_ENABLE, 0,
					   5000, 0,
					   NULL);
	if (ret) {
		GT_TRACE(gt, "Wait for render reset failed\n");
		goto out;
	}

	intel_uncore_write_fw(uncore, ILK_GDSR,
			      ILK_GRDOM_MEDIA | ILK_GRDOM_RESET_ENABLE);
	ret = __intel_wait_for_register_fw(uncore, ILK_GDSR,
					   ILK_GRDOM_RESET_ENABLE, 0,
					   5000, 0,
					   NULL);
	if (ret) {
		GT_TRACE(gt, "Wait for media reset failed\n");
		goto out;
	}

out:
	intel_uncore_write_fw(uncore, ILK_GDSR, 0);
	intel_uncore_posting_read_fw(uncore, ILK_GDSR);
	return ret;
}

/* Reset the hardware domains (GENX_GRDOM_*) specified by mask */
static int gen6_hw_domain_reset(struct intel_gt *gt, u32 hw_domain_mask)
{
	struct intel_uncore *uncore = gt->uncore;
<<<<<<< HEAD
	int loops = 2;
=======
	int loops;
>>>>>>> eb3cdb58
	int err;

	/*
	 * On some platforms, e.g. Jasperlake, we see that the engine register
	 * state is not cleared until shortly after GDRST reports completion,
	 * causing a failure as we try to immediately resume while the internal
	 * state is still in flux. If we immediately repeat the reset, the
	 * second reset appears to serialise with the first, and since it is a
	 * no-op, the registers should retain their reset value. However, there
	 * is still a concern that upon leaving the second reset, the internal
	 * engine state is still in flux and not ready for resuming.
	 *
	 * Starting on MTL, there are some prep steps that we need to do when
	 * resetting some engines that need to be applied every time we write to
	 * GEN6_GDRST. As those are time consuming (tens of ms), we don't want
	 * to perform that twice, so, since the Jasperlake issue hasn't been
	 * observed on MTL, we avoid repeating the reset on newer platforms.
	 */
	loops = GRAPHICS_VER_FULL(gt->i915) < IP_VER(12, 70) ? 2 : 1;

	/*
	 * GEN6_GDRST is not in the gt power well, no need to check
	 * for fifo space for the write or forcewake the chip for
	 * the read
	 */
	do {
		intel_uncore_write_fw(uncore, GEN6_GDRST, hw_domain_mask);

<<<<<<< HEAD
		/*
		 * Wait for the device to ack the reset requests.
		 *
		 * On some platforms, e.g. Jasperlake, we see that the
		 * engine register state is not cleared until shortly after
		 * GDRST reports completion, causing a failure as we try
		 * to immediately resume while the internal state is still
		 * in flux. If we immediately repeat the reset, the second
		 * reset appears to serialise with the first, and since
		 * it is a no-op, the registers should retain their reset
		 * value. However, there is still a concern that upon
		 * leaving the second reset, the internal engine state
		 * is still in flux and not ready for resuming.
		 */
=======
		/* Wait for the device to ack the reset requests. */
>>>>>>> eb3cdb58
		err = __intel_wait_for_register_fw(uncore, GEN6_GDRST,
						   hw_domain_mask, 0,
						   2000, 0,
						   NULL);
	} while (err == 0 && --loops);
	if (err)
		GT_TRACE(gt,
			 "Wait for 0x%08x engines reset failed\n",
			 hw_domain_mask);

	/*
	 * As we have observed that the engine state is still volatile
	 * after GDRST is acked, impose a small delay to let everything settle.
	 */
	udelay(50);

	return err;
}

static int __gen6_reset_engines(struct intel_gt *gt,
				intel_engine_mask_t engine_mask,
				unsigned int retry)
{
	struct intel_engine_cs *engine;
	u32 hw_mask;

	if (engine_mask == ALL_ENGINES) {
		hw_mask = GEN6_GRDOM_FULL;
	} else {
		intel_engine_mask_t tmp;

		hw_mask = 0;
		for_each_engine_masked(engine, gt, engine_mask, tmp) {
			hw_mask |= engine->reset_domain;
		}
	}

	return gen6_hw_domain_reset(gt, hw_mask);
}

static int gen6_reset_engines(struct intel_gt *gt,
			      intel_engine_mask_t engine_mask,
			      unsigned int retry)
{
	unsigned long flags;
	int ret;

	spin_lock_irqsave(&gt->uncore->lock, flags);
	ret = __gen6_reset_engines(gt, engine_mask, retry);
	spin_unlock_irqrestore(&gt->uncore->lock, flags);

	return ret;
}

static struct intel_engine_cs *find_sfc_paired_vecs_engine(struct intel_engine_cs *engine)
{
	int vecs_id;

	GEM_BUG_ON(engine->class != VIDEO_DECODE_CLASS);

	vecs_id = _VECS((engine->instance) / 2);

	return engine->gt->engine[vecs_id];
}

struct sfc_lock_data {
	i915_reg_t lock_reg;
	i915_reg_t ack_reg;
	i915_reg_t usage_reg;
	u32 lock_bit;
	u32 ack_bit;
	u32 usage_bit;
	u32 reset_bit;
};

static void get_sfc_forced_lock_data(struct intel_engine_cs *engine,
				     struct sfc_lock_data *sfc_lock)
{
	switch (engine->class) {
	default:
		MISSING_CASE(engine->class);
		fallthrough;
	case VIDEO_DECODE_CLASS:
		sfc_lock->lock_reg = GEN11_VCS_SFC_FORCED_LOCK(engine->mmio_base);
		sfc_lock->lock_bit = GEN11_VCS_SFC_FORCED_LOCK_BIT;

		sfc_lock->ack_reg = GEN11_VCS_SFC_LOCK_STATUS(engine->mmio_base);
		sfc_lock->ack_bit  = GEN11_VCS_SFC_LOCK_ACK_BIT;

		sfc_lock->usage_reg = GEN11_VCS_SFC_LOCK_STATUS(engine->mmio_base);
		sfc_lock->usage_bit = GEN11_VCS_SFC_USAGE_BIT;
		sfc_lock->reset_bit = GEN11_VCS_SFC_RESET_BIT(engine->instance);

		break;
	case VIDEO_ENHANCEMENT_CLASS:
		sfc_lock->lock_reg = GEN11_VECS_SFC_FORCED_LOCK(engine->mmio_base);
		sfc_lock->lock_bit = GEN11_VECS_SFC_FORCED_LOCK_BIT;

		sfc_lock->ack_reg = GEN11_VECS_SFC_LOCK_ACK(engine->mmio_base);
		sfc_lock->ack_bit  = GEN11_VECS_SFC_LOCK_ACK_BIT;

		sfc_lock->usage_reg = GEN11_VECS_SFC_USAGE(engine->mmio_base);
		sfc_lock->usage_bit = GEN11_VECS_SFC_USAGE_BIT;
		sfc_lock->reset_bit = GEN11_VECS_SFC_RESET_BIT(engine->instance);

		break;
	}
}

static int gen11_lock_sfc(struct intel_engine_cs *engine,
			  u32 *reset_mask,
			  u32 *unlock_mask)
{
	struct intel_uncore *uncore = engine->uncore;
	u8 vdbox_sfc_access = engine->gt->info.vdbox_sfc_access;
	struct sfc_lock_data sfc_lock;
	bool lock_obtained, lock_to_other = false;
	int ret;

	switch (engine->class) {
	case VIDEO_DECODE_CLASS:
		if ((BIT(engine->instance) & vdbox_sfc_access) == 0)
			return 0;

		fallthrough;
	case VIDEO_ENHANCEMENT_CLASS:
		get_sfc_forced_lock_data(engine, &sfc_lock);

		break;
	default:
		return 0;
	}

	if (!(intel_uncore_read_fw(uncore, sfc_lock.usage_reg) & sfc_lock.usage_bit)) {
		struct intel_engine_cs *paired_vecs;

		if (engine->class != VIDEO_DECODE_CLASS ||
		    GRAPHICS_VER(engine->i915) != 12)
			return 0;

		/*
		 * Wa_14010733141
		 *
		 * If the VCS-MFX isn't using the SFC, we also need to check
		 * whether VCS-HCP is using it.  If so, we need to issue a *VE*
		 * forced lock on the VE engine that shares the same SFC.
		 */
		if (!(intel_uncore_read_fw(uncore,
					   GEN12_HCP_SFC_LOCK_STATUS(engine->mmio_base)) &
		      GEN12_HCP_SFC_USAGE_BIT))
			return 0;

		paired_vecs = find_sfc_paired_vecs_engine(engine);
		get_sfc_forced_lock_data(paired_vecs, &sfc_lock);
		lock_to_other = true;
		*unlock_mask |= paired_vecs->mask;
	} else {
		*unlock_mask |= engine->mask;
	}

	/*
	 * If the engine is using an SFC, tell the engine that a software reset
	 * is going to happen. The engine will then try to force lock the SFC.
	 * If SFC ends up being locked to the engine we want to reset, we have
	 * to reset it as well (we will unlock it once the reset sequence is
	 * completed).
	 */
	intel_uncore_rmw_fw(uncore, sfc_lock.lock_reg, 0, sfc_lock.lock_bit);

	ret = __intel_wait_for_register_fw(uncore,
					   sfc_lock.ack_reg,
					   sfc_lock.ack_bit,
					   sfc_lock.ack_bit,
					   1000, 0, NULL);

	/*
	 * Was the SFC released while we were trying to lock it?
	 *
	 * We should reset both the engine and the SFC if:
	 *  - We were locking the SFC to this engine and the lock succeeded
	 *       OR
	 *  - We were locking the SFC to a different engine (Wa_14010733141)
	 *    but the SFC was released before the lock was obtained.
	 *
	 * Otherwise we need only reset the engine by itself and we can
	 * leave the SFC alone.
	 */
	lock_obtained = (intel_uncore_read_fw(uncore, sfc_lock.usage_reg) &
			sfc_lock.usage_bit) != 0;
	if (lock_obtained == lock_to_other)
		return 0;

	if (ret) {
		ENGINE_TRACE(engine, "Wait for SFC forced lock ack failed\n");
		return ret;
	}

	*reset_mask |= sfc_lock.reset_bit;
	return 0;
}

static void gen11_unlock_sfc(struct intel_engine_cs *engine)
{
	struct intel_uncore *uncore = engine->uncore;
	u8 vdbox_sfc_access = engine->gt->info.vdbox_sfc_access;
	struct sfc_lock_data sfc_lock = {};

	if (engine->class != VIDEO_DECODE_CLASS &&
	    engine->class != VIDEO_ENHANCEMENT_CLASS)
		return;

	if (engine->class == VIDEO_DECODE_CLASS &&
	    (BIT(engine->instance) & vdbox_sfc_access) == 0)
		return;

	get_sfc_forced_lock_data(engine, &sfc_lock);

	intel_uncore_rmw_fw(uncore, sfc_lock.lock_reg, sfc_lock.lock_bit, 0);
}

static int __gen11_reset_engines(struct intel_gt *gt,
				 intel_engine_mask_t engine_mask,
				 unsigned int retry)
{
	struct intel_engine_cs *engine;
	intel_engine_mask_t tmp;
	u32 reset_mask, unlock_mask = 0;
	int ret;

	if (engine_mask == ALL_ENGINES) {
		reset_mask = GEN11_GRDOM_FULL;
	} else {
		reset_mask = 0;
		for_each_engine_masked(engine, gt, engine_mask, tmp) {
			reset_mask |= engine->reset_domain;
			ret = gen11_lock_sfc(engine, &reset_mask, &unlock_mask);
			if (ret)
				goto sfc_unlock;
		}
	}

	ret = gen6_hw_domain_reset(gt, reset_mask);

sfc_unlock:
	/*
	 * We unlock the SFC based on the lock status and not the result of
	 * gen11_lock_sfc to make sure that we clean properly if something
	 * wrong happened during the lock (e.g. lock acquired after timeout
	 * expiration).
	 *
	 * Due to Wa_14010733141, we may have locked an SFC to an engine that
	 * wasn't being reset.  So instead of calling gen11_unlock_sfc()
	 * on engine_mask, we instead call it on the mask of engines that our
	 * gen11_lock_sfc() calls told us actually had locks attempted.
	 */
	for_each_engine_masked(engine, gt, unlock_mask, tmp)
		gen11_unlock_sfc(engine);

	return ret;
}

static int gen8_engine_reset_prepare(struct intel_engine_cs *engine)
{
	struct intel_uncore *uncore = engine->uncore;
	const i915_reg_t reg = RING_RESET_CTL(engine->mmio_base);
	u32 request, mask, ack;
	int ret;

	if (I915_SELFTEST_ONLY(should_fail(&engine->reset_timeout, 1)))
		return -ETIMEDOUT;

	ack = intel_uncore_read_fw(uncore, reg);
	if (ack & RESET_CTL_CAT_ERROR) {
		/*
		 * For catastrophic errors, ready-for-reset sequence
		 * needs to be bypassed: HAS#396813
		 */
		request = RESET_CTL_CAT_ERROR;
		mask = RESET_CTL_CAT_ERROR;

		/* Catastrophic errors need to be cleared by HW */
		ack = 0;
	} else if (!(ack & RESET_CTL_READY_TO_RESET)) {
		request = RESET_CTL_REQUEST_RESET;
		mask = RESET_CTL_READY_TO_RESET;
		ack = RESET_CTL_READY_TO_RESET;
	} else {
		return 0;
	}

	intel_uncore_write_fw(uncore, reg, _MASKED_BIT_ENABLE(request));
	ret = __intel_wait_for_register_fw(uncore, reg, mask, ack,
					   700, 0, NULL);
	if (ret)
		drm_err(&engine->i915->drm,
			"%s reset request timed out: {request: %08x, RESET_CTL: %08x}\n",
			engine->name, request,
			intel_uncore_read_fw(uncore, reg));

	return ret;
}

static void gen8_engine_reset_cancel(struct intel_engine_cs *engine)
{
	intel_uncore_write_fw(engine->uncore,
			      RING_RESET_CTL(engine->mmio_base),
			      _MASKED_BIT_DISABLE(RESET_CTL_REQUEST_RESET));
}

static int gen8_reset_engines(struct intel_gt *gt,
			      intel_engine_mask_t engine_mask,
			      unsigned int retry)
{
	struct intel_engine_cs *engine;
	const bool reset_non_ready = retry >= 1;
	intel_engine_mask_t tmp;
	unsigned long flags;
	int ret;

	spin_lock_irqsave(&gt->uncore->lock, flags);

	for_each_engine_masked(engine, gt, engine_mask, tmp) {
		ret = gen8_engine_reset_prepare(engine);
		if (ret && !reset_non_ready)
			goto skip_reset;

		/*
		 * If this is not the first failed attempt to prepare,
		 * we decide to proceed anyway.
		 *
		 * By doing so we risk context corruption and with
		 * some gens (kbl), possible system hang if reset
		 * happens during active bb execution.
		 *
		 * We rather take context corruption instead of
		 * failed reset with a wedged driver/gpu. And
		 * active bb execution case should be covered by
		 * stop_engines() we have before the reset.
		 */
	}

	/*
	 * Wa_22011100796:dg2, whenever Full soft reset is required,
	 * reset all individual engines firstly, and then do a full soft reset.
	 *
	 * This is best effort, so ignore any error from the initial reset.
	 */
	if (IS_DG2(gt->i915) && engine_mask == ALL_ENGINES)
		__gen11_reset_engines(gt, gt->info.engine_mask, 0);

	if (GRAPHICS_VER(gt->i915) >= 11)
		ret = __gen11_reset_engines(gt, engine_mask, retry);
	else
		ret = __gen6_reset_engines(gt, engine_mask, retry);

skip_reset:
	for_each_engine_masked(engine, gt, engine_mask, tmp)
		gen8_engine_reset_cancel(engine);

	spin_unlock_irqrestore(&gt->uncore->lock, flags);

	return ret;
}

static int mock_reset(struct intel_gt *gt,
		      intel_engine_mask_t mask,
		      unsigned int retry)
{
	return 0;
}

typedef int (*reset_func)(struct intel_gt *,
			  intel_engine_mask_t engine_mask,
			  unsigned int retry);

static reset_func intel_get_gpu_reset(const struct intel_gt *gt)
{
	struct drm_i915_private *i915 = gt->i915;

	if (is_mock_gt(gt))
		return mock_reset;
	else if (GRAPHICS_VER(i915) >= 8)
		return gen8_reset_engines;
	else if (GRAPHICS_VER(i915) >= 6)
		return gen6_reset_engines;
	else if (GRAPHICS_VER(i915) >= 5)
		return ilk_do_reset;
	else if (IS_G4X(i915))
		return g4x_do_reset;
	else if (IS_G33(i915) || IS_PINEVIEW(i915))
		return g33_do_reset;
	else if (GRAPHICS_VER(i915) >= 3)
		return i915_do_reset;
	else
		return NULL;
}

static int __reset_guc(struct intel_gt *gt)
{
	u32 guc_domain =
		GRAPHICS_VER(gt->i915) >= 11 ? GEN11_GRDOM_GUC : GEN9_GRDOM_GUC;

	return gen6_hw_domain_reset(gt, guc_domain);
}

static bool needs_wa_14015076503(struct intel_gt *gt, intel_engine_mask_t engine_mask)
{
	if (!IS_METEORLAKE(gt->i915) || !HAS_ENGINE(gt, GSC0))
		return false;

	if (!__HAS_ENGINE(engine_mask, GSC0))
		return false;

	return intel_gsc_uc_fw_init_done(&gt->uc.gsc);
}

static intel_engine_mask_t
wa_14015076503_start(struct intel_gt *gt, intel_engine_mask_t engine_mask, bool first)
{
	if (!needs_wa_14015076503(gt, engine_mask))
		return engine_mask;

	/*
	 * wa_14015076503: if the GSC FW is loaded, we need to alert it that
	 * we're going to do a GSC engine reset and then wait for 200ms for the
	 * FW to get ready for it. However, if this is the first ALL_ENGINES
	 * reset attempt and the GSC is not busy, we can try to instead reset
	 * the GuC and all the other engines individually to avoid the 200ms
	 * wait.
	 * Skipping the GSC engine is safe because, differently from other
	 * engines, the GSCCS only role is to forward the commands to the GSC
	 * FW, so it doesn't have any HW outside of the CS itself and therefore
	 * it has no state that we don't explicitly re-init on resume or on
	 * context switch LRC or power context). The HW for the GSC uC is
	 * managed by the GSC FW so we don't need to care about that.
	 */
	if (engine_mask == ALL_ENGINES && first && intel_engine_is_idle(gt->engine[GSC0])) {
		__reset_guc(gt);
		engine_mask = gt->info.engine_mask & ~BIT(GSC0);
	} else {
		intel_uncore_rmw(gt->uncore,
				 HECI_H_GS1(MTL_GSC_HECI2_BASE),
				 0, HECI_H_GS1_ER_PREP);

		/* make sure the reset bit is clear when writing the CSR reg */
		intel_uncore_rmw(gt->uncore,
				 HECI_H_CSR(MTL_GSC_HECI2_BASE),
				 HECI_H_CSR_RST, HECI_H_CSR_IG);
		msleep(200);
	}

	return engine_mask;
}

static void
wa_14015076503_end(struct intel_gt *gt, intel_engine_mask_t engine_mask)
{
	if (!needs_wa_14015076503(gt, engine_mask))
		return;

	intel_uncore_rmw(gt->uncore,
			 HECI_H_GS1(MTL_GSC_HECI2_BASE),
			 HECI_H_GS1_ER_PREP, 0);
}

int __intel_gt_reset(struct intel_gt *gt, intel_engine_mask_t engine_mask)
{
	const int retries = engine_mask == ALL_ENGINES ? RESET_MAX_RETRIES : 1;
	reset_func reset;
	int ret = -ETIMEDOUT;
	int retry;

	reset = intel_get_gpu_reset(gt);
	if (!reset)
		return -ENODEV;

	/*
	 * If the power well sleeps during the reset, the reset
	 * request may be dropped and never completes (causing -EIO).
	 */
	intel_uncore_forcewake_get(gt->uncore, FORCEWAKE_ALL);
	for (retry = 0; ret == -ETIMEDOUT && retry < retries; retry++) {
		intel_engine_mask_t reset_mask;

		reset_mask = wa_14015076503_start(gt, engine_mask, !retry);

		GT_TRACE(gt, "engine_mask=%x\n", reset_mask);
		preempt_disable();
		ret = reset(gt, reset_mask, retry);
		preempt_enable();

		wa_14015076503_end(gt, reset_mask);
	}
	intel_uncore_forcewake_put(gt->uncore, FORCEWAKE_ALL);

	return ret;
}

bool intel_has_gpu_reset(const struct intel_gt *gt)
{
	if (!gt->i915->params.reset)
		return NULL;

	return intel_get_gpu_reset(gt);
}

bool intel_has_reset_engine(const struct intel_gt *gt)
{
	if (gt->i915->params.reset < 2)
		return false;

	return INTEL_INFO(gt->i915)->has_reset_engine;
}

int intel_reset_guc(struct intel_gt *gt)
{
	int ret;

	GEM_BUG_ON(!HAS_GT_UC(gt->i915));

	intel_uncore_forcewake_get(gt->uncore, FORCEWAKE_ALL);
	ret = __reset_guc(gt);
	intel_uncore_forcewake_put(gt->uncore, FORCEWAKE_ALL);

	return ret;
}

/*
 * Ensure irq handler finishes, and not run again.
 * Also return the active request so that we only search for it once.
 */
static void reset_prepare_engine(struct intel_engine_cs *engine)
{
	/*
	 * During the reset sequence, we must prevent the engine from
	 * entering RC6. As the context state is undefined until we restart
	 * the engine, if it does enter RC6 during the reset, the state
	 * written to the powercontext is undefined and so we may lose
	 * GPU state upon resume, i.e. fail to restart after a reset.
	 */
	intel_uncore_forcewake_get(engine->uncore, FORCEWAKE_ALL);
	if (engine->reset.prepare)
		engine->reset.prepare(engine);
}

static void revoke_mmaps(struct intel_gt *gt)
{
	int i;

	for (i = 0; i < gt->ggtt->num_fences; i++) {
		struct drm_vma_offset_node *node;
		struct i915_vma *vma;
		u64 vma_offset;

		vma = READ_ONCE(gt->ggtt->fence_regs[i].vma);
		if (!vma)
			continue;

		if (!i915_vma_has_userfault(vma))
			continue;

		GEM_BUG_ON(vma->fence != &gt->ggtt->fence_regs[i]);

		if (!vma->mmo)
			continue;

		node = &vma->mmo->vma_node;
		vma_offset = vma->gtt_view.partial.offset << PAGE_SHIFT;

		unmap_mapping_range(gt->i915->drm.anon_inode->i_mapping,
				    drm_vma_node_offset_addr(node) + vma_offset,
				    vma->size,
				    1);
	}
}

static intel_engine_mask_t reset_prepare(struct intel_gt *gt)
{
	struct intel_engine_cs *engine;
	intel_engine_mask_t awake = 0;
	enum intel_engine_id id;

	/* For GuC mode, ensure submission is disabled before stopping ring */
	intel_uc_reset_prepare(&gt->uc);

	for_each_engine(engine, gt, id) {
		if (intel_engine_pm_get_if_awake(engine))
			awake |= engine->mask;
		reset_prepare_engine(engine);
	}

	return awake;
}

static void gt_revoke(struct intel_gt *gt)
{
	revoke_mmaps(gt);
}

static int gt_reset(struct intel_gt *gt, intel_engine_mask_t stalled_mask)
{
	struct intel_engine_cs *engine;
	enum intel_engine_id id;
	int err;

	/*
	 * Everything depends on having the GTT running, so we need to start
	 * there.
	 */
	err = i915_ggtt_enable_hw(gt->i915);
	if (err)
		return err;

	local_bh_disable();
	for_each_engine(engine, gt, id)
		__intel_engine_reset(engine, stalled_mask & engine->mask);
	local_bh_enable();

	intel_uc_reset(&gt->uc, ALL_ENGINES);

	intel_ggtt_restore_fences(gt->ggtt);

	return err;
}

static void reset_finish_engine(struct intel_engine_cs *engine)
{
	if (engine->reset.finish)
		engine->reset.finish(engine);
	intel_uncore_forcewake_put(engine->uncore, FORCEWAKE_ALL);

	intel_engine_signal_breadcrumbs(engine);
}

static void reset_finish(struct intel_gt *gt, intel_engine_mask_t awake)
{
	struct intel_engine_cs *engine;
	enum intel_engine_id id;

	for_each_engine(engine, gt, id) {
		reset_finish_engine(engine);
		if (awake & engine->mask)
			intel_engine_pm_put(engine);
	}

	intel_uc_reset_finish(&gt->uc);
}

static void nop_submit_request(struct i915_request *request)
{
	RQ_TRACE(request, "-EIO\n");

	request = i915_request_mark_eio(request);
	if (request) {
		i915_request_submit(request);
		intel_engine_signal_breadcrumbs(request->engine);

		i915_request_put(request);
	}
}

static void __intel_gt_set_wedged(struct intel_gt *gt)
{
	struct intel_engine_cs *engine;
	intel_engine_mask_t awake;
	enum intel_engine_id id;

	if (test_bit(I915_WEDGED, &gt->reset.flags))
		return;

	GT_TRACE(gt, "start\n");

	/*
	 * First, stop submission to hw, but do not yet complete requests by
	 * rolling the global seqno forward (since this would complete requests
	 * for which we haven't set the fence error to EIO yet).
	 */
	awake = reset_prepare(gt);

	/* Even if the GPU reset fails, it should still stop the engines */
	if (!INTEL_INFO(gt->i915)->gpu_reset_clobbers_display)
		__intel_gt_reset(gt, ALL_ENGINES);

	for_each_engine(engine, gt, id)
		engine->submit_request = nop_submit_request;

	/*
	 * Make sure no request can slip through without getting completed by
	 * either this call here to intel_engine_write_global_seqno, or the one
	 * in nop_submit_request.
	 */
	synchronize_rcu_expedited();
	set_bit(I915_WEDGED, &gt->reset.flags);

	/* Mark all executing requests as skipped */
	local_bh_disable();
	for_each_engine(engine, gt, id)
		if (engine->reset.cancel)
			engine->reset.cancel(engine);
	intel_uc_cancel_requests(&gt->uc);
	local_bh_enable();

	reset_finish(gt, awake);

	GT_TRACE(gt, "end\n");
}

void intel_gt_set_wedged(struct intel_gt *gt)
{
	intel_wakeref_t wakeref;

	if (test_bit(I915_WEDGED, &gt->reset.flags))
		return;

	wakeref = intel_runtime_pm_get(gt->uncore->rpm);
	mutex_lock(&gt->reset.mutex);

	if (GEM_SHOW_DEBUG()) {
		struct drm_printer p = drm_debug_printer(__func__);
		struct intel_engine_cs *engine;
		enum intel_engine_id id;

		drm_printf(&p, "called from %pS\n", (void *)_RET_IP_);
		for_each_engine(engine, gt, id) {
			if (intel_engine_is_idle(engine))
				continue;

			intel_engine_dump(engine, &p, "%s\n", engine->name);
		}
	}

	__intel_gt_set_wedged(gt);

	mutex_unlock(&gt->reset.mutex);
	intel_runtime_pm_put(gt->uncore->rpm, wakeref);
}

static bool __intel_gt_unset_wedged(struct intel_gt *gt)
{
	struct intel_gt_timelines *timelines = &gt->timelines;
	struct intel_timeline *tl;
	bool ok;

	if (!test_bit(I915_WEDGED, &gt->reset.flags))
		return true;

	/* Never fully initialised, recovery impossible */
	if (intel_gt_has_unrecoverable_error(gt))
		return false;

	GT_TRACE(gt, "start\n");

	/*
	 * Before unwedging, make sure that all pending operations
	 * are flushed and errored out - we may have requests waiting upon
	 * third party fences. We marked all inflight requests as EIO, and
	 * every execbuf since returned EIO, for consistency we want all
	 * the currently pending requests to also be marked as EIO, which
	 * is done inside our nop_submit_request - and so we must wait.
	 *
	 * No more can be submitted until we reset the wedged bit.
	 */
	spin_lock(&timelines->lock);
	list_for_each_entry(tl, &timelines->active_list, link) {
		struct dma_fence *fence;

		fence = i915_active_fence_get(&tl->last_request);
		if (!fence)
			continue;

		spin_unlock(&timelines->lock);

		/*
		 * All internal dependencies (i915_requests) will have
		 * been flushed by the set-wedge, but we may be stuck waiting
		 * for external fences. These should all be capped to 10s
		 * (I915_FENCE_TIMEOUT) so this wait should not be unbounded
		 * in the worst case.
		 */
		dma_fence_default_wait(fence, false, MAX_SCHEDULE_TIMEOUT);
		dma_fence_put(fence);

		/* Restart iteration after droping lock */
		spin_lock(&timelines->lock);
		tl = list_entry(&timelines->active_list, typeof(*tl), link);
	}
	spin_unlock(&timelines->lock);

	/* We must reset pending GPU events before restoring our submission */
	ok = !HAS_EXECLISTS(gt->i915); /* XXX better agnosticism desired */
	if (!INTEL_INFO(gt->i915)->gpu_reset_clobbers_display)
		ok = __intel_gt_reset(gt, ALL_ENGINES) == 0;
	if (!ok) {
		/*
		 * Warn CI about the unrecoverable wedged condition.
		 * Time for a reboot.
		 */
		add_taint_for_CI(gt->i915, TAINT_WARN);
		return false;
	}

	/*
	 * Undo nop_submit_request. We prevent all new i915 requests from
	 * being queued (by disallowing execbuf whilst wedged) so having
	 * waited for all active requests above, we know the system is idle
	 * and do not have to worry about a thread being inside
	 * engine->submit_request() as we swap over. So unlike installing
	 * the nop_submit_request on reset, we can do this from normal
	 * context and do not require stop_machine().
	 */
	intel_engines_reset_default_submission(gt);

	GT_TRACE(gt, "end\n");

	smp_mb__before_atomic(); /* complete takeover before enabling execbuf */
	clear_bit(I915_WEDGED, &gt->reset.flags);

	return true;
}

bool intel_gt_unset_wedged(struct intel_gt *gt)
{
	bool result;

	mutex_lock(&gt->reset.mutex);
	result = __intel_gt_unset_wedged(gt);
	mutex_unlock(&gt->reset.mutex);

	return result;
}

static int do_reset(struct intel_gt *gt, intel_engine_mask_t stalled_mask)
{
	int err, i;

	err = __intel_gt_reset(gt, ALL_ENGINES);
	for (i = 0; err && i < RESET_MAX_RETRIES; i++) {
		msleep(10 * (i + 1));
		err = __intel_gt_reset(gt, ALL_ENGINES);
	}
	if (err)
		return err;

	return gt_reset(gt, stalled_mask);
}

static int resume(struct intel_gt *gt)
{
	struct intel_engine_cs *engine;
	enum intel_engine_id id;
	int ret;

	for_each_engine(engine, gt, id) {
		ret = intel_engine_resume(engine);
		if (ret)
			return ret;
	}

	return 0;
}

/**
 * intel_gt_reset - reset chip after a hang
 * @gt: #intel_gt to reset
 * @stalled_mask: mask of the stalled engines with the guilty requests
 * @reason: user error message for why we are resetting
 *
 * Reset the chip.  Useful if a hang is detected. Marks the device as wedged
 * on failure.
 *
 * Procedure is fairly simple:
 *   - reset the chip using the reset reg
 *   - re-init context state
 *   - re-init hardware status page
 *   - re-init ring buffer
 *   - re-init interrupt state
 *   - re-init display
 */
void intel_gt_reset(struct intel_gt *gt,
		    intel_engine_mask_t stalled_mask,
		    const char *reason)
{
	intel_engine_mask_t awake;
	int ret;

	GT_TRACE(gt, "flags=%lx\n", gt->reset.flags);

	might_sleep();
	GEM_BUG_ON(!test_bit(I915_RESET_BACKOFF, &gt->reset.flags));

	/*
	 * FIXME: Revoking cpu mmap ptes cannot be done from a dma_fence
	 * critical section like gpu reset.
	 */
	gt_revoke(gt);

	mutex_lock(&gt->reset.mutex);

	/* Clear any previous failed attempts at recovery. Time to try again. */
	if (!__intel_gt_unset_wedged(gt))
		goto unlock;

	if (reason)
		drm_notice(&gt->i915->drm,
			   "Resetting chip for %s\n", reason);
	atomic_inc(&gt->i915->gpu_error.reset_count);

	awake = reset_prepare(gt);

	if (!intel_has_gpu_reset(gt)) {
		if (gt->i915->params.reset)
			drm_err(&gt->i915->drm, "GPU reset not supported\n");
		else
			drm_dbg(&gt->i915->drm, "GPU reset disabled\n");
		goto error;
	}

	if (INTEL_INFO(gt->i915)->gpu_reset_clobbers_display)
		intel_runtime_pm_disable_interrupts(gt->i915);

	if (do_reset(gt, stalled_mask)) {
		drm_err(&gt->i915->drm, "Failed to reset chip\n");
		goto taint;
	}

	if (INTEL_INFO(gt->i915)->gpu_reset_clobbers_display)
		intel_runtime_pm_enable_interrupts(gt->i915);

	intel_overlay_reset(gt->i915);

	/*
	 * Next we need to restore the context, but we don't use those
	 * yet either...
	 *
	 * Ring buffer needs to be re-initialized in the KMS case, or if X
	 * was running at the time of the reset (i.e. we weren't VT
	 * switched away).
	 */
	ret = intel_gt_init_hw(gt);
	if (ret) {
		drm_err(&gt->i915->drm,
			"Failed to initialise HW following reset (%d)\n",
			ret);
		goto taint;
	}

	ret = resume(gt);
	if (ret)
		goto taint;

finish:
	reset_finish(gt, awake);
unlock:
	mutex_unlock(&gt->reset.mutex);
	return;

taint:
	/*
	 * History tells us that if we cannot reset the GPU now, we
	 * never will. This then impacts everything that is run
	 * subsequently. On failing the reset, we mark the driver
	 * as wedged, preventing further execution on the GPU.
	 * We also want to go one step further and add a taint to the
	 * kernel so that any subsequent faults can be traced back to
	 * this failure. This is important for CI, where if the
	 * GPU/driver fails we would like to reboot and restart testing
	 * rather than continue on into oblivion. For everyone else,
	 * the system should still plod along, but they have been warned!
	 */
	add_taint_for_CI(gt->i915, TAINT_WARN);
error:
	__intel_gt_set_wedged(gt);
	goto finish;
}

static int intel_gt_reset_engine(struct intel_engine_cs *engine)
{
	return __intel_gt_reset(engine->gt, engine->mask);
}

int __intel_engine_reset_bh(struct intel_engine_cs *engine, const char *msg)
{
	struct intel_gt *gt = engine->gt;
	int ret;

	ENGINE_TRACE(engine, "flags=%lx\n", gt->reset.flags);
	GEM_BUG_ON(!test_bit(I915_RESET_ENGINE + engine->id, &gt->reset.flags));

	if (intel_engine_uses_guc(engine))
		return -ENODEV;

	if (!intel_engine_pm_get_if_awake(engine))
		return 0;

	reset_prepare_engine(engine);

	if (msg)
		drm_notice(&engine->i915->drm,
			   "Resetting %s for %s\n", engine->name, msg);
	atomic_inc(&engine->i915->gpu_error.reset_engine_count[engine->uabi_class]);

	ret = intel_gt_reset_engine(engine);
	if (ret) {
		/* If we fail here, we expect to fallback to a global reset */
		ENGINE_TRACE(engine, "Failed to reset %s, err: %d\n", engine->name, ret);
		goto out;
	}

	/*
	 * The request that caused the hang is stuck on elsp, we know the
	 * active request and can drop it, adjust head to skip the offending
	 * request to resume executing remaining requests in the queue.
	 */
	__intel_engine_reset(engine, true);

	/*
	 * The engine and its registers (and workarounds in case of render)
	 * have been reset to their default values. Follow the init_ring
	 * process to program RING_MODE, HWSP and re-enable submission.
	 */
	ret = intel_engine_resume(engine);

out:
	intel_engine_cancel_stop_cs(engine);
	reset_finish_engine(engine);
	intel_engine_pm_put_async(engine);
	return ret;
}

/**
 * intel_engine_reset - reset GPU engine to recover from a hang
 * @engine: engine to reset
 * @msg: reason for GPU reset; or NULL for no drm_notice()
 *
 * Reset a specific GPU engine. Useful if a hang is detected.
 * Returns zero on successful reset or otherwise an error code.
 *
 * Procedure is:
 *  - identifies the request that caused the hang and it is dropped
 *  - reset engine (which will force the engine to idle)
 *  - re-init/configure engine
 */
int intel_engine_reset(struct intel_engine_cs *engine, const char *msg)
{
	int err;

	local_bh_disable();
	err = __intel_engine_reset_bh(engine, msg);
	local_bh_enable();

	return err;
}

static void intel_gt_reset_global(struct intel_gt *gt,
				  u32 engine_mask,
				  const char *reason)
{
	struct kobject *kobj = &gt->i915->drm.primary->kdev->kobj;
	char *error_event[] = { I915_ERROR_UEVENT "=1", NULL };
	char *reset_event[] = { I915_RESET_UEVENT "=1", NULL };
	char *reset_done_event[] = { I915_ERROR_UEVENT "=0", NULL };
	struct intel_wedge_me w;

	kobject_uevent_env(kobj, KOBJ_CHANGE, error_event);

	GT_TRACE(gt, "resetting chip, engines=%x\n", engine_mask);
	kobject_uevent_env(kobj, KOBJ_CHANGE, reset_event);

	/* Use a watchdog to ensure that our reset completes */
	intel_wedge_on_timeout(&w, gt, 60 * HZ) {
		intel_display_prepare_reset(gt->i915);

		intel_gt_reset(gt, engine_mask, reason);

		intel_display_finish_reset(gt->i915);
	}

	if (!test_bit(I915_WEDGED, &gt->reset.flags))
		kobject_uevent_env(kobj, KOBJ_CHANGE, reset_done_event);
}

/**
 * intel_gt_handle_error - handle a gpu error
 * @gt: the intel_gt
 * @engine_mask: mask representing engines that are hung
 * @flags: control flags
 * @fmt: Error message format string
 *
 * Do some basic checking of register state at error time and
 * dump it to the syslog.  Also call i915_capture_error_state() to make
 * sure we get a record and make it available in debugfs.  Fire a uevent
 * so userspace knows something bad happened (should trigger collection
 * of a ring dump etc.).
 */
void intel_gt_handle_error(struct intel_gt *gt,
			   intel_engine_mask_t engine_mask,
			   unsigned long flags,
			   const char *fmt, ...)
{
	struct intel_engine_cs *engine;
	intel_wakeref_t wakeref;
	intel_engine_mask_t tmp;
	char error_msg[80];
	char *msg = NULL;

	if (fmt) {
		va_list args;

		va_start(args, fmt);
		vscnprintf(error_msg, sizeof(error_msg), fmt, args);
		va_end(args);

		msg = error_msg;
	}

	/*
	 * In most cases it's guaranteed that we get here with an RPM
	 * reference held, for example because there is a pending GPU
	 * request that won't finish until the reset is done. This
	 * isn't the case at least when we get here by doing a
	 * simulated reset via debugfs, so get an RPM reference.
	 */
	wakeref = intel_runtime_pm_get(gt->uncore->rpm);

	engine_mask &= gt->info.engine_mask;

	if (flags & I915_ERROR_CAPTURE) {
		i915_capture_error_state(gt, engine_mask, CORE_DUMP_FLAG_NONE);
		intel_gt_clear_error_registers(gt, engine_mask);
	}

	/*
	 * Try engine reset when available. We fall back to full reset if
	 * single reset fails.
	 */
	if (!intel_uc_uses_guc_submission(&gt->uc) &&
	    intel_has_reset_engine(gt) && !intel_gt_is_wedged(gt)) {
		local_bh_disable();
		for_each_engine_masked(engine, gt, engine_mask, tmp) {
			BUILD_BUG_ON(I915_RESET_MODESET >= I915_RESET_ENGINE);
			if (test_and_set_bit(I915_RESET_ENGINE + engine->id,
					     &gt->reset.flags))
				continue;

			if (__intel_engine_reset_bh(engine, msg) == 0)
				engine_mask &= ~engine->mask;

			clear_and_wake_up_bit(I915_RESET_ENGINE + engine->id,
					      &gt->reset.flags);
		}
		local_bh_enable();
	}

	if (!engine_mask)
		goto out;

	/* Full reset needs the mutex, stop any other user trying to do so. */
	if (test_and_set_bit(I915_RESET_BACKOFF, &gt->reset.flags)) {
		wait_event(gt->reset.queue,
			   !test_bit(I915_RESET_BACKOFF, &gt->reset.flags));
		goto out; /* piggy-back on the other reset */
	}

	/* Make sure i915_reset_trylock() sees the I915_RESET_BACKOFF */
	synchronize_rcu_expedited();

	/*
	 * Prevent any other reset-engine attempt. We don't do this for GuC
	 * submission the GuC owns the per-engine reset, not the i915.
	 */
	if (!intel_uc_uses_guc_submission(&gt->uc)) {
		for_each_engine(engine, gt, tmp) {
			while (test_and_set_bit(I915_RESET_ENGINE + engine->id,
						&gt->reset.flags))
				wait_on_bit(&gt->reset.flags,
					    I915_RESET_ENGINE + engine->id,
					    TASK_UNINTERRUPTIBLE);
		}
	}

	/* Flush everyone using a resource about to be clobbered */
	synchronize_srcu_expedited(&gt->reset.backoff_srcu);

	intel_gt_reset_global(gt, engine_mask, msg);

	if (!intel_uc_uses_guc_submission(&gt->uc)) {
		for_each_engine(engine, gt, tmp)
			clear_bit_unlock(I915_RESET_ENGINE + engine->id,
					 &gt->reset.flags);
	}
	clear_bit_unlock(I915_RESET_BACKOFF, &gt->reset.flags);
	smp_mb__after_atomic();
	wake_up_all(&gt->reset.queue);

out:
	intel_runtime_pm_put(gt->uncore->rpm, wakeref);
}

static int _intel_gt_reset_lock(struct intel_gt *gt, int *srcu, bool retry)
{
	might_lock(&gt->reset.backoff_srcu);
	if (retry)
		might_sleep();

	rcu_read_lock();
	while (test_bit(I915_RESET_BACKOFF, &gt->reset.flags)) {
		rcu_read_unlock();

		if (!retry)
			return -EBUSY;

		if (wait_event_interruptible(gt->reset.queue,
					     !test_bit(I915_RESET_BACKOFF,
						       &gt->reset.flags)))
			return -EINTR;

		rcu_read_lock();
	}
	*srcu = srcu_read_lock(&gt->reset.backoff_srcu);
	rcu_read_unlock();

	return 0;
}

int intel_gt_reset_trylock(struct intel_gt *gt, int *srcu)
{
	return _intel_gt_reset_lock(gt, srcu, false);
}

int intel_gt_reset_lock_interruptible(struct intel_gt *gt, int *srcu)
{
	return _intel_gt_reset_lock(gt, srcu, true);
}

void intel_gt_reset_unlock(struct intel_gt *gt, int tag)
__releases(&gt->reset.backoff_srcu)
{
	srcu_read_unlock(&gt->reset.backoff_srcu, tag);
}

int intel_gt_terminally_wedged(struct intel_gt *gt)
{
	might_sleep();

	if (!intel_gt_is_wedged(gt))
		return 0;

	if (intel_gt_has_unrecoverable_error(gt))
		return -EIO;

	/* Reset still in progress? Maybe we will recover? */
	if (wait_event_interruptible(gt->reset.queue,
				     !test_bit(I915_RESET_BACKOFF,
					       &gt->reset.flags)))
		return -EINTR;

	return intel_gt_is_wedged(gt) ? -EIO : 0;
}

void intel_gt_set_wedged_on_init(struct intel_gt *gt)
{
	BUILD_BUG_ON(I915_RESET_ENGINE + I915_NUM_ENGINES >
		     I915_WEDGED_ON_INIT);
	intel_gt_set_wedged(gt);
	i915_disable_error_state(gt->i915, -ENODEV);
	set_bit(I915_WEDGED_ON_INIT, &gt->reset.flags);

	/* Wedged on init is non-recoverable */
	add_taint_for_CI(gt->i915, TAINT_WARN);
}

void intel_gt_set_wedged_on_fini(struct intel_gt *gt)
{
	intel_gt_set_wedged(gt);
	i915_disable_error_state(gt->i915, -ENODEV);
	set_bit(I915_WEDGED_ON_FINI, &gt->reset.flags);
	intel_gt_retire_requests(gt); /* cleanup any wedged requests */
}

void intel_gt_init_reset(struct intel_gt *gt)
{
	init_waitqueue_head(&gt->reset.queue);
	mutex_init(&gt->reset.mutex);
	init_srcu_struct(&gt->reset.backoff_srcu);

	/*
	 * While undesirable to wait inside the shrinker, complain anyway.
	 *
	 * If we have to wait during shrinking, we guarantee forward progress
	 * by forcing the reset. Therefore during the reset we must not
	 * re-enter the shrinker. By declaring that we take the reset mutex
	 * within the shrinker, we forbid ourselves from performing any
	 * fs-reclaim or taking related locks during reset.
	 */
	i915_gem_shrinker_taints_mutex(gt->i915, &gt->reset.mutex);

	/* no GPU until we are ready! */
	__set_bit(I915_WEDGED, &gt->reset.flags);
}

void intel_gt_fini_reset(struct intel_gt *gt)
{
	cleanup_srcu_struct(&gt->reset.backoff_srcu);
}

static void intel_wedge_me(struct work_struct *work)
{
	struct intel_wedge_me *w = container_of(work, typeof(*w), work.work);

	drm_err(&w->gt->i915->drm,
		"%s timed out, cancelling all in-flight rendering.\n",
		w->name);
	intel_gt_set_wedged(w->gt);
}

void __intel_init_wedge(struct intel_wedge_me *w,
			struct intel_gt *gt,
			long timeout,
			const char *name)
{
	w->gt = gt;
	w->name = name;

	INIT_DELAYED_WORK_ONSTACK(&w->work, intel_wedge_me);
	schedule_delayed_work(&w->work, timeout);
}

void __intel_fini_wedge(struct intel_wedge_me *w)
{
	cancel_delayed_work_sync(&w->work);
	destroy_delayed_work_on_stack(&w->work);
	w->gt = NULL;
}

#if IS_ENABLED(CONFIG_DRM_I915_SELFTEST)
#include "selftest_reset.c"
#include "selftest_hangcheck.c"
#endif<|MERGE_RESOLUTION|>--- conflicted
+++ resolved
@@ -14,11 +14,8 @@
 
 #include "gt/intel_gt_regs.h"
 
-<<<<<<< HEAD
-=======
 #include "gt/uc/intel_gsc_fw.h"
 
->>>>>>> eb3cdb58
 #include "i915_drv.h"
 #include "i915_file_private.h"
 #include "i915_gpu_error.h"
@@ -40,19 +37,6 @@
 /* XXX How to handle concurrent GGTT updates using tiling registers? */
 #define RESET_UNDER_STOP_MACHINE 0
 
-<<<<<<< HEAD
-static void rmw_set_fw(struct intel_uncore *uncore, i915_reg_t reg, u32 set)
-{
-	intel_uncore_rmw_fw(uncore, reg, 0, set);
-}
-
-static void rmw_clear_fw(struct intel_uncore *uncore, i915_reg_t reg, u32 clr)
-{
-	intel_uncore_rmw_fw(uncore, reg, clr, 0);
-}
-
-=======
->>>>>>> eb3cdb58
 static void client_mark_guilty(struct i915_gem_context *ctx, bool banned)
 {
 	struct drm_i915_file_private *file_priv = ctx->file_priv;
@@ -286,11 +270,7 @@
 static int gen6_hw_domain_reset(struct intel_gt *gt, u32 hw_domain_mask)
 {
 	struct intel_uncore *uncore = gt->uncore;
-<<<<<<< HEAD
-	int loops = 2;
-=======
 	int loops;
->>>>>>> eb3cdb58
 	int err;
 
 	/*
@@ -319,24 +299,7 @@
 	do {
 		intel_uncore_write_fw(uncore, GEN6_GDRST, hw_domain_mask);
 
-<<<<<<< HEAD
-		/*
-		 * Wait for the device to ack the reset requests.
-		 *
-		 * On some platforms, e.g. Jasperlake, we see that the
-		 * engine register state is not cleared until shortly after
-		 * GDRST reports completion, causing a failure as we try
-		 * to immediately resume while the internal state is still
-		 * in flux. If we immediately repeat the reset, the second
-		 * reset appears to serialise with the first, and since
-		 * it is a no-op, the registers should retain their reset
-		 * value. However, there is still a concern that upon
-		 * leaving the second reset, the internal engine state
-		 * is still in flux and not ready for resuming.
-		 */
-=======
 		/* Wait for the device to ack the reset requests. */
->>>>>>> eb3cdb58
 		err = __intel_wait_for_register_fw(uncore, GEN6_GDRST,
 						   hw_domain_mask, 0,
 						   2000, 0,
