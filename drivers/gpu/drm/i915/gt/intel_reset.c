--- conflicted
+++ resolved
@@ -165,21 +165,13 @@
 	/* Assert reset for at least 50 usec, and wait for acknowledgement. */
 	pci_write_config_byte(pdev, I915_GDRST, GRDOM_RESET_ENABLE);
 	udelay(50);
-<<<<<<< HEAD
-	err = _wait_for_atomic(i915_in_reset(pdev), 50, 0);
-=======
 	err = _wait_for_atomic(i915_in_reset(pdev), 50000, 0);
->>>>>>> 61232f66
 
 	/* Clear the reset request. */
 	pci_write_config_byte(pdev, I915_GDRST, 0);
 	udelay(50);
 	if (!err)
-<<<<<<< HEAD
-		err = _wait_for_atomic(!i915_in_reset(pdev), 50, 0);
-=======
 		err = _wait_for_atomic(!i915_in_reset(pdev), 50000, 0);
->>>>>>> 61232f66
 
 	return err;
 }
@@ -199,11 +191,7 @@
 	struct pci_dev *pdev = to_pci_dev(gt->i915->drm.dev);
 
 	pci_write_config_byte(pdev, I915_GDRST, GRDOM_RESET_ENABLE);
-<<<<<<< HEAD
-	return _wait_for_atomic(g4x_reset_complete(pdev), 50, 0);
-=======
 	return _wait_for_atomic(g4x_reset_complete(pdev), 50000, 0);
->>>>>>> 61232f66
 }
 
 static int g4x_do_reset(struct intel_gt *gt,
@@ -220,11 +208,7 @@
 
 	pci_write_config_byte(pdev, I915_GDRST,
 			      GRDOM_MEDIA | GRDOM_RESET_ENABLE);
-<<<<<<< HEAD
-	ret =  _wait_for_atomic(g4x_reset_complete(pdev), 50, 0);
-=======
 	ret =  _wait_for_atomic(g4x_reset_complete(pdev), 50000, 0);
->>>>>>> 61232f66
 	if (ret) {
 		GT_TRACE(gt, "Wait for media reset failed\n");
 		goto out;
@@ -232,11 +216,7 @@
 
 	pci_write_config_byte(pdev, I915_GDRST,
 			      GRDOM_RENDER | GRDOM_RESET_ENABLE);
-<<<<<<< HEAD
-	ret =  _wait_for_atomic(g4x_reset_complete(pdev), 50, 0);
-=======
 	ret =  _wait_for_atomic(g4x_reset_complete(pdev), 50000, 0);
->>>>>>> 61232f66
 	if (ret) {
 		GT_TRACE(gt, "Wait for render reset failed\n");
 		goto out;
