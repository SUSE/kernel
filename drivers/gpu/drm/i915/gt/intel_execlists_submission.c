--- conflicted
+++ resolved
@@ -2997,19 +2997,12 @@
 	intel_engine_stop_cs(engine);
 
 	/*
-<<<<<<< HEAD
-	 * Wa_22011802037:gen11/gen12: In addition to stopping the cs, we need
-	 * to wait for any pending mi force wakeups
-	 */
-	if (IS_GRAPHICS_VER(engine->i915, 11, 12))
-=======
 	 * Wa_22011802037: In addition to stopping the cs, we need
 	 * to wait for any pending mi force wakeups
 	 */
 	if (IS_MTL_GRAPHICS_STEP(engine->i915, M, STEP_A0, STEP_B0) ||
 	    (GRAPHICS_VER(engine->i915) >= 11 &&
 	    GRAPHICS_VER_FULL(engine->i915) < IP_VER(12, 70)))
->>>>>>> eb3cdb58
 		intel_engine_wait_for_pending_mi_fw(engine);
 
 	engine->execlists.reset_ccid = active_ccid(engine);
@@ -3489,15 +3482,9 @@
 
 	if (GRAPHICS_VER_FULL(engine->i915) >= IP_VER(12, 50)) {
 		if (intel_engine_has_preemption(engine))
-<<<<<<< HEAD
-			engine->emit_bb_start = gen125_emit_bb_start;
-		else
-			engine->emit_bb_start = gen125_emit_bb_start_noarb;
-=======
 			engine->emit_bb_start = xehp_emit_bb_start;
 		else
 			engine->emit_bb_start = xehp_emit_bb_start_noarb;
->>>>>>> eb3cdb58
 	} else {
 		if (intel_engine_has_preemption(engine))
 			engine->emit_bb_start = gen8_emit_bb_start;
@@ -4171,20 +4158,6 @@
 	spin_unlock_irqrestore(&sched_engine->lock, flags);
 }
 
-<<<<<<< HEAD
-static unsigned long list_count(struct list_head *list)
-{
-	struct list_head *pos;
-	unsigned long count = 0;
-
-	list_for_each(pos, list)
-		count++;
-
-	return count;
-}
-
-=======
->>>>>>> eb3cdb58
 void intel_execlists_dump_active_requests(struct intel_engine_cs *engine,
 					  struct i915_request *hung_rq,
 					  struct drm_printer *m)
@@ -4195,13 +4168,8 @@
 
 	intel_engine_dump_active_requests(&engine->sched_engine->requests, hung_rq, m);
 
-<<<<<<< HEAD
-	drm_printf(m, "\tOn hold?: %lu\n",
-		   list_count(&engine->sched_engine->hold));
-=======
 	drm_printf(m, "\tOn hold?: %zu\n",
 		   list_count_nodes(&engine->sched_engine->hold));
->>>>>>> eb3cdb58
 
 	spin_unlock_irqrestore(&engine->sched_engine->lock, flags);
 }
