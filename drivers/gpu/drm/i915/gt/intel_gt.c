// SPDX-License-Identifier: MIT
/*
 * Copyright © 2019 Intel Corporation
 */

#include <drm/drm_managed.h>
#include <drm/intel-gtt.h>

#include "gem/i915_gem_internal.h"
#include "gem/i915_gem_lmem.h"
<<<<<<< HEAD
#include "pxp/intel_pxp.h"

#include "i915_drv.h"
#include "i915_perf_oa_regs.h"
=======

#include "i915_drv.h"
#include "i915_perf_oa_regs.h"
#include "i915_reg.h"
>>>>>>> eb3cdb58
#include "intel_context.h"
#include "intel_engine_pm.h"
#include "intel_engine_regs.h"
#include "intel_ggtt_gmch.h"
#include "intel_gt.h"
#include "intel_gt_buffer_pool.h"
#include "intel_gt_clock_utils.h"
#include "intel_gt_debugfs.h"
#include "intel_gt_mcr.h"
#include "intel_gt_pm.h"
<<<<<<< HEAD
=======
#include "intel_gt_print.h"
>>>>>>> eb3cdb58
#include "intel_gt_regs.h"
#include "intel_gt_requests.h"
#include "intel_migrate.h"
#include "intel_mocs.h"
<<<<<<< HEAD
#include "intel_pm.h"
#include "intel_rc6.h"
#include "intel_renderstate.h"
#include "intel_rps.h"
=======
#include "intel_pci_config.h"
#include "intel_rc6.h"
#include "intel_renderstate.h"
#include "intel_rps.h"
#include "intel_sa_media.h"
>>>>>>> eb3cdb58
#include "intel_gt_sysfs.h"
#include "intel_uncore.h"
#include "shmem_utils.h"

<<<<<<< HEAD
static void __intel_gt_init_early(struct intel_gt *gt)
{
	spin_lock_init(&gt->irq_lock);
=======
void intel_gt_common_init_early(struct intel_gt *gt)
{
	spin_lock_init(gt->irq_lock);
>>>>>>> eb3cdb58

	INIT_LIST_HEAD(&gt->closed_vma);
	spin_lock_init(&gt->closed_lock);

	init_llist_head(&gt->watchdog.list);
	INIT_WORK(&gt->watchdog.work, intel_gt_watchdog_work);

	intel_gt_init_buffer_pool(gt);
	intel_gt_init_reset(gt);
	intel_gt_init_requests(gt);
	intel_gt_init_timelines(gt);
	mutex_init(&gt->tlb.invalidate_lock);
	seqcount_mutex_init(&gt->tlb.seqno, &gt->tlb.invalidate_lock);
	intel_gt_pm_init_early(gt);

<<<<<<< HEAD
=======
	intel_wopcm_init_early(&gt->wopcm);
>>>>>>> eb3cdb58
	intel_uc_init_early(&gt->uc);
	intel_rps_init_early(&gt->rps);
}

/* Preliminary initialization of Tile 0 */
<<<<<<< HEAD
void intel_root_gt_init_early(struct drm_i915_private *i915)
=======
int intel_root_gt_init_early(struct drm_i915_private *i915)
>>>>>>> eb3cdb58
{
	struct intel_gt *gt = to_gt(i915);

	gt->i915 = i915;
	gt->uncore = &i915->uncore;
<<<<<<< HEAD

	__intel_gt_init_early(gt);
=======
	gt->irq_lock = drmm_kzalloc(&i915->drm, sizeof(*gt->irq_lock), GFP_KERNEL);
	if (!gt->irq_lock)
		return -ENOMEM;

	intel_gt_common_init_early(gt);

	return 0;
>>>>>>> eb3cdb58
}

static int intel_gt_probe_lmem(struct intel_gt *gt)
{
	struct drm_i915_private *i915 = gt->i915;
	unsigned int instance = gt->info.id;
	int id = INTEL_REGION_LMEM_0 + instance;
	struct intel_memory_region *mem;
	int err;

	mem = intel_gt_setup_lmem(gt);
	if (IS_ERR(mem)) {
		err = PTR_ERR(mem);
		if (err == -ENODEV)
			return 0;

		gt_err(gt, "Failed to setup region(%d) type=%d\n",
		       err, INTEL_MEMORY_LOCAL);
		return err;
	}

	mem->id = id;
	mem->instance = instance;

	intel_memory_region_set_name(mem, "local%u", mem->instance);

	GEM_BUG_ON(!HAS_REGION(i915, id));
	GEM_BUG_ON(i915->mm.regions[id]);
	i915->mm.regions[id] = mem;

	return 0;
}

int intel_gt_assign_ggtt(struct intel_gt *gt)
{
<<<<<<< HEAD
	gt->ggtt = drmm_kzalloc(&gt->i915->drm, sizeof(*gt->ggtt), GFP_KERNEL);

	return gt->ggtt ? 0 : -ENOMEM;
=======
	/* Media GT shares primary GT's GGTT */
	if (gt->type == GT_MEDIA) {
		gt->ggtt = to_gt(gt->i915)->ggtt;
	} else {
		gt->ggtt = i915_ggtt_create(gt->i915);
		if (IS_ERR(gt->ggtt))
			return PTR_ERR(gt->ggtt);
	}

	list_add_tail(&gt->ggtt_link, &gt->ggtt->gt_list);

	return 0;
>>>>>>> eb3cdb58
}

int intel_gt_init_mmio(struct intel_gt *gt)
{
	intel_gt_init_clock_frequency(gt);

	intel_uc_init_mmio(&gt->uc);
	intel_sseu_info_init(gt);
	intel_gt_mcr_init(gt);

	return intel_engines_init_mmio(gt);
}

static void init_unused_ring(struct intel_gt *gt, u32 base)
{
	struct intel_uncore *uncore = gt->uncore;

	intel_uncore_write(uncore, RING_CTL(base), 0);
	intel_uncore_write(uncore, RING_HEAD(base), 0);
	intel_uncore_write(uncore, RING_TAIL(base), 0);
	intel_uncore_write(uncore, RING_START(base), 0);
}

static void init_unused_rings(struct intel_gt *gt)
{
	struct drm_i915_private *i915 = gt->i915;

	if (IS_I830(i915)) {
		init_unused_ring(gt, PRB1_BASE);
		init_unused_ring(gt, SRB0_BASE);
		init_unused_ring(gt, SRB1_BASE);
		init_unused_ring(gt, SRB2_BASE);
		init_unused_ring(gt, SRB3_BASE);
	} else if (GRAPHICS_VER(i915) == 2) {
		init_unused_ring(gt, SRB0_BASE);
		init_unused_ring(gt, SRB1_BASE);
	} else if (GRAPHICS_VER(i915) == 3) {
		init_unused_ring(gt, PRB1_BASE);
		init_unused_ring(gt, PRB2_BASE);
	}
}

int intel_gt_init_hw(struct intel_gt *gt)
{
	struct drm_i915_private *i915 = gt->i915;
	struct intel_uncore *uncore = gt->uncore;
	int ret;

	gt->last_init_time = ktime_get();

	/* Double layer security blanket, see i915_gem_init() */
	intel_uncore_forcewake_get(uncore, FORCEWAKE_ALL);

	if (HAS_EDRAM(i915) && GRAPHICS_VER(i915) < 9)
		intel_uncore_rmw(uncore, HSW_IDICR, 0, IDIHASHMSK(0xf));

	if (IS_HASWELL(i915))
		intel_uncore_write(uncore,
				   HSW_MI_PREDICATE_RESULT_2,
				   IS_HSW_GT3(i915) ?
				   LOWER_SLICE_ENABLED : LOWER_SLICE_DISABLED);

	/* Apply the GT workarounds... */
	intel_gt_apply_workarounds(gt);
	/* ...and determine whether they are sticking. */
	intel_gt_verify_workarounds(gt, "init");

	intel_gt_init_swizzling(gt);

	/*
	 * At least 830 can leave some of the unused rings
	 * "active" (ie. head != tail) after resume which
	 * will prevent c3 entry. Makes sure all unused rings
	 * are totally idle.
	 */
	init_unused_rings(gt);

	ret = i915_ppgtt_init_hw(gt);
	if (ret) {
		gt_err(gt, "Enabling PPGTT failed (%d)\n", ret);
		goto out;
	}

	/* We can't enable contexts until all firmware is loaded */
	ret = intel_uc_init_hw(&gt->uc);
	if (ret) {
		gt_probe_error(gt, "Enabling uc failed (%d)\n", ret);
		goto out;
	}

	intel_mocs_init(gt);

out:
	intel_uncore_forcewake_put(uncore, FORCEWAKE_ALL);
	return ret;
}

static void gen6_clear_engine_error_register(struct intel_engine_cs *engine)
{
	GEN6_RING_FAULT_REG_RMW(engine, RING_FAULT_VALID, 0);
	GEN6_RING_FAULT_REG_POSTING_READ(engine);
}

i915_reg_t intel_gt_perf_limit_reasons_reg(struct intel_gt *gt)
{
	/* GT0_PERF_LIMIT_REASONS is available only for Gen11+ */
	if (GRAPHICS_VER(gt->i915) < 11)
		return INVALID_MMIO_REG;

<<<<<<< HEAD
static void gen6_clear_engine_error_register(struct intel_engine_cs *engine)
{
	GEN6_RING_FAULT_REG_RMW(engine, RING_FAULT_VALID, 0);
	GEN6_RING_FAULT_REG_POSTING_READ(engine);
=======
	return gt->type == GT_MEDIA ?
		MTL_MEDIA_PERF_LIMIT_REASONS : GT0_PERF_LIMIT_REASONS;
>>>>>>> eb3cdb58
}

void
intel_gt_clear_error_registers(struct intel_gt *gt,
			       intel_engine_mask_t engine_mask)
{
	struct drm_i915_private *i915 = gt->i915;
	struct intel_uncore *uncore = gt->uncore;
	u32 eir;

	if (GRAPHICS_VER(i915) != 2)
		intel_uncore_write(uncore, PGTBL_ER, 0);

	if (GRAPHICS_VER(i915) < 4)
		intel_uncore_write(uncore, IPEIR(RENDER_RING_BASE), 0);
	else
		intel_uncore_write(uncore, IPEIR_I965, 0);

	intel_uncore_write(uncore, EIR, 0);
	eir = intel_uncore_read(uncore, EIR);
	if (eir) {
		/*
		 * some errors might have become stuck,
		 * mask them.
		 */
		gt_dbg(gt, "EIR stuck: 0x%08x, masking\n", eir);
		intel_uncore_rmw(uncore, EMR, 0, eir);
		intel_uncore_write(uncore, GEN2_IIR,
				   I915_MASTER_ERROR_INTERRUPT);
	}

	if (GRAPHICS_VER_FULL(i915) >= IP_VER(12, 50)) {
		intel_gt_mcr_multicast_rmw(gt, XEHP_RING_FAULT_REG,
					   RING_FAULT_VALID, 0);
		intel_gt_mcr_read_any(gt, XEHP_RING_FAULT_REG);
	} else if (GRAPHICS_VER(i915) >= 12) {
		intel_uncore_rmw(uncore, GEN12_RING_FAULT_REG, RING_FAULT_VALID, 0);
		intel_uncore_posting_read(uncore, GEN12_RING_FAULT_REG);
	} else if (GRAPHICS_VER(i915) >= 8) {
		intel_uncore_rmw(uncore, GEN8_RING_FAULT_REG, RING_FAULT_VALID, 0);
		intel_uncore_posting_read(uncore, GEN8_RING_FAULT_REG);
	} else if (GRAPHICS_VER(i915) >= 6) {
		struct intel_engine_cs *engine;
		enum intel_engine_id id;

		for_each_engine_masked(engine, gt, engine_mask, id)
			gen6_clear_engine_error_register(engine);
	}
}

static void gen6_check_faults(struct intel_gt *gt)
{
	struct intel_engine_cs *engine;
	enum intel_engine_id id;
	u32 fault;

	for_each_engine(engine, gt, id) {
		fault = GEN6_RING_FAULT_REG_READ(engine);
		if (fault & RING_FAULT_VALID) {
			gt_dbg(gt, "Unexpected fault\n"
			       "\tAddr: 0x%08lx\n"
			       "\tAddress space: %s\n"
			       "\tSource ID: %d\n"
			       "\tType: %d\n",
			       fault & PAGE_MASK,
			       fault & RING_FAULT_GTTSEL_MASK ?
			       "GGTT" : "PPGTT",
			       RING_FAULT_SRCID(fault),
			       RING_FAULT_FAULT_TYPE(fault));
		}
	}
}

static void xehp_check_faults(struct intel_gt *gt)
{
	u32 fault;

	/*
	 * Although the fault register now lives in an MCR register range,
	 * the GAM registers are special and we only truly need to read
	 * the "primary" GAM instance rather than handling each instance
	 * individually.  intel_gt_mcr_read_any() will automatically steer
	 * toward the primary instance.
	 */
	fault = intel_gt_mcr_read_any(gt, XEHP_RING_FAULT_REG);
	if (fault & RING_FAULT_VALID) {
		u32 fault_data0, fault_data1;
		u64 fault_addr;

		fault_data0 = intel_gt_mcr_read_any(gt, XEHP_FAULT_TLB_DATA0);
		fault_data1 = intel_gt_mcr_read_any(gt, XEHP_FAULT_TLB_DATA1);

		fault_addr = ((u64)(fault_data1 & FAULT_VA_HIGH_BITS) << 44) |
			     ((u64)fault_data0 << 12);

		gt_dbg(gt, "Unexpected fault\n"
		       "\tAddr: 0x%08x_%08x\n"
		       "\tAddress space: %s\n"
		       "\tEngine ID: %d\n"
		       "\tSource ID: %d\n"
		       "\tType: %d\n",
		       upper_32_bits(fault_addr), lower_32_bits(fault_addr),
		       fault_data1 & FAULT_GTT_SEL ? "GGTT" : "PPGTT",
		       GEN8_RING_FAULT_ENGINE_ID(fault),
		       RING_FAULT_SRCID(fault),
		       RING_FAULT_FAULT_TYPE(fault));
	}
}

static void gen8_check_faults(struct intel_gt *gt)
{
	struct intel_uncore *uncore = gt->uncore;
	i915_reg_t fault_reg, fault_data0_reg, fault_data1_reg;
	u32 fault;

	if (GRAPHICS_VER(gt->i915) >= 12) {
		fault_reg = GEN12_RING_FAULT_REG;
		fault_data0_reg = GEN12_FAULT_TLB_DATA0;
		fault_data1_reg = GEN12_FAULT_TLB_DATA1;
	} else {
		fault_reg = GEN8_RING_FAULT_REG;
		fault_data0_reg = GEN8_FAULT_TLB_DATA0;
		fault_data1_reg = GEN8_FAULT_TLB_DATA1;
	}

	fault = intel_uncore_read(uncore, fault_reg);
	if (fault & RING_FAULT_VALID) {
		u32 fault_data0, fault_data1;
		u64 fault_addr;

		fault_data0 = intel_uncore_read(uncore, fault_data0_reg);
		fault_data1 = intel_uncore_read(uncore, fault_data1_reg);

		fault_addr = ((u64)(fault_data1 & FAULT_VA_HIGH_BITS) << 44) |
			     ((u64)fault_data0 << 12);

		gt_dbg(gt, "Unexpected fault\n"
		       "\tAddr: 0x%08x_%08x\n"
		       "\tAddress space: %s\n"
		       "\tEngine ID: %d\n"
		       "\tSource ID: %d\n"
		       "\tType: %d\n",
		       upper_32_bits(fault_addr), lower_32_bits(fault_addr),
		       fault_data1 & FAULT_GTT_SEL ? "GGTT" : "PPGTT",
		       GEN8_RING_FAULT_ENGINE_ID(fault),
		       RING_FAULT_SRCID(fault),
		       RING_FAULT_FAULT_TYPE(fault));
	}
}

void intel_gt_check_and_clear_faults(struct intel_gt *gt)
{
	struct drm_i915_private *i915 = gt->i915;

	/* From GEN8 onwards we only have one 'All Engine Fault Register' */
	if (GRAPHICS_VER_FULL(i915) >= IP_VER(12, 50))
		xehp_check_faults(gt);
	else if (GRAPHICS_VER(i915) >= 8)
		gen8_check_faults(gt);
	else if (GRAPHICS_VER(i915) >= 6)
		gen6_check_faults(gt);
	else
		return;

	intel_gt_clear_error_registers(gt, ALL_ENGINES);
}

void intel_gt_flush_ggtt_writes(struct intel_gt *gt)
{
	struct intel_uncore *uncore = gt->uncore;
	intel_wakeref_t wakeref;

	/*
	 * No actual flushing is required for the GTT write domain for reads
	 * from the GTT domain. Writes to it "immediately" go to main memory
	 * as far as we know, so there's no chipset flush. It also doesn't
	 * land in the GPU render cache.
	 *
	 * However, we do have to enforce the order so that all writes through
	 * the GTT land before any writes to the device, such as updates to
	 * the GATT itself.
	 *
	 * We also have to wait a bit for the writes to land from the GTT.
	 * An uncached read (i.e. mmio) seems to be ideal for the round-trip
	 * timing. This issue has only been observed when switching quickly
	 * between GTT writes and CPU reads from inside the kernel on recent hw,
	 * and it appears to only affect discrete GTT blocks (i.e. on LLC
	 * system agents we cannot reproduce this behaviour, until Cannonlake
	 * that was!).
	 */

	wmb();

	if (INTEL_INFO(gt->i915)->has_coherent_ggtt)
		return;

	intel_gt_chipset_flush(gt);

	with_intel_runtime_pm_if_in_use(uncore->rpm, wakeref) {
		unsigned long flags;

		spin_lock_irqsave(&uncore->lock, flags);
		intel_uncore_posting_read_fw(uncore,
					     RING_HEAD(RENDER_RING_BASE));
		spin_unlock_irqrestore(&uncore->lock, flags);
	}
}

void intel_gt_chipset_flush(struct intel_gt *gt)
{
	wmb();
	if (GRAPHICS_VER(gt->i915) < 6)
		intel_ggtt_gmch_flush();
}

void intel_gt_driver_register(struct intel_gt *gt)
{
	intel_gsc_init(&gt->gsc, gt->i915);

	intel_rps_driver_register(&gt->rps);

	intel_gt_debugfs_register(gt);
	intel_gt_sysfs_register(gt);
}

static int intel_gt_init_scratch(struct intel_gt *gt, unsigned int size)
{
	struct drm_i915_private *i915 = gt->i915;
	struct drm_i915_gem_object *obj;
	struct i915_vma *vma;
	int ret;

	obj = i915_gem_object_create_lmem(i915, size,
					  I915_BO_ALLOC_VOLATILE |
					  I915_BO_ALLOC_GPU_ONLY);
	if (IS_ERR(obj))
		obj = i915_gem_object_create_stolen(i915, size);
	if (IS_ERR(obj))
		obj = i915_gem_object_create_internal(i915, size);
	if (IS_ERR(obj)) {
		gt_err(gt, "Failed to allocate scratch page\n");
		return PTR_ERR(obj);
	}

	vma = i915_vma_instance(obj, &gt->ggtt->vm, NULL);
	if (IS_ERR(vma)) {
		ret = PTR_ERR(vma);
		goto err_unref;
	}

	ret = i915_ggtt_pin(vma, NULL, 0, PIN_HIGH);
	if (ret)
		goto err_unref;

	gt->scratch = i915_vma_make_unshrinkable(vma);

	return 0;

err_unref:
	i915_gem_object_put(obj);
	return ret;
}

static void intel_gt_fini_scratch(struct intel_gt *gt)
{
	i915_vma_unpin_and_release(&gt->scratch, 0);
}

static struct i915_address_space *kernel_vm(struct intel_gt *gt)
{
	if (INTEL_PPGTT(gt->i915) > INTEL_PPGTT_ALIASING)
		return &i915_ppgtt_create(gt, I915_BO_ALLOC_PM_EARLY)->vm;
	else
		return i915_vm_get(&gt->ggtt->vm);
}

static int __engines_record_defaults(struct intel_gt *gt)
{
	struct i915_request *requests[I915_NUM_ENGINES] = {};
	struct intel_engine_cs *engine;
	enum intel_engine_id id;
	int err = 0;

	/*
	 * As we reset the gpu during very early sanitisation, the current
	 * register state on the GPU should reflect its defaults values.
	 * We load a context onto the hw (with restore-inhibit), then switch
	 * over to a second context to save that default register state. We
	 * can then prime every new context with that state so they all start
	 * from the same default HW values.
	 */

	for_each_engine(engine, gt, id) {
		struct intel_renderstate so;
		struct intel_context *ce;
		struct i915_request *rq;

		/* We must be able to switch to something! */
		GEM_BUG_ON(!engine->kernel_context);

		ce = intel_context_create(engine);
		if (IS_ERR(ce)) {
			err = PTR_ERR(ce);
			goto out;
		}

		err = intel_renderstate_init(&so, ce);
		if (err)
			goto err;

		rq = i915_request_create(ce);
		if (IS_ERR(rq)) {
			err = PTR_ERR(rq);
			goto err_fini;
		}

		err = intel_engine_emit_ctx_wa(rq);
		if (err)
			goto err_rq;

		err = intel_renderstate_emit(&so, rq);
		if (err)
			goto err_rq;

err_rq:
		requests[id] = i915_request_get(rq);
		i915_request_add(rq);
err_fini:
		intel_renderstate_fini(&so, ce);
err:
		if (err) {
			intel_context_put(ce);
			goto out;
		}
	}

	/* Flush the default context image to memory, and enable powersaving. */
	if (intel_gt_wait_for_idle(gt, I915_GEM_IDLE_TIMEOUT) == -ETIME) {
		err = -EIO;
		goto out;
	}

	for (id = 0; id < ARRAY_SIZE(requests); id++) {
		struct i915_request *rq;
		struct file *state;

		rq = requests[id];
		if (!rq)
			continue;

		if (rq->fence.error) {
			err = -EIO;
			goto out;
		}

		GEM_BUG_ON(!test_bit(CONTEXT_ALLOC_BIT, &rq->context->flags));
		if (!rq->context->state)
			continue;

		/* Keep a copy of the state's backing pages; free the obj */
		state = shmem_create_from_object(rq->context->state->obj);
		if (IS_ERR(state)) {
			err = PTR_ERR(state);
			goto out;
		}
		rq->engine->default_state = state;
	}

out:
	/*
	 * If we have to abandon now, we expect the engines to be idle
	 * and ready to be torn-down. The quickest way we can accomplish
	 * this is by declaring ourselves wedged.
	 */
	if (err)
		intel_gt_set_wedged(gt);

	for (id = 0; id < ARRAY_SIZE(requests); id++) {
		struct intel_context *ce;
		struct i915_request *rq;

		rq = requests[id];
		if (!rq)
			continue;

		ce = rq->context;
		i915_request_put(rq);
		intel_context_put(ce);
	}
	return err;
}

static int __engines_verify_workarounds(struct intel_gt *gt)
{
	struct intel_engine_cs *engine;
	enum intel_engine_id id;
	int err = 0;

	if (!IS_ENABLED(CONFIG_DRM_I915_DEBUG_GEM))
		return 0;

	for_each_engine(engine, gt, id) {
		if (intel_engine_verify_workarounds(engine, "load"))
			err = -EIO;
	}

	/* Flush and restore the kernel context for safety */
	if (intel_gt_wait_for_idle(gt, I915_GEM_IDLE_TIMEOUT) == -ETIME)
		err = -EIO;

	return err;
}

static void __intel_gt_disable(struct intel_gt *gt)
{
	intel_gt_set_wedged_on_fini(gt);

	intel_gt_suspend_prepare(gt);
	intel_gt_suspend_late(gt);

	GEM_BUG_ON(intel_gt_pm_is_awake(gt));
}

int intel_gt_wait_for_idle(struct intel_gt *gt, long timeout)
{
	long remaining_timeout;

	/* If the device is asleep, we have no requests outstanding */
	if (!intel_gt_pm_is_awake(gt))
		return 0;

	while ((timeout = intel_gt_retire_requests_timeout(gt, timeout,
							   &remaining_timeout)) > 0) {
		cond_resched();
		if (signal_pending(current))
			return -EINTR;
	}

	if (timeout)
		return timeout;

	if (remaining_timeout < 0)
		remaining_timeout = 0;

	return intel_uc_wait_for_idle(&gt->uc, remaining_timeout);
}

int intel_gt_init(struct intel_gt *gt)
{
	int err;

	err = i915_inject_probe_error(gt->i915, -ENODEV);
	if (err)
		return err;

	intel_gt_init_workarounds(gt);

	/*
	 * This is just a security blanket to placate dragons.
	 * On some systems, we very sporadically observe that the first TLBs
	 * used by the CS may be stale, despite us poking the TLB reset. If
	 * we hold the forcewake during initialisation these problems
	 * just magically go away.
	 */
	intel_uncore_forcewake_get(gt->uncore, FORCEWAKE_ALL);

	err = intel_gt_init_scratch(gt,
				    GRAPHICS_VER(gt->i915) == 2 ? SZ_256K : SZ_4K);
	if (err)
		goto out_fw;

	intel_gt_pm_init(gt);

	gt->vm = kernel_vm(gt);
	if (!gt->vm) {
		err = -ENOMEM;
		goto err_pm;
	}

	intel_set_mocs_index(gt);

	err = intel_engines_init(gt);
	if (err)
		goto err_engines;

	err = intel_uc_init(&gt->uc);
	if (err)
		goto err_engines;

	err = intel_gt_resume(gt);
	if (err)
		goto err_uc_init;

	err = intel_gt_init_hwconfig(gt);
	if (err)
<<<<<<< HEAD
		drm_err(&gt->i915->drm, "Failed to retrieve hwconfig table: %pe\n",
			ERR_PTR(err));
=======
		gt_err(gt, "Failed to retrieve hwconfig table: %pe\n", ERR_PTR(err));
>>>>>>> eb3cdb58

	err = __engines_record_defaults(gt);
	if (err)
		goto err_gt;

	err = __engines_verify_workarounds(gt);
	if (err)
		goto err_gt;

	err = i915_inject_probe_error(gt->i915, -EIO);
	if (err)
		goto err_gt;

	intel_uc_init_late(&gt->uc);

	intel_migrate_init(&gt->migrate, gt);

<<<<<<< HEAD
	intel_pxp_init(&gt->pxp);

=======
>>>>>>> eb3cdb58
	goto out_fw;
err_gt:
	__intel_gt_disable(gt);
	intel_uc_fini_hw(&gt->uc);
err_uc_init:
	intel_uc_fini(&gt->uc);
err_engines:
	intel_engines_release(gt);
	i915_vm_put(fetch_and_zero(&gt->vm));
err_pm:
	intel_gt_pm_fini(gt);
	intel_gt_fini_scratch(gt);
out_fw:
	if (err)
		intel_gt_set_wedged_on_init(gt);
	intel_uncore_forcewake_put(gt->uncore, FORCEWAKE_ALL);
	return err;
}

void intel_gt_driver_remove(struct intel_gt *gt)
{
	__intel_gt_disable(gt);

	intel_migrate_fini(&gt->migrate);
	intel_uc_driver_remove(&gt->uc);

	intel_engines_release(gt);

	intel_gt_flush_buffer_pool(gt);
}

void intel_gt_driver_unregister(struct intel_gt *gt)
{
	intel_wakeref_t wakeref;

	intel_gt_sysfs_unregister(gt);
	intel_rps_driver_unregister(&gt->rps);
	intel_gsc_fini(&gt->gsc);

<<<<<<< HEAD
	intel_pxp_fini(&gt->pxp);
=======
	/*
	 * If we unload the driver and wedge before the GSC worker is complete,
	 * the worker will hit an error on its submission to the GSC engine and
	 * then exit. This is hard to hit for a user, but it is reproducible
	 * with skipping selftests. The error is handled gracefully by the
	 * worker, so there are no functional issues, but we still end up with
	 * an error message in dmesg, which is something we want to avoid as
	 * this is a supported scenario. We could modify the worker to better
	 * handle a wedging occurring during its execution, but that gets
	 * complicated for a couple of reasons:
	 * - We do want the error on runtime wedging, because there are
	 *   implications for subsystems outside of GT (i.e., PXP, HDCP), it's
	 *   only the error on driver unload that we want to silence.
	 * - The worker is responsible for multiple submissions (GSC FW load,
	 *   HuC auth, SW proxy), so all of those will have to be adapted to
	 *   handle the wedged_on_fini scenario.
	 * Therefore, it's much simpler to just wait for the worker to be done
	 * before wedging on driver removal, also considering that the worker
	 * will likely already be idle in the great majority of non-selftest
	 * scenarios.
	 */
	intel_gsc_uc_flush_work(&gt->uc.gsc);
>>>>>>> eb3cdb58

	/*
	 * Upon unregistering the device to prevent any new users, cancel
	 * all in-flight requests so that we can quickly unbind the active
	 * resources.
	 */
	intel_gt_set_wedged_on_fini(gt);

	/* Scrub all HW state upon release */
	with_intel_runtime_pm(gt->uncore->rpm, wakeref)
		__intel_gt_reset(gt, ALL_ENGINES);
}

void intel_gt_driver_release(struct intel_gt *gt)
{
	struct i915_address_space *vm;

	vm = fetch_and_zero(&gt->vm);
	if (vm) /* FIXME being called twice on error paths :( */
		i915_vm_put(vm);

	intel_wa_list_free(&gt->wa_list);
	intel_gt_pm_fini(gt);
	intel_gt_fini_scratch(gt);
	intel_gt_fini_buffer_pool(gt);
	intel_gt_fini_hwconfig(gt);
}

void intel_gt_driver_late_release_all(struct drm_i915_private *i915)
{
	struct intel_gt *gt;
	unsigned int id;

	/* We need to wait for inflight RCU frees to release their grip */
	rcu_barrier();

	for_each_gt(gt, i915, id) {
		intel_uc_driver_late_release(&gt->uc);
		intel_gt_fini_requests(gt);
		intel_gt_fini_reset(gt);
		intel_gt_fini_timelines(gt);
		mutex_destroy(&gt->tlb.invalidate_lock);
		intel_engines_free(gt);
	}
}

static int intel_gt_tile_setup(struct intel_gt *gt, phys_addr_t phys_addr)
{
	int ret;

	if (!gt_is_root(gt)) {
<<<<<<< HEAD
		struct intel_uncore_mmio_debug *mmio_debug;
		struct intel_uncore *uncore;

		uncore = kzalloc(sizeof(*uncore), GFP_KERNEL);
		if (!uncore)
			return -ENOMEM;

		mmio_debug = kzalloc(sizeof(*mmio_debug), GFP_KERNEL);
		if (!mmio_debug) {
			kfree(uncore);
			return -ENOMEM;
		}

		gt->uncore = uncore;
		gt->uncore->debug = mmio_debug;

		__intel_gt_init_early(gt);
=======
		struct intel_uncore *uncore;
		spinlock_t *irq_lock;

		uncore = drmm_kzalloc(&gt->i915->drm, sizeof(*uncore), GFP_KERNEL);
		if (!uncore)
			return -ENOMEM;

		irq_lock = drmm_kzalloc(&gt->i915->drm, sizeof(*irq_lock), GFP_KERNEL);
		if (!irq_lock)
			return -ENOMEM;

		gt->uncore = uncore;
		gt->irq_lock = irq_lock;

		intel_gt_common_init_early(gt);
>>>>>>> eb3cdb58
	}

	intel_uncore_init_early(gt->uncore, gt);

	ret = intel_uncore_setup_mmio(gt->uncore, phys_addr);
	if (ret)
		return ret;

	gt->phys_addr = phys_addr;

	return 0;
}

<<<<<<< HEAD
static void
intel_gt_tile_cleanup(struct intel_gt *gt)
{
	intel_uncore_cleanup_mmio(gt->uncore);

	if (!gt_is_root(gt)) {
		kfree(gt->uncore->debug);
		kfree(gt->uncore);
		kfree(gt);
	}
}

=======
>>>>>>> eb3cdb58
int intel_gt_probe_all(struct drm_i915_private *i915)
{
	struct pci_dev *pdev = to_pci_dev(i915->drm.dev);
	struct intel_gt *gt = &i915->gt0;
<<<<<<< HEAD
	phys_addr_t phys_addr;
	unsigned int mmio_bar;
	int ret;

	mmio_bar = GRAPHICS_VER(i915) == 2 ? 1 : 0;
=======
	const struct intel_gt_definition *gtdef;
	phys_addr_t phys_addr;
	unsigned int mmio_bar;
	unsigned int i;
	int ret;

	mmio_bar = intel_mmio_bar(GRAPHICS_VER(i915));
>>>>>>> eb3cdb58
	phys_addr = pci_resource_start(pdev, mmio_bar);

	/*
	 * We always have at least one primary GT on any device
	 * and it has been already initialized early during probe
	 * in i915_driver_probe()
	 */
<<<<<<< HEAD
=======
	gt->i915 = i915;
	gt->name = "Primary GT";
	gt->info.engine_mask = RUNTIME_INFO(i915)->platform_engine_mask;

	gt_dbg(gt, "Setting up %s\n", gt->name);
>>>>>>> eb3cdb58
	ret = intel_gt_tile_setup(gt, phys_addr);
	if (ret)
		return ret;

	i915->gt[0] = gt;

<<<<<<< HEAD
	/* TODO: add more tiles */
	return 0;
=======
	if (!HAS_EXTRA_GT_LIST(i915))
		return 0;

	for (i = 1, gtdef = &INTEL_INFO(i915)->extra_gt_list[i - 1];
	     gtdef->name != NULL;
	     i++, gtdef = &INTEL_INFO(i915)->extra_gt_list[i - 1]) {
		gt = drmm_kzalloc(&i915->drm, sizeof(*gt), GFP_KERNEL);
		if (!gt) {
			ret = -ENOMEM;
			goto err;
		}

		gt->i915 = i915;
		gt->name = gtdef->name;
		gt->type = gtdef->type;
		gt->info.engine_mask = gtdef->engine_mask;
		gt->info.id = i;

		gt_dbg(gt, "Setting up %s\n", gt->name);
		if (GEM_WARN_ON(range_overflows_t(resource_size_t,
						  gtdef->mapping_base,
						  SZ_16M,
						  pci_resource_len(pdev, mmio_bar)))) {
			ret = -ENODEV;
			goto err;
		}

		switch (gtdef->type) {
		case GT_TILE:
			ret = intel_gt_tile_setup(gt, phys_addr + gtdef->mapping_base);
			break;

		case GT_MEDIA:
			ret = intel_sa_mediagt_setup(gt, phys_addr + gtdef->mapping_base,
						     gtdef->gsi_offset);
			break;

		case GT_PRIMARY:
			/* Primary GT should not appear in extra GT list */
		default:
			MISSING_CASE(gtdef->type);
			ret = -ENODEV;
		}

		if (ret)
			goto err;

		i915->gt[i] = gt;
	}

	return 0;

err:
	i915_probe_error(i915, "Failed to initialize %s! (%d)\n", gtdef->name, ret);
	intel_gt_release_all(i915);

	return ret;
>>>>>>> eb3cdb58
}

int intel_gt_tiles_init(struct drm_i915_private *i915)
{
	struct intel_gt *gt;
	unsigned int id;
	int ret;

	for_each_gt(gt, i915, id) {
		ret = intel_gt_probe_lmem(gt);
		if (ret)
			return ret;
	}

	return 0;
}

void intel_gt_release_all(struct drm_i915_private *i915)
{
	struct intel_gt *gt;
	unsigned int id;

<<<<<<< HEAD
	for_each_gt(gt, i915, id) {
		intel_gt_tile_cleanup(gt);
		i915->gt[id] = NULL;
	}
=======
	for_each_gt(gt, i915, id)
		i915->gt[id] = NULL;
>>>>>>> eb3cdb58
}

void intel_gt_info_print(const struct intel_gt_info *info,
			 struct drm_printer *p)
{
	drm_printf(p, "available engines: %x\n", info->engine_mask);

	intel_sseu_dump(&info->sseu, p);
}

<<<<<<< HEAD
struct reg_and_bit {
	i915_reg_t reg;
	u32 bit;
};

static struct reg_and_bit
get_reg_and_bit(const struct intel_engine_cs *engine, const bool gen8,
		const i915_reg_t *regs, const unsigned int num)
{
	const unsigned int class = engine->class;
	struct reg_and_bit rb = { };

	if (drm_WARN_ON_ONCE(&engine->i915->drm,
			     class >= num || !regs[class].reg))
		return rb;

	rb.reg = regs[class];
	if (gen8 && class == VIDEO_DECODE_CLASS)
		rb.reg.reg += 4 * engine->instance; /* GEN8_M2TCR */
	else
		rb.bit = engine->instance;

	rb.bit = BIT(rb.bit);

	return rb;
=======
/*
 * HW architecture suggest typical invalidation time at 40us,
 * with pessimistic cases up to 100us and a recommendation to
 * cap at 1ms. We go a bit higher just in case.
 */
#define TLB_INVAL_TIMEOUT_US 100
#define TLB_INVAL_TIMEOUT_MS 4

/*
 * On Xe_HP the TLB invalidation registers are located at the same MMIO offsets
 * but are now considered MCR registers.  Since they exist within a GAM range,
 * the primary instance of the register rolls up the status from each unit.
 */
static int wait_for_invalidate(struct intel_engine_cs *engine)
{
	if (engine->tlb_inv.mcr)
		return intel_gt_mcr_wait_for_reg(engine->gt,
						 engine->tlb_inv.reg.mcr_reg,
						 engine->tlb_inv.done,
						 0,
						 TLB_INVAL_TIMEOUT_US,
						 TLB_INVAL_TIMEOUT_MS);
	else
		return __intel_wait_for_register_fw(engine->gt->uncore,
						    engine->tlb_inv.reg.reg,
						    engine->tlb_inv.done,
						    0,
						    TLB_INVAL_TIMEOUT_US,
						    TLB_INVAL_TIMEOUT_MS,
						    NULL);
>>>>>>> eb3cdb58
}

static void mmio_invalidate_full(struct intel_gt *gt)
{
<<<<<<< HEAD
	static const i915_reg_t gen8_regs[] = {
		[RENDER_CLASS]			= GEN8_RTCR,
		[VIDEO_DECODE_CLASS]		= GEN8_M1TCR, /* , GEN8_M2TCR */
		[VIDEO_ENHANCEMENT_CLASS]	= GEN8_VTCR,
		[COPY_ENGINE_CLASS]		= GEN8_BTCR,
	};
	static const i915_reg_t gen12_regs[] = {
		[RENDER_CLASS]			= GEN12_GFX_TLB_INV_CR,
		[VIDEO_DECODE_CLASS]		= GEN12_VD_TLB_INV_CR,
		[VIDEO_ENHANCEMENT_CLASS]	= GEN12_VE_TLB_INV_CR,
		[COPY_ENGINE_CLASS]		= GEN12_BLT_TLB_INV_CR,
		[COMPUTE_CLASS]			= GEN12_COMPCTX_TLB_INV_CR,
	};
=======
>>>>>>> eb3cdb58
	struct drm_i915_private *i915 = gt->i915;
	struct intel_uncore *uncore = gt->uncore;
	struct intel_engine_cs *engine;
	intel_engine_mask_t awake, tmp;
	enum intel_engine_id id;
<<<<<<< HEAD
	const i915_reg_t *regs;
	unsigned int num = 0;

	if (GRAPHICS_VER(i915) == 12) {
		regs = gen12_regs;
		num = ARRAY_SIZE(gen12_regs);
	} else if (GRAPHICS_VER(i915) >= 8 && GRAPHICS_VER(i915) <= 11) {
		regs = gen8_regs;
		num = ARRAY_SIZE(gen8_regs);
	} else if (GRAPHICS_VER(i915) < 8) {
		return;
	}

	if (drm_WARN_ONCE(&i915->drm, !num,
			  "Platform does not implement TLB invalidation!"))
=======
	unsigned long flags;

	if (GRAPHICS_VER(i915) < 8)
>>>>>>> eb3cdb58
		return;

	intel_uncore_forcewake_get(uncore, FORCEWAKE_ALL);

<<<<<<< HEAD
	spin_lock_irq(&uncore->lock); /* serialise invalidate with GT reset */

	awake = 0;
	for_each_engine(engine, gt, id) {
		struct reg_and_bit rb;

		if (!intel_engine_pm_is_awake(engine))
			continue;

		rb = get_reg_and_bit(engine, regs == gen8_regs, regs, num);
		if (!i915_mmio_reg_offset(rb.reg))
			continue;

		if (GRAPHICS_VER(i915) == 12 && (engine->class == VIDEO_DECODE_CLASS ||
		    engine->class == VIDEO_ENHANCEMENT_CLASS))
			rb.bit = _MASKED_BIT_ENABLE(rb.bit);

		intel_uncore_write_fw(uncore, rb.reg, rb.bit);
=======
	intel_gt_mcr_lock(gt, &flags);
	spin_lock(&uncore->lock); /* serialise invalidate with GT reset */

	awake = 0;
	for_each_engine(engine, gt, id) {
		if (!intel_engine_pm_is_awake(engine))
			continue;

		if (engine->tlb_inv.mcr)
			intel_gt_mcr_multicast_write_fw(gt,
							engine->tlb_inv.reg.mcr_reg,
							engine->tlb_inv.request);
		else
			intel_uncore_write_fw(uncore,
					      engine->tlb_inv.reg.reg,
					      engine->tlb_inv.request);

>>>>>>> eb3cdb58
		awake |= engine->mask;
	}

	GT_TRACE(gt, "invalidated engines %08x\n", awake);

	/* Wa_2207587034:tgl,dg1,rkl,adl-s,adl-p */
	if (awake &&
	    (IS_TIGERLAKE(i915) ||
	     IS_DG1(i915) ||
	     IS_ROCKETLAKE(i915) ||
	     IS_ALDERLAKE_S(i915) ||
	     IS_ALDERLAKE_P(i915)))
		intel_uncore_write_fw(uncore, GEN12_OA_TLB_INV_CR, 1);

<<<<<<< HEAD
	spin_unlock_irq(&uncore->lock);

	for_each_engine_masked(engine, gt, awake, tmp) {
		struct reg_and_bit rb;

		/*
		 * HW architecture suggest typical invalidation time at 40us,
		 * with pessimistic cases up to 100us and a recommendation to
		 * cap at 1ms. We go a bit higher just in case.
		 */
		const unsigned int timeout_us = 100;
		const unsigned int timeout_ms = 4;

		rb = get_reg_and_bit(engine, regs == gen8_regs, regs, num);
		if (__intel_wait_for_register_fw(uncore,
						 rb.reg, rb.bit, 0,
						 timeout_us, timeout_ms,
						 NULL))
			drm_err_ratelimited(&gt->i915->drm,
					    "%s TLB invalidation did not complete in %ums!\n",
					    engine->name, timeout_ms);
	}

=======
	spin_unlock(&uncore->lock);
	intel_gt_mcr_unlock(gt, flags);

	for_each_engine_masked(engine, gt, awake, tmp) {
		if (wait_for_invalidate(engine))
			gt_err_ratelimited(gt,
					   "%s TLB invalidation did not complete in %ums!\n",
					   engine->name, TLB_INVAL_TIMEOUT_MS);
	}

	/*
	 * Use delayed put since a) we mostly expect a flurry of TLB
	 * invalidations so it is good to avoid paying the forcewake cost and
	 * b) it works around a bug in Icelake which cannot cope with too rapid
	 * transitions.
	 */
>>>>>>> eb3cdb58
	intel_uncore_forcewake_put_delayed(uncore, FORCEWAKE_ALL);
}

static bool tlb_seqno_passed(const struct intel_gt *gt, u32 seqno)
{
	u32 cur = intel_gt_tlb_seqno(gt);

	/* Only skip if a *full* TLB invalidate barrier has passed */
	return (s32)(cur - ALIGN(seqno, 2)) > 0;
}

void intel_gt_invalidate_tlb(struct intel_gt *gt, u32 seqno)
{
	intel_wakeref_t wakeref;

	if (I915_SELFTEST_ONLY(gt->awake == -ENODEV))
		return;

	if (intel_gt_is_wedged(gt))
		return;

	if (tlb_seqno_passed(gt, seqno))
		return;

	with_intel_gt_pm_if_awake(gt, wakeref) {
		mutex_lock(&gt->tlb.invalidate_lock);
		if (tlb_seqno_passed(gt, seqno))
			goto unlock;

		mmio_invalidate_full(gt);

		write_seqcount_invalidate(&gt->tlb.seqno);
unlock:
		mutex_unlock(&gt->tlb.invalidate_lock);
	}
<<<<<<< HEAD
}
=======
}

#if IS_ENABLED(CONFIG_DRM_I915_SELFTEST)
#include "selftest_tlb.c"
#endif
>>>>>>> eb3cdb58
<|MERGE_RESOLUTION|>--- conflicted
+++ resolved
@@ -8,17 +8,10 @@
 
 #include "gem/i915_gem_internal.h"
 #include "gem/i915_gem_lmem.h"
-<<<<<<< HEAD
-#include "pxp/intel_pxp.h"
-
-#include "i915_drv.h"
-#include "i915_perf_oa_regs.h"
-=======
 
 #include "i915_drv.h"
 #include "i915_perf_oa_regs.h"
 #include "i915_reg.h"
->>>>>>> eb3cdb58
 #include "intel_context.h"
 #include "intel_engine_pm.h"
 #include "intel_engine_regs.h"
@@ -29,39 +22,23 @@
 #include "intel_gt_debugfs.h"
 #include "intel_gt_mcr.h"
 #include "intel_gt_pm.h"
-<<<<<<< HEAD
-=======
 #include "intel_gt_print.h"
->>>>>>> eb3cdb58
 #include "intel_gt_regs.h"
 #include "intel_gt_requests.h"
 #include "intel_migrate.h"
 #include "intel_mocs.h"
-<<<<<<< HEAD
-#include "intel_pm.h"
-#include "intel_rc6.h"
-#include "intel_renderstate.h"
-#include "intel_rps.h"
-=======
 #include "intel_pci_config.h"
 #include "intel_rc6.h"
 #include "intel_renderstate.h"
 #include "intel_rps.h"
 #include "intel_sa_media.h"
->>>>>>> eb3cdb58
 #include "intel_gt_sysfs.h"
 #include "intel_uncore.h"
 #include "shmem_utils.h"
 
-<<<<<<< HEAD
-static void __intel_gt_init_early(struct intel_gt *gt)
-{
-	spin_lock_init(&gt->irq_lock);
-=======
 void intel_gt_common_init_early(struct intel_gt *gt)
 {
 	spin_lock_init(gt->irq_lock);
->>>>>>> eb3cdb58
 
 	INIT_LIST_HEAD(&gt->closed_vma);
 	spin_lock_init(&gt->closed_lock);
@@ -77,29 +54,18 @@
 	seqcount_mutex_init(&gt->tlb.seqno, &gt->tlb.invalidate_lock);
 	intel_gt_pm_init_early(gt);
 
-<<<<<<< HEAD
-=======
 	intel_wopcm_init_early(&gt->wopcm);
->>>>>>> eb3cdb58
 	intel_uc_init_early(&gt->uc);
 	intel_rps_init_early(&gt->rps);
 }
 
 /* Preliminary initialization of Tile 0 */
-<<<<<<< HEAD
-void intel_root_gt_init_early(struct drm_i915_private *i915)
-=======
 int intel_root_gt_init_early(struct drm_i915_private *i915)
->>>>>>> eb3cdb58
 {
 	struct intel_gt *gt = to_gt(i915);
 
 	gt->i915 = i915;
 	gt->uncore = &i915->uncore;
-<<<<<<< HEAD
-
-	__intel_gt_init_early(gt);
-=======
 	gt->irq_lock = drmm_kzalloc(&i915->drm, sizeof(*gt->irq_lock), GFP_KERNEL);
 	if (!gt->irq_lock)
 		return -ENOMEM;
@@ -107,7 +73,6 @@
 	intel_gt_common_init_early(gt);
 
 	return 0;
->>>>>>> eb3cdb58
 }
 
 static int intel_gt_probe_lmem(struct intel_gt *gt)
@@ -143,11 +108,6 @@
 
 int intel_gt_assign_ggtt(struct intel_gt *gt)
 {
-<<<<<<< HEAD
-	gt->ggtt = drmm_kzalloc(&gt->i915->drm, sizeof(*gt->ggtt), GFP_KERNEL);
-
-	return gt->ggtt ? 0 : -ENOMEM;
-=======
 	/* Media GT shares primary GT's GGTT */
 	if (gt->type == GT_MEDIA) {
 		gt->ggtt = to_gt(gt->i915)->ggtt;
@@ -160,7 +120,6 @@
 	list_add_tail(&gt->ggtt_link, &gt->ggtt->gt_list);
 
 	return 0;
->>>>>>> eb3cdb58
 }
 
 int intel_gt_init_mmio(struct intel_gt *gt)
@@ -270,15 +229,8 @@
 	if (GRAPHICS_VER(gt->i915) < 11)
 		return INVALID_MMIO_REG;
 
-<<<<<<< HEAD
-static void gen6_clear_engine_error_register(struct intel_engine_cs *engine)
-{
-	GEN6_RING_FAULT_REG_RMW(engine, RING_FAULT_VALID, 0);
-	GEN6_RING_FAULT_REG_POSTING_READ(engine);
-=======
 	return gt->type == GT_MEDIA ?
 		MTL_MEDIA_PERF_LIMIT_REASONS : GT0_PERF_LIMIT_REASONS;
->>>>>>> eb3cdb58
 }
 
 void
@@ -774,12 +726,7 @@
 
 	err = intel_gt_init_hwconfig(gt);
 	if (err)
-<<<<<<< HEAD
-		drm_err(&gt->i915->drm, "Failed to retrieve hwconfig table: %pe\n",
-			ERR_PTR(err));
-=======
 		gt_err(gt, "Failed to retrieve hwconfig table: %pe\n", ERR_PTR(err));
->>>>>>> eb3cdb58
 
 	err = __engines_record_defaults(gt);
 	if (err)
@@ -797,11 +744,6 @@
 
 	intel_migrate_init(&gt->migrate, gt);
 
-<<<<<<< HEAD
-	intel_pxp_init(&gt->pxp);
-
-=======
->>>>>>> eb3cdb58
 	goto out_fw;
 err_gt:
 	__intel_gt_disable(gt);
@@ -841,9 +783,6 @@
 	intel_rps_driver_unregister(&gt->rps);
 	intel_gsc_fini(&gt->gsc);
 
-<<<<<<< HEAD
-	intel_pxp_fini(&gt->pxp);
-=======
 	/*
 	 * If we unload the driver and wedge before the GSC worker is complete,
 	 * the worker will hit an error on its submission to the GSC engine and
@@ -866,7 +805,6 @@
 	 * scenarios.
 	 */
 	intel_gsc_uc_flush_work(&gt->uc.gsc);
->>>>>>> eb3cdb58
 
 	/*
 	 * Upon unregistering the device to prevent any new users, cancel
@@ -918,25 +856,6 @@
 	int ret;
 
 	if (!gt_is_root(gt)) {
-<<<<<<< HEAD
-		struct intel_uncore_mmio_debug *mmio_debug;
-		struct intel_uncore *uncore;
-
-		uncore = kzalloc(sizeof(*uncore), GFP_KERNEL);
-		if (!uncore)
-			return -ENOMEM;
-
-		mmio_debug = kzalloc(sizeof(*mmio_debug), GFP_KERNEL);
-		if (!mmio_debug) {
-			kfree(uncore);
-			return -ENOMEM;
-		}
-
-		gt->uncore = uncore;
-		gt->uncore->debug = mmio_debug;
-
-		__intel_gt_init_early(gt);
-=======
 		struct intel_uncore *uncore;
 		spinlock_t *irq_lock;
 
@@ -952,7 +871,6 @@
 		gt->irq_lock = irq_lock;
 
 		intel_gt_common_init_early(gt);
->>>>>>> eb3cdb58
 	}
 
 	intel_uncore_init_early(gt->uncore, gt);
@@ -966,32 +884,10 @@
 	return 0;
 }
 
-<<<<<<< HEAD
-static void
-intel_gt_tile_cleanup(struct intel_gt *gt)
-{
-	intel_uncore_cleanup_mmio(gt->uncore);
-
-	if (!gt_is_root(gt)) {
-		kfree(gt->uncore->debug);
-		kfree(gt->uncore);
-		kfree(gt);
-	}
-}
-
-=======
->>>>>>> eb3cdb58
 int intel_gt_probe_all(struct drm_i915_private *i915)
 {
 	struct pci_dev *pdev = to_pci_dev(i915->drm.dev);
 	struct intel_gt *gt = &i915->gt0;
-<<<<<<< HEAD
-	phys_addr_t phys_addr;
-	unsigned int mmio_bar;
-	int ret;
-
-	mmio_bar = GRAPHICS_VER(i915) == 2 ? 1 : 0;
-=======
 	const struct intel_gt_definition *gtdef;
 	phys_addr_t phys_addr;
 	unsigned int mmio_bar;
@@ -999,7 +895,6 @@
 	int ret;
 
 	mmio_bar = intel_mmio_bar(GRAPHICS_VER(i915));
->>>>>>> eb3cdb58
 	phys_addr = pci_resource_start(pdev, mmio_bar);
 
 	/*
@@ -1007,24 +902,17 @@
 	 * and it has been already initialized early during probe
 	 * in i915_driver_probe()
 	 */
-<<<<<<< HEAD
-=======
 	gt->i915 = i915;
 	gt->name = "Primary GT";
 	gt->info.engine_mask = RUNTIME_INFO(i915)->platform_engine_mask;
 
 	gt_dbg(gt, "Setting up %s\n", gt->name);
->>>>>>> eb3cdb58
 	ret = intel_gt_tile_setup(gt, phys_addr);
 	if (ret)
 		return ret;
 
 	i915->gt[0] = gt;
 
-<<<<<<< HEAD
-	/* TODO: add more tiles */
-	return 0;
-=======
 	if (!HAS_EXTRA_GT_LIST(i915))
 		return 0;
 
@@ -1082,7 +970,6 @@
 	intel_gt_release_all(i915);
 
 	return ret;
->>>>>>> eb3cdb58
 }
 
 int intel_gt_tiles_init(struct drm_i915_private *i915)
@@ -1105,15 +992,8 @@
 	struct intel_gt *gt;
 	unsigned int id;
 
-<<<<<<< HEAD
-	for_each_gt(gt, i915, id) {
-		intel_gt_tile_cleanup(gt);
-		i915->gt[id] = NULL;
-	}
-=======
 	for_each_gt(gt, i915, id)
 		i915->gt[id] = NULL;
->>>>>>> eb3cdb58
 }
 
 void intel_gt_info_print(const struct intel_gt_info *info,
@@ -1124,33 +1004,6 @@
 	intel_sseu_dump(&info->sseu, p);
 }
 
-<<<<<<< HEAD
-struct reg_and_bit {
-	i915_reg_t reg;
-	u32 bit;
-};
-
-static struct reg_and_bit
-get_reg_and_bit(const struct intel_engine_cs *engine, const bool gen8,
-		const i915_reg_t *regs, const unsigned int num)
-{
-	const unsigned int class = engine->class;
-	struct reg_and_bit rb = { };
-
-	if (drm_WARN_ON_ONCE(&engine->i915->drm,
-			     class >= num || !regs[class].reg))
-		return rb;
-
-	rb.reg = regs[class];
-	if (gen8 && class == VIDEO_DECODE_CLASS)
-		rb.reg.reg += 4 * engine->instance; /* GEN8_M2TCR */
-	else
-		rb.bit = engine->instance;
-
-	rb.bit = BIT(rb.bit);
-
-	return rb;
-=======
 /*
  * HW architecture suggest typical invalidation time at 40us,
  * with pessimistic cases up to 100us and a recommendation to
@@ -1181,77 +1034,22 @@
 						    TLB_INVAL_TIMEOUT_US,
 						    TLB_INVAL_TIMEOUT_MS,
 						    NULL);
->>>>>>> eb3cdb58
 }
 
 static void mmio_invalidate_full(struct intel_gt *gt)
 {
-<<<<<<< HEAD
-	static const i915_reg_t gen8_regs[] = {
-		[RENDER_CLASS]			= GEN8_RTCR,
-		[VIDEO_DECODE_CLASS]		= GEN8_M1TCR, /* , GEN8_M2TCR */
-		[VIDEO_ENHANCEMENT_CLASS]	= GEN8_VTCR,
-		[COPY_ENGINE_CLASS]		= GEN8_BTCR,
-	};
-	static const i915_reg_t gen12_regs[] = {
-		[RENDER_CLASS]			= GEN12_GFX_TLB_INV_CR,
-		[VIDEO_DECODE_CLASS]		= GEN12_VD_TLB_INV_CR,
-		[VIDEO_ENHANCEMENT_CLASS]	= GEN12_VE_TLB_INV_CR,
-		[COPY_ENGINE_CLASS]		= GEN12_BLT_TLB_INV_CR,
-		[COMPUTE_CLASS]			= GEN12_COMPCTX_TLB_INV_CR,
-	};
-=======
->>>>>>> eb3cdb58
 	struct drm_i915_private *i915 = gt->i915;
 	struct intel_uncore *uncore = gt->uncore;
 	struct intel_engine_cs *engine;
 	intel_engine_mask_t awake, tmp;
 	enum intel_engine_id id;
-<<<<<<< HEAD
-	const i915_reg_t *regs;
-	unsigned int num = 0;
-
-	if (GRAPHICS_VER(i915) == 12) {
-		regs = gen12_regs;
-		num = ARRAY_SIZE(gen12_regs);
-	} else if (GRAPHICS_VER(i915) >= 8 && GRAPHICS_VER(i915) <= 11) {
-		regs = gen8_regs;
-		num = ARRAY_SIZE(gen8_regs);
-	} else if (GRAPHICS_VER(i915) < 8) {
+	unsigned long flags;
+
+	if (GRAPHICS_VER(i915) < 8)
 		return;
-	}
-
-	if (drm_WARN_ONCE(&i915->drm, !num,
-			  "Platform does not implement TLB invalidation!"))
-=======
-	unsigned long flags;
-
-	if (GRAPHICS_VER(i915) < 8)
->>>>>>> eb3cdb58
-		return;
 
 	intel_uncore_forcewake_get(uncore, FORCEWAKE_ALL);
 
-<<<<<<< HEAD
-	spin_lock_irq(&uncore->lock); /* serialise invalidate with GT reset */
-
-	awake = 0;
-	for_each_engine(engine, gt, id) {
-		struct reg_and_bit rb;
-
-		if (!intel_engine_pm_is_awake(engine))
-			continue;
-
-		rb = get_reg_and_bit(engine, regs == gen8_regs, regs, num);
-		if (!i915_mmio_reg_offset(rb.reg))
-			continue;
-
-		if (GRAPHICS_VER(i915) == 12 && (engine->class == VIDEO_DECODE_CLASS ||
-		    engine->class == VIDEO_ENHANCEMENT_CLASS))
-			rb.bit = _MASKED_BIT_ENABLE(rb.bit);
-
-		intel_uncore_write_fw(uncore, rb.reg, rb.bit);
-=======
 	intel_gt_mcr_lock(gt, &flags);
 	spin_lock(&uncore->lock); /* serialise invalidate with GT reset */
 
@@ -1269,7 +1067,6 @@
 					      engine->tlb_inv.reg.reg,
 					      engine->tlb_inv.request);
 
->>>>>>> eb3cdb58
 		awake |= engine->mask;
 	}
 
@@ -1284,31 +1081,6 @@
 	     IS_ALDERLAKE_P(i915)))
 		intel_uncore_write_fw(uncore, GEN12_OA_TLB_INV_CR, 1);
 
-<<<<<<< HEAD
-	spin_unlock_irq(&uncore->lock);
-
-	for_each_engine_masked(engine, gt, awake, tmp) {
-		struct reg_and_bit rb;
-
-		/*
-		 * HW architecture suggest typical invalidation time at 40us,
-		 * with pessimistic cases up to 100us and a recommendation to
-		 * cap at 1ms. We go a bit higher just in case.
-		 */
-		const unsigned int timeout_us = 100;
-		const unsigned int timeout_ms = 4;
-
-		rb = get_reg_and_bit(engine, regs == gen8_regs, regs, num);
-		if (__intel_wait_for_register_fw(uncore,
-						 rb.reg, rb.bit, 0,
-						 timeout_us, timeout_ms,
-						 NULL))
-			drm_err_ratelimited(&gt->i915->drm,
-					    "%s TLB invalidation did not complete in %ums!\n",
-					    engine->name, timeout_ms);
-	}
-
-=======
 	spin_unlock(&uncore->lock);
 	intel_gt_mcr_unlock(gt, flags);
 
@@ -1325,7 +1097,6 @@
 	 * b) it works around a bug in Icelake which cannot cope with too rapid
 	 * transitions.
 	 */
->>>>>>> eb3cdb58
 	intel_uncore_forcewake_put_delayed(uncore, FORCEWAKE_ALL);
 }
 
@@ -1361,12 +1132,8 @@
 unlock:
 		mutex_unlock(&gt->tlb.invalidate_lock);
 	}
-<<<<<<< HEAD
-}
-=======
 }
 
 #if IS_ENABLED(CONFIG_DRM_I915_SELFTEST)
 #include "selftest_tlb.c"
-#endif
->>>>>>> eb3cdb58
+#endif