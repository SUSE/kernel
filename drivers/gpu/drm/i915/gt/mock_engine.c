// SPDX-License-Identifier: MIT
/*
 * Copyright © 2016 Intel Corporation
 */

#include "gem/i915_gem_context.h"
#include "gt/intel_ring.h"

#include "i915_drv.h"
#include "intel_context.h"
#include "intel_engine_pm.h"

#include "mock_engine.h"
#include "selftests/mock_request.h"

<<<<<<< HEAD
static void mock_timeline_pin(struct intel_timeline *tl)
{
	atomic_inc(&tl->pin_count);
=======
static int mock_timeline_pin(struct intel_timeline *tl)
{
	int err;

	if (WARN_ON(!i915_gem_object_trylock(tl->hwsp_ggtt->obj)))
		return -EBUSY;

	err = intel_timeline_pin_map(tl);
	i915_gem_object_unlock(tl->hwsp_ggtt->obj);
	if (err)
		return err;

	atomic_inc(&tl->pin_count);
	return 0;
>>>>>>> 7d2a07b7
}

static void mock_timeline_unpin(struct intel_timeline *tl)
{
	GEM_BUG_ON(!atomic_read(&tl->pin_count));
	atomic_dec(&tl->pin_count);
}

static struct intel_ring *mock_ring(struct intel_engine_cs *engine)
{
	const unsigned long sz = PAGE_SIZE / 2;
	struct intel_ring *ring;

	ring = kzalloc(sizeof(*ring) + sz, GFP_KERNEL);
	if (!ring)
		return NULL;

	kref_init(&ring->ref);
	ring->size = sz;
	ring->effective_size = sz;
	ring->vaddr = (void *)(ring + 1);
	atomic_set(&ring->pin_count, 1);

	ring->vma = i915_vma_alloc();
	if (!ring->vma) {
		kfree(ring);
		return NULL;
	}
<<<<<<< HEAD
	i915_active_init(&ring->vma->active, NULL, NULL);
=======
	i915_active_init(&ring->vma->active, NULL, NULL, 0);
>>>>>>> 7d2a07b7
	__set_bit(I915_VMA_GGTT_BIT, __i915_vma_flags(ring->vma));
	__set_bit(DRM_MM_NODE_ALLOCATED_BIT, &ring->vma->node.flags);
	ring->vma->node.size = sz;

	intel_ring_update_space(ring);

	return ring;
}

static void mock_ring_free(struct intel_ring *ring)
{
	i915_active_fini(&ring->vma->active);
	i915_vma_free(ring->vma);

	kfree(ring);
}

static struct i915_request *first_request(struct mock_engine *engine)
{
	return list_first_entry_or_null(&engine->hw_queue,
					struct i915_request,
					mock.link);
}

static void advance(struct i915_request *request)
{
	list_del_init(&request->mock.link);
	i915_request_mark_complete(request);
	GEM_BUG_ON(!i915_request_completed(request));

	intel_engine_signal_breadcrumbs(request->engine);
}

static void hw_delay_complete(struct timer_list *t)
{
	struct mock_engine *engine = from_timer(engine, t, hw_delay);
	struct i915_request *request;
	unsigned long flags;

	spin_lock_irqsave(&engine->hw_lock, flags);

	/* Timer fired, first request is complete */
	request = first_request(engine);
	if (request)
		advance(request);

	/*
	 * Also immediately signal any subsequent 0-delay requests, but
	 * requeue the timer for the next delayed request.
	 */
	while ((request = first_request(engine))) {
		if (request->mock.delay) {
			mod_timer(&engine->hw_delay,
				  jiffies + request->mock.delay);
			break;
		}

		advance(request);
	}

	spin_unlock_irqrestore(&engine->hw_lock, flags);
}

static void mock_context_unpin(struct intel_context *ce)
{
<<<<<<< HEAD
=======
}

static void mock_context_post_unpin(struct intel_context *ce)
{
>>>>>>> 7d2a07b7
}

static void mock_context_destroy(struct kref *ref)
{
	struct intel_context *ce = container_of(ref, typeof(*ce), ref);

	GEM_BUG_ON(intel_context_is_pinned(ce));

	if (test_bit(CONTEXT_ALLOC_BIT, &ce->flags)) {
		mock_ring_free(ce->ring);
		mock_timeline_unpin(ce->timeline);
	}

	intel_context_fini(ce);
	intel_context_free(ce);
}

static int mock_context_alloc(struct intel_context *ce)
{
<<<<<<< HEAD
=======
	int err;

>>>>>>> 7d2a07b7
	ce->ring = mock_ring(ce->engine);
	if (!ce->ring)
		return -ENOMEM;

<<<<<<< HEAD
	GEM_BUG_ON(ce->timeline);
	ce->timeline = intel_timeline_create(ce->engine->gt, NULL);
	if (IS_ERR(ce->timeline)) {
		kfree(ce->engine);
		return PTR_ERR(ce->timeline);
	}

	mock_timeline_pin(ce->timeline);

	return 0;
}

static int mock_context_pin(struct intel_context *ce)
{
	return 0;
}

=======
	ce->timeline = intel_timeline_create(ce->engine->gt);
	if (IS_ERR(ce->timeline)) {
		kfree(ce->engine);
		return PTR_ERR(ce->timeline);
	}

	err = mock_timeline_pin(ce->timeline);
	if (err) {
		intel_timeline_put(ce->timeline);
		ce->timeline = NULL;
		return err;
	}

	return 0;
}

static int mock_context_pre_pin(struct intel_context *ce,
				struct i915_gem_ww_ctx *ww, void **unused)
{
	return 0;
}

static int mock_context_pin(struct intel_context *ce, void *unused)
{
	return 0;
}

>>>>>>> 7d2a07b7
static void mock_context_reset(struct intel_context *ce)
{
}

static const struct intel_context_ops mock_context_ops = {
	.alloc = mock_context_alloc,

<<<<<<< HEAD
=======
	.pre_pin = mock_context_pre_pin,
>>>>>>> 7d2a07b7
	.pin = mock_context_pin,
	.unpin = mock_context_unpin,
	.post_unpin = mock_context_post_unpin,

	.enter = intel_context_enter_engine,
	.exit = intel_context_exit_engine,

	.reset = mock_context_reset,
	.destroy = mock_context_destroy,
};

static int mock_request_alloc(struct i915_request *request)
{
	INIT_LIST_HEAD(&request->mock.link);
	request->mock.delay = 0;

	return 0;
}

static int mock_emit_flush(struct i915_request *request,
			   unsigned int flags)
{
	return 0;
}

static u32 *mock_emit_breadcrumb(struct i915_request *request, u32 *cs)
{
	return cs;
}

static void mock_submit_request(struct i915_request *request)
{
	struct mock_engine *engine =
		container_of(request->engine, typeof(*engine), base);
	unsigned long flags;

	i915_request_submit(request);

	spin_lock_irqsave(&engine->hw_lock, flags);
	list_add_tail(&request->mock.link, &engine->hw_queue);
	if (list_is_first(&request->mock.link, &engine->hw_queue)) {
		if (request->mock.delay)
			mod_timer(&engine->hw_delay,
				  jiffies + request->mock.delay);
		else
			advance(request);
	}
	spin_unlock_irqrestore(&engine->hw_lock, flags);
}

static void mock_reset_prepare(struct intel_engine_cs *engine)
{
}

static void mock_reset_rewind(struct intel_engine_cs *engine, bool stalled)
{
	GEM_BUG_ON(stalled);
}

static void mock_reset_cancel(struct intel_engine_cs *engine)
{
<<<<<<< HEAD
	struct i915_request *request;
=======
	struct mock_engine *mock =
		container_of(engine, typeof(*mock), base);
	struct i915_request *rq;
>>>>>>> 7d2a07b7
	unsigned long flags;

	del_timer_sync(&mock->hw_delay);

	spin_lock_irqsave(&engine->active.lock, flags);

	/* Mark all submitted requests as skipped. */
<<<<<<< HEAD
	list_for_each_entry(request, &engine->active.requests, sched.link) {
		i915_request_set_error_once(request, -EIO);
		i915_request_mark_complete(request);
=======
	list_for_each_entry(rq, &engine->active.requests, sched.link)
		i915_request_put(i915_request_mark_eio(rq));
	intel_engine_signal_breadcrumbs(engine);

	/* Cancel and submit all pending requests. */
	list_for_each_entry(rq, &mock->hw_queue, mock.link) {
		if (i915_request_mark_eio(rq)) {
			__i915_request_submit(rq);
			i915_request_put(rq);
		}
>>>>>>> 7d2a07b7
	}
	INIT_LIST_HEAD(&mock->hw_queue);

	spin_unlock_irqrestore(&engine->active.lock, flags);
}

static void mock_reset_finish(struct intel_engine_cs *engine)
{
}

static void mock_engine_release(struct intel_engine_cs *engine)
{
	struct mock_engine *mock =
		container_of(engine, typeof(*mock), base);

	GEM_BUG_ON(timer_pending(&mock->hw_delay));

<<<<<<< HEAD
=======
	intel_breadcrumbs_free(engine->breadcrumbs);

>>>>>>> 7d2a07b7
	intel_context_unpin(engine->kernel_context);
	intel_context_put(engine->kernel_context);

	intel_engine_fini_retire(engine);
<<<<<<< HEAD
	intel_engine_fini_breadcrumbs(engine);
=======
>>>>>>> 7d2a07b7
}

struct intel_engine_cs *mock_engine(struct drm_i915_private *i915,
				    const char *name,
				    int id)
{
	struct mock_engine *engine;

	GEM_BUG_ON(id >= I915_NUM_ENGINES);
	GEM_BUG_ON(!i915->gt.uncore);

	engine = kzalloc(sizeof(*engine) + PAGE_SIZE, GFP_KERNEL);
	if (!engine)
		return NULL;

	/* minimal engine setup for requests */
	engine->base.i915 = i915;
	engine->base.gt = &i915->gt;
	engine->base.uncore = i915->gt.uncore;
	snprintf(engine->base.name, sizeof(engine->base.name), "%s", name);
	engine->base.id = id;
	engine->base.mask = BIT(id);
	engine->base.legacy_idx = INVALID_ENGINE;
	engine->base.instance = id;
	engine->base.status_page.addr = (void *)(engine + 1);

	engine->base.cops = &mock_context_ops;
	engine->base.request_alloc = mock_request_alloc;
	engine->base.emit_flush = mock_emit_flush;
	engine->base.emit_fini_breadcrumb = mock_emit_breadcrumb;
	engine->base.submit_request = mock_submit_request;

	engine->base.reset.prepare = mock_reset_prepare;
	engine->base.reset.rewind = mock_reset_rewind;
	engine->base.reset.cancel = mock_reset_cancel;
	engine->base.reset.finish = mock_reset_finish;

	engine->base.release = mock_engine_release;

	i915->gt.engine[id] = &engine->base;
	i915->gt.engine_class[0][id] = &engine->base;

	/* fake hw queue */
	spin_lock_init(&engine->hw_lock);
	timer_setup(&engine->hw_delay, hw_delay_complete, 0);
	INIT_LIST_HEAD(&engine->hw_queue);

	intel_engine_add_user(&engine->base);

	return &engine->base;
}

int mock_engine_init(struct intel_engine_cs *engine)
{
	struct intel_context *ce;

	intel_engine_init_active(engine, ENGINE_MOCK);
	intel_engine_init_execlists(engine);
	intel_engine_init__pm(engine);
	intel_engine_init_retire(engine);

<<<<<<< HEAD
=======
	engine->breadcrumbs = intel_breadcrumbs_create(NULL);
	if (!engine->breadcrumbs)
		return -ENOMEM;

>>>>>>> 7d2a07b7
	ce = create_kernel_context(engine);
	if (IS_ERR(ce))
		goto err_breadcrumbs;

<<<<<<< HEAD
=======
	/* We insist the kernel context is using the status_page */
	engine->status_page.vma = ce->timeline->hwsp_ggtt;

>>>>>>> 7d2a07b7
	engine->kernel_context = ce;
	return 0;

err_breadcrumbs:
	intel_breadcrumbs_free(engine->breadcrumbs);
	return -ENOMEM;
}

void mock_engine_flush(struct intel_engine_cs *engine)
{
	struct mock_engine *mock =
		container_of(engine, typeof(*mock), base);
	struct i915_request *request, *rn;

	del_timer_sync(&mock->hw_delay);

	spin_lock_irq(&mock->hw_lock);
	list_for_each_entry_safe(request, rn, &mock->hw_queue, mock.link)
		advance(request);
	spin_unlock_irq(&mock->hw_lock);
}

void mock_engine_reset(struct intel_engine_cs *engine)
{
}<|MERGE_RESOLUTION|>--- conflicted
+++ resolved
@@ -13,11 +13,6 @@
 #include "mock_engine.h"
 #include "selftests/mock_request.h"
 
-<<<<<<< HEAD
-static void mock_timeline_pin(struct intel_timeline *tl)
-{
-	atomic_inc(&tl->pin_count);
-=======
 static int mock_timeline_pin(struct intel_timeline *tl)
 {
 	int err;
@@ -32,7 +27,6 @@
 
 	atomic_inc(&tl->pin_count);
 	return 0;
->>>>>>> 7d2a07b7
 }
 
 static void mock_timeline_unpin(struct intel_timeline *tl)
@@ -61,11 +55,7 @@
 		kfree(ring);
 		return NULL;
 	}
-<<<<<<< HEAD
-	i915_active_init(&ring->vma->active, NULL, NULL);
-=======
 	i915_active_init(&ring->vma->active, NULL, NULL, 0);
->>>>>>> 7d2a07b7
 	__set_bit(I915_VMA_GGTT_BIT, __i915_vma_flags(ring->vma));
 	__set_bit(DRM_MM_NODE_ALLOCATED_BIT, &ring->vma->node.flags);
 	ring->vma->node.size = sz;
@@ -131,13 +121,10 @@
 
 static void mock_context_unpin(struct intel_context *ce)
 {
-<<<<<<< HEAD
-=======
 }
 
 static void mock_context_post_unpin(struct intel_context *ce)
 {
->>>>>>> 7d2a07b7
 }
 
 static void mock_context_destroy(struct kref *ref)
@@ -157,34 +144,12 @@
 
 static int mock_context_alloc(struct intel_context *ce)
 {
-<<<<<<< HEAD
-=======
 	int err;
 
->>>>>>> 7d2a07b7
 	ce->ring = mock_ring(ce->engine);
 	if (!ce->ring)
 		return -ENOMEM;
 
-<<<<<<< HEAD
-	GEM_BUG_ON(ce->timeline);
-	ce->timeline = intel_timeline_create(ce->engine->gt, NULL);
-	if (IS_ERR(ce->timeline)) {
-		kfree(ce->engine);
-		return PTR_ERR(ce->timeline);
-	}
-
-	mock_timeline_pin(ce->timeline);
-
-	return 0;
-}
-
-static int mock_context_pin(struct intel_context *ce)
-{
-	return 0;
-}
-
-=======
 	ce->timeline = intel_timeline_create(ce->engine->gt);
 	if (IS_ERR(ce->timeline)) {
 		kfree(ce->engine);
@@ -212,7 +177,6 @@
 	return 0;
 }
 
->>>>>>> 7d2a07b7
 static void mock_context_reset(struct intel_context *ce)
 {
 }
@@ -220,10 +184,7 @@
 static const struct intel_context_ops mock_context_ops = {
 	.alloc = mock_context_alloc,
 
-<<<<<<< HEAD
-=======
 	.pre_pin = mock_context_pre_pin,
->>>>>>> 7d2a07b7
 	.pin = mock_context_pin,
 	.unpin = mock_context_unpin,
 	.post_unpin = mock_context_post_unpin,
@@ -285,13 +246,9 @@
 
 static void mock_reset_cancel(struct intel_engine_cs *engine)
 {
-<<<<<<< HEAD
-	struct i915_request *request;
-=======
 	struct mock_engine *mock =
 		container_of(engine, typeof(*mock), base);
 	struct i915_request *rq;
->>>>>>> 7d2a07b7
 	unsigned long flags;
 
 	del_timer_sync(&mock->hw_delay);
@@ -299,11 +256,6 @@
 	spin_lock_irqsave(&engine->active.lock, flags);
 
 	/* Mark all submitted requests as skipped. */
-<<<<<<< HEAD
-	list_for_each_entry(request, &engine->active.requests, sched.link) {
-		i915_request_set_error_once(request, -EIO);
-		i915_request_mark_complete(request);
-=======
 	list_for_each_entry(rq, &engine->active.requests, sched.link)
 		i915_request_put(i915_request_mark_eio(rq));
 	intel_engine_signal_breadcrumbs(engine);
@@ -314,7 +266,6 @@
 			__i915_request_submit(rq);
 			i915_request_put(rq);
 		}
->>>>>>> 7d2a07b7
 	}
 	INIT_LIST_HEAD(&mock->hw_queue);
 
@@ -332,19 +283,12 @@
 
 	GEM_BUG_ON(timer_pending(&mock->hw_delay));
 
-<<<<<<< HEAD
-=======
 	intel_breadcrumbs_free(engine->breadcrumbs);
 
->>>>>>> 7d2a07b7
 	intel_context_unpin(engine->kernel_context);
 	intel_context_put(engine->kernel_context);
 
 	intel_engine_fini_retire(engine);
-<<<<<<< HEAD
-	intel_engine_fini_breadcrumbs(engine);
-=======
->>>>>>> 7d2a07b7
 }
 
 struct intel_engine_cs *mock_engine(struct drm_i915_private *i915,
@@ -406,23 +350,17 @@
 	intel_engine_init__pm(engine);
 	intel_engine_init_retire(engine);
 
-<<<<<<< HEAD
-=======
 	engine->breadcrumbs = intel_breadcrumbs_create(NULL);
 	if (!engine->breadcrumbs)
 		return -ENOMEM;
 
->>>>>>> 7d2a07b7
 	ce = create_kernel_context(engine);
 	if (IS_ERR(ce))
 		goto err_breadcrumbs;
 
-<<<<<<< HEAD
-=======
 	/* We insist the kernel context is using the status_page */
 	engine->status_page.vma = ce->timeline->hwsp_ggtt;
 
->>>>>>> 7d2a07b7
 	engine->kernel_context = ce;
 	return 0;
 
