/* SPDX-License-Identifier: MIT */
/*
 * Copyright © 2014-2018 Intel Corporation
 */

#ifndef __INTEL_WORKAROUNDS_TYPES_H__
#define __INTEL_WORKAROUNDS_TYPES_H__

#include <linux/types.h>

#include "i915_reg_defs.h"
<<<<<<< HEAD
=======

struct intel_gt;
>>>>>>> eb3cdb58

struct i915_wa {
	union {
		i915_reg_t	reg;
		i915_mcr_reg_t	mcr_reg;
	};
	u32		clr;
	u32		set;
	u32		read;
<<<<<<< HEAD
	bool		masked_reg;
=======

	u32		masked_reg:1;
	u32		is_mcr:1;
>>>>>>> eb3cdb58
};

struct i915_wa_list {
	struct intel_gt	*gt;
	const char	*name;
	const char	*engine_name;
	struct i915_wa	*list;
	unsigned int	count;
	unsigned int	wa_count;
};

#endif /* __INTEL_WORKAROUNDS_TYPES_H__ */<|MERGE_RESOLUTION|>--- conflicted
+++ resolved
@@ -9,11 +9,8 @@
 #include <linux/types.h>
 
 #include "i915_reg_defs.h"
-<<<<<<< HEAD
-=======
 
 struct intel_gt;
->>>>>>> eb3cdb58
 
 struct i915_wa {
 	union {
@@ -23,13 +20,9 @@
 	u32		clr;
 	u32		set;
 	u32		read;
-<<<<<<< HEAD
-	bool		masked_reg;
-=======
 
 	u32		masked_reg:1;
 	u32		is_mcr:1;
->>>>>>> eb3cdb58
 };
 
 struct i915_wa_list {
