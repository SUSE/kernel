// SPDX-License-Identifier: MIT
/*
 * Copyright © 2019 Intel Corporation
 */

#include "gem/i915_gem_context.h"
#include "gem/i915_gem_pm.h"

#include "i915_drv.h"
#include "i915_globals.h"

#include "intel_context.h"
#include "intel_engine.h"
#include "intel_engine_pm.h"
#include "intel_ring.h"

static struct i915_global_context {
	struct i915_global base;
	struct kmem_cache *slab_ce;
} global;

static struct intel_context *intel_context_alloc(void)
{
	return kmem_cache_zalloc(global.slab_ce, GFP_KERNEL);
}

static void rcu_context_free(struct rcu_head *rcu)
{
	struct intel_context *ce = container_of(rcu, typeof(*ce), rcu);

	kmem_cache_free(global.slab_ce, ce);
}

void intel_context_free(struct intel_context *ce)
{
	call_rcu(&ce->rcu, rcu_context_free);
}

struct intel_context *
intel_context_create(struct intel_engine_cs *engine)
{
	struct intel_context *ce;

	ce = intel_context_alloc();
	if (!ce)
		return ERR_PTR(-ENOMEM);

	intel_context_init(ce, engine);
	return ce;
}

int intel_context_alloc_state(struct intel_context *ce)
{
	int err = 0;

	if (mutex_lock_interruptible(&ce->pin_mutex))
		return -EINTR;

	if (!test_bit(CONTEXT_ALLOC_BIT, &ce->flags)) {
		if (intel_context_is_banned(ce)) {
			err = -EIO;
			goto unlock;
		}
<<<<<<< HEAD

		err = ce->ops->alloc(ce);
		if (unlikely(err))
			goto unlock;

		set_bit(CONTEXT_ALLOC_BIT, &ce->flags);
	}

unlock:
	mutex_unlock(&ce->pin_mutex);
	return err;
}

static int intel_context_active_acquire(struct intel_context *ce)
{
	int err;

	__i915_active_acquire(&ce->active);

	if (intel_context_is_barrier(ce))
		return 0;

	/* Preallocate tracking nodes */
	err = i915_active_acquire_preallocate_barrier(&ce->active,
						      ce->engine);
	if (err)
		i915_active_release(&ce->active);

	return err;
}

static void intel_context_active_release(struct intel_context *ce)
{
	/* Nodes preallocated in intel_context_active() */
	i915_active_acquire_barrier(&ce->active);
	i915_active_release(&ce->active);
}

int __intel_context_do_pin(struct intel_context *ce)
{
	int err;

	if (unlikely(!test_bit(CONTEXT_ALLOC_BIT, &ce->flags))) {
		err = intel_context_alloc_state(ce);
		if (err)
			return err;
	}

	err = i915_active_acquire(&ce->active);
	if (err)
		return err;

	if (mutex_lock_interruptible(&ce->pin_mutex)) {
		err = -EINTR;
		goto out_release;
	}

	if (unlikely(intel_context_is_closed(ce))) {
		err = -ENOENT;
		goto out_unlock;
	}

	if (likely(!atomic_add_unless(&ce->pin_count, 1, 0))) {
		err = intel_context_active_acquire(ce);
		if (unlikely(err))
			goto out_unlock;

		err = ce->ops->pin(ce);
		if (unlikely(err))
			goto err_active;

		CE_TRACE(ce, "pin ring:{start:%08x, head:%04x, tail:%04x}\n",
			 i915_ggtt_offset(ce->ring->vma),
			 ce->ring->head, ce->ring->tail);

		smp_mb__before_atomic(); /* flush pin before it is visible */
		atomic_inc(&ce->pin_count);
	}

	GEM_BUG_ON(!intel_context_is_pinned(ce)); /* no overflow! */
	GEM_BUG_ON(i915_active_is_idle(&ce->active));
	goto out_unlock;

err_active:
	intel_context_active_release(ce);
out_unlock:
	mutex_unlock(&ce->pin_mutex);
out_release:
	i915_active_release(&ce->active);
=======

		err = ce->ops->alloc(ce);
		if (unlikely(err))
			goto unlock;

		set_bit(CONTEXT_ALLOC_BIT, &ce->flags);
	}

unlock:
	mutex_unlock(&ce->pin_mutex);
>>>>>>> 7d2a07b7
	return err;
}

static int intel_context_active_acquire(struct intel_context *ce)
{
<<<<<<< HEAD
	if (!atomic_dec_and_test(&ce->pin_count))
		return;

	CE_TRACE(ce, "unpin\n");
	ce->ops->unpin(ce);

	/*
	 * Once released, we may asynchronously drop the active reference.
	 * As that may be the only reference keeping the context alive,
	 * take an extra now so that it is not freed before we finish
	 * dereferencing it.
	 */
	intel_context_get(ce);
	intel_context_active_release(ce);
	intel_context_put(ce);
}

static int __context_pin_state(struct i915_vma *vma)
=======
	int err;

	__i915_active_acquire(&ce->active);

	if (intel_context_is_barrier(ce))
		return 0;

	/* Preallocate tracking nodes */
	err = i915_active_acquire_preallocate_barrier(&ce->active,
						      ce->engine);
	if (err)
		i915_active_release(&ce->active);

	return err;
}

static void intel_context_active_release(struct intel_context *ce)
{
	/* Nodes preallocated in intel_context_active() */
	i915_active_acquire_barrier(&ce->active);
	i915_active_release(&ce->active);
}

static int __context_pin_state(struct i915_vma *vma, struct i915_gem_ww_ctx *ww)
>>>>>>> 7d2a07b7
{
	unsigned int bias = i915_ggtt_pin_bias(vma) | PIN_OFFSET_BIAS;
	int err;

<<<<<<< HEAD
	err = i915_ggtt_pin(vma, 0, bias | PIN_HIGH);
=======
	err = i915_ggtt_pin(vma, ww, 0, bias | PIN_HIGH);
>>>>>>> 7d2a07b7
	if (err)
		return err;

	err = i915_active_acquire(&vma->active);
	if (err)
		goto err_unpin;

	/*
	 * And mark it as a globally pinned object to let the shrinker know
	 * it cannot reclaim the object until we release it.
	 */
	i915_vma_make_unshrinkable(vma);
	vma->obj->mm.dirty = true;

	return 0;

err_unpin:
	i915_vma_unpin(vma);
	return err;
}

static void __context_unpin_state(struct i915_vma *vma)
{
	i915_vma_make_shrinkable(vma);
	i915_active_release(&vma->active);
	__i915_vma_unpin(vma);
}

<<<<<<< HEAD
static int __ring_active(struct intel_ring *ring)
{
	int err;

	err = intel_ring_pin(ring);
	if (err)
		return err;

	err = i915_active_acquire(&ring->vma->active);
	if (err)
		goto err_pin;

	return 0;

err_pin:
	intel_ring_unpin(ring);
	return err;
}

static void __ring_retire(struct intel_ring *ring)
{
	i915_active_release(&ring->vma->active);
	intel_ring_unpin(ring);
}

__i915_active_call
static void __intel_context_retire(struct i915_active *active)
{
	struct intel_context *ce = container_of(active, typeof(*ce), active);

	CE_TRACE(ce, "retire runtime: { total:%lluns, avg:%lluns }\n",
		 intel_context_get_total_runtime_ns(ce),
		 intel_context_get_avg_runtime_ns(ce));

	set_bit(CONTEXT_VALID_BIT, &ce->flags);
	if (ce->state)
		__context_unpin_state(ce->state);

	intel_timeline_unpin(ce->timeline);
	__ring_retire(ce->ring);

	intel_context_put(ce);
}

static int __intel_context_active(struct i915_active *active)
{
	struct intel_context *ce = container_of(active, typeof(*ce), active);
	int err;

	CE_TRACE(ce, "active\n");
=======
static int __ring_active(struct intel_ring *ring,
			 struct i915_gem_ww_ctx *ww)
{
	int err;

	err = intel_ring_pin(ring, ww);
	if (err)
		return err;

	err = i915_active_acquire(&ring->vma->active);
	if (err)
		goto err_pin;

	return 0;

err_pin:
	intel_ring_unpin(ring);
	return err;
}

static void __ring_retire(struct intel_ring *ring)
{
	i915_active_release(&ring->vma->active);
	intel_ring_unpin(ring);
}

static int intel_context_pre_pin(struct intel_context *ce,
				 struct i915_gem_ww_ctx *ww)
{
	int err;

	CE_TRACE(ce, "active\n");

	err = __ring_active(ce->ring, ww);
	if (err)
		return err;

	err = intel_timeline_pin(ce->timeline, ww);
	if (err)
		goto err_ring;

	if (!ce->state)
		return 0;

	err = __context_pin_state(ce->state, ww);
	if (err)
		goto err_timeline;


	return 0;

err_timeline:
	intel_timeline_unpin(ce->timeline);
err_ring:
	__ring_retire(ce->ring);
	return err;
}

static void intel_context_post_unpin(struct intel_context *ce)
{
	if (ce->state)
		__context_unpin_state(ce->state);

	intel_timeline_unpin(ce->timeline);
	__ring_retire(ce->ring);
}

int __intel_context_do_pin_ww(struct intel_context *ce,
			      struct i915_gem_ww_ctx *ww)
{
	bool handoff = false;
	void *vaddr;
	int err = 0;

	if (unlikely(!test_bit(CONTEXT_ALLOC_BIT, &ce->flags))) {
		err = intel_context_alloc_state(ce);
		if (err)
			return err;
	}

	/*
	 * We always pin the context/ring/timeline here, to ensure a pin
	 * refcount for __intel_context_active(), which prevent a lock
	 * inversion of ce->pin_mutex vs dma_resv_lock().
	 */

	err = i915_gem_object_lock(ce->timeline->hwsp_ggtt->obj, ww);
	if (!err && ce->ring->vma->obj)
		err = i915_gem_object_lock(ce->ring->vma->obj, ww);
	if (!err && ce->state)
		err = i915_gem_object_lock(ce->state->obj, ww);
	if (!err)
		err = intel_context_pre_pin(ce, ww);
	if (err)
		return err;

	err = i915_active_acquire(&ce->active);
	if (err)
		goto err_ctx_unpin;

	err = ce->ops->pre_pin(ce, ww, &vaddr);
	if (err)
		goto err_release;

	err = mutex_lock_interruptible(&ce->pin_mutex);
	if (err)
		goto err_post_unpin;

	if (unlikely(intel_context_is_closed(ce))) {
		err = -ENOENT;
		goto err_unlock;
	}

	if (likely(!atomic_add_unless(&ce->pin_count, 1, 0))) {
		err = intel_context_active_acquire(ce);
		if (unlikely(err))
			goto err_unlock;

		err = ce->ops->pin(ce, vaddr);
		if (err) {
			intel_context_active_release(ce);
			goto err_unlock;
		}

		CE_TRACE(ce, "pin ring:{start:%08x, head:%04x, tail:%04x}\n",
			 i915_ggtt_offset(ce->ring->vma),
			 ce->ring->head, ce->ring->tail);

		handoff = true;
		smp_mb__before_atomic(); /* flush pin before it is visible */
		atomic_inc(&ce->pin_count);
	}

	GEM_BUG_ON(!intel_context_is_pinned(ce)); /* no overflow! */

err_unlock:
	mutex_unlock(&ce->pin_mutex);
err_post_unpin:
	if (!handoff)
		ce->ops->post_unpin(ce);
err_release:
	i915_active_release(&ce->active);
err_ctx_unpin:
	intel_context_post_unpin(ce);

	/*
	 * Unlock the hwsp_ggtt object since it's shared.
	 * In principle we can unlock all the global state locked above
	 * since it's pinned and doesn't need fencing, and will
	 * thus remain resident until it is explicitly unpinned.
	 */
	i915_gem_ww_unlock_single(ce->timeline->hwsp_ggtt->obj);

	return err;
}

int __intel_context_do_pin(struct intel_context *ce)
{
	struct i915_gem_ww_ctx ww;
	int err;

	i915_gem_ww_ctx_init(&ww, true);
retry:
	err = __intel_context_do_pin_ww(ce, &ww);
	if (err == -EDEADLK) {
		err = i915_gem_ww_ctx_backoff(&ww);
		if (!err)
			goto retry;
	}
	i915_gem_ww_ctx_fini(&ww);
	return err;
}
>>>>>>> 7d2a07b7

void intel_context_unpin(struct intel_context *ce)
{
	if (!atomic_dec_and_test(&ce->pin_count))
		return;

	CE_TRACE(ce, "unpin\n");
	ce->ops->unpin(ce);
	ce->ops->post_unpin(ce);

	/*
	 * Once released, we may asynchronously drop the active reference.
	 * As that may be the only reference keeping the context alive,
	 * take an extra now so that it is not freed before we finish
	 * dereferencing it.
	 */
	intel_context_get(ce);
	intel_context_active_release(ce);
	intel_context_put(ce);
}

<<<<<<< HEAD
	err = __ring_active(ce->ring);
	if (err)
		goto err_put;

	err = intel_timeline_pin(ce->timeline);
	if (err)
		goto err_ring;

	if (!ce->state)
		return 0;

	err = __context_pin_state(ce->state);
	if (err)
		goto err_timeline;
=======
static void __intel_context_retire(struct i915_active *active)
{
	struct intel_context *ce = container_of(active, typeof(*ce), active);

	CE_TRACE(ce, "retire runtime: { total:%lluns, avg:%lluns }\n",
		 intel_context_get_total_runtime_ns(ce),
		 intel_context_get_avg_runtime_ns(ce));

	set_bit(CONTEXT_VALID_BIT, &ce->flags);
	intel_context_post_unpin(ce);
	intel_context_put(ce);
}

static int __intel_context_active(struct i915_active *active)
{
	struct intel_context *ce = container_of(active, typeof(*ce), active);

	intel_context_get(ce);

	/* everything should already be activated by intel_context_pre_pin() */
	GEM_WARN_ON(!i915_active_acquire_if_busy(&ce->ring->vma->active));
	__intel_ring_pin(ce->ring);

	__intel_timeline_pin(ce->timeline);

	if (ce->state) {
		GEM_WARN_ON(!i915_active_acquire_if_busy(&ce->state->active));
		__i915_vma_pin(ce->state);
		i915_vma_make_unshrinkable(ce->state);
	}
>>>>>>> 7d2a07b7

	return 0;
}

<<<<<<< HEAD
err_timeline:
	intel_timeline_unpin(ce->timeline);
err_ring:
	__ring_retire(ce->ring);
err_put:
	intel_context_put(ce);
	return err;
}

void
intel_context_init(struct intel_context *ce,
		   struct intel_engine_cs *engine)
{
	GEM_BUG_ON(!engine->cops);
	GEM_BUG_ON(!engine->gt->vm);

	kref_init(&ce->ref);

	ce->engine = engine;
	ce->ops = engine->cops;
	ce->sseu = engine->sseu;
	ce->ring = __intel_context_ring_size(SZ_4K);

	ewma_runtime_init(&ce->runtime.avg);

	ce->vm = i915_vm_get(engine->gt->vm);

	INIT_LIST_HEAD(&ce->signal_link);
	INIT_LIST_HEAD(&ce->signals);

	mutex_init(&ce->pin_mutex);

	i915_active_init(&ce->active,
			 __intel_context_active, __intel_context_retire);
}

void intel_context_fini(struct intel_context *ce)
{
=======
void
intel_context_init(struct intel_context *ce, struct intel_engine_cs *engine)
{
	GEM_BUG_ON(!engine->cops);
	GEM_BUG_ON(!engine->gt->vm);

	kref_init(&ce->ref);

	ce->engine = engine;
	ce->ops = engine->cops;
	ce->sseu = engine->sseu;
	ce->ring = __intel_context_ring_size(SZ_4K);

	ewma_runtime_init(&ce->runtime.avg);

	ce->vm = i915_vm_get(engine->gt->vm);

	/* NB ce->signal_link/lock is used under RCU */
	spin_lock_init(&ce->signal_lock);
	INIT_LIST_HEAD(&ce->signals);

	mutex_init(&ce->pin_mutex);

	i915_active_init(&ce->active,
			 __intel_context_active, __intel_context_retire, 0);
}

void intel_context_fini(struct intel_context *ce)
{
>>>>>>> 7d2a07b7
	if (ce->timeline)
		intel_timeline_put(ce->timeline);
	i915_vm_put(ce->vm);

	mutex_destroy(&ce->pin_mutex);
	i915_active_fini(&ce->active);
}

static void i915_global_context_shrink(void)
{
	kmem_cache_shrink(global.slab_ce);
}

static void i915_global_context_exit(void)
{
	kmem_cache_destroy(global.slab_ce);
}

static struct i915_global_context global = { {
	.shrink = i915_global_context_shrink,
	.exit = i915_global_context_exit,
} };

int __init i915_global_context_init(void)
{
	global.slab_ce = KMEM_CACHE(intel_context, SLAB_HWCACHE_ALIGN);
	if (!global.slab_ce)
		return -ENOMEM;

	i915_global_register(&global.base);
	return 0;
}

void intel_context_enter_engine(struct intel_context *ce)
{
	intel_engine_pm_get(ce->engine);
	intel_timeline_enter(ce->timeline);
}

void intel_context_exit_engine(struct intel_context *ce)
{
	intel_timeline_exit(ce->timeline);
	intel_engine_pm_put(ce->engine);
}

int intel_context_prepare_remote_request(struct intel_context *ce,
					 struct i915_request *rq)
{
	struct intel_timeline *tl = ce->timeline;
	int err;

	/* Only suitable for use in remotely modifying this context */
	GEM_BUG_ON(rq->context == ce);

	if (rcu_access_pointer(rq->timeline) != tl) { /* timeline sharing! */
		/* Queue this switch after current activity by this context. */
		err = i915_active_fence_set(&tl->last_request, rq);
		if (err)
			return err;
	}

	/*
	 * Guarantee context image and the timeline remains pinned until the
	 * modifying request is retired by setting the ce activity tracker.
	 *
	 * But we only need to take one pin on the account of it. Or in other
	 * words transfer the pinned ce object to tracked active request.
	 */
	GEM_BUG_ON(i915_active_is_idle(&ce->active));
	return i915_active_add_request(&ce->active, rq);
}

struct i915_request *intel_context_create_request(struct intel_context *ce)
{
	struct i915_gem_ww_ctx ww;
	struct i915_request *rq;
	int err;

	i915_gem_ww_ctx_init(&ww, true);
retry:
	err = intel_context_pin_ww(ce, &ww);
	if (!err) {
		rq = i915_request_create(ce);
		intel_context_unpin(ce);
	} else if (err == -EDEADLK) {
		err = i915_gem_ww_ctx_backoff(&ww);
		if (!err)
			goto retry;
		rq = ERR_PTR(err);
	} else {
		rq = ERR_PTR(err);
	}

	i915_gem_ww_ctx_fini(&ww);

	if (IS_ERR(rq))
		return rq;

	/*
	 * timeline->mutex should be the inner lock, but is used as outer lock.
	 * Hack around this to shut up lockdep in selftests..
	 */
	lockdep_unpin_lock(&ce->timeline->mutex, rq->cookie);
	mutex_release(&ce->timeline->mutex.dep_map, _RET_IP_);
	mutex_acquire(&ce->timeline->mutex.dep_map, SINGLE_DEPTH_NESTING, 0, _RET_IP_);
	rq->cookie = lockdep_pin_lock(&ce->timeline->mutex);

	return rq;
}

#if IS_ENABLED(CONFIG_DRM_I915_SELFTEST)
#include "selftest_context.c"
#endif<|MERGE_RESOLUTION|>--- conflicted
+++ resolved
@@ -61,7 +61,6 @@
 			err = -EIO;
 			goto unlock;
 		}
-<<<<<<< HEAD
 
 		err = ce->ops->alloc(ce);
 		if (unlikely(err))
@@ -100,9 +99,113 @@
 	i915_active_release(&ce->active);
 }
 
-int __intel_context_do_pin(struct intel_context *ce)
-{
-	int err;
+static int __context_pin_state(struct i915_vma *vma, struct i915_gem_ww_ctx *ww)
+{
+	unsigned int bias = i915_ggtt_pin_bias(vma) | PIN_OFFSET_BIAS;
+	int err;
+
+	err = i915_ggtt_pin(vma, ww, 0, bias | PIN_HIGH);
+	if (err)
+		return err;
+
+	err = i915_active_acquire(&vma->active);
+	if (err)
+		goto err_unpin;
+
+	/*
+	 * And mark it as a globally pinned object to let the shrinker know
+	 * it cannot reclaim the object until we release it.
+	 */
+	i915_vma_make_unshrinkable(vma);
+	vma->obj->mm.dirty = true;
+
+	return 0;
+
+err_unpin:
+	i915_vma_unpin(vma);
+	return err;
+}
+
+static void __context_unpin_state(struct i915_vma *vma)
+{
+	i915_vma_make_shrinkable(vma);
+	i915_active_release(&vma->active);
+	__i915_vma_unpin(vma);
+}
+
+static int __ring_active(struct intel_ring *ring,
+			 struct i915_gem_ww_ctx *ww)
+{
+	int err;
+
+	err = intel_ring_pin(ring, ww);
+	if (err)
+		return err;
+
+	err = i915_active_acquire(&ring->vma->active);
+	if (err)
+		goto err_pin;
+
+	return 0;
+
+err_pin:
+	intel_ring_unpin(ring);
+	return err;
+}
+
+static void __ring_retire(struct intel_ring *ring)
+{
+	i915_active_release(&ring->vma->active);
+	intel_ring_unpin(ring);
+}
+
+static int intel_context_pre_pin(struct intel_context *ce,
+				 struct i915_gem_ww_ctx *ww)
+{
+	int err;
+
+	CE_TRACE(ce, "active\n");
+
+	err = __ring_active(ce->ring, ww);
+	if (err)
+		return err;
+
+	err = intel_timeline_pin(ce->timeline, ww);
+	if (err)
+		goto err_ring;
+
+	if (!ce->state)
+		return 0;
+
+	err = __context_pin_state(ce->state, ww);
+	if (err)
+		goto err_timeline;
+
+
+	return 0;
+
+err_timeline:
+	intel_timeline_unpin(ce->timeline);
+err_ring:
+	__ring_retire(ce->ring);
+	return err;
+}
+
+static void intel_context_post_unpin(struct intel_context *ce)
+{
+	if (ce->state)
+		__context_unpin_state(ce->state);
+
+	intel_timeline_unpin(ce->timeline);
+	__ring_retire(ce->ring);
+}
+
+int __intel_context_do_pin_ww(struct intel_context *ce,
+			      struct i915_gem_ww_ctx *ww)
+{
+	bool handoff = false;
+	void *vaddr;
+	int err = 0;
 
 	if (unlikely(!test_bit(CONTEXT_ALLOC_BIT, &ce->flags))) {
 		err = intel_context_alloc_state(ce);
@@ -110,70 +213,107 @@
 			return err;
 	}
 
+	/*
+	 * We always pin the context/ring/timeline here, to ensure a pin
+	 * refcount for __intel_context_active(), which prevent a lock
+	 * inversion of ce->pin_mutex vs dma_resv_lock().
+	 */
+
+	err = i915_gem_object_lock(ce->timeline->hwsp_ggtt->obj, ww);
+	if (!err && ce->ring->vma->obj)
+		err = i915_gem_object_lock(ce->ring->vma->obj, ww);
+	if (!err && ce->state)
+		err = i915_gem_object_lock(ce->state->obj, ww);
+	if (!err)
+		err = intel_context_pre_pin(ce, ww);
+	if (err)
+		return err;
+
 	err = i915_active_acquire(&ce->active);
 	if (err)
-		return err;
-
-	if (mutex_lock_interruptible(&ce->pin_mutex)) {
-		err = -EINTR;
-		goto out_release;
-	}
+		goto err_ctx_unpin;
+
+	err = ce->ops->pre_pin(ce, ww, &vaddr);
+	if (err)
+		goto err_release;
+
+	err = mutex_lock_interruptible(&ce->pin_mutex);
+	if (err)
+		goto err_post_unpin;
 
 	if (unlikely(intel_context_is_closed(ce))) {
 		err = -ENOENT;
-		goto out_unlock;
+		goto err_unlock;
 	}
 
 	if (likely(!atomic_add_unless(&ce->pin_count, 1, 0))) {
 		err = intel_context_active_acquire(ce);
 		if (unlikely(err))
-			goto out_unlock;
-
-		err = ce->ops->pin(ce);
-		if (unlikely(err))
-			goto err_active;
+			goto err_unlock;
+
+		err = ce->ops->pin(ce, vaddr);
+		if (err) {
+			intel_context_active_release(ce);
+			goto err_unlock;
+		}
 
 		CE_TRACE(ce, "pin ring:{start:%08x, head:%04x, tail:%04x}\n",
 			 i915_ggtt_offset(ce->ring->vma),
 			 ce->ring->head, ce->ring->tail);
 
+		handoff = true;
 		smp_mb__before_atomic(); /* flush pin before it is visible */
 		atomic_inc(&ce->pin_count);
 	}
 
 	GEM_BUG_ON(!intel_context_is_pinned(ce)); /* no overflow! */
-	GEM_BUG_ON(i915_active_is_idle(&ce->active));
-	goto out_unlock;
-
-err_active:
-	intel_context_active_release(ce);
-out_unlock:
+
+err_unlock:
 	mutex_unlock(&ce->pin_mutex);
-out_release:
+err_post_unpin:
+	if (!handoff)
+		ce->ops->post_unpin(ce);
+err_release:
 	i915_active_release(&ce->active);
-=======
-
-		err = ce->ops->alloc(ce);
-		if (unlikely(err))
-			goto unlock;
-
-		set_bit(CONTEXT_ALLOC_BIT, &ce->flags);
-	}
-
-unlock:
-	mutex_unlock(&ce->pin_mutex);
->>>>>>> 7d2a07b7
-	return err;
-}
-
-static int intel_context_active_acquire(struct intel_context *ce)
-{
-<<<<<<< HEAD
+err_ctx_unpin:
+	intel_context_post_unpin(ce);
+
+	/*
+	 * Unlock the hwsp_ggtt object since it's shared.
+	 * In principle we can unlock all the global state locked above
+	 * since it's pinned and doesn't need fencing, and will
+	 * thus remain resident until it is explicitly unpinned.
+	 */
+	i915_gem_ww_unlock_single(ce->timeline->hwsp_ggtt->obj);
+
+	return err;
+}
+
+int __intel_context_do_pin(struct intel_context *ce)
+{
+	struct i915_gem_ww_ctx ww;
+	int err;
+
+	i915_gem_ww_ctx_init(&ww, true);
+retry:
+	err = __intel_context_do_pin_ww(ce, &ww);
+	if (err == -EDEADLK) {
+		err = i915_gem_ww_ctx_backoff(&ww);
+		if (!err)
+			goto retry;
+	}
+	i915_gem_ww_ctx_fini(&ww);
+	return err;
+}
+
+void intel_context_unpin(struct intel_context *ce)
+{
 	if (!atomic_dec_and_test(&ce->pin_count))
 		return;
 
 	CE_TRACE(ce, "unpin\n");
 	ce->ops->unpin(ce);
+	ce->ops->post_unpin(ce);
 
 	/*
 	 * Once released, we may asynchronously drop the active reference.
@@ -186,332 +326,6 @@
 	intel_context_put(ce);
 }
 
-static int __context_pin_state(struct i915_vma *vma)
-=======
-	int err;
-
-	__i915_active_acquire(&ce->active);
-
-	if (intel_context_is_barrier(ce))
-		return 0;
-
-	/* Preallocate tracking nodes */
-	err = i915_active_acquire_preallocate_barrier(&ce->active,
-						      ce->engine);
-	if (err)
-		i915_active_release(&ce->active);
-
-	return err;
-}
-
-static void intel_context_active_release(struct intel_context *ce)
-{
-	/* Nodes preallocated in intel_context_active() */
-	i915_active_acquire_barrier(&ce->active);
-	i915_active_release(&ce->active);
-}
-
-static int __context_pin_state(struct i915_vma *vma, struct i915_gem_ww_ctx *ww)
->>>>>>> 7d2a07b7
-{
-	unsigned int bias = i915_ggtt_pin_bias(vma) | PIN_OFFSET_BIAS;
-	int err;
-
-<<<<<<< HEAD
-	err = i915_ggtt_pin(vma, 0, bias | PIN_HIGH);
-=======
-	err = i915_ggtt_pin(vma, ww, 0, bias | PIN_HIGH);
->>>>>>> 7d2a07b7
-	if (err)
-		return err;
-
-	err = i915_active_acquire(&vma->active);
-	if (err)
-		goto err_unpin;
-
-	/*
-	 * And mark it as a globally pinned object to let the shrinker know
-	 * it cannot reclaim the object until we release it.
-	 */
-	i915_vma_make_unshrinkable(vma);
-	vma->obj->mm.dirty = true;
-
-	return 0;
-
-err_unpin:
-	i915_vma_unpin(vma);
-	return err;
-}
-
-static void __context_unpin_state(struct i915_vma *vma)
-{
-	i915_vma_make_shrinkable(vma);
-	i915_active_release(&vma->active);
-	__i915_vma_unpin(vma);
-}
-
-<<<<<<< HEAD
-static int __ring_active(struct intel_ring *ring)
-{
-	int err;
-
-	err = intel_ring_pin(ring);
-	if (err)
-		return err;
-
-	err = i915_active_acquire(&ring->vma->active);
-	if (err)
-		goto err_pin;
-
-	return 0;
-
-err_pin:
-	intel_ring_unpin(ring);
-	return err;
-}
-
-static void __ring_retire(struct intel_ring *ring)
-{
-	i915_active_release(&ring->vma->active);
-	intel_ring_unpin(ring);
-}
-
-__i915_active_call
-static void __intel_context_retire(struct i915_active *active)
-{
-	struct intel_context *ce = container_of(active, typeof(*ce), active);
-
-	CE_TRACE(ce, "retire runtime: { total:%lluns, avg:%lluns }\n",
-		 intel_context_get_total_runtime_ns(ce),
-		 intel_context_get_avg_runtime_ns(ce));
-
-	set_bit(CONTEXT_VALID_BIT, &ce->flags);
-	if (ce->state)
-		__context_unpin_state(ce->state);
-
-	intel_timeline_unpin(ce->timeline);
-	__ring_retire(ce->ring);
-
-	intel_context_put(ce);
-}
-
-static int __intel_context_active(struct i915_active *active)
-{
-	struct intel_context *ce = container_of(active, typeof(*ce), active);
-	int err;
-
-	CE_TRACE(ce, "active\n");
-=======
-static int __ring_active(struct intel_ring *ring,
-			 struct i915_gem_ww_ctx *ww)
-{
-	int err;
-
-	err = intel_ring_pin(ring, ww);
-	if (err)
-		return err;
-
-	err = i915_active_acquire(&ring->vma->active);
-	if (err)
-		goto err_pin;
-
-	return 0;
-
-err_pin:
-	intel_ring_unpin(ring);
-	return err;
-}
-
-static void __ring_retire(struct intel_ring *ring)
-{
-	i915_active_release(&ring->vma->active);
-	intel_ring_unpin(ring);
-}
-
-static int intel_context_pre_pin(struct intel_context *ce,
-				 struct i915_gem_ww_ctx *ww)
-{
-	int err;
-
-	CE_TRACE(ce, "active\n");
-
-	err = __ring_active(ce->ring, ww);
-	if (err)
-		return err;
-
-	err = intel_timeline_pin(ce->timeline, ww);
-	if (err)
-		goto err_ring;
-
-	if (!ce->state)
-		return 0;
-
-	err = __context_pin_state(ce->state, ww);
-	if (err)
-		goto err_timeline;
-
-
-	return 0;
-
-err_timeline:
-	intel_timeline_unpin(ce->timeline);
-err_ring:
-	__ring_retire(ce->ring);
-	return err;
-}
-
-static void intel_context_post_unpin(struct intel_context *ce)
-{
-	if (ce->state)
-		__context_unpin_state(ce->state);
-
-	intel_timeline_unpin(ce->timeline);
-	__ring_retire(ce->ring);
-}
-
-int __intel_context_do_pin_ww(struct intel_context *ce,
-			      struct i915_gem_ww_ctx *ww)
-{
-	bool handoff = false;
-	void *vaddr;
-	int err = 0;
-
-	if (unlikely(!test_bit(CONTEXT_ALLOC_BIT, &ce->flags))) {
-		err = intel_context_alloc_state(ce);
-		if (err)
-			return err;
-	}
-
-	/*
-	 * We always pin the context/ring/timeline here, to ensure a pin
-	 * refcount for __intel_context_active(), which prevent a lock
-	 * inversion of ce->pin_mutex vs dma_resv_lock().
-	 */
-
-	err = i915_gem_object_lock(ce->timeline->hwsp_ggtt->obj, ww);
-	if (!err && ce->ring->vma->obj)
-		err = i915_gem_object_lock(ce->ring->vma->obj, ww);
-	if (!err && ce->state)
-		err = i915_gem_object_lock(ce->state->obj, ww);
-	if (!err)
-		err = intel_context_pre_pin(ce, ww);
-	if (err)
-		return err;
-
-	err = i915_active_acquire(&ce->active);
-	if (err)
-		goto err_ctx_unpin;
-
-	err = ce->ops->pre_pin(ce, ww, &vaddr);
-	if (err)
-		goto err_release;
-
-	err = mutex_lock_interruptible(&ce->pin_mutex);
-	if (err)
-		goto err_post_unpin;
-
-	if (unlikely(intel_context_is_closed(ce))) {
-		err = -ENOENT;
-		goto err_unlock;
-	}
-
-	if (likely(!atomic_add_unless(&ce->pin_count, 1, 0))) {
-		err = intel_context_active_acquire(ce);
-		if (unlikely(err))
-			goto err_unlock;
-
-		err = ce->ops->pin(ce, vaddr);
-		if (err) {
-			intel_context_active_release(ce);
-			goto err_unlock;
-		}
-
-		CE_TRACE(ce, "pin ring:{start:%08x, head:%04x, tail:%04x}\n",
-			 i915_ggtt_offset(ce->ring->vma),
-			 ce->ring->head, ce->ring->tail);
-
-		handoff = true;
-		smp_mb__before_atomic(); /* flush pin before it is visible */
-		atomic_inc(&ce->pin_count);
-	}
-
-	GEM_BUG_ON(!intel_context_is_pinned(ce)); /* no overflow! */
-
-err_unlock:
-	mutex_unlock(&ce->pin_mutex);
-err_post_unpin:
-	if (!handoff)
-		ce->ops->post_unpin(ce);
-err_release:
-	i915_active_release(&ce->active);
-err_ctx_unpin:
-	intel_context_post_unpin(ce);
-
-	/*
-	 * Unlock the hwsp_ggtt object since it's shared.
-	 * In principle we can unlock all the global state locked above
-	 * since it's pinned and doesn't need fencing, and will
-	 * thus remain resident until it is explicitly unpinned.
-	 */
-	i915_gem_ww_unlock_single(ce->timeline->hwsp_ggtt->obj);
-
-	return err;
-}
-
-int __intel_context_do_pin(struct intel_context *ce)
-{
-	struct i915_gem_ww_ctx ww;
-	int err;
-
-	i915_gem_ww_ctx_init(&ww, true);
-retry:
-	err = __intel_context_do_pin_ww(ce, &ww);
-	if (err == -EDEADLK) {
-		err = i915_gem_ww_ctx_backoff(&ww);
-		if (!err)
-			goto retry;
-	}
-	i915_gem_ww_ctx_fini(&ww);
-	return err;
-}
->>>>>>> 7d2a07b7
-
-void intel_context_unpin(struct intel_context *ce)
-{
-	if (!atomic_dec_and_test(&ce->pin_count))
-		return;
-
-	CE_TRACE(ce, "unpin\n");
-	ce->ops->unpin(ce);
-	ce->ops->post_unpin(ce);
-
-	/*
-	 * Once released, we may asynchronously drop the active reference.
-	 * As that may be the only reference keeping the context alive,
-	 * take an extra now so that it is not freed before we finish
-	 * dereferencing it.
-	 */
-	intel_context_get(ce);
-	intel_context_active_release(ce);
-	intel_context_put(ce);
-}
-
-<<<<<<< HEAD
-	err = __ring_active(ce->ring);
-	if (err)
-		goto err_put;
-
-	err = intel_timeline_pin(ce->timeline);
-	if (err)
-		goto err_ring;
-
-	if (!ce->state)
-		return 0;
-
-	err = __context_pin_state(ce->state);
-	if (err)
-		goto err_timeline;
-=======
 static void __intel_context_retire(struct i915_active *active)
 {
 	struct intel_context *ce = container_of(active, typeof(*ce), active);
@@ -542,24 +356,12 @@
 		__i915_vma_pin(ce->state);
 		i915_vma_make_unshrinkable(ce->state);
 	}
->>>>>>> 7d2a07b7
 
 	return 0;
 }
 
-<<<<<<< HEAD
-err_timeline:
-	intel_timeline_unpin(ce->timeline);
-err_ring:
-	__ring_retire(ce->ring);
-err_put:
-	intel_context_put(ce);
-	return err;
-}
-
 void
-intel_context_init(struct intel_context *ce,
-		   struct intel_engine_cs *engine)
+intel_context_init(struct intel_context *ce, struct intel_engine_cs *engine)
 {
 	GEM_BUG_ON(!engine->cops);
 	GEM_BUG_ON(!engine->gt->vm);
@@ -575,35 +377,6 @@
 
 	ce->vm = i915_vm_get(engine->gt->vm);
 
-	INIT_LIST_HEAD(&ce->signal_link);
-	INIT_LIST_HEAD(&ce->signals);
-
-	mutex_init(&ce->pin_mutex);
-
-	i915_active_init(&ce->active,
-			 __intel_context_active, __intel_context_retire);
-}
-
-void intel_context_fini(struct intel_context *ce)
-{
-=======
-void
-intel_context_init(struct intel_context *ce, struct intel_engine_cs *engine)
-{
-	GEM_BUG_ON(!engine->cops);
-	GEM_BUG_ON(!engine->gt->vm);
-
-	kref_init(&ce->ref);
-
-	ce->engine = engine;
-	ce->ops = engine->cops;
-	ce->sseu = engine->sseu;
-	ce->ring = __intel_context_ring_size(SZ_4K);
-
-	ewma_runtime_init(&ce->runtime.avg);
-
-	ce->vm = i915_vm_get(engine->gt->vm);
-
 	/* NB ce->signal_link/lock is used under RCU */
 	spin_lock_init(&ce->signal_lock);
 	INIT_LIST_HEAD(&ce->signals);
@@ -616,7 +389,6 @@
 
 void intel_context_fini(struct intel_context *ce)
 {
->>>>>>> 7d2a07b7
 	if (ce->timeline)
 		intel_timeline_put(ce->timeline);
 	i915_vm_put(ce->vm);
