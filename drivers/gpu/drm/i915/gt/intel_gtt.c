--- conflicted
+++ resolved
@@ -16,11 +16,8 @@
 #include "i915_trace.h"
 #include "i915_utils.h"
 #include "intel_gt.h"
-<<<<<<< HEAD
-=======
 #include "intel_gt_mcr.h"
 #include "intel_gt_print.h"
->>>>>>> eb3cdb58
 #include "intel_gt_regs.h"
 #include "intel_gtt.h"
 
@@ -271,23 +268,11 @@
 
 	GEM_BUG_ON(!vm->total);
 	drm_mm_init(&vm->mm, 0, vm->total);
-<<<<<<< HEAD
 
 	memset64(vm->min_alignment, I915_GTT_MIN_ALIGNMENT,
 		 ARRAY_SIZE(vm->min_alignment));
 
-	if (HAS_64K_PAGES(vm->i915) && NEEDS_COMPACT_PT(vm->i915) &&
-	    subclass == VM_CLASS_PPGTT) {
-		vm->min_alignment[INTEL_MEMORY_LOCAL] = I915_GTT_PAGE_SIZE_2M;
-		vm->min_alignment[INTEL_MEMORY_STOLEN_LOCAL] = I915_GTT_PAGE_SIZE_2M;
-	} else if (HAS_64K_PAGES(vm->i915)) {
-=======
-
-	memset64(vm->min_alignment, I915_GTT_MIN_ALIGNMENT,
-		 ARRAY_SIZE(vm->min_alignment));
-
 	if (HAS_64K_PAGES(vm->i915)) {
->>>>>>> eb3cdb58
 		vm->min_alignment[INTEL_MEMORY_LOCAL] = I915_GTT_PAGE_SIZE_64K;
 		vm->min_alignment[INTEL_MEMORY_STOLEN_LOCAL] = I915_GTT_PAGE_SIZE_64K;
 	}
@@ -398,18 +383,6 @@
 		i915_gem_object_put(obj);
 skip:
 		if (size == I915_GTT_PAGE_SIZE_4K)
-			return -ENOMEM;
-
-		/*
-		 * If we need 64K minimum GTT pages for device local-memory,
-		 * like on XEHPSDV, then we need to fail the allocation here,
-		 * otherwise we can't safely support the insertion of
-		 * local-memory pages for this vm, since the HW expects the
-		 * correct physical alignment and size when the page-table is
-		 * operating in 64K GTT mode, which includes any scratch PTEs,
-		 * since userspace can still touch them.
-		 */
-		if (HAS_64K_PAGES(vm->i915))
 			return -ENOMEM;
 
 		size = I915_GTT_PAGE_SIZE_4K;
@@ -508,8 +481,6 @@
 	intel_uncore_write(uncore, GEN12_PAT_INDEX(7), GEN8_PPAT_WB);
 }
 
-<<<<<<< HEAD
-=======
 static void xehp_setup_private_ppat(struct intel_gt *gt)
 {
 	enum forcewake_domains fw;
@@ -533,7 +504,6 @@
 	intel_uncore_forcewake_put(gt->uncore, fw);
 }
 
->>>>>>> eb3cdb58
 static void icl_setup_private_ppat(struct intel_uncore *uncore)
 {
 	intel_uncore_write(uncore,
