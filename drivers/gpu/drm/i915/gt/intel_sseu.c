--- conflicted
+++ resolved
@@ -6,10 +6,7 @@
 #include <linux/string_helpers.h>
 
 #include "i915_drv.h"
-<<<<<<< HEAD
-=======
 #include "i915_perf_types.h"
->>>>>>> eb3cdb58
 #include "intel_engine_regs.h"
 #include "intel_gt_regs.h"
 #include "intel_sseu.h"
@@ -474,11 +471,7 @@
 
 	if (IS_GEN9_LP(i915)) {
 #define IS_SS_DISABLED(ss)	(!(sseu->subslice_mask.hsw[0] & BIT(ss)))
-<<<<<<< HEAD
-		info->has_pooled_eu = hweight8(sseu->subslice_mask.hsw[0]) == 3;
-=======
 		RUNTIME_INFO(i915)->has_pooled_eu = hweight8(sseu->subslice_mask.hsw[0]) == 3;
->>>>>>> eb3cdb58
 
 		sseu->min_eu_in_pool = 0;
 		if (HAS_POOLED_EU(i915)) {
@@ -872,17 +865,10 @@
 	int s;
 
 	if (sseu->has_xehp_dss) {
-<<<<<<< HEAD
-		seq_printf(m, "  %s Geometry DSS: %lu\n", type,
-			   bitmap_weight(sseu->geometry_subslice_mask.xehp,
-					 XEHP_BITMAP_BITS(sseu->geometry_subslice_mask)));
-		seq_printf(m, "  %s Compute DSS: %lu\n", type,
-=======
 		seq_printf(m, "  %s Geometry DSS: %u\n", type,
 			   bitmap_weight(sseu->geometry_subslice_mask.xehp,
 					 XEHP_BITMAP_BITS(sseu->geometry_subslice_mask)));
 		seq_printf(m, "  %s Compute DSS: %u\n", type,
->>>>>>> eb3cdb58
 			   bitmap_weight(sseu->compute_subslice_mask.xehp,
 					 XEHP_BITMAP_BITS(sseu->compute_subslice_mask)));
 	} else {
