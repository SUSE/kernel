--- conflicted
+++ resolved
@@ -33,21 +33,12 @@
 		       u64 offset, u32 len,
 		       const unsigned int flags);
 
-<<<<<<< HEAD
-int gen125_emit_bb_start_noarb(struct i915_request *rq,
-			       u64 offset, u32 len,
-			       const unsigned int flags);
-int gen125_emit_bb_start(struct i915_request *rq,
-			 u64 offset, u32 len,
-			 const unsigned int flags);
-=======
 int xehp_emit_bb_start_noarb(struct i915_request *rq,
 			     u64 offset, u32 len,
 			     const unsigned int flags);
 int xehp_emit_bb_start(struct i915_request *rq,
 		       u64 offset, u32 len,
 		       const unsigned int flags);
->>>>>>> eb3cdb58
 
 u32 *gen8_emit_fini_breadcrumb_xcs(struct i915_request *rq, u32 *cs);
 u32 *gen12_emit_fini_breadcrumb_xcs(struct i915_request *rq, u32 *cs);
@@ -56,11 +47,7 @@
 u32 *gen11_emit_fini_breadcrumb_rcs(struct i915_request *rq, u32 *cs);
 u32 *gen12_emit_fini_breadcrumb_rcs(struct i915_request *rq, u32 *cs);
 
-<<<<<<< HEAD
-u32 *gen12_emit_aux_table_inv(u32 *cs, const i915_reg_t inv_reg);
-=======
 u32 *gen12_emit_aux_table_inv(struct intel_engine_cs *engine, u32 *cs);
->>>>>>> eb3cdb58
 
 static inline u32 *
 __gen8_emit_pipe_control(u32 *batch, u32 bit_group_0,
