--- conflicted
+++ resolved
@@ -537,11 +537,7 @@
 {
 	struct intel_gt *gt = data;
 
-<<<<<<< HEAD
-	if (intel_guc_slpc_is_used(&gt->uc.guc))
-=======
 	if (intel_guc_slpc_is_used(gt_to_guc(gt)))
->>>>>>> 2d5404ca
 		return false;
 	else
 		return HAS_RPS(gt->i915);
