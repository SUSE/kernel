--- conflicted
+++ resolved
@@ -23,10 +23,7 @@
 #include "intel_ring.h"
 #include "i915_drv.h"
 #include "i915_pci.h"
-<<<<<<< HEAD
-=======
 #include "i915_reg.h"
->>>>>>> 2d5404ca
 #include "i915_request.h"
 #include "i915_scatterlist.h"
 #include "i915_utils.h"
@@ -233,16 +230,8 @@
 	struct intel_uncore *uncore = gt->uncore;
 	intel_wakeref_t wakeref;
 
-<<<<<<< HEAD
-	with_intel_runtime_pm_if_active(uncore->rpm, wakeref) {
-		struct intel_guc *guc = &gt->uc.guc;
-
-		intel_guc_invalidate_tlb_guc(guc);
-	}
-=======
 	with_intel_runtime_pm_if_active(uncore->rpm, wakeref)
 		intel_guc_invalidate_tlb_guc(gt_to_guc(gt));
->>>>>>> 2d5404ca
 }
 
 static void guc_ggtt_invalidate(struct i915_ggtt *ggtt)
@@ -253,18 +242,6 @@
 	gen8_ggtt_invalidate(ggtt);
 
 	list_for_each_entry(gt, &ggtt->gt_list, ggtt_link) {
-<<<<<<< HEAD
-		if (intel_guc_tlb_invalidation_is_available(&gt->uc.guc)) {
-			guc_ggtt_ct_invalidate(gt);
-		} else if (GRAPHICS_VER(i915) >= 12) {
-			intel_uncore_write_fw(gt->uncore,
-					      GEN12_GUC_TLB_INV_CR,
-					      GEN12_GUC_TLB_INV_CR_INVALIDATE);
-		} else {
-			intel_uncore_write_fw(gt->uncore,
-					      GEN8_GTCR, GEN8_GTCR_INVALIDATE);
-		}
-=======
 		if (intel_guc_tlb_invalidation_is_available(gt_to_guc(gt)))
 			guc_ggtt_ct_invalidate(gt);
 		else if (GRAPHICS_VER(i915) >= 12)
@@ -274,7 +251,6 @@
 		else
 			intel_uncore_write_fw(gt->uncore,
 					      GEN8_GTCR, GEN8_GTCR_INVALIDATE);
->>>>>>> 2d5404ca
 	}
 }
 
@@ -317,11 +293,7 @@
 	return intel_gt_is_bind_context_ready(gt);
 }
 
-<<<<<<< HEAD
-static struct intel_context *gen8_ggtt_bind_get_ce(struct i915_ggtt *ggtt)
-=======
 static struct intel_context *gen8_ggtt_bind_get_ce(struct i915_ggtt *ggtt, intel_wakeref_t *wakeref)
->>>>>>> 2d5404ca
 {
 	struct intel_context *ce;
 	struct intel_gt *gt = ggtt->vm.gt;
@@ -338,12 +310,8 @@
 	 * would conflict with fs_reclaim trying to allocate memory while
 	 * doing rpm_resume().
 	 */
-<<<<<<< HEAD
-	if (!intel_gt_pm_get_if_awake(gt))
-=======
 	*wakeref = intel_gt_pm_get_if_awake(gt);
 	if (!*wakeref)
->>>>>>> 2d5404ca
 		return NULL;
 
 	intel_engine_pm_get(ce->engine);
@@ -351,17 +319,10 @@
 	return ce;
 }
 
-<<<<<<< HEAD
-static void gen8_ggtt_bind_put_ce(struct intel_context *ce)
-{
-	intel_engine_pm_put(ce->engine);
-	intel_gt_pm_put(ce->engine->gt);
-=======
 static void gen8_ggtt_bind_put_ce(struct intel_context *ce, intel_wakeref_t wakeref)
 {
 	intel_engine_pm_put(ce->engine);
 	intel_gt_pm_put(ce->engine->gt, wakeref);
->>>>>>> 2d5404ca
 }
 
 static bool gen8_ggtt_bind_ptes(struct i915_ggtt *ggtt, u32 offset,
@@ -374,20 +335,13 @@
 	struct sgt_iter iter;
 	struct i915_request *rq;
 	struct intel_context *ce;
-<<<<<<< HEAD
-=======
 	intel_wakeref_t wakeref;
->>>>>>> 2d5404ca
 	u32 *cs;
 
 	if (!num_entries)
 		return true;
 
-<<<<<<< HEAD
-	ce = gen8_ggtt_bind_get_ce(ggtt);
-=======
 	ce = gen8_ggtt_bind_get_ce(ggtt, &wakeref);
->>>>>>> 2d5404ca
 	if (!ce)
 		return false;
 
@@ -463,21 +417,13 @@
 		offset += n_ptes;
 	}
 
-<<<<<<< HEAD
-	gen8_ggtt_bind_put_ce(ce);
-=======
 	gen8_ggtt_bind_put_ce(ce, wakeref);
->>>>>>> 2d5404ca
 	return true;
 
 err_rq:
 	i915_request_put(rq);
 put_ce:
-<<<<<<< HEAD
-	gen8_ggtt_bind_put_ce(ce);
-=======
 	gen8_ggtt_bind_put_ce(ce, wakeref);
->>>>>>> 2d5404ca
 	return false;
 }
 
@@ -1211,8 +1157,6 @@
 
 	GEM_WARN_ON(pci_resource_len(pdev, GEN4_GTTMMADR_BAR) != gen6_gttmmadr_size(i915));
 
-<<<<<<< HEAD
-=======
 	if (i915_direct_stolen_access(i915)) {
 		drm_dbg(&i915->drm, "Using direct GSM access\n");
 		phys_addr = intel_uncore_read64(uncore, GEN6_GSMBASE) & GEN11_BDSM_MASK;
@@ -1220,7 +1164,6 @@
 		phys_addr = pci_resource_start(pdev, GEN4_GTTMMADR_BAR) + gen6_gttadr_offset(i915);
 	}
 
->>>>>>> 2d5404ca
 	if (needs_wc_ggtt_mapping(i915))
 		ggtt->gsm = ioremap_wc(phys_addr, size);
 	else
