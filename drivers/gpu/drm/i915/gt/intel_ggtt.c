// SPDX-License-Identifier: MIT
/*
 * Copyright © 2020 Intel Corporation
 */

<<<<<<< HEAD
#include <linux/printk.h>
#include <linux/thread_info.h>
#include <asm/pgtable_types.h>
=======
>>>>>>> eb3cdb58
#include <asm/set_memory.h>
#include <asm/smp.h>
#include <linux/types.h>
#include <linux/stop_machine.h>

#include <drm/drm_managed.h>
#include <drm/i915_drm.h>
#include <drm/intel-gtt.h>

#include "display/intel_display.h"
#include "gem/i915_gem_lmem.h"

#include "intel_ggtt_gmch.h"
#include "intel_gt.h"
#include "intel_gt_regs.h"
<<<<<<< HEAD
=======
#include "intel_pci_config.h"
>>>>>>> eb3cdb58
#include "i915_drv.h"
#include "i915_pci.h"
#include "i915_scatterlist.h"
#include "i915_utils.h"
#include "i915_vgpu.h"

#include "intel_gtt.h"
#include "gen8_ppgtt.h"

<<<<<<< HEAD
static inline bool suspend_retains_ptes(struct i915_address_space *vm)
{
	return GRAPHICS_VER(vm->i915) >= 8 &&
		!HAS_LMEM(vm->i915) &&
		vm->is_ggtt;
}

=======
>>>>>>> eb3cdb58
static void i915_ggtt_color_adjust(const struct drm_mm_node *node,
				   unsigned long color,
				   u64 *start,
				   u64 *end)
{
	if (i915_node_color_differs(node, color))
		*start += I915_GTT_PAGE_SIZE;

	/*
	 * Also leave a space between the unallocated reserved node after the
	 * GTT and any objects within the GTT, i.e. we use the color adjustment
	 * to insert a guard page to prevent prefetches crossing over the
	 * GTT boundary.
	 */
	node = list_next_entry(node, node_list);
	if (node->color != color)
		*end -= I915_GTT_PAGE_SIZE;
}

static int ggtt_init_hw(struct i915_ggtt *ggtt)
{
	struct drm_i915_private *i915 = ggtt->vm.i915;

	i915_address_space_init(&ggtt->vm, VM_CLASS_GGTT);

	ggtt->vm.is_ggtt = true;

	/* Only VLV supports read-only GGTT mappings */
	ggtt->vm.has_read_only = IS_VALLEYVIEW(i915);

	if (!HAS_LLC(i915) && !HAS_PPGTT(i915))
		ggtt->vm.mm.color_adjust = i915_ggtt_color_adjust;

	if (ggtt->mappable_end) {
		if (!io_mapping_init_wc(&ggtt->iomap,
					ggtt->gmadr.start,
					ggtt->mappable_end)) {
			ggtt->vm.cleanup(&ggtt->vm);
			return -EIO;
		}

		ggtt->mtrr = arch_phys_wc_add(ggtt->gmadr.start,
					      ggtt->mappable_end);
	}

	intel_ggtt_init_fences(ggtt);

	return 0;
}

/**
 * i915_ggtt_init_hw - Initialize GGTT hardware
 * @i915: i915 device
 */
int i915_ggtt_init_hw(struct drm_i915_private *i915)
{
	int ret;

	/*
	 * Note that we use page colouring to enforce a guard page at the
	 * end of the address space. This is required as the CS may prefetch
	 * beyond the end of the batch buffer, across the page boundary,
	 * and beyond the end of the GTT if we do not provide a guard.
	 */
	ret = ggtt_init_hw(to_gt(i915)->ggtt);
	if (ret)
		return ret;

	return 0;
}

<<<<<<< HEAD
/*
 * Return the value of the last GGTT pte cast to an u64, if
 * the system is supposed to retain ptes across resume. 0 otherwise.
 */
static u64 read_last_pte(struct i915_address_space *vm)
{
	struct i915_ggtt *ggtt = i915_vm_to_ggtt(vm);
	gen8_pte_t __iomem *ptep;

	if (!suspend_retains_ptes(vm))
		return 0;

	GEM_BUG_ON(GRAPHICS_VER(vm->i915) < 8);
	ptep = (typeof(ptep))ggtt->gsm + (ggtt_total_entries(ggtt) - 1);
	return readq(ptep);
}

/**
 * i915_ggtt_suspend_vm - Suspend the memory mappings for a GGTT or DPT VM
 * @vm: The VM to suspend the mappings for
 *
 * Suspend the memory mappings for all objects mapped to HW via the GGTT or a
 * DPT page table.
 */
void i915_ggtt_suspend_vm(struct i915_address_space *vm)
{
	struct i915_vma *vma, *vn;
	int save_skip_rewrite;

	drm_WARN_ON(&vm->i915->drm, !vm->is_ggtt && !vm->is_dpt);

retry:
	i915_gem_drain_freed_objects(vm->i915);

	mutex_lock(&vm->mutex);

	/*
	 * Skip rewriting PTE on VMA unbind.
	 * FIXME: Use an argument to i915_vma_unbind() instead?
	 */
	save_skip_rewrite = vm->skip_pte_rewrite;
	vm->skip_pte_rewrite = true;

=======
/**
 * i915_ggtt_suspend_vm - Suspend the memory mappings for a GGTT or DPT VM
 * @vm: The VM to suspend the mappings for
 *
 * Suspend the memory mappings for all objects mapped to HW via the GGTT or a
 * DPT page table.
 */
void i915_ggtt_suspend_vm(struct i915_address_space *vm)
{
	struct i915_vma *vma, *vn;
	int save_skip_rewrite;

	drm_WARN_ON(&vm->i915->drm, !vm->is_ggtt && !vm->is_dpt);

retry:
	i915_gem_drain_freed_objects(vm->i915);

	mutex_lock(&vm->mutex);

	/*
	 * Skip rewriting PTE on VMA unbind.
	 * FIXME: Use an argument to i915_vma_unbind() instead?
	 */
	save_skip_rewrite = vm->skip_pte_rewrite;
	vm->skip_pte_rewrite = true;

>>>>>>> eb3cdb58
	list_for_each_entry_safe(vma, vn, &vm->bound_list, vm_link) {
		struct drm_i915_gem_object *obj = vma->obj;

		GEM_BUG_ON(!drm_mm_node_allocated(&vma->node));

		if (i915_vma_is_pinned(vma) || !i915_vma_is_bound(vma, I915_VMA_GLOBAL_BIND))
			continue;

		/* unlikely to race when GPU is idle, so no worry about slowpath.. */
		if (WARN_ON(!i915_gem_object_trylock(obj, NULL))) {
			/*
			 * No dead objects should appear here, GPU should be
			 * completely idle, and userspace suspended
			 */
			i915_gem_object_get(obj);

			mutex_unlock(&vm->mutex);

			i915_gem_object_lock(obj, NULL);
			GEM_WARN_ON(i915_vma_unbind(vma));
			i915_gem_object_unlock(obj);
			i915_gem_object_put(obj);

			vm->skip_pte_rewrite = save_skip_rewrite;
			goto retry;
		}

		if (!i915_vma_is_bound(vma, I915_VMA_GLOBAL_BIND)) {
			i915_vma_wait_for_bind(vma);

			__i915_vma_evict(vma, false);
			drm_mm_remove_node(&vma->node);
		}

		i915_gem_object_unlock(obj);
	}

<<<<<<< HEAD
	if (!suspend_retains_ptes(vm))
		vm->clear_range(vm, 0, vm->total);
	else
		i915_vm_to_ggtt(vm)->probed_pte = read_last_pte(vm);

	vm->skip_pte_rewrite = save_skip_rewrite;

	mutex_unlock(&vm->mutex);
}

void i915_ggtt_suspend(struct i915_ggtt *ggtt)
{
	i915_ggtt_suspend_vm(&ggtt->vm);
	ggtt->invalidate(ggtt);
=======
	vm->clear_range(vm, 0, vm->total);

	vm->skip_pte_rewrite = save_skip_rewrite;
>>>>>>> eb3cdb58

	mutex_unlock(&vm->mutex);
}

void i915_ggtt_suspend(struct i915_ggtt *ggtt)
{
	struct intel_gt *gt;

	i915_ggtt_suspend_vm(&ggtt->vm);
	ggtt->invalidate(ggtt);

	list_for_each_entry(gt, &ggtt->gt_list, ggtt_link)
		intel_gt_check_and_clear_faults(gt);
}

void gen6_ggtt_invalidate(struct i915_ggtt *ggtt)
{
	struct intel_uncore *uncore = ggtt->vm.gt->uncore;

	spin_lock_irq(&uncore->lock);
	intel_uncore_write_fw(uncore, GFX_FLSH_CNTL_GEN6, GFX_FLSH_CNTL_EN);
	intel_uncore_read_fw(uncore, GFX_FLSH_CNTL_GEN6);
	spin_unlock_irq(&uncore->lock);
}

static void gen8_ggtt_invalidate(struct i915_ggtt *ggtt)
{
	struct intel_uncore *uncore = ggtt->vm.gt->uncore;

	/*
	 * Note that as an uncached mmio write, this will flush the
	 * WCB of the writes into the GGTT before it triggers the invalidate.
	 */
	intel_uncore_write_fw(uncore, GFX_FLSH_CNTL_GEN6, GFX_FLSH_CNTL_EN);
}

static void guc_ggtt_invalidate(struct i915_ggtt *ggtt)
{
	struct drm_i915_private *i915 = ggtt->vm.i915;

	gen8_ggtt_invalidate(ggtt);

	if (GRAPHICS_VER(i915) >= 12) {
		struct intel_gt *gt;

<<<<<<< HEAD
=======
		list_for_each_entry(gt, &ggtt->gt_list, ggtt_link)
			intel_uncore_write_fw(gt->uncore,
					      GEN12_GUC_TLB_INV_CR,
					      GEN12_GUC_TLB_INV_CR_INVALIDATE);
	} else {
		intel_uncore_write_fw(ggtt->vm.gt->uncore,
				      GEN8_GTCR, GEN8_GTCR_INVALIDATE);
	}
}

>>>>>>> eb3cdb58
u64 gen8_ggtt_pte_encode(dma_addr_t addr,
			 enum i915_cache_level level,
			 u32 flags)
{
	gen8_pte_t pte = addr | GEN8_PAGE_PRESENT;

	if (flags & PTE_LM)
		pte |= GEN12_GGTT_PTE_LM;

	return pte;
}

static void gen8_set_pte(void __iomem *addr, gen8_pte_t pte)
{
	writeq(pte, addr);
}

static void gen8_ggtt_insert_page(struct i915_address_space *vm,
				  dma_addr_t addr,
				  u64 offset,
				  enum i915_cache_level level,
				  u32 flags)
{
	struct i915_ggtt *ggtt = i915_vm_to_ggtt(vm);
	gen8_pte_t __iomem *pte =
		(gen8_pte_t __iomem *)ggtt->gsm + offset / I915_GTT_PAGE_SIZE;

	gen8_set_pte(pte, gen8_ggtt_pte_encode(addr, level, flags));

	ggtt->invalidate(ggtt);
}

static void gen8_ggtt_insert_entries(struct i915_address_space *vm,
				     struct i915_vma_resource *vma_res,
				     enum i915_cache_level level,
				     u32 flags)
{
	const gen8_pte_t pte_encode = gen8_ggtt_pte_encode(0, level, flags);
	struct i915_ggtt *ggtt = i915_vm_to_ggtt(vm);
	gen8_pte_t __iomem *gte;
	gen8_pte_t __iomem *end;
	struct sgt_iter iter;
	dma_addr_t addr;

	/*
	 * Note that we ignore PTE_READ_ONLY here. The caller must be careful
	 * not to allow the user to override access to a read only page.
	 */

	gte = (gen8_pte_t __iomem *)ggtt->gsm;
<<<<<<< HEAD
	gte += vma_res->start / I915_GTT_PAGE_SIZE;
	end = gte + vma_res->node_size / I915_GTT_PAGE_SIZE;
=======
	gte += (vma_res->start - vma_res->guard) / I915_GTT_PAGE_SIZE;
	end = gte + vma_res->guard / I915_GTT_PAGE_SIZE;
	while (gte < end)
		gen8_set_pte(gte++, vm->scratch[0]->encode);
	end += (vma_res->node_size + vma_res->guard) / I915_GTT_PAGE_SIZE;
>>>>>>> eb3cdb58

	for_each_sgt_daddr(addr, iter, vma_res->bi.pages)
		gen8_set_pte(gte++, pte_encode | addr);
	GEM_BUG_ON(gte > end);

	/* Fill the allocated but "unused" space beyond the end of the buffer */
	while (gte < end)
		gen8_set_pte(gte++, vm->scratch[0]->encode);

	/*
	 * We want to flush the TLBs only after we're certain all the PTE
	 * updates have finished.
	 */
	ggtt->invalidate(ggtt);
}

static void gen8_ggtt_clear_range(struct i915_address_space *vm,
				  u64 start, u64 length)
{
	struct i915_ggtt *ggtt = i915_vm_to_ggtt(vm);
	unsigned int first_entry = start / I915_GTT_PAGE_SIZE;
	unsigned int num_entries = length / I915_GTT_PAGE_SIZE;
	const gen8_pte_t scratch_pte = vm->scratch[0]->encode;
	gen8_pte_t __iomem *gtt_base =
		(gen8_pte_t __iomem *)ggtt->gsm + first_entry;
	const int max_entries = ggtt_total_entries(ggtt) - first_entry;
	int i;

	if (WARN(num_entries > max_entries,
		 "First entry = %d; Num entries = %d (max=%d)\n",
		 first_entry, num_entries, max_entries))
		num_entries = max_entries;

	for (i = 0; i < num_entries; i++)
		gen8_set_pte(&gtt_base[i], scratch_pte);
}

static void gen6_ggtt_insert_page(struct i915_address_space *vm,
				  dma_addr_t addr,
				  u64 offset,
				  enum i915_cache_level level,
				  u32 flags)
{
	struct i915_ggtt *ggtt = i915_vm_to_ggtt(vm);
	gen6_pte_t __iomem *pte =
		(gen6_pte_t __iomem *)ggtt->gsm + offset / I915_GTT_PAGE_SIZE;

	iowrite32(vm->pte_encode(addr, level, flags), pte);

	ggtt->invalidate(ggtt);
}

/*
 * Binds an object into the global gtt with the specified cache level.
 * The object will be accessible to the GPU via commands whose operands
 * reference offsets within the global GTT as well as accessible by the GPU
 * through the GMADR mapped BAR (i915->mm.gtt->gtt).
 */
static void gen6_ggtt_insert_entries(struct i915_address_space *vm,
				     struct i915_vma_resource *vma_res,
				     enum i915_cache_level level,
				     u32 flags)
{
	struct i915_ggtt *ggtt = i915_vm_to_ggtt(vm);
	gen6_pte_t __iomem *gte;
	gen6_pte_t __iomem *end;
	struct sgt_iter iter;
	dma_addr_t addr;

	gte = (gen6_pte_t __iomem *)ggtt->gsm;
<<<<<<< HEAD
	gte += vma_res->start / I915_GTT_PAGE_SIZE;
	end = gte + vma_res->node_size / I915_GTT_PAGE_SIZE;

=======
	gte += (vma_res->start - vma_res->guard) / I915_GTT_PAGE_SIZE;

	end = gte + vma_res->guard / I915_GTT_PAGE_SIZE;
	while (gte < end)
		iowrite32(vm->scratch[0]->encode, gte++);
	end += (vma_res->node_size + vma_res->guard) / I915_GTT_PAGE_SIZE;
>>>>>>> eb3cdb58
	for_each_sgt_daddr(addr, iter, vma_res->bi.pages)
		iowrite32(vm->pte_encode(addr, level, flags), gte++);
	GEM_BUG_ON(gte > end);

	/* Fill the allocated but "unused" space beyond the end of the buffer */
	while (gte < end)
		iowrite32(vm->scratch[0]->encode, gte++);

	/*
	 * We want to flush the TLBs only after we're certain all the PTE
	 * updates have finished.
	 */
	ggtt->invalidate(ggtt);
}

static void nop_clear_range(struct i915_address_space *vm,
			    u64 start, u64 length)
{
}

static void bxt_vtd_ggtt_wa(struct i915_address_space *vm)
{
	/*
	 * Make sure the internal GAM fifo has been cleared of all GTT
	 * writes before exiting stop_machine(). This guarantees that
	 * any aperture accesses waiting to start in another process
	 * cannot back up behind the GTT writes causing a hang.
	 * The register can be any arbitrary GAM register.
	 */
	intel_uncore_posting_read_fw(vm->gt->uncore, GFX_FLSH_CNTL_GEN6);
}

struct insert_page {
	struct i915_address_space *vm;
	dma_addr_t addr;
	u64 offset;
	enum i915_cache_level level;
};

static int bxt_vtd_ggtt_insert_page__cb(void *_arg)
{
	struct insert_page *arg = _arg;

	gen8_ggtt_insert_page(arg->vm, arg->addr, arg->offset, arg->level, 0);
	bxt_vtd_ggtt_wa(arg->vm);

	return 0;
}

static void bxt_vtd_ggtt_insert_page__BKL(struct i915_address_space *vm,
					  dma_addr_t addr,
					  u64 offset,
					  enum i915_cache_level level,
					  u32 unused)
{
	struct insert_page arg = { vm, addr, offset, level };

	stop_machine(bxt_vtd_ggtt_insert_page__cb, &arg, NULL);
}

struct insert_entries {
	struct i915_address_space *vm;
	struct i915_vma_resource *vma_res;
	enum i915_cache_level level;
	u32 flags;
};

static int bxt_vtd_ggtt_insert_entries__cb(void *_arg)
{
	struct insert_entries *arg = _arg;

	gen8_ggtt_insert_entries(arg->vm, arg->vma_res, arg->level, arg->flags);
	bxt_vtd_ggtt_wa(arg->vm);

	return 0;
}

static void bxt_vtd_ggtt_insert_entries__BKL(struct i915_address_space *vm,
					     struct i915_vma_resource *vma_res,
					     enum i915_cache_level level,
					     u32 flags)
{
	struct insert_entries arg = { vm, vma_res, level, flags };

	stop_machine(bxt_vtd_ggtt_insert_entries__cb, &arg, NULL);
}

static void gen6_ggtt_clear_range(struct i915_address_space *vm,
				  u64 start, u64 length)
{
	struct i915_ggtt *ggtt = i915_vm_to_ggtt(vm);
	unsigned int first_entry = start / I915_GTT_PAGE_SIZE;
	unsigned int num_entries = length / I915_GTT_PAGE_SIZE;
	gen6_pte_t scratch_pte, __iomem *gtt_base =
		(gen6_pte_t __iomem *)ggtt->gsm + first_entry;
	const int max_entries = ggtt_total_entries(ggtt) - first_entry;
	int i;

	if (WARN(num_entries > max_entries,
		 "First entry = %d; Num entries = %d (max=%d)\n",
		 first_entry, num_entries, max_entries))
		num_entries = max_entries;

	scratch_pte = vm->scratch[0]->encode;
	for (i = 0; i < num_entries; i++)
		iowrite32(scratch_pte, &gtt_base[i]);
}

void intel_ggtt_bind_vma(struct i915_address_space *vm,
			 struct i915_vm_pt_stash *stash,
			 struct i915_vma_resource *vma_res,
			 enum i915_cache_level cache_level,
			 u32 flags)
{
	u32 pte_flags;

	if (vma_res->bound_flags & (~flags & I915_VMA_BIND_MASK))
		return;

	vma_res->bound_flags |= flags;

	/* Applicable to VLV (gen8+ do not support RO in the GGTT) */
	pte_flags = 0;
	if (vma_res->bi.readonly)
		pte_flags |= PTE_READ_ONLY;
	if (vma_res->bi.lmem)
		pte_flags |= PTE_LM;

	vm->insert_entries(vm, vma_res, cache_level, pte_flags);
	vma_res->page_sizes_gtt = I915_GTT_PAGE_SIZE;
}

void intel_ggtt_unbind_vma(struct i915_address_space *vm,
			   struct i915_vma_resource *vma_res)
{
	vm->clear_range(vm, vma_res->start, vma_res->vma_size);
}

static int ggtt_reserve_guc_top(struct i915_ggtt *ggtt)
{
	u64 size;
	int ret;

	if (!intel_uc_uses_guc(&ggtt->vm.gt->uc))
		return 0;

	GEM_BUG_ON(ggtt->vm.total <= GUC_GGTT_TOP);
	size = ggtt->vm.total - GUC_GGTT_TOP;

	ret = i915_gem_gtt_reserve(&ggtt->vm, NULL, &ggtt->uc_fw, size,
				   GUC_GGTT_TOP, I915_COLOR_UNEVICTABLE,
				   PIN_NOEVICT);
	if (ret)
		drm_dbg(&ggtt->vm.i915->drm,
			"Failed to reserve top of GGTT for GuC\n");

	return ret;
}

static void ggtt_release_guc_top(struct i915_ggtt *ggtt)
{
	if (drm_mm_node_allocated(&ggtt->uc_fw))
		drm_mm_remove_node(&ggtt->uc_fw);
}

static void cleanup_init_ggtt(struct i915_ggtt *ggtt)
{
	ggtt_release_guc_top(ggtt);
	if (drm_mm_node_allocated(&ggtt->error_capture))
		drm_mm_remove_node(&ggtt->error_capture);
	mutex_destroy(&ggtt->error_mutex);
}

static int init_ggtt(struct i915_ggtt *ggtt)
{
	/*
	 * Let GEM Manage all of the aperture.
	 *
	 * However, leave one page at the end still bound to the scratch page.
	 * There are a number of places where the hardware apparently prefetches
	 * past the end of the object, and we've seen multiple hangs with the
	 * GPU head pointer stuck in a batchbuffer bound at the last page of the
	 * aperture.  One page should be enough to keep any prefetching inside
	 * of the aperture.
	 */
	unsigned long hole_start, hole_end;
	struct drm_mm_node *entry;
	int ret;

	ggtt->pte_lost = true;

	/*
	 * GuC requires all resources that we're sharing with it to be placed in
	 * non-WOPCM memory. If GuC is not present or not in use we still need a
	 * small bias as ring wraparound at offset 0 sometimes hangs. No idea
	 * why.
	 */
	ggtt->pin_bias = max_t(u32, I915_GTT_PAGE_SIZE,
			       intel_wopcm_guc_size(&ggtt->vm.gt->wopcm));

	ret = intel_vgt_balloon(ggtt);
	if (ret)
		return ret;

	mutex_init(&ggtt->error_mutex);
	if (ggtt->mappable_end) {
		/*
		 * Reserve a mappable slot for our lockless error capture.
		 *
		 * We strongly prefer taking address 0x0 in order to protect
		 * other critical buffers against accidental overwrites,
		 * as writing to address 0 is a very common mistake.
		 *
		 * Since 0 may already be in use by the system (e.g. the BIOS
		 * framebuffer), we let the reservation fail quietly and hope
		 * 0 remains reserved always.
		 *
		 * If we fail to reserve 0, and then fail to find any space
		 * for an error-capture, remain silent. We can afford not
		 * to reserve an error_capture node as we have fallback
		 * paths, and we trust that 0 will remain reserved. However,
		 * the only likely reason for failure to insert is a driver
		 * bug, which we expect to cause other failures...
		 *
		 * Since CPU can perform speculative reads on error capture
		 * (write-combining allows it) add scratch page after error
		 * capture to avoid DMAR errors.
		 */
		ggtt->error_capture.size = 2 * I915_GTT_PAGE_SIZE;
		ggtt->error_capture.color = I915_COLOR_UNEVICTABLE;
		if (drm_mm_reserve_node(&ggtt->vm.mm, &ggtt->error_capture))
			drm_mm_insert_node_in_range(&ggtt->vm.mm,
						    &ggtt->error_capture,
						    ggtt->error_capture.size, 0,
						    ggtt->error_capture.color,
						    0, ggtt->mappable_end,
						    DRM_MM_INSERT_LOW);
	}
	if (drm_mm_node_allocated(&ggtt->error_capture)) {
		u64 start = ggtt->error_capture.start;
		u64 size = ggtt->error_capture.size;

		ggtt->vm.scratch_range(&ggtt->vm, start, size);
		drm_dbg(&ggtt->vm.i915->drm,
			"Reserved GGTT:[%llx, %llx] for use by error capture\n",
			start, start + size);
	}

	/*
	 * The upper portion of the GuC address space has a sizeable hole
	 * (several MB) that is inaccessible by GuC. Reserve this range within
	 * GGTT as it can comfortably hold GuC/HuC firmware images.
	 */
	ret = ggtt_reserve_guc_top(ggtt);
	if (ret)
		goto err;

	/* Clear any non-preallocated blocks */
	drm_mm_for_each_hole(entry, &ggtt->vm.mm, hole_start, hole_end) {
		drm_dbg(&ggtt->vm.i915->drm,
			"clearing unused GTT space: [%lx, %lx]\n",
			hole_start, hole_end);
		ggtt->vm.clear_range(&ggtt->vm, hole_start,
				     hole_end - hole_start);
	}

	/* And finally clear the reserved guard page */
	ggtt->vm.clear_range(&ggtt->vm, ggtt->vm.total - PAGE_SIZE, PAGE_SIZE);

	return 0;

err:
	cleanup_init_ggtt(ggtt);
	return ret;
}

static void aliasing_gtt_bind_vma(struct i915_address_space *vm,
				  struct i915_vm_pt_stash *stash,
				  struct i915_vma_resource *vma_res,
				  enum i915_cache_level cache_level,
				  u32 flags)
{
	u32 pte_flags;

	/* Currently applicable only to VLV */
	pte_flags = 0;
	if (vma_res->bi.readonly)
		pte_flags |= PTE_READ_ONLY;

	if (flags & I915_VMA_LOCAL_BIND)
		ppgtt_bind_vma(&i915_vm_to_ggtt(vm)->alias->vm,
			       stash, vma_res, cache_level, flags);

	if (flags & I915_VMA_GLOBAL_BIND)
		vm->insert_entries(vm, vma_res, cache_level, pte_flags);

	vma_res->bound_flags |= flags;
}

static void aliasing_gtt_unbind_vma(struct i915_address_space *vm,
				    struct i915_vma_resource *vma_res)
{
	if (vma_res->bound_flags & I915_VMA_GLOBAL_BIND)
		vm->clear_range(vm, vma_res->start, vma_res->vma_size);

	if (vma_res->bound_flags & I915_VMA_LOCAL_BIND)
		ppgtt_unbind_vma(&i915_vm_to_ggtt(vm)->alias->vm, vma_res);
}

static int init_aliasing_ppgtt(struct i915_ggtt *ggtt)
{
	struct i915_vm_pt_stash stash = {};
	struct i915_ppgtt *ppgtt;
	int err;

	ppgtt = i915_ppgtt_create(ggtt->vm.gt, 0);
	if (IS_ERR(ppgtt))
		return PTR_ERR(ppgtt);

	if (GEM_WARN_ON(ppgtt->vm.total < ggtt->vm.total)) {
		err = -ENODEV;
		goto err_ppgtt;
	}

	err = i915_vm_alloc_pt_stash(&ppgtt->vm, &stash, ggtt->vm.total);
	if (err)
		goto err_ppgtt;

	i915_gem_object_lock(ppgtt->vm.scratch[0], NULL);
	err = i915_vm_map_pt_stash(&ppgtt->vm, &stash);
	i915_gem_object_unlock(ppgtt->vm.scratch[0]);
	if (err)
		goto err_stash;

	/*
	 * Note we only pre-allocate as far as the end of the global
	 * GTT. On 48b / 4-level page-tables, the difference is very,
	 * very significant! We have to preallocate as GVT/vgpu does
	 * not like the page directory disappearing.
	 */
	ppgtt->vm.allocate_va_range(&ppgtt->vm, &stash, 0, ggtt->vm.total);

	ggtt->alias = ppgtt;
	ggtt->vm.bind_async_flags |= ppgtt->vm.bind_async_flags;

	GEM_BUG_ON(ggtt->vm.vma_ops.bind_vma != intel_ggtt_bind_vma);
	ggtt->vm.vma_ops.bind_vma = aliasing_gtt_bind_vma;

	GEM_BUG_ON(ggtt->vm.vma_ops.unbind_vma != intel_ggtt_unbind_vma);
	ggtt->vm.vma_ops.unbind_vma = aliasing_gtt_unbind_vma;

	i915_vm_free_pt_stash(&ppgtt->vm, &stash);
	return 0;

err_stash:
	i915_vm_free_pt_stash(&ppgtt->vm, &stash);
err_ppgtt:
	i915_vm_put(&ppgtt->vm);
	return err;
}

static void fini_aliasing_ppgtt(struct i915_ggtt *ggtt)
{
	struct i915_ppgtt *ppgtt;

	ppgtt = fetch_and_zero(&ggtt->alias);
	if (!ppgtt)
		return;

	i915_vm_put(&ppgtt->vm);

	ggtt->vm.vma_ops.bind_vma   = intel_ggtt_bind_vma;
	ggtt->vm.vma_ops.unbind_vma = intel_ggtt_unbind_vma;
}

int i915_init_ggtt(struct drm_i915_private *i915)
{
	int ret;

	ret = init_ggtt(to_gt(i915)->ggtt);
	if (ret)
		return ret;

	if (INTEL_PPGTT(i915) == INTEL_PPGTT_ALIASING) {
		ret = init_aliasing_ppgtt(to_gt(i915)->ggtt);
		if (ret)
			cleanup_init_ggtt(to_gt(i915)->ggtt);
	}

	return 0;
}

static void ggtt_cleanup_hw(struct i915_ggtt *ggtt)
{
	struct i915_vma *vma, *vn;

	flush_workqueue(ggtt->vm.i915->wq);
	i915_gem_drain_freed_objects(ggtt->vm.i915);

	mutex_lock(&ggtt->vm.mutex);

	ggtt->vm.skip_pte_rewrite = true;

	list_for_each_entry_safe(vma, vn, &ggtt->vm.bound_list, vm_link) {
		struct drm_i915_gem_object *obj = vma->obj;
		bool trylock;

		trylock = i915_gem_object_trylock(obj, NULL);
		WARN_ON(!trylock);

		WARN_ON(__i915_vma_unbind(vma));
		if (trylock)
			i915_gem_object_unlock(obj);
	}

	if (drm_mm_node_allocated(&ggtt->error_capture))
		drm_mm_remove_node(&ggtt->error_capture);
	mutex_destroy(&ggtt->error_mutex);

	ggtt_release_guc_top(ggtt);
	intel_vgt_deballoon(ggtt);

	ggtt->vm.cleanup(&ggtt->vm);

	mutex_unlock(&ggtt->vm.mutex);
	i915_address_space_fini(&ggtt->vm);

	arch_phys_wc_del(ggtt->mtrr);

	if (ggtt->iomap.size)
		io_mapping_fini(&ggtt->iomap);
}

/**
 * i915_ggtt_driver_release - Clean up GGTT hardware initialization
 * @i915: i915 device
 */
void i915_ggtt_driver_release(struct drm_i915_private *i915)
{
	struct i915_ggtt *ggtt = to_gt(i915)->ggtt;

	fini_aliasing_ppgtt(ggtt);

	intel_ggtt_fini_fences(ggtt);
	ggtt_cleanup_hw(ggtt);
}

/**
 * i915_ggtt_driver_late_release - Cleanup of GGTT that needs to be done after
 * all free objects have been drained.
 * @i915: i915 device
 */
void i915_ggtt_driver_late_release(struct drm_i915_private *i915)
{
	struct i915_ggtt *ggtt = to_gt(i915)->ggtt;

	GEM_WARN_ON(kref_read(&ggtt->vm.resv_ref) != 1);
	dma_resv_fini(&ggtt->vm._resv);
}

static unsigned int gen6_get_total_gtt_size(u16 snb_gmch_ctl)
{
	snb_gmch_ctl >>= SNB_GMCH_GGMS_SHIFT;
	snb_gmch_ctl &= SNB_GMCH_GGMS_MASK;
	return snb_gmch_ctl << 20;
}

static unsigned int gen8_get_total_gtt_size(u16 bdw_gmch_ctl)
{
	bdw_gmch_ctl >>= BDW_GMCH_GGMS_SHIFT;
	bdw_gmch_ctl &= BDW_GMCH_GGMS_MASK;
	if (bdw_gmch_ctl)
		bdw_gmch_ctl = 1 << bdw_gmch_ctl;

#ifdef CONFIG_X86_32
	/* Limit 32b platforms to a 2GB GGTT: 4 << 20 / pte size * I915_GTT_PAGE_SIZE */
	if (bdw_gmch_ctl > 4)
		bdw_gmch_ctl = 4;
#endif

	return bdw_gmch_ctl << 20;
}

static unsigned int chv_get_total_gtt_size(u16 gmch_ctrl)
{
	gmch_ctrl >>= SNB_GMCH_GGMS_SHIFT;
	gmch_ctrl &= SNB_GMCH_GGMS_MASK;

	if (gmch_ctrl)
		return 1 << (20 + gmch_ctrl);

	return 0;
}

static unsigned int gen6_gttmmadr_size(struct drm_i915_private *i915)
{
	/*
	 * GEN6: GTTMMADR size is 4MB and GTTADR starts at 2MB offset
	 * GEN8: GTTMMADR size is 16MB and GTTADR starts at 8MB offset
	 */
	GEM_BUG_ON(GRAPHICS_VER(i915) < 6);
	return (GRAPHICS_VER(i915) < 8) ? SZ_4M : SZ_16M;
}

static unsigned int gen6_gttadr_offset(struct drm_i915_private *i915)
{
	return gen6_gttmmadr_size(i915) / 2;
}

static int ggtt_probe_common(struct i915_ggtt *ggtt, u64 size)
{
	struct drm_i915_private *i915 = ggtt->vm.i915;
	struct pci_dev *pdev = to_pci_dev(i915->drm.dev);
	phys_addr_t phys_addr;
	u32 pte_flags;
	int ret;

<<<<<<< HEAD
	GEM_WARN_ON(pci_resource_len(pdev, 0) != gen6_gttmmadr_size(i915));
	phys_addr = pci_resource_start(pdev, 0) + gen6_gttadr_offset(i915);
=======
	GEM_WARN_ON(pci_resource_len(pdev, GEN4_GTTMMADR_BAR) != gen6_gttmmadr_size(i915));
	phys_addr = pci_resource_start(pdev, GEN4_GTTMMADR_BAR) + gen6_gttadr_offset(i915);
>>>>>>> eb3cdb58

	/*
	 * On BXT+/ICL+ writes larger than 64 bit to the GTT pagetable range
	 * will be dropped. For WC mappings in general we have 64 byte burst
	 * writes when the WC buffer is flushed, so we can't use it, but have to
	 * resort to an uncached mapping. The WC issue is easily caught by the
	 * readback check when writing GTT PTE entries.
	 */
	if (IS_GEN9_LP(i915) || GRAPHICS_VER(i915) >= 11)
		ggtt->gsm = ioremap(phys_addr, size);
	else
		ggtt->gsm = ioremap_wc(phys_addr, size);
	if (!ggtt->gsm) {
		drm_err(&i915->drm, "Failed to map the ggtt page table\n");
		return -ENOMEM;
	}

	kref_init(&ggtt->vm.resv_ref);
	ret = setup_scratch_page(&ggtt->vm);
	if (ret) {
		drm_err(&i915->drm, "Scratch setup failed\n");
		/* iounmap will also get called at remove, but meh */
		iounmap(ggtt->gsm);
		return ret;
	}

	pte_flags = 0;
	if (i915_gem_object_is_lmem(ggtt->vm.scratch[0]))
		pte_flags |= PTE_LM;

	ggtt->vm.scratch[0]->encode =
		ggtt->vm.pte_encode(px_dma(ggtt->vm.scratch[0]),
				    I915_CACHE_NONE, pte_flags);

	return 0;
}

static void gen6_gmch_remove(struct i915_address_space *vm)
{
	struct i915_ggtt *ggtt = i915_vm_to_ggtt(vm);

	iounmap(ggtt->gsm);
	free_scratch(vm);
}

static struct resource pci_resource(struct pci_dev *pdev, int bar)
{
	return DEFINE_RES_MEM(pci_resource_start(pdev, bar),
			      pci_resource_len(pdev, bar));
}

static int gen8_gmch_probe(struct i915_ggtt *ggtt)
{
	struct drm_i915_private *i915 = ggtt->vm.i915;
	struct pci_dev *pdev = to_pci_dev(i915->drm.dev);
	unsigned int size;
	u16 snb_gmch_ctl;

<<<<<<< HEAD
	if (!HAS_LMEM(i915)) {
		ggtt->gmadr = pci_resource(pdev, 2);
=======
	if (!HAS_LMEM(i915) && !HAS_LMEMBAR_SMEM_STOLEN(i915)) {
		if (!i915_pci_resource_valid(pdev, GEN4_GMADR_BAR))
			return -ENXIO;

		ggtt->gmadr = pci_resource(pdev, GEN4_GMADR_BAR);
>>>>>>> eb3cdb58
		ggtt->mappable_end = resource_size(&ggtt->gmadr);
	}

	pci_read_config_word(pdev, SNB_GMCH_CTRL, &snb_gmch_ctl);
	if (IS_CHERRYVIEW(i915))
		size = chv_get_total_gtt_size(snb_gmch_ctl);
	else
		size = gen8_get_total_gtt_size(snb_gmch_ctl);

	ggtt->vm.alloc_pt_dma = alloc_pt_dma;
	ggtt->vm.alloc_scratch_dma = alloc_pt_dma;
	ggtt->vm.lmem_pt_obj_flags = I915_BO_ALLOC_PM_EARLY;

	ggtt->vm.total = (size / sizeof(gen8_pte_t)) * I915_GTT_PAGE_SIZE;
	ggtt->vm.cleanup = gen6_gmch_remove;
	ggtt->vm.insert_page = gen8_ggtt_insert_page;
	ggtt->vm.clear_range = nop_clear_range;
	ggtt->vm.scratch_range = gen8_ggtt_clear_range;

	ggtt->vm.insert_entries = gen8_ggtt_insert_entries;

	/*
	 * Serialize GTT updates with aperture access on BXT if VT-d is on,
	 * and always on CHV.
	 */
	if (intel_vm_no_concurrent_access_wa(i915)) {
		ggtt->vm.insert_entries = bxt_vtd_ggtt_insert_entries__BKL;
		ggtt->vm.insert_page    = bxt_vtd_ggtt_insert_page__BKL;

		/*
		 * Calling stop_machine() version of GGTT update function
		 * at error capture/reset path will raise lockdep warning.
		 * Allow calling gen8_ggtt_insert_* directly at reset path
		 * which is safe from parallel GGTT updates.
		 */
		ggtt->vm.raw_insert_page = gen8_ggtt_insert_page;
		ggtt->vm.raw_insert_entries = gen8_ggtt_insert_entries;

		ggtt->vm.bind_async_flags =
			I915_VMA_GLOBAL_BIND | I915_VMA_LOCAL_BIND;
	}

	if (intel_uc_wants_guc(&ggtt->vm.gt->uc))
		ggtt->invalidate = guc_ggtt_invalidate;
	else
		ggtt->invalidate = gen8_ggtt_invalidate;

	ggtt->vm.vma_ops.bind_vma    = intel_ggtt_bind_vma;
	ggtt->vm.vma_ops.unbind_vma  = intel_ggtt_unbind_vma;

	ggtt->vm.pte_encode = gen8_ggtt_pte_encode;

	return ggtt_probe_common(ggtt, size);
}

static u64 snb_pte_encode(dma_addr_t addr,
			  enum i915_cache_level level,
			  u32 flags)
{
	gen6_pte_t pte = GEN6_PTE_ADDR_ENCODE(addr) | GEN6_PTE_VALID;

	switch (level) {
	case I915_CACHE_L3_LLC:
	case I915_CACHE_LLC:
		pte |= GEN6_PTE_CACHE_LLC;
		break;
	case I915_CACHE_NONE:
		pte |= GEN6_PTE_UNCACHED;
		break;
	default:
		MISSING_CASE(level);
	}

	return pte;
}

static u64 ivb_pte_encode(dma_addr_t addr,
			  enum i915_cache_level level,
			  u32 flags)
{
	gen6_pte_t pte = GEN6_PTE_ADDR_ENCODE(addr) | GEN6_PTE_VALID;

	switch (level) {
	case I915_CACHE_L3_LLC:
		pte |= GEN7_PTE_CACHE_L3_LLC;
		break;
	case I915_CACHE_LLC:
		pte |= GEN6_PTE_CACHE_LLC;
		break;
	case I915_CACHE_NONE:
		pte |= GEN6_PTE_UNCACHED;
		break;
	default:
		MISSING_CASE(level);
	}

	return pte;
}

static u64 byt_pte_encode(dma_addr_t addr,
			  enum i915_cache_level level,
			  u32 flags)
{
	gen6_pte_t pte = GEN6_PTE_ADDR_ENCODE(addr) | GEN6_PTE_VALID;

	if (!(flags & PTE_READ_ONLY))
		pte |= BYT_PTE_WRITEABLE;

	if (level != I915_CACHE_NONE)
		pte |= BYT_PTE_SNOOPED_BY_CPU_CACHES;

	return pte;
}

static u64 hsw_pte_encode(dma_addr_t addr,
			  enum i915_cache_level level,
			  u32 flags)
{
	gen6_pte_t pte = HSW_PTE_ADDR_ENCODE(addr) | GEN6_PTE_VALID;

	if (level != I915_CACHE_NONE)
		pte |= HSW_WB_LLC_AGE3;

	return pte;
}

static u64 iris_pte_encode(dma_addr_t addr,
			   enum i915_cache_level level,
			   u32 flags)
{
	gen6_pte_t pte = HSW_PTE_ADDR_ENCODE(addr) | GEN6_PTE_VALID;

	switch (level) {
	case I915_CACHE_NONE:
		break;
	case I915_CACHE_WT:
		pte |= HSW_WT_ELLC_LLC_AGE3;
		break;
	default:
		pte |= HSW_WB_ELLC_LLC_AGE3;
		break;
	}

	return pte;
}

static int gen6_gmch_probe(struct i915_ggtt *ggtt)
{
	struct drm_i915_private *i915 = ggtt->vm.i915;
	struct pci_dev *pdev = to_pci_dev(i915->drm.dev);
	unsigned int size;
	u16 snb_gmch_ctl;

	if (!i915_pci_resource_valid(pdev, GEN4_GMADR_BAR))
		return -ENXIO;

	ggtt->gmadr = pci_resource(pdev, GEN4_GMADR_BAR);
	ggtt->mappable_end = resource_size(&ggtt->gmadr);

	/*
	 * 64/512MB is the current min/max we actually know of, but this is
	 * just a coarse sanity check.
	 */
	if (ggtt->mappable_end < (64 << 20) ||
	    ggtt->mappable_end > (512 << 20)) {
		drm_err(&i915->drm, "Unknown GMADR size (%pa)\n",
			&ggtt->mappable_end);
		return -ENXIO;
	}

	pci_read_config_word(pdev, SNB_GMCH_CTRL, &snb_gmch_ctl);

	size = gen6_get_total_gtt_size(snb_gmch_ctl);
	ggtt->vm.total = (size / sizeof(gen6_pte_t)) * I915_GTT_PAGE_SIZE;

	ggtt->vm.alloc_pt_dma = alloc_pt_dma;
	ggtt->vm.alloc_scratch_dma = alloc_pt_dma;

	ggtt->vm.clear_range = nop_clear_range;
	if (!HAS_FULL_PPGTT(i915))
		ggtt->vm.clear_range = gen6_ggtt_clear_range;
	ggtt->vm.scratch_range = gen6_ggtt_clear_range;
	ggtt->vm.insert_page = gen6_ggtt_insert_page;
	ggtt->vm.insert_entries = gen6_ggtt_insert_entries;
	ggtt->vm.cleanup = gen6_gmch_remove;

	ggtt->invalidate = gen6_ggtt_invalidate;

	if (HAS_EDRAM(i915))
		ggtt->vm.pte_encode = iris_pte_encode;
	else if (IS_HASWELL(i915))
		ggtt->vm.pte_encode = hsw_pte_encode;
	else if (IS_VALLEYVIEW(i915))
		ggtt->vm.pte_encode = byt_pte_encode;
	else if (GRAPHICS_VER(i915) >= 7)
		ggtt->vm.pte_encode = ivb_pte_encode;
	else
		ggtt->vm.pte_encode = snb_pte_encode;

	ggtt->vm.vma_ops.bind_vma    = intel_ggtt_bind_vma;
	ggtt->vm.vma_ops.unbind_vma  = intel_ggtt_unbind_vma;

	return ggtt_probe_common(ggtt, size);
}

static int ggtt_probe_hw(struct i915_ggtt *ggtt, struct intel_gt *gt)
{
	struct drm_i915_private *i915 = gt->i915;
	int ret;

	ggtt->vm.gt = gt;
	ggtt->vm.i915 = i915;
	ggtt->vm.dma = i915->drm.dev;
	dma_resv_init(&ggtt->vm._resv);

	if (GRAPHICS_VER(i915) >= 8)
		ret = gen8_gmch_probe(ggtt);
	else if (GRAPHICS_VER(i915) >= 6)
		ret = gen6_gmch_probe(ggtt);
	else
		ret = intel_ggtt_gmch_probe(ggtt);

	if (ret) {
		dma_resv_fini(&ggtt->vm._resv);
		return ret;
	}

	if ((ggtt->vm.total - 1) >> 32) {
		drm_err(&i915->drm,
			"We never expected a Global GTT with more than 32bits"
			" of address space! Found %lldM!\n",
			ggtt->vm.total >> 20);
		ggtt->vm.total = 1ULL << 32;
		ggtt->mappable_end =
			min_t(u64, ggtt->mappable_end, ggtt->vm.total);
	}

	if (ggtt->mappable_end > ggtt->vm.total) {
		drm_err(&i915->drm,
			"mappable aperture extends past end of GGTT,"
			" aperture=%pa, total=%llx\n",
			&ggtt->mappable_end, ggtt->vm.total);
		ggtt->mappable_end = ggtt->vm.total;
	}

	/* GMADR is the PCI mmio aperture into the global GTT. */
	drm_dbg(&i915->drm, "GGTT size = %lluM\n", ggtt->vm.total >> 20);
	drm_dbg(&i915->drm, "GMADR size = %lluM\n",
		(u64)ggtt->mappable_end >> 20);
	drm_dbg(&i915->drm, "DSM size = %lluM\n",
		(u64)resource_size(&intel_graphics_stolen_res) >> 20);

	return 0;
}

/**
 * i915_ggtt_probe_hw - Probe GGTT hardware location
 * @i915: i915 device
 */
int i915_ggtt_probe_hw(struct drm_i915_private *i915)
{
	struct intel_gt *gt;
	int ret, i;

<<<<<<< HEAD
=======
	for_each_gt(gt, i915, i) {
		ret = intel_gt_assign_ggtt(gt);
		if (ret)
			return ret;
	}

>>>>>>> eb3cdb58
	ret = ggtt_probe_hw(to_gt(i915)->ggtt, to_gt(i915));
	if (ret)
		return ret;

	if (i915_vtd_active(i915))
		drm_info(&i915->drm, "VT-d active for gfx access\n");

	return 0;
}

struct i915_ggtt *i915_ggtt_create(struct drm_i915_private *i915)
{
<<<<<<< HEAD
	if (GRAPHICS_VER(i915) < 6)
		return intel_ggtt_gmch_enable_hw(i915);
=======
	struct i915_ggtt *ggtt;
>>>>>>> eb3cdb58

	ggtt = drmm_kzalloc(&i915->drm, sizeof(*ggtt), GFP_KERNEL);
	if (!ggtt)
		return ERR_PTR(-ENOMEM);

	INIT_LIST_HEAD(&ggtt->gt_list);

	return ggtt;
}

int i915_ggtt_enable_hw(struct drm_i915_private *i915)
{
	if (GRAPHICS_VER(i915) < 6)
		return intel_ggtt_gmch_enable_hw(i915);

	return 0;
}

/**
 * i915_ggtt_resume_vm - Restore the memory mappings for a GGTT or DPT VM
 * @vm: The VM to restore the mappings for
 *
 * Restore the memory mappings for all objects mapped to HW via the GGTT or a
 * DPT page table.
 *
 * Returns %true if restoring the mapping for any object that was in a write
 * domain before suspend.
 */
bool i915_ggtt_resume_vm(struct i915_address_space *vm)
{
	struct i915_vma *vma;
	bool write_domain_objs = false;
<<<<<<< HEAD
	bool retained_ptes;

	drm_WARN_ON(&vm->i915->drm, !vm->is_ggtt && !vm->is_dpt);

	/*
	 * First fill our portion of the GTT with scratch pages if
	 * they were not retained across suspend.
	 */
	retained_ptes = suspend_retains_ptes(vm) &&
		!i915_vm_to_ggtt(vm)->pte_lost &&
		!GEM_WARN_ON(i915_vm_to_ggtt(vm)->probed_pte != read_last_pte(vm));

	if (!retained_ptes)
		vm->clear_range(vm, 0, vm->total);
=======

	drm_WARN_ON(&vm->i915->drm, !vm->is_ggtt && !vm->is_dpt);

	/* First fill our portion of the GTT with scratch pages */
	vm->clear_range(vm, 0, vm->total);
>>>>>>> eb3cdb58

	/* clflush objects bound into the GGTT and rebind them. */
	list_for_each_entry(vma, &vm->bound_list, vm_link) {
		struct drm_i915_gem_object *obj = vma->obj;
		unsigned int was_bound =
			atomic_read(&vma->flags) & I915_VMA_BIND_MASK;

		GEM_BUG_ON(!was_bound);
<<<<<<< HEAD
		if (!retained_ptes) {
			/*
			 * Clear the bound flags of the vma resource to allow
			 * ptes to be repopulated.
			 */
			vma->resource->bound_flags = 0;
			vma->ops->bind_vma(vm, NULL, vma->resource,
					   obj ? obj->cache_level : 0,
					   was_bound);
		}
=======

		/*
		 * Clear the bound flags of the vma resource to allow
		 * ptes to be repopulated.
		 */
		vma->resource->bound_flags = 0;
		vma->ops->bind_vma(vm, NULL, vma->resource,
				   obj ? obj->cache_level : 0,
				   was_bound);

>>>>>>> eb3cdb58
		if (obj) { /* only used during resume => exclusive access */
			write_domain_objs |= fetch_and_zero(&obj->write_domain);
			obj->read_domains |= I915_GEM_DOMAIN_GTT;
		}
	}

	return write_domain_objs;
}
<<<<<<< HEAD

void i915_ggtt_resume(struct i915_ggtt *ggtt)
{
	bool flush;

	intel_gt_check_and_clear_faults(ggtt->vm.gt);

	flush = i915_ggtt_resume_vm(&ggtt->vm);

	ggtt->invalidate(ggtt);

	if (flush)
		wbinvd_on_all_cpus();

	if (GRAPHICS_VER(ggtt->vm.i915) >= 8)
		setup_private_pat(ggtt->vm.gt->uncore);

	intel_ggtt_restore_fences(ggtt);
}

void i915_ggtt_mark_pte_lost(struct drm_i915_private *i915, bool val)
{
	to_gt(i915)->ggtt->pte_lost = val;
=======

void i915_ggtt_resume(struct i915_ggtt *ggtt)
{
	struct intel_gt *gt;
	bool flush;

	list_for_each_entry(gt, &ggtt->gt_list, ggtt_link)
		intel_gt_check_and_clear_faults(gt);

	flush = i915_ggtt_resume_vm(&ggtt->vm);

	if (drm_mm_node_allocated(&ggtt->error_capture))
		ggtt->vm.scratch_range(&ggtt->vm, ggtt->error_capture.start,
				       ggtt->error_capture.size);

	ggtt->invalidate(ggtt);

	if (flush)
		wbinvd_on_all_cpus();

	intel_ggtt_restore_fences(ggtt);
>>>>>>> eb3cdb58
}<|MERGE_RESOLUTION|>--- conflicted
+++ resolved
@@ -3,12 +3,6 @@
  * Copyright © 2020 Intel Corporation
  */
 
-<<<<<<< HEAD
-#include <linux/printk.h>
-#include <linux/thread_info.h>
-#include <asm/pgtable_types.h>
-=======
->>>>>>> eb3cdb58
 #include <asm/set_memory.h>
 #include <asm/smp.h>
 #include <linux/types.h>
@@ -24,10 +18,7 @@
 #include "intel_ggtt_gmch.h"
 #include "intel_gt.h"
 #include "intel_gt_regs.h"
-<<<<<<< HEAD
-=======
 #include "intel_pci_config.h"
->>>>>>> eb3cdb58
 #include "i915_drv.h"
 #include "i915_pci.h"
 #include "i915_scatterlist.h"
@@ -37,16 +28,6 @@
 #include "intel_gtt.h"
 #include "gen8_ppgtt.h"
 
-<<<<<<< HEAD
-static inline bool suspend_retains_ptes(struct i915_address_space *vm)
-{
-	return GRAPHICS_VER(vm->i915) >= 8 &&
-		!HAS_LMEM(vm->i915) &&
-		vm->is_ggtt;
-}
-
-=======
->>>>>>> eb3cdb58
 static void i915_ggtt_color_adjust(const struct drm_mm_node *node,
 				   unsigned long color,
 				   u64 *start,
@@ -116,24 +97,6 @@
 		return ret;
 
 	return 0;
-}
-
-<<<<<<< HEAD
-/*
- * Return the value of the last GGTT pte cast to an u64, if
- * the system is supposed to retain ptes across resume. 0 otherwise.
- */
-static u64 read_last_pte(struct i915_address_space *vm)
-{
-	struct i915_ggtt *ggtt = i915_vm_to_ggtt(vm);
-	gen8_pte_t __iomem *ptep;
-
-	if (!suspend_retains_ptes(vm))
-		return 0;
-
-	GEM_BUG_ON(GRAPHICS_VER(vm->i915) < 8);
-	ptep = (typeof(ptep))ggtt->gsm + (ggtt_total_entries(ggtt) - 1);
-	return readq(ptep);
 }
 
 /**
@@ -162,34 +125,6 @@
 	save_skip_rewrite = vm->skip_pte_rewrite;
 	vm->skip_pte_rewrite = true;
 
-=======
-/**
- * i915_ggtt_suspend_vm - Suspend the memory mappings for a GGTT or DPT VM
- * @vm: The VM to suspend the mappings for
- *
- * Suspend the memory mappings for all objects mapped to HW via the GGTT or a
- * DPT page table.
- */
-void i915_ggtt_suspend_vm(struct i915_address_space *vm)
-{
-	struct i915_vma *vma, *vn;
-	int save_skip_rewrite;
-
-	drm_WARN_ON(&vm->i915->drm, !vm->is_ggtt && !vm->is_dpt);
-
-retry:
-	i915_gem_drain_freed_objects(vm->i915);
-
-	mutex_lock(&vm->mutex);
-
-	/*
-	 * Skip rewriting PTE on VMA unbind.
-	 * FIXME: Use an argument to i915_vma_unbind() instead?
-	 */
-	save_skip_rewrite = vm->skip_pte_rewrite;
-	vm->skip_pte_rewrite = true;
-
->>>>>>> eb3cdb58
 	list_for_each_entry_safe(vma, vn, &vm->bound_list, vm_link) {
 		struct drm_i915_gem_object *obj = vma->obj;
 
@@ -227,26 +162,9 @@
 		i915_gem_object_unlock(obj);
 	}
 
-<<<<<<< HEAD
-	if (!suspend_retains_ptes(vm))
-		vm->clear_range(vm, 0, vm->total);
-	else
-		i915_vm_to_ggtt(vm)->probed_pte = read_last_pte(vm);
+	vm->clear_range(vm, 0, vm->total);
 
 	vm->skip_pte_rewrite = save_skip_rewrite;
-
-	mutex_unlock(&vm->mutex);
-}
-
-void i915_ggtt_suspend(struct i915_ggtt *ggtt)
-{
-	i915_ggtt_suspend_vm(&ggtt->vm);
-	ggtt->invalidate(ggtt);
-=======
-	vm->clear_range(vm, 0, vm->total);
-
-	vm->skip_pte_rewrite = save_skip_rewrite;
->>>>>>> eb3cdb58
 
 	mutex_unlock(&vm->mutex);
 }
@@ -292,8 +210,6 @@
 	if (GRAPHICS_VER(i915) >= 12) {
 		struct intel_gt *gt;
 
-<<<<<<< HEAD
-=======
 		list_for_each_entry(gt, &ggtt->gt_list, ggtt_link)
 			intel_uncore_write_fw(gt->uncore,
 					      GEN12_GUC_TLB_INV_CR,
@@ -304,7 +220,6 @@
 	}
 }
 
->>>>>>> eb3cdb58
 u64 gen8_ggtt_pte_encode(dma_addr_t addr,
 			 enum i915_cache_level level,
 			 u32 flags)
@@ -355,16 +270,11 @@
 	 */
 
 	gte = (gen8_pte_t __iomem *)ggtt->gsm;
-<<<<<<< HEAD
-	gte += vma_res->start / I915_GTT_PAGE_SIZE;
-	end = gte + vma_res->node_size / I915_GTT_PAGE_SIZE;
-=======
 	gte += (vma_res->start - vma_res->guard) / I915_GTT_PAGE_SIZE;
 	end = gte + vma_res->guard / I915_GTT_PAGE_SIZE;
 	while (gte < end)
 		gen8_set_pte(gte++, vm->scratch[0]->encode);
 	end += (vma_res->node_size + vma_res->guard) / I915_GTT_PAGE_SIZE;
->>>>>>> eb3cdb58
 
 	for_each_sgt_daddr(addr, iter, vma_res->bi.pages)
 		gen8_set_pte(gte++, pte_encode | addr);
@@ -435,18 +345,12 @@
 	dma_addr_t addr;
 
 	gte = (gen6_pte_t __iomem *)ggtt->gsm;
-<<<<<<< HEAD
-	gte += vma_res->start / I915_GTT_PAGE_SIZE;
-	end = gte + vma_res->node_size / I915_GTT_PAGE_SIZE;
-
-=======
 	gte += (vma_res->start - vma_res->guard) / I915_GTT_PAGE_SIZE;
 
 	end = gte + vma_res->guard / I915_GTT_PAGE_SIZE;
 	while (gte < end)
 		iowrite32(vm->scratch[0]->encode, gte++);
 	end += (vma_res->node_size + vma_res->guard) / I915_GTT_PAGE_SIZE;
->>>>>>> eb3cdb58
 	for_each_sgt_daddr(addr, iter, vma_res->bi.pages)
 		iowrite32(vm->pte_encode(addr, level, flags), gte++);
 	GEM_BUG_ON(gte > end);
@@ -635,8 +539,6 @@
 	unsigned long hole_start, hole_end;
 	struct drm_mm_node *entry;
 	int ret;
-
-	ggtt->pte_lost = true;
 
 	/*
 	 * GuC requires all resources that we're sharing with it to be placed in
@@ -964,13 +866,8 @@
 	u32 pte_flags;
 	int ret;
 
-<<<<<<< HEAD
-	GEM_WARN_ON(pci_resource_len(pdev, 0) != gen6_gttmmadr_size(i915));
-	phys_addr = pci_resource_start(pdev, 0) + gen6_gttadr_offset(i915);
-=======
 	GEM_WARN_ON(pci_resource_len(pdev, GEN4_GTTMMADR_BAR) != gen6_gttmmadr_size(i915));
 	phys_addr = pci_resource_start(pdev, GEN4_GTTMMADR_BAR) + gen6_gttadr_offset(i915);
->>>>>>> eb3cdb58
 
 	/*
 	 * On BXT+/ICL+ writes larger than 64 bit to the GTT pagetable range
@@ -1029,16 +926,11 @@
 	unsigned int size;
 	u16 snb_gmch_ctl;
 
-<<<<<<< HEAD
-	if (!HAS_LMEM(i915)) {
-		ggtt->gmadr = pci_resource(pdev, 2);
-=======
 	if (!HAS_LMEM(i915) && !HAS_LMEMBAR_SMEM_STOLEN(i915)) {
 		if (!i915_pci_resource_valid(pdev, GEN4_GMADR_BAR))
 			return -ENXIO;
 
 		ggtt->gmadr = pci_resource(pdev, GEN4_GMADR_BAR);
->>>>>>> eb3cdb58
 		ggtt->mappable_end = resource_size(&ggtt->gmadr);
 	}
 
@@ -1303,15 +1195,12 @@
 	struct intel_gt *gt;
 	int ret, i;
 
-<<<<<<< HEAD
-=======
 	for_each_gt(gt, i915, i) {
 		ret = intel_gt_assign_ggtt(gt);
 		if (ret)
 			return ret;
 	}
 
->>>>>>> eb3cdb58
 	ret = ggtt_probe_hw(to_gt(i915)->ggtt, to_gt(i915));
 	if (ret)
 		return ret;
@@ -1324,12 +1213,7 @@
 
 struct i915_ggtt *i915_ggtt_create(struct drm_i915_private *i915)
 {
-<<<<<<< HEAD
-	if (GRAPHICS_VER(i915) < 6)
-		return intel_ggtt_gmch_enable_hw(i915);
-=======
 	struct i915_ggtt *ggtt;
->>>>>>> eb3cdb58
 
 	ggtt = drmm_kzalloc(&i915->drm, sizeof(*ggtt), GFP_KERNEL);
 	if (!ggtt)
@@ -1362,28 +1246,11 @@
 {
 	struct i915_vma *vma;
 	bool write_domain_objs = false;
-<<<<<<< HEAD
-	bool retained_ptes;
-
-	drm_WARN_ON(&vm->i915->drm, !vm->is_ggtt && !vm->is_dpt);
-
-	/*
-	 * First fill our portion of the GTT with scratch pages if
-	 * they were not retained across suspend.
-	 */
-	retained_ptes = suspend_retains_ptes(vm) &&
-		!i915_vm_to_ggtt(vm)->pte_lost &&
-		!GEM_WARN_ON(i915_vm_to_ggtt(vm)->probed_pte != read_last_pte(vm));
-
-	if (!retained_ptes)
-		vm->clear_range(vm, 0, vm->total);
-=======
 
 	drm_WARN_ON(&vm->i915->drm, !vm->is_ggtt && !vm->is_dpt);
 
 	/* First fill our portion of the GTT with scratch pages */
 	vm->clear_range(vm, 0, vm->total);
->>>>>>> eb3cdb58
 
 	/* clflush objects bound into the GGTT and rebind them. */
 	list_for_each_entry(vma, &vm->bound_list, vm_link) {
@@ -1392,18 +1259,6 @@
 			atomic_read(&vma->flags) & I915_VMA_BIND_MASK;
 
 		GEM_BUG_ON(!was_bound);
-<<<<<<< HEAD
-		if (!retained_ptes) {
-			/*
-			 * Clear the bound flags of the vma resource to allow
-			 * ptes to be repopulated.
-			 */
-			vma->resource->bound_flags = 0;
-			vma->ops->bind_vma(vm, NULL, vma->resource,
-					   obj ? obj->cache_level : 0,
-					   was_bound);
-		}
-=======
 
 		/*
 		 * Clear the bound flags of the vma resource to allow
@@ -1414,7 +1269,6 @@
 				   obj ? obj->cache_level : 0,
 				   was_bound);
 
->>>>>>> eb3cdb58
 		if (obj) { /* only used during resume => exclusive access */
 			write_domain_objs |= fetch_and_zero(&obj->write_domain);
 			obj->read_domains |= I915_GEM_DOMAIN_GTT;
@@ -1423,31 +1277,6 @@
 
 	return write_domain_objs;
 }
-<<<<<<< HEAD
-
-void i915_ggtt_resume(struct i915_ggtt *ggtt)
-{
-	bool flush;
-
-	intel_gt_check_and_clear_faults(ggtt->vm.gt);
-
-	flush = i915_ggtt_resume_vm(&ggtt->vm);
-
-	ggtt->invalidate(ggtt);
-
-	if (flush)
-		wbinvd_on_all_cpus();
-
-	if (GRAPHICS_VER(ggtt->vm.i915) >= 8)
-		setup_private_pat(ggtt->vm.gt->uncore);
-
-	intel_ggtt_restore_fences(ggtt);
-}
-
-void i915_ggtt_mark_pte_lost(struct drm_i915_private *i915, bool val)
-{
-	to_gt(i915)->ggtt->pte_lost = val;
-=======
 
 void i915_ggtt_resume(struct i915_ggtt *ggtt)
 {
@@ -1469,5 +1298,4 @@
 		wbinvd_on_all_cpus();
 
 	intel_ggtt_restore_fences(ggtt);
->>>>>>> eb3cdb58
 }