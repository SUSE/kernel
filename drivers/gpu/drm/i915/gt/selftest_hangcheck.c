// SPDX-License-Identifier: MIT
/*
 * Copyright © 2016 Intel Corporation
 */

#include <linux/kthread.h>

#include "gem/i915_gem_context.h"
#include "gem/i915_gem_internal.h"

#include "i915_gem_evict.h"
#include "intel_gt.h"
#include "intel_engine_heartbeat.h"
#include "intel_engine_pm.h"
#include "selftest_engine_heartbeat.h"

#include "i915_selftest.h"
#include "selftests/i915_random.h"
#include "selftests/igt_flush_test.h"
#include "selftests/igt_reset.h"
#include "selftests/igt_atomic.h"
#include "selftests/igt_spinner.h"
#include "selftests/intel_scheduler_helpers.h"

#include "selftests/mock_drm.h"

#include "gem/selftests/mock_context.h"
#include "gem/selftests/igt_gem_utils.h"

#define IGT_IDLE_TIMEOUT 50 /* ms; time to wait after flushing between tests */

struct hang {
	struct intel_gt *gt;
	struct drm_i915_gem_object *hws;
	struct drm_i915_gem_object *obj;
	struct i915_gem_context *ctx;
	u32 *seqno;
	u32 *batch;
};

static int hang_init(struct hang *h, struct intel_gt *gt)
{
	void *vaddr;
	int err;

	memset(h, 0, sizeof(*h));
	h->gt = gt;

	h->ctx = kernel_context(gt->i915, NULL);
	if (IS_ERR(h->ctx))
		return PTR_ERR(h->ctx);

	GEM_BUG_ON(i915_gem_context_is_bannable(h->ctx));

	h->hws = i915_gem_object_create_internal(gt->i915, PAGE_SIZE);
	if (IS_ERR(h->hws)) {
		err = PTR_ERR(h->hws);
		goto err_ctx;
	}

	h->obj = i915_gem_object_create_internal(gt->i915, PAGE_SIZE);
	if (IS_ERR(h->obj)) {
		err = PTR_ERR(h->obj);
		goto err_hws;
	}

	i915_gem_object_set_cache_coherency(h->hws, I915_CACHE_LLC);
	vaddr = i915_gem_object_pin_map_unlocked(h->hws, I915_MAP_WB);
	if (IS_ERR(vaddr)) {
		err = PTR_ERR(vaddr);
		goto err_obj;
	}
	h->seqno = memset(vaddr, 0xff, PAGE_SIZE);

	vaddr = i915_gem_object_pin_map_unlocked(h->obj,
						 i915_coherent_map_type(gt->i915, h->obj, false));
	if (IS_ERR(vaddr)) {
		err = PTR_ERR(vaddr);
		goto err_unpin_hws;
	}
	h->batch = vaddr;

	return 0;

err_unpin_hws:
	i915_gem_object_unpin_map(h->hws);
err_obj:
	i915_gem_object_put(h->obj);
err_hws:
	i915_gem_object_put(h->hws);
err_ctx:
	kernel_context_close(h->ctx);
	return err;
}

static u64 hws_address(const struct i915_vma *hws,
		       const struct i915_request *rq)
{
	return i915_vma_offset(hws) +
	       offset_in_page(sizeof(u32) * rq->fence.context);
}

static struct i915_request *
hang_create_request(struct hang *h, struct intel_engine_cs *engine)
{
	struct intel_gt *gt = h->gt;
	struct i915_address_space *vm = i915_gem_context_get_eb_vm(h->ctx);
	struct drm_i915_gem_object *obj;
	struct i915_request *rq = NULL;
	struct i915_vma *hws, *vma;
	unsigned int flags;
	void *vaddr;
	u32 *batch;
	int err;

	obj = i915_gem_object_create_internal(gt->i915, PAGE_SIZE);
	if (IS_ERR(obj)) {
		i915_vm_put(vm);
		return ERR_CAST(obj);
	}

	vaddr = i915_gem_object_pin_map_unlocked(obj, i915_coherent_map_type(gt->i915, obj, false));
	if (IS_ERR(vaddr)) {
		i915_gem_object_put(obj);
		i915_vm_put(vm);
		return ERR_CAST(vaddr);
	}

	i915_gem_object_unpin_map(h->obj);
	i915_gem_object_put(h->obj);

	h->obj = obj;
	h->batch = vaddr;

	vma = i915_vma_instance(h->obj, vm, NULL);
	if (IS_ERR(vma)) {
		i915_vm_put(vm);
		return ERR_CAST(vma);
	}

	hws = i915_vma_instance(h->hws, vm, NULL);
	if (IS_ERR(hws)) {
		i915_vm_put(vm);
		return ERR_CAST(hws);
	}

	err = i915_vma_pin(vma, 0, 0, PIN_USER);
	if (err) {
		i915_vm_put(vm);
		return ERR_PTR(err);
	}

	err = i915_vma_pin(hws, 0, 0, PIN_USER);
	if (err)
		goto unpin_vma;

	rq = igt_request_alloc(h->ctx, engine);
	if (IS_ERR(rq)) {
		err = PTR_ERR(rq);
		goto unpin_hws;
	}

	err = igt_vma_move_to_active_unlocked(vma, rq, 0);
	if (err)
		goto cancel_rq;

	err = igt_vma_move_to_active_unlocked(hws, rq, 0);
	if (err)
		goto cancel_rq;

	batch = h->batch;
	if (GRAPHICS_VER(gt->i915) >= 8) {
		*batch++ = MI_STORE_DWORD_IMM_GEN4;
		*batch++ = lower_32_bits(hws_address(hws, rq));
		*batch++ = upper_32_bits(hws_address(hws, rq));
		*batch++ = rq->fence.seqno;
		*batch++ = MI_NOOP;

		memset(batch, 0, 1024);
		batch += 1024 / sizeof(*batch);

		*batch++ = MI_NOOP;
		*batch++ = MI_BATCH_BUFFER_START | 1 << 8 | 1;
		*batch++ = lower_32_bits(i915_vma_offset(vma));
		*batch++ = upper_32_bits(i915_vma_offset(vma));
	} else if (GRAPHICS_VER(gt->i915) >= 6) {
		*batch++ = MI_STORE_DWORD_IMM_GEN4;
		*batch++ = 0;
		*batch++ = lower_32_bits(hws_address(hws, rq));
		*batch++ = rq->fence.seqno;
		*batch++ = MI_NOOP;

		memset(batch, 0, 1024);
		batch += 1024 / sizeof(*batch);

		*batch++ = MI_NOOP;
		*batch++ = MI_BATCH_BUFFER_START | 1 << 8;
		*batch++ = lower_32_bits(i915_vma_offset(vma));
	} else if (GRAPHICS_VER(gt->i915) >= 4) {
		*batch++ = MI_STORE_DWORD_IMM_GEN4 | MI_USE_GGTT;
		*batch++ = 0;
		*batch++ = lower_32_bits(hws_address(hws, rq));
		*batch++ = rq->fence.seqno;
		*batch++ = MI_NOOP;

		memset(batch, 0, 1024);
		batch += 1024 / sizeof(*batch);

		*batch++ = MI_NOOP;
		*batch++ = MI_BATCH_BUFFER_START | 2 << 6;
		*batch++ = lower_32_bits(i915_vma_offset(vma));
	} else {
		*batch++ = MI_STORE_DWORD_IMM | MI_MEM_VIRTUAL;
		*batch++ = lower_32_bits(hws_address(hws, rq));
		*batch++ = rq->fence.seqno;
		*batch++ = MI_NOOP;

		memset(batch, 0, 1024);
		batch += 1024 / sizeof(*batch);

		*batch++ = MI_NOOP;
		*batch++ = MI_BATCH_BUFFER_START | 2 << 6;
		*batch++ = lower_32_bits(i915_vma_offset(vma));
	}
	*batch++ = MI_BATCH_BUFFER_END; /* not reached */
	intel_gt_chipset_flush(engine->gt);

	if (rq->engine->emit_init_breadcrumb) {
		err = rq->engine->emit_init_breadcrumb(rq);
		if (err)
			goto cancel_rq;
	}

	flags = 0;
	if (GRAPHICS_VER(gt->i915) <= 5)
		flags |= I915_DISPATCH_SECURE;

	err = rq->engine->emit_bb_start(rq, i915_vma_offset(vma), PAGE_SIZE, flags);

cancel_rq:
	if (err) {
		i915_request_set_error_once(rq, err);
		i915_request_add(rq);
	}
unpin_hws:
	i915_vma_unpin(hws);
unpin_vma:
	i915_vma_unpin(vma);
	i915_vm_put(vm);
	return err ? ERR_PTR(err) : rq;
}

static u32 hws_seqno(const struct hang *h, const struct i915_request *rq)
{
	return READ_ONCE(h->seqno[rq->fence.context % (PAGE_SIZE/sizeof(u32))]);
}

static void hang_fini(struct hang *h)
{
	*h->batch = MI_BATCH_BUFFER_END;
	intel_gt_chipset_flush(h->gt);

	i915_gem_object_unpin_map(h->obj);
	i915_gem_object_put(h->obj);

	i915_gem_object_unpin_map(h->hws);
	i915_gem_object_put(h->hws);

	kernel_context_close(h->ctx);

	igt_flush_test(h->gt->i915);
}

static bool wait_until_running(struct hang *h, struct i915_request *rq)
{
	return !(wait_for_us(i915_seqno_passed(hws_seqno(h, rq),
					       rq->fence.seqno),
			     10) &&
		 wait_for(i915_seqno_passed(hws_seqno(h, rq),
					    rq->fence.seqno),
			  1000));
}

static int igt_hang_sanitycheck(void *arg)
{
	struct intel_gt *gt = arg;
	struct i915_request *rq;
	struct intel_engine_cs *engine;
	enum intel_engine_id id;
	struct hang h;
	int err;

	/* Basic check that we can execute our hanging batch */

	err = hang_init(&h, gt);
	if (err)
		return err;

	for_each_engine(engine, gt, id) {
		struct intel_wedge_me w;
		long timeout;

		if (!intel_engine_can_store_dword(engine))
			continue;

		rq = hang_create_request(&h, engine);
		if (IS_ERR(rq)) {
			err = PTR_ERR(rq);
			pr_err("Failed to create request for %s, err=%d\n",
			       engine->name, err);
			goto fini;
		}

		i915_request_get(rq);

		*h.batch = MI_BATCH_BUFFER_END;
		intel_gt_chipset_flush(engine->gt);

		i915_request_add(rq);

		timeout = 0;
		intel_wedge_on_timeout(&w, gt, HZ / 10 /* 100ms */)
			timeout = i915_request_wait(rq, 0,
						    MAX_SCHEDULE_TIMEOUT);
		if (intel_gt_is_wedged(gt))
			timeout = -EIO;

		i915_request_put(rq);

		if (timeout < 0) {
			err = timeout;
			pr_err("Wait for request failed on %s, err=%d\n",
			       engine->name, err);
			goto fini;
		}
	}

fini:
	hang_fini(&h);
	return err;
}

static bool wait_for_idle(struct intel_engine_cs *engine)
{
	return wait_for(intel_engine_is_idle(engine), IGT_IDLE_TIMEOUT) == 0;
}

static int igt_reset_nop(void *arg)
{
	struct intel_gt *gt = arg;
	struct i915_gpu_error *global = &gt->i915->gpu_error;
	struct intel_engine_cs *engine;
	unsigned int reset_count, count;
	enum intel_engine_id id;
	IGT_TIMEOUT(end_time);
	int err = 0;

	/* Check that we can reset during non-user portions of requests */

	reset_count = i915_reset_count(global);
	count = 0;
	do {
		for_each_engine(engine, gt, id) {
			struct intel_context *ce;
			int i;

			ce = intel_context_create(engine);
			if (IS_ERR(ce)) {
				err = PTR_ERR(ce);
				pr_err("[%s] Create context failed: %d!\n", engine->name, err);
				break;
			}

			for (i = 0; i < 16; i++) {
				struct i915_request *rq;

				rq = intel_context_create_request(ce);
				if (IS_ERR(rq)) {
					err = PTR_ERR(rq);
					pr_err("[%s] Create request failed: %d!\n",
					       engine->name, err);
					break;
				}

				i915_request_add(rq);
			}

			intel_context_put(ce);
		}

		igt_global_reset_lock(gt);
		intel_gt_reset(gt, ALL_ENGINES, NULL);
		igt_global_reset_unlock(gt);

		if (intel_gt_is_wedged(gt)) {
			pr_err("[%s] GT is wedged!\n", engine->name);
			err = -EIO;
			break;
		}

		if (i915_reset_count(global) != reset_count + ++count) {
			pr_err("[%s] Reset not recorded: %d vs %d + %d!\n",
			       engine->name, i915_reset_count(global), reset_count, count);
			err = -EINVAL;
			break;
		}

		err = igt_flush_test(gt->i915);
		if (err) {
			pr_err("[%s] Flush failed: %d!\n", engine->name, err);
			break;
		}
	} while (time_before(jiffies, end_time));
	pr_info("%s: %d resets\n", __func__, count);

	if (igt_flush_test(gt->i915)) {
		pr_err("Post flush failed: %d!\n", err);
		err = -EIO;
	}

	return err;
}

static int igt_reset_nop_engine(void *arg)
{
	struct intel_gt *gt = arg;
	struct i915_gpu_error *global = &gt->i915->gpu_error;
	struct intel_engine_cs *engine;
	enum intel_engine_id id;

	/* Check that we can engine-reset during non-user portions */

	if (!intel_has_reset_engine(gt))
		return 0;

	for_each_engine(engine, gt, id) {
		unsigned int reset_count, reset_engine_count, count;
		struct intel_context *ce;
		IGT_TIMEOUT(end_time);
		int err;

		if (intel_engine_uses_guc(engine)) {
			/* Engine level resets are triggered by GuC when a hang
			 * is detected. They can't be triggered by the KMD any
			 * more. Thus a nop batch cannot be used as a reset test
			 */
			continue;
		}

		ce = intel_context_create(engine);
		if (IS_ERR(ce)) {
			pr_err("[%s] Create context failed: %pe!\n", engine->name, ce);
			return PTR_ERR(ce);
		}

		reset_count = i915_reset_count(global);
		reset_engine_count = i915_reset_engine_count(global, engine);
		count = 0;

		st_engine_heartbeat_disable(engine);
		GEM_BUG_ON(test_and_set_bit(I915_RESET_ENGINE + id,
					    &gt->reset.flags));
		do {
			int i;

			if (!wait_for_idle(engine)) {
				pr_err("%s failed to idle before reset\n",
				       engine->name);
				err = -EIO;
				break;
			}

			for (i = 0; i < 16; i++) {
				struct i915_request *rq;

				rq = intel_context_create_request(ce);
				if (IS_ERR(rq)) {
					struct drm_printer p =
						drm_info_printer(gt->i915->drm.dev);
					intel_engine_dump(engine, &p,
							  "%s(%s): failed to submit request\n",
							  __func__,
							  engine->name);

					GEM_TRACE("%s(%s): failed to submit request\n",
						  __func__,
						  engine->name);
					GEM_TRACE_DUMP();

					intel_gt_set_wedged(gt);

					err = PTR_ERR(rq);
					break;
				}

				i915_request_add(rq);
			}
			err = intel_engine_reset(engine, NULL);
			if (err) {
				pr_err("intel_engine_reset(%s) failed, err:%d\n",
				       engine->name, err);
				break;
			}

			if (i915_reset_count(global) != reset_count) {
				pr_err("Full GPU reset recorded! (engine reset expected)\n");
				err = -EINVAL;
				break;
			}

			if (i915_reset_engine_count(global, engine) !=
			    reset_engine_count + ++count) {
				pr_err("%s engine reset not recorded!\n",
				       engine->name);
				err = -EINVAL;
				break;
			}
		} while (time_before(jiffies, end_time));
		clear_and_wake_up_bit(I915_RESET_ENGINE + id, &gt->reset.flags);
		st_engine_heartbeat_enable(engine);

		pr_info("%s(%s): %d resets\n", __func__, engine->name, count);

		intel_context_put(ce);
		if (igt_flush_test(gt->i915))
			err = -EIO;
		if (err)
			return err;
	}

	return 0;
}

static void force_reset_timeout(struct intel_engine_cs *engine)
{
	engine->reset_timeout.probability = 999;
	atomic_set(&engine->reset_timeout.times, -1);
}

static void cancel_reset_timeout(struct intel_engine_cs *engine)
{
	memset(&engine->reset_timeout, 0, sizeof(engine->reset_timeout));
}

static int igt_reset_fail_engine(void *arg)
{
	struct intel_gt *gt = arg;
	struct intel_engine_cs *engine;
	enum intel_engine_id id;

	/* Check that we can recover from engine-reset failues */

	if (!intel_has_reset_engine(gt))
		return 0;

	for_each_engine(engine, gt, id) {
		unsigned int count;
		struct intel_context *ce;
		IGT_TIMEOUT(end_time);
		int err;

		/* Can't manually break the reset if i915 doesn't perform it */
		if (intel_engine_uses_guc(engine))
			continue;

		ce = intel_context_create(engine);
		if (IS_ERR(ce)) {
			pr_err("[%s] Create context failed: %pe!\n", engine->name, ce);
			return PTR_ERR(ce);
		}

		st_engine_heartbeat_disable(engine);
		GEM_BUG_ON(test_and_set_bit(I915_RESET_ENGINE + id,
					    &gt->reset.flags));

		force_reset_timeout(engine);
		err = intel_engine_reset(engine, NULL);
		cancel_reset_timeout(engine);
		if (err == 0) /* timeouts only generated on gen8+ */
			goto skip;

		count = 0;
		do {
			struct i915_request *last = NULL;
			int i;

			if (!wait_for_idle(engine)) {
				pr_err("%s failed to idle before reset\n",
				       engine->name);
				err = -EIO;
				break;
			}

			for (i = 0; i < count % 15; i++) {
				struct i915_request *rq;

				rq = intel_context_create_request(ce);
				if (IS_ERR(rq)) {
					struct drm_printer p =
						drm_info_printer(gt->i915->drm.dev);
					intel_engine_dump(engine, &p,
							  "%s(%s): failed to submit request\n",
							  __func__,
							  engine->name);

					GEM_TRACE("%s(%s): failed to submit request\n",
						  __func__,
						  engine->name);
					GEM_TRACE_DUMP();

					intel_gt_set_wedged(gt);
					if (last)
						i915_request_put(last);

					err = PTR_ERR(rq);
					goto out;
				}

				if (last)
					i915_request_put(last);
				last = i915_request_get(rq);
				i915_request_add(rq);
			}

			if (count & 1) {
				err = intel_engine_reset(engine, NULL);
				if (err) {
					GEM_TRACE_ERR("intel_engine_reset(%s) failed, err:%d\n",
						      engine->name, err);
					GEM_TRACE_DUMP();
					i915_request_put(last);
					break;
				}
			} else {
				force_reset_timeout(engine);
				err = intel_engine_reset(engine, NULL);
				cancel_reset_timeout(engine);
				if (err != -ETIMEDOUT) {
					pr_err("intel_engine_reset(%s) did not fail, err:%d\n",
					       engine->name, err);
					i915_request_put(last);
					break;
				}
			}

			err = 0;
			if (last) {
				if (i915_request_wait(last, 0, HZ / 2) < 0) {
					struct drm_printer p =
						drm_info_printer(gt->i915->drm.dev);

					intel_engine_dump(engine, &p,
							  "%s(%s): failed to complete request\n",
							  __func__,
							  engine->name);

					GEM_TRACE("%s(%s): failed to complete request\n",
						  __func__,
						  engine->name);
					GEM_TRACE_DUMP();

					err = -EIO;
				}
				i915_request_put(last);
			}
			count++;
		} while (err == 0 && time_before(jiffies, end_time));
out:
		pr_info("%s(%s): %d resets\n", __func__, engine->name, count);
skip:
		clear_and_wake_up_bit(I915_RESET_ENGINE + id, &gt->reset.flags);
		st_engine_heartbeat_enable(engine);
		intel_context_put(ce);

		if (igt_flush_test(gt->i915))
			err = -EIO;
		if (err)
			return err;
	}

	return 0;
}

static int __igt_reset_engine(struct intel_gt *gt, bool active)
{
	struct i915_gpu_error *global = &gt->i915->gpu_error;
	struct intel_engine_cs *engine;
	enum intel_engine_id id;
	struct hang h;
	int err = 0;

	/* Check that we can issue an engine reset on an idle engine (no-op) */

	if (!intel_has_reset_engine(gt))
		return 0;

	if (active) {
		err = hang_init(&h, gt);
		if (err)
			return err;
	}

	for_each_engine(engine, gt, id) {
		unsigned int reset_count, reset_engine_count;
		unsigned long count;
		bool using_guc = intel_engine_uses_guc(engine);
		IGT_TIMEOUT(end_time);

		if (using_guc && !active)
			continue;

		if (active && !intel_engine_can_store_dword(engine))
			continue;

		if (!wait_for_idle(engine)) {
			pr_err("%s failed to idle before reset\n",
			       engine->name);
			err = -EIO;
			break;
		}

		reset_count = i915_reset_count(global);
		reset_engine_count = i915_reset_engine_count(global, engine);

		st_engine_heartbeat_disable(engine);
		GEM_BUG_ON(test_and_set_bit(I915_RESET_ENGINE + id,
					    &gt->reset.flags));
		count = 0;
		do {
			struct i915_request *rq = NULL;
			struct intel_selftest_saved_policy saved;
			int err2;
<<<<<<< HEAD

			err = intel_selftest_modify_policy(engine, &saved,
							   SELFTEST_SCHEDULER_MODIFY_FAST_RESET);
			if (err) {
				pr_err("[%s] Modify policy failed: %d!\n", engine->name, err);
				break;
			}

=======

			err = intel_selftest_modify_policy(engine, &saved,
							   SELFTEST_SCHEDULER_MODIFY_FAST_RESET);
			if (err) {
				pr_err("[%s] Modify policy failed: %d!\n", engine->name, err);
				break;
			}

>>>>>>> eb3cdb58
			if (active) {
				rq = hang_create_request(&h, engine);
				if (IS_ERR(rq)) {
					err = PTR_ERR(rq);
					pr_err("[%s] Create hang request failed: %d!\n",
					       engine->name, err);
					goto restore;
				}

				i915_request_get(rq);
				i915_request_add(rq);

				if (!wait_until_running(&h, rq)) {
					struct drm_printer p = drm_info_printer(gt->i915->drm.dev);

					pr_err("%s: Failed to start request %llx, at %x\n",
					       __func__, rq->fence.seqno, hws_seqno(&h, rq));
					intel_engine_dump(engine, &p,
							  "%s\n", engine->name);

					i915_request_put(rq);
					err = -EIO;
					goto restore;
				}
			}

			if (!using_guc) {
				err = intel_engine_reset(engine, NULL);
				if (err) {
					pr_err("intel_engine_reset(%s) failed, err:%d\n",
					       engine->name, err);
					goto skip;
				}
			}

			if (rq) {
				/* Ensure the reset happens and kills the engine */
				err = intel_selftest_wait_for_rq(rq);
				if (err)
					pr_err("[%s] Wait for request %lld:%lld [0x%04X] failed: %d!\n",
					       engine->name, rq->fence.context,
					       rq->fence.seqno, rq->context->guc_id.id, err);
			}

skip:
			if (rq)
				i915_request_put(rq);

			if (i915_reset_count(global) != reset_count) {
				pr_err("Full GPU reset recorded! (engine reset expected)\n");
				err = -EINVAL;
				goto restore;
			}

			/* GuC based resets are not logged per engine */
			if (!using_guc) {
				if (i915_reset_engine_count(global, engine) !=
				    ++reset_engine_count) {
					pr_err("%s engine reset not recorded!\n",
					       engine->name);
					err = -EINVAL;
					goto restore;
				}
			}

			count++;

restore:
			err2 = intel_selftest_restore_policy(engine, &saved);
			if (err2)
				pr_err("[%s] Restore policy failed: %d!\n", engine->name, err);
			if (err == 0)
				err = err2;
			if (err)
				break;
		} while (time_before(jiffies, end_time));
		clear_and_wake_up_bit(I915_RESET_ENGINE + id, &gt->reset.flags);
		st_engine_heartbeat_enable(engine);
		pr_info("%s: Completed %lu %s resets\n",
			engine->name, count, active ? "active" : "idle");

		if (err)
			break;

		err = igt_flush_test(gt->i915);
		if (err) {
			pr_err("[%s] Flush failed: %d!\n", engine->name, err);
			break;
		}
	}

	if (intel_gt_is_wedged(gt)) {
		pr_err("GT is wedged!\n");
		err = -EIO;
	}

	if (active)
		hang_fini(&h);

	return err;
}

static int igt_reset_idle_engine(void *arg)
{
	return __igt_reset_engine(arg, false);
}

static int igt_reset_active_engine(void *arg)
{
	return __igt_reset_engine(arg, true);
}

struct active_engine {
	struct kthread_worker *worker;
	struct kthread_work work;
	struct intel_engine_cs *engine;
	unsigned long resets;
	unsigned int flags;
	bool stop;
	int result;
};

#define TEST_ACTIVE	BIT(0)
#define TEST_OTHERS	BIT(1)
#define TEST_SELF	BIT(2)
#define TEST_PRIORITY	BIT(3)

static int active_request_put(struct i915_request *rq)
{
	int err = 0;

	if (!rq)
		return 0;

	if (i915_request_wait(rq, 0, 10 * HZ) < 0) {
		GEM_TRACE("%s timed out waiting for completion of fence %llx:%lld\n",
			  rq->engine->name,
			  rq->fence.context,
			  rq->fence.seqno);
		GEM_TRACE_DUMP();

		intel_gt_set_wedged(rq->engine->gt);
		err = -EIO;
	}

	i915_request_put(rq);

	return err;
}

static void active_engine(struct kthread_work *work)
{
	I915_RND_STATE(prng);
	struct active_engine *arg = container_of(work, typeof(*arg), work);
	struct intel_engine_cs *engine = arg->engine;
	struct i915_request *rq[8] = {};
	struct intel_context *ce[ARRAY_SIZE(rq)];
	unsigned long count;
	int err = 0;

	for (count = 0; count < ARRAY_SIZE(ce); count++) {
		ce[count] = intel_context_create(engine);
		if (IS_ERR(ce[count])) {
			arg->result = PTR_ERR(ce[count]);
			pr_err("[%s] Create context #%ld failed: %d!\n",
			       engine->name, count, arg->result);
			while (--count)
				intel_context_put(ce[count]);
			return;
		}
	}

	count = 0;
	while (!READ_ONCE(arg->stop)) {
		unsigned int idx = count++ & (ARRAY_SIZE(rq) - 1);
		struct i915_request *old = rq[idx];
		struct i915_request *new;

		new = intel_context_create_request(ce[idx]);
		if (IS_ERR(new)) {
			err = PTR_ERR(new);
			pr_err("[%s] Create request #%d failed: %d!\n", engine->name, idx, err);
			break;
		}

		rq[idx] = i915_request_get(new);
		i915_request_add(new);

		if (engine->sched_engine->schedule && arg->flags & TEST_PRIORITY) {
			struct i915_sched_attr attr = {
				.priority =
					i915_prandom_u32_max_state(512, &prng),
			};
			engine->sched_engine->schedule(rq[idx], &attr);
		}

		err = active_request_put(old);
		if (err) {
			pr_err("[%s] Request put failed: %d!\n", engine->name, err);
			break;
		}

		cond_resched();
	}

	for (count = 0; count < ARRAY_SIZE(rq); count++) {
		int err__ = active_request_put(rq[count]);

		if (err)
			pr_err("[%s] Request put #%ld failed: %d!\n", engine->name, count, err);

		/* Keep the first error */
		if (!err)
			err = err__;

		intel_context_put(ce[count]);
	}

	arg->result = err;
}

static int __igt_reset_engines(struct intel_gt *gt,
			       const char *test_name,
			       unsigned int flags)
{
	struct i915_gpu_error *global = &gt->i915->gpu_error;
	struct intel_engine_cs *engine, *other;
	struct active_engine *threads;
	enum intel_engine_id id, tmp;
	struct hang h;
	int err = 0;

	/* Check that issuing a reset on one engine does not interfere
	 * with any other engine.
	 */

	if (!intel_has_reset_engine(gt))
		return 0;

	if (flags & TEST_ACTIVE) {
		err = hang_init(&h, gt);
		if (err)
			return err;

		if (flags & TEST_PRIORITY)
			h.ctx->sched.priority = 1024;
	}

	threads = kmalloc_array(I915_NUM_ENGINES, sizeof(*threads), GFP_KERNEL);
	if (!threads)
		return -ENOMEM;

	for_each_engine(engine, gt, id) {
		unsigned long device = i915_reset_count(global);
		unsigned long count = 0, reported;
		bool using_guc = intel_engine_uses_guc(engine);
		IGT_TIMEOUT(end_time);

		if (flags & TEST_ACTIVE) {
			if (!intel_engine_can_store_dword(engine))
				continue;
		} else if (using_guc)
			continue;

		if (!wait_for_idle(engine)) {
			pr_err("i915_reset_engine(%s:%s): failed to idle before reset\n",
			       engine->name, test_name);
			err = -EIO;
			break;
		}

		memset(threads, 0, sizeof(*threads) * I915_NUM_ENGINES);
		for_each_engine(other, gt, tmp) {
			struct kthread_worker *worker;

			threads[tmp].resets =
				i915_reset_engine_count(global, other);

			if (other == engine && !(flags & TEST_SELF))
				continue;

			if (other != engine && !(flags & TEST_OTHERS))
				continue;

			threads[tmp].engine = other;
			threads[tmp].flags = flags;

			worker = kthread_create_worker(0, "igt/%s",
						       other->name);
			if (IS_ERR(worker)) {
				err = PTR_ERR(worker);
				pr_err("[%s] Worker create failed: %d!\n",
				       engine->name, err);
				goto unwind;
			}

			threads[tmp].worker = worker;

			kthread_init_work(&threads[tmp].work, active_engine);
			kthread_queue_work(threads[tmp].worker,
					   &threads[tmp].work);
		}

		st_engine_heartbeat_disable_no_pm(engine);
		GEM_BUG_ON(test_and_set_bit(I915_RESET_ENGINE + id,
					    &gt->reset.flags));
		do {
			struct i915_request *rq = NULL;
			struct intel_selftest_saved_policy saved;
			int err2;

			err = intel_selftest_modify_policy(engine, &saved,
							   SELFTEST_SCHEDULER_MODIFY_FAST_RESET);
			if (err) {
				pr_err("[%s] Modify policy failed: %d!\n", engine->name, err);
				break;
			}

			if (flags & TEST_ACTIVE) {
				rq = hang_create_request(&h, engine);
				if (IS_ERR(rq)) {
					err = PTR_ERR(rq);
					pr_err("[%s] Create hang request failed: %d!\n",
					       engine->name, err);
					goto restore;
				}

				i915_request_get(rq);
				i915_request_add(rq);

				if (!wait_until_running(&h, rq)) {
					struct drm_printer p = drm_info_printer(gt->i915->drm.dev);

					pr_err("%s: Failed to start request %llx, at %x\n",
					       __func__, rq->fence.seqno, hws_seqno(&h, rq));
					intel_engine_dump(engine, &p,
							  "%s\n", engine->name);

					i915_request_put(rq);
					err = -EIO;
					goto restore;
				}
			} else {
				intel_engine_pm_get(engine);
			}

			if (!using_guc) {
				err = intel_engine_reset(engine, NULL);
				if (err) {
					pr_err("i915_reset_engine(%s:%s): failed, err=%d\n",
					       engine->name, test_name, err);
					goto restore;
				}
			}

			if (rq) {
				/* Ensure the reset happens and kills the engine */
				err = intel_selftest_wait_for_rq(rq);
				if (err)
					pr_err("[%s] Wait for request %lld:%lld [0x%04X] failed: %d!\n",
					       engine->name, rq->fence.context,
					       rq->fence.seqno, rq->context->guc_id.id, err);
			}

			count++;

			if (rq) {
				if (rq->fence.error != -EIO) {
					pr_err("i915_reset_engine(%s:%s): failed to reset request %lld:%lld [0x%04X]\n",
					       engine->name, test_name,
					       rq->fence.context,
					       rq->fence.seqno, rq->context->guc_id.id);
					i915_request_put(rq);

					GEM_TRACE_DUMP();
					intel_gt_set_wedged(gt);
					err = -EIO;
					goto restore;
				}

				if (i915_request_wait(rq, 0, HZ / 5) < 0) {
					struct drm_printer p =
						drm_info_printer(gt->i915->drm.dev);

					pr_err("i915_reset_engine(%s:%s):"
					       " failed to complete request %llx:%lld after reset\n",
					       engine->name, test_name,
					       rq->fence.context,
					       rq->fence.seqno);
					intel_engine_dump(engine, &p,
							  "%s\n", engine->name);
					i915_request_put(rq);

					GEM_TRACE_DUMP();
					intel_gt_set_wedged(gt);
					err = -EIO;
					goto restore;
				}

				i915_request_put(rq);
			}

			if (!(flags & TEST_ACTIVE))
				intel_engine_pm_put(engine);

			if (!(flags & TEST_SELF) && !wait_for_idle(engine)) {
				struct drm_printer p =
					drm_info_printer(gt->i915->drm.dev);

				pr_err("i915_reset_engine(%s:%s):"
				       " failed to idle after reset\n",
				       engine->name, test_name);
				intel_engine_dump(engine, &p,
						  "%s\n", engine->name);

				err = -EIO;
				goto restore;
			}

restore:
			err2 = intel_selftest_restore_policy(engine, &saved);
			if (err2)
				pr_err("[%s] Restore policy failed: %d!\n", engine->name, err2);
			if (err == 0)
				err = err2;
			if (err)
				break;
		} while (time_before(jiffies, end_time));
		clear_and_wake_up_bit(I915_RESET_ENGINE + id, &gt->reset.flags);
		st_engine_heartbeat_enable_no_pm(engine);

		pr_info("i915_reset_engine(%s:%s): %lu resets\n",
			engine->name, test_name, count);

		/* GuC based resets are not logged per engine */
		if (!using_guc) {
			reported = i915_reset_engine_count(global, engine);
			reported -= threads[engine->id].resets;
			if (reported != count) {
				pr_err("i915_reset_engine(%s:%s): reset %lu times, but reported %lu\n",
				       engine->name, test_name, count, reported);
				if (!err)
					err = -EINVAL;
			}
		}

unwind:
		for_each_engine(other, gt, tmp) {
			int ret;

			if (!threads[tmp].worker)
				continue;

			WRITE_ONCE(threads[tmp].stop, true);
			kthread_flush_work(&threads[tmp].work);
			ret = READ_ONCE(threads[tmp].result);
			if (ret) {
				pr_err("kthread for other engine %s failed, err=%d\n",
				       other->name, ret);
				if (!err)
					err = ret;
			}

			kthread_destroy_worker(threads[tmp].worker);

			/* GuC based resets are not logged per engine */
			if (!using_guc) {
				if (other->uabi_class != engine->uabi_class &&
				    threads[tmp].resets !=
				    i915_reset_engine_count(global, other)) {
					pr_err("Innocent engine %s was reset (count=%ld)\n",
					       other->name,
					       i915_reset_engine_count(global, other) -
					       threads[tmp].resets);
					if (!err)
						err = -EINVAL;
				}
			}
		}

		if (device != i915_reset_count(global)) {
			pr_err("Global reset (count=%ld)!\n",
			       i915_reset_count(global) - device);
			if (!err)
				err = -EINVAL;
		}

		if (err)
			break;

		err = igt_flush_test(gt->i915);
		if (err) {
			pr_err("[%s] Flush failed: %d!\n", engine->name, err);
			break;
		}
	}
	kfree(threads);

	if (intel_gt_is_wedged(gt))
		err = -EIO;

	if (flags & TEST_ACTIVE)
		hang_fini(&h);

	return err;
}

static int igt_reset_engines(void *arg)
{
	static const struct {
		const char *name;
		unsigned int flags;
	} phases[] = {
		{ "idle", 0 },
		{ "active", TEST_ACTIVE },
		{ "others-idle", TEST_OTHERS },
		{ "others-active", TEST_OTHERS | TEST_ACTIVE },
		{
			"others-priority",
			TEST_OTHERS | TEST_ACTIVE | TEST_PRIORITY
		},
		{
			"self-priority",
			TEST_ACTIVE | TEST_PRIORITY | TEST_SELF,
		},
		{ }
	};
	struct intel_gt *gt = arg;
	typeof(*phases) *p;
	int err;

	for (p = phases; p->name; p++) {
		if (p->flags & TEST_PRIORITY) {
			if (!(gt->i915->caps.scheduler & I915_SCHEDULER_CAP_PRIORITY))
				continue;
		}

		err = __igt_reset_engines(arg, p->name, p->flags);
		if (err)
			return err;
	}

	return 0;
}

static u32 fake_hangcheck(struct intel_gt *gt, intel_engine_mask_t mask)
{
	u32 count = i915_reset_count(&gt->i915->gpu_error);

	intel_gt_reset(gt, mask, NULL);

	return count;
}

static int igt_reset_wait(void *arg)
{
	struct intel_gt *gt = arg;
	struct i915_gpu_error *global = &gt->i915->gpu_error;
	struct intel_engine_cs *engine;
	struct i915_request *rq;
	unsigned int reset_count;
	struct hang h;
	long timeout;
	int err;

	engine = intel_selftest_find_any_engine(gt);

	if (!engine || !intel_engine_can_store_dword(engine))
		return 0;

	/* Check that we detect a stuck waiter and issue a reset */

	igt_global_reset_lock(gt);

	err = hang_init(&h, gt);
	if (err) {
		pr_err("[%s] Hang init failed: %d!\n", engine->name, err);
		goto unlock;
	}

	rq = hang_create_request(&h, engine);
	if (IS_ERR(rq)) {
		err = PTR_ERR(rq);
		pr_err("[%s] Create hang request failed: %d!\n", engine->name, err);
		goto fini;
	}

	i915_request_get(rq);
	i915_request_add(rq);

	if (!wait_until_running(&h, rq)) {
		struct drm_printer p = drm_info_printer(gt->i915->drm.dev);

		pr_err("%s: Failed to start request %llx, at %x\n",
		       __func__, rq->fence.seqno, hws_seqno(&h, rq));
		intel_engine_dump(rq->engine, &p, "%s\n", rq->engine->name);

		intel_gt_set_wedged(gt);

		err = -EIO;
		goto out_rq;
	}

	reset_count = fake_hangcheck(gt, ALL_ENGINES);

	timeout = i915_request_wait(rq, 0, 10);
	if (timeout < 0) {
		pr_err("i915_request_wait failed on a stuck request: err=%ld\n",
		       timeout);
		err = timeout;
		goto out_rq;
	}

	if (i915_reset_count(global) == reset_count) {
		pr_err("No GPU reset recorded!\n");
		err = -EINVAL;
		goto out_rq;
	}

out_rq:
	i915_request_put(rq);
fini:
	hang_fini(&h);
unlock:
	igt_global_reset_unlock(gt);

	if (intel_gt_is_wedged(gt))
		return -EIO;

	return err;
}

struct evict_vma {
	struct completion completion;
	struct i915_vma *vma;
};

static int evict_vma(void *data)
{
	struct evict_vma *arg = data;
	struct i915_address_space *vm = arg->vma->vm;
	struct drm_mm_node evict = arg->vma->node;
	int err;

	complete(&arg->completion);

	mutex_lock(&vm->mutex);
	err = i915_gem_evict_for_node(vm, NULL, &evict, 0);
	mutex_unlock(&vm->mutex);

	return err;
}

static int evict_fence(void *data)
{
	struct evict_vma *arg = data;
	int err;

	complete(&arg->completion);

	/* Mark the fence register as dirty to force the mmio update. */
	err = i915_gem_object_set_tiling(arg->vma->obj, I915_TILING_Y, 512);
	if (err) {
		pr_err("Invalid Y-tiling settings; err:%d\n", err);
		return err;
	}

	err = i915_vma_pin(arg->vma, 0, 0, PIN_GLOBAL | PIN_MAPPABLE);
	if (err) {
		pr_err("Unable to pin vma for Y-tiled fence; err:%d\n", err);
		return err;
	}

	err = i915_vma_pin_fence(arg->vma);
	i915_vma_unpin(arg->vma);
	if (err) {
		pr_err("Unable to pin Y-tiled fence; err:%d\n", err);
		return err;
	}

	i915_vma_unpin_fence(arg->vma);

	return 0;
}

static int __igt_reset_evict_vma(struct intel_gt *gt,
				 struct i915_address_space *vm,
				 int (*fn)(void *),
				 unsigned int flags)
{
	struct intel_engine_cs *engine;
	struct drm_i915_gem_object *obj;
	struct task_struct *tsk = NULL;
	struct i915_request *rq;
	struct evict_vma arg;
	struct hang h;
	unsigned int pin_flags;
	int err;

	if (!gt->ggtt->num_fences && flags & EXEC_OBJECT_NEEDS_FENCE)
		return 0;

	engine = intel_selftest_find_any_engine(gt);

	if (!engine || !intel_engine_can_store_dword(engine))
		return 0;

	/* Check that we can recover an unbind stuck on a hanging request */

	err = hang_init(&h, gt);
	if (err) {
		pr_err("[%s] Hang init failed: %d!\n", engine->name, err);
		return err;
	}

	obj = i915_gem_object_create_internal(gt->i915, SZ_1M);
	if (IS_ERR(obj)) {
		err = PTR_ERR(obj);
		pr_err("[%s] Create object failed: %d!\n", engine->name, err);
		goto fini;
	}

	if (flags & EXEC_OBJECT_NEEDS_FENCE) {
		err = i915_gem_object_set_tiling(obj, I915_TILING_X, 512);
		if (err) {
			pr_err("Invalid X-tiling settings; err:%d\n", err);
			goto out_obj;
		}
	}

	arg.vma = i915_vma_instance(obj, vm, NULL);
	if (IS_ERR(arg.vma)) {
		err = PTR_ERR(arg.vma);
		pr_err("[%s] VMA instance failed: %d!\n", engine->name, err);
		goto out_obj;
	}

	rq = hang_create_request(&h, engine);
	if (IS_ERR(rq)) {
		err = PTR_ERR(rq);
		pr_err("[%s] Create hang request failed: %d!\n", engine->name, err);
		goto out_obj;
	}

	pin_flags = i915_vma_is_ggtt(arg.vma) ? PIN_GLOBAL : PIN_USER;

	if (flags & EXEC_OBJECT_NEEDS_FENCE)
		pin_flags |= PIN_MAPPABLE;

	err = i915_vma_pin(arg.vma, 0, 0, pin_flags);
	if (err) {
		i915_request_add(rq);
		pr_err("[%s] VMA pin failed: %d!\n", engine->name, err);
		goto out_obj;
	}

	if (flags & EXEC_OBJECT_NEEDS_FENCE) {
		err = i915_vma_pin_fence(arg.vma);
		if (err) {
			pr_err("Unable to pin X-tiled fence; err:%d\n", err);
			i915_vma_unpin(arg.vma);
			i915_request_add(rq);
			goto out_obj;
		}
	}

<<<<<<< HEAD
	i915_vma_lock(arg.vma);
	err = i915_request_await_object(rq, arg.vma->obj,
					flags & EXEC_OBJECT_WRITE);
	if (err == 0) {
		err = i915_vma_move_to_active(arg.vma, rq, flags);
		if (err)
			pr_err("[%s] Move to active failed: %d!\n", engine->name, err);
	} else {
		pr_err("[%s] Request await failed: %d!\n", engine->name, err);
	}

	i915_vma_unlock(arg.vma);
=======
	err = igt_vma_move_to_active_unlocked(arg.vma, rq, flags);
	if (err)
		pr_err("[%s] Move to active failed: %d!\n", engine->name, err);
>>>>>>> eb3cdb58

	if (flags & EXEC_OBJECT_NEEDS_FENCE)
		i915_vma_unpin_fence(arg.vma);
	i915_vma_unpin(arg.vma);

	i915_request_get(rq);
	i915_request_add(rq);
	if (err)
		goto out_rq;

	if (!wait_until_running(&h, rq)) {
		struct drm_printer p = drm_info_printer(gt->i915->drm.dev);

		pr_err("%s: Failed to start request %llx, at %x\n",
		       __func__, rq->fence.seqno, hws_seqno(&h, rq));
		intel_engine_dump(rq->engine, &p, "%s\n", rq->engine->name);

		intel_gt_set_wedged(gt);
		goto out_reset;
	}

	init_completion(&arg.completion);

	tsk = kthread_run(fn, &arg, "igt/evict_vma");
	if (IS_ERR(tsk)) {
		err = PTR_ERR(tsk);
		pr_err("[%s] Thread spawn failed: %d!\n", engine->name, err);
		tsk = NULL;
		goto out_reset;
	}
	get_task_struct(tsk);

	wait_for_completion(&arg.completion);

	if (wait_for(!list_empty(&rq->fence.cb_list), 10)) {
		struct drm_printer p = drm_info_printer(gt->i915->drm.dev);

		pr_err("igt/evict_vma kthread did not wait\n");
		intel_engine_dump(rq->engine, &p, "%s\n", rq->engine->name);

		intel_gt_set_wedged(gt);
		goto out_reset;
	}

out_reset:
	igt_global_reset_lock(gt);
	fake_hangcheck(gt, rq->engine->mask);
	igt_global_reset_unlock(gt);

	if (tsk) {
		struct intel_wedge_me w;

		/* The reset, even indirectly, should take less than 10ms. */
		intel_wedge_on_timeout(&w, gt, HZ / 10 /* 100ms */)
			err = kthread_stop(tsk);

		put_task_struct(tsk);
	}

out_rq:
	i915_request_put(rq);
out_obj:
	i915_gem_object_put(obj);
fini:
	hang_fini(&h);
	if (intel_gt_is_wedged(gt))
		return -EIO;

	return err;
}

static int igt_reset_evict_ggtt(void *arg)
{
	struct intel_gt *gt = arg;

	return __igt_reset_evict_vma(gt, &gt->ggtt->vm,
				     evict_vma, EXEC_OBJECT_WRITE);
}

static int igt_reset_evict_ppgtt(void *arg)
{
	struct intel_gt *gt = arg;
	struct i915_ppgtt *ppgtt;
	int err;

	/* aliasing == global gtt locking, covered above */
	if (INTEL_PPGTT(gt->i915) < INTEL_PPGTT_FULL)
		return 0;

	ppgtt = i915_ppgtt_create(gt, 0);
	if (IS_ERR(ppgtt))
		return PTR_ERR(ppgtt);

	err = __igt_reset_evict_vma(gt, &ppgtt->vm,
				    evict_vma, EXEC_OBJECT_WRITE);
	i915_vm_put(&ppgtt->vm);

	return err;
}

static int igt_reset_evict_fence(void *arg)
{
	struct intel_gt *gt = arg;

	return __igt_reset_evict_vma(gt, &gt->ggtt->vm,
				     evict_fence, EXEC_OBJECT_NEEDS_FENCE);
}

static int wait_for_others(struct intel_gt *gt,
			   struct intel_engine_cs *exclude)
{
	struct intel_engine_cs *engine;
	enum intel_engine_id id;

	for_each_engine(engine, gt, id) {
		if (engine == exclude)
			continue;

		if (!wait_for_idle(engine))
			return -EIO;
	}

	return 0;
}

static int igt_reset_queue(void *arg)
{
	struct intel_gt *gt = arg;
	struct i915_gpu_error *global = &gt->i915->gpu_error;
	struct intel_engine_cs *engine;
	enum intel_engine_id id;
	struct hang h;
	int err;

	/* Check that we replay pending requests following a hang */

	igt_global_reset_lock(gt);

	err = hang_init(&h, gt);
	if (err)
		goto unlock;

	for_each_engine(engine, gt, id) {
		struct intel_selftest_saved_policy saved;
		struct i915_request *prev;
		IGT_TIMEOUT(end_time);
		unsigned int count;
		bool using_guc = intel_engine_uses_guc(engine);

		if (!intel_engine_can_store_dword(engine))
			continue;

		if (using_guc) {
			err = intel_selftest_modify_policy(engine, &saved,
							   SELFTEST_SCHEDULER_MODIFY_NO_HANGCHECK);
			if (err) {
				pr_err("[%s] Modify policy failed: %d!\n", engine->name, err);
				goto fini;
			}
		}

		prev = hang_create_request(&h, engine);
		if (IS_ERR(prev)) {
			err = PTR_ERR(prev);
			pr_err("[%s] Create 'prev' hang request failed: %d!\n", engine->name, err);
			goto restore;
		}

		i915_request_get(prev);
		i915_request_add(prev);

		count = 0;
		do {
			struct i915_request *rq;
			unsigned int reset_count;

			rq = hang_create_request(&h, engine);
			if (IS_ERR(rq)) {
				err = PTR_ERR(rq);
				pr_err("[%s] Create hang request failed: %d!\n", engine->name, err);
				goto restore;
			}

			i915_request_get(rq);
			i915_request_add(rq);

			/*
			 * XXX We don't handle resetting the kernel context
			 * very well. If we trigger a device reset twice in
			 * quick succession while the kernel context is
			 * executing, we may end up skipping the breadcrumb.
			 * This is really only a problem for the selftest as
			 * normally there is a large interlude between resets
			 * (hangcheck), or we focus on resetting just one
			 * engine and so avoid repeatedly resetting innocents.
			 */
			err = wait_for_others(gt, engine);
			if (err) {
				pr_err("%s(%s): Failed to idle other inactive engines after device reset\n",
				       __func__, engine->name);
				i915_request_put(rq);
				i915_request_put(prev);

				GEM_TRACE_DUMP();
				intel_gt_set_wedged(gt);
				goto restore;
			}

			if (!wait_until_running(&h, prev)) {
				struct drm_printer p = drm_info_printer(gt->i915->drm.dev);

				pr_err("%s(%s): Failed to start request %llx, at %x\n",
				       __func__, engine->name,
				       prev->fence.seqno, hws_seqno(&h, prev));
				intel_engine_dump(engine, &p,
						  "%s\n", engine->name);

				i915_request_put(rq);
				i915_request_put(prev);

				intel_gt_set_wedged(gt);

				err = -EIO;
				goto restore;
			}

			reset_count = fake_hangcheck(gt, BIT(id));

			if (prev->fence.error != -EIO) {
				pr_err("GPU reset not recorded on hanging request [fence.error=%d]!\n",
				       prev->fence.error);
				i915_request_put(rq);
				i915_request_put(prev);
				err = -EINVAL;
				goto restore;
			}

			if (rq->fence.error) {
				pr_err("Fence error status not zero [%d] after unrelated reset\n",
				       rq->fence.error);
				i915_request_put(rq);
				i915_request_put(prev);
				err = -EINVAL;
				goto restore;
			}

			if (i915_reset_count(global) == reset_count) {
				pr_err("No GPU reset recorded!\n");
				i915_request_put(rq);
				i915_request_put(prev);
				err = -EINVAL;
				goto restore;
			}

			i915_request_put(prev);
			prev = rq;
			count++;
		} while (time_before(jiffies, end_time));
		pr_info("%s: Completed %d queued resets\n",
			engine->name, count);

		*h.batch = MI_BATCH_BUFFER_END;
		intel_gt_chipset_flush(engine->gt);

		i915_request_put(prev);

restore:
		if (using_guc) {
			int err2 = intel_selftest_restore_policy(engine, &saved);

			if (err2)
				pr_err("%s:%d> [%s] Restore policy failed: %d!\n",
				       __func__, __LINE__, engine->name, err2);
			if (err == 0)
				err = err2;
		}
		if (err)
			goto fini;

		err = igt_flush_test(gt->i915);
		if (err) {
			pr_err("[%s] Flush failed: %d!\n", engine->name, err);
			break;
		}
	}

fini:
	hang_fini(&h);
unlock:
	igt_global_reset_unlock(gt);

	if (intel_gt_is_wedged(gt))
		return -EIO;

	return err;
}

static int igt_handle_error(void *arg)
{
	struct intel_gt *gt = arg;
	struct i915_gpu_error *global = &gt->i915->gpu_error;
	struct intel_engine_cs *engine;
	struct hang h;
	struct i915_request *rq;
	struct i915_gpu_coredump *error;
	int err;

	engine = intel_selftest_find_any_engine(gt);

	/* Check that we can issue a global GPU and engine reset */

	if (!intel_has_reset_engine(gt))
		return 0;

	if (!engine || !intel_engine_can_store_dword(engine))
		return 0;

	err = hang_init(&h, gt);
	if (err) {
		pr_err("[%s] Hang init failed: %d!\n", engine->name, err);
		return err;
	}

	rq = hang_create_request(&h, engine);
	if (IS_ERR(rq)) {
		err = PTR_ERR(rq);
		pr_err("[%s] Create hang request failed: %d!\n", engine->name, err);
		goto err_fini;
	}

	i915_request_get(rq);
	i915_request_add(rq);

	if (!wait_until_running(&h, rq)) {
		struct drm_printer p = drm_info_printer(gt->i915->drm.dev);

		pr_err("%s: Failed to start request %llx, at %x\n",
		       __func__, rq->fence.seqno, hws_seqno(&h, rq));
		intel_engine_dump(rq->engine, &p, "%s\n", rq->engine->name);

		intel_gt_set_wedged(gt);

		err = -EIO;
		goto err_request;
	}

	/* Temporarily disable error capture */
	error = xchg(&global->first_error, (void *)-1);

	intel_gt_handle_error(gt, engine->mask, 0, NULL);

	xchg(&global->first_error, error);

	if (rq->fence.error != -EIO) {
		pr_err("Guilty request not identified!\n");
		err = -EINVAL;
		goto err_request;
	}

err_request:
	i915_request_put(rq);
err_fini:
	hang_fini(&h);
	return err;
}

static int __igt_atomic_reset_engine(struct intel_engine_cs *engine,
				     const struct igt_atomic_section *p,
				     const char *mode)
{
	struct tasklet_struct * const t = &engine->sched_engine->tasklet;
	int err;

	GEM_TRACE("i915_reset_engine(%s:%s) under %s\n",
		  engine->name, mode, p->name);

	if (t->func)
		tasklet_disable(t);
	if (strcmp(p->name, "softirq"))
		local_bh_disable();
	p->critical_section_begin();

	err = __intel_engine_reset_bh(engine, NULL);

	p->critical_section_end();
	if (strcmp(p->name, "softirq"))
		local_bh_enable();
	if (t->func) {
		tasklet_enable(t);
		tasklet_hi_schedule(t);
	}

	if (err)
		pr_err("i915_reset_engine(%s:%s) failed under %s\n",
		       engine->name, mode, p->name);

	return err;
}

static int igt_atomic_reset_engine(struct intel_engine_cs *engine,
				   const struct igt_atomic_section *p)
{
	struct i915_request *rq;
	struct hang h;
	int err;

	err = __igt_atomic_reset_engine(engine, p, "idle");
	if (err)
		return err;

	err = hang_init(&h, engine->gt);
	if (err) {
		pr_err("[%s] Hang init failed: %d!\n", engine->name, err);
		return err;
	}

	rq = hang_create_request(&h, engine);
	if (IS_ERR(rq)) {
		err = PTR_ERR(rq);
		pr_err("[%s] Create hang request failed: %d!\n", engine->name, err);
		goto out;
	}

	i915_request_get(rq);
	i915_request_add(rq);

	if (wait_until_running(&h, rq)) {
		err = __igt_atomic_reset_engine(engine, p, "active");
	} else {
		pr_err("%s(%s): Failed to start request %llx, at %x\n",
		       __func__, engine->name,
		       rq->fence.seqno, hws_seqno(&h, rq));
		intel_gt_set_wedged(engine->gt);
		err = -EIO;
	}

	if (err == 0) {
		struct intel_wedge_me w;

		intel_wedge_on_timeout(&w, engine->gt, HZ / 20 /* 50ms */)
			i915_request_wait(rq, 0, MAX_SCHEDULE_TIMEOUT);
		if (intel_gt_is_wedged(engine->gt))
			err = -EIO;
	}

	i915_request_put(rq);
out:
	hang_fini(&h);
	return err;
}

static int igt_reset_engines_atomic(void *arg)
{
	struct intel_gt *gt = arg;
	const typeof(*igt_atomic_phases) *p;
	int err = 0;

	/* Check that the engines resets are usable from atomic context */

	if (!intel_has_reset_engine(gt))
		return 0;

	if (intel_uc_uses_guc_submission(&gt->uc))
		return 0;

	igt_global_reset_lock(gt);

	/* Flush any requests before we get started and check basics */
	if (!igt_force_reset(gt))
		goto unlock;

	for (p = igt_atomic_phases; p->name; p++) {
		struct intel_engine_cs *engine;
		enum intel_engine_id id;

		for_each_engine(engine, gt, id) {
			err = igt_atomic_reset_engine(engine, p);
			if (err)
				goto out;
		}
	}

out:
	/* As we poke around the guts, do a full reset before continuing. */
	igt_force_reset(gt);
unlock:
	igt_global_reset_unlock(gt);

	return err;
}

int intel_hangcheck_live_selftests(struct drm_i915_private *i915)
{
	static const struct i915_subtest tests[] = {
		SUBTEST(igt_hang_sanitycheck),
		SUBTEST(igt_reset_nop),
		SUBTEST(igt_reset_nop_engine),
		SUBTEST(igt_reset_idle_engine),
		SUBTEST(igt_reset_active_engine),
		SUBTEST(igt_reset_fail_engine),
		SUBTEST(igt_reset_engines),
		SUBTEST(igt_reset_engines_atomic),
		SUBTEST(igt_reset_queue),
		SUBTEST(igt_reset_wait),
		SUBTEST(igt_reset_evict_ggtt),
		SUBTEST(igt_reset_evict_ppgtt),
		SUBTEST(igt_reset_evict_fence),
		SUBTEST(igt_handle_error),
	};
	struct intel_gt *gt = to_gt(i915);
	intel_wakeref_t wakeref;
	int err;

	if (!intel_has_gpu_reset(gt))
		return 0;

	if (intel_gt_is_wedged(gt))
		return -EIO; /* we're long past hope of a successful reset */

	wakeref = intel_runtime_pm_get(gt->uncore->rpm);

	err = intel_gt_live_subtests(tests, gt);

	intel_runtime_pm_put(gt->uncore->rpm, wakeref);

	return err;
}<|MERGE_RESOLUTION|>--- conflicted
+++ resolved
@@ -730,7 +730,6 @@
 			struct i915_request *rq = NULL;
 			struct intel_selftest_saved_policy saved;
 			int err2;
-<<<<<<< HEAD
 
 			err = intel_selftest_modify_policy(engine, &saved,
 							   SELFTEST_SCHEDULER_MODIFY_FAST_RESET);
@@ -739,16 +738,6 @@
 				break;
 			}
 
-=======
-
-			err = intel_selftest_modify_policy(engine, &saved,
-							   SELFTEST_SCHEDULER_MODIFY_FAST_RESET);
-			if (err) {
-				pr_err("[%s] Modify policy failed: %d!\n", engine->name, err);
-				break;
-			}
-
->>>>>>> eb3cdb58
 			if (active) {
 				rq = hang_create_request(&h, engine);
 				if (IS_ERR(rq)) {
@@ -1515,24 +1504,9 @@
 		}
 	}
 
-<<<<<<< HEAD
-	i915_vma_lock(arg.vma);
-	err = i915_request_await_object(rq, arg.vma->obj,
-					flags & EXEC_OBJECT_WRITE);
-	if (err == 0) {
-		err = i915_vma_move_to_active(arg.vma, rq, flags);
-		if (err)
-			pr_err("[%s] Move to active failed: %d!\n", engine->name, err);
-	} else {
-		pr_err("[%s] Request await failed: %d!\n", engine->name, err);
-	}
-
-	i915_vma_unlock(arg.vma);
-=======
 	err = igt_vma_move_to_active_unlocked(arg.vma, rq, flags);
 	if (err)
 		pr_err("[%s] Move to active failed: %d!\n", engine->name, err);
->>>>>>> eb3cdb58
 
 	if (flags & EXEC_OBJECT_NEEDS_FENCE)
 		i915_vma_unpin_fence(arg.vma);
