--- conflicted
+++ resolved
@@ -317,11 +317,7 @@
 		ENGINE_TRACE(engine, "measuring busy time\n");
 		preempt_disable();
 		de = intel_engine_get_busy_time(engine, &t[0]);
-<<<<<<< HEAD
-		mdelay(10);
-=======
 		mdelay(100);
->>>>>>> eb3cdb58
 		de = ktime_sub(intel_engine_get_busy_time(engine, &t[1]), de);
 		preempt_enable();
 		dt = ktime_sub(t[1], t[0]);
