// SPDX-License-Identifier: MIT
/*
 * Copyright © 2014 Intel Corporation
 */

#include "gen8_engine_cs.h"
#include "i915_drv.h"
#include "intel_engine_regs.h"
#include "intel_gpu_commands.h"
#include "intel_lrc.h"
#include "intel_ring.h"

int gen8_emit_flush_rcs(struct i915_request *rq, u32 mode)
{
	bool vf_flush_wa = false, dc_flush_wa = false;
	u32 *cs, flags = 0;
	int len;

	flags |= PIPE_CONTROL_CS_STALL;

	if (mode & EMIT_FLUSH) {
		flags |= PIPE_CONTROL_RENDER_TARGET_CACHE_FLUSH;
		flags |= PIPE_CONTROL_DEPTH_CACHE_FLUSH;
		flags |= PIPE_CONTROL_DC_FLUSH_ENABLE;
		flags |= PIPE_CONTROL_FLUSH_ENABLE;
	}

	if (mode & EMIT_INVALIDATE) {
		flags |= PIPE_CONTROL_TLB_INVALIDATE;
		flags |= PIPE_CONTROL_INSTRUCTION_CACHE_INVALIDATE;
		flags |= PIPE_CONTROL_TEXTURE_CACHE_INVALIDATE;
		flags |= PIPE_CONTROL_VF_CACHE_INVALIDATE;
		flags |= PIPE_CONTROL_CONST_CACHE_INVALIDATE;
		flags |= PIPE_CONTROL_STATE_CACHE_INVALIDATE;
		flags |= PIPE_CONTROL_QW_WRITE;
		flags |= PIPE_CONTROL_STORE_DATA_INDEX;

		/*
		 * On GEN9: before VF_CACHE_INVALIDATE we need to emit a NULL
		 * pipe control.
		 */
		if (GRAPHICS_VER(rq->engine->i915) == 9)
			vf_flush_wa = true;

		/* WaForGAMHang:kbl */
		if (IS_KBL_GRAPHICS_STEP(rq->engine->i915, 0, STEP_C0))
			dc_flush_wa = true;
	}

	len = 6;

	if (vf_flush_wa)
		len += 6;

	if (dc_flush_wa)
		len += 12;

	cs = intel_ring_begin(rq, len);
	if (IS_ERR(cs))
		return PTR_ERR(cs);

	if (vf_flush_wa)
		cs = gen8_emit_pipe_control(cs, 0, 0);

	if (dc_flush_wa)
		cs = gen8_emit_pipe_control(cs, PIPE_CONTROL_DC_FLUSH_ENABLE,
					    0);

	cs = gen8_emit_pipe_control(cs, flags, LRC_PPHWSP_SCRATCH_ADDR);

	if (dc_flush_wa)
		cs = gen8_emit_pipe_control(cs, PIPE_CONTROL_CS_STALL, 0);

	intel_ring_advance(rq, cs);

	return 0;
}

int gen8_emit_flush_xcs(struct i915_request *rq, u32 mode)
{
	u32 cmd, *cs;

	cs = intel_ring_begin(rq, 4);
	if (IS_ERR(cs))
		return PTR_ERR(cs);

	cmd = MI_FLUSH_DW + 1;

	/*
	 * We always require a command barrier so that subsequent
	 * commands, such as breadcrumb interrupts, are strictly ordered
	 * wrt the contents of the write cache being flushed to memory
	 * (and thus being coherent from the CPU).
	 */
	cmd |= MI_FLUSH_DW_STORE_INDEX | MI_FLUSH_DW_OP_STOREDW;

	if (mode & EMIT_INVALIDATE) {
		cmd |= MI_INVALIDATE_TLB;
		if (rq->engine->class == VIDEO_DECODE_CLASS)
			cmd |= MI_INVALIDATE_BSD;
	}

	*cs++ = cmd;
	*cs++ = LRC_PPHWSP_SCRATCH_ADDR;
	*cs++ = 0; /* upper addr */
	*cs++ = 0; /* value */
	intel_ring_advance(rq, cs);

	return 0;
}

int gen11_emit_flush_rcs(struct i915_request *rq, u32 mode)
{
	if (mode & EMIT_FLUSH) {
		u32 *cs;
		u32 flags = 0;

		flags |= PIPE_CONTROL_CS_STALL;

		flags |= PIPE_CONTROL_TILE_CACHE_FLUSH;
		flags |= PIPE_CONTROL_RENDER_TARGET_CACHE_FLUSH;
		flags |= PIPE_CONTROL_DEPTH_CACHE_FLUSH;
		flags |= PIPE_CONTROL_DC_FLUSH_ENABLE;
		flags |= PIPE_CONTROL_FLUSH_ENABLE;
		flags |= PIPE_CONTROL_QW_WRITE;
		flags |= PIPE_CONTROL_STORE_DATA_INDEX;

		cs = intel_ring_begin(rq, 6);
		if (IS_ERR(cs))
			return PTR_ERR(cs);

		cs = gen8_emit_pipe_control(cs, flags, LRC_PPHWSP_SCRATCH_ADDR);
		intel_ring_advance(rq, cs);
	}

	if (mode & EMIT_INVALIDATE) {
		u32 *cs;
		u32 flags = 0;

		flags |= PIPE_CONTROL_CS_STALL;

		flags |= PIPE_CONTROL_COMMAND_CACHE_INVALIDATE;
		flags |= PIPE_CONTROL_TLB_INVALIDATE;
		flags |= PIPE_CONTROL_INSTRUCTION_CACHE_INVALIDATE;
		flags |= PIPE_CONTROL_TEXTURE_CACHE_INVALIDATE;
		flags |= PIPE_CONTROL_VF_CACHE_INVALIDATE;
		flags |= PIPE_CONTROL_CONST_CACHE_INVALIDATE;
		flags |= PIPE_CONTROL_STATE_CACHE_INVALIDATE;
		flags |= PIPE_CONTROL_QW_WRITE;
		flags |= PIPE_CONTROL_STORE_DATA_INDEX;

		cs = intel_ring_begin(rq, 6);
		if (IS_ERR(cs))
			return PTR_ERR(cs);

		cs = gen8_emit_pipe_control(cs, flags, LRC_PPHWSP_SCRATCH_ADDR);
		intel_ring_advance(rq, cs);
	}

	return 0;
}

static u32 preparser_disable(bool state)
{
	return MI_ARB_CHECK | 1 << 8 | state;
}

<<<<<<< HEAD
u32 *gen12_emit_aux_table_inv(u32 *cs, const i915_reg_t inv_reg)
{
	*cs++ = MI_LOAD_REGISTER_IMM(1) | MI_LRI_MMIO_REMAP_EN;
	*cs++ = i915_mmio_reg_offset(inv_reg);
=======
static i915_reg_t gen12_get_aux_inv_reg(struct intel_engine_cs *engine)
{
	switch (engine->id) {
	case RCS0:
		return GEN12_CCS_AUX_INV;
	case BCS0:
		return GEN12_BCS0_AUX_INV;
	case VCS0:
		return GEN12_VD0_AUX_INV;
	case VCS2:
		return GEN12_VD2_AUX_INV;
	case VECS0:
		return GEN12_VE0_AUX_INV;
	case CCS0:
		return GEN12_CCS0_AUX_INV;
	default:
		return INVALID_MMIO_REG;
	}
}

static bool gen12_needs_ccs_aux_inv(struct intel_engine_cs *engine)
{
	i915_reg_t reg = gen12_get_aux_inv_reg(engine);

	if (IS_PONTEVECCHIO(engine->i915))
		return false;

	/*
	 * So far platforms supported by i915 having flat ccs do not require
	 * AUX invalidation. Check also whether the engine requires it.
	 */
	return i915_mmio_reg_valid(reg) && !HAS_FLAT_CCS(engine->i915);
}

u32 *gen12_emit_aux_table_inv(struct intel_engine_cs *engine, u32 *cs)
{
	i915_reg_t inv_reg = gen12_get_aux_inv_reg(engine);
	u32 gsi_offset = engine->gt->uncore->gsi_offset;

	if (!gen12_needs_ccs_aux_inv(engine))
		return cs;

	*cs++ = MI_LOAD_REGISTER_IMM(1) | MI_LRI_MMIO_REMAP_EN;
	*cs++ = i915_mmio_reg_offset(inv_reg) + gsi_offset;
>>>>>>> eb3cdb58
	*cs++ = AUX_INV;

	*cs++ = MI_SEMAPHORE_WAIT_TOKEN |
		MI_SEMAPHORE_REGISTER_POLL |
		MI_SEMAPHORE_POLL |
		MI_SEMAPHORE_SAD_EQ_SDD;
	*cs++ = 0;
	*cs++ = i915_mmio_reg_offset(inv_reg) + gsi_offset;
	*cs++ = 0;
	*cs++ = 0;

	return cs;
}

static int mtl_dummy_pipe_control(struct i915_request *rq)
{
	/* Wa_14016712196 */
	if (IS_MTL_GRAPHICS_STEP(rq->engine->i915, M, STEP_A0, STEP_B0) ||
	    IS_MTL_GRAPHICS_STEP(rq->engine->i915, P, STEP_A0, STEP_B0)) {
		u32 *cs;

		/* dummy PIPE_CONTROL + depth flush */
		cs = intel_ring_begin(rq, 6);
		if (IS_ERR(cs))
			return PTR_ERR(cs);
		cs = gen12_emit_pipe_control(cs,
					     0,
					     PIPE_CONTROL_DEPTH_CACHE_FLUSH,
					     LRC_PPHWSP_SCRATCH_ADDR);
		intel_ring_advance(rq, cs);
	}

	return 0;
}

int gen12_emit_flush_rcs(struct i915_request *rq, u32 mode)
{
	struct intel_engine_cs *engine = rq->engine;

<<<<<<< HEAD
	if (mode & EMIT_FLUSH) {
		u32 flags = 0;
		u32 *cs;

		flags |= PIPE_CONTROL_TILE_CACHE_FLUSH;
		flags |= PIPE_CONTROL_FLUSH_L3;
		flags |= PIPE_CONTROL_RENDER_TARGET_CACHE_FLUSH;
		flags |= PIPE_CONTROL_DEPTH_CACHE_FLUSH;
		/* Wa_1409600907:tgl,adl-p */
		flags |= PIPE_CONTROL_DEPTH_STALL;
		flags |= PIPE_CONTROL_DC_FLUSH_ENABLE;
		flags |= PIPE_CONTROL_FLUSH_ENABLE;
=======
	/*
	 * On Aux CCS platforms the invalidation of the Aux
	 * table requires quiescing memory traffic beforehand
	 */
	if (mode & EMIT_FLUSH || gen12_needs_ccs_aux_inv(engine)) {
		u32 bit_group_0 = 0;
		u32 bit_group_1 = 0;
		int err;
		u32 *cs;

		err = mtl_dummy_pipe_control(rq);
		if (err)
			return err;
>>>>>>> eb3cdb58

		bit_group_0 |= PIPE_CONTROL0_HDC_PIPELINE_FLUSH;

		/*
		 * When required, in MTL and beyond platforms we
		 * need to set the CCS_FLUSH bit in the pipe control
		 */
		if (GRAPHICS_VER_FULL(rq->i915) >= IP_VER(12, 70))
			bit_group_0 |= PIPE_CONTROL_CCS_FLUSH;

		bit_group_1 |= PIPE_CONTROL_TILE_CACHE_FLUSH;
		bit_group_1 |= PIPE_CONTROL_FLUSH_L3;
		bit_group_1 |= PIPE_CONTROL_RENDER_TARGET_CACHE_FLUSH;
		bit_group_1 |= PIPE_CONTROL_DEPTH_CACHE_FLUSH;
		/* Wa_1409600907:tgl,adl-p */
		bit_group_1 |= PIPE_CONTROL_DEPTH_STALL;
		bit_group_1 |= PIPE_CONTROL_DC_FLUSH_ENABLE;
		bit_group_1 |= PIPE_CONTROL_FLUSH_ENABLE;

		bit_group_1 |= PIPE_CONTROL_STORE_DATA_INDEX;
		bit_group_1 |= PIPE_CONTROL_QW_WRITE;

		bit_group_1 |= PIPE_CONTROL_CS_STALL;

		if (!HAS_3D_PIPELINE(engine->i915))
			bit_group_1 &= ~PIPE_CONTROL_3D_ARCH_FLAGS;
		else if (engine->class == COMPUTE_CLASS)
			bit_group_1 &= ~PIPE_CONTROL_3D_ENGINE_FLAGS;

		if (!HAS_3D_PIPELINE(engine->i915))
			flags &= ~PIPE_CONTROL_3D_ARCH_FLAGS;
		else if (engine->class == COMPUTE_CLASS)
			flags &= ~PIPE_CONTROL_3D_ENGINE_FLAGS;

		cs = intel_ring_begin(rq, 6);
		if (IS_ERR(cs))
			return PTR_ERR(cs);

		cs = gen12_emit_pipe_control(cs, bit_group_0, bit_group_1,
					     LRC_PPHWSP_SCRATCH_ADDR);
		intel_ring_advance(rq, cs);
	}

	if (mode & EMIT_INVALIDATE) {
		u32 flags = 0;
		u32 *cs, count;
<<<<<<< HEAD
=======
		int err;

		err = mtl_dummy_pipe_control(rq);
		if (err)
			return err;
>>>>>>> eb3cdb58

		flags |= PIPE_CONTROL_COMMAND_CACHE_INVALIDATE;
		flags |= PIPE_CONTROL_TLB_INVALIDATE;
		flags |= PIPE_CONTROL_INSTRUCTION_CACHE_INVALIDATE;
		flags |= PIPE_CONTROL_TEXTURE_CACHE_INVALIDATE;
		flags |= PIPE_CONTROL_VF_CACHE_INVALIDATE;
		flags |= PIPE_CONTROL_CONST_CACHE_INVALIDATE;
		flags |= PIPE_CONTROL_STATE_CACHE_INVALIDATE;

		flags |= PIPE_CONTROL_STORE_DATA_INDEX;
		flags |= PIPE_CONTROL_QW_WRITE;

		flags |= PIPE_CONTROL_CS_STALL;

		if (!HAS_3D_PIPELINE(engine->i915))
			flags &= ~PIPE_CONTROL_3D_ARCH_FLAGS;
		else if (engine->class == COMPUTE_CLASS)
			flags &= ~PIPE_CONTROL_3D_ENGINE_FLAGS;

<<<<<<< HEAD
		if (!HAS_FLAT_CCS(rq->engine->i915))
			count = 8 + 4;
		else
			count = 8;
=======
		count = 8;
		if (gen12_needs_ccs_aux_inv(rq->engine))
			count += 8;
>>>>>>> eb3cdb58

		cs = intel_ring_begin(rq, count);
		if (IS_ERR(cs))
			return PTR_ERR(cs);

		/*
		 * Prevent the pre-parser from skipping past the TLB
		 * invalidate and loading a stale page for the batch
		 * buffer / request payload.
		 */
		*cs++ = preparser_disable(true);

		cs = gen8_emit_pipe_control(cs, flags, LRC_PPHWSP_SCRATCH_ADDR);

<<<<<<< HEAD
		if (!HAS_FLAT_CCS(rq->engine->i915)) {
			/* hsdes: 1809175790 */
			cs = gen12_emit_aux_table_inv(cs, GEN12_GFX_CCS_AUX_NV);
		}
=======
		cs = gen12_emit_aux_table_inv(engine, cs);
>>>>>>> eb3cdb58

		*cs++ = preparser_disable(false);
		intel_ring_advance(rq, cs);
	}

	return 0;
}

int gen12_emit_flush_xcs(struct i915_request *rq, u32 mode)
{
	u32 cmd = 4;
	u32 *cs;

<<<<<<< HEAD
	cmd = 4;
	if (mode & EMIT_INVALIDATE) {
		cmd += 2;

		if (!HAS_FLAT_CCS(rq->engine->i915) &&
		    (rq->engine->class == VIDEO_DECODE_CLASS ||
		     rq->engine->class == VIDEO_ENHANCEMENT_CLASS)) {
			aux_inv = rq->engine->mask &
				~GENMASK(_BCS(I915_MAX_BCS - 1), BCS0);
			if (aux_inv)
				cmd += 4;
		}
=======
	if (mode & EMIT_INVALIDATE) {
		cmd += 2;

		if (gen12_needs_ccs_aux_inv(rq->engine))
			cmd += 8;
>>>>>>> eb3cdb58
	}

	cs = intel_ring_begin(rq, cmd);
	if (IS_ERR(cs))
		return PTR_ERR(cs);

	if (mode & EMIT_INVALIDATE)
		*cs++ = preparser_disable(true);

	cmd = MI_FLUSH_DW + 1;

	/*
	 * We always require a command barrier so that subsequent
	 * commands, such as breadcrumb interrupts, are strictly ordered
	 * wrt the contents of the write cache being flushed to memory
	 * (and thus being coherent from the CPU).
	 */
	cmd |= MI_FLUSH_DW_STORE_INDEX | MI_FLUSH_DW_OP_STOREDW;

	if (mode & EMIT_INVALIDATE) {
		cmd |= MI_INVALIDATE_TLB;
		if (rq->engine->class == VIDEO_DECODE_CLASS)
			cmd |= MI_INVALIDATE_BSD;

		if (gen12_needs_ccs_aux_inv(rq->engine) &&
		    rq->engine->class == COPY_ENGINE_CLASS)
			cmd |= MI_FLUSH_DW_CCS;
	}

	*cs++ = cmd;
	*cs++ = LRC_PPHWSP_SCRATCH_ADDR;
	*cs++ = 0; /* upper addr */
	*cs++ = 0; /* value */

<<<<<<< HEAD
	if (aux_inv) { /* hsdes: 1809175790 */
		if (rq->engine->class == VIDEO_DECODE_CLASS)
			cs = gen12_emit_aux_table_inv(cs, GEN12_VD0_AUX_NV);
		else
			cs = gen12_emit_aux_table_inv(cs, GEN12_VE0_AUX_NV);
	}
=======
	cs = gen12_emit_aux_table_inv(rq->engine, cs);
>>>>>>> eb3cdb58

	if (mode & EMIT_INVALIDATE)
		*cs++ = preparser_disable(false);

	intel_ring_advance(rq, cs);

	return 0;
}

static u32 preempt_address(struct intel_engine_cs *engine)
{
	return (i915_ggtt_offset(engine->status_page.vma) +
		I915_GEM_HWS_PREEMPT_ADDR);
}

static u32 hwsp_offset(const struct i915_request *rq)
{
	const struct intel_timeline *tl;

	/* Before the request is executed, the timeline is fixed */
	tl = rcu_dereference_protected(rq->timeline,
				       !i915_request_signaled(rq));

	/* See the comment in i915_request_active_seqno(). */
	return page_mask_bits(tl->hwsp_offset) + offset_in_page(rq->hwsp_seqno);
}

int gen8_emit_init_breadcrumb(struct i915_request *rq)
{
	u32 *cs;

	GEM_BUG_ON(i915_request_has_initial_breadcrumb(rq));
	if (!i915_request_timeline(rq)->has_initial_breadcrumb)
		return 0;

	cs = intel_ring_begin(rq, 6);
	if (IS_ERR(cs))
		return PTR_ERR(cs);

	*cs++ = MI_STORE_DWORD_IMM_GEN4 | MI_USE_GGTT;
	*cs++ = hwsp_offset(rq);
	*cs++ = 0;
	*cs++ = rq->fence.seqno - 1;

	/*
	 * Check if we have been preempted before we even get started.
	 *
	 * After this point i915_request_started() reports true, even if
	 * we get preempted and so are no longer running.
	 *
	 * i915_request_started() is used during preemption processing
	 * to decide if the request is currently inside the user payload
	 * or spinning on a kernel semaphore (or earlier). For no-preemption
	 * requests, we do allow preemption on the semaphore before the user
	 * payload, but do not allow preemption once the request is started.
	 *
	 * i915_request_started() is similarly used during GPU hangs to
	 * determine if the user's payload was guilty, and if so, the
	 * request is banned. Before the request is started, it is assumed
	 * to be unharmed and an innocent victim of another's hang.
	 */
	*cs++ = MI_NOOP;
	*cs++ = MI_ARB_CHECK;

	intel_ring_advance(rq, cs);

	/* Record the updated position of the request's payload */
	rq->infix = intel_ring_offset(rq, cs);

	__set_bit(I915_FENCE_FLAG_INITIAL_BREADCRUMB, &rq->fence.flags);

	return 0;
}

<<<<<<< HEAD
static int __gen125_emit_bb_start(struct i915_request *rq,
				  u64 offset, u32 len,
				  const unsigned int flags,
				  u32 arb)
=======
static int __xehp_emit_bb_start(struct i915_request *rq,
				u64 offset, u32 len,
				const unsigned int flags,
				u32 arb)
>>>>>>> eb3cdb58
{
	struct intel_context *ce = rq->context;
	u32 wa_offset = lrc_indirect_bb(ce);
	u32 *cs;

<<<<<<< HEAD
=======
	GEM_BUG_ON(!ce->wa_bb_page);

>>>>>>> eb3cdb58
	cs = intel_ring_begin(rq, 12);
	if (IS_ERR(cs))
		return PTR_ERR(cs);

	*cs++ = MI_ARB_ON_OFF | arb;

	*cs++ = MI_LOAD_REGISTER_MEM_GEN8 |
		MI_SRM_LRM_GLOBAL_GTT |
		MI_LRI_LRM_CS_MMIO;
	*cs++ = i915_mmio_reg_offset(RING_PREDICATE_RESULT(0));
	*cs++ = wa_offset + DG2_PREDICATE_RESULT_WA;
	*cs++ = 0;

	*cs++ = MI_BATCH_BUFFER_START_GEN8 |
		(flags & I915_DISPATCH_SECURE ? 0 : BIT(8));
	*cs++ = lower_32_bits(offset);
	*cs++ = upper_32_bits(offset);

	/* Fixup stray MI_SET_PREDICATE as it prevents us executing the ring */
	*cs++ = MI_BATCH_BUFFER_START_GEN8;
	*cs++ = wa_offset + DG2_PREDICATE_RESULT_BB;
	*cs++ = 0;

	*cs++ = MI_ARB_ON_OFF | MI_ARB_DISABLE;

	intel_ring_advance(rq, cs);

	return 0;
}

<<<<<<< HEAD
int gen125_emit_bb_start_noarb(struct i915_request *rq,
			       u64 offset, u32 len,
			       const unsigned int flags)
{
	return __gen125_emit_bb_start(rq, offset, len, flags, MI_ARB_DISABLE);
}

int gen125_emit_bb_start(struct i915_request *rq,
			 u64 offset, u32 len,
			 const unsigned int flags)
{
	return __gen125_emit_bb_start(rq, offset, len, flags, MI_ARB_ENABLE);
=======
int xehp_emit_bb_start_noarb(struct i915_request *rq,
			     u64 offset, u32 len,
			     const unsigned int flags)
{
	return __xehp_emit_bb_start(rq, offset, len, flags, MI_ARB_DISABLE);
}

int xehp_emit_bb_start(struct i915_request *rq,
		       u64 offset, u32 len,
		       const unsigned int flags)
{
	return __xehp_emit_bb_start(rq, offset, len, flags, MI_ARB_ENABLE);
>>>>>>> eb3cdb58
}

int gen8_emit_bb_start_noarb(struct i915_request *rq,
			     u64 offset, u32 len,
			     const unsigned int flags)
{
	u32 *cs;

	cs = intel_ring_begin(rq, 4);
	if (IS_ERR(cs))
		return PTR_ERR(cs);

	/*
	 * WaDisableCtxRestoreArbitration:bdw,chv
	 *
	 * We don't need to perform MI_ARB_ENABLE as often as we do (in
	 * particular all the gen that do not need the w/a at all!), if we
	 * took care to make sure that on every switch into this context
	 * (both ordinary and for preemption) that arbitrartion was enabled
	 * we would be fine.  However, for gen8 there is another w/a that
	 * requires us to not preempt inside GPGPU execution, so we keep
	 * arbitration disabled for gen8 batches. Arbitration will be
	 * re-enabled before we close the request
	 * (engine->emit_fini_breadcrumb).
	 */
	*cs++ = MI_ARB_ON_OFF | MI_ARB_DISABLE;

	/* FIXME(BDW+): Address space and security selectors. */
	*cs++ = MI_BATCH_BUFFER_START_GEN8 |
		(flags & I915_DISPATCH_SECURE ? 0 : BIT(8));
	*cs++ = lower_32_bits(offset);
	*cs++ = upper_32_bits(offset);

	intel_ring_advance(rq, cs);

	return 0;
}

int gen8_emit_bb_start(struct i915_request *rq,
		       u64 offset, u32 len,
		       const unsigned int flags)
{
	u32 *cs;

	if (unlikely(i915_request_has_nopreempt(rq)))
		return gen8_emit_bb_start_noarb(rq, offset, len, flags);

	cs = intel_ring_begin(rq, 6);
	if (IS_ERR(cs))
		return PTR_ERR(cs);

	*cs++ = MI_ARB_ON_OFF | MI_ARB_ENABLE;

	*cs++ = MI_BATCH_BUFFER_START_GEN8 |
		(flags & I915_DISPATCH_SECURE ? 0 : BIT(8));
	*cs++ = lower_32_bits(offset);
	*cs++ = upper_32_bits(offset);

	*cs++ = MI_ARB_ON_OFF | MI_ARB_DISABLE;
	*cs++ = MI_NOOP;

	intel_ring_advance(rq, cs);

	return 0;
}

static void assert_request_valid(struct i915_request *rq)
{
	struct intel_ring *ring __maybe_unused = rq->ring;

	/* Can we unwind this request without appearing to go forwards? */
	GEM_BUG_ON(intel_ring_direction(ring, rq->wa_tail, rq->head) <= 0);
}

/*
 * Reserve space for 2 NOOPs at the end of each request to be
 * used as a workaround for not being allowed to do lite
 * restore with HEAD==TAIL (WaIdleLiteRestore).
 */
static u32 *gen8_emit_wa_tail(struct i915_request *rq, u32 *cs)
{
	/* Ensure there's always at least one preemption point per-request. */
	*cs++ = MI_ARB_CHECK;
	*cs++ = MI_NOOP;
	rq->wa_tail = intel_ring_offset(rq, cs);

	/* Check that entire request is less than half the ring */
	assert_request_valid(rq);

	return cs;
}

static u32 *emit_preempt_busywait(struct i915_request *rq, u32 *cs)
{
	*cs++ = MI_ARB_CHECK; /* trigger IDLE->ACTIVE first */
	*cs++ = MI_SEMAPHORE_WAIT |
		MI_SEMAPHORE_GLOBAL_GTT |
		MI_SEMAPHORE_POLL |
		MI_SEMAPHORE_SAD_EQ_SDD;
	*cs++ = 0;
	*cs++ = preempt_address(rq->engine);
	*cs++ = 0;
	*cs++ = MI_NOOP;

	return cs;
}

static __always_inline u32*
gen8_emit_fini_breadcrumb_tail(struct i915_request *rq, u32 *cs)
{
	*cs++ = MI_USER_INTERRUPT;

	*cs++ = MI_ARB_ON_OFF | MI_ARB_ENABLE;
	if (intel_engine_has_semaphores(rq->engine) &&
	    !intel_uc_uses_guc_submission(&rq->engine->gt->uc))
		cs = emit_preempt_busywait(rq, cs);

	rq->tail = intel_ring_offset(rq, cs);
	assert_ring_tail_valid(rq->ring, rq->tail);

	return gen8_emit_wa_tail(rq, cs);
}

static u32 *emit_xcs_breadcrumb(struct i915_request *rq, u32 *cs)
{
	return gen8_emit_ggtt_write(cs, rq->fence.seqno, hwsp_offset(rq), 0);
}

u32 *gen8_emit_fini_breadcrumb_xcs(struct i915_request *rq, u32 *cs)
{
	return gen8_emit_fini_breadcrumb_tail(rq, emit_xcs_breadcrumb(rq, cs));
}

u32 *gen8_emit_fini_breadcrumb_rcs(struct i915_request *rq, u32 *cs)
{
	cs = gen8_emit_pipe_control(cs,
				    PIPE_CONTROL_CS_STALL |
				    PIPE_CONTROL_TLB_INVALIDATE |
				    PIPE_CONTROL_RENDER_TARGET_CACHE_FLUSH |
				    PIPE_CONTROL_DEPTH_CACHE_FLUSH |
				    PIPE_CONTROL_DC_FLUSH_ENABLE,
				    0);

	/* XXX flush+write+CS_STALL all in one upsets gem_concurrent_blt:kbl */
	cs = gen8_emit_ggtt_write_rcs(cs,
				      rq->fence.seqno,
				      hwsp_offset(rq),
				      PIPE_CONTROL_FLUSH_ENABLE |
				      PIPE_CONTROL_CS_STALL);

	return gen8_emit_fini_breadcrumb_tail(rq, cs);
}

u32 *gen11_emit_fini_breadcrumb_rcs(struct i915_request *rq, u32 *cs)
{
	cs = gen8_emit_pipe_control(cs,
				    PIPE_CONTROL_CS_STALL |
				    PIPE_CONTROL_TLB_INVALIDATE |
				    PIPE_CONTROL_TILE_CACHE_FLUSH |
				    PIPE_CONTROL_RENDER_TARGET_CACHE_FLUSH |
				    PIPE_CONTROL_DEPTH_CACHE_FLUSH |
				    PIPE_CONTROL_DC_FLUSH_ENABLE,
				    0);

	/*XXX: Look at gen8_emit_fini_breadcrumb_rcs */
	cs = gen8_emit_ggtt_write_rcs(cs,
				      rq->fence.seqno,
				      hwsp_offset(rq),
				      PIPE_CONTROL_FLUSH_ENABLE |
				      PIPE_CONTROL_CS_STALL);

	return gen8_emit_fini_breadcrumb_tail(rq, cs);
}

/*
 * Note that the CS instruction pre-parser will not stall on the breadcrumb
 * flush and will continue pre-fetching the instructions after it before the
 * memory sync is completed. On pre-gen12 HW, the pre-parser will stop at
 * BB_START/END instructions, so, even though we might pre-fetch the pre-amble
 * of the next request before the memory has been flushed, we're guaranteed that
 * we won't access the batch itself too early.
 * However, on gen12+ the parser can pre-fetch across the BB_START/END commands,
 * so, if the current request is modifying an instruction in the next request on
 * the same intel_context, we might pre-fetch and then execute the pre-update
 * instruction. To avoid this, the users of self-modifying code should either
 * disable the parser around the code emitting the memory writes, via a new flag
 * added to MI_ARB_CHECK, or emit the writes from a different intel_context. For
 * the in-kernel use-cases we've opted to use a separate context, see
 * reloc_gpu() as an example.
 * All the above applies only to the instructions themselves. Non-inline data
 * used by the instructions is not pre-fetched.
 */

static u32 *gen12_emit_preempt_busywait(struct i915_request *rq, u32 *cs)
{
	*cs++ = MI_ARB_CHECK; /* trigger IDLE->ACTIVE first */
	*cs++ = MI_SEMAPHORE_WAIT_TOKEN |
		MI_SEMAPHORE_GLOBAL_GTT |
		MI_SEMAPHORE_POLL |
		MI_SEMAPHORE_SAD_EQ_SDD;
	*cs++ = 0;
	*cs++ = preempt_address(rq->engine);
	*cs++ = 0;
	*cs++ = 0;

	return cs;
}

/* Wa_14014475959:dg2 */
#define CCS_SEMAPHORE_PPHWSP_OFFSET	0x540
static u32 ccs_semaphore_offset(struct i915_request *rq)
{
	return i915_ggtt_offset(rq->context->state) +
		(LRC_PPHWSP_PN * PAGE_SIZE) + CCS_SEMAPHORE_PPHWSP_OFFSET;
}

/* Wa_14014475959:dg2 */
static u32 *ccs_emit_wa_busywait(struct i915_request *rq, u32 *cs)
{
	int i;

	*cs++ = MI_ATOMIC_INLINE | MI_ATOMIC_GLOBAL_GTT | MI_ATOMIC_CS_STALL |
		MI_ATOMIC_MOVE;
	*cs++ = ccs_semaphore_offset(rq);
	*cs++ = 0;
	*cs++ = 1;

	/*
	 * When MI_ATOMIC_INLINE_DATA set this command must be 11 DW + (1 NOP)
	 * to align. 4 DWs above + 8 filler DWs here.
	 */
	for (i = 0; i < 8; ++i)
		*cs++ = 0;

	*cs++ = MI_SEMAPHORE_WAIT |
		MI_SEMAPHORE_GLOBAL_GTT |
		MI_SEMAPHORE_POLL |
		MI_SEMAPHORE_SAD_EQ_SDD;
	*cs++ = 0;
	*cs++ = ccs_semaphore_offset(rq);
	*cs++ = 0;

	return cs;
}

static __always_inline u32*
gen12_emit_fini_breadcrumb_tail(struct i915_request *rq, u32 *cs)
{
	*cs++ = MI_USER_INTERRUPT;

	*cs++ = MI_ARB_ON_OFF | MI_ARB_ENABLE;
	if (intel_engine_has_semaphores(rq->engine) &&
	    !intel_uc_uses_guc_submission(&rq->engine->gt->uc))
		cs = gen12_emit_preempt_busywait(rq, cs);

	/* Wa_14014475959:dg2 */
	if (intel_engine_uses_wa_hold_ccs_switchout(rq->engine))
		cs = ccs_emit_wa_busywait(rq, cs);

	rq->tail = intel_ring_offset(rq, cs);
	assert_ring_tail_valid(rq->ring, rq->tail);

	return gen8_emit_wa_tail(rq, cs);
}

u32 *gen12_emit_fini_breadcrumb_xcs(struct i915_request *rq, u32 *cs)
{
	/* XXX Stalling flush before seqno write; post-sync not */
	cs = emit_xcs_breadcrumb(rq, __gen8_emit_flush_dw(cs, 0, 0, 0));
	return gen12_emit_fini_breadcrumb_tail(rq, cs);
}

u32 *gen12_emit_fini_breadcrumb_rcs(struct i915_request *rq, u32 *cs)
{
	struct drm_i915_private *i915 = rq->engine->i915;
	u32 flags = (PIPE_CONTROL_CS_STALL |
		     PIPE_CONTROL_TLB_INVALIDATE |
		     PIPE_CONTROL_TILE_CACHE_FLUSH |
		     PIPE_CONTROL_FLUSH_L3 |
		     PIPE_CONTROL_RENDER_TARGET_CACHE_FLUSH |
		     PIPE_CONTROL_DEPTH_CACHE_FLUSH |
		     PIPE_CONTROL_DC_FLUSH_ENABLE |
		     PIPE_CONTROL_FLUSH_ENABLE);

<<<<<<< HEAD
=======
	/* Wa_14016712196 */
	if (IS_MTL_GRAPHICS_STEP(i915, M, STEP_A0, STEP_B0) ||
	    IS_MTL_GRAPHICS_STEP(i915, P, STEP_A0, STEP_B0))
		/* dummy PIPE_CONTROL + depth flush */
		cs = gen12_emit_pipe_control(cs, 0,
					     PIPE_CONTROL_DEPTH_CACHE_FLUSH, 0);

>>>>>>> eb3cdb58
	if (GRAPHICS_VER(i915) == 12 && GRAPHICS_VER_FULL(i915) < IP_VER(12, 50))
		/* Wa_1409600907 */
		flags |= PIPE_CONTROL_DEPTH_STALL;

	if (!HAS_3D_PIPELINE(rq->engine->i915))
		flags &= ~PIPE_CONTROL_3D_ARCH_FLAGS;
	else if (rq->engine->class == COMPUTE_CLASS)
		flags &= ~PIPE_CONTROL_3D_ENGINE_FLAGS;

	cs = gen12_emit_pipe_control(cs, PIPE_CONTROL0_HDC_PIPELINE_FLUSH, flags, 0);

	/*XXX: Look at gen8_emit_fini_breadcrumb_rcs */
	cs = gen12_emit_ggtt_write_rcs(cs,
				       rq->fence.seqno,
				       hwsp_offset(rq),
				       0,
				       PIPE_CONTROL_FLUSH_ENABLE |
				       PIPE_CONTROL_CS_STALL);

	return gen12_emit_fini_breadcrumb_tail(rq, cs);
}<|MERGE_RESOLUTION|>--- conflicted
+++ resolved
@@ -165,12 +165,6 @@
 	return MI_ARB_CHECK | 1 << 8 | state;
 }
 
-<<<<<<< HEAD
-u32 *gen12_emit_aux_table_inv(u32 *cs, const i915_reg_t inv_reg)
-{
-	*cs++ = MI_LOAD_REGISTER_IMM(1) | MI_LRI_MMIO_REMAP_EN;
-	*cs++ = i915_mmio_reg_offset(inv_reg);
-=======
 static i915_reg_t gen12_get_aux_inv_reg(struct intel_engine_cs *engine)
 {
 	switch (engine->id) {
@@ -215,7 +209,6 @@
 
 	*cs++ = MI_LOAD_REGISTER_IMM(1) | MI_LRI_MMIO_REMAP_EN;
 	*cs++ = i915_mmio_reg_offset(inv_reg) + gsi_offset;
->>>>>>> eb3cdb58
 	*cs++ = AUX_INV;
 
 	*cs++ = MI_SEMAPHORE_WAIT_TOKEN |
@@ -255,20 +248,6 @@
 {
 	struct intel_engine_cs *engine = rq->engine;
 
-<<<<<<< HEAD
-	if (mode & EMIT_FLUSH) {
-		u32 flags = 0;
-		u32 *cs;
-
-		flags |= PIPE_CONTROL_TILE_CACHE_FLUSH;
-		flags |= PIPE_CONTROL_FLUSH_L3;
-		flags |= PIPE_CONTROL_RENDER_TARGET_CACHE_FLUSH;
-		flags |= PIPE_CONTROL_DEPTH_CACHE_FLUSH;
-		/* Wa_1409600907:tgl,adl-p */
-		flags |= PIPE_CONTROL_DEPTH_STALL;
-		flags |= PIPE_CONTROL_DC_FLUSH_ENABLE;
-		flags |= PIPE_CONTROL_FLUSH_ENABLE;
-=======
 	/*
 	 * On Aux CCS platforms the invalidation of the Aux
 	 * table requires quiescing memory traffic beforehand
@@ -282,7 +261,6 @@
 		err = mtl_dummy_pipe_control(rq);
 		if (err)
 			return err;
->>>>>>> eb3cdb58
 
 		bit_group_0 |= PIPE_CONTROL0_HDC_PIPELINE_FLUSH;
 
@@ -312,11 +290,6 @@
 		else if (engine->class == COMPUTE_CLASS)
 			bit_group_1 &= ~PIPE_CONTROL_3D_ENGINE_FLAGS;
 
-		if (!HAS_3D_PIPELINE(engine->i915))
-			flags &= ~PIPE_CONTROL_3D_ARCH_FLAGS;
-		else if (engine->class == COMPUTE_CLASS)
-			flags &= ~PIPE_CONTROL_3D_ENGINE_FLAGS;
-
 		cs = intel_ring_begin(rq, 6);
 		if (IS_ERR(cs))
 			return PTR_ERR(cs);
@@ -329,14 +302,11 @@
 	if (mode & EMIT_INVALIDATE) {
 		u32 flags = 0;
 		u32 *cs, count;
-<<<<<<< HEAD
-=======
 		int err;
 
 		err = mtl_dummy_pipe_control(rq);
 		if (err)
 			return err;
->>>>>>> eb3cdb58
 
 		flags |= PIPE_CONTROL_COMMAND_CACHE_INVALIDATE;
 		flags |= PIPE_CONTROL_TLB_INVALIDATE;
@@ -356,16 +326,9 @@
 		else if (engine->class == COMPUTE_CLASS)
 			flags &= ~PIPE_CONTROL_3D_ENGINE_FLAGS;
 
-<<<<<<< HEAD
-		if (!HAS_FLAT_CCS(rq->engine->i915))
-			count = 8 + 4;
-		else
-			count = 8;
-=======
 		count = 8;
 		if (gen12_needs_ccs_aux_inv(rq->engine))
 			count += 8;
->>>>>>> eb3cdb58
 
 		cs = intel_ring_begin(rq, count);
 		if (IS_ERR(cs))
@@ -380,14 +343,7 @@
 
 		cs = gen8_emit_pipe_control(cs, flags, LRC_PPHWSP_SCRATCH_ADDR);
 
-<<<<<<< HEAD
-		if (!HAS_FLAT_CCS(rq->engine->i915)) {
-			/* hsdes: 1809175790 */
-			cs = gen12_emit_aux_table_inv(cs, GEN12_GFX_CCS_AUX_NV);
-		}
-=======
 		cs = gen12_emit_aux_table_inv(engine, cs);
->>>>>>> eb3cdb58
 
 		*cs++ = preparser_disable(false);
 		intel_ring_advance(rq, cs);
@@ -401,26 +357,11 @@
 	u32 cmd = 4;
 	u32 *cs;
 
-<<<<<<< HEAD
-	cmd = 4;
 	if (mode & EMIT_INVALIDATE) {
 		cmd += 2;
 
-		if (!HAS_FLAT_CCS(rq->engine->i915) &&
-		    (rq->engine->class == VIDEO_DECODE_CLASS ||
-		     rq->engine->class == VIDEO_ENHANCEMENT_CLASS)) {
-			aux_inv = rq->engine->mask &
-				~GENMASK(_BCS(I915_MAX_BCS - 1), BCS0);
-			if (aux_inv)
-				cmd += 4;
-		}
-=======
-	if (mode & EMIT_INVALIDATE) {
-		cmd += 2;
-
 		if (gen12_needs_ccs_aux_inv(rq->engine))
 			cmd += 8;
->>>>>>> eb3cdb58
 	}
 
 	cs = intel_ring_begin(rq, cmd);
@@ -455,16 +396,7 @@
 	*cs++ = 0; /* upper addr */
 	*cs++ = 0; /* value */
 
-<<<<<<< HEAD
-	if (aux_inv) { /* hsdes: 1809175790 */
-		if (rq->engine->class == VIDEO_DECODE_CLASS)
-			cs = gen12_emit_aux_table_inv(cs, GEN12_VD0_AUX_NV);
-		else
-			cs = gen12_emit_aux_table_inv(cs, GEN12_VE0_AUX_NV);
-	}
-=======
 	cs = gen12_emit_aux_table_inv(rq->engine, cs);
->>>>>>> eb3cdb58
 
 	if (mode & EMIT_INVALIDATE)
 		*cs++ = preparser_disable(false);
@@ -539,27 +471,17 @@
 	return 0;
 }
 
-<<<<<<< HEAD
-static int __gen125_emit_bb_start(struct i915_request *rq,
-				  u64 offset, u32 len,
-				  const unsigned int flags,
-				  u32 arb)
-=======
 static int __xehp_emit_bb_start(struct i915_request *rq,
 				u64 offset, u32 len,
 				const unsigned int flags,
 				u32 arb)
->>>>>>> eb3cdb58
 {
 	struct intel_context *ce = rq->context;
 	u32 wa_offset = lrc_indirect_bb(ce);
 	u32 *cs;
 
-<<<<<<< HEAD
-=======
 	GEM_BUG_ON(!ce->wa_bb_page);
 
->>>>>>> eb3cdb58
 	cs = intel_ring_begin(rq, 12);
 	if (IS_ERR(cs))
 		return PTR_ERR(cs);
@@ -590,20 +512,6 @@
 	return 0;
 }
 
-<<<<<<< HEAD
-int gen125_emit_bb_start_noarb(struct i915_request *rq,
-			       u64 offset, u32 len,
-			       const unsigned int flags)
-{
-	return __gen125_emit_bb_start(rq, offset, len, flags, MI_ARB_DISABLE);
-}
-
-int gen125_emit_bb_start(struct i915_request *rq,
-			 u64 offset, u32 len,
-			 const unsigned int flags)
-{
-	return __gen125_emit_bb_start(rq, offset, len, flags, MI_ARB_ENABLE);
-=======
 int xehp_emit_bb_start_noarb(struct i915_request *rq,
 			     u64 offset, u32 len,
 			     const unsigned int flags)
@@ -616,7 +524,6 @@
 		       const unsigned int flags)
 {
 	return __xehp_emit_bb_start(rq, offset, len, flags, MI_ARB_ENABLE);
->>>>>>> eb3cdb58
 }
 
 int gen8_emit_bb_start_noarb(struct i915_request *rq,
@@ -901,8 +808,6 @@
 		     PIPE_CONTROL_DC_FLUSH_ENABLE |
 		     PIPE_CONTROL_FLUSH_ENABLE);
 
-<<<<<<< HEAD
-=======
 	/* Wa_14016712196 */
 	if (IS_MTL_GRAPHICS_STEP(i915, M, STEP_A0, STEP_B0) ||
 	    IS_MTL_GRAPHICS_STEP(i915, P, STEP_A0, STEP_B0))
@@ -910,7 +815,6 @@
 		cs = gen12_emit_pipe_control(cs, 0,
 					     PIPE_CONTROL_DEPTH_CACHE_FLUSH, 0);
 
->>>>>>> eb3cdb58
 	if (GRAPHICS_VER(i915) == 12 && GRAPHICS_VER_FULL(i915) < IP_VER(12, 50))
 		/* Wa_1409600907 */
 		flags |= PIPE_CONTROL_DEPTH_STALL;
