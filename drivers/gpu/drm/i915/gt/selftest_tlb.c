--- conflicted
+++ resolved
@@ -206,13 +206,8 @@
 	 * of pages. To succeed with both allocations, especially in case of Small
 	 * BAR, try to allocate no more than quarter of mappable memory.
 	 */
-<<<<<<< HEAD
-	if (mr && size > mr->io_size / 4)
-		size = mr->io_size / 4;
-=======
 	if (mr && size > resource_size(&mr->io) / 4)
 		size = resource_size(&mr->io) / 4;
->>>>>>> 2d5404ca
 
 	return i915_gem_object_create_lmem(gt->i915, size, I915_BO_ALLOC_CONTIGUOUS);
 }
