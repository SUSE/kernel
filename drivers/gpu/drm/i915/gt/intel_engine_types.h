--- conflicted
+++ resolved
@@ -543,7 +543,6 @@
 
 static inline bool
 intel_engine_using_cmd_parser(const struct intel_engine_cs *engine)
-<<<<<<< HEAD
 {
 	return engine->flags & I915_ENGINE_USING_CMD_PARSER;
 }
@@ -551,15 +550,6 @@
 static inline bool
 intel_engine_requires_cmd_parser(const struct intel_engine_cs *engine)
 {
-=======
-{
-	return engine->flags & I915_ENGINE_USING_CMD_PARSER;
-}
-
-static inline bool
-intel_engine_requires_cmd_parser(const struct intel_engine_cs *engine)
-{
->>>>>>> fec38890
 	return engine->flags & I915_ENGINE_REQUIRES_CMD_PARSER;
 }
 
