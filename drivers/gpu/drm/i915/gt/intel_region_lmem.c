--- conflicted
+++ resolved
@@ -4,10 +4,7 @@
  */
 
 #include "i915_drv.h"
-<<<<<<< HEAD
-=======
 #include "i915_pci.h"
->>>>>>> eb3cdb58
 #include "i915_reg.h"
 #include "intel_memory_region.h"
 #include "intel_pci_config.h"
@@ -50,10 +47,6 @@
 	drm_info(&i915->drm, "BAR%d resized to %dM\n", resno, 1 << bar_size);
 }
 
-<<<<<<< HEAD
-#define LMEM_BAR_NUM 2
-=======
->>>>>>> eb3cdb58
 static void i915_resize_lmem_bar(struct drm_i915_private *i915, resource_size_t lmem_size)
 {
 	struct pci_dev *pdev = to_pci_dev(i915->drm.dev);
@@ -61,30 +54,18 @@
 	struct resource *root_res;
 	resource_size_t rebar_size;
 	resource_size_t current_size;
-<<<<<<< HEAD
-	u32 pci_cmd;
-	int i;
-
-	current_size = roundup_pow_of_two(pci_resource_len(pdev, LMEM_BAR_NUM));
-=======
 	intel_wakeref_t wakeref;
 	u32 pci_cmd;
 	int i;
 
 	current_size = roundup_pow_of_two(pci_resource_len(pdev, GEN12_LMEM_BAR));
->>>>>>> eb3cdb58
 
 	if (i915->params.lmem_bar_size) {
 		u32 bar_sizes;
 
 		rebar_size = i915->params.lmem_bar_size *
 			(resource_size_t)SZ_1M;
-<<<<<<< HEAD
-		bar_sizes = pci_rebar_get_possible_sizes(pdev,
-							 LMEM_BAR_NUM);
-=======
 		bar_sizes = pci_rebar_get_possible_sizes(pdev, GEN12_LMEM_BAR);
->>>>>>> eb3cdb58
 
 		if (rebar_size == current_size)
 			return;
@@ -122,17 +103,6 @@
 		return;
 	}
 
-<<<<<<< HEAD
-	/* First disable PCI memory decoding references */
-	pci_read_config_dword(pdev, PCI_COMMAND, &pci_cmd);
-	pci_write_config_dword(pdev, PCI_COMMAND,
-			       pci_cmd & ~PCI_COMMAND_MEMORY);
-
-	_resize_bar(i915, LMEM_BAR_NUM, rebar_size);
-
-	pci_assign_unassigned_bus_resources(pdev->bus);
-	pci_write_config_dword(pdev, PCI_COMMAND, pci_cmd);
-=======
 	/*
 	 * Releasing forcewake during BAR resizing results in later forcewake
 	 * ack timeouts and former can happen any time - it is asynchronous.
@@ -152,7 +122,6 @@
 		pci_write_config_dword(pdev, PCI_COMMAND, pci_cmd);
 		intel_uncore_forcewake_put(&i915->uncore, FORCEWAKE_ALL);
 	}
->>>>>>> eb3cdb58
 }
 #else
 static void i915_resize_lmem_bar(struct drm_i915_private *i915, resource_size_t lmem_size) {}
@@ -200,11 +169,7 @@
 static bool get_legacy_lowmem_region(struct intel_uncore *uncore,
 				     u64 *start, u32 *size)
 {
-<<<<<<< HEAD
-	if (!IS_DG1_GRAPHICS_STEP(uncore->i915, STEP_A0, STEP_C0))
-=======
 	if (!IS_DG1(uncore->i915))
->>>>>>> eb3cdb58
 		return false;
 
 	*start = 0;
@@ -248,7 +213,9 @@
 	if (!IS_DGFX(i915))
 		return ERR_PTR(-ENODEV);
 
-<<<<<<< HEAD
+	if (!i915_pci_resource_valid(pdev, GEN12_LMEM_BAR))
+		return ERR_PTR(-ENXIO);
+
 	if (HAS_FLAT_CCS(i915)) {
 		resource_size_t lmem_range;
 		u64 tile_stolen, flat_ccs_base;
@@ -283,55 +250,11 @@
 				  mul_u32_u32(i915->params.lmem_size, SZ_1M));
 	}
 
-	io_start = pci_resource_start(pdev, 2);
-	io_size = min(pci_resource_len(pdev, 2), lmem_size);
-	if (!io_size)
-		return ERR_PTR(-EIO);
-
-=======
-	if (!i915_pci_resource_valid(pdev, GEN12_LMEM_BAR))
-		return ERR_PTR(-ENXIO);
-
-	if (HAS_FLAT_CCS(i915)) {
-		resource_size_t lmem_range;
-		u64 tile_stolen, flat_ccs_base;
-
-		lmem_range = intel_gt_mcr_read_any(&i915->gt0, XEHP_TILE0_ADDR_RANGE) & 0xFFFF;
-		lmem_size = lmem_range >> XEHP_TILE_LMEM_RANGE_SHIFT;
-		lmem_size *= SZ_1G;
-
-		flat_ccs_base = intel_gt_mcr_read_any(gt, XEHP_FLAT_CCS_BASE_ADDR);
-		flat_ccs_base = (flat_ccs_base >> XEHP_CCS_BASE_SHIFT) * SZ_64K;
-
-		if (GEM_WARN_ON(lmem_size < flat_ccs_base))
-			return ERR_PTR(-EIO);
-
-		tile_stolen = lmem_size - flat_ccs_base;
-
-		/* If the FLAT_CCS_BASE_ADDR register is not populated, flag an error */
-		if (tile_stolen == lmem_size)
-			drm_err(&i915->drm,
-				"CCS_BASE_ADDR register did not have expected value\n");
-
-		lmem_size -= tile_stolen;
-	} else {
-		/* Stolen starts from GSMBASE without CCS */
-		lmem_size = intel_uncore_read64(&i915->uncore, GEN12_GSMBASE);
-	}
-
-	i915_resize_lmem_bar(i915, lmem_size);
-
-	if (i915->params.lmem_size > 0) {
-		lmem_size = min_t(resource_size_t, lmem_size,
-				  mul_u32_u32(i915->params.lmem_size, SZ_1M));
-	}
-
 	io_start = pci_resource_start(pdev, GEN12_LMEM_BAR);
 	io_size = min(pci_resource_len(pdev, GEN12_LMEM_BAR), lmem_size);
 	if (!io_size)
 		return ERR_PTR(-EIO);
 
->>>>>>> eb3cdb58
 	min_page_size = HAS_64K_PAGES(i915) ? I915_GTT_PAGE_SIZE_64K :
 						I915_GTT_PAGE_SIZE_4K;
 	mem = intel_memory_region_create(i915,
