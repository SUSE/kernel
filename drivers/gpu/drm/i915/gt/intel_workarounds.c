--- conflicted
+++ resolved
@@ -2859,10 +2859,7 @@
 static void ccs_engine_wa_mode(struct intel_engine_cs *engine, struct i915_wa_list *wal)
 {
 	struct intel_gt *gt = engine->gt;
-<<<<<<< HEAD
-=======
 	u32 mode;
->>>>>>> b48d67c4
 
 	if (!IS_DG2(gt->i915))
 		return;
@@ -2879,12 +2876,8 @@
 	 * After having disabled automatic load balancing we need to
 	 * assign all slices to a single CCS. We will call it CCS mode 1
 	 */
-<<<<<<< HEAD
-	intel_gt_apply_ccs_mode(gt);
-=======
 	mode = intel_gt_apply_ccs_mode(gt);
 	wa_masked_en(wal, XEHP_CCS_MODE, mode);
->>>>>>> b48d67c4
 }
 
 /*
