// SPDX-License-Identifier: MIT
/*
 * Copyright © 2014-2018 Intel Corporation
 */

#include "i915_drv.h"
#include "i915_reg.h"
#include "intel_context.h"
#include "intel_engine_pm.h"
#include "intel_engine_regs.h"
#include "intel_gpu_commands.h"
#include "intel_gt.h"
#include "intel_gt_mcr.h"
#include "intel_gt_regs.h"
#include "intel_ring.h"
#include "intel_workarounds.h"

/**
 * DOC: Hardware workarounds
 *
 * Hardware workarounds are register programming documented to be executed in
 * the driver that fall outside of the normal programming sequences for a
 * platform. There are some basic categories of workarounds, depending on
 * how/when they are applied:
 *
 * - Context workarounds: workarounds that touch registers that are
 *   saved/restored to/from the HW context image. The list is emitted (via Load
 *   Register Immediate commands) once when initializing the device and saved in
 *   the default context. That default context is then used on every context
 *   creation to have a "primed golden context", i.e. a context image that
 *   already contains the changes needed to all the registers.
 *
 *   Context workarounds should be implemented in the \*_ctx_workarounds_init()
 *   variants respective to the targeted platforms.
 *
 * - Engine workarounds: the list of these WAs is applied whenever the specific
 *   engine is reset. It's also possible that a set of engine classes share a
 *   common power domain and they are reset together. This happens on some
 *   platforms with render and compute engines. In this case (at least) one of
 *   them need to keeep the workaround programming: the approach taken in the
 *   driver is to tie those workarounds to the first compute/render engine that
 *   is registered.  When executing with GuC submission, engine resets are
 *   outside of kernel driver control, hence the list of registers involved in
 *   written once, on engine initialization, and then passed to GuC, that
 *   saves/restores their values before/after the reset takes place. See
 *   ``drivers/gpu/drm/i915/gt/uc/intel_guc_ads.c`` for reference.
 *
 *   Workarounds for registers specific to RCS and CCS should be implemented in
 *   rcs_engine_wa_init() and ccs_engine_wa_init(), respectively; those for
 *   registers belonging to BCS, VCS or VECS should be implemented in
 *   xcs_engine_wa_init(). Workarounds for registers not belonging to a specific
 *   engine's MMIO range but that are part of of the common RCS/CCS reset domain
 *   should be implemented in general_render_compute_wa_init().
 *
 * - GT workarounds: the list of these WAs is applied whenever these registers
 *   revert to their default values: on GPU reset, suspend/resume [1]_, etc.
 *
 *   GT workarounds should be implemented in the \*_gt_workarounds_init()
 *   variants respective to the targeted platforms.
 *
 * - Register whitelist: some workarounds need to be implemented in userspace,
 *   but need to touch privileged registers. The whitelist in the kernel
 *   instructs the hardware to allow the access to happen. From the kernel side,
 *   this is just a special case of a MMIO workaround (as we write the list of
 *   these to/be-whitelisted registers to some special HW registers).
 *
 *   Register whitelisting should be done in the \*_whitelist_build() variants
 *   respective to the targeted platforms.
 *
 * - Workaround batchbuffers: buffers that get executed automatically by the
 *   hardware on every HW context restore. These buffers are created and
 *   programmed in the default context so the hardware always go through those
 *   programming sequences when switching contexts. The support for workaround
 *   batchbuffers is enabled these hardware mechanisms:
 *
 *   #. INDIRECT_CTX: A batchbuffer and an offset are provided in the default
 *      context, pointing the hardware to jump to that location when that offset
 *      is reached in the context restore. Workaround batchbuffer in the driver
 *      currently uses this mechanism for all platforms.
 *
 *   #. BB_PER_CTX_PTR: A batchbuffer is provided in the default context,
 *      pointing the hardware to a buffer to continue executing after the
 *      engine registers are restored in a context restore sequence. This is
 *      currently not used in the driver.
 *
 * - Other:  There are WAs that, due to their nature, cannot be applied from a
 *   central place. Those are peppered around the rest of the code, as needed.
 *   Workarounds related to the display IP are the main example.
 *
 * .. [1] Technically, some registers are powercontext saved & restored, so they
 *    survive a suspend/resume. In practice, writing them again is not too
 *    costly and simplifies things, so it's the approach taken in the driver.
 */

static void wa_init_start(struct i915_wa_list *wal, struct intel_gt *gt,
			  const char *name, const char *engine_name)
{
	wal->gt = gt;
	wal->name = name;
	wal->engine_name = engine_name;
}

#define WA_LIST_CHUNK (1 << 4)

static void wa_init_finish(struct i915_wa_list *wal)
{
	/* Trim unused entries. */
	if (!IS_ALIGNED(wal->count, WA_LIST_CHUNK)) {
		struct i915_wa *list = kmemdup(wal->list,
					       wal->count * sizeof(*list),
					       GFP_KERNEL);

		if (list) {
			kfree(wal->list);
			wal->list = list;
		}
	}

	if (!wal->count)
		return;

	drm_dbg(&wal->gt->i915->drm, "Initialized %u %s workarounds on %s\n",
		wal->wa_count, wal->name, wal->engine_name);
}

static void _wa_add(struct i915_wa_list *wal, const struct i915_wa *wa)
{
	unsigned int addr = i915_mmio_reg_offset(wa->reg);
	struct drm_i915_private *i915 = wal->gt->i915;
	unsigned int start = 0, end = wal->count;
	const unsigned int grow = WA_LIST_CHUNK;
	struct i915_wa *wa_;

	GEM_BUG_ON(!is_power_of_2(grow));

	if (IS_ALIGNED(wal->count, grow)) { /* Either uninitialized or full. */
		struct i915_wa *list;

		list = kmalloc_array(ALIGN(wal->count + 1, grow), sizeof(*wa),
				     GFP_KERNEL);
		if (!list) {
			drm_err(&i915->drm, "No space for workaround init!\n");
			return;
		}

		if (wal->list) {
			memcpy(list, wal->list, sizeof(*wa) * wal->count);
			kfree(wal->list);
		}

		wal->list = list;
	}

	while (start < end) {
		unsigned int mid = start + (end - start) / 2;

		if (i915_mmio_reg_offset(wal->list[mid].reg) < addr) {
			start = mid + 1;
		} else if (i915_mmio_reg_offset(wal->list[mid].reg) > addr) {
			end = mid;
		} else {
			wa_ = &wal->list[mid];

			if ((wa->clr | wa_->clr) && !(wa->clr & ~wa_->clr)) {
				drm_err(&i915->drm,
					"Discarding overwritten w/a for reg %04x (clear: %08x, set: %08x)\n",
					i915_mmio_reg_offset(wa_->reg),
					wa_->clr, wa_->set);

				wa_->set &= ~wa->clr;
			}

			wal->wa_count++;
			wa_->set |= wa->set;
			wa_->clr |= wa->clr;
			wa_->read |= wa->read;
			return;
		}
	}

	wal->wa_count++;
	wa_ = &wal->list[wal->count++];
	*wa_ = *wa;

	while (wa_-- > wal->list) {
		GEM_BUG_ON(i915_mmio_reg_offset(wa_[0].reg) ==
			   i915_mmio_reg_offset(wa_[1].reg));
		if (i915_mmio_reg_offset(wa_[1].reg) >
		    i915_mmio_reg_offset(wa_[0].reg))
			break;

		swap(wa_[1], wa_[0]);
	}
}

static void wa_add(struct i915_wa_list *wal, i915_reg_t reg,
		   u32 clear, u32 set, u32 read_mask, bool masked_reg)
{
	struct i915_wa wa = {
		.reg  = reg,
		.clr  = clear,
		.set  = set,
		.read = read_mask,
		.masked_reg = masked_reg,
	};

	_wa_add(wal, &wa);
}

static void wa_mcr_add(struct i915_wa_list *wal, i915_mcr_reg_t reg,
		       u32 clear, u32 set, u32 read_mask, bool masked_reg)
{
	struct i915_wa wa = {
		.mcr_reg = reg,
		.clr  = clear,
		.set  = set,
		.read = read_mask,
		.masked_reg = masked_reg,
		.is_mcr = 1,
	};

	_wa_add(wal, &wa);
}

static void
wa_write_clr_set(struct i915_wa_list *wal, i915_reg_t reg, u32 clear, u32 set)
{
	wa_add(wal, reg, clear, set, clear, false);
}

static void
wa_mcr_write_clr_set(struct i915_wa_list *wal, i915_mcr_reg_t reg, u32 clear, u32 set)
{
	wa_mcr_add(wal, reg, clear, set, clear, false);
}

static void
wa_write(struct i915_wa_list *wal, i915_reg_t reg, u32 set)
{
	wa_write_clr_set(wal, reg, ~0, set);
}

static void
wa_mcr_write(struct i915_wa_list *wal, i915_mcr_reg_t reg, u32 set)
{
	wa_mcr_write_clr_set(wal, reg, ~0, set);
}

static void
wa_write_or(struct i915_wa_list *wal, i915_reg_t reg, u32 set)
{
	wa_write_clr_set(wal, reg, set, set);
}

static void
wa_mcr_write_or(struct i915_wa_list *wal, i915_mcr_reg_t reg, u32 set)
{
	wa_mcr_write_clr_set(wal, reg, set, set);
}

static void
wa_write_clr(struct i915_wa_list *wal, i915_reg_t reg, u32 clr)
{
	wa_write_clr_set(wal, reg, clr, 0);
}

static void
wa_mcr_write_clr(struct i915_wa_list *wal, i915_mcr_reg_t reg, u32 clr)
{
	wa_mcr_write_clr_set(wal, reg, clr, 0);
}

/*
 * WA operations on "masked register". A masked register has the upper 16 bits
 * documented as "masked" in b-spec. Its purpose is to allow writing to just a
 * portion of the register without a rmw: you simply write in the upper 16 bits
 * the mask of bits you are going to modify.
 *
 * The wa_masked_* family of functions already does the necessary operations to
 * calculate the mask based on the parameters passed, so user only has to
 * provide the lower 16 bits of that register.
 */

static void
wa_masked_en(struct i915_wa_list *wal, i915_reg_t reg, u32 val)
{
	wa_add(wal, reg, 0, _MASKED_BIT_ENABLE(val), val, true);
}

static void
wa_mcr_masked_en(struct i915_wa_list *wal, i915_mcr_reg_t reg, u32 val)
{
	wa_mcr_add(wal, reg, 0, _MASKED_BIT_ENABLE(val), val, true);
}

static void
wa_masked_dis(struct i915_wa_list *wal, i915_reg_t reg, u32 val)
{
	wa_add(wal, reg, 0, _MASKED_BIT_DISABLE(val), val, true);
}

static void
wa_mcr_masked_dis(struct i915_wa_list *wal, i915_mcr_reg_t reg, u32 val)
{
	wa_mcr_add(wal, reg, 0, _MASKED_BIT_DISABLE(val), val, true);
}

static void
wa_masked_field_set(struct i915_wa_list *wal, i915_reg_t reg,
		    u32 mask, u32 val)
{
	wa_add(wal, reg, 0, _MASKED_FIELD(mask, val), mask, true);
}

static void
wa_mcr_masked_field_set(struct i915_wa_list *wal, i915_mcr_reg_t reg,
			u32 mask, u32 val)
{
	wa_mcr_add(wal, reg, 0, _MASKED_FIELD(mask, val), mask, true);
}

static void gen6_ctx_workarounds_init(struct intel_engine_cs *engine,
				      struct i915_wa_list *wal)
{
	wa_masked_en(wal, INSTPM, INSTPM_FORCE_ORDERING);
}

static void gen7_ctx_workarounds_init(struct intel_engine_cs *engine,
				      struct i915_wa_list *wal)
{
	wa_masked_en(wal, INSTPM, INSTPM_FORCE_ORDERING);
}

static void gen8_ctx_workarounds_init(struct intel_engine_cs *engine,
				      struct i915_wa_list *wal)
{
	wa_masked_en(wal, INSTPM, INSTPM_FORCE_ORDERING);

	/* WaDisableAsyncFlipPerfMode:bdw,chv */
	wa_masked_en(wal, RING_MI_MODE(RENDER_RING_BASE), ASYNC_FLIP_PERF_DISABLE);

	/* WaDisablePartialInstShootdown:bdw,chv */
	wa_mcr_masked_en(wal, GEN8_ROW_CHICKEN,
			 PARTIAL_INSTRUCTION_SHOOTDOWN_DISABLE);

	/* Use Force Non-Coherent whenever executing a 3D context. This is a
	 * workaround for a possible hang in the unlikely event a TLB
	 * invalidation occurs during a PSD flush.
	 */
	/* WaForceEnableNonCoherent:bdw,chv */
	/* WaHdcDisableFetchWhenMasked:bdw,chv */
	wa_masked_en(wal, HDC_CHICKEN0,
		     HDC_DONOT_FETCH_MEM_WHEN_MASKED |
		     HDC_FORCE_NON_COHERENT);

	/* From the Haswell PRM, Command Reference: Registers, CACHE_MODE_0:
	 * "The Hierarchical Z RAW Stall Optimization allows non-overlapping
	 *  polygons in the same 8x4 pixel/sample area to be processed without
	 *  stalling waiting for the earlier ones to write to Hierarchical Z
	 *  buffer."
	 *
	 * This optimization is off by default for BDW and CHV; turn it on.
	 */
	wa_masked_dis(wal, CACHE_MODE_0_GEN7, HIZ_RAW_STALL_OPT_DISABLE);

	/* Wa4x4STCOptimizationDisable:bdw,chv */
	wa_masked_en(wal, CACHE_MODE_1, GEN8_4x4_STC_OPTIMIZATION_DISABLE);

	/*
	 * BSpec recommends 8x4 when MSAA is used,
	 * however in practice 16x4 seems fastest.
	 *
	 * Note that PS/WM thread counts depend on the WIZ hashing
	 * disable bit, which we don't touch here, but it's good
	 * to keep in mind (see 3DSTATE_PS and 3DSTATE_WM).
	 */
	wa_masked_field_set(wal, GEN7_GT_MODE,
			    GEN6_WIZ_HASHING_MASK,
			    GEN6_WIZ_HASHING_16x4);
}

static void bdw_ctx_workarounds_init(struct intel_engine_cs *engine,
				     struct i915_wa_list *wal)
{
	struct drm_i915_private *i915 = engine->i915;

	gen8_ctx_workarounds_init(engine, wal);

	/* WaDisableThreadStallDopClockGating:bdw (pre-production) */
	wa_mcr_masked_en(wal, GEN8_ROW_CHICKEN, STALL_DOP_GATING_DISABLE);

	/* WaDisableDopClockGating:bdw
	 *
	 * Also see the related UCGTCL1 write in bdw_init_clock_gating()
	 * to disable EUTC clock gating.
	 */
	wa_mcr_masked_en(wal, GEN8_ROW_CHICKEN2,
			 DOP_CLOCK_GATING_DISABLE);

	wa_mcr_masked_en(wal, GEN8_HALF_SLICE_CHICKEN3,
			 GEN8_SAMPLER_POWER_BYPASS_DIS);

	wa_masked_en(wal, HDC_CHICKEN0,
		     /* WaForceContextSaveRestoreNonCoherent:bdw */
		     HDC_FORCE_CONTEXT_SAVE_RESTORE_NON_COHERENT |
		     /* WaDisableFenceDestinationToSLM:bdw (pre-prod) */
		     (IS_BDW_GT3(i915) ? HDC_FENCE_DEST_SLM_DISABLE : 0));
}

static void chv_ctx_workarounds_init(struct intel_engine_cs *engine,
				     struct i915_wa_list *wal)
{
	gen8_ctx_workarounds_init(engine, wal);

	/* WaDisableThreadStallDopClockGating:chv */
	wa_mcr_masked_en(wal, GEN8_ROW_CHICKEN, STALL_DOP_GATING_DISABLE);

	/* Improve HiZ throughput on CHV. */
	wa_masked_en(wal, HIZ_CHICKEN, CHV_HZ_8X8_MODE_IN_1X);
}

static void gen9_ctx_workarounds_init(struct intel_engine_cs *engine,
				      struct i915_wa_list *wal)
{
	struct drm_i915_private *i915 = engine->i915;

	if (HAS_LLC(i915)) {
		/* WaCompressedResourceSamplerPbeMediaNewHashMode:skl,kbl
		 *
		 * Must match Display Engine. See
		 * WaCompressedResourceDisplayNewHashMode.
		 */
		wa_masked_en(wal, COMMON_SLICE_CHICKEN2,
			     GEN9_PBE_COMPRESSED_HASH_SELECTION);
		wa_mcr_masked_en(wal, GEN9_HALF_SLICE_CHICKEN7,
				 GEN9_SAMPLER_HASH_COMPRESSED_READ_ADDR);
	}

	/* WaClearFlowControlGpgpuContextSave:skl,bxt,kbl,glk,cfl */
	/* WaDisablePartialInstShootdown:skl,bxt,kbl,glk,cfl */
	wa_mcr_masked_en(wal, GEN8_ROW_CHICKEN,
			 FLOW_CONTROL_ENABLE |
			 PARTIAL_INSTRUCTION_SHOOTDOWN_DISABLE);

	/* WaEnableYV12BugFixInHalfSliceChicken7:skl,bxt,kbl,glk,cfl */
	/* WaEnableSamplerGPGPUPreemptionSupport:skl,bxt,kbl,cfl */
	wa_mcr_masked_en(wal, GEN9_HALF_SLICE_CHICKEN7,
			 GEN9_ENABLE_YV12_BUGFIX |
			 GEN9_ENABLE_GPGPU_PREEMPTION);

	/* Wa4x4STCOptimizationDisable:skl,bxt,kbl,glk,cfl */
	/* WaDisablePartialResolveInVc:skl,bxt,kbl,cfl */
	wa_masked_en(wal, CACHE_MODE_1,
		     GEN8_4x4_STC_OPTIMIZATION_DISABLE |
		     GEN9_PARTIAL_RESOLVE_IN_VC_DISABLE);

	/* WaCcsTlbPrefetchDisable:skl,bxt,kbl,glk,cfl */
	wa_mcr_masked_dis(wal, GEN9_HALF_SLICE_CHICKEN5,
			  GEN9_CCS_TLB_PREFETCH_ENABLE);

	/* WaForceContextSaveRestoreNonCoherent:skl,bxt,kbl,cfl */
	wa_masked_en(wal, HDC_CHICKEN0,
		     HDC_FORCE_CONTEXT_SAVE_RESTORE_NON_COHERENT |
		     HDC_FORCE_CSR_NON_COHERENT_OVR_DISABLE);

	/* WaForceEnableNonCoherent and WaDisableHDCInvalidation are
	 * both tied to WaForceContextSaveRestoreNonCoherent
	 * in some hsds for skl. We keep the tie for all gen9. The
	 * documentation is a bit hazy and so we want to get common behaviour,
	 * even though there is no clear evidence we would need both on kbl/bxt.
	 * This area has been source of system hangs so we play it safe
	 * and mimic the skl regardless of what bspec says.
	 *
	 * Use Force Non-Coherent whenever executing a 3D context. This
	 * is a workaround for a possible hang in the unlikely event
	 * a TLB invalidation occurs during a PSD flush.
	 */

	/* WaForceEnableNonCoherent:skl,bxt,kbl,cfl */
	wa_masked_en(wal, HDC_CHICKEN0,
		     HDC_FORCE_NON_COHERENT);

	/* WaDisableSamplerPowerBypassForSOPingPong:skl,bxt,kbl,cfl */
	if (IS_SKYLAKE(i915) ||
	    IS_KABYLAKE(i915) ||
	    IS_COFFEELAKE(i915) ||
	    IS_COMETLAKE(i915))
		wa_mcr_masked_en(wal, GEN8_HALF_SLICE_CHICKEN3,
				 GEN8_SAMPLER_POWER_BYPASS_DIS);

	/* WaDisableSTUnitPowerOptimization:skl,bxt,kbl,glk,cfl */
	wa_mcr_masked_en(wal, HALF_SLICE_CHICKEN2, GEN8_ST_PO_DISABLE);

	/*
	 * Supporting preemption with fine-granularity requires changes in the
	 * batch buffer programming. Since we can't break old userspace, we
	 * need to set our default preemption level to safe value. Userspace is
	 * still able to use more fine-grained preemption levels, since in
	 * WaEnablePreemptionGranularityControlByUMD we're whitelisting the
	 * per-ctx register. As such, WaDisable{3D,GPGPU}MidCmdPreemption are
	 * not real HW workarounds, but merely a way to start using preemption
	 * while maintaining old contract with userspace.
	 */

	/* WaDisable3DMidCmdPreemption:skl,bxt,glk,cfl,[cnl] */
	wa_masked_dis(wal, GEN8_CS_CHICKEN1, GEN9_PREEMPT_3D_OBJECT_LEVEL);

	/* WaDisableGPGPUMidCmdPreemption:skl,bxt,blk,cfl,[cnl] */
	wa_masked_field_set(wal, GEN8_CS_CHICKEN1,
			    GEN9_PREEMPT_GPGPU_LEVEL_MASK,
			    GEN9_PREEMPT_GPGPU_COMMAND_LEVEL);

	/* WaClearHIZ_WM_CHICKEN3:bxt,glk */
	if (IS_GEN9_LP(i915))
		wa_masked_en(wal, GEN9_WM_CHICKEN3, GEN9_FACTOR_IN_CLR_VAL_HIZ);
}

static void skl_tune_iz_hashing(struct intel_engine_cs *engine,
				struct i915_wa_list *wal)
{
	struct intel_gt *gt = engine->gt;
	u8 vals[3] = { 0, 0, 0 };
	unsigned int i;

	for (i = 0; i < 3; i++) {
		u8 ss;

		/*
		 * Only consider slices where one, and only one, subslice has 7
		 * EUs
		 */
		if (!is_power_of_2(gt->info.sseu.subslice_7eu[i]))
			continue;

		/*
		 * subslice_7eu[i] != 0 (because of the check above) and
		 * ss_max == 4 (maximum number of subslices possible per slice)
		 *
		 * ->    0 <= ss <= 3;
		 */
		ss = ffs(gt->info.sseu.subslice_7eu[i]) - 1;
		vals[i] = 3 - ss;
	}

	if (vals[0] == 0 && vals[1] == 0 && vals[2] == 0)
		return;

	/* Tune IZ hashing. See intel_device_info_runtime_init() */
	wa_masked_field_set(wal, GEN7_GT_MODE,
			    GEN9_IZ_HASHING_MASK(2) |
			    GEN9_IZ_HASHING_MASK(1) |
			    GEN9_IZ_HASHING_MASK(0),
			    GEN9_IZ_HASHING(2, vals[2]) |
			    GEN9_IZ_HASHING(1, vals[1]) |
			    GEN9_IZ_HASHING(0, vals[0]));
}

static void skl_ctx_workarounds_init(struct intel_engine_cs *engine,
				     struct i915_wa_list *wal)
{
	gen9_ctx_workarounds_init(engine, wal);
	skl_tune_iz_hashing(engine, wal);
}

static void bxt_ctx_workarounds_init(struct intel_engine_cs *engine,
				     struct i915_wa_list *wal)
{
	gen9_ctx_workarounds_init(engine, wal);

	/* WaDisableThreadStallDopClockGating:bxt */
	wa_mcr_masked_en(wal, GEN8_ROW_CHICKEN,
			 STALL_DOP_GATING_DISABLE);

	/* WaToEnableHwFixForPushConstHWBug:bxt */
	wa_masked_en(wal, COMMON_SLICE_CHICKEN2,
		     GEN8_SBE_DISABLE_REPLAY_BUF_OPTIMIZATION);
}

static void kbl_ctx_workarounds_init(struct intel_engine_cs *engine,
				     struct i915_wa_list *wal)
{
	struct drm_i915_private *i915 = engine->i915;

	gen9_ctx_workarounds_init(engine, wal);

	/* WaToEnableHwFixForPushConstHWBug:kbl */
	if (IS_KBL_GRAPHICS_STEP(i915, STEP_C0, STEP_FOREVER))
		wa_masked_en(wal, COMMON_SLICE_CHICKEN2,
			     GEN8_SBE_DISABLE_REPLAY_BUF_OPTIMIZATION);

	/* WaDisableSbeCacheDispatchPortSharing:kbl */
	wa_mcr_masked_en(wal, GEN8_HALF_SLICE_CHICKEN1,
			 GEN7_SBE_SS_CACHE_DISPATCH_PORT_SHARING_DISABLE);
}

static void glk_ctx_workarounds_init(struct intel_engine_cs *engine,
				     struct i915_wa_list *wal)
{
	gen9_ctx_workarounds_init(engine, wal);

	/* WaToEnableHwFixForPushConstHWBug:glk */
	wa_masked_en(wal, COMMON_SLICE_CHICKEN2,
		     GEN8_SBE_DISABLE_REPLAY_BUF_OPTIMIZATION);
}

static void cfl_ctx_workarounds_init(struct intel_engine_cs *engine,
				     struct i915_wa_list *wal)
{
	gen9_ctx_workarounds_init(engine, wal);

	/* WaToEnableHwFixForPushConstHWBug:cfl */
	wa_masked_en(wal, COMMON_SLICE_CHICKEN2,
		     GEN8_SBE_DISABLE_REPLAY_BUF_OPTIMIZATION);

	/* WaDisableSbeCacheDispatchPortSharing:cfl */
	wa_mcr_masked_en(wal, GEN8_HALF_SLICE_CHICKEN1,
			 GEN7_SBE_SS_CACHE_DISPATCH_PORT_SHARING_DISABLE);
}

static void icl_ctx_workarounds_init(struct intel_engine_cs *engine,
				     struct i915_wa_list *wal)
{
	/* Wa_1406697149 (WaDisableBankHangMode:icl) */
	wa_write(wal,
		 GEN8_L3CNTLREG,
		 intel_uncore_read(engine->uncore, GEN8_L3CNTLREG) |
		 GEN8_ERRDETBCTRL);

	/* WaForceEnableNonCoherent:icl
	 * This is not the same workaround as in early Gen9 platforms, where
	 * lacking this could cause system hangs, but coherency performance
	 * overhead is high and only a few compute workloads really need it
	 * (the register is whitelisted in hardware now, so UMDs can opt in
	 * for coherency if they have a good reason).
	 */
	wa_mcr_masked_en(wal, ICL_HDC_MODE, HDC_FORCE_NON_COHERENT);

	/* WaEnableFloatBlendOptimization:icl */
	wa_mcr_add(wal, GEN10_CACHE_MODE_SS, 0,
		   _MASKED_BIT_ENABLE(FLOAT_BLEND_OPTIMIZATION_ENABLE),
		   0 /* write-only, so skip validation */,
		   true);

	/* WaDisableGPGPUMidThreadPreemption:icl */
	wa_masked_field_set(wal, GEN8_CS_CHICKEN1,
			    GEN9_PREEMPT_GPGPU_LEVEL_MASK,
			    GEN9_PREEMPT_GPGPU_THREAD_GROUP_LEVEL);

	/* allow headerless messages for preemptible GPGPU context */
	wa_mcr_masked_en(wal, GEN10_SAMPLER_MODE,
			 GEN11_SAMPLER_ENABLE_HEADLESS_MSG);

	/* Wa_1604278689:icl,ehl */
	wa_write(wal, IVB_FBC_RT_BASE, 0xFFFFFFFF & ~ILK_FBC_RT_VALID);
	wa_write_clr_set(wal, IVB_FBC_RT_BASE_UPPER,
			 0, /* write-only register; skip validation */
			 0xFFFFFFFF);

	/* Wa_1406306137:icl,ehl */
	wa_mcr_masked_en(wal, GEN9_ROW_CHICKEN4, GEN11_DIS_PICK_2ND_EU);
}

/*
 * These settings aren't actually workarounds, but general tuning settings that
 * need to be programmed on dg2 platform.
 */
static void dg2_ctx_gt_tuning_init(struct intel_engine_cs *engine,
				   struct i915_wa_list *wal)
{
	wa_mcr_masked_en(wal, CHICKEN_RASTER_2, TBIMR_FAST_CLIP);
	wa_mcr_write_clr_set(wal, XEHP_L3SQCREG5, L3_PWM_TIMER_INIT_VAL_MASK,
			     REG_FIELD_PREP(L3_PWM_TIMER_INIT_VAL_MASK, 0x7f));
	wa_mcr_add(wal,
		   XEHP_FF_MODE2,
		   FF_MODE2_TDS_TIMER_MASK,
		   FF_MODE2_TDS_TIMER_128,
		   0, false);
}

/*
 * These settings aren't actually workarounds, but general tuning settings that
 * need to be programmed on several platforms.
 */
static void gen12_ctx_gt_tuning_init(struct intel_engine_cs *engine,
				     struct i915_wa_list *wal)
{
	/*
	 * Although some platforms refer to it as Wa_1604555607, we need to
	 * program it even on those that don't explicitly list that
	 * workaround.
	 *
	 * Note that the programming of this register is further modified
	 * according to the FF_MODE2 guidance given by Wa_1608008084:gen12.
	 * Wa_1608008084 tells us the FF_MODE2 register will return the wrong
	 * value when read. The default value for this register is zero for all
	 * fields and there are no bit masks. So instead of doing a RMW we
	 * should just write TDS timer value. For the same reason read
	 * verification is ignored.
	 */
	wa_add(wal,
	       GEN12_FF_MODE2,
	       FF_MODE2_TDS_TIMER_MASK,
	       FF_MODE2_TDS_TIMER_128,
	       0, false);
}

static void gen12_ctx_workarounds_init(struct intel_engine_cs *engine,
				       struct i915_wa_list *wal)
{
	struct drm_i915_private *i915 = engine->i915;

	gen12_ctx_gt_tuning_init(engine, wal);

	/*
	 * Wa_1409142259:tgl,dg1,adl-p
	 * Wa_1409347922:tgl,dg1,adl-p
	 * Wa_1409252684:tgl,dg1,adl-p
	 * Wa_1409217633:tgl,dg1,adl-p
	 * Wa_1409207793:tgl,dg1,adl-p
	 * Wa_1409178076:tgl,dg1,adl-p
	 * Wa_1408979724:tgl,dg1,adl-p
	 * Wa_14010443199:tgl,rkl,dg1,adl-p
	 * Wa_14010698770:tgl,rkl,dg1,adl-s,adl-p
	 * Wa_1409342910:tgl,rkl,dg1,adl-s,adl-p
	 */
	wa_masked_en(wal, GEN11_COMMON_SLICE_CHICKEN3,
		     GEN12_DISABLE_CPS_AWARE_COLOR_PIPE);

	/* WaDisableGPGPUMidThreadPreemption:gen12 */
	wa_masked_field_set(wal, GEN8_CS_CHICKEN1,
			    GEN9_PREEMPT_GPGPU_LEVEL_MASK,
			    GEN9_PREEMPT_GPGPU_THREAD_GROUP_LEVEL);

	/*
	 * Wa_16011163337
	 *
	 * Like in gen12_ctx_gt_tuning_init(), read verification is ignored due
	 * to Wa_1608008084.
	 */
	wa_add(wal,
	       GEN12_FF_MODE2,
	       FF_MODE2_GS_TIMER_MASK,
	       FF_MODE2_GS_TIMER_224,
	       0, false);

	if (!IS_DG1(i915)) {
		/* Wa_1806527549 */
		wa_masked_en(wal, HIZ_CHICKEN, HZ_DEPTH_TEST_LE_GE_OPT_DISABLE);

		/* Wa_1606376872 */
		wa_masked_en(wal, COMMON_SLICE_CHICKEN4, DISABLE_TDC_LOAD_BALANCING_CALC);
	}
}

static void dg1_ctx_workarounds_init(struct intel_engine_cs *engine,
				     struct i915_wa_list *wal)
{
	gen12_ctx_workarounds_init(engine, wal);

	/* Wa_1409044764 */
	wa_masked_dis(wal, GEN11_COMMON_SLICE_CHICKEN3,
		      DG1_FLOAT_POINT_BLEND_OPT_STRICT_MODE_EN);

	/* Wa_22010493298 */
	wa_masked_en(wal, HIZ_CHICKEN,
		     DG1_HZ_READ_SUPPRESSION_OPTIMIZATION_DISABLE);
}

static void dg2_ctx_workarounds_init(struct intel_engine_cs *engine,
				     struct i915_wa_list *wal)
{
	dg2_ctx_gt_tuning_init(engine, wal);

	/* Wa_16011186671:dg2_g11 */
	if (IS_DG2_GRAPHICS_STEP(engine->i915, G11, STEP_A0, STEP_B0)) {
		wa_mcr_masked_dis(wal, VFLSKPD, DIS_MULT_MISS_RD_SQUASH);
		wa_mcr_masked_en(wal, VFLSKPD, DIS_OVER_FETCH_CACHE);
	}

	if (IS_DG2_GRAPHICS_STEP(engine->i915, G10, STEP_A0, STEP_B0)) {
		/* Wa_14010469329:dg2_g10 */
		wa_mcr_masked_en(wal, XEHP_COMMON_SLICE_CHICKEN3,
				 XEHP_DUAL_SIMD8_SEQ_MERGE_DISABLE);

		/*
		 * Wa_22010465075:dg2_g10
		 * Wa_22010613112:dg2_g10
		 * Wa_14010698770:dg2_g10
		 */
		wa_mcr_masked_en(wal, XEHP_COMMON_SLICE_CHICKEN3,
				 GEN12_DISABLE_CPS_AWARE_COLOR_PIPE);
	}

	/* Wa_16013271637:dg2 */
	wa_mcr_masked_en(wal, XEHP_SLICE_COMMON_ECO_CHICKEN1,
			 MSC_MSAA_REODER_BUF_BYPASS_DISABLE);

	/* Wa_14014947963:dg2 */
	if (IS_DG2_GRAPHICS_STEP(engine->i915, G10, STEP_B0, STEP_FOREVER) ||
	    IS_DG2_G11(engine->i915) || IS_DG2_G12(engine->i915))
		wa_masked_field_set(wal, VF_PREEMPTION, PREEMPTION_VERTEX_COUNT, 0x4000);

	/* Wa_18018764978:dg2 */
	if (IS_DG2_GRAPHICS_STEP(engine->i915, G10, STEP_C0, STEP_FOREVER) ||
	    IS_DG2_G11(engine->i915) || IS_DG2_G12(engine->i915))
		wa_mcr_masked_en(wal, XEHP_PSS_MODE2, SCOREBOARD_STALL_FLUSH_CONTROL);

	/* Wa_15010599737:dg2 */
	wa_mcr_masked_en(wal, CHICKEN_RASTER_1, DIS_SF_ROUND_NEAREST_EVEN);

	/* Wa_18019271663:dg2 */
	wa_masked_en(wal, CACHE_MODE_1, MSAA_OPTIMIZATION_REDUC_DISABLE);
}

static void mtl_ctx_workarounds_init(struct intel_engine_cs *engine,
				     struct i915_wa_list *wal)
{
	struct drm_i915_private *i915 = engine->i915;

	if (IS_MTL_GRAPHICS_STEP(i915, M, STEP_A0, STEP_B0) ||
	    IS_MTL_GRAPHICS_STEP(i915, P, STEP_A0, STEP_B0)) {
		/* Wa_14014947963 */
		wa_masked_field_set(wal, VF_PREEMPTION,
				    PREEMPTION_VERTEX_COUNT, 0x4000);

		/* Wa_16013271637 */
		wa_mcr_masked_en(wal, XEHP_SLICE_COMMON_ECO_CHICKEN1,
				 MSC_MSAA_REODER_BUF_BYPASS_DISABLE);

		/* Wa_18019627453 */
		wa_mcr_masked_en(wal, VFLSKPD, VF_PREFETCH_TLB_DIS);

		/* Wa_18018764978 */
		wa_mcr_masked_en(wal, XEHP_PSS_MODE2, SCOREBOARD_STALL_FLUSH_CONTROL);
	}

	/* Wa_18019271663 */
	wa_masked_en(wal, CACHE_MODE_1, MSAA_OPTIMIZATION_REDUC_DISABLE);
}

static void fakewa_disable_nestedbb_mode(struct intel_engine_cs *engine,
					 struct i915_wa_list *wal)
{
	/*
	 * This is a "fake" workaround defined by software to ensure we
	 * maintain reliable, backward-compatible behavior for userspace with
	 * regards to how nested MI_BATCH_BUFFER_START commands are handled.
	 *
	 * The per-context setting of MI_MODE[12] determines whether the bits
	 * of a nested MI_BATCH_BUFFER_START instruction should be interpreted
	 * in the traditional manner or whether they should instead use a new
	 * tgl+ meaning that breaks backward compatibility, but allows nesting
	 * into 3rd-level batchbuffers.  When this new capability was first
	 * added in TGL, it remained off by default unless a context
	 * intentionally opted in to the new behavior.  However Xe_HPG now
	 * flips this on by default and requires that we explicitly opt out if
	 * we don't want the new behavior.
	 *
	 * From a SW perspective, we want to maintain the backward-compatible
	 * behavior for userspace, so we'll apply a fake workaround to set it
	 * back to the legacy behavior on platforms where the hardware default
	 * is to break compatibility.  At the moment there is no Linux
	 * userspace that utilizes third-level batchbuffers, so this will avoid
	 * userspace from needing to make any changes.  using the legacy
	 * meaning is the correct thing to do.  If/when we have userspace
	 * consumers that want to utilize third-level batch nesting, we can
	 * provide a context parameter to allow them to opt-in.
	 */
	wa_masked_dis(wal, RING_MI_MODE(engine->mmio_base), TGL_NESTED_BB_EN);
}

static void gen12_ctx_gt_mocs_init(struct intel_engine_cs *engine,
				   struct i915_wa_list *wal)
{
	u8 mocs;

	/*
	 * Some blitter commands do not have a field for MOCS, those
	 * commands will use MOCS index pointed by BLIT_CCTL.
	 * BLIT_CCTL registers are needed to be programmed to un-cached.
	 */
	if (engine->class == COPY_ENGINE_CLASS) {
		mocs = engine->gt->mocs.uc_index;
		wa_write_clr_set(wal,
				 BLIT_CCTL(engine->mmio_base),
				 BLIT_CCTL_MASK,
				 BLIT_CCTL_MOCS(mocs, mocs));
	}
}

/*
 * gen12_ctx_gt_fake_wa_init() aren't programmingan official workaround
 * defined by the hardware team, but it programming general context registers.
 * Adding those context register programming in context workaround
 * allow us to use the wa framework for proper application and validation.
 */
static void
gen12_ctx_gt_fake_wa_init(struct intel_engine_cs *engine,
			  struct i915_wa_list *wal)
{
	if (GRAPHICS_VER_FULL(engine->i915) >= IP_VER(12, 55))
		fakewa_disable_nestedbb_mode(engine, wal);

	gen12_ctx_gt_mocs_init(engine, wal);
}

static void
__intel_engine_init_ctx_wa(struct intel_engine_cs *engine,
			   struct i915_wa_list *wal,
			   const char *name)
{
	struct drm_i915_private *i915 = engine->i915;

	wa_init_start(wal, engine->gt, name, engine->name);

	/* Applies to all engines */
	/*
	 * Fake workarounds are not the actual workaround but
	 * programming of context registers using workaround framework.
	 */
	if (GRAPHICS_VER(i915) >= 12)
		gen12_ctx_gt_fake_wa_init(engine, wal);

	if (engine->class != RENDER_CLASS)
		goto done;

	if (IS_METEORLAKE(i915))
		mtl_ctx_workarounds_init(engine, wal);
	else if (IS_PONTEVECCHIO(i915))
		; /* noop; none at this time */
	else if (IS_DG2(i915))
		dg2_ctx_workarounds_init(engine, wal);
	else if (IS_XEHPSDV(i915))
		; /* noop; none at this time */
	else if (IS_DG1(i915))
		dg1_ctx_workarounds_init(engine, wal);
	else if (GRAPHICS_VER(i915) == 12)
		gen12_ctx_workarounds_init(engine, wal);
	else if (GRAPHICS_VER(i915) == 11)
		icl_ctx_workarounds_init(engine, wal);
	else if (IS_COFFEELAKE(i915) || IS_COMETLAKE(i915))
		cfl_ctx_workarounds_init(engine, wal);
	else if (IS_GEMINILAKE(i915))
		glk_ctx_workarounds_init(engine, wal);
	else if (IS_KABYLAKE(i915))
		kbl_ctx_workarounds_init(engine, wal);
	else if (IS_BROXTON(i915))
		bxt_ctx_workarounds_init(engine, wal);
	else if (IS_SKYLAKE(i915))
		skl_ctx_workarounds_init(engine, wal);
	else if (IS_CHERRYVIEW(i915))
		chv_ctx_workarounds_init(engine, wal);
	else if (IS_BROADWELL(i915))
		bdw_ctx_workarounds_init(engine, wal);
	else if (GRAPHICS_VER(i915) == 7)
		gen7_ctx_workarounds_init(engine, wal);
	else if (GRAPHICS_VER(i915) == 6)
		gen6_ctx_workarounds_init(engine, wal);
	else if (GRAPHICS_VER(i915) < 8)
		;
	else
		MISSING_CASE(GRAPHICS_VER(i915));

done:
	wa_init_finish(wal);
}

void intel_engine_init_ctx_wa(struct intel_engine_cs *engine)
{
	__intel_engine_init_ctx_wa(engine, &engine->ctx_wa_list, "context");
}

int intel_engine_emit_ctx_wa(struct i915_request *rq)
{
	struct i915_wa_list *wal = &rq->engine->ctx_wa_list;
	struct i915_wa *wa;
	unsigned int i;
	u32 *cs;
	int ret;

	if (wal->count == 0)
		return 0;

	ret = rq->engine->emit_flush(rq, EMIT_BARRIER);
	if (ret)
		return ret;

	cs = intel_ring_begin(rq, (wal->count * 2 + 2));
	if (IS_ERR(cs))
		return PTR_ERR(cs);

	*cs++ = MI_LOAD_REGISTER_IMM(wal->count);
	for (i = 0, wa = wal->list; i < wal->count; i++, wa++) {
		*cs++ = i915_mmio_reg_offset(wa->reg);
		*cs++ = wa->set;
	}
	*cs++ = MI_NOOP;

	intel_ring_advance(rq, cs);

	ret = rq->engine->emit_flush(rq, EMIT_BARRIER);
	if (ret)
		return ret;

	return 0;
}

static void
gen4_gt_workarounds_init(struct intel_gt *gt,
			 struct i915_wa_list *wal)
{
	/* WaDisable_RenderCache_OperationalFlush:gen4,ilk */
	wa_masked_dis(wal, CACHE_MODE_0, RC_OP_FLUSH_ENABLE);
}

static void
g4x_gt_workarounds_init(struct intel_gt *gt, struct i915_wa_list *wal)
{
	gen4_gt_workarounds_init(gt, wal);

	/* WaDisableRenderCachePipelinedFlush:g4x,ilk */
	wa_masked_en(wal, CACHE_MODE_0, CM0_PIPELINED_RENDER_FLUSH_DISABLE);
}

static void
ilk_gt_workarounds_init(struct intel_gt *gt, struct i915_wa_list *wal)
{
	g4x_gt_workarounds_init(gt, wal);

	wa_masked_en(wal, _3D_CHICKEN2, _3D_CHICKEN2_WM_READ_PIPELINED);
}

static void
snb_gt_workarounds_init(struct intel_gt *gt, struct i915_wa_list *wal)
{
}

static void
ivb_gt_workarounds_init(struct intel_gt *gt, struct i915_wa_list *wal)
{
	/* Apply the WaDisableRHWOOptimizationForRenderHang:ivb workaround. */
	wa_masked_dis(wal,
		      GEN7_COMMON_SLICE_CHICKEN1,
		      GEN7_CSC1_RHWO_OPT_DISABLE_IN_RCC);

	/* WaApplyL3ControlAndL3ChickenMode:ivb */
	wa_write(wal, GEN7_L3CNTLREG1, GEN7_WA_FOR_GEN7_L3_CONTROL);
	wa_write(wal, GEN7_L3_CHICKEN_MODE_REGISTER, GEN7_WA_L3_CHICKEN_MODE);

	/* WaForceL3Serialization:ivb */
	wa_write_clr(wal, GEN7_L3SQCREG4, L3SQ_URB_READ_CAM_MATCH_DISABLE);
}

static void
vlv_gt_workarounds_init(struct intel_gt *gt, struct i915_wa_list *wal)
{
	/* WaForceL3Serialization:vlv */
	wa_write_clr(wal, GEN7_L3SQCREG4, L3SQ_URB_READ_CAM_MATCH_DISABLE);

	/*
	 * WaIncreaseL3CreditsForVLVB0:vlv
	 * This is the hardware default actually.
	 */
	wa_write(wal, GEN7_L3SQCREG1, VLV_B0_WA_L3SQCREG1_VALUE);
}

static void
hsw_gt_workarounds_init(struct intel_gt *gt, struct i915_wa_list *wal)
{
	/* L3 caching of data atomics doesn't work -- disable it. */
	wa_write(wal, HSW_SCRATCH1, HSW_SCRATCH1_L3_DATA_ATOMICS_DISABLE);

	wa_add(wal,
	       HSW_ROW_CHICKEN3, 0,
	       _MASKED_BIT_ENABLE(HSW_ROW_CHICKEN3_L3_GLOBAL_ATOMICS_DISABLE),
	       0 /* XXX does this reg exist? */, true);

	/* WaVSRefCountFullforceMissDisable:hsw */
	wa_write_clr(wal, GEN7_FF_THREAD_MODE, GEN7_FF_VS_REF_CNT_FFME);
}

static void
gen9_wa_init_mcr(struct drm_i915_private *i915, struct i915_wa_list *wal)
{
	const struct sseu_dev_info *sseu = &to_gt(i915)->info.sseu;
	unsigned int slice, subslice;
	u32 mcr, mcr_mask;

	GEM_BUG_ON(GRAPHICS_VER(i915) != 9);

	/*
	 * WaProgramMgsrForCorrectSliceSpecificMmioReads:gen9,glk,kbl,cml
	 * Before any MMIO read into slice/subslice specific registers, MCR
	 * packet control register needs to be programmed to point to any
	 * enabled s/ss pair. Otherwise, incorrect values will be returned.
	 * This means each subsequent MMIO read will be forwarded to an
	 * specific s/ss combination, but this is OK since these registers
	 * are consistent across s/ss in almost all cases. In the rare
	 * occasions, such as INSTDONE, where this value is dependent
	 * on s/ss combo, the read should be done with read_subslice_reg.
	 */
	slice = ffs(sseu->slice_mask) - 1;
	GEM_BUG_ON(slice >= ARRAY_SIZE(sseu->subslice_mask.hsw));
	subslice = ffs(intel_sseu_get_hsw_subslices(sseu, slice));
	GEM_BUG_ON(!subslice);
	subslice--;

	/*
	 * We use GEN8_MCR..() macros to calculate the |mcr| value for
	 * Gen9 to address WaProgramMgsrForCorrectSliceSpecificMmioReads
	 */
	mcr = GEN8_MCR_SLICE(slice) | GEN8_MCR_SUBSLICE(subslice);
	mcr_mask = GEN8_MCR_SLICE_MASK | GEN8_MCR_SUBSLICE_MASK;

	drm_dbg(&i915->drm, "MCR slice:%d/subslice:%d = %x\n", slice, subslice, mcr);

	wa_write_clr_set(wal, GEN8_MCR_SELECTOR, mcr_mask, mcr);
}

static void
gen9_gt_workarounds_init(struct intel_gt *gt, struct i915_wa_list *wal)
{
	struct drm_i915_private *i915 = gt->i915;

	/* WaProgramMgsrForCorrectSliceSpecificMmioReads:glk,kbl,cml,gen9 */
	gen9_wa_init_mcr(i915, wal);

	/* WaDisableKillLogic:bxt,skl,kbl */
	if (!IS_COFFEELAKE(i915) && !IS_COMETLAKE(i915))
		wa_write_or(wal,
			    GAM_ECOCHK,
			    ECOCHK_DIS_TLB);

	if (HAS_LLC(i915)) {
		/* WaCompressedResourceSamplerPbeMediaNewHashMode:skl,kbl
		 *
		 * Must match Display Engine. See
		 * WaCompressedResourceDisplayNewHashMode.
		 */
		wa_write_or(wal,
			    MMCD_MISC_CTRL,
			    MMCD_PCLA | MMCD_HOTSPOT_EN);
	}

	/* WaDisableHDCInvalidation:skl,bxt,kbl,cfl */
	wa_write_or(wal,
		    GAM_ECOCHK,
		    BDW_DISABLE_HDC_INVALIDATION);
}

static void
skl_gt_workarounds_init(struct intel_gt *gt, struct i915_wa_list *wal)
{
	gen9_gt_workarounds_init(gt, wal);

	/* WaDisableGafsUnitClkGating:skl */
	wa_write_or(wal,
		    GEN7_UCGCTL4,
		    GEN8_EU_GAUNIT_CLOCK_GATE_DISABLE);

	/* WaInPlaceDecompressionHang:skl */
	if (IS_SKL_GRAPHICS_STEP(gt->i915, STEP_A0, STEP_H0))
		wa_write_or(wal,
			    GEN9_GAMT_ECO_REG_RW_IA,
			    GAMT_ECO_ENABLE_IN_PLACE_DECOMPRESS);
}

static void
kbl_gt_workarounds_init(struct intel_gt *gt, struct i915_wa_list *wal)
{
	gen9_gt_workarounds_init(gt, wal);

	/* WaDisableDynamicCreditSharing:kbl */
	if (IS_KBL_GRAPHICS_STEP(gt->i915, 0, STEP_C0))
		wa_write_or(wal,
			    GAMT_CHKN_BIT_REG,
			    GAMT_CHKN_DISABLE_DYNAMIC_CREDIT_SHARING);

	/* WaDisableGafsUnitClkGating:kbl */
	wa_write_or(wal,
		    GEN7_UCGCTL4,
		    GEN8_EU_GAUNIT_CLOCK_GATE_DISABLE);

	/* WaInPlaceDecompressionHang:kbl */
	wa_write_or(wal,
		    GEN9_GAMT_ECO_REG_RW_IA,
		    GAMT_ECO_ENABLE_IN_PLACE_DECOMPRESS);
}

static void
glk_gt_workarounds_init(struct intel_gt *gt, struct i915_wa_list *wal)
{
	gen9_gt_workarounds_init(gt, wal);
}

static void
cfl_gt_workarounds_init(struct intel_gt *gt, struct i915_wa_list *wal)
{
	gen9_gt_workarounds_init(gt, wal);

	/* WaDisableGafsUnitClkGating:cfl */
	wa_write_or(wal,
		    GEN7_UCGCTL4,
		    GEN8_EU_GAUNIT_CLOCK_GATE_DISABLE);

	/* WaInPlaceDecompressionHang:cfl */
	wa_write_or(wal,
		    GEN9_GAMT_ECO_REG_RW_IA,
		    GAMT_ECO_ENABLE_IN_PLACE_DECOMPRESS);
}

static void __set_mcr_steering(struct i915_wa_list *wal,
			       i915_reg_t steering_reg,
			       unsigned int slice, unsigned int subslice)
{
	u32 mcr, mcr_mask;

	mcr = GEN11_MCR_SLICE(slice) | GEN11_MCR_SUBSLICE(subslice);
	mcr_mask = GEN11_MCR_SLICE_MASK | GEN11_MCR_SUBSLICE_MASK;

	wa_write_clr_set(wal, steering_reg, mcr_mask, mcr);
}

static void debug_dump_steering(struct intel_gt *gt)
{
	struct drm_printer p = drm_debug_printer("MCR Steering:");

	if (drm_debug_enabled(DRM_UT_DRIVER))
		intel_gt_mcr_report_steering(&p, gt, false);
}

static void __add_mcr_wa(struct intel_gt *gt, struct i915_wa_list *wal,
			 unsigned int slice, unsigned int subslice)
{
	__set_mcr_steering(wal, GEN8_MCR_SELECTOR, slice, subslice);

	gt->default_steering.groupid = slice;
	gt->default_steering.instanceid = subslice;

	debug_dump_steering(gt);
}

static void
icl_wa_init_mcr(struct intel_gt *gt, struct i915_wa_list *wal)
{
	const struct sseu_dev_info *sseu = &gt->info.sseu;
	unsigned int subslice;

	GEM_BUG_ON(GRAPHICS_VER(gt->i915) < 11);
	GEM_BUG_ON(hweight8(sseu->slice_mask) > 1);

	/*
	 * Although a platform may have subslices, we need to always steer
	 * reads to the lowest instance that isn't fused off.  When Render
	 * Power Gating is enabled, grabbing forcewake will only power up a
	 * single subslice (the "minconfig") if there isn't a real workload
	 * that needs to be run; this means that if we steer register reads to
	 * one of the higher subslices, we run the risk of reading back 0's or
	 * random garbage.
	 */
	subslice = __ffs(intel_sseu_get_hsw_subslices(sseu, 0));

	/*
	 * If the subslice we picked above also steers us to a valid L3 bank,
	 * then we can just rely on the default steering and won't need to
	 * worry about explicitly re-steering L3BANK reads later.
	 */
	if (gt->info.l3bank_mask & BIT(subslice))
		gt->steering_table[L3BANK] = NULL;

	__add_mcr_wa(gt, wal, 0, subslice);
}

static void
xehp_init_mcr(struct intel_gt *gt, struct i915_wa_list *wal)
{
	const struct sseu_dev_info *sseu = &gt->info.sseu;
	unsigned long slice, subslice = 0, slice_mask = 0;
	u32 lncf_mask = 0;
	int i;

	/*
	 * On Xe_HP the steering increases in complexity. There are now several
	 * more units that require steering and we're not guaranteed to be able
	 * to find a common setting for all of them. These are:
	 * - GSLICE (fusable)
	 * - DSS (sub-unit within gslice; fusable)
	 * - L3 Bank (fusable)
	 * - MSLICE (fusable)
	 * - LNCF (sub-unit within mslice; always present if mslice is present)
	 *
	 * We'll do our default/implicit steering based on GSLICE (in the
	 * sliceid field) and DSS (in the subsliceid field).  If we can
	 * find overlap between the valid MSLICE and/or LNCF values with
	 * a suitable GSLICE, then we can just re-use the default value and
	 * skip and explicit steering at runtime.
	 *
	 * We only need to look for overlap between GSLICE/MSLICE/LNCF to find
	 * a valid sliceid value.  DSS steering is the only type of steering
	 * that utilizes the 'subsliceid' bits.
	 *
	 * Also note that, even though the steering domain is called "GSlice"
	 * and it is encoded in the register using the gslice format, the spec
	 * says that the combined (geometry | compute) fuse should be used to
	 * select the steering.
	 */

	/* Find the potential gslice candidates */
	slice_mask = intel_slicemask_from_xehp_dssmask(sseu->subslice_mask,
						       GEN_DSS_PER_GSLICE);

	/*
	 * Find the potential LNCF candidates.  Either LNCF within a valid
	 * mslice is fine.
	 */
	for_each_set_bit(i, &gt->info.mslice_mask, GEN12_MAX_MSLICES)
		lncf_mask |= (0x3 << (i * 2));

	/*
	 * Are there any sliceid values that work for both GSLICE and LNCF
	 * steering?
	 */
	if (slice_mask & lncf_mask) {
		slice_mask &= lncf_mask;
		gt->steering_table[LNCF] = NULL;
	}

	/* How about sliceid values that also work for MSLICE steering? */
	if (slice_mask & gt->info.mslice_mask) {
		slice_mask &= gt->info.mslice_mask;
		gt->steering_table[MSLICE] = NULL;
	}

	if (IS_XEHPSDV(gt->i915) && slice_mask & BIT(0))
		gt->steering_table[GAM] = NULL;

	slice = __ffs(slice_mask);
	subslice = intel_sseu_find_first_xehp_dss(sseu, GEN_DSS_PER_GSLICE, slice) %
		GEN_DSS_PER_GSLICE;

	__add_mcr_wa(gt, wal, slice, subslice);

	/*
	 * SQIDI ranges are special because they use different steering
	 * registers than everything else we work with.  On XeHP SDV and
	 * DG2-G10, any value in the steering registers will work fine since
	 * all instances are present, but DG2-G11 only has SQIDI instances at
	 * ID's 2 and 3, so we need to steer to one of those.  For simplicity
	 * we'll just steer to a hardcoded "2" since that value will work
	 * everywhere.
	 */
	__set_mcr_steering(wal, MCFG_MCR_SELECTOR, 0, 2);
	__set_mcr_steering(wal, SF_MCR_SELECTOR, 0, 2);

	/*
	 * On DG2, GAM registers have a dedicated steering control register
	 * and must always be programmed to a hardcoded groupid of "1."
	 */
	if (IS_DG2(gt->i915))
		__set_mcr_steering(wal, GAM_MCR_SELECTOR, 1, 0);
}

static void
pvc_init_mcr(struct intel_gt *gt, struct i915_wa_list *wal)
{
	unsigned int dss;

	/*
	 * Setup implicit steering for COMPUTE and DSS ranges to the first
	 * non-fused-off DSS.  All other types of MCR registers will be
	 * explicitly steered.
	 */
	dss = intel_sseu_find_first_xehp_dss(&gt->info.sseu, 0, 0);
	__add_mcr_wa(gt, wal, dss / GEN_DSS_PER_CSLICE, dss % GEN_DSS_PER_CSLICE);
}

static void
icl_gt_workarounds_init(struct intel_gt *gt, struct i915_wa_list *wal)
{
	struct drm_i915_private *i915 = gt->i915;

	icl_wa_init_mcr(gt, wal);

	/* WaModifyGamTlbPartitioning:icl */
	wa_write_clr_set(wal,
			 GEN11_GACB_PERF_CTRL,
			 GEN11_HASH_CTRL_MASK,
			 GEN11_HASH_CTRL_BIT0 | GEN11_HASH_CTRL_BIT4);

	/* Wa_1405766107:icl
	 * Formerly known as WaCL2SFHalfMaxAlloc
	 */
	wa_write_or(wal,
		    GEN11_LSN_UNSLCVC,
		    GEN11_LSN_UNSLCVC_GAFS_HALF_SF_MAXALLOC |
		    GEN11_LSN_UNSLCVC_GAFS_HALF_CL2_MAXALLOC);

	/* Wa_220166154:icl
	 * Formerly known as WaDisCtxReload
	 */
	wa_write_or(wal,
		    GEN8_GAMW_ECO_DEV_RW_IA,
		    GAMW_ECO_DEV_CTX_RELOAD_DISABLE);

	/* Wa_1406463099:icl
	 * Formerly known as WaGamTlbPendError
	 */
	wa_write_or(wal,
		    GAMT_CHKN_BIT_REG,
		    GAMT_CHKN_DISABLE_L3_COH_PIPE);

	/*
	 * Wa_1408615072:icl,ehl  (vsunit)
	 * Wa_1407596294:icl,ehl  (hsunit)
	 */
	wa_write_or(wal, UNSLICE_UNIT_LEVEL_CLKGATE,
		    VSUNIT_CLKGATE_DIS | HSUNIT_CLKGATE_DIS);

	/* Wa_1407352427:icl,ehl */
	wa_write_or(wal, UNSLICE_UNIT_LEVEL_CLKGATE2,
		    PSDUNIT_CLKGATE_DIS);

	/* Wa_1406680159:icl,ehl */
	wa_mcr_write_or(wal,
			GEN11_SUBSLICE_UNIT_LEVEL_CLKGATE,
			GWUNIT_CLKGATE_DIS);

	/* Wa_1607087056:icl,ehl,jsl */
	if (IS_ICELAKE(i915) ||
	    IS_JSL_EHL_GRAPHICS_STEP(i915, STEP_A0, STEP_B0))
		wa_write_or(wal,
			    GEN11_SLICE_UNIT_LEVEL_CLKGATE,
			    L3_CLKGATE_DIS | L3_CR2X_CLKGATE_DIS);

	/*
	 * This is not a documented workaround, but rather an optimization
	 * to reduce sampler power.
	 */
	wa_mcr_write_clr(wal, GEN10_DFR_RATIO_EN_AND_CHICKEN, DFR_DISABLE);
}

/*
 * Though there are per-engine instances of these registers,
 * they retain their value through engine resets and should
 * only be provided on the GT workaround list rather than
 * the engine-specific workaround list.
 */
static void
wa_14011060649(struct intel_gt *gt, struct i915_wa_list *wal)
{
	struct intel_engine_cs *engine;
	int id;

	for_each_engine(engine, gt, id) {
		if (engine->class != VIDEO_DECODE_CLASS ||
		    (engine->instance % 2))
			continue;

		wa_write_or(wal, VDBOX_CGCTL3F10(engine->mmio_base),
			    IECPUNIT_CLKGATE_DIS);
	}
}

static void
gen12_gt_workarounds_init(struct intel_gt *gt, struct i915_wa_list *wal)
{
	icl_wa_init_mcr(gt, wal);

	/* Wa_14011060649:tgl,rkl,dg1,adl-s,adl-p */
	wa_14011060649(gt, wal);

	/* Wa_14011059788:tgl,rkl,adl-s,dg1,adl-p */
	wa_mcr_write_or(wal, GEN10_DFR_RATIO_EN_AND_CHICKEN, DFR_DISABLE);
}

static void
dg1_gt_workarounds_init(struct intel_gt *gt, struct i915_wa_list *wal)
{
	struct drm_i915_private *i915 = gt->i915;

	gen12_gt_workarounds_init(gt, wal);

	/* Wa_1409420604:dg1 */
	wa_mcr_write_or(wal, SUBSLICE_UNIT_LEVEL_CLKGATE2,
			CPSSUNIT_CLKGATE_DIS);

	/* Wa_1408615072:dg1 */
	/* Empirical testing shows this register is unaffected by engine reset. */
	wa_write_or(wal, UNSLICE_UNIT_LEVEL_CLKGATE2, VSUNIT_CLKGATE_DIS_TGL);
}

static void
xehpsdv_gt_workarounds_init(struct intel_gt *gt, struct i915_wa_list *wal)
{
	struct drm_i915_private *i915 = gt->i915;

	xehp_init_mcr(gt, wal);

	/* Wa_1409757795:xehpsdv */
	wa_mcr_write_or(wal, SCCGCTL94DC, CG3DDISURB);

	/* Wa_18011725039:xehpsdv */
	if (IS_XEHPSDV_GRAPHICS_STEP(i915, STEP_A1, STEP_B0)) {
		wa_mcr_masked_dis(wal, MLTICTXCTL, TDONRENDER);
		wa_mcr_write_or(wal, L3SQCREG1_CCS0, FLUSHALLNONCOH);
	}

	/* Wa_16011155590:xehpsdv */
	if (IS_XEHPSDV_GRAPHICS_STEP(i915, STEP_A0, STEP_B0))
		wa_write_or(wal, UNSLICE_UNIT_LEVEL_CLKGATE,
			    TSGUNIT_CLKGATE_DIS);

	/* Wa_14011780169:xehpsdv */
	if (IS_XEHPSDV_GRAPHICS_STEP(i915, STEP_B0, STEP_FOREVER)) {
		wa_write_or(wal, UNSLCGCTL9440, GAMTLBOACS_CLKGATE_DIS |
			    GAMTLBVDBOX7_CLKGATE_DIS |
			    GAMTLBVDBOX6_CLKGATE_DIS |
			    GAMTLBVDBOX5_CLKGATE_DIS |
			    GAMTLBVDBOX4_CLKGATE_DIS |
			    GAMTLBVDBOX3_CLKGATE_DIS |
			    GAMTLBVDBOX2_CLKGATE_DIS |
			    GAMTLBVDBOX1_CLKGATE_DIS |
			    GAMTLBVDBOX0_CLKGATE_DIS |
			    GAMTLBKCR_CLKGATE_DIS |
			    GAMTLBGUC_CLKGATE_DIS |
			    GAMTLBBLT_CLKGATE_DIS);
		wa_write_or(wal, UNSLCGCTL9444, GAMTLBGFXA0_CLKGATE_DIS |
			    GAMTLBGFXA1_CLKGATE_DIS |
			    GAMTLBCOMPA0_CLKGATE_DIS |
			    GAMTLBCOMPA1_CLKGATE_DIS |
			    GAMTLBCOMPB0_CLKGATE_DIS |
			    GAMTLBCOMPB1_CLKGATE_DIS |
			    GAMTLBCOMPC0_CLKGATE_DIS |
			    GAMTLBCOMPC1_CLKGATE_DIS |
			    GAMTLBCOMPD0_CLKGATE_DIS |
			    GAMTLBCOMPD1_CLKGATE_DIS |
			    GAMTLBMERT_CLKGATE_DIS   |
			    GAMTLBVEBOX3_CLKGATE_DIS |
			    GAMTLBVEBOX2_CLKGATE_DIS |
			    GAMTLBVEBOX1_CLKGATE_DIS |
			    GAMTLBVEBOX0_CLKGATE_DIS);
	}

	/* Wa_16012725990:xehpsdv */
	if (IS_XEHPSDV_GRAPHICS_STEP(i915, STEP_A1, STEP_FOREVER))
		wa_write_or(wal, UNSLICE_UNIT_LEVEL_CLKGATE, VFUNIT_CLKGATE_DIS);

	/* Wa_14011060649:xehpsdv */
	wa_14011060649(gt, wal);

	/* Wa_14012362059:xehpsdv */
	wa_mcr_write_or(wal, XEHP_MERT_MOD_CTRL, FORCE_MISS_FTLB);

	/* Wa_14014368820:xehpsdv */
	wa_mcr_write_or(wal, XEHP_GAMCNTRL_CTRL,
			INVALIDATION_BROADCAST_MODE_DIS | GLOBAL_INVALIDATION_MODE);

	/* Wa_14010670810:xehpsdv */
	wa_mcr_write_or(wal, XEHP_L3NODEARBCFG, XEHP_LNESPARE);
}

static void
dg2_gt_workarounds_init(struct intel_gt *gt, struct i915_wa_list *wal)
{
	struct intel_engine_cs *engine;
	int id;

	xehp_init_mcr(gt, wal);

	/* Wa_14011060649:dg2 */
	wa_14011060649(gt, wal);

	/*
	 * Although there are per-engine instances of these registers,
	 * they technically exist outside the engine itself and are not
	 * impacted by engine resets.  Furthermore, they're part of the
	 * GuC blacklist so trying to treat them as engine workarounds
	 * will result in GuC initialization failure and a wedged GPU.
	 */
	for_each_engine(engine, gt, id) {
		if (engine->class != VIDEO_DECODE_CLASS)
			continue;

		/* Wa_16010515920:dg2_g10 */
		if (IS_DG2_GRAPHICS_STEP(gt->i915, G10, STEP_A0, STEP_B0))
			wa_write_or(wal, VDBOX_CGCTL3F18(engine->mmio_base),
				    ALNUNIT_CLKGATE_DIS);
	}

	if (IS_DG2_G10(gt->i915)) {
		/* Wa_22010523718:dg2 */
		wa_write_or(wal, UNSLICE_UNIT_LEVEL_CLKGATE,
			    CG3DDISCFEG_CLKGATE_DIS);

		/* Wa_14011006942:dg2 */
		wa_mcr_write_or(wal, GEN11_SUBSLICE_UNIT_LEVEL_CLKGATE,
				DSS_ROUTER_CLKGATE_DIS);
	}

	if (IS_DG2_GRAPHICS_STEP(gt->i915, G10, STEP_A0, STEP_B0) ||
	    IS_DG2_GRAPHICS_STEP(gt->i915, G11, STEP_A0, STEP_B0)) {
		/* Wa_14012362059:dg2 */
		wa_mcr_write_or(wal, XEHP_MERT_MOD_CTRL, FORCE_MISS_FTLB);
	}

	if (IS_DG2_GRAPHICS_STEP(gt->i915, G10, STEP_A0, STEP_B0)) {
		/* Wa_14010948348:dg2_g10 */
		wa_write_or(wal, UNSLCGCTL9430, MSQDUNIT_CLKGATE_DIS);

		/* Wa_14011037102:dg2_g10 */
		wa_write_or(wal, UNSLCGCTL9444, LTCDD_CLKGATE_DIS);

		/* Wa_14011371254:dg2_g10 */
		wa_mcr_write_or(wal, XEHP_SLICE_UNIT_LEVEL_CLKGATE, NODEDSS_CLKGATE_DIS);

		/* Wa_14011431319:dg2_g10 */
		wa_write_or(wal, UNSLCGCTL9440, GAMTLBOACS_CLKGATE_DIS |
			    GAMTLBVDBOX7_CLKGATE_DIS |
			    GAMTLBVDBOX6_CLKGATE_DIS |
			    GAMTLBVDBOX5_CLKGATE_DIS |
			    GAMTLBVDBOX4_CLKGATE_DIS |
			    GAMTLBVDBOX3_CLKGATE_DIS |
			    GAMTLBVDBOX2_CLKGATE_DIS |
			    GAMTLBVDBOX1_CLKGATE_DIS |
			    GAMTLBVDBOX0_CLKGATE_DIS |
			    GAMTLBKCR_CLKGATE_DIS |
			    GAMTLBGUC_CLKGATE_DIS |
			    GAMTLBBLT_CLKGATE_DIS);
		wa_write_or(wal, UNSLCGCTL9444, GAMTLBGFXA0_CLKGATE_DIS |
			    GAMTLBGFXA1_CLKGATE_DIS |
			    GAMTLBCOMPA0_CLKGATE_DIS |
			    GAMTLBCOMPA1_CLKGATE_DIS |
			    GAMTLBCOMPB0_CLKGATE_DIS |
			    GAMTLBCOMPB1_CLKGATE_DIS |
			    GAMTLBCOMPC0_CLKGATE_DIS |
			    GAMTLBCOMPC1_CLKGATE_DIS |
			    GAMTLBCOMPD0_CLKGATE_DIS |
			    GAMTLBCOMPD1_CLKGATE_DIS |
			    GAMTLBMERT_CLKGATE_DIS   |
			    GAMTLBVEBOX3_CLKGATE_DIS |
			    GAMTLBVEBOX2_CLKGATE_DIS |
			    GAMTLBVEBOX1_CLKGATE_DIS |
			    GAMTLBVEBOX0_CLKGATE_DIS);

		/* Wa_14010569222:dg2_g10 */
		wa_write_or(wal, UNSLICE_UNIT_LEVEL_CLKGATE,
			    GAMEDIA_CLKGATE_DIS);

		/* Wa_14011028019:dg2_g10 */
		wa_mcr_write_or(wal, SSMCGCTL9530, RTFUNIT_CLKGATE_DIS);

		/* Wa_14010680813:dg2_g10 */
		wa_mcr_write_or(wal, XEHP_GAMSTLB_CTRL,
				CONTROL_BLOCK_CLKGATE_DIS |
				EGRESS_BLOCK_CLKGATE_DIS |
				TAG_BLOCK_CLKGATE_DIS);
	}

	/* Wa_14014830051:dg2 */
	wa_mcr_write_clr(wal, SARB_CHICKEN1, COMP_CKN_IN);

	/* Wa_14015795083 */
	wa_write_clr(wal, GEN7_MISCCPCTL, GEN12_DOP_CLOCK_GATE_RENDER_ENABLE);

	/* Wa_18018781329 */
	wa_mcr_write_or(wal, RENDER_MOD_CTRL, FORCE_MISS_FTLB);
	wa_mcr_write_or(wal, COMP_MOD_CTRL, FORCE_MISS_FTLB);
	wa_mcr_write_or(wal, XEHP_VDBX_MOD_CTRL, FORCE_MISS_FTLB);
	wa_mcr_write_or(wal, XEHP_VEBX_MOD_CTRL, FORCE_MISS_FTLB);

	/* Wa_1509235366:dg2 */
	wa_mcr_write_or(wal, XEHP_GAMCNTRL_CTRL,
			INVALIDATION_BROADCAST_MODE_DIS | GLOBAL_INVALIDATION_MODE);

	/* Wa_14010648519:dg2 */
	wa_mcr_write_or(wal, XEHP_L3NODEARBCFG, XEHP_LNESPARE);
}

static void
pvc_gt_workarounds_init(struct intel_gt *gt, struct i915_wa_list *wal)
{
	pvc_init_mcr(gt, wal);

	/* Wa_14015795083 */
	wa_write_clr(wal, GEN7_MISCCPCTL, GEN12_DOP_CLOCK_GATE_RENDER_ENABLE);

	/* Wa_18018781329 */
	wa_mcr_write_or(wal, RENDER_MOD_CTRL, FORCE_MISS_FTLB);
	wa_mcr_write_or(wal, COMP_MOD_CTRL, FORCE_MISS_FTLB);
	wa_mcr_write_or(wal, XEHP_VDBX_MOD_CTRL, FORCE_MISS_FTLB);
	wa_mcr_write_or(wal, XEHP_VEBX_MOD_CTRL, FORCE_MISS_FTLB);

	/* Wa_16016694945 */
	wa_mcr_masked_en(wal, XEHPC_LNCFMISCCFGREG0, XEHPC_OVRLSCCC);
}

static void
xelpg_gt_workarounds_init(struct intel_gt *gt, struct i915_wa_list *wal)
{
	if (IS_MTL_GRAPHICS_STEP(gt->i915, M, STEP_A0, STEP_B0) ||
	    IS_MTL_GRAPHICS_STEP(gt->i915, P, STEP_A0, STEP_B0)) {
		/* Wa_14014830051 */
		wa_mcr_write_clr(wal, SARB_CHICKEN1, COMP_CKN_IN);

		/* Wa_18018781329 */
		wa_mcr_write_or(wal, RENDER_MOD_CTRL, FORCE_MISS_FTLB);
		wa_mcr_write_or(wal, COMP_MOD_CTRL, FORCE_MISS_FTLB);
	}

	/*
	 * Unlike older platforms, we no longer setup implicit steering here;
	 * all MCR accesses are explicitly steered.
	 */
	debug_dump_steering(gt);
}

static void
xelpmp_gt_workarounds_init(struct intel_gt *gt, struct i915_wa_list *wal)
{
	if (IS_MTL_MEDIA_STEP(gt->i915, STEP_A0, STEP_B0)) {
		/*
		 * Wa_18018781329
		 *
		 * Note that although these registers are MCR on the primary
		 * GT, the media GT's versions are regular singleton registers.
		 */
		wa_write_or(wal, XELPMP_GSC_MOD_CTRL, FORCE_MISS_FTLB);
		wa_write_or(wal, XELPMP_VDBX_MOD_CTRL, FORCE_MISS_FTLB);
		wa_write_or(wal, XELPMP_VEBX_MOD_CTRL, FORCE_MISS_FTLB);
	}

	debug_dump_steering(gt);
}

/*
 * The bspec performance guide has recommended MMIO tuning settings.  These
 * aren't truly "workarounds" but we want to program them through the
 * workaround infrastructure to make sure they're (re)applied at the proper
 * times.
 *
 * The programming in this function is for settings that persist through
 * engine resets and also are not part of any engine's register state context.
 * I.e., settings that only need to be re-applied in the event of a full GT
 * reset.
 */
static void gt_tuning_settings(struct intel_gt *gt, struct i915_wa_list *wal)
{
	if (IS_PONTEVECCHIO(gt->i915)) {
		wa_mcr_write(wal, XEHPC_L3SCRUB,
			     SCRUB_CL_DWNGRADE_SHARED | SCRUB_RATE_4B_PER_CLK);
		wa_mcr_masked_en(wal, XEHPC_LNCFMISCCFGREG0, XEHPC_HOSTCACHEEN);
	}

	if (IS_DG2(gt->i915)) {
		wa_mcr_write_or(wal, XEHP_L3SCQREG7, BLEND_FILL_CACHING_OPT_DIS);
		wa_mcr_write_or(wal, XEHP_SQCM, EN_32B_ACCESS);
	}
}

static void
gt_init_workarounds(struct intel_gt *gt, struct i915_wa_list *wal)
{
	struct drm_i915_private *i915 = gt->i915;

	gt_tuning_settings(gt, wal);

	if (gt->type == GT_MEDIA) {
		if (MEDIA_VER(i915) >= 13)
			xelpmp_gt_workarounds_init(gt, wal);
		else
			MISSING_CASE(MEDIA_VER(i915));

		return;
	}

	if (GRAPHICS_VER_FULL(i915) >= IP_VER(12, 70))
		xelpg_gt_workarounds_init(gt, wal);
	else if (IS_PONTEVECCHIO(i915))
		pvc_gt_workarounds_init(gt, wal);
	else if (IS_DG2(i915))
		dg2_gt_workarounds_init(gt, wal);
	else if (IS_XEHPSDV(i915))
		xehpsdv_gt_workarounds_init(gt, wal);
	else if (IS_DG1(i915))
		dg1_gt_workarounds_init(gt, wal);
	else if (GRAPHICS_VER(i915) == 12)
		gen12_gt_workarounds_init(gt, wal);
	else if (GRAPHICS_VER(i915) == 11)
		icl_gt_workarounds_init(gt, wal);
	else if (IS_COFFEELAKE(i915) || IS_COMETLAKE(i915))
		cfl_gt_workarounds_init(gt, wal);
	else if (IS_GEMINILAKE(i915))
		glk_gt_workarounds_init(gt, wal);
	else if (IS_KABYLAKE(i915))
		kbl_gt_workarounds_init(gt, wal);
	else if (IS_BROXTON(i915))
		gen9_gt_workarounds_init(gt, wal);
	else if (IS_SKYLAKE(i915))
		skl_gt_workarounds_init(gt, wal);
	else if (IS_HASWELL(i915))
		hsw_gt_workarounds_init(gt, wal);
	else if (IS_VALLEYVIEW(i915))
		vlv_gt_workarounds_init(gt, wal);
	else if (IS_IVYBRIDGE(i915))
		ivb_gt_workarounds_init(gt, wal);
	else if (GRAPHICS_VER(i915) == 6)
		snb_gt_workarounds_init(gt, wal);
	else if (GRAPHICS_VER(i915) == 5)
		ilk_gt_workarounds_init(gt, wal);
	else if (IS_G4X(i915))
		g4x_gt_workarounds_init(gt, wal);
	else if (GRAPHICS_VER(i915) == 4)
		gen4_gt_workarounds_init(gt, wal);
	else if (GRAPHICS_VER(i915) <= 8)
		;
	else
		MISSING_CASE(GRAPHICS_VER(i915));
}

void intel_gt_init_workarounds(struct intel_gt *gt)
{
	struct i915_wa_list *wal = &gt->wa_list;

	wa_init_start(wal, gt, "GT", "global");
	gt_init_workarounds(gt, wal);
	wa_init_finish(wal);
}

static enum forcewake_domains
wal_get_fw_for_rmw(struct intel_uncore *uncore, const struct i915_wa_list *wal)
{
	enum forcewake_domains fw = 0;
	struct i915_wa *wa;
	unsigned int i;

	for (i = 0, wa = wal->list; i < wal->count; i++, wa++)
		fw |= intel_uncore_forcewake_for_reg(uncore,
						     wa->reg,
						     FW_REG_READ |
						     FW_REG_WRITE);

	return fw;
}

static bool
wa_verify(struct intel_gt *gt, const struct i915_wa *wa, u32 cur,
	  const char *name, const char *from)
{
	if ((cur ^ wa->set) & wa->read) {
		drm_err(&gt->i915->drm,
			"%s workaround lost on %s! (reg[%x]=0x%x, relevant bits were 0x%x vs expected 0x%x)\n",
			name, from, i915_mmio_reg_offset(wa->reg),
			cur, cur & wa->read, wa->set & wa->read);

		return false;
	}

	return true;
}

static void wa_list_apply(const struct i915_wa_list *wal)
{
	struct intel_gt *gt = wal->gt;
	struct intel_uncore *uncore = gt->uncore;
	enum forcewake_domains fw;
	unsigned long flags;
	struct i915_wa *wa;
	unsigned int i;

	if (!wal->count)
		return;

	fw = wal_get_fw_for_rmw(uncore, wal);

	intel_gt_mcr_lock(gt, &flags);
	spin_lock(&uncore->lock);
	intel_uncore_forcewake_get__locked(uncore, fw);

	for (i = 0, wa = wal->list; i < wal->count; i++, wa++) {
		u32 val, old = 0;

		/* open-coded rmw due to steering */
		if (wa->clr)
			old = wa->is_mcr ?
				intel_gt_mcr_read_any_fw(gt, wa->mcr_reg) :
				intel_uncore_read_fw(uncore, wa->reg);
		val = (old & ~wa->clr) | wa->set;
		if (val != old || !wa->clr) {
			if (wa->is_mcr)
				intel_gt_mcr_multicast_write_fw(gt, wa->mcr_reg, val);
			else
				intel_uncore_write_fw(uncore, wa->reg, val);
		}

		if (IS_ENABLED(CONFIG_DRM_I915_DEBUG_GEM)) {
			u32 val = wa->is_mcr ?
				intel_gt_mcr_read_any_fw(gt, wa->mcr_reg) :
				intel_uncore_read_fw(uncore, wa->reg);

			wa_verify(gt, wa, val, wal->name, "application");
		}
	}

	intel_uncore_forcewake_put__locked(uncore, fw);
	spin_unlock(&uncore->lock);
	intel_gt_mcr_unlock(gt, flags);
}

void intel_gt_apply_workarounds(struct intel_gt *gt)
{
	wa_list_apply(&gt->wa_list);
}

static bool wa_list_verify(struct intel_gt *gt,
			   const struct i915_wa_list *wal,
			   const char *from)
{
	struct intel_uncore *uncore = gt->uncore;
	struct i915_wa *wa;
	enum forcewake_domains fw;
	unsigned long flags;
	unsigned int i;
	bool ok = true;

	fw = wal_get_fw_for_rmw(uncore, wal);

	intel_gt_mcr_lock(gt, &flags);
	spin_lock(&uncore->lock);
	intel_uncore_forcewake_get__locked(uncore, fw);

	for (i = 0, wa = wal->list; i < wal->count; i++, wa++)
		ok &= wa_verify(wal->gt, wa, wa->is_mcr ?
				intel_gt_mcr_read_any_fw(gt, wa->mcr_reg) :
				intel_uncore_read_fw(uncore, wa->reg),
				wal->name, from);

	intel_uncore_forcewake_put__locked(uncore, fw);
	spin_unlock(&uncore->lock);
	intel_gt_mcr_unlock(gt, flags);

	return ok;
}

bool intel_gt_verify_workarounds(struct intel_gt *gt, const char *from)
{
	return wa_list_verify(gt, &gt->wa_list, from);
}

__maybe_unused
static bool is_nonpriv_flags_valid(u32 flags)
{
	/* Check only valid flag bits are set */
	if (flags & ~RING_FORCE_TO_NONPRIV_MASK_VALID)
		return false;

	/* NB: Only 3 out of 4 enum values are valid for access field */
	if ((flags & RING_FORCE_TO_NONPRIV_ACCESS_MASK) ==
	    RING_FORCE_TO_NONPRIV_ACCESS_INVALID)
		return false;

	return true;
}

static void
whitelist_reg_ext(struct i915_wa_list *wal, i915_reg_t reg, u32 flags)
{
	struct i915_wa wa = {
		.reg = reg
	};

	if (GEM_DEBUG_WARN_ON(wal->count >= RING_MAX_NONPRIV_SLOTS))
		return;

	if (GEM_DEBUG_WARN_ON(!is_nonpriv_flags_valid(flags)))
		return;

	wa.reg.reg |= flags;
	_wa_add(wal, &wa);
}

static void
whitelist_mcr_reg_ext(struct i915_wa_list *wal, i915_mcr_reg_t reg, u32 flags)
{
	struct i915_wa wa = {
		.mcr_reg = reg,
		.is_mcr = 1,
	};

	if (GEM_DEBUG_WARN_ON(wal->count >= RING_MAX_NONPRIV_SLOTS))
		return;

	if (GEM_DEBUG_WARN_ON(!is_nonpriv_flags_valid(flags)))
		return;

	wa.mcr_reg.reg |= flags;
	_wa_add(wal, &wa);
}

static void
whitelist_reg(struct i915_wa_list *wal, i915_reg_t reg)
{
	whitelist_reg_ext(wal, reg, RING_FORCE_TO_NONPRIV_ACCESS_RW);
}

static void
whitelist_mcr_reg(struct i915_wa_list *wal, i915_mcr_reg_t reg)
{
	whitelist_mcr_reg_ext(wal, reg, RING_FORCE_TO_NONPRIV_ACCESS_RW);
}

static void gen9_whitelist_build(struct i915_wa_list *w)
{
	/* WaVFEStateAfterPipeControlwithMediaStateClear:skl,bxt,glk,cfl */
	whitelist_reg(w, GEN9_CTX_PREEMPT_REG);

	/* WaEnablePreemptionGranularityControlByUMD:skl,bxt,kbl,cfl,[cnl] */
	whitelist_reg(w, GEN8_CS_CHICKEN1);

	/* WaAllowUMDToModifyHDCChicken1:skl,bxt,kbl,glk,cfl */
	whitelist_reg(w, GEN8_HDC_CHICKEN1);

	/* WaSendPushConstantsFromMMIO:skl,bxt */
	whitelist_reg(w, COMMON_SLICE_CHICKEN2);
}

static void skl_whitelist_build(struct intel_engine_cs *engine)
{
	struct i915_wa_list *w = &engine->whitelist;

	if (engine->class != RENDER_CLASS)
		return;

	gen9_whitelist_build(w);

	/* WaDisableLSQCROPERFforOCL:skl */
	whitelist_mcr_reg(w, GEN8_L3SQCREG4);
}

static void bxt_whitelist_build(struct intel_engine_cs *engine)
{
	if (engine->class != RENDER_CLASS)
		return;

	gen9_whitelist_build(&engine->whitelist);
}

static void kbl_whitelist_build(struct intel_engine_cs *engine)
{
	struct i915_wa_list *w = &engine->whitelist;

	if (engine->class != RENDER_CLASS)
		return;

	gen9_whitelist_build(w);

	/* WaDisableLSQCROPERFforOCL:kbl */
	whitelist_mcr_reg(w, GEN8_L3SQCREG4);
}

static void glk_whitelist_build(struct intel_engine_cs *engine)
{
	struct i915_wa_list *w = &engine->whitelist;

	if (engine->class != RENDER_CLASS)
		return;

	gen9_whitelist_build(w);

	/* WA #0862: Userspace has to set "Barrier Mode" to avoid hangs. */
	whitelist_reg(w, GEN9_SLICE_COMMON_ECO_CHICKEN1);
}

static void cfl_whitelist_build(struct intel_engine_cs *engine)
{
	struct i915_wa_list *w = &engine->whitelist;

	if (engine->class != RENDER_CLASS)
		return;

	gen9_whitelist_build(w);

	/*
	 * WaAllowPMDepthAndInvocationCountAccessFromUMD:cfl,whl,cml,aml
	 *
	 * This covers 4 register which are next to one another :
	 *   - PS_INVOCATION_COUNT
	 *   - PS_INVOCATION_COUNT_UDW
	 *   - PS_DEPTH_COUNT
	 *   - PS_DEPTH_COUNT_UDW
	 */
	whitelist_reg_ext(w, PS_INVOCATION_COUNT,
			  RING_FORCE_TO_NONPRIV_ACCESS_RD |
			  RING_FORCE_TO_NONPRIV_RANGE_4);
}

static void allow_read_ctx_timestamp(struct intel_engine_cs *engine)
{
	struct i915_wa_list *w = &engine->whitelist;

	if (engine->class != RENDER_CLASS)
		whitelist_reg_ext(w,
				  RING_CTX_TIMESTAMP(engine->mmio_base),
				  RING_FORCE_TO_NONPRIV_ACCESS_RD);
}

static void cml_whitelist_build(struct intel_engine_cs *engine)
{
	allow_read_ctx_timestamp(engine);

	cfl_whitelist_build(engine);
}

static void icl_whitelist_build(struct intel_engine_cs *engine)
{
	struct i915_wa_list *w = &engine->whitelist;

	allow_read_ctx_timestamp(engine);

	switch (engine->class) {
	case RENDER_CLASS:
		/* WaAllowUMDToModifyHalfSliceChicken7:icl */
		whitelist_mcr_reg(w, GEN9_HALF_SLICE_CHICKEN7);

		/* WaAllowUMDToModifySamplerMode:icl */
		whitelist_mcr_reg(w, GEN10_SAMPLER_MODE);

		/* WaEnableStateCacheRedirectToCS:icl */
		whitelist_reg(w, GEN9_SLICE_COMMON_ECO_CHICKEN1);

		/*
		 * WaAllowPMDepthAndInvocationCountAccessFromUMD:icl
		 *
		 * This covers 4 register which are next to one another :
		 *   - PS_INVOCATION_COUNT
		 *   - PS_INVOCATION_COUNT_UDW
		 *   - PS_DEPTH_COUNT
		 *   - PS_DEPTH_COUNT_UDW
		 */
		whitelist_reg_ext(w, PS_INVOCATION_COUNT,
				  RING_FORCE_TO_NONPRIV_ACCESS_RD |
				  RING_FORCE_TO_NONPRIV_RANGE_4);
		break;

	case VIDEO_DECODE_CLASS:
		/* hucStatusRegOffset */
		whitelist_reg_ext(w, _MMIO(0x2000 + engine->mmio_base),
				  RING_FORCE_TO_NONPRIV_ACCESS_RD);
		/* hucUKernelHdrInfoRegOffset */
		whitelist_reg_ext(w, _MMIO(0x2014 + engine->mmio_base),
				  RING_FORCE_TO_NONPRIV_ACCESS_RD);
		/* hucStatus2RegOffset */
		whitelist_reg_ext(w, _MMIO(0x23B0 + engine->mmio_base),
				  RING_FORCE_TO_NONPRIV_ACCESS_RD);
		break;

	default:
		break;
	}
}

static void tgl_whitelist_build(struct intel_engine_cs *engine)
{
	struct i915_wa_list *w = &engine->whitelist;

	allow_read_ctx_timestamp(engine);

	switch (engine->class) {
	case RENDER_CLASS:
		/*
		 * WaAllowPMDepthAndInvocationCountAccessFromUMD:tgl
		 * Wa_1408556865:tgl
		 *
		 * This covers 4 registers which are next to one another :
		 *   - PS_INVOCATION_COUNT
		 *   - PS_INVOCATION_COUNT_UDW
		 *   - PS_DEPTH_COUNT
		 *   - PS_DEPTH_COUNT_UDW
		 */
		whitelist_reg_ext(w, PS_INVOCATION_COUNT,
				  RING_FORCE_TO_NONPRIV_ACCESS_RD |
				  RING_FORCE_TO_NONPRIV_RANGE_4);

		/*
		 * Wa_1808121037:tgl
		 * Wa_14012131227:dg1
		 * Wa_1508744258:tgl,rkl,dg1,adl-s,adl-p
		 */
		whitelist_reg(w, GEN7_COMMON_SLICE_CHICKEN1);

		/* Wa_1806527549:tgl */
		whitelist_reg(w, HIZ_CHICKEN);

		/* Required by recommended tuning setting (not a workaround) */
		whitelist_reg(w, GEN11_COMMON_SLICE_CHICKEN3);

		break;
	default:
		break;
	}
}

<<<<<<< HEAD
static void xehpsdv_whitelist_build(struct intel_engine_cs *engine)
{
	allow_read_ctx_timestamp(engine);
=======
static void dg1_whitelist_build(struct intel_engine_cs *engine)
{
	struct i915_wa_list *w = &engine->whitelist;

	tgl_whitelist_build(engine);

	/* GEN:BUG:1409280441:dg1 */
	if (IS_DG1_GRAPHICS_STEP(engine->i915, STEP_A0, STEP_B0) &&
	    (engine->class == RENDER_CLASS ||
	     engine->class == COPY_ENGINE_CLASS))
		whitelist_reg_ext(w, RING_ID(engine->mmio_base),
				  RING_FORCE_TO_NONPRIV_ACCESS_RD);
>>>>>>> d2a9692a
}

static void dg2_whitelist_build(struct intel_engine_cs *engine)
{
	struct i915_wa_list *w = &engine->whitelist;

	switch (engine->class) {
	case RENDER_CLASS:
		/*
		 * Wa_1507100340:dg2_g10
		 *
		 * This covers 4 registers which are next to one another :
		 *   - PS_INVOCATION_COUNT
		 *   - PS_INVOCATION_COUNT_UDW
		 *   - PS_DEPTH_COUNT
		 *   - PS_DEPTH_COUNT_UDW
		 */
		if (IS_DG2_GRAPHICS_STEP(engine->i915, G10, STEP_A0, STEP_B0))
			whitelist_reg_ext(w, PS_INVOCATION_COUNT,
					  RING_FORCE_TO_NONPRIV_ACCESS_RD |
					  RING_FORCE_TO_NONPRIV_RANGE_4);

		/* Required by recommended tuning setting (not a workaround) */
		whitelist_mcr_reg(w, XEHP_COMMON_SLICE_CHICKEN3);

		break;
	case COMPUTE_CLASS:
		/* Wa_16011157294:dg2_g10 */
		if (IS_DG2_GRAPHICS_STEP(engine->i915, G10, STEP_A0, STEP_B0))
			whitelist_reg(w, GEN9_CTX_PREEMPT_REG);
		break;
	default:
		break;
	}
}

static void blacklist_trtt(struct intel_engine_cs *engine)
{
	struct i915_wa_list *w = &engine->whitelist;

	/*
	 * Prevent read/write access to [0x4400, 0x4600) which covers
	 * the TRTT range across all engines. Note that normally userspace
	 * cannot access the other engines' trtt control, but for simplicity
	 * we cover the entire range on each engine.
	 */
	whitelist_reg_ext(w, _MMIO(0x4400),
			  RING_FORCE_TO_NONPRIV_DENY |
			  RING_FORCE_TO_NONPRIV_RANGE_64);
	whitelist_reg_ext(w, _MMIO(0x4500),
			  RING_FORCE_TO_NONPRIV_DENY |
			  RING_FORCE_TO_NONPRIV_RANGE_64);
}

static void pvc_whitelist_build(struct intel_engine_cs *engine)
{
	/* Wa_16014440446:pvc */
	blacklist_trtt(engine);
}

static void mtl_whitelist_build(struct intel_engine_cs *engine)
{
	struct i915_wa_list *w = &engine->whitelist;

	switch (engine->class) {
	case RENDER_CLASS:
		/* Required by recommended tuning setting (not a workaround) */
		whitelist_mcr_reg(w, XEHP_COMMON_SLICE_CHICKEN3);

		break;
	default:
		break;
	}
}

void intel_engine_init_whitelist(struct intel_engine_cs *engine)
{
	struct drm_i915_private *i915 = engine->i915;
	struct i915_wa_list *w = &engine->whitelist;

	wa_init_start(w, engine->gt, "whitelist", engine->name);

	if (IS_METEORLAKE(i915))
		mtl_whitelist_build(engine);
	else if (IS_PONTEVECCHIO(i915))
		pvc_whitelist_build(engine);
	else if (IS_DG2(i915))
		dg2_whitelist_build(engine);
	else if (IS_XEHPSDV(i915))
<<<<<<< HEAD
		xehpsdv_whitelist_build(engine);
=======
		; /* none needed */
	else if (IS_DG1(i915))
		dg1_whitelist_build(engine);
>>>>>>> d2a9692a
	else if (GRAPHICS_VER(i915) == 12)
		tgl_whitelist_build(engine);
	else if (GRAPHICS_VER(i915) == 11)
		icl_whitelist_build(engine);
	else if (IS_COMETLAKE(i915))
		cml_whitelist_build(engine);
	else if (IS_COFFEELAKE(i915))
		cfl_whitelist_build(engine);
	else if (IS_GEMINILAKE(i915))
		glk_whitelist_build(engine);
	else if (IS_KABYLAKE(i915))
		kbl_whitelist_build(engine);
	else if (IS_BROXTON(i915))
		bxt_whitelist_build(engine);
	else if (IS_SKYLAKE(i915))
		skl_whitelist_build(engine);
	else if (GRAPHICS_VER(i915) <= 8)
		;
	else
		MISSING_CASE(GRAPHICS_VER(i915));

	wa_init_finish(w);
}

void intel_engine_apply_whitelist(struct intel_engine_cs *engine)
{
	const struct i915_wa_list *wal = &engine->whitelist;
	struct intel_uncore *uncore = engine->uncore;
	const u32 base = engine->mmio_base;
	struct i915_wa *wa;
	unsigned int i;

	if (!wal->count)
		return;

	for (i = 0, wa = wal->list; i < wal->count; i++, wa++)
		intel_uncore_write(uncore,
				   RING_FORCE_TO_NONPRIV(base, i),
				   i915_mmio_reg_offset(wa->reg));

	/* And clear the rest just in case of garbage */
	for (; i < RING_MAX_NONPRIV_SLOTS; i++)
		intel_uncore_write(uncore,
				   RING_FORCE_TO_NONPRIV(base, i),
				   i915_mmio_reg_offset(RING_NOPID(base)));
}

/*
 * engine_fake_wa_init(), a place holder to program the registers
 * which are not part of an official workaround defined by the
 * hardware team.
 * Adding programming of those register inside workaround will
 * allow utilizing wa framework to proper application and verification.
 */
static void
engine_fake_wa_init(struct intel_engine_cs *engine, struct i915_wa_list *wal)
{
	u8 mocs_w, mocs_r;

	/*
	 * RING_CMD_CCTL specifies the default MOCS entry that will be used
	 * by the command streamer when executing commands that don't have
	 * a way to explicitly specify a MOCS setting.  The default should
	 * usually reference whichever MOCS entry corresponds to uncached
	 * behavior, although use of a WB cached entry is recommended by the
	 * spec in certain circumstances on specific platforms.
	 */
	if (GRAPHICS_VER(engine->i915) >= 12) {
		mocs_r = engine->gt->mocs.uc_index;
		mocs_w = engine->gt->mocs.uc_index;

		if (HAS_L3_CCS_READ(engine->i915) &&
		    engine->class == COMPUTE_CLASS) {
			mocs_r = engine->gt->mocs.wb_index;

			/*
			 * Even on the few platforms where MOCS 0 is a
			 * legitimate table entry, it's never the correct
			 * setting to use here; we can assume the MOCS init
			 * just forgot to initialize wb_index.
			 */
			drm_WARN_ON(&engine->i915->drm, mocs_r == 0);
		}

		wa_masked_field_set(wal,
				    RING_CMD_CCTL(engine->mmio_base),
				    CMD_CCTL_MOCS_MASK,
				    CMD_CCTL_MOCS_OVERRIDE(mocs_w, mocs_r));
	}
}

static bool needs_wa_1308578152(struct intel_engine_cs *engine)
{
	return intel_sseu_find_first_xehp_dss(&engine->gt->info.sseu, 0, 0) >=
		GEN_DSS_PER_GSLICE;
}

static void
rcs_engine_wa_init(struct intel_engine_cs *engine, struct i915_wa_list *wal)
{
	struct drm_i915_private *i915 = engine->i915;

	if (IS_MTL_GRAPHICS_STEP(i915, M, STEP_A0, STEP_B0) ||
	    IS_MTL_GRAPHICS_STEP(i915, P, STEP_A0, STEP_B0)) {
		/* Wa_22014600077 */
		wa_mcr_masked_en(wal, GEN10_CACHE_MODE_SS,
				 ENABLE_EU_COUNT_FOR_TDL_FLUSH);
	}

	if (IS_MTL_GRAPHICS_STEP(i915, M, STEP_A0, STEP_B0) ||
	    IS_MTL_GRAPHICS_STEP(i915, P, STEP_A0, STEP_B0) ||
	    IS_DG2_GRAPHICS_STEP(i915, G10, STEP_B0, STEP_FOREVER) ||
	    IS_DG2_G11(i915) || IS_DG2_G12(i915)) {
		/* Wa_1509727124 */
		wa_mcr_masked_en(wal, GEN10_SAMPLER_MODE,
				 SC_DISABLE_POWER_OPTIMIZATION_EBB);
	}

	if (IS_DG2_GRAPHICS_STEP(i915, G10, STEP_B0, STEP_FOREVER) ||
	    IS_DG2_G11(i915) || IS_DG2_G12(i915) ||
	    IS_MTL_GRAPHICS_STEP(i915, M, STEP_A0, STEP_B0)) {
		/* Wa_22012856258 */
		wa_mcr_masked_en(wal, GEN8_ROW_CHICKEN2,
				 GEN12_DISABLE_READ_SUPPRESSION);
	}

	if (IS_DG2_GRAPHICS_STEP(i915, G11, STEP_A0, STEP_B0)) {
		/* Wa_14013392000:dg2_g11 */
		wa_mcr_masked_en(wal, GEN8_ROW_CHICKEN2, GEN12_ENABLE_LARGE_GRF_MODE);
	}

	if (IS_DG2_GRAPHICS_STEP(i915, G10, STEP_A0, STEP_B0) ||
	    IS_DG2_GRAPHICS_STEP(i915, G11, STEP_A0, STEP_B0)) {
		/* Wa_14012419201:dg2 */
		wa_mcr_masked_en(wal, GEN9_ROW_CHICKEN4,
				 GEN12_DISABLE_HDR_PAST_PAYLOAD_HOLD_FIX);
	}

	/* Wa_1308578152:dg2_g10 when first gslice is fused off */
	if (IS_DG2_GRAPHICS_STEP(i915, G10, STEP_B0, STEP_C0) &&
	    needs_wa_1308578152(engine)) {
		wa_masked_dis(wal, GEN12_CS_DEBUG_MODE1_CCCSUNIT_BE_COMMON,
			      GEN12_REPLAY_MODE_GRANULARITY);
	}

	if (IS_DG2_GRAPHICS_STEP(i915, G10, STEP_B0, STEP_FOREVER) ||
	    IS_DG2_G11(i915) || IS_DG2_G12(i915)) {
		/*
		 * Wa_22010960976:dg2
		 * Wa_14013347512:dg2
		 */
		wa_mcr_masked_dis(wal, XEHP_HDC_CHICKEN0,
				  LSC_L1_FLUSH_CTL_3D_DATAPORT_FLUSH_EVENTS_MASK);
	}

	if (IS_DG2_GRAPHICS_STEP(i915, G10, STEP_A0, STEP_B0)) {
		/*
		 * Wa_1608949956:dg2_g10
		 * Wa_14010198302:dg2_g10
		 */
		wa_mcr_masked_en(wal, GEN8_ROW_CHICKEN,
				 MDQ_ARBITRATION_MODE | UGM_BACKUP_MODE);
	}

	if (IS_DG2_GRAPHICS_STEP(i915, G10, STEP_A0, STEP_B0))
		/* Wa_22010430635:dg2 */
		wa_mcr_masked_en(wal,
				 GEN9_ROW_CHICKEN4,
				 GEN12_DISABLE_GRF_CLEAR);

	/* Wa_14013202645:dg2 */
	if (IS_DG2_GRAPHICS_STEP(i915, G10, STEP_B0, STEP_C0) ||
	    IS_DG2_GRAPHICS_STEP(i915, G11, STEP_A0, STEP_B0))
		wa_mcr_write_or(wal, RT_CTRL, DIS_NULL_QUERY);

	/* Wa_22012532006:dg2 */
	if (IS_DG2_GRAPHICS_STEP(engine->i915, G10, STEP_A0, STEP_C0) ||
	    IS_DG2_GRAPHICS_STEP(engine->i915, G11, STEP_A0, STEP_B0))
		wa_mcr_masked_en(wal, GEN9_HALF_SLICE_CHICKEN7,
				 DG2_DISABLE_ROUND_ENABLE_ALLOW_FOR_SSLA);

	if (IS_DG2_GRAPHICS_STEP(i915, G11, STEP_B0, STEP_FOREVER) ||
	    IS_DG2_G10(i915)) {
		/* Wa_22014600077:dg2 */
		wa_mcr_add(wal, GEN10_CACHE_MODE_SS, 0,
			   _MASKED_BIT_ENABLE(ENABLE_EU_COUNT_FOR_TDL_FLUSH),
			   0 /* Wa_14012342262 write-only reg, so skip verification */,
			   true);
	}

	if (IS_ALDERLAKE_P(i915) || IS_ALDERLAKE_S(i915) || IS_DG1(i915) ||
	    IS_ROCKETLAKE(i915) || IS_TIGERLAKE(i915)) {
		/* Wa_1606931601:tgl,rkl,dg1,adl-s,adl-p */
		wa_mcr_masked_en(wal, GEN8_ROW_CHICKEN2, GEN12_DISABLE_EARLY_READ);

		/*
		 * Wa_1407928979:tgl A*
		 * Wa_18011464164:tgl[B0+],dg1[B0+]
		 * Wa_22010931296:tgl[B0+],dg1[B0+]
		 * Wa_14010919138:rkl,dg1,adl-s,adl-p
		 */
		wa_write_or(wal, GEN7_FF_THREAD_MODE,
			    GEN12_FF_TESSELATION_DOP_GATE_DISABLE);
	}

	if (IS_ALDERLAKE_P(i915) || IS_DG2(i915) || IS_ALDERLAKE_S(i915) ||
	    IS_DG1(i915) || IS_ROCKETLAKE(i915) || IS_TIGERLAKE(i915)) {
		/*
		 * Wa_1606700617:tgl,dg1,adl-p
		 * Wa_22010271021:tgl,rkl,dg1,adl-s,adl-p
		 * Wa_14010826681:tgl,dg1,rkl,adl-p
		 * Wa_18019627453:dg2
		 */
		wa_masked_en(wal,
			     GEN9_CS_DEBUG_MODE1,
			     FF_DOP_CLOCK_GATE_DISABLE);
	}

	if (IS_ALDERLAKE_P(i915) || IS_ALDERLAKE_S(i915) ||
	    IS_ROCKETLAKE(i915) || IS_TIGERLAKE(i915)) {
		/* Wa_1409804808 */
		wa_mcr_masked_en(wal, GEN8_ROW_CHICKEN2,
				 GEN12_PUSH_CONST_DEREF_HOLD_DIS);

		/* Wa_14010229206 */
		wa_mcr_masked_en(wal, GEN9_ROW_CHICKEN4, GEN12_DISABLE_TDL_PUSH);
	}

	if (IS_ROCKETLAKE(i915) || IS_TIGERLAKE(i915) || IS_ALDERLAKE_P(i915)) {
		/*
		 * Wa_1607297627
		 *
		 * On TGL and RKL there are multiple entries for this WA in the
		 * BSpec; some indicate this is an A0-only WA, others indicate
		 * it applies to all steppings so we trust the "all steppings."
		 */
		wa_masked_en(wal,
			     RING_PSMI_CTL(RENDER_RING_BASE),
			     GEN12_WAIT_FOR_EVENT_POWER_DOWN_DISABLE |
			     GEN8_RC_SEMA_IDLE_MSG_DISABLE);
	}

	if (IS_DG1(i915) || IS_ROCKETLAKE(i915) || IS_TIGERLAKE(i915) ||
	    IS_ALDERLAKE_S(i915) || IS_ALDERLAKE_P(i915)) {
		/* Wa_1406941453:tgl,rkl,dg1,adl-s,adl-p */
		wa_mcr_masked_en(wal,
				 GEN10_SAMPLER_MODE,
				 ENABLE_SMALLPL);
	}

	if (GRAPHICS_VER(i915) == 11) {
		/* This is not an Wa. Enable for better image quality */
		wa_masked_en(wal,
			     _3D_CHICKEN3,
			     _3D_CHICKEN3_AA_LINE_QUALITY_FIX_ENABLE);

		/*
		 * Wa_1405543622:icl
		 * Formerly known as WaGAPZPriorityScheme
		 */
		wa_write_or(wal,
			    GEN8_GARBCNTL,
			    GEN11_ARBITRATION_PRIO_ORDER_MASK);

		/*
		 * Wa_1604223664:icl
		 * Formerly known as WaL3BankAddressHashing
		 */
		wa_write_clr_set(wal,
				 GEN8_GARBCNTL,
				 GEN11_HASH_CTRL_EXCL_MASK,
				 GEN11_HASH_CTRL_EXCL_BIT0);
		wa_write_clr_set(wal,
				 GEN11_GLBLINVL,
				 GEN11_BANK_HASH_ADDR_EXCL_MASK,
				 GEN11_BANK_HASH_ADDR_EXCL_BIT0);

		/*
		 * Wa_1405733216:icl
		 * Formerly known as WaDisableCleanEvicts
		 */
		wa_mcr_write_or(wal,
				GEN8_L3SQCREG4,
				GEN11_LQSC_CLEAN_EVICT_DISABLE);

		/* Wa_1606682166:icl */
		wa_write_or(wal,
			    GEN7_SARCHKMD,
			    GEN7_DISABLE_SAMPLER_PREFETCH);

		/* Wa_1409178092:icl */
		wa_mcr_write_clr_set(wal,
				     GEN11_SCRATCH2,
				     GEN11_COHERENT_PARTIAL_WRITE_MERGE_ENABLE,
				     0);

		/* WaEnable32PlaneMode:icl */
		wa_masked_en(wal, GEN9_CSFE_CHICKEN1_RCS,
			     GEN11_ENABLE_32_PLANE_MODE);

		/*
		 * Wa_1408767742:icl[a2..forever],ehl[all]
		 * Wa_1605460711:icl[a0..c0]
		 */
		wa_write_or(wal,
			    GEN7_FF_THREAD_MODE,
			    GEN12_FF_TESSELATION_DOP_GATE_DISABLE);

		/* Wa_22010271021 */
		wa_masked_en(wal,
			     GEN9_CS_DEBUG_MODE1,
			     FF_DOP_CLOCK_GATE_DISABLE);
	}

	/*
	 * Intel platforms that support fine-grained preemption (i.e., gen9 and
	 * beyond) allow the kernel-mode driver to choose between two different
	 * options for controlling preemption granularity and behavior.
	 *
	 * Option 1 (hardware default):
	 *   Preemption settings are controlled in a global manner via
	 *   kernel-only register CS_DEBUG_MODE1 (0x20EC).  Any granularity
	 *   and settings chosen by the kernel-mode driver will apply to all
	 *   userspace clients.
	 *
	 * Option 2:
	 *   Preemption settings are controlled on a per-context basis via
	 *   register CS_CHICKEN1 (0x2580).  CS_CHICKEN1 is saved/restored on
	 *   context switch and is writable by userspace (e.g., via
	 *   MI_LOAD_REGISTER_IMMEDIATE instructions placed in a batch buffer)
	 *   which allows different userspace drivers/clients to select
	 *   different settings, or to change those settings on the fly in
	 *   response to runtime needs.  This option was known by name
	 *   "FtrPerCtxtPreemptionGranularityControl" at one time, although
	 *   that name is somewhat misleading as other non-granularity
	 *   preemption settings are also impacted by this decision.
	 *
	 * On Linux, our policy has always been to let userspace drivers
	 * control preemption granularity/settings (Option 2).  This was
	 * originally mandatory on gen9 to prevent ABI breakage (old gen9
	 * userspace developed before object-level preemption was enabled would
	 * not behave well if i915 were to go with Option 1 and enable that
	 * preemption in a global manner).  On gen9 each context would have
	 * object-level preemption disabled by default (see
	 * WaDisable3DMidCmdPreemption in gen9_ctx_workarounds_init), but
	 * userspace drivers could opt-in to object-level preemption as they
	 * saw fit.  For post-gen9 platforms, we continue to utilize Option 2;
	 * even though it is no longer necessary for ABI compatibility when
	 * enabling a new platform, it does ensure that userspace will be able
	 * to implement any workarounds that show up requiring temporary
	 * adjustments to preemption behavior at runtime.
	 *
	 * Notes/Workarounds:
	 *  - Wa_14015141709:  On DG2 and early steppings of MTL,
	 *      CS_CHICKEN1[0] does not disable object-level preemption as
	 *      it is supposed to (nor does CS_DEBUG_MODE1[0] if we had been
	 *      using Option 1).  Effectively this means userspace is unable
	 *      to disable object-level preemption on these platforms/steppings
	 *      despite the setting here.
	 *
	 *  - Wa_16013994831:  May require that userspace program
	 *      CS_CHICKEN1[10] when certain runtime conditions are true.
	 *      Userspace requires Option 2 to be in effect for their update of
	 *      CS_CHICKEN1[10] to be effective.
	 *
	 * Other workarounds may appear in the future that will also require
	 * Option 2 behavior to allow proper userspace implementation.
	 */
	if (GRAPHICS_VER(i915) >= 9)
		wa_masked_en(wal,
			     GEN7_FF_SLICE_CS_CHICKEN1,
			     GEN9_FFSC_PERCTX_PREEMPT_CTRL);

	if (IS_SKYLAKE(i915) ||
	    IS_KABYLAKE(i915) ||
	    IS_COFFEELAKE(i915) ||
	    IS_COMETLAKE(i915)) {
		/* WaEnableGapsTsvCreditFix:skl,kbl,cfl */
		wa_write_or(wal,
			    GEN8_GARBCNTL,
			    GEN9_GAPS_TSV_CREDIT_DISABLE);
	}

	if (IS_BROXTON(i915)) {
		/* WaDisablePooledEuLoadBalancingFix:bxt */
		wa_masked_en(wal,
			     FF_SLICE_CS_CHICKEN2,
			     GEN9_POOLED_EU_LOAD_BALANCING_FIX_DISABLE);
	}

	if (GRAPHICS_VER(i915) == 9) {
		/* WaContextSwitchWithConcurrentTLBInvalidate:skl,bxt,kbl,glk,cfl */
		wa_masked_en(wal,
			     GEN9_CSFE_CHICKEN1_RCS,
			     GEN9_PREEMPT_GPGPU_SYNC_SWITCH_DISABLE);

		/* WaEnableLbsSlaRetryTimerDecrement:skl,bxt,kbl,glk,cfl */
		wa_mcr_write_or(wal,
				BDW_SCRATCH1,
				GEN9_LBS_SLA_RETRY_TIMER_DECREMENT_ENABLE);

		/* WaProgramL3SqcReg1DefaultForPerf:bxt,glk */
		if (IS_GEN9_LP(i915))
			wa_mcr_write_clr_set(wal,
					     GEN8_L3SQCREG1,
					     L3_PRIO_CREDITS_MASK,
					     L3_GENERAL_PRIO_CREDITS(62) |
					     L3_HIGH_PRIO_CREDITS(2));

		/* WaOCLCoherentLineFlush:skl,bxt,kbl,cfl */
		wa_mcr_write_or(wal,
				GEN8_L3SQCREG4,
				GEN8_LQSC_FLUSH_COHERENT_LINES);

		/* Disable atomics in L3 to prevent unrecoverable hangs */
		wa_write_clr_set(wal, GEN9_SCRATCH_LNCF1,
				 GEN9_LNCF_NONIA_COHERENT_ATOMICS_ENABLE, 0);
		wa_mcr_write_clr_set(wal, GEN8_L3SQCREG4,
				     GEN8_LQSQ_NONIA_COHERENT_ATOMICS_ENABLE, 0);
		wa_mcr_write_clr_set(wal, GEN9_SCRATCH1,
				     EVICTION_PERF_FIX_ENABLE, 0);
	}

	if (IS_HASWELL(i915)) {
		/* WaSampleCChickenBitEnable:hsw */
		wa_masked_en(wal,
			     HSW_HALF_SLICE_CHICKEN3, HSW_SAMPLE_C_PERFORMANCE);

		wa_masked_dis(wal,
			      CACHE_MODE_0_GEN7,
			      /* enable HiZ Raw Stall Optimization */
			      HIZ_RAW_STALL_OPT_DISABLE);
	}

	if (IS_VALLEYVIEW(i915)) {
		/* WaDisableEarlyCull:vlv */
		wa_masked_en(wal,
			     _3D_CHICKEN3,
			     _3D_CHICKEN_SF_DISABLE_OBJEND_CULL);

		/*
		 * WaVSThreadDispatchOverride:ivb,vlv
		 *
		 * This actually overrides the dispatch
		 * mode for all thread types.
		 */
		wa_write_clr_set(wal,
				 GEN7_FF_THREAD_MODE,
				 GEN7_FF_SCHED_MASK,
				 GEN7_FF_TS_SCHED_HW |
				 GEN7_FF_VS_SCHED_HW |
				 GEN7_FF_DS_SCHED_HW);

		/* WaPsdDispatchEnable:vlv */
		/* WaDisablePSDDualDispatchEnable:vlv */
		wa_masked_en(wal,
			     GEN7_HALF_SLICE_CHICKEN1,
			     GEN7_MAX_PS_THREAD_DEP |
			     GEN7_PSD_SINGLE_PORT_DISPATCH_ENABLE);
	}

	if (IS_IVYBRIDGE(i915)) {
		/* WaDisableEarlyCull:ivb */
		wa_masked_en(wal,
			     _3D_CHICKEN3,
			     _3D_CHICKEN_SF_DISABLE_OBJEND_CULL);

		if (0) { /* causes HiZ corruption on ivb:gt1 */
			/* enable HiZ Raw Stall Optimization */
			wa_masked_dis(wal,
				      CACHE_MODE_0_GEN7,
				      HIZ_RAW_STALL_OPT_DISABLE);
		}

		/*
		 * WaVSThreadDispatchOverride:ivb,vlv
		 *
		 * This actually overrides the dispatch
		 * mode for all thread types.
		 */
		wa_write_clr_set(wal,
				 GEN7_FF_THREAD_MODE,
				 GEN7_FF_SCHED_MASK,
				 GEN7_FF_TS_SCHED_HW |
				 GEN7_FF_VS_SCHED_HW |
				 GEN7_FF_DS_SCHED_HW);

		/* WaDisablePSDDualDispatchEnable:ivb */
		if (IS_IVB_GT1(i915))
			wa_masked_en(wal,
				     GEN7_HALF_SLICE_CHICKEN1,
				     GEN7_PSD_SINGLE_PORT_DISPATCH_ENABLE);
	}

	if (GRAPHICS_VER(i915) == 7) {
		/* WaBCSVCSTlbInvalidationMode:ivb,vlv,hsw */
		wa_masked_en(wal,
			     RING_MODE_GEN7(RENDER_RING_BASE),
			     GFX_TLB_INVALIDATE_EXPLICIT | GFX_REPLAY_MODE);

		/* WaDisable_RenderCache_OperationalFlush:ivb,vlv,hsw */
		wa_masked_dis(wal, CACHE_MODE_0_GEN7, RC_OP_FLUSH_ENABLE);

		/*
		 * BSpec says this must be set, even though
		 * WaDisable4x2SubspanOptimization:ivb,hsw
		 * WaDisable4x2SubspanOptimization isn't listed for VLV.
		 */
		wa_masked_en(wal,
			     CACHE_MODE_1,
			     PIXEL_SUBSPAN_COLLECT_OPT_DISABLE);

		/*
		 * BSpec recommends 8x4 when MSAA is used,
		 * however in practice 16x4 seems fastest.
		 *
		 * Note that PS/WM thread counts depend on the WIZ hashing
		 * disable bit, which we don't touch here, but it's good
		 * to keep in mind (see 3DSTATE_PS and 3DSTATE_WM).
		 */
		wa_masked_field_set(wal,
				    GEN7_GT_MODE,
				    GEN6_WIZ_HASHING_MASK,
				    GEN6_WIZ_HASHING_16x4);
	}

	if (IS_GRAPHICS_VER(i915, 6, 7))
		/*
		 * We need to disable the AsyncFlip performance optimisations in
		 * order to use MI_WAIT_FOR_EVENT within the CS. It should
		 * already be programmed to '1' on all products.
		 *
		 * WaDisableAsyncFlipPerfMode:snb,ivb,hsw,vlv
		 */
		wa_masked_en(wal,
			     RING_MI_MODE(RENDER_RING_BASE),
			     ASYNC_FLIP_PERF_DISABLE);

	if (GRAPHICS_VER(i915) == 6) {
		/*
		 * Required for the hardware to program scanline values for
		 * waiting
		 * WaEnableFlushTlbInvalidationMode:snb
		 */
		wa_masked_en(wal,
			     GFX_MODE,
			     GFX_TLB_INVALIDATE_EXPLICIT);

		/* WaDisableHiZPlanesWhenMSAAEnabled:snb */
		wa_masked_en(wal,
			     _3D_CHICKEN,
			     _3D_CHICKEN_HIZ_PLANE_DISABLE_MSAA_4X_SNB);

		wa_masked_en(wal,
			     _3D_CHICKEN3,
			     /* WaStripsFansDisableFastClipPerformanceFix:snb */
			     _3D_CHICKEN3_SF_DISABLE_FASTCLIP_CULL |
			     /*
			      * Bspec says:
			      * "This bit must be set if 3DSTATE_CLIP clip mode is set
			      * to normal and 3DSTATE_SF number of SF output attributes
			      * is more than 16."
			      */
			     _3D_CHICKEN3_SF_DISABLE_PIPELINED_ATTR_FETCH);

		/*
		 * BSpec recommends 8x4 when MSAA is used,
		 * however in practice 16x4 seems fastest.
		 *
		 * Note that PS/WM thread counts depend on the WIZ hashing
		 * disable bit, which we don't touch here, but it's good
		 * to keep in mind (see 3DSTATE_PS and 3DSTATE_WM).
		 */
		wa_masked_field_set(wal,
				    GEN6_GT_MODE,
				    GEN6_WIZ_HASHING_MASK,
				    GEN6_WIZ_HASHING_16x4);

		/* WaDisable_RenderCache_OperationalFlush:snb */
		wa_masked_dis(wal, CACHE_MODE_0, RC_OP_FLUSH_ENABLE);

		/*
		 * From the Sandybridge PRM, volume 1 part 3, page 24:
		 * "If this bit is set, STCunit will have LRA as replacement
		 *  policy. [...] This bit must be reset. LRA replacement
		 *  policy is not supported."
		 */
		wa_masked_dis(wal,
			      CACHE_MODE_0,
			      CM0_STC_EVICT_DISABLE_LRA_SNB);
	}

	if (IS_GRAPHICS_VER(i915, 4, 6))
		/* WaTimedSingleVertexDispatch:cl,bw,ctg,elk,ilk,snb */
		wa_add(wal, RING_MI_MODE(RENDER_RING_BASE),
		       0, _MASKED_BIT_ENABLE(VS_TIMER_DISPATCH),
		       /* XXX bit doesn't stick on Broadwater */
		       IS_I965G(i915) ? 0 : VS_TIMER_DISPATCH, true);

	if (GRAPHICS_VER(i915) == 4)
		/*
		 * Disable CONSTANT_BUFFER before it is loaded from the context
		 * image. For as it is loaded, it is executed and the stored
		 * address may no longer be valid, leading to a GPU hang.
		 *
		 * This imposes the requirement that userspace reload their
		 * CONSTANT_BUFFER on every batch, fortunately a requirement
		 * they are already accustomed to from before contexts were
		 * enabled.
		 */
		wa_add(wal, ECOSKPD(RENDER_RING_BASE),
		       0, _MASKED_BIT_ENABLE(ECO_CONSTANT_BUFFER_SR_DISABLE),
		       0 /* XXX bit doesn't stick on Broadwater */,
		       true);
}

static void
xcs_engine_wa_init(struct intel_engine_cs *engine, struct i915_wa_list *wal)
{
	struct drm_i915_private *i915 = engine->i915;

	/* WaKBLVECSSemaphoreWaitPoll:kbl */
	if (IS_KBL_GRAPHICS_STEP(i915, STEP_A0, STEP_F0)) {
		wa_write(wal,
			 RING_SEMA_WAIT_POLL(engine->mmio_base),
			 1);
	}
}

static void
ccs_engine_wa_init(struct intel_engine_cs *engine, struct i915_wa_list *wal)
{
	if (IS_PVC_CT_STEP(engine->i915, STEP_A0, STEP_C0)) {
		/* Wa_14014999345:pvc */
		wa_mcr_masked_en(wal, GEN10_CACHE_MODE_SS, DISABLE_ECC);
	}
}

/*
 * The bspec performance guide has recommended MMIO tuning settings.  These
 * aren't truly "workarounds" but we want to program them with the same
 * workaround infrastructure to ensure that they're automatically added to
 * the GuC save/restore lists, re-applied at the right times, and checked for
 * any conflicting programming requested by real workarounds.
 *
 * Programming settings should be added here only if their registers are not
 * part of an engine's register state context.  If a register is part of a
 * context, then any tuning settings should be programmed in an appropriate
 * function invoked by __intel_engine_init_ctx_wa().
 */
static void
add_render_compute_tuning_settings(struct drm_i915_private *i915,
				   struct i915_wa_list *wal)
{
<<<<<<< HEAD
	if (IS_PONTEVECCHIO(i915)) {
		wa_mcr_write(wal, XEHPC_L3SCRUB,
			     SCRUB_CL_DWNGRADE_SHARED | SCRUB_RATE_4B_PER_CLK);
		wa_mcr_masked_en(wal, XEHPC_LNCFMISCCFGREG0, XEHPC_HOSTCACHEEN);
	}

	if (IS_DG2(i915)) {
		wa_mcr_write_or(wal, XEHP_L3SCQREG7, BLEND_FILL_CACHING_OPT_DIS);
=======
	if (IS_DG2(i915))
>>>>>>> d2a9692a
		wa_mcr_write_clr_set(wal, RT_CTRL, STACKID_CTRL, STACKID_CTRL_512);

	/*
	 * This tuning setting proves beneficial only on ATS-M designs; the
	 * default "age based" setting is optimal on regular DG2 and other
	 * platforms.
	 */
	if (INTEL_INFO(i915)->tuning_thread_rr_after_dep)
		wa_mcr_masked_field_set(wal, GEN9_ROW_CHICKEN4, THREAD_EX_ARB_MODE,
					THREAD_EX_ARB_MODE_RR_AFTER_DEP);

	if (GRAPHICS_VER(i915) == 12 && GRAPHICS_VER_FULL(i915) < IP_VER(12, 50))
		wa_write_clr(wal, GEN8_GARBCNTL, GEN12_BUS_HASH_CTL_BIT_EXC);
}

/*
 * The workarounds in this function apply to shared registers in
 * the general render reset domain that aren't tied to a
 * specific engine.  Since all render+compute engines get reset
 * together, and the contents of these registers are lost during
 * the shared render domain reset, we'll define such workarounds
 * here and then add them to just a single RCS or CCS engine's
 * workaround list (whichever engine has the XXXX flag).
 */
static void
general_render_compute_wa_init(struct intel_engine_cs *engine, struct i915_wa_list *wal)
{
	struct drm_i915_private *i915 = engine->i915;

	add_render_compute_tuning_settings(i915, wal);

	if (IS_MTL_GRAPHICS_STEP(i915, M, STEP_A0, STEP_B0) ||
	    IS_MTL_GRAPHICS_STEP(i915, P, STEP_A0, STEP_B0) ||
	    IS_DG2_GRAPHICS_STEP(i915, G10, STEP_B0, STEP_FOREVER) ||
	    IS_DG2_G11(i915) || IS_DG2_G12(i915)) {
		/* Wa_22013037850 */
		wa_mcr_write_or(wal, LSC_CHICKEN_BIT_0_UDW,
				DISABLE_128B_EVICTION_COMMAND_UDW);
	}

	if (IS_MTL_GRAPHICS_STEP(i915, M, STEP_A0, STEP_B0) ||
	    IS_MTL_GRAPHICS_STEP(i915, P, STEP_A0, STEP_B0) ||
	    IS_PONTEVECCHIO(i915) ||
	    IS_DG2(i915)) {
		/* Wa_22014226127 */
		wa_mcr_write_or(wal, LSC_CHICKEN_BIT_0, DISABLE_D8_D16_COASLESCE);
	}

	if (IS_MTL_GRAPHICS_STEP(i915, M, STEP_A0, STEP_B0) ||
	    IS_MTL_GRAPHICS_STEP(i915, P, STEP_A0, STEP_B0) ||
	    IS_DG2(i915)) {
		/* Wa_18017747507 */
		wa_masked_en(wal, VFG_PREEMPTION_CHICKEN, POLYGON_TRIFAN_LINELOOP_DISABLE);
	}

	if (IS_DG2_GRAPHICS_STEP(i915, G10, STEP_B0, STEP_C0) ||
	    IS_DG2_G11(i915)) {
		/*
		 * Wa_22012826095:dg2
		 * Wa_22013059131:dg2
		 */
		wa_mcr_write_clr_set(wal, LSC_CHICKEN_BIT_0_UDW,
				     MAXREQS_PER_BANK,
				     REG_FIELD_PREP(MAXREQS_PER_BANK, 2));

		/* Wa_22013059131:dg2 */
		wa_mcr_write_or(wal, LSC_CHICKEN_BIT_0,
				FORCE_1_SUB_MESSAGE_PER_FRAGMENT);
	}

	if (IS_DG2_GRAPHICS_STEP(i915, G10, STEP_A0, STEP_B0)) {
		/*
		 * Wa_14010918519:dg2_g10
		 *
		 * LSC_CHICKEN_BIT_0 always reads back as 0 is this stepping,
		 * so ignoring verification.
		 */
		wa_mcr_add(wal, LSC_CHICKEN_BIT_0_UDW, 0,
			   FORCE_SLM_FENCE_SCOPE_TO_TILE | FORCE_UGM_FENCE_SCOPE_TO_TILE,
			   0, false);
	}

<<<<<<< HEAD
	if (IS_PONTEVECCHIO(i915)) {
		/* Wa_16016694945 */
		wa_mcr_masked_en(wal, XEHPC_LNCFMISCCFGREG0, XEHPC_OVRLSCCC);
	}

=======
>>>>>>> d2a9692a
	if (IS_XEHPSDV(i915)) {
		/* Wa_1409954639 */
		wa_mcr_masked_en(wal,
				 GEN8_ROW_CHICKEN,
				 SYSTOLIC_DOP_CLOCK_GATING_DIS);

		/* Wa_1607196519 */
		wa_mcr_masked_en(wal,
				 GEN9_ROW_CHICKEN4,
				 GEN12_DISABLE_GRF_CLEAR);

		/* Wa_14010449647:xehpsdv */
		wa_mcr_masked_en(wal, GEN8_HALF_SLICE_CHICKEN1,
				 GEN7_PSD_SINGLE_PORT_DISPATCH_ENABLE);
	}

	if (IS_DG2(i915) || IS_PONTEVECCHIO(i915)) {
		/* Wa_14015227452:dg2,pvc */
		wa_mcr_masked_en(wal, GEN9_ROW_CHICKEN4, XEHP_DIS_BBL_SYSPIPE);

		/* Wa_16015675438:dg2,pvc */
		wa_masked_en(wal, FF_SLICE_CS_CHICKEN2, GEN12_PERF_FIX_BALANCING_CFE_DISABLE);
	}

	if (IS_DG2(i915)) {
		/*
		 * Wa_16011620976:dg2_g11
		 * Wa_22015475538:dg2
		 */
		wa_mcr_write_or(wal, LSC_CHICKEN_BIT_0_UDW, DIS_CHAIN_2XSIMD8);
	}

	if (IS_DG2_GRAPHICS_STEP(i915, G10, STEP_A0, STEP_C0) || IS_DG2_G11(i915))
		/*
		 * Wa_22012654132
		 *
		 * Note that register 0xE420 is write-only and cannot be read
		 * back for verification on DG2 (due to Wa_14012342262), so
		 * we need to explicitly skip the readback.
		 */
		wa_mcr_add(wal, GEN10_CACHE_MODE_SS, 0,
			   _MASKED_BIT_ENABLE(ENABLE_PREFETCH_INTO_IC),
			   0 /* write-only, so skip validation */,
			   true);
}

static void
engine_init_workarounds(struct intel_engine_cs *engine, struct i915_wa_list *wal)
{
	if (GRAPHICS_VER(engine->i915) < 4)
		return;

	engine_fake_wa_init(engine, wal);

	/*
	 * These are common workarounds that just need to applied
	 * to a single RCS/CCS engine's workaround list since
	 * they're reset as part of the general render domain reset.
	 */
	if (engine->flags & I915_ENGINE_FIRST_RENDER_COMPUTE)
		general_render_compute_wa_init(engine, wal);

	if (engine->class == COMPUTE_CLASS)
		ccs_engine_wa_init(engine, wal);
	else if (engine->class == RENDER_CLASS)
		rcs_engine_wa_init(engine, wal);
	else
		xcs_engine_wa_init(engine, wal);
}

void intel_engine_init_workarounds(struct intel_engine_cs *engine)
{
	struct i915_wa_list *wal = &engine->wa_list;

	wa_init_start(wal, engine->gt, "engine", engine->name);
	engine_init_workarounds(engine, wal);
	wa_init_finish(wal);
}

void intel_engine_apply_workarounds(struct intel_engine_cs *engine)
{
	wa_list_apply(&engine->wa_list);
}

static const struct i915_range mcr_ranges_gen8[] = {
	{ .start = 0x5500, .end = 0x55ff },
	{ .start = 0x7000, .end = 0x7fff },
	{ .start = 0x9400, .end = 0x97ff },
	{ .start = 0xb000, .end = 0xb3ff },
	{ .start = 0xe000, .end = 0xe7ff },
	{},
};

static const struct i915_range mcr_ranges_gen12[] = {
	{ .start =  0x8150, .end =  0x815f },
	{ .start =  0x9520, .end =  0x955f },
	{ .start =  0xb100, .end =  0xb3ff },
	{ .start =  0xde80, .end =  0xe8ff },
	{ .start = 0x24a00, .end = 0x24a7f },
	{},
};

static const struct i915_range mcr_ranges_xehp[] = {
	{ .start =  0x4000, .end =  0x4aff },
	{ .start =  0x5200, .end =  0x52ff },
	{ .start =  0x5400, .end =  0x7fff },
	{ .start =  0x8140, .end =  0x815f },
	{ .start =  0x8c80, .end =  0x8dff },
	{ .start =  0x94d0, .end =  0x955f },
	{ .start =  0x9680, .end =  0x96ff },
	{ .start =  0xb000, .end =  0xb3ff },
	{ .start =  0xc800, .end =  0xcfff },
	{ .start =  0xd800, .end =  0xd8ff },
	{ .start =  0xdc00, .end =  0xffff },
	{ .start = 0x17000, .end = 0x17fff },
	{ .start = 0x24a00, .end = 0x24a7f },
	{},
};

static bool mcr_range(struct drm_i915_private *i915, u32 offset)
{
	const struct i915_range *mcr_ranges;
	int i;

	if (GRAPHICS_VER_FULL(i915) >= IP_VER(12, 50))
		mcr_ranges = mcr_ranges_xehp;
	else if (GRAPHICS_VER(i915) >= 12)
		mcr_ranges = mcr_ranges_gen12;
	else if (GRAPHICS_VER(i915) >= 8)
		mcr_ranges = mcr_ranges_gen8;
	else
		return false;

	/*
	 * Registers in these ranges are affected by the MCR selector
	 * which only controls CPU initiated MMIO. Routing does not
	 * work for CS access so we cannot verify them on this path.
	 */
	for (i = 0; mcr_ranges[i].start; i++)
		if (offset >= mcr_ranges[i].start &&
		    offset <= mcr_ranges[i].end)
			return true;

	return false;
}

static int
wa_list_srm(struct i915_request *rq,
	    const struct i915_wa_list *wal,
	    struct i915_vma *vma)
{
	struct drm_i915_private *i915 = rq->engine->i915;
	unsigned int i, count = 0;
	const struct i915_wa *wa;
	u32 srm, *cs;

	srm = MI_STORE_REGISTER_MEM | MI_SRM_LRM_GLOBAL_GTT;
	if (GRAPHICS_VER(i915) >= 8)
		srm++;

	for (i = 0, wa = wal->list; i < wal->count; i++, wa++) {
		if (!mcr_range(i915, i915_mmio_reg_offset(wa->reg)))
			count++;
	}

	cs = intel_ring_begin(rq, 4 * count);
	if (IS_ERR(cs))
		return PTR_ERR(cs);

	for (i = 0, wa = wal->list; i < wal->count; i++, wa++) {
		u32 offset = i915_mmio_reg_offset(wa->reg);

		if (mcr_range(i915, offset))
			continue;

		*cs++ = srm;
		*cs++ = offset;
		*cs++ = i915_ggtt_offset(vma) + sizeof(u32) * i;
		*cs++ = 0;
	}
	intel_ring_advance(rq, cs);

	return 0;
}

static int engine_wa_list_verify(struct intel_context *ce,
				 const struct i915_wa_list * const wal,
				 const char *from)
{
	const struct i915_wa *wa;
	struct i915_request *rq;
	struct i915_vma *vma;
	struct i915_gem_ww_ctx ww;
	unsigned int i;
	u32 *results;
	int err;

	if (!wal->count)
		return 0;

	vma = __vm_create_scratch_for_read(&ce->engine->gt->ggtt->vm,
					   wal->count * sizeof(u32));
	if (IS_ERR(vma))
		return PTR_ERR(vma);

	intel_engine_pm_get(ce->engine);
	i915_gem_ww_ctx_init(&ww, false);
retry:
	err = i915_gem_object_lock(vma->obj, &ww);
	if (err == 0)
		err = intel_context_pin_ww(ce, &ww);
	if (err)
		goto err_pm;

	err = i915_vma_pin_ww(vma, &ww, 0, 0,
			   i915_vma_is_ggtt(vma) ? PIN_GLOBAL : PIN_USER);
	if (err)
		goto err_unpin;

	rq = i915_request_create(ce);
	if (IS_ERR(rq)) {
		err = PTR_ERR(rq);
		goto err_vma;
	}

	err = i915_vma_move_to_active(vma, rq, EXEC_OBJECT_WRITE);
	if (err == 0)
		err = wa_list_srm(rq, wal, vma);

	i915_request_get(rq);
	if (err)
		i915_request_set_error_once(rq, err);
	i915_request_add(rq);

	if (err)
		goto err_rq;

	if (i915_request_wait(rq, 0, HZ / 5) < 0) {
		err = -ETIME;
		goto err_rq;
	}

	results = i915_gem_object_pin_map(vma->obj, I915_MAP_WB);
	if (IS_ERR(results)) {
		err = PTR_ERR(results);
		goto err_rq;
	}

	err = 0;
	for (i = 0, wa = wal->list; i < wal->count; i++, wa++) {
		if (mcr_range(rq->engine->i915, i915_mmio_reg_offset(wa->reg)))
			continue;

		if (!wa_verify(wal->gt, wa, results[i], wal->name, from))
			err = -ENXIO;
	}

	i915_gem_object_unpin_map(vma->obj);

err_rq:
	i915_request_put(rq);
err_vma:
	i915_vma_unpin(vma);
err_unpin:
	intel_context_unpin(ce);
err_pm:
	if (err == -EDEADLK) {
		err = i915_gem_ww_ctx_backoff(&ww);
		if (!err)
			goto retry;
	}
	i915_gem_ww_ctx_fini(&ww);
	intel_engine_pm_put(ce->engine);
	i915_vma_put(vma);
	return err;
}

int intel_engine_verify_workarounds(struct intel_engine_cs *engine,
				    const char *from)
{
	return engine_wa_list_verify(engine->kernel_context,
				     &engine->wa_list,
				     from);
}

#if IS_ENABLED(CONFIG_DRM_I915_SELFTEST)
#include "selftest_workarounds.c"
#endif<|MERGE_RESOLUTION|>--- conflicted
+++ resolved
@@ -1476,8 +1476,6 @@
 static void
 dg1_gt_workarounds_init(struct intel_gt *gt, struct i915_wa_list *wal)
 {
-	struct drm_i915_private *i915 = gt->i915;
-
 	gen12_gt_workarounds_init(gt, wal);
 
 	/* Wa_1409420604:dg1 */
@@ -2199,26 +2197,6 @@
 	}
 }
 
-<<<<<<< HEAD
-static void xehpsdv_whitelist_build(struct intel_engine_cs *engine)
-{
-	allow_read_ctx_timestamp(engine);
-=======
-static void dg1_whitelist_build(struct intel_engine_cs *engine)
-{
-	struct i915_wa_list *w = &engine->whitelist;
-
-	tgl_whitelist_build(engine);
-
-	/* GEN:BUG:1409280441:dg1 */
-	if (IS_DG1_GRAPHICS_STEP(engine->i915, STEP_A0, STEP_B0) &&
-	    (engine->class == RENDER_CLASS ||
-	     engine->class == COPY_ENGINE_CLASS))
-		whitelist_reg_ext(w, RING_ID(engine->mmio_base),
-				  RING_FORCE_TO_NONPRIV_ACCESS_RD);
->>>>>>> d2a9692a
-}
-
 static void dg2_whitelist_build(struct intel_engine_cs *engine)
 {
 	struct i915_wa_list *w = &engine->whitelist;
@@ -2306,13 +2284,7 @@
 	else if (IS_DG2(i915))
 		dg2_whitelist_build(engine);
 	else if (IS_XEHPSDV(i915))
-<<<<<<< HEAD
-		xehpsdv_whitelist_build(engine);
-=======
 		; /* none needed */
-	else if (IS_DG1(i915))
-		dg1_whitelist_build(engine);
->>>>>>> d2a9692a
 	else if (GRAPHICS_VER(i915) == 12)
 		tgl_whitelist_build(engine);
 	else if (GRAPHICS_VER(i915) == 11)
@@ -2967,18 +2939,7 @@
 add_render_compute_tuning_settings(struct drm_i915_private *i915,
 				   struct i915_wa_list *wal)
 {
-<<<<<<< HEAD
-	if (IS_PONTEVECCHIO(i915)) {
-		wa_mcr_write(wal, XEHPC_L3SCRUB,
-			     SCRUB_CL_DWNGRADE_SHARED | SCRUB_RATE_4B_PER_CLK);
-		wa_mcr_masked_en(wal, XEHPC_LNCFMISCCFGREG0, XEHPC_HOSTCACHEEN);
-	}
-
-	if (IS_DG2(i915)) {
-		wa_mcr_write_or(wal, XEHP_L3SCQREG7, BLEND_FILL_CACHING_OPT_DIS);
-=======
 	if (IS_DG2(i915))
->>>>>>> d2a9692a
 		wa_mcr_write_clr_set(wal, RT_CTRL, STACKID_CTRL, STACKID_CTRL_512);
 
 	/*
@@ -3061,14 +3022,6 @@
 			   0, false);
 	}
 
-<<<<<<< HEAD
-	if (IS_PONTEVECCHIO(i915)) {
-		/* Wa_16016694945 */
-		wa_mcr_masked_en(wal, XEHPC_LNCFMISCCFGREG0, XEHPC_OVRLSCCC);
-	}
-
-=======
->>>>>>> d2a9692a
 	if (IS_XEHPSDV(i915)) {
 		/* Wa_1409954639 */
 		wa_mcr_masked_en(wal,
