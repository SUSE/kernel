--- conflicted
+++ resolved
@@ -29,10 +29,7 @@
 
 #include "i915_drv.h"
 #include "i915_iosf_mbi.h"
-<<<<<<< HEAD
-=======
 #include "i915_reg.h"
->>>>>>> eb3cdb58
 #include "i915_trace.h"
 #include "i915_vgpu.h"
 
@@ -107,10 +104,7 @@
 	"vebox1",
 	"vebox2",
 	"vebox3",
-<<<<<<< HEAD
-=======
 	"gsc",
->>>>>>> eb3cdb58
 };
 
 const char *
@@ -793,7 +787,6 @@
 	unsigned long irqflags;
 
 	if (!uncore->fw_get_funcs)
-<<<<<<< HEAD
 		return;
 
 	spin_lock_irqsave(&uncore->lock, irqflags);
@@ -810,24 +803,6 @@
 		return;
 
 	spin_lock_irqsave(&uncore->lock, irqflags);
-=======
-		return;
-
-	spin_lock_irqsave(&uncore->lock, irqflags);
-	__intel_uncore_forcewake_put(uncore, fw_domains, false);
-	spin_unlock_irqrestore(&uncore->lock, irqflags);
-}
-
-void intel_uncore_forcewake_put_delayed(struct intel_uncore *uncore,
-					enum forcewake_domains fw_domains)
-{
-	unsigned long irqflags;
-
-	if (!uncore->fw_get_funcs)
-		return;
-
-	spin_lock_irqsave(&uncore->lock, irqflags);
->>>>>>> eb3cdb58
 	__intel_uncore_forcewake_put(uncore, fw_domains, true);
 	spin_unlock_irqrestore(&uncore->lock, irqflags);
 }
@@ -924,12 +899,6 @@
 	spin_unlock_irq(&uncore->lock);
 }
 
-<<<<<<< HEAD
-/* We give fast paths for the really cool registers */
-#define NEEDS_FORCE_WAKE(reg) ({ \
-	u32 __reg = (reg); \
-	__reg < 0x40000 || __reg >= GEN11_BSD_RING_BASE; \
-=======
 /*
  * We give fast paths for the really cool registers.  The second range includes
  * media domains (and the GSC starting from Xe_LPM+)
@@ -937,7 +906,6 @@
 #define NEEDS_FORCE_WAKE(reg) ({ \
 	u32 __reg = (reg); \
 	__reg < 0x40000 || __reg >= 0x116000; \
->>>>>>> eb3cdb58
 })
 
 static int fw_range_cmp(u32 offset, const struct intel_forcewake_range *entry)
@@ -1079,14 +1047,6 @@
 	{ .start = 0x1D4510, .end = 0x1D4550 },
 	{ .start = 0x1D8030, .end = 0x1D8030 },
 	{ .start = 0x1D8510, .end = 0x1D8550 },
-<<<<<<< HEAD
-
-	/*
-	 * The rest of these ranges are specific to Xe_HP and beyond, but
-	 * are reserved/unused ranges on earlier gen12 platforms, so they can
-	 * be safely added to the gen12 table.
-	 */
-=======
 
 	/*
 	 * The rest of these ranges are specific to Xe_HP and beyond, but
@@ -1108,50 +1068,6 @@
 };
 
 static const struct i915_range dg2_shadowed_regs[] = {
-	{ .start =   0x2030, .end =   0x2030 },
-	{ .start =   0x2510, .end =   0x2550 },
-	{ .start =   0xA008, .end =   0xA00C },
-	{ .start =   0xA188, .end =   0xA188 },
-	{ .start =   0xA278, .end =   0xA278 },
-	{ .start =   0xA540, .end =   0xA56C },
-	{ .start =   0xC4C8, .end =   0xC4C8 },
-	{ .start =   0xC4E0, .end =   0xC4E0 },
-	{ .start =   0xC600, .end =   0xC600 },
-	{ .start =   0xC658, .end =   0xC658 },
-	{ .start =  0x22030, .end =  0x22030 },
-	{ .start =  0x22510, .end =  0x22550 },
-	{ .start = 0x1C0030, .end = 0x1C0030 },
-	{ .start = 0x1C0510, .end = 0x1C0550 },
-	{ .start = 0x1C4030, .end = 0x1C4030 },
-	{ .start = 0x1C4510, .end = 0x1C4550 },
-	{ .start = 0x1C8030, .end = 0x1C8030 },
-	{ .start = 0x1C8510, .end = 0x1C8550 },
-	{ .start = 0x1D0030, .end = 0x1D0030 },
-	{ .start = 0x1D0510, .end = 0x1D0550 },
-	{ .start = 0x1D4030, .end = 0x1D4030 },
-	{ .start = 0x1D4510, .end = 0x1D4550 },
-	{ .start = 0x1D8030, .end = 0x1D8030 },
-	{ .start = 0x1D8510, .end = 0x1D8550 },
->>>>>>> eb3cdb58
-	{ .start = 0x1E0030, .end = 0x1E0030 },
-	{ .start = 0x1E0510, .end = 0x1E0550 },
-	{ .start = 0x1E4030, .end = 0x1E4030 },
-	{ .start = 0x1E4510, .end = 0x1E4550 },
-	{ .start = 0x1E8030, .end = 0x1E8030 },
-	{ .start = 0x1E8510, .end = 0x1E8550 },
-	{ .start = 0x1F0030, .end = 0x1F0030 },
-	{ .start = 0x1F0510, .end = 0x1F0550 },
-	{ .start = 0x1F4030, .end = 0x1F4030 },
-	{ .start = 0x1F4510, .end = 0x1F4550 },
-	{ .start = 0x1F8030, .end = 0x1F8030 },
-	{ .start = 0x1F8510, .end = 0x1F8550 },
-};
-
-<<<<<<< HEAD
-static const struct i915_range dg2_shadowed_regs[] = {
-=======
-static const struct i915_range pvc_shadowed_regs[] = {
->>>>>>> eb3cdb58
 	{ .start =   0x2030, .end =   0x2030 },
 	{ .start =   0x2510, .end =   0x2550 },
 	{ .start =   0xA008, .end =   0xA00C },
@@ -1190,27 +1106,17 @@
 	{ .start = 0x1F8510, .end = 0x1F8550 },
 };
 
-<<<<<<< HEAD
 static const struct i915_range pvc_shadowed_regs[] = {
-=======
-static const struct i915_range mtl_shadowed_regs[] = {
->>>>>>> eb3cdb58
 	{ .start =   0x2030, .end =   0x2030 },
 	{ .start =   0x2510, .end =   0x2550 },
 	{ .start =   0xA008, .end =   0xA00C },
 	{ .start =   0xA188, .end =   0xA188 },
 	{ .start =   0xA278, .end =   0xA278 },
 	{ .start =   0xA540, .end =   0xA56C },
-<<<<<<< HEAD
-=======
-	{ .start =   0xC050, .end =   0xC050 },
-	{ .start =   0xC340, .end =   0xC340 },
->>>>>>> eb3cdb58
 	{ .start =   0xC4C8, .end =   0xC4C8 },
 	{ .start =   0xC4E0, .end =   0xC4E0 },
 	{ .start =   0xC600, .end =   0xC600 },
 	{ .start =   0xC658, .end =   0xC658 },
-<<<<<<< HEAD
 	{ .start =  0x22030, .end =  0x22030 },
 	{ .start =  0x22510, .end =  0x22550 },
 	{ .start = 0x1C0030, .end = 0x1C0030 },
@@ -1239,7 +1145,19 @@
 	{ .start = 0x1F8510, .end = 0x1F8550 },
 };
 
-=======
+static const struct i915_range mtl_shadowed_regs[] = {
+	{ .start =   0x2030, .end =   0x2030 },
+	{ .start =   0x2510, .end =   0x2550 },
+	{ .start =   0xA008, .end =   0xA00C },
+	{ .start =   0xA188, .end =   0xA188 },
+	{ .start =   0xA278, .end =   0xA278 },
+	{ .start =   0xA540, .end =   0xA56C },
+	{ .start =   0xC050, .end =   0xC050 },
+	{ .start =   0xC340, .end =   0xC340 },
+	{ .start =   0xC4C8, .end =   0xC4C8 },
+	{ .start =   0xC4E0, .end =   0xC4E0 },
+	{ .start =   0xC600, .end =   0xC600 },
+	{ .start =   0xC658, .end =   0xC658 },
 	{ .start =   0xCFD4, .end =   0xCFDC },
 	{ .start =  0x22030, .end =  0x22030 },
 	{ .start =  0x22510, .end =  0x22550 },
@@ -1266,7 +1184,6 @@
 	{ .start = 0x38CFD4, .end = 0x38CFDC },
 };
 
->>>>>>> eb3cdb58
 static int mmio_range_cmp(u32 key, const struct i915_range *range)
 {
 	if (key < range->start)
@@ -1282,12 +1199,9 @@
 	if (drm_WARN_ON(&uncore->i915->drm, !uncore->shadowed_reg_table))
 		return false;
 
-<<<<<<< HEAD
-=======
 	if (IS_GSI_REG(offset))
 		offset += uncore->gsi_offset;
 
->>>>>>> eb3cdb58
 	return BSEARCH(offset,
 		       uncore->shadowed_reg_table,
 		       uncore->shadowed_reg_table_entries,
@@ -1305,7 +1219,6 @@
 	enum forcewake_domains __fwd = 0; \
 	if (NEEDS_FORCE_WAKE((offset))) \
 		__fwd = find_fw_domain(uncore, offset); \
-<<<<<<< HEAD
 	__fwd; \
 })
 
@@ -1318,20 +1231,6 @@
 	__fwd; \
 })
 
-=======
-	__fwd; \
-})
-
-#define __fwtable_reg_write_fw_domains(uncore, offset) \
-({ \
-	enum forcewake_domains __fwd = 0; \
-	const u32 __offset = (offset); \
-	if (NEEDS_FORCE_WAKE((__offset)) && !is_shadowed(uncore, __offset)) \
-		__fwd = find_fw_domain(uncore, __offset); \
-	__fwd; \
-})
-
->>>>>>> eb3cdb58
 #define GEN_FW_RANGE(s, e, d) \
 	{ .start = (s), .end = (e), .domains = (d) }
 
@@ -1793,27 +1692,6 @@
 	GEN_FW_RANGE(0x12000, 0x12fff, 0), /*
 		0x12000 - 0x127ff: always on
 		0x12800 - 0x12fff: reserved */
-<<<<<<< HEAD
-	GEN_FW_RANGE(0x13000, 0x23fff, FORCEWAKE_GT), /*
-		0x13000 - 0x135ff: gt
-		0x13600 - 0x147ff: reserved
-		0x14800 - 0x153ff: gt
-		0x15400 - 0x19fff: reserved
-		0x1a000 - 0x1ffff: gt
-		0x20000 - 0x21fff: reserved
-		0x22000 - 0x23fff: gt */
-	GEN_FW_RANGE(0x24000, 0x2417f, 0), /*
-		24000 - 0x2407f: always on
-		24080 - 0x2417f: reserved */
-	GEN_FW_RANGE(0x24180, 0x3ffff, FORCEWAKE_GT), /*
-		0x24180 - 0x241ff: gt
-		0x24200 - 0x251ff: reserved
-		0x25200 - 0x252ff: gt
-		0x25300 - 0x25fff: reserved
-		0x26000 - 0x27fff: gt
-		0x28000 - 0x2ffff: reserved
-		0x30000 - 0x3ffff: gt */
-=======
 	GEN_FW_RANGE(0x13000, 0x19fff, FORCEWAKE_GT), /*
 		0x13000 - 0x135ff: gt
 		0x13600 - 0x147ff: reserved
@@ -1835,7 +1713,6 @@
 		0x26000 - 0x27fff: render
 		0x28000 - 0x2ffff: reserved */
 	GEN_FW_RANGE(0x30000, 0x3ffff, FORCEWAKE_GT),
->>>>>>> eb3cdb58
 	GEN_FW_RANGE(0x40000, 0x1bffff, 0),
 	GEN_FW_RANGE(0x1c0000, 0x1c3fff, FORCEWAKE_MEDIA_VDBOX0), /*
 		0x1c0000 - 0x1c2bff: VD0
@@ -1857,8 +1734,6 @@
 	GEN_FW_RANGE(0x3e0000, 0x3effff, FORCEWAKE_GT),
 };
 
-<<<<<<< HEAD
-=======
 static const struct intel_forcewake_range __mtl_fw_ranges[] = {
 	GEN_FW_RANGE(0x0, 0xaff, 0),
 	GEN_FW_RANGE(0xb00, 0xbff, FORCEWAKE_GT),
@@ -2015,7 +1890,6 @@
 	GEN_FW_RANGE(0x393c80, 0x393dff, FORCEWAKE_GT),
 };
 
->>>>>>> eb3cdb58
 static void
 ilk_dummy_write(struct intel_uncore *uncore)
 {
@@ -2358,10 +2232,7 @@
 	BUILD_BUG_ON(FORCEWAKE_MEDIA_VEBOX1 != (1 << FW_DOMAIN_ID_MEDIA_VEBOX1));
 	BUILD_BUG_ON(FORCEWAKE_MEDIA_VEBOX2 != (1 << FW_DOMAIN_ID_MEDIA_VEBOX2));
 	BUILD_BUG_ON(FORCEWAKE_MEDIA_VEBOX3 != (1 << FW_DOMAIN_ID_MEDIA_VEBOX3));
-<<<<<<< HEAD
-=======
 	BUILD_BUG_ON(FORCEWAKE_GSC != (1 << FW_DOMAIN_ID_GSC));
->>>>>>> eb3cdb58
 
 	d->mask = BIT(domain_id);
 
@@ -2429,15 +2300,6 @@
 		intel_engine_mask_t emask;
 		int i;
 
-<<<<<<< HEAD
-		uncore->fw_get_funcs = &uncore_get_fallback;
-		fw_domain_init(uncore, FW_DOMAIN_ID_RENDER,
-			       FORCEWAKE_RENDER_GEN9,
-			       FORCEWAKE_ACK_RENDER_GEN9);
-		fw_domain_init(uncore, FW_DOMAIN_ID_GT,
-			       FORCEWAKE_GT_GEN9,
-			       FORCEWAKE_ACK_GT_GEN9);
-=======
 		/* we'll prune the domains of missing engines later */
 		emask = uncore->gt->info.engine_mask;
 
@@ -2455,7 +2317,6 @@
 			fw_domain_init(uncore, FW_DOMAIN_ID_RENDER,
 				       FORCEWAKE_RENDER_GEN9,
 				       FORCEWAKE_ACK_RENDER_GEN9);
->>>>>>> eb3cdb58
 
 		for (i = 0; i < I915_MAX_VCS; i++) {
 			if (!__HAS_ENGINE(emask, _VCS(i)))
@@ -2603,14 +2464,11 @@
 	return NOTIFY_OK;
 }
 
-<<<<<<< HEAD
-=======
 static void uncore_unmap_mmio(struct drm_device *drm, void *regs)
 {
 	iounmap((void __iomem *)regs);
 }
 
->>>>>>> eb3cdb58
 int intel_uncore_setup_mmio(struct intel_uncore *uncore, phys_addr_t phys_addr)
 {
 	struct drm_i915_private *i915 = uncore->i915;
@@ -2639,17 +2497,8 @@
 		return -EIO;
 	}
 
-<<<<<<< HEAD
-	return 0;
-}
-
-void intel_uncore_cleanup_mmio(struct intel_uncore *uncore)
-{
-	iounmap(uncore->regs);
-=======
 	return drmm_add_action_or_reset(&i915->drm, uncore_unmap_mmio,
 					(void __force *)uncore->regs);
->>>>>>> eb3cdb58
 }
 
 void intel_uncore_init_early(struct intel_uncore *uncore,
@@ -2659,10 +2508,6 @@
 	uncore->i915 = gt->i915;
 	uncore->gt = gt;
 	uncore->rpm = &gt->i915->runtime_pm;
-<<<<<<< HEAD
-	uncore->debug = &gt->i915->mmio_debug;
-=======
->>>>>>> eb3cdb58
 }
 
 static void uncore_raw_init(struct intel_uncore *uncore)
@@ -2711,9 +2556,6 @@
 
 	ASSIGN_READ_MMIO_VFUNCS(uncore, fwtable);
 
-<<<<<<< HEAD
-	if (GRAPHICS_VER_FULL(i915) >= IP_VER(12, 60)) {
-=======
 	if (uncore->gt->type == GT_MEDIA)
 		return uncore_media_forcewake_init(uncore);
 
@@ -2722,7 +2564,6 @@
 		ASSIGN_SHADOW_TABLE(uncore, mtl_shadowed_regs);
 		ASSIGN_WRITE_MMIO_VFUNCS(uncore, fwtable);
 	} else if (GRAPHICS_VER_FULL(i915) >= IP_VER(12, 60)) {
->>>>>>> eb3cdb58
 		ASSIGN_FW_DOMAINS_TABLE(uncore, __pvc_fw_ranges);
 		ASSIGN_SHADOW_TABLE(uncore, pvc_shadowed_regs);
 		ASSIGN_WRITE_MMIO_VFUNCS(uncore, fwtable);
@@ -2803,13 +2644,10 @@
 	struct drm_i915_private *i915 = uncore->i915;
 	int ret;
 
-<<<<<<< HEAD
-=======
 	ret = sanity_check_mmio_access(uncore);
 	if (ret)
 		return ret;
 
->>>>>>> eb3cdb58
 	/*
 	 * The boot firmware initializes local memory and assesses its health.
 	 * If memory training fails, the punit will have been instructed to
@@ -2986,12 +2824,9 @@
 		intel_uncore_fw_domains_fini(uncore);
 		iosf_mbi_punit_release();
 	}
-<<<<<<< HEAD
-=======
 
 	if (intel_uncore_needs_flr_on_fini(uncore))
 		driver_initiated_flr(uncore);
->>>>>>> eb3cdb58
 }
 
 /**
