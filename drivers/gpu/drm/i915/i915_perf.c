/*
 * Copyright © 2015-2016 Intel Corporation
 *
 * Permission is hereby granted, free of charge, to any person obtaining a
 * copy of this software and associated documentation files (the "Software"),
 * to deal in the Software without restriction, including without limitation
 * the rights to use, copy, modify, merge, publish, distribute, sublicense,
 * and/or sell copies of the Software, and to permit persons to whom the
 * Software is furnished to do so, subject to the following conditions:
 *
 * The above copyright notice and this permission notice (including the next
 * paragraph) shall be included in all copies or substantial portions of the
 * Software.
 *
 * THE SOFTWARE IS PROVIDED "AS IS", WITHOUT WARRANTY OF ANY KIND, EXPRESS OR
 * IMPLIED, INCLUDING BUT NOT LIMITED TO THE WARRANTIES OF MERCHANTABILITY,
 * FITNESS FOR A PARTICULAR PURPOSE AND NONINFRINGEMENT.  IN NO EVENT SHALL
 * THE AUTHORS OR COPYRIGHT HOLDERS BE LIABLE FOR ANY CLAIM, DAMAGES OR OTHER
 * LIABILITY, WHETHER IN AN ACTION OF CONTRACT, TORT OR OTHERWISE, ARISING
 * FROM, OUT OF OR IN CONNECTION WITH THE SOFTWARE OR THE USE OR OTHER DEALINGS
 * IN THE SOFTWARE.
 *
 * Authors:
 *   Robert Bragg <robert@sixbynine.org>
 */


/**
 * DOC: i915 Perf Overview
 *
 * Gen graphics supports a large number of performance counters that can help
 * driver and application developers understand and optimize their use of the
 * GPU.
 *
 * This i915 perf interface enables userspace to configure and open a file
 * descriptor representing a stream of GPU metrics which can then be read() as
 * a stream of sample records.
 *
 * The interface is particularly suited to exposing buffered metrics that are
 * captured by DMA from the GPU, unsynchronized with and unrelated to the CPU.
 *
 * Streams representing a single context are accessible to applications with a
 * corresponding drm file descriptor, such that OpenGL can use the interface
 * without special privileges. Access to system-wide metrics requires root
 * privileges by default, unless changed via the dev.i915.perf_event_paranoid
 * sysctl option.
 *
 */

/**
 * DOC: i915 Perf History and Comparison with Core Perf
 *
 * The interface was initially inspired by the core Perf infrastructure but
 * some notable differences are:
 *
 * i915 perf file descriptors represent a "stream" instead of an "event"; where
 * a perf event primarily corresponds to a single 64bit value, while a stream
 * might sample sets of tightly-coupled counters, depending on the
 * configuration.  For example the Gen OA unit isn't designed to support
 * orthogonal configurations of individual counters; it's configured for a set
 * of related counters. Samples for an i915 perf stream capturing OA metrics
 * will include a set of counter values packed in a compact HW specific format.
 * The OA unit supports a number of different packing formats which can be
 * selected by the user opening the stream. Perf has support for grouping
 * events, but each event in the group is configured, validated and
 * authenticated individually with separate system calls.
 *
 * i915 perf stream configurations are provided as an array of u64 (key,value)
 * pairs, instead of a fixed struct with multiple miscellaneous config members,
 * interleaved with event-type specific members.
 *
 * i915 perf doesn't support exposing metrics via an mmap'd circular buffer.
 * The supported metrics are being written to memory by the GPU unsynchronized
 * with the CPU, using HW specific packing formats for counter sets. Sometimes
 * the constraints on HW configuration require reports to be filtered before it
 * would be acceptable to expose them to unprivileged applications - to hide
 * the metrics of other processes/contexts. For these use cases a read() based
 * interface is a good fit, and provides an opportunity to filter data as it
 * gets copied from the GPU mapped buffers to userspace buffers.
 *
 *
 * Issues hit with first prototype based on Core Perf
 * ~~~~~~~~~~~~~~~~~~~~~~~~~~~~~~~~~~~~~~~~~~~~~~~~~~
 *
 * The first prototype of this driver was based on the core perf
 * infrastructure, and while we did make that mostly work, with some changes to
 * perf, we found we were breaking or working around too many assumptions baked
 * into perf's currently cpu centric design.
 *
 * In the end we didn't see a clear benefit to making perf's implementation and
 * interface more complex by changing design assumptions while we knew we still
 * wouldn't be able to use any existing perf based userspace tools.
 *
 * Also considering the Gen specific nature of the Observability hardware and
 * how userspace will sometimes need to combine i915 perf OA metrics with
 * side-band OA data captured via MI_REPORT_PERF_COUNT commands; we're
 * expecting the interface to be used by a platform specific userspace such as
 * OpenGL or tools. This is to say; we aren't inherently missing out on having
 * a standard vendor/architecture agnostic interface by not using perf.
 *
 *
 * For posterity, in case we might re-visit trying to adapt core perf to be
 * better suited to exposing i915 metrics these were the main pain points we
 * hit:
 *
 * - The perf based OA PMU driver broke some significant design assumptions:
 *
 *   Existing perf pmus are used for profiling work on a cpu and we were
 *   introducing the idea of _IS_DEVICE pmus with different security
 *   implications, the need to fake cpu-related data (such as user/kernel
 *   registers) to fit with perf's current design, and adding _DEVICE records
 *   as a way to forward device-specific status records.
 *
 *   The OA unit writes reports of counters into a circular buffer, without
 *   involvement from the CPU, making our PMU driver the first of a kind.
 *
 *   Given the way we were periodically forward data from the GPU-mapped, OA
 *   buffer to perf's buffer, those bursts of sample writes looked to perf like
 *   we were sampling too fast and so we had to subvert its throttling checks.
 *
 *   Perf supports groups of counters and allows those to be read via
 *   transactions internally but transactions currently seem designed to be
 *   explicitly initiated from the cpu (say in response to a userspace read())
 *   and while we could pull a report out of the OA buffer we can't
 *   trigger a report from the cpu on demand.
 *
 *   Related to being report based; the OA counters are configured in HW as a
 *   set while perf generally expects counter configurations to be orthogonal.
 *   Although counters can be associated with a group leader as they are
 *   opened, there's no clear precedent for being able to provide group-wide
 *   configuration attributes (for example we want to let userspace choose the
 *   OA unit report format used to capture all counters in a set, or specify a
 *   GPU context to filter metrics on). We avoided using perf's grouping
 *   feature and forwarded OA reports to userspace via perf's 'raw' sample
 *   field. This suited our userspace well considering how coupled the counters
 *   are when dealing with normalizing. It would be inconvenient to split
 *   counters up into separate events, only to require userspace to recombine
 *   them. For Mesa it's also convenient to be forwarded raw, periodic reports
 *   for combining with the side-band raw reports it captures using
 *   MI_REPORT_PERF_COUNT commands.
 *
 *   - As a side note on perf's grouping feature; there was also some concern
 *     that using PERF_FORMAT_GROUP as a way to pack together counter values
 *     would quite drastically inflate our sample sizes, which would likely
 *     lower the effective sampling resolutions we could use when the available
 *     memory bandwidth is limited.
 *
 *     With the OA unit's report formats, counters are packed together as 32
 *     or 40bit values, with the largest report size being 256 bytes.
 *
 *     PERF_FORMAT_GROUP values are 64bit, but there doesn't appear to be a
 *     documented ordering to the values, implying PERF_FORMAT_ID must also be
 *     used to add a 64bit ID before each value; giving 16 bytes per counter.
 *
 *   Related to counter orthogonality; we can't time share the OA unit, while
 *   event scheduling is a central design idea within perf for allowing
 *   userspace to open + enable more events than can be configured in HW at any
 *   one time.  The OA unit is not designed to allow re-configuration while in
 *   use. We can't reconfigure the OA unit without losing internal OA unit
 *   state which we can't access explicitly to save and restore. Reconfiguring
 *   the OA unit is also relatively slow, involving ~100 register writes. From
 *   userspace Mesa also depends on a stable OA configuration when emitting
 *   MI_REPORT_PERF_COUNT commands and importantly the OA unit can't be
 *   disabled while there are outstanding MI_RPC commands lest we hang the
 *   command streamer.
 *
 *   The contents of sample records aren't extensible by device drivers (i.e.
 *   the sample_type bits). As an example; Sourab Gupta had been looking to
 *   attach GPU timestamps to our OA samples. We were shoehorning OA reports
 *   into sample records by using the 'raw' field, but it's tricky to pack more
 *   than one thing into this field because events/core.c currently only lets a
 *   pmu give a single raw data pointer plus len which will be copied into the
 *   ring buffer. To include more than the OA report we'd have to copy the
 *   report into an intermediate larger buffer. I'd been considering allowing a
 *   vector of data+len values to be specified for copying the raw data, but
 *   it felt like a kludge to being using the raw field for this purpose.
 *
 * - It felt like our perf based PMU was making some technical compromises
 *   just for the sake of using perf:
 *
 *   perf_event_open() requires events to either relate to a pid or a specific
 *   cpu core, while our device pmu related to neither.  Events opened with a
 *   pid will be automatically enabled/disabled according to the scheduling of
 *   that process - so not appropriate for us. When an event is related to a
 *   cpu id, perf ensures pmu methods will be invoked via an inter process
 *   interrupt on that core. To avoid invasive changes our userspace opened OA
 *   perf events for a specific cpu. This was workable but it meant the
 *   majority of the OA driver ran in atomic context, including all OA report
 *   forwarding, which wasn't really necessary in our case and seems to make
 *   our locking requirements somewhat complex as we handled the interaction
 *   with the rest of the i915 driver.
 */

#include <linux/anon_inodes.h>
#include <linux/nospec.h>
#include <linux/sizes.h>
#include <linux/uuid.h>

#include "gem/i915_gem_context.h"
#include "gem/i915_gem_internal.h"
#include "gt/intel_engine_pm.h"
#include "gt/intel_engine_regs.h"
#include "gt/intel_engine_user.h"
#include "gt/intel_execlists_submission.h"
#include "gt/intel_gpu_commands.h"
#include "gt/intel_gt.h"
#include "gt/intel_gt_clock_utils.h"
<<<<<<< HEAD
#include "gt/intel_gt_regs.h"
#include "gt/intel_lrc.h"
#include "gt/intel_lrc_reg.h"
=======
#include "gt/intel_gt_mcr.h"
#include "gt/intel_gt_regs.h"
#include "gt/intel_lrc.h"
#include "gt/intel_lrc_reg.h"
#include "gt/intel_rc6.h"
>>>>>>> eb3cdb58
#include "gt/intel_ring.h"
#include "gt/uc/intel_guc_slpc.h"

#include "i915_drv.h"
#include "i915_file_private.h"
#include "i915_perf.h"
#include "i915_perf_oa_regs.h"
<<<<<<< HEAD
=======
#include "i915_reg.h"
>>>>>>> eb3cdb58

/* HW requires this to be a power of two, between 128k and 16M, though driver
 * is currently generally designed assuming the largest 16M size is used such
 * that the overflow cases are unlikely in normal operation.
 */
#define OA_BUFFER_SIZE		SZ_16M

#define OA_TAKEN(tail, head)	((tail - head) & (OA_BUFFER_SIZE - 1))

/**
 * DOC: OA Tail Pointer Race
 *
 * There's a HW race condition between OA unit tail pointer register updates and
 * writes to memory whereby the tail pointer can sometimes get ahead of what's
 * been written out to the OA buffer so far (in terms of what's visible to the
 * CPU).
 *
 * Although this can be observed explicitly while copying reports to userspace
 * by checking for a zeroed report-id field in tail reports, we want to account
 * for this earlier, as part of the oa_buffer_check_unlocked to avoid lots of
 * redundant read() attempts.
 *
 * We workaround this issue in oa_buffer_check_unlocked() by reading the reports
 * in the OA buffer, starting from the tail reported by the HW until we find a
 * report with its first 2 dwords not 0 meaning its previous report is
 * completely in memory and ready to be read. Those dwords are also set to 0
 * once read and the whole buffer is cleared upon OA buffer initialization. The
 * first dword is the reason for this report while the second is the timestamp,
 * making the chances of having those 2 fields at 0 fairly unlikely. A more
 * detailed explanation is available in oa_buffer_check_unlocked().
 *
 * Most of the implementation details for this workaround are in
 * oa_buffer_check_unlocked() and _append_oa_reports()
 *
 * Note for posterity: previously the driver used to define an effective tail
 * pointer that lagged the real pointer by a 'tail margin' measured in bytes
 * derived from %OA_TAIL_MARGIN_NSEC and the configured sampling frequency.
 * This was flawed considering that the OA unit may also automatically generate
 * non-periodic reports (such as on context switch) or the OA unit may be
 * enabled without any periodic sampling.
 */
#define OA_TAIL_MARGIN_NSEC	100000ULL
#define INVALID_TAIL_PTR	0xffffffff

/* The default frequency for checking whether the OA unit has written new
 * reports to the circular OA buffer...
 */
#define DEFAULT_POLL_FREQUENCY_HZ 200
#define DEFAULT_POLL_PERIOD_NS (NSEC_PER_SEC / DEFAULT_POLL_FREQUENCY_HZ)

/* for sysctl proc_dointvec_minmax of dev.i915.perf_stream_paranoid */
static u32 i915_perf_stream_paranoid = true;

/* The maximum exponent the hardware accepts is 63 (essentially it selects one
 * of the 64bit timestamp bits to trigger reports from) but there's currently
 * no known use case for sampling as infrequently as once per 47 thousand years.
 *
 * Since the timestamps included in OA reports are only 32bits it seems
 * reasonable to limit the OA exponent where it's still possible to account for
 * overflow in OA report timestamps.
 */
#define OA_EXPONENT_MAX 31

#define INVALID_CTX_ID 0xffffffff

/* On Gen8+ automatically triggered OA reports include a 'reason' field... */
#define OAREPORT_REASON_MASK           0x3f
#define OAREPORT_REASON_MASK_EXTENDED  0x7f
#define OAREPORT_REASON_SHIFT          19
#define OAREPORT_REASON_TIMER          (1<<0)
#define OAREPORT_REASON_CTX_SWITCH     (1<<3)
#define OAREPORT_REASON_CLK_RATIO      (1<<5)

#define HAS_MI_SET_PREDICATE(i915) (GRAPHICS_VER_FULL(i915) >= IP_VER(12, 50))

/* For sysctl proc_dointvec_minmax of i915_oa_max_sample_rate
 *
 * The highest sampling frequency we can theoretically program the OA unit
 * with is always half the timestamp frequency: E.g. 6.25Mhz for Haswell.
 *
 * Initialized just before we register the sysctl parameter.
 */
static int oa_sample_rate_hard_limit;

/* Theoretically we can program the OA unit to sample every 160ns but don't
 * allow that by default unless root...
 *
 * The default threshold of 100000Hz is based on perf's similar
 * kernel.perf_event_max_sample_rate sysctl parameter.
 */
static u32 i915_oa_max_sample_rate = 100000;

/* XXX: beware if future OA HW adds new report formats that the current
 * code assumes all reports have a power-of-two size and ~(size - 1) can
 * be used as a mask to align the OA tail pointer.
 */
static const struct i915_oa_format oa_formats[I915_OA_FORMAT_MAX] = {
	[I915_OA_FORMAT_A13]	    = { 0, 64 },
	[I915_OA_FORMAT_A29]	    = { 1, 128 },
	[I915_OA_FORMAT_A13_B8_C8]  = { 2, 128 },
	/* A29_B8_C8 Disallowed as 192 bytes doesn't factor into buffer size */
	[I915_OA_FORMAT_B4_C8]	    = { 4, 64 },
	[I915_OA_FORMAT_A45_B8_C8]  = { 5, 256 },
	[I915_OA_FORMAT_B4_C8_A16]  = { 6, 128 },
	[I915_OA_FORMAT_C4_B8]	    = { 7, 64 },
	[I915_OA_FORMAT_A12]		    = { 0, 64 },
	[I915_OA_FORMAT_A12_B8_C8]	    = { 2, 128 },
	[I915_OA_FORMAT_A32u40_A4u32_B8_C8] = { 5, 256 },
	[I915_OAR_FORMAT_A32u40_A4u32_B8_C8]    = { 5, 256 },
	[I915_OA_FORMAT_A24u40_A14u32_B8_C8]    = { 5, 256 },
	[I915_OAM_FORMAT_MPEC8u64_B8_C8]	= { 1, 192, TYPE_OAM, HDR_64_BIT },
	[I915_OAM_FORMAT_MPEC8u32_B8_C8]	= { 2, 128, TYPE_OAM, HDR_64_BIT },
};

static const u32 mtl_oa_base[] = {
	[PERF_GROUP_OAM_SAMEDIA_0] = 0x393000,
};

#define SAMPLE_OA_REPORT      (1<<0)

/**
 * struct perf_open_properties - for validated properties given to open a stream
 * @sample_flags: `DRM_I915_PERF_PROP_SAMPLE_*` properties are tracked as flags
 * @single_context: Whether a single or all gpu contexts should be monitored
 * @hold_preemption: Whether the preemption is disabled for the filtered
 *                   context
 * @ctx_handle: A gem ctx handle for use with @single_context
 * @metrics_set: An ID for an OA unit metric set advertised via sysfs
 * @oa_format: An OA unit HW report format
 * @oa_periodic: Whether to enable periodic OA unit sampling
 * @oa_period_exponent: The OA unit sampling period is derived from this
 * @engine: The engine (typically rcs0) being monitored by the OA unit
 * @has_sseu: Whether @sseu was specified by userspace
 * @sseu: internal SSEU configuration computed either from the userspace
 *        specified configuration in the opening parameters or a default value
 *        (see get_default_sseu_config())
 * @poll_oa_period: The period in nanoseconds at which the CPU will check for OA
 * data availability
 *
 * As read_properties_unlocked() enumerates and validates the properties given
 * to open a stream of metrics the configuration is built up in the structure
 * which starts out zero initialized.
 */
struct perf_open_properties {
	u32 sample_flags;

	u64 single_context:1;
	u64 hold_preemption:1;
	u64 ctx_handle;

	/* OA sampling state */
	int metrics_set;
	int oa_format;
	bool oa_periodic;
	int oa_period_exponent;

	struct intel_engine_cs *engine;

	bool has_sseu;
	struct intel_sseu sseu;

	u64 poll_oa_period;
};

struct i915_oa_config_bo {
	struct llist_node node;

	struct i915_oa_config *oa_config;
	struct i915_vma *vma;
};

static struct ctl_table_header *sysctl_header;

static enum hrtimer_restart oa_poll_check_timer_cb(struct hrtimer *hrtimer);

void i915_oa_config_release(struct kref *ref)
{
	struct i915_oa_config *oa_config =
		container_of(ref, typeof(*oa_config), ref);

	kfree(oa_config->flex_regs);
	kfree(oa_config->b_counter_regs);
	kfree(oa_config->mux_regs);

	kfree_rcu(oa_config, rcu);
}

struct i915_oa_config *
i915_perf_get_oa_config(struct i915_perf *perf, int metrics_set)
{
	struct i915_oa_config *oa_config;

	rcu_read_lock();
	oa_config = idr_find(&perf->metrics_idr, metrics_set);
	if (oa_config)
		oa_config = i915_oa_config_get(oa_config);
	rcu_read_unlock();

	return oa_config;
}

static void free_oa_config_bo(struct i915_oa_config_bo *oa_bo)
{
	i915_oa_config_put(oa_bo->oa_config);
	i915_vma_put(oa_bo->vma);
	kfree(oa_bo);
}

static inline const
struct i915_perf_regs *__oa_regs(struct i915_perf_stream *stream)
{
	return &stream->engine->oa_group->regs;
}

static u32 gen12_oa_hw_tail_read(struct i915_perf_stream *stream)
{
	struct intel_uncore *uncore = stream->uncore;

	return intel_uncore_read(uncore, __oa_regs(stream)->oa_tail_ptr) &
	       GEN12_OAG_OATAILPTR_MASK;
}

static u32 gen8_oa_hw_tail_read(struct i915_perf_stream *stream)
{
	struct intel_uncore *uncore = stream->uncore;

	return intel_uncore_read(uncore, GEN8_OATAILPTR) & GEN8_OATAILPTR_MASK;
}

static u32 gen7_oa_hw_tail_read(struct i915_perf_stream *stream)
{
	struct intel_uncore *uncore = stream->uncore;
	u32 oastatus1 = intel_uncore_read(uncore, GEN7_OASTATUS1);

	return oastatus1 & GEN7_OASTATUS1_TAIL_MASK;
}

#define oa_report_header_64bit(__s) \
	((__s)->oa_buffer.format->header == HDR_64_BIT)

static u64 oa_report_id(struct i915_perf_stream *stream, void *report)
{
	return oa_report_header_64bit(stream) ? *(u64 *)report : *(u32 *)report;
}

static u64 oa_report_reason(struct i915_perf_stream *stream, void *report)
{
	return (oa_report_id(stream, report) >> OAREPORT_REASON_SHIFT) &
	       (GRAPHICS_VER(stream->perf->i915) == 12 ?
		OAREPORT_REASON_MASK_EXTENDED :
		OAREPORT_REASON_MASK);
}

static void oa_report_id_clear(struct i915_perf_stream *stream, u32 *report)
{
	if (oa_report_header_64bit(stream))
		*(u64 *)report = 0;
	else
		*report = 0;
}

static bool oa_report_ctx_invalid(struct i915_perf_stream *stream, void *report)
{
	return !(oa_report_id(stream, report) &
	       stream->perf->gen8_valid_ctx_bit) &&
	       GRAPHICS_VER(stream->perf->i915) <= 11;
}

static u64 oa_timestamp(struct i915_perf_stream *stream, void *report)
{
	return oa_report_header_64bit(stream) ?
		*((u64 *)report + 1) :
		*((u32 *)report + 1);
}

static void oa_timestamp_clear(struct i915_perf_stream *stream, u32 *report)
{
	if (oa_report_header_64bit(stream))
		*(u64 *)&report[2] = 0;
	else
		report[1] = 0;
}

static u32 oa_context_id(struct i915_perf_stream *stream, u32 *report)
{
	u32 ctx_id = oa_report_header_64bit(stream) ? report[4] : report[2];

	return ctx_id & stream->specific_ctx_id_mask;
}

static void oa_context_id_squash(struct i915_perf_stream *stream, u32 *report)
{
	if (oa_report_header_64bit(stream))
		report[4] = INVALID_CTX_ID;
	else
		report[2] = INVALID_CTX_ID;
}

/**
 * oa_buffer_check_unlocked - check for data and update tail ptr state
 * @stream: i915 stream instance
 *
 * This is either called via fops (for blocking reads in user ctx) or the poll
 * check hrtimer (atomic ctx) to check the OA buffer tail pointer and check
 * if there is data available for userspace to read.
 *
 * This function is central to providing a workaround for the OA unit tail
 * pointer having a race with respect to what data is visible to the CPU.
 * It is responsible for reading tail pointers from the hardware and giving
 * the pointers time to 'age' before they are made available for reading.
 * (See description of OA_TAIL_MARGIN_NSEC above for further details.)
 *
 * Besides returning true when there is data available to read() this function
 * also updates the tail, aging_tail and aging_timestamp in the oa_buffer
 * object.
 *
 * Note: It's safe to read OA config state here unlocked, assuming that this is
 * only called while the stream is enabled, while the global OA configuration
 * can't be modified.
 *
 * Returns: %true if the OA buffer contains data, else %false
 */
static bool oa_buffer_check_unlocked(struct i915_perf_stream *stream)
{
	u32 gtt_offset = i915_ggtt_offset(stream->oa_buffer.vma);
	int report_size = stream->oa_buffer.format->size;
	unsigned long flags;
	bool pollin;
	u32 hw_tail;
	u64 now;
	u32 partial_report_size;

	/* We have to consider the (unlikely) possibility that read() errors
	 * could result in an OA buffer reset which might reset the head and
	 * tail state.
	 */
	spin_lock_irqsave(&stream->oa_buffer.ptr_lock, flags);

	hw_tail = stream->perf->ops.oa_hw_tail_read(stream);

	/* The tail pointer increases in 64 byte increments, not in report_size
	 * steps. Also the report size may not be a power of 2. Compute
	 * potentially partially landed report in the OA buffer
	 */
	partial_report_size = OA_TAKEN(hw_tail, stream->oa_buffer.tail);
	partial_report_size %= report_size;

	/* Subtract partial amount off the tail */
	hw_tail = gtt_offset + OA_TAKEN(hw_tail, partial_report_size);

	now = ktime_get_mono_fast_ns();

	if (hw_tail == stream->oa_buffer.aging_tail &&
	    (now - stream->oa_buffer.aging_timestamp) > OA_TAIL_MARGIN_NSEC) {
		/* If the HW tail hasn't move since the last check and the HW
		 * tail has been aging for long enough, declare it the new
		 * tail.
		 */
		stream->oa_buffer.tail = stream->oa_buffer.aging_tail;
	} else {
		u32 head, tail, aged_tail;

		/* NB: The head we observe here might effectively be a little
		 * out of date. If a read() is in progress, the head could be
		 * anywhere between this head and stream->oa_buffer.tail.
		 */
		head = stream->oa_buffer.head - gtt_offset;
		aged_tail = stream->oa_buffer.tail - gtt_offset;

		hw_tail -= gtt_offset;
		tail = hw_tail;

		/* Walk the stream backward until we find a report with report
		 * id and timestmap not at 0. Since the circular buffer pointers
		 * progress by increments of 64 bytes and that reports can be up
		 * to 256 bytes long, we can't tell whether a report has fully
		 * landed in memory before the report id and timestamp of the
		 * following report have effectively landed.
		 *
		 * This is assuming that the writes of the OA unit land in
		 * memory in the order they were written to.
		 * If not : (╯°□°）╯︵ ┻━┻
		 */
		while (OA_TAKEN(tail, aged_tail) >= report_size) {
			void *report = stream->oa_buffer.vaddr + tail;

			if (oa_report_id(stream, report) ||
			    oa_timestamp(stream, report))
				break;

			tail = (tail - report_size) & (OA_BUFFER_SIZE - 1);
		}

		if (OA_TAKEN(hw_tail, tail) > report_size &&
		    __ratelimit(&stream->perf->tail_pointer_race))
			drm_notice(&stream->uncore->i915->drm,
				   "unlanded report(s) head=0x%x tail=0x%x hw_tail=0x%x\n",
				   head, tail, hw_tail);

		stream->oa_buffer.tail = gtt_offset + tail;
		stream->oa_buffer.aging_tail = gtt_offset + hw_tail;
		stream->oa_buffer.aging_timestamp = now;
	}

	pollin = OA_TAKEN(stream->oa_buffer.tail - gtt_offset,
			  stream->oa_buffer.head - gtt_offset) >= report_size;

	spin_unlock_irqrestore(&stream->oa_buffer.ptr_lock, flags);

	return pollin;
}

/**
 * append_oa_status - Appends a status record to a userspace read() buffer.
 * @stream: An i915-perf stream opened for OA metrics
 * @buf: destination buffer given by userspace
 * @count: the number of bytes userspace wants to read
 * @offset: (inout): the current position for writing into @buf
 * @type: The kind of status to report to userspace
 *
 * Writes a status record (such as `DRM_I915_PERF_RECORD_OA_REPORT_LOST`)
 * into the userspace read() buffer.
 *
 * The @buf @offset will only be updated on success.
 *
 * Returns: 0 on success, negative error code on failure.
 */
static int append_oa_status(struct i915_perf_stream *stream,
			    char __user *buf,
			    size_t count,
			    size_t *offset,
			    enum drm_i915_perf_record_type type)
{
	struct drm_i915_perf_record_header header = { type, 0, sizeof(header) };

	if ((count - *offset) < header.size)
		return -ENOSPC;

	if (copy_to_user(buf + *offset, &header, sizeof(header)))
		return -EFAULT;

	(*offset) += header.size;

	return 0;
}

/**
 * append_oa_sample - Copies single OA report into userspace read() buffer.
 * @stream: An i915-perf stream opened for OA metrics
 * @buf: destination buffer given by userspace
 * @count: the number of bytes userspace wants to read
 * @offset: (inout): the current position for writing into @buf
 * @report: A single OA report to (optionally) include as part of the sample
 *
 * The contents of a sample are configured through `DRM_I915_PERF_PROP_SAMPLE_*`
 * properties when opening a stream, tracked as `stream->sample_flags`. This
 * function copies the requested components of a single sample to the given
 * read() @buf.
 *
 * The @buf @offset will only be updated on success.
 *
 * Returns: 0 on success, negative error code on failure.
 */
static int append_oa_sample(struct i915_perf_stream *stream,
			    char __user *buf,
			    size_t count,
			    size_t *offset,
			    const u8 *report)
{
	int report_size = stream->oa_buffer.format->size;
	struct drm_i915_perf_record_header header;
	int report_size_partial;
	u8 *oa_buf_end;

	header.type = DRM_I915_PERF_RECORD_SAMPLE;
	header.pad = 0;
	header.size = stream->sample_size;

	if ((count - *offset) < header.size)
		return -ENOSPC;

	buf += *offset;
	if (copy_to_user(buf, &header, sizeof(header)))
		return -EFAULT;
	buf += sizeof(header);

	oa_buf_end = stream->oa_buffer.vaddr + OA_BUFFER_SIZE;
	report_size_partial = oa_buf_end - report;

	if (report_size_partial < report_size) {
		if (copy_to_user(buf, report, report_size_partial))
			return -EFAULT;
		buf += report_size_partial;

		if (copy_to_user(buf, stream->oa_buffer.vaddr,
				 report_size - report_size_partial))
			return -EFAULT;
	} else if (copy_to_user(buf, report, report_size)) {
		return -EFAULT;
	}

	(*offset) += header.size;

	return 0;
}

/**
 * gen8_append_oa_reports - Copies all buffered OA reports into
 *			    userspace read() buffer.
 * @stream: An i915-perf stream opened for OA metrics
 * @buf: destination buffer given by userspace
 * @count: the number of bytes userspace wants to read
 * @offset: (inout): the current position for writing into @buf
 *
 * Notably any error condition resulting in a short read (-%ENOSPC or
 * -%EFAULT) will be returned even though one or more records may
 * have been successfully copied. In this case it's up to the caller
 * to decide if the error should be squashed before returning to
 * userspace.
 *
 * Note: reports are consumed from the head, and appended to the
 * tail, so the tail chases the head?... If you think that's mad
 * and back-to-front you're not alone, but this follows the
 * Gen PRM naming convention.
 *
 * Returns: 0 on success, negative error code on failure.
 */
static int gen8_append_oa_reports(struct i915_perf_stream *stream,
				  char __user *buf,
				  size_t count,
				  size_t *offset)
{
	struct intel_uncore *uncore = stream->uncore;
	int report_size = stream->oa_buffer.format->size;
	u8 *oa_buf_base = stream->oa_buffer.vaddr;
	u32 gtt_offset = i915_ggtt_offset(stream->oa_buffer.vma);
	u32 mask = (OA_BUFFER_SIZE - 1);
	size_t start_offset = *offset;
	unsigned long flags;
	u32 head, tail;
	int ret = 0;

	if (drm_WARN_ON(&uncore->i915->drm, !stream->enabled))
		return -EIO;

	spin_lock_irqsave(&stream->oa_buffer.ptr_lock, flags);

	head = stream->oa_buffer.head;
	tail = stream->oa_buffer.tail;

	spin_unlock_irqrestore(&stream->oa_buffer.ptr_lock, flags);

	/*
	 * NB: oa_buffer.head/tail include the gtt_offset which we don't want
	 * while indexing relative to oa_buf_base.
	 */
	head -= gtt_offset;
	tail -= gtt_offset;

	/*
	 * An out of bounds or misaligned head or tail pointer implies a driver
	 * bug since we validate + align the tail pointers we read from the
	 * hardware and we are in full control of the head pointer which should
	 * only be incremented by multiples of the report size.
	 */
	if (drm_WARN_ONCE(&uncore->i915->drm,
			  head > OA_BUFFER_SIZE ||
			  tail > OA_BUFFER_SIZE,
			  "Inconsistent OA buffer pointers: head = %u, tail = %u\n",
			  head, tail))
		return -EIO;


	for (/* none */;
	     OA_TAKEN(tail, head);
	     head = (head + report_size) & mask) {
		u8 *report = oa_buf_base + head;
		u32 *report32 = (void *)report;
		u32 ctx_id;
		u64 reason;

		/*
		 * The reason field includes flags identifying what
		 * triggered this specific report (mostly timer
		 * triggered or e.g. due to a context switch).
		 *
		 * In MMIO triggered reports, some platforms do not set the
		 * reason bit in this field and it is valid to have a reason
		 * field of zero.
		 */
		reason = oa_report_reason(stream, report);
		ctx_id = oa_context_id(stream, report32);

		/*
		 * Squash whatever is in the CTX_ID field if it's marked as
		 * invalid to be sure we avoid false-positive, single-context
		 * filtering below...
		 *
		 * Note: that we don't clear the valid_ctx_bit so userspace can
		 * understand that the ID has been squashed by the kernel.
		 */
		if (oa_report_ctx_invalid(stream, report)) {
			ctx_id = INVALID_CTX_ID;
			oa_context_id_squash(stream, report32);
		}

		/*
		 * NB: For Gen 8 the OA unit no longer supports clock gating
		 * off for a specific context and the kernel can't securely
		 * stop the counters from updating as system-wide / global
		 * values.
		 *
		 * Automatic reports now include a context ID so reports can be
		 * filtered on the cpu but it's not worth trying to
		 * automatically subtract/hide counter progress for other
		 * contexts while filtering since we can't stop userspace
		 * issuing MI_REPORT_PERF_COUNT commands which would still
		 * provide a side-band view of the real values.
		 *
		 * To allow userspace (such as Mesa/GL_INTEL_performance_query)
		 * to normalize counters for a single filtered context then it
		 * needs be forwarded bookend context-switch reports so that it
		 * can track switches in between MI_REPORT_PERF_COUNT commands
		 * and can itself subtract/ignore the progress of counters
		 * associated with other contexts. Note that the hardware
		 * automatically triggers reports when switching to a new
		 * context which are tagged with the ID of the newly active
		 * context. To avoid the complexity (and likely fragility) of
		 * reading ahead while parsing reports to try and minimize
		 * forwarding redundant context switch reports (i.e. between
		 * other, unrelated contexts) we simply elect to forward them
		 * all.
		 *
		 * We don't rely solely on the reason field to identify context
		 * switches since it's not-uncommon for periodic samples to
		 * identify a switch before any 'context switch' report.
		 */
		if (!stream->ctx ||
		    stream->specific_ctx_id == ctx_id ||
		    stream->oa_buffer.last_ctx_id == stream->specific_ctx_id ||
		    reason & OAREPORT_REASON_CTX_SWITCH) {

			/*
			 * While filtering for a single context we avoid
			 * leaking the IDs of other contexts.
			 */
			if (stream->ctx &&
			    stream->specific_ctx_id != ctx_id) {
				oa_context_id_squash(stream, report32);
			}

			ret = append_oa_sample(stream, buf, count, offset,
					       report);
			if (ret)
				break;

			stream->oa_buffer.last_ctx_id = ctx_id;
		}

		if (is_power_of_2(report_size)) {
			/*
			 * Clear out the report id and timestamp as a means
			 * to detect unlanded reports.
			 */
			oa_report_id_clear(stream, report32);
			oa_timestamp_clear(stream, report32);
		} else {
			/* Zero out the entire report */
			memset(report32, 0, report_size);
		}
	}

	if (start_offset != *offset) {
		i915_reg_t oaheadptr;

		oaheadptr = GRAPHICS_VER(stream->perf->i915) == 12 ?
			    __oa_regs(stream)->oa_head_ptr :
			    GEN8_OAHEADPTR;

		spin_lock_irqsave(&stream->oa_buffer.ptr_lock, flags);

		/*
		 * We removed the gtt_offset for the copy loop above, indexing
		 * relative to oa_buf_base so put back here...
		 */
		head += gtt_offset;
		intel_uncore_write(uncore, oaheadptr,
				   head & GEN12_OAG_OAHEADPTR_MASK);
		stream->oa_buffer.head = head;

		spin_unlock_irqrestore(&stream->oa_buffer.ptr_lock, flags);
	}

	return ret;
}

/**
 * gen8_oa_read - copy status records then buffered OA reports
 * @stream: An i915-perf stream opened for OA metrics
 * @buf: destination buffer given by userspace
 * @count: the number of bytes userspace wants to read
 * @offset: (inout): the current position for writing into @buf
 *
 * Checks OA unit status registers and if necessary appends corresponding
 * status records for userspace (such as for a buffer full condition) and then
 * initiate appending any buffered OA reports.
 *
 * Updates @offset according to the number of bytes successfully copied into
 * the userspace buffer.
 *
 * NB: some data may be successfully copied to the userspace buffer
 * even if an error is returned, and this is reflected in the
 * updated @offset.
 *
 * Returns: zero on success or a negative error code
 */
static int gen8_oa_read(struct i915_perf_stream *stream,
			char __user *buf,
			size_t count,
			size_t *offset)
{
	struct intel_uncore *uncore = stream->uncore;
	u32 oastatus;
	i915_reg_t oastatus_reg;
	int ret;

	if (drm_WARN_ON(&uncore->i915->drm, !stream->oa_buffer.vaddr))
		return -EIO;

	oastatus_reg = GRAPHICS_VER(stream->perf->i915) == 12 ?
		       __oa_regs(stream)->oa_status :
		       GEN8_OASTATUS;

	oastatus = intel_uncore_read(uncore, oastatus_reg);

	/*
	 * We treat OABUFFER_OVERFLOW as a significant error:
	 *
	 * Although theoretically we could handle this more gracefully
	 * sometimes, some Gens don't correctly suppress certain
	 * automatically triggered reports in this condition and so we
	 * have to assume that old reports are now being trampled
	 * over.
	 *
	 * Considering how we don't currently give userspace control
	 * over the OA buffer size and always configure a large 16MB
	 * buffer, then a buffer overflow does anyway likely indicate
	 * that something has gone quite badly wrong.
	 */
	if (oastatus & GEN8_OASTATUS_OABUFFER_OVERFLOW) {
		ret = append_oa_status(stream, buf, count, offset,
				       DRM_I915_PERF_RECORD_OA_BUFFER_LOST);
		if (ret)
			return ret;

		drm_dbg(&stream->perf->i915->drm,
			"OA buffer overflow (exponent = %d): force restart\n",
			stream->period_exponent);

		stream->perf->ops.oa_disable(stream);
		stream->perf->ops.oa_enable(stream);

		/*
		 * Note: .oa_enable() is expected to re-init the oabuffer and
		 * reset GEN8_OASTATUS for us
		 */
		oastatus = intel_uncore_read(uncore, oastatus_reg);
	}

	if (oastatus & GEN8_OASTATUS_REPORT_LOST) {
		ret = append_oa_status(stream, buf, count, offset,
				       DRM_I915_PERF_RECORD_OA_REPORT_LOST);
		if (ret)
			return ret;

		intel_uncore_rmw(uncore, oastatus_reg,
				 GEN8_OASTATUS_COUNTER_OVERFLOW |
				 GEN8_OASTATUS_REPORT_LOST,
				 IS_GRAPHICS_VER(uncore->i915, 8, 11) ?
				 (GEN8_OASTATUS_HEAD_POINTER_WRAP |
				  GEN8_OASTATUS_TAIL_POINTER_WRAP) : 0);
	}

	return gen8_append_oa_reports(stream, buf, count, offset);
}

/**
 * gen7_append_oa_reports - Copies all buffered OA reports into
 *			    userspace read() buffer.
 * @stream: An i915-perf stream opened for OA metrics
 * @buf: destination buffer given by userspace
 * @count: the number of bytes userspace wants to read
 * @offset: (inout): the current position for writing into @buf
 *
 * Notably any error condition resulting in a short read (-%ENOSPC or
 * -%EFAULT) will be returned even though one or more records may
 * have been successfully copied. In this case it's up to the caller
 * to decide if the error should be squashed before returning to
 * userspace.
 *
 * Note: reports are consumed from the head, and appended to the
 * tail, so the tail chases the head?... If you think that's mad
 * and back-to-front you're not alone, but this follows the
 * Gen PRM naming convention.
 *
 * Returns: 0 on success, negative error code on failure.
 */
static int gen7_append_oa_reports(struct i915_perf_stream *stream,
				  char __user *buf,
				  size_t count,
				  size_t *offset)
{
	struct intel_uncore *uncore = stream->uncore;
	int report_size = stream->oa_buffer.format->size;
	u8 *oa_buf_base = stream->oa_buffer.vaddr;
	u32 gtt_offset = i915_ggtt_offset(stream->oa_buffer.vma);
	u32 mask = (OA_BUFFER_SIZE - 1);
	size_t start_offset = *offset;
	unsigned long flags;
	u32 head, tail;
	int ret = 0;

	if (drm_WARN_ON(&uncore->i915->drm, !stream->enabled))
		return -EIO;

	spin_lock_irqsave(&stream->oa_buffer.ptr_lock, flags);

	head = stream->oa_buffer.head;
	tail = stream->oa_buffer.tail;

	spin_unlock_irqrestore(&stream->oa_buffer.ptr_lock, flags);

	/* NB: oa_buffer.head/tail include the gtt_offset which we don't want
	 * while indexing relative to oa_buf_base.
	 */
	head -= gtt_offset;
	tail -= gtt_offset;

	/* An out of bounds or misaligned head or tail pointer implies a driver
	 * bug since we validate + align the tail pointers we read from the
	 * hardware and we are in full control of the head pointer which should
	 * only be incremented by multiples of the report size (notably also
	 * all a power of two).
	 */
	if (drm_WARN_ONCE(&uncore->i915->drm,
			  head > OA_BUFFER_SIZE || head % report_size ||
			  tail > OA_BUFFER_SIZE || tail % report_size,
			  "Inconsistent OA buffer pointers: head = %u, tail = %u\n",
			  head, tail))
		return -EIO;


	for (/* none */;
	     OA_TAKEN(tail, head);
	     head = (head + report_size) & mask) {
		u8 *report = oa_buf_base + head;
		u32 *report32 = (void *)report;

		/* All the report sizes factor neatly into the buffer
		 * size so we never expect to see a report split
		 * between the beginning and end of the buffer.
		 *
		 * Given the initial alignment check a misalignment
		 * here would imply a driver bug that would result
		 * in an overrun.
		 */
		if (drm_WARN_ON(&uncore->i915->drm,
				(OA_BUFFER_SIZE - head) < report_size)) {
			drm_err(&uncore->i915->drm,
				"Spurious OA head ptr: non-integral report offset\n");
			break;
		}

		/* The report-ID field for periodic samples includes
		 * some undocumented flags related to what triggered
		 * the report and is never expected to be zero so we
		 * can check that the report isn't invalid before
		 * copying it to userspace...
		 */
		if (report32[0] == 0) {
			if (__ratelimit(&stream->perf->spurious_report_rs))
				drm_notice(&uncore->i915->drm,
					   "Skipping spurious, invalid OA report\n");
			continue;
		}

		ret = append_oa_sample(stream, buf, count, offset, report);
		if (ret)
			break;

		/* Clear out the first 2 dwords as a mean to detect unlanded
		 * reports.
		 */
		report32[0] = 0;
		report32[1] = 0;
	}

	if (start_offset != *offset) {
		spin_lock_irqsave(&stream->oa_buffer.ptr_lock, flags);

		/* We removed the gtt_offset for the copy loop above, indexing
		 * relative to oa_buf_base so put back here...
		 */
		head += gtt_offset;

		intel_uncore_write(uncore, GEN7_OASTATUS2,
				   (head & GEN7_OASTATUS2_HEAD_MASK) |
				   GEN7_OASTATUS2_MEM_SELECT_GGTT);
		stream->oa_buffer.head = head;

		spin_unlock_irqrestore(&stream->oa_buffer.ptr_lock, flags);
	}

	return ret;
}

/**
 * gen7_oa_read - copy status records then buffered OA reports
 * @stream: An i915-perf stream opened for OA metrics
 * @buf: destination buffer given by userspace
 * @count: the number of bytes userspace wants to read
 * @offset: (inout): the current position for writing into @buf
 *
 * Checks Gen 7 specific OA unit status registers and if necessary appends
 * corresponding status records for userspace (such as for a buffer full
 * condition) and then initiate appending any buffered OA reports.
 *
 * Updates @offset according to the number of bytes successfully copied into
 * the userspace buffer.
 *
 * Returns: zero on success or a negative error code
 */
static int gen7_oa_read(struct i915_perf_stream *stream,
			char __user *buf,
			size_t count,
			size_t *offset)
{
	struct intel_uncore *uncore = stream->uncore;
	u32 oastatus1;
	int ret;

	if (drm_WARN_ON(&uncore->i915->drm, !stream->oa_buffer.vaddr))
		return -EIO;

	oastatus1 = intel_uncore_read(uncore, GEN7_OASTATUS1);

	/* XXX: On Haswell we don't have a safe way to clear oastatus1
	 * bits while the OA unit is enabled (while the tail pointer
	 * may be updated asynchronously) so we ignore status bits
	 * that have already been reported to userspace.
	 */
	oastatus1 &= ~stream->perf->gen7_latched_oastatus1;

	/* We treat OABUFFER_OVERFLOW as a significant error:
	 *
	 * - The status can be interpreted to mean that the buffer is
	 *   currently full (with a higher precedence than OA_TAKEN()
	 *   which will start to report a near-empty buffer after an
	 *   overflow) but it's awkward that we can't clear the status
	 *   on Haswell, so without a reset we won't be able to catch
	 *   the state again.
	 *
	 * - Since it also implies the HW has started overwriting old
	 *   reports it may also affect our sanity checks for invalid
	 *   reports when copying to userspace that assume new reports
	 *   are being written to cleared memory.
	 *
	 * - In the future we may want to introduce a flight recorder
	 *   mode where the driver will automatically maintain a safe
	 *   guard band between head/tail, avoiding this overflow
	 *   condition, but we avoid the added driver complexity for
	 *   now.
	 */
	if (unlikely(oastatus1 & GEN7_OASTATUS1_OABUFFER_OVERFLOW)) {
		ret = append_oa_status(stream, buf, count, offset,
				       DRM_I915_PERF_RECORD_OA_BUFFER_LOST);
		if (ret)
			return ret;

		drm_dbg(&stream->perf->i915->drm,
			"OA buffer overflow (exponent = %d): force restart\n",
			stream->period_exponent);

		stream->perf->ops.oa_disable(stream);
		stream->perf->ops.oa_enable(stream);

		oastatus1 = intel_uncore_read(uncore, GEN7_OASTATUS1);
	}

	if (unlikely(oastatus1 & GEN7_OASTATUS1_REPORT_LOST)) {
		ret = append_oa_status(stream, buf, count, offset,
				       DRM_I915_PERF_RECORD_OA_REPORT_LOST);
		if (ret)
			return ret;
		stream->perf->gen7_latched_oastatus1 |=
			GEN7_OASTATUS1_REPORT_LOST;
	}

	return gen7_append_oa_reports(stream, buf, count, offset);
}

/**
 * i915_oa_wait_unlocked - handles blocking IO until OA data available
 * @stream: An i915-perf stream opened for OA metrics
 *
 * Called when userspace tries to read() from a blocking stream FD opened
 * for OA metrics. It waits until the hrtimer callback finds a non-empty
 * OA buffer and wakes us.
 *
 * Note: it's acceptable to have this return with some false positives
 * since any subsequent read handling will return -EAGAIN if there isn't
 * really data ready for userspace yet.
 *
 * Returns: zero on success or a negative error code
 */
static int i915_oa_wait_unlocked(struct i915_perf_stream *stream)
{
	/* We would wait indefinitely if periodic sampling is not enabled */
	if (!stream->periodic)
		return -EIO;

	return wait_event_interruptible(stream->poll_wq,
					oa_buffer_check_unlocked(stream));
}

/**
 * i915_oa_poll_wait - call poll_wait() for an OA stream poll()
 * @stream: An i915-perf stream opened for OA metrics
 * @file: An i915 perf stream file
 * @wait: poll() state table
 *
 * For handling userspace polling on an i915 perf stream opened for OA metrics,
 * this starts a poll_wait with the wait queue that our hrtimer callback wakes
 * when it sees data ready to read in the circular OA buffer.
 */
static void i915_oa_poll_wait(struct i915_perf_stream *stream,
			      struct file *file,
			      poll_table *wait)
{
	poll_wait(file, &stream->poll_wq, wait);
}

/**
 * i915_oa_read - just calls through to &i915_oa_ops->read
 * @stream: An i915-perf stream opened for OA metrics
 * @buf: destination buffer given by userspace
 * @count: the number of bytes userspace wants to read
 * @offset: (inout): the current position for writing into @buf
 *
 * Updates @offset according to the number of bytes successfully copied into
 * the userspace buffer.
 *
 * Returns: zero on success or a negative error code
 */
static int i915_oa_read(struct i915_perf_stream *stream,
			char __user *buf,
			size_t count,
			size_t *offset)
{
	return stream->perf->ops.read(stream, buf, count, offset);
}

static struct intel_context *oa_pin_context(struct i915_perf_stream *stream)
{
	struct i915_gem_engines_iter it;
	struct i915_gem_context *ctx = stream->ctx;
	struct intel_context *ce;
	struct i915_gem_ww_ctx ww;
	int err = -ENODEV;

	for_each_gem_engine(ce, i915_gem_context_lock_engines(ctx), it) {
		if (ce->engine != stream->engine) /* first match! */
			continue;

		err = 0;
		break;
	}
	i915_gem_context_unlock_engines(ctx);

	if (err)
		return ERR_PTR(err);

	i915_gem_ww_ctx_init(&ww, true);
retry:
	/*
	 * As the ID is the gtt offset of the context's vma we
	 * pin the vma to ensure the ID remains fixed.
	 */
	err = intel_context_pin_ww(ce, &ww);
	if (err == -EDEADLK) {
		err = i915_gem_ww_ctx_backoff(&ww);
		if (!err)
			goto retry;
	}
	i915_gem_ww_ctx_fini(&ww);

	if (err)
		return ERR_PTR(err);

	stream->pinned_ctx = ce;
	return stream->pinned_ctx;
}

static int
__store_reg_to_mem(struct i915_request *rq, i915_reg_t reg, u32 ggtt_offset)
{
	u32 *cs, cmd;

	cmd = MI_STORE_REGISTER_MEM | MI_SRM_LRM_GLOBAL_GTT;
	if (GRAPHICS_VER(rq->engine->i915) >= 8)
		cmd++;

	cs = intel_ring_begin(rq, 4);
	if (IS_ERR(cs))
		return PTR_ERR(cs);

	*cs++ = cmd;
	*cs++ = i915_mmio_reg_offset(reg);
	*cs++ = ggtt_offset;
	*cs++ = 0;

	intel_ring_advance(rq, cs);

	return 0;
}

static int
__read_reg(struct intel_context *ce, i915_reg_t reg, u32 ggtt_offset)
{
	struct i915_request *rq;
	int err;

	rq = i915_request_create(ce);
	if (IS_ERR(rq))
		return PTR_ERR(rq);

	i915_request_get(rq);

	err = __store_reg_to_mem(rq, reg, ggtt_offset);

	i915_request_add(rq);
	if (!err && i915_request_wait(rq, 0, HZ / 2) < 0)
		err = -ETIME;

	i915_request_put(rq);

	return err;
}

static int
gen12_guc_sw_ctx_id(struct intel_context *ce, u32 *ctx_id)
{
	struct i915_vma *scratch;
	u32 *val;
	int err;

	scratch = __vm_create_scratch_for_read_pinned(&ce->engine->gt->ggtt->vm, 4);
	if (IS_ERR(scratch))
		return PTR_ERR(scratch);

	err = i915_vma_sync(scratch);
	if (err)
		goto err_scratch;

	err = __read_reg(ce, RING_EXECLIST_STATUS_HI(ce->engine->mmio_base),
			 i915_ggtt_offset(scratch));
	if (err)
		goto err_scratch;

	val = i915_gem_object_pin_map_unlocked(scratch->obj, I915_MAP_WB);
	if (IS_ERR(val)) {
		err = PTR_ERR(val);
		goto err_scratch;
	}

	*ctx_id = *val;
	i915_gem_object_unpin_map(scratch->obj);

err_scratch:
	i915_vma_unpin_and_release(&scratch, 0);
	return err;
}

/*
 * For execlist mode of submission, pick an unused context id
 * 0 - (NUM_CONTEXT_TAG -1) are used by other contexts
 * XXX_MAX_CONTEXT_HW_ID is used by idle context
 *
 * For GuC mode of submission read context id from the upper dword of the
 * EXECLIST_STATUS register. Note that we read this value only once and expect
 * that the value stays fixed for the entire OA use case. There are cases where
 * GuC KMD implementation may deregister a context to reuse it's context id, but
 * we prevent that from happening to the OA context by pinning it.
 */
static int gen12_get_render_context_id(struct i915_perf_stream *stream)
{
	u32 ctx_id, mask;
	int ret;

	if (intel_engine_uses_guc(stream->engine)) {
		ret = gen12_guc_sw_ctx_id(stream->pinned_ctx, &ctx_id);
		if (ret)
			return ret;

		mask = ((1U << GEN12_GUC_SW_CTX_ID_WIDTH) - 1) <<
			(GEN12_GUC_SW_CTX_ID_SHIFT - 32);
	} else if (GRAPHICS_VER_FULL(stream->engine->i915) >= IP_VER(12, 50)) {
		ctx_id = (XEHP_MAX_CONTEXT_HW_ID - 1) <<
			(XEHP_SW_CTX_ID_SHIFT - 32);

		mask = ((1U << XEHP_SW_CTX_ID_WIDTH) - 1) <<
			(XEHP_SW_CTX_ID_SHIFT - 32);
	} else {
		ctx_id = (GEN12_MAX_CONTEXT_HW_ID - 1) <<
			 (GEN11_SW_CTX_ID_SHIFT - 32);

		mask = ((1U << GEN11_SW_CTX_ID_WIDTH) - 1) <<
			(GEN11_SW_CTX_ID_SHIFT - 32);
	}
	stream->specific_ctx_id = ctx_id & mask;
	stream->specific_ctx_id_mask = mask;

	return 0;
}

static bool oa_find_reg_in_lri(u32 *state, u32 reg, u32 *offset, u32 end)
{
	u32 idx = *offset;
	u32 len = min(MI_LRI_LEN(state[idx]) + idx, end);
	bool found = false;

	idx++;
	for (; idx < len; idx += 2) {
		if (state[idx] == reg) {
			found = true;
			break;
		}
	}

	*offset = idx;
	return found;
}

static u32 oa_context_image_offset(struct intel_context *ce, u32 reg)
{
	u32 offset, len = (ce->engine->context_size - PAGE_SIZE) / 4;
	u32 *state = ce->lrc_reg_state;

	if (drm_WARN_ON(&ce->engine->i915->drm, !state))
		return U32_MAX;

	for (offset = 0; offset < len; ) {
		if (IS_MI_LRI_CMD(state[offset])) {
			/*
			 * We expect reg-value pairs in MI_LRI command, so
			 * MI_LRI_LEN() should be even, if not, issue a warning.
			 */
			drm_WARN_ON(&ce->engine->i915->drm,
				    MI_LRI_LEN(state[offset]) & 0x1);

			if (oa_find_reg_in_lri(state, reg, &offset, len))
				break;
		} else {
			offset++;
		}
	}

	return offset < len ? offset : U32_MAX;
}

static int set_oa_ctx_ctrl_offset(struct intel_context *ce)
{
	i915_reg_t reg = GEN12_OACTXCONTROL(ce->engine->mmio_base);
	struct i915_perf *perf = &ce->engine->i915->perf;
	u32 offset = perf->ctx_oactxctrl_offset;

	/* Do this only once. Failure is stored as offset of U32_MAX */
	if (offset)
		goto exit;

	offset = oa_context_image_offset(ce, i915_mmio_reg_offset(reg));
	perf->ctx_oactxctrl_offset = offset;

	drm_dbg(&ce->engine->i915->drm,
		"%s oa ctx control at 0x%08x dword offset\n",
		ce->engine->name, offset);

exit:
	return offset && offset != U32_MAX ? 0 : -ENODEV;
}

static bool engine_supports_mi_query(struct intel_engine_cs *engine)
{
	return engine->class == RENDER_CLASS;
}

/**
 * oa_get_render_ctx_id - determine and hold ctx hw id
 * @stream: An i915-perf stream opened for OA metrics
 *
 * Determine the render context hw id, and ensure it remains fixed for the
 * lifetime of the stream. This ensures that we don't have to worry about
 * updating the context ID in OACONTROL on the fly.
 *
 * Returns: zero on success or a negative error code
 */
static int oa_get_render_ctx_id(struct i915_perf_stream *stream)
{
	struct intel_context *ce;
	int ret = 0;

	ce = oa_pin_context(stream);
	if (IS_ERR(ce))
		return PTR_ERR(ce);

	if (engine_supports_mi_query(stream->engine) &&
	    HAS_LOGICAL_RING_CONTEXTS(stream->perf->i915)) {
		/*
		 * We are enabling perf query here. If we don't find the context
		 * offset here, just return an error.
		 */
		ret = set_oa_ctx_ctrl_offset(ce);
		if (ret) {
			intel_context_unpin(ce);
			drm_err(&stream->perf->i915->drm,
				"Enabling perf query failed for %s\n",
				stream->engine->name);
			return ret;
		}
	}

	switch (GRAPHICS_VER(ce->engine->i915)) {
	case 7: {
		/*
		 * On Haswell we don't do any post processing of the reports
		 * and don't need to use the mask.
		 */
		stream->specific_ctx_id = i915_ggtt_offset(ce->state);
		stream->specific_ctx_id_mask = 0;
		break;
	}

	case 8:
	case 9:
		if (intel_engine_uses_guc(ce->engine)) {
			/*
			 * When using GuC, the context descriptor we write in
			 * i915 is read by GuC and rewritten before it's
			 * actually written into the hardware. The LRCA is
			 * what is put into the context id field of the
			 * context descriptor by GuC. Because it's aligned to
			 * a page, the lower 12bits are always at 0 and
			 * dropped by GuC. They won't be part of the context
			 * ID in the OA reports, so squash those lower bits.
			 */
			stream->specific_ctx_id = ce->lrc.lrca >> 12;

			/*
			 * GuC uses the top bit to signal proxy submission, so
			 * ignore that bit.
			 */
			stream->specific_ctx_id_mask =
				(1U << (GEN8_CTX_ID_WIDTH - 1)) - 1;
		} else {
			stream->specific_ctx_id_mask =
				(1U << GEN8_CTX_ID_WIDTH) - 1;
			stream->specific_ctx_id = stream->specific_ctx_id_mask;
		}
		break;

	case 11:
	case 12:
<<<<<<< HEAD
		if (GRAPHICS_VER_FULL(ce->engine->i915) >= IP_VER(12, 50)) {
			stream->specific_ctx_id_mask =
				((1U << XEHP_SW_CTX_ID_WIDTH) - 1) <<
				(XEHP_SW_CTX_ID_SHIFT - 32);
			stream->specific_ctx_id =
				(XEHP_MAX_CONTEXT_HW_ID - 1) <<
				(XEHP_SW_CTX_ID_SHIFT - 32);
		} else {
			stream->specific_ctx_id_mask =
				((1U << GEN11_SW_CTX_ID_WIDTH) - 1) << (GEN11_SW_CTX_ID_SHIFT - 32);
			/*
			 * Pick an unused context id
			 * 0 - BITS_PER_LONG are used by other contexts
			 * GEN12_MAX_CONTEXT_HW_ID (0x7ff) is used by idle context
			 */
			stream->specific_ctx_id =
				(GEN12_MAX_CONTEXT_HW_ID - 1) << (GEN11_SW_CTX_ID_SHIFT - 32);
		}
=======
		ret = gen12_get_render_context_id(stream);
>>>>>>> eb3cdb58
		break;

	default:
		MISSING_CASE(GRAPHICS_VER(ce->engine->i915));
	}

	ce->tag = stream->specific_ctx_id;

	drm_dbg(&stream->perf->i915->drm,
		"filtering on ctx_id=0x%x ctx_id_mask=0x%x\n",
		stream->specific_ctx_id,
		stream->specific_ctx_id_mask);

	return ret;
}

/**
 * oa_put_render_ctx_id - counterpart to oa_get_render_ctx_id releases hold
 * @stream: An i915-perf stream opened for OA metrics
 *
 * In case anything needed doing to ensure the context HW ID would remain valid
 * for the lifetime of the stream, then that can be undone here.
 */
static void oa_put_render_ctx_id(struct i915_perf_stream *stream)
{
	struct intel_context *ce;

	ce = fetch_and_zero(&stream->pinned_ctx);
	if (ce) {
		ce->tag = 0; /* recomputed on next submission after parking */
		intel_context_unpin(ce);
	}

	stream->specific_ctx_id = INVALID_CTX_ID;
	stream->specific_ctx_id_mask = 0;
}

static void
free_oa_buffer(struct i915_perf_stream *stream)
{
	i915_vma_unpin_and_release(&stream->oa_buffer.vma,
				   I915_VMA_RELEASE_MAP);

	stream->oa_buffer.vaddr = NULL;
}

static void
free_oa_configs(struct i915_perf_stream *stream)
{
	struct i915_oa_config_bo *oa_bo, *tmp;

	i915_oa_config_put(stream->oa_config);
	llist_for_each_entry_safe(oa_bo, tmp, stream->oa_config_bos.first, node)
		free_oa_config_bo(oa_bo);
}

static void
free_noa_wait(struct i915_perf_stream *stream)
{
	i915_vma_unpin_and_release(&stream->noa_wait, 0);
}

static bool engine_supports_oa(const struct intel_engine_cs *engine)
{
	return engine->oa_group;
}

static bool engine_supports_oa_format(struct intel_engine_cs *engine, int type)
{
	return engine->oa_group && engine->oa_group->type == type;
}

static void i915_oa_stream_destroy(struct i915_perf_stream *stream)
{
	struct i915_perf *perf = stream->perf;
	struct intel_gt *gt = stream->engine->gt;
	struct i915_perf_group *g = stream->engine->oa_group;

	if (WARN_ON(stream != g->exclusive_stream))
		return;

	/*
	 * Unset exclusive_stream first, it will be checked while disabling
	 * the metric set on gen8+.
	 *
	 * See i915_oa_init_reg_state() and lrc_configure_all_contexts()
	 */
	WRITE_ONCE(g->exclusive_stream, NULL);
	perf->ops.disable_metric_set(stream);

	free_oa_buffer(stream);

	/*
	 * Wa_16011777198:dg2: Unset the override of GUCRC mode to enable rc6.
	 */
	if (stream->override_gucrc)
		drm_WARN_ON(&gt->i915->drm,
			    intel_guc_slpc_unset_gucrc_mode(&gt->uc.guc.slpc));

	intel_uncore_forcewake_put(stream->uncore, FORCEWAKE_ALL);
	intel_engine_pm_put(stream->engine);

	if (stream->ctx)
		oa_put_render_ctx_id(stream);

	free_oa_configs(stream);
	free_noa_wait(stream);

	if (perf->spurious_report_rs.missed) {
		drm_notice(&gt->i915->drm,
			   "%d spurious OA report notices suppressed due to ratelimiting\n",
			   perf->spurious_report_rs.missed);
	}
}

static void gen7_init_oa_buffer(struct i915_perf_stream *stream)
{
	struct intel_uncore *uncore = stream->uncore;
	u32 gtt_offset = i915_ggtt_offset(stream->oa_buffer.vma);
	unsigned long flags;

	spin_lock_irqsave(&stream->oa_buffer.ptr_lock, flags);

	/* Pre-DevBDW: OABUFFER must be set with counters off,
	 * before OASTATUS1, but after OASTATUS2
	 */
	intel_uncore_write(uncore, GEN7_OASTATUS2, /* head */
			   gtt_offset | GEN7_OASTATUS2_MEM_SELECT_GGTT);
	stream->oa_buffer.head = gtt_offset;

	intel_uncore_write(uncore, GEN7_OABUFFER, gtt_offset);

	intel_uncore_write(uncore, GEN7_OASTATUS1, /* tail */
			   gtt_offset | OABUFFER_SIZE_16M);

	/* Mark that we need updated tail pointers to read from... */
	stream->oa_buffer.aging_tail = INVALID_TAIL_PTR;
	stream->oa_buffer.tail = gtt_offset;

	spin_unlock_irqrestore(&stream->oa_buffer.ptr_lock, flags);

	/* On Haswell we have to track which OASTATUS1 flags we've
	 * already seen since they can't be cleared while periodic
	 * sampling is enabled.
	 */
	stream->perf->gen7_latched_oastatus1 = 0;

	/* NB: although the OA buffer will initially be allocated
	 * zeroed via shmfs (and so this memset is redundant when
	 * first allocating), we may re-init the OA buffer, either
	 * when re-enabling a stream or in error/reset paths.
	 *
	 * The reason we clear the buffer for each re-init is for the
	 * sanity check in gen7_append_oa_reports() that looks at the
	 * report-id field to make sure it's non-zero which relies on
	 * the assumption that new reports are being written to zeroed
	 * memory...
	 */
	memset(stream->oa_buffer.vaddr, 0, OA_BUFFER_SIZE);
}

static void gen8_init_oa_buffer(struct i915_perf_stream *stream)
{
	struct intel_uncore *uncore = stream->uncore;
	u32 gtt_offset = i915_ggtt_offset(stream->oa_buffer.vma);
	unsigned long flags;

	spin_lock_irqsave(&stream->oa_buffer.ptr_lock, flags);

	intel_uncore_write(uncore, GEN8_OASTATUS, 0);
	intel_uncore_write(uncore, GEN8_OAHEADPTR, gtt_offset);
	stream->oa_buffer.head = gtt_offset;

	intel_uncore_write(uncore, GEN8_OABUFFER_UDW, 0);

	/*
	 * PRM says:
	 *
	 *  "This MMIO must be set before the OATAILPTR
	 *  register and after the OAHEADPTR register. This is
	 *  to enable proper functionality of the overflow
	 *  bit."
	 */
	intel_uncore_write(uncore, GEN8_OABUFFER, gtt_offset |
		   OABUFFER_SIZE_16M | GEN8_OABUFFER_MEM_SELECT_GGTT);
	intel_uncore_write(uncore, GEN8_OATAILPTR, gtt_offset & GEN8_OATAILPTR_MASK);

	/* Mark that we need updated tail pointers to read from... */
	stream->oa_buffer.aging_tail = INVALID_TAIL_PTR;
	stream->oa_buffer.tail = gtt_offset;

	/*
	 * Reset state used to recognise context switches, affecting which
	 * reports we will forward to userspace while filtering for a single
	 * context.
	 */
	stream->oa_buffer.last_ctx_id = INVALID_CTX_ID;

	spin_unlock_irqrestore(&stream->oa_buffer.ptr_lock, flags);

	/*
	 * NB: although the OA buffer will initially be allocated
	 * zeroed via shmfs (and so this memset is redundant when
	 * first allocating), we may re-init the OA buffer, either
	 * when re-enabling a stream or in error/reset paths.
	 *
	 * The reason we clear the buffer for each re-init is for the
	 * sanity check in gen8_append_oa_reports() that looks at the
	 * reason field to make sure it's non-zero which relies on
	 * the assumption that new reports are being written to zeroed
	 * memory...
	 */
	memset(stream->oa_buffer.vaddr, 0, OA_BUFFER_SIZE);
}

static void gen12_init_oa_buffer(struct i915_perf_stream *stream)
{
	struct intel_uncore *uncore = stream->uncore;
	u32 gtt_offset = i915_ggtt_offset(stream->oa_buffer.vma);
	unsigned long flags;

	spin_lock_irqsave(&stream->oa_buffer.ptr_lock, flags);

	intel_uncore_write(uncore, __oa_regs(stream)->oa_status, 0);
	intel_uncore_write(uncore, __oa_regs(stream)->oa_head_ptr,
			   gtt_offset & GEN12_OAG_OAHEADPTR_MASK);
	stream->oa_buffer.head = gtt_offset;

	/*
	 * PRM says:
	 *
	 *  "This MMIO must be set before the OATAILPTR
	 *  register and after the OAHEADPTR register. This is
	 *  to enable proper functionality of the overflow
	 *  bit."
	 */
	intel_uncore_write(uncore, __oa_regs(stream)->oa_buffer, gtt_offset |
			   OABUFFER_SIZE_16M | GEN8_OABUFFER_MEM_SELECT_GGTT);
	intel_uncore_write(uncore, __oa_regs(stream)->oa_tail_ptr,
			   gtt_offset & GEN12_OAG_OATAILPTR_MASK);

	/* Mark that we need updated tail pointers to read from... */
	stream->oa_buffer.aging_tail = INVALID_TAIL_PTR;
	stream->oa_buffer.tail = gtt_offset;

	/*
	 * Reset state used to recognise context switches, affecting which
	 * reports we will forward to userspace while filtering for a single
	 * context.
	 */
	stream->oa_buffer.last_ctx_id = INVALID_CTX_ID;

	spin_unlock_irqrestore(&stream->oa_buffer.ptr_lock, flags);

	/*
	 * NB: although the OA buffer will initially be allocated
	 * zeroed via shmfs (and so this memset is redundant when
	 * first allocating), we may re-init the OA buffer, either
	 * when re-enabling a stream or in error/reset paths.
	 *
	 * The reason we clear the buffer for each re-init is for the
	 * sanity check in gen8_append_oa_reports() that looks at the
	 * reason field to make sure it's non-zero which relies on
	 * the assumption that new reports are being written to zeroed
	 * memory...
	 */
	memset(stream->oa_buffer.vaddr, 0,
	       stream->oa_buffer.vma->size);
}

static int alloc_oa_buffer(struct i915_perf_stream *stream)
{
	struct drm_i915_private *i915 = stream->perf->i915;
	struct intel_gt *gt = stream->engine->gt;
	struct drm_i915_gem_object *bo;
	struct i915_vma *vma;
	int ret;

	if (drm_WARN_ON(&i915->drm, stream->oa_buffer.vma))
		return -ENODEV;

	BUILD_BUG_ON_NOT_POWER_OF_2(OA_BUFFER_SIZE);
	BUILD_BUG_ON(OA_BUFFER_SIZE < SZ_128K || OA_BUFFER_SIZE > SZ_16M);

	bo = i915_gem_object_create_shmem(stream->perf->i915, OA_BUFFER_SIZE);
	if (IS_ERR(bo)) {
		drm_err(&i915->drm, "Failed to allocate OA buffer\n");
		return PTR_ERR(bo);
	}

	i915_gem_object_set_cache_coherency(bo, I915_CACHE_LLC);

	/* PreHSW required 512K alignment, HSW requires 16M */
	vma = i915_vma_instance(bo, &gt->ggtt->vm, NULL);
	if (IS_ERR(vma)) {
		ret = PTR_ERR(vma);
		goto err_unref;
	}

	/*
	 * PreHSW required 512K alignment.
	 * HSW and onwards, align to requested size of OA buffer.
	 */
	ret = i915_vma_pin(vma, 0, SZ_16M, PIN_GLOBAL | PIN_HIGH);
	if (ret) {
		drm_err(&gt->i915->drm, "Failed to pin OA buffer %d\n", ret);
		goto err_unref;
	}

	stream->oa_buffer.vma = vma;

	stream->oa_buffer.vaddr =
		i915_gem_object_pin_map_unlocked(bo, I915_MAP_WB);
	if (IS_ERR(stream->oa_buffer.vaddr)) {
		ret = PTR_ERR(stream->oa_buffer.vaddr);
		goto err_unpin;
	}

	return 0;

err_unpin:
	__i915_vma_unpin(vma);

err_unref:
	i915_gem_object_put(bo);

	stream->oa_buffer.vaddr = NULL;
	stream->oa_buffer.vma = NULL;

	return ret;
}

static u32 *save_restore_register(struct i915_perf_stream *stream, u32 *cs,
				  bool save, i915_reg_t reg, u32 offset,
				  u32 dword_count)
{
	u32 cmd;
	u32 d;

	cmd = save ? MI_STORE_REGISTER_MEM : MI_LOAD_REGISTER_MEM;
	cmd |= MI_SRM_LRM_GLOBAL_GTT;
	if (GRAPHICS_VER(stream->perf->i915) >= 8)
		cmd++;

	for (d = 0; d < dword_count; d++) {
		*cs++ = cmd;
		*cs++ = i915_mmio_reg_offset(reg) + 4 * d;
		*cs++ = i915_ggtt_offset(stream->noa_wait) + offset + 4 * d;
		*cs++ = 0;
	}

	return cs;
}

static int alloc_noa_wait(struct i915_perf_stream *stream)
{
	struct drm_i915_private *i915 = stream->perf->i915;
	struct intel_gt *gt = stream->engine->gt;
	struct drm_i915_gem_object *bo;
	struct i915_vma *vma;
	const u64 delay_ticks = 0xffffffffffffffff -
		intel_gt_ns_to_clock_interval(to_gt(stream->perf->i915),
		atomic64_read(&stream->perf->noa_programming_delay));
	const u32 base = stream->engine->mmio_base;
#define CS_GPR(x) GEN8_RING_CS_GPR(base, x)
	u32 *batch, *ts0, *cs, *jump;
	struct i915_gem_ww_ctx ww;
	int ret, i;
	enum {
		START_TS,
		NOW_TS,
		DELTA_TS,
		JUMP_PREDICATE,
		DELTA_TARGET,
		N_CS_GPR
	};
	i915_reg_t mi_predicate_result = HAS_MI_SET_PREDICATE(i915) ?
					  MI_PREDICATE_RESULT_2_ENGINE(base) :
					  MI_PREDICATE_RESULT_1(RENDER_RING_BASE);

	/*
	 * gt->scratch was being used to save/restore the GPR registers, but on
	 * MTL the scratch uses stolen lmem. An MI_SRM to this memory region
	 * causes an engine hang. Instead allocate an additional page here to
	 * save/restore GPR registers
	 */
	bo = i915_gem_object_create_internal(i915, 8192);
	if (IS_ERR(bo)) {
		drm_err(&i915->drm,
			"Failed to allocate NOA wait batchbuffer\n");
		return PTR_ERR(bo);
	}

	i915_gem_ww_ctx_init(&ww, true);
retry:
	ret = i915_gem_object_lock(bo, &ww);
	if (ret)
		goto out_ww;

	/*
	 * We pin in GGTT because we jump into this buffer now because
	 * multiple OA config BOs will have a jump to this address and it
	 * needs to be fixed during the lifetime of the i915/perf stream.
	 */
	vma = i915_vma_instance(bo, &gt->ggtt->vm, NULL);
	if (IS_ERR(vma)) {
		ret = PTR_ERR(vma);
		goto out_ww;
	}

	ret = i915_vma_pin_ww(vma, &ww, 0, 0, PIN_GLOBAL | PIN_HIGH);
	if (ret)
		goto out_ww;

	batch = cs = i915_gem_object_pin_map(bo, I915_MAP_WB);
	if (IS_ERR(batch)) {
		ret = PTR_ERR(batch);
		goto err_unpin;
	}

	stream->noa_wait = vma;

#define GPR_SAVE_OFFSET 4096
#define PREDICATE_SAVE_OFFSET 4160

	/* Save registers. */
	for (i = 0; i < N_CS_GPR; i++)
		cs = save_restore_register(
			stream, cs, true /* save */, CS_GPR(i),
			GPR_SAVE_OFFSET + 8 * i, 2);
	cs = save_restore_register(
<<<<<<< HEAD
		stream, cs, true /* save */, MI_PREDICATE_RESULT_1(RENDER_RING_BASE),
		INTEL_GT_SCRATCH_FIELD_PERF_PREDICATE_RESULT_1, 1);
=======
		stream, cs, true /* save */, mi_predicate_result,
		PREDICATE_SAVE_OFFSET, 1);
>>>>>>> eb3cdb58

	/* First timestamp snapshot location. */
	ts0 = cs;

	/*
	 * Initial snapshot of the timestamp register to implement the wait.
	 * We work with 32b values, so clear out the top 32b bits of the
	 * register because the ALU works 64bits.
	 */
	*cs++ = MI_LOAD_REGISTER_IMM(1);
	*cs++ = i915_mmio_reg_offset(CS_GPR(START_TS)) + 4;
	*cs++ = 0;
	*cs++ = MI_LOAD_REGISTER_REG | (3 - 2);
	*cs++ = i915_mmio_reg_offset(RING_TIMESTAMP(base));
	*cs++ = i915_mmio_reg_offset(CS_GPR(START_TS));

	/*
	 * This is the location we're going to jump back into until the
	 * required amount of time has passed.
	 */
	jump = cs;

	/*
	 * Take another snapshot of the timestamp register. Take care to clear
	 * up the top 32bits of CS_GPR(1) as we're using it for other
	 * operations below.
	 */
	*cs++ = MI_LOAD_REGISTER_IMM(1);
	*cs++ = i915_mmio_reg_offset(CS_GPR(NOW_TS)) + 4;
	*cs++ = 0;
	*cs++ = MI_LOAD_REGISTER_REG | (3 - 2);
	*cs++ = i915_mmio_reg_offset(RING_TIMESTAMP(base));
	*cs++ = i915_mmio_reg_offset(CS_GPR(NOW_TS));

	/*
	 * Do a diff between the 2 timestamps and store the result back into
	 * CS_GPR(1).
	 */
	*cs++ = MI_MATH(5);
	*cs++ = MI_MATH_LOAD(MI_MATH_REG_SRCA, MI_MATH_REG(NOW_TS));
	*cs++ = MI_MATH_LOAD(MI_MATH_REG_SRCB, MI_MATH_REG(START_TS));
	*cs++ = MI_MATH_SUB;
	*cs++ = MI_MATH_STORE(MI_MATH_REG(DELTA_TS), MI_MATH_REG_ACCU);
	*cs++ = MI_MATH_STORE(MI_MATH_REG(JUMP_PREDICATE), MI_MATH_REG_CF);

	/*
	 * Transfer the carry flag (set to 1 if ts1 < ts0, meaning the
	 * timestamp have rolled over the 32bits) into the predicate register
	 * to be used for the predicated jump.
	 */
	*cs++ = MI_LOAD_REGISTER_REG | (3 - 2);
	*cs++ = i915_mmio_reg_offset(CS_GPR(JUMP_PREDICATE));
<<<<<<< HEAD
	*cs++ = i915_mmio_reg_offset(MI_PREDICATE_RESULT_1(RENDER_RING_BASE));
=======
	*cs++ = i915_mmio_reg_offset(mi_predicate_result);

	if (HAS_MI_SET_PREDICATE(i915))
		*cs++ = MI_SET_PREDICATE | 1;
>>>>>>> eb3cdb58

	/* Restart from the beginning if we had timestamps roll over. */
	*cs++ = (GRAPHICS_VER(i915) < 8 ?
		 MI_BATCH_BUFFER_START :
		 MI_BATCH_BUFFER_START_GEN8) |
		MI_BATCH_PREDICATE;
	*cs++ = i915_ggtt_offset(vma) + (ts0 - batch) * 4;
	*cs++ = 0;

	if (HAS_MI_SET_PREDICATE(i915))
		*cs++ = MI_SET_PREDICATE;

	/*
	 * Now add the diff between to previous timestamps and add it to :
	 *      (((1 * << 64) - 1) - delay_ns)
	 *
	 * When the Carry Flag contains 1 this means the elapsed time is
	 * longer than the expected delay, and we can exit the wait loop.
	 */
	*cs++ = MI_LOAD_REGISTER_IMM(2);
	*cs++ = i915_mmio_reg_offset(CS_GPR(DELTA_TARGET));
	*cs++ = lower_32_bits(delay_ticks);
	*cs++ = i915_mmio_reg_offset(CS_GPR(DELTA_TARGET)) + 4;
	*cs++ = upper_32_bits(delay_ticks);

	*cs++ = MI_MATH(4);
	*cs++ = MI_MATH_LOAD(MI_MATH_REG_SRCA, MI_MATH_REG(DELTA_TS));
	*cs++ = MI_MATH_LOAD(MI_MATH_REG_SRCB, MI_MATH_REG(DELTA_TARGET));
	*cs++ = MI_MATH_ADD;
	*cs++ = MI_MATH_STOREINV(MI_MATH_REG(JUMP_PREDICATE), MI_MATH_REG_CF);

	*cs++ = MI_ARB_CHECK;

	/*
	 * Transfer the result into the predicate register to be used for the
	 * predicated jump.
	 */
	*cs++ = MI_LOAD_REGISTER_REG | (3 - 2);
	*cs++ = i915_mmio_reg_offset(CS_GPR(JUMP_PREDICATE));
<<<<<<< HEAD
	*cs++ = i915_mmio_reg_offset(MI_PREDICATE_RESULT_1(RENDER_RING_BASE));
=======
	*cs++ = i915_mmio_reg_offset(mi_predicate_result);

	if (HAS_MI_SET_PREDICATE(i915))
		*cs++ = MI_SET_PREDICATE | 1;
>>>>>>> eb3cdb58

	/* Predicate the jump.  */
	*cs++ = (GRAPHICS_VER(i915) < 8 ?
		 MI_BATCH_BUFFER_START :
		 MI_BATCH_BUFFER_START_GEN8) |
		MI_BATCH_PREDICATE;
	*cs++ = i915_ggtt_offset(vma) + (jump - batch) * 4;
	*cs++ = 0;

	if (HAS_MI_SET_PREDICATE(i915))
		*cs++ = MI_SET_PREDICATE;

	/* Restore registers. */
	for (i = 0; i < N_CS_GPR; i++)
		cs = save_restore_register(
			stream, cs, false /* restore */, CS_GPR(i),
			GPR_SAVE_OFFSET + 8 * i, 2);
	cs = save_restore_register(
<<<<<<< HEAD
		stream, cs, false /* restore */, MI_PREDICATE_RESULT_1(RENDER_RING_BASE),
		INTEL_GT_SCRATCH_FIELD_PERF_PREDICATE_RESULT_1, 1);
=======
		stream, cs, false /* restore */, mi_predicate_result,
		PREDICATE_SAVE_OFFSET, 1);
>>>>>>> eb3cdb58

	/* And return to the ring. */
	*cs++ = MI_BATCH_BUFFER_END;

	GEM_BUG_ON(cs - batch > PAGE_SIZE / sizeof(*batch));

	i915_gem_object_flush_map(bo);
	__i915_gem_object_release_map(bo);

	goto out_ww;

err_unpin:
	i915_vma_unpin_and_release(&vma, 0);
out_ww:
	if (ret == -EDEADLK) {
		ret = i915_gem_ww_ctx_backoff(&ww);
		if (!ret)
			goto retry;
	}
	i915_gem_ww_ctx_fini(&ww);
	if (ret)
		i915_gem_object_put(bo);
	return ret;
}

static u32 *write_cs_mi_lri(u32 *cs,
			    const struct i915_oa_reg *reg_data,
			    u32 n_regs)
{
	u32 i;

	for (i = 0; i < n_regs; i++) {
		if ((i % MI_LOAD_REGISTER_IMM_MAX_REGS) == 0) {
			u32 n_lri = min_t(u32,
					  n_regs - i,
					  MI_LOAD_REGISTER_IMM_MAX_REGS);

			*cs++ = MI_LOAD_REGISTER_IMM(n_lri);
		}
		*cs++ = i915_mmio_reg_offset(reg_data[i].addr);
		*cs++ = reg_data[i].value;
	}

	return cs;
}

static int num_lri_dwords(int num_regs)
{
	int count = 0;

	if (num_regs > 0) {
		count += DIV_ROUND_UP(num_regs, MI_LOAD_REGISTER_IMM_MAX_REGS);
		count += num_regs * 2;
	}

	return count;
}

static struct i915_oa_config_bo *
alloc_oa_config_buffer(struct i915_perf_stream *stream,
		       struct i915_oa_config *oa_config)
{
	struct drm_i915_gem_object *obj;
	struct i915_oa_config_bo *oa_bo;
	struct i915_gem_ww_ctx ww;
	size_t config_length = 0;
	u32 *cs;
	int err;

	oa_bo = kzalloc(sizeof(*oa_bo), GFP_KERNEL);
	if (!oa_bo)
		return ERR_PTR(-ENOMEM);

	config_length += num_lri_dwords(oa_config->mux_regs_len);
	config_length += num_lri_dwords(oa_config->b_counter_regs_len);
	config_length += num_lri_dwords(oa_config->flex_regs_len);
	config_length += 3; /* MI_BATCH_BUFFER_START */
	config_length = ALIGN(sizeof(u32) * config_length, I915_GTT_PAGE_SIZE);

	obj = i915_gem_object_create_shmem(stream->perf->i915, config_length);
	if (IS_ERR(obj)) {
		err = PTR_ERR(obj);
		goto err_free;
	}

	i915_gem_ww_ctx_init(&ww, true);
retry:
	err = i915_gem_object_lock(obj, &ww);
	if (err)
		goto out_ww;

	cs = i915_gem_object_pin_map(obj, I915_MAP_WB);
	if (IS_ERR(cs)) {
		err = PTR_ERR(cs);
		goto out_ww;
	}

	cs = write_cs_mi_lri(cs,
			     oa_config->mux_regs,
			     oa_config->mux_regs_len);
	cs = write_cs_mi_lri(cs,
			     oa_config->b_counter_regs,
			     oa_config->b_counter_regs_len);
	cs = write_cs_mi_lri(cs,
			     oa_config->flex_regs,
			     oa_config->flex_regs_len);

	/* Jump into the active wait. */
	*cs++ = (GRAPHICS_VER(stream->perf->i915) < 8 ?
		 MI_BATCH_BUFFER_START :
		 MI_BATCH_BUFFER_START_GEN8);
	*cs++ = i915_ggtt_offset(stream->noa_wait);
	*cs++ = 0;

	i915_gem_object_flush_map(obj);
	__i915_gem_object_release_map(obj);

	oa_bo->vma = i915_vma_instance(obj,
				       &stream->engine->gt->ggtt->vm,
				       NULL);
	if (IS_ERR(oa_bo->vma)) {
		err = PTR_ERR(oa_bo->vma);
		goto out_ww;
	}

	oa_bo->oa_config = i915_oa_config_get(oa_config);
	llist_add(&oa_bo->node, &stream->oa_config_bos);

out_ww:
	if (err == -EDEADLK) {
		err = i915_gem_ww_ctx_backoff(&ww);
		if (!err)
			goto retry;
	}
	i915_gem_ww_ctx_fini(&ww);

	if (err)
		i915_gem_object_put(obj);
err_free:
	if (err) {
		kfree(oa_bo);
		return ERR_PTR(err);
	}
	return oa_bo;
}

static struct i915_vma *
get_oa_vma(struct i915_perf_stream *stream, struct i915_oa_config *oa_config)
{
	struct i915_oa_config_bo *oa_bo;

	/*
	 * Look for the buffer in the already allocated BOs attached
	 * to the stream.
	 */
	llist_for_each_entry(oa_bo, stream->oa_config_bos.first, node) {
		if (oa_bo->oa_config == oa_config &&
		    memcmp(oa_bo->oa_config->uuid,
			   oa_config->uuid,
			   sizeof(oa_config->uuid)) == 0)
			goto out;
	}

	oa_bo = alloc_oa_config_buffer(stream, oa_config);
	if (IS_ERR(oa_bo))
		return ERR_CAST(oa_bo);

out:
	return i915_vma_get(oa_bo->vma);
}

static int
emit_oa_config(struct i915_perf_stream *stream,
	       struct i915_oa_config *oa_config,
	       struct intel_context *ce,
	       struct i915_active *active)
{
	struct i915_request *rq;
	struct i915_vma *vma;
	struct i915_gem_ww_ctx ww;
	int err;

	vma = get_oa_vma(stream, oa_config);
	if (IS_ERR(vma))
		return PTR_ERR(vma);

	i915_gem_ww_ctx_init(&ww, true);
retry:
	err = i915_gem_object_lock(vma->obj, &ww);
	if (err)
		goto err;

	err = i915_vma_pin_ww(vma, &ww, 0, 0, PIN_GLOBAL | PIN_HIGH);
	if (err)
		goto err;

	intel_engine_pm_get(ce->engine);
	rq = i915_request_create(ce);
	intel_engine_pm_put(ce->engine);
	if (IS_ERR(rq)) {
		err = PTR_ERR(rq);
		goto err_vma_unpin;
	}

	if (!IS_ERR_OR_NULL(active)) {
		/* After all individual context modifications */
		err = i915_request_await_active(rq, active,
						I915_ACTIVE_AWAIT_ACTIVE);
		if (err)
			goto err_add_request;

		err = i915_active_add_request(active, rq);
		if (err)
			goto err_add_request;
	}

	err = i915_vma_move_to_active(vma, rq, 0);
	if (err)
		goto err_add_request;

	err = rq->engine->emit_bb_start(rq,
					i915_vma_offset(vma), 0,
					I915_DISPATCH_SECURE);
	if (err)
		goto err_add_request;

err_add_request:
	i915_request_add(rq);
err_vma_unpin:
	i915_vma_unpin(vma);
err:
	if (err == -EDEADLK) {
		err = i915_gem_ww_ctx_backoff(&ww);
		if (!err)
			goto retry;
	}

	i915_gem_ww_ctx_fini(&ww);
	i915_vma_put(vma);
	return err;
}

static struct intel_context *oa_context(struct i915_perf_stream *stream)
{
	return stream->pinned_ctx ?: stream->engine->kernel_context;
}

static int
hsw_enable_metric_set(struct i915_perf_stream *stream,
		      struct i915_active *active)
{
	struct intel_uncore *uncore = stream->uncore;

	/*
	 * PRM:
	 *
	 * OA unit is using “crclk” for its functionality. When trunk
	 * level clock gating takes place, OA clock would be gated,
	 * unable to count the events from non-render clock domain.
	 * Render clock gating must be disabled when OA is enabled to
	 * count the events from non-render domain. Unit level clock
	 * gating for RCS should also be disabled.
	 */
	intel_uncore_rmw(uncore, GEN7_MISCCPCTL,
			 GEN7_DOP_CLOCK_GATE_ENABLE, 0);
	intel_uncore_rmw(uncore, GEN6_UCGCTL1,
			 0, GEN6_CSUNIT_CLOCK_GATE_DISABLE);

	return emit_oa_config(stream,
			      stream->oa_config, oa_context(stream),
			      active);
}

static void hsw_disable_metric_set(struct i915_perf_stream *stream)
{
	struct intel_uncore *uncore = stream->uncore;

	intel_uncore_rmw(uncore, GEN6_UCGCTL1,
			 GEN6_CSUNIT_CLOCK_GATE_DISABLE, 0);
	intel_uncore_rmw(uncore, GEN7_MISCCPCTL,
			 0, GEN7_DOP_CLOCK_GATE_ENABLE);

	intel_uncore_rmw(uncore, GDT_CHICKEN_BITS, GT_NOA_ENABLE, 0);
}

static u32 oa_config_flex_reg(const struct i915_oa_config *oa_config,
			      i915_reg_t reg)
{
	u32 mmio = i915_mmio_reg_offset(reg);
	int i;

	/*
	 * This arbitrary default will select the 'EU FPU0 Pipeline
	 * Active' event. In the future it's anticipated that there
	 * will be an explicit 'No Event' we can select, but not yet...
	 */
	if (!oa_config)
		return 0;

	for (i = 0; i < oa_config->flex_regs_len; i++) {
		if (i915_mmio_reg_offset(oa_config->flex_regs[i].addr) == mmio)
			return oa_config->flex_regs[i].value;
	}

	return 0;
}
/*
 * NB: It must always remain pointer safe to run this even if the OA unit
 * has been disabled.
 *
 * It's fine to put out-of-date values into these per-context registers
 * in the case that the OA unit has been disabled.
 */
static void
gen8_update_reg_state_unlocked(const struct intel_context *ce,
			       const struct i915_perf_stream *stream)
{
	u32 ctx_oactxctrl = stream->perf->ctx_oactxctrl_offset;
	u32 ctx_flexeu0 = stream->perf->ctx_flexeu0_offset;
	/* The MMIO offsets for Flex EU registers aren't contiguous */
	static const i915_reg_t flex_regs[] = {
		EU_PERF_CNTL0,
		EU_PERF_CNTL1,
		EU_PERF_CNTL2,
		EU_PERF_CNTL3,
		EU_PERF_CNTL4,
		EU_PERF_CNTL5,
		EU_PERF_CNTL6,
	};
	u32 *reg_state = ce->lrc_reg_state;
	int i;

	reg_state[ctx_oactxctrl + 1] =
		(stream->period_exponent << GEN8_OA_TIMER_PERIOD_SHIFT) |
		(stream->periodic ? GEN8_OA_TIMER_ENABLE : 0) |
		GEN8_OA_COUNTER_RESUME;

	for (i = 0; i < ARRAY_SIZE(flex_regs); i++)
		reg_state[ctx_flexeu0 + i * 2 + 1] =
			oa_config_flex_reg(stream->oa_config, flex_regs[i]);
}

struct flex {
	i915_reg_t reg;
	u32 offset;
	u32 value;
};

static int
gen8_store_flex(struct i915_request *rq,
		struct intel_context *ce,
		const struct flex *flex, unsigned int count)
{
	u32 offset;
	u32 *cs;

	cs = intel_ring_begin(rq, 4 * count);
	if (IS_ERR(cs))
		return PTR_ERR(cs);

	offset = i915_ggtt_offset(ce->state) + LRC_STATE_OFFSET;
	do {
		*cs++ = MI_STORE_DWORD_IMM_GEN4 | MI_USE_GGTT;
		*cs++ = offset + flex->offset * sizeof(u32);
		*cs++ = 0;
		*cs++ = flex->value;
	} while (flex++, --count);

	intel_ring_advance(rq, cs);

	return 0;
}

static int
gen8_load_flex(struct i915_request *rq,
	       struct intel_context *ce,
	       const struct flex *flex, unsigned int count)
{
	u32 *cs;

	GEM_BUG_ON(!count || count > 63);

	cs = intel_ring_begin(rq, 2 * count + 2);
	if (IS_ERR(cs))
		return PTR_ERR(cs);

	*cs++ = MI_LOAD_REGISTER_IMM(count);
	do {
		*cs++ = i915_mmio_reg_offset(flex->reg);
		*cs++ = flex->value;
	} while (flex++, --count);
	*cs++ = MI_NOOP;

	intel_ring_advance(rq, cs);

	return 0;
}

static int gen8_modify_context(struct intel_context *ce,
			       const struct flex *flex, unsigned int count)
{
	struct i915_request *rq;
	int err;

	rq = intel_engine_create_kernel_request(ce->engine);
	if (IS_ERR(rq))
		return PTR_ERR(rq);

	/* Serialise with the remote context */
	err = intel_context_prepare_remote_request(ce, rq);
	if (err == 0)
		err = gen8_store_flex(rq, ce, flex, count);

	i915_request_add(rq);
	return err;
}

static int
gen8_modify_self(struct intel_context *ce,
		 const struct flex *flex, unsigned int count,
		 struct i915_active *active)
{
	struct i915_request *rq;
	int err;

	intel_engine_pm_get(ce->engine);
	rq = i915_request_create(ce);
	intel_engine_pm_put(ce->engine);
	if (IS_ERR(rq))
		return PTR_ERR(rq);

	if (!IS_ERR_OR_NULL(active)) {
		err = i915_active_add_request(active, rq);
		if (err)
			goto err_add_request;
	}

	err = gen8_load_flex(rq, ce, flex, count);
	if (err)
		goto err_add_request;

err_add_request:
	i915_request_add(rq);
	return err;
}

static int gen8_configure_context(struct i915_perf_stream *stream,
				  struct i915_gem_context *ctx,
				  struct flex *flex, unsigned int count)
{
	struct i915_gem_engines_iter it;
	struct intel_context *ce;
	int err = 0;

	for_each_gem_engine(ce, i915_gem_context_lock_engines(ctx), it) {
		GEM_BUG_ON(ce == ce->engine->kernel_context);

		if (ce->engine->class != RENDER_CLASS)
			continue;

		/* Otherwise OA settings will be set upon first use */
		if (!intel_context_pin_if_active(ce))
			continue;

		flex->value = intel_sseu_make_rpcs(ce->engine->gt, &ce->sseu);
		err = gen8_modify_context(ce, flex, count);

		intel_context_unpin(ce);
		if (err)
			break;
	}
	i915_gem_context_unlock_engines(ctx);

	return err;
}

static int gen12_configure_oar_context(struct i915_perf_stream *stream,
				       struct i915_active *active)
{
	int err;
	struct intel_context *ce = stream->pinned_ctx;
	u32 format = stream->oa_buffer.format->format;
	u32 offset = stream->perf->ctx_oactxctrl_offset;
	struct flex regs_context[] = {
		{
			GEN8_OACTXCONTROL,
			offset + 1,
			active ? GEN8_OA_COUNTER_RESUME : 0,
		},
	};
	/* Offsets in regs_lri are not used since this configuration is only
	 * applied using LRI. Initialize the correct offsets for posterity.
	 */
#define GEN12_OAR_OACONTROL_OFFSET 0x5B0
	struct flex regs_lri[] = {
		{
			GEN12_OAR_OACONTROL,
			GEN12_OAR_OACONTROL_OFFSET + 1,
			(format << GEN12_OAR_OACONTROL_COUNTER_FORMAT_SHIFT) |
			(active ? GEN12_OAR_OACONTROL_COUNTER_ENABLE : 0)
		},
		{
			RING_CONTEXT_CONTROL(ce->engine->mmio_base),
			CTX_CONTEXT_CONTROL,
			_MASKED_FIELD(GEN12_CTX_CTRL_OAR_CONTEXT_ENABLE,
				      active ?
				      GEN12_CTX_CTRL_OAR_CONTEXT_ENABLE :
				      0)
		},
	};

	/* Modify the context image of pinned context with regs_context */
	err = intel_context_lock_pinned(ce);
	if (err)
		return err;

	err = gen8_modify_context(ce, regs_context,
				  ARRAY_SIZE(regs_context));
	intel_context_unlock_pinned(ce);
	if (err)
		return err;

	/* Apply regs_lri using LRI with pinned context */
	return gen8_modify_self(ce, regs_lri, ARRAY_SIZE(regs_lri), active);
}

/*
 * Manages updating the per-context aspects of the OA stream
 * configuration across all contexts.
 *
 * The awkward consideration here is that OACTXCONTROL controls the
 * exponent for periodic sampling which is primarily used for system
 * wide profiling where we'd like a consistent sampling period even in
 * the face of context switches.
 *
 * Our approach of updating the register state context (as opposed to
 * say using a workaround batch buffer) ensures that the hardware
 * won't automatically reload an out-of-date timer exponent even
 * transiently before a WA BB could be parsed.
 *
 * This function needs to:
 * - Ensure the currently running context's per-context OA state is
 *   updated
 * - Ensure that all existing contexts will have the correct per-context
 *   OA state if they are scheduled for use.
 * - Ensure any new contexts will be initialized with the correct
 *   per-context OA state.
 *
 * Note: it's only the RCS/Render context that has any OA state.
 * Note: the first flex register passed must always be R_PWR_CLK_STATE
 */
static int
oa_configure_all_contexts(struct i915_perf_stream *stream,
			  struct flex *regs,
			  size_t num_regs,
			  struct i915_active *active)
{
	struct drm_i915_private *i915 = stream->perf->i915;
	struct intel_engine_cs *engine;
	struct intel_gt *gt = stream->engine->gt;
	struct i915_gem_context *ctx, *cn;
	int err;

	lockdep_assert_held(&gt->perf.lock);

	/*
	 * The OA register config is setup through the context image. This image
	 * might be written to by the GPU on context switch (in particular on
	 * lite-restore). This means we can't safely update a context's image,
	 * if this context is scheduled/submitted to run on the GPU.
	 *
	 * We could emit the OA register config through the batch buffer but
	 * this might leave small interval of time where the OA unit is
	 * configured at an invalid sampling period.
	 *
	 * Note that since we emit all requests from a single ring, there
	 * is still an implicit global barrier here that may cause a high
	 * priority context to wait for an otherwise independent low priority
	 * context. Contexts idle at the time of reconfiguration are not
	 * trapped behind the barrier.
	 */
	spin_lock(&i915->gem.contexts.lock);
	list_for_each_entry_safe(ctx, cn, &i915->gem.contexts.list, link) {
		if (!kref_get_unless_zero(&ctx->ref))
			continue;

		spin_unlock(&i915->gem.contexts.lock);

		err = gen8_configure_context(stream, ctx, regs, num_regs);
		if (err) {
			i915_gem_context_put(ctx);
			return err;
		}

		spin_lock(&i915->gem.contexts.lock);
		list_safe_reset_next(ctx, cn, link);
		i915_gem_context_put(ctx);
	}
	spin_unlock(&i915->gem.contexts.lock);

	/*
	 * After updating all other contexts, we need to modify ourselves.
	 * If we don't modify the kernel_context, we do not get events while
	 * idle.
	 */
	for_each_uabi_engine(engine, i915) {
		struct intel_context *ce = engine->kernel_context;

		if (engine->class != RENDER_CLASS)
			continue;

		regs[0].value = intel_sseu_make_rpcs(engine->gt, &ce->sseu);

		err = gen8_modify_self(ce, regs, num_regs, active);
		if (err)
			return err;
	}

	return 0;
}

static int
gen12_configure_all_contexts(struct i915_perf_stream *stream,
			     const struct i915_oa_config *oa_config,
			     struct i915_active *active)
{
	struct flex regs[] = {
		{
			GEN8_R_PWR_CLK_STATE(RENDER_RING_BASE),
			CTX_R_PWR_CLK_STATE,
		},
	};

	if (stream->engine->class != RENDER_CLASS)
		return 0;

	return oa_configure_all_contexts(stream,
					 regs, ARRAY_SIZE(regs),
					 active);
}

static int
lrc_configure_all_contexts(struct i915_perf_stream *stream,
			   const struct i915_oa_config *oa_config,
			   struct i915_active *active)
{
	u32 ctx_oactxctrl = stream->perf->ctx_oactxctrl_offset;
	/* The MMIO offsets for Flex EU registers aren't contiguous */
	const u32 ctx_flexeu0 = stream->perf->ctx_flexeu0_offset;
#define ctx_flexeuN(N) (ctx_flexeu0 + 2 * (N) + 1)
	struct flex regs[] = {
		{
			GEN8_R_PWR_CLK_STATE(RENDER_RING_BASE),
			CTX_R_PWR_CLK_STATE,
		},
		{
			GEN8_OACTXCONTROL,
			ctx_oactxctrl + 1,
		},
		{ EU_PERF_CNTL0, ctx_flexeuN(0) },
		{ EU_PERF_CNTL1, ctx_flexeuN(1) },
		{ EU_PERF_CNTL2, ctx_flexeuN(2) },
		{ EU_PERF_CNTL3, ctx_flexeuN(3) },
		{ EU_PERF_CNTL4, ctx_flexeuN(4) },
		{ EU_PERF_CNTL5, ctx_flexeuN(5) },
		{ EU_PERF_CNTL6, ctx_flexeuN(6) },
	};
#undef ctx_flexeuN
	int i;

	regs[1].value =
		(stream->period_exponent << GEN8_OA_TIMER_PERIOD_SHIFT) |
		(stream->periodic ? GEN8_OA_TIMER_ENABLE : 0) |
		GEN8_OA_COUNTER_RESUME;

	for (i = 2; i < ARRAY_SIZE(regs); i++)
		regs[i].value = oa_config_flex_reg(oa_config, regs[i].reg);

	return oa_configure_all_contexts(stream,
					 regs, ARRAY_SIZE(regs),
					 active);
}

static int
gen8_enable_metric_set(struct i915_perf_stream *stream,
		       struct i915_active *active)
{
	struct intel_uncore *uncore = stream->uncore;
	struct i915_oa_config *oa_config = stream->oa_config;
	int ret;

	/*
	 * We disable slice/unslice clock ratio change reports on SKL since
	 * they are too noisy. The HW generates a lot of redundant reports
	 * where the ratio hasn't really changed causing a lot of redundant
	 * work to processes and increasing the chances we'll hit buffer
	 * overruns.
	 *
	 * Although we don't currently use the 'disable overrun' OABUFFER
	 * feature it's worth noting that clock ratio reports have to be
	 * disabled before considering to use that feature since the HW doesn't
	 * correctly block these reports.
	 *
	 * Currently none of the high-level metrics we have depend on knowing
	 * this ratio to normalize.
	 *
	 * Note: This register is not power context saved and restored, but
	 * that's OK considering that we disable RC6 while the OA unit is
	 * enabled.
	 *
	 * The _INCLUDE_CLK_RATIO bit allows the slice/unslice frequency to
	 * be read back from automatically triggered reports, as part of the
	 * RPT_ID field.
	 */
	if (IS_GRAPHICS_VER(stream->perf->i915, 9, 11)) {
		intel_uncore_write(uncore, GEN8_OA_DEBUG,
				   _MASKED_BIT_ENABLE(GEN9_OA_DEBUG_DISABLE_CLK_RATIO_REPORTS |
						      GEN9_OA_DEBUG_INCLUDE_CLK_RATIO));
	}

	/*
	 * Update all contexts prior writing the mux configurations as we need
	 * to make sure all slices/subslices are ON before writing to NOA
	 * registers.
	 */
	ret = lrc_configure_all_contexts(stream, oa_config, active);
	if (ret)
		return ret;

	return emit_oa_config(stream,
			      stream->oa_config, oa_context(stream),
			      active);
}

static u32 oag_report_ctx_switches(const struct i915_perf_stream *stream)
{
	return _MASKED_FIELD(GEN12_OAG_OA_DEBUG_DISABLE_CTX_SWITCH_REPORTS,
			     (stream->sample_flags & SAMPLE_OA_REPORT) ?
			     0 : GEN12_OAG_OA_DEBUG_DISABLE_CTX_SWITCH_REPORTS);
}

static int
gen12_enable_metric_set(struct i915_perf_stream *stream,
			struct i915_active *active)
{
	struct drm_i915_private *i915 = stream->perf->i915;
	struct intel_uncore *uncore = stream->uncore;
	struct i915_oa_config *oa_config = stream->oa_config;
	bool periodic = stream->periodic;
	u32 period_exponent = stream->period_exponent;
	u32 sqcnt1;
	int ret;

	/*
	 * Wa_1508761755:xehpsdv, dg2
	 * EU NOA signals behave incorrectly if EU clock gating is enabled.
	 * Disable thread stall DOP gating and EU DOP gating.
	 */
	if (IS_XEHPSDV(i915) || IS_DG2(i915)) {
		intel_gt_mcr_multicast_write(uncore->gt, GEN8_ROW_CHICKEN,
					     _MASKED_BIT_ENABLE(STALL_DOP_GATING_DISABLE));
		intel_uncore_write(uncore, GEN7_ROW_CHICKEN2,
				   _MASKED_BIT_ENABLE(GEN12_DISABLE_DOP_GATING));
	}

	intel_uncore_write(uncore, __oa_regs(stream)->oa_debug,
			   /* Disable clk ratio reports, like previous Gens. */
			   _MASKED_BIT_ENABLE(GEN12_OAG_OA_DEBUG_DISABLE_CLK_RATIO_REPORTS |
					      GEN12_OAG_OA_DEBUG_INCLUDE_CLK_RATIO) |
			   /*
			    * If the user didn't require OA reports, instruct
			    * the hardware not to emit ctx switch reports.
			    */
			   oag_report_ctx_switches(stream));

	intel_uncore_write(uncore, __oa_regs(stream)->oa_ctx_ctrl, periodic ?
			   (GEN12_OAG_OAGLBCTXCTRL_COUNTER_RESUME |
			    GEN12_OAG_OAGLBCTXCTRL_TIMER_ENABLE |
			    (period_exponent << GEN12_OAG_OAGLBCTXCTRL_TIMER_PERIOD_SHIFT))
			    : 0);

	/*
	 * Initialize Super Queue Internal Cnt Register
	 * Set PMON Enable in order to collect valid metrics.
	 * Enable byets per clock reporting in OA for XEHPSDV onward.
	 */
	sqcnt1 = GEN12_SQCNT1_PMON_ENABLE |
		 (HAS_OA_BPC_REPORTING(i915) ? GEN12_SQCNT1_OABPC : 0);

	intel_uncore_rmw(uncore, GEN12_SQCNT1, 0, sqcnt1);

	/*
	 * Update all contexts prior writing the mux configurations as we need
	 * to make sure all slices/subslices are ON before writing to NOA
	 * registers.
	 */
	ret = gen12_configure_all_contexts(stream, oa_config, active);
	if (ret)
		return ret;

	/*
	 * For Gen12, performance counters are context
	 * saved/restored. Only enable it for the context that
	 * requested this.
	 */
	if (stream->ctx) {
		ret = gen12_configure_oar_context(stream, active);
		if (ret)
			return ret;
	}

	return emit_oa_config(stream,
			      stream->oa_config, oa_context(stream),
			      active);
}

static void gen8_disable_metric_set(struct i915_perf_stream *stream)
{
	struct intel_uncore *uncore = stream->uncore;

	/* Reset all contexts' slices/subslices configurations. */
	lrc_configure_all_contexts(stream, NULL, NULL);

	intel_uncore_rmw(uncore, GDT_CHICKEN_BITS, GT_NOA_ENABLE, 0);
}

static void gen11_disable_metric_set(struct i915_perf_stream *stream)
{
	struct intel_uncore *uncore = stream->uncore;

	/* Reset all contexts' slices/subslices configurations. */
	lrc_configure_all_contexts(stream, NULL, NULL);

	/* Make sure we disable noa to save power. */
	intel_uncore_rmw(uncore, RPM_CONFIG1, GEN10_GT_NOA_ENABLE, 0);
}

static void gen12_disable_metric_set(struct i915_perf_stream *stream)
{
	struct intel_uncore *uncore = stream->uncore;
	struct drm_i915_private *i915 = stream->perf->i915;
	u32 sqcnt1;

	/*
	 * Wa_1508761755:xehpsdv, dg2
	 * Enable thread stall DOP gating and EU DOP gating.
	 */
	if (IS_XEHPSDV(i915) || IS_DG2(i915)) {
		intel_gt_mcr_multicast_write(uncore->gt, GEN8_ROW_CHICKEN,
					     _MASKED_BIT_DISABLE(STALL_DOP_GATING_DISABLE));
		intel_uncore_write(uncore, GEN7_ROW_CHICKEN2,
				   _MASKED_BIT_DISABLE(GEN12_DISABLE_DOP_GATING));
	}

	/* Reset all contexts' slices/subslices configurations. */
	gen12_configure_all_contexts(stream, NULL, NULL);

	/* disable the context save/restore or OAR counters */
	if (stream->ctx)
		gen12_configure_oar_context(stream, NULL);

	/* Make sure we disable noa to save power. */
	intel_uncore_rmw(uncore, RPM_CONFIG1, GEN10_GT_NOA_ENABLE, 0);

	sqcnt1 = GEN12_SQCNT1_PMON_ENABLE |
		 (HAS_OA_BPC_REPORTING(i915) ? GEN12_SQCNT1_OABPC : 0);

	/* Reset PMON Enable to save power. */
	intel_uncore_rmw(uncore, GEN12_SQCNT1, sqcnt1, 0);
}

static void gen7_oa_enable(struct i915_perf_stream *stream)
{
	struct intel_uncore *uncore = stream->uncore;
	struct i915_gem_context *ctx = stream->ctx;
	u32 ctx_id = stream->specific_ctx_id;
	bool periodic = stream->periodic;
	u32 period_exponent = stream->period_exponent;
	u32 report_format = stream->oa_buffer.format->format;

	/*
	 * Reset buf pointers so we don't forward reports from before now.
	 *
	 * Think carefully if considering trying to avoid this, since it
	 * also ensures status flags and the buffer itself are cleared
	 * in error paths, and we have checks for invalid reports based
	 * on the assumption that certain fields are written to zeroed
	 * memory which this helps maintains.
	 */
	gen7_init_oa_buffer(stream);

	intel_uncore_write(uncore, GEN7_OACONTROL,
			   (ctx_id & GEN7_OACONTROL_CTX_MASK) |
			   (period_exponent <<
			    GEN7_OACONTROL_TIMER_PERIOD_SHIFT) |
			   (periodic ? GEN7_OACONTROL_TIMER_ENABLE : 0) |
			   (report_format << GEN7_OACONTROL_FORMAT_SHIFT) |
			   (ctx ? GEN7_OACONTROL_PER_CTX_ENABLE : 0) |
			   GEN7_OACONTROL_ENABLE);
}

static void gen8_oa_enable(struct i915_perf_stream *stream)
{
	struct intel_uncore *uncore = stream->uncore;
	u32 report_format = stream->oa_buffer.format->format;

	/*
	 * Reset buf pointers so we don't forward reports from before now.
	 *
	 * Think carefully if considering trying to avoid this, since it
	 * also ensures status flags and the buffer itself are cleared
	 * in error paths, and we have checks for invalid reports based
	 * on the assumption that certain fields are written to zeroed
	 * memory which this helps maintains.
	 */
	gen8_init_oa_buffer(stream);

	/*
	 * Note: we don't rely on the hardware to perform single context
	 * filtering and instead filter on the cpu based on the context-id
	 * field of reports
	 */
	intel_uncore_write(uncore, GEN8_OACONTROL,
			   (report_format << GEN8_OA_REPORT_FORMAT_SHIFT) |
			   GEN8_OA_COUNTER_ENABLE);
}

static void gen12_oa_enable(struct i915_perf_stream *stream)
{
	const struct i915_perf_regs *regs;
	u32 val;

	/*
	 * If we don't want OA reports from the OA buffer, then we don't even
	 * need to program the OAG unit.
	 */
	if (!(stream->sample_flags & SAMPLE_OA_REPORT))
		return;

	gen12_init_oa_buffer(stream);

	regs = __oa_regs(stream);
	val = (stream->oa_buffer.format->format << regs->oa_ctrl_counter_format_shift) |
	      GEN12_OAG_OACONTROL_OA_COUNTER_ENABLE;

	intel_uncore_write(stream->uncore, regs->oa_ctrl, val);
}

/**
 * i915_oa_stream_enable - handle `I915_PERF_IOCTL_ENABLE` for OA stream
 * @stream: An i915 perf stream opened for OA metrics
 *
 * [Re]enables hardware periodic sampling according to the period configured
 * when opening the stream. This also starts a hrtimer that will periodically
 * check for data in the circular OA buffer for notifying userspace (e.g.
 * during a read() or poll()).
 */
static void i915_oa_stream_enable(struct i915_perf_stream *stream)
{
	stream->pollin = false;

	stream->perf->ops.oa_enable(stream);

	if (stream->sample_flags & SAMPLE_OA_REPORT)
		hrtimer_start(&stream->poll_check_timer,
			      ns_to_ktime(stream->poll_oa_period),
			      HRTIMER_MODE_REL_PINNED);
}

static void gen7_oa_disable(struct i915_perf_stream *stream)
{
	struct intel_uncore *uncore = stream->uncore;

	intel_uncore_write(uncore, GEN7_OACONTROL, 0);
	if (intel_wait_for_register(uncore,
				    GEN7_OACONTROL, GEN7_OACONTROL_ENABLE, 0,
				    50))
		drm_err(&stream->perf->i915->drm,
			"wait for OA to be disabled timed out\n");
}

static void gen8_oa_disable(struct i915_perf_stream *stream)
{
	struct intel_uncore *uncore = stream->uncore;

	intel_uncore_write(uncore, GEN8_OACONTROL, 0);
	if (intel_wait_for_register(uncore,
				    GEN8_OACONTROL, GEN8_OA_COUNTER_ENABLE, 0,
				    50))
		drm_err(&stream->perf->i915->drm,
			"wait for OA to be disabled timed out\n");
}

static void gen12_oa_disable(struct i915_perf_stream *stream)
{
	struct intel_uncore *uncore = stream->uncore;

	intel_uncore_write(uncore, __oa_regs(stream)->oa_ctrl, 0);
	if (intel_wait_for_register(uncore,
				    __oa_regs(stream)->oa_ctrl,
				    GEN12_OAG_OACONTROL_OA_COUNTER_ENABLE, 0,
				    50))
		drm_err(&stream->perf->i915->drm,
			"wait for OA to be disabled timed out\n");

	intel_uncore_write(uncore, GEN12_OA_TLB_INV_CR, 1);
	if (intel_wait_for_register(uncore,
				    GEN12_OA_TLB_INV_CR,
				    1, 0,
				    50))
		drm_err(&stream->perf->i915->drm,
			"wait for OA tlb invalidate timed out\n");
}

/**
 * i915_oa_stream_disable - handle `I915_PERF_IOCTL_DISABLE` for OA stream
 * @stream: An i915 perf stream opened for OA metrics
 *
 * Stops the OA unit from periodically writing counter reports into the
 * circular OA buffer. This also stops the hrtimer that periodically checks for
 * data in the circular OA buffer, for notifying userspace.
 */
static void i915_oa_stream_disable(struct i915_perf_stream *stream)
{
	stream->perf->ops.oa_disable(stream);

	if (stream->sample_flags & SAMPLE_OA_REPORT)
		hrtimer_cancel(&stream->poll_check_timer);
}

static const struct i915_perf_stream_ops i915_oa_stream_ops = {
	.destroy = i915_oa_stream_destroy,
	.enable = i915_oa_stream_enable,
	.disable = i915_oa_stream_disable,
	.wait_unlocked = i915_oa_wait_unlocked,
	.poll_wait = i915_oa_poll_wait,
	.read = i915_oa_read,
};

static int i915_perf_stream_enable_sync(struct i915_perf_stream *stream)
{
	struct i915_active *active;
	int err;

	active = i915_active_create();
	if (!active)
		return -ENOMEM;

	err = stream->perf->ops.enable_metric_set(stream, active);
	if (err == 0)
		__i915_active_wait(active, TASK_UNINTERRUPTIBLE);

	i915_active_put(active);
	return err;
}

static void
get_default_sseu_config(struct intel_sseu *out_sseu,
			struct intel_engine_cs *engine)
{
	const struct sseu_dev_info *devinfo_sseu = &engine->gt->info.sseu;

	*out_sseu = intel_sseu_from_device_info(devinfo_sseu);

	if (GRAPHICS_VER(engine->i915) == 11) {
		/*
		 * We only need subslice count so it doesn't matter which ones
		 * we select - just turn off low bits in the amount of half of
		 * all available subslices per slice.
		 */
		out_sseu->subslice_mask =
			~(~0 << (hweight8(out_sseu->subslice_mask) / 2));
		out_sseu->slice_mask = 0x1;
	}
}

static int
get_sseu_config(struct intel_sseu *out_sseu,
		struct intel_engine_cs *engine,
		const struct drm_i915_gem_context_param_sseu *drm_sseu)
{
	if (drm_sseu->engine.engine_class != engine->uabi_class ||
	    drm_sseu->engine.engine_instance != engine->uabi_instance)
		return -EINVAL;

	return i915_gem_user_to_context_sseu(engine->gt, drm_sseu, out_sseu);
}

/*
 * OA timestamp frequency = CS timestamp frequency in most platforms. On some
 * platforms OA unit ignores the CTC_SHIFT and the 2 timestamps differ. In such
 * cases, return the adjusted CS timestamp frequency to the user.
 */
u32 i915_perf_oa_timestamp_frequency(struct drm_i915_private *i915)
{
	/*
	 * Wa_18013179988:dg2
	 * Wa_14015846243:mtl
	 */
	if (IS_DG2(i915) || IS_METEORLAKE(i915)) {
		intel_wakeref_t wakeref;
		u32 reg, shift;

		with_intel_runtime_pm(to_gt(i915)->uncore->rpm, wakeref)
			reg = intel_uncore_read(to_gt(i915)->uncore, RPM_CONFIG0);

		shift = REG_FIELD_GET(GEN10_RPM_CONFIG0_CTC_SHIFT_PARAMETER_MASK,
				      reg);

		return to_gt(i915)->clock_frequency << (3 - shift);
	}

	return to_gt(i915)->clock_frequency;
}

/**
 * i915_oa_stream_init - validate combined props for OA stream and init
 * @stream: An i915 perf stream
 * @param: The open parameters passed to `DRM_I915_PERF_OPEN`
 * @props: The property state that configures stream (individually validated)
 *
 * While read_properties_unlocked() validates properties in isolation it
 * doesn't ensure that the combination necessarily makes sense.
 *
 * At this point it has been determined that userspace wants a stream of
 * OA metrics, but still we need to further validate the combined
 * properties are OK.
 *
 * If the configuration makes sense then we can allocate memory for
 * a circular OA buffer and apply the requested metric set configuration.
 *
 * Returns: zero on success or a negative error code.
 */
static int i915_oa_stream_init(struct i915_perf_stream *stream,
			       struct drm_i915_perf_open_param *param,
			       struct perf_open_properties *props)
{
	struct drm_i915_private *i915 = stream->perf->i915;
	struct i915_perf *perf = stream->perf;
	struct i915_perf_group *g;
	struct intel_gt *gt;
	int ret;

	if (!props->engine) {
		drm_dbg(&stream->perf->i915->drm,
			"OA engine not specified\n");
		return -EINVAL;
	}
	gt = props->engine->gt;
	g = props->engine->oa_group;

	/*
	 * If the sysfs metrics/ directory wasn't registered for some
	 * reason then don't let userspace try their luck with config
	 * IDs
	 */
	if (!perf->metrics_kobj) {
		drm_dbg(&stream->perf->i915->drm,
			"OA metrics weren't advertised via sysfs\n");
		return -EINVAL;
	}

	if (!(props->sample_flags & SAMPLE_OA_REPORT) &&
	    (GRAPHICS_VER(perf->i915) < 12 || !stream->ctx)) {
		drm_dbg(&stream->perf->i915->drm,
			"Only OA report sampling supported\n");
		return -EINVAL;
	}

	if (!perf->ops.enable_metric_set) {
		drm_dbg(&stream->perf->i915->drm,
			"OA unit not supported\n");
		return -ENODEV;
	}

	/*
	 * To avoid the complexity of having to accurately filter
	 * counter reports and marshal to the appropriate client
	 * we currently only allow exclusive access
	 */
<<<<<<< HEAD
	if (perf->exclusive_stream) {
=======
	if (g->exclusive_stream) {
>>>>>>> eb3cdb58
		drm_dbg(&stream->perf->i915->drm,
			"OA unit already in use\n");
		return -EBUSY;
	}

	if (!props->oa_format) {
		drm_dbg(&stream->perf->i915->drm,
			"OA report format not specified\n");
		return -EINVAL;
	}

	stream->engine = props->engine;
	stream->uncore = stream->engine->gt->uncore;

	stream->sample_size = sizeof(struct drm_i915_perf_record_header);

	stream->oa_buffer.format = &perf->oa_formats[props->oa_format];
	if (drm_WARN_ON(&i915->drm, stream->oa_buffer.format->size == 0))
		return -EINVAL;

	stream->sample_flags = props->sample_flags;
	stream->sample_size += stream->oa_buffer.format->size;

	stream->hold_preemption = props->hold_preemption;

	stream->periodic = props->oa_periodic;
	if (stream->periodic)
		stream->period_exponent = props->oa_period_exponent;

	if (stream->ctx) {
		ret = oa_get_render_ctx_id(stream);
		if (ret) {
			drm_dbg(&stream->perf->i915->drm,
				"Invalid context id to filter with\n");
			return ret;
		}
	}

	ret = alloc_noa_wait(stream);
	if (ret) {
		drm_dbg(&stream->perf->i915->drm,
			"Unable to allocate NOA wait batch buffer\n");
		goto err_noa_wait_alloc;
	}

	stream->oa_config = i915_perf_get_oa_config(perf, props->metrics_set);
	if (!stream->oa_config) {
		drm_dbg(&stream->perf->i915->drm,
			"Invalid OA config id=%i\n", props->metrics_set);
		ret = -EINVAL;
		goto err_config;
	}

	/* PRM - observability performance counters:
	 *
	 *   OACONTROL, performance counter enable, note:
	 *
	 *   "When this bit is set, in order to have coherent counts,
	 *   RC6 power state and trunk clock gating must be disabled.
	 *   This can be achieved by programming MMIO registers as
	 *   0xA094=0 and 0xA090[31]=1"
	 *
	 *   In our case we are expecting that taking pm + FORCEWAKE
	 *   references will effectively disable RC6.
	 */
	intel_engine_pm_get(stream->engine);
	intel_uncore_forcewake_get(stream->uncore, FORCEWAKE_ALL);

	/*
	 * Wa_16011777198:dg2: GuC resets render as part of the Wa. This causes
	 * OA to lose the configuration state. Prevent this by overriding GUCRC
	 * mode.
	 */
	if (intel_uc_uses_guc_rc(&gt->uc) &&
	    (IS_DG2_GRAPHICS_STEP(gt->i915, G10, STEP_A0, STEP_C0) ||
	     IS_DG2_GRAPHICS_STEP(gt->i915, G11, STEP_A0, STEP_B0))) {
		ret = intel_guc_slpc_override_gucrc_mode(&gt->uc.guc.slpc,
							 SLPC_GUCRC_MODE_GUCRC_NO_RC6);
		if (ret) {
			drm_dbg(&stream->perf->i915->drm,
				"Unable to override gucrc mode\n");
			goto err_gucrc;
		}

		stream->override_gucrc = true;
	}

	ret = alloc_oa_buffer(stream);
	if (ret)
		goto err_oa_buf_alloc;

	stream->ops = &i915_oa_stream_ops;

	stream->engine->gt->perf.sseu = props->sseu;
	WRITE_ONCE(g->exclusive_stream, stream);

	ret = i915_perf_stream_enable_sync(stream);
	if (ret) {
		drm_dbg(&stream->perf->i915->drm,
			"Unable to enable metric set\n");
		goto err_enable;
	}

	drm_dbg(&stream->perf->i915->drm,
		"opening stream oa config uuid=%s\n",
		  stream->oa_config->uuid);

	hrtimer_init(&stream->poll_check_timer,
		     CLOCK_MONOTONIC, HRTIMER_MODE_REL);
	stream->poll_check_timer.function = oa_poll_check_timer_cb;
	init_waitqueue_head(&stream->poll_wq);
	spin_lock_init(&stream->oa_buffer.ptr_lock);
	mutex_init(&stream->lock);

	return 0;

err_enable:
	WRITE_ONCE(g->exclusive_stream, NULL);
	perf->ops.disable_metric_set(stream);

	free_oa_buffer(stream);

err_oa_buf_alloc:
	if (stream->override_gucrc)
		intel_guc_slpc_unset_gucrc_mode(&gt->uc.guc.slpc);

err_gucrc:
	intel_uncore_forcewake_put(stream->uncore, FORCEWAKE_ALL);
	intel_engine_pm_put(stream->engine);

	free_oa_configs(stream);

err_config:
	free_noa_wait(stream);

err_noa_wait_alloc:
	if (stream->ctx)
		oa_put_render_ctx_id(stream);

	return ret;
}

void i915_oa_init_reg_state(const struct intel_context *ce,
			    const struct intel_engine_cs *engine)
{
	struct i915_perf_stream *stream;

	if (engine->class != RENDER_CLASS)
		return;

	/* perf.exclusive_stream serialised by lrc_configure_all_contexts() */
	stream = READ_ONCE(engine->oa_group->exclusive_stream);
	if (stream && GRAPHICS_VER(stream->perf->i915) < 12)
		gen8_update_reg_state_unlocked(ce, stream);
}

/**
 * i915_perf_read - handles read() FOP for i915 perf stream FDs
 * @file: An i915 perf stream file
 * @buf: destination buffer given by userspace
 * @count: the number of bytes userspace wants to read
 * @ppos: (inout) file seek position (unused)
 *
 * The entry point for handling a read() on a stream file descriptor from
 * userspace. Most of the work is left to the i915_perf_read_locked() and
 * &i915_perf_stream_ops->read but to save having stream implementations (of
 * which we might have multiple later) we handle blocking read here.
 *
 * We can also consistently treat trying to read from a disabled stream
 * as an IO error so implementations can assume the stream is enabled
 * while reading.
 *
 * Returns: The number of bytes copied or a negative error code on failure.
 */
static ssize_t i915_perf_read(struct file *file,
			      char __user *buf,
			      size_t count,
			      loff_t *ppos)
{
	struct i915_perf_stream *stream = file->private_data;
	size_t offset = 0;
	int ret;

	/* To ensure it's handled consistently we simply treat all reads of a
	 * disabled stream as an error. In particular it might otherwise lead
	 * to a deadlock for blocking file descriptors...
	 */
	if (!stream->enabled || !(stream->sample_flags & SAMPLE_OA_REPORT))
		return -EIO;

	if (!(file->f_flags & O_NONBLOCK)) {
		/* There's the small chance of false positives from
		 * stream->ops->wait_unlocked.
		 *
		 * E.g. with single context filtering since we only wait until
		 * oabuffer has >= 1 report we don't immediately know whether
		 * any reports really belong to the current context
		 */
		do {
			ret = stream->ops->wait_unlocked(stream);
			if (ret)
				return ret;

			mutex_lock(&stream->lock);
			ret = stream->ops->read(stream, buf, count, &offset);
			mutex_unlock(&stream->lock);
		} while (!offset && !ret);
	} else {
		mutex_lock(&stream->lock);
		ret = stream->ops->read(stream, buf, count, &offset);
		mutex_unlock(&stream->lock);
	}

	/* We allow the poll checking to sometimes report false positive EPOLLIN
	 * events where we might actually report EAGAIN on read() if there's
	 * not really any data available. In this situation though we don't
	 * want to enter a busy loop between poll() reporting a EPOLLIN event
	 * and read() returning -EAGAIN. Clearing the oa.pollin state here
	 * effectively ensures we back off until the next hrtimer callback
	 * before reporting another EPOLLIN event.
	 * The exception to this is if ops->read() returned -ENOSPC which means
	 * that more OA data is available than could fit in the user provided
	 * buffer. In this case we want the next poll() call to not block.
	 */
	if (ret != -ENOSPC)
		stream->pollin = false;

	/* Possible values for ret are 0, -EFAULT, -ENOSPC, -EIO, ... */
	return offset ?: (ret ?: -EAGAIN);
}

static enum hrtimer_restart oa_poll_check_timer_cb(struct hrtimer *hrtimer)
{
	struct i915_perf_stream *stream =
		container_of(hrtimer, typeof(*stream), poll_check_timer);

	if (oa_buffer_check_unlocked(stream)) {
		stream->pollin = true;
		wake_up(&stream->poll_wq);
	}

	hrtimer_forward_now(hrtimer,
			    ns_to_ktime(stream->poll_oa_period));

	return HRTIMER_RESTART;
}

/**
 * i915_perf_poll_locked - poll_wait() with a suitable wait queue for stream
 * @stream: An i915 perf stream
 * @file: An i915 perf stream file
 * @wait: poll() state table
 *
 * For handling userspace polling on an i915 perf stream, this calls through to
 * &i915_perf_stream_ops->poll_wait to call poll_wait() with a wait queue that
 * will be woken for new stream data.
 *
 * Returns: any poll events that are ready without sleeping
 */
static __poll_t i915_perf_poll_locked(struct i915_perf_stream *stream,
				      struct file *file,
				      poll_table *wait)
{
	__poll_t events = 0;

	stream->ops->poll_wait(stream, file, wait);

	/* Note: we don't explicitly check whether there's something to read
	 * here since this path may be very hot depending on what else
	 * userspace is polling, or on the timeout in use. We rely solely on
	 * the hrtimer/oa_poll_check_timer_cb to notify us when there are
	 * samples to read.
	 */
	if (stream->pollin)
		events |= EPOLLIN;

	return events;
}

/**
 * i915_perf_poll - call poll_wait() with a suitable wait queue for stream
 * @file: An i915 perf stream file
 * @wait: poll() state table
 *
 * For handling userspace polling on an i915 perf stream, this ensures
 * poll_wait() gets called with a wait queue that will be woken for new stream
 * data.
 *
 * Note: Implementation deferred to i915_perf_poll_locked()
 *
 * Returns: any poll events that are ready without sleeping
 */
static __poll_t i915_perf_poll(struct file *file, poll_table *wait)
{
	struct i915_perf_stream *stream = file->private_data;
	__poll_t ret;

	mutex_lock(&stream->lock);
	ret = i915_perf_poll_locked(stream, file, wait);
	mutex_unlock(&stream->lock);

	return ret;
}

/**
 * i915_perf_enable_locked - handle `I915_PERF_IOCTL_ENABLE` ioctl
 * @stream: A disabled i915 perf stream
 *
 * [Re]enables the associated capture of data for this stream.
 *
 * If a stream was previously enabled then there's currently no intention
 * to provide userspace any guarantee about the preservation of previously
 * buffered data.
 */
static void i915_perf_enable_locked(struct i915_perf_stream *stream)
{
	if (stream->enabled)
		return;

	/* Allow stream->ops->enable() to refer to this */
	stream->enabled = true;

	if (stream->ops->enable)
		stream->ops->enable(stream);

	if (stream->hold_preemption)
		intel_context_set_nopreempt(stream->pinned_ctx);
}

/**
 * i915_perf_disable_locked - handle `I915_PERF_IOCTL_DISABLE` ioctl
 * @stream: An enabled i915 perf stream
 *
 * Disables the associated capture of data for this stream.
 *
 * The intention is that disabling an re-enabling a stream will ideally be
 * cheaper than destroying and re-opening a stream with the same configuration,
 * though there are no formal guarantees about what state or buffered data
 * must be retained between disabling and re-enabling a stream.
 *
 * Note: while a stream is disabled it's considered an error for userspace
 * to attempt to read from the stream (-EIO).
 */
static void i915_perf_disable_locked(struct i915_perf_stream *stream)
{
	if (!stream->enabled)
		return;

	/* Allow stream->ops->disable() to refer to this */
	stream->enabled = false;

	if (stream->hold_preemption)
		intel_context_clear_nopreempt(stream->pinned_ctx);

	if (stream->ops->disable)
		stream->ops->disable(stream);
}

static long i915_perf_config_locked(struct i915_perf_stream *stream,
				    unsigned long metrics_set)
{
	struct i915_oa_config *config;
	long ret = stream->oa_config->id;

	config = i915_perf_get_oa_config(stream->perf, metrics_set);
	if (!config)
		return -EINVAL;

	if (config != stream->oa_config) {
		int err;

		/*
		 * If OA is bound to a specific context, emit the
		 * reconfiguration inline from that context. The update
		 * will then be ordered with respect to submission on that
		 * context.
		 *
		 * When set globally, we use a low priority kernel context,
		 * so it will effectively take effect when idle.
		 */
		err = emit_oa_config(stream, config, oa_context(stream), NULL);
		if (!err)
			config = xchg(&stream->oa_config, config);
		else
			ret = err;
	}

	i915_oa_config_put(config);

	return ret;
}

/**
 * i915_perf_ioctl_locked - support ioctl() usage with i915 perf stream FDs
 * @stream: An i915 perf stream
 * @cmd: the ioctl request
 * @arg: the ioctl data
 *
 * Returns: zero on success or a negative error code. Returns -EINVAL for
 * an unknown ioctl request.
 */
static long i915_perf_ioctl_locked(struct i915_perf_stream *stream,
				   unsigned int cmd,
				   unsigned long arg)
{
	switch (cmd) {
	case I915_PERF_IOCTL_ENABLE:
		i915_perf_enable_locked(stream);
		return 0;
	case I915_PERF_IOCTL_DISABLE:
		i915_perf_disable_locked(stream);
		return 0;
	case I915_PERF_IOCTL_CONFIG:
		return i915_perf_config_locked(stream, arg);
	}

	return -EINVAL;
}

/**
 * i915_perf_ioctl - support ioctl() usage with i915 perf stream FDs
 * @file: An i915 perf stream file
 * @cmd: the ioctl request
 * @arg: the ioctl data
 *
 * Implementation deferred to i915_perf_ioctl_locked().
 *
 * Returns: zero on success or a negative error code. Returns -EINVAL for
 * an unknown ioctl request.
 */
static long i915_perf_ioctl(struct file *file,
			    unsigned int cmd,
			    unsigned long arg)
{
	struct i915_perf_stream *stream = file->private_data;
	long ret;

	mutex_lock(&stream->lock);
	ret = i915_perf_ioctl_locked(stream, cmd, arg);
	mutex_unlock(&stream->lock);

	return ret;
}

/**
 * i915_perf_destroy_locked - destroy an i915 perf stream
 * @stream: An i915 perf stream
 *
 * Frees all resources associated with the given i915 perf @stream, disabling
 * any associated data capture in the process.
 *
 * Note: The &gt->perf.lock mutex has been taken to serialize
 * with any non-file-operation driver hooks.
 */
static void i915_perf_destroy_locked(struct i915_perf_stream *stream)
{
	if (stream->enabled)
		i915_perf_disable_locked(stream);

	if (stream->ops->destroy)
		stream->ops->destroy(stream);

	if (stream->ctx)
		i915_gem_context_put(stream->ctx);

	kfree(stream);
}

/**
 * i915_perf_release - handles userspace close() of a stream file
 * @inode: anonymous inode associated with file
 * @file: An i915 perf stream file
 *
 * Cleans up any resources associated with an open i915 perf stream file.
 *
 * NB: close() can't really fail from the userspace point of view.
 *
 * Returns: zero on success or a negative error code.
 */
static int i915_perf_release(struct inode *inode, struct file *file)
{
	struct i915_perf_stream *stream = file->private_data;
	struct i915_perf *perf = stream->perf;
	struct intel_gt *gt = stream->engine->gt;

	/*
	 * Within this call, we know that the fd is being closed and we have no
	 * other user of stream->lock. Use the perf lock to destroy the stream
	 * here.
	 */
	mutex_lock(&gt->perf.lock);
	i915_perf_destroy_locked(stream);
	mutex_unlock(&gt->perf.lock);

	/* Release the reference the perf stream kept on the driver. */
	drm_dev_put(&perf->i915->drm);

	return 0;
}


static const struct file_operations fops = {
	.owner		= THIS_MODULE,
	.llseek		= no_llseek,
	.release	= i915_perf_release,
	.poll		= i915_perf_poll,
	.read		= i915_perf_read,
	.unlocked_ioctl	= i915_perf_ioctl,
	/* Our ioctl have no arguments, so it's safe to use the same function
	 * to handle 32bits compatibility.
	 */
	.compat_ioctl   = i915_perf_ioctl,
};


/**
 * i915_perf_open_ioctl_locked - DRM ioctl() for userspace to open a stream FD
 * @perf: i915 perf instance
 * @param: The open parameters passed to 'DRM_I915_PERF_OPEN`
 * @props: individually validated u64 property value pairs
 * @file: drm file
 *
 * See i915_perf_ioctl_open() for interface details.
 *
 * Implements further stream config validation and stream initialization on
 * behalf of i915_perf_open_ioctl() with the &gt->perf.lock mutex
 * taken to serialize with any non-file-operation driver hooks.
 *
 * Note: at this point the @props have only been validated in isolation and
 * it's still necessary to validate that the combination of properties makes
 * sense.
 *
 * In the case where userspace is interested in OA unit metrics then further
 * config validation and stream initialization details will be handled by
 * i915_oa_stream_init(). The code here should only validate config state that
 * will be relevant to all stream types / backends.
 *
 * Returns: zero on success or a negative error code.
 */
static int
i915_perf_open_ioctl_locked(struct i915_perf *perf,
			    struct drm_i915_perf_open_param *param,
			    struct perf_open_properties *props,
			    struct drm_file *file)
{
	struct i915_gem_context *specific_ctx = NULL;
	struct i915_perf_stream *stream = NULL;
	unsigned long f_flags = 0;
	bool privileged_op = true;
	int stream_fd;
	int ret;

	if (props->single_context) {
		u32 ctx_handle = props->ctx_handle;
		struct drm_i915_file_private *file_priv = file->driver_priv;

		specific_ctx = i915_gem_context_lookup(file_priv, ctx_handle);
		if (IS_ERR(specific_ctx)) {
			drm_dbg(&perf->i915->drm,
				"Failed to look up context with ID %u for opening perf stream\n",
				  ctx_handle);
			ret = PTR_ERR(specific_ctx);
			goto err;
		}
	}

	/*
	 * On Haswell the OA unit supports clock gating off for a specific
	 * context and in this mode there's no visibility of metrics for the
	 * rest of the system, which we consider acceptable for a
	 * non-privileged client.
	 *
	 * For Gen8->11 the OA unit no longer supports clock gating off for a
	 * specific context and the kernel can't securely stop the counters
	 * from updating as system-wide / global values. Even though we can
	 * filter reports based on the included context ID we can't block
	 * clients from seeing the raw / global counter values via
	 * MI_REPORT_PERF_COUNT commands and so consider it a privileged op to
	 * enable the OA unit by default.
	 *
	 * For Gen12+ we gain a new OAR unit that only monitors the RCS on a
	 * per context basis. So we can relax requirements there if the user
	 * doesn't request global stream access (i.e. query based sampling
	 * using MI_RECORD_PERF_COUNT.
	 */
	if (IS_HASWELL(perf->i915) && specific_ctx)
		privileged_op = false;
	else if (GRAPHICS_VER(perf->i915) == 12 && specific_ctx &&
		 (props->sample_flags & SAMPLE_OA_REPORT) == 0)
		privileged_op = false;

	if (props->hold_preemption) {
		if (!props->single_context) {
			drm_dbg(&perf->i915->drm,
				"preemption disable with no context\n");
			ret = -EINVAL;
			goto err;
		}
		privileged_op = true;
	}

	/*
	 * Asking for SSEU configuration is a priviliged operation.
	 */
	if (props->has_sseu)
		privileged_op = true;
	else
		get_default_sseu_config(&props->sseu, props->engine);

	/* Similar to perf's kernel.perf_paranoid_cpu sysctl option
	 * we check a dev.i915.perf_stream_paranoid sysctl option
	 * to determine if it's ok to access system wide OA counters
	 * without CAP_PERFMON or CAP_SYS_ADMIN privileges.
	 */
	if (privileged_op &&
	    i915_perf_stream_paranoid && !perfmon_capable()) {
		drm_dbg(&perf->i915->drm,
			"Insufficient privileges to open i915 perf stream\n");
		ret = -EACCES;
		goto err_ctx;
	}

	stream = kzalloc(sizeof(*stream), GFP_KERNEL);
	if (!stream) {
		ret = -ENOMEM;
		goto err_ctx;
	}

	stream->perf = perf;
	stream->ctx = specific_ctx;
	stream->poll_oa_period = props->poll_oa_period;

	ret = i915_oa_stream_init(stream, param, props);
	if (ret)
		goto err_alloc;

	/* we avoid simply assigning stream->sample_flags = props->sample_flags
	 * to have _stream_init check the combination of sample flags more
	 * thoroughly, but still this is the expected result at this point.
	 */
	if (WARN_ON(stream->sample_flags != props->sample_flags)) {
		ret = -ENODEV;
		goto err_flags;
	}

	if (param->flags & I915_PERF_FLAG_FD_CLOEXEC)
		f_flags |= O_CLOEXEC;
	if (param->flags & I915_PERF_FLAG_FD_NONBLOCK)
		f_flags |= O_NONBLOCK;

	stream_fd = anon_inode_getfd("[i915_perf]", &fops, stream, f_flags);
	if (stream_fd < 0) {
		ret = stream_fd;
		goto err_flags;
	}

	if (!(param->flags & I915_PERF_FLAG_DISABLED))
		i915_perf_enable_locked(stream);

	/* Take a reference on the driver that will be kept with stream_fd
	 * until its release.
	 */
	drm_dev_get(&perf->i915->drm);

	return stream_fd;

err_flags:
	if (stream->ops->destroy)
		stream->ops->destroy(stream);
err_alloc:
	kfree(stream);
err_ctx:
	if (specific_ctx)
		i915_gem_context_put(specific_ctx);
err:
	return ret;
}

static u64 oa_exponent_to_ns(struct i915_perf *perf, int exponent)
{
<<<<<<< HEAD
	return intel_gt_clock_interval_to_ns(to_gt(perf->i915),
					     2ULL << exponent);
=======
	u64 nom = (2ULL << exponent) * NSEC_PER_SEC;
	u32 den = i915_perf_oa_timestamp_frequency(perf->i915);

	return div_u64(nom + den - 1, den);
>>>>>>> eb3cdb58
}

static __always_inline bool
oa_format_valid(struct i915_perf *perf, enum drm_i915_oa_format format)
{
	return test_bit(format, perf->format_mask);
}

static __always_inline void
oa_format_add(struct i915_perf *perf, enum drm_i915_oa_format format)
{
	__set_bit(format, perf->format_mask);
}

/**
 * read_properties_unlocked - validate + copy userspace stream open properties
 * @perf: i915 perf instance
 * @uprops: The array of u64 key value pairs given by userspace
 * @n_props: The number of key value pairs expected in @uprops
 * @props: The stream configuration built up while validating properties
 *
 * Note this function only validates properties in isolation it doesn't
 * validate that the combination of properties makes sense or that all
 * properties necessary for a particular kind of stream have been set.
 *
 * Note that there currently aren't any ordering requirements for properties so
 * we shouldn't validate or assume anything about ordering here. This doesn't
 * rule out defining new properties with ordering requirements in the future.
 */
static int read_properties_unlocked(struct i915_perf *perf,
				    u64 __user *uprops,
				    u32 n_props,
				    struct perf_open_properties *props)
{
	struct drm_i915_gem_context_param_sseu user_sseu;
	const struct i915_oa_format *f;
	u64 __user *uprop = uprops;
	bool config_instance = false;
	bool config_class = false;
	bool config_sseu = false;
	u8 class, instance;
	u32 i;
	int ret;

	memset(props, 0, sizeof(struct perf_open_properties));
	props->poll_oa_period = DEFAULT_POLL_PERIOD_NS;

<<<<<<< HEAD
	if (!n_props) {
		drm_dbg(&perf->i915->drm,
			"No i915 perf properties given\n");
		return -EINVAL;
	}

	/* At the moment we only support using i915-perf on the RCS. */
	props->engine = intel_engine_lookup_user(perf->i915,
						 I915_ENGINE_CLASS_RENDER,
						 0);
	if (!props->engine) {
		drm_dbg(&perf->i915->drm,
			"No RENDER-capable engines\n");
		return -EINVAL;
	}

=======
>>>>>>> eb3cdb58
	/* Considering that ID = 0 is reserved and assuming that we don't
	 * (currently) expect any configurations to ever specify duplicate
	 * values for a particular property ID then the last _PROP_MAX value is
	 * one greater than the maximum number of properties we expect to get
	 * from userspace.
	 */
<<<<<<< HEAD
	if (n_props >= DRM_I915_PERF_PROP_MAX) {
		drm_dbg(&perf->i915->drm,
			"More i915 perf properties specified than exist\n");
=======
	if (!n_props || n_props >= DRM_I915_PERF_PROP_MAX) {
		drm_dbg(&perf->i915->drm,
			"Invalid number of i915 perf properties given\n");
>>>>>>> eb3cdb58
		return -EINVAL;
	}

	/* Defaults when class:instance is not passed */
	class = I915_ENGINE_CLASS_RENDER;
	instance = 0;

	for (i = 0; i < n_props; i++) {
		u64 oa_period, oa_freq_hz;
		u64 id, value;

		ret = get_user(id, uprop);
		if (ret)
			return ret;

		ret = get_user(value, uprop + 1);
		if (ret)
			return ret;

		if (id == 0 || id >= DRM_I915_PERF_PROP_MAX) {
			drm_dbg(&perf->i915->drm,
				"Unknown i915 perf property ID\n");
			return -EINVAL;
		}

		switch ((enum drm_i915_perf_property_id)id) {
		case DRM_I915_PERF_PROP_CTX_HANDLE:
			props->single_context = 1;
			props->ctx_handle = value;
			break;
		case DRM_I915_PERF_PROP_SAMPLE_OA:
			if (value)
				props->sample_flags |= SAMPLE_OA_REPORT;
			break;
		case DRM_I915_PERF_PROP_OA_METRICS_SET:
			if (value == 0) {
				drm_dbg(&perf->i915->drm,
					"Unknown OA metric set ID\n");
				return -EINVAL;
			}
			props->metrics_set = value;
			break;
		case DRM_I915_PERF_PROP_OA_FORMAT:
			if (value == 0 || value >= I915_OA_FORMAT_MAX) {
				drm_dbg(&perf->i915->drm,
					"Out-of-range OA report format %llu\n",
					  value);
				return -EINVAL;
			}
			if (!oa_format_valid(perf, value)) {
				drm_dbg(&perf->i915->drm,
					"Unsupported OA report format %llu\n",
					  value);
				return -EINVAL;
			}
			props->oa_format = value;
			break;
		case DRM_I915_PERF_PROP_OA_EXPONENT:
			if (value > OA_EXPONENT_MAX) {
				drm_dbg(&perf->i915->drm,
					"OA timer exponent too high (> %u)\n",
					 OA_EXPONENT_MAX);
				return -EINVAL;
			}

			/* Theoretically we can program the OA unit to sample
			 * e.g. every 160ns for HSW, 167ns for BDW/SKL or 104ns
			 * for BXT. We don't allow such high sampling
			 * frequencies by default unless root.
			 */

			BUILD_BUG_ON(sizeof(oa_period) != 8);
			oa_period = oa_exponent_to_ns(perf, value);

			/* This check is primarily to ensure that oa_period <=
			 * UINT32_MAX (before passing to do_div which only
			 * accepts a u32 denominator), but we can also skip
			 * checking anything < 1Hz which implicitly can't be
			 * limited via an integer oa_max_sample_rate.
			 */
			if (oa_period <= NSEC_PER_SEC) {
				u64 tmp = NSEC_PER_SEC;
				do_div(tmp, oa_period);
				oa_freq_hz = tmp;
			} else
				oa_freq_hz = 0;

			if (oa_freq_hz > i915_oa_max_sample_rate && !perfmon_capable()) {
				drm_dbg(&perf->i915->drm,
					"OA exponent would exceed the max sampling frequency (sysctl dev.i915.oa_max_sample_rate) %uHz without CAP_PERFMON or CAP_SYS_ADMIN privileges\n",
					  i915_oa_max_sample_rate);
				return -EACCES;
			}

			props->oa_periodic = true;
			props->oa_period_exponent = value;
			break;
		case DRM_I915_PERF_PROP_HOLD_PREEMPTION:
			props->hold_preemption = !!value;
			break;
		case DRM_I915_PERF_PROP_GLOBAL_SSEU: {
			if (GRAPHICS_VER_FULL(perf->i915) >= IP_VER(12, 50)) {
				drm_dbg(&perf->i915->drm,
					"SSEU config not supported on gfx %x\n",
					GRAPHICS_VER_FULL(perf->i915));
				return -ENODEV;
			}

			if (GRAPHICS_VER_FULL(perf->i915) >= IP_VER(12, 50)) {
				drm_dbg(&perf->i915->drm,
					"SSEU config not supported on gfx %x\n",
					GRAPHICS_VER_FULL(perf->i915));
				return -ENODEV;
			}

			if (copy_from_user(&user_sseu,
					   u64_to_user_ptr(value),
					   sizeof(user_sseu))) {
				drm_dbg(&perf->i915->drm,
					"Unable to copy global sseu parameter\n");
				return -EFAULT;
			}
<<<<<<< HEAD

			ret = get_sseu_config(&props->sseu, props->engine, &user_sseu);
			if (ret) {
				drm_dbg(&perf->i915->drm,
					"Invalid SSEU configuration\n");
				return ret;
			}
			props->has_sseu = true;
=======
			config_sseu = true;
>>>>>>> eb3cdb58
			break;
		}
		case DRM_I915_PERF_PROP_POLL_OA_PERIOD:
			if (value < 100000 /* 100us */) {
				drm_dbg(&perf->i915->drm,
					"OA availability timer too small (%lluns < 100us)\n",
					  value);
				return -EINVAL;
			}
			props->poll_oa_period = value;
			break;
		case DRM_I915_PERF_PROP_OA_ENGINE_CLASS:
			class = (u8)value;
			config_class = true;
			break;
		case DRM_I915_PERF_PROP_OA_ENGINE_INSTANCE:
			instance = (u8)value;
			config_instance = true;
			break;
		default:
			MISSING_CASE(id);
			return -EINVAL;
		}

		uprop += 2;
	}

	if ((config_class && !config_instance) ||
	    (config_instance && !config_class)) {
		drm_dbg(&perf->i915->drm,
			"OA engine-class and engine-instance parameters must be passed together\n");
		return -EINVAL;
	}

	props->engine = intel_engine_lookup_user(perf->i915, class, instance);
	if (!props->engine) {
		drm_dbg(&perf->i915->drm,
			"OA engine class and instance invalid %d:%d\n",
			class, instance);
		return -EINVAL;
	}

	if (!engine_supports_oa(props->engine)) {
		drm_dbg(&perf->i915->drm,
			"Engine not supported by OA %d:%d\n",
			class, instance);
		return -EINVAL;
	}

	/*
	 * Wa_14017512683: mtl[a0..c0): Use of OAM must be preceded with Media
	 * C6 disable in BIOS. Fail if Media C6 is enabled on steppings where OAM
	 * does not work as expected.
	 */
	if (IS_MTL_MEDIA_STEP(props->engine->i915, STEP_A0, STEP_C0) &&
	    props->engine->oa_group->type == TYPE_OAM &&
	    intel_check_bios_c6_setup(&props->engine->gt->rc6)) {
		drm_dbg(&perf->i915->drm,
			"OAM requires media C6 to be disabled in BIOS\n");
		return -EINVAL;
	}

	i = array_index_nospec(props->oa_format, I915_OA_FORMAT_MAX);
	f = &perf->oa_formats[i];
	if (!engine_supports_oa_format(props->engine, f->type)) {
		drm_dbg(&perf->i915->drm,
			"Invalid OA format %d for class %d\n",
			f->type, props->engine->class);
		return -EINVAL;
	}

	if (config_sseu) {
		ret = get_sseu_config(&props->sseu, props->engine, &user_sseu);
		if (ret) {
			drm_dbg(&perf->i915->drm,
				"Invalid SSEU configuration\n");
			return ret;
		}
		props->has_sseu = true;
	}

	return 0;
}

/**
 * i915_perf_open_ioctl - DRM ioctl() for userspace to open a stream FD
 * @dev: drm device
 * @data: ioctl data copied from userspace (unvalidated)
 * @file: drm file
 *
 * Validates the stream open parameters given by userspace including flags
 * and an array of u64 key, value pair properties.
 *
 * Very little is assumed up front about the nature of the stream being
 * opened (for instance we don't assume it's for periodic OA unit metrics). An
 * i915-perf stream is expected to be a suitable interface for other forms of
 * buffered data written by the GPU besides periodic OA metrics.
 *
 * Note we copy the properties from userspace outside of the i915 perf
 * mutex to avoid an awkward lockdep with mmap_lock.
 *
 * Most of the implementation details are handled by
 * i915_perf_open_ioctl_locked() after taking the &gt->perf.lock
 * mutex for serializing with any non-file-operation driver hooks.
 *
 * Return: A newly opened i915 Perf stream file descriptor or negative
 * error code on failure.
 */
int i915_perf_open_ioctl(struct drm_device *dev, void *data,
			 struct drm_file *file)
{
	struct i915_perf *perf = &to_i915(dev)->perf;
	struct drm_i915_perf_open_param *param = data;
	struct intel_gt *gt;
	struct perf_open_properties props;
	u32 known_open_flags;
	int ret;

	if (!perf->i915) {
		drm_dbg(&perf->i915->drm,
			"i915 perf interface not available for this system\n");
		return -ENOTSUPP;
	}

	known_open_flags = I915_PERF_FLAG_FD_CLOEXEC |
			   I915_PERF_FLAG_FD_NONBLOCK |
			   I915_PERF_FLAG_DISABLED;
	if (param->flags & ~known_open_flags) {
		drm_dbg(&perf->i915->drm,
			"Unknown drm_i915_perf_open_param flag\n");
		return -EINVAL;
	}

	ret = read_properties_unlocked(perf,
				       u64_to_user_ptr(param->properties_ptr),
				       param->num_properties,
				       &props);
	if (ret)
		return ret;

	gt = props.engine->gt;

	mutex_lock(&gt->perf.lock);
	ret = i915_perf_open_ioctl_locked(perf, param, &props, file);
	mutex_unlock(&gt->perf.lock);

	return ret;
}

/**
 * i915_perf_register - exposes i915-perf to userspace
 * @i915: i915 device instance
 *
 * In particular OA metric sets are advertised under a sysfs metrics/
 * directory allowing userspace to enumerate valid IDs that can be
 * used to open an i915-perf stream.
 */
void i915_perf_register(struct drm_i915_private *i915)
{
	struct i915_perf *perf = &i915->perf;
	struct intel_gt *gt = to_gt(i915);

	if (!perf->i915)
		return;

	/* To be sure we're synchronized with an attempted
	 * i915_perf_open_ioctl(); considering that we register after
	 * being exposed to userspace.
	 */
	mutex_lock(&gt->perf.lock);

	perf->metrics_kobj =
		kobject_create_and_add("metrics",
				       &i915->drm.primary->kdev->kobj);

	mutex_unlock(&gt->perf.lock);
}

/**
 * i915_perf_unregister - hide i915-perf from userspace
 * @i915: i915 device instance
 *
 * i915-perf state cleanup is split up into an 'unregister' and
 * 'deinit' phase where the interface is first hidden from
 * userspace by i915_perf_unregister() before cleaning up
 * remaining state in i915_perf_fini().
 */
void i915_perf_unregister(struct drm_i915_private *i915)
{
	struct i915_perf *perf = &i915->perf;

	if (!perf->metrics_kobj)
		return;

	kobject_put(perf->metrics_kobj);
	perf->metrics_kobj = NULL;
}

static bool gen8_is_valid_flex_addr(struct i915_perf *perf, u32 addr)
{
	static const i915_reg_t flex_eu_regs[] = {
		EU_PERF_CNTL0,
		EU_PERF_CNTL1,
		EU_PERF_CNTL2,
		EU_PERF_CNTL3,
		EU_PERF_CNTL4,
		EU_PERF_CNTL5,
		EU_PERF_CNTL6,
	};
	int i;

	for (i = 0; i < ARRAY_SIZE(flex_eu_regs); i++) {
		if (i915_mmio_reg_offset(flex_eu_regs[i]) == addr)
			return true;
	}
	return false;
}

static bool reg_in_range_table(u32 addr, const struct i915_range *table)
{
	while (table->start || table->end) {
		if (addr >= table->start && addr <= table->end)
			return true;
<<<<<<< HEAD

		table++;
	}

=======

		table++;
	}

>>>>>>> eb3cdb58
	return false;
}

#define REG_EQUAL(addr, mmio) \
	((addr) == i915_mmio_reg_offset(mmio))

static const struct i915_range gen7_oa_b_counters[] = {
	{ .start = 0x2710, .end = 0x272c },	/* OASTARTTRIG[1-8] */
	{ .start = 0x2740, .end = 0x275c },	/* OAREPORTTRIG[1-8] */
	{ .start = 0x2770, .end = 0x27ac },	/* OACEC[0-7][0-1] */
	{}
};

static const struct i915_range gen12_oa_b_counters[] = {
	{ .start = 0x2b2c, .end = 0x2b2c },	/* GEN12_OAG_OA_PESS */
	{ .start = 0xd900, .end = 0xd91c },	/* GEN12_OAG_OASTARTTRIG[1-8] */
	{ .start = 0xd920, .end = 0xd93c },	/* GEN12_OAG_OAREPORTTRIG1[1-8] */
	{ .start = 0xd940, .end = 0xd97c },	/* GEN12_OAG_CEC[0-7][0-1] */
	{ .start = 0xdc00, .end = 0xdc3c },	/* GEN12_OAG_SCEC[0-7][0-1] */
	{ .start = 0xdc40, .end = 0xdc40 },	/* GEN12_OAG_SPCTR_CNF */
	{ .start = 0xdc44, .end = 0xdc44 },	/* GEN12_OAA_DBG_REG */
	{}
};

<<<<<<< HEAD
=======
static const struct i915_range mtl_oam_b_counters[] = {
	{ .start = 0x393000, .end = 0x39301c },	/* GEN12_OAM_STARTTRIG1[1-8] */
	{ .start = 0x393020, .end = 0x39303c },	/* GEN12_OAM_REPORTTRIG1[1-8] */
	{ .start = 0x393040, .end = 0x39307c },	/* GEN12_OAM_CEC[0-7][0-1] */
	{ .start = 0x393200, .end = 0x39323C },	/* MPES[0-7] */
	{}
};

static const struct i915_range xehp_oa_b_counters[] = {
	{ .start = 0xdc48, .end = 0xdc48 },	/* OAA_ENABLE_REG */
	{ .start = 0xdd00, .end = 0xdd48 },	/* OAG_LCE0_0 - OAA_LENABLE_REG */
	{}
};

>>>>>>> eb3cdb58
static const struct i915_range gen7_oa_mux_regs[] = {
	{ .start = 0x91b8, .end = 0x91cc },	/* OA_PERFCNT[1-2], OA_PERFMATRIX */
	{ .start = 0x9800, .end = 0x9888 },	/* MICRO_BP0_0 - NOA_WRITE */
	{ .start = 0xe180, .end = 0xe180 },	/* HALF_SLICE_CHICKEN2 */
	{}
};
<<<<<<< HEAD

static const struct i915_range hsw_oa_mux_regs[] = {
	{ .start = 0x09e80, .end = 0x09ea4 }, /* HSW_MBVID2_NOA[0-9] */
	{ .start = 0x09ec0, .end = 0x09ec0 }, /* HSW_MBVID2_MISR0 */
	{ .start = 0x25100, .end = 0x2ff90 },
	{}
};

=======

static const struct i915_range hsw_oa_mux_regs[] = {
	{ .start = 0x09e80, .end = 0x09ea4 }, /* HSW_MBVID2_NOA[0-9] */
	{ .start = 0x09ec0, .end = 0x09ec0 }, /* HSW_MBVID2_MISR0 */
	{ .start = 0x25100, .end = 0x2ff90 },
	{}
};

>>>>>>> eb3cdb58
static const struct i915_range chv_oa_mux_regs[] = {
	{ .start = 0x182300, .end = 0x1823a4 },
	{}
};

static const struct i915_range gen8_oa_mux_regs[] = {
	{ .start = 0x0d00, .end = 0x0d2c },	/* RPM_CONFIG[0-1], NOA_CONFIG[0-8] */
	{ .start = 0x20cc, .end = 0x20cc },	/* WAIT_FOR_RC6_EXIT */
	{}
};

static const struct i915_range gen11_oa_mux_regs[] = {
	{ .start = 0x91c8, .end = 0x91dc },	/* OA_PERFCNT[3-4] */
	{}
};

static const struct i915_range gen12_oa_mux_regs[] = {
	{ .start = 0x0d00, .end = 0x0d04 },     /* RPM_CONFIG[0-1] */
	{ .start = 0x0d0c, .end = 0x0d2c },     /* NOA_CONFIG[0-8] */
	{ .start = 0x9840, .end = 0x9840 },	/* GDT_CHICKEN_BITS */
	{ .start = 0x9884, .end = 0x9888 },	/* NOA_WRITE */
	{ .start = 0x20cc, .end = 0x20cc },	/* WAIT_FOR_RC6_EXIT */
	{}
};

<<<<<<< HEAD
=======
/*
 * Ref: 14010536224:
 * 0x20cc is repurposed on MTL, so use a separate array for MTL.
 */
static const struct i915_range mtl_oa_mux_regs[] = {
	{ .start = 0x0d00, .end = 0x0d04 },	/* RPM_CONFIG[0-1] */
	{ .start = 0x0d0c, .end = 0x0d2c },	/* NOA_CONFIG[0-8] */
	{ .start = 0x9840, .end = 0x9840 },	/* GDT_CHICKEN_BITS */
	{ .start = 0x9884, .end = 0x9888 },	/* NOA_WRITE */
	{ .start = 0x38d100, .end = 0x38d114},	/* VISACTL */
	{}
};

>>>>>>> eb3cdb58
static bool gen7_is_valid_b_counter_addr(struct i915_perf *perf, u32 addr)
{
	return reg_in_range_table(addr, gen7_oa_b_counters);
}

static bool gen8_is_valid_mux_addr(struct i915_perf *perf, u32 addr)
{
	return reg_in_range_table(addr, gen7_oa_mux_regs) ||
		reg_in_range_table(addr, gen8_oa_mux_regs);
}

static bool gen11_is_valid_mux_addr(struct i915_perf *perf, u32 addr)
{
	return reg_in_range_table(addr, gen7_oa_mux_regs) ||
		reg_in_range_table(addr, gen8_oa_mux_regs) ||
		reg_in_range_table(addr, gen11_oa_mux_regs);
}

static bool hsw_is_valid_mux_addr(struct i915_perf *perf, u32 addr)
{
	return reg_in_range_table(addr, gen7_oa_mux_regs) ||
		reg_in_range_table(addr, hsw_oa_mux_regs);
}

static bool chv_is_valid_mux_addr(struct i915_perf *perf, u32 addr)
{
	return reg_in_range_table(addr, gen7_oa_mux_regs) ||
		reg_in_range_table(addr, chv_oa_mux_regs);
}

static bool gen12_is_valid_b_counter_addr(struct i915_perf *perf, u32 addr)
{
	return reg_in_range_table(addr, gen12_oa_b_counters);
<<<<<<< HEAD
=======
}

static bool mtl_is_valid_oam_b_counter_addr(struct i915_perf *perf, u32 addr)
{
	if (HAS_OAM(perf->i915) &&
	    GRAPHICS_VER_FULL(perf->i915) >= IP_VER(12, 70))
		return reg_in_range_table(addr, mtl_oam_b_counters);

	return false;
}

static bool xehp_is_valid_b_counter_addr(struct i915_perf *perf, u32 addr)
{
	return reg_in_range_table(addr, xehp_oa_b_counters) ||
		reg_in_range_table(addr, gen12_oa_b_counters) ||
		mtl_is_valid_oam_b_counter_addr(perf, addr);
>>>>>>> eb3cdb58
}

static bool gen12_is_valid_mux_addr(struct i915_perf *perf, u32 addr)
{
<<<<<<< HEAD
	return reg_in_range_table(addr, gen12_oa_mux_regs);
=======
	if (IS_METEORLAKE(perf->i915))
		return reg_in_range_table(addr, mtl_oa_mux_regs);
	else
		return reg_in_range_table(addr, gen12_oa_mux_regs);
>>>>>>> eb3cdb58
}

static u32 mask_reg_value(u32 reg, u32 val)
{
	/* HALF_SLICE_CHICKEN2 is programmed with a the
	 * WaDisableSTUnitPowerOptimization workaround. Make sure the value
	 * programmed by userspace doesn't change this.
	 */
	if (REG_EQUAL(reg, HALF_SLICE_CHICKEN2))
		val = val & ~_MASKED_BIT_ENABLE(GEN8_ST_PO_DISABLE);

	/* WAIT_FOR_RC6_EXIT has only one bit fullfilling the function
	 * indicated by its name and a bunch of selection fields used by OA
	 * configs.
	 */
	if (REG_EQUAL(reg, WAIT_FOR_RC6_EXIT))
		val = val & ~_MASKED_BIT_ENABLE(HSW_WAIT_FOR_RC6_EXIT_ENABLE);

	return val;
}

static struct i915_oa_reg *alloc_oa_regs(struct i915_perf *perf,
					 bool (*is_valid)(struct i915_perf *perf, u32 addr),
					 u32 __user *regs,
					 u32 n_regs)
{
	struct i915_oa_reg *oa_regs;
	int err;
	u32 i;

	if (!n_regs)
		return NULL;

	/* No is_valid function means we're not allowing any register to be programmed. */
	GEM_BUG_ON(!is_valid);
	if (!is_valid)
		return ERR_PTR(-EINVAL);

	oa_regs = kmalloc_array(n_regs, sizeof(*oa_regs), GFP_KERNEL);
	if (!oa_regs)
		return ERR_PTR(-ENOMEM);

	for (i = 0; i < n_regs; i++) {
		u32 addr, value;

		err = get_user(addr, regs);
		if (err)
			goto addr_err;

		if (!is_valid(perf, addr)) {
			drm_dbg(&perf->i915->drm,
				"Invalid oa_reg address: %X\n", addr);
			err = -EINVAL;
			goto addr_err;
		}

		err = get_user(value, regs + 1);
		if (err)
			goto addr_err;

		oa_regs[i].addr = _MMIO(addr);
		oa_regs[i].value = mask_reg_value(addr, value);

		regs += 2;
	}

	return oa_regs;

addr_err:
	kfree(oa_regs);
	return ERR_PTR(err);
}

static ssize_t show_dynamic_id(struct kobject *kobj,
			       struct kobj_attribute *attr,
			       char *buf)
{
	struct i915_oa_config *oa_config =
		container_of(attr, typeof(*oa_config), sysfs_metric_id);

	return sprintf(buf, "%d\n", oa_config->id);
}

static int create_dynamic_oa_sysfs_entry(struct i915_perf *perf,
					 struct i915_oa_config *oa_config)
{
	sysfs_attr_init(&oa_config->sysfs_metric_id.attr);
	oa_config->sysfs_metric_id.attr.name = "id";
	oa_config->sysfs_metric_id.attr.mode = S_IRUGO;
	oa_config->sysfs_metric_id.show = show_dynamic_id;
	oa_config->sysfs_metric_id.store = NULL;

	oa_config->attrs[0] = &oa_config->sysfs_metric_id.attr;
	oa_config->attrs[1] = NULL;

	oa_config->sysfs_metric.name = oa_config->uuid;
	oa_config->sysfs_metric.attrs = oa_config->attrs;

	return sysfs_create_group(perf->metrics_kobj,
				  &oa_config->sysfs_metric);
}

/**
 * i915_perf_add_config_ioctl - DRM ioctl() for userspace to add a new OA config
 * @dev: drm device
 * @data: ioctl data (pointer to struct drm_i915_perf_oa_config) copied from
 *        userspace (unvalidated)
 * @file: drm file
 *
 * Validates the submitted OA register to be saved into a new OA config that
 * can then be used for programming the OA unit and its NOA network.
 *
 * Returns: A new allocated config number to be used with the perf open ioctl
 * or a negative error code on failure.
 */
int i915_perf_add_config_ioctl(struct drm_device *dev, void *data,
			       struct drm_file *file)
{
	struct i915_perf *perf = &to_i915(dev)->perf;
	struct drm_i915_perf_oa_config *args = data;
	struct i915_oa_config *oa_config, *tmp;
	struct i915_oa_reg *regs;
	int err, id;

	if (!perf->i915) {
		drm_dbg(&perf->i915->drm,
			"i915 perf interface not available for this system\n");
		return -ENOTSUPP;
	}

	if (!perf->metrics_kobj) {
		drm_dbg(&perf->i915->drm,
			"OA metrics weren't advertised via sysfs\n");
		return -EINVAL;
	}

	if (i915_perf_stream_paranoid && !perfmon_capable()) {
		drm_dbg(&perf->i915->drm,
			"Insufficient privileges to add i915 OA config\n");
		return -EACCES;
	}

	if ((!args->mux_regs_ptr || !args->n_mux_regs) &&
	    (!args->boolean_regs_ptr || !args->n_boolean_regs) &&
	    (!args->flex_regs_ptr || !args->n_flex_regs)) {
		drm_dbg(&perf->i915->drm,
			"No OA registers given\n");
		return -EINVAL;
	}

	oa_config = kzalloc(sizeof(*oa_config), GFP_KERNEL);
	if (!oa_config) {
		drm_dbg(&perf->i915->drm,
			"Failed to allocate memory for the OA config\n");
		return -ENOMEM;
	}

	oa_config->perf = perf;
	kref_init(&oa_config->ref);

	if (!uuid_is_valid(args->uuid)) {
		drm_dbg(&perf->i915->drm,
			"Invalid uuid format for OA config\n");
		err = -EINVAL;
		goto reg_err;
	}

	/* Last character in oa_config->uuid will be 0 because oa_config is
	 * kzalloc.
	 */
	memcpy(oa_config->uuid, args->uuid, sizeof(args->uuid));

	oa_config->mux_regs_len = args->n_mux_regs;
	regs = alloc_oa_regs(perf,
			     perf->ops.is_valid_mux_reg,
			     u64_to_user_ptr(args->mux_regs_ptr),
			     args->n_mux_regs);

	if (IS_ERR(regs)) {
		drm_dbg(&perf->i915->drm,
			"Failed to create OA config for mux_regs\n");
		err = PTR_ERR(regs);
		goto reg_err;
	}
	oa_config->mux_regs = regs;

	oa_config->b_counter_regs_len = args->n_boolean_regs;
	regs = alloc_oa_regs(perf,
			     perf->ops.is_valid_b_counter_reg,
			     u64_to_user_ptr(args->boolean_regs_ptr),
			     args->n_boolean_regs);

	if (IS_ERR(regs)) {
		drm_dbg(&perf->i915->drm,
			"Failed to create OA config for b_counter_regs\n");
		err = PTR_ERR(regs);
		goto reg_err;
	}
	oa_config->b_counter_regs = regs;

	if (GRAPHICS_VER(perf->i915) < 8) {
		if (args->n_flex_regs != 0) {
			err = -EINVAL;
			goto reg_err;
		}
	} else {
		oa_config->flex_regs_len = args->n_flex_regs;
		regs = alloc_oa_regs(perf,
				     perf->ops.is_valid_flex_reg,
				     u64_to_user_ptr(args->flex_regs_ptr),
				     args->n_flex_regs);

		if (IS_ERR(regs)) {
			drm_dbg(&perf->i915->drm,
				"Failed to create OA config for flex_regs\n");
			err = PTR_ERR(regs);
			goto reg_err;
		}
		oa_config->flex_regs = regs;
	}

	err = mutex_lock_interruptible(&perf->metrics_lock);
	if (err)
		goto reg_err;

	/* We shouldn't have too many configs, so this iteration shouldn't be
	 * too costly.
	 */
	idr_for_each_entry(&perf->metrics_idr, tmp, id) {
		if (!strcmp(tmp->uuid, oa_config->uuid)) {
			drm_dbg(&perf->i915->drm,
				"OA config already exists with this uuid\n");
			err = -EADDRINUSE;
			goto sysfs_err;
		}
	}

	err = create_dynamic_oa_sysfs_entry(perf, oa_config);
	if (err) {
		drm_dbg(&perf->i915->drm,
			"Failed to create sysfs entry for OA config\n");
		goto sysfs_err;
	}

	/* Config id 0 is invalid, id 1 for kernel stored test config. */
	oa_config->id = idr_alloc(&perf->metrics_idr,
				  oa_config, 2,
				  0, GFP_KERNEL);
	if (oa_config->id < 0) {
		drm_dbg(&perf->i915->drm,
			"Failed to create sysfs entry for OA config\n");
		err = oa_config->id;
		goto sysfs_err;
	}
	id = oa_config->id;

	drm_dbg(&perf->i915->drm,
		"Added config %s id=%i\n", oa_config->uuid, oa_config->id);
	mutex_unlock(&perf->metrics_lock);

	return id;

sysfs_err:
	mutex_unlock(&perf->metrics_lock);
reg_err:
	i915_oa_config_put(oa_config);
	drm_dbg(&perf->i915->drm,
		"Failed to add new OA config\n");
	return err;
}

/**
 * i915_perf_remove_config_ioctl - DRM ioctl() for userspace to remove an OA config
 * @dev: drm device
 * @data: ioctl data (pointer to u64 integer) copied from userspace
 * @file: drm file
 *
 * Configs can be removed while being used, the will stop appearing in sysfs
 * and their content will be freed when the stream using the config is closed.
 *
 * Returns: 0 on success or a negative error code on failure.
 */
int i915_perf_remove_config_ioctl(struct drm_device *dev, void *data,
				  struct drm_file *file)
{
	struct i915_perf *perf = &to_i915(dev)->perf;
	u64 *arg = data;
	struct i915_oa_config *oa_config;
	int ret;

	if (!perf->i915) {
		drm_dbg(&perf->i915->drm,
			"i915 perf interface not available for this system\n");
		return -ENOTSUPP;
	}

	if (i915_perf_stream_paranoid && !perfmon_capable()) {
		drm_dbg(&perf->i915->drm,
			"Insufficient privileges to remove i915 OA config\n");
		return -EACCES;
	}

	ret = mutex_lock_interruptible(&perf->metrics_lock);
	if (ret)
		return ret;

	oa_config = idr_find(&perf->metrics_idr, *arg);
	if (!oa_config) {
		drm_dbg(&perf->i915->drm,
			"Failed to remove unknown OA config\n");
		ret = -ENOENT;
		goto err_unlock;
	}

	GEM_BUG_ON(*arg != oa_config->id);

	sysfs_remove_group(perf->metrics_kobj, &oa_config->sysfs_metric);

	idr_remove(&perf->metrics_idr, *arg);

	mutex_unlock(&perf->metrics_lock);

	drm_dbg(&perf->i915->drm,
		"Removed config %s id=%i\n", oa_config->uuid, oa_config->id);

	i915_oa_config_put(oa_config);

	return 0;

err_unlock:
	mutex_unlock(&perf->metrics_lock);
	return ret;
}

static struct ctl_table oa_table[] = {
	{
	 .procname = "perf_stream_paranoid",
	 .data = &i915_perf_stream_paranoid,
	 .maxlen = sizeof(i915_perf_stream_paranoid),
	 .mode = 0644,
	 .proc_handler = proc_dointvec_minmax,
	 .extra1 = SYSCTL_ZERO,
	 .extra2 = SYSCTL_ONE,
	 },
	{
	 .procname = "oa_max_sample_rate",
	 .data = &i915_oa_max_sample_rate,
	 .maxlen = sizeof(i915_oa_max_sample_rate),
	 .mode = 0644,
	 .proc_handler = proc_dointvec_minmax,
	 .extra1 = SYSCTL_ZERO,
	 .extra2 = &oa_sample_rate_hard_limit,
	 },
	{}
};

<<<<<<< HEAD
=======
static u32 num_perf_groups_per_gt(struct intel_gt *gt)
{
	return 1;
}

static u32 __oam_engine_group(struct intel_engine_cs *engine)
{
	if (GRAPHICS_VER_FULL(engine->i915) >= IP_VER(12, 70)) {
		/*
		 * There's 1 SAMEDIA gt and 1 OAM per SAMEDIA gt. All media slices
		 * within the gt use the same OAM. All MTL SKUs list 1 SA MEDIA.
		 */
		drm_WARN_ON(&engine->i915->drm,
			    engine->gt->type != GT_MEDIA);

		return PERF_GROUP_OAM_SAMEDIA_0;
	}

	return PERF_GROUP_INVALID;
}

static u32 __oa_engine_group(struct intel_engine_cs *engine)
{
	switch (engine->class) {
	case RENDER_CLASS:
		return PERF_GROUP_OAG;

	case VIDEO_DECODE_CLASS:
	case VIDEO_ENHANCEMENT_CLASS:
		return __oam_engine_group(engine);

	default:
		return PERF_GROUP_INVALID;
	}
}

static struct i915_perf_regs __oam_regs(u32 base)
{
	return (struct i915_perf_regs) {
		base,
		GEN12_OAM_HEAD_POINTER(base),
		GEN12_OAM_TAIL_POINTER(base),
		GEN12_OAM_BUFFER(base),
		GEN12_OAM_CONTEXT_CONTROL(base),
		GEN12_OAM_CONTROL(base),
		GEN12_OAM_DEBUG(base),
		GEN12_OAM_STATUS(base),
		GEN12_OAM_CONTROL_COUNTER_FORMAT_SHIFT,
	};
}

static struct i915_perf_regs __oag_regs(void)
{
	return (struct i915_perf_regs) {
		0,
		GEN12_OAG_OAHEADPTR,
		GEN12_OAG_OATAILPTR,
		GEN12_OAG_OABUFFER,
		GEN12_OAG_OAGLBCTXCTRL,
		GEN12_OAG_OACONTROL,
		GEN12_OAG_OA_DEBUG,
		GEN12_OAG_OASTATUS,
		GEN12_OAG_OACONTROL_OA_COUNTER_FORMAT_SHIFT,
	};
}

static void oa_init_groups(struct intel_gt *gt)
{
	int i, num_groups = gt->perf.num_perf_groups;

	for (i = 0; i < num_groups; i++) {
		struct i915_perf_group *g = &gt->perf.group[i];

		/* Fused off engines can result in a group with num_engines == 0 */
		if (g->num_engines == 0)
			continue;

		if (i == PERF_GROUP_OAG && gt->type != GT_MEDIA) {
			g->regs = __oag_regs();
			g->type = TYPE_OAG;
		} else if (GRAPHICS_VER_FULL(gt->i915) >= IP_VER(12, 70)) {
			g->regs = __oam_regs(mtl_oa_base[i]);
			g->type = TYPE_OAM;
		}
	}
}

static int oa_init_gt(struct intel_gt *gt)
{
	u32 num_groups = num_perf_groups_per_gt(gt);
	struct intel_engine_cs *engine;
	struct i915_perf_group *g;
	intel_engine_mask_t tmp;

	g = kcalloc(num_groups, sizeof(*g), GFP_KERNEL);
	if (!g)
		return -ENOMEM;

	for_each_engine_masked(engine, gt, ALL_ENGINES, tmp) {
		u32 index = __oa_engine_group(engine);

		engine->oa_group = NULL;
		if (index < num_groups) {
			g[index].num_engines++;
			engine->oa_group = &g[index];
		}
	}

	gt->perf.num_perf_groups = num_groups;
	gt->perf.group = g;

	oa_init_groups(gt);

	return 0;
}

static int oa_init_engine_groups(struct i915_perf *perf)
{
	struct intel_gt *gt;
	int i, ret;

	for_each_gt(gt, perf->i915, i) {
		ret = oa_init_gt(gt);
		if (ret)
			return ret;
	}

	return 0;
}

>>>>>>> eb3cdb58
static void oa_init_supported_formats(struct i915_perf *perf)
{
	struct drm_i915_private *i915 = perf->i915;
	enum intel_platform platform = INTEL_INFO(i915)->platform;

	switch (platform) {
	case INTEL_HASWELL:
		oa_format_add(perf, I915_OA_FORMAT_A13);
		oa_format_add(perf, I915_OA_FORMAT_A13);
		oa_format_add(perf, I915_OA_FORMAT_A29);
		oa_format_add(perf, I915_OA_FORMAT_A13_B8_C8);
		oa_format_add(perf, I915_OA_FORMAT_B4_C8);
		oa_format_add(perf, I915_OA_FORMAT_A45_B8_C8);
		oa_format_add(perf, I915_OA_FORMAT_B4_C8_A16);
		oa_format_add(perf, I915_OA_FORMAT_C4_B8);
		break;

	case INTEL_BROADWELL:
	case INTEL_CHERRYVIEW:
	case INTEL_SKYLAKE:
	case INTEL_BROXTON:
	case INTEL_KABYLAKE:
	case INTEL_GEMINILAKE:
	case INTEL_COFFEELAKE:
	case INTEL_COMETLAKE:
	case INTEL_ICELAKE:
	case INTEL_ELKHARTLAKE:
	case INTEL_JASPERLAKE:
	case INTEL_TIGERLAKE:
	case INTEL_ROCKETLAKE:
	case INTEL_DG1:
	case INTEL_ALDERLAKE_S:
	case INTEL_ALDERLAKE_P:
		oa_format_add(perf, I915_OA_FORMAT_A12);
		oa_format_add(perf, I915_OA_FORMAT_A12_B8_C8);
		oa_format_add(perf, I915_OA_FORMAT_A32u40_A4u32_B8_C8);
		oa_format_add(perf, I915_OA_FORMAT_C4_B8);
		break;

	case INTEL_DG2:
		oa_format_add(perf, I915_OAR_FORMAT_A32u40_A4u32_B8_C8);
		oa_format_add(perf, I915_OA_FORMAT_A24u40_A14u32_B8_C8);
		break;

	case INTEL_METEORLAKE:
		oa_format_add(perf, I915_OAR_FORMAT_A32u40_A4u32_B8_C8);
		oa_format_add(perf, I915_OA_FORMAT_A24u40_A14u32_B8_C8);
		oa_format_add(perf, I915_OAM_FORMAT_MPEC8u64_B8_C8);
		oa_format_add(perf, I915_OAM_FORMAT_MPEC8u32_B8_C8);
		break;

	default:
		MISSING_CASE(platform);
	}
}

static void i915_perf_init_info(struct drm_i915_private *i915)
{
	struct i915_perf *perf = &i915->perf;

	switch (GRAPHICS_VER(i915)) {
	case 8:
		perf->ctx_oactxctrl_offset = 0x120;
		perf->ctx_flexeu0_offset = 0x2ce;
		perf->gen8_valid_ctx_bit = BIT(25);
		break;
	case 9:
		perf->ctx_oactxctrl_offset = 0x128;
		perf->ctx_flexeu0_offset = 0x3de;
		perf->gen8_valid_ctx_bit = BIT(16);
		break;
	case 11:
		perf->ctx_oactxctrl_offset = 0x124;
		perf->ctx_flexeu0_offset = 0x78e;
		perf->gen8_valid_ctx_bit = BIT(16);
		break;
	case 12:
		/*
		 * Calculate offset at runtime in oa_pin_context for gen12 and
		 * cache the value in perf->ctx_oactxctrl_offset.
		 */
		break;
	default:
		MISSING_CASE(GRAPHICS_VER(i915));
	}
}

/**
 * i915_perf_init - initialize i915-perf state on module bind
 * @i915: i915 device instance
 *
 * Initializes i915-perf state without exposing anything to userspace.
 *
 * Note: i915-perf initialization is split into an 'init' and 'register'
 * phase with the i915_perf_register() exposing state to userspace.
 */
int i915_perf_init(struct drm_i915_private *i915)
{
	struct i915_perf *perf = &i915->perf;

<<<<<<< HEAD
	/* XXX const struct i915_perf_ops! */

	/* i915_perf is not enabled for DG2 yet */
	if (IS_DG2(i915))
		return;

=======
>>>>>>> eb3cdb58
	perf->oa_formats = oa_formats;
	if (IS_HASWELL(i915)) {
		perf->ops.is_valid_b_counter_reg = gen7_is_valid_b_counter_addr;
		perf->ops.is_valid_mux_reg = hsw_is_valid_mux_addr;
		perf->ops.is_valid_flex_reg = NULL;
		perf->ops.enable_metric_set = hsw_enable_metric_set;
		perf->ops.disable_metric_set = hsw_disable_metric_set;
		perf->ops.oa_enable = gen7_oa_enable;
		perf->ops.oa_disable = gen7_oa_disable;
		perf->ops.read = gen7_oa_read;
		perf->ops.oa_hw_tail_read = gen7_oa_hw_tail_read;
	} else if (HAS_LOGICAL_RING_CONTEXTS(i915)) {
		/* Note: that although we could theoretically also support the
		 * legacy ringbuffer mode on BDW (and earlier iterations of
		 * this driver, before upstreaming did this) it didn't seem
		 * worth the complexity to maintain now that BDW+ enable
		 * execlist mode by default.
		 */
		perf->ops.read = gen8_oa_read;
		i915_perf_init_info(i915);

		if (IS_GRAPHICS_VER(i915, 8, 9)) {
			perf->ops.is_valid_b_counter_reg =
				gen7_is_valid_b_counter_addr;
			perf->ops.is_valid_mux_reg =
				gen8_is_valid_mux_addr;
			perf->ops.is_valid_flex_reg =
				gen8_is_valid_flex_addr;

			if (IS_CHERRYVIEW(i915)) {
				perf->ops.is_valid_mux_reg =
					chv_is_valid_mux_addr;
			}

			perf->ops.oa_enable = gen8_oa_enable;
			perf->ops.oa_disable = gen8_oa_disable;
			perf->ops.enable_metric_set = gen8_enable_metric_set;
			perf->ops.disable_metric_set = gen8_disable_metric_set;
			perf->ops.oa_hw_tail_read = gen8_oa_hw_tail_read;
<<<<<<< HEAD

			if (GRAPHICS_VER(i915) == 8) {
				perf->ctx_oactxctrl_offset = 0x120;
				perf->ctx_flexeu0_offset = 0x2ce;

				perf->gen8_valid_ctx_bit = BIT(25);
			} else {
				perf->ctx_oactxctrl_offset = 0x128;
				perf->ctx_flexeu0_offset = 0x3de;

				perf->gen8_valid_ctx_bit = BIT(16);
			}
=======
>>>>>>> eb3cdb58
		} else if (GRAPHICS_VER(i915) == 11) {
			perf->ops.is_valid_b_counter_reg =
				gen7_is_valid_b_counter_addr;
			perf->ops.is_valid_mux_reg =
				gen11_is_valid_mux_addr;
			perf->ops.is_valid_flex_reg =
				gen8_is_valid_flex_addr;

			perf->ops.oa_enable = gen8_oa_enable;
			perf->ops.oa_disable = gen8_oa_disable;
			perf->ops.enable_metric_set = gen8_enable_metric_set;
			perf->ops.disable_metric_set = gen11_disable_metric_set;
			perf->ops.oa_hw_tail_read = gen8_oa_hw_tail_read;
<<<<<<< HEAD

			perf->ctx_oactxctrl_offset = 0x124;
			perf->ctx_flexeu0_offset = 0x78e;

			perf->gen8_valid_ctx_bit = BIT(16);
=======
>>>>>>> eb3cdb58
		} else if (GRAPHICS_VER(i915) == 12) {
			perf->ops.is_valid_b_counter_reg =
				HAS_OA_SLICE_CONTRIB_LIMITS(i915) ?
				xehp_is_valid_b_counter_addr :
				gen12_is_valid_b_counter_addr;
			perf->ops.is_valid_mux_reg =
				gen12_is_valid_mux_addr;
			perf->ops.is_valid_flex_reg =
				gen8_is_valid_flex_addr;

			perf->ops.oa_enable = gen12_oa_enable;
			perf->ops.oa_disable = gen12_oa_disable;
			perf->ops.enable_metric_set = gen12_enable_metric_set;
			perf->ops.disable_metric_set = gen12_disable_metric_set;
			perf->ops.oa_hw_tail_read = gen12_oa_hw_tail_read;
		}
	}

	if (perf->ops.enable_metric_set) {
		struct intel_gt *gt;
		int i, ret;

		for_each_gt(gt, i915, i)
			mutex_init(&gt->perf.lock);

		/* Choose a representative limit */
		oa_sample_rate_hard_limit = to_gt(i915)->clock_frequency / 2;

		mutex_init(&perf->metrics_lock);
		idr_init_base(&perf->metrics_idr, 1);

		/* We set up some ratelimit state to potentially throttle any
		 * _NOTES about spurious, invalid OA reports which we don't
		 * forward to userspace.
		 *
		 * We print a _NOTE about any throttling when closing the
		 * stream instead of waiting until driver _fini which no one
		 * would ever see.
		 *
		 * Using the same limiting factors as printk_ratelimit()
		 */
		ratelimit_state_init(&perf->spurious_report_rs, 5 * HZ, 10);
		/* Since we use a DRM_NOTE for spurious reports it would be
		 * inconsistent to let __ratelimit() automatically print a
		 * warning for throttling.
		 */
		ratelimit_set_flags(&perf->spurious_report_rs,
				    RATELIMIT_MSG_ON_RELEASE);

		ratelimit_state_init(&perf->tail_pointer_race,
				     5 * HZ, 10);
		ratelimit_set_flags(&perf->tail_pointer_race,
				    RATELIMIT_MSG_ON_RELEASE);

		atomic64_set(&perf->noa_programming_delay,
			     500 * 1000 /* 500us */);

		perf->i915 = i915;

		ret = oa_init_engine_groups(perf);
		if (ret) {
			drm_err(&i915->drm,
				"OA initialization failed %d\n", ret);
			return ret;
		}

		oa_init_supported_formats(perf);
	}

	return 0;
}

static int destroy_config(int id, void *p, void *data)
{
	i915_oa_config_put(p);
	return 0;
}

int i915_perf_sysctl_register(void)
{
	sysctl_header = register_sysctl("dev/i915", oa_table);
	return 0;
}

void i915_perf_sysctl_unregister(void)
{
	unregister_sysctl_table(sysctl_header);
}

/**
 * i915_perf_fini - Counter part to i915_perf_init()
 * @i915: i915 device instance
 */
void i915_perf_fini(struct drm_i915_private *i915)
{
	struct i915_perf *perf = &i915->perf;
	struct intel_gt *gt;
	int i;

	if (!perf->i915)
		return;

	for_each_gt(gt, perf->i915, i)
		kfree(gt->perf.group);

	idr_for_each(&perf->metrics_idr, destroy_config, perf);
	idr_destroy(&perf->metrics_idr);

	memset(&perf->ops, 0, sizeof(perf->ops));
	perf->i915 = NULL;
}

/**
 * i915_perf_ioctl_version - Version of the i915-perf subsystem
 *
 * This version number is used by userspace to detect available features.
 */
int i915_perf_ioctl_version(struct drm_i915_private *i915)
{
	/*
	 * 1: Initial version
	 *   I915_PERF_IOCTL_ENABLE
	 *   I915_PERF_IOCTL_DISABLE
	 *
	 * 2: Added runtime modification of OA config.
	 *   I915_PERF_IOCTL_CONFIG
	 *
	 * 3: Add DRM_I915_PERF_PROP_HOLD_PREEMPTION parameter to hold
	 *    preemption on a particular context so that performance data is
	 *    accessible from a delta of MI_RPC reports without looking at the
	 *    OA buffer.
	 *
	 * 4: Add DRM_I915_PERF_PROP_ALLOWED_SSEU to limit what contexts can
	 *    be run for the duration of the performance recording based on
	 *    their SSEU configuration.
	 *
	 * 5: Add DRM_I915_PERF_PROP_POLL_OA_PERIOD parameter that controls the
	 *    interval for the hrtimer used to check for OA data.
	 *
	 * 6: Add DRM_I915_PERF_PROP_OA_ENGINE_CLASS and
	 *    DRM_I915_PERF_PROP_OA_ENGINE_INSTANCE
	 *
	 * 7: Add support for video decode and enhancement classes.
	 */

	/*
	 * Wa_14017512683: mtl[a0..c0): Use of OAM must be preceded with Media
	 * C6 disable in BIOS. If Media C6 is enabled in BIOS, return version 6
	 * to indicate that OA media is not supported.
	 */
	if (IS_MTL_MEDIA_STEP(i915, STEP_A0, STEP_C0)) {
		struct intel_gt *gt;
		int i;

		for_each_gt(gt, i915, i) {
			if (gt->type == GT_MEDIA &&
			    intel_check_bios_c6_setup(&gt->rc6))
				return 6;
		}
	}

	return 7;
}

#if IS_ENABLED(CONFIG_DRM_I915_SELFTEST)
#include "selftests/i915_perf.c"
#endif<|MERGE_RESOLUTION|>--- conflicted
+++ resolved
@@ -205,17 +205,11 @@
 #include "gt/intel_gpu_commands.h"
 #include "gt/intel_gt.h"
 #include "gt/intel_gt_clock_utils.h"
-<<<<<<< HEAD
-#include "gt/intel_gt_regs.h"
-#include "gt/intel_lrc.h"
-#include "gt/intel_lrc_reg.h"
-=======
 #include "gt/intel_gt_mcr.h"
 #include "gt/intel_gt_regs.h"
 #include "gt/intel_lrc.h"
 #include "gt/intel_lrc_reg.h"
 #include "gt/intel_rc6.h"
->>>>>>> eb3cdb58
 #include "gt/intel_ring.h"
 #include "gt/uc/intel_guc_slpc.h"
 
@@ -223,10 +217,7 @@
 #include "i915_file_private.h"
 #include "i915_perf.h"
 #include "i915_perf_oa_regs.h"
-<<<<<<< HEAD
-=======
 #include "i915_reg.h"
->>>>>>> eb3cdb58
 
 /* HW requires this to be a power of two, between 128k and 16M, though driver
  * is currently generally designed assuming the largest 16M size is used such
@@ -1599,28 +1590,7 @@
 
 	case 11:
 	case 12:
-<<<<<<< HEAD
-		if (GRAPHICS_VER_FULL(ce->engine->i915) >= IP_VER(12, 50)) {
-			stream->specific_ctx_id_mask =
-				((1U << XEHP_SW_CTX_ID_WIDTH) - 1) <<
-				(XEHP_SW_CTX_ID_SHIFT - 32);
-			stream->specific_ctx_id =
-				(XEHP_MAX_CONTEXT_HW_ID - 1) <<
-				(XEHP_SW_CTX_ID_SHIFT - 32);
-		} else {
-			stream->specific_ctx_id_mask =
-				((1U << GEN11_SW_CTX_ID_WIDTH) - 1) << (GEN11_SW_CTX_ID_SHIFT - 32);
-			/*
-			 * Pick an unused context id
-			 * 0 - BITS_PER_LONG are used by other contexts
-			 * GEN12_MAX_CONTEXT_HW_ID (0x7ff) is used by idle context
-			 */
-			stream->specific_ctx_id =
-				(GEN12_MAX_CONTEXT_HW_ID - 1) << (GEN11_SW_CTX_ID_SHIFT - 32);
-		}
-=======
 		ret = gen12_get_render_context_id(stream);
->>>>>>> eb3cdb58
 		break;
 
 	default:
@@ -2052,13 +2022,8 @@
 			stream, cs, true /* save */, CS_GPR(i),
 			GPR_SAVE_OFFSET + 8 * i, 2);
 	cs = save_restore_register(
-<<<<<<< HEAD
-		stream, cs, true /* save */, MI_PREDICATE_RESULT_1(RENDER_RING_BASE),
-		INTEL_GT_SCRATCH_FIELD_PERF_PREDICATE_RESULT_1, 1);
-=======
 		stream, cs, true /* save */, mi_predicate_result,
 		PREDICATE_SAVE_OFFSET, 1);
->>>>>>> eb3cdb58
 
 	/* First timestamp snapshot location. */
 	ts0 = cs;
@@ -2111,14 +2076,10 @@
 	 */
 	*cs++ = MI_LOAD_REGISTER_REG | (3 - 2);
 	*cs++ = i915_mmio_reg_offset(CS_GPR(JUMP_PREDICATE));
-<<<<<<< HEAD
-	*cs++ = i915_mmio_reg_offset(MI_PREDICATE_RESULT_1(RENDER_RING_BASE));
-=======
 	*cs++ = i915_mmio_reg_offset(mi_predicate_result);
 
 	if (HAS_MI_SET_PREDICATE(i915))
 		*cs++ = MI_SET_PREDICATE | 1;
->>>>>>> eb3cdb58
 
 	/* Restart from the beginning if we had timestamps roll over. */
 	*cs++ = (GRAPHICS_VER(i915) < 8 ?
@@ -2158,14 +2119,10 @@
 	 */
 	*cs++ = MI_LOAD_REGISTER_REG | (3 - 2);
 	*cs++ = i915_mmio_reg_offset(CS_GPR(JUMP_PREDICATE));
-<<<<<<< HEAD
-	*cs++ = i915_mmio_reg_offset(MI_PREDICATE_RESULT_1(RENDER_RING_BASE));
-=======
 	*cs++ = i915_mmio_reg_offset(mi_predicate_result);
 
 	if (HAS_MI_SET_PREDICATE(i915))
 		*cs++ = MI_SET_PREDICATE | 1;
->>>>>>> eb3cdb58
 
 	/* Predicate the jump.  */
 	*cs++ = (GRAPHICS_VER(i915) < 8 ?
@@ -2184,13 +2141,8 @@
 			stream, cs, false /* restore */, CS_GPR(i),
 			GPR_SAVE_OFFSET + 8 * i, 2);
 	cs = save_restore_register(
-<<<<<<< HEAD
-		stream, cs, false /* restore */, MI_PREDICATE_RESULT_1(RENDER_RING_BASE),
-		INTEL_GT_SCRATCH_FIELD_PERF_PREDICATE_RESULT_1, 1);
-=======
 		stream, cs, false /* restore */, mi_predicate_result,
 		PREDICATE_SAVE_OFFSET, 1);
->>>>>>> eb3cdb58
 
 	/* And return to the ring. */
 	*cs++ = MI_BATCH_BUFFER_END;
@@ -3371,11 +3323,7 @@
 	 * counter reports and marshal to the appropriate client
 	 * we currently only allow exclusive access
 	 */
-<<<<<<< HEAD
-	if (perf->exclusive_stream) {
-=======
 	if (g->exclusive_stream) {
->>>>>>> eb3cdb58
 		drm_dbg(&stream->perf->i915->drm,
 			"OA unit already in use\n");
 		return -EBUSY;
@@ -4056,15 +4004,10 @@
 
 static u64 oa_exponent_to_ns(struct i915_perf *perf, int exponent)
 {
-<<<<<<< HEAD
-	return intel_gt_clock_interval_to_ns(to_gt(perf->i915),
-					     2ULL << exponent);
-=======
 	u64 nom = (2ULL << exponent) * NSEC_PER_SEC;
 	u32 den = i915_perf_oa_timestamp_frequency(perf->i915);
 
 	return div_u64(nom + den - 1, den);
->>>>>>> eb3cdb58
 }
 
 static __always_inline bool
@@ -4112,40 +4055,15 @@
 	memset(props, 0, sizeof(struct perf_open_properties));
 	props->poll_oa_period = DEFAULT_POLL_PERIOD_NS;
 
-<<<<<<< HEAD
-	if (!n_props) {
-		drm_dbg(&perf->i915->drm,
-			"No i915 perf properties given\n");
-		return -EINVAL;
-	}
-
-	/* At the moment we only support using i915-perf on the RCS. */
-	props->engine = intel_engine_lookup_user(perf->i915,
-						 I915_ENGINE_CLASS_RENDER,
-						 0);
-	if (!props->engine) {
-		drm_dbg(&perf->i915->drm,
-			"No RENDER-capable engines\n");
-		return -EINVAL;
-	}
-
-=======
->>>>>>> eb3cdb58
 	/* Considering that ID = 0 is reserved and assuming that we don't
 	 * (currently) expect any configurations to ever specify duplicate
 	 * values for a particular property ID then the last _PROP_MAX value is
 	 * one greater than the maximum number of properties we expect to get
 	 * from userspace.
 	 */
-<<<<<<< HEAD
-	if (n_props >= DRM_I915_PERF_PROP_MAX) {
-		drm_dbg(&perf->i915->drm,
-			"More i915 perf properties specified than exist\n");
-=======
 	if (!n_props || n_props >= DRM_I915_PERF_PROP_MAX) {
 		drm_dbg(&perf->i915->drm,
 			"Invalid number of i915 perf properties given\n");
->>>>>>> eb3cdb58
 		return -EINVAL;
 	}
 
@@ -4254,13 +4172,6 @@
 				return -ENODEV;
 			}
 
-			if (GRAPHICS_VER_FULL(perf->i915) >= IP_VER(12, 50)) {
-				drm_dbg(&perf->i915->drm,
-					"SSEU config not supported on gfx %x\n",
-					GRAPHICS_VER_FULL(perf->i915));
-				return -ENODEV;
-			}
-
 			if (copy_from_user(&user_sseu,
 					   u64_to_user_ptr(value),
 					   sizeof(user_sseu))) {
@@ -4268,18 +4179,7 @@
 					"Unable to copy global sseu parameter\n");
 				return -EFAULT;
 			}
-<<<<<<< HEAD
-
-			ret = get_sseu_config(&props->sseu, props->engine, &user_sseu);
-			if (ret) {
-				drm_dbg(&perf->i915->drm,
-					"Invalid SSEU configuration\n");
-				return ret;
-			}
-			props->has_sseu = true;
-=======
 			config_sseu = true;
->>>>>>> eb3cdb58
 			break;
 		}
 		case DRM_I915_PERF_PROP_POLL_OA_PERIOD:
@@ -4503,17 +4403,10 @@
 	while (table->start || table->end) {
 		if (addr >= table->start && addr <= table->end)
 			return true;
-<<<<<<< HEAD
 
 		table++;
 	}
 
-=======
-
-		table++;
-	}
-
->>>>>>> eb3cdb58
 	return false;
 }
 
@@ -4538,8 +4431,6 @@
 	{}
 };
 
-<<<<<<< HEAD
-=======
 static const struct i915_range mtl_oam_b_counters[] = {
 	{ .start = 0x393000, .end = 0x39301c },	/* GEN12_OAM_STARTTRIG1[1-8] */
 	{ .start = 0x393020, .end = 0x39303c },	/* GEN12_OAM_REPORTTRIG1[1-8] */
@@ -4554,14 +4445,12 @@
 	{}
 };
 
->>>>>>> eb3cdb58
 static const struct i915_range gen7_oa_mux_regs[] = {
 	{ .start = 0x91b8, .end = 0x91cc },	/* OA_PERFCNT[1-2], OA_PERFMATRIX */
 	{ .start = 0x9800, .end = 0x9888 },	/* MICRO_BP0_0 - NOA_WRITE */
 	{ .start = 0xe180, .end = 0xe180 },	/* HALF_SLICE_CHICKEN2 */
 	{}
 };
-<<<<<<< HEAD
 
 static const struct i915_range hsw_oa_mux_regs[] = {
 	{ .start = 0x09e80, .end = 0x09ea4 }, /* HSW_MBVID2_NOA[0-9] */
@@ -4570,16 +4459,6 @@
 	{}
 };
 
-=======
-
-static const struct i915_range hsw_oa_mux_regs[] = {
-	{ .start = 0x09e80, .end = 0x09ea4 }, /* HSW_MBVID2_NOA[0-9] */
-	{ .start = 0x09ec0, .end = 0x09ec0 }, /* HSW_MBVID2_MISR0 */
-	{ .start = 0x25100, .end = 0x2ff90 },
-	{}
-};
-
->>>>>>> eb3cdb58
 static const struct i915_range chv_oa_mux_regs[] = {
 	{ .start = 0x182300, .end = 0x1823a4 },
 	{}
@@ -4605,8 +4484,6 @@
 	{}
 };
 
-<<<<<<< HEAD
-=======
 /*
  * Ref: 14010536224:
  * 0x20cc is repurposed on MTL, so use a separate array for MTL.
@@ -4620,7 +4497,6 @@
 	{}
 };
 
->>>>>>> eb3cdb58
 static bool gen7_is_valid_b_counter_addr(struct i915_perf *perf, u32 addr)
 {
 	return reg_in_range_table(addr, gen7_oa_b_counters);
@@ -4654,8 +4530,6 @@
 static bool gen12_is_valid_b_counter_addr(struct i915_perf *perf, u32 addr)
 {
 	return reg_in_range_table(addr, gen12_oa_b_counters);
-<<<<<<< HEAD
-=======
 }
 
 static bool mtl_is_valid_oam_b_counter_addr(struct i915_perf *perf, u32 addr)
@@ -4672,19 +4546,14 @@
 	return reg_in_range_table(addr, xehp_oa_b_counters) ||
 		reg_in_range_table(addr, gen12_oa_b_counters) ||
 		mtl_is_valid_oam_b_counter_addr(perf, addr);
->>>>>>> eb3cdb58
 }
 
 static bool gen12_is_valid_mux_addr(struct i915_perf *perf, u32 addr)
 {
-<<<<<<< HEAD
-	return reg_in_range_table(addr, gen12_oa_mux_regs);
-=======
 	if (IS_METEORLAKE(perf->i915))
 		return reg_in_range_table(addr, mtl_oa_mux_regs);
 	else
 		return reg_in_range_table(addr, gen12_oa_mux_regs);
->>>>>>> eb3cdb58
 }
 
 static u32 mask_reg_value(u32 reg, u32 val)
@@ -5041,8 +4910,6 @@
 	{}
 };
 
-<<<<<<< HEAD
-=======
 static u32 num_perf_groups_per_gt(struct intel_gt *gt)
 {
 	return 1;
@@ -5173,7 +5040,6 @@
 	return 0;
 }
 
->>>>>>> eb3cdb58
 static void oa_init_supported_formats(struct i915_perf *perf)
 {
 	struct drm_i915_private *i915 = perf->i915;
@@ -5274,15 +5140,6 @@
 {
 	struct i915_perf *perf = &i915->perf;
 
-<<<<<<< HEAD
-	/* XXX const struct i915_perf_ops! */
-
-	/* i915_perf is not enabled for DG2 yet */
-	if (IS_DG2(i915))
-		return;
-
-=======
->>>>>>> eb3cdb58
 	perf->oa_formats = oa_formats;
 	if (IS_HASWELL(i915)) {
 		perf->ops.is_valid_b_counter_reg = gen7_is_valid_b_counter_addr;
@@ -5322,21 +5179,6 @@
 			perf->ops.enable_metric_set = gen8_enable_metric_set;
 			perf->ops.disable_metric_set = gen8_disable_metric_set;
 			perf->ops.oa_hw_tail_read = gen8_oa_hw_tail_read;
-<<<<<<< HEAD
-
-			if (GRAPHICS_VER(i915) == 8) {
-				perf->ctx_oactxctrl_offset = 0x120;
-				perf->ctx_flexeu0_offset = 0x2ce;
-
-				perf->gen8_valid_ctx_bit = BIT(25);
-			} else {
-				perf->ctx_oactxctrl_offset = 0x128;
-				perf->ctx_flexeu0_offset = 0x3de;
-
-				perf->gen8_valid_ctx_bit = BIT(16);
-			}
-=======
->>>>>>> eb3cdb58
 		} else if (GRAPHICS_VER(i915) == 11) {
 			perf->ops.is_valid_b_counter_reg =
 				gen7_is_valid_b_counter_addr;
@@ -5350,14 +5192,6 @@
 			perf->ops.enable_metric_set = gen8_enable_metric_set;
 			perf->ops.disable_metric_set = gen11_disable_metric_set;
 			perf->ops.oa_hw_tail_read = gen8_oa_hw_tail_read;
-<<<<<<< HEAD
-
-			perf->ctx_oactxctrl_offset = 0x124;
-			perf->ctx_flexeu0_offset = 0x78e;
-
-			perf->gen8_valid_ctx_bit = BIT(16);
-=======
->>>>>>> eb3cdb58
 		} else if (GRAPHICS_VER(i915) == 12) {
 			perf->ops.is_valid_b_counter_reg =
 				HAS_OA_SLICE_CONTRIB_LIMITS(i915) ?
