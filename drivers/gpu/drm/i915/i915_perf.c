--- conflicted
+++ resolved
@@ -582,7 +582,6 @@
 	 */
 	while (OA_TAKEN(tail, stream->oa_buffer.tail) >= report_size) {
 		void *report = stream->oa_buffer.vaddr + tail;
-<<<<<<< HEAD
 
 		if (oa_report_id(stream, report) ||
 		    oa_timestamp(stream, report))
@@ -599,24 +598,6 @@
 
 	stream->oa_buffer.tail = tail;
 
-=======
-
-		if (oa_report_id(stream, report) ||
-		    oa_timestamp(stream, report))
-			break;
-
-		tail = (tail - report_size) & (OA_BUFFER_SIZE - 1);
-	}
-
-	if (OA_TAKEN(hw_tail, tail) > report_size &&
-	    __ratelimit(&stream->perf->tail_pointer_race))
-		drm_notice(&stream->uncore->i915->drm,
-			   "unlanded report(s) head=0x%x tail=0x%x hw_tail=0x%x\n",
-		 stream->oa_buffer.head, tail, hw_tail);
-
-	stream->oa_buffer.tail = tail;
-
->>>>>>> 2d5404ca
 	pollin = OA_TAKEN(stream->oa_buffer.tail,
 			  stream->oa_buffer.head) >= report_size;
 
@@ -836,11 +817,7 @@
 		 */
 
 		if (oa_report_ctx_invalid(stream, report) &&
-<<<<<<< HEAD
-		    GRAPHICS_VER_FULL(stream->engine->i915) < IP_VER(12, 50)) {
-=======
 		    GRAPHICS_VER_FULL(stream->engine->i915) < IP_VER(12, 55)) {
->>>>>>> 2d5404ca
 			ctx_id = INVALID_CTX_ID;
 			oa_context_id_squash(stream, report32);
 		}
@@ -3214,11 +3191,7 @@
 	struct intel_gt *gt = to_gt(i915);
 
 	/* Wa_18013179988 */
-<<<<<<< HEAD
-	if (IS_DG2(i915) || IS_GFX_GT_IP_RANGE(gt, IP_VER(12, 70), IP_VER(12, 71))) {
-=======
 	if (IS_DG2(i915) || IS_GFX_GT_IP_RANGE(gt, IP_VER(12, 70), IP_VER(12, 74))) {
->>>>>>> 2d5404ca
 		intel_wakeref_t wakeref;
 		u32 reg, shift;
 
