/*
 * Copyright © 2016 Intel Corporation
 *
 * Permission is hereby granted, free of charge, to any person obtaining a
 * copy of this software and associated documentation files (the "Software"),
 * to deal in the Software without restriction, including without limitation
 * the rights to use, copy, modify, merge, publish, distribute, sublicense,
 * and/or sell copies of the Software, and to permit persons to whom the
 * Software is furnished to do so, subject to the following conditions:
 *
 * The above copyright notice and this permission notice (including the next
 * paragraph) shall be included in all copies or substantial portions of the
 * Software.
 *
 * THE SOFTWARE IS PROVIDED "AS IS", WITHOUT WARRANTY OF ANY KIND, EXPRESS OR
 * IMPLIED, INCLUDING BUT NOT LIMITED TO THE WARRANTIES OF MERCHANTABILITY,
 * FITNESS FOR A PARTICULAR PURPOSE AND NONINFRINGEMENT.  IN NO EVENT SHALL
 * THE AUTHORS OR COPYRIGHT HOLDERS BE LIABLE FOR ANY CLAIM, DAMAGES OR OTHER
 * LIABILITY, WHETHER IN AN ACTION OF CONTRACT, TORT OR OTHERWISE, ARISING
 * FROM, OUT OF OR IN CONNECTION WITH THE SOFTWARE OR THE USE OR OTHER DEALINGS
 * IN THE SOFTWARE.
 *
 */

#ifndef __I915_UTILS_H
#define __I915_UTILS_H

#include <linux/list.h>
#include <linux/overflow.h>
#include <linux/sched.h>
#include <linux/string_helpers.h>
#include <linux/types.h>
#include <linux/workqueue.h>
#include <linux/sched/clock.h>

#ifdef CONFIG_X86
#include <asm/hypervisor.h>
#endif

struct drm_i915_private;
struct timer_list;

#define FDO_BUG_URL "https://gitlab.freedesktop.org/drm/intel/-/wikis/How-to-file-i915-bugs"

#define MISSING_CASE(x) WARN(1, "Missing case (%s == %ld)\n", \
			     __stringify(x), (long)(x))

void __printf(3, 4)
__i915_printk(struct drm_i915_private *dev_priv, const char *level,
	      const char *fmt, ...);

#define i915_report_error(dev_priv, fmt, ...)				   \
	__i915_printk(dev_priv, KERN_ERR, fmt, ##__VA_ARGS__)

#if IS_ENABLED(CONFIG_DRM_I915_DEBUG)

int __i915_inject_probe_error(struct drm_i915_private *i915, int err,
			      const char *func, int line);
#define i915_inject_probe_error(_i915, _err) \
	__i915_inject_probe_error((_i915), (_err), __func__, __LINE__)
bool i915_error_injected(void);

#else

#define i915_inject_probe_error(i915, e) ({ BUILD_BUG_ON_INVALID(i915); 0; })
#define i915_error_injected() false

#endif

#define i915_inject_probe_failure(i915) i915_inject_probe_error((i915), -ENODEV)

#define i915_probe_error(i915, fmt, ...)				   \
	__i915_printk(i915, i915_error_injected() ? KERN_DEBUG : KERN_ERR, \
		      fmt, ##__VA_ARGS__)

#if defined(GCC_VERSION) && GCC_VERSION >= 70000
#define add_overflows_t(T, A, B) \
	__builtin_add_overflow_p((A), (B), (T)0)
#else
#define add_overflows_t(T, A, B) ({ \
	typeof(A) a = (A); \
	typeof(B) b = (B); \
	(T)(a + b) < a; \
})
#endif

#define add_overflows(A, B) \
	add_overflows_t(typeof((A) + (B)), (A), (B))

#define range_overflows(start, size, max) ({ \
	typeof(start) start__ = (start); \
	typeof(size) size__ = (size); \
	typeof(max) max__ = (max); \
	(void)(&start__ == &size__); \
	(void)(&start__ == &max__); \
	start__ >= max__ || size__ > max__ - start__; \
})

#define range_overflows_t(type, start, size, max) \
	range_overflows((type)(start), (type)(size), (type)(max))

#define range_overflows_end(start, size, max) ({ \
	typeof(start) start__ = (start); \
	typeof(size) size__ = (size); \
	typeof(max) max__ = (max); \
	(void)(&start__ == &size__); \
	(void)(&start__ == &max__); \
	start__ > max__ || size__ > max__ - start__; \
})

#define range_overflows_end_t(type, start, size, max) \
	range_overflows_end((type)(start), (type)(size), (type)(max))

<<<<<<< HEAD
/* Note we don't consider signbits :| */
#define overflows_type(x, T) \
	(sizeof(x) > sizeof(T) && (x) >> BITS_PER_TYPE(T))

=======
>>>>>>> eb3cdb58
#define ptr_mask_bits(ptr, n) ({					\
	unsigned long __v = (unsigned long)(ptr);			\
	(typeof(ptr))(__v & -BIT(n));					\
})

#define ptr_unmask_bits(ptr, n) ((unsigned long)(ptr) & (BIT(n) - 1))

#define ptr_unpack_bits(ptr, bits, n) ({				\
	unsigned long __v = (unsigned long)(ptr);			\
	*(bits) = __v & (BIT(n) - 1);					\
	(typeof(ptr))(__v & -BIT(n));					\
})

#define ptr_pack_bits(ptr, bits, n) ({					\
	unsigned long __bits = (bits);					\
	GEM_BUG_ON(__bits & -BIT(n));					\
	((typeof(ptr))((unsigned long)(ptr) | __bits));			\
})

#define ptr_dec(ptr) ({							\
	unsigned long __v = (unsigned long)(ptr);			\
	(typeof(ptr))(__v - 1);						\
})

#define ptr_inc(ptr) ({							\
	unsigned long __v = (unsigned long)(ptr);			\
	(typeof(ptr))(__v + 1);						\
})

#define page_mask_bits(ptr) ptr_mask_bits(ptr, PAGE_SHIFT)
#define page_unmask_bits(ptr) ptr_unmask_bits(ptr, PAGE_SHIFT)
#define page_pack_bits(ptr, bits) ptr_pack_bits(ptr, bits, PAGE_SHIFT)
#define page_unpack_bits(ptr, bits) ptr_unpack_bits(ptr, bits, PAGE_SHIFT)

<<<<<<< HEAD
#define struct_member(T, member) (((T *)0)->member)

=======
>>>>>>> eb3cdb58
#define fetch_and_zero(ptr) ({						\
	typeof(*ptr) __T = *(ptr);					\
	*(ptr) = (typeof(*ptr))0;					\
	__T;								\
})

static __always_inline ptrdiff_t ptrdiff(const void *a, const void *b)
{
	return a - b;
}

/*
 * container_of_user: Extract the superclass from a pointer to a member.
 *
 * Exactly like container_of() with the exception that it plays nicely
 * with sparse for __user @ptr.
 */
#define container_of_user(ptr, type, member) ({				\
	void __user *__mptr = (void __user *)(ptr);			\
	BUILD_BUG_ON_MSG(!__same_type(*(ptr), typeof_member(type, member)) && \
			 !__same_type(*(ptr), void),			\
			 "pointer type mismatch in container_of()");	\
	((type __user *)(__mptr - offsetof(type, member))); })

/*
 * check_user_mbz: Check that a user value exists and is zero
 *
 * Frequently in our uABI we reserve space for future extensions, and
 * two ensure that userspace is prepared we enforce that space must
 * be zero. (Then any future extension can safely assume a default value
 * of 0.)
 *
 * check_user_mbz() combines checking that the user pointer is accessible
 * and that the contained value is zero.
 *
 * Returns: -EFAULT if not accessible, -EINVAL if !zero, or 0 on success.
 */
#define check_user_mbz(U) ({						\
	typeof(*(U)) mbz__;						\
	get_user(mbz__, (U)) ? -EFAULT : mbz__ ? -EINVAL : 0;		\
})

#define u64_to_ptr(T, x) ({						\
	typecheck(u64, x);						\
	(T *)(uintptr_t)(x);						\
})

#define __mask_next_bit(mask) ({					\
	int __idx = ffs(mask) - 1;					\
	mask &= ~BIT(__idx);						\
	__idx;								\
})

static inline bool is_power_of_2_u64(u64 n)
{
	return (n != 0 && ((n & (n - 1)) == 0));
}

static inline void __list_del_many(struct list_head *head,
				   struct list_head *first)
{
	first->prev = head;
	WRITE_ONCE(head->next, first);
}

static inline int list_is_last_rcu(const struct list_head *list,
				   const struct list_head *head)
{
	return READ_ONCE(list->next) == head;
}

static inline unsigned long msecs_to_jiffies_timeout(const unsigned int m)
{
	unsigned long j = msecs_to_jiffies(m);

	return min_t(unsigned long, MAX_JIFFY_OFFSET, j + 1);
}

/*
 * If you need to wait X milliseconds between events A and B, but event B
 * doesn't happen exactly after event A, you record the timestamp (jiffies) of
 * when event A happened, then just before event B you call this function and
 * pass the timestamp as the first argument, and X as the second argument.
 */
static inline void
wait_remaining_ms_from_jiffies(unsigned long timestamp_jiffies, int to_wait_ms)
{
	unsigned long target_jiffies, tmp_jiffies, remaining_jiffies;

	/*
	 * Don't re-read the value of "jiffies" every time since it may change
	 * behind our back and break the math.
	 */
	tmp_jiffies = jiffies;
	target_jiffies = timestamp_jiffies +
			 msecs_to_jiffies_timeout(to_wait_ms);

	if (time_after(target_jiffies, tmp_jiffies)) {
		remaining_jiffies = target_jiffies - tmp_jiffies;
		while (remaining_jiffies)
			remaining_jiffies =
			    schedule_timeout_uninterruptible(remaining_jiffies);
	}
}

/**
 * __wait_for - magic wait macro
 *
 * Macro to help avoid open coding check/wait/timeout patterns. Note that it's
 * important that we check the condition again after having timed out, since the
 * timeout could be due to preemption or similar and we've never had a chance to
 * check the condition before the timeout.
 */
#define __wait_for(OP, COND, US, Wmin, Wmax) ({ \
	const ktime_t end__ = ktime_add_ns(ktime_get_raw(), 1000ll * (US)); \
	long wait__ = (Wmin); /* recommended min for usleep is 10 us */	\
	int ret__;							\
	might_sleep();							\
	for (;;) {							\
		const bool expired__ = ktime_after(ktime_get_raw(), end__); \
		OP;							\
		/* Guarantee COND check prior to timeout */		\
		barrier();						\
		if (COND) {						\
			ret__ = 0;					\
			break;						\
		}							\
		if (expired__) {					\
			ret__ = -ETIMEDOUT;				\
			break;						\
		}							\
		usleep_range(wait__, wait__ * 2);			\
		if (wait__ < (Wmax))					\
			wait__ <<= 1;					\
	}								\
	ret__;								\
})

#define _wait_for(COND, US, Wmin, Wmax)	__wait_for(, (COND), (US), (Wmin), \
						   (Wmax))
#define wait_for(COND, MS)		_wait_for((COND), (MS) * 1000, 10, 1000)

/* If CONFIG_PREEMPT_COUNT is disabled, in_atomic() always reports false. */
#if defined(CONFIG_DRM_I915_DEBUG) && defined(CONFIG_PREEMPT_COUNT)
# define _WAIT_FOR_ATOMIC_CHECK(ATOMIC) WARN_ON_ONCE((ATOMIC) && !in_atomic())
#else
# define _WAIT_FOR_ATOMIC_CHECK(ATOMIC) do { } while (0)
#endif

#define _wait_for_atomic(COND, US, ATOMIC) \
({ \
	int cpu, ret, timeout = (US) * 1000; \
	u64 base; \
	_WAIT_FOR_ATOMIC_CHECK(ATOMIC); \
	if (!(ATOMIC)) { \
		preempt_disable(); \
		cpu = smp_processor_id(); \
	} \
	base = local_clock(); \
	for (;;) { \
		u64 now = local_clock(); \
		if (!(ATOMIC)) \
			preempt_enable(); \
		/* Guarantee COND check prior to timeout */ \
		barrier(); \
		if (COND) { \
			ret = 0; \
			break; \
		} \
		if (now - base >= timeout) { \
			ret = -ETIMEDOUT; \
			break; \
		} \
		cpu_relax(); \
		if (!(ATOMIC)) { \
			preempt_disable(); \
			if (unlikely(cpu != smp_processor_id())) { \
				timeout -= now - base; \
				cpu = smp_processor_id(); \
				base = local_clock(); \
			} \
		} \
	} \
	ret; \
})

#define wait_for_us(COND, US) \
({ \
	int ret__; \
	BUILD_BUG_ON(!__builtin_constant_p(US)); \
	if ((US) > 10) \
		ret__ = _wait_for((COND), (US), 10, 10); \
	else \
		ret__ = _wait_for_atomic((COND), (US), 0); \
	ret__; \
})

#define wait_for_atomic_us(COND, US) \
({ \
	BUILD_BUG_ON(!__builtin_constant_p(US)); \
	BUILD_BUG_ON((US) > 50000); \
	_wait_for_atomic((COND), (US), 1); \
})

#define wait_for_atomic(COND, MS) wait_for_atomic_us((COND), (MS) * 1000)

#define KHz(x) (1000 * (x))
#define MHz(x) KHz(1000 * (x))

<<<<<<< HEAD
#define KBps(x) (1000 * (x))
#define MBps(x) KBps(1000 * (x))
#define GBps(x) ((u64)1000 * MBps((x)))

=======
>>>>>>> eb3cdb58
void add_taint_for_CI(struct drm_i915_private *i915, unsigned int taint);
static inline void __add_taint_for_CI(unsigned int taint)
{
	/*
	 * The system is "ok", just about surviving for the user, but
	 * CI results are now unreliable as the HW is very suspect.
	 * CI checks the taint state after every test and will reboot
	 * the machine if the kernel is tainted.
	 */
	add_taint(taint, LOCKDEP_STILL_OK);
}

void cancel_timer(struct timer_list *t);
void set_timer_ms(struct timer_list *t, unsigned long timeout);

static inline bool timer_active(const struct timer_list *t)
{
	return READ_ONCE(t->expires);
}

static inline bool timer_expired(const struct timer_list *t)
{
	return timer_active(t) && !timer_pending(t);
}

static inline bool i915_run_as_guest(void)
{
#if IS_ENABLED(CONFIG_X86)
	return !hypervisor_is_type(X86_HYPER_NATIVE);
#else
	/* Not supported yet */
	return false;
#endif
}

bool i915_vtd_active(struct drm_i915_private *i915);

#endif /* !__I915_UTILS_H */<|MERGE_RESOLUTION|>--- conflicted
+++ resolved
@@ -111,13 +111,6 @@
 #define range_overflows_end_t(type, start, size, max) \
 	range_overflows_end((type)(start), (type)(size), (type)(max))
 
-<<<<<<< HEAD
-/* Note we don't consider signbits :| */
-#define overflows_type(x, T) \
-	(sizeof(x) > sizeof(T) && (x) >> BITS_PER_TYPE(T))
-
-=======
->>>>>>> eb3cdb58
 #define ptr_mask_bits(ptr, n) ({					\
 	unsigned long __v = (unsigned long)(ptr);			\
 	(typeof(ptr))(__v & -BIT(n));					\
@@ -152,11 +145,6 @@
 #define page_pack_bits(ptr, bits) ptr_pack_bits(ptr, bits, PAGE_SHIFT)
 #define page_unpack_bits(ptr, bits) ptr_unpack_bits(ptr, bits, PAGE_SHIFT)
 
-<<<<<<< HEAD
-#define struct_member(T, member) (((T *)0)->member)
-
-=======
->>>>>>> eb3cdb58
 #define fetch_and_zero(ptr) ({						\
 	typeof(*ptr) __T = *(ptr);					\
 	*(ptr) = (typeof(*ptr))0;					\
@@ -366,13 +354,6 @@
 #define KHz(x) (1000 * (x))
 #define MHz(x) KHz(1000 * (x))
 
-<<<<<<< HEAD
-#define KBps(x) (1000 * (x))
-#define MBps(x) KBps(1000 * (x))
-#define GBps(x) ((u64)1000 * MBps((x)))
-
-=======
->>>>>>> eb3cdb58
 void add_taint_for_CI(struct drm_i915_private *i915, unsigned int taint);
 static inline void __add_taint_for_CI(unsigned int taint)
 {
