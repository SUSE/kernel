/* SPDX-License-Identifier: MIT */
/*
 * Copyright © 2020 Intel Corporation
 */

#ifndef __I915_GEM_GTT_H__
#define __I915_GEM_GTT_H__

#include <linux/io-mapping.h>
#include <linux/types.h>

#include <drm/drm_mm.h>

#include "gt/intel_gtt.h"
#include "i915_scatterlist.h"

struct drm_i915_gem_object;
struct i915_address_space;
struct i915_gem_ww_ctx;
<<<<<<< HEAD
=======

#define I915_COLOR_UNEVICTABLE (-1) /* a non-vma sharing the address space */
>>>>>>> eb3cdb58

int __must_check i915_gem_gtt_prepare_pages(struct drm_i915_gem_object *obj,
					    struct sg_table *pages);
void i915_gem_gtt_finish_pages(struct drm_i915_gem_object *obj,
			       struct sg_table *pages);

int i915_gem_gtt_reserve(struct i915_address_space *vm,
			 struct i915_gem_ww_ctx *ww,
			 struct drm_mm_node *node,
			 u64 size, u64 offset, unsigned long color,
			 unsigned int flags);

int i915_gem_gtt_insert(struct i915_address_space *vm,
			struct i915_gem_ww_ctx *ww,
			struct drm_mm_node *node,
			u64 size, u64 alignment, unsigned long color,
			u64 start, u64 end, unsigned int flags);

/* Flags used by pin/bind&friends. */
#define PIN_NOEVICT		BIT_ULL(0)
#define PIN_NOSEARCH		BIT_ULL(1)
#define PIN_NONBLOCK		BIT_ULL(2)
#define PIN_MAPPABLE		BIT_ULL(3)
#define PIN_ZONE_4G		BIT_ULL(4)
#define PIN_HIGH		BIT_ULL(5)
#define PIN_OFFSET_BIAS		BIT_ULL(6)
#define PIN_OFFSET_FIXED	BIT_ULL(7)
<<<<<<< HEAD
#define PIN_VALIDATE		BIT_ULL(8) /* validate placement only, no need to call unpin() */
=======
#define PIN_OFFSET_GUARD	BIT_ULL(8)
#define PIN_VALIDATE		BIT_ULL(9) /* validate placement only, no need to call unpin() */
>>>>>>> eb3cdb58

#define PIN_GLOBAL		BIT_ULL(10) /* I915_VMA_GLOBAL_BIND */
#define PIN_USER		BIT_ULL(11) /* I915_VMA_LOCAL_BIND */

#define PIN_OFFSET_MASK		I915_GTT_PAGE_MASK

#endif<|MERGE_RESOLUTION|>--- conflicted
+++ resolved
@@ -17,11 +17,8 @@
 struct drm_i915_gem_object;
 struct i915_address_space;
 struct i915_gem_ww_ctx;
-<<<<<<< HEAD
-=======
 
 #define I915_COLOR_UNEVICTABLE (-1) /* a non-vma sharing the address space */
->>>>>>> eb3cdb58
 
 int __must_check i915_gem_gtt_prepare_pages(struct drm_i915_gem_object *obj,
 					    struct sg_table *pages);
@@ -49,12 +46,8 @@
 #define PIN_HIGH		BIT_ULL(5)
 #define PIN_OFFSET_BIAS		BIT_ULL(6)
 #define PIN_OFFSET_FIXED	BIT_ULL(7)
-<<<<<<< HEAD
-#define PIN_VALIDATE		BIT_ULL(8) /* validate placement only, no need to call unpin() */
-=======
 #define PIN_OFFSET_GUARD	BIT_ULL(8)
 #define PIN_VALIDATE		BIT_ULL(9) /* validate placement only, no need to call unpin() */
->>>>>>> eb3cdb58
 
 #define PIN_GLOBAL		BIT_ULL(10) /* I915_VMA_GLOBAL_BIND */
 #define PIN_USER		BIT_ULL(11) /* I915_VMA_LOCAL_BIND */
