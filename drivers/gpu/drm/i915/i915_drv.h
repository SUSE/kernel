/* i915_drv.h -- Private header for the I915 driver -*- linux-c -*-
 */
/*
 *
 * Copyright 2003 Tungsten Graphics, Inc., Cedar Park, Texas.
 * All Rights Reserved.
 *
 * Permission is hereby granted, free of charge, to any person obtaining a
 * copy of this software and associated documentation files (the
 * "Software"), to deal in the Software without restriction, including
 * without limitation the rights to use, copy, modify, merge, publish,
 * distribute, sub license, and/or sell copies of the Software, and to
 * permit persons to whom the Software is furnished to do so, subject to
 * the following conditions:
 *
 * The above copyright notice and this permission notice (including the
 * next paragraph) shall be included in all copies or substantial portions
 * of the Software.
 *
 * THE SOFTWARE IS PROVIDED "AS IS", WITHOUT WARRANTY OF ANY KIND, EXPRESS
 * OR IMPLIED, INCLUDING BUT NOT LIMITED TO THE WARRANTIES OF
 * MERCHANTABILITY, FITNESS FOR A PARTICULAR PURPOSE AND NON-INFRINGEMENT.
 * IN NO EVENT SHALL TUNGSTEN GRAPHICS AND/OR ITS SUPPLIERS BE LIABLE FOR
 * ANY CLAIM, DAMAGES OR OTHER LIABILITY, WHETHER IN AN ACTION OF CONTRACT,
 * TORT OR OTHERWISE, ARISING FROM, OUT OF OR IN CONNECTION WITH THE
 * SOFTWARE OR THE USE OR OTHER DEALINGS IN THE SOFTWARE.
 *
 */

#ifndef _I915_DRV_H_
#define _I915_DRV_H_

#include <uapi/drm/i915_drm.h>

#include <linux/pm_qos.h>
<<<<<<< HEAD

#include <drm/drm_connector.h>
#include <drm/ttm/ttm_device.h>

#include "display/intel_cdclk.h"
#include "display/intel_display.h"
#include "display/intel_display_power.h"
#include "display/intel_dmc.h"
#include "display/intel_dpll_mgr.h"
#include "display/intel_dsb.h"
#include "display/intel_fbc.h"
#include "display/intel_frontbuffer.h"
#include "display/intel_global_state.h"
#include "display/intel_gmbus.h"
#include "display/intel_opregion.h"
=======

#include <drm/ttm/ttm_device.h>

#include "display/intel_display_limits.h"
#include "display/intel_display_core.h"
>>>>>>> eb3cdb58

#include "gem/i915_gem_context_types.h"
#include "gem/i915_gem_lmem.h"
#include "gem/i915_gem_shrinker.h"
#include "gem/i915_gem_stolen.h"

#include "gt/intel_engine.h"
#include "gt/intel_gt_types.h"
#include "gt/intel_region_lmem.h"
#include "gt/intel_workarounds.h"
#include "gt/uc/intel_uc.h"

<<<<<<< HEAD
#include "i915_drm_client.h"
#include "i915_gem.h"
#include "i915_gpu_error.h"
#include "i915_params.h"
#include "i915_perf_types.h"
#include "i915_scheduler.h"
#include "i915_utils.h"
#include "intel_device_info.h"
#include "intel_memory_region.h"
#include "intel_pch.h"
#include "intel_pm_types.h"
#include "intel_runtime_pm.h"
#include "intel_step.h"
#include "intel_uncore.h"
#include "intel_wopcm.h"

struct dpll;
struct drm_i915_clock_gating_funcs;
struct drm_i915_gem_object;
struct drm_i915_private;
struct intel_atomic_state;
struct intel_audio_funcs;
struct intel_cdclk_config;
struct intel_cdclk_funcs;
struct intel_cdclk_state;
struct intel_cdclk_vals;
struct intel_color_funcs;
struct intel_connector;
struct intel_crtc;
struct intel_dp;
struct intel_dpll_funcs;
struct intel_encoder;
struct intel_fbdev;
struct intel_fdi_funcs;
struct intel_gmbus;
struct intel_hotplug_funcs;
struct intel_initial_plane_config;
struct intel_limit;
struct intel_overlay;
struct intel_overlay_error_state;
struct vlv_s0ix_state;

/* Threshold == 5 for long IRQs, 50 for short */
#define HPD_STORM_DEFAULT_THRESHOLD 50

struct i915_hotplug {
	struct delayed_work hotplug_work;

	const u32 *hpd, *pch_hpd;

	struct {
		unsigned long last_jiffies;
		int count;
		enum {
			HPD_ENABLED = 0,
			HPD_DISABLED = 1,
			HPD_MARK_DISABLED = 2
		} state;
	} stats[HPD_NUM_PINS];
	u32 event_bits;
	u32 retry_bits;
	struct delayed_work reenable_work;

	u32 long_port_mask;
	u32 short_port_mask;
	struct work_struct dig_port_work;

	struct work_struct poll_init_work;
	bool poll_enabled;

	unsigned int hpd_storm_threshold;
	/* Whether or not to count short HPD IRQs in HPD storms */
	u8 hpd_short_storm_enabled;

	/*
	 * if we get a HPD irq from DP and a HPD irq from non-DP
	 * the non-DP HPD could block the workqueue on a mode config
	 * mutex getting, that userspace may have taken. However
	 * userspace is waiting on the DP workqueue to run which is
	 * blocked behind the non-DP one.
	 */
	struct workqueue_struct *dp_wq;
};

#define I915_GEM_GPU_DOMAINS \
	(I915_GEM_DOMAIN_RENDER | \
	 I915_GEM_DOMAIN_SAMPLER | \
	 I915_GEM_DOMAIN_COMMAND | \
	 I915_GEM_DOMAIN_INSTRUCTION | \
	 I915_GEM_DOMAIN_VERTEX)

struct sdvo_device_mapping {
	u8 initialized;
	u8 dvo_port;
	u8 slave_addr;
	u8 dvo_wiring;
	u8 i2c_pin;
	u8 ddc_pin;
};

/* functions used for watermark calcs for display. */
struct drm_i915_wm_disp_funcs {
	/* update_wm is for legacy wm management */
	void (*update_wm)(struct drm_i915_private *dev_priv);
	int (*compute_pipe_wm)(struct intel_atomic_state *state,
			       struct intel_crtc *crtc);
	int (*compute_intermediate_wm)(struct intel_atomic_state *state,
				       struct intel_crtc *crtc);
	void (*initial_watermarks)(struct intel_atomic_state *state,
				   struct intel_crtc *crtc);
	void (*atomic_update_watermarks)(struct intel_atomic_state *state,
					 struct intel_crtc *crtc);
	void (*optimize_watermarks)(struct intel_atomic_state *state,
				    struct intel_crtc *crtc);
	int (*compute_global_watermarks)(struct intel_atomic_state *state);
};

struct drm_i915_display_funcs {
	/* Returns the active state of the crtc, and if the crtc is active,
	 * fills out the pipe-config with the hw state. */
	bool (*get_pipe_config)(struct intel_crtc *,
				struct intel_crtc_state *);
	void (*get_initial_plane_config)(struct intel_crtc *,
					 struct intel_initial_plane_config *);
	void (*crtc_enable)(struct intel_atomic_state *state,
			    struct intel_crtc *crtc);
	void (*crtc_disable)(struct intel_atomic_state *state,
			     struct intel_crtc *crtc);
	void (*commit_modeset_enables)(struct intel_atomic_state *state);
};

#define I915_COLOR_UNEVICTABLE (-1) /* a non-vma sharing the address space */

#define QUIRK_LVDS_SSC_DISABLE (1<<1)
#define QUIRK_INVERT_BRIGHTNESS (1<<2)
#define QUIRK_BACKLIGHT_PRESENT (1<<3)
#define QUIRK_PIN_SWIZZLED_PAGES (1<<5)
#define QUIRK_INCREASE_T12_DELAY (1<<6)
#define QUIRK_INCREASE_DDI_DISABLED_TIME (1<<7)
#define QUIRK_NO_PPS_BACKLIGHT_POWER_HOOK (1<<8)
=======
#include "soc/intel_pch.h"

#include "i915_drm_client.h"
#include "i915_gem.h"
#include "i915_gpu_error.h"
#include "i915_params.h"
#include "i915_perf_types.h"
#include "i915_scheduler.h"
#include "i915_utils.h"
#include "intel_device_info.h"
#include "intel_memory_region.h"
#include "intel_runtime_pm.h"
#include "intel_step.h"
#include "intel_uncore.h"

struct drm_i915_clock_gating_funcs;
struct vlv_s0ix_state;
struct intel_pxp;

#define GEM_QUIRK_PIN_SWIZZLED_PAGES	BIT(0)

/* Data Stolen Memory (DSM) aka "i915 stolen memory" */
struct i915_dsm {
	/*
	 * The start and end of DSM which we can optionally use to create GEM
	 * objects backed by stolen memory.
	 *
	 * Note that usable_size tells us exactly how much of this we are
	 * actually allowed to use, given that some portion of it is in fact
	 * reserved for use by hardware functions.
	 */
	struct resource stolen;

	/*
	 * Reserved portion of DSM.
	 */
	struct resource reserved;

	/*
	 * Total size minus reserved ranges.
	 *
	 * DSM is segmented in hardware with different portions offlimits to
	 * certain functions.
	 *
	 * The drm_mm is initialised to the total accessible range, as found
	 * from the PCI config. On Broadwell+, this is further restricted to
	 * avoid the first page! The upper end of DSM is reserved for hardware
	 * functions and similarly removed from the accessible range.
	 */
	resource_size_t usable_size;
};
>>>>>>> eb3cdb58

struct i915_suspend_saved_registers {
	u32 saveDSPARB;
	u32 saveSWF0[16];
	u32 saveSWF1[16];
	u32 saveSWF3[3];
	u16 saveGCDGMBUS;
};

#define MAX_L3_SLICES 2
struct intel_l3_parity {
	u32 *remap_info[MAX_L3_SLICES];
	struct work_struct error_work;
	int which_slice;
};

struct i915_gem_mm {
	/*
	 * Shortcut for the stolen region. This points to either
	 * INTEL_REGION_STOLEN_SMEM for integrated platforms, or
	 * INTEL_REGION_STOLEN_LMEM for discrete, or NULL if the device doesn't
	 * support stolen.
	 */
	struct intel_memory_region *stolen_region;
	/** Memory allocator for GTT stolen memory */
	struct drm_mm stolen;
	/** Protects the usage of the GTT stolen memory allocator. This is
	 * always the inner lock when overlapping with struct_mutex. */
	struct mutex stolen_lock;

	/* Protects bound_list/unbound_list and #drm_i915_gem_object.mm.link */
	spinlock_t obj_lock;

	/**
	 * List of objects which are purgeable.
	 */
	struct list_head purge_list;

	/**
	 * List of objects which have allocated pages and are shrinkable.
	 */
	struct list_head shrink_list;

	/**
	 * List of objects which are pending destruction.
	 */
	struct llist_head free_list;
	struct work_struct free_work;
	/**
	 * Count of objects pending destructions. Used to skip needlessly
	 * waiting on an RCU barrier if no objects are waiting to be freed.
	 */
	atomic_t free_count;

	/**
	 * tmpfs instance used for shmem backed objects
	 */
	struct vfsmount *gemfs;

	struct intel_memory_region *regions[INTEL_REGION_UNKNOWN];

	struct notifier_block oom_notifier;
	struct notifier_block vmap_notifier;
	struct shrinker shrinker;

#ifdef CONFIG_MMU_NOTIFIER
	/**
	 * notifier_lock for mmu notifiers, memory may not be allocated
	 * while holding this lock.
	 */
	rwlock_t notifier_lock;
#endif

	/* shrinker accounting, also useful for userland debugging */
	u64 shrink_memory;
	u32 shrink_count;
};

<<<<<<< HEAD
#define I915_IDLE_ENGINES_TIMEOUT (200) /* in ms */

unsigned long i915_fence_context_timeout(const struct drm_i915_private *i915,
					 u64 context);

static inline unsigned long
i915_fence_timeout(const struct drm_i915_private *i915)
{
	return i915_fence_context_timeout(i915, U64_MAX);
}

/* Amount of SAGV/QGV points, BSpec precisely defines this */
#define I915_NUM_QGV_POINTS 8

#define HAS_HW_SAGV_WM(i915) (DISPLAY_VER(i915) >= 13 && !IS_DGFX(i915))

/* Amount of PSF GV points, BSpec precisely defines this */
#define I915_NUM_PSF_GV_POINTS 3

struct intel_vbt_data {
	/* bdb version */
	u16 version;

	/* Feature bits */
	unsigned int int_tv_support:1;
	unsigned int int_crt_support:1;
	unsigned int lvds_use_ssc:1;
	unsigned int int_lvds_support:1;
	unsigned int display_clock_mode:1;
	unsigned int fdi_rx_polarity_inverted:1;
	int lvds_ssc_freq;
	enum drm_panel_orientation orientation;

	bool override_afc_startup;
	u8 override_afc_startup_val;

	int crt_ddc_pin;

	struct list_head display_devices;
	struct list_head bdb_blocks;

	struct intel_bios_encoder_data *ports[I915_MAX_PORTS]; /* Non-NULL if port present. */
	struct sdvo_device_mapping sdvo_mappings[2];
};

struct i915_frontbuffer_tracking {
	spinlock_t lock;

	/*
	 * Tracking bits for delayed frontbuffer flushing du to gpu activity or
	 * scheduled flips.
	 */
	unsigned busy_bits;
	unsigned flip_bits;
};

=======
>>>>>>> eb3cdb58
struct i915_virtual_gpu {
	struct mutex lock; /* serialises sending of g2v_notify command pkts */
	bool active;
	u32 caps;
	u32 *initial_mmio;
	u8 *initial_cfg_space;
	struct list_head entry;
};

struct i915_selftest_stash {
	atomic_t counter;
	struct ida mock_region_instances;
};

/* intel_audio.c private */
struct intel_audio_private {
	/* Display internal audio functions */
	const struct intel_audio_funcs *funcs;

	/* hda/i915 audio component */
	struct i915_audio_component *component;
	bool component_registered;
	/* mutex for audio/video sync */
	struct mutex mutex;
	int power_refcount;
	u32 freq_cntrl;

	/* Used to save the pipe-to-encoder mapping for audio */
	struct intel_encoder *encoder_map[I915_MAX_PIPES];

	/* necessary resource sharing with HDMI LPE audio driver. */
	struct {
		struct platform_device *platdev;
		int irq;
	} lpe;
};

struct drm_i915_private {
	struct drm_device drm;

	struct intel_display display;

	/* FIXME: Device release actions should all be moved to drmm_ */
	bool do_release;

	/* i915 device parameters */
	struct i915_params params;

	const struct intel_device_info __info; /* Use INTEL_INFO() to access. */
	struct intel_runtime_info __runtime; /* Use RUNTIME_INFO() to access. */
	struct intel_display_runtime_info __display_runtime; /* Access with DISPLAY_RUNTIME_INFO() */
	struct intel_driver_caps caps;

	struct i915_dsm dsm;

	struct intel_uncore uncore;
	struct intel_uncore_mmio_debug mmio_debug;

	struct i915_virtual_gpu vgpu;

	struct intel_gvt *gvt;

<<<<<<< HEAD
	struct intel_wopcm wopcm;

	struct intel_dmc dmc;

	struct intel_gmbus *gmbus[GMBUS_NUM_PINS];

	/** gmbus_mutex protects against concurrent usage of the single hw gmbus
	 * controller on different i2c buses. */
	struct mutex gmbus_mutex;

	/**
	 * Base address of where the gmbus and gpio blocks are located (either
	 * on PCH or on SoC for platforms without PCH).
	 */
	u32 gpio_mmio_base;

	/* MMIO base address for MIPI regs */
	u32 mipi_mmio_base;

	u32 pps_mmio_base;

	wait_queue_head_t gmbus_wait_queue;

	struct pci_dev *bridge_dev;

	struct rb_root uabi_engines;
	unsigned int engine_uabi_class_count[I915_LAST_UABI_ENGINE_CLASS + 1];

	struct resource mch_res;
=======
	struct {
		struct pci_dev *pdev;
		struct resource mch_res;
		bool mchbar_need_disable;
	} gmch;

	struct rb_root uabi_engines;
	unsigned int engine_uabi_class_count[I915_LAST_UABI_ENGINE_CLASS + 1];
>>>>>>> eb3cdb58

	/* protects the irq masks */
	spinlock_t irq_lock;

	bool display_irqs_enabled;

	/* Sideband mailbox protection */
	struct mutex sb_lock;
	struct pm_qos_request sb_qos;

	/** Cached value of IMR to avoid reads in updating the bitfield */
	union {
		u32 irq_mask;
		u32 de_irq_mask[I915_MAX_PIPES];
	};
	u32 pipestat_irq_mask[I915_MAX_PIPES];

<<<<<<< HEAD
	struct i915_hotplug hotplug;
	struct intel_fbc *fbc[I915_MAX_FBCS];
	struct intel_opregion opregion;
	struct intel_vbt_data vbt;

=======
>>>>>>> eb3cdb58
	bool preserve_bios_swizzle;

	unsigned int fsb_freq, mem_freq, is_ddr3;
	unsigned int skl_preferred_vco_freq;

	unsigned int max_dotclk_freq;
	unsigned int hpll_freq;
	unsigned int czclk_freq;

	/**
	 * wq - Driver workqueue for GEM.
	 *
	 * NOTE: Work items scheduled here are not allowed to grab any modeset
	 * locks, for otherwise the flushing done in the pageflip code will
	 * result in deadlocks.
	 */
	struct workqueue_struct *wq;

<<<<<<< HEAD
	/* ordered wq for modesets */
	struct workqueue_struct *modeset_wq;
	/* unbound hipri wq for page flips/plane updates */
	struct workqueue_struct *flip_wq;

	/* pm private clock gating functions */
	const struct drm_i915_clock_gating_funcs *clock_gating_funcs;

	/* pm display functions */
	const struct drm_i915_wm_disp_funcs *wm_disp;

	/* irq display functions */
	const struct intel_hotplug_funcs *hotplug_funcs;

	/* fdi display functions */
	const struct intel_fdi_funcs *fdi_funcs;

	/* display pll funcs */
	const struct intel_dpll_funcs *dpll_funcs;

	/* Display functions */
	const struct drm_i915_display_funcs *display;

	/* Display internal color functions */
	const struct intel_color_funcs *color_funcs;

	/* Display CDCLK functions */
	const struct intel_cdclk_funcs *cdclk_funcs;
=======
	/* pm private clock gating functions */
	const struct drm_i915_clock_gating_funcs *clock_gating_funcs;
>>>>>>> eb3cdb58

	/* PCH chipset type */
	enum intel_pch pch_type;
	unsigned short pch_id;

<<<<<<< HEAD
	unsigned long quirks;

	struct drm_atomic_state *modeset_restore_state;
	struct drm_modeset_acquire_ctx reset_ctx;

	struct i915_gem_mm mm;

	/* Kernel Modesetting */

	/**
	 * dpll and cdclk state is protected by connection_mutex
	 * dpll.lock serializes intel_{prepare,enable,disable}_shared_dpll.
	 * Must be global rather than per dpll, because on some platforms plls
	 * share registers.
	 */
	struct {
		struct mutex lock;

		int num_shared_dpll;
		struct intel_shared_dpll shared_dplls[I915_NUM_PLLS];
		const struct intel_dpll_mgr *mgr;

		struct {
			int nssc;
			int ssc;
		} ref_clks;
	} dpll;

	struct list_head global_obj_list;

	struct i915_frontbuffer_tracking fb_tracking;

	struct intel_atomic_helper {
		struct llist_head free_list;
		struct work_struct free_work;
	} atomic_helper;

	bool mchbar_need_disable;

=======
	unsigned long gem_quirks;

	struct i915_gem_mm mm;

>>>>>>> eb3cdb58
	struct intel_l3_parity l3_parity;

	/*
	 * edram size in MB.
	 * Cannot be determined by PCIID. You must always read a register.
	 */
	u32 edram_size_mb;

	struct i915_gpu_error gpu_error;

<<<<<<< HEAD
	/* list of fbdev register on this device */
	struct intel_fbdev *fbdev;
	struct work_struct fbdev_suspend_work;

	struct drm_property *broadcast_rgb_property;
	struct drm_property *force_audio_property;

	u32 fdi_rx_config;

	/* Shadow for DISPLAY_PHY_CONTROL which can't be safely read */
	u32 chv_phy_control;
	/*
	 * Shadows for CHV DPLL_MD regs to keep the state
	 * checker somewhat working in the presence hardware
	 * crappiness (can't read out DPLL_MD for pipes B & C).
	 */
	u32 chv_dpll_md[I915_MAX_PIPES];
	u32 bxt_phy_grc;

=======
>>>>>>> eb3cdb58
	u32 suspend_count;
	struct i915_suspend_saved_registers regfile;
	struct vlv_s0ix_state *vlv_s0ix_state;

	struct dram_info {
		bool wm_lv_0_adjust_needed;
		u8 num_channels;
		bool symmetric_memory;
		enum intel_dram_type {
			INTEL_DRAM_UNKNOWN,
			INTEL_DRAM_DDR3,
			INTEL_DRAM_DDR4,
			INTEL_DRAM_LPDDR3,
			INTEL_DRAM_LPDDR4,
			INTEL_DRAM_DDR5,
			INTEL_DRAM_LPDDR5,
		} type;
		u8 num_qgv_points;
		u8 num_psf_gv_points;
	} dram_info;

<<<<<<< HEAD
	struct intel_bw_info {
		/* for each QGV point */
		unsigned int deratedbw[I915_NUM_QGV_POINTS];
		/* for each PSF GV point */
		unsigned int psf_bw[I915_NUM_PSF_GV_POINTS];
		u8 num_qgv_points;
		u8 num_psf_gv_points;
		u8 num_planes;
	} max_bw[6];

	struct intel_global_obj bw_obj;

=======
>>>>>>> eb3cdb58
	struct intel_runtime_pm runtime_pm;

	struct i915_perf perf;

	struct i915_hwmon *hwmon;

	/* Abstract the submission mechanism (legacy ringbuffer or execlists) away */
	struct intel_gt gt0;

	/*
	 * i915->gt[0] == &i915->gt0
	 */
#define I915_MAX_GT 4
	struct intel_gt *gt[I915_MAX_GT];

	struct kobject *sysfs_gt;
<<<<<<< HEAD
=======

	/* Quick lookup of media GT (current platforms only have one) */
	struct intel_gt *media_gt;
>>>>>>> eb3cdb58

	struct {
		struct i915_gem_contexts {
			spinlock_t lock; /* locks list */
			struct list_head list;
		} contexts;

		/*
		 * We replace the local file with a global mappings as the
		 * backing storage for the mmap is on the device and not
		 * on the struct file, and we do not want to prolong the
		 * lifetime of the local fd. To minimise the number of
		 * anonymous inodes we create, we use a global singleton to
		 * share the global mapping.
		 */
		struct file *mmap_singleton;
	} gem;

<<<<<<< HEAD
	/* Window2 specifies time required to program DSB (Window2) in number of scan lines */
	u8 window2_delay;

	u8 pch_ssc_use;
=======
	struct intel_pxp *pxp;
>>>>>>> eb3cdb58

	/* For i915gm/i945gm vblank irq workaround */
	u8 vblank_enabled;

	bool irq_enabled;
<<<<<<< HEAD

	union {
		/* perform PHY state sanity checks? */
		bool chv_phy_assert[2];

		/*
		 * DG2: Mask of PHYs that were not calibrated by the firmware
		 * and should not be used.
		 */
		u8 snps_phy_failed_calibration;
	};

	bool ipc_enabled;

	struct intel_audio_private audio;
=======
>>>>>>> eb3cdb58

	struct i915_pmu pmu;

	struct i915_drm_clients clients;
<<<<<<< HEAD

	struct i915_hdcp_comp_master *hdcp_master;
	bool hdcp_comp_added;

	/* Mutex to protect the above hdcp component related values. */
	struct mutex hdcp_comp_mutex;
=======
>>>>>>> eb3cdb58

	/* The TTM device structure. */
	struct ttm_device bdev;

	I915_SELFTEST_DECLARE(struct i915_selftest_stash selftest;)

	/*
	 * NOTE: This is the dri1/ums dungeon, don't add stuff here. Your patch
	 * will be rejected. Instead look for a better place.
	 */
};

static inline struct drm_i915_private *to_i915(const struct drm_device *dev)
{
	return container_of(dev, struct drm_i915_private, drm);
}

static inline struct drm_i915_private *kdev_to_i915(struct device *kdev)
{
	return dev_get_drvdata(kdev);
}

static inline struct drm_i915_private *pdev_to_i915(struct pci_dev *pdev)
{
	return pci_get_drvdata(pdev);
}

static inline struct intel_gt *to_gt(struct drm_i915_private *i915)
{
	return &i915->gt0;
}

/* Simple iterator over all initialised engines */
#define for_each_engine(engine__, dev_priv__, id__) \
	for ((id__) = 0; \
	     (id__) < I915_NUM_ENGINES; \
	     (id__)++) \
		for_each_if ((engine__) = (dev_priv__)->engine[(id__)])

/* Iterator over subset of engines selected by mask */
#define for_each_engine_masked(engine__, gt__, mask__, tmp__) \
	for ((tmp__) = (mask__) & (gt__)->info.engine_mask; \
	     (tmp__) ? \
	     ((engine__) = (gt__)->engine[__mask_next_bit(tmp__)]), 1 : \
	     0;)

#define rb_to_uabi_engine(rb) \
	rb_entry_safe(rb, struct intel_engine_cs, uabi_node)

#define for_each_uabi_engine(engine__, i915__) \
	for ((engine__) = rb_to_uabi_engine(rb_first(&(i915__)->uabi_engines));\
	     (engine__); \
	     (engine__) = rb_to_uabi_engine(rb_next(&(engine__)->uabi_node)))

#define for_each_uabi_class_engine(engine__, class__, i915__) \
	for ((engine__) = intel_engine_lookup_user((i915__), (class__), 0); \
	     (engine__) && (engine__)->uabi_class == (class__); \
	     (engine__) = rb_to_uabi_engine(rb_next(&(engine__)->uabi_node)))

#define INTEL_INFO(dev_priv)	(&(dev_priv)->__info)
#define DISPLAY_INFO(i915)	(INTEL_INFO(i915)->display)
#define RUNTIME_INFO(dev_priv)	(&(dev_priv)->__runtime)
#define DISPLAY_RUNTIME_INFO(i915)	(&(i915)->__display_runtime)
#define DRIVER_CAPS(dev_priv)	(&(dev_priv)->caps)

#define INTEL_DEVID(dev_priv)	(RUNTIME_INFO(dev_priv)->device_id)

#define IP_VER(ver, rel)		((ver) << 8 | (rel))

<<<<<<< HEAD
#define GRAPHICS_VER(i915)		(INTEL_INFO(i915)->graphics.ver)
#define GRAPHICS_VER_FULL(i915)		IP_VER(INTEL_INFO(i915)->graphics.ver, \
					       INTEL_INFO(i915)->graphics.rel)
#define IS_GRAPHICS_VER(i915, from, until) \
	(GRAPHICS_VER(i915) >= (from) && GRAPHICS_VER(i915) <= (until))

#define MEDIA_VER(i915)			(INTEL_INFO(i915)->media.ver)
#define MEDIA_VER_FULL(i915)		IP_VER(INTEL_INFO(i915)->media.ver, \
					       INTEL_INFO(i915)->media.rel)
=======
#define GRAPHICS_VER(i915)		(RUNTIME_INFO(i915)->graphics.ip.ver)
#define GRAPHICS_VER_FULL(i915)		IP_VER(RUNTIME_INFO(i915)->graphics.ip.ver, \
					       RUNTIME_INFO(i915)->graphics.ip.rel)
#define IS_GRAPHICS_VER(i915, from, until) \
	(GRAPHICS_VER(i915) >= (from) && GRAPHICS_VER(i915) <= (until))

#define MEDIA_VER(i915)			(RUNTIME_INFO(i915)->media.ip.ver)
#define MEDIA_VER_FULL(i915)		IP_VER(RUNTIME_INFO(i915)->media.ip.ver, \
					       RUNTIME_INFO(i915)->media.ip.rel)
>>>>>>> eb3cdb58
#define IS_MEDIA_VER(i915, from, until) \
	(MEDIA_VER(i915) >= (from) && MEDIA_VER(i915) <= (until))

#define DISPLAY_VER(i915)	(DISPLAY_RUNTIME_INFO(i915)->ip.ver)
#define IS_DISPLAY_VER(i915, from, until) \
	(DISPLAY_VER(i915) >= (from) && DISPLAY_VER(i915) <= (until))

#define INTEL_REVID(dev_priv)	(to_pci_dev((dev_priv)->drm.dev)->revision)

<<<<<<< HEAD
#define HAS_DSB(dev_priv)	(INTEL_INFO(dev_priv)->display.has_dsb)

=======
>>>>>>> eb3cdb58
#define INTEL_DISPLAY_STEP(__i915) (RUNTIME_INFO(__i915)->step.display_step)
#define INTEL_GRAPHICS_STEP(__i915) (RUNTIME_INFO(__i915)->step.graphics_step)
#define INTEL_MEDIA_STEP(__i915) (RUNTIME_INFO(__i915)->step.media_step)
#define INTEL_BASEDIE_STEP(__i915) (RUNTIME_INFO(__i915)->step.basedie_step)

#define IS_DISPLAY_STEP(__i915, since, until) \
	(drm_WARN_ON(&(__i915)->drm, INTEL_DISPLAY_STEP(__i915) == STEP_NONE), \
	 INTEL_DISPLAY_STEP(__i915) >= (since) && INTEL_DISPLAY_STEP(__i915) < (until))

#define IS_GRAPHICS_STEP(__i915, since, until) \
	(drm_WARN_ON(&(__i915)->drm, INTEL_GRAPHICS_STEP(__i915) == STEP_NONE), \
	 INTEL_GRAPHICS_STEP(__i915) >= (since) && INTEL_GRAPHICS_STEP(__i915) < (until))

#define IS_MEDIA_STEP(__i915, since, until) \
	(drm_WARN_ON(&(__i915)->drm, INTEL_MEDIA_STEP(__i915) == STEP_NONE), \
	 INTEL_MEDIA_STEP(__i915) >= (since) && INTEL_MEDIA_STEP(__i915) < (until))

#define IS_BASEDIE_STEP(__i915, since, until) \
	(drm_WARN_ON(&(__i915)->drm, INTEL_BASEDIE_STEP(__i915) == STEP_NONE), \
	 INTEL_BASEDIE_STEP(__i915) >= (since) && INTEL_BASEDIE_STEP(__i915) < (until))

static __always_inline unsigned int
__platform_mask_index(const struct intel_runtime_info *info,
		      enum intel_platform p)
{
	const unsigned int pbits =
		BITS_PER_TYPE(info->platform_mask[0]) - INTEL_SUBPLATFORM_BITS;

	/* Expand the platform_mask array if this fails. */
	BUILD_BUG_ON(INTEL_MAX_PLATFORMS >
		     pbits * ARRAY_SIZE(info->platform_mask));

	return p / pbits;
}

static __always_inline unsigned int
__platform_mask_bit(const struct intel_runtime_info *info,
		    enum intel_platform p)
{
	const unsigned int pbits =
		BITS_PER_TYPE(info->platform_mask[0]) - INTEL_SUBPLATFORM_BITS;

	return p % pbits + INTEL_SUBPLATFORM_BITS;
}

static inline u32
intel_subplatform(const struct intel_runtime_info *info, enum intel_platform p)
{
	const unsigned int pi = __platform_mask_index(info, p);

	return info->platform_mask[pi] & INTEL_SUBPLATFORM_MASK;
}

static __always_inline bool
IS_PLATFORM(const struct drm_i915_private *i915, enum intel_platform p)
{
	const struct intel_runtime_info *info = RUNTIME_INFO(i915);
	const unsigned int pi = __platform_mask_index(info, p);
	const unsigned int pb = __platform_mask_bit(info, p);

	BUILD_BUG_ON(!__builtin_constant_p(p));

	return info->platform_mask[pi] & BIT(pb);
}

static __always_inline bool
IS_SUBPLATFORM(const struct drm_i915_private *i915,
	       enum intel_platform p, unsigned int s)
{
	const struct intel_runtime_info *info = RUNTIME_INFO(i915);
	const unsigned int pi = __platform_mask_index(info, p);
	const unsigned int pb = __platform_mask_bit(info, p);
	const unsigned int msb = BITS_PER_TYPE(info->platform_mask[0]) - 1;
	const u32 mask = info->platform_mask[pi];

	BUILD_BUG_ON(!__builtin_constant_p(p));
	BUILD_BUG_ON(!__builtin_constant_p(s));
	BUILD_BUG_ON((s) >= INTEL_SUBPLATFORM_BITS);

	/* Shift and test on the MSB position so sign flag can be used. */
	return ((mask << (msb - pb)) & (mask << (msb - s))) & BIT(msb);
}

#define IS_MOBILE(dev_priv)	(INTEL_INFO(dev_priv)->is_mobile)
#define IS_DGFX(dev_priv)   (INTEL_INFO(dev_priv)->is_dgfx)

#define IS_I830(dev_priv)	IS_PLATFORM(dev_priv, INTEL_I830)
#define IS_I845G(dev_priv)	IS_PLATFORM(dev_priv, INTEL_I845G)
#define IS_I85X(dev_priv)	IS_PLATFORM(dev_priv, INTEL_I85X)
#define IS_I865G(dev_priv)	IS_PLATFORM(dev_priv, INTEL_I865G)
#define IS_I915G(dev_priv)	IS_PLATFORM(dev_priv, INTEL_I915G)
#define IS_I915GM(dev_priv)	IS_PLATFORM(dev_priv, INTEL_I915GM)
#define IS_I945G(dev_priv)	IS_PLATFORM(dev_priv, INTEL_I945G)
#define IS_I945GM(dev_priv)	IS_PLATFORM(dev_priv, INTEL_I945GM)
#define IS_I965G(dev_priv)	IS_PLATFORM(dev_priv, INTEL_I965G)
#define IS_I965GM(dev_priv)	IS_PLATFORM(dev_priv, INTEL_I965GM)
#define IS_G45(dev_priv)	IS_PLATFORM(dev_priv, INTEL_G45)
#define IS_GM45(dev_priv)	IS_PLATFORM(dev_priv, INTEL_GM45)
#define IS_G4X(dev_priv)	(IS_G45(dev_priv) || IS_GM45(dev_priv))
#define IS_PINEVIEW(dev_priv)	IS_PLATFORM(dev_priv, INTEL_PINEVIEW)
#define IS_G33(dev_priv)	IS_PLATFORM(dev_priv, INTEL_G33)
#define IS_IRONLAKE(dev_priv)	IS_PLATFORM(dev_priv, INTEL_IRONLAKE)
#define IS_IRONLAKE_M(dev_priv) \
	(IS_PLATFORM(dev_priv, INTEL_IRONLAKE) && IS_MOBILE(dev_priv))
#define IS_SANDYBRIDGE(dev_priv) IS_PLATFORM(dev_priv, INTEL_SANDYBRIDGE)
#define IS_IVYBRIDGE(dev_priv)	IS_PLATFORM(dev_priv, INTEL_IVYBRIDGE)
#define IS_IVB_GT1(dev_priv)	(IS_IVYBRIDGE(dev_priv) && \
				 INTEL_INFO(dev_priv)->gt == 1)
#define IS_VALLEYVIEW(dev_priv)	IS_PLATFORM(dev_priv, INTEL_VALLEYVIEW)
#define IS_CHERRYVIEW(dev_priv)	IS_PLATFORM(dev_priv, INTEL_CHERRYVIEW)
#define IS_HASWELL(dev_priv)	IS_PLATFORM(dev_priv, INTEL_HASWELL)
#define IS_BROADWELL(dev_priv)	IS_PLATFORM(dev_priv, INTEL_BROADWELL)
#define IS_SKYLAKE(dev_priv)	IS_PLATFORM(dev_priv, INTEL_SKYLAKE)
#define IS_BROXTON(dev_priv)	IS_PLATFORM(dev_priv, INTEL_BROXTON)
#define IS_KABYLAKE(dev_priv)	IS_PLATFORM(dev_priv, INTEL_KABYLAKE)
#define IS_GEMINILAKE(dev_priv)	IS_PLATFORM(dev_priv, INTEL_GEMINILAKE)
#define IS_COFFEELAKE(dev_priv)	IS_PLATFORM(dev_priv, INTEL_COFFEELAKE)
#define IS_COMETLAKE(dev_priv)	IS_PLATFORM(dev_priv, INTEL_COMETLAKE)
#define IS_ICELAKE(dev_priv)	IS_PLATFORM(dev_priv, INTEL_ICELAKE)
#define IS_JSL_EHL(dev_priv)	(IS_PLATFORM(dev_priv, INTEL_JASPERLAKE) || \
				IS_PLATFORM(dev_priv, INTEL_ELKHARTLAKE))
#define IS_TIGERLAKE(dev_priv)	IS_PLATFORM(dev_priv, INTEL_TIGERLAKE)
#define IS_ROCKETLAKE(dev_priv)	IS_PLATFORM(dev_priv, INTEL_ROCKETLAKE)
#define IS_DG1(dev_priv)        IS_PLATFORM(dev_priv, INTEL_DG1)
#define IS_ALDERLAKE_S(dev_priv) IS_PLATFORM(dev_priv, INTEL_ALDERLAKE_S)
#define IS_ALDERLAKE_P(dev_priv) IS_PLATFORM(dev_priv, INTEL_ALDERLAKE_P)
#define IS_XEHPSDV(dev_priv) IS_PLATFORM(dev_priv, INTEL_XEHPSDV)
#define IS_DG2(dev_priv)	IS_PLATFORM(dev_priv, INTEL_DG2)
#define IS_PONTEVECCHIO(dev_priv) IS_PLATFORM(dev_priv, INTEL_PONTEVECCHIO)
#define IS_METEORLAKE(dev_priv) IS_PLATFORM(dev_priv, INTEL_METEORLAKE)

#define IS_METEORLAKE_M(dev_priv) \
	IS_SUBPLATFORM(dev_priv, INTEL_METEORLAKE, INTEL_SUBPLATFORM_M)
#define IS_METEORLAKE_P(dev_priv) \
	IS_SUBPLATFORM(dev_priv, INTEL_METEORLAKE, INTEL_SUBPLATFORM_P)
#define IS_DG2_G10(dev_priv) \
	IS_SUBPLATFORM(dev_priv, INTEL_DG2, INTEL_SUBPLATFORM_G10)
#define IS_DG2_G11(dev_priv) \
	IS_SUBPLATFORM(dev_priv, INTEL_DG2, INTEL_SUBPLATFORM_G11)
#define IS_DG2_G12(dev_priv) \
	IS_SUBPLATFORM(dev_priv, INTEL_DG2, INTEL_SUBPLATFORM_G12)
#define IS_ADLS_RPLS(dev_priv) \
	IS_SUBPLATFORM(dev_priv, INTEL_ALDERLAKE_S, INTEL_SUBPLATFORM_RPL)
#define IS_ADLP_N(dev_priv) \
	IS_SUBPLATFORM(dev_priv, INTEL_ALDERLAKE_P, INTEL_SUBPLATFORM_N)
#define IS_ADLP_RPLP(dev_priv) \
	IS_SUBPLATFORM(dev_priv, INTEL_ALDERLAKE_P, INTEL_SUBPLATFORM_RPL)
<<<<<<< HEAD
=======
#define IS_ADLP_RPLU(dev_priv) \
	IS_SUBPLATFORM(dev_priv, INTEL_ALDERLAKE_P, INTEL_SUBPLATFORM_RPLU)
>>>>>>> eb3cdb58
#define IS_HSW_EARLY_SDV(dev_priv) (IS_HASWELL(dev_priv) && \
				    (INTEL_DEVID(dev_priv) & 0xFF00) == 0x0C00)
#define IS_BDW_ULT(dev_priv) \
	IS_SUBPLATFORM(dev_priv, INTEL_BROADWELL, INTEL_SUBPLATFORM_ULT)
#define IS_BDW_ULX(dev_priv) \
	IS_SUBPLATFORM(dev_priv, INTEL_BROADWELL, INTEL_SUBPLATFORM_ULX)
#define IS_BDW_GT3(dev_priv)	(IS_BROADWELL(dev_priv) && \
				 INTEL_INFO(dev_priv)->gt == 3)
#define IS_HSW_ULT(dev_priv) \
	IS_SUBPLATFORM(dev_priv, INTEL_HASWELL, INTEL_SUBPLATFORM_ULT)
#define IS_HSW_GT3(dev_priv)	(IS_HASWELL(dev_priv) && \
				 INTEL_INFO(dev_priv)->gt == 3)
#define IS_HSW_GT1(dev_priv)	(IS_HASWELL(dev_priv) && \
				 INTEL_INFO(dev_priv)->gt == 1)
/* ULX machines are also considered ULT. */
#define IS_HSW_ULX(dev_priv) \
	IS_SUBPLATFORM(dev_priv, INTEL_HASWELL, INTEL_SUBPLATFORM_ULX)
#define IS_SKL_ULT(dev_priv) \
	IS_SUBPLATFORM(dev_priv, INTEL_SKYLAKE, INTEL_SUBPLATFORM_ULT)
#define IS_SKL_ULX(dev_priv) \
	IS_SUBPLATFORM(dev_priv, INTEL_SKYLAKE, INTEL_SUBPLATFORM_ULX)
#define IS_KBL_ULT(dev_priv) \
	IS_SUBPLATFORM(dev_priv, INTEL_KABYLAKE, INTEL_SUBPLATFORM_ULT)
#define IS_KBL_ULX(dev_priv) \
	IS_SUBPLATFORM(dev_priv, INTEL_KABYLAKE, INTEL_SUBPLATFORM_ULX)
#define IS_SKL_GT2(dev_priv)	(IS_SKYLAKE(dev_priv) && \
				 INTEL_INFO(dev_priv)->gt == 2)
#define IS_SKL_GT3(dev_priv)	(IS_SKYLAKE(dev_priv) && \
				 INTEL_INFO(dev_priv)->gt == 3)
#define IS_SKL_GT4(dev_priv)	(IS_SKYLAKE(dev_priv) && \
				 INTEL_INFO(dev_priv)->gt == 4)
#define IS_KBL_GT2(dev_priv)	(IS_KABYLAKE(dev_priv) && \
				 INTEL_INFO(dev_priv)->gt == 2)
#define IS_KBL_GT3(dev_priv)	(IS_KABYLAKE(dev_priv) && \
				 INTEL_INFO(dev_priv)->gt == 3)
#define IS_CFL_ULT(dev_priv) \
	IS_SUBPLATFORM(dev_priv, INTEL_COFFEELAKE, INTEL_SUBPLATFORM_ULT)
#define IS_CFL_ULX(dev_priv) \
	IS_SUBPLATFORM(dev_priv, INTEL_COFFEELAKE, INTEL_SUBPLATFORM_ULX)
#define IS_CFL_GT2(dev_priv)	(IS_COFFEELAKE(dev_priv) && \
				 INTEL_INFO(dev_priv)->gt == 2)
#define IS_CFL_GT3(dev_priv)	(IS_COFFEELAKE(dev_priv) && \
				 INTEL_INFO(dev_priv)->gt == 3)

#define IS_CML_ULT(dev_priv) \
	IS_SUBPLATFORM(dev_priv, INTEL_COMETLAKE, INTEL_SUBPLATFORM_ULT)
#define IS_CML_ULX(dev_priv) \
	IS_SUBPLATFORM(dev_priv, INTEL_COMETLAKE, INTEL_SUBPLATFORM_ULX)
#define IS_CML_GT2(dev_priv)	(IS_COMETLAKE(dev_priv) && \
				 INTEL_INFO(dev_priv)->gt == 2)

#define IS_ICL_WITH_PORT_F(dev_priv) \
	IS_SUBPLATFORM(dev_priv, INTEL_ICELAKE, INTEL_SUBPLATFORM_PORTF)

#define IS_TGL_UY(dev_priv) \
	IS_SUBPLATFORM(dev_priv, INTEL_TIGERLAKE, INTEL_SUBPLATFORM_UY)

#define IS_SKL_GRAPHICS_STEP(p, since, until) (IS_SKYLAKE(p) && IS_GRAPHICS_STEP(p, since, until))

#define IS_KBL_GRAPHICS_STEP(dev_priv, since, until) \
	(IS_KABYLAKE(dev_priv) && IS_GRAPHICS_STEP(dev_priv, since, until))
#define IS_KBL_DISPLAY_STEP(dev_priv, since, until) \
	(IS_KABYLAKE(dev_priv) && IS_DISPLAY_STEP(dev_priv, since, until))

#define IS_JSL_EHL_GRAPHICS_STEP(p, since, until) \
	(IS_JSL_EHL(p) && IS_GRAPHICS_STEP(p, since, until))
#define IS_JSL_EHL_DISPLAY_STEP(p, since, until) \
	(IS_JSL_EHL(p) && IS_DISPLAY_STEP(p, since, until))

#define IS_TGL_DISPLAY_STEP(__i915, since, until) \
	(IS_TIGERLAKE(__i915) && \
	 IS_DISPLAY_STEP(__i915, since, until))

<<<<<<< HEAD
#define IS_TGL_UY_GRAPHICS_STEP(__i915, since, until) \
	(IS_TGL_UY(__i915) && \
	 IS_GRAPHICS_STEP(__i915, since, until))

#define IS_TGL_GRAPHICS_STEP(__i915, since, until) \
	(IS_TIGERLAKE(__i915) && !IS_TGL_UY(__i915)) && \
	 IS_GRAPHICS_STEP(__i915, since, until))

#define IS_RKL_DISPLAY_STEP(p, since, until) \
	(IS_ROCKETLAKE(p) && IS_DISPLAY_STEP(p, since, until))

#define IS_DG1_GRAPHICS_STEP(p, since, until) \
	(IS_DG1(p) && IS_GRAPHICS_STEP(p, since, until))
#define IS_DG1_DISPLAY_STEP(p, since, until) \
	(IS_DG1(p) && IS_DISPLAY_STEP(p, since, until))
=======
#define IS_RKL_DISPLAY_STEP(p, since, until) \
	(IS_ROCKETLAKE(p) && IS_DISPLAY_STEP(p, since, until))
>>>>>>> eb3cdb58

#define IS_ADLS_DISPLAY_STEP(__i915, since, until) \
	(IS_ALDERLAKE_S(__i915) && \
	 IS_DISPLAY_STEP(__i915, since, until))

#define IS_ADLS_GRAPHICS_STEP(__i915, since, until) \
	(IS_ALDERLAKE_S(__i915) && \
	 IS_GRAPHICS_STEP(__i915, since, until))

#define IS_ADLP_DISPLAY_STEP(__i915, since, until) \
	(IS_ALDERLAKE_P(__i915) && \
	 IS_DISPLAY_STEP(__i915, since, until))

#define IS_ADLP_GRAPHICS_STEP(__i915, since, until) \
	(IS_ALDERLAKE_P(__i915) && \
	 IS_GRAPHICS_STEP(__i915, since, until))

#define IS_XEHPSDV_GRAPHICS_STEP(__i915, since, until) \
	(IS_XEHPSDV(__i915) && IS_GRAPHICS_STEP(__i915, since, until))

<<<<<<< HEAD
=======
#define IS_MTL_GRAPHICS_STEP(__i915, variant, since, until) \
	(IS_SUBPLATFORM(__i915, INTEL_METEORLAKE, INTEL_SUBPLATFORM_##variant) && \
	 IS_GRAPHICS_STEP(__i915, since, until))

#define IS_MTL_DISPLAY_STEP(__i915, since, until) \
	(IS_METEORLAKE(__i915) && \
	 IS_DISPLAY_STEP(__i915, since, until))

#define IS_MTL_MEDIA_STEP(__i915, since, until) \
	(IS_METEORLAKE(__i915) && \
	 IS_MEDIA_STEP(__i915, since, until))

>>>>>>> eb3cdb58
/*
 * DG2 hardware steppings are a bit unusual.  The hardware design was forked to
 * create three variants (G10, G11, and G12) which each have distinct
 * workaround sets.  The G11 and G12 forks of the DG2 design reset the GT
 * stepping back to "A0" for their first iterations, even though they're more
 * similar to a G10 B0 stepping and G10 C0 stepping respectively in terms of
 * functionality and workarounds.  However the display stepping does not reset
 * in the same manner --- a specific stepping like "B0" has a consistent
 * meaning regardless of whether it belongs to a G10, G11, or G12 DG2.
 *
 * TLDR:  All GT workarounds and stepping-specific logic must be applied in
 * relation to a specific subplatform (G10/G11/G12), whereas display workarounds
 * and stepping-specific logic will be applied with a general DG2-wide stepping
 * number.
 */
#define IS_DG2_GRAPHICS_STEP(__i915, variant, since, until) \
	(IS_SUBPLATFORM(__i915, INTEL_DG2, INTEL_SUBPLATFORM_##variant) && \
	 IS_GRAPHICS_STEP(__i915, since, until))

#define IS_DG2_DISPLAY_STEP(__i915, since, until) \
	(IS_DG2(__i915) && \
	 IS_DISPLAY_STEP(__i915, since, until))

#define IS_PVC_BD_STEP(__i915, since, until) \
	(IS_PONTEVECCHIO(__i915) && \
	 IS_BASEDIE_STEP(__i915, since, until))

#define IS_PVC_CT_STEP(__i915, since, until) \
	(IS_PONTEVECCHIO(__i915) && \
	 IS_GRAPHICS_STEP(__i915, since, until))

#define IS_LP(dev_priv)		(INTEL_INFO(dev_priv)->is_lp)
#define IS_GEN9_LP(dev_priv)	(GRAPHICS_VER(dev_priv) == 9 && IS_LP(dev_priv))
#define IS_GEN9_BC(dev_priv)	(GRAPHICS_VER(dev_priv) == 9 && !IS_LP(dev_priv))

#define __HAS_ENGINE(engine_mask, id) ((engine_mask) & BIT(id))
#define HAS_ENGINE(gt, id) __HAS_ENGINE((gt)->info.engine_mask, id)

#define __ENGINE_INSTANCES_MASK(mask, first, count) ({			\
	unsigned int first__ = (first);					\
	unsigned int count__ = (count);					\
	((mask) & GENMASK(first__ + count__ - 1, first__)) >> first__;	\
})
<<<<<<< HEAD
=======

#define ENGINE_INSTANCES_MASK(gt, first, count) \
	__ENGINE_INSTANCES_MASK((gt)->info.engine_mask, first, count)

>>>>>>> eb3cdb58
#define RCS_MASK(gt) \
	ENGINE_INSTANCES_MASK(gt, RCS0, I915_MAX_RCS)
#define BCS_MASK(gt) \
	ENGINE_INSTANCES_MASK(gt, BCS0, I915_MAX_BCS)
#define VDBOX_MASK(gt) \
	ENGINE_INSTANCES_MASK(gt, VCS0, I915_MAX_VCS)
#define VEBOX_MASK(gt) \
	ENGINE_INSTANCES_MASK(gt, VECS0, I915_MAX_VECS)
#define CCS_MASK(gt) \
	ENGINE_INSTANCES_MASK(gt, CCS0, I915_MAX_CCS)

#define HAS_MEDIA_RATIO_MODE(dev_priv) (INTEL_INFO(dev_priv)->has_media_ratio_mode)

/*
 * The Gen7 cmdparser copies the scanned buffer to the ggtt for execution
 * All later gens can run the final buffer from the ppgtt
 */
#define CMDPARSER_USES_GGTT(dev_priv) (GRAPHICS_VER(dev_priv) == 7)

#define HAS_LLC(dev_priv)	(INTEL_INFO(dev_priv)->has_llc)
#define HAS_4TILE(dev_priv)	(INTEL_INFO(dev_priv)->has_4tile)
#define HAS_SNOOP(dev_priv)	(INTEL_INFO(dev_priv)->has_snoop)
#define HAS_EDRAM(dev_priv)	((dev_priv)->edram_size_mb)
#define HAS_SECURE_BATCHES(dev_priv) (GRAPHICS_VER(dev_priv) < 6)
#define HAS_WT(dev_priv)	HAS_EDRAM(dev_priv)

#define HWS_NEEDS_PHYSICAL(dev_priv)	(INTEL_INFO(dev_priv)->hws_needs_physical)

#define HAS_LOGICAL_RING_CONTEXTS(dev_priv) \
		(INTEL_INFO(dev_priv)->has_logical_ring_contexts)
#define HAS_LOGICAL_RING_ELSQ(dev_priv) \
		(INTEL_INFO(dev_priv)->has_logical_ring_elsq)

#define HAS_EXECLISTS(dev_priv) HAS_LOGICAL_RING_CONTEXTS(dev_priv)

#define INTEL_PPGTT(dev_priv) (RUNTIME_INFO(dev_priv)->ppgtt_type)
#define HAS_PPGTT(dev_priv) \
	(INTEL_PPGTT(dev_priv) != INTEL_PPGTT_NONE)
#define HAS_FULL_PPGTT(dev_priv) \
	(INTEL_PPGTT(dev_priv) >= INTEL_PPGTT_FULL)

#define HAS_PAGE_SIZES(dev_priv, sizes) ({ \
	GEM_BUG_ON((sizes) == 0); \
	((sizes) & ~RUNTIME_INFO(dev_priv)->page_sizes) == 0; \
})

#define HAS_OVERLAY(dev_priv)		 (DISPLAY_INFO(dev_priv)->has_overlay)
#define OVERLAY_NEEDS_PHYSICAL(dev_priv) \
		(DISPLAY_INFO(dev_priv)->overlay_needs_physical)

/* Early gen2 have a totally busted CS tlb and require pinned batches. */
#define HAS_BROKEN_CS_TLB(dev_priv)	(IS_I830(dev_priv) || IS_I845G(dev_priv))

#define NEEDS_RC6_CTX_CORRUPTION_WA(dev_priv)	\
	(IS_BROADWELL(dev_priv) || GRAPHICS_VER(dev_priv) == 9)

/* WaRsDisableCoarsePowerGating:skl,cnl */
#define NEEDS_WaRsDisableCoarsePowerGating(dev_priv)			\
	(IS_SKL_GT3(dev_priv) || IS_SKL_GT4(dev_priv))

#define HAS_GMBUS_IRQ(dev_priv) (DISPLAY_VER(dev_priv) >= 4)
#define HAS_GMBUS_BURST_READ(dev_priv) (DISPLAY_VER(dev_priv) >= 11 || \
					IS_GEMINILAKE(dev_priv) || \
					IS_KABYLAKE(dev_priv))

/* With the 945 and later, Y tiling got adjusted so that it was 32 128-byte
 * rows, which changed the alignment requirements and fence programming.
 */
#define HAS_128_BYTE_Y_TILING(dev_priv) (GRAPHICS_VER(dev_priv) != 2 && \
					 !(IS_I915G(dev_priv) || IS_I915GM(dev_priv)))
#define SUPPORTS_TV(dev_priv)		(DISPLAY_INFO(dev_priv)->supports_tv)
#define I915_HAS_HOTPLUG(dev_priv)	(DISPLAY_INFO(dev_priv)->has_hotplug)

#define HAS_FW_BLC(dev_priv)	(DISPLAY_VER(dev_priv) > 2)
#define HAS_FBC(dev_priv)	(DISPLAY_RUNTIME_INFO(dev_priv)->fbc_mask != 0)
#define HAS_CUR_FBC(dev_priv)	(!HAS_GMCH(dev_priv) && DISPLAY_VER(dev_priv) >= 7)

<<<<<<< HEAD
#define HAS_FW_BLC(dev_priv)	(DISPLAY_VER(dev_priv) > 2)
#define HAS_FBC(dev_priv)	(INTEL_INFO(dev_priv)->display.fbc_mask != 0)
#define HAS_CUR_FBC(dev_priv)	(!HAS_GMCH(dev_priv) && DISPLAY_VER(dev_priv) >= 7)

#define HAS_IPS(dev_priv)	(IS_HSW_ULT(dev_priv) || IS_BROADWELL(dev_priv))

#define HAS_DP_MST(dev_priv)	(INTEL_INFO(dev_priv)->display.has_dp_mst)
#define HAS_DP20(dev_priv)	(IS_DG2(dev_priv))

#define HAS_CDCLK_CRAWL(dev_priv)	 (INTEL_INFO(dev_priv)->display.has_cdclk_crawl)
#define HAS_DDI(dev_priv)		 (INTEL_INFO(dev_priv)->display.has_ddi)
#define HAS_FPGA_DBG_UNCLAIMED(dev_priv) (INTEL_INFO(dev_priv)->display.has_fpga_dbg)
#define HAS_PSR(dev_priv)		 (INTEL_INFO(dev_priv)->display.has_psr)
#define HAS_PSR_HW_TRACKING(dev_priv) \
	(INTEL_INFO(dev_priv)->display.has_psr_hw_tracking)
#define HAS_PSR2_SEL_FETCH(dev_priv)	 (DISPLAY_VER(dev_priv) >= 12)
#define HAS_TRANSCODER(dev_priv, trans)	 ((INTEL_INFO(dev_priv)->display.cpu_transcoder_mask & BIT(trans)) != 0)
=======
#define HAS_DPT(dev_priv)	(DISPLAY_VER(dev_priv) >= 13)

#define HAS_IPS(dev_priv)	(IS_HSW_ULT(dev_priv) || IS_BROADWELL(dev_priv))

#define HAS_DP_MST(dev_priv)	(DISPLAY_INFO(dev_priv)->has_dp_mst)
#define HAS_DP20(dev_priv)	(IS_DG2(dev_priv) || DISPLAY_VER(dev_priv) >= 14)

#define HAS_DOUBLE_BUFFERED_M_N(dev_priv)	(DISPLAY_VER(dev_priv) >= 9 || IS_BROADWELL(dev_priv))

#define HAS_CDCLK_CRAWL(dev_priv)	 (DISPLAY_INFO(dev_priv)->has_cdclk_crawl)
#define HAS_CDCLK_SQUASH(dev_priv)	 (DISPLAY_INFO(dev_priv)->has_cdclk_squash)
#define HAS_DDI(dev_priv)		 (DISPLAY_INFO(dev_priv)->has_ddi)
#define HAS_FPGA_DBG_UNCLAIMED(dev_priv) (DISPLAY_INFO(dev_priv)->has_fpga_dbg)
#define HAS_PSR(dev_priv)		 (DISPLAY_INFO(dev_priv)->has_psr)
#define HAS_PSR_HW_TRACKING(dev_priv) \
	(DISPLAY_INFO(dev_priv)->has_psr_hw_tracking)
#define HAS_PSR2_SEL_FETCH(dev_priv)	 (DISPLAY_VER(dev_priv) >= 12)
#define HAS_TRANSCODER(dev_priv, trans)	 ((DISPLAY_RUNTIME_INFO(dev_priv)->cpu_transcoder_mask & BIT(trans)) != 0)
>>>>>>> eb3cdb58

#define HAS_RC6(dev_priv)		 (INTEL_INFO(dev_priv)->has_rc6)
#define HAS_RC6p(dev_priv)		 (INTEL_INFO(dev_priv)->has_rc6p)
#define HAS_RC6pp(dev_priv)		 (false) /* HW was never validated */

#define HAS_RPS(dev_priv)	(INTEL_INFO(dev_priv)->has_rps)

#define HAS_DMC(dev_priv)	(DISPLAY_RUNTIME_INFO(dev_priv)->has_dmc)
#define HAS_DSB(dev_priv)	(DISPLAY_INFO(dev_priv)->has_dsb)
#define HAS_DSC(__i915)		(DISPLAY_RUNTIME_INFO(__i915)->has_dsc)
#define HAS_HW_SAGV_WM(i915) (DISPLAY_VER(i915) >= 13 && !IS_DGFX(i915))

#define HAS_HECI_PXP(dev_priv) \
	(INTEL_INFO(dev_priv)->has_heci_pxp)

#define HAS_HECI_GSCFI(dev_priv) \
	(INTEL_INFO(dev_priv)->has_heci_gscfi)

<<<<<<< HEAD
#define HAS_HECI_PXP(dev_priv) \
	(INTEL_INFO(dev_priv)->has_heci_pxp)

#define HAS_HECI_GSCFI(dev_priv) \
	(INTEL_INFO(dev_priv)->has_heci_gscfi)

=======
>>>>>>> eb3cdb58
#define HAS_HECI_GSC(dev_priv) (HAS_HECI_PXP(dev_priv) || HAS_HECI_GSCFI(dev_priv))

#define HAS_MSO(i915)		(DISPLAY_VER(i915) >= 12)

#define HAS_RUNTIME_PM(dev_priv) (INTEL_INFO(dev_priv)->has_runtime_pm)
#define HAS_64BIT_RELOC(dev_priv) (INTEL_INFO(dev_priv)->has_64bit_reloc)

<<<<<<< HEAD
=======
#define HAS_OA_BPC_REPORTING(dev_priv) \
	(INTEL_INFO(dev_priv)->has_oa_bpc_reporting)
#define HAS_OA_SLICE_CONTRIB_LIMITS(dev_priv) \
	(INTEL_INFO(dev_priv)->has_oa_slice_contrib_limits)
#define HAS_OAM(dev_priv) \
	(INTEL_INFO(dev_priv)->has_oam)

>>>>>>> eb3cdb58
/*
 * Set this flag, when platform requires 64K GTT page sizes or larger for
 * device local memory access.
 */
#define HAS_64K_PAGES(dev_priv) (INTEL_INFO(dev_priv)->has_64k_pages)

<<<<<<< HEAD
/*
 * Set this flag when platform doesn't allow both 64k pages and 4k pages in
 * the same PT. this flag means we need to support compact PT layout for the
 * ppGTT when using the 64K GTT pages.
 */
#define NEEDS_COMPACT_PT(dev_priv) (INTEL_INFO(dev_priv)->needs_compact_pt)

#define HAS_IPC(dev_priv)		 (INTEL_INFO(dev_priv)->display.has_ipc)
=======
#define HAS_IPC(dev_priv)		(DISPLAY_INFO(dev_priv)->has_ipc)
#define HAS_SAGV(dev_priv)		(DISPLAY_VER(dev_priv) >= 9 && !IS_LP(dev_priv))
>>>>>>> eb3cdb58

#define HAS_REGION(i915, i) (RUNTIME_INFO(i915)->memory_regions & (i))
#define HAS_LMEM(i915) HAS_REGION(i915, REGION_LMEM)

<<<<<<< HEAD
=======
#define HAS_EXTRA_GT_LIST(dev_priv)   (INTEL_INFO(dev_priv)->extra_gt_list)

>>>>>>> eb3cdb58
/*
 * Platform has the dedicated compression control state for each lmem surfaces
 * stored in lmem to support the 3D and media compression formats.
 */
#define HAS_FLAT_CCS(dev_priv)   (INTEL_INFO(dev_priv)->has_flat_ccs)

#define HAS_GT_UC(dev_priv)	(INTEL_INFO(dev_priv)->has_gt_uc)

#define HAS_POOLED_EU(dev_priv)	(RUNTIME_INFO(dev_priv)->has_pooled_eu)

#define HAS_GLOBAL_MOCS_REGISTERS(dev_priv)	(INTEL_INFO(dev_priv)->has_global_mocs)

<<<<<<< HEAD
#define HAS_PXP(dev_priv)  ((IS_ENABLED(CONFIG_DRM_I915_PXP) && \
			    INTEL_INFO(dev_priv)->has_pxp) && \
			    VDBOX_MASK(to_gt(dev_priv)))
=======
#define HAS_GMCH(dev_priv) (DISPLAY_INFO(dev_priv)->has_gmch)
>>>>>>> eb3cdb58

#define HAS_GMD_ID(i915)	(INTEL_INFO(i915)->has_gmd_id)

#define HAS_LSPCON(dev_priv) (IS_DISPLAY_VER(dev_priv, 9, 10))

#define HAS_L3_CCS_READ(i915) (INTEL_INFO(i915)->has_l3_ccs_read)

/* DPF == dynamic parity feature */
#define HAS_L3_DPF(dev_priv) (INTEL_INFO(dev_priv)->has_l3_dpf)
#define NUM_L3_SLICES(dev_priv) (IS_HSW_GT3(dev_priv) ? \
				 2 : HAS_L3_DPF(dev_priv))

#define INTEL_NUM_PIPES(dev_priv) (hweight8(DISPLAY_RUNTIME_INFO(dev_priv)->pipe_mask))

<<<<<<< HEAD
#define INTEL_NUM_PIPES(dev_priv) (hweight8(INTEL_INFO(dev_priv)->display.pipe_mask))

#define HAS_DISPLAY(dev_priv) (INTEL_INFO(dev_priv)->display.pipe_mask != 0)
=======
#define HAS_DISPLAY(dev_priv) (DISPLAY_RUNTIME_INFO(dev_priv)->pipe_mask != 0)
>>>>>>> eb3cdb58

#define HAS_VRR(i915)	(DISPLAY_VER(i915) >= 11)

#define HAS_ASYNC_FLIPS(i915)		(DISPLAY_VER(i915) >= 5)

/* Only valid when HAS_DISPLAY() is true */
#define INTEL_DISPLAY_ENABLED(dev_priv) \
	(drm_WARN_ON(&(dev_priv)->drm, !HAS_DISPLAY(dev_priv)),		\
	 !(dev_priv)->params.disable_display &&				\
	 !intel_opregion_headless_sku(dev_priv))

#define HAS_GUC_DEPRIVILEGE(dev_priv) \
	(INTEL_INFO(dev_priv)->has_guc_deprivilege)

#define HAS_D12_PLANE_MINIMIZATION(dev_priv) (IS_ROCKETLAKE(dev_priv) || \
					      IS_ALDERLAKE_S(dev_priv))

<<<<<<< HEAD
#define HAS_MBUS_JOINING(i915) (IS_ALDERLAKE_P(i915))
=======
#define HAS_MBUS_JOINING(i915) (IS_ALDERLAKE_P(i915) || DISPLAY_VER(i915) >= 14)
>>>>>>> eb3cdb58

#define HAS_3D_PIPELINE(i915)	(INTEL_INFO(i915)->has_3d_pipeline)

#define HAS_ONE_EU_PER_FUSE_BIT(i915)	(INTEL_INFO(i915)->has_one_eu_per_fuse_bit)

<<<<<<< HEAD
/* i915_gem.c */
void i915_gem_init_early(struct drm_i915_private *dev_priv);
void i915_gem_cleanup_early(struct drm_i915_private *dev_priv);

static inline void i915_gem_drain_freed_objects(struct drm_i915_private *i915)
{
	/*
	 * A single pass should suffice to release all the freed objects (along
	 * most call paths) , but be a little more paranoid in that freeing
	 * the objects does take a little amount of time, during which the rcu
	 * callbacks could have added new objects into the freed list, and
	 * armed the work again.
	 */
	while (atomic_read(&i915->mm.free_count)) {
		flush_work(&i915->mm.free_work);
		flush_delayed_work(&i915->bdev.wq);
		rcu_barrier();
	}
}

static inline void i915_gem_drain_workqueue(struct drm_i915_private *i915)
{
	/*
	 * Similar to objects above (see i915_gem_drain_freed-objects), in
	 * general we have workers that are armed by RCU and then rearm
	 * themselves in their callbacks. To be paranoid, we need to
	 * drain the workqueue a second time after waiting for the RCU
	 * grace period so that we catch work queued via RCU from the first
	 * pass. As neither drain_workqueue() nor flush_workqueue() report
	 * a result, we make an assumption that we only don't require more
	 * than 3 passes to catch all _recursive_ RCU delayed work.
	 *
	 */
	int pass = 3;
	do {
		flush_workqueue(i915->wq);
		rcu_barrier();
		i915_gem_drain_freed_objects(i915);
	} while (--pass);
	drain_workqueue(i915->wq);
}

struct i915_vma * __must_check
i915_gem_object_ggtt_pin_ww(struct drm_i915_gem_object *obj,
			    struct i915_gem_ww_ctx *ww,
			    const struct i915_ggtt_view *view,
			    u64 size, u64 alignment, u64 flags);

struct i915_vma * __must_check
i915_gem_object_ggtt_pin(struct drm_i915_gem_object *obj,
			 const struct i915_ggtt_view *view,
			 u64 size, u64 alignment, u64 flags);

int i915_gem_object_unbind(struct drm_i915_gem_object *obj,
			   unsigned long flags);
#define I915_GEM_OBJECT_UNBIND_ACTIVE BIT(0)
#define I915_GEM_OBJECT_UNBIND_BARRIER BIT(1)
#define I915_GEM_OBJECT_UNBIND_TEST BIT(2)
#define I915_GEM_OBJECT_UNBIND_VM_TRYLOCK BIT(3)
#define I915_GEM_OBJECT_UNBIND_ASYNC BIT(4)

void i915_gem_runtime_suspend(struct drm_i915_private *dev_priv);

int __must_check i915_gem_set_global_seqno(struct drm_device *dev, u32 seqno);

int __must_check i915_gem_init(struct drm_i915_private *dev_priv);
void i915_gem_driver_register(struct drm_i915_private *i915);
void i915_gem_driver_unregister(struct drm_i915_private *i915);
void i915_gem_driver_remove(struct drm_i915_private *dev_priv);
void i915_gem_driver_release(struct drm_i915_private *dev_priv);

int i915_gem_open(struct drm_i915_private *i915, struct drm_file *file);

/* intel_device_info.c */
static inline struct intel_device_info *
mkwrite_device_info(struct drm_i915_private *dev_priv)
{
	return (struct intel_device_info *)INTEL_INFO(dev_priv);
}

static inline enum i915_map_type
i915_coherent_map_type(struct drm_i915_private *i915,
		       struct drm_i915_gem_object *obj, bool always_coherent)
{
	if (i915_gem_object_is_lmem(obj))
		return I915_MAP_WC;
	if (HAS_LLC(i915) || always_coherent)
		return I915_MAP_WB;
	else
		return I915_MAP_WC;
}
=======
#define HAS_LMEMBAR_SMEM_STOLEN(i915) (!HAS_LMEM(i915) && \
				       GRAPHICS_VER_FULL(i915) >= IP_VER(12, 70))
>>>>>>> eb3cdb58

#endif<|MERGE_RESOLUTION|>--- conflicted
+++ resolved
@@ -33,32 +33,13 @@
 #include <uapi/drm/i915_drm.h>
 
 #include <linux/pm_qos.h>
-<<<<<<< HEAD
-
-#include <drm/drm_connector.h>
-#include <drm/ttm/ttm_device.h>
-
-#include "display/intel_cdclk.h"
-#include "display/intel_display.h"
-#include "display/intel_display_power.h"
-#include "display/intel_dmc.h"
-#include "display/intel_dpll_mgr.h"
-#include "display/intel_dsb.h"
-#include "display/intel_fbc.h"
-#include "display/intel_frontbuffer.h"
-#include "display/intel_global_state.h"
-#include "display/intel_gmbus.h"
-#include "display/intel_opregion.h"
-=======
 
 #include <drm/ttm/ttm_device.h>
 
 #include "display/intel_display_limits.h"
 #include "display/intel_display_core.h"
->>>>>>> eb3cdb58
 
 #include "gem/i915_gem_context_types.h"
-#include "gem/i915_gem_lmem.h"
 #include "gem/i915_gem_shrinker.h"
 #include "gem/i915_gem_stolen.h"
 
@@ -68,148 +49,6 @@
 #include "gt/intel_workarounds.h"
 #include "gt/uc/intel_uc.h"
 
-<<<<<<< HEAD
-#include "i915_drm_client.h"
-#include "i915_gem.h"
-#include "i915_gpu_error.h"
-#include "i915_params.h"
-#include "i915_perf_types.h"
-#include "i915_scheduler.h"
-#include "i915_utils.h"
-#include "intel_device_info.h"
-#include "intel_memory_region.h"
-#include "intel_pch.h"
-#include "intel_pm_types.h"
-#include "intel_runtime_pm.h"
-#include "intel_step.h"
-#include "intel_uncore.h"
-#include "intel_wopcm.h"
-
-struct dpll;
-struct drm_i915_clock_gating_funcs;
-struct drm_i915_gem_object;
-struct drm_i915_private;
-struct intel_atomic_state;
-struct intel_audio_funcs;
-struct intel_cdclk_config;
-struct intel_cdclk_funcs;
-struct intel_cdclk_state;
-struct intel_cdclk_vals;
-struct intel_color_funcs;
-struct intel_connector;
-struct intel_crtc;
-struct intel_dp;
-struct intel_dpll_funcs;
-struct intel_encoder;
-struct intel_fbdev;
-struct intel_fdi_funcs;
-struct intel_gmbus;
-struct intel_hotplug_funcs;
-struct intel_initial_plane_config;
-struct intel_limit;
-struct intel_overlay;
-struct intel_overlay_error_state;
-struct vlv_s0ix_state;
-
-/* Threshold == 5 for long IRQs, 50 for short */
-#define HPD_STORM_DEFAULT_THRESHOLD 50
-
-struct i915_hotplug {
-	struct delayed_work hotplug_work;
-
-	const u32 *hpd, *pch_hpd;
-
-	struct {
-		unsigned long last_jiffies;
-		int count;
-		enum {
-			HPD_ENABLED = 0,
-			HPD_DISABLED = 1,
-			HPD_MARK_DISABLED = 2
-		} state;
-	} stats[HPD_NUM_PINS];
-	u32 event_bits;
-	u32 retry_bits;
-	struct delayed_work reenable_work;
-
-	u32 long_port_mask;
-	u32 short_port_mask;
-	struct work_struct dig_port_work;
-
-	struct work_struct poll_init_work;
-	bool poll_enabled;
-
-	unsigned int hpd_storm_threshold;
-	/* Whether or not to count short HPD IRQs in HPD storms */
-	u8 hpd_short_storm_enabled;
-
-	/*
-	 * if we get a HPD irq from DP and a HPD irq from non-DP
-	 * the non-DP HPD could block the workqueue on a mode config
-	 * mutex getting, that userspace may have taken. However
-	 * userspace is waiting on the DP workqueue to run which is
-	 * blocked behind the non-DP one.
-	 */
-	struct workqueue_struct *dp_wq;
-};
-
-#define I915_GEM_GPU_DOMAINS \
-	(I915_GEM_DOMAIN_RENDER | \
-	 I915_GEM_DOMAIN_SAMPLER | \
-	 I915_GEM_DOMAIN_COMMAND | \
-	 I915_GEM_DOMAIN_INSTRUCTION | \
-	 I915_GEM_DOMAIN_VERTEX)
-
-struct sdvo_device_mapping {
-	u8 initialized;
-	u8 dvo_port;
-	u8 slave_addr;
-	u8 dvo_wiring;
-	u8 i2c_pin;
-	u8 ddc_pin;
-};
-
-/* functions used for watermark calcs for display. */
-struct drm_i915_wm_disp_funcs {
-	/* update_wm is for legacy wm management */
-	void (*update_wm)(struct drm_i915_private *dev_priv);
-	int (*compute_pipe_wm)(struct intel_atomic_state *state,
-			       struct intel_crtc *crtc);
-	int (*compute_intermediate_wm)(struct intel_atomic_state *state,
-				       struct intel_crtc *crtc);
-	void (*initial_watermarks)(struct intel_atomic_state *state,
-				   struct intel_crtc *crtc);
-	void (*atomic_update_watermarks)(struct intel_atomic_state *state,
-					 struct intel_crtc *crtc);
-	void (*optimize_watermarks)(struct intel_atomic_state *state,
-				    struct intel_crtc *crtc);
-	int (*compute_global_watermarks)(struct intel_atomic_state *state);
-};
-
-struct drm_i915_display_funcs {
-	/* Returns the active state of the crtc, and if the crtc is active,
-	 * fills out the pipe-config with the hw state. */
-	bool (*get_pipe_config)(struct intel_crtc *,
-				struct intel_crtc_state *);
-	void (*get_initial_plane_config)(struct intel_crtc *,
-					 struct intel_initial_plane_config *);
-	void (*crtc_enable)(struct intel_atomic_state *state,
-			    struct intel_crtc *crtc);
-	void (*crtc_disable)(struct intel_atomic_state *state,
-			     struct intel_crtc *crtc);
-	void (*commit_modeset_enables)(struct intel_atomic_state *state);
-};
-
-#define I915_COLOR_UNEVICTABLE (-1) /* a non-vma sharing the address space */
-
-#define QUIRK_LVDS_SSC_DISABLE (1<<1)
-#define QUIRK_INVERT_BRIGHTNESS (1<<2)
-#define QUIRK_BACKLIGHT_PRESENT (1<<3)
-#define QUIRK_PIN_SWIZZLED_PAGES (1<<5)
-#define QUIRK_INCREASE_T12_DELAY (1<<6)
-#define QUIRK_INCREASE_DDI_DISABLED_TIME (1<<7)
-#define QUIRK_NO_PPS_BACKLIGHT_POWER_HOOK (1<<8)
-=======
 #include "soc/intel_pch.h"
 
 #include "i915_drm_client.h"
@@ -261,7 +100,6 @@
 	 */
 	resource_size_t usable_size;
 };
->>>>>>> eb3cdb58
 
 struct i915_suspend_saved_registers {
 	u32 saveDSPARB;
@@ -340,65 +178,6 @@
 	u32 shrink_count;
 };
 
-<<<<<<< HEAD
-#define I915_IDLE_ENGINES_TIMEOUT (200) /* in ms */
-
-unsigned long i915_fence_context_timeout(const struct drm_i915_private *i915,
-					 u64 context);
-
-static inline unsigned long
-i915_fence_timeout(const struct drm_i915_private *i915)
-{
-	return i915_fence_context_timeout(i915, U64_MAX);
-}
-
-/* Amount of SAGV/QGV points, BSpec precisely defines this */
-#define I915_NUM_QGV_POINTS 8
-
-#define HAS_HW_SAGV_WM(i915) (DISPLAY_VER(i915) >= 13 && !IS_DGFX(i915))
-
-/* Amount of PSF GV points, BSpec precisely defines this */
-#define I915_NUM_PSF_GV_POINTS 3
-
-struct intel_vbt_data {
-	/* bdb version */
-	u16 version;
-
-	/* Feature bits */
-	unsigned int int_tv_support:1;
-	unsigned int int_crt_support:1;
-	unsigned int lvds_use_ssc:1;
-	unsigned int int_lvds_support:1;
-	unsigned int display_clock_mode:1;
-	unsigned int fdi_rx_polarity_inverted:1;
-	int lvds_ssc_freq;
-	enum drm_panel_orientation orientation;
-
-	bool override_afc_startup;
-	u8 override_afc_startup_val;
-
-	int crt_ddc_pin;
-
-	struct list_head display_devices;
-	struct list_head bdb_blocks;
-
-	struct intel_bios_encoder_data *ports[I915_MAX_PORTS]; /* Non-NULL if port present. */
-	struct sdvo_device_mapping sdvo_mappings[2];
-};
-
-struct i915_frontbuffer_tracking {
-	spinlock_t lock;
-
-	/*
-	 * Tracking bits for delayed frontbuffer flushing du to gpu activity or
-	 * scheduled flips.
-	 */
-	unsigned busy_bits;
-	unsigned flip_bits;
-};
-
-=======
->>>>>>> eb3cdb58
 struct i915_virtual_gpu {
 	struct mutex lock; /* serialises sending of g2v_notify command pkts */
 	bool active;
@@ -413,29 +192,6 @@
 	struct ida mock_region_instances;
 };
 
-/* intel_audio.c private */
-struct intel_audio_private {
-	/* Display internal audio functions */
-	const struct intel_audio_funcs *funcs;
-
-	/* hda/i915 audio component */
-	struct i915_audio_component *component;
-	bool component_registered;
-	/* mutex for audio/video sync */
-	struct mutex mutex;
-	int power_refcount;
-	u32 freq_cntrl;
-
-	/* Used to save the pipe-to-encoder mapping for audio */
-	struct intel_encoder *encoder_map[I915_MAX_PIPES];
-
-	/* necessary resource sharing with HDMI LPE audio driver. */
-	struct {
-		struct platform_device *platdev;
-		int irq;
-	} lpe;
-};
-
 struct drm_i915_private {
 	struct drm_device drm;
 
@@ -461,37 +217,6 @@
 
 	struct intel_gvt *gvt;
 
-<<<<<<< HEAD
-	struct intel_wopcm wopcm;
-
-	struct intel_dmc dmc;
-
-	struct intel_gmbus *gmbus[GMBUS_NUM_PINS];
-
-	/** gmbus_mutex protects against concurrent usage of the single hw gmbus
-	 * controller on different i2c buses. */
-	struct mutex gmbus_mutex;
-
-	/**
-	 * Base address of where the gmbus and gpio blocks are located (either
-	 * on PCH or on SoC for platforms without PCH).
-	 */
-	u32 gpio_mmio_base;
-
-	/* MMIO base address for MIPI regs */
-	u32 mipi_mmio_base;
-
-	u32 pps_mmio_base;
-
-	wait_queue_head_t gmbus_wait_queue;
-
-	struct pci_dev *bridge_dev;
-
-	struct rb_root uabi_engines;
-	unsigned int engine_uabi_class_count[I915_LAST_UABI_ENGINE_CLASS + 1];
-
-	struct resource mch_res;
-=======
 	struct {
 		struct pci_dev *pdev;
 		struct resource mch_res;
@@ -500,7 +225,6 @@
 
 	struct rb_root uabi_engines;
 	unsigned int engine_uabi_class_count[I915_LAST_UABI_ENGINE_CLASS + 1];
->>>>>>> eb3cdb58
 
 	/* protects the irq masks */
 	spinlock_t irq_lock;
@@ -518,14 +242,6 @@
 	};
 	u32 pipestat_irq_mask[I915_MAX_PIPES];
 
-<<<<<<< HEAD
-	struct i915_hotplug hotplug;
-	struct intel_fbc *fbc[I915_MAX_FBCS];
-	struct intel_opregion opregion;
-	struct intel_vbt_data vbt;
-
-=======
->>>>>>> eb3cdb58
 	bool preserve_bios_swizzle;
 
 	unsigned int fsb_freq, mem_freq, is_ddr3;
@@ -544,90 +260,17 @@
 	 */
 	struct workqueue_struct *wq;
 
-<<<<<<< HEAD
-	/* ordered wq for modesets */
-	struct workqueue_struct *modeset_wq;
-	/* unbound hipri wq for page flips/plane updates */
-	struct workqueue_struct *flip_wq;
-
 	/* pm private clock gating functions */
 	const struct drm_i915_clock_gating_funcs *clock_gating_funcs;
-
-	/* pm display functions */
-	const struct drm_i915_wm_disp_funcs *wm_disp;
-
-	/* irq display functions */
-	const struct intel_hotplug_funcs *hotplug_funcs;
-
-	/* fdi display functions */
-	const struct intel_fdi_funcs *fdi_funcs;
-
-	/* display pll funcs */
-	const struct intel_dpll_funcs *dpll_funcs;
-
-	/* Display functions */
-	const struct drm_i915_display_funcs *display;
-
-	/* Display internal color functions */
-	const struct intel_color_funcs *color_funcs;
-
-	/* Display CDCLK functions */
-	const struct intel_cdclk_funcs *cdclk_funcs;
-=======
-	/* pm private clock gating functions */
-	const struct drm_i915_clock_gating_funcs *clock_gating_funcs;
->>>>>>> eb3cdb58
 
 	/* PCH chipset type */
 	enum intel_pch pch_type;
 	unsigned short pch_id;
 
-<<<<<<< HEAD
-	unsigned long quirks;
-
-	struct drm_atomic_state *modeset_restore_state;
-	struct drm_modeset_acquire_ctx reset_ctx;
+	unsigned long gem_quirks;
 
 	struct i915_gem_mm mm;
 
-	/* Kernel Modesetting */
-
-	/**
-	 * dpll and cdclk state is protected by connection_mutex
-	 * dpll.lock serializes intel_{prepare,enable,disable}_shared_dpll.
-	 * Must be global rather than per dpll, because on some platforms plls
-	 * share registers.
-	 */
-	struct {
-		struct mutex lock;
-
-		int num_shared_dpll;
-		struct intel_shared_dpll shared_dplls[I915_NUM_PLLS];
-		const struct intel_dpll_mgr *mgr;
-
-		struct {
-			int nssc;
-			int ssc;
-		} ref_clks;
-	} dpll;
-
-	struct list_head global_obj_list;
-
-	struct i915_frontbuffer_tracking fb_tracking;
-
-	struct intel_atomic_helper {
-		struct llist_head free_list;
-		struct work_struct free_work;
-	} atomic_helper;
-
-	bool mchbar_need_disable;
-
-=======
-	unsigned long gem_quirks;
-
-	struct i915_gem_mm mm;
-
->>>>>>> eb3cdb58
 	struct intel_l3_parity l3_parity;
 
 	/*
@@ -638,28 +281,6 @@
 
 	struct i915_gpu_error gpu_error;
 
-<<<<<<< HEAD
-	/* list of fbdev register on this device */
-	struct intel_fbdev *fbdev;
-	struct work_struct fbdev_suspend_work;
-
-	struct drm_property *broadcast_rgb_property;
-	struct drm_property *force_audio_property;
-
-	u32 fdi_rx_config;
-
-	/* Shadow for DISPLAY_PHY_CONTROL which can't be safely read */
-	u32 chv_phy_control;
-	/*
-	 * Shadows for CHV DPLL_MD regs to keep the state
-	 * checker somewhat working in the presence hardware
-	 * crappiness (can't read out DPLL_MD for pipes B & C).
-	 */
-	u32 chv_dpll_md[I915_MAX_PIPES];
-	u32 bxt_phy_grc;
-
-=======
->>>>>>> eb3cdb58
 	u32 suspend_count;
 	struct i915_suspend_saved_registers regfile;
 	struct vlv_s0ix_state *vlv_s0ix_state;
@@ -681,21 +302,6 @@
 		u8 num_psf_gv_points;
 	} dram_info;
 
-<<<<<<< HEAD
-	struct intel_bw_info {
-		/* for each QGV point */
-		unsigned int deratedbw[I915_NUM_QGV_POINTS];
-		/* for each PSF GV point */
-		unsigned int psf_bw[I915_NUM_PSF_GV_POINTS];
-		u8 num_qgv_points;
-		u8 num_psf_gv_points;
-		u8 num_planes;
-	} max_bw[6];
-
-	struct intel_global_obj bw_obj;
-
-=======
->>>>>>> eb3cdb58
 	struct intel_runtime_pm runtime_pm;
 
 	struct i915_perf perf;
@@ -712,12 +318,9 @@
 	struct intel_gt *gt[I915_MAX_GT];
 
 	struct kobject *sysfs_gt;
-<<<<<<< HEAD
-=======
 
 	/* Quick lookup of media GT (current platforms only have one) */
 	struct intel_gt *media_gt;
->>>>>>> eb3cdb58
 
 	struct {
 		struct i915_gem_contexts {
@@ -736,50 +339,16 @@
 		struct file *mmap_singleton;
 	} gem;
 
-<<<<<<< HEAD
-	/* Window2 specifies time required to program DSB (Window2) in number of scan lines */
-	u8 window2_delay;
-
-	u8 pch_ssc_use;
-=======
 	struct intel_pxp *pxp;
->>>>>>> eb3cdb58
 
 	/* For i915gm/i945gm vblank irq workaround */
 	u8 vblank_enabled;
 
 	bool irq_enabled;
-<<<<<<< HEAD
-
-	union {
-		/* perform PHY state sanity checks? */
-		bool chv_phy_assert[2];
-
-		/*
-		 * DG2: Mask of PHYs that were not calibrated by the firmware
-		 * and should not be used.
-		 */
-		u8 snps_phy_failed_calibration;
-	};
-
-	bool ipc_enabled;
-
-	struct intel_audio_private audio;
-=======
->>>>>>> eb3cdb58
 
 	struct i915_pmu pmu;
 
 	struct i915_drm_clients clients;
-<<<<<<< HEAD
-
-	struct i915_hdcp_comp_master *hdcp_master;
-	bool hdcp_comp_added;
-
-	/* Mutex to protect the above hdcp component related values. */
-	struct mutex hdcp_comp_mutex;
-=======
->>>>>>> eb3cdb58
 
 	/* The TTM device structure. */
 	struct ttm_device bdev;
@@ -849,17 +418,6 @@
 
 #define IP_VER(ver, rel)		((ver) << 8 | (rel))
 
-<<<<<<< HEAD
-#define GRAPHICS_VER(i915)		(INTEL_INFO(i915)->graphics.ver)
-#define GRAPHICS_VER_FULL(i915)		IP_VER(INTEL_INFO(i915)->graphics.ver, \
-					       INTEL_INFO(i915)->graphics.rel)
-#define IS_GRAPHICS_VER(i915, from, until) \
-	(GRAPHICS_VER(i915) >= (from) && GRAPHICS_VER(i915) <= (until))
-
-#define MEDIA_VER(i915)			(INTEL_INFO(i915)->media.ver)
-#define MEDIA_VER_FULL(i915)		IP_VER(INTEL_INFO(i915)->media.ver, \
-					       INTEL_INFO(i915)->media.rel)
-=======
 #define GRAPHICS_VER(i915)		(RUNTIME_INFO(i915)->graphics.ip.ver)
 #define GRAPHICS_VER_FULL(i915)		IP_VER(RUNTIME_INFO(i915)->graphics.ip.ver, \
 					       RUNTIME_INFO(i915)->graphics.ip.rel)
@@ -869,7 +427,6 @@
 #define MEDIA_VER(i915)			(RUNTIME_INFO(i915)->media.ip.ver)
 #define MEDIA_VER_FULL(i915)		IP_VER(RUNTIME_INFO(i915)->media.ip.ver, \
 					       RUNTIME_INFO(i915)->media.ip.rel)
->>>>>>> eb3cdb58
 #define IS_MEDIA_VER(i915, from, until) \
 	(MEDIA_VER(i915) >= (from) && MEDIA_VER(i915) <= (until))
 
@@ -879,11 +436,6 @@
 
 #define INTEL_REVID(dev_priv)	(to_pci_dev((dev_priv)->drm.dev)->revision)
 
-<<<<<<< HEAD
-#define HAS_DSB(dev_priv)	(INTEL_INFO(dev_priv)->display.has_dsb)
-
-=======
->>>>>>> eb3cdb58
 #define INTEL_DISPLAY_STEP(__i915) (RUNTIME_INFO(__i915)->step.display_step)
 #define INTEL_GRAPHICS_STEP(__i915) (RUNTIME_INFO(__i915)->step.graphics_step)
 #define INTEL_MEDIA_STEP(__i915) (RUNTIME_INFO(__i915)->step.media_step)
@@ -1031,11 +583,8 @@
 	IS_SUBPLATFORM(dev_priv, INTEL_ALDERLAKE_P, INTEL_SUBPLATFORM_N)
 #define IS_ADLP_RPLP(dev_priv) \
 	IS_SUBPLATFORM(dev_priv, INTEL_ALDERLAKE_P, INTEL_SUBPLATFORM_RPL)
-<<<<<<< HEAD
-=======
 #define IS_ADLP_RPLU(dev_priv) \
 	IS_SUBPLATFORM(dev_priv, INTEL_ALDERLAKE_P, INTEL_SUBPLATFORM_RPLU)
->>>>>>> eb3cdb58
 #define IS_HSW_EARLY_SDV(dev_priv) (IS_HASWELL(dev_priv) && \
 				    (INTEL_DEVID(dev_priv) & 0xFF00) == 0x0C00)
 #define IS_BDW_ULT(dev_priv) \
@@ -1109,26 +658,8 @@
 	(IS_TIGERLAKE(__i915) && \
 	 IS_DISPLAY_STEP(__i915, since, until))
 
-<<<<<<< HEAD
-#define IS_TGL_UY_GRAPHICS_STEP(__i915, since, until) \
-	(IS_TGL_UY(__i915) && \
-	 IS_GRAPHICS_STEP(__i915, since, until))
-
-#define IS_TGL_GRAPHICS_STEP(__i915, since, until) \
-	(IS_TIGERLAKE(__i915) && !IS_TGL_UY(__i915)) && \
-	 IS_GRAPHICS_STEP(__i915, since, until))
-
 #define IS_RKL_DISPLAY_STEP(p, since, until) \
 	(IS_ROCKETLAKE(p) && IS_DISPLAY_STEP(p, since, until))
-
-#define IS_DG1_GRAPHICS_STEP(p, since, until) \
-	(IS_DG1(p) && IS_GRAPHICS_STEP(p, since, until))
-#define IS_DG1_DISPLAY_STEP(p, since, until) \
-	(IS_DG1(p) && IS_DISPLAY_STEP(p, since, until))
-=======
-#define IS_RKL_DISPLAY_STEP(p, since, until) \
-	(IS_ROCKETLAKE(p) && IS_DISPLAY_STEP(p, since, until))
->>>>>>> eb3cdb58
 
 #define IS_ADLS_DISPLAY_STEP(__i915, since, until) \
 	(IS_ALDERLAKE_S(__i915) && \
@@ -1149,8 +680,6 @@
 #define IS_XEHPSDV_GRAPHICS_STEP(__i915, since, until) \
 	(IS_XEHPSDV(__i915) && IS_GRAPHICS_STEP(__i915, since, until))
 
-<<<<<<< HEAD
-=======
 #define IS_MTL_GRAPHICS_STEP(__i915, variant, since, until) \
 	(IS_SUBPLATFORM(__i915, INTEL_METEORLAKE, INTEL_SUBPLATFORM_##variant) && \
 	 IS_GRAPHICS_STEP(__i915, since, until))
@@ -1163,7 +692,6 @@
 	(IS_METEORLAKE(__i915) && \
 	 IS_MEDIA_STEP(__i915, since, until))
 
->>>>>>> eb3cdb58
 /*
  * DG2 hardware steppings are a bit unusual.  The hardware design was forked to
  * create three variants (G10, G11, and G12) which each have distinct
@@ -1207,13 +735,10 @@
 	unsigned int count__ = (count);					\
 	((mask) & GENMASK(first__ + count__ - 1, first__)) >> first__;	\
 })
-<<<<<<< HEAD
-=======
 
 #define ENGINE_INSTANCES_MASK(gt, first, count) \
 	__ENGINE_INSTANCES_MASK((gt)->info.engine_mask, first, count)
 
->>>>>>> eb3cdb58
 #define RCS_MASK(gt) \
 	ENGINE_INSTANCES_MASK(gt, RCS0, I915_MAX_RCS)
 #define BCS_MASK(gt) \
@@ -1291,25 +816,6 @@
 #define HAS_FBC(dev_priv)	(DISPLAY_RUNTIME_INFO(dev_priv)->fbc_mask != 0)
 #define HAS_CUR_FBC(dev_priv)	(!HAS_GMCH(dev_priv) && DISPLAY_VER(dev_priv) >= 7)
 
-<<<<<<< HEAD
-#define HAS_FW_BLC(dev_priv)	(DISPLAY_VER(dev_priv) > 2)
-#define HAS_FBC(dev_priv)	(INTEL_INFO(dev_priv)->display.fbc_mask != 0)
-#define HAS_CUR_FBC(dev_priv)	(!HAS_GMCH(dev_priv) && DISPLAY_VER(dev_priv) >= 7)
-
-#define HAS_IPS(dev_priv)	(IS_HSW_ULT(dev_priv) || IS_BROADWELL(dev_priv))
-
-#define HAS_DP_MST(dev_priv)	(INTEL_INFO(dev_priv)->display.has_dp_mst)
-#define HAS_DP20(dev_priv)	(IS_DG2(dev_priv))
-
-#define HAS_CDCLK_CRAWL(dev_priv)	 (INTEL_INFO(dev_priv)->display.has_cdclk_crawl)
-#define HAS_DDI(dev_priv)		 (INTEL_INFO(dev_priv)->display.has_ddi)
-#define HAS_FPGA_DBG_UNCLAIMED(dev_priv) (INTEL_INFO(dev_priv)->display.has_fpga_dbg)
-#define HAS_PSR(dev_priv)		 (INTEL_INFO(dev_priv)->display.has_psr)
-#define HAS_PSR_HW_TRACKING(dev_priv) \
-	(INTEL_INFO(dev_priv)->display.has_psr_hw_tracking)
-#define HAS_PSR2_SEL_FETCH(dev_priv)	 (DISPLAY_VER(dev_priv) >= 12)
-#define HAS_TRANSCODER(dev_priv, trans)	 ((INTEL_INFO(dev_priv)->display.cpu_transcoder_mask & BIT(trans)) != 0)
-=======
 #define HAS_DPT(dev_priv)	(DISPLAY_VER(dev_priv) >= 13)
 
 #define HAS_IPS(dev_priv)	(IS_HSW_ULT(dev_priv) || IS_BROADWELL(dev_priv))
@@ -1328,7 +834,6 @@
 	(DISPLAY_INFO(dev_priv)->has_psr_hw_tracking)
 #define HAS_PSR2_SEL_FETCH(dev_priv)	 (DISPLAY_VER(dev_priv) >= 12)
 #define HAS_TRANSCODER(dev_priv, trans)	 ((DISPLAY_RUNTIME_INFO(dev_priv)->cpu_transcoder_mask & BIT(trans)) != 0)
->>>>>>> eb3cdb58
 
 #define HAS_RC6(dev_priv)		 (INTEL_INFO(dev_priv)->has_rc6)
 #define HAS_RC6p(dev_priv)		 (INTEL_INFO(dev_priv)->has_rc6p)
@@ -1347,15 +852,6 @@
 #define HAS_HECI_GSCFI(dev_priv) \
 	(INTEL_INFO(dev_priv)->has_heci_gscfi)
 
-<<<<<<< HEAD
-#define HAS_HECI_PXP(dev_priv) \
-	(INTEL_INFO(dev_priv)->has_heci_pxp)
-
-#define HAS_HECI_GSCFI(dev_priv) \
-	(INTEL_INFO(dev_priv)->has_heci_gscfi)
-
-=======
->>>>>>> eb3cdb58
 #define HAS_HECI_GSC(dev_priv) (HAS_HECI_PXP(dev_priv) || HAS_HECI_GSCFI(dev_priv))
 
 #define HAS_MSO(i915)		(DISPLAY_VER(i915) >= 12)
@@ -1363,8 +859,6 @@
 #define HAS_RUNTIME_PM(dev_priv) (INTEL_INFO(dev_priv)->has_runtime_pm)
 #define HAS_64BIT_RELOC(dev_priv) (INTEL_INFO(dev_priv)->has_64bit_reloc)
 
-<<<<<<< HEAD
-=======
 #define HAS_OA_BPC_REPORTING(dev_priv) \
 	(INTEL_INFO(dev_priv)->has_oa_bpc_reporting)
 #define HAS_OA_SLICE_CONTRIB_LIMITS(dev_priv) \
@@ -1372,35 +866,20 @@
 #define HAS_OAM(dev_priv) \
 	(INTEL_INFO(dev_priv)->has_oam)
 
->>>>>>> eb3cdb58
 /*
  * Set this flag, when platform requires 64K GTT page sizes or larger for
  * device local memory access.
  */
 #define HAS_64K_PAGES(dev_priv) (INTEL_INFO(dev_priv)->has_64k_pages)
 
-<<<<<<< HEAD
-/*
- * Set this flag when platform doesn't allow both 64k pages and 4k pages in
- * the same PT. this flag means we need to support compact PT layout for the
- * ppGTT when using the 64K GTT pages.
- */
-#define NEEDS_COMPACT_PT(dev_priv) (INTEL_INFO(dev_priv)->needs_compact_pt)
-
-#define HAS_IPC(dev_priv)		 (INTEL_INFO(dev_priv)->display.has_ipc)
-=======
 #define HAS_IPC(dev_priv)		(DISPLAY_INFO(dev_priv)->has_ipc)
 #define HAS_SAGV(dev_priv)		(DISPLAY_VER(dev_priv) >= 9 && !IS_LP(dev_priv))
->>>>>>> eb3cdb58
 
 #define HAS_REGION(i915, i) (RUNTIME_INFO(i915)->memory_regions & (i))
 #define HAS_LMEM(i915) HAS_REGION(i915, REGION_LMEM)
 
-<<<<<<< HEAD
-=======
 #define HAS_EXTRA_GT_LIST(dev_priv)   (INTEL_INFO(dev_priv)->extra_gt_list)
 
->>>>>>> eb3cdb58
 /*
  * Platform has the dedicated compression control state for each lmem surfaces
  * stored in lmem to support the 3D and media compression formats.
@@ -1413,13 +892,7 @@
 
 #define HAS_GLOBAL_MOCS_REGISTERS(dev_priv)	(INTEL_INFO(dev_priv)->has_global_mocs)
 
-<<<<<<< HEAD
-#define HAS_PXP(dev_priv)  ((IS_ENABLED(CONFIG_DRM_I915_PXP) && \
-			    INTEL_INFO(dev_priv)->has_pxp) && \
-			    VDBOX_MASK(to_gt(dev_priv)))
-=======
 #define HAS_GMCH(dev_priv) (DISPLAY_INFO(dev_priv)->has_gmch)
->>>>>>> eb3cdb58
 
 #define HAS_GMD_ID(i915)	(INTEL_INFO(i915)->has_gmd_id)
 
@@ -1434,13 +907,7 @@
 
 #define INTEL_NUM_PIPES(dev_priv) (hweight8(DISPLAY_RUNTIME_INFO(dev_priv)->pipe_mask))
 
-<<<<<<< HEAD
-#define INTEL_NUM_PIPES(dev_priv) (hweight8(INTEL_INFO(dev_priv)->display.pipe_mask))
-
-#define HAS_DISPLAY(dev_priv) (INTEL_INFO(dev_priv)->display.pipe_mask != 0)
-=======
 #define HAS_DISPLAY(dev_priv) (DISPLAY_RUNTIME_INFO(dev_priv)->pipe_mask != 0)
->>>>>>> eb3cdb58
 
 #define HAS_VRR(i915)	(DISPLAY_VER(i915) >= 11)
 
@@ -1458,111 +925,13 @@
 #define HAS_D12_PLANE_MINIMIZATION(dev_priv) (IS_ROCKETLAKE(dev_priv) || \
 					      IS_ALDERLAKE_S(dev_priv))
 
-<<<<<<< HEAD
-#define HAS_MBUS_JOINING(i915) (IS_ALDERLAKE_P(i915))
-=======
 #define HAS_MBUS_JOINING(i915) (IS_ALDERLAKE_P(i915) || DISPLAY_VER(i915) >= 14)
->>>>>>> eb3cdb58
 
 #define HAS_3D_PIPELINE(i915)	(INTEL_INFO(i915)->has_3d_pipeline)
 
 #define HAS_ONE_EU_PER_FUSE_BIT(i915)	(INTEL_INFO(i915)->has_one_eu_per_fuse_bit)
 
-<<<<<<< HEAD
-/* i915_gem.c */
-void i915_gem_init_early(struct drm_i915_private *dev_priv);
-void i915_gem_cleanup_early(struct drm_i915_private *dev_priv);
-
-static inline void i915_gem_drain_freed_objects(struct drm_i915_private *i915)
-{
-	/*
-	 * A single pass should suffice to release all the freed objects (along
-	 * most call paths) , but be a little more paranoid in that freeing
-	 * the objects does take a little amount of time, during which the rcu
-	 * callbacks could have added new objects into the freed list, and
-	 * armed the work again.
-	 */
-	while (atomic_read(&i915->mm.free_count)) {
-		flush_work(&i915->mm.free_work);
-		flush_delayed_work(&i915->bdev.wq);
-		rcu_barrier();
-	}
-}
-
-static inline void i915_gem_drain_workqueue(struct drm_i915_private *i915)
-{
-	/*
-	 * Similar to objects above (see i915_gem_drain_freed-objects), in
-	 * general we have workers that are armed by RCU and then rearm
-	 * themselves in their callbacks. To be paranoid, we need to
-	 * drain the workqueue a second time after waiting for the RCU
-	 * grace period so that we catch work queued via RCU from the first
-	 * pass. As neither drain_workqueue() nor flush_workqueue() report
-	 * a result, we make an assumption that we only don't require more
-	 * than 3 passes to catch all _recursive_ RCU delayed work.
-	 *
-	 */
-	int pass = 3;
-	do {
-		flush_workqueue(i915->wq);
-		rcu_barrier();
-		i915_gem_drain_freed_objects(i915);
-	} while (--pass);
-	drain_workqueue(i915->wq);
-}
-
-struct i915_vma * __must_check
-i915_gem_object_ggtt_pin_ww(struct drm_i915_gem_object *obj,
-			    struct i915_gem_ww_ctx *ww,
-			    const struct i915_ggtt_view *view,
-			    u64 size, u64 alignment, u64 flags);
-
-struct i915_vma * __must_check
-i915_gem_object_ggtt_pin(struct drm_i915_gem_object *obj,
-			 const struct i915_ggtt_view *view,
-			 u64 size, u64 alignment, u64 flags);
-
-int i915_gem_object_unbind(struct drm_i915_gem_object *obj,
-			   unsigned long flags);
-#define I915_GEM_OBJECT_UNBIND_ACTIVE BIT(0)
-#define I915_GEM_OBJECT_UNBIND_BARRIER BIT(1)
-#define I915_GEM_OBJECT_UNBIND_TEST BIT(2)
-#define I915_GEM_OBJECT_UNBIND_VM_TRYLOCK BIT(3)
-#define I915_GEM_OBJECT_UNBIND_ASYNC BIT(4)
-
-void i915_gem_runtime_suspend(struct drm_i915_private *dev_priv);
-
-int __must_check i915_gem_set_global_seqno(struct drm_device *dev, u32 seqno);
-
-int __must_check i915_gem_init(struct drm_i915_private *dev_priv);
-void i915_gem_driver_register(struct drm_i915_private *i915);
-void i915_gem_driver_unregister(struct drm_i915_private *i915);
-void i915_gem_driver_remove(struct drm_i915_private *dev_priv);
-void i915_gem_driver_release(struct drm_i915_private *dev_priv);
-
-int i915_gem_open(struct drm_i915_private *i915, struct drm_file *file);
-
-/* intel_device_info.c */
-static inline struct intel_device_info *
-mkwrite_device_info(struct drm_i915_private *dev_priv)
-{
-	return (struct intel_device_info *)INTEL_INFO(dev_priv);
-}
-
-static inline enum i915_map_type
-i915_coherent_map_type(struct drm_i915_private *i915,
-		       struct drm_i915_gem_object *obj, bool always_coherent)
-{
-	if (i915_gem_object_is_lmem(obj))
-		return I915_MAP_WC;
-	if (HAS_LLC(i915) || always_coherent)
-		return I915_MAP_WB;
-	else
-		return I915_MAP_WC;
-}
-=======
 #define HAS_LMEMBAR_SMEM_STOLEN(i915) (!HAS_LMEM(i915) && \
 				       GRAPHICS_VER_FULL(i915) >= IP_VER(12, 70))
->>>>>>> eb3cdb58
 
 #endif