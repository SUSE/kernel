--- conflicted
+++ resolved
@@ -382,23 +382,6 @@
 	return i915->gt[0];
 }
 
-<<<<<<< HEAD
-/* Simple iterator over all initialised engines */
-#define for_each_engine(engine__, gt__, id__) \
-	for ((id__) = 0; \
-	     (id__) < I915_NUM_ENGINES; \
-	     (id__)++) \
-		for_each_if ((engine__) = (gt__)->engine[(id__)])
-
-/* Iterator over subset of engines selected by mask */
-#define for_each_engine_masked(engine__, gt__, mask__, tmp__) \
-	for ((tmp__) = (mask__) & (gt__)->info.engine_mask; \
-	     (tmp__) ? \
-	     ((engine__) = (gt__)->engine[__mask_next_bit(tmp__)]), 1 : \
-	     0;)
-
-=======
->>>>>>> 2d5404ca
 #define rb_to_uabi_engine(rb) \
 	rb_entry_safe(rb, struct intel_engine_cs, uabi_node)
 
@@ -407,14 +390,6 @@
 	     (engine__); \
 	     (engine__) = rb_to_uabi_engine(rb_next(&(engine__)->uabi_node)))
 
-<<<<<<< HEAD
-#define for_each_uabi_class_engine(engine__, class__, i915__) \
-	for ((engine__) = intel_engine_lookup_user((i915__), (class__), 0); \
-	     (engine__) && (engine__)->uabi_class == (class__); \
-	     (engine__) = rb_to_uabi_engine(rb_next(&(engine__)->uabi_node)))
-
-=======
->>>>>>> 2d5404ca
 #define INTEL_INFO(i915)	((i915)->__info)
 #define RUNTIME_INFO(i915)	(&(i915)->__runtime)
 #define DRIVER_CAPS(i915)	(&(i915)->caps)
@@ -553,13 +528,6 @@
 #define IS_DG1(i915)        IS_PLATFORM(i915, INTEL_DG1)
 #define IS_ALDERLAKE_S(i915) IS_PLATFORM(i915, INTEL_ALDERLAKE_S)
 #define IS_ALDERLAKE_P(i915) IS_PLATFORM(i915, INTEL_ALDERLAKE_P)
-<<<<<<< HEAD
-#define IS_XEHPSDV(i915) IS_PLATFORM(i915, INTEL_XEHPSDV)
-#define IS_DG2(i915)	IS_PLATFORM(i915, INTEL_DG2)
-#define IS_PONTEVECCHIO(i915) IS_PLATFORM(i915, INTEL_PONTEVECCHIO)
-#define IS_METEORLAKE(i915) IS_PLATFORM(i915, INTEL_METEORLAKE)
-
-=======
 #define IS_DG2(i915)	IS_PLATFORM(i915, INTEL_DG2)
 #define IS_METEORLAKE(i915) IS_PLATFORM(i915, INTEL_METEORLAKE)
 /*
@@ -574,7 +542,6 @@
 
 #define IS_ARROWLAKE(i915) \
 	IS_SUBPLATFORM(i915, INTEL_METEORLAKE, INTEL_SUBPLATFORM_ARL)
->>>>>>> 2d5404ca
 #define IS_DG2_G10(i915) \
 	IS_SUBPLATFORM(i915, INTEL_DG2, INTEL_SUBPLATFORM_G10)
 #define IS_DG2_G11(i915) \
@@ -646,20 +613,6 @@
 #define IS_TIGERLAKE_UY(i915) \
 	IS_SUBPLATFORM(i915, INTEL_TIGERLAKE, INTEL_SUBPLATFORM_UY)
 
-<<<<<<< HEAD
-#define IS_XEHPSDV_GRAPHICS_STEP(__i915, since, until) \
-	(IS_XEHPSDV(__i915) && IS_GRAPHICS_STEP(__i915, since, until))
-
-#define IS_PVC_BD_STEP(__i915, since, until) \
-	(IS_PONTEVECCHIO(__i915) && \
-	 IS_BASEDIE_STEP(__i915, since, until))
-
-#define IS_PVC_CT_STEP(__i915, since, until) \
-	(IS_PONTEVECCHIO(__i915) && \
-	 IS_GRAPHICS_STEP(__i915, since, until))
-
-=======
->>>>>>> 2d5404ca
 #define IS_LP(i915)		(INTEL_INFO(i915)->is_lp)
 #define IS_GEN9_LP(i915)	(GRAPHICS_VER(i915) == 9 && IS_LP(i915))
 #define IS_GEN9_BC(i915)	(GRAPHICS_VER(i915) == 9 && !IS_LP(i915))
@@ -721,12 +674,6 @@
 	((sizes) & ~RUNTIME_INFO(i915)->page_sizes) == 0; \
 })
 
-<<<<<<< HEAD
-/* Early gen2 have a totally busted CS tlb and require pinned batches. */
-#define HAS_BROKEN_CS_TLB(i915)	(IS_I830(i915) || IS_I845G(i915))
-
-=======
->>>>>>> 2d5404ca
 #define NEEDS_RC6_CTX_CORRUPTION_WA(i915)	\
 	(IS_BROADWELL(i915) || GRAPHICS_VER(i915) == 9)
 
@@ -739,7 +686,6 @@
  */
 #define HAS_128_BYTE_Y_TILING(i915) (GRAPHICS_VER(i915) != 2 && \
 					 !(IS_I915G(i915) || IS_I915GM(i915)))
-<<<<<<< HEAD
 
 #define HAS_RC6(i915)		 (INTEL_INFO(i915)->has_rc6)
 #define HAS_RC6p(i915)		 (INTEL_INFO(i915)->has_rc6p)
@@ -758,26 +704,6 @@
 #define HAS_RUNTIME_PM(i915) (INTEL_INFO(i915)->has_runtime_pm)
 #define HAS_64BIT_RELOC(i915) (INTEL_INFO(i915)->has_64bit_reloc)
 
-=======
-
-#define HAS_RC6(i915)		 (INTEL_INFO(i915)->has_rc6)
-#define HAS_RC6p(i915)		 (INTEL_INFO(i915)->has_rc6p)
-#define HAS_RC6pp(i915)		 (false) /* HW was never validated */
-
-#define HAS_RPS(i915)	(INTEL_INFO(i915)->has_rps)
-
-#define HAS_HECI_PXP(i915) \
-	(INTEL_INFO(i915)->has_heci_pxp)
-
-#define HAS_HECI_GSCFI(i915) \
-	(INTEL_INFO(i915)->has_heci_gscfi)
-
-#define HAS_HECI_GSC(i915) (HAS_HECI_PXP(i915) || HAS_HECI_GSCFI(i915))
-
-#define HAS_RUNTIME_PM(i915) (INTEL_INFO(i915)->has_runtime_pm)
-#define HAS_64BIT_RELOC(i915) (INTEL_INFO(i915)->has_64bit_reloc)
-
->>>>>>> 2d5404ca
 #define HAS_OA_BPC_REPORTING(i915) \
 	(INTEL_INFO(i915)->has_oa_bpc_reporting)
 #define HAS_OA_SLICE_CONTRIB_LIMITS(i915) \
@@ -791,13 +717,8 @@
  */
 #define HAS_64K_PAGES(i915) (INTEL_INFO(i915)->has_64k_pages)
 
-<<<<<<< HEAD
-#define HAS_REGION(i915, i) (INTEL_INFO(i915)->memory_regions & (i))
-#define HAS_LMEM(i915) HAS_REGION(i915, REGION_LMEM)
-=======
 #define HAS_REGION(i915, id) (INTEL_INFO(i915)->memory_regions & BIT(id))
 #define HAS_LMEM(i915) HAS_REGION(i915, INTEL_REGION_LMEM_0)
->>>>>>> 2d5404ca
 
 #define HAS_EXTRA_GT_LIST(i915)   (INTEL_INFO(i915)->extra_gt_list)
 
@@ -806,19 +727,11 @@
  * stored in lmem to support the 3D and media compression formats.
  */
 #define HAS_FLAT_CCS(i915)   (INTEL_INFO(i915)->has_flat_ccs)
-<<<<<<< HEAD
 
 #define HAS_GT_UC(i915)	(INTEL_INFO(i915)->has_gt_uc)
 
 #define HAS_POOLED_EU(i915)	(RUNTIME_INFO(i915)->has_pooled_eu)
 
-=======
-
-#define HAS_GT_UC(i915)	(INTEL_INFO(i915)->has_gt_uc)
-
-#define HAS_POOLED_EU(i915)	(RUNTIME_INFO(i915)->has_pooled_eu)
-
->>>>>>> 2d5404ca
 #define HAS_GLOBAL_MOCS_REGISTERS(i915)	(INTEL_INFO(i915)->has_global_mocs)
 
 #define HAS_GMD_ID(i915)	(INTEL_INFO(i915)->has_gmd_id)
@@ -829,17 +742,10 @@
 #define HAS_L3_DPF(i915) (INTEL_INFO(i915)->has_l3_dpf)
 #define NUM_L3_SLICES(i915) (IS_HASWELL_GT3(i915) ? \
 				 2 : HAS_L3_DPF(i915))
-<<<<<<< HEAD
 
 #define HAS_GUC_DEPRIVILEGE(i915) \
 	(INTEL_INFO(i915)->has_guc_deprivilege)
 
-=======
-
-#define HAS_GUC_DEPRIVILEGE(i915) \
-	(INTEL_INFO(i915)->has_guc_deprivilege)
-
->>>>>>> 2d5404ca
 #define HAS_GUC_TLB_INVALIDATION(i915)	(INTEL_INFO(i915)->has_guc_tlb_invalidation)
 
 #define HAS_3D_PIPELINE(i915)	(INTEL_INFO(i915)->has_3d_pipeline)
