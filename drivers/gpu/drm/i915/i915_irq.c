--- conflicted
+++ resolved
@@ -34,10 +34,6 @@
 #include <drm/drm_drv.h>
 
 #include "display/intel_display_irq.h"
-<<<<<<< HEAD
-#include "display/intel_display_types.h"
-=======
->>>>>>> 2d5404ca
 #include "display/intel_hotplug.h"
 #include "display/intel_hotplug_irq.h"
 #include "display/intel_lpe_audio.h"
@@ -537,7 +533,6 @@
 	}
 
 	gen8_master_intr_enable(regs);
-<<<<<<< HEAD
 
 	pmu_irq_stats(dev_priv, IRQ_HANDLED);
 
@@ -548,18 +543,6 @@
 {
 	raw_reg_write(regs, GEN11_GFX_MSTR_IRQ, 0);
 
-=======
-
-	pmu_irq_stats(dev_priv, IRQ_HANDLED);
-
-	return IRQ_HANDLED;
-}
-
-static inline u32 gen11_master_intr_disable(void __iomem * const regs)
-{
-	raw_reg_write(regs, GEN11_GFX_MSTR_IRQ, 0);
-
->>>>>>> 2d5404ca
 	/*
 	 * Now with master disabled, get a sample of level indications
 	 * for this interrupt. Indications will be cleared on related acks.
@@ -718,11 +701,7 @@
 	gen5_gt_irq_reset(to_gt(dev_priv));
 
 	spin_lock_irq(&dev_priv->irq_lock);
-<<<<<<< HEAD
-	if (dev_priv->display_irqs_enabled)
-=======
 	if (dev_priv->display.irq.display_irqs_enabled)
->>>>>>> 2d5404ca
 		vlv_display_irq_reset(dev_priv);
 	spin_unlock_irq(&dev_priv->irq_lock);
 }
@@ -732,7 +711,6 @@
 	struct intel_uncore *uncore = &dev_priv->uncore;
 
 	gen8_master_intr_disable(intel_uncore_regs(uncore));
-<<<<<<< HEAD
 
 	gen8_gt_irq_reset(to_gt(dev_priv));
 	gen8_display_irq_reset(dev_priv);
@@ -743,18 +721,6 @@
 
 }
 
-=======
-
-	gen8_gt_irq_reset(to_gt(dev_priv));
-	gen8_display_irq_reset(dev_priv);
-	GEN3_IRQ_RESET(uncore, GEN8_PCU_);
-
-	if (HAS_PCH_SPLIT(dev_priv))
-		ibx_irq_reset(dev_priv);
-
-}
-
->>>>>>> 2d5404ca
 static void gen11_irq_reset(struct drm_i915_private *dev_priv)
 {
 	struct intel_gt *gt = to_gt(dev_priv);
@@ -800,11 +766,7 @@
 	GEN3_IRQ_RESET(uncore, GEN8_PCU_);
 
 	spin_lock_irq(&dev_priv->irq_lock);
-<<<<<<< HEAD
-	if (dev_priv->display_irqs_enabled)
-=======
 	if (dev_priv->display.irq.display_irqs_enabled)
->>>>>>> 2d5404ca
 		vlv_display_irq_reset(dev_priv);
 	spin_unlock_irq(&dev_priv->irq_lock);
 }
@@ -821,11 +783,7 @@
 	gen5_gt_irq_postinstall(to_gt(dev_priv));
 
 	spin_lock_irq(&dev_priv->irq_lock);
-<<<<<<< HEAD
-	if (dev_priv->display_irqs_enabled)
-=======
 	if (dev_priv->display.irq.display_irqs_enabled)
->>>>>>> 2d5404ca
 		vlv_display_irq_postinstall(dev_priv);
 	spin_unlock_irq(&dev_priv->irq_lock);
 
