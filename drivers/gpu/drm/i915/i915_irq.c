/* i915_irq.c -- IRQ support for the I915 -*- linux-c -*-
 */
/*
 * Copyright 2003 Tungsten Graphics, Inc., Cedar Park, Texas.
 * All Rights Reserved.
 *
 * Permission is hereby granted, free of charge, to any person obtaining a
 * copy of this software and associated documentation files (the
 * "Software"), to deal in the Software without restriction, including
 * without limitation the rights to use, copy, modify, merge, publish,
 * distribute, sub license, and/or sell copies of the Software, and to
 * permit persons to whom the Software is furnished to do so, subject to
 * the following conditions:
 *
 * The above copyright notice and this permission notice (including the
 * next paragraph) shall be included in all copies or substantial portions
 * of the Software.
 *
 * THE SOFTWARE IS PROVIDED "AS IS", WITHOUT WARRANTY OF ANY KIND, EXPRESS
 * OR IMPLIED, INCLUDING BUT NOT LIMITED TO THE WARRANTIES OF
 * MERCHANTABILITY, FITNESS FOR A PARTICULAR PURPOSE AND NON-INFRINGEMENT.
 * IN NO EVENT SHALL TUNGSTEN GRAPHICS AND/OR ITS SUPPLIERS BE LIABLE FOR
 * ANY CLAIM, DAMAGES OR OTHER LIABILITY, WHETHER IN AN ACTION OF CONTRACT,
 * TORT OR OTHERWISE, ARISING FROM, OUT OF OR IN CONNECTION WITH THE
 * SOFTWARE OR THE USE OR OTHER DEALINGS IN THE SOFTWARE.
 *
 */

#define pr_fmt(fmt) KBUILD_MODNAME ": " fmt

#include <linux/slab.h>
#include <linux/sysrq.h>

#include <drm/drm_drv.h>

#include "display/icl_dsi_regs.h"
#include "display/intel_de.h"
#include "display/intel_display_trace.h"
#include "display/intel_display_types.h"
#include "display/intel_fdi_regs.h"
#include "display/intel_fifo_underrun.h"
#include "display/intel_hotplug.h"
#include "display/intel_lpe_audio.h"
#include "display/intel_psr.h"
#include "display/intel_psr_regs.h"

#include "gt/intel_breadcrumbs.h"
#include "gt/intel_gt.h"
#include "gt/intel_gt_irq.h"
#include "gt/intel_gt_pm_irq.h"
#include "gt/intel_gt_regs.h"
#include "gt/intel_rps.h"

#include "i915_driver.h"
#include "i915_drv.h"
#include "i915_irq.h"
<<<<<<< HEAD
#include "intel_pm.h"
=======
>>>>>>> eb3cdb58

/**
 * DOC: interrupt handling
 *
 * These functions provide the basic support for enabling and disabling the
 * interrupt handling support. There's a lot more functionality in i915_irq.c
 * and related files, but that will be described in separate chapters.
 */

/*
 * Interrupt statistic for PMU. Increments the counter only if the
 * interrupt originated from the GPU so interrupts from a device which
 * shares the interrupt line are not accounted.
 */
static inline void pmu_irq_stats(struct drm_i915_private *i915,
				 irqreturn_t res)
{
	if (unlikely(res != IRQ_HANDLED))
		return;

	/*
	 * A clever compiler translates that into INC. A not so clever one
	 * should at least prevent store tearing.
	 */
	WRITE_ONCE(i915->pmu.irq_count, i915->pmu.irq_count + 1);
}

typedef bool (*long_pulse_detect_func)(enum hpd_pin pin, u32 val);
typedef u32 (*hotplug_enables_func)(struct intel_encoder *encoder);

static const u32 hpd_ilk[HPD_NUM_PINS] = {
	[HPD_PORT_A] = DE_DP_A_HOTPLUG,
};

static const u32 hpd_ivb[HPD_NUM_PINS] = {
	[HPD_PORT_A] = DE_DP_A_HOTPLUG_IVB,
};

static const u32 hpd_bdw[HPD_NUM_PINS] = {
	[HPD_PORT_A] = GEN8_DE_PORT_HOTPLUG(HPD_PORT_A),
};

static const u32 hpd_ibx[HPD_NUM_PINS] = {
	[HPD_CRT] = SDE_CRT_HOTPLUG,
	[HPD_SDVO_B] = SDE_SDVOB_HOTPLUG,
	[HPD_PORT_B] = SDE_PORTB_HOTPLUG,
	[HPD_PORT_C] = SDE_PORTC_HOTPLUG,
	[HPD_PORT_D] = SDE_PORTD_HOTPLUG,
};

static const u32 hpd_cpt[HPD_NUM_PINS] = {
	[HPD_CRT] = SDE_CRT_HOTPLUG_CPT,
	[HPD_SDVO_B] = SDE_SDVOB_HOTPLUG_CPT,
	[HPD_PORT_B] = SDE_PORTB_HOTPLUG_CPT,
	[HPD_PORT_C] = SDE_PORTC_HOTPLUG_CPT,
	[HPD_PORT_D] = SDE_PORTD_HOTPLUG_CPT,
};

static const u32 hpd_spt[HPD_NUM_PINS] = {
	[HPD_PORT_A] = SDE_PORTA_HOTPLUG_SPT,
	[HPD_PORT_B] = SDE_PORTB_HOTPLUG_CPT,
	[HPD_PORT_C] = SDE_PORTC_HOTPLUG_CPT,
	[HPD_PORT_D] = SDE_PORTD_HOTPLUG_CPT,
	[HPD_PORT_E] = SDE_PORTE_HOTPLUG_SPT,
};

static const u32 hpd_mask_i915[HPD_NUM_PINS] = {
	[HPD_CRT] = CRT_HOTPLUG_INT_EN,
	[HPD_SDVO_B] = SDVOB_HOTPLUG_INT_EN,
	[HPD_SDVO_C] = SDVOC_HOTPLUG_INT_EN,
	[HPD_PORT_B] = PORTB_HOTPLUG_INT_EN,
	[HPD_PORT_C] = PORTC_HOTPLUG_INT_EN,
	[HPD_PORT_D] = PORTD_HOTPLUG_INT_EN,
};

static const u32 hpd_status_g4x[HPD_NUM_PINS] = {
	[HPD_CRT] = CRT_HOTPLUG_INT_STATUS,
	[HPD_SDVO_B] = SDVOB_HOTPLUG_INT_STATUS_G4X,
	[HPD_SDVO_C] = SDVOC_HOTPLUG_INT_STATUS_G4X,
	[HPD_PORT_B] = PORTB_HOTPLUG_INT_STATUS,
	[HPD_PORT_C] = PORTC_HOTPLUG_INT_STATUS,
	[HPD_PORT_D] = PORTD_HOTPLUG_INT_STATUS,
};

static const u32 hpd_status_i915[HPD_NUM_PINS] = {
	[HPD_CRT] = CRT_HOTPLUG_INT_STATUS,
	[HPD_SDVO_B] = SDVOB_HOTPLUG_INT_STATUS_I915,
	[HPD_SDVO_C] = SDVOC_HOTPLUG_INT_STATUS_I915,
	[HPD_PORT_B] = PORTB_HOTPLUG_INT_STATUS,
	[HPD_PORT_C] = PORTC_HOTPLUG_INT_STATUS,
	[HPD_PORT_D] = PORTD_HOTPLUG_INT_STATUS,
};

static const u32 hpd_bxt[HPD_NUM_PINS] = {
	[HPD_PORT_A] = GEN8_DE_PORT_HOTPLUG(HPD_PORT_A),
	[HPD_PORT_B] = GEN8_DE_PORT_HOTPLUG(HPD_PORT_B),
	[HPD_PORT_C] = GEN8_DE_PORT_HOTPLUG(HPD_PORT_C),
};

static const u32 hpd_gen11[HPD_NUM_PINS] = {
	[HPD_PORT_TC1] = GEN11_TC_HOTPLUG(HPD_PORT_TC1) | GEN11_TBT_HOTPLUG(HPD_PORT_TC1),
	[HPD_PORT_TC2] = GEN11_TC_HOTPLUG(HPD_PORT_TC2) | GEN11_TBT_HOTPLUG(HPD_PORT_TC2),
	[HPD_PORT_TC3] = GEN11_TC_HOTPLUG(HPD_PORT_TC3) | GEN11_TBT_HOTPLUG(HPD_PORT_TC3),
	[HPD_PORT_TC4] = GEN11_TC_HOTPLUG(HPD_PORT_TC4) | GEN11_TBT_HOTPLUG(HPD_PORT_TC4),
	[HPD_PORT_TC5] = GEN11_TC_HOTPLUG(HPD_PORT_TC5) | GEN11_TBT_HOTPLUG(HPD_PORT_TC5),
	[HPD_PORT_TC6] = GEN11_TC_HOTPLUG(HPD_PORT_TC6) | GEN11_TBT_HOTPLUG(HPD_PORT_TC6),
};

static const u32 hpd_icp[HPD_NUM_PINS] = {
	[HPD_PORT_A] = SDE_DDI_HOTPLUG_ICP(HPD_PORT_A),
	[HPD_PORT_B] = SDE_DDI_HOTPLUG_ICP(HPD_PORT_B),
	[HPD_PORT_C] = SDE_DDI_HOTPLUG_ICP(HPD_PORT_C),
	[HPD_PORT_TC1] = SDE_TC_HOTPLUG_ICP(HPD_PORT_TC1),
	[HPD_PORT_TC2] = SDE_TC_HOTPLUG_ICP(HPD_PORT_TC2),
	[HPD_PORT_TC3] = SDE_TC_HOTPLUG_ICP(HPD_PORT_TC3),
	[HPD_PORT_TC4] = SDE_TC_HOTPLUG_ICP(HPD_PORT_TC4),
	[HPD_PORT_TC5] = SDE_TC_HOTPLUG_ICP(HPD_PORT_TC5),
	[HPD_PORT_TC6] = SDE_TC_HOTPLUG_ICP(HPD_PORT_TC6),
};

static const u32 hpd_sde_dg1[HPD_NUM_PINS] = {
	[HPD_PORT_A] = SDE_DDI_HOTPLUG_ICP(HPD_PORT_A),
	[HPD_PORT_B] = SDE_DDI_HOTPLUG_ICP(HPD_PORT_B),
	[HPD_PORT_C] = SDE_DDI_HOTPLUG_ICP(HPD_PORT_C),
	[HPD_PORT_D] = SDE_DDI_HOTPLUG_ICP(HPD_PORT_D),
	[HPD_PORT_TC1] = SDE_TC_HOTPLUG_DG2(HPD_PORT_TC1),
};

static void intel_hpd_init_pins(struct drm_i915_private *dev_priv)
{
	struct intel_hotplug *hpd = &dev_priv->display.hotplug;

	if (HAS_GMCH(dev_priv)) {
		if (IS_G4X(dev_priv) || IS_VALLEYVIEW(dev_priv) ||
		    IS_CHERRYVIEW(dev_priv))
			hpd->hpd = hpd_status_g4x;
		else
			hpd->hpd = hpd_status_i915;
		return;
	}

	if (DISPLAY_VER(dev_priv) >= 11)
		hpd->hpd = hpd_gen11;
	else if (IS_GEMINILAKE(dev_priv) || IS_BROXTON(dev_priv))
		hpd->hpd = hpd_bxt;
	else if (DISPLAY_VER(dev_priv) == 9)
		hpd->hpd = NULL; /* no north HPD on SKL */
	else if (DISPLAY_VER(dev_priv) >= 8)
		hpd->hpd = hpd_bdw;
	else if (DISPLAY_VER(dev_priv) >= 7)
		hpd->hpd = hpd_ivb;
	else
		hpd->hpd = hpd_ilk;

	if ((INTEL_PCH_TYPE(dev_priv) < PCH_DG1) &&
	    (!HAS_PCH_SPLIT(dev_priv) || HAS_PCH_NOP(dev_priv)))
		return;

	if (INTEL_PCH_TYPE(dev_priv) >= PCH_DG1)
		hpd->pch_hpd = hpd_sde_dg1;
	else if (INTEL_PCH_TYPE(dev_priv) >= PCH_ICP)
		hpd->pch_hpd = hpd_icp;
	else if (HAS_PCH_CNP(dev_priv) || HAS_PCH_SPT(dev_priv))
		hpd->pch_hpd = hpd_spt;
	else if (HAS_PCH_LPT(dev_priv) || HAS_PCH_CPT(dev_priv))
		hpd->pch_hpd = hpd_cpt;
	else if (HAS_PCH_IBX(dev_priv))
		hpd->pch_hpd = hpd_ibx;
	else
		MISSING_CASE(INTEL_PCH_TYPE(dev_priv));
}

static void
intel_handle_vblank(struct drm_i915_private *dev_priv, enum pipe pipe)
{
	struct intel_crtc *crtc = intel_crtc_for_pipe(dev_priv, pipe);

	drm_crtc_handle_vblank(&crtc->base);
}

void gen3_irq_reset(struct intel_uncore *uncore, i915_reg_t imr,
		    i915_reg_t iir, i915_reg_t ier)
{
	intel_uncore_write(uncore, imr, 0xffffffff);
	intel_uncore_posting_read(uncore, imr);

	intel_uncore_write(uncore, ier, 0);

	/* IIR can theoretically queue up two events. Be paranoid. */
	intel_uncore_write(uncore, iir, 0xffffffff);
	intel_uncore_posting_read(uncore, iir);
	intel_uncore_write(uncore, iir, 0xffffffff);
	intel_uncore_posting_read(uncore, iir);
}

static void gen2_irq_reset(struct intel_uncore *uncore)
{
	intel_uncore_write16(uncore, GEN2_IMR, 0xffff);
	intel_uncore_posting_read16(uncore, GEN2_IMR);

	intel_uncore_write16(uncore, GEN2_IER, 0);

	/* IIR can theoretically queue up two events. Be paranoid. */
	intel_uncore_write16(uncore, GEN2_IIR, 0xffff);
	intel_uncore_posting_read16(uncore, GEN2_IIR);
	intel_uncore_write16(uncore, GEN2_IIR, 0xffff);
	intel_uncore_posting_read16(uncore, GEN2_IIR);
}

/*
 * We should clear IMR at preinstall/uninstall, and just check at postinstall.
 */
static void gen3_assert_iir_is_zero(struct intel_uncore *uncore, i915_reg_t reg)
{
	u32 val = intel_uncore_read(uncore, reg);

	if (val == 0)
		return;

	drm_WARN(&uncore->i915->drm, 1,
		 "Interrupt register 0x%x is not zero: 0x%08x\n",
		 i915_mmio_reg_offset(reg), val);
	intel_uncore_write(uncore, reg, 0xffffffff);
	intel_uncore_posting_read(uncore, reg);
	intel_uncore_write(uncore, reg, 0xffffffff);
	intel_uncore_posting_read(uncore, reg);
}

static void gen2_assert_iir_is_zero(struct intel_uncore *uncore)
{
	u16 val = intel_uncore_read16(uncore, GEN2_IIR);

	if (val == 0)
		return;

	drm_WARN(&uncore->i915->drm, 1,
		 "Interrupt register 0x%x is not zero: 0x%08x\n",
		 i915_mmio_reg_offset(GEN2_IIR), val);
	intel_uncore_write16(uncore, GEN2_IIR, 0xffff);
	intel_uncore_posting_read16(uncore, GEN2_IIR);
	intel_uncore_write16(uncore, GEN2_IIR, 0xffff);
	intel_uncore_posting_read16(uncore, GEN2_IIR);
}

void gen3_irq_init(struct intel_uncore *uncore,
		   i915_reg_t imr, u32 imr_val,
		   i915_reg_t ier, u32 ier_val,
		   i915_reg_t iir)
{
	gen3_assert_iir_is_zero(uncore, iir);

	intel_uncore_write(uncore, ier, ier_val);
	intel_uncore_write(uncore, imr, imr_val);
	intel_uncore_posting_read(uncore, imr);
}

static void gen2_irq_init(struct intel_uncore *uncore,
			  u32 imr_val, u32 ier_val)
{
	gen2_assert_iir_is_zero(uncore);

	intel_uncore_write16(uncore, GEN2_IER, ier_val);
	intel_uncore_write16(uncore, GEN2_IMR, imr_val);
	intel_uncore_posting_read16(uncore, GEN2_IMR);
}

/* For display hotplug interrupt */
static inline void
i915_hotplug_interrupt_update_locked(struct drm_i915_private *dev_priv,
				     u32 mask,
				     u32 bits)
{
	lockdep_assert_held(&dev_priv->irq_lock);
	drm_WARN_ON(&dev_priv->drm, bits & ~mask);

	intel_uncore_rmw(&dev_priv->uncore, PORT_HOTPLUG_EN, mask, bits);
}

/**
 * i915_hotplug_interrupt_update - update hotplug interrupt enable
 * @dev_priv: driver private
 * @mask: bits to update
 * @bits: bits to enable
 * NOTE: the HPD enable bits are modified both inside and outside
 * of an interrupt context. To avoid that read-modify-write cycles
 * interfer, these bits are protected by a spinlock. Since this
 * function is usually not called from a context where the lock is
 * held already, this function acquires the lock itself. A non-locking
 * version is also available.
 */
void i915_hotplug_interrupt_update(struct drm_i915_private *dev_priv,
				   u32 mask,
				   u32 bits)
{
	spin_lock_irq(&dev_priv->irq_lock);
	i915_hotplug_interrupt_update_locked(dev_priv, mask, bits);
	spin_unlock_irq(&dev_priv->irq_lock);
}

/**
 * ilk_update_display_irq - update DEIMR
 * @dev_priv: driver private
 * @interrupt_mask: mask of interrupt bits to update
 * @enabled_irq_mask: mask of interrupt bits to enable
 */
static void ilk_update_display_irq(struct drm_i915_private *dev_priv,
				   u32 interrupt_mask, u32 enabled_irq_mask)
{
	u32 new_val;

	lockdep_assert_held(&dev_priv->irq_lock);
	drm_WARN_ON(&dev_priv->drm, enabled_irq_mask & ~interrupt_mask);

	new_val = dev_priv->irq_mask;
	new_val &= ~interrupt_mask;
	new_val |= (~enabled_irq_mask & interrupt_mask);

	if (new_val != dev_priv->irq_mask &&
	    !drm_WARN_ON(&dev_priv->drm, !intel_irqs_enabled(dev_priv))) {
		dev_priv->irq_mask = new_val;
		intel_uncore_write(&dev_priv->uncore, DEIMR, dev_priv->irq_mask);
		intel_uncore_posting_read(&dev_priv->uncore, DEIMR);
	}
}

void ilk_enable_display_irq(struct drm_i915_private *i915, u32 bits)
{
	ilk_update_display_irq(i915, bits, bits);
}

void ilk_disable_display_irq(struct drm_i915_private *i915, u32 bits)
{
	ilk_update_display_irq(i915, bits, 0);
}

/**
 * bdw_update_port_irq - update DE port interrupt
 * @dev_priv: driver private
 * @interrupt_mask: mask of interrupt bits to update
 * @enabled_irq_mask: mask of interrupt bits to enable
 */
static void bdw_update_port_irq(struct drm_i915_private *dev_priv,
				u32 interrupt_mask,
				u32 enabled_irq_mask)
{
	u32 new_val;
	u32 old_val;

	lockdep_assert_held(&dev_priv->irq_lock);

	drm_WARN_ON(&dev_priv->drm, enabled_irq_mask & ~interrupt_mask);

	if (drm_WARN_ON(&dev_priv->drm, !intel_irqs_enabled(dev_priv)))
		return;

	old_val = intel_uncore_read(&dev_priv->uncore, GEN8_DE_PORT_IMR);

	new_val = old_val;
	new_val &= ~interrupt_mask;
	new_val |= (~enabled_irq_mask & interrupt_mask);

	if (new_val != old_val) {
		intel_uncore_write(&dev_priv->uncore, GEN8_DE_PORT_IMR, new_val);
		intel_uncore_posting_read(&dev_priv->uncore, GEN8_DE_PORT_IMR);
	}
}

/**
 * bdw_update_pipe_irq - update DE pipe interrupt
 * @dev_priv: driver private
 * @pipe: pipe whose interrupt to update
 * @interrupt_mask: mask of interrupt bits to update
 * @enabled_irq_mask: mask of interrupt bits to enable
 */
static void bdw_update_pipe_irq(struct drm_i915_private *dev_priv,
				enum pipe pipe, u32 interrupt_mask,
				u32 enabled_irq_mask)
{
	u32 new_val;

	lockdep_assert_held(&dev_priv->irq_lock);

	drm_WARN_ON(&dev_priv->drm, enabled_irq_mask & ~interrupt_mask);

	if (drm_WARN_ON(&dev_priv->drm, !intel_irqs_enabled(dev_priv)))
		return;

	new_val = dev_priv->de_irq_mask[pipe];
	new_val &= ~interrupt_mask;
	new_val |= (~enabled_irq_mask & interrupt_mask);

	if (new_val != dev_priv->de_irq_mask[pipe]) {
		dev_priv->de_irq_mask[pipe] = new_val;
		intel_uncore_write(&dev_priv->uncore, GEN8_DE_PIPE_IMR(pipe), dev_priv->de_irq_mask[pipe]);
		intel_uncore_posting_read(&dev_priv->uncore, GEN8_DE_PIPE_IMR(pipe));
	}
}

void bdw_enable_pipe_irq(struct drm_i915_private *i915,
			 enum pipe pipe, u32 bits)
{
	bdw_update_pipe_irq(i915, pipe, bits, bits);
}

void bdw_disable_pipe_irq(struct drm_i915_private *i915,
			  enum pipe pipe, u32 bits)
{
	bdw_update_pipe_irq(i915, pipe, bits, 0);
}

/**
 * ibx_display_interrupt_update - update SDEIMR
 * @dev_priv: driver private
 * @interrupt_mask: mask of interrupt bits to update
 * @enabled_irq_mask: mask of interrupt bits to enable
 */
static void ibx_display_interrupt_update(struct drm_i915_private *dev_priv,
					 u32 interrupt_mask,
					 u32 enabled_irq_mask)
{
	u32 sdeimr = intel_uncore_read(&dev_priv->uncore, SDEIMR);
	sdeimr &= ~interrupt_mask;
	sdeimr |= (~enabled_irq_mask & interrupt_mask);

	drm_WARN_ON(&dev_priv->drm, enabled_irq_mask & ~interrupt_mask);

	lockdep_assert_held(&dev_priv->irq_lock);

	if (drm_WARN_ON(&dev_priv->drm, !intel_irqs_enabled(dev_priv)))
		return;

	intel_uncore_write(&dev_priv->uncore, SDEIMR, sdeimr);
	intel_uncore_posting_read(&dev_priv->uncore, SDEIMR);
}

void ibx_enable_display_interrupt(struct drm_i915_private *i915, u32 bits)
{
	ibx_display_interrupt_update(i915, bits, bits);
}

void ibx_disable_display_interrupt(struct drm_i915_private *i915, u32 bits)
{
	ibx_display_interrupt_update(i915, bits, 0);
}

u32 i915_pipestat_enable_mask(struct drm_i915_private *dev_priv,
			      enum pipe pipe)
{
	u32 status_mask = dev_priv->pipestat_irq_mask[pipe];
	u32 enable_mask = status_mask << 16;

	lockdep_assert_held(&dev_priv->irq_lock);

	if (DISPLAY_VER(dev_priv) < 5)
		goto out;

	/*
	 * On pipe A we don't support the PSR interrupt yet,
	 * on pipe B and C the same bit MBZ.
	 */
	if (drm_WARN_ON_ONCE(&dev_priv->drm,
			     status_mask & PIPE_A_PSR_STATUS_VLV))
		return 0;
	/*
	 * On pipe B and C we don't support the PSR interrupt yet, on pipe
	 * A the same bit is for perf counters which we don't use either.
	 */
	if (drm_WARN_ON_ONCE(&dev_priv->drm,
			     status_mask & PIPE_B_PSR_STATUS_VLV))
		return 0;

	enable_mask &= ~(PIPE_FIFO_UNDERRUN_STATUS |
			 SPRITE0_FLIP_DONE_INT_EN_VLV |
			 SPRITE1_FLIP_DONE_INT_EN_VLV);
	if (status_mask & SPRITE0_FLIP_DONE_INT_STATUS_VLV)
		enable_mask |= SPRITE0_FLIP_DONE_INT_EN_VLV;
	if (status_mask & SPRITE1_FLIP_DONE_INT_STATUS_VLV)
		enable_mask |= SPRITE1_FLIP_DONE_INT_EN_VLV;

out:
	drm_WARN_ONCE(&dev_priv->drm,
		      enable_mask & ~PIPESTAT_INT_ENABLE_MASK ||
		      status_mask & ~PIPESTAT_INT_STATUS_MASK,
		      "pipe %c: enable_mask=0x%x, status_mask=0x%x\n",
		      pipe_name(pipe), enable_mask, status_mask);

	return enable_mask;
}

void i915_enable_pipestat(struct drm_i915_private *dev_priv,
			  enum pipe pipe, u32 status_mask)
{
	i915_reg_t reg = PIPESTAT(pipe);
	u32 enable_mask;

	drm_WARN_ONCE(&dev_priv->drm, status_mask & ~PIPESTAT_INT_STATUS_MASK,
		      "pipe %c: status_mask=0x%x\n",
		      pipe_name(pipe), status_mask);

	lockdep_assert_held(&dev_priv->irq_lock);
	drm_WARN_ON(&dev_priv->drm, !intel_irqs_enabled(dev_priv));

	if ((dev_priv->pipestat_irq_mask[pipe] & status_mask) == status_mask)
		return;

	dev_priv->pipestat_irq_mask[pipe] |= status_mask;
	enable_mask = i915_pipestat_enable_mask(dev_priv, pipe);

	intel_uncore_write(&dev_priv->uncore, reg, enable_mask | status_mask);
	intel_uncore_posting_read(&dev_priv->uncore, reg);
}

void i915_disable_pipestat(struct drm_i915_private *dev_priv,
			   enum pipe pipe, u32 status_mask)
{
	i915_reg_t reg = PIPESTAT(pipe);
	u32 enable_mask;

	drm_WARN_ONCE(&dev_priv->drm, status_mask & ~PIPESTAT_INT_STATUS_MASK,
		      "pipe %c: status_mask=0x%x\n",
		      pipe_name(pipe), status_mask);

	lockdep_assert_held(&dev_priv->irq_lock);
	drm_WARN_ON(&dev_priv->drm, !intel_irqs_enabled(dev_priv));

	if ((dev_priv->pipestat_irq_mask[pipe] & status_mask) == 0)
		return;

	dev_priv->pipestat_irq_mask[pipe] &= ~status_mask;
	enable_mask = i915_pipestat_enable_mask(dev_priv, pipe);

	intel_uncore_write(&dev_priv->uncore, reg, enable_mask | status_mask);
	intel_uncore_posting_read(&dev_priv->uncore, reg);
}

static bool i915_has_asle(struct drm_i915_private *dev_priv)
{
	if (!dev_priv->display.opregion.asle)
		return false;

	return IS_PINEVIEW(dev_priv) || IS_MOBILE(dev_priv);
}

/**
 * i915_enable_asle_pipestat - enable ASLE pipestat for OpRegion
 * @dev_priv: i915 device private
 */
static void i915_enable_asle_pipestat(struct drm_i915_private *dev_priv)
{
	if (!i915_has_asle(dev_priv))
		return;

	spin_lock_irq(&dev_priv->irq_lock);

	i915_enable_pipestat(dev_priv, PIPE_B, PIPE_LEGACY_BLC_EVENT_STATUS);
	if (DISPLAY_VER(dev_priv) >= 4)
		i915_enable_pipestat(dev_priv, PIPE_A,
				     PIPE_LEGACY_BLC_EVENT_STATUS);

	spin_unlock_irq(&dev_priv->irq_lock);
}

<<<<<<< HEAD
/*
 * This timing diagram depicts the video signal in and
 * around the vertical blanking period.
 *
 * Assumptions about the fictitious mode used in this example:
 *  vblank_start >= 3
 *  vsync_start = vblank_start + 1
 *  vsync_end = vblank_start + 2
 *  vtotal = vblank_start + 3
 *
 *           start of vblank:
 *           latch double buffered registers
 *           increment frame counter (ctg+)
 *           generate start of vblank interrupt (gen4+)
 *           |
 *           |          frame start:
 *           |          generate frame start interrupt (aka. vblank interrupt) (gmch)
 *           |          may be shifted forward 1-3 extra lines via PIPECONF
 *           |          |
 *           |          |  start of vsync:
 *           |          |  generate vsync interrupt
 *           |          |  |
 * ___xxxx___    ___xxxx___    ___xxxx___    ___xxxx___    ___xxxx___    ___xxxx
 *       .   \hs/   .      \hs/          \hs/          \hs/   .      \hs/
 * ----va---> <-----------------vb--------------------> <--------va-------------
 *       |          |       <----vs----->                     |
 * -vbs-----> <---vbs+1---> <---vbs+2---> <-----0-----> <-----1-----> <-----2--- (scanline counter gen2)
 * -vbs-2---> <---vbs-1---> <---vbs-----> <---vbs+1---> <---vbs+2---> <-----0--- (scanline counter gen3+)
 * -vbs-2---> <---vbs-2---> <---vbs-1---> <---vbs-----> <---vbs+1---> <---vbs+2- (scanline counter hsw+ hdmi)
 *       |          |                                         |
 *       last visible pixel                                   first visible pixel
 *                  |                                         increment frame counter (gen3/4)
 *                  pixel counter = vblank_start * htotal     pixel counter = 0 (gen3/4)
 *
 * x  = horizontal active
 * _  = horizontal blanking
 * hs = horizontal sync
 * va = vertical active
 * vb = vertical blanking
 * vs = vertical sync
 * vbs = vblank_start (number)
 *
 * Summary:
 * - most events happen at the start of horizontal sync
 * - frame start happens at the start of horizontal blank, 1-4 lines
 *   (depending on PIPECONF settings) after the start of vblank
 * - gen3/4 pixel and frame counter are synchronized with the start
 *   of horizontal active on the first line of vertical active
 */

/* Called from drm generic code, passed a 'crtc', which
 * we use as a pipe index
 */
u32 i915_get_vblank_counter(struct drm_crtc *crtc)
{
	struct drm_i915_private *dev_priv = to_i915(crtc->dev);
	struct drm_vblank_crtc *vblank = &dev_priv->drm.vblank[drm_crtc_index(crtc)];
	const struct drm_display_mode *mode = &vblank->hwmode;
	enum pipe pipe = to_intel_crtc(crtc)->pipe;
	i915_reg_t high_frame, low_frame;
	u32 high1, high2, low, pixel, vbl_start, hsync_start, htotal;
	unsigned long irqflags;

	/*
	 * On i965gm TV output the frame counter only works up to
	 * the point when we enable the TV encoder. After that the
	 * frame counter ceases to work and reads zero. We need a
	 * vblank wait before enabling the TV encoder and so we
	 * have to enable vblank interrupts while the frame counter
	 * is still in a working state. However the core vblank code
	 * does not like us returning non-zero frame counter values
	 * when we've told it that we don't have a working frame
	 * counter. Thus we must stop non-zero values leaking out.
	 */
	if (!vblank->max_vblank_count)
		return 0;

	htotal = mode->crtc_htotal;
	hsync_start = mode->crtc_hsync_start;
	vbl_start = mode->crtc_vblank_start;
	if (mode->flags & DRM_MODE_FLAG_INTERLACE)
		vbl_start = DIV_ROUND_UP(vbl_start, 2);

	/* Convert to pixel count */
	vbl_start *= htotal;

	/* Start of vblank event occurs at start of hsync */
	vbl_start -= htotal - hsync_start;

	high_frame = PIPEFRAME(pipe);
	low_frame = PIPEFRAMEPIXEL(pipe);

	spin_lock_irqsave(&dev_priv->uncore.lock, irqflags);

	/*
	 * High & low register fields aren't synchronized, so make sure
	 * we get a low value that's stable across two reads of the high
	 * register.
	 */
	do {
		high1 = intel_de_read_fw(dev_priv, high_frame) & PIPE_FRAME_HIGH_MASK;
		low   = intel_de_read_fw(dev_priv, low_frame);
		high2 = intel_de_read_fw(dev_priv, high_frame) & PIPE_FRAME_HIGH_MASK;
	} while (high1 != high2);

	spin_unlock_irqrestore(&dev_priv->uncore.lock, irqflags);

	high1 >>= PIPE_FRAME_HIGH_SHIFT;
	pixel = low & PIPE_PIXEL_MASK;
	low >>= PIPE_FRAME_LOW_SHIFT;

	/*
	 * The frame counter increments at beginning of active.
	 * Cook up a vblank counter by also checking the pixel
	 * counter against vblank start.
	 */
	return (((high1 << 8) | low) + (pixel >= vbl_start)) & 0xffffff;
}

u32 g4x_get_vblank_counter(struct drm_crtc *crtc)
{
	struct drm_i915_private *dev_priv = to_i915(crtc->dev);
	struct drm_vblank_crtc *vblank = &dev_priv->drm.vblank[drm_crtc_index(crtc)];
	enum pipe pipe = to_intel_crtc(crtc)->pipe;

	if (!vblank->max_vblank_count)
		return 0;

	return intel_uncore_read(&dev_priv->uncore, PIPE_FRMCOUNT_G4X(pipe));
}

static u32 intel_crtc_scanlines_since_frame_timestamp(struct intel_crtc *crtc)
{
	struct drm_i915_private *dev_priv = to_i915(crtc->base.dev);
	struct drm_vblank_crtc *vblank =
		&crtc->base.dev->vblank[drm_crtc_index(&crtc->base)];
	const struct drm_display_mode *mode = &vblank->hwmode;
	u32 htotal = mode->crtc_htotal;
	u32 clock = mode->crtc_clock;
	u32 scan_prev_time, scan_curr_time, scan_post_time;

	/*
	 * To avoid the race condition where we might cross into the
	 * next vblank just between the PIPE_FRMTMSTMP and TIMESTAMP_CTR
	 * reads. We make sure we read PIPE_FRMTMSTMP and TIMESTAMP_CTR
	 * during the same frame.
	 */
	do {
		/*
		 * This field provides read back of the display
		 * pipe frame time stamp. The time stamp value
		 * is sampled at every start of vertical blank.
		 */
		scan_prev_time = intel_de_read_fw(dev_priv,
						  PIPE_FRMTMSTMP(crtc->pipe));

		/*
		 * The TIMESTAMP_CTR register has the current
		 * time stamp value.
		 */
		scan_curr_time = intel_de_read_fw(dev_priv, IVB_TIMESTAMP_CTR);

		scan_post_time = intel_de_read_fw(dev_priv,
						  PIPE_FRMTMSTMP(crtc->pipe));
	} while (scan_post_time != scan_prev_time);

	return div_u64(mul_u32_u32(scan_curr_time - scan_prev_time,
				   clock), 1000 * htotal);
}

/*
 * On certain encoders on certain platforms, pipe
 * scanline register will not work to get the scanline,
 * since the timings are driven from the PORT or issues
 * with scanline register updates.
 * This function will use Framestamp and current
 * timestamp registers to calculate the scanline.
 */
static u32 __intel_get_crtc_scanline_from_timestamp(struct intel_crtc *crtc)
{
	struct drm_vblank_crtc *vblank =
		&crtc->base.dev->vblank[drm_crtc_index(&crtc->base)];
	const struct drm_display_mode *mode = &vblank->hwmode;
	u32 vblank_start = mode->crtc_vblank_start;
	u32 vtotal = mode->crtc_vtotal;
	u32 scanline;

	scanline = intel_crtc_scanlines_since_frame_timestamp(crtc);
	scanline = min(scanline, vtotal - 1);
	scanline = (scanline + vblank_start) % vtotal;

	return scanline;
}

/*
 * intel_de_read_fw(), only for fast reads of display block, no need for
 * forcewake etc.
 */
static int __intel_get_crtc_scanline(struct intel_crtc *crtc)
{
	struct drm_device *dev = crtc->base.dev;
	struct drm_i915_private *dev_priv = to_i915(dev);
	const struct drm_display_mode *mode;
	struct drm_vblank_crtc *vblank;
	enum pipe pipe = crtc->pipe;
	int position, vtotal;

	if (!crtc->active)
		return 0;

	vblank = &crtc->base.dev->vblank[drm_crtc_index(&crtc->base)];
	mode = &vblank->hwmode;

	if (crtc->mode_flags & I915_MODE_FLAG_GET_SCANLINE_FROM_TIMESTAMP)
		return __intel_get_crtc_scanline_from_timestamp(crtc);

	vtotal = mode->crtc_vtotal;
	if (mode->flags & DRM_MODE_FLAG_INTERLACE)
		vtotal /= 2;

	position = intel_de_read_fw(dev_priv, PIPEDSL(pipe)) & PIPEDSL_LINE_MASK;

	/*
	 * On HSW, the DSL reg (0x70000) appears to return 0 if we
	 * read it just before the start of vblank.  So try it again
	 * so we don't accidentally end up spanning a vblank frame
	 * increment, causing the pipe_update_end() code to squak at us.
	 *
	 * The nature of this problem means we can't simply check the ISR
	 * bit and return the vblank start value; nor can we use the scanline
	 * debug register in the transcoder as it appears to have the same
	 * problem.  We may need to extend this to include other platforms,
	 * but so far testing only shows the problem on HSW.
	 */
	if (HAS_DDI(dev_priv) && !position) {
		int i, temp;

		for (i = 0; i < 100; i++) {
			udelay(1);
			temp = intel_de_read_fw(dev_priv, PIPEDSL(pipe)) & PIPEDSL_LINE_MASK;
			if (temp != position) {
				position = temp;
				break;
			}
		}
	}

	/*
	 * See update_scanline_offset() for the details on the
	 * scanline_offset adjustment.
	 */
	return (position + crtc->scanline_offset) % vtotal;
}

static bool i915_get_crtc_scanoutpos(struct drm_crtc *_crtc,
				     bool in_vblank_irq,
				     int *vpos, int *hpos,
				     ktime_t *stime, ktime_t *etime,
				     const struct drm_display_mode *mode)
{
	struct drm_device *dev = _crtc->dev;
	struct drm_i915_private *dev_priv = to_i915(dev);
	struct intel_crtc *crtc = to_intel_crtc(_crtc);
	enum pipe pipe = crtc->pipe;
	int position;
	int vbl_start, vbl_end, hsync_start, htotal, vtotal;
	unsigned long irqflags;
	bool use_scanline_counter = DISPLAY_VER(dev_priv) >= 5 ||
		IS_G4X(dev_priv) || DISPLAY_VER(dev_priv) == 2 ||
		crtc->mode_flags & I915_MODE_FLAG_USE_SCANLINE_COUNTER;

	if (drm_WARN_ON(&dev_priv->drm, !mode->crtc_clock)) {
		drm_dbg(&dev_priv->drm,
			"trying to get scanoutpos for disabled "
			"pipe %c\n", pipe_name(pipe));
		return false;
	}

	htotal = mode->crtc_htotal;
	hsync_start = mode->crtc_hsync_start;
	vtotal = mode->crtc_vtotal;
	vbl_start = mode->crtc_vblank_start;
	vbl_end = mode->crtc_vblank_end;

	if (mode->flags & DRM_MODE_FLAG_INTERLACE) {
		vbl_start = DIV_ROUND_UP(vbl_start, 2);
		vbl_end /= 2;
		vtotal /= 2;
	}

	/*
	 * Lock uncore.lock, as we will do multiple timing critical raw
	 * register reads, potentially with preemption disabled, so the
	 * following code must not block on uncore.lock.
	 */
	spin_lock_irqsave(&dev_priv->uncore.lock, irqflags);

	/* preempt_disable_rt() should go right here in PREEMPT_RT patchset. */

	/* Get optional system timestamp before query. */
	if (stime)
		*stime = ktime_get();

	if (crtc->mode_flags & I915_MODE_FLAG_VRR) {
		int scanlines = intel_crtc_scanlines_since_frame_timestamp(crtc);

		position = __intel_get_crtc_scanline(crtc);

		/*
		 * Already exiting vblank? If so, shift our position
		 * so it looks like we're already apporaching the full
		 * vblank end. This should make the generated timestamp
		 * more or less match when the active portion will start.
		 */
		if (position >= vbl_start && scanlines < position)
			position = min(crtc->vmax_vblank_start + scanlines, vtotal - 1);
	} else if (use_scanline_counter) {
		/* No obvious pixelcount register. Only query vertical
		 * scanout position from Display scan line register.
		 */
		position = __intel_get_crtc_scanline(crtc);
	} else {
		/* Have access to pixelcount since start of frame.
		 * We can split this into vertical and horizontal
		 * scanout position.
		 */
		position = (intel_de_read_fw(dev_priv, PIPEFRAMEPIXEL(pipe)) & PIPE_PIXEL_MASK) >> PIPE_PIXEL_SHIFT;

		/* convert to pixel counts */
		vbl_start *= htotal;
		vbl_end *= htotal;
		vtotal *= htotal;

		/*
		 * In interlaced modes, the pixel counter counts all pixels,
		 * so one field will have htotal more pixels. In order to avoid
		 * the reported position from jumping backwards when the pixel
		 * counter is beyond the length of the shorter field, just
		 * clamp the position the length of the shorter field. This
		 * matches how the scanline counter based position works since
		 * the scanline counter doesn't count the two half lines.
		 */
		if (position >= vtotal)
			position = vtotal - 1;

		/*
		 * Start of vblank interrupt is triggered at start of hsync,
		 * just prior to the first active line of vblank. However we
		 * consider lines to start at the leading edge of horizontal
		 * active. So, should we get here before we've crossed into
		 * the horizontal active of the first line in vblank, we would
		 * not set the DRM_SCANOUTPOS_INVBL flag. In order to fix that,
		 * always add htotal-hsync_start to the current pixel position.
		 */
		position = (position + htotal - hsync_start) % vtotal;
	}

	/* Get optional system timestamp after query. */
	if (etime)
		*etime = ktime_get();

	/* preempt_enable_rt() should go right here in PREEMPT_RT patchset. */

	spin_unlock_irqrestore(&dev_priv->uncore.lock, irqflags);

	/*
	 * While in vblank, position will be negative
	 * counting up towards 0 at vbl_end. And outside
	 * vblank, position will be positive counting
	 * up since vbl_end.
	 */
	if (position >= vbl_start)
		position -= vbl_end;
	else
		position += vtotal - vbl_end;

	if (use_scanline_counter) {
		*vpos = position;
		*hpos = 0;
	} else {
		*vpos = position / htotal;
		*hpos = position - (*vpos * htotal);
	}

	return true;
}

bool intel_crtc_get_vblank_timestamp(struct drm_crtc *crtc, int *max_error,
				     ktime_t *vblank_time, bool in_vblank_irq)
{
	return drm_crtc_vblank_helper_get_vblank_timestamp_internal(
		crtc, max_error, vblank_time, in_vblank_irq,
		i915_get_crtc_scanoutpos);
}

int intel_get_crtc_scanline(struct intel_crtc *crtc)
{
	struct drm_i915_private *dev_priv = to_i915(crtc->base.dev);
	unsigned long irqflags;
	int position;

	spin_lock_irqsave(&dev_priv->uncore.lock, irqflags);
	position = __intel_get_crtc_scanline(crtc);
	spin_unlock_irqrestore(&dev_priv->uncore.lock, irqflags);

	return position;
}

=======
>>>>>>> eb3cdb58
/**
 * ivb_parity_work - Workqueue called when a parity error interrupt
 * occurred.
 * @work: workqueue struct
 *
 * Doesn't actually do anything except notify userspace. As a consequence of
 * this event, userspace should try to remap the bad rows since statistically
 * it is likely the same row is more likely to go bad again.
 */
static void ivb_parity_work(struct work_struct *work)
{
	struct drm_i915_private *dev_priv =
		container_of(work, typeof(*dev_priv), l3_parity.error_work);
	struct intel_gt *gt = to_gt(dev_priv);
	u32 error_status, row, bank, subbank;
	char *parity_event[6];
	u32 misccpctl;
	u8 slice = 0;

	/* We must turn off DOP level clock gating to access the L3 registers.
	 * In order to prevent a get/put style interface, acquire struct mutex
	 * any time we access those registers.
	 */
	mutex_lock(&dev_priv->drm.struct_mutex);

	/* If we've screwed up tracking, just let the interrupt fire again */
	if (drm_WARN_ON(&dev_priv->drm, !dev_priv->l3_parity.which_slice))
		goto out;

	misccpctl = intel_uncore_rmw(&dev_priv->uncore, GEN7_MISCCPCTL,
				     GEN7_DOP_CLOCK_GATE_ENABLE, 0);
	intel_uncore_posting_read(&dev_priv->uncore, GEN7_MISCCPCTL);

	while ((slice = ffs(dev_priv->l3_parity.which_slice)) != 0) {
		i915_reg_t reg;

		slice--;
		if (drm_WARN_ON_ONCE(&dev_priv->drm,
				     slice >= NUM_L3_SLICES(dev_priv)))
			break;

		dev_priv->l3_parity.which_slice &= ~(1<<slice);

		reg = GEN7_L3CDERRST1(slice);

		error_status = intel_uncore_read(&dev_priv->uncore, reg);
		row = GEN7_PARITY_ERROR_ROW(error_status);
		bank = GEN7_PARITY_ERROR_BANK(error_status);
		subbank = GEN7_PARITY_ERROR_SUBBANK(error_status);

		intel_uncore_write(&dev_priv->uncore, reg, GEN7_PARITY_ERROR_VALID | GEN7_L3CDERRST1_ENABLE);
		intel_uncore_posting_read(&dev_priv->uncore, reg);

		parity_event[0] = I915_L3_PARITY_UEVENT "=1";
		parity_event[1] = kasprintf(GFP_KERNEL, "ROW=%d", row);
		parity_event[2] = kasprintf(GFP_KERNEL, "BANK=%d", bank);
		parity_event[3] = kasprintf(GFP_KERNEL, "SUBBANK=%d", subbank);
		parity_event[4] = kasprintf(GFP_KERNEL, "SLICE=%d", slice);
		parity_event[5] = NULL;

		kobject_uevent_env(&dev_priv->drm.primary->kdev->kobj,
				   KOBJ_CHANGE, parity_event);

		drm_dbg(&dev_priv->drm,
			"Parity error: Slice = %d, Row = %d, Bank = %d, Sub bank = %d.\n",
			slice, row, bank, subbank);

		kfree(parity_event[4]);
		kfree(parity_event[3]);
		kfree(parity_event[2]);
		kfree(parity_event[1]);
	}

	intel_uncore_write(&dev_priv->uncore, GEN7_MISCCPCTL, misccpctl);

out:
	drm_WARN_ON(&dev_priv->drm, dev_priv->l3_parity.which_slice);
	spin_lock_irq(gt->irq_lock);
	gen5_gt_enable_irq(gt, GT_PARITY_ERROR(dev_priv));
	spin_unlock_irq(gt->irq_lock);

	mutex_unlock(&dev_priv->drm.struct_mutex);
}

static bool gen11_port_hotplug_long_detect(enum hpd_pin pin, u32 val)
{
	switch (pin) {
	case HPD_PORT_TC1:
	case HPD_PORT_TC2:
	case HPD_PORT_TC3:
	case HPD_PORT_TC4:
	case HPD_PORT_TC5:
	case HPD_PORT_TC6:
		return val & GEN11_HOTPLUG_CTL_LONG_DETECT(pin);
	default:
		return false;
	}
}

static bool bxt_port_hotplug_long_detect(enum hpd_pin pin, u32 val)
{
	switch (pin) {
	case HPD_PORT_A:
		return val & PORTA_HOTPLUG_LONG_DETECT;
	case HPD_PORT_B:
		return val & PORTB_HOTPLUG_LONG_DETECT;
	case HPD_PORT_C:
		return val & PORTC_HOTPLUG_LONG_DETECT;
	default:
		return false;
	}
}

static bool icp_ddi_port_hotplug_long_detect(enum hpd_pin pin, u32 val)
{
	switch (pin) {
	case HPD_PORT_A:
	case HPD_PORT_B:
	case HPD_PORT_C:
	case HPD_PORT_D:
		return val & SHOTPLUG_CTL_DDI_HPD_LONG_DETECT(pin);
	default:
		return false;
	}
}

static bool icp_tc_port_hotplug_long_detect(enum hpd_pin pin, u32 val)
{
	switch (pin) {
	case HPD_PORT_TC1:
	case HPD_PORT_TC2:
	case HPD_PORT_TC3:
	case HPD_PORT_TC4:
	case HPD_PORT_TC5:
	case HPD_PORT_TC6:
		return val & ICP_TC_HPD_LONG_DETECT(pin);
	default:
		return false;
	}
}

static bool spt_port_hotplug2_long_detect(enum hpd_pin pin, u32 val)
{
	switch (pin) {
	case HPD_PORT_E:
		return val & PORTE_HOTPLUG_LONG_DETECT;
	default:
		return false;
	}
}

static bool spt_port_hotplug_long_detect(enum hpd_pin pin, u32 val)
{
	switch (pin) {
	case HPD_PORT_A:
		return val & PORTA_HOTPLUG_LONG_DETECT;
	case HPD_PORT_B:
		return val & PORTB_HOTPLUG_LONG_DETECT;
	case HPD_PORT_C:
		return val & PORTC_HOTPLUG_LONG_DETECT;
	case HPD_PORT_D:
		return val & PORTD_HOTPLUG_LONG_DETECT;
	default:
		return false;
	}
}

static bool ilk_port_hotplug_long_detect(enum hpd_pin pin, u32 val)
{
	switch (pin) {
	case HPD_PORT_A:
		return val & DIGITAL_PORTA_HOTPLUG_LONG_DETECT;
	default:
		return false;
	}
}

static bool pch_port_hotplug_long_detect(enum hpd_pin pin, u32 val)
{
	switch (pin) {
	case HPD_PORT_B:
		return val & PORTB_HOTPLUG_LONG_DETECT;
	case HPD_PORT_C:
		return val & PORTC_HOTPLUG_LONG_DETECT;
	case HPD_PORT_D:
		return val & PORTD_HOTPLUG_LONG_DETECT;
	default:
		return false;
	}
}

static bool i9xx_port_hotplug_long_detect(enum hpd_pin pin, u32 val)
{
	switch (pin) {
	case HPD_PORT_B:
		return val & PORTB_HOTPLUG_INT_LONG_PULSE;
	case HPD_PORT_C:
		return val & PORTC_HOTPLUG_INT_LONG_PULSE;
	case HPD_PORT_D:
		return val & PORTD_HOTPLUG_INT_LONG_PULSE;
	default:
		return false;
	}
}

/*
 * Get a bit mask of pins that have triggered, and which ones may be long.
 * This can be called multiple times with the same masks to accumulate
 * hotplug detection results from several registers.
 *
 * Note that the caller is expected to zero out the masks initially.
 */
static void intel_get_hpd_pins(struct drm_i915_private *dev_priv,
			       u32 *pin_mask, u32 *long_mask,
			       u32 hotplug_trigger, u32 dig_hotplug_reg,
			       const u32 hpd[HPD_NUM_PINS],
			       bool long_pulse_detect(enum hpd_pin pin, u32 val))
{
	enum hpd_pin pin;

	BUILD_BUG_ON(BITS_PER_TYPE(*pin_mask) < HPD_NUM_PINS);

	for_each_hpd_pin(pin) {
		if ((hpd[pin] & hotplug_trigger) == 0)
			continue;

		*pin_mask |= BIT(pin);

		if (long_pulse_detect(pin, dig_hotplug_reg))
			*long_mask |= BIT(pin);
	}

	drm_dbg(&dev_priv->drm,
		"hotplug event received, stat 0x%08x, dig 0x%08x, pins 0x%08x, long 0x%08x\n",
		hotplug_trigger, dig_hotplug_reg, *pin_mask, *long_mask);

}

static u32 intel_hpd_enabled_irqs(struct drm_i915_private *dev_priv,
				  const u32 hpd[HPD_NUM_PINS])
{
	struct intel_encoder *encoder;
	u32 enabled_irqs = 0;

	for_each_intel_encoder(&dev_priv->drm, encoder)
		if (dev_priv->display.hotplug.stats[encoder->hpd_pin].state == HPD_ENABLED)
			enabled_irqs |= hpd[encoder->hpd_pin];

	return enabled_irqs;
}

static u32 intel_hpd_hotplug_irqs(struct drm_i915_private *dev_priv,
				  const u32 hpd[HPD_NUM_PINS])
{
	struct intel_encoder *encoder;
	u32 hotplug_irqs = 0;

	for_each_intel_encoder(&dev_priv->drm, encoder)
		hotplug_irqs |= hpd[encoder->hpd_pin];

	return hotplug_irqs;
}

static u32 intel_hpd_hotplug_enables(struct drm_i915_private *i915,
				     hotplug_enables_func hotplug_enables)
{
	struct intel_encoder *encoder;
	u32 hotplug = 0;

	for_each_intel_encoder(&i915->drm, encoder)
		hotplug |= hotplug_enables(encoder);

	return hotplug;
}

static void gmbus_irq_handler(struct drm_i915_private *dev_priv)
{
	wake_up_all(&dev_priv->display.gmbus.wait_queue);
}

static void dp_aux_irq_handler(struct drm_i915_private *dev_priv)
{
	wake_up_all(&dev_priv->display.gmbus.wait_queue);
}

#if defined(CONFIG_DEBUG_FS)
static void display_pipe_crc_irq_handler(struct drm_i915_private *dev_priv,
					 enum pipe pipe,
					 u32 crc0, u32 crc1,
					 u32 crc2, u32 crc3,
					 u32 crc4)
{
	struct intel_crtc *crtc = intel_crtc_for_pipe(dev_priv, pipe);
	struct intel_pipe_crc *pipe_crc = &crtc->pipe_crc;
	u32 crcs[5] = { crc0, crc1, crc2, crc3, crc4 };

	trace_intel_pipe_crc(crtc, crcs);

	spin_lock(&pipe_crc->lock);
	/*
	 * For some not yet identified reason, the first CRC is
	 * bonkers. So let's just wait for the next vblank and read
	 * out the buggy result.
	 *
	 * On GEN8+ sometimes the second CRC is bonkers as well, so
	 * don't trust that one either.
	 */
	if (pipe_crc->skipped <= 0 ||
	    (DISPLAY_VER(dev_priv) >= 8 && pipe_crc->skipped == 1)) {
		pipe_crc->skipped++;
		spin_unlock(&pipe_crc->lock);
		return;
	}
	spin_unlock(&pipe_crc->lock);

	drm_crtc_add_crc_entry(&crtc->base, true,
				drm_crtc_accurate_vblank_count(&crtc->base),
				crcs);
}
#else
static inline void
display_pipe_crc_irq_handler(struct drm_i915_private *dev_priv,
			     enum pipe pipe,
			     u32 crc0, u32 crc1,
			     u32 crc2, u32 crc3,
			     u32 crc4) {}
#endif

static void flip_done_handler(struct drm_i915_private *i915,
			      enum pipe pipe)
{
	struct intel_crtc *crtc = intel_crtc_for_pipe(i915, pipe);
	struct drm_crtc_state *crtc_state = crtc->base.state;
	struct drm_pending_vblank_event *e = crtc_state->event;
	struct drm_device *dev = &i915->drm;
	unsigned long irqflags;

	spin_lock_irqsave(&dev->event_lock, irqflags);

	crtc_state->event = NULL;

	drm_crtc_send_vblank_event(&crtc->base, e);

	spin_unlock_irqrestore(&dev->event_lock, irqflags);
}

static void hsw_pipe_crc_irq_handler(struct drm_i915_private *dev_priv,
				     enum pipe pipe)
{
	display_pipe_crc_irq_handler(dev_priv, pipe,
				     intel_uncore_read(&dev_priv->uncore, PIPE_CRC_RES_1_IVB(pipe)),
				     0, 0, 0, 0);
}

static void ivb_pipe_crc_irq_handler(struct drm_i915_private *dev_priv,
				     enum pipe pipe)
{
	display_pipe_crc_irq_handler(dev_priv, pipe,
				     intel_uncore_read(&dev_priv->uncore, PIPE_CRC_RES_1_IVB(pipe)),
				     intel_uncore_read(&dev_priv->uncore, PIPE_CRC_RES_2_IVB(pipe)),
				     intel_uncore_read(&dev_priv->uncore, PIPE_CRC_RES_3_IVB(pipe)),
				     intel_uncore_read(&dev_priv->uncore, PIPE_CRC_RES_4_IVB(pipe)),
				     intel_uncore_read(&dev_priv->uncore, PIPE_CRC_RES_5_IVB(pipe)));
}

static void i9xx_pipe_crc_irq_handler(struct drm_i915_private *dev_priv,
				      enum pipe pipe)
{
	u32 res1, res2;

	if (DISPLAY_VER(dev_priv) >= 3)
		res1 = intel_uncore_read(&dev_priv->uncore, PIPE_CRC_RES_RES1_I915(pipe));
	else
		res1 = 0;

	if (DISPLAY_VER(dev_priv) >= 5 || IS_G4X(dev_priv))
		res2 = intel_uncore_read(&dev_priv->uncore, PIPE_CRC_RES_RES2_G4X(pipe));
	else
		res2 = 0;

	display_pipe_crc_irq_handler(dev_priv, pipe,
				     intel_uncore_read(&dev_priv->uncore, PIPE_CRC_RES_RED(pipe)),
				     intel_uncore_read(&dev_priv->uncore, PIPE_CRC_RES_GREEN(pipe)),
				     intel_uncore_read(&dev_priv->uncore, PIPE_CRC_RES_BLUE(pipe)),
				     res1, res2);
}

static void i9xx_pipestat_irq_reset(struct drm_i915_private *dev_priv)
{
	enum pipe pipe;

	for_each_pipe(dev_priv, pipe) {
		intel_uncore_write(&dev_priv->uncore, PIPESTAT(pipe),
			   PIPESTAT_INT_STATUS_MASK |
			   PIPE_FIFO_UNDERRUN_STATUS);

		dev_priv->pipestat_irq_mask[pipe] = 0;
	}
}

static void i9xx_pipestat_irq_ack(struct drm_i915_private *dev_priv,
				  u32 iir, u32 pipe_stats[I915_MAX_PIPES])
{
	enum pipe pipe;

	spin_lock(&dev_priv->irq_lock);

	if (!dev_priv->display_irqs_enabled) {
		spin_unlock(&dev_priv->irq_lock);
		return;
	}

	for_each_pipe(dev_priv, pipe) {
		i915_reg_t reg;
		u32 status_mask, enable_mask, iir_bit = 0;

		/*
		 * PIPESTAT bits get signalled even when the interrupt is
		 * disabled with the mask bits, and some of the status bits do
		 * not generate interrupts at all (like the underrun bit). Hence
		 * we need to be careful that we only handle what we want to
		 * handle.
		 */

		/* fifo underruns are filterered in the underrun handler. */
		status_mask = PIPE_FIFO_UNDERRUN_STATUS;

		switch (pipe) {
		default:
		case PIPE_A:
			iir_bit = I915_DISPLAY_PIPE_A_EVENT_INTERRUPT;
			break;
		case PIPE_B:
			iir_bit = I915_DISPLAY_PIPE_B_EVENT_INTERRUPT;
			break;
		case PIPE_C:
			iir_bit = I915_DISPLAY_PIPE_C_EVENT_INTERRUPT;
			break;
		}
		if (iir & iir_bit)
			status_mask |= dev_priv->pipestat_irq_mask[pipe];

		if (!status_mask)
			continue;

		reg = PIPESTAT(pipe);
		pipe_stats[pipe] = intel_uncore_read(&dev_priv->uncore, reg) & status_mask;
		enable_mask = i915_pipestat_enable_mask(dev_priv, pipe);

		/*
		 * Clear the PIPE*STAT regs before the IIR
		 *
		 * Toggle the enable bits to make sure we get an
		 * edge in the ISR pipe event bit if we don't clear
		 * all the enabled status bits. Otherwise the edge
		 * triggered IIR on i965/g4x wouldn't notice that
		 * an interrupt is still pending.
		 */
		if (pipe_stats[pipe]) {
			intel_uncore_write(&dev_priv->uncore, reg, pipe_stats[pipe]);
			intel_uncore_write(&dev_priv->uncore, reg, enable_mask);
		}
	}
	spin_unlock(&dev_priv->irq_lock);
}

static void i8xx_pipestat_irq_handler(struct drm_i915_private *dev_priv,
				      u16 iir, u32 pipe_stats[I915_MAX_PIPES])
{
	enum pipe pipe;

	for_each_pipe(dev_priv, pipe) {
		if (pipe_stats[pipe] & PIPE_VBLANK_INTERRUPT_STATUS)
			intel_handle_vblank(dev_priv, pipe);

		if (pipe_stats[pipe] & PIPE_CRC_DONE_INTERRUPT_STATUS)
			i9xx_pipe_crc_irq_handler(dev_priv, pipe);

		if (pipe_stats[pipe] & PIPE_FIFO_UNDERRUN_STATUS)
			intel_cpu_fifo_underrun_irq_handler(dev_priv, pipe);
	}
}

static void i915_pipestat_irq_handler(struct drm_i915_private *dev_priv,
				      u32 iir, u32 pipe_stats[I915_MAX_PIPES])
{
	bool blc_event = false;
	enum pipe pipe;

	for_each_pipe(dev_priv, pipe) {
		if (pipe_stats[pipe] & PIPE_VBLANK_INTERRUPT_STATUS)
			intel_handle_vblank(dev_priv, pipe);

		if (pipe_stats[pipe] & PIPE_LEGACY_BLC_EVENT_STATUS)
			blc_event = true;

		if (pipe_stats[pipe] & PIPE_CRC_DONE_INTERRUPT_STATUS)
			i9xx_pipe_crc_irq_handler(dev_priv, pipe);

		if (pipe_stats[pipe] & PIPE_FIFO_UNDERRUN_STATUS)
			intel_cpu_fifo_underrun_irq_handler(dev_priv, pipe);
	}

	if (blc_event || (iir & I915_ASLE_INTERRUPT))
		intel_opregion_asle_intr(dev_priv);
}

static void i965_pipestat_irq_handler(struct drm_i915_private *dev_priv,
				      u32 iir, u32 pipe_stats[I915_MAX_PIPES])
{
	bool blc_event = false;
	enum pipe pipe;

	for_each_pipe(dev_priv, pipe) {
		if (pipe_stats[pipe] & PIPE_START_VBLANK_INTERRUPT_STATUS)
			intel_handle_vblank(dev_priv, pipe);

		if (pipe_stats[pipe] & PIPE_LEGACY_BLC_EVENT_STATUS)
			blc_event = true;

		if (pipe_stats[pipe] & PIPE_CRC_DONE_INTERRUPT_STATUS)
			i9xx_pipe_crc_irq_handler(dev_priv, pipe);

		if (pipe_stats[pipe] & PIPE_FIFO_UNDERRUN_STATUS)
			intel_cpu_fifo_underrun_irq_handler(dev_priv, pipe);
	}

	if (blc_event || (iir & I915_ASLE_INTERRUPT))
		intel_opregion_asle_intr(dev_priv);

	if (pipe_stats[0] & PIPE_GMBUS_INTERRUPT_STATUS)
		gmbus_irq_handler(dev_priv);
}

static void valleyview_pipestat_irq_handler(struct drm_i915_private *dev_priv,
					    u32 pipe_stats[I915_MAX_PIPES])
{
	enum pipe pipe;

	for_each_pipe(dev_priv, pipe) {
		if (pipe_stats[pipe] & PIPE_START_VBLANK_INTERRUPT_STATUS)
			intel_handle_vblank(dev_priv, pipe);

		if (pipe_stats[pipe] & PLANE_FLIP_DONE_INT_STATUS_VLV)
			flip_done_handler(dev_priv, pipe);

		if (pipe_stats[pipe] & PIPE_CRC_DONE_INTERRUPT_STATUS)
			i9xx_pipe_crc_irq_handler(dev_priv, pipe);

		if (pipe_stats[pipe] & PIPE_FIFO_UNDERRUN_STATUS)
			intel_cpu_fifo_underrun_irq_handler(dev_priv, pipe);
	}

	if (pipe_stats[0] & PIPE_GMBUS_INTERRUPT_STATUS)
		gmbus_irq_handler(dev_priv);
}

static u32 i9xx_hpd_irq_ack(struct drm_i915_private *dev_priv)
{
	u32 hotplug_status = 0, hotplug_status_mask;
	int i;

	if (IS_G4X(dev_priv) ||
	    IS_VALLEYVIEW(dev_priv) || IS_CHERRYVIEW(dev_priv))
		hotplug_status_mask = HOTPLUG_INT_STATUS_G4X |
			DP_AUX_CHANNEL_MASK_INT_STATUS_G4X;
	else
		hotplug_status_mask = HOTPLUG_INT_STATUS_I915;

	/*
	 * We absolutely have to clear all the pending interrupt
	 * bits in PORT_HOTPLUG_STAT. Otherwise the ISR port
	 * interrupt bit won't have an edge, and the i965/g4x
	 * edge triggered IIR will not notice that an interrupt
	 * is still pending. We can't use PORT_HOTPLUG_EN to
	 * guarantee the edge as the act of toggling the enable
	 * bits can itself generate a new hotplug interrupt :(
	 */
	for (i = 0; i < 10; i++) {
		u32 tmp = intel_uncore_read(&dev_priv->uncore, PORT_HOTPLUG_STAT) & hotplug_status_mask;

		if (tmp == 0)
			return hotplug_status;

		hotplug_status |= tmp;
		intel_uncore_write(&dev_priv->uncore, PORT_HOTPLUG_STAT, hotplug_status);
	}

	drm_WARN_ONCE(&dev_priv->drm, 1,
		      "PORT_HOTPLUG_STAT did not clear (0x%08x)\n",
		      intel_uncore_read(&dev_priv->uncore, PORT_HOTPLUG_STAT));

	return hotplug_status;
}

static void i9xx_hpd_irq_handler(struct drm_i915_private *dev_priv,
				 u32 hotplug_status)
{
	u32 pin_mask = 0, long_mask = 0;
	u32 hotplug_trigger;

	if (IS_G4X(dev_priv) ||
	    IS_VALLEYVIEW(dev_priv) || IS_CHERRYVIEW(dev_priv))
		hotplug_trigger = hotplug_status & HOTPLUG_INT_STATUS_G4X;
	else
		hotplug_trigger = hotplug_status & HOTPLUG_INT_STATUS_I915;

	if (hotplug_trigger) {
		intel_get_hpd_pins(dev_priv, &pin_mask, &long_mask,
				   hotplug_trigger, hotplug_trigger,
				   dev_priv->display.hotplug.hpd,
				   i9xx_port_hotplug_long_detect);

		intel_hpd_irq_handler(dev_priv, pin_mask, long_mask);
	}

	if ((IS_G4X(dev_priv) ||
	     IS_VALLEYVIEW(dev_priv) || IS_CHERRYVIEW(dev_priv)) &&
	    hotplug_status & DP_AUX_CHANNEL_MASK_INT_STATUS_G4X)
		dp_aux_irq_handler(dev_priv);
}

static irqreturn_t valleyview_irq_handler(int irq, void *arg)
{
	struct drm_i915_private *dev_priv = arg;
	irqreturn_t ret = IRQ_NONE;

	if (!intel_irqs_enabled(dev_priv))
		return IRQ_NONE;

	/* IRQs are synced during runtime_suspend, we don't require a wakeref */
	disable_rpm_wakeref_asserts(&dev_priv->runtime_pm);

	do {
		u32 iir, gt_iir, pm_iir;
		u32 pipe_stats[I915_MAX_PIPES] = {};
		u32 hotplug_status = 0;
		u32 ier = 0;

		gt_iir = intel_uncore_read(&dev_priv->uncore, GTIIR);
		pm_iir = intel_uncore_read(&dev_priv->uncore, GEN6_PMIIR);
		iir = intel_uncore_read(&dev_priv->uncore, VLV_IIR);

		if (gt_iir == 0 && pm_iir == 0 && iir == 0)
			break;

		ret = IRQ_HANDLED;

		/*
		 * Theory on interrupt generation, based on empirical evidence:
		 *
		 * x = ((VLV_IIR & VLV_IER) ||
		 *      (((GT_IIR & GT_IER) || (GEN6_PMIIR & GEN6_PMIER)) &&
		 *       (VLV_MASTER_IER & MASTER_INTERRUPT_ENABLE)));
		 *
		 * A CPU interrupt will only be raised when 'x' has a 0->1 edge.
		 * Hence we clear MASTER_INTERRUPT_ENABLE and VLV_IER to
		 * guarantee the CPU interrupt will be raised again even if we
		 * don't end up clearing all the VLV_IIR, GT_IIR, GEN6_PMIIR
		 * bits this time around.
		 */
		intel_uncore_write(&dev_priv->uncore, VLV_MASTER_IER, 0);
		ier = intel_uncore_rmw(&dev_priv->uncore, VLV_IER, ~0, 0);

		if (gt_iir)
			intel_uncore_write(&dev_priv->uncore, GTIIR, gt_iir);
		if (pm_iir)
			intel_uncore_write(&dev_priv->uncore, GEN6_PMIIR, pm_iir);

		if (iir & I915_DISPLAY_PORT_INTERRUPT)
			hotplug_status = i9xx_hpd_irq_ack(dev_priv);

		/* Call regardless, as some status bits might not be
		 * signalled in iir */
		i9xx_pipestat_irq_ack(dev_priv, iir, pipe_stats);

		if (iir & (I915_LPE_PIPE_A_INTERRUPT |
			   I915_LPE_PIPE_B_INTERRUPT))
			intel_lpe_audio_irq_handler(dev_priv);

		/*
		 * VLV_IIR is single buffered, and reflects the level
		 * from PIPESTAT/PORT_HOTPLUG_STAT, hence clear it last.
		 */
		if (iir)
			intel_uncore_write(&dev_priv->uncore, VLV_IIR, iir);

		intel_uncore_write(&dev_priv->uncore, VLV_IER, ier);
		intel_uncore_write(&dev_priv->uncore, VLV_MASTER_IER, MASTER_INTERRUPT_ENABLE);

		if (gt_iir)
			gen6_gt_irq_handler(to_gt(dev_priv), gt_iir);
		if (pm_iir)
			gen6_rps_irq_handler(&to_gt(dev_priv)->rps, pm_iir);

		if (hotplug_status)
			i9xx_hpd_irq_handler(dev_priv, hotplug_status);

		valleyview_pipestat_irq_handler(dev_priv, pipe_stats);
	} while (0);

	pmu_irq_stats(dev_priv, ret);

	enable_rpm_wakeref_asserts(&dev_priv->runtime_pm);

	return ret;
}

static irqreturn_t cherryview_irq_handler(int irq, void *arg)
{
	struct drm_i915_private *dev_priv = arg;
	irqreturn_t ret = IRQ_NONE;

	if (!intel_irqs_enabled(dev_priv))
		return IRQ_NONE;

	/* IRQs are synced during runtime_suspend, we don't require a wakeref */
	disable_rpm_wakeref_asserts(&dev_priv->runtime_pm);

	do {
		u32 master_ctl, iir;
		u32 pipe_stats[I915_MAX_PIPES] = {};
		u32 hotplug_status = 0;
		u32 ier = 0;

		master_ctl = intel_uncore_read(&dev_priv->uncore, GEN8_MASTER_IRQ) & ~GEN8_MASTER_IRQ_CONTROL;
		iir = intel_uncore_read(&dev_priv->uncore, VLV_IIR);

		if (master_ctl == 0 && iir == 0)
			break;

		ret = IRQ_HANDLED;

		/*
		 * Theory on interrupt generation, based on empirical evidence:
		 *
		 * x = ((VLV_IIR & VLV_IER) ||
		 *      ((GEN8_MASTER_IRQ & ~GEN8_MASTER_IRQ_CONTROL) &&
		 *       (GEN8_MASTER_IRQ & GEN8_MASTER_IRQ_CONTROL)));
		 *
		 * A CPU interrupt will only be raised when 'x' has a 0->1 edge.
		 * Hence we clear GEN8_MASTER_IRQ_CONTROL and VLV_IER to
		 * guarantee the CPU interrupt will be raised again even if we
		 * don't end up clearing all the VLV_IIR and GEN8_MASTER_IRQ_CONTROL
		 * bits this time around.
		 */
		intel_uncore_write(&dev_priv->uncore, GEN8_MASTER_IRQ, 0);
		ier = intel_uncore_rmw(&dev_priv->uncore, VLV_IER, ~0, 0);

		gen8_gt_irq_handler(to_gt(dev_priv), master_ctl);

		if (iir & I915_DISPLAY_PORT_INTERRUPT)
			hotplug_status = i9xx_hpd_irq_ack(dev_priv);

		/* Call regardless, as some status bits might not be
		 * signalled in iir */
		i9xx_pipestat_irq_ack(dev_priv, iir, pipe_stats);

		if (iir & (I915_LPE_PIPE_A_INTERRUPT |
			   I915_LPE_PIPE_B_INTERRUPT |
			   I915_LPE_PIPE_C_INTERRUPT))
			intel_lpe_audio_irq_handler(dev_priv);

		/*
		 * VLV_IIR is single buffered, and reflects the level
		 * from PIPESTAT/PORT_HOTPLUG_STAT, hence clear it last.
		 */
		if (iir)
			intel_uncore_write(&dev_priv->uncore, VLV_IIR, iir);

		intel_uncore_write(&dev_priv->uncore, VLV_IER, ier);
		intel_uncore_write(&dev_priv->uncore, GEN8_MASTER_IRQ, GEN8_MASTER_IRQ_CONTROL);

		if (hotplug_status)
			i9xx_hpd_irq_handler(dev_priv, hotplug_status);

		valleyview_pipestat_irq_handler(dev_priv, pipe_stats);
	} while (0);

	pmu_irq_stats(dev_priv, ret);

	enable_rpm_wakeref_asserts(&dev_priv->runtime_pm);

	return ret;
}

static void ibx_hpd_irq_handler(struct drm_i915_private *dev_priv,
				u32 hotplug_trigger)
{
	u32 dig_hotplug_reg, pin_mask = 0, long_mask = 0;

	/*
	 * Somehow the PCH doesn't seem to really ack the interrupt to the CPU
	 * unless we touch the hotplug register, even if hotplug_trigger is
	 * zero. Not acking leads to "The master control interrupt lied (SDE)!"
	 * errors.
	 */
	dig_hotplug_reg = intel_uncore_read(&dev_priv->uncore, PCH_PORT_HOTPLUG);
	if (!hotplug_trigger) {
		u32 mask = PORTA_HOTPLUG_STATUS_MASK |
			PORTD_HOTPLUG_STATUS_MASK |
			PORTC_HOTPLUG_STATUS_MASK |
			PORTB_HOTPLUG_STATUS_MASK;
		dig_hotplug_reg &= ~mask;
	}

	intel_uncore_write(&dev_priv->uncore, PCH_PORT_HOTPLUG, dig_hotplug_reg);
	if (!hotplug_trigger)
		return;

	intel_get_hpd_pins(dev_priv, &pin_mask, &long_mask,
			   hotplug_trigger, dig_hotplug_reg,
			   dev_priv->display.hotplug.pch_hpd,
			   pch_port_hotplug_long_detect);

	intel_hpd_irq_handler(dev_priv, pin_mask, long_mask);
}

static void ibx_irq_handler(struct drm_i915_private *dev_priv, u32 pch_iir)
{
	enum pipe pipe;
	u32 hotplug_trigger = pch_iir & SDE_HOTPLUG_MASK;

	ibx_hpd_irq_handler(dev_priv, hotplug_trigger);

	if (pch_iir & SDE_AUDIO_POWER_MASK) {
		int port = ffs((pch_iir & SDE_AUDIO_POWER_MASK) >>
			       SDE_AUDIO_POWER_SHIFT);
		drm_dbg(&dev_priv->drm, "PCH audio power change on port %d\n",
			port_name(port));
	}

	if (pch_iir & SDE_AUX_MASK)
		dp_aux_irq_handler(dev_priv);

	if (pch_iir & SDE_GMBUS)
		gmbus_irq_handler(dev_priv);

	if (pch_iir & SDE_AUDIO_HDCP_MASK)
		drm_dbg(&dev_priv->drm, "PCH HDCP audio interrupt\n");

	if (pch_iir & SDE_AUDIO_TRANS_MASK)
		drm_dbg(&dev_priv->drm, "PCH transcoder audio interrupt\n");

	if (pch_iir & SDE_POISON)
		drm_err(&dev_priv->drm, "PCH poison interrupt\n");

	if (pch_iir & SDE_FDI_MASK) {
		for_each_pipe(dev_priv, pipe)
			drm_dbg(&dev_priv->drm, "  pipe %c FDI IIR: 0x%08x\n",
				pipe_name(pipe),
				intel_uncore_read(&dev_priv->uncore, FDI_RX_IIR(pipe)));
	}

	if (pch_iir & (SDE_TRANSB_CRC_DONE | SDE_TRANSA_CRC_DONE))
		drm_dbg(&dev_priv->drm, "PCH transcoder CRC done interrupt\n");

	if (pch_iir & (SDE_TRANSB_CRC_ERR | SDE_TRANSA_CRC_ERR))
		drm_dbg(&dev_priv->drm,
			"PCH transcoder CRC error interrupt\n");

	if (pch_iir & SDE_TRANSA_FIFO_UNDER)
		intel_pch_fifo_underrun_irq_handler(dev_priv, PIPE_A);

	if (pch_iir & SDE_TRANSB_FIFO_UNDER)
		intel_pch_fifo_underrun_irq_handler(dev_priv, PIPE_B);
}

static void ivb_err_int_handler(struct drm_i915_private *dev_priv)
{
	u32 err_int = intel_uncore_read(&dev_priv->uncore, GEN7_ERR_INT);
	enum pipe pipe;

	if (err_int & ERR_INT_POISON)
		drm_err(&dev_priv->drm, "Poison interrupt\n");

	for_each_pipe(dev_priv, pipe) {
		if (err_int & ERR_INT_FIFO_UNDERRUN(pipe))
			intel_cpu_fifo_underrun_irq_handler(dev_priv, pipe);

		if (err_int & ERR_INT_PIPE_CRC_DONE(pipe)) {
			if (IS_IVYBRIDGE(dev_priv))
				ivb_pipe_crc_irq_handler(dev_priv, pipe);
			else
				hsw_pipe_crc_irq_handler(dev_priv, pipe);
		}
	}

	intel_uncore_write(&dev_priv->uncore, GEN7_ERR_INT, err_int);
}

static void cpt_serr_int_handler(struct drm_i915_private *dev_priv)
{
	u32 serr_int = intel_uncore_read(&dev_priv->uncore, SERR_INT);
	enum pipe pipe;

	if (serr_int & SERR_INT_POISON)
		drm_err(&dev_priv->drm, "PCH poison interrupt\n");

	for_each_pipe(dev_priv, pipe)
		if (serr_int & SERR_INT_TRANS_FIFO_UNDERRUN(pipe))
			intel_pch_fifo_underrun_irq_handler(dev_priv, pipe);

	intel_uncore_write(&dev_priv->uncore, SERR_INT, serr_int);
}

static void cpt_irq_handler(struct drm_i915_private *dev_priv, u32 pch_iir)
{
	enum pipe pipe;
	u32 hotplug_trigger = pch_iir & SDE_HOTPLUG_MASK_CPT;

	ibx_hpd_irq_handler(dev_priv, hotplug_trigger);

	if (pch_iir & SDE_AUDIO_POWER_MASK_CPT) {
		int port = ffs((pch_iir & SDE_AUDIO_POWER_MASK_CPT) >>
			       SDE_AUDIO_POWER_SHIFT_CPT);
		drm_dbg(&dev_priv->drm, "PCH audio power change on port %c\n",
			port_name(port));
	}

	if (pch_iir & SDE_AUX_MASK_CPT)
		dp_aux_irq_handler(dev_priv);

	if (pch_iir & SDE_GMBUS_CPT)
		gmbus_irq_handler(dev_priv);

	if (pch_iir & SDE_AUDIO_CP_REQ_CPT)
		drm_dbg(&dev_priv->drm, "Audio CP request interrupt\n");

	if (pch_iir & SDE_AUDIO_CP_CHG_CPT)
		drm_dbg(&dev_priv->drm, "Audio CP change interrupt\n");

	if (pch_iir & SDE_FDI_MASK_CPT) {
		for_each_pipe(dev_priv, pipe)
			drm_dbg(&dev_priv->drm, "  pipe %c FDI IIR: 0x%08x\n",
				pipe_name(pipe),
				intel_uncore_read(&dev_priv->uncore, FDI_RX_IIR(pipe)));
	}

	if (pch_iir & SDE_ERROR_CPT)
		cpt_serr_int_handler(dev_priv);
}

static void icp_irq_handler(struct drm_i915_private *dev_priv, u32 pch_iir)
{
	u32 ddi_hotplug_trigger = pch_iir & SDE_DDI_HOTPLUG_MASK_ICP;
	u32 tc_hotplug_trigger = pch_iir & SDE_TC_HOTPLUG_MASK_ICP;
	u32 pin_mask = 0, long_mask = 0;

	if (ddi_hotplug_trigger) {
		u32 dig_hotplug_reg;

		/* Locking due to DSI native GPIO sequences */
		spin_lock(&dev_priv->irq_lock);
		dig_hotplug_reg = intel_uncore_rmw(&dev_priv->uncore, SHOTPLUG_CTL_DDI, 0, 0);
		spin_unlock(&dev_priv->irq_lock);

		intel_get_hpd_pins(dev_priv, &pin_mask, &long_mask,
				   ddi_hotplug_trigger, dig_hotplug_reg,
				   dev_priv->display.hotplug.pch_hpd,
				   icp_ddi_port_hotplug_long_detect);
	}

	if (tc_hotplug_trigger) {
		u32 dig_hotplug_reg;

		dig_hotplug_reg = intel_uncore_rmw(&dev_priv->uncore, SHOTPLUG_CTL_TC, 0, 0);

		intel_get_hpd_pins(dev_priv, &pin_mask, &long_mask,
				   tc_hotplug_trigger, dig_hotplug_reg,
				   dev_priv->display.hotplug.pch_hpd,
				   icp_tc_port_hotplug_long_detect);
	}

	if (pin_mask)
		intel_hpd_irq_handler(dev_priv, pin_mask, long_mask);

	if (pch_iir & SDE_GMBUS_ICP)
		gmbus_irq_handler(dev_priv);
}

static void spt_irq_handler(struct drm_i915_private *dev_priv, u32 pch_iir)
{
	u32 hotplug_trigger = pch_iir & SDE_HOTPLUG_MASK_SPT &
		~SDE_PORTE_HOTPLUG_SPT;
	u32 hotplug2_trigger = pch_iir & SDE_PORTE_HOTPLUG_SPT;
	u32 pin_mask = 0, long_mask = 0;

	if (hotplug_trigger) {
		u32 dig_hotplug_reg;

		dig_hotplug_reg = intel_uncore_rmw(&dev_priv->uncore, PCH_PORT_HOTPLUG, 0, 0);

		intel_get_hpd_pins(dev_priv, &pin_mask, &long_mask,
				   hotplug_trigger, dig_hotplug_reg,
				   dev_priv->display.hotplug.pch_hpd,
				   spt_port_hotplug_long_detect);
	}

	if (hotplug2_trigger) {
		u32 dig_hotplug_reg;

		dig_hotplug_reg = intel_uncore_rmw(&dev_priv->uncore, PCH_PORT_HOTPLUG2, 0, 0);

		intel_get_hpd_pins(dev_priv, &pin_mask, &long_mask,
				   hotplug2_trigger, dig_hotplug_reg,
				   dev_priv->display.hotplug.pch_hpd,
				   spt_port_hotplug2_long_detect);
	}

	if (pin_mask)
		intel_hpd_irq_handler(dev_priv, pin_mask, long_mask);

	if (pch_iir & SDE_GMBUS_CPT)
		gmbus_irq_handler(dev_priv);
}

static void ilk_hpd_irq_handler(struct drm_i915_private *dev_priv,
				u32 hotplug_trigger)
{
	u32 dig_hotplug_reg, pin_mask = 0, long_mask = 0;

	dig_hotplug_reg = intel_uncore_rmw(&dev_priv->uncore, DIGITAL_PORT_HOTPLUG_CNTRL, 0, 0);

	intel_get_hpd_pins(dev_priv, &pin_mask, &long_mask,
			   hotplug_trigger, dig_hotplug_reg,
			   dev_priv->display.hotplug.hpd,
			   ilk_port_hotplug_long_detect);

	intel_hpd_irq_handler(dev_priv, pin_mask, long_mask);
}

static void ilk_display_irq_handler(struct drm_i915_private *dev_priv,
				    u32 de_iir)
{
	enum pipe pipe;
	u32 hotplug_trigger = de_iir & DE_DP_A_HOTPLUG;

	if (hotplug_trigger)
		ilk_hpd_irq_handler(dev_priv, hotplug_trigger);

	if (de_iir & DE_AUX_CHANNEL_A)
		dp_aux_irq_handler(dev_priv);

	if (de_iir & DE_GSE)
		intel_opregion_asle_intr(dev_priv);

	if (de_iir & DE_POISON)
		drm_err(&dev_priv->drm, "Poison interrupt\n");

	for_each_pipe(dev_priv, pipe) {
		if (de_iir & DE_PIPE_VBLANK(pipe))
			intel_handle_vblank(dev_priv, pipe);

		if (de_iir & DE_PLANE_FLIP_DONE(pipe))
			flip_done_handler(dev_priv, pipe);

		if (de_iir & DE_PIPE_FIFO_UNDERRUN(pipe))
			intel_cpu_fifo_underrun_irq_handler(dev_priv, pipe);

		if (de_iir & DE_PIPE_CRC_DONE(pipe))
			i9xx_pipe_crc_irq_handler(dev_priv, pipe);
	}

	/* check event from PCH */
	if (de_iir & DE_PCH_EVENT) {
		u32 pch_iir = intel_uncore_read(&dev_priv->uncore, SDEIIR);

		if (HAS_PCH_CPT(dev_priv))
			cpt_irq_handler(dev_priv, pch_iir);
		else
			ibx_irq_handler(dev_priv, pch_iir);

		/* should clear PCH hotplug event before clear CPU irq */
		intel_uncore_write(&dev_priv->uncore, SDEIIR, pch_iir);
	}

	if (DISPLAY_VER(dev_priv) == 5 && de_iir & DE_PCU_EVENT)
		gen5_rps_irq_handler(&to_gt(dev_priv)->rps);
}

static void ivb_display_irq_handler(struct drm_i915_private *dev_priv,
				    u32 de_iir)
{
	enum pipe pipe;
	u32 hotplug_trigger = de_iir & DE_DP_A_HOTPLUG_IVB;

	if (hotplug_trigger)
		ilk_hpd_irq_handler(dev_priv, hotplug_trigger);

	if (de_iir & DE_ERR_INT_IVB)
		ivb_err_int_handler(dev_priv);

	if (de_iir & DE_AUX_CHANNEL_A_IVB)
		dp_aux_irq_handler(dev_priv);

	if (de_iir & DE_GSE_IVB)
		intel_opregion_asle_intr(dev_priv);

	for_each_pipe(dev_priv, pipe) {
		if (de_iir & DE_PIPE_VBLANK_IVB(pipe))
			intel_handle_vblank(dev_priv, pipe);

		if (de_iir & DE_PLANE_FLIP_DONE_IVB(pipe))
			flip_done_handler(dev_priv, pipe);
	}

	/* check event from PCH */
	if (!HAS_PCH_NOP(dev_priv) && (de_iir & DE_PCH_EVENT_IVB)) {
		u32 pch_iir = intel_uncore_read(&dev_priv->uncore, SDEIIR);

		cpt_irq_handler(dev_priv, pch_iir);

		/* clear PCH hotplug event before clear CPU irq */
		intel_uncore_write(&dev_priv->uncore, SDEIIR, pch_iir);
	}
}

/*
 * To handle irqs with the minimum potential races with fresh interrupts, we:
 * 1 - Disable Master Interrupt Control.
 * 2 - Find the source(s) of the interrupt.
 * 3 - Clear the Interrupt Identity bits (IIR).
 * 4 - Process the interrupt(s) that had bits set in the IIRs.
 * 5 - Re-enable Master Interrupt Control.
 */
static irqreturn_t ilk_irq_handler(int irq, void *arg)
{
	struct drm_i915_private *i915 = arg;
	void __iomem * const regs = i915->uncore.regs;
	u32 de_iir, gt_iir, de_ier, sde_ier = 0;
	irqreturn_t ret = IRQ_NONE;

	if (unlikely(!intel_irqs_enabled(i915)))
		return IRQ_NONE;

	/* IRQs are synced during runtime_suspend, we don't require a wakeref */
	disable_rpm_wakeref_asserts(&i915->runtime_pm);

	/* disable master interrupt before clearing iir  */
	de_ier = raw_reg_read(regs, DEIER);
	raw_reg_write(regs, DEIER, de_ier & ~DE_MASTER_IRQ_CONTROL);

	/* Disable south interrupts. We'll only write to SDEIIR once, so further
	 * interrupts will will be stored on its back queue, and then we'll be
	 * able to process them after we restore SDEIER (as soon as we restore
	 * it, we'll get an interrupt if SDEIIR still has something to process
	 * due to its back queue). */
	if (!HAS_PCH_NOP(i915)) {
		sde_ier = raw_reg_read(regs, SDEIER);
		raw_reg_write(regs, SDEIER, 0);
	}

	/* Find, clear, then process each source of interrupt */

	gt_iir = raw_reg_read(regs, GTIIR);
	if (gt_iir) {
		raw_reg_write(regs, GTIIR, gt_iir);
		if (GRAPHICS_VER(i915) >= 6)
			gen6_gt_irq_handler(to_gt(i915), gt_iir);
		else
			gen5_gt_irq_handler(to_gt(i915), gt_iir);
		ret = IRQ_HANDLED;
	}

	de_iir = raw_reg_read(regs, DEIIR);
	if (de_iir) {
		raw_reg_write(regs, DEIIR, de_iir);
		if (DISPLAY_VER(i915) >= 7)
			ivb_display_irq_handler(i915, de_iir);
		else
			ilk_display_irq_handler(i915, de_iir);
		ret = IRQ_HANDLED;
	}

	if (GRAPHICS_VER(i915) >= 6) {
		u32 pm_iir = raw_reg_read(regs, GEN6_PMIIR);
		if (pm_iir) {
			raw_reg_write(regs, GEN6_PMIIR, pm_iir);
			gen6_rps_irq_handler(&to_gt(i915)->rps, pm_iir);
			ret = IRQ_HANDLED;
		}
	}

	raw_reg_write(regs, DEIER, de_ier);
	if (sde_ier)
		raw_reg_write(regs, SDEIER, sde_ier);

	pmu_irq_stats(i915, ret);

	/* IRQs are synced during runtime_suspend, we don't require a wakeref */
	enable_rpm_wakeref_asserts(&i915->runtime_pm);

	return ret;
}

static void bxt_hpd_irq_handler(struct drm_i915_private *dev_priv,
				u32 hotplug_trigger)
{
	u32 dig_hotplug_reg, pin_mask = 0, long_mask = 0;

	dig_hotplug_reg = intel_uncore_rmw(&dev_priv->uncore, PCH_PORT_HOTPLUG, 0, 0);

	intel_get_hpd_pins(dev_priv, &pin_mask, &long_mask,
			   hotplug_trigger, dig_hotplug_reg,
			   dev_priv->display.hotplug.hpd,
			   bxt_port_hotplug_long_detect);

	intel_hpd_irq_handler(dev_priv, pin_mask, long_mask);
}

static void gen11_hpd_irq_handler(struct drm_i915_private *dev_priv, u32 iir)
{
	u32 pin_mask = 0, long_mask = 0;
	u32 trigger_tc = iir & GEN11_DE_TC_HOTPLUG_MASK;
	u32 trigger_tbt = iir & GEN11_DE_TBT_HOTPLUG_MASK;

	if (trigger_tc) {
		u32 dig_hotplug_reg;

		dig_hotplug_reg = intel_uncore_rmw(&dev_priv->uncore, GEN11_TC_HOTPLUG_CTL, 0, 0);

		intel_get_hpd_pins(dev_priv, &pin_mask, &long_mask,
				   trigger_tc, dig_hotplug_reg,
				   dev_priv->display.hotplug.hpd,
				   gen11_port_hotplug_long_detect);
	}

	if (trigger_tbt) {
		u32 dig_hotplug_reg;

		dig_hotplug_reg = intel_uncore_rmw(&dev_priv->uncore, GEN11_TBT_HOTPLUG_CTL, 0, 0);

		intel_get_hpd_pins(dev_priv, &pin_mask, &long_mask,
				   trigger_tbt, dig_hotplug_reg,
				   dev_priv->display.hotplug.hpd,
				   gen11_port_hotplug_long_detect);
	}

	if (pin_mask)
		intel_hpd_irq_handler(dev_priv, pin_mask, long_mask);
	else
		drm_err(&dev_priv->drm,
			"Unexpected DE HPD interrupt 0x%08x\n", iir);
}

static u32 gen8_de_port_aux_mask(struct drm_i915_private *dev_priv)
{
	u32 mask;

	if (DISPLAY_VER(dev_priv) >= 13)
		return TGL_DE_PORT_AUX_DDIA |
			TGL_DE_PORT_AUX_DDIB |
			TGL_DE_PORT_AUX_DDIC |
			XELPD_DE_PORT_AUX_DDID |
			XELPD_DE_PORT_AUX_DDIE |
			TGL_DE_PORT_AUX_USBC1 |
			TGL_DE_PORT_AUX_USBC2 |
			TGL_DE_PORT_AUX_USBC3 |
			TGL_DE_PORT_AUX_USBC4;
	else if (DISPLAY_VER(dev_priv) >= 12)
		return TGL_DE_PORT_AUX_DDIA |
			TGL_DE_PORT_AUX_DDIB |
			TGL_DE_PORT_AUX_DDIC |
			TGL_DE_PORT_AUX_USBC1 |
			TGL_DE_PORT_AUX_USBC2 |
			TGL_DE_PORT_AUX_USBC3 |
			TGL_DE_PORT_AUX_USBC4 |
			TGL_DE_PORT_AUX_USBC5 |
			TGL_DE_PORT_AUX_USBC6;


	mask = GEN8_AUX_CHANNEL_A;
	if (DISPLAY_VER(dev_priv) >= 9)
		mask |= GEN9_AUX_CHANNEL_B |
			GEN9_AUX_CHANNEL_C |
			GEN9_AUX_CHANNEL_D;

	if (DISPLAY_VER(dev_priv) == 11) {
		mask |= ICL_AUX_CHANNEL_F;
		mask |= ICL_AUX_CHANNEL_E;
	}

	return mask;
}

static u32 gen8_de_pipe_fault_mask(struct drm_i915_private *dev_priv)
{
	if (DISPLAY_VER(dev_priv) >= 13 || HAS_D12_PLANE_MINIMIZATION(dev_priv))
		return RKL_DE_PIPE_IRQ_FAULT_ERRORS;
	else if (DISPLAY_VER(dev_priv) >= 11)
		return GEN11_DE_PIPE_IRQ_FAULT_ERRORS;
	else if (DISPLAY_VER(dev_priv) >= 9)
		return GEN9_DE_PIPE_IRQ_FAULT_ERRORS;
	else
		return GEN8_DE_PIPE_IRQ_FAULT_ERRORS;
}

static void
gen8_de_misc_irq_handler(struct drm_i915_private *dev_priv, u32 iir)
{
	bool found = false;

	if (iir & GEN8_DE_MISC_GSE) {
		intel_opregion_asle_intr(dev_priv);
		found = true;
	}

	if (iir & GEN8_DE_EDP_PSR) {
		struct intel_encoder *encoder;
		u32 psr_iir;
		i915_reg_t iir_reg;

		for_each_intel_encoder_with_psr(&dev_priv->drm, encoder) {
			struct intel_dp *intel_dp = enc_to_intel_dp(encoder);

			if (DISPLAY_VER(dev_priv) >= 12)
				iir_reg = TRANS_PSR_IIR(intel_dp->psr.transcoder);
			else
				iir_reg = EDP_PSR_IIR;

			psr_iir = intel_uncore_rmw(&dev_priv->uncore, iir_reg, 0, 0);

			if (psr_iir)
				found = true;

			intel_psr_irq_handler(intel_dp, psr_iir);

			/* prior GEN12 only have one EDP PSR */
			if (DISPLAY_VER(dev_priv) < 12)
				break;
		}
	}

	if (!found)
		drm_err(&dev_priv->drm, "Unexpected DE Misc interrupt\n");
}

static void gen11_dsi_te_interrupt_handler(struct drm_i915_private *dev_priv,
					   u32 te_trigger)
{
	enum pipe pipe = INVALID_PIPE;
	enum transcoder dsi_trans;
	enum port port;
	u32 val, tmp;

	/*
	 * Incase of dual link, TE comes from DSI_1
	 * this is to check if dual link is enabled
	 */
	val = intel_uncore_read(&dev_priv->uncore, TRANS_DDI_FUNC_CTL2(TRANSCODER_DSI_0));
	val &= PORT_SYNC_MODE_ENABLE;

	/*
	 * if dual link is enabled, then read DSI_0
	 * transcoder registers
	 */
	port = ((te_trigger & DSI1_TE && val) || (te_trigger & DSI0_TE)) ?
						  PORT_A : PORT_B;
	dsi_trans = (port == PORT_A) ? TRANSCODER_DSI_0 : TRANSCODER_DSI_1;

	/* Check if DSI configured in command mode */
	val = intel_uncore_read(&dev_priv->uncore, DSI_TRANS_FUNC_CONF(dsi_trans));
	val = val & OP_MODE_MASK;

	if (val != CMD_MODE_NO_GATE && val != CMD_MODE_TE_GATE) {
		drm_err(&dev_priv->drm, "DSI trancoder not configured in command mode\n");
		return;
	}

	/* Get PIPE for handling VBLANK event */
	val = intel_uncore_read(&dev_priv->uncore, TRANS_DDI_FUNC_CTL(dsi_trans));
	switch (val & TRANS_DDI_EDP_INPUT_MASK) {
	case TRANS_DDI_EDP_INPUT_A_ON:
		pipe = PIPE_A;
		break;
	case TRANS_DDI_EDP_INPUT_B_ONOFF:
		pipe = PIPE_B;
		break;
	case TRANS_DDI_EDP_INPUT_C_ONOFF:
		pipe = PIPE_C;
		break;
	default:
		drm_err(&dev_priv->drm, "Invalid PIPE\n");
		return;
	}

	intel_handle_vblank(dev_priv, pipe);

	/* clear TE in dsi IIR */
	port = (te_trigger & DSI1_TE) ? PORT_B : PORT_A;
	tmp = intel_uncore_rmw(&dev_priv->uncore, DSI_INTR_IDENT_REG(port), 0, 0);
}

static u32 gen8_de_pipe_flip_done_mask(struct drm_i915_private *i915)
{
	if (DISPLAY_VER(i915) >= 9)
		return GEN9_PIPE_PLANE1_FLIP_DONE;
	else
		return GEN8_PIPE_PRIMARY_FLIP_DONE;
}

u32 gen8_de_pipe_underrun_mask(struct drm_i915_private *dev_priv)
{
	u32 mask = GEN8_PIPE_FIFO_UNDERRUN;

	if (DISPLAY_VER(dev_priv) >= 13)
		mask |= XELPD_PIPE_SOFT_UNDERRUN |
			XELPD_PIPE_HARD_UNDERRUN;

	return mask;
}

static irqreturn_t
gen8_de_irq_handler(struct drm_i915_private *dev_priv, u32 master_ctl)
{
	irqreturn_t ret = IRQ_NONE;
	u32 iir;
	enum pipe pipe;

	drm_WARN_ON_ONCE(&dev_priv->drm, !HAS_DISPLAY(dev_priv));

	if (master_ctl & GEN8_DE_MISC_IRQ) {
		iir = intel_uncore_read(&dev_priv->uncore, GEN8_DE_MISC_IIR);
		if (iir) {
			intel_uncore_write(&dev_priv->uncore, GEN8_DE_MISC_IIR, iir);
			ret = IRQ_HANDLED;
			gen8_de_misc_irq_handler(dev_priv, iir);
		} else {
			drm_err_ratelimited(&dev_priv->drm,
					    "The master control interrupt lied (DE MISC)!\n");
		}
	}

	if (DISPLAY_VER(dev_priv) >= 11 && (master_ctl & GEN11_DE_HPD_IRQ)) {
		iir = intel_uncore_read(&dev_priv->uncore, GEN11_DE_HPD_IIR);
		if (iir) {
			intel_uncore_write(&dev_priv->uncore, GEN11_DE_HPD_IIR, iir);
			ret = IRQ_HANDLED;
			gen11_hpd_irq_handler(dev_priv, iir);
		} else {
			drm_err_ratelimited(&dev_priv->drm,
					    "The master control interrupt lied, (DE HPD)!\n");
		}
	}

	if (master_ctl & GEN8_DE_PORT_IRQ) {
		iir = intel_uncore_read(&dev_priv->uncore, GEN8_DE_PORT_IIR);
		if (iir) {
			bool found = false;

			intel_uncore_write(&dev_priv->uncore, GEN8_DE_PORT_IIR, iir);
			ret = IRQ_HANDLED;

			if (iir & gen8_de_port_aux_mask(dev_priv)) {
				dp_aux_irq_handler(dev_priv);
				found = true;
			}

			if (IS_GEMINILAKE(dev_priv) || IS_BROXTON(dev_priv)) {
				u32 hotplug_trigger = iir & BXT_DE_PORT_HOTPLUG_MASK;

				if (hotplug_trigger) {
					bxt_hpd_irq_handler(dev_priv, hotplug_trigger);
					found = true;
				}
			} else if (IS_BROADWELL(dev_priv)) {
				u32 hotplug_trigger = iir & BDW_DE_PORT_HOTPLUG_MASK;

				if (hotplug_trigger) {
					ilk_hpd_irq_handler(dev_priv, hotplug_trigger);
					found = true;
				}
			}

			if ((IS_GEMINILAKE(dev_priv) || IS_BROXTON(dev_priv)) &&
			    (iir & BXT_DE_PORT_GMBUS)) {
				gmbus_irq_handler(dev_priv);
				found = true;
			}

			if (DISPLAY_VER(dev_priv) >= 11) {
				u32 te_trigger = iir & (DSI0_TE | DSI1_TE);

				if (te_trigger) {
					gen11_dsi_te_interrupt_handler(dev_priv, te_trigger);
					found = true;
				}
			}

			if (!found)
				drm_err_ratelimited(&dev_priv->drm,
						    "Unexpected DE Port interrupt\n");
		}
		else
			drm_err_ratelimited(&dev_priv->drm,
					    "The master control interrupt lied (DE PORT)!\n");
	}

	for_each_pipe(dev_priv, pipe) {
		u32 fault_errors;

		if (!(master_ctl & GEN8_DE_PIPE_IRQ(pipe)))
			continue;

		iir = intel_uncore_read(&dev_priv->uncore, GEN8_DE_PIPE_IIR(pipe));
		if (!iir) {
			drm_err_ratelimited(&dev_priv->drm,
					    "The master control interrupt lied (DE PIPE)!\n");
			continue;
		}

		ret = IRQ_HANDLED;
		intel_uncore_write(&dev_priv->uncore, GEN8_DE_PIPE_IIR(pipe), iir);

		if (iir & GEN8_PIPE_VBLANK)
			intel_handle_vblank(dev_priv, pipe);

		if (iir & gen8_de_pipe_flip_done_mask(dev_priv))
			flip_done_handler(dev_priv, pipe);

		if (iir & GEN8_PIPE_CDCLK_CRC_DONE)
			hsw_pipe_crc_irq_handler(dev_priv, pipe);

		if (iir & gen8_de_pipe_underrun_mask(dev_priv))
			intel_cpu_fifo_underrun_irq_handler(dev_priv, pipe);

		fault_errors = iir & gen8_de_pipe_fault_mask(dev_priv);
		if (fault_errors)
			drm_err_ratelimited(&dev_priv->drm,
					    "Fault errors on pipe %c: 0x%08x\n",
					    pipe_name(pipe),
					    fault_errors);
	}

	if (HAS_PCH_SPLIT(dev_priv) && !HAS_PCH_NOP(dev_priv) &&
	    master_ctl & GEN8_DE_PCH_IRQ) {
		/*
		 * FIXME(BDW): Assume for now that the new interrupt handling
		 * scheme also closed the SDE interrupt handling race we've seen
		 * on older pch-split platforms. But this needs testing.
		 */
		iir = intel_uncore_read(&dev_priv->uncore, SDEIIR);
		if (iir) {
			intel_uncore_write(&dev_priv->uncore, SDEIIR, iir);
			ret = IRQ_HANDLED;

			if (INTEL_PCH_TYPE(dev_priv) >= PCH_ICP)
				icp_irq_handler(dev_priv, iir);
			else if (INTEL_PCH_TYPE(dev_priv) >= PCH_SPT)
				spt_irq_handler(dev_priv, iir);
			else
				cpt_irq_handler(dev_priv, iir);
		} else {
			/*
			 * Like on previous PCH there seems to be something
			 * fishy going on with forwarding PCH interrupts.
			 */
			drm_dbg(&dev_priv->drm,
				"The master control interrupt lied (SDE)!\n");
		}
	}

	return ret;
}

static inline u32 gen8_master_intr_disable(void __iomem * const regs)
{
	raw_reg_write(regs, GEN8_MASTER_IRQ, 0);

	/*
	 * Now with master disabled, get a sample of level indications
	 * for this interrupt. Indications will be cleared on related acks.
	 * New indications can and will light up during processing,
	 * and will generate new interrupt after enabling master.
	 */
	return raw_reg_read(regs, GEN8_MASTER_IRQ);
}

static inline void gen8_master_intr_enable(void __iomem * const regs)
{
	raw_reg_write(regs, GEN8_MASTER_IRQ, GEN8_MASTER_IRQ_CONTROL);
}

static irqreturn_t gen8_irq_handler(int irq, void *arg)
{
	struct drm_i915_private *dev_priv = arg;
	void __iomem * const regs = dev_priv->uncore.regs;
	u32 master_ctl;

	if (!intel_irqs_enabled(dev_priv))
		return IRQ_NONE;

	master_ctl = gen8_master_intr_disable(regs);
	if (!master_ctl) {
		gen8_master_intr_enable(regs);
		return IRQ_NONE;
	}

	/* Find, queue (onto bottom-halves), then clear each source */
	gen8_gt_irq_handler(to_gt(dev_priv), master_ctl);

	/* IRQs are synced during runtime_suspend, we don't require a wakeref */
	if (master_ctl & ~GEN8_GT_IRQS) {
		disable_rpm_wakeref_asserts(&dev_priv->runtime_pm);
		gen8_de_irq_handler(dev_priv, master_ctl);
		enable_rpm_wakeref_asserts(&dev_priv->runtime_pm);
	}

	gen8_master_intr_enable(regs);

	pmu_irq_stats(dev_priv, IRQ_HANDLED);

	return IRQ_HANDLED;
}

static u32
gen11_gu_misc_irq_ack(struct drm_i915_private *i915, const u32 master_ctl)
{
	void __iomem * const regs = i915->uncore.regs;
	u32 iir;

	if (!(master_ctl & GEN11_GU_MISC_IRQ))
		return 0;

	iir = raw_reg_read(regs, GEN11_GU_MISC_IIR);
	if (likely(iir))
		raw_reg_write(regs, GEN11_GU_MISC_IIR, iir);

	return iir;
}

static void
gen11_gu_misc_irq_handler(struct drm_i915_private *i915, const u32 iir)
{
	if (iir & GEN11_GU_MISC_GSE)
		intel_opregion_asle_intr(i915);
}

static inline u32 gen11_master_intr_disable(void __iomem * const regs)
{
	raw_reg_write(regs, GEN11_GFX_MSTR_IRQ, 0);

	/*
	 * Now with master disabled, get a sample of level indications
	 * for this interrupt. Indications will be cleared on related acks.
	 * New indications can and will light up during processing,
	 * and will generate new interrupt after enabling master.
	 */
	return raw_reg_read(regs, GEN11_GFX_MSTR_IRQ);
}

static inline void gen11_master_intr_enable(void __iomem * const regs)
{
	raw_reg_write(regs, GEN11_GFX_MSTR_IRQ, GEN11_MASTER_IRQ);
}

static void
gen11_display_irq_handler(struct drm_i915_private *i915)
{
	void __iomem * const regs = i915->uncore.regs;
	const u32 disp_ctl = raw_reg_read(regs, GEN11_DISPLAY_INT_CTL);

	disable_rpm_wakeref_asserts(&i915->runtime_pm);
	/*
	 * GEN11_DISPLAY_INT_CTL has same format as GEN8_MASTER_IRQ
	 * for the display related bits.
	 */
	raw_reg_write(regs, GEN11_DISPLAY_INT_CTL, 0x0);
	gen8_de_irq_handler(i915, disp_ctl);
	raw_reg_write(regs, GEN11_DISPLAY_INT_CTL,
		      GEN11_DISPLAY_IRQ_ENABLE);

	enable_rpm_wakeref_asserts(&i915->runtime_pm);
}

static irqreturn_t gen11_irq_handler(int irq, void *arg)
{
	struct drm_i915_private *i915 = arg;
	void __iomem * const regs = i915->uncore.regs;
	struct intel_gt *gt = to_gt(i915);
	u32 master_ctl;
	u32 gu_misc_iir;

	if (!intel_irqs_enabled(i915))
		return IRQ_NONE;

	master_ctl = gen11_master_intr_disable(regs);
	if (!master_ctl) {
		gen11_master_intr_enable(regs);
		return IRQ_NONE;
	}

	/* Find, queue (onto bottom-halves), then clear each source */
	gen11_gt_irq_handler(gt, master_ctl);

	/* IRQs are synced during runtime_suspend, we don't require a wakeref */
	if (master_ctl & GEN11_DISPLAY_IRQ)
		gen11_display_irq_handler(i915);

	gu_misc_iir = gen11_gu_misc_irq_ack(i915, master_ctl);

	gen11_master_intr_enable(regs);

	gen11_gu_misc_irq_handler(i915, gu_misc_iir);

	pmu_irq_stats(i915, IRQ_HANDLED);

	return IRQ_HANDLED;
}

static inline u32 dg1_master_intr_disable(void __iomem * const regs)
{
	u32 val;

	/* First disable interrupts */
	raw_reg_write(regs, DG1_MSTR_TILE_INTR, 0);

	/* Get the indication levels and ack the master unit */
	val = raw_reg_read(regs, DG1_MSTR_TILE_INTR);
	if (unlikely(!val))
		return 0;

	raw_reg_write(regs, DG1_MSTR_TILE_INTR, val);

	return val;
}

static inline void dg1_master_intr_enable(void __iomem * const regs)
{
	raw_reg_write(regs, DG1_MSTR_TILE_INTR, DG1_MSTR_IRQ);
}

static irqreturn_t dg1_irq_handler(int irq, void *arg)
{
	struct drm_i915_private * const i915 = arg;
	struct intel_gt *gt = to_gt(i915);
	void __iomem * const regs = gt->uncore->regs;
	u32 master_tile_ctl, master_ctl;
	u32 gu_misc_iir;

	if (!intel_irqs_enabled(i915))
		return IRQ_NONE;

	master_tile_ctl = dg1_master_intr_disable(regs);
	if (!master_tile_ctl) {
		dg1_master_intr_enable(regs);
		return IRQ_NONE;
	}

	/* FIXME: we only support tile 0 for now. */
	if (master_tile_ctl & DG1_MSTR_TILE(0)) {
		master_ctl = raw_reg_read(regs, GEN11_GFX_MSTR_IRQ);
		raw_reg_write(regs, GEN11_GFX_MSTR_IRQ, master_ctl);
	} else {
<<<<<<< HEAD
		DRM_ERROR("Tile not supported: 0x%08x\n", master_tile_ctl);
=======
		drm_err(&i915->drm, "Tile not supported: 0x%08x\n",
			master_tile_ctl);
>>>>>>> eb3cdb58
		dg1_master_intr_enable(regs);
		return IRQ_NONE;
	}

	gen11_gt_irq_handler(gt, master_ctl);

	if (master_ctl & GEN11_DISPLAY_IRQ)
		gen11_display_irq_handler(i915);

<<<<<<< HEAD
	gu_misc_iir = gen11_gu_misc_irq_ack(gt, master_ctl);

	dg1_master_intr_enable(regs);

	gen11_gu_misc_irq_handler(gt, gu_misc_iir);
=======
	gu_misc_iir = gen11_gu_misc_irq_ack(i915, master_ctl);

	dg1_master_intr_enable(regs);

	gen11_gu_misc_irq_handler(i915, gu_misc_iir);
>>>>>>> eb3cdb58

	pmu_irq_stats(i915, IRQ_HANDLED);

	return IRQ_HANDLED;
}

/* Called from drm generic code, passed 'crtc' which
 * we use as a pipe index
 */
int i8xx_enable_vblank(struct drm_crtc *crtc)
{
	struct drm_i915_private *dev_priv = to_i915(crtc->dev);
	enum pipe pipe = to_intel_crtc(crtc)->pipe;
	unsigned long irqflags;

	spin_lock_irqsave(&dev_priv->irq_lock, irqflags);
	i915_enable_pipestat(dev_priv, pipe, PIPE_VBLANK_INTERRUPT_STATUS);
	spin_unlock_irqrestore(&dev_priv->irq_lock, irqflags);

	return 0;
}

int i915gm_enable_vblank(struct drm_crtc *crtc)
{
	struct drm_i915_private *dev_priv = to_i915(crtc->dev);

	/*
	 * Vblank interrupts fail to wake the device up from C2+.
	 * Disabling render clock gating during C-states avoids
	 * the problem. There is a small power cost so we do this
	 * only when vblank interrupts are actually enabled.
	 */
	if (dev_priv->vblank_enabled++ == 0)
		intel_uncore_write(&dev_priv->uncore, SCPD0, _MASKED_BIT_ENABLE(CSTATE_RENDER_CLOCK_GATE_DISABLE));

	return i8xx_enable_vblank(crtc);
}

int i965_enable_vblank(struct drm_crtc *crtc)
{
	struct drm_i915_private *dev_priv = to_i915(crtc->dev);
	enum pipe pipe = to_intel_crtc(crtc)->pipe;
	unsigned long irqflags;

	spin_lock_irqsave(&dev_priv->irq_lock, irqflags);
	i915_enable_pipestat(dev_priv, pipe,
			     PIPE_START_VBLANK_INTERRUPT_STATUS);
	spin_unlock_irqrestore(&dev_priv->irq_lock, irqflags);

	return 0;
}

int ilk_enable_vblank(struct drm_crtc *crtc)
{
	struct drm_i915_private *dev_priv = to_i915(crtc->dev);
	enum pipe pipe = to_intel_crtc(crtc)->pipe;
	unsigned long irqflags;
	u32 bit = DISPLAY_VER(dev_priv) >= 7 ?
		DE_PIPE_VBLANK_IVB(pipe) : DE_PIPE_VBLANK(pipe);

	spin_lock_irqsave(&dev_priv->irq_lock, irqflags);
	ilk_enable_display_irq(dev_priv, bit);
	spin_unlock_irqrestore(&dev_priv->irq_lock, irqflags);

	/* Even though there is no DMC, frame counter can get stuck when
	 * PSR is active as no frames are generated.
	 */
	if (HAS_PSR(dev_priv))
		drm_crtc_vblank_restore(crtc);

	return 0;
}

static bool gen11_dsi_configure_te(struct intel_crtc *intel_crtc,
				   bool enable)
{
	struct drm_i915_private *dev_priv = to_i915(intel_crtc->base.dev);
	enum port port;

	if (!(intel_crtc->mode_flags &
	    (I915_MODE_FLAG_DSI_USE_TE1 | I915_MODE_FLAG_DSI_USE_TE0)))
		return false;

	/* for dual link cases we consider TE from slave */
	if (intel_crtc->mode_flags & I915_MODE_FLAG_DSI_USE_TE1)
		port = PORT_B;
	else
		port = PORT_A;

	intel_uncore_rmw(&dev_priv->uncore, DSI_INTR_MASK_REG(port), DSI_TE_EVENT,
			 enable ? 0 : DSI_TE_EVENT);

	intel_uncore_rmw(&dev_priv->uncore, DSI_INTR_IDENT_REG(port), 0, 0);

	return true;
}

int bdw_enable_vblank(struct drm_crtc *_crtc)
{
	struct intel_crtc *crtc = to_intel_crtc(_crtc);
	struct drm_i915_private *dev_priv = to_i915(crtc->base.dev);
	enum pipe pipe = crtc->pipe;
	unsigned long irqflags;

	if (gen11_dsi_configure_te(crtc, true))
		return 0;

	spin_lock_irqsave(&dev_priv->irq_lock, irqflags);
	bdw_enable_pipe_irq(dev_priv, pipe, GEN8_PIPE_VBLANK);
	spin_unlock_irqrestore(&dev_priv->irq_lock, irqflags);

	/* Even if there is no DMC, frame counter can get stuck when
	 * PSR is active as no frames are generated, so check only for PSR.
	 */
	if (HAS_PSR(dev_priv))
		drm_crtc_vblank_restore(&crtc->base);

	return 0;
}

/* Called from drm generic code, passed 'crtc' which
 * we use as a pipe index
 */
void i8xx_disable_vblank(struct drm_crtc *crtc)
{
	struct drm_i915_private *dev_priv = to_i915(crtc->dev);
	enum pipe pipe = to_intel_crtc(crtc)->pipe;
	unsigned long irqflags;

	spin_lock_irqsave(&dev_priv->irq_lock, irqflags);
	i915_disable_pipestat(dev_priv, pipe, PIPE_VBLANK_INTERRUPT_STATUS);
	spin_unlock_irqrestore(&dev_priv->irq_lock, irqflags);
}

void i915gm_disable_vblank(struct drm_crtc *crtc)
{
	struct drm_i915_private *dev_priv = to_i915(crtc->dev);

	i8xx_disable_vblank(crtc);

	if (--dev_priv->vblank_enabled == 0)
		intel_uncore_write(&dev_priv->uncore, SCPD0, _MASKED_BIT_DISABLE(CSTATE_RENDER_CLOCK_GATE_DISABLE));
}

void i965_disable_vblank(struct drm_crtc *crtc)
{
	struct drm_i915_private *dev_priv = to_i915(crtc->dev);
	enum pipe pipe = to_intel_crtc(crtc)->pipe;
	unsigned long irqflags;

	spin_lock_irqsave(&dev_priv->irq_lock, irqflags);
	i915_disable_pipestat(dev_priv, pipe,
			      PIPE_START_VBLANK_INTERRUPT_STATUS);
	spin_unlock_irqrestore(&dev_priv->irq_lock, irqflags);
}

void ilk_disable_vblank(struct drm_crtc *crtc)
{
	struct drm_i915_private *dev_priv = to_i915(crtc->dev);
	enum pipe pipe = to_intel_crtc(crtc)->pipe;
	unsigned long irqflags;
	u32 bit = DISPLAY_VER(dev_priv) >= 7 ?
		DE_PIPE_VBLANK_IVB(pipe) : DE_PIPE_VBLANK(pipe);

	spin_lock_irqsave(&dev_priv->irq_lock, irqflags);
	ilk_disable_display_irq(dev_priv, bit);
	spin_unlock_irqrestore(&dev_priv->irq_lock, irqflags);
}

void bdw_disable_vblank(struct drm_crtc *_crtc)
{
	struct intel_crtc *crtc = to_intel_crtc(_crtc);
	struct drm_i915_private *dev_priv = to_i915(crtc->base.dev);
	enum pipe pipe = crtc->pipe;
	unsigned long irqflags;

	if (gen11_dsi_configure_te(crtc, false))
		return;

	spin_lock_irqsave(&dev_priv->irq_lock, irqflags);
	bdw_disable_pipe_irq(dev_priv, pipe, GEN8_PIPE_VBLANK);
	spin_unlock_irqrestore(&dev_priv->irq_lock, irqflags);
}

static void ibx_irq_reset(struct drm_i915_private *dev_priv)
{
	struct intel_uncore *uncore = &dev_priv->uncore;

	if (HAS_PCH_NOP(dev_priv))
		return;

	GEN3_IRQ_RESET(uncore, SDE);

	if (HAS_PCH_CPT(dev_priv) || HAS_PCH_LPT(dev_priv))
		intel_uncore_write(&dev_priv->uncore, SERR_INT, 0xffffffff);
}

static void vlv_display_irq_reset(struct drm_i915_private *dev_priv)
{
	struct intel_uncore *uncore = &dev_priv->uncore;

	if (IS_CHERRYVIEW(dev_priv))
		intel_uncore_write(uncore, DPINVGTT, DPINVGTT_STATUS_MASK_CHV);
	else
		intel_uncore_write(uncore, DPINVGTT, DPINVGTT_STATUS_MASK_VLV);

	i915_hotplug_interrupt_update_locked(dev_priv, 0xffffffff, 0);
	intel_uncore_rmw(uncore, PORT_HOTPLUG_STAT, 0, 0);

	i9xx_pipestat_irq_reset(dev_priv);

	GEN3_IRQ_RESET(uncore, VLV_);
	dev_priv->irq_mask = ~0u;
}

static void vlv_display_irq_postinstall(struct drm_i915_private *dev_priv)
{
	struct intel_uncore *uncore = &dev_priv->uncore;

	u32 pipestat_mask;
	u32 enable_mask;
	enum pipe pipe;

	pipestat_mask = PIPE_CRC_DONE_INTERRUPT_STATUS;

	i915_enable_pipestat(dev_priv, PIPE_A, PIPE_GMBUS_INTERRUPT_STATUS);
	for_each_pipe(dev_priv, pipe)
		i915_enable_pipestat(dev_priv, pipe, pipestat_mask);

	enable_mask = I915_DISPLAY_PORT_INTERRUPT |
		I915_DISPLAY_PIPE_A_EVENT_INTERRUPT |
		I915_DISPLAY_PIPE_B_EVENT_INTERRUPT |
		I915_LPE_PIPE_A_INTERRUPT |
		I915_LPE_PIPE_B_INTERRUPT;

	if (IS_CHERRYVIEW(dev_priv))
		enable_mask |= I915_DISPLAY_PIPE_C_EVENT_INTERRUPT |
			I915_LPE_PIPE_C_INTERRUPT;

	drm_WARN_ON(&dev_priv->drm, dev_priv->irq_mask != ~0u);

	dev_priv->irq_mask = ~enable_mask;

	GEN3_IRQ_INIT(uncore, VLV_, dev_priv->irq_mask, enable_mask);
}

/* drm_dma.h hooks
*/
static void ilk_irq_reset(struct drm_i915_private *dev_priv)
{
	struct intel_uncore *uncore = &dev_priv->uncore;

	GEN3_IRQ_RESET(uncore, DE);
	dev_priv->irq_mask = ~0u;

	if (GRAPHICS_VER(dev_priv) == 7)
		intel_uncore_write(uncore, GEN7_ERR_INT, 0xffffffff);

	if (IS_HASWELL(dev_priv)) {
		intel_uncore_write(uncore, EDP_PSR_IMR, 0xffffffff);
		intel_uncore_write(uncore, EDP_PSR_IIR, 0xffffffff);
	}

	gen5_gt_irq_reset(to_gt(dev_priv));

	ibx_irq_reset(dev_priv);
}

static void valleyview_irq_reset(struct drm_i915_private *dev_priv)
{
	intel_uncore_write(&dev_priv->uncore, VLV_MASTER_IER, 0);
	intel_uncore_posting_read(&dev_priv->uncore, VLV_MASTER_IER);

	gen5_gt_irq_reset(to_gt(dev_priv));

	spin_lock_irq(&dev_priv->irq_lock);
	if (dev_priv->display_irqs_enabled)
		vlv_display_irq_reset(dev_priv);
	spin_unlock_irq(&dev_priv->irq_lock);
}

static void gen8_display_irq_reset(struct drm_i915_private *dev_priv)
{
	struct intel_uncore *uncore = &dev_priv->uncore;
	enum pipe pipe;

	if (!HAS_DISPLAY(dev_priv))
		return;

	intel_uncore_write(uncore, EDP_PSR_IMR, 0xffffffff);
	intel_uncore_write(uncore, EDP_PSR_IIR, 0xffffffff);

	for_each_pipe(dev_priv, pipe)
		if (intel_display_power_is_enabled(dev_priv,
						   POWER_DOMAIN_PIPE(pipe)))
			GEN8_IRQ_RESET_NDX(uncore, DE_PIPE, pipe);

	GEN3_IRQ_RESET(uncore, GEN8_DE_PORT_);
	GEN3_IRQ_RESET(uncore, GEN8_DE_MISC_);
}

static void gen8_irq_reset(struct drm_i915_private *dev_priv)
{
	struct intel_uncore *uncore = &dev_priv->uncore;

	gen8_master_intr_disable(uncore->regs);

	gen8_gt_irq_reset(to_gt(dev_priv));
	gen8_display_irq_reset(dev_priv);
	GEN3_IRQ_RESET(uncore, GEN8_PCU_);

	if (HAS_PCH_SPLIT(dev_priv))
		ibx_irq_reset(dev_priv);

}

static void gen11_display_irq_reset(struct drm_i915_private *dev_priv)
{
	struct intel_uncore *uncore = &dev_priv->uncore;
	enum pipe pipe;
	u32 trans_mask = BIT(TRANSCODER_A) | BIT(TRANSCODER_B) |
		BIT(TRANSCODER_C) | BIT(TRANSCODER_D);

	if (!HAS_DISPLAY(dev_priv))
		return;

	intel_uncore_write(uncore, GEN11_DISPLAY_INT_CTL, 0);

	if (DISPLAY_VER(dev_priv) >= 12) {
		enum transcoder trans;

		for_each_cpu_transcoder_masked(dev_priv, trans, trans_mask) {
			enum intel_display_power_domain domain;

			domain = POWER_DOMAIN_TRANSCODER(trans);
			if (!intel_display_power_is_enabled(dev_priv, domain))
				continue;

			intel_uncore_write(uncore, TRANS_PSR_IMR(trans), 0xffffffff);
			intel_uncore_write(uncore, TRANS_PSR_IIR(trans), 0xffffffff);
		}
	} else {
		intel_uncore_write(uncore, EDP_PSR_IMR, 0xffffffff);
		intel_uncore_write(uncore, EDP_PSR_IIR, 0xffffffff);
	}

	for_each_pipe(dev_priv, pipe)
		if (intel_display_power_is_enabled(dev_priv,
						   POWER_DOMAIN_PIPE(pipe)))
			GEN8_IRQ_RESET_NDX(uncore, DE_PIPE, pipe);

	GEN3_IRQ_RESET(uncore, GEN8_DE_PORT_);
	GEN3_IRQ_RESET(uncore, GEN8_DE_MISC_);
	GEN3_IRQ_RESET(uncore, GEN11_DE_HPD_);

	if (INTEL_PCH_TYPE(dev_priv) >= PCH_ICP)
		GEN3_IRQ_RESET(uncore, SDE);
}

static void gen11_irq_reset(struct drm_i915_private *dev_priv)
{
	struct intel_gt *gt = to_gt(dev_priv);
	struct intel_uncore *uncore = gt->uncore;

	gen11_master_intr_disable(dev_priv->uncore.regs);

	gen11_gt_irq_reset(gt);
	gen11_display_irq_reset(dev_priv);

	GEN3_IRQ_RESET(uncore, GEN11_GU_MISC_);
	GEN3_IRQ_RESET(uncore, GEN8_PCU_);
}

static void dg1_irq_reset(struct drm_i915_private *dev_priv)
{
	struct intel_gt *gt = to_gt(dev_priv);
	struct intel_uncore *uncore = gt->uncore;
<<<<<<< HEAD

	dg1_master_intr_disable(dev_priv->uncore.regs);

=======

	dg1_master_intr_disable(dev_priv->uncore.regs);

>>>>>>> eb3cdb58
	gen11_gt_irq_reset(gt);
	gen11_display_irq_reset(dev_priv);

	GEN3_IRQ_RESET(uncore, GEN11_GU_MISC_);
	GEN3_IRQ_RESET(uncore, GEN8_PCU_);
}

void gen8_irq_power_well_post_enable(struct drm_i915_private *dev_priv,
				     u8 pipe_mask)
{
	struct intel_uncore *uncore = &dev_priv->uncore;
	u32 extra_ier = GEN8_PIPE_VBLANK |
		gen8_de_pipe_underrun_mask(dev_priv) |
		gen8_de_pipe_flip_done_mask(dev_priv);
	enum pipe pipe;

	spin_lock_irq(&dev_priv->irq_lock);

	if (!intel_irqs_enabled(dev_priv)) {
		spin_unlock_irq(&dev_priv->irq_lock);
		return;
	}

	for_each_pipe_masked(dev_priv, pipe, pipe_mask)
		GEN8_IRQ_INIT_NDX(uncore, DE_PIPE, pipe,
				  dev_priv->de_irq_mask[pipe],
				  ~dev_priv->de_irq_mask[pipe] | extra_ier);

	spin_unlock_irq(&dev_priv->irq_lock);
}

void gen8_irq_power_well_pre_disable(struct drm_i915_private *dev_priv,
				     u8 pipe_mask)
{
	struct intel_uncore *uncore = &dev_priv->uncore;
	enum pipe pipe;

	spin_lock_irq(&dev_priv->irq_lock);

	if (!intel_irqs_enabled(dev_priv)) {
		spin_unlock_irq(&dev_priv->irq_lock);
		return;
	}

	for_each_pipe_masked(dev_priv, pipe, pipe_mask)
		GEN8_IRQ_RESET_NDX(uncore, DE_PIPE, pipe);

	spin_unlock_irq(&dev_priv->irq_lock);

	/* make sure we're done processing display irqs */
	intel_synchronize_irq(dev_priv);
}

static void cherryview_irq_reset(struct drm_i915_private *dev_priv)
{
	struct intel_uncore *uncore = &dev_priv->uncore;

	intel_uncore_write(uncore, GEN8_MASTER_IRQ, 0);
	intel_uncore_posting_read(&dev_priv->uncore, GEN8_MASTER_IRQ);

	gen8_gt_irq_reset(to_gt(dev_priv));

	GEN3_IRQ_RESET(uncore, GEN8_PCU_);

	spin_lock_irq(&dev_priv->irq_lock);
	if (dev_priv->display_irqs_enabled)
		vlv_display_irq_reset(dev_priv);
	spin_unlock_irq(&dev_priv->irq_lock);
}

static u32 ibx_hotplug_enables(struct intel_encoder *encoder)
{
	struct drm_i915_private *i915 = to_i915(encoder->base.dev);

	switch (encoder->hpd_pin) {
	case HPD_PORT_A:
		/*
		 * When CPU and PCH are on the same package, port A
		 * HPD must be enabled in both north and south.
		 */
		return HAS_PCH_LPT_LP(i915) ?
			PORTA_HOTPLUG_ENABLE : 0;
	case HPD_PORT_B:
		return PORTB_HOTPLUG_ENABLE |
			PORTB_PULSE_DURATION_2ms;
	case HPD_PORT_C:
		return PORTC_HOTPLUG_ENABLE |
			PORTC_PULSE_DURATION_2ms;
	case HPD_PORT_D:
		return PORTD_HOTPLUG_ENABLE |
			PORTD_PULSE_DURATION_2ms;
	default:
		return 0;
	}
}

static void ibx_hpd_detection_setup(struct drm_i915_private *dev_priv)
{
	/*
	 * Enable digital hotplug on the PCH, and configure the DP short pulse
	 * duration to 2ms (which is the minimum in the Display Port spec).
	 * The pulse duration bits are reserved on LPT+.
	 */
	intel_uncore_rmw(&dev_priv->uncore, PCH_PORT_HOTPLUG,
			 PORTA_HOTPLUG_ENABLE |
			 PORTB_HOTPLUG_ENABLE |
			 PORTC_HOTPLUG_ENABLE |
			 PORTD_HOTPLUG_ENABLE |
			 PORTB_PULSE_DURATION_MASK |
			 PORTC_PULSE_DURATION_MASK |
			 PORTD_PULSE_DURATION_MASK,
			 intel_hpd_hotplug_enables(dev_priv, ibx_hotplug_enables));
}

static void ibx_hpd_irq_setup(struct drm_i915_private *dev_priv)
{
	u32 hotplug_irqs, enabled_irqs;

	enabled_irqs = intel_hpd_enabled_irqs(dev_priv, dev_priv->display.hotplug.pch_hpd);
	hotplug_irqs = intel_hpd_hotplug_irqs(dev_priv, dev_priv->display.hotplug.pch_hpd);

	ibx_display_interrupt_update(dev_priv, hotplug_irqs, enabled_irqs);

	ibx_hpd_detection_setup(dev_priv);
}

static u32 icp_ddi_hotplug_enables(struct intel_encoder *encoder)
{
	switch (encoder->hpd_pin) {
	case HPD_PORT_A:
	case HPD_PORT_B:
	case HPD_PORT_C:
	case HPD_PORT_D:
		return SHOTPLUG_CTL_DDI_HPD_ENABLE(encoder->hpd_pin);
	default:
		return 0;
	}
}

static u32 icp_tc_hotplug_enables(struct intel_encoder *encoder)
{
	switch (encoder->hpd_pin) {
	case HPD_PORT_TC1:
	case HPD_PORT_TC2:
	case HPD_PORT_TC3:
	case HPD_PORT_TC4:
	case HPD_PORT_TC5:
	case HPD_PORT_TC6:
		return ICP_TC_HPD_ENABLE(encoder->hpd_pin);
	default:
		return 0;
	}
}

static void icp_ddi_hpd_detection_setup(struct drm_i915_private *dev_priv)
{
	intel_uncore_rmw(&dev_priv->uncore, SHOTPLUG_CTL_DDI,
			 SHOTPLUG_CTL_DDI_HPD_ENABLE(HPD_PORT_A) |
			 SHOTPLUG_CTL_DDI_HPD_ENABLE(HPD_PORT_B) |
			 SHOTPLUG_CTL_DDI_HPD_ENABLE(HPD_PORT_C) |
			 SHOTPLUG_CTL_DDI_HPD_ENABLE(HPD_PORT_D),
			 intel_hpd_hotplug_enables(dev_priv, icp_ddi_hotplug_enables));
}

static void icp_tc_hpd_detection_setup(struct drm_i915_private *dev_priv)
{
	intel_uncore_rmw(&dev_priv->uncore, SHOTPLUG_CTL_TC,
			 ICP_TC_HPD_ENABLE(HPD_PORT_TC1) |
			 ICP_TC_HPD_ENABLE(HPD_PORT_TC2) |
			 ICP_TC_HPD_ENABLE(HPD_PORT_TC3) |
			 ICP_TC_HPD_ENABLE(HPD_PORT_TC4) |
			 ICP_TC_HPD_ENABLE(HPD_PORT_TC5) |
			 ICP_TC_HPD_ENABLE(HPD_PORT_TC6),
			 intel_hpd_hotplug_enables(dev_priv, icp_tc_hotplug_enables));
}

static void icp_hpd_irq_setup(struct drm_i915_private *dev_priv)
{
	u32 hotplug_irqs, enabled_irqs;

	enabled_irqs = intel_hpd_enabled_irqs(dev_priv, dev_priv->display.hotplug.pch_hpd);
	hotplug_irqs = intel_hpd_hotplug_irqs(dev_priv, dev_priv->display.hotplug.pch_hpd);

	if (INTEL_PCH_TYPE(dev_priv) <= PCH_TGP)
		intel_uncore_write(&dev_priv->uncore, SHPD_FILTER_CNT, SHPD_FILTER_CNT_500_ADJ);

	ibx_display_interrupt_update(dev_priv, hotplug_irqs, enabled_irqs);

	icp_ddi_hpd_detection_setup(dev_priv);
	icp_tc_hpd_detection_setup(dev_priv);
}

static u32 gen11_hotplug_enables(struct intel_encoder *encoder)
{
	switch (encoder->hpd_pin) {
	case HPD_PORT_TC1:
	case HPD_PORT_TC2:
	case HPD_PORT_TC3:
	case HPD_PORT_TC4:
	case HPD_PORT_TC5:
	case HPD_PORT_TC6:
		return GEN11_HOTPLUG_CTL_ENABLE(encoder->hpd_pin);
	default:
		return 0;
	}
}

static void dg1_hpd_invert(struct drm_i915_private *i915)
{
	u32 val = (INVERT_DDIA_HPD |
		   INVERT_DDIB_HPD |
		   INVERT_DDIC_HPD |
		   INVERT_DDID_HPD);
	intel_uncore_rmw(&i915->uncore, SOUTH_CHICKEN1, 0, val);
}

static void dg1_hpd_irq_setup(struct drm_i915_private *dev_priv)
{
	dg1_hpd_invert(dev_priv);
	icp_hpd_irq_setup(dev_priv);
}

static void gen11_tc_hpd_detection_setup(struct drm_i915_private *dev_priv)
{
	intel_uncore_rmw(&dev_priv->uncore, GEN11_TC_HOTPLUG_CTL,
			 GEN11_HOTPLUG_CTL_ENABLE(HPD_PORT_TC1) |
			 GEN11_HOTPLUG_CTL_ENABLE(HPD_PORT_TC2) |
			 GEN11_HOTPLUG_CTL_ENABLE(HPD_PORT_TC3) |
			 GEN11_HOTPLUG_CTL_ENABLE(HPD_PORT_TC4) |
			 GEN11_HOTPLUG_CTL_ENABLE(HPD_PORT_TC5) |
			 GEN11_HOTPLUG_CTL_ENABLE(HPD_PORT_TC6),
			 intel_hpd_hotplug_enables(dev_priv, gen11_hotplug_enables));
}

static void gen11_tbt_hpd_detection_setup(struct drm_i915_private *dev_priv)
{
	intel_uncore_rmw(&dev_priv->uncore, GEN11_TBT_HOTPLUG_CTL,
			 GEN11_HOTPLUG_CTL_ENABLE(HPD_PORT_TC1) |
			 GEN11_HOTPLUG_CTL_ENABLE(HPD_PORT_TC2) |
			 GEN11_HOTPLUG_CTL_ENABLE(HPD_PORT_TC3) |
			 GEN11_HOTPLUG_CTL_ENABLE(HPD_PORT_TC4) |
			 GEN11_HOTPLUG_CTL_ENABLE(HPD_PORT_TC5) |
			 GEN11_HOTPLUG_CTL_ENABLE(HPD_PORT_TC6),
			 intel_hpd_hotplug_enables(dev_priv, gen11_hotplug_enables));
}

static void gen11_hpd_irq_setup(struct drm_i915_private *dev_priv)
{
	u32 hotplug_irqs, enabled_irqs;

	enabled_irqs = intel_hpd_enabled_irqs(dev_priv, dev_priv->display.hotplug.hpd);
	hotplug_irqs = intel_hpd_hotplug_irqs(dev_priv, dev_priv->display.hotplug.hpd);

	intel_uncore_rmw(&dev_priv->uncore, GEN11_DE_HPD_IMR, hotplug_irqs,
			 ~enabled_irqs & hotplug_irqs);
	intel_uncore_posting_read(&dev_priv->uncore, GEN11_DE_HPD_IMR);

	gen11_tc_hpd_detection_setup(dev_priv);
	gen11_tbt_hpd_detection_setup(dev_priv);

	if (INTEL_PCH_TYPE(dev_priv) >= PCH_ICP)
		icp_hpd_irq_setup(dev_priv);
}

static u32 spt_hotplug_enables(struct intel_encoder *encoder)
{
	switch (encoder->hpd_pin) {
	case HPD_PORT_A:
		return PORTA_HOTPLUG_ENABLE;
	case HPD_PORT_B:
		return PORTB_HOTPLUG_ENABLE;
	case HPD_PORT_C:
		return PORTC_HOTPLUG_ENABLE;
	case HPD_PORT_D:
		return PORTD_HOTPLUG_ENABLE;
	default:
		return 0;
	}
}

static u32 spt_hotplug2_enables(struct intel_encoder *encoder)
{
	switch (encoder->hpd_pin) {
	case HPD_PORT_E:
		return PORTE_HOTPLUG_ENABLE;
	default:
		return 0;
	}
}

static void spt_hpd_detection_setup(struct drm_i915_private *dev_priv)
{
	/* Display WA #1179 WaHardHangonHotPlug: cnp */
	if (HAS_PCH_CNP(dev_priv)) {
		intel_uncore_rmw(&dev_priv->uncore, SOUTH_CHICKEN1, CHASSIS_CLK_REQ_DURATION_MASK,
				 CHASSIS_CLK_REQ_DURATION(0xf));
	}

	/* Enable digital hotplug on the PCH */
	intel_uncore_rmw(&dev_priv->uncore, PCH_PORT_HOTPLUG,
			 PORTA_HOTPLUG_ENABLE |
			 PORTB_HOTPLUG_ENABLE |
			 PORTC_HOTPLUG_ENABLE |
			 PORTD_HOTPLUG_ENABLE,
			 intel_hpd_hotplug_enables(dev_priv, spt_hotplug_enables));

	intel_uncore_rmw(&dev_priv->uncore, PCH_PORT_HOTPLUG2, PORTE_HOTPLUG_ENABLE,
			 intel_hpd_hotplug_enables(dev_priv, spt_hotplug2_enables));
}

static void spt_hpd_irq_setup(struct drm_i915_private *dev_priv)
{
	u32 hotplug_irqs, enabled_irqs;

	if (INTEL_PCH_TYPE(dev_priv) >= PCH_CNP)
		intel_uncore_write(&dev_priv->uncore, SHPD_FILTER_CNT, SHPD_FILTER_CNT_500_ADJ);

	enabled_irqs = intel_hpd_enabled_irqs(dev_priv, dev_priv->display.hotplug.pch_hpd);
	hotplug_irqs = intel_hpd_hotplug_irqs(dev_priv, dev_priv->display.hotplug.pch_hpd);

	ibx_display_interrupt_update(dev_priv, hotplug_irqs, enabled_irqs);

	spt_hpd_detection_setup(dev_priv);
}

static u32 ilk_hotplug_enables(struct intel_encoder *encoder)
{
	switch (encoder->hpd_pin) {
	case HPD_PORT_A:
		return DIGITAL_PORTA_HOTPLUG_ENABLE |
			DIGITAL_PORTA_PULSE_DURATION_2ms;
	default:
		return 0;
	}
}

static void ilk_hpd_detection_setup(struct drm_i915_private *dev_priv)
{
	/*
	 * Enable digital hotplug on the CPU, and configure the DP short pulse
	 * duration to 2ms (which is the minimum in the Display Port spec)
	 * The pulse duration bits are reserved on HSW+.
	 */
	intel_uncore_rmw(&dev_priv->uncore, DIGITAL_PORT_HOTPLUG_CNTRL,
			 DIGITAL_PORTA_HOTPLUG_ENABLE | DIGITAL_PORTA_PULSE_DURATION_MASK,
			 intel_hpd_hotplug_enables(dev_priv, ilk_hotplug_enables));
}

static void ilk_hpd_irq_setup(struct drm_i915_private *dev_priv)
{
	u32 hotplug_irqs, enabled_irqs;

	enabled_irqs = intel_hpd_enabled_irqs(dev_priv, dev_priv->display.hotplug.hpd);
	hotplug_irqs = intel_hpd_hotplug_irqs(dev_priv, dev_priv->display.hotplug.hpd);

	if (DISPLAY_VER(dev_priv) >= 8)
		bdw_update_port_irq(dev_priv, hotplug_irqs, enabled_irqs);
	else
		ilk_update_display_irq(dev_priv, hotplug_irqs, enabled_irqs);

	ilk_hpd_detection_setup(dev_priv);

	ibx_hpd_irq_setup(dev_priv);
}

static u32 bxt_hotplug_enables(struct intel_encoder *encoder)
{
	u32 hotplug;

	switch (encoder->hpd_pin) {
	case HPD_PORT_A:
		hotplug = PORTA_HOTPLUG_ENABLE;
		if (intel_bios_encoder_hpd_invert(encoder->devdata))
			hotplug |= BXT_DDIA_HPD_INVERT;
		return hotplug;
	case HPD_PORT_B:
		hotplug = PORTB_HOTPLUG_ENABLE;
		if (intel_bios_encoder_hpd_invert(encoder->devdata))
			hotplug |= BXT_DDIB_HPD_INVERT;
		return hotplug;
	case HPD_PORT_C:
		hotplug = PORTC_HOTPLUG_ENABLE;
		if (intel_bios_encoder_hpd_invert(encoder->devdata))
			hotplug |= BXT_DDIC_HPD_INVERT;
		return hotplug;
	default:
		return 0;
	}
}

static void bxt_hpd_detection_setup(struct drm_i915_private *dev_priv)
{
	intel_uncore_rmw(&dev_priv->uncore, PCH_PORT_HOTPLUG,
			 PORTA_HOTPLUG_ENABLE |
			 PORTB_HOTPLUG_ENABLE |
			 PORTC_HOTPLUG_ENABLE |
			 BXT_DDI_HPD_INVERT_MASK,
			 intel_hpd_hotplug_enables(dev_priv, bxt_hotplug_enables));
}

static void bxt_hpd_irq_setup(struct drm_i915_private *dev_priv)
{
	u32 hotplug_irqs, enabled_irqs;

	enabled_irqs = intel_hpd_enabled_irqs(dev_priv, dev_priv->display.hotplug.hpd);
	hotplug_irqs = intel_hpd_hotplug_irqs(dev_priv, dev_priv->display.hotplug.hpd);

	bdw_update_port_irq(dev_priv, hotplug_irqs, enabled_irqs);

	bxt_hpd_detection_setup(dev_priv);
}

/*
 * SDEIER is also touched by the interrupt handler to work around missed PCH
 * interrupts. Hence we can't update it after the interrupt handler is enabled -
 * instead we unconditionally enable all PCH interrupt sources here, but then
 * only unmask them as needed with SDEIMR.
 *
 * Note that we currently do this after installing the interrupt handler,
 * but before we enable the master interrupt. That should be sufficient
 * to avoid races with the irq handler, assuming we have MSI. Shared legacy
 * interrupts could still race.
 */
static void ibx_irq_postinstall(struct drm_i915_private *dev_priv)
{
	struct intel_uncore *uncore = &dev_priv->uncore;
	u32 mask;

	if (HAS_PCH_NOP(dev_priv))
		return;

	if (HAS_PCH_IBX(dev_priv))
		mask = SDE_GMBUS | SDE_AUX_MASK | SDE_POISON;
	else if (HAS_PCH_CPT(dev_priv) || HAS_PCH_LPT(dev_priv))
		mask = SDE_GMBUS_CPT | SDE_AUX_MASK_CPT;
	else
		mask = SDE_GMBUS_CPT;

	GEN3_IRQ_INIT(uncore, SDE, ~mask, 0xffffffff);
}

static void ilk_irq_postinstall(struct drm_i915_private *dev_priv)
{
	struct intel_uncore *uncore = &dev_priv->uncore;
	u32 display_mask, extra_mask;

	if (GRAPHICS_VER(dev_priv) >= 7) {
		display_mask = (DE_MASTER_IRQ_CONTROL | DE_GSE_IVB |
				DE_PCH_EVENT_IVB | DE_AUX_CHANNEL_A_IVB);
		extra_mask = (DE_PIPEC_VBLANK_IVB | DE_PIPEB_VBLANK_IVB |
			      DE_PIPEA_VBLANK_IVB | DE_ERR_INT_IVB |
			      DE_PLANE_FLIP_DONE_IVB(PLANE_C) |
			      DE_PLANE_FLIP_DONE_IVB(PLANE_B) |
			      DE_PLANE_FLIP_DONE_IVB(PLANE_A) |
			      DE_DP_A_HOTPLUG_IVB);
	} else {
		display_mask = (DE_MASTER_IRQ_CONTROL | DE_GSE | DE_PCH_EVENT |
				DE_AUX_CHANNEL_A | DE_PIPEB_CRC_DONE |
				DE_PIPEA_CRC_DONE | DE_POISON);
		extra_mask = (DE_PIPEA_VBLANK | DE_PIPEB_VBLANK |
			      DE_PIPEB_FIFO_UNDERRUN | DE_PIPEA_FIFO_UNDERRUN |
			      DE_PLANE_FLIP_DONE(PLANE_A) |
			      DE_PLANE_FLIP_DONE(PLANE_B) |
			      DE_DP_A_HOTPLUG);
	}

	if (IS_HASWELL(dev_priv)) {
		gen3_assert_iir_is_zero(uncore, EDP_PSR_IIR);
		display_mask |= DE_EDP_PSR_INT_HSW;
	}

	if (IS_IRONLAKE_M(dev_priv))
		extra_mask |= DE_PCU_EVENT;

	dev_priv->irq_mask = ~display_mask;

	ibx_irq_postinstall(dev_priv);

	gen5_gt_irq_postinstall(to_gt(dev_priv));

	GEN3_IRQ_INIT(uncore, DE, dev_priv->irq_mask,
		      display_mask | extra_mask);
}

void valleyview_enable_display_irqs(struct drm_i915_private *dev_priv)
{
	lockdep_assert_held(&dev_priv->irq_lock);

	if (dev_priv->display_irqs_enabled)
		return;

	dev_priv->display_irqs_enabled = true;

	if (intel_irqs_enabled(dev_priv)) {
		vlv_display_irq_reset(dev_priv);
		vlv_display_irq_postinstall(dev_priv);
	}
}

void valleyview_disable_display_irqs(struct drm_i915_private *dev_priv)
{
	lockdep_assert_held(&dev_priv->irq_lock);

	if (!dev_priv->display_irqs_enabled)
		return;

	dev_priv->display_irqs_enabled = false;

	if (intel_irqs_enabled(dev_priv))
		vlv_display_irq_reset(dev_priv);
}


static void valleyview_irq_postinstall(struct drm_i915_private *dev_priv)
{
	gen5_gt_irq_postinstall(to_gt(dev_priv));

	spin_lock_irq(&dev_priv->irq_lock);
	if (dev_priv->display_irqs_enabled)
		vlv_display_irq_postinstall(dev_priv);
	spin_unlock_irq(&dev_priv->irq_lock);

	intel_uncore_write(&dev_priv->uncore, VLV_MASTER_IER, MASTER_INTERRUPT_ENABLE);
	intel_uncore_posting_read(&dev_priv->uncore, VLV_MASTER_IER);
}

static void gen8_de_irq_postinstall(struct drm_i915_private *dev_priv)
{
	struct intel_uncore *uncore = &dev_priv->uncore;

	u32 de_pipe_masked = gen8_de_pipe_fault_mask(dev_priv) |
		GEN8_PIPE_CDCLK_CRC_DONE;
	u32 de_pipe_enables;
	u32 de_port_masked = gen8_de_port_aux_mask(dev_priv);
	u32 de_port_enables;
	u32 de_misc_masked = GEN8_DE_EDP_PSR;
	u32 trans_mask = BIT(TRANSCODER_A) | BIT(TRANSCODER_B) |
		BIT(TRANSCODER_C) | BIT(TRANSCODER_D);
	enum pipe pipe;

	if (!HAS_DISPLAY(dev_priv))
		return;

	if (DISPLAY_VER(dev_priv) <= 10)
		de_misc_masked |= GEN8_DE_MISC_GSE;

	if (IS_GEMINILAKE(dev_priv) || IS_BROXTON(dev_priv))
		de_port_masked |= BXT_DE_PORT_GMBUS;

	if (DISPLAY_VER(dev_priv) >= 11) {
		enum port port;

		if (intel_bios_is_dsi_present(dev_priv, &port))
			de_port_masked |= DSI0_TE | DSI1_TE;
	}

	de_pipe_enables = de_pipe_masked |
		GEN8_PIPE_VBLANK |
		gen8_de_pipe_underrun_mask(dev_priv) |
		gen8_de_pipe_flip_done_mask(dev_priv);

	de_port_enables = de_port_masked;
	if (IS_GEMINILAKE(dev_priv) || IS_BROXTON(dev_priv))
		de_port_enables |= BXT_DE_PORT_HOTPLUG_MASK;
	else if (IS_BROADWELL(dev_priv))
		de_port_enables |= BDW_DE_PORT_HOTPLUG_MASK;

	if (DISPLAY_VER(dev_priv) >= 12) {
		enum transcoder trans;

		for_each_cpu_transcoder_masked(dev_priv, trans, trans_mask) {
			enum intel_display_power_domain domain;

			domain = POWER_DOMAIN_TRANSCODER(trans);
			if (!intel_display_power_is_enabled(dev_priv, domain))
				continue;

			gen3_assert_iir_is_zero(uncore, TRANS_PSR_IIR(trans));
		}
	} else {
		gen3_assert_iir_is_zero(uncore, EDP_PSR_IIR);
	}

	for_each_pipe(dev_priv, pipe) {
		dev_priv->de_irq_mask[pipe] = ~de_pipe_masked;

		if (intel_display_power_is_enabled(dev_priv,
				POWER_DOMAIN_PIPE(pipe)))
			GEN8_IRQ_INIT_NDX(uncore, DE_PIPE, pipe,
					  dev_priv->de_irq_mask[pipe],
					  de_pipe_enables);
	}

	GEN3_IRQ_INIT(uncore, GEN8_DE_PORT_, ~de_port_masked, de_port_enables);
	GEN3_IRQ_INIT(uncore, GEN8_DE_MISC_, ~de_misc_masked, de_misc_masked);

	if (DISPLAY_VER(dev_priv) >= 11) {
		u32 de_hpd_masked = 0;
		u32 de_hpd_enables = GEN11_DE_TC_HOTPLUG_MASK |
				     GEN11_DE_TBT_HOTPLUG_MASK;

		GEN3_IRQ_INIT(uncore, GEN11_DE_HPD_, ~de_hpd_masked,
			      de_hpd_enables);
	}
}

static void icp_irq_postinstall(struct drm_i915_private *dev_priv)
{
	struct intel_uncore *uncore = &dev_priv->uncore;
	u32 mask = SDE_GMBUS_ICP;

	GEN3_IRQ_INIT(uncore, SDE, ~mask, 0xffffffff);
}

static void gen8_irq_postinstall(struct drm_i915_private *dev_priv)
{
	if (INTEL_PCH_TYPE(dev_priv) >= PCH_ICP)
		icp_irq_postinstall(dev_priv);
	else if (HAS_PCH_SPLIT(dev_priv))
		ibx_irq_postinstall(dev_priv);

	gen8_gt_irq_postinstall(to_gt(dev_priv));
	gen8_de_irq_postinstall(dev_priv);

	gen8_master_intr_enable(dev_priv->uncore.regs);
}

static void gen11_de_irq_postinstall(struct drm_i915_private *dev_priv)
{
	if (!HAS_DISPLAY(dev_priv))
		return;

	gen8_de_irq_postinstall(dev_priv);

	intel_uncore_write(&dev_priv->uncore, GEN11_DISPLAY_INT_CTL,
			   GEN11_DISPLAY_IRQ_ENABLE);
}

static void gen11_irq_postinstall(struct drm_i915_private *dev_priv)
{
	struct intel_gt *gt = to_gt(dev_priv);
	struct intel_uncore *uncore = gt->uncore;
	u32 gu_misc_masked = GEN11_GU_MISC_GSE;

	if (INTEL_PCH_TYPE(dev_priv) >= PCH_ICP)
		icp_irq_postinstall(dev_priv);

	gen11_gt_irq_postinstall(gt);
	gen11_de_irq_postinstall(dev_priv);

	GEN3_IRQ_INIT(uncore, GEN11_GU_MISC_, ~gu_misc_masked, gu_misc_masked);

	gen11_master_intr_enable(uncore->regs);
	intel_uncore_posting_read(&dev_priv->uncore, GEN11_GFX_MSTR_IRQ);
}

static void dg1_irq_postinstall(struct drm_i915_private *dev_priv)
{
	struct intel_gt *gt = to_gt(dev_priv);
	struct intel_uncore *uncore = gt->uncore;
	u32 gu_misc_masked = GEN11_GU_MISC_GSE;

	gen11_gt_irq_postinstall(gt);

	GEN3_IRQ_INIT(uncore, GEN11_GU_MISC_, ~gu_misc_masked, gu_misc_masked);

	if (HAS_DISPLAY(dev_priv)) {
		icp_irq_postinstall(dev_priv);
		gen8_de_irq_postinstall(dev_priv);
		intel_uncore_write(&dev_priv->uncore, GEN11_DISPLAY_INT_CTL,
				   GEN11_DISPLAY_IRQ_ENABLE);
	}

	dg1_master_intr_enable(uncore->regs);
	intel_uncore_posting_read(uncore, DG1_MSTR_TILE_INTR);
}

static void cherryview_irq_postinstall(struct drm_i915_private *dev_priv)
{
	gen8_gt_irq_postinstall(to_gt(dev_priv));

	spin_lock_irq(&dev_priv->irq_lock);
	if (dev_priv->display_irqs_enabled)
		vlv_display_irq_postinstall(dev_priv);
	spin_unlock_irq(&dev_priv->irq_lock);

	intel_uncore_write(&dev_priv->uncore, GEN8_MASTER_IRQ, GEN8_MASTER_IRQ_CONTROL);
	intel_uncore_posting_read(&dev_priv->uncore, GEN8_MASTER_IRQ);
}

static void i8xx_irq_reset(struct drm_i915_private *dev_priv)
{
	struct intel_uncore *uncore = &dev_priv->uncore;

	i9xx_pipestat_irq_reset(dev_priv);

	gen2_irq_reset(uncore);
	dev_priv->irq_mask = ~0u;
}

static u32 i9xx_error_mask(struct drm_i915_private *i915)
{
	/*
	 * On gen2/3 FBC generates (seemingly spurious)
	 * display INVALID_GTT/INVALID_GTT_PTE table errors.
	 *
	 * Also gen3 bspec has this to say:
	 * "DISPA_INVALID_GTT_PTE
	 "  [DevNapa] : Reserved. This bit does not reflect the page
	 "              table error for the display plane A."
	 *
	 * Unfortunately we can't mask off individual PGTBL_ER bits,
	 * so we just have to mask off all page table errors via EMR.
	 */
	if (HAS_FBC(i915))
		return ~I915_ERROR_MEMORY_REFRESH;
	else
		return ~(I915_ERROR_PAGE_TABLE |
			 I915_ERROR_MEMORY_REFRESH);
}

static void i8xx_irq_postinstall(struct drm_i915_private *dev_priv)
{
	struct intel_uncore *uncore = &dev_priv->uncore;
	u16 enable_mask;

	intel_uncore_write16(uncore, EMR, i9xx_error_mask(dev_priv));

	/* Unmask the interrupts that we always want on. */
	dev_priv->irq_mask =
		~(I915_DISPLAY_PIPE_A_EVENT_INTERRUPT |
		  I915_DISPLAY_PIPE_B_EVENT_INTERRUPT |
		  I915_MASTER_ERROR_INTERRUPT);

	enable_mask =
		I915_DISPLAY_PIPE_A_EVENT_INTERRUPT |
		I915_DISPLAY_PIPE_B_EVENT_INTERRUPT |
		I915_MASTER_ERROR_INTERRUPT |
		I915_USER_INTERRUPT;

	gen2_irq_init(uncore, dev_priv->irq_mask, enable_mask);

	/* Interrupt setup is already guaranteed to be single-threaded, this is
	 * just to make the assert_spin_locked check happy. */
	spin_lock_irq(&dev_priv->irq_lock);
	i915_enable_pipestat(dev_priv, PIPE_A, PIPE_CRC_DONE_INTERRUPT_STATUS);
	i915_enable_pipestat(dev_priv, PIPE_B, PIPE_CRC_DONE_INTERRUPT_STATUS);
	spin_unlock_irq(&dev_priv->irq_lock);
}

static void i8xx_error_irq_ack(struct drm_i915_private *i915,
			       u16 *eir, u16 *eir_stuck)
{
	struct intel_uncore *uncore = &i915->uncore;
	u16 emr;

	*eir = intel_uncore_read16(uncore, EIR);
	intel_uncore_write16(uncore, EIR, *eir);

	*eir_stuck = intel_uncore_read16(uncore, EIR);
	if (*eir_stuck == 0)
		return;

	/*
	 * Toggle all EMR bits to make sure we get an edge
	 * in the ISR master error bit if we don't clear
	 * all the EIR bits. Otherwise the edge triggered
	 * IIR on i965/g4x wouldn't notice that an interrupt
	 * is still pending. Also some EIR bits can't be
	 * cleared except by handling the underlying error
	 * (or by a GPU reset) so we mask any bit that
	 * remains set.
	 */
	emr = intel_uncore_read16(uncore, EMR);
	intel_uncore_write16(uncore, EMR, 0xffff);
	intel_uncore_write16(uncore, EMR, emr | *eir_stuck);
}

static void i8xx_error_irq_handler(struct drm_i915_private *dev_priv,
				   u16 eir, u16 eir_stuck)
{
	drm_dbg(&dev_priv->drm, "Master Error: EIR 0x%04x\n", eir);

	if (eir_stuck)
		drm_dbg(&dev_priv->drm, "EIR stuck: 0x%04x, masked\n",
			eir_stuck);

	drm_dbg(&dev_priv->drm, "PGTBL_ER: 0x%08x\n",
		intel_uncore_read(&dev_priv->uncore, PGTBL_ER));
}

static void i9xx_error_irq_ack(struct drm_i915_private *dev_priv,
			       u32 *eir, u32 *eir_stuck)
{
	u32 emr;

	*eir = intel_uncore_read(&dev_priv->uncore, EIR);
	intel_uncore_write(&dev_priv->uncore, EIR, *eir);

	*eir_stuck = intel_uncore_read(&dev_priv->uncore, EIR);
	if (*eir_stuck == 0)
		return;

	/*
	 * Toggle all EMR bits to make sure we get an edge
	 * in the ISR master error bit if we don't clear
	 * all the EIR bits. Otherwise the edge triggered
	 * IIR on i965/g4x wouldn't notice that an interrupt
	 * is still pending. Also some EIR bits can't be
	 * cleared except by handling the underlying error
	 * (or by a GPU reset) so we mask any bit that
	 * remains set.
	 */
	emr = intel_uncore_read(&dev_priv->uncore, EMR);
	intel_uncore_write(&dev_priv->uncore, EMR, 0xffffffff);
	intel_uncore_write(&dev_priv->uncore, EMR, emr | *eir_stuck);
}

static void i9xx_error_irq_handler(struct drm_i915_private *dev_priv,
				   u32 eir, u32 eir_stuck)
{
	drm_dbg(&dev_priv->drm, "Master Error, EIR 0x%08x\n", eir);

	if (eir_stuck)
		drm_dbg(&dev_priv->drm, "EIR stuck: 0x%08x, masked\n",
			eir_stuck);

	drm_dbg(&dev_priv->drm, "PGTBL_ER: 0x%08x\n",
		intel_uncore_read(&dev_priv->uncore, PGTBL_ER));
}

static irqreturn_t i8xx_irq_handler(int irq, void *arg)
{
	struct drm_i915_private *dev_priv = arg;
	irqreturn_t ret = IRQ_NONE;

	if (!intel_irqs_enabled(dev_priv))
		return IRQ_NONE;

	/* IRQs are synced during runtime_suspend, we don't require a wakeref */
	disable_rpm_wakeref_asserts(&dev_priv->runtime_pm);

	do {
		u32 pipe_stats[I915_MAX_PIPES] = {};
		u16 eir = 0, eir_stuck = 0;
		u16 iir;

		iir = intel_uncore_read16(&dev_priv->uncore, GEN2_IIR);
		if (iir == 0)
			break;

		ret = IRQ_HANDLED;

		/* Call regardless, as some status bits might not be
		 * signalled in iir */
		i9xx_pipestat_irq_ack(dev_priv, iir, pipe_stats);

		if (iir & I915_MASTER_ERROR_INTERRUPT)
			i8xx_error_irq_ack(dev_priv, &eir, &eir_stuck);

		intel_uncore_write16(&dev_priv->uncore, GEN2_IIR, iir);

		if (iir & I915_USER_INTERRUPT)
			intel_engine_cs_irq(to_gt(dev_priv)->engine[RCS0], iir);

		if (iir & I915_MASTER_ERROR_INTERRUPT)
			i8xx_error_irq_handler(dev_priv, eir, eir_stuck);

		i8xx_pipestat_irq_handler(dev_priv, iir, pipe_stats);
	} while (0);

	pmu_irq_stats(dev_priv, ret);

	enable_rpm_wakeref_asserts(&dev_priv->runtime_pm);

	return ret;
}

static void i915_irq_reset(struct drm_i915_private *dev_priv)
{
	struct intel_uncore *uncore = &dev_priv->uncore;

	if (I915_HAS_HOTPLUG(dev_priv)) {
		i915_hotplug_interrupt_update(dev_priv, 0xffffffff, 0);
		intel_uncore_rmw(&dev_priv->uncore, PORT_HOTPLUG_STAT, 0, 0);
	}

	i9xx_pipestat_irq_reset(dev_priv);

	GEN3_IRQ_RESET(uncore, GEN2_);
	dev_priv->irq_mask = ~0u;
}

static void i915_irq_postinstall(struct drm_i915_private *dev_priv)
{
	struct intel_uncore *uncore = &dev_priv->uncore;
	u32 enable_mask;

	intel_uncore_write(uncore, EMR, i9xx_error_mask(dev_priv));

	/* Unmask the interrupts that we always want on. */
	dev_priv->irq_mask =
		~(I915_ASLE_INTERRUPT |
		  I915_DISPLAY_PIPE_A_EVENT_INTERRUPT |
		  I915_DISPLAY_PIPE_B_EVENT_INTERRUPT |
		  I915_MASTER_ERROR_INTERRUPT);

	enable_mask =
		I915_ASLE_INTERRUPT |
		I915_DISPLAY_PIPE_A_EVENT_INTERRUPT |
		I915_DISPLAY_PIPE_B_EVENT_INTERRUPT |
		I915_MASTER_ERROR_INTERRUPT |
		I915_USER_INTERRUPT;

	if (I915_HAS_HOTPLUG(dev_priv)) {
		/* Enable in IER... */
		enable_mask |= I915_DISPLAY_PORT_INTERRUPT;
		/* and unmask in IMR */
		dev_priv->irq_mask &= ~I915_DISPLAY_PORT_INTERRUPT;
	}

	GEN3_IRQ_INIT(uncore, GEN2_, dev_priv->irq_mask, enable_mask);

	/* Interrupt setup is already guaranteed to be single-threaded, this is
	 * just to make the assert_spin_locked check happy. */
	spin_lock_irq(&dev_priv->irq_lock);
	i915_enable_pipestat(dev_priv, PIPE_A, PIPE_CRC_DONE_INTERRUPT_STATUS);
	i915_enable_pipestat(dev_priv, PIPE_B, PIPE_CRC_DONE_INTERRUPT_STATUS);
	spin_unlock_irq(&dev_priv->irq_lock);

	i915_enable_asle_pipestat(dev_priv);
}

static irqreturn_t i915_irq_handler(int irq, void *arg)
{
	struct drm_i915_private *dev_priv = arg;
	irqreturn_t ret = IRQ_NONE;

	if (!intel_irqs_enabled(dev_priv))
		return IRQ_NONE;

	/* IRQs are synced during runtime_suspend, we don't require a wakeref */
	disable_rpm_wakeref_asserts(&dev_priv->runtime_pm);

	do {
		u32 pipe_stats[I915_MAX_PIPES] = {};
		u32 eir = 0, eir_stuck = 0;
		u32 hotplug_status = 0;
		u32 iir;

		iir = intel_uncore_read(&dev_priv->uncore, GEN2_IIR);
		if (iir == 0)
			break;

		ret = IRQ_HANDLED;

		if (I915_HAS_HOTPLUG(dev_priv) &&
		    iir & I915_DISPLAY_PORT_INTERRUPT)
			hotplug_status = i9xx_hpd_irq_ack(dev_priv);

		/* Call regardless, as some status bits might not be
		 * signalled in iir */
		i9xx_pipestat_irq_ack(dev_priv, iir, pipe_stats);

		if (iir & I915_MASTER_ERROR_INTERRUPT)
			i9xx_error_irq_ack(dev_priv, &eir, &eir_stuck);

		intel_uncore_write(&dev_priv->uncore, GEN2_IIR, iir);

		if (iir & I915_USER_INTERRUPT)
			intel_engine_cs_irq(to_gt(dev_priv)->engine[RCS0], iir);

		if (iir & I915_MASTER_ERROR_INTERRUPT)
			i9xx_error_irq_handler(dev_priv, eir, eir_stuck);

		if (hotplug_status)
			i9xx_hpd_irq_handler(dev_priv, hotplug_status);

		i915_pipestat_irq_handler(dev_priv, iir, pipe_stats);
	} while (0);

	pmu_irq_stats(dev_priv, ret);

	enable_rpm_wakeref_asserts(&dev_priv->runtime_pm);

	return ret;
}

static void i965_irq_reset(struct drm_i915_private *dev_priv)
{
	struct intel_uncore *uncore = &dev_priv->uncore;

	i915_hotplug_interrupt_update(dev_priv, 0xffffffff, 0);
	intel_uncore_rmw(uncore, PORT_HOTPLUG_STAT, 0, 0);

	i9xx_pipestat_irq_reset(dev_priv);

	GEN3_IRQ_RESET(uncore, GEN2_);
	dev_priv->irq_mask = ~0u;
}

static u32 i965_error_mask(struct drm_i915_private *i915)
{
	/*
	 * Enable some error detection, note the instruction error mask
	 * bit is reserved, so we leave it masked.
	 *
	 * i965 FBC no longer generates spurious GTT errors,
	 * so we can always enable the page table errors.
	 */
	if (IS_G4X(i915))
		return ~(GM45_ERROR_PAGE_TABLE |
			 GM45_ERROR_MEM_PRIV |
			 GM45_ERROR_CP_PRIV |
			 I915_ERROR_MEMORY_REFRESH);
	else
		return ~(I915_ERROR_PAGE_TABLE |
			 I915_ERROR_MEMORY_REFRESH);
}

static void i965_irq_postinstall(struct drm_i915_private *dev_priv)
{
	struct intel_uncore *uncore = &dev_priv->uncore;
	u32 enable_mask;

	intel_uncore_write(uncore, EMR, i965_error_mask(dev_priv));

	/* Unmask the interrupts that we always want on. */
	dev_priv->irq_mask =
		~(I915_ASLE_INTERRUPT |
		  I915_DISPLAY_PORT_INTERRUPT |
		  I915_DISPLAY_PIPE_A_EVENT_INTERRUPT |
		  I915_DISPLAY_PIPE_B_EVENT_INTERRUPT |
		  I915_MASTER_ERROR_INTERRUPT);

	enable_mask =
		I915_ASLE_INTERRUPT |
		I915_DISPLAY_PORT_INTERRUPT |
		I915_DISPLAY_PIPE_A_EVENT_INTERRUPT |
		I915_DISPLAY_PIPE_B_EVENT_INTERRUPT |
		I915_MASTER_ERROR_INTERRUPT |
		I915_USER_INTERRUPT;

	if (IS_G4X(dev_priv))
		enable_mask |= I915_BSD_USER_INTERRUPT;

	GEN3_IRQ_INIT(uncore, GEN2_, dev_priv->irq_mask, enable_mask);

	/* Interrupt setup is already guaranteed to be single-threaded, this is
	 * just to make the assert_spin_locked check happy. */
	spin_lock_irq(&dev_priv->irq_lock);
	i915_enable_pipestat(dev_priv, PIPE_A, PIPE_GMBUS_INTERRUPT_STATUS);
	i915_enable_pipestat(dev_priv, PIPE_A, PIPE_CRC_DONE_INTERRUPT_STATUS);
	i915_enable_pipestat(dev_priv, PIPE_B, PIPE_CRC_DONE_INTERRUPT_STATUS);
	spin_unlock_irq(&dev_priv->irq_lock);

	i915_enable_asle_pipestat(dev_priv);
}

static void i915_hpd_irq_setup(struct drm_i915_private *dev_priv)
{
	u32 hotplug_en;

	lockdep_assert_held(&dev_priv->irq_lock);

	/* Note HDMI and DP share hotplug bits */
	/* enable bits are the same for all generations */
	hotplug_en = intel_hpd_enabled_irqs(dev_priv, hpd_mask_i915);
	/* Programming the CRT detection parameters tends
	   to generate a spurious hotplug event about three
	   seconds later.  So just do it once.
	*/
	if (IS_G4X(dev_priv))
		hotplug_en |= CRT_HOTPLUG_ACTIVATION_PERIOD_64;
	hotplug_en |= CRT_HOTPLUG_VOLTAGE_COMPARE_50;

	/* Ignore TV since it's buggy */
	i915_hotplug_interrupt_update_locked(dev_priv,
					     HOTPLUG_INT_EN_MASK |
					     CRT_HOTPLUG_VOLTAGE_COMPARE_MASK |
					     CRT_HOTPLUG_ACTIVATION_PERIOD_64,
					     hotplug_en);
}

static irqreturn_t i965_irq_handler(int irq, void *arg)
{
	struct drm_i915_private *dev_priv = arg;
	irqreturn_t ret = IRQ_NONE;

	if (!intel_irqs_enabled(dev_priv))
		return IRQ_NONE;

	/* IRQs are synced during runtime_suspend, we don't require a wakeref */
	disable_rpm_wakeref_asserts(&dev_priv->runtime_pm);

	do {
		u32 pipe_stats[I915_MAX_PIPES] = {};
		u32 eir = 0, eir_stuck = 0;
		u32 hotplug_status = 0;
		u32 iir;

		iir = intel_uncore_read(&dev_priv->uncore, GEN2_IIR);
		if (iir == 0)
			break;

		ret = IRQ_HANDLED;

		if (iir & I915_DISPLAY_PORT_INTERRUPT)
			hotplug_status = i9xx_hpd_irq_ack(dev_priv);

		/* Call regardless, as some status bits might not be
		 * signalled in iir */
		i9xx_pipestat_irq_ack(dev_priv, iir, pipe_stats);

		if (iir & I915_MASTER_ERROR_INTERRUPT)
			i9xx_error_irq_ack(dev_priv, &eir, &eir_stuck);

		intel_uncore_write(&dev_priv->uncore, GEN2_IIR, iir);

		if (iir & I915_USER_INTERRUPT)
			intel_engine_cs_irq(to_gt(dev_priv)->engine[RCS0],
					    iir);

		if (iir & I915_BSD_USER_INTERRUPT)
			intel_engine_cs_irq(to_gt(dev_priv)->engine[VCS0],
					    iir >> 25);

		if (iir & I915_MASTER_ERROR_INTERRUPT)
			i9xx_error_irq_handler(dev_priv, eir, eir_stuck);

		if (hotplug_status)
			i9xx_hpd_irq_handler(dev_priv, hotplug_status);

		i965_pipestat_irq_handler(dev_priv, iir, pipe_stats);
	} while (0);

	pmu_irq_stats(dev_priv, IRQ_HANDLED);

	enable_rpm_wakeref_asserts(&dev_priv->runtime_pm);

	return ret;
}

struct intel_hotplug_funcs {
	void (*hpd_irq_setup)(struct drm_i915_private *i915);
};

#define HPD_FUNCS(platform)					 \
static const struct intel_hotplug_funcs platform##_hpd_funcs = { \
	.hpd_irq_setup = platform##_hpd_irq_setup,		 \
}

HPD_FUNCS(i915);
HPD_FUNCS(dg1);
HPD_FUNCS(gen11);
HPD_FUNCS(bxt);
HPD_FUNCS(icp);
HPD_FUNCS(spt);
HPD_FUNCS(ilk);
#undef HPD_FUNCS

void intel_hpd_irq_setup(struct drm_i915_private *i915)
{
<<<<<<< HEAD
	if (i915->display_irqs_enabled && i915->hotplug_funcs)
		i915->hotplug_funcs->hpd_irq_setup(i915);
=======
	if (i915->display_irqs_enabled && i915->display.funcs.hotplug)
		i915->display.funcs.hotplug->hpd_irq_setup(i915);
>>>>>>> eb3cdb58
}

/**
 * intel_irq_init - initializes irq support
 * @dev_priv: i915 device instance
 *
 * This function initializes all the irq support including work items, timers
 * and all the vtables. It does not setup the interrupt itself though.
 */
void intel_irq_init(struct drm_i915_private *dev_priv)
{
	int i;

	INIT_WORK(&dev_priv->l3_parity.error_work, ivb_parity_work);
	for (i = 0; i < MAX_L3_SLICES; ++i)
		dev_priv->l3_parity.remap_info[i] = NULL;

	/* pre-gen11 the guc irqs bits are in the upper 16 bits of the pm reg */
	if (HAS_GT_UC(dev_priv) && GRAPHICS_VER(dev_priv) < 11)
		to_gt(dev_priv)->pm_guc_events = GUC_INTR_GUC2HOST << 16;

	if (!HAS_DISPLAY(dev_priv))
		return;

	intel_hpd_init_pins(dev_priv);

	intel_hpd_init_early(dev_priv);

	dev_priv->drm.vblank_disable_immediate = true;

	/* Most platforms treat the display irq block as an always-on
	 * power domain. vlv/chv can disable it at runtime and need
	 * special care to avoid writing any of the display block registers
	 * outside of the power domain. We defer setting up the display irqs
	 * in this case to the runtime pm.
	 */
	dev_priv->display_irqs_enabled = true;
	if (IS_VALLEYVIEW(dev_priv) || IS_CHERRYVIEW(dev_priv))
		dev_priv->display_irqs_enabled = false;

	if (HAS_GMCH(dev_priv)) {
		if (I915_HAS_HOTPLUG(dev_priv))
<<<<<<< HEAD
			dev_priv->hotplug_funcs = &i915_hpd_funcs;
	} else {
		if (HAS_PCH_DG2(dev_priv))
			dev_priv->hotplug_funcs = &icp_hpd_funcs;
		else if (HAS_PCH_DG1(dev_priv))
			dev_priv->hotplug_funcs = &dg1_hpd_funcs;
		else if (DISPLAY_VER(dev_priv) >= 11)
			dev_priv->hotplug_funcs = &gen11_hpd_funcs;
		else if (IS_GEMINILAKE(dev_priv) || IS_BROXTON(dev_priv))
			dev_priv->hotplug_funcs = &bxt_hpd_funcs;
		else if (INTEL_PCH_TYPE(dev_priv) >= PCH_ICP)
			dev_priv->hotplug_funcs = &icp_hpd_funcs;
		else if (INTEL_PCH_TYPE(dev_priv) >= PCH_SPT)
			dev_priv->hotplug_funcs = &spt_hpd_funcs;
		else
			dev_priv->hotplug_funcs = &ilk_hpd_funcs;
=======
			dev_priv->display.funcs.hotplug = &i915_hpd_funcs;
	} else {
		if (HAS_PCH_DG2(dev_priv))
			dev_priv->display.funcs.hotplug = &icp_hpd_funcs;
		else if (HAS_PCH_DG1(dev_priv))
			dev_priv->display.funcs.hotplug = &dg1_hpd_funcs;
		else if (DISPLAY_VER(dev_priv) >= 11)
			dev_priv->display.funcs.hotplug = &gen11_hpd_funcs;
		else if (IS_GEMINILAKE(dev_priv) || IS_BROXTON(dev_priv))
			dev_priv->display.funcs.hotplug = &bxt_hpd_funcs;
		else if (INTEL_PCH_TYPE(dev_priv) >= PCH_ICP)
			dev_priv->display.funcs.hotplug = &icp_hpd_funcs;
		else if (INTEL_PCH_TYPE(dev_priv) >= PCH_SPT)
			dev_priv->display.funcs.hotplug = &spt_hpd_funcs;
		else
			dev_priv->display.funcs.hotplug = &ilk_hpd_funcs;
>>>>>>> eb3cdb58
	}
}

/**
 * intel_irq_fini - deinitializes IRQ support
 * @i915: i915 device instance
 *
 * This function deinitializes all the IRQ support.
 */
void intel_irq_fini(struct drm_i915_private *i915)
{
	int i;

	for (i = 0; i < MAX_L3_SLICES; ++i)
		kfree(i915->l3_parity.remap_info[i]);
}

static irq_handler_t intel_irq_handler(struct drm_i915_private *dev_priv)
{
	if (HAS_GMCH(dev_priv)) {
		if (IS_CHERRYVIEW(dev_priv))
			return cherryview_irq_handler;
		else if (IS_VALLEYVIEW(dev_priv))
			return valleyview_irq_handler;
		else if (GRAPHICS_VER(dev_priv) == 4)
			return i965_irq_handler;
		else if (GRAPHICS_VER(dev_priv) == 3)
			return i915_irq_handler;
		else
			return i8xx_irq_handler;
	} else {
		if (GRAPHICS_VER_FULL(dev_priv) >= IP_VER(12, 10))
			return dg1_irq_handler;
		else if (GRAPHICS_VER(dev_priv) >= 11)
			return gen11_irq_handler;
		else if (GRAPHICS_VER(dev_priv) >= 8)
			return gen8_irq_handler;
		else
			return ilk_irq_handler;
	}
}

static void intel_irq_reset(struct drm_i915_private *dev_priv)
{
	if (HAS_GMCH(dev_priv)) {
		if (IS_CHERRYVIEW(dev_priv))
			cherryview_irq_reset(dev_priv);
		else if (IS_VALLEYVIEW(dev_priv))
			valleyview_irq_reset(dev_priv);
		else if (GRAPHICS_VER(dev_priv) == 4)
			i965_irq_reset(dev_priv);
		else if (GRAPHICS_VER(dev_priv) == 3)
			i915_irq_reset(dev_priv);
		else
			i8xx_irq_reset(dev_priv);
	} else {
		if (GRAPHICS_VER_FULL(dev_priv) >= IP_VER(12, 10))
			dg1_irq_reset(dev_priv);
		else if (GRAPHICS_VER(dev_priv) >= 11)
			gen11_irq_reset(dev_priv);
		else if (GRAPHICS_VER(dev_priv) >= 8)
			gen8_irq_reset(dev_priv);
		else
			ilk_irq_reset(dev_priv);
	}
}

static void intel_irq_postinstall(struct drm_i915_private *dev_priv)
{
	if (HAS_GMCH(dev_priv)) {
		if (IS_CHERRYVIEW(dev_priv))
			cherryview_irq_postinstall(dev_priv);
		else if (IS_VALLEYVIEW(dev_priv))
			valleyview_irq_postinstall(dev_priv);
		else if (GRAPHICS_VER(dev_priv) == 4)
			i965_irq_postinstall(dev_priv);
		else if (GRAPHICS_VER(dev_priv) == 3)
			i915_irq_postinstall(dev_priv);
		else
			i8xx_irq_postinstall(dev_priv);
	} else {
		if (GRAPHICS_VER_FULL(dev_priv) >= IP_VER(12, 10))
			dg1_irq_postinstall(dev_priv);
		else if (GRAPHICS_VER(dev_priv) >= 11)
			gen11_irq_postinstall(dev_priv);
		else if (GRAPHICS_VER(dev_priv) >= 8)
			gen8_irq_postinstall(dev_priv);
		else
			ilk_irq_postinstall(dev_priv);
	}
}

/**
 * intel_irq_install - enables the hardware interrupt
 * @dev_priv: i915 device instance
 *
 * This function enables the hardware interrupt handling, but leaves the hotplug
 * handling still disabled. It is called after intel_irq_init().
 *
 * In the driver load and resume code we need working interrupts in a few places
 * but don't want to deal with the hassle of concurrent probe and hotplug
 * workers. Hence the split into this two-stage approach.
 */
int intel_irq_install(struct drm_i915_private *dev_priv)
{
	int irq = to_pci_dev(dev_priv->drm.dev)->irq;
	int ret;

	/*
	 * We enable some interrupt sources in our postinstall hooks, so mark
	 * interrupts as enabled _before_ actually enabling them to avoid
	 * special cases in our ordering checks.
	 */
	dev_priv->runtime_pm.irqs_enabled = true;

	dev_priv->irq_enabled = true;

	intel_irq_reset(dev_priv);

	ret = request_irq(irq, intel_irq_handler(dev_priv),
			  IRQF_SHARED, DRIVER_NAME, dev_priv);
	if (ret < 0) {
		dev_priv->irq_enabled = false;
		return ret;
	}

	intel_irq_postinstall(dev_priv);

	return ret;
}

/**
 * intel_irq_uninstall - finilizes all irq handling
 * @dev_priv: i915 device instance
 *
 * This stops interrupt and hotplug handling and unregisters and frees all
 * resources acquired in the init functions.
 */
void intel_irq_uninstall(struct drm_i915_private *dev_priv)
{
	int irq = to_pci_dev(dev_priv->drm.dev)->irq;

	/*
	 * FIXME we can get called twice during driver probe
	 * error handling as well as during driver remove due to
	 * intel_modeset_driver_remove() calling us out of sequence.
	 * Would be nice if it didn't do that...
	 */
	if (!dev_priv->irq_enabled)
		return;

	dev_priv->irq_enabled = false;

	intel_irq_reset(dev_priv);

	free_irq(irq, dev_priv);

	intel_hpd_cancel_work(dev_priv);
	dev_priv->runtime_pm.irqs_enabled = false;
}

/**
 * intel_runtime_pm_disable_interrupts - runtime interrupt disabling
 * @dev_priv: i915 device instance
 *
 * This function is used to disable interrupts at runtime, both in the runtime
 * pm and the system suspend/resume code.
 */
void intel_runtime_pm_disable_interrupts(struct drm_i915_private *dev_priv)
{
	intel_irq_reset(dev_priv);
	dev_priv->runtime_pm.irqs_enabled = false;
	intel_synchronize_irq(dev_priv);
}

/**
 * intel_runtime_pm_enable_interrupts - runtime interrupt enabling
 * @dev_priv: i915 device instance
 *
 * This function is used to enable interrupts at runtime, both in the runtime
 * pm and the system suspend/resume code.
 */
void intel_runtime_pm_enable_interrupts(struct drm_i915_private *dev_priv)
{
	dev_priv->runtime_pm.irqs_enabled = true;
	intel_irq_reset(dev_priv);
	intel_irq_postinstall(dev_priv);
}

bool intel_irqs_enabled(struct drm_i915_private *dev_priv)
{
	return dev_priv->runtime_pm.irqs_enabled;
}

void intel_synchronize_irq(struct drm_i915_private *i915)
{
	synchronize_irq(to_pci_dev(i915->drm.dev)->irq);
}

void intel_synchronize_hardirq(struct drm_i915_private *i915)
{
	synchronize_hardirq(to_pci_dev(i915->drm.dev)->irq);
}<|MERGE_RESOLUTION|>--- conflicted
+++ resolved
@@ -54,10 +54,6 @@
 #include "i915_driver.h"
 #include "i915_drv.h"
 #include "i915_irq.h"
-<<<<<<< HEAD
-#include "intel_pm.h"
-=======
->>>>>>> eb3cdb58
 
 /**
  * DOC: interrupt handling
@@ -620,417 +616,6 @@
 	spin_unlock_irq(&dev_priv->irq_lock);
 }
 
-<<<<<<< HEAD
-/*
- * This timing diagram depicts the video signal in and
- * around the vertical blanking period.
- *
- * Assumptions about the fictitious mode used in this example:
- *  vblank_start >= 3
- *  vsync_start = vblank_start + 1
- *  vsync_end = vblank_start + 2
- *  vtotal = vblank_start + 3
- *
- *           start of vblank:
- *           latch double buffered registers
- *           increment frame counter (ctg+)
- *           generate start of vblank interrupt (gen4+)
- *           |
- *           |          frame start:
- *           |          generate frame start interrupt (aka. vblank interrupt) (gmch)
- *           |          may be shifted forward 1-3 extra lines via PIPECONF
- *           |          |
- *           |          |  start of vsync:
- *           |          |  generate vsync interrupt
- *           |          |  |
- * ___xxxx___    ___xxxx___    ___xxxx___    ___xxxx___    ___xxxx___    ___xxxx
- *       .   \hs/   .      \hs/          \hs/          \hs/   .      \hs/
- * ----va---> <-----------------vb--------------------> <--------va-------------
- *       |          |       <----vs----->                     |
- * -vbs-----> <---vbs+1---> <---vbs+2---> <-----0-----> <-----1-----> <-----2--- (scanline counter gen2)
- * -vbs-2---> <---vbs-1---> <---vbs-----> <---vbs+1---> <---vbs+2---> <-----0--- (scanline counter gen3+)
- * -vbs-2---> <---vbs-2---> <---vbs-1---> <---vbs-----> <---vbs+1---> <---vbs+2- (scanline counter hsw+ hdmi)
- *       |          |                                         |
- *       last visible pixel                                   first visible pixel
- *                  |                                         increment frame counter (gen3/4)
- *                  pixel counter = vblank_start * htotal     pixel counter = 0 (gen3/4)
- *
- * x  = horizontal active
- * _  = horizontal blanking
- * hs = horizontal sync
- * va = vertical active
- * vb = vertical blanking
- * vs = vertical sync
- * vbs = vblank_start (number)
- *
- * Summary:
- * - most events happen at the start of horizontal sync
- * - frame start happens at the start of horizontal blank, 1-4 lines
- *   (depending on PIPECONF settings) after the start of vblank
- * - gen3/4 pixel and frame counter are synchronized with the start
- *   of horizontal active on the first line of vertical active
- */
-
-/* Called from drm generic code, passed a 'crtc', which
- * we use as a pipe index
- */
-u32 i915_get_vblank_counter(struct drm_crtc *crtc)
-{
-	struct drm_i915_private *dev_priv = to_i915(crtc->dev);
-	struct drm_vblank_crtc *vblank = &dev_priv->drm.vblank[drm_crtc_index(crtc)];
-	const struct drm_display_mode *mode = &vblank->hwmode;
-	enum pipe pipe = to_intel_crtc(crtc)->pipe;
-	i915_reg_t high_frame, low_frame;
-	u32 high1, high2, low, pixel, vbl_start, hsync_start, htotal;
-	unsigned long irqflags;
-
-	/*
-	 * On i965gm TV output the frame counter only works up to
-	 * the point when we enable the TV encoder. After that the
-	 * frame counter ceases to work and reads zero. We need a
-	 * vblank wait before enabling the TV encoder and so we
-	 * have to enable vblank interrupts while the frame counter
-	 * is still in a working state. However the core vblank code
-	 * does not like us returning non-zero frame counter values
-	 * when we've told it that we don't have a working frame
-	 * counter. Thus we must stop non-zero values leaking out.
-	 */
-	if (!vblank->max_vblank_count)
-		return 0;
-
-	htotal = mode->crtc_htotal;
-	hsync_start = mode->crtc_hsync_start;
-	vbl_start = mode->crtc_vblank_start;
-	if (mode->flags & DRM_MODE_FLAG_INTERLACE)
-		vbl_start = DIV_ROUND_UP(vbl_start, 2);
-
-	/* Convert to pixel count */
-	vbl_start *= htotal;
-
-	/* Start of vblank event occurs at start of hsync */
-	vbl_start -= htotal - hsync_start;
-
-	high_frame = PIPEFRAME(pipe);
-	low_frame = PIPEFRAMEPIXEL(pipe);
-
-	spin_lock_irqsave(&dev_priv->uncore.lock, irqflags);
-
-	/*
-	 * High & low register fields aren't synchronized, so make sure
-	 * we get a low value that's stable across two reads of the high
-	 * register.
-	 */
-	do {
-		high1 = intel_de_read_fw(dev_priv, high_frame) & PIPE_FRAME_HIGH_MASK;
-		low   = intel_de_read_fw(dev_priv, low_frame);
-		high2 = intel_de_read_fw(dev_priv, high_frame) & PIPE_FRAME_HIGH_MASK;
-	} while (high1 != high2);
-
-	spin_unlock_irqrestore(&dev_priv->uncore.lock, irqflags);
-
-	high1 >>= PIPE_FRAME_HIGH_SHIFT;
-	pixel = low & PIPE_PIXEL_MASK;
-	low >>= PIPE_FRAME_LOW_SHIFT;
-
-	/*
-	 * The frame counter increments at beginning of active.
-	 * Cook up a vblank counter by also checking the pixel
-	 * counter against vblank start.
-	 */
-	return (((high1 << 8) | low) + (pixel >= vbl_start)) & 0xffffff;
-}
-
-u32 g4x_get_vblank_counter(struct drm_crtc *crtc)
-{
-	struct drm_i915_private *dev_priv = to_i915(crtc->dev);
-	struct drm_vblank_crtc *vblank = &dev_priv->drm.vblank[drm_crtc_index(crtc)];
-	enum pipe pipe = to_intel_crtc(crtc)->pipe;
-
-	if (!vblank->max_vblank_count)
-		return 0;
-
-	return intel_uncore_read(&dev_priv->uncore, PIPE_FRMCOUNT_G4X(pipe));
-}
-
-static u32 intel_crtc_scanlines_since_frame_timestamp(struct intel_crtc *crtc)
-{
-	struct drm_i915_private *dev_priv = to_i915(crtc->base.dev);
-	struct drm_vblank_crtc *vblank =
-		&crtc->base.dev->vblank[drm_crtc_index(&crtc->base)];
-	const struct drm_display_mode *mode = &vblank->hwmode;
-	u32 htotal = mode->crtc_htotal;
-	u32 clock = mode->crtc_clock;
-	u32 scan_prev_time, scan_curr_time, scan_post_time;
-
-	/*
-	 * To avoid the race condition where we might cross into the
-	 * next vblank just between the PIPE_FRMTMSTMP and TIMESTAMP_CTR
-	 * reads. We make sure we read PIPE_FRMTMSTMP and TIMESTAMP_CTR
-	 * during the same frame.
-	 */
-	do {
-		/*
-		 * This field provides read back of the display
-		 * pipe frame time stamp. The time stamp value
-		 * is sampled at every start of vertical blank.
-		 */
-		scan_prev_time = intel_de_read_fw(dev_priv,
-						  PIPE_FRMTMSTMP(crtc->pipe));
-
-		/*
-		 * The TIMESTAMP_CTR register has the current
-		 * time stamp value.
-		 */
-		scan_curr_time = intel_de_read_fw(dev_priv, IVB_TIMESTAMP_CTR);
-
-		scan_post_time = intel_de_read_fw(dev_priv,
-						  PIPE_FRMTMSTMP(crtc->pipe));
-	} while (scan_post_time != scan_prev_time);
-
-	return div_u64(mul_u32_u32(scan_curr_time - scan_prev_time,
-				   clock), 1000 * htotal);
-}
-
-/*
- * On certain encoders on certain platforms, pipe
- * scanline register will not work to get the scanline,
- * since the timings are driven from the PORT or issues
- * with scanline register updates.
- * This function will use Framestamp and current
- * timestamp registers to calculate the scanline.
- */
-static u32 __intel_get_crtc_scanline_from_timestamp(struct intel_crtc *crtc)
-{
-	struct drm_vblank_crtc *vblank =
-		&crtc->base.dev->vblank[drm_crtc_index(&crtc->base)];
-	const struct drm_display_mode *mode = &vblank->hwmode;
-	u32 vblank_start = mode->crtc_vblank_start;
-	u32 vtotal = mode->crtc_vtotal;
-	u32 scanline;
-
-	scanline = intel_crtc_scanlines_since_frame_timestamp(crtc);
-	scanline = min(scanline, vtotal - 1);
-	scanline = (scanline + vblank_start) % vtotal;
-
-	return scanline;
-}
-
-/*
- * intel_de_read_fw(), only for fast reads of display block, no need for
- * forcewake etc.
- */
-static int __intel_get_crtc_scanline(struct intel_crtc *crtc)
-{
-	struct drm_device *dev = crtc->base.dev;
-	struct drm_i915_private *dev_priv = to_i915(dev);
-	const struct drm_display_mode *mode;
-	struct drm_vblank_crtc *vblank;
-	enum pipe pipe = crtc->pipe;
-	int position, vtotal;
-
-	if (!crtc->active)
-		return 0;
-
-	vblank = &crtc->base.dev->vblank[drm_crtc_index(&crtc->base)];
-	mode = &vblank->hwmode;
-
-	if (crtc->mode_flags & I915_MODE_FLAG_GET_SCANLINE_FROM_TIMESTAMP)
-		return __intel_get_crtc_scanline_from_timestamp(crtc);
-
-	vtotal = mode->crtc_vtotal;
-	if (mode->flags & DRM_MODE_FLAG_INTERLACE)
-		vtotal /= 2;
-
-	position = intel_de_read_fw(dev_priv, PIPEDSL(pipe)) & PIPEDSL_LINE_MASK;
-
-	/*
-	 * On HSW, the DSL reg (0x70000) appears to return 0 if we
-	 * read it just before the start of vblank.  So try it again
-	 * so we don't accidentally end up spanning a vblank frame
-	 * increment, causing the pipe_update_end() code to squak at us.
-	 *
-	 * The nature of this problem means we can't simply check the ISR
-	 * bit and return the vblank start value; nor can we use the scanline
-	 * debug register in the transcoder as it appears to have the same
-	 * problem.  We may need to extend this to include other platforms,
-	 * but so far testing only shows the problem on HSW.
-	 */
-	if (HAS_DDI(dev_priv) && !position) {
-		int i, temp;
-
-		for (i = 0; i < 100; i++) {
-			udelay(1);
-			temp = intel_de_read_fw(dev_priv, PIPEDSL(pipe)) & PIPEDSL_LINE_MASK;
-			if (temp != position) {
-				position = temp;
-				break;
-			}
-		}
-	}
-
-	/*
-	 * See update_scanline_offset() for the details on the
-	 * scanline_offset adjustment.
-	 */
-	return (position + crtc->scanline_offset) % vtotal;
-}
-
-static bool i915_get_crtc_scanoutpos(struct drm_crtc *_crtc,
-				     bool in_vblank_irq,
-				     int *vpos, int *hpos,
-				     ktime_t *stime, ktime_t *etime,
-				     const struct drm_display_mode *mode)
-{
-	struct drm_device *dev = _crtc->dev;
-	struct drm_i915_private *dev_priv = to_i915(dev);
-	struct intel_crtc *crtc = to_intel_crtc(_crtc);
-	enum pipe pipe = crtc->pipe;
-	int position;
-	int vbl_start, vbl_end, hsync_start, htotal, vtotal;
-	unsigned long irqflags;
-	bool use_scanline_counter = DISPLAY_VER(dev_priv) >= 5 ||
-		IS_G4X(dev_priv) || DISPLAY_VER(dev_priv) == 2 ||
-		crtc->mode_flags & I915_MODE_FLAG_USE_SCANLINE_COUNTER;
-
-	if (drm_WARN_ON(&dev_priv->drm, !mode->crtc_clock)) {
-		drm_dbg(&dev_priv->drm,
-			"trying to get scanoutpos for disabled "
-			"pipe %c\n", pipe_name(pipe));
-		return false;
-	}
-
-	htotal = mode->crtc_htotal;
-	hsync_start = mode->crtc_hsync_start;
-	vtotal = mode->crtc_vtotal;
-	vbl_start = mode->crtc_vblank_start;
-	vbl_end = mode->crtc_vblank_end;
-
-	if (mode->flags & DRM_MODE_FLAG_INTERLACE) {
-		vbl_start = DIV_ROUND_UP(vbl_start, 2);
-		vbl_end /= 2;
-		vtotal /= 2;
-	}
-
-	/*
-	 * Lock uncore.lock, as we will do multiple timing critical raw
-	 * register reads, potentially with preemption disabled, so the
-	 * following code must not block on uncore.lock.
-	 */
-	spin_lock_irqsave(&dev_priv->uncore.lock, irqflags);
-
-	/* preempt_disable_rt() should go right here in PREEMPT_RT patchset. */
-
-	/* Get optional system timestamp before query. */
-	if (stime)
-		*stime = ktime_get();
-
-	if (crtc->mode_flags & I915_MODE_FLAG_VRR) {
-		int scanlines = intel_crtc_scanlines_since_frame_timestamp(crtc);
-
-		position = __intel_get_crtc_scanline(crtc);
-
-		/*
-		 * Already exiting vblank? If so, shift our position
-		 * so it looks like we're already apporaching the full
-		 * vblank end. This should make the generated timestamp
-		 * more or less match when the active portion will start.
-		 */
-		if (position >= vbl_start && scanlines < position)
-			position = min(crtc->vmax_vblank_start + scanlines, vtotal - 1);
-	} else if (use_scanline_counter) {
-		/* No obvious pixelcount register. Only query vertical
-		 * scanout position from Display scan line register.
-		 */
-		position = __intel_get_crtc_scanline(crtc);
-	} else {
-		/* Have access to pixelcount since start of frame.
-		 * We can split this into vertical and horizontal
-		 * scanout position.
-		 */
-		position = (intel_de_read_fw(dev_priv, PIPEFRAMEPIXEL(pipe)) & PIPE_PIXEL_MASK) >> PIPE_PIXEL_SHIFT;
-
-		/* convert to pixel counts */
-		vbl_start *= htotal;
-		vbl_end *= htotal;
-		vtotal *= htotal;
-
-		/*
-		 * In interlaced modes, the pixel counter counts all pixels,
-		 * so one field will have htotal more pixels. In order to avoid
-		 * the reported position from jumping backwards when the pixel
-		 * counter is beyond the length of the shorter field, just
-		 * clamp the position the length of the shorter field. This
-		 * matches how the scanline counter based position works since
-		 * the scanline counter doesn't count the two half lines.
-		 */
-		if (position >= vtotal)
-			position = vtotal - 1;
-
-		/*
-		 * Start of vblank interrupt is triggered at start of hsync,
-		 * just prior to the first active line of vblank. However we
-		 * consider lines to start at the leading edge of horizontal
-		 * active. So, should we get here before we've crossed into
-		 * the horizontal active of the first line in vblank, we would
-		 * not set the DRM_SCANOUTPOS_INVBL flag. In order to fix that,
-		 * always add htotal-hsync_start to the current pixel position.
-		 */
-		position = (position + htotal - hsync_start) % vtotal;
-	}
-
-	/* Get optional system timestamp after query. */
-	if (etime)
-		*etime = ktime_get();
-
-	/* preempt_enable_rt() should go right here in PREEMPT_RT patchset. */
-
-	spin_unlock_irqrestore(&dev_priv->uncore.lock, irqflags);
-
-	/*
-	 * While in vblank, position will be negative
-	 * counting up towards 0 at vbl_end. And outside
-	 * vblank, position will be positive counting
-	 * up since vbl_end.
-	 */
-	if (position >= vbl_start)
-		position -= vbl_end;
-	else
-		position += vtotal - vbl_end;
-
-	if (use_scanline_counter) {
-		*vpos = position;
-		*hpos = 0;
-	} else {
-		*vpos = position / htotal;
-		*hpos = position - (*vpos * htotal);
-	}
-
-	return true;
-}
-
-bool intel_crtc_get_vblank_timestamp(struct drm_crtc *crtc, int *max_error,
-				     ktime_t *vblank_time, bool in_vblank_irq)
-{
-	return drm_crtc_vblank_helper_get_vblank_timestamp_internal(
-		crtc, max_error, vblank_time, in_vblank_irq,
-		i915_get_crtc_scanoutpos);
-}
-
-int intel_get_crtc_scanline(struct intel_crtc *crtc)
-{
-	struct drm_i915_private *dev_priv = to_i915(crtc->base.dev);
-	unsigned long irqflags;
-	int position;
-
-	spin_lock_irqsave(&dev_priv->uncore.lock, irqflags);
-	position = __intel_get_crtc_scanline(crtc);
-	spin_unlock_irqrestore(&dev_priv->uncore.lock, irqflags);
-
-	return position;
-}
-
-=======
->>>>>>> eb3cdb58
 /**
  * ivb_parity_work - Workqueue called when a parity error interrupt
  * occurred.
@@ -2786,12 +2371,8 @@
 		master_ctl = raw_reg_read(regs, GEN11_GFX_MSTR_IRQ);
 		raw_reg_write(regs, GEN11_GFX_MSTR_IRQ, master_ctl);
 	} else {
-<<<<<<< HEAD
-		DRM_ERROR("Tile not supported: 0x%08x\n", master_tile_ctl);
-=======
 		drm_err(&i915->drm, "Tile not supported: 0x%08x\n",
 			master_tile_ctl);
->>>>>>> eb3cdb58
 		dg1_master_intr_enable(regs);
 		return IRQ_NONE;
 	}
@@ -2801,19 +2382,11 @@
 	if (master_ctl & GEN11_DISPLAY_IRQ)
 		gen11_display_irq_handler(i915);
 
-<<<<<<< HEAD
-	gu_misc_iir = gen11_gu_misc_irq_ack(gt, master_ctl);
+	gu_misc_iir = gen11_gu_misc_irq_ack(i915, master_ctl);
 
 	dg1_master_intr_enable(regs);
 
-	gen11_gu_misc_irq_handler(gt, gu_misc_iir);
-=======
-	gu_misc_iir = gen11_gu_misc_irq_ack(i915, master_ctl);
-
-	dg1_master_intr_enable(regs);
-
 	gen11_gu_misc_irq_handler(i915, gu_misc_iir);
->>>>>>> eb3cdb58
 
 	pmu_irq_stats(i915, IRQ_HANDLED);
 
@@ -3191,15 +2764,9 @@
 {
 	struct intel_gt *gt = to_gt(dev_priv);
 	struct intel_uncore *uncore = gt->uncore;
-<<<<<<< HEAD
 
 	dg1_master_intr_disable(dev_priv->uncore.regs);
 
-=======
-
-	dg1_master_intr_disable(dev_priv->uncore.regs);
-
->>>>>>> eb3cdb58
 	gen11_gt_irq_reset(gt);
 	gen11_display_irq_reset(dev_priv);
 
@@ -4363,13 +3930,8 @@
 
 void intel_hpd_irq_setup(struct drm_i915_private *i915)
 {
-<<<<<<< HEAD
-	if (i915->display_irqs_enabled && i915->hotplug_funcs)
-		i915->hotplug_funcs->hpd_irq_setup(i915);
-=======
 	if (i915->display_irqs_enabled && i915->display.funcs.hotplug)
 		i915->display.funcs.hotplug->hpd_irq_setup(i915);
->>>>>>> eb3cdb58
 }
 
 /**
@@ -4412,24 +3974,6 @@
 
 	if (HAS_GMCH(dev_priv)) {
 		if (I915_HAS_HOTPLUG(dev_priv))
-<<<<<<< HEAD
-			dev_priv->hotplug_funcs = &i915_hpd_funcs;
-	} else {
-		if (HAS_PCH_DG2(dev_priv))
-			dev_priv->hotplug_funcs = &icp_hpd_funcs;
-		else if (HAS_PCH_DG1(dev_priv))
-			dev_priv->hotplug_funcs = &dg1_hpd_funcs;
-		else if (DISPLAY_VER(dev_priv) >= 11)
-			dev_priv->hotplug_funcs = &gen11_hpd_funcs;
-		else if (IS_GEMINILAKE(dev_priv) || IS_BROXTON(dev_priv))
-			dev_priv->hotplug_funcs = &bxt_hpd_funcs;
-		else if (INTEL_PCH_TYPE(dev_priv) >= PCH_ICP)
-			dev_priv->hotplug_funcs = &icp_hpd_funcs;
-		else if (INTEL_PCH_TYPE(dev_priv) >= PCH_SPT)
-			dev_priv->hotplug_funcs = &spt_hpd_funcs;
-		else
-			dev_priv->hotplug_funcs = &ilk_hpd_funcs;
-=======
 			dev_priv->display.funcs.hotplug = &i915_hpd_funcs;
 	} else {
 		if (HAS_PCH_DG2(dev_priv))
@@ -4446,7 +3990,6 @@
 			dev_priv->display.funcs.hotplug = &spt_hpd_funcs;
 		else
 			dev_priv->display.funcs.hotplug = &ilk_hpd_funcs;
->>>>>>> eb3cdb58
 	}
 }
 
