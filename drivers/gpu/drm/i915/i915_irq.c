/* i915_irq.c -- IRQ support for the I915 -*- linux-c -*-
 */
/*
 * Copyright 2003 Tungsten Graphics, Inc., Cedar Park, Texas.
 * All Rights Reserved.
 *
 * Permission is hereby granted, free of charge, to any person obtaining a
 * copy of this software and associated documentation files (the
 * "Software"), to deal in the Software without restriction, including
 * without limitation the rights to use, copy, modify, merge, publish,
 * distribute, sub license, and/or sell copies of the Software, and to
 * permit persons to whom the Software is furnished to do so, subject to
 * the following conditions:
 *
 * The above copyright notice and this permission notice (including the
 * next paragraph) shall be included in all copies or substantial portions
 * of the Software.
 *
 * THE SOFTWARE IS PROVIDED "AS IS", WITHOUT WARRANTY OF ANY KIND, EXPRESS
 * OR IMPLIED, INCLUDING BUT NOT LIMITED TO THE WARRANTIES OF
 * MERCHANTABILITY, FITNESS FOR A PARTICULAR PURPOSE AND NON-INFRINGEMENT.
 * IN NO EVENT SHALL TUNGSTEN GRAPHICS AND/OR ITS SUPPLIERS BE LIABLE FOR
 * ANY CLAIM, DAMAGES OR OTHER LIABILITY, WHETHER IN AN ACTION OF CONTRACT,
 * TORT OR OTHERWISE, ARISING FROM, OUT OF OR IN CONNECTION WITH THE
 * SOFTWARE OR THE USE OR OTHER DEALINGS IN THE SOFTWARE.
 *
 */

#define pr_fmt(fmt) KBUILD_MODNAME ": " fmt

#include <linux/sysrq.h>
#include <linux/slab.h>
#include "drmP.h"
#include "drm.h"
#include "i915_drm.h"
#include "i915_drv.h"
#include "i915_trace.h"
#include "intel_drv.h"

/* For display hotplug interrupt */
static void
ironlake_enable_display_irq(drm_i915_private_t *dev_priv, u32 mask)
{
	if ((dev_priv->irq_mask & mask) != 0) {
		dev_priv->irq_mask &= ~mask;
		I915_WRITE(DEIMR, dev_priv->irq_mask);
		POSTING_READ(DEIMR);
	}
}

static inline void
ironlake_disable_display_irq(drm_i915_private_t *dev_priv, u32 mask)
{
	if ((dev_priv->irq_mask & mask) != mask) {
		dev_priv->irq_mask |= mask;
		I915_WRITE(DEIMR, dev_priv->irq_mask);
		POSTING_READ(DEIMR);
	}
}

void
i915_enable_pipestat(drm_i915_private_t *dev_priv, int pipe, u32 mask)
{
	if ((dev_priv->pipestat[pipe] & mask) != mask) {
		u32 reg = PIPESTAT(pipe);

		dev_priv->pipestat[pipe] |= mask;
		/* Enable the interrupt, clear any pending status */
		I915_WRITE(reg, dev_priv->pipestat[pipe] | (mask >> 16));
		POSTING_READ(reg);
	}
}

void
i915_disable_pipestat(drm_i915_private_t *dev_priv, int pipe, u32 mask)
{
	if ((dev_priv->pipestat[pipe] & mask) != 0) {
		u32 reg = PIPESTAT(pipe);

		dev_priv->pipestat[pipe] &= ~mask;
		I915_WRITE(reg, dev_priv->pipestat[pipe]);
		POSTING_READ(reg);
	}
}

/**
 * intel_enable_asle - enable ASLE interrupt for OpRegion
 */
void intel_enable_asle(struct drm_device *dev)
{
	drm_i915_private_t *dev_priv = dev->dev_private;
	unsigned long irqflags;

	/* FIXME: opregion/asle for VLV */
	if (IS_VALLEYVIEW(dev))
		return;

	spin_lock_irqsave(&dev_priv->irq_lock, irqflags);

	if (HAS_PCH_SPLIT(dev))
		ironlake_enable_display_irq(dev_priv, DE_GSE);
	else {
		i915_enable_pipestat(dev_priv, 1,
				     PIPE_LEGACY_BLC_EVENT_ENABLE);
		if (INTEL_INFO(dev)->gen >= 4)
			i915_enable_pipestat(dev_priv, 0,
					     PIPE_LEGACY_BLC_EVENT_ENABLE);
	}

	spin_unlock_irqrestore(&dev_priv->irq_lock, irqflags);
}

/**
 * i915_pipe_enabled - check if a pipe is enabled
 * @dev: DRM device
 * @pipe: pipe to check
 *
 * Reading certain registers when the pipe is disabled can hang the chip.
 * Use this routine to make sure the PLL is running and the pipe is active
 * before reading such registers if unsure.
 */
static int
i915_pipe_enabled(struct drm_device *dev, int pipe)
{
	drm_i915_private_t *dev_priv = (drm_i915_private_t *) dev->dev_private;
	return I915_READ(PIPECONF(pipe)) & PIPECONF_ENABLE;
}

/* Called from drm generic code, passed a 'crtc', which
 * we use as a pipe index
 */
static u32 i915_get_vblank_counter(struct drm_device *dev, int pipe)
{
	drm_i915_private_t *dev_priv = (drm_i915_private_t *) dev->dev_private;
	unsigned long high_frame;
	unsigned long low_frame;
	u32 high1, high2, low;

	if (!i915_pipe_enabled(dev, pipe)) {
		DRM_DEBUG_DRIVER("trying to get vblank count for disabled "
				"pipe %c\n", pipe_name(pipe));
		return 0;
	}

	high_frame = PIPEFRAME(pipe);
	low_frame = PIPEFRAMEPIXEL(pipe);

	/*
	 * High & low register fields aren't synchronized, so make sure
	 * we get a low value that's stable across two reads of the high
	 * register.
	 */
	do {
		high1 = I915_READ(high_frame) & PIPE_FRAME_HIGH_MASK;
		low   = I915_READ(low_frame)  & PIPE_FRAME_LOW_MASK;
		high2 = I915_READ(high_frame) & PIPE_FRAME_HIGH_MASK;
	} while (high1 != high2);

	high1 >>= PIPE_FRAME_HIGH_SHIFT;
	low >>= PIPE_FRAME_LOW_SHIFT;
	return (high1 << 8) | low;
}

static u32 gm45_get_vblank_counter(struct drm_device *dev, int pipe)
{
	drm_i915_private_t *dev_priv = (drm_i915_private_t *) dev->dev_private;
	int reg = PIPE_FRMCOUNT_GM45(pipe);

	if (!i915_pipe_enabled(dev, pipe)) {
		DRM_DEBUG_DRIVER("trying to get vblank count for disabled "
				 "pipe %c\n", pipe_name(pipe));
		return 0;
	}

	return I915_READ(reg);
}

static int i915_get_crtc_scanoutpos(struct drm_device *dev, int pipe,
			     int *vpos, int *hpos)
{
	drm_i915_private_t *dev_priv = (drm_i915_private_t *) dev->dev_private;
	u32 vbl = 0, position = 0;
	int vbl_start, vbl_end, htotal, vtotal;
	bool in_vbl = true;
	int ret = 0;

	if (!i915_pipe_enabled(dev, pipe)) {
		DRM_DEBUG_DRIVER("trying to get scanoutpos for disabled "
				 "pipe %c\n", pipe_name(pipe));
		return 0;
	}

	/* Get vtotal. */
	vtotal = 1 + ((I915_READ(VTOTAL(pipe)) >> 16) & 0x1fff);

	if (INTEL_INFO(dev)->gen >= 4) {
		/* No obvious pixelcount register. Only query vertical
		 * scanout position from Display scan line register.
		 */
		position = I915_READ(PIPEDSL(pipe));

		/* Decode into vertical scanout position. Don't have
		 * horizontal scanout position.
		 */
		*vpos = position & 0x1fff;
		*hpos = 0;
	} else {
		/* Have access to pixelcount since start of frame.
		 * We can split this into vertical and horizontal
		 * scanout position.
		 */
		position = (I915_READ(PIPEFRAMEPIXEL(pipe)) & PIPE_PIXEL_MASK) >> PIPE_PIXEL_SHIFT;

		htotal = 1 + ((I915_READ(HTOTAL(pipe)) >> 16) & 0x1fff);
		*vpos = position / htotal;
		*hpos = position - (*vpos * htotal);
	}

	/* Query vblank area. */
	vbl = I915_READ(VBLANK(pipe));

	/* Test position against vblank region. */
	vbl_start = vbl & 0x1fff;
	vbl_end = (vbl >> 16) & 0x1fff;

	if ((*vpos < vbl_start) || (*vpos > vbl_end))
		in_vbl = false;

	/* Inside "upper part" of vblank area? Apply corrective offset: */
	if (in_vbl && (*vpos >= vbl_start))
		*vpos = *vpos - vtotal;

	/* Readouts valid? */
	if (vbl > 0)
		ret |= DRM_SCANOUTPOS_VALID | DRM_SCANOUTPOS_ACCURATE;

	/* In vblank? */
	if (in_vbl)
		ret |= DRM_SCANOUTPOS_INVBL;

	return ret;
}

static int i915_get_vblank_timestamp(struct drm_device *dev, int pipe,
			      int *max_error,
			      struct timeval *vblank_time,
			      unsigned flags)
{
	struct drm_i915_private *dev_priv = dev->dev_private;
	struct drm_crtc *crtc;

	if (pipe < 0 || pipe >= dev_priv->num_pipe) {
		DRM_ERROR("Invalid crtc %d\n", pipe);
		return -EINVAL;
	}

	/* Get drm_crtc to timestamp: */
	crtc = intel_get_crtc_for_pipe(dev, pipe);
	if (crtc == NULL) {
		DRM_ERROR("Invalid crtc %d\n", pipe);
		return -EINVAL;
	}

	if (!crtc->enabled) {
		DRM_DEBUG_KMS("crtc %d is disabled\n", pipe);
		return -EBUSY;
	}

	/* Helper routine in DRM core does all the work: */
	return drm_calc_vbltimestamp_from_scanoutpos(dev, pipe, max_error,
						     vblank_time, flags,
						     crtc);
}

/*
 * Handle hotplug events outside the interrupt handler proper.
 */
static void i915_hotplug_work_func(struct work_struct *work)
{
	drm_i915_private_t *dev_priv = container_of(work, drm_i915_private_t,
						    hotplug_work);
	struct drm_device *dev = dev_priv->dev;
	struct drm_mode_config *mode_config = &dev->mode_config;
	struct intel_encoder *encoder;

	mutex_lock(&mode_config->mutex);
	DRM_DEBUG_KMS("running encoder hotplug functions\n");

	list_for_each_entry(encoder, &mode_config->encoder_list, base.head)
		if (encoder->hot_plug)
			encoder->hot_plug(encoder);

	mutex_unlock(&mode_config->mutex);

	/* Just fire off a uevent and let userspace tell us what to do */
	drm_helper_hpd_irq_event(dev);
}

static void i915_handle_rps_change(struct drm_device *dev)
{
	drm_i915_private_t *dev_priv = dev->dev_private;
	u32 busy_up, busy_down, max_avg, min_avg;
	u8 new_delay = dev_priv->cur_delay;

	I915_WRITE16(MEMINTRSTS, MEMINT_EVAL_CHG);
	busy_up = I915_READ(RCPREVBSYTUPAVG);
	busy_down = I915_READ(RCPREVBSYTDNAVG);
	max_avg = I915_READ(RCBMAXAVG);
	min_avg = I915_READ(RCBMINAVG);

	/* Handle RCS change request from hw */
	if (busy_up > max_avg) {
		if (dev_priv->cur_delay != dev_priv->max_delay)
			new_delay = dev_priv->cur_delay - 1;
		if (new_delay < dev_priv->max_delay)
			new_delay = dev_priv->max_delay;
	} else if (busy_down < min_avg) {
		if (dev_priv->cur_delay != dev_priv->min_delay)
			new_delay = dev_priv->cur_delay + 1;
		if (new_delay > dev_priv->min_delay)
			new_delay = dev_priv->min_delay;
	}

	if (ironlake_set_drps(dev, new_delay))
		dev_priv->cur_delay = new_delay;

	return;
}

static void notify_ring(struct drm_device *dev,
			struct intel_ring_buffer *ring)
{
	struct drm_i915_private *dev_priv = dev->dev_private;

	if (ring->obj == NULL)
		return;

	trace_i915_gem_request_complete(ring, ring->get_seqno(ring));

	wake_up_all(&ring->irq_queue);
	if (i915_enable_hangcheck) {
		dev_priv->hangcheck_count = 0;
		mod_timer(&dev_priv->hangcheck_timer,
			  jiffies +
			  msecs_to_jiffies(DRM_I915_HANGCHECK_PERIOD));
	}
}

static void gen6_pm_rps_work(struct work_struct *work)
{
	drm_i915_private_t *dev_priv = container_of(work, drm_i915_private_t,
						    rps_work);
	u32 pm_iir, pm_imr;
	u8 new_delay;

	spin_lock_irq(&dev_priv->rps_lock);
	pm_iir = dev_priv->pm_iir;
	dev_priv->pm_iir = 0;
	pm_imr = I915_READ(GEN6_PMIMR);
	I915_WRITE(GEN6_PMIMR, 0);
	spin_unlock_irq(&dev_priv->rps_lock);

	if ((pm_iir & GEN6_PM_DEFERRED_EVENTS) == 0)
		return;

	mutex_lock(&dev_priv->dev->struct_mutex);

	if (pm_iir & GEN6_PM_RP_UP_THRESHOLD)
		new_delay = dev_priv->cur_delay + 1;
	else
		new_delay = dev_priv->cur_delay - 1;

	gen6_set_rps(dev_priv->dev, new_delay);

	mutex_unlock(&dev_priv->dev->struct_mutex);
}

static void snb_gt_irq_handler(struct drm_device *dev,
			       struct drm_i915_private *dev_priv,
			       u32 gt_iir)
{

	if (gt_iir & (GEN6_RENDER_USER_INTERRUPT |
		      GEN6_RENDER_PIPE_CONTROL_NOTIFY_INTERRUPT))
		notify_ring(dev, &dev_priv->ring[RCS]);
	if (gt_iir & GEN6_BSD_USER_INTERRUPT)
		notify_ring(dev, &dev_priv->ring[VCS]);
	if (gt_iir & GEN6_BLITTER_USER_INTERRUPT)
		notify_ring(dev, &dev_priv->ring[BCS]);

	if (gt_iir & (GT_GEN6_BLT_CS_ERROR_INTERRUPT |
		      GT_GEN6_BSD_CS_ERROR_INTERRUPT |
		      GT_RENDER_CS_ERROR_INTERRUPT)) {
		DRM_ERROR("GT error interrupt 0x%08x\n", gt_iir);
		i915_handle_error(dev, false);
	}
}

static void gen6_queue_rps_work(struct drm_i915_private *dev_priv,
				u32 pm_iir)
{
	unsigned long flags;

	/*
	 * IIR bits should never already be set because IMR should
	 * prevent an interrupt from being shown in IIR. The warning
	 * displays a case where we've unsafely cleared
	 * dev_priv->pm_iir. Although missing an interrupt of the same
	 * type is not a problem, it displays a problem in the logic.
	 *
	 * The mask bit in IMR is cleared by rps_work.
	 */

	spin_lock_irqsave(&dev_priv->rps_lock, flags);
	dev_priv->pm_iir |= pm_iir;
	I915_WRITE(GEN6_PMIMR, dev_priv->pm_iir);
	POSTING_READ(GEN6_PMIMR);
	spin_unlock_irqrestore(&dev_priv->rps_lock, flags);

	queue_work(dev_priv->wq, &dev_priv->rps_work);
}

<<<<<<< HEAD
static void gen6_queue_rps_work(struct drm_i915_private *dev_priv,
				u32 pm_iir)
{
	unsigned long flags;

	/*
	 * IIR bits should never already be set because IMR should
	 * prevent an interrupt from being shown in IIR. The warning
	 * displays a case where we've unsafely cleared
	 * dev_priv->pm_iir. Although missing an interrupt of the same
	 * type is not a problem, it displays a problem in the logic.
	 *
	 * The mask bit in IMR is cleared by rps_work.
	 */

	spin_lock_irqsave(&dev_priv->rps_lock, flags);
	dev_priv->pm_iir |= pm_iir;
	I915_WRITE(GEN6_PMIMR, dev_priv->pm_iir);
	POSTING_READ(GEN6_PMIMR);
	spin_unlock_irqrestore(&dev_priv->rps_lock, flags);

	queue_work(dev_priv->wq, &dev_priv->rps_work);
}

static void pch_irq_handler(struct drm_device *dev, u32 pch_iir)
=======
static irqreturn_t valleyview_irq_handler(DRM_IRQ_ARGS)
>>>>>>> 53c30a1a
{
	struct drm_device *dev = (struct drm_device *) arg;
	drm_i915_private_t *dev_priv = (drm_i915_private_t *) dev->dev_private;
<<<<<<< HEAD
=======
	u32 iir, gt_iir, pm_iir;
	irqreturn_t ret = IRQ_NONE;
	unsigned long irqflags;
>>>>>>> 53c30a1a
	int pipe;
	u32 pipe_stats[I915_MAX_PIPES];
	u32 vblank_status;
	int vblank = 0;
	bool blc_event;

<<<<<<< HEAD
=======
	atomic_inc(&dev_priv->irq_received);

	vblank_status = PIPE_START_VBLANK_INTERRUPT_STATUS |
		PIPE_VBLANK_INTERRUPT_STATUS;

	while (true) {
		iir = I915_READ(VLV_IIR);
		gt_iir = I915_READ(GTIIR);
		pm_iir = I915_READ(GEN6_PMIIR);

		if (gt_iir == 0 && pm_iir == 0 && iir == 0)
			goto out;

		ret = IRQ_HANDLED;

		snb_gt_irq_handler(dev, dev_priv, gt_iir);

		spin_lock_irqsave(&dev_priv->irq_lock, irqflags);
		for_each_pipe(pipe) {
			int reg = PIPESTAT(pipe);
			pipe_stats[pipe] = I915_READ(reg);

			/*
			 * Clear the PIPE*STAT regs before the IIR
			 */
			if (pipe_stats[pipe] & 0x8000ffff) {
				if (pipe_stats[pipe] & PIPE_FIFO_UNDERRUN_STATUS)
					DRM_DEBUG_DRIVER("pipe %c underrun\n",
							 pipe_name(pipe));
				I915_WRITE(reg, pipe_stats[pipe]);
			}
		}
		spin_unlock_irqrestore(&dev_priv->irq_lock, irqflags);

		/* Consume port.  Then clear IIR or we'll miss events */
		if (iir & I915_DISPLAY_PORT_INTERRUPT) {
			u32 hotplug_status = I915_READ(PORT_HOTPLUG_STAT);

			DRM_DEBUG_DRIVER("hotplug event received, stat 0x%08x\n",
					 hotplug_status);
			if (hotplug_status & dev_priv->hotplug_supported_mask)
				queue_work(dev_priv->wq,
					   &dev_priv->hotplug_work);

			I915_WRITE(PORT_HOTPLUG_STAT, hotplug_status);
			I915_READ(PORT_HOTPLUG_STAT);
		}


		if (iir & I915_DISPLAY_PIPE_A_VBLANK_INTERRUPT) {
			drm_handle_vblank(dev, 0);
			vblank++;
			intel_finish_page_flip(dev, 0);
		}

		if (iir & I915_DISPLAY_PIPE_B_VBLANK_INTERRUPT) {
			drm_handle_vblank(dev, 1);
			vblank++;
			intel_finish_page_flip(dev, 0);
		}

		if (pipe_stats[pipe] & PIPE_LEGACY_BLC_EVENT_STATUS)
			blc_event = true;

		if (pm_iir & GEN6_PM_DEFERRED_EVENTS)
			gen6_queue_rps_work(dev_priv, pm_iir);

		I915_WRITE(GTIIR, gt_iir);
		I915_WRITE(GEN6_PMIIR, pm_iir);
		I915_WRITE(VLV_IIR, iir);
	}

out:
	return ret;
}

static void ibx_irq_handler(struct drm_device *dev, u32 pch_iir)
{
	drm_i915_private_t *dev_priv = (drm_i915_private_t *) dev->dev_private;
	int pipe;

>>>>>>> 53c30a1a
	if (pch_iir & SDE_AUDIO_POWER_MASK)
		DRM_DEBUG_DRIVER("PCH audio power change on port %d\n",
				 (pch_iir & SDE_AUDIO_POWER_MASK) >>
				 SDE_AUDIO_POWER_SHIFT);

	if (pch_iir & SDE_GMBUS)
		DRM_DEBUG_DRIVER("PCH GMBUS interrupt\n");

	if (pch_iir & SDE_AUDIO_HDCP_MASK)
		DRM_DEBUG_DRIVER("PCH HDCP audio interrupt\n");

	if (pch_iir & SDE_AUDIO_TRANS_MASK)
		DRM_DEBUG_DRIVER("PCH transcoder audio interrupt\n");

	if (pch_iir & SDE_POISON)
		DRM_ERROR("PCH poison interrupt\n");

	if (pch_iir & SDE_FDI_MASK)
		for_each_pipe(pipe)
			DRM_DEBUG_DRIVER("  pipe %c FDI IIR: 0x%08x\n",
					 pipe_name(pipe),
					 I915_READ(FDI_RX_IIR(pipe)));

	if (pch_iir & (SDE_TRANSB_CRC_DONE | SDE_TRANSA_CRC_DONE))
		DRM_DEBUG_DRIVER("PCH transcoder CRC done interrupt\n");

	if (pch_iir & (SDE_TRANSB_CRC_ERR | SDE_TRANSA_CRC_ERR))
		DRM_DEBUG_DRIVER("PCH transcoder CRC error interrupt\n");

	if (pch_iir & SDE_TRANSB_FIFO_UNDER)
		DRM_DEBUG_DRIVER("PCH transcoder B underrun interrupt\n");
	if (pch_iir & SDE_TRANSA_FIFO_UNDER)
		DRM_DEBUG_DRIVER("PCH transcoder A underrun interrupt\n");
}

static void cpt_irq_handler(struct drm_device *dev, u32 pch_iir)
{
	drm_i915_private_t *dev_priv = (drm_i915_private_t *) dev->dev_private;
	int pipe;

	if (pch_iir & SDE_AUDIO_POWER_MASK_CPT)
		DRM_DEBUG_DRIVER("PCH audio power change on port %d\n",
				 (pch_iir & SDE_AUDIO_POWER_MASK_CPT) >>
				 SDE_AUDIO_POWER_SHIFT_CPT);

	if (pch_iir & SDE_AUX_MASK_CPT)
		DRM_DEBUG_DRIVER("AUX channel interrupt\n");

	if (pch_iir & SDE_GMBUS_CPT)
		DRM_DEBUG_DRIVER("PCH GMBUS interrupt\n");

	if (pch_iir & SDE_AUDIO_CP_REQ_CPT)
		DRM_DEBUG_DRIVER("Audio CP request interrupt\n");

	if (pch_iir & SDE_AUDIO_CP_CHG_CPT)
		DRM_DEBUG_DRIVER("Audio CP change interrupt\n");

	if (pch_iir & SDE_FDI_MASK_CPT)
		for_each_pipe(pipe)
			DRM_DEBUG_DRIVER("  pipe %c FDI IIR: 0x%08x\n",
					 pipe_name(pipe),
					 I915_READ(FDI_RX_IIR(pipe)));
}

static irqreturn_t ivybridge_irq_handler(DRM_IRQ_ARGS)
{
	struct drm_device *dev = (struct drm_device *) arg;
	drm_i915_private_t *dev_priv = (drm_i915_private_t *) dev->dev_private;
	u32 de_iir, gt_iir, de_ier, pm_iir;
	irqreturn_t ret = IRQ_NONE;
	int i;

	atomic_inc(&dev_priv->irq_received);

	/* disable master interrupt before clearing iir  */
	de_ier = I915_READ(DEIER);
	I915_WRITE(DEIER, de_ier & ~DE_MASTER_IRQ_CONTROL);

	gt_iir = I915_READ(GTIIR);
	if (gt_iir) {
		snb_gt_irq_handler(dev, dev_priv, gt_iir);
		I915_WRITE(GTIIR, gt_iir);
		ret = IRQ_HANDLED;
	}

	de_iir = I915_READ(DEIIR);
	if (de_iir) {
		if (de_iir & DE_GSE_IVB)
			intel_opregion_gse_intr(dev);

		for (i = 0; i < 3; i++) {
			if (de_iir & (DE_PLANEA_FLIP_DONE_IVB << (5 * i))) {
				intel_prepare_page_flip(dev, i);
				intel_finish_page_flip_plane(dev, i);
			}
			if (de_iir & (DE_PIPEA_VBLANK_IVB << (5 * i)))
				drm_handle_vblank(dev, i);
		}

		/* check event from PCH */
		if (de_iir & DE_PCH_EVENT_IVB) {
			u32 pch_iir = I915_READ(SDEIIR);

			if (pch_iir & SDE_HOTPLUG_MASK_CPT)
				queue_work(dev_priv->wq, &dev_priv->hotplug_work);
			cpt_irq_handler(dev, pch_iir);

			/* clear PCH hotplug event before clear CPU irq */
			I915_WRITE(SDEIIR, pch_iir);
		}

<<<<<<< HEAD
	/* check event from PCH */
	if (de_iir & DE_PCH_EVENT_IVB) {
		if (pch_iir & SDE_HOTPLUG_MASK_CPT)
			queue_work(dev_priv->wq, &dev_priv->hotplug_work);
		pch_irq_handler(dev, pch_iir);
	}

	if (pm_iir & GEN6_PM_DEFERRED_EVENTS)
		gen6_queue_rps_work(dev_priv, pm_iir);
=======
		I915_WRITE(DEIIR, de_iir);
		ret = IRQ_HANDLED;
	}

	pm_iir = I915_READ(GEN6_PMIIR);
	if (pm_iir) {
		if (pm_iir & GEN6_PM_DEFERRED_EVENTS)
			gen6_queue_rps_work(dev_priv, pm_iir);
		I915_WRITE(GEN6_PMIIR, pm_iir);
		ret = IRQ_HANDLED;
	}
>>>>>>> 53c30a1a

	I915_WRITE(DEIER, de_ier);
	POSTING_READ(DEIER);

	return ret;
}

static void ilk_gt_irq_handler(struct drm_device *dev,
			       struct drm_i915_private *dev_priv,
			       u32 gt_iir)
{
	if (gt_iir & (GT_USER_INTERRUPT | GT_PIPE_NOTIFY))
		notify_ring(dev, &dev_priv->ring[RCS]);
	if (gt_iir & GT_BSD_USER_INTERRUPT)
		notify_ring(dev, &dev_priv->ring[VCS]);
}

static irqreturn_t ironlake_irq_handler(DRM_IRQ_ARGS)
{
	struct drm_device *dev = (struct drm_device *) arg;
	drm_i915_private_t *dev_priv = (drm_i915_private_t *) dev->dev_private;
	int ret = IRQ_NONE;
	u32 de_iir, gt_iir, de_ier, pch_iir, pm_iir;
	u32 hotplug_mask;

	atomic_inc(&dev_priv->irq_received);

	/* disable master interrupt before clearing iir  */
	de_ier = I915_READ(DEIER);
	I915_WRITE(DEIER, de_ier & ~DE_MASTER_IRQ_CONTROL);
	POSTING_READ(DEIER);

	de_iir = I915_READ(DEIIR);
	gt_iir = I915_READ(GTIIR);
	pch_iir = I915_READ(SDEIIR);
	pm_iir = I915_READ(GEN6_PMIIR);

	if (de_iir == 0 && gt_iir == 0 && pch_iir == 0 &&
	    (!IS_GEN6(dev) || pm_iir == 0))
		goto done;

	if (HAS_PCH_CPT(dev))
		hotplug_mask = SDE_HOTPLUG_MASK_CPT;
	else
		hotplug_mask = SDE_HOTPLUG_MASK;

	ret = IRQ_HANDLED;

	if (IS_GEN5(dev))
		ilk_gt_irq_handler(dev, dev_priv, gt_iir);
	else
		snb_gt_irq_handler(dev, dev_priv, gt_iir);

	if (de_iir & DE_GSE)
		intel_opregion_gse_intr(dev);

	if (de_iir & DE_PLANEA_FLIP_DONE) {
		intel_prepare_page_flip(dev, 0);
		intel_finish_page_flip_plane(dev, 0);
	}

	if (de_iir & DE_PLANEB_FLIP_DONE) {
		intel_prepare_page_flip(dev, 1);
		intel_finish_page_flip_plane(dev, 1);
	}

	if (de_iir & DE_PIPEA_VBLANK)
		drm_handle_vblank(dev, 0);

	if (de_iir & DE_PIPEB_VBLANK)
		drm_handle_vblank(dev, 1);

	/* check event from PCH */
	if (de_iir & DE_PCH_EVENT) {
		if (pch_iir & hotplug_mask)
			queue_work(dev_priv->wq, &dev_priv->hotplug_work);
<<<<<<< HEAD
		pch_irq_handler(dev, pch_iir);
=======
		if (HAS_PCH_CPT(dev))
			cpt_irq_handler(dev, pch_iir);
		else
			ibx_irq_handler(dev, pch_iir);
>>>>>>> 53c30a1a
	}

	if (de_iir & DE_PCU_EVENT) {
		I915_WRITE16(MEMINTRSTS, I915_READ(MEMINTRSTS));
		i915_handle_rps_change(dev);
	}

	if (IS_GEN6(dev) && pm_iir & GEN6_PM_DEFERRED_EVENTS)
		gen6_queue_rps_work(dev_priv, pm_iir);

	/* should clear PCH hotplug event before clear CPU irq */
	I915_WRITE(SDEIIR, pch_iir);
	I915_WRITE(GTIIR, gt_iir);
	I915_WRITE(DEIIR, de_iir);
	I915_WRITE(GEN6_PMIIR, pm_iir);

done:
	I915_WRITE(DEIER, de_ier);
	POSTING_READ(DEIER);

	return ret;
}

/**
 * i915_error_work_func - do process context error handling work
 * @work: work struct
 *
 * Fire an error uevent so userspace can see that a hang or error
 * was detected.
 */
static void i915_error_work_func(struct work_struct *work)
{
	drm_i915_private_t *dev_priv = container_of(work, drm_i915_private_t,
						    error_work);
	struct drm_device *dev = dev_priv->dev;
	char *error_event[] = { "ERROR=1", NULL };
	char *reset_event[] = { "RESET=1", NULL };
	char *reset_done_event[] = { "ERROR=0", NULL };

	kobject_uevent_env(&dev->primary->kdev.kobj, KOBJ_CHANGE, error_event);

	if (atomic_read(&dev_priv->mm.wedged)) {
		DRM_DEBUG_DRIVER("resetting chip\n");
		kobject_uevent_env(&dev->primary->kdev.kobj, KOBJ_CHANGE, reset_event);
		if (!i915_reset(dev)) {
			atomic_set(&dev_priv->mm.wedged, 0);
			kobject_uevent_env(&dev->primary->kdev.kobj, KOBJ_CHANGE, reset_done_event);
		}
		complete_all(&dev_priv->error_completion);
	}
}

#ifdef CONFIG_DEBUG_FS
static struct drm_i915_error_object *
i915_error_object_create(struct drm_i915_private *dev_priv,
			 struct drm_i915_gem_object *src)
{
	struct drm_i915_error_object *dst;
	int page, page_count;
	u32 reloc_offset;

	if (src == NULL || src->pages == NULL)
		return NULL;

	page_count = src->base.size / PAGE_SIZE;

	dst = kmalloc(sizeof(*dst) + page_count * sizeof(u32 *), GFP_ATOMIC);
	if (dst == NULL)
		return NULL;

	reloc_offset = src->gtt_offset;
	for (page = 0; page < page_count; page++) {
		unsigned long flags;
		void *d;

		d = kmalloc(PAGE_SIZE, GFP_ATOMIC);
		if (d == NULL)
			goto unwind;

		local_irq_save(flags);
		if (reloc_offset < dev_priv->mm.gtt_mappable_end &&
		    src->has_global_gtt_mapping) {
			void __iomem *s;

			/* Simply ignore tiling or any overlapping fence.
			 * It's part of the error state, and this hopefully
			 * captures what the GPU read.
			 */

			s = io_mapping_map_atomic_wc(dev_priv->mm.gtt_mapping,
						     reloc_offset);
			memcpy_fromio(d, s, PAGE_SIZE);
			io_mapping_unmap_atomic(s);
		} else {
			void *s;

			drm_clflush_pages(&src->pages[page], 1);

			s = kmap_atomic(src->pages[page]);
			memcpy(d, s, PAGE_SIZE);
			kunmap_atomic(s);

			drm_clflush_pages(&src->pages[page], 1);
		}
		local_irq_restore(flags);

		dst->pages[page] = d;

		reloc_offset += PAGE_SIZE;
	}
	dst->page_count = page_count;
	dst->gtt_offset = src->gtt_offset;

	return dst;

unwind:
	while (page--)
		kfree(dst->pages[page]);
	kfree(dst);
	return NULL;
}

static void
i915_error_object_free(struct drm_i915_error_object *obj)
{
	int page;

	if (obj == NULL)
		return;

	for (page = 0; page < obj->page_count; page++)
		kfree(obj->pages[page]);

	kfree(obj);
}

void
i915_error_state_free(struct kref *error_ref)
{
	struct drm_i915_error_state *error = container_of(error_ref,
							  typeof(*error), ref);
	int i;

	for (i = 0; i < ARRAY_SIZE(error->ring); i++) {
		i915_error_object_free(error->ring[i].batchbuffer);
		i915_error_object_free(error->ring[i].ringbuffer);
		kfree(error->ring[i].requests);
	}

	kfree(error->active_bo);
	kfree(error->overlay);
	kfree(error);
}
static void capture_bo(struct drm_i915_error_buffer *err,
		       struct drm_i915_gem_object *obj)
{
	err->size = obj->base.size;
	err->name = obj->base.name;
	err->seqno = obj->last_rendering_seqno;
	err->gtt_offset = obj->gtt_offset;
	err->read_domains = obj->base.read_domains;
	err->write_domain = obj->base.write_domain;
	err->fence_reg = obj->fence_reg;
	err->pinned = 0;
	if (obj->pin_count > 0)
		err->pinned = 1;
	if (obj->user_pin_count > 0)
		err->pinned = -1;
	err->tiling = obj->tiling_mode;
	err->dirty = obj->dirty;
	err->purgeable = obj->madv != I915_MADV_WILLNEED;
	err->ring = obj->ring ? obj->ring->id : -1;
	err->cache_level = obj->cache_level;
}

static u32 capture_active_bo(struct drm_i915_error_buffer *err,
			     int count, struct list_head *head)
{
	struct drm_i915_gem_object *obj;
	int i = 0;

	list_for_each_entry(obj, head, mm_list) {
		capture_bo(err++, obj);
		if (++i == count)
			break;
	}

	return i;
}

static u32 capture_pinned_bo(struct drm_i915_error_buffer *err,
			     int count, struct list_head *head)
{
	struct drm_i915_gem_object *obj;
	int i = 0;

	list_for_each_entry(obj, head, gtt_list) {
		if (obj->pin_count == 0)
			continue;

		capture_bo(err++, obj);
		if (++i == count)
			break;
	}

	return i;
}

static void i915_gem_record_fences(struct drm_device *dev,
				   struct drm_i915_error_state *error)
{
	struct drm_i915_private *dev_priv = dev->dev_private;
	int i;

	/* Fences */
	switch (INTEL_INFO(dev)->gen) {
	case 7:
	case 6:
		for (i = 0; i < 16; i++)
			error->fence[i] = I915_READ64(FENCE_REG_SANDYBRIDGE_0 + (i * 8));
		break;
	case 5:
	case 4:
		for (i = 0; i < 16; i++)
			error->fence[i] = I915_READ64(FENCE_REG_965_0 + (i * 8));
		break;
	case 3:
		if (IS_I945G(dev) || IS_I945GM(dev) || IS_G33(dev))
			for (i = 0; i < 8; i++)
				error->fence[i+8] = I915_READ(FENCE_REG_945_8 + (i * 4));
	case 2:
		for (i = 0; i < 8; i++)
			error->fence[i] = I915_READ(FENCE_REG_830_0 + (i * 4));
		break;

	}
}

static struct drm_i915_error_object *
i915_error_first_batchbuffer(struct drm_i915_private *dev_priv,
			     struct intel_ring_buffer *ring)
{
	struct drm_i915_gem_object *obj;
	u32 seqno;

	if (!ring->get_seqno)
		return NULL;

	seqno = ring->get_seqno(ring);
	list_for_each_entry(obj, &dev_priv->mm.active_list, mm_list) {
		if (obj->ring != ring)
			continue;

		if (i915_seqno_passed(seqno, obj->last_rendering_seqno))
			continue;

		if ((obj->base.read_domains & I915_GEM_DOMAIN_COMMAND) == 0)
			continue;

		/* We need to copy these to an anonymous buffer as the simplest
		 * method to avoid being overwritten by userspace.
		 */
		return i915_error_object_create(dev_priv, obj);
	}

	return NULL;
}

static void i915_record_ring_state(struct drm_device *dev,
				   struct drm_i915_error_state *error,
				   struct intel_ring_buffer *ring)
{
	struct drm_i915_private *dev_priv = dev->dev_private;

	if (INTEL_INFO(dev)->gen >= 6) {
		error->fault_reg[ring->id] = I915_READ(RING_FAULT_REG(ring));
		error->semaphore_mboxes[ring->id][0]
			= I915_READ(RING_SYNC_0(ring->mmio_base));
		error->semaphore_mboxes[ring->id][1]
			= I915_READ(RING_SYNC_1(ring->mmio_base));
	}

	if (INTEL_INFO(dev)->gen >= 4) {
		error->faddr[ring->id] = I915_READ(RING_DMA_FADD(ring->mmio_base));
		error->ipeir[ring->id] = I915_READ(RING_IPEIR(ring->mmio_base));
		error->ipehr[ring->id] = I915_READ(RING_IPEHR(ring->mmio_base));
		error->instdone[ring->id] = I915_READ(RING_INSTDONE(ring->mmio_base));
		error->instps[ring->id] = I915_READ(RING_INSTPS(ring->mmio_base));
		if (ring->id == RCS) {
			error->instdone1 = I915_READ(INSTDONE1);
			error->bbaddr = I915_READ64(BB_ADDR);
		}
	} else {
		error->faddr[ring->id] = I915_READ(DMA_FADD_I8XX);
		error->ipeir[ring->id] = I915_READ(IPEIR);
		error->ipehr[ring->id] = I915_READ(IPEHR);
		error->instdone[ring->id] = I915_READ(INSTDONE);
	}

	error->waiting[ring->id] = waitqueue_active(&ring->irq_queue);
	error->instpm[ring->id] = I915_READ(RING_INSTPM(ring->mmio_base));
	error->seqno[ring->id] = ring->get_seqno(ring);
	error->acthd[ring->id] = intel_ring_get_active_head(ring);
	error->head[ring->id] = I915_READ_HEAD(ring);
	error->tail[ring->id] = I915_READ_TAIL(ring);

	error->cpu_ring_head[ring->id] = ring->head;
	error->cpu_ring_tail[ring->id] = ring->tail;
}

static void i915_gem_record_rings(struct drm_device *dev,
				  struct drm_i915_error_state *error)
{
	struct drm_i915_private *dev_priv = dev->dev_private;
	struct intel_ring_buffer *ring;
	struct drm_i915_gem_request *request;
	int i, count;

	for_each_ring(ring, dev_priv, i) {
		i915_record_ring_state(dev, error, ring);

		error->ring[i].batchbuffer =
			i915_error_first_batchbuffer(dev_priv, ring);

		error->ring[i].ringbuffer =
			i915_error_object_create(dev_priv, ring->obj);

		count = 0;
		list_for_each_entry(request, &ring->request_list, list)
			count++;

		error->ring[i].num_requests = count;
		error->ring[i].requests =
			kmalloc(count*sizeof(struct drm_i915_error_request),
				GFP_ATOMIC);
		if (error->ring[i].requests == NULL) {
			error->ring[i].num_requests = 0;
			continue;
		}

		count = 0;
		list_for_each_entry(request, &ring->request_list, list) {
			struct drm_i915_error_request *erq;

			erq = &error->ring[i].requests[count++];
			erq->seqno = request->seqno;
			erq->jiffies = request->emitted_jiffies;
			erq->tail = request->tail;
		}
	}
}

/**
 * i915_capture_error_state - capture an error record for later analysis
 * @dev: drm device
 *
 * Should be called when an error is detected (either a hang or an error
 * interrupt) to capture error state from the time of the error.  Fills
 * out a structure which becomes available in debugfs for user level tools
 * to pick up.
 */
static void i915_capture_error_state(struct drm_device *dev)
{
	struct drm_i915_private *dev_priv = dev->dev_private;
	struct drm_i915_gem_object *obj;
	struct drm_i915_error_state *error;
	unsigned long flags;
	int i, pipe;

	spin_lock_irqsave(&dev_priv->error_lock, flags);
	error = dev_priv->first_error;
	spin_unlock_irqrestore(&dev_priv->error_lock, flags);
	if (error)
		return;

	/* Account for pipe specific data like PIPE*STAT */
	error = kzalloc(sizeof(*error), GFP_ATOMIC);
	if (!error) {
		DRM_DEBUG_DRIVER("out of memory, not capturing error state\n");
		return;
	}

	DRM_INFO("capturing error event; look for more information in /debug/dri/%d/i915_error_state\n",
		 dev->primary->index);

	kref_init(&error->ref);
	error->eir = I915_READ(EIR);
	error->pgtbl_er = I915_READ(PGTBL_ER);

	if (HAS_PCH_SPLIT(dev))
		error->ier = I915_READ(DEIER) | I915_READ(GTIER);
	else if (IS_VALLEYVIEW(dev))
		error->ier = I915_READ(GTIER) | I915_READ(VLV_IER);
	else if (IS_GEN2(dev))
		error->ier = I915_READ16(IER);
	else
		error->ier = I915_READ(IER);

	for_each_pipe(pipe)
		error->pipestat[pipe] = I915_READ(PIPESTAT(pipe));

	if (INTEL_INFO(dev)->gen >= 6) {
		error->error = I915_READ(ERROR_GEN6);
		error->done_reg = I915_READ(DONE_REG);
	}

	i915_gem_record_fences(dev, error);
	i915_gem_record_rings(dev, error);

	/* Record buffers on the active and pinned lists. */
	error->active_bo = NULL;
	error->pinned_bo = NULL;

	i = 0;
	list_for_each_entry(obj, &dev_priv->mm.active_list, mm_list)
		i++;
	error->active_bo_count = i;
	list_for_each_entry(obj, &dev_priv->mm.gtt_list, gtt_list)
		if (obj->pin_count)
			i++;
	error->pinned_bo_count = i - error->active_bo_count;

	error->active_bo = NULL;
	error->pinned_bo = NULL;
	if (i) {
		error->active_bo = kmalloc(sizeof(*error->active_bo)*i,
					   GFP_ATOMIC);
		if (error->active_bo)
			error->pinned_bo =
				error->active_bo + error->active_bo_count;
	}

	if (error->active_bo)
		error->active_bo_count =
			capture_active_bo(error->active_bo,
					  error->active_bo_count,
					  &dev_priv->mm.active_list);

	if (error->pinned_bo)
		error->pinned_bo_count =
			capture_pinned_bo(error->pinned_bo,
					  error->pinned_bo_count,
					  &dev_priv->mm.gtt_list);

	do_gettimeofday(&error->time);

	error->overlay = intel_overlay_capture_error_state(dev);
	error->display = intel_display_capture_error_state(dev);

	spin_lock_irqsave(&dev_priv->error_lock, flags);
	if (dev_priv->first_error == NULL) {
		dev_priv->first_error = error;
		error = NULL;
	}
	spin_unlock_irqrestore(&dev_priv->error_lock, flags);

	if (error)
		i915_error_state_free(&error->ref);
}

void i915_destroy_error_state(struct drm_device *dev)
{
	struct drm_i915_private *dev_priv = dev->dev_private;
	struct drm_i915_error_state *error;
	unsigned long flags;

	spin_lock_irqsave(&dev_priv->error_lock, flags);
	error = dev_priv->first_error;
	dev_priv->first_error = NULL;
	spin_unlock_irqrestore(&dev_priv->error_lock, flags);

	if (error)
		kref_put(&error->ref, i915_error_state_free);
}
#else
#define i915_capture_error_state(x)
#endif

static void i915_report_and_clear_eir(struct drm_device *dev)
{
	struct drm_i915_private *dev_priv = dev->dev_private;
	u32 eir = I915_READ(EIR);
	int pipe;

	if (!eir)
		return;

	pr_err("render error detected, EIR: 0x%08x\n", eir);

	if (IS_G4X(dev)) {
		if (eir & (GM45_ERROR_MEM_PRIV | GM45_ERROR_CP_PRIV)) {
			u32 ipeir = I915_READ(IPEIR_I965);

			pr_err("  IPEIR: 0x%08x\n", I915_READ(IPEIR_I965));
			pr_err("  IPEHR: 0x%08x\n", I915_READ(IPEHR_I965));
			pr_err("  INSTDONE: 0x%08x\n",
			       I915_READ(INSTDONE_I965));
			pr_err("  INSTPS: 0x%08x\n", I915_READ(INSTPS));
			pr_err("  INSTDONE1: 0x%08x\n", I915_READ(INSTDONE1));
			pr_err("  ACTHD: 0x%08x\n", I915_READ(ACTHD_I965));
			I915_WRITE(IPEIR_I965, ipeir);
			POSTING_READ(IPEIR_I965);
		}
		if (eir & GM45_ERROR_PAGE_TABLE) {
			u32 pgtbl_err = I915_READ(PGTBL_ER);
			pr_err("page table error\n");
			pr_err("  PGTBL_ER: 0x%08x\n", pgtbl_err);
			I915_WRITE(PGTBL_ER, pgtbl_err);
			POSTING_READ(PGTBL_ER);
		}
	}

	if (!IS_GEN2(dev)) {
		if (eir & I915_ERROR_PAGE_TABLE) {
			u32 pgtbl_err = I915_READ(PGTBL_ER);
			pr_err("page table error\n");
			pr_err("  PGTBL_ER: 0x%08x\n", pgtbl_err);
			I915_WRITE(PGTBL_ER, pgtbl_err);
			POSTING_READ(PGTBL_ER);
		}
	}

	if (eir & I915_ERROR_MEMORY_REFRESH) {
		pr_err("memory refresh error:\n");
		for_each_pipe(pipe)
			pr_err("pipe %c stat: 0x%08x\n",
			       pipe_name(pipe), I915_READ(PIPESTAT(pipe)));
		/* pipestat has already been acked */
	}
	if (eir & I915_ERROR_INSTRUCTION) {
		pr_err("instruction error\n");
		pr_err("  INSTPM: 0x%08x\n", I915_READ(INSTPM));
		if (INTEL_INFO(dev)->gen < 4) {
			u32 ipeir = I915_READ(IPEIR);

			pr_err("  IPEIR: 0x%08x\n", I915_READ(IPEIR));
			pr_err("  IPEHR: 0x%08x\n", I915_READ(IPEHR));
			pr_err("  INSTDONE: 0x%08x\n", I915_READ(INSTDONE));
			pr_err("  ACTHD: 0x%08x\n", I915_READ(ACTHD));
			I915_WRITE(IPEIR, ipeir);
			POSTING_READ(IPEIR);
		} else {
			u32 ipeir = I915_READ(IPEIR_I965);

			pr_err("  IPEIR: 0x%08x\n", I915_READ(IPEIR_I965));
			pr_err("  IPEHR: 0x%08x\n", I915_READ(IPEHR_I965));
			pr_err("  INSTDONE: 0x%08x\n",
			       I915_READ(INSTDONE_I965));
			pr_err("  INSTPS: 0x%08x\n", I915_READ(INSTPS));
			pr_err("  INSTDONE1: 0x%08x\n", I915_READ(INSTDONE1));
			pr_err("  ACTHD: 0x%08x\n", I915_READ(ACTHD_I965));
			I915_WRITE(IPEIR_I965, ipeir);
			POSTING_READ(IPEIR_I965);
		}
	}

	I915_WRITE(EIR, eir);
	POSTING_READ(EIR);
	eir = I915_READ(EIR);
	if (eir) {
		/*
		 * some errors might have become stuck,
		 * mask them.
		 */
		DRM_ERROR("EIR stuck: 0x%08x, masking\n", eir);
		I915_WRITE(EMR, I915_READ(EMR) | eir);
		I915_WRITE(IIR, I915_RENDER_COMMAND_PARSER_ERROR_INTERRUPT);
	}
}

/**
 * i915_handle_error - handle an error interrupt
 * @dev: drm device
 *
 * Do some basic checking of regsiter state at error interrupt time and
 * dump it to the syslog.  Also call i915_capture_error_state() to make
 * sure we get a record and make it available in debugfs.  Fire a uevent
 * so userspace knows something bad happened (should trigger collection
 * of a ring dump etc.).
 */
void i915_handle_error(struct drm_device *dev, bool wedged)
{
	struct drm_i915_private *dev_priv = dev->dev_private;
	struct intel_ring_buffer *ring;
	int i;

	i915_capture_error_state(dev);
	i915_report_and_clear_eir(dev);

	if (wedged) {
		INIT_COMPLETION(dev_priv->error_completion);
		atomic_set(&dev_priv->mm.wedged, 1);

		/*
		 * Wakeup waiting processes so they don't hang
		 */
		for_each_ring(ring, dev_priv, i)
			wake_up_all(&ring->irq_queue);
	}

	queue_work(dev_priv->wq, &dev_priv->error_work);
}

static void i915_pageflip_stall_check(struct drm_device *dev, int pipe)
{
	drm_i915_private_t *dev_priv = dev->dev_private;
	struct drm_crtc *crtc = dev_priv->pipe_to_crtc_mapping[pipe];
	struct intel_crtc *intel_crtc = to_intel_crtc(crtc);
	struct drm_i915_gem_object *obj;
	struct intel_unpin_work *work;
	unsigned long flags;
	bool stall_detected;

	/* Ignore early vblank irqs */
	if (intel_crtc == NULL)
		return;

	spin_lock_irqsave(&dev->event_lock, flags);
	work = intel_crtc->unpin_work;

	if (work == NULL || work->pending || !work->enable_stall_check) {
		/* Either the pending flip IRQ arrived, or we're too early. Don't check */
		spin_unlock_irqrestore(&dev->event_lock, flags);
		return;
	}

	/* Potential stall - if we see that the flip has happened, assume a missed interrupt */
	obj = work->pending_flip_obj;
	if (INTEL_INFO(dev)->gen >= 4) {
		int dspsurf = DSPSURF(intel_crtc->plane);
		stall_detected = I915_HI_DISPBASE(I915_READ(dspsurf)) ==
					obj->gtt_offset;
	} else {
		int dspaddr = DSPADDR(intel_crtc->plane);
		stall_detected = I915_READ(dspaddr) == (obj->gtt_offset +
							crtc->y * crtc->fb->pitches[0] +
							crtc->x * crtc->fb->bits_per_pixel/8);
	}

	spin_unlock_irqrestore(&dev->event_lock, flags);

	if (stall_detected) {
		DRM_DEBUG_DRIVER("Pageflip stall detected\n");
		intel_prepare_page_flip(dev, intel_crtc->plane);
	}
}

/* Called from drm generic code, passed 'crtc' which
 * we use as a pipe index
 */
static int i915_enable_vblank(struct drm_device *dev, int pipe)
{
	drm_i915_private_t *dev_priv = (drm_i915_private_t *) dev->dev_private;
	unsigned long irqflags;

	if (!i915_pipe_enabled(dev, pipe))
		return -EINVAL;

	spin_lock_irqsave(&dev_priv->irq_lock, irqflags);
	if (INTEL_INFO(dev)->gen >= 4)
		i915_enable_pipestat(dev_priv, pipe,
				     PIPE_START_VBLANK_INTERRUPT_ENABLE);
	else
		i915_enable_pipestat(dev_priv, pipe,
				     PIPE_VBLANK_INTERRUPT_ENABLE);

	/* maintain vblank delivery even in deep C-states */
	if (dev_priv->info->gen == 3)
		I915_WRITE(INSTPM, _MASKED_BIT_DISABLE(INSTPM_AGPBUSY_DIS));
	spin_unlock_irqrestore(&dev_priv->irq_lock, irqflags);

	return 0;
}

static int ironlake_enable_vblank(struct drm_device *dev, int pipe)
{
	drm_i915_private_t *dev_priv = (drm_i915_private_t *) dev->dev_private;
	unsigned long irqflags;

	if (!i915_pipe_enabled(dev, pipe))
		return -EINVAL;

	spin_lock_irqsave(&dev_priv->irq_lock, irqflags);
	ironlake_enable_display_irq(dev_priv, (pipe == 0) ?
				    DE_PIPEA_VBLANK : DE_PIPEB_VBLANK);
	spin_unlock_irqrestore(&dev_priv->irq_lock, irqflags);

	return 0;
}

static int ivybridge_enable_vblank(struct drm_device *dev, int pipe)
{
	drm_i915_private_t *dev_priv = (drm_i915_private_t *) dev->dev_private;
	unsigned long irqflags;

	if (!i915_pipe_enabled(dev, pipe))
		return -EINVAL;

	spin_lock_irqsave(&dev_priv->irq_lock, irqflags);
	ironlake_enable_display_irq(dev_priv,
				    DE_PIPEA_VBLANK_IVB << (5 * pipe));
	spin_unlock_irqrestore(&dev_priv->irq_lock, irqflags);

	return 0;
}

static int valleyview_enable_vblank(struct drm_device *dev, int pipe)
{
	drm_i915_private_t *dev_priv = (drm_i915_private_t *) dev->dev_private;
	unsigned long irqflags;
	u32 dpfl, imr;

	if (!i915_pipe_enabled(dev, pipe))
		return -EINVAL;

	spin_lock_irqsave(&dev_priv->irq_lock, irqflags);
	dpfl = I915_READ(VLV_DPFLIPSTAT);
	imr = I915_READ(VLV_IMR);
	if (pipe == 0) {
		dpfl |= PIPEA_VBLANK_INT_EN;
		imr &= ~I915_DISPLAY_PIPE_A_VBLANK_INTERRUPT;
	} else {
		dpfl |= PIPEA_VBLANK_INT_EN;
		imr &= ~I915_DISPLAY_PIPE_B_VBLANK_INTERRUPT;
	}
	I915_WRITE(VLV_DPFLIPSTAT, dpfl);
	I915_WRITE(VLV_IMR, imr);
	spin_unlock_irqrestore(&dev_priv->irq_lock, irqflags);

	return 0;
}

/* Called from drm generic code, passed 'crtc' which
 * we use as a pipe index
 */
static void i915_disable_vblank(struct drm_device *dev, int pipe)
{
	drm_i915_private_t *dev_priv = (drm_i915_private_t *) dev->dev_private;
	unsigned long irqflags;

	spin_lock_irqsave(&dev_priv->irq_lock, irqflags);
	if (dev_priv->info->gen == 3)
		I915_WRITE(INSTPM, _MASKED_BIT_ENABLE(INSTPM_AGPBUSY_DIS));

	i915_disable_pipestat(dev_priv, pipe,
			      PIPE_VBLANK_INTERRUPT_ENABLE |
			      PIPE_START_VBLANK_INTERRUPT_ENABLE);
	spin_unlock_irqrestore(&dev_priv->irq_lock, irqflags);
}

static void ironlake_disable_vblank(struct drm_device *dev, int pipe)
{
	drm_i915_private_t *dev_priv = (drm_i915_private_t *) dev->dev_private;
	unsigned long irqflags;

	spin_lock_irqsave(&dev_priv->irq_lock, irqflags);
	ironlake_disable_display_irq(dev_priv, (pipe == 0) ?
				     DE_PIPEA_VBLANK : DE_PIPEB_VBLANK);
	spin_unlock_irqrestore(&dev_priv->irq_lock, irqflags);
}

static void ivybridge_disable_vblank(struct drm_device *dev, int pipe)
{
	drm_i915_private_t *dev_priv = (drm_i915_private_t *) dev->dev_private;
	unsigned long irqflags;

	spin_lock_irqsave(&dev_priv->irq_lock, irqflags);
	ironlake_disable_display_irq(dev_priv,
				     DE_PIPEA_VBLANK_IVB << (pipe * 5));
	spin_unlock_irqrestore(&dev_priv->irq_lock, irqflags);
}

static void valleyview_disable_vblank(struct drm_device *dev, int pipe)
{
	drm_i915_private_t *dev_priv = (drm_i915_private_t *) dev->dev_private;
	unsigned long irqflags;
	u32 dpfl, imr;

	spin_lock_irqsave(&dev_priv->irq_lock, irqflags);
	dpfl = I915_READ(VLV_DPFLIPSTAT);
	imr = I915_READ(VLV_IMR);
	if (pipe == 0) {
		dpfl &= ~PIPEA_VBLANK_INT_EN;
		imr |= I915_DISPLAY_PIPE_A_VBLANK_INTERRUPT;
	} else {
		dpfl &= ~PIPEB_VBLANK_INT_EN;
		imr |= I915_DISPLAY_PIPE_B_VBLANK_INTERRUPT;
	}
	I915_WRITE(VLV_IMR, imr);
	I915_WRITE(VLV_DPFLIPSTAT, dpfl);
	spin_unlock_irqrestore(&dev_priv->irq_lock, irqflags);
}

static u32
ring_last_seqno(struct intel_ring_buffer *ring)
{
	return list_entry(ring->request_list.prev,
			  struct drm_i915_gem_request, list)->seqno;
}

static bool i915_hangcheck_ring_idle(struct intel_ring_buffer *ring, bool *err)
{
	if (list_empty(&ring->request_list) ||
	    i915_seqno_passed(ring->get_seqno(ring), ring_last_seqno(ring))) {
		/* Issue a wake-up to catch stuck h/w. */
		if (waitqueue_active(&ring->irq_queue)) {
			DRM_ERROR("Hangcheck timer elapsed... %s idle\n",
				  ring->name);
			wake_up_all(&ring->irq_queue);
			*err = true;
		}
		return true;
	}
	return false;
}

static bool kick_ring(struct intel_ring_buffer *ring)
{
	struct drm_device *dev = ring->dev;
	struct drm_i915_private *dev_priv = dev->dev_private;
	u32 tmp = I915_READ_CTL(ring);
	if (tmp & RING_WAIT) {
		DRM_ERROR("Kicking stuck wait on %s\n",
			  ring->name);
		I915_WRITE_CTL(ring, tmp);
		return true;
	}
	return false;
}

static bool i915_hangcheck_hung(struct drm_device *dev)
{
	drm_i915_private_t *dev_priv = dev->dev_private;

	if (dev_priv->hangcheck_count++ > 1) {
		bool hung = true;

		DRM_ERROR("Hangcheck timer elapsed... GPU hung\n");
		i915_handle_error(dev, true);

		if (!IS_GEN2(dev)) {
			struct intel_ring_buffer *ring;
			int i;

			/* Is the chip hanging on a WAIT_FOR_EVENT?
			 * If so we can simply poke the RB_WAIT bit
			 * and break the hang. This should work on
			 * all but the second generation chipsets.
			 */
			for_each_ring(ring, dev_priv, i)
				hung &= !kick_ring(ring);
		}

		return hung;
	}

	return false;
}

/**
 * This is called when the chip hasn't reported back with completed
 * batchbuffers in a long time. The first time this is called we simply record
 * ACTHD. If ACTHD hasn't changed by the time the hangcheck timer elapses
 * again, we assume the chip is wedged and try to fix it.
 */
void i915_hangcheck_elapsed(unsigned long data)
{
	struct drm_device *dev = (struct drm_device *)data;
	drm_i915_private_t *dev_priv = dev->dev_private;
	uint32_t acthd[I915_NUM_RINGS], instdone, instdone1;
	struct intel_ring_buffer *ring;
	bool err = false, idle;
	int i;

	if (!i915_enable_hangcheck)
		return;

	memset(acthd, 0, sizeof(acthd));
	idle = true;
	for_each_ring(ring, dev_priv, i) {
	    idle &= i915_hangcheck_ring_idle(ring, &err);
	    acthd[i] = intel_ring_get_active_head(ring);
	}

	/* If all work is done then ACTHD clearly hasn't advanced. */
	if (idle) {
		if (err) {
			if (i915_hangcheck_hung(dev))
				return;

			goto repeat;
		}

		dev_priv->hangcheck_count = 0;
		return;
	}

	if (INTEL_INFO(dev)->gen < 4) {
		instdone = I915_READ(INSTDONE);
		instdone1 = 0;
	} else {
		instdone = I915_READ(INSTDONE_I965);
		instdone1 = I915_READ(INSTDONE1);
	}

	if (memcmp(dev_priv->last_acthd, acthd, sizeof(acthd)) == 0 &&
	    dev_priv->last_instdone == instdone &&
	    dev_priv->last_instdone1 == instdone1) {
		if (i915_hangcheck_hung(dev))
			return;
	} else {
		dev_priv->hangcheck_count = 0;

		memcpy(dev_priv->last_acthd, acthd, sizeof(acthd));
		dev_priv->last_instdone = instdone;
		dev_priv->last_instdone1 = instdone1;
	}

repeat:
	/* Reset timer case chip hangs without another request being added */
	mod_timer(&dev_priv->hangcheck_timer,
		  jiffies + msecs_to_jiffies(DRM_I915_HANGCHECK_PERIOD));
}

/* drm_dma.h hooks
*/
static void ironlake_irq_preinstall(struct drm_device *dev)
{
	drm_i915_private_t *dev_priv = (drm_i915_private_t *) dev->dev_private;

	atomic_set(&dev_priv->irq_received, 0);


	I915_WRITE(HWSTAM, 0xeffe);

	/* XXX hotplug from PCH */

	I915_WRITE(DEIMR, 0xffffffff);
	I915_WRITE(DEIER, 0x0);
	POSTING_READ(DEIER);

	/* and GT */
	I915_WRITE(GTIMR, 0xffffffff);
	I915_WRITE(GTIER, 0x0);
	POSTING_READ(GTIER);

	/* south display irq */
	I915_WRITE(SDEIMR, 0xffffffff);
	I915_WRITE(SDEIER, 0x0);
	POSTING_READ(SDEIER);
}

static void valleyview_irq_preinstall(struct drm_device *dev)
{
	drm_i915_private_t *dev_priv = (drm_i915_private_t *) dev->dev_private;
	int pipe;

	atomic_set(&dev_priv->irq_received, 0);

	/* VLV magic */
	I915_WRITE(VLV_IMR, 0);
	I915_WRITE(RING_IMR(RENDER_RING_BASE), 0);
	I915_WRITE(RING_IMR(GEN6_BSD_RING_BASE), 0);
	I915_WRITE(RING_IMR(BLT_RING_BASE), 0);

	/* and GT */
	I915_WRITE(GTIIR, I915_READ(GTIIR));
	I915_WRITE(GTIIR, I915_READ(GTIIR));
	I915_WRITE(GTIMR, 0xffffffff);
	I915_WRITE(GTIER, 0x0);
	POSTING_READ(GTIER);

	I915_WRITE(DPINVGTT, 0xff);

	I915_WRITE(PORT_HOTPLUG_EN, 0);
	I915_WRITE(PORT_HOTPLUG_STAT, I915_READ(PORT_HOTPLUG_STAT));
	for_each_pipe(pipe)
		I915_WRITE(PIPESTAT(pipe), 0xffff);
	I915_WRITE(VLV_IIR, 0xffffffff);
	I915_WRITE(VLV_IMR, 0xffffffff);
	I915_WRITE(VLV_IER, 0x0);
	POSTING_READ(VLV_IER);
}

/*
 * Enable digital hotplug on the PCH, and configure the DP short pulse
 * duration to 2ms (which is the minimum in the Display Port spec)
 *
 * This register is the same on all known PCH chips.
 */

static void ironlake_enable_pch_hotplug(struct drm_device *dev)
{
	drm_i915_private_t *dev_priv = (drm_i915_private_t *) dev->dev_private;
	u32	hotplug;

	hotplug = I915_READ(PCH_PORT_HOTPLUG);
	hotplug &= ~(PORTD_PULSE_DURATION_MASK|PORTC_PULSE_DURATION_MASK|PORTB_PULSE_DURATION_MASK);
	hotplug |= PORTD_HOTPLUG_ENABLE | PORTD_PULSE_DURATION_2ms;
	hotplug |= PORTC_HOTPLUG_ENABLE | PORTC_PULSE_DURATION_2ms;
	hotplug |= PORTB_HOTPLUG_ENABLE | PORTB_PULSE_DURATION_2ms;
	I915_WRITE(PCH_PORT_HOTPLUG, hotplug);
}

static int ironlake_irq_postinstall(struct drm_device *dev)
{
	drm_i915_private_t *dev_priv = (drm_i915_private_t *) dev->dev_private;
	/* enable kind of interrupts always enabled */
	u32 display_mask = DE_MASTER_IRQ_CONTROL | DE_GSE | DE_PCH_EVENT |
			   DE_PLANEA_FLIP_DONE | DE_PLANEB_FLIP_DONE;
	u32 render_irqs;
	u32 hotplug_mask;

	dev_priv->irq_mask = ~display_mask;

	/* should always can generate irq */
	I915_WRITE(DEIIR, I915_READ(DEIIR));
	I915_WRITE(DEIMR, dev_priv->irq_mask);
	I915_WRITE(DEIER, display_mask | DE_PIPEA_VBLANK | DE_PIPEB_VBLANK);
	POSTING_READ(DEIER);

	dev_priv->gt_irq_mask = ~0;

	I915_WRITE(GTIIR, I915_READ(GTIIR));
	I915_WRITE(GTIMR, dev_priv->gt_irq_mask);

	if (IS_GEN6(dev))
		render_irqs =
			GT_USER_INTERRUPT |
			GEN6_BSD_USER_INTERRUPT |
			GEN6_BLITTER_USER_INTERRUPT;
	else
		render_irqs =
			GT_USER_INTERRUPT |
			GT_PIPE_NOTIFY |
			GT_BSD_USER_INTERRUPT;
	I915_WRITE(GTIER, render_irqs);
	POSTING_READ(GTIER);

	if (HAS_PCH_CPT(dev)) {
		hotplug_mask = (SDE_CRT_HOTPLUG_CPT |
				SDE_PORTB_HOTPLUG_CPT |
				SDE_PORTC_HOTPLUG_CPT |
				SDE_PORTD_HOTPLUG_CPT);
	} else {
		hotplug_mask = (SDE_CRT_HOTPLUG |
				SDE_PORTB_HOTPLUG |
				SDE_PORTC_HOTPLUG |
				SDE_PORTD_HOTPLUG |
				SDE_AUX_MASK);
	}

	dev_priv->pch_irq_mask = ~hotplug_mask;

	I915_WRITE(SDEIIR, I915_READ(SDEIIR));
	I915_WRITE(SDEIMR, dev_priv->pch_irq_mask);
	I915_WRITE(SDEIER, hotplug_mask);
	POSTING_READ(SDEIER);

	ironlake_enable_pch_hotplug(dev);

	if (IS_IRONLAKE_M(dev)) {
		/* Clear & enable PCU event interrupts */
		I915_WRITE(DEIIR, DE_PCU_EVENT);
		I915_WRITE(DEIER, I915_READ(DEIER) | DE_PCU_EVENT);
		ironlake_enable_display_irq(dev_priv, DE_PCU_EVENT);
	}

	return 0;
}

static int ivybridge_irq_postinstall(struct drm_device *dev)
{
	drm_i915_private_t *dev_priv = (drm_i915_private_t *) dev->dev_private;
	/* enable kind of interrupts always enabled */
	u32 display_mask =
		DE_MASTER_IRQ_CONTROL | DE_GSE_IVB | DE_PCH_EVENT_IVB |
		DE_PLANEC_FLIP_DONE_IVB |
		DE_PLANEB_FLIP_DONE_IVB |
		DE_PLANEA_FLIP_DONE_IVB;
	u32 render_irqs;
	u32 hotplug_mask;

	dev_priv->irq_mask = ~display_mask;

	/* should always can generate irq */
	I915_WRITE(DEIIR, I915_READ(DEIIR));
	I915_WRITE(DEIMR, dev_priv->irq_mask);
	I915_WRITE(DEIER,
		   display_mask |
		   DE_PIPEC_VBLANK_IVB |
		   DE_PIPEB_VBLANK_IVB |
		   DE_PIPEA_VBLANK_IVB);
	POSTING_READ(DEIER);

	dev_priv->gt_irq_mask = ~0;

	I915_WRITE(GTIIR, I915_READ(GTIIR));
	I915_WRITE(GTIMR, dev_priv->gt_irq_mask);

	render_irqs = GT_USER_INTERRUPT | GEN6_BSD_USER_INTERRUPT |
		GEN6_BLITTER_USER_INTERRUPT;
	I915_WRITE(GTIER, render_irqs);
	POSTING_READ(GTIER);

	hotplug_mask = (SDE_CRT_HOTPLUG_CPT |
			SDE_PORTB_HOTPLUG_CPT |
			SDE_PORTC_HOTPLUG_CPT |
			SDE_PORTD_HOTPLUG_CPT);
	dev_priv->pch_irq_mask = ~hotplug_mask;

	I915_WRITE(SDEIIR, I915_READ(SDEIIR));
	I915_WRITE(SDEIMR, dev_priv->pch_irq_mask);
	I915_WRITE(SDEIER, hotplug_mask);
	POSTING_READ(SDEIER);

	ironlake_enable_pch_hotplug(dev);

	return 0;
}

static int valleyview_irq_postinstall(struct drm_device *dev)
{
	drm_i915_private_t *dev_priv = (drm_i915_private_t *) dev->dev_private;
	u32 render_irqs;
	u32 enable_mask;
	u32 hotplug_en = I915_READ(PORT_HOTPLUG_EN);
	u16 msid;

	enable_mask = I915_DISPLAY_PORT_INTERRUPT;
	enable_mask |= I915_DISPLAY_PIPE_A_VBLANK_INTERRUPT |
		I915_DISPLAY_PIPE_B_VBLANK_INTERRUPT;

	dev_priv->irq_mask = ~enable_mask;

	dev_priv->pipestat[0] = 0;
	dev_priv->pipestat[1] = 0;

	/* Hack for broken MSIs on VLV */
	pci_write_config_dword(dev_priv->dev->pdev, 0x94, 0xfee00000);
	pci_read_config_word(dev->pdev, 0x98, &msid);
	msid &= 0xff; /* mask out delivery bits */
	msid |= (1<<14);
	pci_write_config_word(dev_priv->dev->pdev, 0x98, msid);

	I915_WRITE(VLV_IMR, dev_priv->irq_mask);
	I915_WRITE(VLV_IER, enable_mask);
	I915_WRITE(VLV_IIR, 0xffffffff);
	I915_WRITE(PIPESTAT(0), 0xffff);
	I915_WRITE(PIPESTAT(1), 0xffff);
	POSTING_READ(VLV_IER);

	I915_WRITE(VLV_IIR, 0xffffffff);
	I915_WRITE(VLV_IIR, 0xffffffff);

	render_irqs = GT_GEN6_BLT_FLUSHDW_NOTIFY_INTERRUPT |
		GT_GEN6_BLT_CS_ERROR_INTERRUPT |
		GT_GEN6_BLT_USER_INTERRUPT |
		GT_GEN6_BSD_USER_INTERRUPT |
		GT_GEN6_BSD_CS_ERROR_INTERRUPT |
		GT_GEN7_L3_PARITY_ERROR_INTERRUPT |
		GT_PIPE_NOTIFY |
		GT_RENDER_CS_ERROR_INTERRUPT |
		GT_SYNC_STATUS |
		GT_USER_INTERRUPT;

	dev_priv->gt_irq_mask = ~render_irqs;

	I915_WRITE(GTIIR, I915_READ(GTIIR));
	I915_WRITE(GTIIR, I915_READ(GTIIR));
	I915_WRITE(GTIMR, 0);
	I915_WRITE(GTIER, render_irqs);
	POSTING_READ(GTIER);

	/* ack & enable invalid PTE error interrupts */
#if 0 /* FIXME: add support to irq handler for checking these bits */
	I915_WRITE(DPINVGTT, DPINVGTT_STATUS_MASK);
	I915_WRITE(DPINVGTT, DPINVGTT_EN_MASK);
#endif

	I915_WRITE(VLV_MASTER_IER, MASTER_INTERRUPT_ENABLE);
#if 0 /* FIXME: check register definitions; some have moved */
	/* Note HDMI and DP share bits */
	if (dev_priv->hotplug_supported_mask & HDMIB_HOTPLUG_INT_STATUS)
		hotplug_en |= HDMIB_HOTPLUG_INT_EN;
	if (dev_priv->hotplug_supported_mask & HDMIC_HOTPLUG_INT_STATUS)
		hotplug_en |= HDMIC_HOTPLUG_INT_EN;
	if (dev_priv->hotplug_supported_mask & HDMID_HOTPLUG_INT_STATUS)
		hotplug_en |= HDMID_HOTPLUG_INT_EN;
	if (dev_priv->hotplug_supported_mask & SDVOC_HOTPLUG_INT_STATUS)
		hotplug_en |= SDVOC_HOTPLUG_INT_EN;
	if (dev_priv->hotplug_supported_mask & SDVOB_HOTPLUG_INT_STATUS)
		hotplug_en |= SDVOB_HOTPLUG_INT_EN;
	if (dev_priv->hotplug_supported_mask & CRT_HOTPLUG_INT_STATUS) {
		hotplug_en |= CRT_HOTPLUG_INT_EN;
		hotplug_en |= CRT_HOTPLUG_VOLTAGE_COMPARE_50;
	}
#endif

	I915_WRITE(PORT_HOTPLUG_EN, hotplug_en);

	return 0;
}

static void valleyview_irq_uninstall(struct drm_device *dev)
{
	drm_i915_private_t *dev_priv = (drm_i915_private_t *) dev->dev_private;
	int pipe;

	if (!dev_priv)
		return;

	for_each_pipe(pipe)
		I915_WRITE(PIPESTAT(pipe), 0xffff);

	I915_WRITE(HWSTAM, 0xffffffff);
	I915_WRITE(PORT_HOTPLUG_EN, 0);
	I915_WRITE(PORT_HOTPLUG_STAT, I915_READ(PORT_HOTPLUG_STAT));
	for_each_pipe(pipe)
		I915_WRITE(PIPESTAT(pipe), 0xffff);
	I915_WRITE(VLV_IIR, 0xffffffff);
	I915_WRITE(VLV_IMR, 0xffffffff);
	I915_WRITE(VLV_IER, 0x0);
	POSTING_READ(VLV_IER);
}

static void ironlake_irq_uninstall(struct drm_device *dev)
{
	drm_i915_private_t *dev_priv = (drm_i915_private_t *) dev->dev_private;

	if (!dev_priv)
		return;

	I915_WRITE(HWSTAM, 0xffffffff);

	I915_WRITE(DEIMR, 0xffffffff);
	I915_WRITE(DEIER, 0x0);
	I915_WRITE(DEIIR, I915_READ(DEIIR));

	I915_WRITE(GTIMR, 0xffffffff);
	I915_WRITE(GTIER, 0x0);
	I915_WRITE(GTIIR, I915_READ(GTIIR));

	I915_WRITE(SDEIMR, 0xffffffff);
	I915_WRITE(SDEIER, 0x0);
	I915_WRITE(SDEIIR, I915_READ(SDEIIR));
}

static void i8xx_irq_preinstall(struct drm_device * dev)
{
	drm_i915_private_t *dev_priv = (drm_i915_private_t *) dev->dev_private;
	int pipe;

	atomic_set(&dev_priv->irq_received, 0);

	for_each_pipe(pipe)
		I915_WRITE(PIPESTAT(pipe), 0);
	I915_WRITE16(IMR, 0xffff);
	I915_WRITE16(IER, 0x0);
	POSTING_READ16(IER);
}

static int i8xx_irq_postinstall(struct drm_device *dev)
{
	drm_i915_private_t *dev_priv = (drm_i915_private_t *) dev->dev_private;

	dev_priv->pipestat[0] = 0;
	dev_priv->pipestat[1] = 0;

	I915_WRITE16(EMR,
		     ~(I915_ERROR_PAGE_TABLE | I915_ERROR_MEMORY_REFRESH));

	/* Unmask the interrupts that we always want on. */
	dev_priv->irq_mask =
		~(I915_DISPLAY_PIPE_A_EVENT_INTERRUPT |
		  I915_DISPLAY_PIPE_B_EVENT_INTERRUPT |
		  I915_DISPLAY_PLANE_A_FLIP_PENDING_INTERRUPT |
		  I915_DISPLAY_PLANE_B_FLIP_PENDING_INTERRUPT |
		  I915_RENDER_COMMAND_PARSER_ERROR_INTERRUPT);
	I915_WRITE16(IMR, dev_priv->irq_mask);

	I915_WRITE16(IER,
		     I915_DISPLAY_PIPE_A_EVENT_INTERRUPT |
		     I915_DISPLAY_PIPE_B_EVENT_INTERRUPT |
		     I915_RENDER_COMMAND_PARSER_ERROR_INTERRUPT |
		     I915_USER_INTERRUPT);
	POSTING_READ16(IER);

	return 0;
}

static irqreturn_t i8xx_irq_handler(DRM_IRQ_ARGS)
{
	struct drm_device *dev = (struct drm_device *) arg;
	drm_i915_private_t *dev_priv = (drm_i915_private_t *) dev->dev_private;
	u16 iir, new_iir;
	u32 pipe_stats[2];
	unsigned long irqflags;
	int irq_received;
	int pipe;
	u16 flip_mask =
		I915_DISPLAY_PLANE_A_FLIP_PENDING_INTERRUPT |
		I915_DISPLAY_PLANE_B_FLIP_PENDING_INTERRUPT;

	atomic_inc(&dev_priv->irq_received);

	iir = I915_READ16(IIR);
	if (iir == 0)
		return IRQ_NONE;

	while (iir & ~flip_mask) {
		/* Can't rely on pipestat interrupt bit in iir as it might
		 * have been cleared after the pipestat interrupt was received.
		 * It doesn't set the bit in iir again, but it still produces
		 * interrupts (for non-MSI).
		 */
		spin_lock_irqsave(&dev_priv->irq_lock, irqflags);
		if (iir & I915_RENDER_COMMAND_PARSER_ERROR_INTERRUPT)
			i915_handle_error(dev, false);

		for_each_pipe(pipe) {
			int reg = PIPESTAT(pipe);
			pipe_stats[pipe] = I915_READ(reg);

			/*
			 * Clear the PIPE*STAT regs before the IIR
			 */
			if (pipe_stats[pipe] & 0x8000ffff) {
				if (pipe_stats[pipe] & PIPE_FIFO_UNDERRUN_STATUS)
					DRM_DEBUG_DRIVER("pipe %c underrun\n",
							 pipe_name(pipe));
				I915_WRITE(reg, pipe_stats[pipe]);
				irq_received = 1;
			}
		}
		spin_unlock_irqrestore(&dev_priv->irq_lock, irqflags);

		I915_WRITE16(IIR, iir & ~flip_mask);
		new_iir = I915_READ16(IIR); /* Flush posted writes */

		i915_update_dri1_breadcrumb(dev);

		if (iir & I915_USER_INTERRUPT)
			notify_ring(dev, &dev_priv->ring[RCS]);

		if (pipe_stats[0] & PIPE_VBLANK_INTERRUPT_STATUS &&
		    drm_handle_vblank(dev, 0)) {
			if (iir & I915_DISPLAY_PLANE_A_FLIP_PENDING_INTERRUPT) {
				intel_prepare_page_flip(dev, 0);
				intel_finish_page_flip(dev, 0);
				flip_mask &= ~I915_DISPLAY_PLANE_A_FLIP_PENDING_INTERRUPT;
			}
		}

		if (pipe_stats[1] & PIPE_VBLANK_INTERRUPT_STATUS &&
		    drm_handle_vblank(dev, 1)) {
			if (iir & I915_DISPLAY_PLANE_B_FLIP_PENDING_INTERRUPT) {
				intel_prepare_page_flip(dev, 1);
				intel_finish_page_flip(dev, 1);
				flip_mask &= ~I915_DISPLAY_PLANE_B_FLIP_PENDING_INTERRUPT;
			}
		}

		iir = new_iir;
	}

	return IRQ_HANDLED;
}

static void i8xx_irq_uninstall(struct drm_device * dev)
{
	drm_i915_private_t *dev_priv = (drm_i915_private_t *) dev->dev_private;
	int pipe;

	for_each_pipe(pipe) {
		/* Clear enable bits; then clear status bits */
		I915_WRITE(PIPESTAT(pipe), 0);
		I915_WRITE(PIPESTAT(pipe), I915_READ(PIPESTAT(pipe)));
	}
	I915_WRITE16(IMR, 0xffff);
	I915_WRITE16(IER, 0x0);
	I915_WRITE16(IIR, I915_READ16(IIR));
}

static void i915_irq_preinstall(struct drm_device * dev)
{
	drm_i915_private_t *dev_priv = (drm_i915_private_t *) dev->dev_private;
	int pipe;

	atomic_set(&dev_priv->irq_received, 0);

	if (I915_HAS_HOTPLUG(dev)) {
		I915_WRITE(PORT_HOTPLUG_EN, 0);
		I915_WRITE(PORT_HOTPLUG_STAT, I915_READ(PORT_HOTPLUG_STAT));
	}

	I915_WRITE16(HWSTAM, 0xeffe);
	for_each_pipe(pipe)
		I915_WRITE(PIPESTAT(pipe), 0);
	I915_WRITE(IMR, 0xffffffff);
	I915_WRITE(IER, 0x0);
	POSTING_READ(IER);
}

static int i915_irq_postinstall(struct drm_device *dev)
{
	drm_i915_private_t *dev_priv = (drm_i915_private_t *) dev->dev_private;
	u32 enable_mask;

	dev_priv->pipestat[0] = 0;
	dev_priv->pipestat[1] = 0;

	I915_WRITE(EMR, ~(I915_ERROR_PAGE_TABLE | I915_ERROR_MEMORY_REFRESH));

	/* Unmask the interrupts that we always want on. */
	dev_priv->irq_mask =
		~(I915_ASLE_INTERRUPT |
		  I915_DISPLAY_PIPE_A_EVENT_INTERRUPT |
		  I915_DISPLAY_PIPE_B_EVENT_INTERRUPT |
		  I915_DISPLAY_PLANE_A_FLIP_PENDING_INTERRUPT |
		  I915_DISPLAY_PLANE_B_FLIP_PENDING_INTERRUPT |
		  I915_RENDER_COMMAND_PARSER_ERROR_INTERRUPT);

	enable_mask =
		I915_ASLE_INTERRUPT |
		I915_DISPLAY_PIPE_A_EVENT_INTERRUPT |
		I915_DISPLAY_PIPE_B_EVENT_INTERRUPT |
		I915_RENDER_COMMAND_PARSER_ERROR_INTERRUPT |
		I915_USER_INTERRUPT;

	if (I915_HAS_HOTPLUG(dev)) {
		/* Enable in IER... */
		enable_mask |= I915_DISPLAY_PORT_INTERRUPT;
		/* and unmask in IMR */
		dev_priv->irq_mask &= ~I915_DISPLAY_PORT_INTERRUPT;
	}

	I915_WRITE(IMR, dev_priv->irq_mask);
	I915_WRITE(IER, enable_mask);
	POSTING_READ(IER);

	if (I915_HAS_HOTPLUG(dev)) {
		u32 hotplug_en = I915_READ(PORT_HOTPLUG_EN);

		if (dev_priv->hotplug_supported_mask & HDMIB_HOTPLUG_INT_STATUS)
			hotplug_en |= HDMIB_HOTPLUG_INT_EN;
		if (dev_priv->hotplug_supported_mask & HDMIC_HOTPLUG_INT_STATUS)
			hotplug_en |= HDMIC_HOTPLUG_INT_EN;
		if (dev_priv->hotplug_supported_mask & HDMID_HOTPLUG_INT_STATUS)
			hotplug_en |= HDMID_HOTPLUG_INT_EN;
		if (dev_priv->hotplug_supported_mask & SDVOC_HOTPLUG_INT_STATUS)
			hotplug_en |= SDVOC_HOTPLUG_INT_EN;
		if (dev_priv->hotplug_supported_mask & SDVOB_HOTPLUG_INT_STATUS)
			hotplug_en |= SDVOB_HOTPLUG_INT_EN;
		if (dev_priv->hotplug_supported_mask & CRT_HOTPLUG_INT_STATUS) {
			hotplug_en |= CRT_HOTPLUG_INT_EN;
			hotplug_en |= CRT_HOTPLUG_VOLTAGE_COMPARE_50;
		}

		/* Ignore TV since it's buggy */

		I915_WRITE(PORT_HOTPLUG_EN, hotplug_en);
	}

	intel_opregion_enable_asle(dev);

	return 0;
}

static irqreturn_t i915_irq_handler(DRM_IRQ_ARGS)
{
	struct drm_device *dev = (struct drm_device *) arg;
	drm_i915_private_t *dev_priv = (drm_i915_private_t *) dev->dev_private;
	u32 iir, new_iir, pipe_stats[I915_MAX_PIPES];
	unsigned long irqflags;
	u32 flip_mask =
		I915_DISPLAY_PLANE_A_FLIP_PENDING_INTERRUPT |
		I915_DISPLAY_PLANE_B_FLIP_PENDING_INTERRUPT;
	u32 flip[2] = {
		I915_DISPLAY_PLANE_A_FLIP_PENDING_INTERRUPT,
		I915_DISPLAY_PLANE_B_FLIP_PENDING_INTERRUPT
	};
	int pipe, ret = IRQ_NONE;

	atomic_inc(&dev_priv->irq_received);

	iir = I915_READ(IIR);
	do {
		bool irq_received = (iir & ~flip_mask) != 0;
		bool blc_event = false;

		/* Can't rely on pipestat interrupt bit in iir as it might
		 * have been cleared after the pipestat interrupt was received.
		 * It doesn't set the bit in iir again, but it still produces
		 * interrupts (for non-MSI).
		 */
		spin_lock_irqsave(&dev_priv->irq_lock, irqflags);
		if (iir & I915_RENDER_COMMAND_PARSER_ERROR_INTERRUPT)
			i915_handle_error(dev, false);

		for_each_pipe(pipe) {
			int reg = PIPESTAT(pipe);
			pipe_stats[pipe] = I915_READ(reg);

			/* Clear the PIPE*STAT regs before the IIR */
			if (pipe_stats[pipe] & 0x8000ffff) {
				if (pipe_stats[pipe] & PIPE_FIFO_UNDERRUN_STATUS)
					DRM_DEBUG_DRIVER("pipe %c underrun\n",
							 pipe_name(pipe));
				I915_WRITE(reg, pipe_stats[pipe]);
				irq_received = true;
			}
		}
		spin_unlock_irqrestore(&dev_priv->irq_lock, irqflags);

		if (!irq_received)
			break;

		/* Consume port.  Then clear IIR or we'll miss events */
		if ((I915_HAS_HOTPLUG(dev)) &&
		    (iir & I915_DISPLAY_PORT_INTERRUPT)) {
			u32 hotplug_status = I915_READ(PORT_HOTPLUG_STAT);

			DRM_DEBUG_DRIVER("hotplug event received, stat 0x%08x\n",
				  hotplug_status);
			if (hotplug_status & dev_priv->hotplug_supported_mask)
				queue_work(dev_priv->wq,
					   &dev_priv->hotplug_work);

			I915_WRITE(PORT_HOTPLUG_STAT, hotplug_status);
			POSTING_READ(PORT_HOTPLUG_STAT);
		}

		I915_WRITE(IIR, iir & ~flip_mask);
		new_iir = I915_READ(IIR); /* Flush posted writes */

		if (iir & I915_USER_INTERRUPT)
			notify_ring(dev, &dev_priv->ring[RCS]);

		for_each_pipe(pipe) {
			int plane = pipe;
			if (IS_MOBILE(dev))
				plane = !plane;
			if (pipe_stats[pipe] & PIPE_VBLANK_INTERRUPT_STATUS &&
			    drm_handle_vblank(dev, pipe)) {
				if (iir & flip[plane]) {
					intel_prepare_page_flip(dev, plane);
					intel_finish_page_flip(dev, pipe);
					flip_mask &= ~flip[plane];
				}
			}

			if (pipe_stats[pipe] & PIPE_LEGACY_BLC_EVENT_STATUS)
				blc_event = true;
		}

		if (blc_event || (iir & I915_ASLE_INTERRUPT))
			intel_opregion_asle_intr(dev);

		/* With MSI, interrupts are only generated when iir
		 * transitions from zero to nonzero.  If another bit got
		 * set while we were handling the existing iir bits, then
		 * we would never get another interrupt.
		 *
		 * This is fine on non-MSI as well, as if we hit this path
		 * we avoid exiting the interrupt handler only to generate
		 * another one.
		 *
		 * Note that for MSI this could cause a stray interrupt report
		 * if an interrupt landed in the time between writing IIR and
		 * the posting read.  This should be rare enough to never
		 * trigger the 99% of 100,000 interrupts test for disabling
		 * stray interrupts.
		 */
		ret = IRQ_HANDLED;
		iir = new_iir;
	} while (iir & ~flip_mask);

	i915_update_dri1_breadcrumb(dev);

	return ret;
}

static void i915_irq_uninstall(struct drm_device * dev)
{
	drm_i915_private_t *dev_priv = (drm_i915_private_t *) dev->dev_private;
	int pipe;

	if (I915_HAS_HOTPLUG(dev)) {
		I915_WRITE(PORT_HOTPLUG_EN, 0);
		I915_WRITE(PORT_HOTPLUG_STAT, I915_READ(PORT_HOTPLUG_STAT));
	}

	I915_WRITE16(HWSTAM, 0xffff);
	for_each_pipe(pipe) {
		/* Clear enable bits; then clear status bits */
		I915_WRITE(PIPESTAT(pipe), 0);
		I915_WRITE(PIPESTAT(pipe), I915_READ(PIPESTAT(pipe)));
	}
	I915_WRITE(IMR, 0xffffffff);
	I915_WRITE(IER, 0x0);

	I915_WRITE(IIR, I915_READ(IIR));
}

static void i965_irq_preinstall(struct drm_device * dev)
{
	drm_i915_private_t *dev_priv = (drm_i915_private_t *) dev->dev_private;
	int pipe;

	atomic_set(&dev_priv->irq_received, 0);

	if (I915_HAS_HOTPLUG(dev)) {
		I915_WRITE(PORT_HOTPLUG_EN, 0);
		I915_WRITE(PORT_HOTPLUG_STAT, I915_READ(PORT_HOTPLUG_STAT));
	}

	I915_WRITE(HWSTAM, 0xeffe);
	for_each_pipe(pipe)
		I915_WRITE(PIPESTAT(pipe), 0);
	I915_WRITE(IMR, 0xffffffff);
	I915_WRITE(IER, 0x0);
	POSTING_READ(IER);
}

static int i965_irq_postinstall(struct drm_device *dev)
{
	drm_i915_private_t *dev_priv = (drm_i915_private_t *) dev->dev_private;
	u32 enable_mask;
	u32 error_mask;

	/* Unmask the interrupts that we always want on. */
	dev_priv->irq_mask = ~(I915_ASLE_INTERRUPT |
			       I915_DISPLAY_PIPE_A_EVENT_INTERRUPT |
			       I915_DISPLAY_PIPE_B_EVENT_INTERRUPT |
			       I915_DISPLAY_PLANE_A_FLIP_PENDING_INTERRUPT |
			       I915_DISPLAY_PLANE_B_FLIP_PENDING_INTERRUPT |
			       I915_RENDER_COMMAND_PARSER_ERROR_INTERRUPT);

	enable_mask = ~dev_priv->irq_mask;
	enable_mask |= I915_USER_INTERRUPT;

	if (IS_G4X(dev))
		enable_mask |= I915_BSD_USER_INTERRUPT;

	dev_priv->pipestat[0] = 0;
	dev_priv->pipestat[1] = 0;

	if (I915_HAS_HOTPLUG(dev)) {
		/* Enable in IER... */
		enable_mask |= I915_DISPLAY_PORT_INTERRUPT;
		/* and unmask in IMR */
		dev_priv->irq_mask &= ~I915_DISPLAY_PORT_INTERRUPT;
	}

	/*
	 * Enable some error detection, note the instruction error mask
	 * bit is reserved, so we leave it masked.
	 */
	if (IS_G4X(dev)) {
		error_mask = ~(GM45_ERROR_PAGE_TABLE |
			       GM45_ERROR_MEM_PRIV |
			       GM45_ERROR_CP_PRIV |
			       I915_ERROR_MEMORY_REFRESH);
	} else {
		error_mask = ~(I915_ERROR_PAGE_TABLE |
			       I915_ERROR_MEMORY_REFRESH);
	}
	I915_WRITE(EMR, error_mask);

	I915_WRITE(IMR, dev_priv->irq_mask);
	I915_WRITE(IER, enable_mask);
	POSTING_READ(IER);

	if (I915_HAS_HOTPLUG(dev)) {
		u32 hotplug_en = I915_READ(PORT_HOTPLUG_EN);

		/* Note HDMI and DP share bits */
		if (dev_priv->hotplug_supported_mask & HDMIB_HOTPLUG_INT_STATUS)
			hotplug_en |= HDMIB_HOTPLUG_INT_EN;
		if (dev_priv->hotplug_supported_mask & HDMIC_HOTPLUG_INT_STATUS)
			hotplug_en |= HDMIC_HOTPLUG_INT_EN;
		if (dev_priv->hotplug_supported_mask & HDMID_HOTPLUG_INT_STATUS)
			hotplug_en |= HDMID_HOTPLUG_INT_EN;
		if (dev_priv->hotplug_supported_mask & SDVOC_HOTPLUG_INT_STATUS)
			hotplug_en |= SDVOC_HOTPLUG_INT_EN;
		if (dev_priv->hotplug_supported_mask & SDVOB_HOTPLUG_INT_STATUS)
			hotplug_en |= SDVOB_HOTPLUG_INT_EN;
		if (dev_priv->hotplug_supported_mask & CRT_HOTPLUG_INT_STATUS) {
			hotplug_en |= CRT_HOTPLUG_INT_EN;

			/* Programming the CRT detection parameters tends
			   to generate a spurious hotplug event about three
			   seconds later.  So just do it once.
			*/
			if (IS_G4X(dev))
				hotplug_en |= CRT_HOTPLUG_ACTIVATION_PERIOD_64;
			hotplug_en |= CRT_HOTPLUG_VOLTAGE_COMPARE_50;
		}

		/* Ignore TV since it's buggy */

		I915_WRITE(PORT_HOTPLUG_EN, hotplug_en);
	}

	intel_opregion_enable_asle(dev);

	return 0;
}

static irqreturn_t i965_irq_handler(DRM_IRQ_ARGS)
{
	struct drm_device *dev = (struct drm_device *) arg;
	drm_i915_private_t *dev_priv = (drm_i915_private_t *) dev->dev_private;
	u32 iir, new_iir;
	u32 pipe_stats[I915_MAX_PIPES];
	unsigned long irqflags;
	int irq_received;
	int ret = IRQ_NONE, pipe;

	atomic_inc(&dev_priv->irq_received);

	iir = I915_READ(IIR);

	for (;;) {
		bool blc_event = false;

		irq_received = iir != 0;

		/* Can't rely on pipestat interrupt bit in iir as it might
		 * have been cleared after the pipestat interrupt was received.
		 * It doesn't set the bit in iir again, but it still produces
		 * interrupts (for non-MSI).
		 */
		spin_lock_irqsave(&dev_priv->irq_lock, irqflags);
		if (iir & I915_RENDER_COMMAND_PARSER_ERROR_INTERRUPT)
			i915_handle_error(dev, false);

		for_each_pipe(pipe) {
			int reg = PIPESTAT(pipe);
			pipe_stats[pipe] = I915_READ(reg);

			/*
			 * Clear the PIPE*STAT regs before the IIR
			 */
			if (pipe_stats[pipe] & 0x8000ffff) {
				if (pipe_stats[pipe] & PIPE_FIFO_UNDERRUN_STATUS)
					DRM_DEBUG_DRIVER("pipe %c underrun\n",
							 pipe_name(pipe));
				I915_WRITE(reg, pipe_stats[pipe]);
				irq_received = 1;
			}
		}
		spin_unlock_irqrestore(&dev_priv->irq_lock, irqflags);

		if (!irq_received)
			break;

		ret = IRQ_HANDLED;

		/* Consume port.  Then clear IIR or we'll miss events */
		if ((I915_HAS_HOTPLUG(dev)) &&
		    (iir & I915_DISPLAY_PORT_INTERRUPT)) {
			u32 hotplug_status = I915_READ(PORT_HOTPLUG_STAT);

			DRM_DEBUG_DRIVER("hotplug event received, stat 0x%08x\n",
				  hotplug_status);
			if (hotplug_status & dev_priv->hotplug_supported_mask)
				queue_work(dev_priv->wq,
					   &dev_priv->hotplug_work);

			I915_WRITE(PORT_HOTPLUG_STAT, hotplug_status);
			I915_READ(PORT_HOTPLUG_STAT);
		}

		I915_WRITE(IIR, iir);
		new_iir = I915_READ(IIR); /* Flush posted writes */

		if (iir & I915_USER_INTERRUPT)
			notify_ring(dev, &dev_priv->ring[RCS]);
		if (iir & I915_BSD_USER_INTERRUPT)
			notify_ring(dev, &dev_priv->ring[VCS]);

		if (iir & I915_DISPLAY_PLANE_A_FLIP_PENDING_INTERRUPT)
			intel_prepare_page_flip(dev, 0);

		if (iir & I915_DISPLAY_PLANE_B_FLIP_PENDING_INTERRUPT)
			intel_prepare_page_flip(dev, 1);

		for_each_pipe(pipe) {
			if (pipe_stats[pipe] & PIPE_START_VBLANK_INTERRUPT_STATUS &&
			    drm_handle_vblank(dev, pipe)) {
				i915_pageflip_stall_check(dev, pipe);
				intel_finish_page_flip(dev, pipe);
			}

			if (pipe_stats[pipe] & PIPE_LEGACY_BLC_EVENT_STATUS)
				blc_event = true;
		}


		if (blc_event || (iir & I915_ASLE_INTERRUPT))
			intel_opregion_asle_intr(dev);

		/* With MSI, interrupts are only generated when iir
		 * transitions from zero to nonzero.  If another bit got
		 * set while we were handling the existing iir bits, then
		 * we would never get another interrupt.
		 *
		 * This is fine on non-MSI as well, as if we hit this path
		 * we avoid exiting the interrupt handler only to generate
		 * another one.
		 *
		 * Note that for MSI this could cause a stray interrupt report
		 * if an interrupt landed in the time between writing IIR and
		 * the posting read.  This should be rare enough to never
		 * trigger the 99% of 100,000 interrupts test for disabling
		 * stray interrupts.
		 */
		iir = new_iir;
	}

	i915_update_dri1_breadcrumb(dev);

	return ret;
}

static void i965_irq_uninstall(struct drm_device * dev)
{
	drm_i915_private_t *dev_priv = (drm_i915_private_t *) dev->dev_private;
	int pipe;

	if (!dev_priv)
		return;

	if (I915_HAS_HOTPLUG(dev)) {
		I915_WRITE(PORT_HOTPLUG_EN, 0);
		I915_WRITE(PORT_HOTPLUG_STAT, I915_READ(PORT_HOTPLUG_STAT));
	}

	I915_WRITE(HWSTAM, 0xffffffff);
	for_each_pipe(pipe)
		I915_WRITE(PIPESTAT(pipe), 0);
	I915_WRITE(IMR, 0xffffffff);
	I915_WRITE(IER, 0x0);

	for_each_pipe(pipe)
		I915_WRITE(PIPESTAT(pipe),
			   I915_READ(PIPESTAT(pipe)) & 0x8000ffff);
	I915_WRITE(IIR, I915_READ(IIR));
}

void intel_irq_init(struct drm_device *dev)
{
	struct drm_i915_private *dev_priv = dev->dev_private;

	INIT_WORK(&dev_priv->hotplug_work, i915_hotplug_work_func);
	INIT_WORK(&dev_priv->error_work, i915_error_work_func);
	INIT_WORK(&dev_priv->rps_work, gen6_pm_rps_work);

	dev->driver->get_vblank_counter = i915_get_vblank_counter;
	dev->max_vblank_count = 0xffffff; /* only 24 bits of frame count */
	if (IS_G4X(dev) || INTEL_INFO(dev)->gen >= 5) {
		dev->max_vblank_count = 0xffffffff; /* full 32 bit counter */
		dev->driver->get_vblank_counter = gm45_get_vblank_counter;
	}

	if (drm_core_check_feature(dev, DRIVER_MODESET))
		dev->driver->get_vblank_timestamp = i915_get_vblank_timestamp;
	else
		dev->driver->get_vblank_timestamp = NULL;
	dev->driver->get_scanout_position = i915_get_crtc_scanoutpos;

	if (IS_VALLEYVIEW(dev)) {
		dev->driver->irq_handler = valleyview_irq_handler;
		dev->driver->irq_preinstall = valleyview_irq_preinstall;
		dev->driver->irq_postinstall = valleyview_irq_postinstall;
		dev->driver->irq_uninstall = valleyview_irq_uninstall;
		dev->driver->enable_vblank = valleyview_enable_vblank;
		dev->driver->disable_vblank = valleyview_disable_vblank;
	} else if (IS_IVYBRIDGE(dev)) {
		/* Share pre & uninstall handlers with ILK/SNB */
		dev->driver->irq_handler = ivybridge_irq_handler;
		dev->driver->irq_preinstall = ironlake_irq_preinstall;
		dev->driver->irq_postinstall = ivybridge_irq_postinstall;
		dev->driver->irq_uninstall = ironlake_irq_uninstall;
		dev->driver->enable_vblank = ivybridge_enable_vblank;
		dev->driver->disable_vblank = ivybridge_disable_vblank;
	} else if (IS_HASWELL(dev)) {
		/* Share interrupts handling with IVB */
		dev->driver->irq_handler = ivybridge_irq_handler;
		dev->driver->irq_preinstall = ironlake_irq_preinstall;
		dev->driver->irq_postinstall = ivybridge_irq_postinstall;
		dev->driver->irq_uninstall = ironlake_irq_uninstall;
		dev->driver->enable_vblank = ivybridge_enable_vblank;
		dev->driver->disable_vblank = ivybridge_disable_vblank;
	} else if (HAS_PCH_SPLIT(dev)) {
		dev->driver->irq_handler = ironlake_irq_handler;
		dev->driver->irq_preinstall = ironlake_irq_preinstall;
		dev->driver->irq_postinstall = ironlake_irq_postinstall;
		dev->driver->irq_uninstall = ironlake_irq_uninstall;
		dev->driver->enable_vblank = ironlake_enable_vblank;
		dev->driver->disable_vblank = ironlake_disable_vblank;
	} else {
		if (INTEL_INFO(dev)->gen == 2) {
			dev->driver->irq_preinstall = i8xx_irq_preinstall;
			dev->driver->irq_postinstall = i8xx_irq_postinstall;
			dev->driver->irq_handler = i8xx_irq_handler;
			dev->driver->irq_uninstall = i8xx_irq_uninstall;
		} else if (INTEL_INFO(dev)->gen == 3) {
			/* IIR "flip pending" means done if this bit is set */
			I915_WRITE(ECOSKPD, _MASKED_BIT_DISABLE(ECO_FLIP_DONE));

			dev->driver->irq_preinstall = i915_irq_preinstall;
			dev->driver->irq_postinstall = i915_irq_postinstall;
			dev->driver->irq_uninstall = i915_irq_uninstall;
			dev->driver->irq_handler = i915_irq_handler;
		} else {
			dev->driver->irq_preinstall = i965_irq_preinstall;
			dev->driver->irq_postinstall = i965_irq_postinstall;
			dev->driver->irq_uninstall = i965_irq_uninstall;
			dev->driver->irq_handler = i965_irq_handler;
		}
		dev->driver->enable_vblank = i915_enable_vblank;
		dev->driver->disable_vblank = i915_disable_vblank;
	}
}<|MERGE_RESOLUTION|>--- conflicted
+++ resolved
@@ -420,52 +420,19 @@
 	queue_work(dev_priv->wq, &dev_priv->rps_work);
 }
 
-<<<<<<< HEAD
-static void gen6_queue_rps_work(struct drm_i915_private *dev_priv,
-				u32 pm_iir)
-{
-	unsigned long flags;
-
-	/*
-	 * IIR bits should never already be set because IMR should
-	 * prevent an interrupt from being shown in IIR. The warning
-	 * displays a case where we've unsafely cleared
-	 * dev_priv->pm_iir. Although missing an interrupt of the same
-	 * type is not a problem, it displays a problem in the logic.
-	 *
-	 * The mask bit in IMR is cleared by rps_work.
-	 */
-
-	spin_lock_irqsave(&dev_priv->rps_lock, flags);
-	dev_priv->pm_iir |= pm_iir;
-	I915_WRITE(GEN6_PMIMR, dev_priv->pm_iir);
-	POSTING_READ(GEN6_PMIMR);
-	spin_unlock_irqrestore(&dev_priv->rps_lock, flags);
-
-	queue_work(dev_priv->wq, &dev_priv->rps_work);
-}
-
-static void pch_irq_handler(struct drm_device *dev, u32 pch_iir)
-=======
 static irqreturn_t valleyview_irq_handler(DRM_IRQ_ARGS)
->>>>>>> 53c30a1a
 {
 	struct drm_device *dev = (struct drm_device *) arg;
 	drm_i915_private_t *dev_priv = (drm_i915_private_t *) dev->dev_private;
-<<<<<<< HEAD
-=======
 	u32 iir, gt_iir, pm_iir;
 	irqreturn_t ret = IRQ_NONE;
 	unsigned long irqflags;
->>>>>>> 53c30a1a
 	int pipe;
 	u32 pipe_stats[I915_MAX_PIPES];
 	u32 vblank_status;
 	int vblank = 0;
 	bool blc_event;
 
-<<<<<<< HEAD
-=======
 	atomic_inc(&dev_priv->irq_received);
 
 	vblank_status = PIPE_START_VBLANK_INTERRUPT_STATUS |
@@ -547,7 +514,6 @@
 	drm_i915_private_t *dev_priv = (drm_i915_private_t *) dev->dev_private;
 	int pipe;
 
->>>>>>> 53c30a1a
 	if (pch_iir & SDE_AUDIO_POWER_MASK)
 		DRM_DEBUG_DRIVER("PCH audio power change on port %d\n",
 				 (pch_iir & SDE_AUDIO_POWER_MASK) >>
@@ -659,17 +625,6 @@
 			I915_WRITE(SDEIIR, pch_iir);
 		}
 
-<<<<<<< HEAD
-	/* check event from PCH */
-	if (de_iir & DE_PCH_EVENT_IVB) {
-		if (pch_iir & SDE_HOTPLUG_MASK_CPT)
-			queue_work(dev_priv->wq, &dev_priv->hotplug_work);
-		pch_irq_handler(dev, pch_iir);
-	}
-
-	if (pm_iir & GEN6_PM_DEFERRED_EVENTS)
-		gen6_queue_rps_work(dev_priv, pm_iir);
-=======
 		I915_WRITE(DEIIR, de_iir);
 		ret = IRQ_HANDLED;
 	}
@@ -681,7 +636,6 @@
 		I915_WRITE(GEN6_PMIIR, pm_iir);
 		ret = IRQ_HANDLED;
 	}
->>>>>>> 53c30a1a
 
 	I915_WRITE(DEIER, de_ier);
 	POSTING_READ(DEIER);
@@ -758,14 +712,10 @@
 	if (de_iir & DE_PCH_EVENT) {
 		if (pch_iir & hotplug_mask)
 			queue_work(dev_priv->wq, &dev_priv->hotplug_work);
-<<<<<<< HEAD
-		pch_irq_handler(dev, pch_iir);
-=======
 		if (HAS_PCH_CPT(dev))
 			cpt_irq_handler(dev, pch_iir);
 		else
 			ibx_irq_handler(dev, pch_iir);
->>>>>>> 53c30a1a
 	}
 
 	if (de_iir & DE_PCU_EVENT) {
