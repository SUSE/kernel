/*
 * Copyright © 2012 Intel Corporation
 *
 * Permission is hereby granted, free of charge, to any person obtaining a
 * copy of this software and associated documentation files (the "Software"),
 * to deal in the Software without restriction, including without limitation
 * the rights to use, copy, modify, merge, publish, distribute, sublicense,
 * and/or sell copies of the Software, and to permit persons to whom the
 * Software is furnished to do so, subject to the following conditions:
 *
 * The above copyright notice and this permission notice (including the next
 * paragraph) shall be included in all copies or substantial portions of the
 * Software.
 *
 * THE SOFTWARE IS PROVIDED "AS IS", WITHOUT WARRANTY OF ANY KIND, EXPRESS OR
 * IMPLIED, INCLUDING BUT NOT LIMITED TO THE WARRANTIES OF MERCHANTABILITY,
 * FITNESS FOR A PARTICULAR PURPOSE AND NONINFRINGEMENT.  IN NO EVENT SHALL
 * THE AUTHORS OR COPYRIGHT HOLDERS BE LIABLE FOR ANY CLAIM, DAMAGES OR OTHER
 * LIABILITY, WHETHER IN AN ACTION OF CONTRACT, TORT OR OTHERWISE, ARISING
 * FROM, OUT OF OR IN CONNECTION WITH THE SOFTWARE OR THE USE OR OTHER DEALINGS
 * IN THE SOFTWARE.
 *
 * Authors:
 *    Ben Widawsky <ben@bwidawsk.net>
 *
 */

#include <linux/device.h>
#include <linux/module.h>
#include <linux/stat.h>
#include <linux/sysfs.h>

#include "gt/intel_gt_regs.h"
#include "gt/intel_rc6.h"
#include "gt/intel_rps.h"
#include "gt/sysfs_engines.h"

#include "i915_drv.h"
#include "i915_sysfs.h"
<<<<<<< HEAD
#include "intel_pm.h"
=======
>>>>>>> eb3cdb58

struct drm_i915_private *kdev_minor_to_i915(struct device *kdev)
{
	struct drm_minor *minor = dev_get_drvdata(kdev);
	return to_i915(minor->dev);
}

static int l3_access_valid(struct drm_i915_private *i915, loff_t offset)
{
	if (!HAS_L3_DPF(i915))
		return -EPERM;

	if (!IS_ALIGNED(offset, sizeof(u32)))
		return -EINVAL;

	if (offset >= GEN7_L3LOG_SIZE)
		return -ENXIO;

	return 0;
}

static ssize_t
i915_l3_read(struct file *filp, struct kobject *kobj,
	     struct bin_attribute *attr, char *buf,
	     loff_t offset, size_t count)
{
	struct device *kdev = kobj_to_dev(kobj);
	struct drm_i915_private *i915 = kdev_minor_to_i915(kdev);
	int slice = (int)(uintptr_t)attr->private;
	int ret;

	ret = l3_access_valid(i915, offset);
	if (ret)
		return ret;

	count = round_down(count, sizeof(u32));
	count = min_t(size_t, GEN7_L3LOG_SIZE - offset, count);
	memset(buf, 0, count);

	spin_lock(&i915->gem.contexts.lock);
	if (i915->l3_parity.remap_info[slice])
		memcpy(buf,
		       i915->l3_parity.remap_info[slice] + offset / sizeof(u32),
		       count);
	spin_unlock(&i915->gem.contexts.lock);

	return count;
}

static ssize_t
i915_l3_write(struct file *filp, struct kobject *kobj,
	      struct bin_attribute *attr, char *buf,
	      loff_t offset, size_t count)
{
	struct device *kdev = kobj_to_dev(kobj);
	struct drm_i915_private *i915 = kdev_minor_to_i915(kdev);
	int slice = (int)(uintptr_t)attr->private;
	u32 *remap_info, *freeme = NULL;
	struct i915_gem_context *ctx;
	int ret;

	ret = l3_access_valid(i915, offset);
	if (ret)
		return ret;

	if (count < sizeof(u32))
		return -EINVAL;

	remap_info = kzalloc(GEN7_L3LOG_SIZE, GFP_KERNEL);
	if (!remap_info)
		return -ENOMEM;

	spin_lock(&i915->gem.contexts.lock);

	if (i915->l3_parity.remap_info[slice]) {
		freeme = remap_info;
		remap_info = i915->l3_parity.remap_info[slice];
	} else {
		i915->l3_parity.remap_info[slice] = remap_info;
	}

	count = round_down(count, sizeof(u32));
	memcpy(remap_info + offset / sizeof(u32), buf, count);

	/* NB: We defer the remapping until we switch to the context */
	list_for_each_entry(ctx, &i915->gem.contexts.list, link)
		ctx->remap_slice |= BIT(slice);

	spin_unlock(&i915->gem.contexts.lock);
	kfree(freeme);

	/*
	 * TODO: Ideally we really want a GPU reset here to make sure errors
	 * aren't propagated. Since I cannot find a stable way to reset the GPU
	 * at this point it is left as a TODO.
	*/

	return count;
}

static const struct bin_attribute dpf_attrs = {
	.attr = {.name = "l3_parity", .mode = (S_IRUSR | S_IWUSR)},
	.size = GEN7_L3LOG_SIZE,
	.read = i915_l3_read,
	.write = i915_l3_write,
	.mmap = NULL,
	.private = (void *)0
};

static const struct bin_attribute dpf_attrs_1 = {
	.attr = {.name = "l3_parity_slice_1", .mode = (S_IRUSR | S_IWUSR)},
	.size = GEN7_L3LOG_SIZE,
	.read = i915_l3_read,
	.write = i915_l3_write,
	.mmap = NULL,
	.private = (void *)1
};

#if IS_ENABLED(CONFIG_DRM_I915_CAPTURE_ERROR)

static ssize_t error_state_read(struct file *filp, struct kobject *kobj,
				struct bin_attribute *attr, char *buf,
				loff_t off, size_t count)
{

	struct device *kdev = kobj_to_dev(kobj);
	struct drm_i915_private *i915 = kdev_minor_to_i915(kdev);
	struct i915_gpu_coredump *gpu;
	ssize_t ret = 0;

	/*
	 * FIXME: Concurrent clients triggering resets and reading + clearing
	 * dumps can cause inconsistent sysfs reads when a user calls in with a
	 * non-zero offset to complete a prior partial read but the
	 * gpu_coredump has been cleared or replaced.
	 */

	gpu = i915_first_error_state(i915);
	if (IS_ERR(gpu)) {
		ret = PTR_ERR(gpu);
	} else if (gpu) {
		ret = i915_gpu_coredump_copy_to_buffer(gpu, buf, off, count);
		i915_gpu_coredump_put(gpu);
	} else {
		const char *str = "No error state collected\n";
		size_t len = strlen(str);

		if (off < len) {
			ret = min_t(size_t, count, len - off);
			memcpy(buf, str + off, ret);
		}
	}

	return ret;
}

static ssize_t error_state_write(struct file *file, struct kobject *kobj,
				 struct bin_attribute *attr, char *buf,
				 loff_t off, size_t count)
{
	struct device *kdev = kobj_to_dev(kobj);
	struct drm_i915_private *dev_priv = kdev_minor_to_i915(kdev);

	drm_dbg(&dev_priv->drm, "Resetting error state\n");
	i915_reset_error_state(dev_priv);

	return count;
}

static const struct bin_attribute error_state_attr = {
	.attr.name = "error",
	.attr.mode = S_IRUSR | S_IWUSR,
	.size = 0,
	.read = error_state_read,
	.write = error_state_write,
};

static void i915_setup_error_capture(struct device *kdev)
{
	if (sysfs_create_bin_file(&kdev->kobj, &error_state_attr))
		drm_err(&kdev_minor_to_i915(kdev)->drm,
			"error_state sysfs setup failed\n");
}

static void i915_teardown_error_capture(struct device *kdev)
{
	sysfs_remove_bin_file(&kdev->kobj, &error_state_attr);
}
#else
static void i915_setup_error_capture(struct device *kdev) {}
static void i915_teardown_error_capture(struct device *kdev) {}
#endif

void i915_setup_sysfs(struct drm_i915_private *dev_priv)
{
	struct device *kdev = dev_priv->drm.primary->kdev;
	int ret;

	if (HAS_L3_DPF(dev_priv)) {
		ret = device_create_bin_file(kdev, &dpf_attrs);
		if (ret)
			drm_err(&dev_priv->drm,
				"l3 parity sysfs setup failed\n");

		if (NUM_L3_SLICES(dev_priv) > 1) {
			ret = device_create_bin_file(kdev,
						     &dpf_attrs_1);
			if (ret)
				drm_err(&dev_priv->drm,
					"l3 parity slice 1 setup failed\n");
		}
	}

	dev_priv->sysfs_gt = kobject_create_and_add("gt", &kdev->kobj);
	if (!dev_priv->sysfs_gt)
		drm_warn(&dev_priv->drm,
			 "failed to register GT sysfs directory\n");

	i915_setup_error_capture(kdev);

	intel_engines_add_sysfs(dev_priv);
}

void i915_teardown_sysfs(struct drm_i915_private *dev_priv)
{
	struct device *kdev = dev_priv->drm.primary->kdev;

	i915_teardown_error_capture(kdev);

	device_remove_bin_file(kdev,  &dpf_attrs_1);
	device_remove_bin_file(kdev,  &dpf_attrs);

	kobject_put(dev_priv->sysfs_gt);
}<|MERGE_RESOLUTION|>--- conflicted
+++ resolved
@@ -37,10 +37,6 @@
 
 #include "i915_drv.h"
 #include "i915_sysfs.h"
-<<<<<<< HEAD
-#include "intel_pm.h"
-=======
->>>>>>> eb3cdb58
 
 struct drm_i915_private *kdev_minor_to_i915(struct device *kdev)
 {
