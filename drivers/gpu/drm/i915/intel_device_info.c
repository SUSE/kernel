--- conflicted
+++ resolved
@@ -32,13 +32,9 @@
 #include "display/intel_display.h"
 #include "gt/intel_gt_regs.h"
 #include "i915_drv.h"
-<<<<<<< HEAD
-#include "i915_utils.h"
-=======
 #include "i915_reg.h"
 #include "i915_utils.h"
 #include "intel_device_info.h"
->>>>>>> eb3cdb58
 
 #define PLATFORM_NAME(x) [INTEL_##x] = #x
 static const char * const platform_names[] = {
@@ -95,30 +91,6 @@
 	return platform_names[platform];
 }
 
-<<<<<<< HEAD
-void intel_device_info_print_static(const struct intel_device_info *info,
-				    struct drm_printer *p)
-{
-	if (info->graphics.rel)
-		drm_printf(p, "graphics version: %u.%02u\n", info->graphics.ver,
-			   info->graphics.rel);
-	else
-		drm_printf(p, "graphics version: %u\n", info->graphics.ver);
-
-	if (info->media.rel)
-		drm_printf(p, "media version: %u.%02u\n", info->media.ver, info->media.rel);
-	else
-		drm_printf(p, "media version: %u\n", info->media.ver);
-
-	if (info->display.rel)
-		drm_printf(p, "display version: %u.%02u\n", info->display.ver, info->display.rel);
-	else
-		drm_printf(p, "display version: %u\n", info->display.ver);
-
-	drm_printf(p, "gt: %d\n", info->gt);
-	drm_printf(p, "memory-regions: %x\n", info->memory_regions);
-	drm_printf(p, "page-sizes: %x\n", info->page_sizes);
-=======
 void intel_device_info_print(const struct intel_device_info *info,
 			     const struct intel_runtime_info *runtime,
 			     struct drm_printer *p)
@@ -158,7 +130,6 @@
 	drm_printf(p, "gt: %d\n", info->gt);
 	drm_printf(p, "memory-regions: 0x%x\n", runtime->memory_regions);
 	drm_printf(p, "page-sizes: 0x%x\n", runtime->page_sizes);
->>>>>>> eb3cdb58
 	drm_printf(p, "platform: %s\n", intel_platform_name(info->platform));
 	drm_printf(p, "ppgtt-size: %d\n", runtime->ppgtt_size);
 	drm_printf(p, "ppgtt-type: %d\n", runtime->ppgtt_type);
@@ -168,13 +139,9 @@
 	DEV_INFO_FOR_EACH_FLAG(PRINT_FLAG);
 #undef PRINT_FLAG
 
-<<<<<<< HEAD
-#define PRINT_FLAG(name) drm_printf(p, "%s: %s\n", #name, str_yes_no(info->display.name))
-=======
 	drm_printf(p, "has_pooled_eu: %s\n", str_yes_no(runtime->has_pooled_eu));
 
 #define PRINT_FLAG(name) drm_printf(p, "%s: %s\n", #name, str_yes_no(info->display->name))
->>>>>>> eb3cdb58
 	DEV_INFO_DISPLAY_FOR_EACH_FLAG(PRINT_FLAG);
 #undef PRINT_FLAG
 
@@ -243,13 +210,10 @@
 	INTEL_RPLP_IDS(0),
 };
 
-<<<<<<< HEAD
-=======
 static const u16 subplatform_rplu_ids[] = {
 	INTEL_RPLU_IDS(0),
 };
 
->>>>>>> eb3cdb58
 static const u16 subplatform_g10_ids[] = {
 	INTEL_DG2_G10_IDS(0),
 	INTEL_ATS_M150_IDS(0),
@@ -317,12 +281,9 @@
 	} else if (find_devid(devid, subplatform_rpl_ids,
 			      ARRAY_SIZE(subplatform_rpl_ids))) {
 		mask = BIT(INTEL_SUBPLATFORM_RPL);
-<<<<<<< HEAD
-=======
 		if (find_devid(devid, subplatform_rplu_ids,
 			       ARRAY_SIZE(subplatform_rplu_ids)))
 			mask |= BIT(INTEL_SUBPLATFORM_RPLU);
->>>>>>> eb3cdb58
 	} else if (find_devid(devid, subplatform_g10_ids,
 			      ARRAY_SIZE(subplatform_g10_ids))) {
 		mask = BIT(INTEL_SUBPLATFORM_G10);
@@ -338,8 +299,6 @@
 	} else if (find_devid(devid, subplatform_p_ids,
 			      ARRAY_SIZE(subplatform_p_ids))) {
 		mask = BIT(INTEL_SUBPLATFORM_P);
-<<<<<<< HEAD
-=======
 	}
 
 	GEM_BUG_ON(mask & ~INTEL_SUBPLATFORM_MASK);
@@ -397,7 +356,6 @@
 		RUNTIME_INFO(i915)->media.ip =
 			RUNTIME_INFO(i915)->graphics.ip;
 		return;
->>>>>>> eb3cdb58
 	}
 
 	ip_ver_read(i915, i915_mmio_reg_offset(GMD_ID_GRAPHICS),
@@ -463,16 +421,6 @@
 	/* Wa_14011765242: adl-s A0,A1 */
 	if (IS_ADLS_DISPLAY_STEP(dev_priv, STEP_A0, STEP_A2))
 		for_each_pipe(dev_priv, pipe)
-<<<<<<< HEAD
-			runtime->num_scalers[pipe] = 0;
-	else if (DISPLAY_VER(dev_priv) >= 11) {
-		for_each_pipe(dev_priv, pipe)
-			runtime->num_scalers[pipe] = 2;
-	} else if (DISPLAY_VER(dev_priv) >= 9) {
-		runtime->num_scalers[PIPE_A] = 2;
-		runtime->num_scalers[PIPE_B] = 2;
-		runtime->num_scalers[PIPE_C] = 1;
-=======
 			display_runtime->num_scalers[pipe] = 0;
 	else if (DISPLAY_VER(dev_priv) >= 11) {
 		for_each_pipe(dev_priv, pipe)
@@ -481,24 +429,16 @@
 		display_runtime->num_scalers[PIPE_A] = 2;
 		display_runtime->num_scalers[PIPE_B] = 2;
 		display_runtime->num_scalers[PIPE_C] = 1;
->>>>>>> eb3cdb58
 	}
 
 	BUILD_BUG_ON(BITS_PER_TYPE(intel_engine_mask_t) < I915_NUM_ENGINES);
 
 	if (DISPLAY_VER(dev_priv) >= 13 || HAS_D12_PLANE_MINIMIZATION(dev_priv))
 		for_each_pipe(dev_priv, pipe)
-<<<<<<< HEAD
-			runtime->num_sprites[pipe] = 4;
-	else if (DISPLAY_VER(dev_priv) >= 11)
-		for_each_pipe(dev_priv, pipe)
-			runtime->num_sprites[pipe] = 6;
-=======
 			display_runtime->num_sprites[pipe] = 4;
 	else if (DISPLAY_VER(dev_priv) >= 11)
 		for_each_pipe(dev_priv, pipe)
 			display_runtime->num_sprites[pipe] = 6;
->>>>>>> eb3cdb58
 	else if (DISPLAY_VER(dev_priv) == 10)
 		for_each_pipe(dev_priv, pipe)
 			display_runtime->num_sprites[pipe] = 3;
@@ -517,11 +457,7 @@
 		display_runtime->num_sprites[PIPE_C] = 1;
 	} else if (IS_VALLEYVIEW(dev_priv) || IS_CHERRYVIEW(dev_priv)) {
 		for_each_pipe(dev_priv, pipe)
-<<<<<<< HEAD
-			runtime->num_sprites[pipe] = 2;
-=======
 			display_runtime->num_sprites[pipe] = 2;
->>>>>>> eb3cdb58
 	} else if (DISPLAY_VER(dev_priv) >= 5 || IS_G4X(dev_priv)) {
 		for_each_pipe(dev_priv, pipe)
 			display_runtime->num_sprites[pipe] = 1;
@@ -555,39 +491,16 @@
 		     !(sfuse_strap & SFUSE_STRAP_FUSE_LOCK))) {
 			drm_info(&dev_priv->drm,
 				 "Display fused off, disabling\n");
-<<<<<<< HEAD
-			info->display.pipe_mask = 0;
-			info->display.cpu_transcoder_mask = 0;
-			info->display.fbc_mask = 0;
-		} else if (fuse_strap & IVB_PIPE_C_DISABLE) {
-			drm_info(&dev_priv->drm, "PipeC fused off\n");
-			info->display.pipe_mask &= ~BIT(PIPE_C);
-			info->display.cpu_transcoder_mask &= ~BIT(TRANSCODER_C);
-=======
 			display_runtime->pipe_mask = 0;
 		} else if (fuse_strap & IVB_PIPE_C_DISABLE) {
 			drm_info(&dev_priv->drm, "PipeC fused off\n");
 			display_runtime->pipe_mask &= ~BIT(PIPE_C);
 			display_runtime->cpu_transcoder_mask &= ~BIT(TRANSCODER_C);
->>>>>>> eb3cdb58
 		}
 	} else if (HAS_DISPLAY(dev_priv) && DISPLAY_VER(dev_priv) >= 9) {
 		u32 dfsm = intel_de_read(dev_priv, SKL_DFSM);
 
 		if (dfsm & SKL_DFSM_PIPE_A_DISABLE) {
-<<<<<<< HEAD
-			info->display.pipe_mask &= ~BIT(PIPE_A);
-			info->display.cpu_transcoder_mask &= ~BIT(TRANSCODER_A);
-			info->display.fbc_mask &= ~BIT(INTEL_FBC_A);
-		}
-		if (dfsm & SKL_DFSM_PIPE_B_DISABLE) {
-			info->display.pipe_mask &= ~BIT(PIPE_B);
-			info->display.cpu_transcoder_mask &= ~BIT(TRANSCODER_B);
-		}
-		if (dfsm & SKL_DFSM_PIPE_C_DISABLE) {
-			info->display.pipe_mask &= ~BIT(PIPE_C);
-			info->display.cpu_transcoder_mask &= ~BIT(TRANSCODER_C);
-=======
 			display_runtime->pipe_mask &= ~BIT(PIPE_A);
 			display_runtime->cpu_transcoder_mask &= ~BIT(TRANSCODER_A);
 			display_runtime->fbc_mask &= ~BIT(INTEL_FBC_A);
@@ -599,42 +512,26 @@
 		if (dfsm & SKL_DFSM_PIPE_C_DISABLE) {
 			display_runtime->pipe_mask &= ~BIT(PIPE_C);
 			display_runtime->cpu_transcoder_mask &= ~BIT(TRANSCODER_C);
->>>>>>> eb3cdb58
 		}
 
 		if (DISPLAY_VER(dev_priv) >= 12 &&
 		    (dfsm & TGL_DFSM_PIPE_D_DISABLE)) {
-<<<<<<< HEAD
-			info->display.pipe_mask &= ~BIT(PIPE_D);
-			info->display.cpu_transcoder_mask &= ~BIT(TRANSCODER_D);
-=======
 			display_runtime->pipe_mask &= ~BIT(PIPE_D);
 			display_runtime->cpu_transcoder_mask &= ~BIT(TRANSCODER_D);
->>>>>>> eb3cdb58
 		}
 
 		if (dfsm & SKL_DFSM_DISPLAY_HDCP_DISABLE)
 			display_runtime->has_hdcp = 0;
 
 		if (dfsm & SKL_DFSM_DISPLAY_PM_DISABLE)
-<<<<<<< HEAD
-			info->display.fbc_mask = 0;
-=======
 			display_runtime->fbc_mask = 0;
->>>>>>> eb3cdb58
 
 		if (DISPLAY_VER(dev_priv) >= 11 && (dfsm & ICL_DFSM_DMC_DISABLE))
 			display_runtime->has_dmc = 0;
 
-<<<<<<< HEAD
-		if (DISPLAY_VER(dev_priv) >= 10 &&
-		    (dfsm & GLK_DFSM_DISPLAY_DSC_DISABLE))
-			info->display.has_dsc = 0;
-=======
 		if (IS_DISPLAY_VER(dev_priv, 10, 12) &&
 		    (dfsm & GLK_DFSM_DISPLAY_DSC_DISABLE))
 			display_runtime->has_dsc = 0;
->>>>>>> eb3cdb58
 	}
 
 	if (GRAPHICS_VER(dev_priv) == 6 && i915_vtd_active(dev_priv)) {
@@ -700,9 +597,5 @@
 {
 	drm_printf(p, "Has logical contexts? %s\n",
 		   str_yes_no(caps->has_logical_contexts));
-<<<<<<< HEAD
-	drm_printf(p, "scheduler: %x\n", caps->scheduler);
-=======
 	drm_printf(p, "scheduler: 0x%x\n", caps->scheduler);
->>>>>>> eb3cdb58
 }