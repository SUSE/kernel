/*
 * Copyright (c) 2008 Intel Corporation
 *
 * Permission is hereby granted, free of charge, to any person obtaining a
 * copy of this software and associated documentation files (the "Software"),
 * to deal in the Software without restriction, including without limitation
 * the rights to use, copy, modify, merge, publish, distribute, sublicense,
 * and/or sell copies of the Software, and to permit persons to whom the
 * Software is furnished to do so, subject to the following conditions:
 *
 * The above copyright notice and this permission notice (including the next
 * paragraph) shall be included in all copies or substantial portions of the
 * Software.
 *
 * THE SOFTWARE IS PROVIDED "AS IS", WITHOUT WARRANTY OF ANY KIND, EXPRESS OR
 * IMPLIED, INCLUDING BUT NOT LIMITED TO THE WARRANTIES OF MERCHANTABILITY,
 * FITNESS FOR A PARTICULAR PURPOSE AND NONINFRINGEMENT.  IN NO EVENT SHALL
 * THE AUTHORS OR COPYRIGHT HOLDERS BE LIABLE FOR ANY CLAIM, DAMAGES OR OTHER
 * LIABILITY, WHETHER IN AN ACTION OF CONTRACT, TORT OR OTHERWISE, ARISING
 * FROM, OUT OF OR IN CONNECTION WITH THE SOFTWARE OR THE USE OR OTHER DEALINGS
 * IN THE SOFTWARE.
 *
 * Authors:
 *    Eric Anholt <eric@anholt.net>
 *    Keith Packard <keithp@keithp.com>
 *    Mika Kuoppala <mika.kuoppala@intel.com>
 *
 */

#include <linux/ascii85.h>
#include <linux/highmem.h>
#include <linux/nmi.h>
#include <linux/pagevec.h>
#include <linux/scatterlist.h>
#include <linux/string_helpers.h>
#include <linux/utsname.h>
#include <linux/zlib.h>

#include <drm/drm_cache.h>
#include <drm/drm_print.h>

#include "display/intel_dmc.h"
#include "display/intel_overlay.h"

#include "gem/i915_gem_context.h"
#include "gem/i915_gem_lmem.h"
#include "gt/intel_engine_regs.h"
#include "gt/intel_gt.h"
#include "gt/intel_gt_mcr.h"
#include "gt/intel_gt_pm.h"
#include "gt/intel_gt_regs.h"
#include "gt/uc/intel_guc_capture.h"

#include "i915_driver.h"
#include "i915_drv.h"
#include "i915_gpu_error.h"
#include "i915_memcpy.h"
#include "i915_reg.h"
#include "i915_scatterlist.h"
#include "i915_utils.h"

#define ALLOW_FAIL (__GFP_KSWAPD_RECLAIM | __GFP_RETRY_MAYFAIL | __GFP_NOWARN)
#define ATOMIC_MAYFAIL (GFP_ATOMIC | __GFP_NOWARN)

static void __sg_set_buf(struct scatterlist *sg,
			 void *addr, unsigned int len, loff_t it)
{
	sg->page_link = (unsigned long)virt_to_page(addr);
	sg->offset = offset_in_page(addr);
	sg->length = len;
	sg->dma_address = it;
}

static bool __i915_error_grow(struct drm_i915_error_state_buf *e, size_t len)
{
	if (!len)
		return false;

	if (e->bytes + len + 1 <= e->size)
		return true;

	if (e->bytes) {
		__sg_set_buf(e->cur++, e->buf, e->bytes, e->iter);
		e->iter += e->bytes;
		e->buf = NULL;
		e->bytes = 0;
	}

	if (e->cur == e->end) {
		struct scatterlist *sgl;

		sgl = (typeof(sgl))__get_free_page(ALLOW_FAIL);
		if (!sgl) {
			e->err = -ENOMEM;
			return false;
		}

		if (e->cur) {
			e->cur->offset = 0;
			e->cur->length = 0;
			e->cur->page_link =
				(unsigned long)sgl | SG_CHAIN;
		} else {
			e->sgl = sgl;
		}

		e->cur = sgl;
		e->end = sgl + SG_MAX_SINGLE_ALLOC - 1;
	}

	e->size = ALIGN(len + 1, SZ_64K);
	e->buf = kmalloc(e->size, ALLOW_FAIL);
	if (!e->buf) {
		e->size = PAGE_ALIGN(len + 1);
		e->buf = kmalloc(e->size, GFP_KERNEL);
	}
	if (!e->buf) {
		e->err = -ENOMEM;
		return false;
	}

	return true;
}

__printf(2, 0)
static void i915_error_vprintf(struct drm_i915_error_state_buf *e,
			       const char *fmt, va_list args)
{
	va_list ap;
	int len;

	if (e->err)
		return;

	va_copy(ap, args);
	len = vsnprintf(NULL, 0, fmt, ap);
	va_end(ap);
	if (len <= 0) {
		e->err = len;
		return;
	}

	if (!__i915_error_grow(e, len))
		return;

	GEM_BUG_ON(e->bytes >= e->size);
	len = vscnprintf(e->buf + e->bytes, e->size - e->bytes, fmt, args);
	if (len < 0) {
		e->err = len;
		return;
	}
	e->bytes += len;
}

static void i915_error_puts(struct drm_i915_error_state_buf *e, const char *str)
{
	unsigned len;

	if (e->err || !str)
		return;

	len = strlen(str);
	if (!__i915_error_grow(e, len))
		return;

	GEM_BUG_ON(e->bytes + len > e->size);
	memcpy(e->buf + e->bytes, str, len);
	e->bytes += len;
}

#define err_printf(e, ...) i915_error_printf(e, __VA_ARGS__)
#define err_puts(e, s) i915_error_puts(e, s)

static void __i915_printfn_error(struct drm_printer *p, struct va_format *vaf)
{
	i915_error_vprintf(p->arg, vaf->fmt, *vaf->va);
}

static inline struct drm_printer
i915_error_printer(struct drm_i915_error_state_buf *e)
{
	struct drm_printer p = {
		.printfn = __i915_printfn_error,
		.arg = e,
	};
	return p;
}

/* single threaded page allocator with a reserved stash for emergencies */
static void pool_fini(struct pagevec *pv)
{
	pagevec_release(pv);
}

static int pool_refill(struct pagevec *pv, gfp_t gfp)
{
	while (pagevec_space(pv)) {
		struct page *p;

		p = alloc_page(gfp);
		if (!p)
			return -ENOMEM;

		pagevec_add(pv, p);
	}

	return 0;
}

static int pool_init(struct pagevec *pv, gfp_t gfp)
{
	int err;

	pagevec_init(pv);

	err = pool_refill(pv, gfp);
	if (err)
		pool_fini(pv);

	return err;
}

static void *pool_alloc(struct pagevec *pv, gfp_t gfp)
{
	struct page *p;

	p = alloc_page(gfp);
	if (!p && pagevec_count(pv))
		p = pv->pages[--pv->nr];

	return p ? page_address(p) : NULL;
}

static void pool_free(struct pagevec *pv, void *addr)
{
	struct page *p = virt_to_page(addr);

	if (pagevec_space(pv))
		pagevec_add(pv, p);
	else
		__free_page(p);
}

#ifdef CONFIG_DRM_I915_COMPRESS_ERROR

struct i915_vma_compress {
	struct pagevec pool;
	struct z_stream_s zstream;
	void *tmp;
};

static bool compress_init(struct i915_vma_compress *c)
{
	struct z_stream_s *zstream = &c->zstream;

	if (pool_init(&c->pool, ALLOW_FAIL))
		return false;

	zstream->workspace =
		kmalloc(zlib_deflate_workspacesize(MAX_WBITS, MAX_MEM_LEVEL),
			ALLOW_FAIL);
	if (!zstream->workspace) {
		pool_fini(&c->pool);
		return false;
	}

	c->tmp = NULL;
	if (i915_has_memcpy_from_wc())
		c->tmp = pool_alloc(&c->pool, ALLOW_FAIL);

	return true;
}

static bool compress_start(struct i915_vma_compress *c)
{
	struct z_stream_s *zstream = &c->zstream;
	void *workspace = zstream->workspace;

	memset(zstream, 0, sizeof(*zstream));
	zstream->workspace = workspace;

	return zlib_deflateInit(zstream, Z_DEFAULT_COMPRESSION) == Z_OK;
}

static void *compress_next_page(struct i915_vma_compress *c,
				struct i915_vma_coredump *dst)
{
	void *page_addr;
	struct page *page;

	page_addr = pool_alloc(&c->pool, ALLOW_FAIL);
	if (!page_addr)
		return ERR_PTR(-ENOMEM);

	page = virt_to_page(page_addr);
	list_add_tail(&page->lru, &dst->page_list);
	return page_addr;
}

static int compress_page(struct i915_vma_compress *c,
			 void *src,
			 struct i915_vma_coredump *dst,
			 bool wc)
{
	struct z_stream_s *zstream = &c->zstream;

	zstream->next_in = src;
	if (wc && c->tmp && i915_memcpy_from_wc(c->tmp, src, PAGE_SIZE))
		zstream->next_in = c->tmp;
	zstream->avail_in = PAGE_SIZE;

	do {
		if (zstream->avail_out == 0) {
			zstream->next_out = compress_next_page(c, dst);
			if (IS_ERR(zstream->next_out))
				return PTR_ERR(zstream->next_out);

			zstream->avail_out = PAGE_SIZE;
		}

		if (zlib_deflate(zstream, Z_NO_FLUSH) != Z_OK)
			return -EIO;

		cond_resched();
	} while (zstream->avail_in);

	/* Fallback to uncompressed if we increase size? */
	if (0 && zstream->total_out > zstream->total_in)
		return -E2BIG;

	return 0;
}

static int compress_flush(struct i915_vma_compress *c,
			  struct i915_vma_coredump *dst)
{
	struct z_stream_s *zstream = &c->zstream;

	do {
		switch (zlib_deflate(zstream, Z_FINISH)) {
		case Z_OK: /* more space requested */
			zstream->next_out = compress_next_page(c, dst);
			if (IS_ERR(zstream->next_out))
				return PTR_ERR(zstream->next_out);

			zstream->avail_out = PAGE_SIZE;
			break;

		case Z_STREAM_END:
			goto end;

		default: /* any error */
			return -EIO;
		}
	} while (1);

end:
	memset(zstream->next_out, 0, zstream->avail_out);
	dst->unused = zstream->avail_out;
	return 0;
}

static void compress_finish(struct i915_vma_compress *c)
{
	zlib_deflateEnd(&c->zstream);
}

static void compress_fini(struct i915_vma_compress *c)
{
	kfree(c->zstream.workspace);
	if (c->tmp)
		pool_free(&c->pool, c->tmp);
	pool_fini(&c->pool);
}

static void err_compression_marker(struct drm_i915_error_state_buf *m)
{
	err_puts(m, ":");
}

#else

struct i915_vma_compress {
	struct pagevec pool;
};

static bool compress_init(struct i915_vma_compress *c)
{
	return pool_init(&c->pool, ALLOW_FAIL) == 0;
}

static bool compress_start(struct i915_vma_compress *c)
{
	return true;
}

static int compress_page(struct i915_vma_compress *c,
			 void *src,
			 struct i915_vma_coredump *dst,
			 bool wc)
{
	void *ptr;

	ptr = pool_alloc(&c->pool, ALLOW_FAIL);
	if (!ptr)
		return -ENOMEM;

	if (!(wc && i915_memcpy_from_wc(ptr, src, PAGE_SIZE)))
		memcpy(ptr, src, PAGE_SIZE);
	list_add_tail(&virt_to_page(ptr)->lru, &dst->page_list);
	cond_resched();

	return 0;
}

static int compress_flush(struct i915_vma_compress *c,
			  struct i915_vma_coredump *dst)
{
	return 0;
}

static void compress_finish(struct i915_vma_compress *c)
{
}

static void compress_fini(struct i915_vma_compress *c)
{
	pool_fini(&c->pool);
}

static void err_compression_marker(struct drm_i915_error_state_buf *m)
{
	err_puts(m, "~");
}

#endif

static void error_print_instdone(struct drm_i915_error_state_buf *m,
				 const struct intel_engine_coredump *ee)
{
	int slice;
	int subslice;
	int iter;

	err_printf(m, "  INSTDONE: 0x%08x\n",
		   ee->instdone.instdone);

	if (ee->engine->class != RENDER_CLASS || GRAPHICS_VER(m->i915) <= 3)
		return;

	err_printf(m, "  SC_INSTDONE: 0x%08x\n",
		   ee->instdone.slice_common);

	if (GRAPHICS_VER(m->i915) <= 6)
		return;

	for_each_ss_steering(iter, ee->engine->gt, slice, subslice)
		err_printf(m, "  SAMPLER_INSTDONE[%d][%d]: 0x%08x\n",
			   slice, subslice,
			   ee->instdone.sampler[slice][subslice]);

	for_each_ss_steering(iter, ee->engine->gt, slice, subslice)
		err_printf(m, "  ROW_INSTDONE[%d][%d]: 0x%08x\n",
			   slice, subslice,
			   ee->instdone.row[slice][subslice]);

	if (GRAPHICS_VER(m->i915) < 12)
		return;

	if (GRAPHICS_VER_FULL(m->i915) >= IP_VER(12, 55)) {
		for_each_ss_steering(iter, ee->engine->gt, slice, subslice)
			err_printf(m, "  GEOM_SVGUNIT_INSTDONE[%d][%d]: 0x%08x\n",
				   slice, subslice,
				   ee->instdone.geom_svg[slice][subslice]);
	}

	err_printf(m, "  SC_INSTDONE_EXTRA: 0x%08x\n",
		   ee->instdone.slice_common_extra[0]);
	err_printf(m, "  SC_INSTDONE_EXTRA2: 0x%08x\n",
		   ee->instdone.slice_common_extra[1]);
}

static void error_print_request(struct drm_i915_error_state_buf *m,
				const char *prefix,
				const struct i915_request_coredump *erq)
{
	if (!erq->seqno)
		return;

	err_printf(m, "%s pid %d, seqno %8x:%08x%s%s, prio %d, head %08x, tail %08x\n",
		   prefix, erq->pid, erq->context, erq->seqno,
		   test_bit(DMA_FENCE_FLAG_SIGNALED_BIT,
			    &erq->flags) ? "!" : "",
		   test_bit(DMA_FENCE_FLAG_ENABLE_SIGNAL_BIT,
			    &erq->flags) ? "+" : "",
		   erq->sched_attr.priority,
		   erq->head, erq->tail);
}

static void error_print_context(struct drm_i915_error_state_buf *m,
				const char *header,
				const struct i915_gem_context_coredump *ctx)
{
	err_printf(m, "%s%s[%d] prio %d, guilty %d active %d, runtime total %lluns, avg %lluns\n",
		   header, ctx->comm, ctx->pid, ctx->sched_attr.priority,
		   ctx->guilty, ctx->active,
		   ctx->total_runtime, ctx->avg_runtime);
<<<<<<< HEAD
=======
	err_printf(m, "  context timeline seqno %u\n", ctx->hwsp_seqno);
>>>>>>> eb3cdb58
}

static struct i915_vma_coredump *
__find_vma(struct i915_vma_coredump *vma, const char *name)
{
	while (vma) {
		if (strcmp(vma->name, name) == 0)
			return vma;
		vma = vma->next;
	}

	return NULL;
}

struct i915_vma_coredump *
intel_gpu_error_find_batch(const struct intel_engine_coredump *ee)
{
	return __find_vma(ee->vma, "batch");
}

static void error_print_engine(struct drm_i915_error_state_buf *m,
			       const struct intel_engine_coredump *ee)
{
	struct i915_vma_coredump *batch;
	int n;

	err_printf(m, "%s command stream:\n", ee->engine->name);
	err_printf(m, "  CCID:  0x%08x\n", ee->ccid);
	err_printf(m, "  START: 0x%08x\n", ee->start);
	err_printf(m, "  HEAD:  0x%08x [0x%08x]\n", ee->head, ee->rq_head);
	err_printf(m, "  TAIL:  0x%08x [0x%08x, 0x%08x]\n",
		   ee->tail, ee->rq_post, ee->rq_tail);
	err_printf(m, "  CTL:   0x%08x\n", ee->ctl);
	err_printf(m, "  MODE:  0x%08x\n", ee->mode);
	err_printf(m, "  HWS:   0x%08x\n", ee->hws);
	err_printf(m, "  ACTHD: 0x%08x %08x\n",
		   (u32)(ee->acthd>>32), (u32)ee->acthd);
	err_printf(m, "  IPEIR: 0x%08x\n", ee->ipeir);
	err_printf(m, "  IPEHR: 0x%08x\n", ee->ipehr);
	err_printf(m, "  ESR:   0x%08x\n", ee->esr);

	error_print_instdone(m, ee);

	batch = intel_gpu_error_find_batch(ee);
	if (batch) {
		u64 start = batch->gtt_offset;
		u64 end = start + batch->gtt_size;

		err_printf(m, "  batch: [0x%08x_%08x, 0x%08x_%08x]\n",
			   upper_32_bits(start), lower_32_bits(start),
			   upper_32_bits(end), lower_32_bits(end));
	}
	if (GRAPHICS_VER(m->i915) >= 4) {
		err_printf(m, "  BBADDR: 0x%08x_%08x\n",
			   (u32)(ee->bbaddr>>32), (u32)ee->bbaddr);
		err_printf(m, "  BB_STATE: 0x%08x\n", ee->bbstate);
		err_printf(m, "  INSTPS: 0x%08x\n", ee->instps);
	}
	err_printf(m, "  INSTPM: 0x%08x\n", ee->instpm);
	err_printf(m, "  FADDR: 0x%08x %08x\n", upper_32_bits(ee->faddr),
		   lower_32_bits(ee->faddr));
	if (GRAPHICS_VER(m->i915) >= 6) {
		err_printf(m, "  RC PSMI: 0x%08x\n", ee->rc_psmi);
		err_printf(m, "  FAULT_REG: 0x%08x\n", ee->fault_reg);
	}
	if (GRAPHICS_VER(m->i915) >= 11) {
		err_printf(m, "  NOPID: 0x%08x\n", ee->nopid);
		err_printf(m, "  EXCC: 0x%08x\n", ee->excc);
		err_printf(m, "  CMD_CCTL: 0x%08x\n", ee->cmd_cctl);
		err_printf(m, "  CSCMDOP: 0x%08x\n", ee->cscmdop);
		err_printf(m, "  CTX_SR_CTL: 0x%08x\n", ee->ctx_sr_ctl);
		err_printf(m, "  DMA_FADDR_HI: 0x%08x\n", ee->dma_faddr_hi);
		err_printf(m, "  DMA_FADDR_LO: 0x%08x\n", ee->dma_faddr_lo);
	}
	if (HAS_PPGTT(m->i915)) {
		err_printf(m, "  GFX_MODE: 0x%08x\n", ee->vm_info.gfx_mode);

		if (GRAPHICS_VER(m->i915) >= 8) {
			int i;
			for (i = 0; i < 4; i++)
				err_printf(m, "  PDP%d: 0x%016llx\n",
					   i, ee->vm_info.pdp[i]);
		} else {
			err_printf(m, "  PP_DIR_BASE: 0x%08x\n",
				   ee->vm_info.pp_dir_base);
		}
	}

	for (n = 0; n < ee->num_ports; n++) {
		err_printf(m, "  ELSP[%d]:", n);
		error_print_request(m, " ", &ee->execlist[n]);
	}
}

void i915_error_printf(struct drm_i915_error_state_buf *e, const char *f, ...)
{
	va_list args;

	va_start(args, f);
	i915_error_vprintf(e, f, args);
	va_end(args);
}

void intel_gpu_error_print_vma(struct drm_i915_error_state_buf *m,
			       const struct intel_engine_cs *engine,
			       const struct i915_vma_coredump *vma)
{
	char out[ASCII85_BUFSZ];
	struct page *page;

	if (!vma)
		return;

	err_printf(m, "%s --- %s = 0x%08x %08x\n",
		   engine ? engine->name : "global", vma->name,
		   upper_32_bits(vma->gtt_offset),
		   lower_32_bits(vma->gtt_offset));

	if (vma->gtt_page_sizes > I915_GTT_PAGE_SIZE_4K)
		err_printf(m, "gtt_page_sizes = 0x%08x\n", vma->gtt_page_sizes);

	err_compression_marker(m);
	list_for_each_entry(page, &vma->page_list, lru) {
		int i, len;
		const u32 *addr = page_address(page);

		len = PAGE_SIZE;
		if (page == list_last_entry(&vma->page_list, typeof(*page), lru))
			len -= vma->unused;
		len = ascii85_encode_len(len);

		for (i = 0; i < len; i++)
			err_puts(m, ascii85_encode(addr[i], out));
	}
	err_puts(m, "\n");
}

static void err_print_capabilities(struct drm_i915_error_state_buf *m,
				   struct i915_gpu_coredump *error)
{
	struct drm_printer p = i915_error_printer(m);

	intel_device_info_print(&error->device_info, &error->runtime_info, &p);
	intel_driver_caps_print(&error->driver_caps, &p);
}

static void err_print_params(struct drm_i915_error_state_buf *m,
			     const struct i915_params *params)
{
	struct drm_printer p = i915_error_printer(m);

	i915_params_dump(params, &p);
}

static void err_print_pciid(struct drm_i915_error_state_buf *m,
			    struct drm_i915_private *i915)
{
	struct pci_dev *pdev = to_pci_dev(i915->drm.dev);

	err_printf(m, "PCI ID: 0x%04x\n", pdev->device);
	err_printf(m, "PCI Revision: 0x%02x\n", pdev->revision);
	err_printf(m, "PCI Subsystem: %04x:%04x\n",
		   pdev->subsystem_vendor,
		   pdev->subsystem_device);
}

static void err_print_guc_ctb(struct drm_i915_error_state_buf *m,
			      const char *name,
			      const struct intel_ctb_coredump *ctb)
{
	if (!ctb->size)
		return;

	err_printf(m, "GuC %s CTB: raw: 0x%08X, 0x%08X/%08X, cached: 0x%08X/%08X, desc = 0x%08X, buf = 0x%08X x 0x%08X\n",
		   name, ctb->raw_status, ctb->raw_head, ctb->raw_tail,
		   ctb->head, ctb->tail, ctb->desc_offset, ctb->cmds_offset, ctb->size);
}

static void err_print_uc(struct drm_i915_error_state_buf *m,
			 const struct intel_uc_coredump *error_uc)
{
	struct drm_printer p = i915_error_printer(m);

	intel_uc_fw_dump(&error_uc->guc_fw, &p);
	intel_uc_fw_dump(&error_uc->huc_fw, &p);
<<<<<<< HEAD
	intel_gpu_error_print_vma(m, NULL, error_uc->guc_log);
=======
	err_printf(m, "GuC timestamp: 0x%08x\n", error_uc->guc.timestamp);
	intel_gpu_error_print_vma(m, NULL, error_uc->guc.vma_log);
	err_printf(m, "GuC CTB fence: %d\n", error_uc->guc.last_fence);
	err_print_guc_ctb(m, "Send", error_uc->guc.ctb + 0);
	err_print_guc_ctb(m, "Recv", error_uc->guc.ctb + 1);
	intel_gpu_error_print_vma(m, NULL, error_uc->guc.vma_ctb);
>>>>>>> eb3cdb58
}

static void err_free_sgl(struct scatterlist *sgl)
{
	while (sgl) {
		struct scatterlist *sg;

		for (sg = sgl; !sg_is_chain(sg); sg++) {
			kfree(sg_virt(sg));
			if (sg_is_last(sg))
				break;
		}

		sg = sg_is_last(sg) ? NULL : sg_chain_ptr(sg);
		free_page((unsigned long)sgl);
		sgl = sg;
	}
}

static void err_print_gt_info(struct drm_i915_error_state_buf *m,
			      struct intel_gt_coredump *gt)
{
	struct drm_printer p = i915_error_printer(m);

	intel_gt_info_print(&gt->info, &p);
	intel_sseu_print_topology(gt->_gt->i915, &gt->info.sseu, &p);
}

static void err_print_gt_display(struct drm_i915_error_state_buf *m,
				 struct intel_gt_coredump *gt)
{
	err_printf(m, "IER: 0x%08x\n", gt->ier);
	err_printf(m, "DERRMR: 0x%08x\n", gt->derrmr);
}

static void err_print_gt_global_nonguc(struct drm_i915_error_state_buf *m,
				       struct intel_gt_coredump *gt)
{
	int i;

	err_printf(m, "GT awake: %s\n", str_yes_no(gt->awake));
<<<<<<< HEAD
=======
	err_printf(m, "CS timestamp frequency: %u Hz, %d ns\n",
		   gt->clock_frequency, gt->clock_period_ns);
>>>>>>> eb3cdb58
	err_printf(m, "EIR: 0x%08x\n", gt->eir);
	err_printf(m, "PGTBL_ER: 0x%08x\n", gt->pgtbl_er);

	for (i = 0; i < gt->ngtier; i++)
		err_printf(m, "GTIER[%d]: 0x%08x\n", i, gt->gtier[i]);
}

static void err_print_gt_global(struct drm_i915_error_state_buf *m,
				struct intel_gt_coredump *gt)
{
	err_printf(m, "FORCEWAKE: 0x%08x\n", gt->forcewake);

	if (IS_GRAPHICS_VER(m->i915, 6, 11)) {
		err_printf(m, "ERROR: 0x%08x\n", gt->error);
		err_printf(m, "DONE_REG: 0x%08x\n", gt->done_reg);
	}

	if (GRAPHICS_VER(m->i915) >= 8)
		err_printf(m, "FAULT_TLB_DATA: 0x%08x 0x%08x\n",
			   gt->fault_data1, gt->fault_data0);

	if (GRAPHICS_VER(m->i915) == 7)
		err_printf(m, "ERR_INT: 0x%08x\n", gt->err_int);

	if (IS_GRAPHICS_VER(m->i915, 8, 11))
		err_printf(m, "GTT_CACHE_EN: 0x%08x\n", gt->gtt_cache);

	if (GRAPHICS_VER(m->i915) == 12)
		err_printf(m, "AUX_ERR_DBG: 0x%08x\n", gt->aux_err);

	if (GRAPHICS_VER(m->i915) >= 12) {
		int i;

		for (i = 0; i < I915_MAX_SFC; i++) {
			/*
			 * SFC_DONE resides in the VD forcewake domain, so it
			 * only exists if the corresponding VCS engine is
			 * present.
			 */
			if ((gt->_gt->info.sfc_mask & BIT(i)) == 0 ||
			    !HAS_ENGINE(gt->_gt, _VCS(i * 2)))
				continue;

			err_printf(m, "  SFC_DONE[%d]: 0x%08x\n", i,
				   gt->sfc_done[i]);
		}

		err_printf(m, "  GAM_DONE: 0x%08x\n", gt->gam_done);
	}
}

static void err_print_gt_fences(struct drm_i915_error_state_buf *m,
				struct intel_gt_coredump *gt)
{
	int i;

	for (i = 0; i < gt->nfence; i++)
		err_printf(m, "  fence[%d] = %08llx\n", i, gt->fence[i]);
}

static void err_print_gt_engines(struct drm_i915_error_state_buf *m,
				 struct intel_gt_coredump *gt)
{
	const struct intel_engine_coredump *ee;

	for (ee = gt->engine; ee; ee = ee->next) {
		const struct i915_vma_coredump *vma;

		if (ee->guc_capture_node)
			intel_guc_capture_print_engine_node(m, ee);
		else
			error_print_engine(m, ee);

		err_printf(m, "  hung: %u\n", ee->hung);
		err_printf(m, "  engine reset count: %u\n", ee->reset_count);
		error_print_context(m, "  Active context: ", &ee->context);

		for (vma = ee->vma; vma; vma = vma->next)
			intel_gpu_error_print_vma(m, ee->engine, vma);
	}

}

static void __err_print_to_sgl(struct drm_i915_error_state_buf *m,
			       struct i915_gpu_coredump *error)
{
	const struct intel_engine_coredump *ee;
	struct timespec64 ts;

	if (*error->error_msg)
		err_printf(m, "%s\n", error->error_msg);
	err_printf(m, "Kernel: %s %s\n",
		   init_utsname()->release,
		   init_utsname()->machine);
	err_printf(m, "Driver: %s\n", DRIVER_DATE);
	ts = ktime_to_timespec64(error->time);
	err_printf(m, "Time: %lld s %ld us\n",
		   (s64)ts.tv_sec, ts.tv_nsec / NSEC_PER_USEC);
	ts = ktime_to_timespec64(error->boottime);
	err_printf(m, "Boottime: %lld s %ld us\n",
		   (s64)ts.tv_sec, ts.tv_nsec / NSEC_PER_USEC);
	ts = ktime_to_timespec64(error->uptime);
	err_printf(m, "Uptime: %lld s %ld us\n",
		   (s64)ts.tv_sec, ts.tv_nsec / NSEC_PER_USEC);
	err_printf(m, "Capture: %lu jiffies; %d ms ago\n",
		   error->capture, jiffies_to_msecs(jiffies - error->capture));

	for (ee = error->gt ? error->gt->engine : NULL; ee; ee = ee->next)
		err_printf(m, "Active process (on ring %s): %s [%d]\n",
			   ee->engine->name,
			   ee->context.comm,
			   ee->context.pid);

	err_printf(m, "Reset count: %u\n", error->reset_count);
	err_printf(m, "Suspend count: %u\n", error->suspend_count);
	err_printf(m, "Platform: %s\n", intel_platform_name(error->device_info.platform));
	err_printf(m, "Subplatform: 0x%x\n",
		   intel_subplatform(&error->runtime_info,
				     error->device_info.platform));
	err_print_pciid(m, m->i915);

	err_printf(m, "IOMMU enabled?: %d\n", error->iommu);

	intel_dmc_print_error_state(m, m->i915);

	err_printf(m, "RPM wakelock: %s\n", str_yes_no(error->wakelock));
	err_printf(m, "PM suspended: %s\n", str_yes_no(error->suspended));

	if (error->gt) {
		bool print_guc_capture = false;

<<<<<<< HEAD
		if (error->gt->uc && error->gt->uc->is_guc_capture)
=======
		if (error->gt->uc && error->gt->uc->guc.is_guc_capture)
>>>>>>> eb3cdb58
			print_guc_capture = true;

		err_print_gt_display(m, error->gt);
		err_print_gt_global_nonguc(m, error->gt);
		err_print_gt_fences(m, error->gt);

		/*
		 * GuC dumped global, eng-class and eng-instance registers together
		 * as part of engine state dump so we print in err_print_gt_engines
		 */
		if (!print_guc_capture)
			err_print_gt_global(m, error->gt);

		err_print_gt_engines(m, error->gt);

		if (error->gt->uc)
			err_print_uc(m, error->gt->uc);

		err_print_gt_info(m, error->gt);
	}

	if (error->overlay)
		intel_overlay_print_error_state(m, error->overlay);

	err_print_capabilities(m, error);
	err_print_params(m, &error->params);
}

static int err_print_to_sgl(struct i915_gpu_coredump *error)
{
	struct drm_i915_error_state_buf m;

	if (IS_ERR(error))
		return PTR_ERR(error);

	if (READ_ONCE(error->sgl))
		return 0;

	memset(&m, 0, sizeof(m));
	m.i915 = error->i915;

	__err_print_to_sgl(&m, error);

	if (m.buf) {
		__sg_set_buf(m.cur++, m.buf, m.bytes, m.iter);
		m.bytes = 0;
		m.buf = NULL;
	}
	if (m.cur) {
		GEM_BUG_ON(m.end < m.cur);
		sg_mark_end(m.cur - 1);
	}
	GEM_BUG_ON(m.sgl && !m.cur);

	if (m.err) {
		err_free_sgl(m.sgl);
		return m.err;
	}

	if (cmpxchg(&error->sgl, NULL, m.sgl))
		err_free_sgl(m.sgl);

	return 0;
}

ssize_t i915_gpu_coredump_copy_to_buffer(struct i915_gpu_coredump *error,
					 char *buf, loff_t off, size_t rem)
{
	struct scatterlist *sg;
	size_t count;
	loff_t pos;
	int err;

	if (!error || !rem)
		return 0;

	err = err_print_to_sgl(error);
	if (err)
		return err;

	sg = READ_ONCE(error->fit);
	if (!sg || off < sg->dma_address)
		sg = error->sgl;
	if (!sg)
		return 0;

	pos = sg->dma_address;
	count = 0;
	do {
		size_t len, start;

		if (sg_is_chain(sg)) {
			sg = sg_chain_ptr(sg);
			GEM_BUG_ON(sg_is_chain(sg));
		}

		len = sg->length;
		if (pos + len <= off) {
			pos += len;
			continue;
		}

		start = sg->offset;
		if (pos < off) {
			GEM_BUG_ON(off - pos > len);
			len -= off - pos;
			start += off - pos;
			pos = off;
		}

		len = min(len, rem);
		GEM_BUG_ON(!len || len > sg->length);

		memcpy(buf, page_address(sg_page(sg)) + start, len);

		count += len;
		pos += len;

		buf += len;
		rem -= len;
		if (!rem) {
			WRITE_ONCE(error->fit, sg);
			break;
		}
	} while (!sg_is_last(sg++));

	return count;
}

static void i915_vma_coredump_free(struct i915_vma_coredump *vma)
{
	while (vma) {
		struct i915_vma_coredump *next = vma->next;
		struct page *page, *n;

		list_for_each_entry_safe(page, n, &vma->page_list, lru) {
			list_del_init(&page->lru);
			__free_page(page);
		}

		kfree(vma);
		vma = next;
	}
}

static void cleanup_params(struct i915_gpu_coredump *error)
{
	i915_params_free(&error->params);
}

static void cleanup_uc(struct intel_uc_coredump *uc)
{
	kfree(uc->guc_fw.file_selected.path);
	kfree(uc->huc_fw.file_selected.path);
	kfree(uc->guc_fw.file_wanted.path);
	kfree(uc->huc_fw.file_wanted.path);
<<<<<<< HEAD
	i915_vma_coredump_free(uc->guc_log);
=======
	i915_vma_coredump_free(uc->guc.vma_log);
	i915_vma_coredump_free(uc->guc.vma_ctb);
>>>>>>> eb3cdb58

	kfree(uc);
}

static void cleanup_gt(struct intel_gt_coredump *gt)
{
	while (gt->engine) {
		struct intel_engine_coredump *ee = gt->engine;

		gt->engine = ee->next;

		i915_vma_coredump_free(ee->vma);
		intel_guc_capture_free_node(ee);
		kfree(ee);
	}

	if (gt->uc)
		cleanup_uc(gt->uc);

	kfree(gt);
}

void __i915_gpu_coredump_free(struct kref *error_ref)
{
	struct i915_gpu_coredump *error =
		container_of(error_ref, typeof(*error), ref);

	while (error->gt) {
		struct intel_gt_coredump *gt = error->gt;

		error->gt = gt->next;
		cleanup_gt(gt);
	}

	kfree(error->overlay);

	cleanup_params(error);

	err_free_sgl(error->sgl);
	kfree(error);
}

static struct i915_vma_coredump *
i915_vma_coredump_create(const struct intel_gt *gt,
			 const struct i915_vma_resource *vma_res,
			 struct i915_vma_compress *compress,
			 const char *name)

{
	struct i915_ggtt *ggtt = gt->ggtt;
	const u64 slot = ggtt->error_capture.start;
	struct i915_vma_coredump *dst;
	struct sgt_iter iter;
	int ret;

	might_sleep();

	if (!vma_res || !vma_res->bi.pages || !compress)
		return NULL;

	dst = kmalloc(sizeof(*dst), ALLOW_FAIL);
	if (!dst)
		return NULL;

	if (!compress_start(compress)) {
		kfree(dst);
		return NULL;
	}

	INIT_LIST_HEAD(&dst->page_list);
	strcpy(dst->name, name);
	dst->next = NULL;

	dst->gtt_offset = vma_res->start;
	dst->gtt_size = vma_res->node_size;
	dst->gtt_page_sizes = vma_res->page_sizes_gtt;
	dst->unused = 0;

	ret = -EINVAL;
	if (drm_mm_node_allocated(&ggtt->error_capture)) {
		void __iomem *s;
		dma_addr_t dma;

		for_each_sgt_daddr(dma, iter, vma_res->bi.pages) {
			mutex_lock(&ggtt->error_mutex);
			if (ggtt->vm.raw_insert_page)
				ggtt->vm.raw_insert_page(&ggtt->vm, dma, slot,
							 I915_CACHE_NONE, 0);
			else
				ggtt->vm.insert_page(&ggtt->vm, dma, slot,
						     I915_CACHE_NONE, 0);
			mb();

			s = io_mapping_map_wc(&ggtt->iomap, slot, PAGE_SIZE);
			ret = compress_page(compress,
					    (void  __force *)s, dst,
					    true);
			io_mapping_unmap(s);

			mb();
			ggtt->vm.clear_range(&ggtt->vm, slot, PAGE_SIZE);
			mutex_unlock(&ggtt->error_mutex);
			if (ret)
				break;
		}
	} else if (vma_res->bi.lmem) {
		struct intel_memory_region *mem = vma_res->mr;
		dma_addr_t dma;

		for_each_sgt_daddr(dma, iter, vma_res->bi.pages) {
			dma_addr_t offset = dma - mem->region.start;
			void __iomem *s;

			if (offset + PAGE_SIZE > mem->io_size) {
				ret = -EINVAL;
				break;
			}

			s = io_mapping_map_wc(&mem->iomap, offset, PAGE_SIZE);
			ret = compress_page(compress,
					    (void __force *)s, dst,
					    true);
			io_mapping_unmap(s);
			if (ret)
				break;
		}
	} else {
		struct page *page;

		for_each_sgt_page(page, iter, vma_res->bi.pages) {
			void *s;

			drm_clflush_pages(&page, 1);

			s = kmap(page);
			ret = compress_page(compress, s, dst, false);
			kunmap(page);

			drm_clflush_pages(&page, 1);

			if (ret)
				break;
		}
	}

	if (ret || compress_flush(compress, dst)) {
		struct page *page, *n;

		list_for_each_entry_safe_reverse(page, n, &dst->page_list, lru) {
			list_del_init(&page->lru);
			pool_free(&compress->pool, page_address(page));
		}

		kfree(dst);
		dst = NULL;
	}
	compress_finish(compress);

	return dst;
}

static void gt_record_fences(struct intel_gt_coredump *gt)
{
	struct i915_ggtt *ggtt = gt->_gt->ggtt;
	struct intel_uncore *uncore = gt->_gt->uncore;
	int i;

	if (GRAPHICS_VER(uncore->i915) >= 6) {
		for (i = 0; i < ggtt->num_fences; i++)
			gt->fence[i] =
				intel_uncore_read64(uncore,
						    FENCE_REG_GEN6_LO(i));
	} else if (GRAPHICS_VER(uncore->i915) >= 4) {
		for (i = 0; i < ggtt->num_fences; i++)
			gt->fence[i] =
				intel_uncore_read64(uncore,
						    FENCE_REG_965_LO(i));
	} else {
		for (i = 0; i < ggtt->num_fences; i++)
			gt->fence[i] =
				intel_uncore_read(uncore, FENCE_REG(i));
	}
	gt->nfence = i;
}

static void engine_record_registers(struct intel_engine_coredump *ee)
{
	const struct intel_engine_cs *engine = ee->engine;
	struct drm_i915_private *i915 = engine->i915;

	if (GRAPHICS_VER(i915) >= 6) {
		ee->rc_psmi = ENGINE_READ(engine, RING_PSMI_CTL);

		if (GRAPHICS_VER_FULL(i915) >= IP_VER(12, 50))
			ee->fault_reg = intel_gt_mcr_read_any(engine->gt,
							      XEHP_RING_FAULT_REG);
		else if (GRAPHICS_VER(i915) >= 12)
			ee->fault_reg = intel_uncore_read(engine->uncore,
							  GEN12_RING_FAULT_REG);
		else if (GRAPHICS_VER(i915) >= 8)
			ee->fault_reg = intel_uncore_read(engine->uncore,
							  GEN8_RING_FAULT_REG);
		else
			ee->fault_reg = GEN6_RING_FAULT_REG_READ(engine);
	}

	if (GRAPHICS_VER(i915) >= 4) {
		ee->esr = ENGINE_READ(engine, RING_ESR);
		ee->faddr = ENGINE_READ(engine, RING_DMA_FADD);
		ee->ipeir = ENGINE_READ(engine, RING_IPEIR);
		ee->ipehr = ENGINE_READ(engine, RING_IPEHR);
		ee->instps = ENGINE_READ(engine, RING_INSTPS);
		ee->bbaddr = ENGINE_READ(engine, RING_BBADDR);
		ee->ccid = ENGINE_READ(engine, CCID);
		if (GRAPHICS_VER(i915) >= 8) {
			ee->faddr |= (u64)ENGINE_READ(engine, RING_DMA_FADD_UDW) << 32;
			ee->bbaddr |= (u64)ENGINE_READ(engine, RING_BBADDR_UDW) << 32;
		}
		ee->bbstate = ENGINE_READ(engine, RING_BBSTATE);
	} else {
		ee->faddr = ENGINE_READ(engine, DMA_FADD_I8XX);
		ee->ipeir = ENGINE_READ(engine, IPEIR);
		ee->ipehr = ENGINE_READ(engine, IPEHR);
	}

	if (GRAPHICS_VER(i915) >= 11) {
		ee->cmd_cctl = ENGINE_READ(engine, RING_CMD_CCTL);
		ee->cscmdop = ENGINE_READ(engine, RING_CSCMDOP);
		ee->ctx_sr_ctl = ENGINE_READ(engine, RING_CTX_SR_CTL);
		ee->dma_faddr_hi = ENGINE_READ(engine, RING_DMA_FADD_UDW);
		ee->dma_faddr_lo = ENGINE_READ(engine, RING_DMA_FADD);
		ee->nopid = ENGINE_READ(engine, RING_NOPID);
		ee->excc = ENGINE_READ(engine, RING_EXCC);
	}

	intel_engine_get_instdone(engine, &ee->instdone);

	ee->instpm = ENGINE_READ(engine, RING_INSTPM);
	ee->acthd = intel_engine_get_active_head(engine);
	ee->start = ENGINE_READ(engine, RING_START);
	ee->head = ENGINE_READ(engine, RING_HEAD);
	ee->tail = ENGINE_READ(engine, RING_TAIL);
	ee->ctl = ENGINE_READ(engine, RING_CTL);
	if (GRAPHICS_VER(i915) > 2)
		ee->mode = ENGINE_READ(engine, RING_MI_MODE);

	if (!HWS_NEEDS_PHYSICAL(i915)) {
		i915_reg_t mmio;

		if (GRAPHICS_VER(i915) == 7) {
			switch (engine->id) {
			default:
				MISSING_CASE(engine->id);
				fallthrough;
			case RCS0:
				mmio = RENDER_HWS_PGA_GEN7;
				break;
			case BCS0:
				mmio = BLT_HWS_PGA_GEN7;
				break;
			case VCS0:
				mmio = BSD_HWS_PGA_GEN7;
				break;
			case VECS0:
				mmio = VEBOX_HWS_PGA_GEN7;
				break;
			}
		} else if (GRAPHICS_VER(engine->i915) == 6) {
			mmio = RING_HWS_PGA_GEN6(engine->mmio_base);
		} else {
			/* XXX: gen8 returns to sanity */
			mmio = RING_HWS_PGA(engine->mmio_base);
		}

		ee->hws = intel_uncore_read(engine->uncore, mmio);
	}

	ee->reset_count = i915_reset_engine_count(&i915->gpu_error, engine);

	if (HAS_PPGTT(i915)) {
		int i;

		ee->vm_info.gfx_mode = ENGINE_READ(engine, RING_MODE_GEN7);

		if (GRAPHICS_VER(i915) == 6) {
			ee->vm_info.pp_dir_base =
				ENGINE_READ(engine, RING_PP_DIR_BASE_READ);
		} else if (GRAPHICS_VER(i915) == 7) {
			ee->vm_info.pp_dir_base =
				ENGINE_READ(engine, RING_PP_DIR_BASE);
		} else if (GRAPHICS_VER(i915) >= 8) {
			u32 base = engine->mmio_base;

			for (i = 0; i < 4; i++) {
				ee->vm_info.pdp[i] =
					intel_uncore_read(engine->uncore,
							  GEN8_RING_PDP_UDW(base, i));
				ee->vm_info.pdp[i] <<= 32;
				ee->vm_info.pdp[i] |=
					intel_uncore_read(engine->uncore,
							  GEN8_RING_PDP_LDW(base, i));
			}
		}
	}
}

static void record_request(const struct i915_request *request,
			   struct i915_request_coredump *erq)
{
	erq->flags = request->fence.flags;
	erq->context = request->fence.context;
	erq->seqno = request->fence.seqno;
	erq->sched_attr = request->sched.attr;
	erq->head = request->head;
	erq->tail = request->tail;

	erq->pid = 0;
	rcu_read_lock();
	if (!intel_context_is_closed(request->context)) {
		const struct i915_gem_context *ctx;

		ctx = rcu_dereference(request->context->gem_context);
		if (ctx)
			erq->pid = pid_nr(ctx->pid);
	}
	rcu_read_unlock();
}

static void engine_record_execlists(struct intel_engine_coredump *ee)
{
	const struct intel_engine_execlists * const el = &ee->engine->execlists;
	struct i915_request * const *port = el->active;
	unsigned int n = 0;

	while (*port)
		record_request(*port++, &ee->execlist[n++]);

	ee->num_ports = n;
}

static bool record_context(struct i915_gem_context_coredump *e,
			   struct intel_context *ce)
{
	struct i915_gem_context *ctx;
	struct task_struct *task;
	bool simulated;

	rcu_read_lock();
	ctx = rcu_dereference(ce->gem_context);
	if (ctx && !kref_get_unless_zero(&ctx->ref))
		ctx = NULL;
	rcu_read_unlock();
	if (!ctx)
		return true;

	rcu_read_lock();
	task = pid_task(ctx->pid, PIDTYPE_PID);
	if (task) {
		strcpy(e->comm, task->comm);
		e->pid = task->pid;
	}
	rcu_read_unlock();

	e->sched_attr = ctx->sched;
	e->guilty = atomic_read(&ctx->guilty_count);
	e->active = atomic_read(&ctx->active_count);
	e->hwsp_seqno = (ce->timeline && ce->timeline->hwsp_seqno) ?
				*ce->timeline->hwsp_seqno : ~0U;

<<<<<<< HEAD
	e->total_runtime = intel_context_get_total_runtime_ns(rq->context);
	e->avg_runtime = intel_context_get_avg_runtime_ns(rq->context);
=======
	e->total_runtime = intel_context_get_total_runtime_ns(ce);
	e->avg_runtime = intel_context_get_avg_runtime_ns(ce);
>>>>>>> eb3cdb58

	simulated = i915_gem_context_no_error_capture(ctx);

	i915_gem_context_put(ctx);
	return simulated;
}

struct intel_engine_capture_vma {
	struct intel_engine_capture_vma *next;
	struct i915_vma_resource *vma_res;
	char name[16];
	bool lockdep_cookie;
};

static struct intel_engine_capture_vma *
capture_vma_snapshot(struct intel_engine_capture_vma *next,
		     struct i915_vma_resource *vma_res,
		     gfp_t gfp, const char *name)
{
	struct intel_engine_capture_vma *c;

	if (!vma_res)
		return next;

	c = kmalloc(sizeof(*c), gfp);
	if (!c)
		return next;

	if (!i915_vma_resource_hold(vma_res, &c->lockdep_cookie)) {
		kfree(c);
		return next;
	}

	strcpy(c->name, name);
	c->vma_res = i915_vma_resource_get(vma_res);

	c->next = next;
	return c;
}

static struct intel_engine_capture_vma *
capture_vma(struct intel_engine_capture_vma *next,
	    struct i915_vma *vma,
	    const char *name,
	    gfp_t gfp)
{
	if (!vma)
		return next;

	/*
	 * If the vma isn't pinned, then the vma should be snapshotted
	 * to a struct i915_vma_snapshot at command submission time.
	 * Not here.
	 */
	if (GEM_WARN_ON(!i915_vma_is_pinned(vma)))
		return next;

	next = capture_vma_snapshot(next, vma->resource, gfp, name);

	return next;
}

static struct intel_engine_capture_vma *
capture_user(struct intel_engine_capture_vma *capture,
	     const struct i915_request *rq,
	     gfp_t gfp)
{
	struct i915_capture_list *c;

	for (c = rq->capture_list; c; c = c->next)
		capture = capture_vma_snapshot(capture, c->vma_res, gfp,
					       "user");

	return capture;
}

static void add_vma(struct intel_engine_coredump *ee,
		    struct i915_vma_coredump *vma)
{
	if (vma) {
		vma->next = ee->vma;
		ee->vma = vma;
	}
}

static struct i915_vma_coredump *
create_vma_coredump(const struct intel_gt *gt, struct i915_vma *vma,
		    const char *name, struct i915_vma_compress *compress)
{
	struct i915_vma_coredump *ret = NULL;
	struct i915_vma_resource *vma_res;
	bool lockdep_cookie;

	if (!vma)
		return NULL;

	vma_res = vma->resource;

	if (i915_vma_resource_hold(vma_res, &lockdep_cookie)) {
		ret = i915_vma_coredump_create(gt, vma_res, compress, name);
		i915_vma_resource_unhold(vma_res, lockdep_cookie);
	}

	return ret;
}

static void add_vma_coredump(struct intel_engine_coredump *ee,
			     const struct intel_gt *gt,
			     struct i915_vma *vma,
			     const char *name,
			     struct i915_vma_compress *compress)
{
	add_vma(ee, create_vma_coredump(gt, vma, name, compress));
}

struct intel_engine_coredump *
intel_engine_coredump_alloc(struct intel_engine_cs *engine, gfp_t gfp, u32 dump_flags)
{
	struct intel_engine_coredump *ee;

	ee = kzalloc(sizeof(*ee), gfp);
	if (!ee)
		return NULL;

	ee->engine = engine;

	if (!(dump_flags & CORE_DUMP_FLAG_IS_GUC_CAPTURE)) {
		engine_record_registers(ee);
		engine_record_execlists(ee);
	}

	return ee;
}

static struct intel_engine_capture_vma *
engine_coredump_add_context(struct intel_engine_coredump *ee,
			    struct intel_context *ce,
			    gfp_t gfp)
{
	struct intel_engine_capture_vma *vma = NULL;

	ee->simulated |= record_context(&ee->context, ce);
	if (ee->simulated)
		return NULL;

	/*
	 * We need to copy these to an anonymous buffer
	 * as the simplest method to avoid being overwritten
	 * by userspace.
	 */
	vma = capture_vma(vma, ce->ring->vma, "ring", gfp);
	vma = capture_vma(vma, ce->state, "HW context", gfp);

	return vma;
}

struct intel_engine_capture_vma *
intel_engine_coredump_add_request(struct intel_engine_coredump *ee,
				  struct i915_request *rq,
				  gfp_t gfp)
{
	struct intel_engine_capture_vma *vma;

	vma = engine_coredump_add_context(ee, rq->context, gfp);
	if (!vma)
		return NULL;

	/*
	 * We need to copy these to an anonymous buffer
	 * as the simplest method to avoid being overwritten
	 * by userspace.
	 */
	vma = capture_vma_snapshot(vma, rq->batch_res, gfp, "batch");
	vma = capture_user(vma, rq, gfp);

	ee->rq_head = rq->head;
	ee->rq_post = rq->postfix;
	ee->rq_tail = rq->tail;

	return vma;
}

void
intel_engine_coredump_add_vma(struct intel_engine_coredump *ee,
			      struct intel_engine_capture_vma *capture,
			      struct i915_vma_compress *compress)
{
	const struct intel_engine_cs *engine = ee->engine;

	while (capture) {
		struct intel_engine_capture_vma *this = capture;
		struct i915_vma_resource *vma_res = this->vma_res;

		add_vma(ee,
			i915_vma_coredump_create(engine->gt, vma_res,
						 compress, this->name));

		i915_vma_resource_unhold(vma_res, this->lockdep_cookie);
		i915_vma_resource_put(vma_res);

		capture = this->next;
		kfree(this);
	}

	add_vma_coredump(ee, engine->gt, engine->status_page.vma,
			 "HW Status", compress);

	add_vma_coredump(ee, engine->gt, engine->wa_ctx.vma,
			 "WA context", compress);
}

static struct intel_engine_coredump *
capture_engine(struct intel_engine_cs *engine,
	       struct i915_vma_compress *compress,
	       u32 dump_flags)
{
	struct intel_engine_capture_vma *capture = NULL;
	struct intel_engine_coredump *ee;
	struct intel_context *ce = NULL;
	struct i915_request *rq = NULL;

	ee = intel_engine_coredump_alloc(engine, ALLOW_FAIL, dump_flags);
	if (!ee)
		return NULL;

	intel_engine_get_hung_entity(engine, &ce, &rq);
<<<<<<< HEAD
	if (!rq || !i915_request_started(rq))
		goto no_request_capture;

	capture = intel_engine_coredump_add_request(ee, rq, ATOMIC_MAYFAIL);
	if (!capture)
		goto no_request_capture;
	if (dump_flags & CORE_DUMP_FLAG_IS_GUC_CAPTURE)
		intel_guc_capture_get_matching_node(engine->gt, ee, ce);

	intel_engine_coredump_add_vma(ee, capture, compress);
	i915_request_put(rq);
=======
	if (rq && !i915_request_started(rq))
		drm_info(&engine->gt->i915->drm, "Got hung context on %s with active request %lld:%lld [0x%04X] not yet started\n",
			 engine->name, rq->fence.context, rq->fence.seqno, ce->guc_id.id);

	if (rq) {
		capture = intel_engine_coredump_add_request(ee, rq, ATOMIC_MAYFAIL);
		i915_request_put(rq);
	} else if (ce) {
		capture = engine_coredump_add_context(ee, ce, ATOMIC_MAYFAIL);
	}

	if (capture) {
		intel_engine_coredump_add_vma(ee, capture, compress);

		if (dump_flags & CORE_DUMP_FLAG_IS_GUC_CAPTURE)
			intel_guc_capture_get_matching_node(engine->gt, ee, ce);
	} else {
		kfree(ee);
		ee = NULL;
	}
>>>>>>> eb3cdb58

	return ee;

no_request_capture:
	if (rq)
		i915_request_put(rq);
	kfree(ee);
	return NULL;
}

static void
gt_record_engines(struct intel_gt_coredump *gt,
		  intel_engine_mask_t engine_mask,
		  struct i915_vma_compress *compress,
		  u32 dump_flags)
{
	struct intel_engine_cs *engine;
	enum intel_engine_id id;

	for_each_engine(engine, gt->_gt, id) {
		struct intel_engine_coredump *ee;

		/* Refill our page pool before entering atomic section */
		pool_refill(&compress->pool, ALLOW_FAIL);

		ee = capture_engine(engine, compress, dump_flags);
		if (!ee)
			continue;

		ee->hung = engine->mask & engine_mask;

		gt->simulated |= ee->simulated;
		if (ee->simulated) {
			if (dump_flags & CORE_DUMP_FLAG_IS_GUC_CAPTURE)
				intel_guc_capture_free_node(ee);
			kfree(ee);
			continue;
		}

		ee->next = gt->engine;
		gt->engine = ee;
	}
}

static void gt_record_guc_ctb(struct intel_ctb_coredump *saved,
			      const struct intel_guc_ct_buffer *ctb,
			      const void *blob_ptr, struct intel_guc *guc)
{
	if (!ctb || !ctb->desc)
		return;

	saved->raw_status = ctb->desc->status;
	saved->raw_head = ctb->desc->head;
	saved->raw_tail = ctb->desc->tail;
	saved->head = ctb->head;
	saved->tail = ctb->tail;
	saved->size = ctb->size;
	saved->desc_offset = ((void *)ctb->desc) - blob_ptr;
	saved->cmds_offset = ((void *)ctb->cmds) - blob_ptr;
}

static struct intel_uc_coredump *
gt_record_uc(struct intel_gt_coredump *gt,
	     struct i915_vma_compress *compress)
{
	const struct intel_uc *uc = &gt->_gt->uc;
	struct intel_uc_coredump *error_uc;

	error_uc = kzalloc(sizeof(*error_uc), ALLOW_FAIL);
	if (!error_uc)
		return NULL;

	memcpy(&error_uc->guc_fw, &uc->guc.fw, sizeof(uc->guc.fw));
	memcpy(&error_uc->huc_fw, &uc->huc.fw, sizeof(uc->huc.fw));

	error_uc->guc_fw.file_selected.path = kstrdup(uc->guc.fw.file_selected.path, ALLOW_FAIL);
	error_uc->huc_fw.file_selected.path = kstrdup(uc->huc.fw.file_selected.path, ALLOW_FAIL);
	error_uc->guc_fw.file_wanted.path = kstrdup(uc->guc.fw.file_wanted.path, ALLOW_FAIL);
	error_uc->huc_fw.file_wanted.path = kstrdup(uc->huc.fw.file_wanted.path, ALLOW_FAIL);

<<<<<<< HEAD
	error_uc->guc_log = create_vma_coredump(gt->_gt, uc->guc.log.vma,
						"GuC log buffer", compress);
=======
	/*
	 * Save the GuC log and include a timestamp reference for converting the
	 * log times to system times (in conjunction with the error->boottime and
	 * gt->clock_frequency fields saved elsewhere).
	 */
	error_uc->guc.timestamp = intel_uncore_read(gt->_gt->uncore, GUCPMTIMESTAMP);
	error_uc->guc.vma_log = create_vma_coredump(gt->_gt, uc->guc.log.vma,
						    "GuC log buffer", compress);
	error_uc->guc.vma_ctb = create_vma_coredump(gt->_gt, uc->guc.ct.vma,
						    "GuC CT buffer", compress);
	error_uc->guc.last_fence = uc->guc.ct.requests.last_fence;
	gt_record_guc_ctb(error_uc->guc.ctb + 0, &uc->guc.ct.ctbs.send,
			  uc->guc.ct.ctbs.send.desc, (struct intel_guc *)&uc->guc);
	gt_record_guc_ctb(error_uc->guc.ctb + 1, &uc->guc.ct.ctbs.recv,
			  uc->guc.ct.ctbs.send.desc, (struct intel_guc *)&uc->guc);
>>>>>>> eb3cdb58

	return error_uc;
}

/* Capture display registers. */
static void gt_record_display_regs(struct intel_gt_coredump *gt)
{
	struct intel_uncore *uncore = gt->_gt->uncore;
	struct drm_i915_private *i915 = uncore->i915;

	if (GRAPHICS_VER(i915) >= 6)
		gt->derrmr = intel_uncore_read(uncore, DERRMR);

	if (GRAPHICS_VER(i915) >= 8)
		gt->ier = intel_uncore_read(uncore, GEN8_DE_MISC_IER);
	else if (IS_VALLEYVIEW(i915))
		gt->ier = intel_uncore_read(uncore, VLV_IER);
	else if (HAS_PCH_SPLIT(i915))
		gt->ier = intel_uncore_read(uncore, DEIER);
	else if (GRAPHICS_VER(i915) == 2)
		gt->ier = intel_uncore_read16(uncore, GEN2_IER);
	else
		gt->ier = intel_uncore_read(uncore, GEN2_IER);
}

/* Capture all other registers that GuC doesn't capture. */
static void gt_record_global_nonguc_regs(struct intel_gt_coredump *gt)
{
	struct intel_uncore *uncore = gt->_gt->uncore;
	struct drm_i915_private *i915 = uncore->i915;
	int i;

	if (IS_VALLEYVIEW(i915)) {
		gt->gtier[0] = intel_uncore_read(uncore, GTIER);
		gt->ngtier = 1;
	} else if (GRAPHICS_VER(i915) >= 11) {
		gt->gtier[0] =
			intel_uncore_read(uncore,
					  GEN11_RENDER_COPY_INTR_ENABLE);
		gt->gtier[1] =
			intel_uncore_read(uncore, GEN11_VCS_VECS_INTR_ENABLE);
		gt->gtier[2] =
			intel_uncore_read(uncore, GEN11_GUC_SG_INTR_ENABLE);
		gt->gtier[3] =
			intel_uncore_read(uncore,
					  GEN11_GPM_WGBOXPERF_INTR_ENABLE);
		gt->gtier[4] =
			intel_uncore_read(uncore,
					  GEN11_CRYPTO_RSVD_INTR_ENABLE);
		gt->gtier[5] =
			intel_uncore_read(uncore,
					  GEN11_GUNIT_CSME_INTR_ENABLE);
		gt->ngtier = 6;
	} else if (GRAPHICS_VER(i915) >= 8) {
		for (i = 0; i < 4; i++)
			gt->gtier[i] =
				intel_uncore_read(uncore, GEN8_GT_IER(i));
		gt->ngtier = 4;
	} else if (HAS_PCH_SPLIT(i915)) {
		gt->gtier[0] = intel_uncore_read(uncore, GTIER);
		gt->ngtier = 1;
	}

	gt->eir = intel_uncore_read(uncore, EIR);
	gt->pgtbl_er = intel_uncore_read(uncore, PGTBL_ER);
}

/*
 * Capture all registers that relate to workload submission.
 * NOTE: In GuC submission, when GuC resets an engine, it can dump these for us
 */
static void gt_record_global_regs(struct intel_gt_coredump *gt)
{
	struct intel_uncore *uncore = gt->_gt->uncore;
	struct drm_i915_private *i915 = uncore->i915;
	int i;

	/*
	 * General organization
	 * 1. Registers specific to a single generation
	 * 2. Registers which belong to multiple generations
	 * 3. Feature specific registers.
	 * 4. Everything else
	 * Please try to follow the order.
	 */

	/* 1: Registers specific to a single generation */
	if (IS_VALLEYVIEW(i915))
		gt->forcewake = intel_uncore_read_fw(uncore, FORCEWAKE_VLV);

	if (GRAPHICS_VER(i915) == 7)
		gt->err_int = intel_uncore_read(uncore, GEN7_ERR_INT);

	if (GRAPHICS_VER_FULL(i915) >= IP_VER(12, 50)) {
		gt->fault_data0 = intel_gt_mcr_read_any((struct intel_gt *)gt->_gt,
							XEHP_FAULT_TLB_DATA0);
		gt->fault_data1 = intel_gt_mcr_read_any((struct intel_gt *)gt->_gt,
							XEHP_FAULT_TLB_DATA1);
	} else if (GRAPHICS_VER(i915) >= 12) {
		gt->fault_data0 = intel_uncore_read(uncore,
						    GEN12_FAULT_TLB_DATA0);
		gt->fault_data1 = intel_uncore_read(uncore,
						    GEN12_FAULT_TLB_DATA1);
	} else if (GRAPHICS_VER(i915) >= 8) {
		gt->fault_data0 = intel_uncore_read(uncore,
						    GEN8_FAULT_TLB_DATA0);
		gt->fault_data1 = intel_uncore_read(uncore,
						    GEN8_FAULT_TLB_DATA1);
	}

	if (GRAPHICS_VER(i915) == 6) {
		gt->forcewake = intel_uncore_read_fw(uncore, FORCEWAKE);
		gt->gab_ctl = intel_uncore_read(uncore, GAB_CTL);
		gt->gfx_mode = intel_uncore_read(uncore, GFX_MODE);
	}

	/* 2: Registers which belong to multiple generations */
	if (GRAPHICS_VER(i915) >= 7)
		gt->forcewake = intel_uncore_read_fw(uncore, FORCEWAKE_MT);

	if (GRAPHICS_VER(i915) >= 6) {
		if (GRAPHICS_VER(i915) < 12) {
			gt->error = intel_uncore_read(uncore, ERROR_GEN6);
			gt->done_reg = intel_uncore_read(uncore, DONE_REG);
		}
	}

	/* 3: Feature specific registers */
	if (IS_GRAPHICS_VER(i915, 6, 7)) {
		gt->gam_ecochk = intel_uncore_read(uncore, GAM_ECOCHK);
		gt->gac_eco = intel_uncore_read(uncore, GAC_ECO_BITS);
	}

	if (IS_GRAPHICS_VER(i915, 8, 11))
		gt->gtt_cache = intel_uncore_read(uncore, HSW_GTT_CACHE_EN);

	if (GRAPHICS_VER(i915) == 12)
		gt->aux_err = intel_uncore_read(uncore, GEN12_AUX_ERR_DBG);

	if (GRAPHICS_VER(i915) >= 12) {
		for (i = 0; i < I915_MAX_SFC; i++) {
			/*
			 * SFC_DONE resides in the VD forcewake domain, so it
			 * only exists if the corresponding VCS engine is
			 * present.
			 */
			if ((gt->_gt->info.sfc_mask & BIT(i)) == 0 ||
			    !HAS_ENGINE(gt->_gt, _VCS(i * 2)))
				continue;

			gt->sfc_done[i] =
				intel_uncore_read(uncore, GEN12_SFC_DONE(i));
		}

		gt->gam_done = intel_uncore_read(uncore, GEN12_GAM_DONE);
	}
}

static void gt_record_info(struct intel_gt_coredump *gt)
{
	memcpy(&gt->info, &gt->_gt->info, sizeof(struct intel_gt_info));
	gt->clock_frequency = gt->_gt->clock_frequency;
	gt->clock_period_ns = gt->_gt->clock_period_ns;
}

/*
 * Generate a semi-unique error code. The code is not meant to have meaning, The
 * code's only purpose is to try to prevent false duplicated bug reports by
 * grossly estimating a GPU error state.
 *
 * TODO Ideally, hashing the batchbuffer would be a very nice way to determine
 * the hang if we could strip the GTT offset information from it.
 *
 * It's only a small step better than a random number in its current form.
 */
static u32 generate_ecode(const struct intel_engine_coredump *ee)
{
	/*
	 * IPEHR would be an ideal way to detect errors, as it's the gross
	 * measure of "the command that hung." However, has some very common
	 * synchronization commands which almost always appear in the case
	 * strictly a client bug. Use instdone to differentiate those some.
	 */
	return ee ? ee->ipehr ^ ee->instdone.instdone : 0;
}

static const char *error_msg(struct i915_gpu_coredump *error)
{
	struct intel_engine_coredump *first = NULL;
	unsigned int hung_classes = 0;
	struct intel_gt_coredump *gt;
	int len;

	for (gt = error->gt; gt; gt = gt->next) {
		struct intel_engine_coredump *cs;

		for (cs = gt->engine; cs; cs = cs->next) {
			if (cs->hung) {
				hung_classes |= BIT(cs->engine->uabi_class);
				if (!first)
					first = cs;
			}
		}
	}

	len = scnprintf(error->error_msg, sizeof(error->error_msg),
			"GPU HANG: ecode %d:%x:%08x",
			GRAPHICS_VER(error->i915), hung_classes,
			generate_ecode(first));
	if (first && first->context.pid) {
		/* Just show the first executing process, more is confusing */
		len += scnprintf(error->error_msg + len,
				 sizeof(error->error_msg) - len,
				 ", in %s [%d]",
				 first->context.comm, first->context.pid);
	}

	return error->error_msg;
}

static void capture_gen(struct i915_gpu_coredump *error)
{
	struct drm_i915_private *i915 = error->i915;

	error->wakelock = atomic_read(&i915->runtime_pm.wakeref_count);
	error->suspended = i915->runtime_pm.suspended;

	error->iommu = i915_vtd_active(i915);
	error->reset_count = i915_reset_count(&i915->gpu_error);
	error->suspend_count = i915->suspend_count;

	i915_params_copy(&error->params, &i915->params);
	memcpy(&error->device_info,
	       INTEL_INFO(i915),
	       sizeof(error->device_info));
	memcpy(&error->runtime_info,
	       RUNTIME_INFO(i915),
	       sizeof(error->runtime_info));
	error->driver_caps = i915->caps;
}

struct i915_gpu_coredump *
i915_gpu_coredump_alloc(struct drm_i915_private *i915, gfp_t gfp)
{
	struct i915_gpu_coredump *error;

	if (!i915->params.error_capture)
		return NULL;

	error = kzalloc(sizeof(*error), gfp);
	if (!error)
		return NULL;

	kref_init(&error->ref);
	error->i915 = i915;

	error->time = ktime_get_real();
	error->boottime = ktime_get_boottime();
	error->uptime = ktime_sub(ktime_get(), to_gt(i915)->last_init_time);
	error->capture = jiffies;

	capture_gen(error);

	return error;
}

#define DAY_AS_SECONDS(x) (24 * 60 * 60 * (x))

struct intel_gt_coredump *
intel_gt_coredump_alloc(struct intel_gt *gt, gfp_t gfp, u32 dump_flags)
{
	struct intel_gt_coredump *gc;

	gc = kzalloc(sizeof(*gc), gfp);
	if (!gc)
		return NULL;

	gc->_gt = gt;
	gc->awake = intel_gt_pm_is_awake(gt);

	gt_record_display_regs(gc);
	gt_record_global_nonguc_regs(gc);

	/*
	 * GuC dumps global, eng-class and eng-instance registers
	 * (that can change as part of engine state during execution)
	 * before an engine is reset due to a hung context.
	 * GuC captures and reports all three groups of registers
	 * together as a single set before the engine is reset.
	 * Thus, if GuC triggered the context reset we retrieve
	 * the register values as part of gt_record_engines.
	 */
	if (!(dump_flags & CORE_DUMP_FLAG_IS_GUC_CAPTURE))
		gt_record_global_regs(gc);

	gt_record_fences(gc);

	return gc;
}

struct i915_vma_compress *
i915_vma_capture_prepare(struct intel_gt_coredump *gt)
{
	struct i915_vma_compress *compress;

	compress = kmalloc(sizeof(*compress), ALLOW_FAIL);
	if (!compress)
		return NULL;

	if (!compress_init(compress)) {
		kfree(compress);
		return NULL;
	}

	return compress;
}

void i915_vma_capture_finish(struct intel_gt_coredump *gt,
			     struct i915_vma_compress *compress)
{
	if (!compress)
		return;

	compress_fini(compress);
	kfree(compress);
}

static struct i915_gpu_coredump *
__i915_gpu_coredump(struct intel_gt *gt, intel_engine_mask_t engine_mask, u32 dump_flags)
{
	struct drm_i915_private *i915 = gt->i915;
	struct i915_gpu_coredump *error;

	/* Check if GPU capture has been disabled */
	error = READ_ONCE(i915->gpu_error.first_error);
	if (IS_ERR(error))
		return error;

	error = i915_gpu_coredump_alloc(i915, ALLOW_FAIL);
	if (!error)
		return ERR_PTR(-ENOMEM);

	error->gt = intel_gt_coredump_alloc(gt, ALLOW_FAIL, dump_flags);
	if (error->gt) {
		struct i915_vma_compress *compress;

		compress = i915_vma_capture_prepare(error->gt);
		if (!compress) {
			kfree(error->gt);
			kfree(error);
			return ERR_PTR(-ENOMEM);
		}

		if (INTEL_INFO(i915)->has_gt_uc) {
			error->gt->uc = gt_record_uc(error->gt, compress);
			if (error->gt->uc) {
				if (dump_flags & CORE_DUMP_FLAG_IS_GUC_CAPTURE)
<<<<<<< HEAD
					error->gt->uc->is_guc_capture = true;
				else
					GEM_BUG_ON(error->gt->uc->is_guc_capture);
=======
					error->gt->uc->guc.is_guc_capture = true;
				else
					GEM_BUG_ON(error->gt->uc->guc.is_guc_capture);
>>>>>>> eb3cdb58
			}
		}

		gt_record_info(error->gt);
		gt_record_engines(error->gt, engine_mask, compress, dump_flags);


		i915_vma_capture_finish(error->gt, compress);

		error->simulated |= error->gt->simulated;
	}

	error->overlay = intel_overlay_capture_error_state(i915);

	return error;
}

struct i915_gpu_coredump *
i915_gpu_coredump(struct intel_gt *gt, intel_engine_mask_t engine_mask, u32 dump_flags)
{
	static DEFINE_MUTEX(capture_mutex);
	int ret = mutex_lock_interruptible(&capture_mutex);
	struct i915_gpu_coredump *dump;

	if (ret)
		return ERR_PTR(ret);

	dump = __i915_gpu_coredump(gt, engine_mask, dump_flags);
	mutex_unlock(&capture_mutex);

	return dump;
}

void i915_error_state_store(struct i915_gpu_coredump *error)
{
	struct drm_i915_private *i915;
	static bool warned;

	if (IS_ERR_OR_NULL(error))
		return;

	i915 = error->i915;
	drm_info(&i915->drm, "%s\n", error_msg(error));

	if (error->simulated ||
	    cmpxchg(&i915->gpu_error.first_error, NULL, error))
		return;

	i915_gpu_coredump_get(error);

	if (!xchg(&warned, true) &&
	    ktime_get_real_seconds() - DRIVER_TIMESTAMP < DAY_AS_SECONDS(180)) {
		pr_info("GPU hangs can indicate a bug anywhere in the entire gfx stack, including userspace.\n");
		pr_info("Please file a _new_ bug report at https://gitlab.freedesktop.org/drm/intel/issues/new.\n");
		pr_info("Please see https://gitlab.freedesktop.org/drm/intel/-/wikis/How-to-file-i915-bugs for details.\n");
		pr_info("drm/i915 developers can then reassign to the right component if it's not a kernel issue.\n");
		pr_info("The GPU crash dump is required to analyze GPU hangs, so please always attach it.\n");
		pr_info("GPU crash dump saved to /sys/class/drm/card%d/error\n",
			i915->drm.primary->index);
	}
}

/**
 * i915_capture_error_state - capture an error record for later analysis
 * @gt: intel_gt which originated the hang
 * @engine_mask: hung engines
 *
 *
 * Should be called when an error is detected (either a hang or an error
 * interrupt) to capture error state from the time of the error.  Fills
 * out a structure which becomes available in debugfs for user level tools
 * to pick up.
 */
void i915_capture_error_state(struct intel_gt *gt,
			      intel_engine_mask_t engine_mask, u32 dump_flags)
{
	struct i915_gpu_coredump *error;

	error = i915_gpu_coredump(gt, engine_mask, dump_flags);
	if (IS_ERR(error)) {
		cmpxchg(&gt->i915->gpu_error.first_error, NULL, error);
		return;
	}

	i915_error_state_store(error);
	i915_gpu_coredump_put(error);
}

struct i915_gpu_coredump *
i915_first_error_state(struct drm_i915_private *i915)
{
	struct i915_gpu_coredump *error;

	spin_lock_irq(&i915->gpu_error.lock);
	error = i915->gpu_error.first_error;
	if (!IS_ERR_OR_NULL(error))
		i915_gpu_coredump_get(error);
	spin_unlock_irq(&i915->gpu_error.lock);

	return error;
}

void i915_reset_error_state(struct drm_i915_private *i915)
{
	struct i915_gpu_coredump *error;

	spin_lock_irq(&i915->gpu_error.lock);
	error = i915->gpu_error.first_error;
	if (error != ERR_PTR(-ENODEV)) /* if disabled, always disabled */
		i915->gpu_error.first_error = NULL;
	spin_unlock_irq(&i915->gpu_error.lock);

	if (!IS_ERR_OR_NULL(error))
		i915_gpu_coredump_put(error);
}

void i915_disable_error_state(struct drm_i915_private *i915, int err)
{
	spin_lock_irq(&i915->gpu_error.lock);
	if (!i915->gpu_error.first_error)
		i915->gpu_error.first_error = ERR_PTR(err);
	spin_unlock_irq(&i915->gpu_error.lock);
}<|MERGE_RESOLUTION|>--- conflicted
+++ resolved
@@ -505,10 +505,7 @@
 		   header, ctx->comm, ctx->pid, ctx->sched_attr.priority,
 		   ctx->guilty, ctx->active,
 		   ctx->total_runtime, ctx->avg_runtime);
-<<<<<<< HEAD
-=======
 	err_printf(m, "  context timeline seqno %u\n", ctx->hwsp_seqno);
->>>>>>> eb3cdb58
 }
 
 static struct i915_vma_coredump *
@@ -694,16 +691,12 @@
 
 	intel_uc_fw_dump(&error_uc->guc_fw, &p);
 	intel_uc_fw_dump(&error_uc->huc_fw, &p);
-<<<<<<< HEAD
-	intel_gpu_error_print_vma(m, NULL, error_uc->guc_log);
-=======
 	err_printf(m, "GuC timestamp: 0x%08x\n", error_uc->guc.timestamp);
 	intel_gpu_error_print_vma(m, NULL, error_uc->guc.vma_log);
 	err_printf(m, "GuC CTB fence: %d\n", error_uc->guc.last_fence);
 	err_print_guc_ctb(m, "Send", error_uc->guc.ctb + 0);
 	err_print_guc_ctb(m, "Recv", error_uc->guc.ctb + 1);
 	intel_gpu_error_print_vma(m, NULL, error_uc->guc.vma_ctb);
->>>>>>> eb3cdb58
 }
 
 static void err_free_sgl(struct scatterlist *sgl)
@@ -745,11 +738,8 @@
 	int i;
 
 	err_printf(m, "GT awake: %s\n", str_yes_no(gt->awake));
-<<<<<<< HEAD
-=======
 	err_printf(m, "CS timestamp frequency: %u Hz, %d ns\n",
 		   gt->clock_frequency, gt->clock_period_ns);
->>>>>>> eb3cdb58
 	err_printf(m, "EIR: 0x%08x\n", gt->eir);
 	err_printf(m, "PGTBL_ER: 0x%08x\n", gt->pgtbl_er);
 
@@ -881,11 +871,7 @@
 	if (error->gt) {
 		bool print_guc_capture = false;
 
-<<<<<<< HEAD
-		if (error->gt->uc && error->gt->uc->is_guc_capture)
-=======
 		if (error->gt->uc && error->gt->uc->guc.is_guc_capture)
->>>>>>> eb3cdb58
 			print_guc_capture = true;
 
 		err_print_gt_display(m, error->gt);
@@ -1042,12 +1028,8 @@
 	kfree(uc->huc_fw.file_selected.path);
 	kfree(uc->guc_fw.file_wanted.path);
 	kfree(uc->huc_fw.file_wanted.path);
-<<<<<<< HEAD
-	i915_vma_coredump_free(uc->guc_log);
-=======
 	i915_vma_coredump_free(uc->guc.vma_log);
 	i915_vma_coredump_free(uc->guc.vma_ctb);
->>>>>>> eb3cdb58
 
 	kfree(uc);
 }
@@ -1417,13 +1399,8 @@
 	e->hwsp_seqno = (ce->timeline && ce->timeline->hwsp_seqno) ?
 				*ce->timeline->hwsp_seqno : ~0U;
 
-<<<<<<< HEAD
-	e->total_runtime = intel_context_get_total_runtime_ns(rq->context);
-	e->avg_runtime = intel_context_get_avg_runtime_ns(rq->context);
-=======
 	e->total_runtime = intel_context_get_total_runtime_ns(ce);
 	e->avg_runtime = intel_context_get_avg_runtime_ns(ce);
->>>>>>> eb3cdb58
 
 	simulated = i915_gem_context_no_error_capture(ctx);
 
@@ -1650,19 +1627,6 @@
 		return NULL;
 
 	intel_engine_get_hung_entity(engine, &ce, &rq);
-<<<<<<< HEAD
-	if (!rq || !i915_request_started(rq))
-		goto no_request_capture;
-
-	capture = intel_engine_coredump_add_request(ee, rq, ATOMIC_MAYFAIL);
-	if (!capture)
-		goto no_request_capture;
-	if (dump_flags & CORE_DUMP_FLAG_IS_GUC_CAPTURE)
-		intel_guc_capture_get_matching_node(engine->gt, ee, ce);
-
-	intel_engine_coredump_add_vma(ee, capture, compress);
-	i915_request_put(rq);
-=======
 	if (rq && !i915_request_started(rq))
 		drm_info(&engine->gt->i915->drm, "Got hung context on %s with active request %lld:%lld [0x%04X] not yet started\n",
 			 engine->name, rq->fence.context, rq->fence.seqno, ce->guc_id.id);
@@ -1683,15 +1647,8 @@
 		kfree(ee);
 		ee = NULL;
 	}
->>>>>>> eb3cdb58
 
 	return ee;
-
-no_request_capture:
-	if (rq)
-		i915_request_put(rq);
-	kfree(ee);
-	return NULL;
 }
 
 static void
@@ -1764,10 +1721,6 @@
 	error_uc->guc_fw.file_wanted.path = kstrdup(uc->guc.fw.file_wanted.path, ALLOW_FAIL);
 	error_uc->huc_fw.file_wanted.path = kstrdup(uc->huc.fw.file_wanted.path, ALLOW_FAIL);
 
-<<<<<<< HEAD
-	error_uc->guc_log = create_vma_coredump(gt->_gt, uc->guc.log.vma,
-						"GuC log buffer", compress);
-=======
 	/*
 	 * Save the GuC log and include a timestamp reference for converting the
 	 * log times to system times (in conjunction with the error->boottime and
@@ -1783,7 +1736,6 @@
 			  uc->guc.ct.ctbs.send.desc, (struct intel_guc *)&uc->guc);
 	gt_record_guc_ctb(error_uc->guc.ctb + 1, &uc->guc.ct.ctbs.recv,
 			  uc->guc.ct.ctbs.send.desc, (struct intel_guc *)&uc->guc);
->>>>>>> eb3cdb58
 
 	return error_uc;
 }
@@ -2141,15 +2093,9 @@
 			error->gt->uc = gt_record_uc(error->gt, compress);
 			if (error->gt->uc) {
 				if (dump_flags & CORE_DUMP_FLAG_IS_GUC_CAPTURE)
-<<<<<<< HEAD
-					error->gt->uc->is_guc_capture = true;
-				else
-					GEM_BUG_ON(error->gt->uc->is_guc_capture);
-=======
 					error->gt->uc->guc.is_guc_capture = true;
 				else
 					GEM_BUG_ON(error->gt->uc->guc.is_guc_capture);
->>>>>>> eb3cdb58
 			}
 		}
 
