--- conflicted
+++ resolved
@@ -36,12 +36,7 @@
 
 #include <drm/drm_print.h>
 
-<<<<<<< HEAD
-#include "display/intel_atomic.h"
-#include "display/intel_csr.h"
-=======
 #include "display/intel_dmc.h"
->>>>>>> 7d2a07b7
 #include "display/intel_overlay.h"
 
 #include "gem/i915_gem_context.h"
@@ -415,15 +410,7 @@
 }
 
 static void compress_finish(struct i915_vma_compress *c)
-<<<<<<< HEAD
-{
-}
-
-static void compress_fini(struct i915_vma_compress *c)
-=======
->>>>>>> 7d2a07b7
-{
-	pool_fini(&c->pool);
+{
 }
 
 static void compress_fini(struct i915_vma_compress *c)
@@ -448,11 +435,7 @@
 	err_printf(m, "  INSTDONE: 0x%08x\n",
 		   ee->instdone.instdone);
 
-<<<<<<< HEAD
-	if (ee->engine->class != RENDER_CLASS || INTEL_GEN(m->i915) <= 3)
-=======
 	if (ee->engine->class != RENDER_CLASS || GRAPHICS_VER(m->i915) <= 3)
->>>>>>> 7d2a07b7
 		return;
 
 	err_printf(m, "  SC_INSTDONE: 0x%08x\n",
@@ -471,11 +454,7 @@
 			   slice, subslice,
 			   ee->instdone.row[slice][subslice]);
 
-<<<<<<< HEAD
-	if (INTEL_GEN(m->i915) < 12)
-=======
 	if (GRAPHICS_VER(m->i915) < 12)
->>>>>>> 7d2a07b7
 		return;
 
 	err_printf(m, "  SC_INSTDONE_EXTRA: 0x%08x\n",
@@ -504,9 +483,8 @@
 static void error_print_context(struct drm_i915_error_state_buf *m,
 				const char *header,
 				const struct i915_gem_context_coredump *ctx)
-<<<<<<< HEAD
-{
-	const u32 period = RUNTIME_INFO(m->i915)->cs_timestamp_period_ns;
+{
+	const u32 period = m->i915->gt.clock_period_ns;
 
 	err_printf(m, "%s%s[%d] prio %d, guilty %d active %d, runtime total %lluns, avg %lluns\n",
 		   header, ctx->comm, ctx->pid, ctx->sched_attr.priority,
@@ -518,21 +496,6 @@
 static struct i915_vma_coredump *
 __find_vma(struct i915_vma_coredump *vma, const char *name)
 {
-=======
-{
-	const u32 period = m->i915->gt.clock_period_ns;
-
-	err_printf(m, "%s%s[%d] prio %d, guilty %d active %d, runtime total %lluns, avg %lluns\n",
-		   header, ctx->comm, ctx->pid, ctx->sched_attr.priority,
-		   ctx->guilty, ctx->active,
-		   ctx->total_runtime * period,
-		   mul_u32_u32(ctx->avg_runtime, period));
-}
-
-static struct i915_vma_coredump *
-__find_vma(struct i915_vma_coredump *vma, const char *name)
-{
->>>>>>> 7d2a07b7
 	while (vma) {
 		if (strcmp(vma->name, name) == 0)
 			return vma;
@@ -606,10 +569,7 @@
 				   ee->vm_info.pp_dir_base);
 		}
 	}
-<<<<<<< HEAD
-=======
 	err_printf(m, "  hung: %u\n", ee->hung);
->>>>>>> 7d2a07b7
 	err_printf(m, "  engine reset count: %u\n", ee->reset_count);
 
 	for (n = 0; n < ee->num_ports; n++) {
@@ -746,31 +706,11 @@
 	for (i = 0; i < gt->nfence; i++)
 		err_printf(m, "  fence[%d] = %08llx\n", i, gt->fence[i]);
 
-<<<<<<< HEAD
-	if (IS_GEN_RANGE(m->i915, 6, 11)) {
-=======
 	if (IS_GRAPHICS_VER(m->i915, 6, 11)) {
->>>>>>> 7d2a07b7
 		err_printf(m, "ERROR: 0x%08x\n", gt->error);
 		err_printf(m, "DONE_REG: 0x%08x\n", gt->done_reg);
 	}
 
-<<<<<<< HEAD
-	if (INTEL_GEN(m->i915) >= 8)
-		err_printf(m, "FAULT_TLB_DATA: 0x%08x 0x%08x\n",
-			   gt->fault_data1, gt->fault_data0);
-
-	if (IS_GEN(m->i915, 7))
-		err_printf(m, "ERR_INT: 0x%08x\n", gt->err_int);
-
-	if (IS_GEN_RANGE(m->i915, 8, 11))
-		err_printf(m, "GTT_CACHE_EN: 0x%08x\n", gt->gtt_cache);
-
-	if (IS_GEN(m->i915, 12))
-		err_printf(m, "AUX_ERR_DBG: 0x%08x\n", gt->aux_err);
-
-	if (INTEL_GEN(m->i915) >= 12) {
-=======
 	if (GRAPHICS_VER(m->i915) >= 8)
 		err_printf(m, "FAULT_TLB_DATA: 0x%08x 0x%08x\n",
 			   gt->fault_data1, gt->fault_data0);
@@ -785,7 +725,6 @@
 		err_printf(m, "AUX_ERR_DBG: 0x%08x\n", gt->aux_err);
 
 	if (GRAPHICS_VER(m->i915) >= 12) {
->>>>>>> 7d2a07b7
 		int i;
 
 		for (i = 0; i < GEN12_SFC_DONE_MAX; i++) {
@@ -877,12 +816,6 @@
 	if (error->overlay)
 		intel_overlay_print_error_state(m, error->overlay);
 
-<<<<<<< HEAD
-	if (error->display)
-		intel_display_print_error_state(m, error->display);
-
-=======
->>>>>>> 7d2a07b7
 	err_print_capabilities(m, error);
 	err_print_params(m, &error->params);
 }
@@ -1098,10 +1031,7 @@
 		dma_addr_t dma;
 
 		for_each_sgt_daddr(dma, iter, vma->pages) {
-<<<<<<< HEAD
-=======
 			mutex_lock(&ggtt->error_mutex);
->>>>>>> 7d2a07b7
 			ggtt->vm.insert_page(&ggtt->vm, dma, slot,
 					     I915_CACHE_NONE, 0);
 			mb();
@@ -1111,13 +1041,10 @@
 					    (void  __force *)s, dst,
 					    true);
 			io_mapping_unmap(s);
-<<<<<<< HEAD
-=======
 
 			mb();
 			ggtt->vm.clear_range(&ggtt->vm, slot, PAGE_SIZE);
 			mutex_unlock(&ggtt->error_mutex);
->>>>>>> 7d2a07b7
 			if (ret)
 				break;
 		}
@@ -1128,13 +1055,9 @@
 		for_each_sgt_daddr(dma, iter, vma->pages) {
 			void __iomem *s;
 
-<<<<<<< HEAD
-			s = io_mapping_map_wc(&mem->iomap, dma, PAGE_SIZE);
-=======
 			s = io_mapping_map_wc(&mem->iomap,
 					      dma - mem->region.start,
 					      PAGE_SIZE);
->>>>>>> 7d2a07b7
 			ret = compress_page(compress,
 					    (void __force *)s, dst,
 					    true);
@@ -1178,20 +1101,12 @@
 	struct intel_uncore *uncore = gt->_gt->uncore;
 	int i;
 
-<<<<<<< HEAD
-	if (INTEL_GEN(uncore->i915) >= 6) {
-=======
 	if (GRAPHICS_VER(uncore->i915) >= 6) {
->>>>>>> 7d2a07b7
 		for (i = 0; i < ggtt->num_fences; i++)
 			gt->fence[i] =
 				intel_uncore_read64(uncore,
 						    FENCE_REG_GEN6_LO(i));
-<<<<<<< HEAD
-	} else if (INTEL_GEN(uncore->i915) >= 4) {
-=======
 	} else if (GRAPHICS_VER(uncore->i915) >= 4) {
->>>>>>> 7d2a07b7
 		for (i = 0; i < ggtt->num_fences; i++)
 			gt->fence[i] =
 				intel_uncore_read64(uncore,
@@ -1209,15 +1124,6 @@
 	const struct intel_engine_cs *engine = ee->engine;
 	struct drm_i915_private *i915 = engine->i915;
 
-<<<<<<< HEAD
-	if (INTEL_GEN(i915) >= 6) {
-		ee->rc_psmi = ENGINE_READ(engine, RING_PSMI_CTL);
-
-		if (INTEL_GEN(i915) >= 12)
-			ee->fault_reg = intel_uncore_read(engine->uncore,
-							  GEN12_RING_FAULT_REG);
-		else if (INTEL_GEN(i915) >= 8)
-=======
 	if (GRAPHICS_VER(i915) >= 6) {
 		ee->rc_psmi = ENGINE_READ(engine, RING_PSMI_CTL);
 
@@ -1225,18 +1131,13 @@
 			ee->fault_reg = intel_uncore_read(engine->uncore,
 							  GEN12_RING_FAULT_REG);
 		else if (GRAPHICS_VER(i915) >= 8)
->>>>>>> 7d2a07b7
 			ee->fault_reg = intel_uncore_read(engine->uncore,
 							  GEN8_RING_FAULT_REG);
 		else
 			ee->fault_reg = GEN6_RING_FAULT_REG_READ(engine);
 	}
 
-<<<<<<< HEAD
-	if (INTEL_GEN(i915) >= 4) {
-=======
 	if (GRAPHICS_VER(i915) >= 4) {
->>>>>>> 7d2a07b7
 		ee->esr = ENGINE_READ(engine, RING_ESR);
 		ee->faddr = ENGINE_READ(engine, RING_DMA_FADD);
 		ee->ipeir = ENGINE_READ(engine, RING_IPEIR);
@@ -1244,11 +1145,7 @@
 		ee->instps = ENGINE_READ(engine, RING_INSTPS);
 		ee->bbaddr = ENGINE_READ(engine, RING_BBADDR);
 		ee->ccid = ENGINE_READ(engine, CCID);
-<<<<<<< HEAD
-		if (INTEL_GEN(i915) >= 8) {
-=======
 		if (GRAPHICS_VER(i915) >= 8) {
->>>>>>> 7d2a07b7
 			ee->faddr |= (u64)ENGINE_READ(engine, RING_DMA_FADD_UDW) << 32;
 			ee->bbaddr |= (u64)ENGINE_READ(engine, RING_BBADDR_UDW) << 32;
 		}
@@ -1267,21 +1164,13 @@
 	ee->head = ENGINE_READ(engine, RING_HEAD);
 	ee->tail = ENGINE_READ(engine, RING_TAIL);
 	ee->ctl = ENGINE_READ(engine, RING_CTL);
-<<<<<<< HEAD
-	if (INTEL_GEN(i915) > 2)
-=======
 	if (GRAPHICS_VER(i915) > 2)
->>>>>>> 7d2a07b7
 		ee->mode = ENGINE_READ(engine, RING_MI_MODE);
 
 	if (!HWS_NEEDS_PHYSICAL(i915)) {
 		i915_reg_t mmio;
 
-<<<<<<< HEAD
-		if (IS_GEN(i915, 7)) {
-=======
 		if (GRAPHICS_VER(i915) == 7) {
->>>>>>> 7d2a07b7
 			switch (engine->id) {
 			default:
 				MISSING_CASE(engine->id);
@@ -1316,15 +1205,6 @@
 
 		ee->vm_info.gfx_mode = ENGINE_READ(engine, RING_MODE_GEN7);
 
-<<<<<<< HEAD
-		if (IS_GEN(i915, 6)) {
-			ee->vm_info.pp_dir_base =
-				ENGINE_READ(engine, RING_PP_DIR_BASE_READ);
-		} else if (IS_GEN(i915, 7)) {
-			ee->vm_info.pp_dir_base =
-				ENGINE_READ(engine, RING_PP_DIR_BASE);
-		} else if (INTEL_GEN(i915) >= 8) {
-=======
 		if (GRAPHICS_VER(i915) == 6) {
 			ee->vm_info.pp_dir_base =
 				ENGINE_READ(engine, RING_PP_DIR_BASE_READ);
@@ -1332,7 +1212,6 @@
 			ee->vm_info.pp_dir_base =
 				ENGINE_READ(engine, RING_PP_DIR_BASE);
 		} else if (GRAPHICS_VER(i915) >= 8) {
->>>>>>> 7d2a07b7
 			u32 base = engine->mmio_base;
 
 			for (i = 0; i < 4; i++) {
@@ -1565,7 +1444,6 @@
 	ee = intel_engine_coredump_alloc(engine, GFP_KERNEL);
 	if (!ee)
 		return NULL;
-<<<<<<< HEAD
 
 	spin_lock_irqsave(&engine->active.lock, flags);
 	rq = intel_engine_find_active_request(engine);
@@ -1580,31 +1458,12 @@
 
 	intel_engine_coredump_add_vma(ee, capture, compress);
 
-=======
-
-	spin_lock_irqsave(&engine->active.lock, flags);
-	rq = intel_engine_find_active_request(engine);
-	if (rq)
-		capture = intel_engine_coredump_add_request(ee, rq,
-							    ATOMIC_MAYFAIL);
-	spin_unlock_irqrestore(&engine->active.lock, flags);
-	if (!capture) {
-		kfree(ee);
-		return NULL;
-	}
-
-	intel_engine_coredump_add_vma(ee, capture, compress);
-
->>>>>>> 7d2a07b7
 	return ee;
 }
 
 static void
 gt_record_engines(struct intel_gt_coredump *gt,
-<<<<<<< HEAD
-=======
 		  intel_engine_mask_t engine_mask,
->>>>>>> 7d2a07b7
 		  struct i915_vma_compress *compress)
 {
 	struct intel_engine_cs *engine;
@@ -1620,7 +1479,8 @@
 		if (!ee)
 			continue;
 
-<<<<<<< HEAD
+		ee->hung = engine->mask & engine_mask;
+
 		gt->simulated |= ee->simulated;
 		if (ee->simulated) {
 			kfree(ee);
@@ -1660,66 +1520,6 @@
 	return error_uc;
 }
 
-static void gt_capture_prepare(struct intel_gt_coredump *gt)
-{
-	struct i915_ggtt *ggtt = gt->_gt->ggtt;
-
-	mutex_lock(&ggtt->error_mutex);
-}
-
-static void gt_capture_finish(struct intel_gt_coredump *gt)
-{
-	struct i915_ggtt *ggtt = gt->_gt->ggtt;
-
-	if (drm_mm_node_allocated(&ggtt->error_capture))
-		ggtt->vm.clear_range(&ggtt->vm,
-				     ggtt->error_capture.start,
-				     PAGE_SIZE);
-
-	mutex_unlock(&ggtt->error_mutex);
-=======
-		ee->hung = engine->mask & engine_mask;
-
-		gt->simulated |= ee->simulated;
-		if (ee->simulated) {
-			kfree(ee);
-			continue;
-		}
-
-		ee->next = gt->engine;
-		gt->engine = ee;
-	}
-}
-
-static struct intel_uc_coredump *
-gt_record_uc(struct intel_gt_coredump *gt,
-	     struct i915_vma_compress *compress)
-{
-	const struct intel_uc *uc = &gt->_gt->uc;
-	struct intel_uc_coredump *error_uc;
-
-	error_uc = kzalloc(sizeof(*error_uc), ALLOW_FAIL);
-	if (!error_uc)
-		return NULL;
-
-	memcpy(&error_uc->guc_fw, &uc->guc.fw, sizeof(uc->guc.fw));
-	memcpy(&error_uc->huc_fw, &uc->huc.fw, sizeof(uc->huc.fw));
-
-	/* Non-default firmware paths will be specified by the modparam.
-	 * As modparams are generally accesible from the userspace make
-	 * explicit copies of the firmware paths.
-	 */
-	error_uc->guc_fw.path = kstrdup(uc->guc.fw.path, ALLOW_FAIL);
-	error_uc->huc_fw.path = kstrdup(uc->huc.fw.path, ALLOW_FAIL);
-	error_uc->guc_log =
-		i915_vma_coredump_create(gt->_gt,
-					 uc->guc.log.vma, "GuC log buffer",
-					 compress);
-
-	return error_uc;
->>>>>>> 7d2a07b7
-}
-
 /* Capture all registers which don't fit into another category. */
 static void gt_record_regs(struct intel_gt_coredump *gt)
 {
@@ -1743,69 +1543,28 @@
 		gt->forcewake = intel_uncore_read_fw(uncore, FORCEWAKE_VLV);
 	}
 
-<<<<<<< HEAD
-	if (IS_GEN(i915, 7))
-		gt->err_int = intel_uncore_read(uncore, GEN7_ERR_INT);
-
-	if (INTEL_GEN(i915) >= 12) {
-=======
 	if (GRAPHICS_VER(i915) == 7)
 		gt->err_int = intel_uncore_read(uncore, GEN7_ERR_INT);
 
 	if (GRAPHICS_VER(i915) >= 12) {
->>>>>>> 7d2a07b7
 		gt->fault_data0 = intel_uncore_read(uncore,
 						    GEN12_FAULT_TLB_DATA0);
 		gt->fault_data1 = intel_uncore_read(uncore,
 						    GEN12_FAULT_TLB_DATA1);
-<<<<<<< HEAD
-	} else if (INTEL_GEN(i915) >= 8) {
-=======
 	} else if (GRAPHICS_VER(i915) >= 8) {
->>>>>>> 7d2a07b7
 		gt->fault_data0 = intel_uncore_read(uncore,
 						    GEN8_FAULT_TLB_DATA0);
 		gt->fault_data1 = intel_uncore_read(uncore,
 						    GEN8_FAULT_TLB_DATA1);
 	}
 
-<<<<<<< HEAD
-	if (IS_GEN(i915, 6)) {
-=======
 	if (GRAPHICS_VER(i915) == 6) {
->>>>>>> 7d2a07b7
 		gt->forcewake = intel_uncore_read_fw(uncore, FORCEWAKE);
 		gt->gab_ctl = intel_uncore_read(uncore, GAB_CTL);
 		gt->gfx_mode = intel_uncore_read(uncore, GFX_MODE);
 	}
 
 	/* 2: Registers which belong to multiple generations */
-<<<<<<< HEAD
-	if (INTEL_GEN(i915) >= 7)
-		gt->forcewake = intel_uncore_read_fw(uncore, FORCEWAKE_MT);
-
-	if (INTEL_GEN(i915) >= 6) {
-		gt->derrmr = intel_uncore_read(uncore, DERRMR);
-		if (INTEL_GEN(i915) < 12) {
-			gt->error = intel_uncore_read(uncore, ERROR_GEN6);
-			gt->done_reg = intel_uncore_read(uncore, DONE_REG);
-		}
-	}
-
-	/* 3: Feature specific registers */
-	if (IS_GEN_RANGE(i915, 6, 7)) {
-		gt->gam_ecochk = intel_uncore_read(uncore, GAM_ECOCHK);
-		gt->gac_eco = intel_uncore_read(uncore, GAC_ECO_BITS);
-	}
-
-	if (IS_GEN_RANGE(i915, 8, 11))
-		gt->gtt_cache = intel_uncore_read(uncore, HSW_GTT_CACHE_EN);
-
-	if (IS_GEN(i915, 12))
-		gt->aux_err = intel_uncore_read(uncore, GEN12_AUX_ERR_DBG);
-
-	if (INTEL_GEN(i915) >= 12) {
-=======
 	if (GRAPHICS_VER(i915) >= 7)
 		gt->forcewake = intel_uncore_read_fw(uncore, FORCEWAKE_MT);
 
@@ -1830,7 +1589,6 @@
 		gt->aux_err = intel_uncore_read(uncore, GEN12_AUX_ERR_DBG);
 
 	if (GRAPHICS_VER(i915) >= 12) {
->>>>>>> 7d2a07b7
 		for (i = 0; i < GEN12_SFC_DONE_MAX; i++) {
 			/*
 			 * SFC_DONE resides in the VD forcewake domain, so it
@@ -1848,11 +1606,7 @@
 	}
 
 	/* 4: Everything else */
-<<<<<<< HEAD
-	if (INTEL_GEN(i915) >= 11) {
-=======
 	if (GRAPHICS_VER(i915) >= 11) {
->>>>>>> 7d2a07b7
 		gt->ier = intel_uncore_read(uncore, GEN8_DE_MISC_IER);
 		gt->gtier[0] =
 			intel_uncore_read(uncore,
@@ -1871,11 +1625,7 @@
 			intel_uncore_read(uncore,
 					  GEN11_GUNIT_CSME_INTR_ENABLE);
 		gt->ngtier = 6;
-<<<<<<< HEAD
-	} else if (INTEL_GEN(i915) >= 8) {
-=======
 	} else if (GRAPHICS_VER(i915) >= 8) {
->>>>>>> 7d2a07b7
 		gt->ier = intel_uncore_read(uncore, GEN8_DE_MISC_IER);
 		for (i = 0; i < 4; i++)
 			gt->gtier[i] =
@@ -1885,11 +1635,7 @@
 		gt->ier = intel_uncore_read(uncore, DEIER);
 		gt->gtier[0] = intel_uncore_read(uncore, GTIER);
 		gt->ngtier = 1;
-<<<<<<< HEAD
-	} else if (IS_GEN(i915, 2)) {
-=======
 	} else if (GRAPHICS_VER(i915) == 2) {
->>>>>>> 7d2a07b7
 		gt->ier = intel_uncore_read16(uncore, GEN2_IER);
 	} else if (!IS_VALLEYVIEW(i915)) {
 		gt->ier = intel_uncore_read(uncore, GEN2_IER);
@@ -1899,7 +1645,6 @@
 }
 
 static void gt_record_info(struct intel_gt_coredump *gt)
-<<<<<<< HEAD
 {
 	memcpy(&gt->info, &gt->_gt->info, sizeof(struct intel_gt_info));
 }
@@ -1916,24 +1661,6 @@
  */
 static u32 generate_ecode(const struct intel_engine_coredump *ee)
 {
-=======
-{
-	memcpy(&gt->info, &gt->_gt->info, sizeof(struct intel_gt_info));
-}
-
-/*
- * Generate a semi-unique error code. The code is not meant to have meaning, The
- * code's only purpose is to try to prevent false duplicated bug reports by
- * grossly estimating a GPU error state.
- *
- * TODO Ideally, hashing the batchbuffer would be a very nice way to determine
- * the hang if we could strip the GTT offset information from it.
- *
- * It's only a small step better than a random number in its current form.
- */
-static u32 generate_ecode(const struct intel_engine_coredump *ee)
-{
->>>>>>> 7d2a07b7
 	/*
 	 * IPEHR would be an ideal way to detect errors, as it's the gross
 	 * measure of "the command that hung." However, has some very common
@@ -1946,21 +1673,6 @@
 static const char *error_msg(struct i915_gpu_coredump *error)
 {
 	struct intel_engine_coredump *first = NULL;
-<<<<<<< HEAD
-	struct intel_gt_coredump *gt;
-	intel_engine_mask_t engines;
-	int len;
-
-	engines = 0;
-	for (gt = error->gt; gt; gt = gt->next) {
-		struct intel_engine_coredump *cs;
-
-		if (gt->engine && !first)
-			first = gt->engine;
-
-		for (cs = gt->engine; cs; cs = cs->next)
-			engines |= cs->engine->mask;
-=======
 	unsigned int hung_classes = 0;
 	struct intel_gt_coredump *gt;
 	int len;
@@ -1975,16 +1687,11 @@
 					first = cs;
 			}
 		}
->>>>>>> 7d2a07b7
 	}
 
 	len = scnprintf(error->error_msg, sizeof(error->error_msg),
 			"GPU HANG: ecode %d:%x:%08x",
-<<<<<<< HEAD
-			INTEL_GEN(error->i915), engines,
-=======
 			GRAPHICS_VER(error->i915), hung_classes,
->>>>>>> 7d2a07b7
 			generate_ecode(first));
 	if (first && first->context.pid) {
 		/* Just show the first executing process, more is confusing */
@@ -2035,21 +1742,12 @@
 
 	kref_init(&error->ref);
 	error->i915 = i915;
-<<<<<<< HEAD
 
 	error->time = ktime_get_real();
 	error->boottime = ktime_get_boottime();
 	error->uptime = ktime_sub(ktime_get(), i915->gt.last_init_time);
 	error->capture = jiffies;
 
-=======
-
-	error->time = ktime_get_real();
-	error->boottime = ktime_get_boottime();
-	error->uptime = ktime_sub(ktime_get(), i915->gt.last_init_time);
-	error->capture = jiffies;
-
->>>>>>> 7d2a07b7
 	capture_gen(error);
 
 	return error;
@@ -2061,7 +1759,6 @@
 intel_gt_coredump_alloc(struct intel_gt *gt, gfp_t gfp)
 {
 	struct intel_gt_coredump *gc;
-<<<<<<< HEAD
 
 	gc = kzalloc(sizeof(*gc), gfp);
 	if (!gc)
@@ -2070,16 +1767,6 @@
 	gc->_gt = gt;
 	gc->awake = intel_gt_pm_is_awake(gt);
 
-=======
-
-	gc = kzalloc(sizeof(*gc), gfp);
-	if (!gc)
-		return NULL;
-
-	gc->_gt = gt;
-	gc->awake = intel_gt_pm_is_awake(gt);
-
->>>>>>> 7d2a07b7
 	gt_record_regs(gc);
 	gt_record_fences(gc);
 
@@ -2090,7 +1777,6 @@
 i915_vma_capture_prepare(struct intel_gt_coredump *gt)
 {
 	struct i915_vma_compress *compress;
-<<<<<<< HEAD
 
 	compress = kmalloc(sizeof(*compress), ALLOW_FAIL);
 	if (!compress)
@@ -2101,8 +1787,6 @@
 		return NULL;
 	}
 
-	gt_capture_prepare(gt);
-
 	return compress;
 }
 
@@ -2112,43 +1796,14 @@
 	if (!compress)
 		return;
 
-	gt_capture_finish(gt);
-
 	compress_fini(compress);
 	kfree(compress);
 }
 
-struct i915_gpu_coredump *i915_gpu_coredump(struct drm_i915_private *i915)
-{
-=======
-
-	compress = kmalloc(sizeof(*compress), ALLOW_FAIL);
-	if (!compress)
-		return NULL;
-
-	if (!compress_init(compress)) {
-		kfree(compress);
-		return NULL;
-	}
-
-	return compress;
-}
-
-void i915_vma_capture_finish(struct intel_gt_coredump *gt,
-			     struct i915_vma_compress *compress)
-{
-	if (!compress)
-		return;
-
-	compress_fini(compress);
-	kfree(compress);
-}
-
 struct i915_gpu_coredump *
 i915_gpu_coredump(struct intel_gt *gt, intel_engine_mask_t engine_mask)
 {
 	struct drm_i915_private *i915 = gt->i915;
->>>>>>> 7d2a07b7
 	struct i915_gpu_coredump *error;
 
 	/* Check if GPU capture has been disabled */
@@ -2160,11 +1815,7 @@
 	if (!error)
 		return ERR_PTR(-ENOMEM);
 
-<<<<<<< HEAD
-	error->gt = intel_gt_coredump_alloc(&i915->gt, ALLOW_FAIL);
-=======
 	error->gt = intel_gt_coredump_alloc(gt, ALLOW_FAIL);
->>>>>>> 7d2a07b7
 	if (error->gt) {
 		struct i915_vma_compress *compress;
 
@@ -2174,17 +1825,10 @@
 			kfree(error);
 			return ERR_PTR(-ENOMEM);
 		}
-<<<<<<< HEAD
-
-		gt_record_info(error->gt);
-		gt_record_engines(error->gt, compress);
-
-=======
 
 		gt_record_info(error->gt);
 		gt_record_engines(error->gt, engine_mask, compress);
 
->>>>>>> 7d2a07b7
 		if (INTEL_INFO(i915)->has_gt_uc)
 			error->gt->uc = gt_record_uc(error->gt, compress);
 
@@ -2194,10 +1838,6 @@
 	}
 
 	error->overlay = intel_overlay_capture_error_state(i915);
-<<<<<<< HEAD
-	error->display = intel_display_capture_error_state(i915);
-=======
->>>>>>> 7d2a07b7
 
 	return error;
 }
@@ -2233,28 +1873,15 @@
 
 /**
  * i915_capture_error_state - capture an error record for later analysis
-<<<<<<< HEAD
- * @i915: i915 device
-=======
  * @gt: intel_gt which originated the hang
  * @engine_mask: hung engines
  *
->>>>>>> 7d2a07b7
  *
  * Should be called when an error is detected (either a hang or an error
  * interrupt) to capture error state from the time of the error.  Fills
  * out a structure which becomes available in debugfs for user level tools
  * to pick up.
  */
-<<<<<<< HEAD
-void i915_capture_error_state(struct drm_i915_private *i915)
-{
-	struct i915_gpu_coredump *error;
-
-	error = i915_gpu_coredump(i915);
-	if (IS_ERR(error)) {
-		cmpxchg(&i915->gpu_error.first_error, NULL, error);
-=======
 void i915_capture_error_state(struct intel_gt *gt,
 			      intel_engine_mask_t engine_mask)
 {
@@ -2263,7 +1890,6 @@
 	error = i915_gpu_coredump(gt, engine_mask);
 	if (IS_ERR(error)) {
 		cmpxchg(&gt->i915->gpu_error.first_error, NULL, error);
->>>>>>> 7d2a07b7
 		return;
 	}
 
