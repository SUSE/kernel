--- conflicted
+++ resolved
@@ -491,15 +491,8 @@
 	 */
 	unsigned int cache_dirty:1;
 
-<<<<<<< HEAD
-#ifndef __GENKSYMS__
 	/* @is_dpt: Object houses a display page table (DPT) */
 	unsigned int is_dpt:1;
-#endif
-=======
-	/* @is_dpt: Object houses a display page table (DPT) */
-	unsigned int is_dpt:1;
->>>>>>> eb3cdb58
 
 	/**
 	 * @read_domains: Read memory domains.
