--- conflicted
+++ resolved
@@ -400,11 +400,7 @@
 	mutex_lock(&to_gt(i915)->ggtt->vm.mutex);
 	list_for_each_entry_safe(vma, next,
 				 &to_gt(i915)->ggtt->vm.bound_list, vm_link) {
-<<<<<<< HEAD
-		unsigned long count = vma->node.size >> PAGE_SHIFT;
-=======
 		unsigned long count = i915_vma_size(vma) >> PAGE_SHIFT;
->>>>>>> eb3cdb58
 		struct drm_i915_gem_object *obj = vma->obj;
 
 		if (!vma->iomap || i915_vma_is_active(vma))
