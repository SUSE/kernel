--- conflicted
+++ resolved
@@ -220,11 +220,7 @@
 			return PTR_ERR(ctx);
 
 		prio = i915_prandom_u32_max_state(I915_PRIORITY_MAX, prng);
-<<<<<<< HEAD
-		ctx->sched.priority = I915_USER_PRIORITY(prio);
-=======
 		ctx->sched.priority = prio;
->>>>>>> 7d2a07b7
 	}
 
 	ce = i915_gem_context_get_engine(ctx, 0);
@@ -342,11 +338,7 @@
 			return PTR_ERR(ctx);
 
 		prio = i915_prandom_u32_max_state(I915_PRIORITY_MAX, prng);
-<<<<<<< HEAD
-		ctx->sched.priority = I915_USER_PRIORITY(prio);
-=======
 		ctx->sched.priority = prio;
->>>>>>> 7d2a07b7
 	}
 
 	ce = i915_gem_context_get_engine(ctx, 0);
@@ -388,11 +380,7 @@
 			goto err_flush;
 		}
 
-<<<<<<< HEAD
-		vaddr = i915_gem_object_pin_map(src, I915_MAP_WB);
-=======
 		vaddr = i915_gem_object_pin_map_unlocked(src, I915_MAP_WB);
->>>>>>> 7d2a07b7
 		if (IS_ERR(vaddr)) {
 			err = PTR_ERR(vaddr);
 			goto err_put_src;
@@ -412,11 +400,7 @@
 			goto err_put_src;
 		}
 
-<<<<<<< HEAD
-		vaddr = i915_gem_object_pin_map(dst, I915_MAP_WB);
-=======
 		vaddr = i915_gem_object_pin_map_unlocked(dst, I915_MAP_WB);
->>>>>>> 7d2a07b7
 		if (IS_ERR(vaddr)) {
 			err = PTR_ERR(vaddr);
 			goto err_put_dst;
