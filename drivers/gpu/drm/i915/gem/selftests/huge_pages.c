/*
 * SPDX-License-Identifier: MIT
 *
 * Copyright © 2017 Intel Corporation
 */

#include <linux/prime_numbers.h>
#include <linux/string_helpers.h>
#include <linux/swap.h>

#include "i915_selftest.h"

#include "gem/i915_gem_internal.h"
#include "gem/i915_gem_lmem.h"
#include "gem/i915_gem_pm.h"
#include "gem/i915_gem_region.h"

#include "gt/intel_gt.h"

#include "igt_gem_utils.h"
#include "mock_context.h"

#include "selftests/mock_drm.h"
#include "selftests/mock_gem_device.h"
#include "selftests/mock_region.h"
#include "selftests/i915_random.h"

static struct i915_gem_context *hugepage_ctx(struct drm_i915_private *i915,
					     struct file *file)
{
	struct i915_gem_context *ctx = live_context(i915, file);
	struct i915_address_space *vm;

	if (IS_ERR(ctx))
		return ctx;

	vm = ctx->vm;
	if (vm)
		WRITE_ONCE(vm->scrub_64K, true);

	return ctx;
}

static const unsigned int page_sizes[] = {
	I915_GTT_PAGE_SIZE_2M,
	I915_GTT_PAGE_SIZE_64K,
	I915_GTT_PAGE_SIZE_4K,
};

static unsigned int get_largest_page_size(struct drm_i915_private *i915,
					  u64 rem)
{
	int i;

	for (i = 0; i < ARRAY_SIZE(page_sizes); ++i) {
		unsigned int page_size = page_sizes[i];

		if (HAS_PAGE_SIZES(i915, page_size) && rem >= page_size)
			return page_size;
	}

	return 0;
}

static void huge_pages_free_pages(struct sg_table *st)
{
	struct scatterlist *sg;

	for (sg = st->sgl; sg; sg = __sg_next(sg)) {
		if (sg_page(sg))
			__free_pages(sg_page(sg), get_order(sg->length));
	}

	sg_free_table(st);
	kfree(st);
}

static int get_huge_pages(struct drm_i915_gem_object *obj)
{
#define GFP (GFP_KERNEL | __GFP_NOWARN | __GFP_NORETRY)
	unsigned int page_mask = obj->mm.page_mask;
	struct sg_table *st;
	struct scatterlist *sg;
	unsigned int sg_page_sizes;
	u64 rem;

	/* restricted by sg_alloc_table */
	if (overflows_type(obj->base.size >> PAGE_SHIFT, unsigned int))
		return -E2BIG;

	st = kmalloc(sizeof(*st), GFP);
	if (!st)
		return -ENOMEM;

	if (sg_alloc_table(st, obj->base.size >> PAGE_SHIFT, GFP)) {
		kfree(st);
		return -ENOMEM;
	}

	rem = obj->base.size;
	sg = st->sgl;
	st->nents = 0;
	sg_page_sizes = 0;

	/*
	 * Our goal here is simple, we want to greedily fill the object from
	 * largest to smallest page-size, while ensuring that we use *every*
	 * page-size as per the given page-mask.
	 */
	do {
		unsigned int bit = ilog2(page_mask);
		unsigned int page_size = BIT(bit);
		int order = get_order(page_size);

		do {
			struct page *page;

			GEM_BUG_ON(order > MAX_ORDER);
			page = alloc_pages(GFP | __GFP_ZERO, order);
			if (!page)
				goto err;

			sg_set_page(sg, page, page_size, 0);
			sg_page_sizes |= page_size;
			st->nents++;

			rem -= page_size;
			if (!rem) {
				sg_mark_end(sg);
				break;
			}

			sg = __sg_next(sg);
		} while ((rem - ((page_size-1) & page_mask)) >= page_size);

		page_mask &= (page_size-1);
	} while (page_mask);

	if (i915_gem_gtt_prepare_pages(obj, st))
		goto err;

	GEM_BUG_ON(sg_page_sizes != obj->mm.page_mask);
	__i915_gem_object_set_pages(obj, st);

	return 0;

err:
	sg_set_page(sg, NULL, 0, 0);
	sg_mark_end(sg);
	huge_pages_free_pages(st);

	return -ENOMEM;
}

static void put_huge_pages(struct drm_i915_gem_object *obj,
			   struct sg_table *pages)
{
	i915_gem_gtt_finish_pages(obj, pages);
	huge_pages_free_pages(pages);

	obj->mm.dirty = false;

	__start_cpu_write(obj);
}

static const struct drm_i915_gem_object_ops huge_page_ops = {
	.name = "huge-gem",
	.flags = I915_GEM_OBJECT_IS_SHRINKABLE,
	.get_pages = get_huge_pages,
	.put_pages = put_huge_pages,
};

static struct drm_i915_gem_object *
huge_pages_object(struct drm_i915_private *i915,
		  u64 size,
		  unsigned int page_mask)
{
	static struct lock_class_key lock_class;
	struct drm_i915_gem_object *obj;
	unsigned int cache_level;

	GEM_BUG_ON(!size);
	GEM_BUG_ON(!IS_ALIGNED(size, BIT(__ffs(page_mask))));

	if (size >> PAGE_SHIFT > INT_MAX)
		return ERR_PTR(-E2BIG);

	if (overflows_type(size, obj->base.size))
		return ERR_PTR(-E2BIG);

	obj = i915_gem_object_alloc();
	if (!obj)
		return ERR_PTR(-ENOMEM);

	drm_gem_private_object_init(&i915->drm, &obj->base, size);
	i915_gem_object_init(obj, &huge_page_ops, &lock_class, 0);
	obj->mem_flags |= I915_BO_FLAG_STRUCT_PAGE;
	i915_gem_object_set_volatile(obj);

	obj->write_domain = I915_GEM_DOMAIN_CPU;
	obj->read_domains = I915_GEM_DOMAIN_CPU;

	cache_level = HAS_LLC(i915) ? I915_CACHE_LLC : I915_CACHE_NONE;
	i915_gem_object_set_cache_coherency(obj, cache_level);

	obj->mm.page_mask = page_mask;

	return obj;
}

static int fake_get_huge_pages(struct drm_i915_gem_object *obj)
{
	struct drm_i915_private *i915 = to_i915(obj->base.dev);
	const u64 max_len = rounddown_pow_of_two(UINT_MAX);
	struct sg_table *st;
	struct scatterlist *sg;
	u64 rem;

	/* restricted by sg_alloc_table */
	if (overflows_type(obj->base.size >> PAGE_SHIFT, unsigned int))
		return -E2BIG;

	st = kmalloc(sizeof(*st), GFP);
	if (!st)
		return -ENOMEM;

	if (sg_alloc_table(st, obj->base.size >> PAGE_SHIFT, GFP)) {
		kfree(st);
		return -ENOMEM;
	}

	/* Use optimal page sized chunks to fill in the sg table */
	rem = obj->base.size;
	sg = st->sgl;
	st->nents = 0;
	do {
		unsigned int page_size = get_largest_page_size(i915, rem);
		unsigned int len = min(page_size * div_u64(rem, page_size),
				       max_len);

		GEM_BUG_ON(!page_size);

		sg->offset = 0;
		sg->length = len;
		sg_dma_len(sg) = len;
		sg_dma_address(sg) = page_size;

		st->nents++;

		rem -= len;
		if (!rem) {
			sg_mark_end(sg);
			break;
		}

		sg = sg_next(sg);
	} while (1);

	i915_sg_trim(st);

	__i915_gem_object_set_pages(obj, st);

	return 0;
}

static int fake_get_huge_pages_single(struct drm_i915_gem_object *obj)
{
	struct drm_i915_private *i915 = to_i915(obj->base.dev);
	struct sg_table *st;
	struct scatterlist *sg;
	unsigned int page_size;

	st = kmalloc(sizeof(*st), GFP);
	if (!st)
		return -ENOMEM;

	if (sg_alloc_table(st, 1, GFP)) {
		kfree(st);
		return -ENOMEM;
	}

	sg = st->sgl;
	st->nents = 1;

	page_size = get_largest_page_size(i915, obj->base.size);
	GEM_BUG_ON(!page_size);

	sg->offset = 0;
	sg->length = obj->base.size;
	sg_dma_len(sg) = obj->base.size;
	sg_dma_address(sg) = page_size;

	__i915_gem_object_set_pages(obj, st);

	return 0;
#undef GFP
}

static void fake_free_huge_pages(struct drm_i915_gem_object *obj,
				 struct sg_table *pages)
{
	sg_free_table(pages);
	kfree(pages);
}

static void fake_put_huge_pages(struct drm_i915_gem_object *obj,
				struct sg_table *pages)
{
	fake_free_huge_pages(obj, pages);
	obj->mm.dirty = false;
}

static const struct drm_i915_gem_object_ops fake_ops = {
	.name = "fake-gem",
	.flags = I915_GEM_OBJECT_IS_SHRINKABLE,
	.get_pages = fake_get_huge_pages,
	.put_pages = fake_put_huge_pages,
};

static const struct drm_i915_gem_object_ops fake_ops_single = {
	.name = "fake-gem",
	.flags = I915_GEM_OBJECT_IS_SHRINKABLE,
	.get_pages = fake_get_huge_pages_single,
	.put_pages = fake_put_huge_pages,
};

static struct drm_i915_gem_object *
fake_huge_pages_object(struct drm_i915_private *i915, u64 size, bool single)
{
	static struct lock_class_key lock_class;
	struct drm_i915_gem_object *obj;

	GEM_BUG_ON(!size);
	GEM_BUG_ON(!IS_ALIGNED(size, I915_GTT_PAGE_SIZE));

	if (size >> PAGE_SHIFT > UINT_MAX)
		return ERR_PTR(-E2BIG);

	if (overflows_type(size, obj->base.size))
		return ERR_PTR(-E2BIG);

	obj = i915_gem_object_alloc();
	if (!obj)
		return ERR_PTR(-ENOMEM);

	drm_gem_private_object_init(&i915->drm, &obj->base, size);

	if (single)
		i915_gem_object_init(obj, &fake_ops_single, &lock_class, 0);
	else
		i915_gem_object_init(obj, &fake_ops, &lock_class, 0);

	i915_gem_object_set_volatile(obj);

	obj->write_domain = I915_GEM_DOMAIN_CPU;
	obj->read_domains = I915_GEM_DOMAIN_CPU;
	obj->cache_level = I915_CACHE_NONE;

	return obj;
}

static int igt_check_page_sizes(struct i915_vma *vma)
{
	struct drm_i915_private *i915 = vma->vm->i915;
	unsigned int supported = RUNTIME_INFO(i915)->page_sizes;
	struct drm_i915_gem_object *obj = vma->obj;
	int err;

	/* We have to wait for the async bind to complete before our asserts */
	err = i915_vma_sync(vma);
	if (err)
		return err;

	if (!HAS_PAGE_SIZES(i915, vma->page_sizes.sg)) {
		pr_err("unsupported page_sizes.sg=%u, supported=%u\n",
		       vma->page_sizes.sg & ~supported, supported);
		err = -EINVAL;
	}

	if (!HAS_PAGE_SIZES(i915, vma->resource->page_sizes_gtt)) {
		pr_err("unsupported page_sizes.gtt=%u, supported=%u\n",
		       vma->resource->page_sizes_gtt & ~supported, supported);
		err = -EINVAL;
	}

	if (vma->page_sizes.phys != obj->mm.page_sizes.phys) {
		pr_err("vma->page_sizes.phys(%u) != obj->mm.page_sizes.phys(%u)\n",
		       vma->page_sizes.phys, obj->mm.page_sizes.phys);
		err = -EINVAL;
	}

	if (vma->page_sizes.sg != obj->mm.page_sizes.sg) {
		pr_err("vma->page_sizes.sg(%u) != obj->mm.page_sizes.sg(%u)\n",
		       vma->page_sizes.sg, obj->mm.page_sizes.sg);
		err = -EINVAL;
	}

	/*
	 * The dma-api is like a box of chocolates when it comes to the
	 * alignment of dma addresses, however for LMEM we have total control
	 * and so can guarantee alignment, likewise when we allocate our blocks
	 * they should appear in descending order, and if we know that we align
	 * to the largest page size for the GTT address, we should be able to
	 * assert that if we see 2M physical pages then we should also get 2M
	 * GTT pages. If we don't then something might be wrong in our
	 * construction of the backing pages.
	 *
	 * Maintaining alignment is required to utilise huge pages in the ppGGT.
	 */
	if (i915_gem_object_is_lmem(obj) &&
	    IS_ALIGNED(i915_vma_offset(vma), SZ_2M) &&
	    vma->page_sizes.sg & SZ_2M &&
	    vma->resource->page_sizes_gtt < SZ_2M) {
		pr_err("gtt pages mismatch for LMEM, expected 2M GTT pages, sg(%u), gtt(%u)\n",
		       vma->page_sizes.sg, vma->resource->page_sizes_gtt);
		err = -EINVAL;
	}

	return err;
}

static int igt_mock_exhaust_device_supported_pages(void *arg)
{
	struct i915_ppgtt *ppgtt = arg;
	struct drm_i915_private *i915 = ppgtt->vm.i915;
	unsigned int saved_mask = RUNTIME_INFO(i915)->page_sizes;
	struct drm_i915_gem_object *obj;
	struct i915_vma *vma;
	int i, j, single;
	int err;

	/*
	 * Sanity check creating objects with every valid page support
	 * combination for our mock device.
	 */

	for (i = 1; i < BIT(ARRAY_SIZE(page_sizes)); i++) {
		unsigned int combination = SZ_4K; /* Required for ppGTT */

		for (j = 0; j < ARRAY_SIZE(page_sizes); j++) {
			if (i & BIT(j))
				combination |= page_sizes[j];
		}

		RUNTIME_INFO(i915)->page_sizes = combination;

		for (single = 0; single <= 1; ++single) {
			obj = fake_huge_pages_object(i915, combination, !!single);
			if (IS_ERR(obj)) {
				err = PTR_ERR(obj);
				goto out_device;
			}

			if (obj->base.size != combination) {
				pr_err("obj->base.size=%zu, expected=%u\n",
				       obj->base.size, combination);
				err = -EINVAL;
				goto out_put;
			}

			vma = i915_vma_instance(obj, &ppgtt->vm, NULL);
			if (IS_ERR(vma)) {
				err = PTR_ERR(vma);
				goto out_put;
			}

			err = i915_vma_pin(vma, 0, 0, PIN_USER);
			if (err)
				goto out_put;

			err = igt_check_page_sizes(vma);

			if (vma->page_sizes.sg != combination) {
				pr_err("page_sizes.sg=%u, expected=%u\n",
				       vma->page_sizes.sg, combination);
				err = -EINVAL;
			}

			i915_vma_unpin(vma);
			i915_gem_object_put(obj);

			if (err)
				goto out_device;
		}
	}

	goto out_device;

out_put:
	i915_gem_object_put(obj);
out_device:
	RUNTIME_INFO(i915)->page_sizes = saved_mask;

	return err;
}

static int igt_mock_memory_region_huge_pages(void *arg)
{
	const unsigned int flags[] = { 0, I915_BO_ALLOC_CONTIGUOUS };
	struct i915_ppgtt *ppgtt = arg;
	struct drm_i915_private *i915 = ppgtt->vm.i915;
	unsigned long supported = RUNTIME_INFO(i915)->page_sizes;
	struct intel_memory_region *mem;
	struct drm_i915_gem_object *obj;
	struct i915_vma *vma;
	int bit;
	int err = 0;

	mem = mock_region_create(i915, 0, SZ_2G, I915_GTT_PAGE_SIZE_4K, 0, 0);
	if (IS_ERR(mem)) {
		pr_err("%s failed to create memory region\n", __func__);
		return PTR_ERR(mem);
	}

	for_each_set_bit(bit, &supported, ilog2(I915_GTT_MAX_PAGE_SIZE) + 1) {
		unsigned int page_size = BIT(bit);
		resource_size_t phys;
		int i;

		for (i = 0; i < ARRAY_SIZE(flags); ++i) {
			obj = i915_gem_object_create_region(mem,
							    page_size, page_size,
							    flags[i]);
			if (IS_ERR(obj)) {
				err = PTR_ERR(obj);
				goto out_region;
			}

			vma = i915_vma_instance(obj, &ppgtt->vm, NULL);
			if (IS_ERR(vma)) {
				err = PTR_ERR(vma);
				goto out_put;
			}

			err = i915_vma_pin(vma, 0, 0, PIN_USER);
			if (err)
				goto out_put;

			err = igt_check_page_sizes(vma);
			if (err)
				goto out_unpin;

			phys = i915_gem_object_get_dma_address(obj, 0);
			if (!IS_ALIGNED(phys, page_size)) {
				pr_err("%s addr misaligned(%pa) page_size=%u\n",
				       __func__, &phys, page_size);
				err = -EINVAL;
				goto out_unpin;
			}

			if (vma->resource->page_sizes_gtt != page_size) {
				pr_err("%s page_sizes.gtt=%u, expected=%u\n",
				       __func__, vma->resource->page_sizes_gtt,
				       page_size);
				err = -EINVAL;
				goto out_unpin;
			}

			i915_vma_unpin(vma);
			__i915_gem_object_put_pages(obj);
			i915_gem_object_put(obj);
		}
	}

	goto out_region;

out_unpin:
	i915_vma_unpin(vma);
out_put:
	i915_gem_object_put(obj);
out_region:
	intel_memory_region_destroy(mem);
	return err;
}

static int igt_mock_ppgtt_misaligned_dma(void *arg)
{
	struct i915_ppgtt *ppgtt = arg;
	struct drm_i915_private *i915 = ppgtt->vm.i915;
	unsigned long supported = RUNTIME_INFO(i915)->page_sizes;
	struct drm_i915_gem_object *obj;
	int bit;
	int err;

	/*
	 * Sanity check dma misalignment for huge pages -- the dma addresses we
	 * insert into the paging structures need to always respect the page
	 * size alignment.
	 */

	bit = ilog2(I915_GTT_PAGE_SIZE_64K);

	for_each_set_bit_from(bit, &supported,
			      ilog2(I915_GTT_MAX_PAGE_SIZE) + 1) {
		IGT_TIMEOUT(end_time);
		unsigned int page_size = BIT(bit);
		unsigned int flags = PIN_USER | PIN_OFFSET_FIXED;
		unsigned int offset;
		unsigned int size =
			round_up(page_size, I915_GTT_PAGE_SIZE_2M) << 1;
		struct i915_vma *vma;

		obj = fake_huge_pages_object(i915, size, true);
		if (IS_ERR(obj))
			return PTR_ERR(obj);

		if (obj->base.size != size) {
			pr_err("obj->base.size=%zu, expected=%u\n",
			       obj->base.size, size);
			err = -EINVAL;
			goto out_put;
		}

		err = i915_gem_object_pin_pages_unlocked(obj);
		if (err)
			goto out_put;

		/* Force the page size for this object */
		obj->mm.page_sizes.sg = page_size;

		vma = i915_vma_instance(obj, &ppgtt->vm, NULL);
		if (IS_ERR(vma)) {
			err = PTR_ERR(vma);
			goto out_unpin;
		}

		err = i915_vma_pin(vma, 0, 0, flags);
		if (err)
			goto out_unpin;


		err = igt_check_page_sizes(vma);

		if (vma->resource->page_sizes_gtt != page_size) {
			pr_err("page_sizes.gtt=%u, expected %u\n",
			       vma->resource->page_sizes_gtt, page_size);
			err = -EINVAL;
		}

		i915_vma_unpin(vma);

		if (err)
			goto out_unpin;

		/*
		 * Try all the other valid offsets until the next
		 * boundary -- should always fall back to using 4K
		 * pages.
		 */
		for (offset = 4096; offset < page_size; offset += 4096) {
			err = i915_vma_unbind_unlocked(vma);
			if (err)
				goto out_unpin;

			err = i915_vma_pin(vma, 0, 0, flags | offset);
			if (err)
				goto out_unpin;

			err = igt_check_page_sizes(vma);

			if (vma->resource->page_sizes_gtt != I915_GTT_PAGE_SIZE_4K) {
				pr_err("page_sizes.gtt=%u, expected %llu\n",
				       vma->resource->page_sizes_gtt,
				       I915_GTT_PAGE_SIZE_4K);
				err = -EINVAL;
			}

			i915_vma_unpin(vma);

			if (err)
				goto out_unpin;

			if (igt_timeout(end_time,
					"%s timed out at offset %x with page-size %x\n",
					__func__, offset, page_size))
				break;
		}

		i915_gem_object_lock(obj, NULL);
		i915_gem_object_unpin_pages(obj);
		__i915_gem_object_put_pages(obj);
		i915_gem_object_unlock(obj);
		i915_gem_object_put(obj);
	}

	return 0;

out_unpin:
	i915_gem_object_lock(obj, NULL);
	i915_gem_object_unpin_pages(obj);
	i915_gem_object_unlock(obj);
out_put:
	i915_gem_object_put(obj);

	return err;
}

static void close_object_list(struct list_head *objects,
			      struct i915_ppgtt *ppgtt)
{
	struct drm_i915_gem_object *obj, *on;

	list_for_each_entry_safe(obj, on, objects, st_link) {
		list_del(&obj->st_link);
		i915_gem_object_lock(obj, NULL);
		i915_gem_object_unpin_pages(obj);
		__i915_gem_object_put_pages(obj);
		i915_gem_object_unlock(obj);
		i915_gem_object_put(obj);
	}
}

static int igt_mock_ppgtt_huge_fill(void *arg)
{
	struct i915_ppgtt *ppgtt = arg;
	struct drm_i915_private *i915 = ppgtt->vm.i915;
	unsigned long max_pages = ppgtt->vm.total >> PAGE_SHIFT;
	unsigned long page_num;
	bool single = false;
	LIST_HEAD(objects);
	IGT_TIMEOUT(end_time);
	int err = -ENODEV;

	for_each_prime_number_from(page_num, 1, max_pages) {
		struct drm_i915_gem_object *obj;
		u64 size = page_num << PAGE_SHIFT;
		struct i915_vma *vma;
		unsigned int expected_gtt = 0;
		int i;

		obj = fake_huge_pages_object(i915, size, single);
		if (IS_ERR(obj)) {
			err = PTR_ERR(obj);
			break;
		}

		if (obj->base.size != size) {
			pr_err("obj->base.size=%zd, expected=%llu\n",
			       obj->base.size, size);
			i915_gem_object_put(obj);
			err = -EINVAL;
			break;
		}

		err = i915_gem_object_pin_pages_unlocked(obj);
		if (err) {
			i915_gem_object_put(obj);
			break;
		}

		list_add(&obj->st_link, &objects);

		vma = i915_vma_instance(obj, &ppgtt->vm, NULL);
		if (IS_ERR(vma)) {
			err = PTR_ERR(vma);
			break;
		}

		err = i915_vma_pin(vma, 0, 0, PIN_USER);
		if (err)
			break;

		err = igt_check_page_sizes(vma);
		if (err) {
			i915_vma_unpin(vma);
			break;
		}

		/*
		 * Figure out the expected gtt page size knowing that we go from
		 * largest to smallest page size sg chunks, and that we align to
		 * the largest page size.
		 */
		for (i = 0; i < ARRAY_SIZE(page_sizes); ++i) {
			unsigned int page_size = page_sizes[i];

			if (HAS_PAGE_SIZES(i915, page_size) &&
			    size >= page_size) {
				expected_gtt |= page_size;
				size &= page_size-1;
			}
		}

		GEM_BUG_ON(!expected_gtt);
		GEM_BUG_ON(size);

		if (expected_gtt & I915_GTT_PAGE_SIZE_4K)
			expected_gtt &= ~I915_GTT_PAGE_SIZE_64K;

		i915_vma_unpin(vma);

		if (vma->page_sizes.sg & I915_GTT_PAGE_SIZE_64K) {
			if (!IS_ALIGNED(vma->node.start,
					I915_GTT_PAGE_SIZE_2M)) {
				pr_err("node.start(%llx) not aligned to 2M\n",
				       vma->node.start);
				err = -EINVAL;
				break;
			}

			if (!IS_ALIGNED(vma->node.size,
					I915_GTT_PAGE_SIZE_2M)) {
				pr_err("node.size(%llx) not aligned to 2M\n",
				       vma->node.size);
				err = -EINVAL;
				break;
			}
		}

		if (vma->resource->page_sizes_gtt != expected_gtt) {
			pr_err("gtt=%u, expected=%u, size=%zd, single=%s\n",
			       vma->resource->page_sizes_gtt, expected_gtt,
			       obj->base.size, str_yes_no(!!single));
			err = -EINVAL;
			break;
		}

		if (igt_timeout(end_time,
				"%s timed out at size %zd\n",
				__func__, obj->base.size))
			break;

		single = !single;
	}

	close_object_list(&objects, ppgtt);

	if (err == -ENOMEM || err == -ENOSPC)
		err = 0;

	return err;
}

static int igt_mock_ppgtt_64K(void *arg)
{
	struct i915_ppgtt *ppgtt = arg;
	struct drm_i915_private *i915 = ppgtt->vm.i915;
	struct drm_i915_gem_object *obj;
	const struct object_info {
		unsigned int size;
		unsigned int gtt;
		unsigned int offset;
	} objects[] = {
		/* Cases with forced padding/alignment */
		{
			.size = SZ_64K,
			.gtt = I915_GTT_PAGE_SIZE_64K,
			.offset = 0,
		},
		{
			.size = SZ_64K + SZ_4K,
			.gtt = I915_GTT_PAGE_SIZE_4K,
			.offset = 0,
		},
		{
			.size = SZ_64K - SZ_4K,
			.gtt = I915_GTT_PAGE_SIZE_4K,
			.offset = 0,
		},
		{
			.size = SZ_2M,
			.gtt = I915_GTT_PAGE_SIZE_64K,
			.offset = 0,
		},
		{
			.size = SZ_2M - SZ_4K,
			.gtt = I915_GTT_PAGE_SIZE_4K,
			.offset = 0,
		},
		{
			.size = SZ_2M + SZ_4K,
			.gtt = I915_GTT_PAGE_SIZE_64K | I915_GTT_PAGE_SIZE_4K,
			.offset = 0,
		},
		{
			.size = SZ_2M + SZ_64K,
			.gtt = I915_GTT_PAGE_SIZE_64K,
			.offset = 0,
		},
		{
			.size = SZ_2M - SZ_64K,
			.gtt = I915_GTT_PAGE_SIZE_64K,
			.offset = 0,
		},
		/* Try without any forced padding/alignment */
		{
			.size = SZ_64K,
			.offset = SZ_2M,
			.gtt = I915_GTT_PAGE_SIZE_4K,
		},
		{
			.size = SZ_128K,
			.offset = SZ_2M - SZ_64K,
			.gtt = I915_GTT_PAGE_SIZE_4K,
		},
	};
	struct i915_vma *vma;
	int i, single;
	int err;

	/*
	 * Sanity check some of the trickiness with 64K pages -- either we can
	 * safely mark the whole page-table(2M block) as 64K, or we have to
	 * always fallback to 4K.
	 */

	if (!HAS_PAGE_SIZES(i915, I915_GTT_PAGE_SIZE_64K))
		return 0;

	for (i = 0; i < ARRAY_SIZE(objects); ++i) {
		unsigned int size = objects[i].size;
		unsigned int expected_gtt = objects[i].gtt;
		unsigned int offset = objects[i].offset;
		unsigned int flags = PIN_USER;

		for (single = 0; single <= 1; single++) {
			obj = fake_huge_pages_object(i915, size, !!single);
			if (IS_ERR(obj))
				return PTR_ERR(obj);

			err = i915_gem_object_pin_pages_unlocked(obj);
			if (err)
				goto out_object_put;

			/*
			 * Disable 2M pages -- We only want to use 64K/4K pages
			 * for this test.
			 */
			obj->mm.page_sizes.sg &= ~I915_GTT_PAGE_SIZE_2M;

			vma = i915_vma_instance(obj, &ppgtt->vm, NULL);
			if (IS_ERR(vma)) {
				err = PTR_ERR(vma);
				goto out_object_unpin;
			}

			if (offset)
				flags |= PIN_OFFSET_FIXED | offset;

			err = i915_vma_pin(vma, 0, 0, flags);
			if (err)
				goto out_object_unpin;

			err = igt_check_page_sizes(vma);
			if (err)
				goto out_vma_unpin;

			if (!offset && vma->page_sizes.sg & I915_GTT_PAGE_SIZE_64K) {
				if (!IS_ALIGNED(vma->node.start,
						I915_GTT_PAGE_SIZE_2M)) {
					pr_err("node.start(%llx) not aligned to 2M\n",
					       vma->node.start);
					err = -EINVAL;
					goto out_vma_unpin;
				}

				if (!IS_ALIGNED(vma->node.size,
						I915_GTT_PAGE_SIZE_2M)) {
					pr_err("node.size(%llx) not aligned to 2M\n",
					       vma->node.size);
					err = -EINVAL;
					goto out_vma_unpin;
				}
			}

			if (vma->resource->page_sizes_gtt != expected_gtt) {
				pr_err("gtt=%u, expected=%u, i=%d, single=%s\n",
				       vma->resource->page_sizes_gtt,
				       expected_gtt, i, str_yes_no(!!single));
				err = -EINVAL;
				goto out_vma_unpin;
			}

			i915_vma_unpin(vma);
			i915_gem_object_lock(obj, NULL);
			i915_gem_object_unpin_pages(obj);
			__i915_gem_object_put_pages(obj);
			i915_gem_object_unlock(obj);
			i915_gem_object_put(obj);

			i915_gem_drain_freed_objects(i915);
		}
	}

	return 0;

out_vma_unpin:
	i915_vma_unpin(vma);
out_object_unpin:
	i915_gem_object_lock(obj, NULL);
	i915_gem_object_unpin_pages(obj);
	i915_gem_object_unlock(obj);
out_object_put:
	i915_gem_object_put(obj);

	return err;
}

static int gpu_write(struct intel_context *ce,
		     struct i915_vma *vma,
		     u32 dw,
		     u32 val)
{
	int err;

	i915_gem_object_lock(vma->obj, NULL);
	err = i915_gem_object_set_to_gtt_domain(vma->obj, true);
	i915_gem_object_unlock(vma->obj);
	if (err)
		return err;

	return igt_gpu_fill_dw(ce, vma, dw * sizeof(u32),
			       vma->size >> PAGE_SHIFT, val);
}

static int
__cpu_check_shmem(struct drm_i915_gem_object *obj, u32 dword, u32 val)
{
	unsigned int needs_flush;
	unsigned long n;
	int err;

	i915_gem_object_lock(obj, NULL);
	err = i915_gem_object_prepare_read(obj, &needs_flush);
	if (err)
		goto err_unlock;

	for (n = 0; n < obj->base.size >> PAGE_SHIFT; ++n) {
		u32 *ptr = kmap_atomic(i915_gem_object_get_page(obj, n));

		if (needs_flush & CLFLUSH_BEFORE)
			drm_clflush_virt_range(ptr, PAGE_SIZE);

		if (ptr[dword] != val) {
			pr_err("n=%lu ptr[%u]=%u, val=%u\n",
			       n, dword, ptr[dword], val);
			kunmap_atomic(ptr);
			err = -EINVAL;
			break;
		}

		kunmap_atomic(ptr);
	}

	i915_gem_object_finish_access(obj);
err_unlock:
	i915_gem_object_unlock(obj);

	return err;
}

static int __cpu_check_vmap(struct drm_i915_gem_object *obj, u32 dword, u32 val)
{
	unsigned long n = obj->base.size >> PAGE_SHIFT;
	u32 *ptr;
	int err;

	err = i915_gem_object_wait(obj, 0, MAX_SCHEDULE_TIMEOUT);
	if (err)
		return err;

	ptr = i915_gem_object_pin_map_unlocked(obj, I915_MAP_WC);
	if (IS_ERR(ptr))
		return PTR_ERR(ptr);

	ptr += dword;
	while (n--) {
		if (*ptr != val) {
			pr_err("base[%u]=%08x, val=%08x\n",
			       dword, *ptr, val);
			err = -EINVAL;
			break;
		}

		ptr += PAGE_SIZE / sizeof(*ptr);
	}

	i915_gem_object_unpin_map(obj);
	return err;
}

static int cpu_check(struct drm_i915_gem_object *obj, u32 dword, u32 val)
{
	if (i915_gem_object_has_struct_page(obj))
		return __cpu_check_shmem(obj, dword, val);
	else
		return __cpu_check_vmap(obj, dword, val);
}

static int __igt_write_huge(struct intel_context *ce,
			    struct drm_i915_gem_object *obj,
			    u64 size, u64 offset,
			    u32 dword, u32 val)
{
	unsigned int flags = PIN_USER | PIN_OFFSET_FIXED;
	struct i915_vma *vma;
	int err;

	vma = i915_vma_instance(obj, ce->vm, NULL);
	if (IS_ERR(vma))
		return PTR_ERR(vma);

	err = i915_vma_pin(vma, size, 0, flags | offset);
	if (err) {
		/*
		 * The ggtt may have some pages reserved so
		 * refrain from erroring out.
		 */
		if (err == -ENOSPC && i915_is_ggtt(ce->vm))
			err = 0;

		return err;
	}

	err = igt_check_page_sizes(vma);
	if (err)
		goto out_vma_unpin;

	err = gpu_write(ce, vma, dword, val);
	if (err) {
		pr_err("gpu-write failed at offset=%llx\n", offset);
		goto out_vma_unpin;
	}

	err = cpu_check(obj, dword, val);
	if (err) {
		pr_err("cpu-check failed at offset=%llx\n", offset);
		goto out_vma_unpin;
	}

out_vma_unpin:
	i915_vma_unpin(vma);
	return err;
}

static int igt_write_huge(struct drm_i915_private *i915,
			  struct drm_i915_gem_object *obj)
{
	struct i915_gem_engines *engines;
	struct i915_gem_engines_iter it;
	struct intel_context *ce;
	I915_RND_STATE(prng);
	IGT_TIMEOUT(end_time);
	unsigned int max_page_size;
	unsigned int count;
	struct i915_gem_context *ctx;
	struct file *file;
	u64 max;
	u64 num;
	u64 size;
	int *order;
	int i, n;
	int err = 0;

	file = mock_file(i915);
	if (IS_ERR(file))
		return PTR_ERR(file);

	ctx = hugepage_ctx(i915, file);
	if (IS_ERR(ctx)) {
		err = PTR_ERR(ctx);
		goto out;
	}

	GEM_BUG_ON(!i915_gem_object_has_pinned_pages(obj));

	size = obj->base.size;
	if (obj->mm.page_sizes.sg & I915_GTT_PAGE_SIZE_64K &&
	    !HAS_64K_PAGES(i915))
		size = round_up(size, I915_GTT_PAGE_SIZE_2M);

	n = 0;
	count = 0;
	max = U64_MAX;
	for_each_gem_engine(ce, i915_gem_context_lock_engines(ctx), it) {
		count++;
		if (!intel_engine_can_store_dword(ce->engine))
			continue;

		max = min(max, ce->vm->total);
		n++;
	}
	i915_gem_context_unlock_engines(ctx);
	if (!n)
		goto out;

	/*
	 * To keep things interesting when alternating between engines in our
	 * randomized order, lets also make feeding to the same engine a few
	 * times in succession a possibility by enlarging the permutation array.
	 */
	order = i915_random_order(count * count, &prng);
	if (!order) {
		err = -ENOMEM;
		goto out;
	}

	max_page_size = rounddown_pow_of_two(obj->mm.page_sizes.sg);
	max = div_u64(max - size, max_page_size);

	/*
	 * Try various offsets in an ascending/descending fashion until we
	 * timeout -- we want to avoid issues hidden by effectively always using
	 * offset = 0.
	 */
	i = 0;
	engines = i915_gem_context_lock_engines(ctx);
	for_each_prime_number_from(num, 0, max) {
		u64 offset_low = num * max_page_size;
		u64 offset_high = (max - num) * max_page_size;
		u32 dword = offset_in_page(num) / 4;
		struct intel_context *ce;

		ce = engines->engines[order[i] % engines->num_engines];
		i = (i + 1) % (count * count);
		if (!ce || !intel_engine_can_store_dword(ce->engine))
			continue;

		/*
		 * In order to utilize 64K pages we need to both pad the vma
		 * size and ensure the vma offset is at the start of the pt
		 * boundary, however to improve coverage we opt for testing both
		 * aligned and unaligned offsets.
		 *
		 * With PS64 this is no longer the case, but to ensure we
		 * sometimes get the compact layout for smaller objects, apply
		 * the round_up anyway.
		 */
		if (obj->mm.page_sizes.sg & I915_GTT_PAGE_SIZE_64K)
			offset_low = round_down(offset_low,
						I915_GTT_PAGE_SIZE_2M);

		err = __igt_write_huge(ce, obj, size, offset_low,
				       dword, num + 1);
		if (err)
			break;

		err = __igt_write_huge(ce, obj, size, offset_high,
				       dword, num + 1);
		if (err)
			break;

		if (igt_timeout(end_time,
				"%s timed out on %s, offset_low=%llx offset_high=%llx, max_page_size=%x\n",
				__func__, ce->engine->name, offset_low, offset_high,
				max_page_size))
			break;
	}
	i915_gem_context_unlock_engines(ctx);

	kfree(order);

out:
	fput(file);
	return err;
}

typedef struct drm_i915_gem_object *
(*igt_create_fn)(struct drm_i915_private *i915, u32 size, u32 flags);

static inline bool igt_can_allocate_thp(struct drm_i915_private *i915)
{
	return i915->mm.gemfs && has_transparent_hugepage();
}

static struct drm_i915_gem_object *
igt_create_shmem(struct drm_i915_private *i915, u32 size, u32 flags)
{
	if (!igt_can_allocate_thp(i915)) {
		pr_info("%s missing THP support, skipping\n", __func__);
		return ERR_PTR(-ENODEV);
	}

	return i915_gem_object_create_shmem(i915, size);
}

static struct drm_i915_gem_object *
igt_create_internal(struct drm_i915_private *i915, u32 size, u32 flags)
{
	return i915_gem_object_create_internal(i915, size);
}

static struct drm_i915_gem_object *
igt_create_system(struct drm_i915_private *i915, u32 size, u32 flags)
{
	return huge_pages_object(i915, size, size);
}

static struct drm_i915_gem_object *
igt_create_local(struct drm_i915_private *i915, u32 size, u32 flags)
{
	return i915_gem_object_create_lmem(i915, size, flags);
}

static u32 igt_random_size(struct rnd_state *prng,
			   u32 min_page_size,
			   u32 max_page_size)
{
	u64 mask;
	u32 size;

	GEM_BUG_ON(!is_power_of_2(min_page_size));
	GEM_BUG_ON(!is_power_of_2(max_page_size));
	GEM_BUG_ON(min_page_size < PAGE_SIZE);
	GEM_BUG_ON(min_page_size > max_page_size);

	mask = ((max_page_size << 1ULL) - 1) & PAGE_MASK;
	size = prandom_u32_state(prng) & mask;
	if (size < min_page_size)
		size |= min_page_size;

	return size;
}

static int igt_ppgtt_smoke_huge(void *arg)
{
	struct drm_i915_private *i915 = arg;
	struct drm_i915_gem_object *obj;
	I915_RND_STATE(prng);
	struct {
		igt_create_fn fn;
		u32 min;
		u32 max;
	} backends[] = {
		{ igt_create_internal, SZ_64K, SZ_2M,  },
		{ igt_create_shmem,    SZ_64K, SZ_32M, },
		{ igt_create_local,    SZ_64K, SZ_1G,  },
	};
	int err;
	int i;

	/*
	 * Sanity check that the HW uses huge pages correctly through our
	 * various backends -- ensure that our writes land in the right place.
	 */

	for (i = 0; i < ARRAY_SIZE(backends); ++i) {
		u32 min = backends[i].min;
		u32 max = backends[i].max;
		u32 size = max;

try_again:
		size = igt_random_size(&prng, min, rounddown_pow_of_two(size));

		obj = backends[i].fn(i915, size, 0);
		if (IS_ERR(obj)) {
			err = PTR_ERR(obj);
			if (err == -E2BIG) {
				size >>= 1;
				goto try_again;
			} else if (err == -ENODEV) {
				err = 0;
				continue;
			}

			return err;
		}

		err = i915_gem_object_pin_pages_unlocked(obj);
		if (err) {
			if (err == -ENXIO || err == -E2BIG || err == -ENOMEM) {
				i915_gem_object_put(obj);
				size >>= 1;
				goto try_again;
			}
			goto out_put;
		}

		if (obj->mm.page_sizes.phys < min) {
			pr_info("%s unable to allocate huge-page(s) with size=%u, i=%d\n",
				__func__, size, i);
			err = -ENOMEM;
			goto out_unpin;
		}

		err = igt_write_huge(i915, obj);
		if (err) {
			pr_err("%s write-huge failed with size=%u, i=%d\n",
			       __func__, size, i);
		}
out_unpin:
		i915_gem_object_lock(obj, NULL);
		i915_gem_object_unpin_pages(obj);
		__i915_gem_object_put_pages(obj);
		i915_gem_object_unlock(obj);
out_put:
		i915_gem_object_put(obj);

		if (err == -ENOMEM || err == -ENXIO)
			err = 0;

		if (err)
			break;

		cond_resched();
	}

	return err;
}

static int igt_ppgtt_sanity_check(void *arg)
{
	struct drm_i915_private *i915 = arg;
<<<<<<< HEAD
	unsigned int supported = INTEL_INFO(i915)->page_sizes;
=======
	unsigned int supported = RUNTIME_INFO(i915)->page_sizes;
>>>>>>> eb3cdb58
	struct {
		igt_create_fn fn;
		unsigned int flags;
	} backends[] = {
		{ igt_create_system, 0,                        },
		{ igt_create_local,  0,                        },
		{ igt_create_local,  I915_BO_ALLOC_CONTIGUOUS, },
	};
	struct {
		u32 size;
		u32 pages;
	} combos[] = {
		{ SZ_64K,		SZ_64K		},
		{ SZ_2M,		SZ_2M		},
		{ SZ_2M,		SZ_64K		},
		{ SZ_2M - SZ_64K,	SZ_64K		},
		{ SZ_2M - SZ_4K,	SZ_64K | SZ_4K	},
		{ SZ_2M + SZ_4K,	SZ_64K | SZ_4K	},
		{ SZ_2M + SZ_4K,	SZ_2M  | SZ_4K	},
		{ SZ_2M + SZ_64K,	SZ_2M  | SZ_64K },
		{ SZ_2M + SZ_64K,	SZ_64K		},
	};
	int i, j;
	int err;

	if (supported == I915_GTT_PAGE_SIZE_4K)
		return 0;

	/*
	 * Sanity check that the HW behaves with a limited set of combinations.
	 * We already have a bunch of randomised testing, which should give us
	 * a decent amount of variation between runs, however we should keep
	 * this to limit the chances of introducing a temporary regression, by
	 * testing the most obvious cases that might make something blow up.
	 */

	for (i = 0; i < ARRAY_SIZE(backends); ++i) {
		for (j = 0; j < ARRAY_SIZE(combos); ++j) {
			struct drm_i915_gem_object *obj;
			u32 size = combos[j].size;
			u32 pages = combos[j].pages;

			obj = backends[i].fn(i915, size, backends[i].flags);
			if (IS_ERR(obj)) {
				err = PTR_ERR(obj);
				if (err == -ENODEV) {
					pr_info("Device lacks local memory, skipping\n");
					err = 0;
					break;
				}

				return err;
			}

			err = i915_gem_object_pin_pages_unlocked(obj);
			if (err) {
				i915_gem_object_put(obj);
				goto out;
			}

			GEM_BUG_ON(pages > obj->base.size);
			pages = pages & supported;

			if (pages)
				obj->mm.page_sizes.sg = pages;

			err = igt_write_huge(i915, obj);

			i915_gem_object_lock(obj, NULL);
			i915_gem_object_unpin_pages(obj);
			__i915_gem_object_put_pages(obj);
			i915_gem_object_unlock(obj);
			i915_gem_object_put(obj);

			if (err) {
				pr_err("%s write-huge failed with size=%u pages=%u i=%d, j=%d\n",
				       __func__, size, pages, i, j);
				goto out;
			}
		}

		cond_resched();
	}

out:
	if (err == -ENOMEM)
		err = 0;

	return err;
}

static int igt_ppgtt_compact(void *arg)
{
	struct drm_i915_private *i915 = arg;
	struct drm_i915_gem_object *obj;
	int err;

	/*
	 * Simple test to catch issues with compact 64K pages -- since the pt is
	 * compacted to 256B that gives us 32 entries per pt, however since the
	 * backing page for the pt is 4K, any extra entries we might incorrectly
	 * write out should be ignored by the HW. If ever hit such a case this
	 * test should catch it since some of our writes would land in scratch.
	 */

	if (!HAS_64K_PAGES(i915)) {
		pr_info("device lacks compact 64K page support, skipping\n");
		return 0;
	}

	if (!HAS_LMEM(i915)) {
		pr_info("device lacks LMEM support, skipping\n");
		return 0;
	}

	/* We want the range to cover multiple page-table boundaries. */
	obj = i915_gem_object_create_lmem(i915, SZ_4M, 0);
	if (IS_ERR(obj))
		return PTR_ERR(obj);

	err = i915_gem_object_pin_pages_unlocked(obj);
	if (err)
		goto out_put;

	if (obj->mm.page_sizes.phys < I915_GTT_PAGE_SIZE_64K) {
		pr_info("LMEM compact unable to allocate huge-page(s)\n");
		goto out_unpin;
	}

	/*
	 * Disable 2M GTT pages by forcing the page-size to 64K for the GTT
	 * insertion.
	 */
	obj->mm.page_sizes.sg = I915_GTT_PAGE_SIZE_64K;

	err = igt_write_huge(i915, obj);
	if (err)
		pr_err("LMEM compact write-huge failed\n");

out_unpin:
	i915_gem_object_unpin_pages(obj);
out_put:
	i915_gem_object_put(obj);

	if (err == -ENOMEM)
		err = 0;

	return err;
}

<<<<<<< HEAD
=======
static int igt_ppgtt_mixed(void *arg)
{
	struct drm_i915_private *i915 = arg;
	const unsigned long flags = PIN_OFFSET_FIXED | PIN_USER;
	struct drm_i915_gem_object *obj, *on;
	struct i915_gem_engines *engines;
	struct i915_gem_engines_iter it;
	struct i915_address_space *vm;
	struct i915_gem_context *ctx;
	struct intel_context *ce;
	struct file *file;
	I915_RND_STATE(prng);
	LIST_HEAD(objects);
	struct intel_memory_region *mr;
	struct i915_vma *vma;
	unsigned int count;
	u32 i, addr;
	int *order;
	int n, err;

	/*
	 * Sanity check mixing 4K and 64K pages within the same page-table via
	 * the new PS64 TLB hint.
	 */

	if (!HAS_64K_PAGES(i915)) {
		pr_info("device lacks PS64, skipping\n");
		return 0;
	}

	file = mock_file(i915);
	if (IS_ERR(file))
		return PTR_ERR(file);

	ctx = hugepage_ctx(i915, file);
	if (IS_ERR(ctx)) {
		err = PTR_ERR(ctx);
		goto out;
	}
	vm = i915_gem_context_get_eb_vm(ctx);

	i = 0;
	addr = 0;
	do {
		u32 sz;

		sz = i915_prandom_u32_max_state(SZ_4M, &prng);
		sz = max_t(u32, sz, SZ_4K);

		mr = i915->mm.regions[INTEL_REGION_LMEM_0];
		if (i & 1)
			mr = i915->mm.regions[INTEL_REGION_SMEM];

		obj = i915_gem_object_create_region(mr, sz, 0, 0);
		if (IS_ERR(obj)) {
			err = PTR_ERR(obj);
			goto out_vm;
		}

		list_add_tail(&obj->st_link, &objects);

		vma = i915_vma_instance(obj, vm, NULL);
		if (IS_ERR(vma)) {
			err = PTR_ERR(vma);
			goto err_put;
		}

		addr = round_up(addr, mr->min_page_size);
		err = i915_vma_pin(vma, 0, 0, addr | flags);
		if (err)
			goto err_put;

		if (mr->type == INTEL_MEMORY_LOCAL &&
		    (vma->resource->page_sizes_gtt & I915_GTT_PAGE_SIZE_4K)) {
			err = -EINVAL;
			goto err_put;
		}

		addr += obj->base.size;
		i++;
	} while (addr <= SZ_16M);

	n = 0;
	count = 0;
	for_each_gem_engine(ce, i915_gem_context_lock_engines(ctx), it) {
		count++;
		if (!intel_engine_can_store_dword(ce->engine))
			continue;

		n++;
	}
	i915_gem_context_unlock_engines(ctx);
	if (!n)
		goto err_put;

	order = i915_random_order(count * count, &prng);
	if (!order) {
		err = -ENOMEM;
		goto err_put;
	}

	i = 0;
	addr = 0;
	engines = i915_gem_context_lock_engines(ctx);
	list_for_each_entry(obj, &objects, st_link) {
		u32 rnd = i915_prandom_u32_max_state(UINT_MAX, &prng);

		addr = round_up(addr, obj->mm.region->min_page_size);

		ce = engines->engines[order[i] % engines->num_engines];
		i = (i + 1) % (count * count);
		if (!ce || !intel_engine_can_store_dword(ce->engine))
			continue;

		err = __igt_write_huge(ce, obj, obj->base.size, addr, 0, rnd);
		if (err)
			break;

		err = __igt_write_huge(ce, obj, obj->base.size, addr,
				       offset_in_page(rnd) / sizeof(u32), rnd + 1);
		if (err)
			break;

		err = __igt_write_huge(ce, obj, obj->base.size, addr,
				       (PAGE_SIZE / sizeof(u32)) - 1,
				       rnd + 2);
		if (err)
			break;

		addr += obj->base.size;

		cond_resched();
	}

	i915_gem_context_unlock_engines(ctx);
	kfree(order);
err_put:
	list_for_each_entry_safe(obj, on, &objects, st_link) {
		list_del(&obj->st_link);
		i915_gem_object_put(obj);
	}
out_vm:
	i915_vm_put(vm);
out:
	fput(file);
	return err;
}

>>>>>>> eb3cdb58
static int igt_tmpfs_fallback(void *arg)
{
	struct drm_i915_private *i915 = arg;
	struct i915_address_space *vm;
	struct i915_gem_context *ctx;
	struct vfsmount *gemfs = i915->mm.gemfs;
	struct drm_i915_gem_object *obj;
	struct i915_vma *vma;
	struct file *file;
	u32 *vaddr;
	int err = 0;

	file = mock_file(i915);
	if (IS_ERR(file))
		return PTR_ERR(file);

	ctx = hugepage_ctx(i915, file);
	if (IS_ERR(ctx)) {
		err = PTR_ERR(ctx);
		goto out;
	}
	vm = i915_gem_context_get_eb_vm(ctx);

	/*
	 * Make sure that we don't burst into a ball of flames upon falling back
	 * to tmpfs, which we rely on if on the off-chance we encouter a failure
	 * when setting up gemfs.
	 */

	i915->mm.gemfs = NULL;

	obj = i915_gem_object_create_shmem(i915, PAGE_SIZE);
	if (IS_ERR(obj)) {
		err = PTR_ERR(obj);
		goto out_restore;
	}

	vaddr = i915_gem_object_pin_map_unlocked(obj, I915_MAP_WB);
	if (IS_ERR(vaddr)) {
		err = PTR_ERR(vaddr);
		goto out_put;
	}
	*vaddr = 0xdeadbeaf;

	__i915_gem_object_flush_map(obj, 0, 64);
	i915_gem_object_unpin_map(obj);

	vma = i915_vma_instance(obj, vm, NULL);
	if (IS_ERR(vma)) {
		err = PTR_ERR(vma);
		goto out_put;
	}

	err = i915_vma_pin(vma, 0, 0, PIN_USER);
	if (err)
		goto out_put;

	err = igt_check_page_sizes(vma);

	i915_vma_unpin(vma);
out_put:
	i915_gem_object_put(obj);
out_restore:
	i915->mm.gemfs = gemfs;

	i915_vm_put(vm);
out:
	fput(file);
	return err;
}

static int igt_shrink_thp(void *arg)
{
	struct drm_i915_private *i915 = arg;
	struct i915_address_space *vm;
	struct i915_gem_context *ctx;
	struct drm_i915_gem_object *obj;
	struct i915_gem_engines_iter it;
	struct intel_context *ce;
	struct i915_vma *vma;
	struct file *file;
	unsigned int flags = PIN_USER;
	unsigned int n;
	intel_wakeref_t wf;
	bool should_swap;
	int err;

	if (!igt_can_allocate_thp(i915)) {
		pr_info("missing THP support, skipping\n");
		return 0;
	}

	file = mock_file(i915);
	if (IS_ERR(file))
		return PTR_ERR(file);

	ctx = hugepage_ctx(i915, file);
	if (IS_ERR(ctx)) {
		err = PTR_ERR(ctx);
		goto out;
	}
	vm = i915_gem_context_get_eb_vm(ctx);

	/*
	 * Sanity check shrinking huge-paged object -- make sure nothing blows
	 * up.
	 */

	obj = i915_gem_object_create_shmem(i915, SZ_2M);
	if (IS_ERR(obj)) {
		err = PTR_ERR(obj);
		goto out_vm;
	}

	vma = i915_vma_instance(obj, vm, NULL);
	if (IS_ERR(vma)) {
		err = PTR_ERR(vma);
		goto out_put;
	}

	wf = intel_runtime_pm_get(&i915->runtime_pm); /* active shrink */

	err = i915_vma_pin(vma, 0, 0, flags);
	if (err)
		goto out_wf;

	if (obj->mm.page_sizes.phys < I915_GTT_PAGE_SIZE_2M) {
		pr_info("failed to allocate THP, finishing test early\n");
		goto out_unpin;
	}

	err = igt_check_page_sizes(vma);
	if (err)
		goto out_unpin;

	n = 0;

	for_each_gem_engine(ce, i915_gem_context_lock_engines(ctx), it) {
		if (!intel_engine_can_store_dword(ce->engine))
			continue;

		err = gpu_write(ce, vma, n++, 0xdeadbeaf);
		if (err)
			break;
	}
	i915_gem_context_unlock_engines(ctx);
	/*
	 * Nuke everything *before* we unpin the pages so we can be reasonably
	 * sure that when later checking get_nr_swap_pages() that some random
	 * leftover object doesn't steal the remaining swap space.
	 */
	i915_gem_shrink(NULL, i915, -1UL, NULL,
			I915_SHRINK_BOUND |
			I915_SHRINK_UNBOUND |
			I915_SHRINK_ACTIVE);
	i915_vma_unpin(vma);
	if (err)
		goto out_wf;

	/*
	 * Now that the pages are *unpinned* shrinking should invoke
	 * shmem to truncate our pages, if we have available swap.
	 */
	should_swap = get_nr_swap_pages() > 0;
	i915_gem_shrink(NULL, i915, -1UL, NULL,
			I915_SHRINK_BOUND |
			I915_SHRINK_UNBOUND |
			I915_SHRINK_ACTIVE |
			I915_SHRINK_WRITEBACK);
	if (should_swap == i915_gem_object_has_pages(obj)) {
		pr_err("unexpected pages mismatch, should_swap=%s\n",
		       str_yes_no(should_swap));
		err = -EINVAL;
		goto out_wf;
	}

	if (should_swap == (obj->mm.page_sizes.sg || obj->mm.page_sizes.phys)) {
		pr_err("unexpected residual page-size bits, should_swap=%s\n",
		       str_yes_no(should_swap));
		err = -EINVAL;
		goto out_wf;
	}

	err = i915_vma_pin(vma, 0, 0, flags);
	if (err)
		goto out_wf;

	while (n--) {
		err = cpu_check(obj, n, 0xdeadbeaf);
		if (err)
			break;
	}

out_unpin:
	i915_vma_unpin(vma);
out_wf:
	intel_runtime_pm_put(&i915->runtime_pm, wf);
out_put:
	i915_gem_object_put(obj);
out_vm:
	i915_vm_put(vm);
out:
	fput(file);
	return err;
}

int i915_gem_huge_page_mock_selftests(void)
{
	static const struct i915_subtest tests[] = {
		SUBTEST(igt_mock_exhaust_device_supported_pages),
		SUBTEST(igt_mock_memory_region_huge_pages),
		SUBTEST(igt_mock_ppgtt_misaligned_dma),
		SUBTEST(igt_mock_ppgtt_huge_fill),
		SUBTEST(igt_mock_ppgtt_64K),
	};
	struct drm_i915_private *dev_priv;
	struct i915_ppgtt *ppgtt;
	int err;

	dev_priv = mock_gem_device();
	if (!dev_priv)
		return -ENOMEM;

	/* Pretend to be a device which supports the 48b PPGTT */
	RUNTIME_INFO(dev_priv)->ppgtt_type = INTEL_PPGTT_FULL;
	RUNTIME_INFO(dev_priv)->ppgtt_size = 48;

	ppgtt = i915_ppgtt_create(to_gt(dev_priv), 0);
	if (IS_ERR(ppgtt)) {
		err = PTR_ERR(ppgtt);
		goto out_unlock;
	}

	if (!i915_vm_is_4lvl(&ppgtt->vm)) {
		pr_err("failed to create 48b PPGTT\n");
		err = -EINVAL;
		goto out_put;
	}

	/* If we were ever hit this then it's time to mock the 64K scratch */
	if (!i915_vm_has_scratch_64K(&ppgtt->vm)) {
		pr_err("PPGTT missing 64K scratch page\n");
		err = -EINVAL;
		goto out_put;
	}

	err = i915_subtests(tests, ppgtt);

out_put:
	i915_vm_put(&ppgtt->vm);
out_unlock:
	mock_destroy_device(dev_priv);
	return err;
}

int i915_gem_huge_page_live_selftests(struct drm_i915_private *i915)
{
	static const struct i915_subtest tests[] = {
		SUBTEST(igt_shrink_thp),
		SUBTEST(igt_tmpfs_fallback),
		SUBTEST(igt_ppgtt_smoke_huge),
		SUBTEST(igt_ppgtt_sanity_check),
		SUBTEST(igt_ppgtt_compact),
<<<<<<< HEAD
=======
		SUBTEST(igt_ppgtt_mixed),
>>>>>>> eb3cdb58
	};

	if (!HAS_PPGTT(i915)) {
		pr_info("PPGTT not supported, skipping live-selftests\n");
		return 0;
	}

	if (intel_gt_is_wedged(to_gt(i915)))
		return 0;

	return i915_live_subtests(tests, i915);
}<|MERGE_RESOLUTION|>--- conflicted
+++ resolved
@@ -1401,11 +1401,7 @@
 static int igt_ppgtt_sanity_check(void *arg)
 {
 	struct drm_i915_private *i915 = arg;
-<<<<<<< HEAD
-	unsigned int supported = INTEL_INFO(i915)->page_sizes;
-=======
 	unsigned int supported = RUNTIME_INFO(i915)->page_sizes;
->>>>>>> eb3cdb58
 	struct {
 		igt_create_fn fn;
 		unsigned int flags;
@@ -1556,8 +1552,6 @@
 	return err;
 }
 
-<<<<<<< HEAD
-=======
 static int igt_ppgtt_mixed(void *arg)
 {
 	struct drm_i915_private *i915 = arg;
@@ -1706,7 +1700,6 @@
 	return err;
 }
 
->>>>>>> eb3cdb58
 static int igt_tmpfs_fallback(void *arg)
 {
 	struct drm_i915_private *i915 = arg;
@@ -1970,10 +1963,7 @@
 		SUBTEST(igt_ppgtt_smoke_huge),
 		SUBTEST(igt_ppgtt_sanity_check),
 		SUBTEST(igt_ppgtt_compact),
-<<<<<<< HEAD
-=======
 		SUBTEST(igt_ppgtt_mixed),
->>>>>>> eb3cdb58
 	};
 
 	if (!HAS_PPGTT(i915)) {
