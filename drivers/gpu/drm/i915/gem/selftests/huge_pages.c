--- conflicted
+++ resolved
@@ -713,11 +713,7 @@
 {
 	struct drm_i915_private *i915 = arg;
 	unsigned int supported = RUNTIME_INFO(i915)->page_sizes;
-<<<<<<< HEAD
-	bool has_pte64 = GRAPHICS_VER_FULL(i915) >= IP_VER(12, 50);
-=======
 	bool has_pte64 = GRAPHICS_VER_FULL(i915) >= IP_VER(12, 55);
->>>>>>> 2d5404ca
 	struct i915_address_space *vm;
 	struct i915_gem_context *ctx;
 	unsigned long max_pages;
@@ -861,11 +857,7 @@
 static int igt_ppgtt_64K(void *arg)
 {
 	struct drm_i915_private *i915 = arg;
-<<<<<<< HEAD
-	bool has_pte64 = GRAPHICS_VER_FULL(i915) >= IP_VER(12, 50);
-=======
 	bool has_pte64 = GRAPHICS_VER_FULL(i915) >= IP_VER(12, 55);
->>>>>>> 2d5404ca
 	struct drm_i915_gem_object *obj;
 	struct i915_address_space *vm;
 	struct i915_gem_context *ctx;
