--- conflicted
+++ resolved
@@ -295,15 +295,10 @@
 static void set_address_limits(struct vm_area_struct *area,
 			       struct i915_vma *vma,
 			       unsigned long obj_offset,
-<<<<<<< HEAD
-			       unsigned long *start_vaddr,
-			       unsigned long *end_vaddr)
-=======
 			       resource_size_t gmadr_start,
 			       unsigned long *start_vaddr,
 			       unsigned long *end_vaddr,
 			       unsigned long *pfn)
->>>>>>> 2d5404ca
 {
 	unsigned long vm_start, vm_end, vma_size; /* user's memory parameters */
 	long start, end; /* memory boundaries */
@@ -332,13 +327,10 @@
 	/* Let's move back into the "<< PAGE_SHIFT" domain */
 	*start_vaddr = (unsigned long)start << PAGE_SHIFT;
 	*end_vaddr = (unsigned long)end << PAGE_SHIFT;
-<<<<<<< HEAD
-=======
 
 	*pfn = (gmadr_start + i915_ggtt_offset(vma)) >> PAGE_SHIFT;
 	*pfn += (*start_vaddr - area->vm_start) >> PAGE_SHIFT;
 	*pfn += obj_offset - vma->gtt_view.partial.offset;
->>>>>>> 2d5404ca
 }
 
 static vm_fault_t vm_fault_gtt(struct vm_fault *vmf)
@@ -457,13 +449,6 @@
 	if (ret)
 		goto err_unpin;
 
-<<<<<<< HEAD
-	set_address_limits(area, vma, obj_offset, &start, &end);
-
-	pfn = (ggtt->gmadr.start + i915_ggtt_offset(vma)) >> PAGE_SHIFT;
-	pfn += (start - area->vm_start) >> PAGE_SHIFT;
-	pfn += obj_offset - vma->gtt_view.partial.offset;
-=======
 	/*
 	 * Dump all the necessary parameters in this function to perform the
 	 * arithmetic calculation for the virtual address start and end and
@@ -471,7 +456,6 @@
 	 */
 	set_address_limits(area, vma, obj_offset, ggtt->gmadr.start,
 			   &start, &end, &pfn);
->>>>>>> 2d5404ca
 
 	/* Finally, remap it using the new GTT offset */
 	ret = remap_io_mapping(area, start, pfn, end - start, &ggtt->iomap);
@@ -1097,15 +1081,9 @@
 
 	rcu_read_lock();
 	drm_vma_offset_lock_lookup(dev->vma_offset_manager);
-<<<<<<< HEAD
-	node = drm_vma_offset_exact_lookup_locked(dev->vma_offset_manager,
-						  vma->vm_pgoff,
-						  vma_pages(vma));
-=======
 	node = drm_vma_offset_lookup_locked(dev->vma_offset_manager,
 					    vma->vm_pgoff,
 					    vma_pages(vma));
->>>>>>> 2d5404ca
 	if (node && drm_vma_node_is_allowed(node, priv)) {
 		/*
 		 * Skip 0-refcnted objects as it is in the process of being
