--- conflicted
+++ resolved
@@ -33,38 +33,22 @@
 	struct scatterlist *src, *dst;
 	int ret, i;
 
-<<<<<<< HEAD
-	/* Copy sg so that we make an independent mapping */
-	st = kmalloc(sizeof(struct sg_table), GFP_KERNEL);
-	if (st == NULL) {
-=======
 	/*
 	 * Make a copy of the object's sgt, so that we can make an independent
 	 * mapping
 	 */
 	sgt = kmalloc(sizeof(*sgt), GFP_KERNEL);
 	if (!sgt) {
->>>>>>> eb3cdb58
 		ret = -ENOMEM;
 		goto err;
 	}
 
-<<<<<<< HEAD
-	ret = sg_alloc_table(st, obj->mm.pages->orig_nents, GFP_KERNEL);
-	if (ret)
-		goto err_free;
-
-	src = obj->mm.pages->sgl;
-	dst = st->sgl;
-	for (i = 0; i < obj->mm.pages->orig_nents; i++) {
-=======
 	ret = sg_alloc_table(sgt, obj->mm.pages->orig_nents, GFP_KERNEL);
 	if (ret)
 		goto err_free;
 
 	dst = sgt->sgl;
 	for_each_sg(obj->mm.pages->sgl, src, obj->mm.pages->orig_nents, i) {
->>>>>>> eb3cdb58
 		sg_set_page(dst, sg_page(src), src->length, 0);
 		dst = sg_next(dst);
 	}
@@ -78,11 +62,7 @@
 err_free_sg:
 	sg_free_table(sgt);
 err_free:
-<<<<<<< HEAD
-	kfree(st);
-=======
 	kfree(sgt);
->>>>>>> eb3cdb58
 err:
 	return ERR_PTR(ret);
 }
@@ -259,17 +239,6 @@
 static int i915_gem_object_get_pages_dmabuf(struct drm_i915_gem_object *obj)
 {
 	struct drm_i915_private *i915 = to_i915(obj->base.dev);
-<<<<<<< HEAD
-	struct sg_table *pages;
-	unsigned int sg_page_sizes;
-
-	assert_object_held(obj);
-
-	pages = dma_buf_map_attachment(obj->base.import_attach,
-				       DMA_BIDIRECTIONAL);
-	if (IS_ERR(pages))
-		return PTR_ERR(pages);
-=======
 	struct sg_table *sgt;
 
 	assert_object_held(obj);
@@ -278,7 +247,6 @@
 				     DMA_BIDIRECTIONAL);
 	if (IS_ERR(sgt))
 		return PTR_ERR(sgt);
->>>>>>> eb3cdb58
 
 	/*
 	 * DG1 is special here since it still snoops transactions even with
@@ -295,12 +263,7 @@
 	    (!HAS_LLC(i915) && !IS_DG1(i915)))
 		wbinvd_on_all_cpus();
 
-<<<<<<< HEAD
-	sg_page_sizes = i915_sg_dma_sizes(pages->sgl);
-	__i915_gem_object_set_pages(obj, pages, sg_page_sizes);
-=======
 	__i915_gem_object_set_pages(obj, sgt);
->>>>>>> eb3cdb58
 
 	return 0;
 }
