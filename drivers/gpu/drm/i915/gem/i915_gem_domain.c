--- conflicted
+++ resolved
@@ -17,11 +17,8 @@
 #include "i915_gem_mman.h"
 #include "i915_gem_object.h"
 #include "i915_vma.h"
-<<<<<<< HEAD
-=======
 
 #define VTD_GUARD (168u * I915_GTT_PAGE_SIZE) /* 168 or tile-row PTE padding */
->>>>>>> eb3cdb58
 
 static bool gpu_write_needs_clflush(struct drm_i915_gem_object *obj)
 {
