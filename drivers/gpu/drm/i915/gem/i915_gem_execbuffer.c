--- conflicted
+++ resolved
@@ -741,7 +741,6 @@
 	 * execbuffer (fenceable, mappable, alignment etc). Bind all new
 	 * objects.  This avoids unnecessary unbinding of later objects in order
 	 * to make room for the earlier objects *unless* we need to defragment.
-<<<<<<< HEAD
 	 *
 	 * 1. Reorder the buffers, where objects with the most restrictive
 	 * placement requirements go first (ignoring fixed location buffers for
@@ -754,20 +753,6 @@
 	 * unable to lock. Try again to bind the buffers. (still using the new
 	 * buffer order).
 	 *
-=======
-	 *
-	 * 1. Reorder the buffers, where objects with the most restrictive
-	 * placement requirements go first (ignoring fixed location buffers for
-	 * now).  For example, objects needing the mappable aperture (the first
-	 * 256M of GTT), should go first vs objects that can be placed just
-	 * about anywhere. Repeat the previous pass.
-	 *
-	 * 2. Consider buffers that are pinned at a fixed location. Also try to
-	 * evict the entire VM this time, leaving only objects that we were
-	 * unable to lock. Try again to bind the buffers. (still using the new
-	 * buffer order).
-	 *
->>>>>>> eb3cdb58
 	 * 3. We likely have object lock contention for one or more stubborn
 	 * objects in the VM, for which we need to evict to make forward
 	 * progress (perhaps we are fighting the shrinker?). When evicting the
@@ -924,11 +909,7 @@
 		 */
 		if (i915_gem_context_uses_protected_content(eb->gem_context) &&
 		    i915_gem_object_is_protected(obj)) {
-<<<<<<< HEAD
-			err = intel_pxp_key_check(&vm->gt->pxp, obj, true);
-=======
 			err = intel_pxp_key_check(eb->i915->pxp, obj, true);
->>>>>>> eb3cdb58
 			if (err) {
 				i915_gem_object_put(obj);
 				return ERR_PTR(err);
@@ -1125,11 +1106,7 @@
 relocation_target(const struct drm_i915_gem_relocation_entry *reloc,
 		  const struct i915_vma *target)
 {
-<<<<<<< HEAD
-	return gen8_canonical_addr((int)reloc->delta + target->node.start);
-=======
 	return gen8_canonical_addr((int)reloc->delta + i915_vma_offset(target));
->>>>>>> eb3cdb58
 }
 
 static void reloc_cache_init(struct reloc_cache *cache,
@@ -2026,19 +2003,11 @@
 
 		if (!(flags & EXEC_OBJECT_CAPTURE))
 			continue;
-<<<<<<< HEAD
 
 		if (i915_gem_context_is_recoverable(eb->gem_context) &&
 		    (IS_DGFX(eb->i915) || GRAPHICS_VER_FULL(eb->i915) > IP_VER(12, 0)))
 			return -EINVAL;
 
-=======
-
-		if (i915_gem_context_is_recoverable(eb->gem_context) &&
-		    (IS_DGFX(eb->i915) || GRAPHICS_VER_FULL(eb->i915) > IP_VER(12, 0)))
-			return -EINVAL;
-
->>>>>>> eb3cdb58
 		for_each_batch_create_order(eb, j) {
 			struct i915_capture_list *capture;
 
@@ -2173,12 +2142,8 @@
 						       eb->composite_fence ?
 						       eb->composite_fence :
 						       &eb->requests[j]->fence,
-<<<<<<< HEAD
-						       flags | __EXEC_OBJECT_NO_RESERVE);
-=======
 						       flags | __EXEC_OBJECT_NO_RESERVE |
 						       __EXEC_OBJECT_NO_REQUEST_AWAIT);
->>>>>>> eb3cdb58
 		}
 	}
 
@@ -2443,11 +2408,7 @@
 	}
 
 	err = rq->context->engine->emit_bb_start(rq,
-<<<<<<< HEAD
-						 batch->node.start +
-=======
 						 i915_vma_offset(batch) +
->>>>>>> eb3cdb58
 						 eb->batch_start_offset,
 						 batch_len,
 						 eb->batch_flags);
@@ -2458,11 +2419,7 @@
 		GEM_BUG_ON(intel_context_is_parallel(rq->context));
 		GEM_BUG_ON(eb->batch_start_offset);
 		err = rq->context->engine->emit_bb_start(rq,
-<<<<<<< HEAD
-							 eb->trampoline->node.start +
-=======
 							 i915_vma_offset(eb->trampoline) +
->>>>>>> eb3cdb58
 							 batch_len, 0, 0);
 		if (err)
 			return err;
@@ -2490,14 +2447,6 @@
 	}
 
 	return err;
-<<<<<<< HEAD
-}
-
-static int num_vcs_engines(struct drm_i915_private *i915)
-{
-	return hweight_long(VDBOX_MASK(to_gt(i915)));
-=======
->>>>>>> eb3cdb58
 }
 
 /*
