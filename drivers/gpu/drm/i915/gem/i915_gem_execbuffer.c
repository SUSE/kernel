/*
 * SPDX-License-Identifier: MIT
 *
 * Copyright © 2008,2010 Intel Corporation
 */

#include <linux/dma-resv.h>
#include <linux/highmem.h>
#include <linux/sync_file.h>
#include <linux/uaccess.h>

#include <drm/drm_auth.h>
#include <drm/drm_syncobj.h>

#include "gem/i915_gem_ioctls.h"
#include "gt/intel_context.h"
#include "gt/intel_gpu_commands.h"
#include "gt/intel_gt.h"
#include "gt/intel_gt_buffer_pool.h"
#include "gt/intel_gt_pm.h"
#include "gt/intel_ring.h"

#include "pxp/intel_pxp.h"

#include "i915_cmd_parser.h"
#include "i915_drv.h"
#include "i915_file_private.h"
#include "i915_gem_clflush.h"
#include "i915_gem_context.h"
#include "i915_gem_evict.h"
#include "i915_gem_ioctls.h"
#include "i915_reg.h"
#include "i915_trace.h"
#include "i915_user_extensions.h"

struct eb_vma {
	struct i915_vma *vma;
	unsigned int flags;

	/** This vma's place in the execbuf reservation list */
	struct drm_i915_gem_exec_object2 *exec;
	struct list_head bind_link;
	struct list_head reloc_link;

	struct hlist_node node;
	u32 handle;
};

enum {
	FORCE_CPU_RELOC = 1,
	FORCE_GTT_RELOC,
	FORCE_GPU_RELOC,
#define DBG_FORCE_RELOC 0 /* choose one of the above! */
};

/* __EXEC_OBJECT_ flags > BIT(29) defined in i915_vma.h */
#define __EXEC_OBJECT_HAS_PIN		BIT(29)
#define __EXEC_OBJECT_HAS_FENCE		BIT(28)
#define __EXEC_OBJECT_USERPTR_INIT	BIT(27)
#define __EXEC_OBJECT_NEEDS_MAP		BIT(26)
#define __EXEC_OBJECT_NEEDS_BIAS	BIT(25)
#define __EXEC_OBJECT_INTERNAL_FLAGS	(~0u << 25) /* all of the above + */
#define __EXEC_OBJECT_RESERVED (__EXEC_OBJECT_HAS_PIN | __EXEC_OBJECT_HAS_FENCE)

#define __EXEC_HAS_RELOC	BIT(31)
#define __EXEC_ENGINE_PINNED	BIT(30)
#define __EXEC_USERPTR_USED	BIT(29)
#define __EXEC_INTERNAL_FLAGS	(~0u << 29)
#define UPDATE			PIN_OFFSET_FIXED

#define BATCH_OFFSET_BIAS (256*1024)

#define __I915_EXEC_ILLEGAL_FLAGS \
	(__I915_EXEC_UNKNOWN_FLAGS | \
	 I915_EXEC_CONSTANTS_MASK  | \
	 I915_EXEC_RESOURCE_STREAMER)

/* Catch emission of unexpected errors for CI! */
#if IS_ENABLED(CONFIG_DRM_I915_DEBUG_GEM)
#undef EINVAL
#define EINVAL ({ \
	DRM_DEBUG_DRIVER("EINVAL at %s:%d\n", __func__, __LINE__); \
	22; \
})
#endif

/**
 * DOC: User command execution
 *
 * Userspace submits commands to be executed on the GPU as an instruction
 * stream within a GEM object we call a batchbuffer. This instructions may
 * refer to other GEM objects containing auxiliary state such as kernels,
 * samplers, render targets and even secondary batchbuffers. Userspace does
 * not know where in the GPU memory these objects reside and so before the
 * batchbuffer is passed to the GPU for execution, those addresses in the
 * batchbuffer and auxiliary objects are updated. This is known as relocation,
 * or patching. To try and avoid having to relocate each object on the next
 * execution, userspace is told the location of those objects in this pass,
 * but this remains just a hint as the kernel may choose a new location for
 * any object in the future.
 *
 * At the level of talking to the hardware, submitting a batchbuffer for the
 * GPU to execute is to add content to a buffer from which the HW
 * command streamer is reading.
 *
 * 1. Add a command to load the HW context. For Logical Ring Contexts, i.e.
 *    Execlists, this command is not placed on the same buffer as the
 *    remaining items.
 *
 * 2. Add a command to invalidate caches to the buffer.
 *
 * 3. Add a batchbuffer start command to the buffer; the start command is
 *    essentially a token together with the GPU address of the batchbuffer
 *    to be executed.
 *
 * 4. Add a pipeline flush to the buffer.
 *
 * 5. Add a memory write command to the buffer to record when the GPU
 *    is done executing the batchbuffer. The memory write writes the
 *    global sequence number of the request, ``i915_request::global_seqno``;
 *    the i915 driver uses the current value in the register to determine
 *    if the GPU has completed the batchbuffer.
 *
 * 6. Add a user interrupt command to the buffer. This command instructs
 *    the GPU to issue an interrupt when the command, pipeline flush and
 *    memory write are completed.
 *
 * 7. Inform the hardware of the additional commands added to the buffer
 *    (by updating the tail pointer).
 *
 * Processing an execbuf ioctl is conceptually split up into a few phases.
 *
 * 1. Validation - Ensure all the pointers, handles and flags are valid.
 * 2. Reservation - Assign GPU address space for every object
 * 3. Relocation - Update any addresses to point to the final locations
 * 4. Serialisation - Order the request with respect to its dependencies
 * 5. Construction - Construct a request to execute the batchbuffer
 * 6. Submission (at some point in the future execution)
 *
 * Reserving resources for the execbuf is the most complicated phase. We
 * neither want to have to migrate the object in the address space, nor do
 * we want to have to update any relocations pointing to this object. Ideally,
 * we want to leave the object where it is and for all the existing relocations
 * to match. If the object is given a new address, or if userspace thinks the
 * object is elsewhere, we have to parse all the relocation entries and update
 * the addresses. Userspace can set the I915_EXEC_NORELOC flag to hint that
 * all the target addresses in all of its objects match the value in the
 * relocation entries and that they all match the presumed offsets given by the
 * list of execbuffer objects. Using this knowledge, we know that if we haven't
 * moved any buffers, all the relocation entries are valid and we can skip
 * the update. (If userspace is wrong, the likely outcome is an impromptu GPU
 * hang.) The requirement for using I915_EXEC_NO_RELOC are:
 *
 *      The addresses written in the objects must match the corresponding
 *      reloc.presumed_offset which in turn must match the corresponding
 *      execobject.offset.
 *
 *      Any render targets written to in the batch must be flagged with
 *      EXEC_OBJECT_WRITE.
 *
 *      To avoid stalling, execobject.offset should match the current
 *      address of that object within the active context.
 *
 * The reservation is done is multiple phases. First we try and keep any
 * object already bound in its current location - so as long as meets the
 * constraints imposed by the new execbuffer. Any object left unbound after the
 * first pass is then fitted into any available idle space. If an object does
 * not fit, all objects are removed from the reservation and the process rerun
 * after sorting the objects into a priority order (more difficult to fit
 * objects are tried first). Failing that, the entire VM is cleared and we try
 * to fit the execbuf once last time before concluding that it simply will not
 * fit.
 *
 * A small complication to all of this is that we allow userspace not only to
 * specify an alignment and a size for the object in the address space, but
 * we also allow userspace to specify the exact offset. This objects are
 * simpler to place (the location is known a priori) all we have to do is make
 * sure the space is available.
 *
 * Once all the objects are in place, patching up the buried pointers to point
 * to the final locations is a fairly simple job of walking over the relocation
 * entry arrays, looking up the right address and rewriting the value into
 * the object. Simple! ... The relocation entries are stored in user memory
 * and so to access them we have to copy them into a local buffer. That copy
 * has to avoid taking any pagefaults as they may lead back to a GEM object
 * requiring the struct_mutex (i.e. recursive deadlock). So once again we split
 * the relocation into multiple passes. First we try to do everything within an
 * atomic context (avoid the pagefaults) which requires that we never wait. If
 * we detect that we may wait, or if we need to fault, then we have to fallback
 * to a slower path. The slowpath has to drop the mutex. (Can you hear alarm
 * bells yet?) Dropping the mutex means that we lose all the state we have
 * built up so far for the execbuf and we must reset any global data. However,
 * we do leave the objects pinned in their final locations - which is a
 * potential issue for concurrent execbufs. Once we have left the mutex, we can
 * allocate and copy all the relocation entries into a large array at our
 * leisure, reacquire the mutex, reclaim all the objects and other state and
 * then proceed to update any incorrect addresses with the objects.
 *
 * As we process the relocation entries, we maintain a record of whether the
 * object is being written to. Using NORELOC, we expect userspace to provide
 * this information instead. We also check whether we can skip the relocation
 * by comparing the expected value inside the relocation entry with the target's
 * final address. If they differ, we have to map the current object and rewrite
 * the 4 or 8 byte pointer within.
 *
 * Serialising an execbuf is quite simple according to the rules of the GEM
 * ABI. Execution within each context is ordered by the order of submission.
 * Writes to any GEM object are in order of submission and are exclusive. Reads
 * from a GEM object are unordered with respect to other reads, but ordered by
 * writes. A write submitted after a read cannot occur before the read, and
 * similarly any read submitted after a write cannot occur before the write.
 * Writes are ordered between engines such that only one write occurs at any
 * time (completing any reads beforehand) - using semaphores where available
 * and CPU serialisation otherwise. Other GEM access obey the same rules, any
 * write (either via mmaps using set-domain, or via pwrite) must flush all GPU
 * reads before starting, and any read (either using set-domain or pread) must
 * flush all GPU writes before starting. (Note we only employ a barrier before,
 * we currently rely on userspace not concurrently starting a new execution
 * whilst reading or writing to an object. This may be an advantage or not
 * depending on how much you trust userspace not to shoot themselves in the
 * foot.) Serialisation may just result in the request being inserted into
 * a DAG awaiting its turn, but most simple is to wait on the CPU until
 * all dependencies are resolved.
 *
 * After all of that, is just a matter of closing the request and handing it to
 * the hardware (well, leaving it in a queue to be executed). However, we also
 * offer the ability for batchbuffers to be run with elevated privileges so
 * that they access otherwise hidden registers. (Used to adjust L3 cache etc.)
 * Before any batch is given extra privileges we first must check that it
 * contains no nefarious instructions, we check that each instruction is from
 * our whitelist and all registers are also from an allowed list. We first
 * copy the user's batchbuffer to a shadow (so that the user doesn't have
 * access to it, either by the CPU or GPU as we scan it) and then parse each
 * instruction. If everything is ok, we set a flag telling the hardware to run
 * the batchbuffer in trusted mode, otherwise the ioctl is rejected.
 */

struct eb_fence {
	struct drm_syncobj *syncobj; /* Use with ptr_mask_bits() */
	struct dma_fence *dma_fence;
	u64 value;
	struct dma_fence_chain *chain_fence;
};

struct i915_execbuffer {
	struct drm_i915_private *i915; /** i915 backpointer */
	struct drm_file *file; /** per-file lookup tables and limits */
	struct drm_i915_gem_execbuffer2 *args; /** ioctl parameters */
	struct drm_i915_gem_exec_object2 *exec; /** ioctl execobj[] */
	struct eb_vma *vma;

	struct intel_gt *gt; /* gt for the execbuf */
	struct intel_context *context; /* logical state for the request */
	struct i915_gem_context *gem_context; /** caller's context */
	intel_wakeref_t wakeref;
	intel_wakeref_t wakeref_gt0;

	/** our requests to build */
	struct i915_request *requests[MAX_ENGINE_INSTANCE + 1];
	/** identity of the batch obj/vma */
	struct eb_vma *batches[MAX_ENGINE_INSTANCE + 1];
	struct i915_vma *trampoline; /** trampoline used for chaining */

	/** used for excl fence in dma_resv objects when > 1 BB submitted */
	struct dma_fence *composite_fence;

	/** actual size of execobj[] as we may extend it for the cmdparser */
	unsigned int buffer_count;

	/* number of batches in execbuf IOCTL */
	unsigned int num_batches;

	/** list of vma not yet bound during reservation phase */
	struct list_head unbound;

	/** list of vma that have execobj.relocation_count */
	struct list_head relocs;

	struct i915_gem_ww_ctx ww;

	/**
	 * Track the most recently used object for relocations, as we
	 * frequently have to perform multiple relocations within the same
	 * obj/page
	 */
	struct reloc_cache {
		struct drm_mm_node node; /** temporary GTT binding */
		unsigned long vaddr; /** Current kmap address */
		unsigned long page; /** Currently mapped page index */
		unsigned int graphics_ver; /** Cached value of GRAPHICS_VER */
		bool use_64bit_reloc : 1;
		bool has_llc : 1;
		bool has_fence : 1;
		bool needs_unfenced : 1;
	} reloc_cache;

	u64 invalid_flags; /** Set of execobj.flags that are invalid */

	/** Length of batch within object */
	u64 batch_len[MAX_ENGINE_INSTANCE + 1];
	u32 batch_start_offset; /** Location within object of batch */
	u32 batch_flags; /** Flags composed for emit_bb_start() */
	struct intel_gt_buffer_pool_node *batch_pool; /** pool node for batch buffer */

	/**
	 * Indicate either the size of the hastable used to resolve
	 * relocation handles, or if negative that we are using a direct
	 * index into the execobj[].
	 */
	int lut_size;
	struct hlist_head *buckets; /** ht for relocation handles */

	struct eb_fence *fences;
	unsigned long num_fences;
#if IS_ENABLED(CONFIG_DRM_I915_CAPTURE_ERROR)
	struct i915_capture_list *capture_lists[MAX_ENGINE_INSTANCE + 1];
#endif
};

static int eb_parse(struct i915_execbuffer *eb);
static int eb_pin_engine(struct i915_execbuffer *eb, bool throttle);
static void eb_unpin_engine(struct i915_execbuffer *eb);
static void eb_capture_release(struct i915_execbuffer *eb);

static bool eb_use_cmdparser(const struct i915_execbuffer *eb)
{
	return intel_engine_requires_cmd_parser(eb->context->engine) ||
		(intel_engine_using_cmd_parser(eb->context->engine) &&
		 eb->args->batch_len);
}

static int eb_create(struct i915_execbuffer *eb)
{
	if (!(eb->args->flags & I915_EXEC_HANDLE_LUT)) {
		unsigned int size = 1 + ilog2(eb->buffer_count);

		/*
		 * Without a 1:1 association between relocation handles and
		 * the execobject[] index, we instead create a hashtable.
		 * We size it dynamically based on available memory, starting
		 * first with 1:1 associative hash and scaling back until
		 * the allocation succeeds.
		 *
		 * Later on we use a positive lut_size to indicate we are
		 * using this hashtable, and a negative value to indicate a
		 * direct lookup.
		 */
		do {
			gfp_t flags;

			/* While we can still reduce the allocation size, don't
			 * raise a warning and allow the allocation to fail.
			 * On the last pass though, we want to try as hard
			 * as possible to perform the allocation and warn
			 * if it fails.
			 */
			flags = GFP_KERNEL;
			if (size > 1)
				flags |= __GFP_NORETRY | __GFP_NOWARN;

			eb->buckets = kzalloc(sizeof(struct hlist_head) << size,
					      flags);
			if (eb->buckets)
				break;
		} while (--size);

		if (unlikely(!size))
			return -ENOMEM;

		eb->lut_size = size;
	} else {
		eb->lut_size = -eb->buffer_count;
	}

	return 0;
}

static bool
eb_vma_misplaced(const struct drm_i915_gem_exec_object2 *entry,
		 const struct i915_vma *vma,
		 unsigned int flags)
{
	const u64 start = i915_vma_offset(vma);
	const u64 size = i915_vma_size(vma);

	if (size < entry->pad_to_size)
		return true;

	if (entry->alignment && !IS_ALIGNED(start, entry->alignment))
		return true;

	if (flags & EXEC_OBJECT_PINNED &&
	    start != entry->offset)
		return true;

	if (flags & __EXEC_OBJECT_NEEDS_BIAS &&
	    start < BATCH_OFFSET_BIAS)
		return true;

	if (!(flags & EXEC_OBJECT_SUPPORTS_48B_ADDRESS) &&
	    (start + size + 4095) >> 32)
		return true;

	if (flags & __EXEC_OBJECT_NEEDS_MAP &&
	    !i915_vma_is_map_and_fenceable(vma))
		return true;

	return false;
}

static u64 eb_pin_flags(const struct drm_i915_gem_exec_object2 *entry,
			unsigned int exec_flags)
{
	u64 pin_flags = 0;

	if (exec_flags & EXEC_OBJECT_NEEDS_GTT)
		pin_flags |= PIN_GLOBAL;

	/*
	 * Wa32bitGeneralStateOffset & Wa32bitInstructionBaseOffset,
	 * limit address to the first 4GBs for unflagged objects.
	 */
	if (!(exec_flags & EXEC_OBJECT_SUPPORTS_48B_ADDRESS))
		pin_flags |= PIN_ZONE_4G;

	if (exec_flags & __EXEC_OBJECT_NEEDS_MAP)
		pin_flags |= PIN_MAPPABLE;

	if (exec_flags & EXEC_OBJECT_PINNED)
		pin_flags |= entry->offset | PIN_OFFSET_FIXED;
	else if (exec_flags & __EXEC_OBJECT_NEEDS_BIAS)
		pin_flags |= BATCH_OFFSET_BIAS | PIN_OFFSET_BIAS;

	return pin_flags;
}

static int
eb_pin_vma(struct i915_execbuffer *eb,
	   const struct drm_i915_gem_exec_object2 *entry,
	   struct eb_vma *ev)
{
	struct i915_vma *vma = ev->vma;
	u64 pin_flags;
	int err;

	if (vma->node.size)
		pin_flags =  __i915_vma_offset(vma);
	else
		pin_flags = entry->offset & PIN_OFFSET_MASK;

	pin_flags |= PIN_USER | PIN_NOEVICT | PIN_OFFSET_FIXED | PIN_VALIDATE;
	if (unlikely(ev->flags & EXEC_OBJECT_NEEDS_GTT))
		pin_flags |= PIN_GLOBAL;

	/* Attempt to reuse the current location if available */
	err = i915_vma_pin_ww(vma, &eb->ww, 0, 0, pin_flags);
	if (err == -EDEADLK)
		return err;

	if (unlikely(err)) {
		if (entry->flags & EXEC_OBJECT_PINNED)
			return err;

		/* Failing that pick any _free_ space if suitable */
		err = i915_vma_pin_ww(vma, &eb->ww,
					     entry->pad_to_size,
					     entry->alignment,
					     eb_pin_flags(entry, ev->flags) |
					     PIN_USER | PIN_NOEVICT | PIN_VALIDATE);
		if (unlikely(err))
			return err;
	}

	if (unlikely(ev->flags & EXEC_OBJECT_NEEDS_FENCE)) {
		err = i915_vma_pin_fence(vma);
		if (unlikely(err))
			return err;

		if (vma->fence)
			ev->flags |= __EXEC_OBJECT_HAS_FENCE;
	}

	ev->flags |= __EXEC_OBJECT_HAS_PIN;
	if (eb_vma_misplaced(entry, vma, ev->flags))
		return -EBADSLT;

	return 0;
}

static void
eb_unreserve_vma(struct eb_vma *ev)
{
	if (unlikely(ev->flags & __EXEC_OBJECT_HAS_FENCE))
		__i915_vma_unpin_fence(ev->vma);

	ev->flags &= ~__EXEC_OBJECT_RESERVED;
}

static int
eb_validate_vma(struct i915_execbuffer *eb,
		struct drm_i915_gem_exec_object2 *entry,
		struct i915_vma *vma)
{
	/* Relocations are disallowed for all platforms after TGL-LP.  This
	 * also covers all platforms with local memory.
	 */
	if (entry->relocation_count &&
	    GRAPHICS_VER(eb->i915) >= 12 && !IS_TIGERLAKE(eb->i915))
		return -EINVAL;

	if (unlikely(entry->flags & eb->invalid_flags))
		return -EINVAL;

	if (unlikely(entry->alignment &&
		     !is_power_of_2_u64(entry->alignment)))
		return -EINVAL;

	/*
	 * Offset can be used as input (EXEC_OBJECT_PINNED), reject
	 * any non-page-aligned or non-canonical addresses.
	 */
	if (unlikely(entry->flags & EXEC_OBJECT_PINNED &&
		     entry->offset != gen8_canonical_addr(entry->offset & I915_GTT_PAGE_MASK)))
		return -EINVAL;

	/* pad_to_size was once a reserved field, so sanitize it */
	if (entry->flags & EXEC_OBJECT_PAD_TO_SIZE) {
		if (unlikely(offset_in_page(entry->pad_to_size)))
			return -EINVAL;
	} else {
		entry->pad_to_size = 0;
	}
	/*
	 * From drm_mm perspective address space is continuous,
	 * so from this point we're always using non-canonical
	 * form internally.
	 */
	entry->offset = gen8_noncanonical_addr(entry->offset);

	if (!eb->reloc_cache.has_fence) {
		entry->flags &= ~EXEC_OBJECT_NEEDS_FENCE;
	} else {
		if ((entry->flags & EXEC_OBJECT_NEEDS_FENCE ||
		     eb->reloc_cache.needs_unfenced) &&
		    i915_gem_object_is_tiled(vma->obj))
			entry->flags |= EXEC_OBJECT_NEEDS_GTT | __EXEC_OBJECT_NEEDS_MAP;
	}

	return 0;
}

static bool
is_batch_buffer(struct i915_execbuffer *eb, unsigned int buffer_idx)
{
	return eb->args->flags & I915_EXEC_BATCH_FIRST ?
		buffer_idx < eb->num_batches :
		buffer_idx >= eb->args->buffer_count - eb->num_batches;
}

static int
eb_add_vma(struct i915_execbuffer *eb,
	   unsigned int *current_batch,
	   unsigned int i,
	   struct i915_vma *vma)
{
	struct drm_i915_private *i915 = eb->i915;
	struct drm_i915_gem_exec_object2 *entry = &eb->exec[i];
	struct eb_vma *ev = &eb->vma[i];

	ev->vma = vma;
	ev->exec = entry;
	ev->flags = entry->flags;

	if (eb->lut_size > 0) {
		ev->handle = entry->handle;
		hlist_add_head(&ev->node,
			       &eb->buckets[hash_32(entry->handle,
						    eb->lut_size)]);
	}

	if (entry->relocation_count)
		list_add_tail(&ev->reloc_link, &eb->relocs);

	/*
	 * SNA is doing fancy tricks with compressing batch buffers, which leads
	 * to negative relocation deltas. Usually that works out ok since the
	 * relocate address is still positive, except when the batch is placed
	 * very low in the GTT. Ensure this doesn't happen.
	 *
	 * Note that actual hangs have only been observed on gen7, but for
	 * paranoia do it everywhere.
	 */
	if (is_batch_buffer(eb, i)) {
		if (entry->relocation_count &&
		    !(ev->flags & EXEC_OBJECT_PINNED))
			ev->flags |= __EXEC_OBJECT_NEEDS_BIAS;
		if (eb->reloc_cache.has_fence)
			ev->flags |= EXEC_OBJECT_NEEDS_FENCE;

		eb->batches[*current_batch] = ev;

		if (unlikely(ev->flags & EXEC_OBJECT_WRITE)) {
			drm_dbg(&i915->drm,
				"Attempting to use self-modifying batch buffer\n");
			return -EINVAL;
		}

		if (range_overflows_t(u64,
				      eb->batch_start_offset,
				      eb->args->batch_len,
				      ev->vma->size)) {
			drm_dbg(&i915->drm, "Attempting to use out-of-bounds batch\n");
			return -EINVAL;
		}

		if (eb->args->batch_len == 0)
			eb->batch_len[*current_batch] = ev->vma->size -
				eb->batch_start_offset;
		else
			eb->batch_len[*current_batch] = eb->args->batch_len;
		if (unlikely(eb->batch_len[*current_batch] == 0)) { /* impossible! */
			drm_dbg(&i915->drm, "Invalid batch length\n");
			return -EINVAL;
		}

		++*current_batch;
	}

	return 0;
}

static int use_cpu_reloc(const struct reloc_cache *cache,
			 const struct drm_i915_gem_object *obj)
{
	if (!i915_gem_object_has_struct_page(obj))
		return false;

	if (DBG_FORCE_RELOC == FORCE_CPU_RELOC)
		return true;

	if (DBG_FORCE_RELOC == FORCE_GTT_RELOC)
		return false;

	/*
	 * For objects created by userspace through GEM_CREATE with pat_index
	 * set by set_pat extension, i915_gem_object_has_cache_level() always
	 * return true, otherwise the call would fall back to checking whether
	 * the object is un-cached.
	 */
	return (cache->has_llc ||
		obj->cache_dirty ||
		!i915_gem_object_has_cache_level(obj, I915_CACHE_NONE));
}

static int eb_reserve_vma(struct i915_execbuffer *eb,
			  struct eb_vma *ev,
			  u64 pin_flags)
{
	struct drm_i915_gem_exec_object2 *entry = ev->exec;
	struct i915_vma *vma = ev->vma;
	int err;

	if (drm_mm_node_allocated(&vma->node) &&
	    eb_vma_misplaced(entry, vma, ev->flags)) {
		err = i915_vma_unbind(vma);
		if (err)
			return err;
	}

	err = i915_vma_pin_ww(vma, &eb->ww,
			   entry->pad_to_size, entry->alignment,
			   eb_pin_flags(entry, ev->flags) | pin_flags);
	if (err)
		return err;

	if (entry->offset != i915_vma_offset(vma)) {
		entry->offset = i915_vma_offset(vma) | UPDATE;
		eb->args->flags |= __EXEC_HAS_RELOC;
	}

	if (unlikely(ev->flags & EXEC_OBJECT_NEEDS_FENCE)) {
		err = i915_vma_pin_fence(vma);
		if (unlikely(err))
			return err;

		if (vma->fence)
			ev->flags |= __EXEC_OBJECT_HAS_FENCE;
	}

	ev->flags |= __EXEC_OBJECT_HAS_PIN;
	GEM_BUG_ON(eb_vma_misplaced(entry, vma, ev->flags));

	return 0;
}

static bool eb_unbind(struct i915_execbuffer *eb, bool force)
{
	const unsigned int count = eb->buffer_count;
	unsigned int i;
	struct list_head last;
	bool unpinned = false;

	/* Resort *all* the objects into priority order */
	INIT_LIST_HEAD(&eb->unbound);
	INIT_LIST_HEAD(&last);

	for (i = 0; i < count; i++) {
		struct eb_vma *ev = &eb->vma[i];
		unsigned int flags = ev->flags;

		if (!force && flags & EXEC_OBJECT_PINNED &&
		    flags & __EXEC_OBJECT_HAS_PIN)
			continue;

		unpinned = true;
		eb_unreserve_vma(ev);

		if (flags & EXEC_OBJECT_PINNED)
			/* Pinned must have their slot */
			list_add(&ev->bind_link, &eb->unbound);
		else if (flags & __EXEC_OBJECT_NEEDS_MAP)
			/* Map require the lowest 256MiB (aperture) */
			list_add_tail(&ev->bind_link, &eb->unbound);
		else if (!(flags & EXEC_OBJECT_SUPPORTS_48B_ADDRESS))
			/* Prioritise 4GiB region for restricted bo */
			list_add(&ev->bind_link, &last);
		else
			list_add_tail(&ev->bind_link, &last);
	}

	list_splice_tail(&last, &eb->unbound);
	return unpinned;
}

static int eb_reserve(struct i915_execbuffer *eb)
{
	struct eb_vma *ev;
	unsigned int pass;
	int err = 0;

	/*
	 * We have one more buffers that we couldn't bind, which could be due to
	 * various reasons. To resolve this we have 4 passes, with every next
	 * level turning the screws tighter:
	 *
	 * 0. Unbind all objects that do not match the GTT constraints for the
	 * execbuffer (fenceable, mappable, alignment etc). Bind all new
	 * objects.  This avoids unnecessary unbinding of later objects in order
	 * to make room for the earlier objects *unless* we need to defragment.
	 *
	 * 1. Reorder the buffers, where objects with the most restrictive
	 * placement requirements go first (ignoring fixed location buffers for
	 * now).  For example, objects needing the mappable aperture (the first
	 * 256M of GTT), should go first vs objects that can be placed just
	 * about anywhere. Repeat the previous pass.
	 *
	 * 2. Consider buffers that are pinned at a fixed location. Also try to
	 * evict the entire VM this time, leaving only objects that we were
	 * unable to lock. Try again to bind the buffers. (still using the new
	 * buffer order).
	 *
	 * 3. We likely have object lock contention for one or more stubborn
	 * objects in the VM, for which we need to evict to make forward
	 * progress (perhaps we are fighting the shrinker?). When evicting the
	 * VM this time around, anything that we can't lock we now track using
	 * the busy_bo, using the full lock (after dropping the vm->mutex to
	 * prevent deadlocks), instead of trylock. We then continue to evict the
	 * VM, this time with the stubborn object locked, which we can now
	 * hopefully unbind (if still bound in the VM). Repeat until the VM is
	 * evicted. Finally we should be able bind everything.
	 */
	for (pass = 0; pass <= 3; pass++) {
		int pin_flags = PIN_USER | PIN_VALIDATE;

		if (pass == 0)
			pin_flags |= PIN_NONBLOCK;

		if (pass >= 1)
			eb_unbind(eb, pass >= 2);

		if (pass == 2) {
			err = mutex_lock_interruptible(&eb->context->vm->mutex);
			if (!err) {
				err = i915_gem_evict_vm(eb->context->vm, &eb->ww, NULL);
				mutex_unlock(&eb->context->vm->mutex);
			}
			if (err)
				return err;
		}

		if (pass == 3) {
retry:
			err = mutex_lock_interruptible(&eb->context->vm->mutex);
			if (!err) {
				struct drm_i915_gem_object *busy_bo = NULL;

				err = i915_gem_evict_vm(eb->context->vm, &eb->ww, &busy_bo);
				mutex_unlock(&eb->context->vm->mutex);
				if (err && busy_bo) {
					err = i915_gem_object_lock(busy_bo, &eb->ww);
					i915_gem_object_put(busy_bo);
					if (!err)
						goto retry;
				}
			}
			if (err)
				return err;
		}

		list_for_each_entry(ev, &eb->unbound, bind_link) {
			err = eb_reserve_vma(eb, ev, pin_flags);
			if (err)
				break;
		}

		if (err != -ENOSPC)
			break;
	}

	return err;
}

static int eb_select_context(struct i915_execbuffer *eb)
{
	struct i915_gem_context *ctx;

	ctx = i915_gem_context_lookup(eb->file->driver_priv, eb->args->rsvd1);
	if (IS_ERR(ctx))
		return PTR_ERR(ctx);

	eb->gem_context = ctx;
	if (i915_gem_context_has_full_ppgtt(ctx))
		eb->invalid_flags |= EXEC_OBJECT_NEEDS_GTT;

	return 0;
}

static int __eb_add_lut(struct i915_execbuffer *eb,
			u32 handle, struct i915_vma *vma)
{
	struct i915_gem_context *ctx = eb->gem_context;
	struct i915_lut_handle *lut;
	int err;

	lut = i915_lut_handle_alloc();
	if (unlikely(!lut))
		return -ENOMEM;

	i915_vma_get(vma);
	if (!atomic_fetch_inc(&vma->open_count))
		i915_vma_reopen(vma);
	lut->handle = handle;
	lut->ctx = ctx;

	/* Check that the context hasn't been closed in the meantime */
	err = -EINTR;
	if (!mutex_lock_interruptible(&ctx->lut_mutex)) {
		if (likely(!i915_gem_context_is_closed(ctx)))
			err = radix_tree_insert(&ctx->handles_vma, handle, vma);
		else
			err = -ENOENT;
		if (err == 0) { /* And nor has this handle */
			struct drm_i915_gem_object *obj = vma->obj;

			spin_lock(&obj->lut_lock);
			if (idr_find(&eb->file->object_idr, handle) == obj) {
				list_add(&lut->obj_link, &obj->lut_list);
			} else {
				radix_tree_delete(&ctx->handles_vma, handle);
				err = -ENOENT;
			}
			spin_unlock(&obj->lut_lock);
		}
		mutex_unlock(&ctx->lut_mutex);
	}
	if (unlikely(err))
		goto err;

	return 0;

err:
	i915_vma_close(vma);
	i915_vma_put(vma);
	i915_lut_handle_free(lut);
	return err;
}

static struct i915_vma *eb_lookup_vma(struct i915_execbuffer *eb, u32 handle)
{
	struct i915_address_space *vm = eb->context->vm;

	do {
		struct drm_i915_gem_object *obj;
		struct i915_vma *vma;
		int err;

		rcu_read_lock();
		vma = radix_tree_lookup(&eb->gem_context->handles_vma, handle);
		if (likely(vma && vma->vm == vm))
			vma = i915_vma_tryget(vma);
		rcu_read_unlock();
		if (likely(vma))
			return vma;

		obj = i915_gem_object_lookup(eb->file, handle);
		if (unlikely(!obj))
			return ERR_PTR(-ENOENT);

		/*
		 * If the user has opted-in for protected-object tracking, make
		 * sure the object encryption can be used.
		 * We only need to do this when the object is first used with
		 * this context, because the context itself will be banned when
		 * the protected objects become invalid.
		 */
		if (i915_gem_context_uses_protected_content(eb->gem_context) &&
		    i915_gem_object_is_protected(obj)) {
			err = intel_pxp_key_check(eb->i915->pxp, obj, true);
			if (err) {
				i915_gem_object_put(obj);
				return ERR_PTR(err);
			}
		}

		vma = i915_vma_instance(obj, vm, NULL);
		if (IS_ERR(vma)) {
			i915_gem_object_put(obj);
			return vma;
		}

		err = __eb_add_lut(eb, handle, vma);
		if (likely(!err))
			return vma;

		i915_gem_object_put(obj);
		if (err != -EEXIST)
			return ERR_PTR(err);
	} while (1);
}

static int eb_lookup_vmas(struct i915_execbuffer *eb)
{
	unsigned int i, current_batch = 0;
	int err = 0;

	INIT_LIST_HEAD(&eb->relocs);

	for (i = 0; i < eb->buffer_count; i++) {
		struct i915_vma *vma;

		vma = eb_lookup_vma(eb, eb->exec[i].handle);
		if (IS_ERR(vma)) {
			err = PTR_ERR(vma);
			goto err;
		}

		err = eb_validate_vma(eb, &eb->exec[i], vma);
		if (unlikely(err)) {
			i915_vma_put(vma);
			goto err;
		}

		err = eb_add_vma(eb, &current_batch, i, vma);
		if (err)
			return err;

		if (i915_gem_object_is_userptr(vma->obj)) {
			err = i915_gem_object_userptr_submit_init(vma->obj);
			if (err) {
				if (i + 1 < eb->buffer_count) {
					/*
					 * Execbuffer code expects last vma entry to be NULL,
					 * since we already initialized this entry,
					 * set the next value to NULL or we mess up
					 * cleanup handling.
					 */
					eb->vma[i + 1].vma = NULL;
				}

				return err;
			}

			eb->vma[i].flags |= __EXEC_OBJECT_USERPTR_INIT;
			eb->args->flags |= __EXEC_USERPTR_USED;
		}
	}

	return 0;

err:
	eb->vma[i].vma = NULL;
	return err;
}

static int eb_lock_vmas(struct i915_execbuffer *eb)
{
	unsigned int i;
	int err;

	for (i = 0; i < eb->buffer_count; i++) {
		struct eb_vma *ev = &eb->vma[i];
		struct i915_vma *vma = ev->vma;

		err = i915_gem_object_lock(vma->obj, &eb->ww);
		if (err)
			return err;
	}

	return 0;
}

static int eb_validate_vmas(struct i915_execbuffer *eb)
{
	unsigned int i;
	int err;

	INIT_LIST_HEAD(&eb->unbound);

	err = eb_lock_vmas(eb);
	if (err)
		return err;

	for (i = 0; i < eb->buffer_count; i++) {
		struct drm_i915_gem_exec_object2 *entry = &eb->exec[i];
		struct eb_vma *ev = &eb->vma[i];
		struct i915_vma *vma = ev->vma;

		err = eb_pin_vma(eb, entry, ev);
		if (err == -EDEADLK)
			return err;

		if (!err) {
			if (entry->offset != i915_vma_offset(vma)) {
				entry->offset = i915_vma_offset(vma) | UPDATE;
				eb->args->flags |= __EXEC_HAS_RELOC;
			}
		} else {
			eb_unreserve_vma(ev);

			list_add_tail(&ev->bind_link, &eb->unbound);
			if (drm_mm_node_allocated(&vma->node)) {
				err = i915_vma_unbind(vma);
				if (err)
					return err;
			}
		}

		/* Reserve enough slots to accommodate composite fences */
		err = dma_resv_reserve_fences(vma->obj->base.resv, eb->num_batches);
		if (err)
			return err;

		GEM_BUG_ON(drm_mm_node_allocated(&vma->node) &&
			   eb_vma_misplaced(&eb->exec[i], vma, ev->flags));
	}

	if (!list_empty(&eb->unbound))
		return eb_reserve(eb);

	return 0;
}

static struct eb_vma *
eb_get_vma(const struct i915_execbuffer *eb, unsigned long handle)
{
	if (eb->lut_size < 0) {
		if (handle >= -eb->lut_size)
			return NULL;
		return &eb->vma[handle];
	} else {
		struct hlist_head *head;
		struct eb_vma *ev;

		head = &eb->buckets[hash_32(handle, eb->lut_size)];
		hlist_for_each_entry(ev, head, node) {
			if (ev->handle == handle)
				return ev;
		}
		return NULL;
	}
}

static void eb_release_vmas(struct i915_execbuffer *eb, bool final)
{
	const unsigned int count = eb->buffer_count;
	unsigned int i;

	for (i = 0; i < count; i++) {
		struct eb_vma *ev = &eb->vma[i];
		struct i915_vma *vma = ev->vma;

		if (!vma)
			break;

		eb_unreserve_vma(ev);

		if (final)
			i915_vma_put(vma);
	}

	eb_capture_release(eb);
	eb_unpin_engine(eb);
}

static void eb_destroy(const struct i915_execbuffer *eb)
{
	if (eb->lut_size > 0)
		kfree(eb->buckets);
}

static u64
relocation_target(const struct drm_i915_gem_relocation_entry *reloc,
		  const struct i915_vma *target)
{
	return gen8_canonical_addr((int)reloc->delta + i915_vma_offset(target));
}

static void reloc_cache_init(struct reloc_cache *cache,
			     struct drm_i915_private *i915)
{
	cache->page = -1;
	cache->vaddr = 0;
	/* Must be a variable in the struct to allow GCC to unroll. */
	cache->graphics_ver = GRAPHICS_VER(i915);
	cache->has_llc = HAS_LLC(i915);
	cache->use_64bit_reloc = HAS_64BIT_RELOC(i915);
	cache->has_fence = cache->graphics_ver < 4;
	cache->needs_unfenced = INTEL_INFO(i915)->unfenced_needs_alignment;
	cache->node.flags = 0;
}

static void *unmask_page(unsigned long p)
{
	return (void *)(uintptr_t)(p & PAGE_MASK);
}

static unsigned int unmask_flags(unsigned long p)
{
	return p & ~PAGE_MASK;
}

#define KMAP 0x4 /* after CLFLUSH_FLAGS */

static struct i915_ggtt *cache_to_ggtt(struct reloc_cache *cache)
{
	struct drm_i915_private *i915 =
		container_of(cache, struct i915_execbuffer, reloc_cache)->i915;
	return to_gt(i915)->ggtt;
}

static void reloc_cache_unmap(struct reloc_cache *cache)
{
	void *vaddr;

	if (!cache->vaddr)
		return;

	vaddr = unmask_page(cache->vaddr);
	if (cache->vaddr & KMAP)
		kunmap_local(vaddr);
	else
		io_mapping_unmap_atomic((void __iomem *)vaddr);
}

static void reloc_cache_remap(struct reloc_cache *cache,
			      struct drm_i915_gem_object *obj)
{
	void *vaddr;

	if (!cache->vaddr)
		return;

	if (cache->vaddr & KMAP) {
		struct page *page = i915_gem_object_get_page(obj, cache->page);

		vaddr = kmap_local_page(page);
		cache->vaddr = unmask_flags(cache->vaddr) |
			(unsigned long)vaddr;
	} else {
		struct i915_ggtt *ggtt = cache_to_ggtt(cache);
		unsigned long offset;

		offset = cache->node.start;
		if (!drm_mm_node_allocated(&cache->node))
			offset += cache->page << PAGE_SHIFT;

		cache->vaddr = (unsigned long)
			io_mapping_map_atomic_wc(&ggtt->iomap, offset);
	}
}

static void reloc_cache_reset(struct reloc_cache *cache, struct i915_execbuffer *eb)
{
	void *vaddr;

	if (!cache->vaddr)
		return;

	vaddr = unmask_page(cache->vaddr);
	if (cache->vaddr & KMAP) {
		struct drm_i915_gem_object *obj =
			(struct drm_i915_gem_object *)cache->node.mm;
		if (cache->vaddr & CLFLUSH_AFTER)
			mb();

		kunmap_local(vaddr);
		i915_gem_object_finish_access(obj);
	} else {
		struct i915_ggtt *ggtt = cache_to_ggtt(cache);

		intel_gt_flush_ggtt_writes(ggtt->vm.gt);
		io_mapping_unmap_atomic((void __iomem *)vaddr);

		if (drm_mm_node_allocated(&cache->node)) {
			ggtt->vm.clear_range(&ggtt->vm,
					     cache->node.start,
					     cache->node.size);
			mutex_lock(&ggtt->vm.mutex);
			drm_mm_remove_node(&cache->node);
			mutex_unlock(&ggtt->vm.mutex);
		} else {
			i915_vma_unpin((struct i915_vma *)cache->node.mm);
		}
	}

	cache->vaddr = 0;
	cache->page = -1;
}

static void *reloc_kmap(struct drm_i915_gem_object *obj,
			struct reloc_cache *cache,
			unsigned long pageno)
{
	void *vaddr;
	struct page *page;

	if (cache->vaddr) {
		kunmap_local(unmask_page(cache->vaddr));
	} else {
		unsigned int flushes;
		int err;

		err = i915_gem_object_prepare_write(obj, &flushes);
		if (err)
			return ERR_PTR(err);

		BUILD_BUG_ON(KMAP & CLFLUSH_FLAGS);
		BUILD_BUG_ON((KMAP | CLFLUSH_FLAGS) & PAGE_MASK);

		cache->vaddr = flushes | KMAP;
		cache->node.mm = (void *)obj;
		if (flushes)
			mb();
	}

	page = i915_gem_object_get_page(obj, pageno);
	if (!obj->mm.dirty)
		set_page_dirty(page);

	vaddr = kmap_local_page(page);
	cache->vaddr = unmask_flags(cache->vaddr) | (unsigned long)vaddr;
	cache->page = pageno;

	return vaddr;
}

static void *reloc_iomap(struct i915_vma *batch,
			 struct i915_execbuffer *eb,
			 unsigned long page)
{
	struct drm_i915_gem_object *obj = batch->obj;
	struct reloc_cache *cache = &eb->reloc_cache;
	struct i915_ggtt *ggtt = cache_to_ggtt(cache);
	unsigned long offset;
	void *vaddr;

	if (cache->vaddr) {
		intel_gt_flush_ggtt_writes(ggtt->vm.gt);
		io_mapping_unmap_atomic((void __force __iomem *) unmask_page(cache->vaddr));
	} else {
		struct i915_vma *vma = ERR_PTR(-ENODEV);
		int err;

		if (i915_gem_object_is_tiled(obj))
			return ERR_PTR(-EINVAL);

		if (use_cpu_reloc(cache, obj))
			return NULL;

		err = i915_gem_object_set_to_gtt_domain(obj, true);
		if (err)
			return ERR_PTR(err);

		/*
		 * i915_gem_object_ggtt_pin_ww may attempt to remove the batch
		 * VMA from the object list because we no longer pin.
		 *
		 * Only attempt to pin the batch buffer to ggtt if the current batch
		 * is not inside ggtt, or the batch buffer is not misplaced.
		 */
		if (!i915_is_ggtt(batch->vm) ||
		    !i915_vma_misplaced(batch, 0, 0, PIN_MAPPABLE)) {
			vma = i915_gem_object_ggtt_pin_ww(obj, &eb->ww, NULL, 0, 0,
							  PIN_MAPPABLE |
							  PIN_NONBLOCK /* NOWARN */ |
							  PIN_NOEVICT);
		}

		if (vma == ERR_PTR(-EDEADLK))
			return vma;

		if (IS_ERR(vma)) {
			memset(&cache->node, 0, sizeof(cache->node));
			mutex_lock(&ggtt->vm.mutex);
			err = drm_mm_insert_node_in_range
				(&ggtt->vm.mm, &cache->node,
				 PAGE_SIZE, 0, I915_COLOR_UNEVICTABLE,
				 0, ggtt->mappable_end,
				 DRM_MM_INSERT_LOW);
			mutex_unlock(&ggtt->vm.mutex);
			if (err) /* no inactive aperture space, use cpu reloc */
				return NULL;
		} else {
			cache->node.start = i915_ggtt_offset(vma);
			cache->node.mm = (void *)vma;
		}
	}

	offset = cache->node.start;
	if (drm_mm_node_allocated(&cache->node)) {
		ggtt->vm.insert_page(&ggtt->vm,
				     i915_gem_object_get_dma_address(obj, page),
				     offset,
				     i915_gem_get_pat_index(ggtt->vm.i915,
							    I915_CACHE_NONE),
				     0);
	} else {
		offset += page << PAGE_SHIFT;
	}

	vaddr = (void __force *)io_mapping_map_atomic_wc(&ggtt->iomap,
							 offset);
	cache->page = page;
	cache->vaddr = (unsigned long)vaddr;

	return vaddr;
}

static void *reloc_vaddr(struct i915_vma *vma,
			 struct i915_execbuffer *eb,
			 unsigned long page)
{
	struct reloc_cache *cache = &eb->reloc_cache;
	void *vaddr;

	if (cache->page == page) {
		vaddr = unmask_page(cache->vaddr);
	} else {
		vaddr = NULL;
		if ((cache->vaddr & KMAP) == 0)
			vaddr = reloc_iomap(vma, eb, page);
		if (!vaddr)
			vaddr = reloc_kmap(vma->obj, cache, page);
	}

	return vaddr;
}

static void clflush_write32(u32 *addr, u32 value, unsigned int flushes)
{
	if (unlikely(flushes & (CLFLUSH_BEFORE | CLFLUSH_AFTER))) {
		if (flushes & CLFLUSH_BEFORE)
			drm_clflush_virt_range(addr, sizeof(*addr));

		*addr = value;

		/*
		 * Writes to the same cacheline are serialised by the CPU
		 * (including clflush). On the write path, we only require
		 * that it hits memory in an orderly fashion and place
		 * mb barriers at the start and end of the relocation phase
		 * to ensure ordering of clflush wrt to the system.
		 */
		if (flushes & CLFLUSH_AFTER)
			drm_clflush_virt_range(addr, sizeof(*addr));
	} else
		*addr = value;
}

static u64
relocate_entry(struct i915_vma *vma,
	       const struct drm_i915_gem_relocation_entry *reloc,
	       struct i915_execbuffer *eb,
	       const struct i915_vma *target)
{
	u64 target_addr = relocation_target(reloc, target);
	u64 offset = reloc->offset;
	bool wide = eb->reloc_cache.use_64bit_reloc;
	void *vaddr;

repeat:
	vaddr = reloc_vaddr(vma, eb,
			    offset >> PAGE_SHIFT);
	if (IS_ERR(vaddr))
		return PTR_ERR(vaddr);

	GEM_BUG_ON(!IS_ALIGNED(offset, sizeof(u32)));
	clflush_write32(vaddr + offset_in_page(offset),
			lower_32_bits(target_addr),
			eb->reloc_cache.vaddr);

	if (wide) {
		offset += sizeof(u32);
		target_addr >>= 32;
		wide = false;
		goto repeat;
	}

	return target->node.start | UPDATE;
}

static u64
eb_relocate_entry(struct i915_execbuffer *eb,
		  struct eb_vma *ev,
		  const struct drm_i915_gem_relocation_entry *reloc)
{
	struct drm_i915_private *i915 = eb->i915;
	struct eb_vma *target;
	int err;

	/* we've already hold a reference to all valid objects */
	target = eb_get_vma(eb, reloc->target_handle);
	if (unlikely(!target))
		return -ENOENT;

	/* Validate that the target is in a valid r/w GPU domain */
	if (unlikely(reloc->write_domain & (reloc->write_domain - 1))) {
		drm_dbg(&i915->drm, "reloc with multiple write domains: "
			  "target %d offset %d "
			  "read %08x write %08x\n",
			  reloc->target_handle,
			  (int) reloc->offset,
			  reloc->read_domains,
			  reloc->write_domain);
		return -EINVAL;
	}
	if (unlikely((reloc->write_domain | reloc->read_domains)
		     & ~I915_GEM_GPU_DOMAINS)) {
		drm_dbg(&i915->drm, "reloc with read/write non-GPU domains: "
			  "target %d offset %d "
			  "read %08x write %08x\n",
			  reloc->target_handle,
			  (int) reloc->offset,
			  reloc->read_domains,
			  reloc->write_domain);
		return -EINVAL;
	}

	if (reloc->write_domain) {
		target->flags |= EXEC_OBJECT_WRITE;

		/*
		 * Sandybridge PPGTT errata: We need a global gtt mapping
		 * for MI and pipe_control writes because the gpu doesn't
		 * properly redirect them through the ppgtt for non_secure
		 * batchbuffers.
		 */
		if (reloc->write_domain == I915_GEM_DOMAIN_INSTRUCTION &&
		    GRAPHICS_VER(eb->i915) == 6 &&
		    !i915_vma_is_bound(target->vma, I915_VMA_GLOBAL_BIND)) {
			struct i915_vma *vma = target->vma;

			reloc_cache_unmap(&eb->reloc_cache);
			mutex_lock(&vma->vm->mutex);
			err = i915_vma_bind(target->vma,
					    target->vma->obj->pat_index,
					    PIN_GLOBAL, NULL, NULL);
			mutex_unlock(&vma->vm->mutex);
			reloc_cache_remap(&eb->reloc_cache, ev->vma->obj);
			if (err)
				return err;
		}
	}

	/*
	 * If the relocation already has the right value in it, no
	 * more work needs to be done.
	 */
	if (!DBG_FORCE_RELOC &&
	    gen8_canonical_addr(i915_vma_offset(target->vma)) == reloc->presumed_offset)
		return 0;

	/* Check that the relocation address is valid... */
	if (unlikely(reloc->offset >
		     ev->vma->size - (eb->reloc_cache.use_64bit_reloc ? 8 : 4))) {
		drm_dbg(&i915->drm, "Relocation beyond object bounds: "
			  "target %d offset %d size %d.\n",
			  reloc->target_handle,
			  (int)reloc->offset,
			  (int)ev->vma->size);
		return -EINVAL;
	}
	if (unlikely(reloc->offset & 3)) {
		drm_dbg(&i915->drm, "Relocation not 4-byte aligned: "
			  "target %d offset %d.\n",
			  reloc->target_handle,
			  (int)reloc->offset);
		return -EINVAL;
	}

	/*
	 * If we write into the object, we need to force the synchronisation
	 * barrier, either with an asynchronous clflush or if we executed the
	 * patching using the GPU (though that should be serialised by the
	 * timeline). To be completely sure, and since we are required to
	 * do relocations we are already stalling, disable the user's opt
	 * out of our synchronisation.
	 */
	ev->flags &= ~EXEC_OBJECT_ASYNC;

	/* and update the user's relocation entry */
	return relocate_entry(ev->vma, reloc, eb, target->vma);
}

static int eb_relocate_vma(struct i915_execbuffer *eb, struct eb_vma *ev)
{
#define N_RELOC(x) ((x) / sizeof(struct drm_i915_gem_relocation_entry))
	struct drm_i915_gem_relocation_entry stack[N_RELOC(512)];
	const struct drm_i915_gem_exec_object2 *entry = ev->exec;
	struct drm_i915_gem_relocation_entry __user *urelocs =
		u64_to_user_ptr(entry->relocs_ptr);
	unsigned long remain = entry->relocation_count;

	if (unlikely(remain > N_RELOC(INT_MAX)))
		return -EINVAL;

	/*
	 * We must check that the entire relocation array is safe
	 * to read. However, if the array is not writable the user loses
	 * the updated relocation values.
	 */
	if (unlikely(!access_ok(urelocs, remain * sizeof(*urelocs))))
		return -EFAULT;

	do {
		struct drm_i915_gem_relocation_entry *r = stack;
		unsigned int count =
			min_t(unsigned long, remain, ARRAY_SIZE(stack));
		unsigned int copied;

		/*
		 * This is the fast path and we cannot handle a pagefault
		 * whilst holding the struct mutex lest the user pass in the
		 * relocations contained within a mmaped bo. For in such a case
		 * we, the page fault handler would call i915_gem_fault() and
		 * we would try to acquire the struct mutex again. Obviously
		 * this is bad and so lockdep complains vehemently.
		 */
		pagefault_disable();
		copied = __copy_from_user_inatomic(r, urelocs, count * sizeof(r[0]));
		pagefault_enable();
		if (unlikely(copied)) {
			remain = -EFAULT;
			goto out;
		}

		remain -= count;
		do {
			u64 offset = eb_relocate_entry(eb, ev, r);

			if (likely(offset == 0)) {
			} else if ((s64)offset < 0) {
				remain = (int)offset;
				goto out;
			} else {
				/*
				 * Note that reporting an error now
				 * leaves everything in an inconsistent
				 * state as we have *already* changed
				 * the relocation value inside the
				 * object. As we have not changed the
				 * reloc.presumed_offset or will not
				 * change the execobject.offset, on the
				 * call we may not rewrite the value
				 * inside the object, leaving it
				 * dangling and causing a GPU hang. Unless
				 * userspace dynamically rebuilds the
				 * relocations on each execbuf rather than
				 * presume a static tree.
				 *
				 * We did previously check if the relocations
				 * were writable (access_ok), an error now
				 * would be a strange race with mprotect,
				 * having already demonstrated that we
				 * can read from this userspace address.
				 */
				offset = gen8_canonical_addr(offset & ~UPDATE);
				__put_user(offset,
					   &urelocs[r - stack].presumed_offset);
			}
		} while (r++, --count);
		urelocs += ARRAY_SIZE(stack);
	} while (remain);
out:
	reloc_cache_reset(&eb->reloc_cache, eb);
	return remain;
}

static int
eb_relocate_vma_slow(struct i915_execbuffer *eb, struct eb_vma *ev)
{
	const struct drm_i915_gem_exec_object2 *entry = ev->exec;
	struct drm_i915_gem_relocation_entry *relocs =
		u64_to_ptr(typeof(*relocs), entry->relocs_ptr);
	unsigned int i;
	int err;

	for (i = 0; i < entry->relocation_count; i++) {
		u64 offset = eb_relocate_entry(eb, ev, &relocs[i]);

		if ((s64)offset < 0) {
			err = (int)offset;
			goto err;
		}
	}
	err = 0;
err:
	reloc_cache_reset(&eb->reloc_cache, eb);
	return err;
}

static int check_relocations(const struct drm_i915_gem_exec_object2 *entry)
{
	const char __user *addr, *end;
	unsigned long size;
	char __maybe_unused c;

	size = entry->relocation_count;
	if (size == 0)
		return 0;

	if (size > N_RELOC(INT_MAX))
		return -EINVAL;

	addr = u64_to_user_ptr(entry->relocs_ptr);
	size *= sizeof(struct drm_i915_gem_relocation_entry);
	if (!access_ok(addr, size))
		return -EFAULT;

	end = addr + size;
	for (; addr < end; addr += PAGE_SIZE) {
		int err = __get_user(c, addr);
		if (err)
			return err;
	}
	return __get_user(c, end - 1);
}

static int eb_copy_relocations(const struct i915_execbuffer *eb)
{
	struct drm_i915_gem_relocation_entry *relocs;
	const unsigned int count = eb->buffer_count;
	unsigned int i;
	int err;

	for (i = 0; i < count; i++) {
		const unsigned int nreloc = eb->exec[i].relocation_count;
		struct drm_i915_gem_relocation_entry __user *urelocs;
		unsigned long size;
		unsigned long copied;

		if (nreloc == 0)
			continue;

		err = check_relocations(&eb->exec[i]);
		if (err)
			goto err;

		urelocs = u64_to_user_ptr(eb->exec[i].relocs_ptr);
		size = nreloc * sizeof(*relocs);

		relocs = kvmalloc_array(1, size, GFP_KERNEL);
		if (!relocs) {
			err = -ENOMEM;
			goto err;
		}

		/* copy_from_user is limited to < 4GiB */
		copied = 0;
		do {
			unsigned int len =
				min_t(u64, BIT_ULL(31), size - copied);

			if (__copy_from_user((char *)relocs + copied,
					     (char __user *)urelocs + copied,
					     len))
				goto end;

			copied += len;
		} while (copied < size);

		/*
		 * As we do not update the known relocation offsets after
		 * relocating (due to the complexities in lock handling),
		 * we need to mark them as invalid now so that we force the
		 * relocation processing next time. Just in case the target
		 * object is evicted and then rebound into its old
		 * presumed_offset before the next execbuffer - if that
		 * happened we would make the mistake of assuming that the
		 * relocations were valid.
		 */
		if (!user_access_begin(urelocs, size))
			goto end;

		for (copied = 0; copied < nreloc; copied++)
			unsafe_put_user(-1,
					&urelocs[copied].presumed_offset,
					end_user);
		user_access_end();

		eb->exec[i].relocs_ptr = (uintptr_t)relocs;
	}

	return 0;

end_user:
	user_access_end();
end:
	kvfree(relocs);
	err = -EFAULT;
err:
	while (i--) {
		relocs = u64_to_ptr(typeof(*relocs), eb->exec[i].relocs_ptr);
		if (eb->exec[i].relocation_count)
			kvfree(relocs);
	}
	return err;
}

static int eb_prefault_relocations(const struct i915_execbuffer *eb)
{
	const unsigned int count = eb->buffer_count;
	unsigned int i;

	for (i = 0; i < count; i++) {
		int err;

		err = check_relocations(&eb->exec[i]);
		if (err)
			return err;
	}

	return 0;
}

static int eb_reinit_userptr(struct i915_execbuffer *eb)
{
	const unsigned int count = eb->buffer_count;
	unsigned int i;
	int ret;

	if (likely(!(eb->args->flags & __EXEC_USERPTR_USED)))
		return 0;

	for (i = 0; i < count; i++) {
		struct eb_vma *ev = &eb->vma[i];

		if (!i915_gem_object_is_userptr(ev->vma->obj))
			continue;

		ret = i915_gem_object_userptr_submit_init(ev->vma->obj);
		if (ret)
			return ret;

		ev->flags |= __EXEC_OBJECT_USERPTR_INIT;
	}

	return 0;
}

static noinline int eb_relocate_parse_slow(struct i915_execbuffer *eb)
{
	bool have_copy = false;
	struct eb_vma *ev;
	int err = 0;

repeat:
	if (signal_pending(current)) {
		err = -ERESTARTSYS;
		goto out;
	}

	/* We may process another execbuffer during the unlock... */
	eb_release_vmas(eb, false);
	i915_gem_ww_ctx_fini(&eb->ww);

	/*
	 * We take 3 passes through the slowpatch.
	 *
	 * 1 - we try to just prefault all the user relocation entries and
	 * then attempt to reuse the atomic pagefault disabled fast path again.
	 *
	 * 2 - we copy the user entries to a local buffer here outside of the
	 * local and allow ourselves to wait upon any rendering before
	 * relocations
	 *
	 * 3 - we already have a local copy of the relocation entries, but
	 * were interrupted (EAGAIN) whilst waiting for the objects, try again.
	 */
	if (!err) {
		err = eb_prefault_relocations(eb);
	} else if (!have_copy) {
		err = eb_copy_relocations(eb);
		have_copy = err == 0;
	} else {
		cond_resched();
		err = 0;
	}

	if (!err)
		err = eb_reinit_userptr(eb);

	i915_gem_ww_ctx_init(&eb->ww, true);
	if (err)
		goto out;

	/* reacquire the objects */
repeat_validate:
	err = eb_pin_engine(eb, false);
	if (err)
		goto err;

	err = eb_validate_vmas(eb);
	if (err)
		goto err;

	GEM_BUG_ON(!eb->batches[0]);

	list_for_each_entry(ev, &eb->relocs, reloc_link) {
		if (!have_copy) {
			err = eb_relocate_vma(eb, ev);
			if (err)
				break;
		} else {
			err = eb_relocate_vma_slow(eb, ev);
			if (err)
				break;
		}
	}

	if (err == -EDEADLK)
		goto err;

	if (err && !have_copy)
		goto repeat;

	if (err)
		goto err;

	/* as last step, parse the command buffer */
	err = eb_parse(eb);
	if (err)
		goto err;

	/*
	 * Leave the user relocations as are, this is the painfully slow path,
	 * and we want to avoid the complication of dropping the lock whilst
	 * having buffers reserved in the aperture and so causing spurious
	 * ENOSPC for random operations.
	 */

err:
	if (err == -EDEADLK) {
		eb_release_vmas(eb, false);
		err = i915_gem_ww_ctx_backoff(&eb->ww);
		if (!err)
			goto repeat_validate;
	}

	if (err == -EAGAIN)
		goto repeat;

out:
	if (have_copy) {
		const unsigned int count = eb->buffer_count;
		unsigned int i;

		for (i = 0; i < count; i++) {
			const struct drm_i915_gem_exec_object2 *entry =
				&eb->exec[i];
			struct drm_i915_gem_relocation_entry *relocs;

			if (!entry->relocation_count)
				continue;

			relocs = u64_to_ptr(typeof(*relocs), entry->relocs_ptr);
			kvfree(relocs);
		}
	}

	return err;
}

static int eb_relocate_parse(struct i915_execbuffer *eb)
{
	int err;
	bool throttle = true;

retry:
	err = eb_pin_engine(eb, throttle);
	if (err) {
		if (err != -EDEADLK)
			return err;

		goto err;
	}

	/* only throttle once, even if we didn't need to throttle */
	throttle = false;

	err = eb_validate_vmas(eb);
	if (err == -EAGAIN)
		goto slow;
	else if (err)
		goto err;

	/* The objects are in their final locations, apply the relocations. */
	if (eb->args->flags & __EXEC_HAS_RELOC) {
		struct eb_vma *ev;

		list_for_each_entry(ev, &eb->relocs, reloc_link) {
			err = eb_relocate_vma(eb, ev);
			if (err)
				break;
		}

		if (err == -EDEADLK)
			goto err;
		else if (err)
			goto slow;
	}

	if (!err)
		err = eb_parse(eb);

err:
	if (err == -EDEADLK) {
		eb_release_vmas(eb, false);
		err = i915_gem_ww_ctx_backoff(&eb->ww);
		if (!err)
			goto retry;
	}

	return err;

slow:
	err = eb_relocate_parse_slow(eb);
	if (err)
		/*
		 * If the user expects the execobject.offset and
		 * reloc.presumed_offset to be an exact match,
		 * as for using NO_RELOC, then we cannot update
		 * the execobject.offset until we have completed
		 * relocation.
		 */
		eb->args->flags &= ~__EXEC_HAS_RELOC;

	return err;
}

/*
 * Using two helper loops for the order of which requests / batches are created
 * and added the to backend. Requests are created in order from the parent to
 * the last child. Requests are added in the reverse order, from the last child
 * to parent. This is done for locking reasons as the timeline lock is acquired
 * during request creation and released when the request is added to the
 * backend. To make lockdep happy (see intel_context_timeline_lock) this must be
 * the ordering.
 */
#define for_each_batch_create_order(_eb, _i) \
	for ((_i) = 0; (_i) < (_eb)->num_batches; ++(_i))
#define for_each_batch_add_order(_eb, _i) \
	BUILD_BUG_ON(!typecheck(int, _i)); \
	for ((_i) = (_eb)->num_batches - 1; (_i) >= 0; --(_i))

static struct i915_request *
eb_find_first_request_added(struct i915_execbuffer *eb)
{
	int i;

	for_each_batch_add_order(eb, i)
		if (eb->requests[i])
			return eb->requests[i];

	GEM_BUG_ON("Request not found");

	return NULL;
}

#if IS_ENABLED(CONFIG_DRM_I915_CAPTURE_ERROR)

/* Stage with GFP_KERNEL allocations before we enter the signaling critical path */
static int eb_capture_stage(struct i915_execbuffer *eb)
{
	const unsigned int count = eb->buffer_count;
	unsigned int i = count, j;

	while (i--) {
		struct eb_vma *ev = &eb->vma[i];
		struct i915_vma *vma = ev->vma;
		unsigned int flags = ev->flags;

		if (!(flags & EXEC_OBJECT_CAPTURE))
			continue;

		if (i915_gem_context_is_recoverable(eb->gem_context) &&
		    (IS_DGFX(eb->i915) || GRAPHICS_VER_FULL(eb->i915) > IP_VER(12, 0)))
			return -EINVAL;

		for_each_batch_create_order(eb, j) {
			struct i915_capture_list *capture;

			capture = kmalloc(sizeof(*capture), GFP_KERNEL);
			if (!capture)
				continue;

			capture->next = eb->capture_lists[j];
			capture->vma_res = i915_vma_resource_get(vma->resource);
			eb->capture_lists[j] = capture;
		}
	}

	return 0;
}

/* Commit once we're in the critical path */
static void eb_capture_commit(struct i915_execbuffer *eb)
{
	unsigned int j;

	for_each_batch_create_order(eb, j) {
		struct i915_request *rq = eb->requests[j];

		if (!rq)
			break;

		rq->capture_list = eb->capture_lists[j];
		eb->capture_lists[j] = NULL;
	}
}

/*
 * Release anything that didn't get committed due to errors.
 * The capture_list will otherwise be freed at request retire.
 */
static void eb_capture_release(struct i915_execbuffer *eb)
{
	unsigned int j;

	for_each_batch_create_order(eb, j) {
		if (eb->capture_lists[j]) {
			i915_request_free_capture_list(eb->capture_lists[j]);
			eb->capture_lists[j] = NULL;
		}
	}
}

static void eb_capture_list_clear(struct i915_execbuffer *eb)
{
	memset(eb->capture_lists, 0, sizeof(eb->capture_lists));
}

#else

static int eb_capture_stage(struct i915_execbuffer *eb)
{
	return 0;
}

static void eb_capture_commit(struct i915_execbuffer *eb)
{
}

static void eb_capture_release(struct i915_execbuffer *eb)
{
}

static void eb_capture_list_clear(struct i915_execbuffer *eb)
{
}

#endif

static int eb_move_to_gpu(struct i915_execbuffer *eb)
{
	const unsigned int count = eb->buffer_count;
	unsigned int i = count;
	int err = 0, j;

	while (i--) {
		struct eb_vma *ev = &eb->vma[i];
		struct i915_vma *vma = ev->vma;
		unsigned int flags = ev->flags;
		struct drm_i915_gem_object *obj = vma->obj;

		assert_vma_held(vma);

		/*
		 * If the GPU is not _reading_ through the CPU cache, we need
		 * to make sure that any writes (both previous GPU writes from
		 * before a change in snooping levels and normal CPU writes)
		 * caught in that cache are flushed to main memory.
		 *
		 * We want to say
		 *   obj->cache_dirty &&
		 *   !(obj->cache_coherent & I915_BO_CACHE_COHERENT_FOR_READ)
		 * but gcc's optimiser doesn't handle that as well and emits
		 * two jumps instead of one. Maybe one day...
		 *
		 * FIXME: There is also sync flushing in set_pages(), which
		 * serves a different purpose(some of the time at least).
		 *
		 * We should consider:
		 *
		 *   1. Rip out the async flush code.
		 *
		 *   2. Or make the sync flushing use the async clflush path
		 *   using mandatory fences underneath. Currently the below
		 *   async flush happens after we bind the object.
		 */
		if (unlikely(obj->cache_dirty & ~obj->cache_coherent)) {
			if (i915_gem_clflush_object(obj, 0))
				flags &= ~EXEC_OBJECT_ASYNC;
		}

		/* We only need to await on the first request */
		if (err == 0 && !(flags & EXEC_OBJECT_ASYNC)) {
			err = i915_request_await_object
				(eb_find_first_request_added(eb), obj,
				 flags & EXEC_OBJECT_WRITE);
		}

		for_each_batch_add_order(eb, j) {
			if (err)
				break;
			if (!eb->requests[j])
				continue;

			err = _i915_vma_move_to_active(vma, eb->requests[j],
						       j ? NULL :
						       eb->composite_fence ?
						       eb->composite_fence :
						       &eb->requests[j]->fence,
						       flags | __EXEC_OBJECT_NO_RESERVE |
						       __EXEC_OBJECT_NO_REQUEST_AWAIT);
		}
	}

#ifdef CONFIG_MMU_NOTIFIER
	if (!err && (eb->args->flags & __EXEC_USERPTR_USED)) {
		for (i = 0; i < count; i++) {
			struct eb_vma *ev = &eb->vma[i];
			struct drm_i915_gem_object *obj = ev->vma->obj;

			if (!i915_gem_object_is_userptr(obj))
				continue;

			err = i915_gem_object_userptr_submit_done(obj);
			if (err)
				break;
		}
	}
#endif

	if (unlikely(err))
		goto err_skip;

	/* Unconditionally flush any chipset caches (for streaming writes). */
	intel_gt_chipset_flush(eb->gt);
	eb_capture_commit(eb);

	return 0;

err_skip:
	for_each_batch_create_order(eb, j) {
		if (!eb->requests[j])
			break;

		i915_request_set_error_once(eb->requests[j], err);
	}
	return err;
}

static int i915_gem_check_execbuffer(struct drm_i915_private *i915,
				     struct drm_i915_gem_execbuffer2 *exec)
{
	if (exec->flags & __I915_EXEC_ILLEGAL_FLAGS)
		return -EINVAL;

	/* Kernel clipping was a DRI1 misfeature */
	if (!(exec->flags & (I915_EXEC_FENCE_ARRAY |
			     I915_EXEC_USE_EXTENSIONS))) {
		if (exec->num_cliprects || exec->cliprects_ptr)
			return -EINVAL;
	}

	if (exec->DR4 == 0xffffffff) {
		drm_dbg(&i915->drm, "UXA submitting garbage DR4, fixing up\n");
		exec->DR4 = 0;
	}
	if (exec->DR1 || exec->DR4)
		return -EINVAL;

	if ((exec->batch_start_offset | exec->batch_len) & 0x7)
		return -EINVAL;

	return 0;
}

static int i915_reset_gen7_sol_offsets(struct i915_request *rq)
{
	u32 *cs;
	int i;

	if (GRAPHICS_VER(rq->i915) != 7 || rq->engine->id != RCS0) {
		drm_dbg(&rq->i915->drm, "sol reset is gen7/rcs only\n");
		return -EINVAL;
	}

	cs = intel_ring_begin(rq, 4 * 2 + 2);
	if (IS_ERR(cs))
		return PTR_ERR(cs);

	*cs++ = MI_LOAD_REGISTER_IMM(4);
	for (i = 0; i < 4; i++) {
		*cs++ = i915_mmio_reg_offset(GEN7_SO_WRITE_OFFSET(i));
		*cs++ = 0;
	}
	*cs++ = MI_NOOP;
	intel_ring_advance(rq, cs);

	return 0;
}

static struct i915_vma *
shadow_batch_pin(struct i915_execbuffer *eb,
		 struct drm_i915_gem_object *obj,
		 struct i915_address_space *vm,
		 unsigned int flags)
{
	struct i915_vma *vma;
	int err;

	vma = i915_vma_instance(obj, vm, NULL);
	if (IS_ERR(vma))
		return vma;

	err = i915_vma_pin_ww(vma, &eb->ww, 0, 0, flags | PIN_VALIDATE);
	if (err)
		return ERR_PTR(err);

	return vma;
}

static struct i915_vma *eb_dispatch_secure(struct i915_execbuffer *eb, struct i915_vma *vma)
{
	/*
	 * snb/ivb/vlv conflate the "batch in ppgtt" bit with the "non-secure
	 * batch" bit. Hence we need to pin secure batches into the global gtt.
	 * hsw should have this fixed, but bdw mucks it up again. */
	if (eb->batch_flags & I915_DISPATCH_SECURE)
		return i915_gem_object_ggtt_pin_ww(vma->obj, &eb->ww, NULL, 0, 0, PIN_VALIDATE);

	return NULL;
}

static int eb_parse(struct i915_execbuffer *eb)
{
	struct drm_i915_private *i915 = eb->i915;
	struct intel_gt_buffer_pool_node *pool = eb->batch_pool;
	struct i915_vma *shadow, *trampoline, *batch;
	unsigned long len;
	int err;

	if (!eb_use_cmdparser(eb)) {
		batch = eb_dispatch_secure(eb, eb->batches[0]->vma);
		if (IS_ERR(batch))
			return PTR_ERR(batch);

		goto secure_batch;
	}

	if (intel_context_is_parallel(eb->context))
		return -EINVAL;

	len = eb->batch_len[0];
	if (!CMDPARSER_USES_GGTT(eb->i915)) {
		/*
		 * ppGTT backed shadow buffers must be mapped RO, to prevent
		 * post-scan tampering
		 */
		if (!eb->context->vm->has_read_only) {
			drm_dbg(&i915->drm,
				"Cannot prevent post-scan tampering without RO capable vm\n");
			return -EINVAL;
		}
	} else {
		len += I915_CMD_PARSER_TRAMPOLINE_SIZE;
	}
	if (unlikely(len < eb->batch_len[0])) /* last paranoid check of overflow */
		return -EINVAL;

	if (!pool) {
		pool = intel_gt_get_buffer_pool(eb->gt, len,
						I915_MAP_WB);
		if (IS_ERR(pool))
			return PTR_ERR(pool);
		eb->batch_pool = pool;
	}

	err = i915_gem_object_lock(pool->obj, &eb->ww);
	if (err)
		return err;

	shadow = shadow_batch_pin(eb, pool->obj, eb->context->vm, PIN_USER);
	if (IS_ERR(shadow))
		return PTR_ERR(shadow);

	intel_gt_buffer_pool_mark_used(pool);
	i915_gem_object_set_readonly(shadow->obj);
	shadow->private = pool;

	trampoline = NULL;
	if (CMDPARSER_USES_GGTT(eb->i915)) {
		trampoline = shadow;

		shadow = shadow_batch_pin(eb, pool->obj,
					  &eb->gt->ggtt->vm,
					  PIN_GLOBAL);
		if (IS_ERR(shadow))
			return PTR_ERR(shadow);

		shadow->private = pool;

		eb->batch_flags |= I915_DISPATCH_SECURE;
	}

	batch = eb_dispatch_secure(eb, shadow);
	if (IS_ERR(batch))
		return PTR_ERR(batch);

	err = dma_resv_reserve_fences(shadow->obj->base.resv, 1);
	if (err)
		return err;

	err = intel_engine_cmd_parser(eb->context->engine,
				      eb->batches[0]->vma,
				      eb->batch_start_offset,
				      eb->batch_len[0],
				      shadow, trampoline);
	if (err)
		return err;

	eb->batches[0] = &eb->vma[eb->buffer_count++];
	eb->batches[0]->vma = i915_vma_get(shadow);
	eb->batches[0]->flags = __EXEC_OBJECT_HAS_PIN;

	eb->trampoline = trampoline;
	eb->batch_start_offset = 0;

secure_batch:
	if (batch) {
		if (intel_context_is_parallel(eb->context))
			return -EINVAL;

		eb->batches[0] = &eb->vma[eb->buffer_count++];
		eb->batches[0]->flags = __EXEC_OBJECT_HAS_PIN;
		eb->batches[0]->vma = i915_vma_get(batch);
	}
	return 0;
}

static int eb_request_submit(struct i915_execbuffer *eb,
			     struct i915_request *rq,
			     struct i915_vma *batch,
			     u64 batch_len)
{
	int err;

	if (intel_context_nopreempt(rq->context))
		__set_bit(I915_FENCE_FLAG_NOPREEMPT, &rq->fence.flags);

	if (eb->args->flags & I915_EXEC_GEN7_SOL_RESET) {
		err = i915_reset_gen7_sol_offsets(rq);
		if (err)
			return err;
	}

	/*
	 * After we completed waiting for other engines (using HW semaphores)
	 * then we can signal that this request/batch is ready to run. This
	 * allows us to determine if the batch is still waiting on the GPU
	 * or actually running by checking the breadcrumb.
	 */
	if (rq->context->engine->emit_init_breadcrumb) {
		err = rq->context->engine->emit_init_breadcrumb(rq);
		if (err)
			return err;
	}

	err = rq->context->engine->emit_bb_start(rq,
						 i915_vma_offset(batch) +
						 eb->batch_start_offset,
						 batch_len,
						 eb->batch_flags);
	if (err)
		return err;

	if (eb->trampoline) {
		GEM_BUG_ON(intel_context_is_parallel(rq->context));
		GEM_BUG_ON(eb->batch_start_offset);
		err = rq->context->engine->emit_bb_start(rq,
							 i915_vma_offset(eb->trampoline) +
							 batch_len, 0, 0);
		if (err)
			return err;
	}

	return 0;
}

static int eb_submit(struct i915_execbuffer *eb)
{
	unsigned int i;
	int err;

	err = eb_move_to_gpu(eb);

	for_each_batch_create_order(eb, i) {
		if (!eb->requests[i])
			break;

		trace_i915_request_queue(eb->requests[i], eb->batch_flags);
		if (!err)
			err = eb_request_submit(eb, eb->requests[i],
						eb->batches[i]->vma,
						eb->batch_len[i]);
	}

	return err;
}

/*
 * Find one BSD ring to dispatch the corresponding BSD command.
 * The engine index is returned.
 */
static unsigned int
gen8_dispatch_bsd_engine(struct drm_i915_private *i915,
			 struct drm_file *file)
{
	struct drm_i915_file_private *file_priv = file->driver_priv;

	/* Check whether the file_priv has already selected one ring. */
	if ((int)file_priv->bsd_engine < 0)
		file_priv->bsd_engine =
			get_random_u32_below(i915->engine_uabi_class_count[I915_ENGINE_CLASS_VIDEO]);

	return file_priv->bsd_engine;
}

static const enum intel_engine_id user_ring_map[] = {
	[I915_EXEC_DEFAULT]	= RCS0,
	[I915_EXEC_RENDER]	= RCS0,
	[I915_EXEC_BLT]		= BCS0,
	[I915_EXEC_BSD]		= VCS0,
	[I915_EXEC_VEBOX]	= VECS0
};

static struct i915_request *eb_throttle(struct i915_execbuffer *eb, struct intel_context *ce)
{
	struct intel_ring *ring = ce->ring;
	struct intel_timeline *tl = ce->timeline;
	struct i915_request *rq;

	/*
	 * Completely unscientific finger-in-the-air estimates for suitable
	 * maximum user request size (to avoid blocking) and then backoff.
	 */
	if (intel_ring_update_space(ring) >= PAGE_SIZE)
		return NULL;

	/*
	 * Find a request that after waiting upon, there will be at least half
	 * the ring available. The hysteresis allows us to compete for the
	 * shared ring and should mean that we sleep less often prior to
	 * claiming our resources, but not so long that the ring completely
	 * drains before we can submit our next request.
	 */
	list_for_each_entry(rq, &tl->requests, link) {
		if (rq->ring != ring)
			continue;

		if (__intel_ring_space(rq->postfix,
				       ring->emit, ring->size) > ring->size / 2)
			break;
	}
	if (&rq->link == &tl->requests)
		return NULL; /* weird, we will check again later for real */

	return i915_request_get(rq);
}

static int eb_pin_timeline(struct i915_execbuffer *eb, struct intel_context *ce,
			   bool throttle)
{
	struct intel_timeline *tl;
	struct i915_request *rq = NULL;

	/*
	 * Take a local wakeref for preparing to dispatch the execbuf as
	 * we expect to access the hardware fairly frequently in the
	 * process, and require the engine to be kept awake between accesses.
	 * Upon dispatch, we acquire another prolonged wakeref that we hold
	 * until the timeline is idle, which in turn releases the wakeref
	 * taken on the engine, and the parent device.
	 */
	tl = intel_context_timeline_lock(ce);
	if (IS_ERR(tl))
		return PTR_ERR(tl);

	intel_context_enter(ce);
	if (throttle)
		rq = eb_throttle(eb, ce);
	intel_context_timeline_unlock(tl);

	if (rq) {
		bool nonblock = eb->file->filp->f_flags & O_NONBLOCK;
		long timeout = nonblock ? 0 : MAX_SCHEDULE_TIMEOUT;

		if (i915_request_wait(rq, I915_WAIT_INTERRUPTIBLE,
				      timeout) < 0) {
			i915_request_put(rq);

			/*
			 * Error path, cannot use intel_context_timeline_lock as
			 * that is user interruptable and this clean up step
			 * must be done.
			 */
			mutex_lock(&ce->timeline->mutex);
			intel_context_exit(ce);
			mutex_unlock(&ce->timeline->mutex);

			if (nonblock)
				return -EWOULDBLOCK;
			else
				return -EINTR;
		}
		i915_request_put(rq);
	}

	return 0;
}

static int eb_pin_engine(struct i915_execbuffer *eb, bool throttle)
{
	struct intel_context *ce = eb->context, *child;
	int err;
	int i = 0, j = 0;

	GEM_BUG_ON(eb->args->flags & __EXEC_ENGINE_PINNED);

	if (unlikely(intel_context_is_banned(ce)))
		return -EIO;

	/*
	 * Pinning the contexts may generate requests in order to acquire
	 * GGTT space, so do this first before we reserve a seqno for
	 * ourselves.
	 */
	err = intel_context_pin_ww(ce, &eb->ww);
	if (err)
		return err;
	for_each_child(ce, child) {
		err = intel_context_pin_ww(child, &eb->ww);
		GEM_BUG_ON(err);	/* perma-pinned should incr a counter */
	}

	for_each_child(ce, child) {
		err = eb_pin_timeline(eb, child, throttle);
		if (err)
			goto unwind;
		++i;
	}
	err = eb_pin_timeline(eb, ce, throttle);
	if (err)
		goto unwind;

	eb->args->flags |= __EXEC_ENGINE_PINNED;
	return 0;

unwind:
	for_each_child(ce, child) {
		if (j++ < i) {
			mutex_lock(&child->timeline->mutex);
			intel_context_exit(child);
			mutex_unlock(&child->timeline->mutex);
		}
	}
	for_each_child(ce, child)
		intel_context_unpin(child);
	intel_context_unpin(ce);
	return err;
}

static void eb_unpin_engine(struct i915_execbuffer *eb)
{
	struct intel_context *ce = eb->context, *child;

	if (!(eb->args->flags & __EXEC_ENGINE_PINNED))
		return;

	eb->args->flags &= ~__EXEC_ENGINE_PINNED;

	for_each_child(ce, child) {
		mutex_lock(&child->timeline->mutex);
		intel_context_exit(child);
		mutex_unlock(&child->timeline->mutex);

		intel_context_unpin(child);
	}

	mutex_lock(&ce->timeline->mutex);
	intel_context_exit(ce);
	mutex_unlock(&ce->timeline->mutex);

	intel_context_unpin(ce);
}

static unsigned int
eb_select_legacy_ring(struct i915_execbuffer *eb)
{
	struct drm_i915_private *i915 = eb->i915;
	struct drm_i915_gem_execbuffer2 *args = eb->args;
	unsigned int user_ring_id = args->flags & I915_EXEC_RING_MASK;

	if (user_ring_id != I915_EXEC_BSD &&
	    (args->flags & I915_EXEC_BSD_MASK)) {
		drm_dbg(&i915->drm,
			"execbuf with non bsd ring but with invalid "
			"bsd dispatch flags: %d\n", (int)(args->flags));
		return -1;
	}

	if (user_ring_id == I915_EXEC_BSD &&
	    i915->engine_uabi_class_count[I915_ENGINE_CLASS_VIDEO] > 1) {
		unsigned int bsd_idx = args->flags & I915_EXEC_BSD_MASK;

		if (bsd_idx == I915_EXEC_BSD_DEFAULT) {
			bsd_idx = gen8_dispatch_bsd_engine(i915, eb->file);
		} else if (bsd_idx >= I915_EXEC_BSD_RING1 &&
			   bsd_idx <= I915_EXEC_BSD_RING2) {
			bsd_idx >>= I915_EXEC_BSD_SHIFT;
			bsd_idx--;
		} else {
			drm_dbg(&i915->drm,
				"execbuf with unknown bsd ring: %u\n",
				bsd_idx);
			return -1;
		}

		return _VCS(bsd_idx);
	}

	if (user_ring_id >= ARRAY_SIZE(user_ring_map)) {
		drm_dbg(&i915->drm, "execbuf with unknown ring: %u\n",
			user_ring_id);
		return -1;
	}

	return user_ring_map[user_ring_id];
}

static int
eb_select_engine(struct i915_execbuffer *eb)
{
	struct intel_context *ce, *child;
	struct intel_gt *gt;
	unsigned int idx;
	int err;

	if (i915_gem_context_user_engines(eb->gem_context))
		idx = eb->args->flags & I915_EXEC_RING_MASK;
	else
		idx = eb_select_legacy_ring(eb);

	ce = i915_gem_context_get_engine(eb->gem_context, idx);
	if (IS_ERR(ce))
		return PTR_ERR(ce);

	if (intel_context_is_parallel(ce)) {
		if (eb->buffer_count < ce->parallel.number_children + 1) {
			intel_context_put(ce);
			return -EINVAL;
		}
		if (eb->batch_start_offset || eb->args->batch_len) {
			intel_context_put(ce);
			return -EINVAL;
		}
	}
	eb->num_batches = ce->parallel.number_children + 1;
	gt = ce->engine->gt;

	for_each_child(ce, child)
		intel_context_get(child);
<<<<<<< HEAD
	intel_gt_pm_get(gt);
=======
	eb->wakeref = intel_gt_pm_get(ce->engine->gt);
>>>>>>> 2d5404ca
	/*
	 * Keep GT0 active on MTL so that i915_vma_parked() doesn't
	 * free VMAs while execbuf ioctl is validating VMAs.
	 */
	if (gt->info.id)
<<<<<<< HEAD
		intel_gt_pm_get(to_gt(gt->i915));
=======
		eb->wakeref_gt0 = intel_gt_pm_get(to_gt(gt->i915));
>>>>>>> 2d5404ca

	if (!test_bit(CONTEXT_ALLOC_BIT, &ce->flags)) {
		err = intel_context_alloc_state(ce);
		if (err)
			goto err;
	}
	for_each_child(ce, child) {
		if (!test_bit(CONTEXT_ALLOC_BIT, &child->flags)) {
			err = intel_context_alloc_state(child);
			if (err)
				goto err;
		}
	}

	/*
	 * ABI: Before userspace accesses the GPU (e.g. execbuffer), report
	 * EIO if the GPU is already wedged.
	 */
	err = intel_gt_terminally_wedged(ce->engine->gt);
	if (err)
		goto err;

	if (!i915_vm_tryget(ce->vm)) {
		err = -ENOENT;
		goto err;
	}

	eb->context = ce;
	eb->gt = ce->engine->gt;

	/*
	 * Make sure engine pool stays alive even if we call intel_context_put
	 * during ww handling. The pool is destroyed when last pm reference
	 * is dropped, which breaks our -EDEADLK handling.
	 */
	return err;

err:
	if (gt->info.id)
<<<<<<< HEAD
		intel_gt_pm_put(to_gt(gt->i915));

	intel_gt_pm_put(gt);
=======
		intel_gt_pm_put(to_gt(gt->i915), eb->wakeref_gt0);

	intel_gt_pm_put(ce->engine->gt, eb->wakeref);
>>>>>>> 2d5404ca
	for_each_child(ce, child)
		intel_context_put(child);
	intel_context_put(ce);
	return err;
}

static void
eb_put_engine(struct i915_execbuffer *eb)
{
	struct intel_context *child;

	i915_vm_put(eb->context->vm);
	/*
	 * This works in conjunction with eb_select_engine() to prevent
	 * i915_vma_parked() from interfering while execbuf validates vmas.
	 */
	if (eb->gt->info.id)
<<<<<<< HEAD
		intel_gt_pm_put(to_gt(eb->gt->i915));
	intel_gt_pm_put(eb->gt);
=======
		intel_gt_pm_put(to_gt(eb->gt->i915), eb->wakeref_gt0);
	intel_gt_pm_put(eb->context->engine->gt, eb->wakeref);
>>>>>>> 2d5404ca
	for_each_child(eb->context, child)
		intel_context_put(child);
	intel_context_put(eb->context);
}

static void
__free_fence_array(struct eb_fence *fences, unsigned int n)
{
	while (n--) {
		drm_syncobj_put(ptr_mask_bits(fences[n].syncobj, 2));
		dma_fence_put(fences[n].dma_fence);
		dma_fence_chain_free(fences[n].chain_fence);
	}
	kvfree(fences);
}

static int
add_timeline_fence_array(struct i915_execbuffer *eb,
			 const struct drm_i915_gem_execbuffer_ext_timeline_fences *timeline_fences)
{
	struct drm_i915_gem_exec_fence __user *user_fences;
	u64 __user *user_values;
	struct eb_fence *f;
	u64 nfences;
	int err = 0;

	nfences = timeline_fences->fence_count;
	if (!nfences)
		return 0;

	/* Check multiplication overflow for access_ok() and kvmalloc_array() */
	BUILD_BUG_ON(sizeof(size_t) > sizeof(unsigned long));
	if (nfences > min_t(unsigned long,
			    ULONG_MAX / sizeof(*user_fences),
			    SIZE_MAX / sizeof(*f)) - eb->num_fences)
		return -EINVAL;

	user_fences = u64_to_user_ptr(timeline_fences->handles_ptr);
	if (!access_ok(user_fences, nfences * sizeof(*user_fences)))
		return -EFAULT;

	user_values = u64_to_user_ptr(timeline_fences->values_ptr);
	if (!access_ok(user_values, nfences * sizeof(*user_values)))
		return -EFAULT;

	f = krealloc(eb->fences,
		     (eb->num_fences + nfences) * sizeof(*f),
		     __GFP_NOWARN | GFP_KERNEL);
	if (!f)
		return -ENOMEM;

	eb->fences = f;
	f += eb->num_fences;

	BUILD_BUG_ON(~(ARCH_KMALLOC_MINALIGN - 1) &
		     ~__I915_EXEC_FENCE_UNKNOWN_FLAGS);

	while (nfences--) {
		struct drm_i915_gem_exec_fence user_fence;
		struct drm_syncobj *syncobj;
		struct dma_fence *fence = NULL;
		u64 point;

		if (__copy_from_user(&user_fence,
				     user_fences++,
				     sizeof(user_fence)))
			return -EFAULT;

		if (user_fence.flags & __I915_EXEC_FENCE_UNKNOWN_FLAGS)
			return -EINVAL;

		if (__get_user(point, user_values++))
			return -EFAULT;

		syncobj = drm_syncobj_find(eb->file, user_fence.handle);
		if (!syncobj) {
			drm_dbg(&eb->i915->drm,
				"Invalid syncobj handle provided\n");
			return -ENOENT;
		}

		fence = drm_syncobj_fence_get(syncobj);

		if (!fence && user_fence.flags &&
		    !(user_fence.flags & I915_EXEC_FENCE_SIGNAL)) {
			drm_dbg(&eb->i915->drm,
				"Syncobj handle has no fence\n");
			drm_syncobj_put(syncobj);
			return -EINVAL;
		}

		if (fence)
			err = dma_fence_chain_find_seqno(&fence, point);

		if (err && !(user_fence.flags & I915_EXEC_FENCE_SIGNAL)) {
			drm_dbg(&eb->i915->drm,
				"Syncobj handle missing requested point %llu\n",
				point);
			dma_fence_put(fence);
			drm_syncobj_put(syncobj);
			return err;
		}

		/*
		 * A point might have been signaled already and
		 * garbage collected from the timeline. In this case
		 * just ignore the point and carry on.
		 */
		if (!fence && !(user_fence.flags & I915_EXEC_FENCE_SIGNAL)) {
			drm_syncobj_put(syncobj);
			continue;
		}

		/*
		 * For timeline syncobjs we need to preallocate chains for
		 * later signaling.
		 */
		if (point != 0 && user_fence.flags & I915_EXEC_FENCE_SIGNAL) {
			/*
			 * Waiting and signaling the same point (when point !=
			 * 0) would break the timeline.
			 */
			if (user_fence.flags & I915_EXEC_FENCE_WAIT) {
				drm_dbg(&eb->i915->drm,
					"Trying to wait & signal the same timeline point.\n");
				dma_fence_put(fence);
				drm_syncobj_put(syncobj);
				return -EINVAL;
			}

			f->chain_fence = dma_fence_chain_alloc();
			if (!f->chain_fence) {
				drm_syncobj_put(syncobj);
				dma_fence_put(fence);
				return -ENOMEM;
			}
		} else {
			f->chain_fence = NULL;
		}

		f->syncobj = ptr_pack_bits(syncobj, user_fence.flags, 2);
		f->dma_fence = fence;
		f->value = point;
		f++;
		eb->num_fences++;
	}

	return 0;
}

static int add_fence_array(struct i915_execbuffer *eb)
{
	struct drm_i915_gem_execbuffer2 *args = eb->args;
	struct drm_i915_gem_exec_fence __user *user;
	unsigned long num_fences = args->num_cliprects;
	struct eb_fence *f;

	if (!(args->flags & I915_EXEC_FENCE_ARRAY))
		return 0;

	if (!num_fences)
		return 0;

	/* Check multiplication overflow for access_ok() and kvmalloc_array() */
	BUILD_BUG_ON(sizeof(size_t) > sizeof(unsigned long));
	if (num_fences > min_t(unsigned long,
			       ULONG_MAX / sizeof(*user),
			       SIZE_MAX / sizeof(*f) - eb->num_fences))
		return -EINVAL;

	user = u64_to_user_ptr(args->cliprects_ptr);
	if (!access_ok(user, num_fences * sizeof(*user)))
		return -EFAULT;

	f = krealloc(eb->fences,
		     (eb->num_fences + num_fences) * sizeof(*f),
		     __GFP_NOWARN | GFP_KERNEL);
	if (!f)
		return -ENOMEM;

	eb->fences = f;
	f += eb->num_fences;
	while (num_fences--) {
		struct drm_i915_gem_exec_fence user_fence;
		struct drm_syncobj *syncobj;
		struct dma_fence *fence = NULL;

		if (__copy_from_user(&user_fence, user++, sizeof(user_fence)))
			return -EFAULT;

		if (user_fence.flags & __I915_EXEC_FENCE_UNKNOWN_FLAGS)
			return -EINVAL;

		syncobj = drm_syncobj_find(eb->file, user_fence.handle);
		if (!syncobj) {
			drm_dbg(&eb->i915->drm,
				"Invalid syncobj handle provided\n");
			return -ENOENT;
		}

		if (user_fence.flags & I915_EXEC_FENCE_WAIT) {
			fence = drm_syncobj_fence_get(syncobj);
			if (!fence) {
				drm_dbg(&eb->i915->drm,
					"Syncobj handle has no fence\n");
				drm_syncobj_put(syncobj);
				return -EINVAL;
			}
		}

		BUILD_BUG_ON(~(ARCH_KMALLOC_MINALIGN - 1) &
			     ~__I915_EXEC_FENCE_UNKNOWN_FLAGS);

		f->syncobj = ptr_pack_bits(syncobj, user_fence.flags, 2);
		f->dma_fence = fence;
		f->value = 0;
		f->chain_fence = NULL;
		f++;
		eb->num_fences++;
	}

	return 0;
}

static void put_fence_array(struct eb_fence *fences, int num_fences)
{
	if (fences)
		__free_fence_array(fences, num_fences);
}

static int
await_fence_array(struct i915_execbuffer *eb,
		  struct i915_request *rq)
{
	unsigned int n;
	int err;

	for (n = 0; n < eb->num_fences; n++) {
		if (!eb->fences[n].dma_fence)
			continue;

		err = i915_request_await_dma_fence(rq, eb->fences[n].dma_fence);
		if (err < 0)
			return err;
	}

	return 0;
}

static void signal_fence_array(const struct i915_execbuffer *eb,
			       struct dma_fence * const fence)
{
	unsigned int n;

	for (n = 0; n < eb->num_fences; n++) {
		struct drm_syncobj *syncobj;
		unsigned int flags;

		syncobj = ptr_unpack_bits(eb->fences[n].syncobj, &flags, 2);
		if (!(flags & I915_EXEC_FENCE_SIGNAL))
			continue;

		if (eb->fences[n].chain_fence) {
			drm_syncobj_add_point(syncobj,
					      eb->fences[n].chain_fence,
					      fence,
					      eb->fences[n].value);
			/*
			 * The chain's ownership is transferred to the
			 * timeline.
			 */
			eb->fences[n].chain_fence = NULL;
		} else {
			drm_syncobj_replace_fence(syncobj, fence);
		}
	}
}

static int
parse_timeline_fences(struct i915_user_extension __user *ext, void *data)
{
	struct i915_execbuffer *eb = data;
	struct drm_i915_gem_execbuffer_ext_timeline_fences timeline_fences;

	if (copy_from_user(&timeline_fences, ext, sizeof(timeline_fences)))
		return -EFAULT;

	return add_timeline_fence_array(eb, &timeline_fences);
}

static void retire_requests(struct intel_timeline *tl, struct i915_request *end)
{
	struct i915_request *rq, *rn;

	list_for_each_entry_safe(rq, rn, &tl->requests, link)
		if (rq == end || !i915_request_retire(rq))
			break;
}

static int eb_request_add(struct i915_execbuffer *eb, struct i915_request *rq,
			  int err, bool last_parallel)
{
	struct intel_timeline * const tl = i915_request_timeline(rq);
	struct i915_sched_attr attr = {};
	struct i915_request *prev;

	lockdep_assert_held(&tl->mutex);
	lockdep_unpin_lock(&tl->mutex, rq->cookie);

	trace_i915_request_add(rq);

	prev = __i915_request_commit(rq);

	/* Check that the context wasn't destroyed before submission */
	if (likely(!intel_context_is_closed(eb->context))) {
		attr = eb->gem_context->sched;
	} else {
		/* Serialise with context_close via the add_to_timeline */
		i915_request_set_error_once(rq, -ENOENT);
		__i915_request_skip(rq);
		err = -ENOENT; /* override any transient errors */
	}

	if (intel_context_is_parallel(eb->context)) {
		if (err) {
			__i915_request_skip(rq);
			set_bit(I915_FENCE_FLAG_SKIP_PARALLEL,
				&rq->fence.flags);
		}
		if (last_parallel)
			set_bit(I915_FENCE_FLAG_SUBMIT_PARALLEL,
				&rq->fence.flags);
	}

	__i915_request_queue(rq, &attr);

	/* Try to clean up the client's timeline after submitting the request */
	if (prev)
		retire_requests(tl, prev);

	mutex_unlock(&tl->mutex);

	return err;
}

static int eb_requests_add(struct i915_execbuffer *eb, int err)
{
	int i;

	/*
	 * We iterate in reverse order of creation to release timeline mutexes in
	 * same order.
	 */
	for_each_batch_add_order(eb, i) {
		struct i915_request *rq = eb->requests[i];

		if (!rq)
			continue;
		err |= eb_request_add(eb, rq, err, i == 0);
	}

	return err;
}

static const i915_user_extension_fn execbuf_extensions[] = {
	[DRM_I915_GEM_EXECBUFFER_EXT_TIMELINE_FENCES] = parse_timeline_fences,
};

static int
parse_execbuf2_extensions(struct drm_i915_gem_execbuffer2 *args,
			  struct i915_execbuffer *eb)
{
	if (!(args->flags & I915_EXEC_USE_EXTENSIONS))
		return 0;

	/* The execbuf2 extension mechanism reuses cliprects_ptr. So we cannot
	 * have another flag also using it at the same time.
	 */
	if (eb->args->flags & I915_EXEC_FENCE_ARRAY)
		return -EINVAL;

	if (args->num_cliprects != 0)
		return -EINVAL;

	return i915_user_extensions(u64_to_user_ptr(args->cliprects_ptr),
				    execbuf_extensions,
				    ARRAY_SIZE(execbuf_extensions),
				    eb);
}

static void eb_requests_get(struct i915_execbuffer *eb)
{
	unsigned int i;

	for_each_batch_create_order(eb, i) {
		if (!eb->requests[i])
			break;

		i915_request_get(eb->requests[i]);
	}
}

static void eb_requests_put(struct i915_execbuffer *eb)
{
	unsigned int i;

	for_each_batch_create_order(eb, i) {
		if (!eb->requests[i])
			break;

		i915_request_put(eb->requests[i]);
	}
}

static struct sync_file *
eb_composite_fence_create(struct i915_execbuffer *eb, int out_fence_fd)
{
	struct sync_file *out_fence = NULL;
	struct dma_fence_array *fence_array;
	struct dma_fence **fences;
	unsigned int i;

	GEM_BUG_ON(!intel_context_is_parent(eb->context));

	fences = kmalloc_array(eb->num_batches, sizeof(*fences), GFP_KERNEL);
	if (!fences)
		return ERR_PTR(-ENOMEM);

	for_each_batch_create_order(eb, i) {
		fences[i] = &eb->requests[i]->fence;
		__set_bit(I915_FENCE_FLAG_COMPOSITE,
			  &eb->requests[i]->fence.flags);
	}

	fence_array = dma_fence_array_create(eb->num_batches,
					     fences,
					     eb->context->parallel.fence_context,
					     eb->context->parallel.seqno++,
					     false);
	if (!fence_array) {
		kfree(fences);
		return ERR_PTR(-ENOMEM);
	}

	/* Move ownership to the dma_fence_array created above */
	for_each_batch_create_order(eb, i)
		dma_fence_get(fences[i]);

	if (out_fence_fd != -1) {
		out_fence = sync_file_create(&fence_array->base);
		/* sync_file now owns fence_arry, drop creation ref */
		dma_fence_put(&fence_array->base);
		if (!out_fence)
			return ERR_PTR(-ENOMEM);
	}

	eb->composite_fence = &fence_array->base;

	return out_fence;
}

static struct sync_file *
eb_fences_add(struct i915_execbuffer *eb, struct i915_request *rq,
	      struct dma_fence *in_fence, int out_fence_fd)
{
	struct sync_file *out_fence = NULL;
	int err;

	if (unlikely(eb->gem_context->syncobj)) {
		struct dma_fence *fence;

		fence = drm_syncobj_fence_get(eb->gem_context->syncobj);
		err = i915_request_await_dma_fence(rq, fence);
		dma_fence_put(fence);
		if (err)
			return ERR_PTR(err);
	}

	if (in_fence) {
		if (eb->args->flags & I915_EXEC_FENCE_SUBMIT)
			err = i915_request_await_execution(rq, in_fence);
		else
			err = i915_request_await_dma_fence(rq, in_fence);
		if (err < 0)
			return ERR_PTR(err);
	}

	if (eb->fences) {
		err = await_fence_array(eb, rq);
		if (err)
			return ERR_PTR(err);
	}

	if (intel_context_is_parallel(eb->context)) {
		out_fence = eb_composite_fence_create(eb, out_fence_fd);
		if (IS_ERR(out_fence))
			return ERR_PTR(-ENOMEM);
	} else if (out_fence_fd != -1) {
		out_fence = sync_file_create(&rq->fence);
		if (!out_fence)
			return ERR_PTR(-ENOMEM);
	}

	return out_fence;
}

static struct intel_context *
eb_find_context(struct i915_execbuffer *eb, unsigned int context_number)
{
	struct intel_context *child;

	if (likely(context_number == 0))
		return eb->context;

	for_each_child(eb->context, child)
		if (!--context_number)
			return child;

	GEM_BUG_ON("Context not found");

	return NULL;
}

static struct sync_file *
eb_requests_create(struct i915_execbuffer *eb, struct dma_fence *in_fence,
		   int out_fence_fd)
{
	struct sync_file *out_fence = NULL;
	unsigned int i;

	for_each_batch_create_order(eb, i) {
		/* Allocate a request for this batch buffer nice and early. */
		eb->requests[i] = i915_request_create(eb_find_context(eb, i));
		if (IS_ERR(eb->requests[i])) {
			out_fence = ERR_CAST(eb->requests[i]);
			eb->requests[i] = NULL;
			return out_fence;
		}

		/*
		 * Only the first request added (committed to backend) has to
		 * take the in fences into account as all subsequent requests
		 * will have fences inserted inbetween them.
		 */
		if (i + 1 == eb->num_batches) {
			out_fence = eb_fences_add(eb, eb->requests[i],
						  in_fence, out_fence_fd);
			if (IS_ERR(out_fence))
				return out_fence;
		}

		/*
		 * Not really on stack, but we don't want to call
		 * kfree on the batch_snapshot when we put it, so use the
		 * _onstack interface.
		 */
		if (eb->batches[i]->vma)
			eb->requests[i]->batch_res =
				i915_vma_resource_get(eb->batches[i]->vma->resource);
		if (eb->batch_pool) {
			GEM_BUG_ON(intel_context_is_parallel(eb->context));
			intel_gt_buffer_pool_mark_active(eb->batch_pool,
							 eb->requests[i]);
		}
	}

	return out_fence;
}

static int
i915_gem_do_execbuffer(struct drm_device *dev,
		       struct drm_file *file,
		       struct drm_i915_gem_execbuffer2 *args,
		       struct drm_i915_gem_exec_object2 *exec)
{
	struct drm_i915_private *i915 = to_i915(dev);
	struct i915_execbuffer eb;
	struct dma_fence *in_fence = NULL;
	struct sync_file *out_fence = NULL;
	int out_fence_fd = -1;
	int err;

	BUILD_BUG_ON(__EXEC_INTERNAL_FLAGS & ~__I915_EXEC_ILLEGAL_FLAGS);
	BUILD_BUG_ON(__EXEC_OBJECT_INTERNAL_FLAGS &
		     ~__EXEC_OBJECT_UNKNOWN_FLAGS);

	eb.i915 = i915;
	eb.file = file;
	eb.args = args;
	if (DBG_FORCE_RELOC || !(args->flags & I915_EXEC_NO_RELOC))
		args->flags |= __EXEC_HAS_RELOC;

	eb.exec = exec;
	eb.vma = (struct eb_vma *)(exec + args->buffer_count + 1);
	eb.vma[0].vma = NULL;
	eb.batch_pool = NULL;

	eb.invalid_flags = __EXEC_OBJECT_UNKNOWN_FLAGS;
	reloc_cache_init(&eb.reloc_cache, eb.i915);

	eb.buffer_count = args->buffer_count;
	eb.batch_start_offset = args->batch_start_offset;
	eb.trampoline = NULL;

	eb.fences = NULL;
	eb.num_fences = 0;

	eb_capture_list_clear(&eb);

	memset(eb.requests, 0, sizeof(struct i915_request *) *
	       ARRAY_SIZE(eb.requests));
	eb.composite_fence = NULL;

	eb.batch_flags = 0;
	if (args->flags & I915_EXEC_SECURE) {
		if (GRAPHICS_VER(i915) >= 11)
			return -ENODEV;

		/* Return -EPERM to trigger fallback code on old binaries. */
		if (!HAS_SECURE_BATCHES(i915))
			return -EPERM;

		if (!drm_is_current_master(file) || !capable(CAP_SYS_ADMIN))
			return -EPERM;

		eb.batch_flags |= I915_DISPATCH_SECURE;
	}
	if (args->flags & I915_EXEC_IS_PINNED)
		eb.batch_flags |= I915_DISPATCH_PINNED;

	err = parse_execbuf2_extensions(args, &eb);
	if (err)
		goto err_ext;

	err = add_fence_array(&eb);
	if (err)
		goto err_ext;

#define IN_FENCES (I915_EXEC_FENCE_IN | I915_EXEC_FENCE_SUBMIT)
	if (args->flags & IN_FENCES) {
		if ((args->flags & IN_FENCES) == IN_FENCES)
			return -EINVAL;

		in_fence = sync_file_get_fence(lower_32_bits(args->rsvd2));
		if (!in_fence) {
			err = -EINVAL;
			goto err_ext;
		}
	}
#undef IN_FENCES

	if (args->flags & I915_EXEC_FENCE_OUT) {
		out_fence_fd = get_unused_fd_flags(O_CLOEXEC);
		if (out_fence_fd < 0) {
			err = out_fence_fd;
			goto err_in_fence;
		}
	}

	err = eb_create(&eb);
	if (err)
		goto err_out_fence;

	GEM_BUG_ON(!eb.lut_size);

	err = eb_select_context(&eb);
	if (unlikely(err))
		goto err_destroy;

	err = eb_select_engine(&eb);
	if (unlikely(err))
		goto err_context;

	err = eb_lookup_vmas(&eb);
	if (err) {
		eb_release_vmas(&eb, true);
		goto err_engine;
	}

	i915_gem_ww_ctx_init(&eb.ww, true);

	err = eb_relocate_parse(&eb);
	if (err) {
		/*
		 * If the user expects the execobject.offset and
		 * reloc.presumed_offset to be an exact match,
		 * as for using NO_RELOC, then we cannot update
		 * the execobject.offset until we have completed
		 * relocation.
		 */
		args->flags &= ~__EXEC_HAS_RELOC;
		goto err_vma;
	}

	ww_acquire_done(&eb.ww.ctx);
	err = eb_capture_stage(&eb);
	if (err)
		goto err_vma;

	out_fence = eb_requests_create(&eb, in_fence, out_fence_fd);
	if (IS_ERR(out_fence)) {
		err = PTR_ERR(out_fence);
		out_fence = NULL;
		if (eb.requests[0])
			goto err_request;
		else
			goto err_vma;
	}

	err = eb_submit(&eb);

err_request:
	eb_requests_get(&eb);
	err = eb_requests_add(&eb, err);

	if (eb.fences)
		signal_fence_array(&eb, eb.composite_fence ?
				   eb.composite_fence :
				   &eb.requests[0]->fence);

	if (unlikely(eb.gem_context->syncobj)) {
		drm_syncobj_replace_fence(eb.gem_context->syncobj,
					  eb.composite_fence ?
					  eb.composite_fence :
					  &eb.requests[0]->fence);
	}

	if (out_fence) {
		if (err == 0) {
			fd_install(out_fence_fd, out_fence->file);
			args->rsvd2 &= GENMASK_ULL(31, 0); /* keep in-fence */
			args->rsvd2 |= (u64)out_fence_fd << 32;
			out_fence_fd = -1;
		} else {
			fput(out_fence->file);
		}
	}

	if (!out_fence && eb.composite_fence)
		dma_fence_put(eb.composite_fence);

	eb_requests_put(&eb);

err_vma:
	eb_release_vmas(&eb, true);
	WARN_ON(err == -EDEADLK);
	i915_gem_ww_ctx_fini(&eb.ww);

	if (eb.batch_pool)
		intel_gt_buffer_pool_put(eb.batch_pool);
err_engine:
	eb_put_engine(&eb);
err_context:
	i915_gem_context_put(eb.gem_context);
err_destroy:
	eb_destroy(&eb);
err_out_fence:
	if (out_fence_fd != -1)
		put_unused_fd(out_fence_fd);
err_in_fence:
	dma_fence_put(in_fence);
err_ext:
	put_fence_array(eb.fences, eb.num_fences);
	return err;
}

static size_t eb_element_size(void)
{
	return sizeof(struct drm_i915_gem_exec_object2) + sizeof(struct eb_vma);
}

static bool check_buffer_count(size_t count)
{
	const size_t sz = eb_element_size();

	/*
	 * When using LUT_HANDLE, we impose a limit of INT_MAX for the lookup
	 * array size (see eb_create()). Otherwise, we can accept an array as
	 * large as can be addressed (though use large arrays at your peril)!
	 */

	return !(count < 1 || count > INT_MAX || count > SIZE_MAX / sz - 1);
}

int
i915_gem_execbuffer2_ioctl(struct drm_device *dev, void *data,
			   struct drm_file *file)
{
	struct drm_i915_private *i915 = to_i915(dev);
	struct drm_i915_gem_execbuffer2 *args = data;
	struct drm_i915_gem_exec_object2 *exec2_list;
	const size_t count = args->buffer_count;
	int err;

	if (!check_buffer_count(count)) {
		drm_dbg(&i915->drm, "execbuf2 with %zd buffers\n", count);
		return -EINVAL;
	}

	err = i915_gem_check_execbuffer(i915, args);
	if (err)
		return err;

	/* Allocate extra slots for use by the command parser */
	exec2_list = kvmalloc_array(count + 2, eb_element_size(),
				    __GFP_NOWARN | GFP_KERNEL);
	if (exec2_list == NULL) {
		drm_dbg(&i915->drm, "Failed to allocate exec list for %zd buffers\n",
			count);
		return -ENOMEM;
	}
	if (copy_from_user(exec2_list,
			   u64_to_user_ptr(args->buffers_ptr),
			   sizeof(*exec2_list) * count)) {
		drm_dbg(&i915->drm, "copy %zd exec entries failed\n", count);
		kvfree(exec2_list);
		return -EFAULT;
	}

	err = i915_gem_do_execbuffer(dev, file, args, exec2_list);

	/*
	 * Now that we have begun execution of the batchbuffer, we ignore
	 * any new error after this point. Also given that we have already
	 * updated the associated relocations, we try to write out the current
	 * object locations irrespective of any error.
	 */
	if (args->flags & __EXEC_HAS_RELOC) {
		struct drm_i915_gem_exec_object2 __user *user_exec_list =
			u64_to_user_ptr(args->buffers_ptr);
		unsigned int i;

		/* Copy the new buffer offsets back to the user's exec list. */
		/*
		 * Note: count * sizeof(*user_exec_list) does not overflow,
		 * because we checked 'count' in check_buffer_count().
		 *
		 * And this range already got effectively checked earlier
		 * when we did the "copy_from_user()" above.
		 */
		if (!user_write_access_begin(user_exec_list,
					     count * sizeof(*user_exec_list)))
			goto end;

		for (i = 0; i < args->buffer_count; i++) {
			if (!(exec2_list[i].offset & UPDATE))
				continue;

			exec2_list[i].offset =
				gen8_canonical_addr(exec2_list[i].offset & PIN_OFFSET_MASK);
			unsafe_put_user(exec2_list[i].offset,
					&user_exec_list[i].offset,
					end_user);
		}
end_user:
		user_write_access_end();
end:;
	}

	args->flags &= ~__I915_EXEC_UNKNOWN_FLAGS;
	kvfree(exec2_list);
	return err;
}<|MERGE_RESOLUTION|>--- conflicted
+++ resolved
@@ -2712,21 +2712,13 @@
 
 	for_each_child(ce, child)
 		intel_context_get(child);
-<<<<<<< HEAD
-	intel_gt_pm_get(gt);
-=======
 	eb->wakeref = intel_gt_pm_get(ce->engine->gt);
->>>>>>> 2d5404ca
 	/*
 	 * Keep GT0 active on MTL so that i915_vma_parked() doesn't
 	 * free VMAs while execbuf ioctl is validating VMAs.
 	 */
 	if (gt->info.id)
-<<<<<<< HEAD
-		intel_gt_pm_get(to_gt(gt->i915));
-=======
 		eb->wakeref_gt0 = intel_gt_pm_get(to_gt(gt->i915));
->>>>>>> 2d5404ca
 
 	if (!test_bit(CONTEXT_ALLOC_BIT, &ce->flags)) {
 		err = intel_context_alloc_state(ce);
@@ -2766,15 +2758,9 @@
 
 err:
 	if (gt->info.id)
-<<<<<<< HEAD
-		intel_gt_pm_put(to_gt(gt->i915));
-
-	intel_gt_pm_put(gt);
-=======
 		intel_gt_pm_put(to_gt(gt->i915), eb->wakeref_gt0);
 
 	intel_gt_pm_put(ce->engine->gt, eb->wakeref);
->>>>>>> 2d5404ca
 	for_each_child(ce, child)
 		intel_context_put(child);
 	intel_context_put(ce);
@@ -2792,13 +2778,8 @@
 	 * i915_vma_parked() from interfering while execbuf validates vmas.
 	 */
 	if (eb->gt->info.id)
-<<<<<<< HEAD
-		intel_gt_pm_put(to_gt(eb->gt->i915));
-	intel_gt_pm_put(eb->gt);
-=======
 		intel_gt_pm_put(to_gt(eb->gt->i915), eb->wakeref_gt0);
 	intel_gt_pm_put(eb->context->engine->gt, eb->wakeref);
->>>>>>> 2d5404ca
 	for_each_child(eb->context, child)
 		intel_context_put(child);
 	intel_context_put(eb->context);
