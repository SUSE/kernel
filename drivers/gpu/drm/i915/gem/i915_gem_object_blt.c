--- conflicted
+++ resolved
@@ -6,10 +6,7 @@
 #include "i915_drv.h"
 #include "gt/intel_context.h"
 #include "gt/intel_engine_pm.h"
-<<<<<<< HEAD
-=======
 #include "gt/intel_gpu_commands.h"
->>>>>>> 7d2a07b7
 #include "gt/intel_gt.h"
 #include "gt/intel_gt_buffer_pool.h"
 #include "gt/intel_ring.h"
@@ -18,10 +15,7 @@
 
 struct i915_vma *intel_emit_vma_fill_blt(struct intel_context *ce,
 					 struct i915_vma *vma,
-<<<<<<< HEAD
-=======
 					 struct i915_gem_ww_ctx *ww,
->>>>>>> 7d2a07b7
 					 u32 value)
 {
 	struct drm_i915_private *i915 = ce->vm->i915;
@@ -41,21 +35,33 @@
 	count = div_u64(round_up(vma->size, block_size), block_size);
 	size = (1 + 8 * count) * sizeof(u32);
 	size = round_up(size, PAGE_SIZE);
-<<<<<<< HEAD
-	pool = intel_gt_get_buffer_pool(ce->engine->gt, size);
-=======
 	pool = intel_gt_get_buffer_pool(ce->engine->gt, size, I915_MAP_WC);
->>>>>>> 7d2a07b7
 	if (IS_ERR(pool)) {
 		err = PTR_ERR(pool);
 		goto out_pm;
 	}
 
-<<<<<<< HEAD
-	cmd = i915_gem_object_pin_map(pool->obj, I915_MAP_WC);
+	err = i915_gem_object_lock(pool->obj, ww);
+	if (err)
+		goto out_put;
+
+	batch = i915_vma_instance(pool->obj, ce->vm, NULL);
+	if (IS_ERR(batch)) {
+		err = PTR_ERR(batch);
+		goto out_put;
+	}
+
+	err = i915_vma_pin_ww(batch, ww, 0, 0, PIN_USER);
+	if (unlikely(err))
+		goto out_put;
+
+	/* we pinned the pool, mark it as such */
+	intel_gt_buffer_pool_mark_used(pool);
+
+	cmd = i915_gem_object_pin_map(pool->obj, pool->type);
 	if (IS_ERR(cmd)) {
 		err = PTR_ERR(cmd);
-		goto out_put;
+		goto out_unpin;
 	}
 
 	rem = vma->size;
@@ -66,7 +72,7 @@
 
 		GEM_BUG_ON(size >> PAGE_SHIFT > S16_MAX);
 
-		if (INTEL_GEN(i915) >= 8) {
+		if (GRAPHICS_VER(i915) >= 8) {
 			*cmd++ = XY_COLOR_BLT_CMD | BLT_WRITE_RGBA | (7 - 2);
 			*cmd++ = BLT_DEPTH_32 | BLT_ROP_COLOR_COPY | PAGE_SIZE;
 			*cmd++ = 0;
@@ -96,87 +102,12 @@
 	i915_gem_object_unpin_map(pool->obj);
 
 	intel_gt_chipset_flush(ce->vm->gt);
-=======
-	err = i915_gem_object_lock(pool->obj, ww);
-	if (err)
-		goto out_put;
->>>>>>> 7d2a07b7
-
-	batch = i915_vma_instance(pool->obj, ce->vm, NULL);
-	if (IS_ERR(batch)) {
-		err = PTR_ERR(batch);
-		goto out_put;
-<<<<<<< HEAD
-	}
-
-	err = i915_vma_pin(batch, 0, 0, PIN_USER);
-	if (unlikely(err))
-		goto out_put;
 
 	batch->private = pool;
 	return batch;
 
-=======
-	}
-
-	err = i915_vma_pin_ww(batch, ww, 0, 0, PIN_USER);
-	if (unlikely(err))
-		goto out_put;
-
-	/* we pinned the pool, mark it as such */
-	intel_gt_buffer_pool_mark_used(pool);
-
-	cmd = i915_gem_object_pin_map(pool->obj, pool->type);
-	if (IS_ERR(cmd)) {
-		err = PTR_ERR(cmd);
-		goto out_unpin;
-	}
-
-	rem = vma->size;
-	offset = vma->node.start;
-
-	do {
-		u32 size = min_t(u64, rem, block_size);
-
-		GEM_BUG_ON(size >> PAGE_SHIFT > S16_MAX);
-
-		if (GRAPHICS_VER(i915) >= 8) {
-			*cmd++ = XY_COLOR_BLT_CMD | BLT_WRITE_RGBA | (7 - 2);
-			*cmd++ = BLT_DEPTH_32 | BLT_ROP_COLOR_COPY | PAGE_SIZE;
-			*cmd++ = 0;
-			*cmd++ = size >> PAGE_SHIFT << 16 | PAGE_SIZE / 4;
-			*cmd++ = lower_32_bits(offset);
-			*cmd++ = upper_32_bits(offset);
-			*cmd++ = value;
-		} else {
-			*cmd++ = XY_COLOR_BLT_CMD | BLT_WRITE_RGBA | (6 - 2);
-			*cmd++ = BLT_DEPTH_32 | BLT_ROP_COLOR_COPY | PAGE_SIZE;
-			*cmd++ = 0;
-			*cmd++ = size >> PAGE_SHIFT << 16 | PAGE_SIZE / 4;
-			*cmd++ = offset;
-			*cmd++ = value;
-		}
-
-		/* Allow ourselves to be preempted in between blocks. */
-		*cmd++ = MI_ARB_CHECK;
-
-		offset += size;
-		rem -= size;
-	} while (rem);
-
-	*cmd = MI_BATCH_BUFFER_END;
-
-	i915_gem_object_flush_map(pool->obj);
-	i915_gem_object_unpin_map(pool->obj);
-
-	intel_gt_chipset_flush(ce->vm->gt);
-
-	batch->private = pool;
-	return batch;
-
 out_unpin:
 	i915_vma_unpin(batch);
->>>>>>> 7d2a07b7
 out_put:
 	intel_gt_buffer_pool_put(pool);
 out_pm:
@@ -188,17 +119,9 @@
 {
 	int err;
 
-<<<<<<< HEAD
-	i915_vma_lock(vma);
 	err = i915_request_await_object(rq, vma->obj, false);
 	if (err == 0)
 		err = i915_vma_move_to_active(vma, rq, 0);
-	i915_vma_unlock(vma);
-=======
-	err = i915_request_await_object(rq, vma->obj, false);
-	if (err == 0)
-		err = i915_vma_move_to_active(vma, rq, 0);
->>>>>>> 7d2a07b7
 	if (unlikely(err))
 		return err;
 
@@ -227,10 +150,7 @@
 			     struct intel_context *ce,
 			     u32 value)
 {
-<<<<<<< HEAD
-=======
 	struct i915_gem_ww_ctx ww;
->>>>>>> 7d2a07b7
 	struct i915_request *rq;
 	struct i915_vma *batch;
 	struct i915_vma *vma;
@@ -247,12 +167,6 @@
 	if (err)
 		goto out;
 
-<<<<<<< HEAD
-	batch = intel_emit_vma_fill_blt(ce, vma, value);
-	if (IS_ERR(batch)) {
-		err = PTR_ERR(batch);
-		goto out_unpin;
-=======
 	err = intel_context_pin_ww(ce, &ww);
 	if (err)
 		goto out;
@@ -265,10 +179,9 @@
 	if (IS_ERR(batch)) {
 		err = PTR_ERR(batch);
 		goto out_vma;
->>>>>>> 7d2a07b7
-	}
-
-	rq = intel_context_create_request(ce);
+	}
+
+	rq = i915_request_create(ce);
 	if (IS_ERR(rq)) {
 		err = PTR_ERR(rq);
 		goto out_batch;
@@ -278,24 +191,6 @@
 	if (unlikely(err))
 		goto out_request;
 
-<<<<<<< HEAD
-	i915_vma_lock(vma);
-	err = move_obj_to_gpu(vma->obj, rq, true);
-	if (err == 0)
-		err = i915_vma_move_to_active(vma, rq, EXEC_OBJECT_WRITE);
-	i915_vma_unlock(vma);
-	if (unlikely(err))
-		goto out_request;
-
-	if (ce->engine->emit_init_breadcrumb)
-		err = ce->engine->emit_init_breadcrumb(rq);
-
-	if (likely(!err))
-		err = ce->engine->emit_bb_start(rq,
-						batch->node.start,
-						batch->node.size,
-						0);
-=======
 	err = move_obj_to_gpu(vma->obj, rq, true);
 	if (err == 0)
 		err = i915_vma_move_to_active(vma, rq, EXEC_OBJECT_WRITE);
@@ -537,7 +432,6 @@
 					batch->node.start, batch->node.size,
 					0);
 
->>>>>>> 7d2a07b7
 out_request:
 	if (unlikely(err))
 		i915_request_set_error_once(rq, err);
@@ -545,10 +439,6 @@
 	i915_request_add(rq);
 out_batch:
 	intel_emit_vma_release(ce, batch);
-<<<<<<< HEAD
-out_unpin:
-	i915_vma_unpin(vma);
-=======
 out_unpin_dst:
 	i915_vma_unpin(vma[1]);
 out_unpin_src:
@@ -563,212 +453,6 @@
 	}
 	i915_gem_ww_ctx_fini(&ww);
 	intel_engine_pm_put(ce->engine);
->>>>>>> 7d2a07b7
-	return err;
-}
-
-/* Wa_1209644611:icl,ehl */
-static bool wa_1209644611_applies(struct drm_i915_private *i915, u32 size)
-{
-	u32 height = size >> PAGE_SHIFT;
-
-	if (!IS_GEN(i915, 11))
-		return false;
-
-	return height % 4 == 3 && height <= 8;
-}
-
-struct i915_vma *intel_emit_vma_copy_blt(struct intel_context *ce,
-					 struct i915_vma *src,
-					 struct i915_vma *dst)
-{
-	struct drm_i915_private *i915 = ce->vm->i915;
-	const u32 block_size = SZ_8M; /* ~1ms at 8GiB/s preemption delay */
-	struct intel_gt_buffer_pool_node *pool;
-	struct i915_vma *batch;
-	u64 src_offset, dst_offset;
-	u64 count, rem;
-	u32 size, *cmd;
-	int err;
-
-	GEM_BUG_ON(src->size != dst->size);
-
-	GEM_BUG_ON(intel_engine_is_virtual(ce->engine));
-	intel_engine_pm_get(ce->engine);
-
-	count = div_u64(round_up(dst->size, block_size), block_size);
-	size = (1 + 11 * count) * sizeof(u32);
-	size = round_up(size, PAGE_SIZE);
-	pool = intel_gt_get_buffer_pool(ce->engine->gt, size);
-	if (IS_ERR(pool)) {
-		err = PTR_ERR(pool);
-		goto out_pm;
-	}
-
-	cmd = i915_gem_object_pin_map(pool->obj, I915_MAP_WC);
-	if (IS_ERR(cmd)) {
-		err = PTR_ERR(cmd);
-		goto out_put;
-	}
-
-	rem = src->size;
-	src_offset = src->node.start;
-	dst_offset = dst->node.start;
-
-	do {
-		size = min_t(u64, rem, block_size);
-		GEM_BUG_ON(size >> PAGE_SHIFT > S16_MAX);
-
-		if (INTEL_GEN(i915) >= 9 &&
-		    !wa_1209644611_applies(i915, size)) {
-			*cmd++ = GEN9_XY_FAST_COPY_BLT_CMD | (10 - 2);
-			*cmd++ = BLT_DEPTH_32 | PAGE_SIZE;
-			*cmd++ = 0;
-			*cmd++ = size >> PAGE_SHIFT << 16 | PAGE_SIZE / 4;
-			*cmd++ = lower_32_bits(dst_offset);
-			*cmd++ = upper_32_bits(dst_offset);
-			*cmd++ = 0;
-			*cmd++ = PAGE_SIZE;
-			*cmd++ = lower_32_bits(src_offset);
-			*cmd++ = upper_32_bits(src_offset);
-		} else if (INTEL_GEN(i915) >= 8) {
-			*cmd++ = XY_SRC_COPY_BLT_CMD | BLT_WRITE_RGBA | (10 - 2);
-			*cmd++ = BLT_DEPTH_32 | BLT_ROP_SRC_COPY | PAGE_SIZE;
-			*cmd++ = 0;
-			*cmd++ = size >> PAGE_SHIFT << 16 | PAGE_SIZE / 4;
-			*cmd++ = lower_32_bits(dst_offset);
-			*cmd++ = upper_32_bits(dst_offset);
-			*cmd++ = 0;
-			*cmd++ = PAGE_SIZE;
-			*cmd++ = lower_32_bits(src_offset);
-			*cmd++ = upper_32_bits(src_offset);
-		} else {
-			*cmd++ = SRC_COPY_BLT_CMD | BLT_WRITE_RGBA | (6 - 2);
-			*cmd++ = BLT_DEPTH_32 | BLT_ROP_SRC_COPY | PAGE_SIZE;
-			*cmd++ = size >> PAGE_SHIFT << 16 | PAGE_SIZE;
-			*cmd++ = dst_offset;
-			*cmd++ = PAGE_SIZE;
-			*cmd++ = src_offset;
-		}
-
-		/* Allow ourselves to be preempted in between blocks. */
-		*cmd++ = MI_ARB_CHECK;
-
-		src_offset += size;
-		dst_offset += size;
-		rem -= size;
-	} while (rem);
-
-	*cmd = MI_BATCH_BUFFER_END;
-
-	i915_gem_object_flush_map(pool->obj);
-	i915_gem_object_unpin_map(pool->obj);
-
-	intel_gt_chipset_flush(ce->vm->gt);
-
-	batch = i915_vma_instance(pool->obj, ce->vm, NULL);
-	if (IS_ERR(batch)) {
-		err = PTR_ERR(batch);
-		goto out_put;
-	}
-
-	err = i915_vma_pin(batch, 0, 0, PIN_USER);
-	if (unlikely(err))
-		goto out_put;
-
-	batch->private = pool;
-	return batch;
-
-out_put:
-	intel_gt_buffer_pool_put(pool);
-out_pm:
-	intel_engine_pm_put(ce->engine);
-	return ERR_PTR(err);
-}
-
-int i915_gem_object_copy_blt(struct drm_i915_gem_object *src,
-			     struct drm_i915_gem_object *dst,
-			     struct intel_context *ce)
-{
-	struct drm_gem_object *objs[] = { &src->base, &dst->base };
-	struct i915_address_space *vm = ce->vm;
-	struct i915_vma *vma[2], *batch;
-	struct ww_acquire_ctx acquire;
-	struct i915_request *rq;
-	int err, i;
-
-	vma[0] = i915_vma_instance(src, vm, NULL);
-	if (IS_ERR(vma[0]))
-		return PTR_ERR(vma[0]);
-
-	err = i915_vma_pin(vma[0], 0, 0, PIN_USER);
-	if (unlikely(err))
-		return err;
-
-	vma[1] = i915_vma_instance(dst, vm, NULL);
-	if (IS_ERR(vma[1]))
-		goto out_unpin_src;
-
-	err = i915_vma_pin(vma[1], 0, 0, PIN_USER);
-	if (unlikely(err))
-		goto out_unpin_src;
-
-	batch = intel_emit_vma_copy_blt(ce, vma[0], vma[1]);
-	if (IS_ERR(batch)) {
-		err = PTR_ERR(batch);
-		goto out_unpin_dst;
-	}
-
-	rq = intel_context_create_request(ce);
-	if (IS_ERR(rq)) {
-		err = PTR_ERR(rq);
-		goto out_batch;
-	}
-
-	err = intel_emit_vma_mark_active(batch, rq);
-	if (unlikely(err))
-		goto out_request;
-
-	err = drm_gem_lock_reservations(objs, ARRAY_SIZE(objs), &acquire);
-	if (unlikely(err))
-		goto out_request;
-
-	for (i = 0; i < ARRAY_SIZE(vma); i++) {
-		err = move_obj_to_gpu(vma[i]->obj, rq, i);
-		if (unlikely(err))
-			goto out_unlock;
-	}
-
-	for (i = 0; i < ARRAY_SIZE(vma); i++) {
-		unsigned int flags = i ? EXEC_OBJECT_WRITE : 0;
-
-		err = i915_vma_move_to_active(vma[i], rq, flags);
-		if (unlikely(err))
-			goto out_unlock;
-	}
-
-	if (rq->engine->emit_init_breadcrumb) {
-		err = rq->engine->emit_init_breadcrumb(rq);
-		if (unlikely(err))
-			goto out_unlock;
-	}
-
-	err = rq->engine->emit_bb_start(rq,
-					batch->node.start, batch->node.size,
-					0);
-out_unlock:
-	drm_gem_unlock_reservations(objs, ARRAY_SIZE(objs), &acquire);
-out_request:
-	if (unlikely(err))
-		i915_request_set_error_once(rq, err);
-
-	i915_request_add(rq);
-out_batch:
-	intel_emit_vma_release(ce, batch);
-out_unpin_dst:
-	i915_vma_unpin(vma[1]);
-out_unpin_src:
-	i915_vma_unpin(vma[0]);
 	return err;
 }
 
