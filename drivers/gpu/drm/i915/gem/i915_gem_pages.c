/*
 * SPDX-License-Identifier: MIT
 *
 * Copyright © 2014-2016 Intel Corporation
 */

#include "i915_drv.h"
#include "i915_gem_object.h"
#include "i915_scatterlist.h"
#include "i915_gem_lmem.h"
#include "i915_gem_mman.h"

#include "gt/intel_gt.h"

void __i915_gem_object_set_pages(struct drm_i915_gem_object *obj,
				 struct sg_table *pages,
				 unsigned int sg_page_sizes)
{
	struct drm_i915_private *i915 = to_i915(obj->base.dev);
	unsigned long supported = INTEL_INFO(i915)->page_sizes;
	bool shrinkable;
	int i;

	assert_object_held_shared(obj);

	if (i915_gem_object_is_volatile(obj))
		obj->mm.madv = I915_MADV_DONTNEED;

	/* Make the pages coherent with the GPU (flushing any swapin). */
	if (obj->cache_dirty) {
		WARN_ON_ONCE(IS_DGFX(i915));
		obj->write_domain = 0;
		if (i915_gem_object_has_struct_page(obj))
			drm_clflush_sg(pages);
		obj->cache_dirty = false;
	}

	obj->mm.get_page.sg_pos = pages->sgl;
	obj->mm.get_page.sg_idx = 0;
	obj->mm.get_dma_page.sg_pos = pages->sgl;
	obj->mm.get_dma_page.sg_idx = 0;

	obj->mm.pages = pages;

	GEM_BUG_ON(!sg_page_sizes);
	obj->mm.page_sizes.phys = sg_page_sizes;

	/*
	 * Calculate the supported page-sizes which fit into the given
	 * sg_page_sizes. This will give us the page-sizes which we may be able
	 * to use opportunistically when later inserting into the GTT. For
	 * example if phys=2G, then in theory we should be able to use 1G, 2M,
	 * 64K or 4K pages, although in practice this will depend on a number of
	 * other factors.
	 */
	obj->mm.page_sizes.sg = 0;
	for_each_set_bit(i, &supported, ilog2(I915_GTT_MAX_PAGE_SIZE) + 1) {
		if (obj->mm.page_sizes.phys & ~0u << i)
			obj->mm.page_sizes.sg |= BIT(i);
	}
	GEM_BUG_ON(!HAS_PAGE_SIZES(i915, obj->mm.page_sizes.sg));

	shrinkable = i915_gem_object_is_shrinkable(obj);

	if (i915_gem_object_is_tiled(obj) &&
	    i915->quirks & QUIRK_PIN_SWIZZLED_PAGES) {
		GEM_BUG_ON(i915_gem_object_has_tiling_quirk(obj));
		i915_gem_object_set_tiling_quirk(obj);
		GEM_BUG_ON(!list_empty(&obj->mm.link));
		atomic_inc(&obj->mm.shrink_pin);
		shrinkable = false;
	}

	if (shrinkable && !i915_gem_object_has_self_managed_shrink_list(obj)) {
		struct list_head *list;
		unsigned long flags;

		assert_object_held(obj);
		spin_lock_irqsave(&i915->mm.obj_lock, flags);

		i915->mm.shrink_count++;
		i915->mm.shrink_memory += obj->base.size;

		if (obj->mm.madv != I915_MADV_WILLNEED)
			list = &i915->mm.purge_list;
		else
			list = &i915->mm.shrink_list;
		list_add_tail(&obj->mm.link, list);

		atomic_set(&obj->mm.shrink_pin, 0);
		spin_unlock_irqrestore(&i915->mm.obj_lock, flags);
	}
}

int ____i915_gem_object_get_pages(struct drm_i915_gem_object *obj)
{
	struct drm_i915_private *i915 = to_i915(obj->base.dev);
	int err;

	assert_object_held_shared(obj);

	if (unlikely(obj->mm.madv != I915_MADV_WILLNEED)) {
		drm_dbg(&i915->drm,
			"Attempting to obtain a purgeable object\n");
		return -EFAULT;
	}

	err = obj->ops->get_pages(obj);
	GEM_BUG_ON(!err && !i915_gem_object_has_pages(obj));

	return err;
}

/* Ensure that the associated pages are gathered from the backing storage
 * and pinned into our object. i915_gem_object_pin_pages() may be called
 * multiple times before they are released by a single call to
 * i915_gem_object_unpin_pages() - once the pages are no longer referenced
 * either as a result of memory pressure (reaping pages under the shrinker)
 * or as the object is itself released.
 */
int __i915_gem_object_get_pages(struct drm_i915_gem_object *obj)
{
	int err;

	assert_object_held(obj);

	assert_object_held_shared(obj);

	if (unlikely(!i915_gem_object_has_pages(obj))) {
		GEM_BUG_ON(i915_gem_object_has_pinned_pages(obj));

		err = ____i915_gem_object_get_pages(obj);
		if (err)
			return err;

		smp_mb__before_atomic();
	}
	atomic_inc(&obj->mm.pages_pin_count);

	return 0;
}

int i915_gem_object_pin_pages_unlocked(struct drm_i915_gem_object *obj)
{
	struct i915_gem_ww_ctx ww;
	int err;

	i915_gem_ww_ctx_init(&ww, true);
retry:
	err = i915_gem_object_lock(obj, &ww);
	if (!err)
		err = i915_gem_object_pin_pages(obj);

	if (err == -EDEADLK) {
		err = i915_gem_ww_ctx_backoff(&ww);
		if (!err)
			goto retry;
	}
	i915_gem_ww_ctx_fini(&ww);
	return err;
}

/* Immediately discard the backing storage */
int i915_gem_object_truncate(struct drm_i915_gem_object *obj)
{
	if (obj->ops->truncate)
		return obj->ops->truncate(obj);

	return 0;
}

/* Try to discard unwanted pages */
void i915_gem_object_writeback(struct drm_i915_gem_object *obj)
{
	assert_object_held_shared(obj);
	GEM_BUG_ON(i915_gem_object_has_pages(obj));

	if (obj->ops->writeback)
		obj->ops->writeback(obj);
}

static void __i915_gem_object_reset_page_iter(struct drm_i915_gem_object *obj)
{
	struct radix_tree_iter iter;
	void __rcu **slot;

	rcu_read_lock();
	radix_tree_for_each_slot(slot, &obj->mm.get_page.radix, &iter, 0)
		radix_tree_delete(&obj->mm.get_page.radix, iter.index);
	radix_tree_for_each_slot(slot, &obj->mm.get_dma_page.radix, &iter, 0)
		radix_tree_delete(&obj->mm.get_dma_page.radix, iter.index);
	rcu_read_unlock();
}

static void unmap_object(struct drm_i915_gem_object *obj, void *ptr)
{
	if (is_vmalloc_addr(ptr))
		vunmap(ptr);
}

struct sg_table *
__i915_gem_object_unset_pages(struct drm_i915_gem_object *obj)
{
	struct sg_table *pages;

	assert_object_held_shared(obj);

	pages = fetch_and_zero(&obj->mm.pages);
	if (IS_ERR_OR_NULL(pages))
		return pages;

	if (i915_gem_object_is_volatile(obj))
		obj->mm.madv = I915_MADV_WILLNEED;

	if (!i915_gem_object_has_self_managed_shrink_list(obj))
		i915_gem_object_make_unshrinkable(obj);

	if (obj->mm.mapping) {
		unmap_object(obj, page_mask_bits(obj->mm.mapping));
		obj->mm.mapping = NULL;
	}

	__i915_gem_object_reset_page_iter(obj);
	obj->mm.page_sizes.phys = obj->mm.page_sizes.sg = 0;

	if (test_and_clear_bit(I915_BO_WAS_BOUND_BIT, &obj->flags)) {
		struct drm_i915_private *i915 = to_i915(obj->base.dev);
		intel_wakeref_t wakeref;

		with_intel_runtime_pm_if_active(&i915->runtime_pm, wakeref)
<<<<<<< HEAD
			intel_gt_invalidate_tlbs(&i915->gt);
=======
			intel_gt_invalidate_tlbs(to_gt(i915));
>>>>>>> bd2e72b9
	}

	return pages;
}

int __i915_gem_object_put_pages(struct drm_i915_gem_object *obj)
{
	struct sg_table *pages;

	if (i915_gem_object_has_pinned_pages(obj))
		return -EBUSY;

	/* May be called by shrinker from within get_pages() (on another bo) */
	assert_object_held_shared(obj);

	i915_gem_object_release_mmap_offset(obj);

	/*
	 * ->put_pages might need to allocate memory for the bit17 swizzle
	 * array, hence protect them from being reaped by removing them from gtt
	 * lists early.
	 */
	pages = __i915_gem_object_unset_pages(obj);

	/*
	 * XXX Temporary hijinx to avoid updating all backends to handle
	 * NULL pages. In the future, when we have more asynchronous
	 * get_pages backends we should be better able to handle the
	 * cancellation of the async task in a more uniform manner.
	 */
	if (!IS_ERR_OR_NULL(pages))
		obj->ops->put_pages(obj, pages);

	return 0;
}

/* The 'mapping' part of i915_gem_object_pin_map() below */
static void *i915_gem_object_map_page(struct drm_i915_gem_object *obj,
				      enum i915_map_type type)
{
	unsigned long n_pages = obj->base.size >> PAGE_SHIFT, i;
	struct page *stack[32], **pages = stack, *page;
	struct sgt_iter iter;
	pgprot_t pgprot;
	void *vaddr;

	switch (type) {
	default:
		MISSING_CASE(type);
		fallthrough;	/* to use PAGE_KERNEL anyway */
	case I915_MAP_WB:
		/*
		 * On 32b, highmem using a finite set of indirect PTE (i.e.
		 * vmap) to provide virtual mappings of the high pages.
		 * As these are finite, map_new_virtual() must wait for some
		 * other kmap() to finish when it runs out. If we map a large
		 * number of objects, there is no method for it to tell us
		 * to release the mappings, and we deadlock.
		 *
		 * However, if we make an explicit vmap of the page, that
		 * uses a larger vmalloc arena, and also has the ability
		 * to tell us to release unwanted mappings. Most importantly,
		 * it will fail and propagate an error instead of waiting
		 * forever.
		 *
		 * So if the page is beyond the 32b boundary, make an explicit
		 * vmap.
		 */
		if (n_pages == 1 && !PageHighMem(sg_page(obj->mm.pages->sgl)))
			return page_address(sg_page(obj->mm.pages->sgl));
		pgprot = PAGE_KERNEL;
		break;
	case I915_MAP_WC:
		pgprot = pgprot_writecombine(PAGE_KERNEL_IO);
		break;
	}

	if (n_pages > ARRAY_SIZE(stack)) {
		/* Too big for stack -- allocate temporary array instead */
		pages = kvmalloc_array(n_pages, sizeof(*pages), GFP_KERNEL);
		if (!pages)
			return ERR_PTR(-ENOMEM);
	}

	i = 0;
	for_each_sgt_page(page, iter, obj->mm.pages)
		pages[i++] = page;
	vaddr = vmap(pages, n_pages, 0, pgprot);
	if (pages != stack)
		kvfree(pages);

	return vaddr ?: ERR_PTR(-ENOMEM);
}

static void *i915_gem_object_map_pfn(struct drm_i915_gem_object *obj,
				     enum i915_map_type type)
{
	resource_size_t iomap = obj->mm.region->iomap.base -
		obj->mm.region->region.start;
	unsigned long n_pfn = obj->base.size >> PAGE_SHIFT;
	unsigned long stack[32], *pfns = stack, i;
	struct sgt_iter iter;
	dma_addr_t addr;
	void *vaddr;

	GEM_BUG_ON(type != I915_MAP_WC);

	if (n_pfn > ARRAY_SIZE(stack)) {
		/* Too big for stack -- allocate temporary array instead */
		pfns = kvmalloc_array(n_pfn, sizeof(*pfns), GFP_KERNEL);
		if (!pfns)
			return ERR_PTR(-ENOMEM);
	}

	i = 0;
	for_each_sgt_daddr(addr, iter, obj->mm.pages)
		pfns[i++] = (iomap + addr) >> PAGE_SHIFT;
	vaddr = vmap_pfn(pfns, n_pfn, pgprot_writecombine(PAGE_KERNEL_IO));
	if (pfns != stack)
		kvfree(pfns);

	return vaddr ?: ERR_PTR(-ENOMEM);
}

/* get, pin, and map the pages of the object into kernel space */
void *i915_gem_object_pin_map(struct drm_i915_gem_object *obj,
			      enum i915_map_type type)
{
	enum i915_map_type has_type;
	bool pinned;
	void *ptr;
	int err;

	if (!i915_gem_object_has_struct_page(obj) &&
	    !i915_gem_object_has_iomem(obj))
		return ERR_PTR(-ENXIO);

	assert_object_held(obj);

	pinned = !(type & I915_MAP_OVERRIDE);
	type &= ~I915_MAP_OVERRIDE;

	if (!atomic_inc_not_zero(&obj->mm.pages_pin_count)) {
		if (unlikely(!i915_gem_object_has_pages(obj))) {
			GEM_BUG_ON(i915_gem_object_has_pinned_pages(obj));

			err = ____i915_gem_object_get_pages(obj);
			if (err)
				return ERR_PTR(err);

			smp_mb__before_atomic();
		}
		atomic_inc(&obj->mm.pages_pin_count);
		pinned = false;
	}
	GEM_BUG_ON(!i915_gem_object_has_pages(obj));

	/*
	 * For discrete our CPU mappings needs to be consistent in order to
	 * function correctly on !x86. When mapping things through TTM, we use
	 * the same rules to determine the caching type.
	 *
	 * The caching rules, starting from DG1:
	 *
	 *	- If the object can be placed in device local-memory, then the
	 *	  pages should be allocated and mapped as write-combined only.
	 *
	 *	- Everything else is always allocated and mapped as write-back,
	 *	  with the guarantee that everything is also coherent with the
	 *	  GPU.
	 *
	 * Internal users of lmem are already expected to get this right, so no
	 * fudging needed there.
	 */
	if (i915_gem_object_placement_possible(obj, INTEL_MEMORY_LOCAL)) {
		if (type != I915_MAP_WC && !obj->mm.n_placements) {
			ptr = ERR_PTR(-ENODEV);
			goto err_unpin;
		}

		type = I915_MAP_WC;
	} else if (IS_DGFX(to_i915(obj->base.dev))) {
		type = I915_MAP_WB;
	}

	ptr = page_unpack_bits(obj->mm.mapping, &has_type);
	if (ptr && has_type != type) {
		if (pinned) {
			ptr = ERR_PTR(-EBUSY);
			goto err_unpin;
		}

		unmap_object(obj, ptr);

		ptr = obj->mm.mapping = NULL;
	}

	if (!ptr) {
		err = i915_gem_object_wait_moving_fence(obj, true);
		if (err) {
			ptr = ERR_PTR(err);
			goto err_unpin;
		}

		if (GEM_WARN_ON(type == I915_MAP_WC && !pat_enabled()))
			ptr = ERR_PTR(-ENODEV);
		else if (i915_gem_object_has_struct_page(obj))
			ptr = i915_gem_object_map_page(obj, type);
		else
			ptr = i915_gem_object_map_pfn(obj, type);
		if (IS_ERR(ptr))
			goto err_unpin;

		obj->mm.mapping = page_pack_bits(ptr, type);
	}

	return ptr;

err_unpin:
	atomic_dec(&obj->mm.pages_pin_count);
	return ptr;
}

void *i915_gem_object_pin_map_unlocked(struct drm_i915_gem_object *obj,
				       enum i915_map_type type)
{
	void *ret;

	i915_gem_object_lock(obj, NULL);
	ret = i915_gem_object_pin_map(obj, type);
	i915_gem_object_unlock(obj);

	return ret;
}

void __i915_gem_object_flush_map(struct drm_i915_gem_object *obj,
				 unsigned long offset,
				 unsigned long size)
{
	enum i915_map_type has_type;
	void *ptr;

	GEM_BUG_ON(!i915_gem_object_has_pinned_pages(obj));
	GEM_BUG_ON(range_overflows_t(typeof(obj->base.size),
				     offset, size, obj->base.size));

	wmb(); /* let all previous writes be visible to coherent partners */
	obj->mm.dirty = true;

	if (obj->cache_coherent & I915_BO_CACHE_COHERENT_FOR_WRITE)
		return;

	ptr = page_unpack_bits(obj->mm.mapping, &has_type);
	if (has_type == I915_MAP_WC)
		return;

	drm_clflush_virt_range(ptr + offset, size);
	if (size == obj->base.size) {
		obj->write_domain &= ~I915_GEM_DOMAIN_CPU;
		obj->cache_dirty = false;
	}
}

void __i915_gem_object_release_map(struct drm_i915_gem_object *obj)
{
	GEM_BUG_ON(!obj->mm.mapping);

	/*
	 * We allow removing the mapping from underneath pinned pages!
	 *
	 * Furthermore, since this is an unsafe operation reserved only
	 * for construction time manipulation, we ignore locking prudence.
	 */
	unmap_object(obj, page_mask_bits(fetch_and_zero(&obj->mm.mapping)));

	i915_gem_object_unpin_map(obj);
}

struct scatterlist *
__i915_gem_object_get_sg(struct drm_i915_gem_object *obj,
			 struct i915_gem_object_page_iter *iter,
			 unsigned int n,
			 unsigned int *offset,
			 bool dma)
{
	struct scatterlist *sg;
	unsigned int idx, count;

	might_sleep();
	GEM_BUG_ON(n >= obj->base.size >> PAGE_SHIFT);
	if (!i915_gem_object_has_pinned_pages(obj))
		assert_object_held(obj);

	/* As we iterate forward through the sg, we record each entry in a
	 * radixtree for quick repeated (backwards) lookups. If we have seen
	 * this index previously, we will have an entry for it.
	 *
	 * Initial lookup is O(N), but this is amortized to O(1) for
	 * sequential page access (where each new request is consecutive
	 * to the previous one). Repeated lookups are O(lg(obj->base.size)),
	 * i.e. O(1) with a large constant!
	 */
	if (n < READ_ONCE(iter->sg_idx))
		goto lookup;

	mutex_lock(&iter->lock);

	/* We prefer to reuse the last sg so that repeated lookup of this
	 * (or the subsequent) sg are fast - comparing against the last
	 * sg is faster than going through the radixtree.
	 */

	sg = iter->sg_pos;
	idx = iter->sg_idx;
	count = dma ? __sg_dma_page_count(sg) : __sg_page_count(sg);

	while (idx + count <= n) {
		void *entry;
		unsigned long i;
		int ret;

		/* If we cannot allocate and insert this entry, or the
		 * individual pages from this range, cancel updating the
		 * sg_idx so that on this lookup we are forced to linearly
		 * scan onwards, but on future lookups we will try the
		 * insertion again (in which case we need to be careful of
		 * the error return reporting that we have already inserted
		 * this index).
		 */
		ret = radix_tree_insert(&iter->radix, idx, sg);
		if (ret && ret != -EEXIST)
			goto scan;

		entry = xa_mk_value(idx);
		for (i = 1; i < count; i++) {
			ret = radix_tree_insert(&iter->radix, idx + i, entry);
			if (ret && ret != -EEXIST)
				goto scan;
		}

		idx += count;
		sg = ____sg_next(sg);
		count = dma ? __sg_dma_page_count(sg) : __sg_page_count(sg);
	}

scan:
	iter->sg_pos = sg;
	iter->sg_idx = idx;

	mutex_unlock(&iter->lock);

	if (unlikely(n < idx)) /* insertion completed by another thread */
		goto lookup;

	/* In case we failed to insert the entry into the radixtree, we need
	 * to look beyond the current sg.
	 */
	while (idx + count <= n) {
		idx += count;
		sg = ____sg_next(sg);
		count = dma ? __sg_dma_page_count(sg) : __sg_page_count(sg);
	}

	*offset = n - idx;
	return sg;

lookup:
	rcu_read_lock();

	sg = radix_tree_lookup(&iter->radix, n);
	GEM_BUG_ON(!sg);

	/* If this index is in the middle of multi-page sg entry,
	 * the radix tree will contain a value entry that points
	 * to the start of that range. We will return the pointer to
	 * the base page and the offset of this page within the
	 * sg entry's range.
	 */
	*offset = 0;
	if (unlikely(xa_is_value(sg))) {
		unsigned long base = xa_to_value(sg);

		sg = radix_tree_lookup(&iter->radix, base);
		GEM_BUG_ON(!sg);

		*offset = n - base;
	}

	rcu_read_unlock();

	return sg;
}

struct page *
i915_gem_object_get_page(struct drm_i915_gem_object *obj, unsigned int n)
{
	struct scatterlist *sg;
	unsigned int offset;

	GEM_BUG_ON(!i915_gem_object_has_struct_page(obj));

	sg = i915_gem_object_get_sg(obj, n, &offset);
	return nth_page(sg_page(sg), offset);
}

/* Like i915_gem_object_get_page(), but mark the returned page dirty */
struct page *
i915_gem_object_get_dirty_page(struct drm_i915_gem_object *obj,
			       unsigned int n)
{
	struct page *page;

	page = i915_gem_object_get_page(obj, n);
	if (!obj->mm.dirty)
		set_page_dirty(page);

	return page;
}

dma_addr_t
i915_gem_object_get_dma_address_len(struct drm_i915_gem_object *obj,
				    unsigned long n,
				    unsigned int *len)
{
	struct scatterlist *sg;
	unsigned int offset;

	sg = i915_gem_object_get_sg_dma(obj, n, &offset);

	if (len)
		*len = sg_dma_len(sg) - (offset << PAGE_SHIFT);

	return sg_dma_address(sg) + (offset << PAGE_SHIFT);
}

dma_addr_t
i915_gem_object_get_dma_address(struct drm_i915_gem_object *obj,
				unsigned long n)
{
	return i915_gem_object_get_dma_address_len(obj, n, NULL);
}<|MERGE_RESOLUTION|>--- conflicted
+++ resolved
@@ -228,11 +228,7 @@
 		intel_wakeref_t wakeref;
 
 		with_intel_runtime_pm_if_active(&i915->runtime_pm, wakeref)
-<<<<<<< HEAD
-			intel_gt_invalidate_tlbs(&i915->gt);
-=======
 			intel_gt_invalidate_tlbs(to_gt(i915));
->>>>>>> bd2e72b9
 	}
 
 	return pages;
