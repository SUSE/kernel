--- conflicted
+++ resolved
@@ -18,18 +18,12 @@
 #include "gt/intel_region_lmem.h"
 #include "i915_drv.h"
 #include "i915_gem_stolen.h"
-<<<<<<< HEAD
-=======
 #include "i915_pci.h"
->>>>>>> eb3cdb58
 #include "i915_reg.h"
 #include "i915_utils.h"
 #include "i915_vgpu.h"
 #include "intel_mchbar_regs.h"
-<<<<<<< HEAD
-=======
 #include "intel_pci_config.h"
->>>>>>> eb3cdb58
 
 /*
  * The BIOS typically reserves some of the system's memory for the exclusive
@@ -85,15 +79,12 @@
 
 static bool valid_stolen_size(struct drm_i915_private *i915, struct resource *dsm)
 {
-<<<<<<< HEAD
-=======
 	return (dsm->start != 0 || HAS_LMEMBAR_SMEM_STOLEN(i915)) && dsm->end > dsm->start;
 }
 
 static int adjust_stolen(struct drm_i915_private *i915,
 			 struct resource *dsm)
 {
->>>>>>> eb3cdb58
 	struct i915_ggtt *ggtt = to_gt(i915)->ggtt;
 	struct intel_uncore *uncore = ggtt->vm.gt->uncore;
 
@@ -437,61 +428,14 @@
 	resource_size_t reserved_size;
 	int ret = 0;
 
-<<<<<<< HEAD
-	if (intel_vgpu_active(i915)) {
-		drm_notice(&i915->drm,
-			   "%s, disabling use of stolen memory\n",
-			   "iGVT-g active");
-		return 0;
-	}
-
-	if (i915_vtd_active(i915) && GRAPHICS_VER(i915) < 8) {
-		drm_notice(&i915->drm,
-			   "%s, disabling use of stolen memory\n",
-			   "DMAR active");
-		return 0;
-	}
-
-	if (resource_size(&mem->region) == 0)
-		return 0;
-
-	i915->dsm = mem->region;
-
-	if (i915_adjust_stolen(i915, &i915->dsm))
-		return 0;
-
-	GEM_BUG_ON(i915->dsm.start == 0);
-	GEM_BUG_ON(i915->dsm.end <= i915->dsm.start);
-
-	stolen_top = i915->dsm.end + 1;
-=======
 	stolen_top = i915->dsm.stolen.end + 1;
->>>>>>> eb3cdb58
 	reserved_base = stolen_top;
 	reserved_size = 0;
 
 	if (GRAPHICS_VER(i915) >= 11) {
 		icl_get_stolen_reserved(i915, uncore,
 					&reserved_base, &reserved_size);
-<<<<<<< HEAD
-		break;
-	case 6:
-		gen6_get_stolen_reserved(i915, uncore,
-					 &reserved_base, &reserved_size);
-		break;
-	case 7:
-		if (IS_VALLEYVIEW(i915))
-			vlv_get_stolen_reserved(i915, uncore,
-						&reserved_base, &reserved_size);
-		else
-			gen7_get_stolen_reserved(i915, uncore,
-						 &reserved_base, &reserved_size);
-		break;
-	case 8:
-	case 9:
-=======
 	} else if (GRAPHICS_VER(i915) >= 8) {
->>>>>>> eb3cdb58
 		if (IS_LP(i915))
 			chv_get_stolen_reserved(i915, uncore,
 						&reserved_base, &reserved_size);
@@ -556,15 +500,6 @@
 		return -ENOSPC;
 	}
 
-<<<<<<< HEAD
-	/* Exclude the reserved region from driver use */
-	mem->region.end = reserved_base - 1;
-	mem->io_size = min(mem->io_size, resource_size(&mem->region));
-
-	/* It is possible for the reserved area to end before the end of stolen
-	 * memory, so just consider the start. */
-	reserved_total = stolen_top - reserved_base;
-=======
 	if (i915_vtd_active(i915) && GRAPHICS_VER(i915) < 8) {
 		drm_notice(&i915->drm,
 			   "%s, disabling use of stolen memory\n",
@@ -588,26 +523,14 @@
 	mem->io_size = min(mem->io_size, resource_size(&mem->region));
 
 	i915->dsm.usable_size = resource_size(&mem->region);
->>>>>>> eb3cdb58
-
-	i915->stolen_usable_size =
-		resource_size(&i915->dsm) - reserved_total;
 
 	drm_dbg(&i915->drm,
 		"Memory reserved for graphics device: %lluK, usable: %lluK\n",
-<<<<<<< HEAD
-		(u64)resource_size(&i915->dsm) >> 10,
-		(u64)i915->stolen_usable_size >> 10);
-
-	if (i915->stolen_usable_size == 0)
-		return 0;
-=======
 		(u64)resource_size(&i915->dsm.stolen) >> 10,
 		(u64)i915->dsm.usable_size >> 10);
 
 	if (i915->dsm.usable_size == 0)
 		return -ENOSPC;
->>>>>>> eb3cdb58
 
 	/* Basic memrange allocator for stolen space. */
 	drm_mm_init(&i915->mm.stolen, 0, i915->dsm.usable_size);
@@ -876,25 +799,6 @@
 	int err;
 
 	if (GEM_WARN_ON(resource_size(&mem->region) == 0))
-<<<<<<< HEAD
-		return -ENODEV;
-
-	/*
-	 * TODO: For stolen lmem we mostly just care about populating the dsm
-	 * related bits and setting up the drm_mm allocator for the range.
-	 * Perhaps split up i915_gem_init_stolen() for this.
-	 */
-	err = i915_gem_init_stolen(mem);
-	if (err)
-		return err;
-
-	if (mem->io_size && !io_mapping_init_wc(&mem->iomap,
-						mem->io_start,
-						mem->io_size)) {
-		err = -EIO;
-		goto err_cleanup;
-	}
-=======
 		return 0;
 
 	err = i915_gem_init_stolen(mem);
@@ -910,7 +814,6 @@
 	drm_dbg(&i915->drm, "Stolen Local memory IO start: %pa\n",
 		&mem->io_start);
 	drm_dbg(&i915->drm, "Stolen Local DSM base: %pa\n", &mem->region.start);
->>>>>>> eb3cdb58
 
 	return 0;
 
@@ -966,28 +869,16 @@
 	struct intel_memory_region *mem;
 	resource_size_t io_start, io_size;
 	resource_size_t min_page_size;
-<<<<<<< HEAD
-=======
 	int ret;
->>>>>>> eb3cdb58
 
 	if (WARN_ON_ONCE(instance))
 		return ERR_PTR(-ENODEV);
 
-<<<<<<< HEAD
-	/* Use DSM base address instead for stolen memory */
-	dsm_base = intel_uncore_read64(uncore, GEN12_DSMBASE);
-	if (IS_DG1(uncore->i915)) {
-		lmem_size = pci_resource_len(pdev, 2);
-		if (WARN_ON(lmem_size < dsm_base))
-			return ERR_PTR(-ENODEV);
-=======
 	if (!i915_pci_resource_valid(pdev, GEN12_LMEM_BAR))
 		return ERR_PTR(-ENXIO);
 
 	if (HAS_LMEMBAR_SMEM_STOLEN(i915) || IS_DG1(i915)) {
 		lmem_size = pci_resource_len(pdev, GEN12_LMEM_BAR);
->>>>>>> eb3cdb58
 	} else {
 		resource_size_t lmem_range;
 
@@ -995,18 +886,6 @@
 		lmem_size = lmem_range >> XEHP_TILE_LMEM_RANGE_SHIFT;
 		lmem_size *= SZ_1G;
 	}
-<<<<<<< HEAD
-
-	dsm_size = lmem_size - dsm_base;
-	if (pci_resource_len(pdev, 2) < lmem_size) {
-		io_start = 0;
-		io_size = 0;
-	} else {
-		io_start = pci_resource_start(pdev, 2) + dsm_base;
-		io_size = dsm_size;
-	}
-
-=======
 
 	if (HAS_LMEMBAR_SMEM_STOLEN(i915)) {
 		/*
@@ -1042,7 +921,6 @@
 		io_size = dsm_size;
 	}
 
->>>>>>> eb3cdb58
 	min_page_size = HAS_64K_PAGES(i915) ? I915_GTT_PAGE_SIZE_64K :
 						I915_GTT_PAGE_SIZE_4K;
 
@@ -1054,19 +932,6 @@
 	if (IS_ERR(mem))
 		return mem;
 
-<<<<<<< HEAD
-	/*
-	 * TODO: consider creating common helper to just print all the
-	 * interesting stuff from intel_memory_region, which we can use for all
-	 * our probed regions.
-	 */
-
-	drm_dbg(&i915->drm, "Stolen Local memory IO start: %pa\n",
-		&mem->io_start);
-	drm_dbg(&i915->drm, "Stolen Local DSM base: %pa\n", &dsm_base);
-
-=======
->>>>>>> eb3cdb58
 	intel_memory_region_set_name(mem, "stolen-local");
 
 	mem->private = true;
@@ -1091,10 +956,7 @@
 	intel_memory_region_set_name(mem, "stolen-system");
 
 	mem->private = true;
-<<<<<<< HEAD
-=======
-
->>>>>>> eb3cdb58
+
 	return mem;
 }
 
