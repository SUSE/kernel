/*
 * SPDX-License-Identifier: MIT
 *
 * Copyright © 2008-2012 Intel Corporation
 */

#include <linux/errno.h>
#include <linux/mutex.h>

#include <drm/drm_mm.h>
#include <drm/i915_drm.h>

<<<<<<< HEAD
=======
#include "gem/i915_gem_lmem.h"
>>>>>>> 7d2a07b7
#include "gem/i915_gem_region.h"
#include "i915_drv.h"
#include "i915_gem_stolen.h"
#include "i915_vgpu.h"

/*
 * The BIOS typically reserves some of the system's memory for the exclusive
 * use of the integrated graphics. This memory is no longer available for
 * use by the OS and so the user finds that his system has less memory
 * available than he put in. We refer to this memory as stolen.
 *
 * The BIOS will allocate its framebuffer from the stolen memory. Our
 * goal is try to reuse that object for our own fbcon which must always
 * be available for panics. Anything else we can reuse the stolen memory
 * for is a boon.
 */

int i915_gem_stolen_insert_node_in_range(struct drm_i915_private *i915,
					 struct drm_mm_node *node, u64 size,
					 unsigned alignment, u64 start, u64 end)
{
	int ret;

	if (!drm_mm_initialized(&i915->mm.stolen))
		return -ENODEV;

	/* WaSkipStolenMemoryFirstPage:bdw+ */
<<<<<<< HEAD
	if (INTEL_GEN(i915) >= 8 && start < 4096)
=======
	if (GRAPHICS_VER(i915) >= 8 && start < 4096)
>>>>>>> 7d2a07b7
		start = 4096;

	mutex_lock(&i915->mm.stolen_lock);
	ret = drm_mm_insert_node_in_range(&i915->mm.stolen, node,
					  size, alignment, 0,
					  start, end, DRM_MM_INSERT_BEST);
	mutex_unlock(&i915->mm.stolen_lock);

	return ret;
}

int i915_gem_stolen_insert_node(struct drm_i915_private *i915,
				struct drm_mm_node *node, u64 size,
				unsigned alignment)
{
	return i915_gem_stolen_insert_node_in_range(i915, node,
						    size, alignment,
						    I915_GEM_STOLEN_BIAS,
						    U64_MAX);
}

void i915_gem_stolen_remove_node(struct drm_i915_private *i915,
				 struct drm_mm_node *node)
{
	mutex_lock(&i915->mm.stolen_lock);
	drm_mm_remove_node(node);
	mutex_unlock(&i915->mm.stolen_lock);
}

static int i915_adjust_stolen(struct drm_i915_private *i915,
			      struct resource *dsm)
{
	struct i915_ggtt *ggtt = &i915->ggtt;
	struct intel_uncore *uncore = ggtt->vm.gt->uncore;
	struct resource *r;

	if (dsm->start == 0 || dsm->end <= dsm->start)
		return -EINVAL;

	/*
	 * TODO: We have yet too encounter the case where the GTT wasn't at the
	 * end of stolen. With that assumption we could simplify this.
	 */

	/* Make sure we don't clobber the GTT if it's within stolen memory */
<<<<<<< HEAD
	if (INTEL_GEN(i915) <= 4 &&
=======
	if (GRAPHICS_VER(i915) <= 4 &&
>>>>>>> 7d2a07b7
	    !IS_G33(i915) && !IS_PINEVIEW(i915) && !IS_G4X(i915)) {
		struct resource stolen[2] = {*dsm, *dsm};
		struct resource ggtt_res;
		resource_size_t ggtt_start;

		ggtt_start = intel_uncore_read(uncore, PGTBL_CTL);
<<<<<<< HEAD
		if (IS_GEN(i915, 4))
=======
		if (GRAPHICS_VER(i915) == 4)
>>>>>>> 7d2a07b7
			ggtt_start = (ggtt_start & PGTBL_ADDRESS_LO_MASK) |
				     (ggtt_start & PGTBL_ADDRESS_HI_MASK) << 28;
		else
			ggtt_start &= PGTBL_ADDRESS_LO_MASK;

		ggtt_res =
			(struct resource) DEFINE_RES_MEM(ggtt_start,
							 ggtt_total_entries(ggtt) * 4);

		if (ggtt_res.start >= stolen[0].start && ggtt_res.start < stolen[0].end)
			stolen[0].end = ggtt_res.start;
		if (ggtt_res.end > stolen[1].start && ggtt_res.end <= stolen[1].end)
			stolen[1].start = ggtt_res.end;

		/* Pick the larger of the two chunks */
		if (resource_size(&stolen[0]) > resource_size(&stolen[1]))
			*dsm = stolen[0];
		else
			*dsm = stolen[1];

		if (stolen[0].start != stolen[1].start ||
		    stolen[0].end != stolen[1].end) {
			drm_dbg(&i915->drm,
				"GTT within stolen memory at %pR\n",
				&ggtt_res);
			drm_dbg(&i915->drm, "Stolen memory adjusted to %pR\n",
				dsm);
		}
	}

	/*
	 * With stolen lmem, we don't need to check if the address range
	 * overlaps with the non-stolen system memory range, since lmem is local
	 * to the gpu.
	 */
	if (HAS_LMEM(i915))
		return 0;

	/*
	 * Verify that nothing else uses this physical address. Stolen
	 * memory should be reserved by the BIOS and hidden from the
	 * kernel. So if the region is already marked as busy, something
	 * is seriously wrong.
	 */
	r = devm_request_mem_region(i915->drm.dev, dsm->start,
				    resource_size(dsm),
				    "Graphics Stolen Memory");
	if (r == NULL) {
		/*
		 * One more attempt but this time requesting region from
		 * start + 1, as we have seen that this resolves the region
		 * conflict with the PCI Bus.
		 * This is a BIOS w/a: Some BIOS wrap stolen in the root
		 * PCI bus, but have an off-by-one error. Hence retry the
		 * reservation starting from 1 instead of 0.
		 * There's also BIOS with off-by-one on the other end.
		 */
		r = devm_request_mem_region(i915->drm.dev, dsm->start + 1,
					    resource_size(dsm) - 2,
					    "Graphics Stolen Memory");
		/*
		 * GEN3 firmware likes to smash pci bridges into the stolen
		 * range. Apparently this works.
		 */
<<<<<<< HEAD
		if (!r && !IS_GEN(i915, 3)) {
=======
		if (!r && GRAPHICS_VER(i915) != 3) {
>>>>>>> 7d2a07b7
			drm_err(&i915->drm,
				"conflict detected with stolen region: %pR\n",
				dsm);

			return -EBUSY;
		}
	}

	return 0;
}

static void i915_gem_cleanup_stolen(struct drm_i915_private *i915)
{
	if (!drm_mm_initialized(&i915->mm.stolen))
		return;

	drm_mm_takedown(&i915->mm.stolen);
}

static void g4x_get_stolen_reserved(struct drm_i915_private *i915,
				    struct intel_uncore *uncore,
				    resource_size_t *base,
				    resource_size_t *size)
{
	u32 reg_val = intel_uncore_read(uncore,
					IS_GM45(i915) ?
					CTG_STOLEN_RESERVED :
					ELK_STOLEN_RESERVED);
	resource_size_t stolen_top = i915->dsm.end + 1;

	drm_dbg(&i915->drm, "%s_STOLEN_RESERVED = %08x\n",
		IS_GM45(i915) ? "CTG" : "ELK", reg_val);

	if ((reg_val & G4X_STOLEN_RESERVED_ENABLE) == 0)
		return;

	/*
	 * Whether ILK really reuses the ELK register for this is unclear.
	 * Let's see if we catch anyone with this supposedly enabled on ILK.
	 */
<<<<<<< HEAD
	drm_WARN(&i915->drm, IS_GEN(i915, 5),
=======
	drm_WARN(&i915->drm, GRAPHICS_VER(i915) == 5,
>>>>>>> 7d2a07b7
		 "ILK stolen reserved found? 0x%08x\n",
		 reg_val);

	if (!(reg_val & G4X_STOLEN_RESERVED_ADDR2_MASK))
		return;

	*base = (reg_val & G4X_STOLEN_RESERVED_ADDR2_MASK) << 16;
	drm_WARN_ON(&i915->drm,
		    (reg_val & G4X_STOLEN_RESERVED_ADDR1_MASK) < *base);

	*size = stolen_top - *base;
}

static void gen6_get_stolen_reserved(struct drm_i915_private *i915,
				     struct intel_uncore *uncore,
				     resource_size_t *base,
				     resource_size_t *size)
{
	u32 reg_val = intel_uncore_read(uncore, GEN6_STOLEN_RESERVED);

	drm_dbg(&i915->drm, "GEN6_STOLEN_RESERVED = %08x\n", reg_val);

	if (!(reg_val & GEN6_STOLEN_RESERVED_ENABLE))
		return;

	*base = reg_val & GEN6_STOLEN_RESERVED_ADDR_MASK;

	switch (reg_val & GEN6_STOLEN_RESERVED_SIZE_MASK) {
	case GEN6_STOLEN_RESERVED_1M:
		*size = 1024 * 1024;
		break;
	case GEN6_STOLEN_RESERVED_512K:
		*size = 512 * 1024;
		break;
	case GEN6_STOLEN_RESERVED_256K:
		*size = 256 * 1024;
		break;
	case GEN6_STOLEN_RESERVED_128K:
		*size = 128 * 1024;
		break;
	default:
		*size = 1024 * 1024;
		MISSING_CASE(reg_val & GEN6_STOLEN_RESERVED_SIZE_MASK);
	}
}

static void vlv_get_stolen_reserved(struct drm_i915_private *i915,
				    struct intel_uncore *uncore,
				    resource_size_t *base,
				    resource_size_t *size)
{
	u32 reg_val = intel_uncore_read(uncore, GEN6_STOLEN_RESERVED);
	resource_size_t stolen_top = i915->dsm.end + 1;

	drm_dbg(&i915->drm, "GEN6_STOLEN_RESERVED = %08x\n", reg_val);

	if (!(reg_val & GEN6_STOLEN_RESERVED_ENABLE))
		return;

	switch (reg_val & GEN7_STOLEN_RESERVED_SIZE_MASK) {
	default:
		MISSING_CASE(reg_val & GEN7_STOLEN_RESERVED_SIZE_MASK);
		fallthrough;
	case GEN7_STOLEN_RESERVED_1M:
		*size = 1024 * 1024;
		break;
	}

	/*
	 * On vlv, the ADDR_MASK portion is left as 0 and HW deduces the
	 * reserved location as (top - size).
	 */
	*base = stolen_top - *size;
}

static void gen7_get_stolen_reserved(struct drm_i915_private *i915,
				     struct intel_uncore *uncore,
				     resource_size_t *base,
				     resource_size_t *size)
{
	u32 reg_val = intel_uncore_read(uncore, GEN6_STOLEN_RESERVED);

	drm_dbg(&i915->drm, "GEN6_STOLEN_RESERVED = %08x\n", reg_val);

	if (!(reg_val & GEN6_STOLEN_RESERVED_ENABLE))
		return;

	*base = reg_val & GEN7_STOLEN_RESERVED_ADDR_MASK;

	switch (reg_val & GEN7_STOLEN_RESERVED_SIZE_MASK) {
	case GEN7_STOLEN_RESERVED_1M:
		*size = 1024 * 1024;
		break;
	case GEN7_STOLEN_RESERVED_256K:
		*size = 256 * 1024;
		break;
	default:
		*size = 1024 * 1024;
		MISSING_CASE(reg_val & GEN7_STOLEN_RESERVED_SIZE_MASK);
	}
}

static void chv_get_stolen_reserved(struct drm_i915_private *i915,
				    struct intel_uncore *uncore,
				    resource_size_t *base,
				    resource_size_t *size)
{
	u32 reg_val = intel_uncore_read(uncore, GEN6_STOLEN_RESERVED);

	drm_dbg(&i915->drm, "GEN6_STOLEN_RESERVED = %08x\n", reg_val);

	if (!(reg_val & GEN6_STOLEN_RESERVED_ENABLE))
		return;

	*base = reg_val & GEN6_STOLEN_RESERVED_ADDR_MASK;

	switch (reg_val & GEN8_STOLEN_RESERVED_SIZE_MASK) {
	case GEN8_STOLEN_RESERVED_1M:
		*size = 1024 * 1024;
		break;
	case GEN8_STOLEN_RESERVED_2M:
		*size = 2 * 1024 * 1024;
		break;
	case GEN8_STOLEN_RESERVED_4M:
		*size = 4 * 1024 * 1024;
		break;
	case GEN8_STOLEN_RESERVED_8M:
		*size = 8 * 1024 * 1024;
		break;
	default:
		*size = 8 * 1024 * 1024;
		MISSING_CASE(reg_val & GEN8_STOLEN_RESERVED_SIZE_MASK);
	}
}

static void bdw_get_stolen_reserved(struct drm_i915_private *i915,
				    struct intel_uncore *uncore,
				    resource_size_t *base,
				    resource_size_t *size)
{
	u32 reg_val = intel_uncore_read(uncore, GEN6_STOLEN_RESERVED);
	resource_size_t stolen_top = i915->dsm.end + 1;

	drm_dbg(&i915->drm, "GEN6_STOLEN_RESERVED = %08x\n", reg_val);

	if (!(reg_val & GEN6_STOLEN_RESERVED_ENABLE))
		return;

	if (!(reg_val & GEN6_STOLEN_RESERVED_ADDR_MASK))
		return;

	*base = reg_val & GEN6_STOLEN_RESERVED_ADDR_MASK;
	*size = stolen_top - *base;
}

static void icl_get_stolen_reserved(struct drm_i915_private *i915,
				    struct intel_uncore *uncore,
				    resource_size_t *base,
				    resource_size_t *size)
{
	u64 reg_val = intel_uncore_read64(uncore, GEN6_STOLEN_RESERVED);

	drm_dbg(&i915->drm, "GEN6_STOLEN_RESERVED = 0x%016llx\n", reg_val);

	*base = reg_val & GEN11_STOLEN_RESERVED_ADDR_MASK;

	switch (reg_val & GEN8_STOLEN_RESERVED_SIZE_MASK) {
	case GEN8_STOLEN_RESERVED_1M:
		*size = 1024 * 1024;
		break;
	case GEN8_STOLEN_RESERVED_2M:
		*size = 2 * 1024 * 1024;
		break;
	case GEN8_STOLEN_RESERVED_4M:
		*size = 4 * 1024 * 1024;
		break;
	case GEN8_STOLEN_RESERVED_8M:
		*size = 8 * 1024 * 1024;
		break;
	default:
		*size = 8 * 1024 * 1024;
		MISSING_CASE(reg_val & GEN8_STOLEN_RESERVED_SIZE_MASK);
	}
}

<<<<<<< HEAD
static int i915_gem_init_stolen(struct drm_i915_private *i915)
{
=======
static int i915_gem_init_stolen(struct intel_memory_region *mem)
{
	struct drm_i915_private *i915 = mem->i915;
>>>>>>> 7d2a07b7
	struct intel_uncore *uncore = &i915->uncore;
	resource_size_t reserved_base, stolen_top;
	resource_size_t reserved_total, reserved_size;

	mutex_init(&i915->mm.stolen_lock);

	if (intel_vgpu_active(i915)) {
		drm_notice(&i915->drm,
			   "%s, disabling use of stolen memory\n",
			   "iGVT-g active");
		return 0;
	}

<<<<<<< HEAD
	if (intel_vtd_active() && INTEL_GEN(i915) < 8) {
=======
	if (intel_vtd_active() && GRAPHICS_VER(i915) < 8) {
>>>>>>> 7d2a07b7
		drm_notice(&i915->drm,
			   "%s, disabling use of stolen memory\n",
			   "DMAR active");
		return 0;
	}

	if (resource_size(&mem->region) == 0)
		return 0;

<<<<<<< HEAD
	i915->dsm = intel_graphics_stolen_res;
=======
	i915->dsm = mem->region;
>>>>>>> 7d2a07b7

	if (i915_adjust_stolen(i915, &i915->dsm))
		return 0;

	GEM_BUG_ON(i915->dsm.start == 0);
	GEM_BUG_ON(i915->dsm.end <= i915->dsm.start);

	stolen_top = i915->dsm.end + 1;
	reserved_base = stolen_top;
	reserved_size = 0;

<<<<<<< HEAD
	switch (INTEL_GEN(i915)) {
=======
	switch (GRAPHICS_VER(i915)) {
>>>>>>> 7d2a07b7
	case 2:
	case 3:
		break;
	case 4:
		if (!IS_G4X(i915))
			break;
		fallthrough;
	case 5:
		g4x_get_stolen_reserved(i915, uncore,
					&reserved_base, &reserved_size);
		break;
	case 6:
		gen6_get_stolen_reserved(i915, uncore,
					 &reserved_base, &reserved_size);
		break;
	case 7:
		if (IS_VALLEYVIEW(i915))
			vlv_get_stolen_reserved(i915, uncore,
						&reserved_base, &reserved_size);
		else
			gen7_get_stolen_reserved(i915, uncore,
						 &reserved_base, &reserved_size);
		break;
	case 8:
	case 9:
	case 10:
		if (IS_LP(i915))
			chv_get_stolen_reserved(i915, uncore,
						&reserved_base, &reserved_size);
		else
			bdw_get_stolen_reserved(i915, uncore,
						&reserved_base, &reserved_size);
		break;
	default:
<<<<<<< HEAD
		MISSING_CASE(INTEL_GEN(i915));
=======
		MISSING_CASE(GRAPHICS_VER(i915));
>>>>>>> 7d2a07b7
		fallthrough;
	case 11:
	case 12:
		icl_get_stolen_reserved(i915, uncore,
					&reserved_base,
					&reserved_size);
		break;
	}

	/*
	 * Our expectation is that the reserved space is at the top of the
	 * stolen region and *never* at the bottom. If we see !reserved_base,
	 * it likely means we failed to read the registers correctly.
	 */
	if (!reserved_base) {
		drm_err(&i915->drm,
			"inconsistent reservation %pa + %pa; ignoring\n",
			&reserved_base, &reserved_size);
		reserved_base = stolen_top;
		reserved_size = 0;
	}

	i915->dsm_reserved =
		(struct resource)DEFINE_RES_MEM(reserved_base, reserved_size);

	if (!resource_contains(&i915->dsm, &i915->dsm_reserved)) {
		drm_err(&i915->drm,
			"Stolen reserved area %pR outside stolen memory %pR\n",
			&i915->dsm_reserved, &i915->dsm);
		return 0;
	}

	/* It is possible for the reserved area to end before the end of stolen
	 * memory, so just consider the start. */
	reserved_total = stolen_top - reserved_base;

	drm_dbg(&i915->drm,
		"Memory reserved for graphics device: %lluK, usable: %lluK\n",
		(u64)resource_size(&i915->dsm) >> 10,
		((u64)resource_size(&i915->dsm) - reserved_total) >> 10);

	i915->stolen_usable_size =
		resource_size(&i915->dsm) - reserved_total;

	/* Basic memrange allocator for stolen space. */
	drm_mm_init(&i915->mm.stolen, 0, i915->stolen_usable_size);

	return 0;
}

static void dbg_poison(struct i915_ggtt *ggtt,
		       dma_addr_t addr, resource_size_t size,
		       u8 x)
{
#if IS_ENABLED(CONFIG_DRM_I915_DEBUG_GEM)
	if (!drm_mm_node_allocated(&ggtt->error_capture))
		return;

	if (ggtt->vm.bind_async_flags & I915_VMA_GLOBAL_BIND)
		return; /* beware stop_machine() inversion */

	GEM_BUG_ON(!IS_ALIGNED(size, PAGE_SIZE));

	mutex_lock(&ggtt->error_mutex);
	while (size) {
		void __iomem *s;

		ggtt->vm.insert_page(&ggtt->vm, addr,
				     ggtt->error_capture.start,
				     I915_CACHE_NONE, 0);
		mb();

		s = io_mapping_map_wc(&ggtt->iomap,
				      ggtt->error_capture.start,
				      PAGE_SIZE);
		memset_io(s, x, PAGE_SIZE);
		io_mapping_unmap(s);

		addr += PAGE_SIZE;
		size -= PAGE_SIZE;
	}
	mb();
	ggtt->vm.clear_range(&ggtt->vm, ggtt->error_capture.start, PAGE_SIZE);
	mutex_unlock(&ggtt->error_mutex);
#endif
}

static struct sg_table *
i915_pages_create_for_stolen(struct drm_device *dev,
			     resource_size_t offset, resource_size_t size)
{
	struct drm_i915_private *i915 = to_i915(dev);
	struct sg_table *st;
	struct scatterlist *sg;

	GEM_BUG_ON(range_overflows(offset, size, resource_size(&i915->dsm)));

	/* We hide that we have no struct page backing our stolen object
	 * by wrapping the contiguous physical allocation with a fake
	 * dma mapping in a single scatterlist.
	 */

	st = kmalloc(sizeof(*st), GFP_KERNEL);
	if (st == NULL)
		return ERR_PTR(-ENOMEM);

	if (sg_alloc_table(st, 1, GFP_KERNEL)) {
		kfree(st);
		return ERR_PTR(-ENOMEM);
	}

	sg = st->sgl;
	sg->offset = 0;
	sg->length = size;

	sg_dma_address(sg) = (dma_addr_t)i915->dsm.start + offset;
	sg_dma_len(sg) = size;

	return st;
}

static int i915_gem_object_get_pages_stolen(struct drm_i915_gem_object *obj)
{
	struct sg_table *pages =
		i915_pages_create_for_stolen(obj->base.dev,
					     obj->stolen->start,
					     obj->stolen->size);
	if (IS_ERR(pages))
		return PTR_ERR(pages);

	dbg_poison(&to_i915(obj->base.dev)->ggtt,
		   sg_dma_address(pages->sgl),
		   sg_dma_len(pages->sgl),
		   POISON_INUSE);

	__i915_gem_object_set_pages(obj, pages, obj->stolen->size);

	return 0;
}

static void i915_gem_object_put_pages_stolen(struct drm_i915_gem_object *obj,
					     struct sg_table *pages)
{
	/* Should only be called from i915_gem_object_release_stolen() */

	dbg_poison(&to_i915(obj->base.dev)->ggtt,
		   sg_dma_address(pages->sgl),
		   sg_dma_len(pages->sgl),
		   POISON_FREE);

	sg_free_table(pages);
	kfree(pages);
}

static void
i915_gem_object_release_stolen(struct drm_i915_gem_object *obj)
{
	struct drm_i915_private *i915 = to_i915(obj->base.dev);
	struct drm_mm_node *stolen = fetch_and_zero(&obj->stolen);

	GEM_BUG_ON(!stolen);
<<<<<<< HEAD

	i915_gem_object_release_memory_region(obj);

=======
>>>>>>> 7d2a07b7
	i915_gem_stolen_remove_node(i915, stolen);
	kfree(stolen);

	i915_gem_object_release_memory_region(obj);
}

static const struct drm_i915_gem_object_ops i915_gem_object_stolen_ops = {
	.name = "i915_gem_object_stolen",
	.get_pages = i915_gem_object_get_pages_stolen,
	.put_pages = i915_gem_object_put_pages_stolen,
	.release = i915_gem_object_release_stolen,
};

<<<<<<< HEAD
static struct drm_i915_gem_object *
__i915_gem_object_create_stolen(struct intel_memory_region *mem,
				struct drm_mm_node *stolen)
{
	static struct lock_class_key lock_class;
	struct drm_i915_gem_object *obj;
	unsigned int cache_level;
	int err = -ENOMEM;

	obj = i915_gem_object_alloc();
	if (!obj)
		goto err;

	drm_gem_private_object_init(&mem->i915->drm, &obj->base, stolen->size);
	i915_gem_object_init(obj, &i915_gem_object_stolen_ops, &lock_class);
=======
static int __i915_gem_object_create_stolen(struct intel_memory_region *mem,
					   struct drm_i915_gem_object *obj,
					   struct drm_mm_node *stolen)
{
	static struct lock_class_key lock_class;
	unsigned int cache_level;
	unsigned int flags;
	int err;

	/*
	 * Stolen objects are always physically contiguous since we just
	 * allocate one big block underneath using the drm_mm range allocator.
	 */
	flags = I915_BO_ALLOC_CONTIGUOUS;

	drm_gem_private_object_init(&mem->i915->drm, &obj->base, stolen->size);
	i915_gem_object_init(obj, &i915_gem_object_stolen_ops, &lock_class, flags);
>>>>>>> 7d2a07b7

	obj->stolen = stolen;
	obj->read_domains = I915_GEM_DOMAIN_CPU | I915_GEM_DOMAIN_GTT;
	cache_level = HAS_LLC(mem->i915) ? I915_CACHE_LLC : I915_CACHE_NONE;
	i915_gem_object_set_cache_coherency(obj, cache_level);

<<<<<<< HEAD
	err = i915_gem_object_pin_pages(obj);
	if (err)
		goto cleanup;

	i915_gem_object_init_memory_region(obj, mem, 0);

	return obj;

cleanup:
	i915_gem_object_free(obj);
err:
	return ERR_PTR(err);
}

static struct drm_i915_gem_object *
_i915_gem_object_create_stolen(struct intel_memory_region *mem,
			       resource_size_t size,
			       unsigned int flags)
{
	struct drm_i915_private *i915 = mem->i915;
	struct drm_i915_gem_object *obj;
=======
	if (WARN_ON(!i915_gem_object_trylock(obj)))
		return -EBUSY;

	i915_gem_object_init_memory_region(obj, mem);

	err = i915_gem_object_pin_pages(obj);
	if (err)
		i915_gem_object_release_memory_region(obj);
	i915_gem_object_unlock(obj);

	return err;
}

static int _i915_gem_object_stolen_init(struct intel_memory_region *mem,
					struct drm_i915_gem_object *obj,
					resource_size_t size,
					unsigned int flags)
{
	struct drm_i915_private *i915 = mem->i915;
>>>>>>> 7d2a07b7
	struct drm_mm_node *stolen;
	int ret;

	if (!drm_mm_initialized(&i915->mm.stolen))
<<<<<<< HEAD
		return ERR_PTR(-ENODEV);

	if (size == 0)
		return ERR_PTR(-EINVAL);

	stolen = kzalloc(sizeof(*stolen), GFP_KERNEL);
	if (!stolen)
		return ERR_PTR(-ENOMEM);

	ret = i915_gem_stolen_insert_node(i915, stolen, size, 4096);
	if (ret) {
		obj = ERR_PTR(ret);
		goto err_free;
	}

	obj = __i915_gem_object_create_stolen(mem, stolen);
	if (IS_ERR(obj))
		goto err_remove;

	return obj;

=======
		return -ENODEV;

	if (size == 0)
		return -EINVAL;

	stolen = kzalloc(sizeof(*stolen), GFP_KERNEL);
	if (!stolen)
		return -ENOMEM;

	ret = i915_gem_stolen_insert_node(i915, stolen, size,
					  mem->min_page_size);
	if (ret)
		goto err_free;

	ret = __i915_gem_object_create_stolen(mem, obj, stolen);
	if (ret)
		goto err_remove;

	return 0;

>>>>>>> 7d2a07b7
err_remove:
	i915_gem_stolen_remove_node(i915, stolen);
err_free:
	kfree(stolen);
<<<<<<< HEAD
	return obj;
}

struct drm_i915_gem_object *
i915_gem_object_create_stolen(struct drm_i915_private *i915,
			      resource_size_t size)
{
	return i915_gem_object_create_region(i915->mm.regions[INTEL_REGION_STOLEN],
					     size, I915_BO_ALLOC_CONTIGUOUS);
}

static int init_stolen(struct intel_memory_region *mem)
{
	intel_memory_region_set_name(mem, "stolen");

	/*
	 * Initialise stolen early so that we may reserve preallocated
	 * objects for the BIOS to KMS transition.
	 */
	return i915_gem_init_stolen(mem->i915);
}

static void release_stolen(struct intel_memory_region *mem)
{
	i915_gem_cleanup_stolen(mem->i915);
}

static const struct intel_memory_region_ops i915_region_stolen_ops = {
	.init = init_stolen,
	.release = release_stolen,
	.create_object = _i915_gem_object_create_stolen,
};

struct intel_memory_region *i915_gem_stolen_setup(struct drm_i915_private *i915)
{
	return intel_memory_region_create(i915,
					  intel_graphics_stolen_res.start,
					  resource_size(&intel_graphics_stolen_res),
					  PAGE_SIZE, 0,
					  &i915_region_stolen_ops);
}

struct drm_i915_gem_object *
=======
	return ret;
}

struct drm_i915_gem_object *
i915_gem_object_create_stolen(struct drm_i915_private *i915,
			      resource_size_t size)
{
	return i915_gem_object_create_region(i915->mm.stolen_region, size, 0);
}

static int init_stolen_smem(struct intel_memory_region *mem)
{
	/*
	 * Initialise stolen early so that we may reserve preallocated
	 * objects for the BIOS to KMS transition.
	 */
	return i915_gem_init_stolen(mem);
}

static void release_stolen_smem(struct intel_memory_region *mem)
{
	i915_gem_cleanup_stolen(mem->i915);
}

static const struct intel_memory_region_ops i915_region_stolen_smem_ops = {
	.init = init_stolen_smem,
	.release = release_stolen_smem,
	.init_object = _i915_gem_object_stolen_init,
};

static int init_stolen_lmem(struct intel_memory_region *mem)
{
	int err;

	if (GEM_WARN_ON(resource_size(&mem->region) == 0))
		return -ENODEV;

	if (!io_mapping_init_wc(&mem->iomap,
				mem->io_start,
				resource_size(&mem->region)))
		return -EIO;

	/*
	 * TODO: For stolen lmem we mostly just care about populating the dsm
	 * related bits and setting up the drm_mm allocator for the range.
	 * Perhaps split up i915_gem_init_stolen() for this.
	 */
	err = i915_gem_init_stolen(mem);
	if (err)
		goto err_fini;

	return 0;

err_fini:
	io_mapping_fini(&mem->iomap);
	return err;
}

static void release_stolen_lmem(struct intel_memory_region *mem)
{
	io_mapping_fini(&mem->iomap);
	i915_gem_cleanup_stolen(mem->i915);
}

static const struct intel_memory_region_ops i915_region_stolen_lmem_ops = {
	.init = init_stolen_lmem,
	.release = release_stolen_lmem,
	.init_object = _i915_gem_object_stolen_init,
};

struct intel_memory_region *
i915_gem_stolen_lmem_setup(struct drm_i915_private *i915, u16 type,
			   u16 instance)
{
	struct intel_uncore *uncore = &i915->uncore;
	struct pci_dev *pdev = to_pci_dev(i915->drm.dev);
	struct intel_memory_region *mem;
	resource_size_t io_start;
	resource_size_t lmem_size;
	u64 lmem_base;

	lmem_base = intel_uncore_read64(uncore, GEN12_DSMBASE);
	if (GEM_WARN_ON(lmem_base >= pci_resource_len(pdev, 2)))
		return ERR_PTR(-ENODEV);

	lmem_size = pci_resource_len(pdev, 2) - lmem_base;
	io_start = pci_resource_start(pdev, 2) + lmem_base;

	mem = intel_memory_region_create(i915, lmem_base, lmem_size,
					 I915_GTT_PAGE_SIZE_4K, io_start,
					 type, instance,
					 &i915_region_stolen_lmem_ops);
	if (IS_ERR(mem))
		return mem;

	/*
	 * TODO: consider creating common helper to just print all the
	 * interesting stuff from intel_memory_region, which we can use for all
	 * our probed regions.
	 */

	drm_dbg(&i915->drm, "Stolen Local memory IO start: %pa\n",
		&mem->io_start);

	intel_memory_region_set_name(mem, "stolen-local");

	mem->private = true;

	return mem;
}

struct intel_memory_region*
i915_gem_stolen_smem_setup(struct drm_i915_private *i915, u16 type,
			   u16 instance)
{
	struct intel_memory_region *mem;

	mem = intel_memory_region_create(i915,
					 intel_graphics_stolen_res.start,
					 resource_size(&intel_graphics_stolen_res),
					 PAGE_SIZE, 0, type, instance,
					 &i915_region_stolen_smem_ops);
	if (IS_ERR(mem))
		return mem;

	intel_memory_region_set_name(mem, "stolen-system");

	mem->private = true;
	return mem;
}

struct drm_i915_gem_object *
>>>>>>> 7d2a07b7
i915_gem_object_create_stolen_for_preallocated(struct drm_i915_private *i915,
					       resource_size_t stolen_offset,
					       resource_size_t size)
{
<<<<<<< HEAD
	struct intel_memory_region *mem = i915->mm.regions[INTEL_REGION_STOLEN];
=======
	struct intel_memory_region *mem = i915->mm.stolen_region;
>>>>>>> 7d2a07b7
	struct drm_i915_gem_object *obj;
	struct drm_mm_node *stolen;
	int ret;

	if (!drm_mm_initialized(&i915->mm.stolen))
		return ERR_PTR(-ENODEV);

	drm_dbg(&i915->drm,
		"creating preallocated stolen object: stolen_offset=%pa, size=%pa\n",
		&stolen_offset, &size);

	/* KISS and expect everything to be page-aligned */
	if (GEM_WARN_ON(size == 0) ||
<<<<<<< HEAD
	    GEM_WARN_ON(!IS_ALIGNED(size, I915_GTT_PAGE_SIZE)) ||
	    GEM_WARN_ON(!IS_ALIGNED(stolen_offset, I915_GTT_MIN_ALIGNMENT)))
=======
	    GEM_WARN_ON(!IS_ALIGNED(size, mem->min_page_size)) ||
	    GEM_WARN_ON(!IS_ALIGNED(stolen_offset, mem->min_page_size)))
>>>>>>> 7d2a07b7
		return ERR_PTR(-EINVAL);

	stolen = kzalloc(sizeof(*stolen), GFP_KERNEL);
	if (!stolen)
		return ERR_PTR(-ENOMEM);

	stolen->start = stolen_offset;
	stolen->size = size;
	mutex_lock(&i915->mm.stolen_lock);
	ret = drm_mm_reserve_node(&i915->mm.stolen, stolen);
	mutex_unlock(&i915->mm.stolen_lock);
<<<<<<< HEAD
	if (ret) {
		obj = ERR_PTR(ret);
		goto err_free;
	}

	obj = __i915_gem_object_create_stolen(mem, stolen);
	if (IS_ERR(obj))
		goto err_stolen;
=======
	if (ret)
		goto err_free;

	obj = i915_gem_object_alloc();
	if (!obj) {
		ret = -ENOMEM;
		goto err_stolen;
	}

	ret = __i915_gem_object_create_stolen(mem, obj, stolen);
	if (ret)
		goto err_object_free;
>>>>>>> 7d2a07b7

	i915_gem_object_set_cache_coherency(obj, I915_CACHE_NONE);
	return obj;

<<<<<<< HEAD
=======
err_object_free:
	i915_gem_object_free(obj);
>>>>>>> 7d2a07b7
err_stolen:
	i915_gem_stolen_remove_node(i915, stolen);
err_free:
	kfree(stolen);
<<<<<<< HEAD
	return obj;
=======
	return ERR_PTR(ret);
}

bool i915_gem_object_is_stolen(const struct drm_i915_gem_object *obj)
{
	return obj->ops == &i915_gem_object_stolen_ops;
>>>>>>> 7d2a07b7
}<|MERGE_RESOLUTION|>--- conflicted
+++ resolved
@@ -10,10 +10,7 @@
 #include <drm/drm_mm.h>
 #include <drm/i915_drm.h>
 
-<<<<<<< HEAD
-=======
 #include "gem/i915_gem_lmem.h"
->>>>>>> 7d2a07b7
 #include "gem/i915_gem_region.h"
 #include "i915_drv.h"
 #include "i915_gem_stolen.h"
@@ -41,11 +38,7 @@
 		return -ENODEV;
 
 	/* WaSkipStolenMemoryFirstPage:bdw+ */
-<<<<<<< HEAD
-	if (INTEL_GEN(i915) >= 8 && start < 4096)
-=======
 	if (GRAPHICS_VER(i915) >= 8 && start < 4096)
->>>>>>> 7d2a07b7
 		start = 4096;
 
 	mutex_lock(&i915->mm.stolen_lock);
@@ -91,22 +84,14 @@
 	 */
 
 	/* Make sure we don't clobber the GTT if it's within stolen memory */
-<<<<<<< HEAD
-	if (INTEL_GEN(i915) <= 4 &&
-=======
 	if (GRAPHICS_VER(i915) <= 4 &&
->>>>>>> 7d2a07b7
 	    !IS_G33(i915) && !IS_PINEVIEW(i915) && !IS_G4X(i915)) {
 		struct resource stolen[2] = {*dsm, *dsm};
 		struct resource ggtt_res;
 		resource_size_t ggtt_start;
 
 		ggtt_start = intel_uncore_read(uncore, PGTBL_CTL);
-<<<<<<< HEAD
-		if (IS_GEN(i915, 4))
-=======
 		if (GRAPHICS_VER(i915) == 4)
->>>>>>> 7d2a07b7
 			ggtt_start = (ggtt_start & PGTBL_ADDRESS_LO_MASK) |
 				     (ggtt_start & PGTBL_ADDRESS_HI_MASK) << 28;
 		else
@@ -171,11 +156,7 @@
 		 * GEN3 firmware likes to smash pci bridges into the stolen
 		 * range. Apparently this works.
 		 */
-<<<<<<< HEAD
-		if (!r && !IS_GEN(i915, 3)) {
-=======
 		if (!r && GRAPHICS_VER(i915) != 3) {
->>>>>>> 7d2a07b7
 			drm_err(&i915->drm,
 				"conflict detected with stolen region: %pR\n",
 				dsm);
@@ -216,11 +197,7 @@
 	 * Whether ILK really reuses the ELK register for this is unclear.
 	 * Let's see if we catch anyone with this supposedly enabled on ILK.
 	 */
-<<<<<<< HEAD
-	drm_WARN(&i915->drm, IS_GEN(i915, 5),
-=======
 	drm_WARN(&i915->drm, GRAPHICS_VER(i915) == 5,
->>>>>>> 7d2a07b7
 		 "ILK stolen reserved found? 0x%08x\n",
 		 reg_val);
 
@@ -406,14 +383,9 @@
 	}
 }
 
-<<<<<<< HEAD
-static int i915_gem_init_stolen(struct drm_i915_private *i915)
-{
-=======
 static int i915_gem_init_stolen(struct intel_memory_region *mem)
 {
 	struct drm_i915_private *i915 = mem->i915;
->>>>>>> 7d2a07b7
 	struct intel_uncore *uncore = &i915->uncore;
 	resource_size_t reserved_base, stolen_top;
 	resource_size_t reserved_total, reserved_size;
@@ -427,11 +399,7 @@
 		return 0;
 	}
 
-<<<<<<< HEAD
-	if (intel_vtd_active() && INTEL_GEN(i915) < 8) {
-=======
 	if (intel_vtd_active() && GRAPHICS_VER(i915) < 8) {
->>>>>>> 7d2a07b7
 		drm_notice(&i915->drm,
 			   "%s, disabling use of stolen memory\n",
 			   "DMAR active");
@@ -441,11 +409,7 @@
 	if (resource_size(&mem->region) == 0)
 		return 0;
 
-<<<<<<< HEAD
-	i915->dsm = intel_graphics_stolen_res;
-=======
 	i915->dsm = mem->region;
->>>>>>> 7d2a07b7
 
 	if (i915_adjust_stolen(i915, &i915->dsm))
 		return 0;
@@ -457,11 +421,7 @@
 	reserved_base = stolen_top;
 	reserved_size = 0;
 
-<<<<<<< HEAD
-	switch (INTEL_GEN(i915)) {
-=======
 	switch (GRAPHICS_VER(i915)) {
->>>>>>> 7d2a07b7
 	case 2:
 	case 3:
 		break;
@@ -496,11 +456,7 @@
 						&reserved_base, &reserved_size);
 		break;
 	default:
-<<<<<<< HEAD
-		MISSING_CASE(INTEL_GEN(i915));
-=======
 		MISSING_CASE(GRAPHICS_VER(i915));
->>>>>>> 7d2a07b7
 		fallthrough;
 	case 11:
 	case 12:
@@ -662,12 +618,6 @@
 	struct drm_mm_node *stolen = fetch_and_zero(&obj->stolen);
 
 	GEM_BUG_ON(!stolen);
-<<<<<<< HEAD
-
-	i915_gem_object_release_memory_region(obj);
-
-=======
->>>>>>> 7d2a07b7
 	i915_gem_stolen_remove_node(i915, stolen);
 	kfree(stolen);
 
@@ -681,23 +631,6 @@
 	.release = i915_gem_object_release_stolen,
 };
 
-<<<<<<< HEAD
-static struct drm_i915_gem_object *
-__i915_gem_object_create_stolen(struct intel_memory_region *mem,
-				struct drm_mm_node *stolen)
-{
-	static struct lock_class_key lock_class;
-	struct drm_i915_gem_object *obj;
-	unsigned int cache_level;
-	int err = -ENOMEM;
-
-	obj = i915_gem_object_alloc();
-	if (!obj)
-		goto err;
-
-	drm_gem_private_object_init(&mem->i915->drm, &obj->base, stolen->size);
-	i915_gem_object_init(obj, &i915_gem_object_stolen_ops, &lock_class);
-=======
 static int __i915_gem_object_create_stolen(struct intel_memory_region *mem,
 					   struct drm_i915_gem_object *obj,
 					   struct drm_mm_node *stolen)
@@ -715,36 +648,12 @@
 
 	drm_gem_private_object_init(&mem->i915->drm, &obj->base, stolen->size);
 	i915_gem_object_init(obj, &i915_gem_object_stolen_ops, &lock_class, flags);
->>>>>>> 7d2a07b7
 
 	obj->stolen = stolen;
 	obj->read_domains = I915_GEM_DOMAIN_CPU | I915_GEM_DOMAIN_GTT;
 	cache_level = HAS_LLC(mem->i915) ? I915_CACHE_LLC : I915_CACHE_NONE;
 	i915_gem_object_set_cache_coherency(obj, cache_level);
 
-<<<<<<< HEAD
-	err = i915_gem_object_pin_pages(obj);
-	if (err)
-		goto cleanup;
-
-	i915_gem_object_init_memory_region(obj, mem, 0);
-
-	return obj;
-
-cleanup:
-	i915_gem_object_free(obj);
-err:
-	return ERR_PTR(err);
-}
-
-static struct drm_i915_gem_object *
-_i915_gem_object_create_stolen(struct intel_memory_region *mem,
-			       resource_size_t size,
-			       unsigned int flags)
-{
-	struct drm_i915_private *i915 = mem->i915;
-	struct drm_i915_gem_object *obj;
-=======
 	if (WARN_ON(!i915_gem_object_trylock(obj)))
 		return -EBUSY;
 
@@ -764,34 +673,10 @@
 					unsigned int flags)
 {
 	struct drm_i915_private *i915 = mem->i915;
->>>>>>> 7d2a07b7
 	struct drm_mm_node *stolen;
 	int ret;
 
 	if (!drm_mm_initialized(&i915->mm.stolen))
-<<<<<<< HEAD
-		return ERR_PTR(-ENODEV);
-
-	if (size == 0)
-		return ERR_PTR(-EINVAL);
-
-	stolen = kzalloc(sizeof(*stolen), GFP_KERNEL);
-	if (!stolen)
-		return ERR_PTR(-ENOMEM);
-
-	ret = i915_gem_stolen_insert_node(i915, stolen, size, 4096);
-	if (ret) {
-		obj = ERR_PTR(ret);
-		goto err_free;
-	}
-
-	obj = __i915_gem_object_create_stolen(mem, stolen);
-	if (IS_ERR(obj))
-		goto err_remove;
-
-	return obj;
-
-=======
 		return -ENODEV;
 
 	if (size == 0)
@@ -812,56 +697,10 @@
 
 	return 0;
 
->>>>>>> 7d2a07b7
 err_remove:
 	i915_gem_stolen_remove_node(i915, stolen);
 err_free:
 	kfree(stolen);
-<<<<<<< HEAD
-	return obj;
-}
-
-struct drm_i915_gem_object *
-i915_gem_object_create_stolen(struct drm_i915_private *i915,
-			      resource_size_t size)
-{
-	return i915_gem_object_create_region(i915->mm.regions[INTEL_REGION_STOLEN],
-					     size, I915_BO_ALLOC_CONTIGUOUS);
-}
-
-static int init_stolen(struct intel_memory_region *mem)
-{
-	intel_memory_region_set_name(mem, "stolen");
-
-	/*
-	 * Initialise stolen early so that we may reserve preallocated
-	 * objects for the BIOS to KMS transition.
-	 */
-	return i915_gem_init_stolen(mem->i915);
-}
-
-static void release_stolen(struct intel_memory_region *mem)
-{
-	i915_gem_cleanup_stolen(mem->i915);
-}
-
-static const struct intel_memory_region_ops i915_region_stolen_ops = {
-	.init = init_stolen,
-	.release = release_stolen,
-	.create_object = _i915_gem_object_create_stolen,
-};
-
-struct intel_memory_region *i915_gem_stolen_setup(struct drm_i915_private *i915)
-{
-	return intel_memory_region_create(i915,
-					  intel_graphics_stolen_res.start,
-					  resource_size(&intel_graphics_stolen_res),
-					  PAGE_SIZE, 0,
-					  &i915_region_stolen_ops);
-}
-
-struct drm_i915_gem_object *
-=======
 	return ret;
 }
 
@@ -994,16 +833,11 @@
 }
 
 struct drm_i915_gem_object *
->>>>>>> 7d2a07b7
 i915_gem_object_create_stolen_for_preallocated(struct drm_i915_private *i915,
 					       resource_size_t stolen_offset,
 					       resource_size_t size)
 {
-<<<<<<< HEAD
-	struct intel_memory_region *mem = i915->mm.regions[INTEL_REGION_STOLEN];
-=======
 	struct intel_memory_region *mem = i915->mm.stolen_region;
->>>>>>> 7d2a07b7
 	struct drm_i915_gem_object *obj;
 	struct drm_mm_node *stolen;
 	int ret;
@@ -1017,13 +851,8 @@
 
 	/* KISS and expect everything to be page-aligned */
 	if (GEM_WARN_ON(size == 0) ||
-<<<<<<< HEAD
-	    GEM_WARN_ON(!IS_ALIGNED(size, I915_GTT_PAGE_SIZE)) ||
-	    GEM_WARN_ON(!IS_ALIGNED(stolen_offset, I915_GTT_MIN_ALIGNMENT)))
-=======
 	    GEM_WARN_ON(!IS_ALIGNED(size, mem->min_page_size)) ||
 	    GEM_WARN_ON(!IS_ALIGNED(stolen_offset, mem->min_page_size)))
->>>>>>> 7d2a07b7
 		return ERR_PTR(-EINVAL);
 
 	stolen = kzalloc(sizeof(*stolen), GFP_KERNEL);
@@ -1035,16 +864,6 @@
 	mutex_lock(&i915->mm.stolen_lock);
 	ret = drm_mm_reserve_node(&i915->mm.stolen, stolen);
 	mutex_unlock(&i915->mm.stolen_lock);
-<<<<<<< HEAD
-	if (ret) {
-		obj = ERR_PTR(ret);
-		goto err_free;
-	}
-
-	obj = __i915_gem_object_create_stolen(mem, stolen);
-	if (IS_ERR(obj))
-		goto err_stolen;
-=======
 	if (ret)
 		goto err_free;
 
@@ -1057,28 +876,20 @@
 	ret = __i915_gem_object_create_stolen(mem, obj, stolen);
 	if (ret)
 		goto err_object_free;
->>>>>>> 7d2a07b7
 
 	i915_gem_object_set_cache_coherency(obj, I915_CACHE_NONE);
 	return obj;
 
-<<<<<<< HEAD
-=======
 err_object_free:
 	i915_gem_object_free(obj);
->>>>>>> 7d2a07b7
 err_stolen:
 	i915_gem_stolen_remove_node(i915, stolen);
 err_free:
 	kfree(stolen);
-<<<<<<< HEAD
-	return obj;
-=======
 	return ERR_PTR(ret);
 }
 
 bool i915_gem_object_is_stolen(const struct drm_i915_gem_object *obj)
 {
 	return obj->ops == &i915_gem_object_stolen_ops;
->>>>>>> 7d2a07b7
 }