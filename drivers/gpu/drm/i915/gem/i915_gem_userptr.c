--- conflicted
+++ resolved
@@ -128,15 +128,8 @@
 
 static int i915_gem_userptr_get_pages(struct drm_i915_gem_object *obj)
 {
-<<<<<<< HEAD
-	const unsigned long num_pages = obj->base.size >> PAGE_SHIFT;
 	unsigned int max_segment = i915_sg_segment_size(obj->base.dev->dev);
 	struct sg_table *st;
-	unsigned int sg_page_sizes;
-=======
-	unsigned int max_segment = i915_sg_segment_size(obj->base.dev->dev);
-	struct sg_table *st;
->>>>>>> eb3cdb58
 	struct page **pvec;
 	unsigned int num_pages; /* limited by sg_alloc_table_from_pages_segment */
 	int ret;
@@ -180,12 +173,7 @@
 	if (i915_gem_object_can_bypass_llc(obj))
 		obj->cache_dirty = true;
 
-<<<<<<< HEAD
-	sg_page_sizes = i915_sg_dma_sizes(st->sgl);
-	__i915_gem_object_set_pages(obj, st, sg_page_sizes);
-=======
 	__i915_gem_object_set_pages(obj, st);
->>>>>>> eb3cdb58
 
 	return 0;
 
@@ -439,21 +427,12 @@
 static int
 probe_range(struct mm_struct *mm, unsigned long addr, unsigned long len)
 {
-<<<<<<< HEAD
-	const unsigned long end = addr + len;
-	struct vm_area_struct *vma;
-	int ret = -EFAULT;
-
-	mmap_read_lock(mm);
-	for (vma = find_vma(mm, addr); vma; vma = vma->vm_next) {
-=======
 	VMA_ITERATOR(vmi, mm, addr);
 	struct vm_area_struct *vma;
 	unsigned long end = addr + len;
 
 	mmap_read_lock(mm);
 	for_each_vma_range(vmi, vma, end) {
->>>>>>> eb3cdb58
 		/* Check for holes, note that we also update the addr below */
 		if (vma->vm_start > addr)
 			break;
@@ -461,25 +440,13 @@
 		if (vma->vm_flags & (VM_PFNMAP | VM_MIXEDMAP))
 			break;
 
-<<<<<<< HEAD
-		if (vma->vm_end >= end) {
-			ret = 0;
-			break;
-		}
-
-=======
->>>>>>> eb3cdb58
 		addr = vma->vm_end;
 	}
 	mmap_read_unlock(mm);
 
-<<<<<<< HEAD
-	return ret;
-=======
 	if (vma || addr < end)
 		return -EFAULT;
 	return 0;
->>>>>>> eb3cdb58
 }
 
 /*
