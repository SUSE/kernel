--- conflicted
+++ resolved
@@ -114,11 +114,7 @@
 		clflush = clflush_work_create(obj);
 	if (clflush) {
 		i915_sw_fence_await_reservation(&clflush->base.chain,
-<<<<<<< HEAD
-						obj->base.resv, NULL, true,
-=======
 						obj->base.resv, true,
->>>>>>> eb3cdb58
 						i915_fence_timeout(i915),
 						I915_FENCE_GFP);
 		dma_resv_add_fence(obj->base.resv, &clflush->base.dma,
