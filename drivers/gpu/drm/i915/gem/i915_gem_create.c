// SPDX-License-Identifier: MIT
/*
 * Copyright © 2020 Intel Corporation
 */

#include <drm/drm_fourcc.h>

<<<<<<< HEAD
=======
#include "display/intel_display.h"
>>>>>>> eb3cdb58
#include "gem/i915_gem_ioctls.h"
#include "gem/i915_gem_lmem.h"
#include "gem/i915_gem_region.h"
#include "pxp/intel_pxp.h"

#include "i915_drv.h"
#include "i915_gem_create.h"
#include "i915_trace.h"
#include "i915_user_extensions.h"

static u32 object_max_page_size(struct intel_memory_region **placements,
				unsigned int n_placements)
{
	u32 max_page_size = 0;
	int i;

	for (i = 0; i < n_placements; i++) {
		struct intel_memory_region *mr = placements[i];

		GEM_BUG_ON(!is_power_of_2(mr->min_page_size));
		max_page_size = max_t(u32, max_page_size, mr->min_page_size);
	}

	GEM_BUG_ON(!max_page_size);
	return max_page_size;
}

static int object_set_placements(struct drm_i915_gem_object *obj,
				 struct intel_memory_region **placements,
				 unsigned int n_placements)
{
	struct intel_memory_region **arr;
	unsigned int i;

	GEM_BUG_ON(!n_placements);

	/*
	 * For the common case of one memory region, skip storing an
	 * allocated array and just point at the region directly.
	 */
	if (n_placements == 1) {
		struct intel_memory_region *mr = placements[0];
		struct drm_i915_private *i915 = mr->i915;

		obj->mm.placements = &i915->mm.regions[mr->id];
		obj->mm.n_placements = 1;
	} else {
		arr = kmalloc_array(n_placements,
				    sizeof(struct intel_memory_region *),
				    GFP_KERNEL);
		if (!arr)
			return -ENOMEM;

		for (i = 0; i < n_placements; i++)
			arr[i] = placements[i];

		obj->mm.placements = arr;
		obj->mm.n_placements = n_placements;
	}

	return 0;
}

static int i915_gem_publish(struct drm_i915_gem_object *obj,
			    struct drm_file *file,
			    u64 *size_p,
			    u32 *handle_p)
{
	u64 size = obj->base.size;
	int ret;

	ret = drm_gem_handle_create(file, &obj->base, handle_p);
	/* drop reference from allocate - handle holds it now */
	i915_gem_object_put(obj);
	if (ret)
		return ret;

	*size_p = size;
	return 0;
}

static struct drm_i915_gem_object *
__i915_gem_object_create_user_ext(struct drm_i915_private *i915, u64 size,
				  struct intel_memory_region **placements,
				  unsigned int n_placements,
				  unsigned int ext_flags)
{
	struct intel_memory_region *mr = placements[0];
	struct drm_i915_gem_object *obj;
	unsigned int flags;
	int ret;

	i915_gem_flush_free_objects(i915);

	size = round_up(size, object_max_page_size(placements, n_placements));
	if (size == 0)
		return ERR_PTR(-EINVAL);

	/* For most of the ABI (e.g. mmap) we think in system pages */
	GEM_BUG_ON(!IS_ALIGNED(size, PAGE_SIZE));

	if (i915_gem_object_size_2big(size))
		return ERR_PTR(-E2BIG);

	obj = i915_gem_object_alloc();
	if (!obj)
		return ERR_PTR(-ENOMEM);

	ret = object_set_placements(obj, placements, n_placements);
	if (ret)
		goto object_free;

	/*
	 * I915_BO_ALLOC_USER will make sure the object is cleared before
	 * any user access.
	 */
	flags = I915_BO_ALLOC_USER;

	ret = mr->ops->init_object(mr, obj, I915_BO_INVALID_OFFSET, size, 0, flags);
	if (ret)
		goto object_free;

	GEM_BUG_ON(size != obj->base.size);

	/* Add any flag set by create_ext options */
	obj->flags |= ext_flags;

	trace_i915_gem_object_create(obj);
	return obj;

object_free:
	if (obj->mm.n_placements > 1)
		kfree(obj->mm.placements);
	i915_gem_object_free(obj);
	return ERR_PTR(ret);
}

/**
<<<<<<< HEAD
 * Creates a new object using the same path as DRM_I915_GEM_CREATE_EXT
=======
 * __i915_gem_object_create_user - Creates a new object using the same path as
 *                                 DRM_I915_GEM_CREATE_EXT
>>>>>>> eb3cdb58
 * @i915: i915 private
 * @size: size of the buffer, in bytes
 * @placements: possible placement regions, in priority order
 * @n_placements: number of possible placement regions
 *
 * This function is exposed primarily for selftests and does very little
 * error checking.  It is assumed that the set of placement regions has
 * already been verified to be valid.
 */
struct drm_i915_gem_object *
__i915_gem_object_create_user(struct drm_i915_private *i915, u64 size,
			      struct intel_memory_region **placements,
			      unsigned int n_placements)
{
	return __i915_gem_object_create_user_ext(i915, size, placements,
						 n_placements, 0);
}

int
i915_gem_dumb_create(struct drm_file *file,
		     struct drm_device *dev,
		     struct drm_mode_create_dumb *args)
{
	struct drm_i915_gem_object *obj;
	struct intel_memory_region *mr;
	enum intel_memory_type mem_type;
	int cpp = DIV_ROUND_UP(args->bpp, 8);
	u32 format;

	switch (cpp) {
	case 1:
		format = DRM_FORMAT_C8;
		break;
	case 2:
		format = DRM_FORMAT_RGB565;
		break;
	case 4:
		format = DRM_FORMAT_XRGB8888;
		break;
	default:
		return -EINVAL;
	}

	/* have to work out size/pitch and return them */
	args->pitch = ALIGN(args->width * cpp, 64);

	/* align stride to page size so that we can remap */
	if (args->pitch > intel_plane_fb_max_stride(to_i915(dev), format,
						    DRM_FORMAT_MOD_LINEAR))
		args->pitch = ALIGN(args->pitch, 4096);

	if (args->pitch < args->width)
		return -EINVAL;

	args->size = mul_u32_u32(args->pitch, args->height);

	mem_type = INTEL_MEMORY_SYSTEM;
	if (HAS_LMEM(to_i915(dev)))
		mem_type = INTEL_MEMORY_LOCAL;

	mr = intel_memory_region_by_type(to_i915(dev), mem_type);

	obj = __i915_gem_object_create_user(to_i915(dev), args->size, &mr, 1);
	if (IS_ERR(obj))
		return PTR_ERR(obj);

	return i915_gem_publish(obj, file, &args->size, &args->handle);
}

/**
 * i915_gem_create_ioctl - Creates a new mm object and returns a handle to it.
 * @dev: drm device pointer
 * @data: ioctl data blob
 * @file: drm file pointer
 */
int
i915_gem_create_ioctl(struct drm_device *dev, void *data,
		      struct drm_file *file)
{
	struct drm_i915_private *i915 = to_i915(dev);
	struct drm_i915_gem_create *args = data;
	struct drm_i915_gem_object *obj;
	struct intel_memory_region *mr;

	mr = intel_memory_region_by_type(i915, INTEL_MEMORY_SYSTEM);

	obj = __i915_gem_object_create_user(i915, args->size, &mr, 1);
	if (IS_ERR(obj))
		return PTR_ERR(obj);

	return i915_gem_publish(obj, file, &args->size, &args->handle);
}

struct create_ext {
	struct drm_i915_private *i915;
	struct intel_memory_region *placements[INTEL_REGION_UNKNOWN];
	unsigned int n_placements;
	unsigned int placement_mask;
	unsigned long flags;
};

static void repr_placements(char *buf, size_t size,
			    struct intel_memory_region **placements,
			    int n_placements)
{
	int i;

	buf[0] = '\0';

	for (i = 0; i < n_placements; i++) {
		struct intel_memory_region *mr = placements[i];
		int r;

		r = snprintf(buf, size, "\n  %s -> { class: %d, inst: %d }",
			     mr->name, mr->type, mr->instance);
		if (r >= size)
			return;

		buf += r;
		size -= r;
	}
}

static int set_placements(struct drm_i915_gem_create_ext_memory_regions *args,
			  struct create_ext *ext_data)
{
	struct drm_i915_private *i915 = ext_data->i915;
	struct drm_i915_gem_memory_class_instance __user *uregions =
		u64_to_user_ptr(args->regions);
	struct intel_memory_region *placements[INTEL_REGION_UNKNOWN];
	u32 mask;
	int i, ret = 0;

	if (args->pad) {
		drm_dbg(&i915->drm, "pad should be zero\n");
		ret = -EINVAL;
	}

	if (!args->num_regions) {
		drm_dbg(&i915->drm, "num_regions is zero\n");
		ret = -EINVAL;
	}

	BUILD_BUG_ON(ARRAY_SIZE(i915->mm.regions) != ARRAY_SIZE(placements));
	BUILD_BUG_ON(ARRAY_SIZE(ext_data->placements) != ARRAY_SIZE(placements));
	if (args->num_regions > ARRAY_SIZE(i915->mm.regions)) {
		drm_dbg(&i915->drm, "num_regions is too large\n");
		ret = -EINVAL;
	}

	if (ret)
		return ret;

	mask = 0;
	for (i = 0; i < args->num_regions; i++) {
		struct drm_i915_gem_memory_class_instance region;
		struct intel_memory_region *mr;

		if (copy_from_user(&region, uregions, sizeof(region)))
			return -EFAULT;

		mr = intel_memory_region_lookup(i915,
						region.memory_class,
						region.memory_instance);
		if (!mr || mr->private) {
			drm_dbg(&i915->drm, "Device is missing region { class: %d, inst: %d } at index = %d\n",
				region.memory_class, region.memory_instance, i);
			ret = -EINVAL;
			goto out_dump;
		}

		if (mask & BIT(mr->id)) {
			drm_dbg(&i915->drm, "Found duplicate placement %s -> { class: %d, inst: %d } at index = %d\n",
				mr->name, region.memory_class,
				region.memory_instance, i);
			ret = -EINVAL;
			goto out_dump;
		}

		placements[i] = mr;
		mask |= BIT(mr->id);

		++uregions;
	}

	if (ext_data->n_placements) {
		ret = -EINVAL;
		goto out_dump;
	}

	ext_data->n_placements = args->num_regions;
	for (i = 0; i < args->num_regions; i++)
		ext_data->placements[i] = placements[i];

	ext_data->placement_mask = mask;
	return 0;

out_dump:
	if (1) {
		char buf[256];

		if (ext_data->n_placements) {
			repr_placements(buf,
					sizeof(buf),
					ext_data->placements,
					ext_data->n_placements);
			drm_dbg(&i915->drm,
				"Placements were already set in previous EXT. Existing placements: %s\n",
				buf);
		}

		repr_placements(buf, sizeof(buf), placements, i);
		drm_dbg(&i915->drm, "New placements(so far validated): %s\n", buf);
	}

	return ret;
}

static int ext_set_placements(struct i915_user_extension __user *base,
			      void *data)
{
	struct drm_i915_gem_create_ext_memory_regions ext;

	if (copy_from_user(&ext, base, sizeof(ext)))
		return -EFAULT;

	return set_placements(&ext, data);
}

static int ext_set_protected(struct i915_user_extension __user *base, void *data)
{
	struct drm_i915_gem_create_ext_protected_content ext;
	struct create_ext *ext_data = data;

	if (copy_from_user(&ext, base, sizeof(ext)))
		return -EFAULT;

	if (ext.flags)
		return -EINVAL;

<<<<<<< HEAD
	if (!intel_pxp_is_enabled(&to_gt(ext_data->i915)->pxp))
=======
	if (!intel_pxp_is_enabled(ext_data->i915->pxp))
>>>>>>> eb3cdb58
		return -ENODEV;

	ext_data->flags |= I915_BO_PROTECTED;

	return 0;
}

static const i915_user_extension_fn create_extensions[] = {
	[I915_GEM_CREATE_EXT_MEMORY_REGIONS] = ext_set_placements,
	[I915_GEM_CREATE_EXT_PROTECTED_CONTENT] = ext_set_protected,
};

/**
 * i915_gem_create_ext_ioctl - Creates a new mm object and returns a handle to it.
 * @dev: drm device pointer
 * @data: ioctl data blob
 * @file: drm file pointer
 */
int
i915_gem_create_ext_ioctl(struct drm_device *dev, void *data,
			  struct drm_file *file)
{
	struct drm_i915_private *i915 = to_i915(dev);
	struct drm_i915_gem_create_ext *args = data;
	struct create_ext ext_data = { .i915 = i915 };
	struct drm_i915_gem_object *obj;
	int ret;

	if (args->flags & ~I915_GEM_CREATE_EXT_FLAG_NEEDS_CPU_ACCESS)
		return -EINVAL;

	ret = i915_user_extensions(u64_to_user_ptr(args->extensions),
				   create_extensions,
				   ARRAY_SIZE(create_extensions),
				   &ext_data);
	if (ret)
		return ret;

	if (!ext_data.n_placements) {
		ext_data.placements[0] =
			intel_memory_region_by_type(i915, INTEL_MEMORY_SYSTEM);
		ext_data.n_placements = 1;
	}

	if (args->flags & I915_GEM_CREATE_EXT_FLAG_NEEDS_CPU_ACCESS) {
		if (ext_data.n_placements == 1)
			return -EINVAL;

		/*
		 * We always need to be able to spill to system memory, if we
		 * can't place in the mappable part of LMEM.
		 */
		if (!(ext_data.placement_mask & BIT(INTEL_REGION_SMEM)))
			return -EINVAL;
	} else {
		if (ext_data.n_placements > 1 ||
		    ext_data.placements[0]->type != INTEL_MEMORY_SYSTEM)
			ext_data.flags |= I915_BO_ALLOC_GPU_ONLY;
	}

	obj = __i915_gem_object_create_user_ext(i915, args->size,
						ext_data.placements,
						ext_data.n_placements,
						ext_data.flags);
	if (IS_ERR(obj))
		return PTR_ERR(obj);

	return i915_gem_publish(obj, file, &args->size, &args->handle);
}<|MERGE_RESOLUTION|>--- conflicted
+++ resolved
@@ -5,10 +5,7 @@
 
 #include <drm/drm_fourcc.h>
 
-<<<<<<< HEAD
-=======
 #include "display/intel_display.h"
->>>>>>> eb3cdb58
 #include "gem/i915_gem_ioctls.h"
 #include "gem/i915_gem_lmem.h"
 #include "gem/i915_gem_region.h"
@@ -147,12 +144,8 @@
 }
 
 /**
-<<<<<<< HEAD
- * Creates a new object using the same path as DRM_I915_GEM_CREATE_EXT
-=======
  * __i915_gem_object_create_user - Creates a new object using the same path as
  *                                 DRM_I915_GEM_CREATE_EXT
->>>>>>> eb3cdb58
  * @i915: i915 private
  * @size: size of the buffer, in bytes
  * @placements: possible placement regions, in priority order
@@ -393,11 +386,7 @@
 	if (ext.flags)
 		return -EINVAL;
 
-<<<<<<< HEAD
-	if (!intel_pxp_is_enabled(&to_gt(ext_data->i915)->pxp))
-=======
 	if (!intel_pxp_is_enabled(ext_data->i915->pxp))
->>>>>>> eb3cdb58
 		return -ENODEV;
 
 	ext_data->flags |= I915_BO_PROTECTED;
