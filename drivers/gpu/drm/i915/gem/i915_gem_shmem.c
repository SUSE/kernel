--- conflicted
+++ resolved
@@ -60,11 +60,7 @@
 			 struct address_space *mapping,
 			 unsigned int max_segment)
 {
-<<<<<<< HEAD
-	const unsigned long page_count = size / PAGE_SIZE;
-=======
 	unsigned int page_count; /* restricted by sg_alloc_table */
->>>>>>> eb3cdb58
 	unsigned long i;
 	struct scatterlist *sg;
 	struct page *page;
@@ -72,31 +68,20 @@
 	gfp_t noreclaim;
 	int ret;
 
-<<<<<<< HEAD
-=======
 	if (overflows_type(size / PAGE_SIZE, page_count))
 		return -E2BIG;
 
 	page_count = size / PAGE_SIZE;
->>>>>>> eb3cdb58
 	/*
 	 * If there's no chance of allocating enough pages for the whole
 	 * object, bail early.
 	 */
 	if (size > resource_size(&mr->region))
-<<<<<<< HEAD
-		return -ENOMEM;
-
-	if (sg_alloc_table(st, page_count, GFP_KERNEL))
-		return -ENOMEM;
-
-=======
 		return -ENOMEM;
 
 	if (sg_alloc_table(st, page_count, GFP_KERNEL | __GFP_NOWARN))
 		return -ENOMEM;
 
->>>>>>> eb3cdb58
 	/*
 	 * Get the list of pages out of our struct file.  They'll be pinned
 	 * at this point until we release them.
@@ -212,10 +197,6 @@
 	struct drm_i915_private *i915 = to_i915(obj->base.dev);
 	struct intel_memory_region *mem = obj->mm.region;
 	struct address_space *mapping = obj->base.filp->f_mapping;
-<<<<<<< HEAD
-	const unsigned long page_count = obj->base.size / PAGE_SIZE;
-=======
->>>>>>> eb3cdb58
 	unsigned int max_segment = i915_sg_segment_size(i915->drm.dev);
 	struct sg_table *st;
 	struct sgt_iter sgt_iter;
@@ -231,11 +212,7 @@
 	GEM_BUG_ON(obj->write_domain & I915_GEM_GPU_DOMAINS);
 
 rebuild_st:
-<<<<<<< HEAD
-	st = kmalloc(sizeof(*st), GFP_KERNEL);
-=======
 	st = kmalloc(sizeof(*st), GFP_KERNEL | __GFP_NOWARN);
->>>>>>> eb3cdb58
 	if (!st)
 		return -ENOMEM;
 
@@ -273,11 +250,7 @@
 	if (i915_gem_object_can_bypass_llc(obj))
 		obj->cache_dirty = true;
 
-<<<<<<< HEAD
-	__i915_gem_object_set_pages(obj, st, i915_sg_dma_sizes(st->sgl));
-=======
 	__i915_gem_object_set_pages(obj, st);
->>>>>>> eb3cdb58
 
 	return 0;
 
