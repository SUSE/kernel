/*
 * Copyright (c) 2006 Dave Airlie <airlied@linux.ie>
 * Copyright (c) 2007-2008 Intel Corporation
 *   Jesse Barnes <jesse.barnes@intel.com>
 *
 * Permission is hereby granted, free of charge, to any person obtaining a
 * copy of this software and associated documentation files (the "Software"),
 * to deal in the Software without restriction, including without limitation
 * the rights to use, copy, modify, merge, publish, distribute, sublicense,
 * and/or sell copies of the Software, and to permit persons to whom the
 * Software is furnished to do so, subject to the following conditions:
 *
 * The above copyright notice and this permission notice (including the next
 * paragraph) shall be included in all copies or substantial portions of the
 * Software.
 *
 * THE SOFTWARE IS PROVIDED "AS IS", WITHOUT WARRANTY OF ANY KIND, EXPRESS OR
 * IMPLIED, INCLUDING BUT NOT LIMITED TO THE WARRANTIES OF MERCHANTABILITY,
 * FITNESS FOR A PARTICULAR PURPOSE AND NONINFRINGEMENT.  IN NO EVENT SHALL
 * THE AUTHORS OR COPYRIGHT HOLDERS BE LIABLE FOR ANY CLAIM, DAMAGES OR OTHER
 * LIABILITY, WHETHER IN AN ACTION OF CONTRACT, TORT OR OTHERWISE, ARISING
 * FROM, OUT OF OR IN CONNECTION WITH THE SOFTWARE OR THE USE OR OTHER DEALINGS
 * IN THE SOFTWARE.
 */
#ifndef __INTEL_DRV_H__
#define __INTEL_DRV_H__

#include <linux/async.h>
#include <linux/i2c.h>
#include <linux/hdmi.h>
#include <linux/sched/clock.h>
#include <drm/i915_drm.h>
#include "i915_drv.h"
#include <drm/drm_crtc.h>
#include <drm/drm_crtc_helper.h>
#include <drm/drm_encoder.h>
#include <drm/drm_fb_helper.h>
#include <drm/drm_dp_dual_mode_helper.h>
#include <drm/drm_dp_mst_helper.h>
#include <drm/drm_rect.h>
#include <drm/drm_atomic.h>

/**
 * _wait_for - magic (register) wait macro
 *
 * Does the right thing for modeset paths when run under kdgb or similar atomic
 * contexts. Note that it's important that we check the condition again after
 * having timed out, since the timeout could be due to preemption or similar and
 * we've never had a chance to check the condition before the timeout.
 *
 * TODO: When modesetting has fully transitioned to atomic, the below
 * drm_can_sleep() can be removed and in_atomic()/!in_atomic() asserts
 * added.
 */
#define _wait_for(COND, US, W) ({ \
	unsigned long timeout__ = jiffies + usecs_to_jiffies(US) + 1;	\
	int ret__;							\
	for (;;) {							\
		bool expired__ = time_after(jiffies, timeout__);	\
		if (COND) {						\
			ret__ = 0;					\
			break;						\
		}							\
		if (expired__) {					\
			ret__ = -ETIMEDOUT;				\
			break;						\
		}							\
		if ((W) && drm_can_sleep()) {				\
			usleep_range((W), (W)*2);			\
		} else {						\
			cpu_relax();					\
		}							\
	}								\
	ret__;								\
})

#define wait_for(COND, MS)	  	_wait_for((COND), (MS) * 1000, 1000)

/* If CONFIG_PREEMPT_COUNT is disabled, in_atomic() always reports false. */
#if defined(CONFIG_DRM_I915_DEBUG) && defined(CONFIG_PREEMPT_COUNT)
# define _WAIT_FOR_ATOMIC_CHECK(ATOMIC) WARN_ON_ONCE((ATOMIC) && !in_atomic())
#else
# define _WAIT_FOR_ATOMIC_CHECK(ATOMIC) do { } while (0)
#endif

#define _wait_for_atomic(COND, US, ATOMIC) \
({ \
	int cpu, ret, timeout = (US) * 1000; \
	u64 base; \
	_WAIT_FOR_ATOMIC_CHECK(ATOMIC); \
	BUILD_BUG_ON((US) > 50000); \
	if (!(ATOMIC)) { \
		preempt_disable(); \
		cpu = smp_processor_id(); \
	} \
	base = local_clock(); \
	for (;;) { \
		u64 now = local_clock(); \
		if (!(ATOMIC)) \
			preempt_enable(); \
		if (COND) { \
			ret = 0; \
			break; \
		} \
		if (now - base >= timeout) { \
			ret = -ETIMEDOUT; \
			break; \
		} \
		cpu_relax(); \
		if (!(ATOMIC)) { \
			preempt_disable(); \
			if (unlikely(cpu != smp_processor_id())) { \
				timeout -= now - base; \
				cpu = smp_processor_id(); \
				base = local_clock(); \
			} \
		} \
	} \
	ret; \
})

#define wait_for_us(COND, US) \
({ \
	int ret__; \
	BUILD_BUG_ON(!__builtin_constant_p(US)); \
	if ((US) > 10) \
		ret__ = _wait_for((COND), (US), 10); \
	else \
		ret__ = _wait_for_atomic((COND), (US), 0); \
	ret__; \
})

#define wait_for_atomic(COND, MS)	_wait_for_atomic((COND), (MS) * 1000, 1)
#define wait_for_atomic_us(COND, US)	_wait_for_atomic((COND), (US), 1)

#define KHz(x) (1000 * (x))
#define MHz(x) KHz(1000 * (x))

/*
 * Display related stuff
 */

/* store information about an Ixxx DVO */
/* The i830->i865 use multiple DVOs with multiple i2cs */
/* the i915, i945 have a single sDVO i2c bus - which is different */
#define MAX_OUTPUTS 6
/* maximum connectors per crtcs in the mode set */

/* Maximum cursor sizes */
#define GEN2_CURSOR_WIDTH 64
#define GEN2_CURSOR_HEIGHT 64
#define MAX_CURSOR_WIDTH 256
#define MAX_CURSOR_HEIGHT 256

#define INTEL_I2C_BUS_DVO 1
#define INTEL_I2C_BUS_SDVO 2

/* these are outputs from the chip - integrated only
   external chips are via DVO or SDVO output */
enum intel_output_type {
	INTEL_OUTPUT_UNUSED = 0,
	INTEL_OUTPUT_ANALOG = 1,
	INTEL_OUTPUT_DVO = 2,
	INTEL_OUTPUT_SDVO = 3,
	INTEL_OUTPUT_LVDS = 4,
	INTEL_OUTPUT_TVOUT = 5,
	INTEL_OUTPUT_HDMI = 6,
	INTEL_OUTPUT_DP = 7,
	INTEL_OUTPUT_EDP = 8,
	INTEL_OUTPUT_DSI = 9,
	INTEL_OUTPUT_UNKNOWN = 10,
	INTEL_OUTPUT_DP_MST = 11,
};

#define INTEL_DVO_CHIP_NONE 0
#define INTEL_DVO_CHIP_LVDS 1
#define INTEL_DVO_CHIP_TMDS 2
#define INTEL_DVO_CHIP_TVOUT 4

#define INTEL_DSI_VIDEO_MODE	0
#define INTEL_DSI_COMMAND_MODE	1

struct intel_framebuffer {
	struct drm_framebuffer base;
	struct drm_i915_gem_object *obj;
	struct intel_rotation_info rot_info;

	/* for each plane in the normal GTT view */
	struct {
		unsigned int x, y;
	} normal[2];
	/* for each plane in the rotated GTT view */
	struct {
		unsigned int x, y;
		unsigned int pitch; /* pixels */
	} rotated[2];
};

struct intel_fbdev {
	struct drm_fb_helper helper;
	struct intel_framebuffer *fb;
	struct i915_vma *vma;
	async_cookie_t cookie;
	int preferred_bpp;
};

struct intel_encoder {
	struct drm_encoder base;

	enum intel_output_type type;
	enum port port;
	unsigned int cloneable;
	void (*hot_plug)(struct intel_encoder *);
	bool (*compute_config)(struct intel_encoder *,
			       struct intel_crtc_state *,
			       struct drm_connector_state *);
	void (*pre_pll_enable)(struct intel_encoder *,
			       struct intel_crtc_state *,
			       struct drm_connector_state *);
	void (*pre_enable)(struct intel_encoder *,
			   struct intel_crtc_state *,
			   struct drm_connector_state *);
	void (*enable)(struct intel_encoder *,
		       struct intel_crtc_state *,
		       struct drm_connector_state *);
	void (*disable)(struct intel_encoder *,
			struct intel_crtc_state *,
			struct drm_connector_state *);
	void (*post_disable)(struct intel_encoder *,
			     struct intel_crtc_state *,
			     struct drm_connector_state *);
	void (*post_pll_disable)(struct intel_encoder *,
				 struct intel_crtc_state *,
				 struct drm_connector_state *);
	/* Read out the current hw state of this connector, returning true if
	 * the encoder is active. If the encoder is enabled it also set the pipe
	 * it is connected to in the pipe parameter. */
	bool (*get_hw_state)(struct intel_encoder *, enum pipe *pipe);
	/* Reconstructs the equivalent mode flags for the current hardware
	 * state. This must be called _after_ display->get_pipe_config has
	 * pre-filled the pipe config. Note that intel_encoder->base.crtc must
	 * be set correctly before calling this function. */
	void (*get_config)(struct intel_encoder *,
			   struct intel_crtc_state *pipe_config);
	/*
	 * Called during system suspend after all pending requests for the
	 * encoder are flushed (for example for DP AUX transactions) and
	 * device interrupts are disabled.
	 */
	void (*suspend)(struct intel_encoder *);
	int crtc_mask;
	enum hpd_pin hpd_pin;
	/* for communication with audio component; protected by av_mutex */
	const struct drm_connector *audio_connector;
};

struct intel_panel {
	struct drm_display_mode *fixed_mode;
	struct drm_display_mode *downclock_mode;
	int fitting_mode;

	/* backlight */
	struct {
		bool present;
		u32 level;
		u32 min;
		u32 max;
		bool enabled;
		bool combination_mode;	/* gen 2/4 only */
		bool active_low_pwm;
		bool alternate_pwm_increment;	/* lpt+ */

		/* PWM chip */
		bool util_pin_active_low;	/* bxt+ */
		u8 controller;		/* bxt+ only */
		struct pwm_device *pwm;

		struct backlight_device *device;

		/* Connector and platform specific backlight functions */
		int (*setup)(struct intel_connector *connector, enum pipe pipe);
		uint32_t (*get)(struct intel_connector *connector);
		void (*set)(struct intel_connector *connector, uint32_t level);
		void (*disable)(struct intel_connector *connector);
		void (*enable)(struct intel_connector *connector);
		uint32_t (*hz_to_pwm)(struct intel_connector *connector,
				      uint32_t hz);
		void (*power)(struct intel_connector *, bool enable);
	} backlight;
};

struct intel_connector {
	struct drm_connector base;
	/*
	 * The fixed encoder this connector is connected to.
	 */
	struct intel_encoder *encoder;

	/* ACPI device id for ACPI and driver cooperation */
	u32 acpi_device_id;

	/* Reads out the current hw, returning true if the connector is enabled
	 * and active (i.e. dpms ON state). */
	bool (*get_hw_state)(struct intel_connector *);

	/* Panel info for eDP and LVDS */
	struct intel_panel panel;

	/* Cached EDID for eDP and LVDS. May hold ERR_PTR for invalid EDID. */
	struct edid *edid;
	struct edid *detect_edid;

	/* since POLL and HPD connectors may use the same HPD line keep the native
	   state of connector->polled in case hotplug storm detection changes it */
	u8 polled;

	void *port; /* store this opaque as its illegal to dereference it */

	struct intel_dp *mst_port;
};

struct dpll {
	/* given values */
	int n;
	int m1, m2;
	int p1, p2;
	/* derived values */
	int	dot;
	int	vco;
	int	m;
	int	p;
};

struct intel_atomic_state {
	struct drm_atomic_state base;

	unsigned int cdclk;

	/*
	 * Calculated device cdclk, can be different from cdclk
	 * only when all crtc's are DPMS off.
	 */
	unsigned int dev_cdclk;

	bool dpll_set, modeset;

	/*
	 * Does this transaction change the pipes that are active?  This mask
	 * tracks which CRTC's have changed their active state at the end of
	 * the transaction (not counting the temporary disable during modesets).
	 * This mask should only be non-zero when intel_state->modeset is true,
	 * but the converse is not necessarily true; simply changing a mode may
	 * not flip the final active status of any CRTC's
	 */
	unsigned int active_pipe_changes;

	unsigned int active_crtcs;
	unsigned int min_pixclk[I915_MAX_PIPES];

	/* SKL/KBL Only */
	unsigned int cdclk_pll_vco;

	struct intel_shared_dpll_state shared_dpll[I915_NUM_PLLS];

	/*
	 * Current watermarks can't be trusted during hardware readout, so
	 * don't bother calculating intermediate watermarks.
	 */
	bool skip_intermediate_wm;

	/* Gen9+ only */
	struct skl_wm_values wm_results;

	struct i915_sw_fence commit_ready;

	struct llist_node freed;
};

struct intel_plane_state {
	struct drm_plane_state base;
	struct drm_rect clip;
	struct i915_vma *vma;

	struct {
		u32 offset;
		int x, y;
	} main;
	struct {
		u32 offset;
		int x, y;
	} aux;

	/*
	 * scaler_id
	 *    = -1 : not using a scaler
	 *    >=  0 : using a scalers
	 *
	 * plane requiring a scaler:
	 *   - During check_plane, its bit is set in
	 *     crtc_state->scaler_state.scaler_users by calling helper function
	 *     update_scaler_plane.
	 *   - scaler_id indicates the scaler it got assigned.
	 *
	 * plane doesn't require a scaler:
	 *   - this can happen when scaling is no more required or plane simply
	 *     got disabled.
	 *   - During check_plane, corresponding bit is reset in
	 *     crtc_state->scaler_state.scaler_users by calling helper function
	 *     update_scaler_plane.
	 */
	int scaler_id;

	struct drm_intel_sprite_colorkey ckey;
};

struct intel_initial_plane_config {
	struct intel_framebuffer *fb;
	unsigned int tiling;
	int size;
	u32 base;
};

#define SKL_MIN_SRC_W 8
#define SKL_MAX_SRC_W 4096
#define SKL_MIN_SRC_H 8
#define SKL_MAX_SRC_H 4096
#define SKL_MIN_DST_W 8
#define SKL_MAX_DST_W 4096
#define SKL_MIN_DST_H 8
#define SKL_MAX_DST_H 4096

struct intel_scaler {
	int in_use;
	uint32_t mode;
};

struct intel_crtc_scaler_state {
#define SKL_NUM_SCALERS 2
	struct intel_scaler scalers[SKL_NUM_SCALERS];

	/*
	 * scaler_users: keeps track of users requesting scalers on this crtc.
	 *
	 *     If a bit is set, a user is using a scaler.
	 *     Here user can be a plane or crtc as defined below:
	 *       bits 0-30 - plane (bit position is index from drm_plane_index)
	 *       bit 31    - crtc
	 *
	 * Instead of creating a new index to cover planes and crtc, using
	 * existing drm_plane_index for planes which is well less than 31
	 * planes and bit 31 for crtc. This should be fine to cover all
	 * our platforms.
	 *
	 * intel_atomic_setup_scalers will setup available scalers to users
	 * requesting scalers. It will gracefully fail if request exceeds
	 * avilability.
	 */
#define SKL_CRTC_INDEX 31
	unsigned scaler_users;

	/* scaler used by crtc for panel fitting purpose */
	int scaler_id;
};

/* drm_mode->private_flags */
#define I915_MODE_FLAG_INHERITED 1

struct intel_pipe_wm {
	struct intel_wm_level wm[5];
	struct intel_wm_level raw_wm[5];
	uint32_t linetime;
	bool fbc_wm_enabled;
	bool pipe_enabled;
	bool sprites_enabled;
	bool sprites_scaled;
};

struct skl_plane_wm {
	struct skl_wm_level wm[8];
	struct skl_wm_level trans_wm;
};

struct skl_pipe_wm {
	struct skl_plane_wm planes[I915_MAX_PLANES];
	uint32_t linetime;
};

struct intel_crtc_wm_state {
	union {
		struct {
			/*
			 * Intermediate watermarks; these can be
			 * programmed immediately since they satisfy
			 * both the current configuration we're
			 * switching away from and the new
			 * configuration we're switching to.
			 */
			struct intel_pipe_wm intermediate;

			/*
			 * Optimal watermarks, programmed post-vblank
			 * when this state is committed.
			 */
			struct intel_pipe_wm optimal;
		} ilk;

		struct {
			/* gen9+ only needs 1-step wm programming */
			struct skl_pipe_wm optimal;
			struct skl_ddb_entry ddb;
		} skl;
	};

	/*
	 * Platforms with two-step watermark programming will need to
	 * update watermark programming post-vblank to switch from the
	 * safe intermediate watermarks to the optimal final
	 * watermarks.
	 */
	bool need_postvbl_update;
};

struct intel_crtc_state {
	struct drm_crtc_state base;

	/**
	 * quirks - bitfield with hw state readout quirks
	 *
	 * For various reasons the hw state readout code might not be able to
	 * completely faithfully read out the current state. These cases are
	 * tracked with quirk flags so that fastboot and state checker can act
	 * accordingly.
	 */
#define PIPE_CONFIG_QUIRK_MODE_SYNC_FLAGS	(1<<0) /* unreliable sync mode.flags */
	unsigned long quirks;

	unsigned fb_bits; /* framebuffers to flip */
	bool update_pipe; /* can a fast modeset be performed? */
	bool disable_cxsr;
	bool update_wm_pre, update_wm_post; /* watermarks are updated */
	bool fb_changed; /* fb on any of the planes is changed */

	/* Pipe source size (ie. panel fitter input size)
	 * All planes will be positioned inside this space,
	 * and get clipped at the edges. */
	int pipe_src_w, pipe_src_h;

	/* Whether to set up the PCH/FDI. Note that we never allow sharing
	 * between pch encoders and cpu encoders. */
	bool has_pch_encoder;

	/* Are we sending infoframes on the attached port */
	bool has_infoframe;

	/* CPU Transcoder for the pipe. Currently this can only differ from the
	 * pipe on Haswell and later (where we have a special eDP transcoder)
	 * and Broxton (where we have special DSI transcoders). */
	enum transcoder cpu_transcoder;

	/*
	 * Use reduced/limited/broadcast rbg range, compressing from the full
	 * range fed into the crtcs.
	 */
	bool limited_color_range;

	/* Bitmask of encoder types (enum intel_output_type)
	 * driven by the pipe.
	 */
	unsigned int output_types;

	/* Whether we should send NULL infoframes. Required for audio. */
	bool has_hdmi_sink;

	/* Audio enabled on this pipe. Only valid if either has_hdmi_sink or
	 * has_dp_encoder is set. */
	bool has_audio;

	/*
	 * Enable dithering, used when the selected pipe bpp doesn't match the
	 * plane bpp.
	 */
	bool dither;

	/* Controls for the clock computation, to override various stages. */
	bool clock_set;

	/* SDVO TV has a bunch of special case. To make multifunction encoders
	 * work correctly, we need to track this at runtime.*/
	bool sdvo_tv_clock;

	/*
	 * crtc bandwidth limit, don't increase pipe bpp or clock if not really
	 * required. This is set in the 2nd loop of calling encoder's
	 * ->compute_config if the first pick doesn't work out.
	 */
	bool bw_constrained;

	/* Settings for the intel dpll used on pretty much everything but
	 * haswell. */
	struct dpll dpll;

	/* Selected dpll when shared or NULL. */
	struct intel_shared_dpll *shared_dpll;

	/* Actual register state of the dpll, for shared dpll cross-checking. */
	struct intel_dpll_hw_state dpll_hw_state;

	/* DSI PLL registers */
	struct {
		u32 ctrl, div;
	} dsi_pll;

	int pipe_bpp;
	struct intel_link_m_n dp_m_n;

	/* m2_n2 for eDP downclock */
	struct intel_link_m_n dp_m2_n2;
	bool has_drrs;

	/*
	 * Frequence the dpll for the port should run at. Differs from the
	 * adjusted dotclock e.g. for DP or 12bpc hdmi mode. This is also
	 * already multiplied by pixel_multiplier.
	 */
	int port_clock;

	/* Used by SDVO (and if we ever fix it, HDMI). */
	unsigned pixel_multiplier;

	uint8_t lane_count;

	/*
	 * Used by platforms having DP/HDMI PHY with programmable lane
	 * latency optimization.
	 */
	uint8_t lane_lat_optim_mask;

	/* Panel fitter controls for gen2-gen4 + VLV */
	struct {
		u32 control;
		u32 pgm_ratios;
		u32 lvds_border_bits;
	} gmch_pfit;

	/* Panel fitter placement and size for Ironlake+ */
	struct {
		u32 pos;
		u32 size;
		bool enabled;
		bool force_thru;
	} pch_pfit;

	/* FDI configuration, only valid if has_pch_encoder is set. */
	int fdi_lanes;
	struct intel_link_m_n fdi_m_n;

	bool ips_enabled;

	bool enable_fbc;

	bool double_wide;

	int pbn;

	struct intel_crtc_scaler_state scaler_state;

	/* w/a for waiting 2 vblanks during crtc enable */
	enum pipe hsw_workaround_pipe;

	/* IVB sprite scaling w/a (WaCxSRDisabledForSpriteScaling:ivb) */
	bool disable_lp_wm;

	struct intel_crtc_wm_state wm;

	/* Gamma mode programmed on the pipe */
	uint32_t gamma_mode;
};

struct vlv_wm_state {
	struct vlv_pipe_wm wm[3];
	struct vlv_sr_wm sr[3];
	uint8_t num_active_planes;
	uint8_t num_levels;
	uint8_t level;
	bool cxsr;
};

struct intel_crtc {
	struct drm_crtc base;
	enum pipe pipe;
	enum plane plane;
	u8 lut_r[256], lut_g[256], lut_b[256];
	/*
	 * Whether the crtc and the connected output pipeline is active. Implies
	 * that crtc->enabled is set, i.e. the current mode configuration has
	 * some outputs connected to this crtc.
	 */
	bool active;
	bool lowfreq_avail;
	u8 plane_ids_mask;
	unsigned long enabled_power_domains;
	struct intel_overlay *overlay;
	struct intel_flip_work *flip_work;

	atomic_t unpin_work_count;

	/* Display surface base address adjustement for pageflips. Note that on
	 * gen4+ this only adjusts up to a tile, offsets within a tile are
	 * handled in the hw itself (with the TILEOFF register). */
	u32 dspaddr_offset;
	int adjusted_x;
	int adjusted_y;

	uint32_t cursor_addr;
	uint32_t cursor_cntl;
	uint32_t cursor_size;
	uint32_t cursor_base;

	struct intel_crtc_state *config;

	/* global reset count when the last flip was submitted */
	unsigned int reset_count;

	/* Access to these should be protected by dev_priv->irq_lock. */
	bool cpu_fifo_underrun_disabled;
	bool pch_fifo_underrun_disabled;

	/* per-pipe watermark state */
	struct {
		/* watermarks currently being used  */
		union {
			struct intel_pipe_wm ilk;
		} active;

		/* allow CxSR on this pipe */
		bool cxsr_allowed;
	} wm;

	int scanline_offset;

	struct {
		unsigned start_vbl_count;
		ktime_t start_vbl_time;
		int min_vbl, max_vbl;
		int scanline_start;
	} debug;

	/* scalers available on this crtc */
	int num_scalers;

	struct vlv_wm_state wm_state;
};

struct intel_plane_wm_parameters {
	uint32_t horiz_pixels;
	uint32_t vert_pixels;
	/*
	 *   For packed pixel formats:
	 *     bytes_per_pixel - holds bytes per pixel
	 *   For planar pixel formats:
	 *     bytes_per_pixel - holds bytes per pixel for uv-plane
	 *     y_bytes_per_pixel - holds bytes per pixel for y-plane
	 */
	uint8_t bytes_per_pixel;
	uint8_t y_bytes_per_pixel;
	bool enabled;
	bool scaled;
	u64 tiling;
	unsigned int rotation;
	uint16_t fifo_size;
};

struct intel_plane {
	struct drm_plane base;
	u8 plane;
	enum plane_id id;
	enum pipe pipe;
	bool can_scale;
	int max_downscale;
	uint32_t frontbuffer_bit;

	/* Since we need to change the watermarks before/after
	 * enabling/disabling the planes, we need to store the parameters here
	 * as the other pieces of the struct may not reflect the values we want
	 * for the watermark calculations. Currently only Haswell uses this.
	 */
	struct intel_plane_wm_parameters wm;

	/*
	 * NOTE: Do not place new plane state fields here (e.g., when adding
	 * new plane properties).  New runtime state should now be placed in
	 * the intel_plane_state structure and accessed via plane_state.
	 */

	void (*update_plane)(struct drm_plane *plane,
			     const struct intel_crtc_state *crtc_state,
			     const struct intel_plane_state *plane_state);
	void (*disable_plane)(struct drm_plane *plane,
			      struct drm_crtc *crtc);
	int (*check_plane)(struct drm_plane *plane,
			   struct intel_crtc_state *crtc_state,
			   struct intel_plane_state *state);
};

struct intel_watermark_params {
	u16 fifo_size;
	u16 max_wm;
	u8 default_wm;
	u8 guard_size;
	u8 cacheline_size;
};

struct cxsr_latency {
	bool is_desktop : 1;
	bool is_ddr3 : 1;
	u16 fsb_freq;
	u16 mem_freq;
	u16 display_sr;
	u16 display_hpll_disable;
	u16 cursor_sr;
	u16 cursor_hpll_disable;
};

#define to_intel_atomic_state(x) container_of(x, struct intel_atomic_state, base)
#define to_intel_crtc(x) container_of(x, struct intel_crtc, base)
#define to_intel_crtc_state(x) container_of(x, struct intel_crtc_state, base)
#define to_intel_connector(x) container_of(x, struct intel_connector, base)
#define to_intel_encoder(x) container_of(x, struct intel_encoder, base)
#define to_intel_framebuffer(x) container_of(x, struct intel_framebuffer, base)
#define to_intel_plane(x) container_of(x, struct intel_plane, base)
#define to_intel_plane_state(x) container_of(x, struct intel_plane_state, base)
#define intel_fb_obj(x) (x ? to_intel_framebuffer(x)->obj : NULL)

struct intel_hdmi {
	i915_reg_t hdmi_reg;
	int ddc_bus;
	struct {
		enum drm_dp_dual_mode_type type;
		int max_tmds_clock;
	} dp_dual_mode;
	bool limited_color_range;
	bool color_range_auto;
	bool has_hdmi_sink;
	bool has_audio;
	enum hdmi_force_audio force_audio;
	bool rgb_quant_range_selectable;
	enum hdmi_picture_aspect aspect_ratio;
	struct intel_connector *attached_connector;
	void (*write_infoframe)(struct drm_encoder *encoder,
				const struct intel_crtc_state *crtc_state,
				enum hdmi_infoframe_type type,
				const void *frame, ssize_t len);
	void (*set_infoframes)(struct drm_encoder *encoder,
			       bool enable,
			       const struct intel_crtc_state *crtc_state,
			       const struct drm_connector_state *conn_state);
	bool (*infoframe_enabled)(struct drm_encoder *encoder,
				  const struct intel_crtc_state *pipe_config);
};

struct intel_dp_mst_encoder;
#define DP_MAX_DOWNSTREAM_PORTS		0x10

/*
 * enum link_m_n_set:
 *	When platform provides two set of M_N registers for dp, we can
 *	program them and switch between them incase of DRRS.
 *	But When only one such register is provided, we have to program the
 *	required divider value on that registers itself based on the DRRS state.
 *
 * M1_N1	: Program dp_m_n on M1_N1 registers
 *			  dp_m2_n2 on M2_N2 registers (If supported)
 *
 * M2_N2	: Program dp_m2_n2 on M1_N1 registers
 *			  M2_N2 registers are not supported
 */

enum link_m_n_set {
	/* Sets the m1_n1 and m2_n2 */
	M1_N1 = 0,
	M2_N2
};

struct intel_dp_desc {
	u8 oui[3];
	u8 device_id[6];
	u8 hw_rev;
	u8 sw_major_rev;
	u8 sw_minor_rev;
} __packed;

struct intel_dp_compliance_data {
	unsigned long edid;
};

struct intel_dp_compliance {
	unsigned long test_type;
	struct intel_dp_compliance_data test_data;
	bool test_active;
};

struct intel_dp {
	i915_reg_t output_reg;
	i915_reg_t aux_ch_ctl_reg;
	i915_reg_t aux_ch_data_reg[5];
	uint32_t DP;
	int link_rate;
	uint8_t lane_count;
	uint8_t sink_count;
	bool link_mst;
	bool has_audio;
	bool detect_done;
	bool channel_eq_status;
	enum hdmi_force_audio force_audio;
	bool limited_color_range;
	bool color_range_auto;
	uint8_t dpcd[DP_RECEIVER_CAP_SIZE];
	uint8_t psr_dpcd[EDP_PSR_RECEIVER_CAP_SIZE];
	uint8_t downstream_ports[DP_MAX_DOWNSTREAM_PORTS];
	uint8_t edp_dpcd[EDP_DISPLAY_CTL_CAP_SIZE];
	/* sink rates as reported by DP_SUPPORTED_LINK_RATES */
	uint8_t num_sink_rates;
	int sink_rates[DP_MAX_SUPPORTED_RATES];
	/* Max lane count for the sink as per DPCD registers */
	uint8_t max_sink_lane_count;
	/* Max link BW for the sink as per DPCD registers */
	int max_sink_link_bw;
	/* sink or branch descriptor */
	struct intel_dp_desc desc;
	struct drm_dp_aux aux;
	uint8_t train_set[4];
	int panel_power_up_delay;
	int panel_power_down_delay;
	int panel_power_cycle_delay;
	int backlight_on_delay;
	int backlight_off_delay;
	struct delayed_work panel_vdd_work;
	bool want_panel_vdd;
	unsigned long last_power_on;
	unsigned long last_backlight_off;
	ktime_t panel_power_off_time;

	struct notifier_block edp_notifier;

	/*
	 * Pipe whose power sequencer is currently locked into
	 * this port. Only relevant on VLV/CHV.
	 */
	enum pipe pps_pipe;
	/*
	 * Pipe currently driving the port. Used for preventing
	 * the use of the PPS for any pipe currentrly driving
	 * external DP as that will mess things up on VLV.
	 */
	enum pipe active_pipe;
	/*
	 * Set if the sequencer may be reset due to a power transition,
	 * requiring a reinitialization. Only relevant on BXT.
	 */
	bool pps_reset;
	struct edp_power_seq pps_delays;

	bool can_mst; /* this port supports mst */
	bool is_mst;
	int active_mst_links;
	/* connector directly attached - won't be use for modeset in mst world */
	struct intel_connector *attached_connector;

	/* mst connector list */
	struct intel_dp_mst_encoder *mst_encoders[I915_MAX_PIPES];
	struct drm_dp_mst_topology_mgr mst_mgr;

	uint32_t (*get_aux_clock_divider)(struct intel_dp *dp, int index);
	/*
	 * This function returns the value we have to program the AUX_CTL
	 * register with to kick off an AUX transaction.
	 */
	uint32_t (*get_aux_send_ctl)(struct intel_dp *dp,
				     bool has_aux_irq,
				     int send_bytes,
				     uint32_t aux_clock_divider);

	/* This is called before a link training is starterd */
	void (*prepare_link_retrain)(struct intel_dp *intel_dp);

	/* Displayport compliance testing */
	struct intel_dp_compliance compliance;
};

struct intel_lspcon {
	bool active;
	enum drm_lspcon_mode mode;
	bool desc_valid;
};

struct intel_digital_port {
	struct intel_encoder base;
	enum port port;
	u32 saved_port_bits;
	struct intel_dp dp;
	struct intel_hdmi hdmi;
	struct intel_lspcon lspcon;
	enum irqreturn (*hpd_pulse)(struct intel_digital_port *, bool);
	bool release_cl2_override;
	uint8_t max_lanes;
};

struct intel_dp_mst_encoder {
	struct intel_encoder base;
	enum pipe pipe;
	struct intel_digital_port *primary;
	struct intel_connector *connector;
};

static inline enum dpio_channel
vlv_dport_to_channel(struct intel_digital_port *dport)
{
	switch (dport->port) {
	case PORT_B:
	case PORT_D:
		return DPIO_CH0;
	case PORT_C:
		return DPIO_CH1;
	default:
		BUG();
	}
}

static inline enum dpio_phy
vlv_dport_to_phy(struct intel_digital_port *dport)
{
	switch (dport->port) {
	case PORT_B:
	case PORT_C:
		return DPIO_PHY0;
	case PORT_D:
		return DPIO_PHY1;
	default:
		BUG();
	}
}

static inline enum dpio_channel
vlv_pipe_to_channel(enum pipe pipe)
{
	switch (pipe) {
	case PIPE_A:
	case PIPE_C:
		return DPIO_CH0;
	case PIPE_B:
		return DPIO_CH1;
	default:
		BUG();
	}
}

static inline struct intel_crtc *
intel_get_crtc_for_pipe(struct drm_i915_private *dev_priv, enum pipe pipe)
{
	return dev_priv->pipe_to_crtc_mapping[pipe];
}

static inline struct intel_crtc *
intel_get_crtc_for_plane(struct drm_i915_private *dev_priv, enum plane plane)
{
	return dev_priv->plane_to_crtc_mapping[plane];
}

struct intel_flip_work {
	struct work_struct unpin_work;
	struct work_struct mmio_work;

	struct drm_crtc *crtc;
	struct i915_vma *old_vma;
	struct drm_framebuffer *old_fb;
	struct drm_i915_gem_object *pending_flip_obj;
	struct drm_pending_vblank_event *event;
	atomic_t pending;
	u32 flip_count;
	u32 gtt_offset;
	struct drm_i915_gem_request *flip_queued_req;
	u32 flip_queued_vblank;
	u32 flip_ready_vblank;
	unsigned int rotation;
};

struct intel_load_detect_pipe {
	struct drm_atomic_state *restore_state;
};

static inline struct intel_encoder *
intel_attached_encoder(struct drm_connector *connector)
{
	return to_intel_connector(connector)->encoder;
}

static inline struct intel_digital_port *
enc_to_dig_port(struct drm_encoder *encoder)
{
	return container_of(encoder, struct intel_digital_port, base.base);
}

static inline struct intel_dp_mst_encoder *
enc_to_mst(struct drm_encoder *encoder)
{
	return container_of(encoder, struct intel_dp_mst_encoder, base.base);
}

static inline struct intel_dp *enc_to_intel_dp(struct drm_encoder *encoder)
{
	return &enc_to_dig_port(encoder)->dp;
}

static inline struct intel_digital_port *
dp_to_dig_port(struct intel_dp *intel_dp)
{
	return container_of(intel_dp, struct intel_digital_port, dp);
}

static inline struct intel_lspcon *
dp_to_lspcon(struct intel_dp *intel_dp)
{
	return &dp_to_dig_port(intel_dp)->lspcon;
}

static inline struct intel_digital_port *
hdmi_to_dig_port(struct intel_hdmi *intel_hdmi)
{
	return container_of(intel_hdmi, struct intel_digital_port, hdmi);
}

/* intel_fifo_underrun.c */
bool intel_set_cpu_fifo_underrun_reporting(struct drm_i915_private *dev_priv,
					   enum pipe pipe, bool enable);
bool intel_set_pch_fifo_underrun_reporting(struct drm_i915_private *dev_priv,
					   enum transcoder pch_transcoder,
					   bool enable);
void intel_cpu_fifo_underrun_irq_handler(struct drm_i915_private *dev_priv,
					 enum pipe pipe);
void intel_pch_fifo_underrun_irq_handler(struct drm_i915_private *dev_priv,
					 enum transcoder pch_transcoder);
void intel_check_cpu_fifo_underruns(struct drm_i915_private *dev_priv);
void intel_check_pch_fifo_underruns(struct drm_i915_private *dev_priv);

/* i915_irq.c */
void gen5_enable_gt_irq(struct drm_i915_private *dev_priv, uint32_t mask);
void gen5_disable_gt_irq(struct drm_i915_private *dev_priv, uint32_t mask);
void gen6_reset_pm_iir(struct drm_i915_private *dev_priv, u32 mask);
void gen6_mask_pm_irq(struct drm_i915_private *dev_priv, u32 mask);
void gen6_unmask_pm_irq(struct drm_i915_private *dev_priv, u32 mask);
void gen6_enable_pm_irq(struct drm_i915_private *dev_priv, uint32_t mask);
void gen6_disable_pm_irq(struct drm_i915_private *dev_priv, uint32_t mask);
void gen6_reset_rps_interrupts(struct drm_i915_private *dev_priv);
void gen6_enable_rps_interrupts(struct drm_i915_private *dev_priv);
void gen6_disable_rps_interrupts(struct drm_i915_private *dev_priv);
u32 gen6_sanitize_rps_pm_mask(struct drm_i915_private *dev_priv, u32 mask);
void intel_runtime_pm_disable_interrupts(struct drm_i915_private *dev_priv);
void intel_runtime_pm_enable_interrupts(struct drm_i915_private *dev_priv);
static inline bool intel_irqs_enabled(struct drm_i915_private *dev_priv)
{
	/*
	 * We only use drm_irq_uninstall() at unload and VT switch, so
	 * this is the only thing we need to check.
	 */
	return dev_priv->pm.irqs_enabled;
}

int intel_get_crtc_scanline(struct intel_crtc *crtc);
void gen8_irq_power_well_post_enable(struct drm_i915_private *dev_priv,
				     unsigned int pipe_mask);
void gen8_irq_power_well_pre_disable(struct drm_i915_private *dev_priv,
				     unsigned int pipe_mask);
void gen9_reset_guc_interrupts(struct drm_i915_private *dev_priv);
void gen9_enable_guc_interrupts(struct drm_i915_private *dev_priv);
void gen9_disable_guc_interrupts(struct drm_i915_private *dev_priv);

/* intel_crt.c */
void intel_crt_init(struct drm_i915_private *dev_priv);
void intel_crt_reset(struct drm_encoder *encoder);

/* intel_ddi.c */
void intel_ddi_clk_select(struct intel_encoder *encoder,
			  struct intel_shared_dpll *pll);
void intel_ddi_fdi_post_disable(struct intel_encoder *intel_encoder,
				struct intel_crtc_state *old_crtc_state,
				struct drm_connector_state *old_conn_state);
void intel_prepare_dp_ddi_buffers(struct intel_encoder *encoder);
void hsw_fdi_link_train(struct drm_crtc *crtc);
void intel_ddi_init(struct drm_i915_private *dev_priv, enum port port);
enum port intel_ddi_get_encoder_port(struct intel_encoder *intel_encoder);
bool intel_ddi_get_hw_state(struct intel_encoder *encoder, enum pipe *pipe);
void intel_ddi_enable_transcoder_func(struct drm_crtc *crtc);
void intel_ddi_disable_transcoder_func(struct drm_i915_private *dev_priv,
				       enum transcoder cpu_transcoder);
void intel_ddi_enable_pipe_clock(struct intel_crtc *intel_crtc);
void intel_ddi_disable_pipe_clock(struct intel_crtc *intel_crtc);
bool intel_ddi_pll_select(struct intel_crtc *crtc,
			  struct intel_crtc_state *crtc_state);
void intel_ddi_set_pipe_settings(struct drm_crtc *crtc);
void intel_ddi_prepare_link_retrain(struct intel_dp *intel_dp);
bool intel_ddi_connector_get_hw_state(struct intel_connector *intel_connector);
bool intel_ddi_is_audio_enabled(struct drm_i915_private *dev_priv,
				 struct intel_crtc *intel_crtc);
void intel_ddi_get_config(struct intel_encoder *encoder,
			  struct intel_crtc_state *pipe_config);
struct intel_encoder *
intel_ddi_get_crtc_new_encoder(struct intel_crtc_state *crtc_state);

void intel_ddi_init_dp_buf_reg(struct intel_encoder *encoder);
void intel_ddi_clock_get(struct intel_encoder *encoder,
			 struct intel_crtc_state *pipe_config);
void intel_ddi_set_vc_payload_alloc(struct drm_crtc *crtc, bool state);
uint32_t ddi_signal_levels(struct intel_dp *intel_dp);
struct intel_shared_dpll *intel_ddi_get_link_dpll(struct intel_dp *intel_dp,
						  int clock);
unsigned int intel_fb_align_height(struct drm_device *dev,
				   unsigned int height,
				   uint32_t pixel_format,
				   uint64_t fb_format_modifier);
u32 intel_fb_stride_alignment(const struct drm_i915_private *dev_priv,
			      uint64_t fb_modifier, uint32_t pixel_format);

/* intel_audio.c */
void intel_init_audio_hooks(struct drm_i915_private *dev_priv);
void intel_audio_codec_enable(struct intel_encoder *encoder,
			      const struct intel_crtc_state *crtc_state,
			      const struct drm_connector_state *conn_state);
void intel_audio_codec_disable(struct intel_encoder *encoder);
void i915_audio_component_init(struct drm_i915_private *dev_priv);
void i915_audio_component_cleanup(struct drm_i915_private *dev_priv);
void intel_audio_init(struct drm_i915_private *dev_priv);
void intel_audio_deinit(struct drm_i915_private *dev_priv);

/* intel_display.c */
enum transcoder intel_crtc_pch_transcoder(struct intel_crtc *crtc);
void skl_set_preferred_cdclk_vco(struct drm_i915_private *dev_priv, int vco);
void intel_update_rawclk(struct drm_i915_private *dev_priv);
int vlv_get_cck_clock(struct drm_i915_private *dev_priv,
		      const char *name, u32 reg, int ref_freq);
void lpt_disable_pch_transcoder(struct drm_i915_private *dev_priv);
void lpt_disable_iclkip(struct drm_i915_private *dev_priv);
extern const struct drm_plane_funcs intel_plane_funcs;
void intel_init_display_hooks(struct drm_i915_private *dev_priv);
unsigned int intel_fb_xy_to_linear(int x, int y,
				   const struct intel_plane_state *state,
				   int plane);
void intel_add_fb_offsets(int *x, int *y,
			  const struct intel_plane_state *state, int plane);
unsigned int intel_rotation_info_size(const struct intel_rotation_info *rot_info);
bool intel_has_pending_fb_unpin(struct drm_i915_private *dev_priv);
void intel_mark_busy(struct drm_i915_private *dev_priv);
void intel_mark_idle(struct drm_i915_private *dev_priv);
void intel_crtc_restore_mode(struct drm_crtc *crtc);
int intel_display_suspend(struct drm_device *dev);
void intel_pps_unlock_regs_wa(struct drm_i915_private *dev_priv);
void intel_encoder_destroy(struct drm_encoder *encoder);
int intel_connector_init(struct intel_connector *);
struct intel_connector *intel_connector_alloc(void);
bool intel_connector_get_hw_state(struct intel_connector *connector);
void intel_connector_attach_encoder(struct intel_connector *connector,
				    struct intel_encoder *encoder);
struct drm_display_mode *intel_crtc_mode_get(struct drm_device *dev,
					     struct drm_crtc *crtc);
enum pipe intel_get_pipe_from_connector(struct intel_connector *connector);
int intel_get_pipe_from_crtc_id(struct drm_device *dev, void *data,
				struct drm_file *file_priv);
enum transcoder intel_pipe_to_cpu_transcoder(struct drm_i915_private *dev_priv,
					     enum pipe pipe);
static inline bool
intel_crtc_has_type(const struct intel_crtc_state *crtc_state,
		    enum intel_output_type type)
{
	return crtc_state->output_types & (1 << type);
}
static inline bool
intel_crtc_has_dp_encoder(const struct intel_crtc_state *crtc_state)
{
	return crtc_state->output_types &
		((1 << INTEL_OUTPUT_DP) |
		 (1 << INTEL_OUTPUT_DP_MST) |
		 (1 << INTEL_OUTPUT_EDP));
}
static inline void
intel_wait_for_vblank(struct drm_i915_private *dev_priv, enum pipe pipe)
{
	drm_wait_one_vblank(&dev_priv->drm, pipe);
}
static inline void
intel_wait_for_vblank_if_active(struct drm_i915_private *dev_priv, int pipe)
{
	const struct intel_crtc *crtc = intel_get_crtc_for_pipe(dev_priv, pipe);

	if (crtc->active)
		intel_wait_for_vblank(dev_priv, pipe);
}

u32 intel_crtc_get_vblank_counter(struct intel_crtc *crtc);

int ironlake_get_lanes_required(int target_clock, int link_bw, int bpp);
void vlv_wait_port_ready(struct drm_i915_private *dev_priv,
			 struct intel_digital_port *dport,
			 unsigned int expected_mask);
bool intel_get_load_detect_pipe(struct drm_connector *connector,
				struct drm_display_mode *mode,
				struct intel_load_detect_pipe *old,
				struct drm_modeset_acquire_ctx *ctx);
void intel_release_load_detect_pipe(struct drm_connector *connector,
				    struct intel_load_detect_pipe *old,
				    struct drm_modeset_acquire_ctx *ctx);
struct i915_vma *
intel_pin_and_fence_fb_obj(struct drm_framebuffer *fb, unsigned int rotation);
void intel_unpin_fb_vma(struct i915_vma *vma);
struct drm_framebuffer *
__intel_framebuffer_create(struct drm_device *dev,
			   struct drm_mode_fb_cmd2 *mode_cmd,
			   struct drm_i915_gem_object *obj);
void intel_finish_page_flip_cs(struct drm_i915_private *dev_priv, int pipe);
void intel_finish_page_flip_mmio(struct drm_i915_private *dev_priv, int pipe);
void intel_check_page_flip(struct drm_i915_private *dev_priv, int pipe);
int intel_prepare_plane_fb(struct drm_plane *plane,
			   struct drm_plane_state *new_state);
void intel_cleanup_plane_fb(struct drm_plane *plane,
			    struct drm_plane_state *old_state);
int intel_plane_atomic_get_property(struct drm_plane *plane,
				    const struct drm_plane_state *state,
				    struct drm_property *property,
				    uint64_t *val);
int intel_plane_atomic_set_property(struct drm_plane *plane,
				    struct drm_plane_state *state,
				    struct drm_property *property,
				    uint64_t val);
int intel_plane_atomic_calc_changes(struct drm_crtc_state *crtc_state,
				    struct drm_plane_state *plane_state);

unsigned int intel_tile_height(const struct drm_i915_private *dev_priv,
			       uint64_t fb_modifier, unsigned int cpp);

void assert_pch_transcoder_disabled(struct drm_i915_private *dev_priv,
				    enum pipe pipe);

int vlv_force_pll_on(struct drm_i915_private *dev_priv, enum pipe pipe,
		     const struct dpll *dpll);
void vlv_force_pll_off(struct drm_i915_private *dev_priv, enum pipe pipe);
int lpt_get_iclkip(struct drm_i915_private *dev_priv);

/* modesetting asserts */
void assert_panel_unlocked(struct drm_i915_private *dev_priv,
			   enum pipe pipe);
void assert_pll(struct drm_i915_private *dev_priv,
		enum pipe pipe, bool state);
#define assert_pll_enabled(d, p) assert_pll(d, p, true)
#define assert_pll_disabled(d, p) assert_pll(d, p, false)
void assert_dsi_pll(struct drm_i915_private *dev_priv, bool state);
#define assert_dsi_pll_enabled(d) assert_dsi_pll(d, true)
#define assert_dsi_pll_disabled(d) assert_dsi_pll(d, false)
void assert_fdi_rx_pll(struct drm_i915_private *dev_priv,
		       enum pipe pipe, bool state);
#define assert_fdi_rx_pll_enabled(d, p) assert_fdi_rx_pll(d, p, true)
#define assert_fdi_rx_pll_disabled(d, p) assert_fdi_rx_pll(d, p, false)
void assert_pipe(struct drm_i915_private *dev_priv, enum pipe pipe, bool state);
#define assert_pipe_enabled(d, p) assert_pipe(d, p, true)
#define assert_pipe_disabled(d, p) assert_pipe(d, p, false)
u32 intel_compute_tile_offset(int *x, int *y,
			      const struct intel_plane_state *state, int plane);
void intel_prepare_reset(struct drm_i915_private *dev_priv);
void intel_finish_reset(struct drm_i915_private *dev_priv);
void hsw_enable_pc8(struct drm_i915_private *dev_priv);
void hsw_disable_pc8(struct drm_i915_private *dev_priv);
void bxt_init_cdclk(struct drm_i915_private *dev_priv);
void bxt_uninit_cdclk(struct drm_i915_private *dev_priv);
void gen9_sanitize_dc_state(struct drm_i915_private *dev_priv);
void bxt_enable_dc9(struct drm_i915_private *dev_priv);
void bxt_disable_dc9(struct drm_i915_private *dev_priv);
void gen9_enable_dc5(struct drm_i915_private *dev_priv);
void skl_init_cdclk(struct drm_i915_private *dev_priv);
void skl_uninit_cdclk(struct drm_i915_private *dev_priv);
unsigned int skl_cdclk_get_vco(unsigned int freq);
void skl_enable_dc6(struct drm_i915_private *dev_priv);
void skl_disable_dc6(struct drm_i915_private *dev_priv);
void intel_dp_get_m_n(struct intel_crtc *crtc,
		      struct intel_crtc_state *pipe_config);
void intel_dp_set_m_n(struct intel_crtc *crtc, enum link_m_n_set m_n);
int intel_dotclock_calculate(int link_freq, const struct intel_link_m_n *m_n);
bool bxt_find_best_dpll(struct intel_crtc_state *crtc_state, int target_clock,
			struct dpll *best_clock);
int chv_calc_dpll_params(int refclk, struct dpll *pll_clock);

bool intel_crtc_active(struct intel_crtc *crtc);
void hsw_enable_ips(struct intel_crtc *crtc);
void hsw_disable_ips(struct intel_crtc *crtc);
enum intel_display_power_domain
intel_display_port_power_domain(struct intel_encoder *intel_encoder);
enum intel_display_power_domain
intel_display_port_aux_power_domain(struct intel_encoder *intel_encoder);
void intel_mode_from_pipe_config(struct drm_display_mode *mode,
				 struct intel_crtc_state *pipe_config);

int skl_update_scaler_crtc(struct intel_crtc_state *crtc_state);
int skl_max_scale(struct intel_crtc *crtc, struct intel_crtc_state *crtc_state);

static inline u32 intel_plane_ggtt_offset(const struct intel_plane_state *state)
{
	return i915_ggtt_offset(state->vma);
}

u32 skl_plane_ctl_format(uint32_t pixel_format);
u32 skl_plane_ctl_tiling(uint64_t fb_modifier);
u32 skl_plane_ctl_rotation(unsigned int rotation);
u32 skl_plane_stride(const struct drm_framebuffer *fb, int plane,
		     unsigned int rotation);
int skl_check_plane_surface(struct intel_plane_state *plane_state);

/* intel_csr.c */
void intel_csr_ucode_init(struct drm_i915_private *);
void intel_csr_load_program(struct drm_i915_private *);
void intel_csr_ucode_fini(struct drm_i915_private *);
void intel_csr_ucode_suspend(struct drm_i915_private *);
void intel_csr_ucode_resume(struct drm_i915_private *);

/* intel_dp.c */
bool intel_dp_init(struct drm_i915_private *dev_priv, i915_reg_t output_reg,
		   enum port port);
bool intel_dp_init_connector(struct intel_digital_port *intel_dig_port,
			     struct intel_connector *intel_connector);
void intel_dp_set_link_params(struct intel_dp *intel_dp,
			      int link_rate, uint8_t lane_count,
			      bool link_mst);
int intel_dp_get_link_train_fallback_values(struct intel_dp *intel_dp,
					    int link_rate, uint8_t lane_count);
void intel_dp_start_link_train(struct intel_dp *intel_dp);
void intel_dp_stop_link_train(struct intel_dp *intel_dp);
void intel_dp_sink_dpms(struct intel_dp *intel_dp, int mode);
void intel_dp_encoder_reset(struct drm_encoder *encoder);
void intel_dp_encoder_suspend(struct intel_encoder *intel_encoder);
void intel_dp_encoder_destroy(struct drm_encoder *encoder);
int intel_dp_sink_crc(struct intel_dp *intel_dp, u8 *crc);
bool intel_dp_compute_config(struct intel_encoder *encoder,
			     struct intel_crtc_state *pipe_config,
			     struct drm_connector_state *conn_state);
bool intel_dp_is_edp(struct drm_i915_private *dev_priv, enum port port);
enum irqreturn intel_dp_hpd_pulse(struct intel_digital_port *intel_dig_port,
				  bool long_hpd);
void intel_edp_backlight_on(struct intel_dp *intel_dp);
void intel_edp_backlight_off(struct intel_dp *intel_dp);
void intel_edp_panel_vdd_on(struct intel_dp *intel_dp);
void intel_edp_panel_on(struct intel_dp *intel_dp);
void intel_edp_panel_off(struct intel_dp *intel_dp);
void intel_dp_add_properties(struct intel_dp *intel_dp, struct drm_connector *connector);
void intel_dp_mst_suspend(struct drm_device *dev);
void intel_dp_mst_resume(struct drm_device *dev);
int intel_dp_max_link_rate(struct intel_dp *intel_dp);
int intel_dp_rate_select(struct intel_dp *intel_dp, int rate);
void intel_dp_hot_plug(struct intel_encoder *intel_encoder);
void intel_power_sequencer_reset(struct drm_i915_private *dev_priv);
uint32_t intel_dp_pack_aux(const uint8_t *src, int src_bytes);
void intel_plane_destroy(struct drm_plane *plane);
void intel_edp_drrs_enable(struct intel_dp *intel_dp,
			   struct intel_crtc_state *crtc_state);
void intel_edp_drrs_disable(struct intel_dp *intel_dp,
			   struct intel_crtc_state *crtc_state);
void intel_edp_drrs_invalidate(struct drm_i915_private *dev_priv,
			       unsigned int frontbuffer_bits);
void intel_edp_drrs_flush(struct drm_i915_private *dev_priv,
			  unsigned int frontbuffer_bits);

void
intel_dp_program_link_training_pattern(struct intel_dp *intel_dp,
				       uint8_t dp_train_pat);
void
intel_dp_set_signal_levels(struct intel_dp *intel_dp);
void intel_dp_set_idle_link_train(struct intel_dp *intel_dp);
uint8_t
intel_dp_voltage_max(struct intel_dp *intel_dp);
uint8_t
intel_dp_pre_emphasis_max(struct intel_dp *intel_dp, uint8_t voltage_swing);
void intel_dp_compute_rate(struct intel_dp *intel_dp, int port_clock,
			   uint8_t *link_bw, uint8_t *rate_select);
bool intel_dp_source_supports_hbr2(struct intel_dp *intel_dp);
bool
intel_dp_get_link_status(struct intel_dp *intel_dp, uint8_t link_status[DP_LINK_STATUS_SIZE]);

static inline unsigned int intel_dp_unused_lane_mask(int lane_count)
{
	return ~((1 << lane_count) - 1) & 0xf;
}

bool intel_dp_read_dpcd(struct intel_dp *intel_dp);
bool __intel_dp_read_desc(struct intel_dp *intel_dp,
			  struct intel_dp_desc *desc);
bool intel_dp_read_desc(struct intel_dp *intel_dp);
<<<<<<< HEAD
=======
int intel_dp_link_required(int pixel_clock, int bpp);
int intel_dp_max_data_rate(int max_link_clock, int max_lanes);
>>>>>>> f2e5fa84
bool intel_digital_port_connected(struct drm_i915_private *dev_priv,
				  struct intel_digital_port *port);

/* intel_dp_aux_backlight.c */
int intel_dp_aux_init_backlight_funcs(struct intel_connector *intel_connector);

/* intel_dp_mst.c */
int intel_dp_mst_encoder_init(struct intel_digital_port *intel_dig_port, int conn_id);
void intel_dp_mst_encoder_cleanup(struct intel_digital_port *intel_dig_port);
/* intel_dsi.c */
void intel_dsi_init(struct drm_i915_private *dev_priv);

/* intel_dsi_dcs_backlight.c */
int intel_dsi_dcs_init_backlight_funcs(struct intel_connector *intel_connector);

/* intel_dvo.c */
void intel_dvo_init(struct drm_i915_private *dev_priv);
/* intel_hotplug.c */
void intel_hpd_poll_init(struct drm_i915_private *dev_priv);


/* legacy fbdev emulation in intel_fbdev.c */
#ifdef CONFIG_DRM_FBDEV_EMULATION
extern int intel_fbdev_init(struct drm_device *dev);
extern void intel_fbdev_initial_config_async(struct drm_device *dev);
extern void intel_fbdev_fini(struct drm_device *dev);
extern void intel_fbdev_set_suspend(struct drm_device *dev, int state, bool synchronous);
extern void intel_fbdev_output_poll_changed(struct drm_device *dev);
extern void intel_fbdev_restore_mode(struct drm_device *dev);
#else
static inline int intel_fbdev_init(struct drm_device *dev)
{
	return 0;
}

static inline void intel_fbdev_initial_config_async(struct drm_device *dev)
{
}

static inline void intel_fbdev_fini(struct drm_device *dev)
{
}

static inline void intel_fbdev_set_suspend(struct drm_device *dev, int state, bool synchronous)
{
}

static inline void intel_fbdev_output_poll_changed(struct drm_device *dev)
{
}

static inline void intel_fbdev_restore_mode(struct drm_device *dev)
{
}
#endif

/* intel_fbc.c */
void intel_fbc_choose_crtc(struct drm_i915_private *dev_priv,
			   struct drm_atomic_state *state);
bool intel_fbc_is_active(struct drm_i915_private *dev_priv);
void intel_fbc_pre_update(struct intel_crtc *crtc,
			  struct intel_crtc_state *crtc_state,
			  struct intel_plane_state *plane_state);
void intel_fbc_post_update(struct intel_crtc *crtc);
void intel_fbc_init(struct drm_i915_private *dev_priv);
void intel_fbc_init_pipe_state(struct drm_i915_private *dev_priv);
void intel_fbc_enable(struct intel_crtc *crtc,
		      struct intel_crtc_state *crtc_state,
		      struct intel_plane_state *plane_state);
void intel_fbc_disable(struct intel_crtc *crtc);
void intel_fbc_global_disable(struct drm_i915_private *dev_priv);
void intel_fbc_invalidate(struct drm_i915_private *dev_priv,
			  unsigned int frontbuffer_bits,
			  enum fb_op_origin origin);
void intel_fbc_flush(struct drm_i915_private *dev_priv,
		     unsigned int frontbuffer_bits, enum fb_op_origin origin);
void intel_fbc_cleanup_cfb(struct drm_i915_private *dev_priv);
void intel_fbc_handle_fifo_underrun_irq(struct drm_i915_private *dev_priv);

/* intel_hdmi.c */
void intel_hdmi_init(struct drm_i915_private *dev_priv, i915_reg_t hdmi_reg,
		     enum port port);
void intel_hdmi_init_connector(struct intel_digital_port *intel_dig_port,
			       struct intel_connector *intel_connector);
struct intel_hdmi *enc_to_intel_hdmi(struct drm_encoder *encoder);
bool intel_hdmi_compute_config(struct intel_encoder *encoder,
			       struct intel_crtc_state *pipe_config,
			       struct drm_connector_state *conn_state);
void intel_dp_dual_mode_set_tmds_output(struct intel_hdmi *hdmi, bool enable);


/* intel_lvds.c */
void intel_lvds_init(struct drm_i915_private *dev_priv);
struct intel_encoder *intel_get_lvds_encoder(struct drm_device *dev);
bool intel_is_dual_link_lvds(struct drm_device *dev);


/* intel_modes.c */
int intel_connector_update_modes(struct drm_connector *connector,
				 struct edid *edid);
int intel_ddc_get_modes(struct drm_connector *c, struct i2c_adapter *adapter);
void intel_attach_force_audio_property(struct drm_connector *connector);
void intel_attach_broadcast_rgb_property(struct drm_connector *connector);
void intel_attach_aspect_ratio_property(struct drm_connector *connector);


/* intel_overlay.c */
void intel_setup_overlay(struct drm_i915_private *dev_priv);
void intel_cleanup_overlay(struct drm_i915_private *dev_priv);
int intel_overlay_switch_off(struct intel_overlay *overlay);
int intel_overlay_put_image_ioctl(struct drm_device *dev, void *data,
				  struct drm_file *file_priv);
int intel_overlay_attrs_ioctl(struct drm_device *dev, void *data,
			      struct drm_file *file_priv);
void intel_overlay_reset(struct drm_i915_private *dev_priv);


/* intel_panel.c */
int intel_panel_init(struct intel_panel *panel,
		     struct drm_display_mode *fixed_mode,
		     struct drm_display_mode *downclock_mode);
void intel_panel_fini(struct intel_panel *panel);
void intel_fixed_panel_mode(const struct drm_display_mode *fixed_mode,
			    struct drm_display_mode *adjusted_mode);
void intel_pch_panel_fitting(struct intel_crtc *crtc,
			     struct intel_crtc_state *pipe_config,
			     int fitting_mode);
void intel_gmch_panel_fitting(struct intel_crtc *crtc,
			      struct intel_crtc_state *pipe_config,
			      int fitting_mode);
void intel_panel_set_backlight_acpi(struct intel_connector *connector,
				    u32 level, u32 max);
int intel_panel_setup_backlight(struct drm_connector *connector,
				enum pipe pipe);
void intel_panel_enable_backlight(struct intel_connector *connector);
void intel_panel_disable_backlight(struct intel_connector *connector);
void intel_panel_destroy_backlight(struct drm_connector *connector);
enum drm_connector_status intel_panel_detect(struct drm_i915_private *dev_priv);
extern struct drm_display_mode *intel_find_panel_downclock(
				struct drm_i915_private *dev_priv,
				struct drm_display_mode *fixed_mode,
				struct drm_connector *connector);

#if IS_ENABLED(CONFIG_BACKLIGHT_CLASS_DEVICE)
int intel_backlight_device_register(struct intel_connector *connector);
void intel_backlight_device_unregister(struct intel_connector *connector);
#else /* CONFIG_BACKLIGHT_CLASS_DEVICE */
static int intel_backlight_device_register(struct intel_connector *connector)
{
	return 0;
}
static inline void intel_backlight_device_unregister(struct intel_connector *connector)
{
}
#endif /* CONFIG_BACKLIGHT_CLASS_DEVICE */


/* intel_psr.c */
void intel_psr_enable(struct intel_dp *intel_dp);
void intel_psr_disable(struct intel_dp *intel_dp);
void intel_psr_invalidate(struct drm_i915_private *dev_priv,
			  unsigned frontbuffer_bits);
void intel_psr_flush(struct drm_i915_private *dev_priv,
		     unsigned frontbuffer_bits,
		     enum fb_op_origin origin);
void intel_psr_init(struct drm_i915_private *dev_priv);
void intel_psr_single_frame_update(struct drm_i915_private *dev_priv,
				   unsigned frontbuffer_bits);

/* intel_runtime_pm.c */
int intel_power_domains_init(struct drm_i915_private *);
void intel_power_domains_fini(struct drm_i915_private *);
void intel_power_domains_init_hw(struct drm_i915_private *dev_priv, bool resume);
void intel_power_domains_suspend(struct drm_i915_private *dev_priv);
void bxt_display_core_init(struct drm_i915_private *dev_priv, bool resume);
void bxt_display_core_uninit(struct drm_i915_private *dev_priv);
void intel_runtime_pm_enable(struct drm_i915_private *dev_priv);
const char *
intel_display_power_domain_str(enum intel_display_power_domain domain);

bool intel_display_power_is_enabled(struct drm_i915_private *dev_priv,
				    enum intel_display_power_domain domain);
bool __intel_display_power_is_enabled(struct drm_i915_private *dev_priv,
				      enum intel_display_power_domain domain);
void intel_display_power_get(struct drm_i915_private *dev_priv,
			     enum intel_display_power_domain domain);
bool intel_display_power_get_if_enabled(struct drm_i915_private *dev_priv,
					enum intel_display_power_domain domain);
void intel_display_power_put(struct drm_i915_private *dev_priv,
			     enum intel_display_power_domain domain);

static inline void
assert_rpm_device_not_suspended(struct drm_i915_private *dev_priv)
{
	WARN_ONCE(dev_priv->pm.suspended,
		  "Device suspended during HW access\n");
}

static inline void
assert_rpm_wakelock_held(struct drm_i915_private *dev_priv)
{
	assert_rpm_device_not_suspended(dev_priv);
	/* FIXME: Needs to be converted back to WARN_ONCE, but currently causes
	 * too much noise. */
	if (!atomic_read(&dev_priv->pm.wakeref_count))
		DRM_DEBUG_DRIVER("RPM wakelock ref not held during HW access");
}

/**
 * disable_rpm_wakeref_asserts - disable the RPM assert checks
 * @dev_priv: i915 device instance
 *
 * This function disable asserts that check if we hold an RPM wakelock
 * reference, while keeping the device-not-suspended checks still enabled.
 * It's meant to be used only in special circumstances where our rule about
 * the wakelock refcount wrt. the device power state doesn't hold. According
 * to this rule at any point where we access the HW or want to keep the HW in
 * an active state we must hold an RPM wakelock reference acquired via one of
 * the intel_runtime_pm_get() helpers. Currently there are a few special spots
 * where this rule doesn't hold: the IRQ and suspend/resume handlers, the
 * forcewake release timer, and the GPU RPS and hangcheck works. All other
 * users should avoid using this function.
 *
 * Any calls to this function must have a symmetric call to
 * enable_rpm_wakeref_asserts().
 */
static inline void
disable_rpm_wakeref_asserts(struct drm_i915_private *dev_priv)
{
	atomic_inc(&dev_priv->pm.wakeref_count);
}

/**
 * enable_rpm_wakeref_asserts - re-enable the RPM assert checks
 * @dev_priv: i915 device instance
 *
 * This function re-enables the RPM assert checks after disabling them with
 * disable_rpm_wakeref_asserts. It's meant to be used only in special
 * circumstances otherwise its use should be avoided.
 *
 * Any calls to this function must have a symmetric call to
 * disable_rpm_wakeref_asserts().
 */
static inline void
enable_rpm_wakeref_asserts(struct drm_i915_private *dev_priv)
{
	atomic_dec(&dev_priv->pm.wakeref_count);
}

void intel_runtime_pm_get(struct drm_i915_private *dev_priv);
bool intel_runtime_pm_get_if_in_use(struct drm_i915_private *dev_priv);
void intel_runtime_pm_get_noresume(struct drm_i915_private *dev_priv);
void intel_runtime_pm_put(struct drm_i915_private *dev_priv);

void intel_display_set_init_power(struct drm_i915_private *dev, bool enable);

void chv_phy_powergate_lanes(struct intel_encoder *encoder,
			     bool override, unsigned int mask);
bool chv_phy_powergate_ch(struct drm_i915_private *dev_priv, enum dpio_phy phy,
			  enum dpio_channel ch, bool override);


/* intel_pm.c */
void intel_init_clock_gating(struct drm_i915_private *dev_priv);
void intel_suspend_hw(struct drm_i915_private *dev_priv);
int ilk_wm_max_level(const struct drm_i915_private *dev_priv);
void intel_update_watermarks(struct intel_crtc *crtc);
void intel_init_pm(struct drm_i915_private *dev_priv);
void intel_init_clock_gating_hooks(struct drm_i915_private *dev_priv);
void intel_pm_setup(struct drm_i915_private *dev_priv);
void intel_gpu_ips_init(struct drm_i915_private *dev_priv);
void intel_gpu_ips_teardown(void);
void intel_init_gt_powersave(struct drm_i915_private *dev_priv);
void intel_cleanup_gt_powersave(struct drm_i915_private *dev_priv);
void intel_sanitize_gt_powersave(struct drm_i915_private *dev_priv);
void intel_enable_gt_powersave(struct drm_i915_private *dev_priv);
void intel_autoenable_gt_powersave(struct drm_i915_private *dev_priv);
void intel_disable_gt_powersave(struct drm_i915_private *dev_priv);
void intel_suspend_gt_powersave(struct drm_i915_private *dev_priv);
void gen6_rps_busy(struct drm_i915_private *dev_priv);
void gen6_rps_reset_ei(struct drm_i915_private *dev_priv);
void gen6_rps_idle(struct drm_i915_private *dev_priv);
void gen6_rps_boost(struct drm_i915_private *dev_priv,
		    struct intel_rps_client *rps,
		    unsigned long submitted);
void intel_queue_rps_boost_for_request(struct drm_i915_gem_request *req);
void vlv_wm_get_hw_state(struct drm_device *dev);
void ilk_wm_get_hw_state(struct drm_device *dev);
void skl_wm_get_hw_state(struct drm_device *dev);
void skl_ddb_get_hw_state(struct drm_i915_private *dev_priv,
			  struct skl_ddb_allocation *ddb /* out */);
void skl_pipe_wm_get_hw_state(struct drm_crtc *crtc,
			      struct skl_pipe_wm *out);
bool intel_can_enable_sagv(struct drm_atomic_state *state);
int intel_enable_sagv(struct drm_i915_private *dev_priv);
int intel_disable_sagv(struct drm_i915_private *dev_priv);
bool skl_wm_level_equals(const struct skl_wm_level *l1,
			 const struct skl_wm_level *l2);
bool skl_ddb_allocation_overlaps(const struct skl_ddb_entry **entries,
				 const struct skl_ddb_entry *ddb,
				 int ignore);
uint32_t ilk_pipe_pixel_rate(const struct intel_crtc_state *pipe_config);
bool ilk_disable_lp_wm(struct drm_device *dev);
int sanitize_rc6_option(struct drm_i915_private *dev_priv, int enable_rc6);
static inline int intel_enable_rc6(void)
{
	return i915.enable_rc6;
}

/* intel_sdvo.c */
bool intel_sdvo_init(struct drm_i915_private *dev_priv,
		     i915_reg_t reg, enum port port);


/* intel_sprite.c */
int intel_usecs_to_scanlines(const struct drm_display_mode *adjusted_mode,
			     int usecs);
struct intel_plane *intel_sprite_plane_create(struct drm_i915_private *dev_priv,
					      enum pipe pipe, int plane);
int intel_sprite_set_colorkey(struct drm_device *dev, void *data,
			      struct drm_file *file_priv);
void intel_pipe_update_start(struct intel_crtc *crtc);
void intel_pipe_update_end(struct intel_crtc *crtc, struct intel_flip_work *work);

/* intel_tv.c */
void intel_tv_init(struct drm_i915_private *dev_priv);

/* intel_atomic.c */
int intel_connector_atomic_get_property(struct drm_connector *connector,
					const struct drm_connector_state *state,
					struct drm_property *property,
					uint64_t *val);
struct drm_crtc_state *intel_crtc_duplicate_state(struct drm_crtc *crtc);
void intel_crtc_destroy_state(struct drm_crtc *crtc,
			       struct drm_crtc_state *state);
struct drm_atomic_state *intel_atomic_state_alloc(struct drm_device *dev);
void intel_atomic_state_clear(struct drm_atomic_state *);

static inline struct intel_crtc_state *
intel_atomic_get_crtc_state(struct drm_atomic_state *state,
			    struct intel_crtc *crtc)
{
	struct drm_crtc_state *crtc_state;
	crtc_state = drm_atomic_get_crtc_state(state, &crtc->base);
	if (IS_ERR(crtc_state))
		return ERR_CAST(crtc_state);

	return to_intel_crtc_state(crtc_state);
}

static inline struct intel_crtc_state *
intel_atomic_get_existing_crtc_state(struct drm_atomic_state *state,
				     struct intel_crtc *crtc)
{
	struct drm_crtc_state *crtc_state;

	crtc_state = drm_atomic_get_existing_crtc_state(state, &crtc->base);

	if (crtc_state)
		return to_intel_crtc_state(crtc_state);
	else
		return NULL;
}

static inline struct intel_plane_state *
intel_atomic_get_existing_plane_state(struct drm_atomic_state *state,
				      struct intel_plane *plane)
{
	struct drm_plane_state *plane_state;

	plane_state = drm_atomic_get_existing_plane_state(state, &plane->base);

	return to_intel_plane_state(plane_state);
}

int intel_atomic_setup_scalers(struct drm_device *dev,
	struct intel_crtc *intel_crtc,
	struct intel_crtc_state *crtc_state);

/* intel_atomic_plane.c */
struct intel_plane_state *intel_create_plane_state(struct drm_plane *plane);
struct drm_plane_state *intel_plane_duplicate_state(struct drm_plane *plane);
void intel_plane_destroy_state(struct drm_plane *plane,
			       struct drm_plane_state *state);
extern const struct drm_plane_helper_funcs intel_plane_helper_funcs;
int intel_plane_atomic_check_with_state(struct intel_crtc_state *crtc_state,
					struct intel_plane_state *intel_state);

/* intel_color.c */
void intel_color_init(struct drm_crtc *crtc);
int intel_color_check(struct drm_crtc *crtc, struct drm_crtc_state *state);
void intel_color_set_csc(struct drm_crtc_state *crtc_state);
void intel_color_load_luts(struct drm_crtc_state *crtc_state);

/* intel_lspcon.c */
bool lspcon_init(struct intel_digital_port *intel_dig_port);
void lspcon_resume(struct intel_lspcon *lspcon);
void lspcon_wait_pcon_mode(struct intel_lspcon *lspcon);

/* intel_pipe_crc.c */
int intel_pipe_crc_create(struct drm_minor *minor);
void intel_pipe_crc_cleanup(struct drm_minor *minor);
#ifdef CONFIG_DEBUG_FS
int intel_crtc_set_crc_source(struct drm_crtc *crtc, const char *source_name,
			      size_t *values_cnt);
#else
#define intel_crtc_set_crc_source NULL
#endif
extern const struct file_operations i915_display_crc_ctl_fops;
#endif /* __INTEL_DRV_H__ */<|MERGE_RESOLUTION|>--- conflicted
+++ resolved
@@ -1488,11 +1488,8 @@
 bool __intel_dp_read_desc(struct intel_dp *intel_dp,
 			  struct intel_dp_desc *desc);
 bool intel_dp_read_desc(struct intel_dp *intel_dp);
-<<<<<<< HEAD
-=======
 int intel_dp_link_required(int pixel_clock, int bpp);
 int intel_dp_max_data_rate(int max_link_clock, int max_lanes);
->>>>>>> f2e5fa84
 bool intel_digital_port_connected(struct drm_i915_private *dev_priv,
 				  struct intel_digital_port *port);
 
