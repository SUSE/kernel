/*
 * Copyright (c) 2006 Dave Airlie <airlied@linux.ie>
 * Copyright (c) 2007-2008 Intel Corporation
 *   Jesse Barnes <jesse.barnes@intel.com>
 *
 * Permission is hereby granted, free of charge, to any person obtaining a
 * copy of this software and associated documentation files (the "Software"),
 * to deal in the Software without restriction, including without limitation
 * the rights to use, copy, modify, merge, publish, distribute, sublicense,
 * and/or sell copies of the Software, and to permit persons to whom the
 * Software is furnished to do so, subject to the following conditions:
 *
 * The above copyright notice and this permission notice (including the next
 * paragraph) shall be included in all copies or substantial portions of the
 * Software.
 *
 * THE SOFTWARE IS PROVIDED "AS IS", WITHOUT WARRANTY OF ANY KIND, EXPRESS OR
 * IMPLIED, INCLUDING BUT NOT LIMITED TO THE WARRANTIES OF MERCHANTABILITY,
 * FITNESS FOR A PARTICULAR PURPOSE AND NONINFRINGEMENT.  IN NO EVENT SHALL
 * THE AUTHORS OR COPYRIGHT HOLDERS BE LIABLE FOR ANY CLAIM, DAMAGES OR OTHER
 * LIABILITY, WHETHER IN AN ACTION OF CONTRACT, TORT OR OTHERWISE, ARISING
 * FROM, OUT OF OR IN CONNECTION WITH THE SOFTWARE OR THE USE OR OTHER DEALINGS
 * IN THE SOFTWARE.
 */
#ifndef __INTEL_DRV_H__
#define __INTEL_DRV_H__

#include <linux/async.h>
#include <linux/i2c.h>
#include <linux/hdmi.h>
#include <drm/i915_drm.h>
#include "i915_drv.h"
#include <drm/drm_crtc.h>
#include <drm/drm_crtc_helper.h>
#include <drm/drm_fb_helper.h>
#include <drm/drm_dp_dual_mode_helper.h>
#include <drm/drm_dp_mst_helper.h>
#include <drm/drm_rect.h>
#include <drm/drm_atomic.h>

/**
 * _wait_for - magic (register) wait macro
 *
 * Does the right thing for modeset paths when run under kdgb or similar atomic
 * contexts. Note that it's important that we check the condition again after
 * having timed out, since the timeout could be due to preemption or similar and
 * we've never had a chance to check the condition before the timeout.
 *
 * TODO: When modesetting has fully transitioned to atomic, the below
 * drm_can_sleep() can be removed and in_atomic()/!in_atomic() asserts
 * added.
 */
#define _wait_for(COND, US, W) ({ \
	unsigned long timeout__ = jiffies + usecs_to_jiffies(US) + 1;	\
	int ret__;							\
	for (;;) {							\
		bool expired__ = time_after(jiffies, timeout__);	\
		if (COND) {						\
			ret__ = 0;					\
			break;						\
		}							\
		if (expired__) {					\
			ret__ = -ETIMEDOUT;				\
			break;						\
		}							\
		if ((W) && drm_can_sleep()) {				\
			usleep_range((W), (W)*2);			\
		} else {						\
			cpu_relax();					\
		}							\
	}								\
	ret__;								\
})

#define wait_for(COND, MS)	  	_wait_for((COND), (MS) * 1000, 1000)

/* If CONFIG_PREEMPT_COUNT is disabled, in_atomic() always reports false. */
#if defined(CONFIG_DRM_I915_DEBUG) && defined(CONFIG_PREEMPT_COUNT)
# define _WAIT_FOR_ATOMIC_CHECK(ATOMIC) WARN_ON_ONCE((ATOMIC) && !in_atomic())
#else
# define _WAIT_FOR_ATOMIC_CHECK(ATOMIC) do { } while (0)
#endif

#define _wait_for_atomic(COND, US, ATOMIC) \
({ \
	int cpu, ret, timeout = (US) * 1000; \
	u64 base; \
	_WAIT_FOR_ATOMIC_CHECK(ATOMIC); \
	BUILD_BUG_ON((US) > 50000); \
	if (!(ATOMIC)) { \
		preempt_disable(); \
		cpu = smp_processor_id(); \
	} \
	base = local_clock(); \
	for (;;) { \
		u64 now = local_clock(); \
		if (!(ATOMIC)) \
			preempt_enable(); \
		if (COND) { \
			ret = 0; \
			break; \
		} \
		if (now - base >= timeout) { \
			ret = -ETIMEDOUT; \
			break; \
		} \
		cpu_relax(); \
		if (!(ATOMIC)) { \
			preempt_disable(); \
			if (unlikely(cpu != smp_processor_id())) { \
				timeout -= now - base; \
				cpu = smp_processor_id(); \
				base = local_clock(); \
			} \
		} \
	} \
	ret; \
})

#define wait_for_us(COND, US) \
({ \
	int ret__; \
	BUILD_BUG_ON(!__builtin_constant_p(US)); \
	if ((US) > 10) \
		ret__ = _wait_for((COND), (US), 10); \
	else \
		ret__ = _wait_for_atomic((COND), (US), 0); \
	ret__; \
})

#define wait_for_atomic(COND, MS)	_wait_for_atomic((COND), (MS) * 1000, 1)
#define wait_for_atomic_us(COND, US)	_wait_for_atomic((COND), (US), 1)

#define KHz(x) (1000 * (x))
#define MHz(x) KHz(1000 * (x))

/*
 * Display related stuff
 */

/* store information about an Ixxx DVO */
/* The i830->i865 use multiple DVOs with multiple i2cs */
/* the i915, i945 have a single sDVO i2c bus - which is different */
#define MAX_OUTPUTS 6
/* maximum connectors per crtcs in the mode set */

/* Maximum cursor sizes */
#define GEN2_CURSOR_WIDTH 64
#define GEN2_CURSOR_HEIGHT 64
#define MAX_CURSOR_WIDTH 256
#define MAX_CURSOR_HEIGHT 256

#define INTEL_I2C_BUS_DVO 1
#define INTEL_I2C_BUS_SDVO 2

/* these are outputs from the chip - integrated only
   external chips are via DVO or SDVO output */
enum intel_output_type {
	INTEL_OUTPUT_UNUSED = 0,
	INTEL_OUTPUT_ANALOG = 1,
	INTEL_OUTPUT_DVO = 2,
	INTEL_OUTPUT_SDVO = 3,
	INTEL_OUTPUT_LVDS = 4,
	INTEL_OUTPUT_TVOUT = 5,
	INTEL_OUTPUT_HDMI = 6,
	INTEL_OUTPUT_DP = 7,
	INTEL_OUTPUT_EDP = 8,
	INTEL_OUTPUT_DSI = 9,
	INTEL_OUTPUT_UNKNOWN = 10,
	INTEL_OUTPUT_DP_MST = 11,
};

#define INTEL_DVO_CHIP_NONE 0
#define INTEL_DVO_CHIP_LVDS 1
#define INTEL_DVO_CHIP_TMDS 2
#define INTEL_DVO_CHIP_TVOUT 4

#define INTEL_DSI_VIDEO_MODE	0
#define INTEL_DSI_COMMAND_MODE	1

struct intel_framebuffer {
	struct drm_framebuffer base;
	struct drm_i915_gem_object *obj;
	struct intel_rotation_info rot_info;

	/* for each plane in the normal GTT view */
	struct {
		unsigned int x, y;
	} normal[2];
	/* for each plane in the rotated GTT view */
	struct {
		unsigned int x, y;
		unsigned int pitch; /* pixels */
	} rotated[2];
};

struct intel_fbdev {
	struct drm_fb_helper helper;
	struct intel_framebuffer *fb;
	struct i915_vma *vma;
	async_cookie_t cookie;
	int preferred_bpp;
};

struct intel_encoder {
	struct drm_encoder base;

	enum intel_output_type type;
	unsigned int cloneable;
	void (*hot_plug)(struct intel_encoder *);
	bool (*compute_config)(struct intel_encoder *,
			       struct intel_crtc_state *,
			       struct drm_connector_state *);
	void (*pre_pll_enable)(struct intel_encoder *,
			       struct intel_crtc_state *,
			       struct drm_connector_state *);
	void (*pre_enable)(struct intel_encoder *,
			   struct intel_crtc_state *,
			   struct drm_connector_state *);
	void (*enable)(struct intel_encoder *,
		       struct intel_crtc_state *,
		       struct drm_connector_state *);
	void (*disable)(struct intel_encoder *,
			struct intel_crtc_state *,
			struct drm_connector_state *);
	void (*post_disable)(struct intel_encoder *,
			     struct intel_crtc_state *,
			     struct drm_connector_state *);
	void (*post_pll_disable)(struct intel_encoder *,
				 struct intel_crtc_state *,
				 struct drm_connector_state *);
	/* Read out the current hw state of this connector, returning true if
	 * the encoder is active. If the encoder is enabled it also set the pipe
	 * it is connected to in the pipe parameter. */
	bool (*get_hw_state)(struct intel_encoder *, enum pipe *pipe);
	/* Reconstructs the equivalent mode flags for the current hardware
	 * state. This must be called _after_ display->get_pipe_config has
	 * pre-filled the pipe config. Note that intel_encoder->base.crtc must
	 * be set correctly before calling this function. */
	void (*get_config)(struct intel_encoder *,
			   struct intel_crtc_state *pipe_config);
	/*
	 * Called during system suspend after all pending requests for the
	 * encoder are flushed (for example for DP AUX transactions) and
	 * device interrupts are disabled.
	 */
	void (*suspend)(struct intel_encoder *);
	int crtc_mask;
	enum hpd_pin hpd_pin;
};

struct intel_panel {
	struct drm_display_mode *fixed_mode;
	struct drm_display_mode *downclock_mode;
	int fitting_mode;

	/* backlight */
	struct {
		bool present;
		u32 level;
		u32 min;
		u32 max;
		bool enabled;
		bool combination_mode;	/* gen 2/4 only */
		bool active_low_pwm;
		bool alternate_pwm_increment;	/* lpt+ */

		/* PWM chip */
		bool util_pin_active_low;	/* bxt+ */
		u8 controller;		/* bxt+ only */
		struct pwm_device *pwm;

		struct backlight_device *device;

		/* Connector and platform specific backlight functions */
		int (*setup)(struct intel_connector *connector, enum pipe pipe);
		uint32_t (*get)(struct intel_connector *connector);
		void (*set)(struct intel_connector *connector, uint32_t level);
		void (*disable)(struct intel_connector *connector);
		void (*enable)(struct intel_connector *connector);
		uint32_t (*hz_to_pwm)(struct intel_connector *connector,
				      uint32_t hz);
		void (*power)(struct intel_connector *, bool enable);
	} backlight;
};

struct intel_connector {
	struct drm_connector base;
	/*
	 * The fixed encoder this connector is connected to.
	 */
	struct intel_encoder *encoder;

	/* Reads out the current hw, returning true if the connector is enabled
	 * and active (i.e. dpms ON state). */
	bool (*get_hw_state)(struct intel_connector *);

	/* Panel info for eDP and LVDS */
	struct intel_panel panel;

	/* Cached EDID for eDP and LVDS. May hold ERR_PTR for invalid EDID. */
	struct edid *edid;
	struct edid *detect_edid;

	/* since POLL and HPD connectors may use the same HPD line keep the native
	   state of connector->polled in case hotplug storm detection changes it */
	u8 polled;

	void *port; /* store this opaque as its illegal to dereference it */

	struct intel_dp *mst_port;
};

struct dpll {
	/* given values */
	int n;
	int m1, m2;
	int p1, p2;
	/* derived values */
	int	dot;
	int	vco;
	int	m;
	int	p;
};

struct intel_atomic_state {
	struct drm_atomic_state base;

	unsigned int cdclk;

	/*
	 * Calculated device cdclk, can be different from cdclk
	 * only when all crtc's are DPMS off.
	 */
	unsigned int dev_cdclk;

	bool dpll_set, modeset;

	/*
	 * Does this transaction change the pipes that are active?  This mask
	 * tracks which CRTC's have changed their active state at the end of
	 * the transaction (not counting the temporary disable during modesets).
	 * This mask should only be non-zero when intel_state->modeset is true,
	 * but the converse is not necessarily true; simply changing a mode may
	 * not flip the final active status of any CRTC's
	 */
	unsigned int active_pipe_changes;

	unsigned int active_crtcs;
	unsigned int min_pixclk[I915_MAX_PIPES];

	/* SKL/KBL Only */
	unsigned int cdclk_pll_vco;

	struct intel_shared_dpll_config shared_dpll[I915_NUM_PLLS];

	/*
	 * Current watermarks can't be trusted during hardware readout, so
	 * don't bother calculating intermediate watermarks.
	 */
	bool skip_intermediate_wm;

	/* Gen9+ only */
	struct skl_wm_values wm_results;
};

struct intel_plane_state {
	struct drm_plane_state base;
	struct drm_rect clip;

	struct {
		u32 offset;
		int x, y;
	} main;
	struct {
		u32 offset;
		int x, y;
	} aux;

	/*
	 * scaler_id
	 *    = -1 : not using a scaler
	 *    >=  0 : using a scalers
	 *
	 * plane requiring a scaler:
	 *   - During check_plane, its bit is set in
	 *     crtc_state->scaler_state.scaler_users by calling helper function
	 *     update_scaler_plane.
	 *   - scaler_id indicates the scaler it got assigned.
	 *
	 * plane doesn't require a scaler:
	 *   - this can happen when scaling is no more required or plane simply
	 *     got disabled.
	 *   - During check_plane, corresponding bit is reset in
	 *     crtc_state->scaler_state.scaler_users by calling helper function
	 *     update_scaler_plane.
	 */
	int scaler_id;

	struct drm_intel_sprite_colorkey ckey;

	/* async flip related structures */
	struct drm_i915_gem_request *wait_req;
};

struct intel_initial_plane_config {
	struct intel_framebuffer *fb;
	unsigned int tiling;
	int size;
	u32 base;
};

#define SKL_MIN_SRC_W 8
#define SKL_MAX_SRC_W 4096
#define SKL_MIN_SRC_H 8
#define SKL_MAX_SRC_H 4096
#define SKL_MIN_DST_W 8
#define SKL_MAX_DST_W 4096
#define SKL_MIN_DST_H 8
#define SKL_MAX_DST_H 4096

struct intel_scaler {
	int in_use;
	uint32_t mode;
};

struct intel_crtc_scaler_state {
#define SKL_NUM_SCALERS 2
	struct intel_scaler scalers[SKL_NUM_SCALERS];

	/*
	 * scaler_users: keeps track of users requesting scalers on this crtc.
	 *
	 *     If a bit is set, a user is using a scaler.
	 *     Here user can be a plane or crtc as defined below:
	 *       bits 0-30 - plane (bit position is index from drm_plane_index)
	 *       bit 31    - crtc
	 *
	 * Instead of creating a new index to cover planes and crtc, using
	 * existing drm_plane_index for planes which is well less than 31
	 * planes and bit 31 for crtc. This should be fine to cover all
	 * our platforms.
	 *
	 * intel_atomic_setup_scalers will setup available scalers to users
	 * requesting scalers. It will gracefully fail if request exceeds
	 * avilability.
	 */
#define SKL_CRTC_INDEX 31
	unsigned scaler_users;

	/* scaler used by crtc for panel fitting purpose */
	int scaler_id;
};

/* drm_mode->private_flags */
#define I915_MODE_FLAG_INHERITED 1

struct intel_pipe_wm {
	struct intel_wm_level wm[5];
	struct intel_wm_level raw_wm[5];
	uint32_t linetime;
	bool fbc_wm_enabled;
	bool pipe_enabled;
	bool sprites_enabled;
	bool sprites_scaled;
};

struct skl_pipe_wm {
	struct skl_wm_level wm[8];
	struct skl_wm_level trans_wm;
	uint32_t linetime;
};

struct intel_crtc_wm_state {
	union {
		struct {
			/*
			 * Intermediate watermarks; these can be
			 * programmed immediately since they satisfy
			 * both the current configuration we're
			 * switching away from and the new
			 * configuration we're switching to.
			 */
			struct intel_pipe_wm intermediate;

			/*
			 * Optimal watermarks, programmed post-vblank
			 * when this state is committed.
			 */
			struct intel_pipe_wm optimal;
		} ilk;

		struct {
			/* gen9+ only needs 1-step wm programming */
			struct skl_pipe_wm optimal;

			/* cached plane data rate */
			unsigned plane_data_rate[I915_MAX_PLANES];
			unsigned plane_y_data_rate[I915_MAX_PLANES];

			/* minimum block allocation */
			uint16_t minimum_blocks[I915_MAX_PLANES];
			uint16_t minimum_y_blocks[I915_MAX_PLANES];
		} skl;
	};

	/*
	 * Platforms with two-step watermark programming will need to
	 * update watermark programming post-vblank to switch from the
	 * safe intermediate watermarks to the optimal final
	 * watermarks.
	 */
	bool need_postvbl_update;
};

struct intel_crtc_state {
	struct drm_crtc_state base;

	/**
	 * quirks - bitfield with hw state readout quirks
	 *
	 * For various reasons the hw state readout code might not be able to
	 * completely faithfully read out the current state. These cases are
	 * tracked with quirk flags so that fastboot and state checker can act
	 * accordingly.
	 */
#define PIPE_CONFIG_QUIRK_MODE_SYNC_FLAGS	(1<<0) /* unreliable sync mode.flags */
	unsigned long quirks;

	unsigned fb_bits; /* framebuffers to flip */
	bool update_pipe; /* can a fast modeset be performed? */
	bool disable_cxsr;
	bool update_wm_pre, update_wm_post; /* watermarks are updated */
	bool fb_changed; /* fb on any of the planes is changed */

	/* Pipe source size (ie. panel fitter input size)
	 * All planes will be positioned inside this space,
	 * and get clipped at the edges. */
	int pipe_src_w, pipe_src_h;

	/* Whether to set up the PCH/FDI. Note that we never allow sharing
	 * between pch encoders and cpu encoders. */
	bool has_pch_encoder;

	/* Are we sending infoframes on the attached port */
	bool has_infoframe;

	/* CPU Transcoder for the pipe. Currently this can only differ from the
	 * pipe on Haswell and later (where we have a special eDP transcoder)
	 * and Broxton (where we have special DSI transcoders). */
	enum transcoder cpu_transcoder;

	/*
	 * Use reduced/limited/broadcast rbg range, compressing from the full
	 * range fed into the crtcs.
	 */
	bool limited_color_range;

	/* Bitmask of encoder types (enum intel_output_type)
	 * driven by the pipe.
	 */
	unsigned int output_types;

	/* Whether we should send NULL infoframes. Required for audio. */
	bool has_hdmi_sink;

	/* Audio enabled on this pipe. Only valid if either has_hdmi_sink or
	 * has_dp_encoder is set. */
	bool has_audio;

	/*
	 * Enable dithering, used when the selected pipe bpp doesn't match the
	 * plane bpp.
	 */
	bool dither;

	/* Controls for the clock computation, to override various stages. */
	bool clock_set;

	/* SDVO TV has a bunch of special case. To make multifunction encoders
	 * work correctly, we need to track this at runtime.*/
	bool sdvo_tv_clock;

	/*
	 * crtc bandwidth limit, don't increase pipe bpp or clock if not really
	 * required. This is set in the 2nd loop of calling encoder's
	 * ->compute_config if the first pick doesn't work out.
	 */
	bool bw_constrained;

	/* Settings for the intel dpll used on pretty much everything but
	 * haswell. */
	struct dpll dpll;

	/* Selected dpll when shared or NULL. */
	struct intel_shared_dpll *shared_dpll;

	/* Actual register state of the dpll, for shared dpll cross-checking. */
	struct intel_dpll_hw_state dpll_hw_state;

	/* DSI PLL registers */
	struct {
		u32 ctrl, div;
	} dsi_pll;

	int pipe_bpp;
	struct intel_link_m_n dp_m_n;

	/* m2_n2 for eDP downclock */
	struct intel_link_m_n dp_m2_n2;
	bool has_drrs;

	/*
	 * Frequence the dpll for the port should run at. Differs from the
	 * adjusted dotclock e.g. for DP or 12bpc hdmi mode. This is also
	 * already multiplied by pixel_multiplier.
	 */
	int port_clock;

	/* Used by SDVO (and if we ever fix it, HDMI). */
	unsigned pixel_multiplier;

	uint8_t lane_count;

	/*
	 * Used by platforms having DP/HDMI PHY with programmable lane
	 * latency optimization.
	 */
	uint8_t lane_lat_optim_mask;

	/* Panel fitter controls for gen2-gen4 + VLV */
	struct {
		u32 control;
		u32 pgm_ratios;
		u32 lvds_border_bits;
	} gmch_pfit;

	/* Panel fitter placement and size for Ironlake+ */
	struct {
		u32 pos;
		u32 size;
		bool enabled;
		bool force_thru;
	} pch_pfit;

	/* FDI configuration, only valid if has_pch_encoder is set. */
	int fdi_lanes;
	struct intel_link_m_n fdi_m_n;

	bool ips_enabled;

	bool enable_fbc;

	bool double_wide;

	bool dp_encoder_is_mst;
	int pbn;

	struct intel_crtc_scaler_state scaler_state;

	/* w/a for waiting 2 vblanks during crtc enable */
	enum pipe hsw_workaround_pipe;

	/* IVB sprite scaling w/a (WaCxSRDisabledForSpriteScaling:ivb) */
	bool disable_lp_wm;

	struct intel_crtc_wm_state wm;

	/* Gamma mode programmed on the pipe */
	uint32_t gamma_mode;
};

struct vlv_wm_state {
	struct vlv_pipe_wm wm[3];
	struct vlv_sr_wm sr[3];
	uint8_t num_active_planes;
	uint8_t num_levels;
	uint8_t level;
	bool cxsr;
};

struct intel_crtc {
	struct drm_crtc base;
	enum pipe pipe;
	enum plane plane;
	u8 lut_r[256], lut_g[256], lut_b[256];
	/*
	 * Whether the crtc and the connected output pipeline is active. Implies
	 * that crtc->enabled is set, i.e. the current mode configuration has
	 * some outputs connected to this crtc.
	 */
	bool active;
	unsigned long enabled_power_domains;
	bool lowfreq_avail;
	struct intel_overlay *overlay;
	struct intel_flip_work *flip_work;

	atomic_t unpin_work_count;

	/* Display surface base address adjustement for pageflips. Note that on
	 * gen4+ this only adjusts up to a tile, offsets within a tile are
	 * handled in the hw itself (with the TILEOFF register). */
	u32 dspaddr_offset;
	int adjusted_x;
	int adjusted_y;

	uint32_t cursor_addr;
	uint32_t cursor_cntl;
	uint32_t cursor_size;
	uint32_t cursor_base;

	struct intel_crtc_state *config;

	/* global reset count when the last flip was submitted */
	unsigned int reset_count;

	/* Access to these should be protected by dev_priv->irq_lock. */
	bool cpu_fifo_underrun_disabled;
	bool pch_fifo_underrun_disabled;

	/* per-pipe watermark state */
	struct {
		/* watermarks currently being used  */
		union {
			struct intel_pipe_wm ilk;
			struct skl_pipe_wm skl;
		} active;

		/* allow CxSR on this pipe */
		bool cxsr_allowed;
	} wm;

	int scanline_offset;

	struct {
		unsigned start_vbl_count;
		ktime_t start_vbl_time;
		int min_vbl, max_vbl;
		int scanline_start;
	} debug;

	/* scalers available on this crtc */
	int num_scalers;

	struct vlv_wm_state wm_state;
};

struct intel_plane_wm_parameters {
	uint32_t horiz_pixels;
	uint32_t vert_pixels;
	/*
	 *   For packed pixel formats:
	 *     bytes_per_pixel - holds bytes per pixel
	 *   For planar pixel formats:
	 *     bytes_per_pixel - holds bytes per pixel for uv-plane
	 *     y_bytes_per_pixel - holds bytes per pixel for y-plane
	 */
	uint8_t bytes_per_pixel;
	uint8_t y_bytes_per_pixel;
	bool enabled;
	bool scaled;
	u64 tiling;
	unsigned int rotation;
	uint16_t fifo_size;
};

struct intel_plane {
	struct drm_plane base;
	int plane;
	enum pipe pipe;
	bool can_scale;
	int max_downscale;
	uint32_t frontbuffer_bit;

	/* Since we need to change the watermarks before/after
	 * enabling/disabling the planes, we need to store the parameters here
	 * as the other pieces of the struct may not reflect the values we want
	 * for the watermark calculations. Currently only Haswell uses this.
	 */
	struct intel_plane_wm_parameters wm;

	/*
	 * NOTE: Do not place new plane state fields here (e.g., when adding
	 * new plane properties).  New runtime state should now be placed in
	 * the intel_plane_state structure and accessed via plane_state.
	 */

	void (*update_plane)(struct drm_plane *plane,
			     const struct intel_crtc_state *crtc_state,
			     const struct intel_plane_state *plane_state);
	void (*disable_plane)(struct drm_plane *plane,
			      struct drm_crtc *crtc);
	int (*check_plane)(struct drm_plane *plane,
			   struct intel_crtc_state *crtc_state,
			   struct intel_plane_state *state);
};

struct intel_watermark_params {
	unsigned long fifo_size;
	unsigned long max_wm;
	unsigned long default_wm;
	unsigned long guard_size;
	unsigned long cacheline_size;
};

struct cxsr_latency {
	int is_desktop;
	int is_ddr3;
	unsigned long fsb_freq;
	unsigned long mem_freq;
	unsigned long display_sr;
	unsigned long display_hpll_disable;
	unsigned long cursor_sr;
	unsigned long cursor_hpll_disable;
};

#define to_intel_atomic_state(x) container_of(x, struct intel_atomic_state, base)
#define to_intel_crtc(x) container_of(x, struct intel_crtc, base)
#define to_intel_crtc_state(x) container_of(x, struct intel_crtc_state, base)
#define to_intel_connector(x) container_of(x, struct intel_connector, base)
#define to_intel_encoder(x) container_of(x, struct intel_encoder, base)
#define to_intel_framebuffer(x) container_of(x, struct intel_framebuffer, base)
#define to_intel_plane(x) container_of(x, struct intel_plane, base)
#define to_intel_plane_state(x) container_of(x, struct intel_plane_state, base)
#define intel_fb_obj(x) (x ? to_intel_framebuffer(x)->obj : NULL)

struct intel_hdmi {
	i915_reg_t hdmi_reg;
	int ddc_bus;
	struct {
		enum drm_dp_dual_mode_type type;
		int max_tmds_clock;
	} dp_dual_mode;
	bool limited_color_range;
	bool color_range_auto;
	bool has_hdmi_sink;
	bool has_audio;
	enum hdmi_force_audio force_audio;
	bool rgb_quant_range_selectable;
	enum hdmi_picture_aspect aspect_ratio;
	struct intel_connector *attached_connector;
	void (*write_infoframe)(struct drm_encoder *encoder,
				enum hdmi_infoframe_type type,
				const void *frame, ssize_t len);
	void (*set_infoframes)(struct drm_encoder *encoder,
			       bool enable,
			       const struct drm_display_mode *adjusted_mode);
	bool (*infoframe_enabled)(struct drm_encoder *encoder,
				  const struct intel_crtc_state *pipe_config);
};

struct intel_dp_mst_encoder;
#define DP_MAX_DOWNSTREAM_PORTS		0x10

/*
 * enum link_m_n_set:
 *	When platform provides two set of M_N registers for dp, we can
 *	program them and switch between them incase of DRRS.
 *	But When only one such register is provided, we have to program the
 *	required divider value on that registers itself based on the DRRS state.
 *
 * M1_N1	: Program dp_m_n on M1_N1 registers
 *			  dp_m2_n2 on M2_N2 registers (If supported)
 *
 * M2_N2	: Program dp_m2_n2 on M1_N1 registers
 *			  M2_N2 registers are not supported
 */

enum link_m_n_set {
	/* Sets the m1_n1 and m2_n2 */
	M1_N1 = 0,
	M2_N2
};

struct intel_dp {
	i915_reg_t output_reg;
	i915_reg_t aux_ch_ctl_reg;
	i915_reg_t aux_ch_data_reg[5];
	uint32_t DP;
	int link_rate;
	uint8_t lane_count;
	uint8_t sink_count;
	bool link_mst;
	bool has_audio;
	bool detect_done;
	bool channel_eq_status;
	enum hdmi_force_audio force_audio;
	bool limited_color_range;
	bool color_range_auto;
	uint8_t dpcd[DP_RECEIVER_CAP_SIZE];
	uint8_t psr_dpcd[EDP_PSR_RECEIVER_CAP_SIZE];
	uint8_t downstream_ports[DP_MAX_DOWNSTREAM_PORTS];
	uint8_t edp_dpcd[EDP_DISPLAY_CTL_CAP_SIZE];
	/* sink rates as reported by DP_SUPPORTED_LINK_RATES */
	uint8_t num_sink_rates;
	int sink_rates[DP_MAX_SUPPORTED_RATES];
	struct drm_dp_aux aux;
	uint8_t train_set[4];
	int panel_power_up_delay;
	int panel_power_down_delay;
	int panel_power_cycle_delay;
	int backlight_on_delay;
	int backlight_off_delay;
	struct delayed_work panel_vdd_work;
	bool want_panel_vdd;
	unsigned long last_power_on;
	unsigned long last_backlight_off;
	ktime_t panel_power_off_time;

	struct notifier_block edp_notifier;

	/*
	 * Pipe whose power sequencer is currently locked into
	 * this port. Only relevant on VLV/CHV.
	 */
	enum pipe pps_pipe;
	/*
	 * Set if the sequencer may be reset due to a power transition,
	 * requiring a reinitialization. Only relevant on BXT.
	 */
	bool pps_reset;
	struct edp_power_seq pps_delays;

	bool can_mst; /* this port supports mst */
	bool is_mst;
	int active_mst_links;
	/* connector directly attached - won't be use for modeset in mst world */
	struct intel_connector *attached_connector;

	/* mst connector list */
	struct intel_dp_mst_encoder *mst_encoders[I915_MAX_PIPES];
	struct drm_dp_mst_topology_mgr mst_mgr;

	uint32_t (*get_aux_clock_divider)(struct intel_dp *dp, int index);
	/*
	 * This function returns the value we have to program the AUX_CTL
	 * register with to kick off an AUX transaction.
	 */
	uint32_t (*get_aux_send_ctl)(struct intel_dp *dp,
				     bool has_aux_irq,
				     int send_bytes,
				     uint32_t aux_clock_divider);

	/* This is called before a link training is starterd */
	void (*prepare_link_retrain)(struct intel_dp *intel_dp);

	/* Displayport compliance testing */
	unsigned long compliance_test_type;
	unsigned long compliance_test_data;
	bool compliance_test_active;
};

struct intel_digital_port {
	struct intel_encoder base;
	enum port port;
	u32 saved_port_bits;
	struct intel_dp dp;
	struct intel_hdmi hdmi;
	enum irqreturn (*hpd_pulse)(struct intel_digital_port *, bool);
	bool release_cl2_override;
	uint8_t max_lanes;
	/* for communication with audio component; protected by av_mutex */
	const struct drm_connector *audio_connector;
};

struct intel_dp_mst_encoder {
	struct intel_encoder base;
	enum pipe pipe;
	struct intel_digital_port *primary;
	struct intel_connector *connector;
};

static inline enum dpio_channel
vlv_dport_to_channel(struct intel_digital_port *dport)
{
	switch (dport->port) {
	case PORT_B:
	case PORT_D:
		return DPIO_CH0;
	case PORT_C:
		return DPIO_CH1;
	default:
		BUG();
	}
}

static inline enum dpio_phy
vlv_dport_to_phy(struct intel_digital_port *dport)
{
	switch (dport->port) {
	case PORT_B:
	case PORT_C:
		return DPIO_PHY0;
	case PORT_D:
		return DPIO_PHY1;
	default:
		BUG();
	}
}

static inline enum dpio_channel
vlv_pipe_to_channel(enum pipe pipe)
{
	switch (pipe) {
	case PIPE_A:
	case PIPE_C:
		return DPIO_CH0;
	case PIPE_B:
		return DPIO_CH1;
	default:
		BUG();
	}
}

static inline struct drm_crtc *
intel_get_crtc_for_pipe(struct drm_device *dev, int pipe)
{
	struct drm_i915_private *dev_priv = to_i915(dev);
	return dev_priv->pipe_to_crtc_mapping[pipe];
}

static inline struct drm_crtc *
intel_get_crtc_for_plane(struct drm_device *dev, int plane)
{
	struct drm_i915_private *dev_priv = to_i915(dev);
	return dev_priv->plane_to_crtc_mapping[plane];
}

struct intel_flip_work {
	struct work_struct unpin_work;
	struct work_struct mmio_work;

	struct drm_crtc *crtc;
	struct drm_framebuffer *old_fb;
	struct drm_i915_gem_object *pending_flip_obj;
	struct drm_pending_vblank_event *event;
	atomic_t pending;
	u32 flip_count;
	u32 gtt_offset;
	struct drm_i915_gem_request *flip_queued_req;
	u32 flip_queued_vblank;
	u32 flip_ready_vblank;
	unsigned int rotation;
};

struct intel_load_detect_pipe {
	struct drm_atomic_state *restore_state;
};

static inline struct intel_encoder *
intel_attached_encoder(struct drm_connector *connector)
{
	return to_intel_connector(connector)->encoder;
}

static inline struct intel_digital_port *
enc_to_dig_port(struct drm_encoder *encoder)
{
	return container_of(encoder, struct intel_digital_port, base.base);
}

static inline struct intel_dp_mst_encoder *
enc_to_mst(struct drm_encoder *encoder)
{
	return container_of(encoder, struct intel_dp_mst_encoder, base.base);
}

static inline struct intel_dp *enc_to_intel_dp(struct drm_encoder *encoder)
{
	return &enc_to_dig_port(encoder)->dp;
}

static inline struct intel_digital_port *
dp_to_dig_port(struct intel_dp *intel_dp)
{
	return container_of(intel_dp, struct intel_digital_port, dp);
}

static inline struct intel_digital_port *
hdmi_to_dig_port(struct intel_hdmi *intel_hdmi)
{
	return container_of(intel_hdmi, struct intel_digital_port, hdmi);
}

/*
 * Returns the number of planes for this pipe, ie the number of sprites + 1
 * (primary plane). This doesn't count the cursor plane then.
 */
static inline unsigned int intel_num_planes(struct intel_crtc *crtc)
{
	return INTEL_INFO(crtc->base.dev)->num_sprites[crtc->pipe] + 1;
}

/* intel_fifo_underrun.c */
bool intel_set_cpu_fifo_underrun_reporting(struct drm_i915_private *dev_priv,
					   enum pipe pipe, bool enable);
bool intel_set_pch_fifo_underrun_reporting(struct drm_i915_private *dev_priv,
					   enum transcoder pch_transcoder,
					   bool enable);
void intel_cpu_fifo_underrun_irq_handler(struct drm_i915_private *dev_priv,
					 enum pipe pipe);
void intel_pch_fifo_underrun_irq_handler(struct drm_i915_private *dev_priv,
					 enum transcoder pch_transcoder);
void intel_check_cpu_fifo_underruns(struct drm_i915_private *dev_priv);
void intel_check_pch_fifo_underruns(struct drm_i915_private *dev_priv);

/* i915_irq.c */
void gen5_enable_gt_irq(struct drm_i915_private *dev_priv, uint32_t mask);
void gen5_disable_gt_irq(struct drm_i915_private *dev_priv, uint32_t mask);
void gen6_enable_pm_irq(struct drm_i915_private *dev_priv, uint32_t mask);
void gen6_disable_pm_irq(struct drm_i915_private *dev_priv, uint32_t mask);
void gen6_reset_rps_interrupts(struct drm_i915_private *dev_priv);
void gen6_enable_rps_interrupts(struct drm_i915_private *dev_priv);
void gen6_disable_rps_interrupts(struct drm_i915_private *dev_priv);
u32 gen6_sanitize_rps_pm_mask(struct drm_i915_private *dev_priv, u32 mask);
void intel_runtime_pm_disable_interrupts(struct drm_i915_private *dev_priv);
void intel_runtime_pm_enable_interrupts(struct drm_i915_private *dev_priv);
static inline bool intel_irqs_enabled(struct drm_i915_private *dev_priv)
{
	/*
	 * We only use drm_irq_uninstall() at unload and VT switch, so
	 * this is the only thing we need to check.
	 */
	return dev_priv->pm.irqs_enabled;
}

int intel_get_crtc_scanline(struct intel_crtc *crtc);
void gen8_irq_power_well_post_enable(struct drm_i915_private *dev_priv,
				     unsigned int pipe_mask);
void gen8_irq_power_well_pre_disable(struct drm_i915_private *dev_priv,
				     unsigned int pipe_mask);

/* intel_crt.c */
void intel_crt_init(struct drm_device *dev);
void intel_crt_reset(struct drm_encoder *encoder);

/* intel_ddi.c */
void intel_ddi_clk_select(struct intel_encoder *encoder,
			  struct intel_shared_dpll *pll);
void intel_ddi_fdi_post_disable(struct intel_encoder *intel_encoder,
				struct intel_crtc_state *old_crtc_state,
				struct drm_connector_state *old_conn_state);
void intel_prepare_dp_ddi_buffers(struct intel_encoder *encoder);
void hsw_fdi_link_train(struct drm_crtc *crtc);
void intel_ddi_init(struct drm_device *dev, enum port port);
enum port intel_ddi_get_encoder_port(struct intel_encoder *intel_encoder);
bool intel_ddi_get_hw_state(struct intel_encoder *encoder, enum pipe *pipe);
void intel_ddi_enable_transcoder_func(struct drm_crtc *crtc);
void intel_ddi_disable_transcoder_func(struct drm_i915_private *dev_priv,
				       enum transcoder cpu_transcoder);
void intel_ddi_enable_pipe_clock(struct intel_crtc *intel_crtc);
void intel_ddi_disable_pipe_clock(struct intel_crtc *intel_crtc);
bool intel_ddi_pll_select(struct intel_crtc *crtc,
			  struct intel_crtc_state *crtc_state);
void intel_ddi_set_pipe_settings(struct drm_crtc *crtc);
void intel_ddi_prepare_link_retrain(struct intel_dp *intel_dp);
bool intel_ddi_connector_get_hw_state(struct intel_connector *intel_connector);
void intel_ddi_get_config(struct intel_encoder *encoder,
			  struct intel_crtc_state *pipe_config);
struct intel_encoder *
intel_ddi_get_crtc_new_encoder(struct intel_crtc_state *crtc_state);

void intel_ddi_init_dp_buf_reg(struct intel_encoder *encoder);
void intel_ddi_clock_get(struct intel_encoder *encoder,
			 struct intel_crtc_state *pipe_config);
void intel_ddi_set_vc_payload_alloc(struct drm_crtc *crtc, bool state);
uint32_t ddi_signal_levels(struct intel_dp *intel_dp);
struct intel_shared_dpll *intel_ddi_get_link_dpll(struct intel_dp *intel_dp,
						  int clock);
unsigned int intel_fb_align_height(struct drm_device *dev,
				   unsigned int height,
				   uint32_t pixel_format,
				   uint64_t fb_format_modifier);
u32 intel_fb_stride_alignment(const struct drm_i915_private *dev_priv,
			      uint64_t fb_modifier, uint32_t pixel_format);

/* intel_audio.c */
void intel_init_audio_hooks(struct drm_i915_private *dev_priv);
void intel_audio_codec_enable(struct intel_encoder *encoder);
void intel_audio_codec_disable(struct intel_encoder *encoder);
void i915_audio_component_init(struct drm_i915_private *dev_priv);
void i915_audio_component_cleanup(struct drm_i915_private *dev_priv);

/* intel_display.c */
void skl_set_preferred_cdclk_vco(struct drm_i915_private *dev_priv, int vco);
void intel_update_rawclk(struct drm_i915_private *dev_priv);
int vlv_get_cck_clock(struct drm_i915_private *dev_priv,
		      const char *name, u32 reg, int ref_freq);
void lpt_disable_pch_transcoder(struct drm_i915_private *dev_priv);
void lpt_disable_iclkip(struct drm_i915_private *dev_priv);
extern const struct drm_plane_funcs intel_plane_funcs;
void intel_init_display_hooks(struct drm_i915_private *dev_priv);
unsigned int intel_fb_xy_to_linear(int x, int y,
				   const struct intel_plane_state *state,
				   int plane);
void intel_add_fb_offsets(int *x, int *y,
			  const struct intel_plane_state *state, int plane);
unsigned int intel_rotation_info_size(const struct intel_rotation_info *rot_info);
bool intel_has_pending_fb_unpin(struct drm_device *dev);
void intel_mark_busy(struct drm_i915_private *dev_priv);
void intel_mark_idle(struct drm_i915_private *dev_priv);
void intel_crtc_restore_mode(struct drm_crtc *crtc);
int intel_display_suspend(struct drm_device *dev);
void intel_pps_unlock_regs_wa(struct drm_i915_private *dev_priv);
void intel_encoder_destroy(struct drm_encoder *encoder);
int intel_connector_init(struct intel_connector *);
struct intel_connector *intel_connector_alloc(void);
bool intel_connector_get_hw_state(struct intel_connector *connector);
void intel_connector_attach_encoder(struct intel_connector *connector,
				    struct intel_encoder *encoder);
struct drm_display_mode *intel_crtc_mode_get(struct drm_device *dev,
					     struct drm_crtc *crtc);
enum pipe intel_get_pipe_from_connector(struct intel_connector *connector);
int intel_get_pipe_from_crtc_id(struct drm_device *dev, void *data,
				struct drm_file *file_priv);
enum transcoder intel_pipe_to_cpu_transcoder(struct drm_i915_private *dev_priv,
					     enum pipe pipe);
static inline bool
intel_crtc_has_type(const struct intel_crtc_state *crtc_state,
		    enum intel_output_type type)
{
	return crtc_state->output_types & (1 << type);
}
static inline bool
intel_crtc_has_dp_encoder(const struct intel_crtc_state *crtc_state)
{
	return crtc_state->output_types &
		((1 << INTEL_OUTPUT_DP) |
		 (1 << INTEL_OUTPUT_DP_MST) |
		 (1 << INTEL_OUTPUT_EDP));
}
static inline void
intel_wait_for_vblank(struct drm_device *dev, int pipe)
{
	drm_wait_one_vblank(dev, pipe);
}
static inline void
intel_wait_for_vblank_if_active(struct drm_device *dev, int pipe)
{
	const struct intel_crtc *crtc =
		to_intel_crtc(intel_get_crtc_for_pipe(dev, pipe));

	if (crtc->active)
		intel_wait_for_vblank(dev, pipe);
}

u32 intel_crtc_get_vblank_counter(struct intel_crtc *crtc);

int ironlake_get_lanes_required(int target_clock, int link_bw, int bpp);
void vlv_wait_port_ready(struct drm_i915_private *dev_priv,
			 struct intel_digital_port *dport,
			 unsigned int expected_mask);
bool intel_get_load_detect_pipe(struct drm_connector *connector,
				struct drm_display_mode *mode,
				struct intel_load_detect_pipe *old,
				struct drm_modeset_acquire_ctx *ctx);
void intel_release_load_detect_pipe(struct drm_connector *connector,
				    struct intel_load_detect_pipe *old,
				    struct drm_modeset_acquire_ctx *ctx);
struct i915_vma *
intel_pin_and_fence_fb_obj(struct drm_framebuffer *fb, unsigned int rotation);
void intel_unpin_fb_obj(struct drm_framebuffer *fb, unsigned int rotation);
struct drm_framebuffer *
__intel_framebuffer_create(struct drm_device *dev,
			   struct drm_mode_fb_cmd2 *mode_cmd,
			   struct drm_i915_gem_object *obj);
void intel_finish_page_flip_cs(struct drm_i915_private *dev_priv, int pipe);
void intel_finish_page_flip_mmio(struct drm_i915_private *dev_priv, int pipe);
void intel_check_page_flip(struct drm_i915_private *dev_priv, int pipe);
int intel_prepare_plane_fb(struct drm_plane *plane,
			   struct drm_plane_state *new_state);
void intel_cleanup_plane_fb(struct drm_plane *plane,
			    struct drm_plane_state *old_state);
int intel_plane_atomic_get_property(struct drm_plane *plane,
				    const struct drm_plane_state *state,
				    struct drm_property *property,
				    uint64_t *val);
int intel_plane_atomic_set_property(struct drm_plane *plane,
				    struct drm_plane_state *state,
				    struct drm_property *property,
				    uint64_t val);
int intel_plane_atomic_calc_changes(struct drm_crtc_state *crtc_state,
				    struct drm_plane_state *plane_state);

unsigned int intel_tile_height(const struct drm_i915_private *dev_priv,
			       uint64_t fb_modifier, unsigned int cpp);

static inline bool
intel_rotation_90_or_270(unsigned int rotation)
{
	return rotation & (DRM_ROTATE_90 | DRM_ROTATE_270);
}

void intel_create_rotation_property(struct drm_device *dev,
					struct intel_plane *plane);

void assert_pch_transcoder_disabled(struct drm_i915_private *dev_priv,
				    enum pipe pipe);

int vlv_force_pll_on(struct drm_device *dev, enum pipe pipe,
		     const struct dpll *dpll);
void vlv_force_pll_off(struct drm_device *dev, enum pipe pipe);
int lpt_get_iclkip(struct drm_i915_private *dev_priv);

/* modesetting asserts */
void assert_panel_unlocked(struct drm_i915_private *dev_priv,
			   enum pipe pipe);
void assert_pll(struct drm_i915_private *dev_priv,
		enum pipe pipe, bool state);
#define assert_pll_enabled(d, p) assert_pll(d, p, true)
#define assert_pll_disabled(d, p) assert_pll(d, p, false)
void assert_dsi_pll(struct drm_i915_private *dev_priv, bool state);
#define assert_dsi_pll_enabled(d) assert_dsi_pll(d, true)
#define assert_dsi_pll_disabled(d) assert_dsi_pll(d, false)
void assert_fdi_rx_pll(struct drm_i915_private *dev_priv,
		       enum pipe pipe, bool state);
#define assert_fdi_rx_pll_enabled(d, p) assert_fdi_rx_pll(d, p, true)
#define assert_fdi_rx_pll_disabled(d, p) assert_fdi_rx_pll(d, p, false)
void assert_pipe(struct drm_i915_private *dev_priv, enum pipe pipe, bool state);
#define assert_pipe_enabled(d, p) assert_pipe(d, p, true)
#define assert_pipe_disabled(d, p) assert_pipe(d, p, false)
u32 intel_compute_tile_offset(int *x, int *y,
			      const struct intel_plane_state *state, int plane);
void intel_prepare_reset(struct drm_i915_private *dev_priv);
void intel_finish_reset(struct drm_i915_private *dev_priv);
void hsw_enable_pc8(struct drm_i915_private *dev_priv);
void hsw_disable_pc8(struct drm_i915_private *dev_priv);
void bxt_init_cdclk(struct drm_i915_private *dev_priv);
void bxt_uninit_cdclk(struct drm_i915_private *dev_priv);
void bxt_ddi_phy_init(struct drm_i915_private *dev_priv, enum dpio_phy phy);
void bxt_ddi_phy_uninit(struct drm_i915_private *dev_priv, enum dpio_phy phy);
bool bxt_ddi_phy_is_enabled(struct drm_i915_private *dev_priv,
			    enum dpio_phy phy);
bool bxt_ddi_phy_verify_state(struct drm_i915_private *dev_priv,
			      enum dpio_phy phy);
void gen9_sanitize_dc_state(struct drm_i915_private *dev_priv);
void bxt_enable_dc9(struct drm_i915_private *dev_priv);
void bxt_disable_dc9(struct drm_i915_private *dev_priv);
void gen9_enable_dc5(struct drm_i915_private *dev_priv);
void skl_init_cdclk(struct drm_i915_private *dev_priv);
void skl_uninit_cdclk(struct drm_i915_private *dev_priv);
unsigned int skl_cdclk_get_vco(unsigned int freq);
void skl_enable_dc6(struct drm_i915_private *dev_priv);
void skl_disable_dc6(struct drm_i915_private *dev_priv);
void intel_dp_get_m_n(struct intel_crtc *crtc,
		      struct intel_crtc_state *pipe_config);
void intel_dp_set_m_n(struct intel_crtc *crtc, enum link_m_n_set m_n);
int intel_dotclock_calculate(int link_freq, const struct intel_link_m_n *m_n);
bool bxt_find_best_dpll(struct intel_crtc_state *crtc_state, int target_clock,
			struct dpll *best_clock);
int chv_calc_dpll_params(int refclk, struct dpll *pll_clock);

bool intel_crtc_active(struct drm_crtc *crtc);
void hsw_enable_ips(struct intel_crtc *crtc);
void hsw_disable_ips(struct intel_crtc *crtc);
enum intel_display_power_domain
intel_display_port_power_domain(struct intel_encoder *intel_encoder);
enum intel_display_power_domain
intel_display_port_aux_power_domain(struct intel_encoder *intel_encoder);
void intel_mode_from_pipe_config(struct drm_display_mode *mode,
				 struct intel_crtc_state *pipe_config);

int skl_update_scaler_crtc(struct intel_crtc_state *crtc_state);
int skl_max_scale(struct intel_crtc *crtc, struct intel_crtc_state *crtc_state);

u32 intel_fb_gtt_offset(struct drm_framebuffer *fb, unsigned int rotation);

u32 skl_plane_ctl_format(uint32_t pixel_format);
u32 skl_plane_ctl_tiling(uint64_t fb_modifier);
u32 skl_plane_ctl_rotation(unsigned int rotation);
u32 skl_plane_stride(const struct drm_framebuffer *fb, int plane,
		     unsigned int rotation);
int skl_check_plane_surface(struct intel_plane_state *plane_state);

/* intel_csr.c */
void intel_csr_ucode_init(struct drm_i915_private *);
void intel_csr_load_program(struct drm_i915_private *);
void intel_csr_ucode_fini(struct drm_i915_private *);
void intel_csr_ucode_suspend(struct drm_i915_private *);
void intel_csr_ucode_resume(struct drm_i915_private *);

/* intel_dp.c */
bool intel_dp_init(struct drm_device *dev, i915_reg_t output_reg, enum port port);
bool intel_dp_init_connector(struct intel_digital_port *intel_dig_port,
			     struct intel_connector *intel_connector);
void intel_dp_set_link_params(struct intel_dp *intel_dp,
			      int link_rate, uint8_t lane_count,
			      bool link_mst);
void intel_dp_start_link_train(struct intel_dp *intel_dp);
void intel_dp_stop_link_train(struct intel_dp *intel_dp);
void intel_dp_sink_dpms(struct intel_dp *intel_dp, int mode);
void intel_dp_encoder_reset(struct drm_encoder *encoder);
void intel_dp_encoder_suspend(struct intel_encoder *intel_encoder);
void intel_dp_encoder_destroy(struct drm_encoder *encoder);
int intel_dp_sink_crc(struct intel_dp *intel_dp, u8 *crc);
bool intel_dp_compute_config(struct intel_encoder *encoder,
			     struct intel_crtc_state *pipe_config,
			     struct drm_connector_state *conn_state);
bool intel_dp_is_edp(struct drm_device *dev, enum port port);
enum irqreturn intel_dp_hpd_pulse(struct intel_digital_port *intel_dig_port,
				  bool long_hpd);
void intel_edp_backlight_on(struct intel_dp *intel_dp);
void intel_edp_backlight_off(struct intel_dp *intel_dp);
void intel_edp_panel_vdd_on(struct intel_dp *intel_dp);
void intel_edp_panel_on(struct intel_dp *intel_dp);
void intel_edp_panel_off(struct intel_dp *intel_dp);
void intel_dp_add_properties(struct intel_dp *intel_dp, struct drm_connector *connector);
void intel_dp_mst_suspend(struct drm_device *dev);
void intel_dp_mst_resume(struct drm_device *dev);
int intel_dp_max_link_rate(struct intel_dp *intel_dp);
int intel_dp_rate_select(struct intel_dp *intel_dp, int rate);
void intel_dp_hot_plug(struct intel_encoder *intel_encoder);
void intel_power_sequencer_reset(struct drm_i915_private *dev_priv);
uint32_t intel_dp_pack_aux(const uint8_t *src, int src_bytes);
void intel_plane_destroy(struct drm_plane *plane);
<<<<<<< HEAD
void intel_edp_drrs_enable(struct intel_dp *intel_dp);
void intel_edp_drrs_disable(struct intel_dp *intel_dp);
void intel_edp_drrs_invalidate(struct drm_device *dev,
		unsigned frontbuffer_bits);
void intel_edp_drrs_flush(struct drm_device *dev, unsigned frontbuffer_bits);
=======
void intel_edp_drrs_enable(struct intel_dp *intel_dp,
			   struct intel_crtc_state *crtc_state);
void intel_edp_drrs_disable(struct intel_dp *intel_dp,
			   struct intel_crtc_state *crtc_state);
void intel_edp_drrs_invalidate(struct drm_i915_private *dev_priv,
			       unsigned int frontbuffer_bits);
void intel_edp_drrs_flush(struct drm_i915_private *dev_priv,
			  unsigned int frontbuffer_bits);
>>>>>>> 2cfef0c3

void
intel_dp_program_link_training_pattern(struct intel_dp *intel_dp,
				       uint8_t dp_train_pat);
void
intel_dp_set_signal_levels(struct intel_dp *intel_dp);
void intel_dp_set_idle_link_train(struct intel_dp *intel_dp);
uint8_t
intel_dp_voltage_max(struct intel_dp *intel_dp);
uint8_t
intel_dp_pre_emphasis_max(struct intel_dp *intel_dp, uint8_t voltage_swing);
void intel_dp_compute_rate(struct intel_dp *intel_dp, int port_clock,
			   uint8_t *link_bw, uint8_t *rate_select);
bool intel_dp_source_supports_hbr2(struct intel_dp *intel_dp);
bool
intel_dp_get_link_status(struct intel_dp *intel_dp, uint8_t link_status[DP_LINK_STATUS_SIZE]);

static inline unsigned int intel_dp_unused_lane_mask(int lane_count)
{
	return ~((1 << lane_count) - 1) & 0xf;
}

/* intel_dp_aux_backlight.c */
int intel_dp_aux_init_backlight_funcs(struct intel_connector *intel_connector);

/* intel_dp_mst.c */
int intel_dp_mst_encoder_init(struct intel_digital_port *intel_dig_port, int conn_id);
void intel_dp_mst_encoder_cleanup(struct intel_digital_port *intel_dig_port);
/* intel_dsi.c */
void intel_dsi_init(struct drm_device *dev);

/* intel_dsi_dcs_backlight.c */
int intel_dsi_dcs_init_backlight_funcs(struct intel_connector *intel_connector);

/* intel_dvo.c */
void intel_dvo_init(struct drm_device *dev);
/* intel_hotplug.c */
void intel_hpd_poll_init(struct drm_i915_private *dev_priv);


/* legacy fbdev emulation in intel_fbdev.c */
#ifdef CONFIG_DRM_FBDEV_EMULATION
extern int intel_fbdev_init(struct drm_device *dev);
extern void intel_fbdev_initial_config_async(struct drm_device *dev);
extern void intel_fbdev_fini(struct drm_device *dev);
extern void intel_fbdev_set_suspend(struct drm_device *dev, int state, bool synchronous);
extern void intel_fbdev_output_poll_changed(struct drm_device *dev);
extern void intel_fbdev_restore_mode(struct drm_device *dev);
#else
static inline int intel_fbdev_init(struct drm_device *dev)
{
	return 0;
}

static inline void intel_fbdev_initial_config_async(struct drm_device *dev)
{
}

static inline void intel_fbdev_fini(struct drm_device *dev)
{
}

static inline void intel_fbdev_set_suspend(struct drm_device *dev, int state, bool synchronous)
{
}

static inline void intel_fbdev_restore_mode(struct drm_device *dev)
{
}
#endif

/* intel_fbc.c */
void intel_fbc_choose_crtc(struct drm_i915_private *dev_priv,
			   struct drm_atomic_state *state);
bool intel_fbc_is_active(struct drm_i915_private *dev_priv);
void intel_fbc_pre_update(struct intel_crtc *crtc,
			  struct intel_crtc_state *crtc_state,
			  struct intel_plane_state *plane_state);
void intel_fbc_post_update(struct intel_crtc *crtc);
void intel_fbc_init(struct drm_i915_private *dev_priv);
void intel_fbc_init_pipe_state(struct drm_i915_private *dev_priv);
void intel_fbc_enable(struct intel_crtc *crtc,
		      struct intel_crtc_state *crtc_state,
		      struct intel_plane_state *plane_state);
void intel_fbc_disable(struct intel_crtc *crtc);
void intel_fbc_global_disable(struct drm_i915_private *dev_priv);
void intel_fbc_invalidate(struct drm_i915_private *dev_priv,
			  unsigned int frontbuffer_bits,
			  enum fb_op_origin origin);
void intel_fbc_flush(struct drm_i915_private *dev_priv,
		     unsigned int frontbuffer_bits, enum fb_op_origin origin);
void intel_fbc_cleanup_cfb(struct drm_i915_private *dev_priv);

/* intel_hdmi.c */
void intel_hdmi_init(struct drm_device *dev, i915_reg_t hdmi_reg, enum port port);
void intel_hdmi_init_connector(struct intel_digital_port *intel_dig_port,
			       struct intel_connector *intel_connector);
struct intel_hdmi *enc_to_intel_hdmi(struct drm_encoder *encoder);
bool intel_hdmi_compute_config(struct intel_encoder *encoder,
			       struct intel_crtc_state *pipe_config,
			       struct drm_connector_state *conn_state);
void intel_dp_dual_mode_set_tmds_output(struct intel_hdmi *hdmi, bool enable);


/* intel_lvds.c */
void intel_lvds_init(struct drm_device *dev);
struct intel_encoder *intel_get_lvds_encoder(struct drm_device *dev);
bool intel_is_dual_link_lvds(struct drm_device *dev);


/* intel_modes.c */
int intel_connector_update_modes(struct drm_connector *connector,
				 struct edid *edid);
int intel_ddc_get_modes(struct drm_connector *c, struct i2c_adapter *adapter);
void intel_attach_force_audio_property(struct drm_connector *connector);
void intel_attach_broadcast_rgb_property(struct drm_connector *connector);
void intel_attach_aspect_ratio_property(struct drm_connector *connector);


/* intel_overlay.c */
void intel_setup_overlay(struct drm_i915_private *dev_priv);
void intel_cleanup_overlay(struct drm_i915_private *dev_priv);
int intel_overlay_switch_off(struct intel_overlay *overlay);
int intel_overlay_put_image_ioctl(struct drm_device *dev, void *data,
				  struct drm_file *file_priv);
int intel_overlay_attrs_ioctl(struct drm_device *dev, void *data,
			      struct drm_file *file_priv);
void intel_overlay_reset(struct drm_i915_private *dev_priv);


/* intel_panel.c */
int intel_panel_init(struct intel_panel *panel,
		     struct drm_display_mode *fixed_mode,
		     struct drm_display_mode *downclock_mode);
void intel_panel_fini(struct intel_panel *panel);
void intel_fixed_panel_mode(const struct drm_display_mode *fixed_mode,
			    struct drm_display_mode *adjusted_mode);
void intel_pch_panel_fitting(struct intel_crtc *crtc,
			     struct intel_crtc_state *pipe_config,
			     int fitting_mode);
void intel_gmch_panel_fitting(struct intel_crtc *crtc,
			      struct intel_crtc_state *pipe_config,
			      int fitting_mode);
void intel_panel_set_backlight_acpi(struct intel_connector *connector,
				    u32 level, u32 max);
int intel_panel_setup_backlight(struct drm_connector *connector,
				enum pipe pipe);
void intel_panel_enable_backlight(struct intel_connector *connector);
void intel_panel_disable_backlight(struct intel_connector *connector);
void intel_panel_destroy_backlight(struct drm_connector *connector);
enum drm_connector_status intel_panel_detect(struct drm_device *dev);
extern struct drm_display_mode *intel_find_panel_downclock(
				struct drm_device *dev,
				struct drm_display_mode *fixed_mode,
				struct drm_connector *connector);

#if IS_ENABLED(CONFIG_BACKLIGHT_CLASS_DEVICE)
int intel_backlight_device_register(struct intel_connector *connector);
void intel_backlight_device_unregister(struct intel_connector *connector);
#else /* CONFIG_BACKLIGHT_CLASS_DEVICE */
static int intel_backlight_device_register(struct intel_connector *connector)
{
	return 0;
}
static inline void intel_backlight_device_unregister(struct intel_connector *connector)
{
}
#endif /* CONFIG_BACKLIGHT_CLASS_DEVICE */


/* intel_psr.c */
void intel_psr_enable(struct intel_dp *intel_dp);
void intel_psr_disable(struct intel_dp *intel_dp);
void intel_psr_invalidate(struct drm_i915_private *dev_priv,
			  unsigned frontbuffer_bits);
void intel_psr_flush(struct drm_i915_private *dev_priv,
		     unsigned frontbuffer_bits,
		     enum fb_op_origin origin);
void intel_psr_init(struct drm_device *dev);
void intel_psr_single_frame_update(struct drm_i915_private *dev_priv,
				   unsigned frontbuffer_bits);

/* intel_runtime_pm.c */
int intel_power_domains_init(struct drm_i915_private *);
void intel_power_domains_fini(struct drm_i915_private *);
void intel_power_domains_init_hw(struct drm_i915_private *dev_priv, bool resume);
void intel_power_domains_suspend(struct drm_i915_private *dev_priv);
void bxt_display_core_init(struct drm_i915_private *dev_priv, bool resume);
void bxt_display_core_uninit(struct drm_i915_private *dev_priv);
void intel_runtime_pm_enable(struct drm_i915_private *dev_priv);
const char *
intel_display_power_domain_str(enum intel_display_power_domain domain);

bool intel_display_power_is_enabled(struct drm_i915_private *dev_priv,
				    enum intel_display_power_domain domain);
bool __intel_display_power_is_enabled(struct drm_i915_private *dev_priv,
				      enum intel_display_power_domain domain);
void intel_display_power_get(struct drm_i915_private *dev_priv,
			     enum intel_display_power_domain domain);
bool intel_display_power_get_if_enabled(struct drm_i915_private *dev_priv,
					enum intel_display_power_domain domain);
void intel_display_power_put(struct drm_i915_private *dev_priv,
			     enum intel_display_power_domain domain);

static inline void
assert_rpm_device_not_suspended(struct drm_i915_private *dev_priv)
{
	WARN_ONCE(dev_priv->pm.suspended,
		  "Device suspended during HW access\n");
}

static inline void
assert_rpm_wakelock_held(struct drm_i915_private *dev_priv)
{
	assert_rpm_device_not_suspended(dev_priv);
	/* FIXME: Needs to be converted back to WARN_ONCE, but currently causes
	 * too much noise. */
	if (!atomic_read(&dev_priv->pm.wakeref_count))
		DRM_DEBUG_DRIVER("RPM wakelock ref not held during HW access");
}

static inline int
assert_rpm_atomic_begin(struct drm_i915_private *dev_priv)
{
	int seq = atomic_read(&dev_priv->pm.atomic_seq);

	assert_rpm_wakelock_held(dev_priv);

	return seq;
}

static inline void
assert_rpm_atomic_end(struct drm_i915_private *dev_priv, int begin_seq)
{
	WARN_ONCE(atomic_read(&dev_priv->pm.atomic_seq) != begin_seq,
		  "HW access outside of RPM atomic section\n");
}

/**
 * disable_rpm_wakeref_asserts - disable the RPM assert checks
 * @dev_priv: i915 device instance
 *
 * This function disable asserts that check if we hold an RPM wakelock
 * reference, while keeping the device-not-suspended checks still enabled.
 * It's meant to be used only in special circumstances where our rule about
 * the wakelock refcount wrt. the device power state doesn't hold. According
 * to this rule at any point where we access the HW or want to keep the HW in
 * an active state we must hold an RPM wakelock reference acquired via one of
 * the intel_runtime_pm_get() helpers. Currently there are a few special spots
 * where this rule doesn't hold: the IRQ and suspend/resume handlers, the
 * forcewake release timer, and the GPU RPS and hangcheck works. All other
 * users should avoid using this function.
 *
 * Any calls to this function must have a symmetric call to
 * enable_rpm_wakeref_asserts().
 */
static inline void
disable_rpm_wakeref_asserts(struct drm_i915_private *dev_priv)
{
	atomic_inc(&dev_priv->pm.wakeref_count);
}

/**
 * enable_rpm_wakeref_asserts - re-enable the RPM assert checks
 * @dev_priv: i915 device instance
 *
 * This function re-enables the RPM assert checks after disabling them with
 * disable_rpm_wakeref_asserts. It's meant to be used only in special
 * circumstances otherwise its use should be avoided.
 *
 * Any calls to this function must have a symmetric call to
 * disable_rpm_wakeref_asserts().
 */
static inline void
enable_rpm_wakeref_asserts(struct drm_i915_private *dev_priv)
{
	atomic_dec(&dev_priv->pm.wakeref_count);
}

void intel_runtime_pm_get(struct drm_i915_private *dev_priv);
bool intel_runtime_pm_get_if_in_use(struct drm_i915_private *dev_priv);
void intel_runtime_pm_get_noresume(struct drm_i915_private *dev_priv);
void intel_runtime_pm_put(struct drm_i915_private *dev_priv);

void intel_display_set_init_power(struct drm_i915_private *dev, bool enable);

void chv_phy_powergate_lanes(struct intel_encoder *encoder,
			     bool override, unsigned int mask);
bool chv_phy_powergate_ch(struct drm_i915_private *dev_priv, enum dpio_phy phy,
			  enum dpio_channel ch, bool override);


/* intel_pm.c */
void intel_init_clock_gating(struct drm_device *dev);
void intel_suspend_hw(struct drm_device *dev);
int ilk_wm_max_level(const struct drm_device *dev);
void intel_update_watermarks(struct drm_crtc *crtc);
void intel_init_pm(struct drm_device *dev);
void intel_init_clock_gating_hooks(struct drm_i915_private *dev_priv);
void intel_pm_setup(struct drm_device *dev);
void intel_gpu_ips_init(struct drm_i915_private *dev_priv);
void intel_gpu_ips_teardown(void);
void intel_init_gt_powersave(struct drm_i915_private *dev_priv);
void intel_cleanup_gt_powersave(struct drm_i915_private *dev_priv);
void intel_sanitize_gt_powersave(struct drm_i915_private *dev_priv);
void intel_enable_gt_powersave(struct drm_i915_private *dev_priv);
void intel_autoenable_gt_powersave(struct drm_i915_private *dev_priv);
void intel_disable_gt_powersave(struct drm_i915_private *dev_priv);
void intel_suspend_gt_powersave(struct drm_i915_private *dev_priv);
void gen6_rps_busy(struct drm_i915_private *dev_priv);
void gen6_rps_reset_ei(struct drm_i915_private *dev_priv);
void gen6_rps_idle(struct drm_i915_private *dev_priv);
void gen6_rps_boost(struct drm_i915_private *dev_priv,
		    struct intel_rps_client *rps,
		    unsigned long submitted);
void intel_queue_rps_boost_for_request(struct drm_i915_gem_request *req);
void vlv_wm_get_hw_state(struct drm_device *dev);
void ilk_wm_get_hw_state(struct drm_device *dev);
void skl_wm_get_hw_state(struct drm_device *dev);
void skl_ddb_get_hw_state(struct drm_i915_private *dev_priv,
			  struct skl_ddb_allocation *ddb /* out */);
bool intel_can_enable_sagv(struct drm_atomic_state *state);
int intel_enable_sagv(struct drm_i915_private *dev_priv);
int intel_disable_sagv(struct drm_i915_private *dev_priv);
bool skl_ddb_allocation_equals(const struct skl_ddb_allocation *old,
			       const struct skl_ddb_allocation *new,
			       enum pipe pipe);
bool skl_ddb_allocation_overlaps(struct drm_atomic_state *state,
				 const struct skl_ddb_allocation *old,
				 const struct skl_ddb_allocation *new,
				 enum pipe pipe);
void skl_write_cursor_wm(struct intel_crtc *intel_crtc,
			 const struct skl_wm_values *wm);
void skl_write_plane_wm(struct intel_crtc *intel_crtc,
			const struct skl_wm_values *wm,
			int plane);
uint32_t ilk_pipe_pixel_rate(const struct intel_crtc_state *pipe_config);
bool ilk_disable_lp_wm(struct drm_device *dev);
int sanitize_rc6_option(struct drm_i915_private *dev_priv, int enable_rc6);
static inline int intel_enable_rc6(void)
{
	return i915.enable_rc6;
}

/* intel_sdvo.c */
bool intel_sdvo_init(struct drm_device *dev,
		     i915_reg_t reg, enum port port);


/* intel_sprite.c */
int intel_usecs_to_scanlines(const struct drm_display_mode *adjusted_mode,
			     int usecs);
int intel_plane_init(struct drm_device *dev, enum pipe pipe, int plane);
int intel_sprite_set_colorkey(struct drm_device *dev, void *data,
			      struct drm_file *file_priv);
void intel_pipe_update_start(struct intel_crtc *crtc);
void intel_pipe_update_end(struct intel_crtc *crtc, struct intel_flip_work *work);

/* intel_tv.c */
void intel_tv_init(struct drm_device *dev);

/* intel_atomic.c */
int intel_connector_atomic_get_property(struct drm_connector *connector,
					const struct drm_connector_state *state,
					struct drm_property *property,
					uint64_t *val);
struct drm_crtc_state *intel_crtc_duplicate_state(struct drm_crtc *crtc);
void intel_crtc_destroy_state(struct drm_crtc *crtc,
			       struct drm_crtc_state *state);
struct drm_atomic_state *intel_atomic_state_alloc(struct drm_device *dev);
void intel_atomic_state_clear(struct drm_atomic_state *);
struct intel_shared_dpll_config *
intel_atomic_get_shared_dpll_state(struct drm_atomic_state *s);

static inline struct intel_crtc_state *
intel_atomic_get_crtc_state(struct drm_atomic_state *state,
			    struct intel_crtc *crtc)
{
	struct drm_crtc_state *crtc_state;
	crtc_state = drm_atomic_get_crtc_state(state, &crtc->base);
	if (IS_ERR(crtc_state))
		return ERR_CAST(crtc_state);

	return to_intel_crtc_state(crtc_state);
}

static inline struct intel_plane_state *
intel_atomic_get_existing_plane_state(struct drm_atomic_state *state,
				      struct intel_plane *plane)
{
	struct drm_plane_state *plane_state;

	plane_state = drm_atomic_get_existing_plane_state(state, &plane->base);

	return to_intel_plane_state(plane_state);
}

int intel_atomic_setup_scalers(struct drm_device *dev,
	struct intel_crtc *intel_crtc,
	struct intel_crtc_state *crtc_state);

/* intel_atomic_plane.c */
struct intel_plane_state *intel_create_plane_state(struct drm_plane *plane);
struct drm_plane_state *intel_plane_duplicate_state(struct drm_plane *plane);
void intel_plane_destroy_state(struct drm_plane *plane,
			       struct drm_plane_state *state);
extern const struct drm_plane_helper_funcs intel_plane_helper_funcs;

/* intel_color.c */
void intel_color_init(struct drm_crtc *crtc);
int intel_color_check(struct drm_crtc *crtc, struct drm_crtc_state *state);
void intel_color_set_csc(struct drm_crtc_state *crtc_state);
void intel_color_load_luts(struct drm_crtc_state *crtc_state);

#endif /* __INTEL_DRV_H__ */<|MERGE_RESOLUTION|>--- conflicted
+++ resolved
@@ -1413,13 +1413,6 @@
 void intel_power_sequencer_reset(struct drm_i915_private *dev_priv);
 uint32_t intel_dp_pack_aux(const uint8_t *src, int src_bytes);
 void intel_plane_destroy(struct drm_plane *plane);
-<<<<<<< HEAD
-void intel_edp_drrs_enable(struct intel_dp *intel_dp);
-void intel_edp_drrs_disable(struct intel_dp *intel_dp);
-void intel_edp_drrs_invalidate(struct drm_device *dev,
-		unsigned frontbuffer_bits);
-void intel_edp_drrs_flush(struct drm_device *dev, unsigned frontbuffer_bits);
-=======
 void intel_edp_drrs_enable(struct intel_dp *intel_dp,
 			   struct intel_crtc_state *crtc_state);
 void intel_edp_drrs_disable(struct intel_dp *intel_dp,
@@ -1428,7 +1421,6 @@
 			       unsigned int frontbuffer_bits);
 void intel_edp_drrs_flush(struct drm_i915_private *dev_priv,
 			  unsigned int frontbuffer_bits);
->>>>>>> 2cfef0c3
 
 void
 intel_dp_program_link_training_pattern(struct intel_dp *intel_dp,
