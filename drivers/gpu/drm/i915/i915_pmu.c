/*
 * SPDX-License-Identifier: MIT
 *
 * Copyright © 2017-2018 Intel Corporation
 */

#include <linux/pm_runtime.h>

#include "gt/intel_engine.h"
#include "gt/intel_engine_pm.h"
#include "gt/intel_engine_regs.h"
#include "gt/intel_engine_user.h"
#include "gt/intel_gt.h"
#include "gt/intel_gt_pm.h"
#include "gt/intel_gt_regs.h"
#include "gt/intel_rc6.h"
#include "gt/intel_rps.h"

#include "i915_drv.h"
#include "i915_pmu.h"

/* Frequency for the sampling timer for events which need it. */
#define FREQUENCY 200
#define PERIOD max_t(u64, 10000, NSEC_PER_SEC / FREQUENCY)

#define ENGINE_SAMPLE_MASK \
	(BIT(I915_SAMPLE_BUSY) | \
	 BIT(I915_SAMPLE_WAIT) | \
	 BIT(I915_SAMPLE_SEMA))

static cpumask_t i915_pmu_cpumask;
static unsigned int i915_pmu_target_cpu = -1;

static struct i915_pmu *event_to_pmu(struct perf_event *event)
{
	return container_of(event->pmu, struct i915_pmu, base);
}

static struct drm_i915_private *pmu_to_i915(struct i915_pmu *pmu)
{
	return container_of(pmu, struct drm_i915_private, pmu);
}

static u8 engine_config_sample(u64 config)
{
	return config & I915_PMU_SAMPLE_MASK;
}

static u8 engine_event_sample(struct perf_event *event)
{
	return engine_config_sample(event->attr.config);
}

static u8 engine_event_class(struct perf_event *event)
{
	return (event->attr.config >> I915_PMU_CLASS_SHIFT) & 0xff;
}

static u8 engine_event_instance(struct perf_event *event)
{
	return (event->attr.config >> I915_PMU_SAMPLE_BITS) & 0xff;
}

static bool is_engine_config(const u64 config)
{
	return config < __I915_PMU_OTHER(0);
}

static unsigned int config_gt_id(const u64 config)
{
	return config >> __I915_PMU_GT_SHIFT;
}

static u64 config_counter(const u64 config)
{
	return config & ~(~0ULL << __I915_PMU_GT_SHIFT);
}

static unsigned int other_bit(const u64 config)
{
	unsigned int val;

	switch (config_counter(config)) {
	case I915_PMU_ACTUAL_FREQUENCY:
		val =  __I915_PMU_ACTUAL_FREQUENCY_ENABLED;
		break;
	case I915_PMU_REQUESTED_FREQUENCY:
		val = __I915_PMU_REQUESTED_FREQUENCY_ENABLED;
		break;
	case I915_PMU_RC6_RESIDENCY:
		val = __I915_PMU_RC6_RESIDENCY_ENABLED;
		break;
	default:
		/*
		 * Events that do not require sampling, or tracking state
		 * transitions between enabled and disabled can be ignored.
		 */
		return -1;
	}

	return I915_ENGINE_SAMPLE_COUNT +
	       config_gt_id(config) * __I915_PMU_TRACKED_EVENT_COUNT +
	       val;
}

static unsigned int config_bit(const u64 config)
{
	if (is_engine_config(config))
		return engine_config_sample(config);
	else
		return other_bit(config);
}

static u32 config_mask(const u64 config)
{
	unsigned int bit = config_bit(config);

	if (__builtin_constant_p(config))
		BUILD_BUG_ON(bit >
			     BITS_PER_TYPE(typeof_member(struct i915_pmu,
							 enable)) - 1);
	else
		WARN_ON_ONCE(bit >
			     BITS_PER_TYPE(typeof_member(struct i915_pmu,
							 enable)) - 1);

	return BIT(config_bit(config));
}

static bool is_engine_event(struct perf_event *event)
{
	return is_engine_config(event->attr.config);
}

static unsigned int event_bit(struct perf_event *event)
{
	return config_bit(event->attr.config);
}

static u32 frequency_enabled_mask(void)
<<<<<<< HEAD
{
	unsigned int i;
	u32 mask = 0;

	for (i = 0; i < I915_PMU_MAX_GT; i++)
		mask |= config_mask(__I915_PMU_ACTUAL_FREQUENCY(i)) |
			config_mask(__I915_PMU_REQUESTED_FREQUENCY(i));

	return mask;
}

static bool pmu_needs_timer(struct i915_pmu *pmu)
=======
>>>>>>> 2d5404ca
{
	unsigned int i;
	u32 mask = 0;

	for (i = 0; i < I915_PMU_MAX_GT; i++)
		mask |= config_mask(__I915_PMU_ACTUAL_FREQUENCY(i)) |
			config_mask(__I915_PMU_REQUESTED_FREQUENCY(i));

	return mask;
}

static bool pmu_needs_timer(struct i915_pmu *pmu)
{
	struct drm_i915_private *i915 = pmu_to_i915(pmu);
	u32 enable;

	/*
	 * Only some counters need the sampling timer.
	 *
	 * We start with a bitmask of all currently enabled events.
	 */
	enable = pmu->enable;

	/*
	 * Mask out all the ones which do not need the timer, or in
	 * other words keep all the ones that could need the timer.
	 */
	enable &= frequency_enabled_mask() | ENGINE_SAMPLE_MASK;

	/*
	 * Also there is software busyness tracking available we do not
	 * need the timer for I915_SAMPLE_BUSY counter.
	 */
	if (i915->caps.scheduler & I915_SCHEDULER_CAP_ENGINE_BUSY_STATS)
		enable &= ~BIT(I915_SAMPLE_BUSY);

	/*
	 * If some bits remain it means we need the sampling timer running.
	 */
	return enable;
}

static u64 __get_rc6(struct intel_gt *gt)
{
	struct drm_i915_private *i915 = gt->i915;
	u64 val;

	val = intel_rc6_residency_ns(&gt->rc6, INTEL_RC6_RES_RC6);

	if (HAS_RC6p(i915))
		val += intel_rc6_residency_ns(&gt->rc6, INTEL_RC6_RES_RC6p);

	if (HAS_RC6pp(i915))
		val += intel_rc6_residency_ns(&gt->rc6, INTEL_RC6_RES_RC6pp);

	return val;
}

static inline s64 ktime_since_raw(const ktime_t kt)
{
	return ktime_to_ns(ktime_sub(ktime_get_raw(), kt));
}

static u64 read_sample(struct i915_pmu *pmu, unsigned int gt_id, int sample)
{
	return pmu->sample[gt_id][sample].cur;
}

static void
store_sample(struct i915_pmu *pmu, unsigned int gt_id, int sample, u64 val)
{
	pmu->sample[gt_id][sample].cur = val;
}

static void
add_sample_mult(struct i915_pmu *pmu, unsigned int gt_id, int sample, u32 val, u32 mul)
{
	pmu->sample[gt_id][sample].cur += mul_u32_u32(val, mul);
}

static u64 get_rc6(struct intel_gt *gt)
{
	struct drm_i915_private *i915 = gt->i915;
	const unsigned int gt_id = gt->info.id;
	struct i915_pmu *pmu = &i915->pmu;
	intel_wakeref_t wakeref;
	unsigned long flags;
	u64 val;

	wakeref = intel_gt_pm_get_if_awake(gt);
	if (wakeref) {
		val = __get_rc6(gt);
		intel_gt_pm_put_async(gt, wakeref);
	}

	spin_lock_irqsave(&pmu->lock, flags);

<<<<<<< HEAD
	if (awake) {
=======
	if (wakeref) {
>>>>>>> 2d5404ca
		store_sample(pmu, gt_id, __I915_SAMPLE_RC6, val);
	} else {
		/*
		 * We think we are runtime suspended.
		 *
		 * Report the delta from when the device was suspended to now,
		 * on top of the last known real value, as the approximated RC6
		 * counter value.
		 */
		val = ktime_since_raw(pmu->sleep_last[gt_id]);
		val += read_sample(pmu, gt_id, __I915_SAMPLE_RC6);
	}

	if (val < read_sample(pmu, gt_id, __I915_SAMPLE_RC6_LAST_REPORTED))
		val = read_sample(pmu, gt_id, __I915_SAMPLE_RC6_LAST_REPORTED);
	else
		store_sample(pmu, gt_id, __I915_SAMPLE_RC6_LAST_REPORTED, val);

	spin_unlock_irqrestore(&pmu->lock, flags);

	return val;
}

static void init_rc6(struct i915_pmu *pmu)
{
<<<<<<< HEAD
	struct drm_i915_private *i915 = container_of(pmu, typeof(*i915), pmu);
=======
	struct drm_i915_private *i915 = pmu_to_i915(pmu);
>>>>>>> 2d5404ca
	struct intel_gt *gt;
	unsigned int i;

	for_each_gt(gt, i915, i) {
		intel_wakeref_t wakeref;

		with_intel_runtime_pm(gt->uncore->rpm, wakeref) {
			u64 val = __get_rc6(gt);

			store_sample(pmu, i, __I915_SAMPLE_RC6, val);
			store_sample(pmu, i, __I915_SAMPLE_RC6_LAST_REPORTED,
				     val);
			pmu->sleep_last[i] = ktime_get_raw();
		}
	}
}

static void park_rc6(struct intel_gt *gt)
{
	struct i915_pmu *pmu = &gt->i915->pmu;

	store_sample(pmu, gt->info.id, __I915_SAMPLE_RC6, __get_rc6(gt));
	pmu->sleep_last[gt->info.id] = ktime_get_raw();
}

static void __i915_pmu_maybe_start_timer(struct i915_pmu *pmu)
{
	if (!pmu->timer_enabled && pmu_needs_timer(pmu)) {
		pmu->timer_enabled = true;
		pmu->timer_last = ktime_get();
		hrtimer_start_range_ns(&pmu->timer,
				       ns_to_ktime(PERIOD), 0,
				       HRTIMER_MODE_REL_PINNED);
	}
}

void i915_pmu_gt_parked(struct intel_gt *gt)
{
	struct i915_pmu *pmu = &gt->i915->pmu;

	if (!pmu->base.event_init)
		return;

	spin_lock_irq(&pmu->lock);

	park_rc6(gt);

	/*
	 * Signal sampling timer to stop if only engine events are enabled and
	 * GPU went idle.
	 */
	pmu->unparked &= ~BIT(gt->info.id);
	if (pmu->unparked == 0)
		pmu->timer_enabled = false;

	spin_unlock_irq(&pmu->lock);
}

void i915_pmu_gt_unparked(struct intel_gt *gt)
{
	struct i915_pmu *pmu = &gt->i915->pmu;

	if (!pmu->base.event_init)
		return;

	spin_lock_irq(&pmu->lock);

	/*
	 * Re-enable sampling timer when GPU goes active.
	 */
	if (pmu->unparked == 0)
		__i915_pmu_maybe_start_timer(pmu);

	pmu->unparked |= BIT(gt->info.id);

	spin_unlock_irq(&pmu->lock);
}

static void
add_sample(struct i915_pmu_sample *sample, u32 val)
{
	sample->cur += val;
}

static bool exclusive_mmio_access(const struct drm_i915_private *i915)
{
	/*
	 * We have to avoid concurrent mmio cache line access on gen7 or
	 * risk a machine hang. For a fun history lesson dig out the old
	 * userspace intel_gpu_top and run it on Ivybridge or Haswell!
	 */
	return GRAPHICS_VER(i915) == 7;
}

static void engine_sample(struct intel_engine_cs *engine, unsigned int period_ns)
{
	struct intel_engine_pmu *pmu = &engine->pmu;
	bool busy;
	u32 val;

	val = ENGINE_READ_FW(engine, RING_CTL);
	if (val == 0) /* powerwell off => engine idle */
		return;

	if (val & RING_WAIT)
		add_sample(&pmu->sample[I915_SAMPLE_WAIT], period_ns);
	if (val & RING_WAIT_SEMAPHORE)
		add_sample(&pmu->sample[I915_SAMPLE_SEMA], period_ns);

	/* No need to sample when busy stats are supported. */
	if (intel_engine_supports_stats(engine))
		return;

	/*
	 * While waiting on a semaphore or event, MI_MODE reports the
	 * ring as idle. However, previously using the seqno, and with
	 * execlists sampling, we account for the ring waiting as the
	 * engine being busy. Therefore, we record the sample as being
	 * busy if either waiting or !idle.
	 */
	busy = val & (RING_WAIT_SEMAPHORE | RING_WAIT);
	if (!busy) {
		val = ENGINE_READ_FW(engine, RING_MI_MODE);
		busy = !(val & MODE_IDLE);
	}
	if (busy)
		add_sample(&pmu->sample[I915_SAMPLE_BUSY], period_ns);
}

static void
engines_sample(struct intel_gt *gt, unsigned int period_ns)
{
	struct drm_i915_private *i915 = gt->i915;
	struct intel_engine_cs *engine;
	enum intel_engine_id id;
	unsigned long flags;

	if ((i915->pmu.enable & ENGINE_SAMPLE_MASK) == 0)
		return;

	if (!intel_gt_pm_is_awake(gt))
		return;

	for_each_engine(engine, gt, id) {
		if (!engine->pmu.enable)
			continue;

		if (!intel_engine_pm_get_if_awake(engine))
			continue;

		if (exclusive_mmio_access(i915)) {
			spin_lock_irqsave(&engine->uncore->lock, flags);
			engine_sample(engine, period_ns);
			spin_unlock_irqrestore(&engine->uncore->lock, flags);
		} else {
			engine_sample(engine, period_ns);
		}

		intel_engine_pm_put_async(engine);
	}
}

static bool
frequency_sampling_enabled(struct i915_pmu *pmu, unsigned int gt)
{
	return pmu->enable &
	       (config_mask(__I915_PMU_ACTUAL_FREQUENCY(gt)) |
		config_mask(__I915_PMU_REQUESTED_FREQUENCY(gt)));
}

static void
frequency_sample(struct intel_gt *gt, unsigned int period_ns)
{
	struct drm_i915_private *i915 = gt->i915;
	const unsigned int gt_id = gt->info.id;
	struct i915_pmu *pmu = &i915->pmu;
	struct intel_rps *rps = &gt->rps;
	intel_wakeref_t wakeref;

	if (!frequency_sampling_enabled(pmu, gt_id))
		return;

	/* Report 0/0 (actual/requested) frequency while parked. */
	wakeref = intel_gt_pm_get_if_awake(gt);
	if (!wakeref)
		return;

	if (pmu->enable & config_mask(__I915_PMU_ACTUAL_FREQUENCY(gt_id))) {
		u32 val;

		/*
		 * We take a quick peek here without using forcewake
		 * so that we don't perturb the system under observation
		 * (forcewake => !rc6 => increased power use). We expect
		 * that if the read fails because it is outside of the
		 * mmio power well, then it will return 0 -- in which
		 * case we assume the system is running at the intended
		 * frequency. Fortunately, the read should rarely fail!
		 */
		val = intel_rps_read_actual_frequency_fw(rps);
		if (!val)
			val = intel_gpu_freq(rps, rps->cur_freq);

		add_sample_mult(pmu, gt_id, __I915_SAMPLE_FREQ_ACT,
				val, period_ns / 1000);
	}

	if (pmu->enable & config_mask(__I915_PMU_REQUESTED_FREQUENCY(gt_id))) {
		add_sample_mult(pmu, gt_id, __I915_SAMPLE_FREQ_REQ,
				intel_rps_get_requested_frequency(rps),
				period_ns / 1000);
	}

	intel_gt_pm_put_async(gt, wakeref);
}

static enum hrtimer_restart i915_sample(struct hrtimer *hrtimer)
{
<<<<<<< HEAD
	struct drm_i915_private *i915 =
		container_of(hrtimer, struct drm_i915_private, pmu.timer);
	struct i915_pmu *pmu = &i915->pmu;
=======
	struct i915_pmu *pmu = container_of(hrtimer, struct i915_pmu, timer);
	struct drm_i915_private *i915 = pmu_to_i915(pmu);
>>>>>>> 2d5404ca
	unsigned int period_ns;
	struct intel_gt *gt;
	unsigned int i;
	ktime_t now;

	if (!READ_ONCE(pmu->timer_enabled))
		return HRTIMER_NORESTART;

	now = ktime_get();
	period_ns = ktime_to_ns(ktime_sub(now, pmu->timer_last));
	pmu->timer_last = now;

	/*
	 * Strictly speaking the passed in period may not be 100% accurate for
	 * all internal calculation, since some amount of time can be spent on
	 * grabbing the forcewake. However the potential error from timer call-
	 * back delay greatly dominates this so we keep it simple.
	 */

	for_each_gt(gt, i915, i) {
		if (!(pmu->unparked & BIT(i)))
			continue;

		engines_sample(gt, period_ns);
		frequency_sample(gt, period_ns);
	}

	hrtimer_forward(hrtimer, now, ns_to_ktime(PERIOD));

	return HRTIMER_RESTART;
}

static void i915_pmu_event_destroy(struct perf_event *event)
{
	struct i915_pmu *pmu = event_to_pmu(event);
	struct drm_i915_private *i915 = pmu_to_i915(pmu);

	drm_WARN_ON(&i915->drm, event->parent);

	drm_dev_put(&i915->drm);
}

static int
engine_event_status(struct intel_engine_cs *engine,
		    enum drm_i915_pmu_engine_sample sample)
{
	switch (sample) {
	case I915_SAMPLE_BUSY:
	case I915_SAMPLE_WAIT:
		break;
	case I915_SAMPLE_SEMA:
		if (GRAPHICS_VER(engine->i915) < 6)
			return -ENODEV;
		break;
	default:
		return -ENOENT;
	}

	return 0;
}

static int
config_status(struct drm_i915_private *i915, u64 config)
{
	struct intel_gt *gt = to_gt(i915);

	unsigned int gt_id = config_gt_id(config);
	unsigned int max_gt_id = HAS_EXTRA_GT_LIST(i915) ? 1 : 0;

	if (gt_id > max_gt_id)
		return -ENOENT;

	switch (config_counter(config)) {
	case I915_PMU_ACTUAL_FREQUENCY:
		if (IS_VALLEYVIEW(i915) || IS_CHERRYVIEW(i915))
			/* Requires a mutex for sampling! */
			return -ENODEV;
		fallthrough;
	case I915_PMU_REQUESTED_FREQUENCY:
		if (GRAPHICS_VER(i915) < 6)
			return -ENODEV;
		break;
	case I915_PMU_INTERRUPTS:
		if (gt_id)
			return -ENOENT;
		break;
	case I915_PMU_RC6_RESIDENCY:
		if (!gt->rc6.supported)
			return -ENODEV;
		break;
	case I915_PMU_SOFTWARE_GT_AWAKE_TIME:
		break;
	default:
		return -ENOENT;
	}

	return 0;
}

static int engine_event_init(struct perf_event *event)
{
	struct i915_pmu *pmu = event_to_pmu(event);
	struct drm_i915_private *i915 = pmu_to_i915(pmu);
	struct intel_engine_cs *engine;

	engine = intel_engine_lookup_user(i915, engine_event_class(event),
					  engine_event_instance(event));
	if (!engine)
		return -ENODEV;

	return engine_event_status(engine, engine_event_sample(event));
}

static int i915_pmu_event_init(struct perf_event *event)
{
	struct i915_pmu *pmu = event_to_pmu(event);
	struct drm_i915_private *i915 = pmu_to_i915(pmu);
	int ret;

	if (pmu->closed)
		return -ENODEV;

	if (event->attr.type != event->pmu->type)
		return -ENOENT;

	/* unsupported modes and filters */
	if (event->attr.sample_period) /* no sampling */
		return -EINVAL;

	if (has_branch_stack(event))
		return -EOPNOTSUPP;

	if (event->cpu < 0)
		return -EINVAL;

	/* only allow running on one cpu at a time */
	if (!cpumask_test_cpu(event->cpu, &i915_pmu_cpumask))
		return -EINVAL;

	if (is_engine_event(event))
		ret = engine_event_init(event);
	else
		ret = config_status(i915, event->attr.config);
	if (ret)
		return ret;

	if (!event->parent) {
		drm_dev_get(&i915->drm);
		event->destroy = i915_pmu_event_destroy;
	}

	return 0;
}

static u64 __i915_pmu_event_read(struct perf_event *event)
{
	struct i915_pmu *pmu = event_to_pmu(event);
	struct drm_i915_private *i915 = pmu_to_i915(pmu);
	u64 val = 0;

	if (is_engine_event(event)) {
		u8 sample = engine_event_sample(event);
		struct intel_engine_cs *engine;

		engine = intel_engine_lookup_user(i915,
						  engine_event_class(event),
						  engine_event_instance(event));

		if (drm_WARN_ON_ONCE(&i915->drm, !engine)) {
			/* Do nothing */
		} else if (sample == I915_SAMPLE_BUSY &&
			   intel_engine_supports_stats(engine)) {
			ktime_t unused;

			val = ktime_to_ns(intel_engine_get_busy_time(engine,
								     &unused));
		} else {
			val = engine->pmu.sample[sample].cur;
		}
	} else {
		const unsigned int gt_id = config_gt_id(event->attr.config);
		const u64 config = config_counter(event->attr.config);

		switch (config) {
		case I915_PMU_ACTUAL_FREQUENCY:
			val =
			   div_u64(read_sample(pmu, gt_id,
					       __I915_SAMPLE_FREQ_ACT),
				   USEC_PER_SEC /* to MHz */);
			break;
		case I915_PMU_REQUESTED_FREQUENCY:
			val =
			   div_u64(read_sample(pmu, gt_id,
					       __I915_SAMPLE_FREQ_REQ),
				   USEC_PER_SEC /* to MHz */);
			break;
		case I915_PMU_INTERRUPTS:
			val = READ_ONCE(pmu->irq_count);
			break;
		case I915_PMU_RC6_RESIDENCY:
			val = get_rc6(i915->gt[gt_id]);
			break;
		case I915_PMU_SOFTWARE_GT_AWAKE_TIME:
			val = ktime_to_ns(intel_gt_get_awake_time(to_gt(i915)));
			break;
		}
	}

	return val;
}

static void i915_pmu_event_read(struct perf_event *event)
{
	struct i915_pmu *pmu = event_to_pmu(event);
	struct hw_perf_event *hwc = &event->hw;
	u64 prev, new;

	if (pmu->closed) {
		event->hw.state = PERF_HES_STOPPED;
		return;
	}

	prev = local64_read(&hwc->prev_count);
	do {
		new = __i915_pmu_event_read(event);
	} while (!local64_try_cmpxchg(&hwc->prev_count, &prev, new));

	local64_add(new - prev, &event->count);
}

static void i915_pmu_enable(struct perf_event *event)
{
<<<<<<< HEAD
	struct drm_i915_private *i915 =
		container_of(event->pmu, typeof(*i915), pmu.base);
	const unsigned int bit = event_bit(event);
	struct i915_pmu *pmu = &i915->pmu;
=======
	struct i915_pmu *pmu = event_to_pmu(event);
	struct drm_i915_private *i915 = pmu_to_i915(pmu);
	const unsigned int bit = event_bit(event);
>>>>>>> 2d5404ca
	unsigned long flags;

	if (bit == -1)
		goto update;

	spin_lock_irqsave(&pmu->lock, flags);

	/*
	 * Update the bitmask of enabled events and increment
	 * the event reference counter.
	 */
	BUILD_BUG_ON(ARRAY_SIZE(pmu->enable_count) != I915_PMU_MASK_BITS);
	GEM_BUG_ON(bit >= ARRAY_SIZE(pmu->enable_count));
	GEM_BUG_ON(pmu->enable_count[bit] == ~0);

	pmu->enable |= BIT(bit);
	pmu->enable_count[bit]++;

	/*
	 * Start the sampling timer if needed and not already enabled.
	 */
	__i915_pmu_maybe_start_timer(pmu);

	/*
	 * For per-engine events the bitmask and reference counting
	 * is stored per engine.
	 */
	if (is_engine_event(event)) {
		u8 sample = engine_event_sample(event);
		struct intel_engine_cs *engine;

		engine = intel_engine_lookup_user(i915,
						  engine_event_class(event),
						  engine_event_instance(event));

		BUILD_BUG_ON(ARRAY_SIZE(engine->pmu.enable_count) !=
			     I915_ENGINE_SAMPLE_COUNT);
		BUILD_BUG_ON(ARRAY_SIZE(engine->pmu.sample) !=
			     I915_ENGINE_SAMPLE_COUNT);
		GEM_BUG_ON(sample >= ARRAY_SIZE(engine->pmu.enable_count));
		GEM_BUG_ON(sample >= ARRAY_SIZE(engine->pmu.sample));
		GEM_BUG_ON(engine->pmu.enable_count[sample] == ~0);

		engine->pmu.enable |= BIT(sample);
		engine->pmu.enable_count[sample]++;
	}

	spin_unlock_irqrestore(&pmu->lock, flags);

update:
	/*
	 * Store the current counter value so we can report the correct delta
	 * for all listeners. Even when the event was already enabled and has
	 * an existing non-zero value.
	 */
	local64_set(&event->hw.prev_count, __i915_pmu_event_read(event));
}

static void i915_pmu_disable(struct perf_event *event)
{
<<<<<<< HEAD
	struct drm_i915_private *i915 =
		container_of(event->pmu, typeof(*i915), pmu.base);
	const unsigned int bit = event_bit(event);
	struct i915_pmu *pmu = &i915->pmu;
=======
	struct i915_pmu *pmu = event_to_pmu(event);
	struct drm_i915_private *i915 = pmu_to_i915(pmu);
	const unsigned int bit = event_bit(event);
>>>>>>> 2d5404ca
	unsigned long flags;

	if (bit == -1)
		return;

	spin_lock_irqsave(&pmu->lock, flags);

	if (is_engine_event(event)) {
		u8 sample = engine_event_sample(event);
		struct intel_engine_cs *engine;

		engine = intel_engine_lookup_user(i915,
						  engine_event_class(event),
						  engine_event_instance(event));

		GEM_BUG_ON(sample >= ARRAY_SIZE(engine->pmu.enable_count));
		GEM_BUG_ON(sample >= ARRAY_SIZE(engine->pmu.sample));
		GEM_BUG_ON(engine->pmu.enable_count[sample] == 0);

		/*
		 * Decrement the reference count and clear the enabled
		 * bitmask when the last listener on an event goes away.
		 */
		if (--engine->pmu.enable_count[sample] == 0)
			engine->pmu.enable &= ~BIT(sample);
	}

	GEM_BUG_ON(bit >= ARRAY_SIZE(pmu->enable_count));
	GEM_BUG_ON(pmu->enable_count[bit] == 0);
	/*
	 * Decrement the reference count and clear the enabled
	 * bitmask when the last listener on an event goes away.
	 */
	if (--pmu->enable_count[bit] == 0) {
		pmu->enable &= ~BIT(bit);
		pmu->timer_enabled &= pmu_needs_timer(pmu);
	}

	spin_unlock_irqrestore(&pmu->lock, flags);
}

static void i915_pmu_event_start(struct perf_event *event, int flags)
{
	struct i915_pmu *pmu = event_to_pmu(event);

	if (pmu->closed)
		return;

	i915_pmu_enable(event);
	event->hw.state = 0;
}

static void i915_pmu_event_stop(struct perf_event *event, int flags)
{
	struct drm_i915_private *i915 =
		container_of(event->pmu, typeof(*i915), pmu.base);
	struct i915_pmu *pmu = &i915->pmu;

	if (pmu->closed)
		goto out;

	if (flags & PERF_EF_UPDATE)
		i915_pmu_event_read(event);
	i915_pmu_disable(event);

out:
	event->hw.state = PERF_HES_STOPPED;
}

static int i915_pmu_event_add(struct perf_event *event, int flags)
{
	struct i915_pmu *pmu = event_to_pmu(event);

	if (pmu->closed)
		return -ENODEV;

	if (flags & PERF_EF_START)
		i915_pmu_event_start(event, flags);

	return 0;
}

static void i915_pmu_event_del(struct perf_event *event, int flags)
{
	i915_pmu_event_stop(event, PERF_EF_UPDATE);
}

static int i915_pmu_event_event_idx(struct perf_event *event)
{
	return 0;
}

struct i915_str_attribute {
	struct device_attribute attr;
	const char *str;
};

static ssize_t i915_pmu_format_show(struct device *dev,
				    struct device_attribute *attr, char *buf)
{
	struct i915_str_attribute *eattr;

	eattr = container_of(attr, struct i915_str_attribute, attr);
	return sprintf(buf, "%s\n", eattr->str);
}

#define I915_PMU_FORMAT_ATTR(_name, _config) \
	(&((struct i915_str_attribute[]) { \
		{ .attr = __ATTR(_name, 0444, i915_pmu_format_show, NULL), \
		  .str = _config, } \
	})[0].attr.attr)

static struct attribute *i915_pmu_format_attrs[] = {
	I915_PMU_FORMAT_ATTR(i915_eventid, "config:0-20"),
	NULL,
};

static const struct attribute_group i915_pmu_format_attr_group = {
	.name = "format",
	.attrs = i915_pmu_format_attrs,
};

struct i915_ext_attribute {
	struct device_attribute attr;
	unsigned long val;
};

static ssize_t i915_pmu_event_show(struct device *dev,
				   struct device_attribute *attr, char *buf)
{
	struct i915_ext_attribute *eattr;

	eattr = container_of(attr, struct i915_ext_attribute, attr);
	return sprintf(buf, "config=0x%lx\n", eattr->val);
}

static ssize_t cpumask_show(struct device *dev,
			    struct device_attribute *attr, char *buf)
{
	return cpumap_print_to_pagebuf(true, buf, &i915_pmu_cpumask);
}

static DEVICE_ATTR_RO(cpumask);

static struct attribute *i915_cpumask_attrs[] = {
	&dev_attr_cpumask.attr,
	NULL,
};

static const struct attribute_group i915_pmu_cpumask_attr_group = {
	.attrs = i915_cpumask_attrs,
};

#define __event(__counter, __name, __unit) \
{ \
	.counter = (__counter), \
	.name = (__name), \
	.unit = (__unit), \
	.global = false, \
}

#define __global_event(__counter, __name, __unit) \
{ \
	.counter = (__counter), \
	.name = (__name), \
	.unit = (__unit), \
	.global = true, \
}

#define __engine_event(__sample, __name) \
{ \
	.sample = (__sample), \
	.name = (__name), \
}

static struct i915_ext_attribute *
add_i915_attr(struct i915_ext_attribute *attr, const char *name, u64 config)
{
	sysfs_attr_init(&attr->attr.attr);
	attr->attr.attr.name = name;
	attr->attr.attr.mode = 0444;
	attr->attr.show = i915_pmu_event_show;
	attr->val = config;

	return ++attr;
}

static struct perf_pmu_events_attr *
add_pmu_attr(struct perf_pmu_events_attr *attr, const char *name,
	     const char *str)
{
	sysfs_attr_init(&attr->attr.attr);
	attr->attr.attr.name = name;
	attr->attr.attr.mode = 0444;
	attr->attr.show = perf_event_sysfs_show;
	attr->event_str = str;

	return ++attr;
}

static struct attribute **
create_event_attributes(struct i915_pmu *pmu)
{
	struct drm_i915_private *i915 = pmu_to_i915(pmu);
	static const struct {
		unsigned int counter;
		const char *name;
		const char *unit;
		bool global;
	} events[] = {
		__event(0, "actual-frequency", "M"),
		__event(1, "requested-frequency", "M"),
		__global_event(2, "interrupts", NULL),
		__event(3, "rc6-residency", "ns"),
		__event(4, "software-gt-awake-time", "ns"),
	};
	static const struct {
		enum drm_i915_pmu_engine_sample sample;
		char *name;
	} engine_events[] = {
		__engine_event(I915_SAMPLE_BUSY, "busy"),
		__engine_event(I915_SAMPLE_SEMA, "sema"),
		__engine_event(I915_SAMPLE_WAIT, "wait"),
	};
	unsigned int count = 0;
	struct perf_pmu_events_attr *pmu_attr = NULL, *pmu_iter;
	struct i915_ext_attribute *i915_attr = NULL, *i915_iter;
	struct attribute **attr = NULL, **attr_iter;
	struct intel_engine_cs *engine;
	struct intel_gt *gt;
	unsigned int i, j;

	/* Count how many counters we will be exposing. */
	for_each_gt(gt, i915, j) {
		for (i = 0; i < ARRAY_SIZE(events); i++) {
			u64 config = ___I915_PMU_OTHER(j, events[i].counter);

			if (!config_status(i915, config))
				count++;
		}
	}

	for_each_uabi_engine(engine, i915) {
		for (i = 0; i < ARRAY_SIZE(engine_events); i++) {
			if (!engine_event_status(engine,
						 engine_events[i].sample))
				count++;
		}
	}

	/* Allocate attribute objects and table. */
	i915_attr = kcalloc(count, sizeof(*i915_attr), GFP_KERNEL);
	if (!i915_attr)
		goto err_alloc;

	pmu_attr = kcalloc(count, sizeof(*pmu_attr), GFP_KERNEL);
	if (!pmu_attr)
		goto err_alloc;

	/* Max one pointer of each attribute type plus a termination entry. */
	attr = kcalloc(count * 2 + 1, sizeof(*attr), GFP_KERNEL);
	if (!attr)
		goto err_alloc;

	i915_iter = i915_attr;
	pmu_iter = pmu_attr;
	attr_iter = attr;

	/* Initialize supported non-engine counters. */
	for_each_gt(gt, i915, j) {
		for (i = 0; i < ARRAY_SIZE(events); i++) {
			u64 config = ___I915_PMU_OTHER(j, events[i].counter);
			char *str;

			if (config_status(i915, config))
				continue;

			if (events[i].global || !HAS_EXTRA_GT_LIST(i915))
				str = kstrdup(events[i].name, GFP_KERNEL);
			else
				str = kasprintf(GFP_KERNEL, "%s-gt%u",
						events[i].name, j);
			if (!str)
				goto err;

			*attr_iter++ = &i915_iter->attr.attr;
			i915_iter = add_i915_attr(i915_iter, str, config);

			if (events[i].unit) {
				if (events[i].global || !HAS_EXTRA_GT_LIST(i915))
					str = kasprintf(GFP_KERNEL, "%s.unit",
							events[i].name);
				else
					str = kasprintf(GFP_KERNEL, "%s-gt%u.unit",
							events[i].name, j);
				if (!str)
					goto err;

				*attr_iter++ = &pmu_iter->attr.attr;
				pmu_iter = add_pmu_attr(pmu_iter, str,
							events[i].unit);
			}
		}
	}

	/* Initialize supported engine counters. */
	for_each_uabi_engine(engine, i915) {
		for (i = 0; i < ARRAY_SIZE(engine_events); i++) {
			char *str;

			if (engine_event_status(engine,
						engine_events[i].sample))
				continue;

			str = kasprintf(GFP_KERNEL, "%s-%s",
					engine->name, engine_events[i].name);
			if (!str)
				goto err;

			*attr_iter++ = &i915_iter->attr.attr;
			i915_iter =
				add_i915_attr(i915_iter, str,
					      __I915_PMU_ENGINE(engine->uabi_class,
								engine->uabi_instance,
								engine_events[i].sample));

			str = kasprintf(GFP_KERNEL, "%s-%s.unit",
					engine->name, engine_events[i].name);
			if (!str)
				goto err;

			*attr_iter++ = &pmu_iter->attr.attr;
			pmu_iter = add_pmu_attr(pmu_iter, str, "ns");
		}
	}

	pmu->i915_attr = i915_attr;
	pmu->pmu_attr = pmu_attr;

	return attr;

err:;
	for (attr_iter = attr; *attr_iter; attr_iter++)
		kfree((*attr_iter)->name);

err_alloc:
	kfree(attr);
	kfree(i915_attr);
	kfree(pmu_attr);

	return NULL;
}

static void free_event_attributes(struct i915_pmu *pmu)
{
	struct attribute **attr_iter = pmu->events_attr_group.attrs;

	for (; *attr_iter; attr_iter++)
		kfree((*attr_iter)->name);

	kfree(pmu->events_attr_group.attrs);
	kfree(pmu->i915_attr);
	kfree(pmu->pmu_attr);

	pmu->events_attr_group.attrs = NULL;
	pmu->i915_attr = NULL;
	pmu->pmu_attr = NULL;
}

static int i915_pmu_cpu_online(unsigned int cpu, struct hlist_node *node)
{
	struct i915_pmu *pmu = hlist_entry_safe(node, typeof(*pmu), cpuhp.node);

	GEM_BUG_ON(!pmu->base.event_init);

	/* Select the first online CPU as a designated reader. */
	if (cpumask_empty(&i915_pmu_cpumask))
		cpumask_set_cpu(cpu, &i915_pmu_cpumask);

	return 0;
}

static int i915_pmu_cpu_offline(unsigned int cpu, struct hlist_node *node)
{
	struct i915_pmu *pmu = hlist_entry_safe(node, typeof(*pmu), cpuhp.node);
	unsigned int target = i915_pmu_target_cpu;

	GEM_BUG_ON(!pmu->base.event_init);

	/*
	 * Unregistering an instance generates a CPU offline event which we must
	 * ignore to avoid incorrectly modifying the shared i915_pmu_cpumask.
	 */
	if (pmu->closed)
		return 0;

	if (cpumask_test_and_clear_cpu(cpu, &i915_pmu_cpumask)) {
		target = cpumask_any_but(topology_sibling_cpumask(cpu), cpu);

		/* Migrate events if there is a valid target */
		if (target < nr_cpu_ids) {
			cpumask_set_cpu(target, &i915_pmu_cpumask);
			i915_pmu_target_cpu = target;
		}
	}

	if (target < nr_cpu_ids && target != pmu->cpuhp.cpu) {
		perf_pmu_migrate_context(&pmu->base, cpu, target);
		pmu->cpuhp.cpu = target;
	}

	return 0;
}

static enum cpuhp_state cpuhp_slot = CPUHP_INVALID;

int i915_pmu_init(void)
{
	int ret;

	ret = cpuhp_setup_state_multi(CPUHP_AP_ONLINE_DYN,
				      "perf/x86/intel/i915:online",
				      i915_pmu_cpu_online,
				      i915_pmu_cpu_offline);
	if (ret < 0)
		pr_notice("Failed to setup cpuhp state for i915 PMU! (%d)\n",
			  ret);
	else
		cpuhp_slot = ret;

	return 0;
}

void i915_pmu_exit(void)
{
	if (cpuhp_slot != CPUHP_INVALID)
		cpuhp_remove_multi_state(cpuhp_slot);
}

static int i915_pmu_register_cpuhp_state(struct i915_pmu *pmu)
{
	if (cpuhp_slot == CPUHP_INVALID)
		return -EINVAL;

	return cpuhp_state_add_instance(cpuhp_slot, &pmu->cpuhp.node);
}

static void i915_pmu_unregister_cpuhp_state(struct i915_pmu *pmu)
{
	cpuhp_state_remove_instance(cpuhp_slot, &pmu->cpuhp.node);
}

static bool is_igp(struct drm_i915_private *i915)
{
	struct pci_dev *pdev = to_pci_dev(i915->drm.dev);

	/* IGP is 0000:00:02.0 */
	return pci_domain_nr(pdev->bus) == 0 &&
	       pdev->bus->number == 0 &&
	       PCI_SLOT(pdev->devfn) == 2 &&
	       PCI_FUNC(pdev->devfn) == 0;
}

void i915_pmu_register(struct drm_i915_private *i915)
{
	struct i915_pmu *pmu = &i915->pmu;
	const struct attribute_group *attr_groups[] = {
		&i915_pmu_format_attr_group,
		&pmu->events_attr_group,
		&i915_pmu_cpumask_attr_group,
		NULL
	};

	int ret = -ENOMEM;

	if (GRAPHICS_VER(i915) <= 2) {
		drm_info(&i915->drm, "PMU not supported for this GPU.");
		return;
	}

	spin_lock_init(&pmu->lock);
	hrtimer_init(&pmu->timer, CLOCK_MONOTONIC, HRTIMER_MODE_REL);
	pmu->timer.function = i915_sample;
	pmu->cpuhp.cpu = -1;
	init_rc6(pmu);

	if (!is_igp(i915)) {
		pmu->name = kasprintf(GFP_KERNEL,
				      "i915_%s",
				      dev_name(i915->drm.dev));
		if (pmu->name) {
			/* tools/perf reserves colons as special. */
			strreplace((char *)pmu->name, ':', '_');
		}
	} else {
		pmu->name = "i915";
	}
	if (!pmu->name)
		goto err;

	pmu->events_attr_group.name = "events";
	pmu->events_attr_group.attrs = create_event_attributes(pmu);
	if (!pmu->events_attr_group.attrs)
		goto err_name;

	pmu->base.attr_groups = kmemdup(attr_groups, sizeof(attr_groups),
					GFP_KERNEL);
	if (!pmu->base.attr_groups)
		goto err_attr;

	pmu->base.module	= THIS_MODULE;
	pmu->base.task_ctx_nr	= perf_invalid_context;
	pmu->base.event_init	= i915_pmu_event_init;
	pmu->base.add		= i915_pmu_event_add;
	pmu->base.del		= i915_pmu_event_del;
	pmu->base.start		= i915_pmu_event_start;
	pmu->base.stop		= i915_pmu_event_stop;
	pmu->base.read		= i915_pmu_event_read;
	pmu->base.event_idx	= i915_pmu_event_event_idx;

	ret = perf_pmu_register(&pmu->base, pmu->name, -1);
	if (ret)
		goto err_groups;

	ret = i915_pmu_register_cpuhp_state(pmu);
	if (ret)
		goto err_unreg;

	return;

err_unreg:
	perf_pmu_unregister(&pmu->base);
err_groups:
	kfree(pmu->base.attr_groups);
err_attr:
	pmu->base.event_init = NULL;
	free_event_attributes(pmu);
err_name:
	if (!is_igp(i915))
		kfree(pmu->name);
err:
	drm_notice(&i915->drm, "Failed to register PMU!\n");
}

void i915_pmu_unregister(struct drm_i915_private *i915)
{
	struct i915_pmu *pmu = &i915->pmu;

	if (!pmu->base.event_init)
		return;

	/*
	 * "Disconnect" the PMU callbacks - since all are atomic synchronize_rcu
	 * ensures all currently executing ones will have exited before we
	 * proceed with unregistration.
	 */
	pmu->closed = true;
	synchronize_rcu();

	hrtimer_cancel(&pmu->timer);

	i915_pmu_unregister_cpuhp_state(pmu);

	perf_pmu_unregister(&pmu->base);
	pmu->base.event_init = NULL;
	kfree(pmu->base.attr_groups);
	if (!is_igp(i915))
		kfree(pmu->name);
	free_event_attributes(pmu);
}<|MERGE_RESOLUTION|>--- conflicted
+++ resolved
@@ -138,21 +138,6 @@
 }
 
 static u32 frequency_enabled_mask(void)
-<<<<<<< HEAD
-{
-	unsigned int i;
-	u32 mask = 0;
-
-	for (i = 0; i < I915_PMU_MAX_GT; i++)
-		mask |= config_mask(__I915_PMU_ACTUAL_FREQUENCY(i)) |
-			config_mask(__I915_PMU_REQUESTED_FREQUENCY(i));
-
-	return mask;
-}
-
-static bool pmu_needs_timer(struct i915_pmu *pmu)
-=======
->>>>>>> 2d5404ca
 {
 	unsigned int i;
 	u32 mask = 0;
@@ -250,11 +235,7 @@
 
 	spin_lock_irqsave(&pmu->lock, flags);
 
-<<<<<<< HEAD
-	if (awake) {
-=======
 	if (wakeref) {
->>>>>>> 2d5404ca
 		store_sample(pmu, gt_id, __I915_SAMPLE_RC6, val);
 	} else {
 		/*
@@ -280,11 +261,7 @@
 
 static void init_rc6(struct i915_pmu *pmu)
 {
-<<<<<<< HEAD
-	struct drm_i915_private *i915 = container_of(pmu, typeof(*i915), pmu);
-=======
 	struct drm_i915_private *i915 = pmu_to_i915(pmu);
->>>>>>> 2d5404ca
 	struct intel_gt *gt;
 	unsigned int i;
 
@@ -503,14 +480,8 @@
 
 static enum hrtimer_restart i915_sample(struct hrtimer *hrtimer)
 {
-<<<<<<< HEAD
-	struct drm_i915_private *i915 =
-		container_of(hrtimer, struct drm_i915_private, pmu.timer);
-	struct i915_pmu *pmu = &i915->pmu;
-=======
 	struct i915_pmu *pmu = container_of(hrtimer, struct i915_pmu, timer);
 	struct drm_i915_private *i915 = pmu_to_i915(pmu);
->>>>>>> 2d5404ca
 	unsigned int period_ns;
 	struct intel_gt *gt;
 	unsigned int i;
@@ -743,16 +714,9 @@
 
 static void i915_pmu_enable(struct perf_event *event)
 {
-<<<<<<< HEAD
-	struct drm_i915_private *i915 =
-		container_of(event->pmu, typeof(*i915), pmu.base);
-	const unsigned int bit = event_bit(event);
-	struct i915_pmu *pmu = &i915->pmu;
-=======
 	struct i915_pmu *pmu = event_to_pmu(event);
 	struct drm_i915_private *i915 = pmu_to_i915(pmu);
 	const unsigned int bit = event_bit(event);
->>>>>>> 2d5404ca
 	unsigned long flags;
 
 	if (bit == -1)
@@ -813,16 +777,9 @@
 
 static void i915_pmu_disable(struct perf_event *event)
 {
-<<<<<<< HEAD
-	struct drm_i915_private *i915 =
-		container_of(event->pmu, typeof(*i915), pmu.base);
-	const unsigned int bit = event_bit(event);
-	struct i915_pmu *pmu = &i915->pmu;
-=======
 	struct i915_pmu *pmu = event_to_pmu(event);
 	struct drm_i915_private *i915 = pmu_to_i915(pmu);
 	const unsigned int bit = event_bit(event);
->>>>>>> 2d5404ca
 	unsigned long flags;
 
 	if (bit == -1)
