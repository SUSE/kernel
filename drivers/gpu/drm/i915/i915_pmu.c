/*
 * SPDX-License-Identifier: MIT
 *
 * Copyright © 2017-2018 Intel Corporation
 */

#include <linux/pm_runtime.h>

#include "gt/intel_engine.h"
#include "gt/intel_engine_pm.h"
#include "gt/intel_engine_regs.h"
#include "gt/intel_engine_user.h"
#include "gt/intel_gt_pm.h"
#include "gt/intel_gt_regs.h"
#include "gt/intel_rc6.h"
#include "gt/intel_rps.h"

#include "i915_drv.h"
#include "i915_pmu.h"

/* Frequency for the sampling timer for events which need it. */
#define FREQUENCY 200
#define PERIOD max_t(u64, 10000, NSEC_PER_SEC / FREQUENCY)

#define ENGINE_SAMPLE_MASK \
	(BIT(I915_SAMPLE_BUSY) | \
	 BIT(I915_SAMPLE_WAIT) | \
	 BIT(I915_SAMPLE_SEMA))

static cpumask_t i915_pmu_cpumask;
static unsigned int i915_pmu_target_cpu = -1;

static u8 engine_config_sample(u64 config)
{
	return config & I915_PMU_SAMPLE_MASK;
}

static u8 engine_event_sample(struct perf_event *event)
{
	return engine_config_sample(event->attr.config);
}

static u8 engine_event_class(struct perf_event *event)
{
	return (event->attr.config >> I915_PMU_CLASS_SHIFT) & 0xff;
}

static u8 engine_event_instance(struct perf_event *event)
{
	return (event->attr.config >> I915_PMU_SAMPLE_BITS) & 0xff;
}

static bool is_engine_config(u64 config)
{
	return config < __I915_PMU_OTHER(0);
}

static unsigned int other_bit(const u64 config)
{
	unsigned int val;

	switch (config) {
	case I915_PMU_ACTUAL_FREQUENCY:
		val =  __I915_PMU_ACTUAL_FREQUENCY_ENABLED;
		break;
	case I915_PMU_REQUESTED_FREQUENCY:
		val = __I915_PMU_REQUESTED_FREQUENCY_ENABLED;
		break;
	case I915_PMU_RC6_RESIDENCY:
		val = __I915_PMU_RC6_RESIDENCY_ENABLED;
		break;
	default:
		/*
		 * Events that do not require sampling, or tracking state
		 * transitions between enabled and disabled can be ignored.
		 */
		return -1;
	}

	return I915_ENGINE_SAMPLE_COUNT + val;
}

static unsigned int config_bit(const u64 config)
{
	if (is_engine_config(config))
		return engine_config_sample(config);
	else
		return other_bit(config);
}

static u64 config_mask(u64 config)
{
	return BIT_ULL(config_bit(config));
}

static bool is_engine_event(struct perf_event *event)
{
	return is_engine_config(event->attr.config);
}

static unsigned int event_bit(struct perf_event *event)
{
	return config_bit(event->attr.config);
}

static bool pmu_needs_timer(struct i915_pmu *pmu, bool gpu_active)
{
	struct drm_i915_private *i915 = container_of(pmu, typeof(*i915), pmu);
	u32 enable;

	/*
	 * Only some counters need the sampling timer.
	 *
	 * We start with a bitmask of all currently enabled events.
	 */
	enable = pmu->enable;

	/*
	 * Mask out all the ones which do not need the timer, or in
	 * other words keep all the ones that could need the timer.
	 */
	enable &= config_mask(I915_PMU_ACTUAL_FREQUENCY) |
		  config_mask(I915_PMU_REQUESTED_FREQUENCY) |
		  ENGINE_SAMPLE_MASK;

	/*
	 * When the GPU is idle per-engine counters do not need to be
	 * running so clear those bits out.
	 */
	if (!gpu_active)
		enable &= ~ENGINE_SAMPLE_MASK;
	/*
	 * Also there is software busyness tracking available we do not
	 * need the timer for I915_SAMPLE_BUSY counter.
	 */
	else if (i915->caps.scheduler & I915_SCHEDULER_CAP_ENGINE_BUSY_STATS)
		enable &= ~BIT(I915_SAMPLE_BUSY);

	/*
	 * If some bits remain it means we need the sampling timer running.
	 */
	return enable;
}

static u64 __get_rc6(struct intel_gt *gt)
{
	struct drm_i915_private *i915 = gt->i915;
	u64 val;

<<<<<<< HEAD
	val = intel_rc6_residency_ns(&gt->rc6, GEN6_GT_GFX_RC6);
=======
	val = intel_rc6_residency_ns(&gt->rc6, INTEL_RC6_RES_RC6);
>>>>>>> eb3cdb58

	if (HAS_RC6p(i915))
		val += intel_rc6_residency_ns(&gt->rc6, INTEL_RC6_RES_RC6p);

	if (HAS_RC6pp(i915))
		val += intel_rc6_residency_ns(&gt->rc6, INTEL_RC6_RES_RC6pp);

	return val;
}

static inline s64 ktime_since_raw(const ktime_t kt)
{
	return ktime_to_ns(ktime_sub(ktime_get_raw(), kt));
}

static u64 get_rc6(struct intel_gt *gt)
{
	struct drm_i915_private *i915 = gt->i915;
	struct i915_pmu *pmu = &i915->pmu;
	unsigned long flags;
	bool awake = false;
	u64 val;

	if (intel_gt_pm_get_if_awake(gt)) {
		val = __get_rc6(gt);
		intel_gt_pm_put_async(gt);
		awake = true;
	}

	spin_lock_irqsave(&pmu->lock, flags);

	if (awake) {
		pmu->sample[__I915_SAMPLE_RC6].cur = val;
	} else {
		/*
		 * We think we are runtime suspended.
		 *
		 * Report the delta from when the device was suspended to now,
		 * on top of the last known real value, as the approximated RC6
		 * counter value.
		 */
		val = ktime_since_raw(pmu->sleep_last);
		val += pmu->sample[__I915_SAMPLE_RC6].cur;
	}

	if (val < pmu->sample[__I915_SAMPLE_RC6_LAST_REPORTED].cur)
		val = pmu->sample[__I915_SAMPLE_RC6_LAST_REPORTED].cur;
	else
		pmu->sample[__I915_SAMPLE_RC6_LAST_REPORTED].cur = val;

	spin_unlock_irqrestore(&pmu->lock, flags);

	return val;
}

static void init_rc6(struct i915_pmu *pmu)
{
	struct drm_i915_private *i915 = container_of(pmu, typeof(*i915), pmu);
	intel_wakeref_t wakeref;

	with_intel_runtime_pm(to_gt(i915)->uncore->rpm, wakeref) {
		pmu->sample[__I915_SAMPLE_RC6].cur = __get_rc6(to_gt(i915));
		pmu->sample[__I915_SAMPLE_RC6_LAST_REPORTED].cur =
					pmu->sample[__I915_SAMPLE_RC6].cur;
		pmu->sleep_last = ktime_get_raw();
	}
}

static void park_rc6(struct drm_i915_private *i915)
{
	struct i915_pmu *pmu = &i915->pmu;

	pmu->sample[__I915_SAMPLE_RC6].cur = __get_rc6(to_gt(i915));
	pmu->sleep_last = ktime_get_raw();
}

static void __i915_pmu_maybe_start_timer(struct i915_pmu *pmu)
{
	if (!pmu->timer_enabled && pmu_needs_timer(pmu, true)) {
		pmu->timer_enabled = true;
		pmu->timer_last = ktime_get();
		hrtimer_start_range_ns(&pmu->timer,
				       ns_to_ktime(PERIOD), 0,
				       HRTIMER_MODE_REL_PINNED);
	}
}

void i915_pmu_gt_parked(struct drm_i915_private *i915)
{
	struct i915_pmu *pmu = &i915->pmu;

	if (!pmu->base.event_init)
		return;

	spin_lock_irq(&pmu->lock);

	park_rc6(i915);

	/*
	 * Signal sampling timer to stop if only engine events are enabled and
	 * GPU went idle.
	 */
	pmu->timer_enabled = pmu_needs_timer(pmu, false);

	spin_unlock_irq(&pmu->lock);
}

void i915_pmu_gt_unparked(struct drm_i915_private *i915)
{
	struct i915_pmu *pmu = &i915->pmu;

	if (!pmu->base.event_init)
		return;

	spin_lock_irq(&pmu->lock);

	/*
	 * Re-enable sampling timer when GPU goes active.
	 */
	__i915_pmu_maybe_start_timer(pmu);

	spin_unlock_irq(&pmu->lock);
}

static void
add_sample(struct i915_pmu_sample *sample, u32 val)
{
	sample->cur += val;
}

static bool exclusive_mmio_access(const struct drm_i915_private *i915)
{
	/*
	 * We have to avoid concurrent mmio cache line access on gen7 or
	 * risk a machine hang. For a fun history lesson dig out the old
	 * userspace intel_gpu_top and run it on Ivybridge or Haswell!
	 */
	return GRAPHICS_VER(i915) == 7;
}

static void engine_sample(struct intel_engine_cs *engine, unsigned int period_ns)
{
	struct intel_engine_pmu *pmu = &engine->pmu;
	bool busy;
	u32 val;

	val = ENGINE_READ_FW(engine, RING_CTL);
	if (val == 0) /* powerwell off => engine idle */
		return;

	if (val & RING_WAIT)
		add_sample(&pmu->sample[I915_SAMPLE_WAIT], period_ns);
	if (val & RING_WAIT_SEMAPHORE)
		add_sample(&pmu->sample[I915_SAMPLE_SEMA], period_ns);

	/* No need to sample when busy stats are supported. */
	if (intel_engine_supports_stats(engine))
		return;

	/*
	 * While waiting on a semaphore or event, MI_MODE reports the
	 * ring as idle. However, previously using the seqno, and with
	 * execlists sampling, we account for the ring waiting as the
	 * engine being busy. Therefore, we record the sample as being
	 * busy if either waiting or !idle.
	 */
	busy = val & (RING_WAIT_SEMAPHORE | RING_WAIT);
	if (!busy) {
		val = ENGINE_READ_FW(engine, RING_MI_MODE);
		busy = !(val & MODE_IDLE);
	}
	if (busy)
		add_sample(&pmu->sample[I915_SAMPLE_BUSY], period_ns);
}

static void
engines_sample(struct intel_gt *gt, unsigned int period_ns)
{
	struct drm_i915_private *i915 = gt->i915;
	struct intel_engine_cs *engine;
	enum intel_engine_id id;
	unsigned long flags;

	if ((i915->pmu.enable & ENGINE_SAMPLE_MASK) == 0)
		return;

	if (!intel_gt_pm_is_awake(gt))
		return;

	for_each_engine(engine, gt, id) {
		if (!intel_engine_pm_get_if_awake(engine))
			continue;

		if (exclusive_mmio_access(i915)) {
			spin_lock_irqsave(&engine->uncore->lock, flags);
			engine_sample(engine, period_ns);
			spin_unlock_irqrestore(&engine->uncore->lock, flags);
		} else {
			engine_sample(engine, period_ns);
		}

		intel_engine_pm_put_async(engine);
	}
}

static void
add_sample_mult(struct i915_pmu_sample *sample, u32 val, u32 mul)
{
	sample->cur += mul_u32_u32(val, mul);
}

static bool frequency_sampling_enabled(struct i915_pmu *pmu)
{
	return pmu->enable &
	       (config_mask(I915_PMU_ACTUAL_FREQUENCY) |
		config_mask(I915_PMU_REQUESTED_FREQUENCY));
}

static void
frequency_sample(struct intel_gt *gt, unsigned int period_ns)
{
	struct drm_i915_private *i915 = gt->i915;
	struct i915_pmu *pmu = &i915->pmu;
	struct intel_rps *rps = &gt->rps;

	if (!frequency_sampling_enabled(pmu))
		return;

	/* Report 0/0 (actual/requested) frequency while parked. */
	if (!intel_gt_pm_get_if_awake(gt))
		return;

	if (pmu->enable & config_mask(I915_PMU_ACTUAL_FREQUENCY)) {
		u32 val;

		/*
		 * We take a quick peek here without using forcewake
		 * so that we don't perturb the system under observation
		 * (forcewake => !rc6 => increased power use). We expect
		 * that if the read fails because it is outside of the
		 * mmio power well, then it will return 0 -- in which
		 * case we assume the system is running at the intended
		 * frequency. Fortunately, the read should rarely fail!
		 */
		val = intel_rps_read_actual_frequency_fw(rps);
		if (!val)
			val = intel_gpu_freq(rps, rps->cur_freq);

		add_sample_mult(&pmu->sample[__I915_SAMPLE_FREQ_ACT],
				val, period_ns / 1000);
	}

	if (pmu->enable & config_mask(I915_PMU_REQUESTED_FREQUENCY)) {
		add_sample_mult(&pmu->sample[__I915_SAMPLE_FREQ_REQ],
				intel_rps_get_requested_frequency(rps),
				period_ns / 1000);
	}

	intel_gt_pm_put_async(gt);
}

static enum hrtimer_restart i915_sample(struct hrtimer *hrtimer)
{
	struct drm_i915_private *i915 =
		container_of(hrtimer, struct drm_i915_private, pmu.timer);
	struct i915_pmu *pmu = &i915->pmu;
	struct intel_gt *gt = to_gt(i915);
	unsigned int period_ns;
	ktime_t now;

	if (!READ_ONCE(pmu->timer_enabled))
		return HRTIMER_NORESTART;

	now = ktime_get();
	period_ns = ktime_to_ns(ktime_sub(now, pmu->timer_last));
	pmu->timer_last = now;

	/*
	 * Strictly speaking the passed in period may not be 100% accurate for
	 * all internal calculation, since some amount of time can be spent on
	 * grabbing the forcewake. However the potential error from timer call-
	 * back delay greatly dominates this so we keep it simple.
	 */
	engines_sample(gt, period_ns);
	frequency_sample(gt, period_ns);

	hrtimer_forward(hrtimer, now, ns_to_ktime(PERIOD));

	return HRTIMER_RESTART;
}

static void i915_pmu_event_destroy(struct perf_event *event)
{
	struct drm_i915_private *i915 =
		container_of(event->pmu, typeof(*i915), pmu.base);

	drm_WARN_ON(&i915->drm, event->parent);

	drm_dev_put(&i915->drm);
}

static int
engine_event_status(struct intel_engine_cs *engine,
		    enum drm_i915_pmu_engine_sample sample)
{
	switch (sample) {
	case I915_SAMPLE_BUSY:
	case I915_SAMPLE_WAIT:
		break;
	case I915_SAMPLE_SEMA:
		if (GRAPHICS_VER(engine->i915) < 6)
			return -ENODEV;
		break;
	default:
		return -ENOENT;
	}

	return 0;
}

static int
config_status(struct drm_i915_private *i915, u64 config)
{
	struct intel_gt *gt = to_gt(i915);

	switch (config) {
	case I915_PMU_ACTUAL_FREQUENCY:
		if (IS_VALLEYVIEW(i915) || IS_CHERRYVIEW(i915))
			/* Requires a mutex for sampling! */
			return -ENODEV;
		fallthrough;
	case I915_PMU_REQUESTED_FREQUENCY:
		if (GRAPHICS_VER(i915) < 6)
			return -ENODEV;
		break;
	case I915_PMU_INTERRUPTS:
		break;
	case I915_PMU_RC6_RESIDENCY:
		if (!gt->rc6.supported)
			return -ENODEV;
		break;
	case I915_PMU_SOFTWARE_GT_AWAKE_TIME:
		break;
	default:
		return -ENOENT;
	}

	return 0;
}

static int engine_event_init(struct perf_event *event)
{
	struct drm_i915_private *i915 =
		container_of(event->pmu, typeof(*i915), pmu.base);
	struct intel_engine_cs *engine;

	engine = intel_engine_lookup_user(i915, engine_event_class(event),
					  engine_event_instance(event));
	if (!engine)
		return -ENODEV;

	return engine_event_status(engine, engine_event_sample(event));
}

static int i915_pmu_event_init(struct perf_event *event)
{
	struct drm_i915_private *i915 =
		container_of(event->pmu, typeof(*i915), pmu.base);
	struct i915_pmu *pmu = &i915->pmu;
	int ret;

	if (pmu->closed)
		return -ENODEV;

	if (event->attr.type != event->pmu->type)
		return -ENOENT;

	/* unsupported modes and filters */
	if (event->attr.sample_period) /* no sampling */
		return -EINVAL;

	if (has_branch_stack(event))
		return -EOPNOTSUPP;

	if (event->cpu < 0)
		return -EINVAL;

	/* only allow running on one cpu at a time */
	if (!cpumask_test_cpu(event->cpu, &i915_pmu_cpumask))
		return -EINVAL;

	if (is_engine_event(event))
		ret = engine_event_init(event);
	else
		ret = config_status(i915, event->attr.config);
	if (ret)
		return ret;

	if (!event->parent) {
		drm_dev_get(&i915->drm);
		event->destroy = i915_pmu_event_destroy;
	}

	return 0;
}

static u64 __i915_pmu_event_read(struct perf_event *event)
{
	struct drm_i915_private *i915 =
		container_of(event->pmu, typeof(*i915), pmu.base);
	struct i915_pmu *pmu = &i915->pmu;
	u64 val = 0;

	if (is_engine_event(event)) {
		u8 sample = engine_event_sample(event);
		struct intel_engine_cs *engine;

		engine = intel_engine_lookup_user(i915,
						  engine_event_class(event),
						  engine_event_instance(event));

		if (drm_WARN_ON_ONCE(&i915->drm, !engine)) {
			/* Do nothing */
		} else if (sample == I915_SAMPLE_BUSY &&
			   intel_engine_supports_stats(engine)) {
			ktime_t unused;

			val = ktime_to_ns(intel_engine_get_busy_time(engine,
								     &unused));
		} else {
			val = engine->pmu.sample[sample].cur;
		}
	} else {
		switch (event->attr.config) {
		case I915_PMU_ACTUAL_FREQUENCY:
			val =
			   div_u64(pmu->sample[__I915_SAMPLE_FREQ_ACT].cur,
				   USEC_PER_SEC /* to MHz */);
			break;
		case I915_PMU_REQUESTED_FREQUENCY:
			val =
			   div_u64(pmu->sample[__I915_SAMPLE_FREQ_REQ].cur,
				   USEC_PER_SEC /* to MHz */);
			break;
		case I915_PMU_INTERRUPTS:
			val = READ_ONCE(pmu->irq_count);
			break;
		case I915_PMU_RC6_RESIDENCY:
			val = get_rc6(to_gt(i915));
			break;
		case I915_PMU_SOFTWARE_GT_AWAKE_TIME:
			val = ktime_to_ns(intel_gt_get_awake_time(to_gt(i915)));
			break;
		}
	}

	return val;
}

static void i915_pmu_event_read(struct perf_event *event)
{
	struct drm_i915_private *i915 =
		container_of(event->pmu, typeof(*i915), pmu.base);
	struct hw_perf_event *hwc = &event->hw;
	struct i915_pmu *pmu = &i915->pmu;
	u64 prev, new;

	if (pmu->closed) {
		event->hw.state = PERF_HES_STOPPED;
		return;
	}
again:
	prev = local64_read(&hwc->prev_count);
	new = __i915_pmu_event_read(event);

	if (local64_cmpxchg(&hwc->prev_count, prev, new) != prev)
		goto again;

	local64_add(new - prev, &event->count);
}

static void i915_pmu_enable(struct perf_event *event)
{
	struct drm_i915_private *i915 =
		container_of(event->pmu, typeof(*i915), pmu.base);
	struct i915_pmu *pmu = &i915->pmu;
	unsigned long flags;
	unsigned int bit;

	bit = event_bit(event);
	if (bit == -1)
		goto update;

	spin_lock_irqsave(&pmu->lock, flags);

	/*
	 * Update the bitmask of enabled events and increment
	 * the event reference counter.
	 */
	BUILD_BUG_ON(ARRAY_SIZE(pmu->enable_count) != I915_PMU_MASK_BITS);
	GEM_BUG_ON(bit >= ARRAY_SIZE(pmu->enable_count));
	GEM_BUG_ON(pmu->enable_count[bit] == ~0);

	pmu->enable |= BIT_ULL(bit);
	pmu->enable_count[bit]++;

	/*
	 * Start the sampling timer if needed and not already enabled.
	 */
	__i915_pmu_maybe_start_timer(pmu);

	/*
	 * For per-engine events the bitmask and reference counting
	 * is stored per engine.
	 */
	if (is_engine_event(event)) {
		u8 sample = engine_event_sample(event);
		struct intel_engine_cs *engine;

		engine = intel_engine_lookup_user(i915,
						  engine_event_class(event),
						  engine_event_instance(event));

		BUILD_BUG_ON(ARRAY_SIZE(engine->pmu.enable_count) !=
			     I915_ENGINE_SAMPLE_COUNT);
		BUILD_BUG_ON(ARRAY_SIZE(engine->pmu.sample) !=
			     I915_ENGINE_SAMPLE_COUNT);
		GEM_BUG_ON(sample >= ARRAY_SIZE(engine->pmu.enable_count));
		GEM_BUG_ON(sample >= ARRAY_SIZE(engine->pmu.sample));
		GEM_BUG_ON(engine->pmu.enable_count[sample] == ~0);

		engine->pmu.enable |= BIT(sample);
		engine->pmu.enable_count[sample]++;
	}

	spin_unlock_irqrestore(&pmu->lock, flags);

update:
	/*
	 * Store the current counter value so we can report the correct delta
	 * for all listeners. Even when the event was already enabled and has
	 * an existing non-zero value.
	 */
	local64_set(&event->hw.prev_count, __i915_pmu_event_read(event));
}

static void i915_pmu_disable(struct perf_event *event)
{
	struct drm_i915_private *i915 =
		container_of(event->pmu, typeof(*i915), pmu.base);
	unsigned int bit = event_bit(event);
	struct i915_pmu *pmu = &i915->pmu;
	unsigned long flags;

	if (bit == -1)
		return;

	spin_lock_irqsave(&pmu->lock, flags);

	if (is_engine_event(event)) {
		u8 sample = engine_event_sample(event);
		struct intel_engine_cs *engine;

		engine = intel_engine_lookup_user(i915,
						  engine_event_class(event),
						  engine_event_instance(event));

		GEM_BUG_ON(sample >= ARRAY_SIZE(engine->pmu.enable_count));
		GEM_BUG_ON(sample >= ARRAY_SIZE(engine->pmu.sample));
		GEM_BUG_ON(engine->pmu.enable_count[sample] == 0);

		/*
		 * Decrement the reference count and clear the enabled
		 * bitmask when the last listener on an event goes away.
		 */
		if (--engine->pmu.enable_count[sample] == 0)
			engine->pmu.enable &= ~BIT(sample);
	}

	GEM_BUG_ON(bit >= ARRAY_SIZE(pmu->enable_count));
	GEM_BUG_ON(pmu->enable_count[bit] == 0);
	/*
	 * Decrement the reference count and clear the enabled
	 * bitmask when the last listener on an event goes away.
	 */
	if (--pmu->enable_count[bit] == 0) {
		pmu->enable &= ~BIT_ULL(bit);
		pmu->timer_enabled &= pmu_needs_timer(pmu, true);
	}

	spin_unlock_irqrestore(&pmu->lock, flags);
}

static void i915_pmu_event_start(struct perf_event *event, int flags)
{
	struct drm_i915_private *i915 =
		container_of(event->pmu, typeof(*i915), pmu.base);
	struct i915_pmu *pmu = &i915->pmu;

	if (pmu->closed)
		return;

	i915_pmu_enable(event);
	event->hw.state = 0;
}

static void i915_pmu_event_stop(struct perf_event *event, int flags)
{
	if (flags & PERF_EF_UPDATE)
		i915_pmu_event_read(event);
	i915_pmu_disable(event);
	event->hw.state = PERF_HES_STOPPED;
}

static int i915_pmu_event_add(struct perf_event *event, int flags)
{
	struct drm_i915_private *i915 =
		container_of(event->pmu, typeof(*i915), pmu.base);
	struct i915_pmu *pmu = &i915->pmu;

	if (pmu->closed)
		return -ENODEV;

	if (flags & PERF_EF_START)
		i915_pmu_event_start(event, flags);

	return 0;
}

static void i915_pmu_event_del(struct perf_event *event, int flags)
{
	i915_pmu_event_stop(event, PERF_EF_UPDATE);
}

static int i915_pmu_event_event_idx(struct perf_event *event)
{
	return 0;
}

struct i915_str_attribute {
	struct device_attribute attr;
	const char *str;
};

static ssize_t i915_pmu_format_show(struct device *dev,
				    struct device_attribute *attr, char *buf)
{
	struct i915_str_attribute *eattr;

	eattr = container_of(attr, struct i915_str_attribute, attr);
	return sprintf(buf, "%s\n", eattr->str);
}

#define I915_PMU_FORMAT_ATTR(_name, _config) \
	(&((struct i915_str_attribute[]) { \
		{ .attr = __ATTR(_name, 0444, i915_pmu_format_show, NULL), \
		  .str = _config, } \
	})[0].attr.attr)

static struct attribute *i915_pmu_format_attrs[] = {
	I915_PMU_FORMAT_ATTR(i915_eventid, "config:0-20"),
	NULL,
};

static const struct attribute_group i915_pmu_format_attr_group = {
	.name = "format",
	.attrs = i915_pmu_format_attrs,
};

struct i915_ext_attribute {
	struct device_attribute attr;
	unsigned long val;
};

static ssize_t i915_pmu_event_show(struct device *dev,
				   struct device_attribute *attr, char *buf)
{
	struct i915_ext_attribute *eattr;

	eattr = container_of(attr, struct i915_ext_attribute, attr);
	return sprintf(buf, "config=0x%lx\n", eattr->val);
}

static ssize_t cpumask_show(struct device *dev,
			    struct device_attribute *attr, char *buf)
{
	return cpumap_print_to_pagebuf(true, buf, &i915_pmu_cpumask);
}

static DEVICE_ATTR_RO(cpumask);

static struct attribute *i915_cpumask_attrs[] = {
	&dev_attr_cpumask.attr,
	NULL,
};

static const struct attribute_group i915_pmu_cpumask_attr_group = {
	.attrs = i915_cpumask_attrs,
};

#define __event(__config, __name, __unit) \
{ \
	.config = (__config), \
	.name = (__name), \
	.unit = (__unit), \
}

#define __engine_event(__sample, __name) \
{ \
	.sample = (__sample), \
	.name = (__name), \
}

static struct i915_ext_attribute *
add_i915_attr(struct i915_ext_attribute *attr, const char *name, u64 config)
{
	sysfs_attr_init(&attr->attr.attr);
	attr->attr.attr.name = name;
	attr->attr.attr.mode = 0444;
	attr->attr.show = i915_pmu_event_show;
	attr->val = config;

	return ++attr;
}

static struct perf_pmu_events_attr *
add_pmu_attr(struct perf_pmu_events_attr *attr, const char *name,
	     const char *str)
{
	sysfs_attr_init(&attr->attr.attr);
	attr->attr.attr.name = name;
	attr->attr.attr.mode = 0444;
	attr->attr.show = perf_event_sysfs_show;
	attr->event_str = str;

	return ++attr;
}

static struct attribute **
create_event_attributes(struct i915_pmu *pmu)
{
	struct drm_i915_private *i915 = container_of(pmu, typeof(*i915), pmu);
	static const struct {
		u64 config;
		const char *name;
		const char *unit;
	} events[] = {
		__event(I915_PMU_ACTUAL_FREQUENCY, "actual-frequency", "M"),
		__event(I915_PMU_REQUESTED_FREQUENCY, "requested-frequency", "M"),
		__event(I915_PMU_INTERRUPTS, "interrupts", NULL),
		__event(I915_PMU_RC6_RESIDENCY, "rc6-residency", "ns"),
		__event(I915_PMU_SOFTWARE_GT_AWAKE_TIME, "software-gt-awake-time", "ns"),
	};
	static const struct {
		enum drm_i915_pmu_engine_sample sample;
		char *name;
	} engine_events[] = {
		__engine_event(I915_SAMPLE_BUSY, "busy"),
		__engine_event(I915_SAMPLE_SEMA, "sema"),
		__engine_event(I915_SAMPLE_WAIT, "wait"),
	};
	unsigned int count = 0;
	struct perf_pmu_events_attr *pmu_attr = NULL, *pmu_iter;
	struct i915_ext_attribute *i915_attr = NULL, *i915_iter;
	struct attribute **attr = NULL, **attr_iter;
	struct intel_engine_cs *engine;
	unsigned int i;

	/* Count how many counters we will be exposing. */
	for (i = 0; i < ARRAY_SIZE(events); i++) {
		if (!config_status(i915, events[i].config))
			count++;
	}

	for_each_uabi_engine(engine, i915) {
		for (i = 0; i < ARRAY_SIZE(engine_events); i++) {
			if (!engine_event_status(engine,
						 engine_events[i].sample))
				count++;
		}
	}

	/* Allocate attribute objects and table. */
	i915_attr = kcalloc(count, sizeof(*i915_attr), GFP_KERNEL);
	if (!i915_attr)
		goto err_alloc;

	pmu_attr = kcalloc(count, sizeof(*pmu_attr), GFP_KERNEL);
	if (!pmu_attr)
		goto err_alloc;

	/* Max one pointer of each attribute type plus a termination entry. */
	attr = kcalloc(count * 2 + 1, sizeof(*attr), GFP_KERNEL);
	if (!attr)
		goto err_alloc;

	i915_iter = i915_attr;
	pmu_iter = pmu_attr;
	attr_iter = attr;

	/* Initialize supported non-engine counters. */
	for (i = 0; i < ARRAY_SIZE(events); i++) {
		char *str;

		if (config_status(i915, events[i].config))
			continue;

		str = kstrdup(events[i].name, GFP_KERNEL);
		if (!str)
			goto err;

		*attr_iter++ = &i915_iter->attr.attr;
		i915_iter = add_i915_attr(i915_iter, str, events[i].config);

		if (events[i].unit) {
			str = kasprintf(GFP_KERNEL, "%s.unit", events[i].name);
			if (!str)
				goto err;

			*attr_iter++ = &pmu_iter->attr.attr;
			pmu_iter = add_pmu_attr(pmu_iter, str, events[i].unit);
		}
	}

	/* Initialize supported engine counters. */
	for_each_uabi_engine(engine, i915) {
		for (i = 0; i < ARRAY_SIZE(engine_events); i++) {
			char *str;

			if (engine_event_status(engine,
						engine_events[i].sample))
				continue;

			str = kasprintf(GFP_KERNEL, "%s-%s",
					engine->name, engine_events[i].name);
			if (!str)
				goto err;

			*attr_iter++ = &i915_iter->attr.attr;
			i915_iter =
				add_i915_attr(i915_iter, str,
					      __I915_PMU_ENGINE(engine->uabi_class,
								engine->uabi_instance,
								engine_events[i].sample));

			str = kasprintf(GFP_KERNEL, "%s-%s.unit",
					engine->name, engine_events[i].name);
			if (!str)
				goto err;

			*attr_iter++ = &pmu_iter->attr.attr;
			pmu_iter = add_pmu_attr(pmu_iter, str, "ns");
		}
	}

	pmu->i915_attr = i915_attr;
	pmu->pmu_attr = pmu_attr;

	return attr;

err:;
	for (attr_iter = attr; *attr_iter; attr_iter++)
		kfree((*attr_iter)->name);

err_alloc:
	kfree(attr);
	kfree(i915_attr);
	kfree(pmu_attr);

	return NULL;
}

static void free_event_attributes(struct i915_pmu *pmu)
{
	struct attribute **attr_iter = pmu->events_attr_group.attrs;

	for (; *attr_iter; attr_iter++)
		kfree((*attr_iter)->name);

	kfree(pmu->events_attr_group.attrs);
	kfree(pmu->i915_attr);
	kfree(pmu->pmu_attr);

	pmu->events_attr_group.attrs = NULL;
	pmu->i915_attr = NULL;
	pmu->pmu_attr = NULL;
}

static int i915_pmu_cpu_online(unsigned int cpu, struct hlist_node *node)
{
	struct i915_pmu *pmu = hlist_entry_safe(node, typeof(*pmu), cpuhp.node);

	GEM_BUG_ON(!pmu->base.event_init);

	/* Select the first online CPU as a designated reader. */
	if (cpumask_empty(&i915_pmu_cpumask))
		cpumask_set_cpu(cpu, &i915_pmu_cpumask);

	return 0;
}

static int i915_pmu_cpu_offline(unsigned int cpu, struct hlist_node *node)
{
	struct i915_pmu *pmu = hlist_entry_safe(node, typeof(*pmu), cpuhp.node);
	unsigned int target = i915_pmu_target_cpu;

	GEM_BUG_ON(!pmu->base.event_init);

	/*
	 * Unregistering an instance generates a CPU offline event which we must
	 * ignore to avoid incorrectly modifying the shared i915_pmu_cpumask.
	 */
	if (pmu->closed)
		return 0;

	if (cpumask_test_and_clear_cpu(cpu, &i915_pmu_cpumask)) {
		target = cpumask_any_but(topology_sibling_cpumask(cpu), cpu);

		/* Migrate events if there is a valid target */
		if (target < nr_cpu_ids) {
			cpumask_set_cpu(target, &i915_pmu_cpumask);
			i915_pmu_target_cpu = target;
		}
	}

	if (target < nr_cpu_ids && target != pmu->cpuhp.cpu) {
		perf_pmu_migrate_context(&pmu->base, cpu, target);
		pmu->cpuhp.cpu = target;
	}

	return 0;
}

static enum cpuhp_state cpuhp_slot = CPUHP_INVALID;

int i915_pmu_init(void)
{
	int ret;

	ret = cpuhp_setup_state_multi(CPUHP_AP_ONLINE_DYN,
				      "perf/x86/intel/i915:online",
				      i915_pmu_cpu_online,
				      i915_pmu_cpu_offline);
	if (ret < 0)
		pr_notice("Failed to setup cpuhp state for i915 PMU! (%d)\n",
			  ret);
	else
		cpuhp_slot = ret;

	return 0;
}

void i915_pmu_exit(void)
{
	if (cpuhp_slot != CPUHP_INVALID)
		cpuhp_remove_multi_state(cpuhp_slot);
}

static int i915_pmu_register_cpuhp_state(struct i915_pmu *pmu)
{
	if (cpuhp_slot == CPUHP_INVALID)
		return -EINVAL;

	return cpuhp_state_add_instance(cpuhp_slot, &pmu->cpuhp.node);
}

static void i915_pmu_unregister_cpuhp_state(struct i915_pmu *pmu)
{
	cpuhp_state_remove_instance(cpuhp_slot, &pmu->cpuhp.node);
}

static bool is_igp(struct drm_i915_private *i915)
{
	struct pci_dev *pdev = to_pci_dev(i915->drm.dev);

	/* IGP is 0000:00:02.0 */
	return pci_domain_nr(pdev->bus) == 0 &&
	       pdev->bus->number == 0 &&
	       PCI_SLOT(pdev->devfn) == 2 &&
	       PCI_FUNC(pdev->devfn) == 0;
}

void i915_pmu_register(struct drm_i915_private *i915)
{
	struct i915_pmu *pmu = &i915->pmu;
	const struct attribute_group *attr_groups[] = {
		&i915_pmu_format_attr_group,
		&pmu->events_attr_group,
		&i915_pmu_cpumask_attr_group,
		NULL
	};

	int ret = -ENOMEM;

	if (GRAPHICS_VER(i915) <= 2) {
		drm_info(&i915->drm, "PMU not supported for this GPU.");
		return;
	}

	spin_lock_init(&pmu->lock);
	hrtimer_init(&pmu->timer, CLOCK_MONOTONIC, HRTIMER_MODE_REL);
	pmu->timer.function = i915_sample;
	pmu->cpuhp.cpu = -1;
	init_rc6(pmu);

	if (!is_igp(i915)) {
		pmu->name = kasprintf(GFP_KERNEL,
				      "i915_%s",
				      dev_name(i915->drm.dev));
		if (pmu->name) {
			/* tools/perf reserves colons as special. */
			strreplace((char *)pmu->name, ':', '_');
		}
	} else {
		pmu->name = "i915";
	}
	if (!pmu->name)
		goto err;

	pmu->events_attr_group.name = "events";
	pmu->events_attr_group.attrs = create_event_attributes(pmu);
	if (!pmu->events_attr_group.attrs)
		goto err_name;

	pmu->base.attr_groups = kmemdup(attr_groups, sizeof(attr_groups),
					GFP_KERNEL);
	if (!pmu->base.attr_groups)
		goto err_attr;

	pmu->base.module	= THIS_MODULE;
	pmu->base.task_ctx_nr	= perf_invalid_context;
	pmu->base.event_init	= i915_pmu_event_init;
	pmu->base.add		= i915_pmu_event_add;
	pmu->base.del		= i915_pmu_event_del;
	pmu->base.start		= i915_pmu_event_start;
	pmu->base.stop		= i915_pmu_event_stop;
	pmu->base.read		= i915_pmu_event_read;
	pmu->base.event_idx	= i915_pmu_event_event_idx;

	ret = perf_pmu_register(&pmu->base, pmu->name, -1);
	if (ret)
		goto err_groups;

	ret = i915_pmu_register_cpuhp_state(pmu);
	if (ret)
		goto err_unreg;

	return;

err_unreg:
	perf_pmu_unregister(&pmu->base);
err_groups:
	kfree(pmu->base.attr_groups);
err_attr:
	pmu->base.event_init = NULL;
	free_event_attributes(pmu);
err_name:
	if (!is_igp(i915))
		kfree(pmu->name);
err:
	drm_notice(&i915->drm, "Failed to register PMU!\n");
}

void i915_pmu_unregister(struct drm_i915_private *i915)
{
	struct i915_pmu *pmu = &i915->pmu;

	if (!pmu->base.event_init)
		return;

	/*
	 * "Disconnect" the PMU callbacks - since all are atomic synchronize_rcu
	 * ensures all currently executing ones will have exited before we
	 * proceed with unregistration.
	 */
	pmu->closed = true;
	synchronize_rcu();

	hrtimer_cancel(&pmu->timer);

	i915_pmu_unregister_cpuhp_state(pmu);

	perf_pmu_unregister(&pmu->base);
	pmu->base.event_init = NULL;
	kfree(pmu->base.attr_groups);
	if (!is_igp(i915))
		kfree(pmu->name);
	free_event_attributes(pmu);
}<|MERGE_RESOLUTION|>--- conflicted
+++ resolved
@@ -147,11 +147,7 @@
 	struct drm_i915_private *i915 = gt->i915;
 	u64 val;
 
-<<<<<<< HEAD
-	val = intel_rc6_residency_ns(&gt->rc6, GEN6_GT_GFX_RC6);
-=======
 	val = intel_rc6_residency_ns(&gt->rc6, INTEL_RC6_RES_RC6);
->>>>>>> eb3cdb58
 
 	if (HAS_RC6p(i915))
 		val += intel_rc6_residency_ns(&gt->rc6, INTEL_RC6_RES_RC6p);
