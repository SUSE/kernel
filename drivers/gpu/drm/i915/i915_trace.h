/* SPDX-License-Identifier: GPL-2.0 */

#undef TRACE_SYSTEM
#define TRACE_SYSTEM i915

#if !defined(_I915_TRACE_H_) || defined(TRACE_HEADER_MULTI_READ)
#define _I915_TRACE_H_

#include <linux/stringify.h>
#include <linux/types.h>
#include <linux/tracepoint.h>

#include <drm/drm_drv.h>

#include "gt/intel_engine.h"

#include "i915_drv.h"
<<<<<<< HEAD
#include "i915_irq.h"
=======
>>>>>>> eb3cdb58

/* object tracking */

TRACE_EVENT(i915_gem_object_create,
	    TP_PROTO(struct drm_i915_gem_object *obj),
	    TP_ARGS(obj),

	    TP_STRUCT__entry(
			     __field(struct drm_i915_gem_object *, obj)
			     __field(u64, size)
			     ),

	    TP_fast_assign(
			   __entry->obj = obj;
			   __entry->size = obj->base.size;
			   ),

	    TP_printk("obj=%p, size=0x%llx", __entry->obj, __entry->size)
);

TRACE_EVENT(i915_gem_shrink,
	    TP_PROTO(struct drm_i915_private *i915, unsigned long target, unsigned flags),
	    TP_ARGS(i915, target, flags),

	    TP_STRUCT__entry(
			     __field(int, dev)
			     __field(unsigned long, target)
			     __field(unsigned, flags)
			     ),

	    TP_fast_assign(
			   __entry->dev = i915->drm.primary->index;
			   __entry->target = target;
			   __entry->flags = flags;
			   ),

	    TP_printk("dev=%d, target=%lu, flags=%x",
		      __entry->dev, __entry->target, __entry->flags)
);

TRACE_EVENT(i915_vma_bind,
	    TP_PROTO(struct i915_vma *vma, unsigned flags),
	    TP_ARGS(vma, flags),

	    TP_STRUCT__entry(
			     __field(struct drm_i915_gem_object *, obj)
			     __field(struct i915_address_space *, vm)
			     __field(u64, offset)
			     __field(u64, size)
			     __field(unsigned, flags)
			     ),

	    TP_fast_assign(
			   __entry->obj = vma->obj;
			   __entry->vm = vma->vm;
			   __entry->offset = vma->node.start;
			   __entry->size = vma->node.size;
			   __entry->flags = flags;
			   ),

	    TP_printk("obj=%p, offset=0x%016llx size=0x%llx%s vm=%p",
		      __entry->obj, __entry->offset, __entry->size,
		      __entry->flags & PIN_MAPPABLE ? ", mappable" : "",
		      __entry->vm)
);

TRACE_EVENT(i915_vma_unbind,
	    TP_PROTO(struct i915_vma *vma),
	    TP_ARGS(vma),

	    TP_STRUCT__entry(
			     __field(struct drm_i915_gem_object *, obj)
			     __field(struct i915_address_space *, vm)
			     __field(u64, offset)
			     __field(u64, size)
			     ),

	    TP_fast_assign(
			   __entry->obj = vma->obj;
			   __entry->vm = vma->vm;
			   __entry->offset = vma->node.start;
			   __entry->size = vma->node.size;
			   ),

	    TP_printk("obj=%p, offset=0x%016llx size=0x%llx vm=%p",
		      __entry->obj, __entry->offset, __entry->size, __entry->vm)
);

TRACE_EVENT(i915_gem_object_pwrite,
	    TP_PROTO(struct drm_i915_gem_object *obj, u64 offset, u64 len),
	    TP_ARGS(obj, offset, len),

	    TP_STRUCT__entry(
			     __field(struct drm_i915_gem_object *, obj)
			     __field(u64, offset)
			     __field(u64, len)
			     ),

	    TP_fast_assign(
			   __entry->obj = obj;
			   __entry->offset = offset;
			   __entry->len = len;
			   ),

	    TP_printk("obj=%p, offset=0x%llx, len=0x%llx",
		      __entry->obj, __entry->offset, __entry->len)
);

TRACE_EVENT(i915_gem_object_pread,
	    TP_PROTO(struct drm_i915_gem_object *obj, u64 offset, u64 len),
	    TP_ARGS(obj, offset, len),

	    TP_STRUCT__entry(
			     __field(struct drm_i915_gem_object *, obj)
			     __field(u64, offset)
			     __field(u64, len)
			     ),

	    TP_fast_assign(
			   __entry->obj = obj;
			   __entry->offset = offset;
			   __entry->len = len;
			   ),

	    TP_printk("obj=%p, offset=0x%llx, len=0x%llx",
		      __entry->obj, __entry->offset, __entry->len)
);

TRACE_EVENT(i915_gem_object_fault,
	    TP_PROTO(struct drm_i915_gem_object *obj, u64 index, bool gtt, bool write),
	    TP_ARGS(obj, index, gtt, write),

	    TP_STRUCT__entry(
			     __field(struct drm_i915_gem_object *, obj)
			     __field(u64, index)
			     __field(bool, gtt)
			     __field(bool, write)
			     ),

	    TP_fast_assign(
			   __entry->obj = obj;
			   __entry->index = index;
			   __entry->gtt = gtt;
			   __entry->write = write;
			   ),

	    TP_printk("obj=%p, %s index=%llu %s",
		      __entry->obj,
		      __entry->gtt ? "GTT" : "CPU",
		      __entry->index,
		      __entry->write ? ", writable" : "")
);

DECLARE_EVENT_CLASS(i915_gem_object,
	    TP_PROTO(struct drm_i915_gem_object *obj),
	    TP_ARGS(obj),

	    TP_STRUCT__entry(
			     __field(struct drm_i915_gem_object *, obj)
			     ),

	    TP_fast_assign(
			   __entry->obj = obj;
			   ),

	    TP_printk("obj=%p", __entry->obj)
);

DEFINE_EVENT(i915_gem_object, i915_gem_object_clflush,
	     TP_PROTO(struct drm_i915_gem_object *obj),
	     TP_ARGS(obj)
);

DEFINE_EVENT(i915_gem_object, i915_gem_object_destroy,
	    TP_PROTO(struct drm_i915_gem_object *obj),
	    TP_ARGS(obj)
);

TRACE_EVENT(i915_gem_evict,
	    TP_PROTO(struct i915_address_space *vm, u64 size, u64 align, unsigned int flags),
	    TP_ARGS(vm, size, align, flags),

	    TP_STRUCT__entry(
			     __field(u32, dev)
			     __field(struct i915_address_space *, vm)
			     __field(u64, size)
			     __field(u64, align)
			     __field(unsigned int, flags)
			    ),

	    TP_fast_assign(
			   __entry->dev = vm->i915->drm.primary->index;
			   __entry->vm = vm;
			   __entry->size = size;
			   __entry->align = align;
			   __entry->flags = flags;
			  ),

	    TP_printk("dev=%d, vm=%p, size=0x%llx, align=0x%llx %s",
		      __entry->dev, __entry->vm, __entry->size, __entry->align,
		      __entry->flags & PIN_MAPPABLE ? ", mappable" : "")
);

TRACE_EVENT(i915_gem_evict_node,
	    TP_PROTO(struct i915_address_space *vm, struct drm_mm_node *node, unsigned int flags),
	    TP_ARGS(vm, node, flags),

	    TP_STRUCT__entry(
			     __field(u32, dev)
			     __field(struct i915_address_space *, vm)
			     __field(u64, start)
			     __field(u64, size)
			     __field(unsigned long, color)
			     __field(unsigned int, flags)
			    ),

	    TP_fast_assign(
			   __entry->dev = vm->i915->drm.primary->index;
			   __entry->vm = vm;
			   __entry->start = node->start;
			   __entry->size = node->size;
			   __entry->color = node->color;
			   __entry->flags = flags;
			  ),

	    TP_printk("dev=%d, vm=%p, start=0x%llx size=0x%llx, color=0x%lx, flags=%x",
		      __entry->dev, __entry->vm,
		      __entry->start, __entry->size,
		      __entry->color, __entry->flags)
);

TRACE_EVENT(i915_gem_evict_vm,
	    TP_PROTO(struct i915_address_space *vm),
	    TP_ARGS(vm),

	    TP_STRUCT__entry(
			     __field(u32, dev)
			     __field(struct i915_address_space *, vm)
			    ),

	    TP_fast_assign(
			   __entry->dev = vm->i915->drm.primary->index;
			   __entry->vm = vm;
			  ),

	    TP_printk("dev=%d, vm=%p", __entry->dev, __entry->vm)
);

TRACE_EVENT(i915_request_queue,
	    TP_PROTO(struct i915_request *rq, u32 flags),
	    TP_ARGS(rq, flags),

	    TP_STRUCT__entry(
			     __field(u32, dev)
			     __field(u64, ctx)
			     __field(u16, class)
			     __field(u16, instance)
			     __field(u32, seqno)
			     __field(u32, flags)
			     ),

	    TP_fast_assign(
			   __entry->dev = rq->engine->i915->drm.primary->index;
			   __entry->class = rq->engine->uabi_class;
			   __entry->instance = rq->engine->uabi_instance;
			   __entry->ctx = rq->fence.context;
			   __entry->seqno = rq->fence.seqno;
			   __entry->flags = flags;
			   ),

	    TP_printk("dev=%u, engine=%u:%u, ctx=%llu, seqno=%u, flags=0x%x",
		      __entry->dev, __entry->class, __entry->instance,
		      __entry->ctx, __entry->seqno, __entry->flags)
);

DECLARE_EVENT_CLASS(i915_request,
	    TP_PROTO(struct i915_request *rq),
	    TP_ARGS(rq),

	    TP_STRUCT__entry(
			     __field(u32, dev)
			     __field(u64, ctx)
			     __field(u16, class)
			     __field(u16, instance)
			     __field(u32, seqno)
			     __field(u32, tail)
			     ),

	    TP_fast_assign(
			   __entry->dev = rq->engine->i915->drm.primary->index;
			   __entry->class = rq->engine->uabi_class;
			   __entry->instance = rq->engine->uabi_instance;
			   __entry->ctx = rq->fence.context;
			   __entry->seqno = rq->fence.seqno;
			   __entry->tail = rq->tail;
			   ),

	    TP_printk("dev=%u, engine=%u:%u, ctx=%llu, seqno=%u, tail=%u",
		      __entry->dev, __entry->class, __entry->instance,
		      __entry->ctx, __entry->seqno, __entry->tail)
);

DEFINE_EVENT(i915_request, i915_request_add,
	     TP_PROTO(struct i915_request *rq),
	     TP_ARGS(rq)
);

#if defined(CONFIG_DRM_I915_LOW_LEVEL_TRACEPOINTS)
DEFINE_EVENT(i915_request, i915_request_guc_submit,
	     TP_PROTO(struct i915_request *rq),
	     TP_ARGS(rq)
);

DEFINE_EVENT(i915_request, i915_request_submit,
	     TP_PROTO(struct i915_request *rq),
	     TP_ARGS(rq)
);

DEFINE_EVENT(i915_request, i915_request_execute,
	     TP_PROTO(struct i915_request *rq),
	     TP_ARGS(rq)
);

TRACE_EVENT(i915_request_in,
	    TP_PROTO(struct i915_request *rq, unsigned int port),
	    TP_ARGS(rq, port),

	    TP_STRUCT__entry(
			     __field(u32, dev)
			     __field(u64, ctx)
			     __field(u16, class)
			     __field(u16, instance)
			     __field(u32, seqno)
			     __field(u32, port)
			     __field(s32, prio)
			    ),

	    TP_fast_assign(
			   __entry->dev = rq->engine->i915->drm.primary->index;
			   __entry->class = rq->engine->uabi_class;
			   __entry->instance = rq->engine->uabi_instance;
			   __entry->ctx = rq->fence.context;
			   __entry->seqno = rq->fence.seqno;
			   __entry->prio = rq->sched.attr.priority;
			   __entry->port = port;
			   ),

	    TP_printk("dev=%u, engine=%u:%u, ctx=%llu, seqno=%u, prio=%d, port=%u",
		      __entry->dev, __entry->class, __entry->instance,
		      __entry->ctx, __entry->seqno,
		      __entry->prio, __entry->port)
);

TRACE_EVENT(i915_request_out,
	    TP_PROTO(struct i915_request *rq),
	    TP_ARGS(rq),

	    TP_STRUCT__entry(
			     __field(u32, dev)
			     __field(u64, ctx)
			     __field(u16, class)
			     __field(u16, instance)
			     __field(u32, seqno)
			     __field(u32, completed)
			    ),

	    TP_fast_assign(
			   __entry->dev = rq->engine->i915->drm.primary->index;
			   __entry->class = rq->engine->uabi_class;
			   __entry->instance = rq->engine->uabi_instance;
			   __entry->ctx = rq->fence.context;
			   __entry->seqno = rq->fence.seqno;
			   __entry->completed = i915_request_completed(rq);
			   ),

		    TP_printk("dev=%u, engine=%u:%u, ctx=%llu, seqno=%u, completed?=%u",
			      __entry->dev, __entry->class, __entry->instance,
			      __entry->ctx, __entry->seqno, __entry->completed)
);

DECLARE_EVENT_CLASS(intel_context,
		    TP_PROTO(struct intel_context *ce),
		    TP_ARGS(ce),

		    TP_STRUCT__entry(
			     __field(u32, guc_id)
			     __field(int, pin_count)
			     __field(u32, sched_state)
			     __field(u8, guc_prio)
			     ),

		    TP_fast_assign(
			   __entry->guc_id = ce->guc_id.id;
			   __entry->pin_count = atomic_read(&ce->pin_count);
			   __entry->sched_state = ce->guc_state.sched_state;
			   __entry->guc_prio = ce->guc_state.prio;
			   ),

		    TP_printk("guc_id=%d, pin_count=%d sched_state=0x%x, guc_prio=%u",
			      __entry->guc_id, __entry->pin_count,
			      __entry->sched_state,
			      __entry->guc_prio)
);

DEFINE_EVENT(intel_context, intel_context_set_prio,
	     TP_PROTO(struct intel_context *ce),
	     TP_ARGS(ce)
);

DEFINE_EVENT(intel_context, intel_context_reset,
	     TP_PROTO(struct intel_context *ce),
	     TP_ARGS(ce)
);

DEFINE_EVENT(intel_context, intel_context_ban,
	     TP_PROTO(struct intel_context *ce),
	     TP_ARGS(ce)
);

DEFINE_EVENT(intel_context, intel_context_register,
	     TP_PROTO(struct intel_context *ce),
	     TP_ARGS(ce)
);

DEFINE_EVENT(intel_context, intel_context_deregister,
	     TP_PROTO(struct intel_context *ce),
	     TP_ARGS(ce)
);

DEFINE_EVENT(intel_context, intel_context_deregister_done,
	     TP_PROTO(struct intel_context *ce),
	     TP_ARGS(ce)
);

DEFINE_EVENT(intel_context, intel_context_sched_enable,
	     TP_PROTO(struct intel_context *ce),
	     TP_ARGS(ce)
);

DEFINE_EVENT(intel_context, intel_context_sched_disable,
	     TP_PROTO(struct intel_context *ce),
	     TP_ARGS(ce)
);

DEFINE_EVENT(intel_context, intel_context_sched_done,
	     TP_PROTO(struct intel_context *ce),
	     TP_ARGS(ce)
);

DEFINE_EVENT(intel_context, intel_context_create,
	     TP_PROTO(struct intel_context *ce),
	     TP_ARGS(ce)
);

DEFINE_EVENT(intel_context, intel_context_fence_release,
	     TP_PROTO(struct intel_context *ce),
	     TP_ARGS(ce)
);

DEFINE_EVENT(intel_context, intel_context_free,
	     TP_PROTO(struct intel_context *ce),
	     TP_ARGS(ce)
);

DEFINE_EVENT(intel_context, intel_context_steal_guc_id,
	     TP_PROTO(struct intel_context *ce),
	     TP_ARGS(ce)
);

DEFINE_EVENT(intel_context, intel_context_do_pin,
	     TP_PROTO(struct intel_context *ce),
	     TP_ARGS(ce)
);

DEFINE_EVENT(intel_context, intel_context_do_unpin,
	     TP_PROTO(struct intel_context *ce),
	     TP_ARGS(ce)
);

#else
#if !defined(TRACE_HEADER_MULTI_READ)
static inline void
trace_i915_request_guc_submit(struct i915_request *rq)
{
}

static inline void
trace_i915_request_submit(struct i915_request *rq)
{
}

static inline void
trace_i915_request_execute(struct i915_request *rq)
{
}

static inline void
trace_i915_request_in(struct i915_request *rq, unsigned int port)
{
}

static inline void
trace_i915_request_out(struct i915_request *rq)
{
}

static inline void
trace_intel_context_set_prio(struct intel_context *ce)
{
}

static inline void
trace_intel_context_reset(struct intel_context *ce)
{
}

static inline void
trace_intel_context_ban(struct intel_context *ce)
{
}

static inline void
trace_intel_context_register(struct intel_context *ce)
{
}

static inline void
trace_intel_context_deregister(struct intel_context *ce)
{
}

static inline void
trace_intel_context_deregister_done(struct intel_context *ce)
{
}

static inline void
trace_intel_context_sched_enable(struct intel_context *ce)
{
}

static inline void
trace_intel_context_sched_disable(struct intel_context *ce)
{
}

static inline void
trace_intel_context_sched_done(struct intel_context *ce)
{
}

static inline void
trace_intel_context_create(struct intel_context *ce)
{
}

static inline void
trace_intel_context_fence_release(struct intel_context *ce)
{
}

static inline void
trace_intel_context_free(struct intel_context *ce)
{
}

static inline void
trace_intel_context_steal_guc_id(struct intel_context *ce)
{
}

static inline void
trace_intel_context_do_pin(struct intel_context *ce)
{
}

static inline void
trace_intel_context_do_unpin(struct intel_context *ce)
{
}
#endif
#endif

DEFINE_EVENT(i915_request, i915_request_retire,
	    TP_PROTO(struct i915_request *rq),
	    TP_ARGS(rq)
);

TRACE_EVENT(i915_request_wait_begin,
	    TP_PROTO(struct i915_request *rq, unsigned int flags),
	    TP_ARGS(rq, flags),

	    TP_STRUCT__entry(
			     __field(u32, dev)
			     __field(u64, ctx)
			     __field(u16, class)
			     __field(u16, instance)
			     __field(u32, seqno)
			     __field(unsigned int, flags)
			     ),

	    /* NB: the blocking information is racy since mutex_is_locked
	     * doesn't check that the current thread holds the lock. The only
	     * other option would be to pass the boolean information of whether
	     * or not the class was blocking down through the stack which is
	     * less desirable.
	     */
	    TP_fast_assign(
			   __entry->dev = rq->engine->i915->drm.primary->index;
			   __entry->class = rq->engine->uabi_class;
			   __entry->instance = rq->engine->uabi_instance;
			   __entry->ctx = rq->fence.context;
			   __entry->seqno = rq->fence.seqno;
			   __entry->flags = flags;
			   ),

	    TP_printk("dev=%u, engine=%u:%u, ctx=%llu, seqno=%u, flags=0x%x",
		      __entry->dev, __entry->class, __entry->instance,
		      __entry->ctx, __entry->seqno,
		      __entry->flags)
);

DEFINE_EVENT(i915_request, i915_request_wait_end,
	    TP_PROTO(struct i915_request *rq),
	    TP_ARGS(rq)
);

TRACE_EVENT_CONDITION(i915_reg_rw,
	TP_PROTO(bool write, i915_reg_t reg, u64 val, int len, bool trace),

	TP_ARGS(write, reg, val, len, trace),

	TP_CONDITION(trace),

	TP_STRUCT__entry(
		__field(u64, val)
		__field(u32, reg)
		__field(u16, write)
		__field(u16, len)
		),

	TP_fast_assign(
		__entry->val = (u64)val;
		__entry->reg = i915_mmio_reg_offset(reg);
		__entry->write = write;
		__entry->len = len;
		),

	TP_printk("%s reg=0x%x, len=%d, val=(0x%x, 0x%x)",
		__entry->write ? "write" : "read",
		__entry->reg, __entry->len,
		(u32)(__entry->val & 0xffffffff),
		(u32)(__entry->val >> 32))
);

/**
 * DOC: i915_ppgtt_create and i915_ppgtt_release tracepoints
 *
 * With full ppgtt enabled each process using drm will allocate at least one
 * translation table. With these traces it is possible to keep track of the
 * allocation and of the lifetime of the tables; this can be used during
 * testing/debug to verify that we are not leaking ppgtts.
 * These traces identify the ppgtt through the vm pointer, which is also printed
 * by the i915_vma_bind and i915_vma_unbind tracepoints.
 */
DECLARE_EVENT_CLASS(i915_ppgtt,
	TP_PROTO(struct i915_address_space *vm),
	TP_ARGS(vm),

	TP_STRUCT__entry(
			__field(struct i915_address_space *, vm)
			__field(u32, dev)
	),

	TP_fast_assign(
			__entry->vm = vm;
			__entry->dev = vm->i915->drm.primary->index;
	),

	TP_printk("dev=%u, vm=%p", __entry->dev, __entry->vm)
)

DEFINE_EVENT(i915_ppgtt, i915_ppgtt_create,
	TP_PROTO(struct i915_address_space *vm),
	TP_ARGS(vm)
);

DEFINE_EVENT(i915_ppgtt, i915_ppgtt_release,
	TP_PROTO(struct i915_address_space *vm),
	TP_ARGS(vm)
);

/**
 * DOC: i915_context_create and i915_context_free tracepoints
 *
 * These tracepoints are used to track creation and deletion of contexts.
 * If full ppgtt is enabled, they also print the address of the vm assigned to
 * the context.
 */
DECLARE_EVENT_CLASS(i915_context,
	TP_PROTO(struct i915_gem_context *ctx),
	TP_ARGS(ctx),

	TP_STRUCT__entry(
			__field(u32, dev)
			__field(struct i915_gem_context *, ctx)
			__field(struct i915_address_space *, vm)
	),

	TP_fast_assign(
			__entry->dev = ctx->i915->drm.primary->index;
			__entry->ctx = ctx;
			__entry->vm = ctx->vm;
	),

	TP_printk("dev=%u, ctx=%p, ctx_vm=%p",
		  __entry->dev, __entry->ctx, __entry->vm)
)

DEFINE_EVENT(i915_context, i915_context_create,
	TP_PROTO(struct i915_gem_context *ctx),
	TP_ARGS(ctx)
);

DEFINE_EVENT(i915_context, i915_context_free,
	TP_PROTO(struct i915_gem_context *ctx),
	TP_ARGS(ctx)
);

#endif /* _I915_TRACE_H_ */

/* This part must be outside protection */
#undef TRACE_INCLUDE_PATH
#undef TRACE_INCLUDE_FILE
#define TRACE_INCLUDE_PATH ../../drivers/gpu/drm/i915
#define TRACE_INCLUDE_FILE i915_trace
#include <trace/define_trace.h><|MERGE_RESOLUTION|>--- conflicted
+++ resolved
@@ -15,10 +15,6 @@
 #include "gt/intel_engine.h"
 
 #include "i915_drv.h"
-<<<<<<< HEAD
-#include "i915_irq.h"
-=======
->>>>>>> eb3cdb58
 
 /* object tracking */
 
