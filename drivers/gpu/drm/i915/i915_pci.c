/*
 * Copyright © 2016 Intel Corporation
 *
 * Permission is hereby granted, free of charge, to any person obtaining a
 * copy of this software and associated documentation files (the "Software"),
 * to deal in the Software without restriction, including without limitation
 * the rights to use, copy, modify, merge, publish, distribute, sublicense,
 * and/or sell copies of the Software, and to permit persons to whom the
 * Software is furnished to do so, subject to the following conditions:
 *
 * The above copyright notice and this permission notice (including the next
 * paragraph) shall be included in all copies or substantial portions of the
 * Software.
 *
 * THE SOFTWARE IS PROVIDED "AS IS", WITHOUT WARRANTY OF ANY KIND, EXPRESS OR
 * IMPLIED, INCLUDING BUT NOT LIMITED TO THE WARRANTIES OF MERCHANTABILITY,
 * FITNESS FOR A PARTICULAR PURPOSE AND NONINFRINGEMENT.  IN NO EVENT SHALL
 * THE AUTHORS OR COPYRIGHT HOLDERS BE LIABLE FOR ANY CLAIM, DAMAGES OR OTHER
 * LIABILITY, WHETHER IN AN ACTION OF CONTRACT, TORT OR OTHERWISE, ARISING
 * FROM, OUT OF OR IN CONNECTION WITH THE SOFTWARE OR THE USE OR OTHER DEALINGS
 * IN THE SOFTWARE.
 *
 */

#include <drm/drm_color_mgmt.h>
#include <drm/drm_drv.h>
#include <drm/intel/i915_pciids.h>

<<<<<<< HEAD
#include "display/intel_display.h"
=======
>>>>>>> 2d5404ca
#include "display/intel_display_driver.h"
#include "gt/intel_gt_regs.h"
#include "gt/intel_sa_media.h"
#include "gem/i915_gem_object_types.h"

#include "i915_driver.h"
#include "i915_drv.h"
#include "i915_pci.h"
#include "i915_reg.h"
#include "intel_pci_config.h"

__diag_push();
__diag_ignore_all("-Woverride-init", "Allow field initialization overrides for device info");

#define PLATFORM(x) .platform = (x)
#define GEN(x) \
	.__runtime.graphics.ip.ver = (x), \
	.__runtime.media.ip.ver = (x)

#define LEGACY_CACHELEVEL \
	.cachelevel_to_pat = { \
		[I915_CACHE_NONE]   = 0, \
		[I915_CACHE_LLC]    = 1, \
		[I915_CACHE_L3_LLC] = 2, \
		[I915_CACHE_WT]     = 3, \
	}

#define TGL_CACHELEVEL \
	.cachelevel_to_pat = { \
		[I915_CACHE_NONE]   = 3, \
		[I915_CACHE_LLC]    = 0, \
		[I915_CACHE_L3_LLC] = 0, \
		[I915_CACHE_WT]     = 2, \
	}

<<<<<<< HEAD
#define PVC_CACHELEVEL \
	.cachelevel_to_pat = { \
		[I915_CACHE_NONE]   = 0, \
		[I915_CACHE_LLC]    = 3, \
		[I915_CACHE_L3_LLC] = 3, \
		[I915_CACHE_WT]     = 2, \
	}

=======
>>>>>>> 2d5404ca
#define MTL_CACHELEVEL \
	.cachelevel_to_pat = { \
		[I915_CACHE_NONE]   = 2, \
		[I915_CACHE_LLC]    = 3, \
		[I915_CACHE_L3_LLC] = 3, \
		[I915_CACHE_WT]     = 1, \
	}

/* Keep in gen based order, and chronological order within a gen */

#define GEN_DEFAULT_PAGE_SIZES \
	.__runtime.page_sizes = I915_GTT_PAGE_SIZE_4K

#define GEN_DEFAULT_REGIONS \
<<<<<<< HEAD
	.memory_regions = REGION_SMEM | REGION_STOLEN_SMEM
=======
	.memory_regions = BIT(INTEL_REGION_SMEM) | BIT(INTEL_REGION_STOLEN_SMEM)
>>>>>>> 2d5404ca

#define I830_FEATURES \
	GEN(2), \
	.is_mobile = 1, \
	.gpu_reset_clobbers_display = true, \
	.has_3d_pipeline = 1, \
	.hws_needs_physical = 1, \
	.unfenced_needs_alignment = 1, \
	.platform_engine_mask = BIT(RCS0), \
	.has_snoop = true, \
	.has_coherent_ggtt = false, \
	.dma_mask_size = 32, \
	.max_pat_index = 3, \
	GEN_DEFAULT_PAGE_SIZES, \
	GEN_DEFAULT_REGIONS, \
	LEGACY_CACHELEVEL

#define I845_FEATURES \
	GEN(2), \
	.has_3d_pipeline = 1, \
	.gpu_reset_clobbers_display = true, \
	.hws_needs_physical = 1, \
	.unfenced_needs_alignment = 1, \
	.platform_engine_mask = BIT(RCS0), \
	.has_snoop = true, \
	.has_coherent_ggtt = false, \
	.dma_mask_size = 32, \
	.max_pat_index = 3, \
	GEN_DEFAULT_PAGE_SIZES, \
	GEN_DEFAULT_REGIONS, \
	LEGACY_CACHELEVEL

static const struct intel_device_info i830_info = {
	I830_FEATURES,
	PLATFORM(INTEL_I830),
};

static const struct intel_device_info i845g_info = {
	I845_FEATURES,
	PLATFORM(INTEL_I845G),
};

static const struct intel_device_info i85x_info = {
	I830_FEATURES,
	PLATFORM(INTEL_I85X),
};

static const struct intel_device_info i865g_info = {
	I845_FEATURES,
	PLATFORM(INTEL_I865G),
};

#define GEN3_FEATURES \
	GEN(3), \
	.gpu_reset_clobbers_display = true, \
	.platform_engine_mask = BIT(RCS0), \
	.has_3d_pipeline = 1, \
	.has_snoop = true, \
	.has_coherent_ggtt = true, \
	.dma_mask_size = 32, \
	.max_pat_index = 3, \
	GEN_DEFAULT_PAGE_SIZES, \
	GEN_DEFAULT_REGIONS, \
	LEGACY_CACHELEVEL

static const struct intel_device_info i915g_info = {
	GEN3_FEATURES,
	PLATFORM(INTEL_I915G),
	.has_coherent_ggtt = false,
	.hws_needs_physical = 1,
	.unfenced_needs_alignment = 1,
};

static const struct intel_device_info i915gm_info = {
	GEN3_FEATURES,
	PLATFORM(INTEL_I915GM),
	.is_mobile = 1,
	.hws_needs_physical = 1,
	.unfenced_needs_alignment = 1,
};

static const struct intel_device_info i945g_info = {
	GEN3_FEATURES,
	PLATFORM(INTEL_I945G),
	.hws_needs_physical = 1,
	.unfenced_needs_alignment = 1,
};

static const struct intel_device_info i945gm_info = {
	GEN3_FEATURES,
	PLATFORM(INTEL_I945GM),
	.is_mobile = 1,
	.hws_needs_physical = 1,
	.unfenced_needs_alignment = 1,
};

static const struct intel_device_info g33_info = {
	GEN3_FEATURES,
	PLATFORM(INTEL_G33),
	.dma_mask_size = 36,
};

static const struct intel_device_info pnv_g_info = {
	GEN3_FEATURES,
	PLATFORM(INTEL_PINEVIEW),
	.dma_mask_size = 36,
};

static const struct intel_device_info pnv_m_info = {
	GEN3_FEATURES,
	PLATFORM(INTEL_PINEVIEW),
	.is_mobile = 1,
	.dma_mask_size = 36,
};

#define GEN4_FEATURES \
	GEN(4), \
	.gpu_reset_clobbers_display = true, \
	.platform_engine_mask = BIT(RCS0), \
	.has_3d_pipeline = 1, \
	.has_snoop = true, \
	.has_coherent_ggtt = true, \
	.dma_mask_size = 36, \
	.max_pat_index = 3, \
	GEN_DEFAULT_PAGE_SIZES, \
	GEN_DEFAULT_REGIONS, \
	LEGACY_CACHELEVEL

static const struct intel_device_info i965g_info = {
	GEN4_FEATURES,
	PLATFORM(INTEL_I965G),
	.hws_needs_physical = 1,
	.has_snoop = false,
};

static const struct intel_device_info i965gm_info = {
	GEN4_FEATURES,
	PLATFORM(INTEL_I965GM),
	.is_mobile = 1,
	.hws_needs_physical = 1,
	.has_snoop = false,
};

static const struct intel_device_info g45_info = {
	GEN4_FEATURES,
	PLATFORM(INTEL_G45),
	.platform_engine_mask = BIT(RCS0) | BIT(VCS0),
	.gpu_reset_clobbers_display = false,
};

static const struct intel_device_info gm45_info = {
	GEN4_FEATURES,
	PLATFORM(INTEL_GM45),
	.is_mobile = 1,
	.platform_engine_mask = BIT(RCS0) | BIT(VCS0),
	.gpu_reset_clobbers_display = false,
};

#define GEN5_FEATURES \
	GEN(5), \
	.platform_engine_mask = BIT(RCS0) | BIT(VCS0), \
	.has_3d_pipeline = 1, \
	.has_snoop = true, \
	.has_coherent_ggtt = true, \
	/* ilk does support rc6, but we do not implement [power] contexts */ \
	.has_rc6 = 0, \
	.dma_mask_size = 36, \
	.max_pat_index = 3, \
	GEN_DEFAULT_PAGE_SIZES, \
	GEN_DEFAULT_REGIONS, \
	LEGACY_CACHELEVEL

static const struct intel_device_info ilk_d_info = {
	GEN5_FEATURES,
	PLATFORM(INTEL_IRONLAKE),
};

static const struct intel_device_info ilk_m_info = {
	GEN5_FEATURES,
	PLATFORM(INTEL_IRONLAKE),
	.is_mobile = 1,
	.has_rps = true,
};

#define GEN6_FEATURES \
	GEN(6), \
	.platform_engine_mask = BIT(RCS0) | BIT(VCS0) | BIT(BCS0), \
	.has_3d_pipeline = 1, \
	.has_coherent_ggtt = true, \
	.has_llc = 1, \
	.has_rc6 = 1, \
	/* snb does support rc6p, but enabling it causes various issues */ \
	.has_rc6p = 0, \
	.has_rps = true, \
	.dma_mask_size = 40, \
	.max_pat_index = 3, \
	.__runtime.ppgtt_type = INTEL_PPGTT_ALIASING, \
	.__runtime.ppgtt_size = 31, \
	GEN_DEFAULT_PAGE_SIZES, \
	GEN_DEFAULT_REGIONS, \
	LEGACY_CACHELEVEL

#define SNB_D_PLATFORM \
	GEN6_FEATURES, \
	PLATFORM(INTEL_SANDYBRIDGE)

static const struct intel_device_info snb_d_gt1_info = {
	SNB_D_PLATFORM,
	.gt = 1,
};

static const struct intel_device_info snb_d_gt2_info = {
	SNB_D_PLATFORM,
	.gt = 2,
};

#define SNB_M_PLATFORM \
	GEN6_FEATURES, \
	PLATFORM(INTEL_SANDYBRIDGE), \
	.is_mobile = 1


static const struct intel_device_info snb_m_gt1_info = {
	SNB_M_PLATFORM,
	.gt = 1,
};

static const struct intel_device_info snb_m_gt2_info = {
	SNB_M_PLATFORM,
	.gt = 2,
};

#define GEN7_FEATURES  \
	GEN(7), \
	.platform_engine_mask = BIT(RCS0) | BIT(VCS0) | BIT(BCS0), \
	.has_3d_pipeline = 1, \
	.has_coherent_ggtt = true, \
	.has_llc = 1, \
	.has_rc6 = 1, \
	.has_rc6p = 1, \
	.has_reset_engine = true, \
	.has_rps = true, \
	.dma_mask_size = 40, \
	.max_pat_index = 3, \
	.__runtime.ppgtt_type = INTEL_PPGTT_ALIASING, \
	.__runtime.ppgtt_size = 31, \
	GEN_DEFAULT_PAGE_SIZES, \
	GEN_DEFAULT_REGIONS, \
	LEGACY_CACHELEVEL

#define IVB_D_PLATFORM \
	GEN7_FEATURES, \
	PLATFORM(INTEL_IVYBRIDGE), \
	.has_l3_dpf = 1

static const struct intel_device_info ivb_d_gt1_info = {
	IVB_D_PLATFORM,
	.gt = 1,
};

static const struct intel_device_info ivb_d_gt2_info = {
	IVB_D_PLATFORM,
	.gt = 2,
};

#define IVB_M_PLATFORM \
	GEN7_FEATURES, \
	PLATFORM(INTEL_IVYBRIDGE), \
	.is_mobile = 1, \
	.has_l3_dpf = 1

static const struct intel_device_info ivb_m_gt1_info = {
	IVB_M_PLATFORM,
	.gt = 1,
};

static const struct intel_device_info ivb_m_gt2_info = {
	IVB_M_PLATFORM,
	.gt = 2,
};

static const struct intel_device_info ivb_q_info = {
	GEN7_FEATURES,
	PLATFORM(INTEL_IVYBRIDGE),
	.gt = 2,
	.has_l3_dpf = 1,
};

static const struct intel_device_info vlv_info = {
	PLATFORM(INTEL_VALLEYVIEW),
	GEN(7),
	.is_lp = 1,
	.has_runtime_pm = 1,
	.has_rc6 = 1,
	.has_reset_engine = true,
	.has_rps = true,
	.dma_mask_size = 40,
	.max_pat_index = 3,
	.__runtime.ppgtt_type = INTEL_PPGTT_ALIASING,
	.__runtime.ppgtt_size = 31,
	.has_snoop = true,
	.has_coherent_ggtt = false,
	.platform_engine_mask = BIT(RCS0) | BIT(VCS0) | BIT(BCS0),
	GEN_DEFAULT_PAGE_SIZES,
	GEN_DEFAULT_REGIONS,
	LEGACY_CACHELEVEL,
};

#define G75_FEATURES  \
	GEN7_FEATURES, \
	.platform_engine_mask = BIT(RCS0) | BIT(VCS0) | BIT(BCS0) | BIT(VECS0), \
	.has_rc6p = 0 /* RC6p removed-by HSW */, \
	.has_runtime_pm = 1

#define HSW_PLATFORM \
	G75_FEATURES, \
	PLATFORM(INTEL_HASWELL), \
	.has_l3_dpf = 1

static const struct intel_device_info hsw_gt1_info = {
	HSW_PLATFORM,
	.gt = 1,
};

static const struct intel_device_info hsw_gt2_info = {
	HSW_PLATFORM,
	.gt = 2,
};

static const struct intel_device_info hsw_gt3_info = {
	HSW_PLATFORM,
	.gt = 3,
};

#define GEN8_FEATURES \
	G75_FEATURES, \
	GEN(8), \
	.has_logical_ring_contexts = 1, \
	.dma_mask_size = 39, \
	.__runtime.ppgtt_type = INTEL_PPGTT_FULL, \
	.__runtime.ppgtt_size = 48, \
	.has_64bit_reloc = 1

#define BDW_PLATFORM \
	GEN8_FEATURES, \
	PLATFORM(INTEL_BROADWELL)

static const struct intel_device_info bdw_gt1_info = {
	BDW_PLATFORM,
	.gt = 1,
};

static const struct intel_device_info bdw_gt2_info = {
	BDW_PLATFORM,
	.gt = 2,
};

static const struct intel_device_info bdw_rsvd_info = {
	BDW_PLATFORM,
	.gt = 3,
	/* According to the device ID those devices are GT3, they were
	 * previously treated as not GT3, keep it like that.
	 */
};

static const struct intel_device_info bdw_gt3_info = {
	BDW_PLATFORM,
	.gt = 3,
	.platform_engine_mask =
		BIT(RCS0) | BIT(VCS0) | BIT(BCS0) | BIT(VECS0) | BIT(VCS1),
};

static const struct intel_device_info chv_info = {
	PLATFORM(INTEL_CHERRYVIEW),
	GEN(8),
	.is_lp = 1,
	.platform_engine_mask = BIT(RCS0) | BIT(VCS0) | BIT(BCS0) | BIT(VECS0),
	.has_64bit_reloc = 1,
	.has_runtime_pm = 1,
	.has_rc6 = 1,
	.has_rps = true,
	.has_logical_ring_contexts = 1,
	.dma_mask_size = 39,
	.max_pat_index = 3,
	.__runtime.ppgtt_type = INTEL_PPGTT_FULL,
	.__runtime.ppgtt_size = 32,
	.has_reset_engine = 1,
	.has_snoop = true,
	.has_coherent_ggtt = false,
	GEN_DEFAULT_PAGE_SIZES,
	GEN_DEFAULT_REGIONS,
	LEGACY_CACHELEVEL,
};

#define GEN9_DEFAULT_PAGE_SIZES \
	.__runtime.page_sizes = I915_GTT_PAGE_SIZE_4K | \
		I915_GTT_PAGE_SIZE_64K

#define GEN9_FEATURES \
	GEN8_FEATURES, \
	GEN(9), \
	GEN9_DEFAULT_PAGE_SIZES, \
	.has_gt_uc = 1

#define SKL_PLATFORM \
	GEN9_FEATURES, \
	PLATFORM(INTEL_SKYLAKE)

static const struct intel_device_info skl_gt1_info = {
	SKL_PLATFORM,
	.gt = 1,
};

static const struct intel_device_info skl_gt2_info = {
	SKL_PLATFORM,
	.gt = 2,
};

#define SKL_GT3_PLUS_PLATFORM \
	SKL_PLATFORM, \
	.platform_engine_mask = \
		BIT(RCS0) | BIT(VCS0) | BIT(BCS0) | BIT(VECS0) | BIT(VCS1)


static const struct intel_device_info skl_gt3_info = {
	SKL_GT3_PLUS_PLATFORM,
	.gt = 3,
};

static const struct intel_device_info skl_gt4_info = {
	SKL_GT3_PLUS_PLATFORM,
	.gt = 4,
};

#define GEN9_LP_FEATURES \
	GEN(9), \
	.is_lp = 1, \
	.platform_engine_mask = BIT(RCS0) | BIT(VCS0) | BIT(BCS0) | BIT(VECS0), \
	.has_3d_pipeline = 1, \
	.has_64bit_reloc = 1, \
	.has_runtime_pm = 1, \
	.has_rc6 = 1, \
	.has_rps = true, \
	.has_logical_ring_contexts = 1, \
	.has_gt_uc = 1, \
	.dma_mask_size = 39, \
	.__runtime.ppgtt_type = INTEL_PPGTT_FULL, \
	.__runtime.ppgtt_size = 48, \
	.has_reset_engine = 1, \
	.has_snoop = true, \
	.has_coherent_ggtt = false, \
	.max_pat_index = 3, \
	GEN9_DEFAULT_PAGE_SIZES, \
	GEN_DEFAULT_REGIONS, \
	LEGACY_CACHELEVEL

static const struct intel_device_info bxt_info = {
	GEN9_LP_FEATURES,
	PLATFORM(INTEL_BROXTON),
};

static const struct intel_device_info glk_info = {
	GEN9_LP_FEATURES,
	PLATFORM(INTEL_GEMINILAKE),
};

#define KBL_PLATFORM \
	GEN9_FEATURES, \
	PLATFORM(INTEL_KABYLAKE)

static const struct intel_device_info kbl_gt1_info = {
	KBL_PLATFORM,
	.gt = 1,
};

static const struct intel_device_info kbl_gt2_info = {
	KBL_PLATFORM,
	.gt = 2,
};

static const struct intel_device_info kbl_gt3_info = {
	KBL_PLATFORM,
	.gt = 3,
	.platform_engine_mask =
		BIT(RCS0) | BIT(VCS0) | BIT(BCS0) | BIT(VECS0) | BIT(VCS1),
};

#define CFL_PLATFORM \
	GEN9_FEATURES, \
	PLATFORM(INTEL_COFFEELAKE)

static const struct intel_device_info cfl_gt1_info = {
	CFL_PLATFORM,
	.gt = 1,
};

static const struct intel_device_info cfl_gt2_info = {
	CFL_PLATFORM,
	.gt = 2,
};

static const struct intel_device_info cfl_gt3_info = {
	CFL_PLATFORM,
	.gt = 3,
	.platform_engine_mask =
		BIT(RCS0) | BIT(VCS0) | BIT(BCS0) | BIT(VECS0) | BIT(VCS1),
};

#define CML_PLATFORM \
	GEN9_FEATURES, \
	PLATFORM(INTEL_COMETLAKE)

static const struct intel_device_info cml_gt1_info = {
	CML_PLATFORM,
	.gt = 1,
};

static const struct intel_device_info cml_gt2_info = {
	CML_PLATFORM,
	.gt = 2,
};

#define GEN11_DEFAULT_PAGE_SIZES \
	.__runtime.page_sizes = I915_GTT_PAGE_SIZE_4K | \
		I915_GTT_PAGE_SIZE_64K |		\
		I915_GTT_PAGE_SIZE_2M

#define GEN11_FEATURES \
	GEN9_FEATURES, \
	GEN11_DEFAULT_PAGE_SIZES, \
	GEN(11), \
	.has_coherent_ggtt = false, \
	.has_logical_ring_elsq = 1

static const struct intel_device_info icl_info = {
	GEN11_FEATURES,
	PLATFORM(INTEL_ICELAKE),
	.platform_engine_mask =
		BIT(RCS0) | BIT(BCS0) | BIT(VECS0) | BIT(VCS0) | BIT(VCS2),
};

static const struct intel_device_info ehl_info = {
	GEN11_FEATURES,
	PLATFORM(INTEL_ELKHARTLAKE),
	.platform_engine_mask = BIT(RCS0) | BIT(BCS0) | BIT(VCS0) | BIT(VECS0),
	.__runtime.ppgtt_size = 36,
};

static const struct intel_device_info jsl_info = {
	GEN11_FEATURES,
	PLATFORM(INTEL_JASPERLAKE),
	.platform_engine_mask = BIT(RCS0) | BIT(BCS0) | BIT(VCS0) | BIT(VECS0),
	.__runtime.ppgtt_size = 36,
};

#define GEN12_FEATURES \
	GEN11_FEATURES, \
	GEN(12), \
	TGL_CACHELEVEL, \
	.has_global_mocs = 1, \
	.has_pxp = 1, \
	.max_pat_index = 3

static const struct intel_device_info tgl_info = {
	GEN12_FEATURES,
	PLATFORM(INTEL_TIGERLAKE),
	.platform_engine_mask =
		BIT(RCS0) | BIT(BCS0) | BIT(VECS0) | BIT(VCS0) | BIT(VCS2),
};

static const struct intel_device_info rkl_info = {
	GEN12_FEATURES,
	PLATFORM(INTEL_ROCKETLAKE),
	.platform_engine_mask =
		BIT(RCS0) | BIT(BCS0) | BIT(VECS0) | BIT(VCS0),
};

#define DGFX_FEATURES \
<<<<<<< HEAD
	.memory_regions = REGION_SMEM | REGION_LMEM | REGION_STOLEN_LMEM, \
=======
	.memory_regions = BIT(INTEL_REGION_SMEM) | BIT(INTEL_REGION_LMEM_0) | BIT(INTEL_REGION_STOLEN_LMEM), \
>>>>>>> 2d5404ca
	.has_llc = 0, \
	.has_pxp = 0, \
	.has_snoop = 1, \
	.is_dgfx = 1, \
	.has_heci_gscfi = 1

static const struct intel_device_info dg1_info = {
	GEN12_FEATURES,
	DGFX_FEATURES,
	.__runtime.graphics.ip.rel = 10,
	PLATFORM(INTEL_DG1),
	.require_force_probe = 1,
	.platform_engine_mask =
		BIT(RCS0) | BIT(BCS0) | BIT(VECS0) |
		BIT(VCS0) | BIT(VCS2),
	/* Wa_16011227922 */
	.__runtime.ppgtt_size = 47,
};

static const struct intel_device_info adl_s_info = {
	GEN12_FEATURES,
	PLATFORM(INTEL_ALDERLAKE_S),
	.platform_engine_mask =
		BIT(RCS0) | BIT(BCS0) | BIT(VECS0) | BIT(VCS0) | BIT(VCS2),
	.dma_mask_size = 39,
};

static const struct intel_device_info adl_p_info = {
	GEN12_FEATURES,
	PLATFORM(INTEL_ALDERLAKE_P),
	.platform_engine_mask =
		BIT(RCS0) | BIT(BCS0) | BIT(VECS0) | BIT(VCS0) | BIT(VCS2),
	.__runtime.ppgtt_size = 48,
	.dma_mask_size = 39,
};

#undef GEN

#define XE_HP_PAGE_SIZES \
	.__runtime.page_sizes = I915_GTT_PAGE_SIZE_4K | \
		I915_GTT_PAGE_SIZE_64K |		\
		I915_GTT_PAGE_SIZE_2M

#define XE_HP_FEATURES \
	XE_HP_PAGE_SIZES, \
	TGL_CACHELEVEL, \
	.dma_mask_size = 46, \
	.has_3d_pipeline = 1, \
	.has_64bit_reloc = 1, \
	.has_flat_ccs = 1, \
	.has_global_mocs = 1, \
	.has_gt_uc = 1, \
	.has_llc = 1, \
	.has_logical_ring_contexts = 1, \
	.has_logical_ring_elsq = 1, \
	.has_mslice_steering = 1, \
	.has_oa_bpc_reporting = 1, \
	.has_oa_slice_contrib_limits = 1, \
	.has_oam = 1, \
	.has_rc6 = 1, \
	.has_reset_engine = 1, \
	.has_rps = 1, \
	.has_runtime_pm = 1, \
	.max_pat_index = 3, \
	.__runtime.ppgtt_size = 48, \
	.__runtime.ppgtt_type = INTEL_PPGTT_FULL

<<<<<<< HEAD
#define XE_HPM_FEATURES \
	.__runtime.media.ip.ver = 12, \
	.__runtime.media.ip.rel = 50

__maybe_unused
static const struct intel_device_info xehpsdv_info = {
	XE_HP_FEATURES,
	XE_HPM_FEATURES,
	DGFX_FEATURES,
	PLATFORM(INTEL_XEHPSDV),
	.has_64k_pages = 1,
	.has_media_ratio_mode = 1,
	.platform_engine_mask =
		BIT(RCS0) | BIT(BCS0) |
		BIT(VECS0) | BIT(VECS1) | BIT(VECS2) | BIT(VECS3) |
		BIT(VCS0) | BIT(VCS1) | BIT(VCS2) | BIT(VCS3) |
		BIT(VCS4) | BIT(VCS5) | BIT(VCS6) | BIT(VCS7) |
		BIT(CCS0) | BIT(CCS1) | BIT(CCS2) | BIT(CCS3),
	.require_force_probe = 1,
};

=======
>>>>>>> 2d5404ca
#define DG2_FEATURES \
	XE_HP_FEATURES, \
	DGFX_FEATURES, \
	.__runtime.graphics.ip.ver = 12, \
	.__runtime.graphics.ip.rel = 55, \
	.__runtime.media.ip.ver = 12, \
	.__runtime.media.ip.rel = 55, \
	PLATFORM(INTEL_DG2), \
	.has_64k_pages = 1, \
	.has_guc_deprivilege = 1, \
	.has_heci_pxp = 1, \
	.has_media_ratio_mode = 1, \
	.platform_engine_mask = \
		BIT(RCS0) | BIT(BCS0) | \
		BIT(VECS0) | BIT(VECS1) | \
		BIT(VCS0) | BIT(VCS2) | \
		BIT(CCS0) | BIT(CCS1) | BIT(CCS2) | BIT(CCS3)

static const struct intel_device_info dg2_info = {
	DG2_FEATURES,
};

static const struct intel_device_info ats_m_info = {
	DG2_FEATURES,
	.require_force_probe = 1,
	.tuning_thread_rr_after_dep = 1,
};

<<<<<<< HEAD
#define XE_HPC_FEATURES \
	XE_HP_FEATURES, \
	.dma_mask_size = 52, \
	.has_3d_pipeline = 0, \
	.has_guc_deprivilege = 1, \
	.has_l3_ccs_read = 1, \
	.has_mslice_steering = 0, \
	.has_one_eu_per_fuse_bit = 1

__maybe_unused
static const struct intel_device_info pvc_info = {
	XE_HPC_FEATURES,
	XE_HPM_FEATURES,
	DGFX_FEATURES,
	.__runtime.graphics.ip.rel = 60,
	.__runtime.media.ip.rel = 60,
	PLATFORM(INTEL_PONTEVECCHIO),
	.has_flat_ccs = 0,
	.max_pat_index = 7,
	.platform_engine_mask =
		BIT(BCS0) |
		BIT(VCS0) |
		BIT(CCS0) | BIT(CCS1) | BIT(CCS2) | BIT(CCS3),
	.require_force_probe = 1,
	PVC_CACHELEVEL,
};

=======
>>>>>>> 2d5404ca
static const struct intel_gt_definition xelpmp_extra_gt[] = {
	{
		.type = GT_MEDIA,
		.name = "Standalone Media GT",
		.gsi_offset = MTL_MEDIA_GSI_BASE,
		.engine_mask = BIT(VECS0) | BIT(VCS0) | BIT(VCS2) | BIT(GSC0),
	},
	{}
};

static const struct intel_device_info mtl_info = {
	XE_HP_FEATURES,
	/*
	 * Real graphics IP version will be obtained from hardware GMD_ID
	 * register.  Value provided here is just for sanity checking.
	 */
	.__runtime.graphics.ip.ver = 12,
	.__runtime.graphics.ip.rel = 70,
	.__runtime.media.ip.ver = 13,
	PLATFORM(INTEL_METEORLAKE),
	.extra_gt_list = xelpmp_extra_gt,
	.has_flat_ccs = 0,
	.has_gmd_id = 1,
	.has_guc_deprivilege = 1,
	.has_guc_tlb_invalidation = 1,
	.has_llc = 0,
	.has_mslice_steering = 0,
	.has_snoop = 1,
	.max_pat_index = 4,
	.has_pxp = 1,
<<<<<<< HEAD
	.memory_regions = REGION_SMEM | REGION_STOLEN_LMEM,
=======
	.memory_regions = BIT(INTEL_REGION_SMEM) | BIT(INTEL_REGION_STOLEN_LMEM),
>>>>>>> 2d5404ca
	.platform_engine_mask = BIT(RCS0) | BIT(BCS0) | BIT(CCS0),
	MTL_CACHELEVEL,
};

#undef PLATFORM

__diag_pop();

/*
 * Make sure any device matches here are from most specific to most
 * general.  For example, since the Quanta match is based on the subsystem
 * and subvendor IDs, we need it to come before the more general IVB
 * PCI ID matches, otherwise we'll use the wrong info struct above.
 */
static const struct pci_device_id pciidlist[] = {
<<<<<<< HEAD
	INTEL_I830_IDS(&i830_info),
	INTEL_I845G_IDS(&i845g_info),
	INTEL_I85X_IDS(&i85x_info),
	INTEL_I865G_IDS(&i865g_info),
	INTEL_I915G_IDS(&i915g_info),
	INTEL_I915GM_IDS(&i915gm_info),
	INTEL_I945G_IDS(&i945g_info),
	INTEL_I945GM_IDS(&i945gm_info),
	INTEL_I965G_IDS(&i965g_info),
	INTEL_G33_IDS(&g33_info),
	INTEL_I965GM_IDS(&i965gm_info),
	INTEL_GM45_IDS(&gm45_info),
	INTEL_G45_IDS(&g45_info),
	INTEL_PINEVIEW_G_IDS(&pnv_g_info),
	INTEL_PINEVIEW_M_IDS(&pnv_m_info),
	INTEL_IRONLAKE_D_IDS(&ilk_d_info),
	INTEL_IRONLAKE_M_IDS(&ilk_m_info),
	INTEL_SNB_D_GT1_IDS(&snb_d_gt1_info),
	INTEL_SNB_D_GT2_IDS(&snb_d_gt2_info),
	INTEL_SNB_M_GT1_IDS(&snb_m_gt1_info),
	INTEL_SNB_M_GT2_IDS(&snb_m_gt2_info),
	INTEL_IVB_Q_IDS(&ivb_q_info), /* must be first IVB */
	INTEL_IVB_M_GT1_IDS(&ivb_m_gt1_info),
	INTEL_IVB_M_GT2_IDS(&ivb_m_gt2_info),
	INTEL_IVB_D_GT1_IDS(&ivb_d_gt1_info),
	INTEL_IVB_D_GT2_IDS(&ivb_d_gt2_info),
	INTEL_HSW_GT1_IDS(&hsw_gt1_info),
	INTEL_HSW_GT2_IDS(&hsw_gt2_info),
	INTEL_HSW_GT3_IDS(&hsw_gt3_info),
	INTEL_VLV_IDS(&vlv_info),
	INTEL_BDW_GT1_IDS(&bdw_gt1_info),
	INTEL_BDW_GT2_IDS(&bdw_gt2_info),
	INTEL_BDW_GT3_IDS(&bdw_gt3_info),
	INTEL_BDW_RSVD_IDS(&bdw_rsvd_info),
	INTEL_CHV_IDS(&chv_info),
	INTEL_SKL_GT1_IDS(&skl_gt1_info),
	INTEL_SKL_GT2_IDS(&skl_gt2_info),
	INTEL_SKL_GT3_IDS(&skl_gt3_info),
	INTEL_SKL_GT4_IDS(&skl_gt4_info),
	INTEL_BXT_IDS(&bxt_info),
	INTEL_GLK_IDS(&glk_info),
	INTEL_KBL_GT1_IDS(&kbl_gt1_info),
	INTEL_KBL_GT2_IDS(&kbl_gt2_info),
	INTEL_KBL_GT3_IDS(&kbl_gt3_info),
	INTEL_KBL_GT4_IDS(&kbl_gt3_info),
	INTEL_AML_KBL_GT2_IDS(&kbl_gt2_info),
	INTEL_CFL_S_GT1_IDS(&cfl_gt1_info),
	INTEL_CFL_S_GT2_IDS(&cfl_gt2_info),
	INTEL_CFL_H_GT1_IDS(&cfl_gt1_info),
	INTEL_CFL_H_GT2_IDS(&cfl_gt2_info),
	INTEL_CFL_U_GT2_IDS(&cfl_gt2_info),
	INTEL_CFL_U_GT3_IDS(&cfl_gt3_info),
	INTEL_WHL_U_GT1_IDS(&cfl_gt1_info),
	INTEL_WHL_U_GT2_IDS(&cfl_gt2_info),
	INTEL_AML_CFL_GT2_IDS(&cfl_gt2_info),
	INTEL_WHL_U_GT3_IDS(&cfl_gt3_info),
	INTEL_CML_GT1_IDS(&cml_gt1_info),
	INTEL_CML_GT2_IDS(&cml_gt2_info),
	INTEL_CML_U_GT1_IDS(&cml_gt1_info),
	INTEL_CML_U_GT2_IDS(&cml_gt2_info),
	INTEL_ICL_11_IDS(&icl_info),
	INTEL_EHL_IDS(&ehl_info),
	INTEL_JSL_IDS(&jsl_info),
	INTEL_TGL_12_IDS(&tgl_info),
	INTEL_RKL_IDS(&rkl_info),
	INTEL_ADLS_IDS(&adl_s_info),
	INTEL_ADLP_IDS(&adl_p_info),
	INTEL_ADLN_IDS(&adl_p_info),
	INTEL_DG1_IDS(&dg1_info),
	INTEL_RPLS_IDS(&adl_s_info),
	INTEL_RPLP_IDS(&adl_p_info),
	INTEL_DG2_IDS(&dg2_info),
	INTEL_ATS_M_IDS(&ats_m_info),
	INTEL_MTL_IDS(&mtl_info),
=======
	INTEL_I830_IDS(INTEL_VGA_DEVICE, &i830_info),
	INTEL_I845G_IDS(INTEL_VGA_DEVICE, &i845g_info),
	INTEL_I85X_IDS(INTEL_VGA_DEVICE, &i85x_info),
	INTEL_I865G_IDS(INTEL_VGA_DEVICE, &i865g_info),
	INTEL_I915G_IDS(INTEL_VGA_DEVICE, &i915g_info),
	INTEL_I915GM_IDS(INTEL_VGA_DEVICE, &i915gm_info),
	INTEL_I945G_IDS(INTEL_VGA_DEVICE, &i945g_info),
	INTEL_I945GM_IDS(INTEL_VGA_DEVICE, &i945gm_info),
	INTEL_I965G_IDS(INTEL_VGA_DEVICE, &i965g_info),
	INTEL_G33_IDS(INTEL_VGA_DEVICE, &g33_info),
	INTEL_I965GM_IDS(INTEL_VGA_DEVICE, &i965gm_info),
	INTEL_GM45_IDS(INTEL_VGA_DEVICE, &gm45_info),
	INTEL_G45_IDS(INTEL_VGA_DEVICE, &g45_info),
	INTEL_PNV_G_IDS(INTEL_VGA_DEVICE, &pnv_g_info),
	INTEL_PNV_M_IDS(INTEL_VGA_DEVICE, &pnv_m_info),
	INTEL_ILK_D_IDS(INTEL_VGA_DEVICE, &ilk_d_info),
	INTEL_ILK_M_IDS(INTEL_VGA_DEVICE, &ilk_m_info),
	INTEL_SNB_D_GT1_IDS(INTEL_VGA_DEVICE, &snb_d_gt1_info),
	INTEL_SNB_D_GT2_IDS(INTEL_VGA_DEVICE, &snb_d_gt2_info),
	INTEL_SNB_M_GT1_IDS(INTEL_VGA_DEVICE, &snb_m_gt1_info),
	INTEL_SNB_M_GT2_IDS(INTEL_VGA_DEVICE, &snb_m_gt2_info),
	INTEL_IVB_Q_IDS(INTEL_VGA_DEVICE, &ivb_q_info), /* must be first IVB */
	INTEL_IVB_M_GT1_IDS(INTEL_VGA_DEVICE, &ivb_m_gt1_info),
	INTEL_IVB_M_GT2_IDS(INTEL_VGA_DEVICE, &ivb_m_gt2_info),
	INTEL_IVB_D_GT1_IDS(INTEL_VGA_DEVICE, &ivb_d_gt1_info),
	INTEL_IVB_D_GT2_IDS(INTEL_VGA_DEVICE, &ivb_d_gt2_info),
	INTEL_HSW_GT1_IDS(INTEL_VGA_DEVICE, &hsw_gt1_info),
	INTEL_HSW_GT2_IDS(INTEL_VGA_DEVICE, &hsw_gt2_info),
	INTEL_HSW_GT3_IDS(INTEL_VGA_DEVICE, &hsw_gt3_info),
	INTEL_VLV_IDS(INTEL_VGA_DEVICE, &vlv_info),
	INTEL_BDW_GT1_IDS(INTEL_VGA_DEVICE, &bdw_gt1_info),
	INTEL_BDW_GT2_IDS(INTEL_VGA_DEVICE, &bdw_gt2_info),
	INTEL_BDW_GT3_IDS(INTEL_VGA_DEVICE, &bdw_gt3_info),
	INTEL_BDW_RSVD_IDS(INTEL_VGA_DEVICE, &bdw_rsvd_info),
	INTEL_CHV_IDS(INTEL_VGA_DEVICE, &chv_info),
	INTEL_SKL_GT1_IDS(INTEL_VGA_DEVICE, &skl_gt1_info),
	INTEL_SKL_GT2_IDS(INTEL_VGA_DEVICE, &skl_gt2_info),
	INTEL_SKL_GT3_IDS(INTEL_VGA_DEVICE, &skl_gt3_info),
	INTEL_SKL_GT4_IDS(INTEL_VGA_DEVICE, &skl_gt4_info),
	INTEL_BXT_IDS(INTEL_VGA_DEVICE, &bxt_info),
	INTEL_GLK_IDS(INTEL_VGA_DEVICE, &glk_info),
	INTEL_KBL_GT1_IDS(INTEL_VGA_DEVICE, &kbl_gt1_info),
	INTEL_KBL_GT2_IDS(INTEL_VGA_DEVICE, &kbl_gt2_info),
	INTEL_KBL_GT3_IDS(INTEL_VGA_DEVICE, &kbl_gt3_info),
	INTEL_KBL_GT4_IDS(INTEL_VGA_DEVICE, &kbl_gt3_info),
	INTEL_AML_KBL_GT2_IDS(INTEL_VGA_DEVICE, &kbl_gt2_info),
	INTEL_CFL_S_GT1_IDS(INTEL_VGA_DEVICE, &cfl_gt1_info),
	INTEL_CFL_S_GT2_IDS(INTEL_VGA_DEVICE, &cfl_gt2_info),
	INTEL_CFL_H_GT1_IDS(INTEL_VGA_DEVICE, &cfl_gt1_info),
	INTEL_CFL_H_GT2_IDS(INTEL_VGA_DEVICE, &cfl_gt2_info),
	INTEL_CFL_U_GT2_IDS(INTEL_VGA_DEVICE, &cfl_gt2_info),
	INTEL_CFL_U_GT3_IDS(INTEL_VGA_DEVICE, &cfl_gt3_info),
	INTEL_WHL_U_GT1_IDS(INTEL_VGA_DEVICE, &cfl_gt1_info),
	INTEL_WHL_U_GT2_IDS(INTEL_VGA_DEVICE, &cfl_gt2_info),
	INTEL_AML_CFL_GT2_IDS(INTEL_VGA_DEVICE, &cfl_gt2_info),
	INTEL_WHL_U_GT3_IDS(INTEL_VGA_DEVICE, &cfl_gt3_info),
	INTEL_CML_GT1_IDS(INTEL_VGA_DEVICE, &cml_gt1_info),
	INTEL_CML_GT2_IDS(INTEL_VGA_DEVICE, &cml_gt2_info),
	INTEL_CML_U_GT1_IDS(INTEL_VGA_DEVICE, &cml_gt1_info),
	INTEL_CML_U_GT2_IDS(INTEL_VGA_DEVICE, &cml_gt2_info),
	INTEL_ICL_IDS(INTEL_VGA_DEVICE, &icl_info),
	INTEL_EHL_IDS(INTEL_VGA_DEVICE, &ehl_info),
	INTEL_JSL_IDS(INTEL_VGA_DEVICE, &jsl_info),
	INTEL_TGL_IDS(INTEL_VGA_DEVICE, &tgl_info),
	INTEL_RKL_IDS(INTEL_VGA_DEVICE, &rkl_info),
	INTEL_ADLS_IDS(INTEL_VGA_DEVICE, &adl_s_info),
	INTEL_ADLP_IDS(INTEL_VGA_DEVICE, &adl_p_info),
	INTEL_ADLN_IDS(INTEL_VGA_DEVICE, &adl_p_info),
	INTEL_DG1_IDS(INTEL_VGA_DEVICE, &dg1_info),
	INTEL_RPLS_IDS(INTEL_VGA_DEVICE, &adl_s_info),
	INTEL_RPLU_IDS(INTEL_VGA_DEVICE, &adl_p_info),
	INTEL_RPLP_IDS(INTEL_VGA_DEVICE, &adl_p_info),
	INTEL_DG2_IDS(INTEL_VGA_DEVICE, &dg2_info),
	INTEL_ATS_M_IDS(INTEL_VGA_DEVICE, &ats_m_info),
	INTEL_MTL_IDS(INTEL_VGA_DEVICE, &mtl_info),
>>>>>>> 2d5404ca
	{}
};
MODULE_DEVICE_TABLE(pci, pciidlist);

static void i915_pci_remove(struct pci_dev *pdev)
{
	struct drm_i915_private *i915;

	i915 = pdev_to_i915(pdev);
	if (!i915) /* driver load aborted, nothing to cleanup */
		return;

	i915_driver_remove(i915);
	pci_set_drvdata(pdev, NULL);
}

/* is device_id present in comma separated list of ids */
static bool device_id_in_list(u16 device_id, const char *devices, bool negative)
{
	char *s, *p, *tok;
	bool ret;

	if (!devices || !*devices)
		return false;

	/* match everything */
	if (negative && strcmp(devices, "!*") == 0)
		return true;
	if (!negative && strcmp(devices, "*") == 0)
		return true;

	s = kstrdup(devices, GFP_KERNEL);
	if (!s)
		return false;

	for (p = s, ret = false; (tok = strsep(&p, ",")) != NULL; ) {
		u16 val;

		if (negative && tok[0] == '!')
			tok++;
		else if ((negative && tok[0] != '!') ||
			 (!negative && tok[0] == '!'))
			continue;

		if (kstrtou16(tok, 16, &val) == 0 && val == device_id) {
			ret = true;
			break;
		}
	}

	kfree(s);

	return ret;
}

static bool id_forced(u16 device_id)
{
	return device_id_in_list(device_id, i915_modparams.force_probe, false);
}

static bool id_blocked(u16 device_id)
{
	return device_id_in_list(device_id, i915_modparams.force_probe, true);
}

bool i915_pci_resource_valid(struct pci_dev *pdev, int bar)
{
	if (!pci_resource_flags(pdev, bar))
		return false;

	if (pci_resource_flags(pdev, bar) & IORESOURCE_UNSET)
		return false;

	if (!pci_resource_len(pdev, bar))
		return false;

	return true;
}

static bool intel_mmio_bar_valid(struct pci_dev *pdev, struct intel_device_info *intel_info)
{
	return i915_pci_resource_valid(pdev, intel_mmio_bar(intel_info->__runtime.graphics.ip.ver));
}

static int i915_pci_probe(struct pci_dev *pdev, const struct pci_device_id *ent)
{
	struct intel_device_info *intel_info =
		(struct intel_device_info *) ent->driver_data;
	int err;

	if (intel_info->require_force_probe && !id_forced(pdev->device)) {
		dev_info(&pdev->dev,
			 "Your graphics device %04x is not properly supported by i915 in this\n"
			 "kernel version. To force driver probe anyway, use i915.force_probe=%04x\n"
			 "module parameter or CONFIG_DRM_I915_FORCE_PROBE=%04x configuration option,\n"
			 "or (recommended) check for kernel updates.\n",
			 pdev->device, pdev->device, pdev->device);
		return -ENODEV;
	}

	if (id_blocked(pdev->device)) {
		dev_info(&pdev->dev, "I915 probe blocked for Device ID %04x.\n",
			 pdev->device);
		return -ENODEV;
	}

	if (intel_info->require_force_probe) {
		dev_info(&pdev->dev, "Force probing unsupported Device ID %04x, tainting kernel\n",
			 pdev->device);
		add_taint(TAINT_USER, LOCKDEP_STILL_OK);
	}

	/* Only bind to function 0 of the device. Early generations
	 * used function 1 as a placeholder for multi-head. This causes
	 * us confusion instead, especially on the systems where both
	 * functions have the same PCI-ID!
	 */
	if (PCI_FUNC(pdev->devfn))
		return -ENODEV;

	if (!intel_mmio_bar_valid(pdev, intel_info))
		return -ENXIO;

	/* Detect if we need to wait for other drivers early on */
	if (intel_display_driver_probe_defer(pdev))
		return -EPROBE_DEFER;

	err = i915_driver_probe(pdev, ent);
	if (err)
		return err;

	if (i915_inject_probe_failure(pdev_to_i915(pdev))) {
		i915_pci_remove(pdev);
		return -ENODEV;
	}

	err = i915_live_selftests(pdev);
	if (err) {
		i915_pci_remove(pdev);
		return err > 0 ? -ENOTTY : err;
	}

	err = i915_perf_selftests(pdev);
	if (err) {
		i915_pci_remove(pdev);
		return err > 0 ? -ENOTTY : err;
	}

	return 0;
}

static void i915_pci_shutdown(struct pci_dev *pdev)
{
	struct drm_i915_private *i915 = pdev_to_i915(pdev);

	i915_driver_shutdown(i915);
}

static struct pci_driver i915_pci_driver = {
	.name = DRIVER_NAME,
	.id_table = pciidlist,
	.probe = i915_pci_probe,
	.remove = i915_pci_remove,
	.shutdown = i915_pci_shutdown,
	.driver.pm = &i915_pm_ops,
};

int i915_pci_register_driver(void)
{
	return pci_register_driver(&i915_pci_driver);
}

void i915_pci_unregister_driver(void)
{
	pci_unregister_driver(&i915_pci_driver);
}<|MERGE_RESOLUTION|>--- conflicted
+++ resolved
@@ -26,10 +26,6 @@
 #include <drm/drm_drv.h>
 #include <drm/intel/i915_pciids.h>
 
-<<<<<<< HEAD
-#include "display/intel_display.h"
-=======
->>>>>>> 2d5404ca
 #include "display/intel_display_driver.h"
 #include "gt/intel_gt_regs.h"
 #include "gt/intel_sa_media.h"
@@ -65,17 +61,6 @@
 		[I915_CACHE_WT]     = 2, \
 	}
 
-<<<<<<< HEAD
-#define PVC_CACHELEVEL \
-	.cachelevel_to_pat = { \
-		[I915_CACHE_NONE]   = 0, \
-		[I915_CACHE_LLC]    = 3, \
-		[I915_CACHE_L3_LLC] = 3, \
-		[I915_CACHE_WT]     = 2, \
-	}
-
-=======
->>>>>>> 2d5404ca
 #define MTL_CACHELEVEL \
 	.cachelevel_to_pat = { \
 		[I915_CACHE_NONE]   = 2, \
@@ -90,11 +75,7 @@
 	.__runtime.page_sizes = I915_GTT_PAGE_SIZE_4K
 
 #define GEN_DEFAULT_REGIONS \
-<<<<<<< HEAD
-	.memory_regions = REGION_SMEM | REGION_STOLEN_SMEM
-=======
 	.memory_regions = BIT(INTEL_REGION_SMEM) | BIT(INTEL_REGION_STOLEN_SMEM)
->>>>>>> 2d5404ca
 
 #define I830_FEATURES \
 	GEN(2), \
@@ -673,11 +654,7 @@
 };
 
 #define DGFX_FEATURES \
-<<<<<<< HEAD
-	.memory_regions = REGION_SMEM | REGION_LMEM | REGION_STOLEN_LMEM, \
-=======
 	.memory_regions = BIT(INTEL_REGION_SMEM) | BIT(INTEL_REGION_LMEM_0) | BIT(INTEL_REGION_STOLEN_LMEM), \
->>>>>>> 2d5404ca
 	.has_llc = 0, \
 	.has_pxp = 0, \
 	.has_snoop = 1, \
@@ -745,30 +722,6 @@
 	.__runtime.ppgtt_size = 48, \
 	.__runtime.ppgtt_type = INTEL_PPGTT_FULL
 
-<<<<<<< HEAD
-#define XE_HPM_FEATURES \
-	.__runtime.media.ip.ver = 12, \
-	.__runtime.media.ip.rel = 50
-
-__maybe_unused
-static const struct intel_device_info xehpsdv_info = {
-	XE_HP_FEATURES,
-	XE_HPM_FEATURES,
-	DGFX_FEATURES,
-	PLATFORM(INTEL_XEHPSDV),
-	.has_64k_pages = 1,
-	.has_media_ratio_mode = 1,
-	.platform_engine_mask =
-		BIT(RCS0) | BIT(BCS0) |
-		BIT(VECS0) | BIT(VECS1) | BIT(VECS2) | BIT(VECS3) |
-		BIT(VCS0) | BIT(VCS1) | BIT(VCS2) | BIT(VCS3) |
-		BIT(VCS4) | BIT(VCS5) | BIT(VCS6) | BIT(VCS7) |
-		BIT(CCS0) | BIT(CCS1) | BIT(CCS2) | BIT(CCS3),
-	.require_force_probe = 1,
-};
-
-=======
->>>>>>> 2d5404ca
 #define DG2_FEATURES \
 	XE_HP_FEATURES, \
 	DGFX_FEATURES, \
@@ -797,36 +750,6 @@
 	.tuning_thread_rr_after_dep = 1,
 };
 
-<<<<<<< HEAD
-#define XE_HPC_FEATURES \
-	XE_HP_FEATURES, \
-	.dma_mask_size = 52, \
-	.has_3d_pipeline = 0, \
-	.has_guc_deprivilege = 1, \
-	.has_l3_ccs_read = 1, \
-	.has_mslice_steering = 0, \
-	.has_one_eu_per_fuse_bit = 1
-
-__maybe_unused
-static const struct intel_device_info pvc_info = {
-	XE_HPC_FEATURES,
-	XE_HPM_FEATURES,
-	DGFX_FEATURES,
-	.__runtime.graphics.ip.rel = 60,
-	.__runtime.media.ip.rel = 60,
-	PLATFORM(INTEL_PONTEVECCHIO),
-	.has_flat_ccs = 0,
-	.max_pat_index = 7,
-	.platform_engine_mask =
-		BIT(BCS0) |
-		BIT(VCS0) |
-		BIT(CCS0) | BIT(CCS1) | BIT(CCS2) | BIT(CCS3),
-	.require_force_probe = 1,
-	PVC_CACHELEVEL,
-};
-
-=======
->>>>>>> 2d5404ca
 static const struct intel_gt_definition xelpmp_extra_gt[] = {
 	{
 		.type = GT_MEDIA,
@@ -857,11 +780,7 @@
 	.has_snoop = 1,
 	.max_pat_index = 4,
 	.has_pxp = 1,
-<<<<<<< HEAD
-	.memory_regions = REGION_SMEM | REGION_STOLEN_LMEM,
-=======
 	.memory_regions = BIT(INTEL_REGION_SMEM) | BIT(INTEL_REGION_STOLEN_LMEM),
->>>>>>> 2d5404ca
 	.platform_engine_mask = BIT(RCS0) | BIT(BCS0) | BIT(CCS0),
 	MTL_CACHELEVEL,
 };
@@ -877,82 +796,6 @@
  * PCI ID matches, otherwise we'll use the wrong info struct above.
  */
 static const struct pci_device_id pciidlist[] = {
-<<<<<<< HEAD
-	INTEL_I830_IDS(&i830_info),
-	INTEL_I845G_IDS(&i845g_info),
-	INTEL_I85X_IDS(&i85x_info),
-	INTEL_I865G_IDS(&i865g_info),
-	INTEL_I915G_IDS(&i915g_info),
-	INTEL_I915GM_IDS(&i915gm_info),
-	INTEL_I945G_IDS(&i945g_info),
-	INTEL_I945GM_IDS(&i945gm_info),
-	INTEL_I965G_IDS(&i965g_info),
-	INTEL_G33_IDS(&g33_info),
-	INTEL_I965GM_IDS(&i965gm_info),
-	INTEL_GM45_IDS(&gm45_info),
-	INTEL_G45_IDS(&g45_info),
-	INTEL_PINEVIEW_G_IDS(&pnv_g_info),
-	INTEL_PINEVIEW_M_IDS(&pnv_m_info),
-	INTEL_IRONLAKE_D_IDS(&ilk_d_info),
-	INTEL_IRONLAKE_M_IDS(&ilk_m_info),
-	INTEL_SNB_D_GT1_IDS(&snb_d_gt1_info),
-	INTEL_SNB_D_GT2_IDS(&snb_d_gt2_info),
-	INTEL_SNB_M_GT1_IDS(&snb_m_gt1_info),
-	INTEL_SNB_M_GT2_IDS(&snb_m_gt2_info),
-	INTEL_IVB_Q_IDS(&ivb_q_info), /* must be first IVB */
-	INTEL_IVB_M_GT1_IDS(&ivb_m_gt1_info),
-	INTEL_IVB_M_GT2_IDS(&ivb_m_gt2_info),
-	INTEL_IVB_D_GT1_IDS(&ivb_d_gt1_info),
-	INTEL_IVB_D_GT2_IDS(&ivb_d_gt2_info),
-	INTEL_HSW_GT1_IDS(&hsw_gt1_info),
-	INTEL_HSW_GT2_IDS(&hsw_gt2_info),
-	INTEL_HSW_GT3_IDS(&hsw_gt3_info),
-	INTEL_VLV_IDS(&vlv_info),
-	INTEL_BDW_GT1_IDS(&bdw_gt1_info),
-	INTEL_BDW_GT2_IDS(&bdw_gt2_info),
-	INTEL_BDW_GT3_IDS(&bdw_gt3_info),
-	INTEL_BDW_RSVD_IDS(&bdw_rsvd_info),
-	INTEL_CHV_IDS(&chv_info),
-	INTEL_SKL_GT1_IDS(&skl_gt1_info),
-	INTEL_SKL_GT2_IDS(&skl_gt2_info),
-	INTEL_SKL_GT3_IDS(&skl_gt3_info),
-	INTEL_SKL_GT4_IDS(&skl_gt4_info),
-	INTEL_BXT_IDS(&bxt_info),
-	INTEL_GLK_IDS(&glk_info),
-	INTEL_KBL_GT1_IDS(&kbl_gt1_info),
-	INTEL_KBL_GT2_IDS(&kbl_gt2_info),
-	INTEL_KBL_GT3_IDS(&kbl_gt3_info),
-	INTEL_KBL_GT4_IDS(&kbl_gt3_info),
-	INTEL_AML_KBL_GT2_IDS(&kbl_gt2_info),
-	INTEL_CFL_S_GT1_IDS(&cfl_gt1_info),
-	INTEL_CFL_S_GT2_IDS(&cfl_gt2_info),
-	INTEL_CFL_H_GT1_IDS(&cfl_gt1_info),
-	INTEL_CFL_H_GT2_IDS(&cfl_gt2_info),
-	INTEL_CFL_U_GT2_IDS(&cfl_gt2_info),
-	INTEL_CFL_U_GT3_IDS(&cfl_gt3_info),
-	INTEL_WHL_U_GT1_IDS(&cfl_gt1_info),
-	INTEL_WHL_U_GT2_IDS(&cfl_gt2_info),
-	INTEL_AML_CFL_GT2_IDS(&cfl_gt2_info),
-	INTEL_WHL_U_GT3_IDS(&cfl_gt3_info),
-	INTEL_CML_GT1_IDS(&cml_gt1_info),
-	INTEL_CML_GT2_IDS(&cml_gt2_info),
-	INTEL_CML_U_GT1_IDS(&cml_gt1_info),
-	INTEL_CML_U_GT2_IDS(&cml_gt2_info),
-	INTEL_ICL_11_IDS(&icl_info),
-	INTEL_EHL_IDS(&ehl_info),
-	INTEL_JSL_IDS(&jsl_info),
-	INTEL_TGL_12_IDS(&tgl_info),
-	INTEL_RKL_IDS(&rkl_info),
-	INTEL_ADLS_IDS(&adl_s_info),
-	INTEL_ADLP_IDS(&adl_p_info),
-	INTEL_ADLN_IDS(&adl_p_info),
-	INTEL_DG1_IDS(&dg1_info),
-	INTEL_RPLS_IDS(&adl_s_info),
-	INTEL_RPLP_IDS(&adl_p_info),
-	INTEL_DG2_IDS(&dg2_info),
-	INTEL_ATS_M_IDS(&ats_m_info),
-	INTEL_MTL_IDS(&mtl_info),
-=======
 	INTEL_I830_IDS(INTEL_VGA_DEVICE, &i830_info),
 	INTEL_I845G_IDS(INTEL_VGA_DEVICE, &i845g_info),
 	INTEL_I85X_IDS(INTEL_VGA_DEVICE, &i85x_info),
@@ -1028,7 +871,6 @@
 	INTEL_DG2_IDS(INTEL_VGA_DEVICE, &dg2_info),
 	INTEL_ATS_M_IDS(INTEL_VGA_DEVICE, &ats_m_info),
 	INTEL_MTL_IDS(INTEL_VGA_DEVICE, &mtl_info),
->>>>>>> 2d5404ca
 	{}
 };
 MODULE_DEVICE_TABLE(pci, pciidlist);
