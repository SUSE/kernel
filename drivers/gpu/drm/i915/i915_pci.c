--- conflicted
+++ resolved
@@ -26,151 +26,20 @@
 #include <drm/drm_drv.h>
 #include <drm/i915_pciids.h>
 
-<<<<<<< HEAD
-=======
 #include "display/intel_display.h"
 #include "gt/intel_gt_regs.h"
 #include "gt/intel_sa_media.h"
 
->>>>>>> eb3cdb58
 #include "i915_driver.h"
 #include "i915_drv.h"
 #include "i915_pci.h"
 #include "i915_reg.h"
-<<<<<<< HEAD
-
-#define PLATFORM(x) .platform = (x)
-#define GEN(x) \
-	.graphics.ver = (x), \
-	.media.ver = (x), \
-	.display.ver = (x)
-
-#define I845_PIPE_OFFSETS \
-	.display.pipe_offsets = { \
-		[TRANSCODER_A] = PIPE_A_OFFSET,	\
-	}, \
-	.display.trans_offsets = { \
-		[TRANSCODER_A] = TRANSCODER_A_OFFSET, \
-	}
-
-#define I9XX_PIPE_OFFSETS \
-	.display.pipe_offsets = { \
-		[TRANSCODER_A] = PIPE_A_OFFSET,	\
-		[TRANSCODER_B] = PIPE_B_OFFSET, \
-	}, \
-	.display.trans_offsets = { \
-		[TRANSCODER_A] = TRANSCODER_A_OFFSET, \
-		[TRANSCODER_B] = TRANSCODER_B_OFFSET, \
-	}
-
-#define IVB_PIPE_OFFSETS \
-	.display.pipe_offsets = { \
-		[TRANSCODER_A] = PIPE_A_OFFSET,	\
-		[TRANSCODER_B] = PIPE_B_OFFSET, \
-		[TRANSCODER_C] = PIPE_C_OFFSET, \
-	}, \
-	.display.trans_offsets = { \
-		[TRANSCODER_A] = TRANSCODER_A_OFFSET, \
-		[TRANSCODER_B] = TRANSCODER_B_OFFSET, \
-		[TRANSCODER_C] = TRANSCODER_C_OFFSET, \
-	}
-
-#define HSW_PIPE_OFFSETS \
-	.display.pipe_offsets = { \
-		[TRANSCODER_A] = PIPE_A_OFFSET,	\
-		[TRANSCODER_B] = PIPE_B_OFFSET, \
-		[TRANSCODER_C] = PIPE_C_OFFSET, \
-		[TRANSCODER_EDP] = PIPE_EDP_OFFSET, \
-	}, \
-	.display.trans_offsets = { \
-		[TRANSCODER_A] = TRANSCODER_A_OFFSET, \
-		[TRANSCODER_B] = TRANSCODER_B_OFFSET, \
-		[TRANSCODER_C] = TRANSCODER_C_OFFSET, \
-		[TRANSCODER_EDP] = TRANSCODER_EDP_OFFSET, \
-	}
-
-#define CHV_PIPE_OFFSETS \
-	.display.pipe_offsets = { \
-		[TRANSCODER_A] = PIPE_A_OFFSET, \
-		[TRANSCODER_B] = PIPE_B_OFFSET, \
-		[TRANSCODER_C] = CHV_PIPE_C_OFFSET, \
-	}, \
-	.display.trans_offsets = { \
-		[TRANSCODER_A] = TRANSCODER_A_OFFSET, \
-		[TRANSCODER_B] = TRANSCODER_B_OFFSET, \
-		[TRANSCODER_C] = CHV_TRANSCODER_C_OFFSET, \
-	}
-
-#define I845_CURSOR_OFFSETS \
-	.display.cursor_offsets = { \
-		[PIPE_A] = CURSOR_A_OFFSET, \
-	}
-
-#define I9XX_CURSOR_OFFSETS \
-	.display.cursor_offsets = { \
-		[PIPE_A] = CURSOR_A_OFFSET, \
-		[PIPE_B] = CURSOR_B_OFFSET, \
-	}
-
-#define CHV_CURSOR_OFFSETS \
-	.display.cursor_offsets = { \
-		[PIPE_A] = CURSOR_A_OFFSET, \
-		[PIPE_B] = CURSOR_B_OFFSET, \
-		[PIPE_C] = CHV_CURSOR_C_OFFSET, \
-	}
-
-#define IVB_CURSOR_OFFSETS \
-	.display.cursor_offsets = { \
-		[PIPE_A] = CURSOR_A_OFFSET, \
-		[PIPE_B] = IVB_CURSOR_B_OFFSET, \
-		[PIPE_C] = IVB_CURSOR_C_OFFSET, \
-	}
-
-#define TGL_CURSOR_OFFSETS \
-	.display.cursor_offsets = { \
-		[PIPE_A] = CURSOR_A_OFFSET, \
-		[PIPE_B] = IVB_CURSOR_B_OFFSET, \
-		[PIPE_C] = IVB_CURSOR_C_OFFSET, \
-		[PIPE_D] = TGL_CURSOR_D_OFFSET, \
-	}
-
-#define I9XX_COLORS \
-	.display.color = { .gamma_lut_size = 256 }
-#define I965_COLORS \
-	.display.color = { .gamma_lut_size = 129, \
-		   .gamma_lut_tests = DRM_COLOR_LUT_NON_DECREASING, \
-	}
-#define ILK_COLORS \
-	.display.color = { .gamma_lut_size = 1024 }
-#define IVB_COLORS \
-	.display.color = { .degamma_lut_size = 1024, .gamma_lut_size = 1024 }
-#define CHV_COLORS \
-	.display.color = { \
-		.degamma_lut_size = 65, .gamma_lut_size = 257, \
-		.degamma_lut_tests = DRM_COLOR_LUT_NON_DECREASING, \
-		.gamma_lut_tests = DRM_COLOR_LUT_NON_DECREASING, \
-	}
-#define GLK_COLORS \
-	.display.color = { \
-		.degamma_lut_size = 33, .gamma_lut_size = 1024, \
-		.degamma_lut_tests = DRM_COLOR_LUT_NON_DECREASING | \
-				     DRM_COLOR_LUT_EQUAL_CHANNELS, \
-	}
-#define ICL_COLORS \
-	.display.color = { \
-		.degamma_lut_size = 33, .gamma_lut_size = 262145, \
-		.degamma_lut_tests = DRM_COLOR_LUT_NON_DECREASING | \
-				     DRM_COLOR_LUT_EQUAL_CHANNELS, \
-		.gamma_lut_tests = DRM_COLOR_LUT_NON_DECREASING, \
-	}
-=======
 #include "intel_pci_config.h"
 
 #define PLATFORM(x) .platform = (x)
 #define GEN(x) \
 	.__runtime.graphics.ip.ver = (x), \
 	.__runtime.media.ip.ver = (x)
->>>>>>> eb3cdb58
 
 /* Keep in gen based order, and chronological order within a gen */
 
@@ -183,15 +52,6 @@
 #define I830_FEATURES \
 	GEN(2), \
 	.is_mobile = 1, \
-<<<<<<< HEAD
-	.display.pipe_mask = BIT(PIPE_A) | BIT(PIPE_B), \
-	.display.cpu_transcoder_mask = BIT(TRANSCODER_A) | BIT(TRANSCODER_B), \
-	.display.has_overlay = 1, \
-	.display.cursor_needs_physical = 1, \
-	.display.overlay_needs_physical = 1, \
-	.display.has_gmch = 1, \
-=======
->>>>>>> eb3cdb58
 	.gpu_reset_clobbers_display = true, \
 	.has_3d_pipeline = 1, \
 	.hws_needs_physical = 1, \
@@ -205,14 +65,6 @@
 
 #define I845_FEATURES \
 	GEN(2), \
-<<<<<<< HEAD
-	.display.pipe_mask = BIT(PIPE_A), \
-	.display.cpu_transcoder_mask = BIT(TRANSCODER_A), \
-	.display.has_overlay = 1, \
-	.display.overlay_needs_physical = 1, \
-	.display.has_gmch = 1, \
-=======
->>>>>>> eb3cdb58
 	.has_3d_pipeline = 1, \
 	.gpu_reset_clobbers_display = true, \
 	.hws_needs_physical = 1, \
@@ -237,33 +89,17 @@
 static const struct intel_device_info i85x_info = {
 	I830_FEATURES,
 	PLATFORM(INTEL_I85X),
-<<<<<<< HEAD
-	.display.fbc_mask = BIT(INTEL_FBC_A),
-=======
->>>>>>> eb3cdb58
 };
 
 static const struct intel_device_info i865g_info = {
 	I845_FEATURES,
 	PLATFORM(INTEL_I865G),
-<<<<<<< HEAD
-	.display.fbc_mask = BIT(INTEL_FBC_A),
-=======
->>>>>>> eb3cdb58
 };
 
 #define GEN3_FEATURES \
 	GEN(3), \
-<<<<<<< HEAD
-	.display.pipe_mask = BIT(PIPE_A) | BIT(PIPE_B), \
-	.display.cpu_transcoder_mask = BIT(TRANSCODER_A) | BIT(TRANSCODER_B), \
-	.display.has_gmch = 1, \
-	.gpu_reset_clobbers_display = true, \
-	.platform_engine_mask = BIT(RCS0), \
-=======
 	.gpu_reset_clobbers_display = true, \
 	.__runtime.platform_engine_mask = BIT(RCS0), \
->>>>>>> eb3cdb58
 	.has_3d_pipeline = 1, \
 	.has_snoop = true, \
 	.has_coherent_ggtt = true, \
@@ -283,14 +119,6 @@
 	GEN3_FEATURES,
 	PLATFORM(INTEL_I915GM),
 	.is_mobile = 1,
-<<<<<<< HEAD
-	.display.cursor_needs_physical = 1,
-	.display.has_overlay = 1,
-	.display.overlay_needs_physical = 1,
-	.display.supports_tv = 1,
-	.display.fbc_mask = BIT(INTEL_FBC_A),
-=======
->>>>>>> eb3cdb58
 	.hws_needs_physical = 1,
 	.unfenced_needs_alignment = 1,
 };
@@ -306,15 +134,6 @@
 	GEN3_FEATURES,
 	PLATFORM(INTEL_I945GM),
 	.is_mobile = 1,
-<<<<<<< HEAD
-	.display.has_hotplug = 1,
-	.display.cursor_needs_physical = 1,
-	.display.has_overlay = 1,
-	.display.overlay_needs_physical = 1,
-	.display.supports_tv = 1,
-	.display.fbc_mask = BIT(INTEL_FBC_A),
-=======
->>>>>>> eb3cdb58
 	.hws_needs_physical = 1,
 	.unfenced_needs_alignment = 1,
 };
@@ -340,17 +159,8 @@
 
 #define GEN4_FEATURES \
 	GEN(4), \
-<<<<<<< HEAD
-	.display.pipe_mask = BIT(PIPE_A) | BIT(PIPE_B), \
-	.display.cpu_transcoder_mask = BIT(TRANSCODER_A) | BIT(TRANSCODER_B), \
-	.display.has_hotplug = 1, \
-	.display.has_gmch = 1, \
-	.gpu_reset_clobbers_display = true, \
-	.platform_engine_mask = BIT(RCS0), \
-=======
 	.gpu_reset_clobbers_display = true, \
 	.__runtime.platform_engine_mask = BIT(RCS0), \
->>>>>>> eb3cdb58
 	.has_3d_pipeline = 1, \
 	.has_snoop = true, \
 	.has_coherent_ggtt = true, \
@@ -369,12 +179,6 @@
 	GEN4_FEATURES,
 	PLATFORM(INTEL_I965GM),
 	.is_mobile = 1,
-<<<<<<< HEAD
-	.display.fbc_mask = BIT(INTEL_FBC_A),
-	.display.has_overlay = 1,
-	.display.supports_tv = 1,
-=======
->>>>>>> eb3cdb58
 	.hws_needs_physical = 1,
 	.has_snoop = false,
 };
@@ -390,26 +194,13 @@
 	GEN4_FEATURES,
 	PLATFORM(INTEL_GM45),
 	.is_mobile = 1,
-<<<<<<< HEAD
-	.display.fbc_mask = BIT(INTEL_FBC_A),
-	.display.supports_tv = 1,
-	.platform_engine_mask = BIT(RCS0) | BIT(VCS0),
-=======
 	.__runtime.platform_engine_mask = BIT(RCS0) | BIT(VCS0),
->>>>>>> eb3cdb58
 	.gpu_reset_clobbers_display = false,
 };
 
 #define GEN5_FEATURES \
 	GEN(5), \
-<<<<<<< HEAD
-	.display.pipe_mask = BIT(PIPE_A) | BIT(PIPE_B), \
-	.display.cpu_transcoder_mask = BIT(TRANSCODER_A) | BIT(TRANSCODER_B), \
-	.display.has_hotplug = 1, \
-	.platform_engine_mask = BIT(RCS0) | BIT(VCS0), \
-=======
 	.__runtime.platform_engine_mask = BIT(RCS0) | BIT(VCS0), \
->>>>>>> eb3cdb58
 	.has_3d_pipeline = 1, \
 	.has_snoop = true, \
 	.has_coherent_ggtt = true, \
@@ -429,23 +220,11 @@
 	PLATFORM(INTEL_IRONLAKE),
 	.is_mobile = 1,
 	.has_rps = true,
-<<<<<<< HEAD
-	.display.fbc_mask = BIT(INTEL_FBC_A),
-=======
->>>>>>> eb3cdb58
 };
 
 #define GEN6_FEATURES \
 	GEN(6), \
-<<<<<<< HEAD
-	.display.pipe_mask = BIT(PIPE_A) | BIT(PIPE_B), \
-	.display.cpu_transcoder_mask = BIT(TRANSCODER_A) | BIT(TRANSCODER_B), \
-	.display.has_hotplug = 1, \
-	.display.fbc_mask = BIT(INTEL_FBC_A), \
-	.platform_engine_mask = BIT(RCS0) | BIT(VCS0) | BIT(BCS0), \
-=======
 	.__runtime.platform_engine_mask = BIT(RCS0) | BIT(VCS0) | BIT(BCS0), \
->>>>>>> eb3cdb58
 	.has_3d_pipeline = 1, \
 	.has_coherent_ggtt = true, \
 	.has_llc = 1, \
@@ -491,15 +270,7 @@
 
 #define GEN7_FEATURES  \
 	GEN(7), \
-<<<<<<< HEAD
-	.display.pipe_mask = BIT(PIPE_A) | BIT(PIPE_B) | BIT(PIPE_C), \
-	.display.cpu_transcoder_mask = BIT(TRANSCODER_A) | BIT(TRANSCODER_B) | BIT(TRANSCODER_C), \
-	.display.has_hotplug = 1, \
-	.display.fbc_mask = BIT(INTEL_FBC_A), \
-	.platform_engine_mask = BIT(RCS0) | BIT(VCS0) | BIT(BCS0), \
-=======
 	.__runtime.platform_engine_mask = BIT(RCS0) | BIT(VCS0) | BIT(BCS0), \
->>>>>>> eb3cdb58
 	.has_3d_pipeline = 1, \
 	.has_coherent_ggtt = true, \
 	.has_llc = 1, \
@@ -548,11 +319,6 @@
 	GEN7_FEATURES,
 	PLATFORM(INTEL_IVYBRIDGE),
 	.gt = 2,
-<<<<<<< HEAD
-	.display.pipe_mask = 0, /* legal, last one wins */
-	.display.cpu_transcoder_mask = 0,
-=======
->>>>>>> eb3cdb58
 	.has_l3_dpf = 1,
 };
 
@@ -560,11 +326,6 @@
 	PLATFORM(INTEL_VALLEYVIEW),
 	GEN(7),
 	.is_lp = 1,
-<<<<<<< HEAD
-	.display.pipe_mask = BIT(PIPE_A) | BIT(PIPE_B),
-	.display.cpu_transcoder_mask = BIT(TRANSCODER_A) | BIT(TRANSCODER_B),
-=======
->>>>>>> eb3cdb58
 	.has_runtime_pm = 1,
 	.has_rc6 = 1,
 	.has_reset_engine = true,
@@ -574,31 +335,14 @@
 	.__runtime.ppgtt_size = 31,
 	.has_snoop = true,
 	.has_coherent_ggtt = false,
-<<<<<<< HEAD
-	.platform_engine_mask = BIT(RCS0) | BIT(VCS0) | BIT(BCS0),
-	.display.mmio_offset = VLV_DISPLAY_BASE,
-	I9XX_PIPE_OFFSETS,
-	I9XX_CURSOR_OFFSETS,
-	I965_COLORS,
-=======
 	.__runtime.platform_engine_mask = BIT(RCS0) | BIT(VCS0) | BIT(BCS0),
->>>>>>> eb3cdb58
 	GEN_DEFAULT_PAGE_SIZES,
 	GEN_DEFAULT_REGIONS,
 };
 
 #define G75_FEATURES  \
 	GEN7_FEATURES, \
-<<<<<<< HEAD
-	.platform_engine_mask = BIT(RCS0) | BIT(VCS0) | BIT(BCS0) | BIT(VECS0), \
-	.display.cpu_transcoder_mask = BIT(TRANSCODER_A) | BIT(TRANSCODER_B) | \
-		BIT(TRANSCODER_C) | BIT(TRANSCODER_EDP), \
-	.display.has_ddi = 1, \
-	.display.has_fpga_dbg = 1, \
-	.display.has_dp_mst = 1, \
-=======
 	.__runtime.platform_engine_mask = BIT(RCS0) | BIT(VCS0) | BIT(BCS0) | BIT(VECS0), \
->>>>>>> eb3cdb58
 	.has_rc6p = 0 /* RC6p removed-by HSW */, \
 	.has_runtime_pm = 1
 
@@ -663,12 +407,6 @@
 static const struct intel_device_info chv_info = {
 	PLATFORM(INTEL_CHERRYVIEW),
 	GEN(8),
-<<<<<<< HEAD
-	.display.pipe_mask = BIT(PIPE_A) | BIT(PIPE_B) | BIT(PIPE_C),
-	.display.cpu_transcoder_mask = BIT(TRANSCODER_A) | BIT(TRANSCODER_B) | BIT(TRANSCODER_C),
-	.display.has_hotplug = 1,
-=======
->>>>>>> eb3cdb58
 	.is_lp = 1,
 	.__runtime.platform_engine_mask = BIT(RCS0) | BIT(VCS0) | BIT(BCS0) | BIT(VECS0),
 	.has_64bit_reloc = 1,
@@ -682,13 +420,6 @@
 	.has_reset_engine = 1,
 	.has_snoop = true,
 	.has_coherent_ggtt = false,
-<<<<<<< HEAD
-	.display.mmio_offset = VLV_DISPLAY_BASE,
-	CHV_PIPE_OFFSETS,
-	CHV_CURSOR_OFFSETS,
-	CHV_COLORS,
-=======
->>>>>>> eb3cdb58
 	GEN_DEFAULT_PAGE_SIZES,
 	GEN_DEFAULT_REGIONS,
 };
@@ -701,18 +432,7 @@
 	GEN8_FEATURES, \
 	GEN(9), \
 	GEN9_DEFAULT_PAGE_SIZES, \
-<<<<<<< HEAD
-	.display.has_dmc = 1, \
-	.has_gt_uc = 1, \
-	.display.has_hdcp = 1, \
-	.display.has_ipc = 1, \
-	.display.has_psr = 1, \
-	.display.has_psr_hw_tracking = 1, \
-	.display.dbuf.size = 896 - 4, /* 4 blocks for bypass path allocation */ \
-	.display.dbuf.slice_mask = BIT(DBUF_S1)
-=======
 	.has_gt_uc = 1
->>>>>>> eb3cdb58
 
 #define SKL_PLATFORM \
 	GEN9_FEATURES, \
@@ -747,27 +467,9 @@
 #define GEN9_LP_FEATURES \
 	GEN(9), \
 	.is_lp = 1, \
-<<<<<<< HEAD
-	.display.dbuf.slice_mask = BIT(DBUF_S1), \
-	.display.has_hotplug = 1, \
-	.platform_engine_mask = BIT(RCS0) | BIT(VCS0) | BIT(BCS0) | BIT(VECS0), \
-	.display.pipe_mask = BIT(PIPE_A) | BIT(PIPE_B) | BIT(PIPE_C), \
-	.display.cpu_transcoder_mask = BIT(TRANSCODER_A) | BIT(TRANSCODER_B) | \
-		BIT(TRANSCODER_C) | BIT(TRANSCODER_EDP) | \
-		BIT(TRANSCODER_DSI_A) | BIT(TRANSCODER_DSI_C), \
-	.has_3d_pipeline = 1, \
-	.has_64bit_reloc = 1, \
-	.display.has_ddi = 1, \
-	.display.has_fpga_dbg = 1, \
-	.display.fbc_mask = BIT(INTEL_FBC_A), \
-	.display.has_hdcp = 1, \
-	.display.has_psr = 1, \
-	.display.has_psr_hw_tracking = 1, \
-=======
 	.__runtime.platform_engine_mask = BIT(RCS0) | BIT(VCS0) | BIT(BCS0) | BIT(VECS0), \
 	.has_3d_pipeline = 1, \
 	.has_64bit_reloc = 1, \
->>>>>>> eb3cdb58
 	.has_runtime_pm = 1, \
 	.has_rc6 = 1, \
 	.has_rps = true, \
@@ -785,21 +487,11 @@
 static const struct intel_device_info bxt_info = {
 	GEN9_LP_FEATURES,
 	PLATFORM(INTEL_BROXTON),
-<<<<<<< HEAD
-	.display.dbuf.size = 512 - 4, /* 4 blocks for bypass path allocation */
-=======
->>>>>>> eb3cdb58
 };
 
 static const struct intel_device_info glk_info = {
 	GEN9_LP_FEATURES,
 	PLATFORM(INTEL_GEMINILAKE),
-<<<<<<< HEAD
-	.display.ver = 10,
-	.display.dbuf.size = 1024 - 4, /* 4 blocks for bypass path allocation */
-	GLK_COLORS,
-=======
->>>>>>> eb3cdb58
 };
 
 #define KBL_PLATFORM \
@@ -866,35 +558,7 @@
 #define GEN11_FEATURES \
 	GEN9_FEATURES, \
 	GEN11_DEFAULT_PAGE_SIZES, \
-<<<<<<< HEAD
-	.display.abox_mask = BIT(0), \
-	.display.cpu_transcoder_mask = BIT(TRANSCODER_A) | BIT(TRANSCODER_B) | \
-		BIT(TRANSCODER_C) | BIT(TRANSCODER_EDP) | \
-		BIT(TRANSCODER_DSI_0) | BIT(TRANSCODER_DSI_1), \
-	.display.pipe_offsets = { \
-		[TRANSCODER_A] = PIPE_A_OFFSET, \
-		[TRANSCODER_B] = PIPE_B_OFFSET, \
-		[TRANSCODER_C] = PIPE_C_OFFSET, \
-		[TRANSCODER_EDP] = PIPE_EDP_OFFSET, \
-		[TRANSCODER_DSI_0] = PIPE_DSI0_OFFSET, \
-		[TRANSCODER_DSI_1] = PIPE_DSI1_OFFSET, \
-	}, \
-	.display.trans_offsets = { \
-		[TRANSCODER_A] = TRANSCODER_A_OFFSET, \
-		[TRANSCODER_B] = TRANSCODER_B_OFFSET, \
-		[TRANSCODER_C] = TRANSCODER_C_OFFSET, \
-		[TRANSCODER_EDP] = TRANSCODER_EDP_OFFSET, \
-		[TRANSCODER_DSI_0] = TRANSCODER_DSI0_OFFSET, \
-		[TRANSCODER_DSI_1] = TRANSCODER_DSI1_OFFSET, \
-	}, \
 	GEN(11), \
-	ICL_COLORS, \
-	.display.dbuf.size = 2048, \
-	.display.dbuf.slice_mask = BIT(DBUF_S1) | BIT(DBUF_S2), \
-	.display.has_dsc = 1, \
-=======
-	GEN(11), \
->>>>>>> eb3cdb58
 	.has_coherent_ggtt = false, \
 	.has_logical_ring_elsq = 1
 
@@ -908,60 +572,22 @@
 static const struct intel_device_info ehl_info = {
 	GEN11_FEATURES,
 	PLATFORM(INTEL_ELKHARTLAKE),
-<<<<<<< HEAD
-	.platform_engine_mask = BIT(RCS0) | BIT(BCS0) | BIT(VCS0) | BIT(VECS0),
-	.ppgtt_size = 36,
-=======
 	.__runtime.platform_engine_mask = BIT(RCS0) | BIT(BCS0) | BIT(VCS0) | BIT(VECS0),
 	.__runtime.ppgtt_size = 36,
->>>>>>> eb3cdb58
 };
 
 static const struct intel_device_info jsl_info = {
 	GEN11_FEATURES,
 	PLATFORM(INTEL_JASPERLAKE),
-<<<<<<< HEAD
-	.platform_engine_mask = BIT(RCS0) | BIT(BCS0) | BIT(VCS0) | BIT(VECS0),
-	.ppgtt_size = 36,
-=======
 	.__runtime.platform_engine_mask = BIT(RCS0) | BIT(BCS0) | BIT(VCS0) | BIT(VECS0),
 	.__runtime.ppgtt_size = 36,
->>>>>>> eb3cdb58
 };
 
 #define GEN12_FEATURES \
 	GEN11_FEATURES, \
 	GEN(12), \
-<<<<<<< HEAD
-	.display.abox_mask = GENMASK(2, 1), \
-	.display.pipe_mask = BIT(PIPE_A) | BIT(PIPE_B) | BIT(PIPE_C) | BIT(PIPE_D), \
-	.display.cpu_transcoder_mask = BIT(TRANSCODER_A) | BIT(TRANSCODER_B) | \
-		BIT(TRANSCODER_C) | BIT(TRANSCODER_D) | \
-		BIT(TRANSCODER_DSI_0) | BIT(TRANSCODER_DSI_1), \
-	.display.pipe_offsets = { \
-		[TRANSCODER_A] = PIPE_A_OFFSET, \
-		[TRANSCODER_B] = PIPE_B_OFFSET, \
-		[TRANSCODER_C] = PIPE_C_OFFSET, \
-		[TRANSCODER_D] = PIPE_D_OFFSET, \
-		[TRANSCODER_DSI_0] = PIPE_DSI0_OFFSET, \
-		[TRANSCODER_DSI_1] = PIPE_DSI1_OFFSET, \
-	}, \
-	.display.trans_offsets = { \
-		[TRANSCODER_A] = TRANSCODER_A_OFFSET, \
-		[TRANSCODER_B] = TRANSCODER_B_OFFSET, \
-		[TRANSCODER_C] = TRANSCODER_C_OFFSET, \
-		[TRANSCODER_D] = TRANSCODER_D_OFFSET, \
-		[TRANSCODER_DSI_0] = TRANSCODER_DSI0_OFFSET, \
-		[TRANSCODER_DSI_1] = TRANSCODER_DSI1_OFFSET, \
-	}, \
-	TGL_CURSOR_OFFSETS, \
-	.has_global_mocs = 1, \
-	.has_pxp = 1, \
-	.display.has_dsb = 1
-=======
 	.has_global_mocs = 1, \
 	.has_pxp = 1
->>>>>>> eb3cdb58
 
 static const struct intel_device_info tgl_info = {
 	GEN12_FEATURES,
@@ -973,26 +599,12 @@
 static const struct intel_device_info rkl_info = {
 	GEN12_FEATURES,
 	PLATFORM(INTEL_ROCKETLAKE),
-<<<<<<< HEAD
-	.display.abox_mask = BIT(0),
-	.display.pipe_mask = BIT(PIPE_A) | BIT(PIPE_B) | BIT(PIPE_C),
-	.display.cpu_transcoder_mask = BIT(TRANSCODER_A) | BIT(TRANSCODER_B) |
-		BIT(TRANSCODER_C),
-	.display.has_hti = 1,
-	.display.has_psr_hw_tracking = 0,
-	.platform_engine_mask =
-=======
 	.__runtime.platform_engine_mask =
->>>>>>> eb3cdb58
 		BIT(RCS0) | BIT(BCS0) | BIT(VECS0) | BIT(VCS0),
 };
 
 #define DGFX_FEATURES \
-<<<<<<< HEAD
-	.memory_regions = REGION_SMEM | REGION_LMEM | REGION_STOLEN_LMEM, \
-=======
 	.__runtime.memory_regions = REGION_SMEM | REGION_LMEM | REGION_STOLEN_LMEM, \
->>>>>>> eb3cdb58
 	.has_llc = 0, \
 	.has_pxp = 0, \
 	.has_snoop = 1, \
@@ -1002,14 +614,8 @@
 static const struct intel_device_info dg1_info = {
 	GEN12_FEATURES,
 	DGFX_FEATURES,
-<<<<<<< HEAD
-	.graphics.rel = 10,
-	PLATFORM(INTEL_DG1),
-	.display.pipe_mask = BIT(PIPE_A) | BIT(PIPE_B) | BIT(PIPE_C) | BIT(PIPE_D),
-=======
 	.__runtime.graphics.ip.rel = 10,
 	PLATFORM(INTEL_DG1),
->>>>>>> eb3cdb58
 	.require_force_probe = 1,
 	.__runtime.platform_engine_mask =
 		BIT(RCS0) | BIT(BCS0) | BIT(VECS0) |
@@ -1021,76 +627,15 @@
 static const struct intel_device_info adl_s_info = {
 	GEN12_FEATURES,
 	PLATFORM(INTEL_ALDERLAKE_S),
-<<<<<<< HEAD
-	.display.pipe_mask = BIT(PIPE_A) | BIT(PIPE_B) | BIT(PIPE_C) | BIT(PIPE_D),
-	.display.has_hti = 1,
-	.display.has_psr_hw_tracking = 0,
-	.platform_engine_mask =
-=======
 	.__runtime.platform_engine_mask =
->>>>>>> eb3cdb58
 		BIT(RCS0) | BIT(BCS0) | BIT(VECS0) | BIT(VCS0) | BIT(VCS2),
 	.dma_mask_size = 39,
 };
 
-<<<<<<< HEAD
-#define XE_LPD_FEATURES \
-	.display.abox_mask = GENMASK(1, 0),					\
-	.display.color = {							\
-		.degamma_lut_size = 128, .gamma_lut_size = 1024,		\
-		.degamma_lut_tests = DRM_COLOR_LUT_NON_DECREASING |		\
-				     DRM_COLOR_LUT_EQUAL_CHANNELS,		\
-	},									\
-	.display.dbuf.size = 4096,						\
-	.display.dbuf.slice_mask = BIT(DBUF_S1) | BIT(DBUF_S2) | BIT(DBUF_S3) |	\
-		BIT(DBUF_S4),							\
-	.display.has_ddi = 1,							\
-	.display.has_dmc = 1,							\
-	.display.has_dp_mst = 1,						\
-	.display.has_dsb = 1,							\
-	.display.has_dsc = 1,							\
-	.display.fbc_mask = BIT(INTEL_FBC_A),					\
-	.display.has_fpga_dbg = 1,						\
-	.display.has_hdcp = 1,							\
-	.display.has_hotplug = 1,						\
-	.display.has_ipc = 1,							\
-	.display.has_psr = 1,							\
-	.display.ver = 13,							\
-	.display.pipe_mask = BIT(PIPE_A) | BIT(PIPE_B) | BIT(PIPE_C) | BIT(PIPE_D),	\
-	.display.pipe_offsets = {						\
-		[TRANSCODER_A] = PIPE_A_OFFSET,					\
-		[TRANSCODER_B] = PIPE_B_OFFSET,					\
-		[TRANSCODER_C] = PIPE_C_OFFSET,					\
-		[TRANSCODER_D] = PIPE_D_OFFSET,					\
-		[TRANSCODER_DSI_0] = PIPE_DSI0_OFFSET,				\
-		[TRANSCODER_DSI_1] = PIPE_DSI1_OFFSET,				\
-	},									\
-	.display.trans_offsets = {						\
-		[TRANSCODER_A] = TRANSCODER_A_OFFSET,				\
-		[TRANSCODER_B] = TRANSCODER_B_OFFSET,				\
-		[TRANSCODER_C] = TRANSCODER_C_OFFSET,				\
-		[TRANSCODER_D] = TRANSCODER_D_OFFSET,				\
-		[TRANSCODER_DSI_0] = TRANSCODER_DSI0_OFFSET,			\
-		[TRANSCODER_DSI_1] = TRANSCODER_DSI1_OFFSET,			\
-	},									\
-	TGL_CURSOR_OFFSETS
-
-=======
->>>>>>> eb3cdb58
 static const struct intel_device_info adl_p_info = {
 	GEN12_FEATURES,
 	PLATFORM(INTEL_ALDERLAKE_P),
-<<<<<<< HEAD
-	.display.cpu_transcoder_mask = BIT(TRANSCODER_A) | BIT(TRANSCODER_B) |
-			       BIT(TRANSCODER_C) | BIT(TRANSCODER_D) |
-			       BIT(TRANSCODER_DSI_0) | BIT(TRANSCODER_DSI_1),
-	.display.has_cdclk_crawl = 1,
-	.display.has_modular_fia = 1,
-	.display.has_psr_hw_tracking = 0,
-	.platform_engine_mask =
-=======
 	.__runtime.platform_engine_mask =
->>>>>>> eb3cdb58
 		BIT(RCS0) | BIT(BCS0) | BIT(VECS0) | BIT(VCS0) | BIT(VCS2),
 	.__runtime.ppgtt_size = 48,
 	.dma_mask_size = 39,
@@ -1099,15 +644,6 @@
 #undef GEN
 
 #define XE_HP_PAGE_SIZES \
-<<<<<<< HEAD
-	.page_sizes = I915_GTT_PAGE_SIZE_4K | \
-		      I915_GTT_PAGE_SIZE_64K | \
-		      I915_GTT_PAGE_SIZE_2M
-
-#define XE_HP_FEATURES \
-	.graphics.ver = 12, \
-	.graphics.rel = 50, \
-=======
 	.__runtime.page_sizes = I915_GTT_PAGE_SIZE_4K | \
 		I915_GTT_PAGE_SIZE_64K |		\
 		I915_GTT_PAGE_SIZE_2M
@@ -1115,47 +651,31 @@
 #define XE_HP_FEATURES \
 	.__runtime.graphics.ip.ver = 12, \
 	.__runtime.graphics.ip.rel = 50, \
->>>>>>> eb3cdb58
 	XE_HP_PAGE_SIZES, \
 	.dma_mask_size = 46, \
 	.has_3d_pipeline = 1, \
 	.has_64bit_reloc = 1, \
 	.has_flat_ccs = 1, \
-<<<<<<< HEAD
-=======
 	.has_4tile = 1, \
->>>>>>> eb3cdb58
 	.has_global_mocs = 1, \
 	.has_gt_uc = 1, \
 	.has_llc = 1, \
 	.has_logical_ring_contexts = 1, \
 	.has_logical_ring_elsq = 1, \
 	.has_mslice_steering = 1, \
-<<<<<<< HEAD
-=======
 	.has_oa_bpc_reporting = 1, \
 	.has_oa_slice_contrib_limits = 1, \
 	.has_oam = 1, \
->>>>>>> eb3cdb58
 	.has_rc6 = 1, \
 	.has_reset_engine = 1, \
 	.has_rps = 1, \
 	.has_runtime_pm = 1, \
-<<<<<<< HEAD
-	.ppgtt_size = 48, \
-	.ppgtt_type = INTEL_PPGTT_FULL
-
-#define XE_HPM_FEATURES \
-	.media.ver = 12, \
-	.media.rel = 50
-=======
 	.__runtime.ppgtt_size = 48, \
 	.__runtime.ppgtt_type = INTEL_PPGTT_FULL
 
 #define XE_HPM_FEATURES \
 	.__runtime.media.ip.ver = 12, \
 	.__runtime.media.ip.rel = 50
->>>>>>> eb3cdb58
 
 __maybe_unused
 static const struct intel_device_info xehpsdv_info = {
@@ -1163,17 +683,9 @@
 	XE_HPM_FEATURES,
 	DGFX_FEATURES,
 	PLATFORM(INTEL_XEHPSDV),
-<<<<<<< HEAD
-	.display = { },
-	.has_64k_pages = 1,
-	.needs_compact_pt = 1,
-	.has_media_ratio_mode = 1,
-	.platform_engine_mask =
-=======
 	.has_64k_pages = 1,
 	.has_media_ratio_mode = 1,
 	.__runtime.platform_engine_mask =
->>>>>>> eb3cdb58
 		BIT(RCS0) | BIT(BCS0) |
 		BIT(VECS0) | BIT(VECS1) | BIT(VECS2) | BIT(VECS3) |
 		BIT(VCS0) | BIT(VCS1) | BIT(VCS2) | BIT(VCS3) |
@@ -1186,18 +698,6 @@
 	XE_HP_FEATURES, \
 	XE_HPM_FEATURES, \
 	DGFX_FEATURES, \
-<<<<<<< HEAD
-	.graphics.rel = 55, \
-	.media.rel = 55, \
-	PLATFORM(INTEL_DG2), \
-	.has_4tile = 1, \
-	.has_64k_pages = 1, \
-	.has_guc_deprivilege = 1, \
-	.has_heci_pxp = 1, \
-	.needs_compact_pt = 1, \
-	.has_media_ratio_mode = 1, \
-	.platform_engine_mask = \
-=======
 	.__runtime.graphics.ip.rel = 55, \
 	.__runtime.media.ip.rel = 55, \
 	PLATFORM(INTEL_DG2), \
@@ -1206,7 +706,6 @@
 	.has_heci_pxp = 1, \
 	.has_media_ratio_mode = 1, \
 	.__runtime.platform_engine_mask = \
->>>>>>> eb3cdb58
 		BIT(RCS0) | BIT(BCS0) | \
 		BIT(VECS0) | BIT(VECS1) | \
 		BIT(VCS0) | BIT(VCS2) | \
@@ -1214,23 +713,12 @@
 
 static const struct intel_device_info dg2_info = {
 	DG2_FEATURES,
-<<<<<<< HEAD
-	XE_LPD_FEATURES,
-	.display.cpu_transcoder_mask = BIT(TRANSCODER_A) | BIT(TRANSCODER_B) |
-			       BIT(TRANSCODER_C) | BIT(TRANSCODER_D),
-=======
->>>>>>> eb3cdb58
 };
 
 static const struct intel_device_info ats_m_info = {
 	DG2_FEATURES,
-<<<<<<< HEAD
-	.display = { 0 },
-	.require_force_probe = 1,
-=======
 	.require_force_probe = 1,
 	.tuning_thread_rr_after_dep = 1,
->>>>>>> eb3cdb58
 };
 
 #define XE_HPC_FEATURES \
@@ -1247,36 +735,17 @@
 	XE_HPC_FEATURES,
 	XE_HPM_FEATURES,
 	DGFX_FEATURES,
-<<<<<<< HEAD
-	.graphics.rel = 60,
-	.media.rel = 60,
-	PLATFORM(INTEL_PONTEVECCHIO),
-	.display = { 0 },
-	.has_flat_ccs = 0,
-	.platform_engine_mask =
-=======
 	.__runtime.graphics.ip.rel = 60,
 	.__runtime.media.ip.rel = 60,
 	PLATFORM(INTEL_PONTEVECCHIO),
 	.has_flat_ccs = 0,
 	.__runtime.platform_engine_mask =
->>>>>>> eb3cdb58
 		BIT(BCS0) |
 		BIT(VCS0) |
 		BIT(CCS0) | BIT(CCS1) | BIT(CCS2) | BIT(CCS3),
 	.require_force_probe = 1,
 };
 
-<<<<<<< HEAD
-#define XE_LPDP_FEATURES	\
-	XE_LPD_FEATURES,	\
-	.display.ver = 14,	\
-	.display.has_cdclk_crawl = 1
-
-static const struct intel_device_info mtl_info = {
-	XE_HP_FEATURES,
-	XE_LPDP_FEATURES,
-=======
 static const struct intel_gt_definition xelpmp_extra_gt[] = {
 	{
 		.type = GT_MEDIA,
@@ -1289,22 +758,10 @@
 
 static const struct intel_device_info mtl_info = {
 	XE_HP_FEATURES,
->>>>>>> eb3cdb58
 	/*
 	 * Real graphics IP version will be obtained from hardware GMD_ID
 	 * register.  Value provided here is just for sanity checking.
 	 */
-<<<<<<< HEAD
-	.graphics.ver = 12,
-	.graphics.rel = 70,
-	.media.ver = 13,
-	PLATFORM(INTEL_METEORLAKE),
-	.display.has_modular_fia = 1,
-	.has_flat_ccs = 0,
-	.has_snoop = 1,
-	.memory_regions = REGION_SMEM | REGION_STOLEN_LMEM,
-	.platform_engine_mask = BIT(RCS0) | BIT(BCS0) | BIT(CCS0),
-=======
 	.__runtime.graphics.ip.ver = 12,
 	.__runtime.graphics.ip.rel = 70,
 	.__runtime.media.ip.ver = 13,
@@ -1317,7 +774,6 @@
 	.has_snoop = 1,
 	.__runtime.memory_regions = REGION_SMEM | REGION_STOLEN_LMEM,
 	.__runtime.platform_engine_mask = BIT(RCS0) | BIT(BCS0) | BIT(CCS0),
->>>>>>> eb3cdb58
 	.require_force_probe = 1,
 };
 
@@ -1524,12 +980,9 @@
 	if (PCI_FUNC(pdev->devfn))
 		return -ENODEV;
 
-<<<<<<< HEAD
-=======
 	if (!intel_mmio_bar_valid(pdev, intel_info))
 		return -ENXIO;
 
->>>>>>> eb3cdb58
 	/* Detect if we need to wait for other drivers early on */
 	if (intel_modeset_probe_defer(pdev))
 		return -EPROBE_DEFER;
