// SPDX-License-Identifier: MIT
/*
 * Copyright © 2020 Intel Corporation
 */

#include <linux/kernel.h>
#include <linux/slab.h>
#include <linux/types.h>

#include <uapi/drm/i915_drm.h>

#include <drm/drm_print.h>

#include "gem/i915_gem_context.h"
#include "i915_drm_client.h"
#include "i915_file_private.h"
#include "i915_gem.h"
#include "i915_utils.h"

struct i915_drm_client *i915_drm_client_alloc(void)
{
	struct i915_drm_client *client;

	client = kzalloc(sizeof(*client), GFP_KERNEL);
	if (!client)
		return NULL;

	kref_init(&client->kref);
	spin_lock_init(&client->ctx_lock);
	INIT_LIST_HEAD(&client->ctx_list);
<<<<<<< HEAD
=======
#ifdef CONFIG_PROC_FS
	spin_lock_init(&client->objects_lock);
	INIT_LIST_HEAD(&client->objects_list);
#endif
>>>>>>> 2d5404ca

	return client;
}

void __i915_drm_client_free(struct kref *kref)
{
	struct i915_drm_client *client =
		container_of(kref, typeof(*client), kref);

	kfree(client);
}

#ifdef CONFIG_PROC_FS
<<<<<<< HEAD
=======
static void
obj_meminfo(struct drm_i915_gem_object *obj,
	    struct drm_memory_stats stats[INTEL_REGION_UNKNOWN])
{
	const enum intel_region_id id = obj->mm.region ?
					obj->mm.region->id : INTEL_REGION_SMEM;
	const u64 sz = obj->base.size;

	if (drm_gem_object_is_shared_for_memory_stats(&obj->base))
		stats[id].shared += sz;
	else
		stats[id].private += sz;

	if (i915_gem_object_has_pages(obj)) {
		stats[id].resident += sz;

		if (!dma_resv_test_signaled(obj->base.resv,
					    DMA_RESV_USAGE_BOOKKEEP))
			stats[id].active += sz;
		else if (i915_gem_object_is_shrinkable(obj) &&
			 obj->mm.madv == I915_MADV_DONTNEED)
			stats[id].purgeable += sz;
	}
}

static void show_meminfo(struct drm_printer *p, struct drm_file *file)
{
	struct drm_memory_stats stats[INTEL_REGION_UNKNOWN] = {};
	struct drm_i915_file_private *fpriv = file->driver_priv;
	struct i915_drm_client *client = fpriv->client;
	struct drm_i915_private *i915 = fpriv->i915;
	struct drm_i915_gem_object *obj;
	struct intel_memory_region *mr;
	struct list_head __rcu *pos;
	unsigned int id;

	/* Public objects. */
	spin_lock(&file->table_lock);
	idr_for_each_entry(&file->object_idr, obj, id)
		obj_meminfo(obj, stats);
	spin_unlock(&file->table_lock);

	/* Internal objects. */
	rcu_read_lock();
	list_for_each_rcu(pos, &client->objects_list) {
		obj = i915_gem_object_get_rcu(list_entry(pos, typeof(*obj),
							 client_link));
		if (!obj)
			continue;
		obj_meminfo(obj, stats);
		i915_gem_object_put(obj);
	}
	rcu_read_unlock();

	for_each_memory_region(mr, i915, id)
		drm_print_memory_stats(p,
				       &stats[id],
				       DRM_GEM_OBJECT_RESIDENT |
				       DRM_GEM_OBJECT_PURGEABLE,
				       mr->uabi_name);
}

>>>>>>> 2d5404ca
static const char * const uabi_class_names[] = {
	[I915_ENGINE_CLASS_RENDER] = "render",
	[I915_ENGINE_CLASS_COPY] = "copy",
	[I915_ENGINE_CLASS_VIDEO] = "video",
	[I915_ENGINE_CLASS_VIDEO_ENHANCE] = "video-enhance",
	[I915_ENGINE_CLASS_COMPUTE] = "compute",
};

static u64 busy_add(struct i915_gem_context *ctx, unsigned int class)
{
	struct i915_gem_engines_iter it;
	struct intel_context *ce;
	u64 total = 0;

	for_each_gem_engine(ce, rcu_dereference(ctx->engines), it) {
		if (ce->engine->uabi_class != class)
			continue;

		total += intel_context_get_total_runtime_ns(ce);
	}

	return total;
}

static void
show_client_class(struct drm_printer *p,
		  struct drm_i915_private *i915,
		  struct i915_drm_client *client,
		  unsigned int class)
{
	const unsigned int capacity = i915->engine_uabi_class_count[class];
	u64 total = atomic64_read(&client->past_runtime[class]);
	struct i915_gem_context *ctx;

	rcu_read_lock();
	list_for_each_entry_rcu(ctx, &client->ctx_list, client_link)
		total += busy_add(ctx, class);
	rcu_read_unlock();

	if (capacity)
		drm_printf(p, "drm-engine-%s:\t%llu ns\n",
			   uabi_class_names[class], total);

	if (capacity > 1)
		drm_printf(p, "drm-engine-capacity-%s:\t%u\n",
			   uabi_class_names[class],
			   capacity);
}

void i915_drm_client_fdinfo(struct drm_printer *p, struct drm_file *file)
{
	struct drm_i915_file_private *file_priv = file->driver_priv;
	struct drm_i915_private *i915 = file_priv->i915;
	unsigned int i;

	/*
	 * ******************************************************************
	 * For text output format description please see drm-usage-stats.rst!
	 * ******************************************************************
	 */

<<<<<<< HEAD
=======
	show_meminfo(p, file);

>>>>>>> 2d5404ca
	if (GRAPHICS_VER(i915) < 8)
		return;

	for (i = 0; i < ARRAY_SIZE(uabi_class_names); i++)
		show_client_class(p, i915, file_priv->client, i);
<<<<<<< HEAD
=======
}

void i915_drm_client_add_object(struct i915_drm_client *client,
				struct drm_i915_gem_object *obj)
{
	unsigned long flags;

	GEM_WARN_ON(obj->client);
	GEM_WARN_ON(!list_empty(&obj->client_link));

	spin_lock_irqsave(&client->objects_lock, flags);
	obj->client = i915_drm_client_get(client);
	list_add_tail_rcu(&obj->client_link, &client->objects_list);
	spin_unlock_irqrestore(&client->objects_lock, flags);
}

void i915_drm_client_remove_object(struct drm_i915_gem_object *obj)
{
	struct i915_drm_client *client = fetch_and_zero(&obj->client);
	unsigned long flags;

	/* Object may not be associated with a client. */
	if (!client)
		return;

	spin_lock_irqsave(&client->objects_lock, flags);
	list_del_rcu(&obj->client_link);
	spin_unlock_irqrestore(&client->objects_lock, flags);

	i915_drm_client_put(client);
}

void i915_drm_client_add_context_objects(struct i915_drm_client *client,
					 struct intel_context *ce)
{
	if (ce->state)
		i915_drm_client_add_object(client, ce->state->obj);

	if (ce->ring != ce->engine->legacy.ring && ce->ring->vma)
		i915_drm_client_add_object(client, ce->ring->vma->obj);
>>>>>>> 2d5404ca
}
#endif<|MERGE_RESOLUTION|>--- conflicted
+++ resolved
@@ -28,13 +28,10 @@
 	kref_init(&client->kref);
 	spin_lock_init(&client->ctx_lock);
 	INIT_LIST_HEAD(&client->ctx_list);
-<<<<<<< HEAD
-=======
 #ifdef CONFIG_PROC_FS
 	spin_lock_init(&client->objects_lock);
 	INIT_LIST_HEAD(&client->objects_list);
 #endif
->>>>>>> 2d5404ca
 
 	return client;
 }
@@ -48,8 +45,6 @@
 }
 
 #ifdef CONFIG_PROC_FS
-<<<<<<< HEAD
-=======
 static void
 obj_meminfo(struct drm_i915_gem_object *obj,
 	    struct drm_memory_stats stats[INTEL_REGION_UNKNOWN])
@@ -112,7 +107,6 @@
 				       mr->uabi_name);
 }
 
->>>>>>> 2d5404ca
 static const char * const uabi_class_names[] = {
 	[I915_ENGINE_CLASS_RENDER] = "render",
 	[I915_ENGINE_CLASS_COPY] = "copy",
@@ -174,18 +168,13 @@
 	 * ******************************************************************
 	 */
 
-<<<<<<< HEAD
-=======
 	show_meminfo(p, file);
 
->>>>>>> 2d5404ca
 	if (GRAPHICS_VER(i915) < 8)
 		return;
 
 	for (i = 0; i < ARRAY_SIZE(uabi_class_names); i++)
 		show_client_class(p, i915, file_priv->client, i);
-<<<<<<< HEAD
-=======
 }
 
 void i915_drm_client_add_object(struct i915_drm_client *client,
@@ -226,6 +215,5 @@
 
 	if (ce->ring != ce->engine->legacy.ring && ce->ring->vma)
 		i915_drm_client_add_object(client, ce->ring->vma->obj);
->>>>>>> 2d5404ca
 }
 #endif