--- conflicted
+++ resolved
@@ -57,10 +57,7 @@
 	param(bool, enable_dpt, true, 0400) \
 	param(bool, psr_safest_params, false, 0400) \
 	param(bool, enable_psr2_sel_fetch, true, 0400) \
-<<<<<<< HEAD
-=======
 	param(bool, enable_sagv, true, 0600) \
->>>>>>> eb3cdb58
 	param(int, disable_power_well, -1, 0400) \
 	param(int, enable_ips, 1, 0600) \
 	param(int, invert_brightness, 0, 0600) \
@@ -69,10 +66,7 @@
 	param(char *, guc_firmware_path, NULL, 0400) \
 	param(char *, huc_firmware_path, NULL, 0400) \
 	param(char *, dmc_firmware_path, NULL, 0400) \
-<<<<<<< HEAD
-=======
 	param(char *, gsc_firmware_path, NULL, 0400) \
->>>>>>> eb3cdb58
 	param(bool, memtest, false, 0400) \
 	param(int, mmio_debug, -IS_ENABLED(CONFIG_DRM_I915_DEBUG_MMIO), 0600) \
 	param(int, edp_vswing, 0, 0400) \
