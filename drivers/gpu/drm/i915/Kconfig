--- conflicted
+++ resolved
@@ -126,16 +126,10 @@
 	depends on X86
 	depends on 64BIT
 	depends on KVM
-<<<<<<< HEAD
-	depends on VFIO_MDEV
-	select DRM_I915_GVT
-	select KVM_EXTERNAL_WRITE_TRACKING
-=======
 	depends on VFIO
 	select DRM_I915_GVT
 	select KVM_EXTERNAL_WRITE_TRACKING
 	select VFIO_MDEV
->>>>>>> eb3cdb58
 
 	help
 	  Choose this option if you want to enable Intel GVT-g graphics
@@ -172,14 +166,5 @@
 	source "drivers/gpu/drm/i915/Kconfig.profile"
 endmenu
 
-<<<<<<< HEAD
-menu "drm/i915 Unstable Evolution"
-	visible if EXPERT && STAGING && BROKEN
-	depends on DRM_I915
-	source "drivers/gpu/drm/i915/Kconfig.unstable"
-endmenu
-
-=======
->>>>>>> eb3cdb58
 config DRM_I915_GVT
 	bool