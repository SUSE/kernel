/*
 * Copyright © 2012-2014 Intel Corporation
 *
 * Permission is hereby granted, free of charge, to any person obtaining a
 * copy of this software and associated documentation files (the "Software"),
 * to deal in the Software without restriction, including without limitation
 * the rights to use, copy, modify, merge, publish, distribute, sublicense,
 * and/or sell copies of the Software, and to permit persons to whom the
 * Software is furnished to do so, subject to the following conditions:
 *
 * The above copyright notice and this permission notice (including the next
 * paragraph) shall be included in all copies or substantial portions of the
 * Software.
 *
 * THE SOFTWARE IS PROVIDED "AS IS", WITHOUT WARRANTY OF ANY KIND, EXPRESS OR
 * IMPLIED, INCLUDING BUT NOT LIMITED TO THE WARRANTIES OF MERCHANTABILITY,
 * FITNESS FOR A PARTICULAR PURPOSE AND NONINFRINGEMENT.  IN NO EVENT SHALL
 * THE AUTHORS OR COPYRIGHT HOLDERS BE LIABLE FOR ANY CLAIM, DAMAGES OR OTHER
 * LIABILITY, WHETHER IN AN ACTION OF CONTRACT, TORT OR OTHERWISE, ARISING
 * FROM, OUT OF OR IN CONNECTION WITH THE SOFTWARE OR THE USE OR OTHER DEALINGS
 * IN THE SOFTWARE.
 *
 * Authors:
 *    Eugeni Dodonov <eugeni.dodonov@intel.com>
 *    Daniel Vetter <daniel.vetter@ffwll.ch>
 *
 */

#include <linux/pm_runtime.h>
#include <linux/vgaarb.h>

#include "i915_drv.h"
#include "intel_drv.h"

/**
 * DOC: runtime pm
 *
 * The i915 driver supports dynamic enabling and disabling of entire hardware
 * blocks at runtime. This is especially important on the display side where
 * software is supposed to control many power gates manually on recent hardware,
 * since on the GT side a lot of the power management is done by the hardware.
 * But even there some manual control at the device level is required.
 *
 * Since i915 supports a diverse set of platforms with a unified codebase and
 * hardware engineers just love to shuffle functionality around between power
 * domains there's a sizeable amount of indirection required. This file provides
 * generic functions to the driver for grabbing and releasing references for
 * abstract power domains. It then maps those to the actual power wells
 * present for a given platform.
 */

#define for_each_power_well(i, power_well, domain_mask, power_domains)	\
	for (i = 0;							\
	     i < (power_domains)->power_well_count &&			\
		 ((power_well) = &(power_domains)->power_wells[i]);	\
	     i++)							\
		for_each_if ((power_well)->domains & (domain_mask))

#define for_each_power_well_rev(i, power_well, domain_mask, power_domains) \
	for (i = (power_domains)->power_well_count - 1;			 \
	     i >= 0 && ((power_well) = &(power_domains)->power_wells[i]);\
	     i--)							 \
		for_each_if ((power_well)->domains & (domain_mask))

bool intel_display_power_well_is_enabled(struct drm_i915_private *dev_priv,
				    int power_well_id);

static struct i915_power_well *
lookup_power_well(struct drm_i915_private *dev_priv, int power_well_id);

const char *
intel_display_power_domain_str(enum intel_display_power_domain domain)
{
	switch (domain) {
	case POWER_DOMAIN_PIPE_A:
		return "PIPE_A";
	case POWER_DOMAIN_PIPE_B:
		return "PIPE_B";
	case POWER_DOMAIN_PIPE_C:
		return "PIPE_C";
	case POWER_DOMAIN_PIPE_A_PANEL_FITTER:
		return "PIPE_A_PANEL_FITTER";
	case POWER_DOMAIN_PIPE_B_PANEL_FITTER:
		return "PIPE_B_PANEL_FITTER";
	case POWER_DOMAIN_PIPE_C_PANEL_FITTER:
		return "PIPE_C_PANEL_FITTER";
	case POWER_DOMAIN_TRANSCODER_A:
		return "TRANSCODER_A";
	case POWER_DOMAIN_TRANSCODER_B:
		return "TRANSCODER_B";
	case POWER_DOMAIN_TRANSCODER_C:
		return "TRANSCODER_C";
	case POWER_DOMAIN_TRANSCODER_EDP:
		return "TRANSCODER_EDP";
	case POWER_DOMAIN_TRANSCODER_DSI_A:
		return "TRANSCODER_DSI_A";
	case POWER_DOMAIN_TRANSCODER_DSI_C:
		return "TRANSCODER_DSI_C";
	case POWER_DOMAIN_PORT_DDI_A_LANES:
		return "PORT_DDI_A_LANES";
	case POWER_DOMAIN_PORT_DDI_B_LANES:
		return "PORT_DDI_B_LANES";
	case POWER_DOMAIN_PORT_DDI_C_LANES:
		return "PORT_DDI_C_LANES";
	case POWER_DOMAIN_PORT_DDI_D_LANES:
		return "PORT_DDI_D_LANES";
	case POWER_DOMAIN_PORT_DDI_E_LANES:
		return "PORT_DDI_E_LANES";
	case POWER_DOMAIN_PORT_DSI:
		return "PORT_DSI";
	case POWER_DOMAIN_PORT_CRT:
		return "PORT_CRT";
	case POWER_DOMAIN_PORT_OTHER:
		return "PORT_OTHER";
	case POWER_DOMAIN_VGA:
		return "VGA";
	case POWER_DOMAIN_AUDIO:
		return "AUDIO";
	case POWER_DOMAIN_PLLS:
		return "PLLS";
	case POWER_DOMAIN_AUX_A:
		return "AUX_A";
	case POWER_DOMAIN_AUX_B:
		return "AUX_B";
	case POWER_DOMAIN_AUX_C:
		return "AUX_C";
	case POWER_DOMAIN_AUX_D:
		return "AUX_D";
	case POWER_DOMAIN_GMBUS:
		return "GMBUS";
	case POWER_DOMAIN_INIT:
		return "INIT";
	case POWER_DOMAIN_MODESET:
		return "MODESET";
	default:
		MISSING_CASE(domain);
		return "?";
	}
}

static void intel_power_well_enable(struct drm_i915_private *dev_priv,
				    struct i915_power_well *power_well)
{
	DRM_DEBUG_KMS("enabling %s\n", power_well->name);
	power_well->ops->enable(dev_priv, power_well);
	power_well->hw_enabled = true;
}

static void intel_power_well_disable(struct drm_i915_private *dev_priv,
				     struct i915_power_well *power_well)
{
	DRM_DEBUG_KMS("disabling %s\n", power_well->name);
	power_well->hw_enabled = false;
	power_well->ops->disable(dev_priv, power_well);
}

static void intel_power_well_get(struct drm_i915_private *dev_priv,
				 struct i915_power_well *power_well)
{
	if (!power_well->count++)
		intel_power_well_enable(dev_priv, power_well);
}

static void intel_power_well_put(struct drm_i915_private *dev_priv,
				 struct i915_power_well *power_well)
{
	WARN(!power_well->count, "Use count on power well %s is already zero",
	     power_well->name);

	if (!--power_well->count)
		intel_power_well_disable(dev_priv, power_well);
}

/*
 * We should only use the power well if we explicitly asked the hardware to
 * enable it, so check if it's enabled and also check if we've requested it to
 * be enabled.
 */
static bool hsw_power_well_enabled(struct drm_i915_private *dev_priv,
				   struct i915_power_well *power_well)
{
	return I915_READ(HSW_PWR_WELL_DRIVER) ==
		     (HSW_PWR_WELL_ENABLE_REQUEST | HSW_PWR_WELL_STATE_ENABLED);
}

/**
 * __intel_display_power_is_enabled - unlocked check for a power domain
 * @dev_priv: i915 device instance
 * @domain: power domain to check
 *
 * This is the unlocked version of intel_display_power_is_enabled() and should
 * only be used from error capture and recovery code where deadlocks are
 * possible.
 *
 * Returns:
 * True when the power domain is enabled, false otherwise.
 */
bool __intel_display_power_is_enabled(struct drm_i915_private *dev_priv,
				      enum intel_display_power_domain domain)
{
	struct i915_power_domains *power_domains;
	struct i915_power_well *power_well;
	bool is_enabled;
	int i;

	if (dev_priv->pm.suspended)
		return false;

	power_domains = &dev_priv->power_domains;

	is_enabled = true;

	for_each_power_well_rev(i, power_well, BIT(domain), power_domains) {
		if (power_well->always_on)
			continue;

		if (!power_well->hw_enabled) {
			is_enabled = false;
			break;
		}
	}

	return is_enabled;
}

/**
 * intel_display_power_is_enabled - check for a power domain
 * @dev_priv: i915 device instance
 * @domain: power domain to check
 *
 * This function can be used to check the hw power domain state. It is mostly
 * used in hardware state readout functions. Everywhere else code should rely
 * upon explicit power domain reference counting to ensure that the hardware
 * block is powered up before accessing it.
 *
 * Callers must hold the relevant modesetting locks to ensure that concurrent
 * threads can't disable the power well while the caller tries to read a few
 * registers.
 *
 * Returns:
 * True when the power domain is enabled, false otherwise.
 */
bool intel_display_power_is_enabled(struct drm_i915_private *dev_priv,
				    enum intel_display_power_domain domain)
{
	struct i915_power_domains *power_domains;
	bool ret;

	power_domains = &dev_priv->power_domains;

	mutex_lock(&power_domains->lock);
	ret = __intel_display_power_is_enabled(dev_priv, domain);
	mutex_unlock(&power_domains->lock);

	return ret;
}

/**
 * intel_display_set_init_power - set the initial power domain state
 * @dev_priv: i915 device instance
 * @enable: whether to enable or disable the initial power domain state
 *
 * For simplicity our driver load/unload and system suspend/resume code assumes
 * that all power domains are always enabled. This functions controls the state
 * of this little hack. While the initial power domain state is enabled runtime
 * pm is effectively disabled.
 */
void intel_display_set_init_power(struct drm_i915_private *dev_priv,
				  bool enable)
{
	if (dev_priv->power_domains.init_power_on == enable)
		return;

	if (enable)
		intel_display_power_get(dev_priv, POWER_DOMAIN_INIT);
	else
		intel_display_power_put(dev_priv, POWER_DOMAIN_INIT);

	dev_priv->power_domains.init_power_on = enable;
}

/*
 * Starting with Haswell, we have a "Power Down Well" that can be turned off
 * when not needed anymore. We have 4 registers that can request the power well
 * to be enabled, and it will only be disabled if none of the registers is
 * requesting it to be enabled.
 */
static void hsw_power_well_post_enable(struct drm_i915_private *dev_priv)
{
	struct drm_device *dev = &dev_priv->drm;

	/*
	 * After we re-enable the power well, if we touch VGA register 0x3d5
	 * we'll get unclaimed register interrupts. This stops after we write
	 * anything to the VGA MSR register. The vgacon module uses this
	 * register all the time, so if we unbind our driver and, as a
	 * consequence, bind vgacon, we'll get stuck in an infinite loop at
	 * console_unlock(). So make here we touch the VGA MSR register, making
	 * sure vgacon can keep working normally without triggering interrupts
	 * and error messages.
	 */
	vga_get_uninterruptible(dev->pdev, VGA_RSRC_LEGACY_IO);
	outb(inb(VGA_MSR_READ), VGA_MSR_WRITE);
	vga_put(dev->pdev, VGA_RSRC_LEGACY_IO);

	if (IS_BROADWELL(dev))
		gen8_irq_power_well_post_enable(dev_priv,
						1 << PIPE_C | 1 << PIPE_B);
}

static void hsw_power_well_pre_disable(struct drm_i915_private *dev_priv)
{
	if (IS_BROADWELL(dev_priv))
		gen8_irq_power_well_pre_disable(dev_priv,
						1 << PIPE_C | 1 << PIPE_B);
}

static void skl_power_well_post_enable(struct drm_i915_private *dev_priv,
				       struct i915_power_well *power_well)
{
	struct drm_device *dev = &dev_priv->drm;

	/*
	 * After we re-enable the power well, if we touch VGA register 0x3d5
	 * we'll get unclaimed register interrupts. This stops after we write
	 * anything to the VGA MSR register. The vgacon module uses this
	 * register all the time, so if we unbind our driver and, as a
	 * consequence, bind vgacon, we'll get stuck in an infinite loop at
	 * console_unlock(). So make here we touch the VGA MSR register, making
	 * sure vgacon can keep working normally without triggering interrupts
	 * and error messages.
	 */
	if (power_well->data == SKL_DISP_PW_2) {
		vga_get_uninterruptible(dev->pdev, VGA_RSRC_LEGACY_IO);
		outb(inb(VGA_MSR_READ), VGA_MSR_WRITE);
		vga_put(dev->pdev, VGA_RSRC_LEGACY_IO);

		gen8_irq_power_well_post_enable(dev_priv,
						1 << PIPE_C | 1 << PIPE_B);
	}
}

static void skl_power_well_pre_disable(struct drm_i915_private *dev_priv,
				       struct i915_power_well *power_well)
{
	if (power_well->data == SKL_DISP_PW_2)
		gen8_irq_power_well_pre_disable(dev_priv,
						1 << PIPE_C | 1 << PIPE_B);
}

static void hsw_set_power_well(struct drm_i915_private *dev_priv,
			       struct i915_power_well *power_well, bool enable)
{
	bool is_enabled, enable_requested;
	uint32_t tmp;

	tmp = I915_READ(HSW_PWR_WELL_DRIVER);
	is_enabled = tmp & HSW_PWR_WELL_STATE_ENABLED;
	enable_requested = tmp & HSW_PWR_WELL_ENABLE_REQUEST;

	if (enable) {
		if (!enable_requested)
			I915_WRITE(HSW_PWR_WELL_DRIVER,
				   HSW_PWR_WELL_ENABLE_REQUEST);

		if (!is_enabled) {
			DRM_DEBUG_KMS("Enabling power well\n");
			if (intel_wait_for_register(dev_priv,
						    HSW_PWR_WELL_DRIVER,
						    HSW_PWR_WELL_STATE_ENABLED,
						    HSW_PWR_WELL_STATE_ENABLED,
						    20))
				DRM_ERROR("Timeout enabling power well\n");
			hsw_power_well_post_enable(dev_priv);
		}

	} else {
		if (enable_requested) {
			hsw_power_well_pre_disable(dev_priv);
			I915_WRITE(HSW_PWR_WELL_DRIVER, 0);
			POSTING_READ(HSW_PWR_WELL_DRIVER);
			DRM_DEBUG_KMS("Requesting to disable the power well\n");
		}
	}
}

#define SKL_DISPLAY_POWERWELL_2_POWER_DOMAINS (		\
	BIT(POWER_DOMAIN_TRANSCODER_A) |		\
	BIT(POWER_DOMAIN_PIPE_B) |			\
	BIT(POWER_DOMAIN_TRANSCODER_B) |		\
	BIT(POWER_DOMAIN_PIPE_C) |			\
	BIT(POWER_DOMAIN_TRANSCODER_C) |		\
	BIT(POWER_DOMAIN_PIPE_B_PANEL_FITTER) |		\
	BIT(POWER_DOMAIN_PIPE_C_PANEL_FITTER) |		\
	BIT(POWER_DOMAIN_PORT_DDI_B_LANES) |		\
	BIT(POWER_DOMAIN_PORT_DDI_C_LANES) |		\
	BIT(POWER_DOMAIN_PORT_DDI_D_LANES) |		\
	BIT(POWER_DOMAIN_PORT_DDI_E_LANES) |		\
	BIT(POWER_DOMAIN_AUX_B) |                       \
	BIT(POWER_DOMAIN_AUX_C) |			\
	BIT(POWER_DOMAIN_AUX_D) |			\
	BIT(POWER_DOMAIN_AUDIO) |			\
	BIT(POWER_DOMAIN_VGA) |				\
	BIT(POWER_DOMAIN_INIT))
#define SKL_DISPLAY_DDI_A_E_POWER_DOMAINS (		\
	BIT(POWER_DOMAIN_PORT_DDI_A_LANES) |		\
	BIT(POWER_DOMAIN_PORT_DDI_E_LANES) |		\
	BIT(POWER_DOMAIN_INIT))
#define SKL_DISPLAY_DDI_B_POWER_DOMAINS (		\
	BIT(POWER_DOMAIN_PORT_DDI_B_LANES) |		\
	BIT(POWER_DOMAIN_INIT))
#define SKL_DISPLAY_DDI_C_POWER_DOMAINS (		\
	BIT(POWER_DOMAIN_PORT_DDI_C_LANES) |		\
	BIT(POWER_DOMAIN_INIT))
#define SKL_DISPLAY_DDI_D_POWER_DOMAINS (		\
	BIT(POWER_DOMAIN_PORT_DDI_D_LANES) |		\
	BIT(POWER_DOMAIN_INIT))
#define SKL_DISPLAY_DC_OFF_POWER_DOMAINS (		\
	SKL_DISPLAY_POWERWELL_2_POWER_DOMAINS |		\
	BIT(POWER_DOMAIN_MODESET) |			\
	BIT(POWER_DOMAIN_AUX_A) |			\
	BIT(POWER_DOMAIN_INIT))

#define BXT_DISPLAY_POWERWELL_2_POWER_DOMAINS (		\
	BIT(POWER_DOMAIN_TRANSCODER_A) |		\
	BIT(POWER_DOMAIN_PIPE_B) |			\
	BIT(POWER_DOMAIN_TRANSCODER_B) |		\
	BIT(POWER_DOMAIN_PIPE_C) |			\
	BIT(POWER_DOMAIN_TRANSCODER_C) |		\
	BIT(POWER_DOMAIN_PIPE_B_PANEL_FITTER) |		\
	BIT(POWER_DOMAIN_PIPE_C_PANEL_FITTER) |		\
	BIT(POWER_DOMAIN_PORT_DDI_B_LANES) |		\
	BIT(POWER_DOMAIN_PORT_DDI_C_LANES) |		\
	BIT(POWER_DOMAIN_AUX_B) |			\
	BIT(POWER_DOMAIN_AUX_C) |			\
	BIT(POWER_DOMAIN_AUDIO) |			\
	BIT(POWER_DOMAIN_VGA) |				\
	BIT(POWER_DOMAIN_GMBUS) |			\
	BIT(POWER_DOMAIN_INIT))
#define BXT_DISPLAY_DC_OFF_POWER_DOMAINS (		\
	BXT_DISPLAY_POWERWELL_2_POWER_DOMAINS |		\
	BIT(POWER_DOMAIN_MODESET) |			\
	BIT(POWER_DOMAIN_AUX_A) |			\
	BIT(POWER_DOMAIN_INIT))
#define BXT_DPIO_CMN_A_POWER_DOMAINS (			\
	BIT(POWER_DOMAIN_PORT_DDI_A_LANES) |		\
	BIT(POWER_DOMAIN_AUX_A) |			\
	BIT(POWER_DOMAIN_INIT))
#define BXT_DPIO_CMN_BC_POWER_DOMAINS (			\
	BIT(POWER_DOMAIN_PORT_DDI_B_LANES) |		\
	BIT(POWER_DOMAIN_PORT_DDI_C_LANES) |		\
	BIT(POWER_DOMAIN_AUX_B) |			\
	BIT(POWER_DOMAIN_AUX_C) |			\
	BIT(POWER_DOMAIN_INIT))

static void assert_can_enable_dc9(struct drm_i915_private *dev_priv)
{
	WARN_ONCE((I915_READ(DC_STATE_EN) & DC_STATE_EN_DC9),
		  "DC9 already programmed to be enabled.\n");
	WARN_ONCE(I915_READ(DC_STATE_EN) & DC_STATE_EN_UPTO_DC5,
		  "DC5 still not disabled to enable DC9.\n");
	WARN_ONCE(I915_READ(HSW_PWR_WELL_DRIVER), "Power well on.\n");
	WARN_ONCE(intel_irqs_enabled(dev_priv),
		  "Interrupts not disabled yet.\n");

	 /*
	  * TODO: check for the following to verify the conditions to enter DC9
	  * state are satisfied:
	  * 1] Check relevant display engine registers to verify if mode set
	  * disable sequence was followed.
	  * 2] Check if display uninitialize sequence is initialized.
	  */
}

static void assert_can_disable_dc9(struct drm_i915_private *dev_priv)
{
	WARN_ONCE(intel_irqs_enabled(dev_priv),
		  "Interrupts not disabled yet.\n");
	WARN_ONCE(I915_READ(DC_STATE_EN) & DC_STATE_EN_UPTO_DC5,
		  "DC5 still not disabled.\n");

	 /*
	  * TODO: check for the following to verify DC9 state was indeed
	  * entered before programming to disable it:
	  * 1] Check relevant display engine registers to verify if mode
	  *  set disable sequence was followed.
	  * 2] Check if display uninitialize sequence is initialized.
	  */
}

static void gen9_write_dc_state(struct drm_i915_private *dev_priv,
				u32 state)
{
	int rewrites = 0;
	int rereads = 0;
	u32 v;

	I915_WRITE(DC_STATE_EN, state);

	/* It has been observed that disabling the dc6 state sometimes
	 * doesn't stick and dmc keeps returning old value. Make sure
	 * the write really sticks enough times and also force rewrite until
	 * we are confident that state is exactly what we want.
	 */
	do  {
		v = I915_READ(DC_STATE_EN);

		if (v != state) {
			I915_WRITE(DC_STATE_EN, state);
			rewrites++;
			rereads = 0;
		} else if (rereads++ > 5) {
			break;
		}

	} while (rewrites < 100);

	if (v != state)
		DRM_ERROR("Writing dc state to 0x%x failed, now 0x%x\n",
			  state, v);

	/* Most of the times we need one retry, avoid spam */
	if (rewrites > 1)
		DRM_DEBUG_KMS("Rewrote dc state to 0x%x %d times\n",
			      state, rewrites);
}

static u32 gen9_dc_mask(struct drm_i915_private *dev_priv)
{
	u32 mask;

	mask = DC_STATE_EN_UPTO_DC5;
	if (IS_BROXTON(dev_priv))
		mask |= DC_STATE_EN_DC9;
	else
		mask |= DC_STATE_EN_UPTO_DC6;

	return mask;
}

void gen9_sanitize_dc_state(struct drm_i915_private *dev_priv)
{
	u32 val;

	val = I915_READ(DC_STATE_EN) & gen9_dc_mask(dev_priv);

	DRM_DEBUG_KMS("Resetting DC state tracking from %02x to %02x\n",
		      dev_priv->csr.dc_state, val);
	dev_priv->csr.dc_state = val;
}

static void gen9_set_dc_state(struct drm_i915_private *dev_priv, uint32_t state)
{
	uint32_t val;
	uint32_t mask;

	if (WARN_ON_ONCE(state & ~dev_priv->csr.allowed_dc_mask))
		state &= dev_priv->csr.allowed_dc_mask;

	val = I915_READ(DC_STATE_EN);
	mask = gen9_dc_mask(dev_priv);
	DRM_DEBUG_KMS("Setting DC state from %02x to %02x\n",
		      val & mask, state);

	/* Check if DMC is ignoring our DC state requests */
	if ((val & mask) != dev_priv->csr.dc_state)
		DRM_ERROR("DC state mismatch (0x%x -> 0x%x)\n",
			  dev_priv->csr.dc_state, val & mask);

	val &= ~mask;
	val |= state;

	gen9_write_dc_state(dev_priv, val);

	dev_priv->csr.dc_state = val & mask;
}

void bxt_enable_dc9(struct drm_i915_private *dev_priv)
{
	assert_can_enable_dc9(dev_priv);

	DRM_DEBUG_KMS("Enabling DC9\n");

	intel_power_sequencer_reset(dev_priv);
	gen9_set_dc_state(dev_priv, DC_STATE_EN_DC9);
}

void bxt_disable_dc9(struct drm_i915_private *dev_priv)
{
	assert_can_disable_dc9(dev_priv);

	DRM_DEBUG_KMS("Disabling DC9\n");

	gen9_set_dc_state(dev_priv, DC_STATE_DISABLE);
}

static void assert_csr_loaded(struct drm_i915_private *dev_priv)
{
	WARN_ONCE(!I915_READ(CSR_PROGRAM(0)),
		  "CSR program storage start is NULL\n");
	WARN_ONCE(!I915_READ(CSR_SSP_BASE), "CSR SSP Base Not fine\n");
	WARN_ONCE(!I915_READ(CSR_HTP_SKL), "CSR HTP Not fine\n");
}

static void assert_can_enable_dc5(struct drm_i915_private *dev_priv)
{
	bool pg2_enabled = intel_display_power_well_is_enabled(dev_priv,
					SKL_DISP_PW_2);

	WARN_ONCE(pg2_enabled, "PG2 not disabled to enable DC5.\n");

	WARN_ONCE((I915_READ(DC_STATE_EN) & DC_STATE_EN_UPTO_DC5),
		  "DC5 already programmed to be enabled.\n");
	assert_rpm_wakelock_held(dev_priv);

	assert_csr_loaded(dev_priv);
}

void gen9_enable_dc5(struct drm_i915_private *dev_priv)
{
	assert_can_enable_dc5(dev_priv);

	DRM_DEBUG_KMS("Enabling DC5\n");

	gen9_set_dc_state(dev_priv, DC_STATE_EN_UPTO_DC5);
}

static void assert_can_enable_dc6(struct drm_i915_private *dev_priv)
{
	WARN_ONCE(I915_READ(UTIL_PIN_CTL) & UTIL_PIN_ENABLE,
		  "Backlight is not disabled.\n");
	WARN_ONCE((I915_READ(DC_STATE_EN) & DC_STATE_EN_UPTO_DC6),
		  "DC6 already programmed to be enabled.\n");

	assert_csr_loaded(dev_priv);
}

void skl_enable_dc6(struct drm_i915_private *dev_priv)
{
	assert_can_enable_dc6(dev_priv);

	DRM_DEBUG_KMS("Enabling DC6\n");

	gen9_set_dc_state(dev_priv, DC_STATE_EN_UPTO_DC6);

}

void skl_disable_dc6(struct drm_i915_private *dev_priv)
{
	DRM_DEBUG_KMS("Disabling DC6\n");

	gen9_set_dc_state(dev_priv, DC_STATE_DISABLE);
}

static void
gen9_sanitize_power_well_requests(struct drm_i915_private *dev_priv,
				  struct i915_power_well *power_well)
{
	enum skl_disp_power_wells power_well_id = power_well->data;
	u32 val;
	u32 mask;

	mask = SKL_POWER_WELL_REQ(power_well_id);

	val = I915_READ(HSW_PWR_WELL_KVMR);
	if (WARN_ONCE(val & mask, "Clearing unexpected KVMR request for %s\n",
		      power_well->name))
		I915_WRITE(HSW_PWR_WELL_KVMR, val & ~mask);

	val = I915_READ(HSW_PWR_WELL_BIOS);
	val |= I915_READ(HSW_PWR_WELL_DEBUG);

	if (!(val & mask))
		return;

	/*
	 * DMC is known to force on the request bits for power well 1 on SKL
	 * and BXT and the misc IO power well on SKL but we don't expect any
	 * other request bits to be set, so WARN for those.
	 */
	if (power_well_id == SKL_DISP_PW_1 ||
	    ((IS_SKYLAKE(dev_priv) || IS_KABYLAKE(dev_priv)) &&
	     power_well_id == SKL_DISP_PW_MISC_IO))
		DRM_DEBUG_DRIVER("Clearing auxiliary requests for %s forced on "
				 "by DMC\n", power_well->name);
	else
		WARN_ONCE(1, "Clearing unexpected auxiliary requests for %s\n",
			  power_well->name);

	I915_WRITE(HSW_PWR_WELL_BIOS, val & ~mask);
	I915_WRITE(HSW_PWR_WELL_DEBUG, val & ~mask);
}

static void skl_set_power_well(struct drm_i915_private *dev_priv,
			struct i915_power_well *power_well, bool enable)
{
	uint32_t tmp, fuse_status;
	uint32_t req_mask, state_mask;
	bool is_enabled, enable_requested, check_fuse_status = false;

	tmp = I915_READ(HSW_PWR_WELL_DRIVER);
	fuse_status = I915_READ(SKL_FUSE_STATUS);

	switch (power_well->data) {
	case SKL_DISP_PW_1:
		if (intel_wait_for_register(dev_priv,
					    SKL_FUSE_STATUS,
					    SKL_FUSE_PG0_DIST_STATUS,
					    SKL_FUSE_PG0_DIST_STATUS,
					    1)) {
			DRM_ERROR("PG0 not enabled\n");
			return;
		}
		break;
	case SKL_DISP_PW_2:
		if (!(fuse_status & SKL_FUSE_PG1_DIST_STATUS)) {
			DRM_ERROR("PG1 in disabled state\n");
			return;
		}
		break;
	case SKL_DISP_PW_DDI_A_E:
	case SKL_DISP_PW_DDI_B:
	case SKL_DISP_PW_DDI_C:
	case SKL_DISP_PW_DDI_D:
	case SKL_DISP_PW_MISC_IO:
		break;
	default:
		WARN(1, "Unknown power well %lu\n", power_well->data);
		return;
	}

	req_mask = SKL_POWER_WELL_REQ(power_well->data);
	enable_requested = tmp & req_mask;
	state_mask = SKL_POWER_WELL_STATE(power_well->data);
	is_enabled = tmp & state_mask;

	if (!enable && enable_requested)
		skl_power_well_pre_disable(dev_priv, power_well);

	if (enable) {
		if (!enable_requested) {
			WARN((tmp & state_mask) &&
				!I915_READ(HSW_PWR_WELL_BIOS),
				"Invalid for power well status to be enabled, unless done by the BIOS, \
				when request is to disable!\n");
			I915_WRITE(HSW_PWR_WELL_DRIVER, tmp | req_mask);
		}

		if (!is_enabled) {
			DRM_DEBUG_KMS("Enabling %s\n", power_well->name);
			check_fuse_status = true;
		}
	} else {
		if (enable_requested) {
			I915_WRITE(HSW_PWR_WELL_DRIVER,	tmp & ~req_mask);
			POSTING_READ(HSW_PWR_WELL_DRIVER);
			DRM_DEBUG_KMS("Disabling %s\n", power_well->name);
		}

		if (IS_GEN9(dev_priv))
			gen9_sanitize_power_well_requests(dev_priv, power_well);
	}

	if (wait_for(!!(I915_READ(HSW_PWR_WELL_DRIVER) & state_mask) == enable,
		     1))
		DRM_ERROR("%s %s timeout\n",
			  power_well->name, enable ? "enable" : "disable");

	if (check_fuse_status) {
		if (power_well->data == SKL_DISP_PW_1) {
			if (intel_wait_for_register(dev_priv,
						    SKL_FUSE_STATUS,
						    SKL_FUSE_PG1_DIST_STATUS,
						    SKL_FUSE_PG1_DIST_STATUS,
						    1))
				DRM_ERROR("PG1 distributing status timeout\n");
		} else if (power_well->data == SKL_DISP_PW_2) {
			if (intel_wait_for_register(dev_priv,
						    SKL_FUSE_STATUS,
						    SKL_FUSE_PG2_DIST_STATUS,
						    SKL_FUSE_PG2_DIST_STATUS,
						    1))
				DRM_ERROR("PG2 distributing status timeout\n");
		}
	}

	if (enable && !is_enabled)
		skl_power_well_post_enable(dev_priv, power_well);
}

static void hsw_power_well_sync_hw(struct drm_i915_private *dev_priv,
				   struct i915_power_well *power_well)
{
	hsw_set_power_well(dev_priv, power_well, power_well->count > 0);

	/*
	 * We're taking over the BIOS, so clear any requests made by it since
	 * the driver is in charge now.
	 */
	if (I915_READ(HSW_PWR_WELL_BIOS) & HSW_PWR_WELL_ENABLE_REQUEST)
		I915_WRITE(HSW_PWR_WELL_BIOS, 0);
}

static void hsw_power_well_enable(struct drm_i915_private *dev_priv,
				  struct i915_power_well *power_well)
{
	hsw_set_power_well(dev_priv, power_well, true);
}

static void hsw_power_well_disable(struct drm_i915_private *dev_priv,
				   struct i915_power_well *power_well)
{
	hsw_set_power_well(dev_priv, power_well, false);
}

static bool skl_power_well_enabled(struct drm_i915_private *dev_priv,
					struct i915_power_well *power_well)
{
	uint32_t mask = SKL_POWER_WELL_REQ(power_well->data) |
		SKL_POWER_WELL_STATE(power_well->data);

	return (I915_READ(HSW_PWR_WELL_DRIVER) & mask) == mask;
}

static void skl_power_well_sync_hw(struct drm_i915_private *dev_priv,
				struct i915_power_well *power_well)
{
	skl_set_power_well(dev_priv, power_well, power_well->count > 0);

	/* Clear any request made by BIOS as driver is taking over */
	I915_WRITE(HSW_PWR_WELL_BIOS, 0);
}

static void skl_power_well_enable(struct drm_i915_private *dev_priv,
				struct i915_power_well *power_well)
{
	skl_set_power_well(dev_priv, power_well, true);
}

static void skl_power_well_disable(struct drm_i915_private *dev_priv,
				struct i915_power_well *power_well)
{
	skl_set_power_well(dev_priv, power_well, false);
}

static enum dpio_phy bxt_power_well_to_phy(struct i915_power_well *power_well)
{
	enum skl_disp_power_wells power_well_id = power_well->data;

	return power_well_id == BXT_DPIO_CMN_A ? DPIO_PHY1 : DPIO_PHY0;
}

static void bxt_dpio_cmn_power_well_enable(struct drm_i915_private *dev_priv,
					   struct i915_power_well *power_well)
{
	enum skl_disp_power_wells power_well_id = power_well->data;
	struct i915_power_well *cmn_a_well;

	if (power_well_id == BXT_DPIO_CMN_BC) {
		/*
		 * We need to copy the GRC calibration value from the eDP PHY,
		 * so make sure it's powered up.
		 */
		cmn_a_well = lookup_power_well(dev_priv, BXT_DPIO_CMN_A);
		intel_power_well_get(dev_priv, cmn_a_well);
	}

	bxt_ddi_phy_init(dev_priv, bxt_power_well_to_phy(power_well));

	if (power_well_id == BXT_DPIO_CMN_BC)
		intel_power_well_put(dev_priv, cmn_a_well);
}

static void bxt_dpio_cmn_power_well_disable(struct drm_i915_private *dev_priv,
					    struct i915_power_well *power_well)
{
	bxt_ddi_phy_uninit(dev_priv, bxt_power_well_to_phy(power_well));
}

static bool bxt_dpio_cmn_power_well_enabled(struct drm_i915_private *dev_priv,
					    struct i915_power_well *power_well)
{
	return bxt_ddi_phy_is_enabled(dev_priv,
				      bxt_power_well_to_phy(power_well));
}

static void bxt_dpio_cmn_power_well_sync_hw(struct drm_i915_private *dev_priv,
					    struct i915_power_well *power_well)
{
	if (power_well->count > 0)
		bxt_dpio_cmn_power_well_enable(dev_priv, power_well);
	else
		bxt_dpio_cmn_power_well_disable(dev_priv, power_well);
}


static void bxt_verify_ddi_phy_power_wells(struct drm_i915_private *dev_priv)
{
	struct i915_power_well *power_well;

	power_well = lookup_power_well(dev_priv, BXT_DPIO_CMN_A);
	if (power_well->count > 0)
		bxt_ddi_phy_verify_state(dev_priv,
					 bxt_power_well_to_phy(power_well));

	power_well = lookup_power_well(dev_priv, BXT_DPIO_CMN_BC);
	if (power_well->count > 0)
		bxt_ddi_phy_verify_state(dev_priv,
					 bxt_power_well_to_phy(power_well));
}

static bool gen9_dc_off_power_well_enabled(struct drm_i915_private *dev_priv,
					   struct i915_power_well *power_well)
{
	return (I915_READ(DC_STATE_EN) & DC_STATE_EN_UPTO_DC5_DC6_MASK) == 0;
}

static void gen9_assert_dbuf_enabled(struct drm_i915_private *dev_priv)
{
	u32 tmp = I915_READ(DBUF_CTL);

	WARN((tmp & (DBUF_POWER_STATE | DBUF_POWER_REQUEST)) !=
	     (DBUF_POWER_STATE | DBUF_POWER_REQUEST),
	     "Unexpected DBuf power power state (0x%08x)\n", tmp);
}

static void gen9_dc_off_power_well_enable(struct drm_i915_private *dev_priv,
					  struct i915_power_well *power_well)
{
	gen9_set_dc_state(dev_priv, DC_STATE_DISABLE);

	WARN_ON(dev_priv->cdclk_freq !=
		dev_priv->display.get_display_clock_speed(&dev_priv->drm));

	gen9_assert_dbuf_enabled(dev_priv);

	if (IS_BROXTON(dev_priv))
		bxt_verify_ddi_phy_power_wells(dev_priv);
}

static void gen9_dc_off_power_well_disable(struct drm_i915_private *dev_priv,
					   struct i915_power_well *power_well)
{
	if (!dev_priv->csr.dmc_payload)
		return;

	if (dev_priv->csr.allowed_dc_mask & DC_STATE_EN_UPTO_DC6)
		skl_enable_dc6(dev_priv);
	else if (dev_priv->csr.allowed_dc_mask & DC_STATE_EN_UPTO_DC5)
		gen9_enable_dc5(dev_priv);
}

static void gen9_dc_off_power_well_sync_hw(struct drm_i915_private *dev_priv,
					   struct i915_power_well *power_well)
{
	if (power_well->count > 0)
		gen9_dc_off_power_well_enable(dev_priv, power_well);
	else
		gen9_dc_off_power_well_disable(dev_priv, power_well);
}

static void i9xx_always_on_power_well_noop(struct drm_i915_private *dev_priv,
					   struct i915_power_well *power_well)
{
}

static bool i9xx_always_on_power_well_enabled(struct drm_i915_private *dev_priv,
					     struct i915_power_well *power_well)
{
	return true;
}

static void vlv_set_power_well(struct drm_i915_private *dev_priv,
			       struct i915_power_well *power_well, bool enable)
{
	enum punit_power_well power_well_id = power_well->data;
	u32 mask;
	u32 state;
	u32 ctrl;

	mask = PUNIT_PWRGT_MASK(power_well_id);
	state = enable ? PUNIT_PWRGT_PWR_ON(power_well_id) :
			 PUNIT_PWRGT_PWR_GATE(power_well_id);

	mutex_lock(&dev_priv->rps.hw_lock);

#define COND \
	((vlv_punit_read(dev_priv, PUNIT_REG_PWRGT_STATUS) & mask) == state)

	if (COND)
		goto out;

	ctrl = vlv_punit_read(dev_priv, PUNIT_REG_PWRGT_CTRL);
	ctrl &= ~mask;
	ctrl |= state;
	vlv_punit_write(dev_priv, PUNIT_REG_PWRGT_CTRL, ctrl);

	if (wait_for(COND, 100))
		DRM_ERROR("timeout setting power well state %08x (%08x)\n",
			  state,
			  vlv_punit_read(dev_priv, PUNIT_REG_PWRGT_CTRL));

#undef COND

out:
	mutex_unlock(&dev_priv->rps.hw_lock);
}

static void vlv_power_well_sync_hw(struct drm_i915_private *dev_priv,
				   struct i915_power_well *power_well)
{
	vlv_set_power_well(dev_priv, power_well, power_well->count > 0);
}

static void vlv_power_well_enable(struct drm_i915_private *dev_priv,
				  struct i915_power_well *power_well)
{
	vlv_set_power_well(dev_priv, power_well, true);
}

static void vlv_power_well_disable(struct drm_i915_private *dev_priv,
				   struct i915_power_well *power_well)
{
	vlv_set_power_well(dev_priv, power_well, false);
}

static bool vlv_power_well_enabled(struct drm_i915_private *dev_priv,
				   struct i915_power_well *power_well)
{
	int power_well_id = power_well->data;
	bool enabled = false;
	u32 mask;
	u32 state;
	u32 ctrl;

	mask = PUNIT_PWRGT_MASK(power_well_id);
	ctrl = PUNIT_PWRGT_PWR_ON(power_well_id);

	mutex_lock(&dev_priv->rps.hw_lock);

	state = vlv_punit_read(dev_priv, PUNIT_REG_PWRGT_STATUS) & mask;
	/*
	 * We only ever set the power-on and power-gate states, anything
	 * else is unexpected.
	 */
	WARN_ON(state != PUNIT_PWRGT_PWR_ON(power_well_id) &&
		state != PUNIT_PWRGT_PWR_GATE(power_well_id));
	if (state == ctrl)
		enabled = true;

	/*
	 * A transient state at this point would mean some unexpected party
	 * is poking at the power controls too.
	 */
	ctrl = vlv_punit_read(dev_priv, PUNIT_REG_PWRGT_CTRL) & mask;
	WARN_ON(ctrl != state);

	mutex_unlock(&dev_priv->rps.hw_lock);

	return enabled;
}

static void vlv_init_display_clock_gating(struct drm_i915_private *dev_priv)
{
	I915_WRITE(DSPCLK_GATE_D, VRHUNIT_CLOCK_GATE_DISABLE);

	/*
	 * Disable trickle feed and enable pnd deadline calculation
	 */
	I915_WRITE(MI_ARB_VLV, MI_ARB_DISPLAY_TRICKLE_FEED_DISABLE);
	I915_WRITE(CBR1_VLV, 0);

	WARN_ON(dev_priv->rawclk_freq == 0);

	I915_WRITE(RAWCLK_FREQ_VLV,
		   DIV_ROUND_CLOSEST(dev_priv->rawclk_freq, 1000));
}

static void vlv_display_power_well_init(struct drm_i915_private *dev_priv)
{
	struct intel_encoder *encoder;
	enum pipe pipe;

	/*
	 * Enable the CRI clock source so we can get at the
	 * display and the reference clock for VGA
	 * hotplug / manual detection. Supposedly DSI also
	 * needs the ref clock up and running.
	 *
	 * CHV DPLL B/C have some issues if VGA mode is enabled.
	 */
	for_each_pipe(&dev_priv->drm, pipe) {
		u32 val = I915_READ(DPLL(pipe));

		val |= DPLL_REF_CLK_ENABLE_VLV | DPLL_VGA_MODE_DIS;
		if (pipe != PIPE_A)
			val |= DPLL_INTEGRATED_CRI_CLK_VLV;

		I915_WRITE(DPLL(pipe), val);
	}

	vlv_init_display_clock_gating(dev_priv);

	spin_lock_irq(&dev_priv->irq_lock);
	valleyview_enable_display_irqs(dev_priv);
	spin_unlock_irq(&dev_priv->irq_lock);

	/*
	 * During driver initialization/resume we can avoid restoring the
	 * part of the HW/SW state that will be inited anyway explicitly.
	 */
	if (dev_priv->power_domains.initializing)
		return;

	intel_hpd_init(dev_priv);

	/* Re-enable the ADPA, if we have one */
<<<<<<< HEAD
	for_each_intel_encoder(dev_priv->dev, encoder) {
=======
	for_each_intel_encoder(&dev_priv->drm, encoder) {
>>>>>>> 29e106ae
		if (encoder->type == INTEL_OUTPUT_ANALOG)
			intel_crt_reset(&encoder->base);
	}

<<<<<<< HEAD
	i915_redisable_vga_power_on(dev_priv->dev);
=======
	i915_redisable_vga_power_on(&dev_priv->drm);
>>>>>>> 29e106ae
}

static void vlv_display_power_well_deinit(struct drm_i915_private *dev_priv)
{
	spin_lock_irq(&dev_priv->irq_lock);
	valleyview_disable_display_irqs(dev_priv);
	spin_unlock_irq(&dev_priv->irq_lock);

	/* make sure we're done processing display irqs */
	synchronize_irq(dev_priv->drm.irq);

	intel_power_sequencer_reset(dev_priv);

<<<<<<< HEAD
	vlv_power_sequencer_reset(dev_priv);

=======
>>>>>>> 29e106ae
	intel_hpd_poll_init(dev_priv);
}

static void vlv_display_power_well_enable(struct drm_i915_private *dev_priv,
					  struct i915_power_well *power_well)
{
	WARN_ON_ONCE(power_well->data != PUNIT_POWER_WELL_DISP2D);

	vlv_set_power_well(dev_priv, power_well, true);

	vlv_display_power_well_init(dev_priv);
}

static void vlv_display_power_well_disable(struct drm_i915_private *dev_priv,
					   struct i915_power_well *power_well)
{
	WARN_ON_ONCE(power_well->data != PUNIT_POWER_WELL_DISP2D);

	vlv_display_power_well_deinit(dev_priv);

	vlv_set_power_well(dev_priv, power_well, false);
}

static void vlv_dpio_cmn_power_well_enable(struct drm_i915_private *dev_priv,
					   struct i915_power_well *power_well)
{
	WARN_ON_ONCE(power_well->data != PUNIT_POWER_WELL_DPIO_CMN_BC);

	/* since ref/cri clock was enabled */
	udelay(1); /* >10ns for cmnreset, >0ns for sidereset */

	vlv_set_power_well(dev_priv, power_well, true);

	/*
	 * From VLV2A0_DP_eDP_DPIO_driver_vbios_notes_10.docx -
	 *  6.	De-assert cmn_reset/side_reset. Same as VLV X0.
	 *   a.	GUnit 0x2110 bit[0] set to 1 (def 0)
	 *   b.	The other bits such as sfr settings / modesel may all
	 *	be set to 0.
	 *
	 * This should only be done on init and resume from S3 with
	 * both PLLs disabled, or we risk losing DPIO and PLL
	 * synchronization.
	 */
	I915_WRITE(DPIO_CTL, I915_READ(DPIO_CTL) | DPIO_CMNRST);
}

static void vlv_dpio_cmn_power_well_disable(struct drm_i915_private *dev_priv,
					    struct i915_power_well *power_well)
{
	enum pipe pipe;

	WARN_ON_ONCE(power_well->data != PUNIT_POWER_WELL_DPIO_CMN_BC);

	for_each_pipe(dev_priv, pipe)
		assert_pll_disabled(dev_priv, pipe);

	/* Assert common reset */
	I915_WRITE(DPIO_CTL, I915_READ(DPIO_CTL) & ~DPIO_CMNRST);

	vlv_set_power_well(dev_priv, power_well, false);
}

#define POWER_DOMAIN_MASK (BIT(POWER_DOMAIN_NUM) - 1)

static struct i915_power_well *lookup_power_well(struct drm_i915_private *dev_priv,
						 int power_well_id)
{
	struct i915_power_domains *power_domains = &dev_priv->power_domains;
	int i;

	for (i = 0; i < power_domains->power_well_count; i++) {
		struct i915_power_well *power_well;

		power_well = &power_domains->power_wells[i];
		if (power_well->data == power_well_id)
			return power_well;
	}

	return NULL;
}

#define BITS_SET(val, bits) (((val) & (bits)) == (bits))

static void assert_chv_phy_status(struct drm_i915_private *dev_priv)
{
	struct i915_power_well *cmn_bc =
		lookup_power_well(dev_priv, PUNIT_POWER_WELL_DPIO_CMN_BC);
	struct i915_power_well *cmn_d =
		lookup_power_well(dev_priv, PUNIT_POWER_WELL_DPIO_CMN_D);
	u32 phy_control = dev_priv->chv_phy_control;
	u32 phy_status = 0;
	u32 phy_status_mask = 0xffffffff;

	/*
	 * The BIOS can leave the PHY is some weird state
	 * where it doesn't fully power down some parts.
	 * Disable the asserts until the PHY has been fully
	 * reset (ie. the power well has been disabled at
	 * least once).
	 */
	if (!dev_priv->chv_phy_assert[DPIO_PHY0])
		phy_status_mask &= ~(PHY_STATUS_CMN_LDO(DPIO_PHY0, DPIO_CH0) |
				     PHY_STATUS_SPLINE_LDO(DPIO_PHY0, DPIO_CH0, 0) |
				     PHY_STATUS_SPLINE_LDO(DPIO_PHY0, DPIO_CH0, 1) |
				     PHY_STATUS_CMN_LDO(DPIO_PHY0, DPIO_CH1) |
				     PHY_STATUS_SPLINE_LDO(DPIO_PHY0, DPIO_CH1, 0) |
				     PHY_STATUS_SPLINE_LDO(DPIO_PHY0, DPIO_CH1, 1));

	if (!dev_priv->chv_phy_assert[DPIO_PHY1])
		phy_status_mask &= ~(PHY_STATUS_CMN_LDO(DPIO_PHY1, DPIO_CH0) |
				     PHY_STATUS_SPLINE_LDO(DPIO_PHY1, DPIO_CH0, 0) |
				     PHY_STATUS_SPLINE_LDO(DPIO_PHY1, DPIO_CH0, 1));

	if (cmn_bc->ops->is_enabled(dev_priv, cmn_bc)) {
		phy_status |= PHY_POWERGOOD(DPIO_PHY0);

		/* this assumes override is only used to enable lanes */
		if ((phy_control & PHY_CH_POWER_DOWN_OVRD_EN(DPIO_PHY0, DPIO_CH0)) == 0)
			phy_control |= PHY_CH_POWER_DOWN_OVRD(0xf, DPIO_PHY0, DPIO_CH0);

		if ((phy_control & PHY_CH_POWER_DOWN_OVRD_EN(DPIO_PHY0, DPIO_CH1)) == 0)
			phy_control |= PHY_CH_POWER_DOWN_OVRD(0xf, DPIO_PHY0, DPIO_CH1);

		/* CL1 is on whenever anything is on in either channel */
		if (BITS_SET(phy_control,
			     PHY_CH_POWER_DOWN_OVRD(0xf, DPIO_PHY0, DPIO_CH0) |
			     PHY_CH_POWER_DOWN_OVRD(0xf, DPIO_PHY0, DPIO_CH1)))
			phy_status |= PHY_STATUS_CMN_LDO(DPIO_PHY0, DPIO_CH0);

		/*
		 * The DPLLB check accounts for the pipe B + port A usage
		 * with CL2 powered up but all the lanes in the second channel
		 * powered down.
		 */
		if (BITS_SET(phy_control,
			     PHY_CH_POWER_DOWN_OVRD(0xf, DPIO_PHY0, DPIO_CH1)) &&
		    (I915_READ(DPLL(PIPE_B)) & DPLL_VCO_ENABLE) == 0)
			phy_status |= PHY_STATUS_CMN_LDO(DPIO_PHY0, DPIO_CH1);

		if (BITS_SET(phy_control,
			     PHY_CH_POWER_DOWN_OVRD(0x3, DPIO_PHY0, DPIO_CH0)))
			phy_status |= PHY_STATUS_SPLINE_LDO(DPIO_PHY0, DPIO_CH0, 0);
		if (BITS_SET(phy_control,
			     PHY_CH_POWER_DOWN_OVRD(0xc, DPIO_PHY0, DPIO_CH0)))
			phy_status |= PHY_STATUS_SPLINE_LDO(DPIO_PHY0, DPIO_CH0, 1);

		if (BITS_SET(phy_control,
			     PHY_CH_POWER_DOWN_OVRD(0x3, DPIO_PHY0, DPIO_CH1)))
			phy_status |= PHY_STATUS_SPLINE_LDO(DPIO_PHY0, DPIO_CH1, 0);
		if (BITS_SET(phy_control,
			     PHY_CH_POWER_DOWN_OVRD(0xc, DPIO_PHY0, DPIO_CH1)))
			phy_status |= PHY_STATUS_SPLINE_LDO(DPIO_PHY0, DPIO_CH1, 1);
	}

	if (cmn_d->ops->is_enabled(dev_priv, cmn_d)) {
		phy_status |= PHY_POWERGOOD(DPIO_PHY1);

		/* this assumes override is only used to enable lanes */
		if ((phy_control & PHY_CH_POWER_DOWN_OVRD_EN(DPIO_PHY1, DPIO_CH0)) == 0)
			phy_control |= PHY_CH_POWER_DOWN_OVRD(0xf, DPIO_PHY1, DPIO_CH0);

		if (BITS_SET(phy_control,
			     PHY_CH_POWER_DOWN_OVRD(0xf, DPIO_PHY1, DPIO_CH0)))
			phy_status |= PHY_STATUS_CMN_LDO(DPIO_PHY1, DPIO_CH0);

		if (BITS_SET(phy_control,
			     PHY_CH_POWER_DOWN_OVRD(0x3, DPIO_PHY1, DPIO_CH0)))
			phy_status |= PHY_STATUS_SPLINE_LDO(DPIO_PHY1, DPIO_CH0, 0);
		if (BITS_SET(phy_control,
			     PHY_CH_POWER_DOWN_OVRD(0xc, DPIO_PHY1, DPIO_CH0)))
			phy_status |= PHY_STATUS_SPLINE_LDO(DPIO_PHY1, DPIO_CH0, 1);
	}

	phy_status &= phy_status_mask;

	/*
	 * The PHY may be busy with some initial calibration and whatnot,
	 * so the power state can take a while to actually change.
	 */
	if (intel_wait_for_register(dev_priv,
				    DISPLAY_PHY_STATUS,
				    phy_status_mask,
				    phy_status,
				    10))
		DRM_ERROR("Unexpected PHY_STATUS 0x%08x, expected 0x%08x (PHY_CONTROL=0x%08x)\n",
			  I915_READ(DISPLAY_PHY_STATUS) & phy_status_mask,
			   phy_status, dev_priv->chv_phy_control);
}

#undef BITS_SET

static void chv_dpio_cmn_power_well_enable(struct drm_i915_private *dev_priv,
					   struct i915_power_well *power_well)
{
	enum dpio_phy phy;
	enum pipe pipe;
	uint32_t tmp;

	WARN_ON_ONCE(power_well->data != PUNIT_POWER_WELL_DPIO_CMN_BC &&
		     power_well->data != PUNIT_POWER_WELL_DPIO_CMN_D);

	if (power_well->data == PUNIT_POWER_WELL_DPIO_CMN_BC) {
		pipe = PIPE_A;
		phy = DPIO_PHY0;
	} else {
		pipe = PIPE_C;
		phy = DPIO_PHY1;
	}

	/* since ref/cri clock was enabled */
	udelay(1); /* >10ns for cmnreset, >0ns for sidereset */
	vlv_set_power_well(dev_priv, power_well, true);

	/* Poll for phypwrgood signal */
	if (intel_wait_for_register(dev_priv,
				    DISPLAY_PHY_STATUS,
				    PHY_POWERGOOD(phy),
				    PHY_POWERGOOD(phy),
				    1))
		DRM_ERROR("Display PHY %d is not power up\n", phy);

	mutex_lock(&dev_priv->sb_lock);

	/* Enable dynamic power down */
	tmp = vlv_dpio_read(dev_priv, pipe, CHV_CMN_DW28);
	tmp |= DPIO_DYNPWRDOWNEN_CH0 | DPIO_CL1POWERDOWNEN |
		DPIO_SUS_CLK_CONFIG_GATE_CLKREQ;
	vlv_dpio_write(dev_priv, pipe, CHV_CMN_DW28, tmp);

	if (power_well->data == PUNIT_POWER_WELL_DPIO_CMN_BC) {
		tmp = vlv_dpio_read(dev_priv, pipe, _CHV_CMN_DW6_CH1);
		tmp |= DPIO_DYNPWRDOWNEN_CH1;
		vlv_dpio_write(dev_priv, pipe, _CHV_CMN_DW6_CH1, tmp);
	} else {
		/*
		 * Force the non-existing CL2 off. BXT does this
		 * too, so maybe it saves some power even though
		 * CL2 doesn't exist?
		 */
		tmp = vlv_dpio_read(dev_priv, pipe, CHV_CMN_DW30);
		tmp |= DPIO_CL2_LDOFUSE_PWRENB;
		vlv_dpio_write(dev_priv, pipe, CHV_CMN_DW30, tmp);
	}

	mutex_unlock(&dev_priv->sb_lock);

	dev_priv->chv_phy_control |= PHY_COM_LANE_RESET_DEASSERT(phy);
	I915_WRITE(DISPLAY_PHY_CONTROL, dev_priv->chv_phy_control);

	DRM_DEBUG_KMS("Enabled DPIO PHY%d (PHY_CONTROL=0x%08x)\n",
		      phy, dev_priv->chv_phy_control);

	assert_chv_phy_status(dev_priv);
}

static void chv_dpio_cmn_power_well_disable(struct drm_i915_private *dev_priv,
					    struct i915_power_well *power_well)
{
	enum dpio_phy phy;

	WARN_ON_ONCE(power_well->data != PUNIT_POWER_WELL_DPIO_CMN_BC &&
		     power_well->data != PUNIT_POWER_WELL_DPIO_CMN_D);

	if (power_well->data == PUNIT_POWER_WELL_DPIO_CMN_BC) {
		phy = DPIO_PHY0;
		assert_pll_disabled(dev_priv, PIPE_A);
		assert_pll_disabled(dev_priv, PIPE_B);
	} else {
		phy = DPIO_PHY1;
		assert_pll_disabled(dev_priv, PIPE_C);
	}

	dev_priv->chv_phy_control &= ~PHY_COM_LANE_RESET_DEASSERT(phy);
	I915_WRITE(DISPLAY_PHY_CONTROL, dev_priv->chv_phy_control);

	vlv_set_power_well(dev_priv, power_well, false);

	DRM_DEBUG_KMS("Disabled DPIO PHY%d (PHY_CONTROL=0x%08x)\n",
		      phy, dev_priv->chv_phy_control);

	/* PHY is fully reset now, so we can enable the PHY state asserts */
	dev_priv->chv_phy_assert[phy] = true;

	assert_chv_phy_status(dev_priv);
}

static void assert_chv_phy_powergate(struct drm_i915_private *dev_priv, enum dpio_phy phy,
				     enum dpio_channel ch, bool override, unsigned int mask)
{
	enum pipe pipe = phy == DPIO_PHY0 ? PIPE_A : PIPE_C;
	u32 reg, val, expected, actual;

	/*
	 * The BIOS can leave the PHY is some weird state
	 * where it doesn't fully power down some parts.
	 * Disable the asserts until the PHY has been fully
	 * reset (ie. the power well has been disabled at
	 * least once).
	 */
	if (!dev_priv->chv_phy_assert[phy])
		return;

	if (ch == DPIO_CH0)
		reg = _CHV_CMN_DW0_CH0;
	else
		reg = _CHV_CMN_DW6_CH1;

	mutex_lock(&dev_priv->sb_lock);
	val = vlv_dpio_read(dev_priv, pipe, reg);
	mutex_unlock(&dev_priv->sb_lock);

	/*
	 * This assumes !override is only used when the port is disabled.
	 * All lanes should power down even without the override when
	 * the port is disabled.
	 */
	if (!override || mask == 0xf) {
		expected = DPIO_ALLDL_POWERDOWN | DPIO_ANYDL_POWERDOWN;
		/*
		 * If CH1 common lane is not active anymore
		 * (eg. for pipe B DPLL) the entire channel will
		 * shut down, which causes the common lane registers
		 * to read as 0. That means we can't actually check
		 * the lane power down status bits, but as the entire
		 * register reads as 0 it's a good indication that the
		 * channel is indeed entirely powered down.
		 */
		if (ch == DPIO_CH1 && val == 0)
			expected = 0;
	} else if (mask != 0x0) {
		expected = DPIO_ANYDL_POWERDOWN;
	} else {
		expected = 0;
	}

	if (ch == DPIO_CH0)
		actual = val >> DPIO_ANYDL_POWERDOWN_SHIFT_CH0;
	else
		actual = val >> DPIO_ANYDL_POWERDOWN_SHIFT_CH1;
	actual &= DPIO_ALLDL_POWERDOWN | DPIO_ANYDL_POWERDOWN;

	WARN(actual != expected,
	     "Unexpected DPIO lane power down: all %d, any %d. Expected: all %d, any %d. (0x%x = 0x%08x)\n",
	     !!(actual & DPIO_ALLDL_POWERDOWN), !!(actual & DPIO_ANYDL_POWERDOWN),
	     !!(expected & DPIO_ALLDL_POWERDOWN), !!(expected & DPIO_ANYDL_POWERDOWN),
	     reg, val);
}

bool chv_phy_powergate_ch(struct drm_i915_private *dev_priv, enum dpio_phy phy,
			  enum dpio_channel ch, bool override)
{
	struct i915_power_domains *power_domains = &dev_priv->power_domains;
	bool was_override;

	mutex_lock(&power_domains->lock);

	was_override = dev_priv->chv_phy_control & PHY_CH_POWER_DOWN_OVRD_EN(phy, ch);

	if (override == was_override)
		goto out;

	if (override)
		dev_priv->chv_phy_control |= PHY_CH_POWER_DOWN_OVRD_EN(phy, ch);
	else
		dev_priv->chv_phy_control &= ~PHY_CH_POWER_DOWN_OVRD_EN(phy, ch);

	I915_WRITE(DISPLAY_PHY_CONTROL, dev_priv->chv_phy_control);

	DRM_DEBUG_KMS("Power gating DPIO PHY%d CH%d (DPIO_PHY_CONTROL=0x%08x)\n",
		      phy, ch, dev_priv->chv_phy_control);

	assert_chv_phy_status(dev_priv);

out:
	mutex_unlock(&power_domains->lock);

	return was_override;
}

void chv_phy_powergate_lanes(struct intel_encoder *encoder,
			     bool override, unsigned int mask)
{
	struct drm_i915_private *dev_priv = to_i915(encoder->base.dev);
	struct i915_power_domains *power_domains = &dev_priv->power_domains;
	enum dpio_phy phy = vlv_dport_to_phy(enc_to_dig_port(&encoder->base));
	enum dpio_channel ch = vlv_dport_to_channel(enc_to_dig_port(&encoder->base));

	mutex_lock(&power_domains->lock);

	dev_priv->chv_phy_control &= ~PHY_CH_POWER_DOWN_OVRD(0xf, phy, ch);
	dev_priv->chv_phy_control |= PHY_CH_POWER_DOWN_OVRD(mask, phy, ch);

	if (override)
		dev_priv->chv_phy_control |= PHY_CH_POWER_DOWN_OVRD_EN(phy, ch);
	else
		dev_priv->chv_phy_control &= ~PHY_CH_POWER_DOWN_OVRD_EN(phy, ch);

	I915_WRITE(DISPLAY_PHY_CONTROL, dev_priv->chv_phy_control);

	DRM_DEBUG_KMS("Power gating DPIO PHY%d CH%d lanes 0x%x (PHY_CONTROL=0x%08x)\n",
		      phy, ch, mask, dev_priv->chv_phy_control);

	assert_chv_phy_status(dev_priv);

	assert_chv_phy_powergate(dev_priv, phy, ch, override, mask);

	mutex_unlock(&power_domains->lock);
}

static bool chv_pipe_power_well_enabled(struct drm_i915_private *dev_priv,
					struct i915_power_well *power_well)
{
	enum pipe pipe = power_well->data;
	bool enabled;
	u32 state, ctrl;

	mutex_lock(&dev_priv->rps.hw_lock);

	state = vlv_punit_read(dev_priv, PUNIT_REG_DSPFREQ) & DP_SSS_MASK(pipe);
	/*
	 * We only ever set the power-on and power-gate states, anything
	 * else is unexpected.
	 */
	WARN_ON(state != DP_SSS_PWR_ON(pipe) && state != DP_SSS_PWR_GATE(pipe));
	enabled = state == DP_SSS_PWR_ON(pipe);

	/*
	 * A transient state at this point would mean some unexpected party
	 * is poking at the power controls too.
	 */
	ctrl = vlv_punit_read(dev_priv, PUNIT_REG_DSPFREQ) & DP_SSC_MASK(pipe);
	WARN_ON(ctrl << 16 != state);

	mutex_unlock(&dev_priv->rps.hw_lock);

	return enabled;
}

static void chv_set_pipe_power_well(struct drm_i915_private *dev_priv,
				    struct i915_power_well *power_well,
				    bool enable)
{
	enum pipe pipe = power_well->data;
	u32 state;
	u32 ctrl;

	state = enable ? DP_SSS_PWR_ON(pipe) : DP_SSS_PWR_GATE(pipe);

	mutex_lock(&dev_priv->rps.hw_lock);

#define COND \
	((vlv_punit_read(dev_priv, PUNIT_REG_DSPFREQ) & DP_SSS_MASK(pipe)) == state)

	if (COND)
		goto out;

	ctrl = vlv_punit_read(dev_priv, PUNIT_REG_DSPFREQ);
	ctrl &= ~DP_SSC_MASK(pipe);
	ctrl |= enable ? DP_SSC_PWR_ON(pipe) : DP_SSC_PWR_GATE(pipe);
	vlv_punit_write(dev_priv, PUNIT_REG_DSPFREQ, ctrl);

	if (wait_for(COND, 100))
		DRM_ERROR("timeout setting power well state %08x (%08x)\n",
			  state,
			  vlv_punit_read(dev_priv, PUNIT_REG_DSPFREQ));

#undef COND

out:
	mutex_unlock(&dev_priv->rps.hw_lock);
}

static void chv_pipe_power_well_sync_hw(struct drm_i915_private *dev_priv,
					struct i915_power_well *power_well)
{
	WARN_ON_ONCE(power_well->data != PIPE_A);

	chv_set_pipe_power_well(dev_priv, power_well, power_well->count > 0);
}

static void chv_pipe_power_well_enable(struct drm_i915_private *dev_priv,
				       struct i915_power_well *power_well)
{
	WARN_ON_ONCE(power_well->data != PIPE_A);

	chv_set_pipe_power_well(dev_priv, power_well, true);

	vlv_display_power_well_init(dev_priv);
}

static void chv_pipe_power_well_disable(struct drm_i915_private *dev_priv,
					struct i915_power_well *power_well)
{
	WARN_ON_ONCE(power_well->data != PIPE_A);

	vlv_display_power_well_deinit(dev_priv);

	chv_set_pipe_power_well(dev_priv, power_well, false);
}

static void
__intel_display_power_get_domain(struct drm_i915_private *dev_priv,
				 enum intel_display_power_domain domain)
{
	struct i915_power_domains *power_domains = &dev_priv->power_domains;
	struct i915_power_well *power_well;
	int i;

	for_each_power_well(i, power_well, BIT(domain), power_domains)
		intel_power_well_get(dev_priv, power_well);

	power_domains->domain_use_count[domain]++;
}

/**
 * intel_display_power_get - grab a power domain reference
 * @dev_priv: i915 device instance
 * @domain: power domain to reference
 *
 * This function grabs a power domain reference for @domain and ensures that the
 * power domain and all its parents are powered up. Therefore users should only
 * grab a reference to the innermost power domain they need.
 *
 * Any power domain reference obtained by this function must have a symmetric
 * call to intel_display_power_put() to release the reference again.
 */
void intel_display_power_get(struct drm_i915_private *dev_priv,
			     enum intel_display_power_domain domain)
{
	struct i915_power_domains *power_domains = &dev_priv->power_domains;

	intel_runtime_pm_get(dev_priv);

	mutex_lock(&power_domains->lock);

	__intel_display_power_get_domain(dev_priv, domain);

	mutex_unlock(&power_domains->lock);
}

/**
 * intel_display_power_get_if_enabled - grab a reference for an enabled display power domain
 * @dev_priv: i915 device instance
 * @domain: power domain to reference
 *
 * This function grabs a power domain reference for @domain and ensures that the
 * power domain and all its parents are powered up. Therefore users should only
 * grab a reference to the innermost power domain they need.
 *
 * Any power domain reference obtained by this function must have a symmetric
 * call to intel_display_power_put() to release the reference again.
 */
bool intel_display_power_get_if_enabled(struct drm_i915_private *dev_priv,
					enum intel_display_power_domain domain)
{
	struct i915_power_domains *power_domains = &dev_priv->power_domains;
	bool is_enabled;

	if (!intel_runtime_pm_get_if_in_use(dev_priv))
		return false;

	mutex_lock(&power_domains->lock);

	if (__intel_display_power_is_enabled(dev_priv, domain)) {
		__intel_display_power_get_domain(dev_priv, domain);
		is_enabled = true;
	} else {
		is_enabled = false;
	}

	mutex_unlock(&power_domains->lock);

	if (!is_enabled)
		intel_runtime_pm_put(dev_priv);

	return is_enabled;
}

/**
 * intel_display_power_put - release a power domain reference
 * @dev_priv: i915 device instance
 * @domain: power domain to reference
 *
 * This function drops the power domain reference obtained by
 * intel_display_power_get() and might power down the corresponding hardware
 * block right away if this is the last reference.
 */
void intel_display_power_put(struct drm_i915_private *dev_priv,
			     enum intel_display_power_domain domain)
{
	struct i915_power_domains *power_domains;
	struct i915_power_well *power_well;
	int i;

	power_domains = &dev_priv->power_domains;

	mutex_lock(&power_domains->lock);

	WARN(!power_domains->domain_use_count[domain],
	     "Use count on domain %s is already zero\n",
	     intel_display_power_domain_str(domain));
	power_domains->domain_use_count[domain]--;

	for_each_power_well_rev(i, power_well, BIT(domain), power_domains)
		intel_power_well_put(dev_priv, power_well);

	mutex_unlock(&power_domains->lock);

	intel_runtime_pm_put(dev_priv);
}

#define HSW_DISPLAY_POWER_DOMAINS (			\
	BIT(POWER_DOMAIN_PIPE_B) |			\
	BIT(POWER_DOMAIN_PIPE_C) |			\
	BIT(POWER_DOMAIN_PIPE_A_PANEL_FITTER) |		\
	BIT(POWER_DOMAIN_PIPE_B_PANEL_FITTER) |		\
	BIT(POWER_DOMAIN_PIPE_C_PANEL_FITTER) |		\
	BIT(POWER_DOMAIN_TRANSCODER_A) |		\
	BIT(POWER_DOMAIN_TRANSCODER_B) |		\
	BIT(POWER_DOMAIN_TRANSCODER_C) |		\
	BIT(POWER_DOMAIN_PORT_DDI_B_LANES) |		\
	BIT(POWER_DOMAIN_PORT_DDI_C_LANES) |		\
	BIT(POWER_DOMAIN_PORT_DDI_D_LANES) |		\
	BIT(POWER_DOMAIN_PORT_CRT) | /* DDI E */	\
	BIT(POWER_DOMAIN_VGA) |				\
	BIT(POWER_DOMAIN_AUDIO) |			\
	BIT(POWER_DOMAIN_INIT))

#define BDW_DISPLAY_POWER_DOMAINS (			\
	BIT(POWER_DOMAIN_PIPE_B) |			\
	BIT(POWER_DOMAIN_PIPE_C) |			\
	BIT(POWER_DOMAIN_PIPE_B_PANEL_FITTER) |		\
	BIT(POWER_DOMAIN_PIPE_C_PANEL_FITTER) |		\
	BIT(POWER_DOMAIN_TRANSCODER_A) |		\
	BIT(POWER_DOMAIN_TRANSCODER_B) |		\
	BIT(POWER_DOMAIN_TRANSCODER_C) |		\
	BIT(POWER_DOMAIN_PORT_DDI_B_LANES) |		\
	BIT(POWER_DOMAIN_PORT_DDI_C_LANES) |		\
	BIT(POWER_DOMAIN_PORT_DDI_D_LANES) |		\
	BIT(POWER_DOMAIN_PORT_CRT) | /* DDI E */	\
	BIT(POWER_DOMAIN_VGA) |				\
	BIT(POWER_DOMAIN_AUDIO) |			\
	BIT(POWER_DOMAIN_INIT))

#define VLV_DISPLAY_POWER_DOMAINS (		\
	BIT(POWER_DOMAIN_PIPE_A) |		\
	BIT(POWER_DOMAIN_PIPE_B) |		\
	BIT(POWER_DOMAIN_PIPE_A_PANEL_FITTER) |	\
	BIT(POWER_DOMAIN_PIPE_B_PANEL_FITTER) |	\
	BIT(POWER_DOMAIN_TRANSCODER_A) |	\
	BIT(POWER_DOMAIN_TRANSCODER_B) |	\
	BIT(POWER_DOMAIN_PORT_DDI_B_LANES) |	\
	BIT(POWER_DOMAIN_PORT_DDI_C_LANES) |	\
	BIT(POWER_DOMAIN_PORT_DSI) |		\
	BIT(POWER_DOMAIN_PORT_CRT) |		\
	BIT(POWER_DOMAIN_VGA) |			\
	BIT(POWER_DOMAIN_AUDIO) |		\
	BIT(POWER_DOMAIN_AUX_B) |		\
	BIT(POWER_DOMAIN_AUX_C) |		\
	BIT(POWER_DOMAIN_GMBUS) |		\
	BIT(POWER_DOMAIN_INIT))

#define VLV_DPIO_CMN_BC_POWER_DOMAINS (		\
	BIT(POWER_DOMAIN_PORT_DDI_B_LANES) |	\
	BIT(POWER_DOMAIN_PORT_DDI_C_LANES) |	\
	BIT(POWER_DOMAIN_PORT_CRT) |		\
	BIT(POWER_DOMAIN_AUX_B) |		\
	BIT(POWER_DOMAIN_AUX_C) |		\
	BIT(POWER_DOMAIN_INIT))

#define VLV_DPIO_TX_B_LANES_01_POWER_DOMAINS (	\
	BIT(POWER_DOMAIN_PORT_DDI_B_LANES) |	\
	BIT(POWER_DOMAIN_AUX_B) |		\
	BIT(POWER_DOMAIN_INIT))

#define VLV_DPIO_TX_B_LANES_23_POWER_DOMAINS (	\
	BIT(POWER_DOMAIN_PORT_DDI_B_LANES) |	\
	BIT(POWER_DOMAIN_AUX_B) |		\
	BIT(POWER_DOMAIN_INIT))

#define VLV_DPIO_TX_C_LANES_01_POWER_DOMAINS (	\
	BIT(POWER_DOMAIN_PORT_DDI_C_LANES) |	\
	BIT(POWER_DOMAIN_AUX_C) |		\
	BIT(POWER_DOMAIN_INIT))

#define VLV_DPIO_TX_C_LANES_23_POWER_DOMAINS (	\
	BIT(POWER_DOMAIN_PORT_DDI_C_LANES) |	\
	BIT(POWER_DOMAIN_AUX_C) |		\
	BIT(POWER_DOMAIN_INIT))

#define CHV_DISPLAY_POWER_DOMAINS (		\
	BIT(POWER_DOMAIN_PIPE_A) |		\
	BIT(POWER_DOMAIN_PIPE_B) |		\
	BIT(POWER_DOMAIN_PIPE_C) |		\
	BIT(POWER_DOMAIN_PIPE_A_PANEL_FITTER) |	\
	BIT(POWER_DOMAIN_PIPE_B_PANEL_FITTER) |	\
	BIT(POWER_DOMAIN_PIPE_C_PANEL_FITTER) |	\
	BIT(POWER_DOMAIN_TRANSCODER_A) |	\
	BIT(POWER_DOMAIN_TRANSCODER_B) |	\
	BIT(POWER_DOMAIN_TRANSCODER_C) |	\
	BIT(POWER_DOMAIN_PORT_DDI_B_LANES) |	\
	BIT(POWER_DOMAIN_PORT_DDI_C_LANES) |	\
	BIT(POWER_DOMAIN_PORT_DDI_D_LANES) |	\
	BIT(POWER_DOMAIN_PORT_DSI) |		\
	BIT(POWER_DOMAIN_VGA) |			\
	BIT(POWER_DOMAIN_AUDIO) |		\
	BIT(POWER_DOMAIN_AUX_B) |		\
	BIT(POWER_DOMAIN_AUX_C) |		\
	BIT(POWER_DOMAIN_AUX_D) |		\
	BIT(POWER_DOMAIN_GMBUS) |		\
	BIT(POWER_DOMAIN_INIT))

#define CHV_DPIO_CMN_BC_POWER_DOMAINS (		\
	BIT(POWER_DOMAIN_PORT_DDI_B_LANES) |	\
	BIT(POWER_DOMAIN_PORT_DDI_C_LANES) |	\
	BIT(POWER_DOMAIN_AUX_B) |		\
	BIT(POWER_DOMAIN_AUX_C) |		\
	BIT(POWER_DOMAIN_INIT))

#define CHV_DPIO_CMN_D_POWER_DOMAINS (		\
	BIT(POWER_DOMAIN_PORT_DDI_D_LANES) |	\
	BIT(POWER_DOMAIN_AUX_D) |		\
	BIT(POWER_DOMAIN_INIT))

static const struct i915_power_well_ops i9xx_always_on_power_well_ops = {
	.sync_hw = i9xx_always_on_power_well_noop,
	.enable = i9xx_always_on_power_well_noop,
	.disable = i9xx_always_on_power_well_noop,
	.is_enabled = i9xx_always_on_power_well_enabled,
};

static const struct i915_power_well_ops chv_pipe_power_well_ops = {
	.sync_hw = chv_pipe_power_well_sync_hw,
	.enable = chv_pipe_power_well_enable,
	.disable = chv_pipe_power_well_disable,
	.is_enabled = chv_pipe_power_well_enabled,
};

static const struct i915_power_well_ops chv_dpio_cmn_power_well_ops = {
	.sync_hw = vlv_power_well_sync_hw,
	.enable = chv_dpio_cmn_power_well_enable,
	.disable = chv_dpio_cmn_power_well_disable,
	.is_enabled = vlv_power_well_enabled,
};

static struct i915_power_well i9xx_always_on_power_well[] = {
	{
		.name = "always-on",
		.always_on = 1,
		.domains = POWER_DOMAIN_MASK,
		.ops = &i9xx_always_on_power_well_ops,
	},
};

static const struct i915_power_well_ops hsw_power_well_ops = {
	.sync_hw = hsw_power_well_sync_hw,
	.enable = hsw_power_well_enable,
	.disable = hsw_power_well_disable,
	.is_enabled = hsw_power_well_enabled,
};

static const struct i915_power_well_ops skl_power_well_ops = {
	.sync_hw = skl_power_well_sync_hw,
	.enable = skl_power_well_enable,
	.disable = skl_power_well_disable,
	.is_enabled = skl_power_well_enabled,
};

static const struct i915_power_well_ops gen9_dc_off_power_well_ops = {
	.sync_hw = gen9_dc_off_power_well_sync_hw,
	.enable = gen9_dc_off_power_well_enable,
	.disable = gen9_dc_off_power_well_disable,
	.is_enabled = gen9_dc_off_power_well_enabled,
};

static const struct i915_power_well_ops bxt_dpio_cmn_power_well_ops = {
	.sync_hw = bxt_dpio_cmn_power_well_sync_hw,
	.enable = bxt_dpio_cmn_power_well_enable,
	.disable = bxt_dpio_cmn_power_well_disable,
	.is_enabled = bxt_dpio_cmn_power_well_enabled,
};

static struct i915_power_well hsw_power_wells[] = {
	{
		.name = "always-on",
		.always_on = 1,
		.domains = POWER_DOMAIN_MASK,
		.ops = &i9xx_always_on_power_well_ops,
	},
	{
		.name = "display",
		.domains = HSW_DISPLAY_POWER_DOMAINS,
		.ops = &hsw_power_well_ops,
	},
};

static struct i915_power_well bdw_power_wells[] = {
	{
		.name = "always-on",
		.always_on = 1,
		.domains = POWER_DOMAIN_MASK,
		.ops = &i9xx_always_on_power_well_ops,
	},
	{
		.name = "display",
		.domains = BDW_DISPLAY_POWER_DOMAINS,
		.ops = &hsw_power_well_ops,
	},
};

static const struct i915_power_well_ops vlv_display_power_well_ops = {
	.sync_hw = vlv_power_well_sync_hw,
	.enable = vlv_display_power_well_enable,
	.disable = vlv_display_power_well_disable,
	.is_enabled = vlv_power_well_enabled,
};

static const struct i915_power_well_ops vlv_dpio_cmn_power_well_ops = {
	.sync_hw = vlv_power_well_sync_hw,
	.enable = vlv_dpio_cmn_power_well_enable,
	.disable = vlv_dpio_cmn_power_well_disable,
	.is_enabled = vlv_power_well_enabled,
};

static const struct i915_power_well_ops vlv_dpio_power_well_ops = {
	.sync_hw = vlv_power_well_sync_hw,
	.enable = vlv_power_well_enable,
	.disable = vlv_power_well_disable,
	.is_enabled = vlv_power_well_enabled,
};

static struct i915_power_well vlv_power_wells[] = {
	{
		.name = "always-on",
		.always_on = 1,
		.domains = POWER_DOMAIN_MASK,
		.ops = &i9xx_always_on_power_well_ops,
		.data = PUNIT_POWER_WELL_ALWAYS_ON,
	},
	{
		.name = "display",
		.domains = VLV_DISPLAY_POWER_DOMAINS,
		.data = PUNIT_POWER_WELL_DISP2D,
		.ops = &vlv_display_power_well_ops,
	},
	{
		.name = "dpio-tx-b-01",
		.domains = VLV_DPIO_TX_B_LANES_01_POWER_DOMAINS |
			   VLV_DPIO_TX_B_LANES_23_POWER_DOMAINS |
			   VLV_DPIO_TX_C_LANES_01_POWER_DOMAINS |
			   VLV_DPIO_TX_C_LANES_23_POWER_DOMAINS,
		.ops = &vlv_dpio_power_well_ops,
		.data = PUNIT_POWER_WELL_DPIO_TX_B_LANES_01,
	},
	{
		.name = "dpio-tx-b-23",
		.domains = VLV_DPIO_TX_B_LANES_01_POWER_DOMAINS |
			   VLV_DPIO_TX_B_LANES_23_POWER_DOMAINS |
			   VLV_DPIO_TX_C_LANES_01_POWER_DOMAINS |
			   VLV_DPIO_TX_C_LANES_23_POWER_DOMAINS,
		.ops = &vlv_dpio_power_well_ops,
		.data = PUNIT_POWER_WELL_DPIO_TX_B_LANES_23,
	},
	{
		.name = "dpio-tx-c-01",
		.domains = VLV_DPIO_TX_B_LANES_01_POWER_DOMAINS |
			   VLV_DPIO_TX_B_LANES_23_POWER_DOMAINS |
			   VLV_DPIO_TX_C_LANES_01_POWER_DOMAINS |
			   VLV_DPIO_TX_C_LANES_23_POWER_DOMAINS,
		.ops = &vlv_dpio_power_well_ops,
		.data = PUNIT_POWER_WELL_DPIO_TX_C_LANES_01,
	},
	{
		.name = "dpio-tx-c-23",
		.domains = VLV_DPIO_TX_B_LANES_01_POWER_DOMAINS |
			   VLV_DPIO_TX_B_LANES_23_POWER_DOMAINS |
			   VLV_DPIO_TX_C_LANES_01_POWER_DOMAINS |
			   VLV_DPIO_TX_C_LANES_23_POWER_DOMAINS,
		.ops = &vlv_dpio_power_well_ops,
		.data = PUNIT_POWER_WELL_DPIO_TX_C_LANES_23,
	},
	{
		.name = "dpio-common",
		.domains = VLV_DPIO_CMN_BC_POWER_DOMAINS,
		.data = PUNIT_POWER_WELL_DPIO_CMN_BC,
		.ops = &vlv_dpio_cmn_power_well_ops,
	},
};

static struct i915_power_well chv_power_wells[] = {
	{
		.name = "always-on",
		.always_on = 1,
		.domains = POWER_DOMAIN_MASK,
		.ops = &i9xx_always_on_power_well_ops,
	},
	{
		.name = "display",
		/*
		 * Pipe A power well is the new disp2d well. Pipe B and C
		 * power wells don't actually exist. Pipe A power well is
		 * required for any pipe to work.
		 */
		.domains = CHV_DISPLAY_POWER_DOMAINS,
		.data = PIPE_A,
		.ops = &chv_pipe_power_well_ops,
	},
	{
		.name = "dpio-common-bc",
		.domains = CHV_DPIO_CMN_BC_POWER_DOMAINS,
		.data = PUNIT_POWER_WELL_DPIO_CMN_BC,
		.ops = &chv_dpio_cmn_power_well_ops,
	},
	{
		.name = "dpio-common-d",
		.domains = CHV_DPIO_CMN_D_POWER_DOMAINS,
		.data = PUNIT_POWER_WELL_DPIO_CMN_D,
		.ops = &chv_dpio_cmn_power_well_ops,
	},
};

bool intel_display_power_well_is_enabled(struct drm_i915_private *dev_priv,
				    int power_well_id)
{
	struct i915_power_well *power_well;
	bool ret;

	power_well = lookup_power_well(dev_priv, power_well_id);
	ret = power_well->ops->is_enabled(dev_priv, power_well);

	return ret;
}

static struct i915_power_well skl_power_wells[] = {
	{
		.name = "always-on",
		.always_on = 1,
		.domains = POWER_DOMAIN_MASK,
		.ops = &i9xx_always_on_power_well_ops,
		.data = SKL_DISP_PW_ALWAYS_ON,
	},
	{
		.name = "power well 1",
		/* Handled by the DMC firmware */
		.domains = 0,
		.ops = &skl_power_well_ops,
		.data = SKL_DISP_PW_1,
	},
	{
		.name = "MISC IO power well",
		/* Handled by the DMC firmware */
		.domains = 0,
		.ops = &skl_power_well_ops,
		.data = SKL_DISP_PW_MISC_IO,
	},
	{
		.name = "DC off",
		.domains = SKL_DISPLAY_DC_OFF_POWER_DOMAINS,
		.ops = &gen9_dc_off_power_well_ops,
		.data = SKL_DISP_PW_DC_OFF,
	},
	{
		.name = "power well 2",
		.domains = SKL_DISPLAY_POWERWELL_2_POWER_DOMAINS,
		.ops = &skl_power_well_ops,
		.data = SKL_DISP_PW_2,
	},
	{
		.name = "DDI A/E power well",
		.domains = SKL_DISPLAY_DDI_A_E_POWER_DOMAINS,
		.ops = &skl_power_well_ops,
		.data = SKL_DISP_PW_DDI_A_E,
	},
	{
		.name = "DDI B power well",
		.domains = SKL_DISPLAY_DDI_B_POWER_DOMAINS,
		.ops = &skl_power_well_ops,
		.data = SKL_DISP_PW_DDI_B,
	},
	{
		.name = "DDI C power well",
		.domains = SKL_DISPLAY_DDI_C_POWER_DOMAINS,
		.ops = &skl_power_well_ops,
		.data = SKL_DISP_PW_DDI_C,
	},
	{
		.name = "DDI D power well",
		.domains = SKL_DISPLAY_DDI_D_POWER_DOMAINS,
		.ops = &skl_power_well_ops,
		.data = SKL_DISP_PW_DDI_D,
	},
};

static struct i915_power_well bxt_power_wells[] = {
	{
		.name = "always-on",
		.always_on = 1,
		.domains = POWER_DOMAIN_MASK,
		.ops = &i9xx_always_on_power_well_ops,
	},
	{
		.name = "power well 1",
		.domains = 0,
		.ops = &skl_power_well_ops,
		.data = SKL_DISP_PW_1,
	},
	{
		.name = "DC off",
		.domains = BXT_DISPLAY_DC_OFF_POWER_DOMAINS,
		.ops = &gen9_dc_off_power_well_ops,
		.data = SKL_DISP_PW_DC_OFF,
	},
	{
		.name = "power well 2",
		.domains = BXT_DISPLAY_POWERWELL_2_POWER_DOMAINS,
		.ops = &skl_power_well_ops,
		.data = SKL_DISP_PW_2,
	},
	{
		.name = "dpio-common-a",
		.domains = BXT_DPIO_CMN_A_POWER_DOMAINS,
		.ops = &bxt_dpio_cmn_power_well_ops,
		.data = BXT_DPIO_CMN_A,
	},
	{
		.name = "dpio-common-bc",
		.domains = BXT_DPIO_CMN_BC_POWER_DOMAINS,
		.ops = &bxt_dpio_cmn_power_well_ops,
		.data = BXT_DPIO_CMN_BC,
	},
};

static int
sanitize_disable_power_well_option(const struct drm_i915_private *dev_priv,
				   int disable_power_well)
{
	if (disable_power_well >= 0)
		return !!disable_power_well;

	return 1;
}

static uint32_t get_allowed_dc_mask(const struct drm_i915_private *dev_priv,
				    int enable_dc)
{
	uint32_t mask;
	int requested_dc;
	int max_dc;

	if (IS_SKYLAKE(dev_priv) || IS_KABYLAKE(dev_priv)) {
		max_dc = 2;
		mask = 0;
	} else if (IS_BROXTON(dev_priv)) {
		max_dc = 1;
		/*
		 * DC9 has a separate HW flow from the rest of the DC states,
		 * not depending on the DMC firmware. It's needed by system
		 * suspend/resume, so allow it unconditionally.
		 */
		mask = DC_STATE_EN_DC9;
	} else {
		max_dc = 0;
		mask = 0;
	}

	if (!i915.disable_power_well)
		max_dc = 0;

	if (enable_dc >= 0 && enable_dc <= max_dc) {
		requested_dc = enable_dc;
	} else if (enable_dc == -1) {
		requested_dc = max_dc;
	} else if (enable_dc > max_dc && enable_dc <= 2) {
		DRM_DEBUG_KMS("Adjusting requested max DC state (%d->%d)\n",
			      enable_dc, max_dc);
		requested_dc = max_dc;
	} else {
		DRM_ERROR("Unexpected value for enable_dc (%d)\n", enable_dc);
		requested_dc = max_dc;
	}

	if (requested_dc > 1)
		mask |= DC_STATE_EN_UPTO_DC6;
	if (requested_dc > 0)
		mask |= DC_STATE_EN_UPTO_DC5;

	DRM_DEBUG_KMS("Allowed DC state mask %02x\n", mask);

	return mask;
}

#define set_power_wells(power_domains, __power_wells) ({		\
	(power_domains)->power_wells = (__power_wells);			\
	(power_domains)->power_well_count = ARRAY_SIZE(__power_wells);	\
})

/**
 * intel_power_domains_init - initializes the power domain structures
 * @dev_priv: i915 device instance
 *
 * Initializes the power domain structures for @dev_priv depending upon the
 * supported platform.
 */
int intel_power_domains_init(struct drm_i915_private *dev_priv)
{
	struct i915_power_domains *power_domains = &dev_priv->power_domains;

	i915.disable_power_well = sanitize_disable_power_well_option(dev_priv,
						     i915.disable_power_well);
	dev_priv->csr.allowed_dc_mask = get_allowed_dc_mask(dev_priv,
							    i915.enable_dc);

	BUILD_BUG_ON(POWER_DOMAIN_NUM > 31);

	mutex_init(&power_domains->lock);

	/*
	 * The enabling order will be from lower to higher indexed wells,
	 * the disabling order is reversed.
	 */
	if (IS_HASWELL(dev_priv)) {
		set_power_wells(power_domains, hsw_power_wells);
	} else if (IS_BROADWELL(dev_priv)) {
		set_power_wells(power_domains, bdw_power_wells);
	} else if (IS_SKYLAKE(dev_priv) || IS_KABYLAKE(dev_priv)) {
		set_power_wells(power_domains, skl_power_wells);
	} else if (IS_BROXTON(dev_priv)) {
		set_power_wells(power_domains, bxt_power_wells);
	} else if (IS_CHERRYVIEW(dev_priv)) {
		set_power_wells(power_domains, chv_power_wells);
	} else if (IS_VALLEYVIEW(dev_priv)) {
		set_power_wells(power_domains, vlv_power_wells);
	} else {
		set_power_wells(power_domains, i9xx_always_on_power_well);
	}

	return 0;
}

/**
 * intel_power_domains_fini - finalizes the power domain structures
 * @dev_priv: i915 device instance
 *
 * Finalizes the power domain structures for @dev_priv depending upon the
 * supported platform. This function also disables runtime pm and ensures that
 * the device stays powered up so that the driver can be reloaded.
 */
void intel_power_domains_fini(struct drm_i915_private *dev_priv)
{
	struct device *device = &dev_priv->drm.pdev->dev;

	/*
	 * The i915.ko module is still not prepared to be loaded when
	 * the power well is not enabled, so just enable it in case
	 * we're going to unload/reload.
	 * The following also reacquires the RPM reference the core passed
	 * to the driver during loading, which is dropped in
	 * intel_runtime_pm_enable(). We have to hand back the control of the
	 * device to the core with this reference held.
	 */
	intel_display_set_init_power(dev_priv, true);

	/* Remove the refcount we took to keep power well support disabled. */
	if (!i915.disable_power_well)
		intel_display_power_put(dev_priv, POWER_DOMAIN_INIT);

	/*
	 * Remove the refcount we took in intel_runtime_pm_enable() in case
	 * the platform doesn't support runtime PM.
	 */
	if (!HAS_RUNTIME_PM(dev_priv))
		pm_runtime_put(device);
}

static void intel_power_domains_sync_hw(struct drm_i915_private *dev_priv)
{
	struct i915_power_domains *power_domains = &dev_priv->power_domains;
	struct i915_power_well *power_well;
	int i;

	mutex_lock(&power_domains->lock);
	for_each_power_well(i, power_well, POWER_DOMAIN_MASK, power_domains) {
		power_well->ops->sync_hw(dev_priv, power_well);
		power_well->hw_enabled = power_well->ops->is_enabled(dev_priv,
								     power_well);
	}
	mutex_unlock(&power_domains->lock);
}

static void gen9_dbuf_enable(struct drm_i915_private *dev_priv)
{
	I915_WRITE(DBUF_CTL, I915_READ(DBUF_CTL) | DBUF_POWER_REQUEST);
	POSTING_READ(DBUF_CTL);

	udelay(10);

	if (!(I915_READ(DBUF_CTL) & DBUF_POWER_STATE))
		DRM_ERROR("DBuf power enable timeout\n");
}

static void gen9_dbuf_disable(struct drm_i915_private *dev_priv)
{
	I915_WRITE(DBUF_CTL, I915_READ(DBUF_CTL) & ~DBUF_POWER_REQUEST);
	POSTING_READ(DBUF_CTL);

	udelay(10);

	if (I915_READ(DBUF_CTL) & DBUF_POWER_STATE)
		DRM_ERROR("DBuf power disable timeout!\n");
}

static void skl_display_core_init(struct drm_i915_private *dev_priv,
				   bool resume)
{
	struct i915_power_domains *power_domains = &dev_priv->power_domains;
	struct i915_power_well *well;
	uint32_t val;

	gen9_set_dc_state(dev_priv, DC_STATE_DISABLE);

	/* enable PCH reset handshake */
	val = I915_READ(HSW_NDE_RSTWRN_OPT);
	I915_WRITE(HSW_NDE_RSTWRN_OPT, val | RESET_PCH_HANDSHAKE_ENABLE);

	/* enable PG1 and Misc I/O */
	mutex_lock(&power_domains->lock);

	well = lookup_power_well(dev_priv, SKL_DISP_PW_1);
	intel_power_well_enable(dev_priv, well);

	well = lookup_power_well(dev_priv, SKL_DISP_PW_MISC_IO);
	intel_power_well_enable(dev_priv, well);

	mutex_unlock(&power_domains->lock);

	skl_init_cdclk(dev_priv);

	gen9_dbuf_enable(dev_priv);

	if (resume && dev_priv->csr.dmc_payload)
		intel_csr_load_program(dev_priv);
}

static void skl_display_core_uninit(struct drm_i915_private *dev_priv)
{
	struct i915_power_domains *power_domains = &dev_priv->power_domains;
	struct i915_power_well *well;

	gen9_set_dc_state(dev_priv, DC_STATE_DISABLE);

	gen9_dbuf_disable(dev_priv);

	skl_uninit_cdclk(dev_priv);

	/* The spec doesn't call for removing the reset handshake flag */
	/* disable PG1 and Misc I/O */

	mutex_lock(&power_domains->lock);

	well = lookup_power_well(dev_priv, SKL_DISP_PW_MISC_IO);
	intel_power_well_disable(dev_priv, well);

	well = lookup_power_well(dev_priv, SKL_DISP_PW_1);
	intel_power_well_disable(dev_priv, well);

	mutex_unlock(&power_domains->lock);
}

void bxt_display_core_init(struct drm_i915_private *dev_priv,
			   bool resume)
{
	struct i915_power_domains *power_domains = &dev_priv->power_domains;
	struct i915_power_well *well;
	uint32_t val;

	gen9_set_dc_state(dev_priv, DC_STATE_DISABLE);

	/*
	 * NDE_RSTWRN_OPT RST PCH Handshake En must always be 0b on BXT
	 * or else the reset will hang because there is no PCH to respond.
	 * Move the handshake programming to initialization sequence.
	 * Previously was left up to BIOS.
	 */
	val = I915_READ(HSW_NDE_RSTWRN_OPT);
	val &= ~RESET_PCH_HANDSHAKE_ENABLE;
	I915_WRITE(HSW_NDE_RSTWRN_OPT, val);

	/* Enable PG1 */
	mutex_lock(&power_domains->lock);

	well = lookup_power_well(dev_priv, SKL_DISP_PW_1);
	intel_power_well_enable(dev_priv, well);

	mutex_unlock(&power_domains->lock);

	bxt_init_cdclk(dev_priv);

	gen9_dbuf_enable(dev_priv);

	if (resume && dev_priv->csr.dmc_payload)
		intel_csr_load_program(dev_priv);
}

void bxt_display_core_uninit(struct drm_i915_private *dev_priv)
{
	struct i915_power_domains *power_domains = &dev_priv->power_domains;
	struct i915_power_well *well;

	gen9_set_dc_state(dev_priv, DC_STATE_DISABLE);

	gen9_dbuf_disable(dev_priv);

	bxt_uninit_cdclk(dev_priv);

	/* The spec doesn't call for removing the reset handshake flag */

	/* Disable PG1 */
	mutex_lock(&power_domains->lock);

	well = lookup_power_well(dev_priv, SKL_DISP_PW_1);
	intel_power_well_disable(dev_priv, well);

	mutex_unlock(&power_domains->lock);
}

static void chv_phy_control_init(struct drm_i915_private *dev_priv)
{
	struct i915_power_well *cmn_bc =
		lookup_power_well(dev_priv, PUNIT_POWER_WELL_DPIO_CMN_BC);
	struct i915_power_well *cmn_d =
		lookup_power_well(dev_priv, PUNIT_POWER_WELL_DPIO_CMN_D);

	/*
	 * DISPLAY_PHY_CONTROL can get corrupted if read. As a
	 * workaround never ever read DISPLAY_PHY_CONTROL, and
	 * instead maintain a shadow copy ourselves. Use the actual
	 * power well state and lane status to reconstruct the
	 * expected initial value.
	 */
	dev_priv->chv_phy_control =
		PHY_LDO_SEQ_DELAY(PHY_LDO_DELAY_600NS, DPIO_PHY0) |
		PHY_LDO_SEQ_DELAY(PHY_LDO_DELAY_600NS, DPIO_PHY1) |
		PHY_CH_POWER_MODE(PHY_CH_DEEP_PSR, DPIO_PHY0, DPIO_CH0) |
		PHY_CH_POWER_MODE(PHY_CH_DEEP_PSR, DPIO_PHY0, DPIO_CH1) |
		PHY_CH_POWER_MODE(PHY_CH_DEEP_PSR, DPIO_PHY1, DPIO_CH0);

	/*
	 * If all lanes are disabled we leave the override disabled
	 * with all power down bits cleared to match the state we
	 * would use after disabling the port. Otherwise enable the
	 * override and set the lane powerdown bits accding to the
	 * current lane status.
	 */
	if (cmn_bc->ops->is_enabled(dev_priv, cmn_bc)) {
		uint32_t status = I915_READ(DPLL(PIPE_A));
		unsigned int mask;

		mask = status & DPLL_PORTB_READY_MASK;
		if (mask == 0xf)
			mask = 0x0;
		else
			dev_priv->chv_phy_control |=
				PHY_CH_POWER_DOWN_OVRD_EN(DPIO_PHY0, DPIO_CH0);

		dev_priv->chv_phy_control |=
			PHY_CH_POWER_DOWN_OVRD(mask, DPIO_PHY0, DPIO_CH0);

		mask = (status & DPLL_PORTC_READY_MASK) >> 4;
		if (mask == 0xf)
			mask = 0x0;
		else
			dev_priv->chv_phy_control |=
				PHY_CH_POWER_DOWN_OVRD_EN(DPIO_PHY0, DPIO_CH1);

		dev_priv->chv_phy_control |=
			PHY_CH_POWER_DOWN_OVRD(mask, DPIO_PHY0, DPIO_CH1);

		dev_priv->chv_phy_control |= PHY_COM_LANE_RESET_DEASSERT(DPIO_PHY0);

		dev_priv->chv_phy_assert[DPIO_PHY0] = false;
	} else {
		dev_priv->chv_phy_assert[DPIO_PHY0] = true;
	}

	if (cmn_d->ops->is_enabled(dev_priv, cmn_d)) {
		uint32_t status = I915_READ(DPIO_PHY_STATUS);
		unsigned int mask;

		mask = status & DPLL_PORTD_READY_MASK;

		if (mask == 0xf)
			mask = 0x0;
		else
			dev_priv->chv_phy_control |=
				PHY_CH_POWER_DOWN_OVRD_EN(DPIO_PHY1, DPIO_CH0);

		dev_priv->chv_phy_control |=
			PHY_CH_POWER_DOWN_OVRD(mask, DPIO_PHY1, DPIO_CH0);

		dev_priv->chv_phy_control |= PHY_COM_LANE_RESET_DEASSERT(DPIO_PHY1);

		dev_priv->chv_phy_assert[DPIO_PHY1] = false;
	} else {
		dev_priv->chv_phy_assert[DPIO_PHY1] = true;
	}

	I915_WRITE(DISPLAY_PHY_CONTROL, dev_priv->chv_phy_control);

	DRM_DEBUG_KMS("Initial PHY_CONTROL=0x%08x\n",
		      dev_priv->chv_phy_control);
}

static void vlv_cmnlane_wa(struct drm_i915_private *dev_priv)
{
	struct i915_power_well *cmn =
		lookup_power_well(dev_priv, PUNIT_POWER_WELL_DPIO_CMN_BC);
	struct i915_power_well *disp2d =
		lookup_power_well(dev_priv, PUNIT_POWER_WELL_DISP2D);

	/* If the display might be already active skip this */
	if (cmn->ops->is_enabled(dev_priv, cmn) &&
	    disp2d->ops->is_enabled(dev_priv, disp2d) &&
	    I915_READ(DPIO_CTL) & DPIO_CMNRST)
		return;

	DRM_DEBUG_KMS("toggling display PHY side reset\n");

	/* cmnlane needs DPLL registers */
	disp2d->ops->enable(dev_priv, disp2d);

	/*
	 * From VLV2A0_DP_eDP_HDMI_DPIO_driver_vbios_notes_11.docx:
	 * Need to assert and de-assert PHY SB reset by gating the
	 * common lane power, then un-gating it.
	 * Simply ungating isn't enough to reset the PHY enough to get
	 * ports and lanes running.
	 */
	cmn->ops->disable(dev_priv, cmn);
}

/**
 * intel_power_domains_init_hw - initialize hardware power domain state
 * @dev_priv: i915 device instance
 * @resume: Called from resume code paths or not
 *
 * This function initializes the hardware power domain state and enables all
 * power domains using intel_display_set_init_power().
 */
void intel_power_domains_init_hw(struct drm_i915_private *dev_priv, bool resume)
{
	struct drm_device *dev = &dev_priv->drm;
	struct i915_power_domains *power_domains = &dev_priv->power_domains;

	power_domains->initializing = true;

	if (IS_SKYLAKE(dev) || IS_KABYLAKE(dev)) {
		skl_display_core_init(dev_priv, resume);
	} else if (IS_BROXTON(dev)) {
		bxt_display_core_init(dev_priv, resume);
	} else if (IS_CHERRYVIEW(dev)) {
		mutex_lock(&power_domains->lock);
		chv_phy_control_init(dev_priv);
		mutex_unlock(&power_domains->lock);
	} else if (IS_VALLEYVIEW(dev)) {
		mutex_lock(&power_domains->lock);
		vlv_cmnlane_wa(dev_priv);
		mutex_unlock(&power_domains->lock);
	}

	/* For now, we need the power well to be always enabled. */
	intel_display_set_init_power(dev_priv, true);
	/* Disable power support if the user asked so. */
	if (!i915.disable_power_well)
		intel_display_power_get(dev_priv, POWER_DOMAIN_INIT);
	intel_power_domains_sync_hw(dev_priv);
	power_domains->initializing = false;
}

/**
 * intel_power_domains_suspend - suspend power domain state
 * @dev_priv: i915 device instance
 *
 * This function prepares the hardware power domain state before entering
 * system suspend. It must be paired with intel_power_domains_init_hw().
 */
void intel_power_domains_suspend(struct drm_i915_private *dev_priv)
{
	/*
	 * Even if power well support was disabled we still want to disable
	 * power wells while we are system suspended.
	 */
	if (!i915.disable_power_well)
		intel_display_power_put(dev_priv, POWER_DOMAIN_INIT);

	if (IS_SKYLAKE(dev_priv) || IS_KABYLAKE(dev_priv))
		skl_display_core_uninit(dev_priv);
	else if (IS_BROXTON(dev_priv))
		bxt_display_core_uninit(dev_priv);
}

/**
 * intel_runtime_pm_get - grab a runtime pm reference
 * @dev_priv: i915 device instance
 *
 * This function grabs a device-level runtime pm reference (mostly used for GEM
 * code to ensure the GTT or GT is on) and ensures that it is powered up.
 *
 * Any runtime pm reference obtained by this function must have a symmetric
 * call to intel_runtime_pm_put() to release the reference again.
 */
void intel_runtime_pm_get(struct drm_i915_private *dev_priv)
{
	struct drm_device *dev = &dev_priv->drm;
	struct device *device = &dev->pdev->dev;

	pm_runtime_get_sync(device);

	atomic_inc(&dev_priv->pm.wakeref_count);
	assert_rpm_wakelock_held(dev_priv);
}

/**
 * intel_runtime_pm_get_if_in_use - grab a runtime pm reference if device in use
 * @dev_priv: i915 device instance
 *
 * This function grabs a device-level runtime pm reference if the device is
 * already in use and ensures that it is powered up.
 *
 * Any runtime pm reference obtained by this function must have a symmetric
 * call to intel_runtime_pm_put() to release the reference again.
 */
bool intel_runtime_pm_get_if_in_use(struct drm_i915_private *dev_priv)
{
	struct drm_device *dev = &dev_priv->drm;
	struct device *device = &dev->pdev->dev;

	if (IS_ENABLED(CONFIG_PM)) {
		int ret = pm_runtime_get_if_in_use(device);

		/*
		 * In cases runtime PM is disabled by the RPM core and we get
		 * an -EINVAL return value we are not supposed to call this
		 * function, since the power state is undefined. This applies
		 * atm to the late/early system suspend/resume handlers.
		 */
		WARN_ON_ONCE(ret < 0);
		if (ret <= 0)
			return false;
	}

	atomic_inc(&dev_priv->pm.wakeref_count);
	assert_rpm_wakelock_held(dev_priv);

	return true;
}

/**
 * intel_runtime_pm_get_noresume - grab a runtime pm reference
 * @dev_priv: i915 device instance
 *
 * This function grabs a device-level runtime pm reference (mostly used for GEM
 * code to ensure the GTT or GT is on).
 *
 * It will _not_ power up the device but instead only check that it's powered
 * on.  Therefore it is only valid to call this functions from contexts where
 * the device is known to be powered up and where trying to power it up would
 * result in hilarity and deadlocks. That pretty much means only the system
 * suspend/resume code where this is used to grab runtime pm references for
 * delayed setup down in work items.
 *
 * Any runtime pm reference obtained by this function must have a symmetric
 * call to intel_runtime_pm_put() to release the reference again.
 */
void intel_runtime_pm_get_noresume(struct drm_i915_private *dev_priv)
{
	struct drm_device *dev = &dev_priv->drm;
	struct device *device = &dev->pdev->dev;

	assert_rpm_wakelock_held(dev_priv);
	pm_runtime_get_noresume(device);

	atomic_inc(&dev_priv->pm.wakeref_count);
}

/**
 * intel_runtime_pm_put - release a runtime pm reference
 * @dev_priv: i915 device instance
 *
 * This function drops the device-level runtime pm reference obtained by
 * intel_runtime_pm_get() and might power down the corresponding
 * hardware block right away if this is the last reference.
 */
void intel_runtime_pm_put(struct drm_i915_private *dev_priv)
{
	struct drm_device *dev = &dev_priv->drm;
	struct device *device = &dev->pdev->dev;

	assert_rpm_wakelock_held(dev_priv);
	if (atomic_dec_and_test(&dev_priv->pm.wakeref_count))
		atomic_inc(&dev_priv->pm.atomic_seq);

	pm_runtime_mark_last_busy(device);
	pm_runtime_put_autosuspend(device);
}

/**
 * intel_runtime_pm_enable - enable runtime pm
 * @dev_priv: i915 device instance
 *
 * This function enables runtime pm at the end of the driver load sequence.
 *
 * Note that this function does currently not enable runtime pm for the
 * subordinate display power domains. That is only done on the first modeset
 * using intel_display_set_init_power().
 */
void intel_runtime_pm_enable(struct drm_i915_private *dev_priv)
{
	struct drm_device *dev = &dev_priv->drm;
	struct device *device = &dev->pdev->dev;

	pm_runtime_set_autosuspend_delay(device, 10000); /* 10s */
	pm_runtime_mark_last_busy(device);

	/*
	 * Take a permanent reference to disable the RPM functionality and drop
	 * it only when unloading the driver. Use the low level get/put helpers,
	 * so the driver's own RPM reference tracking asserts also work on
	 * platforms without RPM support.
	 */
	if (!HAS_RUNTIME_PM(dev)) {
		pm_runtime_dont_use_autosuspend(device);
		pm_runtime_get_sync(device);
	} else {
		pm_runtime_use_autosuspend(device);
	}

	/*
	 * The core calls the driver load handler with an RPM reference held.
	 * We drop that here and will reacquire it during unloading in
	 * intel_power_domains_fini().
	 */
	pm_runtime_put_autosuspend(device);
}
<|MERGE_RESOLUTION|>--- conflicted
+++ resolved
@@ -1115,20 +1115,12 @@
 	intel_hpd_init(dev_priv);
 
 	/* Re-enable the ADPA, if we have one */
-<<<<<<< HEAD
-	for_each_intel_encoder(dev_priv->dev, encoder) {
-=======
 	for_each_intel_encoder(&dev_priv->drm, encoder) {
->>>>>>> 29e106ae
 		if (encoder->type == INTEL_OUTPUT_ANALOG)
 			intel_crt_reset(&encoder->base);
 	}
 
-<<<<<<< HEAD
-	i915_redisable_vga_power_on(dev_priv->dev);
-=======
 	i915_redisable_vga_power_on(&dev_priv->drm);
->>>>>>> 29e106ae
 }
 
 static void vlv_display_power_well_deinit(struct drm_i915_private *dev_priv)
@@ -1142,11 +1134,6 @@
 
 	intel_power_sequencer_reset(dev_priv);
 
-<<<<<<< HEAD
-	vlv_power_sequencer_reset(dev_priv);
-
-=======
->>>>>>> 29e106ae
 	intel_hpd_poll_init(dev_priv);
 }
 
