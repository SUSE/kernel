/*
 * Copyright © 2008-2012 Intel Corporation
 *
 * Permission is hereby granted, free of charge, to any person obtaining a
 * copy of this software and associated documentation files (the "Software"),
 * to deal in the Software without restriction, including without limitation
 * the rights to use, copy, modify, merge, publish, distribute, sublicense,
 * and/or sell copies of the Software, and to permit persons to whom the
 * Software is furnished to do so, subject to the following conditions:
 *
 * The above copyright notice and this permission notice (including the next
 * paragraph) shall be included in all copies or substantial portions of the
 * Software.
 *
 * THE SOFTWARE IS PROVIDED "AS IS", WITHOUT WARRANTY OF ANY KIND, EXPRESS OR
 * IMPLIED, INCLUDING BUT NOT LIMITED TO THE WARRANTIES OF MERCHANTABILITY,
 * FITNESS FOR A PARTICULAR PURPOSE AND NONINFRINGEMENT.  IN NO EVENT SHALL
 * THE AUTHORS OR COPYRIGHT HOLDERS BE LIABLE FOR ANY CLAIM, DAMAGES OR OTHER
 * LIABILITY, WHETHER IN AN ACTION OF CONTRACT, TORT OR OTHERWISE, ARISING
 * FROM, OUT OF OR IN CONNECTION WITH THE SOFTWARE OR THE USE OR OTHER DEALINGS
 * IN THE SOFTWARE.
 *
 * Authors:
 *    Eric Anholt <eric@anholt.net>
 *    Chris Wilson <chris@chris-wilson.co.uk>
 *
 */

#include <drm/drmP.h>
#include <drm/i915_drm.h>
#include "i915_drv.h"

#define KB(x) ((x) * 1024)
#define MB(x) (KB(x) * 1024)

/*
 * The BIOS typically reserves some of the system's memory for the exclusive
 * use of the integrated graphics. This memory is no longer available for
 * use by the OS and so the user finds that his system has less memory
 * available than he put in. We refer to this memory as stolen.
 *
 * The BIOS will allocate its framebuffer from the stolen memory. Our
 * goal is try to reuse that object for our own fbcon which must always
 * be available for panics. Anything else we can reuse the stolen memory
 * for is a boon.
 */

int i915_gem_stolen_insert_node_in_range(struct drm_i915_private *dev_priv,
					 struct drm_mm_node *node, u64 size,
					 unsigned alignment, u64 start, u64 end)
{
	int ret;

	if (!drm_mm_initialized(&dev_priv->mm.stolen))
		return -ENODEV;

	/* See the comment at the drm_mm_init() call for more about this check.
	 * WaSkipStolenMemoryFirstPage:bdw,chv,kbl (incomplete)
	 */
	if (start < 4096 && (IS_GEN8(dev_priv) ||
			     IS_KBL_REVID(dev_priv, 0, KBL_REVID_A0)))
		start = 4096;

	mutex_lock(&dev_priv->mm.stolen_lock);
	ret = drm_mm_insert_node_in_range(&dev_priv->mm.stolen, node, size,
					  alignment, start, end,
					  DRM_MM_SEARCH_DEFAULT);
	mutex_unlock(&dev_priv->mm.stolen_lock);

	return ret;
}

int i915_gem_stolen_insert_node(struct drm_i915_private *dev_priv,
				struct drm_mm_node *node, u64 size,
				unsigned alignment)
{
	struct i915_ggtt *ggtt = &dev_priv->ggtt;

	return i915_gem_stolen_insert_node_in_range(dev_priv, node, size,
						    alignment, 0,
						    ggtt->stolen_usable_size);
}

void i915_gem_stolen_remove_node(struct drm_i915_private *dev_priv,
				 struct drm_mm_node *node)
{
	mutex_lock(&dev_priv->mm.stolen_lock);
	drm_mm_remove_node(node);
	mutex_unlock(&dev_priv->mm.stolen_lock);
}

static unsigned long i915_stolen_to_physical(struct drm_device *dev)
{
	struct drm_i915_private *dev_priv = to_i915(dev);
	struct pci_dev *pdev = dev_priv->drm.pdev;
	struct i915_ggtt *ggtt = &dev_priv->ggtt;
	struct resource *r;
	u32 base;

	/* Almost universally we can find the Graphics Base of Stolen Memory
	 * at register BSM (0x5c) in the igfx configuration space. On a few
	 * (desktop) machines this is also mirrored in the bridge device at
	 * different locations, or in the MCHBAR.
	 *
	 * On 865 we just check the TOUD register.
	 *
	 * On 830/845/85x the stolen memory base isn't available in any
	 * register. We need to calculate it as TOM-TSEG_SIZE-stolen_size.
	 *
	 */
	base = 0;
	if (INTEL_INFO(dev)->gen >= 3) {
		u32 bsm;

		pci_read_config_dword(pdev, INTEL_BSM, &bsm);

		base = bsm & INTEL_BSM_MASK;
	} else if (IS_I865G(dev)) {
		u32 tseg_size = 0;
		u16 toud = 0;
		u8 tmp;
<<<<<<< HEAD

		pci_bus_read_config_byte(dev->pdev->bus, PCI_DEVFN(0, 0),
					 I845_ESMRAMC, &tmp);

		if (tmp & TSEG_ENABLE) {
			switch (tmp & I845_TSEG_SIZE_MASK) {
			case I845_TSEG_SIZE_512K:
				tseg_size = KB(512);
				break;
			case I845_TSEG_SIZE_1M:
				tseg_size = MB(1);
				break;
			}
		}

		pci_bus_read_config_word(dev->pdev->bus, PCI_DEVFN(0, 0),
=======

		pci_bus_read_config_byte(pdev->bus, PCI_DEVFN(0, 0),
					 I845_ESMRAMC, &tmp);

		if (tmp & TSEG_ENABLE) {
			switch (tmp & I845_TSEG_SIZE_MASK) {
			case I845_TSEG_SIZE_512K:
				tseg_size = KB(512);
				break;
			case I845_TSEG_SIZE_1M:
				tseg_size = MB(1);
				break;
			}
		}

		pci_bus_read_config_word(pdev->bus, PCI_DEVFN(0, 0),
>>>>>>> 2cfef0c3
					 I865_TOUD, &toud);

		base = (toud << 16) + tseg_size;
	} else if (IS_I85X(dev)) {
		u32 tseg_size = 0;
		u32 tom;
		u8 tmp;

		pci_bus_read_config_byte(pdev->bus, PCI_DEVFN(0, 0),
					 I85X_ESMRAMC, &tmp);

		if (tmp & TSEG_ENABLE)
			tseg_size = MB(1);

		pci_bus_read_config_byte(pdev->bus, PCI_DEVFN(0, 1),
					 I85X_DRB3, &tmp);
		tom = tmp * MB(32);

		base = tom - tseg_size - ggtt->stolen_size;
	} else if (IS_845G(dev)) {
		u32 tseg_size = 0;
		u32 tom;
		u8 tmp;

		pci_bus_read_config_byte(pdev->bus, PCI_DEVFN(0, 0),
					 I845_ESMRAMC, &tmp);

		if (tmp & TSEG_ENABLE) {
			switch (tmp & I845_TSEG_SIZE_MASK) {
			case I845_TSEG_SIZE_512K:
				tseg_size = KB(512);
				break;
			case I845_TSEG_SIZE_1M:
				tseg_size = MB(1);
				break;
			}
		}

		pci_bus_read_config_byte(pdev->bus, PCI_DEVFN(0, 0),
					 I830_DRB3, &tmp);
		tom = tmp * MB(32);

		base = tom - tseg_size - ggtt->stolen_size;
	} else if (IS_I830(dev)) {
		u32 tseg_size = 0;
		u32 tom;
		u8 tmp;

		pci_bus_read_config_byte(pdev->bus, PCI_DEVFN(0, 0),
					 I830_ESMRAMC, &tmp);

		if (tmp & TSEG_ENABLE) {
			if (tmp & I830_TSEG_SIZE_1M)
				tseg_size = MB(1);
			else
				tseg_size = KB(512);
		}

		pci_bus_read_config_byte(pdev->bus, PCI_DEVFN(0, 0),
					 I830_DRB3, &tmp);
		tom = tmp * MB(32);

		base = tom - tseg_size - ggtt->stolen_size;
	}

	if (base == 0)
		return 0;

	/* make sure we don't clobber the GTT if it's within stolen memory */
	if (INTEL_INFO(dev)->gen <= 4 && !IS_G33(dev) && !IS_G4X(dev)) {
		struct {
			u32 start, end;
		} stolen[2] = {
			{ .start = base, .end = base + ggtt->stolen_size, },
			{ .start = base, .end = base + ggtt->stolen_size, },
		};
		u64 ggtt_start, ggtt_end;

		ggtt_start = I915_READ(PGTBL_CTL);
		if (IS_GEN4(dev))
			ggtt_start = (ggtt_start & PGTBL_ADDRESS_LO_MASK) |
				     (ggtt_start & PGTBL_ADDRESS_HI_MASK) << 28;
		else
			ggtt_start &= PGTBL_ADDRESS_LO_MASK;
		ggtt_end = ggtt_start + ggtt_total_entries(ggtt) * 4;

		if (ggtt_start >= stolen[0].start && ggtt_start < stolen[0].end)
			stolen[0].end = ggtt_start;
		if (ggtt_end > stolen[1].start && ggtt_end <= stolen[1].end)
			stolen[1].start = ggtt_end;

		/* pick the larger of the two chunks */
		if (stolen[0].end - stolen[0].start >
		    stolen[1].end - stolen[1].start) {
			base = stolen[0].start;
			ggtt->stolen_size = stolen[0].end - stolen[0].start;
		} else {
			base = stolen[1].start;
			ggtt->stolen_size = stolen[1].end - stolen[1].start;
		}

		if (stolen[0].start != stolen[1].start ||
		    stolen[0].end != stolen[1].end) {
			DRM_DEBUG_KMS("GTT within stolen memory at 0x%llx-0x%llx\n",
				      (unsigned long long)ggtt_start,
				      (unsigned long long)ggtt_end - 1);
			DRM_DEBUG_KMS("Stolen memory adjusted to 0x%x-0x%x\n",
				      base, base + (u32)ggtt->stolen_size - 1);
		}
	}


	/* Verify that nothing else uses this physical address. Stolen
	 * memory should be reserved by the BIOS and hidden from the
	 * kernel. So if the region is already marked as busy, something
	 * is seriously wrong.
	 */
	r = devm_request_mem_region(dev->dev, base, ggtt->stolen_size,
				    "Graphics Stolen Memory");
	if (r == NULL) {
		/*
		 * One more attempt but this time requesting region from
		 * base + 1, as we have seen that this resolves the region
		 * conflict with the PCI Bus.
		 * This is a BIOS w/a: Some BIOS wrap stolen in the root
		 * PCI bus, but have an off-by-one error. Hence retry the
		 * reservation starting from 1 instead of 0.
		 */
		r = devm_request_mem_region(dev->dev, base + 1,
					    ggtt->stolen_size - 1,
					    "Graphics Stolen Memory");
		/*
		 * GEN3 firmware likes to smash pci bridges into the stolen
		 * range. Apparently this works.
		 */
		if (r == NULL && !IS_GEN3(dev)) {
			DRM_ERROR("conflict detected with stolen region: [0x%08x - 0x%08x]\n",
				  base, base + (uint32_t)ggtt->stolen_size);
			base = 0;
		}
	}

	return base;
}

void i915_gem_cleanup_stolen(struct drm_device *dev)
{
	struct drm_i915_private *dev_priv = to_i915(dev);

	if (!drm_mm_initialized(&dev_priv->mm.stolen))
		return;

	drm_mm_takedown(&dev_priv->mm.stolen);
}

static void g4x_get_stolen_reserved(struct drm_i915_private *dev_priv,
				    unsigned long *base, unsigned long *size)
{
	struct i915_ggtt *ggtt = &dev_priv->ggtt;
	uint32_t reg_val = I915_READ(IS_GM45(dev_priv) ?
				     CTG_STOLEN_RESERVED :
				     ELK_STOLEN_RESERVED);
	unsigned long stolen_top = dev_priv->mm.stolen_base +
				   ggtt->stolen_size;

	*base = (reg_val & G4X_STOLEN_RESERVED_ADDR2_MASK) << 16;

	WARN_ON((reg_val & G4X_STOLEN_RESERVED_ADDR1_MASK) < *base);

	/* On these platforms, the register doesn't have a size field, so the
	 * size is the distance between the base and the top of the stolen
	 * memory. We also have the genuine case where base is zero and there's
	 * nothing reserved. */
	if (*base == 0)
		*size = 0;
	else
		*size = stolen_top - *base;
}

static void gen6_get_stolen_reserved(struct drm_i915_private *dev_priv,
				     unsigned long *base, unsigned long *size)
{
	uint32_t reg_val = I915_READ(GEN6_STOLEN_RESERVED);

	*base = reg_val & GEN6_STOLEN_RESERVED_ADDR_MASK;

	switch (reg_val & GEN6_STOLEN_RESERVED_SIZE_MASK) {
	case GEN6_STOLEN_RESERVED_1M:
		*size = 1024 * 1024;
		break;
	case GEN6_STOLEN_RESERVED_512K:
		*size = 512 * 1024;
		break;
	case GEN6_STOLEN_RESERVED_256K:
		*size = 256 * 1024;
		break;
	case GEN6_STOLEN_RESERVED_128K:
		*size = 128 * 1024;
		break;
	default:
		*size = 1024 * 1024;
		MISSING_CASE(reg_val & GEN6_STOLEN_RESERVED_SIZE_MASK);
	}
}

static void gen7_get_stolen_reserved(struct drm_i915_private *dev_priv,
				     unsigned long *base, unsigned long *size)
{
	uint32_t reg_val = I915_READ(GEN6_STOLEN_RESERVED);

	*base = reg_val & GEN7_STOLEN_RESERVED_ADDR_MASK;

	switch (reg_val & GEN7_STOLEN_RESERVED_SIZE_MASK) {
	case GEN7_STOLEN_RESERVED_1M:
		*size = 1024 * 1024;
		break;
	case GEN7_STOLEN_RESERVED_256K:
		*size = 256 * 1024;
		break;
	default:
		*size = 1024 * 1024;
		MISSING_CASE(reg_val & GEN7_STOLEN_RESERVED_SIZE_MASK);
	}
}

static void gen8_get_stolen_reserved(struct drm_i915_private *dev_priv,
				     unsigned long *base, unsigned long *size)
{
	uint32_t reg_val = I915_READ(GEN6_STOLEN_RESERVED);

	*base = reg_val & GEN6_STOLEN_RESERVED_ADDR_MASK;

	switch (reg_val & GEN8_STOLEN_RESERVED_SIZE_MASK) {
	case GEN8_STOLEN_RESERVED_1M:
		*size = 1024 * 1024;
		break;
	case GEN8_STOLEN_RESERVED_2M:
		*size = 2 * 1024 * 1024;
		break;
	case GEN8_STOLEN_RESERVED_4M:
		*size = 4 * 1024 * 1024;
		break;
	case GEN8_STOLEN_RESERVED_8M:
		*size = 8 * 1024 * 1024;
		break;
	default:
		*size = 8 * 1024 * 1024;
		MISSING_CASE(reg_val & GEN8_STOLEN_RESERVED_SIZE_MASK);
	}
}

static void bdw_get_stolen_reserved(struct drm_i915_private *dev_priv,
				    unsigned long *base, unsigned long *size)
{
	struct i915_ggtt *ggtt = &dev_priv->ggtt;
	uint32_t reg_val = I915_READ(GEN6_STOLEN_RESERVED);
	unsigned long stolen_top;

	stolen_top = dev_priv->mm.stolen_base + ggtt->stolen_size;

	*base = reg_val & GEN6_STOLEN_RESERVED_ADDR_MASK;

	/* On these platforms, the register doesn't have a size field, so the
	 * size is the distance between the base and the top of the stolen
	 * memory. We also have the genuine case where base is zero and there's
	 * nothing reserved. */
	if (*base == 0)
		*size = 0;
	else
		*size = stolen_top - *base;
}

int i915_gem_init_stolen(struct drm_device *dev)
{
	struct drm_i915_private *dev_priv = to_i915(dev);
	struct i915_ggtt *ggtt = &dev_priv->ggtt;
	unsigned long reserved_total, reserved_base = 0, reserved_size;
	unsigned long stolen_top;

	mutex_init(&dev_priv->mm.stolen_lock);

#ifdef CONFIG_INTEL_IOMMU
	if (intel_iommu_gfx_mapped && INTEL_INFO(dev)->gen < 8) {
		DRM_INFO("DMAR active, disabling use of stolen memory\n");
		return 0;
	}
#endif

	if (ggtt->stolen_size == 0)
		return 0;

	dev_priv->mm.stolen_base = i915_stolen_to_physical(dev);
	if (dev_priv->mm.stolen_base == 0)
		return 0;

	stolen_top = dev_priv->mm.stolen_base + ggtt->stolen_size;

	switch (INTEL_INFO(dev_priv)->gen) {
	case 2:
	case 3:
		break;
	case 4:
		if (IS_G4X(dev))
			g4x_get_stolen_reserved(dev_priv, &reserved_base,
						&reserved_size);
		break;
	case 5:
		/* Assume the gen6 maximum for the older platforms. */
		reserved_size = 1024 * 1024;
		reserved_base = stolen_top - reserved_size;
		break;
	case 6:
		gen6_get_stolen_reserved(dev_priv, &reserved_base,
					 &reserved_size);
		break;
	case 7:
		gen7_get_stolen_reserved(dev_priv, &reserved_base,
					 &reserved_size);
		break;
	default:
		if (IS_BROADWELL(dev_priv) ||
		    IS_SKYLAKE(dev_priv) || IS_KABYLAKE(dev))
			bdw_get_stolen_reserved(dev_priv, &reserved_base,
						&reserved_size);
		else
			gen8_get_stolen_reserved(dev_priv, &reserved_base,
						 &reserved_size);
		break;
	}

	/* It is possible for the reserved base to be zero, but the register
	 * field for size doesn't have a zero option. */
	if (reserved_base == 0) {
		reserved_size = 0;
		reserved_base = stolen_top;
	}

	if (reserved_base < dev_priv->mm.stolen_base ||
	    reserved_base + reserved_size > stolen_top) {
		DRM_DEBUG_KMS("Stolen reserved area [0x%08lx - 0x%08lx] outside stolen memory [0x%08lx - 0x%08lx]\n",
			      reserved_base, reserved_base + reserved_size,
			      dev_priv->mm.stolen_base, stolen_top);
		return 0;
	}

	ggtt->stolen_reserved_base = reserved_base;
	ggtt->stolen_reserved_size = reserved_size;

	/* It is possible for the reserved area to end before the end of stolen
	 * memory, so just consider the start. */
	reserved_total = stolen_top - reserved_base;

	DRM_DEBUG_KMS("Memory reserved for graphics device: %zuK, usable: %luK\n",
		      ggtt->stolen_size >> 10,
		      (ggtt->stolen_size - reserved_total) >> 10);

	ggtt->stolen_usable_size = ggtt->stolen_size - reserved_total;

	/*
	 * Basic memrange allocator for stolen space.
	 *
	 * TODO: Notice that some platforms require us to not use the first page
	 * of the stolen memory but their BIOSes may still put the framebuffer
	 * on the first page. So we don't reserve this page for now because of
	 * that. Our current solution is to just prevent new nodes from being
	 * inserted on the first page - see the check we have at
	 * i915_gem_stolen_insert_node_in_range(). We may want to fix the fbcon
	 * problem later.
	 */
	drm_mm_init(&dev_priv->mm.stolen, 0, ggtt->stolen_usable_size);

	return 0;
}

static struct sg_table *
i915_pages_create_for_stolen(struct drm_device *dev,
			     u32 offset, u32 size)
{
	struct drm_i915_private *dev_priv = to_i915(dev);
	struct i915_ggtt *ggtt = &dev_priv->ggtt;
	struct sg_table *st;
	struct scatterlist *sg;

	DRM_DEBUG_DRIVER("offset=0x%x, size=%d\n", offset, size);
	BUG_ON(offset > ggtt->stolen_size - size);

	/* We hide that we have no struct page backing our stolen object
	 * by wrapping the contiguous physical allocation with a fake
	 * dma mapping in a single scatterlist.
	 */

	st = kmalloc(sizeof(*st), GFP_KERNEL);
	if (st == NULL)
		return NULL;

	if (sg_alloc_table(st, 1, GFP_KERNEL)) {
		kfree(st);
		return NULL;
	}

	sg = st->sgl;
	sg->offset = 0;
	sg->length = size;

	sg_dma_address(sg) = (dma_addr_t)dev_priv->mm.stolen_base + offset;
	sg_dma_len(sg) = size;

	return st;
}

static int i915_gem_object_get_pages_stolen(struct drm_i915_gem_object *obj)
{
	BUG();
	return -EINVAL;
}

static void i915_gem_object_put_pages_stolen(struct drm_i915_gem_object *obj)
{
	/* Should only be called during free */
	sg_free_table(obj->pages);
	kfree(obj->pages);
}


static void
i915_gem_object_release_stolen(struct drm_i915_gem_object *obj)
{
	struct drm_i915_private *dev_priv = to_i915(obj->base.dev);

	if (obj->stolen) {
		i915_gem_stolen_remove_node(dev_priv, obj->stolen);
		kfree(obj->stolen);
		obj->stolen = NULL;
	}
}
static const struct drm_i915_gem_object_ops i915_gem_object_stolen_ops = {
	.get_pages = i915_gem_object_get_pages_stolen,
	.put_pages = i915_gem_object_put_pages_stolen,
	.release = i915_gem_object_release_stolen,
};

static struct drm_i915_gem_object *
_i915_gem_object_create_stolen(struct drm_device *dev,
			       struct drm_mm_node *stolen)
{
	struct drm_i915_gem_object *obj;

	obj = i915_gem_object_alloc(dev);
	if (obj == NULL)
		return NULL;

	drm_gem_private_object_init(dev, &obj->base, stolen->size);
	i915_gem_object_init(obj, &i915_gem_object_stolen_ops);

	obj->pages = i915_pages_create_for_stolen(dev,
						  stolen->start, stolen->size);
	if (obj->pages == NULL)
		goto cleanup;

	obj->get_page.sg = obj->pages->sgl;
	obj->get_page.last = 0;

	i915_gem_object_pin_pages(obj);
	obj->stolen = stolen;

	obj->base.read_domains = I915_GEM_DOMAIN_CPU | I915_GEM_DOMAIN_GTT;
	obj->cache_level = HAS_LLC(dev) ? I915_CACHE_LLC : I915_CACHE_NONE;

	return obj;

cleanup:
	i915_gem_object_free(obj);
	return NULL;
}

struct drm_i915_gem_object *
i915_gem_object_create_stolen(struct drm_device *dev, u32 size)
{
	struct drm_i915_private *dev_priv = to_i915(dev);
	struct drm_i915_gem_object *obj;
	struct drm_mm_node *stolen;
	int ret;

	if (!drm_mm_initialized(&dev_priv->mm.stolen))
		return NULL;

	DRM_DEBUG_KMS("creating stolen object: size=%x\n", size);
	if (size == 0)
		return NULL;

	stolen = kzalloc(sizeof(*stolen), GFP_KERNEL);
	if (!stolen)
		return NULL;

	ret = i915_gem_stolen_insert_node(dev_priv, stolen, size, 4096);
	if (ret) {
		kfree(stolen);
		return NULL;
	}

	obj = _i915_gem_object_create_stolen(dev, stolen);
	if (obj)
		return obj;

	i915_gem_stolen_remove_node(dev_priv, stolen);
	kfree(stolen);
	return NULL;
}

struct drm_i915_gem_object *
i915_gem_object_create_stolen_for_preallocated(struct drm_device *dev,
					       u32 stolen_offset,
					       u32 gtt_offset,
					       u32 size)
{
	struct drm_i915_private *dev_priv = to_i915(dev);
	struct i915_ggtt *ggtt = &dev_priv->ggtt;
	struct drm_i915_gem_object *obj;
	struct drm_mm_node *stolen;
	struct i915_vma *vma;
	int ret;

	if (!drm_mm_initialized(&dev_priv->mm.stolen))
		return NULL;

	lockdep_assert_held(&dev->struct_mutex);

	DRM_DEBUG_KMS("creating preallocated stolen object: stolen_offset=%x, gtt_offset=%x, size=%x\n",
			stolen_offset, gtt_offset, size);

	/* KISS and expect everything to be page-aligned */
	if (WARN_ON(size == 0) || WARN_ON(size & 4095) ||
	    WARN_ON(stolen_offset & 4095))
		return NULL;

	stolen = kzalloc(sizeof(*stolen), GFP_KERNEL);
	if (!stolen)
		return NULL;

	stolen->start = stolen_offset;
	stolen->size = size;
	mutex_lock(&dev_priv->mm.stolen_lock);
	ret = drm_mm_reserve_node(&dev_priv->mm.stolen, stolen);
	mutex_unlock(&dev_priv->mm.stolen_lock);
	if (ret) {
		DRM_DEBUG_KMS("failed to allocate stolen space\n");
		kfree(stolen);
		return NULL;
	}

	obj = _i915_gem_object_create_stolen(dev, stolen);
	if (obj == NULL) {
		DRM_DEBUG_KMS("failed to allocate stolen object\n");
		i915_gem_stolen_remove_node(dev_priv, stolen);
		kfree(stolen);
		return NULL;
	}

	/* Some objects just need physical mem from stolen space */
	if (gtt_offset == I915_GTT_OFFSET_NONE)
		return obj;

	vma = i915_gem_obj_lookup_or_create_vma(obj, &ggtt->base, NULL);
	if (IS_ERR(vma)) {
		ret = PTR_ERR(vma);
		goto err;
	}

	/* To simplify the initialisation sequence between KMS and GTT,
	 * we allow construction of the stolen object prior to
	 * setting up the GTT space. The actual reservation will occur
	 * later.
	 */
	vma->node.start = gtt_offset;
	vma->node.size = size;

	ret = drm_mm_reserve_node(&ggtt->base.mm, &vma->node);
	if (ret) {
		DRM_DEBUG_KMS("failed to allocate stolen GTT space\n");
		goto err;
	}

	vma->pages = obj->pages;
	vma->flags |= I915_VMA_GLOBAL_BIND;
	__i915_vma_set_map_and_fenceable(vma);
	list_move_tail(&vma->vm_link, &ggtt->base.inactive_list);
	obj->bind_count++;

	list_add_tail(&obj->global_list, &dev_priv->mm.bound_list);
	i915_gem_object_pin_pages(obj);

	return obj;

err:
	i915_gem_object_put(obj);
	return NULL;
}<|MERGE_RESOLUTION|>--- conflicted
+++ resolved
@@ -119,9 +119,8 @@
 		u32 tseg_size = 0;
 		u16 toud = 0;
 		u8 tmp;
-<<<<<<< HEAD
-
-		pci_bus_read_config_byte(dev->pdev->bus, PCI_DEVFN(0, 0),
+
+		pci_bus_read_config_byte(pdev->bus, PCI_DEVFN(0, 0),
 					 I845_ESMRAMC, &tmp);
 
 		if (tmp & TSEG_ENABLE) {
@@ -135,25 +134,7 @@
 			}
 		}
 
-		pci_bus_read_config_word(dev->pdev->bus, PCI_DEVFN(0, 0),
-=======
-
-		pci_bus_read_config_byte(pdev->bus, PCI_DEVFN(0, 0),
-					 I845_ESMRAMC, &tmp);
-
-		if (tmp & TSEG_ENABLE) {
-			switch (tmp & I845_TSEG_SIZE_MASK) {
-			case I845_TSEG_SIZE_512K:
-				tseg_size = KB(512);
-				break;
-			case I845_TSEG_SIZE_1M:
-				tseg_size = MB(1);
-				break;
-			}
-		}
-
 		pci_bus_read_config_word(pdev->bus, PCI_DEVFN(0, 0),
->>>>>>> 2cfef0c3
 					 I865_TOUD, &toud);
 
 		base = (toud << 16) + tseg_size;
