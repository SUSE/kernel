--- conflicted
+++ resolved
@@ -53,19 +53,6 @@
 	.release = i915_refct_sgt_release
 };
 
-<<<<<<< HEAD
-/**
- * i915_refct_sgt_init - Initialize a struct i915_refct_sgt with default ops
- * @rsgt: The struct i915_refct_sgt to initialize.
- * size: The size of the underlying memory buffer.
- */
-void i915_refct_sgt_init(struct i915_refct_sgt *rsgt, size_t size)
-{
-	__i915_refct_sgt_init(rsgt, size, &rsgt_ops);
-}
-
-/**
-=======
 /**
  * i915_refct_sgt_init - Initialize a struct i915_refct_sgt with default ops
  * @rsgt: The struct i915_refct_sgt to initialize.
@@ -77,7 +64,6 @@
 }
 
 /**
->>>>>>> eb3cdb58
  * i915_rsgt_from_mm_node - Create a refcounted sg_table from a struct
  * drm_mm_node
  * @node: The drm_mm_node.
@@ -110,8 +96,6 @@
 
 	i915_refct_sgt_init(rsgt, node->size << PAGE_SHIFT);
 	st = &rsgt->table;
-<<<<<<< HEAD
-=======
 	/* restricted by sg_alloc_table */
 	if (WARN_ON(overflows_type(DIV_ROUND_UP_ULL(node->size, segment_pages),
 				   unsigned int))) {
@@ -119,7 +103,6 @@
 		return ERR_PTR(-E2BIG);
 	}
 
->>>>>>> eb3cdb58
 	if (sg_alloc_table(st, DIV_ROUND_UP_ULL(node->size, segment_pages),
 			   GFP_KERNEL)) {
 		i915_refct_sgt_put(rsgt);
@@ -182,11 +165,7 @@
 						     u32 page_alignment)
 {
 	struct i915_ttm_buddy_resource *bman_res = to_ttm_buddy_resource(res);
-<<<<<<< HEAD
-	const u64 size = res->num_pages << PAGE_SHIFT;
-=======
 	const u64 size = res->size;
->>>>>>> eb3cdb58
 	const u32 max_segment = round_down(UINT_MAX, page_alignment);
 	struct drm_buddy *mm = bman_res->mm;
 	struct list_head *blocks = &bman_res->blocks;
@@ -205,9 +184,6 @@
 
 	i915_refct_sgt_init(rsgt, size);
 	st = &rsgt->table;
-<<<<<<< HEAD
-	if (sg_alloc_table(st, res->num_pages, GFP_KERNEL)) {
-=======
 	/* restricted by sg_alloc_table */
 	if (WARN_ON(overflows_type(PFN_UP(res->size), unsigned int))) {
 		i915_refct_sgt_put(rsgt);
@@ -215,7 +191,6 @@
 	}
 
 	if (sg_alloc_table(st, PFN_UP(res->size), GFP_KERNEL)) {
->>>>>>> eb3cdb58
 		i915_refct_sgt_put(rsgt);
 		return ERR_PTR(-ENOMEM);
 	}
