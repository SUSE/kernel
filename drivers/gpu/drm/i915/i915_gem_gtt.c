/*
 * Copyright © 2010 Daniel Vetter
 * Copyright © 2011-2014 Intel Corporation
 *
 * Permission is hereby granted, free of charge, to any person obtaining a
 * copy of this software and associated documentation files (the "Software"),
 * to deal in the Software without restriction, including without limitation
 * the rights to use, copy, modify, merge, publish, distribute, sublicense,
 * and/or sell copies of the Software, and to permit persons to whom the
 * Software is furnished to do so, subject to the following conditions:
 *
 * The above copyright notice and this permission notice (including the next
 * paragraph) shall be included in all copies or substantial portions of the
 * Software.
 *
 * THE SOFTWARE IS PROVIDED "AS IS", WITHOUT WARRANTY OF ANY KIND, EXPRESS OR
 * IMPLIED, INCLUDING BUT NOT LIMITED TO THE WARRANTIES OF MERCHANTABILITY,
 * FITNESS FOR A PARTICULAR PURPOSE AND NONINFRINGEMENT.  IN NO EVENT SHALL
 * THE AUTHORS OR COPYRIGHT HOLDERS BE LIABLE FOR ANY CLAIM, DAMAGES OR OTHER
 * LIABILITY, WHETHER IN AN ACTION OF CONTRACT, TORT OR OTHERWISE, ARISING
 * FROM, OUT OF OR IN CONNECTION WITH THE SOFTWARE OR THE USE OR OTHER DEALINGS
 * IN THE SOFTWARE.
 *
 */

#include <linux/seq_file.h>
#include <drm/drmP.h>
#include <drm/i915_drm.h>
#include "i915_drv.h"
#include "i915_vgpu.h"
#include "i915_trace.h"
#include "intel_drv.h"

/**
 * DOC: Global GTT views
 *
 * Background and previous state
 *
 * Historically objects could exists (be bound) in global GTT space only as
 * singular instances with a view representing all of the object's backing pages
 * in a linear fashion. This view will be called a normal view.
 *
 * To support multiple views of the same object, where the number of mapped
 * pages is not equal to the backing store, or where the layout of the pages
 * is not linear, concept of a GGTT view was added.
 *
 * One example of an alternative view is a stereo display driven by a single
 * image. In this case we would have a framebuffer looking like this
 * (2x2 pages):
 *
 *    12
 *    34
 *
 * Above would represent a normal GGTT view as normally mapped for GPU or CPU
 * rendering. In contrast, fed to the display engine would be an alternative
 * view which could look something like this:
 *
 *   1212
 *   3434
 *
 * In this example both the size and layout of pages in the alternative view is
 * different from the normal view.
 *
 * Implementation and usage
 *
 * GGTT views are implemented using VMAs and are distinguished via enum
 * i915_ggtt_view_type and struct i915_ggtt_view.
 *
 * A new flavour of core GEM functions which work with GGTT bound objects were
 * added with the _ggtt_ infix, and sometimes with _view postfix to avoid
 * renaming  in large amounts of code. They take the struct i915_ggtt_view
 * parameter encapsulating all metadata required to implement a view.
 *
 * As a helper for callers which are only interested in the normal view,
 * globally const i915_ggtt_view_normal singleton instance exists. All old core
 * GEM API functions, the ones not taking the view parameter, are operating on,
 * or with the normal GGTT view.
 *
 * Code wanting to add or use a new GGTT view needs to:
 *
 * 1. Add a new enum with a suitable name.
 * 2. Extend the metadata in the i915_ggtt_view structure if required.
 * 3. Add support to i915_get_vma_pages().
 *
 * New views are required to build a scatter-gather table from within the
 * i915_get_vma_pages function. This table is stored in the vma.ggtt_view and
 * exists for the lifetime of an VMA.
 *
 * Core API is designed to have copy semantics which means that passed in
 * struct i915_ggtt_view does not need to be persistent (left around after
 * calling the core API functions).
 *
 */

static int
i915_get_ggtt_vma_pages(struct i915_vma *vma);

const struct i915_ggtt_view i915_ggtt_view_normal;
const struct i915_ggtt_view i915_ggtt_view_rotated = {
        .type = I915_GGTT_VIEW_ROTATED
};

static int sanitize_enable_ppgtt(struct drm_device *dev, int enable_ppgtt)
{
	bool has_aliasing_ppgtt;
	bool has_full_ppgtt;

	has_aliasing_ppgtt = INTEL_INFO(dev)->gen >= 6;
	has_full_ppgtt = INTEL_INFO(dev)->gen >= 7;

	if (intel_vgpu_active(dev))
		has_full_ppgtt = false; /* emulation is too hard */

	/*
	 * We don't allow disabling PPGTT for gen9+ as it's a requirement for
	 * execlists, the sole mechanism available to submit work.
	 */
	if (INTEL_INFO(dev)->gen < 9 &&
	    (enable_ppgtt == 0 || !has_aliasing_ppgtt))
		return 0;

	if (enable_ppgtt == 1)
		return 1;

	if (enable_ppgtt == 2 && has_full_ppgtt)
		return 2;

#if defined(CONFIG_INTEL_IOMMU) || defined(CONFIG_XEN)
	/* Disable ppgtt on SNB if VT-d is on. */
	if (INTEL_INFO(dev)->gen == 6 && intel_iommu_gfx_mapped) {
		DRM_INFO("Disabling PPGTT because VT-d is on\n");
		return 0;
	}
#endif

	/* Early VLV doesn't have this */
	if (IS_VALLEYVIEW(dev) && !IS_CHERRYVIEW(dev) &&
	    dev->pdev->revision < 0xb) {
		DRM_DEBUG_DRIVER("disabling PPGTT on pre-B3 step VLV\n");
		return 0;
	}

	if (INTEL_INFO(dev)->gen >= 8 && i915.enable_execlists)
		return 2;
	else
		return has_aliasing_ppgtt ? 1 : 0;
}

static int ppgtt_bind_vma(struct i915_vma *vma,
			  enum i915_cache_level cache_level,
			  u32 unused)
{
	u32 pte_flags = 0;

	/* Currently applicable only to VLV */
	if (vma->obj->gt_ro)
		pte_flags |= PTE_READ_ONLY;

	vma->vm->insert_entries(vma->vm, vma->obj->pages, vma->node.start,
				cache_level, pte_flags);

	return 0;
}

static void ppgtt_unbind_vma(struct i915_vma *vma)
{
	vma->vm->clear_range(vma->vm,
			     vma->node.start,
			     vma->obj->base.size,
			     true);
}

static gen8_pte_t gen8_pte_encode(dma_addr_t addr,
				  enum i915_cache_level level,
				  bool valid)
{
	gen8_pte_t pte = valid ? _PAGE_PRESENT | _PAGE_RW : 0;
	pte |= addr;

	switch (level) {
	case I915_CACHE_NONE:
		pte |= PPAT_UNCACHED_INDEX;
		break;
	case I915_CACHE_WT:
		pte |= PPAT_DISPLAY_ELLC_INDEX;
		break;
	default:
		pte |= PPAT_CACHED_INDEX;
		break;
	}

	return pte;
}

static gen8_pde_t gen8_pde_encode(const dma_addr_t addr,
				  const enum i915_cache_level level)
{
	gen8_pde_t pde = _PAGE_PRESENT | _PAGE_RW;
	pde |= addr;
	if (level != I915_CACHE_NONE)
		pde |= PPAT_CACHED_PDE_INDEX;
	else
		pde |= PPAT_UNCACHED_INDEX;
	return pde;
}

static gen6_pte_t snb_pte_encode(dma_addr_t addr,
				 enum i915_cache_level level,
				 bool valid, u32 unused)
{
	gen6_pte_t pte = valid ? GEN6_PTE_VALID : 0;
	pte |= GEN6_PTE_ADDR_ENCODE(addr);

	switch (level) {
	case I915_CACHE_L3_LLC:
	case I915_CACHE_LLC:
		pte |= GEN6_PTE_CACHE_LLC;
		break;
	case I915_CACHE_NONE:
		pte |= GEN6_PTE_UNCACHED;
		break;
	default:
		MISSING_CASE(level);
	}

	return pte;
}

static gen6_pte_t ivb_pte_encode(dma_addr_t addr,
				 enum i915_cache_level level,
				 bool valid, u32 unused)
{
	gen6_pte_t pte = valid ? GEN6_PTE_VALID : 0;
	pte |= GEN6_PTE_ADDR_ENCODE(addr);

	switch (level) {
	case I915_CACHE_L3_LLC:
		pte |= GEN7_PTE_CACHE_L3_LLC;
		break;
	case I915_CACHE_LLC:
		pte |= GEN6_PTE_CACHE_LLC;
		break;
	case I915_CACHE_NONE:
		pte |= GEN6_PTE_UNCACHED;
		break;
	default:
		MISSING_CASE(level);
	}

	return pte;
}

static gen6_pte_t byt_pte_encode(dma_addr_t addr,
				 enum i915_cache_level level,
				 bool valid, u32 flags)
{
	gen6_pte_t pte = valid ? GEN6_PTE_VALID : 0;
	pte |= GEN6_PTE_ADDR_ENCODE(addr);

	if (!(flags & PTE_READ_ONLY))
		pte |= BYT_PTE_WRITEABLE;

	if (level != I915_CACHE_NONE)
		pte |= BYT_PTE_SNOOPED_BY_CPU_CACHES;

	return pte;
}

static gen6_pte_t hsw_pte_encode(dma_addr_t addr,
				 enum i915_cache_level level,
				 bool valid, u32 unused)
{
	gen6_pte_t pte = valid ? GEN6_PTE_VALID : 0;
	pte |= HSW_PTE_ADDR_ENCODE(addr);

	if (level != I915_CACHE_NONE)
		pte |= HSW_WB_LLC_AGE3;

	return pte;
}

static gen6_pte_t iris_pte_encode(dma_addr_t addr,
				  enum i915_cache_level level,
				  bool valid, u32 unused)
{
	gen6_pte_t pte = valid ? GEN6_PTE_VALID : 0;
	pte |= HSW_PTE_ADDR_ENCODE(addr);

	switch (level) {
	case I915_CACHE_NONE:
		break;
	case I915_CACHE_WT:
		pte |= HSW_WT_ELLC_LLC_AGE3;
		break;
	default:
		pte |= HSW_WB_ELLC_LLC_AGE3;
		break;
	}

	return pte;
}

static int __setup_page_dma(struct drm_device *dev,
			    struct i915_page_dma *p, gfp_t flags)
{
	struct device *device = &dev->pdev->dev;

	p->page = alloc_page(flags);
	if (!p->page)
		return -ENOMEM;

	p->daddr = dma_map_page(device,
				p->page, 0, 4096, PCI_DMA_BIDIRECTIONAL);

	if (dma_mapping_error(device, p->daddr)) {
		__free_page(p->page);
		return -EINVAL;
	}

	return 0;
}

static int setup_page_dma(struct drm_device *dev, struct i915_page_dma *p)
{
	return __setup_page_dma(dev, p, GFP_KERNEL);
}

static void cleanup_page_dma(struct drm_device *dev, struct i915_page_dma *p)
{
	if (WARN_ON(!p->page))
		return;

	dma_unmap_page(&dev->pdev->dev, p->daddr, 4096, PCI_DMA_BIDIRECTIONAL);
	__free_page(p->page);
	memset(p, 0, sizeof(*p));
}

static void *kmap_page_dma(struct i915_page_dma *p)
{
	return kmap_atomic(p->page);
}

/* We use the flushing unmap only with ppgtt structures:
 * page directories, page tables and scratch pages.
 */
static void kunmap_page_dma(struct drm_device *dev, void *vaddr)
{
	/* There are only few exceptions for gen >=6. chv and bxt.
	 * And we are not sure about the latter so play safe for now.
	 */
	if (IS_CHERRYVIEW(dev) || IS_BROXTON(dev))
		drm_clflush_virt_range(vaddr, PAGE_SIZE);

	kunmap_atomic(vaddr);
}

#define kmap_px(px) kmap_page_dma(px_base(px))
#define kunmap_px(ppgtt, vaddr) kunmap_page_dma((ppgtt)->base.dev, (vaddr))

#define setup_px(dev, px) setup_page_dma((dev), px_base(px))
#define cleanup_px(dev, px) cleanup_page_dma((dev), px_base(px))
#define fill_px(dev, px, v) fill_page_dma((dev), px_base(px), (v))
#define fill32_px(dev, px, v) fill_page_dma_32((dev), px_base(px), (v))

static void fill_page_dma(struct drm_device *dev, struct i915_page_dma *p,
			  const uint64_t val)
{
	int i;
	uint64_t * const vaddr = kmap_page_dma(p);

	for (i = 0; i < 512; i++)
		vaddr[i] = val;

	kunmap_page_dma(dev, vaddr);
}

static void fill_page_dma_32(struct drm_device *dev, struct i915_page_dma *p,
			     const uint32_t val32)
{
	uint64_t v = val32;

	v = v << 32 | val32;

	fill_page_dma(dev, p, v);
}

static struct i915_page_scratch *alloc_scratch_page(struct drm_device *dev)
{
	struct i915_page_scratch *sp;
	int ret;

	sp = kzalloc(sizeof(*sp), GFP_KERNEL);
	if (sp == NULL)
		return ERR_PTR(-ENOMEM);

	ret = __setup_page_dma(dev, px_base(sp), GFP_DMA32 | __GFP_ZERO);
	if (ret) {
		kfree(sp);
		return ERR_PTR(ret);
	}

	set_pages_uc(px_page(sp), 1);

	return sp;
}

static void free_scratch_page(struct drm_device *dev,
			      struct i915_page_scratch *sp)
{
	set_pages_wb(px_page(sp), 1);

	cleanup_px(dev, sp);
	kfree(sp);
}

static struct i915_page_table *alloc_pt(struct drm_device *dev)
{
	struct i915_page_table *pt;
	const size_t count = INTEL_INFO(dev)->gen >= 8 ?
		GEN8_PTES : GEN6_PTES;
	int ret = -ENOMEM;

	pt = kzalloc(sizeof(*pt), GFP_KERNEL);
	if (!pt)
		return ERR_PTR(-ENOMEM);

	pt->used_ptes = kcalloc(BITS_TO_LONGS(count), sizeof(*pt->used_ptes),
				GFP_KERNEL);

	if (!pt->used_ptes)
		goto fail_bitmap;

	ret = setup_px(dev, pt);
	if (ret)
		goto fail_page_m;

	return pt;

fail_page_m:
	kfree(pt->used_ptes);
fail_bitmap:
	kfree(pt);

	return ERR_PTR(ret);
}

static void free_pt(struct drm_device *dev, struct i915_page_table *pt)
{
	cleanup_px(dev, pt);
	kfree(pt->used_ptes);
	kfree(pt);
}

static void gen8_initialize_pt(struct i915_address_space *vm,
			       struct i915_page_table *pt)
{
	gen8_pte_t scratch_pte;

	scratch_pte = gen8_pte_encode(px_dma(vm->scratch_page),
				      I915_CACHE_LLC, true);

	fill_px(vm->dev, pt, scratch_pte);
}

static void gen6_initialize_pt(struct i915_address_space *vm,
			       struct i915_page_table *pt)
{
	gen6_pte_t scratch_pte;

	WARN_ON(px_dma(vm->scratch_page) == 0);

	scratch_pte = vm->pte_encode(px_dma(vm->scratch_page),
				     I915_CACHE_LLC, true, 0);

	fill32_px(vm->dev, pt, scratch_pte);
}

static struct i915_page_directory *alloc_pd(struct drm_device *dev)
{
	struct i915_page_directory *pd;
	int ret = -ENOMEM;

	pd = kzalloc(sizeof(*pd), GFP_KERNEL);
	if (!pd)
		return ERR_PTR(-ENOMEM);

	pd->used_pdes = kcalloc(BITS_TO_LONGS(I915_PDES),
				sizeof(*pd->used_pdes), GFP_KERNEL);
	if (!pd->used_pdes)
		goto fail_bitmap;

	ret = setup_px(dev, pd);
	if (ret)
		goto fail_page_m;

	return pd;

fail_page_m:
	kfree(pd->used_pdes);
fail_bitmap:
	kfree(pd);

	return ERR_PTR(ret);
}

static void free_pd(struct drm_device *dev, struct i915_page_directory *pd)
{
	if (px_page(pd)) {
		cleanup_px(dev, pd);
		kfree(pd->used_pdes);
		kfree(pd);
	}
}

static void gen8_initialize_pd(struct i915_address_space *vm,
			       struct i915_page_directory *pd)
{
	gen8_pde_t scratch_pde;

	scratch_pde = gen8_pde_encode(px_dma(vm->scratch_pt), I915_CACHE_LLC);

	fill_px(vm->dev, pd, scratch_pde);
}

/* Broadwell Page Directory Pointer Descriptors */
static int gen8_write_pdp(struct drm_i915_gem_request *req,
			  unsigned entry,
			  dma_addr_t addr)
{
	struct intel_engine_cs *ring = req->ring;
	int ret;

	BUG_ON(entry >= 4);

	ret = intel_ring_begin(req, 6);
	if (ret)
		return ret;

	intel_ring_emit(ring, MI_LOAD_REGISTER_IMM(1));
	intel_ring_emit(ring, GEN8_RING_PDP_UDW(ring, entry));
	intel_ring_emit(ring, upper_32_bits(addr));
	intel_ring_emit(ring, MI_LOAD_REGISTER_IMM(1));
	intel_ring_emit(ring, GEN8_RING_PDP_LDW(ring, entry));
	intel_ring_emit(ring, lower_32_bits(addr));
	intel_ring_advance(ring);

	return 0;
}

static int gen8_mm_switch(struct i915_hw_ppgtt *ppgtt,
			  struct drm_i915_gem_request *req)
{
	int i, ret;

	for (i = GEN8_LEGACY_PDPES - 1; i >= 0; i--) {
		const dma_addr_t pd_daddr = i915_page_dir_dma_addr(ppgtt, i);

		ret = gen8_write_pdp(req, i, pd_daddr);
		if (ret)
			return ret;
	}

	return 0;
}

static void gen8_ppgtt_clear_range(struct i915_address_space *vm,
				   uint64_t start,
				   uint64_t length,
				   bool use_scratch)
{
	struct i915_hw_ppgtt *ppgtt =
		container_of(vm, struct i915_hw_ppgtt, base);
	gen8_pte_t *pt_vaddr, scratch_pte;
	unsigned pdpe = start >> GEN8_PDPE_SHIFT & GEN8_PDPE_MASK;
	unsigned pde = start >> GEN8_PDE_SHIFT & GEN8_PDE_MASK;
	unsigned pte = start >> GEN8_PTE_SHIFT & GEN8_PTE_MASK;
	unsigned num_entries = length >> PAGE_SHIFT;
	unsigned last_pte, i;

	scratch_pte = gen8_pte_encode(px_dma(ppgtt->base.scratch_page),
				      I915_CACHE_LLC, use_scratch);

	while (num_entries) {
		struct i915_page_directory *pd;
		struct i915_page_table *pt;

		if (WARN_ON(!ppgtt->pdp.page_directory[pdpe]))
			break;

		pd = ppgtt->pdp.page_directory[pdpe];

		if (WARN_ON(!pd->page_table[pde]))
			break;

		pt = pd->page_table[pde];

		if (WARN_ON(!px_page(pt)))
			break;

		last_pte = pte + num_entries;
		if (last_pte > GEN8_PTES)
			last_pte = GEN8_PTES;

		pt_vaddr = kmap_px(pt);

		for (i = pte; i < last_pte; i++) {
			pt_vaddr[i] = scratch_pte;
			num_entries--;
		}

		kunmap_px(ppgtt, pt);

		pte = 0;
		if (++pde == I915_PDES) {
			pdpe++;
			pde = 0;
		}
	}
}

static void gen8_ppgtt_insert_entries(struct i915_address_space *vm,
				      struct sg_table *pages,
				      uint64_t start,
				      enum i915_cache_level cache_level, u32 unused)
{
	struct i915_hw_ppgtt *ppgtt =
		container_of(vm, struct i915_hw_ppgtt, base);
	gen8_pte_t *pt_vaddr;
	unsigned pdpe = start >> GEN8_PDPE_SHIFT & GEN8_PDPE_MASK;
	unsigned pde = start >> GEN8_PDE_SHIFT & GEN8_PDE_MASK;
	unsigned pte = start >> GEN8_PTE_SHIFT & GEN8_PTE_MASK;
	struct sg_page_iter sg_iter;

	pt_vaddr = NULL;

	for_each_sg_page(pages->sgl, &sg_iter, pages->nents, 0) {
		if (WARN_ON(pdpe >= GEN8_LEGACY_PDPES))
			break;

		if (pt_vaddr == NULL) {
			struct i915_page_directory *pd = ppgtt->pdp.page_directory[pdpe];
			struct i915_page_table *pt = pd->page_table[pde];
			pt_vaddr = kmap_px(pt);
		}

		pt_vaddr[pte] =
			gen8_pte_encode(sg_page_iter_dma_address(&sg_iter),
					cache_level, true);
		if (++pte == GEN8_PTES) {
			kunmap_px(ppgtt, pt_vaddr);
			pt_vaddr = NULL;
			if (++pde == I915_PDES) {
				pdpe++;
				pde = 0;
			}
			pte = 0;
		}
	}

	if (pt_vaddr)
		kunmap_px(ppgtt, pt_vaddr);
}

static void gen8_free_page_tables(struct drm_device *dev,
				  struct i915_page_directory *pd)
{
	int i;

	if (!px_page(pd))
		return;

	for_each_set_bit(i, pd->used_pdes, I915_PDES) {
		if (WARN_ON(!pd->page_table[i]))
			continue;

		free_pt(dev, pd->page_table[i]);
		pd->page_table[i] = NULL;
	}
}

static int gen8_init_scratch(struct i915_address_space *vm)
{
	struct drm_device *dev = vm->dev;

	vm->scratch_page = alloc_scratch_page(dev);
	if (IS_ERR(vm->scratch_page))
		return PTR_ERR(vm->scratch_page);

	vm->scratch_pt = alloc_pt(dev);
	if (IS_ERR(vm->scratch_pt)) {
		free_scratch_page(dev, vm->scratch_page);
		return PTR_ERR(vm->scratch_pt);
	}

	vm->scratch_pd = alloc_pd(dev);
	if (IS_ERR(vm->scratch_pd)) {
		free_pt(dev, vm->scratch_pt);
		free_scratch_page(dev, vm->scratch_page);
		return PTR_ERR(vm->scratch_pd);
	}

	gen8_initialize_pt(vm, vm->scratch_pt);
	gen8_initialize_pd(vm, vm->scratch_pd);

	return 0;
}

static void gen8_free_scratch(struct i915_address_space *vm)
{
	struct drm_device *dev = vm->dev;

	free_pd(dev, vm->scratch_pd);
	free_pt(dev, vm->scratch_pt);
	free_scratch_page(dev, vm->scratch_page);
}

static void gen8_ppgtt_cleanup(struct i915_address_space *vm)
{
	struct i915_hw_ppgtt *ppgtt =
		container_of(vm, struct i915_hw_ppgtt, base);
	int i;

	for_each_set_bit(i, ppgtt->pdp.used_pdpes, GEN8_LEGACY_PDPES) {
		if (WARN_ON(!ppgtt->pdp.page_directory[i]))
			continue;

		gen8_free_page_tables(ppgtt->base.dev,
				      ppgtt->pdp.page_directory[i]);
		free_pd(ppgtt->base.dev, ppgtt->pdp.page_directory[i]);
	}

	gen8_free_scratch(vm);
}

/**
 * gen8_ppgtt_alloc_pagetabs() - Allocate page tables for VA range.
 * @ppgtt:	Master ppgtt structure.
 * @pd:		Page directory for this address range.
 * @start:	Starting virtual address to begin allocations.
 * @length	Size of the allocations.
 * @new_pts:	Bitmap set by function with new allocations. Likely used by the
 *		caller to free on error.
 *
 * Allocate the required number of page tables. Extremely similar to
 * gen8_ppgtt_alloc_page_directories(). The main difference is here we are limited by
 * the page directory boundary (instead of the page directory pointer). That
 * boundary is 1GB virtual. Therefore, unlike gen8_ppgtt_alloc_page_directories(), it is
 * possible, and likely that the caller will need to use multiple calls of this
 * function to achieve the appropriate allocation.
 *
 * Return: 0 if success; negative error code otherwise.
 */
static int gen8_ppgtt_alloc_pagetabs(struct i915_hw_ppgtt *ppgtt,
				     struct i915_page_directory *pd,
				     uint64_t start,
				     uint64_t length,
				     unsigned long *new_pts)
{
	struct drm_device *dev = ppgtt->base.dev;
	struct i915_page_table *pt;
	uint64_t temp;
	uint32_t pde;

	gen8_for_each_pde(pt, pd, start, length, temp, pde) {
		/* Don't reallocate page tables */
		if (pt) {
			/* Scratch is never allocated this way */
			WARN_ON(pt == ppgtt->base.scratch_pt);
			continue;
		}

		pt = alloc_pt(dev);
		if (IS_ERR(pt))
			goto unwind_out;

		gen8_initialize_pt(&ppgtt->base, pt);
		pd->page_table[pde] = pt;
		__set_bit(pde, new_pts);
	}

	return 0;

unwind_out:
	for_each_set_bit(pde, new_pts, I915_PDES)
		free_pt(dev, pd->page_table[pde]);

	return -ENOMEM;
}

/**
 * gen8_ppgtt_alloc_page_directories() - Allocate page directories for VA range.
 * @ppgtt:	Master ppgtt structure.
 * @pdp:	Page directory pointer for this address range.
 * @start:	Starting virtual address to begin allocations.
 * @length	Size of the allocations.
 * @new_pds	Bitmap set by function with new allocations. Likely used by the
 *		caller to free on error.
 *
 * Allocate the required number of page directories starting at the pde index of
 * @start, and ending at the pde index @start + @length. This function will skip
 * over already allocated page directories within the range, and only allocate
 * new ones, setting the appropriate pointer within the pdp as well as the
 * correct position in the bitmap @new_pds.
 *
 * The function will only allocate the pages within the range for a give page
 * directory pointer. In other words, if @start + @length straddles a virtually
 * addressed PDP boundary (512GB for 4k pages), there will be more allocations
 * required by the caller, This is not currently possible, and the BUG in the
 * code will prevent it.
 *
 * Return: 0 if success; negative error code otherwise.
 */
static int gen8_ppgtt_alloc_page_directories(struct i915_hw_ppgtt *ppgtt,
				     struct i915_page_directory_pointer *pdp,
				     uint64_t start,
				     uint64_t length,
				     unsigned long *new_pds)
{
	struct drm_device *dev = ppgtt->base.dev;
	struct i915_page_directory *pd;
	uint64_t temp;
	uint32_t pdpe;

	WARN_ON(!bitmap_empty(new_pds, GEN8_LEGACY_PDPES));

	gen8_for_each_pdpe(pd, pdp, start, length, temp, pdpe) {
		if (pd)
			continue;

		pd = alloc_pd(dev);
		if (IS_ERR(pd))
			goto unwind_out;

		gen8_initialize_pd(&ppgtt->base, pd);
		pdp->page_directory[pdpe] = pd;
		__set_bit(pdpe, new_pds);
	}

	return 0;

unwind_out:
	for_each_set_bit(pdpe, new_pds, GEN8_LEGACY_PDPES)
		free_pd(dev, pdp->page_directory[pdpe]);

	return -ENOMEM;
}

static void
free_gen8_temp_bitmaps(unsigned long *new_pds, unsigned long **new_pts)
{
	int i;

	for (i = 0; i < GEN8_LEGACY_PDPES; i++)
		kfree(new_pts[i]);
	kfree(new_pts);
	kfree(new_pds);
}

/* Fills in the page directory bitmap, and the array of page tables bitmap. Both
 * of these are based on the number of PDPEs in the system.
 */
static
int __must_check alloc_gen8_temp_bitmaps(unsigned long **new_pds,
					 unsigned long ***new_pts)
{
	int i;
	unsigned long *pds;
	unsigned long **pts;

	pds = kcalloc(BITS_TO_LONGS(GEN8_LEGACY_PDPES), sizeof(unsigned long), GFP_KERNEL);
	if (!pds)
		return -ENOMEM;

	pts = kcalloc(GEN8_LEGACY_PDPES, sizeof(unsigned long *), GFP_KERNEL);
	if (!pts) {
		kfree(pds);
		return -ENOMEM;
	}

	for (i = 0; i < GEN8_LEGACY_PDPES; i++) {
		pts[i] = kcalloc(BITS_TO_LONGS(I915_PDES),
				 sizeof(unsigned long), GFP_KERNEL);
		if (!pts[i])
			goto err_out;
	}

	*new_pds = pds;
	*new_pts = pts;

	return 0;

err_out:
	free_gen8_temp_bitmaps(pds, pts);
	return -ENOMEM;
}

/* PDE TLBs are a pain to invalidate on GEN8+. When we modify
 * the page table structures, we mark them dirty so that
 * context switching/execlist queuing code takes extra steps
 * to ensure that tlbs are flushed.
 */
static void mark_tlbs_dirty(struct i915_hw_ppgtt *ppgtt)
{
	ppgtt->pd_dirty_rings = INTEL_INFO(ppgtt->base.dev)->ring_mask;
}

static int gen8_alloc_va_range(struct i915_address_space *vm,
			       uint64_t start,
			       uint64_t length)
{
	struct i915_hw_ppgtt *ppgtt =
		container_of(vm, struct i915_hw_ppgtt, base);
	unsigned long *new_page_dirs, **new_page_tables;
	struct i915_page_directory *pd;
	const uint64_t orig_start = start;
	const uint64_t orig_length = length;
	uint64_t temp;
	uint32_t pdpe;
	int ret;

	/* Wrap is never okay since we can only represent 48b, and we don't
	 * actually use the other side of the canonical address space.
	 */
	if (WARN_ON(start + length < start))
		return -ENODEV;

	if (WARN_ON(start + length > ppgtt->base.total))
		return -ENODEV;

	ret = alloc_gen8_temp_bitmaps(&new_page_dirs, &new_page_tables);
	if (ret)
		return ret;

	/* Do the allocations first so we can easily bail out */
	ret = gen8_ppgtt_alloc_page_directories(ppgtt, &ppgtt->pdp, start, length,
					new_page_dirs);
	if (ret) {
		free_gen8_temp_bitmaps(new_page_dirs, new_page_tables);
		return ret;
	}

	/* For every page directory referenced, allocate page tables */
	gen8_for_each_pdpe(pd, &ppgtt->pdp, start, length, temp, pdpe) {
		ret = gen8_ppgtt_alloc_pagetabs(ppgtt, pd, start, length,
						new_page_tables[pdpe]);
		if (ret)
			goto err_out;
	}

	start = orig_start;
	length = orig_length;

	/* Allocations have completed successfully, so set the bitmaps, and do
	 * the mappings. */
	gen8_for_each_pdpe(pd, &ppgtt->pdp, start, length, temp, pdpe) {
		gen8_pde_t *const page_directory = kmap_px(pd);
		struct i915_page_table *pt;
		uint64_t pd_len = gen8_clamp_pd(start, length);
		uint64_t pd_start = start;
		uint32_t pde;

		/* Every pd should be allocated, we just did that above. */
		WARN_ON(!pd);

		gen8_for_each_pde(pt, pd, pd_start, pd_len, temp, pde) {
			/* Same reasoning as pd */
			WARN_ON(!pt);
			WARN_ON(!pd_len);
			WARN_ON(!gen8_pte_count(pd_start, pd_len));

			/* Set our used ptes within the page table */
			bitmap_set(pt->used_ptes,
				   gen8_pte_index(pd_start),
				   gen8_pte_count(pd_start, pd_len));

			/* Our pde is now pointing to the pagetable, pt */
			__set_bit(pde, pd->used_pdes);

			/* Map the PDE to the page table */
			page_directory[pde] = gen8_pde_encode(px_dma(pt),
							      I915_CACHE_LLC);

			/* NB: We haven't yet mapped ptes to pages. At this
			 * point we're still relying on insert_entries() */
		}

		kunmap_px(ppgtt, page_directory);

		__set_bit(pdpe, ppgtt->pdp.used_pdpes);
	}

	free_gen8_temp_bitmaps(new_page_dirs, new_page_tables);
	mark_tlbs_dirty(ppgtt);
	return 0;

err_out:
	while (pdpe--) {
		for_each_set_bit(temp, new_page_tables[pdpe], I915_PDES)
			free_pt(vm->dev, ppgtt->pdp.page_directory[pdpe]->page_table[temp]);
	}

	for_each_set_bit(pdpe, new_page_dirs, GEN8_LEGACY_PDPES)
		free_pd(vm->dev, ppgtt->pdp.page_directory[pdpe]);

	free_gen8_temp_bitmaps(new_page_dirs, new_page_tables);
	mark_tlbs_dirty(ppgtt);
	return ret;
}

/*
 * GEN8 legacy ppgtt programming is accomplished through a max 4 PDP registers
 * with a net effect resembling a 2-level page table in normal x86 terms. Each
 * PDP represents 1GB of memory 4 * 512 * 512 * 4096 = 4GB legacy 32b address
 * space.
 *
 */
static int gen8_ppgtt_init(struct i915_hw_ppgtt *ppgtt)
{
	int ret;

	ret = gen8_init_scratch(&ppgtt->base);
	if (ret)
		return ret;

	ppgtt->base.start = 0;
	ppgtt->base.total = 1ULL << 32;
	if (IS_ENABLED(CONFIG_X86_32))
		/* While we have a proliferation of size_t variables
		 * we cannot represent the full ppgtt size on 32bit,
		 * so limit it to the same size as the GGTT (currently
		 * 2GiB).
		 */
		ppgtt->base.total = to_i915(ppgtt->base.dev)->gtt.base.total;
	ppgtt->base.cleanup = gen8_ppgtt_cleanup;
	ppgtt->base.allocate_va_range = gen8_alloc_va_range;
	ppgtt->base.insert_entries = gen8_ppgtt_insert_entries;
	ppgtt->base.clear_range = gen8_ppgtt_clear_range;
	ppgtt->base.unbind_vma = ppgtt_unbind_vma;
	ppgtt->base.bind_vma = ppgtt_bind_vma;

	ppgtt->switch_mm = gen8_mm_switch;

	return 0;
}

static void gen6_dump_ppgtt(struct i915_hw_ppgtt *ppgtt, struct seq_file *m)
{
	struct i915_address_space *vm = &ppgtt->base;
	struct i915_page_table *unused;
	gen6_pte_t scratch_pte;
	uint32_t pd_entry;
	uint32_t  pte, pde, temp;
	uint32_t start = ppgtt->base.start, length = ppgtt->base.total;

	scratch_pte = vm->pte_encode(px_dma(vm->scratch_page),
				     I915_CACHE_LLC, true, 0);

	gen6_for_each_pde(unused, &ppgtt->pd, start, length, temp, pde) {
		u32 expected;
		gen6_pte_t *pt_vaddr;
		const dma_addr_t pt_addr = px_dma(ppgtt->pd.page_table[pde]);
		pd_entry = readl(ppgtt->pd_addr + pde);
		expected = (GEN6_PDE_ADDR_ENCODE(pt_addr) | GEN6_PDE_VALID);

		if (pd_entry != expected)
			seq_printf(m, "\tPDE #%d mismatch: Actual PDE: %x Expected PDE: %x\n",
				   pde,
				   pd_entry,
				   expected);
		seq_printf(m, "\tPDE: %x\n", pd_entry);

		pt_vaddr = kmap_px(ppgtt->pd.page_table[pde]);

		for (pte = 0; pte < GEN6_PTES; pte+=4) {
			unsigned long va =
				(pde * PAGE_SIZE * GEN6_PTES) +
				(pte * PAGE_SIZE);
			int i;
			bool found = false;
			for (i = 0; i < 4; i++)
				if (pt_vaddr[pte + i] != scratch_pte)
					found = true;
			if (!found)
				continue;

			seq_printf(m, "\t\t0x%lx [%03d,%04d]: =", va, pde, pte);
			for (i = 0; i < 4; i++) {
				if (pt_vaddr[pte + i] != scratch_pte)
					seq_printf(m, " %08x", pt_vaddr[pte + i]);
				else
					seq_puts(m, "  SCRATCH ");
			}
			seq_puts(m, "\n");
		}
		kunmap_px(ppgtt, pt_vaddr);
	}
}

/* Write pde (index) from the page directory @pd to the page table @pt */
static void gen6_write_pde(struct i915_page_directory *pd,
			    const int pde, struct i915_page_table *pt)
{
	/* Caller needs to make sure the write completes if necessary */
	struct i915_hw_ppgtt *ppgtt =
		container_of(pd, struct i915_hw_ppgtt, pd);
	u32 pd_entry;

	pd_entry = GEN6_PDE_ADDR_ENCODE(px_dma(pt));
	pd_entry |= GEN6_PDE_VALID;

	writel(pd_entry, ppgtt->pd_addr + pde);
}

/* Write all the page tables found in the ppgtt structure to incrementing page
 * directories. */
static void gen6_write_page_range(struct drm_i915_private *dev_priv,
				  struct i915_page_directory *pd,
				  uint32_t start, uint32_t length)
{
	struct i915_page_table *pt;
	uint32_t pde, temp;

	gen6_for_each_pde(pt, pd, start, length, temp, pde)
		gen6_write_pde(pd, pde, pt);

	/* Make sure write is complete before other code can use this page
	 * table. Also require for WC mapped PTEs */
	readl(dev_priv->gtt.gsm);
}

static uint32_t get_pd_offset(struct i915_hw_ppgtt *ppgtt)
{
	BUG_ON(ppgtt->pd.base.ggtt_offset & 0x3f);

	return (ppgtt->pd.base.ggtt_offset / 64) << 16;
}

static int hsw_mm_switch(struct i915_hw_ppgtt *ppgtt,
			 struct drm_i915_gem_request *req)
{
	struct intel_engine_cs *ring = req->ring;
	int ret;

	/* NB: TLBs must be flushed and invalidated before a switch */
	ret = ring->flush(req, I915_GEM_GPU_DOMAINS, I915_GEM_GPU_DOMAINS);
	if (ret)
		return ret;

	ret = intel_ring_begin(req, 6);
	if (ret)
		return ret;

	intel_ring_emit(ring, MI_LOAD_REGISTER_IMM(2));
	intel_ring_emit(ring, RING_PP_DIR_DCLV(ring));
	intel_ring_emit(ring, PP_DIR_DCLV_2G);
	intel_ring_emit(ring, RING_PP_DIR_BASE(ring));
	intel_ring_emit(ring, get_pd_offset(ppgtt));
	intel_ring_emit(ring, MI_NOOP);
	intel_ring_advance(ring);

	return 0;
}

static int vgpu_mm_switch(struct i915_hw_ppgtt *ppgtt,
			  struct drm_i915_gem_request *req)
{
	struct intel_engine_cs *ring = req->ring;
	struct drm_i915_private *dev_priv = to_i915(ppgtt->base.dev);

	I915_WRITE(RING_PP_DIR_DCLV(ring), PP_DIR_DCLV_2G);
	I915_WRITE(RING_PP_DIR_BASE(ring), get_pd_offset(ppgtt));
	return 0;
}

static int gen7_mm_switch(struct i915_hw_ppgtt *ppgtt,
			  struct drm_i915_gem_request *req)
{
	struct intel_engine_cs *ring = req->ring;
	int ret;

	/* NB: TLBs must be flushed and invalidated before a switch */
	ret = ring->flush(req, I915_GEM_GPU_DOMAINS, I915_GEM_GPU_DOMAINS);
	if (ret)
		return ret;

	ret = intel_ring_begin(req, 6);
	if (ret)
		return ret;

	intel_ring_emit(ring, MI_LOAD_REGISTER_IMM(2));
	intel_ring_emit(ring, RING_PP_DIR_DCLV(ring));
	intel_ring_emit(ring, PP_DIR_DCLV_2G);
	intel_ring_emit(ring, RING_PP_DIR_BASE(ring));
	intel_ring_emit(ring, get_pd_offset(ppgtt));
	intel_ring_emit(ring, MI_NOOP);
	intel_ring_advance(ring);

	/* XXX: RCS is the only one to auto invalidate the TLBs? */
	if (ring->id != RCS) {
		ret = ring->flush(req, I915_GEM_GPU_DOMAINS, I915_GEM_GPU_DOMAINS);
		if (ret)
			return ret;
	}

	return 0;
}

static int gen6_mm_switch(struct i915_hw_ppgtt *ppgtt,
			  struct drm_i915_gem_request *req)
{
	struct intel_engine_cs *ring = req->ring;
	struct drm_device *dev = ppgtt->base.dev;
	struct drm_i915_private *dev_priv = dev->dev_private;


	I915_WRITE(RING_PP_DIR_DCLV(ring), PP_DIR_DCLV_2G);
	I915_WRITE(RING_PP_DIR_BASE(ring), get_pd_offset(ppgtt));

	POSTING_READ(RING_PP_DIR_DCLV(ring));

	return 0;
}

static void gen8_ppgtt_enable(struct drm_device *dev)
{
	struct drm_i915_private *dev_priv = dev->dev_private;
	struct intel_engine_cs *ring;
	int j;

	for_each_ring(ring, dev_priv, j) {
		I915_WRITE(RING_MODE_GEN7(ring),
			   _MASKED_BIT_ENABLE(GFX_PPGTT_ENABLE));
	}
}

static void gen7_ppgtt_enable(struct drm_device *dev)
{
	struct drm_i915_private *dev_priv = dev->dev_private;
	struct intel_engine_cs *ring;
	uint32_t ecochk, ecobits;
	int i;

	ecobits = I915_READ(GAC_ECO_BITS);
	I915_WRITE(GAC_ECO_BITS, ecobits | ECOBITS_PPGTT_CACHE64B);

	ecochk = I915_READ(GAM_ECOCHK);
	if (IS_HASWELL(dev)) {
		ecochk |= ECOCHK_PPGTT_WB_HSW;
	} else {
		ecochk |= ECOCHK_PPGTT_LLC_IVB;
		ecochk &= ~ECOCHK_PPGTT_GFDT_IVB;
	}
	I915_WRITE(GAM_ECOCHK, ecochk);

	for_each_ring(ring, dev_priv, i) {
		/* GFX_MODE is per-ring on gen7+ */
		I915_WRITE(RING_MODE_GEN7(ring),
			   _MASKED_BIT_ENABLE(GFX_PPGTT_ENABLE));
	}
}

static void gen6_ppgtt_enable(struct drm_device *dev)
{
	struct drm_i915_private *dev_priv = dev->dev_private;
	uint32_t ecochk, gab_ctl, ecobits;

	ecobits = I915_READ(GAC_ECO_BITS);
	I915_WRITE(GAC_ECO_BITS, ecobits | ECOBITS_SNB_BIT |
		   ECOBITS_PPGTT_CACHE64B);

	gab_ctl = I915_READ(GAB_CTL);
	I915_WRITE(GAB_CTL, gab_ctl | GAB_CTL_CONT_AFTER_PAGEFAULT);

	ecochk = I915_READ(GAM_ECOCHK);
	I915_WRITE(GAM_ECOCHK, ecochk | ECOCHK_SNB_BIT | ECOCHK_PPGTT_CACHE64B);

	I915_WRITE(GFX_MODE, _MASKED_BIT_ENABLE(GFX_PPGTT_ENABLE));
}

/* PPGTT support for Sandybdrige/Gen6 and later */
static void gen6_ppgtt_clear_range(struct i915_address_space *vm,
				   uint64_t start,
				   uint64_t length,
				   bool use_scratch)
{
	struct i915_hw_ppgtt *ppgtt =
		container_of(vm, struct i915_hw_ppgtt, base);
	gen6_pte_t *pt_vaddr, scratch_pte;
	unsigned first_entry = start >> PAGE_SHIFT;
	unsigned num_entries = length >> PAGE_SHIFT;
	unsigned act_pt = first_entry / GEN6_PTES;
	unsigned first_pte = first_entry % GEN6_PTES;
	unsigned last_pte, i;

	scratch_pte = vm->pte_encode(px_dma(vm->scratch_page),
				     I915_CACHE_LLC, true, 0);

	while (num_entries) {
		last_pte = first_pte + num_entries;
		if (last_pte > GEN6_PTES)
			last_pte = GEN6_PTES;

		pt_vaddr = kmap_px(ppgtt->pd.page_table[act_pt]);

		for (i = first_pte; i < last_pte; i++)
			pt_vaddr[i] = scratch_pte;

		kunmap_px(ppgtt, pt_vaddr);

		num_entries -= last_pte - first_pte;
		first_pte = 0;
		act_pt++;
	}
}

static void gen6_ppgtt_insert_entries(struct i915_address_space *vm,
				      struct sg_table *pages,
				      uint64_t start,
				      enum i915_cache_level cache_level, u32 flags)
{
	struct i915_hw_ppgtt *ppgtt =
		container_of(vm, struct i915_hw_ppgtt, base);
	gen6_pte_t *pt_vaddr;
	unsigned first_entry = start >> PAGE_SHIFT;
	unsigned act_pt = first_entry / GEN6_PTES;
	unsigned act_pte = first_entry % GEN6_PTES;
	struct sg_page_iter sg_iter;

	pt_vaddr = NULL;
	for_each_sg_page(pages->sgl, &sg_iter, pages->nents, 0) {
		if (pt_vaddr == NULL)
			pt_vaddr = kmap_px(ppgtt->pd.page_table[act_pt]);

		pt_vaddr[act_pte] =
			vm->pte_encode(sg_page_iter_dma_address(&sg_iter),
				       cache_level, true, flags);

		if (++act_pte == GEN6_PTES) {
			kunmap_px(ppgtt, pt_vaddr);
			pt_vaddr = NULL;
			act_pt++;
			act_pte = 0;
		}
	}
	if (pt_vaddr)
		kunmap_px(ppgtt, pt_vaddr);
}

static int gen6_alloc_va_range(struct i915_address_space *vm,
			       uint64_t start_in, uint64_t length_in)
{
	DECLARE_BITMAP(new_page_tables, I915_PDES);
	struct drm_device *dev = vm->dev;
	struct drm_i915_private *dev_priv = dev->dev_private;
	struct i915_hw_ppgtt *ppgtt =
				container_of(vm, struct i915_hw_ppgtt, base);
	struct i915_page_table *pt;
	uint32_t start, length, start_save, length_save;
	uint32_t pde, temp;
	int ret;

	if (WARN_ON(start_in + length_in > ppgtt->base.total))
		return -ENODEV;

	start = start_save = start_in;
	length = length_save = length_in;

	bitmap_zero(new_page_tables, I915_PDES);

	/* The allocation is done in two stages so that we can bail out with
	 * minimal amount of pain. The first stage finds new page tables that
	 * need allocation. The second stage marks use ptes within the page
	 * tables.
	 */
	gen6_for_each_pde(pt, &ppgtt->pd, start, length, temp, pde) {
		if (pt != vm->scratch_pt) {
			WARN_ON(bitmap_empty(pt->used_ptes, GEN6_PTES));
			continue;
		}

		/* We've already allocated a page table */
		WARN_ON(!bitmap_empty(pt->used_ptes, GEN6_PTES));

		pt = alloc_pt(dev);
		if (IS_ERR(pt)) {
			ret = PTR_ERR(pt);
			goto unwind_out;
		}

		gen6_initialize_pt(vm, pt);

		ppgtt->pd.page_table[pde] = pt;
		__set_bit(pde, new_page_tables);
		trace_i915_page_table_entry_alloc(vm, pde, start, GEN6_PDE_SHIFT);
	}

	start = start_save;
	length = length_save;

	gen6_for_each_pde(pt, &ppgtt->pd, start, length, temp, pde) {
		DECLARE_BITMAP(tmp_bitmap, GEN6_PTES);

		bitmap_zero(tmp_bitmap, GEN6_PTES);
		bitmap_set(tmp_bitmap, gen6_pte_index(start),
			   gen6_pte_count(start, length));

		if (__test_and_clear_bit(pde, new_page_tables))
			gen6_write_pde(&ppgtt->pd, pde, pt);

		trace_i915_page_table_entry_map(vm, pde, pt,
					 gen6_pte_index(start),
					 gen6_pte_count(start, length),
					 GEN6_PTES);
		bitmap_or(pt->used_ptes, tmp_bitmap, pt->used_ptes,
				GEN6_PTES);
	}

	WARN_ON(!bitmap_empty(new_page_tables, I915_PDES));

	/* Make sure write is complete before other code can use this page
	 * table. Also require for WC mapped PTEs */
	readl(dev_priv->gtt.gsm);

	mark_tlbs_dirty(ppgtt);
	return 0;

unwind_out:
	for_each_set_bit(pde, new_page_tables, I915_PDES) {
		struct i915_page_table *pt = ppgtt->pd.page_table[pde];

		ppgtt->pd.page_table[pde] = vm->scratch_pt;
		free_pt(vm->dev, pt);
	}

	mark_tlbs_dirty(ppgtt);
	return ret;
}

static int gen6_init_scratch(struct i915_address_space *vm)
{
	struct drm_device *dev = vm->dev;

	vm->scratch_page = alloc_scratch_page(dev);
	if (IS_ERR(vm->scratch_page))
		return PTR_ERR(vm->scratch_page);

	vm->scratch_pt = alloc_pt(dev);
	if (IS_ERR(vm->scratch_pt)) {
		free_scratch_page(dev, vm->scratch_page);
		return PTR_ERR(vm->scratch_pt);
	}

	gen6_initialize_pt(vm, vm->scratch_pt);

	return 0;
}

static void gen6_free_scratch(struct i915_address_space *vm)
{
	struct drm_device *dev = vm->dev;

	free_pt(dev, vm->scratch_pt);
	free_scratch_page(dev, vm->scratch_page);
}

static void gen6_ppgtt_cleanup(struct i915_address_space *vm)
{
	struct i915_hw_ppgtt *ppgtt =
		container_of(vm, struct i915_hw_ppgtt, base);
	struct i915_page_table *pt;
	uint32_t pde;

	drm_mm_remove_node(&ppgtt->node);

	gen6_for_all_pdes(pt, ppgtt, pde) {
		if (pt != vm->scratch_pt)
			free_pt(ppgtt->base.dev, pt);
	}

	gen6_free_scratch(vm);
}

static int gen6_ppgtt_allocate_page_directories(struct i915_hw_ppgtt *ppgtt)
{
	struct i915_address_space *vm = &ppgtt->base;
	struct drm_device *dev = ppgtt->base.dev;
	struct drm_i915_private *dev_priv = dev->dev_private;
	bool retried = false;
	int ret;

	/* PPGTT PDEs reside in the GGTT and consists of 512 entries. The
	 * allocator works in address space sizes, so it's multiplied by page
	 * size. We allocate at the top of the GTT to avoid fragmentation.
	 */
	BUG_ON(!drm_mm_initialized(&dev_priv->gtt.base.mm));

	ret = gen6_init_scratch(vm);
	if (ret)
		return ret;

alloc:
	ret = drm_mm_insert_node_in_range_generic(&dev_priv->gtt.base.mm,
						  &ppgtt->node, GEN6_PD_SIZE,
						  GEN6_PD_ALIGN, 0,
						  0, dev_priv->gtt.base.total,
						  DRM_MM_TOPDOWN);
	if (ret == -ENOSPC && !retried) {
		ret = i915_gem_evict_something(dev, &dev_priv->gtt.base,
					       GEN6_PD_SIZE, GEN6_PD_ALIGN,
					       I915_CACHE_NONE,
					       0, dev_priv->gtt.base.total,
					       0);
		if (ret)
			goto err_out;

		retried = true;
		goto alloc;
	}

	if (ret)
		goto err_out;


	if (ppgtt->node.start < dev_priv->gtt.mappable_end)
		DRM_DEBUG("Forced to use aperture for PDEs\n");

	return 0;

err_out:
	gen6_free_scratch(vm);
	return ret;
}

static int gen6_ppgtt_alloc(struct i915_hw_ppgtt *ppgtt)
{
	return gen6_ppgtt_allocate_page_directories(ppgtt);
}

static void gen6_scratch_va_range(struct i915_hw_ppgtt *ppgtt,
				  uint64_t start, uint64_t length)
{
	struct i915_page_table *unused;
	uint32_t pde, temp;

	gen6_for_each_pde(unused, &ppgtt->pd, start, length, temp, pde)
		ppgtt->pd.page_table[pde] = ppgtt->base.scratch_pt;
}

static int gen6_ppgtt_init(struct i915_hw_ppgtt *ppgtt)
{
	struct drm_device *dev = ppgtt->base.dev;
	struct drm_i915_private *dev_priv = dev->dev_private;
	int ret;

	ppgtt->base.pte_encode = dev_priv->gtt.base.pte_encode;
	if (IS_GEN6(dev)) {
		ppgtt->switch_mm = gen6_mm_switch;
	} else if (IS_HASWELL(dev)) {
		ppgtt->switch_mm = hsw_mm_switch;
	} else if (IS_GEN7(dev)) {
		ppgtt->switch_mm = gen7_mm_switch;
	} else
		BUG();

	if (intel_vgpu_active(dev))
		ppgtt->switch_mm = vgpu_mm_switch;

	ret = gen6_ppgtt_alloc(ppgtt);
	if (ret)
		return ret;

	ppgtt->base.allocate_va_range = gen6_alloc_va_range;
	ppgtt->base.clear_range = gen6_ppgtt_clear_range;
	ppgtt->base.insert_entries = gen6_ppgtt_insert_entries;
	ppgtt->base.unbind_vma = ppgtt_unbind_vma;
	ppgtt->base.bind_vma = ppgtt_bind_vma;
	ppgtt->base.cleanup = gen6_ppgtt_cleanup;
	ppgtt->base.start = 0;
	ppgtt->base.total = I915_PDES * GEN6_PTES * PAGE_SIZE;
	ppgtt->debug_dump = gen6_dump_ppgtt;

	ppgtt->pd.base.ggtt_offset =
		ppgtt->node.start / PAGE_SIZE * sizeof(gen6_pte_t);

	ppgtt->pd_addr = (gen6_pte_t __iomem *)dev_priv->gtt.gsm +
		ppgtt->pd.base.ggtt_offset / sizeof(gen6_pte_t);

	gen6_scratch_va_range(ppgtt, 0, ppgtt->base.total);

	gen6_write_page_range(dev_priv, &ppgtt->pd, 0, ppgtt->base.total);

	DRM_DEBUG_DRIVER("Allocated pde space (%lldM) at GTT entry: %llx\n",
			 ppgtt->node.size >> 20,
			 ppgtt->node.start / PAGE_SIZE);

	DRM_DEBUG("Adding PPGTT at offset %x\n",
		  ppgtt->pd.base.ggtt_offset << 10);

	return 0;
}

static int __hw_ppgtt_init(struct drm_device *dev, struct i915_hw_ppgtt *ppgtt)
{
	ppgtt->base.dev = dev;

	if (INTEL_INFO(dev)->gen < 8)
		return gen6_ppgtt_init(ppgtt);
	else
		return gen8_ppgtt_init(ppgtt);
}

int i915_ppgtt_init(struct drm_device *dev, struct i915_hw_ppgtt *ppgtt)
{
	struct drm_i915_private *dev_priv = dev->dev_private;
	int ret = 0;

	ret = __hw_ppgtt_init(dev, ppgtt);
	if (ret == 0) {
		kref_init(&ppgtt->ref);
		drm_mm_init(&ppgtt->base.mm, ppgtt->base.start,
			    ppgtt->base.total);
		i915_init_vm(dev_priv, &ppgtt->base);
	}

	return ret;
}

int i915_ppgtt_init_hw(struct drm_device *dev)
{
	/* In the case of execlists, PPGTT is enabled by the context descriptor
	 * and the PDPs are contained within the context itself.  We don't
	 * need to do anything here. */
	if (i915.enable_execlists)
		return 0;

	if (!USES_PPGTT(dev))
		return 0;

	if (IS_GEN6(dev))
		gen6_ppgtt_enable(dev);
	else if (IS_GEN7(dev))
		gen7_ppgtt_enable(dev);
	else if (INTEL_INFO(dev)->gen >= 8)
		gen8_ppgtt_enable(dev);
	else
		MISSING_CASE(INTEL_INFO(dev)->gen);

	return 0;
}

int i915_ppgtt_init_ring(struct drm_i915_gem_request *req)
{
	struct drm_i915_private *dev_priv = req->ring->dev->dev_private;
	struct i915_hw_ppgtt *ppgtt = dev_priv->mm.aliasing_ppgtt;

	if (i915.enable_execlists)
		return 0;

	if (!ppgtt)
		return 0;

	return ppgtt->switch_mm(ppgtt, req);
}

struct i915_hw_ppgtt *
i915_ppgtt_create(struct drm_device *dev, struct drm_i915_file_private *fpriv)
{
	struct i915_hw_ppgtt *ppgtt;
	int ret;

	ppgtt = kzalloc(sizeof(*ppgtt), GFP_KERNEL);
	if (!ppgtt)
		return ERR_PTR(-ENOMEM);

	ret = i915_ppgtt_init(dev, ppgtt);
	if (ret) {
		kfree(ppgtt);
		return ERR_PTR(ret);
	}

	ppgtt->file_priv = fpriv;

	trace_i915_ppgtt_create(&ppgtt->base);

	return ppgtt;
}

void  i915_ppgtt_release(struct kref *kref)
{
	struct i915_hw_ppgtt *ppgtt =
		container_of(kref, struct i915_hw_ppgtt, ref);

	trace_i915_ppgtt_release(&ppgtt->base);

	/* vmas should already be unbound */
	WARN_ON(!list_empty(&ppgtt->base.active_list));
	WARN_ON(!list_empty(&ppgtt->base.inactive_list));

	list_del(&ppgtt->base.global_link);
	drm_mm_takedown(&ppgtt->base.mm);

	ppgtt->base.cleanup(&ppgtt->base);
	kfree(ppgtt);
}

/* Certain Gen5 chipsets require require idling the GPU before
 * unmapping anything from the GTT when VT-d is enabled.
 */
static bool needs_idle_maps(struct drm_device *dev)
{
#if defined(CONFIG_INTEL_IOMMU) || defined(CONFIG_XEN)
	/* Query intel_iommu to see if we need the workaround. Presumably that
	 * was loaded first.
	 */
	if (IS_GEN5(dev) && IS_MOBILE(dev) && intel_iommu_gfx_mapped)
		return true;
#endif
	return false;
}

static bool do_idling(struct drm_i915_private *dev_priv)
{
	bool ret = dev_priv->mm.interruptible;

	if (unlikely(dev_priv->gtt.do_idle_maps)) {
		dev_priv->mm.interruptible = false;
		if (i915_gpu_idle(dev_priv->dev)) {
			DRM_ERROR("Couldn't idle GPU\n");
			/* Wait a bit, in hopes it avoids the hang */
			udelay(10);
		}
	}

	return ret;
}

static void undo_idling(struct drm_i915_private *dev_priv, bool interruptible)
{
	if (unlikely(dev_priv->gtt.do_idle_maps))
		dev_priv->mm.interruptible = interruptible;
}

void i915_check_and_clear_faults(struct drm_device *dev)
{
	struct drm_i915_private *dev_priv = dev->dev_private;
	struct intel_engine_cs *ring;
	int i;

	if (INTEL_INFO(dev)->gen < 6)
		return;

	for_each_ring(ring, dev_priv, i) {
		u32 fault_reg;
		fault_reg = I915_READ(RING_FAULT_REG(ring));
		if (fault_reg & RING_FAULT_VALID) {
			DRM_DEBUG_DRIVER("Unexpected fault\n"
					 "\tAddr: 0x%08lx\n"
					 "\tAddress space: %s\n"
					 "\tSource ID: %d\n"
					 "\tType: %d\n",
					 fault_reg & PAGE_MASK,
					 fault_reg & RING_FAULT_GTTSEL_MASK ? "GGTT" : "PPGTT",
					 RING_FAULT_SRCID(fault_reg),
					 RING_FAULT_FAULT_TYPE(fault_reg));
			I915_WRITE(RING_FAULT_REG(ring),
				   fault_reg & ~RING_FAULT_VALID);
		}
	}
	POSTING_READ(RING_FAULT_REG(&dev_priv->ring[RCS]));
}

static void i915_ggtt_flush(struct drm_i915_private *dev_priv)
{
	if (INTEL_INFO(dev_priv->dev)->gen < 6) {
		intel_gtt_chipset_flush();
	} else {
		I915_WRITE(GFX_FLSH_CNTL_GEN6, GFX_FLSH_CNTL_EN);
		POSTING_READ(GFX_FLSH_CNTL_GEN6);
	}
}

void i915_gem_suspend_gtt_mappings(struct drm_device *dev)
{
	struct drm_i915_private *dev_priv = dev->dev_private;

	/* Don't bother messing with faults pre GEN6 as we have little
	 * documentation supporting that it's a good idea.
	 */
	if (INTEL_INFO(dev)->gen < 6)
		return;

	i915_check_and_clear_faults(dev);

	dev_priv->gtt.base.clear_range(&dev_priv->gtt.base,
				       dev_priv->gtt.base.start,
				       dev_priv->gtt.base.total,
				       true);

	i915_ggtt_flush(dev_priv);
}

int i915_gem_gtt_prepare_object(struct drm_i915_gem_object *obj)
{
	if (!dma_map_sg(&obj->base.dev->pdev->dev,
			obj->pages->sgl, obj->pages->nents,
			PCI_DMA_BIDIRECTIONAL))
		return -ENOSPC;

	return 0;
}

static void gen8_set_pte(void __iomem *addr, gen8_pte_t pte)
{
#ifdef writeq
	writeq(pte, addr);
#else
	iowrite32((u32)pte, addr);
	iowrite32(pte >> 32, addr + 4);
#endif
}

static void gen8_ggtt_insert_entries(struct i915_address_space *vm,
				     struct sg_table *st,
				     uint64_t start,
				     enum i915_cache_level level, u32 unused)
{
	struct drm_i915_private *dev_priv = vm->dev->dev_private;
	unsigned first_entry = start >> PAGE_SHIFT;
	gen8_pte_t __iomem *gtt_entries =
		(gen8_pte_t __iomem *)dev_priv->gtt.gsm + first_entry;
	int i = 0;
	struct sg_page_iter sg_iter;
	dma_addr_t addr = 0; /* shut up gcc */

	for_each_sg_page(st->sgl, &sg_iter, st->nents, 0) {
		addr = sg_dma_address(sg_iter.sg) +
			(sg_iter.sg_pgoffset << PAGE_SHIFT);
		gen8_set_pte(&gtt_entries[i],
			     gen8_pte_encode(addr, level, true));
		i++;
	}

	/*
	 * XXX: This serves as a posting read to make sure that the PTE has
	 * actually been updated. There is some concern that even though
	 * registers and PTEs are within the same BAR that they are potentially
	 * of NUMA access patterns. Therefore, even with the way we assume
	 * hardware should work, we must keep this posting read for paranoia.
	 */
	if (i != 0)
		WARN_ON(readq(&gtt_entries[i-1])
			!= gen8_pte_encode(addr, level, true));

	/* This next bit makes the above posting read even more important. We
	 * want to flush the TLBs only after we're certain all the PTE updates
	 * have finished.
	 */
	I915_WRITE(GFX_FLSH_CNTL_GEN6, GFX_FLSH_CNTL_EN);
	POSTING_READ(GFX_FLSH_CNTL_GEN6);
}

/*
 * Binds an object into the global gtt with the specified cache level. The object
 * will be accessible to the GPU via commands whose operands reference offsets
 * within the global GTT as well as accessible by the GPU through the GMADR
 * mapped BAR (dev_priv->mm.gtt->gtt).
 */
static void gen6_ggtt_insert_entries(struct i915_address_space *vm,
				     struct sg_table *st,
				     uint64_t start,
				     enum i915_cache_level level, u32 flags)
{
	struct drm_i915_private *dev_priv = vm->dev->dev_private;
	unsigned first_entry = start >> PAGE_SHIFT;
	gen6_pte_t __iomem *gtt_entries =
		(gen6_pte_t __iomem *)dev_priv->gtt.gsm + first_entry;
	int i = 0;
	struct sg_page_iter sg_iter;
	dma_addr_t addr = 0;

	for_each_sg_page(st->sgl, &sg_iter, st->nents, 0) {
		addr = sg_page_iter_dma_address(&sg_iter);
		iowrite32(vm->pte_encode(addr, level, true, flags), &gtt_entries[i]);
		i++;
	}

	/* XXX: This serves as a posting read to make sure that the PTE has
	 * actually been updated. There is some concern that even though
	 * registers and PTEs are within the same BAR that they are potentially
	 * of NUMA access patterns. Therefore, even with the way we assume
	 * hardware should work, we must keep this posting read for paranoia.
	 */
	if (i != 0) {
		unsigned long gtt = readl(&gtt_entries[i-1]);
		WARN_ON(gtt != vm->pte_encode(addr, level, true, flags));
	}

	/* This next bit makes the above posting read even more important. We
	 * want to flush the TLBs only after we're certain all the PTE updates
	 * have finished.
	 */
	I915_WRITE(GFX_FLSH_CNTL_GEN6, GFX_FLSH_CNTL_EN);
	POSTING_READ(GFX_FLSH_CNTL_GEN6);
}

static void gen8_ggtt_clear_range(struct i915_address_space *vm,
				  uint64_t start,
				  uint64_t length,
				  bool use_scratch)
{
	struct drm_i915_private *dev_priv = vm->dev->dev_private;
	unsigned first_entry = start >> PAGE_SHIFT;
	unsigned num_entries = length >> PAGE_SHIFT;
	gen8_pte_t scratch_pte, __iomem *gtt_base =
		(gen8_pte_t __iomem *) dev_priv->gtt.gsm + first_entry;
	const int max_entries = gtt_total_entries(dev_priv->gtt) - first_entry;
	int i;

	if (WARN(num_entries > max_entries,
		 "First entry = %d; Num entries = %d (max=%d)\n",
		 first_entry, num_entries, max_entries))
		num_entries = max_entries;

	scratch_pte = gen8_pte_encode(px_dma(vm->scratch_page),
				      I915_CACHE_LLC,
				      use_scratch);
	for (i = 0; i < num_entries; i++)
		gen8_set_pte(&gtt_base[i], scratch_pte);
	readl(gtt_base);
}

static void gen6_ggtt_clear_range(struct i915_address_space *vm,
				  uint64_t start,
				  uint64_t length,
				  bool use_scratch)
{
	struct drm_i915_private *dev_priv = vm->dev->dev_private;
	unsigned first_entry = start >> PAGE_SHIFT;
	unsigned num_entries = length >> PAGE_SHIFT;
	gen6_pte_t scratch_pte, __iomem *gtt_base =
		(gen6_pte_t __iomem *) dev_priv->gtt.gsm + first_entry;
	const int max_entries = gtt_total_entries(dev_priv->gtt) - first_entry;
	int i;

	if (WARN(num_entries > max_entries,
		 "First entry = %d; Num entries = %d (max=%d)\n",
		 first_entry, num_entries, max_entries))
		num_entries = max_entries;

	scratch_pte = vm->pte_encode(px_dma(vm->scratch_page),
				     I915_CACHE_LLC, use_scratch, 0);

	for (i = 0; i < num_entries; i++)
		iowrite32(scratch_pte, &gtt_base[i]);
	readl(gtt_base);
}

static void i915_ggtt_insert_entries(struct i915_address_space *vm,
				     struct sg_table *pages,
				     uint64_t start,
				     enum i915_cache_level cache_level, u32 unused)
{
	unsigned int flags = (cache_level == I915_CACHE_NONE) ?
		AGP_USER_MEMORY : AGP_USER_CACHED_MEMORY;

	intel_gtt_insert_sg_entries(pages, start >> PAGE_SHIFT, flags);

}

static void i915_ggtt_clear_range(struct i915_address_space *vm,
				  uint64_t start,
				  uint64_t length,
				  bool unused)
{
	unsigned first_entry = start >> PAGE_SHIFT;
	unsigned num_entries = length >> PAGE_SHIFT;
	intel_gtt_clear_range(first_entry, num_entries);
}

static int ggtt_bind_vma(struct i915_vma *vma,
			 enum i915_cache_level cache_level,
			 u32 flags)
{
	struct drm_device *dev = vma->vm->dev;
	struct drm_i915_private *dev_priv = dev->dev_private;
	struct drm_i915_gem_object *obj = vma->obj;
	struct sg_table *pages = obj->pages;
	u32 pte_flags = 0;
	int ret;

	ret = i915_get_ggtt_vma_pages(vma);
	if (ret)
		return ret;
	pages = vma->ggtt_view.pages;

	/* Currently applicable only to VLV */
	if (obj->gt_ro)
		pte_flags |= PTE_READ_ONLY;


	if (!dev_priv->mm.aliasing_ppgtt || flags & GLOBAL_BIND) {
		vma->vm->insert_entries(vma->vm, pages,
					vma->node.start,
					cache_level, pte_flags);

		/* Note the inconsistency here is due to absence of the
		 * aliasing ppgtt on gen4 and earlier. Though we always
		 * request PIN_USER for execbuffer (translated to LOCAL_BIND),
		 * without the appgtt, we cannot honour that request and so
		 * must substitute it with a global binding. Since we do this
		 * behind the upper layers back, we need to explicitly set
		 * the bound flag ourselves.
		 */
		vma->bound |= GLOBAL_BIND;

	}

	if (dev_priv->mm.aliasing_ppgtt && flags & LOCAL_BIND) {
		struct i915_hw_ppgtt *appgtt = dev_priv->mm.aliasing_ppgtt;
		appgtt->base.insert_entries(&appgtt->base, pages,
					    vma->node.start,
					    cache_level, pte_flags);
	}

	return 0;
}

static void ggtt_unbind_vma(struct i915_vma *vma)
{
	struct drm_device *dev = vma->vm->dev;
	struct drm_i915_private *dev_priv = dev->dev_private;
	struct drm_i915_gem_object *obj = vma->obj;
	const uint64_t size = min_t(uint64_t,
				    obj->base.size,
				    vma->node.size);

	if (vma->bound & GLOBAL_BIND) {
		vma->vm->clear_range(vma->vm,
				     vma->node.start,
				     size,
				     true);
	}

	if (dev_priv->mm.aliasing_ppgtt && vma->bound & LOCAL_BIND) {
		struct i915_hw_ppgtt *appgtt = dev_priv->mm.aliasing_ppgtt;

		appgtt->base.clear_range(&appgtt->base,
					 vma->node.start,
					 size,
					 true);
	}
}

void i915_gem_gtt_finish_object(struct drm_i915_gem_object *obj)
{
	struct drm_device *dev = obj->base.dev;
	struct drm_i915_private *dev_priv = dev->dev_private;
	bool interruptible;

	interruptible = do_idling(dev_priv);

	dma_unmap_sg(&dev->pdev->dev, obj->pages->sgl, obj->pages->nents,
		     PCI_DMA_BIDIRECTIONAL);

	undo_idling(dev_priv, interruptible);
}

static void i915_gtt_color_adjust(struct drm_mm_node *node,
				  unsigned long color,
				  u64 *start,
				  u64 *end)
{
	if (node->color != color)
		*start += 4096;

	if (!list_empty(&node->node_list)) {
		node = list_entry(node->node_list.next,
				  struct drm_mm_node,
				  node_list);
		if (node->allocated && node->color != color)
			*end -= 4096;
	}
}

static int i915_gem_setup_global_gtt(struct drm_device *dev,
				     unsigned long start,
				     unsigned long mappable_end,
				     unsigned long end)
{
	/* Let GEM Manage all of the aperture.
	 *
	 * However, leave one page at the end still bound to the scratch page.
	 * There are a number of places where the hardware apparently prefetches
	 * past the end of the object, and we've seen multiple hangs with the
	 * GPU head pointer stuck in a batchbuffer bound at the last page of the
	 * aperture.  One page should be enough to keep any prefetching inside
	 * of the aperture.
	 */
	struct drm_i915_private *dev_priv = dev->dev_private;
	struct i915_address_space *ggtt_vm = &dev_priv->gtt.base;
	struct drm_mm_node *entry;
	struct drm_i915_gem_object *obj;
	unsigned long hole_start, hole_end;
	int ret;

	BUG_ON(mappable_end > end);

	/* Subtract the guard page ... */
	drm_mm_init(&ggtt_vm->mm, start, end - start - PAGE_SIZE);

	dev_priv->gtt.base.start = start;
	dev_priv->gtt.base.total = end - start;

	if (intel_vgpu_active(dev)) {
		ret = intel_vgt_balloon(dev);
		if (ret)
			return ret;
	}

	if (!HAS_LLC(dev))
		dev_priv->gtt.base.mm.color_adjust = i915_gtt_color_adjust;

	/* Mark any preallocated objects as occupied */
	list_for_each_entry(obj, &dev_priv->mm.bound_list, global_list) {
		struct i915_vma *vma = i915_gem_obj_to_vma(obj, ggtt_vm);

		DRM_DEBUG_KMS("reserving preallocated space: %lx + %zx\n",
			      i915_gem_obj_ggtt_offset(obj), obj->base.size);

		WARN_ON(i915_gem_obj_ggtt_bound(obj));
		ret = drm_mm_reserve_node(&ggtt_vm->mm, &vma->node);
		if (ret) {
			DRM_DEBUG_KMS("Reservation failed: %i\n", ret);
			return ret;
		}
		vma->bound |= GLOBAL_BIND;
	}

	/* Clear any non-preallocated blocks */
	drm_mm_for_each_hole(entry, &ggtt_vm->mm, hole_start, hole_end) {
		DRM_DEBUG_KMS("clearing unused GTT space: [%lx, %lx]\n",
			      hole_start, hole_end);
		ggtt_vm->clear_range(ggtt_vm, hole_start,
				     hole_end - hole_start, true);
	}

	/* And finally clear the reserved guard page */
	ggtt_vm->clear_range(ggtt_vm, end - PAGE_SIZE, PAGE_SIZE, true);

	if (USES_PPGTT(dev) && !USES_FULL_PPGTT(dev)) {
		struct i915_hw_ppgtt *ppgtt;

		ppgtt = kzalloc(sizeof(*ppgtt), GFP_KERNEL);
		if (!ppgtt)
			return -ENOMEM;

		ret = __hw_ppgtt_init(dev, ppgtt);
		if (ret) {
			ppgtt->base.cleanup(&ppgtt->base);
			kfree(ppgtt);
			return ret;
		}

		if (ppgtt->base.allocate_va_range)
			ret = ppgtt->base.allocate_va_range(&ppgtt->base, 0,
							    ppgtt->base.total);
		if (ret) {
			ppgtt->base.cleanup(&ppgtt->base);
			kfree(ppgtt);
			return ret;
		}

		ppgtt->base.clear_range(&ppgtt->base,
					ppgtt->base.start,
					ppgtt->base.total,
					true);

		dev_priv->mm.aliasing_ppgtt = ppgtt;
	}

	return 0;
}

void i915_gem_init_global_gtt(struct drm_device *dev)
{
	struct drm_i915_private *dev_priv = dev->dev_private;
	u64 gtt_size, mappable_size;

	gtt_size = dev_priv->gtt.base.total;
	mappable_size = dev_priv->gtt.mappable_end;

	i915_gem_setup_global_gtt(dev, 0, mappable_size, gtt_size);
}

void i915_global_gtt_cleanup(struct drm_device *dev)
{
	struct drm_i915_private *dev_priv = dev->dev_private;
	struct i915_address_space *vm = &dev_priv->gtt.base;

	if (dev_priv->mm.aliasing_ppgtt) {
		struct i915_hw_ppgtt *ppgtt = dev_priv->mm.aliasing_ppgtt;

		ppgtt->base.cleanup(&ppgtt->base);
	}

	if (drm_mm_initialized(&vm->mm)) {
		if (intel_vgpu_active(dev))
			intel_vgt_deballoon();

		drm_mm_takedown(&vm->mm);
		list_del(&vm->global_link);
	}

	vm->cleanup(vm);
}

<<<<<<< HEAD
static int setup_scratch_page(struct drm_device *dev)
{
	struct drm_i915_private *dev_priv = dev->dev_private;
	struct page *page;
	dma_addr_t dma_addr;

	page = alloc_page(GFP_KERNEL | GFP_DMA32 | __GFP_ZERO);
	if (page == NULL)
		return -ENOMEM;
	set_pages_uc(page, 1);

#if defined(CONFIG_INTEL_IOMMU) || defined(CONFIG_XEN)
	dma_addr = pci_map_page(dev->pdev, page, 0, PAGE_SIZE,
				PCI_DMA_BIDIRECTIONAL);
	if (pci_dma_mapping_error(dev->pdev, dma_addr))
		return -EINVAL;
#else
	dma_addr = page_to_phys(page);
#endif
	dev_priv->gtt.base.scratch.page = page;
	dev_priv->gtt.base.scratch.addr = dma_addr;

	return 0;
}

static void teardown_scratch_page(struct drm_device *dev)
{
	struct drm_i915_private *dev_priv = dev->dev_private;
	struct page *page = dev_priv->gtt.base.scratch.page;

	set_pages_wb(page, 1);
	pci_unmap_page(dev->pdev, dev_priv->gtt.base.scratch.addr,
		       PAGE_SIZE, PCI_DMA_BIDIRECTIONAL);
	__free_page(page);
}

=======
>>>>>>> 25cb62b7
static unsigned int gen6_get_total_gtt_size(u16 snb_gmch_ctl)
{
	snb_gmch_ctl >>= SNB_GMCH_GGMS_SHIFT;
	snb_gmch_ctl &= SNB_GMCH_GGMS_MASK;
	return snb_gmch_ctl << 20;
}

static unsigned int gen8_get_total_gtt_size(u16 bdw_gmch_ctl)
{
	bdw_gmch_ctl >>= BDW_GMCH_GGMS_SHIFT;
	bdw_gmch_ctl &= BDW_GMCH_GGMS_MASK;
	if (bdw_gmch_ctl)
		bdw_gmch_ctl = 1 << bdw_gmch_ctl;

#ifdef CONFIG_X86_32
	/* Limit 32b platforms to a 2GB GGTT: 4 << 20 / pte size * PAGE_SIZE */
	if (bdw_gmch_ctl > 4)
		bdw_gmch_ctl = 4;
#endif

	return bdw_gmch_ctl << 20;
}

static unsigned int chv_get_total_gtt_size(u16 gmch_ctrl)
{
	gmch_ctrl >>= SNB_GMCH_GGMS_SHIFT;
	gmch_ctrl &= SNB_GMCH_GGMS_MASK;

	if (gmch_ctrl)
		return 1 << (20 + gmch_ctrl);

	return 0;
}

static size_t gen6_get_stolen_size(u16 snb_gmch_ctl)
{
	snb_gmch_ctl >>= SNB_GMCH_GMS_SHIFT;
	snb_gmch_ctl &= SNB_GMCH_GMS_MASK;
	return snb_gmch_ctl << 25; /* 32 MB units */
}

static size_t gen8_get_stolen_size(u16 bdw_gmch_ctl)
{
	bdw_gmch_ctl >>= BDW_GMCH_GMS_SHIFT;
	bdw_gmch_ctl &= BDW_GMCH_GMS_MASK;
	return bdw_gmch_ctl << 25; /* 32 MB units */
}

static size_t chv_get_stolen_size(u16 gmch_ctrl)
{
	gmch_ctrl >>= SNB_GMCH_GMS_SHIFT;
	gmch_ctrl &= SNB_GMCH_GMS_MASK;

	/*
	 * 0x0  to 0x10: 32MB increments starting at 0MB
	 * 0x11 to 0x16: 4MB increments starting at 8MB
	 * 0x17 to 0x1d: 4MB increments start at 36MB
	 */
	if (gmch_ctrl < 0x11)
		return gmch_ctrl << 25;
	else if (gmch_ctrl < 0x17)
		return (gmch_ctrl - 0x11 + 2) << 22;
	else
		return (gmch_ctrl - 0x17 + 9) << 22;
}

static size_t gen9_get_stolen_size(u16 gen9_gmch_ctl)
{
	gen9_gmch_ctl >>= BDW_GMCH_GMS_SHIFT;
	gen9_gmch_ctl &= BDW_GMCH_GMS_MASK;

	if (gen9_gmch_ctl < 0xf0)
		return gen9_gmch_ctl << 25; /* 32 MB units */
	else
		/* 4MB increments starting at 0xf0 for 4MB */
		return (gen9_gmch_ctl - 0xf0 + 1) << 22;
}

static int ggtt_probe_common(struct drm_device *dev,
			     size_t gtt_size)
{
	struct drm_i915_private *dev_priv = dev->dev_private;
	struct i915_page_scratch *scratch_page;
	phys_addr_t gtt_phys_addr;

	/* For Modern GENs the PTEs and register space are split in the BAR */
	gtt_phys_addr = pci_resource_start(dev->pdev, 0) +
		(pci_resource_len(dev->pdev, 0) / 2);

	/*
	 * On BXT writes larger than 64 bit to the GTT pagetable range will be
	 * dropped. For WC mappings in general we have 64 byte burst writes
	 * when the WC buffer is flushed, so we can't use it, but have to
	 * resort to an uncached mapping. The WC issue is easily caught by the
	 * readback check when writing GTT PTE entries.
	 */
	if (IS_BROXTON(dev))
		dev_priv->gtt.gsm = ioremap_nocache(gtt_phys_addr, gtt_size);
	else
		dev_priv->gtt.gsm = ioremap_wc(gtt_phys_addr, gtt_size);
	if (!dev_priv->gtt.gsm) {
		DRM_ERROR("Failed to map the gtt page table\n");
		return -ENOMEM;
	}

	scratch_page = alloc_scratch_page(dev);
	if (IS_ERR(scratch_page)) {
		DRM_ERROR("Scratch setup failed\n");
		/* iounmap will also get called at remove, but meh */
		iounmap(dev_priv->gtt.gsm);
		return PTR_ERR(scratch_page);
	}

	dev_priv->gtt.base.scratch_page = scratch_page;

	return 0;
}

/* The GGTT and PPGTT need a private PPAT setup in order to handle cacheability
 * bits. When using advanced contexts each context stores its own PAT, but
 * writing this data shouldn't be harmful even in those cases. */
static void bdw_setup_private_ppat(struct drm_i915_private *dev_priv)
{
	uint64_t pat;

	pat = GEN8_PPAT(0, GEN8_PPAT_WB | GEN8_PPAT_LLC)     | /* for normal objects, no eLLC */
	      GEN8_PPAT(1, GEN8_PPAT_WC | GEN8_PPAT_LLCELLC) | /* for something pointing to ptes? */
	      GEN8_PPAT(2, GEN8_PPAT_WT | GEN8_PPAT_LLCELLC) | /* for scanout with eLLC */
	      GEN8_PPAT(3, GEN8_PPAT_UC)                     | /* Uncached objects, mostly for scanout */
	      GEN8_PPAT(4, GEN8_PPAT_WB | GEN8_PPAT_LLCELLC | GEN8_PPAT_AGE(0)) |
	      GEN8_PPAT(5, GEN8_PPAT_WB | GEN8_PPAT_LLCELLC | GEN8_PPAT_AGE(1)) |
	      GEN8_PPAT(6, GEN8_PPAT_WB | GEN8_PPAT_LLCELLC | GEN8_PPAT_AGE(2)) |
	      GEN8_PPAT(7, GEN8_PPAT_WB | GEN8_PPAT_LLCELLC | GEN8_PPAT_AGE(3));

	if (!USES_PPGTT(dev_priv->dev))
		/* Spec: "For GGTT, there is NO pat_sel[2:0] from the entry,
		 * so RTL will always use the value corresponding to
		 * pat_sel = 000".
		 * So let's disable cache for GGTT to avoid screen corruptions.
		 * MOCS still can be used though.
		 * - System agent ggtt writes (i.e. cpu gtt mmaps) already work
		 * before this patch, i.e. the same uncached + snooping access
		 * like on gen6/7 seems to be in effect.
		 * - So this just fixes blitter/render access. Again it looks
		 * like it's not just uncached access, but uncached + snooping.
		 * So we can still hold onto all our assumptions wrt cpu
		 * clflushing on LLC machines.
		 */
		pat = GEN8_PPAT(0, GEN8_PPAT_UC);

	/* XXX: spec defines this as 2 distinct registers. It's unclear if a 64b
	 * write would work. */
	I915_WRITE(GEN8_PRIVATE_PAT, pat);
	I915_WRITE(GEN8_PRIVATE_PAT + 4, pat >> 32);
}

static void chv_setup_private_ppat(struct drm_i915_private *dev_priv)
{
	uint64_t pat;

	/*
	 * Map WB on BDW to snooped on CHV.
	 *
	 * Only the snoop bit has meaning for CHV, the rest is
	 * ignored.
	 *
	 * The hardware will never snoop for certain types of accesses:
	 * - CPU GTT (GMADR->GGTT->no snoop->memory)
	 * - PPGTT page tables
	 * - some other special cycles
	 *
	 * As with BDW, we also need to consider the following for GT accesses:
	 * "For GGTT, there is NO pat_sel[2:0] from the entry,
	 * so RTL will always use the value corresponding to
	 * pat_sel = 000".
	 * Which means we must set the snoop bit in PAT entry 0
	 * in order to keep the global status page working.
	 */
	pat = GEN8_PPAT(0, CHV_PPAT_SNOOP) |
	      GEN8_PPAT(1, 0) |
	      GEN8_PPAT(2, 0) |
	      GEN8_PPAT(3, 0) |
	      GEN8_PPAT(4, CHV_PPAT_SNOOP) |
	      GEN8_PPAT(5, CHV_PPAT_SNOOP) |
	      GEN8_PPAT(6, CHV_PPAT_SNOOP) |
	      GEN8_PPAT(7, CHV_PPAT_SNOOP);

	I915_WRITE(GEN8_PRIVATE_PAT, pat);
	I915_WRITE(GEN8_PRIVATE_PAT + 4, pat >> 32);
}

static int gen8_gmch_probe(struct drm_device *dev,
			   u64 *gtt_total,
			   size_t *stolen,
			   phys_addr_t *mappable_base,
			   u64 *mappable_end)
{
	struct drm_i915_private *dev_priv = dev->dev_private;
	u64 gtt_size;
	u16 snb_gmch_ctl;
	int ret;

	/* TODO: We're not aware of mappable constraints on gen8 yet */
	*mappable_base = pci_resource_start(dev->pdev, 2);
	*mappable_end = pci_resource_len(dev->pdev, 2);

	if (!pci_set_dma_mask(dev->pdev, DMA_BIT_MASK(39)))
		pci_set_consistent_dma_mask(dev->pdev, DMA_BIT_MASK(39));

	pci_read_config_word(dev->pdev, SNB_GMCH_CTRL, &snb_gmch_ctl);

	if (INTEL_INFO(dev)->gen >= 9) {
		*stolen = gen9_get_stolen_size(snb_gmch_ctl);
		gtt_size = gen8_get_total_gtt_size(snb_gmch_ctl);
	} else if (IS_CHERRYVIEW(dev)) {
		*stolen = chv_get_stolen_size(snb_gmch_ctl);
		gtt_size = chv_get_total_gtt_size(snb_gmch_ctl);
	} else {
		*stolen = gen8_get_stolen_size(snb_gmch_ctl);
		gtt_size = gen8_get_total_gtt_size(snb_gmch_ctl);
	}

	*gtt_total = (gtt_size / sizeof(gen8_pte_t)) << PAGE_SHIFT;

	if (IS_CHERRYVIEW(dev) || IS_BROXTON(dev))
		chv_setup_private_ppat(dev_priv);
	else
		bdw_setup_private_ppat(dev_priv);

	ret = ggtt_probe_common(dev, gtt_size);

	dev_priv->gtt.base.clear_range = gen8_ggtt_clear_range;
	dev_priv->gtt.base.insert_entries = gen8_ggtt_insert_entries;
	dev_priv->gtt.base.bind_vma = ggtt_bind_vma;
	dev_priv->gtt.base.unbind_vma = ggtt_unbind_vma;

	return ret;
}

static int gen6_gmch_probe(struct drm_device *dev,
			   u64 *gtt_total,
			   size_t *stolen,
			   phys_addr_t *mappable_base,
			   u64 *mappable_end)
{
	struct drm_i915_private *dev_priv = dev->dev_private;
	unsigned int gtt_size;
	u16 snb_gmch_ctl;
	int ret;

	*mappable_base = pci_resource_start(dev->pdev, 2);
	*mappable_end = pci_resource_len(dev->pdev, 2);

	/* 64/512MB is the current min/max we actually know of, but this is just
	 * a coarse sanity check.
	 */
	if ((*mappable_end < (64<<20) || (*mappable_end > (512<<20)))) {
		DRM_ERROR("Unknown GMADR size (%llx)\n",
			  dev_priv->gtt.mappable_end);
		return -ENXIO;
	}

	if (!pci_set_dma_mask(dev->pdev, DMA_BIT_MASK(40)))
		pci_set_consistent_dma_mask(dev->pdev, DMA_BIT_MASK(40));
	pci_read_config_word(dev->pdev, SNB_GMCH_CTRL, &snb_gmch_ctl);

	*stolen = gen6_get_stolen_size(snb_gmch_ctl);

	gtt_size = gen6_get_total_gtt_size(snb_gmch_ctl);
	*gtt_total = (gtt_size / sizeof(gen6_pte_t)) << PAGE_SHIFT;

	ret = ggtt_probe_common(dev, gtt_size);

	dev_priv->gtt.base.clear_range = gen6_ggtt_clear_range;
	dev_priv->gtt.base.insert_entries = gen6_ggtt_insert_entries;
	dev_priv->gtt.base.bind_vma = ggtt_bind_vma;
	dev_priv->gtt.base.unbind_vma = ggtt_unbind_vma;

	return ret;
}

static void gen6_gmch_remove(struct i915_address_space *vm)
{

	struct i915_gtt *gtt = container_of(vm, struct i915_gtt, base);

	iounmap(gtt->gsm);
	free_scratch_page(vm->dev, vm->scratch_page);
}

static int i915_gmch_probe(struct drm_device *dev,
			   u64 *gtt_total,
			   size_t *stolen,
			   phys_addr_t *mappable_base,
			   u64 *mappable_end)
{
	struct drm_i915_private *dev_priv = dev->dev_private;
	int ret;

	ret = intel_gmch_probe(dev_priv->bridge_dev, dev_priv->dev->pdev, NULL);
	if (!ret) {
		DRM_ERROR("failed to set up gmch\n");
		return -EIO;
	}

	intel_gtt_get(gtt_total, stolen, mappable_base, mappable_end);

	dev_priv->gtt.do_idle_maps = needs_idle_maps(dev_priv->dev);
	dev_priv->gtt.base.insert_entries = i915_ggtt_insert_entries;
	dev_priv->gtt.base.clear_range = i915_ggtt_clear_range;
	dev_priv->gtt.base.bind_vma = ggtt_bind_vma;
	dev_priv->gtt.base.unbind_vma = ggtt_unbind_vma;

	if (unlikely(dev_priv->gtt.do_idle_maps))
		DRM_INFO("applying Ironlake quirks for intel_iommu\n");

	return 0;
}

static void i915_gmch_remove(struct i915_address_space *vm)
{
	intel_gmch_remove();
}

int i915_gem_gtt_init(struct drm_device *dev)
{
	struct drm_i915_private *dev_priv = dev->dev_private;
	struct i915_gtt *gtt = &dev_priv->gtt;
	int ret;

	if (INTEL_INFO(dev)->gen <= 5) {
		gtt->gtt_probe = i915_gmch_probe;
		gtt->base.cleanup = i915_gmch_remove;
	} else if (INTEL_INFO(dev)->gen < 8) {
		gtt->gtt_probe = gen6_gmch_probe;
		gtt->base.cleanup = gen6_gmch_remove;
		if (IS_HASWELL(dev) && dev_priv->ellc_size)
			gtt->base.pte_encode = iris_pte_encode;
		else if (IS_HASWELL(dev))
			gtt->base.pte_encode = hsw_pte_encode;
		else if (IS_VALLEYVIEW(dev))
			gtt->base.pte_encode = byt_pte_encode;
		else if (INTEL_INFO(dev)->gen >= 7)
			gtt->base.pte_encode = ivb_pte_encode;
		else
			gtt->base.pte_encode = snb_pte_encode;
	} else {
		dev_priv->gtt.gtt_probe = gen8_gmch_probe;
		dev_priv->gtt.base.cleanup = gen6_gmch_remove;
	}

	gtt->base.dev = dev;

	ret = gtt->gtt_probe(dev, &gtt->base.total, &gtt->stolen_size,
			     &gtt->mappable_base, &gtt->mappable_end);
	if (ret)
		return ret;

	/* GMADR is the PCI mmio aperture into the global GTT. */
	DRM_INFO("Memory usable by graphics device = %lluM\n",
		 gtt->base.total >> 20);
	DRM_DEBUG_DRIVER("GMADR size = %lldM\n", gtt->mappable_end >> 20);
	DRM_DEBUG_DRIVER("GTT stolen size = %zdM\n", gtt->stolen_size >> 20);
#ifdef CONFIG_INTEL_IOMMU
	if (intel_iommu_gfx_mapped)
		DRM_INFO("VT-d active for gfx access\n");
#endif
	/*
	 * i915.enable_ppgtt is read-only, so do an early pass to validate the
	 * user's requested state against the hardware/driver capabilities.  We
	 * do this now so that we can print out any log messages once rather
	 * than every time we check intel_enable_ppgtt().
	 */
	i915.enable_ppgtt = sanitize_enable_ppgtt(dev, i915.enable_ppgtt);
	DRM_DEBUG_DRIVER("ppgtt mode: %i\n", i915.enable_ppgtt);

	return 0;
}

void i915_gem_restore_gtt_mappings(struct drm_device *dev)
{
	struct drm_i915_private *dev_priv = dev->dev_private;
	struct drm_i915_gem_object *obj;
	struct i915_address_space *vm;
	struct i915_vma *vma;
	bool flush;

	i915_check_and_clear_faults(dev);

	/* First fill our portion of the GTT with scratch pages */
	dev_priv->gtt.base.clear_range(&dev_priv->gtt.base,
				       dev_priv->gtt.base.start,
				       dev_priv->gtt.base.total,
				       true);

	/* Cache flush objects bound into GGTT and rebind them. */
	vm = &dev_priv->gtt.base;
	list_for_each_entry(obj, &dev_priv->mm.bound_list, global_list) {
		flush = false;
		list_for_each_entry(vma, &obj->vma_list, vma_link) {
			if (vma->vm != vm)
				continue;

			WARN_ON(i915_vma_bind(vma, obj->cache_level,
					      PIN_UPDATE));

			flush = true;
		}

		if (flush)
			i915_gem_clflush_object(obj, obj->pin_display);
	}

	if (INTEL_INFO(dev)->gen >= 8) {
		if (IS_CHERRYVIEW(dev) || IS_BROXTON(dev))
			chv_setup_private_ppat(dev_priv);
		else
			bdw_setup_private_ppat(dev_priv);

		return;
	}

	if (USES_PPGTT(dev)) {
		list_for_each_entry(vm, &dev_priv->vm_list, global_link) {
			/* TODO: Perhaps it shouldn't be gen6 specific */

			struct i915_hw_ppgtt *ppgtt =
					container_of(vm, struct i915_hw_ppgtt,
						     base);

			if (i915_is_ggtt(vm))
				ppgtt = dev_priv->mm.aliasing_ppgtt;

			gen6_write_page_range(dev_priv, &ppgtt->pd,
					      0, ppgtt->base.total);
		}
	}

	i915_ggtt_flush(dev_priv);
}

static struct i915_vma *
__i915_gem_vma_create(struct drm_i915_gem_object *obj,
		      struct i915_address_space *vm,
		      const struct i915_ggtt_view *ggtt_view)
{
	struct i915_vma *vma;

	if (WARN_ON(i915_is_ggtt(vm) != !!ggtt_view))
		return ERR_PTR(-EINVAL);

	vma = kmem_cache_zalloc(to_i915(obj->base.dev)->vmas, GFP_KERNEL);
	if (vma == NULL)
		return ERR_PTR(-ENOMEM);

	INIT_LIST_HEAD(&vma->vma_link);
	INIT_LIST_HEAD(&vma->mm_list);
	INIT_LIST_HEAD(&vma->exec_list);
	vma->vm = vm;
	vma->obj = obj;

	if (i915_is_ggtt(vm))
		vma->ggtt_view = *ggtt_view;

	list_add_tail(&vma->vma_link, &obj->vma_list);
	if (!i915_is_ggtt(vm))
		i915_ppgtt_get(i915_vm_to_ppgtt(vm));

	return vma;
}

struct i915_vma *
i915_gem_obj_lookup_or_create_vma(struct drm_i915_gem_object *obj,
				  struct i915_address_space *vm)
{
	struct i915_vma *vma;

	vma = i915_gem_obj_to_vma(obj, vm);
	if (!vma)
		vma = __i915_gem_vma_create(obj, vm,
					    i915_is_ggtt(vm) ? &i915_ggtt_view_normal : NULL);

	return vma;
}

struct i915_vma *
i915_gem_obj_lookup_or_create_ggtt_vma(struct drm_i915_gem_object *obj,
				       const struct i915_ggtt_view *view)
{
	struct i915_address_space *ggtt = i915_obj_to_ggtt(obj);
	struct i915_vma *vma;

	if (WARN_ON(!view))
		return ERR_PTR(-EINVAL);

	vma = i915_gem_obj_to_ggtt_view(obj, view);

	if (IS_ERR(vma))
		return vma;

	if (!vma)
		vma = __i915_gem_vma_create(obj, ggtt, view);

	return vma;

}

static void
rotate_pages(dma_addr_t *in, unsigned int width, unsigned int height,
	     struct sg_table *st)
{
	unsigned int column, row;
	unsigned int src_idx;
	struct scatterlist *sg = st->sgl;

	st->nents = 0;

	for (column = 0; column < width; column++) {
		src_idx = width * (height - 1) + column;
		for (row = 0; row < height; row++) {
			st->nents++;
			/* We don't need the pages, but need to initialize
			 * the entries so the sg list can be happily traversed.
			 * The only thing we need are DMA addresses.
			 */
			sg_set_page(sg, NULL, PAGE_SIZE, 0);
			sg_dma_address(sg) = in[src_idx];
			sg_dma_len(sg) = PAGE_SIZE;
			sg = sg_next(sg);
			src_idx -= width;
		}
	}
}

static struct sg_table *
intel_rotate_fb_obj_pages(struct i915_ggtt_view *ggtt_view,
			  struct drm_i915_gem_object *obj)
{
	struct intel_rotation_info *rot_info = &ggtt_view->rotation_info;
	unsigned int size_pages = rot_info->size >> PAGE_SHIFT;
	struct sg_page_iter sg_iter;
	unsigned long i;
	dma_addr_t *page_addr_list;
	struct sg_table *st;
	int ret = -ENOMEM;

	/* Allocate a temporary list of source pages for random access. */
	page_addr_list = drm_malloc_ab(obj->base.size / PAGE_SIZE,
				       sizeof(dma_addr_t));
	if (!page_addr_list)
		return ERR_PTR(ret);

	/* Allocate target SG list. */
	st = kmalloc(sizeof(*st), GFP_KERNEL);
	if (!st)
		goto err_st_alloc;

	ret = sg_alloc_table(st, size_pages, GFP_KERNEL);
	if (ret)
		goto err_sg_alloc;

	/* Populate source page list from the object. */
	i = 0;
	for_each_sg_page(obj->pages->sgl, &sg_iter, obj->pages->nents, 0) {
		page_addr_list[i] = sg_page_iter_dma_address(&sg_iter);
		i++;
	}

	/* Rotate the pages. */
	rotate_pages(page_addr_list,
		     rot_info->width_pages, rot_info->height_pages,
		     st);

	DRM_DEBUG_KMS(
		      "Created rotated page mapping for object size %zu (pitch=%u, height=%u, pixel_format=0x%x, %ux%u tiles, %u pages).\n",
		      obj->base.size, rot_info->pitch, rot_info->height,
		      rot_info->pixel_format, rot_info->width_pages,
		      rot_info->height_pages, size_pages);

	drm_free_large(page_addr_list);

	return st;

err_sg_alloc:
	kfree(st);
err_st_alloc:
	drm_free_large(page_addr_list);

	DRM_DEBUG_KMS(
		      "Failed to create rotated mapping for object size %zu! (%d) (pitch=%u, height=%u, pixel_format=0x%x, %ux%u tiles, %u pages)\n",
		      obj->base.size, ret, rot_info->pitch, rot_info->height,
		      rot_info->pixel_format, rot_info->width_pages,
		      rot_info->height_pages, size_pages);
	return ERR_PTR(ret);
}

static struct sg_table *
intel_partial_pages(const struct i915_ggtt_view *view,
		    struct drm_i915_gem_object *obj)
{
	struct sg_table *st;
	struct scatterlist *sg;
	struct sg_page_iter obj_sg_iter;
	int ret = -ENOMEM;

	st = kmalloc(sizeof(*st), GFP_KERNEL);
	if (!st)
		goto err_st_alloc;

	ret = sg_alloc_table(st, view->params.partial.size, GFP_KERNEL);
	if (ret)
		goto err_sg_alloc;

	sg = st->sgl;
	st->nents = 0;
	for_each_sg_page(obj->pages->sgl, &obj_sg_iter, obj->pages->nents,
		view->params.partial.offset)
	{
		if (st->nents >= view->params.partial.size)
			break;

		sg_set_page(sg, NULL, PAGE_SIZE, 0);
		sg_dma_address(sg) = sg_page_iter_dma_address(&obj_sg_iter);
		sg_dma_len(sg) = PAGE_SIZE;

		sg = sg_next(sg);
		st->nents++;
	}

	return st;

err_sg_alloc:
	kfree(st);
err_st_alloc:
	return ERR_PTR(ret);
}

static int
i915_get_ggtt_vma_pages(struct i915_vma *vma)
{
	int ret = 0;

	if (vma->ggtt_view.pages)
		return 0;

	if (vma->ggtt_view.type == I915_GGTT_VIEW_NORMAL)
		vma->ggtt_view.pages = vma->obj->pages;
	else if (vma->ggtt_view.type == I915_GGTT_VIEW_ROTATED)
		vma->ggtt_view.pages =
			intel_rotate_fb_obj_pages(&vma->ggtt_view, vma->obj);
	else if (vma->ggtt_view.type == I915_GGTT_VIEW_PARTIAL)
		vma->ggtt_view.pages =
			intel_partial_pages(&vma->ggtt_view, vma->obj);
	else
		WARN_ONCE(1, "GGTT view %u not implemented!\n",
			  vma->ggtt_view.type);

	if (!vma->ggtt_view.pages) {
		DRM_ERROR("Failed to get pages for GGTT view type %u!\n",
			  vma->ggtt_view.type);
		ret = -EINVAL;
	} else if (IS_ERR(vma->ggtt_view.pages)) {
		ret = PTR_ERR(vma->ggtt_view.pages);
		vma->ggtt_view.pages = NULL;
		DRM_ERROR("Failed to get pages for VMA view type %u (%d)!\n",
			  vma->ggtt_view.type, ret);
	}

	return ret;
}

/**
 * i915_vma_bind - Sets up PTEs for an VMA in it's corresponding address space.
 * @vma: VMA to map
 * @cache_level: mapping cache level
 * @flags: flags like global or local mapping
 *
 * DMA addresses are taken from the scatter-gather table of this object (or of
 * this VMA in case of non-default GGTT views) and PTE entries set up.
 * Note that DMA addresses are also the only part of the SG table we care about.
 */
int i915_vma_bind(struct i915_vma *vma, enum i915_cache_level cache_level,
		  u32 flags)
{
	int ret;
	u32 bind_flags;

	if (WARN_ON(flags == 0))
		return -EINVAL;

	bind_flags = 0;
	if (flags & PIN_GLOBAL)
		bind_flags |= GLOBAL_BIND;
	if (flags & PIN_USER)
		bind_flags |= LOCAL_BIND;

	if (flags & PIN_UPDATE)
		bind_flags |= vma->bound;
	else
		bind_flags &= ~vma->bound;

	if (bind_flags == 0)
		return 0;

	if (vma->bound == 0 && vma->vm->allocate_va_range) {
		trace_i915_va_alloc(vma->vm,
				    vma->node.start,
				    vma->node.size,
				    VM_TO_TRACE_NAME(vma->vm));

		/* XXX: i915_vma_pin() will fix this +- hack */
		vma->pin_count++;
		ret = vma->vm->allocate_va_range(vma->vm,
						 vma->node.start,
						 vma->node.size);
		vma->pin_count--;
		if (ret)
			return ret;
	}

	ret = vma->vm->bind_vma(vma, cache_level, bind_flags);
	if (ret)
		return ret;

	vma->bound |= bind_flags;

	return 0;
}

/**
 * i915_ggtt_view_size - Get the size of a GGTT view.
 * @obj: Object the view is of.
 * @view: The view in question.
 *
 * @return The size of the GGTT view in bytes.
 */
size_t
i915_ggtt_view_size(struct drm_i915_gem_object *obj,
		    const struct i915_ggtt_view *view)
{
	if (view->type == I915_GGTT_VIEW_NORMAL) {
		return obj->base.size;
	} else if (view->type == I915_GGTT_VIEW_ROTATED) {
		return view->rotation_info.size;
	} else if (view->type == I915_GGTT_VIEW_PARTIAL) {
		return view->params.partial.size << PAGE_SHIFT;
	} else {
		WARN_ONCE(1, "GGTT view %u not implemented!\n", view->type);
		return obj->base.size;
	}
}<|MERGE_RESOLUTION|>--- conflicted
+++ resolved
@@ -2214,45 +2214,6 @@
 	vm->cleanup(vm);
 }
 
-<<<<<<< HEAD
-static int setup_scratch_page(struct drm_device *dev)
-{
-	struct drm_i915_private *dev_priv = dev->dev_private;
-	struct page *page;
-	dma_addr_t dma_addr;
-
-	page = alloc_page(GFP_KERNEL | GFP_DMA32 | __GFP_ZERO);
-	if (page == NULL)
-		return -ENOMEM;
-	set_pages_uc(page, 1);
-
-#if defined(CONFIG_INTEL_IOMMU) || defined(CONFIG_XEN)
-	dma_addr = pci_map_page(dev->pdev, page, 0, PAGE_SIZE,
-				PCI_DMA_BIDIRECTIONAL);
-	if (pci_dma_mapping_error(dev->pdev, dma_addr))
-		return -EINVAL;
-#else
-	dma_addr = page_to_phys(page);
-#endif
-	dev_priv->gtt.base.scratch.page = page;
-	dev_priv->gtt.base.scratch.addr = dma_addr;
-
-	return 0;
-}
-
-static void teardown_scratch_page(struct drm_device *dev)
-{
-	struct drm_i915_private *dev_priv = dev->dev_private;
-	struct page *page = dev_priv->gtt.base.scratch.page;
-
-	set_pages_wb(page, 1);
-	pci_unmap_page(dev->pdev, dev_priv->gtt.base.scratch.addr,
-		       PAGE_SIZE, PCI_DMA_BIDIRECTIONAL);
-	__free_page(page);
-}
-
-=======
->>>>>>> 25cb62b7
 static unsigned int gen6_get_total_gtt_size(u16 snb_gmch_ctl)
 {
 	snb_gmch_ctl >>= SNB_GMCH_GGMS_SHIFT;
