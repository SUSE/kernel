--- conflicted
+++ resolved
@@ -28,22 +28,14 @@
 } global;
 
 struct active_node {
-<<<<<<< HEAD
-	struct i915_active_fence base;
-	struct i915_active *ref;
-=======
->>>>>>> 7d2a07b7
 	struct rb_node node;
 	struct i915_active_fence base;
 	struct i915_active *ref;
 	u64 timeline;
 };
 
-<<<<<<< HEAD
-=======
 #define fetch_node(x) rb_entry(READ_ONCE(x), typeof(struct active_node), node)
 
->>>>>>> 7d2a07b7
 static inline struct active_node *
 node_from_active(struct i915_active_fence *active)
 {
@@ -91,11 +83,7 @@
 	return (void *)ref->active ?: (void *)ref->retire ?: (void *)ref;
 }
 
-<<<<<<< HEAD
-static struct debug_obj_descr active_debug_desc = {
-=======
 static const struct debug_obj_descr active_debug_desc = {
->>>>>>> 7d2a07b7
 	.name = "i915_active",
 	.debug_hint = active_debug_hint,
 };
@@ -144,10 +132,6 @@
 {
 	struct rb_root root = RB_ROOT;
 	struct active_node *it, *n;
-<<<<<<< HEAD
-	struct rb_root root;
-=======
->>>>>>> 7d2a07b7
 	unsigned long flags;
 
 	GEM_BUG_ON(i915_active_is_idle(ref));
@@ -159,11 +143,6 @@
 	GEM_BUG_ON(rcu_access_pointer(ref->excl.fence));
 	debug_active_deactivate(ref);
 
-<<<<<<< HEAD
-	root = ref->tree;
-	ref->tree = RB_ROOT;
-	ref->cache = NULL;
-=======
 	/* Even if we have not used the cache, we may still have a barrier */
 	if (!ref->cache)
 		ref->cache = fetch_node(ref->tree.rb_node);
@@ -182,7 +161,6 @@
 		/* Make the cached node available for reuse with any timeline */
 		ref->cache->timeline = 0; /* needs cmpxchg(u64) */
 	}
->>>>>>> 7d2a07b7
 
 	spin_unlock_irqrestore(&ref->tree_lock, flags);
 
@@ -193,10 +171,7 @@
 	/* ... except if you wait on it, you must manage your own references! */
 	wake_up_var(ref);
 
-<<<<<<< HEAD
-=======
 	/* Finally free the discarded timeline tree  */
->>>>>>> 7d2a07b7
 	rbtree_postorder_for_each_entry_safe(it, n, &root, node) {
 		GEM_BUG_ON(i915_active_fence_isset(&it->base));
 		kmem_cache_free(global.slab_cache, it);
@@ -205,13 +180,6 @@
 
 static void
 active_work(struct work_struct *wrk)
-<<<<<<< HEAD
-{
-	struct i915_active *ref = container_of(wrk, typeof(*ref), work);
-
-	GEM_BUG_ON(!atomic_read(&ref->count));
-	if (atomic_add_unless(&ref->count, -1, 1))
-=======
 {
 	struct i915_active *ref = container_of(wrk, typeof(*ref), work);
 
@@ -231,7 +199,6 @@
 
 	if (ref->flags & I915_ACTIVE_RETIRE_SLEEPS) {
 		queue_work(system_unbound_wq, &ref->work);
->>>>>>> 7d2a07b7
 		return;
 	}
 
@@ -244,33 +211,6 @@
 	return (struct dma_fence ** __force)&active->fence;
 }
 
-<<<<<<< HEAD
-	__active_retire(ref);
-}
-
-static void
-active_retire(struct i915_active *ref)
-{
-	GEM_BUG_ON(!atomic_read(&ref->count));
-	if (atomic_add_unless(&ref->count, -1, 1))
-		return;
-
-	if (ref->flags & I915_ACTIVE_RETIRE_SLEEPS) {
-		queue_work(system_unbound_wq, &ref->work);
-		return;
-	}
-
-	__active_retire(ref);
-}
-
-static inline struct dma_fence **
-__active_fence_slot(struct i915_active_fence *active)
-{
-	return (struct dma_fence ** __force)&active->fence;
-}
-
-=======
->>>>>>> 7d2a07b7
 static inline bool
 active_fence_cb(struct dma_fence *fence, struct dma_fence_cb *cb)
 {
@@ -294,20 +234,11 @@
 		active_retire(container_of(cb, struct i915_active, excl.cb));
 }
 
-<<<<<<< HEAD
-static struct i915_active_fence *
-active_instance(struct i915_active *ref, struct intel_timeline *tl)
-{
-	struct active_node *node, *prealloc;
-	struct rb_node **p, *parent;
-	u64 idx = tl->fence_context;
-=======
 static struct active_node *__active_lookup(struct i915_active *ref, u64 idx)
 {
 	struct active_node *it;
 
 	GEM_BUG_ON(idx == 0); /* 0 is the unordered timeline, rsvd for cache */
->>>>>>> 7d2a07b7
 
 	/*
 	 * We track the most recently used timeline to skip a rbtree search
@@ -316,16 +247,6 @@
 	 * after the previous activity has been retired, or if it matches the
 	 * current timeline.
 	 */
-<<<<<<< HEAD
-	node = READ_ONCE(ref->cache);
-	if (node && node->timeline == idx)
-		return &node->base;
-
-	/* Preallocate a replacement, just in case */
-	prealloc = kmem_cache_alloc(global.slab_cache, GFP_KERNEL);
-	if (!prealloc)
-		return NULL;
-=======
 	it = READ_ONCE(ref->cache);
 	if (it) {
 		u64 cached = READ_ONCE(it->timeline);
@@ -378,7 +299,6 @@
 	node = __active_lookup(ref, idx);
 	if (likely(node))
 		return &node->base;
->>>>>>> 7d2a07b7
 
 	spin_lock_irq(&ref->tree_lock);
 	GEM_BUG_ON(i915_active_is_idle(ref));
@@ -389,15 +309,8 @@
 		parent = *p;
 
 		node = rb_entry(parent, struct active_node, node);
-<<<<<<< HEAD
-		if (node->timeline == idx) {
-			kmem_cache_free(global.slab_cache, prealloc);
-			goto out;
-		}
-=======
 		if (node->timeline == idx)
 			goto out;
->>>>>>> 7d2a07b7
 
 		if (node->timeline < idx)
 			p = &parent->rb_right;
@@ -405,9 +318,6 @@
 			p = &parent->rb_left;
 	}
 
-<<<<<<< HEAD
-	node = prealloc;
-=======
 	/*
 	 * XXX: We should preallocate this before i915_active_ref() is ever
 	 *  called, but we cannot call into fs_reclaim() anyway, so use GFP_ATOMIC.
@@ -416,7 +326,6 @@
 	if (!node)
 		goto out;
 
->>>>>>> 7d2a07b7
 	__i915_active_fence_init(&node->base, NULL, node_retire);
 	node->ref = ref;
 	node->timeline = idx;
@@ -425,36 +334,15 @@
 	rb_insert_color(&node->node, &ref->tree);
 
 out:
-<<<<<<< HEAD
-	ref->cache = node;
-	spin_unlock_irq(&ref->tree_lock);
-
-	BUILD_BUG_ON(offsetof(typeof(*node), base));
-=======
 	WRITE_ONCE(ref->cache, node);
 	spin_unlock_irq(&ref->tree_lock);
 
->>>>>>> 7d2a07b7
 	return &node->base;
 }
 
 void __i915_active_init(struct i915_active *ref,
 			int (*active)(struct i915_active *ref),
 			void (*retire)(struct i915_active *ref),
-<<<<<<< HEAD
-			struct lock_class_key *mkey,
-			struct lock_class_key *wkey)
-{
-	unsigned long bits;
-
-	debug_active_init(ref);
-
-	ref->flags = 0;
-	ref->active = active;
-	ref->retire = ptr_unpack_bits(retire, &bits, 2);
-	if (bits & I915_ACTIVE_MAY_SLEEP)
-		ref->flags |= I915_ACTIVE_RETIRE_SLEEPS;
-=======
 			unsigned long flags,
 			struct lock_class_key *mkey,
 			struct lock_class_key *wkey)
@@ -464,7 +352,6 @@
 	ref->flags = flags;
 	ref->active = active;
 	ref->retire = retire;
->>>>>>> 7d2a07b7
 
 	spin_lock_init(&ref->tree_lock);
 	ref->tree = RB_ROOT;
@@ -528,16 +415,6 @@
 	return ____active_del_barrier(ref, node, barrier_to_engine(node));
 }
 
-<<<<<<< HEAD
-int i915_active_ref(struct i915_active *ref,
-		    struct intel_timeline *tl,
-		    struct dma_fence *fence)
-{
-	struct i915_active_fence *active;
-	int err;
-
-	lockdep_assert_held(&tl->mutex);
-=======
 static bool
 replace_barrier(struct i915_active *ref, struct i915_active_fence *active)
 {
@@ -557,101 +434,30 @@
 {
 	struct i915_active_fence *active;
 	int err;
->>>>>>> 7d2a07b7
 
 	/* Prevent reaping in case we malloc/wait while building the tree */
 	err = i915_active_acquire(ref);
 	if (err)
 		return err;
 
-<<<<<<< HEAD
-	active = active_instance(ref, tl);
-=======
 	active = active_instance(ref, idx);
->>>>>>> 7d2a07b7
 	if (!active) {
 		err = -ENOMEM;
 		goto out;
 	}
 
-<<<<<<< HEAD
-	if (is_barrier(active)) { /* proto-node used by our idle barrier */
-		/*
-		 * This request is on the kernel_context timeline, and so
-		 * we can use it to substitute for the pending idle-barrer
-		 * request that we want to emit on the kernel_context.
-		 */
-		__active_del_barrier(ref, node_from_active(active));
-=======
 	if (replace_barrier(ref, active)) {
->>>>>>> 7d2a07b7
 		RCU_INIT_POINTER(active->fence, NULL);
 		atomic_dec(&ref->count);
 	}
 	if (!__i915_active_fence_set(active, fence))
-<<<<<<< HEAD
-		atomic_inc(&ref->count);
-=======
 		__i915_active_acquire(ref);
->>>>>>> 7d2a07b7
 
 out:
 	i915_active_release(ref);
 	return err;
 }
 
-<<<<<<< HEAD
-struct dma_fence *
-i915_active_set_exclusive(struct i915_active *ref, struct dma_fence *f)
-{
-	struct dma_fence *prev;
-
-	/* We expect the caller to manage the exclusive timeline ordering */
-	GEM_BUG_ON(i915_active_is_idle(ref));
-
-	rcu_read_lock();
-	prev = __i915_active_fence_set(&ref->excl, f);
-	if (prev)
-		prev = dma_fence_get_rcu(prev);
-	else
-		atomic_inc(&ref->count);
-	rcu_read_unlock();
-
-	return prev;
-}
-
-bool i915_active_acquire_if_busy(struct i915_active *ref)
-{
-	debug_active_assert(ref);
-	return atomic_add_unless(&ref->count, 1, 0);
-}
-
-int i915_active_acquire(struct i915_active *ref)
-{
-	int err;
-
-	if (i915_active_acquire_if_busy(ref))
-		return 0;
-
-	err = mutex_lock_interruptible(&ref->mutex);
-	if (err)
-		return err;
-
-	if (likely(!i915_active_acquire_if_busy(ref))) {
-		if (ref->active)
-			err = ref->active(ref);
-		if (!err) {
-			spin_lock_irq(&ref->tree_lock); /* __active_retire() */
-			debug_active_activate(ref);
-			atomic_inc(&ref->count);
-			spin_unlock_irq(&ref->tree_lock);
-		}
-	}
-
-	mutex_unlock(&ref->mutex);
-
-	return err;
-=======
 static struct dma_fence *
 __i915_active_set_fence(struct i915_active *ref,
 			struct i915_active_fence *active,
@@ -762,7 +568,6 @@
 	}
 
 	return 0; /* return with active ref */
->>>>>>> 7d2a07b7
 }
 
 void i915_active_release(struct i915_active *ref)
@@ -774,7 +579,6 @@
 static void enable_signaling(struct i915_active_fence *active)
 {
 	struct dma_fence *fence;
-<<<<<<< HEAD
 
 	if (unlikely(is_barrier(active)))
 		return;
@@ -807,40 +611,6 @@
 	struct active_node *it, *n;
 	int err = 0;
 
-=======
-
-	if (unlikely(is_barrier(active)))
-		return;
-
-	fence = i915_active_fence_get(active);
-	if (!fence)
-		return;
-
-	dma_fence_enable_sw_signaling(fence);
-	dma_fence_put(fence);
-}
-
-static int flush_barrier(struct active_node *it)
-{
-	struct intel_engine_cs *engine;
-
-	if (likely(!is_barrier(&it->base)))
-		return 0;
-
-	engine = __barrier_to_engine(it);
-	smp_rmb(); /* serialise with add_active_barriers */
-	if (!is_barrier(&it->base))
-		return 0;
-
-	return intel_engine_flush_barriers(engine);
-}
-
-static int flush_lazy_signals(struct i915_active *ref)
-{
-	struct active_node *it, *n;
-	int err = 0;
-
->>>>>>> 7d2a07b7
 	enable_signaling(&ref->excl);
 	rbtree_postorder_for_each_entry_safe(it, n, &ref->tree, node) {
 		err = flush_barrier(it); /* unconnected idle barrier? */
@@ -851,7 +621,6 @@
 	}
 
 	return err;
-<<<<<<< HEAD
 }
 
 int __i915_active_wait(struct i915_active *ref, int state)
@@ -902,58 +671,6 @@
 	return 0;
 }
 
-=======
-}
-
-int __i915_active_wait(struct i915_active *ref, int state)
-{
-	might_sleep();
-
-	/* Any fence added after the wait begins will not be auto-signaled */
-	if (i915_active_acquire_if_busy(ref)) {
-		int err;
-
-		err = flush_lazy_signals(ref);
-		i915_active_release(ref);
-		if (err)
-			return err;
-
-		if (___wait_var_event(ref, i915_active_is_idle(ref),
-				      state, 0, 0, schedule()))
-			return -EINTR;
-	}
-
-	/*
-	 * After the wait is complete, the caller may free the active.
-	 * We have to flush any concurrent retirement before returning.
-	 */
-	flush_work(&ref->work);
-	return 0;
-}
-
-static int __await_active(struct i915_active_fence *active,
-			  int (*fn)(void *arg, struct dma_fence *fence),
-			  void *arg)
-{
-	struct dma_fence *fence;
-
-	if (is_barrier(active)) /* XXX flush the barrier? */
-		return 0;
-
-	fence = i915_active_fence_get(active);
-	if (fence) {
-		int err;
-
-		err = fn(arg, fence);
-		dma_fence_put(fence);
-		if (err < 0)
-			return err;
-	}
-
-	return 0;
-}
-
->>>>>>> 7d2a07b7
 struct wait_barrier {
 	struct wait_queue_entry base;
 	struct i915_active *ref;
@@ -1063,19 +780,11 @@
 	return await_active(ref, flags, sw_await_fence, fence, fence);
 }
 
-<<<<<<< HEAD
-#if IS_ENABLED(CONFIG_DRM_I915_DEBUG_GEM)
-=======
->>>>>>> 7d2a07b7
 void i915_active_fini(struct i915_active *ref)
 {
 	debug_active_fini(ref);
 	GEM_BUG_ON(atomic_read(&ref->count));
 	GEM_BUG_ON(work_pending(&ref->work));
-<<<<<<< HEAD
-	GEM_BUG_ON(!RB_EMPTY_ROOT(&ref->tree));
-	mutex_destroy(&ref->mutex);
-=======
 	mutex_destroy(&ref->mutex);
 
 	if (ref->cache)
@@ -1168,97 +877,6 @@
 	spin_unlock_irq(&ref->tree_lock);
 
 	return rb_entry(p, struct active_node, node);
->>>>>>> 7d2a07b7
-}
-
-static inline bool is_idle_barrier(struct active_node *node, u64 idx)
-{
-	return node->timeline == idx && !i915_active_fence_isset(&node->base);
-}
-
-static struct active_node *reuse_idle_barrier(struct i915_active *ref, u64 idx)
-{
-	struct rb_node *prev, *p;
-
-	if (RB_EMPTY_ROOT(&ref->tree))
-		return NULL;
-
-	spin_lock_irq(&ref->tree_lock);
-	GEM_BUG_ON(i915_active_is_idle(ref));
-
-	/*
-	 * Try to reuse any existing barrier nodes already allocated for this
-	 * i915_active, due to overlapping active phases there is likely a
-	 * node kept alive (as we reuse before parking). We prefer to reuse
-	 * completely idle barriers (less hassle in manipulating the llists),
-	 * but otherwise any will do.
-	 */
-	if (ref->cache && is_idle_barrier(ref->cache, idx)) {
-		p = &ref->cache->node;
-		goto match;
-	}
-
-	prev = NULL;
-	p = ref->tree.rb_node;
-	while (p) {
-		struct active_node *node =
-			rb_entry(p, struct active_node, node);
-
-		if (is_idle_barrier(node, idx))
-			goto match;
-
-		prev = p;
-		if (node->timeline < idx)
-			p = p->rb_right;
-		else
-			p = p->rb_left;
-	}
-
-	/*
-	 * No quick match, but we did find the leftmost rb_node for the
-	 * kernel_context. Walk the rb_tree in-order to see if there were
-	 * any idle-barriers on this timeline that we missed, or just use
-	 * the first pending barrier.
-	 */
-	for (p = prev; p; p = rb_next(p)) {
-		struct active_node *node =
-			rb_entry(p, struct active_node, node);
-		struct intel_engine_cs *engine;
-
-		if (node->timeline > idx)
-			break;
-
-		if (node->timeline < idx)
-			continue;
-
-		if (is_idle_barrier(node, idx))
-			goto match;
-
-		/*
-		 * The list of pending barriers is protected by the
-		 * kernel_context timeline, which notably we do not hold
-		 * here. i915_request_add_active_barriers() may consume
-		 * the barrier before we claim it, so we have to check
-		 * for success.
-		 */
-		engine = __barrier_to_engine(node);
-		smp_rmb(); /* serialise with add_active_barriers */
-		if (is_barrier(&node->base) &&
-		    ____active_del_barrier(ref, node, engine))
-			goto match;
-	}
-
-	spin_unlock_irq(&ref->tree_lock);
-
-	return NULL;
-
-match:
-	rb_erase(p, &ref->tree); /* Hide from waits and sibling allocations */
-	if (p == &ref->cache->node)
-		ref->cache = NULL;
-	spin_unlock_irq(&ref->tree_lock);
-
-	return rb_entry(p, struct active_node, node);
 }
 
 int i915_active_acquire_preallocate_barrier(struct i915_active *ref,
@@ -1267,8 +885,6 @@
 	intel_engine_mask_t tmp, mask = engine->mask;
 	struct llist_node *first = NULL, *last = NULL;
 	struct intel_gt *gt = engine->gt;
-<<<<<<< HEAD
-	int err;
 
 	GEM_BUG_ON(i915_active_is_idle(ref));
 
@@ -1276,15 +892,6 @@
 	while (!llist_empty(&ref->preallocated_barriers))
 		cond_resched();
 
-=======
-
-	GEM_BUG_ON(i915_active_is_idle(ref));
-
-	/* Wait until the previous preallocation is completed */
-	while (!llist_empty(&ref->preallocated_barriers))
-		cond_resched();
-
->>>>>>> 7d2a07b7
 	/*
 	 * Preallocate a node for each physical engine supporting the target
 	 * engine (remember virtual engines have more than one sibling).
@@ -1297,15 +904,6 @@
 		struct llist_node *prev = first;
 		struct active_node *node;
 
-<<<<<<< HEAD
-		node = reuse_idle_barrier(ref, idx);
-		if (!node) {
-			node = kmem_cache_alloc(global.slab_cache, GFP_KERNEL);
-			if (!node) {
-				err = ENOMEM;
-				goto unwind;
-			}
-=======
 		rcu_read_lock();
 		node = reuse_idle_barrier(ref, idx);
 		rcu_read_unlock();
@@ -1313,7 +911,6 @@
 			node = kmem_cache_alloc(global.slab_cache, GFP_KERNEL);
 			if (!node)
 				goto unwind;
->>>>>>> 7d2a07b7
 
 			RCU_INIT_POINTER(node->base.fence, NULL);
 			node->base.cb.func = node_retire;
@@ -1333,11 +930,7 @@
 			 */
 			RCU_INIT_POINTER(node->base.fence, ERR_PTR(-EAGAIN));
 			node->base.cb.node.prev = (void *)engine;
-<<<<<<< HEAD
-			atomic_inc(&ref->count);
-=======
 			__i915_active_acquire(ref);
->>>>>>> 7d2a07b7
 		}
 		GEM_BUG_ON(rcu_access_pointer(node->base.fence) != ERR_PTR(-EAGAIN));
 
@@ -1425,7 +1018,6 @@
 	GEM_BUG_ON(!intel_context_is_barrier(rq->context));
 	GEM_BUG_ON(intel_engine_is_virtual(engine));
 	GEM_BUG_ON(i915_request_timeline(rq) != engine->kernel_context->timeline);
-<<<<<<< HEAD
 
 	node = llist_del_all(&engine->barrier_tasks);
 	if (!node)
@@ -1522,104 +1114,6 @@
 	return err;
 }
 
-=======
-
-	node = llist_del_all(&engine->barrier_tasks);
-	if (!node)
-		return;
-	/*
-	 * Attach the list of proto-fences to the in-flight request such
-	 * that the parent i915_active will be released when this request
-	 * is retired.
-	 */
-	spin_lock_irqsave(&rq->lock, flags);
-	llist_for_each_safe(node, next, node) {
-		/* serialise with reuse_idle_barrier */
-		smp_store_mb(*ll_to_fence_slot(node), &rq->fence);
-		list_add_tail((struct list_head *)node, &rq->fence.cb_list);
-	}
-	spin_unlock_irqrestore(&rq->lock, flags);
-}
-
-/*
- * __i915_active_fence_set: Update the last active fence along its timeline
- * @active: the active tracker
- * @fence: the new fence (under construction)
- *
- * Records the new @fence as the last active fence along its timeline in
- * this active tracker, moving the tracking callbacks from the previous
- * fence onto this one. Returns the previous fence (if not already completed),
- * which the caller must ensure is executed before the new fence. To ensure
- * that the order of fences within the timeline of the i915_active_fence is
- * understood, it should be locked by the caller.
- */
-struct dma_fence *
-__i915_active_fence_set(struct i915_active_fence *active,
-			struct dma_fence *fence)
-{
-	struct dma_fence *prev;
-	unsigned long flags;
-
-	if (fence == rcu_access_pointer(active->fence))
-		return fence;
-
-	GEM_BUG_ON(test_bit(DMA_FENCE_FLAG_SIGNALED_BIT, &fence->flags));
-
-	/*
-	 * Consider that we have two threads arriving (A and B), with
-	 * C already resident as the active->fence.
-	 *
-	 * A does the xchg first, and so it sees C or NULL depending
-	 * on the timing of the interrupt handler. If it is NULL, the
-	 * previous fence must have been signaled and we know that
-	 * we are first on the timeline. If it is still present,
-	 * we acquire the lock on that fence and serialise with the interrupt
-	 * handler, in the process removing it from any future interrupt
-	 * callback. A will then wait on C before executing (if present).
-	 *
-	 * As B is second, it sees A as the previous fence and so waits for
-	 * it to complete its transition and takes over the occupancy for
-	 * itself -- remembering that it needs to wait on A before executing.
-	 *
-	 * Note the strong ordering of the timeline also provides consistent
-	 * nesting rules for the fence->lock; the inner lock is always the
-	 * older lock.
-	 */
-	spin_lock_irqsave(fence->lock, flags);
-	prev = xchg(__active_fence_slot(active), fence);
-	if (prev) {
-		GEM_BUG_ON(prev == fence);
-		spin_lock_nested(prev->lock, SINGLE_DEPTH_NESTING);
-		__list_del_entry(&active->cb.node);
-		spin_unlock(prev->lock); /* serialise with prev->cb_list */
-	}
-	list_add_tail(&active->cb.node, &fence->cb_list);
-	spin_unlock_irqrestore(fence->lock, flags);
-
-	return prev;
-}
-
-int i915_active_fence_set(struct i915_active_fence *active,
-			  struct i915_request *rq)
-{
-	struct dma_fence *fence;
-	int err = 0;
-
-	/* Must maintain timeline ordering wrt previous active requests */
-	rcu_read_lock();
-	fence = __i915_active_fence_set(active, &rq->fence);
-	if (fence) /* but the previous fence may not belong to that timeline! */
-		fence = dma_fence_get_rcu(fence);
-	rcu_read_unlock();
-	if (fence) {
-		err = i915_request_await_dma_fence(rq, fence);
-		dma_fence_put(fence);
-	}
-
-	return err;
-}
-
->>>>>>> 7d2a07b7
 void i915_active_noop(struct dma_fence *fence, struct dma_fence_cb *cb)
 {
 	active_fence_cb(fence, cb);
@@ -1659,24 +1153,13 @@
 	return 0;
 }
 
-<<<<<<< HEAD
-__i915_active_call static void
-auto_retire(struct i915_active *ref)
+static void auto_retire(struct i915_active *ref)
 {
 	i915_active_put(ref);
 }
 
 struct i915_active *i915_active_create(void)
 {
-=======
-static void auto_retire(struct i915_active *ref)
-{
-	i915_active_put(ref);
-}
-
-struct i915_active *i915_active_create(void)
-{
->>>>>>> 7d2a07b7
 	struct auto_active *aa;
 
 	aa = kmalloc(sizeof(*aa), GFP_KERNEL);
@@ -1684,11 +1167,7 @@
 		return NULL;
 
 	kref_init(&aa->ref);
-<<<<<<< HEAD
-	i915_active_init(&aa->base, auto_active, auto_retire);
-=======
 	i915_active_init(&aa->base, auto_active, auto_retire, 0);
->>>>>>> 7d2a07b7
 
 	return &aa->base;
 }
