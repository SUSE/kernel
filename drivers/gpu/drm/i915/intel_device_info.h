--- conflicted
+++ resolved
@@ -127,10 +127,7 @@
  * bit set
  */
 #define INTEL_SUBPLATFORM_N    1
-<<<<<<< HEAD
-=======
 #define INTEL_SUBPLATFORM_RPLU  2
->>>>>>> eb3cdb58
 
 /* MTL */
 #define INTEL_SUBPLATFORM_M	0
@@ -150,10 +147,6 @@
 	/* Keep has_* in alphabetical order */ \
 	func(has_64bit_reloc); \
 	func(has_64k_pages); \
-<<<<<<< HEAD
-	func(needs_compact_pt); \
-=======
->>>>>>> eb3cdb58
 	func(gpu_reset_clobbers_display); \
 	func(has_reset_engine); \
 	func(has_3d_pipeline); \
@@ -172,15 +165,10 @@
 	func(has_logical_ring_elsq); \
 	func(has_media_ratio_mode); \
 	func(has_mslice_steering); \
-<<<<<<< HEAD
-	func(has_one_eu_per_fuse_bit); \
-	func(has_pooled_eu); \
-=======
 	func(has_oa_bpc_reporting); \
 	func(has_oa_slice_contrib_limits); \
 	func(has_oam); \
 	func(has_one_eu_per_fuse_bit); \
->>>>>>> eb3cdb58
 	func(has_pxp); \
 	func(has_rc6); \
 	func(has_rc6p); \
@@ -192,38 +180,6 @@
 	func(unfenced_needs_alignment); \
 	func(hws_needs_physical);
 
-<<<<<<< HEAD
-#define DEV_INFO_DISPLAY_FOR_EACH_FLAG(func) \
-	/* Keep in alphabetical order */ \
-	func(cursor_needs_physical); \
-	func(has_cdclk_crawl); \
-	func(has_dmc); \
-	func(has_ddi); \
-	func(has_dp_mst); \
-	func(has_dsb); \
-	func(has_dsc); \
-	func(has_fpga_dbg); \
-	func(has_gmch); \
-	func(has_hdcp); \
-	func(has_hotplug); \
-	func(has_hti); \
-	func(has_ipc); \
-	func(has_modular_fia); \
-	func(has_overlay); \
-	func(has_psr); \
-	func(has_psr_hw_tracking); \
-	func(overlay_needs_physical); \
-	func(supports_tv);
-
-struct ip_version {
-	u8 ver;
-	u8 rel;
-};
-
-struct intel_device_info {
-	struct ip_version graphics;
-	struct ip_version media;
-=======
 struct intel_ip_version {
 	u8 ver;
 	u8 rel;
@@ -253,7 +209,6 @@
 	u32 platform_mask[2];
 
 	u16 device_id;
->>>>>>> eb3cdb58
 
 	intel_engine_mask_t platform_engine_mask; /* Engines supported by the HW */
 
@@ -268,64 +223,23 @@
 
 	u32 memory_regions; /* regions supported by the HW */
 
-<<<<<<< HEAD
+	bool has_pooled_eu;
+};
+
+struct intel_device_info {
+	enum intel_platform platform;
+
+	unsigned int dma_mask_size; /* available DMA address bits */
+
+	const struct intel_gt_definition *extra_gt_list;
+
 	u8 gt; /* GT number, 0 if undefined */
 
 #define DEFINE_FLAG(name) u8 name:1
 	DEV_INFO_FOR_EACH_FLAG(DEFINE_FLAG);
 #undef DEFINE_FLAG
 
-	struct {
-		u8 ver;
-		u8 rel;
-
-		u8 pipe_mask;
-		u8 cpu_transcoder_mask;
-		u8 fbc_mask;
-		u8 abox_mask;
-
-		struct {
-			u16 size; /* in blocks */
-			u8 slice_mask;
-		} dbuf;
-=======
-	bool has_pooled_eu;
-};
-
-struct intel_device_info {
-	enum intel_platform platform;
-
-	unsigned int dma_mask_size; /* available DMA address bits */
-
-	const struct intel_gt_definition *extra_gt_list;
-
-	u8 gt; /* GT number, 0 if undefined */
->>>>>>> eb3cdb58
-
-#define DEFINE_FLAG(name) u8 name:1
-	DEV_INFO_FOR_EACH_FLAG(DEFINE_FLAG);
-#undef DEFINE_FLAG
-
-<<<<<<< HEAD
-		/* Global register offset for the display engine */
-		u32 mmio_offset;
-
-		/* Register offsets for the various display pipes and transcoders */
-		u32 pipe_offsets[I915_MAX_TRANSCODERS];
-		u32 trans_offsets[I915_MAX_TRANSCODERS];
-		u32 cursor_offsets[I915_MAX_PIPES];
-
-		struct {
-			u32 degamma_lut_size;
-			u32 gamma_lut_size;
-			u32 degamma_lut_tests;
-			u32 gamma_lut_tests;
-		} color;
-	} display;
-};
-=======
 	const struct intel_display_device_info *display;
->>>>>>> eb3cdb58
 
 	/*
 	 * Initial runtime info. Do not access outside of i915_driver_create().
