--- conflicted
+++ resolved
@@ -41,7 +41,6 @@
 	[5] = { COMMON_GT_MEDIA_STEP(C0), .display_step = STEP_B1 },
 	[6] = { COMMON_GT_MEDIA_STEP(D1), .display_step = STEP_B1 },
 	[7] = { COMMON_GT_MEDIA_STEP(G0), .display_step = STEP_C0 },
-<<<<<<< HEAD
 };
 
 static const struct intel_step_info bxt_revids[] = {
@@ -59,25 +58,6 @@
 	[7] = { COMMON_STEP(D0) },
 };
 
-=======
-};
-
-static const struct intel_step_info bxt_revids[] = {
-	[0xA] = { COMMON_STEP(C0) },
-	[0xB] = { COMMON_STEP(C0) },
-	[0xC] = { COMMON_STEP(D0) },
-	[0xD] = { COMMON_STEP(E0) },
-};
-
-static const struct intel_step_info glk_revids[] = {
-	[3] = { COMMON_STEP(B0) },
-};
-
-static const struct intel_step_info icl_revids[] = {
-	[7] = { COMMON_STEP(D0) },
-};
-
->>>>>>> eb3cdb58
 static const struct intel_step_info jsl_ehl_revids[] = {
 	[0] = { COMMON_STEP(A0) },
 	[1] = { COMMON_STEP(B0) },
@@ -100,7 +80,6 @@
 	[0] = { COMMON_STEP(A0) },
 	[1] = { COMMON_STEP(B0) },
 	[4] = { COMMON_STEP(C0) },
-<<<<<<< HEAD
 };
 
 static const struct intel_step_info dg1_revids[] = {
@@ -152,61 +131,6 @@
 	[0xC] = { COMMON_GT_MEDIA_STEP(D0), .display_step = STEP_C0 },
 };
 
-static const struct intel_step_info adlp_n_revids[] = {
-	[0x0] = { COMMON_GT_MEDIA_STEP(A0), .display_step = STEP_D0 },
-};
-=======
-};
-
-static const struct intel_step_info dg1_revids[] = {
-	[0] = { COMMON_STEP(A0) },
-	[1] = { COMMON_STEP(B0) },
-};
-
-static const struct intel_step_info adls_revids[] = {
-	[0x0] = { COMMON_GT_MEDIA_STEP(A0), .display_step = STEP_A0 },
-	[0x1] = { COMMON_GT_MEDIA_STEP(A0), .display_step = STEP_A2 },
-	[0x4] = { COMMON_GT_MEDIA_STEP(B0), .display_step = STEP_B0 },
-	[0x8] = { COMMON_GT_MEDIA_STEP(C0), .display_step = STEP_B0 },
-	[0xC] = { COMMON_GT_MEDIA_STEP(D0), .display_step = STEP_C0 },
-};
-
-static const struct intel_step_info adlp_revids[] = {
-	[0x0] = { COMMON_GT_MEDIA_STEP(A0), .display_step = STEP_A0 },
-	[0x4] = { COMMON_GT_MEDIA_STEP(B0), .display_step = STEP_B0 },
-	[0x8] = { COMMON_GT_MEDIA_STEP(C0), .display_step = STEP_C0 },
-	[0xC] = { COMMON_GT_MEDIA_STEP(C0), .display_step = STEP_D0 },
-};
-
-static const struct intel_step_info xehpsdv_revids[] = {
-	[0x0] = { COMMON_GT_MEDIA_STEP(A0) },
-	[0x1] = { COMMON_GT_MEDIA_STEP(A1) },
-	[0x4] = { COMMON_GT_MEDIA_STEP(B0) },
-	[0x8] = { COMMON_GT_MEDIA_STEP(C0) },
-};
-
-static const struct intel_step_info dg2_g10_revid_step_tbl[] = {
-	[0x0] = { COMMON_GT_MEDIA_STEP(A0), .display_step = STEP_A0 },
-	[0x1] = { COMMON_GT_MEDIA_STEP(A1), .display_step = STEP_A0 },
-	[0x4] = { COMMON_GT_MEDIA_STEP(B0), .display_step = STEP_B0 },
-	[0x8] = { COMMON_GT_MEDIA_STEP(C0), .display_step = STEP_C0 },
-};
-
-static const struct intel_step_info dg2_g11_revid_step_tbl[] = {
-	[0x0] = { COMMON_GT_MEDIA_STEP(A0), .display_step = STEP_B0 },
-	[0x4] = { COMMON_GT_MEDIA_STEP(B0), .display_step = STEP_C0 },
-	[0x5] = { COMMON_GT_MEDIA_STEP(B1), .display_step = STEP_C0 },
-};
-
-static const struct intel_step_info dg2_g12_revid_step_tbl[] = {
-	[0x0] = { COMMON_GT_MEDIA_STEP(A0), .display_step = STEP_C0 },
-};
-
-static const struct intel_step_info adls_rpls_revids[] = {
-	[0x4] = { COMMON_GT_MEDIA_STEP(D0), .display_step = STEP_D0 },
-	[0xC] = { COMMON_GT_MEDIA_STEP(D0), .display_step = STEP_C0 },
-};
-
 static const struct intel_step_info adlp_rplp_revids[] = {
 	[0x4] = { COMMON_GT_MEDIA_STEP(C0), .display_step = STEP_E0 },
 };
@@ -227,7 +151,6 @@
 
 	return step;
 }
->>>>>>> eb3cdb58
 
 static void pvc_step_init(struct drm_i915_private *i915, int pci_revid);
 
@@ -238,8 +161,6 @@
 	int revid = INTEL_REVID(i915);
 	struct intel_step_info step = {};
 
-<<<<<<< HEAD
-=======
 	if (HAS_GMD_ID(i915)) {
 		step.graphics_step = gmd_to_intel_step(i915,
 						       &RUNTIME_INFO(i915)->graphics.ip);
@@ -256,7 +177,6 @@
 		return;
 	}
 
->>>>>>> eb3cdb58
 	if (IS_PONTEVECCHIO(i915)) {
 		pvc_step_init(i915, revid);
 		return;
@@ -275,12 +195,9 @@
 	} else if (IS_ADLP_N(i915)) {
 		revids = adlp_n_revids;
 		size = ARRAY_SIZE(adlp_n_revids);
-<<<<<<< HEAD
-=======
 	} else if (IS_ADLP_RPLP(i915)) {
 		revids = adlp_rplp_revids;
 		size = ARRAY_SIZE(adlp_rplp_revids);
->>>>>>> eb3cdb58
 	} else if (IS_ALDERLAKE_P(i915)) {
 		revids = adlp_revids;
 		size = ARRAY_SIZE(adlp_revids);
