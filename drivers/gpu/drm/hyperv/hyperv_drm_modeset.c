--- conflicted
+++ resolved
@@ -8,10 +8,6 @@
 #include <drm/drm_damage_helper.h>
 #include <drm/drm_drv.h>
 #include <drm/drm_edid.h>
-<<<<<<< HEAD
-#include <drm/drm_fb_helper.h>
-=======
->>>>>>> eb3cdb58
 #include <drm/drm_format_helper.h>
 #include <drm/drm_fourcc.h>
 #include <drm/drm_framebuffer.h>
@@ -24,32 +20,18 @@
 #include "hyperv_drm.h"
 
 static int hyperv_blit_to_vram_rect(struct drm_framebuffer *fb,
-<<<<<<< HEAD
-				    const struct iosys_map *map,
-				    struct drm_rect *rect)
-{
-	struct hyperv_drm_device *hv = to_hv(fb->dev);
-	void __iomem *dst = hv->vram;
-	void *vmap = map->vaddr; /* TODO: Use mapping abstraction properly */
-=======
 				    const struct iosys_map *vmap,
 				    struct drm_rect *rect)
 {
 	struct hyperv_drm_device *hv = to_hv(fb->dev);
 	struct iosys_map dst = IOSYS_MAP_INIT_VADDR_IOMEM(hv->vram);
->>>>>>> eb3cdb58
 	int idx;
 
 	if (!drm_dev_enter(&hv->dev, &idx))
 		return -ENODEV;
 
-<<<<<<< HEAD
-	dst += drm_fb_clip_offset(fb->pitches[0], fb->format, rect);
-	drm_fb_memcpy_toio(dst, fb->pitches[0], vmap, fb, rect);
-=======
 	iosys_map_incr(&dst, drm_fb_clip_offset(fb->pitches[0], fb->format, rect));
 	drm_fb_memcpy(&dst, fb->pitches, vmap, fb, rect);
->>>>>>> eb3cdb58
 
 	drm_dev_exit(idx);
 
