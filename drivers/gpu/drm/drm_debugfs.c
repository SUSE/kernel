--- conflicted
+++ resolved
@@ -311,17 +311,9 @@
 	if (drm_core_check_feature(dev, DRIVER_MODESET)) {
 		drm_framebuffer_debugfs_init(dev);
 		drm_client_debugfs_init(dev);
-<<<<<<< HEAD
-	}
-	if (drm_drv_uses_atomic_modeset(dev)) {
-		drm_atomic_debugfs_init(dev);
-		drm_bridge_debugfs_init(dev);
-	}
-=======
 	}
 	if (drm_drv_uses_atomic_modeset(dev))
 		drm_atomic_debugfs_init(dev);
->>>>>>> 2d5404ca
 }
 
 int drm_debugfs_register(struct drm_minor *minor, int minor_id,
@@ -333,7 +325,6 @@
 	sprintf(name, "%d", minor_id);
 	minor->debugfs_symlink = debugfs_create_symlink(name, root,
 							dev->unique);
-<<<<<<< HEAD
 
 	/* TODO: Only for compatibility with drivers */
 	minor->debugfs_root = dev->debugfs_root;
@@ -344,18 +335,6 @@
 	return 0;
 }
 
-=======
-
-	/* TODO: Only for compatibility with drivers */
-	minor->debugfs_root = dev->debugfs_root;
-
-	if (dev->driver->debugfs_init && dev->render != minor)
-		dev->driver->debugfs_init(minor);
-
-	return 0;
-}
-
->>>>>>> 2d5404ca
 void drm_debugfs_unregister(struct drm_minor *minor)
 {
 	debugfs_remove(minor->debugfs_symlink);
