--- conflicted
+++ resolved
@@ -610,7 +610,6 @@
 EXPORT_SYMBOL(drm_dp_dpcd_probe);
 
 /**
-<<<<<<< HEAD
  * drm_dp_dpcd_set_powered() - Set whether the DP device is powered
  * @aux: DisplayPort AUX channel; for convenience it's OK to pass NULL here
  *       and the function will be a no-op.
@@ -632,7 +631,8 @@
 	mutex_unlock(&aux->hw_mutex);
 }
 EXPORT_SYMBOL(drm_dp_dpcd_set_powered);
-=======
+
+/**
  * drm_dp_dpcd_set_probe() - Set whether a probing before DPCD access is done
  * @aux: DisplayPort AUX channel
  * @enable: Enable the probing if required
@@ -659,7 +659,6 @@
 	 */
 	return !aux->is_remote && !READ_ONCE(aux->dpcd_probe_disabled);
 }
->>>>>>> 2779a94a
 
 /**
  * drm_dp_dpcd_read() - read a series of bytes from the DPCD
