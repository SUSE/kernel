/*
 * Copyright © 2014 Red Hat
 *
 * Permission to use, copy, modify, distribute, and sell this software and its
 * documentation for any purpose is hereby granted without fee, provided that
 * the above copyright notice appear in all copies and that both that copyright
 * notice and this permission notice appear in supporting documentation, and
 * that the name of the copyright holders not be used in advertising or
 * publicity pertaining to distribution of the software without specific,
 * written prior permission.  The copyright holders make no representations
 * about the suitability of this software for any purpose.  It is provided "as
 * is" without express or implied warranty.
 *
 * THE COPYRIGHT HOLDERS DISCLAIM ALL WARRANTIES WITH REGARD TO THIS SOFTWARE,
 * INCLUDING ALL IMPLIED WARRANTIES OF MERCHANTABILITY AND FITNESS, IN NO
 * EVENT SHALL THE COPYRIGHT HOLDERS BE LIABLE FOR ANY SPECIAL, INDIRECT OR
 * CONSEQUENTIAL DAMAGES OR ANY DAMAGES WHATSOEVER RESULTING FROM LOSS OF USE,
 * DATA OR PROFITS, WHETHER IN AN ACTION OF CONTRACT, NEGLIGENCE OR OTHER
 * TORTIOUS ACTION, ARISING OUT OF OR IN CONNECTION WITH THE USE OR PERFORMANCE
 * OF THIS SOFTWARE.
 */

#include <linux/bitfield.h>
#include <linux/delay.h>
#include <linux/errno.h>
#include <linux/i2c.h>
#include <linux/init.h>
#include <linux/kernel.h>
#include <linux/random.h>
#include <linux/sched.h>
#include <linux/seq_file.h>
#include <linux/iopoll.h>

#if IS_ENABLED(CONFIG_DRM_DEBUG_DP_MST_TOPOLOGY_REFS)
#include <linux/stacktrace.h>
#include <linux/sort.h>
#include <linux/timekeeping.h>
#include <linux/math64.h>
#endif

#include <drm/display/drm_dp_mst_helper.h>
#include <drm/drm_atomic.h>
#include <drm/drm_atomic_helper.h>
#include <drm/drm_drv.h>
#include <drm/drm_edid.h>
#include <drm/drm_fixed.h>
#include <drm/drm_print.h>
#include <drm/drm_probe_helper.h>

#include "drm_dp_helper_internal.h"
#include "drm_dp_mst_topology_internal.h"

/**
 * DOC: dp mst helper
 *
 * These functions contain parts of the DisplayPort 1.2a MultiStream Transport
 * protocol. The helpers contain a topology manager and bandwidth manager.
 * The helpers encapsulate the sending and received of sideband msgs.
 */
struct drm_dp_pending_up_req {
	struct drm_dp_sideband_msg_hdr hdr;
	struct drm_dp_sideband_msg_req_body msg;
	struct list_head next;
};

static bool dump_dp_payload_table(struct drm_dp_mst_topology_mgr *mgr,
				  char *buf);

static void drm_dp_mst_topology_put_port(struct drm_dp_mst_port *port);

static int drm_dp_dpcd_write_payload(struct drm_dp_mst_topology_mgr *mgr,
				     int id, u8 start_slot, u8 num_slots);

static int drm_dp_send_dpcd_read(struct drm_dp_mst_topology_mgr *mgr,
				 struct drm_dp_mst_port *port,
				 int offset, int size, u8 *bytes);
static int drm_dp_send_dpcd_write(struct drm_dp_mst_topology_mgr *mgr,
				  struct drm_dp_mst_port *port,
				  int offset, int size, u8 *bytes);

static int drm_dp_send_link_address(struct drm_dp_mst_topology_mgr *mgr,
				    struct drm_dp_mst_branch *mstb);

static void
drm_dp_send_clear_payload_id_table(struct drm_dp_mst_topology_mgr *mgr,
				   struct drm_dp_mst_branch *mstb);

static int drm_dp_send_enum_path_resources(struct drm_dp_mst_topology_mgr *mgr,
					   struct drm_dp_mst_branch *mstb,
					   struct drm_dp_mst_port *port);
static bool drm_dp_validate_guid(struct drm_dp_mst_topology_mgr *mgr,
				 guid_t *guid);

static int drm_dp_mst_register_i2c_bus(struct drm_dp_mst_port *port);
static void drm_dp_mst_unregister_i2c_bus(struct drm_dp_mst_port *port);
static void drm_dp_mst_kick_tx(struct drm_dp_mst_topology_mgr *mgr);

static bool drm_dp_mst_port_downstream_of_branch(struct drm_dp_mst_port *port,
						 struct drm_dp_mst_branch *branch);

#define DBG_PREFIX "[dp_mst]"

#define DP_STR(x) [DP_ ## x] = #x

static const char *drm_dp_mst_req_type_str(u8 req_type)
{
	static const char * const req_type_str[] = {
		DP_STR(GET_MSG_TRANSACTION_VERSION),
		DP_STR(LINK_ADDRESS),
		DP_STR(CONNECTION_STATUS_NOTIFY),
		DP_STR(ENUM_PATH_RESOURCES),
		DP_STR(ALLOCATE_PAYLOAD),
		DP_STR(QUERY_PAYLOAD),
		DP_STR(RESOURCE_STATUS_NOTIFY),
		DP_STR(CLEAR_PAYLOAD_ID_TABLE),
		DP_STR(REMOTE_DPCD_READ),
		DP_STR(REMOTE_DPCD_WRITE),
		DP_STR(REMOTE_I2C_READ),
		DP_STR(REMOTE_I2C_WRITE),
		DP_STR(POWER_UP_PHY),
		DP_STR(POWER_DOWN_PHY),
		DP_STR(SINK_EVENT_NOTIFY),
		DP_STR(QUERY_STREAM_ENC_STATUS),
	};

	if (req_type >= ARRAY_SIZE(req_type_str) ||
	    !req_type_str[req_type])
		return "unknown";

	return req_type_str[req_type];
}

#undef DP_STR
#define DP_STR(x) [DP_NAK_ ## x] = #x

static const char *drm_dp_mst_nak_reason_str(u8 nak_reason)
{
	static const char * const nak_reason_str[] = {
		DP_STR(WRITE_FAILURE),
		DP_STR(INVALID_READ),
		DP_STR(CRC_FAILURE),
		DP_STR(BAD_PARAM),
		DP_STR(DEFER),
		DP_STR(LINK_FAILURE),
		DP_STR(NO_RESOURCES),
		DP_STR(DPCD_FAIL),
		DP_STR(I2C_NAK),
		DP_STR(ALLOCATE_FAIL),
	};

	if (nak_reason >= ARRAY_SIZE(nak_reason_str) ||
	    !nak_reason_str[nak_reason])
		return "unknown";

	return nak_reason_str[nak_reason];
}

#undef DP_STR
#define DP_STR(x) [DRM_DP_SIDEBAND_TX_ ## x] = #x

static const char *drm_dp_mst_sideband_tx_state_str(int state)
{
	static const char * const sideband_reason_str[] = {
		DP_STR(QUEUED),
		DP_STR(START_SEND),
		DP_STR(SENT),
		DP_STR(RX),
		DP_STR(TIMEOUT),
	};

	if (state >= ARRAY_SIZE(sideband_reason_str) ||
	    !sideband_reason_str[state])
		return "unknown";

	return sideband_reason_str[state];
}

static int
drm_dp_mst_rad_to_str(const u8 rad[8], u8 lct, char *out, size_t len)
{
	int i;
	u8 unpacked_rad[16];

	for (i = 0; i < lct; i++) {
		if (i % 2)
			unpacked_rad[i] = rad[i / 2] >> 4;
		else
			unpacked_rad[i] = rad[i / 2] & BIT_MASK(4);
	}

	/* TODO: Eventually add something to printk so we can format the rad
	 * like this: 1.2.3
	 */
	return snprintf(out, len, "%*phC", lct, unpacked_rad);
}

/* sideband msg handling */
static u8 drm_dp_msg_header_crc4(const uint8_t *data, size_t num_nibbles)
{
	u8 bitmask = 0x80;
	u8 bitshift = 7;
	u8 array_index = 0;
	int number_of_bits = num_nibbles * 4;
	u8 remainder = 0;

	while (number_of_bits != 0) {
		number_of_bits--;
		remainder <<= 1;
		remainder |= (data[array_index] & bitmask) >> bitshift;
		bitmask >>= 1;
		bitshift--;
		if (bitmask == 0) {
			bitmask = 0x80;
			bitshift = 7;
			array_index++;
		}
		if ((remainder & 0x10) == 0x10)
			remainder ^= 0x13;
	}

	number_of_bits = 4;
	while (number_of_bits != 0) {
		number_of_bits--;
		remainder <<= 1;
		if ((remainder & 0x10) != 0)
			remainder ^= 0x13;
	}

	return remainder;
}

static u8 drm_dp_msg_data_crc4(const uint8_t *data, u8 number_of_bytes)
{
	u8 bitmask = 0x80;
	u8 bitshift = 7;
	u8 array_index = 0;
	int number_of_bits = number_of_bytes * 8;
	u16 remainder = 0;

	while (number_of_bits != 0) {
		number_of_bits--;
		remainder <<= 1;
		remainder |= (data[array_index] & bitmask) >> bitshift;
		bitmask >>= 1;
		bitshift--;
		if (bitmask == 0) {
			bitmask = 0x80;
			bitshift = 7;
			array_index++;
		}
		if ((remainder & 0x100) == 0x100)
			remainder ^= 0xd5;
	}

	number_of_bits = 8;
	while (number_of_bits != 0) {
		number_of_bits--;
		remainder <<= 1;
		if ((remainder & 0x100) != 0)
			remainder ^= 0xd5;
	}

	return remainder & 0xff;
}
static inline u8 drm_dp_calc_sb_hdr_size(struct drm_dp_sideband_msg_hdr *hdr)
{
	u8 size = 3;

	size += (hdr->lct / 2);
	return size;
}

static void drm_dp_encode_sideband_msg_hdr(struct drm_dp_sideband_msg_hdr *hdr,
					   u8 *buf, int *len)
{
	int idx = 0;
	int i;
	u8 crc4;

	buf[idx++] = ((hdr->lct & 0xf) << 4) | (hdr->lcr & 0xf);
	for (i = 0; i < (hdr->lct / 2); i++)
		buf[idx++] = hdr->rad[i];
	buf[idx++] = (hdr->broadcast << 7) | (hdr->path_msg << 6) |
		(hdr->msg_len & 0x3f);
	buf[idx++] = (hdr->somt << 7) | (hdr->eomt << 6) | (hdr->seqno << 4);

	crc4 = drm_dp_msg_header_crc4(buf, (idx * 2) - 1);
	buf[idx - 1] |= (crc4 & 0xf);

	*len = idx;
}

static bool drm_dp_decode_sideband_msg_hdr(const struct drm_dp_mst_topology_mgr *mgr,
					   struct drm_dp_sideband_msg_hdr *hdr,
					   u8 *buf, int buflen, u8 *hdrlen)
{
	u8 crc4;
	u8 len;
	int i;
	u8 idx;

	if (buf[0] == 0)
		return false;
	len = 3;
	len += ((buf[0] & 0xf0) >> 4) / 2;
	if (len > buflen)
		return false;
	crc4 = drm_dp_msg_header_crc4(buf, (len * 2) - 1);

	if ((crc4 & 0xf) != (buf[len - 1] & 0xf)) {
		drm_dbg_kms(mgr->dev, "crc4 mismatch 0x%x 0x%x\n", crc4, buf[len - 1]);
		return false;
	}

	hdr->lct = (buf[0] & 0xf0) >> 4;
	hdr->lcr = (buf[0] & 0xf);
	idx = 1;
	for (i = 0; i < (hdr->lct / 2); i++)
		hdr->rad[i] = buf[idx++];
	hdr->broadcast = (buf[idx] >> 7) & 0x1;
	hdr->path_msg = (buf[idx] >> 6) & 0x1;
	hdr->msg_len = buf[idx] & 0x3f;
	idx++;
	hdr->somt = (buf[idx] >> 7) & 0x1;
	hdr->eomt = (buf[idx] >> 6) & 0x1;
	hdr->seqno = (buf[idx] >> 4) & 0x1;
	idx++;
	*hdrlen = idx;
	return true;
}

void
drm_dp_encode_sideband_req(const struct drm_dp_sideband_msg_req_body *req,
			   struct drm_dp_sideband_msg_tx *raw)
{
	int idx = 0;
	int i;
	u8 *buf = raw->msg;

	buf[idx++] = req->req_type & 0x7f;

	switch (req->req_type) {
	case DP_ENUM_PATH_RESOURCES:
	case DP_POWER_DOWN_PHY:
	case DP_POWER_UP_PHY:
		buf[idx] = (req->u.port_num.port_number & 0xf) << 4;
		idx++;
		break;
	case DP_ALLOCATE_PAYLOAD:
		buf[idx] = (req->u.allocate_payload.port_number & 0xf) << 4 |
			(req->u.allocate_payload.number_sdp_streams & 0xf);
		idx++;
		buf[idx] = (req->u.allocate_payload.vcpi & 0x7f);
		idx++;
		buf[idx] = (req->u.allocate_payload.pbn >> 8);
		idx++;
		buf[idx] = (req->u.allocate_payload.pbn & 0xff);
		idx++;
		for (i = 0; i < req->u.allocate_payload.number_sdp_streams / 2; i++) {
			buf[idx] = ((req->u.allocate_payload.sdp_stream_sink[i * 2] & 0xf) << 4) |
				(req->u.allocate_payload.sdp_stream_sink[i * 2 + 1] & 0xf);
			idx++;
		}
		if (req->u.allocate_payload.number_sdp_streams & 1) {
			i = req->u.allocate_payload.number_sdp_streams - 1;
			buf[idx] = (req->u.allocate_payload.sdp_stream_sink[i] & 0xf) << 4;
			idx++;
		}
		break;
	case DP_QUERY_PAYLOAD:
		buf[idx] = (req->u.query_payload.port_number & 0xf) << 4;
		idx++;
		buf[idx] = (req->u.query_payload.vcpi & 0x7f);
		idx++;
		break;
	case DP_REMOTE_DPCD_READ:
		buf[idx] = (req->u.dpcd_read.port_number & 0xf) << 4;
		buf[idx] |= ((req->u.dpcd_read.dpcd_address & 0xf0000) >> 16) & 0xf;
		idx++;
		buf[idx] = (req->u.dpcd_read.dpcd_address & 0xff00) >> 8;
		idx++;
		buf[idx] = (req->u.dpcd_read.dpcd_address & 0xff);
		idx++;
		buf[idx] = (req->u.dpcd_read.num_bytes);
		idx++;
		break;

	case DP_REMOTE_DPCD_WRITE:
		buf[idx] = (req->u.dpcd_write.port_number & 0xf) << 4;
		buf[idx] |= ((req->u.dpcd_write.dpcd_address & 0xf0000) >> 16) & 0xf;
		idx++;
		buf[idx] = (req->u.dpcd_write.dpcd_address & 0xff00) >> 8;
		idx++;
		buf[idx] = (req->u.dpcd_write.dpcd_address & 0xff);
		idx++;
		buf[idx] = (req->u.dpcd_write.num_bytes);
		idx++;
		memcpy(&buf[idx], req->u.dpcd_write.bytes, req->u.dpcd_write.num_bytes);
		idx += req->u.dpcd_write.num_bytes;
		break;
	case DP_REMOTE_I2C_READ:
		buf[idx] = (req->u.i2c_read.port_number & 0xf) << 4;
		buf[idx] |= (req->u.i2c_read.num_transactions & 0x3);
		idx++;
		for (i = 0; i < (req->u.i2c_read.num_transactions & 0x3); i++) {
			buf[idx] = req->u.i2c_read.transactions[i].i2c_dev_id & 0x7f;
			idx++;
			buf[idx] = req->u.i2c_read.transactions[i].num_bytes;
			idx++;
			memcpy(&buf[idx], req->u.i2c_read.transactions[i].bytes, req->u.i2c_read.transactions[i].num_bytes);
			idx += req->u.i2c_read.transactions[i].num_bytes;

			buf[idx] = (req->u.i2c_read.transactions[i].no_stop_bit & 0x1) << 4;
			buf[idx] |= (req->u.i2c_read.transactions[i].i2c_transaction_delay & 0xf);
			idx++;
		}
		buf[idx] = (req->u.i2c_read.read_i2c_device_id) & 0x7f;
		idx++;
		buf[idx] = (req->u.i2c_read.num_bytes_read);
		idx++;
		break;

	case DP_REMOTE_I2C_WRITE:
		buf[idx] = (req->u.i2c_write.port_number & 0xf) << 4;
		idx++;
		buf[idx] = (req->u.i2c_write.write_i2c_device_id) & 0x7f;
		idx++;
		buf[idx] = (req->u.i2c_write.num_bytes);
		idx++;
		memcpy(&buf[idx], req->u.i2c_write.bytes, req->u.i2c_write.num_bytes);
		idx += req->u.i2c_write.num_bytes;
		break;
	case DP_QUERY_STREAM_ENC_STATUS: {
		const struct drm_dp_query_stream_enc_status *msg;

		msg = &req->u.enc_status;
		buf[idx] = msg->stream_id;
		idx++;
		memcpy(&buf[idx], msg->client_id, sizeof(msg->client_id));
		idx += sizeof(msg->client_id);
		buf[idx] = 0;
		buf[idx] |= FIELD_PREP(GENMASK(1, 0), msg->stream_event);
		buf[idx] |= msg->valid_stream_event ? BIT(2) : 0;
		buf[idx] |= FIELD_PREP(GENMASK(4, 3), msg->stream_behavior);
		buf[idx] |= msg->valid_stream_behavior ? BIT(5) : 0;
		idx++;
		}
		break;
	}
	raw->cur_len = idx;
}
EXPORT_SYMBOL_FOR_TESTS_ONLY(drm_dp_encode_sideband_req);

/* Decode a sideband request we've encoded, mainly used for debugging */
int
drm_dp_decode_sideband_req(const struct drm_dp_sideband_msg_tx *raw,
			   struct drm_dp_sideband_msg_req_body *req)
{
	const u8 *buf = raw->msg;
	int i, idx = 0;

	req->req_type = buf[idx++] & 0x7f;
	switch (req->req_type) {
	case DP_ENUM_PATH_RESOURCES:
	case DP_POWER_DOWN_PHY:
	case DP_POWER_UP_PHY:
		req->u.port_num.port_number = (buf[idx] >> 4) & 0xf;
		break;
	case DP_ALLOCATE_PAYLOAD:
		{
			struct drm_dp_allocate_payload *a =
				&req->u.allocate_payload;

			a->number_sdp_streams = buf[idx] & 0xf;
			a->port_number = (buf[idx] >> 4) & 0xf;

			WARN_ON(buf[++idx] & 0x80);
			a->vcpi = buf[idx] & 0x7f;

			a->pbn = buf[++idx] << 8;
			a->pbn |= buf[++idx];

			idx++;
			for (i = 0; i < a->number_sdp_streams; i++) {
				a->sdp_stream_sink[i] =
					(buf[idx + (i / 2)] >> ((i % 2) ? 0 : 4)) & 0xf;
			}
		}
		break;
	case DP_QUERY_PAYLOAD:
		req->u.query_payload.port_number = (buf[idx] >> 4) & 0xf;
		WARN_ON(buf[++idx] & 0x80);
		req->u.query_payload.vcpi = buf[idx] & 0x7f;
		break;
	case DP_REMOTE_DPCD_READ:
		{
			struct drm_dp_remote_dpcd_read *r = &req->u.dpcd_read;

			r->port_number = (buf[idx] >> 4) & 0xf;

			r->dpcd_address = (buf[idx] << 16) & 0xf0000;
			r->dpcd_address |= (buf[++idx] << 8) & 0xff00;
			r->dpcd_address |= buf[++idx] & 0xff;

			r->num_bytes = buf[++idx];
		}
		break;
	case DP_REMOTE_DPCD_WRITE:
		{
			struct drm_dp_remote_dpcd_write *w =
				&req->u.dpcd_write;

			w->port_number = (buf[idx] >> 4) & 0xf;

			w->dpcd_address = (buf[idx] << 16) & 0xf0000;
			w->dpcd_address |= (buf[++idx] << 8) & 0xff00;
			w->dpcd_address |= buf[++idx] & 0xff;

			w->num_bytes = buf[++idx];

			w->bytes = kmemdup(&buf[++idx], w->num_bytes,
					   GFP_KERNEL);
			if (!w->bytes)
				return -ENOMEM;
		}
		break;
	case DP_REMOTE_I2C_READ:
		{
			struct drm_dp_remote_i2c_read *r = &req->u.i2c_read;
			struct drm_dp_remote_i2c_read_tx *tx;
			bool failed = false;

			r->num_transactions = buf[idx] & 0x3;
			r->port_number = (buf[idx] >> 4) & 0xf;
			for (i = 0; i < r->num_transactions; i++) {
				tx = &r->transactions[i];

				tx->i2c_dev_id = buf[++idx] & 0x7f;
				tx->num_bytes = buf[++idx];
				tx->bytes = kmemdup(&buf[++idx],
						    tx->num_bytes,
						    GFP_KERNEL);
				if (!tx->bytes) {
					failed = true;
					break;
				}
				idx += tx->num_bytes;
				tx->no_stop_bit = (buf[idx] >> 5) & 0x1;
				tx->i2c_transaction_delay = buf[idx] & 0xf;
			}

			if (failed) {
				for (i = 0; i < r->num_transactions; i++) {
					tx = &r->transactions[i];
					kfree(tx->bytes);
				}
				return -ENOMEM;
			}

			r->read_i2c_device_id = buf[++idx] & 0x7f;
			r->num_bytes_read = buf[++idx];
		}
		break;
	case DP_REMOTE_I2C_WRITE:
		{
			struct drm_dp_remote_i2c_write *w = &req->u.i2c_write;

			w->port_number = (buf[idx] >> 4) & 0xf;
			w->write_i2c_device_id = buf[++idx] & 0x7f;
			w->num_bytes = buf[++idx];
			w->bytes = kmemdup(&buf[++idx], w->num_bytes,
					   GFP_KERNEL);
			if (!w->bytes)
				return -ENOMEM;
		}
		break;
	case DP_QUERY_STREAM_ENC_STATUS:
		req->u.enc_status.stream_id = buf[idx++];
		for (i = 0; i < sizeof(req->u.enc_status.client_id); i++)
			req->u.enc_status.client_id[i] = buf[idx++];

		req->u.enc_status.stream_event = FIELD_GET(GENMASK(1, 0),
							   buf[idx]);
		req->u.enc_status.valid_stream_event = FIELD_GET(BIT(2),
								 buf[idx]);
		req->u.enc_status.stream_behavior = FIELD_GET(GENMASK(4, 3),
							      buf[idx]);
		req->u.enc_status.valid_stream_behavior = FIELD_GET(BIT(5),
								    buf[idx]);
		break;
	}

	return 0;
}
EXPORT_SYMBOL_FOR_TESTS_ONLY(drm_dp_decode_sideband_req);

void
drm_dp_dump_sideband_msg_req_body(const struct drm_dp_sideband_msg_req_body *req,
				  int indent, struct drm_printer *printer)
{
	int i;

#define P(f, ...) drm_printf_indent(printer, indent, f, ##__VA_ARGS__)
	if (req->req_type == DP_LINK_ADDRESS) {
		/* No contents to print */
		P("type=%s\n", drm_dp_mst_req_type_str(req->req_type));
		return;
	}

	P("type=%s contents:\n", drm_dp_mst_req_type_str(req->req_type));
	indent++;

	switch (req->req_type) {
	case DP_ENUM_PATH_RESOURCES:
	case DP_POWER_DOWN_PHY:
	case DP_POWER_UP_PHY:
		P("port=%d\n", req->u.port_num.port_number);
		break;
	case DP_ALLOCATE_PAYLOAD:
		P("port=%d vcpi=%d pbn=%d sdp_streams=%d %*ph\n",
		  req->u.allocate_payload.port_number,
		  req->u.allocate_payload.vcpi, req->u.allocate_payload.pbn,
		  req->u.allocate_payload.number_sdp_streams,
		  req->u.allocate_payload.number_sdp_streams,
		  req->u.allocate_payload.sdp_stream_sink);
		break;
	case DP_QUERY_PAYLOAD:
		P("port=%d vcpi=%d\n",
		  req->u.query_payload.port_number,
		  req->u.query_payload.vcpi);
		break;
	case DP_REMOTE_DPCD_READ:
		P("port=%d dpcd_addr=%05x len=%d\n",
		  req->u.dpcd_read.port_number, req->u.dpcd_read.dpcd_address,
		  req->u.dpcd_read.num_bytes);
		break;
	case DP_REMOTE_DPCD_WRITE:
		P("port=%d addr=%05x len=%d: %*ph\n",
		  req->u.dpcd_write.port_number,
		  req->u.dpcd_write.dpcd_address,
		  req->u.dpcd_write.num_bytes, req->u.dpcd_write.num_bytes,
		  req->u.dpcd_write.bytes);
		break;
	case DP_REMOTE_I2C_READ:
		P("port=%d num_tx=%d id=%d size=%d:\n",
		  req->u.i2c_read.port_number,
		  req->u.i2c_read.num_transactions,
		  req->u.i2c_read.read_i2c_device_id,
		  req->u.i2c_read.num_bytes_read);

		indent++;
		for (i = 0; i < req->u.i2c_read.num_transactions; i++) {
			const struct drm_dp_remote_i2c_read_tx *rtx =
				&req->u.i2c_read.transactions[i];

			P("%d: id=%03d size=%03d no_stop_bit=%d tx_delay=%03d: %*ph\n",
			  i, rtx->i2c_dev_id, rtx->num_bytes,
			  rtx->no_stop_bit, rtx->i2c_transaction_delay,
			  rtx->num_bytes, rtx->bytes);
		}
		break;
	case DP_REMOTE_I2C_WRITE:
		P("port=%d id=%d size=%d: %*ph\n",
		  req->u.i2c_write.port_number,
		  req->u.i2c_write.write_i2c_device_id,
		  req->u.i2c_write.num_bytes, req->u.i2c_write.num_bytes,
		  req->u.i2c_write.bytes);
		break;
	case DP_QUERY_STREAM_ENC_STATUS:
		P("stream_id=%u client_id=%*ph stream_event=%x "
		  "valid_event=%d stream_behavior=%x valid_behavior=%d",
		  req->u.enc_status.stream_id,
		  (int)ARRAY_SIZE(req->u.enc_status.client_id),
		  req->u.enc_status.client_id, req->u.enc_status.stream_event,
		  req->u.enc_status.valid_stream_event,
		  req->u.enc_status.stream_behavior,
		  req->u.enc_status.valid_stream_behavior);
		break;
	default:
		P("???\n");
		break;
	}
#undef P
}
EXPORT_SYMBOL_FOR_TESTS_ONLY(drm_dp_dump_sideband_msg_req_body);

static inline void
drm_dp_mst_dump_sideband_msg_tx(struct drm_printer *p,
				const struct drm_dp_sideband_msg_tx *txmsg)
{
	struct drm_dp_sideband_msg_req_body req;
	char buf[64];
	int ret;
	int i;

	drm_dp_mst_rad_to_str(txmsg->dst->rad, txmsg->dst->lct, buf,
			      sizeof(buf));
	drm_printf(p, "txmsg cur_offset=%x cur_len=%x seqno=%x state=%s path_msg=%d dst=%s\n",
		   txmsg->cur_offset, txmsg->cur_len, txmsg->seqno,
		   drm_dp_mst_sideband_tx_state_str(txmsg->state),
		   txmsg->path_msg, buf);

	ret = drm_dp_decode_sideband_req(txmsg, &req);
	if (ret) {
		drm_printf(p, "<failed to decode sideband req: %d>\n", ret);
		return;
	}
	drm_dp_dump_sideband_msg_req_body(&req, 1, p);

	switch (req.req_type) {
	case DP_REMOTE_DPCD_WRITE:
		kfree(req.u.dpcd_write.bytes);
		break;
	case DP_REMOTE_I2C_READ:
		for (i = 0; i < req.u.i2c_read.num_transactions; i++)
			kfree(req.u.i2c_read.transactions[i].bytes);
		break;
	case DP_REMOTE_I2C_WRITE:
		kfree(req.u.i2c_write.bytes);
		break;
	}
}

static void drm_dp_crc_sideband_chunk_req(u8 *msg, u8 len)
{
	u8 crc4;

	crc4 = drm_dp_msg_data_crc4(msg, len);
	msg[len] = crc4;
}

static void drm_dp_encode_sideband_reply(struct drm_dp_sideband_msg_reply_body *rep,
					 struct drm_dp_sideband_msg_tx *raw)
{
	int idx = 0;
	u8 *buf = raw->msg;

	buf[idx++] = (rep->reply_type & 0x1) << 7 | (rep->req_type & 0x7f);

	raw->cur_len = idx;
}

static int drm_dp_sideband_msg_set_header(struct drm_dp_sideband_msg_rx *msg,
					  struct drm_dp_sideband_msg_hdr *hdr,
					  u8 hdrlen)
{
	/*
	 * ignore out-of-order messages or messages that are part of a
	 * failed transaction
	 */
	if (!hdr->somt && !msg->have_somt)
		return false;

	/* get length contained in this portion */
	msg->curchunk_idx = 0;
	msg->curchunk_len = hdr->msg_len;
	msg->curchunk_hdrlen = hdrlen;

	/* we have already gotten an somt - don't bother parsing */
	if (hdr->somt && msg->have_somt)
		return false;

	if (hdr->somt) {
		memcpy(&msg->initial_hdr, hdr,
		       sizeof(struct drm_dp_sideband_msg_hdr));
		msg->have_somt = true;
	}
	if (hdr->eomt)
		msg->have_eomt = true;

	return true;
}

/* this adds a chunk of msg to the builder to get the final msg */
static bool drm_dp_sideband_append_payload(struct drm_dp_sideband_msg_rx *msg,
					   u8 *replybuf, u8 replybuflen)
{
	u8 crc4;

	memcpy(&msg->chunk[msg->curchunk_idx], replybuf, replybuflen);
	msg->curchunk_idx += replybuflen;

	if (msg->curchunk_idx >= msg->curchunk_len) {
		/* do CRC */
		crc4 = drm_dp_msg_data_crc4(msg->chunk, msg->curchunk_len - 1);
		if (crc4 != msg->chunk[msg->curchunk_len - 1])
			print_hex_dump(KERN_DEBUG, "wrong crc",
				       DUMP_PREFIX_NONE, 16, 1,
				       msg->chunk,  msg->curchunk_len, false);
		/* copy chunk into bigger msg */
		memcpy(&msg->msg[msg->curlen], msg->chunk, msg->curchunk_len - 1);
		msg->curlen += msg->curchunk_len - 1;
	}
	return true;
}

static bool drm_dp_sideband_parse_link_address(const struct drm_dp_mst_topology_mgr *mgr,
					       struct drm_dp_sideband_msg_rx *raw,
					       struct drm_dp_sideband_msg_reply_body *repmsg)
{
	int idx = 1;
	int i;

	import_guid(&repmsg->u.link_addr.guid, &raw->msg[idx]);
	idx += 16;
	repmsg->u.link_addr.nports = raw->msg[idx] & 0xf;
	idx++;
	if (idx > raw->curlen)
		goto fail_len;
	for (i = 0; i < repmsg->u.link_addr.nports; i++) {
		if (raw->msg[idx] & 0x80)
			repmsg->u.link_addr.ports[i].input_port = 1;

		repmsg->u.link_addr.ports[i].peer_device_type = (raw->msg[idx] >> 4) & 0x7;
		repmsg->u.link_addr.ports[i].port_number = (raw->msg[idx] & 0xf);

		idx++;
		if (idx > raw->curlen)
			goto fail_len;
		repmsg->u.link_addr.ports[i].mcs = (raw->msg[idx] >> 7) & 0x1;
		repmsg->u.link_addr.ports[i].ddps = (raw->msg[idx] >> 6) & 0x1;
		if (repmsg->u.link_addr.ports[i].input_port == 0)
			repmsg->u.link_addr.ports[i].legacy_device_plug_status = (raw->msg[idx] >> 5) & 0x1;
		idx++;
		if (idx > raw->curlen)
			goto fail_len;
		if (repmsg->u.link_addr.ports[i].input_port == 0) {
			repmsg->u.link_addr.ports[i].dpcd_revision = (raw->msg[idx]);
			idx++;
			if (idx > raw->curlen)
				goto fail_len;
			import_guid(&repmsg->u.link_addr.ports[i].peer_guid, &raw->msg[idx]);
			idx += 16;
			if (idx > raw->curlen)
				goto fail_len;
			repmsg->u.link_addr.ports[i].num_sdp_streams = (raw->msg[idx] >> 4) & 0xf;
			repmsg->u.link_addr.ports[i].num_sdp_stream_sinks = (raw->msg[idx] & 0xf);
			idx++;

		}
		if (idx > raw->curlen)
			goto fail_len;
	}

	return true;
fail_len:
	DRM_DEBUG_KMS("link address reply parse length fail %d %d\n", idx, raw->curlen);
	return false;
}

static bool drm_dp_sideband_parse_remote_dpcd_read(struct drm_dp_sideband_msg_rx *raw,
						   struct drm_dp_sideband_msg_reply_body *repmsg)
{
	int idx = 1;

	repmsg->u.remote_dpcd_read_ack.port_number = raw->msg[idx] & 0xf;
	idx++;
	if (idx > raw->curlen)
		goto fail_len;
	repmsg->u.remote_dpcd_read_ack.num_bytes = raw->msg[idx];
	idx++;
	if (idx > raw->curlen)
		goto fail_len;

	memcpy(repmsg->u.remote_dpcd_read_ack.bytes, &raw->msg[idx], repmsg->u.remote_dpcd_read_ack.num_bytes);
	return true;
fail_len:
	DRM_DEBUG_KMS("link address reply parse length fail %d %d\n", idx, raw->curlen);
	return false;
}

static bool drm_dp_sideband_parse_remote_dpcd_write(struct drm_dp_sideband_msg_rx *raw,
						      struct drm_dp_sideband_msg_reply_body *repmsg)
{
	int idx = 1;

	repmsg->u.remote_dpcd_write_ack.port_number = raw->msg[idx] & 0xf;
	idx++;
	if (idx > raw->curlen)
		goto fail_len;
	return true;
fail_len:
	DRM_DEBUG_KMS("parse length fail %d %d\n", idx, raw->curlen);
	return false;
}

static bool drm_dp_sideband_parse_remote_i2c_read_ack(struct drm_dp_sideband_msg_rx *raw,
						      struct drm_dp_sideband_msg_reply_body *repmsg)
{
	int idx = 1;

	repmsg->u.remote_i2c_read_ack.port_number = (raw->msg[idx] & 0xf);
	idx++;
	if (idx > raw->curlen)
		goto fail_len;
	repmsg->u.remote_i2c_read_ack.num_bytes = raw->msg[idx];
	idx++;
	/* TODO check */
	memcpy(repmsg->u.remote_i2c_read_ack.bytes, &raw->msg[idx], repmsg->u.remote_i2c_read_ack.num_bytes);
	return true;
fail_len:
	DRM_DEBUG_KMS("remote i2c reply parse length fail %d %d\n", idx, raw->curlen);
	return false;
}

static bool drm_dp_sideband_parse_enum_path_resources_ack(struct drm_dp_sideband_msg_rx *raw,
							  struct drm_dp_sideband_msg_reply_body *repmsg)
{
	int idx = 1;

	repmsg->u.path_resources.port_number = (raw->msg[idx] >> 4) & 0xf;
	repmsg->u.path_resources.fec_capable = raw->msg[idx] & 0x1;
	idx++;
	if (idx > raw->curlen)
		goto fail_len;
	repmsg->u.path_resources.full_payload_bw_number = (raw->msg[idx] << 8) | (raw->msg[idx+1]);
	idx += 2;
	if (idx > raw->curlen)
		goto fail_len;
	repmsg->u.path_resources.avail_payload_bw_number = (raw->msg[idx] << 8) | (raw->msg[idx+1]);
	idx += 2;
	if (idx > raw->curlen)
		goto fail_len;
	return true;
fail_len:
	DRM_DEBUG_KMS("enum resource parse length fail %d %d\n", idx, raw->curlen);
	return false;
}

static bool drm_dp_sideband_parse_allocate_payload_ack(struct drm_dp_sideband_msg_rx *raw,
							  struct drm_dp_sideband_msg_reply_body *repmsg)
{
	int idx = 1;

	repmsg->u.allocate_payload.port_number = (raw->msg[idx] >> 4) & 0xf;
	idx++;
	if (idx > raw->curlen)
		goto fail_len;
	repmsg->u.allocate_payload.vcpi = raw->msg[idx];
	idx++;
	if (idx > raw->curlen)
		goto fail_len;
	repmsg->u.allocate_payload.allocated_pbn = (raw->msg[idx] << 8) | (raw->msg[idx+1]);
	idx += 2;
	if (idx > raw->curlen)
		goto fail_len;
	return true;
fail_len:
	DRM_DEBUG_KMS("allocate payload parse length fail %d %d\n", idx, raw->curlen);
	return false;
}

static bool drm_dp_sideband_parse_query_payload_ack(struct drm_dp_sideband_msg_rx *raw,
						    struct drm_dp_sideband_msg_reply_body *repmsg)
{
	int idx = 1;

	repmsg->u.query_payload.port_number = (raw->msg[idx] >> 4) & 0xf;
	idx++;
	if (idx > raw->curlen)
		goto fail_len;
	repmsg->u.query_payload.allocated_pbn = (raw->msg[idx] << 8) | (raw->msg[idx + 1]);
	idx += 2;
	if (idx > raw->curlen)
		goto fail_len;
	return true;
fail_len:
	DRM_DEBUG_KMS("query payload parse length fail %d %d\n", idx, raw->curlen);
	return false;
}

static bool drm_dp_sideband_parse_power_updown_phy_ack(struct drm_dp_sideband_msg_rx *raw,
						       struct drm_dp_sideband_msg_reply_body *repmsg)
{
	int idx = 1;

	repmsg->u.port_number.port_number = (raw->msg[idx] >> 4) & 0xf;
	idx++;
	if (idx > raw->curlen) {
		DRM_DEBUG_KMS("power up/down phy parse length fail %d %d\n",
			      idx, raw->curlen);
		return false;
	}
	return true;
}

static bool
drm_dp_sideband_parse_query_stream_enc_status(
				struct drm_dp_sideband_msg_rx *raw,
				struct drm_dp_sideband_msg_reply_body *repmsg)
{
	struct drm_dp_query_stream_enc_status_ack_reply *reply;

	reply = &repmsg->u.enc_status;

	reply->stream_id = raw->msg[3];

	reply->reply_signed = raw->msg[2] & BIT(0);

	/*
	 * NOTE: It's my impression from reading the spec that the below parsing
	 * is correct. However I noticed while testing with an HDCP 1.4 display
	 * through an HDCP 2.2 hub that only bit 3 was set. In that case, I
	 * would expect both bits to be set. So keep the parsing following the
	 * spec, but beware reality might not match the spec (at least for some
	 * configurations).
	 */
	reply->hdcp_1x_device_present = raw->msg[2] & BIT(4);
	reply->hdcp_2x_device_present = raw->msg[2] & BIT(3);

	reply->query_capable_device_present = raw->msg[2] & BIT(5);
	reply->legacy_device_present = raw->msg[2] & BIT(6);
	reply->unauthorizable_device_present = raw->msg[2] & BIT(7);

	reply->auth_completed = !!(raw->msg[1] & BIT(3));
	reply->encryption_enabled = !!(raw->msg[1] & BIT(4));
	reply->repeater_present = !!(raw->msg[1] & BIT(5));
	reply->state = (raw->msg[1] & GENMASK(7, 6)) >> 6;

	return true;
}

static bool drm_dp_sideband_parse_reply(const struct drm_dp_mst_topology_mgr *mgr,
					struct drm_dp_sideband_msg_rx *raw,
					struct drm_dp_sideband_msg_reply_body *msg)
{
	memset(msg, 0, sizeof(*msg));
	msg->reply_type = (raw->msg[0] & 0x80) >> 7;
	msg->req_type = (raw->msg[0] & 0x7f);

	if (msg->reply_type == DP_SIDEBAND_REPLY_NAK) {
		import_guid(&msg->u.nak.guid, &raw->msg[1]);
		msg->u.nak.reason = raw->msg[17];
		msg->u.nak.nak_data = raw->msg[18];
		return false;
	}

	switch (msg->req_type) {
	case DP_LINK_ADDRESS:
		return drm_dp_sideband_parse_link_address(mgr, raw, msg);
	case DP_QUERY_PAYLOAD:
		return drm_dp_sideband_parse_query_payload_ack(raw, msg);
	case DP_REMOTE_DPCD_READ:
		return drm_dp_sideband_parse_remote_dpcd_read(raw, msg);
	case DP_REMOTE_DPCD_WRITE:
		return drm_dp_sideband_parse_remote_dpcd_write(raw, msg);
	case DP_REMOTE_I2C_READ:
		return drm_dp_sideband_parse_remote_i2c_read_ack(raw, msg);
	case DP_REMOTE_I2C_WRITE:
		return true; /* since there's nothing to parse */
	case DP_ENUM_PATH_RESOURCES:
		return drm_dp_sideband_parse_enum_path_resources_ack(raw, msg);
	case DP_ALLOCATE_PAYLOAD:
		return drm_dp_sideband_parse_allocate_payload_ack(raw, msg);
	case DP_POWER_DOWN_PHY:
	case DP_POWER_UP_PHY:
		return drm_dp_sideband_parse_power_updown_phy_ack(raw, msg);
	case DP_CLEAR_PAYLOAD_ID_TABLE:
		return true; /* since there's nothing to parse */
	case DP_QUERY_STREAM_ENC_STATUS:
		return drm_dp_sideband_parse_query_stream_enc_status(raw, msg);
	default:
		drm_err(mgr->dev, "Got unknown reply 0x%02x (%s)\n",
			msg->req_type, drm_dp_mst_req_type_str(msg->req_type));
		return false;
	}
}

static bool
drm_dp_sideband_parse_connection_status_notify(const struct drm_dp_mst_topology_mgr *mgr,
					       struct drm_dp_sideband_msg_rx *raw,
					       struct drm_dp_sideband_msg_req_body *msg)
{
	int idx = 1;

	msg->u.conn_stat.port_number = (raw->msg[idx] & 0xf0) >> 4;
	idx++;
	if (idx > raw->curlen)
		goto fail_len;

	import_guid(&msg->u.conn_stat.guid, &raw->msg[idx]);
	idx += 16;
	if (idx > raw->curlen)
		goto fail_len;

	msg->u.conn_stat.legacy_device_plug_status = (raw->msg[idx] >> 6) & 0x1;
	msg->u.conn_stat.displayport_device_plug_status = (raw->msg[idx] >> 5) & 0x1;
	msg->u.conn_stat.message_capability_status = (raw->msg[idx] >> 4) & 0x1;
	msg->u.conn_stat.input_port = (raw->msg[idx] >> 3) & 0x1;
	msg->u.conn_stat.peer_device_type = (raw->msg[idx] & 0x7);
	idx++;
	return true;
fail_len:
	drm_dbg_kms(mgr->dev, "connection status reply parse length fail %d %d\n",
		    idx, raw->curlen);
	return false;
}

static bool drm_dp_sideband_parse_resource_status_notify(const struct drm_dp_mst_topology_mgr *mgr,
							 struct drm_dp_sideband_msg_rx *raw,
							 struct drm_dp_sideband_msg_req_body *msg)
{
	int idx = 1;

	msg->u.resource_stat.port_number = (raw->msg[idx] & 0xf0) >> 4;
	idx++;
	if (idx > raw->curlen)
		goto fail_len;

	import_guid(&msg->u.resource_stat.guid, &raw->msg[idx]);
	idx += 16;
	if (idx > raw->curlen)
		goto fail_len;

	msg->u.resource_stat.available_pbn = (raw->msg[idx] << 8) | (raw->msg[idx + 1]);
	idx++;
	return true;
fail_len:
	drm_dbg_kms(mgr->dev, "resource status reply parse length fail %d %d\n", idx, raw->curlen);
	return false;
}

static bool drm_dp_sideband_parse_req(const struct drm_dp_mst_topology_mgr *mgr,
				      struct drm_dp_sideband_msg_rx *raw,
				      struct drm_dp_sideband_msg_req_body *msg)
{
	memset(msg, 0, sizeof(*msg));
	msg->req_type = (raw->msg[0] & 0x7f);

	switch (msg->req_type) {
	case DP_CONNECTION_STATUS_NOTIFY:
		return drm_dp_sideband_parse_connection_status_notify(mgr, raw, msg);
	case DP_RESOURCE_STATUS_NOTIFY:
		return drm_dp_sideband_parse_resource_status_notify(mgr, raw, msg);
	default:
		drm_err(mgr->dev, "Got unknown request 0x%02x (%s)\n",
			msg->req_type, drm_dp_mst_req_type_str(msg->req_type));
		return false;
	}
}

static void build_dpcd_write(struct drm_dp_sideband_msg_tx *msg,
			     u8 port_num, u32 offset, u8 num_bytes, u8 *bytes)
{
	struct drm_dp_sideband_msg_req_body req;

	req.req_type = DP_REMOTE_DPCD_WRITE;
	req.u.dpcd_write.port_number = port_num;
	req.u.dpcd_write.dpcd_address = offset;
	req.u.dpcd_write.num_bytes = num_bytes;
	req.u.dpcd_write.bytes = bytes;
	drm_dp_encode_sideband_req(&req, msg);
}

static void build_link_address(struct drm_dp_sideband_msg_tx *msg)
{
	struct drm_dp_sideband_msg_req_body req;

	req.req_type = DP_LINK_ADDRESS;
	drm_dp_encode_sideband_req(&req, msg);
}

static void build_clear_payload_id_table(struct drm_dp_sideband_msg_tx *msg)
{
	struct drm_dp_sideband_msg_req_body req;

	req.req_type = DP_CLEAR_PAYLOAD_ID_TABLE;
	drm_dp_encode_sideband_req(&req, msg);
	msg->path_msg = true;
}

static int build_enum_path_resources(struct drm_dp_sideband_msg_tx *msg,
				     int port_num)
{
	struct drm_dp_sideband_msg_req_body req;

	req.req_type = DP_ENUM_PATH_RESOURCES;
	req.u.port_num.port_number = port_num;
	drm_dp_encode_sideband_req(&req, msg);
	msg->path_msg = true;
	return 0;
}

static void build_allocate_payload(struct drm_dp_sideband_msg_tx *msg,
				   int port_num,
				   u8 vcpi, uint16_t pbn,
				   u8 number_sdp_streams,
				   u8 *sdp_stream_sink)
{
	struct drm_dp_sideband_msg_req_body req;

	memset(&req, 0, sizeof(req));
	req.req_type = DP_ALLOCATE_PAYLOAD;
	req.u.allocate_payload.port_number = port_num;
	req.u.allocate_payload.vcpi = vcpi;
	req.u.allocate_payload.pbn = pbn;
	req.u.allocate_payload.number_sdp_streams = number_sdp_streams;
	memcpy(req.u.allocate_payload.sdp_stream_sink, sdp_stream_sink,
		   number_sdp_streams);
	drm_dp_encode_sideband_req(&req, msg);
	msg->path_msg = true;
}

static void build_power_updown_phy(struct drm_dp_sideband_msg_tx *msg,
				   int port_num, bool power_up)
{
	struct drm_dp_sideband_msg_req_body req;

	if (power_up)
		req.req_type = DP_POWER_UP_PHY;
	else
		req.req_type = DP_POWER_DOWN_PHY;

	req.u.port_num.port_number = port_num;
	drm_dp_encode_sideband_req(&req, msg);
	msg->path_msg = true;
}

static int
build_query_stream_enc_status(struct drm_dp_sideband_msg_tx *msg, u8 stream_id,
			      u8 *q_id)
{
	struct drm_dp_sideband_msg_req_body req;

	req.req_type = DP_QUERY_STREAM_ENC_STATUS;
	req.u.enc_status.stream_id = stream_id;
	memcpy(req.u.enc_status.client_id, q_id,
	       sizeof(req.u.enc_status.client_id));
	req.u.enc_status.stream_event = 0;
	req.u.enc_status.valid_stream_event = false;
	req.u.enc_status.stream_behavior = 0;
	req.u.enc_status.valid_stream_behavior = false;

	drm_dp_encode_sideband_req(&req, msg);
	return 0;
}

static bool check_txmsg_state(struct drm_dp_mst_topology_mgr *mgr,
			      struct drm_dp_sideband_msg_tx *txmsg)
{
	unsigned int state;

	/*
	 * All updates to txmsg->state are protected by mgr->qlock, and the two
	 * cases we check here are terminal states. For those the barriers
	 * provided by the wake_up/wait_event pair are enough.
	 */
	state = READ_ONCE(txmsg->state);
	return (state == DRM_DP_SIDEBAND_TX_RX ||
		state == DRM_DP_SIDEBAND_TX_TIMEOUT);
}

static int drm_dp_mst_wait_tx_reply(struct drm_dp_mst_branch *mstb,
				    struct drm_dp_sideband_msg_tx *txmsg)
{
	struct drm_dp_mst_topology_mgr *mgr = mstb->mgr;
	unsigned long wait_timeout = msecs_to_jiffies(4000);
	unsigned long wait_expires = jiffies + wait_timeout;
	int ret;

	for (;;) {
		/*
		 * If the driver provides a way for this, change to
		 * poll-waiting for the MST reply interrupt if we didn't receive
		 * it for 50 msec. This would cater for cases where the HPD
		 * pulse signal got lost somewhere, even though the sink raised
		 * the corresponding MST interrupt correctly. One example is the
		 * Club 3D CAC-1557 TypeC -> DP adapter which for some reason
		 * filters out short pulses with a duration less than ~540 usec.
		 *
		 * The poll period is 50 msec to avoid missing an interrupt
		 * after the sink has cleared it (after a 110msec timeout
		 * since it raised the interrupt).
		 */
		ret = wait_event_timeout(mgr->tx_waitq,
					 check_txmsg_state(mgr, txmsg),
					 mgr->cbs->poll_hpd_irq ?
						msecs_to_jiffies(50) :
						wait_timeout);

		if (ret || !mgr->cbs->poll_hpd_irq ||
		    time_after(jiffies, wait_expires))
			break;

		mgr->cbs->poll_hpd_irq(mgr);
	}

	mutex_lock(&mgr->qlock);
	if (ret > 0) {
		if (txmsg->state == DRM_DP_SIDEBAND_TX_TIMEOUT) {
			ret = -EIO;
			goto out;
		}
	} else {
		drm_dbg_kms(mgr->dev, "timedout msg send %p %d %d\n",
			    txmsg, txmsg->state, txmsg->seqno);

		/* dump some state */
		ret = -EIO;

		/* remove from q */
		if (txmsg->state == DRM_DP_SIDEBAND_TX_QUEUED ||
		    txmsg->state == DRM_DP_SIDEBAND_TX_START_SEND ||
		    txmsg->state == DRM_DP_SIDEBAND_TX_SENT)
			list_del(&txmsg->next);
	}
out:
	if (unlikely(ret == -EIO) && drm_debug_enabled(DRM_UT_DP)) {
		struct drm_printer p = drm_dbg_printer(mgr->dev, DRM_UT_DP,
						       DBG_PREFIX);

		drm_dp_mst_dump_sideband_msg_tx(&p, txmsg);
	}
	mutex_unlock(&mgr->qlock);

	drm_dp_mst_kick_tx(mgr);
	return ret;
}

static struct drm_dp_mst_branch *drm_dp_add_mst_branch_device(u8 lct, u8 *rad)
{
	struct drm_dp_mst_branch *mstb;

	mstb = kzalloc(sizeof(*mstb), GFP_KERNEL);
	if (!mstb)
		return NULL;

	mstb->lct = lct;
	if (lct > 1)
		memcpy(mstb->rad, rad, lct / 2);
	INIT_LIST_HEAD(&mstb->ports);
	kref_init(&mstb->topology_kref);
	kref_init(&mstb->malloc_kref);
	return mstb;
}

static void drm_dp_free_mst_branch_device(struct kref *kref)
{
	struct drm_dp_mst_branch *mstb =
		container_of(kref, struct drm_dp_mst_branch, malloc_kref);

	if (mstb->port_parent)
		drm_dp_mst_put_port_malloc(mstb->port_parent);

	kfree(mstb);
}

/**
 * DOC: Branch device and port refcounting
 *
 * Topology refcount overview
 * ~~~~~~~~~~~~~~~~~~~~~~~~~~
 *
 * The refcounting schemes for &struct drm_dp_mst_branch and &struct
 * drm_dp_mst_port are somewhat unusual. Both ports and branch devices have
 * two different kinds of refcounts: topology refcounts, and malloc refcounts.
 *
 * Topology refcounts are not exposed to drivers, and are handled internally
 * by the DP MST helpers. The helpers use them in order to prevent the
 * in-memory topology state from being changed in the middle of critical
 * operations like changing the internal state of payload allocations. This
 * means each branch and port will be considered to be connected to the rest
 * of the topology until its topology refcount reaches zero. Additionally,
 * for ports this means that their associated &struct drm_connector will stay
 * registered with userspace until the port's refcount reaches 0.
 *
 * Malloc refcount overview
 * ~~~~~~~~~~~~~~~~~~~~~~~~
 *
 * Malloc references are used to keep a &struct drm_dp_mst_port or &struct
 * drm_dp_mst_branch allocated even after all of its topology references have
 * been dropped, so that the driver or MST helpers can safely access each
 * branch's last known state before it was disconnected from the topology.
 * When the malloc refcount of a port or branch reaches 0, the memory
 * allocation containing the &struct drm_dp_mst_branch or &struct
 * drm_dp_mst_port respectively will be freed.
 *
 * For &struct drm_dp_mst_branch, malloc refcounts are not currently exposed
 * to drivers. As of writing this documentation, there are no drivers that
 * have a usecase for accessing &struct drm_dp_mst_branch outside of the MST
 * helpers. Exposing this API to drivers in a race-free manner would take more
 * tweaking of the refcounting scheme, however patches are welcome provided
 * there is a legitimate driver usecase for this.
 *
 * Refcount relationships in a topology
 * ~~~~~~~~~~~~~~~~~~~~~~~~~~~~~~~~~~~~
 *
 * Let's take a look at why the relationship between topology and malloc
 * refcounts is designed the way it is.
 *
 * .. kernel-figure:: dp-mst/topology-figure-1.dot
 *
 *    An example of topology and malloc refs in a DP MST topology with two
 *    active payloads. Topology refcount increments are indicated by solid
 *    lines, and malloc refcount increments are indicated by dashed lines.
 *    Each starts from the branch which incremented the refcount, and ends at
 *    the branch to which the refcount belongs to, i.e. the arrow points the
 *    same way as the C pointers used to reference a structure.
 *
 * As you can see in the above figure, every branch increments the topology
 * refcount of its children, and increments the malloc refcount of its
 * parent. Additionally, every payload increments the malloc refcount of its
 * assigned port by 1.
 *
 * So, what would happen if MSTB #3 from the above figure was unplugged from
 * the system, but the driver hadn't yet removed payload #2 from port #3? The
 * topology would start to look like the figure below.
 *
 * .. kernel-figure:: dp-mst/topology-figure-2.dot
 *
 *    Ports and branch devices which have been released from memory are
 *    colored grey, and references which have been removed are colored red.
 *
 * Whenever a port or branch device's topology refcount reaches zero, it will
 * decrement the topology refcounts of all its children, the malloc refcount
 * of its parent, and finally its own malloc refcount. For MSTB #4 and port
 * #4, this means they both have been disconnected from the topology and freed
 * from memory. But, because payload #2 is still holding a reference to port
 * #3, port #3 is removed from the topology but its &struct drm_dp_mst_port
 * is still accessible from memory. This also means port #3 has not yet
 * decremented the malloc refcount of MSTB #3, so its &struct
 * drm_dp_mst_branch will also stay allocated in memory until port #3's
 * malloc refcount reaches 0.
 *
 * This relationship is necessary because in order to release payload #2, we
 * need to be able to figure out the last relative of port #3 that's still
 * connected to the topology. In this case, we would travel up the topology as
 * shown below.
 *
 * .. kernel-figure:: dp-mst/topology-figure-3.dot
 *
 * And finally, remove payload #2 by communicating with port #2 through
 * sideband transactions.
 */

/**
 * drm_dp_mst_get_mstb_malloc() - Increment the malloc refcount of a branch
 * device
 * @mstb: The &struct drm_dp_mst_branch to increment the malloc refcount of
 *
 * Increments &drm_dp_mst_branch.malloc_kref. When
 * &drm_dp_mst_branch.malloc_kref reaches 0, the memory allocation for @mstb
 * will be released and @mstb may no longer be used.
 *
 * See also: drm_dp_mst_put_mstb_malloc()
 */
static void
drm_dp_mst_get_mstb_malloc(struct drm_dp_mst_branch *mstb)
{
	kref_get(&mstb->malloc_kref);
	drm_dbg(mstb->mgr->dev, "mstb %p (%d)\n", mstb, kref_read(&mstb->malloc_kref));
}

/**
 * drm_dp_mst_put_mstb_malloc() - Decrement the malloc refcount of a branch
 * device
 * @mstb: The &struct drm_dp_mst_branch to decrement the malloc refcount of
 *
 * Decrements &drm_dp_mst_branch.malloc_kref. When
 * &drm_dp_mst_branch.malloc_kref reaches 0, the memory allocation for @mstb
 * will be released and @mstb may no longer be used.
 *
 * See also: drm_dp_mst_get_mstb_malloc()
 */
static void
drm_dp_mst_put_mstb_malloc(struct drm_dp_mst_branch *mstb)
{
	drm_dbg(mstb->mgr->dev, "mstb %p (%d)\n", mstb, kref_read(&mstb->malloc_kref) - 1);
	kref_put(&mstb->malloc_kref, drm_dp_free_mst_branch_device);
}

static void drm_dp_free_mst_port(struct kref *kref)
{
	struct drm_dp_mst_port *port =
		container_of(kref, struct drm_dp_mst_port, malloc_kref);

	drm_dp_mst_put_mstb_malloc(port->parent);
	kfree(port);
}

/**
 * drm_dp_mst_get_port_malloc() - Increment the malloc refcount of an MST port
 * @port: The &struct drm_dp_mst_port to increment the malloc refcount of
 *
 * Increments &drm_dp_mst_port.malloc_kref. When &drm_dp_mst_port.malloc_kref
 * reaches 0, the memory allocation for @port will be released and @port may
 * no longer be used.
 *
 * Because @port could potentially be freed at any time by the DP MST helpers
 * if &drm_dp_mst_port.malloc_kref reaches 0, including during a call to this
 * function, drivers that which to make use of &struct drm_dp_mst_port should
 * ensure that they grab at least one main malloc reference to their MST ports
 * in &drm_dp_mst_topology_cbs.add_connector. This callback is called before
 * there is any chance for &drm_dp_mst_port.malloc_kref to reach 0.
 *
 * See also: drm_dp_mst_put_port_malloc()
 */
void
drm_dp_mst_get_port_malloc(struct drm_dp_mst_port *port)
{
	kref_get(&port->malloc_kref);
	drm_dbg(port->mgr->dev, "port %p (%d)\n", port, kref_read(&port->malloc_kref));
}
EXPORT_SYMBOL(drm_dp_mst_get_port_malloc);

/**
 * drm_dp_mst_put_port_malloc() - Decrement the malloc refcount of an MST port
 * @port: The &struct drm_dp_mst_port to decrement the malloc refcount of
 *
 * Decrements &drm_dp_mst_port.malloc_kref. When &drm_dp_mst_port.malloc_kref
 * reaches 0, the memory allocation for @port will be released and @port may
 * no longer be used.
 *
 * See also: drm_dp_mst_get_port_malloc()
 */
void
drm_dp_mst_put_port_malloc(struct drm_dp_mst_port *port)
{
	drm_dbg(port->mgr->dev, "port %p (%d)\n", port, kref_read(&port->malloc_kref) - 1);
	kref_put(&port->malloc_kref, drm_dp_free_mst_port);
}
EXPORT_SYMBOL(drm_dp_mst_put_port_malloc);

#if IS_ENABLED(CONFIG_DRM_DEBUG_DP_MST_TOPOLOGY_REFS)

#define STACK_DEPTH 8

static noinline void
__topology_ref_save(struct drm_dp_mst_topology_mgr *mgr,
		    struct drm_dp_mst_topology_ref_history *history,
		    enum drm_dp_mst_topology_ref_type type)
{
	struct drm_dp_mst_topology_ref_entry *entry = NULL;
	depot_stack_handle_t backtrace;
	ulong stack_entries[STACK_DEPTH];
	uint n;
	int i;

	n = stack_trace_save(stack_entries, ARRAY_SIZE(stack_entries), 1);
	backtrace = stack_depot_save(stack_entries, n, GFP_KERNEL);
	if (!backtrace)
		return;

	/* Try to find an existing entry for this backtrace */
	for (i = 0; i < history->len; i++) {
		if (history->entries[i].backtrace == backtrace) {
			entry = &history->entries[i];
			break;
		}
	}

	/* Otherwise add one */
	if (!entry) {
		struct drm_dp_mst_topology_ref_entry *new;
		int new_len = history->len + 1;

		new = krealloc(history->entries, sizeof(*new) * new_len,
			       GFP_KERNEL);
		if (!new)
			return;

		entry = &new[history->len];
		history->len = new_len;
		history->entries = new;

		entry->backtrace = backtrace;
		entry->type = type;
		entry->count = 0;
	}
	entry->count++;
	entry->ts_nsec = ktime_get_ns();
}

static int
topology_ref_history_cmp(const void *a, const void *b)
{
	const struct drm_dp_mst_topology_ref_entry *entry_a = a, *entry_b = b;

	if (entry_a->ts_nsec > entry_b->ts_nsec)
		return 1;
	else if (entry_a->ts_nsec < entry_b->ts_nsec)
		return -1;
	else
		return 0;
}

static inline const char *
topology_ref_type_to_str(enum drm_dp_mst_topology_ref_type type)
{
	if (type == DRM_DP_MST_TOPOLOGY_REF_GET)
		return "get";
	else
		return "put";
}

static void
__dump_topology_ref_history(struct drm_device *drm,
			    struct drm_dp_mst_topology_ref_history *history,
			    void *ptr, const char *type_str)
{
	struct drm_printer p = drm_dbg_printer(drm, DRM_UT_DP, DBG_PREFIX);
	char *buf = kzalloc(PAGE_SIZE, GFP_KERNEL);
	int i;

	if (!buf)
		return;

	if (!history->len)
		goto out;

	/* First, sort the list so that it goes from oldest to newest
	 * reference entry
	 */
	sort(history->entries, history->len, sizeof(*history->entries),
	     topology_ref_history_cmp, NULL);

	drm_printf(&p, "%s (%p) topology count reached 0, dumping history:\n",
		   type_str, ptr);

	for (i = 0; i < history->len; i++) {
		const struct drm_dp_mst_topology_ref_entry *entry =
			&history->entries[i];
		u64 ts_nsec = entry->ts_nsec;
		u32 rem_nsec = do_div(ts_nsec, 1000000000);

		stack_depot_snprint(entry->backtrace, buf, PAGE_SIZE, 4);

		drm_printf(&p, "  %d %ss (last at %5llu.%06u):\n%s",
			   entry->count,
			   topology_ref_type_to_str(entry->type),
			   ts_nsec, rem_nsec / 1000, buf);
	}

	/* Now free the history, since this is the only time we expose it */
	kfree(history->entries);
out:
	kfree(buf);
}

static __always_inline void
drm_dp_mst_dump_mstb_topology_history(struct drm_dp_mst_branch *mstb)
{
	__dump_topology_ref_history(mstb->mgr->dev, &mstb->topology_ref_history,
				    mstb, "MSTB");
}

static __always_inline void
drm_dp_mst_dump_port_topology_history(struct drm_dp_mst_port *port)
{
	__dump_topology_ref_history(port->mgr->dev, &port->topology_ref_history,
				    port, "Port");
}

static __always_inline void
save_mstb_topology_ref(struct drm_dp_mst_branch *mstb,
		       enum drm_dp_mst_topology_ref_type type)
{
	__topology_ref_save(mstb->mgr, &mstb->topology_ref_history, type);
}

static __always_inline void
save_port_topology_ref(struct drm_dp_mst_port *port,
		       enum drm_dp_mst_topology_ref_type type)
{
	__topology_ref_save(port->mgr, &port->topology_ref_history, type);
}

static inline void
topology_ref_history_lock(struct drm_dp_mst_topology_mgr *mgr)
{
	mutex_lock(&mgr->topology_ref_history_lock);
}

static inline void
topology_ref_history_unlock(struct drm_dp_mst_topology_mgr *mgr)
{
	mutex_unlock(&mgr->topology_ref_history_lock);
}
#else
static inline void
topology_ref_history_lock(struct drm_dp_mst_topology_mgr *mgr) {}
static inline void
topology_ref_history_unlock(struct drm_dp_mst_topology_mgr *mgr) {}
static inline void
drm_dp_mst_dump_mstb_topology_history(struct drm_dp_mst_branch *mstb) {}
static inline void
drm_dp_mst_dump_port_topology_history(struct drm_dp_mst_port *port) {}
#define save_mstb_topology_ref(mstb, type)
#define save_port_topology_ref(port, type)
#endif

struct drm_dp_mst_atomic_payload *
drm_atomic_get_mst_payload_state(struct drm_dp_mst_topology_state *state,
				 struct drm_dp_mst_port *port)
{
	struct drm_dp_mst_atomic_payload *payload;

	list_for_each_entry(payload, &state->payloads, next)
		if (payload->port == port)
			return payload;

	return NULL;
}
EXPORT_SYMBOL(drm_atomic_get_mst_payload_state);

static void drm_dp_destroy_mst_branch_device(struct kref *kref)
{
	struct drm_dp_mst_branch *mstb =
		container_of(kref, struct drm_dp_mst_branch, topology_kref);
	struct drm_dp_mst_topology_mgr *mgr = mstb->mgr;

	drm_dp_mst_dump_mstb_topology_history(mstb);

	INIT_LIST_HEAD(&mstb->destroy_next);

	/*
	 * This can get called under mgr->mutex, so we need to perform the
	 * actual destruction of the mstb in another worker
	 */
	mutex_lock(&mgr->delayed_destroy_lock);
	list_add(&mstb->destroy_next, &mgr->destroy_branch_device_list);
	mutex_unlock(&mgr->delayed_destroy_lock);
	queue_work(mgr->delayed_destroy_wq, &mgr->delayed_destroy_work);
}

/**
 * drm_dp_mst_topology_try_get_mstb() - Increment the topology refcount of a
 * branch device unless it's zero
 * @mstb: &struct drm_dp_mst_branch to increment the topology refcount of
 *
 * Attempts to grab a topology reference to @mstb, if it hasn't yet been
 * removed from the topology (e.g. &drm_dp_mst_branch.topology_kref has
 * reached 0). Holding a topology reference implies that a malloc reference
 * will be held to @mstb as long as the user holds the topology reference.
 *
 * Care should be taken to ensure that the user has at least one malloc
 * reference to @mstb. If you already have a topology reference to @mstb, you
 * should use drm_dp_mst_topology_get_mstb() instead.
 *
 * See also:
 * drm_dp_mst_topology_get_mstb()
 * drm_dp_mst_topology_put_mstb()
 *
 * Returns:
 * * 1: A topology reference was grabbed successfully
 * * 0: @port is no longer in the topology, no reference was grabbed
 */
static int __must_check
drm_dp_mst_topology_try_get_mstb(struct drm_dp_mst_branch *mstb)
{
	int ret;

	topology_ref_history_lock(mstb->mgr);
	ret = kref_get_unless_zero(&mstb->topology_kref);
	if (ret) {
		drm_dbg(mstb->mgr->dev, "mstb %p (%d)\n", mstb, kref_read(&mstb->topology_kref));
		save_mstb_topology_ref(mstb, DRM_DP_MST_TOPOLOGY_REF_GET);
	}

	topology_ref_history_unlock(mstb->mgr);

	return ret;
}

/**
 * drm_dp_mst_topology_get_mstb() - Increment the topology refcount of a
 * branch device
 * @mstb: The &struct drm_dp_mst_branch to increment the topology refcount of
 *
 * Increments &drm_dp_mst_branch.topology_refcount without checking whether or
 * not it's already reached 0. This is only valid to use in scenarios where
 * you are already guaranteed to have at least one active topology reference
 * to @mstb. Otherwise, drm_dp_mst_topology_try_get_mstb() must be used.
 *
 * See also:
 * drm_dp_mst_topology_try_get_mstb()
 * drm_dp_mst_topology_put_mstb()
 */
static void drm_dp_mst_topology_get_mstb(struct drm_dp_mst_branch *mstb)
{
	topology_ref_history_lock(mstb->mgr);

	save_mstb_topology_ref(mstb, DRM_DP_MST_TOPOLOGY_REF_GET);
	WARN_ON(kref_read(&mstb->topology_kref) == 0);
	kref_get(&mstb->topology_kref);
	drm_dbg(mstb->mgr->dev, "mstb %p (%d)\n", mstb, kref_read(&mstb->topology_kref));

	topology_ref_history_unlock(mstb->mgr);
}

/**
 * drm_dp_mst_topology_put_mstb() - release a topology reference to a branch
 * device
 * @mstb: The &struct drm_dp_mst_branch to release the topology reference from
 *
 * Releases a topology reference from @mstb by decrementing
 * &drm_dp_mst_branch.topology_kref.
 *
 * See also:
 * drm_dp_mst_topology_try_get_mstb()
 * drm_dp_mst_topology_get_mstb()
 */
static void
drm_dp_mst_topology_put_mstb(struct drm_dp_mst_branch *mstb)
{
	topology_ref_history_lock(mstb->mgr);

	drm_dbg(mstb->mgr->dev, "mstb %p (%d)\n", mstb, kref_read(&mstb->topology_kref) - 1);
	save_mstb_topology_ref(mstb, DRM_DP_MST_TOPOLOGY_REF_PUT);

	topology_ref_history_unlock(mstb->mgr);
	kref_put(&mstb->topology_kref, drm_dp_destroy_mst_branch_device);
}

static void drm_dp_destroy_port(struct kref *kref)
{
	struct drm_dp_mst_port *port =
		container_of(kref, struct drm_dp_mst_port, topology_kref);
	struct drm_dp_mst_topology_mgr *mgr = port->mgr;

	drm_dp_mst_dump_port_topology_history(port);

	/* There's nothing that needs locking to destroy an input port yet */
	if (port->input) {
		drm_dp_mst_put_port_malloc(port);
		return;
	}

	drm_edid_free(port->cached_edid);

	/*
	 * we can't destroy the connector here, as we might be holding the
	 * mode_config.mutex from an EDID retrieval
	 */
	mutex_lock(&mgr->delayed_destroy_lock);
	list_add(&port->next, &mgr->destroy_port_list);
	mutex_unlock(&mgr->delayed_destroy_lock);
	queue_work(mgr->delayed_destroy_wq, &mgr->delayed_destroy_work);
}

/**
 * drm_dp_mst_topology_try_get_port() - Increment the topology refcount of a
 * port unless it's zero
 * @port: &struct drm_dp_mst_port to increment the topology refcount of
 *
 * Attempts to grab a topology reference to @port, if it hasn't yet been
 * removed from the topology (e.g. &drm_dp_mst_port.topology_kref has reached
 * 0). Holding a topology reference implies that a malloc reference will be
 * held to @port as long as the user holds the topology reference.
 *
 * Care should be taken to ensure that the user has at least one malloc
 * reference to @port. If you already have a topology reference to @port, you
 * should use drm_dp_mst_topology_get_port() instead.
 *
 * See also:
 * drm_dp_mst_topology_get_port()
 * drm_dp_mst_topology_put_port()
 *
 * Returns:
 * * 1: A topology reference was grabbed successfully
 * * 0: @port is no longer in the topology, no reference was grabbed
 */
static int __must_check
drm_dp_mst_topology_try_get_port(struct drm_dp_mst_port *port)
{
	int ret;

	topology_ref_history_lock(port->mgr);
	ret = kref_get_unless_zero(&port->topology_kref);
	if (ret) {
		drm_dbg(port->mgr->dev, "port %p (%d)\n", port, kref_read(&port->topology_kref));
		save_port_topology_ref(port, DRM_DP_MST_TOPOLOGY_REF_GET);
	}

	topology_ref_history_unlock(port->mgr);
	return ret;
}

/**
 * drm_dp_mst_topology_get_port() - Increment the topology refcount of a port
 * @port: The &struct drm_dp_mst_port to increment the topology refcount of
 *
 * Increments &drm_dp_mst_port.topology_refcount without checking whether or
 * not it's already reached 0. This is only valid to use in scenarios where
 * you are already guaranteed to have at least one active topology reference
 * to @port. Otherwise, drm_dp_mst_topology_try_get_port() must be used.
 *
 * See also:
 * drm_dp_mst_topology_try_get_port()
 * drm_dp_mst_topology_put_port()
 */
static void drm_dp_mst_topology_get_port(struct drm_dp_mst_port *port)
{
	topology_ref_history_lock(port->mgr);

	WARN_ON(kref_read(&port->topology_kref) == 0);
	kref_get(&port->topology_kref);
	drm_dbg(port->mgr->dev, "port %p (%d)\n", port, kref_read(&port->topology_kref));
	save_port_topology_ref(port, DRM_DP_MST_TOPOLOGY_REF_GET);

	topology_ref_history_unlock(port->mgr);
}

/**
 * drm_dp_mst_topology_put_port() - release a topology reference to a port
 * @port: The &struct drm_dp_mst_port to release the topology reference from
 *
 * Releases a topology reference from @port by decrementing
 * &drm_dp_mst_port.topology_kref.
 *
 * See also:
 * drm_dp_mst_topology_try_get_port()
 * drm_dp_mst_topology_get_port()
 */
static void drm_dp_mst_topology_put_port(struct drm_dp_mst_port *port)
{
	topology_ref_history_lock(port->mgr);

	drm_dbg(port->mgr->dev, "port %p (%d)\n", port, kref_read(&port->topology_kref) - 1);
	save_port_topology_ref(port, DRM_DP_MST_TOPOLOGY_REF_PUT);

	topology_ref_history_unlock(port->mgr);
	kref_put(&port->topology_kref, drm_dp_destroy_port);
}

static struct drm_dp_mst_branch *
drm_dp_mst_topology_get_mstb_validated_locked(struct drm_dp_mst_branch *mstb,
					      struct drm_dp_mst_branch *to_find)
{
	struct drm_dp_mst_port *port;
	struct drm_dp_mst_branch *rmstb;

	if (to_find == mstb)
		return mstb;

	list_for_each_entry(port, &mstb->ports, next) {
		if (port->mstb) {
			rmstb = drm_dp_mst_topology_get_mstb_validated_locked(
			    port->mstb, to_find);
			if (rmstb)
				return rmstb;
		}
	}
	return NULL;
}

static struct drm_dp_mst_branch *
drm_dp_mst_topology_get_mstb_validated(struct drm_dp_mst_topology_mgr *mgr,
				       struct drm_dp_mst_branch *mstb)
{
	struct drm_dp_mst_branch *rmstb = NULL;

	mutex_lock(&mgr->lock);
	if (mgr->mst_primary) {
		rmstb = drm_dp_mst_topology_get_mstb_validated_locked(
		    mgr->mst_primary, mstb);

		if (rmstb && !drm_dp_mst_topology_try_get_mstb(rmstb))
			rmstb = NULL;
	}
	mutex_unlock(&mgr->lock);
	return rmstb;
}

static struct drm_dp_mst_port *
drm_dp_mst_topology_get_port_validated_locked(struct drm_dp_mst_branch *mstb,
					      struct drm_dp_mst_port *to_find)
{
	struct drm_dp_mst_port *port, *mport;

	list_for_each_entry(port, &mstb->ports, next) {
		if (port == to_find)
			return port;

		if (port->mstb) {
			mport = drm_dp_mst_topology_get_port_validated_locked(
			    port->mstb, to_find);
			if (mport)
				return mport;
		}
	}
	return NULL;
}

static struct drm_dp_mst_port *
drm_dp_mst_topology_get_port_validated(struct drm_dp_mst_topology_mgr *mgr,
				       struct drm_dp_mst_port *port)
{
	struct drm_dp_mst_port *rport = NULL;

	mutex_lock(&mgr->lock);
	if (mgr->mst_primary) {
		rport = drm_dp_mst_topology_get_port_validated_locked(
		    mgr->mst_primary, port);

		if (rport && !drm_dp_mst_topology_try_get_port(rport))
			rport = NULL;
	}
	mutex_unlock(&mgr->lock);
	return rport;
}

static struct drm_dp_mst_port *drm_dp_get_port(struct drm_dp_mst_branch *mstb, u8 port_num)
{
	struct drm_dp_mst_port *port;
	int ret;

	list_for_each_entry(port, &mstb->ports, next) {
		if (port->port_num == port_num) {
			ret = drm_dp_mst_topology_try_get_port(port);
			return ret ? port : NULL;
		}
	}

	return NULL;
}

/*
 * calculate a new RAD for this MST branch device
 * if parent has an LCT of 2 then it has 1 nibble of RAD,
 * if parent has an LCT of 3 then it has 2 nibbles of RAD,
 */
static u8 drm_dp_calculate_rad(struct drm_dp_mst_port *port,
				 u8 *rad)
{
	int parent_lct = port->parent->lct;
	int shift = 4;
	int idx = (parent_lct - 1) / 2;

	if (parent_lct > 1) {
		memcpy(rad, port->parent->rad, idx + 1);
		shift = (parent_lct % 2) ? 4 : 0;
	} else
		rad[0] = 0;

	rad[idx] |= port->port_num << shift;
	return parent_lct + 1;
}

static bool drm_dp_mst_is_end_device(u8 pdt, bool mcs)
{
	switch (pdt) {
	case DP_PEER_DEVICE_DP_LEGACY_CONV:
	case DP_PEER_DEVICE_SST_SINK:
		return true;
	case DP_PEER_DEVICE_MST_BRANCHING:
		/* For sst branch device */
		if (!mcs)
			return true;

		return false;
	}
	return true;
}

static int
drm_dp_port_set_pdt(struct drm_dp_mst_port *port, u8 new_pdt,
		    bool new_mcs)
{
	struct drm_dp_mst_topology_mgr *mgr = port->mgr;
	struct drm_dp_mst_branch *mstb;
	u8 rad[8], lct;
	int ret = 0;

	if (port->pdt == new_pdt && port->mcs == new_mcs)
		return 0;

	/* Teardown the old pdt, if there is one */
	if (port->pdt != DP_PEER_DEVICE_NONE) {
		if (drm_dp_mst_is_end_device(port->pdt, port->mcs)) {
			/*
			 * If the new PDT would also have an i2c bus,
			 * don't bother with reregistering it
			 */
			if (new_pdt != DP_PEER_DEVICE_NONE &&
			    drm_dp_mst_is_end_device(new_pdt, new_mcs)) {
				port->pdt = new_pdt;
				port->mcs = new_mcs;
				return 0;
			}

			/* remove i2c over sideband */
			drm_dp_mst_unregister_i2c_bus(port);
		} else {
			mutex_lock(&mgr->lock);
			drm_dp_mst_topology_put_mstb(port->mstb);
			port->mstb = NULL;
			mutex_unlock(&mgr->lock);
		}
	}

	port->pdt = new_pdt;
	port->mcs = new_mcs;

	if (port->pdt != DP_PEER_DEVICE_NONE) {
		if (drm_dp_mst_is_end_device(port->pdt, port->mcs)) {
			/* add i2c over sideband */
			ret = drm_dp_mst_register_i2c_bus(port);
		} else {
			lct = drm_dp_calculate_rad(port, rad);
			mstb = drm_dp_add_mst_branch_device(lct, rad);
			if (!mstb) {
				ret = -ENOMEM;
				drm_err(mgr->dev, "Failed to create MSTB for port %p", port);
				goto out;
			}

			mutex_lock(&mgr->lock);
			port->mstb = mstb;
			mstb->mgr = port->mgr;
			mstb->port_parent = port;

			/*
			 * Make sure this port's memory allocation stays
			 * around until its child MSTB releases it
			 */
			drm_dp_mst_get_port_malloc(port);
			mutex_unlock(&mgr->lock);

			/* And make sure we send a link address for this */
			ret = 1;
		}
	}

out:
	if (ret < 0)
		port->pdt = DP_PEER_DEVICE_NONE;
	return ret;
}

/**
 * drm_dp_mst_dpcd_read() - read a series of bytes from the DPCD via sideband
 * @aux: Fake sideband AUX CH
 * @offset: address of the (first) register to read
 * @buffer: buffer to store the register values
 * @size: number of bytes in @buffer
 *
 * Performs the same functionality for remote devices via
 * sideband messaging as drm_dp_dpcd_read() does for local
 * devices via actual AUX CH.
 *
 * Return: Number of bytes read, or negative error code on failure.
 */
ssize_t drm_dp_mst_dpcd_read(struct drm_dp_aux *aux,
			     unsigned int offset, void *buffer, size_t size)
{
	struct drm_dp_mst_port *port = container_of(aux, struct drm_dp_mst_port,
						    aux);

	return drm_dp_send_dpcd_read(port->mgr, port,
				     offset, size, buffer);
}

/**
 * drm_dp_mst_dpcd_write() - write a series of bytes to the DPCD via sideband
 * @aux: Fake sideband AUX CH
 * @offset: address of the (first) register to write
 * @buffer: buffer containing the values to write
 * @size: number of bytes in @buffer
 *
 * Performs the same functionality for remote devices via
 * sideband messaging as drm_dp_dpcd_write() does for local
 * devices via actual AUX CH.
 *
 * Return: number of bytes written on success, negative error code on failure.
 */
ssize_t drm_dp_mst_dpcd_write(struct drm_dp_aux *aux,
			      unsigned int offset, void *buffer, size_t size)
{
	struct drm_dp_mst_port *port = container_of(aux, struct drm_dp_mst_port,
						    aux);

	return drm_dp_send_dpcd_write(port->mgr, port,
				      offset, size, buffer);
}

static int drm_dp_check_mstb_guid(struct drm_dp_mst_branch *mstb, guid_t *guid)
{
	int ret = 0;

	guid_copy(&mstb->guid, guid);

	if (!drm_dp_validate_guid(mstb->mgr, &mstb->guid)) {
		u8 buf[UUID_SIZE];

		export_guid(buf, &mstb->guid);

		if (mstb->port_parent) {
			ret = drm_dp_send_dpcd_write(mstb->mgr,
						     mstb->port_parent,
						     DP_GUID, sizeof(buf), buf);
		} else {
			ret = drm_dp_dpcd_write(mstb->mgr->aux,
						DP_GUID, buf, sizeof(buf));
		}
	}

	if (ret < 16 && ret > 0)
		return -EPROTO;

	return ret == 16 ? 0 : ret;
}

static void build_mst_prop_path(const struct drm_dp_mst_branch *mstb,
				int pnum,
				char *proppath,
				size_t proppath_size)
{
	int i;
	char temp[8];

	snprintf(proppath, proppath_size, "mst:%d", mstb->mgr->conn_base_id);
	for (i = 0; i < (mstb->lct - 1); i++) {
		int shift = (i % 2) ? 0 : 4;
		int port_num = (mstb->rad[i / 2] >> shift) & 0xf;

		snprintf(temp, sizeof(temp), "-%d", port_num);
		strlcat(proppath, temp, proppath_size);
	}
	snprintf(temp, sizeof(temp), "-%d", pnum);
	strlcat(proppath, temp, proppath_size);
}

/**
 * drm_dp_mst_connector_late_register() - Late MST connector registration
 * @connector: The MST connector
 * @port: The MST port for this connector
 *
 * Helper to register the remote aux device for this MST port. Drivers should
 * call this from their mst connector's late_register hook to enable MST aux
 * devices.
 *
 * Return: 0 on success, negative error code on failure.
 */
int drm_dp_mst_connector_late_register(struct drm_connector *connector,
				       struct drm_dp_mst_port *port)
{
	drm_dbg_kms(port->mgr->dev, "registering %s remote bus for %s\n",
		    port->aux.name, connector->kdev->kobj.name);

	port->aux.dev = connector->kdev;
	return drm_dp_aux_register_devnode(&port->aux);
}
EXPORT_SYMBOL(drm_dp_mst_connector_late_register);

/**
 * drm_dp_mst_connector_early_unregister() - Early MST connector unregistration
 * @connector: The MST connector
 * @port: The MST port for this connector
 *
 * Helper to unregister the remote aux device for this MST port, registered by
 * drm_dp_mst_connector_late_register(). Drivers should call this from their mst
 * connector's early_unregister hook.
 */
void drm_dp_mst_connector_early_unregister(struct drm_connector *connector,
					   struct drm_dp_mst_port *port)
{
	drm_dbg_kms(port->mgr->dev, "unregistering %s remote bus for %s\n",
		    port->aux.name, connector->kdev->kobj.name);
	drm_dp_aux_unregister_devnode(&port->aux);
}
EXPORT_SYMBOL(drm_dp_mst_connector_early_unregister);

static void
drm_dp_mst_port_add_connector(struct drm_dp_mst_branch *mstb,
			      struct drm_dp_mst_port *port)
{
	struct drm_dp_mst_topology_mgr *mgr = port->mgr;
	char proppath[255];
	int ret;

	build_mst_prop_path(mstb, port->port_num, proppath, sizeof(proppath));
	port->connector = mgr->cbs->add_connector(mgr, port, proppath);
	if (!port->connector) {
		ret = -ENOMEM;
		goto error;
	}

	if (port->pdt != DP_PEER_DEVICE_NONE &&
	    drm_dp_mst_is_end_device(port->pdt, port->mcs) &&
<<<<<<< HEAD
	    port->port_num >= DP_MST_LOGICAL_PORT_0)
=======
	    drm_dp_mst_port_is_logical(port))
>>>>>>> 2d5404ca
		port->cached_edid = drm_edid_read_ddc(port->connector,
						      &port->aux.ddc);

	drm_connector_register(port->connector);
	return;

error:
	drm_err(mgr->dev, "Failed to create connector for port %p: %d\n", port, ret);
}

/*
 * Drop a topology reference, and unlink the port from the in-memory topology
 * layout
 */
static void
drm_dp_mst_topology_unlink_port(struct drm_dp_mst_topology_mgr *mgr,
				struct drm_dp_mst_port *port)
{
	mutex_lock(&mgr->lock);
	port->parent->num_ports--;
	list_del(&port->next);
	mutex_unlock(&mgr->lock);
	drm_dp_mst_topology_put_port(port);
}

static struct drm_dp_mst_port *
drm_dp_mst_add_port(struct drm_device *dev,
		    struct drm_dp_mst_topology_mgr *mgr,
		    struct drm_dp_mst_branch *mstb, u8 port_number)
{
	struct drm_dp_mst_port *port = kzalloc(sizeof(*port), GFP_KERNEL);

	if (!port)
		return NULL;

	kref_init(&port->topology_kref);
	kref_init(&port->malloc_kref);
	port->parent = mstb;
	port->port_num = port_number;
	port->mgr = mgr;
	port->aux.name = "DPMST";
	port->aux.dev = dev->dev;
	port->aux.is_remote = true;

	/* initialize the MST downstream port's AUX crc work queue */
	port->aux.drm_dev = dev;
	drm_dp_remote_aux_init(&port->aux);

	/*
	 * Make sure the memory allocation for our parent branch stays
	 * around until our own memory allocation is released
	 */
	drm_dp_mst_get_mstb_malloc(mstb);

	return port;
}

static int
drm_dp_mst_handle_link_address_port(struct drm_dp_mst_branch *mstb,
				    struct drm_device *dev,
				    struct drm_dp_link_addr_reply_port *port_msg)
{
	struct drm_dp_mst_topology_mgr *mgr = mstb->mgr;
	struct drm_dp_mst_port *port;
	int ret;
	u8 new_pdt = DP_PEER_DEVICE_NONE;
	bool new_mcs = 0;
	bool created = false, send_link_addr = false, changed = false;

	port = drm_dp_get_port(mstb, port_msg->port_number);
	if (!port) {
		port = drm_dp_mst_add_port(dev, mgr, mstb,
					   port_msg->port_number);
		if (!port)
			return -ENOMEM;
		created = true;
		changed = true;
	} else if (!port->input && port_msg->input_port && port->connector) {
		/* Since port->connector can't be changed here, we create a
		 * new port if input_port changes from 0 to 1
		 */
		drm_dp_mst_topology_unlink_port(mgr, port);
		drm_dp_mst_topology_put_port(port);
		port = drm_dp_mst_add_port(dev, mgr, mstb,
					   port_msg->port_number);
		if (!port)
			return -ENOMEM;
		changed = true;
		created = true;
	} else if (port->input && !port_msg->input_port) {
		changed = true;
	} else if (port->connector) {
		/* We're updating a port that's exposed to userspace, so do it
		 * under lock
		 */
		drm_modeset_lock(&mgr->base.lock, NULL);

		changed = port->ddps != port_msg->ddps ||
			(port->ddps &&
			 (port->ldps != port_msg->legacy_device_plug_status ||
			  port->dpcd_rev != port_msg->dpcd_revision ||
			  port->mcs != port_msg->mcs ||
			  port->pdt != port_msg->peer_device_type ||
			  port->num_sdp_stream_sinks !=
			  port_msg->num_sdp_stream_sinks));
	}

	port->input = port_msg->input_port;
	if (!port->input)
		new_pdt = port_msg->peer_device_type;
	new_mcs = port_msg->mcs;
	port->ddps = port_msg->ddps;
	port->ldps = port_msg->legacy_device_plug_status;
	port->dpcd_rev = port_msg->dpcd_revision;
	port->num_sdp_streams = port_msg->num_sdp_streams;
	port->num_sdp_stream_sinks = port_msg->num_sdp_stream_sinks;

	/* manage mstb port lists with mgr lock - take a reference
	   for this list */
	if (created) {
		mutex_lock(&mgr->lock);
		drm_dp_mst_topology_get_port(port);
		list_add(&port->next, &mstb->ports);
		mstb->num_ports++;
		mutex_unlock(&mgr->lock);
	}

	/*
	 * Reprobe PBN caps on both hotplug, and when re-probing the link
	 * for our parent mstb
	 */
	if (port->ddps && !port->input) {
		ret = drm_dp_send_enum_path_resources(mgr, mstb,
						      port);
		if (ret == 1)
			changed = true;
	} else {
		port->full_pbn = 0;
	}

	ret = drm_dp_port_set_pdt(port, new_pdt, new_mcs);
	if (ret == 1) {
		send_link_addr = true;
	} else if (ret < 0) {
		drm_err(dev, "Failed to change PDT on port %p: %d\n", port, ret);
		goto fail;
	}

	/*
	 * If this port wasn't just created, then we're reprobing because
	 * we're coming out of suspend. In this case, always resend the link
	 * address if there's an MSTB on this port
	 */
	if (!created && port->pdt == DP_PEER_DEVICE_MST_BRANCHING &&
	    port->mcs)
		send_link_addr = true;

	if (port->connector)
		drm_modeset_unlock(&mgr->base.lock);
	else if (!port->input)
		drm_dp_mst_port_add_connector(mstb, port);

	if (send_link_addr && port->mstb) {
		ret = drm_dp_send_link_address(mgr, port->mstb);
		if (ret == 1) /* MSTB below us changed */
			changed = true;
		else if (ret < 0)
			goto fail_put;
	}

	/* put reference to this port */
	drm_dp_mst_topology_put_port(port);
	return changed;

fail:
	drm_dp_mst_topology_unlink_port(mgr, port);
	if (port->connector)
		drm_modeset_unlock(&mgr->base.lock);
fail_put:
	drm_dp_mst_topology_put_port(port);
	return ret;
}

static int
drm_dp_mst_handle_conn_stat(struct drm_dp_mst_branch *mstb,
			    struct drm_dp_connection_status_notify *conn_stat)
{
	struct drm_dp_mst_topology_mgr *mgr = mstb->mgr;
	struct drm_dp_mst_port *port;
	int old_ddps, ret;
	u8 new_pdt;
	bool new_mcs;
	bool dowork = false, create_connector = false;

	port = drm_dp_get_port(mstb, conn_stat->port_number);
	if (!port)
		return 0;

	if (port->connector) {
		if (!port->input && conn_stat->input_port) {
			/*
			 * We can't remove a connector from an already exposed
			 * port, so just throw the port out and make sure we
			 * reprobe the link address of it's parent MSTB
			 */
			drm_dp_mst_topology_unlink_port(mgr, port);
			mstb->link_address_sent = false;
			dowork = true;
			goto out;
		}

		/* Locking is only needed if the port's exposed to userspace */
		drm_modeset_lock(&mgr->base.lock, NULL);
	} else if (port->input && !conn_stat->input_port) {
		create_connector = true;
		/* Reprobe link address so we get num_sdp_streams */
		mstb->link_address_sent = false;
		dowork = true;
	}

	old_ddps = port->ddps;
	port->input = conn_stat->input_port;
	port->ldps = conn_stat->legacy_device_plug_status;
	port->ddps = conn_stat->displayport_device_plug_status;

	if (old_ddps != port->ddps) {
		if (port->ddps && !port->input)
			drm_dp_send_enum_path_resources(mgr, mstb, port);
		else
			port->full_pbn = 0;
	}

	new_pdt = port->input ? DP_PEER_DEVICE_NONE : conn_stat->peer_device_type;
	new_mcs = conn_stat->message_capability_status;
	ret = drm_dp_port_set_pdt(port, new_pdt, new_mcs);
	if (ret == 1) {
		dowork = true;
	} else if (ret < 0) {
		drm_err(mgr->dev, "Failed to change PDT for port %p: %d\n", port, ret);
		dowork = false;
	}

	if (port->connector)
		drm_modeset_unlock(&mgr->base.lock);
	else if (create_connector)
		drm_dp_mst_port_add_connector(mstb, port);

out:
	drm_dp_mst_topology_put_port(port);
	return dowork;
}

static struct drm_dp_mst_branch *drm_dp_get_mst_branch_device(struct drm_dp_mst_topology_mgr *mgr,
							       u8 lct, u8 *rad)
{
	struct drm_dp_mst_branch *mstb;
	struct drm_dp_mst_port *port;
	int i, ret;
	/* find the port by iterating down */

	mutex_lock(&mgr->lock);
	mstb = mgr->mst_primary;

	if (!mstb)
		goto out;

	for (i = 0; i < lct - 1; i++) {
		int shift = (i % 2) ? 0 : 4;
		int port_num = (rad[i / 2] >> shift) & 0xf;

		list_for_each_entry(port, &mstb->ports, next) {
			if (port->port_num == port_num) {
				mstb = port->mstb;
				if (!mstb) {
					drm_err(mgr->dev,
						"failed to lookup MSTB with lct %d, rad %02x\n",
						lct, rad[0]);
					goto out;
				}

				break;
			}
		}
	}
	ret = drm_dp_mst_topology_try_get_mstb(mstb);
	if (!ret)
		mstb = NULL;
out:
	mutex_unlock(&mgr->lock);
	return mstb;
}

static struct drm_dp_mst_branch *
get_mst_branch_device_by_guid_helper(struct drm_dp_mst_branch *mstb,
				     const guid_t *guid)
{
	struct drm_dp_mst_branch *found_mstb;
	struct drm_dp_mst_port *port;

	if (!mstb)
		return NULL;
<<<<<<< HEAD

	if (memcmp(mstb->guid, guid, 16) == 0)
		return mstb;
=======
>>>>>>> 2d5404ca

	if (guid_equal(&mstb->guid, guid))
		return mstb;

	list_for_each_entry(port, &mstb->ports, next) {
		found_mstb = get_mst_branch_device_by_guid_helper(port->mstb, guid);

		if (found_mstb)
			return found_mstb;
	}

	return NULL;
}

static struct drm_dp_mst_branch *
drm_dp_get_mst_branch_device_by_guid(struct drm_dp_mst_topology_mgr *mgr,
				     const guid_t *guid)
{
	struct drm_dp_mst_branch *mstb;
	int ret;

	/* find the port by iterating down */
	mutex_lock(&mgr->lock);

	mstb = get_mst_branch_device_by_guid_helper(mgr->mst_primary, guid);
	if (mstb) {
		ret = drm_dp_mst_topology_try_get_mstb(mstb);
		if (!ret)
			mstb = NULL;
	}

	mutex_unlock(&mgr->lock);
	return mstb;
}

static int drm_dp_check_and_send_link_address(struct drm_dp_mst_topology_mgr *mgr,
					       struct drm_dp_mst_branch *mstb)
{
	struct drm_dp_mst_port *port;
	int ret;
	bool changed = false;

	if (!mstb->link_address_sent) {
		ret = drm_dp_send_link_address(mgr, mstb);
		if (ret == 1)
			changed = true;
		else if (ret < 0)
			return ret;
	}

	list_for_each_entry(port, &mstb->ports, next) {
		if (port->input || !port->ddps || !port->mstb)
			continue;

		ret = drm_dp_check_and_send_link_address(mgr, port->mstb);
		if (ret == 1)
			changed = true;
		else if (ret < 0)
			return ret;
	}

	return changed;
}

static void drm_dp_mst_link_probe_work(struct work_struct *work)
{
	struct drm_dp_mst_topology_mgr *mgr =
		container_of(work, struct drm_dp_mst_topology_mgr, work);
	struct drm_device *dev = mgr->dev;
	struct drm_dp_mst_branch *mstb;
	int ret;
	bool clear_payload_id_table;

	mutex_lock(&mgr->probe_lock);

	mutex_lock(&mgr->lock);
	clear_payload_id_table = !mgr->payload_id_table_cleared;
	mgr->payload_id_table_cleared = true;

	mstb = mgr->mst_primary;
	if (mstb) {
		ret = drm_dp_mst_topology_try_get_mstb(mstb);
		if (!ret)
			mstb = NULL;
	}
	mutex_unlock(&mgr->lock);
	if (!mstb) {
		mutex_unlock(&mgr->probe_lock);
		return;
	}

	/*
	 * Certain branch devices seem to incorrectly report an available_pbn
	 * of 0 on downstream sinks, even after clearing the
	 * DP_PAYLOAD_ALLOCATE_* registers in
	 * drm_dp_mst_topology_mgr_set_mst(). Namely, the CableMatters USB-C
	 * 2x DP hub. Sending a CLEAR_PAYLOAD_ID_TABLE message seems to make
	 * things work again.
	 */
	if (clear_payload_id_table) {
		drm_dbg_kms(dev, "Clearing payload ID table\n");
		drm_dp_send_clear_payload_id_table(mgr, mstb);
	}

	ret = drm_dp_check_and_send_link_address(mgr, mstb);
	drm_dp_mst_topology_put_mstb(mstb);

	mutex_unlock(&mgr->probe_lock);
	if (ret > 0)
		drm_kms_helper_hotplug_event(dev);
}

static void drm_dp_mst_queue_probe_work(struct drm_dp_mst_topology_mgr *mgr)
{
	queue_work(system_long_wq, &mgr->work);
}

static bool drm_dp_validate_guid(struct drm_dp_mst_topology_mgr *mgr,
				 guid_t *guid)
{
	if (!guid_is_null(guid))
		return true;

	guid_gen(guid);

	return false;
}

static void build_dpcd_read(struct drm_dp_sideband_msg_tx *msg,
			    u8 port_num, u32 offset, u8 num_bytes)
{
	struct drm_dp_sideband_msg_req_body req;

	req.req_type = DP_REMOTE_DPCD_READ;
	req.u.dpcd_read.port_number = port_num;
	req.u.dpcd_read.dpcd_address = offset;
	req.u.dpcd_read.num_bytes = num_bytes;
	drm_dp_encode_sideband_req(&req, msg);
}

static int drm_dp_send_sideband_msg(struct drm_dp_mst_topology_mgr *mgr,
				    bool up, u8 *msg, int len)
{
	int ret;
	int regbase = up ? DP_SIDEBAND_MSG_UP_REP_BASE : DP_SIDEBAND_MSG_DOWN_REQ_BASE;
	int tosend, total, offset;
	int retries = 0;

retry:
	total = len;
	offset = 0;
	do {
		tosend = min3(mgr->max_dpcd_transaction_bytes, 16, total);

		ret = drm_dp_dpcd_write(mgr->aux, regbase + offset,
					&msg[offset],
					tosend);
		if (ret != tosend) {
			if (ret == -EIO && retries < 5) {
				retries++;
				goto retry;
			}
			drm_dbg_kms(mgr->dev, "failed to dpcd write %d %d\n", tosend, ret);

			return -EIO;
		}
		offset += tosend;
		total -= tosend;
	} while (total > 0);
	return 0;
}

static int set_hdr_from_dst_qlock(struct drm_dp_sideband_msg_hdr *hdr,
				  struct drm_dp_sideband_msg_tx *txmsg)
{
	struct drm_dp_mst_branch *mstb = txmsg->dst;
	u8 req_type;

	req_type = txmsg->msg[0] & 0x7f;
	if (req_type == DP_CONNECTION_STATUS_NOTIFY ||
		req_type == DP_RESOURCE_STATUS_NOTIFY ||
		req_type == DP_CLEAR_PAYLOAD_ID_TABLE)
		hdr->broadcast = 1;
	else
		hdr->broadcast = 0;
	hdr->path_msg = txmsg->path_msg;
	if (hdr->broadcast) {
		hdr->lct = 1;
		hdr->lcr = 6;
	} else {
		hdr->lct = mstb->lct;
		hdr->lcr = mstb->lct - 1;
	}

	memcpy(hdr->rad, mstb->rad, hdr->lct / 2);

	return 0;
}
/*
 * process a single block of the next message in the sideband queue
 */
static int process_single_tx_qlock(struct drm_dp_mst_topology_mgr *mgr,
				   struct drm_dp_sideband_msg_tx *txmsg,
				   bool up)
{
	u8 chunk[48];
	struct drm_dp_sideband_msg_hdr hdr;
	int len, space, idx, tosend;
	int ret;

	if (txmsg->state == DRM_DP_SIDEBAND_TX_SENT)
		return 0;

	memset(&hdr, 0, sizeof(struct drm_dp_sideband_msg_hdr));

	if (txmsg->state == DRM_DP_SIDEBAND_TX_QUEUED)
		txmsg->state = DRM_DP_SIDEBAND_TX_START_SEND;

	/* make hdr from dst mst */
	ret = set_hdr_from_dst_qlock(&hdr, txmsg);
	if (ret < 0)
		return ret;

	/* amount left to send in this message */
	len = txmsg->cur_len - txmsg->cur_offset;

	/* 48 - sideband msg size - 1 byte for data CRC, x header bytes */
	space = 48 - 1 - drm_dp_calc_sb_hdr_size(&hdr);

	tosend = min(len, space);
	if (len == txmsg->cur_len)
		hdr.somt = 1;
	if (space >= len)
		hdr.eomt = 1;


	hdr.msg_len = tosend + 1;
	drm_dp_encode_sideband_msg_hdr(&hdr, chunk, &idx);
	memcpy(&chunk[idx], &txmsg->msg[txmsg->cur_offset], tosend);
	/* add crc at end */
	drm_dp_crc_sideband_chunk_req(&chunk[idx], tosend);
	idx += tosend + 1;

	ret = drm_dp_send_sideband_msg(mgr, up, chunk, idx);
	if (ret) {
		if (drm_debug_enabled(DRM_UT_DP)) {
			struct drm_printer p = drm_dbg_printer(mgr->dev,
							       DRM_UT_DP,
							       DBG_PREFIX);

			drm_printf(&p, "sideband msg failed to send\n");
			drm_dp_mst_dump_sideband_msg_tx(&p, txmsg);
		}
		return ret;
	}

	txmsg->cur_offset += tosend;
	if (txmsg->cur_offset == txmsg->cur_len) {
		txmsg->state = DRM_DP_SIDEBAND_TX_SENT;
		return 1;
	}
	return 0;
}

static void process_single_down_tx_qlock(struct drm_dp_mst_topology_mgr *mgr)
{
	struct drm_dp_sideband_msg_tx *txmsg;
	int ret;

	WARN_ON(!mutex_is_locked(&mgr->qlock));

	/* construct a chunk from the first msg in the tx_msg queue */
	if (list_empty(&mgr->tx_msg_downq))
		return;

	txmsg = list_first_entry(&mgr->tx_msg_downq,
				 struct drm_dp_sideband_msg_tx, next);
	ret = process_single_tx_qlock(mgr, txmsg, false);
	if (ret < 0) {
		drm_dbg_kms(mgr->dev, "failed to send msg in q %d\n", ret);
		list_del(&txmsg->next);
		txmsg->state = DRM_DP_SIDEBAND_TX_TIMEOUT;
		wake_up_all(&mgr->tx_waitq);
	}
}

static void drm_dp_queue_down_tx(struct drm_dp_mst_topology_mgr *mgr,
				 struct drm_dp_sideband_msg_tx *txmsg)
{
	mutex_lock(&mgr->qlock);
	list_add_tail(&txmsg->next, &mgr->tx_msg_downq);

	if (drm_debug_enabled(DRM_UT_DP)) {
		struct drm_printer p = drm_dbg_printer(mgr->dev, DRM_UT_DP,
						       DBG_PREFIX);

		drm_dp_mst_dump_sideband_msg_tx(&p, txmsg);
	}

	if (list_is_singular(&mgr->tx_msg_downq))
		process_single_down_tx_qlock(mgr);
	mutex_unlock(&mgr->qlock);
}

static void
drm_dp_dump_link_address(const struct drm_dp_mst_topology_mgr *mgr,
			 struct drm_dp_link_address_ack_reply *reply)
{
	struct drm_dp_link_addr_reply_port *port_reply;
	int i;

	for (i = 0; i < reply->nports; i++) {
		port_reply = &reply->ports[i];
		drm_dbg_kms(mgr->dev,
			    "port %d: input %d, pdt: %d, pn: %d, dpcd_rev: %02x, mcs: %d, ddps: %d, ldps %d, sdp %d/%d\n",
			    i,
			    port_reply->input_port,
			    port_reply->peer_device_type,
			    port_reply->port_number,
			    port_reply->dpcd_revision,
			    port_reply->mcs,
			    port_reply->ddps,
			    port_reply->legacy_device_plug_status,
			    port_reply->num_sdp_streams,
			    port_reply->num_sdp_stream_sinks);
	}
}

static int drm_dp_send_link_address(struct drm_dp_mst_topology_mgr *mgr,
				     struct drm_dp_mst_branch *mstb)
{
	struct drm_dp_sideband_msg_tx *txmsg;
	struct drm_dp_link_address_ack_reply *reply;
	struct drm_dp_mst_port *port, *tmp;
	int i, ret, port_mask = 0;
	bool changed = false;

	txmsg = kzalloc(sizeof(*txmsg), GFP_KERNEL);
	if (!txmsg)
		return -ENOMEM;

	txmsg->dst = mstb;
	build_link_address(txmsg);

	mstb->link_address_sent = true;
	drm_dp_queue_down_tx(mgr, txmsg);

	/* FIXME: Actually do some real error handling here */
	ret = drm_dp_mst_wait_tx_reply(mstb, txmsg);
	if (ret < 0) {
		drm_err(mgr->dev, "Sending link address failed with %d\n", ret);
		goto out;
	}
	if (txmsg->reply.reply_type == DP_SIDEBAND_REPLY_NAK) {
		drm_err(mgr->dev, "link address NAK received\n");
		ret = -EIO;
		goto out;
	}

	reply = &txmsg->reply.u.link_addr;
	drm_dbg_kms(mgr->dev, "link address reply: %d\n", reply->nports);
	drm_dp_dump_link_address(mgr, reply);

	ret = drm_dp_check_mstb_guid(mstb, &reply->guid);
	if (ret) {
		char buf[64];

		drm_dp_mst_rad_to_str(mstb->rad, mstb->lct, buf, sizeof(buf));
		drm_err(mgr->dev, "GUID check on %s failed: %d\n", buf, ret);
		goto out;
	}

	for (i = 0; i < reply->nports; i++) {
		port_mask |= BIT(reply->ports[i].port_number);
		ret = drm_dp_mst_handle_link_address_port(mstb, mgr->dev,
							  &reply->ports[i]);
		if (ret == 1)
			changed = true;
		else if (ret < 0)
			goto out;
	}

	/* Prune any ports that are currently a part of mstb in our in-memory
	 * topology, but were not seen in this link address. Usually this
	 * means that they were removed while the topology was out of sync,
	 * e.g. during suspend/resume
	 */
	mutex_lock(&mgr->lock);
	list_for_each_entry_safe(port, tmp, &mstb->ports, next) {
		if (port_mask & BIT(port->port_num))
			continue;

		drm_dbg_kms(mgr->dev, "port %d was not in link address, removing\n",
			    port->port_num);
		list_del(&port->next);
		drm_dp_mst_topology_put_port(port);
		changed = true;
	}
	mutex_unlock(&mgr->lock);

out:
	if (ret < 0)
		mstb->link_address_sent = false;
	kfree(txmsg);
	return ret < 0 ? ret : changed;
}

static void
drm_dp_send_clear_payload_id_table(struct drm_dp_mst_topology_mgr *mgr,
				   struct drm_dp_mst_branch *mstb)
{
	struct drm_dp_sideband_msg_tx *txmsg;
	int ret;

	txmsg = kzalloc(sizeof(*txmsg), GFP_KERNEL);
	if (!txmsg)
		return;

	txmsg->dst = mstb;
	build_clear_payload_id_table(txmsg);

	drm_dp_queue_down_tx(mgr, txmsg);

	ret = drm_dp_mst_wait_tx_reply(mstb, txmsg);
	if (ret > 0 && txmsg->reply.reply_type == DP_SIDEBAND_REPLY_NAK)
		drm_dbg_kms(mgr->dev, "clear payload table id nak received\n");

	kfree(txmsg);
}

static int
drm_dp_send_enum_path_resources(struct drm_dp_mst_topology_mgr *mgr,
				struct drm_dp_mst_branch *mstb,
				struct drm_dp_mst_port *port)
{
	struct drm_dp_enum_path_resources_ack_reply *path_res;
	struct drm_dp_sideband_msg_tx *txmsg;
	int ret;

	txmsg = kzalloc(sizeof(*txmsg), GFP_KERNEL);
	if (!txmsg)
		return -ENOMEM;

	txmsg->dst = mstb;
	build_enum_path_resources(txmsg, port->port_num);

	drm_dp_queue_down_tx(mgr, txmsg);

	ret = drm_dp_mst_wait_tx_reply(mstb, txmsg);
	if (ret > 0) {
		ret = 0;
		path_res = &txmsg->reply.u.path_resources;

		if (txmsg->reply.reply_type == DP_SIDEBAND_REPLY_NAK) {
			drm_dbg_kms(mgr->dev, "enum path resources nak received\n");
		} else {
			if (port->port_num != path_res->port_number)
				DRM_ERROR("got incorrect port in response\n");

			drm_dbg_kms(mgr->dev, "enum path resources %d: %d %d\n",
				    path_res->port_number,
				    path_res->full_payload_bw_number,
				    path_res->avail_payload_bw_number);

			/*
			 * If something changed, make sure we send a
			 * hotplug
			 */
			if (port->full_pbn != path_res->full_payload_bw_number ||
			    port->fec_capable != path_res->fec_capable)
				ret = 1;

			port->full_pbn = path_res->full_payload_bw_number;
			port->fec_capable = path_res->fec_capable;
		}
	}

	kfree(txmsg);
	return ret;
}

static struct drm_dp_mst_port *drm_dp_get_last_connected_port_to_mstb(struct drm_dp_mst_branch *mstb)
{
	if (!mstb->port_parent)
		return NULL;

	if (mstb->port_parent->mstb != mstb)
		return mstb->port_parent;

	return drm_dp_get_last_connected_port_to_mstb(mstb->port_parent->parent);
}

/*
 * Searches upwards in the topology starting from mstb to try to find the
 * closest available parent of mstb that's still connected to the rest of the
 * topology. This can be used in order to perform operations like releasing
 * payloads, where the branch device which owned the payload may no longer be
 * around and thus would require that the payload on the last living relative
 * be freed instead.
 */
static struct drm_dp_mst_branch *
drm_dp_get_last_connected_port_and_mstb(struct drm_dp_mst_topology_mgr *mgr,
					struct drm_dp_mst_branch *mstb,
					int *port_num)
{
	struct drm_dp_mst_branch *rmstb = NULL;
	struct drm_dp_mst_port *found_port;

	mutex_lock(&mgr->lock);
	if (!mgr->mst_primary)
		goto out;

	do {
		found_port = drm_dp_get_last_connected_port_to_mstb(mstb);
		if (!found_port)
			break;

		if (drm_dp_mst_topology_try_get_mstb(found_port->parent)) {
			rmstb = found_port->parent;
			*port_num = found_port->port_num;
		} else {
			/* Search again, starting from this parent */
			mstb = found_port->parent;
		}
	} while (!rmstb);
out:
	mutex_unlock(&mgr->lock);
	return rmstb;
}

static int drm_dp_payload_send_msg(struct drm_dp_mst_topology_mgr *mgr,
				   struct drm_dp_mst_port *port,
				   int id,
				   int pbn)
{
	struct drm_dp_sideband_msg_tx *txmsg;
	struct drm_dp_mst_branch *mstb;
	int ret, port_num;
	u8 sinks[DRM_DP_MAX_SDP_STREAMS];
	int i;

	port_num = port->port_num;
	mstb = drm_dp_mst_topology_get_mstb_validated(mgr, port->parent);
	if (!mstb) {
		mstb = drm_dp_get_last_connected_port_and_mstb(mgr,
							       port->parent,
							       &port_num);

		if (!mstb)
			return -EINVAL;
	}

	txmsg = kzalloc(sizeof(*txmsg), GFP_KERNEL);
	if (!txmsg) {
		ret = -ENOMEM;
		goto fail_put;
	}

	for (i = 0; i < port->num_sdp_streams; i++)
		sinks[i] = i;

	txmsg->dst = mstb;
	build_allocate_payload(txmsg, port_num,
			       id,
			       pbn, port->num_sdp_streams, sinks);

	drm_dp_queue_down_tx(mgr, txmsg);

	/*
	 * FIXME: there is a small chance that between getting the last
	 * connected mstb and sending the payload message, the last connected
	 * mstb could also be removed from the topology. In the future, this
	 * needs to be fixed by restarting the
	 * drm_dp_get_last_connected_port_and_mstb() search in the event of a
	 * timeout if the topology is still connected to the system.
	 */
	ret = drm_dp_mst_wait_tx_reply(mstb, txmsg);
	if (ret > 0) {
		if (txmsg->reply.reply_type == DP_SIDEBAND_REPLY_NAK)
			ret = -EINVAL;
		else
			ret = 0;
	}
	kfree(txmsg);
fail_put:
	drm_dp_mst_topology_put_mstb(mstb);
	return ret;
}

int drm_dp_send_power_updown_phy(struct drm_dp_mst_topology_mgr *mgr,
				 struct drm_dp_mst_port *port, bool power_up)
{
	struct drm_dp_sideband_msg_tx *txmsg;
	int ret;

	port = drm_dp_mst_topology_get_port_validated(mgr, port);
	if (!port)
		return -EINVAL;

	txmsg = kzalloc(sizeof(*txmsg), GFP_KERNEL);
	if (!txmsg) {
		drm_dp_mst_topology_put_port(port);
		return -ENOMEM;
	}

	txmsg->dst = port->parent;
	build_power_updown_phy(txmsg, port->port_num, power_up);
	drm_dp_queue_down_tx(mgr, txmsg);

	ret = drm_dp_mst_wait_tx_reply(port->parent, txmsg);
	if (ret > 0) {
		if (txmsg->reply.reply_type == DP_SIDEBAND_REPLY_NAK)
			ret = -EINVAL;
		else
			ret = 0;
	}
	kfree(txmsg);
	drm_dp_mst_topology_put_port(port);

	return ret;
}
EXPORT_SYMBOL(drm_dp_send_power_updown_phy);

int drm_dp_send_query_stream_enc_status(struct drm_dp_mst_topology_mgr *mgr,
		struct drm_dp_mst_port *port,
		struct drm_dp_query_stream_enc_status_ack_reply *status)
{
	struct drm_dp_mst_topology_state *state;
	struct drm_dp_mst_atomic_payload *payload;
	struct drm_dp_sideband_msg_tx *txmsg;
	u8 nonce[7];
	int ret;

	txmsg = kzalloc(sizeof(*txmsg), GFP_KERNEL);
	if (!txmsg)
		return -ENOMEM;

	port = drm_dp_mst_topology_get_port_validated(mgr, port);
	if (!port) {
		ret = -EINVAL;
		goto out_get_port;
	}

	get_random_bytes(nonce, sizeof(nonce));

	drm_modeset_lock(&mgr->base.lock, NULL);
	state = to_drm_dp_mst_topology_state(mgr->base.state);
	payload = drm_atomic_get_mst_payload_state(state, port);

	/*
	 * "Source device targets the QUERY_STREAM_ENCRYPTION_STATUS message
	 *  transaction at the MST Branch device directly connected to the
	 *  Source"
	 */
	txmsg->dst = mgr->mst_primary;

	build_query_stream_enc_status(txmsg, payload->vcpi, nonce);

	drm_dp_queue_down_tx(mgr, txmsg);

	ret = drm_dp_mst_wait_tx_reply(mgr->mst_primary, txmsg);
	if (ret < 0) {
		goto out;
	} else if (txmsg->reply.reply_type == DP_SIDEBAND_REPLY_NAK) {
		drm_dbg_kms(mgr->dev, "query encryption status nak received\n");
		ret = -ENXIO;
		goto out;
	}

	ret = 0;
	memcpy(status, &txmsg->reply.u.enc_status, sizeof(*status));

out:
	drm_modeset_unlock(&mgr->base.lock);
	drm_dp_mst_topology_put_port(port);
out_get_port:
	kfree(txmsg);
	return ret;
}
EXPORT_SYMBOL(drm_dp_send_query_stream_enc_status);

static int drm_dp_create_payload_at_dfp(struct drm_dp_mst_topology_mgr *mgr,
					struct drm_dp_mst_atomic_payload *payload)
{
	return drm_dp_dpcd_write_payload(mgr, payload->vcpi, payload->vc_start_slot,
					 payload->time_slots);
}

static int drm_dp_create_payload_to_remote(struct drm_dp_mst_topology_mgr *mgr,
					   struct drm_dp_mst_atomic_payload *payload)
{
	int ret;
	struct drm_dp_mst_port *port = drm_dp_mst_topology_get_port_validated(mgr, payload->port);

	if (!port)
		return -EIO;

	ret = drm_dp_payload_send_msg(mgr, port, payload->vcpi, payload->pbn);
	drm_dp_mst_topology_put_port(port);
	return ret;
}

static void drm_dp_destroy_payload_at_remote_and_dfp(struct drm_dp_mst_topology_mgr *mgr,
						     struct drm_dp_mst_topology_state *mst_state,
						     struct drm_dp_mst_atomic_payload *payload)
{
	drm_dbg_kms(mgr->dev, "\n");

	/* it's okay for these to fail */
	if (payload->payload_allocation_status == DRM_DP_MST_PAYLOAD_ALLOCATION_REMOTE) {
		drm_dp_payload_send_msg(mgr, payload->port, payload->vcpi, 0);
		payload->payload_allocation_status = DRM_DP_MST_PAYLOAD_ALLOCATION_DFP;
	}

	if (payload->payload_allocation_status == DRM_DP_MST_PAYLOAD_ALLOCATION_DFP)
		drm_dp_dpcd_write_payload(mgr, payload->vcpi, payload->vc_start_slot, 0);
}

/**
 * drm_dp_add_payload_part1() - Execute payload update part 1
 * @mgr: Manager to use.
 * @mst_state: The MST atomic state
 * @payload: The payload to write
 *
 * Determines the starting time slot for the given payload, and programs the VCPI for this payload
 * into the DPCD of DPRX. After calling this, the driver should generate ACT and payload packets.
 *
 * Returns: 0 on success, error code on failure.
 */
int drm_dp_add_payload_part1(struct drm_dp_mst_topology_mgr *mgr,
			     struct drm_dp_mst_topology_state *mst_state,
			     struct drm_dp_mst_atomic_payload *payload)
{
	struct drm_dp_mst_port *port;
	int ret;

	/* Update mst mgr info */
	if (mgr->payload_count == 0)
		mgr->next_start_slot = mst_state->start_slot;

	payload->vc_start_slot = mgr->next_start_slot;

	mgr->payload_count++;
	mgr->next_start_slot += payload->time_slots;

	payload->payload_allocation_status = DRM_DP_MST_PAYLOAD_ALLOCATION_LOCAL;

	/* Allocate payload to immediate downstream facing port */
	port = drm_dp_mst_topology_get_port_validated(mgr, payload->port);
	if (!port) {
		drm_dbg_kms(mgr->dev,
			    "VCPI %d for port %p not in topology, not creating a payload to remote\n",
			    payload->vcpi, payload->port);
		return -EIO;
	}

	ret = drm_dp_create_payload_at_dfp(mgr, payload);
	if (ret < 0) {
		drm_dbg_kms(mgr->dev, "Failed to create MST payload for port %p: %d\n",
			    payload->port, ret);
		goto put_port;
	}

	payload->payload_allocation_status = DRM_DP_MST_PAYLOAD_ALLOCATION_DFP;

put_port:
	drm_dp_mst_topology_put_port(port);

	return ret;
}
EXPORT_SYMBOL(drm_dp_add_payload_part1);

/**
 * drm_dp_remove_payload_part1() - Remove an MST payload along the virtual channel
 * @mgr: Manager to use.
 * @mst_state: The MST atomic state
 * @payload: The payload to remove
 *
 * Removes a payload along the virtual channel if it was successfully allocated.
 * After calling this, the driver should set HW to generate ACT and then switch to new
 * payload allocation state.
 */
void drm_dp_remove_payload_part1(struct drm_dp_mst_topology_mgr *mgr,
				 struct drm_dp_mst_topology_state *mst_state,
				 struct drm_dp_mst_atomic_payload *payload)
{
	/* Remove remote payload allocation */
	bool send_remove = false;

	mutex_lock(&mgr->lock);
	send_remove = drm_dp_mst_port_downstream_of_branch(payload->port, mgr->mst_primary);
	mutex_unlock(&mgr->lock);

	if (send_remove)
		drm_dp_destroy_payload_at_remote_and_dfp(mgr, mst_state, payload);
	else
		drm_dbg_kms(mgr->dev, "Payload for VCPI %d not in topology, not sending remove\n",
			    payload->vcpi);
<<<<<<< HEAD

	payload->payload_allocation_status = DRM_DP_MST_PAYLOAD_ALLOCATION_LOCAL;
}
EXPORT_SYMBOL(drm_dp_remove_payload_part1);

=======

	payload->payload_allocation_status = DRM_DP_MST_PAYLOAD_ALLOCATION_LOCAL;
}
EXPORT_SYMBOL(drm_dp_remove_payload_part1);

>>>>>>> 2d5404ca
/**
 * drm_dp_remove_payload_part2() - Remove an MST payload locally
 * @mgr: Manager to use.
 * @mst_state: The MST atomic state
 * @old_payload: The payload with its old state
 * @new_payload: The payload with its latest state
 *
 * Updates the starting time slots of all other payloads which would have been shifted towards
 * the start of the payload ID table as a result of removing a payload. Driver should call this
 * function whenever it removes a payload in its HW. It's independent to the result of payload
 * allocation/deallocation at branch devices along the virtual channel.
 */
void drm_dp_remove_payload_part2(struct drm_dp_mst_topology_mgr *mgr,
				 struct drm_dp_mst_topology_state *mst_state,
				 const struct drm_dp_mst_atomic_payload *old_payload,
				 struct drm_dp_mst_atomic_payload *new_payload)
{
	struct drm_dp_mst_atomic_payload *pos;

	/* Remove local payload allocation */
	list_for_each_entry(pos, &mst_state->payloads, next) {
		if (pos != new_payload && pos->vc_start_slot > new_payload->vc_start_slot)
			pos->vc_start_slot -= old_payload->time_slots;
	}
	new_payload->vc_start_slot = -1;

	mgr->payload_count--;
	mgr->next_start_slot -= old_payload->time_slots;

	if (new_payload->delete)
		drm_dp_mst_put_port_malloc(new_payload->port);

	new_payload->payload_allocation_status = DRM_DP_MST_PAYLOAD_ALLOCATION_NONE;
}
EXPORT_SYMBOL(drm_dp_remove_payload_part2);
/**
 * drm_dp_add_payload_part2() - Execute payload update part 2
 * @mgr: Manager to use.
 * @payload: The payload to update
 *
 * If @payload was successfully assigned a starting time slot by drm_dp_add_payload_part1(), this
 * function will send the sideband messages to finish allocating this payload.
 *
 * Returns: 0 on success, negative error code on failure.
 */
int drm_dp_add_payload_part2(struct drm_dp_mst_topology_mgr *mgr,
			     struct drm_dp_mst_atomic_payload *payload)
{
	int ret = 0;

	/* Skip failed payloads */
	if (payload->payload_allocation_status != DRM_DP_MST_PAYLOAD_ALLOCATION_DFP) {
		drm_dbg_kms(mgr->dev, "Part 1 of payload creation for %s failed, skipping part 2\n",
			    payload->port->connector->name);
		return -EIO;
	}

	/* Allocate payload to remote end */
	ret = drm_dp_create_payload_to_remote(mgr, payload);
	if (ret < 0)
		drm_err(mgr->dev, "Step 2 of creating MST payload for %p failed: %d\n",
			payload->port, ret);
	else
		payload->payload_allocation_status = DRM_DP_MST_PAYLOAD_ALLOCATION_REMOTE;

	return ret;
}
EXPORT_SYMBOL(drm_dp_add_payload_part2);

static int drm_dp_send_dpcd_read(struct drm_dp_mst_topology_mgr *mgr,
				 struct drm_dp_mst_port *port,
				 int offset, int size, u8 *bytes)
{
	int ret = 0;
	struct drm_dp_sideband_msg_tx *txmsg;
	struct drm_dp_mst_branch *mstb;

	mstb = drm_dp_mst_topology_get_mstb_validated(mgr, port->parent);
	if (!mstb)
		return -EINVAL;

	txmsg = kzalloc(sizeof(*txmsg), GFP_KERNEL);
	if (!txmsg) {
		ret = -ENOMEM;
		goto fail_put;
	}

	build_dpcd_read(txmsg, port->port_num, offset, size);
	txmsg->dst = port->parent;

	drm_dp_queue_down_tx(mgr, txmsg);

	ret = drm_dp_mst_wait_tx_reply(mstb, txmsg);
	if (ret < 0)
		goto fail_free;

	if (txmsg->reply.reply_type == 1) {
		drm_dbg_kms(mgr->dev, "mstb %p port %d: DPCD read on addr 0x%x for %d bytes NAKed\n",
			    mstb, port->port_num, offset, size);
		ret = -EIO;
		goto fail_free;
	}

	if (txmsg->reply.u.remote_dpcd_read_ack.num_bytes != size) {
		ret = -EPROTO;
		goto fail_free;
	}

	ret = min_t(size_t, txmsg->reply.u.remote_dpcd_read_ack.num_bytes,
		    size);
	memcpy(bytes, txmsg->reply.u.remote_dpcd_read_ack.bytes, ret);

fail_free:
	kfree(txmsg);
fail_put:
	drm_dp_mst_topology_put_mstb(mstb);

	return ret;
}

static int drm_dp_send_dpcd_write(struct drm_dp_mst_topology_mgr *mgr,
				  struct drm_dp_mst_port *port,
				  int offset, int size, u8 *bytes)
{
	int ret;
	struct drm_dp_sideband_msg_tx *txmsg;
	struct drm_dp_mst_branch *mstb;

	mstb = drm_dp_mst_topology_get_mstb_validated(mgr, port->parent);
	if (!mstb)
		return -EINVAL;

	txmsg = kzalloc(sizeof(*txmsg), GFP_KERNEL);
	if (!txmsg) {
		ret = -ENOMEM;
		goto fail_put;
	}

	build_dpcd_write(txmsg, port->port_num, offset, size, bytes);
	txmsg->dst = mstb;

	drm_dp_queue_down_tx(mgr, txmsg);

	ret = drm_dp_mst_wait_tx_reply(mstb, txmsg);
	if (ret > 0) {
		if (txmsg->reply.reply_type == DP_SIDEBAND_REPLY_NAK)
			ret = -EIO;
		else
			ret = size;
	}

	kfree(txmsg);
fail_put:
	drm_dp_mst_topology_put_mstb(mstb);
	return ret;
}

static int drm_dp_encode_up_ack_reply(struct drm_dp_sideband_msg_tx *msg, u8 req_type)
{
	struct drm_dp_sideband_msg_reply_body reply;

	reply.reply_type = DP_SIDEBAND_REPLY_ACK;
	reply.req_type = req_type;
	drm_dp_encode_sideband_reply(&reply, msg);
	return 0;
}

static int drm_dp_send_up_ack_reply(struct drm_dp_mst_topology_mgr *mgr,
				    struct drm_dp_mst_branch *mstb,
				    int req_type, bool broadcast)
{
	struct drm_dp_sideband_msg_tx *txmsg;

	txmsg = kzalloc(sizeof(*txmsg), GFP_KERNEL);
	if (!txmsg)
		return -ENOMEM;

	txmsg->dst = mstb;
	drm_dp_encode_up_ack_reply(txmsg, req_type);

	mutex_lock(&mgr->qlock);
	/* construct a chunk from the first msg in the tx_msg queue */
	process_single_tx_qlock(mgr, txmsg, true);
	mutex_unlock(&mgr->qlock);

	kfree(txmsg);
	return 0;
}

/**
 * drm_dp_get_vc_payload_bw - get the VC payload BW for an MST link
 * @mgr: The &drm_dp_mst_topology_mgr to use
 * @link_rate: link rate in 10kbits/s units
 * @link_lane_count: lane count
 *
 * Calculate the total bandwidth of a MultiStream Transport link. The returned
 * value is in units of PBNs/(timeslots/1 MTP). This value can be used to
 * convert the number of PBNs required for a given stream to the number of
 * timeslots this stream requires in each MTP.
 *
 * Returns the BW / timeslot value in 20.12 fixed point format.
 */
fixed20_12 drm_dp_get_vc_payload_bw(const struct drm_dp_mst_topology_mgr *mgr,
				    int link_rate, int link_lane_count)
{
	int ch_coding_efficiency =
		drm_dp_bw_channel_coding_efficiency(drm_dp_is_uhbr_rate(link_rate));
	fixed20_12 ret;

	if (link_rate == 0 || link_lane_count == 0)
		drm_dbg_kms(mgr->dev, "invalid link rate/lane count: (%d / %d)\n",
			    link_rate, link_lane_count);

	/* See DP v2.0 2.6.4.2, 2.7.6.3 VCPayload_Bandwidth_for_OneTimeSlotPer_MTP_Allocation */
	ret.full = DIV_ROUND_DOWN_ULL(mul_u32_u32(link_rate * link_lane_count,
						  ch_coding_efficiency),
				      (1000000ULL * 8 * 5400) >> 12);

	return ret;
}
EXPORT_SYMBOL(drm_dp_get_vc_payload_bw);

/**
 * drm_dp_read_mst_cap() - Read the sink's MST mode capability
 * @aux: The DP AUX channel to use
 * @dpcd: A cached copy of the DPCD capabilities for this sink
 *
 * Returns: enum drm_dp_mst_mode to indicate MST mode capability
 */
enum drm_dp_mst_mode drm_dp_read_mst_cap(struct drm_dp_aux *aux,
					 const u8 dpcd[DP_RECEIVER_CAP_SIZE])
{
	u8 mstm_cap;

	if (dpcd[DP_DPCD_REV] < DP_DPCD_REV_12)
		return DRM_DP_SST;

	if (drm_dp_dpcd_readb(aux, DP_MSTM_CAP, &mstm_cap) != 1)
		return DRM_DP_SST;

	if (mstm_cap & DP_MST_CAP)
		return DRM_DP_MST;

	if (mstm_cap & DP_SINGLE_STREAM_SIDEBAND_MSG)
		return DRM_DP_SST_SIDEBAND_MSG;

	return DRM_DP_SST;
}
EXPORT_SYMBOL(drm_dp_read_mst_cap);

/**
 * drm_dp_mst_topology_mgr_set_mst() - Set the MST state for a topology manager
 * @mgr: manager to set state for
 * @mst_state: true to enable MST on this connector - false to disable.
 *
 * This is called by the driver when it detects an MST capable device plugged
 * into a DP MST capable port, or when a DP MST capable device is unplugged.
 */
int drm_dp_mst_topology_mgr_set_mst(struct drm_dp_mst_topology_mgr *mgr, bool mst_state)
{
	int ret = 0;
	struct drm_dp_mst_branch *mstb = NULL;

	mutex_lock(&mgr->lock);
	if (mst_state == mgr->mst_state)
		goto out_unlock;

	mgr->mst_state = mst_state;
	/* set the device into MST mode */
	if (mst_state) {
		WARN_ON(mgr->mst_primary);

		/* get dpcd info */
		ret = drm_dp_read_dpcd_caps(mgr->aux, mgr->dpcd);
		if (ret < 0) {
			drm_dbg_kms(mgr->dev, "%s: failed to read DPCD, ret %d\n",
				    mgr->aux->name, ret);
			goto out_unlock;
		}

		/* add initial branch device at LCT 1 */
		mstb = drm_dp_add_mst_branch_device(1, NULL);
		if (mstb == NULL) {
			ret = -ENOMEM;
			goto out_unlock;
		}
		mstb->mgr = mgr;

		/* give this the main reference */
		mgr->mst_primary = mstb;
		drm_dp_mst_topology_get_mstb(mgr->mst_primary);

		ret = drm_dp_dpcd_writeb(mgr->aux, DP_MSTM_CTRL,
					 DP_MST_EN |
					 DP_UP_REQ_EN |
					 DP_UPSTREAM_IS_SRC);
		if (ret < 0)
			goto out_unlock;

		/* Write reset payload */
		drm_dp_dpcd_write_payload(mgr, 0, 0, 0x3f);

		drm_dp_mst_queue_probe_work(mgr);

		ret = 0;
	} else {
		/* disable MST on the device */
		mstb = mgr->mst_primary;
		mgr->mst_primary = NULL;
		/* this can fail if the device is gone */
		drm_dp_dpcd_writeb(mgr->aux, DP_MSTM_CTRL, 0);
		ret = 0;
		mgr->payload_id_table_cleared = false;

		memset(&mgr->down_rep_recv, 0, sizeof(mgr->down_rep_recv));
		memset(&mgr->up_req_recv, 0, sizeof(mgr->up_req_recv));
	}

out_unlock:
	mutex_unlock(&mgr->lock);
	if (mstb)
		drm_dp_mst_topology_put_mstb(mstb);
	return ret;

}
EXPORT_SYMBOL(drm_dp_mst_topology_mgr_set_mst);

static void
drm_dp_mst_topology_mgr_invalidate_mstb(struct drm_dp_mst_branch *mstb)
{
	struct drm_dp_mst_port *port;

	/* The link address will need to be re-sent on resume */
	mstb->link_address_sent = false;

	list_for_each_entry(port, &mstb->ports, next)
		if (port->mstb)
			drm_dp_mst_topology_mgr_invalidate_mstb(port->mstb);
}

/**
 * drm_dp_mst_topology_queue_probe - Queue a topology probe
 * @mgr: manager to probe
 *
 * Queue a work to probe the MST topology. Driver's should call this only to
 * sync the topology's HW->SW state after the MST link's parameters have
 * changed in a way the state could've become out-of-sync. This is the case
 * for instance when the link rate between the source and first downstream
 * branch device has switched between UHBR and non-UHBR rates. Except of those
 * cases - for instance when a sink gets plugged/unplugged to a port - the SW
 * state will get updated automatically via MST UP message notifications.
 */
void drm_dp_mst_topology_queue_probe(struct drm_dp_mst_topology_mgr *mgr)
{
	mutex_lock(&mgr->lock);

	if (drm_WARN_ON(mgr->dev, !mgr->mst_state || !mgr->mst_primary))
		goto out_unlock;

	drm_dp_mst_topology_mgr_invalidate_mstb(mgr->mst_primary);
	drm_dp_mst_queue_probe_work(mgr);

out_unlock:
	mutex_unlock(&mgr->lock);
}
EXPORT_SYMBOL(drm_dp_mst_topology_queue_probe);

/**
 * drm_dp_mst_topology_mgr_suspend() - suspend the MST manager
 * @mgr: manager to suspend
 *
 * This function tells the MST device that we can't handle UP messages
 * anymore. This should stop it from sending any since we are suspended.
 */
void drm_dp_mst_topology_mgr_suspend(struct drm_dp_mst_topology_mgr *mgr)
{
	mutex_lock(&mgr->lock);
	drm_dp_dpcd_writeb(mgr->aux, DP_MSTM_CTRL,
			   DP_MST_EN | DP_UPSTREAM_IS_SRC);
	mutex_unlock(&mgr->lock);
	flush_work(&mgr->up_req_work);
	flush_work(&mgr->work);
	flush_work(&mgr->delayed_destroy_work);

	mutex_lock(&mgr->lock);
	if (mgr->mst_state && mgr->mst_primary)
		drm_dp_mst_topology_mgr_invalidate_mstb(mgr->mst_primary);
	mutex_unlock(&mgr->lock);
}
EXPORT_SYMBOL(drm_dp_mst_topology_mgr_suspend);

/**
 * drm_dp_mst_topology_mgr_resume() - resume the MST manager
 * @mgr: manager to resume
 * @sync: whether or not to perform topology reprobing synchronously
 *
 * This will fetch DPCD and see if the device is still there,
 * if it is, it will rewrite the MSTM control bits, and return.
 *
 * If the device fails this returns -1, and the driver should do
 * a full MST reprobe, in case we were undocked.
 *
 * During system resume (where it is assumed that the driver will be calling
 * drm_atomic_helper_resume()) this function should be called beforehand with
 * @sync set to true. In contexts like runtime resume where the driver is not
 * expected to be calling drm_atomic_helper_resume(), this function should be
 * called with @sync set to false in order to avoid deadlocking.
 *
 * Returns: -1 if the MST topology was removed while we were suspended, 0
 * otherwise.
 */
int drm_dp_mst_topology_mgr_resume(struct drm_dp_mst_topology_mgr *mgr,
				   bool sync)
{
	u8 buf[UUID_SIZE];
	guid_t guid;
	int ret;

	mutex_lock(&mgr->lock);
	if (!mgr->mst_primary)
		goto out_fail;

	if (drm_dp_read_dpcd_caps(mgr->aux, mgr->dpcd) < 0) {
		drm_dbg_kms(mgr->dev, "dpcd read failed - undocked during suspend?\n");
		goto out_fail;
	}

	ret = drm_dp_dpcd_writeb(mgr->aux, DP_MSTM_CTRL,
				 DP_MST_EN |
				 DP_UP_REQ_EN |
				 DP_UPSTREAM_IS_SRC);
	if (ret < 0) {
		drm_dbg_kms(mgr->dev, "mst write failed - undocked during suspend?\n");
		goto out_fail;
	}

	/* Some hubs forget their guids after they resume */
	ret = drm_dp_dpcd_read(mgr->aux, DP_GUID, buf, sizeof(buf));
	if (ret != sizeof(buf)) {
		drm_dbg_kms(mgr->dev, "dpcd read failed - undocked during suspend?\n");
		goto out_fail;
	}

	import_guid(&guid, buf);

	ret = drm_dp_check_mstb_guid(mgr->mst_primary, &guid);
	if (ret) {
		drm_dbg_kms(mgr->dev, "check mstb failed - undocked during suspend?\n");
		goto out_fail;
	}

	/*
	 * For the final step of resuming the topology, we need to bring the
	 * state of our in-memory topology back into sync with reality. So,
	 * restart the probing process as if we're probing a new hub
	 */
	drm_dp_mst_queue_probe_work(mgr);
	mutex_unlock(&mgr->lock);

	if (sync) {
		drm_dbg_kms(mgr->dev,
			    "Waiting for link probe work to finish re-syncing topology...\n");
		flush_work(&mgr->work);
	}

	return 0;

out_fail:
	mutex_unlock(&mgr->lock);
	return -1;
}
EXPORT_SYMBOL(drm_dp_mst_topology_mgr_resume);

static bool
drm_dp_get_one_sb_msg(struct drm_dp_mst_topology_mgr *mgr, bool up,
		      struct drm_dp_mst_branch **mstb)
{
	int len;
	u8 replyblock[32];
	int replylen, curreply;
	int ret;
	u8 hdrlen;
	struct drm_dp_sideband_msg_hdr hdr;
	struct drm_dp_sideband_msg_rx *msg =
		up ? &mgr->up_req_recv : &mgr->down_rep_recv;
	int basereg = up ? DP_SIDEBAND_MSG_UP_REQ_BASE :
			   DP_SIDEBAND_MSG_DOWN_REP_BASE;

	if (!up)
		*mstb = NULL;

	len = min(mgr->max_dpcd_transaction_bytes, 16);
	ret = drm_dp_dpcd_read(mgr->aux, basereg, replyblock, len);
	if (ret != len) {
		drm_dbg_kms(mgr->dev, "failed to read DPCD down rep %d %d\n", len, ret);
		return false;
	}

	ret = drm_dp_decode_sideband_msg_hdr(mgr, &hdr, replyblock, len, &hdrlen);
	if (ret == false) {
		print_hex_dump(KERN_DEBUG, "failed hdr", DUMP_PREFIX_NONE, 16,
			       1, replyblock, len, false);
		drm_dbg_kms(mgr->dev, "ERROR: failed header\n");
		return false;
	}

	if (!up) {
		/* Caller is responsible for giving back this reference */
		*mstb = drm_dp_get_mst_branch_device(mgr, hdr.lct, hdr.rad);
		if (!*mstb) {
			drm_dbg_kms(mgr->dev, "Got MST reply from unknown device %d\n", hdr.lct);
			return false;
		}
	}

	if (!drm_dp_sideband_msg_set_header(msg, &hdr, hdrlen)) {
		drm_dbg_kms(mgr->dev, "sideband msg set header failed %d\n", replyblock[0]);
		return false;
	}

	replylen = min(msg->curchunk_len, (u8)(len - hdrlen));
	ret = drm_dp_sideband_append_payload(msg, replyblock + hdrlen, replylen);
	if (!ret) {
		drm_dbg_kms(mgr->dev, "sideband msg build failed %d\n", replyblock[0]);
		return false;
	}

	replylen = msg->curchunk_len + msg->curchunk_hdrlen - len;
	curreply = len;
	while (replylen > 0) {
		len = min3(replylen, mgr->max_dpcd_transaction_bytes, 16);
		ret = drm_dp_dpcd_read(mgr->aux, basereg + curreply,
				    replyblock, len);
		if (ret != len) {
			drm_dbg_kms(mgr->dev, "failed to read a chunk (len %d, ret %d)\n",
				    len, ret);
			return false;
		}

		ret = drm_dp_sideband_append_payload(msg, replyblock, len);
		if (!ret) {
			drm_dbg_kms(mgr->dev, "failed to build sideband msg\n");
			return false;
		}

		curreply += len;
		replylen -= len;
	}
	return true;
}

static int drm_dp_mst_handle_down_rep(struct drm_dp_mst_topology_mgr *mgr)
{
	struct drm_dp_sideband_msg_tx *txmsg;
	struct drm_dp_mst_branch *mstb = NULL;
	struct drm_dp_sideband_msg_rx *msg = &mgr->down_rep_recv;

	if (!drm_dp_get_one_sb_msg(mgr, false, &mstb))
		goto out_clear_reply;

	/* Multi-packet message transmission, don't clear the reply */
	if (!msg->have_eomt)
		goto out;

	/* find the message */
	mutex_lock(&mgr->qlock);
	txmsg = list_first_entry_or_null(&mgr->tx_msg_downq,
					 struct drm_dp_sideband_msg_tx, next);
	mutex_unlock(&mgr->qlock);

	/* Were we actually expecting a response, and from this mstb? */
	if (!txmsg || txmsg->dst != mstb) {
		struct drm_dp_sideband_msg_hdr *hdr;

		hdr = &msg->initial_hdr;
		drm_dbg_kms(mgr->dev, "Got MST reply with no msg %p %d %d %02x %02x\n",
			    mstb, hdr->seqno, hdr->lct, hdr->rad[0], msg->msg[0]);
		goto out_clear_reply;
	}

	drm_dp_sideband_parse_reply(mgr, msg, &txmsg->reply);

	if (txmsg->reply.reply_type == DP_SIDEBAND_REPLY_NAK) {
		drm_dbg_kms(mgr->dev,
			    "Got NAK reply: req 0x%02x (%s), reason 0x%02x (%s), nak data 0x%02x\n",
			    txmsg->reply.req_type,
			    drm_dp_mst_req_type_str(txmsg->reply.req_type),
			    txmsg->reply.u.nak.reason,
			    drm_dp_mst_nak_reason_str(txmsg->reply.u.nak.reason),
			    txmsg->reply.u.nak.nak_data);
	}

	memset(msg, 0, sizeof(struct drm_dp_sideband_msg_rx));
	drm_dp_mst_topology_put_mstb(mstb);

	mutex_lock(&mgr->qlock);
	txmsg->state = DRM_DP_SIDEBAND_TX_RX;
	list_del(&txmsg->next);
	mutex_unlock(&mgr->qlock);

	wake_up_all(&mgr->tx_waitq);

	return 0;

out_clear_reply:
	memset(msg, 0, sizeof(struct drm_dp_sideband_msg_rx));
out:
	if (mstb)
		drm_dp_mst_topology_put_mstb(mstb);

	return 0;
}

static inline bool
drm_dp_mst_process_up_req(struct drm_dp_mst_topology_mgr *mgr,
			  struct drm_dp_pending_up_req *up_req)
{
	struct drm_dp_mst_branch *mstb = NULL;
	struct drm_dp_sideband_msg_req_body *msg = &up_req->msg;
	struct drm_dp_sideband_msg_hdr *hdr = &up_req->hdr;
	bool hotplug = false, dowork = false;

	if (hdr->broadcast) {
		const guid_t *guid = NULL;

		if (msg->req_type == DP_CONNECTION_STATUS_NOTIFY)
			guid = &msg->u.conn_stat.guid;
		else if (msg->req_type == DP_RESOURCE_STATUS_NOTIFY)
			guid = &msg->u.resource_stat.guid;

		if (guid)
			mstb = drm_dp_get_mst_branch_device_by_guid(mgr, guid);
	} else {
		mstb = drm_dp_get_mst_branch_device(mgr, hdr->lct, hdr->rad);
	}

	if (!mstb) {
		drm_dbg_kms(mgr->dev, "Got MST reply from unknown device %d\n", hdr->lct);
		return false;
	}

	/* TODO: Add missing handler for DP_RESOURCE_STATUS_NOTIFY events */
	if (msg->req_type == DP_CONNECTION_STATUS_NOTIFY) {
		dowork = drm_dp_mst_handle_conn_stat(mstb, &msg->u.conn_stat);
		hotplug = true;
	}

	drm_dp_mst_topology_put_mstb(mstb);

	if (dowork)
		queue_work(system_long_wq, &mgr->work);
	return hotplug;
}

static void drm_dp_mst_up_req_work(struct work_struct *work)
{
	struct drm_dp_mst_topology_mgr *mgr =
		container_of(work, struct drm_dp_mst_topology_mgr,
			     up_req_work);
	struct drm_dp_pending_up_req *up_req;
	bool send_hotplug = false;

	mutex_lock(&mgr->probe_lock);
	while (true) {
		mutex_lock(&mgr->up_req_lock);
		up_req = list_first_entry_or_null(&mgr->up_req_list,
						  struct drm_dp_pending_up_req,
						  next);
		if (up_req)
			list_del(&up_req->next);
		mutex_unlock(&mgr->up_req_lock);

		if (!up_req)
			break;

		send_hotplug |= drm_dp_mst_process_up_req(mgr, up_req);
		kfree(up_req);
	}
	mutex_unlock(&mgr->probe_lock);

	if (send_hotplug)
		drm_kms_helper_hotplug_event(mgr->dev);
}

static int drm_dp_mst_handle_up_req(struct drm_dp_mst_topology_mgr *mgr)
{
	struct drm_dp_pending_up_req *up_req;

	if (!drm_dp_get_one_sb_msg(mgr, true, NULL))
		goto out;

	if (!mgr->up_req_recv.have_eomt)
		return 0;

	up_req = kzalloc(sizeof(*up_req), GFP_KERNEL);
	if (!up_req)
		return -ENOMEM;

	INIT_LIST_HEAD(&up_req->next);

	drm_dp_sideband_parse_req(mgr, &mgr->up_req_recv, &up_req->msg);

	if (up_req->msg.req_type != DP_CONNECTION_STATUS_NOTIFY &&
	    up_req->msg.req_type != DP_RESOURCE_STATUS_NOTIFY) {
		drm_dbg_kms(mgr->dev, "Received unknown up req type, ignoring: %x\n",
			    up_req->msg.req_type);
		kfree(up_req);
		goto out;
	}

	drm_dp_send_up_ack_reply(mgr, mgr->mst_primary, up_req->msg.req_type,
				 false);

	if (up_req->msg.req_type == DP_CONNECTION_STATUS_NOTIFY) {
		const struct drm_dp_connection_status_notify *conn_stat =
			&up_req->msg.u.conn_stat;
		bool handle_csn;

		drm_dbg_kms(mgr->dev, "Got CSN: pn: %d ldps:%d ddps: %d mcs: %d ip: %d pdt: %d\n",
			    conn_stat->port_number,
			    conn_stat->legacy_device_plug_status,
			    conn_stat->displayport_device_plug_status,
			    conn_stat->message_capability_status,
			    conn_stat->input_port,
			    conn_stat->peer_device_type);

		mutex_lock(&mgr->probe_lock);
		handle_csn = mgr->mst_primary->link_address_sent;
		mutex_unlock(&mgr->probe_lock);

		if (!handle_csn) {
			drm_dbg_kms(mgr->dev, "Got CSN before finish topology probing. Skip it.");
			kfree(up_req);
			goto out;
		}
	} else if (up_req->msg.req_type == DP_RESOURCE_STATUS_NOTIFY) {
		const struct drm_dp_resource_status_notify *res_stat =
			&up_req->msg.u.resource_stat;

		drm_dbg_kms(mgr->dev, "Got RSN: pn: %d avail_pbn %d\n",
			    res_stat->port_number,
			    res_stat->available_pbn);
	}

	up_req->hdr = mgr->up_req_recv.initial_hdr;
	mutex_lock(&mgr->up_req_lock);
	list_add_tail(&up_req->next, &mgr->up_req_list);
	mutex_unlock(&mgr->up_req_lock);
	queue_work(system_long_wq, &mgr->up_req_work);

out:
	memset(&mgr->up_req_recv, 0, sizeof(struct drm_dp_sideband_msg_rx));
	return 0;
}

/**
 * drm_dp_mst_hpd_irq_handle_event() - MST hotplug IRQ handle MST event
 * @mgr: manager to notify irq for.
 * @esi: 4 bytes from SINK_COUNT_ESI
 * @ack: 4 bytes used to ack events starting from SINK_COUNT_ESI
 * @handled: whether the hpd interrupt was consumed or not
 *
 * This should be called from the driver when it detects a HPD IRQ,
 * along with the value of the DEVICE_SERVICE_IRQ_VECTOR_ESI0. The
 * topology manager will process the sideband messages received
 * as indicated in the DEVICE_SERVICE_IRQ_VECTOR_ESI0 and set the
 * corresponding flags that Driver has to ack the DP receiver later.
 *
 * Note that driver shall also call
 * drm_dp_mst_hpd_irq_send_new_request() if the 'handled' is set
 * after calling this function, to try to kick off a new request in
 * the queue if the previous message transaction is completed.
 *
 * See also:
 * drm_dp_mst_hpd_irq_send_new_request()
 */
int drm_dp_mst_hpd_irq_handle_event(struct drm_dp_mst_topology_mgr *mgr, const u8 *esi,
				    u8 *ack, bool *handled)
{
	int ret = 0;
	int sc;
	*handled = false;
	sc = DP_GET_SINK_COUNT(esi[0]);

	if (sc != mgr->sink_count) {
		mgr->sink_count = sc;
		*handled = true;
	}

	if (esi[1] & DP_DOWN_REP_MSG_RDY) {
		ret = drm_dp_mst_handle_down_rep(mgr);
		*handled = true;
		ack[1] |= DP_DOWN_REP_MSG_RDY;
	}

	if (esi[1] & DP_UP_REQ_MSG_RDY) {
		ret |= drm_dp_mst_handle_up_req(mgr);
		*handled = true;
		ack[1] |= DP_UP_REQ_MSG_RDY;
	}

	return ret;
}
EXPORT_SYMBOL(drm_dp_mst_hpd_irq_handle_event);
<<<<<<< HEAD
=======

/**
 * drm_dp_mst_hpd_irq_send_new_request() - MST hotplug IRQ kick off new request
 * @mgr: manager to notify irq for.
 *
 * This should be called from the driver when mst irq event is handled
 * and acked. Note that new down request should only be sent when
 * previous message transaction is completed. Source is not supposed to generate
 * interleaved message transactions.
 */
void drm_dp_mst_hpd_irq_send_new_request(struct drm_dp_mst_topology_mgr *mgr)
{
	struct drm_dp_sideband_msg_tx *txmsg;
	bool kick = true;

	mutex_lock(&mgr->qlock);
	txmsg = list_first_entry_or_null(&mgr->tx_msg_downq,
					 struct drm_dp_sideband_msg_tx, next);
	/* If last transaction is not completed yet*/
	if (!txmsg ||
	    txmsg->state == DRM_DP_SIDEBAND_TX_START_SEND ||
	    txmsg->state == DRM_DP_SIDEBAND_TX_SENT)
		kick = false;
	mutex_unlock(&mgr->qlock);
>>>>>>> 2d5404ca

	if (kick)
		drm_dp_mst_kick_tx(mgr);
}
EXPORT_SYMBOL(drm_dp_mst_hpd_irq_send_new_request);
/**
 * drm_dp_mst_hpd_irq_send_new_request() - MST hotplug IRQ kick off new request
 * @mgr: manager to notify irq for.
 *
 * This should be called from the driver when mst irq event is handled
 * and acked. Note that new down request should only be sent when
 * previous message transaction is completed. Source is not supposed to generate
 * interleaved message transactions.
 */
void drm_dp_mst_hpd_irq_send_new_request(struct drm_dp_mst_topology_mgr *mgr)
{
	struct drm_dp_sideband_msg_tx *txmsg;
	bool kick = true;

	mutex_lock(&mgr->qlock);
	txmsg = list_first_entry_or_null(&mgr->tx_msg_downq,
					 struct drm_dp_sideband_msg_tx, next);
	/* If last transaction is not completed yet*/
	if (!txmsg ||
	    txmsg->state == DRM_DP_SIDEBAND_TX_START_SEND ||
	    txmsg->state == DRM_DP_SIDEBAND_TX_SENT)
		kick = false;
	mutex_unlock(&mgr->qlock);

	if (kick)
		drm_dp_mst_kick_tx(mgr);
}
EXPORT_SYMBOL(drm_dp_mst_hpd_irq_send_new_request);
/**
 * drm_dp_mst_detect_port() - get connection status for an MST port
 * @connector: DRM connector for this port
 * @ctx: The acquisition context to use for grabbing locks
 * @mgr: manager for this port
 * @port: pointer to a port
 *
 * This returns the current connection state for a port.
 */
int
drm_dp_mst_detect_port(struct drm_connector *connector,
		       struct drm_modeset_acquire_ctx *ctx,
		       struct drm_dp_mst_topology_mgr *mgr,
		       struct drm_dp_mst_port *port)
{
	int ret;

	/* we need to search for the port in the mgr in case it's gone */
	port = drm_dp_mst_topology_get_port_validated(mgr, port);
	if (!port)
		return connector_status_disconnected;

	ret = drm_modeset_lock(&mgr->base.lock, ctx);
	if (ret)
		goto out;

	ret = connector_status_disconnected;

	if (!port->ddps)
		goto out;

	switch (port->pdt) {
	case DP_PEER_DEVICE_NONE:
		break;
	case DP_PEER_DEVICE_MST_BRANCHING:
		if (!port->mcs)
			ret = connector_status_connected;
		break;

	case DP_PEER_DEVICE_SST_SINK:
		ret = connector_status_connected;
		/* for logical ports - cache the EDID */
<<<<<<< HEAD
		if (port->port_num >= DP_MST_LOGICAL_PORT_0 && !port->cached_edid)
=======
		if (drm_dp_mst_port_is_logical(port) && !port->cached_edid)
>>>>>>> 2d5404ca
			port->cached_edid = drm_edid_read_ddc(connector, &port->aux.ddc);
		break;
	case DP_PEER_DEVICE_DP_LEGACY_CONV:
		if (port->ldps)
			ret = connector_status_connected;
		break;
	}
out:
	drm_dp_mst_topology_put_port(port);
	return ret;
}
EXPORT_SYMBOL(drm_dp_mst_detect_port);

/**
 * drm_dp_mst_edid_read() - get EDID for an MST port
 * @connector: toplevel connector to get EDID for
 * @mgr: manager for this port
 * @port: unverified pointer to a port.
 *
 * This returns an EDID for the port connected to a connector,
 * It validates the pointer still exists so the caller doesn't require a
 * reference.
 */
const struct drm_edid *drm_dp_mst_edid_read(struct drm_connector *connector,
					    struct drm_dp_mst_topology_mgr *mgr,
					    struct drm_dp_mst_port *port)
{
	const struct drm_edid *drm_edid;

	/* we need to search for the port in the mgr in case it's gone */
	port = drm_dp_mst_topology_get_port_validated(mgr, port);
	if (!port)
		return NULL;

	if (port->cached_edid)
		drm_edid = drm_edid_dup(port->cached_edid);
	else
		drm_edid = drm_edid_read_ddc(connector, &port->aux.ddc);

	drm_dp_mst_topology_put_port(port);

	return drm_edid;
}
EXPORT_SYMBOL(drm_dp_mst_edid_read);

/**
 * drm_dp_mst_get_edid() - get EDID for an MST port
 * @connector: toplevel connector to get EDID for
 * @mgr: manager for this port
 * @port: unverified pointer to a port.
 *
 * This function is deprecated; please use drm_dp_mst_edid_read() instead.
 *
 * This returns an EDID for the port connected to a connector,
 * It validates the pointer still exists so the caller doesn't require a
 * reference.
 */
struct edid *drm_dp_mst_get_edid(struct drm_connector *connector,
				 struct drm_dp_mst_topology_mgr *mgr,
				 struct drm_dp_mst_port *port)
{
	const struct drm_edid *drm_edid;
	struct edid *edid;

	drm_edid = drm_dp_mst_edid_read(connector, mgr, port);

	edid = drm_edid_duplicate(drm_edid_raw(drm_edid));

	drm_edid_free(drm_edid);

	return edid;
}
EXPORT_SYMBOL(drm_dp_mst_get_edid);

/**
 * drm_dp_atomic_find_time_slots() - Find and add time slots to the state
 * @state: global atomic state
 * @mgr: MST topology manager for the port
 * @port: port to find time slots for
 * @pbn: bandwidth required for the mode in PBN
 *
 * Allocates time slots to @port, replacing any previous time slot allocations it may
 * have had. Any atomic drivers which support MST must call this function in
 * their &drm_encoder_helper_funcs.atomic_check() callback unconditionally to
 * change the current time slot allocation for the new state, and ensure the MST
 * atomic state is added whenever the state of payloads in the topology changes.
 *
 * Allocations set by this function are not checked against the bandwidth
 * restraints of @mgr until the driver calls drm_dp_mst_atomic_check().
 *
 * Additionally, it is OK to call this function multiple times on the same
 * @port as needed. It is not OK however, to call this function and
 * drm_dp_atomic_release_time_slots() in the same atomic check phase.
 *
 * See also:
 * drm_dp_atomic_release_time_slots()
 * drm_dp_mst_atomic_check()
 *
 * Returns:
 * Total slots in the atomic state assigned for this port, or a negative error
 * code if the port no longer exists
 */
int drm_dp_atomic_find_time_slots(struct drm_atomic_state *state,
				  struct drm_dp_mst_topology_mgr *mgr,
				  struct drm_dp_mst_port *port, int pbn)
{
	struct drm_dp_mst_topology_state *topology_state;
	struct drm_dp_mst_atomic_payload *payload = NULL;
	struct drm_connector_state *conn_state;
	int prev_slots = 0, prev_bw = 0, req_slots;

	topology_state = drm_atomic_get_mst_topology_state(state, mgr);
	if (IS_ERR(topology_state))
		return PTR_ERR(topology_state);

	conn_state = drm_atomic_get_new_connector_state(state, port->connector);
	topology_state->pending_crtc_mask |= drm_crtc_mask(conn_state->crtc);

	/* Find the current allocation for this port, if any */
	payload = drm_atomic_get_mst_payload_state(topology_state, port);
	if (payload) {
		prev_slots = payload->time_slots;
		prev_bw = payload->pbn;

		/*
		 * This should never happen, unless the driver tries
		 * releasing and allocating the same timeslot allocation,
		 * which is an error
		 */
		if (drm_WARN_ON(mgr->dev, payload->delete)) {
			drm_err(mgr->dev,
				"cannot allocate and release time slots on [MST PORT:%p] in the same state\n",
				port);
			return -EINVAL;
		}
	}

	req_slots = DIV_ROUND_UP(dfixed_const(pbn), topology_state->pbn_div.full);

	drm_dbg_atomic(mgr->dev, "[CONNECTOR:%d:%s] [MST PORT:%p] TU %d -> %d\n",
		       port->connector->base.id, port->connector->name,
		       port, prev_slots, req_slots);
	drm_dbg_atomic(mgr->dev, "[CONNECTOR:%d:%s] [MST PORT:%p] PBN %d -> %d\n",
		       port->connector->base.id, port->connector->name,
		       port, prev_bw, pbn);

	/* Add the new allocation to the state, note the VCPI isn't assigned until the end */
	if (!payload) {
		payload = kzalloc(sizeof(*payload), GFP_KERNEL);
		if (!payload)
			return -ENOMEM;

		drm_dp_mst_get_port_malloc(port);
		payload->port = port;
		payload->vc_start_slot = -1;
		payload->payload_allocation_status = DRM_DP_MST_PAYLOAD_ALLOCATION_NONE;
		list_add(&payload->next, &topology_state->payloads);
	}
	payload->time_slots = req_slots;
	payload->pbn = pbn;

	return req_slots;
}
EXPORT_SYMBOL(drm_dp_atomic_find_time_slots);

/**
 * drm_dp_atomic_release_time_slots() - Release allocated time slots
 * @state: global atomic state
 * @mgr: MST topology manager for the port
 * @port: The port to release the time slots from
 *
 * Releases any time slots that have been allocated to a port in the atomic
 * state. Any atomic drivers which support MST must call this function
 * unconditionally in their &drm_connector_helper_funcs.atomic_check() callback.
 * This helper will check whether time slots would be released by the new state and
 * respond accordingly, along with ensuring the MST state is always added to the
 * atomic state whenever a new state would modify the state of payloads on the
 * topology.
 *
 * It is OK to call this even if @port has been removed from the system.
 * Additionally, it is OK to call this function multiple times on the same
 * @port as needed. It is not OK however, to call this function and
 * drm_dp_atomic_find_time_slots() on the same @port in a single atomic check
 * phase.
 *
 * See also:
 * drm_dp_atomic_find_time_slots()
 * drm_dp_mst_atomic_check()
 *
 * Returns:
 * 0 on success, negative error code otherwise
 */
int drm_dp_atomic_release_time_slots(struct drm_atomic_state *state,
				     struct drm_dp_mst_topology_mgr *mgr,
				     struct drm_dp_mst_port *port)
{
	struct drm_dp_mst_topology_state *topology_state;
	struct drm_dp_mst_atomic_payload *payload;
	struct drm_connector_state *old_conn_state, *new_conn_state;
	bool update_payload = true;

	old_conn_state = drm_atomic_get_old_connector_state(state, port->connector);
	if (!old_conn_state->crtc)
		return 0;

	/* If the CRTC isn't disabled by this state, don't release it's payload */
	new_conn_state = drm_atomic_get_new_connector_state(state, port->connector);
	if (new_conn_state->crtc) {
		struct drm_crtc_state *crtc_state =
			drm_atomic_get_new_crtc_state(state, new_conn_state->crtc);

		/* No modeset means no payload changes, so it's safe to not pull in the MST state */
		if (!crtc_state || !drm_atomic_crtc_needs_modeset(crtc_state))
			return 0;

		if (!crtc_state->mode_changed && !crtc_state->connectors_changed)
			update_payload = false;
	}

	topology_state = drm_atomic_get_mst_topology_state(state, mgr);
	if (IS_ERR(topology_state))
		return PTR_ERR(topology_state);

	topology_state->pending_crtc_mask |= drm_crtc_mask(old_conn_state->crtc);
	if (!update_payload)
		return 0;

	payload = drm_atomic_get_mst_payload_state(topology_state, port);
	if (WARN_ON(!payload)) {
		drm_err(mgr->dev, "No payload for [MST PORT:%p] found in mst state %p\n",
			port, &topology_state->base);
		return -EINVAL;
	}

	if (new_conn_state->crtc)
		return 0;

	drm_dbg_atomic(mgr->dev, "[MST PORT:%p] TU %d -> 0\n", port, payload->time_slots);
	if (!payload->delete) {
		payload->pbn = 0;
		payload->delete = true;
		topology_state->payload_mask &= ~BIT(payload->vcpi - 1);
	}

	return 0;
}
EXPORT_SYMBOL(drm_dp_atomic_release_time_slots);

/**
 * drm_dp_mst_atomic_setup_commit() - setup_commit hook for MST helpers
 * @state: global atomic state
 *
 * This function saves all of the &drm_crtc_commit structs in an atomic state that touch any CRTCs
 * currently assigned to an MST topology. Drivers must call this hook from their
 * &drm_mode_config_helper_funcs.atomic_commit_setup hook.
 *
 * Returns:
 * 0 if all CRTC commits were retrieved successfully, negative error code otherwise
 */
int drm_dp_mst_atomic_setup_commit(struct drm_atomic_state *state)
{
	struct drm_dp_mst_topology_mgr *mgr;
	struct drm_dp_mst_topology_state *mst_state;
	struct drm_crtc *crtc;
	struct drm_crtc_state *crtc_state;
	int i, j, commit_idx, num_commit_deps;

	for_each_new_mst_mgr_in_state(state, mgr, mst_state, i) {
		if (!mst_state->pending_crtc_mask)
			continue;

		num_commit_deps = hweight32(mst_state->pending_crtc_mask);
		mst_state->commit_deps = kmalloc_array(num_commit_deps,
						       sizeof(*mst_state->commit_deps), GFP_KERNEL);
		if (!mst_state->commit_deps)
			return -ENOMEM;
		mst_state->num_commit_deps = num_commit_deps;

		commit_idx = 0;
		for_each_new_crtc_in_state(state, crtc, crtc_state, j) {
			if (mst_state->pending_crtc_mask & drm_crtc_mask(crtc)) {
				mst_state->commit_deps[commit_idx++] =
					drm_crtc_commit_get(crtc_state->commit);
			}
		}
	}

	return 0;
}
EXPORT_SYMBOL(drm_dp_mst_atomic_setup_commit);

/**
 * drm_dp_mst_atomic_wait_for_dependencies() - Wait for all pending commits on MST topologies,
 * prepare new MST state for commit
 * @state: global atomic state
 *
 * Goes through any MST topologies in this atomic state, and waits for any pending commits which
 * touched CRTCs that were/are on an MST topology to be programmed to hardware and flipped to before
 * returning. This is to prevent multiple non-blocking commits affecting an MST topology from racing
 * with eachother by forcing them to be executed sequentially in situations where the only resources
 * the modeset objects in these commits share are an MST topology.
 *
 * This function also prepares the new MST state for commit by performing some state preparation
 * which can't be done until this point, such as reading back the final VC start slots (which are
 * determined at commit-time) from the previous state.
 *
 * All MST drivers must call this function after calling drm_atomic_helper_wait_for_dependencies(),
 * or whatever their equivalent of that is.
 */
void drm_dp_mst_atomic_wait_for_dependencies(struct drm_atomic_state *state)
{
	struct drm_dp_mst_topology_state *old_mst_state, *new_mst_state;
	struct drm_dp_mst_topology_mgr *mgr;
	struct drm_dp_mst_atomic_payload *old_payload, *new_payload;
	int i, j, ret;

	for_each_oldnew_mst_mgr_in_state(state, mgr, old_mst_state, new_mst_state, i) {
		for (j = 0; j < old_mst_state->num_commit_deps; j++) {
			ret = drm_crtc_commit_wait(old_mst_state->commit_deps[j]);
			if (ret < 0)
				drm_err(state->dev, "Failed to wait for %s: %d\n",
					old_mst_state->commit_deps[j]->crtc->name, ret);
		}

		/* Now that previous state is committed, it's safe to copy over the start slot
		 * and allocation status assignments
		 */
		list_for_each_entry(old_payload, &old_mst_state->payloads, next) {
			if (old_payload->delete)
				continue;

			new_payload = drm_atomic_get_mst_payload_state(new_mst_state,
								       old_payload->port);
			new_payload->vc_start_slot = old_payload->vc_start_slot;
			new_payload->payload_allocation_status =
							old_payload->payload_allocation_status;
		}
	}
}
EXPORT_SYMBOL(drm_dp_mst_atomic_wait_for_dependencies);

/**
 * drm_dp_mst_root_conn_atomic_check() - Serialize CRTC commits on MST-capable connectors operating
 * in SST mode
 * @new_conn_state: The new connector state of the &drm_connector
 * @mgr: The MST topology manager for the &drm_connector
 *
 * Since MST uses fake &drm_encoder structs, the generic atomic modesetting code isn't able to
 * serialize non-blocking commits happening on the real DP connector of an MST topology switching
 * into/away from MST mode - as the CRTC on the real DP connector and the CRTCs on the connector's
 * MST topology will never share the same &drm_encoder.
 *
 * This function takes care of this serialization issue, by checking a root MST connector's atomic
 * state to determine if it is about to have a modeset - and then pulling in the MST topology state
 * if so, along with adding any relevant CRTCs to &drm_dp_mst_topology_state.pending_crtc_mask.
 *
 * Drivers implementing MST must call this function from the
 * &drm_connector_helper_funcs.atomic_check hook of any physical DP &drm_connector capable of
 * driving MST sinks.
 *
 * Returns:
 * 0 on success, negative error code otherwise
 */
int drm_dp_mst_root_conn_atomic_check(struct drm_connector_state *new_conn_state,
				      struct drm_dp_mst_topology_mgr *mgr)
{
	struct drm_atomic_state *state = new_conn_state->state;
	struct drm_connector_state *old_conn_state =
		drm_atomic_get_old_connector_state(state, new_conn_state->connector);
	struct drm_crtc_state *crtc_state;
	struct drm_dp_mst_topology_state *mst_state = NULL;

	if (new_conn_state->crtc) {
		crtc_state = drm_atomic_get_new_crtc_state(state, new_conn_state->crtc);
		if (crtc_state && drm_atomic_crtc_needs_modeset(crtc_state)) {
			mst_state = drm_atomic_get_mst_topology_state(state, mgr);
			if (IS_ERR(mst_state))
				return PTR_ERR(mst_state);

			mst_state->pending_crtc_mask |= drm_crtc_mask(new_conn_state->crtc);
		}
	}

	if (old_conn_state->crtc) {
		crtc_state = drm_atomic_get_new_crtc_state(state, old_conn_state->crtc);
		if (crtc_state && drm_atomic_crtc_needs_modeset(crtc_state)) {
			if (!mst_state) {
				mst_state = drm_atomic_get_mst_topology_state(state, mgr);
				if (IS_ERR(mst_state))
					return PTR_ERR(mst_state);
			}

			mst_state->pending_crtc_mask |= drm_crtc_mask(old_conn_state->crtc);
		}
	}

	return 0;
}
EXPORT_SYMBOL(drm_dp_mst_root_conn_atomic_check);

/**
 * drm_dp_mst_update_slots() - updates the slot info depending on the DP ecoding format
 * @mst_state: mst_state to update
 * @link_encoding_cap: the ecoding format on the link
 */
void drm_dp_mst_update_slots(struct drm_dp_mst_topology_state *mst_state, uint8_t link_encoding_cap)
{
	if (link_encoding_cap == DP_CAP_ANSI_128B132B) {
		mst_state->total_avail_slots = 64;
		mst_state->start_slot = 0;
	} else {
		mst_state->total_avail_slots = 63;
		mst_state->start_slot = 1;
	}

	DRM_DEBUG_KMS("%s encoding format on mst_state 0x%p\n",
		      (link_encoding_cap == DP_CAP_ANSI_128B132B) ? "128b/132b":"8b/10b",
		      mst_state);
}
EXPORT_SYMBOL(drm_dp_mst_update_slots);

static int drm_dp_dpcd_write_payload(struct drm_dp_mst_topology_mgr *mgr,
				     int id, u8 start_slot, u8 num_slots)
{
	u8 payload_alloc[3], status;
	int ret;
	int retries = 0;

	drm_dp_dpcd_writeb(mgr->aux, DP_PAYLOAD_TABLE_UPDATE_STATUS,
			   DP_PAYLOAD_TABLE_UPDATED);

	payload_alloc[0] = id;
	payload_alloc[1] = start_slot;
	payload_alloc[2] = num_slots;

	ret = drm_dp_dpcd_write(mgr->aux, DP_PAYLOAD_ALLOCATE_SET, payload_alloc, 3);
	if (ret != 3) {
		drm_dbg_kms(mgr->dev, "failed to write payload allocation %d\n", ret);
		goto fail;
	}

retry:
	ret = drm_dp_dpcd_readb(mgr->aux, DP_PAYLOAD_TABLE_UPDATE_STATUS, &status);
	if (ret < 0) {
		drm_dbg_kms(mgr->dev, "failed to read payload table status %d\n", ret);
		goto fail;
	}

	if (!(status & DP_PAYLOAD_TABLE_UPDATED)) {
		retries++;
		if (retries < 20) {
			usleep_range(10000, 20000);
			goto retry;
		}
		drm_dbg_kms(mgr->dev, "status not set after read payload table status %d\n",
			    status);
		ret = -EINVAL;
		goto fail;
	}
	ret = 0;
fail:
	return ret;
}

static int do_get_act_status(struct drm_dp_aux *aux)
{
	int ret;
	u8 status;

	ret = drm_dp_dpcd_readb(aux, DP_PAYLOAD_TABLE_UPDATE_STATUS, &status);
	if (ret < 0)
		return ret;

	return status;
}

/**
 * drm_dp_check_act_status() - Polls for ACT handled status.
 * @mgr: manager to use
 *
 * Tries waiting for the MST hub to finish updating it's payload table by
 * polling for the ACT handled bit for up to 3 seconds (yes-some hubs really
 * take that long).
 *
 * Returns:
 * 0 if the ACT was handled in time, negative error code on failure.
 */
int drm_dp_check_act_status(struct drm_dp_mst_topology_mgr *mgr)
{
	/*
	 * There doesn't seem to be any recommended retry count or timeout in
	 * the MST specification. Since some hubs have been observed to take
	 * over 1 second to update their payload allocations under certain
	 * conditions, we use a rather large timeout value.
	 */
	const int timeout_ms = 3000;
	int ret, status;

	ret = readx_poll_timeout(do_get_act_status, mgr->aux, status,
				 status & DP_PAYLOAD_ACT_HANDLED || status < 0,
				 200, timeout_ms * USEC_PER_MSEC);
	if (ret < 0 && status >= 0) {
		drm_err(mgr->dev, "Failed to get ACT after %dms, last status: %02x\n",
			timeout_ms, status);
		return -EINVAL;
	} else if (status < 0) {
		/*
		 * Failure here isn't unexpected - the hub may have
		 * just been unplugged
		 */
		drm_dbg_kms(mgr->dev, "Failed to read payload table status: %d\n", status);
		return status;
	}

	return 0;
}
EXPORT_SYMBOL(drm_dp_check_act_status);

/**
 * drm_dp_calc_pbn_mode() - Calculate the PBN for a mode.
 * @clock: dot clock
 * @bpp: bpp as .4 binary fixed point
 *
 * This uses the formula in the spec to calculate the PBN value for a mode.
 */
int drm_dp_calc_pbn_mode(int clock, int bpp)
{
	/*
	 * The unit of 54/64Mbytes/sec is an arbitrary unit chosen based on
	 * common multiplier to render an integer PBN for all link rate/lane
	 * counts combinations
	 * calculate
<<<<<<< HEAD
	 * peak_kbps *= (1006/1000)
	 * peak_kbps *= (64/54)
	 * peak_kbps *= 8    convert to bytes
	 */
	return DIV_ROUND_UP_ULL(mul_u32_u32(clock * bpp, 64 * 1006 >> 4),
				1000 * 8 * 54 * 1000);
=======
	 * peak_kbps = clock * bpp / 16
	 * peak_kbps *= SSC overhead / 1000000
	 * peak_kbps /= 8    convert to Kbytes
	 * peak_kBps *= (64/54) / 1000    convert to PBN
	 */
	/*
	 * TODO: Use the actual link and mode parameters to calculate
	 * the overhead. For now it's assumed that these are
	 * 4 link lanes, 4096 hactive pixels, which don't add any
	 * significant data padding overhead and that there is no DSC
	 * or FEC overhead.
	 */
	int overhead = drm_dp_bw_overhead(4, 4096, 0, bpp,
					  DRM_DP_BW_OVERHEAD_MST |
					  DRM_DP_BW_OVERHEAD_SSC_REF_CLK);

	return DIV64_U64_ROUND_UP(mul_u32_u32(clock * bpp, 64 * overhead >> 4),
				  1000000ULL * 8 * 54 * 1000);
>>>>>>> 2d5404ca
}
EXPORT_SYMBOL(drm_dp_calc_pbn_mode);

/* we want to kick the TX after we've ack the up/down IRQs. */
static void drm_dp_mst_kick_tx(struct drm_dp_mst_topology_mgr *mgr)
{
	queue_work(system_long_wq, &mgr->tx_work);
}

/*
 * Helper function for parsing DP device types into convenient strings
 * for use with dp_mst_topology
 */
static const char *pdt_to_string(u8 pdt)
{
	switch (pdt) {
	case DP_PEER_DEVICE_NONE:
		return "NONE";
	case DP_PEER_DEVICE_SOURCE_OR_SST:
		return "SOURCE OR SST";
	case DP_PEER_DEVICE_MST_BRANCHING:
		return "MST BRANCHING";
	case DP_PEER_DEVICE_SST_SINK:
		return "SST SINK";
	case DP_PEER_DEVICE_DP_LEGACY_CONV:
		return "DP LEGACY CONV";
	default:
		return "ERR";
	}
}

static void drm_dp_mst_dump_mstb(struct seq_file *m,
				 struct drm_dp_mst_branch *mstb)
{
	struct drm_dp_mst_port *port;
	int tabs = mstb->lct;
	char prefix[10];
	int i;

	for (i = 0; i < tabs; i++)
		prefix[i] = '\t';
	prefix[i] = '\0';

	seq_printf(m, "%smstb - [%p]: num_ports: %d\n", prefix, mstb, mstb->num_ports);
	list_for_each_entry(port, &mstb->ports, next) {
		seq_printf(m, "%sport %d - [%p] (%s - %s): ddps: %d, ldps: %d, sdp: %d/%d, fec: %s, conn: %p\n",
			   prefix,
			   port->port_num,
			   port,
			   port->input ? "input" : "output",
			   pdt_to_string(port->pdt),
			   port->ddps,
			   port->ldps,
			   port->num_sdp_streams,
			   port->num_sdp_stream_sinks,
			   port->fec_capable ? "true" : "false",
			   port->connector);
		if (port->mstb)
			drm_dp_mst_dump_mstb(m, port->mstb);
	}
}

#define DP_PAYLOAD_TABLE_SIZE		64

static bool dump_dp_payload_table(struct drm_dp_mst_topology_mgr *mgr,
				  char *buf)
{
	int i;

	for (i = 0; i < DP_PAYLOAD_TABLE_SIZE; i += 16) {
		if (drm_dp_dpcd_read(mgr->aux,
				     DP_PAYLOAD_TABLE_UPDATE_STATUS + i,
				     &buf[i], 16) != 16)
			return false;
	}
	return true;
}

static void fetch_monitor_name(struct drm_dp_mst_topology_mgr *mgr,
			       struct drm_dp_mst_port *port, char *name,
			       int namelen)
{
	struct edid *mst_edid;

	mst_edid = drm_dp_mst_get_edid(port->connector, mgr, port);
	drm_edid_get_monitor_name(mst_edid, name, namelen);
	kfree(mst_edid);
}

/**
 * drm_dp_mst_dump_topology(): dump topology to seq file.
 * @m: seq_file to dump output to
 * @mgr: manager to dump current topology for.
 *
 * helper to dump MST topology to a seq file for debugfs.
 */
void drm_dp_mst_dump_topology(struct seq_file *m,
			      struct drm_dp_mst_topology_mgr *mgr)
{
	struct drm_dp_mst_topology_state *state;
	struct drm_dp_mst_atomic_payload *payload;
	int i, ret;

	static const char *const status[] = {
		"None",
		"Local",
		"DFP",
		"Remote",
	};

	mutex_lock(&mgr->lock);
	if (mgr->mst_primary)
		drm_dp_mst_dump_mstb(m, mgr->mst_primary);

	/* dump VCPIs */
	mutex_unlock(&mgr->lock);

	ret = drm_modeset_lock_single_interruptible(&mgr->base.lock);
	if (ret < 0)
		return;

	state = to_drm_dp_mst_topology_state(mgr->base.state);
	seq_printf(m, "\n*** Atomic state info ***\n");
	seq_printf(m, "payload_mask: %x, max_payloads: %d, start_slot: %u, pbn_div: %d\n",
		   state->payload_mask, mgr->max_payloads, state->start_slot,
		   dfixed_trunc(state->pbn_div));

	seq_printf(m, "\n| idx | port | vcpi | slots | pbn | dsc | status |     sink name     |\n");
	for (i = 0; i < mgr->max_payloads; i++) {
		list_for_each_entry(payload, &state->payloads, next) {
			char name[14];

			if (payload->vcpi != i || payload->delete)
				continue;

			fetch_monitor_name(mgr, payload->port, name, sizeof(name));
			seq_printf(m, " %5d %6d %6d %02d - %02d %5d %5s %8s %19s\n",
				   i,
				   payload->port->port_num,
				   payload->vcpi,
				   payload->vc_start_slot,
				   payload->vc_start_slot + payload->time_slots - 1,
				   payload->pbn,
				   payload->dsc_enabled ? "Y" : "N",
				   status[payload->payload_allocation_status],
				   (*name != 0) ? name : "Unknown");
		}
	}

	seq_printf(m, "\n*** DPCD Info ***\n");
	mutex_lock(&mgr->lock);
	if (mgr->mst_primary) {
		u8 buf[DP_PAYLOAD_TABLE_SIZE];
		int ret;

		if (drm_dp_read_dpcd_caps(mgr->aux, buf) < 0) {
			seq_printf(m, "dpcd read failed\n");
			goto out;
		}
		seq_printf(m, "dpcd: %*ph\n", DP_RECEIVER_CAP_SIZE, buf);

		ret = drm_dp_dpcd_read(mgr->aux, DP_FAUX_CAP, buf, 2);
		if (ret != 2) {
			seq_printf(m, "faux/mst read failed\n");
			goto out;
		}
		seq_printf(m, "faux/mst: %*ph\n", 2, buf);

		ret = drm_dp_dpcd_read(mgr->aux, DP_MSTM_CTRL, buf, 1);
		if (ret != 1) {
			seq_printf(m, "mst ctrl read failed\n");
			goto out;
		}
		seq_printf(m, "mst ctrl: %*ph\n", 1, buf);

		/* dump the standard OUI branch header */
		ret = drm_dp_dpcd_read(mgr->aux, DP_BRANCH_OUI, buf, DP_BRANCH_OUI_HEADER_SIZE);
		if (ret != DP_BRANCH_OUI_HEADER_SIZE) {
			seq_printf(m, "branch oui read failed\n");
			goto out;
		}
		seq_printf(m, "branch oui: %*phN devid: ", 3, buf);

		for (i = 0x3; i < 0x8 && buf[i]; i++)
			seq_putc(m, buf[i]);
		seq_printf(m, " revision: hw: %x.%x sw: %x.%x\n",
			   buf[0x9] >> 4, buf[0x9] & 0xf, buf[0xa], buf[0xb]);
		if (dump_dp_payload_table(mgr, buf))
			seq_printf(m, "payload table: %*ph\n", DP_PAYLOAD_TABLE_SIZE, buf);
	}

out:
	mutex_unlock(&mgr->lock);
	drm_modeset_unlock(&mgr->base.lock);
}
EXPORT_SYMBOL(drm_dp_mst_dump_topology);

static void drm_dp_tx_work(struct work_struct *work)
{
	struct drm_dp_mst_topology_mgr *mgr = container_of(work, struct drm_dp_mst_topology_mgr, tx_work);

	mutex_lock(&mgr->qlock);
	if (!list_empty(&mgr->tx_msg_downq))
		process_single_down_tx_qlock(mgr);
	mutex_unlock(&mgr->qlock);
}

static inline void
drm_dp_delayed_destroy_port(struct drm_dp_mst_port *port)
{
	drm_dp_port_set_pdt(port, DP_PEER_DEVICE_NONE, port->mcs);

	if (port->connector) {
		drm_connector_unregister(port->connector);
		drm_connector_put(port->connector);
	}

	drm_dp_mst_put_port_malloc(port);
}

static inline void
drm_dp_delayed_destroy_mstb(struct drm_dp_mst_branch *mstb)
{
	struct drm_dp_mst_topology_mgr *mgr = mstb->mgr;
	struct drm_dp_mst_port *port, *port_tmp;
	struct drm_dp_sideband_msg_tx *txmsg, *txmsg_tmp;
	bool wake_tx = false;

	mutex_lock(&mgr->lock);
	list_for_each_entry_safe(port, port_tmp, &mstb->ports, next) {
		list_del(&port->next);
		drm_dp_mst_topology_put_port(port);
	}
	mutex_unlock(&mgr->lock);

	/* drop any tx slot msg */
	mutex_lock(&mstb->mgr->qlock);
	list_for_each_entry_safe(txmsg, txmsg_tmp, &mgr->tx_msg_downq, next) {
		if (txmsg->dst != mstb)
			continue;

		txmsg->state = DRM_DP_SIDEBAND_TX_TIMEOUT;
		list_del(&txmsg->next);
		wake_tx = true;
	}
	mutex_unlock(&mstb->mgr->qlock);

	if (wake_tx)
		wake_up_all(&mstb->mgr->tx_waitq);

	drm_dp_mst_put_mstb_malloc(mstb);
}

static void drm_dp_delayed_destroy_work(struct work_struct *work)
{
	struct drm_dp_mst_topology_mgr *mgr =
		container_of(work, struct drm_dp_mst_topology_mgr,
			     delayed_destroy_work);
	bool send_hotplug = false, go_again;

	/*
	 * Not a regular list traverse as we have to drop the destroy
	 * connector lock before destroying the mstb/port, to avoid AB->BA
	 * ordering between this lock and the config mutex.
	 */
	do {
		go_again = false;

		for (;;) {
			struct drm_dp_mst_branch *mstb;

			mutex_lock(&mgr->delayed_destroy_lock);
			mstb = list_first_entry_or_null(&mgr->destroy_branch_device_list,
							struct drm_dp_mst_branch,
							destroy_next);
			if (mstb)
				list_del(&mstb->destroy_next);
			mutex_unlock(&mgr->delayed_destroy_lock);

			if (!mstb)
				break;

			drm_dp_delayed_destroy_mstb(mstb);
			go_again = true;
		}

		for (;;) {
			struct drm_dp_mst_port *port;

			mutex_lock(&mgr->delayed_destroy_lock);
			port = list_first_entry_or_null(&mgr->destroy_port_list,
							struct drm_dp_mst_port,
							next);
			if (port)
				list_del(&port->next);
			mutex_unlock(&mgr->delayed_destroy_lock);

			if (!port)
				break;

			drm_dp_delayed_destroy_port(port);
			send_hotplug = true;
			go_again = true;
		}
	} while (go_again);

	if (send_hotplug)
		drm_kms_helper_hotplug_event(mgr->dev);
}

static struct drm_private_state *
drm_dp_mst_duplicate_state(struct drm_private_obj *obj)
{
	struct drm_dp_mst_topology_state *state, *old_state =
		to_dp_mst_topology_state(obj->state);
	struct drm_dp_mst_atomic_payload *pos, *payload;

	state = kmemdup(old_state, sizeof(*state), GFP_KERNEL);
	if (!state)
		return NULL;

	__drm_atomic_helper_private_obj_duplicate_state(obj, &state->base);

	INIT_LIST_HEAD(&state->payloads);
	state->commit_deps = NULL;
	state->num_commit_deps = 0;
	state->pending_crtc_mask = 0;

	list_for_each_entry(pos, &old_state->payloads, next) {
		/* Prune leftover freed timeslot allocations */
		if (pos->delete)
			continue;

		payload = kmemdup(pos, sizeof(*payload), GFP_KERNEL);
		if (!payload)
			goto fail;

		drm_dp_mst_get_port_malloc(payload->port);
		list_add(&payload->next, &state->payloads);
	}

	return &state->base;

fail:
	list_for_each_entry_safe(pos, payload, &state->payloads, next) {
		drm_dp_mst_put_port_malloc(pos->port);
		kfree(pos);
	}
	kfree(state);

	return NULL;
}

static void drm_dp_mst_destroy_state(struct drm_private_obj *obj,
				     struct drm_private_state *state)
{
	struct drm_dp_mst_topology_state *mst_state =
		to_dp_mst_topology_state(state);
	struct drm_dp_mst_atomic_payload *pos, *tmp;
	int i;

	list_for_each_entry_safe(pos, tmp, &mst_state->payloads, next) {
		/* We only keep references to ports with active payloads */
		if (!pos->delete)
			drm_dp_mst_put_port_malloc(pos->port);
		kfree(pos);
	}

	for (i = 0; i < mst_state->num_commit_deps; i++)
		drm_crtc_commit_put(mst_state->commit_deps[i]);

	kfree(mst_state->commit_deps);
	kfree(mst_state);
}

static bool drm_dp_mst_port_downstream_of_branch(struct drm_dp_mst_port *port,
						 struct drm_dp_mst_branch *branch)
{
	while (port->parent) {
		if (port->parent == branch)
			return true;

		if (port->parent->port_parent)
			port = port->parent->port_parent;
		else
			break;
	}
	return false;
}

static bool
drm_dp_mst_port_downstream_of_parent_locked(struct drm_dp_mst_topology_mgr *mgr,
					    struct drm_dp_mst_port *port,
					    struct drm_dp_mst_port *parent)
{
	if (!mgr->mst_primary)
		return false;

	port = drm_dp_mst_topology_get_port_validated_locked(mgr->mst_primary,
							     port);
	if (!port)
		return false;

	if (!parent)
		return true;

	parent = drm_dp_mst_topology_get_port_validated_locked(mgr->mst_primary,
							       parent);
	if (!parent)
		return false;

	if (!parent->mstb)
		return false;

	return drm_dp_mst_port_downstream_of_branch(port, parent->mstb);
}

/**
 * drm_dp_mst_port_downstream_of_parent - check if a port is downstream of a parent port
 * @mgr: MST topology manager
 * @port: the port being looked up
 * @parent: the parent port
 *
 * The function returns %true if @port is downstream of @parent. If @parent is
 * %NULL - denoting the root port - the function returns %true if @port is in
 * @mgr's topology.
 */
bool
drm_dp_mst_port_downstream_of_parent(struct drm_dp_mst_topology_mgr *mgr,
				     struct drm_dp_mst_port *port,
				     struct drm_dp_mst_port *parent)
{
	bool ret;

	mutex_lock(&mgr->lock);
	ret = drm_dp_mst_port_downstream_of_parent_locked(mgr, port, parent);
	mutex_unlock(&mgr->lock);

	return ret;
}
EXPORT_SYMBOL(drm_dp_mst_port_downstream_of_parent);

static int
drm_dp_mst_atomic_check_port_bw_limit(struct drm_dp_mst_port *port,
				      struct drm_dp_mst_topology_state *state,
				      struct drm_dp_mst_port **failing_port);

static int
drm_dp_mst_atomic_check_mstb_bw_limit(struct drm_dp_mst_branch *mstb,
				      struct drm_dp_mst_topology_state *state,
				      struct drm_dp_mst_port **failing_port)
{
	struct drm_dp_mst_atomic_payload *payload;
	struct drm_dp_mst_port *port;
	int pbn_used = 0, ret;
	bool found = false;

	/* Check that we have at least one port in our state that's downstream
	 * of this branch, otherwise we can skip this branch
	 */
	list_for_each_entry(payload, &state->payloads, next) {
		if (!payload->pbn ||
		    !drm_dp_mst_port_downstream_of_branch(payload->port, mstb))
			continue;

		found = true;
		break;
	}
	if (!found)
		return 0;

	if (mstb->port_parent)
		drm_dbg_atomic(mstb->mgr->dev,
			       "[MSTB:%p] [MST PORT:%p] Checking bandwidth limits on [MSTB:%p]\n",
			       mstb->port_parent->parent, mstb->port_parent, mstb);
	else
		drm_dbg_atomic(mstb->mgr->dev, "[MSTB:%p] Checking bandwidth limits\n", mstb);

	list_for_each_entry(port, &mstb->ports, next) {
		ret = drm_dp_mst_atomic_check_port_bw_limit(port, state, failing_port);
		if (ret < 0)
			return ret;

		pbn_used += ret;
	}

	return pbn_used;
}

static int
drm_dp_mst_atomic_check_port_bw_limit(struct drm_dp_mst_port *port,
				      struct drm_dp_mst_topology_state *state,
				      struct drm_dp_mst_port **failing_port)
{
	struct drm_dp_mst_atomic_payload *payload;
	int pbn_used = 0;

	if (port->pdt == DP_PEER_DEVICE_NONE)
		return 0;

	if (drm_dp_mst_is_end_device(port->pdt, port->mcs)) {
		payload = drm_atomic_get_mst_payload_state(state, port);
		if (!payload)
			return 0;

		/*
		 * This could happen if the sink deasserted its HPD line, but
		 * the branch device still reports it as attached (PDT != NONE).
		 */
		if (!port->full_pbn) {
			drm_dbg_atomic(port->mgr->dev,
				       "[MSTB:%p] [MST PORT:%p] no BW available for the port\n",
				       port->parent, port);
			*failing_port = port;
			return -EINVAL;
		}

		pbn_used = payload->pbn;
	} else {
		pbn_used = drm_dp_mst_atomic_check_mstb_bw_limit(port->mstb,
								 state,
								 failing_port);
		if (pbn_used <= 0)
			return pbn_used;
	}

	if (pbn_used > port->full_pbn) {
		drm_dbg_atomic(port->mgr->dev,
			       "[MSTB:%p] [MST PORT:%p] required PBN of %d exceeds port limit of %d\n",
			       port->parent, port, pbn_used, port->full_pbn);
		*failing_port = port;
		return -ENOSPC;
	}

	drm_dbg_atomic(port->mgr->dev, "[MSTB:%p] [MST PORT:%p] uses %d out of %d PBN\n",
		       port->parent, port, pbn_used, port->full_pbn);

	return pbn_used;
}

static inline int
drm_dp_mst_atomic_check_payload_alloc_limits(struct drm_dp_mst_topology_mgr *mgr,
					     struct drm_dp_mst_topology_state *mst_state)
{
	struct drm_dp_mst_atomic_payload *payload;
	int avail_slots = mst_state->total_avail_slots, payload_count = 0;

	list_for_each_entry(payload, &mst_state->payloads, next) {
		/* Releasing payloads is always OK-even if the port is gone */
		if (payload->delete) {
			drm_dbg_atomic(mgr->dev, "[MST PORT:%p] releases all time slots\n",
				       payload->port);
			continue;
		}

		drm_dbg_atomic(mgr->dev, "[MST PORT:%p] requires %d time slots\n",
			       payload->port, payload->time_slots);

		avail_slots -= payload->time_slots;
		if (avail_slots < 0) {
			drm_dbg_atomic(mgr->dev,
				       "[MST PORT:%p] not enough time slots in mst state %p (avail=%d)\n",
				       payload->port, mst_state, avail_slots + payload->time_slots);
			return -ENOSPC;
		}

		if (++payload_count > mgr->max_payloads) {
			drm_dbg_atomic(mgr->dev,
				       "[MST MGR:%p] state %p has too many payloads (max=%d)\n",
				       mgr, mst_state, mgr->max_payloads);
			return -EINVAL;
		}

		/* Assign a VCPI */
		if (!payload->vcpi) {
			payload->vcpi = ffz(mst_state->payload_mask) + 1;
			drm_dbg_atomic(mgr->dev, "[MST PORT:%p] assigned VCPI #%d\n",
				       payload->port, payload->vcpi);
			mst_state->payload_mask |= BIT(payload->vcpi - 1);
		}
	}

	if (!payload_count)
		mst_state->pbn_div.full = dfixed_const(0);

	drm_dbg_atomic(mgr->dev, "[MST MGR:%p] mst state %p TU pbn_div=%d avail=%d used=%d\n",
		       mgr, mst_state, dfixed_trunc(mst_state->pbn_div), avail_slots,
		       mst_state->total_avail_slots - avail_slots);

	return 0;
}

/**
 * drm_dp_mst_add_affected_dsc_crtcs
 * @state: Pointer to the new struct drm_dp_mst_topology_state
 * @mgr: MST topology manager
 *
 * Whenever there is a change in mst topology
 * DSC configuration would have to be recalculated
 * therefore we need to trigger modeset on all affected
 * CRTCs in that topology
 *
 * See also:
 * drm_dp_mst_atomic_enable_dsc()
 */
int drm_dp_mst_add_affected_dsc_crtcs(struct drm_atomic_state *state, struct drm_dp_mst_topology_mgr *mgr)
{
	struct drm_dp_mst_topology_state *mst_state;
	struct drm_dp_mst_atomic_payload *pos;
	struct drm_connector *connector;
	struct drm_connector_state *conn_state;
	struct drm_crtc *crtc;
	struct drm_crtc_state *crtc_state;

	mst_state = drm_atomic_get_mst_topology_state(state, mgr);

	if (IS_ERR(mst_state))
		return PTR_ERR(mst_state);

	list_for_each_entry(pos, &mst_state->payloads, next) {

		connector = pos->port->connector;

		if (!connector)
			return -EINVAL;

		conn_state = drm_atomic_get_connector_state(state, connector);

		if (IS_ERR(conn_state))
			return PTR_ERR(conn_state);

		crtc = conn_state->crtc;

		if (!crtc)
			continue;

		if (!drm_dp_mst_dsc_aux_for_port(pos->port))
			continue;

		crtc_state = drm_atomic_get_crtc_state(mst_state->base.state, crtc);

		if (IS_ERR(crtc_state))
			return PTR_ERR(crtc_state);

		drm_dbg_atomic(mgr->dev, "[MST MGR:%p] Setting mode_changed flag on CRTC %p\n",
			       mgr, crtc);

		crtc_state->mode_changed = true;
	}
	return 0;
}
EXPORT_SYMBOL(drm_dp_mst_add_affected_dsc_crtcs);

/**
 * drm_dp_mst_atomic_enable_dsc - Set DSC Enable Flag to On/Off
 * @state: Pointer to the new drm_atomic_state
 * @port: Pointer to the affected MST Port
 * @pbn: Newly recalculated bw required for link with DSC enabled
 * @enable: Boolean flag to enable or disable DSC on the port
 *
 * This function enables DSC on the given Port
 * by recalculating its vcpi from pbn provided
 * and sets dsc_enable flag to keep track of which
 * ports have DSC enabled
 *
 */
int drm_dp_mst_atomic_enable_dsc(struct drm_atomic_state *state,
				 struct drm_dp_mst_port *port,
				 int pbn, bool enable)
{
	struct drm_dp_mst_topology_state *mst_state;
	struct drm_dp_mst_atomic_payload *payload;
	int time_slots = 0;

	mst_state = drm_atomic_get_mst_topology_state(state, port->mgr);
	if (IS_ERR(mst_state))
		return PTR_ERR(mst_state);

	payload = drm_atomic_get_mst_payload_state(mst_state, port);
	if (!payload) {
		drm_dbg_atomic(state->dev,
			       "[MST PORT:%p] Couldn't find payload in mst state %p\n",
			       port, mst_state);
		return -EINVAL;
	}

	if (payload->dsc_enabled == enable) {
		drm_dbg_atomic(state->dev,
			       "[MST PORT:%p] DSC flag is already set to %d, returning %d time slots\n",
			       port, enable, payload->time_slots);
		time_slots = payload->time_slots;
	}

	if (enable) {
		time_slots = drm_dp_atomic_find_time_slots(state, port->mgr, port, pbn);
		drm_dbg_atomic(state->dev,
			       "[MST PORT:%p] Enabling DSC flag, reallocating %d time slots on the port\n",
			       port, time_slots);
		if (time_slots < 0)
			return -EINVAL;
	}

	payload->dsc_enabled = enable;

	return time_slots;
}
EXPORT_SYMBOL(drm_dp_mst_atomic_enable_dsc);

/**
 * drm_dp_mst_atomic_check_mgr - Check the atomic state of an MST topology manager
 * @state: The global atomic state
 * @mgr: Manager to check
 * @mst_state: The MST atomic state for @mgr
 * @failing_port: Returns the port with a BW limitation
 *
 * Checks the given MST manager's topology state for an atomic update to ensure
 * that it's valid. This includes checking whether there's enough bandwidth to
 * support the new timeslot allocations in the atomic update.
 *
 * Any atomic drivers supporting DP MST must make sure to call this or
 * the drm_dp_mst_atomic_check() function after checking the rest of their state
 * in their &drm_mode_config_funcs.atomic_check() callback.
 *
 * See also:
 * drm_dp_mst_atomic_check()
 * drm_dp_atomic_find_time_slots()
 * drm_dp_atomic_release_time_slots()
 *
 * Returns:
 *   - 0 if the new state is valid
 *   - %-ENOSPC, if the new state is invalid, because of BW limitation
 *         @failing_port is set to:
 *
 *         - The non-root port where a BW limit check failed
 *           with all the ports downstream of @failing_port passing
 *           the BW limit check.
 *           The returned port pointer is valid until at least
 *           one payload downstream of it exists.
 *         - %NULL if the BW limit check failed at the root port
 *           with all the ports downstream of the root port passing
 *           the BW limit check.
 *
 *   - %-EINVAL, if the new state is invalid, because the root port has
 *     too many payloads.
 */
int drm_dp_mst_atomic_check_mgr(struct drm_atomic_state *state,
				struct drm_dp_mst_topology_mgr *mgr,
				struct drm_dp_mst_topology_state *mst_state,
				struct drm_dp_mst_port **failing_port)
{
	int ret;

	*failing_port = NULL;

	if (!mgr->mst_state)
		return 0;

	mutex_lock(&mgr->lock);
	ret = drm_dp_mst_atomic_check_mstb_bw_limit(mgr->mst_primary,
						    mst_state,
						    failing_port);
	mutex_unlock(&mgr->lock);

	if (ret < 0)
		return ret;

	return drm_dp_mst_atomic_check_payload_alloc_limits(mgr, mst_state);
}
EXPORT_SYMBOL(drm_dp_mst_atomic_check_mgr);

/**
 * drm_dp_mst_atomic_check - Check that the new state of an MST topology in an
 * atomic update is valid
 * @state: Pointer to the new &struct drm_dp_mst_topology_state
 *
 * Checks the given topology state for an atomic update to ensure that it's
 * valid, calling drm_dp_mst_atomic_check_mgr() for all MST manager in the
 * atomic state. This includes checking whether there's enough bandwidth to
 * support the new timeslot allocations in the atomic update.
 *
 * Any atomic drivers supporting DP MST must make sure to call this after
 * checking the rest of their state in their
 * &drm_mode_config_funcs.atomic_check() callback.
 *
 * See also:
 * drm_dp_mst_atomic_check_mgr()
 * drm_dp_atomic_find_time_slots()
 * drm_dp_atomic_release_time_slots()
 *
 * Returns:
 * 0 if the new state is valid, negative error code otherwise.
 */
int drm_dp_mst_atomic_check(struct drm_atomic_state *state)
{
	struct drm_dp_mst_topology_mgr *mgr;
	struct drm_dp_mst_topology_state *mst_state;
	int i, ret = 0;

	for_each_new_mst_mgr_in_state(state, mgr, mst_state, i) {
		struct drm_dp_mst_port *tmp_port;

		ret = drm_dp_mst_atomic_check_mgr(state, mgr, mst_state, &tmp_port);
		if (ret)
			break;
	}

	return ret;
}
EXPORT_SYMBOL(drm_dp_mst_atomic_check);

const struct drm_private_state_funcs drm_dp_mst_topology_state_funcs = {
	.atomic_duplicate_state = drm_dp_mst_duplicate_state,
	.atomic_destroy_state = drm_dp_mst_destroy_state,
};
EXPORT_SYMBOL(drm_dp_mst_topology_state_funcs);

/**
 * drm_atomic_get_mst_topology_state: get MST topology state
 * @state: global atomic state
 * @mgr: MST topology manager, also the private object in this case
 *
 * This function wraps drm_atomic_get_priv_obj_state() passing in the MST atomic
 * state vtable so that the private object state returned is that of a MST
 * topology object.
 *
 * RETURNS:
 * The MST topology state or error pointer.
 */
struct drm_dp_mst_topology_state *drm_atomic_get_mst_topology_state(struct drm_atomic_state *state,
								    struct drm_dp_mst_topology_mgr *mgr)
{
	return to_dp_mst_topology_state(drm_atomic_get_private_obj_state(state, &mgr->base));
}
EXPORT_SYMBOL(drm_atomic_get_mst_topology_state);

/**
 * drm_atomic_get_old_mst_topology_state: get old MST topology state in atomic state, if any
 * @state: global atomic state
 * @mgr: MST topology manager, also the private object in this case
 *
 * This function wraps drm_atomic_get_old_private_obj_state() passing in the MST atomic
 * state vtable so that the private object state returned is that of a MST
 * topology object.
 *
 * Returns:
 * The old MST topology state, or NULL if there's no topology state for this MST mgr
 * in the global atomic state
 */
struct drm_dp_mst_topology_state *
drm_atomic_get_old_mst_topology_state(struct drm_atomic_state *state,
				      struct drm_dp_mst_topology_mgr *mgr)
{
	struct drm_private_state *old_priv_state =
		drm_atomic_get_old_private_obj_state(state, &mgr->base);

	return old_priv_state ? to_dp_mst_topology_state(old_priv_state) : NULL;
}
EXPORT_SYMBOL(drm_atomic_get_old_mst_topology_state);

/**
 * drm_atomic_get_new_mst_topology_state: get new MST topology state in atomic state, if any
 * @state: global atomic state
 * @mgr: MST topology manager, also the private object in this case
 *
 * This function wraps drm_atomic_get_new_private_obj_state() passing in the MST atomic
 * state vtable so that the private object state returned is that of a MST
 * topology object.
 *
 * Returns:
 * The new MST topology state, or NULL if there's no topology state for this MST mgr
 * in the global atomic state
 */
struct drm_dp_mst_topology_state *
drm_atomic_get_new_mst_topology_state(struct drm_atomic_state *state,
				      struct drm_dp_mst_topology_mgr *mgr)
{
	struct drm_private_state *new_priv_state =
		drm_atomic_get_new_private_obj_state(state, &mgr->base);

	return new_priv_state ? to_dp_mst_topology_state(new_priv_state) : NULL;
}
EXPORT_SYMBOL(drm_atomic_get_new_mst_topology_state);

/**
 * drm_dp_mst_topology_mgr_init - initialise a topology manager
 * @mgr: manager struct to initialise
 * @dev: device providing this structure - for i2c addition.
 * @aux: DP helper aux channel to talk to this device
 * @max_dpcd_transaction_bytes: hw specific DPCD transaction limit
 * @max_payloads: maximum number of payloads this GPU can source
 * @conn_base_id: the connector object ID the MST device is connected to.
 *
 * Return 0 for success, or negative error code on failure
 */
int drm_dp_mst_topology_mgr_init(struct drm_dp_mst_topology_mgr *mgr,
				 struct drm_device *dev, struct drm_dp_aux *aux,
				 int max_dpcd_transaction_bytes, int max_payloads,
				 int conn_base_id)
{
	struct drm_dp_mst_topology_state *mst_state;

	mutex_init(&mgr->lock);
	mutex_init(&mgr->qlock);
	mutex_init(&mgr->delayed_destroy_lock);
	mutex_init(&mgr->up_req_lock);
	mutex_init(&mgr->probe_lock);
#if IS_ENABLED(CONFIG_DRM_DEBUG_DP_MST_TOPOLOGY_REFS)
	mutex_init(&mgr->topology_ref_history_lock);
	stack_depot_init();
#endif
	INIT_LIST_HEAD(&mgr->tx_msg_downq);
	INIT_LIST_HEAD(&mgr->destroy_port_list);
	INIT_LIST_HEAD(&mgr->destroy_branch_device_list);
	INIT_LIST_HEAD(&mgr->up_req_list);

	/*
	 * delayed_destroy_work will be queued on a dedicated WQ, so that any
	 * requeuing will be also flushed when deiniting the topology manager.
	 */
	mgr->delayed_destroy_wq = alloc_ordered_workqueue("drm_dp_mst_wq", 0);
	if (mgr->delayed_destroy_wq == NULL)
		return -ENOMEM;

	INIT_WORK(&mgr->work, drm_dp_mst_link_probe_work);
	INIT_WORK(&mgr->tx_work, drm_dp_tx_work);
	INIT_WORK(&mgr->delayed_destroy_work, drm_dp_delayed_destroy_work);
	INIT_WORK(&mgr->up_req_work, drm_dp_mst_up_req_work);
	init_waitqueue_head(&mgr->tx_waitq);
	mgr->dev = dev;
	mgr->aux = aux;
	mgr->max_dpcd_transaction_bytes = max_dpcd_transaction_bytes;
	mgr->max_payloads = max_payloads;
	mgr->conn_base_id = conn_base_id;

	mst_state = kzalloc(sizeof(*mst_state), GFP_KERNEL);
	if (mst_state == NULL)
		return -ENOMEM;

	mst_state->total_avail_slots = 63;
	mst_state->start_slot = 1;

	mst_state->mgr = mgr;
	INIT_LIST_HEAD(&mst_state->payloads);

	drm_atomic_private_obj_init(dev, &mgr->base,
				    &mst_state->base,
				    &drm_dp_mst_topology_state_funcs);

	return 0;
}
EXPORT_SYMBOL(drm_dp_mst_topology_mgr_init);

/**
 * drm_dp_mst_topology_mgr_destroy() - destroy topology manager.
 * @mgr: manager to destroy
 */
void drm_dp_mst_topology_mgr_destroy(struct drm_dp_mst_topology_mgr *mgr)
{
	drm_dp_mst_topology_mgr_set_mst(mgr, false);
	flush_work(&mgr->work);
	/* The following will also drain any requeued work on the WQ. */
	if (mgr->delayed_destroy_wq) {
		destroy_workqueue(mgr->delayed_destroy_wq);
		mgr->delayed_destroy_wq = NULL;
	}
	mgr->dev = NULL;
	mgr->aux = NULL;
	drm_atomic_private_obj_fini(&mgr->base);
	mgr->funcs = NULL;

	mutex_destroy(&mgr->delayed_destroy_lock);
	mutex_destroy(&mgr->qlock);
	mutex_destroy(&mgr->lock);
	mutex_destroy(&mgr->up_req_lock);
	mutex_destroy(&mgr->probe_lock);
#if IS_ENABLED(CONFIG_DRM_DEBUG_DP_MST_TOPOLOGY_REFS)
	mutex_destroy(&mgr->topology_ref_history_lock);
#endif
}
EXPORT_SYMBOL(drm_dp_mst_topology_mgr_destroy);

static bool remote_i2c_read_ok(const struct i2c_msg msgs[], int num)
{
	int i;

	if (num - 1 > DP_REMOTE_I2C_READ_MAX_TRANSACTIONS)
		return false;

	for (i = 0; i < num - 1; i++) {
		if (msgs[i].flags & I2C_M_RD ||
		    msgs[i].len > 0xff)
			return false;
	}

	return msgs[num - 1].flags & I2C_M_RD &&
		msgs[num - 1].len <= 0xff;
}

static bool remote_i2c_write_ok(const struct i2c_msg msgs[], int num)
{
	int i;

	for (i = 0; i < num - 1; i++) {
		if (msgs[i].flags & I2C_M_RD || !(msgs[i].flags & I2C_M_STOP) ||
		    msgs[i].len > 0xff)
			return false;
	}

	return !(msgs[num - 1].flags & I2C_M_RD) && msgs[num - 1].len <= 0xff;
}

static int drm_dp_mst_i2c_read(struct drm_dp_mst_branch *mstb,
			       struct drm_dp_mst_port *port,
			       struct i2c_msg *msgs, int num)
{
	struct drm_dp_mst_topology_mgr *mgr = port->mgr;
	unsigned int i;
	struct drm_dp_sideband_msg_req_body msg;
	struct drm_dp_sideband_msg_tx *txmsg = NULL;
	int ret;

	memset(&msg, 0, sizeof(msg));
	msg.req_type = DP_REMOTE_I2C_READ;
	msg.u.i2c_read.num_transactions = num - 1;
	msg.u.i2c_read.port_number = port->port_num;
	for (i = 0; i < num - 1; i++) {
		msg.u.i2c_read.transactions[i].i2c_dev_id = msgs[i].addr;
		msg.u.i2c_read.transactions[i].num_bytes = msgs[i].len;
		msg.u.i2c_read.transactions[i].bytes = msgs[i].buf;
		msg.u.i2c_read.transactions[i].no_stop_bit = !(msgs[i].flags & I2C_M_STOP);
	}
	msg.u.i2c_read.read_i2c_device_id = msgs[num - 1].addr;
	msg.u.i2c_read.num_bytes_read = msgs[num - 1].len;

	txmsg = kzalloc(sizeof(*txmsg), GFP_KERNEL);
	if (!txmsg) {
		ret = -ENOMEM;
		goto out;
	}

	txmsg->dst = mstb;
	drm_dp_encode_sideband_req(&msg, txmsg);

	drm_dp_queue_down_tx(mgr, txmsg);

	ret = drm_dp_mst_wait_tx_reply(mstb, txmsg);
	if (ret > 0) {

		if (txmsg->reply.reply_type == DP_SIDEBAND_REPLY_NAK) {
			ret = -EREMOTEIO;
			goto out;
		}
		if (txmsg->reply.u.remote_i2c_read_ack.num_bytes != msgs[num - 1].len) {
			ret = -EIO;
			goto out;
		}
		memcpy(msgs[num - 1].buf, txmsg->reply.u.remote_i2c_read_ack.bytes, msgs[num - 1].len);
		ret = num;
	}
out:
	kfree(txmsg);
	return ret;
}

static int drm_dp_mst_i2c_write(struct drm_dp_mst_branch *mstb,
				struct drm_dp_mst_port *port,
				struct i2c_msg *msgs, int num)
{
	struct drm_dp_mst_topology_mgr *mgr = port->mgr;
	unsigned int i;
	struct drm_dp_sideband_msg_req_body msg;
	struct drm_dp_sideband_msg_tx *txmsg = NULL;
	int ret;

	txmsg = kzalloc(sizeof(*txmsg), GFP_KERNEL);
	if (!txmsg) {
		ret = -ENOMEM;
		goto out;
	}
	for (i = 0; i < num; i++) {
		memset(&msg, 0, sizeof(msg));
		msg.req_type = DP_REMOTE_I2C_WRITE;
		msg.u.i2c_write.port_number = port->port_num;
		msg.u.i2c_write.write_i2c_device_id = msgs[i].addr;
		msg.u.i2c_write.num_bytes = msgs[i].len;
		msg.u.i2c_write.bytes = msgs[i].buf;

		memset(txmsg, 0, sizeof(*txmsg));
		txmsg->dst = mstb;

		drm_dp_encode_sideband_req(&msg, txmsg);
		drm_dp_queue_down_tx(mgr, txmsg);

		ret = drm_dp_mst_wait_tx_reply(mstb, txmsg);
		if (ret > 0) {
			if (txmsg->reply.reply_type == DP_SIDEBAND_REPLY_NAK) {
				ret = -EREMOTEIO;
				goto out;
			}
		} else {
			goto out;
		}
	}
	ret = num;
out:
	kfree(txmsg);
	return ret;
}

/* I2C device */
static int drm_dp_mst_i2c_xfer(struct i2c_adapter *adapter,
			       struct i2c_msg *msgs, int num)
{
	struct drm_dp_aux *aux = adapter->algo_data;
	struct drm_dp_mst_port *port =
		container_of(aux, struct drm_dp_mst_port, aux);
	struct drm_dp_mst_branch *mstb;
	struct drm_dp_mst_topology_mgr *mgr = port->mgr;
	int ret;

	mstb = drm_dp_mst_topology_get_mstb_validated(mgr, port->parent);
	if (!mstb)
		return -EREMOTEIO;

	if (remote_i2c_read_ok(msgs, num)) {
		ret = drm_dp_mst_i2c_read(mstb, port, msgs, num);
	} else if (remote_i2c_write_ok(msgs, num)) {
		ret = drm_dp_mst_i2c_write(mstb, port, msgs, num);
	} else {
		drm_dbg_kms(mgr->dev, "Unsupported I2C transaction for MST device\n");
		ret = -EIO;
	}

	drm_dp_mst_topology_put_mstb(mstb);
	return ret;
}

static u32 drm_dp_mst_i2c_functionality(struct i2c_adapter *adapter)
{
	return I2C_FUNC_I2C | I2C_FUNC_SMBUS_EMUL |
	       I2C_FUNC_SMBUS_READ_BLOCK_DATA |
	       I2C_FUNC_SMBUS_BLOCK_PROC_CALL |
	       I2C_FUNC_10BIT_ADDR;
}

static const struct i2c_algorithm drm_dp_mst_i2c_algo = {
	.functionality = drm_dp_mst_i2c_functionality,
	.master_xfer = drm_dp_mst_i2c_xfer,
};

/**
 * drm_dp_mst_register_i2c_bus() - register an I2C adapter for I2C-over-AUX
 * @port: The port to add the I2C bus on
 *
 * Returns 0 on success or a negative error code on failure.
 */
static int drm_dp_mst_register_i2c_bus(struct drm_dp_mst_port *port)
{
	struct drm_dp_aux *aux = &port->aux;
	struct device *parent_dev = port->mgr->dev->dev;

	aux->ddc.algo = &drm_dp_mst_i2c_algo;
	aux->ddc.algo_data = aux;
	aux->ddc.retries = 3;

	aux->ddc.owner = THIS_MODULE;
	/* FIXME: set the kdev of the port's connector as parent */
	aux->ddc.dev.parent = parent_dev;
	aux->ddc.dev.of_node = parent_dev->of_node;

	strscpy(aux->ddc.name, aux->name ? aux->name : dev_name(parent_dev),
		sizeof(aux->ddc.name));

	return i2c_add_adapter(&aux->ddc);
}

/**
 * drm_dp_mst_unregister_i2c_bus() - unregister an I2C-over-AUX adapter
 * @port: The port to remove the I2C bus from
 */
static void drm_dp_mst_unregister_i2c_bus(struct drm_dp_mst_port *port)
{
	i2c_del_adapter(&port->aux.ddc);
}

/**
 * drm_dp_mst_is_virtual_dpcd() - Is the given port a virtual DP Peer Device
 * @port: The port to check
 *
 * A single physical MST hub object can be represented in the topology
 * by multiple branches, with virtual ports between those branches.
 *
 * As of DP1.4, An MST hub with internal (virtual) ports must expose
 * certain DPCD registers over those ports. See sections 2.6.1.1.1
 * and 2.6.1.1.2 of Display Port specification v1.4 for details.
 *
 * May acquire mgr->lock
 *
 * Returns:
 * true if the port is a virtual DP peer device, false otherwise
 */
static bool drm_dp_mst_is_virtual_dpcd(struct drm_dp_mst_port *port)
{
	struct drm_dp_mst_port *downstream_port;

	if (!port || port->dpcd_rev < DP_DPCD_REV_14)
		return false;

	/* Virtual DP Sink (Internal Display Panel) */
	if (drm_dp_mst_port_is_logical(port))
		return true;

	/* DP-to-HDMI Protocol Converter */
	if (port->pdt == DP_PEER_DEVICE_DP_LEGACY_CONV &&
	    !port->mcs &&
	    port->ldps)
		return true;

	/* DP-to-DP */
	mutex_lock(&port->mgr->lock);
	if (port->pdt == DP_PEER_DEVICE_MST_BRANCHING &&
	    port->mstb &&
	    port->mstb->num_ports == 2) {
		list_for_each_entry(downstream_port, &port->mstb->ports, next) {
			if (downstream_port->pdt == DP_PEER_DEVICE_SST_SINK &&
			    !downstream_port->input) {
				mutex_unlock(&port->mgr->lock);
				return true;
			}
		}
	}
	mutex_unlock(&port->mgr->lock);

	return false;
}

/**
 * drm_dp_mst_aux_for_parent() - Get the AUX device for an MST port's parent
 * @port: MST port whose parent's AUX device is returned
 *
 * Return the AUX device for @port's parent or NULL if port's parent is the
 * root port.
 */
struct drm_dp_aux *drm_dp_mst_aux_for_parent(struct drm_dp_mst_port *port)
{
	if (!port->parent || !port->parent->port_parent)
		return NULL;

	return &port->parent->port_parent->aux;
}
EXPORT_SYMBOL(drm_dp_mst_aux_for_parent);

/**
 * drm_dp_mst_dsc_aux_for_port() - Find the correct aux for DSC
 * @port: The port to check. A leaf of the MST tree with an attached display.
 *
 * Depending on the situation, DSC may be enabled via the endpoint aux,
 * the immediately upstream aux, or the connector's physical aux.
 *
 * This is both the correct aux to read DSC_CAPABILITY and the
 * correct aux to write DSC_ENABLED.
 *
 * This operation can be expensive (up to four aux reads), so
 * the caller should cache the return.
 *
 * Returns:
 * NULL if DSC cannot be enabled on this port, otherwise the aux device
 */
struct drm_dp_aux *drm_dp_mst_dsc_aux_for_port(struct drm_dp_mst_port *port)
{
	struct drm_dp_mst_port *immediate_upstream_port;
	struct drm_dp_aux *immediate_upstream_aux;
	struct drm_dp_mst_port *fec_port;
	struct drm_dp_desc desc = {};
	u8 upstream_dsc;
	u8 endpoint_fec;
	u8 endpoint_dsc;

	if (!port)
		return NULL;

	if (port->parent->port_parent)
		immediate_upstream_port = port->parent->port_parent;
	else
		immediate_upstream_port = NULL;

	fec_port = immediate_upstream_port;
	while (fec_port) {
		/*
		 * Each physical link (i.e. not a virtual port) between the
		 * output and the primary device must support FEC
		 */
		if (!drm_dp_mst_is_virtual_dpcd(fec_port) &&
		    !fec_port->fec_capable)
			return NULL;

		fec_port = fec_port->parent->port_parent;
	}

	/* DP-to-DP peer device */
	if (drm_dp_mst_is_virtual_dpcd(immediate_upstream_port)) {
		if (drm_dp_dpcd_read(&port->aux,
				     DP_DSC_SUPPORT, &endpoint_dsc, 1) != 1)
			return NULL;
		if (drm_dp_dpcd_read(&port->aux,
				     DP_FEC_CAPABILITY, &endpoint_fec, 1) != 1)
			return NULL;
		if (drm_dp_dpcd_read(&immediate_upstream_port->aux,
				     DP_DSC_SUPPORT, &upstream_dsc, 1) != 1)
			return NULL;

		/* Enpoint decompression with DP-to-DP peer device */
		if ((endpoint_dsc & DP_DSC_DECOMPRESSION_IS_SUPPORTED) &&
		    (endpoint_fec & DP_FEC_CAPABLE) &&
		    (upstream_dsc & DP_DSC_PASSTHROUGH_IS_SUPPORTED)) {
			port->passthrough_aux = &immediate_upstream_port->aux;
			return &port->aux;
		}

		/* Virtual DPCD decompression with DP-to-DP peer device */
		return &immediate_upstream_port->aux;
	}

	/* Virtual DPCD decompression with DP-to-HDMI or Virtual DP Sink */
	if (drm_dp_mst_is_virtual_dpcd(port))
		return &port->aux;

	/*
	 * Synaptics quirk
	 * Applies to ports for which:
	 * - Physical aux has Synaptics OUI
	 * - DPv1.4 or higher
	 * - Port is on primary branch device
	 * - Not a VGA adapter (DP_DWN_STRM_PORT_TYPE_ANALOG)
	 */
	if (immediate_upstream_port)
		immediate_upstream_aux = &immediate_upstream_port->aux;
	else
		immediate_upstream_aux = port->mgr->aux;

	if (drm_dp_read_desc(immediate_upstream_aux, &desc, true))
		return NULL;

	if (drm_dp_has_quirk(&desc, DP_DPCD_QUIRK_DSC_WITHOUT_VIRTUAL_DPCD)) {
		u8 dpcd_ext[DP_RECEIVER_CAP_SIZE];

		if (drm_dp_dpcd_read(immediate_upstream_aux,
				     DP_DSC_SUPPORT, &upstream_dsc, 1) != 1)
			return NULL;

		if (!(upstream_dsc & DP_DSC_DECOMPRESSION_IS_SUPPORTED))
			return NULL;

		if (drm_dp_read_dpcd_caps(immediate_upstream_aux, dpcd_ext) < 0)
			return NULL;

		if (dpcd_ext[DP_DPCD_REV] >= DP_DPCD_REV_14 &&
		    ((dpcd_ext[DP_DOWNSTREAMPORT_PRESENT] & DP_DWN_STRM_PORT_PRESENT) &&
		    ((dpcd_ext[DP_DOWNSTREAMPORT_PRESENT] & DP_DWN_STRM_PORT_TYPE_MASK)
		     != DP_DWN_STRM_PORT_TYPE_ANALOG)))
			return immediate_upstream_aux;
	}

	/*
	 * The check below verifies if the MST sink
	 * connected to the GPU is capable of DSC -
	 * therefore the endpoint needs to be
	 * both DSC and FEC capable.
	 */
	if (drm_dp_dpcd_read(&port->aux,
	   DP_DSC_SUPPORT, &endpoint_dsc, 1) != 1)
		return NULL;
	if (drm_dp_dpcd_read(&port->aux,
	   DP_FEC_CAPABILITY, &endpoint_fec, 1) != 1)
		return NULL;
	if ((endpoint_dsc & DP_DSC_DECOMPRESSION_IS_SUPPORTED) &&
	   (endpoint_fec & DP_FEC_CAPABLE))
		return &port->aux;

	return NULL;
}
EXPORT_SYMBOL(drm_dp_mst_dsc_aux_for_port);<|MERGE_RESOLUTION|>--- conflicted
+++ resolved
@@ -2278,11 +2278,7 @@
 
 	if (port->pdt != DP_PEER_DEVICE_NONE &&
 	    drm_dp_mst_is_end_device(port->pdt, port->mcs) &&
-<<<<<<< HEAD
-	    port->port_num >= DP_MST_LOGICAL_PORT_0)
-=======
 	    drm_dp_mst_port_is_logical(port))
->>>>>>> 2d5404ca
 		port->cached_edid = drm_edid_read_ddc(port->connector,
 						      &port->aux.ddc);
 
@@ -2584,12 +2580,6 @@
 
 	if (!mstb)
 		return NULL;
-<<<<<<< HEAD
-
-	if (memcmp(mstb->guid, guid, 16) == 0)
-		return mstb;
-=======
->>>>>>> 2d5404ca
 
 	if (guid_equal(&mstb->guid, guid))
 		return mstb;
@@ -3388,19 +3378,11 @@
 	else
 		drm_dbg_kms(mgr->dev, "Payload for VCPI %d not in topology, not sending remove\n",
 			    payload->vcpi);
-<<<<<<< HEAD
 
 	payload->payload_allocation_status = DRM_DP_MST_PAYLOAD_ALLOCATION_LOCAL;
 }
 EXPORT_SYMBOL(drm_dp_remove_payload_part1);
 
-=======
-
-	payload->payload_allocation_status = DRM_DP_MST_PAYLOAD_ALLOCATION_LOCAL;
-}
-EXPORT_SYMBOL(drm_dp_remove_payload_part1);
-
->>>>>>> 2d5404ca
 /**
  * drm_dp_remove_payload_part2() - Remove an MST payload locally
  * @mgr: Manager to use.
@@ -4205,8 +4187,6 @@
 	return ret;
 }
 EXPORT_SYMBOL(drm_dp_mst_hpd_irq_handle_event);
-<<<<<<< HEAD
-=======
 
 /**
  * drm_dp_mst_hpd_irq_send_new_request() - MST hotplug IRQ kick off new request
@@ -4231,35 +4211,6 @@
 	    txmsg->state == DRM_DP_SIDEBAND_TX_SENT)
 		kick = false;
 	mutex_unlock(&mgr->qlock);
->>>>>>> 2d5404ca
-
-	if (kick)
-		drm_dp_mst_kick_tx(mgr);
-}
-EXPORT_SYMBOL(drm_dp_mst_hpd_irq_send_new_request);
-/**
- * drm_dp_mst_hpd_irq_send_new_request() - MST hotplug IRQ kick off new request
- * @mgr: manager to notify irq for.
- *
- * This should be called from the driver when mst irq event is handled
- * and acked. Note that new down request should only be sent when
- * previous message transaction is completed. Source is not supposed to generate
- * interleaved message transactions.
- */
-void drm_dp_mst_hpd_irq_send_new_request(struct drm_dp_mst_topology_mgr *mgr)
-{
-	struct drm_dp_sideband_msg_tx *txmsg;
-	bool kick = true;
-
-	mutex_lock(&mgr->qlock);
-	txmsg = list_first_entry_or_null(&mgr->tx_msg_downq,
-					 struct drm_dp_sideband_msg_tx, next);
-	/* If last transaction is not completed yet*/
-	if (!txmsg ||
-	    txmsg->state == DRM_DP_SIDEBAND_TX_START_SEND ||
-	    txmsg->state == DRM_DP_SIDEBAND_TX_SENT)
-		kick = false;
-	mutex_unlock(&mgr->qlock);
 
 	if (kick)
 		drm_dp_mst_kick_tx(mgr);
@@ -4307,11 +4258,7 @@
 	case DP_PEER_DEVICE_SST_SINK:
 		ret = connector_status_connected;
 		/* for logical ports - cache the EDID */
-<<<<<<< HEAD
-		if (port->port_num >= DP_MST_LOGICAL_PORT_0 && !port->cached_edid)
-=======
 		if (drm_dp_mst_port_is_logical(port) && !port->cached_edid)
->>>>>>> 2d5404ca
 			port->cached_edid = drm_edid_read_ddc(connector, &port->aux.ddc);
 		break;
 	case DP_PEER_DEVICE_DP_LEGACY_CONV:
@@ -4844,14 +4791,6 @@
 	 * common multiplier to render an integer PBN for all link rate/lane
 	 * counts combinations
 	 * calculate
-<<<<<<< HEAD
-	 * peak_kbps *= (1006/1000)
-	 * peak_kbps *= (64/54)
-	 * peak_kbps *= 8    convert to bytes
-	 */
-	return DIV_ROUND_UP_ULL(mul_u32_u32(clock * bpp, 64 * 1006 >> 4),
-				1000 * 8 * 54 * 1000);
-=======
 	 * peak_kbps = clock * bpp / 16
 	 * peak_kbps *= SSC overhead / 1000000
 	 * peak_kbps /= 8    convert to Kbytes
@@ -4870,7 +4809,6 @@
 
 	return DIV64_U64_ROUND_UP(mul_u32_u32(clock * bpp, 64 * overhead >> 4),
 				  1000000ULL * 8 * 54 * 1000);
->>>>>>> 2d5404ca
 }
 EXPORT_SYMBOL(drm_dp_calc_pbn_mode);
 
