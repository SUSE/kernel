--- conflicted
+++ resolved
@@ -127,13 +127,10 @@
 		return 0;
 	}
 
-<<<<<<< HEAD
-=======
 	ret = panfrost_read_speedbin(dev);
 	if (ret)
 		return ret;
 
->>>>>>> eb3cdb58
 	ret = devm_pm_opp_set_regulators(dev, pfdev->comp->supply_names);
 	if (ret) {
 		/* Continue if the optional regulator is missing */
