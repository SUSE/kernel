// SPDX-License-Identifier: GPL-2.0
/* Copyright 2019 Linaro, Ltd, Rob Herring <robh@kernel.org> */
/* Copyright 2019 Collabora ltd. */
#include <linux/delay.h>
#include <linux/interrupt.h>
#include <linux/io.h>
#include <linux/platform_device.h>
#include <linux/pm_runtime.h>
#include <linux/dma-resv.h>
#include <drm/gpu_scheduler.h>
#include <drm/panfrost_drm.h>

#include "panfrost_device.h"
#include "panfrost_devfreq.h"
#include "panfrost_job.h"
#include "panfrost_features.h"
#include "panfrost_issues.h"
#include "panfrost_gem.h"
#include "panfrost_regs.h"
#include "panfrost_gpu.h"
#include "panfrost_mmu.h"

#define JOB_TIMEOUT_MS 500

#define job_write(dev, reg, data) writel(data, dev->iomem + (reg))
#define job_read(dev, reg) readl(dev->iomem + (reg))

enum panfrost_queue_status {
	PANFROST_QUEUE_STATUS_ACTIVE,
	PANFROST_QUEUE_STATUS_STOPPED,
	PANFROST_QUEUE_STATUS_STARTING,
	PANFROST_QUEUE_STATUS_FAULT_PENDING,
};

struct panfrost_queue_state {
	struct drm_gpu_scheduler sched;
	atomic_t status;
	struct mutex lock;
	u64 fence_context;
	u64 emit_seqno;
};

struct panfrost_job_slot {
	struct panfrost_queue_state queue[NUM_JOB_SLOTS];
	spinlock_t job_lock;
};

static struct panfrost_job *
to_panfrost_job(struct drm_sched_job *sched_job)
{
	return container_of(sched_job, struct panfrost_job, base);
}

struct panfrost_fence {
	struct dma_fence base;
	struct drm_device *dev;
	/* panfrost seqno for signaled() test */
	u64 seqno;
	int queue;
};

static inline struct panfrost_fence *
to_panfrost_fence(struct dma_fence *fence)
{
	return (struct panfrost_fence *)fence;
}

static const char *panfrost_fence_get_driver_name(struct dma_fence *fence)
{
	return "panfrost";
}

static const char *panfrost_fence_get_timeline_name(struct dma_fence *fence)
{
	struct panfrost_fence *f = to_panfrost_fence(fence);

	switch (f->queue) {
	case 0:
		return "panfrost-js-0";
	case 1:
		return "panfrost-js-1";
	case 2:
		return "panfrost-js-2";
	default:
		return NULL;
	}
}

static const struct dma_fence_ops panfrost_fence_ops = {
	.get_driver_name = panfrost_fence_get_driver_name,
	.get_timeline_name = panfrost_fence_get_timeline_name,
};

static struct dma_fence *panfrost_fence_create(struct panfrost_device *pfdev, int js_num)
{
	struct panfrost_fence *fence;
	struct panfrost_job_slot *js = pfdev->js;

	fence = kzalloc(sizeof(*fence), GFP_KERNEL);
	if (!fence)
		return ERR_PTR(-ENOMEM);

	fence->dev = pfdev->ddev;
	fence->queue = js_num;
	fence->seqno = ++js->queue[js_num].emit_seqno;
	dma_fence_init(&fence->base, &panfrost_fence_ops, &js->job_lock,
		       js->queue[js_num].fence_context, fence->seqno);

	return &fence->base;
}

static int panfrost_job_get_slot(struct panfrost_job *job)
{
	/* JS0: fragment jobs.
	 * JS1: vertex/tiler jobs
	 * JS2: compute jobs
	 */
	if (job->requirements & PANFROST_JD_REQ_FS)
		return 0;

/* Not exposed to userspace yet */
#if 0
	if (job->requirements & PANFROST_JD_REQ_ONLY_COMPUTE) {
		if ((job->requirements & PANFROST_JD_REQ_CORE_GRP_MASK) &&
		    (job->pfdev->features.nr_core_groups == 2))
			return 2;
		if (panfrost_has_hw_issue(job->pfdev, HW_ISSUE_8987))
			return 2;
	}
#endif
	return 1;
}

static void panfrost_job_write_affinity(struct panfrost_device *pfdev,
					u32 requirements,
					int js)
{
	u64 affinity;

	/*
	 * Use all cores for now.
	 * Eventually we may need to support tiler only jobs and h/w with
	 * multiple (2) coherent core groups
	 */
	affinity = pfdev->features.shader_present;

	job_write(pfdev, JS_AFFINITY_NEXT_LO(js), affinity & 0xFFFFFFFF);
	job_write(pfdev, JS_AFFINITY_NEXT_HI(js), affinity >> 32);
}

static void panfrost_job_hw_submit(struct panfrost_job *job, int js)
{
	struct panfrost_device *pfdev = job->pfdev;
	u32 cfg;
	u64 jc_head = job->jc;
	int ret;

<<<<<<< HEAD
	panfrost_devfreq_record_busy(pfdev);
=======
	panfrost_devfreq_record_busy(&pfdev->pfdevfreq);
>>>>>>> 7d2a07b7

	ret = pm_runtime_get_sync(pfdev->dev);
	if (ret < 0)
		return;

	if (WARN_ON(job_read(pfdev, JS_COMMAND_NEXT(js)))) {
		return;
	}

	cfg = panfrost_mmu_as_get(pfdev, &job->file_priv->mmu);

	job_write(pfdev, JS_HEAD_NEXT_LO(js), jc_head & 0xFFFFFFFF);
	job_write(pfdev, JS_HEAD_NEXT_HI(js), jc_head >> 32);

	panfrost_job_write_affinity(pfdev, job->requirements, js);

	/* start MMU, medium priority, cache clean/flush on end, clean/flush on
	 * start */
	cfg |= JS_CONFIG_THREAD_PRI(8) |
		JS_CONFIG_START_FLUSH_CLEAN_INVALIDATE |
		JS_CONFIG_END_FLUSH_CLEAN_INVALIDATE;

	if (panfrost_has_hw_feature(pfdev, HW_FEATURE_FLUSH_REDUCTION))
		cfg |= JS_CONFIG_ENABLE_FLUSH_REDUCTION;

	if (panfrost_has_hw_issue(pfdev, HW_ISSUE_10649))
		cfg |= JS_CONFIG_START_MMU;

	job_write(pfdev, JS_CONFIG_NEXT(js), cfg);

	if (panfrost_has_hw_feature(pfdev, HW_FEATURE_FLUSH_REDUCTION))
		job_write(pfdev, JS_FLUSH_ID_NEXT(js), job->flush_id);

	/* GO ! */
	dev_dbg(pfdev->dev, "JS: Submitting atom %p to js[%d] with head=0x%llx",
				job, js, jc_head);

	job_write(pfdev, JS_COMMAND_NEXT(js), JS_COMMAND_START);
}

static void panfrost_acquire_object_fences(struct drm_gem_object **bos,
					   int bo_count,
					   struct dma_fence **implicit_fences)
{
	int i;

	for (i = 0; i < bo_count; i++)
<<<<<<< HEAD
		implicit_fences[i] = dma_resv_get_excl_rcu(bos[i]->resv);
=======
		implicit_fences[i] = dma_resv_get_excl_unlocked(bos[i]->resv);
>>>>>>> 7d2a07b7
}

static void panfrost_attach_object_fences(struct drm_gem_object **bos,
					  int bo_count,
					  struct dma_fence *fence)
{
	int i;

	for (i = 0; i < bo_count; i++)
		dma_resv_add_excl_fence(bos[i]->resv, fence);
}

int panfrost_job_push(struct panfrost_job *job)
{
	struct panfrost_device *pfdev = job->pfdev;
	int slot = panfrost_job_get_slot(job);
	struct drm_sched_entity *entity = &job->file_priv->sched_entity[slot];
	struct ww_acquire_ctx acquire_ctx;
	int ret = 0;

	mutex_lock(&pfdev->sched_lock);

	ret = drm_gem_lock_reservations(job->bos, job->bo_count,
					    &acquire_ctx);
	if (ret) {
		mutex_unlock(&pfdev->sched_lock);
		return ret;
	}

	ret = drm_sched_job_init(&job->base, entity, NULL);
	if (ret) {
		mutex_unlock(&pfdev->sched_lock);
		goto unlock;
	}

	job->render_done_fence = dma_fence_get(&job->base.s_fence->finished);

	kref_get(&job->refcount); /* put by scheduler job completion */

	panfrost_acquire_object_fences(job->bos, job->bo_count,
				       job->implicit_fences);

	drm_sched_entity_push_job(&job->base, entity);

	mutex_unlock(&pfdev->sched_lock);

	panfrost_attach_object_fences(job->bos, job->bo_count,
				      job->render_done_fence);

unlock:
	drm_gem_unlock_reservations(job->bos, job->bo_count, &acquire_ctx);

	return ret;
}

static void panfrost_job_cleanup(struct kref *ref)
{
	struct panfrost_job *job = container_of(ref, struct panfrost_job,
						refcount);
	unsigned int i;

	if (job->in_fences) {
		for (i = 0; i < job->in_fence_count; i++)
			dma_fence_put(job->in_fences[i]);
		kvfree(job->in_fences);
	}
	if (job->implicit_fences) {
		for (i = 0; i < job->bo_count; i++)
			dma_fence_put(job->implicit_fences[i]);
		kvfree(job->implicit_fences);
	}
	dma_fence_put(job->done_fence);
	dma_fence_put(job->render_done_fence);

	if (job->mappings) {
		for (i = 0; i < job->bo_count; i++) {
			if (!job->mappings[i])
				break;

			atomic_dec(&job->mappings[i]->obj->gpu_usecount);
			panfrost_gem_mapping_put(job->mappings[i]);
		}
		kvfree(job->mappings);
	}

	if (job->bos) {
		for (i = 0; i < job->bo_count; i++)
			drm_gem_object_put(job->bos[i]);

		kvfree(job->bos);
	}

	kfree(job);
}

void panfrost_job_put(struct panfrost_job *job)
{
	kref_put(&job->refcount, panfrost_job_cleanup);
}

static void panfrost_job_free(struct drm_sched_job *sched_job)
{
	struct panfrost_job *job = to_panfrost_job(sched_job);

	drm_sched_job_cleanup(sched_job);

	panfrost_job_put(job);
}

static struct dma_fence *panfrost_job_dependency(struct drm_sched_job *sched_job,
						 struct drm_sched_entity *s_entity)
{
	struct panfrost_job *job = to_panfrost_job(sched_job);
	struct dma_fence *fence;
	unsigned int i;

	/* Explicit fences */
	for (i = 0; i < job->in_fence_count; i++) {
		if (job->in_fences[i]) {
			fence = job->in_fences[i];
			job->in_fences[i] = NULL;
			return fence;
		}
	}

	/* Implicit fences, max. one per BO */
	for (i = 0; i < job->bo_count; i++) {
		if (job->implicit_fences[i]) {
			fence = job->implicit_fences[i];
			job->implicit_fences[i] = NULL;
			return fence;
		}
	}

	return NULL;
}

static struct dma_fence *panfrost_job_run(struct drm_sched_job *sched_job)
{
	struct panfrost_job *job = to_panfrost_job(sched_job);
	struct panfrost_device *pfdev = job->pfdev;
	int slot = panfrost_job_get_slot(job);
	struct dma_fence *fence = NULL;

	if (unlikely(job->base.s_fence->finished.error))
		return NULL;

	pfdev->jobs[slot] = job;

	fence = panfrost_fence_create(pfdev, slot);
	if (IS_ERR(fence))
		return NULL;

	if (job->done_fence)
		dma_fence_put(job->done_fence);
	job->done_fence = dma_fence_get(fence);

	panfrost_job_hw_submit(job, slot);

	return fence;
}

void panfrost_job_enable_interrupts(struct panfrost_device *pfdev)
{
	int j;
	u32 irq_mask = 0;

	for (j = 0; j < NUM_JOB_SLOTS; j++) {
		irq_mask |= MK_JS_MASK(j);
	}

	job_write(pfdev, JOB_INT_CLEAR, irq_mask);
	job_write(pfdev, JOB_INT_MASK, irq_mask);
}

static bool panfrost_scheduler_stop(struct panfrost_queue_state *queue,
				    struct drm_sched_job *bad)
{
	enum panfrost_queue_status old_status;
	bool stopped = false;

	mutex_lock(&queue->lock);
	old_status = atomic_xchg(&queue->status,
				 PANFROST_QUEUE_STATUS_STOPPED);
	if (old_status == PANFROST_QUEUE_STATUS_STOPPED)
		goto out;

	WARN_ON(old_status != PANFROST_QUEUE_STATUS_ACTIVE);
	drm_sched_stop(&queue->sched, bad);
	if (bad)
		drm_sched_increase_karma(bad);

	stopped = true;

	/*
	 * Set the timeout to max so the timer doesn't get started
	 * when we return from the timeout handler (restored in
	 * panfrost_scheduler_start()).
	 */
	queue->sched.timeout = MAX_SCHEDULE_TIMEOUT;

out:
	mutex_unlock(&queue->lock);

	return stopped;
}

static void panfrost_scheduler_start(struct panfrost_queue_state *queue)
{
	enum panfrost_queue_status old_status;

	mutex_lock(&queue->lock);
	old_status = atomic_xchg(&queue->status,
				 PANFROST_QUEUE_STATUS_STARTING);
	WARN_ON(old_status != PANFROST_QUEUE_STATUS_STOPPED);

	/* Restore the original timeout before starting the scheduler. */
	queue->sched.timeout = msecs_to_jiffies(JOB_TIMEOUT_MS);
	drm_sched_resubmit_jobs(&queue->sched);
	drm_sched_start(&queue->sched, true);
	old_status = atomic_xchg(&queue->status,
				 PANFROST_QUEUE_STATUS_ACTIVE);
	if (old_status == PANFROST_QUEUE_STATUS_FAULT_PENDING)
		drm_sched_fault(&queue->sched);

	mutex_unlock(&queue->lock);
}

<<<<<<< HEAD
static void panfrost_job_timedout(struct drm_sched_job *sched_job)
=======
static enum drm_gpu_sched_stat panfrost_job_timedout(struct drm_sched_job
						     *sched_job)
>>>>>>> 7d2a07b7
{
	struct panfrost_job *job = to_panfrost_job(sched_job);
	struct panfrost_device *pfdev = job->pfdev;
	int js = panfrost_job_get_slot(job);

	/*
	 * If the GPU managed to complete this jobs fence, the timeout is
	 * spurious. Bail out.
	 */
	if (dma_fence_is_signaled(job->done_fence))
		return DRM_GPU_SCHED_STAT_NOMINAL;

	dev_err(pfdev->dev, "gpu sched timeout, js=%d, config=0x%x, status=0x%x, head=0x%x, tail=0x%x, sched_job=%p",
		js,
		job_read(pfdev, JS_CONFIG(js)),
		job_read(pfdev, JS_STATUS(js)),
		job_read(pfdev, JS_HEAD_LO(js)),
		job_read(pfdev, JS_TAIL_LO(js)),
		sched_job);

	/* Scheduler is already stopped, nothing to do. */
	if (!panfrost_scheduler_stop(&pfdev->js->queue[js], sched_job))
<<<<<<< HEAD
		return;
=======
		return DRM_GPU_SCHED_STAT_NOMINAL;
>>>>>>> 7d2a07b7

	/* Schedule a reset if there's no reset in progress. */
	if (!atomic_xchg(&pfdev->reset.pending, 1))
		schedule_work(&pfdev->reset.work);
<<<<<<< HEAD
=======

	return DRM_GPU_SCHED_STAT_NOMINAL;
>>>>>>> 7d2a07b7
}

static const struct drm_sched_backend_ops panfrost_sched_ops = {
	.dependency = panfrost_job_dependency,
	.run_job = panfrost_job_run,
	.timedout_job = panfrost_job_timedout,
	.free_job = panfrost_job_free
};

static irqreturn_t panfrost_job_irq_handler(int irq, void *data)
{
	struct panfrost_device *pfdev = data;
	u32 status = job_read(pfdev, JOB_INT_STAT);
	int j;

	dev_dbg(pfdev->dev, "jobslot irq status=%x\n", status);

	if (!status)
		return IRQ_NONE;

	pm_runtime_mark_last_busy(pfdev->dev);

	for (j = 0; status; j++) {
		u32 mask = MK_JS_MASK(j);

		if (!(status & mask))
			continue;

		job_write(pfdev, JOB_INT_CLEAR, mask);

		if (status & JOB_INT_MASK_ERR(j)) {
			enum panfrost_queue_status old_status;

			job_write(pfdev, JS_COMMAND_NEXT(j), JS_COMMAND_NOP);

			dev_err(pfdev->dev, "js fault, js=%d, status=%s, head=0x%x, tail=0x%x",
				j,
				panfrost_exception_name(pfdev, job_read(pfdev, JS_STATUS(j))),
				job_read(pfdev, JS_HEAD_LO(j)),
				job_read(pfdev, JS_TAIL_LO(j)));

			/*
			 * When the queue is being restarted we don't report
			 * faults directly to avoid races between the timeout
			 * and reset handlers. panfrost_scheduler_start() will
			 * call drm_sched_fault() after the queue has been
			 * started if status == FAULT_PENDING.
			 */
			old_status = atomic_cmpxchg(&pfdev->js->queue[j].status,
						    PANFROST_QUEUE_STATUS_STARTING,
						    PANFROST_QUEUE_STATUS_FAULT_PENDING);
			if (old_status == PANFROST_QUEUE_STATUS_ACTIVE)
				drm_sched_fault(&pfdev->js->queue[j].sched);
		}

		if (status & JOB_INT_MASK_DONE(j)) {
			struct panfrost_job *job;

			spin_lock(&pfdev->js->job_lock);
			job = pfdev->jobs[j];
			/* Only NULL if job timeout occurred */
			if (job) {
				pfdev->jobs[j] = NULL;

				panfrost_mmu_as_put(pfdev, &job->file_priv->mmu);
<<<<<<< HEAD
				panfrost_devfreq_record_idle(pfdev);
=======
				panfrost_devfreq_record_idle(&pfdev->pfdevfreq);
>>>>>>> 7d2a07b7

				dma_fence_signal_locked(job->done_fence);
				pm_runtime_put_autosuspend(pfdev->dev);
			}
			spin_unlock(&pfdev->js->job_lock);
		}

		status &= ~mask;
	}

	return IRQ_HANDLED;
}

static void panfrost_reset(struct work_struct *work)
{
	struct panfrost_device *pfdev = container_of(work,
						     struct panfrost_device,
						     reset.work);
	unsigned long flags;
	unsigned int i;
	bool cookie;

	cookie = dma_fence_begin_signalling();
	for (i = 0; i < NUM_JOB_SLOTS; i++) {
		/*
		 * We want pending timeouts to be handled before we attempt
		 * to stop the scheduler. If we don't do that and the timeout
		 * handler is in flight, it might have removed the bad job
		 * from the list, and we'll lose this job if the reset handler
		 * enters the critical section in panfrost_scheduler_stop()
		 * before the timeout handler.
		 *
		 * Timeout is set to MAX_SCHEDULE_TIMEOUT - 1 because we need
		 * something big enough to make sure the timer will not expire
		 * before we manage to stop the scheduler, but we can't use
		 * MAX_SCHEDULE_TIMEOUT because drm_sched_get_cleanup_job()
		 * considers that as 'timer is not running' and will dequeue
		 * the job without making sure the timeout handler is not
		 * running.
		 */
		pfdev->js->queue[i].sched.timeout = MAX_SCHEDULE_TIMEOUT - 1;
		cancel_delayed_work_sync(&pfdev->js->queue[i].sched.work_tdr);
		panfrost_scheduler_stop(&pfdev->js->queue[i], NULL);
	}

	/* All timers have been stopped, we can safely reset the pending state. */
	atomic_set(&pfdev->reset.pending, 0);

	spin_lock_irqsave(&pfdev->js->job_lock, flags);
	for (i = 0; i < NUM_JOB_SLOTS; i++) {
		if (pfdev->jobs[i]) {
			pm_runtime_put_noidle(pfdev->dev);
<<<<<<< HEAD
			panfrost_devfreq_record_idle(pfdev);
=======
			panfrost_devfreq_record_idle(&pfdev->pfdevfreq);
>>>>>>> 7d2a07b7
			pfdev->jobs[i] = NULL;
		}
	}
	spin_unlock_irqrestore(&pfdev->js->job_lock, flags);

	panfrost_device_reset(pfdev);

	for (i = 0; i < NUM_JOB_SLOTS; i++)
		panfrost_scheduler_start(&pfdev->js->queue[i]);

	dma_fence_end_signalling(cookie);
}

int panfrost_job_init(struct panfrost_device *pfdev)
{
	struct panfrost_job_slot *js;
	int ret, j, irq;

	INIT_WORK(&pfdev->reset.work, panfrost_reset);

	pfdev->js = js = devm_kzalloc(pfdev->dev, sizeof(*js), GFP_KERNEL);
	if (!js)
		return -ENOMEM;

	spin_lock_init(&js->job_lock);

	irq = platform_get_irq_byname(to_platform_device(pfdev->dev), "job");
	if (irq <= 0)
		return -ENODEV;

	ret = devm_request_irq(pfdev->dev, irq, panfrost_job_irq_handler,
			       IRQF_SHARED, KBUILD_MODNAME "-job", pfdev);
	if (ret) {
		dev_err(pfdev->dev, "failed to request job irq");
		return ret;
	}

	for (j = 0; j < NUM_JOB_SLOTS; j++) {
		mutex_init(&js->queue[j].lock);

		js->queue[j].fence_context = dma_fence_context_alloc(1);

		ret = drm_sched_init(&js->queue[j].sched,
				     &panfrost_sched_ops,
				     1, 0, msecs_to_jiffies(JOB_TIMEOUT_MS),
<<<<<<< HEAD
				     "pan_js");
=======
				     NULL, "pan_js");
>>>>>>> 7d2a07b7
		if (ret) {
			dev_err(pfdev->dev, "Failed to create scheduler: %d.", ret);
			goto err_sched;
		}
	}

	panfrost_job_enable_interrupts(pfdev);

	return 0;

err_sched:
	for (j--; j >= 0; j--)
		drm_sched_fini(&js->queue[j].sched);

	return ret;
}

void panfrost_job_fini(struct panfrost_device *pfdev)
{
	struct panfrost_job_slot *js = pfdev->js;
	int j;

	job_write(pfdev, JOB_INT_MASK, 0);

	for (j = 0; j < NUM_JOB_SLOTS; j++) {
		drm_sched_fini(&js->queue[j].sched);
		mutex_destroy(&js->queue[j].lock);
	}

}

int panfrost_job_open(struct panfrost_file_priv *panfrost_priv)
{
	struct panfrost_device *pfdev = panfrost_priv->pfdev;
	struct panfrost_job_slot *js = pfdev->js;
	struct drm_gpu_scheduler *sched;
	int ret, i;

	for (i = 0; i < NUM_JOB_SLOTS; i++) {
		sched = &js->queue[i].sched;
		ret = drm_sched_entity_init(&panfrost_priv->sched_entity[i],
					    DRM_SCHED_PRIORITY_NORMAL, &sched,
					    1, NULL);
		if (WARN_ON(ret))
			return ret;
	}
	return 0;
}

void panfrost_job_close(struct panfrost_file_priv *panfrost_priv)
{
	int i;

	for (i = 0; i < NUM_JOB_SLOTS; i++)
		drm_sched_entity_destroy(&panfrost_priv->sched_entity[i]);
}

int panfrost_job_is_idle(struct panfrost_device *pfdev)
{
	struct panfrost_job_slot *js = pfdev->js;
	int i;

	for (i = 0; i < NUM_JOB_SLOTS; i++) {
		/* If there are any jobs in the HW queue, we're not idle */
		if (atomic_read(&js->queue[i].sched.hw_rq_count))
			return false;
	}

	return true;
}<|MERGE_RESOLUTION|>--- conflicted
+++ resolved
@@ -155,11 +155,7 @@
 	u64 jc_head = job->jc;
 	int ret;
 
-<<<<<<< HEAD
-	panfrost_devfreq_record_busy(pfdev);
-=======
 	panfrost_devfreq_record_busy(&pfdev->pfdevfreq);
->>>>>>> 7d2a07b7
 
 	ret = pm_runtime_get_sync(pfdev->dev);
 	if (ret < 0)
@@ -207,11 +203,7 @@
 	int i;
 
 	for (i = 0; i < bo_count; i++)
-<<<<<<< HEAD
-		implicit_fences[i] = dma_resv_get_excl_rcu(bos[i]->resv);
-=======
 		implicit_fences[i] = dma_resv_get_excl_unlocked(bos[i]->resv);
->>>>>>> 7d2a07b7
 }
 
 static void panfrost_attach_object_fences(struct drm_gem_object **bos,
@@ -440,12 +432,8 @@
 	mutex_unlock(&queue->lock);
 }
 
-<<<<<<< HEAD
-static void panfrost_job_timedout(struct drm_sched_job *sched_job)
-=======
 static enum drm_gpu_sched_stat panfrost_job_timedout(struct drm_sched_job
 						     *sched_job)
->>>>>>> 7d2a07b7
 {
 	struct panfrost_job *job = to_panfrost_job(sched_job);
 	struct panfrost_device *pfdev = job->pfdev;
@@ -468,20 +456,13 @@
 
 	/* Scheduler is already stopped, nothing to do. */
 	if (!panfrost_scheduler_stop(&pfdev->js->queue[js], sched_job))
-<<<<<<< HEAD
-		return;
-=======
 		return DRM_GPU_SCHED_STAT_NOMINAL;
->>>>>>> 7d2a07b7
 
 	/* Schedule a reset if there's no reset in progress. */
 	if (!atomic_xchg(&pfdev->reset.pending, 1))
 		schedule_work(&pfdev->reset.work);
-<<<<<<< HEAD
-=======
 
 	return DRM_GPU_SCHED_STAT_NOMINAL;
->>>>>>> 7d2a07b7
 }
 
 static const struct drm_sched_backend_ops panfrost_sched_ops = {
@@ -547,11 +528,7 @@
 				pfdev->jobs[j] = NULL;
 
 				panfrost_mmu_as_put(pfdev, &job->file_priv->mmu);
-<<<<<<< HEAD
-				panfrost_devfreq_record_idle(pfdev);
-=======
 				panfrost_devfreq_record_idle(&pfdev->pfdevfreq);
->>>>>>> 7d2a07b7
 
 				dma_fence_signal_locked(job->done_fence);
 				pm_runtime_put_autosuspend(pfdev->dev);
@@ -604,11 +581,7 @@
 	for (i = 0; i < NUM_JOB_SLOTS; i++) {
 		if (pfdev->jobs[i]) {
 			pm_runtime_put_noidle(pfdev->dev);
-<<<<<<< HEAD
-			panfrost_devfreq_record_idle(pfdev);
-=======
 			panfrost_devfreq_record_idle(&pfdev->pfdevfreq);
->>>>>>> 7d2a07b7
 			pfdev->jobs[i] = NULL;
 		}
 	}
@@ -654,11 +627,7 @@
 		ret = drm_sched_init(&js->queue[j].sched,
 				     &panfrost_sched_ops,
 				     1, 0, msecs_to_jiffies(JOB_TIMEOUT_MS),
-<<<<<<< HEAD
-				     "pan_js");
-=======
 				     NULL, "pan_js");
->>>>>>> 7d2a07b7
 		if (ret) {
 			dev_err(pfdev->dev, "Failed to create scheduler: %d.", ret);
 			goto err_sched;
