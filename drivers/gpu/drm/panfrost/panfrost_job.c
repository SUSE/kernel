// SPDX-License-Identifier: GPL-2.0
/* Copyright 2019 Linaro, Ltd, Rob Herring <robh@kernel.org> */
/* Copyright 2019 Collabora ltd. */
#include <linux/delay.h>
#include <linux/interrupt.h>
#include <linux/io.h>
#include <linux/iopoll.h>
#include <linux/platform_device.h>
#include <linux/pm_runtime.h>
#include <linux/dma-resv.h>
#include <drm/gpu_scheduler.h>
#include <drm/panfrost_drm.h>

#include "panfrost_device.h"
#include "panfrost_devfreq.h"
#include "panfrost_job.h"
#include "panfrost_features.h"
#include "panfrost_issues.h"
#include "panfrost_gem.h"
#include "panfrost_regs.h"
#include "panfrost_gpu.h"
#include "panfrost_mmu.h"
#include "panfrost_dump.h"

#define JOB_TIMEOUT_MS 500

#define job_write(dev, reg, data) writel(data, dev->iomem + (reg))
#define job_read(dev, reg) readl(dev->iomem + (reg))

struct panfrost_queue_state {
	struct drm_gpu_scheduler sched;
	u64 fence_context;
	u64 emit_seqno;
};

struct panfrost_job_slot {
	struct panfrost_queue_state queue[NUM_JOB_SLOTS];
	spinlock_t job_lock;
	int irq;
};

static struct panfrost_job *
to_panfrost_job(struct drm_sched_job *sched_job)
{
	return container_of(sched_job, struct panfrost_job, base);
}

struct panfrost_fence {
	struct dma_fence base;
	struct drm_device *dev;
	/* panfrost seqno for signaled() test */
	u64 seqno;
	int queue;
};

static inline struct panfrost_fence *
to_panfrost_fence(struct dma_fence *fence)
{
	return (struct panfrost_fence *)fence;
}

static const char *panfrost_fence_get_driver_name(struct dma_fence *fence)
{
	return "panfrost";
}

static const char *panfrost_fence_get_timeline_name(struct dma_fence *fence)
{
	struct panfrost_fence *f = to_panfrost_fence(fence);

	switch (f->queue) {
	case 0:
		return "panfrost-js-0";
	case 1:
		return "panfrost-js-1";
	case 2:
		return "panfrost-js-2";
	default:
		return NULL;
	}
}

static const struct dma_fence_ops panfrost_fence_ops = {
	.get_driver_name = panfrost_fence_get_driver_name,
	.get_timeline_name = panfrost_fence_get_timeline_name,
};

static struct dma_fence *panfrost_fence_create(struct panfrost_device *pfdev, int js_num)
{
	struct panfrost_fence *fence;
	struct panfrost_job_slot *js = pfdev->js;

	fence = kzalloc(sizeof(*fence), GFP_KERNEL);
	if (!fence)
		return ERR_PTR(-ENOMEM);

	fence->dev = pfdev->ddev;
	fence->queue = js_num;
	fence->seqno = ++js->queue[js_num].emit_seqno;
	dma_fence_init(&fence->base, &panfrost_fence_ops, &js->job_lock,
		       js->queue[js_num].fence_context, fence->seqno);

	return &fence->base;
}

int panfrost_job_get_slot(struct panfrost_job *job)
{
	/* JS0: fragment jobs.
	 * JS1: vertex/tiler jobs
	 * JS2: compute jobs
	 */
	if (job->requirements & PANFROST_JD_REQ_FS)
		return 0;

/* Not exposed to userspace yet */
#if 0
	if (job->requirements & PANFROST_JD_REQ_ONLY_COMPUTE) {
		if ((job->requirements & PANFROST_JD_REQ_CORE_GRP_MASK) &&
		    (job->pfdev->features.nr_core_groups == 2))
			return 2;
		if (panfrost_has_hw_issue(job->pfdev, HW_ISSUE_8987))
			return 2;
	}
#endif
	return 1;
}

static void panfrost_job_write_affinity(struct panfrost_device *pfdev,
					u32 requirements,
					int js)
{
	u64 affinity;

	/*
	 * Use all cores for now.
	 * Eventually we may need to support tiler only jobs and h/w with
	 * multiple (2) coherent core groups
	 */
	affinity = pfdev->features.shader_present;

	job_write(pfdev, JS_AFFINITY_NEXT_LO(js), lower_32_bits(affinity));
	job_write(pfdev, JS_AFFINITY_NEXT_HI(js), upper_32_bits(affinity));
}

static u32
panfrost_get_job_chain_flag(const struct panfrost_job *job)
{
	struct panfrost_fence *f = to_panfrost_fence(job->done_fence);

	if (!panfrost_has_hw_feature(job->pfdev, HW_FEATURE_JOBCHAIN_DISAMBIGUATION))
		return 0;

	return (f->seqno & 1) ? JS_CONFIG_JOB_CHAIN_FLAG : 0;
}

static struct panfrost_job *
panfrost_dequeue_job(struct panfrost_device *pfdev, int slot)
{
	struct panfrost_job *job = pfdev->jobs[slot][0];

	WARN_ON(!job);
	pfdev->jobs[slot][0] = pfdev->jobs[slot][1];
	pfdev->jobs[slot][1] = NULL;

	return job;
}

static unsigned int
panfrost_enqueue_job(struct panfrost_device *pfdev, int slot,
		     struct panfrost_job *job)
{
	if (WARN_ON(!job))
		return 0;

	if (!pfdev->jobs[slot][0]) {
		pfdev->jobs[slot][0] = job;
		return 0;
	}

	WARN_ON(pfdev->jobs[slot][1]);
	pfdev->jobs[slot][1] = job;
	WARN_ON(panfrost_get_job_chain_flag(job) ==
		panfrost_get_job_chain_flag(pfdev->jobs[slot][0]));
	return 1;
}

static void panfrost_job_hw_submit(struct panfrost_job *job, int js)
{
	struct panfrost_device *pfdev = job->pfdev;
	unsigned int subslot;
	u32 cfg;
	u64 jc_head = job->jc;
	int ret;

	panfrost_devfreq_record_busy(&pfdev->pfdevfreq);

	ret = pm_runtime_get_sync(pfdev->dev);
	if (ret < 0)
		return;

	if (WARN_ON(job_read(pfdev, JS_COMMAND_NEXT(js)))) {
		return;
	}

	cfg = panfrost_mmu_as_get(pfdev, job->mmu);

	job_write(pfdev, JS_HEAD_NEXT_LO(js), lower_32_bits(jc_head));
	job_write(pfdev, JS_HEAD_NEXT_HI(js), upper_32_bits(jc_head));

	panfrost_job_write_affinity(pfdev, job->requirements, js);

	/* start MMU, medium priority, cache clean/flush on end, clean/flush on
	 * start */
	cfg |= JS_CONFIG_THREAD_PRI(8) |
		JS_CONFIG_START_FLUSH_CLEAN_INVALIDATE |
		JS_CONFIG_END_FLUSH_CLEAN_INVALIDATE |
		panfrost_get_job_chain_flag(job);

	if (panfrost_has_hw_feature(pfdev, HW_FEATURE_FLUSH_REDUCTION))
		cfg |= JS_CONFIG_ENABLE_FLUSH_REDUCTION;

	if (panfrost_has_hw_issue(pfdev, HW_ISSUE_10649))
		cfg |= JS_CONFIG_START_MMU;

	job_write(pfdev, JS_CONFIG_NEXT(js), cfg);

	if (panfrost_has_hw_feature(pfdev, HW_FEATURE_FLUSH_REDUCTION))
		job_write(pfdev, JS_FLUSH_ID_NEXT(js), job->flush_id);

	/* GO ! */

	spin_lock(&pfdev->js->job_lock);
	subslot = panfrost_enqueue_job(pfdev, js, job);
	/* Don't queue the job if a reset is in progress */
	if (!atomic_read(&pfdev->reset.pending)) {
		job_write(pfdev, JS_COMMAND_NEXT(js), JS_COMMAND_START);
		dev_dbg(pfdev->dev,
			"JS: Submitting atom %p to js[%d][%d] with head=0x%llx AS %d",
			job, js, subslot, jc_head, cfg & 0xf);
	}
	spin_unlock(&pfdev->js->job_lock);
}

static int panfrost_acquire_object_fences(struct drm_gem_object **bos,
					  int bo_count,
					  struct drm_sched_job *job)
{
	int i, ret;

	for (i = 0; i < bo_count; i++) {
		ret = dma_resv_reserve_fences(bos[i]->resv, 1);
		if (ret)
			return ret;

		/* panfrost always uses write mode in its current uapi */
		ret = drm_sched_job_add_implicit_dependencies(job, bos[i],
							      true);
		if (ret)
			return ret;
	}

	return 0;
}

static void panfrost_attach_object_fences(struct drm_gem_object **bos,
					  int bo_count,
					  struct dma_fence *fence)
{
	int i;

	for (i = 0; i < bo_count; i++)
		dma_resv_add_fence(bos[i]->resv, fence, DMA_RESV_USAGE_WRITE);
}

int panfrost_job_push(struct panfrost_job *job)
{
	struct panfrost_device *pfdev = job->pfdev;
	struct ww_acquire_ctx acquire_ctx;
	int ret = 0;

	ret = drm_gem_lock_reservations(job->bos, job->bo_count,
					    &acquire_ctx);
	if (ret)
		return ret;

	mutex_lock(&pfdev->sched_lock);
	drm_sched_job_arm(&job->base);

	job->render_done_fence = dma_fence_get(&job->base.s_fence->finished);

	ret = panfrost_acquire_object_fences(job->bos, job->bo_count,
					     &job->base);
	if (ret) {
		mutex_unlock(&pfdev->sched_lock);
		goto unlock;
	}

	kref_get(&job->refcount); /* put by scheduler job completion */

	drm_sched_entity_push_job(&job->base);

	mutex_unlock(&pfdev->sched_lock);

	panfrost_attach_object_fences(job->bos, job->bo_count,
				      job->render_done_fence);

unlock:
	drm_gem_unlock_reservations(job->bos, job->bo_count, &acquire_ctx);

	return ret;
}

static void panfrost_job_cleanup(struct kref *ref)
{
	struct panfrost_job *job = container_of(ref, struct panfrost_job,
						refcount);
	unsigned int i;

	dma_fence_put(job->done_fence);
	dma_fence_put(job->render_done_fence);

	if (job->mappings) {
		for (i = 0; i < job->bo_count; i++) {
			if (!job->mappings[i])
				break;

			atomic_dec(&job->mappings[i]->obj->gpu_usecount);
			panfrost_gem_mapping_put(job->mappings[i]);
		}
		kvfree(job->mappings);
	}

	if (job->bos) {
		for (i = 0; i < job->bo_count; i++)
			drm_gem_object_put(job->bos[i]);

		kvfree(job->bos);
	}

	kfree(job);
}

void panfrost_job_put(struct panfrost_job *job)
{
	kref_put(&job->refcount, panfrost_job_cleanup);
}

static void panfrost_job_free(struct drm_sched_job *sched_job)
{
	struct panfrost_job *job = to_panfrost_job(sched_job);

	drm_sched_job_cleanup(sched_job);

	panfrost_job_put(job);
}

static struct dma_fence *panfrost_job_run(struct drm_sched_job *sched_job)
{
	struct panfrost_job *job = to_panfrost_job(sched_job);
	struct panfrost_device *pfdev = job->pfdev;
	int slot = panfrost_job_get_slot(job);
	struct dma_fence *fence = NULL;

	if (unlikely(job->base.s_fence->finished.error))
		return NULL;

	/* Nothing to execute: can happen if the job has finished while
	 * we were resetting the GPU.
	 */
	if (!job->jc)
		return NULL;

	fence = panfrost_fence_create(pfdev, slot);
	if (IS_ERR(fence))
		return fence;

	if (job->done_fence)
		dma_fence_put(job->done_fence);
	job->done_fence = dma_fence_get(fence);

	panfrost_job_hw_submit(job, slot);

	return fence;
}

void panfrost_job_enable_interrupts(struct panfrost_device *pfdev)
{
	int j;
	u32 irq_mask = 0;

	for (j = 0; j < NUM_JOB_SLOTS; j++) {
		irq_mask |= MK_JS_MASK(j);
	}

	job_write(pfdev, JOB_INT_CLEAR, irq_mask);
	job_write(pfdev, JOB_INT_MASK, irq_mask);
}

static void panfrost_job_handle_err(struct panfrost_device *pfdev,
				    struct panfrost_job *job,
				    unsigned int js)
{
	u32 js_status = job_read(pfdev, JS_STATUS(js));
	const char *exception_name = panfrost_exception_name(js_status);
	bool signal_fence = true;

	if (!panfrost_exception_is_fault(js_status)) {
		dev_dbg(pfdev->dev, "js event, js=%d, status=%s, head=0x%x, tail=0x%x",
			js, exception_name,
			job_read(pfdev, JS_HEAD_LO(js)),
			job_read(pfdev, JS_TAIL_LO(js)));
	} else {
		dev_err(pfdev->dev, "js fault, js=%d, status=%s, head=0x%x, tail=0x%x",
			js, exception_name,
			job_read(pfdev, JS_HEAD_LO(js)),
			job_read(pfdev, JS_TAIL_LO(js)));
	}

	if (js_status == DRM_PANFROST_EXCEPTION_STOPPED) {
		/* Update the job head so we can resume */
		job->jc = job_read(pfdev, JS_TAIL_LO(js)) |
			  ((u64)job_read(pfdev, JS_TAIL_HI(js)) << 32);

		/* The job will be resumed, don't signal the fence */
		signal_fence = false;
	} else if (js_status == DRM_PANFROST_EXCEPTION_TERMINATED) {
		/* Job has been hard-stopped, flag it as canceled */
		dma_fence_set_error(job->done_fence, -ECANCELED);
		job->jc = 0;
	} else if (panfrost_exception_is_fault(js_status)) {
		/* We might want to provide finer-grained error code based on
		 * the exception type, but unconditionally setting to EINVAL
		 * is good enough for now.
		 */
		dma_fence_set_error(job->done_fence, -EINVAL);
		job->jc = 0;
	}

	panfrost_mmu_as_put(pfdev, job->mmu);
	panfrost_devfreq_record_idle(&pfdev->pfdevfreq);

	if (signal_fence)
		dma_fence_signal_locked(job->done_fence);

	pm_runtime_put_autosuspend(pfdev->dev);

	if (panfrost_exception_needs_reset(pfdev, js_status)) {
		atomic_set(&pfdev->reset.pending, 1);
		drm_sched_fault(&pfdev->js->queue[js].sched);
	}
}

static void panfrost_job_handle_done(struct panfrost_device *pfdev,
				     struct panfrost_job *job)
{
	/* Set ->jc to 0 to avoid re-submitting an already finished job (can
	 * happen when we receive the DONE interrupt while doing a GPU reset).
	 */
	job->jc = 0;
	panfrost_mmu_as_put(pfdev, job->mmu);
	panfrost_devfreq_record_idle(&pfdev->pfdevfreq);

	dma_fence_signal_locked(job->done_fence);
	pm_runtime_put_autosuspend(pfdev->dev);
}

static void panfrost_job_handle_irq(struct panfrost_device *pfdev, u32 status)
{
	struct panfrost_job *done[NUM_JOB_SLOTS][2] = {};
	struct panfrost_job *failed[NUM_JOB_SLOTS] = {};
	u32 js_state = 0, js_events = 0;
	unsigned int i, j;

	/* First we collect all failed/done jobs. */
	while (status) {
		u32 js_state_mask = 0;

		for (j = 0; j < NUM_JOB_SLOTS; j++) {
			if (status & MK_JS_MASK(j))
				js_state_mask |= MK_JS_MASK(j);

			if (status & JOB_INT_MASK_DONE(j)) {
				if (done[j][0])
					done[j][1] = panfrost_dequeue_job(pfdev, j);
				else
					done[j][0] = panfrost_dequeue_job(pfdev, j);
			}
<<<<<<< HEAD

			if (status & JOB_INT_MASK_ERR(j)) {
				/* Cancel the next submission. Will be submitted
				 * after we're done handling this failure if
				 * there's no reset pending.
				 */
				job_write(pfdev, JS_COMMAND_NEXT(j), JS_COMMAND_NOP);
				failed[j] = panfrost_dequeue_job(pfdev, j);
			}
		}

		/* JS_STATE is sampled when JOB_INT_CLEAR is written.
		 * For each BIT(slot) or BIT(slot + 16) bit written to
		 * JOB_INT_CLEAR, the corresponding bits in JS_STATE
		 * (BIT(slot) and BIT(slot + 16)) are updated, but this
		 * is racy. If we only have one job done at the time we
		 * read JOB_INT_RAWSTAT but the second job fails before we
		 * clear the status, we end up with a status containing
		 * only the DONE bit and consider both jobs as DONE since
		 * JS_STATE reports both NEXT and CURRENT as inactive.
		 * To prevent that, let's repeat this clear+read steps
		 * until status is 0.
		 */
		job_write(pfdev, JOB_INT_CLEAR, status);
		js_state &= ~js_state_mask;
		js_state |= job_read(pfdev, JOB_INT_JS_STATE) & js_state_mask;
		js_events |= status;
		status = job_read(pfdev, JOB_INT_RAWSTAT);
	}

	/* Then we handle the dequeued jobs. */
	for (j = 0; j < NUM_JOB_SLOTS; j++) {
		if (!(js_events & MK_JS_MASK(j)))
			continue;

		if (failed[j]) {
			panfrost_job_handle_err(pfdev, failed[j], j);
		} else if (pfdev->jobs[j][0] && !(js_state & MK_JS_MASK(j))) {
			/* When the current job doesn't fail, the JM dequeues
			 * the next job without waiting for an ACK, this means
			 * we can have 2 jobs dequeued and only catch the
			 * interrupt when the second one is done. If both slots
			 * are inactive, but one job remains in pfdev->jobs[j],
			 * consider it done. Of course that doesn't apply if a
			 * failure happened since we cancelled execution of the
			 * job in _NEXT (see above).
			 */
			if (WARN_ON(!done[j][0]))
				done[j][0] = panfrost_dequeue_job(pfdev, j);
			else
				done[j][1] = panfrost_dequeue_job(pfdev, j);
		}

		for (i = 0; i < ARRAY_SIZE(done[0]) && done[j][i]; i++)
			panfrost_job_handle_done(pfdev, done[j][i]);
	}

	/* And finally we requeue jobs that were waiting in the second slot
	 * and have been stopped if we detected a failure on the first slot.
	 */
	for (j = 0; j < NUM_JOB_SLOTS; j++) {
		if (!(js_events & MK_JS_MASK(j)))
			continue;

		if (!failed[j] || !pfdev->jobs[j][0])
			continue;

		if (pfdev->jobs[j][0]->jc == 0) {
			/* The job was cancelled, signal the fence now */
			struct panfrost_job *canceled = panfrost_dequeue_job(pfdev, j);

			dma_fence_set_error(canceled->done_fence, -ECANCELED);
			panfrost_job_handle_done(pfdev, canceled);
		} else if (!atomic_read(&pfdev->reset.pending)) {
			/* Requeue the job we removed if no reset is pending */
			job_write(pfdev, JS_COMMAND_NEXT(j), JS_COMMAND_START);
		}
	}
}

static void panfrost_job_handle_irqs(struct panfrost_device *pfdev)
{
	u32 status = job_read(pfdev, JOB_INT_RAWSTAT);

	while (status) {
		pm_runtime_mark_last_busy(pfdev->dev);

		spin_lock(&pfdev->js->job_lock);
		panfrost_job_handle_irq(pfdev, status);
		spin_unlock(&pfdev->js->job_lock);
		status = job_read(pfdev, JOB_INT_RAWSTAT);
	}
}

static u32 panfrost_active_slots(struct panfrost_device *pfdev,
				 u32 *js_state_mask, u32 js_state)
{
	u32 rawstat;

	if (!(js_state & *js_state_mask))
		return 0;

	rawstat = job_read(pfdev, JOB_INT_RAWSTAT);
	if (rawstat) {
		unsigned int i;

		for (i = 0; i < NUM_JOB_SLOTS; i++) {
			if (rawstat & MK_JS_MASK(i))
				*js_state_mask &= ~MK_JS_MASK(i);
		}
	}

	return js_state & *js_state_mask;
}

static void
panfrost_reset(struct panfrost_device *pfdev,
	       struct drm_sched_job *bad)
{
	u32 js_state, js_state_mask = 0xffffffff;
	unsigned int i, j;
	bool cookie;
	int ret;

	if (!atomic_read(&pfdev->reset.pending))
		return;

	/* Stop the schedulers.
	 *
	 * FIXME: We temporarily get out of the dma_fence_signalling section
	 * because the cleanup path generate lockdep splats when taking locks
	 * to release job resources. We should rework the code to follow this
	 * pattern:
	 *
	 *	try_lock
	 *	if (locked)
	 *		release
	 *	else
	 *		schedule_work_to_release_later
	 */
	for (i = 0; i < NUM_JOB_SLOTS; i++)
		drm_sched_stop(&pfdev->js->queue[i].sched, bad);

	cookie = dma_fence_begin_signalling();

	if (bad)
		drm_sched_increase_karma(bad);

	/* Mask job interrupts and synchronize to make sure we won't be
	 * interrupted during our reset.
	 */
	job_write(pfdev, JOB_INT_MASK, 0);
	synchronize_irq(pfdev->js->irq);

	for (i = 0; i < NUM_JOB_SLOTS; i++) {
		/* Cancel the next job and soft-stop the running job. */
		job_write(pfdev, JS_COMMAND_NEXT(i), JS_COMMAND_NOP);
		job_write(pfdev, JS_COMMAND(i), JS_COMMAND_SOFT_STOP);
	}

	/* Wait at most 10ms for soft-stops to complete */
	ret = readl_poll_timeout(pfdev->iomem + JOB_INT_JS_STATE, js_state,
				 !panfrost_active_slots(pfdev, &js_state_mask, js_state),
				 10, 10000);

	if (ret)
		dev_err(pfdev->dev, "Soft-stop failed\n");

	/* Handle the remaining interrupts before we reset. */
	panfrost_job_handle_irqs(pfdev);

	/* Remaining interrupts have been handled, but we might still have
	 * stuck jobs. Let's make sure the PM counters stay balanced by
	 * manually calling pm_runtime_put_noidle() and
	 * panfrost_devfreq_record_idle() for each stuck job.
	 */
	spin_lock(&pfdev->js->job_lock);
	for (i = 0; i < NUM_JOB_SLOTS; i++) {
		for (j = 0; j < ARRAY_SIZE(pfdev->jobs[0]) && pfdev->jobs[i][j]; j++) {
			pm_runtime_put_noidle(pfdev->dev);
			panfrost_devfreq_record_idle(&pfdev->pfdevfreq);
		}
	}
	memset(pfdev->jobs, 0, sizeof(pfdev->jobs));
	spin_unlock(&pfdev->js->job_lock);

	/* Proceed with reset now. */
	panfrost_device_reset(pfdev);

	/* panfrost_device_reset() unmasks job interrupts, but we want to
	 * keep them masked a bit longer.
	 */
	job_write(pfdev, JOB_INT_MASK, 0);

	/* GPU has been reset, we can clear the reset pending bit. */
	atomic_set(&pfdev->reset.pending, 0);

	/* Now resubmit jobs that were previously queued but didn't have a
	 * chance to finish.
	 * FIXME: We temporarily get out of the DMA fence signalling section
	 * while resubmitting jobs because the job submission logic will
	 * allocate memory with the GFP_KERNEL flag which can trigger memory
	 * reclaim and exposes a lock ordering issue.
	 */
	dma_fence_end_signalling(cookie);
	for (i = 0; i < NUM_JOB_SLOTS; i++)
		drm_sched_resubmit_jobs(&pfdev->js->queue[i].sched);
	cookie = dma_fence_begin_signalling();

	/* Restart the schedulers */
	for (i = 0; i < NUM_JOB_SLOTS; i++)
		drm_sched_start(&pfdev->js->queue[i].sched, true);

	/* Re-enable job interrupts now that everything has been restarted. */
	job_write(pfdev, JOB_INT_MASK,
		  GENMASK(16 + NUM_JOB_SLOTS - 1, 16) |
		  GENMASK(NUM_JOB_SLOTS - 1, 0));

=======

			if (status & JOB_INT_MASK_ERR(j)) {
				/* Cancel the next submission. Will be submitted
				 * after we're done handling this failure if
				 * there's no reset pending.
				 */
				job_write(pfdev, JS_COMMAND_NEXT(j), JS_COMMAND_NOP);
				failed[j] = panfrost_dequeue_job(pfdev, j);
			}
		}

		/* JS_STATE is sampled when JOB_INT_CLEAR is written.
		 * For each BIT(slot) or BIT(slot + 16) bit written to
		 * JOB_INT_CLEAR, the corresponding bits in JS_STATE
		 * (BIT(slot) and BIT(slot + 16)) are updated, but this
		 * is racy. If we only have one job done at the time we
		 * read JOB_INT_RAWSTAT but the second job fails before we
		 * clear the status, we end up with a status containing
		 * only the DONE bit and consider both jobs as DONE since
		 * JS_STATE reports both NEXT and CURRENT as inactive.
		 * To prevent that, let's repeat this clear+read steps
		 * until status is 0.
		 */
		job_write(pfdev, JOB_INT_CLEAR, status);
		js_state &= ~js_state_mask;
		js_state |= job_read(pfdev, JOB_INT_JS_STATE) & js_state_mask;
		js_events |= status;
		status = job_read(pfdev, JOB_INT_RAWSTAT);
	}

	/* Then we handle the dequeued jobs. */
	for (j = 0; j < NUM_JOB_SLOTS; j++) {
		if (!(js_events & MK_JS_MASK(j)))
			continue;

		if (failed[j]) {
			panfrost_job_handle_err(pfdev, failed[j], j);
		} else if (pfdev->jobs[j][0] && !(js_state & MK_JS_MASK(j))) {
			/* When the current job doesn't fail, the JM dequeues
			 * the next job without waiting for an ACK, this means
			 * we can have 2 jobs dequeued and only catch the
			 * interrupt when the second one is done. If both slots
			 * are inactive, but one job remains in pfdev->jobs[j],
			 * consider it done. Of course that doesn't apply if a
			 * failure happened since we cancelled execution of the
			 * job in _NEXT (see above).
			 */
			if (WARN_ON(!done[j][0]))
				done[j][0] = panfrost_dequeue_job(pfdev, j);
			else
				done[j][1] = panfrost_dequeue_job(pfdev, j);
		}

		for (i = 0; i < ARRAY_SIZE(done[0]) && done[j][i]; i++)
			panfrost_job_handle_done(pfdev, done[j][i]);
	}

	/* And finally we requeue jobs that were waiting in the second slot
	 * and have been stopped if we detected a failure on the first slot.
	 */
	for (j = 0; j < NUM_JOB_SLOTS; j++) {
		if (!(js_events & MK_JS_MASK(j)))
			continue;

		if (!failed[j] || !pfdev->jobs[j][0])
			continue;

		if (pfdev->jobs[j][0]->jc == 0) {
			/* The job was cancelled, signal the fence now */
			struct panfrost_job *canceled = panfrost_dequeue_job(pfdev, j);

			dma_fence_set_error(canceled->done_fence, -ECANCELED);
			panfrost_job_handle_done(pfdev, canceled);
		} else if (!atomic_read(&pfdev->reset.pending)) {
			/* Requeue the job we removed if no reset is pending */
			job_write(pfdev, JS_COMMAND_NEXT(j), JS_COMMAND_START);
		}
	}
}

static void panfrost_job_handle_irqs(struct panfrost_device *pfdev)
{
	u32 status = job_read(pfdev, JOB_INT_RAWSTAT);

	while (status) {
		pm_runtime_mark_last_busy(pfdev->dev);

		spin_lock(&pfdev->js->job_lock);
		panfrost_job_handle_irq(pfdev, status);
		spin_unlock(&pfdev->js->job_lock);
		status = job_read(pfdev, JOB_INT_RAWSTAT);
	}
}

static u32 panfrost_active_slots(struct panfrost_device *pfdev,
				 u32 *js_state_mask, u32 js_state)
{
	u32 rawstat;

	if (!(js_state & *js_state_mask))
		return 0;

	rawstat = job_read(pfdev, JOB_INT_RAWSTAT);
	if (rawstat) {
		unsigned int i;

		for (i = 0; i < NUM_JOB_SLOTS; i++) {
			if (rawstat & MK_JS_MASK(i))
				*js_state_mask &= ~MK_JS_MASK(i);
		}
	}

	return js_state & *js_state_mask;
}

static void
panfrost_reset(struct panfrost_device *pfdev,
	       struct drm_sched_job *bad)
{
	u32 js_state, js_state_mask = 0xffffffff;
	unsigned int i, j;
	bool cookie;
	int ret;

	if (!atomic_read(&pfdev->reset.pending))
		return;

	/* Stop the schedulers.
	 *
	 * FIXME: We temporarily get out of the dma_fence_signalling section
	 * because the cleanup path generate lockdep splats when taking locks
	 * to release job resources. We should rework the code to follow this
	 * pattern:
	 *
	 *	try_lock
	 *	if (locked)
	 *		release
	 *	else
	 *		schedule_work_to_release_later
	 */
	for (i = 0; i < NUM_JOB_SLOTS; i++)
		drm_sched_stop(&pfdev->js->queue[i].sched, bad);

	cookie = dma_fence_begin_signalling();

	if (bad)
		drm_sched_increase_karma(bad);

	/* Mask job interrupts and synchronize to make sure we won't be
	 * interrupted during our reset.
	 */
	job_write(pfdev, JOB_INT_MASK, 0);
	synchronize_irq(pfdev->js->irq);

	for (i = 0; i < NUM_JOB_SLOTS; i++) {
		/* Cancel the next job and soft-stop the running job. */
		job_write(pfdev, JS_COMMAND_NEXT(i), JS_COMMAND_NOP);
		job_write(pfdev, JS_COMMAND(i), JS_COMMAND_SOFT_STOP);
	}

	/* Wait at most 10ms for soft-stops to complete */
	ret = readl_poll_timeout(pfdev->iomem + JOB_INT_JS_STATE, js_state,
				 !panfrost_active_slots(pfdev, &js_state_mask, js_state),
				 10, 10000);

	if (ret)
		dev_err(pfdev->dev, "Soft-stop failed\n");

	/* Handle the remaining interrupts before we reset. */
	panfrost_job_handle_irqs(pfdev);

	/* Remaining interrupts have been handled, but we might still have
	 * stuck jobs. Let's make sure the PM counters stay balanced by
	 * manually calling pm_runtime_put_noidle() and
	 * panfrost_devfreq_record_idle() for each stuck job.
	 */
	spin_lock(&pfdev->js->job_lock);
	for (i = 0; i < NUM_JOB_SLOTS; i++) {
		for (j = 0; j < ARRAY_SIZE(pfdev->jobs[0]) && pfdev->jobs[i][j]; j++) {
			pm_runtime_put_noidle(pfdev->dev);
			panfrost_devfreq_record_idle(&pfdev->pfdevfreq);
		}
	}
	memset(pfdev->jobs, 0, sizeof(pfdev->jobs));
	spin_unlock(&pfdev->js->job_lock);

	/* Proceed with reset now. */
	panfrost_device_reset(pfdev);

	/* panfrost_device_reset() unmasks job interrupts, but we want to
	 * keep them masked a bit longer.
	 */
	job_write(pfdev, JOB_INT_MASK, 0);

	/* GPU has been reset, we can clear the reset pending bit. */
	atomic_set(&pfdev->reset.pending, 0);

	/* Now resubmit jobs that were previously queued but didn't have a
	 * chance to finish.
	 * FIXME: We temporarily get out of the DMA fence signalling section
	 * while resubmitting jobs because the job submission logic will
	 * allocate memory with the GFP_KERNEL flag which can trigger memory
	 * reclaim and exposes a lock ordering issue.
	 */
	dma_fence_end_signalling(cookie);
	for (i = 0; i < NUM_JOB_SLOTS; i++)
		drm_sched_resubmit_jobs(&pfdev->js->queue[i].sched);
	cookie = dma_fence_begin_signalling();

	/* Restart the schedulers */
	for (i = 0; i < NUM_JOB_SLOTS; i++)
		drm_sched_start(&pfdev->js->queue[i].sched, true);

	/* Re-enable job interrupts now that everything has been restarted. */
	job_write(pfdev, JOB_INT_MASK,
		  GENMASK(16 + NUM_JOB_SLOTS - 1, 16) |
		  GENMASK(NUM_JOB_SLOTS - 1, 0));

>>>>>>> eb3cdb58
	dma_fence_end_signalling(cookie);
}

static enum drm_gpu_sched_stat panfrost_job_timedout(struct drm_sched_job
						     *sched_job)
{
	struct panfrost_job *job = to_panfrost_job(sched_job);
	struct panfrost_device *pfdev = job->pfdev;
	int js = panfrost_job_get_slot(job);

	/*
	 * If the GPU managed to complete this jobs fence, the timeout is
	 * spurious. Bail out.
	 */
	if (dma_fence_is_signaled(job->done_fence))
		return DRM_GPU_SCHED_STAT_NOMINAL;

	dev_err(pfdev->dev, "gpu sched timeout, js=%d, config=0x%x, status=0x%x, head=0x%x, tail=0x%x, sched_job=%p",
		js,
		job_read(pfdev, JS_CONFIG(js)),
		job_read(pfdev, JS_STATUS(js)),
		job_read(pfdev, JS_HEAD_LO(js)),
		job_read(pfdev, JS_TAIL_LO(js)),
		sched_job);

<<<<<<< HEAD
=======
	panfrost_core_dump(job);

>>>>>>> eb3cdb58
	atomic_set(&pfdev->reset.pending, 1);
	panfrost_reset(pfdev, sched_job);

	return DRM_GPU_SCHED_STAT_NOMINAL;
}

static void panfrost_reset_work(struct work_struct *work)
{
	struct panfrost_device *pfdev;

	pfdev = container_of(work, struct panfrost_device, reset.work);
	panfrost_reset(pfdev, NULL);
}

static const struct drm_sched_backend_ops panfrost_sched_ops = {
	.run_job = panfrost_job_run,
	.timedout_job = panfrost_job_timedout,
	.free_job = panfrost_job_free
};

static irqreturn_t panfrost_job_irq_handler_thread(int irq, void *data)
{
	struct panfrost_device *pfdev = data;

	panfrost_job_handle_irqs(pfdev);
	job_write(pfdev, JOB_INT_MASK,
		  GENMASK(16 + NUM_JOB_SLOTS - 1, 16) |
		  GENMASK(NUM_JOB_SLOTS - 1, 0));
	return IRQ_HANDLED;
}

static irqreturn_t panfrost_job_irq_handler(int irq, void *data)
{
	struct panfrost_device *pfdev = data;
	u32 status = job_read(pfdev, JOB_INT_STAT);

	if (!status)
		return IRQ_NONE;

	job_write(pfdev, JOB_INT_MASK, 0);
	return IRQ_WAKE_THREAD;
}

int panfrost_job_init(struct panfrost_device *pfdev)
{
	struct panfrost_job_slot *js;
	unsigned int nentries = 2;
	int ret, j;

	/* All GPUs have two entries per queue, but without jobchain
	 * disambiguation stopping the right job in the close path is tricky,
	 * so let's just advertise one entry in that case.
	 */
	if (!panfrost_has_hw_feature(pfdev, HW_FEATURE_JOBCHAIN_DISAMBIGUATION))
		nentries = 1;

	pfdev->js = js = devm_kzalloc(pfdev->dev, sizeof(*js), GFP_KERNEL);
	if (!js)
		return -ENOMEM;

	INIT_WORK(&pfdev->reset.work, panfrost_reset_work);
	spin_lock_init(&js->job_lock);

	js->irq = platform_get_irq_byname(to_platform_device(pfdev->dev), "job");
	if (js->irq <= 0)
		return -ENODEV;

	ret = devm_request_threaded_irq(pfdev->dev, js->irq,
					panfrost_job_irq_handler,
					panfrost_job_irq_handler_thread,
					IRQF_SHARED, KBUILD_MODNAME "-job",
					pfdev);
	if (ret) {
		dev_err(pfdev->dev, "failed to request job irq");
		return ret;
	}

	pfdev->reset.wq = alloc_ordered_workqueue("panfrost-reset", 0);
	if (!pfdev->reset.wq)
		return -ENOMEM;

	for (j = 0; j < NUM_JOB_SLOTS; j++) {
		js->queue[j].fence_context = dma_fence_context_alloc(1);

		ret = drm_sched_init(&js->queue[j].sched,
				     &panfrost_sched_ops,
				     nentries, 0,
				     msecs_to_jiffies(JOB_TIMEOUT_MS),
				     pfdev->reset.wq,
				     NULL, "pan_js", pfdev->dev);
		if (ret) {
			dev_err(pfdev->dev, "Failed to create scheduler: %d.", ret);
			goto err_sched;
		}
	}

	panfrost_job_enable_interrupts(pfdev);

	return 0;

err_sched:
	for (j--; j >= 0; j--)
		drm_sched_fini(&js->queue[j].sched);

	destroy_workqueue(pfdev->reset.wq);
	return ret;
}

void panfrost_job_fini(struct panfrost_device *pfdev)
{
	struct panfrost_job_slot *js = pfdev->js;
	int j;

	job_write(pfdev, JOB_INT_MASK, 0);

	for (j = 0; j < NUM_JOB_SLOTS; j++) {
		drm_sched_fini(&js->queue[j].sched);
	}

	cancel_work_sync(&pfdev->reset.work);
	destroy_workqueue(pfdev->reset.wq);
}

int panfrost_job_open(struct panfrost_file_priv *panfrost_priv)
{
	struct panfrost_device *pfdev = panfrost_priv->pfdev;
	struct panfrost_job_slot *js = pfdev->js;
	struct drm_gpu_scheduler *sched;
	int ret, i;

	for (i = 0; i < NUM_JOB_SLOTS; i++) {
		sched = &js->queue[i].sched;
		ret = drm_sched_entity_init(&panfrost_priv->sched_entity[i],
					    DRM_SCHED_PRIORITY_NORMAL, &sched,
					    1, NULL);
		if (WARN_ON(ret))
			return ret;
	}
	return 0;
}

void panfrost_job_close(struct panfrost_file_priv *panfrost_priv)
{
	struct panfrost_device *pfdev = panfrost_priv->pfdev;
	int i;

	for (i = 0; i < NUM_JOB_SLOTS; i++)
		drm_sched_entity_destroy(&panfrost_priv->sched_entity[i]);

	/* Kill in-flight jobs */
	spin_lock(&pfdev->js->job_lock);
	for (i = 0; i < NUM_JOB_SLOTS; i++) {
		struct drm_sched_entity *entity = &panfrost_priv->sched_entity[i];
		int j;

		for (j = ARRAY_SIZE(pfdev->jobs[0]) - 1; j >= 0; j--) {
			struct panfrost_job *job = pfdev->jobs[i][j];
			u32 cmd;

			if (!job || job->base.entity != entity)
				continue;

			if (j == 1) {
				/* Try to cancel the job before it starts */
				job_write(pfdev, JS_COMMAND_NEXT(i), JS_COMMAND_NOP);
				/* Reset the job head so it doesn't get restarted if
				 * the job in the first slot failed.
				 */
				job->jc = 0;
			}

			if (panfrost_has_hw_feature(pfdev, HW_FEATURE_JOBCHAIN_DISAMBIGUATION)) {
				cmd = panfrost_get_job_chain_flag(job) ?
				      JS_COMMAND_HARD_STOP_1 :
				      JS_COMMAND_HARD_STOP_0;
			} else {
				cmd = JS_COMMAND_HARD_STOP;
			}

			job_write(pfdev, JS_COMMAND(i), cmd);
		}
	}
	spin_unlock(&pfdev->js->job_lock);
}

int panfrost_job_is_idle(struct panfrost_device *pfdev)
{
	struct panfrost_job_slot *js = pfdev->js;
	int i;

	for (i = 0; i < NUM_JOB_SLOTS; i++) {
		/* If there are any jobs in the HW queue, we're not idle */
		if (atomic_read(&js->queue[i].sched.hw_rq_count))
			return false;
	}

	return true;
}<|MERGE_RESOLUTION|>--- conflicted
+++ resolved
@@ -485,7 +485,6 @@
 				else
 					done[j][0] = panfrost_dequeue_job(pfdev, j);
 			}
-<<<<<<< HEAD
 
 			if (status & JOB_INT_MASK_ERR(j)) {
 				/* Cancel the next submission. Will be submitted
@@ -704,226 +703,6 @@
 		  GENMASK(16 + NUM_JOB_SLOTS - 1, 16) |
 		  GENMASK(NUM_JOB_SLOTS - 1, 0));
 
-=======
-
-			if (status & JOB_INT_MASK_ERR(j)) {
-				/* Cancel the next submission. Will be submitted
-				 * after we're done handling this failure if
-				 * there's no reset pending.
-				 */
-				job_write(pfdev, JS_COMMAND_NEXT(j), JS_COMMAND_NOP);
-				failed[j] = panfrost_dequeue_job(pfdev, j);
-			}
-		}
-
-		/* JS_STATE is sampled when JOB_INT_CLEAR is written.
-		 * For each BIT(slot) or BIT(slot + 16) bit written to
-		 * JOB_INT_CLEAR, the corresponding bits in JS_STATE
-		 * (BIT(slot) and BIT(slot + 16)) are updated, but this
-		 * is racy. If we only have one job done at the time we
-		 * read JOB_INT_RAWSTAT but the second job fails before we
-		 * clear the status, we end up with a status containing
-		 * only the DONE bit and consider both jobs as DONE since
-		 * JS_STATE reports both NEXT and CURRENT as inactive.
-		 * To prevent that, let's repeat this clear+read steps
-		 * until status is 0.
-		 */
-		job_write(pfdev, JOB_INT_CLEAR, status);
-		js_state &= ~js_state_mask;
-		js_state |= job_read(pfdev, JOB_INT_JS_STATE) & js_state_mask;
-		js_events |= status;
-		status = job_read(pfdev, JOB_INT_RAWSTAT);
-	}
-
-	/* Then we handle the dequeued jobs. */
-	for (j = 0; j < NUM_JOB_SLOTS; j++) {
-		if (!(js_events & MK_JS_MASK(j)))
-			continue;
-
-		if (failed[j]) {
-			panfrost_job_handle_err(pfdev, failed[j], j);
-		} else if (pfdev->jobs[j][0] && !(js_state & MK_JS_MASK(j))) {
-			/* When the current job doesn't fail, the JM dequeues
-			 * the next job without waiting for an ACK, this means
-			 * we can have 2 jobs dequeued and only catch the
-			 * interrupt when the second one is done. If both slots
-			 * are inactive, but one job remains in pfdev->jobs[j],
-			 * consider it done. Of course that doesn't apply if a
-			 * failure happened since we cancelled execution of the
-			 * job in _NEXT (see above).
-			 */
-			if (WARN_ON(!done[j][0]))
-				done[j][0] = panfrost_dequeue_job(pfdev, j);
-			else
-				done[j][1] = panfrost_dequeue_job(pfdev, j);
-		}
-
-		for (i = 0; i < ARRAY_SIZE(done[0]) && done[j][i]; i++)
-			panfrost_job_handle_done(pfdev, done[j][i]);
-	}
-
-	/* And finally we requeue jobs that were waiting in the second slot
-	 * and have been stopped if we detected a failure on the first slot.
-	 */
-	for (j = 0; j < NUM_JOB_SLOTS; j++) {
-		if (!(js_events & MK_JS_MASK(j)))
-			continue;
-
-		if (!failed[j] || !pfdev->jobs[j][0])
-			continue;
-
-		if (pfdev->jobs[j][0]->jc == 0) {
-			/* The job was cancelled, signal the fence now */
-			struct panfrost_job *canceled = panfrost_dequeue_job(pfdev, j);
-
-			dma_fence_set_error(canceled->done_fence, -ECANCELED);
-			panfrost_job_handle_done(pfdev, canceled);
-		} else if (!atomic_read(&pfdev->reset.pending)) {
-			/* Requeue the job we removed if no reset is pending */
-			job_write(pfdev, JS_COMMAND_NEXT(j), JS_COMMAND_START);
-		}
-	}
-}
-
-static void panfrost_job_handle_irqs(struct panfrost_device *pfdev)
-{
-	u32 status = job_read(pfdev, JOB_INT_RAWSTAT);
-
-	while (status) {
-		pm_runtime_mark_last_busy(pfdev->dev);
-
-		spin_lock(&pfdev->js->job_lock);
-		panfrost_job_handle_irq(pfdev, status);
-		spin_unlock(&pfdev->js->job_lock);
-		status = job_read(pfdev, JOB_INT_RAWSTAT);
-	}
-}
-
-static u32 panfrost_active_slots(struct panfrost_device *pfdev,
-				 u32 *js_state_mask, u32 js_state)
-{
-	u32 rawstat;
-
-	if (!(js_state & *js_state_mask))
-		return 0;
-
-	rawstat = job_read(pfdev, JOB_INT_RAWSTAT);
-	if (rawstat) {
-		unsigned int i;
-
-		for (i = 0; i < NUM_JOB_SLOTS; i++) {
-			if (rawstat & MK_JS_MASK(i))
-				*js_state_mask &= ~MK_JS_MASK(i);
-		}
-	}
-
-	return js_state & *js_state_mask;
-}
-
-static void
-panfrost_reset(struct panfrost_device *pfdev,
-	       struct drm_sched_job *bad)
-{
-	u32 js_state, js_state_mask = 0xffffffff;
-	unsigned int i, j;
-	bool cookie;
-	int ret;
-
-	if (!atomic_read(&pfdev->reset.pending))
-		return;
-
-	/* Stop the schedulers.
-	 *
-	 * FIXME: We temporarily get out of the dma_fence_signalling section
-	 * because the cleanup path generate lockdep splats when taking locks
-	 * to release job resources. We should rework the code to follow this
-	 * pattern:
-	 *
-	 *	try_lock
-	 *	if (locked)
-	 *		release
-	 *	else
-	 *		schedule_work_to_release_later
-	 */
-	for (i = 0; i < NUM_JOB_SLOTS; i++)
-		drm_sched_stop(&pfdev->js->queue[i].sched, bad);
-
-	cookie = dma_fence_begin_signalling();
-
-	if (bad)
-		drm_sched_increase_karma(bad);
-
-	/* Mask job interrupts and synchronize to make sure we won't be
-	 * interrupted during our reset.
-	 */
-	job_write(pfdev, JOB_INT_MASK, 0);
-	synchronize_irq(pfdev->js->irq);
-
-	for (i = 0; i < NUM_JOB_SLOTS; i++) {
-		/* Cancel the next job and soft-stop the running job. */
-		job_write(pfdev, JS_COMMAND_NEXT(i), JS_COMMAND_NOP);
-		job_write(pfdev, JS_COMMAND(i), JS_COMMAND_SOFT_STOP);
-	}
-
-	/* Wait at most 10ms for soft-stops to complete */
-	ret = readl_poll_timeout(pfdev->iomem + JOB_INT_JS_STATE, js_state,
-				 !panfrost_active_slots(pfdev, &js_state_mask, js_state),
-				 10, 10000);
-
-	if (ret)
-		dev_err(pfdev->dev, "Soft-stop failed\n");
-
-	/* Handle the remaining interrupts before we reset. */
-	panfrost_job_handle_irqs(pfdev);
-
-	/* Remaining interrupts have been handled, but we might still have
-	 * stuck jobs. Let's make sure the PM counters stay balanced by
-	 * manually calling pm_runtime_put_noidle() and
-	 * panfrost_devfreq_record_idle() for each stuck job.
-	 */
-	spin_lock(&pfdev->js->job_lock);
-	for (i = 0; i < NUM_JOB_SLOTS; i++) {
-		for (j = 0; j < ARRAY_SIZE(pfdev->jobs[0]) && pfdev->jobs[i][j]; j++) {
-			pm_runtime_put_noidle(pfdev->dev);
-			panfrost_devfreq_record_idle(&pfdev->pfdevfreq);
-		}
-	}
-	memset(pfdev->jobs, 0, sizeof(pfdev->jobs));
-	spin_unlock(&pfdev->js->job_lock);
-
-	/* Proceed with reset now. */
-	panfrost_device_reset(pfdev);
-
-	/* panfrost_device_reset() unmasks job interrupts, but we want to
-	 * keep them masked a bit longer.
-	 */
-	job_write(pfdev, JOB_INT_MASK, 0);
-
-	/* GPU has been reset, we can clear the reset pending bit. */
-	atomic_set(&pfdev->reset.pending, 0);
-
-	/* Now resubmit jobs that were previously queued but didn't have a
-	 * chance to finish.
-	 * FIXME: We temporarily get out of the DMA fence signalling section
-	 * while resubmitting jobs because the job submission logic will
-	 * allocate memory with the GFP_KERNEL flag which can trigger memory
-	 * reclaim and exposes a lock ordering issue.
-	 */
-	dma_fence_end_signalling(cookie);
-	for (i = 0; i < NUM_JOB_SLOTS; i++)
-		drm_sched_resubmit_jobs(&pfdev->js->queue[i].sched);
-	cookie = dma_fence_begin_signalling();
-
-	/* Restart the schedulers */
-	for (i = 0; i < NUM_JOB_SLOTS; i++)
-		drm_sched_start(&pfdev->js->queue[i].sched, true);
-
-	/* Re-enable job interrupts now that everything has been restarted. */
-	job_write(pfdev, JOB_INT_MASK,
-		  GENMASK(16 + NUM_JOB_SLOTS - 1, 16) |
-		  GENMASK(NUM_JOB_SLOTS - 1, 0));
-
->>>>>>> eb3cdb58
 	dma_fence_end_signalling(cookie);
 }
 
@@ -949,11 +728,8 @@
 		job_read(pfdev, JS_TAIL_LO(js)),
 		sched_job);
 
-<<<<<<< HEAD
-=======
 	panfrost_core_dump(job);
 
->>>>>>> eb3cdb58
 	atomic_set(&pfdev->reset.pending, 1);
 	panfrost_reset(pfdev, sched_job);
 
