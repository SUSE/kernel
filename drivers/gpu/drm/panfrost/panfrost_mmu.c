--- conflicted
+++ resolved
@@ -768,15 +768,9 @@
 {
 	int err;
 
-<<<<<<< HEAD
-	irq = platform_get_irq_byname(to_platform_device(pfdev->dev), "mmu");
-	if (irq < 0)
-		return irq;
-=======
 	pfdev->mmu_irq = platform_get_irq_byname(to_platform_device(pfdev->dev), "mmu");
 	if (pfdev->mmu_irq < 0)
 		return pfdev->mmu_irq;
->>>>>>> 2d5404ca
 
 	err = devm_request_threaded_irq(pfdev->dev, pfdev->mmu_irq,
 					panfrost_mmu_irq_handler,
