/*
 * Copyright 2015 Advanced Micro Devices, Inc.
 *
 * Permission is hereby granted, free of charge, to any person obtaining a
 * copy of this software and associated documentation files (the "Software"),
 * to deal in the Software without restriction, including without limitation
 * the rights to use, copy, modify, merge, publish, distribute, sublicense,
 * and/or sell copies of the Software, and to permit persons to whom the
 * Software is furnished to do so, subject to the following conditions:
 *
 * The above copyright notice and this permission notice shall be included in
 * all copies or substantial portions of the Software.
 *
 * THE SOFTWARE IS PROVIDED "AS IS", WITHOUT WARRANTY OF ANY KIND, EXPRESS OR
 * IMPLIED, INCLUDING BUT NOT LIMITED TO THE WARRANTIES OF MERCHANTABILITY,
 * FITNESS FOR A PARTICULAR PURPOSE AND NONINFRINGEMENT.  IN NO EVENT SHALL
 * THE COPYRIGHT HOLDER(S) OR AUTHOR(S) BE LIABLE FOR ANY CLAIM, DAMAGES OR
 * OTHER LIABILITY, WHETHER IN AN ACTION OF CONTRACT, TORT OR OTHERWISE,
 * ARISING FROM, OUT OF OR IN CONNECTION WITH THE SOFTWARE OR THE USE OR
 * OTHER DEALINGS IN THE SOFTWARE.
 *
 */

/**
 * DOC: Overview
 *
 * The GPU scheduler provides entities which allow userspace to push jobs
 * into software queues which are then scheduled on a hardware run queue.
 * The software queues have a priority among them. The scheduler selects the entities
 * from the run queue using a FIFO. The scheduler provides dependency handling
 * features among jobs. The driver is supposed to provide callback functions for
 * backend operations to the scheduler like submitting a job to hardware run queue,
 * returning the dependencies of a job etc.
 *
 * The organisation of the scheduler is the following:
 *
 * 1. Each hw run queue has one scheduler
 * 2. Each scheduler has multiple run queues with different priorities
 *    (e.g., HIGH_HW,HIGH_SW, KERNEL, NORMAL)
 * 3. Each scheduler run queue has a queue of entities to schedule
 * 4. Entities themselves maintain a queue of jobs that will be scheduled on
 *    the hardware.
 *
 * The jobs in a entity are always scheduled in the order that they were pushed.
 *
 * Note that once a job was taken from the entities queue and pushed to the
 * hardware, i.e. the pending queue, the entity must not be referenced anymore
 * through the jobs entity pointer.
<<<<<<< HEAD
=======
 */

/**
 * DOC: Flow Control
 *
 * The DRM GPU scheduler provides a flow control mechanism to regulate the rate
 * in which the jobs fetched from scheduler entities are executed.
 *
 * In this context the &drm_gpu_scheduler keeps track of a driver specified
 * credit limit representing the capacity of this scheduler and a credit count;
 * every &drm_sched_job carries a driver specified number of credits.
 *
 * Once a job is executed (but not yet finished), the job's credits contribute
 * to the scheduler's credit count until the job is finished. If by executing
 * one more job the scheduler's credit count would exceed the scheduler's
 * credit limit, the job won't be executed. Instead, the scheduler will wait
 * until the credit count has decreased enough to not overflow its credit limit.
 * This implies waiting for previously executed jobs.
 *
 * Optionally, drivers may register a callback (update_job_credits) provided by
 * struct drm_sched_backend_ops to update the job's credits dynamically. The
 * scheduler executes this callback every time the scheduler considers a job for
 * execution and subsequently checks whether the job fits the scheduler's credit
 * limit.
>>>>>>> 2d5404ca
 */

#include <linux/wait.h>
#include <linux/sched.h>
#include <linux/completion.h>
#include <linux/dma-resv.h>
#include <uapi/linux/sched/types.h>

#include <drm/drm_print.h>
#include <drm/drm_gem.h>
#include <drm/drm_syncobj.h>
#include <drm/gpu_scheduler.h>
#include <drm/spsc_queue.h>

#define CREATE_TRACE_POINTS
#include "gpu_scheduler_trace.h"

#ifdef CONFIG_LOCKDEP
static struct lockdep_map drm_sched_lockdep_map = {
	.name = "drm_sched_lockdep_map"
};
#endif

#define to_drm_sched_job(sched_job)		\
		container_of((sched_job), struct drm_sched_job, queue_node)

int drm_sched_policy = DRM_SCHED_POLICY_FIFO;

/**
 * DOC: sched_policy (int)
 * Used to override default entities scheduling policy in a run queue.
 */
MODULE_PARM_DESC(sched_policy, "Specify the scheduling policy for entities on a run-queue, " __stringify(DRM_SCHED_POLICY_RR) " = Round Robin, " __stringify(DRM_SCHED_POLICY_FIFO) " = FIFO (default).");
module_param_named(sched_policy, drm_sched_policy, int, 0444);

static u32 drm_sched_available_credits(struct drm_gpu_scheduler *sched)
{
	u32 credits;

	drm_WARN_ON(sched, check_sub_overflow(sched->credit_limit,
					      atomic_read(&sched->credit_count),
					      &credits));

	return credits;
}

/**
 * drm_sched_can_queue -- Can we queue more to the hardware?
 * @sched: scheduler instance
 * @entity: the scheduler entity
 *
 * Return true if we can push at least one more job from @entity, false
 * otherwise.
 */
static bool drm_sched_can_queue(struct drm_gpu_scheduler *sched,
				struct drm_sched_entity *entity)
{
	struct drm_sched_job *s_job;

	s_job = to_drm_sched_job(spsc_queue_peek(&entity->job_queue));
	if (!s_job)
		return false;

	if (sched->ops->update_job_credits) {
		s_job->credits = sched->ops->update_job_credits(s_job);

		drm_WARN(sched, !s_job->credits,
			 "Jobs with zero credits bypass job-flow control.\n");
	}

	/* If a job exceeds the credit limit, truncate it to the credit limit
	 * itself to guarantee forward progress.
	 */
	if (drm_WARN(sched, s_job->credits > sched->credit_limit,
		     "Jobs may not exceed the credit limit, truncate.\n"))
		s_job->credits = sched->credit_limit;

	return drm_sched_available_credits(sched) >= s_job->credits;
}

static __always_inline bool drm_sched_entity_compare_before(struct rb_node *a,
							    const struct rb_node *b)
{
	struct drm_sched_entity *ent_a =  rb_entry((a), struct drm_sched_entity, rb_tree_node);
	struct drm_sched_entity *ent_b =  rb_entry((b), struct drm_sched_entity, rb_tree_node);

	return ktime_before(ent_a->oldest_job_waiting, ent_b->oldest_job_waiting);
}

static inline void drm_sched_rq_remove_fifo_locked(struct drm_sched_entity *entity)
{
	struct drm_sched_rq *rq = entity->rq;

	if (!RB_EMPTY_NODE(&entity->rb_tree_node)) {
		rb_erase_cached(&entity->rb_tree_node, &rq->rb_tree_root);
		RB_CLEAR_NODE(&entity->rb_tree_node);
	}
}

void drm_sched_rq_update_fifo(struct drm_sched_entity *entity, ktime_t ts)
{
	/*
	 * Both locks need to be grabbed, one to protect from entity->rq change
	 * for entity from within concurrent drm_sched_entity_select_rq and the
	 * other to update the rb tree structure.
	 */
	spin_lock(&entity->rq_lock);
	spin_lock(&entity->rq->lock);

	drm_sched_rq_remove_fifo_locked(entity);

	entity->oldest_job_waiting = ts;

	rb_add_cached(&entity->rb_tree_node, &entity->rq->rb_tree_root,
		      drm_sched_entity_compare_before);

	spin_unlock(&entity->rq->lock);
	spin_unlock(&entity->rq_lock);
}

/**
 * drm_sched_rq_init - initialize a given run queue struct
 *
 * @sched: scheduler instance to associate with this run queue
 * @rq: scheduler run queue
 *
 * Initializes a scheduler runqueue.
 */
static void drm_sched_rq_init(struct drm_gpu_scheduler *sched,
			      struct drm_sched_rq *rq)
{
	spin_lock_init(&rq->lock);
	INIT_LIST_HEAD(&rq->entities);
	rq->rb_tree_root = RB_ROOT_CACHED;
	rq->current_entity = NULL;
	rq->sched = sched;
}

/**
 * drm_sched_rq_add_entity - add an entity
 *
 * @rq: scheduler run queue
 * @entity: scheduler entity
 *
 * Adds a scheduler entity to the run queue.
 */
void drm_sched_rq_add_entity(struct drm_sched_rq *rq,
			     struct drm_sched_entity *entity)
{
	if (!list_empty(&entity->list))
		return;

	spin_lock(&rq->lock);

	atomic_inc(rq->sched->score);
	list_add_tail(&entity->list, &rq->entities);

	spin_unlock(&rq->lock);
}

/**
 * drm_sched_rq_remove_entity - remove an entity
 *
 * @rq: scheduler run queue
 * @entity: scheduler entity
 *
 * Removes a scheduler entity from the run queue.
 */
void drm_sched_rq_remove_entity(struct drm_sched_rq *rq,
				struct drm_sched_entity *entity)
{
	if (list_empty(&entity->list))
		return;

	spin_lock(&rq->lock);

	atomic_dec(rq->sched->score);
	list_del_init(&entity->list);

	if (rq->current_entity == entity)
		rq->current_entity = NULL;

	if (drm_sched_policy == DRM_SCHED_POLICY_FIFO)
		drm_sched_rq_remove_fifo_locked(entity);

	spin_unlock(&rq->lock);
}

/**
 * drm_sched_rq_select_entity_rr - Select an entity which could provide a job to run
 *
 * @sched: the gpu scheduler
 * @rq: scheduler run queue to check.
 *
 * Try to find the next ready entity.
 *
 * Return an entity if one is found; return an error-pointer (!NULL) if an
 * entity was ready, but the scheduler had insufficient credits to accommodate
 * its job; return NULL, if no ready entity was found.
 */
static struct drm_sched_entity *
drm_sched_rq_select_entity_rr(struct drm_gpu_scheduler *sched,
			      struct drm_sched_rq *rq)
{
	struct drm_sched_entity *entity;

	spin_lock(&rq->lock);

	entity = rq->current_entity;
	if (entity) {
		list_for_each_entry_continue(entity, &rq->entities, list) {
			if (drm_sched_entity_is_ready(entity)) {
				/* If we can't queue yet, preserve the current
				 * entity in terms of fairness.
				 */
				if (!drm_sched_can_queue(sched, entity)) {
					spin_unlock(&rq->lock);
					return ERR_PTR(-ENOSPC);
				}

				rq->current_entity = entity;
				reinit_completion(&entity->entity_idle);
				spin_unlock(&rq->lock);
				return entity;
			}
		}
	}

	list_for_each_entry(entity, &rq->entities, list) {
		if (drm_sched_entity_is_ready(entity)) {
			/* If we can't queue yet, preserve the current entity in
			 * terms of fairness.
			 */
			if (!drm_sched_can_queue(sched, entity)) {
				spin_unlock(&rq->lock);
				return ERR_PTR(-ENOSPC);
			}

			rq->current_entity = entity;
			reinit_completion(&entity->entity_idle);
			spin_unlock(&rq->lock);
			return entity;
		}

		if (entity == rq->current_entity)
			break;
	}

	spin_unlock(&rq->lock);

	return NULL;
}

/**
 * drm_sched_rq_select_entity_fifo - Select an entity which provides a job to run
 *
 * @sched: the gpu scheduler
 * @rq: scheduler run queue to check.
 *
 * Find oldest waiting ready entity.
 *
 * Return an entity if one is found; return an error-pointer (!NULL) if an
 * entity was ready, but the scheduler had insufficient credits to accommodate
 * its job; return NULL, if no ready entity was found.
 */
static struct drm_sched_entity *
drm_sched_rq_select_entity_fifo(struct drm_gpu_scheduler *sched,
				struct drm_sched_rq *rq)
{
	struct rb_node *rb;

	spin_lock(&rq->lock);
	for (rb = rb_first_cached(&rq->rb_tree_root); rb; rb = rb_next(rb)) {
		struct drm_sched_entity *entity;

		entity = rb_entry(rb, struct drm_sched_entity, rb_tree_node);
		if (drm_sched_entity_is_ready(entity)) {
			/* If we can't queue yet, preserve the current entity in
			 * terms of fairness.
			 */
			if (!drm_sched_can_queue(sched, entity)) {
				spin_unlock(&rq->lock);
				return ERR_PTR(-ENOSPC);
			}

			rq->current_entity = entity;
			reinit_completion(&entity->entity_idle);
			break;
		}
	}
	spin_unlock(&rq->lock);

	return rb ? rb_entry(rb, struct drm_sched_entity, rb_tree_node) : NULL;
}

/**
 * drm_sched_run_job_queue - enqueue run-job work
 * @sched: scheduler instance
 */
static void drm_sched_run_job_queue(struct drm_gpu_scheduler *sched)
{
	if (!READ_ONCE(sched->pause_submit))
		queue_work(sched->submit_wq, &sched->work_run_job);
}

/**
 * __drm_sched_run_free_queue - enqueue free-job work
 * @sched: scheduler instance
 */
static void __drm_sched_run_free_queue(struct drm_gpu_scheduler *sched)
{
	if (!READ_ONCE(sched->pause_submit))
		queue_work(sched->submit_wq, &sched->work_free_job);
}

/**
 * drm_sched_run_free_queue - enqueue free-job work if ready
 * @sched: scheduler instance
 */
static void drm_sched_run_free_queue(struct drm_gpu_scheduler *sched)
{
	struct drm_sched_job *job;

	spin_lock(&sched->job_list_lock);
	job = list_first_entry_or_null(&sched->pending_list,
				       struct drm_sched_job, list);
	if (job && dma_fence_is_signaled(&job->s_fence->finished))
		__drm_sched_run_free_queue(sched);
	spin_unlock(&sched->job_list_lock);
}

/**
 * drm_sched_job_done - complete a job
 * @s_job: pointer to the job which is done
 *
 * Finish the job's fence and wake up the worker thread.
 */
static void drm_sched_job_done(struct drm_sched_job *s_job, int result)
{
	struct drm_sched_fence *s_fence = s_job->s_fence;
	struct drm_gpu_scheduler *sched = s_fence->sched;

	atomic_sub(s_job->credits, &sched->credit_count);
	atomic_dec(sched->score);

	trace_drm_sched_process_job(s_fence);

	dma_fence_get(&s_fence->finished);
	drm_sched_fence_finished(s_fence, result);
	dma_fence_put(&s_fence->finished);
	__drm_sched_run_free_queue(sched);
}

/**
 * drm_sched_job_done_cb - the callback for a done job
 * @f: fence
 * @cb: fence callbacks
 */
static void drm_sched_job_done_cb(struct dma_fence *f, struct dma_fence_cb *cb)
{
	struct drm_sched_job *s_job = container_of(cb, struct drm_sched_job, cb);

	drm_sched_job_done(s_job, f->error);
}

/**
 * drm_sched_start_timeout - start timeout for reset worker
 *
 * @sched: scheduler instance to start the worker for
 *
 * Start the timeout for the given scheduler.
 */
static void drm_sched_start_timeout(struct drm_gpu_scheduler *sched)
{
	lockdep_assert_held(&sched->job_list_lock);

	if (sched->timeout != MAX_SCHEDULE_TIMEOUT &&
	    !list_empty(&sched->pending_list))
		mod_delayed_work(sched->timeout_wq, &sched->work_tdr, sched->timeout);
}

static void drm_sched_start_timeout_unlocked(struct drm_gpu_scheduler *sched)
{
	spin_lock(&sched->job_list_lock);
	drm_sched_start_timeout(sched);
	spin_unlock(&sched->job_list_lock);
}

/**
 * drm_sched_tdr_queue_imm: - immediately start job timeout handler
 *
 * @sched: scheduler for which the timeout handling should be started.
 *
 * Start timeout handling immediately for the named scheduler.
 */
void drm_sched_tdr_queue_imm(struct drm_gpu_scheduler *sched)
{
	spin_lock(&sched->job_list_lock);
	sched->timeout = 0;
	drm_sched_start_timeout(sched);
	spin_unlock(&sched->job_list_lock);
}
EXPORT_SYMBOL(drm_sched_tdr_queue_imm);

/**
 * drm_sched_fault - immediately start timeout handler
 *
 * @sched: scheduler where the timeout handling should be started.
 *
 * Start timeout handling immediately when the driver detects a hardware fault.
 */
void drm_sched_fault(struct drm_gpu_scheduler *sched)
{
	if (sched->timeout_wq)
		mod_delayed_work(sched->timeout_wq, &sched->work_tdr, 0);
}
EXPORT_SYMBOL(drm_sched_fault);

/**
 * drm_sched_suspend_timeout - Suspend scheduler job timeout
 *
 * @sched: scheduler instance for which to suspend the timeout
 *
 * Suspend the delayed work timeout for the scheduler. This is done by
 * modifying the delayed work timeout to an arbitrary large value,
 * MAX_SCHEDULE_TIMEOUT in this case.
 *
 * Returns the timeout remaining
 *
 */
unsigned long drm_sched_suspend_timeout(struct drm_gpu_scheduler *sched)
{
	unsigned long sched_timeout, now = jiffies;

	sched_timeout = sched->work_tdr.timer.expires;

	/*
	 * Modify the timeout to an arbitrarily large value. This also prevents
	 * the timeout to be restarted when new submissions arrive
	 */
	if (mod_delayed_work(sched->timeout_wq, &sched->work_tdr, MAX_SCHEDULE_TIMEOUT)
			&& time_after(sched_timeout, now))
		return sched_timeout - now;
	else
		return sched->timeout;
}
EXPORT_SYMBOL(drm_sched_suspend_timeout);

/**
 * drm_sched_resume_timeout - Resume scheduler job timeout
 *
 * @sched: scheduler instance for which to resume the timeout
 * @remaining: remaining timeout
 *
 * Resume the delayed work timeout for the scheduler.
 */
void drm_sched_resume_timeout(struct drm_gpu_scheduler *sched,
		unsigned long remaining)
{
	spin_lock(&sched->job_list_lock);

	if (list_empty(&sched->pending_list))
		cancel_delayed_work(&sched->work_tdr);
	else
		mod_delayed_work(sched->timeout_wq, &sched->work_tdr, remaining);

	spin_unlock(&sched->job_list_lock);
}
EXPORT_SYMBOL(drm_sched_resume_timeout);

static void drm_sched_job_begin(struct drm_sched_job *s_job)
{
	struct drm_gpu_scheduler *sched = s_job->sched;

	spin_lock(&sched->job_list_lock);
	list_add_tail(&s_job->list, &sched->pending_list);
	drm_sched_start_timeout(sched);
	spin_unlock(&sched->job_list_lock);
}

static void drm_sched_job_timedout(struct work_struct *work)
{
	struct drm_gpu_scheduler *sched;
	struct drm_sched_job *job;
	enum drm_gpu_sched_stat status = DRM_GPU_SCHED_STAT_NOMINAL;

	sched = container_of(work, struct drm_gpu_scheduler, work_tdr.work);

	/* Protects against concurrent deletion in drm_sched_get_finished_job */
	spin_lock(&sched->job_list_lock);
	job = list_first_entry_or_null(&sched->pending_list,
				       struct drm_sched_job, list);

	if (job) {
		/*
		 * Remove the bad job so it cannot be freed by concurrent
		 * drm_sched_cleanup_jobs. It will be reinserted back after sched->thread
		 * is parked at which point it's safe.
		 */
		list_del_init(&job->list);
		spin_unlock(&sched->job_list_lock);

		status = job->sched->ops->timedout_job(job);

		/*
		 * Guilty job did complete and hence needs to be manually removed
		 * See drm_sched_stop doc.
		 */
		if (sched->free_guilty) {
			job->sched->ops->free_job(job);
			sched->free_guilty = false;
		}
	} else {
		spin_unlock(&sched->job_list_lock);
	}

	if (status != DRM_GPU_SCHED_STAT_ENODEV)
		drm_sched_start_timeout_unlocked(sched);
}

/**
 * drm_sched_stop - stop the scheduler
 *
 * @sched: scheduler instance
 * @bad: job which caused the time out
 *
 * Stop the scheduler and also removes and frees all completed jobs.
 * Note: bad job will not be freed as it might be used later and so it's
 * callers responsibility to release it manually if it's not part of the
 * pending list any more.
 *
 */
void drm_sched_stop(struct drm_gpu_scheduler *sched, struct drm_sched_job *bad)
{
	struct drm_sched_job *s_job, *tmp;

	drm_sched_wqueue_stop(sched);

	/*
	 * Reinsert back the bad job here - now it's safe as
	 * drm_sched_get_finished_job cannot race against us and release the
	 * bad job at this point - we parked (waited for) any in progress
	 * (earlier) cleanups and drm_sched_get_finished_job will not be called
	 * now until the scheduler thread is unparked.
	 */
	if (bad && bad->sched == sched)
		/*
		 * Add at the head of the queue to reflect it was the earliest
		 * job extracted.
		 */
		list_add(&bad->list, &sched->pending_list);

	/*
	 * Iterate the job list from later to  earlier one and either deactive
	 * their HW callbacks or remove them from pending list if they already
	 * signaled.
	 * This iteration is thread safe as sched thread is stopped.
	 */
	list_for_each_entry_safe_reverse(s_job, tmp, &sched->pending_list,
					 list) {
		if (s_job->s_fence->parent &&
		    dma_fence_remove_callback(s_job->s_fence->parent,
					      &s_job->cb)) {
			dma_fence_put(s_job->s_fence->parent);
			s_job->s_fence->parent = NULL;
			atomic_sub(s_job->credits, &sched->credit_count);
		} else {
			/*
			 * remove job from pending_list.
			 * Locking here is for concurrent resume timeout
			 */
			spin_lock(&sched->job_list_lock);
			list_del_init(&s_job->list);
			spin_unlock(&sched->job_list_lock);

			/*
			 * Wait for job's HW fence callback to finish using s_job
			 * before releasing it.
			 *
			 * Job is still alive so fence refcount at least 1
			 */
			dma_fence_wait(&s_job->s_fence->finished, false);

			/*
			 * We must keep bad job alive for later use during
			 * recovery by some of the drivers but leave a hint
			 * that the guilty job must be released.
			 */
			if (bad != s_job)
				sched->ops->free_job(s_job);
			else
				sched->free_guilty = true;
		}
	}

	/*
	 * Stop pending timer in flight as we rearm it in  drm_sched_start. This
	 * avoids the pending timeout work in progress to fire right away after
	 * this TDR finished and before the newly restarted jobs had a
	 * chance to complete.
	 */
	cancel_delayed_work(&sched->work_tdr);
}

EXPORT_SYMBOL(drm_sched_stop);

/**
 * drm_sched_start - recover jobs after a reset
 *
 * @sched: scheduler instance
 *
 */
void drm_sched_start(struct drm_gpu_scheduler *sched)
{
	struct drm_sched_job *s_job, *tmp;

	/*
	 * Locking the list is not required here as the sched thread is parked
	 * so no new jobs are being inserted or removed. Also concurrent
	 * GPU recovers can't run in parallel.
	 */
	list_for_each_entry_safe(s_job, tmp, &sched->pending_list, list) {
		struct dma_fence *fence = s_job->s_fence->parent;

		atomic_add(s_job->credits, &sched->credit_count);

		if (!fence) {
			drm_sched_job_done(s_job, -ECANCELED);
			continue;
		}

<<<<<<< HEAD
		if (fence) {
			r = dma_fence_add_callback(fence, &s_job->cb,
						   drm_sched_job_done_cb);
			if (r == -ENOENT)
				drm_sched_job_done(s_job, fence->error);
			else if (r)
				DRM_DEV_ERROR(sched->dev, "fence add callback failed (%d)\n",
					  r);
		} else
			drm_sched_job_done(s_job, -ECANCELED);
	}

	if (full_recovery) {
		spin_lock(&sched->job_list_lock);
		drm_sched_start_timeout(sched);
		spin_unlock(&sched->job_list_lock);
=======
		if (dma_fence_add_callback(fence, &s_job->cb,
					   drm_sched_job_done_cb))
			drm_sched_job_done(s_job, fence->error);
>>>>>>> 2d5404ca
	}

	drm_sched_start_timeout_unlocked(sched);
	drm_sched_wqueue_start(sched);
}
EXPORT_SYMBOL(drm_sched_start);

/**
 * drm_sched_resubmit_jobs - Deprecated, don't use in new code!
 *
 * @sched: scheduler instance
 *
 * Re-submitting jobs was a concept AMD came up as cheap way to implement
 * recovery after a job timeout.
 *
 * This turned out to be not working very well. First of all there are many
 * problem with the dma_fence implementation and requirements. Either the
 * implementation is risking deadlocks with core memory management or violating
 * documented implementation details of the dma_fence object.
 *
 * Drivers can still save and restore their state for recovery operations, but
 * we shouldn't make this a general scheduler feature around the dma_fence
 * interface.
 */
void drm_sched_resubmit_jobs(struct drm_gpu_scheduler *sched)
{
	struct drm_sched_job *s_job, *tmp;
	uint64_t guilty_context;
	bool found_guilty = false;
	struct dma_fence *fence;

	list_for_each_entry_safe(s_job, tmp, &sched->pending_list, list) {
		struct drm_sched_fence *s_fence = s_job->s_fence;

		if (!found_guilty && atomic_read(&s_job->karma) > sched->hang_limit) {
			found_guilty = true;
			guilty_context = s_job->s_fence->scheduled.context;
		}

		if (found_guilty && s_job->s_fence->scheduled.context == guilty_context)
			dma_fence_set_error(&s_fence->finished, -ECANCELED);

		fence = sched->ops->run_job(s_job);

		if (IS_ERR_OR_NULL(fence)) {
			if (IS_ERR(fence))
				dma_fence_set_error(&s_fence->finished, PTR_ERR(fence));

			s_job->s_fence->parent = NULL;
		} else {

			s_job->s_fence->parent = dma_fence_get(fence);

			/* Drop for orignal kref_init */
			dma_fence_put(fence);
		}
	}
}
EXPORT_SYMBOL(drm_sched_resubmit_jobs);

/**
 * drm_sched_job_init - init a scheduler job
 * @job: scheduler job to init
 * @entity: scheduler entity to use
 * @credits: the number of credits this job contributes to the schedulers
 * credit limit
 * @owner: job owner for debugging
 *
 * Refer to drm_sched_entity_push_job() documentation
 * for locking considerations.
 *
 * Drivers must make sure drm_sched_job_cleanup() if this function returns
 * successfully, even when @job is aborted before drm_sched_job_arm() is called.
 *
 * WARNING: amdgpu abuses &drm_sched.ready to signal when the hardware
 * has died, which can mean that there's no valid runqueue for a @entity.
 * This function returns -ENOENT in this case (which probably should be -EIO as
 * a more meanigful return value).
 *
 * Returns 0 for success, negative error code otherwise.
 */
int drm_sched_job_init(struct drm_sched_job *job,
		       struct drm_sched_entity *entity,
		       u32 credits, void *owner)
{
	if (!entity->rq) {
		/* This will most likely be followed by missing frames
		 * or worse--a blank screen--leave a trail in the
		 * logs, so this can be debugged easier.
		 */
		drm_err(job->sched, "%s: entity has no rq!\n", __func__);
		return -ENOENT;
	}
<<<<<<< HEAD
=======

	if (unlikely(!credits)) {
		pr_err("*ERROR* %s: credits cannot be 0!\n", __func__);
		return -EINVAL;
	}
>>>>>>> 2d5404ca

	job->entity = entity;
	job->credits = credits;
	job->s_fence = drm_sched_fence_alloc(entity, owner);
	if (!job->s_fence)
		return -ENOMEM;

	INIT_LIST_HEAD(&job->list);

	xa_init_flags(&job->dependencies, XA_FLAGS_ALLOC);

	return 0;
}
EXPORT_SYMBOL(drm_sched_job_init);

/**
 * drm_sched_job_arm - arm a scheduler job for execution
 * @job: scheduler job to arm
 *
 * This arms a scheduler job for execution. Specifically it initializes the
 * &drm_sched_job.s_fence of @job, so that it can be attached to struct dma_resv
 * or other places that need to track the completion of this job.
 *
 * Refer to drm_sched_entity_push_job() documentation for locking
 * considerations.
 *
 * This can only be called if drm_sched_job_init() succeeded.
 */
void drm_sched_job_arm(struct drm_sched_job *job)
{
	struct drm_gpu_scheduler *sched;
	struct drm_sched_entity *entity = job->entity;

	BUG_ON(!entity);
	drm_sched_entity_select_rq(entity);
	sched = entity->rq->sched;

	job->sched = sched;
	job->s_priority = entity->priority;
	job->id = atomic64_inc_return(&sched->job_id_count);

	drm_sched_fence_init(job->s_fence, job->entity);
}
EXPORT_SYMBOL(drm_sched_job_arm);

/**
 * drm_sched_job_add_dependency - adds the fence as a job dependency
 * @job: scheduler job to add the dependencies to
 * @fence: the dma_fence to add to the list of dependencies.
 *
 * Note that @fence is consumed in both the success and error cases.
 *
 * Returns:
 * 0 on success, or an error on failing to expand the array.
 */
int drm_sched_job_add_dependency(struct drm_sched_job *job,
				 struct dma_fence *fence)
{
	struct dma_fence *entry;
	unsigned long index;
	u32 id = 0;
	int ret;

	if (!fence)
		return 0;

	/* Deduplicate if we already depend on a fence from the same context.
	 * This lets the size of the array of deps scale with the number of
	 * engines involved, rather than the number of BOs.
	 */
	xa_for_each(&job->dependencies, index, entry) {
		if (entry->context != fence->context)
			continue;

		if (dma_fence_is_later(fence, entry)) {
			dma_fence_put(entry);
			xa_store(&job->dependencies, index, fence, GFP_KERNEL);
		} else {
			dma_fence_put(fence);
		}
		return 0;
	}

	ret = xa_alloc(&job->dependencies, &id, fence, xa_limit_32b, GFP_KERNEL);
	if (ret != 0)
		dma_fence_put(fence);

	return ret;
}
EXPORT_SYMBOL(drm_sched_job_add_dependency);

/**
 * drm_sched_job_add_syncobj_dependency - adds a syncobj's fence as a job dependency
 * @job: scheduler job to add the dependencies to
 * @file: drm file private pointer
 * @handle: syncobj handle to lookup
 * @point: timeline point
 *
 * This adds the fence matching the given syncobj to @job.
 *
 * Returns:
 * 0 on success, or an error on failing to expand the array.
 */
int drm_sched_job_add_syncobj_dependency(struct drm_sched_job *job,
					 struct drm_file *file,
					 u32 handle,
					 u32 point)
{
	struct dma_fence *fence;
	int ret;

	ret = drm_syncobj_find_fence(file, handle, point, 0, &fence);
	if (ret)
		return ret;

	return drm_sched_job_add_dependency(job, fence);
}
EXPORT_SYMBOL(drm_sched_job_add_syncobj_dependency);

/**
 * drm_sched_job_add_resv_dependencies - add all fences from the resv to the job
 * @job: scheduler job to add the dependencies to
 * @resv: the dma_resv object to get the fences from
 * @usage: the dma_resv_usage to use to filter the fences
 *
 * This adds all fences matching the given usage from @resv to @job.
 * Must be called with the @resv lock held.
 *
 * Returns:
 * 0 on success, or an error on failing to expand the array.
 */
int drm_sched_job_add_resv_dependencies(struct drm_sched_job *job,
					struct dma_resv *resv,
					enum dma_resv_usage usage)
{
	struct dma_resv_iter cursor;
	struct dma_fence *fence;
	int ret;

	dma_resv_assert_held(resv);

	dma_resv_for_each_fence(&cursor, resv, usage, fence) {
		/* Make sure to grab an additional ref on the added fence */
		dma_fence_get(fence);
		ret = drm_sched_job_add_dependency(job, fence);
		if (ret) {
			dma_fence_put(fence);
			return ret;
		}
	}
	return 0;
}
EXPORT_SYMBOL(drm_sched_job_add_resv_dependencies);

/**
 * drm_sched_job_add_implicit_dependencies - adds implicit dependencies as job
 *   dependencies
 * @job: scheduler job to add the dependencies to
 * @obj: the gem object to add new dependencies from.
 * @write: whether the job might write the object (so we need to depend on
 * shared fences in the reservation object).
 *
 * This should be called after drm_gem_lock_reservations() on your array of
 * GEM objects used in the job but before updating the reservations with your
 * own fences.
 *
 * Returns:
 * 0 on success, or an error on failing to expand the array.
 */
int drm_sched_job_add_implicit_dependencies(struct drm_sched_job *job,
					    struct drm_gem_object *obj,
					    bool write)
{
	return drm_sched_job_add_resv_dependencies(job, obj->resv,
						   dma_resv_usage_rw(write));
}
EXPORT_SYMBOL(drm_sched_job_add_implicit_dependencies);

/**
 * drm_sched_job_cleanup - clean up scheduler job resources
 * @job: scheduler job to clean up
 *
 * Cleans up the resources allocated with drm_sched_job_init().
 *
 * Drivers should call this from their error unwind code if @job is aborted
 * before drm_sched_job_arm() is called.
 *
 * After that point of no return @job is committed to be executed by the
 * scheduler, and this function should be called from the
 * &drm_sched_backend_ops.free_job callback.
 */
void drm_sched_job_cleanup(struct drm_sched_job *job)
{
	struct dma_fence *fence;
	unsigned long index;

	if (kref_read(&job->s_fence->finished.refcount)) {
		/* drm_sched_job_arm() has been called */
		dma_fence_put(&job->s_fence->finished);
	} else {
		/* aborted job before committing to run it */
		drm_sched_fence_free(job->s_fence);
	}

	job->s_fence = NULL;

	xa_for_each(&job->dependencies, index, fence) {
		dma_fence_put(fence);
	}
	xa_destroy(&job->dependencies);

}
EXPORT_SYMBOL(drm_sched_job_cleanup);

/**
<<<<<<< HEAD
 * drm_sched_can_queue -- Can we queue more to the hardware?
 * @sched: scheduler instance
 *
 * Return true if we can push more jobs to the hw, otherwise false.
 */
static bool drm_sched_can_queue(struct drm_gpu_scheduler *sched)
{
	return atomic_read(&sched->hw_rq_count) <
		sched->hw_submission_limit;
}

/**
 * drm_sched_wakeup_if_can_queue - Wake up the scheduler
=======
 * drm_sched_wakeup - Wake up the scheduler if it is ready to queue
>>>>>>> 2d5404ca
 * @sched: scheduler instance
 *
 * Wake up the scheduler if we can queue jobs.
 */
void drm_sched_wakeup_if_can_queue(struct drm_gpu_scheduler *sched)
{
<<<<<<< HEAD
	if (drm_sched_can_queue(sched))
		wake_up_interruptible(&sched->wake_up_worker);
=======
	drm_sched_run_job_queue(sched);
>>>>>>> 2d5404ca
}

/**
 * drm_sched_select_entity - Select next entity to process
 *
 * @sched: scheduler instance
 *
 * Return an entity to process or NULL if none are found.
 *
 * Note, that we break out of the for-loop when "entity" is non-null, which can
 * also be an error-pointer--this assures we don't process lower priority
 * run-queues. See comments in the respectively called functions.
 */
static struct drm_sched_entity *
drm_sched_select_entity(struct drm_gpu_scheduler *sched)
{
	struct drm_sched_entity *entity;
	int i;

<<<<<<< HEAD
	if (!drm_sched_can_queue(sched))
		return NULL;

	/* Kernel run queue has higher priority than normal run queue*/
	for (i = sched->num_rqs - 1; i >= DRM_SCHED_PRIORITY_MIN; i--) {
		entity = drm_sched_policy == DRM_SCHED_POLICY_FIFO ?
			drm_sched_rq_select_entity_fifo(sched->sched_rq[i]) :
			drm_sched_rq_select_entity_rr(sched->sched_rq[i]);
=======
	/* Start with the highest priority.
	 */
	for (i = DRM_SCHED_PRIORITY_KERNEL; i < sched->num_rqs; i++) {
		entity = drm_sched_policy == DRM_SCHED_POLICY_FIFO ?
			drm_sched_rq_select_entity_fifo(sched, sched->sched_rq[i]) :
			drm_sched_rq_select_entity_rr(sched, sched->sched_rq[i]);
>>>>>>> 2d5404ca
		if (entity)
			break;
	}

	return IS_ERR(entity) ? NULL : entity;
}

/**
 * drm_sched_get_finished_job - fetch the next finished job to be destroyed
 *
 * @sched: scheduler instance
 *
 * Returns the next finished job from the pending list (if there is one)
 * ready for it to be destroyed.
 */
static struct drm_sched_job *
drm_sched_get_finished_job(struct drm_gpu_scheduler *sched)
{
	struct drm_sched_job *job, *next;

	spin_lock(&sched->job_list_lock);

	job = list_first_entry_or_null(&sched->pending_list,
				       struct drm_sched_job, list);

	if (job && dma_fence_is_signaled(&job->s_fence->finished)) {
		/* remove job from pending_list */
		list_del_init(&job->list);

		/* cancel this job's TO timer */
		cancel_delayed_work(&sched->work_tdr);
		/* make the scheduled timestamp more accurate */
		next = list_first_entry_or_null(&sched->pending_list,
						typeof(*next), list);

		if (next) {
<<<<<<< HEAD
			next->s_fence->scheduled.timestamp =
				dma_fence_timestamp(&job->s_fence->finished);
=======
			if (test_bit(DMA_FENCE_FLAG_TIMESTAMP_BIT,
				     &next->s_fence->scheduled.flags))
				next->s_fence->scheduled.timestamp =
					dma_fence_timestamp(&job->s_fence->finished);
>>>>>>> 2d5404ca
			/* start TO timer for next job */
			drm_sched_start_timeout(sched);
		}
	} else {
		job = NULL;
	}

	spin_unlock(&sched->job_list_lock);

	return job;
}

/**
 * drm_sched_pick_best - Get a drm sched from a sched_list with the least load
 * @sched_list: list of drm_gpu_schedulers
 * @num_sched_list: number of drm_gpu_schedulers in the sched_list
 *
 * Returns pointer of the sched with the least load or NULL if none of the
 * drm_gpu_schedulers are ready
 */
struct drm_gpu_scheduler *
drm_sched_pick_best(struct drm_gpu_scheduler **sched_list,
		     unsigned int num_sched_list)
{
	struct drm_gpu_scheduler *sched, *picked_sched = NULL;
	int i;
	unsigned int min_score = UINT_MAX, num_score;

	for (i = 0; i < num_sched_list; ++i) {
		sched = sched_list[i];

		if (!sched->ready) {
			DRM_WARN("scheduler %s is not ready, skipping",
				 sched->name);
			continue;
		}

		num_score = atomic_read(sched->score);
		if (num_score < min_score) {
			min_score = num_score;
			picked_sched = sched;
		}
	}

	return picked_sched;
}
EXPORT_SYMBOL(drm_sched_pick_best);

/**
 * drm_sched_free_job_work - worker to call free_job
 *
 * @w: free job work
 */
static void drm_sched_free_job_work(struct work_struct *w)
{
	struct drm_gpu_scheduler *sched =
		container_of(w, struct drm_gpu_scheduler, work_free_job);
	struct drm_sched_job *job;

	if (READ_ONCE(sched->pause_submit))
		return;

	job = drm_sched_get_finished_job(sched);
	if (job)
		sched->ops->free_job(job);

	drm_sched_run_free_queue(sched);
	drm_sched_run_job_queue(sched);
}

/**
 * drm_sched_run_job_work - worker to call run_job
 *
 * @w: run job work
 */
static void drm_sched_run_job_work(struct work_struct *w)
{
	struct drm_gpu_scheduler *sched =
		container_of(w, struct drm_gpu_scheduler, work_run_job);
	struct drm_sched_entity *entity;
	struct dma_fence *fence;
	struct drm_sched_fence *s_fence;
	struct drm_sched_job *sched_job;
	int r;

	if (READ_ONCE(sched->pause_submit))
		return;

	/* Find entity with a ready job */
	entity = drm_sched_select_entity(sched);
	if (!entity)
		return;	/* No more work */

	sched_job = drm_sched_entity_pop_job(entity);
	if (!sched_job) {
		complete_all(&entity->entity_idle);
<<<<<<< HEAD
		drm_sched_fence_scheduled(s_fence, fence);

		if (!IS_ERR_OR_NULL(fence)) {
			/* Drop for original kref_init of the fence */
			dma_fence_put(fence);

			r = dma_fence_add_callback(fence, &sched_job->cb,
						   drm_sched_job_done_cb);
			if (r == -ENOENT)
				drm_sched_job_done(sched_job, fence->error);
			else if (r)
				DRM_DEV_ERROR(sched->dev, "fence add callback failed (%d)\n",
					  r);
		} else {
			drm_sched_job_done(sched_job, IS_ERR(fence) ?
					   PTR_ERR(fence) : 0);
		}
=======
		drm_sched_run_job_queue(sched);
		return;
	}

	s_fence = sched_job->s_fence;

	atomic_add(sched_job->credits, &sched->credit_count);
	drm_sched_job_begin(sched_job);

	trace_drm_run_job(sched_job, entity);
	fence = sched->ops->run_job(sched_job);
	complete_all(&entity->entity_idle);
	drm_sched_fence_scheduled(s_fence, fence);
>>>>>>> 2d5404ca

	if (!IS_ERR_OR_NULL(fence)) {
		/* Drop for original kref_init of the fence */
		dma_fence_put(fence);

		r = dma_fence_add_callback(fence, &sched_job->cb,
					   drm_sched_job_done_cb);
		if (r == -ENOENT)
			drm_sched_job_done(sched_job, fence->error);
		else if (r)
			DRM_DEV_ERROR(sched->dev, "fence add callback failed (%d)\n", r);
	} else {
		drm_sched_job_done(sched_job, IS_ERR(fence) ?
				   PTR_ERR(fence) : 0);
	}

	wake_up(&sched->job_scheduled);
	drm_sched_run_job_queue(sched);
}

/**
 * drm_sched_init - Init a gpu scheduler instance
 *
 * @sched: scheduler instance
 * @ops: backend operations for this scheduler
<<<<<<< HEAD
 * @num_rqs: number of runqueues, one for each priority, up to DRM_SCHED_PRIORITY_COUNT
 * @hw_submission: number of hw submissions that can be in flight
=======
 * @submit_wq: workqueue to use for submission. If NULL, an ordered wq is
 *	       allocated and used
 * @num_rqs: number of runqueues, one for each priority, up to DRM_SCHED_PRIORITY_COUNT
 * @credit_limit: the number of credits this scheduler can hold from all jobs
>>>>>>> 2d5404ca
 * @hang_limit: number of times to allow a job to hang before dropping it
 * @timeout: timeout value in jiffies for the scheduler
 * @timeout_wq: workqueue to use for timeout work. If NULL, the system_wq is
 *		used
 * @score: optional score atomic shared with other schedulers
 * @name: name used for debugging
 * @dev: target &struct device
 *
 * Return 0 on success, otherwise error code.
 */
int drm_sched_init(struct drm_gpu_scheduler *sched,
		   const struct drm_sched_backend_ops *ops,
<<<<<<< HEAD
		   u32 num_rqs, uint32_t hw_submission, unsigned int hang_limit,
		   long timeout, struct workqueue_struct *timeout_wq,
		   atomic_t *score, const char *name, struct device *dev)
{
	int i, ret;
=======
		   struct workqueue_struct *submit_wq,
		   u32 num_rqs, u32 credit_limit, unsigned int hang_limit,
		   long timeout, struct workqueue_struct *timeout_wq,
		   atomic_t *score, const char *name, struct device *dev)
{
	int i;
>>>>>>> 2d5404ca

	sched->ops = ops;
	sched->credit_limit = credit_limit;
	sched->name = name;
	sched->timeout = timeout;
	sched->timeout_wq = timeout_wq ? : system_wq;
	sched->hang_limit = hang_limit;
	sched->score = score ? score : &sched->_score;
	sched->dev = dev;
<<<<<<< HEAD

	if (num_rqs > DRM_SCHED_PRIORITY_COUNT) {
		/* This is a gross violation--tell drivers what the  problem is.
		 */
		drm_err(sched, "%s: num_rqs cannot be greater than DRM_SCHED_PRIORITY_COUNT\n",
			__func__);
		return -EINVAL;
	} else if (sched->sched_rq) {
		/* Not an error, but warn anyway so drivers can
		 * fine-tune their DRM calling order, and return all
		 * is good.
		 */
		drm_warn(sched, "%s: scheduler already initialized!\n", __func__);
		return 0;
	}

	sched->sched_rq = kmalloc_array(num_rqs, sizeof(*sched->sched_rq),
					GFP_KERNEL | __GFP_ZERO);
	if (!sched->sched_rq) {
		drm_err(sched, "%s: out of memory for sched_rq\n", __func__);
		return -ENOMEM;
	}
	sched->num_rqs = num_rqs;
	ret = -ENOMEM;
	for (i = DRM_SCHED_PRIORITY_MIN; i < sched->num_rqs; i++) {
		sched->sched_rq[i] = kzalloc(sizeof(*sched->sched_rq[i]), GFP_KERNEL);
		if (!sched->sched_rq[i])
			goto Out_unroll;
		drm_sched_rq_init(sched, sched->sched_rq[i]);
	}
=======
>>>>>>> 2d5404ca

	if (num_rqs > DRM_SCHED_PRIORITY_COUNT) {
		/* This is a gross violation--tell drivers what the  problem is.
		 */
		drm_err(sched, "%s: num_rqs cannot be greater than DRM_SCHED_PRIORITY_COUNT\n",
			__func__);
		return -EINVAL;
	} else if (sched->sched_rq) {
		/* Not an error, but warn anyway so drivers can
		 * fine-tune their DRM calling order, and return all
		 * is good.
		 */
		drm_warn(sched, "%s: scheduler already initialized!\n", __func__);
		return 0;
	}

	if (submit_wq) {
		sched->submit_wq = submit_wq;
		sched->own_submit_wq = false;
	} else {
#ifdef CONFIG_LOCKDEP
		sched->submit_wq = alloc_ordered_workqueue_lockdep_map(name,
								       WQ_MEM_RECLAIM,
								       &drm_sched_lockdep_map);
#else
		sched->submit_wq = alloc_ordered_workqueue(name, WQ_MEM_RECLAIM);
#endif
		if (!sched->submit_wq)
			return -ENOMEM;

		sched->own_submit_wq = true;
	}

	sched->sched_rq = kmalloc_array(num_rqs, sizeof(*sched->sched_rq),
					GFP_KERNEL | __GFP_ZERO);
	if (!sched->sched_rq)
		goto Out_check_own;
	sched->num_rqs = num_rqs;
	for (i = DRM_SCHED_PRIORITY_KERNEL; i < sched->num_rqs; i++) {
		sched->sched_rq[i] = kzalloc(sizeof(*sched->sched_rq[i]), GFP_KERNEL);
		if (!sched->sched_rq[i])
			goto Out_unroll;
		drm_sched_rq_init(sched, sched->sched_rq[i]);
	}

	init_waitqueue_head(&sched->job_scheduled);
	INIT_LIST_HEAD(&sched->pending_list);
	spin_lock_init(&sched->job_list_lock);
	atomic_set(&sched->credit_count, 0);
	INIT_DELAYED_WORK(&sched->work_tdr, drm_sched_job_timedout);
	INIT_WORK(&sched->work_run_job, drm_sched_run_job_work);
	INIT_WORK(&sched->work_free_job, drm_sched_free_job_work);
	atomic_set(&sched->_score, 0);
	atomic64_set(&sched->job_id_count, 0);
<<<<<<< HEAD

	/* Each scheduler will run on a seperate kernel thread */
	sched->thread = kthread_run(drm_sched_main, sched, sched->name);
	if (IS_ERR(sched->thread)) {
		ret = PTR_ERR(sched->thread);
		sched->thread = NULL;
		DRM_DEV_ERROR(sched->dev, "Failed to create scheduler for %s.\n", name);
		goto Out_unroll;
	}
=======
	sched->pause_submit = false;
>>>>>>> 2d5404ca

	sched->ready = true;
	return 0;
Out_unroll:
<<<<<<< HEAD
	for (--i ; i >= DRM_SCHED_PRIORITY_MIN; i--)
		kfree(sched->sched_rq[i]);
	kfree(sched->sched_rq);
	sched->sched_rq = NULL;
	drm_err(sched, "%s: Failed to setup GPU scheduler--out of memory\n", __func__);
	return ret;
=======
	for (--i ; i >= DRM_SCHED_PRIORITY_KERNEL; i--)
		kfree(sched->sched_rq[i]);

	kfree(sched->sched_rq);
	sched->sched_rq = NULL;
Out_check_own:
	if (sched->own_submit_wq)
		destroy_workqueue(sched->submit_wq);
	drm_err(sched, "%s: Failed to setup GPU scheduler--out of memory\n", __func__);
	return -ENOMEM;
>>>>>>> 2d5404ca
}
EXPORT_SYMBOL(drm_sched_init);

/**
 * drm_sched_fini - Destroy a gpu scheduler
 *
 * @sched: scheduler instance
 *
 * Tears down and cleans up the scheduler.
 */
void drm_sched_fini(struct drm_gpu_scheduler *sched)
{
	struct drm_sched_entity *s_entity;
	int i;

	drm_sched_wqueue_stop(sched);

<<<<<<< HEAD
	for (i = sched->num_rqs - 1; i >= DRM_SCHED_PRIORITY_MIN; i--) {
=======
	for (i = DRM_SCHED_PRIORITY_KERNEL; i < sched->num_rqs; i++) {
>>>>>>> 2d5404ca
		struct drm_sched_rq *rq = sched->sched_rq[i];

		spin_lock(&rq->lock);
		list_for_each_entry(s_entity, &rq->entities, list)
			/*
			 * Prevents reinsertion and marks job_queue as idle,
			 * it will removed from rq in drm_sched_entity_fini
			 * eventually
			 */
			s_entity->stopped = true;
		spin_unlock(&rq->lock);
		kfree(sched->sched_rq[i]);
	}

	/* Wakeup everyone stuck in drm_sched_entity_flush for this scheduler */
	wake_up_all(&sched->job_scheduled);

	/* Confirm no work left behind accessing device structures */
	cancel_delayed_work_sync(&sched->work_tdr);

	if (sched->own_submit_wq)
		destroy_workqueue(sched->submit_wq);
	sched->ready = false;
	kfree(sched->sched_rq);
	sched->sched_rq = NULL;
}
EXPORT_SYMBOL(drm_sched_fini);

/**
 * drm_sched_increase_karma - Update sched_entity guilty flag
 *
 * @bad: The job guilty of time out
 *
 * Increment on every hang caused by the 'bad' job. If this exceeds the hang
 * limit of the scheduler then the respective sched entity is marked guilty and
 * jobs from it will not be scheduled further
 */
void drm_sched_increase_karma(struct drm_sched_job *bad)
{
	int i;
	struct drm_sched_entity *tmp;
	struct drm_sched_entity *entity;
	struct drm_gpu_scheduler *sched = bad->sched;

	/* don't change @bad's karma if it's from KERNEL RQ,
	 * because sometimes GPU hang would cause kernel jobs (like VM updating jobs)
	 * corrupt but keep in mind that kernel jobs always considered good.
	 */
	if (bad->s_priority != DRM_SCHED_PRIORITY_KERNEL) {
		atomic_inc(&bad->karma);

<<<<<<< HEAD
		for (i = DRM_SCHED_PRIORITY_MIN;
		     i < min_t(typeof(sched->num_rqs), sched->num_rqs, DRM_SCHED_PRIORITY_KERNEL);
		     i++) {
=======
		for (i = DRM_SCHED_PRIORITY_HIGH; i < sched->num_rqs; i++) {
>>>>>>> 2d5404ca
			struct drm_sched_rq *rq = sched->sched_rq[i];

			spin_lock(&rq->lock);
			list_for_each_entry_safe(entity, tmp, &rq->entities, list) {
				if (bad->s_fence->scheduled.context ==
				    entity->fence_context) {
					if (entity->guilty)
						atomic_set(entity->guilty, 1);
					break;
				}
			}
			spin_unlock(&rq->lock);
			if (&entity->list != &rq->entities)
				break;
		}
	}
}
EXPORT_SYMBOL(drm_sched_increase_karma);

/**
 * drm_sched_wqueue_ready - Is the scheduler ready for submission
 *
 * @sched: scheduler instance
 *
 * Returns true if submission is ready
 */
bool drm_sched_wqueue_ready(struct drm_gpu_scheduler *sched)
{
	return sched->ready;
}
EXPORT_SYMBOL(drm_sched_wqueue_ready);

/**
 * drm_sched_wqueue_stop - stop scheduler submission
 *
 * @sched: scheduler instance
 */
void drm_sched_wqueue_stop(struct drm_gpu_scheduler *sched)
{
	WRITE_ONCE(sched->pause_submit, true);
	cancel_work_sync(&sched->work_run_job);
	cancel_work_sync(&sched->work_free_job);
}
EXPORT_SYMBOL(drm_sched_wqueue_stop);

/**
 * drm_sched_wqueue_start - start scheduler submission
 *
 * @sched: scheduler instance
 */
void drm_sched_wqueue_start(struct drm_gpu_scheduler *sched)
{
	WRITE_ONCE(sched->pause_submit, false);
	queue_work(sched->submit_wq, &sched->work_run_job);
	queue_work(sched->submit_wq, &sched->work_free_job);
}
EXPORT_SYMBOL(drm_sched_wqueue_start);<|MERGE_RESOLUTION|>--- conflicted
+++ resolved
@@ -46,8 +46,6 @@
  * Note that once a job was taken from the entities queue and pushed to the
  * hardware, i.e. the pending queue, the entity must not be referenced anymore
  * through the jobs entity pointer.
-<<<<<<< HEAD
-=======
  */
 
 /**
@@ -72,7 +70,6 @@
  * scheduler executes this callback every time the scheduler considers a job for
  * execution and subsequently checks whether the job fits the scheduler's credit
  * limit.
->>>>>>> 2d5404ca
  */
 
 #include <linux/wait.h>
@@ -704,28 +701,9 @@
 			continue;
 		}
 
-<<<<<<< HEAD
-		if (fence) {
-			r = dma_fence_add_callback(fence, &s_job->cb,
-						   drm_sched_job_done_cb);
-			if (r == -ENOENT)
-				drm_sched_job_done(s_job, fence->error);
-			else if (r)
-				DRM_DEV_ERROR(sched->dev, "fence add callback failed (%d)\n",
-					  r);
-		} else
-			drm_sched_job_done(s_job, -ECANCELED);
-	}
-
-	if (full_recovery) {
-		spin_lock(&sched->job_list_lock);
-		drm_sched_start_timeout(sched);
-		spin_unlock(&sched->job_list_lock);
-=======
 		if (dma_fence_add_callback(fence, &s_job->cb,
 					   drm_sched_job_done_cb))
 			drm_sched_job_done(s_job, fence->error);
->>>>>>> 2d5404ca
 	}
 
 	drm_sched_start_timeout_unlocked(sched);
@@ -819,14 +797,11 @@
 		drm_err(job->sched, "%s: entity has no rq!\n", __func__);
 		return -ENOENT;
 	}
-<<<<<<< HEAD
-=======
 
 	if (unlikely(!credits)) {
 		pr_err("*ERROR* %s: credits cannot be 0!\n", __func__);
 		return -EINVAL;
 	}
->>>>>>> 2d5404ca
 
 	job->entity = entity;
 	job->credits = credits;
@@ -1042,35 +1017,14 @@
 EXPORT_SYMBOL(drm_sched_job_cleanup);
 
 /**
-<<<<<<< HEAD
- * drm_sched_can_queue -- Can we queue more to the hardware?
+ * drm_sched_wakeup - Wake up the scheduler if it is ready to queue
  * @sched: scheduler instance
  *
- * Return true if we can push more jobs to the hw, otherwise false.
- */
-static bool drm_sched_can_queue(struct drm_gpu_scheduler *sched)
-{
-	return atomic_read(&sched->hw_rq_count) <
-		sched->hw_submission_limit;
-}
-
-/**
- * drm_sched_wakeup_if_can_queue - Wake up the scheduler
-=======
- * drm_sched_wakeup - Wake up the scheduler if it is ready to queue
->>>>>>> 2d5404ca
- * @sched: scheduler instance
- *
  * Wake up the scheduler if we can queue jobs.
  */
-void drm_sched_wakeup_if_can_queue(struct drm_gpu_scheduler *sched)
-{
-<<<<<<< HEAD
-	if (drm_sched_can_queue(sched))
-		wake_up_interruptible(&sched->wake_up_worker);
-=======
+void drm_sched_wakeup(struct drm_gpu_scheduler *sched)
+{
 	drm_sched_run_job_queue(sched);
->>>>>>> 2d5404ca
 }
 
 /**
@@ -1090,23 +1044,12 @@
 	struct drm_sched_entity *entity;
 	int i;
 
-<<<<<<< HEAD
-	if (!drm_sched_can_queue(sched))
-		return NULL;
-
-	/* Kernel run queue has higher priority than normal run queue*/
-	for (i = sched->num_rqs - 1; i >= DRM_SCHED_PRIORITY_MIN; i--) {
-		entity = drm_sched_policy == DRM_SCHED_POLICY_FIFO ?
-			drm_sched_rq_select_entity_fifo(sched->sched_rq[i]) :
-			drm_sched_rq_select_entity_rr(sched->sched_rq[i]);
-=======
 	/* Start with the highest priority.
 	 */
 	for (i = DRM_SCHED_PRIORITY_KERNEL; i < sched->num_rqs; i++) {
 		entity = drm_sched_policy == DRM_SCHED_POLICY_FIFO ?
 			drm_sched_rq_select_entity_fifo(sched, sched->sched_rq[i]) :
 			drm_sched_rq_select_entity_rr(sched, sched->sched_rq[i]);
->>>>>>> 2d5404ca
 		if (entity)
 			break;
 	}
@@ -1143,15 +1086,10 @@
 						typeof(*next), list);
 
 		if (next) {
-<<<<<<< HEAD
-			next->s_fence->scheduled.timestamp =
-				dma_fence_timestamp(&job->s_fence->finished);
-=======
 			if (test_bit(DMA_FENCE_FLAG_TIMESTAMP_BIT,
 				     &next->s_fence->scheduled.flags))
 				next->s_fence->scheduled.timestamp =
 					dma_fence_timestamp(&job->s_fence->finished);
->>>>>>> 2d5404ca
 			/* start TO timer for next job */
 			drm_sched_start_timeout(sched);
 		}
@@ -1248,25 +1186,6 @@
 	sched_job = drm_sched_entity_pop_job(entity);
 	if (!sched_job) {
 		complete_all(&entity->entity_idle);
-<<<<<<< HEAD
-		drm_sched_fence_scheduled(s_fence, fence);
-
-		if (!IS_ERR_OR_NULL(fence)) {
-			/* Drop for original kref_init of the fence */
-			dma_fence_put(fence);
-
-			r = dma_fence_add_callback(fence, &sched_job->cb,
-						   drm_sched_job_done_cb);
-			if (r == -ENOENT)
-				drm_sched_job_done(sched_job, fence->error);
-			else if (r)
-				DRM_DEV_ERROR(sched->dev, "fence add callback failed (%d)\n",
-					  r);
-		} else {
-			drm_sched_job_done(sched_job, IS_ERR(fence) ?
-					   PTR_ERR(fence) : 0);
-		}
-=======
 		drm_sched_run_job_queue(sched);
 		return;
 	}
@@ -1280,7 +1199,6 @@
 	fence = sched->ops->run_job(sched_job);
 	complete_all(&entity->entity_idle);
 	drm_sched_fence_scheduled(s_fence, fence);
->>>>>>> 2d5404ca
 
 	if (!IS_ERR_OR_NULL(fence)) {
 		/* Drop for original kref_init of the fence */
@@ -1306,15 +1224,10 @@
  *
  * @sched: scheduler instance
  * @ops: backend operations for this scheduler
-<<<<<<< HEAD
- * @num_rqs: number of runqueues, one for each priority, up to DRM_SCHED_PRIORITY_COUNT
- * @hw_submission: number of hw submissions that can be in flight
-=======
  * @submit_wq: workqueue to use for submission. If NULL, an ordered wq is
  *	       allocated and used
  * @num_rqs: number of runqueues, one for each priority, up to DRM_SCHED_PRIORITY_COUNT
  * @credit_limit: the number of credits this scheduler can hold from all jobs
->>>>>>> 2d5404ca
  * @hang_limit: number of times to allow a job to hang before dropping it
  * @timeout: timeout value in jiffies for the scheduler
  * @timeout_wq: workqueue to use for timeout work. If NULL, the system_wq is
@@ -1327,20 +1240,12 @@
  */
 int drm_sched_init(struct drm_gpu_scheduler *sched,
 		   const struct drm_sched_backend_ops *ops,
-<<<<<<< HEAD
-		   u32 num_rqs, uint32_t hw_submission, unsigned int hang_limit,
-		   long timeout, struct workqueue_struct *timeout_wq,
-		   atomic_t *score, const char *name, struct device *dev)
-{
-	int i, ret;
-=======
 		   struct workqueue_struct *submit_wq,
 		   u32 num_rqs, u32 credit_limit, unsigned int hang_limit,
 		   long timeout, struct workqueue_struct *timeout_wq,
 		   atomic_t *score, const char *name, struct device *dev)
 {
 	int i;
->>>>>>> 2d5404ca
 
 	sched->ops = ops;
 	sched->credit_limit = credit_limit;
@@ -1350,7 +1255,6 @@
 	sched->hang_limit = hang_limit;
 	sched->score = score ? score : &sched->_score;
 	sched->dev = dev;
-<<<<<<< HEAD
 
 	if (num_rqs > DRM_SCHED_PRIORITY_COUNT) {
 		/* This is a gross violation--tell drivers what the  problem is.
@@ -1367,38 +1271,6 @@
 		return 0;
 	}
 
-	sched->sched_rq = kmalloc_array(num_rqs, sizeof(*sched->sched_rq),
-					GFP_KERNEL | __GFP_ZERO);
-	if (!sched->sched_rq) {
-		drm_err(sched, "%s: out of memory for sched_rq\n", __func__);
-		return -ENOMEM;
-	}
-	sched->num_rqs = num_rqs;
-	ret = -ENOMEM;
-	for (i = DRM_SCHED_PRIORITY_MIN; i < sched->num_rqs; i++) {
-		sched->sched_rq[i] = kzalloc(sizeof(*sched->sched_rq[i]), GFP_KERNEL);
-		if (!sched->sched_rq[i])
-			goto Out_unroll;
-		drm_sched_rq_init(sched, sched->sched_rq[i]);
-	}
-=======
->>>>>>> 2d5404ca
-
-	if (num_rqs > DRM_SCHED_PRIORITY_COUNT) {
-		/* This is a gross violation--tell drivers what the  problem is.
-		 */
-		drm_err(sched, "%s: num_rqs cannot be greater than DRM_SCHED_PRIORITY_COUNT\n",
-			__func__);
-		return -EINVAL;
-	} else if (sched->sched_rq) {
-		/* Not an error, but warn anyway so drivers can
-		 * fine-tune their DRM calling order, and return all
-		 * is good.
-		 */
-		drm_warn(sched, "%s: scheduler already initialized!\n", __func__);
-		return 0;
-	}
-
 	if (submit_wq) {
 		sched->submit_wq = submit_wq;
 		sched->own_submit_wq = false;
@@ -1437,31 +1309,11 @@
 	INIT_WORK(&sched->work_free_job, drm_sched_free_job_work);
 	atomic_set(&sched->_score, 0);
 	atomic64_set(&sched->job_id_count, 0);
-<<<<<<< HEAD
-
-	/* Each scheduler will run on a seperate kernel thread */
-	sched->thread = kthread_run(drm_sched_main, sched, sched->name);
-	if (IS_ERR(sched->thread)) {
-		ret = PTR_ERR(sched->thread);
-		sched->thread = NULL;
-		DRM_DEV_ERROR(sched->dev, "Failed to create scheduler for %s.\n", name);
-		goto Out_unroll;
-	}
-=======
 	sched->pause_submit = false;
->>>>>>> 2d5404ca
 
 	sched->ready = true;
 	return 0;
 Out_unroll:
-<<<<<<< HEAD
-	for (--i ; i >= DRM_SCHED_PRIORITY_MIN; i--)
-		kfree(sched->sched_rq[i]);
-	kfree(sched->sched_rq);
-	sched->sched_rq = NULL;
-	drm_err(sched, "%s: Failed to setup GPU scheduler--out of memory\n", __func__);
-	return ret;
-=======
 	for (--i ; i >= DRM_SCHED_PRIORITY_KERNEL; i--)
 		kfree(sched->sched_rq[i]);
 
@@ -1472,7 +1324,6 @@
 		destroy_workqueue(sched->submit_wq);
 	drm_err(sched, "%s: Failed to setup GPU scheduler--out of memory\n", __func__);
 	return -ENOMEM;
->>>>>>> 2d5404ca
 }
 EXPORT_SYMBOL(drm_sched_init);
 
@@ -1490,11 +1341,7 @@
 
 	drm_sched_wqueue_stop(sched);
 
-<<<<<<< HEAD
-	for (i = sched->num_rqs - 1; i >= DRM_SCHED_PRIORITY_MIN; i--) {
-=======
 	for (i = DRM_SCHED_PRIORITY_KERNEL; i < sched->num_rqs; i++) {
->>>>>>> 2d5404ca
 		struct drm_sched_rq *rq = sched->sched_rq[i];
 
 		spin_lock(&rq->lock);
@@ -1546,13 +1393,7 @@
 	if (bad->s_priority != DRM_SCHED_PRIORITY_KERNEL) {
 		atomic_inc(&bad->karma);
 
-<<<<<<< HEAD
-		for (i = DRM_SCHED_PRIORITY_MIN;
-		     i < min_t(typeof(sched->num_rqs), sched->num_rqs, DRM_SCHED_PRIORITY_KERNEL);
-		     i++) {
-=======
 		for (i = DRM_SCHED_PRIORITY_HIGH; i < sched->num_rqs; i++) {
->>>>>>> 2d5404ca
 			struct drm_sched_rq *rq = sched->sched_rq[i];
 
 			spin_lock(&rq->lock);
