/*
 * Copyright 2015 Advanced Micro Devices, Inc.
 *
 * Permission is hereby granted, free of charge, to any person obtaining a
 * copy of this software and associated documentation files (the "Software"),
 * to deal in the Software without restriction, including without limitation
 * the rights to use, copy, modify, merge, publish, distribute, sublicense,
 * and/or sell copies of the Software, and to permit persons to whom the
 * Software is furnished to do so, subject to the following conditions:
 *
 * The above copyright notice and this permission notice shall be included in
 * all copies or substantial portions of the Software.
 *
 * THE SOFTWARE IS PROVIDED "AS IS", WITHOUT WARRANTY OF ANY KIND, EXPRESS OR
 * IMPLIED, INCLUDING BUT NOT LIMITED TO THE WARRANTIES OF MERCHANTABILITY,
 * FITNESS FOR A PARTICULAR PURPOSE AND NONINFRINGEMENT.  IN NO EVENT SHALL
 * THE COPYRIGHT HOLDER(S) OR AUTHOR(S) BE LIABLE FOR ANY CLAIM, DAMAGES OR
 * OTHER LIABILITY, WHETHER IN AN ACTION OF CONTRACT, TORT OR OTHERWISE,
 * ARISING FROM, OUT OF OR IN CONNECTION WITH THE SOFTWARE OR THE USE OR
 * OTHER DEALINGS IN THE SOFTWARE.
 *
 */

/**
 * DOC: Overview
 *
 * The GPU scheduler provides entities which allow userspace to push jobs
 * into software queues which are then scheduled on a hardware run queue.
 * The software queues have a priority among them. The scheduler selects the entities
 * from the run queue using a FIFO. The scheduler provides dependency handling
 * features among jobs. The driver is supposed to provide callback functions for
 * backend operations to the scheduler like submitting a job to hardware run queue,
 * returning the dependencies of a job etc.
 *
 * The organisation of the scheduler is the following:
 *
 * 1. Each hw run queue has one scheduler
 * 2. Each scheduler has multiple run queues with different priorities
 *    (e.g., HIGH_HW,HIGH_SW, KERNEL, NORMAL)
 * 3. Each scheduler run queue has a queue of entities to schedule
 * 4. Entities themselves maintain a queue of jobs that will be scheduled on
 *    the hardware.
 *
 * The jobs in a entity are always scheduled in the order that they were pushed.
 */

#include <linux/kthread.h>
#include <linux/wait.h>
#include <linux/sched.h>
#include <linux/completion.h>
#include <linux/dma-resv.h>
#include <uapi/linux/sched/types.h>

#include <drm/drm_print.h>
#include <drm/drm_gem.h>
<<<<<<< HEAD
=======
#include <drm/drm_syncobj.h>
>>>>>>> eb3cdb58
#include <drm/gpu_scheduler.h>
#include <drm/spsc_queue.h>

#define CREATE_TRACE_POINTS
#include "gpu_scheduler_trace.h"

#define to_drm_sched_job(sched_job)		\
		container_of((sched_job), struct drm_sched_job, queue_node)

int drm_sched_policy = DRM_SCHED_POLICY_FIFO;

/**
 * DOC: sched_policy (int)
 * Used to override default entities scheduling policy in a run queue.
 */
MODULE_PARM_DESC(sched_policy, "Specify the scheduling policy for entities on a run-queue, " __stringify(DRM_SCHED_POLICY_RR) " = Round Robin, " __stringify(DRM_SCHED_POLICY_FIFO) " = FIFO (default).");
module_param_named(sched_policy, drm_sched_policy, int, 0444);

static __always_inline bool drm_sched_entity_compare_before(struct rb_node *a,
							    const struct rb_node *b)
{
	struct drm_sched_entity *ent_a =  rb_entry((a), struct drm_sched_entity, rb_tree_node);
	struct drm_sched_entity *ent_b =  rb_entry((b), struct drm_sched_entity, rb_tree_node);

	return ktime_before(ent_a->oldest_job_waiting, ent_b->oldest_job_waiting);
}

static inline void drm_sched_rq_remove_fifo_locked(struct drm_sched_entity *entity)
{
	struct drm_sched_rq *rq = entity->rq;

	if (!RB_EMPTY_NODE(&entity->rb_tree_node)) {
		rb_erase_cached(&entity->rb_tree_node, &rq->rb_tree_root);
		RB_CLEAR_NODE(&entity->rb_tree_node);
	}
}

void drm_sched_rq_update_fifo(struct drm_sched_entity *entity, ktime_t ts)
{
	/*
	 * Both locks need to be grabbed, one to protect from entity->rq change
	 * for entity from within concurrent drm_sched_entity_select_rq and the
	 * other to update the rb tree structure.
	 */
	spin_lock(&entity->rq_lock);
	spin_lock(&entity->rq->lock);

	drm_sched_rq_remove_fifo_locked(entity);

	entity->oldest_job_waiting = ts;

	rb_add_cached(&entity->rb_tree_node, &entity->rq->rb_tree_root,
		      drm_sched_entity_compare_before);

	spin_unlock(&entity->rq->lock);
	spin_unlock(&entity->rq_lock);
}

/**
 * drm_sched_rq_init - initialize a given run queue struct
 *
 * @sched: scheduler instance to associate with this run queue
 * @rq: scheduler run queue
 *
 * Initializes a scheduler runqueue.
 */
static void drm_sched_rq_init(struct drm_gpu_scheduler *sched,
			      struct drm_sched_rq *rq)
{
	spin_lock_init(&rq->lock);
	INIT_LIST_HEAD(&rq->entities);
	rq->rb_tree_root = RB_ROOT_CACHED;
	rq->current_entity = NULL;
	rq->sched = sched;
}

/**
 * drm_sched_rq_add_entity - add an entity
 *
 * @rq: scheduler run queue
 * @entity: scheduler entity
 *
 * Adds a scheduler entity to the run queue.
 */
void drm_sched_rq_add_entity(struct drm_sched_rq *rq,
			     struct drm_sched_entity *entity)
{
	if (!list_empty(&entity->list))
		return;

	spin_lock(&rq->lock);

	atomic_inc(rq->sched->score);
	list_add_tail(&entity->list, &rq->entities);

	spin_unlock(&rq->lock);
}

/**
 * drm_sched_rq_remove_entity - remove an entity
 *
 * @rq: scheduler run queue
 * @entity: scheduler entity
 *
 * Removes a scheduler entity from the run queue.
 */
void drm_sched_rq_remove_entity(struct drm_sched_rq *rq,
				struct drm_sched_entity *entity)
{
	if (list_empty(&entity->list))
		return;

	spin_lock(&rq->lock);

	atomic_dec(rq->sched->score);
	list_del_init(&entity->list);

	if (rq->current_entity == entity)
		rq->current_entity = NULL;

	if (drm_sched_policy == DRM_SCHED_POLICY_FIFO)
		drm_sched_rq_remove_fifo_locked(entity);

	spin_unlock(&rq->lock);
}

/**
 * drm_sched_rq_select_entity_rr - Select an entity which could provide a job to run
 *
 * @rq: scheduler run queue to check.
 *
 * Try to find a ready entity, returns NULL if none found.
 */
static struct drm_sched_entity *
drm_sched_rq_select_entity_rr(struct drm_sched_rq *rq)
{
	struct drm_sched_entity *entity;

	spin_lock(&rq->lock);

	entity = rq->current_entity;
	if (entity) {
		list_for_each_entry_continue(entity, &rq->entities, list) {
			if (drm_sched_entity_is_ready(entity)) {
				rq->current_entity = entity;
				reinit_completion(&entity->entity_idle);
				spin_unlock(&rq->lock);
				return entity;
			}
		}
	}

	list_for_each_entry(entity, &rq->entities, list) {

		if (drm_sched_entity_is_ready(entity)) {
			rq->current_entity = entity;
			reinit_completion(&entity->entity_idle);
			spin_unlock(&rq->lock);
			return entity;
		}

		if (entity == rq->current_entity)
			break;
	}

	spin_unlock(&rq->lock);

	return NULL;
}

/**
 * drm_sched_rq_select_entity_fifo - Select an entity which provides a job to run
 *
 * @rq: scheduler run queue to check.
 *
 * Find oldest waiting ready entity, returns NULL if none found.
 */
static struct drm_sched_entity *
drm_sched_rq_select_entity_fifo(struct drm_sched_rq *rq)
{
	struct rb_node *rb;

	spin_lock(&rq->lock);
	for (rb = rb_first_cached(&rq->rb_tree_root); rb; rb = rb_next(rb)) {
		struct drm_sched_entity *entity;

		entity = rb_entry(rb, struct drm_sched_entity, rb_tree_node);
		if (drm_sched_entity_is_ready(entity)) {
			rq->current_entity = entity;
			reinit_completion(&entity->entity_idle);
			break;
		}
	}
	spin_unlock(&rq->lock);

	return rb ? rb_entry(rb, struct drm_sched_entity, rb_tree_node) : NULL;
}

/**
 * drm_sched_job_done - complete a job
 * @s_job: pointer to the job which is done
 *
 * Finish the job's fence and wake up the worker thread.
 */
static void drm_sched_job_done(struct drm_sched_job *s_job)
{
	struct drm_sched_fence *s_fence = s_job->s_fence;
	struct drm_gpu_scheduler *sched = s_fence->sched;

	atomic_dec(&sched->hw_rq_count);
	atomic_dec(sched->score);

	trace_drm_sched_process_job(s_fence);

	dma_fence_get(&s_fence->finished);
	drm_sched_fence_finished(s_fence);
	dma_fence_put(&s_fence->finished);
	wake_up_interruptible(&sched->wake_up_worker);
}

/**
 * drm_sched_job_done_cb - the callback for a done job
 * @f: fence
 * @cb: fence callbacks
 */
static void drm_sched_job_done_cb(struct dma_fence *f, struct dma_fence_cb *cb)
{
	struct drm_sched_job *s_job = container_of(cb, struct drm_sched_job, cb);

	drm_sched_job_done(s_job);
}

/**
<<<<<<< HEAD
 * drm_sched_dependency_optimized - test if the dependency can be optimized
 *
 * @fence: the dependency fence
 * @entity: the entity which depends on the above fence
 *
 * Returns true if the dependency can be optimized and false otherwise
 */
bool drm_sched_dependency_optimized(struct dma_fence* fence,
				    struct drm_sched_entity *entity)
{
	struct drm_gpu_scheduler *sched = entity->rq->sched;
	struct drm_sched_fence *s_fence;

	if (!fence || dma_fence_is_signaled(fence))
		return false;
	if (fence->context == entity->fence_context)
		return true;
	s_fence = to_drm_sched_fence(fence);
	if (s_fence && s_fence->sched == sched)
		return true;

	return false;
}
EXPORT_SYMBOL(drm_sched_dependency_optimized);

/**
=======
>>>>>>> eb3cdb58
 * drm_sched_start_timeout - start timeout for reset worker
 *
 * @sched: scheduler instance to start the worker for
 *
 * Start the timeout for the given scheduler.
 */
static void drm_sched_start_timeout(struct drm_gpu_scheduler *sched)
{
	if (sched->timeout != MAX_SCHEDULE_TIMEOUT &&
	    !list_empty(&sched->pending_list))
		queue_delayed_work(sched->timeout_wq, &sched->work_tdr, sched->timeout);
}

/**
 * drm_sched_fault - immediately start timeout handler
 *
 * @sched: scheduler where the timeout handling should be started.
 *
 * Start timeout handling immediately when the driver detects a hardware fault.
 */
void drm_sched_fault(struct drm_gpu_scheduler *sched)
{
<<<<<<< HEAD
	mod_delayed_work(sched->timeout_wq, &sched->work_tdr, 0);
=======
	if (sched->timeout_wq)
		mod_delayed_work(sched->timeout_wq, &sched->work_tdr, 0);
>>>>>>> eb3cdb58
}
EXPORT_SYMBOL(drm_sched_fault);

/**
 * drm_sched_suspend_timeout - Suspend scheduler job timeout
 *
 * @sched: scheduler instance for which to suspend the timeout
 *
 * Suspend the delayed work timeout for the scheduler. This is done by
 * modifying the delayed work timeout to an arbitrary large value,
 * MAX_SCHEDULE_TIMEOUT in this case.
 *
 * Returns the timeout remaining
 *
 */
unsigned long drm_sched_suspend_timeout(struct drm_gpu_scheduler *sched)
{
	unsigned long sched_timeout, now = jiffies;

	sched_timeout = sched->work_tdr.timer.expires;

	/*
	 * Modify the timeout to an arbitrarily large value. This also prevents
	 * the timeout to be restarted when new submissions arrive
	 */
	if (mod_delayed_work(sched->timeout_wq, &sched->work_tdr, MAX_SCHEDULE_TIMEOUT)
			&& time_after(sched_timeout, now))
		return sched_timeout - now;
	else
		return sched->timeout;
}
EXPORT_SYMBOL(drm_sched_suspend_timeout);

/**
 * drm_sched_resume_timeout - Resume scheduler job timeout
 *
 * @sched: scheduler instance for which to resume the timeout
 * @remaining: remaining timeout
 *
 * Resume the delayed work timeout for the scheduler.
 */
void drm_sched_resume_timeout(struct drm_gpu_scheduler *sched,
		unsigned long remaining)
{
	spin_lock(&sched->job_list_lock);

	if (list_empty(&sched->pending_list))
		cancel_delayed_work(&sched->work_tdr);
	else
		mod_delayed_work(sched->timeout_wq, &sched->work_tdr, remaining);

	spin_unlock(&sched->job_list_lock);
}
EXPORT_SYMBOL(drm_sched_resume_timeout);

static void drm_sched_job_begin(struct drm_sched_job *s_job)
{
	struct drm_gpu_scheduler *sched = s_job->sched;

	spin_lock(&sched->job_list_lock);
	list_add_tail(&s_job->list, &sched->pending_list);
	drm_sched_start_timeout(sched);
	spin_unlock(&sched->job_list_lock);
}

static void drm_sched_job_timedout(struct work_struct *work)
{
	struct drm_gpu_scheduler *sched;
	struct drm_sched_job *job;
	enum drm_gpu_sched_stat status = DRM_GPU_SCHED_STAT_NOMINAL;

	sched = container_of(work, struct drm_gpu_scheduler, work_tdr.work);

	/* Protects against concurrent deletion in drm_sched_get_cleanup_job */
	spin_lock(&sched->job_list_lock);
	job = list_first_entry_or_null(&sched->pending_list,
				       struct drm_sched_job, list);

	if (job) {
		/*
		 * Remove the bad job so it cannot be freed by concurrent
		 * drm_sched_cleanup_jobs. It will be reinserted back after sched->thread
		 * is parked at which point it's safe.
		 */
		list_del_init(&job->list);
		spin_unlock(&sched->job_list_lock);

		status = job->sched->ops->timedout_job(job);

		/*
		 * Guilty job did complete and hence needs to be manually removed
		 * See drm_sched_stop doc.
		 */
		if (sched->free_guilty) {
			job->sched->ops->free_job(job);
			sched->free_guilty = false;
		}
	} else {
		spin_unlock(&sched->job_list_lock);
	}

	if (status != DRM_GPU_SCHED_STAT_ENODEV) {
		spin_lock(&sched->job_list_lock);
		drm_sched_start_timeout(sched);
		spin_unlock(&sched->job_list_lock);
	}
}

/**
 * drm_sched_stop - stop the scheduler
 *
 * @sched: scheduler instance
 * @bad: job which caused the time out
 *
 * Stop the scheduler and also removes and frees all completed jobs.
 * Note: bad job will not be freed as it might be used later and so it's
 * callers responsibility to release it manually if it's not part of the
 * pending list any more.
 *
 */
void drm_sched_stop(struct drm_gpu_scheduler *sched, struct drm_sched_job *bad)
{
	struct drm_sched_job *s_job, *tmp;

	kthread_park(sched->thread);

	/*
	 * Reinsert back the bad job here - now it's safe as
	 * drm_sched_get_cleanup_job cannot race against us and release the
	 * bad job at this point - we parked (waited for) any in progress
	 * (earlier) cleanups and drm_sched_get_cleanup_job will not be called
	 * now until the scheduler thread is unparked.
	 */
	if (bad && bad->sched == sched)
		/*
		 * Add at the head of the queue to reflect it was the earliest
		 * job extracted.
		 */
		list_add(&bad->list, &sched->pending_list);

	/*
	 * Iterate the job list from later to  earlier one and either deactive
	 * their HW callbacks or remove them from pending list if they already
	 * signaled.
	 * This iteration is thread safe as sched thread is stopped.
	 */
	list_for_each_entry_safe_reverse(s_job, tmp, &sched->pending_list,
					 list) {
		if (s_job->s_fence->parent &&
		    dma_fence_remove_callback(s_job->s_fence->parent,
					      &s_job->cb)) {
			dma_fence_put(s_job->s_fence->parent);
			s_job->s_fence->parent = NULL;
			atomic_dec(&sched->hw_rq_count);
		} else {
			/*
			 * remove job from pending_list.
			 * Locking here is for concurrent resume timeout
			 */
			spin_lock(&sched->job_list_lock);
			list_del_init(&s_job->list);
			spin_unlock(&sched->job_list_lock);

			/*
			 * Wait for job's HW fence callback to finish using s_job
			 * before releasing it.
			 *
			 * Job is still alive so fence refcount at least 1
			 */
			dma_fence_wait(&s_job->s_fence->finished, false);

			/*
			 * We must keep bad job alive for later use during
			 * recovery by some of the drivers but leave a hint
			 * that the guilty job must be released.
			 */
			if (bad != s_job)
				sched->ops->free_job(s_job);
			else
				sched->free_guilty = true;
		}
	}

	/*
	 * Stop pending timer in flight as we rearm it in  drm_sched_start. This
	 * avoids the pending timeout work in progress to fire right away after
	 * this TDR finished and before the newly restarted jobs had a
	 * chance to complete.
	 */
	cancel_delayed_work(&sched->work_tdr);
}

EXPORT_SYMBOL(drm_sched_stop);

/**
 * drm_sched_start - recover jobs after a reset
 *
 * @sched: scheduler instance
 * @full_recovery: proceed with complete sched restart
 *
 */
void drm_sched_start(struct drm_gpu_scheduler *sched, bool full_recovery)
{
	struct drm_sched_job *s_job, *tmp;
	int r;

	/*
	 * Locking the list is not required here as the sched thread is parked
	 * so no new jobs are being inserted or removed. Also concurrent
	 * GPU recovers can't run in parallel.
	 */
	list_for_each_entry_safe(s_job, tmp, &sched->pending_list, list) {
		struct dma_fence *fence = s_job->s_fence->parent;

		atomic_inc(&sched->hw_rq_count);

		if (!full_recovery)
			continue;

		if (fence) {
			r = dma_fence_add_callback(fence, &s_job->cb,
						   drm_sched_job_done_cb);
			if (r == -ENOENT)
				drm_sched_job_done(s_job);
			else if (r)
				DRM_DEV_ERROR(sched->dev, "fence add callback failed (%d)\n",
					  r);
		} else
			drm_sched_job_done(s_job);
	}

	if (full_recovery) {
		spin_lock(&sched->job_list_lock);
		drm_sched_start_timeout(sched);
		spin_unlock(&sched->job_list_lock);
	}

	kthread_unpark(sched->thread);
}
EXPORT_SYMBOL(drm_sched_start);

/**
 * drm_sched_resubmit_jobs - Deprecated, don't use in new code!
 *
 * @sched: scheduler instance
 *
 * Re-submitting jobs was a concept AMD came up as cheap way to implement
 * recovery after a job timeout.
 *
 * This turned out to be not working very well. First of all there are many
 * problem with the dma_fence implementation and requirements. Either the
 * implementation is risking deadlocks with core memory management or violating
 * documented implementation details of the dma_fence object.
 *
 * Drivers can still save and restore their state for recovery operations, but
 * we shouldn't make this a general scheduler feature around the dma_fence
 * interface.
 */
void drm_sched_resubmit_jobs(struct drm_gpu_scheduler *sched)
{
	struct drm_sched_job *s_job, *tmp;
	uint64_t guilty_context;
	bool found_guilty = false;
	struct dma_fence *fence;

	list_for_each_entry_safe(s_job, tmp, &sched->pending_list, list) {
		struct drm_sched_fence *s_fence = s_job->s_fence;

		if (!found_guilty && atomic_read(&s_job->karma) > sched->hang_limit) {
			found_guilty = true;
			guilty_context = s_job->s_fence->scheduled.context;
		}

		if (found_guilty && s_job->s_fence->scheduled.context == guilty_context)
			dma_fence_set_error(&s_fence->finished, -ECANCELED);

		fence = sched->ops->run_job(s_job);

		if (IS_ERR_OR_NULL(fence)) {
			if (IS_ERR(fence))
				dma_fence_set_error(&s_fence->finished, PTR_ERR(fence));

			s_job->s_fence->parent = NULL;
		} else {

			s_job->s_fence->parent = dma_fence_get(fence);

			/* Drop for orignal kref_init */
			dma_fence_put(fence);
		}
	}
}
EXPORT_SYMBOL(drm_sched_resubmit_jobs);

/**
 * drm_sched_job_init - init a scheduler job
 * @job: scheduler job to init
 * @entity: scheduler entity to use
 * @owner: job owner for debugging
 *
 * Refer to drm_sched_entity_push_job() documentation
 * for locking considerations.
 *
 * Drivers must make sure drm_sched_job_cleanup() if this function returns
 * successfully, even when @job is aborted before drm_sched_job_arm() is called.
 *
 * WARNING: amdgpu abuses &drm_sched.ready to signal when the hardware
 * has died, which can mean that there's no valid runqueue for a @entity.
 * This function returns -ENOENT in this case (which probably should be -EIO as
 * a more meanigful return value).
 *
 * Returns 0 for success, negative error code otherwise.
 */
int drm_sched_job_init(struct drm_sched_job *job,
		       struct drm_sched_entity *entity,
		       void *owner)
{
<<<<<<< HEAD
	drm_sched_entity_select_rq(entity);
=======
>>>>>>> eb3cdb58
	if (!entity->rq)
		return -ENOENT;

	job->entity = entity;
	job->s_fence = drm_sched_fence_alloc(entity, owner);
	if (!job->s_fence)
		return -ENOMEM;

	INIT_LIST_HEAD(&job->list);

	xa_init_flags(&job->dependencies, XA_FLAGS_ALLOC);

	return 0;
}
EXPORT_SYMBOL(drm_sched_job_init);

/**
 * drm_sched_job_arm - arm a scheduler job for execution
 * @job: scheduler job to arm
 *
 * This arms a scheduler job for execution. Specifically it initializes the
 * &drm_sched_job.s_fence of @job, so that it can be attached to struct dma_resv
 * or other places that need to track the completion of this job.
<<<<<<< HEAD
 *
 * Refer to drm_sched_entity_push_job() documentation for locking
 * considerations.
 *
 * This can only be called if drm_sched_job_init() succeeded.
 */
void drm_sched_job_arm(struct drm_sched_job *job)
{
	struct drm_gpu_scheduler *sched;
	struct drm_sched_entity *entity = job->entity;

	BUG_ON(!entity);

	sched = entity->rq->sched;

	job->sched = sched;
	job->s_priority = entity->rq - sched->sched_rq;
	job->id = atomic64_inc_return(&sched->job_id_count);

	drm_sched_fence_init(job->s_fence, job->entity);
}
EXPORT_SYMBOL(drm_sched_job_arm);

/**
 * drm_sched_job_add_dependency - adds the fence as a job dependency
 * @job: scheduler job to add the dependencies to
 * @fence: the dma_fence to add to the list of dependencies.
 *
 * Note that @fence is consumed in both the success and error cases.
 *
=======
 *
 * Refer to drm_sched_entity_push_job() documentation for locking
 * considerations.
 *
 * This can only be called if drm_sched_job_init() succeeded.
 */
void drm_sched_job_arm(struct drm_sched_job *job)
{
	struct drm_gpu_scheduler *sched;
	struct drm_sched_entity *entity = job->entity;

	BUG_ON(!entity);
	drm_sched_entity_select_rq(entity);
	sched = entity->rq->sched;

	job->sched = sched;
	job->s_priority = entity->rq - sched->sched_rq;
	job->id = atomic64_inc_return(&sched->job_id_count);

	drm_sched_fence_init(job->s_fence, job->entity);
}
EXPORT_SYMBOL(drm_sched_job_arm);

/**
 * drm_sched_job_add_dependency - adds the fence as a job dependency
 * @job: scheduler job to add the dependencies to
 * @fence: the dma_fence to add to the list of dependencies.
 *
 * Note that @fence is consumed in both the success and error cases.
 *
>>>>>>> eb3cdb58
 * Returns:
 * 0 on success, or an error on failing to expand the array.
 */
int drm_sched_job_add_dependency(struct drm_sched_job *job,
				 struct dma_fence *fence)
{
	struct dma_fence *entry;
	unsigned long index;
	u32 id = 0;
	int ret;

	if (!fence)
		return 0;

	/* Deduplicate if we already depend on a fence from the same context.
	 * This lets the size of the array of deps scale with the number of
	 * engines involved, rather than the number of BOs.
	 */
	xa_for_each(&job->dependencies, index, entry) {
		if (entry->context != fence->context)
			continue;

		if (dma_fence_is_later(fence, entry)) {
			dma_fence_put(entry);
			xa_store(&job->dependencies, index, fence, GFP_KERNEL);
		} else {
			dma_fence_put(fence);
		}
		return 0;
	}

	ret = xa_alloc(&job->dependencies, &id, fence, xa_limit_32b, GFP_KERNEL);
	if (ret != 0)
		dma_fence_put(fence);

	return ret;
}
EXPORT_SYMBOL(drm_sched_job_add_dependency);

/**
<<<<<<< HEAD
 * drm_sched_job_add_implicit_dependencies - adds implicit dependencies as job
 *   dependencies
 * @job: scheduler job to add the dependencies to
 * @obj: the gem object to add new dependencies from.
 * @write: whether the job might write the object (so we need to depend on
 * shared fences in the reservation object).
 *
 * This should be called after drm_gem_lock_reservations() on your array of
 * GEM objects used in the job but before updating the reservations with your
 * own fences.
=======
 * drm_sched_job_add_syncobj_dependency - adds a syncobj's fence as a job dependency
 * @job: scheduler job to add the dependencies to
 * @file: drm file private pointer
 * @handle: syncobj handle to lookup
 * @point: timeline point
 *
 * This adds the fence matching the given syncobj to @job.
>>>>>>> eb3cdb58
 *
 * Returns:
 * 0 on success, or an error on failing to expand the array.
 */
<<<<<<< HEAD
int drm_sched_job_add_implicit_dependencies(struct drm_sched_job *job,
					    struct drm_gem_object *obj,
					    bool write)
=======
int drm_sched_job_add_syncobj_dependency(struct drm_sched_job *job,
					 struct drm_file *file,
					 u32 handle,
					 u32 point)
{
	struct dma_fence *fence;
	int ret;

	ret = drm_syncobj_find_fence(file, handle, point, 0, &fence);
	if (ret)
		return ret;

	return drm_sched_job_add_dependency(job, fence);
}
EXPORT_SYMBOL(drm_sched_job_add_syncobj_dependency);

/**
 * drm_sched_job_add_resv_dependencies - add all fences from the resv to the job
 * @job: scheduler job to add the dependencies to
 * @resv: the dma_resv object to get the fences from
 * @usage: the dma_resv_usage to use to filter the fences
 *
 * This adds all fences matching the given usage from @resv to @job.
 * Must be called with the @resv lock held.
 *
 * Returns:
 * 0 on success, or an error on failing to expand the array.
 */
int drm_sched_job_add_resv_dependencies(struct drm_sched_job *job,
					struct dma_resv *resv,
					enum dma_resv_usage usage)
>>>>>>> eb3cdb58
{
	struct dma_resv_iter cursor;
	struct dma_fence *fence;
	int ret;

<<<<<<< HEAD
	dma_resv_assert_held(obj->resv);

	dma_resv_for_each_fence(&cursor, obj->resv, dma_resv_usage_rw(write),
				fence) {
=======
	dma_resv_assert_held(resv);

	dma_resv_for_each_fence(&cursor, resv, usage, fence) {
>>>>>>> eb3cdb58
		/* Make sure to grab an additional ref on the added fence */
		dma_fence_get(fence);
		ret = drm_sched_job_add_dependency(job, fence);
		if (ret) {
			dma_fence_put(fence);
			return ret;
		}
	}
	return 0;
}
<<<<<<< HEAD
EXPORT_SYMBOL(drm_sched_job_add_implicit_dependencies);

=======
EXPORT_SYMBOL(drm_sched_job_add_resv_dependencies);

/**
 * drm_sched_job_add_implicit_dependencies - adds implicit dependencies as job
 *   dependencies
 * @job: scheduler job to add the dependencies to
 * @obj: the gem object to add new dependencies from.
 * @write: whether the job might write the object (so we need to depend on
 * shared fences in the reservation object).
 *
 * This should be called after drm_gem_lock_reservations() on your array of
 * GEM objects used in the job but before updating the reservations with your
 * own fences.
 *
 * Returns:
 * 0 on success, or an error on failing to expand the array.
 */
int drm_sched_job_add_implicit_dependencies(struct drm_sched_job *job,
					    struct drm_gem_object *obj,
					    bool write)
{
	return drm_sched_job_add_resv_dependencies(job, obj->resv,
						   dma_resv_usage_rw(write));
}
EXPORT_SYMBOL(drm_sched_job_add_implicit_dependencies);
>>>>>>> eb3cdb58

/**
 * drm_sched_job_cleanup - clean up scheduler job resources
 * @job: scheduler job to clean up
 *
 * Cleans up the resources allocated with drm_sched_job_init().
 *
 * Drivers should call this from their error unwind code if @job is aborted
 * before drm_sched_job_arm() is called.
 *
 * After that point of no return @job is committed to be executed by the
 * scheduler, and this function should be called from the
 * &drm_sched_backend_ops.free_job callback.
 */
void drm_sched_job_cleanup(struct drm_sched_job *job)
{
	struct dma_fence *fence;
	unsigned long index;

	if (kref_read(&job->s_fence->finished.refcount)) {
		/* drm_sched_job_arm() has been called */
		dma_fence_put(&job->s_fence->finished);
	} else {
		/* aborted job before committing to run it */
		drm_sched_fence_free(job->s_fence);
	}

	job->s_fence = NULL;

	xa_for_each(&job->dependencies, index, fence) {
		dma_fence_put(fence);
	}
	xa_destroy(&job->dependencies);

}
EXPORT_SYMBOL(drm_sched_job_cleanup);

/**
 * drm_sched_ready - is the scheduler ready
 *
 * @sched: scheduler instance
 *
 * Return true if we can push more jobs to the hw, otherwise false.
 */
static bool drm_sched_ready(struct drm_gpu_scheduler *sched)
{
	return atomic_read(&sched->hw_rq_count) <
		sched->hw_submission_limit;
}

/**
 * drm_sched_wakeup - Wake up the scheduler when it is ready
 *
 * @sched: scheduler instance
 *
 */
void drm_sched_wakeup(struct drm_gpu_scheduler *sched)
{
	if (drm_sched_ready(sched))
		wake_up_interruptible(&sched->wake_up_worker);
}

/**
 * drm_sched_select_entity - Select next entity to process
 *
 * @sched: scheduler instance
 *
 * Returns the entity to process or NULL if none are found.
 */
static struct drm_sched_entity *
drm_sched_select_entity(struct drm_gpu_scheduler *sched)
{
	struct drm_sched_entity *entity;
	int i;

	if (!drm_sched_ready(sched))
		return NULL;

	/* Kernel run queue has higher priority than normal run queue*/
	for (i = DRM_SCHED_PRIORITY_COUNT - 1; i >= DRM_SCHED_PRIORITY_MIN; i--) {
		entity = drm_sched_policy == DRM_SCHED_POLICY_FIFO ?
			drm_sched_rq_select_entity_fifo(&sched->sched_rq[i]) :
			drm_sched_rq_select_entity_rr(&sched->sched_rq[i]);
		if (entity)
			break;
	}

	return entity;
}

/**
 * drm_sched_get_cleanup_job - fetch the next finished job to be destroyed
 *
 * @sched: scheduler instance
 *
 * Returns the next finished job from the pending list (if there is one)
 * ready for it to be destroyed.
 */
static struct drm_sched_job *
drm_sched_get_cleanup_job(struct drm_gpu_scheduler *sched)
{
	struct drm_sched_job *job, *next;

	spin_lock(&sched->job_list_lock);

	job = list_first_entry_or_null(&sched->pending_list,
				       struct drm_sched_job, list);

	if (job && dma_fence_is_signaled(&job->s_fence->finished)) {
		/* remove job from pending_list */
		list_del_init(&job->list);

		/* cancel this job's TO timer */
		cancel_delayed_work(&sched->work_tdr);
		/* make the scheduled timestamp more accurate */
		next = list_first_entry_or_null(&sched->pending_list,
						typeof(*next), list);

		if (next) {
			next->s_fence->scheduled.timestamp =
				job->s_fence->finished.timestamp;
			/* start TO timer for next job */
			drm_sched_start_timeout(sched);
		}
	} else {
		job = NULL;
	}

	spin_unlock(&sched->job_list_lock);

	return job;
}

/**
 * drm_sched_pick_best - Get a drm sched from a sched_list with the least load
 * @sched_list: list of drm_gpu_schedulers
 * @num_sched_list: number of drm_gpu_schedulers in the sched_list
 *
 * Returns pointer of the sched with the least load or NULL if none of the
 * drm_gpu_schedulers are ready
 */
struct drm_gpu_scheduler *
drm_sched_pick_best(struct drm_gpu_scheduler **sched_list,
		     unsigned int num_sched_list)
{
	struct drm_gpu_scheduler *sched, *picked_sched = NULL;
	int i;
	unsigned int min_score = UINT_MAX, num_score;

	for (i = 0; i < num_sched_list; ++i) {
		sched = sched_list[i];

		if (!sched->ready) {
			DRM_WARN("scheduler %s is not ready, skipping",
				 sched->name);
			continue;
		}

		num_score = atomic_read(sched->score);
		if (num_score < min_score) {
			min_score = num_score;
			picked_sched = sched;
		}
	}

	return picked_sched;
}
EXPORT_SYMBOL(drm_sched_pick_best);

/**
 * drm_sched_blocked - check if the scheduler is blocked
 *
 * @sched: scheduler instance
 *
 * Returns true if blocked, otherwise false.
 */
static bool drm_sched_blocked(struct drm_gpu_scheduler *sched)
{
	if (kthread_should_park()) {
		kthread_parkme();
		return true;
	}

	return false;
}

/**
 * drm_sched_main - main scheduler thread
 *
 * @param: scheduler instance
 *
 * Returns 0.
 */
static int drm_sched_main(void *param)
{
	struct drm_gpu_scheduler *sched = (struct drm_gpu_scheduler *)param;
	int r;

	sched_set_fifo_low(current);

	while (!kthread_should_stop()) {
		struct drm_sched_entity *entity = NULL;
		struct drm_sched_fence *s_fence;
		struct drm_sched_job *sched_job;
		struct dma_fence *fence;
		struct drm_sched_job *cleanup_job = NULL;

		wait_event_interruptible(sched->wake_up_worker,
					 (cleanup_job = drm_sched_get_cleanup_job(sched)) ||
					 (!drm_sched_blocked(sched) &&
					  (entity = drm_sched_select_entity(sched))) ||
					 kthread_should_stop());

		if (cleanup_job)
			sched->ops->free_job(cleanup_job);

		if (!entity)
			continue;

		sched_job = drm_sched_entity_pop_job(entity);

		if (!sched_job) {
<<<<<<< HEAD
			complete(&entity->entity_idle);
=======
			complete_all(&entity->entity_idle);
>>>>>>> eb3cdb58
			continue;
		}

		s_fence = sched_job->s_fence;

		atomic_inc(&sched->hw_rq_count);
		drm_sched_job_begin(sched_job);

		trace_drm_run_job(sched_job, entity);
		fence = sched->ops->run_job(sched_job);
<<<<<<< HEAD
		complete(&entity->entity_idle);
		drm_sched_fence_scheduled(s_fence);

		if (!IS_ERR_OR_NULL(fence)) {
			s_fence->parent = dma_fence_get(fence);
=======
		complete_all(&entity->entity_idle);
		drm_sched_fence_scheduled(s_fence);

		if (!IS_ERR_OR_NULL(fence)) {
			drm_sched_fence_set_parent(s_fence, fence);
>>>>>>> eb3cdb58
			/* Drop for original kref_init of the fence */
			dma_fence_put(fence);

			r = dma_fence_add_callback(fence, &sched_job->cb,
						   drm_sched_job_done_cb);
			if (r == -ENOENT)
				drm_sched_job_done(sched_job);
			else if (r)
				DRM_DEV_ERROR(sched->dev, "fence add callback failed (%d)\n",
					  r);
		} else {
			if (IS_ERR(fence))
				dma_fence_set_error(&s_fence->finished, PTR_ERR(fence));

			drm_sched_job_done(sched_job);
		}

		wake_up(&sched->job_scheduled);
	}
	return 0;
}

/**
 * drm_sched_init - Init a gpu scheduler instance
 *
 * @sched: scheduler instance
 * @ops: backend operations for this scheduler
 * @hw_submission: number of hw submissions that can be in flight
 * @hang_limit: number of times to allow a job to hang before dropping it
 * @timeout: timeout value in jiffies for the scheduler
 * @timeout_wq: workqueue to use for timeout work. If NULL, the system_wq is
 *		used
 * @score: optional score atomic shared with other schedulers
 * @name: name used for debugging
 * @dev: target &struct device
 *
 * Return 0 on success, otherwise error code.
 */
int drm_sched_init(struct drm_gpu_scheduler *sched,
		   const struct drm_sched_backend_ops *ops,
		   unsigned hw_submission, unsigned hang_limit,
		   long timeout, struct workqueue_struct *timeout_wq,
		   atomic_t *score, const char *name, struct device *dev)
{
	int i, ret;
	sched->ops = ops;
	sched->hw_submission_limit = hw_submission;
	sched->name = name;
	sched->timeout = timeout;
	sched->timeout_wq = timeout_wq ? : system_wq;
	sched->hang_limit = hang_limit;
	sched->score = score ? score : &sched->_score;
	sched->dev = dev;
	for (i = DRM_SCHED_PRIORITY_MIN; i < DRM_SCHED_PRIORITY_COUNT; i++)
		drm_sched_rq_init(sched, &sched->sched_rq[i]);

	init_waitqueue_head(&sched->wake_up_worker);
	init_waitqueue_head(&sched->job_scheduled);
	INIT_LIST_HEAD(&sched->pending_list);
	spin_lock_init(&sched->job_list_lock);
	atomic_set(&sched->hw_rq_count, 0);
	INIT_DELAYED_WORK(&sched->work_tdr, drm_sched_job_timedout);
	atomic_set(&sched->_score, 0);
	atomic64_set(&sched->job_id_count, 0);

	/* Each scheduler will run on a seperate kernel thread */
	sched->thread = kthread_run(drm_sched_main, sched, sched->name);
	if (IS_ERR(sched->thread)) {
		ret = PTR_ERR(sched->thread);
		sched->thread = NULL;
		DRM_DEV_ERROR(sched->dev, "Failed to create scheduler for %s.\n", name);
		return ret;
	}

	sched->ready = true;
	return 0;
}
EXPORT_SYMBOL(drm_sched_init);

/**
 * drm_sched_fini - Destroy a gpu scheduler
 *
 * @sched: scheduler instance
 *
 * Tears down and cleans up the scheduler.
 */
void drm_sched_fini(struct drm_gpu_scheduler *sched)
{
	struct drm_sched_entity *s_entity;
	int i;

	if (sched->thread)
		kthread_stop(sched->thread);

	for (i = DRM_SCHED_PRIORITY_COUNT - 1; i >= DRM_SCHED_PRIORITY_MIN; i--) {
		struct drm_sched_rq *rq = &sched->sched_rq[i];

		spin_lock(&rq->lock);
		list_for_each_entry(s_entity, &rq->entities, list)
			/*
			 * Prevents reinsertion and marks job_queue as idle,
			 * it will removed from rq in drm_sched_entity_fini
			 * eventually
			 */
			s_entity->stopped = true;
		spin_unlock(&rq->lock);

	}

	/* Wakeup everyone stuck in drm_sched_entity_flush for this scheduler */
	wake_up_all(&sched->job_scheduled);

	/* Confirm no work left behind accessing device structures */
	cancel_delayed_work_sync(&sched->work_tdr);

	sched->ready = false;
}
EXPORT_SYMBOL(drm_sched_fini);

/**
 * drm_sched_increase_karma - Update sched_entity guilty flag
 *
 * @bad: The job guilty of time out
 *
 * Increment on every hang caused by the 'bad' job. If this exceeds the hang
 * limit of the scheduler then the respective sched entity is marked guilty and
 * jobs from it will not be scheduled further
 */
void drm_sched_increase_karma(struct drm_sched_job *bad)
{
	int i;
	struct drm_sched_entity *tmp;
	struct drm_sched_entity *entity;
	struct drm_gpu_scheduler *sched = bad->sched;

	/* don't change @bad's karma if it's from KERNEL RQ,
	 * because sometimes GPU hang would cause kernel jobs (like VM updating jobs)
	 * corrupt but keep in mind that kernel jobs always considered good.
	 */
	if (bad->s_priority != DRM_SCHED_PRIORITY_KERNEL) {
		atomic_inc(&bad->karma);

		for (i = DRM_SCHED_PRIORITY_MIN; i < DRM_SCHED_PRIORITY_KERNEL;
		     i++) {
			struct drm_sched_rq *rq = &sched->sched_rq[i];

			spin_lock(&rq->lock);
			list_for_each_entry_safe(entity, tmp, &rq->entities, list) {
				if (bad->s_fence->scheduled.context ==
				    entity->fence_context) {
					if (entity->guilty)
						atomic_set(entity->guilty, 1);
					break;
				}
			}
			spin_unlock(&rq->lock);
			if (&entity->list != &rq->entities)
				break;
		}
	}
}
EXPORT_SYMBOL(drm_sched_increase_karma);<|MERGE_RESOLUTION|>--- conflicted
+++ resolved
@@ -53,10 +53,7 @@
 
 #include <drm/drm_print.h>
 #include <drm/drm_gem.h>
-<<<<<<< HEAD
-=======
 #include <drm/drm_syncobj.h>
->>>>>>> eb3cdb58
 #include <drm/gpu_scheduler.h>
 #include <drm/spsc_queue.h>
 
@@ -290,35 +287,6 @@
 }
 
 /**
-<<<<<<< HEAD
- * drm_sched_dependency_optimized - test if the dependency can be optimized
- *
- * @fence: the dependency fence
- * @entity: the entity which depends on the above fence
- *
- * Returns true if the dependency can be optimized and false otherwise
- */
-bool drm_sched_dependency_optimized(struct dma_fence* fence,
-				    struct drm_sched_entity *entity)
-{
-	struct drm_gpu_scheduler *sched = entity->rq->sched;
-	struct drm_sched_fence *s_fence;
-
-	if (!fence || dma_fence_is_signaled(fence))
-		return false;
-	if (fence->context == entity->fence_context)
-		return true;
-	s_fence = to_drm_sched_fence(fence);
-	if (s_fence && s_fence->sched == sched)
-		return true;
-
-	return false;
-}
-EXPORT_SYMBOL(drm_sched_dependency_optimized);
-
-/**
-=======
->>>>>>> eb3cdb58
  * drm_sched_start_timeout - start timeout for reset worker
  *
  * @sched: scheduler instance to start the worker for
@@ -341,12 +309,8 @@
  */
 void drm_sched_fault(struct drm_gpu_scheduler *sched)
 {
-<<<<<<< HEAD
-	mod_delayed_work(sched->timeout_wq, &sched->work_tdr, 0);
-=======
 	if (sched->timeout_wq)
 		mod_delayed_work(sched->timeout_wq, &sched->work_tdr, 0);
->>>>>>> eb3cdb58
 }
 EXPORT_SYMBOL(drm_sched_fault);
 
@@ -664,10 +628,6 @@
 		       struct drm_sched_entity *entity,
 		       void *owner)
 {
-<<<<<<< HEAD
-	drm_sched_entity_select_rq(entity);
-=======
->>>>>>> eb3cdb58
 	if (!entity->rq)
 		return -ENOENT;
 
@@ -691,7 +651,6 @@
  * This arms a scheduler job for execution. Specifically it initializes the
  * &drm_sched_job.s_fence of @job, so that it can be attached to struct dma_resv
  * or other places that need to track the completion of this job.
-<<<<<<< HEAD
  *
  * Refer to drm_sched_entity_push_job() documentation for locking
  * considerations.
@@ -704,7 +663,7 @@
 	struct drm_sched_entity *entity = job->entity;
 
 	BUG_ON(!entity);
-
+	drm_sched_entity_select_rq(entity);
 	sched = entity->rq->sched;
 
 	job->sched = sched;
@@ -722,38 +681,6 @@
  *
  * Note that @fence is consumed in both the success and error cases.
  *
-=======
- *
- * Refer to drm_sched_entity_push_job() documentation for locking
- * considerations.
- *
- * This can only be called if drm_sched_job_init() succeeded.
- */
-void drm_sched_job_arm(struct drm_sched_job *job)
-{
-	struct drm_gpu_scheduler *sched;
-	struct drm_sched_entity *entity = job->entity;
-
-	BUG_ON(!entity);
-	drm_sched_entity_select_rq(entity);
-	sched = entity->rq->sched;
-
-	job->sched = sched;
-	job->s_priority = entity->rq - sched->sched_rq;
-	job->id = atomic64_inc_return(&sched->job_id_count);
-
-	drm_sched_fence_init(job->s_fence, job->entity);
-}
-EXPORT_SYMBOL(drm_sched_job_arm);
-
-/**
- * drm_sched_job_add_dependency - adds the fence as a job dependency
- * @job: scheduler job to add the dependencies to
- * @fence: the dma_fence to add to the list of dependencies.
- *
- * Note that @fence is consumed in both the success and error cases.
- *
->>>>>>> eb3cdb58
  * Returns:
  * 0 on success, or an error on failing to expand the array.
  */
@@ -794,7 +721,69 @@
 EXPORT_SYMBOL(drm_sched_job_add_dependency);
 
 /**
-<<<<<<< HEAD
+ * drm_sched_job_add_syncobj_dependency - adds a syncobj's fence as a job dependency
+ * @job: scheduler job to add the dependencies to
+ * @file: drm file private pointer
+ * @handle: syncobj handle to lookup
+ * @point: timeline point
+ *
+ * This adds the fence matching the given syncobj to @job.
+ *
+ * Returns:
+ * 0 on success, or an error on failing to expand the array.
+ */
+int drm_sched_job_add_syncobj_dependency(struct drm_sched_job *job,
+					 struct drm_file *file,
+					 u32 handle,
+					 u32 point)
+{
+	struct dma_fence *fence;
+	int ret;
+
+	ret = drm_syncobj_find_fence(file, handle, point, 0, &fence);
+	if (ret)
+		return ret;
+
+	return drm_sched_job_add_dependency(job, fence);
+}
+EXPORT_SYMBOL(drm_sched_job_add_syncobj_dependency);
+
+/**
+ * drm_sched_job_add_resv_dependencies - add all fences from the resv to the job
+ * @job: scheduler job to add the dependencies to
+ * @resv: the dma_resv object to get the fences from
+ * @usage: the dma_resv_usage to use to filter the fences
+ *
+ * This adds all fences matching the given usage from @resv to @job.
+ * Must be called with the @resv lock held.
+ *
+ * Returns:
+ * 0 on success, or an error on failing to expand the array.
+ */
+int drm_sched_job_add_resv_dependencies(struct drm_sched_job *job,
+					struct dma_resv *resv,
+					enum dma_resv_usage usage)
+{
+	struct dma_resv_iter cursor;
+	struct dma_fence *fence;
+	int ret;
+
+	dma_resv_assert_held(resv);
+
+	dma_resv_for_each_fence(&cursor, resv, usage, fence) {
+		/* Make sure to grab an additional ref on the added fence */
+		dma_fence_get(fence);
+		ret = drm_sched_job_add_dependency(job, fence);
+		if (ret) {
+			dma_fence_put(fence);
+			return ret;
+		}
+	}
+	return 0;
+}
+EXPORT_SYMBOL(drm_sched_job_add_resv_dependencies);
+
+/**
  * drm_sched_job_add_implicit_dependencies - adds implicit dependencies as job
  *   dependencies
  * @job: scheduler job to add the dependencies to
@@ -805,111 +794,18 @@
  * This should be called after drm_gem_lock_reservations() on your array of
  * GEM objects used in the job but before updating the reservations with your
  * own fences.
-=======
- * drm_sched_job_add_syncobj_dependency - adds a syncobj's fence as a job dependency
- * @job: scheduler job to add the dependencies to
- * @file: drm file private pointer
- * @handle: syncobj handle to lookup
- * @point: timeline point
- *
- * This adds the fence matching the given syncobj to @job.
->>>>>>> eb3cdb58
  *
  * Returns:
  * 0 on success, or an error on failing to expand the array.
  */
-<<<<<<< HEAD
 int drm_sched_job_add_implicit_dependencies(struct drm_sched_job *job,
 					    struct drm_gem_object *obj,
 					    bool write)
-=======
-int drm_sched_job_add_syncobj_dependency(struct drm_sched_job *job,
-					 struct drm_file *file,
-					 u32 handle,
-					 u32 point)
-{
-	struct dma_fence *fence;
-	int ret;
-
-	ret = drm_syncobj_find_fence(file, handle, point, 0, &fence);
-	if (ret)
-		return ret;
-
-	return drm_sched_job_add_dependency(job, fence);
-}
-EXPORT_SYMBOL(drm_sched_job_add_syncobj_dependency);
-
-/**
- * drm_sched_job_add_resv_dependencies - add all fences from the resv to the job
- * @job: scheduler job to add the dependencies to
- * @resv: the dma_resv object to get the fences from
- * @usage: the dma_resv_usage to use to filter the fences
- *
- * This adds all fences matching the given usage from @resv to @job.
- * Must be called with the @resv lock held.
- *
- * Returns:
- * 0 on success, or an error on failing to expand the array.
- */
-int drm_sched_job_add_resv_dependencies(struct drm_sched_job *job,
-					struct dma_resv *resv,
-					enum dma_resv_usage usage)
->>>>>>> eb3cdb58
-{
-	struct dma_resv_iter cursor;
-	struct dma_fence *fence;
-	int ret;
-
-<<<<<<< HEAD
-	dma_resv_assert_held(obj->resv);
-
-	dma_resv_for_each_fence(&cursor, obj->resv, dma_resv_usage_rw(write),
-				fence) {
-=======
-	dma_resv_assert_held(resv);
-
-	dma_resv_for_each_fence(&cursor, resv, usage, fence) {
->>>>>>> eb3cdb58
-		/* Make sure to grab an additional ref on the added fence */
-		dma_fence_get(fence);
-		ret = drm_sched_job_add_dependency(job, fence);
-		if (ret) {
-			dma_fence_put(fence);
-			return ret;
-		}
-	}
-	return 0;
-}
-<<<<<<< HEAD
-EXPORT_SYMBOL(drm_sched_job_add_implicit_dependencies);
-
-=======
-EXPORT_SYMBOL(drm_sched_job_add_resv_dependencies);
-
-/**
- * drm_sched_job_add_implicit_dependencies - adds implicit dependencies as job
- *   dependencies
- * @job: scheduler job to add the dependencies to
- * @obj: the gem object to add new dependencies from.
- * @write: whether the job might write the object (so we need to depend on
- * shared fences in the reservation object).
- *
- * This should be called after drm_gem_lock_reservations() on your array of
- * GEM objects used in the job but before updating the reservations with your
- * own fences.
- *
- * Returns:
- * 0 on success, or an error on failing to expand the array.
- */
-int drm_sched_job_add_implicit_dependencies(struct drm_sched_job *job,
-					    struct drm_gem_object *obj,
-					    bool write)
 {
 	return drm_sched_job_add_resv_dependencies(job, obj->resv,
 						   dma_resv_usage_rw(write));
 }
 EXPORT_SYMBOL(drm_sched_job_add_implicit_dependencies);
->>>>>>> eb3cdb58
 
 /**
  * drm_sched_job_cleanup - clean up scheduler job resources
@@ -1132,11 +1028,7 @@
 		sched_job = drm_sched_entity_pop_job(entity);
 
 		if (!sched_job) {
-<<<<<<< HEAD
-			complete(&entity->entity_idle);
-=======
 			complete_all(&entity->entity_idle);
->>>>>>> eb3cdb58
 			continue;
 		}
 
@@ -1147,19 +1039,11 @@
 
 		trace_drm_run_job(sched_job, entity);
 		fence = sched->ops->run_job(sched_job);
-<<<<<<< HEAD
-		complete(&entity->entity_idle);
-		drm_sched_fence_scheduled(s_fence);
-
-		if (!IS_ERR_OR_NULL(fence)) {
-			s_fence->parent = dma_fence_get(fence);
-=======
 		complete_all(&entity->entity_idle);
 		drm_sched_fence_scheduled(s_fence);
 
 		if (!IS_ERR_OR_NULL(fence)) {
 			drm_sched_fence_set_parent(s_fence, fence);
->>>>>>> eb3cdb58
 			/* Drop for original kref_init of the fence */
 			dma_fence_put(fence);
 
