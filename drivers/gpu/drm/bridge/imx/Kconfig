if ARCH_MXC || COMPILE_TEST

config DRM_IMX_LDB_HELPER
	tristate

<<<<<<< HEAD
=======
config DRM_IMX8MP_DW_HDMI_BRIDGE
	tristate "Freescale i.MX8MP HDMI-TX bridge support"
	depends on OF
	depends on COMMON_CLK
	select DRM_DW_HDMI
	imply DRM_IMX8MP_HDMI_PVI
	imply PHY_FSL_SAMSUNG_HDMI_PHY
	help
	  Choose this to enable support for the internal HDMI encoder found
	  on the i.MX8MP SoC.

config DRM_IMX8MP_HDMI_PVI
	tristate "Freescale i.MX8MP HDMI PVI bridge support"
	depends on OF
	help
	  Choose this to enable support for the internal HDMI TX Parallel
	  Video Interface found on the Freescale i.MX8MP SoC.

>>>>>>> 2d5404ca
config DRM_IMX8QM_LDB
	tristate "Freescale i.MX8QM LVDS display bridge"
	depends on OF
	depends on COMMON_CLK
	select DRM_IMX_LDB_HELPER
	select DRM_KMS_HELPER
	help
	  Choose this to enable the internal LVDS Display Bridge(LDB) found in
	  Freescale i.MX8qm processor.  Official name of LDB is pixel mapper.

config DRM_IMX8QXP_LDB
	tristate "Freescale i.MX8QXP LVDS display bridge"
	depends on OF
	depends on COMMON_CLK
	select DRM_IMX_LDB_HELPER
	select DRM_KMS_HELPER
	help
	  Choose this to enable the internal LVDS Display Bridge(LDB) found in
	  Freescale i.MX8qxp processor.  Official name of LDB is pixel mapper.

config DRM_IMX8QXP_PIXEL_COMBINER
	tristate "Freescale i.MX8QM/QXP pixel combiner"
	depends on OF
	depends on COMMON_CLK
	select DRM_KMS_HELPER
	help
	  Choose this to enable pixel combiner found in
	  Freescale i.MX8qm/qxp processors.

config DRM_IMX8QXP_PIXEL_LINK
	tristate "Freescale i.MX8QM/QXP display pixel link"
	depends on OF
	depends on IMX_SCU
	select DRM_KMS_HELPER
	help
	  Choose this to enable display pixel link found in
	  Freescale i.MX8qm/qxp processors.

config DRM_IMX8QXP_PIXEL_LINK_TO_DPI
	tristate "Freescale i.MX8QXP pixel link to display pixel interface"
	depends on OF
	select DRM_KMS_HELPER
	help
	  Choose this to enable pixel link to display pixel interface(PXL2DPI)
	  found in Freescale i.MX8qxp processor.

config DRM_IMX93_MIPI_DSI
	tristate "Freescale i.MX93 specific extensions for Synopsys DW MIPI DSI"
	depends on OF
	depends on COMMON_CLK
	select DRM_DW_MIPI_DSI
	select GENERIC_PHY
	select GENERIC_PHY_MIPI_DPHY
	help
	  Choose this to enable MIPI DSI controller found in Freescale i.MX93
	  processor.

endif # ARCH_MXC || COMPILE_TEST<|MERGE_RESOLUTION|>--- conflicted
+++ resolved
@@ -3,8 +3,6 @@
 config DRM_IMX_LDB_HELPER
 	tristate
 
-<<<<<<< HEAD
-=======
 config DRM_IMX8MP_DW_HDMI_BRIDGE
 	tristate "Freescale i.MX8MP HDMI-TX bridge support"
 	depends on OF
@@ -23,7 +21,6 @@
 	  Choose this to enable support for the internal HDMI TX Parallel
 	  Video Interface found on the Freescale i.MX8MP SoC.
 
->>>>>>> 2d5404ca
 config DRM_IMX8QM_LDB
 	tristate "Freescale i.MX8QM LVDS display bridge"
 	depends on OF
