--- conflicted
+++ resolved
@@ -279,77 +279,6 @@
 	return dsi;
 }
 
-<<<<<<< HEAD
-static int lt9611uxc_connector_get_modes(struct drm_connector *connector)
-{
-	struct lt9611uxc *lt9611uxc = connector_to_lt9611uxc(connector);
-	unsigned int count;
-	struct edid *edid;
-
-	edid = drm_bridge_get_edid(&lt9611uxc->bridge, connector);
-	drm_connector_update_edid_property(connector, edid);
-	count = drm_add_edid_modes(connector, edid);
-	kfree(edid);
-
-	return count;
-}
-
-static enum drm_connector_status lt9611uxc_connector_detect(struct drm_connector *connector,
-							    bool force)
-{
-	struct lt9611uxc *lt9611uxc = connector_to_lt9611uxc(connector);
-
-	return lt9611uxc->bridge.funcs->detect(&lt9611uxc->bridge);
-}
-
-static enum drm_mode_status lt9611uxc_connector_mode_valid(struct drm_connector *connector,
-							   struct drm_display_mode *mode)
-{
-	struct lt9611uxc_mode *lt9611uxc_mode = lt9611uxc_find_mode(mode);
-
-	return lt9611uxc_mode ? MODE_OK : MODE_BAD;
-}
-
-static const struct drm_connector_helper_funcs lt9611uxc_bridge_connector_helper_funcs = {
-	.get_modes = lt9611uxc_connector_get_modes,
-	.mode_valid = lt9611uxc_connector_mode_valid,
-};
-
-static const struct drm_connector_funcs lt9611uxc_bridge_connector_funcs = {
-	.fill_modes = drm_helper_probe_single_connector_modes,
-	.detect = lt9611uxc_connector_detect,
-	.destroy = drm_connector_cleanup,
-	.reset = drm_atomic_helper_connector_reset,
-	.atomic_duplicate_state = drm_atomic_helper_connector_duplicate_state,
-	.atomic_destroy_state = drm_atomic_helper_connector_destroy_state,
-};
-
-static int lt9611uxc_connector_init(struct drm_bridge *bridge, struct lt9611uxc *lt9611uxc)
-{
-	int ret;
-
-	if (!bridge->encoder) {
-		DRM_ERROR("Parent encoder object not found");
-		return -ENODEV;
-	}
-
-	lt9611uxc->connector.polled = DRM_CONNECTOR_POLL_HPD;
-
-	drm_connector_helper_add(&lt9611uxc->connector,
-				 &lt9611uxc_bridge_connector_helper_funcs);
-	ret = drm_connector_init(bridge->dev, &lt9611uxc->connector,
-				 &lt9611uxc_bridge_connector_funcs,
-				 DRM_MODE_CONNECTOR_HDMIA);
-	if (ret) {
-		DRM_ERROR("Failed to initialize connector with drm\n");
-		return ret;
-	}
-
-	return drm_connector_attach_encoder(&lt9611uxc->connector, bridge->encoder);
-}
-
-=======
->>>>>>> 2d5404ca
 static int lt9611uxc_bridge_attach(struct drm_bridge *bridge,
 				   enum drm_bridge_attach_flags flags)
 {
@@ -1008,10 +937,7 @@
 module_i2c_driver(lt9611uxc_driver);
 
 MODULE_AUTHOR("Dmitry Baryshkov <dmitry.baryshkov@linaro.org>");
-<<<<<<< HEAD
-=======
 MODULE_DESCRIPTION("Lontium LT9611UXC DSI/HDMI bridge driver");
->>>>>>> 2d5404ca
 MODULE_LICENSE("GPL v2");
 
 MODULE_FIRMWARE(FW_FILE);