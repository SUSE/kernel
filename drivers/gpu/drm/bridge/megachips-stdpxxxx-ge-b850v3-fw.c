--- conflicted
+++ resolved
@@ -199,35 +199,10 @@
 	.atomic_destroy_state = drm_atomic_helper_connector_destroy_state,
 };
 
-<<<<<<< HEAD
-static irqreturn_t ge_b850v3_lvds_irq_handler(int irq, void *dev_id)
-{
-	struct i2c_client *stdp4028_i2c
-			= ge_b850v3_lvds_ptr->stdp4028_i2c;
-
-	i2c_smbus_write_word_data(stdp4028_i2c,
-				  STDP4028_DPTX_IRQ_STS_REG,
-				  STDP4028_DPTX_IRQ_CLEAR);
-
-	if (ge_b850v3_lvds_ptr->connector.dev)
-		drm_kms_helper_hotplug_event(ge_b850v3_lvds_ptr->connector.dev);
-
-	return IRQ_HANDLED;
-}
-
-static int ge_b850v3_lvds_attach(struct drm_bridge *bridge,
-				 enum drm_bridge_attach_flags flags)
-=======
 static int ge_b850v3_lvds_create_connector(struct drm_bridge *bridge)
->>>>>>> 7d2a07b7
 {
 	struct drm_connector *connector = &ge_b850v3_lvds_ptr->connector;
 	int ret;
-
-	if (flags & DRM_BRIDGE_ATTACH_NO_CONNECTOR) {
-		DRM_ERROR("Fix bridge driver to make connector optional!");
-		return -EINVAL;
-	}
 
 	if (!bridge->encoder) {
 		DRM_ERROR("Parent encoder object not found");
@@ -402,15 +377,9 @@
 {
 	struct device *dev = &stdp2690_i2c->dev;
 	int ret;
-<<<<<<< HEAD
 
 	ret = ge_b850v3_lvds_init(dev);
 
-=======
-
-	ret = ge_b850v3_lvds_init(dev);
-
->>>>>>> 7d2a07b7
 	if (ret)
 		return ret;
 
