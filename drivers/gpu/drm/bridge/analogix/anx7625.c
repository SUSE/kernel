// SPDX-License-Identifier: GPL-2.0-only
/*
 * Copyright(c) 2020, Analogix Semiconductor. All rights reserved.
 *
 */
#include <linux/gcd.h>
#include <linux/gpio/consumer.h>
#include <linux/i2c.h>
#include <linux/interrupt.h>
#include <linux/iopoll.h>
#include <linux/kernel.h>
#include <linux/module.h>
#include <linux/mutex.h>
#include <linux/pm_runtime.h>
#include <linux/regulator/consumer.h>
#include <linux/slab.h>
#include <linux/types.h>
#include <linux/workqueue.h>

#include <linux/of_graph.h>
#include <linux/of_platform.h>

#include <drm/display/drm_dp_aux_bus.h>
#include <drm/display/drm_dp_helper.h>
#include <drm/display/drm_hdcp_helper.h>
#include <drm/drm_atomic_helper.h>
#include <drm/drm_bridge.h>
#include <drm/drm_edid.h>
#include <drm/drm_mipi_dsi.h>
#include <drm/drm_of.h>
#include <drm/drm_panel.h>
#include <drm/drm_print.h>
#include <drm/drm_probe_helper.h>

#include <media/v4l2-fwnode.h>
#include <sound/hdmi-codec.h>
#include <video/display_timing.h>

#include "anx7625.h"

/*
 * There is a sync issue while access I2C register between AP(CPU) and
 * internal firmware(OCM), to avoid the race condition, AP should access
 * the reserved slave address before slave address occurs changes.
 */
static int i2c_access_workaround(struct anx7625_data *ctx,
				 struct i2c_client *client)
{
	u8 offset;
	struct device *dev = &client->dev;
	int ret;

	if (client == ctx->last_client)
		return 0;

	ctx->last_client = client;

	if (client == ctx->i2c.tcpc_client)
		offset = RSVD_00_ADDR;
	else if (client == ctx->i2c.tx_p0_client)
		offset = RSVD_D1_ADDR;
	else if (client == ctx->i2c.tx_p1_client)
		offset = RSVD_60_ADDR;
	else if (client == ctx->i2c.rx_p0_client)
		offset = RSVD_39_ADDR;
	else if (client == ctx->i2c.rx_p1_client)
		offset = RSVD_7F_ADDR;
	else
		offset = RSVD_00_ADDR;

	ret = i2c_smbus_write_byte_data(client, offset, 0x00);
	if (ret < 0)
		DRM_DEV_ERROR(dev,
			      "fail to access i2c id=%x\n:%x",
			      client->addr, offset);

	return ret;
}

static int anx7625_reg_read(struct anx7625_data *ctx,
			    struct i2c_client *client, u8 reg_addr)
{
	int ret;
	struct device *dev = &client->dev;

	i2c_access_workaround(ctx, client);

	ret = i2c_smbus_read_byte_data(client, reg_addr);
	if (ret < 0)
		DRM_DEV_ERROR(dev, "read i2c fail id=%x:%x\n",
			      client->addr, reg_addr);

	return ret;
}

static int anx7625_reg_block_read(struct anx7625_data *ctx,
				  struct i2c_client *client,
				  u8 reg_addr, u8 len, u8 *buf)
{
	int ret;
	struct device *dev = &client->dev;

	i2c_access_workaround(ctx, client);

	ret = i2c_smbus_read_i2c_block_data(client, reg_addr, len, buf);
	if (ret < 0)
		DRM_DEV_ERROR(dev, "read i2c block fail id=%x:%x\n",
			      client->addr, reg_addr);

	return ret;
}

static int anx7625_reg_write(struct anx7625_data *ctx,
			     struct i2c_client *client,
			     u8 reg_addr, u8 reg_val)
{
	int ret;
	struct device *dev = &client->dev;

	i2c_access_workaround(ctx, client);

	ret = i2c_smbus_write_byte_data(client, reg_addr, reg_val);

	if (ret < 0)
		DRM_DEV_ERROR(dev, "fail to write i2c id=%x\n:%x",
			      client->addr, reg_addr);

	return ret;
}

static int anx7625_reg_block_write(struct anx7625_data *ctx,
				   struct i2c_client *client,
				   u8 reg_addr, u8 len, u8 *buf)
{
	int ret;
	struct device *dev = &client->dev;

	i2c_access_workaround(ctx, client);

	ret = i2c_smbus_write_i2c_block_data(client, reg_addr, len, buf);
	if (ret < 0)
		dev_err(dev, "write i2c block failed id=%x\n:%x",
			client->addr, reg_addr);

	return ret;
}

static int anx7625_write_or(struct anx7625_data *ctx,
			    struct i2c_client *client,
			    u8 offset, u8 mask)
{
	int val;

	val = anx7625_reg_read(ctx, client, offset);
	if (val < 0)
		return val;

	return anx7625_reg_write(ctx, client, offset, (val | (mask)));
}

static int anx7625_write_and(struct anx7625_data *ctx,
			     struct i2c_client *client,
			     u8 offset, u8 mask)
{
	int val;

	val = anx7625_reg_read(ctx, client, offset);
	if (val < 0)
		return val;

	return anx7625_reg_write(ctx, client, offset, (val & (mask)));
}

static int anx7625_write_and_or(struct anx7625_data *ctx,
				struct i2c_client *client,
				u8 offset, u8 and_mask, u8 or_mask)
{
	int val;

	val = anx7625_reg_read(ctx, client, offset);
	if (val < 0)
		return val;

	return anx7625_reg_write(ctx, client,
				 offset, (val & and_mask) | (or_mask));
}

static int anx7625_config_bit_matrix(struct anx7625_data *ctx)
{
	int i, ret;

	ret = anx7625_write_or(ctx, ctx->i2c.tx_p2_client,
			       AUDIO_CONTROL_REGISTER, 0x80);
	for (i = 0; i < 13; i++)
		ret |= anx7625_reg_write(ctx, ctx->i2c.tx_p2_client,
					 VIDEO_BIT_MATRIX_12 + i,
					 0x18 + i);

	return ret;
}

static int anx7625_read_ctrl_status_p0(struct anx7625_data *ctx)
{
	return anx7625_reg_read(ctx, ctx->i2c.rx_p0_client, AP_AUX_CTRL_STATUS);
}

static int wait_aux_op_finish(struct anx7625_data *ctx)
{
	struct device *dev = ctx->dev;
	int val;
	int ret;

	ret = readx_poll_timeout(anx7625_read_ctrl_status_p0,
				 ctx, val,
				 (!(val & AP_AUX_CTRL_OP_EN) || (val < 0)),
				 2000,
				 2000 * 150);
	if (ret) {
		DRM_DEV_ERROR(dev, "aux operation fail!\n");
		return -EIO;
	}

	val = anx7625_reg_read(ctx, ctx->i2c.rx_p0_client,
			       AP_AUX_CTRL_STATUS);
	if (val < 0 || (val & 0x0F)) {
		DRM_DEV_ERROR(dev, "aux status %02x\n", val);
		return -EIO;
	}

	return 0;
}

static int anx7625_aux_trans(struct anx7625_data *ctx, u8 op, u32 address,
			     u8 len, u8 *buf)
{
	struct device *dev = ctx->dev;
	int ret;
	u8 addrh, addrm, addrl;
	u8 cmd;
	bool is_write = !(op & DP_AUX_I2C_READ);

	if (len > DP_AUX_MAX_PAYLOAD_BYTES) {
		dev_err(dev, "exceed aux buffer len.\n");
		return -EINVAL;
	}

	if (!len)
		return len;

	addrl = address & 0xFF;
	addrm = (address >> 8) & 0xFF;
	addrh = (address >> 16) & 0xFF;

	if (!is_write)
		op &= ~DP_AUX_I2C_MOT;
	cmd = DPCD_CMD(len, op);

	/* Set command and length */
	ret = anx7625_reg_write(ctx, ctx->i2c.rx_p0_client,
				AP_AUX_COMMAND, cmd);

	/* Set aux access address */
	ret |= anx7625_reg_write(ctx, ctx->i2c.rx_p0_client,
				 AP_AUX_ADDR_7_0, addrl);
	ret |= anx7625_reg_write(ctx, ctx->i2c.rx_p0_client,
				 AP_AUX_ADDR_15_8, addrm);
	ret |= anx7625_reg_write(ctx, ctx->i2c.rx_p0_client,
				 AP_AUX_ADDR_19_16, addrh);

	if (is_write)
		ret |= anx7625_reg_block_write(ctx, ctx->i2c.rx_p0_client,
					       AP_AUX_BUFF_START, len, buf);
	/* Enable aux access */
	ret |= anx7625_write_or(ctx, ctx->i2c.rx_p0_client,
				AP_AUX_CTRL_STATUS, AP_AUX_CTRL_OP_EN);

	if (ret < 0) {
		dev_err(dev, "cannot access aux related register.\n");
		return -EIO;
	}

	ret = wait_aux_op_finish(ctx);
	if (ret < 0) {
		dev_err(dev, "aux IO error: wait aux op finish.\n");
		return ret;
	}

	/* Write done */
	if (is_write)
		return len;

	/* Read done, read out dpcd data */
	ret = anx7625_reg_block_read(ctx, ctx->i2c.rx_p0_client,
				     AP_AUX_BUFF_START, len, buf);
	if (ret < 0) {
		dev_err(dev, "read dpcd register failed\n");
		return -EIO;
	}

	return len;
}

static int anx7625_video_mute_control(struct anx7625_data *ctx,
				      u8 status)
{
	int ret;

	if (status) {
		/* Set mute on flag */
		ret = anx7625_write_or(ctx, ctx->i2c.rx_p0_client,
				       AP_AV_STATUS, AP_MIPI_MUTE);
		/* Clear mipi RX en */
		ret |= anx7625_write_and(ctx, ctx->i2c.rx_p0_client,
					 AP_AV_STATUS, (u8)~AP_MIPI_RX_EN);
	} else {
		/* Mute off flag */
		ret = anx7625_write_and(ctx, ctx->i2c.rx_p0_client,
					AP_AV_STATUS, (u8)~AP_MIPI_MUTE);
		/* Set MIPI RX EN */
		ret |= anx7625_write_or(ctx, ctx->i2c.rx_p0_client,
					AP_AV_STATUS, AP_MIPI_RX_EN);
	}

	return ret;
}

/* Reduction of fraction a/b */
static void anx7625_reduction_of_a_fraction(unsigned long *a, unsigned long *b)
{
	unsigned long gcd_num;
	unsigned long tmp_a, tmp_b;
	u32 i = 1;

	gcd_num = gcd(*a, *b);
	*a /= gcd_num;
	*b /= gcd_num;

	tmp_a = *a;
	tmp_b = *b;

	while ((*a > MAX_UNSIGNED_24BIT) || (*b > MAX_UNSIGNED_24BIT)) {
		i++;
		*a = tmp_a / i;
		*b = tmp_b / i;
	}

	/*
	 * In the end, make a, b larger to have higher ODFC PLL
	 * output frequency accuracy
	 */
	while ((*a < MAX_UNSIGNED_24BIT) && (*b < MAX_UNSIGNED_24BIT)) {
		*a <<= 1;
		*b <<= 1;
	}

	*a >>= 1;
	*b >>= 1;
}

static int anx7625_calculate_m_n(u32 pixelclock,
				 unsigned long *m,
				 unsigned long *n,
				 u8 *post_divider)
{
	if (pixelclock > PLL_OUT_FREQ_ABS_MAX / POST_DIVIDER_MIN) {
		/* Pixel clock frequency is too high */
		DRM_ERROR("pixelclock too high, act(%d), maximum(%lu)\n",
			  pixelclock,
			  PLL_OUT_FREQ_ABS_MAX / POST_DIVIDER_MIN);
		return -EINVAL;
	}

	if (pixelclock < PLL_OUT_FREQ_ABS_MIN / POST_DIVIDER_MAX) {
		/* Pixel clock frequency is too low */
		DRM_ERROR("pixelclock too low, act(%d), maximum(%lu)\n",
			  pixelclock,
			  PLL_OUT_FREQ_ABS_MIN / POST_DIVIDER_MAX);
		return -EINVAL;
	}

	for (*post_divider = 1;
		pixelclock < (PLL_OUT_FREQ_MIN / (*post_divider));)
		*post_divider += 1;

	if (*post_divider > POST_DIVIDER_MAX) {
		for (*post_divider = 1;
			(pixelclock <
			 (PLL_OUT_FREQ_ABS_MIN / (*post_divider)));)
			*post_divider += 1;

		if (*post_divider > POST_DIVIDER_MAX) {
			DRM_ERROR("cannot find property post_divider(%d)\n",
				  *post_divider);
			return -EDOM;
		}
	}

	/* Patch to improve the accuracy */
	if (*post_divider == 7) {
		/* 27,000,000 is not divisible by 7 */
		*post_divider = 8;
	} else if (*post_divider == 11) {
		/* 27,000,000 is not divisible by 11 */
		*post_divider = 12;
	} else if ((*post_divider == 13) || (*post_divider == 14)) {
		/* 27,000,000 is not divisible by 13 or 14 */
		*post_divider = 15;
	}

	if (pixelclock * (*post_divider) > PLL_OUT_FREQ_ABS_MAX) {
		DRM_ERROR("act clock(%u) large than maximum(%lu)\n",
			  pixelclock * (*post_divider),
			  PLL_OUT_FREQ_ABS_MAX);
		return -EDOM;
	}

	*m = pixelclock;
	*n = XTAL_FRQ / (*post_divider);

	anx7625_reduction_of_a_fraction(m, n);

	return 0;
}

static int anx7625_odfc_config(struct anx7625_data *ctx,
			       u8 post_divider)
{
	int ret;
	struct device *dev = ctx->dev;

	/* Config input reference clock frequency 27MHz/19.2MHz */
	ret = anx7625_write_and(ctx, ctx->i2c.rx_p1_client, MIPI_DIGITAL_PLL_16,
				~(REF_CLK_27000KHZ << MIPI_FREF_D_IND));
	ret |= anx7625_write_or(ctx, ctx->i2c.rx_p1_client, MIPI_DIGITAL_PLL_16,
				(REF_CLK_27000KHZ << MIPI_FREF_D_IND));
	/* Post divider */
	ret |= anx7625_write_and(ctx, ctx->i2c.rx_p1_client,
				 MIPI_DIGITAL_PLL_8, 0x0f);
	ret |= anx7625_write_or(ctx, ctx->i2c.rx_p1_client, MIPI_DIGITAL_PLL_8,
				post_divider << 4);

	/* Add patch for MIS2-125 (5pcs ANX7625 fail ATE MBIST test) */
	ret |= anx7625_write_and(ctx, ctx->i2c.rx_p1_client, MIPI_DIGITAL_PLL_7,
				 ~MIPI_PLL_VCO_TUNE_REG_VAL);

	/* Reset ODFC PLL */
	ret |= anx7625_write_and(ctx, ctx->i2c.rx_p1_client, MIPI_DIGITAL_PLL_7,
				 ~MIPI_PLL_RESET_N);
	ret |= anx7625_write_or(ctx, ctx->i2c.rx_p1_client, MIPI_DIGITAL_PLL_7,
				MIPI_PLL_RESET_N);

	if (ret < 0)
		DRM_DEV_ERROR(dev, "IO error.\n");

	return ret;
}

/*
 * The MIPI source video data exist large variation (e.g. 59Hz ~ 61Hz),
 * anx7625 defined K ratio for matching MIPI input video clock and
 * DP output video clock. Increase K value can match bigger video data
 * variation. IVO panel has small variation than DP CTS spec, need
 * decrease the K value.
 */
static int anx7625_set_k_value(struct anx7625_data *ctx)
{
	struct drm_edid_product_id id;

	drm_edid_get_product_id(ctx->cached_drm_edid, &id);

	if (be16_to_cpu(id.manufacturer_name) == IVO_MID)
		return anx7625_reg_write(ctx, ctx->i2c.rx_p1_client,
					 MIPI_DIGITAL_ADJ_1, 0x3B);

	return anx7625_reg_write(ctx, ctx->i2c.rx_p1_client,
				 MIPI_DIGITAL_ADJ_1, 0x3D);
}

static int anx7625_dsi_video_timing_config(struct anx7625_data *ctx)
{
	struct device *dev = ctx->dev;
	unsigned long m, n;
	u16 htotal;
	int ret;
	u8 post_divider = 0;

	ret = anx7625_calculate_m_n(ctx->dt.pixelclock.min * 1000,
				    &m, &n, &post_divider);

	if (ret) {
		DRM_DEV_ERROR(dev, "cannot get property m n value.\n");
		return ret;
	}

	DRM_DEV_DEBUG_DRIVER(dev, "compute M(%lu), N(%lu), divider(%d).\n",
			     m, n, post_divider);

	/* Configure pixel clock */
	ret = anx7625_reg_write(ctx, ctx->i2c.rx_p0_client, PIXEL_CLOCK_L,
				(ctx->dt.pixelclock.min / 1000) & 0xFF);
	ret |= anx7625_reg_write(ctx, ctx->i2c.rx_p0_client, PIXEL_CLOCK_H,
				 (ctx->dt.pixelclock.min / 1000) >> 8);
	/* Lane count */
	ret |= anx7625_write_and(ctx, ctx->i2c.rx_p1_client,
			MIPI_LANE_CTRL_0, 0xfc);
	ret |= anx7625_write_or(ctx, ctx->i2c.rx_p1_client,
				MIPI_LANE_CTRL_0, ctx->pdata.mipi_lanes - 1);

	/* Htotal */
	htotal = ctx->dt.hactive.min + ctx->dt.hfront_porch.min +
		ctx->dt.hback_porch.min + ctx->dt.hsync_len.min;
	ret |= anx7625_reg_write(ctx, ctx->i2c.rx_p2_client,
			HORIZONTAL_TOTAL_PIXELS_L, htotal & 0xFF);
	ret |= anx7625_reg_write(ctx, ctx->i2c.rx_p2_client,
			HORIZONTAL_TOTAL_PIXELS_H, htotal >> 8);
	/* Hactive */
	ret |= anx7625_reg_write(ctx, ctx->i2c.rx_p2_client,
			HORIZONTAL_ACTIVE_PIXELS_L, ctx->dt.hactive.min & 0xFF);
	ret |= anx7625_reg_write(ctx, ctx->i2c.rx_p2_client,
			HORIZONTAL_ACTIVE_PIXELS_H, ctx->dt.hactive.min >> 8);
	/* HFP */
	ret |= anx7625_reg_write(ctx, ctx->i2c.rx_p2_client,
			HORIZONTAL_FRONT_PORCH_L, ctx->dt.hfront_porch.min);
	ret |= anx7625_reg_write(ctx, ctx->i2c.rx_p2_client,
			HORIZONTAL_FRONT_PORCH_H,
			ctx->dt.hfront_porch.min >> 8);
	/* HWS */
	ret |= anx7625_reg_write(ctx, ctx->i2c.rx_p2_client,
			HORIZONTAL_SYNC_WIDTH_L, ctx->dt.hsync_len.min);
	ret |= anx7625_reg_write(ctx, ctx->i2c.rx_p2_client,
			HORIZONTAL_SYNC_WIDTH_H, ctx->dt.hsync_len.min >> 8);
	/* HBP */
	ret |= anx7625_reg_write(ctx, ctx->i2c.rx_p2_client,
			HORIZONTAL_BACK_PORCH_L, ctx->dt.hback_porch.min);
	ret |= anx7625_reg_write(ctx, ctx->i2c.rx_p2_client,
			HORIZONTAL_BACK_PORCH_H, ctx->dt.hback_porch.min >> 8);
	/* Vactive */
	ret |= anx7625_reg_write(ctx, ctx->i2c.rx_p2_client, ACTIVE_LINES_L,
			ctx->dt.vactive.min);
	ret |= anx7625_reg_write(ctx, ctx->i2c.rx_p2_client, ACTIVE_LINES_H,
			ctx->dt.vactive.min >> 8);
	/* VFP */
	ret |= anx7625_reg_write(ctx, ctx->i2c.rx_p2_client,
			VERTICAL_FRONT_PORCH, ctx->dt.vfront_porch.min);
	/* VWS */
	ret |= anx7625_reg_write(ctx, ctx->i2c.rx_p2_client,
			VERTICAL_SYNC_WIDTH, ctx->dt.vsync_len.min);
	/* VBP */
	ret |= anx7625_reg_write(ctx, ctx->i2c.rx_p2_client,
			VERTICAL_BACK_PORCH, ctx->dt.vback_porch.min);
	/* M value */
	ret |= anx7625_reg_write(ctx, ctx->i2c.rx_p1_client,
			MIPI_PLL_M_NUM_23_16, (m >> 16) & 0xff);
	ret |= anx7625_reg_write(ctx, ctx->i2c.rx_p1_client,
			MIPI_PLL_M_NUM_15_8, (m >> 8) & 0xff);
	ret |= anx7625_reg_write(ctx, ctx->i2c.rx_p1_client,
			MIPI_PLL_M_NUM_7_0, (m & 0xff));
	/* N value */
	ret |= anx7625_reg_write(ctx, ctx->i2c.rx_p1_client,
			MIPI_PLL_N_NUM_23_16, (n >> 16) & 0xff);
	ret |= anx7625_reg_write(ctx, ctx->i2c.rx_p1_client,
			MIPI_PLL_N_NUM_15_8, (n >> 8) & 0xff);
	ret |= anx7625_reg_write(ctx, ctx->i2c.rx_p1_client, MIPI_PLL_N_NUM_7_0,
			(n & 0xff));

	anx7625_set_k_value(ctx);

	ret |= anx7625_odfc_config(ctx, post_divider - 1);

	if (ret < 0)
		DRM_DEV_ERROR(dev, "mipi dsi setup IO error.\n");

	return ret;
}

static int anx7625_swap_dsi_lane3(struct anx7625_data *ctx)
{
	int val;
	struct device *dev = ctx->dev;

	/* Swap MIPI-DSI data lane 3 P and N */
	val = anx7625_reg_read(ctx, ctx->i2c.rx_p1_client, MIPI_SWAP);
	if (val < 0) {
		DRM_DEV_ERROR(dev, "IO error : access MIPI_SWAP.\n");
		return -EIO;
	}

	val |= (1 << MIPI_SWAP_CH3);
	return anx7625_reg_write(ctx, ctx->i2c.rx_p1_client, MIPI_SWAP, val);
}

static int anx7625_api_dsi_config(struct anx7625_data *ctx)

{
	int val, ret;
	struct device *dev = ctx->dev;

	/* Swap MIPI-DSI data lane 3 P and N */
	ret = anx7625_swap_dsi_lane3(ctx);
	if (ret < 0) {
		DRM_DEV_ERROR(dev, "IO error : swap dsi lane 3 fail.\n");
		return ret;
	}

	/* DSI clock settings */
	val = (0 << MIPI_HS_PWD_CLK)		|
		(0 << MIPI_HS_RT_CLK)		|
		(0 << MIPI_PD_CLK)		|
		(1 << MIPI_CLK_RT_MANUAL_PD_EN)	|
		(1 << MIPI_CLK_HS_MANUAL_PD_EN)	|
		(0 << MIPI_CLK_DET_DET_BYPASS)	|
		(0 << MIPI_CLK_MISS_CTRL)	|
		(0 << MIPI_PD_LPTX_CH_MANUAL_PD_EN);
	ret = anx7625_reg_write(ctx, ctx->i2c.rx_p1_client,
				MIPI_PHY_CONTROL_3, val);

	/*
	 * Decreased HS prepare timing delay from 160ns to 80ns work with
	 *     a) Dragon board 810 series (Qualcomm AP)
	 *     b) Moving Pixel DSI source (PG3A pattern generator +
	 *	P332 D-PHY Probe) default D-PHY timing
	 *	5ns/step
	 */
	ret |= anx7625_reg_write(ctx, ctx->i2c.rx_p1_client,
				 MIPI_TIME_HS_PRPR, 0x10);

	/* Enable DSI mode*/
	ret |= anx7625_write_or(ctx, ctx->i2c.rx_p1_client, MIPI_DIGITAL_PLL_18,
				SELECT_DSI << MIPI_DPI_SELECT);

	ret |= anx7625_dsi_video_timing_config(ctx);
	if (ret < 0) {
		DRM_DEV_ERROR(dev, "dsi video timing config fail\n");
		return ret;
	}

	/* Toggle m, n ready */
	ret = anx7625_write_and(ctx, ctx->i2c.rx_p1_client, MIPI_DIGITAL_PLL_6,
				~(MIPI_M_NUM_READY | MIPI_N_NUM_READY));
	usleep_range(1000, 1100);
	ret |= anx7625_write_or(ctx, ctx->i2c.rx_p1_client, MIPI_DIGITAL_PLL_6,
				MIPI_M_NUM_READY | MIPI_N_NUM_READY);

	/* Configure integer stable register */
	ret |= anx7625_reg_write(ctx, ctx->i2c.rx_p1_client,
				 MIPI_VIDEO_STABLE_CNT, 0x02);
	/* Power on MIPI RX */
	ret |= anx7625_reg_write(ctx, ctx->i2c.rx_p1_client,
				 MIPI_LANE_CTRL_10, 0x00);
	ret |= anx7625_reg_write(ctx, ctx->i2c.rx_p1_client,
				 MIPI_LANE_CTRL_10, 0x80);

	if (ret < 0)
		DRM_DEV_ERROR(dev, "IO error : mipi dsi enable init fail.\n");

	return ret;
}

static int anx7625_dsi_config(struct anx7625_data *ctx)
{
	struct device *dev = ctx->dev;
	int ret;

	DRM_DEV_DEBUG_DRIVER(dev, "config dsi.\n");

	/* DSC disable */
	ret = anx7625_write_and(ctx, ctx->i2c.rx_p0_client,
				R_DSC_CTRL_0, ~DSC_EN);

	ret |= anx7625_api_dsi_config(ctx);

	if (ret < 0) {
		DRM_DEV_ERROR(dev, "IO error : api dsi config error.\n");
		return ret;
	}

	/* Set MIPI RX EN */
	ret = anx7625_write_or(ctx, ctx->i2c.rx_p0_client,
			       AP_AV_STATUS, AP_MIPI_RX_EN);
	/* Clear mute flag */
	ret |= anx7625_write_and(ctx, ctx->i2c.rx_p0_client,
				 AP_AV_STATUS, (u8)~AP_MIPI_MUTE);
	if (ret < 0)
		DRM_DEV_ERROR(dev, "IO error : enable mipi rx fail.\n");
	else
		DRM_DEV_DEBUG_DRIVER(dev, "success to config DSI\n");

	return ret;
}

static int anx7625_api_dpi_config(struct anx7625_data *ctx)
{
	struct device *dev = ctx->dev;
	u16 freq = ctx->dt.pixelclock.min / 1000;
	int ret;

	/* configure pixel clock */
	ret = anx7625_reg_write(ctx, ctx->i2c.rx_p0_client,
				PIXEL_CLOCK_L, freq & 0xFF);
	ret |= anx7625_reg_write(ctx, ctx->i2c.rx_p0_client,
				 PIXEL_CLOCK_H, (freq >> 8));

	/* set DPI mode */
	/* set to DPI PLL module sel */
	ret |= anx7625_reg_write(ctx, ctx->i2c.rx_p1_client,
				 MIPI_DIGITAL_PLL_9, 0x20);
	/* power down MIPI */
	ret |= anx7625_reg_write(ctx, ctx->i2c.rx_p1_client,
				 MIPI_LANE_CTRL_10, 0x08);
	/* enable DPI mode */
	ret |= anx7625_reg_write(ctx, ctx->i2c.rx_p1_client,
				 MIPI_DIGITAL_PLL_18, 0x1C);
	/* set first edge */
	ret |= anx7625_reg_write(ctx, ctx->i2c.tx_p2_client,
				 VIDEO_CONTROL_0, 0x06);
	if (ret < 0)
		DRM_DEV_ERROR(dev, "IO error : dpi phy set failed.\n");

	return ret;
}

static int anx7625_dpi_config(struct anx7625_data *ctx)
{
	struct device *dev = ctx->dev;
	int ret;

	DRM_DEV_DEBUG_DRIVER(dev, "config dpi\n");

	/* DSC disable */
	ret = anx7625_write_and(ctx, ctx->i2c.rx_p0_client,
				R_DSC_CTRL_0, ~DSC_EN);
	if (ret < 0) {
		DRM_DEV_ERROR(dev, "IO error : disable dsc failed.\n");
		return ret;
	}

	ret = anx7625_config_bit_matrix(ctx);
	if (ret < 0) {
		DRM_DEV_ERROR(dev, "config bit matrix failed.\n");
		return ret;
	}

	ret = anx7625_api_dpi_config(ctx);
	if (ret < 0) {
		DRM_DEV_ERROR(dev, "mipi phy(dpi) setup failed.\n");
		return ret;
	}

	/* set MIPI RX EN */
	ret = anx7625_write_or(ctx, ctx->i2c.rx_p0_client,
			       AP_AV_STATUS, AP_MIPI_RX_EN);
	/* clear mute flag */
	ret |= anx7625_write_and(ctx, ctx->i2c.rx_p0_client,
				 AP_AV_STATUS, (u8)~AP_MIPI_MUTE);
	if (ret < 0)
		DRM_DEV_ERROR(dev, "IO error : enable mipi rx failed.\n");

	return ret;
}

static int anx7625_read_flash_status(struct anx7625_data *ctx)
{
	return anx7625_reg_read(ctx, ctx->i2c.rx_p0_client, R_RAM_CTRL);
}

static int anx7625_hdcp_key_probe(struct anx7625_data *ctx)
{
	int ret, val;
	struct device *dev = ctx->dev;
	u8 ident[FLASH_BUF_LEN];

	ret = anx7625_reg_write(ctx, ctx->i2c.rx_p0_client,
				FLASH_ADDR_HIGH, 0x91);
	ret |= anx7625_reg_write(ctx, ctx->i2c.rx_p0_client,
				 FLASH_ADDR_LOW, 0xA0);
	if (ret < 0) {
		dev_err(dev, "IO error : set key flash address.\n");
		return ret;
	}

	ret = anx7625_reg_write(ctx, ctx->i2c.rx_p0_client,
				FLASH_LEN_HIGH, (FLASH_BUF_LEN - 1) >> 8);
	ret |= anx7625_reg_write(ctx, ctx->i2c.rx_p0_client,
				 FLASH_LEN_LOW, (FLASH_BUF_LEN - 1) & 0xFF);
	if (ret < 0) {
		dev_err(dev, "IO error : set key flash len.\n");
		return ret;
	}

	ret = anx7625_reg_write(ctx, ctx->i2c.rx_p0_client,
				R_FLASH_RW_CTRL, FLASH_READ);
	ret |= readx_poll_timeout(anx7625_read_flash_status,
				  ctx, val,
				  ((val & FLASH_DONE) || (val < 0)),
				  2000,
				  2000 * 150);
	if (ret) {
		dev_err(dev, "flash read access fail!\n");
		return -EIO;
	}

	ret = anx7625_reg_block_read(ctx, ctx->i2c.rx_p0_client,
				     FLASH_BUF_BASE_ADDR,
				     FLASH_BUF_LEN, ident);
	if (ret < 0) {
		dev_err(dev, "read flash data fail!\n");
		return -EIO;
	}

	if (ident[29] == 0xFF && ident[30] == 0xFF && ident[31] == 0xFF)
		return -EINVAL;

	return 0;
}

static int anx7625_hdcp_key_load(struct anx7625_data *ctx)
{
	int ret;
	struct device *dev = ctx->dev;

	/* Select HDCP 1.4 KEY */
	ret = anx7625_reg_write(ctx, ctx->i2c.rx_p0_client,
				R_BOOT_RETRY, 0x12);
	ret |= anx7625_reg_write(ctx, ctx->i2c.rx_p0_client,
				 FLASH_ADDR_HIGH, HDCP14KEY_START_ADDR >> 8);
	ret |= anx7625_reg_write(ctx, ctx->i2c.rx_p0_client,
				 FLASH_ADDR_LOW, HDCP14KEY_START_ADDR & 0xFF);
	ret |= anx7625_reg_write(ctx, ctx->i2c.rx_p0_client,
				 R_RAM_LEN_H, HDCP14KEY_SIZE >> 12);
	ret |= anx7625_reg_write(ctx, ctx->i2c.rx_p0_client,
				 R_RAM_LEN_L, HDCP14KEY_SIZE >> 4);

	ret |= anx7625_reg_write(ctx, ctx->i2c.rx_p0_client,
				 R_RAM_ADDR_H, 0);
	ret |= anx7625_reg_write(ctx, ctx->i2c.rx_p0_client,
				 R_RAM_ADDR_L, 0);
	/* Enable HDCP 1.4 KEY load */
	ret |= anx7625_reg_write(ctx, ctx->i2c.rx_p0_client,
				 R_RAM_CTRL, DECRYPT_EN | LOAD_START);
	dev_dbg(dev, "load HDCP 1.4 key done\n");
	return ret;
}

static int anx7625_hdcp_disable(struct anx7625_data *ctx)
{
	int ret;
	struct device *dev = ctx->dev;

	dev_dbg(dev, "disable HDCP 1.4\n");

	/* Disable HDCP */
	ret = anx7625_write_and(ctx, ctx->i2c.rx_p1_client, 0xee, 0x9f);
	/* Try auth flag */
	ret |= anx7625_write_or(ctx, ctx->i2c.rx_p1_client, 0xec, 0x10);
	/* Interrupt for DRM */
	ret |= anx7625_write_or(ctx, ctx->i2c.rx_p1_client, 0xff, 0x01);
	if (ret < 0)
		dev_err(dev, "fail to disable HDCP\n");

	return anx7625_write_and(ctx, ctx->i2c.tx_p0_client,
				 TX_HDCP_CTRL0, ~HARD_AUTH_EN & 0xFF);
}

static int anx7625_hdcp_enable(struct anx7625_data *ctx)
{
	u8 bcap;
	int ret;
	struct device *dev = ctx->dev;

	ret = anx7625_hdcp_key_probe(ctx);
	if (ret) {
		dev_dbg(dev, "no key found, not to do hdcp\n");
		return ret;
	}

	/* Read downstream capability */
	ret = anx7625_aux_trans(ctx, DP_AUX_NATIVE_READ, DP_AUX_HDCP_BCAPS, 1, &bcap);
	if (ret < 0)
		return ret;

	if (!(bcap & DP_BCAPS_HDCP_CAPABLE)) {
		pr_warn("downstream not support HDCP 1.4, cap(%x).\n", bcap);
		return 0;
	}

	dev_dbg(dev, "enable HDCP 1.4\n");

	/* First clear HDCP state */
	ret = anx7625_reg_write(ctx, ctx->i2c.tx_p0_client,
				TX_HDCP_CTRL0,
				KSVLIST_VLD | BKSV_SRM_PASS | RE_AUTHEN);
	usleep_range(1000, 1100);
	/* Second clear HDCP state */
	ret |= anx7625_reg_write(ctx, ctx->i2c.tx_p0_client,
				 TX_HDCP_CTRL0,
				 KSVLIST_VLD | BKSV_SRM_PASS | RE_AUTHEN);

	/* Set time for waiting KSVR */
	ret |= anx7625_reg_write(ctx, ctx->i2c.tx_p0_client,
				 SP_TX_WAIT_KSVR_TIME, 0xc8);
	/* Set time for waiting R0 */
	ret |= anx7625_reg_write(ctx, ctx->i2c.tx_p0_client,
				 SP_TX_WAIT_R0_TIME, 0xb0);
	ret |= anx7625_hdcp_key_load(ctx);
	if (ret) {
		pr_warn("prepare HDCP key failed.\n");
		return ret;
	}

	ret = anx7625_write_or(ctx, ctx->i2c.rx_p1_client, 0xee, 0x20);

	/* Try auth flag */
	ret |= anx7625_write_or(ctx, ctx->i2c.rx_p1_client, 0xec, 0x10);
	/* Interrupt for DRM */
	ret |= anx7625_write_or(ctx, ctx->i2c.rx_p1_client, 0xff, 0x01);
	if (ret < 0)
		dev_err(dev, "fail to enable HDCP\n");

	return anx7625_write_or(ctx, ctx->i2c.tx_p0_client,
				TX_HDCP_CTRL0, HARD_AUTH_EN);
}

static void anx7625_dp_start(struct anx7625_data *ctx)
{
	int ret;
	struct device *dev = ctx->dev;
	u8 data;

	if (!ctx->display_timing_valid) {
		DRM_DEV_ERROR(dev, "mipi not set display timing yet.\n");
		return;
	}

	dev_dbg(dev, "set downstream sink into normal\n");
	/* Downstream sink enter into normal mode */
	data = DP_SET_POWER_D0;
	ret = anx7625_aux_trans(ctx, DP_AUX_NATIVE_WRITE, DP_SET_POWER, 1, &data);
	if (ret < 0)
		dev_err(dev, "IO error : set sink into normal mode fail\n");

	/* Disable HDCP */
	anx7625_write_and(ctx, ctx->i2c.rx_p1_client, 0xee, 0x9f);

	if (ctx->pdata.is_dpi)
		ret = anx7625_dpi_config(ctx);
	else
		ret = anx7625_dsi_config(ctx);

	if (ret < 0)
		DRM_DEV_ERROR(dev, "MIPI phy setup error.\n");

	ctx->hdcp_cp = DRM_MODE_CONTENT_PROTECTION_UNDESIRED;

	ctx->dp_en = 1;
}

static void anx7625_dp_stop(struct anx7625_data *ctx)
{
	struct device *dev = ctx->dev;
	int ret;
	u8 data;

	DRM_DEV_DEBUG_DRIVER(dev, "stop dp output\n");

	/*
	 * Video disable: 0x72:08 bit 7 = 0;
	 * Audio disable: 0x70:87 bit 0 = 0;
	 */
	ret = anx7625_write_and(ctx, ctx->i2c.tx_p0_client, 0x87, 0xfe);
	ret |= anx7625_write_and(ctx, ctx->i2c.tx_p2_client, 0x08, 0x7f);

	ret |= anx7625_video_mute_control(ctx, 1);

	dev_dbg(dev, "notify downstream enter into standby\n");
	/* Downstream monitor enter into standby mode */
	data = DP_SET_POWER_D3;
	ret |= anx7625_aux_trans(ctx, DP_AUX_NATIVE_WRITE, DP_SET_POWER, 1, &data);
	if (ret < 0)
		DRM_DEV_ERROR(dev, "IO error : mute video fail\n");

	ctx->hdcp_cp = DRM_MODE_CONTENT_PROTECTION_UNDESIRED;

	ctx->dp_en = 0;
}

static int sp_tx_rst_aux(struct anx7625_data *ctx)
{
	int ret;

	ret = anx7625_write_or(ctx, ctx->i2c.tx_p2_client, RST_CTRL2,
			       AUX_RST);
	ret |= anx7625_write_and(ctx, ctx->i2c.tx_p2_client, RST_CTRL2,
				 ~AUX_RST);
	return ret;
}

static int sp_tx_aux_wr(struct anx7625_data *ctx, u8 offset)
{
	int ret;

	ret = anx7625_reg_write(ctx, ctx->i2c.rx_p0_client,
				AP_AUX_BUFF_START, offset);
	ret |= anx7625_reg_write(ctx, ctx->i2c.rx_p0_client,
				 AP_AUX_COMMAND, 0x04);
	ret |= anx7625_write_or(ctx, ctx->i2c.rx_p0_client,
				AP_AUX_CTRL_STATUS, AP_AUX_CTRL_OP_EN);
	return (ret | wait_aux_op_finish(ctx));
}

static int sp_tx_aux_rd(struct anx7625_data *ctx, u8 len_cmd)
{
	int ret;

	ret = anx7625_reg_write(ctx, ctx->i2c.rx_p0_client,
				AP_AUX_COMMAND, len_cmd);
	ret |= anx7625_write_or(ctx, ctx->i2c.rx_p0_client,
				AP_AUX_CTRL_STATUS, AP_AUX_CTRL_OP_EN);
	return (ret | wait_aux_op_finish(ctx));
}

static int sp_tx_get_edid_block(struct anx7625_data *ctx)
{
	int c = 0;
	struct device *dev = ctx->dev;

	sp_tx_aux_wr(ctx, 0x7e);
	sp_tx_aux_rd(ctx, 0x01);
	c = anx7625_reg_read(ctx, ctx->i2c.rx_p0_client, AP_AUX_BUFF_START);
	if (c < 0) {
		DRM_DEV_ERROR(dev, "IO error : access AUX BUFF.\n");
		return -EIO;
	}

	DRM_DEV_DEBUG_DRIVER(dev, " EDID Block = %d\n", c + 1);

	if (c > MAX_EDID_BLOCK)
		c = 1;

	return c;
}

static int edid_read(struct anx7625_data *ctx,
		     u8 offset, u8 *pblock_buf)
{
	int ret, cnt;
	struct device *dev = ctx->dev;

	for (cnt = 0; cnt <= EDID_TRY_CNT; cnt++) {
		sp_tx_aux_wr(ctx, offset);
		/* Set I2C read com 0x01 mot = 0 and read 16 bytes */
		ret = sp_tx_aux_rd(ctx, 0xf1);

		if (ret) {
			ret = sp_tx_rst_aux(ctx);
			DRM_DEV_DEBUG_DRIVER(dev, "edid read fail, reset!\n");
		} else {
			ret = anx7625_reg_block_read(ctx, ctx->i2c.rx_p0_client,
						     AP_AUX_BUFF_START,
						     MAX_DPCD_BUFFER_SIZE,
						     pblock_buf);
			if (ret > 0)
				break;
		}
	}

	if (cnt > EDID_TRY_CNT)
		return -EIO;

	return ret;
}

static int segments_edid_read(struct anx7625_data *ctx,
			      u8 segment, u8 *buf, u8 offset)
{
	u8 cnt;
	int ret;
	struct device *dev = ctx->dev;

	/* Write address only */
	ret = anx7625_reg_write(ctx, ctx->i2c.rx_p0_client,
				AP_AUX_ADDR_7_0, 0x30);
	ret |= anx7625_reg_write(ctx, ctx->i2c.rx_p0_client,
				 AP_AUX_COMMAND, 0x04);
	ret |= anx7625_reg_write(ctx, ctx->i2c.rx_p0_client,
				 AP_AUX_CTRL_STATUS,
				 AP_AUX_CTRL_ADDRONLY | AP_AUX_CTRL_OP_EN);

	ret |= wait_aux_op_finish(ctx);
	/* Write segment address */
	ret |= sp_tx_aux_wr(ctx, segment);
	/* Data read */
	ret |= anx7625_reg_write(ctx, ctx->i2c.rx_p0_client,
				 AP_AUX_ADDR_7_0, 0x50);
	if (ret) {
		DRM_DEV_ERROR(dev, "IO error : aux initial fail.\n");
		return ret;
	}

	for (cnt = 0; cnt <= EDID_TRY_CNT; cnt++) {
		sp_tx_aux_wr(ctx, offset);
		/* Set I2C read com 0x01 mot = 0 and read 16 bytes */
		ret = sp_tx_aux_rd(ctx, 0xf1);

		if (ret) {
			ret = sp_tx_rst_aux(ctx);
			DRM_DEV_ERROR(dev, "segment read fail, reset!\n");
		} else {
			ret = anx7625_reg_block_read(ctx, ctx->i2c.rx_p0_client,
						     AP_AUX_BUFF_START,
						     MAX_DPCD_BUFFER_SIZE, buf);
			if (ret > 0)
				break;
		}
	}

	if (cnt > EDID_TRY_CNT)
		return -EIO;

	return ret;
}

static int sp_tx_edid_read(struct anx7625_data *ctx,
			   u8 *pedid_blocks_buf)
{
	u8 offset;
	int edid_pos;
	int count, blocks_num;
	u8 pblock_buf[MAX_DPCD_BUFFER_SIZE];
	u8 i, j;
	int g_edid_break = 0;
	int ret;
	struct device *dev = ctx->dev;

	/* Address initial */
	ret = anx7625_reg_write(ctx, ctx->i2c.rx_p0_client,
				AP_AUX_ADDR_7_0, 0x50);
	ret |= anx7625_reg_write(ctx, ctx->i2c.rx_p0_client,
				 AP_AUX_ADDR_15_8, 0);
	ret |= anx7625_write_and(ctx, ctx->i2c.rx_p0_client,
				 AP_AUX_ADDR_19_16, 0xf0);
	if (ret < 0) {
		DRM_DEV_ERROR(dev, "access aux channel IO error.\n");
		return -EIO;
	}

	blocks_num = sp_tx_get_edid_block(ctx);
	if (blocks_num < 0)
		return blocks_num;

	count = 0;

	do {
		switch (count) {
		case 0:
		case 1:
			for (i = 0; i < 8; i++) {
				offset = (i + count * 8) * MAX_DPCD_BUFFER_SIZE;
				g_edid_break = edid_read(ctx, offset,
							 pblock_buf);

				if (g_edid_break < 0)
					break;

				memcpy(&pedid_blocks_buf[offset],
				       pblock_buf,
				       MAX_DPCD_BUFFER_SIZE);
			}

			break;
		case 2:
			offset = 0x00;

			for (j = 0; j < 8; j++) {
				edid_pos = (j + count * 8) *
					MAX_DPCD_BUFFER_SIZE;

				if (g_edid_break == 1)
					break;

				ret = segments_edid_read(ctx, count / 2,
							 pblock_buf, offset);
				if (ret < 0)
					return ret;

				memcpy(&pedid_blocks_buf[edid_pos],
				       pblock_buf,
				       MAX_DPCD_BUFFER_SIZE);
				offset = offset + 0x10;
			}

			break;
		case 3:
			offset = 0x80;

			for (j = 0; j < 8; j++) {
				edid_pos = (j + count * 8) *
					MAX_DPCD_BUFFER_SIZE;
				if (g_edid_break == 1)
					break;

				ret = segments_edid_read(ctx, count / 2,
							 pblock_buf, offset);
				if (ret < 0)
					return ret;

				memcpy(&pedid_blocks_buf[edid_pos],
				       pblock_buf,
				       MAX_DPCD_BUFFER_SIZE);
				offset = offset + 0x10;
			}

			break;
		default:
			break;
		}

		count++;

	} while (blocks_num >= count);

	/* Check edid data */
	if (!drm_edid_is_valid((struct edid *)pedid_blocks_buf)) {
		DRM_DEV_ERROR(dev, "WARNING! edid check fail!\n");
		return -EINVAL;
	}

	/* Reset aux channel */
	ret = sp_tx_rst_aux(ctx);
	if (ret < 0) {
		DRM_DEV_ERROR(dev, "Failed to reset aux channel!\n");
		return ret;
	}

	return (blocks_num + 1);
}

static void anx7625_power_on(struct anx7625_data *ctx)
{
	struct device *dev = ctx->dev;
	int ret, i;

	if (!ctx->pdata.low_power_mode) {
		DRM_DEV_DEBUG_DRIVER(dev, "not low power mode!\n");
		return;
	}

	for (i = 0; i < ARRAY_SIZE(ctx->pdata.supplies); i++) {
		ret = regulator_enable(ctx->pdata.supplies[i].consumer);
		if (ret < 0) {
			DRM_DEV_DEBUG_DRIVER(dev, "cannot enable supply %d: %d\n",
					     i, ret);
			goto reg_err;
		}
		usleep_range(2000, 2100);
	}

	usleep_range(11000, 12000);

	/* Power on pin enable */
	gpiod_set_value(ctx->pdata.gpio_p_on, 1);
	usleep_range(10000, 11000);
	/* Power reset pin enable */
	gpiod_set_value(ctx->pdata.gpio_reset, 1);
	usleep_range(10000, 11000);

	DRM_DEV_DEBUG_DRIVER(dev, "power on !\n");
	return;
reg_err:
	for (--i; i >= 0; i--)
		regulator_disable(ctx->pdata.supplies[i].consumer);
}

static void anx7625_power_standby(struct anx7625_data *ctx)
{
	struct device *dev = ctx->dev;
	int ret;

	if (!ctx->pdata.low_power_mode) {
		DRM_DEV_DEBUG_DRIVER(dev, "not low power mode!\n");
		return;
	}

	gpiod_set_value(ctx->pdata.gpio_reset, 0);
	usleep_range(1000, 1100);
	gpiod_set_value(ctx->pdata.gpio_p_on, 0);
	usleep_range(1000, 1100);

	ret = regulator_bulk_disable(ARRAY_SIZE(ctx->pdata.supplies),
				     ctx->pdata.supplies);
	if (ret < 0)
		DRM_DEV_DEBUG_DRIVER(dev, "cannot disable supplies %d\n", ret);

	DRM_DEV_DEBUG_DRIVER(dev, "power down\n");
}

/* Basic configurations of ANX7625 */
static void anx7625_config(struct anx7625_data *ctx)
{
	anx7625_reg_write(ctx, ctx->i2c.rx_p0_client,
			  XTAL_FRQ_SEL, XTAL_FRQ_27M);
}

static int anx7625_hpd_timer_config(struct anx7625_data *ctx)
{
	int ret;

	/* Set irq detect window to 2ms */
	ret = anx7625_reg_write(ctx, ctx->i2c.tx_p2_client,
				HPD_DET_TIMER_BIT0_7, HPD_TIME & 0xFF);
	ret |= anx7625_reg_write(ctx, ctx->i2c.tx_p2_client,
				 HPD_DET_TIMER_BIT8_15,
				 (HPD_TIME >> 8) & 0xFF);
	ret |= anx7625_reg_write(ctx, ctx->i2c.tx_p2_client,
				 HPD_DET_TIMER_BIT16_23,
				 (HPD_TIME >> 16) & 0xFF);

	return ret;
}

static int anx7625_read_hpd_gpio_config_status(struct anx7625_data *ctx)
{
	return anx7625_reg_read(ctx, ctx->i2c.rx_p0_client, GPIO_CTRL_2);
}

static void anx7625_disable_pd_protocol(struct anx7625_data *ctx)
{
	struct device *dev = ctx->dev;
	int ret, val;

	/* Reset main ocm */
	ret = anx7625_reg_write(ctx, ctx->i2c.rx_p0_client, 0x88, 0x40);
	/* Disable PD */
	ret |= anx7625_reg_write(ctx, ctx->i2c.rx_p0_client,
				 AP_AV_STATUS, AP_DISABLE_PD);
	/* Release main ocm */
	ret |= anx7625_reg_write(ctx, ctx->i2c.rx_p0_client, 0x88, 0x00);

	if (ret < 0)
		DRM_DEV_DEBUG_DRIVER(dev, "disable PD feature fail.\n");
	else
		DRM_DEV_DEBUG_DRIVER(dev, "disable PD feature succeeded.\n");

	/*
	 * Make sure the HPD GPIO already be configured after OCM release before
	 * setting HPD detect window register. Here we poll the status register
	 * at maximum 40ms, then config HPD irq detect window register
	 */
	readx_poll_timeout(anx7625_read_hpd_gpio_config_status,
			   ctx, val,
			   ((val & HPD_SOURCE) || (val < 0)),
			   2000, 2000 * 20);

	/* Set HPD irq detect window to 2ms */
	anx7625_hpd_timer_config(ctx);
}

static int anx7625_ocm_loading_check(struct anx7625_data *ctx)
{
	int ret;
	struct device *dev = ctx->dev;

	/* Check interface workable */
	ret = anx7625_reg_read(ctx, ctx->i2c.rx_p0_client,
			       FLASH_LOAD_STA);
	if (ret < 0) {
		DRM_DEV_ERROR(dev, "IO error : access flash load.\n");
		return ret;
	}
	if ((ret & FLASH_LOAD_STA_CHK) != FLASH_LOAD_STA_CHK)
		return -ENODEV;

	anx7625_disable_pd_protocol(ctx);

	DRM_DEV_DEBUG_DRIVER(dev, "Firmware ver %02x%02x,",
			     anx7625_reg_read(ctx,
					      ctx->i2c.rx_p0_client,
					      OCM_FW_VERSION),
			     anx7625_reg_read(ctx,
					      ctx->i2c.rx_p0_client,
					      OCM_FW_REVERSION));
	DRM_DEV_DEBUG_DRIVER(dev, "Driver version %s\n",
			     ANX7625_DRV_VERSION);

	return 0;
}

static void anx7625_power_on_init(struct anx7625_data *ctx)
{
	int retry_count, i;

	for (retry_count = 0; retry_count < 3; retry_count++) {
		anx7625_power_on(ctx);
		anx7625_config(ctx);

		for (i = 0; i < OCM_LOADING_TIME; i++) {
			if (!anx7625_ocm_loading_check(ctx))
				return;
			usleep_range(1000, 1100);
		}
		anx7625_power_standby(ctx);
	}
}

static void anx7625_init_gpio(struct anx7625_data *platform)
{
	struct device *dev = platform->dev;

	DRM_DEV_DEBUG_DRIVER(dev, "init gpio\n");

	/* Gpio for chip power enable */
	platform->pdata.gpio_p_on =
		devm_gpiod_get_optional(dev, "enable", GPIOD_OUT_LOW);
	if (IS_ERR_OR_NULL(platform->pdata.gpio_p_on)) {
		DRM_DEV_DEBUG_DRIVER(dev, "no enable gpio found\n");
		platform->pdata.gpio_p_on = NULL;
	}

	/* Gpio for chip reset */
	platform->pdata.gpio_reset =
		devm_gpiod_get_optional(dev, "reset", GPIOD_OUT_LOW);
	if (IS_ERR_OR_NULL(platform->pdata.gpio_reset)) {
		DRM_DEV_DEBUG_DRIVER(dev, "no reset gpio found\n");
		platform->pdata.gpio_reset = NULL;
	}

	if (platform->pdata.gpio_p_on && platform->pdata.gpio_reset) {
		platform->pdata.low_power_mode = 1;
		DRM_DEV_DEBUG_DRIVER(dev, "low power mode, pon %d, reset %d.\n",
				     desc_to_gpio(platform->pdata.gpio_p_on),
				     desc_to_gpio(platform->pdata.gpio_reset));
	} else {
		platform->pdata.low_power_mode = 0;
		DRM_DEV_DEBUG_DRIVER(dev, "not low power mode.\n");
	}
}

static void anx7625_stop_dp_work(struct anx7625_data *ctx)
{
	ctx->hpd_status = 0;
	ctx->hpd_high_cnt = 0;
}

static void anx7625_start_dp_work(struct anx7625_data *ctx)
{
	int ret;
	struct device *dev = ctx->dev;

	if (ctx->hpd_high_cnt >= 2) {
		DRM_DEV_DEBUG_DRIVER(dev, "filter useless HPD\n");
		return;
	}

	ctx->hpd_status = 1;
	ctx->hpd_high_cnt++;

	/* Not support HDCP */
	ret = anx7625_write_and(ctx, ctx->i2c.rx_p1_client, 0xee, 0x9f);

	/* Try auth flag */
	ret |= anx7625_write_or(ctx, ctx->i2c.rx_p1_client, 0xec, 0x10);
	/* Interrupt for DRM */
	ret |= anx7625_write_or(ctx, ctx->i2c.rx_p1_client, 0xff, 0x01);
	if (ret < 0) {
		DRM_DEV_ERROR(dev, "fail to setting HDCP/auth\n");
		return;
	}

	ret = anx7625_reg_read(ctx, ctx->i2c.rx_p1_client, 0x86);
	if (ret < 0)
		return;

	DRM_DEV_DEBUG_DRIVER(dev, "Secure OCM version=%02x\n", ret);
}

static int anx7625_read_hpd_status_p0(struct anx7625_data *ctx)
{
	return anx7625_reg_read(ctx, ctx->i2c.rx_p0_client, SYSTEM_STSTUS);
}

static int _anx7625_hpd_polling(struct anx7625_data *ctx,
				unsigned long wait_us)
{
	int ret, val;
	struct device *dev = ctx->dev;

	/* Interrupt mode, no need poll HPD status, just return */
	if (ctx->pdata.intp_irq)
		return 0;

	ret = readx_poll_timeout(anx7625_read_hpd_status_p0,
				 ctx, val,
				 ((val & HPD_STATUS) || (val < 0)),
				 wait_us / 100,
				 wait_us);
	if (ret) {
		DRM_DEV_ERROR(dev, "no hpd.\n");
		return ret;
	}

	DRM_DEV_DEBUG_DRIVER(dev, "system status: 0x%x. HPD raise up.\n", val);
	anx7625_reg_write(ctx, ctx->i2c.tcpc_client,
			  INTR_ALERT_1, 0xFF);
	anx7625_reg_write(ctx, ctx->i2c.rx_p0_client,
			  INTERFACE_CHANGE_INT, 0);

	anx7625_start_dp_work(ctx);

	if (!ctx->pdata.panel_bridge && ctx->bridge_attached)
		drm_helper_hpd_irq_event(ctx->bridge.dev);

	return 0;
}

static int anx7625_wait_hpd_asserted(struct drm_dp_aux *aux,
				     unsigned long wait_us)
{
	struct anx7625_data *ctx = container_of(aux, struct anx7625_data, aux);
	struct device *dev = ctx->dev;
	int ret;

	pm_runtime_get_sync(dev);
	ret = _anx7625_hpd_polling(ctx, wait_us);
	pm_runtime_mark_last_busy(dev);
	pm_runtime_put_autosuspend(dev);

	return ret;
}

static void anx7625_remove_edid(struct anx7625_data *ctx)
{
	drm_edid_free(ctx->cached_drm_edid);
	ctx->cached_drm_edid = NULL;
}

static void anx7625_dp_adjust_swing(struct anx7625_data *ctx)
{
	int i;

	for (i = 0; i < ctx->pdata.dp_lane0_swing_reg_cnt; i++)
		anx7625_reg_write(ctx, ctx->i2c.tx_p1_client,
				  DP_TX_LANE0_SWING_REG0 + i,
				  ctx->pdata.lane0_reg_data[i]);

	for (i = 0; i < ctx->pdata.dp_lane1_swing_reg_cnt; i++)
		anx7625_reg_write(ctx, ctx->i2c.tx_p1_client,
				  DP_TX_LANE1_SWING_REG0 + i,
				  ctx->pdata.lane1_reg_data[i]);
}

static void dp_hpd_change_handler(struct anx7625_data *ctx, bool on)
{
	struct device *dev = ctx->dev;

	/* HPD changed */
	DRM_DEV_DEBUG_DRIVER(dev, "dp_hpd_change_default_func: %d\n",
			     (u32)on);

	if (on == 0) {
		DRM_DEV_DEBUG_DRIVER(dev, " HPD low\n");
		anx7625_remove_edid(ctx);
		anx7625_stop_dp_work(ctx);
	} else {
		DRM_DEV_DEBUG_DRIVER(dev, " HPD high\n");
		anx7625_start_dp_work(ctx);
		anx7625_dp_adjust_swing(ctx);
	}
}

static int anx7625_hpd_change_detect(struct anx7625_data *ctx)
{
	int intr_vector, status;
	struct device *dev = ctx->dev;

	status = anx7625_reg_write(ctx, ctx->i2c.tcpc_client,
				   INTR_ALERT_1, 0xFF);
	if (status < 0) {
		DRM_DEV_ERROR(dev, "cannot clear alert reg.\n");
		return status;
	}

	intr_vector = anx7625_reg_read(ctx, ctx->i2c.rx_p0_client,
				       INTERFACE_CHANGE_INT);
	if (intr_vector < 0) {
		DRM_DEV_ERROR(dev, "cannot access interrupt change reg.\n");
		return intr_vector;
	}
	DRM_DEV_DEBUG_DRIVER(dev, "0x7e:0x44=%x\n", intr_vector);
	status = anx7625_reg_write(ctx, ctx->i2c.rx_p0_client,
				   INTERFACE_CHANGE_INT,
				   intr_vector & (~intr_vector));
	if (status < 0) {
		DRM_DEV_ERROR(dev, "cannot clear interrupt change reg.\n");
		return status;
	}

	if (!(intr_vector & HPD_STATUS_CHANGE))
		return -ENOENT;

	status = anx7625_reg_read(ctx, ctx->i2c.rx_p0_client,
				  SYSTEM_STSTUS);
	if (status < 0) {
		DRM_DEV_ERROR(dev, "cannot clear interrupt status.\n");
		return status;
	}

	DRM_DEV_DEBUG_DRIVER(dev, "0x7e:0x45=%x\n", status);
	dp_hpd_change_handler(ctx, status & HPD_STATUS);

	return 0;
}

static void anx7625_work_func(struct work_struct *work)
{
	int event;
	struct anx7625_data *ctx = container_of(work,
						struct anx7625_data, work);

	mutex_lock(&ctx->lock);

	if (pm_runtime_suspended(ctx->dev)) {
		mutex_unlock(&ctx->lock);
		return;
	}

	event = anx7625_hpd_change_detect(ctx);

	mutex_unlock(&ctx->lock);

	if (event < 0)
		return;

	if (ctx->bridge_attached)
		drm_helper_hpd_irq_event(ctx->bridge.dev);
}

static irqreturn_t anx7625_intr_hpd_isr(int irq, void *data)
{
	struct anx7625_data *ctx = (struct anx7625_data *)data;

	queue_work(ctx->workqueue, &ctx->work);

	return IRQ_HANDLED;
}

static int anx7625_get_swing_setting(struct device *dev,
				     struct anx7625_platform_data *pdata)
{
	int num_regs;

	num_regs = of_property_read_variable_u8_array(dev->of_node, "analogix,lane0-swing",
						      pdata->lane0_reg_data, 1, DP_TX_SWING_REG_CNT);
	if (num_regs > 0)
		pdata->dp_lane0_swing_reg_cnt = num_regs;

	num_regs = of_property_read_variable_u8_array(dev->of_node, "analogix,lane1-swing",
						      pdata->lane1_reg_data, 1, DP_TX_SWING_REG_CNT);
	if (num_regs > 0)
		pdata->dp_lane1_swing_reg_cnt = num_regs;

	return 0;
}

static int anx7625_parse_dt(struct device *dev,
			    struct anx7625_platform_data *pdata)
{
	struct device_node *np = dev->of_node, *ep0;
	int bus_type, mipi_lanes;

	anx7625_get_swing_setting(dev, pdata);

	pdata->is_dpi = 0; /* default dsi mode */
	of_node_put(pdata->mipi_host_node);
	pdata->mipi_host_node = of_graph_get_remote_node(np, 0, 0);
	if (!pdata->mipi_host_node) {
		DRM_DEV_ERROR(dev, "fail to get internal panel.\n");
		return -ENODEV;
	}

	bus_type = 0;
	mipi_lanes = MAX_LANES_SUPPORT;
	ep0 = of_graph_get_endpoint_by_regs(np, 0, 0);
	if (ep0) {
		if (of_property_read_u32(ep0, "bus-type", &bus_type))
			bus_type = 0;

		mipi_lanes = drm_of_get_data_lanes_count(ep0, 1, MAX_LANES_SUPPORT);
		of_node_put(ep0);
	}

	if (bus_type == V4L2_FWNODE_BUS_TYPE_DPI) /* bus type is DPI */
		pdata->is_dpi = 1;

	pdata->mipi_lanes = MAX_LANES_SUPPORT;
	if (mipi_lanes > 0)
		pdata->mipi_lanes = mipi_lanes;

	if (pdata->is_dpi)
		DRM_DEV_DEBUG_DRIVER(dev, "found MIPI DPI host node.\n");
	else
		DRM_DEV_DEBUG_DRIVER(dev, "found MIPI DSI host node.\n");

	if (of_property_read_bool(np, "analogix,audio-enable"))
		pdata->audio_en = 1;

	return 0;
}

static int anx7625_parse_dt_panel(struct device *dev,
				  struct anx7625_platform_data *pdata)
{
	struct device_node *np = dev->of_node;

	pdata->panel_bridge = devm_drm_of_get_bridge(dev, np, 1, 0);
	if (IS_ERR(pdata->panel_bridge)) {
		if (PTR_ERR(pdata->panel_bridge) == -ENODEV) {
			pdata->panel_bridge = NULL;
			return 0;
		}

		return PTR_ERR(pdata->panel_bridge);
	}

	DRM_DEV_DEBUG_DRIVER(dev, "get panel node.\n");

	return 0;
}

static bool anx7625_of_panel_on_aux_bus(struct device *dev)
{
	struct device_node *bus, *panel;

	bus = of_get_child_by_name(dev->of_node, "aux-bus");
	if (!bus)
		return false;

	panel = of_get_child_by_name(bus, "panel");
	of_node_put(bus);
	if (!panel)
		return false;
	of_node_put(panel);

	return true;
}

static inline struct anx7625_data *bridge_to_anx7625(struct drm_bridge *bridge)
{
	return container_of(bridge, struct anx7625_data, bridge);
}

static ssize_t anx7625_aux_transfer(struct drm_dp_aux *aux,
				    struct drm_dp_aux_msg *msg)
{
	struct anx7625_data *ctx = container_of(aux, struct anx7625_data, aux);
	struct device *dev = ctx->dev;
	u8 request = msg->request & ~DP_AUX_I2C_MOT;
	int ret = 0;

	mutex_lock(&ctx->aux_lock);
	pm_runtime_get_sync(dev);
	msg->reply = 0;
	switch (request) {
	case DP_AUX_NATIVE_WRITE:
	case DP_AUX_I2C_WRITE:
	case DP_AUX_NATIVE_READ:
	case DP_AUX_I2C_READ:
		break;
	default:
		ret = -EINVAL;
	}
	if (!ret)
		ret = anx7625_aux_trans(ctx, msg->request, msg->address,
					msg->size, msg->buffer);
	pm_runtime_mark_last_busy(dev);
	pm_runtime_put_autosuspend(dev);
	mutex_unlock(&ctx->aux_lock);

	return ret;
}

static const struct drm_edid *anx7625_edid_read(struct anx7625_data *ctx)
{
	struct device *dev = ctx->dev;
<<<<<<< HEAD
	struct s_edid_data *p_edid = &ctx->slimport_edid_p;
=======
	u8 *edid_buf;
>>>>>>> 2d5404ca
	int edid_num;

	if (ctx->cached_drm_edid)
		goto out;

	edid_buf = kmalloc(FOUR_BLOCK_SIZE, GFP_KERNEL);
	if (!edid_buf)
		return NULL;

	pm_runtime_get_sync(dev);
	_anx7625_hpd_polling(ctx, 5000 * 100);
	edid_num = sp_tx_edid_read(ctx, edid_buf);
	pm_runtime_put_sync(dev);

	if (edid_num < 1) {
		DRM_DEV_ERROR(dev, "Fail to read EDID: %d\n", edid_num);
		kfree(edid_buf);
		return NULL;
	}

	ctx->cached_drm_edid = drm_edid_alloc(edid_buf, FOUR_BLOCK_SIZE);
	kfree(edid_buf);

out:
	return drm_edid_dup(ctx->cached_drm_edid);
}

static enum drm_connector_status anx7625_sink_detect(struct anx7625_data *ctx)
{
	struct device *dev = ctx->dev;

	DRM_DEV_DEBUG_DRIVER(dev, "sink detect\n");

	if (ctx->pdata.panel_bridge)
		return connector_status_connected;

	return ctx->hpd_status ? connector_status_connected :
				     connector_status_disconnected;
}

static int anx7625_audio_hw_params(struct device *dev, void *data,
				   struct hdmi_codec_daifmt *fmt,
				   struct hdmi_codec_params *params)
{
	struct anx7625_data *ctx = dev_get_drvdata(dev);
	int wl, ch, rate;
	int ret = 0;

	if (anx7625_sink_detect(ctx) == connector_status_disconnected) {
		DRM_DEV_DEBUG_DRIVER(dev, "DP not connected\n");
		return 0;
	}

	if (fmt->fmt != HDMI_DSP_A && fmt->fmt != HDMI_I2S) {
		DRM_DEV_ERROR(dev, "only supports DSP_A & I2S\n");
		return -EINVAL;
	}

	DRM_DEV_DEBUG_DRIVER(dev, "setting %d Hz, %d bit, %d channels\n",
			     params->sample_rate, params->sample_width,
			     params->cea.channels);

	if (fmt->fmt == HDMI_DSP_A)
		ret = anx7625_write_and_or(ctx, ctx->i2c.tx_p2_client,
					   AUDIO_CHANNEL_STATUS_6,
					   ~I2S_SLAVE_MODE,
					   TDM_SLAVE_MODE);
	else
		ret = anx7625_write_and_or(ctx, ctx->i2c.tx_p2_client,
					   AUDIO_CHANNEL_STATUS_6,
					   ~TDM_SLAVE_MODE,
					   I2S_SLAVE_MODE);

	/* Word length */
	switch (params->sample_width) {
	case 16:
		wl = AUDIO_W_LEN_16_20MAX;
		break;
	case 18:
		wl = AUDIO_W_LEN_18_20MAX;
		break;
	case 20:
		wl = AUDIO_W_LEN_20_20MAX;
		break;
	case 24:
		wl = AUDIO_W_LEN_24_24MAX;
		break;
	default:
		DRM_DEV_DEBUG_DRIVER(dev, "wordlength: %d bit not support",
				     params->sample_width);
		return -EINVAL;
	}
	ret |= anx7625_write_and_or(ctx, ctx->i2c.tx_p2_client,
				    AUDIO_CHANNEL_STATUS_5,
				    0xf0, wl);

	/* Channel num */
	switch (params->cea.channels) {
	case 2:
		ch = I2S_CH_2;
		break;
	case 4:
		ch = TDM_CH_4;
		break;
	case 6:
		ch = TDM_CH_6;
		break;
	case 8:
		ch = TDM_CH_8;
		break;
	default:
		DRM_DEV_DEBUG_DRIVER(dev, "channel number: %d not support",
				     params->cea.channels);
		return -EINVAL;
	}
	ret |= anx7625_write_and_or(ctx, ctx->i2c.tx_p2_client,
			       AUDIO_CHANNEL_STATUS_6, 0x1f, ch << 5);
	if (ch > I2S_CH_2)
		ret |= anx7625_write_or(ctx, ctx->i2c.tx_p2_client,
				AUDIO_CHANNEL_STATUS_6, AUDIO_LAYOUT);
	else
		ret |= anx7625_write_and(ctx, ctx->i2c.tx_p2_client,
				AUDIO_CHANNEL_STATUS_6, ~AUDIO_LAYOUT);

	/* FS */
	switch (params->sample_rate) {
	case 32000:
		rate = AUDIO_FS_32K;
		break;
	case 44100:
		rate = AUDIO_FS_441K;
		break;
	case 48000:
		rate = AUDIO_FS_48K;
		break;
	case 88200:
		rate = AUDIO_FS_882K;
		break;
	case 96000:
		rate = AUDIO_FS_96K;
		break;
	case 176400:
		rate = AUDIO_FS_1764K;
		break;
	case 192000:
		rate = AUDIO_FS_192K;
		break;
	default:
		DRM_DEV_DEBUG_DRIVER(dev, "sample rate: %d not support",
				     params->sample_rate);
		return -EINVAL;
	}
	ret |= anx7625_write_and_or(ctx, ctx->i2c.tx_p2_client,
				    AUDIO_CHANNEL_STATUS_4,
				    0xf0, rate);
	ret |= anx7625_write_or(ctx, ctx->i2c.rx_p0_client,
				AP_AV_STATUS, AP_AUDIO_CHG);
	if (ret < 0) {
		DRM_DEV_ERROR(dev, "IO error : config audio.\n");
		return -EIO;
	}

	return 0;
}

static void anx7625_audio_shutdown(struct device *dev, void *data)
{
	DRM_DEV_DEBUG_DRIVER(dev, "stop audio\n");
}

static int anx7625_hdmi_i2s_get_dai_id(struct snd_soc_component *component,
				       struct device_node *endpoint)
{
	struct of_endpoint of_ep;
	int ret;

	ret = of_graph_parse_endpoint(endpoint, &of_ep);
	if (ret < 0)
		return ret;

	/*
	 * HDMI sound should be located at external DPI port
	 * Didn't have good way to check where is internal(DSI)
	 * or external(DPI) bridge
	 */
	return 0;
}

static void
anx7625_audio_update_connector_status(struct anx7625_data *ctx,
				      enum drm_connector_status status)
{
	if (ctx->plugged_cb && ctx->codec_dev) {
		ctx->plugged_cb(ctx->codec_dev,
				status == connector_status_connected);
	}
}

static int anx7625_audio_hook_plugged_cb(struct device *dev, void *data,
					 hdmi_codec_plugged_cb fn,
					 struct device *codec_dev)
{
	struct anx7625_data *ctx = data;

	ctx->plugged_cb = fn;
	ctx->codec_dev = codec_dev;
	anx7625_audio_update_connector_status(ctx, anx7625_sink_detect(ctx));

	return 0;
}

static int anx7625_audio_get_eld(struct device *dev, void *data,
				 u8 *buf, size_t len)
{
	struct anx7625_data *ctx = dev_get_drvdata(dev);

	if (!ctx->connector) {
		/* Pass en empty ELD if connector not available */
		memset(buf, 0, len);
	} else {
		dev_dbg(dev, "audio copy eld\n");
		memcpy(buf, ctx->connector->eld,
		       min(sizeof(ctx->connector->eld), len));
	}

	return 0;
}

static const struct hdmi_codec_ops anx7625_codec_ops = {
	.hw_params	= anx7625_audio_hw_params,
	.audio_shutdown = anx7625_audio_shutdown,
	.get_eld	= anx7625_audio_get_eld,
	.get_dai_id	= anx7625_hdmi_i2s_get_dai_id,
	.hook_plugged_cb = anx7625_audio_hook_plugged_cb,
};

static void anx7625_unregister_audio(struct anx7625_data *ctx)
{
	struct device *dev = ctx->dev;

	if (ctx->audio_pdev) {
		platform_device_unregister(ctx->audio_pdev);
		ctx->audio_pdev = NULL;
	}

	DRM_DEV_DEBUG_DRIVER(dev, "unbound to %s", HDMI_CODEC_DRV_NAME);
}

static int anx7625_register_audio(struct device *dev, struct anx7625_data *ctx)
{
	struct hdmi_codec_pdata codec_data = {
		.ops = &anx7625_codec_ops,
		.max_i2s_channels = 8,
		.i2s = 1,
		.data = ctx,
	};

	ctx->audio_pdev = platform_device_register_data(dev,
							HDMI_CODEC_DRV_NAME,
							PLATFORM_DEVID_AUTO,
							&codec_data,
							sizeof(codec_data));

	if (IS_ERR(ctx->audio_pdev))
		return PTR_ERR(ctx->audio_pdev);

	DRM_DEV_DEBUG_DRIVER(dev, "bound to %s", HDMI_CODEC_DRV_NAME);

	return 0;
}

static int anx7625_setup_dsi_device(struct anx7625_data *ctx)
{
	struct mipi_dsi_device *dsi;
	struct device *dev = ctx->dev;
	struct mipi_dsi_host *host;
	const struct mipi_dsi_device_info info = {
		.type = "anx7625",
		.channel = 0,
		.node = NULL,
	};

	host = of_find_mipi_dsi_host_by_node(ctx->pdata.mipi_host_node);
	if (!host)
		return dev_err_probe(dev, -EPROBE_DEFER, "fail to find dsi host.\n");

	dsi = devm_mipi_dsi_device_register_full(dev, host, &info);
	if (IS_ERR(dsi)) {
		DRM_DEV_ERROR(dev, "fail to create dsi device.\n");
		return -EINVAL;
	}

	dsi->lanes = ctx->pdata.mipi_lanes;
	dsi->format = MIPI_DSI_FMT_RGB888;
	dsi->mode_flags = MIPI_DSI_MODE_VIDEO	|
		MIPI_DSI_MODE_VIDEO_SYNC_PULSE	|
		MIPI_DSI_MODE_VIDEO_HSE	|
		MIPI_DSI_HS_PKT_END_ALIGNED;

	ctx->dsi = dsi;

	return 0;
}

static int anx7625_attach_dsi(struct anx7625_data *ctx)
{
	struct device *dev = ctx->dev;
	int ret;

	DRM_DEV_DEBUG_DRIVER(dev, "attach dsi\n");

	ret = devm_mipi_dsi_attach(dev, ctx->dsi);
	if (ret) {
		DRM_DEV_ERROR(dev, "fail to attach dsi to host.\n");
		return ret;
	}

	DRM_DEV_DEBUG_DRIVER(dev, "attach dsi succeeded.\n");

	return 0;
}

static void hdcp_check_work_func(struct work_struct *work)
{
	u8 status;
	struct delayed_work *dwork;
	struct anx7625_data *ctx;
	struct device *dev;
	struct drm_device *drm_dev;

	dwork = to_delayed_work(work);
	ctx = container_of(dwork, struct anx7625_data, hdcp_work);
	dev = ctx->dev;

	if (!ctx->connector) {
		dev_err(dev, "HDCP connector is null!");
		return;
	}

	drm_dev = ctx->connector->dev;
	drm_modeset_lock(&drm_dev->mode_config.connection_mutex, NULL);
	mutex_lock(&ctx->hdcp_wq_lock);

	status = anx7625_reg_read(ctx, ctx->i2c.tx_p0_client, 0);
	dev_dbg(dev, "sink HDCP status check: %.02x\n", status);
	if (status & BIT(1)) {
		ctx->hdcp_cp = DRM_MODE_CONTENT_PROTECTION_ENABLED;
		drm_hdcp_update_content_protection(ctx->connector,
						   ctx->hdcp_cp);
		dev_dbg(dev, "update CP to ENABLE\n");
	}

	mutex_unlock(&ctx->hdcp_wq_lock);
	drm_modeset_unlock(&drm_dev->mode_config.connection_mutex);
}

static int anx7625_connector_atomic_check(struct anx7625_data *ctx,
					  struct drm_connector_state *state)
{
	struct device *dev = ctx->dev;
	int cp;

	dev_dbg(dev, "hdcp state check\n");
	cp = state->content_protection;

	if (cp == ctx->hdcp_cp)
		return 0;

	if (cp == DRM_MODE_CONTENT_PROTECTION_DESIRED) {
		if (ctx->dp_en) {
			dev_dbg(dev, "enable HDCP\n");
			anx7625_hdcp_enable(ctx);

			queue_delayed_work(ctx->hdcp_workqueue,
					   &ctx->hdcp_work,
					   msecs_to_jiffies(2000));
		}
	}

	if (cp == DRM_MODE_CONTENT_PROTECTION_UNDESIRED) {
		if (ctx->hdcp_cp != DRM_MODE_CONTENT_PROTECTION_ENABLED) {
			dev_err(dev, "current CP is not ENABLED\n");
			return -EINVAL;
		}
		anx7625_hdcp_disable(ctx);
		ctx->hdcp_cp = DRM_MODE_CONTENT_PROTECTION_UNDESIRED;
		drm_hdcp_update_content_protection(ctx->connector,
						   ctx->hdcp_cp);
		dev_dbg(dev, "update CP to UNDESIRE\n");
	}

	if (cp == DRM_MODE_CONTENT_PROTECTION_ENABLED) {
		dev_err(dev, "Userspace illegal set to PROTECTION ENABLE\n");
		return -EINVAL;
	}

	return 0;
}

static int anx7625_bridge_attach(struct drm_bridge *bridge,
				 enum drm_bridge_attach_flags flags)
{
	struct anx7625_data *ctx = bridge_to_anx7625(bridge);
	int err;
	struct device *dev = ctx->dev;

	DRM_DEV_DEBUG_DRIVER(dev, "drm attach\n");
	if (!(flags & DRM_BRIDGE_ATTACH_NO_CONNECTOR))
		return -EINVAL;

	ctx->aux.drm_dev = bridge->dev;
	err = drm_dp_aux_register(&ctx->aux);
	if (err) {
		dev_err(dev, "failed to register aux channel: %d\n", err);
		return err;
	}

	if (ctx->pdata.panel_bridge) {
		err = drm_bridge_attach(bridge->encoder,
					ctx->pdata.panel_bridge,
					&ctx->bridge, flags);
		if (err)
			return err;
	}

	ctx->bridge_attached = 1;

	return 0;
}

static void anx7625_bridge_detach(struct drm_bridge *bridge)
{
	struct anx7625_data *ctx = bridge_to_anx7625(bridge);

	drm_dp_aux_unregister(&ctx->aux);
}

static enum drm_mode_status
anx7625_bridge_mode_valid(struct drm_bridge *bridge,
			  const struct drm_display_info *info,
			  const struct drm_display_mode *mode)
{
	struct anx7625_data *ctx = bridge_to_anx7625(bridge);
	struct device *dev = ctx->dev;

	DRM_DEV_DEBUG_DRIVER(dev, "drm mode checking\n");

	/* Max 1200p at 5.4 Ghz, one lane, pixel clock 300M */
	if (mode->clock > SUPPORT_PIXEL_CLOCK) {
		DRM_DEV_DEBUG_DRIVER(dev,
				     "drm mode invalid, pixelclock too high.\n");
		return MODE_CLOCK_HIGH;
	}

	DRM_DEV_DEBUG_DRIVER(dev, "drm mode valid.\n");

	return MODE_OK;
}

static void anx7625_bridge_mode_set(struct drm_bridge *bridge,
				    const struct drm_display_mode *old_mode,
				    const struct drm_display_mode *mode)
{
	struct anx7625_data *ctx = bridge_to_anx7625(bridge);
	struct device *dev = ctx->dev;

	DRM_DEV_DEBUG_DRIVER(dev, "drm mode set\n");

	ctx->dt.pixelclock.min = mode->clock;
	ctx->dt.hactive.min = mode->hdisplay;
	ctx->dt.hsync_len.min = mode->hsync_end - mode->hsync_start;
	ctx->dt.hfront_porch.min = mode->hsync_start - mode->hdisplay;
	ctx->dt.hback_porch.min = mode->htotal - mode->hsync_end;
	ctx->dt.vactive.min = mode->vdisplay;
	ctx->dt.vsync_len.min = mode->vsync_end - mode->vsync_start;
	ctx->dt.vfront_porch.min = mode->vsync_start - mode->vdisplay;
	ctx->dt.vback_porch.min = mode->vtotal - mode->vsync_end;

	ctx->display_timing_valid = 1;

	DRM_DEV_DEBUG_DRIVER(dev, "pixelclock(%d).\n", ctx->dt.pixelclock.min);
	DRM_DEV_DEBUG_DRIVER(dev, "hactive(%d), hsync(%d), hfp(%d), hbp(%d)\n",
			     ctx->dt.hactive.min,
			     ctx->dt.hsync_len.min,
			     ctx->dt.hfront_porch.min,
			     ctx->dt.hback_porch.min);
	DRM_DEV_DEBUG_DRIVER(dev, "vactive(%d), vsync(%d), vfp(%d), vbp(%d)\n",
			     ctx->dt.vactive.min,
			     ctx->dt.vsync_len.min,
			     ctx->dt.vfront_porch.min,
			     ctx->dt.vback_porch.min);
	DRM_DEV_DEBUG_DRIVER(dev, "hdisplay(%d),hsync_start(%d).\n",
			     mode->hdisplay,
			     mode->hsync_start);
	DRM_DEV_DEBUG_DRIVER(dev, "hsync_end(%d),htotal(%d).\n",
			     mode->hsync_end,
			     mode->htotal);
	DRM_DEV_DEBUG_DRIVER(dev, "vdisplay(%d),vsync_start(%d).\n",
			     mode->vdisplay,
			     mode->vsync_start);
	DRM_DEV_DEBUG_DRIVER(dev, "vsync_end(%d),vtotal(%d).\n",
			     mode->vsync_end,
			     mode->vtotal);
}

static bool anx7625_bridge_mode_fixup(struct drm_bridge *bridge,
				      const struct drm_display_mode *mode,
				      struct drm_display_mode *adj)
{
	struct anx7625_data *ctx = bridge_to_anx7625(bridge);
	struct device *dev = ctx->dev;
	u32 hsync, hfp, hbp, hblanking;
	u32 adj_hsync, adj_hfp, adj_hbp, adj_hblanking, delta_adj;
	u32 vref, adj_clock;

	DRM_DEV_DEBUG_DRIVER(dev, "drm mode fixup set\n");

	/* No need fixup for external monitor */
	if (!ctx->pdata.panel_bridge)
		return true;

	hsync = mode->hsync_end - mode->hsync_start;
	hfp = mode->hsync_start - mode->hdisplay;
	hbp = mode->htotal - mode->hsync_end;
	hblanking = mode->htotal - mode->hdisplay;

	DRM_DEV_DEBUG_DRIVER(dev, "before mode fixup\n");
	DRM_DEV_DEBUG_DRIVER(dev, "hsync(%d), hfp(%d), hbp(%d), clock(%d)\n",
			     hsync, hfp, hbp, adj->clock);
	DRM_DEV_DEBUG_DRIVER(dev, "hsync_start(%d), hsync_end(%d), htot(%d)\n",
			     adj->hsync_start, adj->hsync_end, adj->htotal);

	adj_hfp = hfp;
	adj_hsync = hsync;
	adj_hbp = hbp;
	adj_hblanking = hblanking;

	/* HFP needs to be even */
	if (hfp & 0x1) {
		adj_hfp += 1;
		adj_hblanking += 1;
	}

	/* HBP needs to be even */
	if (hbp & 0x1) {
		adj_hbp -= 1;
		adj_hblanking -= 1;
	}

	/* HSYNC needs to be even */
	if (hsync & 0x1) {
		if (adj_hblanking < hblanking)
			adj_hsync += 1;
		else
			adj_hsync -= 1;
	}

	/*
	 * Once illegal timing detected, use default HFP, HSYNC, HBP
	 * This adjusting made for built-in eDP panel, for the externel
	 * DP monitor, may need return false.
	 */
	if (hblanking < HBLANKING_MIN || (hfp < HP_MIN && hbp < HP_MIN)) {
		adj_hsync = SYNC_LEN_DEF;
		adj_hfp = HFP_HBP_DEF;
		adj_hbp = HFP_HBP_DEF;
		vref = adj->clock * 1000 / (adj->htotal * adj->vtotal);
		if (hblanking < HBLANKING_MIN) {
			delta_adj = HBLANKING_MIN - hblanking;
			adj_clock = vref * delta_adj * adj->vtotal;
			adj->clock += DIV_ROUND_UP(adj_clock, 1000);
		} else {
			delta_adj = hblanking - HBLANKING_MIN;
			adj_clock = vref * delta_adj * adj->vtotal;
			adj->clock -= DIV_ROUND_UP(adj_clock, 1000);
		}

		DRM_WARN("illegal hblanking timing, use default.\n");
		DRM_WARN("hfp(%d), hbp(%d), hsync(%d).\n", hfp, hbp, hsync);
	} else if (adj_hfp < HP_MIN) {
		/* Adjust hfp if hfp less than HP_MIN */
		delta_adj = HP_MIN - adj_hfp;
		adj_hfp = HP_MIN;

		/*
		 * Balance total HBlanking pixel, if HBP does not have enough
		 * space, adjust HSYNC length, otherwise adjust HBP
		 */
		if ((adj_hbp - delta_adj) < HP_MIN)
			/* HBP not enough space */
			adj_hsync -= delta_adj;
		else
			adj_hbp -= delta_adj;
	} else if (adj_hbp < HP_MIN) {
		delta_adj = HP_MIN - adj_hbp;
		adj_hbp = HP_MIN;

		/*
		 * Balance total HBlanking pixel, if HBP hasn't enough space,
		 * adjust HSYNC length, otherwize adjust HBP
		 */
		if ((adj_hfp - delta_adj) < HP_MIN)
			/* HFP not enough space */
			adj_hsync -= delta_adj;
		else
			adj_hfp -= delta_adj;
	}

	DRM_DEV_DEBUG_DRIVER(dev, "after mode fixup\n");
	DRM_DEV_DEBUG_DRIVER(dev, "hsync(%d), hfp(%d), hbp(%d), clock(%d)\n",
			     adj_hsync, adj_hfp, adj_hbp, adj->clock);

	/* Reconstruct timing */
	adj->hsync_start = adj->hdisplay + adj_hfp;
	adj->hsync_end = adj->hsync_start + adj_hsync;
	adj->htotal = adj->hsync_end + adj_hbp;
	DRM_DEV_DEBUG_DRIVER(dev, "hsync_start(%d), hsync_end(%d), htot(%d)\n",
			     adj->hsync_start, adj->hsync_end, adj->htotal);

	return true;
}

static int anx7625_bridge_atomic_check(struct drm_bridge *bridge,
				       struct drm_bridge_state *bridge_state,
				       struct drm_crtc_state *crtc_state,
				       struct drm_connector_state *conn_state)
{
	struct anx7625_data *ctx = bridge_to_anx7625(bridge);
	struct device *dev = ctx->dev;

	dev_dbg(dev, "drm bridge atomic check\n");

	anx7625_bridge_mode_fixup(bridge, &crtc_state->mode,
				  &crtc_state->adjusted_mode);

	return anx7625_connector_atomic_check(ctx, conn_state);
}

static void anx7625_bridge_atomic_enable(struct drm_bridge *bridge,
					 struct drm_bridge_state *state)
{
	struct anx7625_data *ctx = bridge_to_anx7625(bridge);
	struct device *dev = ctx->dev;
	struct drm_connector *connector;

	dev_dbg(dev, "drm atomic enable\n");

	connector = drm_atomic_get_new_connector_for_encoder(state->base.state,
							     bridge->encoder);
	if (!connector)
		return;

	ctx->connector = connector;

	pm_runtime_get_sync(dev);
	_anx7625_hpd_polling(ctx, 5000 * 100);

	anx7625_dp_start(ctx);
}

static void anx7625_bridge_atomic_disable(struct drm_bridge *bridge,
					  struct drm_bridge_state *old)
{
	struct anx7625_data *ctx = bridge_to_anx7625(bridge);
	struct device *dev = ctx->dev;

	dev_dbg(dev, "drm atomic disable\n");

	ctx->connector = NULL;
	anx7625_dp_stop(ctx);

	mutex_lock(&ctx->aux_lock);
	pm_runtime_put_sync_suspend(dev);
	mutex_unlock(&ctx->aux_lock);
}

static void
anx7625_audio_update_connector_status(struct anx7625_data *ctx,
				      enum drm_connector_status status);

static enum drm_connector_status
anx7625_bridge_detect(struct drm_bridge *bridge)
{
	struct anx7625_data *ctx = bridge_to_anx7625(bridge);
	struct device *dev = ctx->dev;
	enum drm_connector_status status;

	DRM_DEV_DEBUG_DRIVER(dev, "drm bridge detect\n");

	status = anx7625_sink_detect(ctx);
	anx7625_audio_update_connector_status(ctx, status);
	return status;
}

static const struct drm_edid *anx7625_bridge_edid_read(struct drm_bridge *bridge,
						       struct drm_connector *connector)
{
	struct anx7625_data *ctx = bridge_to_anx7625(bridge);
	struct device *dev = ctx->dev;

	DRM_DEV_DEBUG_DRIVER(dev, "drm bridge get edid\n");

	return anx7625_edid_read(ctx);
}

static const struct drm_bridge_funcs anx7625_bridge_funcs = {
	.attach = anx7625_bridge_attach,
	.detach = anx7625_bridge_detach,
	.mode_valid = anx7625_bridge_mode_valid,
	.mode_set = anx7625_bridge_mode_set,
	.atomic_check = anx7625_bridge_atomic_check,
	.atomic_enable = anx7625_bridge_atomic_enable,
	.atomic_disable = anx7625_bridge_atomic_disable,
	.atomic_duplicate_state = drm_atomic_helper_bridge_duplicate_state,
	.atomic_destroy_state = drm_atomic_helper_bridge_destroy_state,
	.atomic_reset = drm_atomic_helper_bridge_reset,
	.detect = anx7625_bridge_detect,
	.edid_read = anx7625_bridge_edid_read,
};

static int anx7625_register_i2c_dummy_clients(struct anx7625_data *ctx,
					      struct i2c_client *client)
{
	struct device *dev = ctx->dev;

	ctx->i2c.tx_p0_client = devm_i2c_new_dummy_device(dev, client->adapter,
							  TX_P0_ADDR >> 1);
	if (IS_ERR(ctx->i2c.tx_p0_client))
		return PTR_ERR(ctx->i2c.tx_p0_client);

	ctx->i2c.tx_p1_client = devm_i2c_new_dummy_device(dev, client->adapter,
							  TX_P1_ADDR >> 1);
	if (IS_ERR(ctx->i2c.tx_p1_client))
		return PTR_ERR(ctx->i2c.tx_p1_client);

	ctx->i2c.tx_p2_client = devm_i2c_new_dummy_device(dev, client->adapter,
							  TX_P2_ADDR >> 1);
	if (IS_ERR(ctx->i2c.tx_p2_client))
		return PTR_ERR(ctx->i2c.tx_p2_client);

	ctx->i2c.rx_p0_client = devm_i2c_new_dummy_device(dev, client->adapter,
							  RX_P0_ADDR >> 1);
	if (IS_ERR(ctx->i2c.rx_p0_client))
		return PTR_ERR(ctx->i2c.rx_p0_client);

	ctx->i2c.rx_p1_client = devm_i2c_new_dummy_device(dev, client->adapter,
							  RX_P1_ADDR >> 1);
	if (IS_ERR(ctx->i2c.rx_p1_client))
		return PTR_ERR(ctx->i2c.rx_p1_client);

	ctx->i2c.rx_p2_client = devm_i2c_new_dummy_device(dev, client->adapter,
							  RX_P2_ADDR >> 1);
	if (IS_ERR(ctx->i2c.rx_p2_client))
		return PTR_ERR(ctx->i2c.rx_p2_client);

	ctx->i2c.tcpc_client = devm_i2c_new_dummy_device(dev, client->adapter,
							 TCPC_INTERFACE_ADDR >> 1);
	if (IS_ERR(ctx->i2c.tcpc_client))
		return PTR_ERR(ctx->i2c.tcpc_client);

	return 0;
}

static int __maybe_unused anx7625_runtime_pm_suspend(struct device *dev)
{
	struct anx7625_data *ctx = dev_get_drvdata(dev);

	mutex_lock(&ctx->lock);

	anx7625_stop_dp_work(ctx);
	anx7625_power_standby(ctx);

	mutex_unlock(&ctx->lock);

	return 0;
}

static int __maybe_unused anx7625_runtime_pm_resume(struct device *dev)
{
	struct anx7625_data *ctx = dev_get_drvdata(dev);

	mutex_lock(&ctx->lock);

	anx7625_power_on_init(ctx);

	mutex_unlock(&ctx->lock);

	return 0;
}

static const struct dev_pm_ops anx7625_pm_ops = {
	SET_SYSTEM_SLEEP_PM_OPS(pm_runtime_force_suspend,
				pm_runtime_force_resume)
	SET_RUNTIME_PM_OPS(anx7625_runtime_pm_suspend,
			   anx7625_runtime_pm_resume, NULL)
};

static void anx7625_runtime_disable(void *data)
{
	pm_runtime_dont_use_autosuspend(data);
	pm_runtime_disable(data);
}

static int anx7625_link_bridge(struct drm_dp_aux *aux)
{
	struct anx7625_data *platform = container_of(aux, struct anx7625_data, aux);
	struct device *dev = aux->dev;
	int ret;

	ret = anx7625_parse_dt_panel(dev, &platform->pdata);
	if (ret) {
		DRM_DEV_ERROR(dev, "fail to parse DT for panel : %d\n", ret);
		return ret;
	}

	platform->bridge.funcs = &anx7625_bridge_funcs;
	platform->bridge.of_node = dev->of_node;
	if (!anx7625_of_panel_on_aux_bus(dev))
		platform->bridge.ops |= DRM_BRIDGE_OP_EDID;
	if (!platform->pdata.panel_bridge)
		platform->bridge.ops |= DRM_BRIDGE_OP_HPD |
					DRM_BRIDGE_OP_DETECT;
	platform->bridge.type = platform->pdata.panel_bridge ?
				    DRM_MODE_CONNECTOR_eDP :
				    DRM_MODE_CONNECTOR_DisplayPort;

	drm_bridge_add(&platform->bridge);

	if (!platform->pdata.is_dpi) {
		ret = anx7625_attach_dsi(platform);
		if (ret)
			drm_bridge_remove(&platform->bridge);
	}

	return ret;
}

static int anx7625_i2c_probe(struct i2c_client *client)
{
	struct anx7625_data *platform;
	struct anx7625_platform_data *pdata;
	int ret = 0;
	struct device *dev = &client->dev;

	if (!i2c_check_functionality(client->adapter,
				     I2C_FUNC_SMBUS_I2C_BLOCK)) {
		DRM_DEV_ERROR(dev, "anx7625's i2c bus doesn't support\n");
		return -ENODEV;
	}

	platform = devm_kzalloc(dev, sizeof(*platform), GFP_KERNEL);
	if (!platform) {
		DRM_DEV_ERROR(dev, "fail to allocate driver data\n");
		return -ENOMEM;
	}

	pdata = &platform->pdata;

	platform->dev = &client->dev;
	i2c_set_clientdata(client, platform);

	pdata->supplies[0].supply = "vdd10";
	pdata->supplies[1].supply = "vdd18";
	pdata->supplies[2].supply = "vdd33";
	ret = devm_regulator_bulk_get(dev, ARRAY_SIZE(pdata->supplies),
				      pdata->supplies);
	if (ret) {
		DRM_DEV_ERROR(dev, "fail to get power supplies: %d\n", ret);
		return ret;
	}
	anx7625_init_gpio(platform);

	mutex_init(&platform->lock);
	mutex_init(&platform->hdcp_wq_lock);
	mutex_init(&platform->aux_lock);

	INIT_DELAYED_WORK(&platform->hdcp_work, hdcp_check_work_func);
	platform->hdcp_workqueue = create_workqueue("hdcp workqueue");
	if (!platform->hdcp_workqueue) {
		dev_err(dev, "fail to create work queue\n");
		ret = -ENOMEM;
		return ret;
	}

	platform->pdata.intp_irq = client->irq;
	if (platform->pdata.intp_irq) {
		INIT_WORK(&platform->work, anx7625_work_func);
		platform->workqueue = alloc_workqueue("anx7625_work",
						      WQ_FREEZABLE | WQ_MEM_RECLAIM, 1);
		if (!platform->workqueue) {
			DRM_DEV_ERROR(dev, "fail to create work queue\n");
			ret = -ENOMEM;
			goto free_hdcp_wq;
		}

		ret = devm_request_threaded_irq(dev, platform->pdata.intp_irq,
						NULL, anx7625_intr_hpd_isr,
						IRQF_TRIGGER_FALLING |
						IRQF_ONESHOT,
						"anx7625-intp", platform);
		if (ret) {
			DRM_DEV_ERROR(dev, "fail to request irq\n");
			goto free_wq;
		}
	}

	platform->aux.name = "anx7625-aux";
	platform->aux.dev = dev;
	platform->aux.transfer = anx7625_aux_transfer;
	platform->aux.wait_hpd_asserted = anx7625_wait_hpd_asserted;
	drm_dp_aux_init(&platform->aux);

	ret = anx7625_parse_dt(dev, pdata);
	if (ret) {
		if (ret != -EPROBE_DEFER)
			DRM_DEV_ERROR(dev, "fail to parse DT : %d\n", ret);
		goto free_wq;
	}

	if (!platform->pdata.is_dpi) {
		ret = anx7625_setup_dsi_device(platform);
		if (ret < 0)
			goto free_wq;
	}

	/*
	 * Registering the i2c devices will retrigger deferred probe, so it
	 * needs to be done after calls that might return EPROBE_DEFER,
	 * otherwise we can get an infinite loop.
	 */
	if (anx7625_register_i2c_dummy_clients(platform, client) != 0) {
		ret = -ENOMEM;
		DRM_DEV_ERROR(dev, "fail to reserve I2C bus.\n");
		goto free_wq;
	}

	pm_runtime_enable(dev);
	pm_runtime_set_autosuspend_delay(dev, 1000);
	pm_runtime_use_autosuspend(dev);
	pm_suspend_ignore_children(dev, true);
	ret = devm_add_action_or_reset(dev, anx7625_runtime_disable, dev);
	if (ret)
		goto free_wq;

	/*
	 * Populating the aux bus will retrigger deferred probe, so it needs to
	 * be done after calls that might return EPROBE_DEFER, otherwise we can
	 * get an infinite loop.
	 */
	ret = devm_of_dp_aux_populate_bus(&platform->aux, anx7625_link_bridge);
	if (ret) {
		if (ret != -ENODEV) {
			DRM_DEV_ERROR(dev, "failed to populate aux bus : %d\n", ret);
			goto free_wq;
		}

		ret = anx7625_link_bridge(&platform->aux);
		if (ret)
			goto free_wq;
	}

	if (!platform->pdata.low_power_mode) {
		anx7625_disable_pd_protocol(platform);
		pm_runtime_get_sync(dev);
		_anx7625_hpd_polling(platform, 5000 * 100);
	}

	/* Add work function */
	if (platform->pdata.intp_irq)
		queue_work(platform->workqueue, &platform->work);

	if (platform->pdata.audio_en)
		anx7625_register_audio(dev, platform);

	DRM_DEV_DEBUG_DRIVER(dev, "probe done\n");

	return 0;

free_wq:
	if (platform->workqueue)
		destroy_workqueue(platform->workqueue);

free_hdcp_wq:
	if (platform->hdcp_workqueue)
		destroy_workqueue(platform->hdcp_workqueue);

	return ret;
}

static void anx7625_i2c_remove(struct i2c_client *client)
{
	struct anx7625_data *platform = i2c_get_clientdata(client);

	drm_bridge_remove(&platform->bridge);

	if (platform->pdata.intp_irq)
		destroy_workqueue(platform->workqueue);

	if (platform->hdcp_workqueue) {
		cancel_delayed_work(&platform->hdcp_work);
		flush_workqueue(platform->hdcp_workqueue);
		destroy_workqueue(platform->hdcp_workqueue);
	}

	if (!platform->pdata.low_power_mode)
		pm_runtime_put_sync_suspend(&client->dev);

	if (platform->pdata.audio_en)
		anx7625_unregister_audio(platform);
}

static const struct i2c_device_id anx7625_id[] = {
	{"anx7625", 0},
	{}
};

MODULE_DEVICE_TABLE(i2c, anx7625_id);

static const struct of_device_id anx_match_table[] = {
	{.compatible = "analogix,anx7625",},
	{},
};
MODULE_DEVICE_TABLE(of, anx_match_table);

static struct i2c_driver anx7625_driver = {
	.driver = {
		.name = "anx7625",
		.of_match_table = anx_match_table,
		.pm = &anx7625_pm_ops,
	},
	.probe = anx7625_i2c_probe,
	.remove = anx7625_i2c_remove,

	.id_table = anx7625_id,
};

module_i2c_driver(anx7625_driver);

MODULE_DESCRIPTION("MIPI2DP anx7625 driver");
MODULE_AUTHOR("Xin Ji <xji@analogixsemi.com>");
MODULE_LICENSE("GPL v2");
MODULE_VERSION(ANX7625_DRV_VERSION);<|MERGE_RESOLUTION|>--- conflicted
+++ resolved
@@ -1780,11 +1780,7 @@
 static const struct drm_edid *anx7625_edid_read(struct anx7625_data *ctx)
 {
 	struct device *dev = ctx->dev;
-<<<<<<< HEAD
-	struct s_edid_data *p_edid = &ctx->slimport_edid_p;
-=======
 	u8 *edid_buf;
->>>>>>> 2d5404ca
 	int edid_num;
 
 	if (ctx->cached_drm_edid)
