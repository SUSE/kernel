--- conflicted
+++ resolved
@@ -659,11 +659,6 @@
 		mode_flags &= ~MIPI_DSI_CLOCK_NON_CONTINUOUS;
 	}
 
-	if (mode_flags & MIPI_DSI_CLOCK_NON_CONTINUOUS) {
-		dev_warn_once(priv->dev, "Non-continuous mode unimplemented, falling back to continuous\n");
-		mode_flags &= ~MIPI_DSI_CLOCK_NON_CONTINUOUS;
-	}
-
 	tc358768_hw_enable(priv);
 
 	ret = tc358768_sw_reset(priv);
@@ -804,13 +799,8 @@
 		val |= BIT(i + 1);
 	tc358768_write(priv, TC358768_HSTXVREGEN, val);
 
-<<<<<<< HEAD
-	if (!(mode_flags & MIPI_DSI_CLOCK_NON_CONTINUOUS))
-		tc358768_write(priv, TC358768_TXOPTIONCNTRL, 0x1);
-=======
 	tc358768_write(priv, TC358768_TXOPTIONCNTRL,
 		       (mode_flags & MIPI_DSI_CLOCK_NON_CONTINUOUS) ? 0 : BIT(0));
->>>>>>> 7c92ec09
 
 	/* TXTAGOCNT[26:16] RXTASURECNT[10:0] */
 	val = tc358768_ps_to_ns((lptxcnt + 1) * hsbyteclk_ps * 4);
