// SPDX-License-Identifier: GPL-2.0-or-later
/*
 * Copyright (C) 2016 Laurent Pinchart <laurent.pinchart@ideasonboard.com>
 * Copyright (C) 2017 Broadcom
 */

#include <drm/drm_atomic_helper.h>
#include <drm/drm_bridge.h>
#include <drm/drm_connector.h>
#include <drm/drm_encoder.h>
#include <drm/drm_managed.h>
#include <drm/drm_modeset_helper_vtables.h>
#include <drm/drm_of.h>
#include <drm/drm_panel.h>
#include <drm/drm_print.h>
#include <drm/drm_probe_helper.h>

struct panel_bridge {
	struct drm_bridge bridge;
	struct drm_connector connector;
	struct drm_panel *panel;
	u32 connector_type;
};

static inline struct panel_bridge *
drm_bridge_to_panel_bridge(struct drm_bridge *bridge)
{
	return container_of(bridge, struct panel_bridge, bridge);
}

static inline struct panel_bridge *
drm_connector_to_panel_bridge(struct drm_connector *connector)
{
	return container_of(connector, struct panel_bridge, connector);
}

static int panel_bridge_connector_get_modes(struct drm_connector *connector)
{
	struct panel_bridge *panel_bridge =
		drm_connector_to_panel_bridge(connector);

	return drm_panel_get_modes(panel_bridge->panel, connector);
}

static const struct drm_connector_helper_funcs
panel_bridge_connector_helper_funcs = {
	.get_modes = panel_bridge_connector_get_modes,
};

static const struct drm_connector_funcs panel_bridge_connector_funcs = {
	.reset = drm_atomic_helper_connector_reset,
	.fill_modes = drm_helper_probe_single_connector_modes,
	.destroy = drm_connector_cleanup,
	.atomic_duplicate_state = drm_atomic_helper_connector_duplicate_state,
	.atomic_destroy_state = drm_atomic_helper_connector_destroy_state,
};

static int panel_bridge_attach(struct drm_bridge *bridge,
			       enum drm_bridge_attach_flags flags)
{
	struct panel_bridge *panel_bridge = drm_bridge_to_panel_bridge(bridge);
	struct drm_connector *connector = &panel_bridge->connector;
	int ret;

	if (flags & DRM_BRIDGE_ATTACH_NO_CONNECTOR)
		return 0;

	if (!bridge->encoder) {
		DRM_ERROR("Missing encoder\n");
		return -ENODEV;
	}

	drm_connector_helper_add(connector,
				 &panel_bridge_connector_helper_funcs);

	ret = drm_connector_init(bridge->dev, connector,
				 &panel_bridge_connector_funcs,
				 panel_bridge->connector_type);
	if (ret) {
		DRM_ERROR("Failed to initialize connector\n");
		return ret;
	}

	drm_panel_bridge_set_orientation(connector, bridge);

	drm_connector_attach_encoder(&panel_bridge->connector,
					  bridge->encoder);

	if (bridge->dev->registered) {
		if (connector->funcs->reset)
			connector->funcs->reset(connector);
		drm_connector_register(connector);
	}

	return 0;
}

static void panel_bridge_detach(struct drm_bridge *bridge)
{
	struct panel_bridge *panel_bridge = drm_bridge_to_panel_bridge(bridge);
	struct drm_connector *connector = &panel_bridge->connector;

	/*
	 * Cleanup the connector if we know it was initialized.
	 *
	 * FIXME: This wouldn't be needed if the panel_bridge structure was
	 * allocated with drmm_kzalloc(). This might be tricky since the
	 * drm_device pointer can only be retrieved when the bridge is attached.
	 */
	if (connector->dev)
		drm_connector_cleanup(connector);
}

static void panel_bridge_atomic_pre_enable(struct drm_bridge *bridge,
				struct drm_bridge_state *old_bridge_state)
{
	struct panel_bridge *panel_bridge = drm_bridge_to_panel_bridge(bridge);
	struct drm_atomic_state *atomic_state = old_bridge_state->base.state;
	struct drm_encoder *encoder = bridge->encoder;
	struct drm_crtc *crtc;
	struct drm_crtc_state *old_crtc_state;

	crtc = drm_atomic_get_new_crtc_for_encoder(atomic_state, encoder);
	if (!crtc)
		return;

	old_crtc_state = drm_atomic_get_old_crtc_state(atomic_state, crtc);
	if (old_crtc_state && old_crtc_state->self_refresh_active)
		return;

	drm_panel_prepare(panel_bridge->panel);
}

static void panel_bridge_atomic_enable(struct drm_bridge *bridge,
				struct drm_bridge_state *old_bridge_state)
{
	struct panel_bridge *panel_bridge = drm_bridge_to_panel_bridge(bridge);
	struct drm_atomic_state *atomic_state = old_bridge_state->base.state;
	struct drm_encoder *encoder = bridge->encoder;
	struct drm_crtc *crtc;
	struct drm_crtc_state *old_crtc_state;

	crtc = drm_atomic_get_new_crtc_for_encoder(atomic_state, encoder);
	if (!crtc)
		return;

	old_crtc_state = drm_atomic_get_old_crtc_state(atomic_state, crtc);
	if (old_crtc_state && old_crtc_state->self_refresh_active)
		return;

	drm_panel_enable(panel_bridge->panel);
}

static void panel_bridge_atomic_disable(struct drm_bridge *bridge,
				struct drm_bridge_state *old_bridge_state)
{
	struct panel_bridge *panel_bridge = drm_bridge_to_panel_bridge(bridge);
	struct drm_atomic_state *atomic_state = old_bridge_state->base.state;
	struct drm_encoder *encoder = bridge->encoder;
	struct drm_crtc *crtc;
	struct drm_crtc_state *new_crtc_state;

	crtc = drm_atomic_get_old_crtc_for_encoder(atomic_state, encoder);
	if (!crtc)
		return;

	new_crtc_state = drm_atomic_get_new_crtc_state(atomic_state, crtc);
	if (new_crtc_state && new_crtc_state->self_refresh_active)
		return;

	drm_panel_disable(panel_bridge->panel);
}

static void panel_bridge_atomic_post_disable(struct drm_bridge *bridge,
				struct drm_bridge_state *old_bridge_state)
{
	struct panel_bridge *panel_bridge = drm_bridge_to_panel_bridge(bridge);
	struct drm_atomic_state *atomic_state = old_bridge_state->base.state;
	struct drm_encoder *encoder = bridge->encoder;
	struct drm_crtc *crtc;
	struct drm_crtc_state *new_crtc_state;

	crtc = drm_atomic_get_old_crtc_for_encoder(atomic_state, encoder);
	if (!crtc)
		return;

	new_crtc_state = drm_atomic_get_new_crtc_state(atomic_state, crtc);
	if (new_crtc_state && new_crtc_state->self_refresh_active)
		return;

	drm_panel_unprepare(panel_bridge->panel);
}

static int panel_bridge_get_modes(struct drm_bridge *bridge,
				  struct drm_connector *connector)
{
	struct panel_bridge *panel_bridge = drm_bridge_to_panel_bridge(bridge);

	return drm_panel_get_modes(panel_bridge->panel, connector);
}

static void panel_bridge_debugfs_init(struct drm_bridge *bridge,
				      struct dentry *root)
{
	struct panel_bridge *panel_bridge = drm_bridge_to_panel_bridge(bridge);
	struct drm_panel *panel = panel_bridge->panel;

	root = debugfs_create_dir("panel", root);
	if (panel->funcs->debugfs_init)
		panel->funcs->debugfs_init(panel, root);
}

static const struct drm_bridge_funcs panel_bridge_bridge_funcs = {
	.attach = panel_bridge_attach,
	.detach = panel_bridge_detach,
	.atomic_pre_enable = panel_bridge_atomic_pre_enable,
	.atomic_enable = panel_bridge_atomic_enable,
	.atomic_disable = panel_bridge_atomic_disable,
	.atomic_post_disable = panel_bridge_atomic_post_disable,
	.get_modes = panel_bridge_get_modes,
	.atomic_reset = drm_atomic_helper_bridge_reset,
	.atomic_duplicate_state = drm_atomic_helper_bridge_duplicate_state,
	.atomic_destroy_state = drm_atomic_helper_bridge_destroy_state,
	.atomic_get_input_bus_fmts = drm_atomic_helper_bridge_propagate_bus_fmt,
	.debugfs_init = panel_bridge_debugfs_init,
};

/**
 * drm_bridge_is_panel - Checks if a drm_bridge is a panel_bridge.
 *
 * @bridge: The drm_bridge to be checked.
 *
 * Returns true if the bridge is a panel bridge, or false otherwise.
 */
bool drm_bridge_is_panel(const struct drm_bridge *bridge)
{
	return bridge->funcs == &panel_bridge_bridge_funcs;
}
EXPORT_SYMBOL(drm_bridge_is_panel);

/**
 * drm_panel_bridge_add - Creates a &drm_bridge and &drm_connector that
 * just calls the appropriate functions from &drm_panel.
 *
 * @panel: The drm_panel being wrapped.  Must be non-NULL.
 *
 * For drivers converting from directly using drm_panel: The expected
 * usage pattern is that during either encoder module probe or DSI
 * host attach, a drm_panel will be looked up through
 * drm_of_find_panel_or_bridge().  drm_panel_bridge_add() is used to
 * wrap that panel in the new bridge, and the result can then be
 * passed to drm_bridge_attach().  The drm_panel_prepare() and related
 * functions can be dropped from the encoder driver (they're now
 * called by the KMS helpers before calling into the encoder), along
 * with connector creation.  When done with the bridge (after
 * drm_mode_config_cleanup() if the bridge has already been attached), then
 * drm_panel_bridge_remove() to free it.
 *
 * The connector type is set to @panel->connector_type, which must be set to a
 * known type. Calling this function with a panel whose connector type is
 * DRM_MODE_CONNECTOR_Unknown will return ERR_PTR(-EINVAL).
 *
 * See devm_drm_panel_bridge_add() for an automatically managed version of this
 * function.
 */
struct drm_bridge *drm_panel_bridge_add(struct drm_panel *panel)
{
	if (WARN_ON(panel->connector_type == DRM_MODE_CONNECTOR_Unknown))
		return ERR_PTR(-EINVAL);

	return drm_panel_bridge_add_typed(panel, panel->connector_type);
}
EXPORT_SYMBOL(drm_panel_bridge_add);

/**
 * drm_panel_bridge_add_typed - Creates a &drm_bridge and &drm_connector with
 * an explicit connector type.
 * @panel: The drm_panel being wrapped.  Must be non-NULL.
 * @connector_type: The connector type (DRM_MODE_CONNECTOR_*)
 *
 * This is just like drm_panel_bridge_add(), but forces the connector type to
 * @connector_type instead of infering it from the panel.
 *
 * This function is deprecated and should not be used in new drivers. Use
 * drm_panel_bridge_add() instead, and fix panel drivers as necessary if they
 * don't report a connector type.
 */
struct drm_bridge *drm_panel_bridge_add_typed(struct drm_panel *panel,
					      u32 connector_type)
{
	struct panel_bridge *panel_bridge;

	if (!panel)
		return ERR_PTR(-EINVAL);

	panel_bridge = devm_kzalloc(panel->dev, sizeof(*panel_bridge),
				    GFP_KERNEL);
	if (!panel_bridge)
		return ERR_PTR(-ENOMEM);

	panel_bridge->connector_type = connector_type;
	panel_bridge->panel = panel;

	panel_bridge->bridge.funcs = &panel_bridge_bridge_funcs;
#ifdef CONFIG_OF
	panel_bridge->bridge.of_node = panel->dev->of_node;
#endif
	panel_bridge->bridge.ops = DRM_BRIDGE_OP_MODES;
	panel_bridge->bridge.type = connector_type;

	drm_bridge_add(&panel_bridge->bridge);

	return &panel_bridge->bridge;
}
EXPORT_SYMBOL(drm_panel_bridge_add_typed);

/**
 * drm_panel_bridge_remove - Unregisters and frees a drm_bridge
 * created by drm_panel_bridge_add().
 *
 * @bridge: The drm_bridge being freed.
 */
void drm_panel_bridge_remove(struct drm_bridge *bridge)
{
	struct panel_bridge *panel_bridge;

	if (!bridge)
		return;

	if (bridge->funcs != &panel_bridge_bridge_funcs)
		return;

	panel_bridge = drm_bridge_to_panel_bridge(bridge);

	drm_bridge_remove(bridge);
	devm_kfree(panel_bridge->panel->dev, bridge);
}
EXPORT_SYMBOL(drm_panel_bridge_remove);

/**
 * drm_panel_bridge_set_orientation - Set the connector's panel orientation
 * from the bridge that can be transformed to panel bridge.
 *
 * @connector: The connector to be set panel orientation.
 * @bridge: The drm_bridge to be transformed to panel bridge.
 *
 * Returns 0 on success, negative errno on failure.
 */
int drm_panel_bridge_set_orientation(struct drm_connector *connector,
				     struct drm_bridge *bridge)
{
	struct panel_bridge *panel_bridge;

	panel_bridge = drm_bridge_to_panel_bridge(bridge);

	return drm_connector_set_orientation_from_panel(connector,
							panel_bridge->panel);
}
EXPORT_SYMBOL(drm_panel_bridge_set_orientation);

static void devm_drm_panel_bridge_release(struct device *dev, void *res)
{
	struct drm_bridge **bridge = res;

	drm_panel_bridge_remove(*bridge);
}

/**
 * devm_drm_panel_bridge_add - Creates a managed &drm_bridge and &drm_connector
 * that just calls the appropriate functions from &drm_panel.
 * @dev: device to tie the bridge lifetime to
 * @panel: The drm_panel being wrapped.  Must be non-NULL.
 *
 * This is the managed version of drm_panel_bridge_add() which automatically
 * calls drm_panel_bridge_remove() when @dev is unbound.
 */
struct drm_bridge *devm_drm_panel_bridge_add(struct device *dev,
					     struct drm_panel *panel)
{
	if (WARN_ON(panel->connector_type == DRM_MODE_CONNECTOR_Unknown))
		return ERR_PTR(-EINVAL);

	return devm_drm_panel_bridge_add_typed(dev, panel,
					       panel->connector_type);
}
EXPORT_SYMBOL(devm_drm_panel_bridge_add);

/**
 * devm_drm_panel_bridge_add_typed - Creates a managed &drm_bridge and
 * &drm_connector with an explicit connector type.
 * @dev: device to tie the bridge lifetime to
 * @panel: The drm_panel being wrapped.  Must be non-NULL.
 * @connector_type: The connector type (DRM_MODE_CONNECTOR_*)
 *
 * This is just like devm_drm_panel_bridge_add(), but forces the connector type
 * to @connector_type instead of infering it from the panel.
 *
 * This function is deprecated and should not be used in new drivers. Use
 * devm_drm_panel_bridge_add() instead, and fix panel drivers as necessary if
 * they don't report a connector type.
 */
struct drm_bridge *devm_drm_panel_bridge_add_typed(struct device *dev,
						   struct drm_panel *panel,
						   u32 connector_type)
{
	struct drm_bridge **ptr, *bridge;

	ptr = devres_alloc(devm_drm_panel_bridge_release, sizeof(*ptr),
			   GFP_KERNEL);
	if (!ptr)
		return ERR_PTR(-ENOMEM);

	bridge = drm_panel_bridge_add_typed(panel, connector_type);
	if (IS_ERR(bridge)) {
		devres_free(ptr);
		return bridge;
	}

	bridge->pre_enable_prev_first = panel->prepare_prev_first;

	*ptr = bridge;
	devres_add(dev, ptr);

	return bridge;
}
EXPORT_SYMBOL(devm_drm_panel_bridge_add_typed);

static void drmm_drm_panel_bridge_release(struct drm_device *drm, void *ptr)
{
	struct drm_bridge *bridge = ptr;

	drm_panel_bridge_remove(bridge);
}

/**
 * drmm_panel_bridge_add - Creates a DRM-managed &drm_bridge and
 *                         &drm_connector that just calls the
 *                         appropriate functions from &drm_panel.
 *
 * @drm: DRM device to tie the bridge lifetime to
 * @panel: The drm_panel being wrapped.  Must be non-NULL.
 *
 * This is the DRM-managed version of drm_panel_bridge_add() which
 * automatically calls drm_panel_bridge_remove() when @dev is cleaned
 * up.
 */
struct drm_bridge *drmm_panel_bridge_add(struct drm_device *drm,
					 struct drm_panel *panel)
{
	struct drm_bridge *bridge;
	int ret;

	bridge = drm_panel_bridge_add_typed(panel, panel->connector_type);
	if (IS_ERR(bridge))
		return bridge;

	ret = drmm_add_action_or_reset(drm, drmm_drm_panel_bridge_release,
				       bridge);
	if (ret)
		return ERR_PTR(ret);

	bridge->pre_enable_prev_first = panel->prepare_prev_first;

	return bridge;
}
EXPORT_SYMBOL(drmm_panel_bridge_add);

/**
 * drm_panel_bridge_connector - return the connector for the panel bridge
 * @bridge: The drm_bridge.
 *
 * drm_panel_bridge creates the connector.
 * This function gives external access to the connector.
 *
 * Returns: Pointer to drm_connector
 */
struct drm_connector *drm_panel_bridge_connector(struct drm_bridge *bridge)
{
	struct panel_bridge *panel_bridge;

	panel_bridge = drm_bridge_to_panel_bridge(bridge);

	return &panel_bridge->connector;
}
EXPORT_SYMBOL(drm_panel_bridge_connector);

#ifdef CONFIG_OF
/**
 * devm_drm_of_get_bridge - Return next bridge in the chain
 * @dev: device to tie the bridge lifetime to
 * @np: device tree node containing encoder output ports
 * @port: port in the device tree node
 * @endpoint: endpoint in the device tree node
 *
 * Given a DT node's port and endpoint number, finds the connected node
 * and returns the associated bridge if any, or creates and returns a
 * drm panel bridge instance if a panel is connected.
 *
 * Returns a pointer to the bridge if successful, or an error pointer
 * otherwise.
 */
struct drm_bridge *devm_drm_of_get_bridge(struct device *dev,
					  struct device_node *np,
					  u32 port, u32 endpoint)
{
	struct drm_bridge *bridge;
	struct drm_panel *panel;
	int ret;

	ret = drm_of_find_panel_or_bridge(np, port, endpoint,
					  &panel, &bridge);
	if (ret)
		return ERR_PTR(ret);

	if (panel)
		bridge = devm_drm_panel_bridge_add(dev, panel);

	return bridge;
}
EXPORT_SYMBOL(devm_drm_of_get_bridge);
<<<<<<< HEAD
=======

/**
 * drmm_of_get_bridge - Return next bridge in the chain
 * @drm: device to tie the bridge lifetime to
 * @np: device tree node containing encoder output ports
 * @port: port in the device tree node
 * @endpoint: endpoint in the device tree node
 *
 * Given a DT node's port and endpoint number, finds the connected node
 * and returns the associated bridge if any, or creates and returns a
 * drm panel bridge instance if a panel is connected.
 *
 * Returns a drmm managed pointer to the bridge if successful, or an error
 * pointer otherwise.
 */
struct drm_bridge *drmm_of_get_bridge(struct drm_device *drm,
				      struct device_node *np,
				      u32 port, u32 endpoint)
{
	struct drm_bridge *bridge;
	struct drm_panel *panel;
	int ret;

	ret = drm_of_find_panel_or_bridge(np, port, endpoint,
					  &panel, &bridge);
	if (ret)
		return ERR_PTR(ret);

	if (panel)
		bridge = drmm_panel_bridge_add(drm, panel);

	return bridge;
}
EXPORT_SYMBOL(drmm_of_get_bridge);

>>>>>>> eb3cdb58
#endif<|MERGE_RESOLUTION|>--- conflicted
+++ resolved
@@ -518,8 +518,6 @@
 	return bridge;
 }
 EXPORT_SYMBOL(devm_drm_of_get_bridge);
-<<<<<<< HEAD
-=======
 
 /**
  * drmm_of_get_bridge - Return next bridge in the chain
@@ -555,5 +553,4 @@
 }
 EXPORT_SYMBOL(drmm_of_get_bridge);
 
->>>>>>> eb3cdb58
 #endif