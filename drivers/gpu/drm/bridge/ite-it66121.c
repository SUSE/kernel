--- conflicted
+++ resolved
@@ -884,22 +884,14 @@
 	mutex_lock(&ctx->lock);
 	ret = it66121_preamble_ddc(ctx);
 	if (ret) {
-<<<<<<< HEAD
-		edid = NULL;
-=======
 		drm_edid = NULL;
->>>>>>> 2d5404ca
 		goto out_unlock;
 	}
 
 	ret = regmap_write(ctx->regmap, IT66121_DDC_HEADER_REG,
 			   IT66121_DDC_HEADER_EDID);
 	if (ret) {
-<<<<<<< HEAD
-		edid = NULL;
-=======
 		drm_edid = NULL;
->>>>>>> 2d5404ca
 		goto out_unlock;
 	}
 
@@ -1534,14 +1526,7 @@
 
 	ctx->dev = dev;
 	ctx->client = client;
-<<<<<<< HEAD
-	if (dev_fwnode(&client->dev))
-		ctx->info = of_device_get_match_data(&client->dev);
-	else
-		ctx->info = (const struct it66121_chip_info *) id->driver_data;
-=======
 	ctx->info = i2c_get_match_data(client);
->>>>>>> 2d5404ca
 
 	of_property_read_u32(ep, "bus-width", &ctx->bus_width);
 	of_node_put(ep);
