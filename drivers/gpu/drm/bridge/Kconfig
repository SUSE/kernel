--- conflicted
+++ resolved
@@ -27,10 +27,6 @@
 	  Support Cadence DPI to DSI bridge. This is an internal
 	  bridge and is meant to be directly embedded in a SoC.
 
-<<<<<<< HEAD
-config DRM_CHRONTEL_CH7033
-	tristate "Chrontel CH7033 Video Encoder"
-=======
 config DRM_CHIPONE_ICN6211
 	tristate "Chipone ICN6211 MIPI-DSI/RGB Converter bridge"
 	depends on OF
@@ -124,32 +120,12 @@
 
 config DRM_ITE_IT66121
 	tristate "ITE IT66121 HDMI bridge"
->>>>>>> 7d2a07b7
-	depends on OF
-	select DRM_KMS_HELPER
-	select REGMAP_I2C
-	help
-<<<<<<< HEAD
-	  Enable support for the Chrontel CH7033 VGA/DVI/HDMI Encoder, as
-	  found in the Dell Wyse 3020 thin client.
-
-	  If in doubt, say "N".
-
-config DRM_DISPLAY_CONNECTOR
-	tristate "Display connector support"
-	depends on OF
-	help
-	  Driver for display connectors with support for DDC and hot-plug
-	  detection. Most display controller handle display connectors
-	  internally and don't need this driver, but the DRM subsystem is
-	  moving towards separating connector handling from display controllers
-	  on ARM-based platforms. Saying Y here when this driver is not needed
-	  will not cause any issue.
-
-=======
+	depends on OF
+	select DRM_KMS_HELPER
+	select REGMAP_I2C
+	help
 	  Support for ITE IT66121 HDMI bridge.
 
->>>>>>> 7d2a07b7
 config DRM_LVDS_CODEC
 	tristate "Transparent LVDS encoders and decoders support"
 	depends on OF
@@ -164,11 +140,7 @@
 	depends on OF
 	select DRM_KMS_HELPER
 	select DRM_PANEL
-<<<<<<< HEAD
-	---help---
-=======
-	help
->>>>>>> 7d2a07b7
+	help
 	  This is a driver for the display bridges of
 	  GE B850v3 that convert dual channel LVDS
 	  to DP++. This is used with the i.MX6 imx-ldb
@@ -234,11 +206,7 @@
 	select REGMAP_I2C
 	select I2C_MUX
 	select SND_SOC_HDMI_CODEC if SND_SOC
-<<<<<<< HEAD
-	---help---
-=======
-	help
->>>>>>> 7d2a07b7
+	help
 	  Silicon Image sii902x bridge chip driver.
 
 config DRM_SII9234
@@ -300,8 +268,6 @@
 	help
 	  Toshiba TC358768AXBG/TC358778XBG DSI bridge chip driver.
 
-<<<<<<< HEAD
-=======
 config DRM_TOSHIBA_TC358775
 	tristate "Toshiba TC358775 DSI/LVDS bridge"
 	depends on OF
@@ -312,7 +278,6 @@
 	help
 	  Toshiba TC358775 DSI/LVDS bridge chip driver.
 
->>>>>>> 7d2a07b7
 config DRM_TI_TFP410
 	tristate "TI TFP410 DVI/HDMI bridge"
 	depends on OF
