--- conflicted
+++ resolved
@@ -120,12 +120,7 @@
 	select DRM_DISPLAY_DP_AUX_BUS
 	select DRM_KMS_HELPER
 	select EXTCON
-<<<<<<< HEAD
-	select CRYPTO
-	select CRYPTO_HASH
-=======
 	select CRYPTO_LIB_SHA1
->>>>>>> b35fc656
 	select REGMAP_I2C
 	help
 	  ITE IT6505 DisplayPort bridge chip driver.
