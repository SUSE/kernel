--- conflicted
+++ resolved
@@ -1041,19 +1041,6 @@
 			return ret;
 	}
 
-<<<<<<< HEAD
-	sii902x->bridge.funcs = &sii902x_bridge_funcs;
-	sii902x->bridge.of_node = dev->of_node;
-	sii902x->bridge.timings = &default_sii902x_timings;
-	sii902x->bridge.ops = DRM_BRIDGE_OP_DETECT | DRM_BRIDGE_OP_EDID;
-
-	if (sii902x->i2c->irq > 0)
-		sii902x->bridge.ops |= DRM_BRIDGE_OP_HPD;
-
-	drm_bridge_add(&sii902x->bridge);
-
-=======
->>>>>>> a13f5c7f
 	sii902x_audio_codec_init(sii902x, dev);
 
 	i2c_set_clientdata(sii902x->i2c, sii902x);
@@ -1073,6 +1060,11 @@
 	sii902x->bridge.funcs = &sii902x_bridge_funcs;
 	sii902x->bridge.of_node = dev->of_node;
 	sii902x->bridge.timings = &default_sii902x_timings;
+	sii902x->bridge.ops = DRM_BRIDGE_OP_DETECT | DRM_BRIDGE_OP_EDID;
+
+	if (sii902x->i2c->irq > 0)
+		sii902x->bridge.ops |= DRM_BRIDGE_OP_HPD;
+
 	drm_bridge_add(&sii902x->bridge);
 
 	return 0;
