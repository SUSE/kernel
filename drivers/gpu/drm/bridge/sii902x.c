--- conflicted
+++ resolved
@@ -523,61 +523,19 @@
 	return MODE_OK;
 }
 
-static u32 *sii902x_bridge_atomic_get_input_bus_fmts(struct drm_bridge *bridge,
-						     struct drm_bridge_state *bridge_state,
-						     struct drm_crtc_state *crtc_state,
-						     struct drm_connector_state *conn_state,
-						     u32 output_fmt,
-						     unsigned int *num_input_fmts)
-{
-	u32 *input_fmts;
-
-	*num_input_fmts = 0;
-
-	input_fmts = kcalloc(1, sizeof(*input_fmts), GFP_KERNEL);
-	if (!input_fmts)
-		return NULL;
-
-	input_fmts[0] = MEDIA_BUS_FMT_RGB888_1X24;
-	*num_input_fmts = 1;
-
-	return input_fmts;
-}
-
-static int sii902x_bridge_atomic_check(struct drm_bridge *bridge,
-				       struct drm_bridge_state *bridge_state,
-				       struct drm_crtc_state *crtc_state,
-				       struct drm_connector_state *conn_state)
-{
-	/*
-	 * There might be flags negotiation supported in future but
-	 * set the bus flags in atomic_check statically for now.
-	 */
-	bridge_state->input_bus_cfg.flags = bridge->timings->input_bus_flags;
-
-	return 0;
-}
-
 static const struct drm_bridge_funcs sii902x_bridge_funcs = {
 	.attach = sii902x_bridge_attach,
 	.mode_set = sii902x_bridge_mode_set,
 	.atomic_disable = sii902x_bridge_atomic_disable,
 	.atomic_enable = sii902x_bridge_atomic_enable,
 	.detect = sii902x_bridge_detect,
-<<<<<<< HEAD
-	.get_edid = sii902x_bridge_get_edid,
-=======
 	.edid_read = sii902x_bridge_edid_read,
->>>>>>> 2d5404ca
 	.atomic_reset = drm_atomic_helper_bridge_reset,
 	.atomic_duplicate_state = drm_atomic_helper_bridge_duplicate_state,
 	.atomic_destroy_state = drm_atomic_helper_bridge_destroy_state,
 	.atomic_get_input_bus_fmts = sii902x_bridge_atomic_get_input_bus_fmts,
 	.atomic_check = sii902x_bridge_atomic_check,
-<<<<<<< HEAD
-=======
 	.mode_valid = sii902x_bridge_mode_valid,
->>>>>>> 2d5404ca
 };
 
 static int sii902x_mute(struct sii902x *sii902x, bool mute)
@@ -1154,11 +1112,7 @@
 	}
 
 	sii902x->i2cmux->priv = sii902x;
-<<<<<<< HEAD
-	ret = i2c_mux_add_adapter(sii902x->i2cmux, 0, 0, 0);
-=======
 	ret = i2c_mux_add_adapter(sii902x->i2cmux, 0, 0);
->>>>>>> 2d5404ca
 	if (ret)
 		goto err_unreg_audio;
 
