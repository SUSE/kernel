--- conflicted
+++ resolved
@@ -917,11 +917,7 @@
 	 */
 	ret = regmap_write(tc->regmap, VPCTRL0,
 			   FIELD_PREP(VSDELAY, right_margin + 10) |
-<<<<<<< HEAD
-			   OPXLFMT_RGB888 | FRMSYNC_DISABLED | MSF_DISABLED);
-=======
 			   OPXLFMT_RGB888 | FRMSYNC_ENABLED | MSF_DISABLED);
->>>>>>> 2d5404ca
 	if (ret)
 		return ret;
 
@@ -1998,28 +1994,16 @@
 	case 0x1f4:
 	/* DSI Protocol Layer */
 	case DSI_STARTDSI:
-<<<<<<< HEAD
-	case 0x208:
-	case DSI_LANEENABLE:
-	case 0x214:
-	case 0x218:
-	case 0x220:
-=======
 	case DSI_BUSYDSI:
 	case DSI_LANEENABLE:
 	case DSI_LANESTATUS0:
 	case DSI_LANESTATUS1:
 	case DSI_INTSTATUS:
->>>>>>> 2d5404ca
 	case 0x224:
 	case 0x228:
 	case 0x230:
 	/* DSI General */
-<<<<<<< HEAD
-	case 0x300:
-=======
 	case DSIERRCNT:
->>>>>>> 2d5404ca
 	/* DSI Application Layer */
 	case 0x400:
 	case 0x404:
