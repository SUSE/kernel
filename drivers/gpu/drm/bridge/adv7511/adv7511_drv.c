// SPDX-License-Identifier: GPL-2.0-only
/*
 * Analog Devices ADV7511 HDMI transmitter driver
 *
 * Copyright 2012 Analog Devices Inc.
 */

#include <linux/clk.h>
#include <linux/device.h>
#include <linux/gpio/consumer.h>
#include <linux/module.h>
#include <linux/of_device.h>
#include <linux/slab.h>

#include <media/cec.h>

#include <drm/drm_atomic.h>
#include <drm/drm_atomic_helper.h>
#include <drm/drm_edid.h>
#include <drm/drm_print.h>
#include <drm/drm_probe_helper.h>

#include "adv7511.h"

/* ADI recommended values for proper operation. */
static const struct reg_sequence adv7511_fixed_registers[] = {
	{ 0x98, 0x03 },
	{ 0x9a, 0xe0 },
	{ 0x9c, 0x30 },
	{ 0x9d, 0x61 },
	{ 0xa2, 0xa4 },
	{ 0xa3, 0xa4 },
	{ 0xe0, 0xd0 },
	{ 0xf9, 0x00 },
	{ 0x55, 0x02 },
};

/* -----------------------------------------------------------------------------
 * Register access
 */

static const uint8_t adv7511_register_defaults[] = {
	0x12, 0x00, 0x00, 0x00, 0x00, 0x00, 0x00, 0x00, /* 00 */
	0x00, 0x00, 0x01, 0x0e, 0xbc, 0x18, 0x01, 0x13,
	0x25, 0x37, 0x00, 0x00, 0x00, 0x00, 0x00, 0x00, /* 10 */
	0x46, 0x62, 0x04, 0xa8, 0x00, 0x00, 0x1c, 0x84,
	0x1c, 0xbf, 0x04, 0xa8, 0x1e, 0x70, 0x02, 0x1e, /* 20 */
	0x00, 0x00, 0x04, 0xa8, 0x08, 0x12, 0x1b, 0xac,
	0x00, 0x00, 0x00, 0x00, 0x00, 0x00, 0x00, 0x00, /* 30 */
	0x00, 0x00, 0x00, 0x80, 0x00, 0x00, 0x00, 0xb0,
	0x00, 0x50, 0x90, 0x7e, 0x79, 0x70, 0x00, 0x00, /* 40 */
	0x00, 0xa8, 0x80, 0x00, 0x00, 0x00, 0x00, 0x00,
	0x00, 0x00, 0x02, 0x0d, 0x00, 0x00, 0x00, 0x00, /* 50 */
	0x00, 0x00, 0x00, 0x00, 0x00, 0x00, 0x00, 0x00,
	0x00, 0x00, 0x00, 0x00, 0x00, 0x00, 0x00, 0x00, /* 60 */
	0x00, 0x00, 0x00, 0x00, 0x00, 0x00, 0x00, 0x00,
	0x01, 0x0a, 0x00, 0x00, 0x00, 0x00, 0x00, 0x00, /* 70 */
	0x00, 0x00, 0x00, 0x00, 0x00, 0x00, 0x00, 0x00,
	0x00, 0x00, 0x00, 0x00, 0x00, 0x00, 0x00, 0x00, /* 80 */
	0x00, 0x00, 0x00, 0x00, 0x00, 0x00, 0x00, 0x00,
	0x00, 0x00, 0x00, 0x00, 0xc0, 0x00, 0x00, 0x00, /* 90 */
	0x0b, 0x02, 0x00, 0x18, 0x5a, 0x60, 0x00, 0x00,
	0x00, 0x00, 0x80, 0x80, 0x08, 0x04, 0x00, 0x00, /* a0 */
	0x00, 0x00, 0x00, 0x40, 0x00, 0x00, 0x40, 0x14,
	0x00, 0x00, 0x00, 0x00, 0x00, 0x00, 0x00, 0x00, /* b0 */
	0x00, 0x00, 0x00, 0x00, 0x00, 0x00, 0x00, 0x00,
	0x00, 0x00, 0x00, 0x00, 0x00, 0x00, 0x00, 0x00, /* c0 */
	0x00, 0x03, 0x00, 0x00, 0x02, 0x00, 0x01, 0x04,
	0x30, 0xff, 0x80, 0x80, 0x80, 0x00, 0x00, 0x00, /* d0 */
	0x00, 0x00, 0x00, 0x00, 0x00, 0x00, 0x10, 0x01,
	0x80, 0x75, 0x00, 0x00, 0x60, 0x00, 0x00, 0x00, /* e0 */
	0x00, 0x00, 0x00, 0x00, 0x00, 0x00, 0x00, 0x00,
	0x00, 0x00, 0x00, 0x00, 0x00, 0x75, 0x11, 0x00, /* f0 */
	0x00, 0x7c, 0x00, 0x00, 0x00, 0x00, 0x00, 0x00,
};

static bool adv7511_register_volatile(struct device *dev, unsigned int reg)
{
	switch (reg) {
	case ADV7511_REG_CHIP_REVISION:
	case ADV7511_REG_SPDIF_FREQ:
	case ADV7511_REG_CTS_AUTOMATIC1:
	case ADV7511_REG_CTS_AUTOMATIC2:
	case ADV7511_REG_VIC_DETECTED:
	case ADV7511_REG_VIC_SEND:
	case ADV7511_REG_AUX_VIC_DETECTED:
	case ADV7511_REG_STATUS:
	case ADV7511_REG_GC(1):
	case ADV7511_REG_INT(0):
	case ADV7511_REG_INT(1):
	case ADV7511_REG_PLL_STATUS:
	case ADV7511_REG_AN(0):
	case ADV7511_REG_AN(1):
	case ADV7511_REG_AN(2):
	case ADV7511_REG_AN(3):
	case ADV7511_REG_AN(4):
	case ADV7511_REG_AN(5):
	case ADV7511_REG_AN(6):
	case ADV7511_REG_AN(7):
	case ADV7511_REG_HDCP_STATUS:
	case ADV7511_REG_BCAPS:
	case ADV7511_REG_BKSV(0):
	case ADV7511_REG_BKSV(1):
	case ADV7511_REG_BKSV(2):
	case ADV7511_REG_BKSV(3):
	case ADV7511_REG_BKSV(4):
	case ADV7511_REG_DDC_STATUS:
	case ADV7511_REG_EDID_READ_CTRL:
	case ADV7511_REG_BSTATUS(0):
	case ADV7511_REG_BSTATUS(1):
	case ADV7511_REG_CHIP_ID_HIGH:
	case ADV7511_REG_CHIP_ID_LOW:
		return true;
	}

	return false;
}

static const struct regmap_config adv7511_regmap_config = {
	.reg_bits = 8,
	.val_bits = 8,

	.max_register = 0xff,
	.cache_type = REGCACHE_RBTREE,
	.reg_defaults_raw = adv7511_register_defaults,
	.num_reg_defaults_raw = ARRAY_SIZE(adv7511_register_defaults),

	.volatile_reg = adv7511_register_volatile,
};

/* -----------------------------------------------------------------------------
 * Hardware configuration
 */

static void adv7511_set_colormap(struct adv7511 *adv7511, bool enable,
				 const uint16_t *coeff,
				 unsigned int scaling_factor)
{
	unsigned int i;

	regmap_update_bits(adv7511->regmap, ADV7511_REG_CSC_UPPER(1),
			   ADV7511_CSC_UPDATE_MODE, ADV7511_CSC_UPDATE_MODE);

	if (enable) {
		for (i = 0; i < 12; ++i) {
			regmap_update_bits(adv7511->regmap,
					   ADV7511_REG_CSC_UPPER(i),
					   0x1f, coeff[i] >> 8);
			regmap_write(adv7511->regmap,
				     ADV7511_REG_CSC_LOWER(i),
				     coeff[i] & 0xff);
		}
	}

	if (enable)
		regmap_update_bits(adv7511->regmap, ADV7511_REG_CSC_UPPER(0),
				   0xe0, 0x80 | (scaling_factor << 5));
	else
		regmap_update_bits(adv7511->regmap, ADV7511_REG_CSC_UPPER(0),
				   0x80, 0x00);

	regmap_update_bits(adv7511->regmap, ADV7511_REG_CSC_UPPER(1),
			   ADV7511_CSC_UPDATE_MODE, 0);
}

static int adv7511_packet_enable(struct adv7511 *adv7511, unsigned int packet)
{
	if (packet & 0xff)
		regmap_update_bits(adv7511->regmap, ADV7511_REG_PACKET_ENABLE0,
				   packet, 0xff);

	if (packet & 0xff00) {
		packet >>= 8;
		regmap_update_bits(adv7511->regmap, ADV7511_REG_PACKET_ENABLE1,
				   packet, 0xff);
	}

	return 0;
}

static int adv7511_packet_disable(struct adv7511 *adv7511, unsigned int packet)
{
	if (packet & 0xff)
		regmap_update_bits(adv7511->regmap, ADV7511_REG_PACKET_ENABLE0,
				   packet, 0x00);

	if (packet & 0xff00) {
		packet >>= 8;
		regmap_update_bits(adv7511->regmap, ADV7511_REG_PACKET_ENABLE1,
				   packet, 0x00);
	}

	return 0;
}

/* Coefficients for adv7511 color space conversion */
static const uint16_t adv7511_csc_ycbcr_to_rgb[] = {
	0x0734, 0x04ad, 0x0000, 0x1c1b,
	0x1ddc, 0x04ad, 0x1f24, 0x0135,
	0x0000, 0x04ad, 0x087c, 0x1b77,
};

static void adv7511_set_config_csc(struct adv7511 *adv7511,
				   struct drm_connector *connector,
				   bool rgb, bool hdmi_mode)
{
	struct adv7511_video_config config;
	bool output_format_422, output_format_ycbcr;
	unsigned int mode;
	uint8_t infoframe[17];

	config.hdmi_mode = hdmi_mode;

	hdmi_avi_infoframe_init(&config.avi_infoframe);

	config.avi_infoframe.scan_mode = HDMI_SCAN_MODE_UNDERSCAN;

	if (rgb) {
		config.csc_enable = false;
		config.avi_infoframe.colorspace = HDMI_COLORSPACE_RGB;
	} else {
		config.csc_scaling_factor = ADV7511_CSC_SCALING_4;
		config.csc_coefficents = adv7511_csc_ycbcr_to_rgb;

		if ((connector->display_info.color_formats &
		     DRM_COLOR_FORMAT_YCBCR422) &&
		    config.hdmi_mode) {
			config.csc_enable = false;
			config.avi_infoframe.colorspace =
				HDMI_COLORSPACE_YUV422;
		} else {
			config.csc_enable = true;
			config.avi_infoframe.colorspace = HDMI_COLORSPACE_RGB;
		}
	}

	if (config.hdmi_mode) {
		mode = ADV7511_HDMI_CFG_MODE_HDMI;

		switch (config.avi_infoframe.colorspace) {
		case HDMI_COLORSPACE_YUV444:
			output_format_422 = false;
			output_format_ycbcr = true;
			break;
		case HDMI_COLORSPACE_YUV422:
			output_format_422 = true;
			output_format_ycbcr = true;
			break;
		default:
			output_format_422 = false;
			output_format_ycbcr = false;
			break;
		}
	} else {
		mode = ADV7511_HDMI_CFG_MODE_DVI;
		output_format_422 = false;
		output_format_ycbcr = false;
	}

	adv7511_packet_disable(adv7511, ADV7511_PACKET_ENABLE_AVI_INFOFRAME);

	adv7511_set_colormap(adv7511, config.csc_enable,
			     config.csc_coefficents,
			     config.csc_scaling_factor);

	regmap_update_bits(adv7511->regmap, ADV7511_REG_VIDEO_INPUT_CFG1, 0x81,
			   (output_format_422 << 7) | output_format_ycbcr);

	regmap_update_bits(adv7511->regmap, ADV7511_REG_HDCP_HDMI_CFG,
			   ADV7511_HDMI_CFG_MODE_MASK, mode);

	hdmi_avi_infoframe_pack(&config.avi_infoframe, infoframe,
				sizeof(infoframe));

	/* The AVI infoframe id is not configurable */
	regmap_bulk_write(adv7511->regmap, ADV7511_REG_AVI_INFOFRAME_VERSION,
			  infoframe + 1, sizeof(infoframe) - 1);

	adv7511_packet_enable(adv7511, ADV7511_PACKET_ENABLE_AVI_INFOFRAME);
}

static void adv7511_set_link_config(struct adv7511 *adv7511,
				    const struct adv7511_link_config *config)
{
	/*
	 * The input style values documented in the datasheet don't match the
	 * hardware register field values :-(
	 */
	static const unsigned int input_styles[4] = { 0, 2, 1, 3 };

	unsigned int clock_delay;
	unsigned int color_depth;
	unsigned int input_id;

	clock_delay = (config->clock_delay + 1200) / 400;
	color_depth = config->input_color_depth == 8 ? 3
		    : (config->input_color_depth == 10 ? 1 : 2);

	/* TODO Support input ID 6 */
	if (config->input_colorspace != HDMI_COLORSPACE_YUV422)
		input_id = config->input_clock == ADV7511_INPUT_CLOCK_DDR
			 ? 5 : 0;
	else if (config->input_clock == ADV7511_INPUT_CLOCK_DDR)
		input_id = config->embedded_sync ? 8 : 7;
	else if (config->input_clock == ADV7511_INPUT_CLOCK_2X)
		input_id = config->embedded_sync ? 4 : 3;
	else
		input_id = config->embedded_sync ? 2 : 1;

	regmap_update_bits(adv7511->regmap, ADV7511_REG_I2C_FREQ_ID_CFG, 0xf,
			   input_id);
	regmap_update_bits(adv7511->regmap, ADV7511_REG_VIDEO_INPUT_CFG1, 0x7e,
			   (color_depth << 4) |
			   (input_styles[config->input_style] << 2));
	regmap_write(adv7511->regmap, ADV7511_REG_VIDEO_INPUT_CFG2,
		     config->input_justification << 3);
	regmap_write(adv7511->regmap, ADV7511_REG_TIMING_GEN_SEQ,
		     config->sync_pulse << 2);

	regmap_write(adv7511->regmap, 0xba, clock_delay << 5);

	adv7511->embedded_sync = config->embedded_sync;
	adv7511->hsync_polarity = config->hsync_polarity;
	adv7511->vsync_polarity = config->vsync_polarity;
	adv7511->rgb = config->input_colorspace == HDMI_COLORSPACE_RGB;
}

static void __adv7511_power_on(struct adv7511 *adv7511)
{
	adv7511->current_edid_segment = -1;

	regmap_update_bits(adv7511->regmap, ADV7511_REG_POWER,
			   ADV7511_POWER_POWER_DOWN, 0);
	if (adv7511->i2c_main->irq) {
		/*
		 * Documentation says the INT_ENABLE registers are reset in
		 * POWER_DOWN mode. My 7511w preserved the bits, however.
		 * Still, let's be safe and stick to the documentation.
		 */
		regmap_write(adv7511->regmap, ADV7511_REG_INT_ENABLE(0),
			     ADV7511_INT0_EDID_READY | ADV7511_INT0_HPD);
		regmap_update_bits(adv7511->regmap,
				   ADV7511_REG_INT_ENABLE(1),
				   ADV7511_INT1_DDC_ERROR,
				   ADV7511_INT1_DDC_ERROR);
	}

	/*
	 * Per spec it is allowed to pulse the HPD signal to indicate that the
	 * EDID information has changed. Some monitors do this when they wakeup
	 * from standby or are enabled. When the HPD goes low the adv7511 is
	 * reset and the outputs are disabled which might cause the monitor to
	 * go to standby again. To avoid this we ignore the HPD pin for the
	 * first few seconds after enabling the output. On the other hand
	 * adv7535 require to enable HPD Override bit for proper HPD.
	 */
	if (adv7511->type == ADV7535)
		regmap_update_bits(adv7511->regmap, ADV7511_REG_POWER2,
				   ADV7535_REG_POWER2_HPD_OVERRIDE,
				   ADV7535_REG_POWER2_HPD_OVERRIDE);
	else
		regmap_update_bits(adv7511->regmap, ADV7511_REG_POWER2,
				   ADV7511_REG_POWER2_HPD_SRC_MASK,
				   ADV7511_REG_POWER2_HPD_SRC_NONE);
}

static void adv7511_power_on(struct adv7511 *adv7511)
{
	__adv7511_power_on(adv7511);

	/*
	 * Most of the registers are reset during power down or when HPD is low.
	 */
	regcache_sync(adv7511->regmap);

	if (adv7511->type == ADV7533 || adv7511->type == ADV7535)
		adv7533_dsi_power_on(adv7511);
	adv7511->powered = true;
}

static void __adv7511_power_off(struct adv7511 *adv7511)
{
	/* TODO: setup additional power down modes */
	if (adv7511->type == ADV7535)
		regmap_update_bits(adv7511->regmap, ADV7511_REG_POWER2,
				   ADV7535_REG_POWER2_HPD_OVERRIDE, 0);

	regmap_update_bits(adv7511->regmap, ADV7511_REG_POWER,
			   ADV7511_POWER_POWER_DOWN,
			   ADV7511_POWER_POWER_DOWN);
	regmap_update_bits(adv7511->regmap,
			   ADV7511_REG_INT_ENABLE(1),
			   ADV7511_INT1_DDC_ERROR, 0);
	regcache_mark_dirty(adv7511->regmap);
}

static void adv7511_power_off(struct adv7511 *adv7511)
{
	__adv7511_power_off(adv7511);
	if (adv7511->type == ADV7533 || adv7511->type == ADV7535)
		adv7533_dsi_power_off(adv7511);
	adv7511->powered = false;
}

/* -----------------------------------------------------------------------------
 * Interrupt and hotplug detection
 */

static bool adv7511_hpd(struct adv7511 *adv7511)
{
	unsigned int irq0;
	int ret;

	ret = regmap_read(adv7511->regmap, ADV7511_REG_INT(0), &irq0);
	if (ret < 0)
		return false;

	if (irq0 & ADV7511_INT0_HPD) {
		regmap_write(adv7511->regmap, ADV7511_REG_INT(0),
			     ADV7511_INT0_HPD);
		return true;
	}

	return false;
}

static void adv7511_hpd_work(struct work_struct *work)
{
	struct adv7511 *adv7511 = container_of(work, struct adv7511, hpd_work);
	enum drm_connector_status status;
	unsigned int val;
	int ret;

	ret = regmap_read(adv7511->regmap, ADV7511_REG_STATUS, &val);
	if (ret < 0)
		status = connector_status_disconnected;
	else if (val & ADV7511_STATUS_HPD)
		status = connector_status_connected;
	else
		status = connector_status_disconnected;

	/*
	 * The bridge resets its registers on unplug. So when we get a plug
	 * event and we're already supposed to be powered, cycle the bridge to
	 * restore its state.
	 */
	if (status == connector_status_connected &&
	    adv7511->connector.status == connector_status_disconnected &&
	    adv7511->powered) {
		regcache_mark_dirty(adv7511->regmap);
		adv7511_power_on(adv7511);
	}

	if (adv7511->connector.status != status) {
		adv7511->connector.status = status;

		if (adv7511->connector.dev) {
			if (status == connector_status_disconnected)
				cec_phys_addr_invalidate(adv7511->cec_adap);
			drm_kms_helper_hotplug_event(adv7511->connector.dev);
		} else {
			drm_bridge_hpd_notify(&adv7511->bridge, status);
		}
	}
}

static int adv7511_irq_process(struct adv7511 *adv7511, bool process_hpd)
{
	unsigned int irq0, irq1;
	int ret;

	ret = regmap_read(adv7511->regmap, ADV7511_REG_INT(0), &irq0);
	if (ret < 0)
		return ret;

	ret = regmap_read(adv7511->regmap, ADV7511_REG_INT(1), &irq1);
	if (ret < 0)
		return ret;

	regmap_write(adv7511->regmap, ADV7511_REG_INT(0), irq0);
	regmap_write(adv7511->regmap, ADV7511_REG_INT(1), irq1);

	if (process_hpd && irq0 & ADV7511_INT0_HPD && adv7511->bridge.encoder)
		schedule_work(&adv7511->hpd_work);

	if (irq0 & ADV7511_INT0_EDID_READY || irq1 & ADV7511_INT1_DDC_ERROR) {
		adv7511->edid_read = true;

		if (adv7511->i2c_main->irq)
			wake_up_all(&adv7511->wq);
	}

#ifdef CONFIG_DRM_I2C_ADV7511_CEC
	adv7511_cec_irq_process(adv7511, irq1);
#endif

	return 0;
}

static irqreturn_t adv7511_irq_handler(int irq, void *devid)
{
	struct adv7511 *adv7511 = devid;
	int ret;

	ret = adv7511_irq_process(adv7511, true);
	return ret < 0 ? IRQ_NONE : IRQ_HANDLED;
}

/* -----------------------------------------------------------------------------
 * EDID retrieval
 */

static int adv7511_wait_for_edid(struct adv7511 *adv7511, int timeout)
{
	int ret;

	if (adv7511->i2c_main->irq) {
		ret = wait_event_interruptible_timeout(adv7511->wq,
				adv7511->edid_read, msecs_to_jiffies(timeout));
	} else {
		for (; timeout > 0; timeout -= 25) {
			ret = adv7511_irq_process(adv7511, false);
			if (ret < 0)
				break;

			if (adv7511->edid_read)
				break;

			msleep(25);
		}
	}

	return adv7511->edid_read ? 0 : -EIO;
}

static int adv7511_get_edid_block(void *data, u8 *buf, unsigned int block,
				  size_t len)
{
	struct adv7511 *adv7511 = data;
	struct i2c_msg xfer[2];
	uint8_t offset;
	unsigned int i;
	int ret;

	if (len > 128)
		return -EINVAL;

	if (adv7511->current_edid_segment != block / 2) {
		unsigned int status;

		ret = regmap_read(adv7511->regmap, ADV7511_REG_DDC_STATUS,
				  &status);
		if (ret < 0)
			return ret;

		if (status != 2) {
			adv7511->edid_read = false;
			regmap_write(adv7511->regmap, ADV7511_REG_EDID_SEGMENT,
				     block);
			ret = adv7511_wait_for_edid(adv7511, 200);
			if (ret < 0)
				return ret;
		}

		/* Break this apart, hopefully more I2C controllers will
		 * support 64 byte transfers than 256 byte transfers
		 */

		xfer[0].addr = adv7511->i2c_edid->addr;
		xfer[0].flags = 0;
		xfer[0].len = 1;
		xfer[0].buf = &offset;
		xfer[1].addr = adv7511->i2c_edid->addr;
		xfer[1].flags = I2C_M_RD;
		xfer[1].len = 64;
		xfer[1].buf = adv7511->edid_buf;

		offset = 0;

		for (i = 0; i < 4; ++i) {
			ret = i2c_transfer(adv7511->i2c_edid->adapter, xfer,
					   ARRAY_SIZE(xfer));
			if (ret < 0)
				return ret;
			else if (ret != 2)
				return -EIO;

			xfer[1].buf += 64;
			offset += 64;
		}

		adv7511->current_edid_segment = block / 2;
	}

	if (block % 2 == 0)
		memcpy(buf, adv7511->edid_buf, len);
	else
		memcpy(buf, adv7511->edid_buf + 128, len);

	return 0;
}

/* -----------------------------------------------------------------------------
 * ADV75xx helpers
 */

static struct edid *adv7511_get_edid(struct adv7511 *adv7511,
				     struct drm_connector *connector)
{
	struct edid *edid;

	/* Reading the EDID only works if the device is powered */
	if (!adv7511->powered) {
		unsigned int edid_i2c_addr =
					(adv7511->i2c_edid->addr << 1);

		__adv7511_power_on(adv7511);

		/* Reset the EDID_I2C_ADDR register as it might be cleared */
		regmap_write(adv7511->regmap, ADV7511_REG_EDID_I2C_ADDR,
			     edid_i2c_addr);
	}

	edid = drm_do_get_edid(connector, adv7511_get_edid_block, adv7511);

	if (!adv7511->powered)
		__adv7511_power_off(adv7511);

	adv7511_set_config_csc(adv7511, connector, adv7511->rgb,
			       drm_detect_hdmi_monitor(edid));

	cec_s_phys_addr_from_edid(adv7511->cec_adap, edid);

	return edid;
}

static int adv7511_get_modes(struct adv7511 *adv7511,
			     struct drm_connector *connector)
{
	struct edid *edid;
	unsigned int count;

	edid = adv7511_get_edid(adv7511, connector);

	drm_connector_update_edid_property(connector, edid);
	count = drm_add_edid_modes(connector, edid);

	kfree(edid);

	return count;
}

static enum drm_connector_status
adv7511_detect(struct adv7511 *adv7511, struct drm_connector *connector)
{
	enum drm_connector_status status;
	unsigned int val;
	bool hpd;
	int ret;

	ret = regmap_read(adv7511->regmap, ADV7511_REG_STATUS, &val);
	if (ret < 0)
		return connector_status_disconnected;

	if (val & ADV7511_STATUS_HPD)
		status = connector_status_connected;
	else
		status = connector_status_disconnected;

	hpd = adv7511_hpd(adv7511);

	/* The chip resets itself when the cable is disconnected, so in case
	 * there is a pending HPD interrupt and the cable is connected there was
	 * at least one transition from disconnected to connected and the chip
	 * has to be reinitialized. */
	if (status == connector_status_connected && hpd && adv7511->powered) {
		regcache_mark_dirty(adv7511->regmap);
		adv7511_power_on(adv7511);
		if (connector)
			adv7511_get_modes(adv7511, connector);
		if (adv7511->status == connector_status_connected)
			status = connector_status_disconnected;
	} else {
		/* Renable HPD sensing */
		if (adv7511->type == ADV7535)
			regmap_update_bits(adv7511->regmap, ADV7511_REG_POWER2,
					   ADV7535_REG_POWER2_HPD_OVERRIDE,
					   ADV7535_REG_POWER2_HPD_OVERRIDE);
		else
			regmap_update_bits(adv7511->regmap, ADV7511_REG_POWER2,
					   ADV7511_REG_POWER2_HPD_SRC_MASK,
					   ADV7511_REG_POWER2_HPD_SRC_BOTH);
	}

	adv7511->status = status;
	return status;
}

static enum drm_mode_status adv7511_mode_valid(struct adv7511 *adv7511,
			      const struct drm_display_mode *mode)
{
	if (mode->clock > 165000)
		return MODE_CLOCK_HIGH;

	return MODE_OK;
}

static void adv7511_mode_set(struct adv7511 *adv7511,
			     const struct drm_display_mode *mode,
			     const struct drm_display_mode *adj_mode)
{
	unsigned int low_refresh_rate;
	unsigned int hsync_polarity = 0;
	unsigned int vsync_polarity = 0;

	if (adv7511->embedded_sync) {
		unsigned int hsync_offset, hsync_len;
		unsigned int vsync_offset, vsync_len;

		hsync_offset = adj_mode->crtc_hsync_start -
			       adj_mode->crtc_hdisplay;
		vsync_offset = adj_mode->crtc_vsync_start -
			       adj_mode->crtc_vdisplay;
		hsync_len = adj_mode->crtc_hsync_end -
			    adj_mode->crtc_hsync_start;
		vsync_len = adj_mode->crtc_vsync_end -
			    adj_mode->crtc_vsync_start;

		/* The hardware vsync generator has a off-by-one bug */
		vsync_offset += 1;

		regmap_write(adv7511->regmap, ADV7511_REG_HSYNC_PLACEMENT_MSB,
			     ((hsync_offset >> 10) & 0x7) << 5);
		regmap_write(adv7511->regmap, ADV7511_REG_SYNC_DECODER(0),
			     (hsync_offset >> 2) & 0xff);
		regmap_write(adv7511->regmap, ADV7511_REG_SYNC_DECODER(1),
			     ((hsync_offset & 0x3) << 6) |
			     ((hsync_len >> 4) & 0x3f));
		regmap_write(adv7511->regmap, ADV7511_REG_SYNC_DECODER(2),
			     ((hsync_len & 0xf) << 4) |
			     ((vsync_offset >> 6) & 0xf));
		regmap_write(adv7511->regmap, ADV7511_REG_SYNC_DECODER(3),
			     ((vsync_offset & 0x3f) << 2) |
			     ((vsync_len >> 8) & 0x3));
		regmap_write(adv7511->regmap, ADV7511_REG_SYNC_DECODER(4),
			     vsync_len & 0xff);

		hsync_polarity = !(adj_mode->flags & DRM_MODE_FLAG_PHSYNC);
		vsync_polarity = !(adj_mode->flags & DRM_MODE_FLAG_PVSYNC);
	} else {
		enum adv7511_sync_polarity mode_hsync_polarity;
		enum adv7511_sync_polarity mode_vsync_polarity;

		/**
		 * If the input signal is always low or always high we want to
		 * invert or let it passthrough depending on the polarity of the
		 * current mode.
		 **/
		if (adj_mode->flags & DRM_MODE_FLAG_NHSYNC)
			mode_hsync_polarity = ADV7511_SYNC_POLARITY_LOW;
		else
			mode_hsync_polarity = ADV7511_SYNC_POLARITY_HIGH;

		if (adj_mode->flags & DRM_MODE_FLAG_NVSYNC)
			mode_vsync_polarity = ADV7511_SYNC_POLARITY_LOW;
		else
			mode_vsync_polarity = ADV7511_SYNC_POLARITY_HIGH;

		if (adv7511->hsync_polarity != mode_hsync_polarity &&
		    adv7511->hsync_polarity !=
		    ADV7511_SYNC_POLARITY_PASSTHROUGH)
			hsync_polarity = 1;

		if (adv7511->vsync_polarity != mode_vsync_polarity &&
		    adv7511->vsync_polarity !=
		    ADV7511_SYNC_POLARITY_PASSTHROUGH)
			vsync_polarity = 1;
	}

	if (drm_mode_vrefresh(mode) <= 24)
		low_refresh_rate = ADV7511_LOW_REFRESH_RATE_24HZ;
	else if (drm_mode_vrefresh(mode) <= 25)
		low_refresh_rate = ADV7511_LOW_REFRESH_RATE_25HZ;
	else if (drm_mode_vrefresh(mode) <= 30)
		low_refresh_rate = ADV7511_LOW_REFRESH_RATE_30HZ;
	else
		low_refresh_rate = ADV7511_LOW_REFRESH_RATE_NONE;

	regmap_update_bits(adv7511->regmap, 0xfb,
		0x6, low_refresh_rate << 1);
	regmap_update_bits(adv7511->regmap, 0x17,
		0x60, (vsync_polarity << 6) | (hsync_polarity << 5));

	drm_mode_copy(&adv7511->curr_mode, adj_mode);

	/*
	 * TODO Test first order 4:2:2 to 4:4:4 up conversion method, which is
	 * supposed to give better results.
	 */

	adv7511->f_tmds = mode->clock;
}

/* -----------------------------------------------------------------------------
 * DRM Connector Operations
 */

static struct adv7511 *connector_to_adv7511(struct drm_connector *connector)
{
	return container_of(connector, struct adv7511, connector);
}

static int adv7511_connector_get_modes(struct drm_connector *connector)
{
	struct adv7511 *adv = connector_to_adv7511(connector);

	return adv7511_get_modes(adv, connector);
}

static enum drm_mode_status
adv7511_connector_mode_valid(struct drm_connector *connector,
			     struct drm_display_mode *mode)
{
	struct adv7511 *adv = connector_to_adv7511(connector);

	return adv7511_mode_valid(adv, mode);
}

static struct drm_connector_helper_funcs adv7511_connector_helper_funcs = {
	.get_modes = adv7511_connector_get_modes,
	.mode_valid = adv7511_connector_mode_valid,
};

static enum drm_connector_status
adv7511_connector_detect(struct drm_connector *connector, bool force)
{
	struct adv7511 *adv = connector_to_adv7511(connector);

	return adv7511_detect(adv, connector);
}

static const struct drm_connector_funcs adv7511_connector_funcs = {
	.fill_modes = drm_helper_probe_single_connector_modes,
	.detect = adv7511_connector_detect,
	.destroy = drm_connector_cleanup,
	.reset = drm_atomic_helper_connector_reset,
	.atomic_duplicate_state = drm_atomic_helper_connector_duplicate_state,
	.atomic_destroy_state = drm_atomic_helper_connector_destroy_state,
};

static int adv7511_connector_init(struct adv7511 *adv)
{
	struct drm_bridge *bridge = &adv->bridge;
	int ret;

	if (!bridge->encoder) {
		DRM_ERROR("Parent encoder object not found");
		return -ENODEV;
	}

	if (adv->i2c_main->irq)
		adv->connector.polled = DRM_CONNECTOR_POLL_HPD;
	else
		adv->connector.polled = DRM_CONNECTOR_POLL_CONNECT |
				DRM_CONNECTOR_POLL_DISCONNECT;

	ret = drm_connector_init(bridge->dev, &adv->connector,
				 &adv7511_connector_funcs,
				 DRM_MODE_CONNECTOR_HDMIA);
	if (ret < 0) {
		DRM_ERROR("Failed to initialize connector with drm\n");
		return ret;
	}
	drm_connector_helper_add(&adv->connector,
				 &adv7511_connector_helper_funcs);
	drm_connector_attach_encoder(&adv->connector, bridge->encoder);

	return 0;
}

/* -----------------------------------------------------------------------------
 * DRM Bridge Operations
 */

static struct adv7511 *bridge_to_adv7511(struct drm_bridge *bridge)
{
	return container_of(bridge, struct adv7511, bridge);
}

static void adv7511_bridge_enable(struct drm_bridge *bridge)
{
	struct adv7511 *adv = bridge_to_adv7511(bridge);

	adv7511_power_on(adv);
}

static void adv7511_bridge_disable(struct drm_bridge *bridge)
{
	struct adv7511 *adv = bridge_to_adv7511(bridge);

	adv7511_power_off(adv);
}

static void adv7511_bridge_mode_set(struct drm_bridge *bridge,
				    const struct drm_display_mode *mode,
				    const struct drm_display_mode *adj_mode)
{
	struct adv7511 *adv = bridge_to_adv7511(bridge);

	adv7511_mode_set(adv, mode, adj_mode);
}

static enum drm_mode_status adv7511_bridge_mode_valid(struct drm_bridge *bridge,
						      const struct drm_display_info *info,
		const struct drm_display_mode *mode)
{
	struct adv7511 *adv = bridge_to_adv7511(bridge);

	if (adv->type == ADV7533 || adv->type == ADV7535)
		return adv7533_mode_valid(adv, mode);
	else
		return adv7511_mode_valid(adv, mode);
}

static int adv7511_bridge_attach(struct drm_bridge *bridge,
				 enum drm_bridge_attach_flags flags)
{
	struct adv7511 *adv = bridge_to_adv7511(bridge);
	int ret = 0;

	if (!(flags & DRM_BRIDGE_ATTACH_NO_CONNECTOR)) {
		ret = adv7511_connector_init(adv);
		if (ret < 0)
			return ret;
	}

	if (adv->i2c_main->irq)
		regmap_write(adv->regmap, ADV7511_REG_INT_ENABLE(0),
			     ADV7511_INT0_HPD);

	return ret;
}

static enum drm_connector_status adv7511_bridge_detect(struct drm_bridge *bridge)
{
	struct adv7511 *adv = bridge_to_adv7511(bridge);

	return adv7511_detect(adv, NULL);
}

static struct edid *adv7511_bridge_get_edid(struct drm_bridge *bridge,
					    struct drm_connector *connector)
{
	struct adv7511 *adv = bridge_to_adv7511(bridge);

	return adv7511_get_edid(adv, connector);
}

static void adv7511_bridge_hpd_notify(struct drm_bridge *bridge,
				      enum drm_connector_status status)
{
	struct adv7511 *adv = bridge_to_adv7511(bridge);

	if (status == connector_status_disconnected)
		cec_phys_addr_invalidate(adv->cec_adap);
}

static const struct drm_bridge_funcs adv7511_bridge_funcs = {
	.enable = adv7511_bridge_enable,
	.disable = adv7511_bridge_disable,
	.mode_set = adv7511_bridge_mode_set,
	.mode_valid = adv7511_bridge_mode_valid,
	.attach = adv7511_bridge_attach,
	.detect = adv7511_bridge_detect,
	.get_edid = adv7511_bridge_get_edid,
	.hpd_notify = adv7511_bridge_hpd_notify,
};

/* -----------------------------------------------------------------------------
 * Probe & remove
 */

static const char * const adv7511_supply_names[] = {
	"avdd",
	"dvdd",
	"pvdd",
	"bgvdd",
	"dvdd-3v",
};

static const char * const adv7533_supply_names[] = {
	"avdd",
	"dvdd",
	"pvdd",
	"a2vdd",
	"v3p3",
	"v1p2",
};

static int adv7511_init_regulators(struct adv7511 *adv)
{
	struct device *dev = &adv->i2c_main->dev;
	const char * const *supply_names;
	unsigned int i;
	int ret;

	if (adv->type == ADV7511) {
		supply_names = adv7511_supply_names;
		adv->num_supplies = ARRAY_SIZE(adv7511_supply_names);
	} else {
		supply_names = adv7533_supply_names;
		adv->num_supplies = ARRAY_SIZE(adv7533_supply_names);
	}

	adv->supplies = devm_kcalloc(dev, adv->num_supplies,
				     sizeof(*adv->supplies), GFP_KERNEL);
	if (!adv->supplies)
		return -ENOMEM;

	for (i = 0; i < adv->num_supplies; i++)
		adv->supplies[i].supply = supply_names[i];

	ret = devm_regulator_bulk_get(dev, adv->num_supplies, adv->supplies);
	if (ret)
		return ret;

	return regulator_bulk_enable(adv->num_supplies, adv->supplies);
}

static void adv7511_uninit_regulators(struct adv7511 *adv)
{
	regulator_bulk_disable(adv->num_supplies, adv->supplies);
}

static bool adv7511_cec_register_volatile(struct device *dev, unsigned int reg)
{
	struct i2c_client *i2c = to_i2c_client(dev);
	struct adv7511 *adv7511 = i2c_get_clientdata(i2c);

	reg -= adv7511->reg_cec_offset;

	switch (reg) {
	case ADV7511_REG_CEC_RX1_FRAME_HDR:
	case ADV7511_REG_CEC_RX1_FRAME_DATA0 ... ADV7511_REG_CEC_RX1_FRAME_DATA0 + 14:
	case ADV7511_REG_CEC_RX1_FRAME_LEN:
	case ADV7511_REG_CEC_RX2_FRAME_HDR:
	case ADV7511_REG_CEC_RX2_FRAME_DATA0 ... ADV7511_REG_CEC_RX2_FRAME_DATA0 + 14:
	case ADV7511_REG_CEC_RX2_FRAME_LEN:
	case ADV7511_REG_CEC_RX3_FRAME_HDR:
	case ADV7511_REG_CEC_RX3_FRAME_DATA0 ... ADV7511_REG_CEC_RX3_FRAME_DATA0 + 14:
	case ADV7511_REG_CEC_RX3_FRAME_LEN:
	case ADV7511_REG_CEC_RX_STATUS:
	case ADV7511_REG_CEC_RX_BUFFERS:
	case ADV7511_REG_CEC_TX_LOW_DRV_CNT:
		return true;
	}

	return false;
}

static const struct regmap_config adv7511_cec_regmap_config = {
	.reg_bits = 8,
	.val_bits = 8,

	.max_register = 0xff,
	.cache_type = REGCACHE_RBTREE,
	.volatile_reg = adv7511_cec_register_volatile,
};

static int adv7511_init_cec_regmap(struct adv7511 *adv)
{
	int ret;

	adv->i2c_cec = i2c_new_ancillary_device(adv->i2c_main, "cec",
						ADV7511_CEC_I2C_ADDR_DEFAULT);
	if (IS_ERR(adv->i2c_cec))
		return PTR_ERR(adv->i2c_cec);

	regmap_write(adv->regmap, ADV7511_REG_CEC_I2C_ADDR,
		     adv->i2c_cec->addr << 1);

	i2c_set_clientdata(adv->i2c_cec, adv);

	adv->regmap_cec = devm_regmap_init_i2c(adv->i2c_cec,
					&adv7511_cec_regmap_config);
	if (IS_ERR(adv->regmap_cec)) {
		ret = PTR_ERR(adv->regmap_cec);
		goto err;
	}

	if (adv->type == ADV7533 || adv->type == ADV7535) {
		ret = adv7533_patch_cec_registers(adv);
		if (ret)
			goto err;

		adv->reg_cec_offset = ADV7533_REG_CEC_OFFSET;
	}

	return 0;
err:
	i2c_unregister_device(adv->i2c_cec);
	return ret;
}

static int adv7511_parse_dt(struct device_node *np,
			    struct adv7511_link_config *config)
{
	const char *str;
	int ret;

	of_property_read_u32(np, "adi,input-depth", &config->input_color_depth);
	if (config->input_color_depth != 8 && config->input_color_depth != 10 &&
	    config->input_color_depth != 12)
		return -EINVAL;

	ret = of_property_read_string(np, "adi,input-colorspace", &str);
	if (ret < 0)
		return ret;

	if (!strcmp(str, "rgb"))
		config->input_colorspace = HDMI_COLORSPACE_RGB;
	else if (!strcmp(str, "yuv422"))
		config->input_colorspace = HDMI_COLORSPACE_YUV422;
	else if (!strcmp(str, "yuv444"))
		config->input_colorspace = HDMI_COLORSPACE_YUV444;
	else
		return -EINVAL;

	ret = of_property_read_string(np, "adi,input-clock", &str);
	if (ret < 0)
		return ret;

	if (!strcmp(str, "1x"))
		config->input_clock = ADV7511_INPUT_CLOCK_1X;
	else if (!strcmp(str, "2x"))
		config->input_clock = ADV7511_INPUT_CLOCK_2X;
	else if (!strcmp(str, "ddr"))
		config->input_clock = ADV7511_INPUT_CLOCK_DDR;
	else
		return -EINVAL;

	if (config->input_colorspace == HDMI_COLORSPACE_YUV422 ||
	    config->input_clock != ADV7511_INPUT_CLOCK_1X) {
		ret = of_property_read_u32(np, "adi,input-style",
					   &config->input_style);
		if (ret)
			return ret;

		if (config->input_style < 1 || config->input_style > 3)
			return -EINVAL;

		ret = of_property_read_string(np, "adi,input-justification",
					      &str);
		if (ret < 0)
			return ret;

		if (!strcmp(str, "left"))
			config->input_justification =
				ADV7511_INPUT_JUSTIFICATION_LEFT;
		else if (!strcmp(str, "evenly"))
			config->input_justification =
				ADV7511_INPUT_JUSTIFICATION_EVENLY;
		else if (!strcmp(str, "right"))
			config->input_justification =
				ADV7511_INPUT_JUSTIFICATION_RIGHT;
		else
			return -EINVAL;

	} else {
		config->input_style = 1;
		config->input_justification = ADV7511_INPUT_JUSTIFICATION_LEFT;
	}

	of_property_read_u32(np, "adi,clock-delay", &config->clock_delay);
	if (config->clock_delay < -1200 || config->clock_delay > 1600)
		return -EINVAL;

	config->embedded_sync = of_property_read_bool(np, "adi,embedded-sync");

	/* Hardcode the sync pulse configurations for now. */
	config->sync_pulse = ADV7511_INPUT_SYNC_PULSE_NONE;
	config->vsync_polarity = ADV7511_SYNC_POLARITY_PASSTHROUGH;
	config->hsync_polarity = ADV7511_SYNC_POLARITY_PASSTHROUGH;

	return 0;
}

static int adv7511_probe(struct i2c_client *i2c)
{
	const struct i2c_device_id *id = i2c_client_get_device_id(i2c);
	struct adv7511_link_config link_config;
	struct adv7511 *adv7511;
	struct device *dev = &i2c->dev;
	unsigned int val;
	int ret;

	if (!dev->of_node)
		return -EINVAL;

	adv7511 = devm_kzalloc(dev, sizeof(*adv7511), GFP_KERNEL);
	if (!adv7511)
		return -ENOMEM;

	adv7511->i2c_main = i2c;
	adv7511->powered = false;
	adv7511->status = connector_status_disconnected;

	if (dev->of_node)
		adv7511->type = (enum adv7511_type)of_device_get_match_data(dev);
	else
		adv7511->type = id->driver_data;

	memset(&link_config, 0, sizeof(link_config));

	if (adv7511->type == ADV7511)
		ret = adv7511_parse_dt(dev->of_node, &link_config);
	else
		ret = adv7533_parse_dt(dev->of_node, adv7511);
	if (ret)
		return ret;

	ret = adv7511_init_regulators(adv7511);
	if (ret)
		return dev_err_probe(dev, ret, "failed to init regulators\n");

	/*
	 * The power down GPIO is optional. If present, toggle it from active to
	 * inactive to wake up the encoder.
	 */
	adv7511->gpio_pd = devm_gpiod_get_optional(dev, "pd", GPIOD_OUT_HIGH);
	if (IS_ERR(adv7511->gpio_pd)) {
		ret = PTR_ERR(adv7511->gpio_pd);
		goto uninit_regulators;
	}

	if (adv7511->gpio_pd) {
		usleep_range(5000, 6000);
		gpiod_set_value_cansleep(adv7511->gpio_pd, 0);
	}

	adv7511->regmap = devm_regmap_init_i2c(i2c, &adv7511_regmap_config);
	if (IS_ERR(adv7511->regmap)) {
		ret = PTR_ERR(adv7511->regmap);
		goto uninit_regulators;
	}

	ret = regmap_read(adv7511->regmap, ADV7511_REG_CHIP_REVISION, &val);
	if (ret)
		goto uninit_regulators;
	dev_dbg(dev, "Rev. %d\n", val);

	if (adv7511->type == ADV7511)
		ret = regmap_register_patch(adv7511->regmap,
					    adv7511_fixed_registers,
					    ARRAY_SIZE(adv7511_fixed_registers));
	else
		ret = adv7533_patch_registers(adv7511);
	if (ret)
		goto uninit_regulators;

	adv7511_packet_disable(adv7511, 0xffff);

	adv7511->i2c_edid = i2c_new_ancillary_device(i2c, "edid",
					ADV7511_EDID_I2C_ADDR_DEFAULT);
	if (IS_ERR(adv7511->i2c_edid)) {
		ret = PTR_ERR(adv7511->i2c_edid);
		goto uninit_regulators;
	}

	regmap_write(adv7511->regmap, ADV7511_REG_EDID_I2C_ADDR,
		     adv7511->i2c_edid->addr << 1);

	adv7511->i2c_packet = i2c_new_ancillary_device(i2c, "packet",
					ADV7511_PACKET_I2C_ADDR_DEFAULT);
	if (IS_ERR(adv7511->i2c_packet)) {
		ret = PTR_ERR(adv7511->i2c_packet);
		goto err_i2c_unregister_edid;
	}

	regmap_write(adv7511->regmap, ADV7511_REG_PACKET_I2C_ADDR,
		     adv7511->i2c_packet->addr << 1);

	ret = adv7511_init_cec_regmap(adv7511);
	if (ret)
		goto err_i2c_unregister_packet;

	INIT_WORK(&adv7511->hpd_work, adv7511_hpd_work);

	if (i2c->irq) {
		init_waitqueue_head(&adv7511->wq);

		ret = devm_request_threaded_irq(dev, i2c->irq, NULL,
						adv7511_irq_handler,
						IRQF_ONESHOT, dev_name(dev),
						adv7511);
		if (ret)
			goto err_unregister_cec;
	}

	adv7511_power_off(adv7511);

	i2c_set_clientdata(i2c, adv7511);

	if (adv7511->type == ADV7511)
		adv7511_set_link_config(adv7511, &link_config);

	ret = adv7511_cec_init(dev, adv7511);
	if (ret)
		goto err_unregister_cec;

	adv7511->bridge.funcs = &adv7511_bridge_funcs;
	adv7511->bridge.ops = DRM_BRIDGE_OP_DETECT | DRM_BRIDGE_OP_EDID;
	if (adv7511->i2c_main->irq)
		adv7511->bridge.ops |= DRM_BRIDGE_OP_HPD;

	adv7511->bridge.of_node = dev->of_node;
	adv7511->bridge.type = DRM_MODE_CONNECTOR_HDMIA;

	drm_bridge_add(&adv7511->bridge);

	adv7511_audio_init(dev, adv7511);

	if (adv7511->type == ADV7533 || adv7511->type == ADV7535) {
		ret = adv7533_attach_dsi(adv7511);
		if (ret)
			goto err_unregister_audio;
	}

	return 0;

err_unregister_audio:
	adv7511_audio_exit(adv7511);
	drm_bridge_remove(&adv7511->bridge);
err_unregister_cec:
	cec_unregister_adapter(adv7511->cec_adap);
	i2c_unregister_device(adv7511->i2c_cec);
	clk_disable_unprepare(adv7511->cec_clk);
err_i2c_unregister_packet:
	i2c_unregister_device(adv7511->i2c_packet);
err_i2c_unregister_edid:
	i2c_unregister_device(adv7511->i2c_edid);
uninit_regulators:
	adv7511_uninit_regulators(adv7511);

	return ret;
}

static void adv7511_remove(struct i2c_client *i2c)
{
	struct adv7511 *adv7511 = i2c_get_clientdata(i2c);

	adv7511_uninit_regulators(adv7511);

	drm_bridge_remove(&adv7511->bridge);

	adv7511_audio_exit(adv7511);

	cec_unregister_adapter(adv7511->cec_adap);
	i2c_unregister_device(adv7511->i2c_cec);
	clk_disable_unprepare(adv7511->cec_clk);

	i2c_unregister_device(adv7511->i2c_packet);
	i2c_unregister_device(adv7511->i2c_edid);
}

static const struct i2c_device_id adv7511_i2c_ids[] = {
	{ "adv7511", ADV7511 },
	{ "adv7511w", ADV7511 },
	{ "adv7513", ADV7511 },
	{ "adv7533", ADV7533 },
	{ "adv7535", ADV7535 },
	{ }
};
MODULE_DEVICE_TABLE(i2c, adv7511_i2c_ids);

static const struct of_device_id adv7511_of_ids[] = {
	{ .compatible = "adi,adv7511", .data = (void *)ADV7511 },
	{ .compatible = "adi,adv7511w", .data = (void *)ADV7511 },
	{ .compatible = "adi,adv7513", .data = (void *)ADV7511 },
	{ .compatible = "adi,adv7533", .data = (void *)ADV7533 },
	{ .compatible = "adi,adv7535", .data = (void *)ADV7535 },
	{ }
};
MODULE_DEVICE_TABLE(of, adv7511_of_ids);

static struct mipi_dsi_driver adv7533_dsi_driver = {
	.driver.name = "adv7533",
};

static struct i2c_driver adv7511_driver = {
	.driver = {
		.name = "adv7511",
		.of_match_table = adv7511_of_ids,
	},
	.id_table = adv7511_i2c_ids,
	.probe_new = adv7511_probe,
	.remove = adv7511_remove,
};

static int __init adv7511_init(void)
{
	int ret;
<<<<<<< HEAD

	if (IS_ENABLED(CONFIG_DRM_MIPI_DSI)) {
		ret = mipi_dsi_driver_register(&adv7533_dsi_driver);
		if (ret)
			return ret;
	}

	ret = i2c_add_driver(&adv7511_driver);
	if (ret) {
		if (IS_ENABLED(CONFIG_DRM_MIPI_DSI))
			mipi_dsi_driver_unregister(&adv7533_dsi_driver);
	}

=======

	if (IS_ENABLED(CONFIG_DRM_MIPI_DSI)) {
		ret = mipi_dsi_driver_register(&adv7533_dsi_driver);
		if (ret)
			return ret;
	}

	ret = i2c_add_driver(&adv7511_driver);
	if (ret) {
		if (IS_ENABLED(CONFIG_DRM_MIPI_DSI))
			mipi_dsi_driver_unregister(&adv7533_dsi_driver);
	}

>>>>>>> eb3cdb58
	return ret;
}
module_init(adv7511_init);

static void __exit adv7511_exit(void)
{
	i2c_del_driver(&adv7511_driver);

	if (IS_ENABLED(CONFIG_DRM_MIPI_DSI))
		mipi_dsi_driver_unregister(&adv7533_dsi_driver);
}
module_exit(adv7511_exit);

MODULE_AUTHOR("Lars-Peter Clausen <lars@metafoo.de>");
MODULE_DESCRIPTION("ADV7511 HDMI transmitter driver");
MODULE_LICENSE("GPL");<|MERGE_RESOLUTION|>--- conflicted
+++ resolved
@@ -1400,7 +1400,6 @@
 static int __init adv7511_init(void)
 {
 	int ret;
-<<<<<<< HEAD
 
 	if (IS_ENABLED(CONFIG_DRM_MIPI_DSI)) {
 		ret = mipi_dsi_driver_register(&adv7533_dsi_driver);
@@ -1414,21 +1413,6 @@
 			mipi_dsi_driver_unregister(&adv7533_dsi_driver);
 	}
 
-=======
-
-	if (IS_ENABLED(CONFIG_DRM_MIPI_DSI)) {
-		ret = mipi_dsi_driver_register(&adv7533_dsi_driver);
-		if (ret)
-			return ret;
-	}
-
-	ret = i2c_add_driver(&adv7511_driver);
-	if (ret) {
-		if (IS_ENABLED(CONFIG_DRM_MIPI_DSI))
-			mipi_dsi_driver_unregister(&adv7533_dsi_driver);
-	}
-
->>>>>>> eb3cdb58
 	return ret;
 }
 module_init(adv7511_init);
