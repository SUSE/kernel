// SPDX-License-Identifier: GPL-2.0-only
/*
 * Copyright (c) 2016, The Linux Foundation. All rights reserved.
 */

#include <linux/of_graph.h>

#include "adv7511.h"

static const struct reg_sequence adv7533_fixed_registers[] = {
	{ 0x16, 0x20 },
	{ 0x9a, 0xe0 },
	{ 0xba, 0x70 },
	{ 0xde, 0x82 },
	{ 0xe4, 0x40 },
	{ 0xe5, 0x80 },
};

static const struct reg_sequence adv7533_cec_fixed_registers[] = {
	{ 0x15, 0xd0 },
	{ 0x17, 0xd0 },
	{ 0x24, 0x20 },
	{ 0x57, 0x11 },
	{ 0x05, 0xc8 },
};

static void adv7511_dsi_config_timing_gen(struct adv7511 *adv)
{
	struct mipi_dsi_device *dsi = adv->dsi;
	struct drm_display_mode *mode = &adv->curr_mode;
	unsigned int hsw, hfp, hbp, vsw, vfp, vbp;
	static const u8 clock_div_by_lanes[] = { 6, 4, 3 };	/* 2, 3, 4 lanes */

	hsw = mode->hsync_end - mode->hsync_start;
	hfp = mode->hsync_start - mode->hdisplay;
	hbp = mode->htotal - mode->hsync_end;
	vsw = mode->vsync_end - mode->vsync_start;
	vfp = mode->vsync_start - mode->vdisplay;
	vbp = mode->vtotal - mode->vsync_end;

	/* set pixel clock divider mode */
	regmap_write(adv->regmap_cec, 0x16,
		     clock_div_by_lanes[dsi->lanes - 2] << 3);

	/* horizontal porch params */
	regmap_write(adv->regmap_cec, 0x28, mode->htotal >> 4);
	regmap_write(adv->regmap_cec, 0x29, (mode->htotal << 4) & 0xff);
	regmap_write(adv->regmap_cec, 0x2a, hsw >> 4);
	regmap_write(adv->regmap_cec, 0x2b, (hsw << 4) & 0xff);
	regmap_write(adv->regmap_cec, 0x2c, hfp >> 4);
	regmap_write(adv->regmap_cec, 0x2d, (hfp << 4) & 0xff);
	regmap_write(adv->regmap_cec, 0x2e, hbp >> 4);
	regmap_write(adv->regmap_cec, 0x2f, (hbp << 4) & 0xff);

	/* vertical porch params */
	regmap_write(adv->regmap_cec, 0x30, mode->vtotal >> 4);
	regmap_write(adv->regmap_cec, 0x31, (mode->vtotal << 4) & 0xff);
	regmap_write(adv->regmap_cec, 0x32, vsw >> 4);
	regmap_write(adv->regmap_cec, 0x33, (vsw << 4) & 0xff);
	regmap_write(adv->regmap_cec, 0x34, vfp >> 4);
	regmap_write(adv->regmap_cec, 0x35, (vfp << 4) & 0xff);
	regmap_write(adv->regmap_cec, 0x36, vbp >> 4);
	regmap_write(adv->regmap_cec, 0x37, (vbp << 4) & 0xff);
}

void adv7533_dsi_power_on(struct adv7511 *adv)
{
	struct mipi_dsi_device *dsi = adv->dsi;

	if (adv->use_timing_gen)
		adv7511_dsi_config_timing_gen(adv);

	/* set number of dsi lanes */
	regmap_write(adv->regmap_cec, 0x1c, dsi->lanes << 4);

	if (adv->use_timing_gen) {
		/* reset internal timing generator */
		regmap_write(adv->regmap_cec, 0x27, 0xcb);
		regmap_write(adv->regmap_cec, 0x27, 0x8b);
		regmap_write(adv->regmap_cec, 0x27, 0xcb);
	} else {
		/* disable internal timing generator */
		regmap_write(adv->regmap_cec, 0x27, 0x0b);
	}

	/* enable hdmi */
	regmap_write(adv->regmap_cec, 0x03, 0x89);
	/* disable test mode */
	regmap_write(adv->regmap_cec, 0x55, 0x00);

	regmap_register_patch(adv->regmap_cec, adv7533_cec_fixed_registers,
			      ARRAY_SIZE(adv7533_cec_fixed_registers));
}

void adv7533_dsi_power_off(struct adv7511 *adv)
{
	/* disable hdmi */
	regmap_write(adv->regmap_cec, 0x03, 0x0b);
	/* disable internal timing generator */
	regmap_write(adv->regmap_cec, 0x27, 0x0b);
}

enum drm_mode_status adv7533_mode_valid(struct adv7511 *adv,
					const struct drm_display_mode *mode)
{
	unsigned long max_lane_freq;
	struct mipi_dsi_device *dsi = adv->dsi;
	u8 bpp = mipi_dsi_pixel_format_to_bpp(dsi->format);

	/* Check max clock for either 7533 or 7535 */
	if (mode->clock > (adv->type == ADV7533 ? 80000 : 148500))
		return MODE_CLOCK_HIGH;

	/* Check max clock for each lane */
	max_lane_freq = (adv->type == ADV7533 ? 800000 : 891000);

	if (mode->clock * bpp > max_lane_freq * adv->num_dsi_lanes)
		return MODE_CLOCK_HIGH;

	return MODE_OK;
}

int adv7533_patch_registers(struct adv7511 *adv)
{
	return regmap_register_patch(adv->regmap,
				     adv7533_fixed_registers,
				     ARRAY_SIZE(adv7533_fixed_registers));
}

int adv7533_patch_cec_registers(struct adv7511 *adv)
{
	return regmap_register_patch(adv->regmap_cec,
				    adv7533_cec_fixed_registers,
				    ARRAY_SIZE(adv7533_cec_fixed_registers));
}

int adv7533_attach_dsi(struct adv7511 *adv)
{
	struct device *dev = &adv->i2c_main->dev;
	struct mipi_dsi_host *host;
	struct mipi_dsi_device *dsi;
	int ret = 0;
	const struct mipi_dsi_device_info info = { .type = "adv7533",
						   .channel = 0,
						   .node = NULL,
						 };

	host = of_find_mipi_dsi_host_by_node(adv->host_node);
	if (!host)
		return dev_err_probe(dev, -EPROBE_DEFER,
				     "failed to find dsi host\n");

	dsi = devm_mipi_dsi_device_register_full(dev, host, &info);
<<<<<<< HEAD
	if (IS_ERR(dsi)) {
		dev_err(dev, "failed to create dsi device\n");
		return PTR_ERR(dsi);
	}
=======
	if (IS_ERR(dsi))
		return dev_err_probe(dev, PTR_ERR(dsi),
				     "failed to create dsi device\n");
>>>>>>> eb3cdb58

	adv->dsi = dsi;

	dsi->lanes = adv->num_dsi_lanes;
	dsi->format = MIPI_DSI_FMT_RGB888;
	dsi->mode_flags = MIPI_DSI_MODE_VIDEO | MIPI_DSI_MODE_VIDEO_SYNC_PULSE |
			  MIPI_DSI_MODE_NO_EOT_PACKET | MIPI_DSI_MODE_VIDEO_HSE;

	ret = devm_mipi_dsi_attach(dev, dsi);
<<<<<<< HEAD
	if (ret < 0) {
		dev_err(dev, "failed to attach dsi to host\n");
		return ret;
	}
=======
	if (ret < 0)
		return dev_err_probe(dev, ret, "failed to attach dsi to host\n");
>>>>>>> eb3cdb58

	return 0;
}

int adv7533_parse_dt(struct device_node *np, struct adv7511 *adv)
{
	u32 num_lanes;

	of_property_read_u32(np, "adi,dsi-lanes", &num_lanes);

	if (num_lanes < 1 || num_lanes > 4)
		return -EINVAL;

	adv->num_dsi_lanes = num_lanes;

	adv->host_node = of_graph_get_remote_node(np, 0, 0);
	if (!adv->host_node)
		return -ENODEV;

	of_node_put(adv->host_node);

	adv->use_timing_gen = !of_property_read_bool(np,
						"adi,disable-timing-generator");

	/* TODO: Check if these need to be parsed by DT or not */
	adv->rgb = true;
	adv->embedded_sync = false;

	return 0;
}<|MERGE_RESOLUTION|>--- conflicted
+++ resolved
@@ -151,16 +151,9 @@
 				     "failed to find dsi host\n");
 
 	dsi = devm_mipi_dsi_device_register_full(dev, host, &info);
-<<<<<<< HEAD
-	if (IS_ERR(dsi)) {
-		dev_err(dev, "failed to create dsi device\n");
-		return PTR_ERR(dsi);
-	}
-=======
 	if (IS_ERR(dsi))
 		return dev_err_probe(dev, PTR_ERR(dsi),
 				     "failed to create dsi device\n");
->>>>>>> eb3cdb58
 
 	adv->dsi = dsi;
 
@@ -170,15 +163,8 @@
 			  MIPI_DSI_MODE_NO_EOT_PACKET | MIPI_DSI_MODE_VIDEO_HSE;
 
 	ret = devm_mipi_dsi_attach(dev, dsi);
-<<<<<<< HEAD
-	if (ret < 0) {
-		dev_err(dev, "failed to attach dsi to host\n");
-		return ret;
-	}
-=======
 	if (ret < 0)
 		return dev_err_probe(dev, ret, "failed to attach dsi to host\n");
->>>>>>> eb3cdb58
 
 	return 0;
 }
