// SPDX-License-Identifier: GPL-2.0
/*
 * Copyright (c) 2018, The Linux Foundation. All rights reserved.
 */

#include <linux/device.h>
#include <linux/delay.h>
#include <linux/gpio/consumer.h>
#include <linux/i2c.h>
#include <linux/media-bus-format.h>
#include <linux/regmap.h>

#include <drm/drm_probe_helper.h>
#include <drm/drm_atomic_helper.h>
#include <drm/drm_edid.h>
#include <drm/drm_mipi_dsi.h>
#include <drm/drm_of.h>

#include <video/videomode.h>

#define I2C_MAIN 0
#define I2C_ADDR_MAIN 0x48

#define I2C_CEC_DSI 1
#define I2C_ADDR_CEC_DSI 0x49

#define I2C_MAX_IDX 2

struct lt8912 {
	struct device *dev;
	struct drm_bridge bridge;
	struct drm_connector connector;

	struct i2c_client *i2c_client[I2C_MAX_IDX];
	struct regmap *regmap[I2C_MAX_IDX];

	struct device_node *host_node;
	struct drm_bridge *hdmi_port;

	struct mipi_dsi_device *dsi;

	struct gpio_desc *gp_reset;

	struct videomode mode;

	u8 data_lanes;
	bool is_power_on;
};

static int lt8912_write_init_config(struct lt8912 *lt)
{
	const struct reg_sequence seq[] = {
		/* Digital clock en*/
		{0x08, 0xff},
		{0x09, 0xff},
		{0x0a, 0xff},
		{0x0b, 0x7c},
		{0x0c, 0xff},
		{0x42, 0x04},

		/*Tx Analog*/
		{0x31, 0xb1},
		{0x32, 0xb1},
		{0x33, 0x0e},
		{0x37, 0x00},
		{0x38, 0x22},
		{0x60, 0x82},

		/*Cbus Analog*/
		{0x39, 0x45},
		{0x3a, 0x00},
		{0x3b, 0x00},

		/*HDMI Pll Analog*/
		{0x44, 0x31},
		{0x55, 0x44},
		{0x57, 0x01},
		{0x5a, 0x02},

		/*MIPI Analog*/
		{0x3e, 0xd6},
		{0x3f, 0xd4},
		{0x41, 0x3c},
		{0xB2, 0x00},
	};

	return regmap_multi_reg_write(lt->regmap[I2C_MAIN], seq, ARRAY_SIZE(seq));
}

static int lt8912_write_mipi_basic_config(struct lt8912 *lt)
{
	const struct reg_sequence seq[] = {
		{0x12, 0x04},
		{0x14, 0x00},
		{0x15, 0x00},
		{0x1a, 0x03},
		{0x1b, 0x03},
	};

	return regmap_multi_reg_write(lt->regmap[I2C_CEC_DSI], seq, ARRAY_SIZE(seq));
};

static int lt8912_write_dds_config(struct lt8912 *lt)
{
	const struct reg_sequence seq[] = {
		{0x4e, 0xff},
		{0x4f, 0x56},
		{0x50, 0x69},
		{0x51, 0x80},
		{0x1f, 0x5e},
		{0x20, 0x01},
		{0x21, 0x2c},
		{0x22, 0x01},
		{0x23, 0xfa},
		{0x24, 0x00},
		{0x25, 0xc8},
		{0x26, 0x00},
		{0x27, 0x5e},
		{0x28, 0x01},
		{0x29, 0x2c},
		{0x2a, 0x01},
		{0x2b, 0xfa},
		{0x2c, 0x00},
		{0x2d, 0xc8},
		{0x2e, 0x00},
		{0x42, 0x64},
		{0x43, 0x00},
		{0x44, 0x04},
		{0x45, 0x00},
		{0x46, 0x59},
		{0x47, 0x00},
		{0x48, 0xf2},
		{0x49, 0x06},
		{0x4a, 0x00},
		{0x4b, 0x72},
		{0x4c, 0x45},
		{0x4d, 0x00},
		{0x52, 0x08},
		{0x53, 0x00},
		{0x54, 0xb2},
		{0x55, 0x00},
		{0x56, 0xe4},
		{0x57, 0x0d},
		{0x58, 0x00},
		{0x59, 0xe4},
		{0x5a, 0x8a},
		{0x5b, 0x00},
		{0x5c, 0x34},
		{0x1e, 0x4f},
		{0x51, 0x00},
	};

	return regmap_multi_reg_write(lt->regmap[I2C_CEC_DSI], seq, ARRAY_SIZE(seq));
}

static int lt8912_write_rxlogicres_config(struct lt8912 *lt)
{
	int ret;

	ret = regmap_write(lt->regmap[I2C_MAIN], 0x03, 0x7f);
	usleep_range(10000, 20000);
	ret |= regmap_write(lt->regmap[I2C_MAIN], 0x03, 0xff);

	return ret;
};

static int lt8912_write_lvds_config(struct lt8912 *lt)
{
	const struct reg_sequence seq[] = {
		{0x44, 0x30},
		{0x51, 0x05},
		{0x50, 0x24},
		{0x51, 0x2d},
		{0x52, 0x04},
		{0x69, 0x0e},
		{0x69, 0x8e},
		{0x6a, 0x00},
		{0x6c, 0xb8},
		{0x6b, 0x51},
		{0x04, 0xfb},
		{0x04, 0xff},
		{0x7f, 0x00},
		{0xa8, 0x13},
		{0x02, 0xf7},
		{0x02, 0xff},
		{0x03, 0xcf},
		{0x03, 0xff},
	};

	return regmap_multi_reg_write(lt->regmap[I2C_MAIN], seq, ARRAY_SIZE(seq));
};

static inline struct lt8912 *bridge_to_lt8912(struct drm_bridge *b)
{
	return container_of(b, struct lt8912, bridge);
}

static inline struct lt8912 *connector_to_lt8912(struct drm_connector *c)
{
	return container_of(c, struct lt8912, connector);
}

static const struct regmap_config lt8912_regmap_config = {
	.reg_bits = 8,
	.val_bits = 8,
	.max_register = 0xff,
};

static int lt8912_init_i2c(struct lt8912 *lt, struct i2c_client *client)
{
	unsigned int i;
	/*
	 * At this time we only initialize 2 chips, but the lt8912 provides
	 * a third interface for the audio over HDMI configuration.
	 */
	struct i2c_board_info info[] = {
		{ I2C_BOARD_INFO("lt8912p0", I2C_ADDR_MAIN), },
		{ I2C_BOARD_INFO("lt8912p1", I2C_ADDR_CEC_DSI), },
	};

	if (!lt)
		return -ENODEV;

	for (i = 0; i < ARRAY_SIZE(info); i++) {
		if (i > 0) {
			lt->i2c_client[i] = i2c_new_dummy_device(client->adapter,
								 info[i].addr);
			if (IS_ERR(lt->i2c_client[i]))
				return PTR_ERR(lt->i2c_client[i]);
		}

		lt->regmap[i] = devm_regmap_init_i2c(lt->i2c_client[i],
						     &lt8912_regmap_config);
		if (IS_ERR(lt->regmap[i]))
			return PTR_ERR(lt->regmap[i]);
	}
	return 0;
}

static int lt8912_free_i2c(struct lt8912 *lt)
{
	unsigned int i;

	for (i = 1; i < I2C_MAX_IDX; i++)
		i2c_unregister_device(lt->i2c_client[i]);

	return 0;
}

static int lt8912_hard_power_on(struct lt8912 *lt)
{
	gpiod_set_value_cansleep(lt->gp_reset, 0);
	msleep(20);

	return 0;
}

static void lt8912_hard_power_off(struct lt8912 *lt)
{
	gpiod_set_value_cansleep(lt->gp_reset, 1);
	msleep(20);
	lt->is_power_on = false;
}

static int lt8912_video_setup(struct lt8912 *lt)
{
	u32 hactive, h_total, hpw, hfp, hbp;
	u32 vactive, v_total, vpw, vfp, vbp;
	u8 settle = 0x08;
	int ret, hsync_activehigh, vsync_activehigh;

	if (!lt)
		return -EINVAL;

	hactive = lt->mode.hactive;
	hfp = lt->mode.hfront_porch;
	hpw = lt->mode.hsync_len;
	hbp = lt->mode.hback_porch;
	h_total = hactive + hfp + hpw + hbp;
	hsync_activehigh = lt->mode.flags & DISPLAY_FLAGS_HSYNC_HIGH;

	vactive = lt->mode.vactive;
	vfp = lt->mode.vfront_porch;
	vpw = lt->mode.vsync_len;
	vbp = lt->mode.vback_porch;
	v_total = vactive + vfp + vpw + vbp;
	vsync_activehigh = lt->mode.flags & DISPLAY_FLAGS_VSYNC_HIGH;

	if (vactive <= 600)
		settle = 0x04;
	else if (vactive == 1080)
		settle = 0x0a;

	ret = regmap_write(lt->regmap[I2C_CEC_DSI], 0x10, 0x01);
	ret |= regmap_write(lt->regmap[I2C_CEC_DSI], 0x11, settle);
	ret |= regmap_write(lt->regmap[I2C_CEC_DSI], 0x18, hpw);
	ret |= regmap_write(lt->regmap[I2C_CEC_DSI], 0x19, vpw);
	ret |= regmap_write(lt->regmap[I2C_CEC_DSI], 0x1c, hactive & 0xff);
	ret |= regmap_write(lt->regmap[I2C_CEC_DSI], 0x1d, hactive >> 8);

	ret |= regmap_write(lt->regmap[I2C_CEC_DSI], 0x2f, 0x0c);

	ret |= regmap_write(lt->regmap[I2C_CEC_DSI], 0x34, h_total & 0xff);
	ret |= regmap_write(lt->regmap[I2C_CEC_DSI], 0x35, h_total >> 8);

	ret |= regmap_write(lt->regmap[I2C_CEC_DSI], 0x36, v_total & 0xff);
	ret |= regmap_write(lt->regmap[I2C_CEC_DSI], 0x37, v_total >> 8);

	ret |= regmap_write(lt->regmap[I2C_CEC_DSI], 0x38, vbp & 0xff);
	ret |= regmap_write(lt->regmap[I2C_CEC_DSI], 0x39, vbp >> 8);

	ret |= regmap_write(lt->regmap[I2C_CEC_DSI], 0x3a, vfp & 0xff);
	ret |= regmap_write(lt->regmap[I2C_CEC_DSI], 0x3b, vfp >> 8);

	ret |= regmap_write(lt->regmap[I2C_CEC_DSI], 0x3c, hbp & 0xff);
	ret |= regmap_write(lt->regmap[I2C_CEC_DSI], 0x3d, hbp >> 8);

	ret |= regmap_write(lt->regmap[I2C_CEC_DSI], 0x3e, hfp & 0xff);
	ret |= regmap_write(lt->regmap[I2C_CEC_DSI], 0x3f, hfp >> 8);

	ret |= regmap_update_bits(lt->regmap[I2C_MAIN], 0xab, BIT(0),
				  vsync_activehigh ? BIT(0) : 0);
	ret |= regmap_update_bits(lt->regmap[I2C_MAIN], 0xab, BIT(1),
				  hsync_activehigh ? BIT(1) : 0);
	ret |= regmap_update_bits(lt->regmap[I2C_MAIN], 0xb2, BIT(0),
				  lt->connector.display_info.is_hdmi ? BIT(0) : 0);

	return ret;
}

static int lt8912_soft_power_on(struct lt8912 *lt)
{
	if (!lt->is_power_on) {
		u32 lanes = lt->data_lanes;

		lt8912_write_init_config(lt);
		regmap_write(lt->regmap[I2C_CEC_DSI], 0x13, lanes & 3);

		lt8912_write_mipi_basic_config(lt);

		lt->is_power_on = true;
	}

	return 0;
}

static int lt8912_video_on(struct lt8912 *lt)
{
	int ret;

	ret = lt8912_video_setup(lt);
	if (ret < 0)
		goto end;

	ret = lt8912_write_dds_config(lt);
	if (ret < 0)
		goto end;

	ret = lt8912_write_rxlogicres_config(lt);
	if (ret < 0)
		goto end;

	ret = lt8912_write_lvds_config(lt);
	if (ret < 0)
		goto end;

end:
	return ret;
}

static enum drm_connector_status lt8912_check_cable_status(struct lt8912 *lt)
{
	int ret;
	unsigned int reg_val;

	ret = regmap_read(lt->regmap[I2C_MAIN], 0xC1, &reg_val);
	if (ret)
		return connector_status_unknown;

	if (reg_val & BIT(7))
		return connector_status_connected;

	return connector_status_disconnected;
}

static enum drm_connector_status
lt8912_connector_detect(struct drm_connector *connector, bool force)
{
	struct lt8912 *lt = connector_to_lt8912(connector);

	if (lt->hdmi_port->ops & DRM_BRIDGE_OP_DETECT)
		return drm_bridge_detect(lt->hdmi_port);

	return lt8912_check_cable_status(lt);
}

static const struct drm_connector_funcs lt8912_connector_funcs = {
	.detect = lt8912_connector_detect,
	.fill_modes = drm_helper_probe_single_connector_modes,
	.destroy = drm_connector_cleanup,
	.reset = drm_atomic_helper_connector_reset,
	.atomic_duplicate_state = drm_atomic_helper_connector_duplicate_state,
	.atomic_destroy_state = drm_atomic_helper_connector_destroy_state,
};

static enum drm_mode_status
lt8912_connector_mode_valid(struct drm_connector *connector,
			    struct drm_display_mode *mode)
{
	if (mode->clock > 150000)
		return MODE_CLOCK_HIGH;

	if (mode->hdisplay > 1920)
		return MODE_BAD_HVALUE;

	if (mode->vdisplay > 1080)
		return MODE_BAD_VVALUE;

	return MODE_OK;
}

static int lt8912_connector_get_modes(struct drm_connector *connector)
{
	struct edid *edid;
	int ret = -1;
	int num = 0;
	struct lt8912 *lt = connector_to_lt8912(connector);
	u32 bus_format = MEDIA_BUS_FMT_RGB888_1X24;

	edid = drm_bridge_get_edid(lt->hdmi_port, connector);
	if (edid) {
		drm_connector_update_edid_property(connector, edid);
		num = drm_add_edid_modes(connector, edid);
	} else {
		return ret;
	}

	ret = drm_display_info_set_bus_formats(&connector->display_info,
					       &bus_format, 1);
	if (ret)
		num = ret;

	kfree(edid);
	return num;
}

static const struct drm_connector_helper_funcs lt8912_connector_helper_funcs = {
	.get_modes = lt8912_connector_get_modes,
	.mode_valid = lt8912_connector_mode_valid,
};

static void lt8912_bridge_mode_set(struct drm_bridge *bridge,
				   const struct drm_display_mode *mode,
				   const struct drm_display_mode *adj)
{
	struct lt8912 *lt = bridge_to_lt8912(bridge);

	drm_display_mode_to_videomode(adj, &lt->mode);
}

static void lt8912_bridge_enable(struct drm_bridge *bridge)
{
	struct lt8912 *lt = bridge_to_lt8912(bridge);

	lt8912_video_on(lt);
}

static int lt8912_attach_dsi(struct lt8912 *lt)
{
	struct device *dev = lt->dev;
	struct mipi_dsi_host *host;
	struct mipi_dsi_device *dsi;
	int ret = -1;
	const struct mipi_dsi_device_info info = { .type = "lt8912",
						   .channel = 0,
						   .node = NULL,
						 };

	host = of_find_mipi_dsi_host_by_node(lt->host_node);
	if (!host) {
		dev_err(dev, "failed to find dsi host\n");
		return -EPROBE_DEFER;
	}

	dsi = devm_mipi_dsi_device_register_full(dev, host, &info);
	if (IS_ERR(dsi)) {
		ret = PTR_ERR(dsi);
		dev_err(dev, "failed to create dsi device (%d)\n", ret);
		return ret;
	}

	lt->dsi = dsi;

	dsi->lanes = lt->data_lanes;
	dsi->format = MIPI_DSI_FMT_RGB888;

	dsi->mode_flags = MIPI_DSI_MODE_VIDEO |
			  MIPI_DSI_MODE_LPM |
			  MIPI_DSI_MODE_NO_EOT_PACKET;

	ret = devm_mipi_dsi_attach(dev, dsi);
	if (ret < 0) {
		dev_err(dev, "failed to attach dsi to host\n");
		return ret;
	}

	return 0;
}

static void lt8912_bridge_hpd_cb(void *data, enum drm_connector_status status)
{
	struct lt8912 *lt = data;

	if (lt->bridge.dev)
		drm_helper_hpd_irq_event(lt->bridge.dev);
}

static int lt8912_bridge_connector_init(struct drm_bridge *bridge)
{
	int ret;
	struct lt8912 *lt = bridge_to_lt8912(bridge);
	struct drm_connector *connector = &lt->connector;

	if (lt->hdmi_port->ops & DRM_BRIDGE_OP_HPD) {
		drm_bridge_hpd_enable(lt->hdmi_port, lt8912_bridge_hpd_cb, lt);
		connector->polled = DRM_CONNECTOR_POLL_HPD;
	} else {
		connector->polled = DRM_CONNECTOR_POLL_CONNECT |
				    DRM_CONNECTOR_POLL_DISCONNECT;
	}

	ret = drm_connector_init(bridge->dev, connector,
				 &lt8912_connector_funcs,
				 lt->hdmi_port->type);
	if (ret)
		goto exit;

	drm_connector_helper_add(connector, &lt8912_connector_helper_funcs);

	connector->dpms = DRM_MODE_DPMS_OFF;
	drm_connector_attach_encoder(connector, bridge->encoder);

exit:
	return ret;
}

static int lt8912_bridge_attach(struct drm_bridge *bridge,
				enum drm_bridge_attach_flags flags)
{
	struct lt8912 *lt = bridge_to_lt8912(bridge);
	int ret;

	ret = drm_bridge_attach(bridge->encoder, lt->hdmi_port, bridge,
				DRM_BRIDGE_ATTACH_NO_CONNECTOR);
	if (ret < 0) {
		dev_err(lt->dev, "Failed to attach next bridge (%d)\n", ret);
		return ret;
	}

	if (!(flags & DRM_BRIDGE_ATTACH_NO_CONNECTOR)) {
		ret = lt8912_bridge_connector_init(bridge);
		if (ret) {
			dev_err(lt->dev, "Failed to init bridge ! (%d)\n", ret);
			return ret;
		}
	}

	ret = lt8912_hard_power_on(lt);
	if (ret)
		return ret;

	ret = lt8912_soft_power_on(lt);
	if (ret)
		goto error;

<<<<<<< HEAD
	lt->is_attached = true;

=======
>>>>>>> 7c92ec09
	return 0;

error:
	lt8912_hard_power_off(lt);
	return ret;
}

static void lt8912_bridge_detach(struct drm_bridge *bridge)
{
	struct lt8912 *lt = bridge_to_lt8912(bridge);

<<<<<<< HEAD
	if (lt->is_attached) {
		lt8912_hard_power_off(lt);

		if (lt->hdmi_port->ops & DRM_BRIDGE_OP_HPD)
			drm_bridge_hpd_disable(lt->hdmi_port);
=======
	lt8912_hard_power_off(lt);
>>>>>>> 7c92ec09

	if (lt->connector.dev && lt->hdmi_port->ops & DRM_BRIDGE_OP_HPD)
		drm_bridge_hpd_disable(lt->hdmi_port);
}

static enum drm_connector_status
lt8912_bridge_detect(struct drm_bridge *bridge)
{
	struct lt8912 *lt = bridge_to_lt8912(bridge);

	if (lt->hdmi_port->ops & DRM_BRIDGE_OP_DETECT)
		return drm_bridge_detect(lt->hdmi_port);

	return lt8912_check_cable_status(lt);
}

static struct edid *lt8912_bridge_get_edid(struct drm_bridge *bridge,
					   struct drm_connector *connector)
{
	struct lt8912 *lt = bridge_to_lt8912(bridge);

	/*
	 * edid must be read through the ddc bus but it must be
	 * given to the hdmi connector node.
	 */
	if (lt->hdmi_port->ops & DRM_BRIDGE_OP_EDID)
		return drm_bridge_get_edid(lt->hdmi_port, connector);

	dev_warn(lt->dev, "The connected bridge does not supports DRM_BRIDGE_OP_EDID\n");
	return NULL;
}

static const struct drm_bridge_funcs lt8912_bridge_funcs = {
	.attach = lt8912_bridge_attach,
	.detach = lt8912_bridge_detach,
	.mode_set = lt8912_bridge_mode_set,
	.enable = lt8912_bridge_enable,
	.detect = lt8912_bridge_detect,
	.get_edid = lt8912_bridge_get_edid,
};

static int lt8912_parse_dt(struct lt8912 *lt)
{
	struct gpio_desc *gp_reset;
	struct device *dev = lt->dev;
	int ret;
	int data_lanes;
	struct device_node *port_node;

	gp_reset = devm_gpiod_get_optional(dev, "reset", GPIOD_OUT_HIGH);
	if (IS_ERR(gp_reset)) {
		ret = PTR_ERR(gp_reset);
		if (ret != -EPROBE_DEFER)
			dev_err(dev, "Failed to get reset gpio: %d\n", ret);
		return ret;
	}
	lt->gp_reset = gp_reset;

	data_lanes = drm_of_get_data_lanes_count_ep(dev->of_node, 0, -1, 1, 4);
	if (data_lanes < 0) {
		dev_err(lt->dev, "%s: Bad data-lanes property\n", __func__);
		return data_lanes;
	}

	lt->data_lanes = data_lanes;

	lt->host_node = of_graph_get_remote_node(dev->of_node, 0, -1);
	if (!lt->host_node) {
		dev_err(lt->dev, "%s: Failed to get remote port\n", __func__);
		return -ENODEV;
	}

	port_node = of_graph_get_remote_node(dev->of_node, 1, -1);
	if (!port_node) {
		dev_err(lt->dev, "%s: Failed to get connector port\n", __func__);
		ret = -ENODEV;
		goto err_free_host_node;
	}

	lt->hdmi_port = of_drm_find_bridge(port_node);
	if (!lt->hdmi_port) {
		ret = -EPROBE_DEFER;
		dev_err_probe(lt->dev, ret, "%s: Failed to get hdmi port\n", __func__);
		goto err_free_host_node;
	}

	if (!of_device_is_compatible(port_node, "hdmi-connector")) {
		dev_err(lt->dev, "%s: Failed to get hdmi port\n", __func__);
		ret = -EINVAL;
		goto err_free_host_node;
	}

	of_node_put(port_node);
	return 0;

err_free_host_node:
	of_node_put(port_node);
	of_node_put(lt->host_node);
	return ret;
}

static int lt8912_put_dt(struct lt8912 *lt)
{
	of_node_put(lt->host_node);
	return 0;
}

static int lt8912_probe(struct i2c_client *client,
			const struct i2c_device_id *id)
{
	static struct lt8912 *lt;
	int ret = 0;
	struct device *dev = &client->dev;

	lt = devm_kzalloc(dev, sizeof(struct lt8912), GFP_KERNEL);
	if (!lt)
		return -ENOMEM;

	lt->dev = dev;
	lt->i2c_client[0] = client;

	ret = lt8912_parse_dt(lt);
	if (ret)
		goto err_dt_parse;

	ret = lt8912_init_i2c(lt, client);
	if (ret)
		goto err_i2c;

	i2c_set_clientdata(client, lt);

	lt->bridge.funcs = &lt8912_bridge_funcs;
	lt->bridge.of_node = dev->of_node;
	lt->bridge.ops = (DRM_BRIDGE_OP_EDID |
			  DRM_BRIDGE_OP_DETECT);

	drm_bridge_add(&lt->bridge);

	ret = lt8912_attach_dsi(lt);
	if (ret)
		goto err_attach;

	return 0;

err_attach:
	drm_bridge_remove(&lt->bridge);
	lt8912_free_i2c(lt);
err_i2c:
	lt8912_put_dt(lt);
err_dt_parse:
	return ret;
}

static int lt8912_remove(struct i2c_client *client)
{
	struct lt8912 *lt = i2c_get_clientdata(client);

	drm_bridge_remove(&lt->bridge);
	lt8912_free_i2c(lt);
	lt8912_put_dt(lt);
	return 0;
}

static const struct of_device_id lt8912_dt_match[] = {
	{.compatible = "lontium,lt8912b"},
	{}
};
MODULE_DEVICE_TABLE(of, lt8912_dt_match);

static const struct i2c_device_id lt8912_id[] = {
	{"lt8912", 0},
	{},
};
MODULE_DEVICE_TABLE(i2c, lt8912_id);

static struct i2c_driver lt8912_i2c_driver = {
	.driver = {
		.name = "lt8912",
		.of_match_table = lt8912_dt_match,
	},
	.probe = lt8912_probe,
	.remove = lt8912_remove,
	.id_table = lt8912_id,
};
module_i2c_driver(lt8912_i2c_driver);

MODULE_AUTHOR("Adrien Grassein <adrien.grassein@gmail.com>");
MODULE_DESCRIPTION("lt8912 drm driver");
MODULE_LICENSE("GPL v2");<|MERGE_RESOLUTION|>--- conflicted
+++ resolved
@@ -573,11 +573,6 @@
 	if (ret)
 		goto error;
 
-<<<<<<< HEAD
-	lt->is_attached = true;
-
-=======
->>>>>>> 7c92ec09
 	return 0;
 
 error:
@@ -589,15 +584,7 @@
 {
 	struct lt8912 *lt = bridge_to_lt8912(bridge);
 
-<<<<<<< HEAD
-	if (lt->is_attached) {
-		lt8912_hard_power_off(lt);
-
-		if (lt->hdmi_port->ops & DRM_BRIDGE_OP_HPD)
-			drm_bridge_hpd_disable(lt->hdmi_port);
-=======
 	lt8912_hard_power_off(lt);
->>>>>>> 7c92ec09
 
 	if (lt->connector.dev && lt->hdmi_port->ops & DRM_BRIDGE_OP_HPD)
 		drm_bridge_hpd_disable(lt->hdmi_port);
