--- conflicted
+++ resolved
@@ -89,13 +89,9 @@
 #define VID_MODE_TYPE_NON_BURST_SYNC_EVENTS	0x1
 #define VID_MODE_TYPE_BURST			0x2
 #define VID_MODE_TYPE_MASK			0x3
-<<<<<<< HEAD
-#define VID_MODE_VPG_ENABLE		BIT(16)
-=======
 #define ENABLE_LOW_POWER_CMD		BIT(15)
 #define VID_MODE_VPG_ENABLE		BIT(16)
 #define VID_MODE_VPG_MODE		BIT(20)
->>>>>>> 7d2a07b7
 #define VID_MODE_VPG_HORIZONTAL		BIT(24)
 
 #define DSI_VID_PKT_SIZE		0x3c
@@ -258,18 +254,12 @@
 
 #ifdef CONFIG_DEBUG_FS
 	struct dentry *debugfs;
-<<<<<<< HEAD
-
-	bool vpg;
-	bool vpg_horizontal;
-=======
 	struct debugfs_entries *debugfs_vpg;
 	struct {
 		bool vpg;
 		bool vpg_horizontal;
 		bool vpg_ber_pattern;
 	} vpg_defs;
->>>>>>> 7d2a07b7
 #endif /* CONFIG_DEBUG_FS */
 
 	struct dw_mipi_dsi *master; /* dual-dsi master ptr */
@@ -574,17 +564,11 @@
 		val |= VID_MODE_TYPE_NON_BURST_SYNC_EVENTS;
 
 #ifdef CONFIG_DEBUG_FS
-<<<<<<< HEAD
-	if (dsi->vpg) {
-		val |= VID_MODE_VPG_ENABLE;
-		val |= dsi->vpg_horizontal ? VID_MODE_VPG_HORIZONTAL : 0;
-=======
 	if (dsi->vpg_defs.vpg) {
 		val |= VID_MODE_VPG_ENABLE;
 		val |= dsi->vpg_defs.vpg_horizontal ?
 		       VID_MODE_VPG_HORIZONTAL : 0;
 		val |= dsi->vpg_defs.vpg_ber_pattern ? VID_MODE_VPG_MODE : 0;
->>>>>>> 7d2a07b7
 	}
 #endif /* CONFIG_DEBUG_FS */
 
@@ -1030,8 +1014,6 @@
 
 #ifdef CONFIG_DEBUG_FS
 
-<<<<<<< HEAD
-=======
 static int dw_mipi_dsi_debugfs_write(void *data, u64 val)
 {
 	struct debugfs_entries *vpg = data;
@@ -1092,7 +1074,6 @@
 				    &fops_x32);
 }
 
->>>>>>> 7d2a07b7
 static void dw_mipi_dsi_debugfs_init(struct dw_mipi_dsi *dsi)
 {
 	dsi->debugfs = debugfs_create_dir(dev_name(dsi->dev), NULL);
@@ -1101,22 +1082,13 @@
 		return;
 	}
 
-<<<<<<< HEAD
-	debugfs_create_bool("vpg", 0660, dsi->debugfs, &dsi->vpg);
-	debugfs_create_bool("vpg_horizontal", 0660, dsi->debugfs,
-			    &dsi->vpg_horizontal);
-=======
 	debugfs_create_files(dsi);
->>>>>>> 7d2a07b7
 }
 
 static void dw_mipi_dsi_debugfs_remove(struct dw_mipi_dsi *dsi)
 {
 	debugfs_remove_recursive(dsi->debugfs);
-<<<<<<< HEAD
-=======
 	kfree(dsi->debugfs_vpg);
->>>>>>> 7d2a07b7
 }
 
 #else
