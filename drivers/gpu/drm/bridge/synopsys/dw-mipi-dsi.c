// SPDX-License-Identifier: GPL-2.0+
/*
 * Copyright (c) 2016, Fuzhou Rockchip Electronics Co., Ltd
 * Copyright (C) STMicroelectronics SA 2017
 *
 * Modified by Philippe Cornu <philippe.cornu@st.com>
 * This generic Synopsys DesignWare MIPI DSI host driver is based on the
 * Rockchip version from rockchip/dw-mipi-dsi.c with phy & bridge APIs.
 */

#include <linux/clk.h>
#include <linux/component.h>
#include <linux/debugfs.h>
#include <linux/iopoll.h>
#include <linux/math64.h>
#include <linux/media-bus-format.h>
#include <linux/module.h>
#include <linux/platform_device.h>
#include <linux/pm_runtime.h>
#include <linux/reset.h>

#include <video/mipi_display.h>

#include <drm/bridge/dw_mipi_dsi.h>
#include <drm/drm_atomic_helper.h>
#include <drm/drm_bridge.h>
#include <drm/drm_connector.h>
#include <drm/drm_crtc.h>
#include <drm/drm_mipi_dsi.h>
#include <drm/drm_modes.h>
#include <drm/drm_of.h>
#include <drm/drm_print.h>

#define HWVER_131			0x31333100	/* IP version 1.31 */

#define DSI_VERSION			0x00
#define VERSION				GENMASK(31, 8)

#define DSI_PWR_UP			0x04
#define RESET				0
#define POWERUP				BIT(0)

#define DSI_CLKMGR_CFG			0x08
#define TO_CLK_DIVISION(div)		(((div) & 0xff) << 8)
#define TX_ESC_CLK_DIVISION(div)	((div) & 0xff)

#define DSI_DPI_VCID			0x0c
#define DPI_VCID(vcid)			((vcid) & 0x3)

#define DSI_DPI_COLOR_CODING		0x10
#define LOOSELY18_EN			BIT(8)
#define DPI_COLOR_CODING_16BIT_1	0x0
#define DPI_COLOR_CODING_16BIT_2	0x1
#define DPI_COLOR_CODING_16BIT_3	0x2
#define DPI_COLOR_CODING_18BIT_1	0x3
#define DPI_COLOR_CODING_18BIT_2	0x4
#define DPI_COLOR_CODING_24BIT		0x5

#define DSI_DPI_CFG_POL			0x14
#define COLORM_ACTIVE_LOW		BIT(4)
#define SHUTD_ACTIVE_LOW		BIT(3)
#define HSYNC_ACTIVE_LOW		BIT(2)
#define VSYNC_ACTIVE_LOW		BIT(1)
#define DATAEN_ACTIVE_LOW		BIT(0)

#define DSI_DPI_LP_CMD_TIM		0x18
#define OUTVACT_LPCMD_TIME(p)		(((p) & 0xff) << 16)
#define INVACT_LPCMD_TIME(p)		((p) & 0xff)

#define DSI_DBI_VCID			0x1c
#define DSI_DBI_CFG			0x20
#define DSI_DBI_PARTITIONING_EN		0x24
#define DSI_DBI_CMDSIZE			0x28

#define DSI_PCKHDL_CFG			0x2c
#define CRC_RX_EN			BIT(4)
#define ECC_RX_EN			BIT(3)
#define BTA_EN				BIT(2)
#define EOTP_RX_EN			BIT(1)
#define EOTP_TX_EN			BIT(0)

#define DSI_GEN_VCID			0x30

#define DSI_MODE_CFG			0x34
#define ENABLE_VIDEO_MODE		0
#define ENABLE_CMD_MODE			BIT(0)

#define DSI_VID_MODE_CFG		0x38
#define ENABLE_LOW_POWER		(0x3f << 8)
#define ENABLE_LOW_POWER_MASK		(0x3f << 8)
#define VID_MODE_TYPE_NON_BURST_SYNC_PULSES	0x0
#define VID_MODE_TYPE_NON_BURST_SYNC_EVENTS	0x1
#define VID_MODE_TYPE_BURST			0x2
#define VID_MODE_TYPE_MASK			0x3
#define ENABLE_LOW_POWER_CMD		BIT(15)
#define VID_MODE_VPG_ENABLE		BIT(16)
#define VID_MODE_VPG_MODE		BIT(20)
#define VID_MODE_VPG_HORIZONTAL		BIT(24)

#define DSI_VID_PKT_SIZE		0x3c
#define VID_PKT_SIZE(p)			((p) & 0x3fff)

#define DSI_VID_NUM_CHUNKS		0x40
#define VID_NUM_CHUNKS(c)		((c) & 0x1fff)

#define DSI_VID_NULL_SIZE		0x44
#define VID_NULL_SIZE(b)		((b) & 0x1fff)

#define DSI_VID_HSA_TIME		0x48
#define DSI_VID_HBP_TIME		0x4c
#define DSI_VID_HLINE_TIME		0x50
#define DSI_VID_VSA_LINES		0x54
#define DSI_VID_VBP_LINES		0x58
#define DSI_VID_VFP_LINES		0x5c
#define DSI_VID_VACTIVE_LINES		0x60
#define DSI_EDPI_CMD_SIZE		0x64

#define DSI_CMD_MODE_CFG		0x68
#define MAX_RD_PKT_SIZE_LP		BIT(24)
#define DCS_LW_TX_LP			BIT(19)
#define DCS_SR_0P_TX_LP			BIT(18)
#define DCS_SW_1P_TX_LP			BIT(17)
#define DCS_SW_0P_TX_LP			BIT(16)
#define GEN_LW_TX_LP			BIT(14)
#define GEN_SR_2P_TX_LP			BIT(13)
#define GEN_SR_1P_TX_LP			BIT(12)
#define GEN_SR_0P_TX_LP			BIT(11)
#define GEN_SW_2P_TX_LP			BIT(10)
#define GEN_SW_1P_TX_LP			BIT(9)
#define GEN_SW_0P_TX_LP			BIT(8)
#define ACK_RQST_EN			BIT(1)
#define TEAR_FX_EN			BIT(0)

#define CMD_MODE_ALL_LP			(MAX_RD_PKT_SIZE_LP | \
					 DCS_LW_TX_LP | \
					 DCS_SR_0P_TX_LP | \
					 DCS_SW_1P_TX_LP | \
					 DCS_SW_0P_TX_LP | \
					 GEN_LW_TX_LP | \
					 GEN_SR_2P_TX_LP | \
					 GEN_SR_1P_TX_LP | \
					 GEN_SR_0P_TX_LP | \
					 GEN_SW_2P_TX_LP | \
					 GEN_SW_1P_TX_LP | \
					 GEN_SW_0P_TX_LP)

#define DSI_GEN_HDR			0x6c
#define DSI_GEN_PLD_DATA		0x70

#define DSI_CMD_PKT_STATUS		0x74
#define GEN_RD_CMD_BUSY			BIT(6)
#define GEN_PLD_R_FULL			BIT(5)
#define GEN_PLD_R_EMPTY			BIT(4)
#define GEN_PLD_W_FULL			BIT(3)
#define GEN_PLD_W_EMPTY			BIT(2)
#define GEN_CMD_FULL			BIT(1)
#define GEN_CMD_EMPTY			BIT(0)

#define DSI_TO_CNT_CFG			0x78
#define HSTX_TO_CNT(p)			(((p) & 0xffff) << 16)
#define LPRX_TO_CNT(p)			((p) & 0xffff)

#define DSI_HS_RD_TO_CNT		0x7c
#define DSI_LP_RD_TO_CNT		0x80
#define DSI_HS_WR_TO_CNT		0x84
#define DSI_LP_WR_TO_CNT		0x88
#define DSI_BTA_TO_CNT			0x8c

#define DSI_LPCLK_CTRL			0x94
#define AUTO_CLKLANE_CTRL		BIT(1)
#define PHY_TXREQUESTCLKHS		BIT(0)

#define DSI_PHY_TMR_LPCLK_CFG		0x98
#define PHY_CLKHS2LP_TIME(lbcc)		(((lbcc) & 0x3ff) << 16)
#define PHY_CLKLP2HS_TIME(lbcc)		((lbcc) & 0x3ff)

#define DSI_PHY_TMR_CFG			0x9c
#define PHY_HS2LP_TIME(lbcc)		(((lbcc) & 0xff) << 24)
#define PHY_LP2HS_TIME(lbcc)		(((lbcc) & 0xff) << 16)
#define MAX_RD_TIME(lbcc)		((lbcc) & 0x7fff)
#define PHY_HS2LP_TIME_V131(lbcc)	(((lbcc) & 0x3ff) << 16)
#define PHY_LP2HS_TIME_V131(lbcc)	((lbcc) & 0x3ff)

#define DSI_PHY_RSTZ			0xa0
#define PHY_DISFORCEPLL			0
#define PHY_ENFORCEPLL			BIT(3)
#define PHY_DISABLECLK			0
#define PHY_ENABLECLK			BIT(2)
#define PHY_RSTZ			0
#define PHY_UNRSTZ			BIT(1)
#define PHY_SHUTDOWNZ			0
#define PHY_UNSHUTDOWNZ			BIT(0)

#define DSI_PHY_IF_CFG			0xa4
#define PHY_STOP_WAIT_TIME(cycle)	(((cycle) & 0xff) << 8)
#define N_LANES(n)			(((n) - 1) & 0x3)

#define DSI_PHY_ULPS_CTRL		0xa8
#define DSI_PHY_TX_TRIGGERS		0xac

#define DSI_PHY_STATUS			0xb0
#define PHY_STOP_STATE_CLK_LANE		BIT(2)
#define PHY_LOCK			BIT(0)

#define DSI_PHY_TST_CTRL0		0xb4
#define PHY_TESTCLK			BIT(1)
#define PHY_UNTESTCLK			0
#define PHY_TESTCLR			BIT(0)
#define PHY_UNTESTCLR			0

#define DSI_PHY_TST_CTRL1		0xb8
#define PHY_TESTEN			BIT(16)
#define PHY_UNTESTEN			0
#define PHY_TESTDOUT(n)			(((n) & 0xff) << 8)
#define PHY_TESTDIN(n)			((n) & 0xff)

#define DSI_INT_ST0			0xbc
#define DSI_INT_ST1			0xc0
#define DSI_INT_MSK0			0xc4
#define DSI_INT_MSK1			0xc8

#define DSI_PHY_TMR_RD_CFG		0xf4
#define MAX_RD_TIME_V131(lbcc)		((lbcc) & 0x7fff)

#define PHY_STATUS_TIMEOUT_US		10000
#define CMD_PKT_STATUS_TIMEOUT_US	20000

#ifdef CONFIG_DEBUG_FS
#define VPG_DEFS(name, dsi) \
	((void __force *)&((*dsi).vpg_defs.name))

#define REGISTER(name, mask, dsi) \
	{ #name, VPG_DEFS(name, dsi), mask, dsi }

struct debugfs_entries {
	const char				*name;
	bool					*reg;
	u32					mask;
	struct dw_mipi_dsi			*dsi;
};
#endif /* CONFIG_DEBUG_FS */

struct dw_mipi_dsi {
	struct drm_bridge bridge;
	struct mipi_dsi_host dsi_host;
	struct drm_bridge *panel_bridge;
	struct device *dev;
	void __iomem *base;

	struct clk *pclk;

	unsigned int lane_mbps; /* per lane */
	u32 channel;
	u32 lanes;
	u32 format;
	unsigned long mode_flags;

#ifdef CONFIG_DEBUG_FS
	struct dentry *debugfs;
	struct debugfs_entries *debugfs_vpg;
	struct {
		bool vpg;
		bool vpg_horizontal;
		bool vpg_ber_pattern;
	} vpg_defs;
#endif /* CONFIG_DEBUG_FS */

	struct dw_mipi_dsi *master; /* dual-dsi master ptr */
	struct dw_mipi_dsi *slave; /* dual-dsi slave ptr */

	struct drm_display_mode mode;
	const struct dw_mipi_dsi_plat_data *plat_data;
};

/*
 * Check if either a link to a master or slave is present
 */
static inline bool dw_mipi_is_dual_mode(struct dw_mipi_dsi *dsi)
{
	return dsi->slave || dsi->master;
}

/*
 * The controller should generate 2 frames before
 * preparing the peripheral.
 */
static void dw_mipi_dsi_wait_for_two_frames(const struct drm_display_mode *mode)
{
	int refresh, two_frames;

	refresh = drm_mode_vrefresh(mode);
	two_frames = DIV_ROUND_UP(MSEC_PER_SEC, refresh) * 2;
	msleep(two_frames);
}

static inline struct dw_mipi_dsi *host_to_dsi(struct mipi_dsi_host *host)
{
	return container_of(host, struct dw_mipi_dsi, dsi_host);
}

static inline struct dw_mipi_dsi *bridge_to_dsi(struct drm_bridge *bridge)
{
	return container_of(bridge, struct dw_mipi_dsi, bridge);
}

static inline void dsi_write(struct dw_mipi_dsi *dsi, u32 reg, u32 val)
{
	writel(val, dsi->base + reg);
}

static inline u32 dsi_read(struct dw_mipi_dsi *dsi, u32 reg)
{
	return readl(dsi->base + reg);
}

static int dw_mipi_dsi_host_attach(struct mipi_dsi_host *host,
				   struct mipi_dsi_device *device)
{
	struct dw_mipi_dsi *dsi = host_to_dsi(host);
	const struct dw_mipi_dsi_plat_data *pdata = dsi->plat_data;
	struct drm_bridge *bridge;
	int ret;

	if (device->lanes > dsi->plat_data->max_data_lanes) {
		dev_err(dsi->dev, "the number of data lanes(%u) is too many\n",
			device->lanes);
		return -EINVAL;
	}

	dsi->lanes = device->lanes;
	dsi->channel = device->channel;
	dsi->format = device->format;
	dsi->mode_flags = device->mode_flags;

	bridge = devm_drm_of_get_bridge(dsi->dev, dsi->dev->of_node, 1, 0);
	if (IS_ERR(bridge))
		return PTR_ERR(bridge);

	bridge->pre_enable_prev_first = true;
	dsi->panel_bridge = bridge;

	drm_bridge_add(&dsi->bridge);

	if (pdata->host_ops && pdata->host_ops->attach) {
		ret = pdata->host_ops->attach(pdata->priv_data, device);
		if (ret < 0)
			return ret;
	}

	return 0;
}

static int dw_mipi_dsi_host_detach(struct mipi_dsi_host *host,
				   struct mipi_dsi_device *device)
{
	struct dw_mipi_dsi *dsi = host_to_dsi(host);
	const struct dw_mipi_dsi_plat_data *pdata = dsi->plat_data;
	int ret;

	if (pdata->host_ops && pdata->host_ops->detach) {
		ret = pdata->host_ops->detach(pdata->priv_data, device);
		if (ret < 0)
			return ret;
	}

	drm_of_panel_bridge_remove(host->dev->of_node, 1, 0);

	drm_bridge_remove(&dsi->bridge);

	return 0;
}

static void dw_mipi_message_config(struct dw_mipi_dsi *dsi,
				   const struct mipi_dsi_msg *msg)
{
	bool lpm = msg->flags & MIPI_DSI_MSG_USE_LPM;
	u32 val = 0;

	/*
	 * TODO dw drv improvements
	 * largest packet sizes during hfp or during vsa/vpb/vfp
	 * should be computed according to byte lane, lane number and only
	 * if sending lp cmds in high speed is enable (PHY_TXREQUESTCLKHS)
	 */
	dsi_write(dsi, DSI_DPI_LP_CMD_TIM, OUTVACT_LPCMD_TIME(16)
		  | INVACT_LPCMD_TIME(4));

	if (msg->flags & MIPI_DSI_MSG_REQ_ACK)
		val |= ACK_RQST_EN;
	if (lpm)
		val |= CMD_MODE_ALL_LP;

	dsi_write(dsi, DSI_CMD_MODE_CFG, val);

	val = dsi_read(dsi, DSI_VID_MODE_CFG);
	if (lpm)
		val |= ENABLE_LOW_POWER_CMD;
	else
		val &= ~ENABLE_LOW_POWER_CMD;
	dsi_write(dsi, DSI_VID_MODE_CFG, val);
}

static int dw_mipi_dsi_gen_pkt_hdr_write(struct dw_mipi_dsi *dsi, u32 hdr_val)
{
	int ret;
	u32 val, mask;

	ret = readl_poll_timeout(dsi->base + DSI_CMD_PKT_STATUS,
				 val, !(val & GEN_CMD_FULL), 1000,
				 CMD_PKT_STATUS_TIMEOUT_US);
	if (ret) {
		dev_err(dsi->dev, "failed to get available command FIFO\n");
		return ret;
	}

	dsi_write(dsi, DSI_GEN_HDR, hdr_val);

	mask = GEN_CMD_EMPTY | GEN_PLD_W_EMPTY;
	ret = readl_poll_timeout(dsi->base + DSI_CMD_PKT_STATUS,
				 val, (val & mask) == mask,
				 1000, CMD_PKT_STATUS_TIMEOUT_US);
	if (ret) {
		dev_err(dsi->dev, "failed to write command FIFO\n");
		return ret;
	}

	return 0;
}

static int dw_mipi_dsi_write(struct dw_mipi_dsi *dsi,
			     const struct mipi_dsi_packet *packet)
{
	const u8 *tx_buf = packet->payload;
	int len = packet->payload_length, pld_data_bytes = sizeof(u32), ret;
	__le32 word;
	u32 val;

	while (len) {
		if (len < pld_data_bytes) {
			word = 0;
			memcpy(&word, tx_buf, len);
			dsi_write(dsi, DSI_GEN_PLD_DATA, le32_to_cpu(word));
			len = 0;
		} else {
			memcpy(&word, tx_buf, pld_data_bytes);
			dsi_write(dsi, DSI_GEN_PLD_DATA, le32_to_cpu(word));
			tx_buf += pld_data_bytes;
			len -= pld_data_bytes;
		}

		ret = readl_poll_timeout(dsi->base + DSI_CMD_PKT_STATUS,
					 val, !(val & GEN_PLD_W_FULL), 1000,
					 CMD_PKT_STATUS_TIMEOUT_US);
		if (ret) {
			dev_err(dsi->dev,
				"failed to get available write payload FIFO\n");
			return ret;
		}
	}

	word = 0;
	memcpy(&word, packet->header, sizeof(packet->header));
	return dw_mipi_dsi_gen_pkt_hdr_write(dsi, le32_to_cpu(word));
}

static int dw_mipi_dsi_read(struct dw_mipi_dsi *dsi,
			    const struct mipi_dsi_msg *msg)
{
	int i, j, ret, len = msg->rx_len;
	u8 *buf = msg->rx_buf;
	u32 val;

	/* Wait end of the read operation */
	ret = readl_poll_timeout(dsi->base + DSI_CMD_PKT_STATUS,
				 val, !(val & GEN_RD_CMD_BUSY),
				 1000, CMD_PKT_STATUS_TIMEOUT_US);
	if (ret) {
		dev_err(dsi->dev, "Timeout during read operation\n");
		return ret;
	}

	for (i = 0; i < len; i += 4) {
		/* Read fifo must not be empty before all bytes are read */
		ret = readl_poll_timeout(dsi->base + DSI_CMD_PKT_STATUS,
					 val, !(val & GEN_PLD_R_EMPTY),
					 1000, CMD_PKT_STATUS_TIMEOUT_US);
		if (ret) {
			dev_err(dsi->dev, "Read payload FIFO is empty\n");
			return ret;
		}

		val = dsi_read(dsi, DSI_GEN_PLD_DATA);
		for (j = 0; j < 4 && j + i < len; j++)
			buf[i + j] = val >> (8 * j);
	}

	return ret;
}

static ssize_t dw_mipi_dsi_host_transfer(struct mipi_dsi_host *host,
					 const struct mipi_dsi_msg *msg)
{
	struct dw_mipi_dsi *dsi = host_to_dsi(host);
	struct mipi_dsi_packet packet;
	int ret, nb_bytes;

	ret = mipi_dsi_create_packet(&packet, msg);
	if (ret) {
		dev_err(dsi->dev, "failed to create packet: %d\n", ret);
		return ret;
	}

	dw_mipi_message_config(dsi, msg);
	if (dsi->slave)
		dw_mipi_message_config(dsi->slave, msg);

	ret = dw_mipi_dsi_write(dsi, &packet);
	if (ret)
		return ret;
	if (dsi->slave) {
		ret = dw_mipi_dsi_write(dsi->slave, &packet);
		if (ret)
			return ret;
	}

	if (msg->rx_buf && msg->rx_len) {
		ret = dw_mipi_dsi_read(dsi, msg);
		if (ret)
			return ret;
		nb_bytes = msg->rx_len;
	} else {
		nb_bytes = packet.size;
	}

	return nb_bytes;
}

static const struct mipi_dsi_host_ops dw_mipi_dsi_host_ops = {
	.attach = dw_mipi_dsi_host_attach,
	.detach = dw_mipi_dsi_host_detach,
	.transfer = dw_mipi_dsi_host_transfer,
};

static u32 *
dw_mipi_dsi_bridge_atomic_get_input_bus_fmts(struct drm_bridge *bridge,
					     struct drm_bridge_state *bridge_state,
					     struct drm_crtc_state *crtc_state,
					     struct drm_connector_state *conn_state,
					     u32 output_fmt,
					     unsigned int *num_input_fmts)
{
	struct dw_mipi_dsi *dsi = bridge_to_dsi(bridge);
	const struct dw_mipi_dsi_plat_data *pdata = dsi->plat_data;
	u32 *input_fmts;

	if (pdata->get_input_bus_fmts)
		return pdata->get_input_bus_fmts(pdata->priv_data,
						 bridge, bridge_state,
						 crtc_state, conn_state,
						 output_fmt, num_input_fmts);

	/* Fall back to MEDIA_BUS_FMT_FIXED as the only input format. */
	input_fmts = kmalloc(sizeof(*input_fmts), GFP_KERNEL);
	if (!input_fmts)
		return NULL;
	input_fmts[0] = MEDIA_BUS_FMT_FIXED;
	*num_input_fmts = 1;

	return input_fmts;
}

static int dw_mipi_dsi_bridge_atomic_check(struct drm_bridge *bridge,
					   struct drm_bridge_state *bridge_state,
					   struct drm_crtc_state *crtc_state,
					   struct drm_connector_state *conn_state)
{
	struct dw_mipi_dsi *dsi = bridge_to_dsi(bridge);
	const struct dw_mipi_dsi_plat_data *pdata = dsi->plat_data;
	bool ret;

	bridge_state->input_bus_cfg.flags =
		DRM_BUS_FLAG_DE_HIGH | DRM_BUS_FLAG_PIXDATA_SAMPLE_NEGEDGE;

	if (pdata->mode_fixup) {
		ret = pdata->mode_fixup(pdata->priv_data, &crtc_state->mode,
					&crtc_state->adjusted_mode);
		if (!ret) {
			DRM_DEBUG_DRIVER("failed to fixup mode " DRM_MODE_FMT "\n",
					 DRM_MODE_ARG(&crtc_state->mode));
			return -EINVAL;
		}
	}

	return 0;
}

static void dw_mipi_dsi_video_mode_config(struct dw_mipi_dsi *dsi)
{
	u32 val;

	/*
	 * TODO dw drv improvements
	 * enabling low power is panel-dependent, we should use the
	 * panel configuration here...
	 */
	val = ENABLE_LOW_POWER;

	if (dsi->mode_flags & MIPI_DSI_MODE_VIDEO_BURST)
		val |= VID_MODE_TYPE_BURST;
	else if (dsi->mode_flags & MIPI_DSI_MODE_VIDEO_SYNC_PULSE)
		val |= VID_MODE_TYPE_NON_BURST_SYNC_PULSES;
	else
		val |= VID_MODE_TYPE_NON_BURST_SYNC_EVENTS;

#ifdef CONFIG_DEBUG_FS
	if (dsi->vpg_defs.vpg) {
		val |= VID_MODE_VPG_ENABLE;
		val |= dsi->vpg_defs.vpg_horizontal ?
		       VID_MODE_VPG_HORIZONTAL : 0;
		val |= dsi->vpg_defs.vpg_ber_pattern ? VID_MODE_VPG_MODE : 0;
	}
#endif /* CONFIG_DEBUG_FS */

	dsi_write(dsi, DSI_VID_MODE_CFG, val);
}

static void dw_mipi_dsi_set_mode(struct dw_mipi_dsi *dsi,
				 unsigned long mode_flags)
{
	u32 val;

	dsi_write(dsi, DSI_PWR_UP, RESET);

	if (mode_flags & MIPI_DSI_MODE_VIDEO) {
		dsi_write(dsi, DSI_MODE_CFG, ENABLE_VIDEO_MODE);
		dw_mipi_dsi_video_mode_config(dsi);
	} else {
		dsi_write(dsi, DSI_MODE_CFG, ENABLE_CMD_MODE);
	}

	val = PHY_TXREQUESTCLKHS;
	if (dsi->mode_flags & MIPI_DSI_CLOCK_NON_CONTINUOUS)
		val |= AUTO_CLKLANE_CTRL;
	dsi_write(dsi, DSI_LPCLK_CTRL, val);

	dsi_write(dsi, DSI_PWR_UP, POWERUP);
}

static void dw_mipi_dsi_disable(struct dw_mipi_dsi *dsi)
{
	dsi_write(dsi, DSI_PWR_UP, RESET);
	dsi_write(dsi, DSI_PHY_RSTZ, PHY_RSTZ);
}

static void dw_mipi_dsi_init(struct dw_mipi_dsi *dsi)
{
	const struct dw_mipi_dsi_phy_ops *phy_ops = dsi->plat_data->phy_ops;
	unsigned int esc_rate; /* in MHz */
	u32 esc_clk_division;
	int ret;

	/*
	 * The maximum permitted escape clock is 20MHz and it is derived from
	 * lanebyteclk, which is running at "lane_mbps / 8".
	 */
	if (phy_ops->get_esc_clk_rate) {
		ret = phy_ops->get_esc_clk_rate(dsi->plat_data->priv_data,
						&esc_rate);
		if (ret)
			DRM_DEBUG_DRIVER("Phy get_esc_clk_rate() failed\n");
	} else
		esc_rate = 20; /* Default to 20MHz */

	/*
	 * We want :
	 *     (lane_mbps >> 3) / esc_clk_division < X
	 * which is:
	 *     (lane_mbps >> 3) / X > esc_clk_division
	 */
	esc_clk_division = (dsi->lane_mbps >> 3) / esc_rate + 1;

	dsi_write(dsi, DSI_PWR_UP, RESET);

	/*
	 * TODO dw drv improvements
	 * timeout clock division should be computed with the
	 * high speed transmission counter timeout and byte lane...
	 */
	dsi_write(dsi, DSI_CLKMGR_CFG, TO_CLK_DIVISION(0) |
		  TX_ESC_CLK_DIVISION(esc_clk_division));
}

static void dw_mipi_dsi_dpi_config(struct dw_mipi_dsi *dsi,
				   const struct drm_display_mode *mode)
{
	u32 val = 0, color = 0;

	switch (dsi->format) {
	case MIPI_DSI_FMT_RGB888:
		color = DPI_COLOR_CODING_24BIT;
		break;
	case MIPI_DSI_FMT_RGB666:
		color = DPI_COLOR_CODING_18BIT_2 | LOOSELY18_EN;
		break;
	case MIPI_DSI_FMT_RGB666_PACKED:
		color = DPI_COLOR_CODING_18BIT_1;
		break;
	case MIPI_DSI_FMT_RGB565:
		color = DPI_COLOR_CODING_16BIT_1;
		break;
	}

	if (mode->flags & DRM_MODE_FLAG_NVSYNC)
		val |= VSYNC_ACTIVE_LOW;
	if (mode->flags & DRM_MODE_FLAG_NHSYNC)
		val |= HSYNC_ACTIVE_LOW;

	dsi_write(dsi, DSI_DPI_VCID, DPI_VCID(dsi->channel));
	dsi_write(dsi, DSI_DPI_COLOR_CODING, color);
	dsi_write(dsi, DSI_DPI_CFG_POL, val);
}

static void dw_mipi_dsi_packet_handler_config(struct dw_mipi_dsi *dsi)
{
	u32 val = CRC_RX_EN | ECC_RX_EN | BTA_EN | EOTP_TX_EN;

	if (dsi->mode_flags & MIPI_DSI_MODE_NO_EOT_PACKET)
		val &= ~EOTP_TX_EN;

	dsi_write(dsi, DSI_PCKHDL_CFG, val);
}

static void dw_mipi_dsi_video_packet_config(struct dw_mipi_dsi *dsi,
					    const struct drm_display_mode *mode)
{
	/*
	 * TODO dw drv improvements
	 * only burst mode is supported here. For non-burst video modes,
	 * we should compute DSI_VID_PKT_SIZE, DSI_VCCR.NUMC &
	 * DSI_VNPCR.NPSIZE... especially because this driver supports
	 * non-burst video modes, see dw_mipi_dsi_video_mode_config()...
	 */

	dsi_write(dsi, DSI_VID_PKT_SIZE,
		       dw_mipi_is_dual_mode(dsi) ?
				VID_PKT_SIZE(mode->hdisplay / 2) :
				VID_PKT_SIZE(mode->hdisplay));
}

static void dw_mipi_dsi_command_mode_config(struct dw_mipi_dsi *dsi)
{
	/*
	 * TODO dw drv improvements
	 * compute high speed transmission counter timeout according
	 * to the timeout clock division (TO_CLK_DIVISION) and byte lane...
	 */
	dsi_write(dsi, DSI_TO_CNT_CFG, HSTX_TO_CNT(0) | LPRX_TO_CNT(0));
	/*
	 * TODO dw drv improvements
	 * the Bus-Turn-Around Timeout Counter should be computed
	 * according to byte lane...
	 */
	dsi_write(dsi, DSI_BTA_TO_CNT, 0xd00);
	dsi_write(dsi, DSI_MODE_CFG, ENABLE_CMD_MODE);
}

static const u32 minimum_lbccs[] = {10, 5, 4, 3};

static inline u32 dw_mipi_dsi_get_minimum_lbcc(struct dw_mipi_dsi *dsi)
{
	return minimum_lbccs[dsi->lanes - 1];
}

/* Get lane byte clock cycles. */
static u32 dw_mipi_dsi_get_hcomponent_lbcc(struct dw_mipi_dsi *dsi,
					   const struct drm_display_mode *mode,
					   u32 hcomponent)
{
	u32 frac, lbcc, minimum_lbcc;
	int bpp;
<<<<<<< HEAD

	if (dsi->mode_flags & MIPI_DSI_MODE_VIDEO_BURST) {
		/* lbcc based on lane_mbps */
		lbcc = hcomponent * dsi->lane_mbps * MSEC_PER_SEC / 8;
	} else {
		/* lbcc based on pixel clock rate */
		bpp = mipi_dsi_pixel_format_to_bpp(dsi->format);
		if (bpp < 0) {
			dev_err(dsi->dev, "failed to get bpp\n");
			return 0;
		}

=======

	if (dsi->mode_flags & MIPI_DSI_MODE_VIDEO_BURST) {
		/* lbcc based on lane_mbps */
		lbcc = hcomponent * dsi->lane_mbps * MSEC_PER_SEC / 8;
	} else {
		/* lbcc based on pixel clock rate */
		bpp = mipi_dsi_pixel_format_to_bpp(dsi->format);
		if (bpp < 0) {
			dev_err(dsi->dev, "failed to get bpp\n");
			return 0;
		}

>>>>>>> 2d5404ca
		lbcc = div_u64((u64)hcomponent * mode->clock * bpp, dsi->lanes * 8);
	}

	frac = lbcc % mode->clock;
	lbcc = lbcc / mode->clock;
	if (frac)
		lbcc++;

	minimum_lbcc = dw_mipi_dsi_get_minimum_lbcc(dsi);

	if (lbcc < minimum_lbcc)
		lbcc = minimum_lbcc;

	return lbcc;
}

static void dw_mipi_dsi_line_timer_config(struct dw_mipi_dsi *dsi,
					  const struct drm_display_mode *mode)
{
	u32 htotal, hsa, hbp, lbcc;

	htotal = mode->htotal;
	hsa = mode->hsync_end - mode->hsync_start;
	hbp = mode->htotal - mode->hsync_end;

	/*
	 * TODO dw drv improvements
	 * computations below may be improved...
	 */
	lbcc = dw_mipi_dsi_get_hcomponent_lbcc(dsi, mode, htotal);
	dsi_write(dsi, DSI_VID_HLINE_TIME, lbcc);

	lbcc = dw_mipi_dsi_get_hcomponent_lbcc(dsi, mode, hsa);
	dsi_write(dsi, DSI_VID_HSA_TIME, lbcc);

	lbcc = dw_mipi_dsi_get_hcomponent_lbcc(dsi, mode, hbp);
	dsi_write(dsi, DSI_VID_HBP_TIME, lbcc);
}

static void dw_mipi_dsi_vertical_timing_config(struct dw_mipi_dsi *dsi,
					const struct drm_display_mode *mode)
{
	u32 vactive, vsa, vfp, vbp;

	vactive = mode->vdisplay;
	vsa = mode->vsync_end - mode->vsync_start;
	vfp = mode->vsync_start - mode->vdisplay;
	vbp = mode->vtotal - mode->vsync_end;

	dsi_write(dsi, DSI_VID_VACTIVE_LINES, vactive);
	dsi_write(dsi, DSI_VID_VSA_LINES, vsa);
	dsi_write(dsi, DSI_VID_VFP_LINES, vfp);
	dsi_write(dsi, DSI_VID_VBP_LINES, vbp);
}

static void dw_mipi_dsi_dphy_timing_config(struct dw_mipi_dsi *dsi)
{
	const struct dw_mipi_dsi_phy_ops *phy_ops = dsi->plat_data->phy_ops;
	struct dw_mipi_dsi_dphy_timing timing;
	u32 hw_version;
	int ret;

	ret = phy_ops->get_timing(dsi->plat_data->priv_data,
				  dsi->lane_mbps, &timing);
	if (ret)
		DRM_DEV_ERROR(dsi->dev, "Retrieving phy timings failed\n");

	/*
	 * TODO dw drv improvements
	 * data & clock lane timers should be computed according to panel
	 * blankings and to the automatic clock lane control mode...
	 * note: DSI_PHY_TMR_CFG.MAX_RD_TIME should be in line with
	 * DSI_CMD_MODE_CFG.MAX_RD_PKT_SIZE_LP (see CMD_MODE_ALL_LP)
	 */

	hw_version = dsi_read(dsi, DSI_VERSION) & VERSION;

	if (hw_version >= HWVER_131) {
		dsi_write(dsi, DSI_PHY_TMR_CFG,
			  PHY_HS2LP_TIME_V131(timing.data_hs2lp) |
			  PHY_LP2HS_TIME_V131(timing.data_lp2hs));
		dsi_write(dsi, DSI_PHY_TMR_RD_CFG, MAX_RD_TIME_V131(10000));
	} else {
		dsi_write(dsi, DSI_PHY_TMR_CFG,
			  PHY_HS2LP_TIME(timing.data_hs2lp) |
			  PHY_LP2HS_TIME(timing.data_lp2hs) |
			  MAX_RD_TIME(10000));
	}

	dsi_write(dsi, DSI_PHY_TMR_LPCLK_CFG,
		  PHY_CLKHS2LP_TIME(timing.clk_hs2lp) |
		  PHY_CLKLP2HS_TIME(timing.clk_lp2hs));
}

static void dw_mipi_dsi_dphy_interface_config(struct dw_mipi_dsi *dsi)
{
	/*
	 * TODO dw drv improvements
	 * stop wait time should be the maximum between host dsi
	 * and panel stop wait times
	 */
	dsi_write(dsi, DSI_PHY_IF_CFG, PHY_STOP_WAIT_TIME(0x20) |
		  N_LANES(dsi->lanes));
}

static void dw_mipi_dsi_dphy_init(struct dw_mipi_dsi *dsi)
{
	/* Clear PHY state */
	dsi_write(dsi, DSI_PHY_RSTZ, PHY_DISFORCEPLL | PHY_DISABLECLK
		  | PHY_RSTZ | PHY_SHUTDOWNZ);
	dsi_write(dsi, DSI_PHY_TST_CTRL0, PHY_UNTESTCLR);
	dsi_write(dsi, DSI_PHY_TST_CTRL0, PHY_TESTCLR);
	dsi_write(dsi, DSI_PHY_TST_CTRL0, PHY_UNTESTCLR);
}

static void dw_mipi_dsi_dphy_enable(struct dw_mipi_dsi *dsi)
{
	u32 val;
	int ret;

	dsi_write(dsi, DSI_PHY_RSTZ, PHY_ENFORCEPLL | PHY_ENABLECLK |
		  PHY_UNRSTZ | PHY_UNSHUTDOWNZ);

	ret = readl_poll_timeout(dsi->base + DSI_PHY_STATUS, val,
				 val & PHY_LOCK, 1000, PHY_STATUS_TIMEOUT_US);
	if (ret)
		DRM_DEBUG_DRIVER("failed to wait phy lock state\n");

	ret = readl_poll_timeout(dsi->base + DSI_PHY_STATUS,
				 val, val & PHY_STOP_STATE_CLK_LANE, 1000,
				 PHY_STATUS_TIMEOUT_US);
	if (ret)
		DRM_DEBUG_DRIVER("failed to wait phy clk lane stop state\n");
}

static void dw_mipi_dsi_clear_err(struct dw_mipi_dsi *dsi)
{
	dsi_read(dsi, DSI_INT_ST0);
	dsi_read(dsi, DSI_INT_ST1);
	dsi_write(dsi, DSI_INT_MSK0, 0);
	dsi_write(dsi, DSI_INT_MSK1, 0);
}

static void dw_mipi_dsi_bridge_post_atomic_disable(struct drm_bridge *bridge,
						   struct drm_bridge_state *old_bridge_state)
{
	struct dw_mipi_dsi *dsi = bridge_to_dsi(bridge);
	const struct dw_mipi_dsi_phy_ops *phy_ops = dsi->plat_data->phy_ops;

	/*
	 * Switch to command mode before panel-bridge post_disable &
	 * panel unprepare.
	 * Note: panel-bridge disable & panel disable has been called
	 * before by the drm framework.
	 */
	dw_mipi_dsi_set_mode(dsi, 0);

	if (phy_ops->power_off)
		phy_ops->power_off(dsi->plat_data->priv_data);

	if (dsi->slave) {
		dw_mipi_dsi_disable(dsi->slave);
		clk_disable_unprepare(dsi->slave->pclk);
		pm_runtime_put(dsi->slave->dev);
	}
	dw_mipi_dsi_disable(dsi);

	clk_disable_unprepare(dsi->pclk);
	pm_runtime_put(dsi->dev);
}

static unsigned int dw_mipi_dsi_get_lanes(struct dw_mipi_dsi *dsi)
{
	/* this instance is the slave, so add the master's lanes */
	if (dsi->master)
		return dsi->master->lanes + dsi->lanes;

	/* this instance is the master, so add the slave's lanes */
	if (dsi->slave)
		return dsi->lanes + dsi->slave->lanes;

	/* single-dsi, so no other instance to consider */
	return dsi->lanes;
}

static void dw_mipi_dsi_mode_set(struct dw_mipi_dsi *dsi,
				 const struct drm_display_mode *adjusted_mode)
{
	const struct dw_mipi_dsi_phy_ops *phy_ops = dsi->plat_data->phy_ops;
	void *priv_data = dsi->plat_data->priv_data;
	int ret;
	u32 lanes = dw_mipi_dsi_get_lanes(dsi);

	clk_prepare_enable(dsi->pclk);

	ret = phy_ops->get_lane_mbps(priv_data, adjusted_mode, dsi->mode_flags,
				     lanes, dsi->format, &dsi->lane_mbps);
	if (ret)
		DRM_DEBUG_DRIVER("Phy get_lane_mbps() failed\n");

	pm_runtime_get_sync(dsi->dev);
	dw_mipi_dsi_init(dsi);
	dw_mipi_dsi_dpi_config(dsi, adjusted_mode);
	dw_mipi_dsi_packet_handler_config(dsi);
	dw_mipi_dsi_video_mode_config(dsi);
	dw_mipi_dsi_video_packet_config(dsi, adjusted_mode);
	dw_mipi_dsi_command_mode_config(dsi);
	dw_mipi_dsi_line_timer_config(dsi, adjusted_mode);
	dw_mipi_dsi_vertical_timing_config(dsi, adjusted_mode);

	dw_mipi_dsi_dphy_init(dsi);
	dw_mipi_dsi_dphy_timing_config(dsi);
	dw_mipi_dsi_dphy_interface_config(dsi);

	dw_mipi_dsi_clear_err(dsi);

	ret = phy_ops->init(priv_data);
	if (ret)
		DRM_DEBUG_DRIVER("Phy init() failed\n");

	dw_mipi_dsi_dphy_enable(dsi);

	dw_mipi_dsi_wait_for_two_frames(adjusted_mode);

	/* Switch to cmd mode for panel-bridge pre_enable & panel prepare */
	dw_mipi_dsi_set_mode(dsi, 0);

	if (phy_ops->power_on)
		phy_ops->power_on(dsi->plat_data->priv_data);
}

static void dw_mipi_dsi_bridge_atomic_pre_enable(struct drm_bridge *bridge,
						 struct drm_bridge_state *old_bridge_state)
{
	struct dw_mipi_dsi *dsi = bridge_to_dsi(bridge);

	/* Power up the dsi ctl into a command mode */
	dw_mipi_dsi_mode_set(dsi, &dsi->mode);
	if (dsi->slave)
		dw_mipi_dsi_mode_set(dsi->slave, &dsi->mode);
}

static void dw_mipi_dsi_bridge_mode_set(struct drm_bridge *bridge,
					const struct drm_display_mode *mode,
					const struct drm_display_mode *adjusted_mode)
{
	struct dw_mipi_dsi *dsi = bridge_to_dsi(bridge);

	/* Store the display mode for later use in pre_enable callback */
	drm_mode_copy(&dsi->mode, adjusted_mode);
}

static void dw_mipi_dsi_bridge_atomic_enable(struct drm_bridge *bridge,
					     struct drm_bridge_state *old_bridge_state)
{
	struct dw_mipi_dsi *dsi = bridge_to_dsi(bridge);

	/* Switch to video mode for panel-bridge enable & panel enable */
	dw_mipi_dsi_set_mode(dsi, MIPI_DSI_MODE_VIDEO);
	if (dsi->slave)
		dw_mipi_dsi_set_mode(dsi->slave, MIPI_DSI_MODE_VIDEO);
}

static enum drm_mode_status
dw_mipi_dsi_bridge_mode_valid(struct drm_bridge *bridge,
			      const struct drm_display_info *info,
			      const struct drm_display_mode *mode)
{
	struct dw_mipi_dsi *dsi = bridge_to_dsi(bridge);
	const struct dw_mipi_dsi_plat_data *pdata = dsi->plat_data;
	enum drm_mode_status mode_status = MODE_OK;

	if (pdata->mode_valid)
		mode_status = pdata->mode_valid(pdata->priv_data, mode,
						dsi->mode_flags,
						dw_mipi_dsi_get_lanes(dsi),
						dsi->format);

	return mode_status;
}

static int dw_mipi_dsi_bridge_attach(struct drm_bridge *bridge,
				     enum drm_bridge_attach_flags flags)
{
	struct dw_mipi_dsi *dsi = bridge_to_dsi(bridge);

	/* Set the encoder type as caller does not know it */
	bridge->encoder->encoder_type = DRM_MODE_ENCODER_DSI;

	/* Attach the panel-bridge to the dsi bridge */
	return drm_bridge_attach(bridge->encoder, dsi->panel_bridge, bridge,
				 flags);
}

static const struct drm_bridge_funcs dw_mipi_dsi_bridge_funcs = {
	.atomic_duplicate_state	= drm_atomic_helper_bridge_duplicate_state,
	.atomic_destroy_state	= drm_atomic_helper_bridge_destroy_state,
	.atomic_get_input_bus_fmts = dw_mipi_dsi_bridge_atomic_get_input_bus_fmts,
	.atomic_check		= dw_mipi_dsi_bridge_atomic_check,
	.atomic_reset		= drm_atomic_helper_bridge_reset,
	.atomic_pre_enable	= dw_mipi_dsi_bridge_atomic_pre_enable,
	.atomic_enable		= dw_mipi_dsi_bridge_atomic_enable,
	.atomic_post_disable	= dw_mipi_dsi_bridge_post_atomic_disable,
	.mode_set		= dw_mipi_dsi_bridge_mode_set,
	.mode_valid		= dw_mipi_dsi_bridge_mode_valid,
	.attach			= dw_mipi_dsi_bridge_attach,
};

#ifdef CONFIG_DEBUG_FS

static int dw_mipi_dsi_debugfs_write(void *data, u64 val)
{
	struct debugfs_entries *vpg = data;
	struct dw_mipi_dsi *dsi;
	u32 mode_cfg;

	if (!vpg)
		return -ENODEV;

	dsi = vpg->dsi;

	*vpg->reg = (bool)val;

	mode_cfg = dsi_read(dsi, DSI_VID_MODE_CFG);

	if (*vpg->reg)
		mode_cfg |= vpg->mask;
	else
		mode_cfg &= ~vpg->mask;

	dsi_write(dsi, DSI_VID_MODE_CFG, mode_cfg);

	return 0;
}

static int dw_mipi_dsi_debugfs_show(void *data, u64 *val)
{
	struct debugfs_entries *vpg = data;

	if (!vpg)
		return -ENODEV;

	*val = *vpg->reg;

	return 0;
}

DEFINE_DEBUGFS_ATTRIBUTE(fops_x32, dw_mipi_dsi_debugfs_show,
			 dw_mipi_dsi_debugfs_write, "%llu\n");

static void debugfs_create_files(void *data)
{
	struct dw_mipi_dsi *dsi = data;
	struct debugfs_entries debugfs[] = {
		REGISTER(vpg, VID_MODE_VPG_ENABLE, dsi),
		REGISTER(vpg_horizontal, VID_MODE_VPG_HORIZONTAL, dsi),
		REGISTER(vpg_ber_pattern, VID_MODE_VPG_MODE, dsi),
	};
	int i;

	dsi->debugfs_vpg = kmemdup(debugfs, sizeof(debugfs), GFP_KERNEL);
	if (!dsi->debugfs_vpg)
		return;

	for (i = 0; i < ARRAY_SIZE(debugfs); i++)
		debugfs_create_file(dsi->debugfs_vpg[i].name, 0644,
				    dsi->debugfs, &dsi->debugfs_vpg[i],
				    &fops_x32);
}

static void dw_mipi_dsi_debugfs_init(struct dw_mipi_dsi *dsi)
{
	dsi->debugfs = debugfs_create_dir(dev_name(dsi->dev), NULL);
	if (IS_ERR(dsi->debugfs)) {
		dev_err(dsi->dev, "failed to create debugfs root\n");
		return;
	}

	debugfs_create_files(dsi);
}

static void dw_mipi_dsi_debugfs_remove(struct dw_mipi_dsi *dsi)
{
	debugfs_remove_recursive(dsi->debugfs);
	kfree(dsi->debugfs_vpg);
}

#else

static void dw_mipi_dsi_debugfs_init(struct dw_mipi_dsi *dsi) { }
static void dw_mipi_dsi_debugfs_remove(struct dw_mipi_dsi *dsi) { }

#endif /* CONFIG_DEBUG_FS */

static struct dw_mipi_dsi *
__dw_mipi_dsi_probe(struct platform_device *pdev,
		    const struct dw_mipi_dsi_plat_data *plat_data)
{
	struct device *dev = &pdev->dev;
	struct reset_control *apb_rst;
	struct dw_mipi_dsi *dsi;
	int ret;

	dsi = devm_kzalloc(dev, sizeof(*dsi), GFP_KERNEL);
	if (!dsi)
		return ERR_PTR(-ENOMEM);

	dsi->dev = dev;
	dsi->plat_data = plat_data;

	if (!plat_data->phy_ops->init || !plat_data->phy_ops->get_lane_mbps ||
	    !plat_data->phy_ops->get_timing) {
		DRM_ERROR("Phy not properly configured\n");
		return ERR_PTR(-ENODEV);
	}

	if (!plat_data->base) {
		dsi->base = devm_platform_ioremap_resource(pdev, 0);
		if (IS_ERR(dsi->base))
			return ERR_PTR(-ENODEV);

	} else {
		dsi->base = plat_data->base;
	}

	dsi->pclk = devm_clk_get(dev, "pclk");
	if (IS_ERR(dsi->pclk)) {
		ret = PTR_ERR(dsi->pclk);
		dev_err(dev, "Unable to get pclk: %d\n", ret);
		return ERR_PTR(ret);
	}

	/*
	 * Note that the reset was not defined in the initial device tree, so
	 * we have to be prepared for it not being found.
	 */
	apb_rst = devm_reset_control_get_optional_exclusive(dev, "apb");
	if (IS_ERR(apb_rst)) {
		ret = PTR_ERR(apb_rst);

		if (ret != -EPROBE_DEFER)
			dev_err(dev, "Unable to get reset control: %d\n", ret);

		return ERR_PTR(ret);
	}

	if (apb_rst) {
		ret = clk_prepare_enable(dsi->pclk);
		if (ret) {
			dev_err(dev, "%s: Failed to enable pclk\n", __func__);
			return ERR_PTR(ret);
		}

		reset_control_assert(apb_rst);
		usleep_range(10, 20);
		reset_control_deassert(apb_rst);

		clk_disable_unprepare(dsi->pclk);
	}

	dw_mipi_dsi_debugfs_init(dsi);
	pm_runtime_enable(dev);

	dsi->dsi_host.ops = &dw_mipi_dsi_host_ops;
	dsi->dsi_host.dev = dev;
	ret = mipi_dsi_host_register(&dsi->dsi_host);
	if (ret) {
		dev_err(dev, "Failed to register MIPI host: %d\n", ret);
		pm_runtime_disable(dev);
		dw_mipi_dsi_debugfs_remove(dsi);
		return ERR_PTR(ret);
	}

	dsi->bridge.driver_private = dsi;
	dsi->bridge.funcs = &dw_mipi_dsi_bridge_funcs;
	dsi->bridge.of_node = pdev->dev.of_node;

	return dsi;
}

static void __dw_mipi_dsi_remove(struct dw_mipi_dsi *dsi)
{
	mipi_dsi_host_unregister(&dsi->dsi_host);

	pm_runtime_disable(dsi->dev);
	dw_mipi_dsi_debugfs_remove(dsi);
}

void dw_mipi_dsi_set_slave(struct dw_mipi_dsi *dsi, struct dw_mipi_dsi *slave)
{
	/* introduce controllers to each other */
	dsi->slave = slave;
	dsi->slave->master = dsi;

	/* migrate settings for already attached displays */
	dsi->slave->lanes = dsi->lanes;
	dsi->slave->channel = dsi->channel;
	dsi->slave->format = dsi->format;
	dsi->slave->mode_flags = dsi->mode_flags;
}
EXPORT_SYMBOL_GPL(dw_mipi_dsi_set_slave);

struct drm_bridge *dw_mipi_dsi_get_bridge(struct dw_mipi_dsi *dsi)
{
	return &dsi->bridge;
}
EXPORT_SYMBOL_GPL(dw_mipi_dsi_get_bridge);

/*
 * Probe/remove API, used from platforms based on the DRM bridge API.
 */
struct dw_mipi_dsi *
dw_mipi_dsi_probe(struct platform_device *pdev,
		  const struct dw_mipi_dsi_plat_data *plat_data)
{
	return __dw_mipi_dsi_probe(pdev, plat_data);
}
EXPORT_SYMBOL_GPL(dw_mipi_dsi_probe);

void dw_mipi_dsi_remove(struct dw_mipi_dsi *dsi)
{
	__dw_mipi_dsi_remove(dsi);
}
EXPORT_SYMBOL_GPL(dw_mipi_dsi_remove);

/*
 * Bind/unbind API, used from platforms based on the component framework.
 */
int dw_mipi_dsi_bind(struct dw_mipi_dsi *dsi, struct drm_encoder *encoder)
{
	return drm_bridge_attach(encoder, &dsi->bridge, NULL, 0);
}
EXPORT_SYMBOL_GPL(dw_mipi_dsi_bind);

void dw_mipi_dsi_unbind(struct dw_mipi_dsi *dsi)
{
}
EXPORT_SYMBOL_GPL(dw_mipi_dsi_unbind);

MODULE_AUTHOR("Chris Zhong <zyw@rock-chips.com>");
MODULE_AUTHOR("Philippe Cornu <philippe.cornu@st.com>");
MODULE_DESCRIPTION("DW MIPI DSI host controller driver");
MODULE_LICENSE("GPL");
MODULE_ALIAS("platform:dw-mipi-dsi");<|MERGE_RESOLUTION|>--- conflicted
+++ resolved
@@ -778,7 +778,6 @@
 {
 	u32 frac, lbcc, minimum_lbcc;
 	int bpp;
-<<<<<<< HEAD
 
 	if (dsi->mode_flags & MIPI_DSI_MODE_VIDEO_BURST) {
 		/* lbcc based on lane_mbps */
@@ -791,20 +790,6 @@
 			return 0;
 		}
 
-=======
-
-	if (dsi->mode_flags & MIPI_DSI_MODE_VIDEO_BURST) {
-		/* lbcc based on lane_mbps */
-		lbcc = hcomponent * dsi->lane_mbps * MSEC_PER_SEC / 8;
-	} else {
-		/* lbcc based on pixel clock rate */
-		bpp = mipi_dsi_pixel_format_to_bpp(dsi->format);
-		if (bpp < 0) {
-			dev_err(dsi->dev, "failed to get bpp\n");
-			return 0;
-		}
-
->>>>>>> 2d5404ca
 		lbcc = div_u64((u64)hcomponent * mode->clock * bpp, dsi->lanes * 8);
 	}
 
