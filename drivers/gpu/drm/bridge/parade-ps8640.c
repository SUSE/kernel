// SPDX-License-Identifier: GPL-2.0-only
/*
 * Copyright (c) 2016 MediaTek Inc.
 */

#include <linux/delay.h>
#include <linux/err.h>
#include <linux/gpio/consumer.h>
#include <linux/i2c.h>
#include <linux/module.h>
#include <linux/of_graph.h>
#include <linux/pm_runtime.h>
#include <linux/regmap.h>
#include <linux/regulator/consumer.h>

#include <drm/display/drm_dp_aux_bus.h>
#include <drm/display/drm_dp_helper.h>
<<<<<<< HEAD
=======
#include <drm/drm_atomic_state_helper.h>
>>>>>>> eb3cdb58
#include <drm/drm_bridge.h>
#include <drm/drm_edid.h>
#include <drm/drm_mipi_dsi.h>
#include <drm/drm_of.h>
#include <drm/drm_panel.h>
#include <drm/drm_print.h>

#define PAGE0_AUXCH_CFG3	0x76
#define  AUXCH_CFG3_RESET	0xff
#define PAGE0_SWAUX_ADDR_7_0	0x7d
#define PAGE0_SWAUX_ADDR_15_8	0x7e
#define PAGE0_SWAUX_ADDR_23_16	0x7f
#define  SWAUX_ADDR_MASK	GENMASK(19, 0)
#define PAGE0_SWAUX_LENGTH	0x80
#define  SWAUX_LENGTH_MASK	GENMASK(3, 0)
#define  SWAUX_NO_PAYLOAD	BIT(7)
#define PAGE0_SWAUX_WDATA	0x81
#define PAGE0_SWAUX_RDATA	0x82
#define PAGE0_SWAUX_CTRL	0x83
#define  SWAUX_SEND		BIT(0)
#define PAGE0_SWAUX_STATUS	0x84
#define  SWAUX_M_MASK		GENMASK(4, 0)
#define  SWAUX_STATUS_MASK	GENMASK(7, 5)
#define  SWAUX_STATUS_NACK	(0x1 << 5)
#define  SWAUX_STATUS_DEFER	(0x2 << 5)
#define  SWAUX_STATUS_ACKM	(0x3 << 5)
#define  SWAUX_STATUS_INVALID	(0x4 << 5)
#define  SWAUX_STATUS_I2C_NACK	(0x5 << 5)
#define  SWAUX_STATUS_I2C_DEFER	(0x6 << 5)
#define  SWAUX_STATUS_TIMEOUT	(0x7 << 5)

#define PAGE2_GPIO_H		0xa7
#define  PS_GPIO9		BIT(1)
#define PAGE2_I2C_BYPASS	0xea
#define  I2C_BYPASS_EN		0xd0
#define PAGE2_MCS_EN		0xf3
#define  MCS_EN			BIT(0)

#define PAGE3_SET_ADD		0xfe
#define  VDO_CTL_ADD		0x13
#define  VDO_DIS		0x18
#define  VDO_EN			0x1c

#define NUM_MIPI_LANES		4

#define COMMON_PS8640_REGMAP_CONFIG \
	.reg_bits = 8, \
	.val_bits = 8, \
	.cache_type = REGCACHE_NONE

/*
 * PS8640 uses multiple addresses:
 * page[0]: for DP control
 * page[1]: for VIDEO Bridge
 * page[2]: for control top
 * page[3]: for DSI Link Control1
 * page[4]: for MIPI Phy
 * page[5]: for VPLL
 * page[6]: for DSI Link Control2
 * page[7]: for SPI ROM mapping
 */
enum page_addr_offset {
	PAGE0_DP_CNTL = 0,
	PAGE1_VDO_BDG,
	PAGE2_TOP_CNTL,
	PAGE3_DSI_CNTL1,
	PAGE4_MIPI_PHY,
	PAGE5_VPLL,
	PAGE6_DSI_CNTL2,
	PAGE7_SPI_CNTL,
	MAX_DEVS
};

enum ps8640_vdo_control {
	DISABLE = VDO_DIS,
	ENABLE = VDO_EN,
};

struct ps8640 {
	struct drm_bridge bridge;
	struct drm_bridge *panel_bridge;
	struct drm_dp_aux aux;
	struct mipi_dsi_device *dsi;
	struct i2c_client *page[MAX_DEVS];
	struct regmap	*regmap[MAX_DEVS];
	struct regulator_bulk_data supplies[2];
	struct gpio_desc *gpio_reset;
	struct gpio_desc *gpio_powerdown;
	struct device_link *link;
<<<<<<< HEAD
=======
	struct edid *edid;
>>>>>>> eb3cdb58
	bool pre_enabled;
	bool need_post_hpd_delay;
};

static const struct regmap_config ps8640_regmap_config[] = {
	[PAGE0_DP_CNTL] = {
		COMMON_PS8640_REGMAP_CONFIG,
		.max_register = 0xbf,
	},
	[PAGE1_VDO_BDG] = {
		COMMON_PS8640_REGMAP_CONFIG,
		.max_register = 0xff,
	},
	[PAGE2_TOP_CNTL] = {
		COMMON_PS8640_REGMAP_CONFIG,
		.max_register = 0xff,
	},
	[PAGE3_DSI_CNTL1] = {
		COMMON_PS8640_REGMAP_CONFIG,
		.max_register = 0xff,
	},
	[PAGE4_MIPI_PHY] = {
		COMMON_PS8640_REGMAP_CONFIG,
		.max_register = 0xff,
	},
	[PAGE5_VPLL] = {
		COMMON_PS8640_REGMAP_CONFIG,
		.max_register = 0x7f,
	},
	[PAGE6_DSI_CNTL2] = {
		COMMON_PS8640_REGMAP_CONFIG,
		.max_register = 0xff,
	},
	[PAGE7_SPI_CNTL] = {
		COMMON_PS8640_REGMAP_CONFIG,
		.max_register = 0xff,
	},
};

static inline struct ps8640 *bridge_to_ps8640(struct drm_bridge *e)
{
	return container_of(e, struct ps8640, bridge);
}

static inline struct ps8640 *aux_to_ps8640(struct drm_dp_aux *aux)
{
	return container_of(aux, struct ps8640, aux);
}
<<<<<<< HEAD

static bool ps8640_of_panel_on_aux_bus(struct device *dev)
{
	struct device_node *bus, *panel;

	bus = of_get_child_by_name(dev->of_node, "aux-bus");
	if (!bus)
		return false;

	panel = of_get_child_by_name(bus, "panel");
	of_node_put(bus);
	if (!panel)
		return false;
	of_node_put(panel);

	return true;
}

static int _ps8640_wait_hpd_asserted(struct ps8640 *ps_bridge, unsigned long wait_us)
{
	struct regmap *map = ps_bridge->regmap[PAGE2_TOP_CNTL];
	int status;
	int ret;

	/*
	 * Apparently something about the firmware in the chip signals that
	 * HPD goes high by reporting GPIO9 as high (even though HPD isn't
	 * actually connected to GPIO9).
	 */
	ret = regmap_read_poll_timeout(map, PAGE2_GPIO_H, status,
				       status & PS_GPIO9, wait_us / 10, wait_us);

	/*
	 * The first time we see HPD go high after a reset we delay an extra
	 * 50 ms. The best guess is that the MCU is doing "stuff" during this
	 * time (maybe talking to the panel) and we don't want to interrupt it.
	 *
	 * No locking is done around "need_post_hpd_delay". If we're here we
	 * know we're holding a PM Runtime reference and the only other place
	 * that touches this is PM Runtime resume.
	 */
	if (!ret && ps_bridge->need_post_hpd_delay) {
		ps_bridge->need_post_hpd_delay = false;
		msleep(50);
	}

	return ret;
}

static int ps8640_wait_hpd_asserted(struct drm_dp_aux *aux, unsigned long wait_us)
{
	struct ps8640 *ps_bridge = aux_to_ps8640(aux);
	struct device *dev = &ps_bridge->page[PAGE0_DP_CNTL]->dev;
	int ret;

	/*
	 * Note that this function is called by code that has already powered
	 * the panel. We have to power ourselves up but we don't need to worry
	 * about powering the panel.
=======

static bool ps8640_of_panel_on_aux_bus(struct device *dev)
{
	struct device_node *bus, *panel;

	bus = of_get_child_by_name(dev->of_node, "aux-bus");
	if (!bus)
		return false;

	panel = of_get_child_by_name(bus, "panel");
	of_node_put(bus);
	if (!panel)
		return false;
	of_node_put(panel);

	return true;
}

static int _ps8640_wait_hpd_asserted(struct ps8640 *ps_bridge, unsigned long wait_us)
{
	struct regmap *map = ps_bridge->regmap[PAGE2_TOP_CNTL];
	int status;
	int ret;

	/*
	 * Apparently something about the firmware in the chip signals that
	 * HPD goes high by reporting GPIO9 as high (even though HPD isn't
	 * actually connected to GPIO9).
	 */
	ret = regmap_read_poll_timeout(map, PAGE2_GPIO_H, status,
				       status & PS_GPIO9, 20000, wait_us);

	/*
	 * The first time we see HPD go high after a reset we delay an extra
	 * 50 ms. The best guess is that the MCU is doing "stuff" during this
	 * time (maybe talking to the panel) and we don't want to interrupt it.
	 *
	 * No locking is done around "need_post_hpd_delay". If we're here we
	 * know we're holding a PM Runtime reference and the only other place
	 * that touches this is PM Runtime resume.
	 */
	if (!ret && ps_bridge->need_post_hpd_delay) {
		ps_bridge->need_post_hpd_delay = false;
		msleep(50);
	}

	return ret;
}

static int ps8640_wait_hpd_asserted(struct drm_dp_aux *aux, unsigned long wait_us)
{
	struct ps8640 *ps_bridge = aux_to_ps8640(aux);
	struct device *dev = &ps_bridge->page[PAGE0_DP_CNTL]->dev;
	int ret;

	/*
	 * Note that this function is called by code that has already powered
	 * the panel. We have to power ourselves up but we don't need to worry
	 * about powering the panel.
	 */
	pm_runtime_get_sync(dev);
	ret = _ps8640_wait_hpd_asserted(ps_bridge, wait_us);
	pm_runtime_mark_last_busy(dev);
	pm_runtime_put_autosuspend(dev);

	return ret;
}

static ssize_t ps8640_aux_transfer_msg(struct drm_dp_aux *aux,
				       struct drm_dp_aux_msg *msg)
{
	struct ps8640 *ps_bridge = aux_to_ps8640(aux);
	struct regmap *map = ps_bridge->regmap[PAGE0_DP_CNTL];
	struct device *dev = &ps_bridge->page[PAGE0_DP_CNTL]->dev;
	unsigned int len = msg->size;
	unsigned int data;
	unsigned int base;
	int ret;
	u8 request = msg->request &
		     ~(DP_AUX_I2C_MOT | DP_AUX_I2C_WRITE_STATUS_UPDATE);
	u8 *buf = msg->buffer;
	u8 addr_len[PAGE0_SWAUX_LENGTH + 1 - PAGE0_SWAUX_ADDR_7_0];
	u8 i;
	bool is_native_aux = false;

	if (len > DP_AUX_MAX_PAYLOAD_BYTES)
		return -EINVAL;

	if (msg->address & ~SWAUX_ADDR_MASK)
		return -EINVAL;

	switch (request) {
	case DP_AUX_NATIVE_WRITE:
	case DP_AUX_NATIVE_READ:
		is_native_aux = true;
		fallthrough;
	case DP_AUX_I2C_WRITE:
	case DP_AUX_I2C_READ:
		break;
	default:
		return -EINVAL;
	}

	ret = regmap_write(map, PAGE0_AUXCH_CFG3, AUXCH_CFG3_RESET);
	if (ret) {
		DRM_DEV_ERROR(dev, "failed to write PAGE0_AUXCH_CFG3: %d\n",
			      ret);
		return ret;
	}

	/* Assume it's good */
	msg->reply = 0;

	base = PAGE0_SWAUX_ADDR_7_0;
	addr_len[PAGE0_SWAUX_ADDR_7_0 - base] = msg->address;
	addr_len[PAGE0_SWAUX_ADDR_15_8 - base] = msg->address >> 8;
	addr_len[PAGE0_SWAUX_ADDR_23_16 - base] = (msg->address >> 16) |
						  (msg->request << 4);
	addr_len[PAGE0_SWAUX_LENGTH - base] = (len == 0) ? SWAUX_NO_PAYLOAD :
					      ((len - 1) & SWAUX_LENGTH_MASK);

	regmap_bulk_write(map, PAGE0_SWAUX_ADDR_7_0, addr_len,
			  ARRAY_SIZE(addr_len));

	if (len && (request == DP_AUX_NATIVE_WRITE ||
		    request == DP_AUX_I2C_WRITE)) {
		/* Write to the internal FIFO buffer */
		for (i = 0; i < len; i++) {
			ret = regmap_write(map, PAGE0_SWAUX_WDATA, buf[i]);
			if (ret) {
				DRM_DEV_ERROR(dev,
					      "failed to write WDATA: %d\n",
					      ret);
				return ret;
			}
		}
	}

	regmap_write(map, PAGE0_SWAUX_CTRL, SWAUX_SEND);

	/* Zero delay loop because i2c transactions are slow already */
	regmap_read_poll_timeout(map, PAGE0_SWAUX_CTRL, data,
				 !(data & SWAUX_SEND), 0, 50 * 1000);

	regmap_read(map, PAGE0_SWAUX_STATUS, &data);
	if (ret) {
		DRM_DEV_ERROR(dev, "failed to read PAGE0_SWAUX_STATUS: %d\n",
			      ret);
		return ret;
	}

	switch (data & SWAUX_STATUS_MASK) {
	case SWAUX_STATUS_NACK:
	case SWAUX_STATUS_I2C_NACK:
		/*
		 * The programming guide is not clear about whether a I2C NACK
		 * would trigger SWAUX_STATUS_NACK or SWAUX_STATUS_I2C_NACK. So
		 * we handle both cases together.
		 */
		if (is_native_aux)
			msg->reply |= DP_AUX_NATIVE_REPLY_NACK;
		else
			msg->reply |= DP_AUX_I2C_REPLY_NACK;

		fallthrough;
	case SWAUX_STATUS_ACKM:
		len = data & SWAUX_M_MASK;
		break;
	case SWAUX_STATUS_DEFER:
	case SWAUX_STATUS_I2C_DEFER:
		if (is_native_aux)
			msg->reply |= DP_AUX_NATIVE_REPLY_DEFER;
		else
			msg->reply |= DP_AUX_I2C_REPLY_DEFER;
		len = data & SWAUX_M_MASK;
		break;
	case SWAUX_STATUS_INVALID:
		return -EOPNOTSUPP;
	case SWAUX_STATUS_TIMEOUT:
		return -ETIMEDOUT;
	}

	if (len && (request == DP_AUX_NATIVE_READ ||
		    request == DP_AUX_I2C_READ)) {
		/* Read from the internal FIFO buffer */
		for (i = 0; i < len; i++) {
			ret = regmap_read(map, PAGE0_SWAUX_RDATA, &data);
			if (ret) {
				DRM_DEV_ERROR(dev,
					      "failed to read RDATA: %d\n",
					      ret);
				return ret;
			}

			buf[i] = data;
		}
	}

	return len;
}

static ssize_t ps8640_aux_transfer(struct drm_dp_aux *aux,
				   struct drm_dp_aux_msg *msg)
{
	struct ps8640 *ps_bridge = aux_to_ps8640(aux);
	struct device *dev = &ps_bridge->page[PAGE0_DP_CNTL]->dev;
	int ret;

	pm_runtime_get_sync(dev);
	ret = ps8640_aux_transfer_msg(aux, msg);
	pm_runtime_mark_last_busy(dev);
	pm_runtime_put_autosuspend(dev);

	return ret;
}

static void ps8640_bridge_vdo_control(struct ps8640 *ps_bridge,
				      const enum ps8640_vdo_control ctrl)
{
	struct regmap *map = ps_bridge->regmap[PAGE3_DSI_CNTL1];
	struct device *dev = &ps_bridge->page[PAGE3_DSI_CNTL1]->dev;
	u8 vdo_ctrl_buf[] = { VDO_CTL_ADD, ctrl };
	int ret;

	ret = regmap_bulk_write(map, PAGE3_SET_ADD,
				vdo_ctrl_buf, sizeof(vdo_ctrl_buf));

	if (ret < 0)
		dev_err(dev, "failed to %sable VDO: %d\n",
			ctrl == ENABLE ? "en" : "dis", ret);
}

static int __maybe_unused ps8640_resume(struct device *dev)
{
	struct ps8640 *ps_bridge = dev_get_drvdata(dev);
	int ret;

	ret = regulator_bulk_enable(ARRAY_SIZE(ps_bridge->supplies),
				    ps_bridge->supplies);
	if (ret < 0) {
		dev_err(dev, "cannot enable regulators %d\n", ret);
		return ret;
	}

	gpiod_set_value(ps_bridge->gpio_powerdown, 0);
	gpiod_set_value(ps_bridge->gpio_reset, 1);
	usleep_range(2000, 2500);
	gpiod_set_value(ps_bridge->gpio_reset, 0);
	/* Double reset for T4 and T5 */
	msleep(50);
	gpiod_set_value(ps_bridge->gpio_reset, 1);
	msleep(50);
	gpiod_set_value(ps_bridge->gpio_reset, 0);

	/* We just reset things, so we need a delay after the first HPD */
	ps_bridge->need_post_hpd_delay = true;

	/*
	 * Mystery 200 ms delay for the "MCU to be ready". It's unclear if
	 * this is truly necessary since the MCU will already signal that
	 * things are "good to go" by signaling HPD on "gpio 9". See
	 * _ps8640_wait_hpd_asserted(). For now we'll keep this mystery delay
	 * just in case.
>>>>>>> eb3cdb58
	 */
	pm_runtime_get_sync(dev);
	ret = _ps8640_wait_hpd_asserted(ps_bridge, wait_us);
	pm_runtime_mark_last_busy(dev);
	pm_runtime_put_autosuspend(dev);

<<<<<<< HEAD
	return ret;
}

static ssize_t ps8640_aux_transfer_msg(struct drm_dp_aux *aux,
				       struct drm_dp_aux_msg *msg)
{
	struct ps8640 *ps_bridge = aux_to_ps8640(aux);
	struct regmap *map = ps_bridge->regmap[PAGE0_DP_CNTL];
	struct device *dev = &ps_bridge->page[PAGE0_DP_CNTL]->dev;
	unsigned int len = msg->size;
	unsigned int data;
	unsigned int base;
	int ret;
	u8 request = msg->request &
		     ~(DP_AUX_I2C_MOT | DP_AUX_I2C_WRITE_STATUS_UPDATE);
	u8 *buf = msg->buffer;
	u8 addr_len[PAGE0_SWAUX_LENGTH + 1 - PAGE0_SWAUX_ADDR_7_0];
	u8 i;
	bool is_native_aux = false;

	if (len > DP_AUX_MAX_PAYLOAD_BYTES)
		return -EINVAL;

	if (msg->address & ~SWAUX_ADDR_MASK)
		return -EINVAL;

	switch (request) {
	case DP_AUX_NATIVE_WRITE:
	case DP_AUX_NATIVE_READ:
		is_native_aux = true;
		fallthrough;
	case DP_AUX_I2C_WRITE:
	case DP_AUX_I2C_READ:
		break;
	default:
		return -EINVAL;
	}

	ret = regmap_write(map, PAGE0_AUXCH_CFG3, AUXCH_CFG3_RESET);
	if (ret) {
		DRM_DEV_ERROR(dev, "failed to write PAGE0_AUXCH_CFG3: %d\n",
			      ret);
		return ret;
	}

	/* Assume it's good */
	msg->reply = 0;

	base = PAGE0_SWAUX_ADDR_7_0;
	addr_len[PAGE0_SWAUX_ADDR_7_0 - base] = msg->address;
	addr_len[PAGE0_SWAUX_ADDR_15_8 - base] = msg->address >> 8;
	addr_len[PAGE0_SWAUX_ADDR_23_16 - base] = (msg->address >> 16) |
						  (msg->request << 4);
	addr_len[PAGE0_SWAUX_LENGTH - base] = (len == 0) ? SWAUX_NO_PAYLOAD :
					      ((len - 1) & SWAUX_LENGTH_MASK);

	regmap_bulk_write(map, PAGE0_SWAUX_ADDR_7_0, addr_len,
			  ARRAY_SIZE(addr_len));

	if (len && (request == DP_AUX_NATIVE_WRITE ||
		    request == DP_AUX_I2C_WRITE)) {
		/* Write to the internal FIFO buffer */
		for (i = 0; i < len; i++) {
			ret = regmap_write(map, PAGE0_SWAUX_WDATA, buf[i]);
			if (ret) {
				DRM_DEV_ERROR(dev,
					      "failed to write WDATA: %d\n",
					      ret);
				return ret;
			}
		}
	}

	regmap_write(map, PAGE0_SWAUX_CTRL, SWAUX_SEND);

	/* Zero delay loop because i2c transactions are slow already */
	regmap_read_poll_timeout(map, PAGE0_SWAUX_CTRL, data,
				 !(data & SWAUX_SEND), 0, 50 * 1000);

	regmap_read(map, PAGE0_SWAUX_STATUS, &data);
	if (ret) {
		DRM_DEV_ERROR(dev, "failed to read PAGE0_SWAUX_STATUS: %d\n",
			      ret);
		return ret;
	}

	switch (data & SWAUX_STATUS_MASK) {
	/* Ignore the DEFER cases as they are already handled in hardware */
	case SWAUX_STATUS_NACK:
	case SWAUX_STATUS_I2C_NACK:
		/*
		 * The programming guide is not clear about whether a I2C NACK
		 * would trigger SWAUX_STATUS_NACK or SWAUX_STATUS_I2C_NACK. So
		 * we handle both cases together.
		 */
		if (is_native_aux)
			msg->reply |= DP_AUX_NATIVE_REPLY_NACK;
		else
			msg->reply |= DP_AUX_I2C_REPLY_NACK;

		fallthrough;
	case SWAUX_STATUS_ACKM:
		len = data & SWAUX_M_MASK;
		break;
	case SWAUX_STATUS_INVALID:
		return -EOPNOTSUPP;
	case SWAUX_STATUS_TIMEOUT:
		return -ETIMEDOUT;
	}

	if (len && (request == DP_AUX_NATIVE_READ ||
		    request == DP_AUX_I2C_READ)) {
		/* Read from the internal FIFO buffer */
		for (i = 0; i < len; i++) {
			ret = regmap_read(map, PAGE0_SWAUX_RDATA, &data);
			if (ret) {
				DRM_DEV_ERROR(dev,
					      "failed to read RDATA: %d\n",
					      ret);
				return ret;
			}

			buf[i] = data;
		}
	}

	return len;
}

static ssize_t ps8640_aux_transfer(struct drm_dp_aux *aux,
				   struct drm_dp_aux_msg *msg)
{
	struct ps8640 *ps_bridge = aux_to_ps8640(aux);
	struct device *dev = &ps_bridge->page[PAGE0_DP_CNTL]->dev;
	int ret;

	pm_runtime_get_sync(dev);
	ret = ps8640_aux_transfer_msg(aux, msg);
	pm_runtime_mark_last_busy(dev);
	pm_runtime_put_autosuspend(dev);

	return ret;
}

static void ps8640_bridge_vdo_control(struct ps8640 *ps_bridge,
				      const enum ps8640_vdo_control ctrl)
{
	struct regmap *map = ps_bridge->regmap[PAGE3_DSI_CNTL1];
	struct device *dev = &ps_bridge->page[PAGE3_DSI_CNTL1]->dev;
	u8 vdo_ctrl_buf[] = { VDO_CTL_ADD, ctrl };
	int ret;

	ret = regmap_bulk_write(map, PAGE3_SET_ADD,
				vdo_ctrl_buf, sizeof(vdo_ctrl_buf));

	if (ret < 0)
		dev_err(dev, "failed to %sable VDO: %d\n",
			ctrl == ENABLE ? "en" : "dis", ret);
}

static int __maybe_unused ps8640_resume(struct device *dev)
{
	struct ps8640 *ps_bridge = dev_get_drvdata(dev);
	int ret;

	ret = regulator_bulk_enable(ARRAY_SIZE(ps_bridge->supplies),
				    ps_bridge->supplies);
	if (ret < 0) {
		dev_err(dev, "cannot enable regulators %d\n", ret);
		return ret;
	}

	gpiod_set_value(ps_bridge->gpio_powerdown, 0);
	gpiod_set_value(ps_bridge->gpio_reset, 1);
	usleep_range(2000, 2500);
	gpiod_set_value(ps_bridge->gpio_reset, 0);

	/* We just reset things, so we need a delay after the first HPD */
	ps_bridge->need_post_hpd_delay = true;

	/*
	 * Mystery 200 ms delay for the "MCU to be ready". It's unclear if
	 * this is truly necessary since the MCU will already signal that
	 * things are "good to go" by signaling HPD on "gpio 9". See
	 * _ps8640_wait_hpd_asserted(). For now we'll keep this mystery delay
	 * just in case.
	 */
	msleep(200);

	return 0;
}

static int __maybe_unused ps8640_suspend(struct device *dev)
{
	struct ps8640 *ps_bridge = dev_get_drvdata(dev);
	int ret;

	gpiod_set_value(ps_bridge->gpio_reset, 1);
	gpiod_set_value(ps_bridge->gpio_powerdown, 1);
	ret = regulator_bulk_disable(ARRAY_SIZE(ps_bridge->supplies),
				     ps_bridge->supplies);
	if (ret < 0)
		dev_err(dev, "cannot disable regulators %d\n", ret);

	return ret;
}

static const struct dev_pm_ops ps8640_pm_ops = {
	SET_RUNTIME_PM_OPS(ps8640_suspend, ps8640_resume, NULL)
	SET_SYSTEM_SLEEP_PM_OPS(pm_runtime_force_suspend,
				pm_runtime_force_resume)
};

static void ps8640_pre_enable(struct drm_bridge *bridge)
{
	struct ps8640 *ps_bridge = bridge_to_ps8640(bridge);
	struct regmap *map = ps_bridge->regmap[PAGE2_TOP_CNTL];
	struct device *dev = &ps_bridge->page[PAGE0_DP_CNTL]->dev;
	int ret;

	pm_runtime_get_sync(dev);
	ret = _ps8640_wait_hpd_asserted(ps_bridge, 200 * 1000);
	if (ret < 0)
		dev_warn(dev, "HPD didn't go high: %d\n", ret);

	/*
	 * The Manufacturer Command Set (MCS) is a device dependent interface
	 * intended for factory programming of the display module default
	 * parameters. Once the display module is configured, the MCS shall be
	 * disabled by the manufacturer. Once disabled, all MCS commands are
	 * ignored by the display interface.
	 */

	ret = regmap_update_bits(map, PAGE2_MCS_EN, MCS_EN, 0);
	if (ret < 0)
		dev_warn(dev, "failed write PAGE2_MCS_EN: %d\n", ret);

	/* Switch access edp panel's edid through i2c */
	ret = regmap_write(map, PAGE2_I2C_BYPASS, I2C_BYPASS_EN);
	if (ret < 0)
		dev_warn(dev, "failed write PAGE2_MCS_EN: %d\n", ret);

	ps8640_bridge_vdo_control(ps_bridge, ENABLE);

	ps_bridge->pre_enabled = true;
=======
	return 0;
}

static int __maybe_unused ps8640_suspend(struct device *dev)
{
	struct ps8640 *ps_bridge = dev_get_drvdata(dev);
	int ret;

	gpiod_set_value(ps_bridge->gpio_reset, 1);
	gpiod_set_value(ps_bridge->gpio_powerdown, 1);
	ret = regulator_bulk_disable(ARRAY_SIZE(ps_bridge->supplies),
				     ps_bridge->supplies);
	if (ret < 0)
		dev_err(dev, "cannot disable regulators %d\n", ret);

	return ret;
}

static const struct dev_pm_ops ps8640_pm_ops = {
	SET_RUNTIME_PM_OPS(ps8640_suspend, ps8640_resume, NULL)
	SET_SYSTEM_SLEEP_PM_OPS(pm_runtime_force_suspend,
				pm_runtime_force_resume)
};

static void ps8640_atomic_pre_enable(struct drm_bridge *bridge,
				     struct drm_bridge_state *old_bridge_state)
{
	struct ps8640 *ps_bridge = bridge_to_ps8640(bridge);
	struct regmap *map = ps_bridge->regmap[PAGE2_TOP_CNTL];
	struct device *dev = &ps_bridge->page[PAGE0_DP_CNTL]->dev;
	int ret;

	pm_runtime_get_sync(dev);
	ret = _ps8640_wait_hpd_asserted(ps_bridge, 200 * 1000);
	if (ret < 0)
		dev_warn(dev, "HPD didn't go high: %d\n", ret);

	/*
	 * The Manufacturer Command Set (MCS) is a device dependent interface
	 * intended for factory programming of the display module default
	 * parameters. Once the display module is configured, the MCS shall be
	 * disabled by the manufacturer. Once disabled, all MCS commands are
	 * ignored by the display interface.
	 */

	ret = regmap_update_bits(map, PAGE2_MCS_EN, MCS_EN, 0);
	if (ret < 0)
		dev_warn(dev, "failed write PAGE2_MCS_EN: %d\n", ret);

	/* Switch access edp panel's edid through i2c */
	ret = regmap_write(map, PAGE2_I2C_BYPASS, I2C_BYPASS_EN);
	if (ret < 0)
		dev_warn(dev, "failed write PAGE2_MCS_EN: %d\n", ret);

	ps8640_bridge_vdo_control(ps_bridge, ENABLE);

	ps_bridge->pre_enabled = true;
}

static void ps8640_atomic_post_disable(struct drm_bridge *bridge,
				       struct drm_bridge_state *old_bridge_state)
{
	struct ps8640 *ps_bridge = bridge_to_ps8640(bridge);

	ps_bridge->pre_enabled = false;

	ps8640_bridge_vdo_control(ps_bridge, DISABLE);
	pm_runtime_put_sync_suspend(&ps_bridge->page[PAGE0_DP_CNTL]->dev);
}

static int ps8640_bridge_attach(struct drm_bridge *bridge,
				enum drm_bridge_attach_flags flags)
{
	struct ps8640 *ps_bridge = bridge_to_ps8640(bridge);
	struct device *dev = &ps_bridge->page[0]->dev;
	int ret;

	if (!(flags & DRM_BRIDGE_ATTACH_NO_CONNECTOR))
		return -EINVAL;

	ps_bridge->aux.drm_dev = bridge->dev;
	ret = drm_dp_aux_register(&ps_bridge->aux);
	if (ret) {
		dev_err(dev, "failed to register DP AUX channel: %d\n", ret);
		return ret;
	}

	ps_bridge->link = device_link_add(bridge->dev->dev, dev, DL_FLAG_STATELESS);
	if (!ps_bridge->link) {
		dev_err(dev, "failed to create device link");
		ret = -EINVAL;
		goto err_devlink;
	}

	/* Attach the panel-bridge to the dsi bridge */
	ret = drm_bridge_attach(bridge->encoder, ps_bridge->panel_bridge,
				&ps_bridge->bridge, flags);
	if (ret)
		goto err_bridge_attach;

	return 0;

err_bridge_attach:
	device_link_del(ps_bridge->link);
err_devlink:
	drm_dp_aux_unregister(&ps_bridge->aux);

	return ret;
>>>>>>> eb3cdb58
}

static void ps8640_bridge_detach(struct drm_bridge *bridge)
{
	struct ps8640 *ps_bridge = bridge_to_ps8640(bridge);

<<<<<<< HEAD
	ps_bridge->pre_enabled = false;

	ps8640_bridge_vdo_control(ps_bridge, DISABLE);
	pm_runtime_put_sync_suspend(&ps_bridge->page[PAGE0_DP_CNTL]->dev);
=======
	drm_dp_aux_unregister(&ps_bridge->aux);
	if (ps_bridge->link)
		device_link_del(ps_bridge->link);
>>>>>>> eb3cdb58
}

static struct edid *ps8640_bridge_get_edid(struct drm_bridge *bridge,
					   struct drm_connector *connector)
{
	struct ps8640 *ps_bridge = bridge_to_ps8640(bridge);
<<<<<<< HEAD
	struct device *dev = &ps_bridge->page[0]->dev;
	int ret;

	if (!(flags & DRM_BRIDGE_ATTACH_NO_CONNECTOR))
		return -EINVAL;

	ps_bridge->aux.drm_dev = bridge->dev;
	ret = drm_dp_aux_register(&ps_bridge->aux);
	if (ret) {
		dev_err(dev, "failed to register DP AUX channel: %d\n", ret);
		return ret;
=======
	struct device *dev = &ps_bridge->page[PAGE0_DP_CNTL]->dev;
	bool poweroff = !ps_bridge->pre_enabled;

	if (!ps_bridge->edid) {
		/*
		 * When we end calling get_edid() triggered by an ioctl, i.e
		 *
		 *   drm_mode_getconnector (ioctl)
		 *     -> drm_helper_probe_single_connector_modes
		 *        -> drm_bridge_connector_get_modes
		 *           -> ps8640_bridge_get_edid
		 *
		 * We need to make sure that what we need is enabled before
		 * reading EDID, for this chip, we need to do a full poweron,
		 * otherwise it will fail.
		 */
		if (poweroff)
			drm_atomic_bridge_chain_pre_enable(bridge,
							   connector->state->state);

		ps_bridge->edid = drm_get_edid(connector,
					       ps_bridge->page[PAGE0_DP_CNTL]->adapter);

		/*
		 * If we call the get_edid() function without having enabled the
		 * chip before, return the chip to its original power state.
		 */
		if (poweroff)
			drm_atomic_bridge_chain_post_disable(bridge,
							     connector->state->state);
	}

	if (!ps_bridge->edid) {
		dev_err(dev, "Failed to get EDID\n");
		return NULL;
	}

	return drm_edid_duplicate(ps_bridge->edid);
}

static void ps8640_runtime_disable(void *data)
{
	pm_runtime_dont_use_autosuspend(data);
	pm_runtime_disable(data);
}

static const struct drm_bridge_funcs ps8640_bridge_funcs = {
	.attach = ps8640_bridge_attach,
	.detach = ps8640_bridge_detach,
	.get_edid = ps8640_bridge_get_edid,
	.atomic_post_disable = ps8640_atomic_post_disable,
	.atomic_pre_enable = ps8640_atomic_pre_enable,
	.atomic_duplicate_state = drm_atomic_helper_bridge_duplicate_state,
	.atomic_destroy_state = drm_atomic_helper_bridge_destroy_state,
	.atomic_reset = drm_atomic_helper_bridge_reset,
};

static int ps8640_bridge_get_dsi_resources(struct device *dev, struct ps8640 *ps_bridge)
{
	struct device_node *in_ep, *dsi_node;
	struct mipi_dsi_device *dsi;
	struct mipi_dsi_host *host;
	const struct mipi_dsi_device_info info = { .type = "ps8640",
						   .channel = 0,
						   .node = NULL,
						 };

	/* port@0 is ps8640 dsi input port */
	in_ep = of_graph_get_endpoint_by_regs(dev->of_node, 0, -1);
	if (!in_ep)
		return -ENODEV;

	dsi_node = of_graph_get_remote_port_parent(in_ep);
	of_node_put(in_ep);
	if (!dsi_node)
		return -ENODEV;

	host = of_find_mipi_dsi_host_by_node(dsi_node);
	of_node_put(dsi_node);
	if (!host)
		return -EPROBE_DEFER;

	dsi = devm_mipi_dsi_device_register_full(dev, host, &info);
	if (IS_ERR(dsi)) {
		dev_err(dev, "failed to create dsi device\n");
		return PTR_ERR(dsi);
>>>>>>> eb3cdb58
	}

	ps_bridge->link = device_link_add(bridge->dev->dev, dev, DL_FLAG_STATELESS);
	if (!ps_bridge->link) {
		dev_err(dev, "failed to create device link");
		ret = -EINVAL;
		goto err_devlink;
	}

<<<<<<< HEAD
	/* Attach the panel-bridge to the dsi bridge */
	ret = drm_bridge_attach(bridge->encoder, ps_bridge->panel_bridge,
				&ps_bridge->bridge, flags);
	if (ret)
		goto err_bridge_attach;

	return 0;

err_bridge_attach:
	device_link_del(ps_bridge->link);
err_devlink:
	drm_dp_aux_unregister(&ps_bridge->aux);

	return ret;
}

static void ps8640_bridge_detach(struct drm_bridge *bridge)
{
	struct ps8640 *ps_bridge = bridge_to_ps8640(bridge);

	drm_dp_aux_unregister(&ps_bridge->aux);
	if (ps_bridge->link)
		device_link_del(ps_bridge->link);
}

static struct edid *ps8640_bridge_get_edid(struct drm_bridge *bridge,
					   struct drm_connector *connector)
{
	struct ps8640 *ps_bridge = bridge_to_ps8640(bridge);
	bool poweroff = !ps_bridge->pre_enabled;
	struct edid *edid;
=======
	dsi->host = host;
	dsi->mode_flags = MIPI_DSI_MODE_VIDEO |
			  MIPI_DSI_MODE_VIDEO_SYNC_PULSE;
	dsi->format = MIPI_DSI_FMT_RGB888;
	dsi->lanes = NUM_MIPI_LANES;

	return 0;
}

static int ps8640_bridge_link_panel(struct drm_dp_aux *aux)
{
	struct ps8640 *ps_bridge = aux_to_ps8640(aux);
	struct device *dev = aux->dev;
	struct device_node *np = dev->of_node;
	int ret;
>>>>>>> eb3cdb58

	/*
	 * NOTE about returning -EPROBE_DEFER from this function: if we
	 * return an error (most relevant to -EPROBE_DEFER) it will only
	 * be passed out to ps8640_probe() if it called this directly (AKA the
	 * panel isn't under the "aux-bus" node). That should be fine because
	 * if the panel is under "aux-bus" it's guaranteed to have probed by
	 * the time this function has been called.
	 */

	/* port@1 is ps8640 output port */
	ps_bridge->panel_bridge = devm_drm_of_get_bridge(dev, np, 1, 0);
	if (IS_ERR(ps_bridge->panel_bridge))
		return PTR_ERR(ps_bridge->panel_bridge);

	ret = devm_drm_bridge_add(dev, &ps_bridge->bridge);
	if (ret)
		return ret;

	return devm_mipi_dsi_attach(dev, ps_bridge->dsi);
}

<<<<<<< HEAD
static void ps8640_runtime_disable(void *data)
{
	pm_runtime_dont_use_autosuspend(data);
	pm_runtime_disable(data);
}

static const struct drm_bridge_funcs ps8640_bridge_funcs = {
	.attach = ps8640_bridge_attach,
	.detach = ps8640_bridge_detach,
	.get_edid = ps8640_bridge_get_edid,
	.post_disable = ps8640_post_disable,
	.pre_enable = ps8640_pre_enable,
};

static int ps8640_bridge_get_dsi_resources(struct device *dev, struct ps8640 *ps_bridge)
{
	struct device_node *in_ep, *dsi_node;
	struct mipi_dsi_device *dsi;
	struct mipi_dsi_host *host;
	const struct mipi_dsi_device_info info = { .type = "ps8640",
						   .channel = 0,
						   .node = NULL,
						 };

	/* port@0 is ps8640 dsi input port */
	in_ep = of_graph_get_endpoint_by_regs(dev->of_node, 0, -1);
	if (!in_ep)
		return -ENODEV;

	dsi_node = of_graph_get_remote_port_parent(in_ep);
	of_node_put(in_ep);
	if (!dsi_node)
		return -ENODEV;

	host = of_find_mipi_dsi_host_by_node(dsi_node);
	of_node_put(dsi_node);
	if (!host)
		return -EPROBE_DEFER;

	dsi = devm_mipi_dsi_device_register_full(dev, host, &info);
	if (IS_ERR(dsi)) {
		dev_err(dev, "failed to create dsi device\n");
		return PTR_ERR(dsi);
	}

	ps_bridge->dsi = dsi;

	dsi->host = host;
	dsi->mode_flags = MIPI_DSI_MODE_VIDEO |
			  MIPI_DSI_MODE_VIDEO_SYNC_PULSE;
	dsi->format = MIPI_DSI_FMT_RGB888;
	dsi->lanes = NUM_MIPI_LANES;

	return 0;
}

static int ps8640_bridge_link_panel(struct drm_dp_aux *aux)
{
	struct ps8640 *ps_bridge = aux_to_ps8640(aux);
	struct device *dev = aux->dev;
	struct device_node *np = dev->of_node;
	int ret;

	/*
	 * NOTE about returning -EPROBE_DEFER from this function: if we
	 * return an error (most relevant to -EPROBE_DEFER) it will only
	 * be passed out to ps8640_probe() if it called this directly (AKA the
	 * panel isn't under the "aux-bus" node). That should be fine because
	 * if the panel is under "aux-bus" it's guaranteed to have probed by
	 * the time this function has been called.
	 */

	/* port@1 is ps8640 output port */
	ps_bridge->panel_bridge = devm_drm_of_get_bridge(dev, np, 1, 0);
	if (IS_ERR(ps_bridge->panel_bridge))
		return PTR_ERR(ps_bridge->panel_bridge);

	ret = devm_drm_bridge_add(dev, &ps_bridge->bridge);
	if (ret)
		return ret;

	return devm_mipi_dsi_attach(dev, ps_bridge->dsi);
}

=======
>>>>>>> eb3cdb58
static int ps8640_probe(struct i2c_client *client)
{
	struct device *dev = &client->dev;
	struct ps8640 *ps_bridge;
	int ret;
	u32 i;

	ps_bridge = devm_kzalloc(dev, sizeof(*ps_bridge), GFP_KERNEL);
	if (!ps_bridge)
		return -ENOMEM;

	ps_bridge->supplies[0].supply = "vdd12";
	ps_bridge->supplies[1].supply = "vdd33";
	ret = devm_regulator_bulk_get(dev, ARRAY_SIZE(ps_bridge->supplies),
				      ps_bridge->supplies);
	if (ret)
		return ret;

	ps_bridge->gpio_powerdown = devm_gpiod_get(&client->dev, "powerdown",
						   GPIOD_OUT_HIGH);
	if (IS_ERR(ps_bridge->gpio_powerdown))
		return PTR_ERR(ps_bridge->gpio_powerdown);

	/*
	 * Assert the reset to avoid the bridge being initialized prematurely
	 */
	ps_bridge->gpio_reset = devm_gpiod_get(&client->dev, "reset",
					       GPIOD_OUT_HIGH);
	if (IS_ERR(ps_bridge->gpio_reset))
		return PTR_ERR(ps_bridge->gpio_reset);

	ps_bridge->bridge.funcs = &ps8640_bridge_funcs;
	ps_bridge->bridge.of_node = dev->of_node;
	ps_bridge->bridge.type = DRM_MODE_CONNECTOR_eDP;

	/*
	 * In the device tree, if panel is listed under aux-bus of the bridge
	 * node, panel driver should be able to retrieve EDID by itself using
	 * aux-bus. So let's not set DRM_BRIDGE_OP_EDID here.
	 */
	if (!ps8640_of_panel_on_aux_bus(&client->dev))
		ps_bridge->bridge.ops = DRM_BRIDGE_OP_EDID;

	/*
	 * Get MIPI DSI resources early. These can return -EPROBE_DEFER so
	 * we want to get them out of the way sooner.
	 */
	ret = ps8640_bridge_get_dsi_resources(&client->dev, ps_bridge);
	if (ret)
		return ret;

	ps_bridge->page[PAGE0_DP_CNTL] = client;

	ps_bridge->regmap[PAGE0_DP_CNTL] = devm_regmap_init_i2c(client, ps8640_regmap_config);
	if (IS_ERR(ps_bridge->regmap[PAGE0_DP_CNTL]))
		return PTR_ERR(ps_bridge->regmap[PAGE0_DP_CNTL]);

	for (i = 1; i < ARRAY_SIZE(ps_bridge->page); i++) {
		ps_bridge->page[i] = devm_i2c_new_dummy_device(&client->dev,
							     client->adapter,
							     client->addr + i);
		if (IS_ERR(ps_bridge->page[i]))
			return PTR_ERR(ps_bridge->page[i]);

		ps_bridge->regmap[i] = devm_regmap_init_i2c(ps_bridge->page[i],
							    ps8640_regmap_config + i);
		if (IS_ERR(ps_bridge->regmap[i]))
			return PTR_ERR(ps_bridge->regmap[i]);
	}

	i2c_set_clientdata(client, ps_bridge);

	ps_bridge->aux.name = "parade-ps8640-aux";
	ps_bridge->aux.dev = dev;
	ps_bridge->aux.transfer = ps8640_aux_transfer;
	ps_bridge->aux.wait_hpd_asserted = ps8640_wait_hpd_asserted;
	drm_dp_aux_init(&ps_bridge->aux);

	pm_runtime_enable(dev);
	/*
	 * Powering on ps8640 takes ~300ms. To avoid wasting time on power
<<<<<<< HEAD
	 * cycling ps8640 too often, set autosuspend_delay to 1000ms to ensure
=======
	 * cycling ps8640 too often, set autosuspend_delay to 2000ms to ensure
>>>>>>> eb3cdb58
	 * the bridge wouldn't suspend in between each _aux_transfer_msg() call
	 * during EDID read (~20ms in my experiment) and in between the last
	 * _aux_transfer_msg() call during EDID read and the _pre_enable() call
	 * (~100ms in my experiment).
	 */
<<<<<<< HEAD
	pm_runtime_set_autosuspend_delay(dev, 1000);
=======
	pm_runtime_set_autosuspend_delay(dev, 2000);
>>>>>>> eb3cdb58
	pm_runtime_use_autosuspend(dev);
	pm_suspend_ignore_children(dev, true);
	ret = devm_add_action_or_reset(dev, ps8640_runtime_disable, dev);
	if (ret)
		return ret;
<<<<<<< HEAD

	ret = devm_of_dp_aux_populate_bus(&ps_bridge->aux, ps8640_bridge_link_panel);

	/*
	 * If devm_of_dp_aux_populate_bus() returns -ENODEV then it's up to
	 * usa to call ps8640_bridge_link_panel() directly. NOTE: in this case
	 * the function is allowed to -EPROBE_DEFER.
	 */
	if (ret == -ENODEV)
		return ps8640_bridge_link_panel(&ps_bridge->aux);

	return ret;
=======

	ret = devm_of_dp_aux_populate_bus(&ps_bridge->aux, ps8640_bridge_link_panel);

	/*
	 * If devm_of_dp_aux_populate_bus() returns -ENODEV then it's up to
	 * usa to call ps8640_bridge_link_panel() directly. NOTE: in this case
	 * the function is allowed to -EPROBE_DEFER.
	 */
	if (ret == -ENODEV)
		return ps8640_bridge_link_panel(&ps_bridge->aux);

	return ret;
}

static void ps8640_remove(struct i2c_client *client)
{
	struct ps8640 *ps_bridge = i2c_get_clientdata(client);

	kfree(ps_bridge->edid);
>>>>>>> eb3cdb58
}

static const struct of_device_id ps8640_match[] = {
	{ .compatible = "parade,ps8640" },
	{ }
};
MODULE_DEVICE_TABLE(of, ps8640_match);

static struct i2c_driver ps8640_driver = {
	.probe_new = ps8640_probe,
	.driver = {
		.name = "ps8640",
		.of_match_table = ps8640_match,
		.pm = &ps8640_pm_ops,
	},
};
module_i2c_driver(ps8640_driver);

MODULE_AUTHOR("Jitao Shi <jitao.shi@mediatek.com>");
MODULE_AUTHOR("CK Hu <ck.hu@mediatek.com>");
MODULE_AUTHOR("Enric Balletbo i Serra <enric.balletbo@collabora.com>");
MODULE_DESCRIPTION("PARADE ps8640 DSI-eDP converter driver");
MODULE_LICENSE("GPL v2");<|MERGE_RESOLUTION|>--- conflicted
+++ resolved
@@ -15,10 +15,7 @@
 
 #include <drm/display/drm_dp_aux_bus.h>
 #include <drm/display/drm_dp_helper.h>
-<<<<<<< HEAD
-=======
 #include <drm/drm_atomic_state_helper.h>
->>>>>>> eb3cdb58
 #include <drm/drm_bridge.h>
 #include <drm/drm_edid.h>
 #include <drm/drm_mipi_dsi.h>
@@ -108,10 +105,7 @@
 	struct gpio_desc *gpio_reset;
 	struct gpio_desc *gpio_powerdown;
 	struct device_link *link;
-<<<<<<< HEAD
-=======
 	struct edid *edid;
->>>>>>> eb3cdb58
 	bool pre_enabled;
 	bool need_post_hpd_delay;
 };
@@ -160,67 +154,6 @@
 {
 	return container_of(aux, struct ps8640, aux);
 }
-<<<<<<< HEAD
-
-static bool ps8640_of_panel_on_aux_bus(struct device *dev)
-{
-	struct device_node *bus, *panel;
-
-	bus = of_get_child_by_name(dev->of_node, "aux-bus");
-	if (!bus)
-		return false;
-
-	panel = of_get_child_by_name(bus, "panel");
-	of_node_put(bus);
-	if (!panel)
-		return false;
-	of_node_put(panel);
-
-	return true;
-}
-
-static int _ps8640_wait_hpd_asserted(struct ps8640 *ps_bridge, unsigned long wait_us)
-{
-	struct regmap *map = ps_bridge->regmap[PAGE2_TOP_CNTL];
-	int status;
-	int ret;
-
-	/*
-	 * Apparently something about the firmware in the chip signals that
-	 * HPD goes high by reporting GPIO9 as high (even though HPD isn't
-	 * actually connected to GPIO9).
-	 */
-	ret = regmap_read_poll_timeout(map, PAGE2_GPIO_H, status,
-				       status & PS_GPIO9, wait_us / 10, wait_us);
-
-	/*
-	 * The first time we see HPD go high after a reset we delay an extra
-	 * 50 ms. The best guess is that the MCU is doing "stuff" during this
-	 * time (maybe talking to the panel) and we don't want to interrupt it.
-	 *
-	 * No locking is done around "need_post_hpd_delay". If we're here we
-	 * know we're holding a PM Runtime reference and the only other place
-	 * that touches this is PM Runtime resume.
-	 */
-	if (!ret && ps_bridge->need_post_hpd_delay) {
-		ps_bridge->need_post_hpd_delay = false;
-		msleep(50);
-	}
-
-	return ret;
-}
-
-static int ps8640_wait_hpd_asserted(struct drm_dp_aux *aux, unsigned long wait_us)
-{
-	struct ps8640 *ps_bridge = aux_to_ps8640(aux);
-	struct device *dev = &ps_bridge->page[PAGE0_DP_CNTL]->dev;
-	int ret;
-
-	/*
-	 * Note that this function is called by code that has already powered
-	 * the panel. We have to power ourselves up but we don't need to worry
-	 * about powering the panel.
-=======
 
 static bool ps8640_of_panel_on_aux_bus(struct device *dev)
 {
@@ -484,200 +417,6 @@
 	 * things are "good to go" by signaling HPD on "gpio 9". See
 	 * _ps8640_wait_hpd_asserted(). For now we'll keep this mystery delay
 	 * just in case.
->>>>>>> eb3cdb58
-	 */
-	pm_runtime_get_sync(dev);
-	ret = _ps8640_wait_hpd_asserted(ps_bridge, wait_us);
-	pm_runtime_mark_last_busy(dev);
-	pm_runtime_put_autosuspend(dev);
-
-<<<<<<< HEAD
-	return ret;
-}
-
-static ssize_t ps8640_aux_transfer_msg(struct drm_dp_aux *aux,
-				       struct drm_dp_aux_msg *msg)
-{
-	struct ps8640 *ps_bridge = aux_to_ps8640(aux);
-	struct regmap *map = ps_bridge->regmap[PAGE0_DP_CNTL];
-	struct device *dev = &ps_bridge->page[PAGE0_DP_CNTL]->dev;
-	unsigned int len = msg->size;
-	unsigned int data;
-	unsigned int base;
-	int ret;
-	u8 request = msg->request &
-		     ~(DP_AUX_I2C_MOT | DP_AUX_I2C_WRITE_STATUS_UPDATE);
-	u8 *buf = msg->buffer;
-	u8 addr_len[PAGE0_SWAUX_LENGTH + 1 - PAGE0_SWAUX_ADDR_7_0];
-	u8 i;
-	bool is_native_aux = false;
-
-	if (len > DP_AUX_MAX_PAYLOAD_BYTES)
-		return -EINVAL;
-
-	if (msg->address & ~SWAUX_ADDR_MASK)
-		return -EINVAL;
-
-	switch (request) {
-	case DP_AUX_NATIVE_WRITE:
-	case DP_AUX_NATIVE_READ:
-		is_native_aux = true;
-		fallthrough;
-	case DP_AUX_I2C_WRITE:
-	case DP_AUX_I2C_READ:
-		break;
-	default:
-		return -EINVAL;
-	}
-
-	ret = regmap_write(map, PAGE0_AUXCH_CFG3, AUXCH_CFG3_RESET);
-	if (ret) {
-		DRM_DEV_ERROR(dev, "failed to write PAGE0_AUXCH_CFG3: %d\n",
-			      ret);
-		return ret;
-	}
-
-	/* Assume it's good */
-	msg->reply = 0;
-
-	base = PAGE0_SWAUX_ADDR_7_0;
-	addr_len[PAGE0_SWAUX_ADDR_7_0 - base] = msg->address;
-	addr_len[PAGE0_SWAUX_ADDR_15_8 - base] = msg->address >> 8;
-	addr_len[PAGE0_SWAUX_ADDR_23_16 - base] = (msg->address >> 16) |
-						  (msg->request << 4);
-	addr_len[PAGE0_SWAUX_LENGTH - base] = (len == 0) ? SWAUX_NO_PAYLOAD :
-					      ((len - 1) & SWAUX_LENGTH_MASK);
-
-	regmap_bulk_write(map, PAGE0_SWAUX_ADDR_7_0, addr_len,
-			  ARRAY_SIZE(addr_len));
-
-	if (len && (request == DP_AUX_NATIVE_WRITE ||
-		    request == DP_AUX_I2C_WRITE)) {
-		/* Write to the internal FIFO buffer */
-		for (i = 0; i < len; i++) {
-			ret = regmap_write(map, PAGE0_SWAUX_WDATA, buf[i]);
-			if (ret) {
-				DRM_DEV_ERROR(dev,
-					      "failed to write WDATA: %d\n",
-					      ret);
-				return ret;
-			}
-		}
-	}
-
-	regmap_write(map, PAGE0_SWAUX_CTRL, SWAUX_SEND);
-
-	/* Zero delay loop because i2c transactions are slow already */
-	regmap_read_poll_timeout(map, PAGE0_SWAUX_CTRL, data,
-				 !(data & SWAUX_SEND), 0, 50 * 1000);
-
-	regmap_read(map, PAGE0_SWAUX_STATUS, &data);
-	if (ret) {
-		DRM_DEV_ERROR(dev, "failed to read PAGE0_SWAUX_STATUS: %d\n",
-			      ret);
-		return ret;
-	}
-
-	switch (data & SWAUX_STATUS_MASK) {
-	/* Ignore the DEFER cases as they are already handled in hardware */
-	case SWAUX_STATUS_NACK:
-	case SWAUX_STATUS_I2C_NACK:
-		/*
-		 * The programming guide is not clear about whether a I2C NACK
-		 * would trigger SWAUX_STATUS_NACK or SWAUX_STATUS_I2C_NACK. So
-		 * we handle both cases together.
-		 */
-		if (is_native_aux)
-			msg->reply |= DP_AUX_NATIVE_REPLY_NACK;
-		else
-			msg->reply |= DP_AUX_I2C_REPLY_NACK;
-
-		fallthrough;
-	case SWAUX_STATUS_ACKM:
-		len = data & SWAUX_M_MASK;
-		break;
-	case SWAUX_STATUS_INVALID:
-		return -EOPNOTSUPP;
-	case SWAUX_STATUS_TIMEOUT:
-		return -ETIMEDOUT;
-	}
-
-	if (len && (request == DP_AUX_NATIVE_READ ||
-		    request == DP_AUX_I2C_READ)) {
-		/* Read from the internal FIFO buffer */
-		for (i = 0; i < len; i++) {
-			ret = regmap_read(map, PAGE0_SWAUX_RDATA, &data);
-			if (ret) {
-				DRM_DEV_ERROR(dev,
-					      "failed to read RDATA: %d\n",
-					      ret);
-				return ret;
-			}
-
-			buf[i] = data;
-		}
-	}
-
-	return len;
-}
-
-static ssize_t ps8640_aux_transfer(struct drm_dp_aux *aux,
-				   struct drm_dp_aux_msg *msg)
-{
-	struct ps8640 *ps_bridge = aux_to_ps8640(aux);
-	struct device *dev = &ps_bridge->page[PAGE0_DP_CNTL]->dev;
-	int ret;
-
-	pm_runtime_get_sync(dev);
-	ret = ps8640_aux_transfer_msg(aux, msg);
-	pm_runtime_mark_last_busy(dev);
-	pm_runtime_put_autosuspend(dev);
-
-	return ret;
-}
-
-static void ps8640_bridge_vdo_control(struct ps8640 *ps_bridge,
-				      const enum ps8640_vdo_control ctrl)
-{
-	struct regmap *map = ps_bridge->regmap[PAGE3_DSI_CNTL1];
-	struct device *dev = &ps_bridge->page[PAGE3_DSI_CNTL1]->dev;
-	u8 vdo_ctrl_buf[] = { VDO_CTL_ADD, ctrl };
-	int ret;
-
-	ret = regmap_bulk_write(map, PAGE3_SET_ADD,
-				vdo_ctrl_buf, sizeof(vdo_ctrl_buf));
-
-	if (ret < 0)
-		dev_err(dev, "failed to %sable VDO: %d\n",
-			ctrl == ENABLE ? "en" : "dis", ret);
-}
-
-static int __maybe_unused ps8640_resume(struct device *dev)
-{
-	struct ps8640 *ps_bridge = dev_get_drvdata(dev);
-	int ret;
-
-	ret = regulator_bulk_enable(ARRAY_SIZE(ps_bridge->supplies),
-				    ps_bridge->supplies);
-	if (ret < 0) {
-		dev_err(dev, "cannot enable regulators %d\n", ret);
-		return ret;
-	}
-
-	gpiod_set_value(ps_bridge->gpio_powerdown, 0);
-	gpiod_set_value(ps_bridge->gpio_reset, 1);
-	usleep_range(2000, 2500);
-	gpiod_set_value(ps_bridge->gpio_reset, 0);
-
-	/* We just reset things, so we need a delay after the first HPD */
-	ps_bridge->need_post_hpd_delay = true;
-
-	/*
-	 * Mystery 200 ms delay for the "MCU to be ready". It's unclear if
-	 * this is truly necessary since the MCU will already signal that
-	 * things are "good to go" by signaling HPD on "gpio 9". See
-	 * _ps8640_wait_hpd_asserted(). For now we'll keep this mystery delay
-	 * just in case.
 	 */
 	msleep(200);
 
@@ -705,7 +444,8 @@
 				pm_runtime_force_resume)
 };
 
-static void ps8640_pre_enable(struct drm_bridge *bridge)
+static void ps8640_atomic_pre_enable(struct drm_bridge *bridge,
+				     struct drm_bridge_state *old_bridge_state)
 {
 	struct ps8640 *ps_bridge = bridge_to_ps8640(bridge);
 	struct regmap *map = ps_bridge->regmap[PAGE2_TOP_CNTL];
@@ -737,64 +477,6 @@
 	ps8640_bridge_vdo_control(ps_bridge, ENABLE);
 
 	ps_bridge->pre_enabled = true;
-=======
-	return 0;
-}
-
-static int __maybe_unused ps8640_suspend(struct device *dev)
-{
-	struct ps8640 *ps_bridge = dev_get_drvdata(dev);
-	int ret;
-
-	gpiod_set_value(ps_bridge->gpio_reset, 1);
-	gpiod_set_value(ps_bridge->gpio_powerdown, 1);
-	ret = regulator_bulk_disable(ARRAY_SIZE(ps_bridge->supplies),
-				     ps_bridge->supplies);
-	if (ret < 0)
-		dev_err(dev, "cannot disable regulators %d\n", ret);
-
-	return ret;
-}
-
-static const struct dev_pm_ops ps8640_pm_ops = {
-	SET_RUNTIME_PM_OPS(ps8640_suspend, ps8640_resume, NULL)
-	SET_SYSTEM_SLEEP_PM_OPS(pm_runtime_force_suspend,
-				pm_runtime_force_resume)
-};
-
-static void ps8640_atomic_pre_enable(struct drm_bridge *bridge,
-				     struct drm_bridge_state *old_bridge_state)
-{
-	struct ps8640 *ps_bridge = bridge_to_ps8640(bridge);
-	struct regmap *map = ps_bridge->regmap[PAGE2_TOP_CNTL];
-	struct device *dev = &ps_bridge->page[PAGE0_DP_CNTL]->dev;
-	int ret;
-
-	pm_runtime_get_sync(dev);
-	ret = _ps8640_wait_hpd_asserted(ps_bridge, 200 * 1000);
-	if (ret < 0)
-		dev_warn(dev, "HPD didn't go high: %d\n", ret);
-
-	/*
-	 * The Manufacturer Command Set (MCS) is a device dependent interface
-	 * intended for factory programming of the display module default
-	 * parameters. Once the display module is configured, the MCS shall be
-	 * disabled by the manufacturer. Once disabled, all MCS commands are
-	 * ignored by the display interface.
-	 */
-
-	ret = regmap_update_bits(map, PAGE2_MCS_EN, MCS_EN, 0);
-	if (ret < 0)
-		dev_warn(dev, "failed write PAGE2_MCS_EN: %d\n", ret);
-
-	/* Switch access edp panel's edid through i2c */
-	ret = regmap_write(map, PAGE2_I2C_BYPASS, I2C_BYPASS_EN);
-	if (ret < 0)
-		dev_warn(dev, "failed write PAGE2_MCS_EN: %d\n", ret);
-
-	ps8640_bridge_vdo_control(ps_bridge, ENABLE);
-
-	ps_bridge->pre_enabled = true;
 }
 
 static void ps8640_atomic_post_disable(struct drm_bridge *bridge,
@@ -846,42 +528,21 @@
 	drm_dp_aux_unregister(&ps_bridge->aux);
 
 	return ret;
->>>>>>> eb3cdb58
 }
 
 static void ps8640_bridge_detach(struct drm_bridge *bridge)
 {
 	struct ps8640 *ps_bridge = bridge_to_ps8640(bridge);
 
-<<<<<<< HEAD
-	ps_bridge->pre_enabled = false;
-
-	ps8640_bridge_vdo_control(ps_bridge, DISABLE);
-	pm_runtime_put_sync_suspend(&ps_bridge->page[PAGE0_DP_CNTL]->dev);
-=======
 	drm_dp_aux_unregister(&ps_bridge->aux);
 	if (ps_bridge->link)
 		device_link_del(ps_bridge->link);
->>>>>>> eb3cdb58
 }
 
 static struct edid *ps8640_bridge_get_edid(struct drm_bridge *bridge,
 					   struct drm_connector *connector)
 {
 	struct ps8640 *ps_bridge = bridge_to_ps8640(bridge);
-<<<<<<< HEAD
-	struct device *dev = &ps_bridge->page[0]->dev;
-	int ret;
-
-	if (!(flags & DRM_BRIDGE_ATTACH_NO_CONNECTOR))
-		return -EINVAL;
-
-	ps_bridge->aux.drm_dev = bridge->dev;
-	ret = drm_dp_aux_register(&ps_bridge->aux);
-	if (ret) {
-		dev_err(dev, "failed to register DP AUX channel: %d\n", ret);
-		return ret;
-=======
 	struct device *dev = &ps_bridge->page[PAGE0_DP_CNTL]->dev;
 	bool poweroff = !ps_bridge->pre_enabled;
 
@@ -968,49 +629,10 @@
 	if (IS_ERR(dsi)) {
 		dev_err(dev, "failed to create dsi device\n");
 		return PTR_ERR(dsi);
->>>>>>> eb3cdb58
-	}
-
-	ps_bridge->link = device_link_add(bridge->dev->dev, dev, DL_FLAG_STATELESS);
-	if (!ps_bridge->link) {
-		dev_err(dev, "failed to create device link");
-		ret = -EINVAL;
-		goto err_devlink;
-	}
-
-<<<<<<< HEAD
-	/* Attach the panel-bridge to the dsi bridge */
-	ret = drm_bridge_attach(bridge->encoder, ps_bridge->panel_bridge,
-				&ps_bridge->bridge, flags);
-	if (ret)
-		goto err_bridge_attach;
-
-	return 0;
-
-err_bridge_attach:
-	device_link_del(ps_bridge->link);
-err_devlink:
-	drm_dp_aux_unregister(&ps_bridge->aux);
-
-	return ret;
-}
-
-static void ps8640_bridge_detach(struct drm_bridge *bridge)
-{
-	struct ps8640 *ps_bridge = bridge_to_ps8640(bridge);
-
-	drm_dp_aux_unregister(&ps_bridge->aux);
-	if (ps_bridge->link)
-		device_link_del(ps_bridge->link);
-}
-
-static struct edid *ps8640_bridge_get_edid(struct drm_bridge *bridge,
-					   struct drm_connector *connector)
-{
-	struct ps8640 *ps_bridge = bridge_to_ps8640(bridge);
-	bool poweroff = !ps_bridge->pre_enabled;
-	struct edid *edid;
-=======
+	}
+
+	ps_bridge->dsi = dsi;
+
 	dsi->host = host;
 	dsi->mode_flags = MIPI_DSI_MODE_VIDEO |
 			  MIPI_DSI_MODE_VIDEO_SYNC_PULSE;
@@ -1026,7 +648,6 @@
 	struct device *dev = aux->dev;
 	struct device_node *np = dev->of_node;
 	int ret;
->>>>>>> eb3cdb58
 
 	/*
 	 * NOTE about returning -EPROBE_DEFER from this function: if we
@@ -1049,93 +670,6 @@
 	return devm_mipi_dsi_attach(dev, ps_bridge->dsi);
 }
 
-<<<<<<< HEAD
-static void ps8640_runtime_disable(void *data)
-{
-	pm_runtime_dont_use_autosuspend(data);
-	pm_runtime_disable(data);
-}
-
-static const struct drm_bridge_funcs ps8640_bridge_funcs = {
-	.attach = ps8640_bridge_attach,
-	.detach = ps8640_bridge_detach,
-	.get_edid = ps8640_bridge_get_edid,
-	.post_disable = ps8640_post_disable,
-	.pre_enable = ps8640_pre_enable,
-};
-
-static int ps8640_bridge_get_dsi_resources(struct device *dev, struct ps8640 *ps_bridge)
-{
-	struct device_node *in_ep, *dsi_node;
-	struct mipi_dsi_device *dsi;
-	struct mipi_dsi_host *host;
-	const struct mipi_dsi_device_info info = { .type = "ps8640",
-						   .channel = 0,
-						   .node = NULL,
-						 };
-
-	/* port@0 is ps8640 dsi input port */
-	in_ep = of_graph_get_endpoint_by_regs(dev->of_node, 0, -1);
-	if (!in_ep)
-		return -ENODEV;
-
-	dsi_node = of_graph_get_remote_port_parent(in_ep);
-	of_node_put(in_ep);
-	if (!dsi_node)
-		return -ENODEV;
-
-	host = of_find_mipi_dsi_host_by_node(dsi_node);
-	of_node_put(dsi_node);
-	if (!host)
-		return -EPROBE_DEFER;
-
-	dsi = devm_mipi_dsi_device_register_full(dev, host, &info);
-	if (IS_ERR(dsi)) {
-		dev_err(dev, "failed to create dsi device\n");
-		return PTR_ERR(dsi);
-	}
-
-	ps_bridge->dsi = dsi;
-
-	dsi->host = host;
-	dsi->mode_flags = MIPI_DSI_MODE_VIDEO |
-			  MIPI_DSI_MODE_VIDEO_SYNC_PULSE;
-	dsi->format = MIPI_DSI_FMT_RGB888;
-	dsi->lanes = NUM_MIPI_LANES;
-
-	return 0;
-}
-
-static int ps8640_bridge_link_panel(struct drm_dp_aux *aux)
-{
-	struct ps8640 *ps_bridge = aux_to_ps8640(aux);
-	struct device *dev = aux->dev;
-	struct device_node *np = dev->of_node;
-	int ret;
-
-	/*
-	 * NOTE about returning -EPROBE_DEFER from this function: if we
-	 * return an error (most relevant to -EPROBE_DEFER) it will only
-	 * be passed out to ps8640_probe() if it called this directly (AKA the
-	 * panel isn't under the "aux-bus" node). That should be fine because
-	 * if the panel is under "aux-bus" it's guaranteed to have probed by
-	 * the time this function has been called.
-	 */
-
-	/* port@1 is ps8640 output port */
-	ps_bridge->panel_bridge = devm_drm_of_get_bridge(dev, np, 1, 0);
-	if (IS_ERR(ps_bridge->panel_bridge))
-		return PTR_ERR(ps_bridge->panel_bridge);
-
-	ret = devm_drm_bridge_add(dev, &ps_bridge->bridge);
-	if (ret)
-		return ret;
-
-	return devm_mipi_dsi_attach(dev, ps_bridge->dsi);
-}
-
-=======
->>>>>>> eb3cdb58
 static int ps8640_probe(struct i2c_client *client)
 {
 	struct device *dev = &client->dev;
@@ -1217,27 +751,18 @@
 	pm_runtime_enable(dev);
 	/*
 	 * Powering on ps8640 takes ~300ms. To avoid wasting time on power
-<<<<<<< HEAD
-	 * cycling ps8640 too often, set autosuspend_delay to 1000ms to ensure
-=======
 	 * cycling ps8640 too often, set autosuspend_delay to 2000ms to ensure
->>>>>>> eb3cdb58
 	 * the bridge wouldn't suspend in between each _aux_transfer_msg() call
 	 * during EDID read (~20ms in my experiment) and in between the last
 	 * _aux_transfer_msg() call during EDID read and the _pre_enable() call
 	 * (~100ms in my experiment).
 	 */
-<<<<<<< HEAD
-	pm_runtime_set_autosuspend_delay(dev, 1000);
-=======
 	pm_runtime_set_autosuspend_delay(dev, 2000);
->>>>>>> eb3cdb58
 	pm_runtime_use_autosuspend(dev);
 	pm_suspend_ignore_children(dev, true);
 	ret = devm_add_action_or_reset(dev, ps8640_runtime_disable, dev);
 	if (ret)
 		return ret;
-<<<<<<< HEAD
 
 	ret = devm_of_dp_aux_populate_bus(&ps_bridge->aux, ps8640_bridge_link_panel);
 
@@ -1250,19 +775,6 @@
 		return ps8640_bridge_link_panel(&ps_bridge->aux);
 
 	return ret;
-=======
-
-	ret = devm_of_dp_aux_populate_bus(&ps_bridge->aux, ps8640_bridge_link_panel);
-
-	/*
-	 * If devm_of_dp_aux_populate_bus() returns -ENODEV then it's up to
-	 * usa to call ps8640_bridge_link_panel() directly. NOTE: in this case
-	 * the function is allowed to -EPROBE_DEFER.
-	 */
-	if (ret == -ENODEV)
-		return ps8640_bridge_link_panel(&ps_bridge->aux);
-
-	return ret;
 }
 
 static void ps8640_remove(struct i2c_client *client)
@@ -1270,7 +782,6 @@
 	struct ps8640 *ps_bridge = i2c_get_clientdata(client);
 
 	kfree(ps_bridge->edid);
->>>>>>> eb3cdb58
 }
 
 static const struct of_device_id ps8640_match[] = {
@@ -1281,6 +792,7 @@
 
 static struct i2c_driver ps8640_driver = {
 	.probe_new = ps8640_probe,
+	.remove = ps8640_remove,
 	.driver = {
 		.name = "ps8640",
 		.of_match_table = ps8640_match,
