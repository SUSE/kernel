// SPDX-License-Identifier: GPL-2.0
/*
 * Cadence MHDP8546 DP bridge driver.
 *
 * Copyright (C) 2020 Cadence Design Systems, Inc.
 *
 * Authors: Quentin Schulz <quentin.schulz@free-electrons.com>
 *          Swapnil Jakhade <sjakhade@cadence.com>
 *          Yuti Amonkar <yamonkar@cadence.com>
 *          Tomi Valkeinen <tomi.valkeinen@ti.com>
 *          Jyri Sarha <jsarha@ti.com>
 *
 * TODO:
 *     - Implement optimized mailbox communication using mailbox interrupts
 *     - Add support for power management
 *     - Add support for features like audio, MST and fast link training
 *     - Implement request_fw_cancel to handle HW_STATE
 *     - Fix asynchronous loading of firmware implementation
 *     - Add DRM helper function for cdns_mhdp_lower_link_rate
 */

#include <linux/clk.h>
#include <linux/delay.h>
#include <linux/err.h>
#include <linux/firmware.h>
#include <linux/io.h>
#include <linux/iopoll.h>
#include <linux/irq.h>
#include <linux/media-bus-format.h>
#include <linux/module.h>
#include <linux/of.h>
#include <linux/phy/phy.h>
#include <linux/phy/phy-dp.h>
#include <linux/platform_device.h>
#include <linux/slab.h>
#include <linux/wait.h>

#include <drm/display/drm_dp_helper.h>
#include <drm/display/drm_hdcp_helper.h>
#include <drm/drm_atomic.h>
#include <drm/drm_atomic_helper.h>
#include <drm/drm_atomic_state_helper.h>
#include <drm/drm_bridge.h>
#include <drm/drm_connector.h>
#include <drm/drm_edid.h>
#include <drm/drm_modeset_helper_vtables.h>
#include <drm/drm_print.h>
#include <drm/drm_probe_helper.h>

#include <linux/unaligned.h>

#include "cdns-mhdp8546-core.h"
#include "cdns-mhdp8546-hdcp.h"
#include "cdns-mhdp8546-j721e.h"

static void cdns_mhdp_bridge_hpd_enable(struct drm_bridge *bridge)
{
	struct cdns_mhdp_device *mhdp = bridge_to_mhdp(bridge);

	/* Enable SW event interrupts */
	if (mhdp->bridge_attached)
		writel(readl(mhdp->regs + CDNS_APB_INT_MASK) &
		       ~CDNS_APB_INT_MASK_SW_EVENT_INT,
		       mhdp->regs + CDNS_APB_INT_MASK);
}

static void cdns_mhdp_bridge_hpd_disable(struct drm_bridge *bridge)
{
	struct cdns_mhdp_device *mhdp = bridge_to_mhdp(bridge);

	writel(readl(mhdp->regs + CDNS_APB_INT_MASK) |
	       CDNS_APB_INT_MASK_SW_EVENT_INT,
	       mhdp->regs + CDNS_APB_INT_MASK);
}

static int cdns_mhdp_mailbox_read(struct cdns_mhdp_device *mhdp)
{
	int ret, empty;

	WARN_ON(!mutex_is_locked(&mhdp->mbox_mutex));

	ret = readx_poll_timeout(readl, mhdp->regs + CDNS_MAILBOX_EMPTY,
				 empty, !empty, MAILBOX_RETRY_US,
				 MAILBOX_TIMEOUT_US);
	if (ret < 0)
		return ret;

	return readl(mhdp->regs + CDNS_MAILBOX_RX_DATA) & 0xff;
}

static int cdns_mhdp_mailbox_write(struct cdns_mhdp_device *mhdp, u8 val)
{
	int ret, full;

	WARN_ON(!mutex_is_locked(&mhdp->mbox_mutex));

	ret = readx_poll_timeout(readl, mhdp->regs + CDNS_MAILBOX_FULL,
				 full, !full, MAILBOX_RETRY_US,
				 MAILBOX_TIMEOUT_US);
	if (ret < 0)
		return ret;

	writel(val, mhdp->regs + CDNS_MAILBOX_TX_DATA);

	return 0;
}

static int cdns_mhdp_mailbox_recv_header(struct cdns_mhdp_device *mhdp,
					 u8 module_id, u8 opcode,
					 u16 req_size)
{
	u32 mbox_size, i;
	u8 header[4];
	int ret;

	/* read the header of the message */
	for (i = 0; i < sizeof(header); i++) {
		ret = cdns_mhdp_mailbox_read(mhdp);
		if (ret < 0)
			return ret;

		header[i] = ret;
	}

	mbox_size = get_unaligned_be16(header + 2);

	if (opcode != header[0] || module_id != header[1] ||
	    req_size != mbox_size) {
		/*
		 * If the message in mailbox is not what we want, we need to
		 * clear the mailbox by reading its contents.
		 */
		for (i = 0; i < mbox_size; i++)
			if (cdns_mhdp_mailbox_read(mhdp) < 0)
				break;

		return -EINVAL;
	}

	return 0;
}

static int cdns_mhdp_mailbox_recv_data(struct cdns_mhdp_device *mhdp,
				       u8 *buff, u16 buff_size)
{
	u32 i;
	int ret;

	for (i = 0; i < buff_size; i++) {
		ret = cdns_mhdp_mailbox_read(mhdp);
		if (ret < 0)
			return ret;

		buff[i] = ret;
	}

	return 0;
}

static int cdns_mhdp_mailbox_send(struct cdns_mhdp_device *mhdp, u8 module_id,
				  u8 opcode, u16 size, u8 *message)
{
	u8 header[4];
	int ret, i;

	header[0] = opcode;
	header[1] = module_id;
	put_unaligned_be16(size, header + 2);

	for (i = 0; i < sizeof(header); i++) {
		ret = cdns_mhdp_mailbox_write(mhdp, header[i]);
		if (ret)
			return ret;
	}

	for (i = 0; i < size; i++) {
		ret = cdns_mhdp_mailbox_write(mhdp, message[i]);
		if (ret)
			return ret;
	}

	return 0;
}

static
int cdns_mhdp_reg_read(struct cdns_mhdp_device *mhdp, u32 addr, u32 *value)
{
	u8 msg[4], resp[8];
	int ret;

	put_unaligned_be32(addr, msg);

	mutex_lock(&mhdp->mbox_mutex);

	ret = cdns_mhdp_mailbox_send(mhdp, MB_MODULE_ID_GENERAL,
				     GENERAL_REGISTER_READ,
				     sizeof(msg), msg);
	if (ret)
		goto out;

	ret = cdns_mhdp_mailbox_recv_header(mhdp, MB_MODULE_ID_GENERAL,
					    GENERAL_REGISTER_READ,
					    sizeof(resp));
	if (ret)
		goto out;

	ret = cdns_mhdp_mailbox_recv_data(mhdp, resp, sizeof(resp));
	if (ret)
		goto out;

	/* Returned address value should be the same as requested */
	if (memcmp(msg, resp, sizeof(msg))) {
		ret = -EINVAL;
		goto out;
	}

	*value = get_unaligned_be32(resp + 4);

out:
	mutex_unlock(&mhdp->mbox_mutex);
	if (ret) {
		dev_err(mhdp->dev, "Failed to read register\n");
		*value = 0;
	}

	return ret;
}

static
int cdns_mhdp_reg_write(struct cdns_mhdp_device *mhdp, u16 addr, u32 val)
{
	u8 msg[6];
	int ret;

	put_unaligned_be16(addr, msg);
	put_unaligned_be32(val, msg + 2);

	mutex_lock(&mhdp->mbox_mutex);

	ret = cdns_mhdp_mailbox_send(mhdp, MB_MODULE_ID_DP_TX,
				     DPTX_WRITE_REGISTER, sizeof(msg), msg);

	mutex_unlock(&mhdp->mbox_mutex);

	return ret;
}

static
int cdns_mhdp_reg_write_bit(struct cdns_mhdp_device *mhdp, u16 addr,
			    u8 start_bit, u8 bits_no, u32 val)
{
	u8 field[8];
	int ret;

	put_unaligned_be16(addr, field);
	field[2] = start_bit;
	field[3] = bits_no;
	put_unaligned_be32(val, field + 4);

	mutex_lock(&mhdp->mbox_mutex);

	ret = cdns_mhdp_mailbox_send(mhdp, MB_MODULE_ID_DP_TX,
				     DPTX_WRITE_FIELD, sizeof(field), field);

	mutex_unlock(&mhdp->mbox_mutex);

	return ret;
}

static
int cdns_mhdp_dpcd_read(struct cdns_mhdp_device *mhdp,
			u32 addr, u8 *data, u16 len)
{
	u8 msg[5], reg[5];
	int ret;

	put_unaligned_be16(len, msg);
	put_unaligned_be24(addr, msg + 2);

	mutex_lock(&mhdp->mbox_mutex);

	ret = cdns_mhdp_mailbox_send(mhdp, MB_MODULE_ID_DP_TX,
				     DPTX_READ_DPCD, sizeof(msg), msg);
	if (ret)
		goto out;

	ret = cdns_mhdp_mailbox_recv_header(mhdp, MB_MODULE_ID_DP_TX,
					    DPTX_READ_DPCD,
					    sizeof(reg) + len);
	if (ret)
		goto out;

	ret = cdns_mhdp_mailbox_recv_data(mhdp, reg, sizeof(reg));
	if (ret)
		goto out;

	ret = cdns_mhdp_mailbox_recv_data(mhdp, data, len);

out:
	mutex_unlock(&mhdp->mbox_mutex);

	return ret;
}

static
int cdns_mhdp_dpcd_write(struct cdns_mhdp_device *mhdp, u32 addr, u8 value)
{
	u8 msg[6], reg[5];
	int ret;

	put_unaligned_be16(1, msg);
	put_unaligned_be24(addr, msg + 2);
	msg[5] = value;

	mutex_lock(&mhdp->mbox_mutex);

	ret = cdns_mhdp_mailbox_send(mhdp, MB_MODULE_ID_DP_TX,
				     DPTX_WRITE_DPCD, sizeof(msg), msg);
	if (ret)
		goto out;

	ret = cdns_mhdp_mailbox_recv_header(mhdp, MB_MODULE_ID_DP_TX,
					    DPTX_WRITE_DPCD, sizeof(reg));
	if (ret)
		goto out;

	ret = cdns_mhdp_mailbox_recv_data(mhdp, reg, sizeof(reg));
	if (ret)
		goto out;

	if (addr != get_unaligned_be24(reg + 2))
		ret = -EINVAL;

out:
	mutex_unlock(&mhdp->mbox_mutex);

	if (ret)
		dev_err(mhdp->dev, "dpcd write failed: %d\n", ret);
	return ret;
}

static
int cdns_mhdp_set_firmware_active(struct cdns_mhdp_device *mhdp, bool enable)
{
	u8 msg[5];
	int ret, i;

	msg[0] = GENERAL_MAIN_CONTROL;
	msg[1] = MB_MODULE_ID_GENERAL;
	msg[2] = 0;
	msg[3] = 1;
	msg[4] = enable ? FW_ACTIVE : FW_STANDBY;

	mutex_lock(&mhdp->mbox_mutex);

	for (i = 0; i < sizeof(msg); i++) {
		ret = cdns_mhdp_mailbox_write(mhdp, msg[i]);
		if (ret)
			goto out;
	}

	/* read the firmware state */
	ret = cdns_mhdp_mailbox_recv_data(mhdp, msg, sizeof(msg));
	if (ret)
		goto out;

	ret = 0;

out:
	mutex_unlock(&mhdp->mbox_mutex);

	if (ret < 0)
		dev_err(mhdp->dev, "set firmware active failed\n");
	return ret;
}

static
int cdns_mhdp_get_hpd_status(struct cdns_mhdp_device *mhdp)
{
	u8 status;
	int ret;

	mutex_lock(&mhdp->mbox_mutex);

	ret = cdns_mhdp_mailbox_send(mhdp, MB_MODULE_ID_DP_TX,
				     DPTX_HPD_STATE, 0, NULL);
	if (ret)
		goto err_get_hpd;

	ret = cdns_mhdp_mailbox_recv_header(mhdp, MB_MODULE_ID_DP_TX,
					    DPTX_HPD_STATE,
					    sizeof(status));
	if (ret)
		goto err_get_hpd;

	ret = cdns_mhdp_mailbox_recv_data(mhdp, &status, sizeof(status));
	if (ret)
		goto err_get_hpd;

	mutex_unlock(&mhdp->mbox_mutex);

	dev_dbg(mhdp->dev, "%s: HPD %splugged\n", __func__,
		status ? "" : "un");

	return status;

err_get_hpd:
	mutex_unlock(&mhdp->mbox_mutex);

	return ret;
}

static
int cdns_mhdp_get_edid_block(void *data, u8 *edid,
			     unsigned int block, size_t length)
{
	struct cdns_mhdp_device *mhdp = data;
	u8 msg[2], reg[2], i;
	int ret;

	mutex_lock(&mhdp->mbox_mutex);

	for (i = 0; i < 4; i++) {
		msg[0] = block / 2;
		msg[1] = block % 2;

		ret = cdns_mhdp_mailbox_send(mhdp, MB_MODULE_ID_DP_TX,
					     DPTX_GET_EDID, sizeof(msg), msg);
		if (ret)
			continue;

		ret = cdns_mhdp_mailbox_recv_header(mhdp, MB_MODULE_ID_DP_TX,
						    DPTX_GET_EDID,
						    sizeof(reg) + length);
		if (ret)
			continue;

		ret = cdns_mhdp_mailbox_recv_data(mhdp, reg, sizeof(reg));
		if (ret)
			continue;

		ret = cdns_mhdp_mailbox_recv_data(mhdp, edid, length);
		if (ret)
			continue;

		if (reg[0] == length && reg[1] == block / 2)
			break;
	}

	mutex_unlock(&mhdp->mbox_mutex);

	if (ret)
		dev_err(mhdp->dev, "get block[%d] edid failed: %d\n",
			block, ret);

	return ret;
}

static
int cdns_mhdp_read_hpd_event(struct cdns_mhdp_device *mhdp)
{
	u8 event = 0;
	int ret;

	mutex_lock(&mhdp->mbox_mutex);

	ret = cdns_mhdp_mailbox_send(mhdp, MB_MODULE_ID_DP_TX,
				     DPTX_READ_EVENT, 0, NULL);
	if (ret)
		goto out;

	ret = cdns_mhdp_mailbox_recv_header(mhdp, MB_MODULE_ID_DP_TX,
					    DPTX_READ_EVENT, sizeof(event));
	if (ret < 0)
		goto out;

	ret = cdns_mhdp_mailbox_recv_data(mhdp, &event, sizeof(event));
out:
	mutex_unlock(&mhdp->mbox_mutex);

	if (ret < 0)
		return ret;

	dev_dbg(mhdp->dev, "%s: %s%s%s%s\n", __func__,
		(event & DPTX_READ_EVENT_HPD_TO_HIGH) ? "TO_HIGH " : "",
		(event & DPTX_READ_EVENT_HPD_TO_LOW) ? "TO_LOW " : "",
		(event & DPTX_READ_EVENT_HPD_PULSE) ? "PULSE " : "",
		(event & DPTX_READ_EVENT_HPD_STATE) ? "HPD_STATE " : "");

	return event;
}

static
int cdns_mhdp_adjust_lt(struct cdns_mhdp_device *mhdp, unsigned int nlanes,
			unsigned int udelay, const u8 *lanes_data,
			u8 link_status[DP_LINK_STATUS_SIZE])
{
	u8 payload[7];
	u8 hdr[5]; /* For DPCD read response header */
	u32 addr;
	int ret;

	if (nlanes != 4 && nlanes != 2 && nlanes != 1) {
		dev_err(mhdp->dev, "invalid number of lanes: %u\n", nlanes);
		ret = -EINVAL;
		goto out;
	}

	payload[0] = nlanes;
	put_unaligned_be16(udelay, payload + 1);
	memcpy(payload + 3, lanes_data, nlanes);

	mutex_lock(&mhdp->mbox_mutex);

	ret = cdns_mhdp_mailbox_send(mhdp, MB_MODULE_ID_DP_TX,
				     DPTX_ADJUST_LT,
				     sizeof(payload), payload);
	if (ret)
		goto out;

	/* Yes, read the DPCD read command response */
	ret = cdns_mhdp_mailbox_recv_header(mhdp, MB_MODULE_ID_DP_TX,
					    DPTX_READ_DPCD,
					    sizeof(hdr) + DP_LINK_STATUS_SIZE);
	if (ret)
		goto out;

	ret = cdns_mhdp_mailbox_recv_data(mhdp, hdr, sizeof(hdr));
	if (ret)
		goto out;

	addr = get_unaligned_be24(hdr + 2);
	if (addr != DP_LANE0_1_STATUS)
		goto out;

	ret = cdns_mhdp_mailbox_recv_data(mhdp, link_status,
					  DP_LINK_STATUS_SIZE);

out:
	mutex_unlock(&mhdp->mbox_mutex);

	if (ret)
		dev_err(mhdp->dev, "Failed to adjust Link Training.\n");

	return ret;
}

/**
 * cdns_mhdp_link_power_up() - power up a DisplayPort link
 * @aux: DisplayPort AUX channel
 * @link: pointer to a structure containing the link configuration
 *
 * Returns 0 on success or a negative error code on failure.
 */
static
int cdns_mhdp_link_power_up(struct drm_dp_aux *aux, struct cdns_mhdp_link *link)
{
	u8 value;
	int err;

	/* DP_SET_POWER register is only available on DPCD v1.1 and later */
	if (link->revision < 0x11)
		return 0;

	err = drm_dp_dpcd_readb(aux, DP_SET_POWER, &value);
	if (err < 0)
		return err;

	value &= ~DP_SET_POWER_MASK;
	value |= DP_SET_POWER_D0;

	err = drm_dp_dpcd_writeb(aux, DP_SET_POWER, value);
	if (err < 0)
		return err;

	/*
	 * According to the DP 1.1 specification, a "Sink Device must exit the
	 * power saving state within 1 ms" (Section 2.5.3.1, Table 5-52, "Sink
	 * Control Field" (register 0x600).
	 */
	usleep_range(1000, 2000);

	return 0;
}

/**
 * cdns_mhdp_link_power_down() - power down a DisplayPort link
 * @aux: DisplayPort AUX channel
 * @link: pointer to a structure containing the link configuration
 *
 * Returns 0 on success or a negative error code on failure.
 */
static
int cdns_mhdp_link_power_down(struct drm_dp_aux *aux,
			      struct cdns_mhdp_link *link)
{
	u8 value;
	int err;

	/* DP_SET_POWER register is only available on DPCD v1.1 and later */
	if (link->revision < 0x11)
		return 0;

	err = drm_dp_dpcd_readb(aux, DP_SET_POWER, &value);
	if (err < 0)
		return err;

	value &= ~DP_SET_POWER_MASK;
	value |= DP_SET_POWER_D3;

	err = drm_dp_dpcd_writeb(aux, DP_SET_POWER, value);
	if (err < 0)
		return err;

	return 0;
}

/**
 * cdns_mhdp_link_configure() - configure a DisplayPort link
 * @aux: DisplayPort AUX channel
 * @link: pointer to a structure containing the link configuration
 *
 * Returns 0 on success or a negative error code on failure.
 */
static
int cdns_mhdp_link_configure(struct drm_dp_aux *aux,
			     struct cdns_mhdp_link *link)
{
	u8 values[2];
	int err;

	values[0] = drm_dp_link_rate_to_bw_code(link->rate);
	values[1] = link->num_lanes;

	if (link->capabilities & DP_LINK_CAP_ENHANCED_FRAMING)
		values[1] |= DP_LANE_COUNT_ENHANCED_FRAME_EN;

	err = drm_dp_dpcd_write(aux, DP_LINK_BW_SET, values, sizeof(values));
	if (err < 0)
		return err;

	return 0;
}

static unsigned int cdns_mhdp_max_link_rate(struct cdns_mhdp_device *mhdp)
{
	return min(mhdp->host.link_rate, mhdp->sink.link_rate);
}

static u8 cdns_mhdp_max_num_lanes(struct cdns_mhdp_device *mhdp)
{
	return min(mhdp->sink.lanes_cnt, mhdp->host.lanes_cnt);
}

static u8 cdns_mhdp_eq_training_pattern_supported(struct cdns_mhdp_device *mhdp)
{
	return fls(mhdp->host.pattern_supp & mhdp->sink.pattern_supp);
}

static bool cdns_mhdp_get_ssc_supported(struct cdns_mhdp_device *mhdp)
{
	/* Check if SSC is supported by both sides */
	return mhdp->host.ssc && mhdp->sink.ssc;
}

static enum drm_connector_status cdns_mhdp_detect(struct cdns_mhdp_device *mhdp)
{
	dev_dbg(mhdp->dev, "%s: %d\n", __func__, mhdp->plugged);

	if (mhdp->plugged)
		return connector_status_connected;
	else
		return connector_status_disconnected;
}

static int cdns_mhdp_check_fw_version(struct cdns_mhdp_device *mhdp)
{
	u32 major_num, minor_num, revision;
	u32 fw_ver, lib_ver;

	fw_ver = (readl(mhdp->regs + CDNS_VER_H) << 8)
	       | readl(mhdp->regs + CDNS_VER_L);

	lib_ver = (readl(mhdp->regs + CDNS_LIB_H_ADDR) << 8)
		| readl(mhdp->regs + CDNS_LIB_L_ADDR);

	if (lib_ver < 33984) {
		/*
		 * Older FW versions with major number 1, used to store FW
		 * version information by storing repository revision number
		 * in registers. This is for identifying these FW versions.
		 */
		major_num = 1;
		minor_num = 2;
		if (fw_ver == 26098) {
			revision = 15;
		} else if (lib_ver == 0 && fw_ver == 0) {
			revision = 17;
		} else {
			dev_err(mhdp->dev, "Unsupported FW version: fw_ver = %u, lib_ver = %u\n",
				fw_ver, lib_ver);
			return -ENODEV;
		}
	} else {
		/* To identify newer FW versions with major number 2 onwards. */
		major_num = fw_ver / 10000;
		minor_num = (fw_ver / 100) % 100;
		revision = (fw_ver % 10000) % 100;
	}

	dev_dbg(mhdp->dev, "FW version: v%u.%u.%u\n", major_num, minor_num,
		revision);
	return 0;
}

static int cdns_mhdp_fw_activate(const struct firmware *fw,
				 struct cdns_mhdp_device *mhdp)
{
	unsigned int reg;
	int ret;

	/* Release uCPU reset and stall it. */
	writel(CDNS_CPU_STALL, mhdp->regs + CDNS_APB_CTRL);

	memcpy_toio(mhdp->regs + CDNS_MHDP_IMEM, fw->data, fw->size);

	/* Leave debug mode, release stall */
	writel(0, mhdp->regs + CDNS_APB_CTRL);

	/*
	 * Wait for the KEEP_ALIVE "message" on the first 8 bits.
	 * Updated each sched "tick" (~2ms)
	 */
	ret = readl_poll_timeout(mhdp->regs + CDNS_KEEP_ALIVE, reg,
				 reg & CDNS_KEEP_ALIVE_MASK, 500,
				 CDNS_KEEP_ALIVE_TIMEOUT);
	if (ret) {
		dev_err(mhdp->dev,
			"device didn't give any life sign: reg %d\n", reg);
		return ret;
	}

	ret = cdns_mhdp_check_fw_version(mhdp);
	if (ret)
		return ret;

	/* Init events to 0 as it's not cleared by FW at boot but on read */
	readl(mhdp->regs + CDNS_SW_EVENT0);
	readl(mhdp->regs + CDNS_SW_EVENT1);
	readl(mhdp->regs + CDNS_SW_EVENT2);
	readl(mhdp->regs + CDNS_SW_EVENT3);

	/* Activate uCPU */
	ret = cdns_mhdp_set_firmware_active(mhdp, true);
	if (ret)
		return ret;

	spin_lock(&mhdp->start_lock);

	mhdp->hw_state = MHDP_HW_READY;

	/*
	 * Here we must keep the lock while enabling the interrupts
	 * since it would otherwise be possible that interrupt enable
	 * code is executed after the bridge is detached. The similar
	 * situation is not possible in attach()/detach() callbacks
	 * since the hw_state changes from MHDP_HW_READY to
	 * MHDP_HW_STOPPED happens only due to driver removal when
	 * bridge should already be detached.
	 */
	cdns_mhdp_bridge_hpd_enable(&mhdp->bridge);

	spin_unlock(&mhdp->start_lock);

	wake_up(&mhdp->fw_load_wq);
	dev_dbg(mhdp->dev, "DP FW activated\n");

	return 0;
}

static void cdns_mhdp_fw_cb(const struct firmware *fw, void *context)
{
	struct cdns_mhdp_device *mhdp = context;
	bool bridge_attached;
	int ret;

	dev_dbg(mhdp->dev, "firmware callback\n");

	if (!fw || !fw->data) {
		dev_err(mhdp->dev, "%s: No firmware.\n", __func__);
		return;
	}

	ret = cdns_mhdp_fw_activate(fw, mhdp);

	release_firmware(fw);

	if (ret)
		return;

	/*
	 *  XXX how to make sure the bridge is still attached when
	 *      calling drm_kms_helper_hotplug_event() after releasing
	 *      the lock? We should not hold the spin lock when
	 *      calling drm_kms_helper_hotplug_event() since it may
	 *      cause a dead lock. FB-dev console calls detect from the
	 *      same thread just down the call stack started here.
	 */
	spin_lock(&mhdp->start_lock);
	bridge_attached = mhdp->bridge_attached;
	spin_unlock(&mhdp->start_lock);
	if (bridge_attached) {
		if (mhdp->connector.dev)
			drm_kms_helper_hotplug_event(mhdp->bridge.dev);
		else
			drm_bridge_hpd_notify(&mhdp->bridge, cdns_mhdp_detect(mhdp));
	}
}

static int cdns_mhdp_load_firmware(struct cdns_mhdp_device *mhdp)
{
	int ret;

	ret = request_firmware_nowait(THIS_MODULE, true, FW_NAME, mhdp->dev,
				      GFP_KERNEL, mhdp, cdns_mhdp_fw_cb);
	if (ret) {
		dev_err(mhdp->dev, "failed to load firmware (%s), ret: %d\n",
			FW_NAME, ret);
		return ret;
	}

	return 0;
}

static ssize_t cdns_mhdp_transfer(struct drm_dp_aux *aux,
				  struct drm_dp_aux_msg *msg)
{
	struct cdns_mhdp_device *mhdp = dev_get_drvdata(aux->dev);
	int ret;

	if (msg->request != DP_AUX_NATIVE_WRITE &&
	    msg->request != DP_AUX_NATIVE_READ)
		return -EOPNOTSUPP;

	if (msg->request == DP_AUX_NATIVE_WRITE) {
		const u8 *buf = msg->buffer;
		unsigned int i;

		for (i = 0; i < msg->size; ++i) {
			ret = cdns_mhdp_dpcd_write(mhdp,
						   msg->address + i, buf[i]);
			if (!ret)
				continue;

			dev_err(mhdp->dev,
				"Failed to write DPCD addr %u\n",
				msg->address + i);

			return ret;
		}
	} else {
		ret = cdns_mhdp_dpcd_read(mhdp, msg->address,
					  msg->buffer, msg->size);
		if (ret) {
			dev_err(mhdp->dev,
				"Failed to read DPCD addr %u\n",
				msg->address);

			return ret;
		}
	}

	return msg->size;
}

static int cdns_mhdp_link_training_init(struct cdns_mhdp_device *mhdp)
{
	union phy_configure_opts phy_cfg;
	u32 reg32;
	int ret;

	drm_dp_dpcd_writeb(&mhdp->aux, DP_TRAINING_PATTERN_SET,
			   DP_TRAINING_PATTERN_DISABLE);

	/* Reset PHY configuration */
	reg32 = CDNS_PHY_COMMON_CONFIG | CDNS_PHY_TRAINING_TYPE(1);
	if (!mhdp->host.scrambler)
		reg32 |= CDNS_PHY_SCRAMBLER_BYPASS;

	cdns_mhdp_reg_write(mhdp, CDNS_DPTX_PHY_CONFIG, reg32);

	cdns_mhdp_reg_write(mhdp, CDNS_DP_ENHNCD,
			    mhdp->sink.enhanced & mhdp->host.enhanced);

	cdns_mhdp_reg_write(mhdp, CDNS_DP_LANE_EN,
			    CDNS_DP_LANE_EN_LANES(mhdp->link.num_lanes));

	cdns_mhdp_link_configure(&mhdp->aux, &mhdp->link);
	phy_cfg.dp.link_rate = mhdp->link.rate / 100;
	phy_cfg.dp.lanes = mhdp->link.num_lanes;

	memset(phy_cfg.dp.voltage, 0, sizeof(phy_cfg.dp.voltage));
	memset(phy_cfg.dp.pre, 0, sizeof(phy_cfg.dp.pre));

	phy_cfg.dp.ssc = cdns_mhdp_get_ssc_supported(mhdp);
	phy_cfg.dp.set_lanes = true;
	phy_cfg.dp.set_rate = true;
	phy_cfg.dp.set_voltages = true;
	ret = phy_configure(mhdp->phy,  &phy_cfg);
	if (ret) {
		dev_err(mhdp->dev, "%s: phy_configure() failed: %d\n",
			__func__, ret);
		return ret;
	}

	cdns_mhdp_reg_write(mhdp, CDNS_DPTX_PHY_CONFIG,
			    CDNS_PHY_COMMON_CONFIG |
			    CDNS_PHY_TRAINING_EN |
			    CDNS_PHY_TRAINING_TYPE(1) |
			    CDNS_PHY_SCRAMBLER_BYPASS);

	drm_dp_dpcd_writeb(&mhdp->aux, DP_TRAINING_PATTERN_SET,
			   DP_TRAINING_PATTERN_1 | DP_LINK_SCRAMBLING_DISABLE);

	return 0;
}

static void cdns_mhdp_get_adjust_train(struct cdns_mhdp_device *mhdp,
				       u8 link_status[DP_LINK_STATUS_SIZE],
				       u8 lanes_data[CDNS_DP_MAX_NUM_LANES],
				       union phy_configure_opts *phy_cfg)
{
	u8 adjust, max_pre_emph, max_volt_swing;
	u8 set_volt, set_pre;
	unsigned int i;

	max_pre_emph = CDNS_PRE_EMPHASIS(mhdp->host.pre_emphasis)
			   << DP_TRAIN_PRE_EMPHASIS_SHIFT;
	max_volt_swing = CDNS_VOLT_SWING(mhdp->host.volt_swing);

	for (i = 0; i < mhdp->link.num_lanes; i++) {
		/* Check if Voltage swing and pre-emphasis are within limits */
		adjust = drm_dp_get_adjust_request_voltage(link_status, i);
		set_volt = min(adjust, max_volt_swing);

		adjust = drm_dp_get_adjust_request_pre_emphasis(link_status, i);
		set_pre = min(adjust, max_pre_emph)
			  >> DP_TRAIN_PRE_EMPHASIS_SHIFT;

		/*
		 * Voltage swing level and pre-emphasis level combination is
		 * not allowed: leaving pre-emphasis as-is, and adjusting
		 * voltage swing.
		 */
		if (set_volt + set_pre > 3)
			set_volt = 3 - set_pre;

		phy_cfg->dp.voltage[i] = set_volt;
		lanes_data[i] = set_volt;

		if (set_volt == max_volt_swing)
			lanes_data[i] |= DP_TRAIN_MAX_SWING_REACHED;

		phy_cfg->dp.pre[i] = set_pre;
		lanes_data[i] |= (set_pre << DP_TRAIN_PRE_EMPHASIS_SHIFT);

		if (set_pre == (max_pre_emph >> DP_TRAIN_PRE_EMPHASIS_SHIFT))
			lanes_data[i] |= DP_TRAIN_MAX_PRE_EMPHASIS_REACHED;
	}
}

static
void cdns_mhdp_set_adjust_request_voltage(u8 link_status[DP_LINK_STATUS_SIZE],
					  unsigned int lane, u8 volt)
{
	unsigned int s = ((lane & 1) ?
			  DP_ADJUST_VOLTAGE_SWING_LANE1_SHIFT :
			  DP_ADJUST_VOLTAGE_SWING_LANE0_SHIFT);
	unsigned int idx = DP_ADJUST_REQUEST_LANE0_1 - DP_LANE0_1_STATUS + (lane >> 1);

	link_status[idx] &= ~(DP_ADJUST_VOLTAGE_SWING_LANE0_MASK << s);
	link_status[idx] |= volt << s;
}

static
void cdns_mhdp_set_adjust_request_pre_emphasis(u8 link_status[DP_LINK_STATUS_SIZE],
					       unsigned int lane, u8 pre_emphasis)
{
	unsigned int s = ((lane & 1) ?
			  DP_ADJUST_PRE_EMPHASIS_LANE1_SHIFT :
			  DP_ADJUST_PRE_EMPHASIS_LANE0_SHIFT);
	unsigned int idx = DP_ADJUST_REQUEST_LANE0_1 - DP_LANE0_1_STATUS + (lane >> 1);

	link_status[idx] &= ~(DP_ADJUST_PRE_EMPHASIS_LANE0_MASK << s);
	link_status[idx] |= pre_emphasis << s;
}

static void cdns_mhdp_adjust_requested_eq(struct cdns_mhdp_device *mhdp,
					  u8 link_status[DP_LINK_STATUS_SIZE])
{
	u8 max_pre = CDNS_PRE_EMPHASIS(mhdp->host.pre_emphasis);
	u8 max_volt = CDNS_VOLT_SWING(mhdp->host.volt_swing);
	unsigned int i;
	u8 volt, pre;

	for (i = 0; i < mhdp->link.num_lanes; i++) {
		volt = drm_dp_get_adjust_request_voltage(link_status, i);
		pre = drm_dp_get_adjust_request_pre_emphasis(link_status, i);
		if (volt + pre > 3)
			cdns_mhdp_set_adjust_request_voltage(link_status, i,
							     3 - pre);
		if (mhdp->host.volt_swing & CDNS_FORCE_VOLT_SWING)
			cdns_mhdp_set_adjust_request_voltage(link_status, i,
							     max_volt);
		if (mhdp->host.pre_emphasis & CDNS_FORCE_PRE_EMPHASIS)
			cdns_mhdp_set_adjust_request_pre_emphasis(link_status,
								  i, max_pre);
	}
}

static void cdns_mhdp_print_lt_status(const char *prefix,
				      struct cdns_mhdp_device *mhdp,
				      union phy_configure_opts *phy_cfg)
{
	char vs[8] = "0/0/0/0";
	char pe[8] = "0/0/0/0";
	unsigned int i;

	for (i = 0; i < mhdp->link.num_lanes; i++) {
		vs[i * 2] = '0' + phy_cfg->dp.voltage[i];
		pe[i * 2] = '0' + phy_cfg->dp.pre[i];
	}

	vs[i * 2 - 1] = '\0';
	pe[i * 2 - 1] = '\0';

	dev_dbg(mhdp->dev, "%s, %u lanes, %u Mbps, vs %s, pe %s\n",
		prefix,
		mhdp->link.num_lanes, mhdp->link.rate / 100,
		vs, pe);
}

static bool cdns_mhdp_link_training_channel_eq(struct cdns_mhdp_device *mhdp,
					       u8 eq_tps,
					       unsigned int training_interval)
{
	u8 lanes_data[CDNS_DP_MAX_NUM_LANES], fail_counter_short = 0;
	u8 link_status[DP_LINK_STATUS_SIZE];
	union phy_configure_opts phy_cfg;
	u32 reg32;
	int ret;
	bool r;

	dev_dbg(mhdp->dev, "Starting EQ phase\n");

	/* Enable link training TPS[eq_tps] in PHY */
	reg32 = CDNS_PHY_COMMON_CONFIG | CDNS_PHY_TRAINING_EN |
		CDNS_PHY_TRAINING_TYPE(eq_tps);
	if (eq_tps != 4)
		reg32 |= CDNS_PHY_SCRAMBLER_BYPASS;
	cdns_mhdp_reg_write(mhdp, CDNS_DPTX_PHY_CONFIG, reg32);

	drm_dp_dpcd_writeb(&mhdp->aux, DP_TRAINING_PATTERN_SET,
			   (eq_tps != 4) ? eq_tps | DP_LINK_SCRAMBLING_DISABLE :
			   CDNS_DP_TRAINING_PATTERN_4);

	drm_dp_dpcd_read_link_status(&mhdp->aux, link_status);

	do {
		cdns_mhdp_get_adjust_train(mhdp, link_status, lanes_data,
					   &phy_cfg);
		phy_cfg.dp.lanes = mhdp->link.num_lanes;
		phy_cfg.dp.ssc = cdns_mhdp_get_ssc_supported(mhdp);
		phy_cfg.dp.set_lanes = false;
		phy_cfg.dp.set_rate = false;
		phy_cfg.dp.set_voltages = true;
		ret = phy_configure(mhdp->phy,  &phy_cfg);
		if (ret) {
			dev_err(mhdp->dev, "%s: phy_configure() failed: %d\n",
				__func__, ret);
			goto err;
		}

		cdns_mhdp_adjust_lt(mhdp, mhdp->link.num_lanes,
				    training_interval, lanes_data, link_status);

		r = drm_dp_clock_recovery_ok(link_status, mhdp->link.num_lanes);
		if (!r)
			goto err;

		if (drm_dp_channel_eq_ok(link_status, mhdp->link.num_lanes)) {
			cdns_mhdp_print_lt_status("EQ phase ok", mhdp,
						  &phy_cfg);
			return true;
		}

		fail_counter_short++;

		cdns_mhdp_adjust_requested_eq(mhdp, link_status);
	} while (fail_counter_short < 5);

err:
	cdns_mhdp_print_lt_status("EQ phase failed", mhdp, &phy_cfg);

	return false;
}

static void cdns_mhdp_adjust_requested_cr(struct cdns_mhdp_device *mhdp,
					  u8 link_status[DP_LINK_STATUS_SIZE],
					  u8 *req_volt, u8 *req_pre)
{
	const u8 max_volt = CDNS_VOLT_SWING(mhdp->host.volt_swing);
	const u8 max_pre = CDNS_PRE_EMPHASIS(mhdp->host.pre_emphasis);
	unsigned int i;

	for (i = 0; i < mhdp->link.num_lanes; i++) {
		u8 val;

		val = mhdp->host.volt_swing & CDNS_FORCE_VOLT_SWING ?
		      max_volt : req_volt[i];
		cdns_mhdp_set_adjust_request_voltage(link_status, i, val);

		val = mhdp->host.pre_emphasis & CDNS_FORCE_PRE_EMPHASIS ?
		      max_pre : req_pre[i];
		cdns_mhdp_set_adjust_request_pre_emphasis(link_status, i, val);
	}
}

static
void cdns_mhdp_validate_cr(struct cdns_mhdp_device *mhdp, bool *cr_done,
			   bool *same_before_adjust, bool *max_swing_reached,
			   u8 before_cr[CDNS_DP_MAX_NUM_LANES],
			   u8 after_cr[DP_LINK_STATUS_SIZE], u8 *req_volt,
			   u8 *req_pre)
{
	const u8 max_volt = CDNS_VOLT_SWING(mhdp->host.volt_swing);
	const u8 max_pre = CDNS_PRE_EMPHASIS(mhdp->host.pre_emphasis);
	bool same_pre, same_volt;
	unsigned int i;
	u8 adjust;

	*same_before_adjust = false;
	*max_swing_reached = false;
	*cr_done = drm_dp_clock_recovery_ok(after_cr, mhdp->link.num_lanes);

	for (i = 0; i < mhdp->link.num_lanes; i++) {
		adjust = drm_dp_get_adjust_request_voltage(after_cr, i);
		req_volt[i] = min(adjust, max_volt);

		adjust = drm_dp_get_adjust_request_pre_emphasis(after_cr, i) >>
		      DP_TRAIN_PRE_EMPHASIS_SHIFT;
		req_pre[i] = min(adjust, max_pre);

		same_pre = (before_cr[i] & DP_TRAIN_PRE_EMPHASIS_MASK) ==
			   req_pre[i] << DP_TRAIN_PRE_EMPHASIS_SHIFT;
		same_volt = (before_cr[i] & DP_TRAIN_VOLTAGE_SWING_MASK) ==
			    req_volt[i];
		if (same_pre && same_volt)
			*same_before_adjust = true;

		/* 3.1.5.2 in DP Standard v1.4. Table 3-1 */
		if (!*cr_done && req_volt[i] + req_pre[i] >= 3) {
			*max_swing_reached = true;
			return;
		}
	}
}

static bool cdns_mhdp_link_training_cr(struct cdns_mhdp_device *mhdp)
{
	u8 lanes_data[CDNS_DP_MAX_NUM_LANES],
	fail_counter_short = 0, fail_counter_cr_long = 0;
	u8 link_status[DP_LINK_STATUS_SIZE];
	bool cr_done;
	union phy_configure_opts phy_cfg;
	int ret;

	dev_dbg(mhdp->dev, "Starting CR phase\n");

	ret = cdns_mhdp_link_training_init(mhdp);
	if (ret)
		goto err;

	drm_dp_dpcd_read_link_status(&mhdp->aux, link_status);

	do {
		u8 requested_adjust_volt_swing[CDNS_DP_MAX_NUM_LANES] = {};
		u8 requested_adjust_pre_emphasis[CDNS_DP_MAX_NUM_LANES] = {};
		bool same_before_adjust, max_swing_reached;

		cdns_mhdp_get_adjust_train(mhdp, link_status, lanes_data,
					   &phy_cfg);
		phy_cfg.dp.lanes = mhdp->link.num_lanes;
		phy_cfg.dp.ssc = cdns_mhdp_get_ssc_supported(mhdp);
		phy_cfg.dp.set_lanes = false;
		phy_cfg.dp.set_rate = false;
		phy_cfg.dp.set_voltages = true;
		ret = phy_configure(mhdp->phy,  &phy_cfg);
		if (ret) {
			dev_err(mhdp->dev, "%s: phy_configure() failed: %d\n",
				__func__, ret);
			goto err;
		}

		cdns_mhdp_adjust_lt(mhdp, mhdp->link.num_lanes, 100,
				    lanes_data, link_status);

		cdns_mhdp_validate_cr(mhdp, &cr_done, &same_before_adjust,
				      &max_swing_reached, lanes_data,
				      link_status,
				      requested_adjust_volt_swing,
				      requested_adjust_pre_emphasis);

		if (max_swing_reached) {
			dev_err(mhdp->dev, "CR: max swing reached\n");
			goto err;
		}

		if (cr_done) {
			cdns_mhdp_print_lt_status("CR phase ok", mhdp,
						  &phy_cfg);
			return true;
		}

		/* Not all CR_DONE bits set */
		fail_counter_cr_long++;

		if (same_before_adjust) {
			fail_counter_short++;
			continue;
		}

		fail_counter_short = 0;
		/*
		 * Voltage swing/pre-emphasis adjust requested
		 * during CR phase
		 */
		cdns_mhdp_adjust_requested_cr(mhdp, link_status,
					      requested_adjust_volt_swing,
					      requested_adjust_pre_emphasis);
	} while (fail_counter_short < 5 && fail_counter_cr_long < 10);

err:
	cdns_mhdp_print_lt_status("CR phase failed", mhdp, &phy_cfg);

	return false;
}

static void cdns_mhdp_lower_link_rate(struct cdns_mhdp_link *link)
{
	switch (drm_dp_link_rate_to_bw_code(link->rate)) {
	case DP_LINK_BW_2_7:
		link->rate = drm_dp_bw_code_to_link_rate(DP_LINK_BW_1_62);
		break;
	case DP_LINK_BW_5_4:
		link->rate = drm_dp_bw_code_to_link_rate(DP_LINK_BW_2_7);
		break;
	case DP_LINK_BW_8_1:
		link->rate = drm_dp_bw_code_to_link_rate(DP_LINK_BW_5_4);
		break;
	}
}

static int cdns_mhdp_link_training(struct cdns_mhdp_device *mhdp,
				   unsigned int training_interval)
{
	u32 reg32;
	const u8 eq_tps = cdns_mhdp_eq_training_pattern_supported(mhdp);
	int ret;

	while (1) {
		if (!cdns_mhdp_link_training_cr(mhdp)) {
			if (drm_dp_link_rate_to_bw_code(mhdp->link.rate) !=
			    DP_LINK_BW_1_62) {
				dev_dbg(mhdp->dev,
					"Reducing link rate during CR phase\n");
				cdns_mhdp_lower_link_rate(&mhdp->link);

				continue;
			} else if (mhdp->link.num_lanes > 1) {
				dev_dbg(mhdp->dev,
					"Reducing lanes number during CR phase\n");
				mhdp->link.num_lanes >>= 1;
				mhdp->link.rate = cdns_mhdp_max_link_rate(mhdp);

				continue;
			}

			dev_err(mhdp->dev,
				"Link training failed during CR phase\n");
			goto err;
		}

		if (cdns_mhdp_link_training_channel_eq(mhdp, eq_tps,
						       training_interval))
			break;

		if (mhdp->link.num_lanes > 1) {
			dev_dbg(mhdp->dev,
				"Reducing lanes number during EQ phase\n");
			mhdp->link.num_lanes >>= 1;

			continue;
		} else if (drm_dp_link_rate_to_bw_code(mhdp->link.rate) !=
			   DP_LINK_BW_1_62) {
			dev_dbg(mhdp->dev,
				"Reducing link rate during EQ phase\n");
			cdns_mhdp_lower_link_rate(&mhdp->link);
			mhdp->link.num_lanes = cdns_mhdp_max_num_lanes(mhdp);

			continue;
		}

		dev_err(mhdp->dev, "Link training failed during EQ phase\n");
		goto err;
	}

	dev_dbg(mhdp->dev, "Link training ok. Lanes: %u, Rate %u Mbps\n",
		mhdp->link.num_lanes, mhdp->link.rate / 100);

	drm_dp_dpcd_writeb(&mhdp->aux, DP_TRAINING_PATTERN_SET,
			   mhdp->host.scrambler ? 0 :
			   DP_LINK_SCRAMBLING_DISABLE);

	ret = cdns_mhdp_reg_read(mhdp, CDNS_DP_FRAMER_GLOBAL_CONFIG, &reg32);
	if (ret < 0) {
		dev_err(mhdp->dev,
			"Failed to read CDNS_DP_FRAMER_GLOBAL_CONFIG %d\n",
			ret);
		return ret;
	}
	reg32 &= ~GENMASK(1, 0);
	reg32 |= CDNS_DP_NUM_LANES(mhdp->link.num_lanes);
	reg32 |= CDNS_DP_WR_FAILING_EDGE_VSYNC;
	reg32 |= CDNS_DP_FRAMER_EN;
	cdns_mhdp_reg_write(mhdp, CDNS_DP_FRAMER_GLOBAL_CONFIG, reg32);

	/* Reset PHY config */
	reg32 = CDNS_PHY_COMMON_CONFIG | CDNS_PHY_TRAINING_TYPE(1);
	if (!mhdp->host.scrambler)
		reg32 |= CDNS_PHY_SCRAMBLER_BYPASS;
	cdns_mhdp_reg_write(mhdp, CDNS_DPTX_PHY_CONFIG, reg32);

	return 0;
err:
	/* Reset PHY config */
	reg32 = CDNS_PHY_COMMON_CONFIG | CDNS_PHY_TRAINING_TYPE(1);
	if (!mhdp->host.scrambler)
		reg32 |= CDNS_PHY_SCRAMBLER_BYPASS;
	cdns_mhdp_reg_write(mhdp, CDNS_DPTX_PHY_CONFIG, reg32);

	drm_dp_dpcd_writeb(&mhdp->aux, DP_TRAINING_PATTERN_SET,
			   DP_TRAINING_PATTERN_DISABLE);

	return -EIO;
}

static u32 cdns_mhdp_get_training_interval_us(struct cdns_mhdp_device *mhdp,
					      u32 interval)
{
	if (interval == 0)
		return 400;
	if (interval < 5)
		return 4000 << (interval - 1);
	dev_err(mhdp->dev,
		"wrong training interval returned by DPCD: %d\n", interval);
	return 0;
}

static void cdns_mhdp_fill_host_caps(struct cdns_mhdp_device *mhdp)
{
	unsigned int link_rate;

	/* Get source capabilities based on PHY attributes */

	mhdp->host.lanes_cnt = mhdp->phy->attrs.bus_width;
	if (!mhdp->host.lanes_cnt)
		mhdp->host.lanes_cnt = 4;

	link_rate = mhdp->phy->attrs.max_link_rate;
	if (!link_rate)
		link_rate = drm_dp_bw_code_to_link_rate(DP_LINK_BW_8_1);
	else
		/* PHY uses Mb/s, DRM uses tens of kb/s. */
		link_rate *= 100;

	mhdp->host.link_rate = link_rate;
	mhdp->host.volt_swing = CDNS_VOLT_SWING(3);
	mhdp->host.pre_emphasis = CDNS_PRE_EMPHASIS(3);
	mhdp->host.pattern_supp = CDNS_SUPPORT_TPS(1) |
				  CDNS_SUPPORT_TPS(2) | CDNS_SUPPORT_TPS(3) |
				  CDNS_SUPPORT_TPS(4);
	mhdp->host.lane_mapping = CDNS_LANE_MAPPING_NORMAL;
	mhdp->host.fast_link = false;
	mhdp->host.enhanced = true;
	mhdp->host.scrambler = true;
	mhdp->host.ssc = false;
}

static void cdns_mhdp_fill_sink_caps(struct cdns_mhdp_device *mhdp,
				     u8 dpcd[DP_RECEIVER_CAP_SIZE])
{
	mhdp->sink.link_rate = mhdp->link.rate;
	mhdp->sink.lanes_cnt = mhdp->link.num_lanes;
	mhdp->sink.enhanced = !!(mhdp->link.capabilities &
				 DP_LINK_CAP_ENHANCED_FRAMING);

	/* Set SSC support */
	mhdp->sink.ssc = !!(dpcd[DP_MAX_DOWNSPREAD] &
				  DP_MAX_DOWNSPREAD_0_5);

	/* Set TPS support */
	mhdp->sink.pattern_supp = CDNS_SUPPORT_TPS(1) | CDNS_SUPPORT_TPS(2);
	if (drm_dp_tps3_supported(dpcd))
		mhdp->sink.pattern_supp |= CDNS_SUPPORT_TPS(3);
	if (drm_dp_tps4_supported(dpcd))
		mhdp->sink.pattern_supp |= CDNS_SUPPORT_TPS(4);

	/* Set fast link support */
	mhdp->sink.fast_link = !!(dpcd[DP_MAX_DOWNSPREAD] &
				  DP_NO_AUX_HANDSHAKE_LINK_TRAINING);
}

static int cdns_mhdp_link_up(struct cdns_mhdp_device *mhdp)
{
	u8 dpcd[DP_RECEIVER_CAP_SIZE], amp[2];
	u32 resp, interval, interval_us;
	u8 ext_cap_chk = 0;
	unsigned int addr;
	int err;

	WARN_ON(!mutex_is_locked(&mhdp->link_mutex));

	drm_dp_dpcd_readb(&mhdp->aux, DP_TRAINING_AUX_RD_INTERVAL,
			  &ext_cap_chk);

	if (ext_cap_chk & DP_EXTENDED_RECEIVER_CAP_FIELD_PRESENT)
		addr = DP_DP13_DPCD_REV;
	else
		addr = DP_DPCD_REV;

	err = drm_dp_dpcd_read(&mhdp->aux, addr, dpcd, DP_RECEIVER_CAP_SIZE);
	if (err < 0) {
		dev_err(mhdp->dev, "Failed to read receiver capabilities\n");
		return err;
	}

	mhdp->link.revision = dpcd[0];
	mhdp->link.rate = drm_dp_bw_code_to_link_rate(dpcd[1]);
	mhdp->link.num_lanes = dpcd[2] & DP_MAX_LANE_COUNT_MASK;

	if (dpcd[2] & DP_ENHANCED_FRAME_CAP)
		mhdp->link.capabilities |= DP_LINK_CAP_ENHANCED_FRAMING;

	dev_dbg(mhdp->dev, "Set sink device power state via DPCD\n");
	cdns_mhdp_link_power_up(&mhdp->aux, &mhdp->link);

	cdns_mhdp_fill_sink_caps(mhdp, dpcd);

	mhdp->link.rate = cdns_mhdp_max_link_rate(mhdp);
	mhdp->link.num_lanes = cdns_mhdp_max_num_lanes(mhdp);

	/* Disable framer for link training */
	err = cdns_mhdp_reg_read(mhdp, CDNS_DP_FRAMER_GLOBAL_CONFIG, &resp);
	if (err < 0) {
		dev_err(mhdp->dev,
			"Failed to read CDNS_DP_FRAMER_GLOBAL_CONFIG %d\n",
			err);
		return err;
	}

	resp &= ~CDNS_DP_FRAMER_EN;
	cdns_mhdp_reg_write(mhdp, CDNS_DP_FRAMER_GLOBAL_CONFIG, resp);

	/* Spread AMP if required, enable 8b/10b coding */
	amp[0] = cdns_mhdp_get_ssc_supported(mhdp) ? DP_SPREAD_AMP_0_5 : 0;
	amp[1] = DP_SET_ANSI_8B10B;
	drm_dp_dpcd_write(&mhdp->aux, DP_DOWNSPREAD_CTRL, amp, 2);

	if (mhdp->host.fast_link & mhdp->sink.fast_link) {
		dev_err(mhdp->dev, "fastlink not supported\n");
		return -EOPNOTSUPP;
	}

	interval = dpcd[DP_TRAINING_AUX_RD_INTERVAL] & DP_TRAINING_AUX_RD_MASK;
	interval_us = cdns_mhdp_get_training_interval_us(mhdp, interval);
	if (!interval_us ||
	    cdns_mhdp_link_training(mhdp, interval_us)) {
		dev_err(mhdp->dev, "Link training failed. Exiting.\n");
		return -EIO;
	}

	mhdp->link_up = true;

	return 0;
}

static void cdns_mhdp_link_down(struct cdns_mhdp_device *mhdp)
{
	WARN_ON(!mutex_is_locked(&mhdp->link_mutex));

	if (mhdp->plugged)
		cdns_mhdp_link_power_down(&mhdp->aux, &mhdp->link);

	mhdp->link_up = false;
}

static const struct drm_edid *cdns_mhdp_edid_read(struct cdns_mhdp_device *mhdp,
						  struct drm_connector *connector)
{
	if (!mhdp->plugged)
		return NULL;

	return drm_edid_read_custom(connector, cdns_mhdp_get_edid_block, mhdp);
}

static int cdns_mhdp_get_modes(struct drm_connector *connector)
{
	struct cdns_mhdp_device *mhdp = connector_to_mhdp(connector);
	const struct drm_edid *drm_edid;
	int num_modes;

	if (!mhdp->plugged)
		return 0;

	drm_edid = cdns_mhdp_edid_read(mhdp, connector);

	drm_edid_connector_update(connector, drm_edid);

	if (!drm_edid) {
		dev_err(mhdp->dev, "Failed to read EDID\n");
		return 0;
	}

	num_modes = drm_edid_connector_add_modes(connector);
	drm_edid_free(drm_edid);

	/*
	 * HACK: Warn about unsupported display formats until we deal
	 *       with them correctly.
	 */
	if (connector->display_info.color_formats &&
	    !(connector->display_info.color_formats &
	      mhdp->display_fmt.color_format))
		dev_warn(mhdp->dev,
			 "%s: No supported color_format found (0x%08x)\n",
			__func__, connector->display_info.color_formats);

	if (connector->display_info.bpc &&
	    connector->display_info.bpc < mhdp->display_fmt.bpc)
		dev_warn(mhdp->dev, "%s: Display bpc only %d < %d\n",
			 __func__, connector->display_info.bpc,
			 mhdp->display_fmt.bpc);

	return num_modes;
}

static int cdns_mhdp_connector_detect(struct drm_connector *conn,
				      struct drm_modeset_acquire_ctx *ctx,
				      bool force)
{
	struct cdns_mhdp_device *mhdp = connector_to_mhdp(conn);

	return cdns_mhdp_detect(mhdp);
}

static u32 cdns_mhdp_get_bpp(struct cdns_mhdp_display_fmt *fmt)
{
	u32 bpp;

	if (fmt->y_only)
		return fmt->bpc;

	switch (fmt->color_format) {
	case DRM_COLOR_FORMAT_RGB444:
	case DRM_COLOR_FORMAT_YCBCR444:
		bpp = fmt->bpc * 3;
		break;
	case DRM_COLOR_FORMAT_YCBCR422:
		bpp = fmt->bpc * 2;
		break;
	case DRM_COLOR_FORMAT_YCBCR420:
		bpp = fmt->bpc * 3 / 2;
		break;
	default:
		bpp = fmt->bpc * 3;
		WARN_ON(1);
	}
	return bpp;
}

static
bool cdns_mhdp_bandwidth_ok(struct cdns_mhdp_device *mhdp,
			    const struct drm_display_mode *mode,
			    unsigned int lanes, unsigned int rate)
{
	u32 max_bw, req_bw, bpp;

	/*
	 * mode->clock is expressed in kHz. Multiplying by bpp and dividing by 8
	 * we get the number of kB/s. DisplayPort applies a 8b-10b encoding, the
	 * value thus equals the bandwidth in 10kb/s units, which matches the
	 * units of the rate parameter.
	 */

	bpp = cdns_mhdp_get_bpp(&mhdp->display_fmt);
	req_bw = mode->clock * bpp / 8;
	max_bw = lanes * rate;
	if (req_bw > max_bw) {
		dev_dbg(mhdp->dev,
			"Unsupported Mode: %s, Req BW: %u, Available Max BW:%u\n",
			mode->name, req_bw, max_bw);

		return false;
	}

	return true;
}

static
enum drm_mode_status cdns_mhdp_mode_valid(struct drm_connector *conn,
					  struct drm_display_mode *mode)
{
	struct cdns_mhdp_device *mhdp = connector_to_mhdp(conn);

	mutex_lock(&mhdp->link_mutex);

	if (!cdns_mhdp_bandwidth_ok(mhdp, mode, mhdp->link.num_lanes,
				    mhdp->link.rate)) {
		mutex_unlock(&mhdp->link_mutex);
		return MODE_CLOCK_HIGH;
	}

	mutex_unlock(&mhdp->link_mutex);
	return MODE_OK;
}

static int cdns_mhdp_connector_atomic_check(struct drm_connector *conn,
					    struct drm_atomic_state *state)
{
	struct cdns_mhdp_device *mhdp = connector_to_mhdp(conn);
	struct drm_connector_state *old_state, *new_state;
	struct drm_crtc_state *crtc_state;
	u64 old_cp, new_cp;

	if (!mhdp->hdcp_supported)
		return 0;

	old_state = drm_atomic_get_old_connector_state(state, conn);
	new_state = drm_atomic_get_new_connector_state(state, conn);
	old_cp = old_state->content_protection;
	new_cp = new_state->content_protection;

	if (old_state->hdcp_content_type != new_state->hdcp_content_type &&
	    new_cp != DRM_MODE_CONTENT_PROTECTION_UNDESIRED) {
		new_state->content_protection = DRM_MODE_CONTENT_PROTECTION_DESIRED;
		goto mode_changed;
	}

	if (!new_state->crtc) {
		if (old_cp == DRM_MODE_CONTENT_PROTECTION_ENABLED)
			new_state->content_protection = DRM_MODE_CONTENT_PROTECTION_DESIRED;
		return 0;
	}

	if (old_cp == new_cp ||
	    (old_cp == DRM_MODE_CONTENT_PROTECTION_DESIRED &&
	     new_cp == DRM_MODE_CONTENT_PROTECTION_ENABLED))
		return 0;

mode_changed:
	crtc_state = drm_atomic_get_new_crtc_state(state, new_state->crtc);
	crtc_state->mode_changed = true;

	return 0;
}

static const struct drm_connector_helper_funcs cdns_mhdp_conn_helper_funcs = {
	.detect_ctx = cdns_mhdp_connector_detect,
	.get_modes = cdns_mhdp_get_modes,
	.mode_valid = cdns_mhdp_mode_valid,
	.atomic_check = cdns_mhdp_connector_atomic_check,
};

static const struct drm_connector_funcs cdns_mhdp_conn_funcs = {
	.fill_modes = drm_helper_probe_single_connector_modes,
	.atomic_duplicate_state = drm_atomic_helper_connector_duplicate_state,
	.atomic_destroy_state = drm_atomic_helper_connector_destroy_state,
	.reset = drm_atomic_helper_connector_reset,
	.destroy = drm_connector_cleanup,
};

static int cdns_mhdp_connector_init(struct cdns_mhdp_device *mhdp)
{
	u32 bus_format = MEDIA_BUS_FMT_RGB121212_1X36;
	struct drm_connector *conn = &mhdp->connector;
	struct drm_bridge *bridge = &mhdp->bridge;
	int ret;

	conn->polled = DRM_CONNECTOR_POLL_HPD;

	ret = drm_connector_init(bridge->dev, conn, &cdns_mhdp_conn_funcs,
				 DRM_MODE_CONNECTOR_DisplayPort);
	if (ret) {
		dev_err(mhdp->dev, "Failed to initialize connector with drm\n");
		return ret;
	}

	drm_connector_helper_add(conn, &cdns_mhdp_conn_helper_funcs);

	ret = drm_display_info_set_bus_formats(&conn->display_info,
					       &bus_format, 1);
	if (ret)
		return ret;

	ret = drm_connector_attach_encoder(conn, bridge->encoder);
	if (ret) {
		dev_err(mhdp->dev, "Failed to attach connector to encoder\n");
		return ret;
	}

	if (mhdp->hdcp_supported)
		ret = drm_connector_attach_content_protection_property(conn, true);

	return ret;
}

static int cdns_mhdp_attach(struct drm_bridge *bridge,
			    enum drm_bridge_attach_flags flags)
{
	struct cdns_mhdp_device *mhdp = bridge_to_mhdp(bridge);
	bool hw_ready;
	int ret;

	dev_dbg(mhdp->dev, "%s\n", __func__);

	mhdp->aux.drm_dev = bridge->dev;
	ret = drm_dp_aux_register(&mhdp->aux);
	if (ret < 0)
		return ret;

	if (!(flags & DRM_BRIDGE_ATTACH_NO_CONNECTOR)) {
		ret = cdns_mhdp_connector_init(mhdp);
		if (ret)
			goto aux_unregister;
	}

	spin_lock(&mhdp->start_lock);

	mhdp->bridge_attached = true;
	hw_ready = mhdp->hw_state == MHDP_HW_READY;

	spin_unlock(&mhdp->start_lock);

	/* Enable SW event interrupts */
	if (hw_ready)
		cdns_mhdp_bridge_hpd_enable(bridge);

	return 0;
aux_unregister:
	drm_dp_aux_unregister(&mhdp->aux);
	return ret;
}

static void cdns_mhdp_configure_video(struct cdns_mhdp_device *mhdp,
				      const struct drm_display_mode *mode)
{
	unsigned int dp_framer_sp = 0, msa_horizontal_1,
		msa_vertical_1, bnd_hsync2vsync, hsync2vsync_pol_ctrl,
		misc0 = 0, misc1 = 0, pxl_repr,
		front_porch, back_porch, msa_h0, msa_v0, hsync, vsync,
		dp_vertical_1;
	u8 stream_id = mhdp->stream_id;
	u32 bpp, bpc, pxlfmt, framer;
	int ret;

	pxlfmt = mhdp->display_fmt.color_format;
	bpc = mhdp->display_fmt.bpc;

	/*
	 * If YCBCR supported and stream not SD, use ITU709
	 * Need to handle ITU version with YCBCR420 when supported
	 */
	if ((pxlfmt == DRM_COLOR_FORMAT_YCBCR444 ||
	     pxlfmt == DRM_COLOR_FORMAT_YCBCR422) && mode->crtc_vdisplay >= 720)
		misc0 = DP_YCBCR_COEFFICIENTS_ITU709;

	bpp = cdns_mhdp_get_bpp(&mhdp->display_fmt);

	switch (pxlfmt) {
	case DRM_COLOR_FORMAT_RGB444:
		pxl_repr = CDNS_DP_FRAMER_RGB << CDNS_DP_FRAMER_PXL_FORMAT;
		misc0 |= DP_COLOR_FORMAT_RGB;
		break;
	case DRM_COLOR_FORMAT_YCBCR444:
		pxl_repr = CDNS_DP_FRAMER_YCBCR444 << CDNS_DP_FRAMER_PXL_FORMAT;
		misc0 |= DP_COLOR_FORMAT_YCbCr444 | DP_TEST_DYNAMIC_RANGE_CEA;
		break;
	case DRM_COLOR_FORMAT_YCBCR422:
		pxl_repr = CDNS_DP_FRAMER_YCBCR422 << CDNS_DP_FRAMER_PXL_FORMAT;
		misc0 |= DP_COLOR_FORMAT_YCbCr422 | DP_TEST_DYNAMIC_RANGE_CEA;
		break;
	case DRM_COLOR_FORMAT_YCBCR420:
		pxl_repr = CDNS_DP_FRAMER_YCBCR420 << CDNS_DP_FRAMER_PXL_FORMAT;
		break;
	default:
		pxl_repr = CDNS_DP_FRAMER_Y_ONLY << CDNS_DP_FRAMER_PXL_FORMAT;
	}

	switch (bpc) {
	case 6:
		misc0 |= DP_TEST_BIT_DEPTH_6;
		pxl_repr |= CDNS_DP_FRAMER_6_BPC;
		break;
	case 8:
		misc0 |= DP_TEST_BIT_DEPTH_8;
		pxl_repr |= CDNS_DP_FRAMER_8_BPC;
		break;
	case 10:
		misc0 |= DP_TEST_BIT_DEPTH_10;
		pxl_repr |= CDNS_DP_FRAMER_10_BPC;
		break;
	case 12:
		misc0 |= DP_TEST_BIT_DEPTH_12;
		pxl_repr |= CDNS_DP_FRAMER_12_BPC;
		break;
	case 16:
		misc0 |= DP_TEST_BIT_DEPTH_16;
		pxl_repr |= CDNS_DP_FRAMER_16_BPC;
		break;
	}

	bnd_hsync2vsync = CDNS_IP_BYPASS_V_INTERFACE;
	if (mode->flags & DRM_MODE_FLAG_INTERLACE)
		bnd_hsync2vsync |= CDNS_IP_DET_INTERLACE_FORMAT;

	cdns_mhdp_reg_write(mhdp, CDNS_BND_HSYNC2VSYNC(stream_id),
			    bnd_hsync2vsync);

	hsync2vsync_pol_ctrl = 0;
	if (mode->flags & DRM_MODE_FLAG_NHSYNC)
		hsync2vsync_pol_ctrl |= CDNS_H2V_HSYNC_POL_ACTIVE_LOW;
	if (mode->flags & DRM_MODE_FLAG_NVSYNC)
		hsync2vsync_pol_ctrl |= CDNS_H2V_VSYNC_POL_ACTIVE_LOW;
	cdns_mhdp_reg_write(mhdp, CDNS_HSYNC2VSYNC_POL_CTRL(stream_id),
			    hsync2vsync_pol_ctrl);

	cdns_mhdp_reg_write(mhdp, CDNS_DP_FRAMER_PXL_REPR(stream_id), pxl_repr);

	if (mode->flags & DRM_MODE_FLAG_INTERLACE)
		dp_framer_sp |= CDNS_DP_FRAMER_INTERLACE;
	if (mode->flags & DRM_MODE_FLAG_NHSYNC)
		dp_framer_sp |= CDNS_DP_FRAMER_HSYNC_POL_LOW;
	if (mode->flags & DRM_MODE_FLAG_NVSYNC)
		dp_framer_sp |= CDNS_DP_FRAMER_VSYNC_POL_LOW;
	cdns_mhdp_reg_write(mhdp, CDNS_DP_FRAMER_SP(stream_id), dp_framer_sp);

	front_porch = mode->crtc_hsync_start - mode->crtc_hdisplay;
	back_porch = mode->crtc_htotal - mode->crtc_hsync_end;
	cdns_mhdp_reg_write(mhdp, CDNS_DP_FRONT_BACK_PORCH(stream_id),
			    CDNS_DP_FRONT_PORCH(front_porch) |
			    CDNS_DP_BACK_PORCH(back_porch));

	cdns_mhdp_reg_write(mhdp, CDNS_DP_BYTE_COUNT(stream_id),
			    mode->crtc_hdisplay * bpp / 8);

	msa_h0 = mode->crtc_htotal - mode->crtc_hsync_start;
	cdns_mhdp_reg_write(mhdp, CDNS_DP_MSA_HORIZONTAL_0(stream_id),
			    CDNS_DP_MSAH0_H_TOTAL(mode->crtc_htotal) |
			    CDNS_DP_MSAH0_HSYNC_START(msa_h0));

	hsync = mode->crtc_hsync_end - mode->crtc_hsync_start;
	msa_horizontal_1 = CDNS_DP_MSAH1_HSYNC_WIDTH(hsync) |
			   CDNS_DP_MSAH1_HDISP_WIDTH(mode->crtc_hdisplay);
	if (mode->flags & DRM_MODE_FLAG_NHSYNC)
		msa_horizontal_1 |= CDNS_DP_MSAH1_HSYNC_POL_LOW;
	cdns_mhdp_reg_write(mhdp, CDNS_DP_MSA_HORIZONTAL_1(stream_id),
			    msa_horizontal_1);

	msa_v0 = mode->crtc_vtotal - mode->crtc_vsync_start;
	cdns_mhdp_reg_write(mhdp, CDNS_DP_MSA_VERTICAL_0(stream_id),
			    CDNS_DP_MSAV0_V_TOTAL(mode->crtc_vtotal) |
			    CDNS_DP_MSAV0_VSYNC_START(msa_v0));

	vsync = mode->crtc_vsync_end - mode->crtc_vsync_start;
	msa_vertical_1 = CDNS_DP_MSAV1_VSYNC_WIDTH(vsync) |
			 CDNS_DP_MSAV1_VDISP_WIDTH(mode->crtc_vdisplay);
	if (mode->flags & DRM_MODE_FLAG_NVSYNC)
		msa_vertical_1 |= CDNS_DP_MSAV1_VSYNC_POL_LOW;
	cdns_mhdp_reg_write(mhdp, CDNS_DP_MSA_VERTICAL_1(stream_id),
			    msa_vertical_1);

	if ((mode->flags & DRM_MODE_FLAG_INTERLACE) &&
	    mode->crtc_vtotal % 2 == 0)
		misc1 = DP_TEST_INTERLACED;
	if (mhdp->display_fmt.y_only)
		misc1 |= CDNS_DP_TEST_COLOR_FORMAT_RAW_Y_ONLY;
	/* Use VSC SDP for Y420 */
	if (pxlfmt == DRM_COLOR_FORMAT_YCBCR420)
		misc1 = CDNS_DP_TEST_VSC_SDP;

	cdns_mhdp_reg_write(mhdp, CDNS_DP_MSA_MISC(stream_id),
			    misc0 | (misc1 << 8));

	cdns_mhdp_reg_write(mhdp, CDNS_DP_HORIZONTAL(stream_id),
			    CDNS_DP_H_HSYNC_WIDTH(hsync) |
			    CDNS_DP_H_H_TOTAL(mode->crtc_hdisplay));

	cdns_mhdp_reg_write(mhdp, CDNS_DP_VERTICAL_0(stream_id),
			    CDNS_DP_V0_VHEIGHT(mode->crtc_vdisplay) |
			    CDNS_DP_V0_VSTART(msa_v0));

	dp_vertical_1 = CDNS_DP_V1_VTOTAL(mode->crtc_vtotal);
	if ((mode->flags & DRM_MODE_FLAG_INTERLACE) &&
	    mode->crtc_vtotal % 2 == 0)
		dp_vertical_1 |= CDNS_DP_V1_VTOTAL_EVEN;

	cdns_mhdp_reg_write(mhdp, CDNS_DP_VERTICAL_1(stream_id), dp_vertical_1);

	cdns_mhdp_reg_write_bit(mhdp, CDNS_DP_VB_ID(stream_id), 2, 1,
				(mode->flags & DRM_MODE_FLAG_INTERLACE) ?
				CDNS_DP_VB_ID_INTERLACED : 0);

	ret = cdns_mhdp_reg_read(mhdp, CDNS_DP_FRAMER_GLOBAL_CONFIG, &framer);
	if (ret < 0) {
		dev_err(mhdp->dev,
			"Failed to read CDNS_DP_FRAMER_GLOBAL_CONFIG %d\n",
			ret);
		return;
	}
	framer |= CDNS_DP_FRAMER_EN;
	framer &= ~CDNS_DP_NO_VIDEO_MODE;
	cdns_mhdp_reg_write(mhdp, CDNS_DP_FRAMER_GLOBAL_CONFIG, framer);
}

static void cdns_mhdp_sst_enable(struct cdns_mhdp_device *mhdp,
				 const struct drm_display_mode *mode)
{
	u32 rate, vs, required_bandwidth, available_bandwidth;
	s32 line_thresh1, line_thresh2, line_thresh = 0;
	int pxlclock = mode->crtc_clock;
	u32 tu_size = 64;
	u32 bpp;

	/* Get rate in MSymbols per second per lane */
	rate = mhdp->link.rate / 1000;

	bpp = cdns_mhdp_get_bpp(&mhdp->display_fmt);

	required_bandwidth = pxlclock * bpp / 8;
	available_bandwidth = mhdp->link.num_lanes * rate;

	vs = tu_size * required_bandwidth / available_bandwidth;
	vs /= 1000;

	if (vs == tu_size)
		vs = tu_size - 1;

	line_thresh1 = ((vs + 1) << 5) * 8 / bpp;
	line_thresh2 = (pxlclock << 5) / 1000 / rate * (vs + 1) - (1 << 5);
	line_thresh = line_thresh1 - line_thresh2 / (s32)mhdp->link.num_lanes;
	line_thresh = (line_thresh >> 5) + 2;

	mhdp->stream_id = 0;

	cdns_mhdp_reg_write(mhdp, CDNS_DP_FRAMER_TU,
			    CDNS_DP_FRAMER_TU_VS(vs) |
			    CDNS_DP_FRAMER_TU_SIZE(tu_size) |
			    CDNS_DP_FRAMER_TU_CNT_RST_EN);

	cdns_mhdp_reg_write(mhdp, CDNS_DP_LINE_THRESH(0),
			    line_thresh & GENMASK(5, 0));

	cdns_mhdp_reg_write(mhdp, CDNS_DP_STREAM_CONFIG_2(0),
			    CDNS_DP_SC2_TU_VS_DIFF((tu_size - vs > 3) ?
						   0 : tu_size - vs));

	cdns_mhdp_configure_video(mhdp, mode);
}

static void cdns_mhdp_atomic_enable(struct drm_bridge *bridge,
				    struct drm_bridge_state *bridge_state)
{
	struct cdns_mhdp_device *mhdp = bridge_to_mhdp(bridge);
	struct drm_atomic_state *state = bridge_state->base.state;
	struct cdns_mhdp_bridge_state *mhdp_state;
	struct drm_crtc_state *crtc_state;
	struct drm_connector *connector;
	struct drm_connector_state *conn_state;
	struct drm_bridge_state *new_state;
	const struct drm_display_mode *mode;
	u32 resp;
	int ret;

	dev_dbg(mhdp->dev, "bridge enable\n");

	mutex_lock(&mhdp->link_mutex);

	if (mhdp->plugged && !mhdp->link_up) {
		ret = cdns_mhdp_link_up(mhdp);
		if (ret < 0)
			goto out;
	}

	if (mhdp->info && mhdp->info->ops && mhdp->info->ops->enable)
		mhdp->info->ops->enable(mhdp);

	/* Enable VIF clock for stream 0 */
	ret = cdns_mhdp_reg_read(mhdp, CDNS_DPTX_CAR, &resp);
	if (ret < 0) {
		dev_err(mhdp->dev, "Failed to read CDNS_DPTX_CAR %d\n", ret);
		goto out;
	}

	cdns_mhdp_reg_write(mhdp, CDNS_DPTX_CAR,
			    resp | CDNS_VIF_CLK_EN | CDNS_VIF_CLK_RSTN);

	connector = drm_atomic_get_new_connector_for_encoder(state,
							     bridge->encoder);
	if (WARN_ON(!connector))
		goto out;

	conn_state = drm_atomic_get_new_connector_state(state, connector);
	if (WARN_ON(!conn_state))
		goto out;

	if (mhdp->hdcp_supported &&
	    mhdp->hw_state == MHDP_HW_READY &&
	    conn_state->content_protection ==
	    DRM_MODE_CONTENT_PROTECTION_DESIRED) {
		mutex_unlock(&mhdp->link_mutex);
		cdns_mhdp_hdcp_enable(mhdp, conn_state->hdcp_content_type);
		mutex_lock(&mhdp->link_mutex);
	}

	crtc_state = drm_atomic_get_new_crtc_state(state, conn_state->crtc);
	if (WARN_ON(!crtc_state))
		goto out;

	mode = &crtc_state->adjusted_mode;

	new_state = drm_atomic_get_new_bridge_state(state, bridge);
	if (WARN_ON(!new_state))
		goto out;

	if (!cdns_mhdp_bandwidth_ok(mhdp, mode, mhdp->link.num_lanes,
				    mhdp->link.rate)) {
		ret = -EINVAL;
		goto out;
	}

	cdns_mhdp_sst_enable(mhdp, mode);

	mhdp_state = to_cdns_mhdp_bridge_state(new_state);

	mhdp_state->current_mode = drm_mode_duplicate(bridge->dev, mode);
	if (!mhdp_state->current_mode)
		return;

	drm_mode_set_name(mhdp_state->current_mode);

	dev_dbg(mhdp->dev, "%s: Enabling mode %s\n", __func__, mode->name);

	mhdp->bridge_enabled = true;

out:
	mutex_unlock(&mhdp->link_mutex);
	if (ret < 0)
		schedule_work(&mhdp->modeset_retry_work);
}

static void cdns_mhdp_atomic_disable(struct drm_bridge *bridge,
				     struct drm_bridge_state *bridge_state)
{
	struct cdns_mhdp_device *mhdp = bridge_to_mhdp(bridge);
	u32 resp;

	dev_dbg(mhdp->dev, "%s\n", __func__);

	mutex_lock(&mhdp->link_mutex);

	if (mhdp->hdcp_supported)
		cdns_mhdp_hdcp_disable(mhdp);

	mhdp->bridge_enabled = false;
	cdns_mhdp_reg_read(mhdp, CDNS_DP_FRAMER_GLOBAL_CONFIG, &resp);
	resp &= ~CDNS_DP_FRAMER_EN;
	resp |= CDNS_DP_NO_VIDEO_MODE;
	cdns_mhdp_reg_write(mhdp, CDNS_DP_FRAMER_GLOBAL_CONFIG, resp);

	cdns_mhdp_link_down(mhdp);

	/* Disable VIF clock for stream 0 */
	cdns_mhdp_reg_read(mhdp, CDNS_DPTX_CAR, &resp);
	cdns_mhdp_reg_write(mhdp, CDNS_DPTX_CAR,
			    resp & ~(CDNS_VIF_CLK_EN | CDNS_VIF_CLK_RSTN));

	if (mhdp->info && mhdp->info->ops && mhdp->info->ops->disable)
		mhdp->info->ops->disable(mhdp);

	mutex_unlock(&mhdp->link_mutex);
}

static void cdns_mhdp_detach(struct drm_bridge *bridge)
{
	struct cdns_mhdp_device *mhdp = bridge_to_mhdp(bridge);

	dev_dbg(mhdp->dev, "%s\n", __func__);

	drm_dp_aux_unregister(&mhdp->aux);

	spin_lock(&mhdp->start_lock);

	mhdp->bridge_attached = false;

	spin_unlock(&mhdp->start_lock);

	writel(~0, mhdp->regs + CDNS_APB_INT_MASK);
}

static struct drm_bridge_state *
cdns_mhdp_bridge_atomic_duplicate_state(struct drm_bridge *bridge)
{
	struct cdns_mhdp_bridge_state *state;

	state = kzalloc(sizeof(*state), GFP_KERNEL);
	if (!state)
		return NULL;

	__drm_atomic_helper_bridge_duplicate_state(bridge, &state->base);

	return &state->base;
}

static void
cdns_mhdp_bridge_atomic_destroy_state(struct drm_bridge *bridge,
				      struct drm_bridge_state *state)
{
	struct cdns_mhdp_bridge_state *cdns_mhdp_state;

	cdns_mhdp_state = to_cdns_mhdp_bridge_state(state);

	if (cdns_mhdp_state->current_mode) {
		drm_mode_destroy(bridge->dev, cdns_mhdp_state->current_mode);
		cdns_mhdp_state->current_mode = NULL;
	}

	kfree(cdns_mhdp_state);
}

static struct drm_bridge_state *
cdns_mhdp_bridge_atomic_reset(struct drm_bridge *bridge)
{
	struct cdns_mhdp_bridge_state *cdns_mhdp_state;

	cdns_mhdp_state = kzalloc(sizeof(*cdns_mhdp_state), GFP_KERNEL);
	if (!cdns_mhdp_state)
		return NULL;

	__drm_atomic_helper_bridge_reset(bridge, &cdns_mhdp_state->base);

	return &cdns_mhdp_state->base;
}

static u32 *cdns_mhdp_get_input_bus_fmts(struct drm_bridge *bridge,
					 struct drm_bridge_state *bridge_state,
					 struct drm_crtc_state *crtc_state,
					 struct drm_connector_state *conn_state,
					 u32 output_fmt,
					 unsigned int *num_input_fmts)
{
	u32 *input_fmts;

	*num_input_fmts = 0;

	input_fmts = kzalloc(sizeof(*input_fmts), GFP_KERNEL);
	if (!input_fmts)
		return NULL;

	*num_input_fmts = 1;
	input_fmts[0] = MEDIA_BUS_FMT_RGB121212_1X36;

	return input_fmts;
}

static int cdns_mhdp_atomic_check(struct drm_bridge *bridge,
				  struct drm_bridge_state *bridge_state,
				  struct drm_crtc_state *crtc_state,
				  struct drm_connector_state *conn_state)
{
	struct cdns_mhdp_device *mhdp = bridge_to_mhdp(bridge);
	const struct drm_display_mode *mode = &crtc_state->adjusted_mode;

	mutex_lock(&mhdp->link_mutex);

	if (!cdns_mhdp_bandwidth_ok(mhdp, mode, mhdp->link.num_lanes,
				    mhdp->link.rate)) {
		dev_err(mhdp->dev, "%s: Not enough BW for %s (%u lanes at %u Mbps)\n",
			__func__, mode->name, mhdp->link.num_lanes,
			mhdp->link.rate / 100);
		mutex_unlock(&mhdp->link_mutex);
		return -EINVAL;
	}

	/*
	 * There might be flags negotiation supported in future.
	 * Set the bus flags in atomic_check statically for now.
	 */
	if (mhdp->info)
		bridge_state->input_bus_cfg.flags = *mhdp->info->input_bus_flags;

	mutex_unlock(&mhdp->link_mutex);
	return 0;
}

static enum drm_connector_status cdns_mhdp_bridge_detect(struct drm_bridge *bridge)
{
	struct cdns_mhdp_device *mhdp = bridge_to_mhdp(bridge);

	return cdns_mhdp_detect(mhdp);
}

<<<<<<< HEAD
static struct edid *cdns_mhdp_bridge_get_edid(struct drm_bridge *bridge,
					      struct drm_connector *connector)
{
	struct cdns_mhdp_device *mhdp = bridge_to_mhdp(bridge);

	return cdns_mhdp_get_edid(mhdp, connector);
=======
static const struct drm_edid *cdns_mhdp_bridge_edid_read(struct drm_bridge *bridge,
							 struct drm_connector *connector)
{
	struct cdns_mhdp_device *mhdp = bridge_to_mhdp(bridge);

	return cdns_mhdp_edid_read(mhdp, connector);
>>>>>>> 2d5404ca
}

static const struct drm_bridge_funcs cdns_mhdp_bridge_funcs = {
	.atomic_enable = cdns_mhdp_atomic_enable,
	.atomic_disable = cdns_mhdp_atomic_disable,
	.atomic_check = cdns_mhdp_atomic_check,
	.attach = cdns_mhdp_attach,
	.detach = cdns_mhdp_detach,
	.atomic_duplicate_state = cdns_mhdp_bridge_atomic_duplicate_state,
	.atomic_destroy_state = cdns_mhdp_bridge_atomic_destroy_state,
	.atomic_reset = cdns_mhdp_bridge_atomic_reset,
	.atomic_get_input_bus_fmts = cdns_mhdp_get_input_bus_fmts,
	.detect = cdns_mhdp_bridge_detect,
	.edid_read = cdns_mhdp_bridge_edid_read,
	.hpd_enable = cdns_mhdp_bridge_hpd_enable,
	.hpd_disable = cdns_mhdp_bridge_hpd_disable,
};

static bool cdns_mhdp_detect_hpd(struct cdns_mhdp_device *mhdp, bool *hpd_pulse)
{
	int hpd_event, hpd_status;

	*hpd_pulse = false;

	hpd_event = cdns_mhdp_read_hpd_event(mhdp);

	/* Getting event bits failed, bail out */
	if (hpd_event < 0) {
		dev_warn(mhdp->dev, "%s: read event failed: %d\n",
			 __func__, hpd_event);
		return false;
	}

	hpd_status = cdns_mhdp_get_hpd_status(mhdp);
	if (hpd_status < 0) {
		dev_warn(mhdp->dev, "%s: get hpd status failed: %d\n",
			 __func__, hpd_status);
		return false;
	}

	if (hpd_event & DPTX_READ_EVENT_HPD_PULSE)
		*hpd_pulse = true;

	return !!hpd_status;
}

static int cdns_mhdp_update_link_status(struct cdns_mhdp_device *mhdp)
{
	struct cdns_mhdp_bridge_state *cdns_bridge_state;
	struct drm_display_mode *current_mode;
	bool old_plugged = mhdp->plugged;
	struct drm_bridge_state *state;
	u8 status[DP_LINK_STATUS_SIZE];
	bool hpd_pulse;
	int ret = 0;

	mutex_lock(&mhdp->link_mutex);

	mhdp->plugged = cdns_mhdp_detect_hpd(mhdp, &hpd_pulse);

	if (!mhdp->plugged) {
		cdns_mhdp_link_down(mhdp);
		mhdp->link.rate = mhdp->host.link_rate;
		mhdp->link.num_lanes = mhdp->host.lanes_cnt;
		goto out;
	}

	/*
	 * If we get a HPD pulse event and we were and still are connected,
	 * check the link status. If link status is ok, there's nothing to do
	 * as we don't handle DP interrupts. If link status is bad, continue
	 * with full link setup.
	 */
	if (hpd_pulse && old_plugged == mhdp->plugged) {
		ret = drm_dp_dpcd_read_link_status(&mhdp->aux, status);

		/*
		 * If everything looks fine, just return, as we don't handle
		 * DP IRQs.
		 */
		if (ret > 0 &&
		    drm_dp_channel_eq_ok(status, mhdp->link.num_lanes) &&
		    drm_dp_clock_recovery_ok(status, mhdp->link.num_lanes))
			goto out;

		/* If link is bad, mark link as down so that we do a new LT */
		mhdp->link_up = false;
	}

	if (!mhdp->link_up) {
		ret = cdns_mhdp_link_up(mhdp);
		if (ret < 0)
			goto out;
	}

	if (mhdp->bridge_enabled) {
		state = drm_priv_to_bridge_state(mhdp->bridge.base.state);
		if (!state) {
			ret = -EINVAL;
			goto out;
		}

		cdns_bridge_state = to_cdns_mhdp_bridge_state(state);
		if (!cdns_bridge_state) {
			ret = -EINVAL;
			goto out;
		}

		current_mode = cdns_bridge_state->current_mode;
		if (!current_mode) {
			ret = -EINVAL;
			goto out;
		}

		if (!cdns_mhdp_bandwidth_ok(mhdp, current_mode, mhdp->link.num_lanes,
					    mhdp->link.rate)) {
			ret = -EINVAL;
			goto out;
		}

		dev_dbg(mhdp->dev, "%s: Enabling mode %s\n", __func__,
			current_mode->name);

		cdns_mhdp_sst_enable(mhdp, current_mode);
	}
out:
	mutex_unlock(&mhdp->link_mutex);
	return ret;
}

static void cdns_mhdp_modeset_retry_fn(struct work_struct *work)
{
	struct cdns_mhdp_device *mhdp;
	struct drm_connector *conn;

	mhdp = container_of(work, typeof(*mhdp), modeset_retry_work);

	conn = &mhdp->connector;

	/* Grab the locks before changing connector property */
	mutex_lock(&conn->dev->mode_config.mutex);

	/*
	 * Set connector link status to BAD and send a Uevent to notify
	 * userspace to do a modeset.
	 */
	drm_connector_set_link_status_property(conn, DRM_MODE_LINK_STATUS_BAD);
	mutex_unlock(&conn->dev->mode_config.mutex);

	/* Send Hotplug uevent so userspace can reprobe */
	drm_kms_helper_hotplug_event(mhdp->bridge.dev);
}

static irqreturn_t cdns_mhdp_irq_handler(int irq, void *data)
{
	struct cdns_mhdp_device *mhdp = data;
	u32 apb_stat, sw_ev0;
	bool bridge_attached;

	apb_stat = readl(mhdp->regs + CDNS_APB_INT_STATUS);
	if (!(apb_stat & CDNS_APB_INT_MASK_SW_EVENT_INT))
		return IRQ_NONE;

	sw_ev0 = readl(mhdp->regs + CDNS_SW_EVENT0);

	/*
	 *  Calling drm_kms_helper_hotplug_event() when not attached
	 *  to drm device causes an oops because the drm_bridge->dev
	 *  is NULL. See cdns_mhdp_fw_cb() comments for details about the
	 *  problems related drm_kms_helper_hotplug_event() call.
	 */
	spin_lock(&mhdp->start_lock);
	bridge_attached = mhdp->bridge_attached;
	spin_unlock(&mhdp->start_lock);

	if (bridge_attached && (sw_ev0 & CDNS_DPTX_HPD)) {
		schedule_work(&mhdp->hpd_work);
	}

	if (sw_ev0 & ~CDNS_DPTX_HPD) {
		mhdp->sw_events |= (sw_ev0 & ~CDNS_DPTX_HPD);
		wake_up(&mhdp->sw_events_wq);
	}

	return IRQ_HANDLED;
}

u32 cdns_mhdp_wait_for_sw_event(struct cdns_mhdp_device *mhdp, u32 event)
{
	u32 ret;

	ret = wait_event_timeout(mhdp->sw_events_wq,
				 mhdp->sw_events & event,
				 msecs_to_jiffies(500));
	if (!ret) {
		dev_dbg(mhdp->dev, "SW event 0x%x timeout\n", event);
		goto sw_event_out;
	}

	ret = mhdp->sw_events;
	mhdp->sw_events &= ~event;

sw_event_out:
	return ret;
}

static void cdns_mhdp_hpd_work(struct work_struct *work)
{
	struct cdns_mhdp_device *mhdp = container_of(work,
						     struct cdns_mhdp_device,
						     hpd_work);
	int ret;

	ret = cdns_mhdp_update_link_status(mhdp);
	if (mhdp->connector.dev) {
		if (ret < 0)
			schedule_work(&mhdp->modeset_retry_work);
		else
			drm_kms_helper_hotplug_event(mhdp->bridge.dev);
	} else {
		drm_bridge_hpd_notify(&mhdp->bridge, cdns_mhdp_detect(mhdp));
	}
}

static int cdns_mhdp_probe(struct platform_device *pdev)
{
	struct device *dev = &pdev->dev;
	struct cdns_mhdp_device *mhdp;
	unsigned long rate;
	struct clk *clk;
	int ret;
	int irq;

	mhdp = devm_kzalloc(dev, sizeof(*mhdp), GFP_KERNEL);
	if (!mhdp)
		return -ENOMEM;

	clk = devm_clk_get(dev, NULL);
	if (IS_ERR(clk)) {
		dev_err(dev, "couldn't get clk: %ld\n", PTR_ERR(clk));
		return PTR_ERR(clk);
	}

	mhdp->clk = clk;
	mhdp->dev = dev;
	mutex_init(&mhdp->mbox_mutex);
	mutex_init(&mhdp->link_mutex);
	spin_lock_init(&mhdp->start_lock);

	drm_dp_aux_init(&mhdp->aux);
	mhdp->aux.dev = dev;
	mhdp->aux.transfer = cdns_mhdp_transfer;

	mhdp->regs = devm_platform_ioremap_resource(pdev, 0);
	if (IS_ERR(mhdp->regs)) {
		dev_err(dev, "Failed to get memory resource\n");
		return PTR_ERR(mhdp->regs);
	}

	mhdp->sapb_regs = devm_platform_ioremap_resource_byname(pdev, "mhdptx-sapb");
	if (IS_ERR(mhdp->sapb_regs)) {
		mhdp->hdcp_supported = false;
		dev_warn(dev,
			 "Failed to get SAPB memory resource, HDCP not supported\n");
	} else {
		mhdp->hdcp_supported = true;
	}

	mhdp->phy = devm_of_phy_get_by_index(dev, pdev->dev.of_node, 0);
	if (IS_ERR(mhdp->phy)) {
		dev_err(dev, "no PHY configured\n");
		return PTR_ERR(mhdp->phy);
	}

	platform_set_drvdata(pdev, mhdp);

	mhdp->info = of_device_get_match_data(dev);

	clk_prepare_enable(clk);

	pm_runtime_enable(dev);
	ret = pm_runtime_resume_and_get(dev);
	if (ret < 0) {
		dev_err(dev, "pm_runtime_resume_and_get failed\n");
		pm_runtime_disable(dev);
		goto clk_disable;
	}

	if (mhdp->info && mhdp->info->ops && mhdp->info->ops->init) {
		ret = mhdp->info->ops->init(mhdp);
		if (ret != 0) {
			dev_err(dev, "MHDP platform initialization failed: %d\n",
				ret);
			goto runtime_put;
		}
	}

	rate = clk_get_rate(clk);
	writel(rate % 1000000, mhdp->regs + CDNS_SW_CLK_L);
	writel(rate / 1000000, mhdp->regs + CDNS_SW_CLK_H);

	dev_dbg(dev, "func clk rate %lu Hz\n", rate);

	writel(~0, mhdp->regs + CDNS_APB_INT_MASK);

	irq = platform_get_irq(pdev, 0);
	ret = devm_request_threaded_irq(mhdp->dev, irq, NULL,
					cdns_mhdp_irq_handler, IRQF_ONESHOT,
					"mhdp8546", mhdp);
	if (ret) {
		dev_err(dev, "cannot install IRQ %d\n", irq);
		ret = -EIO;
		goto plat_fini;
	}

	cdns_mhdp_fill_host_caps(mhdp);

	/* Initialize link rate and num of lanes to host values */
	mhdp->link.rate = mhdp->host.link_rate;
	mhdp->link.num_lanes = mhdp->host.lanes_cnt;

	/* The only currently supported format */
	mhdp->display_fmt.y_only = false;
	mhdp->display_fmt.color_format = DRM_COLOR_FORMAT_RGB444;
	mhdp->display_fmt.bpc = 8;

	mhdp->bridge.of_node = pdev->dev.of_node;
	mhdp->bridge.funcs = &cdns_mhdp_bridge_funcs;
	mhdp->bridge.ops = DRM_BRIDGE_OP_DETECT | DRM_BRIDGE_OP_EDID |
			   DRM_BRIDGE_OP_HPD;
	mhdp->bridge.type = DRM_MODE_CONNECTOR_DisplayPort;

	ret = phy_init(mhdp->phy);
	if (ret) {
		dev_err(mhdp->dev, "Failed to initialize PHY: %d\n", ret);
		goto plat_fini;
	}

	/* Initialize the work for modeset in case of link train failure */
	INIT_WORK(&mhdp->modeset_retry_work, cdns_mhdp_modeset_retry_fn);
	INIT_WORK(&mhdp->hpd_work, cdns_mhdp_hpd_work);

	init_waitqueue_head(&mhdp->fw_load_wq);
	init_waitqueue_head(&mhdp->sw_events_wq);

	ret = cdns_mhdp_load_firmware(mhdp);
	if (ret)
		goto phy_exit;

	if (mhdp->hdcp_supported)
		cdns_mhdp_hdcp_init(mhdp);

	drm_bridge_add(&mhdp->bridge);

	return 0;

phy_exit:
	phy_exit(mhdp->phy);
plat_fini:
	if (mhdp->info && mhdp->info->ops && mhdp->info->ops->exit)
		mhdp->info->ops->exit(mhdp);
runtime_put:
	pm_runtime_put_sync(dev);
	pm_runtime_disable(dev);
clk_disable:
	clk_disable_unprepare(mhdp->clk);

	return ret;
}

static void cdns_mhdp_remove(struct platform_device *pdev)
{
	struct cdns_mhdp_device *mhdp = platform_get_drvdata(pdev);
	unsigned long timeout = msecs_to_jiffies(100);
	int ret;

	drm_bridge_remove(&mhdp->bridge);

	ret = wait_event_timeout(mhdp->fw_load_wq,
				 mhdp->hw_state == MHDP_HW_READY,
				 timeout);
	spin_lock(&mhdp->start_lock);
	mhdp->hw_state = MHDP_HW_STOPPED;
	spin_unlock(&mhdp->start_lock);

	if (ret == 0) {
		dev_err(mhdp->dev, "%s: Timeout waiting for fw loading\n",
			__func__);
	} else {
		ret = cdns_mhdp_set_firmware_active(mhdp, false);
		if (ret)
			dev_err(mhdp->dev, "Failed to stop firmware (%pe)\n",
				ERR_PTR(ret));
	}

	phy_exit(mhdp->phy);

	if (mhdp->info && mhdp->info->ops && mhdp->info->ops->exit)
		mhdp->info->ops->exit(mhdp);

	pm_runtime_put_sync(&pdev->dev);
	pm_runtime_disable(&pdev->dev);

	cancel_work_sync(&mhdp->modeset_retry_work);
	flush_work(&mhdp->hpd_work);
	/* Ignoring mhdp->hdcp.check_work and mhdp->hdcp.prop_work here. */

	clk_disable_unprepare(mhdp->clk);
}

static const struct of_device_id mhdp_ids[] = {
	{ .compatible = "cdns,mhdp8546", },
#ifdef CONFIG_DRM_CDNS_MHDP8546_J721E
	{ .compatible = "ti,j721e-mhdp8546",
	  .data = &(const struct cdns_mhdp_platform_info) {
		  .input_bus_flags = &mhdp_ti_j721e_bridge_input_bus_flags,
		  .ops = &mhdp_ti_j721e_ops,
	  },
	},
#endif
	{ /* sentinel */ }
};
MODULE_DEVICE_TABLE(of, mhdp_ids);

static struct platform_driver mhdp_driver = {
	.driver	= {
		.name		= "cdns-mhdp8546",
		.of_match_table	= mhdp_ids,
	},
	.probe	= cdns_mhdp_probe,
	.remove_new = cdns_mhdp_remove,
};
module_platform_driver(mhdp_driver);

MODULE_FIRMWARE(FW_NAME);

MODULE_AUTHOR("Quentin Schulz <quentin.schulz@free-electrons.com>");
MODULE_AUTHOR("Swapnil Jakhade <sjakhade@cadence.com>");
MODULE_AUTHOR("Yuti Amonkar <yamonkar@cadence.com>");
MODULE_AUTHOR("Tomi Valkeinen <tomi.valkeinen@ti.com>");
MODULE_AUTHOR("Jyri Sarha <jsarha@ti.com>");
MODULE_DESCRIPTION("Cadence MHDP8546 DP bridge driver");
MODULE_LICENSE("GPL");
MODULE_ALIAS("platform:cdns-mhdp8546");<|MERGE_RESOLUTION|>--- conflicted
+++ resolved
@@ -2220,21 +2220,12 @@
 	return cdns_mhdp_detect(mhdp);
 }
 
-<<<<<<< HEAD
-static struct edid *cdns_mhdp_bridge_get_edid(struct drm_bridge *bridge,
-					      struct drm_connector *connector)
-{
-	struct cdns_mhdp_device *mhdp = bridge_to_mhdp(bridge);
-
-	return cdns_mhdp_get_edid(mhdp, connector);
-=======
 static const struct drm_edid *cdns_mhdp_bridge_edid_read(struct drm_bridge *bridge,
 							 struct drm_connector *connector)
 {
 	struct cdns_mhdp_device *mhdp = bridge_to_mhdp(bridge);
 
 	return cdns_mhdp_edid_read(mhdp, connector);
->>>>>>> 2d5404ca
 }
 
 static const struct drm_bridge_funcs cdns_mhdp_bridge_funcs = {
