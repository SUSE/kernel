--- conflicted
+++ resolved
@@ -945,18 +945,11 @@
 	struct cdns_dsi_input *input = bridge_to_cdns_dsi_input(bridge);
 	struct cdns_dsi *dsi = input_to_dsi(input);
 	struct cdns_dsi_bridge_state *dsi_state = to_cdns_dsi_bridge_state(bridge_state);
-<<<<<<< HEAD
-	const struct drm_display_mode *adjusted_mode = &crtc_state->adjusted_mode;
-=======
 	struct drm_display_mode *adjusted_mode = &crtc_state->adjusted_mode;
->>>>>>> b35fc656
 	struct cdns_dsi_cfg *dsi_cfg = &dsi_state->dsi_cfg;
 	struct videomode vm;
 	long pclk;
 
-<<<<<<< HEAD
-	return cdns_dsi_check_conf(dsi, adjusted_mode, dsi_cfg, true);
-=======
 	/* cdns-dsi requires negative syncs */
 	adjusted_mode->flags &= ~(DRM_MODE_FLAG_PHSYNC | DRM_MODE_FLAG_PVSYNC);
 	adjusted_mode->flags |= DRM_MODE_FLAG_NHSYNC | DRM_MODE_FLAG_NVSYNC;
@@ -978,7 +971,6 @@
 	drm_display_mode_to_videomode(adjusted_mode, &vm);
 
 	return cdns_dsi_check_conf(dsi, &vm, dsi_cfg);
->>>>>>> b35fc656
 }
 
 static struct drm_bridge_state *
