// SPDX-License-Identifier: GPL-2.0
/*
 * Copyright (c) 2018, The Linux Foundation. All rights reserved.
 * datasheet: https://www.ti.com/lit/ds/symlink/sn65dsi86.pdf
 */

#include <linux/atomic.h>
#include <linux/auxiliary_bus.h>
#include <linux/bitfield.h>
#include <linux/bits.h>
#include <linux/clk.h>
#include <linux/debugfs.h>
#include <linux/gpio/consumer.h>
#include <linux/gpio/driver.h>
#include <linux/i2c.h>
#include <linux/iopoll.h>
#include <linux/module.h>
#include <linux/of_graph.h>
#include <linux/pm_runtime.h>
#include <linux/pwm.h>
#include <linux/regmap.h>
#include <linux/regulator/consumer.h>

#include <asm/unaligned.h>

#include <drm/display/drm_dp_aux_bus.h>
#include <drm/display/drm_dp_helper.h>
#include <drm/drm_atomic.h>
#include <drm/drm_atomic_helper.h>
#include <drm/drm_bridge.h>
#include <drm/drm_bridge_connector.h>
<<<<<<< HEAD
=======
#include <drm/drm_edid.h>
>>>>>>> eb3cdb58
#include <drm/drm_mipi_dsi.h>
#include <drm/drm_of.h>
#include <drm/drm_panel.h>
#include <drm/drm_print.h>
#include <drm/drm_probe_helper.h>

#define SN_DEVICE_REV_REG			0x08
#define SN_DPPLL_SRC_REG			0x0A
#define  DPPLL_CLK_SRC_DSICLK			BIT(0)
#define  REFCLK_FREQ_MASK			GENMASK(3, 1)
#define  REFCLK_FREQ(x)				((x) << 1)
#define  DPPLL_SRC_DP_PLL_LOCK			BIT(7)
#define SN_PLL_ENABLE_REG			0x0D
#define SN_DSI_LANES_REG			0x10
#define  CHA_DSI_LANES_MASK			GENMASK(4, 3)
#define  CHA_DSI_LANES(x)			((x) << 3)
#define SN_DSIA_CLK_FREQ_REG			0x12
#define SN_CHA_ACTIVE_LINE_LENGTH_LOW_REG	0x20
#define SN_CHA_VERTICAL_DISPLAY_SIZE_LOW_REG	0x24
#define SN_CHA_HSYNC_PULSE_WIDTH_LOW_REG	0x2C
#define SN_CHA_HSYNC_PULSE_WIDTH_HIGH_REG	0x2D
#define  CHA_HSYNC_POLARITY			BIT(7)
#define SN_CHA_VSYNC_PULSE_WIDTH_LOW_REG	0x30
#define SN_CHA_VSYNC_PULSE_WIDTH_HIGH_REG	0x31
#define  CHA_VSYNC_POLARITY			BIT(7)
#define SN_CHA_HORIZONTAL_BACK_PORCH_REG	0x34
#define SN_CHA_VERTICAL_BACK_PORCH_REG		0x36
#define SN_CHA_HORIZONTAL_FRONT_PORCH_REG	0x38
#define SN_CHA_VERTICAL_FRONT_PORCH_REG		0x3A
#define SN_LN_ASSIGN_REG			0x59
#define  LN_ASSIGN_WIDTH			2
#define SN_ENH_FRAME_REG			0x5A
#define  VSTREAM_ENABLE				BIT(3)
#define  LN_POLRS_OFFSET			4
#define  LN_POLRS_MASK				0xf0
#define SN_DATA_FORMAT_REG			0x5B
#define  BPP_18_RGB				BIT(0)
#define SN_HPD_DISABLE_REG			0x5C
#define  HPD_DISABLE				BIT(0)
#define  HPD_DEBOUNCED_STATE			BIT(4)
#define SN_GPIO_IO_REG				0x5E
#define  SN_GPIO_INPUT_SHIFT			4
#define  SN_GPIO_OUTPUT_SHIFT			0
#define SN_GPIO_CTRL_REG			0x5F
#define  SN_GPIO_MUX_INPUT			0
#define  SN_GPIO_MUX_OUTPUT			1
#define  SN_GPIO_MUX_SPECIAL			2
#define  SN_GPIO_MUX_MASK			0x3
#define SN_AUX_WDATA_REG(x)			(0x64 + (x))
#define SN_AUX_ADDR_19_16_REG			0x74
#define SN_AUX_ADDR_15_8_REG			0x75
#define SN_AUX_ADDR_7_0_REG			0x76
#define SN_AUX_ADDR_MASK			GENMASK(19, 0)
#define SN_AUX_LENGTH_REG			0x77
#define SN_AUX_CMD_REG				0x78
#define  AUX_CMD_SEND				BIT(0)
#define  AUX_CMD_REQ(x)				((x) << 4)
#define SN_AUX_RDATA_REG(x)			(0x79 + (x))
#define SN_SSC_CONFIG_REG			0x93
#define  DP_NUM_LANES_MASK			GENMASK(5, 4)
#define  DP_NUM_LANES(x)			((x) << 4)
#define SN_DATARATE_CONFIG_REG			0x94
#define  DP_DATARATE_MASK			GENMASK(7, 5)
#define  DP_DATARATE(x)				((x) << 5)
#define SN_TRAINING_SETTING_REG			0x95
#define  SCRAMBLE_DISABLE			BIT(4)
#define SN_ML_TX_MODE_REG			0x96
#define  ML_TX_MAIN_LINK_OFF			0
#define  ML_TX_NORMAL_MODE			BIT(0)
#define SN_PWM_PRE_DIV_REG			0xA0
#define SN_BACKLIGHT_SCALE_REG			0xA1
#define  BACKLIGHT_SCALE_MAX			0xFFFF
#define SN_BACKLIGHT_REG			0xA3
#define SN_PWM_EN_INV_REG			0xA5
#define  SN_PWM_INV_MASK			BIT(0)
#define  SN_PWM_EN_MASK				BIT(1)
#define SN_AUX_CMD_STATUS_REG			0xF4
#define  AUX_IRQ_STATUS_AUX_RPLY_TOUT		BIT(3)
#define  AUX_IRQ_STATUS_AUX_SHORT		BIT(5)
#define  AUX_IRQ_STATUS_NAT_I2C_FAIL		BIT(6)

#define MIN_DSI_CLK_FREQ_MHZ	40

/* fudge factor required to account for 8b/10b encoding */
#define DP_CLK_FUDGE_NUM	10
#define DP_CLK_FUDGE_DEN	8

/* Matches DP_AUX_MAX_PAYLOAD_BYTES (for now) */
#define SN_AUX_MAX_PAYLOAD_BYTES	16

#define SN_REGULATOR_SUPPLY_NUM		4

#define SN_MAX_DP_LANES			4
#define SN_NUM_GPIOS			4
#define SN_GPIO_PHYSICAL_OFFSET		1

#define SN_LINK_TRAINING_TRIES		10

#define SN_PWM_GPIO_IDX			3 /* 4th GPIO */

/**
 * struct ti_sn65dsi86 - Platform data for ti-sn65dsi86 driver.
 * @bridge_aux:   AUX-bus sub device for MIPI-to-eDP bridge functionality.
 * @gpio_aux:     AUX-bus sub device for GPIO controller functionality.
 * @aux_aux:      AUX-bus sub device for eDP AUX channel functionality.
 * @pwm_aux:      AUX-bus sub device for PWM controller functionality.
 *
 * @dev:          Pointer to the top level (i2c) device.
 * @regmap:       Regmap for accessing i2c.
 * @aux:          Our aux channel.
 * @bridge:       Our bridge.
 * @connector:    Our connector.
 * @host_node:    Remote DSI node.
 * @dsi:          Our MIPI DSI source.
 * @refclk:       Our reference clock.
 * @next_bridge:  The bridge on the eDP side.
 * @enable_gpio:  The GPIO we toggle to enable the bridge.
 * @supplies:     Data for bulk enabling/disabling our regulators.
 * @dp_lanes:     Count of dp_lanes we're using.
 * @ln_assign:    Value to program to the LN_ASSIGN register.
 * @ln_polrs:     Value for the 4-bit LN_POLRS field of SN_ENH_FRAME_REG.
 * @comms_enabled: If true then communication over the aux channel is enabled.
 * @comms_mutex:   Protects modification of comms_enabled.
 *
 * @gchip:        If we expose our GPIOs, this is used.
 * @gchip_output: A cache of whether we've set GPIOs to output.  This
 *                serves double-duty of keeping track of the direction and
 *                also keeping track of whether we've incremented the
 *                pm_runtime reference count for this pin, which we do
 *                whenever a pin is configured as an output.  This is a
 *                bitmap so we can do atomic ops on it without an extra
 *                lock so concurrent users of our 4 GPIOs don't stomp on
 *                each other's read-modify-write.
 *
 * @pchip:        pwm_chip if the PWM is exposed.
 * @pwm_enabled:  Used to track if the PWM signal is currently enabled.
 * @pwm_pin_busy: Track if GPIO4 is currently requested for GPIO or PWM.
 * @pwm_refclk_freq: Cache for the reference clock input to the PWM.
 */
struct ti_sn65dsi86 {
	struct auxiliary_device		*bridge_aux;
	struct auxiliary_device		*gpio_aux;
	struct auxiliary_device		*aux_aux;
	struct auxiliary_device		*pwm_aux;

	struct device			*dev;
	struct regmap			*regmap;
	struct drm_dp_aux		aux;
	struct drm_bridge		bridge;
	struct drm_connector		*connector;
	struct device_node		*host_node;
	struct mipi_dsi_device		*dsi;
	struct clk			*refclk;
	struct drm_bridge		*next_bridge;
	struct gpio_desc		*enable_gpio;
	struct regulator_bulk_data	supplies[SN_REGULATOR_SUPPLY_NUM];
	int				dp_lanes;
	u8				ln_assign;
	u8				ln_polrs;
	bool				comms_enabled;
	struct mutex			comms_mutex;

#if defined(CONFIG_OF_GPIO)
	struct gpio_chip		gchip;
	DECLARE_BITMAP(gchip_output, SN_NUM_GPIOS);
#endif
#if defined(CONFIG_PWM)
	struct pwm_chip			pchip;
	bool				pwm_enabled;
	atomic_t			pwm_pin_busy;
#endif
	unsigned int			pwm_refclk_freq;
};

static const struct regmap_range ti_sn65dsi86_volatile_ranges[] = {
	{ .range_min = 0, .range_max = 0xFF },
};

static const struct regmap_access_table ti_sn_bridge_volatile_table = {
	.yes_ranges = ti_sn65dsi86_volatile_ranges,
	.n_yes_ranges = ARRAY_SIZE(ti_sn65dsi86_volatile_ranges),
};

static const struct regmap_config ti_sn65dsi86_regmap_config = {
	.reg_bits = 8,
	.val_bits = 8,
	.volatile_table = &ti_sn_bridge_volatile_table,
	.cache_type = REGCACHE_NONE,
	.max_register = 0xFF,
};

static int __maybe_unused ti_sn65dsi86_read_u16(struct ti_sn65dsi86 *pdata,
						unsigned int reg, u16 *val)
{
	u8 buf[2];
	int ret;

	ret = regmap_bulk_read(pdata->regmap, reg, buf, ARRAY_SIZE(buf));
	if (ret)
		return ret;

	*val = buf[0] | (buf[1] << 8);

	return 0;
}

static void ti_sn65dsi86_write_u16(struct ti_sn65dsi86 *pdata,
				   unsigned int reg, u16 val)
{
	u8 buf[2] = { val & 0xff, val >> 8 };

	regmap_bulk_write(pdata->regmap, reg, buf, ARRAY_SIZE(buf));
}

static u32 ti_sn_bridge_get_dsi_freq(struct ti_sn65dsi86 *pdata)
{
	u32 bit_rate_khz, clk_freq_khz;
	struct drm_display_mode *mode =
		&pdata->bridge.encoder->crtc->state->adjusted_mode;

	bit_rate_khz = mode->clock *
			mipi_dsi_pixel_format_to_bpp(pdata->dsi->format);
	clk_freq_khz = bit_rate_khz / (pdata->dsi->lanes * 2);

	return clk_freq_khz;
}

/* clk frequencies supported by bridge in Hz in case derived from REFCLK pin */
static const u32 ti_sn_bridge_refclk_lut[] = {
	12000000,
	19200000,
	26000000,
	27000000,
	38400000,
};

/* clk frequencies supported by bridge in Hz in case derived from DACP/N pin */
static const u32 ti_sn_bridge_dsiclk_lut[] = {
	468000000,
	384000000,
	416000000,
	486000000,
	460800000,
};

static void ti_sn_bridge_set_refclk_freq(struct ti_sn65dsi86 *pdata)
{
	int i;
	u32 refclk_rate;
	const u32 *refclk_lut;
	size_t refclk_lut_size;

	if (pdata->refclk) {
		refclk_rate = clk_get_rate(pdata->refclk);
		refclk_lut = ti_sn_bridge_refclk_lut;
		refclk_lut_size = ARRAY_SIZE(ti_sn_bridge_refclk_lut);
		clk_prepare_enable(pdata->refclk);
	} else {
		refclk_rate = ti_sn_bridge_get_dsi_freq(pdata) * 1000;
		refclk_lut = ti_sn_bridge_dsiclk_lut;
		refclk_lut_size = ARRAY_SIZE(ti_sn_bridge_dsiclk_lut);
	}

	/* for i equals to refclk_lut_size means default frequency */
	for (i = 0; i < refclk_lut_size; i++)
		if (refclk_lut[i] == refclk_rate)
			break;

	/* avoid buffer overflow and "1" is the default rate in the datasheet. */
	if (i >= refclk_lut_size)
		i = 1;

	regmap_update_bits(pdata->regmap, SN_DPPLL_SRC_REG, REFCLK_FREQ_MASK,
			   REFCLK_FREQ(i));

	/*
	 * The PWM refclk is based on the value written to SN_DPPLL_SRC_REG,
	 * regardless of its actual sourcing.
	 */
	pdata->pwm_refclk_freq = ti_sn_bridge_refclk_lut[i];
}

static void ti_sn65dsi86_enable_comms(struct ti_sn65dsi86 *pdata)
{
	mutex_lock(&pdata->comms_mutex);

	/* configure bridge ref_clk */
	ti_sn_bridge_set_refclk_freq(pdata);

	/*
	 * HPD on this bridge chip is a bit useless.  This is an eDP bridge
	 * so the HPD is an internal signal that's only there to signal that
	 * the panel is done powering up.  ...but the bridge chip debounces
	 * this signal by between 100 ms and 400 ms (depending on process,
	 * voltage, and temperate--I measured it at about 200 ms).  One
	 * particular panel asserted HPD 84 ms after it was powered on meaning
	 * that we saw HPD 284 ms after power on.  ...but the same panel said
	 * that instead of looking at HPD you could just hardcode a delay of
	 * 200 ms.  We'll assume that the panel driver will have the hardcoded
	 * delay in its prepare and always disable HPD.
	 *
	 * If HPD somehow makes sense on some future panel we'll have to
	 * change this to be conditional on someone specifying that HPD should
	 * be used.
	 */
	regmap_update_bits(pdata->regmap, SN_HPD_DISABLE_REG, HPD_DISABLE,
			   HPD_DISABLE);

	pdata->comms_enabled = true;

	mutex_unlock(&pdata->comms_mutex);
}

static void ti_sn65dsi86_disable_comms(struct ti_sn65dsi86 *pdata)
{
	mutex_lock(&pdata->comms_mutex);

	pdata->comms_enabled = false;
	clk_disable_unprepare(pdata->refclk);

	mutex_unlock(&pdata->comms_mutex);
}

static int __maybe_unused ti_sn65dsi86_resume(struct device *dev)
{
	struct ti_sn65dsi86 *pdata = dev_get_drvdata(dev);
	int ret;

	ret = regulator_bulk_enable(SN_REGULATOR_SUPPLY_NUM, pdata->supplies);
	if (ret) {
		DRM_ERROR("failed to enable supplies %d\n", ret);
		return ret;
	}

	/* td2: min 100 us after regulators before enabling the GPIO */
	usleep_range(100, 110);

<<<<<<< HEAD
	gpiod_set_value(pdata->enable_gpio, 1);
=======
	gpiod_set_value_cansleep(pdata->enable_gpio, 1);
>>>>>>> eb3cdb58

	/*
	 * If we have a reference clock we can enable communication w/ the
	 * panel (including the aux channel) w/out any need for an input clock
	 * so we can do it in resume which lets us read the EDID before
	 * pre_enable(). Without a reference clock we need the MIPI reference
	 * clock so reading early doesn't work.
	 */
	if (pdata->refclk)
		ti_sn65dsi86_enable_comms(pdata);

	return ret;
}

static int __maybe_unused ti_sn65dsi86_suspend(struct device *dev)
{
	struct ti_sn65dsi86 *pdata = dev_get_drvdata(dev);
	int ret;

	if (pdata->refclk)
		ti_sn65dsi86_disable_comms(pdata);

	gpiod_set_value_cansleep(pdata->enable_gpio, 0);

	ret = regulator_bulk_disable(SN_REGULATOR_SUPPLY_NUM, pdata->supplies);
	if (ret)
		DRM_ERROR("failed to disable supplies %d\n", ret);

	return ret;
}

static const struct dev_pm_ops ti_sn65dsi86_pm_ops = {
	SET_RUNTIME_PM_OPS(ti_sn65dsi86_suspend, ti_sn65dsi86_resume, NULL)
	SET_SYSTEM_SLEEP_PM_OPS(pm_runtime_force_suspend,
				pm_runtime_force_resume)
};

static int status_show(struct seq_file *s, void *data)
{
	struct ti_sn65dsi86 *pdata = s->private;
	unsigned int reg, val;

	seq_puts(s, "STATUS REGISTERS:\n");

	pm_runtime_get_sync(pdata->dev);

	/* IRQ Status Registers, see Table 31 in datasheet */
	for (reg = 0xf0; reg <= 0xf8; reg++) {
		regmap_read(pdata->regmap, reg, &val);
		seq_printf(s, "[0x%02x] = 0x%08x\n", reg, val);
	}

	pm_runtime_put_autosuspend(pdata->dev);

	return 0;
}

DEFINE_SHOW_ATTRIBUTE(status);

static void ti_sn65dsi86_debugfs_remove(void *data)
{
	debugfs_remove_recursive(data);
}

static void ti_sn65dsi86_debugfs_init(struct ti_sn65dsi86 *pdata)
{
	struct device *dev = pdata->dev;
	struct dentry *debugfs;
	int ret;

	debugfs = debugfs_create_dir(dev_name(dev), NULL);

	/*
	 * We might get an error back if debugfs wasn't enabled in the kernel
	 * so let's just silently return upon failure.
	 */
	if (IS_ERR_OR_NULL(debugfs))
		return;

	ret = devm_add_action_or_reset(dev, ti_sn65dsi86_debugfs_remove, debugfs);
	if (ret)
		return;

	debugfs_create_file("status", 0600, debugfs, pdata, &status_fops);
}

/* -----------------------------------------------------------------------------
 * Auxiliary Devices (*not* AUX)
 */

static void ti_sn65dsi86_uninit_aux(void *data)
{
	auxiliary_device_uninit(data);
}

static void ti_sn65dsi86_delete_aux(void *data)
{
	auxiliary_device_delete(data);
}

static void ti_sn65dsi86_aux_device_release(struct device *dev)
{
	struct auxiliary_device *aux = container_of(dev, struct auxiliary_device, dev);

	kfree(aux);
}

static int ti_sn65dsi86_add_aux_device(struct ti_sn65dsi86 *pdata,
				       struct auxiliary_device **aux_out,
				       const char *name)
{
	struct device *dev = pdata->dev;
	struct auxiliary_device *aux;
	int ret;

	aux = kzalloc(sizeof(*aux), GFP_KERNEL);
	if (!aux)
		return -ENOMEM;

	aux->name = name;
	aux->dev.parent = dev;
	aux->dev.release = ti_sn65dsi86_aux_device_release;
	device_set_of_node_from_dev(&aux->dev, dev);
	ret = auxiliary_device_init(aux);
	if (ret) {
		kfree(aux);
		return ret;
	}
	ret = devm_add_action_or_reset(dev, ti_sn65dsi86_uninit_aux, aux);
	if (ret)
		return ret;

	ret = auxiliary_device_add(aux);
	if (ret)
		return ret;
	ret = devm_add_action_or_reset(dev, ti_sn65dsi86_delete_aux, aux);
	if (!ret)
		*aux_out = aux;

	return ret;
}

/* -----------------------------------------------------------------------------
 * AUX Adapter
 */

static struct ti_sn65dsi86 *aux_to_ti_sn65dsi86(struct drm_dp_aux *aux)
{
	return container_of(aux, struct ti_sn65dsi86, aux);
}

static ssize_t ti_sn_aux_transfer(struct drm_dp_aux *aux,
				  struct drm_dp_aux_msg *msg)
{
	struct ti_sn65dsi86 *pdata = aux_to_ti_sn65dsi86(aux);
	u32 request = msg->request & ~(DP_AUX_I2C_MOT | DP_AUX_I2C_WRITE_STATUS_UPDATE);
	u32 request_val = AUX_CMD_REQ(msg->request);
	u8 *buf = msg->buffer;
	unsigned int len = msg->size;
	unsigned int val;
	int ret;
	u8 addr_len[SN_AUX_LENGTH_REG + 1 - SN_AUX_ADDR_19_16_REG];

	if (len > SN_AUX_MAX_PAYLOAD_BYTES)
		return -EINVAL;

	pm_runtime_get_sync(pdata->dev);
	mutex_lock(&pdata->comms_mutex);

	/*
	 * If someone tries to do a DDC over AUX transaction before pre_enable()
	 * on a device without a dedicated reference clock then we just can't
	 * do it. Fail right away. This prevents non-refclk users from reading
	 * the EDID before enabling the panel but such is life.
	 */
	if (!pdata->comms_enabled) {
		ret = -EIO;
		goto exit;
	}

	switch (request) {
	case DP_AUX_NATIVE_WRITE:
	case DP_AUX_I2C_WRITE:
	case DP_AUX_NATIVE_READ:
	case DP_AUX_I2C_READ:
		regmap_write(pdata->regmap, SN_AUX_CMD_REG, request_val);
		/* Assume it's good */
		msg->reply = 0;
		break;
	default:
		ret = -EINVAL;
		goto exit;
	}

	BUILD_BUG_ON(sizeof(addr_len) != sizeof(__be32));
	put_unaligned_be32((msg->address & SN_AUX_ADDR_MASK) << 8 | len,
			   addr_len);
	regmap_bulk_write(pdata->regmap, SN_AUX_ADDR_19_16_REG, addr_len,
			  ARRAY_SIZE(addr_len));

	if (request == DP_AUX_NATIVE_WRITE || request == DP_AUX_I2C_WRITE)
		regmap_bulk_write(pdata->regmap, SN_AUX_WDATA_REG(0), buf, len);

	/* Clear old status bits before start so we don't get confused */
	regmap_write(pdata->regmap, SN_AUX_CMD_STATUS_REG,
		     AUX_IRQ_STATUS_NAT_I2C_FAIL |
		     AUX_IRQ_STATUS_AUX_RPLY_TOUT |
		     AUX_IRQ_STATUS_AUX_SHORT);

	regmap_write(pdata->regmap, SN_AUX_CMD_REG, request_val | AUX_CMD_SEND);

	/* Zero delay loop because i2c transactions are slow already */
	ret = regmap_read_poll_timeout(pdata->regmap, SN_AUX_CMD_REG, val,
				       !(val & AUX_CMD_SEND), 0, 50 * 1000);
	if (ret)
		goto exit;

	ret = regmap_read(pdata->regmap, SN_AUX_CMD_STATUS_REG, &val);
	if (ret)
		goto exit;

	if (val & AUX_IRQ_STATUS_AUX_RPLY_TOUT) {
		/*
		 * The hardware tried the message seven times per the DP spec
		 * but it hit a timeout. We ignore defers here because they're
		 * handled in hardware.
		 */
		ret = -ETIMEDOUT;
		goto exit;
	}

	if (val & AUX_IRQ_STATUS_AUX_SHORT) {
		ret = regmap_read(pdata->regmap, SN_AUX_LENGTH_REG, &len);
		if (ret)
			goto exit;
	} else if (val & AUX_IRQ_STATUS_NAT_I2C_FAIL) {
		switch (request) {
		case DP_AUX_I2C_WRITE:
		case DP_AUX_I2C_READ:
			msg->reply |= DP_AUX_I2C_REPLY_NACK;
			break;
		case DP_AUX_NATIVE_READ:
		case DP_AUX_NATIVE_WRITE:
			msg->reply |= DP_AUX_NATIVE_REPLY_NACK;
			break;
		}
		len = 0;
		goto exit;
	}

	if (request != DP_AUX_NATIVE_WRITE && request != DP_AUX_I2C_WRITE && len != 0)
		ret = regmap_bulk_read(pdata->regmap, SN_AUX_RDATA_REG(0), buf, len);

exit:
	mutex_unlock(&pdata->comms_mutex);
	pm_runtime_mark_last_busy(pdata->dev);
	pm_runtime_put_autosuspend(pdata->dev);

	if (ret)
		return ret;
	return len;
}

static int ti_sn_aux_probe(struct auxiliary_device *adev,
			   const struct auxiliary_device_id *id)
{
	struct ti_sn65dsi86 *pdata = dev_get_drvdata(adev->dev.parent);
	int ret;

	pdata->aux.name = "ti-sn65dsi86-aux";
	pdata->aux.dev = &adev->dev;
	pdata->aux.transfer = ti_sn_aux_transfer;
	drm_dp_aux_init(&pdata->aux);

	ret = devm_of_dp_aux_populate_ep_devices(&pdata->aux);
	if (ret)
		return ret;

	/*
	 * The eDP to MIPI bridge parts don't work until the AUX channel is
	 * setup so we don't add it in the main driver probe, we add it now.
	 */
	return ti_sn65dsi86_add_aux_device(pdata, &pdata->bridge_aux, "bridge");
}

static const struct auxiliary_device_id ti_sn_aux_id_table[] = {
	{ .name = "ti_sn65dsi86.aux", },
	{},
};

static struct auxiliary_driver ti_sn_aux_driver = {
	.name = "aux",
	.probe = ti_sn_aux_probe,
	.id_table = ti_sn_aux_id_table,
};

/*------------------------------------------------------------------------------
 * DRM Bridge
 */

static struct ti_sn65dsi86 *bridge_to_ti_sn65dsi86(struct drm_bridge *bridge)
{
	return container_of(bridge, struct ti_sn65dsi86, bridge);
}

static int ti_sn_attach_host(struct ti_sn65dsi86 *pdata)
{
	int val;
	struct mipi_dsi_host *host;
	struct mipi_dsi_device *dsi;
	struct device *dev = pdata->dev;
	const struct mipi_dsi_device_info info = { .type = "ti_sn_bridge",
						   .channel = 0,
						   .node = NULL,
	};

	host = of_find_mipi_dsi_host_by_node(pdata->host_node);
	if (!host)
		return -EPROBE_DEFER;

	dsi = devm_mipi_dsi_device_register_full(dev, host, &info);
	if (IS_ERR(dsi))
		return PTR_ERR(dsi);

	/* TODO: setting to 4 MIPI lanes always for now */
	dsi->lanes = 4;
	dsi->format = MIPI_DSI_FMT_RGB888;
	dsi->mode_flags = MIPI_DSI_MODE_VIDEO;

	/* check if continuous dsi clock is required or not */
	pm_runtime_get_sync(dev);
	regmap_read(pdata->regmap, SN_DPPLL_SRC_REG, &val);
	pm_runtime_put_autosuspend(dev);
	if (!(val & DPPLL_CLK_SRC_DSICLK))
		dsi->mode_flags |= MIPI_DSI_CLOCK_NON_CONTINUOUS;

	pdata->dsi = dsi;

	return devm_mipi_dsi_attach(dev, dsi);
}

static int ti_sn_bridge_attach(struct drm_bridge *bridge,
			       enum drm_bridge_attach_flags flags)
{
	struct ti_sn65dsi86 *pdata = bridge_to_ti_sn65dsi86(bridge);
	int ret;
<<<<<<< HEAD

	if (flags & DRM_BRIDGE_ATTACH_NO_CONNECTOR) {
		DRM_ERROR("Fix bridge driver to make connector optional!");
		return -EINVAL;
	}
=======
>>>>>>> eb3cdb58

	pdata->aux.drm_dev = bridge->dev;
	ret = drm_dp_aux_register(&pdata->aux);
	if (ret < 0) {
		drm_err(bridge->dev, "Failed to register DP AUX channel: %d\n", ret);
		return ret;
	}

<<<<<<< HEAD
	/* We never want the next bridge to *also* create a connector: */
	flags |= DRM_BRIDGE_ATTACH_NO_CONNECTOR;

	/* Attach the next bridge */
	ret = drm_bridge_attach(bridge->encoder, pdata->next_bridge,
				&pdata->bridge, flags);
	if (ret < 0)
		goto err_initted_aux;

=======
	/*
	 * Attach the next bridge.
	 * We never want the next bridge to *also* create a connector.
	 */
	ret = drm_bridge_attach(bridge->encoder, pdata->next_bridge,
				&pdata->bridge, flags | DRM_BRIDGE_ATTACH_NO_CONNECTOR);
	if (ret < 0)
		goto err_initted_aux;

	if (flags & DRM_BRIDGE_ATTACH_NO_CONNECTOR)
		return 0;

>>>>>>> eb3cdb58
	pdata->connector = drm_bridge_connector_init(pdata->bridge.dev,
						     pdata->bridge.encoder);
	if (IS_ERR(pdata->connector)) {
		ret = PTR_ERR(pdata->connector);
		goto err_initted_aux;
	}

	drm_connector_attach_encoder(pdata->connector, pdata->bridge.encoder);

	return 0;

err_initted_aux:
	drm_dp_aux_unregister(&pdata->aux);
	return ret;
}

static void ti_sn_bridge_detach(struct drm_bridge *bridge)
{
	drm_dp_aux_unregister(&bridge_to_ti_sn65dsi86(bridge)->aux);
}

static enum drm_mode_status
ti_sn_bridge_mode_valid(struct drm_bridge *bridge,
			const struct drm_display_info *info,
			const struct drm_display_mode *mode)
{
	/* maximum supported resolution is 4K at 60 fps */
	if (mode->clock > 594000)
		return MODE_CLOCK_HIGH;
<<<<<<< HEAD

	return MODE_OK;
}

=======

	/*
	 * The front and back porch registers are 8 bits, and pulse width
	 * registers are 15 bits, so reject any modes with larger periods.
	 */

	if ((mode->hsync_start - mode->hdisplay) > 0xff)
		return MODE_HBLANK_WIDE;

	if ((mode->vsync_start - mode->vdisplay) > 0xff)
		return MODE_VBLANK_WIDE;

	if ((mode->hsync_end - mode->hsync_start) > 0x7fff)
		return MODE_HSYNC_WIDE;

	if ((mode->vsync_end - mode->vsync_start) > 0x7fff)
		return MODE_VSYNC_WIDE;

	if ((mode->htotal - mode->hsync_end) > 0xff)
		return MODE_HBLANK_WIDE;

	if ((mode->vtotal - mode->vsync_end) > 0xff)
		return MODE_VBLANK_WIDE;

	return MODE_OK;
}

>>>>>>> eb3cdb58
static void ti_sn_bridge_atomic_disable(struct drm_bridge *bridge,
					struct drm_bridge_state *old_bridge_state)
{
	struct ti_sn65dsi86 *pdata = bridge_to_ti_sn65dsi86(bridge);

	/* disable video stream */
	regmap_update_bits(pdata->regmap, SN_ENH_FRAME_REG, VSTREAM_ENABLE, 0);
}

static void ti_sn_bridge_set_dsi_rate(struct ti_sn65dsi86 *pdata)
{
	unsigned int bit_rate_mhz, clk_freq_mhz;
	unsigned int val;
	struct drm_display_mode *mode =
		&pdata->bridge.encoder->crtc->state->adjusted_mode;

	/* set DSIA clk frequency */
	bit_rate_mhz = (mode->clock / 1000) *
			mipi_dsi_pixel_format_to_bpp(pdata->dsi->format);
	clk_freq_mhz = bit_rate_mhz / (pdata->dsi->lanes * 2);

	/* for each increment in val, frequency increases by 5MHz */
	val = (MIN_DSI_CLK_FREQ_MHZ / 5) +
		(((clk_freq_mhz - MIN_DSI_CLK_FREQ_MHZ) / 5) & 0xFF);
	regmap_write(pdata->regmap, SN_DSIA_CLK_FREQ_REG, val);
}

static unsigned int ti_sn_bridge_get_bpp(struct drm_connector *connector)
{
<<<<<<< HEAD
	if (pdata->connector->display_info.bpc <= 6)
=======
	if (connector->display_info.bpc <= 6)
>>>>>>> eb3cdb58
		return 18;
	else
		return 24;
}

/*
 * LUT index corresponds to register value and
 * LUT values corresponds to dp data rate supported
 * by the bridge in Mbps unit.
 */
static const unsigned int ti_sn_bridge_dp_rate_lut[] = {
	0, 1620, 2160, 2430, 2700, 3240, 4320, 5400
};

static int ti_sn_bridge_calc_min_dp_rate_idx(struct ti_sn65dsi86 *pdata, unsigned int bpp)
{
	unsigned int bit_rate_khz, dp_rate_mhz;
	unsigned int i;
	struct drm_display_mode *mode =
		&pdata->bridge.encoder->crtc->state->adjusted_mode;

	/* Calculate minimum bit rate based on our pixel clock. */
	bit_rate_khz = mode->clock * bpp;

	/* Calculate minimum DP data rate, taking 80% as per DP spec */
	dp_rate_mhz = DIV_ROUND_UP(bit_rate_khz * DP_CLK_FUDGE_NUM,
				   1000 * pdata->dp_lanes * DP_CLK_FUDGE_DEN);

	for (i = 1; i < ARRAY_SIZE(ti_sn_bridge_dp_rate_lut) - 1; i++)
		if (ti_sn_bridge_dp_rate_lut[i] >= dp_rate_mhz)
			break;

	return i;
}

static unsigned int ti_sn_bridge_read_valid_rates(struct ti_sn65dsi86 *pdata)
{
	unsigned int valid_rates = 0;
	unsigned int rate_per_200khz;
	unsigned int rate_mhz;
	u8 dpcd_val;
	int ret;
	int i, j;

	ret = drm_dp_dpcd_readb(&pdata->aux, DP_EDP_DPCD_REV, &dpcd_val);
	if (ret != 1) {
		DRM_DEV_ERROR(pdata->dev,
			      "Can't read eDP rev (%d), assuming 1.1\n", ret);
		dpcd_val = DP_EDP_11;
	}

	if (dpcd_val >= DP_EDP_14) {
		/* eDP 1.4 devices must provide a custom table */
		__le16 sink_rates[DP_MAX_SUPPORTED_RATES];

		ret = drm_dp_dpcd_read(&pdata->aux, DP_SUPPORTED_LINK_RATES,
				       sink_rates, sizeof(sink_rates));

		if (ret != sizeof(sink_rates)) {
			DRM_DEV_ERROR(pdata->dev,
				"Can't read supported rate table (%d)\n", ret);

			/* By zeroing we'll fall back to DP_MAX_LINK_RATE. */
			memset(sink_rates, 0, sizeof(sink_rates));
		}

		for (i = 0; i < ARRAY_SIZE(sink_rates); i++) {
			rate_per_200khz = le16_to_cpu(sink_rates[i]);

			if (!rate_per_200khz)
				break;

			rate_mhz = rate_per_200khz * 200 / 1000;
			for (j = 0;
			     j < ARRAY_SIZE(ti_sn_bridge_dp_rate_lut);
			     j++) {
				if (ti_sn_bridge_dp_rate_lut[j] == rate_mhz)
					valid_rates |= BIT(j);
			}
		}

		for (i = 0; i < ARRAY_SIZE(ti_sn_bridge_dp_rate_lut); i++) {
			if (valid_rates & BIT(i))
				return valid_rates;
		}
		DRM_DEV_ERROR(pdata->dev,
			      "No matching eDP rates in table; falling back\n");
	}

	/* On older versions best we can do is use DP_MAX_LINK_RATE */
	ret = drm_dp_dpcd_readb(&pdata->aux, DP_MAX_LINK_RATE, &dpcd_val);
	if (ret != 1) {
		DRM_DEV_ERROR(pdata->dev,
			      "Can't read max rate (%d); assuming 5.4 GHz\n",
			      ret);
		dpcd_val = DP_LINK_BW_5_4;
	}

	switch (dpcd_val) {
	default:
		DRM_DEV_ERROR(pdata->dev,
			      "Unexpected max rate (%#x); assuming 5.4 GHz\n",
			      (int)dpcd_val);
		fallthrough;
	case DP_LINK_BW_5_4:
		valid_rates |= BIT(7);
		fallthrough;
	case DP_LINK_BW_2_7:
		valid_rates |= BIT(4);
		fallthrough;
	case DP_LINK_BW_1_62:
		valid_rates |= BIT(1);
		break;
	}

	return valid_rates;
}

static void ti_sn_bridge_set_video_timings(struct ti_sn65dsi86 *pdata)
{
	struct drm_display_mode *mode =
		&pdata->bridge.encoder->crtc->state->adjusted_mode;
	u8 hsync_polarity = 0, vsync_polarity = 0;

	if (mode->flags & DRM_MODE_FLAG_NHSYNC)
		hsync_polarity = CHA_HSYNC_POLARITY;
	if (mode->flags & DRM_MODE_FLAG_NVSYNC)
		vsync_polarity = CHA_VSYNC_POLARITY;

	ti_sn65dsi86_write_u16(pdata, SN_CHA_ACTIVE_LINE_LENGTH_LOW_REG,
			       mode->hdisplay);
	ti_sn65dsi86_write_u16(pdata, SN_CHA_VERTICAL_DISPLAY_SIZE_LOW_REG,
			       mode->vdisplay);
	regmap_write(pdata->regmap, SN_CHA_HSYNC_PULSE_WIDTH_LOW_REG,
		     (mode->hsync_end - mode->hsync_start) & 0xFF);
	regmap_write(pdata->regmap, SN_CHA_HSYNC_PULSE_WIDTH_HIGH_REG,
		     (((mode->hsync_end - mode->hsync_start) >> 8) & 0x7F) |
		     hsync_polarity);
	regmap_write(pdata->regmap, SN_CHA_VSYNC_PULSE_WIDTH_LOW_REG,
		     (mode->vsync_end - mode->vsync_start) & 0xFF);
	regmap_write(pdata->regmap, SN_CHA_VSYNC_PULSE_WIDTH_HIGH_REG,
		     (((mode->vsync_end - mode->vsync_start) >> 8) & 0x7F) |
		     vsync_polarity);

	regmap_write(pdata->regmap, SN_CHA_HORIZONTAL_BACK_PORCH_REG,
		     (mode->htotal - mode->hsync_end) & 0xFF);
	regmap_write(pdata->regmap, SN_CHA_VERTICAL_BACK_PORCH_REG,
		     (mode->vtotal - mode->vsync_end) & 0xFF);

	regmap_write(pdata->regmap, SN_CHA_HORIZONTAL_FRONT_PORCH_REG,
		     (mode->hsync_start - mode->hdisplay) & 0xFF);
	regmap_write(pdata->regmap, SN_CHA_VERTICAL_FRONT_PORCH_REG,
		     (mode->vsync_start - mode->vdisplay) & 0xFF);

	usleep_range(10000, 10500); /* 10ms delay recommended by spec */
}

static unsigned int ti_sn_get_max_lanes(struct ti_sn65dsi86 *pdata)
{
	u8 data;
	int ret;

	ret = drm_dp_dpcd_readb(&pdata->aux, DP_MAX_LANE_COUNT, &data);
	if (ret != 1) {
		DRM_DEV_ERROR(pdata->dev,
			      "Can't read lane count (%d); assuming 4\n", ret);
		return 4;
	}

	return data & DP_LANE_COUNT_MASK;
}

static int ti_sn_link_training(struct ti_sn65dsi86 *pdata, int dp_rate_idx,
			       const char **last_err_str)
{
	unsigned int val;
	int ret;
	int i;

	/* set dp clk frequency value */
	regmap_update_bits(pdata->regmap, SN_DATARATE_CONFIG_REG,
			   DP_DATARATE_MASK, DP_DATARATE(dp_rate_idx));

	/* enable DP PLL */
	regmap_write(pdata->regmap, SN_PLL_ENABLE_REG, 1);

	ret = regmap_read_poll_timeout(pdata->regmap, SN_DPPLL_SRC_REG, val,
				       val & DPPLL_SRC_DP_PLL_LOCK, 1000,
				       50 * 1000);
	if (ret) {
		*last_err_str = "DP_PLL_LOCK polling failed";
		goto exit;
	}

	/*
	 * We'll try to link train several times.  As part of link training
	 * the bridge chip will write DP_SET_POWER_D0 to DP_SET_POWER.  If
	 * the panel isn't ready quite it might respond NAK here which means
	 * we need to try again.
	 */
	for (i = 0; i < SN_LINK_TRAINING_TRIES; i++) {
		/* Semi auto link training mode */
		regmap_write(pdata->regmap, SN_ML_TX_MODE_REG, 0x0A);
		ret = regmap_read_poll_timeout(pdata->regmap, SN_ML_TX_MODE_REG, val,
					       val == ML_TX_MAIN_LINK_OFF ||
					       val == ML_TX_NORMAL_MODE, 1000,
					       500 * 1000);
		if (ret) {
			*last_err_str = "Training complete polling failed";
		} else if (val == ML_TX_MAIN_LINK_OFF) {
			*last_err_str = "Link training failed, link is off";
			ret = -EIO;
			continue;
		}

		break;
	}

	/* If we saw quite a few retries, add a note about it */
	if (!ret && i > SN_LINK_TRAINING_TRIES / 2)
		DRM_DEV_INFO(pdata->dev, "Link training needed %d retries\n", i);

exit:
	/* Disable the PLL if we failed */
	if (ret)
		regmap_write(pdata->regmap, SN_PLL_ENABLE_REG, 0);

	return ret;
}

static void ti_sn_bridge_atomic_enable(struct drm_bridge *bridge,
				       struct drm_bridge_state *old_bridge_state)
{
	struct ti_sn65dsi86 *pdata = bridge_to_ti_sn65dsi86(bridge);
<<<<<<< HEAD
=======
	struct drm_connector *connector;
>>>>>>> eb3cdb58
	const char *last_err_str = "No supported DP rate";
	unsigned int valid_rates;
	int dp_rate_idx;
	unsigned int val;
	int ret = -EINVAL;
	int max_dp_lanes;
	unsigned int bpp;

	connector = drm_atomic_get_new_connector_for_encoder(old_bridge_state->base.state,
							     bridge->encoder);
	if (!connector) {
		dev_err_ratelimited(pdata->dev, "Could not get the connector\n");
		return;
	}

	max_dp_lanes = ti_sn_get_max_lanes(pdata);
	pdata->dp_lanes = min(pdata->dp_lanes, max_dp_lanes);

	/* DSI_A lane config */
	val = CHA_DSI_LANES(SN_MAX_DP_LANES - pdata->dsi->lanes);
	regmap_update_bits(pdata->regmap, SN_DSI_LANES_REG,
			   CHA_DSI_LANES_MASK, val);

	regmap_write(pdata->regmap, SN_LN_ASSIGN_REG, pdata->ln_assign);
	regmap_update_bits(pdata->regmap, SN_ENH_FRAME_REG, LN_POLRS_MASK,
			   pdata->ln_polrs << LN_POLRS_OFFSET);

	/* set dsi clk frequency value */
	ti_sn_bridge_set_dsi_rate(pdata);

	/*
	 * The SN65DSI86 only supports ASSR Display Authentication method and
	 * this method is enabled for eDP panels. An eDP panel must support this
	 * authentication method. We need to enable this method in the eDP panel
	 * at DisplayPort address 0x0010A prior to link training.
	 *
	 * As only ASSR is supported by SN65DSI86, for full DisplayPort displays
	 * we need to disable the scrambler.
	 */
	if (pdata->bridge.type == DRM_MODE_CONNECTOR_eDP) {
		drm_dp_dpcd_writeb(&pdata->aux, DP_EDP_CONFIGURATION_SET,
				   DP_ALTERNATE_SCRAMBLER_RESET_ENABLE);

		regmap_update_bits(pdata->regmap, SN_TRAINING_SETTING_REG,
				   SCRAMBLE_DISABLE, 0);
	} else {
		regmap_update_bits(pdata->regmap, SN_TRAINING_SETTING_REG,
				   SCRAMBLE_DISABLE, SCRAMBLE_DISABLE);
	}

	bpp = ti_sn_bridge_get_bpp(connector);
	/* Set the DP output format (18 bpp or 24 bpp) */
	val = bpp == 18 ? BPP_18_RGB : 0;
	regmap_update_bits(pdata->regmap, SN_DATA_FORMAT_REG, BPP_18_RGB, val);

	/* DP lane config */
	val = DP_NUM_LANES(min(pdata->dp_lanes, 3));
	regmap_update_bits(pdata->regmap, SN_SSC_CONFIG_REG, DP_NUM_LANES_MASK,
			   val);

	valid_rates = ti_sn_bridge_read_valid_rates(pdata);

	/* Train until we run out of rates */
	for (dp_rate_idx = ti_sn_bridge_calc_min_dp_rate_idx(pdata, bpp);
	     dp_rate_idx < ARRAY_SIZE(ti_sn_bridge_dp_rate_lut);
	     dp_rate_idx++) {
		if (!(valid_rates & BIT(dp_rate_idx)))
			continue;

		ret = ti_sn_link_training(pdata, dp_rate_idx, &last_err_str);
		if (!ret)
			break;
	}
	if (ret) {
		DRM_DEV_ERROR(pdata->dev, "%s (%d)\n", last_err_str, ret);
		return;
	}

	/* config video parameters */
	ti_sn_bridge_set_video_timings(pdata);

	/* enable video stream */
	regmap_update_bits(pdata->regmap, SN_ENH_FRAME_REG, VSTREAM_ENABLE,
			   VSTREAM_ENABLE);
}

static void ti_sn_bridge_atomic_pre_enable(struct drm_bridge *bridge,
					   struct drm_bridge_state *old_bridge_state)
{
	struct ti_sn65dsi86 *pdata = bridge_to_ti_sn65dsi86(bridge);

	pm_runtime_get_sync(pdata->dev);

	if (!pdata->refclk)
		ti_sn65dsi86_enable_comms(pdata);

	/* td7: min 100 us after enable before DSI data */
	usleep_range(100, 110);
}

static void ti_sn_bridge_atomic_post_disable(struct drm_bridge *bridge,
					     struct drm_bridge_state *old_bridge_state)
{
	struct ti_sn65dsi86 *pdata = bridge_to_ti_sn65dsi86(bridge);

	/* semi auto link training mode OFF */
	regmap_write(pdata->regmap, SN_ML_TX_MODE_REG, 0);
	/* Num lanes to 0 as per power sequencing in data sheet */
	regmap_update_bits(pdata->regmap, SN_SSC_CONFIG_REG, DP_NUM_LANES_MASK, 0);
	/* disable DP PLL */
	regmap_write(pdata->regmap, SN_PLL_ENABLE_REG, 0);

	if (!pdata->refclk)
		ti_sn65dsi86_disable_comms(pdata);

	pm_runtime_put_sync(pdata->dev);
}

static enum drm_connector_status ti_sn_bridge_detect(struct drm_bridge *bridge)
{
	struct ti_sn65dsi86 *pdata = bridge_to_ti_sn65dsi86(bridge);
	int val = 0;

	pm_runtime_get_sync(pdata->dev);
	regmap_read(pdata->regmap, SN_HPD_DISABLE_REG, &val);
	pm_runtime_put_autosuspend(pdata->dev);

	return val & HPD_DEBOUNCED_STATE ? connector_status_connected
					 : connector_status_disconnected;
}

static struct edid *ti_sn_bridge_get_edid(struct drm_bridge *bridge,
					  struct drm_connector *connector)
{
	struct ti_sn65dsi86 *pdata = bridge_to_ti_sn65dsi86(bridge);

	return drm_get_edid(connector, &pdata->aux.ddc);
}

static const struct drm_bridge_funcs ti_sn_bridge_funcs = {
	.attach = ti_sn_bridge_attach,
	.detach = ti_sn_bridge_detach,
	.mode_valid = ti_sn_bridge_mode_valid,
<<<<<<< HEAD
=======
	.get_edid = ti_sn_bridge_get_edid,
	.detect = ti_sn_bridge_detect,
>>>>>>> eb3cdb58
	.atomic_pre_enable = ti_sn_bridge_atomic_pre_enable,
	.atomic_enable = ti_sn_bridge_atomic_enable,
	.atomic_disable = ti_sn_bridge_atomic_disable,
	.atomic_post_disable = ti_sn_bridge_atomic_post_disable,
	.atomic_reset = drm_atomic_helper_bridge_reset,
	.atomic_duplicate_state = drm_atomic_helper_bridge_duplicate_state,
	.atomic_destroy_state = drm_atomic_helper_bridge_destroy_state,
};

static void ti_sn_bridge_parse_lanes(struct ti_sn65dsi86 *pdata,
				     struct device_node *np)
{
	u32 lane_assignments[SN_MAX_DP_LANES] = { 0, 1, 2, 3 };
	u32 lane_polarities[SN_MAX_DP_LANES] = { };
	struct device_node *endpoint;
	u8 ln_assign = 0;
	u8 ln_polrs = 0;
	int dp_lanes;
	int i;

	/*
	 * Read config from the device tree about lane remapping and lane
	 * polarities.  These are optional and we assume identity map and
	 * normal polarity if nothing is specified.  It's OK to specify just
	 * data-lanes but not lane-polarities but not vice versa.
	 *
	 * Error checking is light (we just make sure we don't crash or
	 * buffer overrun) and we assume dts is well formed and specifying
	 * mappings that the hardware supports.
	 */
	endpoint = of_graph_get_endpoint_by_regs(np, 1, -1);
	dp_lanes = drm_of_get_data_lanes_count(endpoint, 1, SN_MAX_DP_LANES);
	if (dp_lanes > 0) {
		of_property_read_u32_array(endpoint, "data-lanes",
					   lane_assignments, dp_lanes);
		of_property_read_u32_array(endpoint, "lane-polarities",
					   lane_polarities, dp_lanes);
	} else {
		dp_lanes = SN_MAX_DP_LANES;
	}
	of_node_put(endpoint);

	/*
	 * Convert into register format.  Loop over all lanes even if
	 * data-lanes had fewer elements so that we nicely initialize
	 * the LN_ASSIGN register.
	 */
	for (i = SN_MAX_DP_LANES - 1; i >= 0; i--) {
		ln_assign = ln_assign << LN_ASSIGN_WIDTH | lane_assignments[i];
		ln_polrs = ln_polrs << 1 | lane_polarities[i];
	}

	/* Stash in our struct for when we power on */
	pdata->dp_lanes = dp_lanes;
	pdata->ln_assign = ln_assign;
	pdata->ln_polrs = ln_polrs;
}

static int ti_sn_bridge_parse_dsi_host(struct ti_sn65dsi86 *pdata)
{
	struct device_node *np = pdata->dev->of_node;
<<<<<<< HEAD

	pdata->host_node = of_graph_get_remote_node(np, 0, 0);

	if (!pdata->host_node) {
		DRM_ERROR("remote dsi host node not found\n");
		return -ENODEV;
	}

	return 0;
}

static int ti_sn_bridge_probe(struct auxiliary_device *adev,
			      const struct auxiliary_device_id *id)
{
	struct ti_sn65dsi86 *pdata = dev_get_drvdata(adev->dev.parent);
	struct device_node *np = pdata->dev->of_node;
	int ret;

	pdata->next_bridge = devm_drm_of_get_bridge(pdata->dev, np, 1, 0);
	if (IS_ERR(pdata->next_bridge)) {
		DRM_ERROR("failed to create panel bridge\n");
		return PTR_ERR(pdata->next_bridge);
	}

	ti_sn_bridge_parse_lanes(pdata, np);

	ret = ti_sn_bridge_parse_dsi_host(pdata);
	if (ret)
		return ret;

	pdata->bridge.funcs = &ti_sn_bridge_funcs;
	pdata->bridge.of_node = np;
=======

	pdata->host_node = of_graph_get_remote_node(np, 0, 0);

	if (!pdata->host_node) {
		DRM_ERROR("remote dsi host node not found\n");
		return -ENODEV;
	}

	return 0;
}

static int ti_sn_bridge_probe(struct auxiliary_device *adev,
			      const struct auxiliary_device_id *id)
{
	struct ti_sn65dsi86 *pdata = dev_get_drvdata(adev->dev.parent);
	struct device_node *np = pdata->dev->of_node;
	int ret;

	pdata->next_bridge = devm_drm_of_get_bridge(pdata->dev, np, 1, 0);
	if (IS_ERR(pdata->next_bridge))
		return dev_err_probe(pdata->dev, PTR_ERR(pdata->next_bridge),
				     "failed to create panel bridge\n");

	ti_sn_bridge_parse_lanes(pdata, np);

	ret = ti_sn_bridge_parse_dsi_host(pdata);
	if (ret)
		return ret;

	pdata->bridge.funcs = &ti_sn_bridge_funcs;
	pdata->bridge.of_node = np;
	pdata->bridge.type = pdata->next_bridge->type == DRM_MODE_CONNECTOR_DisplayPort
			   ? DRM_MODE_CONNECTOR_DisplayPort : DRM_MODE_CONNECTOR_eDP;

	if (pdata->bridge.type == DRM_MODE_CONNECTOR_DisplayPort)
		pdata->bridge.ops = DRM_BRIDGE_OP_EDID | DRM_BRIDGE_OP_DETECT;
>>>>>>> eb3cdb58

	drm_bridge_add(&pdata->bridge);

	ret = ti_sn_attach_host(pdata);
	if (ret) {
		dev_err_probe(pdata->dev, ret, "failed to attach dsi host\n");
		goto err_remove_bridge;
	}

	return 0;

err_remove_bridge:
	drm_bridge_remove(&pdata->bridge);
	return ret;
}

static void ti_sn_bridge_remove(struct auxiliary_device *adev)
{
	struct ti_sn65dsi86 *pdata = dev_get_drvdata(adev->dev.parent);

	if (!pdata)
		return;

	drm_bridge_remove(&pdata->bridge);

	of_node_put(pdata->host_node);
}

static const struct auxiliary_device_id ti_sn_bridge_id_table[] = {
	{ .name = "ti_sn65dsi86.bridge", },
	{},
};

static struct auxiliary_driver ti_sn_bridge_driver = {
	.name = "bridge",
	.probe = ti_sn_bridge_probe,
	.remove = ti_sn_bridge_remove,
	.id_table = ti_sn_bridge_id_table,
};

/* -----------------------------------------------------------------------------
 * PWM Controller
 */
#if defined(CONFIG_PWM)
static int ti_sn_pwm_pin_request(struct ti_sn65dsi86 *pdata)
{
	return atomic_xchg(&pdata->pwm_pin_busy, 1) ? -EBUSY : 0;
}

static void ti_sn_pwm_pin_release(struct ti_sn65dsi86 *pdata)
{
	atomic_set(&pdata->pwm_pin_busy, 0);
}

static struct ti_sn65dsi86 *pwm_chip_to_ti_sn_bridge(struct pwm_chip *chip)
{
	return container_of(chip, struct ti_sn65dsi86, pchip);
}

static int ti_sn_pwm_request(struct pwm_chip *chip, struct pwm_device *pwm)
{
	struct ti_sn65dsi86 *pdata = pwm_chip_to_ti_sn_bridge(chip);

	return ti_sn_pwm_pin_request(pdata);
}

static void ti_sn_pwm_free(struct pwm_chip *chip, struct pwm_device *pwm)
{
	struct ti_sn65dsi86 *pdata = pwm_chip_to_ti_sn_bridge(chip);

	ti_sn_pwm_pin_release(pdata);
}

/*
 * Limitations:
 * - The PWM signal is not driven when the chip is powered down, or in its
 *   reset state and the driver does not implement the "suspend state"
 *   described in the documentation. In order to save power, state->enabled is
 *   interpreted as denoting if the signal is expected to be valid, and is used
 *   to determine if the chip needs to be kept powered.
 * - Changing both period and duty_cycle is not done atomically, neither is the
 *   multi-byte register updates, so the output might briefly be undefined
 *   during update.
 */
static int ti_sn_pwm_apply(struct pwm_chip *chip, struct pwm_device *pwm,
			   const struct pwm_state *state)
{
	struct ti_sn65dsi86 *pdata = pwm_chip_to_ti_sn_bridge(chip);
	unsigned int pwm_en_inv;
	unsigned int backlight;
	unsigned int pre_div;
	unsigned int scale;
	u64 period_max;
	u64 period;
	int ret;

	if (!pdata->pwm_enabled) {
		ret = pm_runtime_get_sync(pdata->dev);
		if (ret < 0) {
			pm_runtime_put_sync(pdata->dev);
			return ret;
		}
	}

	if (state->enabled) {
		if (!pdata->pwm_enabled) {
			/*
			 * The chip might have been powered down while we
			 * didn't hold a PM runtime reference, so mux in the
			 * PWM function on the GPIO pin again.
			 */
			ret = regmap_update_bits(pdata->regmap, SN_GPIO_CTRL_REG,
						 SN_GPIO_MUX_MASK << (2 * SN_PWM_GPIO_IDX),
						 SN_GPIO_MUX_SPECIAL << (2 * SN_PWM_GPIO_IDX));
			if (ret) {
				dev_err(pdata->dev, "failed to mux in PWM function\n");
				goto out;
			}
		}

		/*
		 * Per the datasheet the PWM frequency is given by:
		 *
		 *                          REFCLK_FREQ
		 *   PWM_FREQ = -----------------------------------
		 *               PWM_PRE_DIV * BACKLIGHT_SCALE + 1
		 *
		 * However, after careful review the author is convinced that
		 * the documentation has lost some parenthesis around
		 * "BACKLIGHT_SCALE + 1".
		 *
		 * With the period T_pwm = 1/PWM_FREQ this can be written:
		 *
		 *   T_pwm * REFCLK_FREQ = PWM_PRE_DIV * (BACKLIGHT_SCALE + 1)
		 *
		 * In order to keep BACKLIGHT_SCALE within its 16 bits,
		 * PWM_PRE_DIV must be:
		 *
		 *                     T_pwm * REFCLK_FREQ
		 *   PWM_PRE_DIV >= -------------------------
		 *                   BACKLIGHT_SCALE_MAX + 1
		 *
		 * To simplify the search and to favour higher resolution of
		 * the duty cycle over accuracy of the period, the lowest
		 * possible PWM_PRE_DIV is used. Finally the scale is
		 * calculated as:
		 *
		 *                      T_pwm * REFCLK_FREQ
		 *   BACKLIGHT_SCALE = ---------------------- - 1
		 *                          PWM_PRE_DIV
		 *
		 * Here T_pwm is represented in seconds, so appropriate scaling
		 * to nanoseconds is necessary.
		 */

		/* Minimum T_pwm is 1 / REFCLK_FREQ */
		if (state->period <= NSEC_PER_SEC / pdata->pwm_refclk_freq) {
			ret = -EINVAL;
			goto out;
		}

		/*
		 * Maximum T_pwm is 255 * (65535 + 1) / REFCLK_FREQ
		 * Limit period to this to avoid overflows
		 */
		period_max = div_u64((u64)NSEC_PER_SEC * 255 * (65535 + 1),
				     pdata->pwm_refclk_freq);
		period = min(state->period, period_max);

		pre_div = DIV64_U64_ROUND_UP(period * pdata->pwm_refclk_freq,
					     (u64)NSEC_PER_SEC * (BACKLIGHT_SCALE_MAX + 1));
		scale = div64_u64(period * pdata->pwm_refclk_freq, (u64)NSEC_PER_SEC * pre_div) - 1;

		/*
		 * The documentation has the duty ratio given as:
		 *
		 *     duty          BACKLIGHT
		 *   ------- = ---------------------
		 *    period    BACKLIGHT_SCALE + 1
		 *
		 * Solve for BACKLIGHT, substituting BACKLIGHT_SCALE according
		 * to definition above and adjusting for nanosecond
		 * representation of duty cycle gives us:
		 */
		backlight = div64_u64(state->duty_cycle * pdata->pwm_refclk_freq,
				      (u64)NSEC_PER_SEC * pre_div);
		if (backlight > scale)
			backlight = scale;

		ret = regmap_write(pdata->regmap, SN_PWM_PRE_DIV_REG, pre_div);
		if (ret) {
			dev_err(pdata->dev, "failed to update PWM_PRE_DIV\n");
			goto out;
		}

		ti_sn65dsi86_write_u16(pdata, SN_BACKLIGHT_SCALE_REG, scale);
		ti_sn65dsi86_write_u16(pdata, SN_BACKLIGHT_REG, backlight);
	}

	pwm_en_inv = FIELD_PREP(SN_PWM_EN_MASK, state->enabled) |
		     FIELD_PREP(SN_PWM_INV_MASK, state->polarity == PWM_POLARITY_INVERSED);
	ret = regmap_write(pdata->regmap, SN_PWM_EN_INV_REG, pwm_en_inv);
	if (ret) {
		dev_err(pdata->dev, "failed to update PWM_EN/PWM_INV\n");
		goto out;
	}

	pdata->pwm_enabled = state->enabled;
out:
<<<<<<< HEAD

	if (!pdata->pwm_enabled)
		pm_runtime_put_sync(pdata->dev);

	return ret;
}

static void ti_sn_pwm_get_state(struct pwm_chip *chip, struct pwm_device *pwm,
				struct pwm_state *state)
{
	struct ti_sn65dsi86 *pdata = pwm_chip_to_ti_sn_bridge(chip);
	unsigned int pwm_en_inv;
	unsigned int pre_div;
	u16 backlight;
	u16 scale;
	int ret;

	ret = regmap_read(pdata->regmap, SN_PWM_EN_INV_REG, &pwm_en_inv);
	if (ret)
		return;

	ret = ti_sn65dsi86_read_u16(pdata, SN_BACKLIGHT_SCALE_REG, &scale);
	if (ret)
		return;

	ret = ti_sn65dsi86_read_u16(pdata, SN_BACKLIGHT_REG, &backlight);
	if (ret)
		return;

	ret = regmap_read(pdata->regmap, SN_PWM_PRE_DIV_REG, &pre_div);
	if (ret)
		return;
=======

	if (!pdata->pwm_enabled)
		pm_runtime_put_sync(pdata->dev);

	return ret;
}

static int ti_sn_pwm_get_state(struct pwm_chip *chip, struct pwm_device *pwm,
			       struct pwm_state *state)
{
	struct ti_sn65dsi86 *pdata = pwm_chip_to_ti_sn_bridge(chip);
	unsigned int pwm_en_inv;
	unsigned int pre_div;
	u16 backlight;
	u16 scale;
	int ret;

	ret = regmap_read(pdata->regmap, SN_PWM_EN_INV_REG, &pwm_en_inv);
	if (ret)
		return ret;

	ret = ti_sn65dsi86_read_u16(pdata, SN_BACKLIGHT_SCALE_REG, &scale);
	if (ret)
		return ret;

	ret = ti_sn65dsi86_read_u16(pdata, SN_BACKLIGHT_REG, &backlight);
	if (ret)
		return ret;

	ret = regmap_read(pdata->regmap, SN_PWM_PRE_DIV_REG, &pre_div);
	if (ret)
		return ret;
>>>>>>> eb3cdb58

	state->enabled = FIELD_GET(SN_PWM_EN_MASK, pwm_en_inv);
	if (FIELD_GET(SN_PWM_INV_MASK, pwm_en_inv))
		state->polarity = PWM_POLARITY_INVERSED;
	else
		state->polarity = PWM_POLARITY_NORMAL;

	state->period = DIV_ROUND_UP_ULL((u64)NSEC_PER_SEC * pre_div * (scale + 1),
					 pdata->pwm_refclk_freq);
	state->duty_cycle = DIV_ROUND_UP_ULL((u64)NSEC_PER_SEC * pre_div * backlight,
					     pdata->pwm_refclk_freq);

	if (state->duty_cycle > state->period)
		state->duty_cycle = state->period;
<<<<<<< HEAD
=======

	return 0;
>>>>>>> eb3cdb58
}

static const struct pwm_ops ti_sn_pwm_ops = {
	.request = ti_sn_pwm_request,
	.free = ti_sn_pwm_free,
	.apply = ti_sn_pwm_apply,
	.get_state = ti_sn_pwm_get_state,
	.owner = THIS_MODULE,
};

static int ti_sn_pwm_probe(struct auxiliary_device *adev,
			   const struct auxiliary_device_id *id)
{
	struct ti_sn65dsi86 *pdata = dev_get_drvdata(adev->dev.parent);

	pdata->pchip.dev = pdata->dev;
	pdata->pchip.ops = &ti_sn_pwm_ops;
	pdata->pchip.npwm = 1;
	pdata->pchip.of_xlate = of_pwm_single_xlate;
	pdata->pchip.of_pwm_n_cells = 1;

	return pwmchip_add(&pdata->pchip);
}

static void ti_sn_pwm_remove(struct auxiliary_device *adev)
{
	struct ti_sn65dsi86 *pdata = dev_get_drvdata(adev->dev.parent);

	pwmchip_remove(&pdata->pchip);

	if (pdata->pwm_enabled)
		pm_runtime_put_sync(pdata->dev);
<<<<<<< HEAD
}

static const struct auxiliary_device_id ti_sn_pwm_id_table[] = {
	{ .name = "ti_sn65dsi86.pwm", },
	{},
};

static struct auxiliary_driver ti_sn_pwm_driver = {
	.name = "pwm",
	.probe = ti_sn_pwm_probe,
	.remove = ti_sn_pwm_remove,
	.id_table = ti_sn_pwm_id_table,
};

static int __init ti_sn_pwm_register(void)
{
	return auxiliary_driver_register(&ti_sn_pwm_driver);
}

static void ti_sn_pwm_unregister(void)
{
	auxiliary_driver_unregister(&ti_sn_pwm_driver);
}

=======
}

static const struct auxiliary_device_id ti_sn_pwm_id_table[] = {
	{ .name = "ti_sn65dsi86.pwm", },
	{},
};

static struct auxiliary_driver ti_sn_pwm_driver = {
	.name = "pwm",
	.probe = ti_sn_pwm_probe,
	.remove = ti_sn_pwm_remove,
	.id_table = ti_sn_pwm_id_table,
};

static int __init ti_sn_pwm_register(void)
{
	return auxiliary_driver_register(&ti_sn_pwm_driver);
}

static void ti_sn_pwm_unregister(void)
{
	auxiliary_driver_unregister(&ti_sn_pwm_driver);
}

>>>>>>> eb3cdb58
#else
static inline int ti_sn_pwm_pin_request(struct ti_sn65dsi86 *pdata) { return 0; }
static inline void ti_sn_pwm_pin_release(struct ti_sn65dsi86 *pdata) {}

static inline int ti_sn_pwm_register(void) { return 0; }
static inline void ti_sn_pwm_unregister(void) {}
#endif

/* -----------------------------------------------------------------------------
 * GPIO Controller
 */
#if defined(CONFIG_OF_GPIO)

static int tn_sn_bridge_of_xlate(struct gpio_chip *chip,
				 const struct of_phandle_args *gpiospec,
				 u32 *flags)
{
	if (WARN_ON(gpiospec->args_count < chip->of_gpio_n_cells))
		return -EINVAL;

	if (gpiospec->args[0] > chip->ngpio || gpiospec->args[0] < 1)
		return -EINVAL;

	if (flags)
		*flags = gpiospec->args[1];

	return gpiospec->args[0] - SN_GPIO_PHYSICAL_OFFSET;
}

static int ti_sn_bridge_gpio_get_direction(struct gpio_chip *chip,
					   unsigned int offset)
{
	struct ti_sn65dsi86 *pdata = gpiochip_get_data(chip);

	/*
	 * We already have to keep track of the direction because we use
	 * that to figure out whether we've powered the device.  We can
	 * just return that rather than (maybe) powering up the device
	 * to ask its direction.
	 */
	return test_bit(offset, pdata->gchip_output) ?
		GPIO_LINE_DIRECTION_OUT : GPIO_LINE_DIRECTION_IN;
}

static int ti_sn_bridge_gpio_get(struct gpio_chip *chip, unsigned int offset)
{
	struct ti_sn65dsi86 *pdata = gpiochip_get_data(chip);
	unsigned int val;
	int ret;

	/*
	 * When the pin is an input we don't forcibly keep the bridge
	 * powered--we just power it on to read the pin.  NOTE: part of
	 * the reason this works is that the bridge defaults (when
	 * powered back on) to all 4 GPIOs being configured as GPIO input.
	 * Also note that if something else is keeping the chip powered the
	 * pm_runtime functions are lightweight increments of a refcount.
	 */
	pm_runtime_get_sync(pdata->dev);
	ret = regmap_read(pdata->regmap, SN_GPIO_IO_REG, &val);
	pm_runtime_put_autosuspend(pdata->dev);

	if (ret)
		return ret;

	return !!(val & BIT(SN_GPIO_INPUT_SHIFT + offset));
}

static void ti_sn_bridge_gpio_set(struct gpio_chip *chip, unsigned int offset,
				  int val)
{
	struct ti_sn65dsi86 *pdata = gpiochip_get_data(chip);
	int ret;

	if (!test_bit(offset, pdata->gchip_output)) {
		dev_err(pdata->dev, "Ignoring GPIO set while input\n");
		return;
	}

	val &= 1;
	ret = regmap_update_bits(pdata->regmap, SN_GPIO_IO_REG,
				 BIT(SN_GPIO_OUTPUT_SHIFT + offset),
				 val << (SN_GPIO_OUTPUT_SHIFT + offset));
	if (ret)
		dev_warn(pdata->dev,
			 "Failed to set bridge GPIO %u: %d\n", offset, ret);
}

static int ti_sn_bridge_gpio_direction_input(struct gpio_chip *chip,
					     unsigned int offset)
{
	struct ti_sn65dsi86 *pdata = gpiochip_get_data(chip);
	int shift = offset * 2;
	int ret;

	if (!test_and_clear_bit(offset, pdata->gchip_output))
		return 0;

	ret = regmap_update_bits(pdata->regmap, SN_GPIO_CTRL_REG,
				 SN_GPIO_MUX_MASK << shift,
				 SN_GPIO_MUX_INPUT << shift);
	if (ret) {
		set_bit(offset, pdata->gchip_output);
		return ret;
	}

	/*
	 * NOTE: if nobody else is powering the device this may fully power
	 * it off and when it comes back it will have lost all state, but
	 * that's OK because the default is input and we're now an input.
	 */
	pm_runtime_put_autosuspend(pdata->dev);

	return 0;
}

static int ti_sn_bridge_gpio_direction_output(struct gpio_chip *chip,
					      unsigned int offset, int val)
{
	struct ti_sn65dsi86 *pdata = gpiochip_get_data(chip);
	int shift = offset * 2;
	int ret;

	if (test_and_set_bit(offset, pdata->gchip_output))
		return 0;

	pm_runtime_get_sync(pdata->dev);

	/* Set value first to avoid glitching */
	ti_sn_bridge_gpio_set(chip, offset, val);

	/* Set direction */
	ret = regmap_update_bits(pdata->regmap, SN_GPIO_CTRL_REG,
				 SN_GPIO_MUX_MASK << shift,
				 SN_GPIO_MUX_OUTPUT << shift);
	if (ret) {
		clear_bit(offset, pdata->gchip_output);
		pm_runtime_put_autosuspend(pdata->dev);
	}

	return ret;
}

static int ti_sn_bridge_gpio_request(struct gpio_chip *chip, unsigned int offset)
{
	struct ti_sn65dsi86 *pdata = gpiochip_get_data(chip);

	if (offset == SN_PWM_GPIO_IDX)
		return ti_sn_pwm_pin_request(pdata);

	return 0;
}

static void ti_sn_bridge_gpio_free(struct gpio_chip *chip, unsigned int offset)
{
	struct ti_sn65dsi86 *pdata = gpiochip_get_data(chip);

	/* We won't keep pm_runtime if we're input, so switch there on free */
	ti_sn_bridge_gpio_direction_input(chip, offset);

	if (offset == SN_PWM_GPIO_IDX)
		ti_sn_pwm_pin_release(pdata);
}

static const char * const ti_sn_bridge_gpio_names[SN_NUM_GPIOS] = {
	"GPIO1", "GPIO2", "GPIO3", "GPIO4"
};

static int ti_sn_gpio_probe(struct auxiliary_device *adev,
			    const struct auxiliary_device_id *id)
{
	struct ti_sn65dsi86 *pdata = dev_get_drvdata(adev->dev.parent);
	int ret;

	/* Only init if someone is going to use us as a GPIO controller */
	if (!of_property_read_bool(pdata->dev->of_node, "gpio-controller"))
		return 0;

	pdata->gchip.label = dev_name(pdata->dev);
	pdata->gchip.parent = pdata->dev;
	pdata->gchip.owner = THIS_MODULE;
	pdata->gchip.of_xlate = tn_sn_bridge_of_xlate;
	pdata->gchip.of_gpio_n_cells = 2;
	pdata->gchip.request = ti_sn_bridge_gpio_request;
	pdata->gchip.free = ti_sn_bridge_gpio_free;
	pdata->gchip.get_direction = ti_sn_bridge_gpio_get_direction;
	pdata->gchip.direction_input = ti_sn_bridge_gpio_direction_input;
	pdata->gchip.direction_output = ti_sn_bridge_gpio_direction_output;
	pdata->gchip.get = ti_sn_bridge_gpio_get;
	pdata->gchip.set = ti_sn_bridge_gpio_set;
	pdata->gchip.can_sleep = true;
	pdata->gchip.names = ti_sn_bridge_gpio_names;
	pdata->gchip.ngpio = SN_NUM_GPIOS;
	pdata->gchip.base = -1;
	ret = devm_gpiochip_add_data(&adev->dev, &pdata->gchip, pdata);
	if (ret)
		dev_err(pdata->dev, "can't add gpio chip\n");

	return ret;
}

static const struct auxiliary_device_id ti_sn_gpio_id_table[] = {
	{ .name = "ti_sn65dsi86.gpio", },
	{},
};

MODULE_DEVICE_TABLE(auxiliary, ti_sn_gpio_id_table);

static struct auxiliary_driver ti_sn_gpio_driver = {
	.name = "gpio",
	.probe = ti_sn_gpio_probe,
	.id_table = ti_sn_gpio_id_table,
};

static int __init ti_sn_gpio_register(void)
{
	return auxiliary_driver_register(&ti_sn_gpio_driver);
}

static void ti_sn_gpio_unregister(void)
{
	auxiliary_driver_unregister(&ti_sn_gpio_driver);
}

#else

static inline int ti_sn_gpio_register(void) { return 0; }
static inline void ti_sn_gpio_unregister(void) {}

#endif

/* -----------------------------------------------------------------------------
 * Probe & Remove
 */

static void ti_sn65dsi86_runtime_disable(void *data)
{
	pm_runtime_dont_use_autosuspend(data);
	pm_runtime_disable(data);
}

static int ti_sn65dsi86_parse_regulators(struct ti_sn65dsi86 *pdata)
{
	unsigned int i;
	const char * const ti_sn_bridge_supply_names[] = {
		"vcca", "vcc", "vccio", "vpll",
	};

	for (i = 0; i < SN_REGULATOR_SUPPLY_NUM; i++)
		pdata->supplies[i].supply = ti_sn_bridge_supply_names[i];

	return devm_regulator_bulk_get(pdata->dev, SN_REGULATOR_SUPPLY_NUM,
				       pdata->supplies);
}

static int ti_sn65dsi86_probe(struct i2c_client *client)
{
	struct device *dev = &client->dev;
	struct ti_sn65dsi86 *pdata;
	int ret;

	if (!i2c_check_functionality(client->adapter, I2C_FUNC_I2C)) {
		DRM_ERROR("device doesn't support I2C\n");
		return -ENODEV;
	}

	pdata = devm_kzalloc(dev, sizeof(struct ti_sn65dsi86), GFP_KERNEL);
	if (!pdata)
		return -ENOMEM;
	dev_set_drvdata(dev, pdata);
	pdata->dev = dev;

	mutex_init(&pdata->comms_mutex);

	pdata->regmap = devm_regmap_init_i2c(client,
					     &ti_sn65dsi86_regmap_config);
	if (IS_ERR(pdata->regmap))
		return dev_err_probe(dev, PTR_ERR(pdata->regmap),
				     "regmap i2c init failed\n");

	pdata->enable_gpio = devm_gpiod_get_optional(dev, "enable",
						     GPIOD_OUT_LOW);
	if (IS_ERR(pdata->enable_gpio))
		return dev_err_probe(dev, PTR_ERR(pdata->enable_gpio),
				     "failed to get enable gpio from DT\n");

	ret = ti_sn65dsi86_parse_regulators(pdata);
	if (ret)
		return dev_err_probe(dev, ret, "failed to parse regulators\n");

	pdata->refclk = devm_clk_get_optional(dev, "refclk");
	if (IS_ERR(pdata->refclk))
		return dev_err_probe(dev, PTR_ERR(pdata->refclk),
				     "failed to get reference clock\n");

	pm_runtime_enable(dev);
	pm_runtime_set_autosuspend_delay(pdata->dev, 500);
	pm_runtime_use_autosuspend(pdata->dev);
	ret = devm_add_action_or_reset(dev, ti_sn65dsi86_runtime_disable, dev);
	if (ret)
		return ret;

	ti_sn65dsi86_debugfs_init(pdata);

	/*
	 * Break ourselves up into a collection of aux devices. The only real
	 * motiviation here is to solve the chicken-and-egg problem of probe
	 * ordering. The bridge wants the panel to be there when it probes.
	 * The panel wants its HPD GPIO (provided by sn65dsi86 on some boards)
	 * when it probes. The panel and maybe backlight might want the DDC
	 * bus or the pwm_chip. Having sub-devices allows the some sub devices
	 * to finish probing even if others return -EPROBE_DEFER and gets us
	 * around the problems.
	 */

	if (IS_ENABLED(CONFIG_OF_GPIO)) {
		ret = ti_sn65dsi86_add_aux_device(pdata, &pdata->gpio_aux, "gpio");
		if (ret)
			return ret;
	}

	if (IS_ENABLED(CONFIG_PWM)) {
		ret = ti_sn65dsi86_add_aux_device(pdata, &pdata->pwm_aux, "pwm");
		if (ret)
			return ret;
	}

	/*
	 * NOTE: At the end of the AUX channel probe we'll add the aux device
	 * for the bridge. This is because the bridge can't be used until the
	 * AUX channel is there and this is a very simple solution to the
	 * dependency problem.
	 */
	return ti_sn65dsi86_add_aux_device(pdata, &pdata->aux_aux, "aux");
}

static struct i2c_device_id ti_sn65dsi86_id[] = {
	{ "ti,sn65dsi86", 0},
	{},
};
MODULE_DEVICE_TABLE(i2c, ti_sn65dsi86_id);

static const struct of_device_id ti_sn65dsi86_match_table[] = {
	{.compatible = "ti,sn65dsi86"},
	{},
};
MODULE_DEVICE_TABLE(of, ti_sn65dsi86_match_table);

static struct i2c_driver ti_sn65dsi86_driver = {
	.driver = {
		.name = "ti_sn65dsi86",
		.of_match_table = ti_sn65dsi86_match_table,
		.pm = &ti_sn65dsi86_pm_ops,
	},
	.probe_new = ti_sn65dsi86_probe,
	.id_table = ti_sn65dsi86_id,
};

static int __init ti_sn65dsi86_init(void)
{
	int ret;

	ret = i2c_add_driver(&ti_sn65dsi86_driver);
	if (ret)
		return ret;

	ret = ti_sn_gpio_register();
	if (ret)
		goto err_main_was_registered;

	ret = ti_sn_pwm_register();
	if (ret)
		goto err_gpio_was_registered;

	ret = auxiliary_driver_register(&ti_sn_aux_driver);
	if (ret)
		goto err_pwm_was_registered;

	ret = auxiliary_driver_register(&ti_sn_bridge_driver);
	if (ret)
		goto err_aux_was_registered;

	return 0;

err_aux_was_registered:
	auxiliary_driver_unregister(&ti_sn_aux_driver);
err_pwm_was_registered:
	ti_sn_pwm_unregister();
err_gpio_was_registered:
	ti_sn_gpio_unregister();
err_main_was_registered:
	i2c_del_driver(&ti_sn65dsi86_driver);

	return ret;
}
module_init(ti_sn65dsi86_init);

static void __exit ti_sn65dsi86_exit(void)
{
	auxiliary_driver_unregister(&ti_sn_bridge_driver);
	auxiliary_driver_unregister(&ti_sn_aux_driver);
	ti_sn_pwm_unregister();
	ti_sn_gpio_unregister();
	i2c_del_driver(&ti_sn65dsi86_driver);
}
module_exit(ti_sn65dsi86_exit);

MODULE_AUTHOR("Sandeep Panda <spanda@codeaurora.org>");
MODULE_DESCRIPTION("sn65dsi86 DSI to eDP bridge driver");
MODULE_LICENSE("GPL v2");<|MERGE_RESOLUTION|>--- conflicted
+++ resolved
@@ -29,10 +29,7 @@
 #include <drm/drm_atomic_helper.h>
 #include <drm/drm_bridge.h>
 #include <drm/drm_bridge_connector.h>
-<<<<<<< HEAD
-=======
 #include <drm/drm_edid.h>
->>>>>>> eb3cdb58
 #include <drm/drm_mipi_dsi.h>
 #include <drm/drm_of.h>
 #include <drm/drm_panel.h>
@@ -370,11 +367,7 @@
 	/* td2: min 100 us after regulators before enabling the GPIO */
 	usleep_range(100, 110);
 
-<<<<<<< HEAD
-	gpiod_set_value(pdata->enable_gpio, 1);
-=======
 	gpiod_set_value_cansleep(pdata->enable_gpio, 1);
->>>>>>> eb3cdb58
 
 	/*
 	 * If we have a reference clock we can enable communication w/ the
@@ -721,14 +714,6 @@
 {
 	struct ti_sn65dsi86 *pdata = bridge_to_ti_sn65dsi86(bridge);
 	int ret;
-<<<<<<< HEAD
-
-	if (flags & DRM_BRIDGE_ATTACH_NO_CONNECTOR) {
-		DRM_ERROR("Fix bridge driver to make connector optional!");
-		return -EINVAL;
-	}
-=======
->>>>>>> eb3cdb58
 
 	pdata->aux.drm_dev = bridge->dev;
 	ret = drm_dp_aux_register(&pdata->aux);
@@ -737,17 +722,6 @@
 		return ret;
 	}
 
-<<<<<<< HEAD
-	/* We never want the next bridge to *also* create a connector: */
-	flags |= DRM_BRIDGE_ATTACH_NO_CONNECTOR;
-
-	/* Attach the next bridge */
-	ret = drm_bridge_attach(bridge->encoder, pdata->next_bridge,
-				&pdata->bridge, flags);
-	if (ret < 0)
-		goto err_initted_aux;
-
-=======
 	/*
 	 * Attach the next bridge.
 	 * We never want the next bridge to *also* create a connector.
@@ -760,7 +734,6 @@
 	if (flags & DRM_BRIDGE_ATTACH_NO_CONNECTOR)
 		return 0;
 
->>>>>>> eb3cdb58
 	pdata->connector = drm_bridge_connector_init(pdata->bridge.dev,
 						     pdata->bridge.encoder);
 	if (IS_ERR(pdata->connector)) {
@@ -790,12 +763,6 @@
 	/* maximum supported resolution is 4K at 60 fps */
 	if (mode->clock > 594000)
 		return MODE_CLOCK_HIGH;
-<<<<<<< HEAD
-
-	return MODE_OK;
-}
-
-=======
 
 	/*
 	 * The front and back porch registers are 8 bits, and pulse width
@@ -823,7 +790,6 @@
 	return MODE_OK;
 }
 
->>>>>>> eb3cdb58
 static void ti_sn_bridge_atomic_disable(struct drm_bridge *bridge,
 					struct drm_bridge_state *old_bridge_state)
 {
@@ -853,11 +819,7 @@
 
 static unsigned int ti_sn_bridge_get_bpp(struct drm_connector *connector)
 {
-<<<<<<< HEAD
-	if (pdata->connector->display_info.bpc <= 6)
-=======
 	if (connector->display_info.bpc <= 6)
->>>>>>> eb3cdb58
 		return 18;
 	else
 		return 24;
@@ -1092,10 +1054,7 @@
 				       struct drm_bridge_state *old_bridge_state)
 {
 	struct ti_sn65dsi86 *pdata = bridge_to_ti_sn65dsi86(bridge);
-<<<<<<< HEAD
-=======
 	struct drm_connector *connector;
->>>>>>> eb3cdb58
 	const char *last_err_str = "No supported DP rate";
 	unsigned int valid_rates;
 	int dp_rate_idx;
@@ -1239,11 +1198,8 @@
 	.attach = ti_sn_bridge_attach,
 	.detach = ti_sn_bridge_detach,
 	.mode_valid = ti_sn_bridge_mode_valid,
-<<<<<<< HEAD
-=======
 	.get_edid = ti_sn_bridge_get_edid,
 	.detect = ti_sn_bridge_detect,
->>>>>>> eb3cdb58
 	.atomic_pre_enable = ti_sn_bridge_atomic_pre_enable,
 	.atomic_enable = ti_sn_bridge_atomic_enable,
 	.atomic_disable = ti_sn_bridge_atomic_disable,
@@ -1305,40 +1261,6 @@
 static int ti_sn_bridge_parse_dsi_host(struct ti_sn65dsi86 *pdata)
 {
 	struct device_node *np = pdata->dev->of_node;
-<<<<<<< HEAD
-
-	pdata->host_node = of_graph_get_remote_node(np, 0, 0);
-
-	if (!pdata->host_node) {
-		DRM_ERROR("remote dsi host node not found\n");
-		return -ENODEV;
-	}
-
-	return 0;
-}
-
-static int ti_sn_bridge_probe(struct auxiliary_device *adev,
-			      const struct auxiliary_device_id *id)
-{
-	struct ti_sn65dsi86 *pdata = dev_get_drvdata(adev->dev.parent);
-	struct device_node *np = pdata->dev->of_node;
-	int ret;
-
-	pdata->next_bridge = devm_drm_of_get_bridge(pdata->dev, np, 1, 0);
-	if (IS_ERR(pdata->next_bridge)) {
-		DRM_ERROR("failed to create panel bridge\n");
-		return PTR_ERR(pdata->next_bridge);
-	}
-
-	ti_sn_bridge_parse_lanes(pdata, np);
-
-	ret = ti_sn_bridge_parse_dsi_host(pdata);
-	if (ret)
-		return ret;
-
-	pdata->bridge.funcs = &ti_sn_bridge_funcs;
-	pdata->bridge.of_node = np;
-=======
 
 	pdata->host_node = of_graph_get_remote_node(np, 0, 0);
 
@@ -1375,7 +1297,6 @@
 
 	if (pdata->bridge.type == DRM_MODE_CONNECTOR_DisplayPort)
 		pdata->bridge.ops = DRM_BRIDGE_OP_EDID | DRM_BRIDGE_OP_DETECT;
->>>>>>> eb3cdb58
 
 	drm_bridge_add(&pdata->bridge);
 
@@ -1585,7 +1506,6 @@
 
 	pdata->pwm_enabled = state->enabled;
 out:
-<<<<<<< HEAD
 
 	if (!pdata->pwm_enabled)
 		pm_runtime_put_sync(pdata->dev);
@@ -1593,8 +1513,8 @@
 	return ret;
 }
 
-static void ti_sn_pwm_get_state(struct pwm_chip *chip, struct pwm_device *pwm,
-				struct pwm_state *state)
+static int ti_sn_pwm_get_state(struct pwm_chip *chip, struct pwm_device *pwm,
+			       struct pwm_state *state)
 {
 	struct ti_sn65dsi86 *pdata = pwm_chip_to_ti_sn_bridge(chip);
 	unsigned int pwm_en_inv;
@@ -1605,53 +1525,19 @@
 
 	ret = regmap_read(pdata->regmap, SN_PWM_EN_INV_REG, &pwm_en_inv);
 	if (ret)
-		return;
+		return ret;
 
 	ret = ti_sn65dsi86_read_u16(pdata, SN_BACKLIGHT_SCALE_REG, &scale);
 	if (ret)
-		return;
+		return ret;
 
 	ret = ti_sn65dsi86_read_u16(pdata, SN_BACKLIGHT_REG, &backlight);
 	if (ret)
-		return;
+		return ret;
 
 	ret = regmap_read(pdata->regmap, SN_PWM_PRE_DIV_REG, &pre_div);
 	if (ret)
-		return;
-=======
-
-	if (!pdata->pwm_enabled)
-		pm_runtime_put_sync(pdata->dev);
-
-	return ret;
-}
-
-static int ti_sn_pwm_get_state(struct pwm_chip *chip, struct pwm_device *pwm,
-			       struct pwm_state *state)
-{
-	struct ti_sn65dsi86 *pdata = pwm_chip_to_ti_sn_bridge(chip);
-	unsigned int pwm_en_inv;
-	unsigned int pre_div;
-	u16 backlight;
-	u16 scale;
-	int ret;
-
-	ret = regmap_read(pdata->regmap, SN_PWM_EN_INV_REG, &pwm_en_inv);
-	if (ret)
 		return ret;
-
-	ret = ti_sn65dsi86_read_u16(pdata, SN_BACKLIGHT_SCALE_REG, &scale);
-	if (ret)
-		return ret;
-
-	ret = ti_sn65dsi86_read_u16(pdata, SN_BACKLIGHT_REG, &backlight);
-	if (ret)
-		return ret;
-
-	ret = regmap_read(pdata->regmap, SN_PWM_PRE_DIV_REG, &pre_div);
-	if (ret)
-		return ret;
->>>>>>> eb3cdb58
 
 	state->enabled = FIELD_GET(SN_PWM_EN_MASK, pwm_en_inv);
 	if (FIELD_GET(SN_PWM_INV_MASK, pwm_en_inv))
@@ -1666,11 +1552,8 @@
 
 	if (state->duty_cycle > state->period)
 		state->duty_cycle = state->period;
-<<<<<<< HEAD
-=======
 
 	return 0;
->>>>>>> eb3cdb58
 }
 
 static const struct pwm_ops ti_sn_pwm_ops = {
@@ -1703,7 +1586,6 @@
 
 	if (pdata->pwm_enabled)
 		pm_runtime_put_sync(pdata->dev);
-<<<<<<< HEAD
 }
 
 static const struct auxiliary_device_id ti_sn_pwm_id_table[] = {
@@ -1728,32 +1610,6 @@
 	auxiliary_driver_unregister(&ti_sn_pwm_driver);
 }
 
-=======
-}
-
-static const struct auxiliary_device_id ti_sn_pwm_id_table[] = {
-	{ .name = "ti_sn65dsi86.pwm", },
-	{},
-};
-
-static struct auxiliary_driver ti_sn_pwm_driver = {
-	.name = "pwm",
-	.probe = ti_sn_pwm_probe,
-	.remove = ti_sn_pwm_remove,
-	.id_table = ti_sn_pwm_id_table,
-};
-
-static int __init ti_sn_pwm_register(void)
-{
-	return auxiliary_driver_register(&ti_sn_pwm_driver);
-}
-
-static void ti_sn_pwm_unregister(void)
-{
-	auxiliary_driver_unregister(&ti_sn_pwm_driver);
-}
-
->>>>>>> eb3cdb58
 #else
 static inline int ti_sn_pwm_pin_request(struct ti_sn65dsi86 *pdata) { return 0; }
 static inline void ti_sn_pwm_pin_release(struct ti_sn65dsi86 *pdata) {}
