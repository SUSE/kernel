# SPDX-License-Identifier: GPL-2.0
config DRM_SHMOBILE
	tristate "DRM Support for SH Mobile"
	depends on DRM && ARM
	depends on ARCH_SHMOBILE || COMPILE_TEST
	select BACKLIGHT_CLASS_DEVICE
	select DRM_KMS_HELPER
<<<<<<< HEAD
	select DRM_GEM_CMA_HELPER
=======
	select DRM_GEM_DMA_HELPER
>>>>>>> eb3cdb58
	help
	  Choose this option if you have an SH Mobile chipset.
	  If M is selected the module will be called shmob-drm.
<|MERGE_RESOLUTION|>--- conflicted
+++ resolved
@@ -5,11 +5,7 @@
 	depends on ARCH_SHMOBILE || COMPILE_TEST
 	select BACKLIGHT_CLASS_DEVICE
 	select DRM_KMS_HELPER
-<<<<<<< HEAD
-	select DRM_GEM_CMA_HELPER
-=======
 	select DRM_GEM_DMA_HELPER
->>>>>>> eb3cdb58
 	help
 	  Choose this option if you have an SH Mobile chipset.
 	  If M is selected the module will be called shmob-drm.
