--- conflicted
+++ resolved
@@ -324,14 +324,9 @@
 		/* dma_addr_t is 64bit on i386 with CONFIG_HIGHMEM64G,
 		 * As we're limiting the address to 2^32-1 (or less),
 		 * casting it down to 32 bits is no problem, but we
-<<<<<<< HEAD
-		 * need to point to a 64bit variable first. */
-		map->handle = dma_alloc_coherent(&dev->pdev->dev,
-=======
 		 * need to point to a 64bit variable first.
 		 */
 		map->handle = dma_alloc_coherent(dev->dev,
->>>>>>> 7d2a07b7
 						 map->size,
 						 &map->offset,
 						 GFP_KERNEL);
@@ -561,11 +556,7 @@
 	case _DRM_SCATTER_GATHER:
 		break;
 	case _DRM_CONSISTENT:
-<<<<<<< HEAD
-		dma_free_coherent(&dev->pdev->dev,
-=======
 		dma_free_coherent(dev->dev,
->>>>>>> 7d2a07b7
 				  map->size,
 				  map->handle,
 				  map->offset);
