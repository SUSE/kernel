--- conflicted
+++ resolved
@@ -21,10 +21,7 @@
 #include <drm/drm_fourcc.h>
 #include <drm/drm_framebuffer.h>
 #include <drm/drm_gem.h>
-<<<<<<< HEAD
-=======
 #include <drm/drm_gem_atomic_helper.h>
->>>>>>> eb3cdb58
 #include <drm/drm_gem_framebuffer_helper.h>
 #include <drm/drm_mipi_dbi.h>
 #include <drm/drm_modes.h>
@@ -208,45 +205,22 @@
 		      struct drm_rect *clip, bool swap)
 {
 	struct drm_gem_object *gem = drm_gem_fb_get_obj(fb, 0);
-<<<<<<< HEAD
-	struct iosys_map map[DRM_FORMAT_MAX_PLANES];
-	struct iosys_map data[DRM_FORMAT_MAX_PLANES];
-	void *src;
-=======
 	struct iosys_map dst_map = IOSYS_MAP_INIT_VADDR(dst);
->>>>>>> eb3cdb58
 	int ret;
 
 	ret = drm_gem_fb_begin_cpu_access(fb, DMA_FROM_DEVICE);
 	if (ret)
 		return ret;
-<<<<<<< HEAD
-
-	ret = drm_gem_fb_vmap(fb, map, data);
-	if (ret)
-		goto out_drm_gem_fb_end_cpu_access;
-	src = data[0].vaddr; /* TODO: Use mapping abstraction properly */
-=======
->>>>>>> eb3cdb58
 
 	switch (fb->format->format) {
 	case DRM_FORMAT_RGB565:
 		if (swap)
-<<<<<<< HEAD
-			drm_fb_swab(dst, 0, src, fb, clip, !gem->import_attach);
-		else
-			drm_fb_memcpy(dst, 0, src, fb, clip);
-		break;
-	case DRM_FORMAT_XRGB8888:
-		drm_fb_xrgb8888_to_rgb565(dst, 0, src, fb, clip, swap);
-=======
 			drm_fb_swab(&dst_map, NULL, src, fb, clip, !gem->import_attach);
 		else
 			drm_fb_memcpy(&dst_map, NULL, src, fb, clip);
 		break;
 	case DRM_FORMAT_XRGB8888:
 		drm_fb_xrgb8888_to_rgb565(&dst_map, NULL, src, fb, clip, swap);
->>>>>>> eb3cdb58
 		break;
 	default:
 		drm_err_once(fb->dev, "Format is not supported: %p4cc\n",
@@ -254,11 +228,6 @@
 		ret = -EINVAL;
 	}
 
-<<<<<<< HEAD
-	drm_gem_fb_vunmap(fb, map);
-out_drm_gem_fb_end_cpu_access:
-=======
->>>>>>> eb3cdb58
 	drm_gem_fb_end_cpu_access(fb, DMA_FROM_DEVICE);
 
 	return ret;
@@ -285,11 +254,6 @@
 static void mipi_dbi_fb_dirty(struct iosys_map *src, struct drm_framebuffer *fb,
 			      struct drm_rect *rect)
 {
-<<<<<<< HEAD
-	struct iosys_map map[DRM_FORMAT_MAX_PLANES];
-	struct iosys_map data[DRM_FORMAT_MAX_PLANES];
-=======
->>>>>>> eb3cdb58
 	struct mipi_dbi_dev *dbidev = drm_to_mipi_dbi_dev(fb->dev);
 	unsigned int height = rect->y2 - rect->y1;
 	unsigned int width = rect->x2 - rect->x1;
@@ -299,19 +263,6 @@
 	bool full;
 	void *tr;
 
-<<<<<<< HEAD
-	if (WARN_ON(!fb))
-		return;
-
-	if (!drm_dev_enter(fb->dev, &idx))
-		return;
-
-	ret = drm_gem_fb_vmap(fb, map, data);
-	if (ret)
-		goto err_drm_dev_exit;
-
-=======
->>>>>>> eb3cdb58
 	full = width == fb->width && height == fb->height;
 
 	DRM_DEBUG_KMS("Flushing [FB:%d] " DRM_RECT_FMT "\n", fb->base.id, DRM_RECT_ARG(rect));
@@ -323,11 +274,7 @@
 		if (ret)
 			goto err_msg;
 	} else {
-<<<<<<< HEAD
-		tr = data[0].vaddr; /* TODO: Use mapping abstraction properly */
-=======
 		tr = src->vaddr; /* TODO: Use mapping abstraction properly */
->>>>>>> eb3cdb58
 	}
 
 	mipi_dbi_set_window_address(dbidev, rect->x1, rect->x2 - 1, rect->y1,
@@ -340,12 +287,6 @@
 		drm_err_once(fb->dev, "Failed to update display %d\n", ret);
 }
 
-<<<<<<< HEAD
-	drm_gem_fb_vunmap(fb, map);
-
-err_drm_dev_exit:
-	drm_dev_exit(idx);
-=======
 /**
  * mipi_dbi_pipe_mode_valid - MIPI DBI mode-valid helper
  * @pipe: Simple display pipe
@@ -361,7 +302,6 @@
 	struct mipi_dbi_dev *dbidev = drm_to_mipi_dbi_dev(pipe->crtc.dev);
 
 	return drm_crtc_helper_mode_valid_fixed(&pipe->crtc, mode, &dbidev->mode);
->>>>>>> eb3cdb58
 }
 EXPORT_SYMBOL(mipi_dbi_pipe_mode_valid);
 
@@ -1283,11 +1223,7 @@
 	/*
 	 * Even though it's not the SPI device that does DMA (the master does),
 	 * the dma mask is necessary for the dma_alloc_wc() in the GEM code
-<<<<<<< HEAD
-	 * (e.g., drm_gem_cma_create()). The dma_addr returned will be a physical
-=======
 	 * (e.g., drm_gem_dma_create()). The dma_addr returned will be a physical
->>>>>>> eb3cdb58
 	 * address which might be different from the bus address, but this is
 	 * not a problem since the address will not be used.
 	 * The virtual address is used in the transfer and the SPI core
