--- conflicted
+++ resolved
@@ -134,207 +134,7 @@
 	return 0;
 }
 
-<<<<<<< HEAD
-static inline unsigned radeon_sa_bo_hole_eoffset(struct radeon_sa_manager *sa_manager)
-{
-	struct list_head *hole = sa_manager->hole;
-
-	if (hole->next != &sa_manager->olist) {
-		return list_entry(hole->next, struct radeon_sa_bo, olist)->soffset;
-	}
-	return sa_manager->size;
-}
-
-static bool radeon_sa_bo_try_alloc(struct radeon_sa_manager *sa_manager,
-				   struct radeon_sa_bo *sa_bo,
-				   unsigned size, unsigned align)
-{
-	unsigned soffset, eoffset, wasted;
-
-	soffset = radeon_sa_bo_hole_soffset(sa_manager);
-	eoffset = radeon_sa_bo_hole_eoffset(sa_manager);
-	wasted = (align - (soffset % align)) % align;
-
-	if ((eoffset - soffset) >= (size + wasted)) {
-		soffset += wasted;
-
-		sa_bo->manager = sa_manager;
-		sa_bo->soffset = soffset;
-		sa_bo->eoffset = soffset + size;
-		list_add(&sa_bo->olist, sa_manager->hole);
-		INIT_LIST_HEAD(&sa_bo->flist);
-		sa_manager->hole = &sa_bo->olist;
-		return true;
-	}
-	return false;
-}
-
-/**
- * radeon_sa_event - Check if we can stop waiting
- *
- * @sa_manager: pointer to the sa_manager
- * @size: number of bytes we want to allocate
- * @align: alignment we need to match
- *
- * Check if either there is a fence we can wait for or
- * enough free memory to satisfy the allocation directly
- */
-static bool radeon_sa_event(struct radeon_sa_manager *sa_manager,
-			    unsigned size, unsigned align)
-{
-	unsigned soffset, eoffset, wasted;
-	int i;
-
-	for (i = 0; i < RADEON_NUM_RINGS; ++i) {
-		if (!list_empty(&sa_manager->flist[i])) {
-			return true;
-		}
-	}
-
-	soffset = radeon_sa_bo_hole_soffset(sa_manager);
-	eoffset = radeon_sa_bo_hole_eoffset(sa_manager);
-	wasted = (align - (soffset % align)) % align;
-
-	if ((eoffset - soffset) >= (size + wasted)) {
-		return true;
-	}
-
-	return false;
-}
-
-static bool radeon_sa_bo_next_hole(struct radeon_sa_manager *sa_manager,
-				   struct radeon_fence **fences,
-				   unsigned *tries)
-{
-	struct radeon_sa_bo *best_bo = NULL;
-	unsigned i, soffset, best, tmp;
-
-	/* if hole points to the end of the buffer */
-	if (sa_manager->hole->next == &sa_manager->olist) {
-		/* try again with its beginning */
-		sa_manager->hole = &sa_manager->olist;
-		return true;
-	}
-
-	soffset = radeon_sa_bo_hole_soffset(sa_manager);
-	/* to handle wrap around we add sa_manager->size */
-	best = sa_manager->size * 2;
-	/* go over all fence list and try to find the closest sa_bo
-	 * of the current last
-	 */
-	for (i = 0; i < RADEON_NUM_RINGS; ++i) {
-		struct radeon_sa_bo *sa_bo;
-
-		fences[i] = NULL;
-
-		if (list_empty(&sa_manager->flist[i])) {
-			continue;
-		}
-
-		sa_bo = list_first_entry(&sa_manager->flist[i],
-					 struct radeon_sa_bo, flist);
-
-		if (!radeon_fence_signaled(sa_bo->fence)) {
-			fences[i] = sa_bo->fence;
-			continue;
-		}
-
-		/* limit the number of tries each ring gets */
-		if (tries[i] > 2) {
-			continue;
-		}
-
-		tmp = sa_bo->soffset;
-		if (tmp < soffset) {
-			/* wrap around, pretend it's after */
-			tmp += sa_manager->size;
-		}
-		tmp -= soffset;
-		if (tmp < best) {
-			/* this sa bo is the closest one */
-			best = tmp;
-			best_bo = sa_bo;
-		}
-	}
-
-	if (best_bo) {
-		++tries[best_bo->fence->ring];
-		sa_manager->hole = best_bo->olist.prev;
-
-		/* we knew that this one is signaled,
-		   so it's save to remote it */
-		radeon_sa_bo_remove_locked(best_bo);
-		return true;
-	}
-	return false;
-}
-
-int radeon_sa_bo_new(struct radeon_device *rdev,
-		     struct radeon_sa_manager *sa_manager,
-		     struct radeon_sa_bo **sa_bo,
-		     unsigned size, unsigned align)
-{
-	struct radeon_fence *fences[RADEON_NUM_RINGS];
-	unsigned tries[RADEON_NUM_RINGS];
-	int i, r;
-
-	BUG_ON(align > sa_manager->align);
-	BUG_ON(size > sa_manager->size);
-
-	*sa_bo = kmalloc(sizeof(struct radeon_sa_bo), GFP_KERNEL);
-	if ((*sa_bo) == NULL) {
-		return -ENOMEM;
-	}
-	(*sa_bo)->manager = sa_manager;
-	(*sa_bo)->fence = NULL;
-	INIT_LIST_HEAD(&(*sa_bo)->olist);
-	INIT_LIST_HEAD(&(*sa_bo)->flist);
-
-	spin_lock(&sa_manager->wq.lock);
-	do {
-		for (i = 0; i < RADEON_NUM_RINGS; ++i)
-			tries[i] = 0;
-
-		do {
-			radeon_sa_bo_try_free(sa_manager);
-
-			if (radeon_sa_bo_try_alloc(sa_manager, *sa_bo,
-						   size, align)) {
-				spin_unlock(&sa_manager->wq.lock);
-				return 0;
-			}
-
-			/* see if we can skip over some allocations */
-		} while (radeon_sa_bo_next_hole(sa_manager, fences, tries));
-
-		for (i = 0; i < RADEON_NUM_RINGS; ++i)
-			radeon_fence_ref(fences[i]);
-
-		spin_unlock(&sa_manager->wq.lock);
-		r = radeon_fence_wait_any(rdev, fences, false);
-		for (i = 0; i < RADEON_NUM_RINGS; ++i)
-			radeon_fence_unref(&fences[i]);
-		spin_lock(&sa_manager->wq.lock);
-		/* if we have nothing to wait for block */
-		if (r == -ENOENT) {
-			r = wait_event_interruptible_locked(
-				sa_manager->wq, 
-				radeon_sa_event(sa_manager, size, align)
-			);
-		}
-
-	} while (!r);
-
-	spin_unlock(&sa_manager->wq.lock);
-	kfree(*sa_bo);
-	*sa_bo = NULL;
-	return r;
-}
-
-void radeon_sa_bo_free(struct radeon_device *rdev, struct radeon_sa_bo **sa_bo,
-=======
 void radeon_sa_bo_free(struct drm_suballoc **sa_bo,
->>>>>>> eb3cdb58
 		       struct radeon_fence *fence)
 {
 	if (sa_bo == NULL || *sa_bo == NULL) {
