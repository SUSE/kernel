--- conflicted
+++ resolved
@@ -1,6 +1,4 @@
 # SPDX-License-Identifier: MIT
-<<<<<<< HEAD
-=======
 
 config DRM_RADEON
 	tristate "ATI Radeon"
@@ -34,7 +32,6 @@
 
 	  If M is selected, the module will be called radeon.
 
->>>>>>> eb3cdb58
 config DRM_RADEON_USERPTR
 	bool "Always enable userptr support"
 	depends on DRM_RADEON
