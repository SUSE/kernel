--- conflicted
+++ resolved
@@ -253,18 +253,14 @@
 			fallthrough;
 		case 0x0c:
 			ast->tx_chip_types = AST_TX_DP501_BIT;
-<<<<<<< HEAD
-=======
 		}
 	} else if (ast->chip == AST2600) {
 		if (ast_get_index_reg_mask(ast, AST_IO_CRTC_PORT, 0xD1, TX_TYPE_MASK) ==
 		    ASTDP_DPMCU_TX) {
 			ast->tx_chip_types = AST_TX_ASTDP_BIT;
 			ast_dp_launch(&ast->base);
->>>>>>> eb3cdb58
-		}
-	} else if (ast->chip == AST2600)
-		ast_dp_launch(&ast->base, 0);
+		}
+	}
 
 	/* Print stuff for diagnostic purposes */
 	if (ast->tx_chip_types & AST_TX_NONE_BIT)
@@ -273,11 +269,8 @@
 		drm_info(dev, "Using Sil164 TMDS transmitter\n");
 	if (ast->tx_chip_types & AST_TX_DP501_BIT)
 		drm_info(dev, "Using DP501 DisplayPort transmitter\n");
-<<<<<<< HEAD
-=======
 	if (ast->tx_chip_types & AST_TX_ASTDP_BIT)
 		drm_info(dev, "Using ASPEED DisplayPort transmitter\n");
->>>>>>> eb3cdb58
 
 	return 0;
 }
