--- conflicted
+++ resolved
@@ -30,15 +30,10 @@
 
 #include <drm/drm_atomic_helper.h>
 #include <drm/drm_crtc_helper.h>
-<<<<<<< HEAD
-#include <drm/drm_gem.h>
-#include <drm/drm_gem_vram_helper.h>
-=======
 #include <drm/drm_drv.h>
 #include <drm/drm_gem.h>
 #include <drm/drm_gem_vram_helper.h>
 #include <drm/drm_managed.h>
->>>>>>> 7d2a07b7
 
 #include "ast_drv.h"
 
@@ -72,14 +67,9 @@
 
 static void ast_detect_config_mode(struct drm_device *dev, u32 *scu_rev)
 {
-<<<<<<< HEAD
-	struct device_node *np = dev->pdev->dev.of_node;
-	struct ast_private *ast = to_ast_private(dev);
-=======
 	struct device_node *np = dev->dev->of_node;
 	struct ast_private *ast = to_ast_private(dev);
 	struct pci_dev *pdev = to_pci_dev(dev->dev);
->>>>>>> 7d2a07b7
 	uint32_t data, jregd0, jregd1;
 
 	/* Defaults */
@@ -107,27 +97,9 @@
 	jregd0 = ast_get_index_reg_mask(ast, AST_IO_CRTC_PORT, 0xd0, 0xff);
 	jregd1 = ast_get_index_reg_mask(ast, AST_IO_CRTC_PORT, 0xd1, 0xff);
 	if (!(jregd0 & 0x80) || !(jregd1 & 0x10)) {
-		/* Patch AST2500 */
-		if ((dev->pdev->revision & 0xF0) == 0x40 && (jregd0 & 0xC0) == 0)
-			patch_ahb_ast2500(ast);
-
 		/* Double check it's actually working */
-<<<<<<< HEAD
-		if ((dev->pdev->revision & 0xF0) >= 0x30) {
-			/* AST2400 and newer */
-			data = ast_read32(ast, 0xf004);
-		} else {
-			/* AST2300 and older */
-			ast_write32(ast, 0xf004, 0x1e6e0000);
-			ast_write32(ast, 0xf000, 0x1);
-			data = ast_read32(ast, 0x1207c);
-		}
-
-		if (data != 0xFFFFFFFF) {
-=======
 		data = ast_read32(ast, 0xf004);
 		if ((data != 0xFFFFFFFF) && (data != 0x00)) {
->>>>>>> 7d2a07b7
 			/* P2A works, grab silicon revision */
 			ast->config_mode = ast_use_p2a;
 
@@ -148,10 +120,7 @@
 static int ast_detect_chip(struct drm_device *dev, bool *need_post)
 {
 	struct ast_private *ast = to_ast_private(dev);
-<<<<<<< HEAD
-=======
 	struct pci_dev *pdev = to_pci_dev(dev->dev);
->>>>>>> 7d2a07b7
 	uint32_t jreg, scu_rev;
 
 	/*
@@ -172,28 +141,10 @@
 	ast_open_key(ast);
 	ast_enable_mmio(dev);
 
-	/* disable standard VGA decode */
-	ast_set_index_reg(ast, AST_IO_CRTC_PORT, 0xa1, 0x06);
-
 	/* Find out whether P2A works or whether to use device-tree */
 	ast_detect_config_mode(dev, &scu_rev);
 
 	/* Identify chipset */
-<<<<<<< HEAD
-	if (dev->pdev->device == PCI_CHIP_AIP200) {
-		ast->chip = AIP200;
-		drm_info(dev, "AIP 200 detected\n");
-	} else if (dev->pdev->revision >= 0x40) {
-		ast->chip = AST2500;
-		drm_info(dev, "AST 2500 detected\n");
-	} else if (dev->pdev->revision >= 0x30) {
-		ast->chip = AST2400;
-		drm_info(dev, "AST 2400 detected\n");
-	} else if (dev->pdev->revision >= 0x20) {
-		ast->chip = AST2300;
-		drm_info(dev, "AST 2300 detected\n");
-	} else if (dev->pdev->revision >= 0x10) {
-=======
 	if (pdev->revision >= 0x50) {
 		ast->chip = AST2600;
 		drm_info(dev, "AST 2600 detected\n");
@@ -207,7 +158,6 @@
 		ast->chip = AST2300;
 		drm_info(dev, "AST 2300 detected\n");
 	} else if (pdev->revision >= 0x10) {
->>>>>>> 7d2a07b7
 		switch (scu_rev & 0x0300) {
 		case 0x0200:
 			ast->chip = AST1100;
@@ -232,32 +182,28 @@
 		drm_info(dev, "AST 2000 detected\n");
 	}
 
-	/* Check if we newvga mode & support wide screen */
+	/* Check if we support wide screen */
 	switch (ast->chip) {
-<<<<<<< HEAD
-	case AIP200:
-=======
->>>>>>> 7d2a07b7
 	case AST2000:
-		ast->support_newvga_mode = false;
+		ast->support_wide_screen = false;
 		break;
 	default:
 		jreg = ast_get_index_reg_mask(ast, AST_IO_CRTC_PORT, 0xd0, 0xff);
 		if (!(jreg & 0x80))
-			ast->support_newvga_mode = true;
+			ast->support_wide_screen = true;
 		else if (jreg & 0x01)
-			ast->support_newvga_mode = true;
+			ast->support_wide_screen = true;
 		else {
-			ast->support_newvga_mode = false;
+			ast->support_wide_screen = false;
 			if (ast->chip == AST2300 &&
 			    (scu_rev & 0x300) == 0x0) /* ast1300 */
-				ast->support_newvga_mode = true;
+				ast->support_wide_screen = true;
 			if (ast->chip == AST2400 &&
 			    (scu_rev & 0x300) == 0x100) /* ast1400 */
-				ast->support_newvga_mode = true;
+				ast->support_wide_screen = true;
 			if (ast->chip == AST2500 &&
 			    scu_rev == 0x100)           /* ast2510 */
-				ast->support_newvga_mode = true;
+				ast->support_wide_screen = true;
 		}
 		break;
 	}
@@ -321,11 +267,7 @@
 
 static int ast_get_dram_info(struct drm_device *dev)
 {
-<<<<<<< HEAD
-	struct device_node *np = dev->pdev->dev.of_node;
-=======
 	struct device_node *np = dev->dev->of_node;
->>>>>>> 7d2a07b7
 	struct ast_private *ast = to_ast_private(dev);
 	uint32_t mcr_cfg, mcr_scu_mpll, mcr_scu_strap;
 	uint32_t denum, num, div, ref_pll, dsel;
@@ -443,9 +385,6 @@
 	return 0;
 }
 
-<<<<<<< HEAD
-int ast_driver_load(struct drm_device *dev, unsigned long flags)
-=======
 /*
  * Run this function as part of the HW device cleanup; not
  * when the DRM device gets released.
@@ -461,11 +400,9 @@
 struct ast_private *ast_device_create(const struct drm_driver *drv,
 				      struct pci_dev *pdev,
 				      unsigned long flags)
->>>>>>> 7d2a07b7
 {
 	struct drm_device *dev;
 	struct ast_private *ast;
-	unsigned int vram_size;
 	bool need_post;
 	int ret = 0;
 
@@ -485,11 +422,7 @@
 	 * assume the chip has MMIO enabled by default (rev 0x20
 	 * and higher).
 	 */
-<<<<<<< HEAD
-	if (!(pci_resource_flags(dev->pdev, 2) & IORESOURCE_IO)) {
-=======
 	if (!(pci_resource_flags(pdev, 2) & IORESOURCE_IO)) {
->>>>>>> 7d2a07b7
 		drm_info(dev, "platform has no IO space, trying MMIO\n");
 		ast->ioregs = ast->regs + AST_IO_MM_OFFSET;
 	}
@@ -505,12 +438,8 @@
 
 	ret = ast_get_dram_info(dev);
 	if (ret)
-<<<<<<< HEAD
-		goto out_free;
-=======
 		return ERR_PTR(ret);
 
->>>>>>> 7d2a07b7
 	drm_info(dev, "dram MCLK=%u Mhz type=%d bus_width=%d\n",
 		 ast->mclk, ast->dram_type, ast->dram_bus_width);
 
@@ -519,48 +448,6 @@
 
 	ret = ast_mm_init(ast);
 	if (ret)
-<<<<<<< HEAD
-		goto out_free;
-
-	/* map reserved buffer */
-	vram_size = ast->dev->vram_mm->vram_size;
-	if (vram_size < pci_resource_len(dev->pdev, 0)) {
-		ast->reservedbuffer =
-			ioremap_nocache(pci_resource_start(ast->dev->pdev, 0) +
-					vram_size,
-					pci_resource_len(dev->pdev, 0) - vram_size);
-		if (!ast->reservedbuffer) {
-			DRM_INFO("failed to map reserved buffer\n");
-			ret = -EIO;
-			goto out_free;
-		}
-	}
-
-	ret = ast_mode_config_init(ast);
-	if (ret)
-		goto out_free;
-
-	return 0;
-out_free:
-	kfree(ast);
-	dev->dev_private = NULL;
-	return ret;
-}
-
-void ast_driver_unload(struct drm_device *dev)
-{
-	struct ast_private *ast = to_ast_private(dev);
-
-	/* enable standard VGA decode */
-	ast_set_index_reg(ast, AST_IO_CRTC_PORT, 0xa1, 0x04);
-
-	if (ast->reservedbuffer)
-		iounmap(ast->reservedbuffer);
-	ast_release_firmware(dev);
-	kfree(ast->dp501_fw_addr);
-
-	kfree(ast);
-=======
 		return ERR_PTR(ret);
 
 	/* map reserved buffer */
@@ -580,5 +467,4 @@
 		return ERR_PTR(ret);
 
 	return ast;
->>>>>>> 7d2a07b7
 }