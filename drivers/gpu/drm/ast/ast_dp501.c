--- conflicted
+++ resolved
@@ -277,11 +277,7 @@
 	return true;
 }
 
-<<<<<<< HEAD
-bool ast_dp501_is_connected(struct ast_device *ast)
-=======
 static bool ast_dp501_is_connected(struct ast_device *ast)
->>>>>>> 2d5404ca
 {
 	u32 boot_address, offset, data;
 
@@ -322,34 +318,6 @@
 	return true;
 }
 
-<<<<<<< HEAD
-bool ast_dp501_read_edid(struct drm_device *dev, u8 *ediddata)
-{
-	struct ast_device *ast = to_ast_device(dev);
-	u32 i, boot_address, offset, data;
-	u32 *pEDIDidx;
-
-	if (!ast_dp501_is_connected(ast))
-		return false;
-
-	if (ast->config_mode == ast_use_p2a) {
-		boot_address = get_fw_base(ast);
-
-		/* Read EDID */
-		offset = AST_DP501_EDID_DATA;
-		for (i = 0; i < 128; i += 4) {
-			data = ast_mindwm(ast, boot_address + offset + i);
-			pEDIDidx = (u32 *)(ediddata + i);
-			*pEDIDidx = data;
-		}
-	} else {
-		/* Read EDID */
-		offset = AST_DP501_EDID_DATA;
-		for (i = 0; i < 128; i += 4) {
-			data = readl(ast->dp501_fw_buf + offset + i);
-			pEDIDidx = (u32 *)(ediddata + i);
-			*pEDIDidx = data;
-=======
 static int ast_dp512_read_edid_block(void *data, u8 *buf, unsigned int block, size_t len)
 {
 	struct ast_device *ast = data;
@@ -374,7 +342,6 @@
 			ediddata = readl(ast->dp501_fw_buf + offset + i);
 			memcpy(buf, &ediddata, min((len - i), 4));
 			buf += 4;
->>>>>>> 2d5404ca
 		}
 	}
 
