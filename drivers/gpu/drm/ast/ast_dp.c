// SPDX-License-Identifier: GPL-2.0
// Copyright (c) 2021, ASPEED Technology Inc.
// Authors: KuoHsiang Chou <kuohsiang_chou@aspeedtech.com>

#include <linux/firmware.h>
#include <linux/delay.h>

#include <drm/drm_atomic_state_helper.h>
#include <drm/drm_edid.h>
#include <drm/drm_modeset_helper_vtables.h>
#include <drm/drm_print.h>
#include <drm/drm_probe_helper.h>

#include "ast_drv.h"

<<<<<<< HEAD
bool ast_astdp_is_connected(struct ast_device *ast)
{
	if (!ast_get_index_reg_mask(ast, AST_IO_VGACRI, 0xD1, ASTDP_MCU_FW_EXECUTING))
		return false;
	if (!ast_get_index_reg_mask(ast, AST_IO_VGACRI, 0xDF, ASTDP_HPD))
		return false;
	if (!ast_get_index_reg_mask(ast, AST_IO_VGACRI, 0xDC, ASTDP_LINK_SUCCESS))
		return false;
	return true;
}

int ast_astdp_read_edid(struct drm_device *dev, u8 *ediddata)
=======
static bool ast_astdp_is_connected(struct ast_device *ast)
>>>>>>> 2d5404ca
{
	if (!ast_get_index_reg_mask(ast, AST_IO_VGACRI, 0xDF, AST_IO_VGACRDF_HPD))
		return false;
	return true;
}

static int ast_astdp_read_edid_block(void *data, u8 *buf, unsigned int block, size_t len)
{
	struct ast_device *ast = data;
	size_t rdlen = round_up(len, 4);
	int ret = 0;
	unsigned int i;

	if (block > 0)
		return -EIO; /* extension headers not supported */

	/*
	 * Protect access to I/O registers from concurrent modesetting
	 * by acquiring the I/O-register lock.
	 */
<<<<<<< HEAD
	if (!(ast_get_index_reg_mask(ast, AST_IO_VGACRI, 0xD1, ASTDP_MCU_FW_EXECUTING) &&
		ast_get_index_reg_mask(ast, AST_IO_VGACRI, 0xDC, ASTDP_LINK_SUCCESS) &&
		ast_get_index_reg_mask(ast, AST_IO_VGACRI, 0xDF, ASTDP_HPD) &&
		ast_get_index_reg_mask(ast, AST_IO_VGACRI, 0xE5,
								ASTDP_HOST_EDID_READ_DONE_MASK))) {
		goto err_astdp_edid_not_ready;
	}

	ast_set_index_reg_mask(ast, AST_IO_VGACRI, 0xE5, (u8) ~ASTDP_HOST_EDID_READ_DONE_MASK,
							0x00);
=======
	mutex_lock(&ast->modeset_lock);

	/* Start reading EDID data */
	ast_set_index_reg_mask(ast, AST_IO_VGACRI, 0xe5, (u8)~AST_IO_VGACRE5_EDID_READ_DONE, 0x00);

	for (i = 0; i < rdlen; i += 4) {
		unsigned int offset;
		unsigned int j;
		u8 ediddata[4];
		u8 vgacre4;

		offset = (i + block * EDID_LENGTH) / 4;
		if (offset >= 64) {
			ret = -EIO;
			goto out;
		}
		vgacre4 = offset;
>>>>>>> 2d5404ca

		/*
		 * CRE4[7:0]: Read-Pointer for EDID (Unit: 4bytes); valid range: 0~64
		 */
<<<<<<< HEAD
		ast_set_index_reg_mask(ast, AST_IO_VGACRI, 0xE4,
				       ASTDP_AND_CLEAR_MASK, (u8)i);
		j = 0;
=======
		ast_set_index_reg(ast, AST_IO_VGACRI, 0xe4, vgacre4);
>>>>>>> 2d5404ca

		/*
		 * CRD7[b0]: valid flag for EDID
		 * CRD6[b0]: mirror read pointer for EDID
		 */
<<<<<<< HEAD
		while ((ast_get_index_reg_mask(ast, AST_IO_VGACRI, 0xD7,
				ASTDP_EDID_VALID_FLAG_MASK) != 0x01) ||
			(ast_get_index_reg_mask(ast, AST_IO_VGACRI, 0xD6,
						ASTDP_EDID_READ_POINTER_MASK) != i)) {
=======
		for (j = 0; j < 200; ++j) {
			u8 vgacrd7, vgacrd6;

>>>>>>> 2d5404ca
			/*
			 * Delay are getting longer with each retry.
			 *
			 * 1. No delay on first try
			 * 2. The Delays are often 2 loops when users request "Display Settings"
			 *	  of right-click of mouse.
			 * 3. The Delays are often longer a lot when system resume from S3/S4.
			 */
<<<<<<< HEAD
			mdelay(j+1);

			if (!(ast_get_index_reg_mask(ast, AST_IO_VGACRI, 0xD1,
							ASTDP_MCU_FW_EXECUTING) &&
				ast_get_index_reg_mask(ast, AST_IO_VGACRI, 0xDC,
							ASTDP_LINK_SUCCESS) &&
				ast_get_index_reg_mask(ast, AST_IO_VGACRI, 0xDF, ASTDP_HPD))) {
				goto err_astdp_jump_out_loop_of_edid;
=======
			if (j)
				mdelay(j + 1);

			/* Wait for EDID offset to show up in mirror register */
			vgacrd7 = ast_get_index_reg(ast, AST_IO_VGACRI, 0xd7);
			if (vgacrd7 & AST_IO_VGACRD7_EDID_VALID_FLAG) {
				vgacrd6 = ast_get_index_reg(ast, AST_IO_VGACRI, 0xd6);
				if (vgacrd6 == offset)
					break;
>>>>>>> 2d5404ca
			}
		}
		if (j == 200) {
			ret = -EBUSY;
			goto out;
		}

<<<<<<< HEAD
		*(ediddata) = ast_get_index_reg_mask(ast, AST_IO_VGACRI,
							0xD8, ASTDP_EDID_READ_DATA_MASK);
		*(ediddata + 1) = ast_get_index_reg_mask(ast, AST_IO_VGACRI, 0xD9,
								ASTDP_EDID_READ_DATA_MASK);
		*(ediddata + 2) = ast_get_index_reg_mask(ast, AST_IO_VGACRI, 0xDA,
								ASTDP_EDID_READ_DATA_MASK);
		*(ediddata + 3) = ast_get_index_reg_mask(ast, AST_IO_VGACRI, 0xDB,
								ASTDP_EDID_READ_DATA_MASK);
=======
		ediddata[0] = ast_get_index_reg(ast, AST_IO_VGACRI, 0xd8);
		ediddata[1] = ast_get_index_reg(ast, AST_IO_VGACRI, 0xd9);
		ediddata[2] = ast_get_index_reg(ast, AST_IO_VGACRI, 0xda);
		ediddata[3] = ast_get_index_reg(ast, AST_IO_VGACRI, 0xdb);
>>>>>>> 2d5404ca

		if (i == 31) {
			/*
			 * For 128-bytes EDID_1.3,
			 * 1. Add the value of Bytes-126 to Bytes-127.
			 *		The Bytes-127 is Checksum. Sum of all 128bytes should
			 *		equal 0	(mod 256).
			 * 2. Modify Bytes-126 to be 0.
			 *		The Bytes-126 indicates the Number of extensions to
			 *		follow. 0 represents noextensions.
			 */
			ediddata[3] = ediddata[3] + ediddata[2];
			ediddata[2] = 0;
		}

		memcpy(buf, ediddata, min((len - i), 4));
		buf += 4;
	}

<<<<<<< HEAD
	ast_set_index_reg_mask(ast, AST_IO_VGACRI, 0xE5, (u8) ~ASTDP_HOST_EDID_READ_DONE_MASK,
							ASTDP_HOST_EDID_READ_DONE);
=======
out:
	/* Signal end of reading */
	ast_set_index_reg_mask(ast, AST_IO_VGACRI, 0xe5, (u8)~AST_IO_VGACRE5_EDID_READ_DONE,
			       AST_IO_VGACRE5_EDID_READ_DONE);
>>>>>>> 2d5404ca

	mutex_unlock(&ast->modeset_lock);

<<<<<<< HEAD
err_astdp_jump_out_loop_of_edid:
	ast_set_index_reg_mask(ast, AST_IO_VGACRI, 0xE5,
							(u8) ~ASTDP_HOST_EDID_READ_DONE_MASK,
							ASTDP_HOST_EDID_READ_DONE);
	return (~(j+256) + 1);

err_astdp_edid_not_ready:
	if (!(ast_get_index_reg_mask(ast, AST_IO_VGACRI, 0xD1, ASTDP_MCU_FW_EXECUTING)))
		return (~0xD1 + 1);
	if (!(ast_get_index_reg_mask(ast, AST_IO_VGACRI, 0xDC, ASTDP_LINK_SUCCESS)))
		return (~0xDC + 1);
	if (!(ast_get_index_reg_mask(ast, AST_IO_VGACRI, 0xDF, ASTDP_HPD)))
		return (~0xDF + 1);
	if (!(ast_get_index_reg_mask(ast, AST_IO_VGACRI, 0xE5, ASTDP_HOST_EDID_READ_DONE_MASK)))
		return (~0xE5 + 1);

	return	0;
=======
	return ret;
>>>>>>> 2d5404ca
}

/*
 * Launch Aspeed DP
 */
int ast_dp_launch(struct ast_device *ast)
{
	struct drm_device *dev = &ast->base;
	unsigned int i = 10;

<<<<<<< HEAD
	// Wait one second then timeout.
	while (ast_get_index_reg_mask(ast, AST_IO_VGACRI, 0xD1, ASTDP_MCU_FW_EXECUTING) !=
		ASTDP_MCU_FW_EXECUTING) {
		i++;
		// wait 100 ms
		msleep(100);
=======
	while (i) {
		u8 vgacrd1 = ast_get_index_reg(ast, AST_IO_VGACRI, 0xd1);
>>>>>>> 2d5404ca

		if (vgacrd1 & AST_IO_VGACRD1_MCU_FW_EXECUTING)
			break;
		--i;
		msleep(100);
	}
	if (!i) {
		drm_err(dev, "Wait DPMCU executing timeout\n");
		return -ENODEV;
	}

<<<<<<< HEAD
	ast_set_index_reg_mask(ast, AST_IO_VGACRI, 0xE5,
			       (u8) ~ASTDP_HOST_EDID_READ_DONE_MASK,
			       ASTDP_HOST_EDID_READ_DONE);
=======
	ast_set_index_reg_mask(ast, AST_IO_VGACRI, 0xe5,
			       (u8) ~AST_IO_VGACRE5_EDID_READ_DONE,
			       AST_IO_VGACRE5_EDID_READ_DONE);

	return 0;
>>>>>>> 2d5404ca
}

static bool ast_dp_power_is_on(struct ast_device *ast)
{
	u8 vgacre3;

	vgacre3 = ast_get_index_reg(ast, AST_IO_VGACRI, 0xe3);

	return !(vgacre3 & AST_DP_PHY_SLEEP);
}

static void ast_dp_power_on_off(struct drm_device *dev, bool on)
{
	struct ast_device *ast = to_ast_device(dev);
	// Read and Turn off DP PHY sleep
	u8 bE3 = ast_get_index_reg_mask(ast, AST_IO_VGACRI, 0xE3, AST_DP_VIDEO_ENABLE);

	// Turn on DP PHY sleep
	if (!on)
		bE3 |= AST_DP_PHY_SLEEP;

	// DP Power on/off
	ast_set_index_reg_mask(ast, AST_IO_VGACRI, 0xE3, (u8) ~AST_DP_PHY_SLEEP, bE3);
<<<<<<< HEAD
=======

	msleep(50);
>>>>>>> 2d5404ca
}

static void ast_dp_link_training(struct ast_device *ast)
{
	struct drm_device *dev = &ast->base;
	int i;

	for (i = 0; i < 10; i++) {
		u8 vgacrdc;

		if (i)
			msleep(100);

		vgacrdc = ast_get_index_reg(ast, AST_IO_VGACRI, 0xdc);
		if (vgacrdc & AST_IO_VGACRDC_LINK_SUCCESS)
			return;
	}
	drm_err(dev, "Link training failed\n");
}

static void ast_dp_set_on_off(struct drm_device *dev, bool on)
{
	struct ast_device *ast = to_ast_device(dev);
	u8 video_on_off = on;
	u32 i = 0;

	// Video On/Off
	ast_set_index_reg_mask(ast, AST_IO_VGACRI, 0xE3, (u8) ~AST_DP_VIDEO_ENABLE, on);

<<<<<<< HEAD
	// If DP plug in and link successful then check video on / off status
	if (ast_get_index_reg_mask(ast, AST_IO_VGACRI, 0xDC, ASTDP_LINK_SUCCESS) &&
		ast_get_index_reg_mask(ast, AST_IO_VGACRI, 0xDF, ASTDP_HPD)) {
		video_on_off <<= 4;
		while (ast_get_index_reg_mask(ast, AST_IO_VGACRI, 0xDF,
						ASTDP_MIRROR_VIDEO_ENABLE) != video_on_off) {
			// wait 1 ms
			mdelay(1);
			if (++i > 200)
				break;
		}
=======
	video_on_off <<= 4;
	while (ast_get_index_reg_mask(ast, AST_IO_VGACRI, 0xDF,
						ASTDP_MIRROR_VIDEO_ENABLE) != video_on_off) {
		// wait 1 ms
		mdelay(1);
		if (++i > 200)
			break;
>>>>>>> 2d5404ca
	}
}

static void ast_dp_set_mode(struct drm_crtc *crtc, struct ast_vbios_mode_info *vbios_mode)
{
	struct ast_device *ast = to_ast_device(crtc->dev);

	u32 ulRefreshRateIndex;
	u8 ModeIdx;

	ulRefreshRateIndex = vbios_mode->enh_table->refresh_rate_index - 1;

	switch (crtc->mode.crtc_hdisplay) {
	case 320:
		ModeIdx = ASTDP_320x240_60;
		break;
	case 400:
		ModeIdx = ASTDP_400x300_60;
		break;
	case 512:
		ModeIdx = ASTDP_512x384_60;
		break;
	case 640:
		ModeIdx = (ASTDP_640x480_60 + (u8) ulRefreshRateIndex);
		break;
	case 800:
		ModeIdx = (ASTDP_800x600_56 + (u8) ulRefreshRateIndex);
		break;
	case 1024:
		ModeIdx = (ASTDP_1024x768_60 + (u8) ulRefreshRateIndex);
		break;
	case 1152:
		ModeIdx = ASTDP_1152x864_75;
		break;
	case 1280:
		if (crtc->mode.crtc_vdisplay == 800)
			ModeIdx = (ASTDP_1280x800_60_RB - (u8) ulRefreshRateIndex);
		else		// 1024
			ModeIdx = (ASTDP_1280x1024_60 + (u8) ulRefreshRateIndex);
		break;
	case 1360:
	case 1366:
		ModeIdx = ASTDP_1366x768_60;
		break;
	case 1440:
		ModeIdx = (ASTDP_1440x900_60_RB - (u8) ulRefreshRateIndex);
		break;
	case 1600:
		if (crtc->mode.crtc_vdisplay == 900)
			ModeIdx = (ASTDP_1600x900_60_RB - (u8) ulRefreshRateIndex);
		else		//1200
			ModeIdx = ASTDP_1600x1200_60;
		break;
	case 1680:
		ModeIdx = (ASTDP_1680x1050_60_RB - (u8) ulRefreshRateIndex);
		break;
	case 1920:
		if (crtc->mode.crtc_vdisplay == 1080)
			ModeIdx = ASTDP_1920x1080_60;
		else		//1200
			ModeIdx = ASTDP_1920x1200_60;
		break;
	default:
		return;
	}

	/*
	 * CRE0[7:0]: MISC0 ((0x00: 18-bpp) or (0x20: 24-bpp)
	 * CRE1[7:0]: MISC1 (default: 0x00)
	 * CRE2[7:0]: video format index (0x00 ~ 0x20 or 0x40 ~ 0x50)
	 */
	ast_set_index_reg_mask(ast, AST_IO_VGACRI, 0xE0, ASTDP_AND_CLEAR_MASK,
			       ASTDP_MISC0_24bpp);
	ast_set_index_reg_mask(ast, AST_IO_VGACRI, 0xE1, ASTDP_AND_CLEAR_MASK, ASTDP_MISC1);
	ast_set_index_reg_mask(ast, AST_IO_VGACRI, 0xE2, ASTDP_AND_CLEAR_MASK, ModeIdx);
<<<<<<< HEAD
=======
}

static void ast_wait_for_vretrace(struct ast_device *ast)
{
	unsigned long timeout = jiffies + HZ;
	u8 vgair1;

	do {
		vgair1 = ast_io_read8(ast, AST_IO_VGAIR1_R);
	} while (!(vgair1 & AST_IO_VGAIR1_VREFRESH) && time_before(jiffies, timeout));
}

/*
 * Encoder
 */

static const struct drm_encoder_funcs ast_astdp_encoder_funcs = {
	.destroy = drm_encoder_cleanup,
};

static void ast_astdp_encoder_helper_atomic_mode_set(struct drm_encoder *encoder,
						     struct drm_crtc_state *crtc_state,
						     struct drm_connector_state *conn_state)
{
	struct drm_crtc *crtc = crtc_state->crtc;
	struct ast_crtc_state *ast_crtc_state = to_ast_crtc_state(crtc_state);
	struct ast_vbios_mode_info *vbios_mode_info = &ast_crtc_state->vbios_mode_info;

	ast_dp_set_mode(crtc, vbios_mode_info);
}

static void ast_astdp_encoder_helper_atomic_enable(struct drm_encoder *encoder,
						   struct drm_atomic_state *state)
{
	struct drm_device *dev = encoder->dev;
	struct ast_device *ast = to_ast_device(dev);
	struct ast_connector *ast_connector = &ast->output.astdp.connector;

	if (ast_connector->physical_status == connector_status_connected) {
		ast_dp_power_on_off(dev, AST_DP_POWER_ON);
		ast_dp_link_training(ast);

		ast_wait_for_vretrace(ast);
		ast_dp_set_on_off(dev, 1);
	}
}

static void ast_astdp_encoder_helper_atomic_disable(struct drm_encoder *encoder,
						    struct drm_atomic_state *state)
{
	struct drm_device *dev = encoder->dev;

	ast_dp_set_on_off(dev, 0);
	ast_dp_power_on_off(dev, AST_DP_POWER_OFF);
}

static const struct drm_encoder_helper_funcs ast_astdp_encoder_helper_funcs = {
	.atomic_mode_set = ast_astdp_encoder_helper_atomic_mode_set,
	.atomic_enable = ast_astdp_encoder_helper_atomic_enable,
	.atomic_disable = ast_astdp_encoder_helper_atomic_disable,
};

/*
 * Connector
 */

static int ast_astdp_connector_helper_get_modes(struct drm_connector *connector)
{
	struct ast_connector *ast_connector = to_ast_connector(connector);
	int count;

	if (ast_connector->physical_status == connector_status_connected) {
		struct ast_device *ast = to_ast_device(connector->dev);
		const struct drm_edid *drm_edid;

		drm_edid = drm_edid_read_custom(connector, ast_astdp_read_edid_block, ast);
		drm_edid_connector_update(connector, drm_edid);
		count = drm_edid_connector_add_modes(connector);
		drm_edid_free(drm_edid);
	} else {
		drm_edid_connector_update(connector, NULL);

		/*
		 * There's no EDID data without a connected monitor. Set BMC-
		 * compatible modes in this case. The XGA default resolution
		 * should work well for all BMCs.
		 */
		count = drm_add_modes_noedid(connector, 4096, 4096);
		if (count)
			drm_set_preferred_mode(connector, 1024, 768);
	}

	return count;
}

static int ast_astdp_connector_helper_detect_ctx(struct drm_connector *connector,
						 struct drm_modeset_acquire_ctx *ctx,
						 bool force)
{
	struct ast_connector *ast_connector = to_ast_connector(connector);
	struct drm_device *dev = connector->dev;
	struct ast_device *ast = to_ast_device(connector->dev);
	enum drm_connector_status status = connector_status_disconnected;
	bool power_is_on;

	mutex_lock(&ast->modeset_lock);

	power_is_on = ast_dp_power_is_on(ast);
	if (!power_is_on)
		ast_dp_power_on_off(dev, true);

	if (ast_astdp_is_connected(ast))
		status = connector_status_connected;

	if (!power_is_on && status == connector_status_disconnected)
		ast_dp_power_on_off(dev, false);

	mutex_unlock(&ast->modeset_lock);

	if (status != ast_connector->physical_status)
		++connector->epoch_counter;
	ast_connector->physical_status = status;

	return connector_status_connected;
}

static const struct drm_connector_helper_funcs ast_astdp_connector_helper_funcs = {
	.get_modes = ast_astdp_connector_helper_get_modes,
	.detect_ctx = ast_astdp_connector_helper_detect_ctx,
};

static const struct drm_connector_funcs ast_astdp_connector_funcs = {
	.reset = drm_atomic_helper_connector_reset,
	.fill_modes = drm_helper_probe_single_connector_modes,
	.destroy = drm_connector_cleanup,
	.atomic_duplicate_state = drm_atomic_helper_connector_duplicate_state,
	.atomic_destroy_state = drm_atomic_helper_connector_destroy_state,
};

static int ast_astdp_connector_init(struct drm_device *dev, struct drm_connector *connector)
{
	int ret;

	ret = drm_connector_init(dev, connector, &ast_astdp_connector_funcs,
				 DRM_MODE_CONNECTOR_DisplayPort);
	if (ret)
		return ret;

	drm_connector_helper_add(connector, &ast_astdp_connector_helper_funcs);

	connector->interlace_allowed = 0;
	connector->doublescan_allowed = 0;

	connector->polled = DRM_CONNECTOR_POLL_CONNECT | DRM_CONNECTOR_POLL_DISCONNECT;

	return 0;
}

int ast_astdp_output_init(struct ast_device *ast)
{
	struct drm_device *dev = &ast->base;
	struct drm_crtc *crtc = &ast->crtc;
	struct drm_encoder *encoder = &ast->output.astdp.encoder;
	struct ast_connector *ast_connector = &ast->output.astdp.connector;
	struct drm_connector *connector = &ast_connector->base;
	int ret;

	ret = drm_encoder_init(dev, encoder, &ast_astdp_encoder_funcs,
			       DRM_MODE_ENCODER_TMDS, NULL);
	if (ret)
		return ret;
	drm_encoder_helper_add(encoder, &ast_astdp_encoder_helper_funcs);

	encoder->possible_crtcs = drm_crtc_mask(crtc);

	ret = ast_astdp_connector_init(dev, connector);
	if (ret)
		return ret;
	ast_connector->physical_status = connector->status;

	ret = drm_connector_attach_encoder(connector, encoder);
	if (ret)
		return ret;

	return 0;
>>>>>>> 2d5404ca
}<|MERGE_RESOLUTION|>--- conflicted
+++ resolved
@@ -13,22 +13,7 @@
 
 #include "ast_drv.h"
 
-<<<<<<< HEAD
-bool ast_astdp_is_connected(struct ast_device *ast)
-{
-	if (!ast_get_index_reg_mask(ast, AST_IO_VGACRI, 0xD1, ASTDP_MCU_FW_EXECUTING))
-		return false;
-	if (!ast_get_index_reg_mask(ast, AST_IO_VGACRI, 0xDF, ASTDP_HPD))
-		return false;
-	if (!ast_get_index_reg_mask(ast, AST_IO_VGACRI, 0xDC, ASTDP_LINK_SUCCESS))
-		return false;
-	return true;
-}
-
-int ast_astdp_read_edid(struct drm_device *dev, u8 *ediddata)
-=======
 static bool ast_astdp_is_connected(struct ast_device *ast)
->>>>>>> 2d5404ca
 {
 	if (!ast_get_index_reg_mask(ast, AST_IO_VGACRI, 0xDF, AST_IO_VGACRDF_HPD))
 		return false;
@@ -49,18 +34,6 @@
 	 * Protect access to I/O registers from concurrent modesetting
 	 * by acquiring the I/O-register lock.
 	 */
-<<<<<<< HEAD
-	if (!(ast_get_index_reg_mask(ast, AST_IO_VGACRI, 0xD1, ASTDP_MCU_FW_EXECUTING) &&
-		ast_get_index_reg_mask(ast, AST_IO_VGACRI, 0xDC, ASTDP_LINK_SUCCESS) &&
-		ast_get_index_reg_mask(ast, AST_IO_VGACRI, 0xDF, ASTDP_HPD) &&
-		ast_get_index_reg_mask(ast, AST_IO_VGACRI, 0xE5,
-								ASTDP_HOST_EDID_READ_DONE_MASK))) {
-		goto err_astdp_edid_not_ready;
-	}
-
-	ast_set_index_reg_mask(ast, AST_IO_VGACRI, 0xE5, (u8) ~ASTDP_HOST_EDID_READ_DONE_MASK,
-							0x00);
-=======
 	mutex_lock(&ast->modeset_lock);
 
 	/* Start reading EDID data */
@@ -78,33 +51,19 @@
 			goto out;
 		}
 		vgacre4 = offset;
->>>>>>> 2d5404ca
 
 		/*
 		 * CRE4[7:0]: Read-Pointer for EDID (Unit: 4bytes); valid range: 0~64
 		 */
-<<<<<<< HEAD
-		ast_set_index_reg_mask(ast, AST_IO_VGACRI, 0xE4,
-				       ASTDP_AND_CLEAR_MASK, (u8)i);
-		j = 0;
-=======
 		ast_set_index_reg(ast, AST_IO_VGACRI, 0xe4, vgacre4);
->>>>>>> 2d5404ca
 
 		/*
 		 * CRD7[b0]: valid flag for EDID
 		 * CRD6[b0]: mirror read pointer for EDID
 		 */
-<<<<<<< HEAD
-		while ((ast_get_index_reg_mask(ast, AST_IO_VGACRI, 0xD7,
-				ASTDP_EDID_VALID_FLAG_MASK) != 0x01) ||
-			(ast_get_index_reg_mask(ast, AST_IO_VGACRI, 0xD6,
-						ASTDP_EDID_READ_POINTER_MASK) != i)) {
-=======
 		for (j = 0; j < 200; ++j) {
 			u8 vgacrd7, vgacrd6;
 
->>>>>>> 2d5404ca
 			/*
 			 * Delay are getting longer with each retry.
 			 *
@@ -113,16 +72,6 @@
 			 *	  of right-click of mouse.
 			 * 3. The Delays are often longer a lot when system resume from S3/S4.
 			 */
-<<<<<<< HEAD
-			mdelay(j+1);
-
-			if (!(ast_get_index_reg_mask(ast, AST_IO_VGACRI, 0xD1,
-							ASTDP_MCU_FW_EXECUTING) &&
-				ast_get_index_reg_mask(ast, AST_IO_VGACRI, 0xDC,
-							ASTDP_LINK_SUCCESS) &&
-				ast_get_index_reg_mask(ast, AST_IO_VGACRI, 0xDF, ASTDP_HPD))) {
-				goto err_astdp_jump_out_loop_of_edid;
-=======
 			if (j)
 				mdelay(j + 1);
 
@@ -132,7 +81,6 @@
 				vgacrd6 = ast_get_index_reg(ast, AST_IO_VGACRI, 0xd6);
 				if (vgacrd6 == offset)
 					break;
->>>>>>> 2d5404ca
 			}
 		}
 		if (j == 200) {
@@ -140,21 +88,10 @@
 			goto out;
 		}
 
-<<<<<<< HEAD
-		*(ediddata) = ast_get_index_reg_mask(ast, AST_IO_VGACRI,
-							0xD8, ASTDP_EDID_READ_DATA_MASK);
-		*(ediddata + 1) = ast_get_index_reg_mask(ast, AST_IO_VGACRI, 0xD9,
-								ASTDP_EDID_READ_DATA_MASK);
-		*(ediddata + 2) = ast_get_index_reg_mask(ast, AST_IO_VGACRI, 0xDA,
-								ASTDP_EDID_READ_DATA_MASK);
-		*(ediddata + 3) = ast_get_index_reg_mask(ast, AST_IO_VGACRI, 0xDB,
-								ASTDP_EDID_READ_DATA_MASK);
-=======
 		ediddata[0] = ast_get_index_reg(ast, AST_IO_VGACRI, 0xd8);
 		ediddata[1] = ast_get_index_reg(ast, AST_IO_VGACRI, 0xd9);
 		ediddata[2] = ast_get_index_reg(ast, AST_IO_VGACRI, 0xda);
 		ediddata[3] = ast_get_index_reg(ast, AST_IO_VGACRI, 0xdb);
->>>>>>> 2d5404ca
 
 		if (i == 31) {
 			/*
@@ -174,39 +111,14 @@
 		buf += 4;
 	}
 
-<<<<<<< HEAD
-	ast_set_index_reg_mask(ast, AST_IO_VGACRI, 0xE5, (u8) ~ASTDP_HOST_EDID_READ_DONE_MASK,
-							ASTDP_HOST_EDID_READ_DONE);
-=======
 out:
 	/* Signal end of reading */
 	ast_set_index_reg_mask(ast, AST_IO_VGACRI, 0xe5, (u8)~AST_IO_VGACRE5_EDID_READ_DONE,
 			       AST_IO_VGACRE5_EDID_READ_DONE);
->>>>>>> 2d5404ca
 
 	mutex_unlock(&ast->modeset_lock);
 
-<<<<<<< HEAD
-err_astdp_jump_out_loop_of_edid:
-	ast_set_index_reg_mask(ast, AST_IO_VGACRI, 0xE5,
-							(u8) ~ASTDP_HOST_EDID_READ_DONE_MASK,
-							ASTDP_HOST_EDID_READ_DONE);
-	return (~(j+256) + 1);
-
-err_astdp_edid_not_ready:
-	if (!(ast_get_index_reg_mask(ast, AST_IO_VGACRI, 0xD1, ASTDP_MCU_FW_EXECUTING)))
-		return (~0xD1 + 1);
-	if (!(ast_get_index_reg_mask(ast, AST_IO_VGACRI, 0xDC, ASTDP_LINK_SUCCESS)))
-		return (~0xDC + 1);
-	if (!(ast_get_index_reg_mask(ast, AST_IO_VGACRI, 0xDF, ASTDP_HPD)))
-		return (~0xDF + 1);
-	if (!(ast_get_index_reg_mask(ast, AST_IO_VGACRI, 0xE5, ASTDP_HOST_EDID_READ_DONE_MASK)))
-		return (~0xE5 + 1);
-
-	return	0;
-=======
 	return ret;
->>>>>>> 2d5404ca
 }
 
 /*
@@ -217,17 +129,8 @@
 	struct drm_device *dev = &ast->base;
 	unsigned int i = 10;
 
-<<<<<<< HEAD
-	// Wait one second then timeout.
-	while (ast_get_index_reg_mask(ast, AST_IO_VGACRI, 0xD1, ASTDP_MCU_FW_EXECUTING) !=
-		ASTDP_MCU_FW_EXECUTING) {
-		i++;
-		// wait 100 ms
-		msleep(100);
-=======
 	while (i) {
 		u8 vgacrd1 = ast_get_index_reg(ast, AST_IO_VGACRI, 0xd1);
->>>>>>> 2d5404ca
 
 		if (vgacrd1 & AST_IO_VGACRD1_MCU_FW_EXECUTING)
 			break;
@@ -239,17 +142,11 @@
 		return -ENODEV;
 	}
 
-<<<<<<< HEAD
-	ast_set_index_reg_mask(ast, AST_IO_VGACRI, 0xE5,
-			       (u8) ~ASTDP_HOST_EDID_READ_DONE_MASK,
-			       ASTDP_HOST_EDID_READ_DONE);
-=======
 	ast_set_index_reg_mask(ast, AST_IO_VGACRI, 0xe5,
 			       (u8) ~AST_IO_VGACRE5_EDID_READ_DONE,
 			       AST_IO_VGACRE5_EDID_READ_DONE);
 
 	return 0;
->>>>>>> 2d5404ca
 }
 
 static bool ast_dp_power_is_on(struct ast_device *ast)
@@ -273,11 +170,8 @@
 
 	// DP Power on/off
 	ast_set_index_reg_mask(ast, AST_IO_VGACRI, 0xE3, (u8) ~AST_DP_PHY_SLEEP, bE3);
-<<<<<<< HEAD
-=======
 
 	msleep(50);
->>>>>>> 2d5404ca
 }
 
 static void ast_dp_link_training(struct ast_device *ast)
@@ -307,19 +201,6 @@
 	// Video On/Off
 	ast_set_index_reg_mask(ast, AST_IO_VGACRI, 0xE3, (u8) ~AST_DP_VIDEO_ENABLE, on);
 
-<<<<<<< HEAD
-	// If DP plug in and link successful then check video on / off status
-	if (ast_get_index_reg_mask(ast, AST_IO_VGACRI, 0xDC, ASTDP_LINK_SUCCESS) &&
-		ast_get_index_reg_mask(ast, AST_IO_VGACRI, 0xDF, ASTDP_HPD)) {
-		video_on_off <<= 4;
-		while (ast_get_index_reg_mask(ast, AST_IO_VGACRI, 0xDF,
-						ASTDP_MIRROR_VIDEO_ENABLE) != video_on_off) {
-			// wait 1 ms
-			mdelay(1);
-			if (++i > 200)
-				break;
-		}
-=======
 	video_on_off <<= 4;
 	while (ast_get_index_reg_mask(ast, AST_IO_VGACRI, 0xDF,
 						ASTDP_MIRROR_VIDEO_ENABLE) != video_on_off) {
@@ -327,7 +208,6 @@
 		mdelay(1);
 		if (++i > 200)
 			break;
->>>>>>> 2d5404ca
 	}
 }
 
@@ -403,8 +283,6 @@
 			       ASTDP_MISC0_24bpp);
 	ast_set_index_reg_mask(ast, AST_IO_VGACRI, 0xE1, ASTDP_AND_CLEAR_MASK, ASTDP_MISC1);
 	ast_set_index_reg_mask(ast, AST_IO_VGACRI, 0xE2, ASTDP_AND_CLEAR_MASK, ModeIdx);
-<<<<<<< HEAD
-=======
 }
 
 static void ast_wait_for_vretrace(struct ast_device *ast)
@@ -590,5 +468,4 @@
 		return ret;
 
 	return 0;
->>>>>>> 2d5404ca
 }