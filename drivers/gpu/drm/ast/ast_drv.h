--- conflicted
+++ resolved
@@ -111,15 +111,9 @@
 struct ast_plane {
 	struct drm_plane base;
 
-<<<<<<< HEAD
-	struct drm_gem_vram_object *gbo;
-	struct iosys_map map;
-	u64 off;
-=======
 	void __iomem *vaddr;
 	u64 offset;
 	unsigned long size;
->>>>>>> eb3cdb58
 };
 
 static inline struct ast_plane *to_ast_plane(struct drm_plane *plane)
@@ -177,16 +171,12 @@
 	uint32_t dram_type;
 	uint32_t mclk;
 
-<<<<<<< HEAD
-	struct drm_plane primary_plane;
-=======
 	void __iomem	*vram;
 	unsigned long	vram_base;
 	unsigned long	vram_size;
 	unsigned long	vram_fb_available;
 
 	struct ast_plane primary_plane;
->>>>>>> eb3cdb58
 	struct ast_plane cursor_plane;
 	struct drm_crtc crtc;
 	struct {
@@ -360,12 +350,6 @@
 #define AST_DP501_LINKRATE	0xf014
 #define AST_DP501_EDID_DATA	0xf020
 
-<<<<<<< HEAD
-/* Define for Soc scratched reg */
-#define COPROCESSOR_LAUNCH			BIT(5)
-
-=======
->>>>>>> eb3cdb58
 /*
  * Display Transmitter Type:
  */
@@ -471,26 +455,16 @@
 #define ASTDP_1366x768_60		0x1E
 #define ASTDP_1152x864_75		0x1F
 
-<<<<<<< HEAD
-int ast_mm_init(struct ast_private *ast);
-=======
 int ast_mm_init(struct ast_device *ast);
->>>>>>> eb3cdb58
 
 /* ast post */
 void ast_enable_vga(struct drm_device *dev);
 void ast_enable_mmio(struct drm_device *dev);
 bool ast_is_vga_enabled(struct drm_device *dev);
 void ast_post_gpu(struct drm_device *dev);
-<<<<<<< HEAD
-u32 ast_mindwm(struct ast_private *ast, u32 r);
-void ast_moutdwm(struct ast_private *ast, u32 r, u32 v);
-void ast_patch_ahb_2500(struct ast_private *ast);
-=======
 u32 ast_mindwm(struct ast_device *ast, u32 r);
 void ast_moutdwm(struct ast_device *ast, u32 r, u32 v);
 void ast_patch_ahb_2500(struct ast_device *ast);
->>>>>>> eb3cdb58
 /* ast dp501 */
 void ast_set_dp501_video_output(struct drm_device *dev, u8 mode);
 bool ast_backup_fw(struct drm_device *dev, u8 *addr, u32 size);
@@ -503,11 +477,7 @@
 
 /* aspeed DP */
 int ast_astdp_read_edid(struct drm_device *dev, u8 *ediddata);
-<<<<<<< HEAD
-void ast_dp_launch(struct drm_device *dev, u8 bPower);
-=======
 void ast_dp_launch(struct drm_device *dev);
->>>>>>> eb3cdb58
 void ast_dp_power_on_off(struct drm_device *dev, bool no);
 void ast_dp_set_on_off(struct drm_device *dev, bool no);
 void ast_dp_set_mode(struct drm_crtc *crtc, struct ast_vbios_mode_info *vbios_mode);
