--- conflicted
+++ resolved
@@ -73,11 +73,7 @@
 	return vram_size;
 }
 
-<<<<<<< HEAD
-int ast_mm_init(struct ast_private *ast)
-=======
 int ast_mm_init(struct ast_device *ast)
->>>>>>> eb3cdb58
 {
 	struct drm_device *dev = &ast->base;
 	struct pci_dev *pdev = to_pci_dev(dev->dev);
@@ -91,23 +87,8 @@
 	devm_arch_io_reserve_memtype_wc(dev->dev, base, size);
 	devm_arch_phys_wc_add(dev->dev, base, size);
 
-	base = pci_resource_start(pdev, 0);
-	size = pci_resource_len(pdev, 0);
-
-	/* Don't fail on errors, but performance might be reduced. */
-	devm_arch_io_reserve_memtype_wc(dev->dev, base, size);
-	devm_arch_phys_wc_add(dev->dev, base, size);
-
 	vram_size = ast_get_vram_size(ast);
 
-<<<<<<< HEAD
-	ret = drmm_vram_helper_init(dev, base, vram_size);
-	if (ret) {
-		drm_err(dev, "Error initializing VRAM MM; %d\n", ret);
-		return ret;
-	}
-
-=======
 	ast->vram = devm_ioremap_wc(dev->dev, base, vram_size);
 	if (!ast->vram)
 		return -ENOMEM;
@@ -116,6 +97,5 @@
 	ast->vram_size = vram_size;
 	ast->vram_fb_available = vram_size;
 
->>>>>>> eb3cdb58
 	return 0;
 }