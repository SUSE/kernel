/*
 * Copyright 2012 Red Hat Inc.
 *
 * Permission is hereby granted, free of charge, to any person obtaining a
 * copy of this software and associated documentation files (the
 * "Software"), to deal in the Software without restriction, including
 * without limitation the rights to use, copy, modify, merge, publish,
 * distribute, sub license, and/or sell copies of the Software, and to
 * permit persons to whom the Software is furnished to do so, subject to
 * the following conditions:
 *
 * THE SOFTWARE IS PROVIDED "AS IS", WITHOUT WARRANTY OF ANY KIND, EXPRESS OR
 * IMPLIED, INCLUDING BUT NOT LIMITED TO THE WARRANTIES OF MERCHANTABILITY,
 * FITNESS FOR A PARTICULAR PURPOSE AND NON-INFRINGEMENT. IN NO EVENT SHALL
 * THE COPYRIGHT HOLDERS, AUTHORS AND/OR ITS SUPPLIERS BE LIABLE FOR ANY CLAIM,
 * DAMAGES OR OTHER LIABILITY, WHETHER IN AN ACTION OF CONTRACT, TORT OR
 * OTHERWISE, ARISING FROM, OUT OF OR IN CONNECTION WITH THE SOFTWARE OR THE
 * USE OR OTHER DEALINGS IN THE SOFTWARE.
 *
 * The above copyright notice and this permission notice (including the
 * next paragraph) shall be included in all copies or substantial portions
 * of the Software.
 *
 */
/*
 * Authors: Dave Airlie <airlied@redhat.com>
 */

#include <linux/delay.h>
#include <linux/pci.h>

#include <drm/drm_print.h>

#include "ast_dram_tables.h"
#include "ast_drv.h"

static void ast_post_chip_2300(struct drm_device *dev);
static void ast_post_chip_2500(struct drm_device *dev);

void ast_enable_vga(struct drm_device *dev)
{
	struct ast_private *ast = to_ast_private(dev);
<<<<<<< HEAD
	u8 ch;
=======
>>>>>>> 7d2a07b7

	ast_io_write8(ast, AST_IO_VGA_ENABLE_PORT, 0x01);
	ch = ast_io_read8(ast, AST_IO_MISC_PORT_READ);
	ast_io_write8(ast, AST_IO_MISC_PORT_WRITE, ch | 0x01);
}

void ast_enable_mmio(struct drm_device *dev)
{
	struct ast_private *ast = to_ast_private(dev);

	ast_set_index_reg(ast, AST_IO_CRTC_PORT, 0xa1, 0x06);
}


bool ast_is_vga_enabled(struct drm_device *dev)
{
	struct ast_private *ast = to_ast_private(dev);
	u8 ch;

	ch = ast_io_read8(ast, AST_IO_VGA_ENABLE_PORT);

	return !!(ch & 0x01);
}

static const u8 extreginfo[] = { 0x0f, 0x04, 0x1c, 0xff };
static const u8 extreginfo_ast2300a0[] = { 0x0f, 0x04, 0x1c, 0xff };
static const u8 extreginfo_ast2300[] = { 0x0f, 0x04, 0x1f, 0xff };

static void
ast_set_def_ext_reg(struct drm_device *dev)
{
	struct ast_private *ast = to_ast_private(dev);
<<<<<<< HEAD
=======
	struct pci_dev *pdev = to_pci_dev(dev->dev);
>>>>>>> 7d2a07b7
	u8 i, index, reg;
	const u8 *ext_reg_info;

	/* reset scratch */
	for (i = 0x81; i <= 0x9f; i++)
		ast_set_index_reg(ast, AST_IO_CRTC_PORT, i, 0x00);

	if (ast->chip == AST2300 || ast->chip == AST2400 ||
<<<<<<< HEAD
	    ast->chip == AST2500 || ast->chip == AIP200) {
		if (dev->pdev->revision >= 0x20)
=======
	    ast->chip == AST2500) {
		if (pdev->revision >= 0x20)
>>>>>>> 7d2a07b7
			ext_reg_info = extreginfo_ast2300;
		else
			ext_reg_info = extreginfo_ast2300a0;
	} else
		ext_reg_info = extreginfo;

	index = 0xa0;
	while (*ext_reg_info != 0xff) {
		ast_set_index_reg_mask(ast, AST_IO_CRTC_PORT, index, 0x00, *ext_reg_info);
		index++;
		ext_reg_info++;
	}

	/* disable standard IO/MEM decode if secondary */
	/* ast_set_index_reg-mask(ast, AST_IO_CRTC_PORT, 0xa1, 0xff, 0x3); */

	/* Set Ext. Default */
	ast_set_index_reg_mask(ast, AST_IO_CRTC_PORT, 0x8c, 0x00, 0x01);
	ast_set_index_reg_mask(ast, AST_IO_CRTC_PORT, 0xb7, 0x00, 0x00);

	/* Enable RAMDAC for A1 */
	reg = 0x04;
	if (ast->chip == AST2300 || ast->chip == AST2400 ||
	    ast->chip == AST2500 || ast->chip == AIP200)
		reg |= 0x20;
	ast_set_index_reg_mask(ast, AST_IO_CRTC_PORT, 0xb6, 0xff, reg);

	/* Screen off */
	ast_set_index_reg_mask(ast, AST_IO_SEQ_PORT, 0x01, 0xff, 0x20);
	udelay(10);
}

u32 ast_mindwm(struct ast_private *ast, u32 r)
{
	uint32_t data;

	ast_write32(ast, 0xf004, r & 0xffff0000);
	ast_write32(ast, 0xf000, 0x1);

	do {
		data = ast_read32(ast, 0xf004) & 0xffff0000;
	} while (data != (r & 0xffff0000));
	return ast_read32(ast, 0x10000 + (r & 0x0000ffff));
}

void ast_moutdwm(struct ast_private *ast, u32 r, u32 v)
{
	uint32_t data;
	ast_write32(ast, 0xf004, r & 0xffff0000);
	ast_write32(ast, 0xf000, 0x1);
	do {
		data = ast_read32(ast, 0xf004) & 0xffff0000;
	} while (data != (r & 0xffff0000));
	ast_write32(ast, 0x10000 + (r & 0x0000ffff), v);
}

/*
 * AST2100/2150 DLL CBR Setting
 */
#define CBR_SIZE_AST2150	     ((16 << 10) - 1)
#define CBR_PASSNUM_AST2150          5
#define CBR_THRESHOLD_AST2150        10
#define CBR_THRESHOLD2_AST2150       10
#define TIMEOUT_AST2150              5000000

#define CBR_PATNUM_AST2150           8

static const u32 pattern_AST2150[14] = {
	0xFF00FF00,
	0xCC33CC33,
	0xAA55AA55,
	0xFFFE0001,
	0x683501FE,
	0x0F1929B0,
	0x2D0B4346,
	0x60767F02,
	0x6FBE36A6,
	0x3A253035,
	0x3019686D,
	0x41C6167E,
	0x620152BF,
	0x20F050E0
};

static u32 mmctestburst2_ast2150(struct ast_private *ast, u32 datagen)
{
	u32 data, timeout;

	ast_moutdwm(ast, 0x1e6e0070, 0x00000000);
	ast_moutdwm(ast, 0x1e6e0070, 0x00000001 | (datagen << 3));
	timeout = 0;
	do {
		data = ast_mindwm(ast, 0x1e6e0070) & 0x40;
		if (++timeout > TIMEOUT_AST2150) {
			ast_moutdwm(ast, 0x1e6e0070, 0x00000000);
			return 0xffffffff;
		}
	} while (!data);
	ast_moutdwm(ast, 0x1e6e0070, 0x00000000);
	ast_moutdwm(ast, 0x1e6e0070, 0x00000003 | (datagen << 3));
	timeout = 0;
	do {
		data = ast_mindwm(ast, 0x1e6e0070) & 0x40;
		if (++timeout > TIMEOUT_AST2150) {
			ast_moutdwm(ast, 0x1e6e0070, 0x00000000);
			return 0xffffffff;
		}
	} while (!data);
	data = (ast_mindwm(ast, 0x1e6e0070) & 0x80) >> 7;
	ast_moutdwm(ast, 0x1e6e0070, 0x00000000);
	return data;
}

#if 0 /* unused in DDX driver - here for completeness */
static u32 mmctestsingle2_ast2150(struct ast_private *ast, u32 datagen)
{
	u32 data, timeout;

	ast_moutdwm(ast, 0x1e6e0070, 0x00000000);
	ast_moutdwm(ast, 0x1e6e0070, 0x00000005 | (datagen << 3));
	timeout = 0;
	do {
		data = ast_mindwm(ast, 0x1e6e0070) & 0x40;
		if (++timeout > TIMEOUT_AST2150) {
			ast_moutdwm(ast, 0x1e6e0070, 0x00000000);
			return 0xffffffff;
		}
	} while (!data);
	data = (ast_mindwm(ast, 0x1e6e0070) & 0x80) >> 7;
	ast_moutdwm(ast, 0x1e6e0070, 0x00000000);
	return data;
}
#endif

static int cbrtest_ast2150(struct ast_private *ast)
{
	int i;

	for (i = 0; i < 8; i++)
		if (mmctestburst2_ast2150(ast, i))
			return 0;
	return 1;
}

static int cbrscan_ast2150(struct ast_private *ast, int busw)
{
	u32 patcnt, loop;

	for (patcnt = 0; patcnt < CBR_PATNUM_AST2150; patcnt++) {
		ast_moutdwm(ast, 0x1e6e007c, pattern_AST2150[patcnt]);
		for (loop = 0; loop < CBR_PASSNUM_AST2150; loop++) {
			if (cbrtest_ast2150(ast))
				break;
		}
		if (loop == CBR_PASSNUM_AST2150)
			return 0;
	}
	return 1;
}


static void cbrdlli_ast2150(struct ast_private *ast, int busw)
{
	u32 dll_min[4], dll_max[4], dlli, data, passcnt;

cbr_start:
	dll_min[0] = dll_min[1] = dll_min[2] = dll_min[3] = 0xff;
	dll_max[0] = dll_max[1] = dll_max[2] = dll_max[3] = 0x0;
	passcnt = 0;

	for (dlli = 0; dlli < 100; dlli++) {
		ast_moutdwm(ast, 0x1e6e0068, dlli | (dlli << 8) | (dlli << 16) | (dlli << 24));
		data = cbrscan_ast2150(ast, busw);
		if (data != 0) {
			if (data & 0x1) {
				if (dll_min[0] > dlli)
					dll_min[0] = dlli;
				if (dll_max[0] < dlli)
					dll_max[0] = dlli;
			}
			passcnt++;
		} else if (passcnt >= CBR_THRESHOLD_AST2150)
			goto cbr_start;
	}
	if (dll_max[0] == 0 || (dll_max[0]-dll_min[0]) < CBR_THRESHOLD_AST2150)
		goto cbr_start;

	dlli = dll_min[0] + (((dll_max[0] - dll_min[0]) * 7) >> 4);
	ast_moutdwm(ast, 0x1e6e0068, dlli | (dlli << 8) | (dlli << 16) | (dlli << 24));
}



static void ast_init_dram_reg(struct drm_device *dev)
{
	struct ast_private *ast = to_ast_private(dev);
	u8 j;
	u32 data, temp, i;
	const struct ast_dramstruct *dram_reg_info;

	j = ast_get_index_reg_mask(ast, AST_IO_CRTC_PORT, 0xd0, 0xff);

	if ((j & 0x80) == 0) { /* VGA only */
		if (ast->chip == AST2000) {
			dram_reg_info = ast2000_dram_table_data;
			ast_write32(ast, 0xf004, 0x1e6e0000);
			ast_write32(ast, 0xf000, 0x1);
			ast_write32(ast, 0x10100, 0xa8);

			do {
				;
			} while (ast_read32(ast, 0x10100) != 0xa8);
		} else {/* AST2100/1100 */
			if (ast->chip == AST2100 || ast->chip == 2200)
				dram_reg_info = ast2100_dram_table_data;
			else
				dram_reg_info = ast1100_dram_table_data;

			ast_write32(ast, 0xf004, 0x1e6e0000);
			ast_write32(ast, 0xf000, 0x1);
			ast_write32(ast, 0x12000, 0x1688A8A8);
			do {
				;
			} while (ast_read32(ast, 0x12000) != 0x01);

			ast_write32(ast, 0x10000, 0xfc600309);
			do {
				;
			} while (ast_read32(ast, 0x10000) != 0x01);
		}

		while (dram_reg_info->index != 0xffff) {
			if (dram_reg_info->index == 0xff00) {/* delay fn */
				for (i = 0; i < 15; i++)
					udelay(dram_reg_info->data);
			} else if (dram_reg_info->index == 0x4 && ast->chip != AST2000) {
				data = dram_reg_info->data;
				if (ast->dram_type == AST_DRAM_1Gx16)
					data = 0x00000d89;
				else if (ast->dram_type == AST_DRAM_1Gx32)
					data = 0x00000c8d;

				temp = ast_read32(ast, 0x12070);
				temp &= 0xc;
				temp <<= 2;
				ast_write32(ast, 0x10000 + dram_reg_info->index, data | temp);
			} else
				ast_write32(ast, 0x10000 + dram_reg_info->index, dram_reg_info->data);
			dram_reg_info++;
		}

		/* AST 2100/2150 DRAM calibration */
		data = ast_read32(ast, 0x10120);
		if (data == 0x5061) { /* 266Mhz */
			data = ast_read32(ast, 0x10004);
			if (data & 0x40)
				cbrdlli_ast2150(ast, 16); /* 16 bits */
			else
				cbrdlli_ast2150(ast, 32); /* 32 bits */
		}

		switch (ast->chip) {
		case AST2000:
			temp = ast_read32(ast, 0x10140);
			ast_write32(ast, 0x10140, temp | 0x40);
			break;
		case AST1100:
		case AST2100:
		case AST2200:
		case AST2150:
			temp = ast_read32(ast, 0x1200c);
			ast_write32(ast, 0x1200c, temp & 0xfffffffd);
			temp = ast_read32(ast, 0x12040);
			ast_write32(ast, 0x12040, temp | 0x40);
			break;
		default:
			break;
		}
	}

	/* wait ready */
	do {
		j = ast_get_index_reg_mask(ast, AST_IO_CRTC_PORT, 0xd0, 0xff);
	} while ((j & 0x40) == 0);
}

void ast_post_gpu(struct drm_device *dev)
{
	struct ast_private *ast = to_ast_private(dev);
	struct pci_dev *pdev = to_pci_dev(dev->dev);
	u32 reg;
<<<<<<< HEAD
	struct ast_private *ast = to_ast_private(dev);
=======
>>>>>>> 7d2a07b7

	pci_read_config_dword(pdev, 0x04, &reg);
	reg |= 0x3;
	pci_write_config_dword(pdev, 0x04, reg);

	ast_enable_vga(dev);
	ast_open_key(ast);
	ast_enable_mmio(dev);
	ast_set_def_ext_reg(dev);

	if (ast->config_mode == ast_use_p2a) {
		if (ast->chip == AST2500)
			ast_post_chip_2500(dev);
		else if (ast->chip == AST2300 || ast->chip == AST2400)
			ast_post_chip_2300(dev);
		else
			ast_init_dram_reg(dev);

		ast_init_3rdtx(dev);
	} else {
		if (ast->tx_chip_type != AST_TX_NONE)
			ast_set_index_reg_mask(ast, AST_IO_CRTC_PORT, 0xa3, 0xcf, 0x80);	/* Enable DVO */
	}
}

/* AST 2300 DRAM settings */
#define AST_DDR3 0
#define AST_DDR2 1

struct ast2300_dram_param {
	u32 dram_type;
	u32 dram_chipid;
	u32 dram_freq;
	u32 vram_size;
	u32 odt;
	u32 wodt;
	u32 rodt;
	u32 dram_config;
	u32 reg_PERIOD;
	u32 reg_MADJ;
	u32 reg_SADJ;
	u32 reg_MRS;
	u32 reg_EMRS;
	u32 reg_AC1;
	u32 reg_AC2;
	u32 reg_DQSIC;
	u32 reg_DRV;
	u32 reg_IOZ;
	u32 reg_DQIDLY;
	u32 reg_FREQ;
	u32 madj_max;
	u32 dll2_finetune_step;
};

/*
 * DQSI DLL CBR Setting
 */
#define CBR_SIZE0            ((1  << 10) - 1)
#define CBR_SIZE1            ((4  << 10) - 1)
#define CBR_SIZE2            ((64 << 10) - 1)
#define CBR_PASSNUM          5
#define CBR_PASSNUM2         5
#define CBR_THRESHOLD        10
#define CBR_THRESHOLD2       10
#define TIMEOUT              5000000
#define CBR_PATNUM           8

static const u32 pattern[8] = {
	0xFF00FF00,
	0xCC33CC33,
	0xAA55AA55,
	0x88778877,
	0x92CC4D6E,
	0x543D3CDE,
	0xF1E843C7,
	0x7C61D253
};

static bool mmc_test(struct ast_private *ast, u32 datagen, u8 test_ctl)
{
	u32 data, timeout;

	ast_moutdwm(ast, 0x1e6e0070, 0x00000000);
	ast_moutdwm(ast, 0x1e6e0070, (datagen << 3) | test_ctl);
	timeout = 0;
	do {
		data = ast_mindwm(ast, 0x1e6e0070) & 0x3000;
		if (data & 0x2000)
			return false;
		if (++timeout > TIMEOUT) {
			ast_moutdwm(ast, 0x1e6e0070, 0x00000000);
			return false;
		}
	} while (!data);
	ast_moutdwm(ast, 0x1e6e0070, 0x0);
	return true;
}

static u32 mmc_test2(struct ast_private *ast, u32 datagen, u8 test_ctl)
{
	u32 data, timeout;

	ast_moutdwm(ast, 0x1e6e0070, 0x00000000);
	ast_moutdwm(ast, 0x1e6e0070, (datagen << 3) | test_ctl);
	timeout = 0;
	do {
		data = ast_mindwm(ast, 0x1e6e0070) & 0x1000;
		if (++timeout > TIMEOUT) {
			ast_moutdwm(ast, 0x1e6e0070, 0x0);
			return 0xffffffff;
		}
	} while (!data);
	data = ast_mindwm(ast, 0x1e6e0078);
	data = (data | (data >> 16)) & 0xffff;
	ast_moutdwm(ast, 0x1e6e0070, 0x00000000);
	return data;
}


static bool mmc_test_burst(struct ast_private *ast, u32 datagen)
{
	return mmc_test(ast, datagen, 0xc1);
}

static u32 mmc_test_burst2(struct ast_private *ast, u32 datagen)
{
	return mmc_test2(ast, datagen, 0x41);
}

static bool mmc_test_single(struct ast_private *ast, u32 datagen)
{
	return mmc_test(ast, datagen, 0xc5);
}

static u32 mmc_test_single2(struct ast_private *ast, u32 datagen)
{
	return mmc_test2(ast, datagen, 0x05);
}

static bool mmc_test_single_2500(struct ast_private *ast, u32 datagen)
{
	return mmc_test(ast, datagen, 0x85);
}

static int cbr_test(struct ast_private *ast)
{
	u32 data;
	int i;
	data = mmc_test_single2(ast, 0);
	if ((data & 0xff) && (data & 0xff00))
		return 0;
	for (i = 0; i < 8; i++) {
		data = mmc_test_burst2(ast, i);
		if ((data & 0xff) && (data & 0xff00))
			return 0;
	}
	if (!data)
		return 3;
	else if (data & 0xff)
		return 2;
	return 1;
}

static int cbr_scan(struct ast_private *ast)
{
	u32 data, data2, patcnt, loop;

	data2 = 3;
	for (patcnt = 0; patcnt < CBR_PATNUM; patcnt++) {
		ast_moutdwm(ast, 0x1e6e007c, pattern[patcnt]);
		for (loop = 0; loop < CBR_PASSNUM2; loop++) {
			if ((data = cbr_test(ast)) != 0) {
				data2 &= data;
				if (!data2)
					return 0;
				break;
			}
		}
		if (loop == CBR_PASSNUM2)
			return 0;
	}
	return data2;
}

static u32 cbr_test2(struct ast_private *ast)
{
	u32 data;

	data = mmc_test_burst2(ast, 0);
	if (data == 0xffff)
		return 0;
	data |= mmc_test_single2(ast, 0);
	if (data == 0xffff)
		return 0;

	return ~data & 0xffff;
}

static u32 cbr_scan2(struct ast_private *ast)
{
	u32 data, data2, patcnt, loop;

	data2 = 0xffff;
	for (patcnt = 0; patcnt < CBR_PATNUM; patcnt++) {
		ast_moutdwm(ast, 0x1e6e007c, pattern[patcnt]);
		for (loop = 0; loop < CBR_PASSNUM2; loop++) {
			if ((data = cbr_test2(ast)) != 0) {
				data2 &= data;
				if (!data2)
					return 0;
				break;
			}
		}
		if (loop == CBR_PASSNUM2)
			return 0;
	}
	return data2;
}

static bool cbr_test3(struct ast_private *ast)
{
	if (!mmc_test_burst(ast, 0))
		return false;
	if (!mmc_test_single(ast, 0))
		return false;
	return true;
}

static bool cbr_scan3(struct ast_private *ast)
{
	u32 patcnt, loop;

	for (patcnt = 0; patcnt < CBR_PATNUM; patcnt++) {
		ast_moutdwm(ast, 0x1e6e007c, pattern[patcnt]);
		for (loop = 0; loop < 2; loop++) {
			if (cbr_test3(ast))
				break;
		}
		if (loop == 2)
			return false;
	}
	return true;
}

static bool finetuneDQI_L(struct ast_private *ast, struct ast2300_dram_param *param)
{
	u32 gold_sadj[2], dllmin[16], dllmax[16], dlli, data, cnt, mask, passcnt, retry = 0;
	bool status = false;
FINETUNE_START:
	for (cnt = 0; cnt < 16; cnt++) {
		dllmin[cnt] = 0xff;
		dllmax[cnt] = 0x0;
	}
	passcnt = 0;
	for (dlli = 0; dlli < 76; dlli++) {
		ast_moutdwm(ast, 0x1E6E0068, 0x00001400 | (dlli << 16) | (dlli << 24));
		ast_moutdwm(ast, 0x1E6E0074, CBR_SIZE1);
		data = cbr_scan2(ast);
		if (data != 0) {
			mask = 0x00010001;
			for (cnt = 0; cnt < 16; cnt++) {
				if (data & mask) {
					if (dllmin[cnt] > dlli) {
						dllmin[cnt] = dlli;
					}
					if (dllmax[cnt] < dlli) {
						dllmax[cnt] = dlli;
					}
				}
				mask <<= 1;
			}
			passcnt++;
		} else if (passcnt >= CBR_THRESHOLD2) {
			break;
		}
	}
	gold_sadj[0] = 0x0;
	passcnt = 0;
	for (cnt = 0; cnt < 16; cnt++) {
		if ((dllmax[cnt] > dllmin[cnt]) && ((dllmax[cnt] - dllmin[cnt]) >= CBR_THRESHOLD2)) {
			gold_sadj[0] += dllmin[cnt];
			passcnt++;
		}
	}
	if (retry++ > 10)
		goto FINETUNE_DONE;
	if (passcnt != 16) {
		goto FINETUNE_START;
	}
	status = true;
FINETUNE_DONE:
	gold_sadj[0] = gold_sadj[0] >> 4;
	gold_sadj[1] = gold_sadj[0];

	data = 0;
	for (cnt = 0; cnt < 8; cnt++) {
		data >>= 3;
		if ((dllmax[cnt] > dllmin[cnt]) && ((dllmax[cnt] - dllmin[cnt]) >= CBR_THRESHOLD2)) {
			dlli = dllmin[cnt];
			if (gold_sadj[0] >= dlli) {
				dlli = ((gold_sadj[0] - dlli) * 19) >> 5;
				if (dlli > 3) {
					dlli = 3;
				}
			} else {
				dlli = ((dlli - gold_sadj[0]) * 19) >> 5;
				if (dlli > 4) {
					dlli = 4;
				}
				dlli = (8 - dlli) & 0x7;
			}
			data |= dlli << 21;
		}
	}
	ast_moutdwm(ast, 0x1E6E0080, data);

	data = 0;
	for (cnt = 8; cnt < 16; cnt++) {
		data >>= 3;
		if ((dllmax[cnt] > dllmin[cnt]) && ((dllmax[cnt] - dllmin[cnt]) >= CBR_THRESHOLD2)) {
			dlli = dllmin[cnt];
			if (gold_sadj[1] >= dlli) {
				dlli = ((gold_sadj[1] - dlli) * 19) >> 5;
				if (dlli > 3) {
					dlli = 3;
				} else {
					dlli = (dlli - 1) & 0x7;
				}
			} else {
				dlli = ((dlli - gold_sadj[1]) * 19) >> 5;
				dlli += 1;
				if (dlli > 4) {
					dlli = 4;
				}
				dlli = (8 - dlli) & 0x7;
			}
			data |= dlli << 21;
		}
	}
	ast_moutdwm(ast, 0x1E6E0084, data);
	return status;
} /* finetuneDQI_L */

static void finetuneDQSI(struct ast_private *ast)
{
	u32 dlli, dqsip, dqidly;
	u32 reg_mcr18, reg_mcr0c, passcnt[2], diff;
	u32 g_dqidly, g_dqsip, g_margin, g_side;
	u16 pass[32][2][2];
	char tag[2][76];

	/* Disable DQI CBR */
	reg_mcr0c  = ast_mindwm(ast, 0x1E6E000C);
	reg_mcr18  = ast_mindwm(ast, 0x1E6E0018);
	reg_mcr18 &= 0x0000ffff;
	ast_moutdwm(ast, 0x1E6E0018, reg_mcr18);

	for (dlli = 0; dlli < 76; dlli++) {
		tag[0][dlli] = 0x0;
		tag[1][dlli] = 0x0;
	}
	for (dqidly = 0; dqidly < 32; dqidly++) {
		pass[dqidly][0][0] = 0xff;
		pass[dqidly][0][1] = 0x0;
		pass[dqidly][1][0] = 0xff;
		pass[dqidly][1][1] = 0x0;
	}
	for (dqidly = 0; dqidly < 32; dqidly++) {
		passcnt[0] = passcnt[1] = 0;
		for (dqsip = 0; dqsip < 2; dqsip++) {
			ast_moutdwm(ast, 0x1E6E000C, 0);
			ast_moutdwm(ast, 0x1E6E0018, reg_mcr18 | (dqidly << 16) | (dqsip << 23));
			ast_moutdwm(ast, 0x1E6E000C, reg_mcr0c);
			for (dlli = 0; dlli < 76; dlli++) {
				ast_moutdwm(ast, 0x1E6E0068, 0x00001300 | (dlli << 16) | (dlli << 24));
				ast_moutdwm(ast, 0x1E6E0070, 0);
				ast_moutdwm(ast, 0x1E6E0074, CBR_SIZE0);
				if (cbr_scan3(ast)) {
					if (dlli == 0)
						break;
					passcnt[dqsip]++;
					tag[dqsip][dlli] = 'P';
					if (dlli < pass[dqidly][dqsip][0])
						pass[dqidly][dqsip][0] = (u16) dlli;
					if (dlli > pass[dqidly][dqsip][1])
						pass[dqidly][dqsip][1] = (u16) dlli;
				} else if (passcnt[dqsip] >= 5)
					break;
				else {
					pass[dqidly][dqsip][0] = 0xff;
					pass[dqidly][dqsip][1] = 0x0;
				}
			}
		}
		if (passcnt[0] == 0 && passcnt[1] == 0)
			dqidly++;
	}
	/* Search margin */
	g_dqidly = g_dqsip = g_margin = g_side = 0;

	for (dqidly = 0; dqidly < 32; dqidly++) {
		for (dqsip = 0; dqsip < 2; dqsip++) {
			if (pass[dqidly][dqsip][0] > pass[dqidly][dqsip][1])
				continue;
			diff = pass[dqidly][dqsip][1] - pass[dqidly][dqsip][0];
			if ((diff+2) < g_margin)
				continue;
			passcnt[0] = passcnt[1] = 0;
			for (dlli = pass[dqidly][dqsip][0]; dlli > 0  && tag[dqsip][dlli] != 0; dlli--, passcnt[0]++);
			for (dlli = pass[dqidly][dqsip][1]; dlli < 76 && tag[dqsip][dlli] != 0; dlli++, passcnt[1]++);
			if (passcnt[0] > passcnt[1])
				passcnt[0] = passcnt[1];
			passcnt[1] = 0;
			if (passcnt[0] > g_side)
				passcnt[1] = passcnt[0] - g_side;
			if (diff > (g_margin+1) && (passcnt[1] > 0 || passcnt[0] > 8)) {
				g_margin = diff;
				g_dqidly = dqidly;
				g_dqsip  = dqsip;
				g_side   = passcnt[0];
			} else if (passcnt[1] > 1 && g_side < 8) {
				if (diff > g_margin)
					g_margin = diff;
				g_dqidly = dqidly;
				g_dqsip  = dqsip;
				g_side   = passcnt[0];
			}
		}
	}
	reg_mcr18 = reg_mcr18 | (g_dqidly << 16) | (g_dqsip << 23);
	ast_moutdwm(ast, 0x1E6E0018, reg_mcr18);

}
static bool cbr_dll2(struct ast_private *ast, struct ast2300_dram_param *param)
{
	u32 dllmin[2], dllmax[2], dlli, data, passcnt, retry = 0;
	bool status = false;

	finetuneDQSI(ast);
	if (finetuneDQI_L(ast, param) == false)
		return status;

CBR_START2:
	dllmin[0] = dllmin[1] = 0xff;
	dllmax[0] = dllmax[1] = 0x0;
	passcnt = 0;
	for (dlli = 0; dlli < 76; dlli++) {
		ast_moutdwm(ast, 0x1E6E0068, 0x00001300 | (dlli << 16) | (dlli << 24));
		ast_moutdwm(ast, 0x1E6E0074, CBR_SIZE2);
		data = cbr_scan(ast);
		if (data != 0) {
			if (data & 0x1) {
				if (dllmin[0] > dlli) {
					dllmin[0] = dlli;
				}
				if (dllmax[0] < dlli) {
					dllmax[0] = dlli;
				}
			}
			if (data & 0x2) {
				if (dllmin[1] > dlli) {
					dllmin[1] = dlli;
				}
				if (dllmax[1] < dlli) {
					dllmax[1] = dlli;
				}
			}
			passcnt++;
		} else if (passcnt >= CBR_THRESHOLD) {
			break;
		}
	}
	if (retry++ > 10)
		goto CBR_DONE2;
	if (dllmax[0] == 0 || (dllmax[0]-dllmin[0]) < CBR_THRESHOLD) {
		goto CBR_START2;
	}
	if (dllmax[1] == 0 || (dllmax[1]-dllmin[1]) < CBR_THRESHOLD) {
		goto CBR_START2;
	}
	status = true;
CBR_DONE2:
	dlli  = (dllmin[1] + dllmax[1]) >> 1;
	dlli <<= 8;
	dlli += (dllmin[0] + dllmax[0]) >> 1;
	ast_moutdwm(ast, 0x1E6E0068, ast_mindwm(ast, 0x1E720058) | (dlli << 16));
	return status;
} /* CBRDLL2 */

static void get_ddr3_info(struct ast_private *ast, struct ast2300_dram_param *param)
{
	u32 trap, trap_AC2, trap_MRS;

	ast_moutdwm(ast, 0x1E6E2000, 0x1688A8A8);

	/* Ger trap info */
	trap = (ast_mindwm(ast, 0x1E6E2070) >> 25) & 0x3;
	trap_AC2  = 0x00020000 + (trap << 16);
	trap_AC2 |= 0x00300000 + ((trap & 0x2) << 19);
	trap_MRS  = 0x00000010 + (trap << 4);
	trap_MRS |= ((trap & 0x2) << 18);

	param->reg_MADJ       = 0x00034C4C;
	param->reg_SADJ       = 0x00001800;
	param->reg_DRV        = 0x000000F0;
	param->reg_PERIOD     = param->dram_freq;
	param->rodt           = 0;

	switch (param->dram_freq) {
	case 336:
		ast_moutdwm(ast, 0x1E6E2020, 0x0190);
		param->wodt          = 0;
		param->reg_AC1       = 0x22202725;
		param->reg_AC2       = 0xAA007613 | trap_AC2;
		param->reg_DQSIC     = 0x000000BA;
		param->reg_MRS       = 0x04001400 | trap_MRS;
		param->reg_EMRS      = 0x00000000;
		param->reg_IOZ       = 0x00000023;
		param->reg_DQIDLY    = 0x00000074;
		param->reg_FREQ      = 0x00004DC0;
		param->madj_max      = 96;
		param->dll2_finetune_step = 3;
		switch (param->dram_chipid) {
		default:
		case AST_DRAM_512Mx16:
		case AST_DRAM_1Gx16:
			param->reg_AC2   = 0xAA007613 | trap_AC2;
			break;
		case AST_DRAM_2Gx16:
			param->reg_AC2   = 0xAA00761C | trap_AC2;
			break;
		case AST_DRAM_4Gx16:
			param->reg_AC2   = 0xAA007636 | trap_AC2;
			break;
		}
		break;
	default:
	case 396:
		ast_moutdwm(ast, 0x1E6E2020, 0x03F1);
		param->wodt          = 1;
		param->reg_AC1       = 0x33302825;
		param->reg_AC2       = 0xCC009617 | trap_AC2;
		param->reg_DQSIC     = 0x000000E2;
		param->reg_MRS       = 0x04001600 | trap_MRS;
		param->reg_EMRS      = 0x00000000;
		param->reg_IOZ       = 0x00000034;
		param->reg_DRV       = 0x000000FA;
		param->reg_DQIDLY    = 0x00000089;
		param->reg_FREQ      = 0x00005040;
		param->madj_max      = 96;
		param->dll2_finetune_step = 4;

		switch (param->dram_chipid) {
		default:
		case AST_DRAM_512Mx16:
		case AST_DRAM_1Gx16:
			param->reg_AC2   = 0xCC009617 | trap_AC2;
			break;
		case AST_DRAM_2Gx16:
			param->reg_AC2   = 0xCC009622 | trap_AC2;
			break;
		case AST_DRAM_4Gx16:
			param->reg_AC2   = 0xCC00963F | trap_AC2;
			break;
		}
		break;

	case 408:
		ast_moutdwm(ast, 0x1E6E2020, 0x01F0);
		param->wodt          = 1;
		param->reg_AC1       = 0x33302825;
		param->reg_AC2       = 0xCC009617 | trap_AC2;
		param->reg_DQSIC     = 0x000000E2;
		param->reg_MRS       = 0x04001600 | trap_MRS;
		param->reg_EMRS      = 0x00000000;
		param->reg_IOZ       = 0x00000023;
		param->reg_DRV       = 0x000000FA;
		param->reg_DQIDLY    = 0x00000089;
		param->reg_FREQ      = 0x000050C0;
		param->madj_max      = 96;
		param->dll2_finetune_step = 4;

		switch (param->dram_chipid) {
		default:
		case AST_DRAM_512Mx16:
		case AST_DRAM_1Gx16:
			param->reg_AC2   = 0xCC009617 | trap_AC2;
			break;
		case AST_DRAM_2Gx16:
			param->reg_AC2   = 0xCC009622 | trap_AC2;
			break;
		case AST_DRAM_4Gx16:
			param->reg_AC2   = 0xCC00963F | trap_AC2;
			break;
		}

		break;
	case 456:
		ast_moutdwm(ast, 0x1E6E2020, 0x0230);
		param->wodt          = 0;
		param->reg_AC1       = 0x33302926;
		param->reg_AC2       = 0xCD44961A;
		param->reg_DQSIC     = 0x000000FC;
		param->reg_MRS       = 0x00081830;
		param->reg_EMRS      = 0x00000000;
		param->reg_IOZ       = 0x00000045;
		param->reg_DQIDLY    = 0x00000097;
		param->reg_FREQ      = 0x000052C0;
		param->madj_max      = 88;
		param->dll2_finetune_step = 4;
		break;
	case 504:
		ast_moutdwm(ast, 0x1E6E2020, 0x0270);
		param->wodt          = 1;
		param->reg_AC1       = 0x33302926;
		param->reg_AC2       = 0xDE44A61D;
		param->reg_DQSIC     = 0x00000117;
		param->reg_MRS       = 0x00081A30;
		param->reg_EMRS      = 0x00000000;
		param->reg_IOZ       = 0x070000BB;
		param->reg_DQIDLY    = 0x000000A0;
		param->reg_FREQ      = 0x000054C0;
		param->madj_max      = 79;
		param->dll2_finetune_step = 4;
		break;
	case 528:
		ast_moutdwm(ast, 0x1E6E2020, 0x0290);
		param->wodt          = 1;
		param->rodt          = 1;
		param->reg_AC1       = 0x33302926;
		param->reg_AC2       = 0xEF44B61E;
		param->reg_DQSIC     = 0x00000125;
		param->reg_MRS       = 0x00081A30;
		param->reg_EMRS      = 0x00000040;
		param->reg_DRV       = 0x000000F5;
		param->reg_IOZ       = 0x00000023;
		param->reg_DQIDLY    = 0x00000088;
		param->reg_FREQ      = 0x000055C0;
		param->madj_max      = 76;
		param->dll2_finetune_step = 3;
		break;
	case 576:
		ast_moutdwm(ast, 0x1E6E2020, 0x0140);
		param->reg_MADJ      = 0x00136868;
		param->reg_SADJ      = 0x00004534;
		param->wodt          = 1;
		param->rodt          = 1;
		param->reg_AC1       = 0x33302A37;
		param->reg_AC2       = 0xEF56B61E;
		param->reg_DQSIC     = 0x0000013F;
		param->reg_MRS       = 0x00101A50;
		param->reg_EMRS      = 0x00000040;
		param->reg_DRV       = 0x000000FA;
		param->reg_IOZ       = 0x00000023;
		param->reg_DQIDLY    = 0x00000078;
		param->reg_FREQ      = 0x000057C0;
		param->madj_max      = 136;
		param->dll2_finetune_step = 3;
		break;
	case 600:
		ast_moutdwm(ast, 0x1E6E2020, 0x02E1);
		param->reg_MADJ      = 0x00136868;
		param->reg_SADJ      = 0x00004534;
		param->wodt          = 1;
		param->rodt          = 1;
		param->reg_AC1       = 0x32302A37;
		param->reg_AC2       = 0xDF56B61F;
		param->reg_DQSIC     = 0x0000014D;
		param->reg_MRS       = 0x00101A50;
		param->reg_EMRS      = 0x00000004;
		param->reg_DRV       = 0x000000F5;
		param->reg_IOZ       = 0x00000023;
		param->reg_DQIDLY    = 0x00000078;
		param->reg_FREQ      = 0x000058C0;
		param->madj_max      = 132;
		param->dll2_finetune_step = 3;
		break;
	case 624:
		ast_moutdwm(ast, 0x1E6E2020, 0x0160);
		param->reg_MADJ      = 0x00136868;
		param->reg_SADJ      = 0x00004534;
		param->wodt          = 1;
		param->rodt          = 1;
		param->reg_AC1       = 0x32302A37;
		param->reg_AC2       = 0xEF56B621;
		param->reg_DQSIC     = 0x0000015A;
		param->reg_MRS       = 0x02101A50;
		param->reg_EMRS      = 0x00000004;
		param->reg_DRV       = 0x000000F5;
		param->reg_IOZ       = 0x00000034;
		param->reg_DQIDLY    = 0x00000078;
		param->reg_FREQ      = 0x000059C0;
		param->madj_max      = 128;
		param->dll2_finetune_step = 3;
		break;
	} /* switch freq */

	switch (param->dram_chipid) {
	case AST_DRAM_512Mx16:
		param->dram_config = 0x130;
		break;
	default:
	case AST_DRAM_1Gx16:
		param->dram_config = 0x131;
		break;
	case AST_DRAM_2Gx16:
		param->dram_config = 0x132;
		break;
	case AST_DRAM_4Gx16:
		param->dram_config = 0x133;
		break;
	} /* switch size */

	switch (param->vram_size) {
	default:
	case AST_VIDMEM_SIZE_8M:
		param->dram_config |= 0x00;
		break;
	case AST_VIDMEM_SIZE_16M:
		param->dram_config |= 0x04;
		break;
	case AST_VIDMEM_SIZE_32M:
		param->dram_config |= 0x08;
		break;
	case AST_VIDMEM_SIZE_64M:
		param->dram_config |= 0x0c;
		break;
	}

}

static void ddr3_init(struct ast_private *ast, struct ast2300_dram_param *param)
{
	u32 data, data2, retry = 0;

ddr3_init_start:
	ast_moutdwm(ast, 0x1E6E0000, 0xFC600309);
	ast_moutdwm(ast, 0x1E6E0018, 0x00000100);
	ast_moutdwm(ast, 0x1E6E0024, 0x00000000);
	ast_moutdwm(ast, 0x1E6E0034, 0x00000000);
	udelay(10);
	ast_moutdwm(ast, 0x1E6E0064, param->reg_MADJ);
	ast_moutdwm(ast, 0x1E6E0068, param->reg_SADJ);
	udelay(10);
	ast_moutdwm(ast, 0x1E6E0064, param->reg_MADJ | 0xC0000);
	udelay(10);

	ast_moutdwm(ast, 0x1E6E0004, param->dram_config);
	ast_moutdwm(ast, 0x1E6E0008, 0x90040f);
	ast_moutdwm(ast, 0x1E6E0010, param->reg_AC1);
	ast_moutdwm(ast, 0x1E6E0014, param->reg_AC2);
	ast_moutdwm(ast, 0x1E6E0020, param->reg_DQSIC);
	ast_moutdwm(ast, 0x1E6E0080, 0x00000000);
	ast_moutdwm(ast, 0x1E6E0084, 0x00000000);
	ast_moutdwm(ast, 0x1E6E0088, param->reg_DQIDLY);
	ast_moutdwm(ast, 0x1E6E0018, 0x4000A170);
	ast_moutdwm(ast, 0x1E6E0018, 0x00002370);
	ast_moutdwm(ast, 0x1E6E0038, 0x00000000);
	ast_moutdwm(ast, 0x1E6E0040, 0xFF444444);
	ast_moutdwm(ast, 0x1E6E0044, 0x22222222);
	ast_moutdwm(ast, 0x1E6E0048, 0x22222222);
	ast_moutdwm(ast, 0x1E6E004C, 0x00000002);
	ast_moutdwm(ast, 0x1E6E0050, 0x80000000);
	ast_moutdwm(ast, 0x1E6E0050, 0x00000000);
	ast_moutdwm(ast, 0x1E6E0054, 0);
	ast_moutdwm(ast, 0x1E6E0060, param->reg_DRV);
	ast_moutdwm(ast, 0x1E6E006C, param->reg_IOZ);
	ast_moutdwm(ast, 0x1E6E0070, 0x00000000);
	ast_moutdwm(ast, 0x1E6E0074, 0x00000000);
	ast_moutdwm(ast, 0x1E6E0078, 0x00000000);
	ast_moutdwm(ast, 0x1E6E007C, 0x00000000);
	/* Wait MCLK2X lock to MCLK */
	do {
		data = ast_mindwm(ast, 0x1E6E001C);
	} while (!(data & 0x08000000));
	data = ast_mindwm(ast, 0x1E6E001C);
	data = (data >> 8) & 0xff;
	while ((data & 0x08) || ((data & 0x7) < 2) || (data < 4)) {
		data2 = (ast_mindwm(ast, 0x1E6E0064) & 0xfff3ffff) + 4;
		if ((data2 & 0xff) > param->madj_max) {
			break;
		}
		ast_moutdwm(ast, 0x1E6E0064, data2);
		if (data2 & 0x00100000) {
			data2 = ((data2 & 0xff) >> 3) + 3;
		} else {
			data2 = ((data2 & 0xff) >> 2) + 5;
		}
		data = ast_mindwm(ast, 0x1E6E0068) & 0xffff00ff;
		data2 += data & 0xff;
		data = data | (data2 << 8);
		ast_moutdwm(ast, 0x1E6E0068, data);
		udelay(10);
		ast_moutdwm(ast, 0x1E6E0064, ast_mindwm(ast, 0x1E6E0064) | 0xC0000);
		udelay(10);
		data = ast_mindwm(ast, 0x1E6E0018) & 0xfffff1ff;
		ast_moutdwm(ast, 0x1E6E0018, data);
		data = data | 0x200;
		ast_moutdwm(ast, 0x1E6E0018, data);
		do {
			data = ast_mindwm(ast, 0x1E6E001C);
		} while (!(data & 0x08000000));

		data = ast_mindwm(ast, 0x1E6E001C);
		data = (data >> 8) & 0xff;
	}
	ast_moutdwm(ast, 0x1E720058, ast_mindwm(ast, 0x1E6E0068) & 0xffff);
	data = ast_mindwm(ast, 0x1E6E0018) | 0xC00;
	ast_moutdwm(ast, 0x1E6E0018, data);

	ast_moutdwm(ast, 0x1E6E0034, 0x00000001);
	ast_moutdwm(ast, 0x1E6E000C, 0x00000040);
	udelay(50);
	/* Mode Register Setting */
	ast_moutdwm(ast, 0x1E6E002C, param->reg_MRS | 0x100);
	ast_moutdwm(ast, 0x1E6E0030, param->reg_EMRS);
	ast_moutdwm(ast, 0x1E6E0028, 0x00000005);
	ast_moutdwm(ast, 0x1E6E0028, 0x00000007);
	ast_moutdwm(ast, 0x1E6E0028, 0x00000003);
	ast_moutdwm(ast, 0x1E6E0028, 0x00000001);
	ast_moutdwm(ast, 0x1E6E002C, param->reg_MRS);
	ast_moutdwm(ast, 0x1E6E000C, 0x00005C08);
	ast_moutdwm(ast, 0x1E6E0028, 0x00000001);

	ast_moutdwm(ast, 0x1E6E000C, 0x00005C01);
	data = 0;
	if (param->wodt) {
		data = 0x300;
	}
	if (param->rodt) {
		data = data | 0x3000 | ((param->reg_AC2 & 0x60000) >> 3);
	}
	ast_moutdwm(ast, 0x1E6E0034, data | 0x3);

	/* Calibrate the DQSI delay */
	if ((cbr_dll2(ast, param) == false) && (retry++ < 10))
		goto ddr3_init_start;

	ast_moutdwm(ast, 0x1E6E0120, param->reg_FREQ);
	/* ECC Memory Initialization */
#ifdef ECC
	ast_moutdwm(ast, 0x1E6E007C, 0x00000000);
	ast_moutdwm(ast, 0x1E6E0070, 0x221);
	do {
		data = ast_mindwm(ast, 0x1E6E0070);
	} while (!(data & 0x00001000));
	ast_moutdwm(ast, 0x1E6E0070, 0x00000000);
	ast_moutdwm(ast, 0x1E6E0050, 0x80000000);
	ast_moutdwm(ast, 0x1E6E0050, 0x00000000);
#endif


}

static void get_ddr2_info(struct ast_private *ast, struct ast2300_dram_param *param)
{
	u32 trap, trap_AC2, trap_MRS;

	ast_moutdwm(ast, 0x1E6E2000, 0x1688A8A8);

	/* Ger trap info */
	trap = (ast_mindwm(ast, 0x1E6E2070) >> 25) & 0x3;
	trap_AC2  = (trap << 20) | (trap << 16);
	trap_AC2 += 0x00110000;
	trap_MRS  = 0x00000040 | (trap << 4);


	param->reg_MADJ       = 0x00034C4C;
	param->reg_SADJ       = 0x00001800;
	param->reg_DRV        = 0x000000F0;
	param->reg_PERIOD     = param->dram_freq;
	param->rodt           = 0;

	switch (param->dram_freq) {
	case 264:
		ast_moutdwm(ast, 0x1E6E2020, 0x0130);
		param->wodt          = 0;
		param->reg_AC1       = 0x11101513;
		param->reg_AC2       = 0x78117011;
		param->reg_DQSIC     = 0x00000092;
		param->reg_MRS       = 0x00000842;
		param->reg_EMRS      = 0x00000000;
		param->reg_DRV       = 0x000000F0;
		param->reg_IOZ       = 0x00000034;
		param->reg_DQIDLY    = 0x0000005A;
		param->reg_FREQ      = 0x00004AC0;
		param->madj_max      = 138;
		param->dll2_finetune_step = 3;
		break;
	case 336:
		ast_moutdwm(ast, 0x1E6E2020, 0x0190);
		param->wodt          = 1;
		param->reg_AC1       = 0x22202613;
		param->reg_AC2       = 0xAA009016 | trap_AC2;
		param->reg_DQSIC     = 0x000000BA;
		param->reg_MRS       = 0x00000A02 | trap_MRS;
		param->reg_EMRS      = 0x00000040;
		param->reg_DRV       = 0x000000FA;
		param->reg_IOZ       = 0x00000034;
		param->reg_DQIDLY    = 0x00000074;
		param->reg_FREQ      = 0x00004DC0;
		param->madj_max      = 96;
		param->dll2_finetune_step = 3;
		switch (param->dram_chipid) {
		default:
		case AST_DRAM_512Mx16:
			param->reg_AC2   = 0xAA009012 | trap_AC2;
			break;
		case AST_DRAM_1Gx16:
			param->reg_AC2   = 0xAA009016 | trap_AC2;
			break;
		case AST_DRAM_2Gx16:
			param->reg_AC2   = 0xAA009023 | trap_AC2;
			break;
		case AST_DRAM_4Gx16:
			param->reg_AC2   = 0xAA00903B | trap_AC2;
			break;
		}
		break;
	default:
	case 396:
		ast_moutdwm(ast, 0x1E6E2020, 0x03F1);
		param->wodt          = 1;
		param->rodt          = 0;
		param->reg_AC1       = 0x33302714;
		param->reg_AC2       = 0xCC00B01B | trap_AC2;
		param->reg_DQSIC     = 0x000000E2;
		param->reg_MRS       = 0x00000C02 | trap_MRS;
		param->reg_EMRS      = 0x00000040;
		param->reg_DRV       = 0x000000FA;
		param->reg_IOZ       = 0x00000034;
		param->reg_DQIDLY    = 0x00000089;
		param->reg_FREQ      = 0x00005040;
		param->madj_max      = 96;
		param->dll2_finetune_step = 4;

		switch (param->dram_chipid) {
		case AST_DRAM_512Mx16:
			param->reg_AC2   = 0xCC00B016 | trap_AC2;
			break;
		default:
		case AST_DRAM_1Gx16:
			param->reg_AC2   = 0xCC00B01B | trap_AC2;
			break;
		case AST_DRAM_2Gx16:
			param->reg_AC2   = 0xCC00B02B | trap_AC2;
			break;
		case AST_DRAM_4Gx16:
			param->reg_AC2   = 0xCC00B03F | trap_AC2;
			break;
		}

		break;

	case 408:
		ast_moutdwm(ast, 0x1E6E2020, 0x01F0);
		param->wodt          = 1;
		param->rodt          = 0;
		param->reg_AC1       = 0x33302714;
		param->reg_AC2       = 0xCC00B01B | trap_AC2;
		param->reg_DQSIC     = 0x000000E2;
		param->reg_MRS       = 0x00000C02 | trap_MRS;
		param->reg_EMRS      = 0x00000040;
		param->reg_DRV       = 0x000000FA;
		param->reg_IOZ       = 0x00000034;
		param->reg_DQIDLY    = 0x00000089;
		param->reg_FREQ      = 0x000050C0;
		param->madj_max      = 96;
		param->dll2_finetune_step = 4;

		switch (param->dram_chipid) {
		case AST_DRAM_512Mx16:
			param->reg_AC2   = 0xCC00B016 | trap_AC2;
			break;
		default:
		case AST_DRAM_1Gx16:
			param->reg_AC2   = 0xCC00B01B | trap_AC2;
			break;
		case AST_DRAM_2Gx16:
			param->reg_AC2   = 0xCC00B02B | trap_AC2;
			break;
		case AST_DRAM_4Gx16:
			param->reg_AC2   = 0xCC00B03F | trap_AC2;
			break;
		}

		break;
	case 456:
		ast_moutdwm(ast, 0x1E6E2020, 0x0230);
		param->wodt          = 0;
		param->reg_AC1       = 0x33302815;
		param->reg_AC2       = 0xCD44B01E;
		param->reg_DQSIC     = 0x000000FC;
		param->reg_MRS       = 0x00000E72;
		param->reg_EMRS      = 0x00000000;
		param->reg_DRV       = 0x00000000;
		param->reg_IOZ       = 0x00000034;
		param->reg_DQIDLY    = 0x00000097;
		param->reg_FREQ      = 0x000052C0;
		param->madj_max      = 88;
		param->dll2_finetune_step = 3;
		break;
	case 504:
		ast_moutdwm(ast, 0x1E6E2020, 0x0261);
		param->wodt          = 1;
		param->rodt          = 1;
		param->reg_AC1       = 0x33302815;
		param->reg_AC2       = 0xDE44C022;
		param->reg_DQSIC     = 0x00000117;
		param->reg_MRS       = 0x00000E72;
		param->reg_EMRS      = 0x00000040;
		param->reg_DRV       = 0x0000000A;
		param->reg_IOZ       = 0x00000045;
		param->reg_DQIDLY    = 0x000000A0;
		param->reg_FREQ      = 0x000054C0;
		param->madj_max      = 79;
		param->dll2_finetune_step = 3;
		break;
	case 528:
		ast_moutdwm(ast, 0x1E6E2020, 0x0120);
		param->wodt          = 1;
		param->rodt          = 1;
		param->reg_AC1       = 0x33302815;
		param->reg_AC2       = 0xEF44D024;
		param->reg_DQSIC     = 0x00000125;
		param->reg_MRS       = 0x00000E72;
		param->reg_EMRS      = 0x00000004;
		param->reg_DRV       = 0x000000F9;
		param->reg_IOZ       = 0x00000045;
		param->reg_DQIDLY    = 0x000000A7;
		param->reg_FREQ      = 0x000055C0;
		param->madj_max      = 76;
		param->dll2_finetune_step = 3;
		break;
	case 552:
		ast_moutdwm(ast, 0x1E6E2020, 0x02A1);
		param->wodt          = 1;
		param->rodt          = 1;
		param->reg_AC1       = 0x43402915;
		param->reg_AC2       = 0xFF44E025;
		param->reg_DQSIC     = 0x00000132;
		param->reg_MRS       = 0x00000E72;
		param->reg_EMRS      = 0x00000040;
		param->reg_DRV       = 0x0000000A;
		param->reg_IOZ       = 0x00000045;
		param->reg_DQIDLY    = 0x000000AD;
		param->reg_FREQ      = 0x000056C0;
		param->madj_max      = 76;
		param->dll2_finetune_step = 3;
		break;
	case 576:
		ast_moutdwm(ast, 0x1E6E2020, 0x0140);
		param->wodt          = 1;
		param->rodt          = 1;
		param->reg_AC1       = 0x43402915;
		param->reg_AC2       = 0xFF44E027;
		param->reg_DQSIC     = 0x0000013F;
		param->reg_MRS       = 0x00000E72;
		param->reg_EMRS      = 0x00000004;
		param->reg_DRV       = 0x000000F5;
		param->reg_IOZ       = 0x00000045;
		param->reg_DQIDLY    = 0x000000B3;
		param->reg_FREQ      = 0x000057C0;
		param->madj_max      = 76;
		param->dll2_finetune_step = 3;
		break;
	}

	switch (param->dram_chipid) {
	case AST_DRAM_512Mx16:
		param->dram_config = 0x100;
		break;
	default:
	case AST_DRAM_1Gx16:
		param->dram_config = 0x121;
		break;
	case AST_DRAM_2Gx16:
		param->dram_config = 0x122;
		break;
	case AST_DRAM_4Gx16:
		param->dram_config = 0x123;
		break;
	} /* switch size */

	switch (param->vram_size) {
	default:
	case AST_VIDMEM_SIZE_8M:
		param->dram_config |= 0x00;
		break;
	case AST_VIDMEM_SIZE_16M:
		param->dram_config |= 0x04;
		break;
	case AST_VIDMEM_SIZE_32M:
		param->dram_config |= 0x08;
		break;
	case AST_VIDMEM_SIZE_64M:
		param->dram_config |= 0x0c;
		break;
	}
}

static void ddr2_init(struct ast_private *ast, struct ast2300_dram_param *param)
{
	u32 data, data2, retry = 0;

ddr2_init_start:
	ast_moutdwm(ast, 0x1E6E0000, 0xFC600309);
	ast_moutdwm(ast, 0x1E6E0018, 0x00000100);
	ast_moutdwm(ast, 0x1E6E0024, 0x00000000);
	ast_moutdwm(ast, 0x1E6E0064, param->reg_MADJ);
	ast_moutdwm(ast, 0x1E6E0068, param->reg_SADJ);
	udelay(10);
	ast_moutdwm(ast, 0x1E6E0064, param->reg_MADJ | 0xC0000);
	udelay(10);

	ast_moutdwm(ast, 0x1E6E0004, param->dram_config);
	ast_moutdwm(ast, 0x1E6E0008, 0x90040f);
	ast_moutdwm(ast, 0x1E6E0010, param->reg_AC1);
	ast_moutdwm(ast, 0x1E6E0014, param->reg_AC2);
	ast_moutdwm(ast, 0x1E6E0020, param->reg_DQSIC);
	ast_moutdwm(ast, 0x1E6E0080, 0x00000000);
	ast_moutdwm(ast, 0x1E6E0084, 0x00000000);
	ast_moutdwm(ast, 0x1E6E0088, param->reg_DQIDLY);
	ast_moutdwm(ast, 0x1E6E0018, 0x4000A130);
	ast_moutdwm(ast, 0x1E6E0018, 0x00002330);
	ast_moutdwm(ast, 0x1E6E0038, 0x00000000);
	ast_moutdwm(ast, 0x1E6E0040, 0xFF808000);
	ast_moutdwm(ast, 0x1E6E0044, 0x88848466);
	ast_moutdwm(ast, 0x1E6E0048, 0x44440008);
	ast_moutdwm(ast, 0x1E6E004C, 0x00000000);
	ast_moutdwm(ast, 0x1E6E0050, 0x80000000);
	ast_moutdwm(ast, 0x1E6E0050, 0x00000000);
	ast_moutdwm(ast, 0x1E6E0054, 0);
	ast_moutdwm(ast, 0x1E6E0060, param->reg_DRV);
	ast_moutdwm(ast, 0x1E6E006C, param->reg_IOZ);
	ast_moutdwm(ast, 0x1E6E0070, 0x00000000);
	ast_moutdwm(ast, 0x1E6E0074, 0x00000000);
	ast_moutdwm(ast, 0x1E6E0078, 0x00000000);
	ast_moutdwm(ast, 0x1E6E007C, 0x00000000);

	/* Wait MCLK2X lock to MCLK */
	do {
		data = ast_mindwm(ast, 0x1E6E001C);
	} while (!(data & 0x08000000));
	data = ast_mindwm(ast, 0x1E6E001C);
	data = (data >> 8) & 0xff;
	while ((data & 0x08) || ((data & 0x7) < 2) || (data < 4)) {
		data2 = (ast_mindwm(ast, 0x1E6E0064) & 0xfff3ffff) + 4;
		if ((data2 & 0xff) > param->madj_max) {
			break;
		}
		ast_moutdwm(ast, 0x1E6E0064, data2);
		if (data2 & 0x00100000) {
			data2 = ((data2 & 0xff) >> 3) + 3;
		} else {
			data2 = ((data2 & 0xff) >> 2) + 5;
		}
		data = ast_mindwm(ast, 0x1E6E0068) & 0xffff00ff;
		data2 += data & 0xff;
		data = data | (data2 << 8);
		ast_moutdwm(ast, 0x1E6E0068, data);
		udelay(10);
		ast_moutdwm(ast, 0x1E6E0064, ast_mindwm(ast, 0x1E6E0064) | 0xC0000);
		udelay(10);
		data = ast_mindwm(ast, 0x1E6E0018) & 0xfffff1ff;
		ast_moutdwm(ast, 0x1E6E0018, data);
		data = data | 0x200;
		ast_moutdwm(ast, 0x1E6E0018, data);
		do {
			data = ast_mindwm(ast, 0x1E6E001C);
		} while (!(data & 0x08000000));

		data = ast_mindwm(ast, 0x1E6E001C);
		data = (data >> 8) & 0xff;
	}
	ast_moutdwm(ast, 0x1E720058, ast_mindwm(ast, 0x1E6E0008) & 0xffff);
	data = ast_mindwm(ast, 0x1E6E0018) | 0xC00;
	ast_moutdwm(ast, 0x1E6E0018, data);

	ast_moutdwm(ast, 0x1E6E0034, 0x00000001);
	ast_moutdwm(ast, 0x1E6E000C, 0x00000000);
	udelay(50);
	/* Mode Register Setting */
	ast_moutdwm(ast, 0x1E6E002C, param->reg_MRS | 0x100);
	ast_moutdwm(ast, 0x1E6E0030, param->reg_EMRS);
	ast_moutdwm(ast, 0x1E6E0028, 0x00000005);
	ast_moutdwm(ast, 0x1E6E0028, 0x00000007);
	ast_moutdwm(ast, 0x1E6E0028, 0x00000003);
	ast_moutdwm(ast, 0x1E6E0028, 0x00000001);

	ast_moutdwm(ast, 0x1E6E000C, 0x00005C08);
	ast_moutdwm(ast, 0x1E6E002C, param->reg_MRS);
	ast_moutdwm(ast, 0x1E6E0028, 0x00000001);
	ast_moutdwm(ast, 0x1E6E0030, param->reg_EMRS | 0x380);
	ast_moutdwm(ast, 0x1E6E0028, 0x00000003);
	ast_moutdwm(ast, 0x1E6E0030, param->reg_EMRS);
	ast_moutdwm(ast, 0x1E6E0028, 0x00000003);

	ast_moutdwm(ast, 0x1E6E000C, 0x7FFF5C01);
	data = 0;
	if (param->wodt) {
		data = 0x500;
	}
	if (param->rodt) {
		data = data | 0x3000 | ((param->reg_AC2 & 0x60000) >> 3);
	}
	ast_moutdwm(ast, 0x1E6E0034, data | 0x3);
	ast_moutdwm(ast, 0x1E6E0120, param->reg_FREQ);

	/* Calibrate the DQSI delay */
	if ((cbr_dll2(ast, param) == false) && (retry++ < 10))
		goto ddr2_init_start;

	/* ECC Memory Initialization */
#ifdef ECC
	ast_moutdwm(ast, 0x1E6E007C, 0x00000000);
	ast_moutdwm(ast, 0x1E6E0070, 0x221);
	do {
		data = ast_mindwm(ast, 0x1E6E0070);
	} while (!(data & 0x00001000));
	ast_moutdwm(ast, 0x1E6E0070, 0x00000000);
	ast_moutdwm(ast, 0x1E6E0050, 0x80000000);
	ast_moutdwm(ast, 0x1E6E0050, 0x00000000);
#endif

}

static void ast_post_chip_2300(struct drm_device *dev)
{
	struct ast_private *ast = to_ast_private(dev);
	struct ast2300_dram_param param;
	u32 temp;
	u8 reg;

	reg = ast_get_index_reg_mask(ast, AST_IO_CRTC_PORT, 0xd0, 0xff);
	if ((reg & 0x80) == 0) {/* vga only */
		ast_write32(ast, 0xf004, 0x1e6e0000);
		ast_write32(ast, 0xf000, 0x1);
		ast_write32(ast, 0x12000, 0x1688a8a8);
		do {
			;
		} while (ast_read32(ast, 0x12000) != 0x1);

		ast_write32(ast, 0x10000, 0xfc600309);
		do {
			;
		} while (ast_read32(ast, 0x10000) != 0x1);

		/* Slow down CPU/AHB CLK in VGA only mode */
		temp = ast_read32(ast, 0x12008);
		temp |= 0x73;
		ast_write32(ast, 0x12008, temp);

		param.dram_freq = 396;
		param.dram_type = AST_DDR3;
		temp = ast_mindwm(ast, 0x1e6e2070);
		if (temp & 0x01000000)
			param.dram_type = AST_DDR2;
                switch (temp & 0x18000000) {
		case 0:
			param.dram_chipid = AST_DRAM_512Mx16;
			break;
		default:
		case 0x08000000:
			param.dram_chipid = AST_DRAM_1Gx16;
			break;
		case 0x10000000:
			param.dram_chipid = AST_DRAM_2Gx16;
			break;
		case 0x18000000:
			param.dram_chipid = AST_DRAM_4Gx16;
			break;
		}
                switch (temp & 0x0c) {
                default:
		case 0x00:
			param.vram_size = AST_VIDMEM_SIZE_8M;
			break;

		case 0x04:
			param.vram_size = AST_VIDMEM_SIZE_16M;
			break;

		case 0x08:
			param.vram_size = AST_VIDMEM_SIZE_32M;
			break;

		case 0x0c:
			param.vram_size = AST_VIDMEM_SIZE_64M;
			break;
		}

		if (param.dram_type == AST_DDR3) {
			get_ddr3_info(ast, &param);
			ddr3_init(ast, &param);
		} else {
			get_ddr2_info(ast, &param);
			ddr2_init(ast, &param);
		}

		temp = ast_mindwm(ast, 0x1e6e2040);
		ast_moutdwm(ast, 0x1e6e2040, temp | 0x40);
	}

	/* wait ready */
	do {
		reg = ast_get_index_reg_mask(ast, AST_IO_CRTC_PORT, 0xd0, 0xff);
	} while ((reg & 0x40) == 0);
}

static bool cbr_test_2500(struct ast_private *ast)
{
	ast_moutdwm(ast, 0x1E6E0074, 0x0000FFFF);
	ast_moutdwm(ast, 0x1E6E007C, 0xFF00FF00);
	if (!mmc_test_burst(ast, 0))
		return false;
	if (!mmc_test_single_2500(ast, 0))
		return false;
	return true;
}

static bool ddr_test_2500(struct ast_private *ast)
{
	ast_moutdwm(ast, 0x1E6E0074, 0x0000FFFF);
	ast_moutdwm(ast, 0x1E6E007C, 0xFF00FF00);
	if (!mmc_test_burst(ast, 0))
		return false;
	if (!mmc_test_burst(ast, 1))
		return false;
	if (!mmc_test_burst(ast, 2))
		return false;
	if (!mmc_test_burst(ast, 3))
		return false;
	if (!mmc_test_single_2500(ast, 0))
		return false;
	return true;
}

static void ddr_init_common_2500(struct ast_private *ast)
{
	ast_moutdwm(ast, 0x1E6E0034, 0x00020080);
	ast_moutdwm(ast, 0x1E6E0008, 0x2003000F);
	ast_moutdwm(ast, 0x1E6E0038, 0x00000FFF);
	ast_moutdwm(ast, 0x1E6E0040, 0x88448844);
	ast_moutdwm(ast, 0x1E6E0044, 0x24422288);
	ast_moutdwm(ast, 0x1E6E0048, 0x22222222);
	ast_moutdwm(ast, 0x1E6E004C, 0x22222222);
	ast_moutdwm(ast, 0x1E6E0050, 0x80000000);
	ast_moutdwm(ast, 0x1E6E0208, 0x00000000);
	ast_moutdwm(ast, 0x1E6E0218, 0x00000000);
	ast_moutdwm(ast, 0x1E6E0220, 0x00000000);
	ast_moutdwm(ast, 0x1E6E0228, 0x00000000);
	ast_moutdwm(ast, 0x1E6E0230, 0x00000000);
	ast_moutdwm(ast, 0x1E6E02A8, 0x00000000);
	ast_moutdwm(ast, 0x1E6E02B0, 0x00000000);
	ast_moutdwm(ast, 0x1E6E0240, 0x86000000);
	ast_moutdwm(ast, 0x1E6E0244, 0x00008600);
	ast_moutdwm(ast, 0x1E6E0248, 0x80000000);
	ast_moutdwm(ast, 0x1E6E024C, 0x80808080);
}

static void ddr_phy_init_2500(struct ast_private *ast)
{
	u32 data, pass, timecnt;

	pass = 0;
	ast_moutdwm(ast, 0x1E6E0060, 0x00000005);
	while (!pass) {
		for (timecnt = 0; timecnt < TIMEOUT; timecnt++) {
			data = ast_mindwm(ast, 0x1E6E0060) & 0x1;
			if (!data)
				break;
		}
		if (timecnt != TIMEOUT) {
			data = ast_mindwm(ast, 0x1E6E0300) & 0x000A0000;
			if (!data)
				pass = 1;
		}
		if (!pass) {
			ast_moutdwm(ast, 0x1E6E0060, 0x00000000);
			udelay(10); /* delay 10 us */
			ast_moutdwm(ast, 0x1E6E0060, 0x00000005);
		}
	}

	ast_moutdwm(ast, 0x1E6E0060, 0x00000006);
}

/*
 * Check DRAM Size
 * 1Gb : 0x80000000 ~ 0x87FFFFFF
 * 2Gb : 0x80000000 ~ 0x8FFFFFFF
 * 4Gb : 0x80000000 ~ 0x9FFFFFFF
 * 8Gb : 0x80000000 ~ 0xBFFFFFFF
 */
static void check_dram_size_2500(struct ast_private *ast, u32 tRFC)
{
	u32 reg_04, reg_14;

	reg_04 = ast_mindwm(ast, 0x1E6E0004) & 0xfffffffc;
	reg_14 = ast_mindwm(ast, 0x1E6E0014) & 0xffffff00;

	ast_moutdwm(ast, 0xA0100000, 0x41424344);
	ast_moutdwm(ast, 0x90100000, 0x35363738);
	ast_moutdwm(ast, 0x88100000, 0x292A2B2C);
	ast_moutdwm(ast, 0x80100000, 0x1D1E1F10);

	/* Check 8Gbit */
	if (ast_mindwm(ast, 0xA0100000) == 0x41424344) {
		reg_04 |= 0x03;
		reg_14 |= (tRFC >> 24) & 0xFF;
		/* Check 4Gbit */
	} else if (ast_mindwm(ast, 0x90100000) == 0x35363738) {
		reg_04 |= 0x02;
		reg_14 |= (tRFC >> 16) & 0xFF;
		/* Check 2Gbit */
	} else if (ast_mindwm(ast, 0x88100000) == 0x292A2B2C) {
		reg_04 |= 0x01;
		reg_14 |= (tRFC >> 8) & 0xFF;
	} else {
		reg_14 |= tRFC & 0xFF;
	}
	ast_moutdwm(ast, 0x1E6E0004, reg_04);
	ast_moutdwm(ast, 0x1E6E0014, reg_14);
}

static void enable_cache_2500(struct ast_private *ast)
{
	u32 reg_04, data;

	reg_04 = ast_mindwm(ast, 0x1E6E0004);
	ast_moutdwm(ast, 0x1E6E0004, reg_04 | 0x1000);

	do
		data = ast_mindwm(ast, 0x1E6E0004);
	while (!(data & 0x80000));
	ast_moutdwm(ast, 0x1E6E0004, reg_04 | 0x400);
}

static void set_mpll_2500(struct ast_private *ast)
{
	u32 addr, data, param;

	/* Reset MMC */
	ast_moutdwm(ast, 0x1E6E0000, 0xFC600309);
	ast_moutdwm(ast, 0x1E6E0034, 0x00020080);
	for (addr = 0x1e6e0004; addr < 0x1e6e0090;) {
		ast_moutdwm(ast, addr, 0x0);
		addr += 4;
	}
	ast_moutdwm(ast, 0x1E6E0034, 0x00020000);

	ast_moutdwm(ast, 0x1E6E2000, 0x1688A8A8);
	data = ast_mindwm(ast, 0x1E6E2070) & 0x00800000;
	if (data) {
		/* CLKIN = 25MHz */
		param = 0x930023E0;
		ast_moutdwm(ast, 0x1E6E2160, 0x00011320);
	} else {
		/* CLKIN = 24MHz */
		param = 0x93002400;
	}
	ast_moutdwm(ast, 0x1E6E2020, param);
	udelay(100);
}

static void reset_mmc_2500(struct ast_private *ast)
{
	u32 data;

	ast_moutdwm(ast, 0x1E78505C, 0x00000004);
	ast_moutdwm(ast, 0x1E785044, 0x00000001);
	ast_moutdwm(ast, 0x1E785048, 0x00004755);
	ast_moutdwm(ast, 0x1E78504C, 0x00000013);
	mdelay(100);
	ast_moutdwm(ast, 0x1E78505c, 0x023FFFF3);
	ast_moutdwm(ast, 0x1E785054, 0x00000077);
	do {
		ast_moutdwm(ast, 0x1E6E0000, 0xFC600309);
		data = ast_mindwm(ast, 0x1E6E0000);
	} while (data == 0);
	ast_moutdwm(ast, 0x1E6E0034, 0x00020000);
}

static void ddr3_init_2500(struct ast_private *ast, const u32 *ddr_table)
{

	ast_moutdwm(ast, 0x1E6E0004, 0x00000303);
	ast_moutdwm(ast, 0x1E6E0010, ddr_table[REGIDX_010]);
	ast_moutdwm(ast, 0x1E6E0014, ddr_table[REGIDX_014]);
	ast_moutdwm(ast, 0x1E6E0018, ddr_table[REGIDX_018]);
	ast_moutdwm(ast, 0x1E6E0020, ddr_table[REGIDX_020]);	     /* MODEREG4/6 */
	ast_moutdwm(ast, 0x1E6E0024, ddr_table[REGIDX_024]);	     /* MODEREG5 */
	ast_moutdwm(ast, 0x1E6E002C, ddr_table[REGIDX_02C] | 0x100); /* MODEREG0/2 */
	ast_moutdwm(ast, 0x1E6E0030, ddr_table[REGIDX_030]);	     /* MODEREG1/3 */

	/* DDR PHY Setting */
	ast_moutdwm(ast, 0x1E6E0200, 0x02492AAE);
	ast_moutdwm(ast, 0x1E6E0204, 0x00001001);
	ast_moutdwm(ast, 0x1E6E020C, 0x55E00B0B);
	ast_moutdwm(ast, 0x1E6E0210, 0x20000000);
	ast_moutdwm(ast, 0x1E6E0214, ddr_table[REGIDX_214]);
	ast_moutdwm(ast, 0x1E6E02E0, ddr_table[REGIDX_2E0]);
	ast_moutdwm(ast, 0x1E6E02E4, ddr_table[REGIDX_2E4]);
	ast_moutdwm(ast, 0x1E6E02E8, ddr_table[REGIDX_2E8]);
	ast_moutdwm(ast, 0x1E6E02EC, ddr_table[REGIDX_2EC]);
	ast_moutdwm(ast, 0x1E6E02F0, ddr_table[REGIDX_2F0]);
	ast_moutdwm(ast, 0x1E6E02F4, ddr_table[REGIDX_2F4]);
	ast_moutdwm(ast, 0x1E6E02F8, ddr_table[REGIDX_2F8]);
	ast_moutdwm(ast, 0x1E6E0290, 0x00100008);
	ast_moutdwm(ast, 0x1E6E02C0, 0x00000006);

	/* Controller Setting */
	ast_moutdwm(ast, 0x1E6E0034, 0x00020091);

	/* Wait DDR PHY init done */
	ddr_phy_init_2500(ast);

	ast_moutdwm(ast, 0x1E6E0120, ddr_table[REGIDX_PLL]);
	ast_moutdwm(ast, 0x1E6E000C, 0x42AA5C81);
	ast_moutdwm(ast, 0x1E6E0034, 0x0001AF93);

	check_dram_size_2500(ast, ddr_table[REGIDX_RFC]);
	enable_cache_2500(ast);
	ast_moutdwm(ast, 0x1E6E001C, 0x00000008);
	ast_moutdwm(ast, 0x1E6E0038, 0xFFFFFF00);
}

static void ddr4_init_2500(struct ast_private *ast, const u32 *ddr_table)
{
	u32 data, data2, pass, retrycnt;
	u32 ddr_vref, phy_vref;
	u32 min_ddr_vref = 0, min_phy_vref = 0;
	u32 max_ddr_vref = 0, max_phy_vref = 0;

	ast_moutdwm(ast, 0x1E6E0004, 0x00000313);
	ast_moutdwm(ast, 0x1E6E0010, ddr_table[REGIDX_010]);
	ast_moutdwm(ast, 0x1E6E0014, ddr_table[REGIDX_014]);
	ast_moutdwm(ast, 0x1E6E0018, ddr_table[REGIDX_018]);
	ast_moutdwm(ast, 0x1E6E0020, ddr_table[REGIDX_020]);	     /* MODEREG4/6 */
	ast_moutdwm(ast, 0x1E6E0024, ddr_table[REGIDX_024]);	     /* MODEREG5 */
	ast_moutdwm(ast, 0x1E6E002C, ddr_table[REGIDX_02C] | 0x100); /* MODEREG0/2 */
	ast_moutdwm(ast, 0x1E6E0030, ddr_table[REGIDX_030]);	     /* MODEREG1/3 */

	/* DDR PHY Setting */
	ast_moutdwm(ast, 0x1E6E0200, 0x42492AAE);
	ast_moutdwm(ast, 0x1E6E0204, 0x09002800);		/* modify at V1.3 */
	ast_moutdwm(ast, 0x1E6E020C, 0x55E00B0B);
	ast_moutdwm(ast, 0x1E6E0210, 0x20000000);
	ast_moutdwm(ast, 0x1E6E0214, ddr_table[REGIDX_214]);
	ast_moutdwm(ast, 0x1E6E02E0, ddr_table[REGIDX_2E0]);
	ast_moutdwm(ast, 0x1E6E02E4, ddr_table[REGIDX_2E4]);
	ast_moutdwm(ast, 0x1E6E02E8, ddr_table[REGIDX_2E8]);
	ast_moutdwm(ast, 0x1E6E02EC, ddr_table[REGIDX_2EC]);
	ast_moutdwm(ast, 0x1E6E02F0, ddr_table[REGIDX_2F0]);
	ast_moutdwm(ast, 0x1E6E02F4, ddr_table[REGIDX_2F4]);
	ast_moutdwm(ast, 0x1E6E02F8, ddr_table[REGIDX_2F8]);
	ast_moutdwm(ast, 0x1E6E0290, 0x00100008);
	ast_moutdwm(ast, 0x1E6E02C4, 0x3C183C3C);
	ast_moutdwm(ast, 0x1E6E02C8, 0x00631E0E);

	/* Controller Setting */
	ast_moutdwm(ast, 0x1E6E0034, 0x0001A991);

	/* Train PHY Vref first */
	pass = 0;

	for (retrycnt = 0; retrycnt < 4 && pass == 0; retrycnt++) {
		max_phy_vref = 0x0;
		pass = 0;
		ast_moutdwm(ast, 0x1E6E02C0, 0x00001C06);
		for (phy_vref = 0x40; phy_vref < 0x80; phy_vref++) {
			ast_moutdwm(ast, 0x1E6E000C, 0x00000000);
			ast_moutdwm(ast, 0x1E6E0060, 0x00000000);
			ast_moutdwm(ast, 0x1E6E02CC, phy_vref | (phy_vref << 8));
			/* Fire DFI Init */
			ddr_phy_init_2500(ast);
			ast_moutdwm(ast, 0x1E6E000C, 0x00005C01);
			if (cbr_test_2500(ast)) {
				pass++;
				data = ast_mindwm(ast, 0x1E6E03D0);
				data2 = data >> 8;
				data  = data & 0xff;
				if (data > data2)
					data = data2;
				if (max_phy_vref < data) {
					max_phy_vref = data;
					min_phy_vref = phy_vref;
				}
			} else if (pass > 0)
				break;
		}
	}
	ast_moutdwm(ast, 0x1E6E02CC, min_phy_vref | (min_phy_vref << 8));

	/* Train DDR Vref next */
	pass = 0;

	for (retrycnt = 0; retrycnt < 4 && pass == 0; retrycnt++) {
		min_ddr_vref = 0xFF;
		max_ddr_vref = 0x0;
		pass = 0;
		for (ddr_vref = 0x00; ddr_vref < 0x40; ddr_vref++) {
			ast_moutdwm(ast, 0x1E6E000C, 0x00000000);
			ast_moutdwm(ast, 0x1E6E0060, 0x00000000);
			ast_moutdwm(ast, 0x1E6E02C0, 0x00000006 | (ddr_vref << 8));
			/* Fire DFI Init */
			ddr_phy_init_2500(ast);
			ast_moutdwm(ast, 0x1E6E000C, 0x00005C01);
			if (cbr_test_2500(ast)) {
				pass++;
				if (min_ddr_vref > ddr_vref)
					min_ddr_vref = ddr_vref;
				if (max_ddr_vref < ddr_vref)
					max_ddr_vref = ddr_vref;
			} else if (pass != 0)
				break;
		}
	}

	ast_moutdwm(ast, 0x1E6E000C, 0x00000000);
	ast_moutdwm(ast, 0x1E6E0060, 0x00000000);
	ddr_vref = (min_ddr_vref + max_ddr_vref + 1) >> 1;
	ast_moutdwm(ast, 0x1E6E02C0, 0x00000006 | (ddr_vref << 8));

	/* Wait DDR PHY init done */
	ddr_phy_init_2500(ast);

	ast_moutdwm(ast, 0x1E6E0120, ddr_table[REGIDX_PLL]);
	ast_moutdwm(ast, 0x1E6E000C, 0x42AA5C81);
	ast_moutdwm(ast, 0x1E6E0034, 0x0001AF93);

	check_dram_size_2500(ast, ddr_table[REGIDX_RFC]);
	enable_cache_2500(ast);
	ast_moutdwm(ast, 0x1E6E001C, 0x00000008);
	ast_moutdwm(ast, 0x1E6E0038, 0xFFFFFF00);
}

static bool ast_dram_init_2500(struct ast_private *ast)
{
	u32 data;
	u32 max_tries = 5;

	do {
		if (max_tries-- == 0)
			return false;
		set_mpll_2500(ast);
		reset_mmc_2500(ast);
		ddr_init_common_2500(ast);

		data = ast_mindwm(ast, 0x1E6E2070);
		if (data & 0x01000000)
			ddr4_init_2500(ast, ast2500_ddr4_1600_timing_table);
		else
			ddr3_init_2500(ast, ast2500_ddr3_1600_timing_table);
	} while (!ddr_test_2500(ast));

	ast_moutdwm(ast, 0x1E6E2040, ast_mindwm(ast, 0x1E6E2040) | 0x41);

	/* Patch code */
	data = ast_mindwm(ast, 0x1E6E200C) & 0xF9FFFFFF;
	ast_moutdwm(ast, 0x1E6E200C, data | 0x10000000);
	/* Version Number */
	data = ast_mindwm(ast, 0x1E6E0004);			/* add at V1.3 */
	ast_moutdwm(ast, 0x1E6E0004, data | 0x08300000);	/* add at V1.3 */
	ast_moutdwm(ast, 0x1E6E0088, 0x20161229);		/* add at V1.3 */

	return true;
}

void patch_ahb_ast2500(struct ast_private *ast)
{
	u32	data;

	/* Clear bus lock condition */
	ast_moutdwm(ast, 0x1e600000, 0xAEED1A03);
	ast_moutdwm(ast, 0x1e600084, 0x00010000);
	ast_moutdwm(ast, 0x1e600088, 0x00000000);
	ast_moutdwm(ast, 0x1e6e2000, 0x1688A8A8);
	data = ast_mindwm(ast, 0x1e6e2070);
	if (data & 0x08000000) {			/* check fast reset */
		ast_moutdwm(ast, 0x1E785004, 0x00000010);
		ast_moutdwm(ast, 0x1E785008, 0x00004755);
		ast_moutdwm(ast, 0x1E78500c, 0x00000033);
		udelay(1000);
	}
	do {
		ast_moutdwm(ast, 0x1e6e2000, 0x1688A8A8);
		data = ast_mindwm(ast, 0x1e6e2000);
	}	while (data != 1);
	ast_moutdwm(ast, 0x1e6e207c, 0x08000000);	/* clear fast reset */
}

void ast_post_chip_2500(struct drm_device *dev)
{
	struct ast_private *ast = to_ast_private(dev);
	u32 temp;
	u8 reg;

	reg = ast_get_index_reg_mask(ast, AST_IO_CRTC_PORT, 0xd0, 0xff);
	if ((reg & 0xC0) == 0) {/* vga only */
		/* Clear bus lock condition */
		patch_ahb_ast2500(ast);

		/* Disable watchdog */
		ast_moutdwm(ast, 0x1E78502C, 0x00000000);
		ast_moutdwm(ast, 0x1E78504C, 0x00000000);

		/* Reset USB port */
		ast_moutdwm(ast, 0x1E6E2090, 0x20000000);
		ast_moutdwm(ast, 0x1E6E2094, 0x00004000);
		if (ast_mindwm(ast, 0x1E6E2070) & 0x00800000) {
			ast_moutdwm(ast, 0x1E6E207C, 0x00800000);
			mdelay(100);
			ast_moutdwm(ast, 0x1E6E2070, 0x00800000);
		}

		/* Modify eSPI reset pin */
		temp = ast_mindwm(ast, 0x1E6E2070);
		if (temp & 0x02000000)
			ast_moutdwm(ast, 0x1E6E207C, 0x00004000);

		/* Slow down CPU/AHB CLK in VGA only mode */
		temp = ast_read32(ast, 0x12008);
		temp |= 0x73;
		ast_write32(ast, 0x12008, temp);

		if (!ast_dram_init_2500(ast))
			drm_err(dev, "DRAM init failed !\n");

		temp = ast_mindwm(ast, 0x1e6e2040);
		ast_moutdwm(ast, 0x1e6e2040, temp | 0x40);
	}

	/* wait ready */
	do {
		reg = ast_get_index_reg_mask(ast, AST_IO_CRTC_PORT, 0xd0, 0xff);
	} while ((reg & 0x40) == 0);
}<|MERGE_RESOLUTION|>--- conflicted
+++ resolved
@@ -40,14 +40,9 @@
 void ast_enable_vga(struct drm_device *dev)
 {
 	struct ast_private *ast = to_ast_private(dev);
-<<<<<<< HEAD
-	u8 ch;
-=======
->>>>>>> 7d2a07b7
 
 	ast_io_write8(ast, AST_IO_VGA_ENABLE_PORT, 0x01);
-	ch = ast_io_read8(ast, AST_IO_MISC_PORT_READ);
-	ast_io_write8(ast, AST_IO_MISC_PORT_WRITE, ch | 0x01);
+	ast_io_write8(ast, AST_IO_MISC_PORT_WRITE, 0x01);
 }
 
 void ast_enable_mmio(struct drm_device *dev)
@@ -76,10 +71,7 @@
 ast_set_def_ext_reg(struct drm_device *dev)
 {
 	struct ast_private *ast = to_ast_private(dev);
-<<<<<<< HEAD
-=======
 	struct pci_dev *pdev = to_pci_dev(dev->dev);
->>>>>>> 7d2a07b7
 	u8 i, index, reg;
 	const u8 *ext_reg_info;
 
@@ -88,13 +80,8 @@
 		ast_set_index_reg(ast, AST_IO_CRTC_PORT, i, 0x00);
 
 	if (ast->chip == AST2300 || ast->chip == AST2400 ||
-<<<<<<< HEAD
-	    ast->chip == AST2500 || ast->chip == AIP200) {
-		if (dev->pdev->revision >= 0x20)
-=======
 	    ast->chip == AST2500) {
 		if (pdev->revision >= 0x20)
->>>>>>> 7d2a07b7
 			ext_reg_info = extreginfo_ast2300;
 		else
 			ext_reg_info = extreginfo_ast2300a0;
@@ -118,13 +105,9 @@
 	/* Enable RAMDAC for A1 */
 	reg = 0x04;
 	if (ast->chip == AST2300 || ast->chip == AST2400 ||
-	    ast->chip == AST2500 || ast->chip == AIP200)
+	    ast->chip == AST2500)
 		reg |= 0x20;
 	ast_set_index_reg_mask(ast, AST_IO_CRTC_PORT, 0xb6, 0xff, reg);
-
-	/* Screen off */
-	ast_set_index_reg_mask(ast, AST_IO_SEQ_PORT, 0x01, 0xff, 0x20);
-	udelay(10);
 }
 
 u32 ast_mindwm(struct ast_private *ast, u32 r)
@@ -386,10 +369,6 @@
 	struct ast_private *ast = to_ast_private(dev);
 	struct pci_dev *pdev = to_pci_dev(dev->dev);
 	u32 reg;
-<<<<<<< HEAD
-	struct ast_private *ast = to_ast_private(dev);
-=======
->>>>>>> 7d2a07b7
 
 	pci_read_config_dword(pdev, 0x04, &reg);
 	reg |= 0x3;
@@ -1858,20 +1837,13 @@
 
 static void reset_mmc_2500(struct ast_private *ast)
 {
-	u32 data;
-
 	ast_moutdwm(ast, 0x1E78505C, 0x00000004);
 	ast_moutdwm(ast, 0x1E785044, 0x00000001);
 	ast_moutdwm(ast, 0x1E785048, 0x00004755);
 	ast_moutdwm(ast, 0x1E78504C, 0x00000013);
 	mdelay(100);
-	ast_moutdwm(ast, 0x1E78505c, 0x023FFFF3);
 	ast_moutdwm(ast, 0x1E785054, 0x00000077);
-	do {
-		ast_moutdwm(ast, 0x1E6E0000, 0xFC600309);
-		data = ast_mindwm(ast, 0x1E6E0000);
-	} while (data == 0);
-	ast_moutdwm(ast, 0x1E6E0034, 0x00020000);
+	ast_moutdwm(ast, 0x1E6E0000, 0xFC600309);
 }
 
 static void ddr3_init_2500(struct ast_private *ast, const u32 *ddr_table)
@@ -1936,7 +1908,7 @@
 
 	/* DDR PHY Setting */
 	ast_moutdwm(ast, 0x1E6E0200, 0x42492AAE);
-	ast_moutdwm(ast, 0x1E6E0204, 0x09002800);		/* modify at V1.3 */
+	ast_moutdwm(ast, 0x1E6E0204, 0x09002000);
 	ast_moutdwm(ast, 0x1E6E020C, 0x55E00B0B);
 	ast_moutdwm(ast, 0x1E6E0210, 0x20000000);
 	ast_moutdwm(ast, 0x1E6E0214, ddr_table[REGIDX_214]);
@@ -2052,35 +2024,8 @@
 	/* Patch code */
 	data = ast_mindwm(ast, 0x1E6E200C) & 0xF9FFFFFF;
 	ast_moutdwm(ast, 0x1E6E200C, data | 0x10000000);
-	/* Version Number */
-	data = ast_mindwm(ast, 0x1E6E0004);			/* add at V1.3 */
-	ast_moutdwm(ast, 0x1E6E0004, data | 0x08300000);	/* add at V1.3 */
-	ast_moutdwm(ast, 0x1E6E0088, 0x20161229);		/* add at V1.3 */
 
 	return true;
-}
-
-void patch_ahb_ast2500(struct ast_private *ast)
-{
-	u32	data;
-
-	/* Clear bus lock condition */
-	ast_moutdwm(ast, 0x1e600000, 0xAEED1A03);
-	ast_moutdwm(ast, 0x1e600084, 0x00010000);
-	ast_moutdwm(ast, 0x1e600088, 0x00000000);
-	ast_moutdwm(ast, 0x1e6e2000, 0x1688A8A8);
-	data = ast_mindwm(ast, 0x1e6e2070);
-	if (data & 0x08000000) {			/* check fast reset */
-		ast_moutdwm(ast, 0x1E785004, 0x00000010);
-		ast_moutdwm(ast, 0x1E785008, 0x00004755);
-		ast_moutdwm(ast, 0x1E78500c, 0x00000033);
-		udelay(1000);
-	}
-	do {
-		ast_moutdwm(ast, 0x1e6e2000, 0x1688A8A8);
-		data = ast_mindwm(ast, 0x1e6e2000);
-	}	while (data != 1);
-	ast_moutdwm(ast, 0x1e6e207c, 0x08000000);	/* clear fast reset */
 }
 
 void ast_post_chip_2500(struct drm_device *dev)
@@ -2090,32 +2035,38 @@
 	u8 reg;
 
 	reg = ast_get_index_reg_mask(ast, AST_IO_CRTC_PORT, 0xd0, 0xff);
-	if ((reg & 0xC0) == 0) {/* vga only */
+	if ((reg & 0x80) == 0) {/* vga only */
 		/* Clear bus lock condition */
-		patch_ahb_ast2500(ast);
-
-		/* Disable watchdog */
-		ast_moutdwm(ast, 0x1E78502C, 0x00000000);
-		ast_moutdwm(ast, 0x1E78504C, 0x00000000);
-
-		/* Reset USB port */
-		ast_moutdwm(ast, 0x1E6E2090, 0x20000000);
-		ast_moutdwm(ast, 0x1E6E2094, 0x00004000);
-		if (ast_mindwm(ast, 0x1E6E2070) & 0x00800000) {
-			ast_moutdwm(ast, 0x1E6E207C, 0x00800000);
-			mdelay(100);
-			ast_moutdwm(ast, 0x1E6E2070, 0x00800000);
-		}
-
-		/* Modify eSPI reset pin */
-		temp = ast_mindwm(ast, 0x1E6E2070);
-		if (temp & 0x02000000)
-			ast_moutdwm(ast, 0x1E6E207C, 0x00004000);
+		ast_moutdwm(ast, 0x1e600000, 0xAEED1A03);
+		ast_moutdwm(ast, 0x1e600084, 0x00010000);
+		ast_moutdwm(ast, 0x1e600088, 0x00000000);
+		ast_moutdwm(ast, 0x1e6e2000, 0x1688A8A8);
+		ast_write32(ast, 0xf004, 0x1e6e0000);
+		ast_write32(ast, 0xf000, 0x1);
+		ast_write32(ast, 0x12000, 0x1688a8a8);
+		while (ast_read32(ast, 0x12000) != 0x1)
+			;
+
+		ast_write32(ast, 0x10000, 0xfc600309);
+		while (ast_read32(ast, 0x10000) != 0x1)
+			;
 
 		/* Slow down CPU/AHB CLK in VGA only mode */
 		temp = ast_read32(ast, 0x12008);
 		temp |= 0x73;
 		ast_write32(ast, 0x12008, temp);
+
+		/* Reset USB port to patch USB unknown device issue */
+		ast_moutdwm(ast, 0x1e6e2090, 0x20000000);
+		temp  = ast_mindwm(ast, 0x1e6e2094);
+		temp |= 0x00004000;
+		ast_moutdwm(ast, 0x1e6e2094, temp);
+		temp  = ast_mindwm(ast, 0x1e6e2070);
+		if (temp & 0x00800000) {
+			ast_moutdwm(ast, 0x1e6e207c, 0x00800000);
+			mdelay(100);
+			ast_moutdwm(ast, 0x1e6e2070, 0x00800000);
+		}
 
 		if (!ast_dram_init_2500(ast))
 			drm_err(dev, "DRAM init failed !\n");
