/*
 * Copyright 2012 Red Hat Inc.
 *
 * Permission is hereby granted, free of charge, to any person obtaining a
 * copy of this software and associated documentation files (the
 * "Software"), to deal in the Software without restriction, including
 * without limitation the rights to use, copy, modify, merge, publish,
 * distribute, sub license, and/or sell copies of the Software, and to
 * permit persons to whom the Software is furnished to do so, subject to
 * the following conditions:
 *
 * THE SOFTWARE IS PROVIDED "AS IS", WITHOUT WARRANTY OF ANY KIND, EXPRESS OR
 * IMPLIED, INCLUDING BUT NOT LIMITED TO THE WARRANTIES OF MERCHANTABILITY,
 * FITNESS FOR A PARTICULAR PURPOSE AND NON-INFRINGEMENT. IN NO EVENT SHALL
 * THE COPYRIGHT HOLDERS, AUTHORS AND/OR ITS SUPPLIERS BE LIABLE FOR ANY CLAIM,
 * DAMAGES OR OTHER LIABILITY, WHETHER IN AN ACTION OF CONTRACT, TORT OR
 * OTHERWISE, ARISING FROM, OUT OF OR IN CONNECTION WITH THE SOFTWARE OR THE
 * USE OR OTHER DEALINGS IN THE SOFTWARE.
 *
 * The above copyright notice and this permission notice (including the
 * next paragraph) shall be included in all copies or substantial portions
 * of the Software.
 *
 */
/*
 * Authors: Dave Airlie <airlied@redhat.com>
 */

#include <linux/delay.h>
#include <linux/pci.h>

#include <drm/drm_print.h>

#include "ast_dram_tables.h"
#include "ast_drv.h"

static void ast_post_chip_2300(struct drm_device *dev);
static void ast_post_chip_2500(struct drm_device *dev);

void ast_enable_vga(struct drm_device *dev)
{
	struct ast_device *ast = to_ast_device(dev);

	ast_io_write8(ast, AST_IO_VGA_ENABLE_PORT, 0x01);
	ast_io_write8(ast, AST_IO_MISC_PORT_WRITE, 0x01);
}

void ast_enable_mmio(struct drm_device *dev)
{
	struct ast_device *ast = to_ast_device(dev);

	ast_set_index_reg(ast, AST_IO_CRTC_PORT, 0xa1, 0x06);
}


bool ast_is_vga_enabled(struct drm_device *dev)
{
	struct ast_device *ast = to_ast_device(dev);
	u8 ch;

	ch = ast_io_read8(ast, AST_IO_VGA_ENABLE_PORT);

	return !!(ch & 0x01);
}

static const u8 extreginfo[] = { 0x0f, 0x04, 0x1c, 0xff };
static const u8 extreginfo_ast2300a0[] = { 0x0f, 0x04, 0x1c, 0xff };
static const u8 extreginfo_ast2300[] = { 0x0f, 0x04, 0x1f, 0xff };

static void
ast_set_def_ext_reg(struct drm_device *dev)
{
	struct ast_device *ast = to_ast_device(dev);
	struct pci_dev *pdev = to_pci_dev(dev->dev);
	u8 i, index, reg;
	const u8 *ext_reg_info;

	/* reset scratch */
	for (i = 0x81; i <= 0x9f; i++)
		ast_set_index_reg(ast, AST_IO_CRTC_PORT, i, 0x00);

	if (ast->chip == AST2300 || ast->chip == AST2400 ||
	    ast->chip == AST2500) {
		if (pdev->revision >= 0x20)
			ext_reg_info = extreginfo_ast2300;
		else
			ext_reg_info = extreginfo_ast2300a0;
	} else
		ext_reg_info = extreginfo;

	index = 0xa0;
	while (*ext_reg_info != 0xff) {
		ast_set_index_reg_mask(ast, AST_IO_CRTC_PORT, index, 0x00, *ext_reg_info);
		index++;
		ext_reg_info++;
	}

	/* disable standard IO/MEM decode if secondary */
	/* ast_set_index_reg-mask(ast, AST_IO_CRTC_PORT, 0xa1, 0xff, 0x3); */

	/* Set Ext. Default */
	ast_set_index_reg_mask(ast, AST_IO_CRTC_PORT, 0x8c, 0x00, 0x01);
	ast_set_index_reg_mask(ast, AST_IO_CRTC_PORT, 0xb7, 0x00, 0x00);

	/* Enable RAMDAC for A1 */
	reg = 0x04;
	if (ast->chip == AST2300 || ast->chip == AST2400 ||
	    ast->chip == AST2500)
		reg |= 0x20;
	ast_set_index_reg_mask(ast, AST_IO_CRTC_PORT, 0xb6, 0xff, reg);
}

u32 ast_mindwm(struct ast_device *ast, u32 r)
{
	uint32_t data;

	ast_write32(ast, 0xf004, r & 0xffff0000);
	ast_write32(ast, 0xf000, 0x1);

	do {
		data = ast_read32(ast, 0xf004) & 0xffff0000;
	} while (data != (r & 0xffff0000));
	return ast_read32(ast, 0x10000 + (r & 0x0000ffff));
}

void ast_moutdwm(struct ast_device *ast, u32 r, u32 v)
{
	uint32_t data;
	ast_write32(ast, 0xf004, r & 0xffff0000);
	ast_write32(ast, 0xf000, 0x1);
	do {
		data = ast_read32(ast, 0xf004) & 0xffff0000;
	} while (data != (r & 0xffff0000));
	ast_write32(ast, 0x10000 + (r & 0x0000ffff), v);
}

/*
 * AST2100/2150 DLL CBR Setting
 */
#define CBR_SIZE_AST2150	     ((16 << 10) - 1)
#define CBR_PASSNUM_AST2150          5
#define CBR_THRESHOLD_AST2150        10
#define CBR_THRESHOLD2_AST2150       10
#define TIMEOUT_AST2150              5000000

#define CBR_PATNUM_AST2150           8

static const u32 pattern_AST2150[14] = {
	0xFF00FF00,
	0xCC33CC33,
	0xAA55AA55,
	0xFFFE0001,
	0x683501FE,
	0x0F1929B0,
	0x2D0B4346,
	0x60767F02,
	0x6FBE36A6,
	0x3A253035,
	0x3019686D,
	0x41C6167E,
	0x620152BF,
	0x20F050E0
};

static u32 mmctestburst2_ast2150(struct ast_device *ast, u32 datagen)
{
	u32 data, timeout;

	ast_moutdwm(ast, 0x1e6e0070, 0x00000000);
	ast_moutdwm(ast, 0x1e6e0070, 0x00000001 | (datagen << 3));
	timeout = 0;
	do {
		data = ast_mindwm(ast, 0x1e6e0070) & 0x40;
		if (++timeout > TIMEOUT_AST2150) {
			ast_moutdwm(ast, 0x1e6e0070, 0x00000000);
			return 0xffffffff;
		}
	} while (!data);
	ast_moutdwm(ast, 0x1e6e0070, 0x00000000);
	ast_moutdwm(ast, 0x1e6e0070, 0x00000003 | (datagen << 3));
	timeout = 0;
	do {
		data = ast_mindwm(ast, 0x1e6e0070) & 0x40;
		if (++timeout > TIMEOUT_AST2150) {
			ast_moutdwm(ast, 0x1e6e0070, 0x00000000);
			return 0xffffffff;
		}
	} while (!data);
	data = (ast_mindwm(ast, 0x1e6e0070) & 0x80) >> 7;
	ast_moutdwm(ast, 0x1e6e0070, 0x00000000);
	return data;
}

#if 0 /* unused in DDX driver - here for completeness */
static u32 mmctestsingle2_ast2150(struct ast_device *ast, u32 datagen)
{
	u32 data, timeout;

	ast_moutdwm(ast, 0x1e6e0070, 0x00000000);
	ast_moutdwm(ast, 0x1e6e0070, 0x00000005 | (datagen << 3));
	timeout = 0;
	do {
		data = ast_mindwm(ast, 0x1e6e0070) & 0x40;
		if (++timeout > TIMEOUT_AST2150) {
			ast_moutdwm(ast, 0x1e6e0070, 0x00000000);
			return 0xffffffff;
		}
	} while (!data);
	data = (ast_mindwm(ast, 0x1e6e0070) & 0x80) >> 7;
	ast_moutdwm(ast, 0x1e6e0070, 0x00000000);
	return data;
}
#endif

static int cbrtest_ast2150(struct ast_device *ast)
{
	int i;

	for (i = 0; i < 8; i++)
		if (mmctestburst2_ast2150(ast, i))
			return 0;
	return 1;
}

static int cbrscan_ast2150(struct ast_device *ast, int busw)
{
	u32 patcnt, loop;

	for (patcnt = 0; patcnt < CBR_PATNUM_AST2150; patcnt++) {
		ast_moutdwm(ast, 0x1e6e007c, pattern_AST2150[patcnt]);
		for (loop = 0; loop < CBR_PASSNUM_AST2150; loop++) {
			if (cbrtest_ast2150(ast))
				break;
		}
		if (loop == CBR_PASSNUM_AST2150)
			return 0;
	}
	return 1;
}


static void cbrdlli_ast2150(struct ast_device *ast, int busw)
{
	u32 dll_min[4], dll_max[4], dlli, data, passcnt;

cbr_start:
	dll_min[0] = dll_min[1] = dll_min[2] = dll_min[3] = 0xff;
	dll_max[0] = dll_max[1] = dll_max[2] = dll_max[3] = 0x0;
	passcnt = 0;

	for (dlli = 0; dlli < 100; dlli++) {
		ast_moutdwm(ast, 0x1e6e0068, dlli | (dlli << 8) | (dlli << 16) | (dlli << 24));
		data = cbrscan_ast2150(ast, busw);
		if (data != 0) {
			if (data & 0x1) {
				if (dll_min[0] > dlli)
					dll_min[0] = dlli;
				if (dll_max[0] < dlli)
					dll_max[0] = dlli;
			}
			passcnt++;
		} else if (passcnt >= CBR_THRESHOLD_AST2150)
			goto cbr_start;
	}
	if (dll_max[0] == 0 || (dll_max[0]-dll_min[0]) < CBR_THRESHOLD_AST2150)
		goto cbr_start;

	dlli = dll_min[0] + (((dll_max[0] - dll_min[0]) * 7) >> 4);
	ast_moutdwm(ast, 0x1e6e0068, dlli | (dlli << 8) | (dlli << 16) | (dlli << 24));
}



static void ast_init_dram_reg(struct drm_device *dev)
{
	struct ast_device *ast = to_ast_device(dev);
	u8 j;
	u32 data, temp, i;
	const struct ast_dramstruct *dram_reg_info;

	j = ast_get_index_reg_mask(ast, AST_IO_CRTC_PORT, 0xd0, 0xff);

	if ((j & 0x80) == 0) { /* VGA only */
		if (ast->chip == AST2000) {
			dram_reg_info = ast2000_dram_table_data;
			ast_write32(ast, 0xf004, 0x1e6e0000);
			ast_write32(ast, 0xf000, 0x1);
			ast_write32(ast, 0x10100, 0xa8);

			do {
				;
			} while (ast_read32(ast, 0x10100) != 0xa8);
		} else {/* AST2100/1100 */
			if (ast->chip == AST2100 || ast->chip == 2200)
				dram_reg_info = ast2100_dram_table_data;
			else
				dram_reg_info = ast1100_dram_table_data;

			ast_write32(ast, 0xf004, 0x1e6e0000);
			ast_write32(ast, 0xf000, 0x1);
			ast_write32(ast, 0x12000, 0x1688A8A8);
			do {
				;
			} while (ast_read32(ast, 0x12000) != 0x01);

			ast_write32(ast, 0x10000, 0xfc600309);
			do {
				;
			} while (ast_read32(ast, 0x10000) != 0x01);
		}

		while (dram_reg_info->index != 0xffff) {
			if (dram_reg_info->index == 0xff00) {/* delay fn */
				for (i = 0; i < 15; i++)
					udelay(dram_reg_info->data);
			} else if (dram_reg_info->index == 0x4 && ast->chip != AST2000) {
				data = dram_reg_info->data;
				if (ast->dram_type == AST_DRAM_1Gx16)
					data = 0x00000d89;
				else if (ast->dram_type == AST_DRAM_1Gx32)
					data = 0x00000c8d;

				temp = ast_read32(ast, 0x12070);
				temp &= 0xc;
				temp <<= 2;
				ast_write32(ast, 0x10000 + dram_reg_info->index, data | temp);
			} else
				ast_write32(ast, 0x10000 + dram_reg_info->index, dram_reg_info->data);
			dram_reg_info++;
		}

		/* AST 2100/2150 DRAM calibration */
		data = ast_read32(ast, 0x10120);
		if (data == 0x5061) { /* 266Mhz */
			data = ast_read32(ast, 0x10004);
			if (data & 0x40)
				cbrdlli_ast2150(ast, 16); /* 16 bits */
			else
				cbrdlli_ast2150(ast, 32); /* 32 bits */
		}

		switch (ast->chip) {
		case AST2000:
			temp = ast_read32(ast, 0x10140);
			ast_write32(ast, 0x10140, temp | 0x40);
			break;
		case AST1100:
		case AST2100:
		case AST2200:
		case AST2150:
			temp = ast_read32(ast, 0x1200c);
			ast_write32(ast, 0x1200c, temp & 0xfffffffd);
			temp = ast_read32(ast, 0x12040);
			ast_write32(ast, 0x12040, temp | 0x40);
			break;
		default:
			break;
		}
	}

	/* wait ready */
	do {
		j = ast_get_index_reg_mask(ast, AST_IO_CRTC_PORT, 0xd0, 0xff);
	} while ((j & 0x40) == 0);
}

void ast_post_gpu(struct drm_device *dev)
{
	struct ast_device *ast = to_ast_device(dev);
	struct pci_dev *pdev = to_pci_dev(dev->dev);
	u32 reg;

	pci_read_config_dword(pdev, 0x04, &reg);
	reg |= 0x3;
	pci_write_config_dword(pdev, 0x04, reg);

	ast_enable_vga(dev);
	ast_open_key(ast);
	ast_enable_mmio(dev);
	ast_set_def_ext_reg(dev);

	if (ast->chip == AST2600) {
<<<<<<< HEAD
		ast_dp_launch(dev, 1);
=======
		if (ast->tx_chip_types & AST_TX_ASTDP_BIT)
			ast_dp_launch(dev);
>>>>>>> eb3cdb58
	} else if (ast->config_mode == ast_use_p2a) {
		if (ast->chip == AST2500)
			ast_post_chip_2500(dev);
		else if (ast->chip == AST2300 || ast->chip == AST2400)
			ast_post_chip_2300(dev);
		else
			ast_init_dram_reg(dev);

		ast_init_3rdtx(dev);
	} else {
		if (ast->tx_chip_types & AST_TX_SIL164_BIT)
			ast_set_index_reg_mask(ast, AST_IO_CRTC_PORT, 0xa3, 0xcf, 0x80);	/* Enable DVO */
	}
}

/* AST 2300 DRAM settings */
#define AST_DDR3 0
#define AST_DDR2 1

struct ast2300_dram_param {
	u32 dram_type;
	u32 dram_chipid;
	u32 dram_freq;
	u32 vram_size;
	u32 odt;
	u32 wodt;
	u32 rodt;
	u32 dram_config;
	u32 reg_PERIOD;
	u32 reg_MADJ;
	u32 reg_SADJ;
	u32 reg_MRS;
	u32 reg_EMRS;
	u32 reg_AC1;
	u32 reg_AC2;
	u32 reg_DQSIC;
	u32 reg_DRV;
	u32 reg_IOZ;
	u32 reg_DQIDLY;
	u32 reg_FREQ;
	u32 madj_max;
	u32 dll2_finetune_step;
};

/*
 * DQSI DLL CBR Setting
 */
#define CBR_SIZE0            ((1  << 10) - 1)
#define CBR_SIZE1            ((4  << 10) - 1)
#define CBR_SIZE2            ((64 << 10) - 1)
#define CBR_PASSNUM          5
#define CBR_PASSNUM2         5
#define CBR_THRESHOLD        10
#define CBR_THRESHOLD2       10
#define TIMEOUT              5000000
#define CBR_PATNUM           8

static const u32 pattern[8] = {
	0xFF00FF00,
	0xCC33CC33,
	0xAA55AA55,
	0x88778877,
	0x92CC4D6E,
	0x543D3CDE,
	0xF1E843C7,
	0x7C61D253
};

static bool mmc_test(struct ast_device *ast, u32 datagen, u8 test_ctl)
{
	u32 data, timeout;

	ast_moutdwm(ast, 0x1e6e0070, 0x00000000);
	ast_moutdwm(ast, 0x1e6e0070, (datagen << 3) | test_ctl);
	timeout = 0;
	do {
		data = ast_mindwm(ast, 0x1e6e0070) & 0x3000;
		if (data & 0x2000)
			return false;
		if (++timeout > TIMEOUT) {
			ast_moutdwm(ast, 0x1e6e0070, 0x00000000);
			return false;
		}
	} while (!data);
	ast_moutdwm(ast, 0x1e6e0070, 0x0);
	return true;
}

static u32 mmc_test2(struct ast_device *ast, u32 datagen, u8 test_ctl)
{
	u32 data, timeout;

	ast_moutdwm(ast, 0x1e6e0070, 0x00000000);
	ast_moutdwm(ast, 0x1e6e0070, (datagen << 3) | test_ctl);
	timeout = 0;
	do {
		data = ast_mindwm(ast, 0x1e6e0070) & 0x1000;
		if (++timeout > TIMEOUT) {
			ast_moutdwm(ast, 0x1e6e0070, 0x0);
			return 0xffffffff;
		}
	} while (!data);
	data = ast_mindwm(ast, 0x1e6e0078);
	data = (data | (data >> 16)) & 0xffff;
	ast_moutdwm(ast, 0x1e6e0070, 0x00000000);
	return data;
}


static bool mmc_test_burst(struct ast_device *ast, u32 datagen)
{
	return mmc_test(ast, datagen, 0xc1);
}

static u32 mmc_test_burst2(struct ast_device *ast, u32 datagen)
{
	return mmc_test2(ast, datagen, 0x41);
}

static bool mmc_test_single(struct ast_device *ast, u32 datagen)
{
	return mmc_test(ast, datagen, 0xc5);
}

static u32 mmc_test_single2(struct ast_device *ast, u32 datagen)
{
	return mmc_test2(ast, datagen, 0x05);
}

static bool mmc_test_single_2500(struct ast_device *ast, u32 datagen)
{
	return mmc_test(ast, datagen, 0x85);
}

static int cbr_test(struct ast_device *ast)
{
	u32 data;
	int i;
	data = mmc_test_single2(ast, 0);
	if ((data & 0xff) && (data & 0xff00))
		return 0;
	for (i = 0; i < 8; i++) {
		data = mmc_test_burst2(ast, i);
		if ((data & 0xff) && (data & 0xff00))
			return 0;
	}
	if (!data)
		return 3;
	else if (data & 0xff)
		return 2;
	return 1;
}

static int cbr_scan(struct ast_device *ast)
{
	u32 data, data2, patcnt, loop;

	data2 = 3;
	for (patcnt = 0; patcnt < CBR_PATNUM; patcnt++) {
		ast_moutdwm(ast, 0x1e6e007c, pattern[patcnt]);
		for (loop = 0; loop < CBR_PASSNUM2; loop++) {
			if ((data = cbr_test(ast)) != 0) {
				data2 &= data;
				if (!data2)
					return 0;
				break;
			}
		}
		if (loop == CBR_PASSNUM2)
			return 0;
	}
	return data2;
}

static u32 cbr_test2(struct ast_device *ast)
{
	u32 data;

	data = mmc_test_burst2(ast, 0);
	if (data == 0xffff)
		return 0;
	data |= mmc_test_single2(ast, 0);
	if (data == 0xffff)
		return 0;

	return ~data & 0xffff;
}

static u32 cbr_scan2(struct ast_device *ast)
{
	u32 data, data2, patcnt, loop;

	data2 = 0xffff;
	for (patcnt = 0; patcnt < CBR_PATNUM; patcnt++) {
		ast_moutdwm(ast, 0x1e6e007c, pattern[patcnt]);
		for (loop = 0; loop < CBR_PASSNUM2; loop++) {
			if ((data = cbr_test2(ast)) != 0) {
				data2 &= data;
				if (!data2)
					return 0;
				break;
			}
		}
		if (loop == CBR_PASSNUM2)
			return 0;
	}
	return data2;
}

static bool cbr_test3(struct ast_device *ast)
{
	if (!mmc_test_burst(ast, 0))
		return false;
	if (!mmc_test_single(ast, 0))
		return false;
	return true;
}

static bool cbr_scan3(struct ast_device *ast)
{
	u32 patcnt, loop;

	for (patcnt = 0; patcnt < CBR_PATNUM; patcnt++) {
		ast_moutdwm(ast, 0x1e6e007c, pattern[patcnt]);
		for (loop = 0; loop < 2; loop++) {
			if (cbr_test3(ast))
				break;
		}
		if (loop == 2)
			return false;
	}
	return true;
}

static bool finetuneDQI_L(struct ast_device *ast, struct ast2300_dram_param *param)
{
	u32 gold_sadj[2], dllmin[16], dllmax[16], dlli, data, cnt, mask, passcnt, retry = 0;
	bool status = false;
FINETUNE_START:
	for (cnt = 0; cnt < 16; cnt++) {
		dllmin[cnt] = 0xff;
		dllmax[cnt] = 0x0;
	}
	passcnt = 0;
	for (dlli = 0; dlli < 76; dlli++) {
		ast_moutdwm(ast, 0x1E6E0068, 0x00001400 | (dlli << 16) | (dlli << 24));
		ast_moutdwm(ast, 0x1E6E0074, CBR_SIZE1);
		data = cbr_scan2(ast);
		if (data != 0) {
			mask = 0x00010001;
			for (cnt = 0; cnt < 16; cnt++) {
				if (data & mask) {
					if (dllmin[cnt] > dlli) {
						dllmin[cnt] = dlli;
					}
					if (dllmax[cnt] < dlli) {
						dllmax[cnt] = dlli;
					}
				}
				mask <<= 1;
			}
			passcnt++;
		} else if (passcnt >= CBR_THRESHOLD2) {
			break;
		}
	}
	gold_sadj[0] = 0x0;
	passcnt = 0;
	for (cnt = 0; cnt < 16; cnt++) {
		if ((dllmax[cnt] > dllmin[cnt]) && ((dllmax[cnt] - dllmin[cnt]) >= CBR_THRESHOLD2)) {
			gold_sadj[0] += dllmin[cnt];
			passcnt++;
		}
	}
	if (retry++ > 10)
		goto FINETUNE_DONE;
	if (passcnt != 16) {
		goto FINETUNE_START;
	}
	status = true;
FINETUNE_DONE:
	gold_sadj[0] = gold_sadj[0] >> 4;
	gold_sadj[1] = gold_sadj[0];

	data = 0;
	for (cnt = 0; cnt < 8; cnt++) {
		data >>= 3;
		if ((dllmax[cnt] > dllmin[cnt]) && ((dllmax[cnt] - dllmin[cnt]) >= CBR_THRESHOLD2)) {
			dlli = dllmin[cnt];
			if (gold_sadj[0] >= dlli) {
				dlli = ((gold_sadj[0] - dlli) * 19) >> 5;
				if (dlli > 3) {
					dlli = 3;
				}
			} else {
				dlli = ((dlli - gold_sadj[0]) * 19) >> 5;
				if (dlli > 4) {
					dlli = 4;
				}
				dlli = (8 - dlli) & 0x7;
			}
			data |= dlli << 21;
		}
	}
	ast_moutdwm(ast, 0x1E6E0080, data);

	data = 0;
	for (cnt = 8; cnt < 16; cnt++) {
		data >>= 3;
		if ((dllmax[cnt] > dllmin[cnt]) && ((dllmax[cnt] - dllmin[cnt]) >= CBR_THRESHOLD2)) {
			dlli = dllmin[cnt];
			if (gold_sadj[1] >= dlli) {
				dlli = ((gold_sadj[1] - dlli) * 19) >> 5;
				if (dlli > 3) {
					dlli = 3;
				} else {
					dlli = (dlli - 1) & 0x7;
				}
			} else {
				dlli = ((dlli - gold_sadj[1]) * 19) >> 5;
				dlli += 1;
				if (dlli > 4) {
					dlli = 4;
				}
				dlli = (8 - dlli) & 0x7;
			}
			data |= dlli << 21;
		}
	}
	ast_moutdwm(ast, 0x1E6E0084, data);
	return status;
} /* finetuneDQI_L */

static void finetuneDQSI(struct ast_device *ast)
{
	u32 dlli, dqsip, dqidly;
	u32 reg_mcr18, reg_mcr0c, passcnt[2], diff;
	u32 g_dqidly, g_dqsip, g_margin, g_side;
	u16 pass[32][2][2];
	char tag[2][76];

	/* Disable DQI CBR */
	reg_mcr0c  = ast_mindwm(ast, 0x1E6E000C);
	reg_mcr18  = ast_mindwm(ast, 0x1E6E0018);
	reg_mcr18 &= 0x0000ffff;
	ast_moutdwm(ast, 0x1E6E0018, reg_mcr18);

	for (dlli = 0; dlli < 76; dlli++) {
		tag[0][dlli] = 0x0;
		tag[1][dlli] = 0x0;
	}
	for (dqidly = 0; dqidly < 32; dqidly++) {
		pass[dqidly][0][0] = 0xff;
		pass[dqidly][0][1] = 0x0;
		pass[dqidly][1][0] = 0xff;
		pass[dqidly][1][1] = 0x0;
	}
	for (dqidly = 0; dqidly < 32; dqidly++) {
		passcnt[0] = passcnt[1] = 0;
		for (dqsip = 0; dqsip < 2; dqsip++) {
			ast_moutdwm(ast, 0x1E6E000C, 0);
			ast_moutdwm(ast, 0x1E6E0018, reg_mcr18 | (dqidly << 16) | (dqsip << 23));
			ast_moutdwm(ast, 0x1E6E000C, reg_mcr0c);
			for (dlli = 0; dlli < 76; dlli++) {
				ast_moutdwm(ast, 0x1E6E0068, 0x00001300 | (dlli << 16) | (dlli << 24));
				ast_moutdwm(ast, 0x1E6E0070, 0);
				ast_moutdwm(ast, 0x1E6E0074, CBR_SIZE0);
				if (cbr_scan3(ast)) {
					if (dlli == 0)
						break;
					passcnt[dqsip]++;
					tag[dqsip][dlli] = 'P';
					if (dlli < pass[dqidly][dqsip][0])
						pass[dqidly][dqsip][0] = (u16) dlli;
					if (dlli > pass[dqidly][dqsip][1])
						pass[dqidly][dqsip][1] = (u16) dlli;
				} else if (passcnt[dqsip] >= 5)
					break;
				else {
					pass[dqidly][dqsip][0] = 0xff;
					pass[dqidly][dqsip][1] = 0x0;
				}
			}
		}
		if (passcnt[0] == 0 && passcnt[1] == 0)
			dqidly++;
	}
	/* Search margin */
	g_dqidly = g_dqsip = g_margin = g_side = 0;

	for (dqidly = 0; dqidly < 32; dqidly++) {
		for (dqsip = 0; dqsip < 2; dqsip++) {
			if (pass[dqidly][dqsip][0] > pass[dqidly][dqsip][1])
				continue;
			diff = pass[dqidly][dqsip][1] - pass[dqidly][dqsip][0];
			if ((diff+2) < g_margin)
				continue;
			passcnt[0] = passcnt[1] = 0;
			for (dlli = pass[dqidly][dqsip][0]; dlli > 0  && tag[dqsip][dlli] != 0; dlli--, passcnt[0]++);
			for (dlli = pass[dqidly][dqsip][1]; dlli < 76 && tag[dqsip][dlli] != 0; dlli++, passcnt[1]++);
			if (passcnt[0] > passcnt[1])
				passcnt[0] = passcnt[1];
			passcnt[1] = 0;
			if (passcnt[0] > g_side)
				passcnt[1] = passcnt[0] - g_side;
			if (diff > (g_margin+1) && (passcnt[1] > 0 || passcnt[0] > 8)) {
				g_margin = diff;
				g_dqidly = dqidly;
				g_dqsip  = dqsip;
				g_side   = passcnt[0];
			} else if (passcnt[1] > 1 && g_side < 8) {
				if (diff > g_margin)
					g_margin = diff;
				g_dqidly = dqidly;
				g_dqsip  = dqsip;
				g_side   = passcnt[0];
			}
		}
	}
	reg_mcr18 = reg_mcr18 | (g_dqidly << 16) | (g_dqsip << 23);
	ast_moutdwm(ast, 0x1E6E0018, reg_mcr18);

}
static bool cbr_dll2(struct ast_device *ast, struct ast2300_dram_param *param)
{
	u32 dllmin[2], dllmax[2], dlli, data, passcnt, retry = 0;
	bool status = false;

	finetuneDQSI(ast);
	if (finetuneDQI_L(ast, param) == false)
		return status;

CBR_START2:
	dllmin[0] = dllmin[1] = 0xff;
	dllmax[0] = dllmax[1] = 0x0;
	passcnt = 0;
	for (dlli = 0; dlli < 76; dlli++) {
		ast_moutdwm(ast, 0x1E6E0068, 0x00001300 | (dlli << 16) | (dlli << 24));
		ast_moutdwm(ast, 0x1E6E0074, CBR_SIZE2);
		data = cbr_scan(ast);
		if (data != 0) {
			if (data & 0x1) {
				if (dllmin[0] > dlli) {
					dllmin[0] = dlli;
				}
				if (dllmax[0] < dlli) {
					dllmax[0] = dlli;
				}
			}
			if (data & 0x2) {
				if (dllmin[1] > dlli) {
					dllmin[1] = dlli;
				}
				if (dllmax[1] < dlli) {
					dllmax[1] = dlli;
				}
			}
			passcnt++;
		} else if (passcnt >= CBR_THRESHOLD) {
			break;
		}
	}
	if (retry++ > 10)
		goto CBR_DONE2;
	if (dllmax[0] == 0 || (dllmax[0]-dllmin[0]) < CBR_THRESHOLD) {
		goto CBR_START2;
	}
	if (dllmax[1] == 0 || (dllmax[1]-dllmin[1]) < CBR_THRESHOLD) {
		goto CBR_START2;
	}
	status = true;
CBR_DONE2:
	dlli  = (dllmin[1] + dllmax[1]) >> 1;
	dlli <<= 8;
	dlli += (dllmin[0] + dllmax[0]) >> 1;
	ast_moutdwm(ast, 0x1E6E0068, ast_mindwm(ast, 0x1E720058) | (dlli << 16));
	return status;
} /* CBRDLL2 */

static void get_ddr3_info(struct ast_device *ast, struct ast2300_dram_param *param)
{
	u32 trap, trap_AC2, trap_MRS;

	ast_moutdwm(ast, 0x1E6E2000, 0x1688A8A8);

	/* Ger trap info */
	trap = (ast_mindwm(ast, 0x1E6E2070) >> 25) & 0x3;
	trap_AC2  = 0x00020000 + (trap << 16);
	trap_AC2 |= 0x00300000 + ((trap & 0x2) << 19);
	trap_MRS  = 0x00000010 + (trap << 4);
	trap_MRS |= ((trap & 0x2) << 18);

	param->reg_MADJ       = 0x00034C4C;
	param->reg_SADJ       = 0x00001800;
	param->reg_DRV        = 0x000000F0;
	param->reg_PERIOD     = param->dram_freq;
	param->rodt           = 0;

	switch (param->dram_freq) {
	case 336:
		ast_moutdwm(ast, 0x1E6E2020, 0x0190);
		param->wodt          = 0;
		param->reg_AC1       = 0x22202725;
		param->reg_AC2       = 0xAA007613 | trap_AC2;
		param->reg_DQSIC     = 0x000000BA;
		param->reg_MRS       = 0x04001400 | trap_MRS;
		param->reg_EMRS      = 0x00000000;
		param->reg_IOZ       = 0x00000023;
		param->reg_DQIDLY    = 0x00000074;
		param->reg_FREQ      = 0x00004DC0;
		param->madj_max      = 96;
		param->dll2_finetune_step = 3;
		switch (param->dram_chipid) {
		default:
		case AST_DRAM_512Mx16:
		case AST_DRAM_1Gx16:
			param->reg_AC2   = 0xAA007613 | trap_AC2;
			break;
		case AST_DRAM_2Gx16:
			param->reg_AC2   = 0xAA00761C | trap_AC2;
			break;
		case AST_DRAM_4Gx16:
			param->reg_AC2   = 0xAA007636 | trap_AC2;
			break;
		}
		break;
	default:
	case 396:
		ast_moutdwm(ast, 0x1E6E2020, 0x03F1);
		param->wodt          = 1;
		param->reg_AC1       = 0x33302825;
		param->reg_AC2       = 0xCC009617 | trap_AC2;
		param->reg_DQSIC     = 0x000000E2;
		param->reg_MRS       = 0x04001600 | trap_MRS;
		param->reg_EMRS      = 0x00000000;
		param->reg_IOZ       = 0x00000034;
		param->reg_DRV       = 0x000000FA;
		param->reg_DQIDLY    = 0x00000089;
		param->reg_FREQ      = 0x00005040;
		param->madj_max      = 96;
		param->dll2_finetune_step = 4;

		switch (param->dram_chipid) {
		default:
		case AST_DRAM_512Mx16:
		case AST_DRAM_1Gx16:
			param->reg_AC2   = 0xCC009617 | trap_AC2;
			break;
		case AST_DRAM_2Gx16:
			param->reg_AC2   = 0xCC009622 | trap_AC2;
			break;
		case AST_DRAM_4Gx16:
			param->reg_AC2   = 0xCC00963F | trap_AC2;
			break;
		}
		break;

	case 408:
		ast_moutdwm(ast, 0x1E6E2020, 0x01F0);
		param->wodt          = 1;
		param->reg_AC1       = 0x33302825;
		param->reg_AC2       = 0xCC009617 | trap_AC2;
		param->reg_DQSIC     = 0x000000E2;
		param->reg_MRS       = 0x04001600 | trap_MRS;
		param->reg_EMRS      = 0x00000000;
		param->reg_IOZ       = 0x00000023;
		param->reg_DRV       = 0x000000FA;
		param->reg_DQIDLY    = 0x00000089;
		param->reg_FREQ      = 0x000050C0;
		param->madj_max      = 96;
		param->dll2_finetune_step = 4;

		switch (param->dram_chipid) {
		default:
		case AST_DRAM_512Mx16:
		case AST_DRAM_1Gx16:
			param->reg_AC2   = 0xCC009617 | trap_AC2;
			break;
		case AST_DRAM_2Gx16:
			param->reg_AC2   = 0xCC009622 | trap_AC2;
			break;
		case AST_DRAM_4Gx16:
			param->reg_AC2   = 0xCC00963F | trap_AC2;
			break;
		}

		break;
	case 456:
		ast_moutdwm(ast, 0x1E6E2020, 0x0230);
		param->wodt          = 0;
		param->reg_AC1       = 0x33302926;
		param->reg_AC2       = 0xCD44961A;
		param->reg_DQSIC     = 0x000000FC;
		param->reg_MRS       = 0x00081830;
		param->reg_EMRS      = 0x00000000;
		param->reg_IOZ       = 0x00000045;
		param->reg_DQIDLY    = 0x00000097;
		param->reg_FREQ      = 0x000052C0;
		param->madj_max      = 88;
		param->dll2_finetune_step = 4;
		break;
	case 504:
		ast_moutdwm(ast, 0x1E6E2020, 0x0270);
		param->wodt          = 1;
		param->reg_AC1       = 0x33302926;
		param->reg_AC2       = 0xDE44A61D;
		param->reg_DQSIC     = 0x00000117;
		param->reg_MRS       = 0x00081A30;
		param->reg_EMRS      = 0x00000000;
		param->reg_IOZ       = 0x070000BB;
		param->reg_DQIDLY    = 0x000000A0;
		param->reg_FREQ      = 0x000054C0;
		param->madj_max      = 79;
		param->dll2_finetune_step = 4;
		break;
	case 528:
		ast_moutdwm(ast, 0x1E6E2020, 0x0290);
		param->wodt          = 1;
		param->rodt          = 1;
		param->reg_AC1       = 0x33302926;
		param->reg_AC2       = 0xEF44B61E;
		param->reg_DQSIC     = 0x00000125;
		param->reg_MRS       = 0x00081A30;
		param->reg_EMRS      = 0x00000040;
		param->reg_DRV       = 0x000000F5;
		param->reg_IOZ       = 0x00000023;
		param->reg_DQIDLY    = 0x00000088;
		param->reg_FREQ      = 0x000055C0;
		param->madj_max      = 76;
		param->dll2_finetune_step = 3;
		break;
	case 576:
		ast_moutdwm(ast, 0x1E6E2020, 0x0140);
		param->reg_MADJ      = 0x00136868;
		param->reg_SADJ      = 0x00004534;
		param->wodt          = 1;
		param->rodt          = 1;
		param->reg_AC1       = 0x33302A37;
		param->reg_AC2       = 0xEF56B61E;
		param->reg_DQSIC     = 0x0000013F;
		param->reg_MRS       = 0x00101A50;
		param->reg_EMRS      = 0x00000040;
		param->reg_DRV       = 0x000000FA;
		param->reg_IOZ       = 0x00000023;
		param->reg_DQIDLY    = 0x00000078;
		param->reg_FREQ      = 0x000057C0;
		param->madj_max      = 136;
		param->dll2_finetune_step = 3;
		break;
	case 600:
		ast_moutdwm(ast, 0x1E6E2020, 0x02E1);
		param->reg_MADJ      = 0x00136868;
		param->reg_SADJ      = 0x00004534;
		param->wodt          = 1;
		param->rodt          = 1;
		param->reg_AC1       = 0x32302A37;
		param->reg_AC2       = 0xDF56B61F;
		param->reg_DQSIC     = 0x0000014D;
		param->reg_MRS       = 0x00101A50;
		param->reg_EMRS      = 0x00000004;
		param->reg_DRV       = 0x000000F5;
		param->reg_IOZ       = 0x00000023;
		param->reg_DQIDLY    = 0x00000078;
		param->reg_FREQ      = 0x000058C0;
		param->madj_max      = 132;
		param->dll2_finetune_step = 3;
		break;
	case 624:
		ast_moutdwm(ast, 0x1E6E2020, 0x0160);
		param->reg_MADJ      = 0x00136868;
		param->reg_SADJ      = 0x00004534;
		param->wodt          = 1;
		param->rodt          = 1;
		param->reg_AC1       = 0x32302A37;
		param->reg_AC2       = 0xEF56B621;
		param->reg_DQSIC     = 0x0000015A;
		param->reg_MRS       = 0x02101A50;
		param->reg_EMRS      = 0x00000004;
		param->reg_DRV       = 0x000000F5;
		param->reg_IOZ       = 0x00000034;
		param->reg_DQIDLY    = 0x00000078;
		param->reg_FREQ      = 0x000059C0;
		param->madj_max      = 128;
		param->dll2_finetune_step = 3;
		break;
	} /* switch freq */

	switch (param->dram_chipid) {
	case AST_DRAM_512Mx16:
		param->dram_config = 0x130;
		break;
	default:
	case AST_DRAM_1Gx16:
		param->dram_config = 0x131;
		break;
	case AST_DRAM_2Gx16:
		param->dram_config = 0x132;
		break;
	case AST_DRAM_4Gx16:
		param->dram_config = 0x133;
		break;
	} /* switch size */

	switch (param->vram_size) {
	default:
	case AST_VIDMEM_SIZE_8M:
		param->dram_config |= 0x00;
		break;
	case AST_VIDMEM_SIZE_16M:
		param->dram_config |= 0x04;
		break;
	case AST_VIDMEM_SIZE_32M:
		param->dram_config |= 0x08;
		break;
	case AST_VIDMEM_SIZE_64M:
		param->dram_config |= 0x0c;
		break;
	}

}

static void ddr3_init(struct ast_device *ast, struct ast2300_dram_param *param)
{
	u32 data, data2, retry = 0;

ddr3_init_start:
	ast_moutdwm(ast, 0x1E6E0000, 0xFC600309);
	ast_moutdwm(ast, 0x1E6E0018, 0x00000100);
	ast_moutdwm(ast, 0x1E6E0024, 0x00000000);
	ast_moutdwm(ast, 0x1E6E0034, 0x00000000);
	udelay(10);
	ast_moutdwm(ast, 0x1E6E0064, param->reg_MADJ);
	ast_moutdwm(ast, 0x1E6E0068, param->reg_SADJ);
	udelay(10);
	ast_moutdwm(ast, 0x1E6E0064, param->reg_MADJ | 0xC0000);
	udelay(10);

	ast_moutdwm(ast, 0x1E6E0004, param->dram_config);
	ast_moutdwm(ast, 0x1E6E0008, 0x90040f);
	ast_moutdwm(ast, 0x1E6E0010, param->reg_AC1);
	ast_moutdwm(ast, 0x1E6E0014, param->reg_AC2);
	ast_moutdwm(ast, 0x1E6E0020, param->reg_DQSIC);
	ast_moutdwm(ast, 0x1E6E0080, 0x00000000);
	ast_moutdwm(ast, 0x1E6E0084, 0x00000000);
	ast_moutdwm(ast, 0x1E6E0088, param->reg_DQIDLY);
	ast_moutdwm(ast, 0x1E6E0018, 0x4000A170);
	ast_moutdwm(ast, 0x1E6E0018, 0x00002370);
	ast_moutdwm(ast, 0x1E6E0038, 0x00000000);
	ast_moutdwm(ast, 0x1E6E0040, 0xFF444444);
	ast_moutdwm(ast, 0x1E6E0044, 0x22222222);
	ast_moutdwm(ast, 0x1E6E0048, 0x22222222);
	ast_moutdwm(ast, 0x1E6E004C, 0x00000002);
	ast_moutdwm(ast, 0x1E6E0050, 0x80000000);
	ast_moutdwm(ast, 0x1E6E0050, 0x00000000);
	ast_moutdwm(ast, 0x1E6E0054, 0);
	ast_moutdwm(ast, 0x1E6E0060, param->reg_DRV);
	ast_moutdwm(ast, 0x1E6E006C, param->reg_IOZ);
	ast_moutdwm(ast, 0x1E6E0070, 0x00000000);
	ast_moutdwm(ast, 0x1E6E0074, 0x00000000);
	ast_moutdwm(ast, 0x1E6E0078, 0x00000000);
	ast_moutdwm(ast, 0x1E6E007C, 0x00000000);
	/* Wait MCLK2X lock to MCLK */
	do {
		data = ast_mindwm(ast, 0x1E6E001C);
	} while (!(data & 0x08000000));
	data = ast_mindwm(ast, 0x1E6E001C);
	data = (data >> 8) & 0xff;
	while ((data & 0x08) || ((data & 0x7) < 2) || (data < 4)) {
		data2 = (ast_mindwm(ast, 0x1E6E0064) & 0xfff3ffff) + 4;
		if ((data2 & 0xff) > param->madj_max) {
			break;
		}
		ast_moutdwm(ast, 0x1E6E0064, data2);
		if (data2 & 0x00100000) {
			data2 = ((data2 & 0xff) >> 3) + 3;
		} else {
			data2 = ((data2 & 0xff) >> 2) + 5;
		}
		data = ast_mindwm(ast, 0x1E6E0068) & 0xffff00ff;
		data2 += data & 0xff;
		data = data | (data2 << 8);
		ast_moutdwm(ast, 0x1E6E0068, data);
		udelay(10);
		ast_moutdwm(ast, 0x1E6E0064, ast_mindwm(ast, 0x1E6E0064) | 0xC0000);
		udelay(10);
		data = ast_mindwm(ast, 0x1E6E0018) & 0xfffff1ff;
		ast_moutdwm(ast, 0x1E6E0018, data);
		data = data | 0x200;
		ast_moutdwm(ast, 0x1E6E0018, data);
		do {
			data = ast_mindwm(ast, 0x1E6E001C);
		} while (!(data & 0x08000000));

		data = ast_mindwm(ast, 0x1E6E001C);
		data = (data >> 8) & 0xff;
	}
	ast_moutdwm(ast, 0x1E720058, ast_mindwm(ast, 0x1E6E0068) & 0xffff);
	data = ast_mindwm(ast, 0x1E6E0018) | 0xC00;
	ast_moutdwm(ast, 0x1E6E0018, data);

	ast_moutdwm(ast, 0x1E6E0034, 0x00000001);
	ast_moutdwm(ast, 0x1E6E000C, 0x00000040);
	udelay(50);
	/* Mode Register Setting */
	ast_moutdwm(ast, 0x1E6E002C, param->reg_MRS | 0x100);
	ast_moutdwm(ast, 0x1E6E0030, param->reg_EMRS);
	ast_moutdwm(ast, 0x1E6E0028, 0x00000005);
	ast_moutdwm(ast, 0x1E6E0028, 0x00000007);
	ast_moutdwm(ast, 0x1E6E0028, 0x00000003);
	ast_moutdwm(ast, 0x1E6E0028, 0x00000001);
	ast_moutdwm(ast, 0x1E6E002C, param->reg_MRS);
	ast_moutdwm(ast, 0x1E6E000C, 0x00005C08);
	ast_moutdwm(ast, 0x1E6E0028, 0x00000001);

	ast_moutdwm(ast, 0x1E6E000C, 0x00005C01);
	data = 0;
	if (param->wodt) {
		data = 0x300;
	}
	if (param->rodt) {
		data = data | 0x3000 | ((param->reg_AC2 & 0x60000) >> 3);
	}
	ast_moutdwm(ast, 0x1E6E0034, data | 0x3);

	/* Calibrate the DQSI delay */
	if ((cbr_dll2(ast, param) == false) && (retry++ < 10))
		goto ddr3_init_start;

	ast_moutdwm(ast, 0x1E6E0120, param->reg_FREQ);
	/* ECC Memory Initialization */
#ifdef ECC
	ast_moutdwm(ast, 0x1E6E007C, 0x00000000);
	ast_moutdwm(ast, 0x1E6E0070, 0x221);
	do {
		data = ast_mindwm(ast, 0x1E6E0070);
	} while (!(data & 0x00001000));
	ast_moutdwm(ast, 0x1E6E0070, 0x00000000);
	ast_moutdwm(ast, 0x1E6E0050, 0x80000000);
	ast_moutdwm(ast, 0x1E6E0050, 0x00000000);
#endif


}

static void get_ddr2_info(struct ast_device *ast, struct ast2300_dram_param *param)
{
	u32 trap, trap_AC2, trap_MRS;

	ast_moutdwm(ast, 0x1E6E2000, 0x1688A8A8);

	/* Ger trap info */
	trap = (ast_mindwm(ast, 0x1E6E2070) >> 25) & 0x3;
	trap_AC2  = (trap << 20) | (trap << 16);
	trap_AC2 += 0x00110000;
	trap_MRS  = 0x00000040 | (trap << 4);


	param->reg_MADJ       = 0x00034C4C;
	param->reg_SADJ       = 0x00001800;
	param->reg_DRV        = 0x000000F0;
	param->reg_PERIOD     = param->dram_freq;
	param->rodt           = 0;

	switch (param->dram_freq) {
	case 264:
		ast_moutdwm(ast, 0x1E6E2020, 0x0130);
		param->wodt          = 0;
		param->reg_AC1       = 0x11101513;
		param->reg_AC2       = 0x78117011;
		param->reg_DQSIC     = 0x00000092;
		param->reg_MRS       = 0x00000842;
		param->reg_EMRS      = 0x00000000;
		param->reg_DRV       = 0x000000F0;
		param->reg_IOZ       = 0x00000034;
		param->reg_DQIDLY    = 0x0000005A;
		param->reg_FREQ      = 0x00004AC0;
		param->madj_max      = 138;
		param->dll2_finetune_step = 3;
		break;
	case 336:
		ast_moutdwm(ast, 0x1E6E2020, 0x0190);
		param->wodt          = 1;
		param->reg_AC1       = 0x22202613;
		param->reg_AC2       = 0xAA009016 | trap_AC2;
		param->reg_DQSIC     = 0x000000BA;
		param->reg_MRS       = 0x00000A02 | trap_MRS;
		param->reg_EMRS      = 0x00000040;
		param->reg_DRV       = 0x000000FA;
		param->reg_IOZ       = 0x00000034;
		param->reg_DQIDLY    = 0x00000074;
		param->reg_FREQ      = 0x00004DC0;
		param->madj_max      = 96;
		param->dll2_finetune_step = 3;
		switch (param->dram_chipid) {
		default:
		case AST_DRAM_512Mx16:
			param->reg_AC2   = 0xAA009012 | trap_AC2;
			break;
		case AST_DRAM_1Gx16:
			param->reg_AC2   = 0xAA009016 | trap_AC2;
			break;
		case AST_DRAM_2Gx16:
			param->reg_AC2   = 0xAA009023 | trap_AC2;
			break;
		case AST_DRAM_4Gx16:
			param->reg_AC2   = 0xAA00903B | trap_AC2;
			break;
		}
		break;
	default:
	case 396:
		ast_moutdwm(ast, 0x1E6E2020, 0x03F1);
		param->wodt          = 1;
		param->rodt          = 0;
		param->reg_AC1       = 0x33302714;
		param->reg_AC2       = 0xCC00B01B | trap_AC2;
		param->reg_DQSIC     = 0x000000E2;
		param->reg_MRS       = 0x00000C02 | trap_MRS;
		param->reg_EMRS      = 0x00000040;
		param->reg_DRV       = 0x000000FA;
		param->reg_IOZ       = 0x00000034;
		param->reg_DQIDLY    = 0x00000089;
		param->reg_FREQ      = 0x00005040;
		param->madj_max      = 96;
		param->dll2_finetune_step = 4;

		switch (param->dram_chipid) {
		case AST_DRAM_512Mx16:
			param->reg_AC2   = 0xCC00B016 | trap_AC2;
			break;
		default:
		case AST_DRAM_1Gx16:
			param->reg_AC2   = 0xCC00B01B | trap_AC2;
			break;
		case AST_DRAM_2Gx16:
			param->reg_AC2   = 0xCC00B02B | trap_AC2;
			break;
		case AST_DRAM_4Gx16:
			param->reg_AC2   = 0xCC00B03F | trap_AC2;
			break;
		}

		break;

	case 408:
		ast_moutdwm(ast, 0x1E6E2020, 0x01F0);
		param->wodt          = 1;
		param->rodt          = 0;
		param->reg_AC1       = 0x33302714;
		param->reg_AC2       = 0xCC00B01B | trap_AC2;
		param->reg_DQSIC     = 0x000000E2;
		param->reg_MRS       = 0x00000C02 | trap_MRS;
		param->reg_EMRS      = 0x00000040;
		param->reg_DRV       = 0x000000FA;
		param->reg_IOZ       = 0x00000034;
		param->reg_DQIDLY    = 0x00000089;
		param->reg_FREQ      = 0x000050C0;
		param->madj_max      = 96;
		param->dll2_finetune_step = 4;

		switch (param->dram_chipid) {
		case AST_DRAM_512Mx16:
			param->reg_AC2   = 0xCC00B016 | trap_AC2;
			break;
		default:
		case AST_DRAM_1Gx16:
			param->reg_AC2   = 0xCC00B01B | trap_AC2;
			break;
		case AST_DRAM_2Gx16:
			param->reg_AC2   = 0xCC00B02B | trap_AC2;
			break;
		case AST_DRAM_4Gx16:
			param->reg_AC2   = 0xCC00B03F | trap_AC2;
			break;
		}

		break;
	case 456:
		ast_moutdwm(ast, 0x1E6E2020, 0x0230);
		param->wodt          = 0;
		param->reg_AC1       = 0x33302815;
		param->reg_AC2       = 0xCD44B01E;
		param->reg_DQSIC     = 0x000000FC;
		param->reg_MRS       = 0x00000E72;
		param->reg_EMRS      = 0x00000000;
		param->reg_DRV       = 0x00000000;
		param->reg_IOZ       = 0x00000034;
		param->reg_DQIDLY    = 0x00000097;
		param->reg_FREQ      = 0x000052C0;
		param->madj_max      = 88;
		param->dll2_finetune_step = 3;
		break;
	case 504:
		ast_moutdwm(ast, 0x1E6E2020, 0x0261);
		param->wodt          = 1;
		param->rodt          = 1;
		param->reg_AC1       = 0x33302815;
		param->reg_AC2       = 0xDE44C022;
		param->reg_DQSIC     = 0x00000117;
		param->reg_MRS       = 0x00000E72;
		param->reg_EMRS      = 0x00000040;
		param->reg_DRV       = 0x0000000A;
		param->reg_IOZ       = 0x00000045;
		param->reg_DQIDLY    = 0x000000A0;
		param->reg_FREQ      = 0x000054C0;
		param->madj_max      = 79;
		param->dll2_finetune_step = 3;
		break;
	case 528:
		ast_moutdwm(ast, 0x1E6E2020, 0x0120);
		param->wodt          = 1;
		param->rodt          = 1;
		param->reg_AC1       = 0x33302815;
		param->reg_AC2       = 0xEF44D024;
		param->reg_DQSIC     = 0x00000125;
		param->reg_MRS       = 0x00000E72;
		param->reg_EMRS      = 0x00000004;
		param->reg_DRV       = 0x000000F9;
		param->reg_IOZ       = 0x00000045;
		param->reg_DQIDLY    = 0x000000A7;
		param->reg_FREQ      = 0x000055C0;
		param->madj_max      = 76;
		param->dll2_finetune_step = 3;
		break;
	case 552:
		ast_moutdwm(ast, 0x1E6E2020, 0x02A1);
		param->wodt          = 1;
		param->rodt          = 1;
		param->reg_AC1       = 0x43402915;
		param->reg_AC2       = 0xFF44E025;
		param->reg_DQSIC     = 0x00000132;
		param->reg_MRS       = 0x00000E72;
		param->reg_EMRS      = 0x00000040;
		param->reg_DRV       = 0x0000000A;
		param->reg_IOZ       = 0x00000045;
		param->reg_DQIDLY    = 0x000000AD;
		param->reg_FREQ      = 0x000056C0;
		param->madj_max      = 76;
		param->dll2_finetune_step = 3;
		break;
	case 576:
		ast_moutdwm(ast, 0x1E6E2020, 0x0140);
		param->wodt          = 1;
		param->rodt          = 1;
		param->reg_AC1       = 0x43402915;
		param->reg_AC2       = 0xFF44E027;
		param->reg_DQSIC     = 0x0000013F;
		param->reg_MRS       = 0x00000E72;
		param->reg_EMRS      = 0x00000004;
		param->reg_DRV       = 0x000000F5;
		param->reg_IOZ       = 0x00000045;
		param->reg_DQIDLY    = 0x000000B3;
		param->reg_FREQ      = 0x000057C0;
		param->madj_max      = 76;
		param->dll2_finetune_step = 3;
		break;
	}

	switch (param->dram_chipid) {
	case AST_DRAM_512Mx16:
		param->dram_config = 0x100;
		break;
	default:
	case AST_DRAM_1Gx16:
		param->dram_config = 0x121;
		break;
	case AST_DRAM_2Gx16:
		param->dram_config = 0x122;
		break;
	case AST_DRAM_4Gx16:
		param->dram_config = 0x123;
		break;
	} /* switch size */

	switch (param->vram_size) {
	default:
	case AST_VIDMEM_SIZE_8M:
		param->dram_config |= 0x00;
		break;
	case AST_VIDMEM_SIZE_16M:
		param->dram_config |= 0x04;
		break;
	case AST_VIDMEM_SIZE_32M:
		param->dram_config |= 0x08;
		break;
	case AST_VIDMEM_SIZE_64M:
		param->dram_config |= 0x0c;
		break;
	}
}

static void ddr2_init(struct ast_device *ast, struct ast2300_dram_param *param)
{
	u32 data, data2, retry = 0;

ddr2_init_start:
	ast_moutdwm(ast, 0x1E6E0000, 0xFC600309);
	ast_moutdwm(ast, 0x1E6E0018, 0x00000100);
	ast_moutdwm(ast, 0x1E6E0024, 0x00000000);
	ast_moutdwm(ast, 0x1E6E0064, param->reg_MADJ);
	ast_moutdwm(ast, 0x1E6E0068, param->reg_SADJ);
	udelay(10);
	ast_moutdwm(ast, 0x1E6E0064, param->reg_MADJ | 0xC0000);
	udelay(10);

	ast_moutdwm(ast, 0x1E6E0004, param->dram_config);
	ast_moutdwm(ast, 0x1E6E0008, 0x90040f);
	ast_moutdwm(ast, 0x1E6E0010, param->reg_AC1);
	ast_moutdwm(ast, 0x1E6E0014, param->reg_AC2);
	ast_moutdwm(ast, 0x1E6E0020, param->reg_DQSIC);
	ast_moutdwm(ast, 0x1E6E0080, 0x00000000);
	ast_moutdwm(ast, 0x1E6E0084, 0x00000000);
	ast_moutdwm(ast, 0x1E6E0088, param->reg_DQIDLY);
	ast_moutdwm(ast, 0x1E6E0018, 0x4000A130);
	ast_moutdwm(ast, 0x1E6E0018, 0x00002330);
	ast_moutdwm(ast, 0x1E6E0038, 0x00000000);
	ast_moutdwm(ast, 0x1E6E0040, 0xFF808000);
	ast_moutdwm(ast, 0x1E6E0044, 0x88848466);
	ast_moutdwm(ast, 0x1E6E0048, 0x44440008);
	ast_moutdwm(ast, 0x1E6E004C, 0x00000000);
	ast_moutdwm(ast, 0x1E6E0050, 0x80000000);
	ast_moutdwm(ast, 0x1E6E0050, 0x00000000);
	ast_moutdwm(ast, 0x1E6E0054, 0);
	ast_moutdwm(ast, 0x1E6E0060, param->reg_DRV);
	ast_moutdwm(ast, 0x1E6E006C, param->reg_IOZ);
	ast_moutdwm(ast, 0x1E6E0070, 0x00000000);
	ast_moutdwm(ast, 0x1E6E0074, 0x00000000);
	ast_moutdwm(ast, 0x1E6E0078, 0x00000000);
	ast_moutdwm(ast, 0x1E6E007C, 0x00000000);

	/* Wait MCLK2X lock to MCLK */
	do {
		data = ast_mindwm(ast, 0x1E6E001C);
	} while (!(data & 0x08000000));
	data = ast_mindwm(ast, 0x1E6E001C);
	data = (data >> 8) & 0xff;
	while ((data & 0x08) || ((data & 0x7) < 2) || (data < 4)) {
		data2 = (ast_mindwm(ast, 0x1E6E0064) & 0xfff3ffff) + 4;
		if ((data2 & 0xff) > param->madj_max) {
			break;
		}
		ast_moutdwm(ast, 0x1E6E0064, data2);
		if (data2 & 0x00100000) {
			data2 = ((data2 & 0xff) >> 3) + 3;
		} else {
			data2 = ((data2 & 0xff) >> 2) + 5;
		}
		data = ast_mindwm(ast, 0x1E6E0068) & 0xffff00ff;
		data2 += data & 0xff;
		data = data | (data2 << 8);
		ast_moutdwm(ast, 0x1E6E0068, data);
		udelay(10);
		ast_moutdwm(ast, 0x1E6E0064, ast_mindwm(ast, 0x1E6E0064) | 0xC0000);
		udelay(10);
		data = ast_mindwm(ast, 0x1E6E0018) & 0xfffff1ff;
		ast_moutdwm(ast, 0x1E6E0018, data);
		data = data | 0x200;
		ast_moutdwm(ast, 0x1E6E0018, data);
		do {
			data = ast_mindwm(ast, 0x1E6E001C);
		} while (!(data & 0x08000000));

		data = ast_mindwm(ast, 0x1E6E001C);
		data = (data >> 8) & 0xff;
	}
	ast_moutdwm(ast, 0x1E720058, ast_mindwm(ast, 0x1E6E0008) & 0xffff);
	data = ast_mindwm(ast, 0x1E6E0018) | 0xC00;
	ast_moutdwm(ast, 0x1E6E0018, data);

	ast_moutdwm(ast, 0x1E6E0034, 0x00000001);
	ast_moutdwm(ast, 0x1E6E000C, 0x00000000);
	udelay(50);
	/* Mode Register Setting */
	ast_moutdwm(ast, 0x1E6E002C, param->reg_MRS | 0x100);
	ast_moutdwm(ast, 0x1E6E0030, param->reg_EMRS);
	ast_moutdwm(ast, 0x1E6E0028, 0x00000005);
	ast_moutdwm(ast, 0x1E6E0028, 0x00000007);
	ast_moutdwm(ast, 0x1E6E0028, 0x00000003);
	ast_moutdwm(ast, 0x1E6E0028, 0x00000001);

	ast_moutdwm(ast, 0x1E6E000C, 0x00005C08);
	ast_moutdwm(ast, 0x1E6E002C, param->reg_MRS);
	ast_moutdwm(ast, 0x1E6E0028, 0x00000001);
	ast_moutdwm(ast, 0x1E6E0030, param->reg_EMRS | 0x380);
	ast_moutdwm(ast, 0x1E6E0028, 0x00000003);
	ast_moutdwm(ast, 0x1E6E0030, param->reg_EMRS);
	ast_moutdwm(ast, 0x1E6E0028, 0x00000003);

	ast_moutdwm(ast, 0x1E6E000C, 0x7FFF5C01);
	data = 0;
	if (param->wodt) {
		data = 0x500;
	}
	if (param->rodt) {
		data = data | 0x3000 | ((param->reg_AC2 & 0x60000) >> 3);
	}
	ast_moutdwm(ast, 0x1E6E0034, data | 0x3);
	ast_moutdwm(ast, 0x1E6E0120, param->reg_FREQ);

	/* Calibrate the DQSI delay */
	if ((cbr_dll2(ast, param) == false) && (retry++ < 10))
		goto ddr2_init_start;

	/* ECC Memory Initialization */
#ifdef ECC
	ast_moutdwm(ast, 0x1E6E007C, 0x00000000);
	ast_moutdwm(ast, 0x1E6E0070, 0x221);
	do {
		data = ast_mindwm(ast, 0x1E6E0070);
	} while (!(data & 0x00001000));
	ast_moutdwm(ast, 0x1E6E0070, 0x00000000);
	ast_moutdwm(ast, 0x1E6E0050, 0x80000000);
	ast_moutdwm(ast, 0x1E6E0050, 0x00000000);
#endif

}

static void ast_post_chip_2300(struct drm_device *dev)
{
	struct ast_device *ast = to_ast_device(dev);
	struct ast2300_dram_param param;
	u32 temp;
	u8 reg;

	reg = ast_get_index_reg_mask(ast, AST_IO_CRTC_PORT, 0xd0, 0xff);
	if ((reg & 0x80) == 0) {/* vga only */
		ast_write32(ast, 0xf004, 0x1e6e0000);
		ast_write32(ast, 0xf000, 0x1);
		ast_write32(ast, 0x12000, 0x1688a8a8);
		do {
			;
		} while (ast_read32(ast, 0x12000) != 0x1);

		ast_write32(ast, 0x10000, 0xfc600309);
		do {
			;
		} while (ast_read32(ast, 0x10000) != 0x1);

		/* Slow down CPU/AHB CLK in VGA only mode */
		temp = ast_read32(ast, 0x12008);
		temp |= 0x73;
		ast_write32(ast, 0x12008, temp);

		param.dram_freq = 396;
		param.dram_type = AST_DDR3;
		temp = ast_mindwm(ast, 0x1e6e2070);
		if (temp & 0x01000000)
			param.dram_type = AST_DDR2;
                switch (temp & 0x18000000) {
		case 0:
			param.dram_chipid = AST_DRAM_512Mx16;
			break;
		default:
		case 0x08000000:
			param.dram_chipid = AST_DRAM_1Gx16;
			break;
		case 0x10000000:
			param.dram_chipid = AST_DRAM_2Gx16;
			break;
		case 0x18000000:
			param.dram_chipid = AST_DRAM_4Gx16;
			break;
		}
                switch (temp & 0x0c) {
                default:
		case 0x00:
			param.vram_size = AST_VIDMEM_SIZE_8M;
			break;

		case 0x04:
			param.vram_size = AST_VIDMEM_SIZE_16M;
			break;

		case 0x08:
			param.vram_size = AST_VIDMEM_SIZE_32M;
			break;

		case 0x0c:
			param.vram_size = AST_VIDMEM_SIZE_64M;
			break;
		}

		if (param.dram_type == AST_DDR3) {
			get_ddr3_info(ast, &param);
			ddr3_init(ast, &param);
		} else {
			get_ddr2_info(ast, &param);
			ddr2_init(ast, &param);
		}

		temp = ast_mindwm(ast, 0x1e6e2040);
		ast_moutdwm(ast, 0x1e6e2040, temp | 0x40);
	}

	/* wait ready */
	do {
		reg = ast_get_index_reg_mask(ast, AST_IO_CRTC_PORT, 0xd0, 0xff);
	} while ((reg & 0x40) == 0);
}

static bool cbr_test_2500(struct ast_device *ast)
{
	ast_moutdwm(ast, 0x1E6E0074, 0x0000FFFF);
	ast_moutdwm(ast, 0x1E6E007C, 0xFF00FF00);
	if (!mmc_test_burst(ast, 0))
		return false;
	if (!mmc_test_single_2500(ast, 0))
		return false;
	return true;
}

static bool ddr_test_2500(struct ast_device *ast)
{
	ast_moutdwm(ast, 0x1E6E0074, 0x0000FFFF);
	ast_moutdwm(ast, 0x1E6E007C, 0xFF00FF00);
	if (!mmc_test_burst(ast, 0))
		return false;
	if (!mmc_test_burst(ast, 1))
		return false;
	if (!mmc_test_burst(ast, 2))
		return false;
	if (!mmc_test_burst(ast, 3))
		return false;
	if (!mmc_test_single_2500(ast, 0))
		return false;
	return true;
}

static void ddr_init_common_2500(struct ast_device *ast)
{
	ast_moutdwm(ast, 0x1E6E0034, 0x00020080);
	ast_moutdwm(ast, 0x1E6E0008, 0x2003000F);
	ast_moutdwm(ast, 0x1E6E0038, 0x00000FFF);
	ast_moutdwm(ast, 0x1E6E0040, 0x88448844);
	ast_moutdwm(ast, 0x1E6E0044, 0x24422288);
	ast_moutdwm(ast, 0x1E6E0048, 0x22222222);
	ast_moutdwm(ast, 0x1E6E004C, 0x22222222);
	ast_moutdwm(ast, 0x1E6E0050, 0x80000000);
	ast_moutdwm(ast, 0x1E6E0208, 0x00000000);
	ast_moutdwm(ast, 0x1E6E0218, 0x00000000);
	ast_moutdwm(ast, 0x1E6E0220, 0x00000000);
	ast_moutdwm(ast, 0x1E6E0228, 0x00000000);
	ast_moutdwm(ast, 0x1E6E0230, 0x00000000);
	ast_moutdwm(ast, 0x1E6E02A8, 0x00000000);
	ast_moutdwm(ast, 0x1E6E02B0, 0x00000000);
	ast_moutdwm(ast, 0x1E6E0240, 0x86000000);
	ast_moutdwm(ast, 0x1E6E0244, 0x00008600);
	ast_moutdwm(ast, 0x1E6E0248, 0x80000000);
	ast_moutdwm(ast, 0x1E6E024C, 0x80808080);
}

static void ddr_phy_init_2500(struct ast_device *ast)
{
	u32 data, pass, timecnt;

	pass = 0;
	ast_moutdwm(ast, 0x1E6E0060, 0x00000005);
	while (!pass) {
		for (timecnt = 0; timecnt < TIMEOUT; timecnt++) {
			data = ast_mindwm(ast, 0x1E6E0060) & 0x1;
			if (!data)
				break;
		}
		if (timecnt != TIMEOUT) {
			data = ast_mindwm(ast, 0x1E6E0300) & 0x000A0000;
			if (!data)
				pass = 1;
		}
		if (!pass) {
			ast_moutdwm(ast, 0x1E6E0060, 0x00000000);
			udelay(10); /* delay 10 us */
			ast_moutdwm(ast, 0x1E6E0060, 0x00000005);
		}
	}

	ast_moutdwm(ast, 0x1E6E0060, 0x00000006);
}

/*
 * Check DRAM Size
 * 1Gb : 0x80000000 ~ 0x87FFFFFF
 * 2Gb : 0x80000000 ~ 0x8FFFFFFF
 * 4Gb : 0x80000000 ~ 0x9FFFFFFF
 * 8Gb : 0x80000000 ~ 0xBFFFFFFF
 */
static void check_dram_size_2500(struct ast_device *ast, u32 tRFC)
{
	u32 reg_04, reg_14;

	reg_04 = ast_mindwm(ast, 0x1E6E0004) & 0xfffffffc;
	reg_14 = ast_mindwm(ast, 0x1E6E0014) & 0xffffff00;

	ast_moutdwm(ast, 0xA0100000, 0x41424344);
	ast_moutdwm(ast, 0x90100000, 0x35363738);
	ast_moutdwm(ast, 0x88100000, 0x292A2B2C);
	ast_moutdwm(ast, 0x80100000, 0x1D1E1F10);

	/* Check 8Gbit */
	if (ast_mindwm(ast, 0xA0100000) == 0x41424344) {
		reg_04 |= 0x03;
		reg_14 |= (tRFC >> 24) & 0xFF;
		/* Check 4Gbit */
	} else if (ast_mindwm(ast, 0x90100000) == 0x35363738) {
		reg_04 |= 0x02;
		reg_14 |= (tRFC >> 16) & 0xFF;
		/* Check 2Gbit */
	} else if (ast_mindwm(ast, 0x88100000) == 0x292A2B2C) {
		reg_04 |= 0x01;
		reg_14 |= (tRFC >> 8) & 0xFF;
	} else {
		reg_14 |= tRFC & 0xFF;
	}
	ast_moutdwm(ast, 0x1E6E0004, reg_04);
	ast_moutdwm(ast, 0x1E6E0014, reg_14);
}

static void enable_cache_2500(struct ast_device *ast)
{
	u32 reg_04, data;

	reg_04 = ast_mindwm(ast, 0x1E6E0004);
	ast_moutdwm(ast, 0x1E6E0004, reg_04 | 0x1000);

	do
		data = ast_mindwm(ast, 0x1E6E0004);
	while (!(data & 0x80000));
	ast_moutdwm(ast, 0x1E6E0004, reg_04 | 0x400);
}

static void set_mpll_2500(struct ast_device *ast)
{
	u32 addr, data, param;

	/* Reset MMC */
	ast_moutdwm(ast, 0x1E6E0000, 0xFC600309);
	ast_moutdwm(ast, 0x1E6E0034, 0x00020080);
	for (addr = 0x1e6e0004; addr < 0x1e6e0090;) {
		ast_moutdwm(ast, addr, 0x0);
		addr += 4;
	}
	ast_moutdwm(ast, 0x1E6E0034, 0x00020000);

	ast_moutdwm(ast, 0x1E6E2000, 0x1688A8A8);
	data = ast_mindwm(ast, 0x1E6E2070) & 0x00800000;
	if (data) {
		/* CLKIN = 25MHz */
		param = 0x930023E0;
		ast_moutdwm(ast, 0x1E6E2160, 0x00011320);
	} else {
		/* CLKIN = 24MHz */
		param = 0x93002400;
	}
	ast_moutdwm(ast, 0x1E6E2020, param);
	udelay(100);
}

static void reset_mmc_2500(struct ast_device *ast)
{
	ast_moutdwm(ast, 0x1E78505C, 0x00000004);
	ast_moutdwm(ast, 0x1E785044, 0x00000001);
	ast_moutdwm(ast, 0x1E785048, 0x00004755);
	ast_moutdwm(ast, 0x1E78504C, 0x00000013);
	mdelay(100);
	ast_moutdwm(ast, 0x1E785054, 0x00000077);
	ast_moutdwm(ast, 0x1E6E0000, 0xFC600309);
}

static void ddr3_init_2500(struct ast_device *ast, const u32 *ddr_table)
{

	ast_moutdwm(ast, 0x1E6E0004, 0x00000303);
	ast_moutdwm(ast, 0x1E6E0010, ddr_table[REGIDX_010]);
	ast_moutdwm(ast, 0x1E6E0014, ddr_table[REGIDX_014]);
	ast_moutdwm(ast, 0x1E6E0018, ddr_table[REGIDX_018]);
	ast_moutdwm(ast, 0x1E6E0020, ddr_table[REGIDX_020]);	     /* MODEREG4/6 */
	ast_moutdwm(ast, 0x1E6E0024, ddr_table[REGIDX_024]);	     /* MODEREG5 */
	ast_moutdwm(ast, 0x1E6E002C, ddr_table[REGIDX_02C] | 0x100); /* MODEREG0/2 */
	ast_moutdwm(ast, 0x1E6E0030, ddr_table[REGIDX_030]);	     /* MODEREG1/3 */

	/* DDR PHY Setting */
	ast_moutdwm(ast, 0x1E6E0200, 0x02492AAE);
	ast_moutdwm(ast, 0x1E6E0204, 0x00001001);
	ast_moutdwm(ast, 0x1E6E020C, 0x55E00B0B);
	ast_moutdwm(ast, 0x1E6E0210, 0x20000000);
	ast_moutdwm(ast, 0x1E6E0214, ddr_table[REGIDX_214]);
	ast_moutdwm(ast, 0x1E6E02E0, ddr_table[REGIDX_2E0]);
	ast_moutdwm(ast, 0x1E6E02E4, ddr_table[REGIDX_2E4]);
	ast_moutdwm(ast, 0x1E6E02E8, ddr_table[REGIDX_2E8]);
	ast_moutdwm(ast, 0x1E6E02EC, ddr_table[REGIDX_2EC]);
	ast_moutdwm(ast, 0x1E6E02F0, ddr_table[REGIDX_2F0]);
	ast_moutdwm(ast, 0x1E6E02F4, ddr_table[REGIDX_2F4]);
	ast_moutdwm(ast, 0x1E6E02F8, ddr_table[REGIDX_2F8]);
	ast_moutdwm(ast, 0x1E6E0290, 0x00100008);
	ast_moutdwm(ast, 0x1E6E02C0, 0x00000006);

	/* Controller Setting */
	ast_moutdwm(ast, 0x1E6E0034, 0x00020091);

	/* Wait DDR PHY init done */
	ddr_phy_init_2500(ast);

	ast_moutdwm(ast, 0x1E6E0120, ddr_table[REGIDX_PLL]);
	ast_moutdwm(ast, 0x1E6E000C, 0x42AA5C81);
	ast_moutdwm(ast, 0x1E6E0034, 0x0001AF93);

	check_dram_size_2500(ast, ddr_table[REGIDX_RFC]);
	enable_cache_2500(ast);
	ast_moutdwm(ast, 0x1E6E001C, 0x00000008);
	ast_moutdwm(ast, 0x1E6E0038, 0xFFFFFF00);
}

static void ddr4_init_2500(struct ast_device *ast, const u32 *ddr_table)
{
	u32 data, data2, pass, retrycnt;
	u32 ddr_vref, phy_vref;
	u32 min_ddr_vref = 0, min_phy_vref = 0;
	u32 max_ddr_vref = 0, max_phy_vref = 0;

	ast_moutdwm(ast, 0x1E6E0004, 0x00000313);
	ast_moutdwm(ast, 0x1E6E0010, ddr_table[REGIDX_010]);
	ast_moutdwm(ast, 0x1E6E0014, ddr_table[REGIDX_014]);
	ast_moutdwm(ast, 0x1E6E0018, ddr_table[REGIDX_018]);
	ast_moutdwm(ast, 0x1E6E0020, ddr_table[REGIDX_020]);	     /* MODEREG4/6 */
	ast_moutdwm(ast, 0x1E6E0024, ddr_table[REGIDX_024]);	     /* MODEREG5 */
	ast_moutdwm(ast, 0x1E6E002C, ddr_table[REGIDX_02C] | 0x100); /* MODEREG0/2 */
	ast_moutdwm(ast, 0x1E6E0030, ddr_table[REGIDX_030]);	     /* MODEREG1/3 */

	/* DDR PHY Setting */
	ast_moutdwm(ast, 0x1E6E0200, 0x42492AAE);
	ast_moutdwm(ast, 0x1E6E0204, 0x09002000);
	ast_moutdwm(ast, 0x1E6E020C, 0x55E00B0B);
	ast_moutdwm(ast, 0x1E6E0210, 0x20000000);
	ast_moutdwm(ast, 0x1E6E0214, ddr_table[REGIDX_214]);
	ast_moutdwm(ast, 0x1E6E02E0, ddr_table[REGIDX_2E0]);
	ast_moutdwm(ast, 0x1E6E02E4, ddr_table[REGIDX_2E4]);
	ast_moutdwm(ast, 0x1E6E02E8, ddr_table[REGIDX_2E8]);
	ast_moutdwm(ast, 0x1E6E02EC, ddr_table[REGIDX_2EC]);
	ast_moutdwm(ast, 0x1E6E02F0, ddr_table[REGIDX_2F0]);
	ast_moutdwm(ast, 0x1E6E02F4, ddr_table[REGIDX_2F4]);
	ast_moutdwm(ast, 0x1E6E02F8, ddr_table[REGIDX_2F8]);
	ast_moutdwm(ast, 0x1E6E0290, 0x00100008);
	ast_moutdwm(ast, 0x1E6E02C4, 0x3C183C3C);
	ast_moutdwm(ast, 0x1E6E02C8, 0x00631E0E);

	/* Controller Setting */
	ast_moutdwm(ast, 0x1E6E0034, 0x0001A991);

	/* Train PHY Vref first */
	pass = 0;

	for (retrycnt = 0; retrycnt < 4 && pass == 0; retrycnt++) {
		max_phy_vref = 0x0;
		pass = 0;
		ast_moutdwm(ast, 0x1E6E02C0, 0x00001C06);
		for (phy_vref = 0x40; phy_vref < 0x80; phy_vref++) {
			ast_moutdwm(ast, 0x1E6E000C, 0x00000000);
			ast_moutdwm(ast, 0x1E6E0060, 0x00000000);
			ast_moutdwm(ast, 0x1E6E02CC, phy_vref | (phy_vref << 8));
			/* Fire DFI Init */
			ddr_phy_init_2500(ast);
			ast_moutdwm(ast, 0x1E6E000C, 0x00005C01);
			if (cbr_test_2500(ast)) {
				pass++;
				data = ast_mindwm(ast, 0x1E6E03D0);
				data2 = data >> 8;
				data  = data & 0xff;
				if (data > data2)
					data = data2;
				if (max_phy_vref < data) {
					max_phy_vref = data;
					min_phy_vref = phy_vref;
				}
			} else if (pass > 0)
				break;
		}
	}
	ast_moutdwm(ast, 0x1E6E02CC, min_phy_vref | (min_phy_vref << 8));

	/* Train DDR Vref next */
	pass = 0;

	for (retrycnt = 0; retrycnt < 4 && pass == 0; retrycnt++) {
		min_ddr_vref = 0xFF;
		max_ddr_vref = 0x0;
		pass = 0;
		for (ddr_vref = 0x00; ddr_vref < 0x40; ddr_vref++) {
			ast_moutdwm(ast, 0x1E6E000C, 0x00000000);
			ast_moutdwm(ast, 0x1E6E0060, 0x00000000);
			ast_moutdwm(ast, 0x1E6E02C0, 0x00000006 | (ddr_vref << 8));
			/* Fire DFI Init */
			ddr_phy_init_2500(ast);
			ast_moutdwm(ast, 0x1E6E000C, 0x00005C01);
			if (cbr_test_2500(ast)) {
				pass++;
				if (min_ddr_vref > ddr_vref)
					min_ddr_vref = ddr_vref;
				if (max_ddr_vref < ddr_vref)
					max_ddr_vref = ddr_vref;
			} else if (pass != 0)
				break;
		}
	}

	ast_moutdwm(ast, 0x1E6E000C, 0x00000000);
	ast_moutdwm(ast, 0x1E6E0060, 0x00000000);
	ddr_vref = (min_ddr_vref + max_ddr_vref + 1) >> 1;
	ast_moutdwm(ast, 0x1E6E02C0, 0x00000006 | (ddr_vref << 8));

	/* Wait DDR PHY init done */
	ddr_phy_init_2500(ast);

	ast_moutdwm(ast, 0x1E6E0120, ddr_table[REGIDX_PLL]);
	ast_moutdwm(ast, 0x1E6E000C, 0x42AA5C81);
	ast_moutdwm(ast, 0x1E6E0034, 0x0001AF93);

	check_dram_size_2500(ast, ddr_table[REGIDX_RFC]);
	enable_cache_2500(ast);
	ast_moutdwm(ast, 0x1E6E001C, 0x00000008);
	ast_moutdwm(ast, 0x1E6E0038, 0xFFFFFF00);
}

static bool ast_dram_init_2500(struct ast_device *ast)
{
	u32 data;
	u32 max_tries = 5;

	do {
		if (max_tries-- == 0)
			return false;
		set_mpll_2500(ast);
		reset_mmc_2500(ast);
		ddr_init_common_2500(ast);

		data = ast_mindwm(ast, 0x1E6E2070);
		if (data & 0x01000000)
			ddr4_init_2500(ast, ast2500_ddr4_1600_timing_table);
		else
			ddr3_init_2500(ast, ast2500_ddr3_1600_timing_table);
	} while (!ddr_test_2500(ast));

	ast_moutdwm(ast, 0x1E6E2040, ast_mindwm(ast, 0x1E6E2040) | 0x41);

	/* Patch code */
	data = ast_mindwm(ast, 0x1E6E200C) & 0xF9FFFFFF;
	ast_moutdwm(ast, 0x1E6E200C, data | 0x10000000);

	return true;
}

<<<<<<< HEAD
void ast_patch_ahb_2500(struct ast_private *ast)
=======
void ast_patch_ahb_2500(struct ast_device *ast)
>>>>>>> eb3cdb58
{
	u32	data;

	/* Clear bus lock condition */
	ast_moutdwm(ast, 0x1e600000, 0xAEED1A03);
	ast_moutdwm(ast, 0x1e600084, 0x00010000);
	ast_moutdwm(ast, 0x1e600088, 0x00000000);
	ast_moutdwm(ast, 0x1e6e2000, 0x1688A8A8);
	data = ast_mindwm(ast, 0x1e6e2070);
	if (data & 0x08000000) {					/* check fast reset */
		/*
		 * If "Fast restet" is enabled for ARM-ICE debugger,
		 * then WDT needs to enable, that
		 * WDT04 is WDT#1 Reload reg.
		 * WDT08 is WDT#1 counter restart reg to avoid system deadlock
		 * WDT0C is WDT#1 control reg
		 *	[6:5]:= 01:Full chip
		 *	[4]:= 1:1MHz clock source
		 *	[1]:= 1:WDT will be cleeared and disabled after timeout occurs
		 *	[0]:= 1:WDT enable
		 */
		ast_moutdwm(ast, 0x1E785004, 0x00000010);
		ast_moutdwm(ast, 0x1E785008, 0x00004755);
		ast_moutdwm(ast, 0x1E78500c, 0x00000033);
		udelay(1000);
	}
	do {
		ast_moutdwm(ast, 0x1e6e2000, 0x1688A8A8);
		data = ast_mindwm(ast, 0x1e6e2000);
	}	while (data != 1);
	ast_moutdwm(ast, 0x1e6e207c, 0x08000000);	/* clear fast reset */
}

void ast_post_chip_2500(struct drm_device *dev)
{
	struct ast_device *ast = to_ast_device(dev);
	u32 temp;
	u8 reg;

	reg = ast_get_index_reg_mask(ast, AST_IO_CRTC_PORT, 0xd0, 0xff);
	if ((reg & AST_VRAM_INIT_STATUS_MASK) == 0) {/* vga only */
		/* Clear bus lock condition */
		ast_patch_ahb_2500(ast);

		/* Disable watchdog */
		ast_moutdwm(ast, 0x1E78502C, 0x00000000);
		ast_moutdwm(ast, 0x1E78504C, 0x00000000);

		/*
		 * Reset USB port to patch USB unknown device issue
		 * SCU90 is Multi-function Pin Control #5
		 *	[29]:= 1:Enable USB2.0 Host port#1 (that the mutually shared USB2.0 Hub
		 *				port).
		 * SCU94 is Multi-function Pin Control #6
		 *	[14:13]:= 1x:USB2.0 Host2 controller
		 * SCU70 is Hardware Strap reg
		 *	[23]:= 1:CLKIN is 25MHz and USBCK1 = 24/48 MHz (determined by
		 *				[18]: 0(24)/1(48) MHz)
		 * SCU7C is Write clear reg to SCU70
		 *	[23]:= write 1 and then SCU70[23] will be clear as 0b.
		 */
		ast_moutdwm(ast, 0x1E6E2090, 0x20000000);
		ast_moutdwm(ast, 0x1E6E2094, 0x00004000);
		if (ast_mindwm(ast, 0x1E6E2070) & 0x00800000) {
			ast_moutdwm(ast, 0x1E6E207C, 0x00800000);
			mdelay(100);
			ast_moutdwm(ast, 0x1E6E2070, 0x00800000);
		}
		/* Modify eSPI reset pin */
		temp = ast_mindwm(ast, 0x1E6E2070);
		if (temp & 0x02000000)
			ast_moutdwm(ast, 0x1E6E207C, 0x00004000);

		/* Slow down CPU/AHB CLK in VGA only mode */
		temp = ast_read32(ast, 0x12008);
		temp |= 0x73;
		ast_write32(ast, 0x12008, temp);

		if (!ast_dram_init_2500(ast))
			drm_err(dev, "DRAM init failed !\n");

		temp = ast_mindwm(ast, 0x1e6e2040);
		ast_moutdwm(ast, 0x1e6e2040, temp | 0x40);
	}

	/* wait ready */
	do {
		reg = ast_get_index_reg_mask(ast, AST_IO_CRTC_PORT, 0xd0, 0xff);
	} while ((reg & 0x40) == 0);
}<|MERGE_RESOLUTION|>--- conflicted
+++ resolved
@@ -380,12 +380,8 @@
 	ast_set_def_ext_reg(dev);
 
 	if (ast->chip == AST2600) {
-<<<<<<< HEAD
-		ast_dp_launch(dev, 1);
-=======
 		if (ast->tx_chip_types & AST_TX_ASTDP_BIT)
 			ast_dp_launch(dev);
->>>>>>> eb3cdb58
 	} else if (ast->config_mode == ast_use_p2a) {
 		if (ast->chip == AST2500)
 			ast_post_chip_2500(dev);
@@ -2035,11 +2031,7 @@
 	return true;
 }
 
-<<<<<<< HEAD
-void ast_patch_ahb_2500(struct ast_private *ast)
-=======
 void ast_patch_ahb_2500(struct ast_device *ast)
->>>>>>> eb3cdb58
 {
 	u32	data;
 
