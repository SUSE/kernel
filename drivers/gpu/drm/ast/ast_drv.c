--- conflicted
+++ resolved
@@ -32,12 +32,8 @@
 #include <drm/drm_aperture.h>
 #include <drm/drm_atomic_helper.h>
 #include <drm/drm_drv.h>
-<<<<<<< HEAD
-#include <drm/drm_gem_vram_helper.h>
-=======
 #include <drm/drm_fbdev_generic.h>
 #include <drm/drm_gem_shmem_helper.h>
->>>>>>> eb3cdb58
 #include <drm/drm_module.h>
 #include <drm/drm_probe_helper.h>
 
@@ -93,23 +89,6 @@
 
 MODULE_DEVICE_TABLE(pci, ast_pciidlist);
 
-<<<<<<< HEAD
-static int ast_remove_conflicting_framebuffers(struct pci_dev *pdev)
-{
-	bool primary = false;
-	resource_size_t base, size;
-
-	base = pci_resource_start(pdev, 0);
-	size = pci_resource_len(pdev, 0);
-#ifdef CONFIG_X86
-	primary = pdev->resource[PCI_ROM_RESOURCE].flags & IORESOURCE_ROM_SHADOW;
-#endif
-
-	return drm_aperture_remove_conflicting_framebuffers(base, size, primary, &ast_driver);
-}
-
-=======
->>>>>>> eb3cdb58
 static int ast_pci_probe(struct pci_dev *pdev, const struct pci_device_id *ent)
 {
 	struct ast_device *ast;
