--- conflicted
+++ resolved
@@ -376,13 +376,7 @@
 	dsi->pllref_clk = devm_clk_get(dev, "ref");
 	if (IS_ERR(dsi->pllref_clk)) {
 		ret = PTR_ERR(dsi->pllref_clk);
-<<<<<<< HEAD
-		if (ret != -EPROBE_DEFER)
-			DRM_ERROR("Unable to get pll reference clock: %d\n",
-				  ret);
-=======
 		dev_err_probe(dev, ret, "Unable to get pll reference clock\n");
->>>>>>> 7d2a07b7
 		goto err_clk_get;
 	}
 
