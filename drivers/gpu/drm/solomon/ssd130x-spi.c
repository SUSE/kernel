// SPDX-License-Identifier: GPL-2.0-only
/*
 * DRM driver for Solomon SSD13xx OLED displays (SPI bus)
 *
 * Copyright 2022 Red Hat Inc.
 * Authors: Javier Martinez Canillas <javierm@redhat.com>
 */
#include <linux/spi/spi.h>
#include <linux/module.h>

#include "ssd130x.h"

#define DRIVER_NAME	"ssd130x-spi"
#define DRIVER_DESC	"DRM driver for Solomon SSD13xx OLED displays (SPI)"

struct ssd130x_spi_transport {
	struct spi_device *spi;
	struct gpio_desc *dc;
};

/*
 * The regmap bus .write handler, it is just a wrapper around spi_write()
 * but toggling the Data/Command control pin (D/C#). Since for 4-wire SPI
 * a D/C# pin is used, in contrast with I2C where a control byte is sent,
 * prior to every data byte, that contains a bit with the D/C# value.
 *
 * These control bytes are considered registers by the ssd130x core driver
 * and can be used by the ssd130x SPI driver to determine if the data sent
 * is for a command register or for the Graphic Display Data RAM (GDDRAM).
 */
static int ssd130x_spi_write(void *context, const void *data, size_t count)
{
	struct ssd130x_spi_transport *t = context;
	struct spi_device *spi = t->spi;
	const u8 *reg = data;

	if (*reg == SSD13XX_COMMAND)
		gpiod_set_value_cansleep(t->dc, 0);

	if (*reg == SSD13XX_DATA)
		gpiod_set_value_cansleep(t->dc, 1);

	/* Remove control byte since is not used in a 4-wire SPI interface */
	return spi_write(spi, reg + 1, count - 1);
}

/* The ssd130x driver does not read registers but regmap expects a .read */
static int ssd130x_spi_read(void *context, const void *reg, size_t reg_size,
			    void *val, size_t val_size)
{
	return -EOPNOTSUPP;
}

static const struct regmap_config ssd130x_spi_regmap_config = {
	.reg_bits = 8,
	.val_bits = 8,
	.write = ssd130x_spi_write,
	.read = ssd130x_spi_read,
	.can_multi_write = true,
};

static int ssd130x_spi_probe(struct spi_device *spi)
{
	struct ssd130x_spi_transport *t;
	struct ssd130x_device *ssd130x;
	struct regmap *regmap;
	struct gpio_desc *dc;
	struct device *dev = &spi->dev;

	dc = devm_gpiod_get(dev, "dc", GPIOD_OUT_LOW);
	if (IS_ERR(dc))
		return dev_err_probe(dev, PTR_ERR(dc),
				     "Failed to get dc gpio\n");

	t = devm_kzalloc(dev, sizeof(*t), GFP_KERNEL);
	if (!t)
		return dev_err_probe(dev, -ENOMEM,
				     "Failed to allocate SPI transport data\n");

	t->spi = spi;
	t->dc = dc;

	regmap = devm_regmap_init(dev, NULL, t, &ssd130x_spi_regmap_config);
	if (IS_ERR(regmap))
		return PTR_ERR(regmap);

	ssd130x = ssd130x_probe(dev, regmap);
	if (IS_ERR(ssd130x))
		return PTR_ERR(ssd130x);

	spi_set_drvdata(spi, ssd130x);

	return 0;
}

static void ssd130x_spi_remove(struct spi_device *spi)
{
	struct ssd130x_device *ssd130x = spi_get_drvdata(spi);

	ssd130x_remove(ssd130x);
}

static void ssd130x_spi_shutdown(struct spi_device *spi)
{
	struct ssd130x_device *ssd130x = spi_get_drvdata(spi);

	ssd130x_shutdown(ssd130x);
}

static const struct of_device_id ssd130x_of_match[] = {
	/* ssd130x family */
	{
		.compatible = "sinowealth,sh1106",
		.data = &ssd130x_variants[SH1106_ID],
	},
	{
		.compatible = "solomon,ssd1305",
		.data = &ssd130x_variants[SSD1305_ID],
	},
	{
		.compatible = "solomon,ssd1306",
		.data = &ssd130x_variants[SSD1306_ID],
	},
	{
		.compatible = "solomon,ssd1307",
		.data = &ssd130x_variants[SSD1307_ID],
	},
	{
		.compatible = "solomon,ssd1309",
		.data = &ssd130x_variants[SSD1309_ID],
	},
	/* ssd132x family */
	{
		.compatible = "solomon,ssd1322",
		.data = &ssd130x_variants[SSD1322_ID],
	},
	{
		.compatible = "solomon,ssd1325",
		.data = &ssd130x_variants[SSD1325_ID],
	},
	{
		.compatible = "solomon,ssd1327",
		.data = &ssd130x_variants[SSD1327_ID],
	},
<<<<<<< HEAD
=======
	/* ssd133x family */
	{
		.compatible = "solomon,ssd1331",
		.data = &ssd130x_variants[SSD1331_ID],
	},
>>>>>>> 2d5404ca
	{ /* sentinel */ }
};
MODULE_DEVICE_TABLE(of, ssd130x_of_match);

#if IS_MODULE(CONFIG_DRM_SSD130X_SPI)
/*
 * The SPI core always reports a MODALIAS uevent of the form "spi:<dev>", even
 * if the device was registered via OF. This means that the module will not be
 * auto loaded, unless it contains an alias that matches the MODALIAS reported.
 *
 * To workaround this issue, add a SPI device ID table. Even when this should
 * not be needed for this driver to match the registered SPI devices.
 */
static const struct spi_device_id ssd130x_spi_table[] = {
	/* ssd130x family */
	{ "sh1106",  SH1106_ID },
	{ "ssd1305", SSD1305_ID },
	{ "ssd1306", SSD1306_ID },
	{ "ssd1307", SSD1307_ID },
	{ "ssd1309", SSD1309_ID },
	/* ssd132x family */
	{ "ssd1322", SSD1322_ID },
	{ "ssd1325", SSD1325_ID },
	{ "ssd1327", SSD1327_ID },
<<<<<<< HEAD
=======
	/* ssd133x family */
	{ "ssd1331", SSD1331_ID },
>>>>>>> 2d5404ca
	{ /* sentinel */ }
};
MODULE_DEVICE_TABLE(spi, ssd130x_spi_table);
#endif

static struct spi_driver ssd130x_spi_driver = {
	.driver = {
		.name = DRIVER_NAME,
		.of_match_table = ssd130x_of_match,
	},
	.probe = ssd130x_spi_probe,
	.remove = ssd130x_spi_remove,
	.shutdown = ssd130x_spi_shutdown,
};
module_spi_driver(ssd130x_spi_driver);

MODULE_DESCRIPTION(DRIVER_DESC);
MODULE_AUTHOR("Javier Martinez Canillas <javierm@redhat.com>");
MODULE_LICENSE("GPL");
MODULE_IMPORT_NS(DRM_SSD130X);<|MERGE_RESOLUTION|>--- conflicted
+++ resolved
@@ -142,14 +142,11 @@
 		.compatible = "solomon,ssd1327",
 		.data = &ssd130x_variants[SSD1327_ID],
 	},
-<<<<<<< HEAD
-=======
 	/* ssd133x family */
 	{
 		.compatible = "solomon,ssd1331",
 		.data = &ssd130x_variants[SSD1331_ID],
 	},
->>>>>>> 2d5404ca
 	{ /* sentinel */ }
 };
 MODULE_DEVICE_TABLE(of, ssd130x_of_match);
@@ -174,11 +171,8 @@
 	{ "ssd1322", SSD1322_ID },
 	{ "ssd1325", SSD1325_ID },
 	{ "ssd1327", SSD1327_ID },
-<<<<<<< HEAD
-=======
 	/* ssd133x family */
 	{ "ssd1331", SSD1331_ID },
->>>>>>> 2d5404ca
 	{ /* sentinel */ }
 };
 MODULE_DEVICE_TABLE(spi, ssd130x_spi_table);
