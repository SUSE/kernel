// SPDX-License-Identifier: GPL-2.0
/*
 * ZynqMP Display Controller Driver
 *
 * Copyright (C) 2017 - 2020 Xilinx, Inc.
 *
 * Authors:
 * - Hyun Woo Kwon <hyun.kwon@xilinx.com>
 * - Laurent Pinchart <laurent.pinchart@ideasonboard.com>
 */

#include <drm/drm_fb_dma_helper.h>
#include <drm/drm_fourcc.h>
#include <drm/drm_framebuffer.h>
#include <drm/drm_plane.h>

#include <linux/clk.h>
#include <linux/dma/xilinx_dpdma.h>
#include <linux/dma-mapping.h>
#include <linux/dmaengine.h>
#include <linux/media-bus-format.h>
#include <linux/module.h>
#include <linux/of.h>
#include <linux/platform_device.h>
#include <linux/slab.h>

#include "zynqmp_disp.h"
#include "zynqmp_disp_regs.h"
#include "zynqmp_dp.h"
#include "zynqmp_dpsub.h"

/*
 * Overview
 * --------
 *
 * The display controller part of ZynqMP DP subsystem, made of the Audio/Video
 * Buffer Manager, the Video Rendering Pipeline (blender) and the Audio Mixer.
 *
 *              +------------------------------------------------------------+
 * +--------+   | +----------------+     +-----------+                       |
 * | DPDMA  | --->|                | --> |   Video   | Video +-------------+ |
 * | 4x vid |   | |                |     | Rendering | -+--> |             | |   +------+
 * | 2x aud |   | |  Audio/Video   | --> | Pipeline  |  |    | DisplayPort |---> | PHY0 |
 * +--------+   | | Buffer Manager |     +-----------+  |    |   Source    | |   +------+
 *              | |    and STC     |     +-----------+  |    | Controller  | |   +------+
 * Live Video --->|                | --> |   Audio   | Audio |             |---> | PHY1 |
 *              | |                |     |   Mixer   | --+-> |             | |   +------+
 * Live Audio --->|                | --> |           |  ||   +-------------+ |
 *              | +----------------+     +-----------+  ||                   |
 *              +---------------------------------------||-------------------+
 *                                                      vv
 *                                                Blended Video and
 *                                                Mixed Audio to PL
 *
 * Only non-live input from the DPDMA and output to the DisplayPort Source
 * Controller are currently supported. Interface with the programmable logic
 * for live streams is not implemented.
 *
 * The display controller code creates planes for the DPDMA video and graphics
 * layers, and a CRTC for the Video Rendering Pipeline.
 */

#define ZYNQMP_DISP_AV_BUF_NUM_VID_GFX_BUFFERS		4
#define ZYNQMP_DISP_AV_BUF_NUM_BUFFERS			6

#define ZYNQMP_DISP_MAX_NUM_SUB_PLANES			3

/**
 * enum zynqmp_dpsub_layer_mode - Layer mode
 * @ZYNQMP_DPSUB_LAYER_NONLIVE: non-live (memory) mode
 * @ZYNQMP_DPSUB_LAYER_LIVE: live (stream) mode
 */
enum zynqmp_dpsub_layer_mode {
	ZYNQMP_DPSUB_LAYER_NONLIVE,
	ZYNQMP_DPSUB_LAYER_LIVE,
};

/**
 * struct zynqmp_disp_format - Display subsystem format information
 * @drm_fmt: DRM format (4CC)
 * @bus_fmt: Media bus format
 * @buf_fmt: AV buffer format
 * @swap: Flag to swap R & B for RGB formats, and U & V for YUV formats
 * @sf: Scaling factors for color components
 */
struct zynqmp_disp_format {
	u32 drm_fmt;
	u32 bus_fmt;
	u32 buf_fmt;
	bool swap;
	const u32 *sf;
};

/**
 * struct zynqmp_disp_layer_dma - DMA channel for one data plane of a layer
 * @chan: DMA channel
 * @xt: Interleaved DMA descriptor template
 * @sgl: Data chunk for dma_interleaved_template
 */
struct zynqmp_disp_layer_dma {
	struct dma_chan *chan;
	struct dma_interleaved_template xt;
	struct data_chunk sgl;
};

/**
 * struct zynqmp_disp_layer_info - Static layer information
 * @formats: Array of supported formats
 * @num_formats: Number of formats in @formats array
 * @num_channels: Number of DMA channels
 */
struct zynqmp_disp_layer_info {
	const struct zynqmp_disp_format *formats;
	unsigned int num_formats;
	unsigned int num_channels;
};

/**
 * struct zynqmp_disp_layer - Display layer
 * @id: Layer ID
 * @disp: Back pointer to struct zynqmp_disp
 * @info: Static layer information
 * @dmas: DMA channels
 * @disp_fmt: Current format information
 * @drm_fmt: Current DRM format information
 * @mode: Current operation mode
 */
struct zynqmp_disp_layer {
	enum zynqmp_dpsub_layer_id id;
	struct zynqmp_disp *disp;
	const struct zynqmp_disp_layer_info *info;

	struct zynqmp_disp_layer_dma dmas[ZYNQMP_DISP_MAX_NUM_SUB_PLANES];

	const struct zynqmp_disp_format *disp_fmt;
	const struct drm_format_info *drm_fmt;
	enum zynqmp_dpsub_layer_mode mode;
};

/**
 * struct zynqmp_disp - Display controller
 * @dev: Device structure
 * @dpsub: Display subsystem
 * @blend: Register I/O base address for the blender
 * @avbuf: Register I/O base address for the audio/video buffer manager
 * @audio: Registers I/O base address for the audio mixer
 * @layers: Layers (planes)
 */
struct zynqmp_disp {
	struct device *dev;
	struct zynqmp_dpsub *dpsub;

	void __iomem *blend;
	void __iomem *avbuf;
	void __iomem *audio;

	struct zynqmp_disp_layer layers[ZYNQMP_DPSUB_NUM_LAYERS];
};

/* -----------------------------------------------------------------------------
 * Audio/Video Buffer Manager
 */

static const u32 scaling_factors_444[] = {
	ZYNQMP_DISP_AV_BUF_4BIT_SF,
	ZYNQMP_DISP_AV_BUF_4BIT_SF,
	ZYNQMP_DISP_AV_BUF_4BIT_SF,
};

static const u32 scaling_factors_555[] = {
	ZYNQMP_DISP_AV_BUF_5BIT_SF,
	ZYNQMP_DISP_AV_BUF_5BIT_SF,
	ZYNQMP_DISP_AV_BUF_5BIT_SF,
};

static const u32 scaling_factors_565[] = {
	ZYNQMP_DISP_AV_BUF_5BIT_SF,
	ZYNQMP_DISP_AV_BUF_6BIT_SF,
	ZYNQMP_DISP_AV_BUF_5BIT_SF,
};

static const u32 scaling_factors_666[] = {
	ZYNQMP_DISP_AV_BUF_6BIT_SF,
	ZYNQMP_DISP_AV_BUF_6BIT_SF,
	ZYNQMP_DISP_AV_BUF_6BIT_SF,
};

static const u32 scaling_factors_888[] = {
	ZYNQMP_DISP_AV_BUF_8BIT_SF,
	ZYNQMP_DISP_AV_BUF_8BIT_SF,
	ZYNQMP_DISP_AV_BUF_8BIT_SF,
};

static const u32 scaling_factors_101010[] = {
	ZYNQMP_DISP_AV_BUF_10BIT_SF,
	ZYNQMP_DISP_AV_BUF_10BIT_SF,
	ZYNQMP_DISP_AV_BUF_10BIT_SF,
};

/* List of video layer formats */
static const struct zynqmp_disp_format avbuf_vid_fmts[] = {
	{
		.drm_fmt	= DRM_FORMAT_VYUY,
		.buf_fmt	= ZYNQMP_DISP_AV_BUF_FMT_NL_VID_VYUY,
		.swap		= true,
		.sf		= scaling_factors_888,
	}, {
		.drm_fmt	= DRM_FORMAT_UYVY,
		.buf_fmt	= ZYNQMP_DISP_AV_BUF_FMT_NL_VID_VYUY,
		.swap		= false,
		.sf		= scaling_factors_888,
	}, {
		.drm_fmt	= DRM_FORMAT_YUYV,
		.buf_fmt	= ZYNQMP_DISP_AV_BUF_FMT_NL_VID_YUYV,
		.swap		= false,
		.sf		= scaling_factors_888,
	}, {
		.drm_fmt	= DRM_FORMAT_YVYU,
		.buf_fmt	= ZYNQMP_DISP_AV_BUF_FMT_NL_VID_YUYV,
		.swap		= true,
		.sf		= scaling_factors_888,
	}, {
		.drm_fmt	= DRM_FORMAT_YUV422,
		.buf_fmt	= ZYNQMP_DISP_AV_BUF_FMT_NL_VID_YV16,
		.swap		= false,
		.sf		= scaling_factors_888,
	}, {
		.drm_fmt	= DRM_FORMAT_YVU422,
		.buf_fmt	= ZYNQMP_DISP_AV_BUF_FMT_NL_VID_YV16,
		.swap		= true,
		.sf		= scaling_factors_888,
	}, {
		.drm_fmt	= DRM_FORMAT_YUV444,
		.buf_fmt	= ZYNQMP_DISP_AV_BUF_FMT_NL_VID_YV24,
		.swap		= false,
		.sf		= scaling_factors_888,
	}, {
		.drm_fmt	= DRM_FORMAT_YVU444,
		.buf_fmt	= ZYNQMP_DISP_AV_BUF_FMT_NL_VID_YV24,
		.swap		= true,
		.sf		= scaling_factors_888,
	}, {
		.drm_fmt	= DRM_FORMAT_NV16,
		.buf_fmt	= ZYNQMP_DISP_AV_BUF_FMT_NL_VID_YV16CI,
		.swap		= false,
		.sf		= scaling_factors_888,
	}, {
		.drm_fmt	= DRM_FORMAT_NV61,
		.buf_fmt	= ZYNQMP_DISP_AV_BUF_FMT_NL_VID_YV16CI,
		.swap		= true,
		.sf		= scaling_factors_888,
	}, {
		.drm_fmt	= DRM_FORMAT_BGR888,
		.buf_fmt	= ZYNQMP_DISP_AV_BUF_FMT_NL_VID_RGB888,
		.swap		= false,
		.sf		= scaling_factors_888,
	}, {
		.drm_fmt	= DRM_FORMAT_RGB888,
		.buf_fmt	= ZYNQMP_DISP_AV_BUF_FMT_NL_VID_RGB888,
		.swap		= true,
		.sf		= scaling_factors_888,
	}, {
		.drm_fmt	= DRM_FORMAT_XBGR8888,
		.buf_fmt	= ZYNQMP_DISP_AV_BUF_FMT_NL_VID_RGBA8880,
		.swap		= false,
		.sf		= scaling_factors_888,
	}, {
		.drm_fmt	= DRM_FORMAT_XRGB8888,
		.buf_fmt	= ZYNQMP_DISP_AV_BUF_FMT_NL_VID_RGBA8880,
		.swap		= true,
		.sf		= scaling_factors_888,
	}, {
		.drm_fmt	= DRM_FORMAT_XBGR2101010,
		.buf_fmt	= ZYNQMP_DISP_AV_BUF_FMT_NL_VID_RGB888_10,
		.swap		= false,
		.sf		= scaling_factors_101010,
	}, {
		.drm_fmt	= DRM_FORMAT_XRGB2101010,
		.buf_fmt	= ZYNQMP_DISP_AV_BUF_FMT_NL_VID_RGB888_10,
		.swap		= true,
		.sf		= scaling_factors_101010,
	}, {
		.drm_fmt	= DRM_FORMAT_YUV420,
		.buf_fmt	= ZYNQMP_DISP_AV_BUF_FMT_NL_VID_YV16_420,
		.swap		= false,
		.sf		= scaling_factors_888,
	}, {
		.drm_fmt	= DRM_FORMAT_YVU420,
		.buf_fmt	= ZYNQMP_DISP_AV_BUF_FMT_NL_VID_YV16_420,
		.swap		= true,
		.sf		= scaling_factors_888,
	}, {
		.drm_fmt	= DRM_FORMAT_NV12,
		.buf_fmt	= ZYNQMP_DISP_AV_BUF_FMT_NL_VID_YV16CI_420,
		.swap		= false,
		.sf		= scaling_factors_888,
	}, {
		.drm_fmt	= DRM_FORMAT_NV21,
		.buf_fmt	= ZYNQMP_DISP_AV_BUF_FMT_NL_VID_YV16CI_420,
		.swap		= true,
		.sf		= scaling_factors_888,
	},
};

/* List of graphics layer formats */
static const struct zynqmp_disp_format avbuf_gfx_fmts[] = {
	{
		.drm_fmt	= DRM_FORMAT_ABGR8888,
		.buf_fmt	= ZYNQMP_DISP_AV_BUF_FMT_NL_GFX_RGBA8888,
		.swap		= false,
		.sf		= scaling_factors_888,
	}, {
		.drm_fmt	= DRM_FORMAT_ARGB8888,
		.buf_fmt	= ZYNQMP_DISP_AV_BUF_FMT_NL_GFX_RGBA8888,
		.swap		= true,
		.sf		= scaling_factors_888,
	}, {
		.drm_fmt	= DRM_FORMAT_RGBA8888,
		.buf_fmt	= ZYNQMP_DISP_AV_BUF_FMT_NL_GFX_ABGR8888,
		.swap		= false,
		.sf		= scaling_factors_888,
	}, {
		.drm_fmt	= DRM_FORMAT_BGRA8888,
		.buf_fmt	= ZYNQMP_DISP_AV_BUF_FMT_NL_GFX_ABGR8888,
		.swap		= true,
		.sf		= scaling_factors_888,
	}, {
		.drm_fmt	= DRM_FORMAT_BGR888,
		.buf_fmt	= ZYNQMP_DISP_AV_BUF_FMT_NL_GFX_RGB888,
		.swap		= false,
		.sf		= scaling_factors_888,
	}, {
		.drm_fmt	= DRM_FORMAT_RGB888,
		.buf_fmt	= ZYNQMP_DISP_AV_BUF_FMT_NL_GFX_BGR888,
		.swap		= false,
		.sf		= scaling_factors_888,
	}, {
		.drm_fmt	= DRM_FORMAT_RGBA5551,
		.buf_fmt	= ZYNQMP_DISP_AV_BUF_FMT_NL_GFX_RGBA5551,
		.swap		= false,
		.sf		= scaling_factors_555,
	}, {
		.drm_fmt	= DRM_FORMAT_BGRA5551,
		.buf_fmt	= ZYNQMP_DISP_AV_BUF_FMT_NL_GFX_RGBA5551,
		.swap		= true,
		.sf		= scaling_factors_555,
	}, {
		.drm_fmt	= DRM_FORMAT_RGBA4444,
		.buf_fmt	= ZYNQMP_DISP_AV_BUF_FMT_NL_GFX_RGBA4444,
		.swap		= false,
		.sf		= scaling_factors_444,
	}, {
		.drm_fmt	= DRM_FORMAT_BGRA4444,
		.buf_fmt	= ZYNQMP_DISP_AV_BUF_FMT_NL_GFX_RGBA4444,
		.swap		= true,
		.sf		= scaling_factors_444,
	}, {
		.drm_fmt	= DRM_FORMAT_RGB565,
		.buf_fmt	= ZYNQMP_DISP_AV_BUF_FMT_NL_GFX_RGB565,
		.swap		= false,
		.sf		= scaling_factors_565,
	}, {
		.drm_fmt	= DRM_FORMAT_BGR565,
		.buf_fmt	= ZYNQMP_DISP_AV_BUF_FMT_NL_GFX_RGB565,
		.swap		= true,
		.sf		= scaling_factors_565,
	},
};

/* List of live video layer formats */
static const struct zynqmp_disp_format avbuf_live_fmts[] = {
	{
		.drm_fmt	= DRM_FORMAT_RGB565,
		.bus_fmt	= MEDIA_BUS_FMT_RGB666_1X18,
		.buf_fmt	= ZYNQMP_DISP_AV_BUF_LIVE_CONFIG_BPC_6 |
				  ZYNQMP_DISP_AV_BUF_LIVE_CONFIG_FMT_RGB,
		.sf		= scaling_factors_666,
	}, {
		.drm_fmt	= DRM_FORMAT_RGB888,
		.bus_fmt	= MEDIA_BUS_FMT_RGB888_1X24,
		.buf_fmt	= ZYNQMP_DISP_AV_BUF_LIVE_CONFIG_BPC_8 |
				  ZYNQMP_DISP_AV_BUF_LIVE_CONFIG_FMT_RGB,
		.sf		= scaling_factors_888,
	}, {
		.drm_fmt	= DRM_FORMAT_YUV422,
		.bus_fmt	= MEDIA_BUS_FMT_UYVY8_1X16,
		.buf_fmt	= ZYNQMP_DISP_AV_BUF_LIVE_CONFIG_BPC_8 |
				  ZYNQMP_DISP_AV_BUF_LIVE_CONFIG_FMT_YUV422,
		.sf		= scaling_factors_888,
	}, {
		.drm_fmt	= DRM_FORMAT_YUV444,
		.bus_fmt	= MEDIA_BUS_FMT_VUY8_1X24,
		.buf_fmt	= ZYNQMP_DISP_AV_BUF_LIVE_CONFIG_BPC_8 |
				  ZYNQMP_DISP_AV_BUF_LIVE_CONFIG_FMT_YUV444,
		.sf		= scaling_factors_888,
	}, {
		.drm_fmt	= DRM_FORMAT_P210,
		.bus_fmt	= MEDIA_BUS_FMT_UYVY10_1X20,
		.buf_fmt	= ZYNQMP_DISP_AV_BUF_LIVE_CONFIG_BPC_10 |
				  ZYNQMP_DISP_AV_BUF_LIVE_CONFIG_FMT_YUV422,
		.sf		= scaling_factors_101010,
	},
};

static u32 zynqmp_disp_avbuf_read(struct zynqmp_disp *disp, int reg)
{
	return readl(disp->avbuf + reg);
}

static void zynqmp_disp_avbuf_write(struct zynqmp_disp *disp, int reg, u32 val)
{
	writel(val, disp->avbuf + reg);
}

static bool zynqmp_disp_layer_is_video(const struct zynqmp_disp_layer *layer)
{
	return layer->id == ZYNQMP_DPSUB_LAYER_VID;
}

/**
 * zynqmp_disp_avbuf_set_format - Set the input format for a layer
 * @disp: Display controller
 * @layer: The layer
 * @fmt: The format information
 *
 * Set the video buffer manager format for @layer to @fmt.
 */
static void zynqmp_disp_avbuf_set_format(struct zynqmp_disp *disp,
					 struct zynqmp_disp_layer *layer,
					 const struct zynqmp_disp_format *fmt)
{
	unsigned int i;
	u32 val, reg;

	layer->disp_fmt = fmt;
	if (layer->mode == ZYNQMP_DPSUB_LAYER_NONLIVE) {
		reg = ZYNQMP_DISP_AV_BUF_FMT;
		val = zynqmp_disp_avbuf_read(disp, ZYNQMP_DISP_AV_BUF_FMT);
		val &= zynqmp_disp_layer_is_video(layer)
		    ? ~ZYNQMP_DISP_AV_BUF_FMT_NL_VID_MASK
		    : ~ZYNQMP_DISP_AV_BUF_FMT_NL_GFX_MASK;
		val |= fmt->buf_fmt;
		zynqmp_disp_avbuf_write(disp, reg, val);
	} else {
		reg = zynqmp_disp_layer_is_video(layer)
		    ? ZYNQMP_DISP_AV_BUF_LIVE_VID_CONFIG
		    : ZYNQMP_DISP_AV_BUF_LIVE_GFX_CONFIG;
		val = fmt->buf_fmt;
		zynqmp_disp_avbuf_write(disp, reg, val);
	}

	for (i = 0; i < ZYNQMP_DISP_AV_BUF_NUM_SF; i++) {
		reg = zynqmp_disp_layer_is_video(layer)
		    ? ZYNQMP_DISP_AV_BUF_VID_COMP_SF(i)
		    : ZYNQMP_DISP_AV_BUF_GFX_COMP_SF(i);

		zynqmp_disp_avbuf_write(disp, reg, fmt->sf[i]);
	}
}

/**
 * zynqmp_disp_avbuf_set_clocks_sources - Set the clocks sources
 * @disp: Display controller
 * @video_from_ps: True if the video clock originates from the PS
 * @audio_from_ps: True if the audio clock originates from the PS
 * @timings_internal: True if video timings are generated internally
 *
 * Set the source for the video and audio clocks, as well as for the video
 * timings. Clocks can originate from the PS or PL, and timings can be
 * generated internally or externally.
 */
static void
zynqmp_disp_avbuf_set_clocks_sources(struct zynqmp_disp *disp,
				     bool video_from_ps, bool audio_from_ps,
				     bool timings_internal)
{
	u32 val = 0;

	if (video_from_ps)
		val |= ZYNQMP_DISP_AV_BUF_CLK_SRC_VID_FROM_PS;
	if (audio_from_ps)
		val |= ZYNQMP_DISP_AV_BUF_CLK_SRC_AUD_FROM_PS;
	if (timings_internal)
		val |= ZYNQMP_DISP_AV_BUF_CLK_SRC_VID_INTERNAL_TIMING;

	zynqmp_disp_avbuf_write(disp, ZYNQMP_DISP_AV_BUF_CLK_SRC, val);
}

/**
 * zynqmp_disp_avbuf_enable_channels - Enable buffer channels
 * @disp: Display controller
 *
 * Enable all (video and audio) buffer channels.
 */
static void zynqmp_disp_avbuf_enable_channels(struct zynqmp_disp *disp)
{
	unsigned int i;
	u32 val;

	val = ZYNQMP_DISP_AV_BUF_CHBUF_EN |
	      (ZYNQMP_DISP_AV_BUF_CHBUF_BURST_LEN_MAX <<
	       ZYNQMP_DISP_AV_BUF_CHBUF_BURST_LEN_SHIFT);

	for (i = 0; i < ZYNQMP_DISP_AV_BUF_NUM_VID_GFX_BUFFERS; i++)
		zynqmp_disp_avbuf_write(disp, ZYNQMP_DISP_AV_BUF_CHBUF(i),
					val);

	val = ZYNQMP_DISP_AV_BUF_CHBUF_EN |
	      (ZYNQMP_DISP_AV_BUF_CHBUF_BURST_LEN_AUD_MAX <<
	       ZYNQMP_DISP_AV_BUF_CHBUF_BURST_LEN_SHIFT);

	for (; i < ZYNQMP_DISP_AV_BUF_NUM_BUFFERS; i++)
		zynqmp_disp_avbuf_write(disp, ZYNQMP_DISP_AV_BUF_CHBUF(i),
					val);
}

/**
 * zynqmp_disp_avbuf_disable_channels - Disable buffer channels
 * @disp: Display controller
 *
 * Disable all (video and audio) buffer channels.
 */
static void zynqmp_disp_avbuf_disable_channels(struct zynqmp_disp *disp)
{
	unsigned int i;

	for (i = 0; i < ZYNQMP_DISP_AV_BUF_NUM_BUFFERS; i++)
		zynqmp_disp_avbuf_write(disp, ZYNQMP_DISP_AV_BUF_CHBUF(i),
					ZYNQMP_DISP_AV_BUF_CHBUF_FLUSH);
}

/**
 * zynqmp_disp_avbuf_enable_audio - Enable audio
 * @disp: Display controller
 *
 * Enable all audio buffers with a non-live (memory) source.
 */
static void zynqmp_disp_avbuf_enable_audio(struct zynqmp_disp *disp)
{
	u32 val;

	val = zynqmp_disp_avbuf_read(disp, ZYNQMP_DISP_AV_BUF_OUTPUT);
	val &= ~ZYNQMP_DISP_AV_BUF_OUTPUT_AUD1_MASK;
	val |= ZYNQMP_DISP_AV_BUF_OUTPUT_AUD1_MEM;
	val |= ZYNQMP_DISP_AV_BUF_OUTPUT_AUD2_EN;
	zynqmp_disp_avbuf_write(disp, ZYNQMP_DISP_AV_BUF_OUTPUT, val);
}

/**
 * zynqmp_disp_avbuf_disable_audio - Disable audio
 * @disp: Display controller
 *
 * Disable all audio buffers.
 */
static void zynqmp_disp_avbuf_disable_audio(struct zynqmp_disp *disp)
{
	u32 val;

	val = zynqmp_disp_avbuf_read(disp, ZYNQMP_DISP_AV_BUF_OUTPUT);
	val &= ~ZYNQMP_DISP_AV_BUF_OUTPUT_AUD1_MASK;
	val |= ZYNQMP_DISP_AV_BUF_OUTPUT_AUD1_DISABLE;
	val &= ~ZYNQMP_DISP_AV_BUF_OUTPUT_AUD2_EN;
	zynqmp_disp_avbuf_write(disp, ZYNQMP_DISP_AV_BUF_OUTPUT, val);
}

/**
 * zynqmp_disp_avbuf_enable_video - Enable a video layer
 * @disp: Display controller
 * @layer: The layer
 *
 * Enable the video/graphics buffer for @layer.
 */
static void zynqmp_disp_avbuf_enable_video(struct zynqmp_disp *disp,
					   struct zynqmp_disp_layer *layer)
{
	u32 val;

	val = zynqmp_disp_avbuf_read(disp, ZYNQMP_DISP_AV_BUF_OUTPUT);
	if (zynqmp_disp_layer_is_video(layer)) {
		val &= ~ZYNQMP_DISP_AV_BUF_OUTPUT_VID1_MASK;
		if (layer->mode == ZYNQMP_DPSUB_LAYER_NONLIVE)
			val |= ZYNQMP_DISP_AV_BUF_OUTPUT_VID1_MEM;
		else
			val |= ZYNQMP_DISP_AV_BUF_OUTPUT_VID1_LIVE;
	} else {
		val &= ~ZYNQMP_DISP_AV_BUF_OUTPUT_VID2_MASK;
		val |= ZYNQMP_DISP_AV_BUF_OUTPUT_VID2_MEM;
		if (layer->mode == ZYNQMP_DPSUB_LAYER_NONLIVE)
			val |= ZYNQMP_DISP_AV_BUF_OUTPUT_VID2_MEM;
		else
			val |= ZYNQMP_DISP_AV_BUF_OUTPUT_VID2_LIVE;
	}
	zynqmp_disp_avbuf_write(disp, ZYNQMP_DISP_AV_BUF_OUTPUT, val);
}

/**
 * zynqmp_disp_avbuf_disable_video - Disable a video layer
 * @disp: Display controller
 * @layer: The layer
 *
 * Disable the video/graphics buffer for @layer.
 */
static void zynqmp_disp_avbuf_disable_video(struct zynqmp_disp *disp,
					    struct zynqmp_disp_layer *layer)
{
	u32 val;

	val = zynqmp_disp_avbuf_read(disp, ZYNQMP_DISP_AV_BUF_OUTPUT);
	if (zynqmp_disp_layer_is_video(layer)) {
		val &= ~ZYNQMP_DISP_AV_BUF_OUTPUT_VID1_MASK;
		val |= ZYNQMP_DISP_AV_BUF_OUTPUT_VID1_NONE;
	} else {
		val &= ~ZYNQMP_DISP_AV_BUF_OUTPUT_VID2_MASK;
		val |= ZYNQMP_DISP_AV_BUF_OUTPUT_VID2_DISABLE;
	}
	zynqmp_disp_avbuf_write(disp, ZYNQMP_DISP_AV_BUF_OUTPUT, val);
}

/**
 * zynqmp_disp_avbuf_enable - Enable the video pipe
 * @disp: Display controller
 *
 * De-assert the video pipe reset.
 */
static void zynqmp_disp_avbuf_enable(struct zynqmp_disp *disp)
{
	zynqmp_disp_avbuf_write(disp, ZYNQMP_DISP_AV_BUF_SRST_REG, 0);
}

/**
 * zynqmp_disp_avbuf_disable - Disable the video pipe
 * @disp: Display controller
 *
 * Assert the video pipe reset.
 */
static void zynqmp_disp_avbuf_disable(struct zynqmp_disp *disp)
{
	zynqmp_disp_avbuf_write(disp, ZYNQMP_DISP_AV_BUF_SRST_REG,
				ZYNQMP_DISP_AV_BUF_SRST_REG_VID_RST);
}

/* -----------------------------------------------------------------------------
 * Blender (Video Pipeline)
 */

static void zynqmp_disp_blend_write(struct zynqmp_disp *disp, int reg, u32 val)
{
	writel(val, disp->blend + reg);
}

/*
 * Colorspace conversion matrices.
 *
 * Hardcode RGB <-> YUV conversion to full-range SDTV for now.
 */
static const u16 csc_zero_matrix[] = {
	0x0,    0x0,    0x0,
	0x0,    0x0,    0x0,
	0x0,    0x0,    0x0
};

static const u16 csc_identity_matrix[] = {
	0x1000, 0x0,    0x0,
	0x0,    0x1000, 0x0,
	0x0,    0x0,    0x1000
};

static const u32 csc_zero_offsets[] = {
	0, 0, 0
};

static const u16 csc_rgb_to_sdtv_matrix[] = {
	0x4c9,  0x864,  0x1d3,
	0x7d4d, 0x7ab3, 0x800,
	0x800,  0x794d, 0x7eb3
};

static const u32 csc_rgb_to_sdtv_offsets[] = {
	0x0, 0x8000000, 0x8000000
};

static const u16 csc_sdtv_to_rgb_matrix[] = {
	0x1000, 0x166f, 0x0,
	0x1000, 0x7483, 0x7a7f,
	0x1000, 0x0,    0x1c5a
};

static const u32 csc_sdtv_to_rgb_offsets[] = {
	0x0, 0x1800, 0x1800
};

/**
 * zynqmp_disp_blend_set_output_format - Set the output format of the blender
 * @disp: Display controller
 * @format: Output format
 *
 * Set the output format of the blender to @format.
 */
static void zynqmp_disp_blend_set_output_format(struct zynqmp_disp *disp,
						enum zynqmp_dpsub_format format)
{
	static const unsigned int blend_output_fmts[] = {
		[ZYNQMP_DPSUB_FORMAT_RGB] = ZYNQMP_DISP_V_BLEND_OUTPUT_VID_FMT_RGB,
		[ZYNQMP_DPSUB_FORMAT_YCRCB444] = ZYNQMP_DISP_V_BLEND_OUTPUT_VID_FMT_YCBCR444,
		[ZYNQMP_DPSUB_FORMAT_YCRCB422] = ZYNQMP_DISP_V_BLEND_OUTPUT_VID_FMT_YCBCR422
					       | ZYNQMP_DISP_V_BLEND_OUTPUT_VID_FMT_EN_DOWNSAMPLE,
		[ZYNQMP_DPSUB_FORMAT_YONLY] = ZYNQMP_DISP_V_BLEND_OUTPUT_VID_FMT_YONLY,
	};

	u32 fmt = blend_output_fmts[format];
	const u16 *coeffs;
	const u32 *offsets;
	unsigned int i;

	zynqmp_disp_blend_write(disp, ZYNQMP_DISP_V_BLEND_OUTPUT_VID_FMT, fmt);
	if (fmt == ZYNQMP_DISP_V_BLEND_OUTPUT_VID_FMT_RGB) {
		coeffs = csc_identity_matrix;
		offsets = csc_zero_offsets;
	} else {
		coeffs = csc_rgb_to_sdtv_matrix;
		offsets = csc_rgb_to_sdtv_offsets;
	}

	for (i = 0; i < ZYNQMP_DISP_V_BLEND_NUM_COEFF; i++)
		zynqmp_disp_blend_write(disp,
					ZYNQMP_DISP_V_BLEND_RGB2YCBCR_COEFF(i),
					coeffs[i]);

	for (i = 0; i < ZYNQMP_DISP_V_BLEND_NUM_OFFSET; i++)
		zynqmp_disp_blend_write(disp,
					ZYNQMP_DISP_V_BLEND_OUTCSC_OFFSET(i),
					offsets[i]);
}

/**
 * zynqmp_disp_blend_set_bg_color - Set the background color
 * @disp: Display controller
 * @rcr: Red/Cr color component
 * @gy: Green/Y color component
 * @bcb: Blue/Cb color component
 *
 * Set the background color to (@rcr, @gy, @bcb), corresponding to the R, G and
 * B or Cr, Y and Cb components respectively depending on the selected output
 * format.
 */
static void zynqmp_disp_blend_set_bg_color(struct zynqmp_disp *disp,
					   u32 rcr, u32 gy, u32 bcb)
{
	zynqmp_disp_blend_write(disp, ZYNQMP_DISP_V_BLEND_BG_CLR_0, rcr);
	zynqmp_disp_blend_write(disp, ZYNQMP_DISP_V_BLEND_BG_CLR_1, gy);
	zynqmp_disp_blend_write(disp, ZYNQMP_DISP_V_BLEND_BG_CLR_2, bcb);
}

/**
 * zynqmp_disp_blend_set_global_alpha - Configure global alpha blending
 * @disp: Display controller
 * @enable: True to enable global alpha blending
 * @alpha: Global alpha value (ignored if @enabled is false)
 */
void zynqmp_disp_blend_set_global_alpha(struct zynqmp_disp *disp,
					bool enable, u32 alpha)
{
	zynqmp_disp_blend_write(disp, ZYNQMP_DISP_V_BLEND_SET_GLOBAL_ALPHA,
				ZYNQMP_DISP_V_BLEND_SET_GLOBAL_ALPHA_VALUE(alpha) |
				(enable ? ZYNQMP_DISP_V_BLEND_SET_GLOBAL_ALPHA_EN : 0));
}

/**
 * zynqmp_disp_blend_layer_set_csc - Configure colorspace conversion for layer
 * @disp: Display controller
 * @layer: The layer
 * @coeffs: Colorspace conversion matrix
 * @offsets: Colorspace conversion offsets
 *
 * Configure the input colorspace conversion matrix and offsets for the @layer.
 * Columns of the matrix are automatically swapped based on the input format to
 * handle RGB and YCrCb components permutations.
 */
static void zynqmp_disp_blend_layer_set_csc(struct zynqmp_disp *disp,
					    struct zynqmp_disp_layer *layer,
					    const u16 *coeffs,
					    const u32 *offsets)
{
	unsigned int swap[3] = { 0, 1, 2 };
	unsigned int reg;
	unsigned int i;

	if (layer->disp_fmt->swap) {
		if (layer->drm_fmt->is_yuv) {
			/* Swap U and V. */
			swap[1] = 2;
			swap[2] = 1;
		} else {
			/* Swap R and B. */
			swap[0] = 2;
			swap[2] = 0;
		}
	}

	if (zynqmp_disp_layer_is_video(layer))
		reg = ZYNQMP_DISP_V_BLEND_IN1CSC_COEFF(0);
	else
		reg = ZYNQMP_DISP_V_BLEND_IN2CSC_COEFF(0);

	for (i = 0; i < ZYNQMP_DISP_V_BLEND_NUM_COEFF; i += 3, reg += 12) {
		zynqmp_disp_blend_write(disp, reg + 0, coeffs[i + swap[0]]);
		zynqmp_disp_blend_write(disp, reg + 4, coeffs[i + swap[1]]);
		zynqmp_disp_blend_write(disp, reg + 8, coeffs[i + swap[2]]);
	}

	if (zynqmp_disp_layer_is_video(layer))
		reg = ZYNQMP_DISP_V_BLEND_IN1CSC_OFFSET(0);
	else
		reg = ZYNQMP_DISP_V_BLEND_IN2CSC_OFFSET(0);

	for (i = 0; i < ZYNQMP_DISP_V_BLEND_NUM_OFFSET; i++)
		zynqmp_disp_blend_write(disp, reg + i * 4, offsets[i]);
}

/**
 * zynqmp_disp_blend_layer_enable - Enable a layer
 * @disp: Display controller
 * @layer: The layer
 */
static void zynqmp_disp_blend_layer_enable(struct zynqmp_disp *disp,
					   struct zynqmp_disp_layer *layer)
{
	const u16 *coeffs;
	const u32 *offsets;
	u32 val;

	val = (layer->drm_fmt->is_yuv ?
	       0 : ZYNQMP_DISP_V_BLEND_LAYER_CONTROL_RGB) |
	      (layer->drm_fmt->hsub > 1 ?
	       ZYNQMP_DISP_V_BLEND_LAYER_CONTROL_EN_US : 0);

	zynqmp_disp_blend_write(disp,
				ZYNQMP_DISP_V_BLEND_LAYER_CONTROL(layer->id),
				val);

	if (layer->drm_fmt->is_yuv) {
		coeffs = csc_sdtv_to_rgb_matrix;
		offsets = csc_sdtv_to_rgb_offsets;
	} else {
		coeffs = csc_identity_matrix;
		offsets = csc_zero_offsets;
	}

	zynqmp_disp_blend_layer_set_csc(disp, layer, coeffs, offsets);
}

/**
 * zynqmp_disp_blend_layer_disable - Disable a layer
 * @disp: Display controller
 * @layer: The layer
 */
static void zynqmp_disp_blend_layer_disable(struct zynqmp_disp *disp,
					    struct zynqmp_disp_layer *layer)
{
	zynqmp_disp_blend_write(disp,
				ZYNQMP_DISP_V_BLEND_LAYER_CONTROL(layer->id),
				0);

	zynqmp_disp_blend_layer_set_csc(disp, layer, csc_zero_matrix,
					csc_zero_offsets);
}

/* -----------------------------------------------------------------------------
 * Audio Mixer
 */

static void zynqmp_disp_audio_write(struct zynqmp_disp *disp, int reg, u32 val)
{
	writel(val, disp->audio + reg);
}

/**
 * zynqmp_disp_audio_enable - Enable the audio mixer
 * @disp: Display controller
 *
 * Enable the audio mixer by de-asserting the soft reset. The audio state is set to
 * default values by the reset, set the default mixer volume explicitly.
 */
static void zynqmp_disp_audio_enable(struct zynqmp_disp *disp)
{
	/* Clear the audio soft reset register as it's an non-reset flop. */
	zynqmp_disp_audio_write(disp, ZYNQMP_DISP_AUD_SOFT_RESET, 0);
	zynqmp_disp_audio_write(disp, ZYNQMP_DISP_AUD_MIXER_VOLUME,
				ZYNQMP_DISP_AUD_MIXER_VOLUME_NO_SCALE);
}

/**
 * zynqmp_disp_audio_disable - Disable the audio mixer
 * @disp: Display controller
 *
 * Disable the audio mixer by asserting its soft reset.
 */
static void zynqmp_disp_audio_disable(struct zynqmp_disp *disp)
{
	zynqmp_disp_audio_write(disp, ZYNQMP_DISP_AUD_SOFT_RESET,
				ZYNQMP_DISP_AUD_SOFT_RESET_AUD_SRST);
}

/* -----------------------------------------------------------------------------
 * ZynqMP Display Layer & DRM Plane
 */

/**
 * zynqmp_disp_layer_find_format - Find format information for a DRM format
 * @layer: The layer
 * @drm_fmt: DRM format to search
 *
 * Search display subsystem format information corresponding to the given DRM
 * format @drm_fmt for the @layer, and return a pointer to the format
 * descriptor.
 *
 * Return: A pointer to the format descriptor if found, NULL otherwise
 */
static const struct zynqmp_disp_format *
zynqmp_disp_layer_find_format(struct zynqmp_disp_layer *layer,
			      u32 drm_fmt)
{
	unsigned int i;

	for (i = 0; i < layer->info->num_formats; i++) {
		if (layer->info->formats[i].drm_fmt == drm_fmt)
			return &layer->info->formats[i];
	}

	return NULL;
}

/**
 * zynqmp_disp_layer_find_live_format - Find format information for given
 * media bus format
 * @layer: The layer
 * @media_bus_format: Media bus format to search
 *
 * Search display subsystem format information corresponding to the given media
 * bus format @media_bus_format for the @layer, and return a pointer to the
 * format descriptor.
 *
 * Return: A pointer to the format descriptor if found, NULL otherwise
 */
static const struct zynqmp_disp_format *
zynqmp_disp_layer_find_live_format(struct zynqmp_disp_layer *layer,
				   u32 media_bus_format)
{
	unsigned int i;

	for (i = 0; i < layer->info->num_formats; i++)
		if (layer->info->formats[i].bus_fmt == media_bus_format)
			return &layer->info->formats[i];

	return NULL;
}

/**
 * zynqmp_disp_layer_drm_formats - Return the DRM formats supported by the layer
 * @layer: The layer
 * @num_formats: Pointer to the returned number of formats
 *
 * NOTE: This function doesn't make sense for live video layers and will
 * always return an empty list in such cases. zynqmp_disp_live_layer_formats()
 * should be used to query a list of media bus formats supported by the live
 * video input layer.
 *
 * Return: A newly allocated u32 array that stores all the DRM formats
 * supported by the layer. The number of formats in the array is returned
 * through the num_formats argument.
 */
u32 *zynqmp_disp_layer_drm_formats(struct zynqmp_disp_layer *layer,
				   unsigned int *num_formats)
{
	unsigned int i;
	u32 *formats;

	if (WARN_ON(layer->mode != ZYNQMP_DPSUB_LAYER_NONLIVE)) {
		*num_formats = 0;
		return NULL;
	}

	formats = kcalloc(layer->info->num_formats, sizeof(*formats),
			  GFP_KERNEL);
	if (!formats) {
		*num_formats = 0;
		return NULL;
	}

	for (i = 0; i < layer->info->num_formats; ++i)
		formats[i] = layer->info->formats[i].drm_fmt;

	*num_formats = layer->info->num_formats;
	return formats;
}

/**
 * zynqmp_disp_live_layer_formats - Return the media bus formats supported by
 * the live video layer
 * @layer: The layer
 * @num_formats: Pointer to the returned number of formats
 *
 * NOTE: This function should be used only for live video input layers.
 *
 * Return: A newly allocated u32 array of media bus formats supported by the
 * layer. The number of formats in the array is returned through the
 * @num_formats argument.
 */
u32 *zynqmp_disp_live_layer_formats(struct zynqmp_disp_layer *layer,
				    unsigned int *num_formats)
{
	unsigned int i;
	u32 *formats;

	if (WARN_ON(layer->mode != ZYNQMP_DPSUB_LAYER_LIVE)) {
		*num_formats = 0;
		return NULL;
	}

	formats = kcalloc(layer->info->num_formats, sizeof(*formats),
			  GFP_KERNEL);
	if (!formats) {
		*num_formats = 0;
		return NULL;
	}

	for (i = 0; i < layer->info->num_formats; ++i)
		formats[i] = layer->info->formats[i].bus_fmt;

	*num_formats = layer->info->num_formats;
	return formats;
}

/**
 * zynqmp_disp_layer_enable - Enable a layer
 * @layer: The layer
 *
 * Enable the @layer in the audio/video buffer manager and the blender. DMA
 * channels are started separately by zynqmp_disp_layer_update().
 */
void zynqmp_disp_layer_enable(struct zynqmp_disp_layer *layer)
{
	zynqmp_disp_avbuf_enable_video(layer->disp, layer);
	zynqmp_disp_blend_layer_enable(layer->disp, layer);
}

/**
 * zynqmp_disp_layer_disable - Disable the layer
 * @layer: The layer
 *
 * Disable the layer by stopping its DMA channels and disabling it in the
 * audio/video buffer manager and the blender.
 */
void zynqmp_disp_layer_disable(struct zynqmp_disp_layer *layer)
{
	unsigned int i;

	if (layer->mode == ZYNQMP_DPSUB_LAYER_NONLIVE) {
		for (i = 0; i < layer->drm_fmt->num_planes; i++)
			dmaengine_terminate_sync(layer->dmas[i].chan);
	}

	zynqmp_disp_avbuf_disable_video(layer->disp, layer);
	zynqmp_disp_blend_layer_disable(layer->disp, layer);
}

/**
 * zynqmp_disp_layer_set_format - Set the layer format
 * @layer: The layer
 * @info: The format info
 *
 * NOTE: Use zynqmp_disp_layer_set_live_format() to set media bus format for
 * live video layers.
 *
 * Set the format for @layer to @info. The layer must be disabled.
 */
void zynqmp_disp_layer_set_format(struct zynqmp_disp_layer *layer,
				  const struct drm_format_info *info)
{
	unsigned int i;

	if (WARN_ON(layer->mode != ZYNQMP_DPSUB_LAYER_NONLIVE))
		return;

	layer->disp_fmt = zynqmp_disp_layer_find_format(layer, info->format);
	if (WARN_ON(!layer->disp_fmt))
		return;
	layer->drm_fmt = info;

	zynqmp_disp_avbuf_set_format(layer->disp, layer, layer->disp_fmt);

	/*
	 * Set pconfig for each DMA channel to indicate they're part of a
	 * video group.
	 */
	for (i = 0; i < info->num_planes; i++) {
		struct zynqmp_disp_layer_dma *dma = &layer->dmas[i];
		struct xilinx_dpdma_peripheral_config pconfig = {
			.video_group = true,
		};
		struct dma_slave_config config = {
			.direction = DMA_MEM_TO_DEV,
			.peripheral_config = &pconfig,
			.peripheral_size = sizeof(pconfig),
		};

		dmaengine_slave_config(dma->chan, &config);
	}
}

/**
 * zynqmp_disp_layer_set_live_format - Set the live video layer format
 * @layer: The layer
 * @media_bus_format: Media bus format to set
 *
 * NOTE: This function should not be used to set format for non-live video
 * layer. Use zynqmp_disp_layer_set_format() instead.
 *
 * Set the display format for the live @layer. The layer must be disabled.
 */
void zynqmp_disp_layer_set_live_format(struct zynqmp_disp_layer *layer,
				       u32 media_bus_format)
{
	if (WARN_ON(layer->mode != ZYNQMP_DPSUB_LAYER_LIVE))
		return;

	layer->disp_fmt = zynqmp_disp_layer_find_live_format(layer,
							     media_bus_format);
	if (WARN_ON(!layer->disp_fmt))
		return;

	zynqmp_disp_avbuf_set_format(layer->disp, layer, layer->disp_fmt);

	layer->drm_fmt = drm_format_info(layer->disp_fmt->drm_fmt);
}

/**
 * zynqmp_disp_layer_update - Update the layer framebuffer
 * @layer: The layer
 * @state: The plane state
 *
 * Update the framebuffer for the layer by issuing a new DMA engine transaction
 * for the new framebuffer.
 *
 * Return: 0 on success, or the DMA descriptor failure error otherwise
 */
int zynqmp_disp_layer_update(struct zynqmp_disp_layer *layer,
			     struct drm_plane_state *state)
{
	const struct drm_format_info *info = layer->drm_fmt;
	unsigned int i;

	if (layer->mode == ZYNQMP_DPSUB_LAYER_LIVE)
		return 0;

	for (i = 0; i < info->num_planes; i++) {
		unsigned int width = state->crtc_w / (i ? info->hsub : 1);
		unsigned int height = state->crtc_h / (i ? info->vsub : 1);
		struct zynqmp_disp_layer_dma *dma = &layer->dmas[i];
		struct dma_async_tx_descriptor *desc;
		dma_addr_t dma_addr;

		dma_addr = drm_fb_dma_get_gem_addr(state->fb, state, i);

		dma->xt.numf = height;
		dma->sgl.size = width * info->cpp[i];
		dma->sgl.icg = state->fb->pitches[i] - dma->sgl.size;
		dma->xt.src_start = dma_addr;
		dma->xt.frame_size = 1;
		dma->xt.dir = DMA_MEM_TO_DEV;
		dma->xt.src_sgl = true;
		dma->xt.dst_sgl = false;

		desc = dmaengine_prep_interleaved_dma(dma->chan, &dma->xt,
						      DMA_CTRL_ACK |
						      DMA_PREP_REPEAT |
						      DMA_PREP_LOAD_EOT);
		if (!desc) {
			dev_err(layer->disp->dev,
				"failed to prepare DMA descriptor\n");
			return -ENOMEM;
		}

		dmaengine_submit(desc);
		dma_async_issue_pending(dma->chan);
	}

	return 0;
}

/**
 * zynqmp_disp_layer_release_dma - Release DMA channels for a layer
 * @disp: Display controller
 * @layer: The layer
 *
 * Release the DMA channels associated with @layer.
 */
static void zynqmp_disp_layer_release_dma(struct zynqmp_disp *disp,
					  struct zynqmp_disp_layer *layer)
{
	unsigned int i;

	for (i = 0; i < layer->info->num_channels; i++) {
		struct zynqmp_disp_layer_dma *dma = &layer->dmas[i];

		if (!dma->chan)
			continue;

		/* Make sure the channel is terminated before release. */
		dmaengine_terminate_sync(dma->chan);
		dma_release_channel(dma->chan);
	}
}

/**
 * zynqmp_disp_destroy_layers - Destroy all layers
 * @disp: Display controller
 */
static void zynqmp_disp_destroy_layers(struct zynqmp_disp *disp)
{
	unsigned int i;

	for (i = 0; i < ARRAY_SIZE(disp->layers); i++)
		zynqmp_disp_layer_release_dma(disp, &disp->layers[i]);
}

/**
 * zynqmp_disp_layer_request_dma - Request DMA channels for a layer
 * @disp: Display controller
 * @layer: The layer
 *
 * Request all DMA engine channels needed by @layer.
 *
 * Return: 0 on success, or the DMA channel request error otherwise
 */
static int zynqmp_disp_layer_request_dma(struct zynqmp_disp *disp,
					 struct zynqmp_disp_layer *layer)
{
	static const char * const dma_names[] = { "vid", "gfx" };
	unsigned int i;
	int ret;

	for (i = 0; i < layer->info->num_channels; i++) {
		struct zynqmp_disp_layer_dma *dma = &layer->dmas[i];
		char dma_channel_name[16];

		snprintf(dma_channel_name, sizeof(dma_channel_name),
			 "%s%u", dma_names[layer->id], i);
		dma->chan = dma_request_chan(disp->dev, dma_channel_name);
		if (IS_ERR(dma->chan)) {
			ret = dev_err_probe(disp->dev, PTR_ERR(dma->chan),
					    "failed to request dma channel\n");
			dma->chan = NULL;
			return ret;
		}
	}

	return 0;
}

/**
 * zynqmp_disp_create_layers - Create and initialize all layers
 * @disp: Display controller
 *
 * Return: 0 on success, or the DMA channel request error otherwise
 */
static int zynqmp_disp_create_layers(struct zynqmp_disp *disp)
{
	static const struct zynqmp_disp_layer_info layer_info[] = {
		[ZYNQMP_DPSUB_LAYER_VID] = {
			.formats = avbuf_vid_fmts,
			.num_formats = ARRAY_SIZE(avbuf_vid_fmts),
			.num_channels = 3,
		},
		[ZYNQMP_DPSUB_LAYER_GFX] = {
			.formats = avbuf_gfx_fmts,
			.num_formats = ARRAY_SIZE(avbuf_gfx_fmts),
			.num_channels = 1,
		},
	};
	static const struct zynqmp_disp_layer_info live_layer_info = {
		.formats = avbuf_live_fmts,
		.num_formats = ARRAY_SIZE(avbuf_live_fmts),
		.num_channels = 0,
	};

	unsigned int i;
	int ret;

	for (i = 0; i < ARRAY_SIZE(disp->layers); i++) {
		struct zynqmp_disp_layer *layer = &disp->layers[i];

		layer->id = i;
		layer->disp = disp;
		/*
		 * For now assume dpsub works in either live or non-live mode for both layers.
		 * Hybrid mode is not supported yet.
		 */
		if (disp->dpsub->dma_enabled) {
			layer->mode = ZYNQMP_DPSUB_LAYER_NONLIVE;
			layer->info = &layer_info[i];
		} else {
			layer->mode = ZYNQMP_DPSUB_LAYER_LIVE;
			layer->info = &live_layer_info;
		}

		ret = zynqmp_disp_layer_request_dma(disp, layer);
		if (ret)
			goto err;

		disp->dpsub->layers[i] = layer;
	}

	return 0;

err:
	zynqmp_disp_destroy_layers(disp);
	return ret;
}

/* -----------------------------------------------------------------------------
 * ZynqMP Display
 */

/**
 * zynqmp_disp_enable - Enable the display controller
 * @disp: Display controller
 */
void zynqmp_disp_enable(struct zynqmp_disp *disp)
{
	zynqmp_disp_blend_set_output_format(disp, ZYNQMP_DPSUB_FORMAT_RGB);
	zynqmp_disp_blend_set_bg_color(disp, 0, 0, 0);

	zynqmp_disp_avbuf_enable(disp);
	/* Choose clock source based on the DT clock handle. */
	zynqmp_disp_avbuf_set_clocks_sources(disp, disp->dpsub->vid_clk_from_ps,
					     disp->dpsub->aud_clk_from_ps,
					     disp->dpsub->vid_clk_from_ps);
	zynqmp_disp_avbuf_enable_channels(disp);
	zynqmp_disp_avbuf_enable_audio(disp);

	zynqmp_disp_audio_enable(disp);
}

/**
 * zynqmp_disp_disable - Disable the display controller
 * @disp: Display controller
 */
void zynqmp_disp_disable(struct zynqmp_disp *disp)
{
	zynqmp_disp_audio_disable(disp);

	zynqmp_disp_avbuf_disable_audio(disp);
	zynqmp_disp_avbuf_disable_channels(disp);
	zynqmp_disp_avbuf_disable(disp);
}

/**
 * zynqmp_disp_setup_clock - Configure the display controller pixel clock rate
 * @disp: Display controller
 * @mode_clock: The pixel clock rate, in Hz
 *
 * Return: 0 on success, or a negative error clock otherwise
 */
int zynqmp_disp_setup_clock(struct zynqmp_disp *disp,
			    unsigned long mode_clock)
{
	unsigned long rate;
	long diff;
	int ret;

	ret = clk_set_rate(disp->dpsub->vid_clk, mode_clock);
	if (ret) {
		dev_err(disp->dev, "failed to set the video clock\n");
		return ret;
	}

	rate = clk_get_rate(disp->dpsub->vid_clk);
	diff = rate - mode_clock;
	if (abs(diff) > mode_clock / 20)
		dev_info(disp->dev,
			 "requested pixel rate: %lu actual rate: %lu\n",
			 mode_clock, rate);
	else
		dev_dbg(disp->dev,
			"requested pixel rate: %lu actual rate: %lu\n",
			mode_clock, rate);

	return 0;
}

/* -----------------------------------------------------------------------------
 * Initialization & Cleanup
 */

int zynqmp_disp_probe(struct zynqmp_dpsub *dpsub)
{
	struct platform_device *pdev = to_platform_device(dpsub->dev);
	struct zynqmp_disp *disp;
	int ret;

	disp = kzalloc(sizeof(*disp), GFP_KERNEL);
	if (!disp)
		return -ENOMEM;

	disp->dev = &pdev->dev;
	disp->dpsub = dpsub;

<<<<<<< HEAD
	disp->blend.base = devm_platform_ioremap_resource_byname(pdev, "blend");
	if (IS_ERR(disp->blend.base)) {
		ret = PTR_ERR(disp->blend.base);
		goto error;
	}

	disp->avbuf.base = devm_platform_ioremap_resource_byname(pdev, "av_buf");
	if (IS_ERR(disp->avbuf.base)) {
		ret = PTR_ERR(disp->avbuf.base);
		goto error;
	}

	disp->audio.base = devm_platform_ioremap_resource_byname(pdev, "aud");
	if (IS_ERR(disp->audio.base)) {
		ret = PTR_ERR(disp->audio.base);
=======
	disp->blend = devm_platform_ioremap_resource_byname(pdev, "blend");
	if (IS_ERR(disp->blend)) {
		ret = PTR_ERR(disp->blend);
		goto error;
	}

	disp->avbuf = devm_platform_ioremap_resource_byname(pdev, "av_buf");
	if (IS_ERR(disp->avbuf)) {
		ret = PTR_ERR(disp->avbuf);
		goto error;
	}

	disp->audio = devm_platform_ioremap_resource_byname(pdev, "aud");
	if (IS_ERR(disp->audio)) {
		ret = PTR_ERR(disp->audio);
>>>>>>> 2d5404ca
		goto error;
	}

	ret = zynqmp_disp_create_layers(disp);
	if (ret)
		goto error;

	if (disp->dpsub->dma_enabled) {
		struct zynqmp_disp_layer *layer;

		layer = &disp->layers[ZYNQMP_DPSUB_LAYER_VID];
		dpsub->dma_align = 1 << layer->dmas[0].chan->device->copy_align;
	}

	dpsub->disp = disp;

	return 0;

error:
	kfree(disp);
	return ret;
}

void zynqmp_disp_remove(struct zynqmp_dpsub *dpsub)
{
	struct zynqmp_disp *disp = dpsub->disp;

	zynqmp_disp_destroy_layers(disp);
}<|MERGE_RESOLUTION|>--- conflicted
+++ resolved
@@ -1406,23 +1406,6 @@
 	disp->dev = &pdev->dev;
 	disp->dpsub = dpsub;
 
-<<<<<<< HEAD
-	disp->blend.base = devm_platform_ioremap_resource_byname(pdev, "blend");
-	if (IS_ERR(disp->blend.base)) {
-		ret = PTR_ERR(disp->blend.base);
-		goto error;
-	}
-
-	disp->avbuf.base = devm_platform_ioremap_resource_byname(pdev, "av_buf");
-	if (IS_ERR(disp->avbuf.base)) {
-		ret = PTR_ERR(disp->avbuf.base);
-		goto error;
-	}
-
-	disp->audio.base = devm_platform_ioremap_resource_byname(pdev, "aud");
-	if (IS_ERR(disp->audio.base)) {
-		ret = PTR_ERR(disp->audio.base);
-=======
 	disp->blend = devm_platform_ioremap_resource_byname(pdev, "blend");
 	if (IS_ERR(disp->blend)) {
 		ret = PTR_ERR(disp->blend);
@@ -1438,7 +1421,6 @@
 	disp->audio = devm_platform_ioremap_resource_byname(pdev, "aud");
 	if (IS_ERR(disp->audio)) {
 		ret = PTR_ERR(disp->audio);
->>>>>>> 2d5404ca
 		goto error;
 	}
 
