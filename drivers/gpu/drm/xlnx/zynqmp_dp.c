--- conflicted
+++ resolved
@@ -2254,10 +2254,6 @@
 
 	guard(mutex)(&dp->lock);
 	dp->ignore_hpd = val;
-<<<<<<< HEAD
-	mutex_unlock(&dp->lock);
-=======
->>>>>>> e747403a
 	return 0;
 }
 
