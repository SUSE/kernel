/*
 * Copyright (c) 2016 Intel Corporation
 *
 * Permission to use, copy, modify, distribute, and sell this software and its
 * documentation for any purpose is hereby granted without fee, provided that
 * the above copyright notice appear in all copies and that both that copyright
 * notice and this permission notice appear in supporting documentation, and
 * that the name of the copyright holders not be used in advertising or
 * publicity pertaining to distribution of the software without specific,
 * written prior permission.  The copyright holders make no representations
 * about the suitability of this software for any purpose.  It is provided "as
 * is" without express or implied warranty.
 *
 * THE COPYRIGHT HOLDERS DISCLAIM ALL WARRANTIES WITH REGARD TO THIS SOFTWARE,
 * INCLUDING ALL IMPLIED WARRANTIES OF MERCHANTABILITY AND FITNESS, IN NO
 * EVENT SHALL THE COPYRIGHT HOLDERS BE LIABLE FOR ANY SPECIAL, INDIRECT OR
 * CONSEQUENTIAL DAMAGES OR ANY DAMAGES WHATSOEVER RESULTING FROM LOSS OF USE,
 * DATA OR PROFITS, WHETHER IN AN ACTION OF CONTRACT, NEGLIGENCE OR OTHER
 * TORTIOUS ACTION, ARISING OUT OF OR IN CONNECTION WITH THE USE OR PERFORMANCE
 * OF THIS SOFTWARE.
 */

#include <drm/drm_auth.h>
#include <drm/drm_connector.h>
#include <drm/drm_drv.h>
#include <drm/drm_edid.h>
#include <drm/drm_encoder.h>
#include <drm/drm_file.h>
#include <drm/drm_managed.h>
#include <drm/drm_panel.h>
#include <drm/drm_print.h>
#include <drm/drm_privacy_screen_consumer.h>
#include <drm/drm_sysfs.h>
#include <drm/drm_utils.h>

#include <linux/property.h>
#include <linux/uaccess.h>

#include <video/cmdline.h>

#include "drm_crtc_internal.h"
#include "drm_internal.h"

/**
 * DOC: overview
 *
 * In DRM connectors are the general abstraction for display sinks, and include
 * also fixed panels or anything else that can display pixels in some form. As
 * opposed to all other KMS objects representing hardware (like CRTC, encoder or
 * plane abstractions) connectors can be hotplugged and unplugged at runtime.
 * Hence they are reference-counted using drm_connector_get() and
 * drm_connector_put().
 *
 * KMS driver must create, initialize, register and attach at a &struct
 * drm_connector for each such sink. The instance is created as other KMS
 * objects and initialized by setting the following fields. The connector is
 * initialized with a call to drm_connector_init() with a pointer to the
 * &struct drm_connector_funcs and a connector type, and then exposed to
 * userspace with a call to drm_connector_register().
 *
 * Connectors must be attached to an encoder to be used. For devices that map
 * connectors to encoders 1:1, the connector should be attached at
 * initialization time with a call to drm_connector_attach_encoder(). The
 * driver must also set the &drm_connector.encoder field to point to the
 * attached encoder.
 *
 * For connectors which are not fixed (like built-in panels) the driver needs to
 * support hotplug notifications. The simplest way to do that is by using the
 * probe helpers, see drm_kms_helper_poll_init() for connectors which don't have
 * hardware support for hotplug interrupts. Connectors with hardware hotplug
 * support can instead use e.g. drm_helper_hpd_irq_event().
 */

/*
 * Global connector list for drm_connector_find_by_fwnode().
 * Note drm_connector_[un]register() first take connector->lock and then
 * take the connector_list_lock.
 */
static DEFINE_MUTEX(connector_list_lock);
static LIST_HEAD(connector_list);

struct drm_conn_prop_enum_list {
	int type;
	const char *name;
	struct ida ida;
};

/*
 * Connector and encoder types.
 */
static struct drm_conn_prop_enum_list drm_connector_enum_list[] = {
	{ DRM_MODE_CONNECTOR_Unknown, "Unknown" },
	{ DRM_MODE_CONNECTOR_VGA, "VGA" },
	{ DRM_MODE_CONNECTOR_DVII, "DVI-I" },
	{ DRM_MODE_CONNECTOR_DVID, "DVI-D" },
	{ DRM_MODE_CONNECTOR_DVIA, "DVI-A" },
	{ DRM_MODE_CONNECTOR_Composite, "Composite" },
	{ DRM_MODE_CONNECTOR_SVIDEO, "SVIDEO" },
	{ DRM_MODE_CONNECTOR_LVDS, "LVDS" },
	{ DRM_MODE_CONNECTOR_Component, "Component" },
	{ DRM_MODE_CONNECTOR_9PinDIN, "DIN" },
	{ DRM_MODE_CONNECTOR_DisplayPort, "DP" },
	{ DRM_MODE_CONNECTOR_HDMIA, "HDMI-A" },
	{ DRM_MODE_CONNECTOR_HDMIB, "HDMI-B" },
	{ DRM_MODE_CONNECTOR_TV, "TV" },
	{ DRM_MODE_CONNECTOR_eDP, "eDP" },
	{ DRM_MODE_CONNECTOR_VIRTUAL, "Virtual" },
	{ DRM_MODE_CONNECTOR_DSI, "DSI" },
	{ DRM_MODE_CONNECTOR_DPI, "DPI" },
	{ DRM_MODE_CONNECTOR_WRITEBACK, "Writeback" },
	{ DRM_MODE_CONNECTOR_SPI, "SPI" },
	{ DRM_MODE_CONNECTOR_USB, "USB" },
};

void drm_connector_ida_init(void)
{
	int i;

	for (i = 0; i < ARRAY_SIZE(drm_connector_enum_list); i++)
		ida_init(&drm_connector_enum_list[i].ida);
}

void drm_connector_ida_destroy(void)
{
	int i;

	for (i = 0; i < ARRAY_SIZE(drm_connector_enum_list); i++)
		ida_destroy(&drm_connector_enum_list[i].ida);
}

/**
 * drm_get_connector_type_name - return a string for connector type
 * @type: The connector type (DRM_MODE_CONNECTOR_*)
 *
 * Returns: the name of the connector type, or NULL if the type is not valid.
 */
const char *drm_get_connector_type_name(unsigned int type)
{
	if (type < ARRAY_SIZE(drm_connector_enum_list))
		return drm_connector_enum_list[type].name;

	return NULL;
}
EXPORT_SYMBOL(drm_get_connector_type_name);

/**
 * drm_connector_get_cmdline_mode - reads the user's cmdline mode
 * @connector: connector to query
 *
 * The kernel supports per-connector configuration of its consoles through
 * use of the video= parameter. This function parses that option and
 * extracts the user's specified mode (or enable/disable status) for a
 * particular connector. This is typically only used during the early fbdev
 * setup.
 */
static void drm_connector_get_cmdline_mode(struct drm_connector *connector)
{
	struct drm_cmdline_mode *mode = &connector->cmdline_mode;
	const char *option;

	option = video_get_options(connector->name);
	if (!option)
		return;

	if (!drm_mode_parse_command_line_for_connector(option,
						       connector,
						       mode))
		return;

	if (mode->force) {
		DRM_INFO("forcing %s connector %s\n", connector->name,
			 drm_get_connector_force_name(mode->force));
		connector->force = mode->force;
	}

	if (mode->panel_orientation != DRM_MODE_PANEL_ORIENTATION_UNKNOWN) {
		DRM_INFO("cmdline forces connector %s panel_orientation to %d\n",
			 connector->name, mode->panel_orientation);
		drm_connector_set_panel_orientation(connector,
						    mode->panel_orientation);
	}

	DRM_DEBUG_KMS("cmdline mode for connector %s %s %dx%d@%dHz%s%s%s\n",
		      connector->name, mode->name,
		      mode->xres, mode->yres,
		      mode->refresh_specified ? mode->refresh : 60,
		      mode->rb ? " reduced blanking" : "",
		      mode->margins ? " with margins" : "",
		      mode->interlace ?  " interlaced" : "");
}

static void drm_connector_free(struct kref *kref)
{
	struct drm_connector *connector =
		container_of(kref, struct drm_connector, base.refcount);
	struct drm_device *dev = connector->dev;

	drm_mode_object_unregister(dev, &connector->base);
	connector->funcs->destroy(connector);
}

void drm_connector_free_work_fn(struct work_struct *work)
{
	struct drm_connector *connector, *n;
	struct drm_device *dev =
		container_of(work, struct drm_device, mode_config.connector_free_work);
	struct drm_mode_config *config = &dev->mode_config;
	unsigned long flags;
	struct llist_node *freed;

	spin_lock_irqsave(&config->connector_list_lock, flags);
	freed = llist_del_all(&config->connector_free_list);
	spin_unlock_irqrestore(&config->connector_list_lock, flags);

	llist_for_each_entry_safe(connector, n, freed, free_node) {
		drm_mode_object_unregister(dev, &connector->base);
		connector->funcs->destroy(connector);
	}
}

static int __drm_connector_init(struct drm_device *dev,
				struct drm_connector *connector,
				const struct drm_connector_funcs *funcs,
				int connector_type,
				struct i2c_adapter *ddc)
{
	struct drm_mode_config *config = &dev->mode_config;
	int ret;
	struct ida *connector_ida =
		&drm_connector_enum_list[connector_type].ida;

	WARN_ON(drm_drv_uses_atomic_modeset(dev) &&
		(!funcs->atomic_destroy_state ||
		 !funcs->atomic_duplicate_state));

	ret = __drm_mode_object_add(dev, &connector->base,
				    DRM_MODE_OBJECT_CONNECTOR,
				    false, drm_connector_free);
	if (ret)
		return ret;

	connector->base.properties = &connector->properties;
	connector->dev = dev;
	connector->funcs = funcs;

	/* connector index is used with 32bit bitmasks */
	ret = ida_alloc_max(&config->connector_ida, 31, GFP_KERNEL);
	if (ret < 0) {
		DRM_DEBUG_KMS("Failed to allocate %s connector index: %d\n",
			      drm_connector_enum_list[connector_type].name,
			      ret);
		goto out_put;
	}
	connector->index = ret;
	ret = 0;

	connector->connector_type = connector_type;
	connector->connector_type_id =
		ida_alloc_min(connector_ida, 1, GFP_KERNEL);
	if (connector->connector_type_id < 0) {
		ret = connector->connector_type_id;
		goto out_put_id;
	}
	connector->name =
		kasprintf(GFP_KERNEL, "%s-%d",
			  drm_connector_enum_list[connector_type].name,
			  connector->connector_type_id);
	if (!connector->name) {
		ret = -ENOMEM;
		goto out_put_type_id;
	}

	/* provide ddc symlink in sysfs */
	connector->ddc = ddc;

	INIT_LIST_HEAD(&connector->global_connector_list_entry);
	INIT_LIST_HEAD(&connector->probed_modes);
	INIT_LIST_HEAD(&connector->modes);
	mutex_init(&connector->mutex);
	mutex_init(&connector->edid_override_mutex);
	mutex_init(&connector->hdmi.infoframes.lock);
	connector->edid_blob_ptr = NULL;
	connector->epoch_counter = 0;
	connector->tile_blob_ptr = NULL;
	connector->status = connector_status_unknown;
	connector->display_info.panel_orientation =
		DRM_MODE_PANEL_ORIENTATION_UNKNOWN;

	drm_connector_get_cmdline_mode(connector);

	/* We should add connectors at the end to avoid upsetting the connector
	 * index too much.
	 */
	spin_lock_irq(&config->connector_list_lock);
	list_add_tail(&connector->head, &config->connector_list);
	config->num_connector++;
	spin_unlock_irq(&config->connector_list_lock);

	if (connector_type != DRM_MODE_CONNECTOR_VIRTUAL &&
	    connector_type != DRM_MODE_CONNECTOR_WRITEBACK)
		drm_connector_attach_edid_property(connector);

	drm_object_attach_property(&connector->base,
				      config->dpms_property, 0);

	drm_object_attach_property(&connector->base,
				   config->link_status_property,
				   0);

	drm_object_attach_property(&connector->base,
				   config->non_desktop_property,
				   0);
	drm_object_attach_property(&connector->base,
				   config->tile_property,
				   0);

	if (drm_core_check_feature(dev, DRIVER_ATOMIC)) {
		drm_object_attach_property(&connector->base, config->prop_crtc_id, 0);
	}

	connector->debugfs_entry = NULL;
out_put_type_id:
	if (ret)
		ida_free(connector_ida, connector->connector_type_id);
out_put_id:
	if (ret)
		ida_free(&config->connector_ida, connector->index);
out_put:
	if (ret)
		drm_mode_object_unregister(dev, &connector->base);

	return ret;
}

/**
 * drm_connector_init - Init a preallocated connector
 * @dev: DRM device
 * @connector: the connector to init
 * @funcs: callbacks for this connector
 * @connector_type: user visible type of the connector
 *
 * Initialises a preallocated connector. Connectors should be
 * subclassed as part of driver connector objects.
 *
 * At driver unload time the driver's &drm_connector_funcs.destroy hook
 * should call drm_connector_cleanup() and free the connector structure.
 * The connector structure should not be allocated with devm_kzalloc().
 *
 * Note: consider using drmm_connector_init() instead of
 * drm_connector_init() to let the DRM managed resource infrastructure
 * take care of cleanup and deallocation.
 *
 * Returns:
 * Zero on success, error code on failure.
 */
int drm_connector_init(struct drm_device *dev,
		       struct drm_connector *connector,
		       const struct drm_connector_funcs *funcs,
		       int connector_type)
{
	if (drm_WARN_ON(dev, !(funcs && funcs->destroy)))
		return -EINVAL;

	return __drm_connector_init(dev, connector, funcs, connector_type, NULL);
}
EXPORT_SYMBOL(drm_connector_init);

/**
 * drm_connector_init_with_ddc - Init a preallocated connector
 * @dev: DRM device
 * @connector: the connector to init
 * @funcs: callbacks for this connector
 * @connector_type: user visible type of the connector
 * @ddc: pointer to the associated ddc adapter
 *
 * Initialises a preallocated connector. Connectors should be
 * subclassed as part of driver connector objects.
 *
 * At driver unload time the driver's &drm_connector_funcs.destroy hook
 * should call drm_connector_cleanup() and free the connector structure.
 * The connector structure should not be allocated with devm_kzalloc().
 *
 * Ensures that the ddc field of the connector is correctly set.
 *
 * Note: consider using drmm_connector_init() instead of
 * drm_connector_init_with_ddc() to let the DRM managed resource
 * infrastructure take care of cleanup and deallocation.
 *
 * Returns:
 * Zero on success, error code on failure.
 */
int drm_connector_init_with_ddc(struct drm_device *dev,
				struct drm_connector *connector,
				const struct drm_connector_funcs *funcs,
				int connector_type,
				struct i2c_adapter *ddc)
{
	if (drm_WARN_ON(dev, !(funcs && funcs->destroy)))
		return -EINVAL;

	return __drm_connector_init(dev, connector, funcs, connector_type, ddc);
}
EXPORT_SYMBOL(drm_connector_init_with_ddc);

static void drm_connector_cleanup_action(struct drm_device *dev,
					 void *ptr)
{
	struct drm_connector *connector = ptr;

	drm_connector_cleanup(connector);
}

/**
 * drmm_connector_init - Init a preallocated connector
 * @dev: DRM device
 * @connector: the connector to init
 * @funcs: callbacks for this connector
 * @connector_type: user visible type of the connector
 * @ddc: optional pointer to the associated ddc adapter
 *
 * Initialises a preallocated connector. Connectors should be
 * subclassed as part of driver connector objects.
 *
 * Cleanup is automatically handled with a call to
 * drm_connector_cleanup() in a DRM-managed action.
 *
 * The connector structure should be allocated with drmm_kzalloc().
 *
 * The @drm_connector_funcs.destroy hook must be NULL.
 *
 * Returns:
 * Zero on success, error code on failure.
 */
int drmm_connector_init(struct drm_device *dev,
			struct drm_connector *connector,
			const struct drm_connector_funcs *funcs,
			int connector_type,
			struct i2c_adapter *ddc)
{
	int ret;

	if (drm_WARN_ON(dev, funcs && funcs->destroy))
		return -EINVAL;

	ret = __drm_connector_init(dev, connector, funcs, connector_type, ddc);
	if (ret)
		return ret;

	ret = drmm_add_action_or_reset(dev, drm_connector_cleanup_action,
				       connector);
	if (ret)
		return ret;

	return 0;
}
EXPORT_SYMBOL(drmm_connector_init);

/**
 * drmm_connector_hdmi_init - Init a preallocated HDMI connector
 * @dev: DRM device
 * @connector: A pointer to the HDMI connector to init
 * @vendor: HDMI Controller Vendor name
 * @product: HDMI Controller Product name
 * @funcs: callbacks for this connector
 * @hdmi_funcs: HDMI-related callbacks for this connector
 * @connector_type: user visible type of the connector
 * @ddc: optional pointer to the associated ddc adapter
 * @supported_formats: Bitmask of @hdmi_colorspace listing supported output formats
 * @max_bpc: Maximum bits per char the HDMI connector supports
 *
 * Initialises a preallocated HDMI connector. Connectors can be
 * subclassed as part of driver connector objects.
 *
 * Cleanup is automatically handled with a call to
 * drm_connector_cleanup() in a DRM-managed action.
 *
 * The connector structure should be allocated with drmm_kzalloc().
 *
 * The @drm_connector_funcs.destroy hook must be NULL.
 *
 * Returns:
 * Zero on success, error code on failure.
 */
int drmm_connector_hdmi_init(struct drm_device *dev,
			     struct drm_connector *connector,
			     const char *vendor, const char *product,
			     const struct drm_connector_funcs *funcs,
			     const struct drm_connector_hdmi_funcs *hdmi_funcs,
			     int connector_type,
			     struct i2c_adapter *ddc,
			     unsigned long supported_formats,
			     unsigned int max_bpc)
{
	int ret;

	if (!vendor || !product)
		return -EINVAL;

	if ((strlen(vendor) > DRM_CONNECTOR_HDMI_VENDOR_LEN) ||
	    (strlen(product) > DRM_CONNECTOR_HDMI_PRODUCT_LEN))
		return -EINVAL;

	if (!(connector_type == DRM_MODE_CONNECTOR_HDMIA ||
	      connector_type == DRM_MODE_CONNECTOR_HDMIB))
		return -EINVAL;

	if (!supported_formats || !(supported_formats & BIT(HDMI_COLORSPACE_RGB)))
		return -EINVAL;

	if (!(max_bpc == 8 || max_bpc == 10 || max_bpc == 12))
		return -EINVAL;

	ret = drmm_connector_init(dev, connector, funcs, connector_type, ddc);
	if (ret)
		return ret;

	connector->hdmi.supported_formats = supported_formats;
	strtomem_pad(connector->hdmi.vendor, vendor, 0);
	strtomem_pad(connector->hdmi.product, product, 0);

	/*
	 * drm_connector_attach_max_bpc_property() requires the
	 * connector to have a state.
	 */
	if (connector->funcs->reset)
		connector->funcs->reset(connector);

	drm_connector_attach_max_bpc_property(connector, 8, max_bpc);
	connector->max_bpc = max_bpc;

	if (max_bpc > 8)
		drm_connector_attach_hdr_output_metadata_property(connector);

	connector->hdmi.funcs = hdmi_funcs;

	return 0;
}
EXPORT_SYMBOL(drmm_connector_hdmi_init);

/**
 * drm_connector_attach_edid_property - attach edid property.
 * @connector: the connector
 *
 * Some connector types like DRM_MODE_CONNECTOR_VIRTUAL do not get a
 * edid property attached by default.  This function can be used to
 * explicitly enable the edid property in these cases.
 */
void drm_connector_attach_edid_property(struct drm_connector *connector)
{
	struct drm_mode_config *config = &connector->dev->mode_config;

	drm_object_attach_property(&connector->base,
				   config->edid_property,
				   0);
}
EXPORT_SYMBOL(drm_connector_attach_edid_property);

/**
 * drm_connector_attach_encoder - attach a connector to an encoder
 * @connector: connector to attach
 * @encoder: encoder to attach @connector to
 *
 * This function links up a connector to an encoder. Note that the routing
 * restrictions between encoders and crtcs are exposed to userspace through the
 * possible_clones and possible_crtcs bitmasks.
 *
 * Returns:
 * Zero on success, negative errno on failure.
 */
int drm_connector_attach_encoder(struct drm_connector *connector,
				 struct drm_encoder *encoder)
{
	/*
	 * In the past, drivers have attempted to model the static association
	 * of connector to encoder in simple connector/encoder devices using a
	 * direct assignment of connector->encoder = encoder. This connection
	 * is a logical one and the responsibility of the core, so drivers are
	 * expected not to mess with this.
	 *
	 * Note that the error return should've been enough here, but a large
	 * majority of drivers ignores the return value, so add in a big WARN
	 * to get people's attention.
	 */
	if (WARN_ON(connector->encoder))
		return -EINVAL;

	connector->possible_encoders |= drm_encoder_mask(encoder);

	return 0;
}
EXPORT_SYMBOL(drm_connector_attach_encoder);

/**
 * drm_connector_has_possible_encoder - check if the connector and encoder are
 * associated with each other
 * @connector: the connector
 * @encoder: the encoder
 *
 * Returns:
 * True if @encoder is one of the possible encoders for @connector.
 */
bool drm_connector_has_possible_encoder(struct drm_connector *connector,
					struct drm_encoder *encoder)
{
	return connector->possible_encoders & drm_encoder_mask(encoder);
}
EXPORT_SYMBOL(drm_connector_has_possible_encoder);

static void drm_mode_remove(struct drm_connector *connector,
			    struct drm_display_mode *mode)
{
	list_del(&mode->head);
	drm_mode_destroy(connector->dev, mode);
}

/**
 * drm_connector_cleanup - cleans up an initialised connector
 * @connector: connector to cleanup
 *
 * Cleans up the connector but doesn't free the object.
 */
void drm_connector_cleanup(struct drm_connector *connector)
{
	struct drm_device *dev = connector->dev;
	struct drm_display_mode *mode, *t;

	/* The connector should have been removed from userspace long before
	 * it is finally destroyed.
	 */
	if (WARN_ON(connector->registration_state ==
		    DRM_CONNECTOR_REGISTERED))
		drm_connector_unregister(connector);

	if (connector->privacy_screen) {
		drm_privacy_screen_put(connector->privacy_screen);
		connector->privacy_screen = NULL;
	}

	if (connector->tile_group) {
		drm_mode_put_tile_group(dev, connector->tile_group);
		connector->tile_group = NULL;
	}

	list_for_each_entry_safe(mode, t, &connector->probed_modes, head)
		drm_mode_remove(connector, mode);

	list_for_each_entry_safe(mode, t, &connector->modes, head)
		drm_mode_remove(connector, mode);

	ida_free(&drm_connector_enum_list[connector->connector_type].ida,
			  connector->connector_type_id);

	ida_free(&dev->mode_config.connector_ida, connector->index);

	kfree(connector->display_info.bus_formats);
	kfree(connector->display_info.vics);
	drm_mode_object_unregister(dev, &connector->base);
	kfree(connector->name);
	connector->name = NULL;
	fwnode_handle_put(connector->fwnode);
	connector->fwnode = NULL;
	spin_lock_irq(&dev->mode_config.connector_list_lock);
	list_del(&connector->head);
	dev->mode_config.num_connector--;
	spin_unlock_irq(&dev->mode_config.connector_list_lock);

	WARN_ON(connector->state && !connector->funcs->atomic_destroy_state);
	if (connector->state && connector->funcs->atomic_destroy_state)
		connector->funcs->atomic_destroy_state(connector,
						       connector->state);

	mutex_destroy(&connector->hdmi.infoframes.lock);
	mutex_destroy(&connector->mutex);

	memset(connector, 0, sizeof(*connector));

	if (dev->registered)
		drm_sysfs_hotplug_event(dev);
}
EXPORT_SYMBOL(drm_connector_cleanup);

/**
 * drm_connector_register - register a connector
 * @connector: the connector to register
 *
 * Register userspace interfaces for a connector. Only call this for connectors
 * which can be hotplugged after drm_dev_register() has been called already,
 * e.g. DP MST connectors. All other connectors will be registered automatically
 * when calling drm_dev_register().
 *
 * When the connector is no longer available, callers must call
 * drm_connector_unregister().
 *
 * Returns:
 * Zero on success, error code on failure.
 */
int drm_connector_register(struct drm_connector *connector)
{
	int ret = 0;

	if (!connector->dev->registered)
		return 0;

	mutex_lock(&connector->mutex);
	if (connector->registration_state != DRM_CONNECTOR_INITIALIZING)
		goto unlock;

	ret = drm_sysfs_connector_add(connector);
	if (ret)
		goto unlock;

	drm_debugfs_connector_add(connector);

	if (connector->funcs->late_register) {
		ret = connector->funcs->late_register(connector);
		if (ret)
			goto err_debugfs;
	}

	ret = drm_sysfs_connector_add_late(connector);
	if (ret)
		goto err_late_register;

	drm_mode_object_register(connector->dev, &connector->base);

	connector->registration_state = DRM_CONNECTOR_REGISTERED;

	/* Let userspace know we have a new connector */
	drm_sysfs_connector_hotplug_event(connector);

	if (connector->privacy_screen)
		drm_privacy_screen_register_notifier(connector->privacy_screen,
					   &connector->privacy_screen_notifier);

	mutex_lock(&connector_list_lock);
	list_add_tail(&connector->global_connector_list_entry, &connector_list);
	mutex_unlock(&connector_list_lock);
	goto unlock;

err_late_register:
	if (connector->funcs->early_unregister)
		connector->funcs->early_unregister(connector);
err_debugfs:
	drm_debugfs_connector_remove(connector);
	drm_sysfs_connector_remove(connector);
unlock:
	mutex_unlock(&connector->mutex);
	return ret;
}
EXPORT_SYMBOL(drm_connector_register);

/**
 * drm_connector_unregister - unregister a connector
 * @connector: the connector to unregister
 *
 * Unregister userspace interfaces for a connector. Only call this for
 * connectors which have been registered explicitly by calling
 * drm_connector_register().
 */
void drm_connector_unregister(struct drm_connector *connector)
{
	mutex_lock(&connector->mutex);
	if (connector->registration_state != DRM_CONNECTOR_REGISTERED) {
		mutex_unlock(&connector->mutex);
		return;
	}

	mutex_lock(&connector_list_lock);
	list_del_init(&connector->global_connector_list_entry);
	mutex_unlock(&connector_list_lock);

	if (connector->privacy_screen)
		drm_privacy_screen_unregister_notifier(
					connector->privacy_screen,
					&connector->privacy_screen_notifier);

	drm_sysfs_connector_remove_early(connector);

	if (connector->funcs->early_unregister)
		connector->funcs->early_unregister(connector);

	drm_debugfs_connector_remove(connector);
	drm_sysfs_connector_remove(connector);

	connector->registration_state = DRM_CONNECTOR_UNREGISTERED;
	mutex_unlock(&connector->mutex);
}
EXPORT_SYMBOL(drm_connector_unregister);

void drm_connector_unregister_all(struct drm_device *dev)
{
	struct drm_connector *connector;
	struct drm_connector_list_iter conn_iter;

	drm_connector_list_iter_begin(dev, &conn_iter);
	drm_for_each_connector_iter(connector, &conn_iter)
		drm_connector_unregister(connector);
	drm_connector_list_iter_end(&conn_iter);
}

int drm_connector_register_all(struct drm_device *dev)
{
	struct drm_connector *connector;
	struct drm_connector_list_iter conn_iter;
	int ret = 0;

	drm_connector_list_iter_begin(dev, &conn_iter);
	drm_for_each_connector_iter(connector, &conn_iter) {
		ret = drm_connector_register(connector);
		if (ret)
			break;
	}
	drm_connector_list_iter_end(&conn_iter);

	if (ret)
		drm_connector_unregister_all(dev);
	return ret;
}

/**
 * drm_get_connector_status_name - return a string for connector status
 * @status: connector status to compute name of
 *
 * In contrast to the other drm_get_*_name functions this one here returns a
 * const pointer and hence is threadsafe.
 *
 * Returns: connector status string
 */
const char *drm_get_connector_status_name(enum drm_connector_status status)
{
	if (status == connector_status_connected)
		return "connected";
	else if (status == connector_status_disconnected)
		return "disconnected";
	else
		return "unknown";
}
EXPORT_SYMBOL(drm_get_connector_status_name);

/**
 * drm_get_connector_force_name - return a string for connector force
 * @force: connector force to get name of
 *
 * Returns: const pointer to name.
 */
const char *drm_get_connector_force_name(enum drm_connector_force force)
{
	switch (force) {
	case DRM_FORCE_UNSPECIFIED:
		return "unspecified";
	case DRM_FORCE_OFF:
		return "off";
	case DRM_FORCE_ON:
		return "on";
	case DRM_FORCE_ON_DIGITAL:
		return "digital";
	default:
		return "unknown";
	}
}

#ifdef CONFIG_LOCKDEP
static struct lockdep_map connector_list_iter_dep_map = {
	.name = "drm_connector_list_iter"
};
#endif

/**
 * drm_connector_list_iter_begin - initialize a connector_list iterator
 * @dev: DRM device
 * @iter: connector_list iterator
 *
 * Sets @iter up to walk the &drm_mode_config.connector_list of @dev. @iter
 * must always be cleaned up again by calling drm_connector_list_iter_end().
 * Iteration itself happens using drm_connector_list_iter_next() or
 * drm_for_each_connector_iter().
 */
void drm_connector_list_iter_begin(struct drm_device *dev,
				   struct drm_connector_list_iter *iter)
{
	iter->dev = dev;
	iter->conn = NULL;
	lock_acquire_shared_recursive(&connector_list_iter_dep_map, 0, 1, NULL, _RET_IP_);
}
EXPORT_SYMBOL(drm_connector_list_iter_begin);

/*
 * Extra-safe connector put function that works in any context. Should only be
 * used from the connector_iter functions, where we never really expect to
 * actually release the connector when dropping our final reference.
 */
static void
__drm_connector_put_safe(struct drm_connector *conn)
{
	struct drm_mode_config *config = &conn->dev->mode_config;

	lockdep_assert_held(&config->connector_list_lock);

	if (!refcount_dec_and_test(&conn->base.refcount.refcount))
		return;

	llist_add(&conn->free_node, &config->connector_free_list);
	schedule_work(&config->connector_free_work);
}

/**
 * drm_connector_list_iter_next - return next connector
 * @iter: connector_list iterator
 *
 * Returns: the next connector for @iter, or NULL when the list walk has
 * completed.
 */
struct drm_connector *
drm_connector_list_iter_next(struct drm_connector_list_iter *iter)
{
	struct drm_connector *old_conn = iter->conn;
	struct drm_mode_config *config = &iter->dev->mode_config;
	struct list_head *lhead;
	unsigned long flags;

	spin_lock_irqsave(&config->connector_list_lock, flags);
	lhead = old_conn ? &old_conn->head : &config->connector_list;

	do {
		if (lhead->next == &config->connector_list) {
			iter->conn = NULL;
			break;
		}

		lhead = lhead->next;
		iter->conn = list_entry(lhead, struct drm_connector, head);

		/* loop until it's not a zombie connector */
	} while (!kref_get_unless_zero(&iter->conn->base.refcount));

	if (old_conn)
		__drm_connector_put_safe(old_conn);
	spin_unlock_irqrestore(&config->connector_list_lock, flags);

	return iter->conn;
}
EXPORT_SYMBOL(drm_connector_list_iter_next);

/**
 * drm_connector_list_iter_end - tear down a connector_list iterator
 * @iter: connector_list iterator
 *
 * Tears down @iter and releases any resources (like &drm_connector references)
 * acquired while walking the list. This must always be called, both when the
 * iteration completes fully or when it was aborted without walking the entire
 * list.
 */
void drm_connector_list_iter_end(struct drm_connector_list_iter *iter)
{
	struct drm_mode_config *config = &iter->dev->mode_config;
	unsigned long flags;

	iter->dev = NULL;
	if (iter->conn) {
		spin_lock_irqsave(&config->connector_list_lock, flags);
		__drm_connector_put_safe(iter->conn);
		spin_unlock_irqrestore(&config->connector_list_lock, flags);
	}
	lock_release(&connector_list_iter_dep_map, _RET_IP_);
}
EXPORT_SYMBOL(drm_connector_list_iter_end);

static const struct drm_prop_enum_list drm_subpixel_enum_list[] = {
	{ SubPixelUnknown, "Unknown" },
	{ SubPixelHorizontalRGB, "Horizontal RGB" },
	{ SubPixelHorizontalBGR, "Horizontal BGR" },
	{ SubPixelVerticalRGB, "Vertical RGB" },
	{ SubPixelVerticalBGR, "Vertical BGR" },
	{ SubPixelNone, "None" },
};

/**
 * drm_get_subpixel_order_name - return a string for a given subpixel enum
 * @order: enum of subpixel_order
 *
 * Note you could abuse this and return something out of bounds, but that
 * would be a caller error.  No unscrubbed user data should make it here.
 *
 * Returns: string describing an enumerated subpixel property
 */
const char *drm_get_subpixel_order_name(enum subpixel_order order)
{
	return drm_subpixel_enum_list[order].name;
}
EXPORT_SYMBOL(drm_get_subpixel_order_name);

static const struct drm_prop_enum_list drm_dpms_enum_list[] = {
	{ DRM_MODE_DPMS_ON, "On" },
	{ DRM_MODE_DPMS_STANDBY, "Standby" },
	{ DRM_MODE_DPMS_SUSPEND, "Suspend" },
	{ DRM_MODE_DPMS_OFF, "Off" }
};
DRM_ENUM_NAME_FN(drm_get_dpms_name, drm_dpms_enum_list)

static const struct drm_prop_enum_list drm_link_status_enum_list[] = {
	{ DRM_MODE_LINK_STATUS_GOOD, "Good" },
	{ DRM_MODE_LINK_STATUS_BAD, "Bad" },
};

/**
 * drm_display_info_set_bus_formats - set the supported bus formats
 * @info: display info to store bus formats in
 * @formats: array containing the supported bus formats
 * @num_formats: the number of entries in the fmts array
 *
 * Store the supported bus formats in display info structure.
 * See MEDIA_BUS_FMT_* definitions in include/uapi/linux/media-bus-format.h for
 * a full list of available formats.
 *
 * Returns:
 * 0 on success or a negative error code on failure.
 */
int drm_display_info_set_bus_formats(struct drm_display_info *info,
				     const u32 *formats,
				     unsigned int num_formats)
{
	u32 *fmts = NULL;

	if (!formats && num_formats)
		return -EINVAL;

	if (formats && num_formats) {
		fmts = kmemdup(formats, sizeof(*formats) * num_formats,
			       GFP_KERNEL);
		if (!fmts)
			return -ENOMEM;
	}

	kfree(info->bus_formats);
	info->bus_formats = fmts;
	info->num_bus_formats = num_formats;

	return 0;
}
EXPORT_SYMBOL(drm_display_info_set_bus_formats);

/* Optional connector properties. */
static const struct drm_prop_enum_list drm_scaling_mode_enum_list[] = {
	{ DRM_MODE_SCALE_NONE, "None" },
	{ DRM_MODE_SCALE_FULLSCREEN, "Full" },
	{ DRM_MODE_SCALE_CENTER, "Center" },
	{ DRM_MODE_SCALE_ASPECT, "Full aspect" },
};

static const struct drm_prop_enum_list drm_aspect_ratio_enum_list[] = {
	{ DRM_MODE_PICTURE_ASPECT_NONE, "Automatic" },
	{ DRM_MODE_PICTURE_ASPECT_4_3, "4:3" },
	{ DRM_MODE_PICTURE_ASPECT_16_9, "16:9" },
};

static const struct drm_prop_enum_list drm_content_type_enum_list[] = {
	{ DRM_MODE_CONTENT_TYPE_NO_DATA, "No Data" },
	{ DRM_MODE_CONTENT_TYPE_GRAPHICS, "Graphics" },
	{ DRM_MODE_CONTENT_TYPE_PHOTO, "Photo" },
	{ DRM_MODE_CONTENT_TYPE_CINEMA, "Cinema" },
	{ DRM_MODE_CONTENT_TYPE_GAME, "Game" },
};

static const struct drm_prop_enum_list drm_panel_orientation_enum_list[] = {
	{ DRM_MODE_PANEL_ORIENTATION_NORMAL,	"Normal"	},
	{ DRM_MODE_PANEL_ORIENTATION_BOTTOM_UP,	"Upside Down"	},
	{ DRM_MODE_PANEL_ORIENTATION_LEFT_UP,	"Left Side Up"	},
	{ DRM_MODE_PANEL_ORIENTATION_RIGHT_UP,	"Right Side Up"	},
};

static const struct drm_prop_enum_list drm_dvi_i_select_enum_list[] = {
	{ DRM_MODE_SUBCONNECTOR_Automatic, "Automatic" }, /* DVI-I and TV-out */
	{ DRM_MODE_SUBCONNECTOR_DVID,      "DVI-D"     }, /* DVI-I  */
	{ DRM_MODE_SUBCONNECTOR_DVIA,      "DVI-A"     }, /* DVI-I  */
};
DRM_ENUM_NAME_FN(drm_get_dvi_i_select_name, drm_dvi_i_select_enum_list)

static const struct drm_prop_enum_list drm_dvi_i_subconnector_enum_list[] = {
	{ DRM_MODE_SUBCONNECTOR_Unknown,   "Unknown"   }, /* DVI-I, TV-out and DP */
	{ DRM_MODE_SUBCONNECTOR_DVID,      "DVI-D"     }, /* DVI-I  */
	{ DRM_MODE_SUBCONNECTOR_DVIA,      "DVI-A"     }, /* DVI-I  */
};
DRM_ENUM_NAME_FN(drm_get_dvi_i_subconnector_name,
		 drm_dvi_i_subconnector_enum_list)

static const struct drm_prop_enum_list drm_tv_mode_enum_list[] = {
	{ DRM_MODE_TV_MODE_NTSC, "NTSC" },
	{ DRM_MODE_TV_MODE_NTSC_443, "NTSC-443" },
	{ DRM_MODE_TV_MODE_NTSC_J, "NTSC-J" },
	{ DRM_MODE_TV_MODE_PAL, "PAL" },
	{ DRM_MODE_TV_MODE_PAL_M, "PAL-M" },
	{ DRM_MODE_TV_MODE_PAL_N, "PAL-N" },
	{ DRM_MODE_TV_MODE_SECAM, "SECAM" },
	{ DRM_MODE_TV_MODE_MONOCHROME, "Mono" },
};
DRM_ENUM_NAME_FN(drm_get_tv_mode_name, drm_tv_mode_enum_list)

/**
 * drm_get_tv_mode_from_name - Translates a TV mode name into its enum value
 * @name: TV Mode name we want to convert
 * @len: Length of @name
 *
 * Translates @name into an enum drm_connector_tv_mode.
 *
 * Returns: the enum value on success, a negative errno otherwise.
 */
int drm_get_tv_mode_from_name(const char *name, size_t len)
{
	unsigned int i;

	for (i = 0; i < ARRAY_SIZE(drm_tv_mode_enum_list); i++) {
		const struct drm_prop_enum_list *item = &drm_tv_mode_enum_list[i];

		if (strlen(item->name) == len && !strncmp(item->name, name, len))
			return item->type;
	}

	return -EINVAL;
}
EXPORT_SYMBOL(drm_get_tv_mode_from_name);

static const struct drm_prop_enum_list drm_tv_select_enum_list[] = {
	{ DRM_MODE_SUBCONNECTOR_Automatic, "Automatic" }, /* DVI-I and TV-out */
	{ DRM_MODE_SUBCONNECTOR_Composite, "Composite" }, /* TV-out */
	{ DRM_MODE_SUBCONNECTOR_SVIDEO,    "SVIDEO"    }, /* TV-out */
	{ DRM_MODE_SUBCONNECTOR_Component, "Component" }, /* TV-out */
	{ DRM_MODE_SUBCONNECTOR_SCART,     "SCART"     }, /* TV-out */
};
DRM_ENUM_NAME_FN(drm_get_tv_select_name, drm_tv_select_enum_list)

static const struct drm_prop_enum_list drm_tv_subconnector_enum_list[] = {
	{ DRM_MODE_SUBCONNECTOR_Unknown,   "Unknown"   }, /* DVI-I, TV-out and DP */
	{ DRM_MODE_SUBCONNECTOR_Composite, "Composite" }, /* TV-out */
	{ DRM_MODE_SUBCONNECTOR_SVIDEO,    "SVIDEO"    }, /* TV-out */
	{ DRM_MODE_SUBCONNECTOR_Component, "Component" }, /* TV-out */
	{ DRM_MODE_SUBCONNECTOR_SCART,     "SCART"     }, /* TV-out */
};
DRM_ENUM_NAME_FN(drm_get_tv_subconnector_name,
		 drm_tv_subconnector_enum_list)

static const struct drm_prop_enum_list drm_dp_subconnector_enum_list[] = {
	{ DRM_MODE_SUBCONNECTOR_Unknown,     "Unknown"   }, /* DVI-I, TV-out and DP */
	{ DRM_MODE_SUBCONNECTOR_VGA,	     "VGA"       }, /* DP */
	{ DRM_MODE_SUBCONNECTOR_DVID,	     "DVI-D"     }, /* DP */
	{ DRM_MODE_SUBCONNECTOR_HDMIA,	     "HDMI"      }, /* DP */
	{ DRM_MODE_SUBCONNECTOR_DisplayPort, "DP"        }, /* DP */
	{ DRM_MODE_SUBCONNECTOR_Wireless,    "Wireless"  }, /* DP */
	{ DRM_MODE_SUBCONNECTOR_Native,	     "Native"    }, /* DP */
};

DRM_ENUM_NAME_FN(drm_get_dp_subconnector_name,
		 drm_dp_subconnector_enum_list)


static const char * const colorspace_names[] = {
	/* For Default case, driver will set the colorspace */
	[DRM_MODE_COLORIMETRY_DEFAULT] = "Default",
	/* Standard Definition Colorimetry based on CEA 861 */
	[DRM_MODE_COLORIMETRY_SMPTE_170M_YCC] = "SMPTE_170M_YCC",
	[DRM_MODE_COLORIMETRY_BT709_YCC] = "BT709_YCC",
	/* Standard Definition Colorimetry based on IEC 61966-2-4 */
	[DRM_MODE_COLORIMETRY_XVYCC_601] = "XVYCC_601",
	/* High Definition Colorimetry based on IEC 61966-2-4 */
	[DRM_MODE_COLORIMETRY_XVYCC_709] = "XVYCC_709",
	/* Colorimetry based on IEC 61966-2-1/Amendment 1 */
	[DRM_MODE_COLORIMETRY_SYCC_601] = "SYCC_601",
	/* Colorimetry based on IEC 61966-2-5 [33] */
	[DRM_MODE_COLORIMETRY_OPYCC_601] = "opYCC_601",
	/* Colorimetry based on IEC 61966-2-5 */
	[DRM_MODE_COLORIMETRY_OPRGB] = "opRGB",
	/* Colorimetry based on ITU-R BT.2020 */
	[DRM_MODE_COLORIMETRY_BT2020_CYCC] = "BT2020_CYCC",
	/* Colorimetry based on ITU-R BT.2020 */
	[DRM_MODE_COLORIMETRY_BT2020_RGB] = "BT2020_RGB",
	/* Colorimetry based on ITU-R BT.2020 */
	[DRM_MODE_COLORIMETRY_BT2020_YCC] = "BT2020_YCC",
	/* Added as part of Additional Colorimetry Extension in 861.G */
	[DRM_MODE_COLORIMETRY_DCI_P3_RGB_D65] = "DCI-P3_RGB_D65",
	[DRM_MODE_COLORIMETRY_DCI_P3_RGB_THEATER] = "DCI-P3_RGB_Theater",
	[DRM_MODE_COLORIMETRY_RGB_WIDE_FIXED] = "RGB_WIDE_FIXED",
	/* Colorimetry based on scRGB (IEC 61966-2-2) */
	[DRM_MODE_COLORIMETRY_RGB_WIDE_FLOAT] = "RGB_WIDE_FLOAT",
	[DRM_MODE_COLORIMETRY_BT601_YCC] = "BT601_YCC",
};

/**
 * drm_get_colorspace_name - return a string for color encoding
 * @colorspace: color space to compute name of
 *
 * In contrast to the other drm_get_*_name functions this one here returns a
 * const pointer and hence is threadsafe.
 */
const char *drm_get_colorspace_name(enum drm_colorspace colorspace)
{
	if (colorspace < ARRAY_SIZE(colorspace_names) && colorspace_names[colorspace])
		return colorspace_names[colorspace];
	else
		return "(null)";
}

static const u32 hdmi_colorspaces =
	BIT(DRM_MODE_COLORIMETRY_SMPTE_170M_YCC) |
	BIT(DRM_MODE_COLORIMETRY_BT709_YCC) |
	BIT(DRM_MODE_COLORIMETRY_XVYCC_601) |
	BIT(DRM_MODE_COLORIMETRY_XVYCC_709) |
	BIT(DRM_MODE_COLORIMETRY_SYCC_601) |
	BIT(DRM_MODE_COLORIMETRY_OPYCC_601) |
	BIT(DRM_MODE_COLORIMETRY_OPRGB) |
	BIT(DRM_MODE_COLORIMETRY_BT2020_CYCC) |
	BIT(DRM_MODE_COLORIMETRY_BT2020_RGB) |
	BIT(DRM_MODE_COLORIMETRY_BT2020_YCC) |
	BIT(DRM_MODE_COLORIMETRY_DCI_P3_RGB_D65) |
	BIT(DRM_MODE_COLORIMETRY_DCI_P3_RGB_THEATER);

/*
 * As per DP 1.4a spec, 2.2.5.7.5 VSC SDP Payload for Pixel Encoding/Colorimetry
 * Format Table 2-120
 */
static const u32 dp_colorspaces =
	BIT(DRM_MODE_COLORIMETRY_RGB_WIDE_FIXED) |
	BIT(DRM_MODE_COLORIMETRY_RGB_WIDE_FLOAT) |
	BIT(DRM_MODE_COLORIMETRY_OPRGB) |
	BIT(DRM_MODE_COLORIMETRY_DCI_P3_RGB_D65) |
	BIT(DRM_MODE_COLORIMETRY_BT2020_RGB) |
	BIT(DRM_MODE_COLORIMETRY_BT601_YCC) |
	BIT(DRM_MODE_COLORIMETRY_BT709_YCC) |
	BIT(DRM_MODE_COLORIMETRY_XVYCC_601) |
	BIT(DRM_MODE_COLORIMETRY_XVYCC_709) |
	BIT(DRM_MODE_COLORIMETRY_SYCC_601) |
	BIT(DRM_MODE_COLORIMETRY_OPYCC_601) |
	BIT(DRM_MODE_COLORIMETRY_BT2020_CYCC) |
	BIT(DRM_MODE_COLORIMETRY_BT2020_YCC);
<<<<<<< HEAD
=======

static const struct drm_prop_enum_list broadcast_rgb_names[] = {
	{ DRM_HDMI_BROADCAST_RGB_AUTO, "Automatic" },
	{ DRM_HDMI_BROADCAST_RGB_FULL, "Full" },
	{ DRM_HDMI_BROADCAST_RGB_LIMITED, "Limited 16:235" },
};
>>>>>>> 2d5404ca

/*
 * drm_hdmi_connector_get_broadcast_rgb_name - Return a string for HDMI connector RGB broadcast selection
 * @broadcast_rgb: Broadcast RGB selection to compute name of
 *
 * Returns: the name of the Broadcast RGB selection, or NULL if the type
 * is not valid.
 */
const char *
drm_hdmi_connector_get_broadcast_rgb_name(enum drm_hdmi_broadcast_rgb broadcast_rgb)
{
	if (broadcast_rgb >= ARRAY_SIZE(broadcast_rgb_names))
		return NULL;

	return broadcast_rgb_names[broadcast_rgb].name;
}
EXPORT_SYMBOL(drm_hdmi_connector_get_broadcast_rgb_name);

static const char * const output_format_str[] = {
	[HDMI_COLORSPACE_RGB]		= "RGB",
	[HDMI_COLORSPACE_YUV420]	= "YUV 4:2:0",
	[HDMI_COLORSPACE_YUV422]	= "YUV 4:2:2",
	[HDMI_COLORSPACE_YUV444]	= "YUV 4:4:4",
};

/*
 * drm_hdmi_connector_get_output_format_name() - Return a string for HDMI connector output format
 * @fmt: Output format to compute name of
 *
 * Returns: the name of the output format, or NULL if the type is not
 * valid.
 */
const char *
drm_hdmi_connector_get_output_format_name(enum hdmi_colorspace fmt)
{
	if (fmt >= ARRAY_SIZE(output_format_str))
		return NULL;

	return output_format_str[fmt];
}
EXPORT_SYMBOL(drm_hdmi_connector_get_output_format_name);

/**
 * DOC: standard connector properties
 *
 * DRM connectors have a few standardized properties:
 *
 * EDID:
 * 	Blob property which contains the current EDID read from the sink. This
 * 	is useful to parse sink identification information like vendor, model
 * 	and serial. Drivers should update this property by calling
 * 	drm_connector_update_edid_property(), usually after having parsed
 * 	the EDID using drm_add_edid_modes(). Userspace cannot change this
 * 	property.
 *
 * 	User-space should not parse the EDID to obtain information exposed via
 * 	other KMS properties (because the kernel might apply limits, quirks or
 * 	fixups to the EDID). For instance, user-space should not try to parse
 * 	mode lists from the EDID.
 * DPMS:
 * 	Legacy property for setting the power state of the connector. For atomic
 * 	drivers this is only provided for backwards compatibility with existing
 * 	drivers, it remaps to controlling the "ACTIVE" property on the CRTC the
 * 	connector is linked to. Drivers should never set this property directly,
 * 	it is handled by the DRM core by calling the &drm_connector_funcs.dpms
 * 	callback. For atomic drivers the remapping to the "ACTIVE" property is
 * 	implemented in the DRM core.
 *
 * 	Note that this property cannot be set through the MODE_ATOMIC ioctl,
 * 	userspace must use "ACTIVE" on the CRTC instead.
 *
 * 	WARNING:
 *
 * 	For userspace also running on legacy drivers the "DPMS" semantics are a
 * 	lot more complicated. First, userspace cannot rely on the "DPMS" value
 * 	returned by the GETCONNECTOR actually reflecting reality, because many
 * 	drivers fail to update it. For atomic drivers this is taken care of in
 * 	drm_atomic_helper_update_legacy_modeset_state().
 *
 * 	The second issue is that the DPMS state is only well-defined when the
 * 	connector is connected to a CRTC. In atomic the DRM core enforces that
 * 	"ACTIVE" is off in such a case, no such checks exists for "DPMS".
 *
 * 	Finally, when enabling an output using the legacy SETCONFIG ioctl then
 * 	"DPMS" is forced to ON. But see above, that might not be reflected in
 * 	the software value on legacy drivers.
 *
 * 	Summarizing: Only set "DPMS" when the connector is known to be enabled,
 * 	assume that a successful SETCONFIG call also sets "DPMS" to on, and
 * 	never read back the value of "DPMS" because it can be incorrect.
 * PATH:
 * 	Connector path property to identify how this sink is physically
 * 	connected. Used by DP MST. This should be set by calling
 * 	drm_connector_set_path_property(), in the case of DP MST with the
 * 	path property the MST manager created. Userspace cannot change this
 * 	property.
 *
 * 	In the case of DP MST, the property has the format
 * 	``mst:<parent>-<ports>`` where ``<parent>`` is the KMS object ID of the
 * 	parent connector and ``<ports>`` is a hyphen-separated list of DP MST
 * 	port numbers. Note, KMS object IDs are not guaranteed to be stable
 * 	across reboots.
 * TILE:
 * 	Connector tile group property to indicate how a set of DRM connector
 * 	compose together into one logical screen. This is used by both high-res
 * 	external screens (often only using a single cable, but exposing multiple
 * 	DP MST sinks), or high-res integrated panels (like dual-link DSI) which
 * 	are not gen-locked. Note that for tiled panels which are genlocked, like
 * 	dual-link LVDS or dual-link DSI, the driver should try to not expose the
 * 	tiling and virtualise both &drm_crtc and &drm_plane if needed. Drivers
 * 	should update this value using drm_connector_set_tile_property().
 * 	Userspace cannot change this property.
 * link-status:
 *      Connector link-status property to indicate the status of link. The
 *      default value of link-status is "GOOD". If something fails during or
 *      after modeset, the kernel driver may set this to "BAD" and issue a
 *      hotplug uevent. Drivers should update this value using
 *      drm_connector_set_link_status_property().
 *
 *      When user-space receives the hotplug uevent and detects a "BAD"
 *      link-status, the sink doesn't receive pixels anymore (e.g. the screen
 *      becomes completely black). The list of available modes may have
 *      changed. User-space is expected to pick a new mode if the current one
 *      has disappeared and perform a new modeset with link-status set to
 *      "GOOD" to re-enable the connector.
 *
 *      If multiple connectors share the same CRTC and one of them gets a "BAD"
 *      link-status, the other are unaffected (ie. the sinks still continue to
 *      receive pixels).
 *
 *      When user-space performs an atomic commit on a connector with a "BAD"
 *      link-status without resetting the property to "GOOD", the sink may
 *      still not receive pixels. When user-space performs an atomic commit
 *      which resets the link-status property to "GOOD" without the
 *      ALLOW_MODESET flag set, it might fail because a modeset is required.
 *
 *      User-space can only change link-status to "GOOD", changing it to "BAD"
 *      is a no-op.
 *
 *      For backwards compatibility with non-atomic userspace the kernel
 *      tries to automatically set the link-status back to "GOOD" in the
 *      SETCRTC IOCTL. This might fail if the mode is no longer valid, similar
 *      to how it might fail if a different screen has been connected in the
 *      interim.
 * non_desktop:
 * 	Indicates the output should be ignored for purposes of displaying a
 * 	standard desktop environment or console. This is most likely because
 * 	the output device is not rectilinear.
 * Content Protection:
 *	This property is used by userspace to request the kernel protect future
 *	content communicated over the link. When requested, kernel will apply
 *	the appropriate means of protection (most often HDCP), and use the
 *	property to tell userspace the protection is active.
 *
 *	Drivers can set this up by calling
 *	drm_connector_attach_content_protection_property() on initialization.
 *
 *	The value of this property can be one of the following:
 *
 *	DRM_MODE_CONTENT_PROTECTION_UNDESIRED = 0
 *		The link is not protected, content is transmitted in the clear.
 *	DRM_MODE_CONTENT_PROTECTION_DESIRED = 1
 *		Userspace has requested content protection, but the link is not
 *		currently protected. When in this state, kernel should enable
 *		Content Protection as soon as possible.
 *	DRM_MODE_CONTENT_PROTECTION_ENABLED = 2
 *		Userspace has requested content protection, and the link is
 *		protected. Only the driver can set the property to this value.
 *		If userspace attempts to set to ENABLED, kernel will return
 *		-EINVAL.
 *
 *	A few guidelines:
 *
 *	- DESIRED state should be preserved until userspace de-asserts it by
 *	  setting the property to UNDESIRED. This means ENABLED should only
 *	  transition to UNDESIRED when the user explicitly requests it.
 *	- If the state is DESIRED, kernel should attempt to re-authenticate the
 *	  link whenever possible. This includes across disable/enable, dpms,
 *	  hotplug, downstream device changes, link status failures, etc..
 *	- Kernel sends uevent with the connector id and property id through
 *	  @drm_hdcp_update_content_protection, upon below kernel triggered
 *	  scenarios:
 *
 *		- DESIRED -> ENABLED (authentication success)
 *		- ENABLED -> DESIRED (termination of authentication)
 *	- Please note no uevents for userspace triggered property state changes,
 *	  which can't fail such as
 *
 *		- DESIRED/ENABLED -> UNDESIRED
 *		- UNDESIRED -> DESIRED
 *	- Userspace is responsible for polling the property or listen to uevents
 *	  to determine when the value transitions from ENABLED to DESIRED.
 *	  This signifies the link is no longer protected and userspace should
 *	  take appropriate action (whatever that might be).
 *
 * HDCP Content Type:
 *	This Enum property is used by the userspace to declare the content type
 *	of the display stream, to kernel. Here display stream stands for any
 *	display content that userspace intended to display through HDCP
 *	encryption.
 *
 *	Content Type of a stream is decided by the owner of the stream, as
 *	"HDCP Type0" or "HDCP Type1".
 *
 *	The value of the property can be one of the below:
 *	  - "HDCP Type0": DRM_MODE_HDCP_CONTENT_TYPE0 = 0
 *	  - "HDCP Type1": DRM_MODE_HDCP_CONTENT_TYPE1 = 1
 *
 *	When kernel starts the HDCP authentication (see "Content Protection"
 *	for details), it uses the content type in "HDCP Content Type"
 *	for performing the HDCP authentication with the display sink.
 *
 *	Please note in HDCP spec versions, a link can be authenticated with
 *	HDCP 2.2 for Content Type 0/Content Type 1. Where as a link can be
 *	authenticated with HDCP1.4 only for Content Type 0(though it is implicit
 *	in nature. As there is no reference for Content Type in HDCP1.4).
 *
 *	HDCP2.2 authentication protocol itself takes the "Content Type" as a
 *	parameter, which is a input for the DP HDCP2.2 encryption algo.
 *
 *	In case of Type 0 content protection request, kernel driver can choose
 *	either of HDCP spec versions 1.4 and 2.2. When HDCP2.2 is used for
 *	"HDCP Type 0", a HDCP 2.2 capable repeater in the downstream can send
 *	that content to a HDCP 1.4 authenticated HDCP sink (Type0 link).
 *	But if the content is classified as "HDCP Type 1", above mentioned
 *	HDCP 2.2 repeater wont send the content to the HDCP sink as it can't
 *	authenticate the HDCP1.4 capable sink for "HDCP Type 1".
 *
 *	Please note userspace can be ignorant of the HDCP versions used by the
 *	kernel driver to achieve the "HDCP Content Type".
 *
 *	At current scenario, classifying a content as Type 1 ensures that the
 *	content will be displayed only through the HDCP2.2 encrypted link.
 *
 *	Note that the HDCP Content Type property is introduced at HDCP 2.2, and
 *	defaults to type 0. It is only exposed by drivers supporting HDCP 2.2
 *	(hence supporting Type 0 and Type 1). Based on how next versions of
 *	HDCP specs are defined content Type could be used for higher versions
 *	too.
 *
 *	If content type is changed when "Content Protection" is not UNDESIRED,
 *	then kernel will disable the HDCP and re-enable with new type in the
 *	same atomic commit. And when "Content Protection" is ENABLED, it means
 *	that link is HDCP authenticated and encrypted, for the transmission of
 *	the Type of stream mentioned at "HDCP Content Type".
 *
 * HDR_OUTPUT_METADATA:
 *	Connector property to enable userspace to send HDR Metadata to
 *	driver. This metadata is based on the composition and blending
 *	policies decided by user, taking into account the hardware and
 *	sink capabilities. The driver gets this metadata and creates a
 *	Dynamic Range and Mastering Infoframe (DRM) in case of HDMI,
 *	SDP packet (Non-audio INFOFRAME SDP v1.3) for DP. This is then
 *	sent to sink. This notifies the sink of the upcoming frame's Color
 *	Encoding and Luminance parameters.
 *
 *	Userspace first need to detect the HDR capabilities of sink by
 *	reading and parsing the EDID. Details of HDR metadata for HDMI
 *	are added in CTA 861.G spec. For DP , its defined in VESA DP
 *	Standard v1.4. It needs to then get the metadata information
 *	of the video/game/app content which are encoded in HDR (basically
 *	using HDR transfer functions). With this information it needs to
 *	decide on a blending policy and compose the relevant
 *	layers/overlays into a common format. Once this blending is done,
 *	userspace will be aware of the metadata of the composed frame to
 *	be send to sink. It then uses this property to communicate this
 *	metadata to driver which then make a Infoframe packet and sends
 *	to sink based on the type of encoder connected.
 *
 *	Userspace will be responsible to do Tone mapping operation in case:
 *		- Some layers are HDR and others are SDR
 *		- HDR layers luminance is not same as sink
 *
 *	It will even need to do colorspace conversion and get all layers
 *	to one common colorspace for blending. It can use either GL, Media
 *	or display engine to get this done based on the capabilities of the
 *	associated hardware.
 *
 *	Driver expects metadata to be put in &struct hdr_output_metadata
 *	structure from userspace. This is received as blob and stored in
 *	&drm_connector_state.hdr_output_metadata. It parses EDID and saves the
 *	sink metadata in &struct hdr_sink_metadata, as
 *	&drm_connector.hdr_sink_metadata.  Driver uses
 *	drm_hdmi_infoframe_set_hdr_metadata() helper to set the HDR metadata,
 *	hdmi_drm_infoframe_pack() to pack the infoframe as per spec, in case of
 *	HDMI encoder.
 *
 * max bpc:
 *	This range property is used by userspace to limit the bit depth. When
 *	used the driver would limit the bpc in accordance with the valid range
 *	supported by the hardware and sink. Drivers to use the function
 *	drm_connector_attach_max_bpc_property() to create and attach the
 *	property to the connector during initialization.
 *
 * Connectors also have one standardized atomic property:
 *
 * CRTC_ID:
 * 	Mode object ID of the &drm_crtc this connector should be connected to.
 *
 * Connectors for LCD panels may also have one standardized property:
 *
 * panel orientation:
 *	On some devices the LCD panel is mounted in the casing in such a way
 *	that the up/top side of the panel does not match with the top side of
 *	the device. Userspace can use this property to check for this.
 *	Note that input coordinates from touchscreens (input devices with
 *	INPUT_PROP_DIRECT) will still map 1:1 to the actual LCD panel
 *	coordinates, so if userspace rotates the picture to adjust for
 *	the orientation it must also apply the same transformation to the
 *	touchscreen input coordinates. This property is initialized by calling
 *	drm_connector_set_panel_orientation() or
 *	drm_connector_set_panel_orientation_with_quirk()
 *
 * scaling mode:
 *	This property defines how a non-native mode is upscaled to the native
 *	mode of an LCD panel:
 *
 *	None:
 *		No upscaling happens, scaling is left to the panel. Not all
 *		drivers expose this mode.
 *	Full:
 *		The output is upscaled to the full resolution of the panel,
 *		ignoring the aspect ratio.
 *	Center:
 *		No upscaling happens, the output is centered within the native
 *		resolution the panel.
 *	Full aspect:
 *		The output is upscaled to maximize either the width or height
 *		while retaining the aspect ratio.
 *
 *	This property should be set up by calling
 *	drm_connector_attach_scaling_mode_property(). Note that drivers
 *	can also expose this property to external outputs, in which case they
 *	must support "None", which should be the default (since external screens
 *	have a built-in scaler).
 *
 * subconnector:
 *	This property is used by DVI-I, TVout and DisplayPort to indicate different
 *	connector subtypes. Enum values more or less match with those from main
 *	connector types.
 *	For DVI-I and TVout there is also a matching property "select subconnector"
 *	allowing to switch between signal types.
 *	DP subconnector corresponds to a downstream port.
 *
 * privacy-screen sw-state, privacy-screen hw-state:
 *	These 2 optional properties can be used to query the state of the
 *	electronic privacy screen that is available on some displays; and in
 *	some cases also control the state. If a driver implements these
 *	properties then both properties must be present.
 *
 *	"privacy-screen hw-state" is read-only and reflects the actual state
 *	of the privacy-screen, possible values: "Enabled", "Disabled,
 *	"Enabled-locked", "Disabled-locked". The locked states indicate
 *	that the state cannot be changed through the DRM API. E.g. there
 *	might be devices where the firmware-setup options, or a hardware
 *	slider-switch, offer always on / off modes.
 *
 *	"privacy-screen sw-state" can be set to change the privacy-screen state
 *	when not locked. In this case the driver must update the hw-state
 *	property to reflect the new state on completion of the commit of the
 *	sw-state property. Setting the sw-state property when the hw-state is
 *	locked must be interpreted by the driver as a request to change the
 *	state to the set state when the hw-state becomes unlocked. E.g. if
 *	"privacy-screen hw-state" is "Enabled-locked" and the sw-state
 *	gets set to "Disabled" followed by the user unlocking the state by
 *	changing the slider-switch position, then the driver must set the
 *	state to "Disabled" upon receiving the unlock event.
 *
 *	In some cases the privacy-screen's actual state might change outside of
 *	control of the DRM code. E.g. there might be a firmware handled hotkey
 *	which toggles the actual state, or the actual state might be changed
 *	through another userspace API such as writing /proc/acpi/ibm/lcdshadow.
 *	In this case the driver must update both the hw-state and the sw-state
 *	to reflect the new value, overwriting any pending state requests in the
 *	sw-state. Any pending sw-state requests are thus discarded.
 *
 *	Note that the ability for the state to change outside of control of
 *	the DRM master process means that userspace must not cache the value
 *	of the sw-state. Caching the sw-state value and including it in later
 *	atomic commits may lead to overriding a state change done through e.g.
 *	a firmware handled hotkey. Therefor userspace must not include the
 *	privacy-screen sw-state in an atomic commit unless it wants to change
 *	its value.
 *
 * left margin, right margin, top margin, bottom margin:
 *	Add margins to the connector's viewport. This is typically used to
 *	mitigate overscan on TVs.
 *
 *	The value is the size in pixels of the black border which will be
 *	added. The attached CRTC's content will be scaled to fill the whole
 *	area inside the margin.
 *
 *	The margins configuration might be sent to the sink, e.g. via HDMI AVI
 *	InfoFrames.
 *
 *	Drivers can set up these properties by calling
 *	drm_mode_create_tv_margin_properties().
 */

int drm_connector_create_standard_properties(struct drm_device *dev)
{
	struct drm_property *prop;

	prop = drm_property_create(dev, DRM_MODE_PROP_BLOB |
				   DRM_MODE_PROP_IMMUTABLE,
				   "EDID", 0);
	if (!prop)
		return -ENOMEM;
	dev->mode_config.edid_property = prop;

	prop = drm_property_create_enum(dev, 0,
				   "DPMS", drm_dpms_enum_list,
				   ARRAY_SIZE(drm_dpms_enum_list));
	if (!prop)
		return -ENOMEM;
	dev->mode_config.dpms_property = prop;

	prop = drm_property_create(dev,
				   DRM_MODE_PROP_BLOB |
				   DRM_MODE_PROP_IMMUTABLE,
				   "PATH", 0);
	if (!prop)
		return -ENOMEM;
	dev->mode_config.path_property = prop;

	prop = drm_property_create(dev,
				   DRM_MODE_PROP_BLOB |
				   DRM_MODE_PROP_IMMUTABLE,
				   "TILE", 0);
	if (!prop)
		return -ENOMEM;
	dev->mode_config.tile_property = prop;

	prop = drm_property_create_enum(dev, 0, "link-status",
					drm_link_status_enum_list,
					ARRAY_SIZE(drm_link_status_enum_list));
	if (!prop)
		return -ENOMEM;
	dev->mode_config.link_status_property = prop;

	prop = drm_property_create_bool(dev, DRM_MODE_PROP_IMMUTABLE, "non-desktop");
	if (!prop)
		return -ENOMEM;
	dev->mode_config.non_desktop_property = prop;

	prop = drm_property_create(dev, DRM_MODE_PROP_BLOB,
				   "HDR_OUTPUT_METADATA", 0);
	if (!prop)
		return -ENOMEM;
	dev->mode_config.hdr_output_metadata_property = prop;

	return 0;
}

/**
 * drm_mode_create_dvi_i_properties - create DVI-I specific connector properties
 * @dev: DRM device
 *
 * Called by a driver the first time a DVI-I connector is made.
 *
 * Returns: %0
 */
int drm_mode_create_dvi_i_properties(struct drm_device *dev)
{
	struct drm_property *dvi_i_selector;
	struct drm_property *dvi_i_subconnector;

	if (dev->mode_config.dvi_i_select_subconnector_property)
		return 0;

	dvi_i_selector =
		drm_property_create_enum(dev, 0,
				    "select subconnector",
				    drm_dvi_i_select_enum_list,
				    ARRAY_SIZE(drm_dvi_i_select_enum_list));
	dev->mode_config.dvi_i_select_subconnector_property = dvi_i_selector;

	dvi_i_subconnector = drm_property_create_enum(dev, DRM_MODE_PROP_IMMUTABLE,
				    "subconnector",
				    drm_dvi_i_subconnector_enum_list,
				    ARRAY_SIZE(drm_dvi_i_subconnector_enum_list));
	dev->mode_config.dvi_i_subconnector_property = dvi_i_subconnector;

	return 0;
}
EXPORT_SYMBOL(drm_mode_create_dvi_i_properties);

/**
 * drm_connector_attach_dp_subconnector_property - create subconnector property for DP
 * @connector: drm_connector to attach property
 *
 * Called by a driver when DP connector is created.
 */
void drm_connector_attach_dp_subconnector_property(struct drm_connector *connector)
{
	struct drm_mode_config *mode_config = &connector->dev->mode_config;

	if (!mode_config->dp_subconnector_property)
		mode_config->dp_subconnector_property =
			drm_property_create_enum(connector->dev,
				DRM_MODE_PROP_IMMUTABLE,
				"subconnector",
				drm_dp_subconnector_enum_list,
				ARRAY_SIZE(drm_dp_subconnector_enum_list));

	drm_object_attach_property(&connector->base,
				   mode_config->dp_subconnector_property,
				   DRM_MODE_SUBCONNECTOR_Unknown);
}
EXPORT_SYMBOL(drm_connector_attach_dp_subconnector_property);

/**
 * DOC: HDMI connector properties
 *
 * Broadcast RGB (HDMI specific)
 *      Indicates the Quantization Range (Full vs Limited) used. The color
 *      processing pipeline will be adjusted to match the value of the
 *      property, and the Infoframes will be generated and sent accordingly.
 *
 *      This property is only relevant if the HDMI output format is RGB. If
 *      it's one of the YCbCr variant, it will be ignored.
 *
 *      The CRTC attached to the connector must be configured by user-space to
 *      always produce full-range pixels.
 *
 *      The value of this property can be one of the following:
 *
 *      Automatic:
 *              The quantization range is selected automatically based on the
 *              mode according to the HDMI specifications (HDMI 1.4b - Section
 *              6.6 - Video Quantization Ranges).
 *
 *      Full:
 *              Full quantization range is forced.
 *
 *      Limited 16:235:
 *              Limited quantization range is forced. Unlike the name suggests,
 *              this works for any number of bits-per-component.
 *
 *      Property values other than Automatic can result in colors being off (if
 *      limited is selected but the display expects full), or a black screen
 *      (if full is selected but the display expects limited).
 *
 *      Drivers can set up this property by calling
 *      drm_connector_attach_broadcast_rgb_property().
 *
 * content type (HDMI specific):
 *	Indicates content type setting to be used in HDMI infoframes to indicate
 *	content type for the external device, so that it adjusts its display
 *	settings accordingly.
 *
 *	The value of this property can be one of the following:
 *
 *	No Data:
 *		Content type is unknown
 *	Graphics:
 *		Content type is graphics
 *	Photo:
 *		Content type is photo
 *	Cinema:
 *		Content type is cinema
 *	Game:
 *		Content type is game
 *
 *	The meaning of each content type is defined in CTA-861-G table 15.
 *
 *	Drivers can set up this property by calling
 *	drm_connector_attach_content_type_property(). Decoding to
 *	infoframe values is done through drm_hdmi_avi_infoframe_content_type().
 */

/*
 * TODO: Document the properties:
 *   - brightness
 *   - contrast
 *   - flicker reduction
 *   - hue
 *   - mode
 *   - overscan
 *   - saturation
 *   - select subconnector
 */
/**
 * DOC: Analog TV Connector Properties
 *
 * TV Mode:
 *	Indicates the TV Mode used on an analog TV connector. The value
 *	of this property can be one of the following:
 *
 *	NTSC:
 *		TV Mode is CCIR System M (aka 525-lines) together with
 *		the NTSC Color Encoding.
 *
 *	NTSC-443:
 *
 *		TV Mode is CCIR System M (aka 525-lines) together with
 *		the NTSC Color Encoding, but with a color subcarrier
 *		frequency of 4.43MHz
 *
 *	NTSC-J:
 *
 *		TV Mode is CCIR System M (aka 525-lines) together with
 *		the NTSC Color Encoding, but with a black level equal to
 *		the blanking level.
 *
 *	PAL:
 *
 *		TV Mode is CCIR System B (aka 625-lines) together with
 *		the PAL Color Encoding.
 *
 *	PAL-M:
 *
 *		TV Mode is CCIR System M (aka 525-lines) together with
 *		the PAL Color Encoding.
 *
 *	PAL-N:
 *
 *		TV Mode is CCIR System N together with the PAL Color
 *		Encoding, a color subcarrier frequency of 3.58MHz, the
 *		SECAM color space, and narrower channels than other PAL
 *		variants.
 *
 *	SECAM:
 *
 *		TV Mode is CCIR System B (aka 625-lines) together with
 *		the SECAM Color Encoding.
 *
 *	Mono:
 *
 *		Use timings appropriate to the DRM mode, including
 *		equalizing pulses for a 525-line or 625-line mode,
 *		with no pedestal or color encoding.
 *
 *	Drivers can set up this property by calling
 *	drm_mode_create_tv_properties().
 */

/**
 * drm_connector_attach_content_type_property - attach content-type property
 * @connector: connector to attach content type property on.
 *
 * Called by a driver the first time a HDMI connector is made.
 *
 * Returns: %0
 */
int drm_connector_attach_content_type_property(struct drm_connector *connector)
{
	if (!drm_mode_create_content_type_property(connector->dev))
		drm_object_attach_property(&connector->base,
					   connector->dev->mode_config.content_type_property,
					   DRM_MODE_CONTENT_TYPE_NO_DATA);
	return 0;
}
EXPORT_SYMBOL(drm_connector_attach_content_type_property);

/**
 * drm_connector_attach_tv_margin_properties - attach TV connector margin
 * 	properties
 * @connector: DRM connector
 *
 * Called by a driver when it needs to attach TV margin props to a connector.
 * Typically used on SDTV and HDMI connectors.
 */
void drm_connector_attach_tv_margin_properties(struct drm_connector *connector)
{
	struct drm_device *dev = connector->dev;

	drm_object_attach_property(&connector->base,
				   dev->mode_config.tv_left_margin_property,
				   0);
	drm_object_attach_property(&connector->base,
				   dev->mode_config.tv_right_margin_property,
				   0);
	drm_object_attach_property(&connector->base,
				   dev->mode_config.tv_top_margin_property,
				   0);
	drm_object_attach_property(&connector->base,
				   dev->mode_config.tv_bottom_margin_property,
				   0);
}
EXPORT_SYMBOL(drm_connector_attach_tv_margin_properties);

/**
 * drm_mode_create_tv_margin_properties - create TV connector margin properties
 * @dev: DRM device
 *
 * Called by a driver's HDMI connector initialization routine, this function
 * creates the TV margin properties for a given device. No need to call this
 * function for an SDTV connector, it's already called from
 * drm_mode_create_tv_properties_legacy().
 *
 * Returns:
 * 0 on success or a negative error code on failure.
 */
int drm_mode_create_tv_margin_properties(struct drm_device *dev)
{
	if (dev->mode_config.tv_left_margin_property)
		return 0;

	dev->mode_config.tv_left_margin_property =
		drm_property_create_range(dev, 0, "left margin", 0, 100);
	if (!dev->mode_config.tv_left_margin_property)
		return -ENOMEM;

	dev->mode_config.tv_right_margin_property =
		drm_property_create_range(dev, 0, "right margin", 0, 100);
	if (!dev->mode_config.tv_right_margin_property)
		return -ENOMEM;

	dev->mode_config.tv_top_margin_property =
		drm_property_create_range(dev, 0, "top margin", 0, 100);
	if (!dev->mode_config.tv_top_margin_property)
		return -ENOMEM;

	dev->mode_config.tv_bottom_margin_property =
		drm_property_create_range(dev, 0, "bottom margin", 0, 100);
	if (!dev->mode_config.tv_bottom_margin_property)
		return -ENOMEM;

	return 0;
}
EXPORT_SYMBOL(drm_mode_create_tv_margin_properties);

/**
 * drm_mode_create_tv_properties_legacy - create TV specific connector properties
 * @dev: DRM device
 * @num_modes: number of different TV formats (modes) supported
 * @modes: array of pointers to strings containing name of each format
 *
 * Called by a driver's TV initialization routine, this function creates
 * the TV specific connector properties for a given device.  Caller is
 * responsible for allocating a list of format names and passing them to
 * this routine.
 *
 * NOTE: This functions registers the deprecated "mode" connector
 * property to select the analog TV mode (ie, NTSC, PAL, etc.). New
 * drivers must use drm_mode_create_tv_properties() instead.
 *
 * Returns:
 * 0 on success or a negative error code on failure.
 */
int drm_mode_create_tv_properties_legacy(struct drm_device *dev,
					 unsigned int num_modes,
					 const char * const modes[])
{
	struct drm_property *tv_selector;
	struct drm_property *tv_subconnector;
	unsigned int i;

	if (dev->mode_config.tv_select_subconnector_property)
		return 0;

	/*
	 * Basic connector properties
	 */
	tv_selector = drm_property_create_enum(dev, 0,
					  "select subconnector",
					  drm_tv_select_enum_list,
					  ARRAY_SIZE(drm_tv_select_enum_list));
	if (!tv_selector)
		goto nomem;

	dev->mode_config.tv_select_subconnector_property = tv_selector;

	tv_subconnector =
		drm_property_create_enum(dev, DRM_MODE_PROP_IMMUTABLE,
				    "subconnector",
				    drm_tv_subconnector_enum_list,
				    ARRAY_SIZE(drm_tv_subconnector_enum_list));
	if (!tv_subconnector)
		goto nomem;
	dev->mode_config.tv_subconnector_property = tv_subconnector;

	/*
	 * Other, TV specific properties: margins & TV modes.
	 */
	if (drm_mode_create_tv_margin_properties(dev))
		goto nomem;

	if (num_modes) {
		dev->mode_config.legacy_tv_mode_property =
			drm_property_create(dev, DRM_MODE_PROP_ENUM,
					    "mode", num_modes);
		if (!dev->mode_config.legacy_tv_mode_property)
			goto nomem;

		for (i = 0; i < num_modes; i++)
			drm_property_add_enum(dev->mode_config.legacy_tv_mode_property,
					      i, modes[i]);
	}

	dev->mode_config.tv_brightness_property =
		drm_property_create_range(dev, 0, "brightness", 0, 100);
	if (!dev->mode_config.tv_brightness_property)
		goto nomem;

	dev->mode_config.tv_contrast_property =
		drm_property_create_range(dev, 0, "contrast", 0, 100);
	if (!dev->mode_config.tv_contrast_property)
		goto nomem;

	dev->mode_config.tv_flicker_reduction_property =
		drm_property_create_range(dev, 0, "flicker reduction", 0, 100);
	if (!dev->mode_config.tv_flicker_reduction_property)
		goto nomem;

	dev->mode_config.tv_overscan_property =
		drm_property_create_range(dev, 0, "overscan", 0, 100);
	if (!dev->mode_config.tv_overscan_property)
		goto nomem;

	dev->mode_config.tv_saturation_property =
		drm_property_create_range(dev, 0, "saturation", 0, 100);
	if (!dev->mode_config.tv_saturation_property)
		goto nomem;

	dev->mode_config.tv_hue_property =
		drm_property_create_range(dev, 0, "hue", 0, 100);
	if (!dev->mode_config.tv_hue_property)
		goto nomem;

	return 0;
nomem:
	return -ENOMEM;
}
EXPORT_SYMBOL(drm_mode_create_tv_properties_legacy);

/**
 * drm_mode_create_tv_properties - create TV specific connector properties
 * @dev: DRM device
 * @supported_tv_modes: Bitmask of TV modes supported (See DRM_MODE_TV_MODE_*)
 *
 * Called by a driver's TV initialization routine, this function creates
 * the TV specific connector properties for a given device.
 *
 * Returns:
 * 0 on success or a negative error code on failure.
 */
int drm_mode_create_tv_properties(struct drm_device *dev,
				  unsigned int supported_tv_modes)
{
	struct drm_prop_enum_list tv_mode_list[DRM_MODE_TV_MODE_MAX];
	struct drm_property *tv_mode;
	unsigned int i, len = 0;

	if (dev->mode_config.tv_mode_property)
		return 0;

	for (i = 0; i < DRM_MODE_TV_MODE_MAX; i++) {
		if (!(supported_tv_modes & BIT(i)))
			continue;

		tv_mode_list[len].type = i;
		tv_mode_list[len].name = drm_get_tv_mode_name(i);
		len++;
	}

	tv_mode = drm_property_create_enum(dev, 0, "TV mode",
					   tv_mode_list, len);
	if (!tv_mode)
		return -ENOMEM;

	dev->mode_config.tv_mode_property = tv_mode;

	return drm_mode_create_tv_properties_legacy(dev, 0, NULL);
}
EXPORT_SYMBOL(drm_mode_create_tv_properties);

/**
 * drm_mode_create_scaling_mode_property - create scaling mode property
 * @dev: DRM device
 *
 * Called by a driver the first time it's needed, must be attached to desired
 * connectors.
 *
 * Atomic drivers should use drm_connector_attach_scaling_mode_property()
 * instead to correctly assign &drm_connector_state.scaling_mode
 * in the atomic state.
 *
 * Returns: %0
 */
int drm_mode_create_scaling_mode_property(struct drm_device *dev)
{
	struct drm_property *scaling_mode;

	if (dev->mode_config.scaling_mode_property)
		return 0;

	scaling_mode =
		drm_property_create_enum(dev, 0, "scaling mode",
				drm_scaling_mode_enum_list,
				    ARRAY_SIZE(drm_scaling_mode_enum_list));

	dev->mode_config.scaling_mode_property = scaling_mode;

	return 0;
}
EXPORT_SYMBOL(drm_mode_create_scaling_mode_property);

/**
 * DOC: Variable refresh properties
 *
 * Variable refresh rate capable displays can dynamically adjust their
 * refresh rate by extending the duration of their vertical front porch
 * until page flip or timeout occurs. This can reduce or remove stuttering
 * and latency in scenarios where the page flip does not align with the
 * vblank interval.
 *
 * An example scenario would be an application flipping at a constant rate
 * of 48Hz on a 60Hz display. The page flip will frequently miss the vblank
 * interval and the same contents will be displayed twice. This can be
 * observed as stuttering for content with motion.
 *
 * If variable refresh rate was active on a display that supported a
 * variable refresh range from 35Hz to 60Hz no stuttering would be observable
 * for the example scenario. The minimum supported variable refresh rate of
 * 35Hz is below the page flip frequency and the vertical front porch can
 * be extended until the page flip occurs. The vblank interval will be
 * directly aligned to the page flip rate.
 *
 * Not all userspace content is suitable for use with variable refresh rate.
 * Large and frequent changes in vertical front porch duration may worsen
 * perceived stuttering for input sensitive applications.
 *
 * Panel brightness will also vary with vertical front porch duration. Some
 * panels may have noticeable differences in brightness between the minimum
 * vertical front porch duration and the maximum vertical front porch duration.
 * Large and frequent changes in vertical front porch duration may produce
 * observable flickering for such panels.
 *
 * Userspace control for variable refresh rate is supported via properties
 * on the &drm_connector and &drm_crtc objects.
 *
 * "vrr_capable":
 *	Optional &drm_connector boolean property that drivers should attach
 *	with drm_connector_attach_vrr_capable_property() on connectors that
 *	could support variable refresh rates. Drivers should update the
 *	property value by calling drm_connector_set_vrr_capable_property().
 *
 *	Absence of the property should indicate absence of support.
 *
 * "VRR_ENABLED":
 *	Default &drm_crtc boolean property that notifies the driver that the
 *	content on the CRTC is suitable for variable refresh rate presentation.
 *	The driver will take this property as a hint to enable variable
 *	refresh rate support if the receiver supports it, ie. if the
 *	"vrr_capable" property is true on the &drm_connector object. The
 *	vertical front porch duration will be extended until page-flip or
 *	timeout when enabled.
 *
 *	The minimum vertical front porch duration is defined as the vertical
 *	front porch duration for the current mode.
 *
 *	The maximum vertical front porch duration is greater than or equal to
 *	the minimum vertical front porch duration. The duration is derived
 *	from the minimum supported variable refresh rate for the connector.
 *
 *	The driver may place further restrictions within these minimum
 *	and maximum bounds.
 */

/**
 * drm_connector_attach_vrr_capable_property - creates the
 * vrr_capable property
 * @connector: connector to create the vrr_capable property on.
 *
 * This is used by atomic drivers to add support for querying
 * variable refresh rate capability for a connector.
 *
 * Returns:
 * Zero on success, negative errno on failure.
 */
int drm_connector_attach_vrr_capable_property(
	struct drm_connector *connector)
{
	struct drm_device *dev = connector->dev;
	struct drm_property *prop;

	if (!connector->vrr_capable_property) {
		prop = drm_property_create_bool(dev, DRM_MODE_PROP_IMMUTABLE,
			"vrr_capable");
		if (!prop)
			return -ENOMEM;

		connector->vrr_capable_property = prop;
		drm_object_attach_property(&connector->base, prop, 0);
	}

	return 0;
}
EXPORT_SYMBOL(drm_connector_attach_vrr_capable_property);

/**
 * drm_connector_attach_scaling_mode_property - attach atomic scaling mode property
 * @connector: connector to attach scaling mode property on.
 * @scaling_mode_mask: or'ed mask of BIT(%DRM_MODE_SCALE_\*).
 *
 * This is used to add support for scaling mode to atomic drivers.
 * The scaling mode will be set to &drm_connector_state.scaling_mode
 * and can be used from &drm_connector_helper_funcs->atomic_check for validation.
 *
 * This is the atomic version of drm_mode_create_scaling_mode_property().
 *
 * Returns:
 * Zero on success, negative errno on failure.
 */
int drm_connector_attach_scaling_mode_property(struct drm_connector *connector,
					       u32 scaling_mode_mask)
{
	struct drm_device *dev = connector->dev;
	struct drm_property *scaling_mode_property;
	int i;
	const unsigned valid_scaling_mode_mask =
		(1U << ARRAY_SIZE(drm_scaling_mode_enum_list)) - 1;

	if (WARN_ON(hweight32(scaling_mode_mask) < 2 ||
		    scaling_mode_mask & ~valid_scaling_mode_mask))
		return -EINVAL;

	scaling_mode_property =
		drm_property_create(dev, DRM_MODE_PROP_ENUM, "scaling mode",
				    hweight32(scaling_mode_mask));

	if (!scaling_mode_property)
		return -ENOMEM;

	for (i = 0; i < ARRAY_SIZE(drm_scaling_mode_enum_list); i++) {
		int ret;

		if (!(BIT(i) & scaling_mode_mask))
			continue;

		ret = drm_property_add_enum(scaling_mode_property,
					    drm_scaling_mode_enum_list[i].type,
					    drm_scaling_mode_enum_list[i].name);

		if (ret) {
			drm_property_destroy(dev, scaling_mode_property);

			return ret;
		}
	}

	drm_object_attach_property(&connector->base,
				   scaling_mode_property, 0);

	connector->scaling_mode_property = scaling_mode_property;

	return 0;
}
EXPORT_SYMBOL(drm_connector_attach_scaling_mode_property);

/**
 * drm_mode_create_aspect_ratio_property - create aspect ratio property
 * @dev: DRM device
 *
 * Called by a driver the first time it's needed, must be attached to desired
 * connectors.
 *
 * Returns:
 * Zero on success, negative errno on failure.
 */
int drm_mode_create_aspect_ratio_property(struct drm_device *dev)
{
	if (dev->mode_config.aspect_ratio_property)
		return 0;

	dev->mode_config.aspect_ratio_property =
		drm_property_create_enum(dev, 0, "aspect ratio",
				drm_aspect_ratio_enum_list,
				ARRAY_SIZE(drm_aspect_ratio_enum_list));

	if (dev->mode_config.aspect_ratio_property == NULL)
		return -ENOMEM;

	return 0;
}
EXPORT_SYMBOL(drm_mode_create_aspect_ratio_property);

/**
 * DOC: standard connector properties
 *
 * Colorspace:
 *	This property is used to inform the driver about the color encoding
 *	user space configured the pixel operation properties to produce.
 *	The variants set the colorimetry, transfer characteristics, and which
 *	YCbCr conversion should be used when necessary.
 *	The transfer characteristics from HDR_OUTPUT_METADATA takes precedence
 *	over this property.
 *	User space always configures the pixel operation properties to produce
 *	full quantization range data (see the Broadcast RGB property).
 *
 *	Drivers inform the sink about what colorimetry, transfer
 *	characteristics, YCbCr conversion, and quantization range to expect
 *	(this can depend on the output mode, output format and other
 *	properties). Drivers also convert the user space provided data to what
 *	the sink expects.
 *
 *	User space has to check if the sink supports all of the possible
 *	colorimetries that the driver is allowed to pick by parsing the EDID.
 *
 *	For historical reasons this property exposes a number of variants which
 *	result in undefined behavior.
 *
 *	Default:
 *		The behavior is driver-specific.
 *
 *	BT2020_RGB:
 *
 *	BT2020_YCC:
 *		User space configures the pixel operation properties to produce
 *		RGB content with Rec. ITU-R BT.2020 colorimetry, Rec.
 *		ITU-R BT.2020 (Table 4, RGB) transfer characteristics and full
 *		quantization range.
 *		User space can use the HDR_OUTPUT_METADATA property to set the
 *		transfer characteristics to PQ (Rec. ITU-R BT.2100 Table 4) or
 *		HLG (Rec. ITU-R BT.2100 Table 5) in which case, user space
 *		configures pixel operation properties to produce content with
 *		the respective transfer characteristics.
 *		User space has to make sure the sink supports Rec.
 *		ITU-R BT.2020 R'G'B' and Rec. ITU-R BT.2020 Y'C'BC'R
 *		colorimetry.
 *		Drivers can configure the sink to use an RGB format, tell the
 *		sink to expect Rec. ITU-R BT.2020 R'G'B' colorimetry and convert
 *		to the appropriate quantization range.
 *		Drivers can configure the sink to use a YCbCr format, tell the
 *		sink to expect Rec. ITU-R BT.2020 Y'C'BC'R colorimetry, convert
 *		to YCbCr using the Rec. ITU-R BT.2020 non-constant luminance
 *		conversion matrix and convert to the appropriate quantization
 *		range.
 *		The variants BT2020_RGB and BT2020_YCC are equivalent and the
 *		driver chooses between RGB and YCbCr on its own.
 *
 *	SMPTE_170M_YCC:
 *	BT709_YCC:
 *	XVYCC_601:
 *	XVYCC_709:
 *	SYCC_601:
 *	opYCC_601:
 *	opRGB:
 *	BT2020_CYCC:
 *	DCI-P3_RGB_D65:
 *	DCI-P3_RGB_Theater:
 *	RGB_WIDE_FIXED:
 *	RGB_WIDE_FLOAT:
 *
 *	BT601_YCC:
 *		The behavior is undefined.
 *
 * Because between HDMI and DP have different colorspaces,
 * drm_mode_create_hdmi_colorspace_property() is used for HDMI connector and
 * drm_mode_create_dp_colorspace_property() is used for DP connector.
 */

static int drm_mode_create_colorspace_property(struct drm_connector *connector,
					u32 supported_colorspaces)
{
	struct drm_device *dev = connector->dev;
	u32 colorspaces = supported_colorspaces | BIT(DRM_MODE_COLORIMETRY_DEFAULT);
	struct drm_prop_enum_list enum_list[DRM_MODE_COLORIMETRY_COUNT];
	int i, len;

	if (connector->colorspace_property)
		return 0;

	if (!supported_colorspaces) {
		drm_err(dev, "No supported colorspaces provded on [CONNECTOR:%d:%s]\n",
			    connector->base.id, connector->name);
		return -EINVAL;
	}

	if ((supported_colorspaces & -BIT(DRM_MODE_COLORIMETRY_COUNT)) != 0) {
		drm_err(dev, "Unknown colorspace provded on [CONNECTOR:%d:%s]\n",
			    connector->base.id, connector->name);
		return -EINVAL;
	}

	len = 0;
	for (i = 0; i < DRM_MODE_COLORIMETRY_COUNT; i++) {
		if ((colorspaces & BIT(i)) == 0)
			continue;

		enum_list[len].type = i;
		enum_list[len].name = colorspace_names[i];
		len++;
	}

	connector->colorspace_property =
		drm_property_create_enum(dev, DRM_MODE_PROP_ENUM, "Colorspace",
					enum_list,
					len);

	if (!connector->colorspace_property)
		return -ENOMEM;

	return 0;
}

/**
 * drm_mode_create_hdmi_colorspace_property - create hdmi colorspace property
 * @connector: connector to create the Colorspace property on.
 * @supported_colorspaces: bitmap of supported color spaces
 *
 * Called by a driver the first time it's needed, must be attached to desired
 * HDMI connectors.
 *
 * Returns:
 * Zero on success, negative errno on failure.
 */
int drm_mode_create_hdmi_colorspace_property(struct drm_connector *connector,
					     u32 supported_colorspaces)
{
	u32 colorspaces;

	if (supported_colorspaces)
		colorspaces = supported_colorspaces & hdmi_colorspaces;
	else
		colorspaces = hdmi_colorspaces;

	return drm_mode_create_colorspace_property(connector, colorspaces);
}
EXPORT_SYMBOL(drm_mode_create_hdmi_colorspace_property);

/**
 * drm_mode_create_dp_colorspace_property - create dp colorspace property
 * @connector: connector to create the Colorspace property on.
 * @supported_colorspaces: bitmap of supported color spaces
 *
 * Called by a driver the first time it's needed, must be attached to desired
 * DP connectors.
 *
 * Returns:
 * Zero on success, negative errno on failure.
 */
int drm_mode_create_dp_colorspace_property(struct drm_connector *connector,
					   u32 supported_colorspaces)
{
	u32 colorspaces;

	if (supported_colorspaces)
		colorspaces = supported_colorspaces & dp_colorspaces;
	else
		colorspaces = dp_colorspaces;

	return drm_mode_create_colorspace_property(connector, colorspaces);
}
EXPORT_SYMBOL(drm_mode_create_dp_colorspace_property);

/**
 * drm_mode_create_content_type_property - create content type property
 * @dev: DRM device
 *
 * Called by a driver the first time it's needed, must be attached to desired
 * connectors.
 *
 * Returns:
 * Zero on success, negative errno on failure.
 */
int drm_mode_create_content_type_property(struct drm_device *dev)
{
	if (dev->mode_config.content_type_property)
		return 0;

	dev->mode_config.content_type_property =
		drm_property_create_enum(dev, 0, "content type",
					 drm_content_type_enum_list,
					 ARRAY_SIZE(drm_content_type_enum_list));

	if (dev->mode_config.content_type_property == NULL)
		return -ENOMEM;

	return 0;
}
EXPORT_SYMBOL(drm_mode_create_content_type_property);

/**
 * drm_mode_create_suggested_offset_properties - create suggests offset properties
 * @dev: DRM device
 *
 * Create the suggested x/y offset property for connectors.
 *
 * Returns:
 * 0 on success or a negative error code on failure.
 */
int drm_mode_create_suggested_offset_properties(struct drm_device *dev)
{
	if (dev->mode_config.suggested_x_property && dev->mode_config.suggested_y_property)
		return 0;

	dev->mode_config.suggested_x_property =
		drm_property_create_range(dev, DRM_MODE_PROP_IMMUTABLE, "suggested X", 0, 0xffffffff);

	dev->mode_config.suggested_y_property =
		drm_property_create_range(dev, DRM_MODE_PROP_IMMUTABLE, "suggested Y", 0, 0xffffffff);

	if (dev->mode_config.suggested_x_property == NULL ||
	    dev->mode_config.suggested_y_property == NULL)
		return -ENOMEM;
	return 0;
}
EXPORT_SYMBOL(drm_mode_create_suggested_offset_properties);

/**
 * drm_connector_set_path_property - set tile property on connector
 * @connector: connector to set property on.
 * @path: path to use for property; must not be NULL.
 *
 * This creates a property to expose to userspace to specify a
 * connector path. This is mainly used for DisplayPort MST where
 * connectors have a topology and we want to allow userspace to give
 * them more meaningful names.
 *
 * Returns:
 * Zero on success, negative errno on failure.
 */
int drm_connector_set_path_property(struct drm_connector *connector,
				    const char *path)
{
	struct drm_device *dev = connector->dev;
	int ret;

	ret = drm_property_replace_global_blob(dev,
					       &connector->path_blob_ptr,
					       strlen(path) + 1,
					       path,
					       &connector->base,
					       dev->mode_config.path_property);
	return ret;
}
EXPORT_SYMBOL(drm_connector_set_path_property);

/**
 * drm_connector_set_tile_property - set tile property on connector
 * @connector: connector to set property on.
 *
 * This looks up the tile information for a connector, and creates a
 * property for userspace to parse if it exists. The property is of
 * the form of 8 integers using ':' as a separator.
 * This is used for dual port tiled displays with DisplayPort SST
 * or DisplayPort MST connectors.
 *
 * Returns:
 * Zero on success, errno on failure.
 */
int drm_connector_set_tile_property(struct drm_connector *connector)
{
	struct drm_device *dev = connector->dev;
	char tile[256];
	int ret;

	if (!connector->has_tile) {
		ret  = drm_property_replace_global_blob(dev,
							&connector->tile_blob_ptr,
							0,
							NULL,
							&connector->base,
							dev->mode_config.tile_property);
		return ret;
	}

	snprintf(tile, 256, "%d:%d:%d:%d:%d:%d:%d:%d",
		 connector->tile_group->id, connector->tile_is_single_monitor,
		 connector->num_h_tile, connector->num_v_tile,
		 connector->tile_h_loc, connector->tile_v_loc,
		 connector->tile_h_size, connector->tile_v_size);

	ret = drm_property_replace_global_blob(dev,
					       &connector->tile_blob_ptr,
					       strlen(tile) + 1,
					       tile,
					       &connector->base,
					       dev->mode_config.tile_property);
	return ret;
}
EXPORT_SYMBOL(drm_connector_set_tile_property);

/**
 * drm_connector_set_link_status_property - Set link status property of a connector
 * @connector: drm connector
 * @link_status: new value of link status property (0: Good, 1: Bad)
 *
 * In usual working scenario, this link status property will always be set to
 * "GOOD". If something fails during or after a mode set, the kernel driver
 * may set this link status property to "BAD". The caller then needs to send a
 * hotplug uevent for userspace to re-check the valid modes through
 * GET_CONNECTOR_IOCTL and retry modeset.
 *
 * Note: Drivers cannot rely on userspace to support this property and
 * issue a modeset. As such, they may choose to handle issues (like
 * re-training a link) without userspace's intervention.
 *
 * The reason for adding this property is to handle link training failures, but
 * it is not limited to DP or link training. For example, if we implement
 * asynchronous setcrtc, this property can be used to report any failures in that.
 */
void drm_connector_set_link_status_property(struct drm_connector *connector,
					    uint64_t link_status)
{
	struct drm_device *dev = connector->dev;

	drm_modeset_lock(&dev->mode_config.connection_mutex, NULL);
	connector->state->link_status = link_status;
	drm_modeset_unlock(&dev->mode_config.connection_mutex);
}
EXPORT_SYMBOL(drm_connector_set_link_status_property);

/**
 * drm_connector_attach_max_bpc_property - attach "max bpc" property
 * @connector: connector to attach max bpc property on.
 * @min: The minimum bit depth supported by the connector.
 * @max: The maximum bit depth supported by the connector.
 *
 * This is used to add support for limiting the bit depth on a connector.
 *
 * Returns:
 * Zero on success, negative errno on failure.
 */
int drm_connector_attach_max_bpc_property(struct drm_connector *connector,
					  int min, int max)
{
	struct drm_device *dev = connector->dev;
	struct drm_property *prop;

	prop = connector->max_bpc_property;
	if (!prop) {
		prop = drm_property_create_range(dev, 0, "max bpc", min, max);
		if (!prop)
			return -ENOMEM;

		connector->max_bpc_property = prop;
	}

	drm_object_attach_property(&connector->base, prop, max);
	connector->state->max_requested_bpc = max;
	connector->state->max_bpc = max;

	return 0;
}
EXPORT_SYMBOL(drm_connector_attach_max_bpc_property);

/**
 * drm_connector_attach_hdr_output_metadata_property - attach "HDR_OUTPUT_METADA" property
 * @connector: connector to attach the property on.
 *
 * This is used to allow the userspace to send HDR Metadata to the
 * driver.
 *
 * Returns:
 * Zero on success, negative errno on failure.
 */
int drm_connector_attach_hdr_output_metadata_property(struct drm_connector *connector)
{
	struct drm_device *dev = connector->dev;
	struct drm_property *prop = dev->mode_config.hdr_output_metadata_property;

	drm_object_attach_property(&connector->base, prop, 0);

	return 0;
}
EXPORT_SYMBOL(drm_connector_attach_hdr_output_metadata_property);

/**
 * drm_connector_attach_broadcast_rgb_property - attach "Broadcast RGB" property
 * @connector: connector to attach the property on.
 *
 * This is used to add support for forcing the RGB range on a connector
 *
 * Returns:
 * Zero on success, negative errno on failure.
 */
int drm_connector_attach_broadcast_rgb_property(struct drm_connector *connector)
{
	struct drm_device *dev = connector->dev;
	struct drm_property *prop;

	prop = connector->broadcast_rgb_property;
	if (!prop) {
		prop = drm_property_create_enum(dev, DRM_MODE_PROP_ENUM,
						"Broadcast RGB",
						broadcast_rgb_names,
						ARRAY_SIZE(broadcast_rgb_names));
		if (!prop)
			return -EINVAL;

		connector->broadcast_rgb_property = prop;
	}

	drm_object_attach_property(&connector->base, prop,
				   DRM_HDMI_BROADCAST_RGB_AUTO);

	return 0;
}
EXPORT_SYMBOL(drm_connector_attach_broadcast_rgb_property);

/**
 * drm_connector_attach_colorspace_property - attach "Colorspace" property
 * @connector: connector to attach the property on.
 *
 * This is used to allow the userspace to signal the output colorspace
 * to the driver.
 *
 * Returns:
 * Zero on success, negative errno on failure.
 */
int drm_connector_attach_colorspace_property(struct drm_connector *connector)
{
	struct drm_property *prop = connector->colorspace_property;

	drm_object_attach_property(&connector->base, prop, DRM_MODE_COLORIMETRY_DEFAULT);

	return 0;
}
EXPORT_SYMBOL(drm_connector_attach_colorspace_property);

/**
 * drm_connector_atomic_hdr_metadata_equal - checks if the hdr metadata changed
 * @old_state: old connector state to compare
 * @new_state: new connector state to compare
 *
 * This is used by HDR-enabled drivers to test whether the HDR metadata
 * have changed between two different connector state (and thus probably
 * requires a full blown mode change).
 *
 * Returns:
 * True if the metadata are equal, False otherwise
 */
bool drm_connector_atomic_hdr_metadata_equal(struct drm_connector_state *old_state,
					     struct drm_connector_state *new_state)
{
	struct drm_property_blob *old_blob = old_state->hdr_output_metadata;
	struct drm_property_blob *new_blob = new_state->hdr_output_metadata;

	if (!old_blob || !new_blob)
		return old_blob == new_blob;

	if (old_blob->length != new_blob->length)
		return false;

	return !memcmp(old_blob->data, new_blob->data, old_blob->length);
}
EXPORT_SYMBOL(drm_connector_atomic_hdr_metadata_equal);

/**
 * drm_connector_set_vrr_capable_property - sets the variable refresh rate
 * capable property for a connector
 * @connector: drm connector
 * @capable: True if the connector is variable refresh rate capable
 *
 * Should be used by atomic drivers to update the indicated support for
 * variable refresh rate over a connector.
 */
void drm_connector_set_vrr_capable_property(
		struct drm_connector *connector, bool capable)
{
	if (!connector->vrr_capable_property)
		return;

	drm_object_property_set_value(&connector->base,
				      connector->vrr_capable_property,
				      capable);
}
EXPORT_SYMBOL(drm_connector_set_vrr_capable_property);

/**
 * drm_connector_set_panel_orientation - sets the connector's panel_orientation
 * @connector: connector for which to set the panel-orientation property.
 * @panel_orientation: drm_panel_orientation value to set
 *
 * This function sets the connector's panel_orientation and attaches
 * a "panel orientation" property to the connector.
 *
 * Calling this function on a connector where the panel_orientation has
 * already been set is a no-op (e.g. the orientation has been overridden with
 * a kernel commandline option).
 *
 * It is allowed to call this function with a panel_orientation of
 * DRM_MODE_PANEL_ORIENTATION_UNKNOWN, in which case it is a no-op.
 *
 * The function shouldn't be called in panel after drm is registered (i.e.
 * drm_dev_register() is called in drm).
 *
 * Returns:
 * Zero on success, negative errno on failure.
 */
int drm_connector_set_panel_orientation(
	struct drm_connector *connector,
	enum drm_panel_orientation panel_orientation)
{
	struct drm_device *dev = connector->dev;
	struct drm_display_info *info = &connector->display_info;
	struct drm_property *prop;

	/* Already set? */
	if (info->panel_orientation != DRM_MODE_PANEL_ORIENTATION_UNKNOWN)
		return 0;

	/* Don't attach the property if the orientation is unknown */
	if (panel_orientation == DRM_MODE_PANEL_ORIENTATION_UNKNOWN)
		return 0;

	info->panel_orientation = panel_orientation;

	prop = dev->mode_config.panel_orientation_property;
	if (!prop) {
		prop = drm_property_create_enum(dev, DRM_MODE_PROP_IMMUTABLE,
				"panel orientation",
				drm_panel_orientation_enum_list,
				ARRAY_SIZE(drm_panel_orientation_enum_list));
		if (!prop)
			return -ENOMEM;

		dev->mode_config.panel_orientation_property = prop;
	}

	drm_object_attach_property(&connector->base, prop,
				   info->panel_orientation);
	return 0;
}
EXPORT_SYMBOL(drm_connector_set_panel_orientation);

/**
 * drm_connector_set_panel_orientation_with_quirk - set the
 *	connector's panel_orientation after checking for quirks
 * @connector: connector for which to init the panel-orientation property.
 * @panel_orientation: drm_panel_orientation value to set
 * @width: width in pixels of the panel, used for panel quirk detection
 * @height: height in pixels of the panel, used for panel quirk detection
 *
 * Like drm_connector_set_panel_orientation(), but with a check for platform
 * specific (e.g. DMI based) quirks overriding the passed in panel_orientation.
 *
 * Returns:
 * Zero on success, negative errno on failure.
 */
int drm_connector_set_panel_orientation_with_quirk(
	struct drm_connector *connector,
	enum drm_panel_orientation panel_orientation,
	int width, int height)
{
	int orientation_quirk;

	orientation_quirk = drm_get_panel_orientation_quirk(width, height);
	if (orientation_quirk != DRM_MODE_PANEL_ORIENTATION_UNKNOWN)
		panel_orientation = orientation_quirk;

	return drm_connector_set_panel_orientation(connector,
						   panel_orientation);
}
EXPORT_SYMBOL(drm_connector_set_panel_orientation_with_quirk);

/**
 * drm_connector_set_orientation_from_panel -
 *	set the connector's panel_orientation from panel's callback.
 * @connector: connector for which to init the panel-orientation property.
 * @panel: panel that can provide orientation information.
 *
 * Drm drivers should call this function before drm_dev_register().
 * Orientation is obtained from panel's .get_orientation() callback.
 *
 * Returns:
 * Zero on success, negative errno on failure.
 */
int drm_connector_set_orientation_from_panel(
	struct drm_connector *connector,
	struct drm_panel *panel)
{
	enum drm_panel_orientation orientation;

	if (panel && panel->funcs && panel->funcs->get_orientation)
		orientation = panel->funcs->get_orientation(panel);
	else
		orientation = DRM_MODE_PANEL_ORIENTATION_UNKNOWN;

	return drm_connector_set_panel_orientation(connector, orientation);
}
EXPORT_SYMBOL(drm_connector_set_orientation_from_panel);

static const struct drm_prop_enum_list privacy_screen_enum[] = {
	{ PRIVACY_SCREEN_DISABLED,		"Disabled" },
	{ PRIVACY_SCREEN_ENABLED,		"Enabled" },
	{ PRIVACY_SCREEN_DISABLED_LOCKED,	"Disabled-locked" },
	{ PRIVACY_SCREEN_ENABLED_LOCKED,	"Enabled-locked" },
};

/**
 * drm_connector_create_privacy_screen_properties - create the drm connecter's
 *    privacy-screen properties.
 * @connector: connector for which to create the privacy-screen properties
 *
 * This function creates the "privacy-screen sw-state" and "privacy-screen
 * hw-state" properties for the connector. They are not attached.
 */
void
drm_connector_create_privacy_screen_properties(struct drm_connector *connector)
{
	if (connector->privacy_screen_sw_state_property)
		return;

	/* Note sw-state only supports the first 2 values of the enum */
	connector->privacy_screen_sw_state_property =
		drm_property_create_enum(connector->dev, DRM_MODE_PROP_ENUM,
				"privacy-screen sw-state",
				privacy_screen_enum, 2);

	connector->privacy_screen_hw_state_property =
		drm_property_create_enum(connector->dev,
				DRM_MODE_PROP_IMMUTABLE | DRM_MODE_PROP_ENUM,
				"privacy-screen hw-state",
				privacy_screen_enum,
				ARRAY_SIZE(privacy_screen_enum));
}
EXPORT_SYMBOL(drm_connector_create_privacy_screen_properties);

/**
 * drm_connector_attach_privacy_screen_properties - attach the drm connecter's
 *    privacy-screen properties.
 * @connector: connector on which to attach the privacy-screen properties
 *
 * This function attaches the "privacy-screen sw-state" and "privacy-screen
 * hw-state" properties to the connector. The initial state of both is set
 * to "Disabled".
 */
void
drm_connector_attach_privacy_screen_properties(struct drm_connector *connector)
{
	if (!connector->privacy_screen_sw_state_property)
		return;

	drm_object_attach_property(&connector->base,
				   connector->privacy_screen_sw_state_property,
				   PRIVACY_SCREEN_DISABLED);

	drm_object_attach_property(&connector->base,
				   connector->privacy_screen_hw_state_property,
				   PRIVACY_SCREEN_DISABLED);
}
EXPORT_SYMBOL(drm_connector_attach_privacy_screen_properties);

static void drm_connector_update_privacy_screen_properties(
	struct drm_connector *connector, bool set_sw_state)
{
	enum drm_privacy_screen_status sw_state, hw_state;

	drm_privacy_screen_get_state(connector->privacy_screen,
				     &sw_state, &hw_state);

	if (set_sw_state)
		connector->state->privacy_screen_sw_state = sw_state;
	drm_object_property_set_value(&connector->base,
			connector->privacy_screen_hw_state_property, hw_state);
}

static int drm_connector_privacy_screen_notifier(
	struct notifier_block *nb, unsigned long action, void *data)
{
	struct drm_connector *connector =
		container_of(nb, struct drm_connector, privacy_screen_notifier);
	struct drm_device *dev = connector->dev;

	drm_modeset_lock(&dev->mode_config.connection_mutex, NULL);
	drm_connector_update_privacy_screen_properties(connector, true);
	drm_modeset_unlock(&dev->mode_config.connection_mutex);

	drm_sysfs_connector_property_event(connector,
					   connector->privacy_screen_sw_state_property);
	drm_sysfs_connector_property_event(connector,
					   connector->privacy_screen_hw_state_property);

	return NOTIFY_DONE;
}

/**
 * drm_connector_attach_privacy_screen_provider - attach a privacy-screen to
 *    the connector
 * @connector: connector to attach the privacy-screen to
 * @priv: drm_privacy_screen to attach
 *
 * Create and attach the standard privacy-screen properties and register
 * a generic notifier for generating sysfs-connector-status-events
 * on external changes to the privacy-screen status.
 * This function takes ownership of the passed in drm_privacy_screen and will
 * call drm_privacy_screen_put() on it when the connector is destroyed.
 */
void drm_connector_attach_privacy_screen_provider(
	struct drm_connector *connector, struct drm_privacy_screen *priv)
{
	connector->privacy_screen = priv;
	connector->privacy_screen_notifier.notifier_call =
		drm_connector_privacy_screen_notifier;

	drm_connector_create_privacy_screen_properties(connector);
	drm_connector_update_privacy_screen_properties(connector, true);
	drm_connector_attach_privacy_screen_properties(connector);
}
EXPORT_SYMBOL(drm_connector_attach_privacy_screen_provider);

/**
 * drm_connector_update_privacy_screen - update connector's privacy-screen sw-state
 * @connector_state: connector-state to update the privacy-screen for
 *
 * This function calls drm_privacy_screen_set_sw_state() on the connector's
 * privacy-screen.
 *
 * If the connector has no privacy-screen, then this is a no-op.
 */
void drm_connector_update_privacy_screen(const struct drm_connector_state *connector_state)
{
	struct drm_connector *connector = connector_state->connector;
	int ret;

	if (!connector->privacy_screen)
		return;

	ret = drm_privacy_screen_set_sw_state(connector->privacy_screen,
					      connector_state->privacy_screen_sw_state);
	if (ret) {
		drm_err(connector->dev, "Error updating privacy-screen sw_state\n");
		return;
	}

	/* The hw_state property value may have changed, update it. */
	drm_connector_update_privacy_screen_properties(connector, false);
}
EXPORT_SYMBOL(drm_connector_update_privacy_screen);

int drm_connector_set_obj_prop(struct drm_mode_object *obj,
				    struct drm_property *property,
				    uint64_t value)
{
	int ret = -EINVAL;
	struct drm_connector *connector = obj_to_connector(obj);

	/* Do DPMS ourselves */
	if (property == connector->dev->mode_config.dpms_property) {
		ret = (*connector->funcs->dpms)(connector, (int)value);
	} else if (connector->funcs->set_property)
		ret = connector->funcs->set_property(connector, property, value);

	if (!ret)
		drm_object_property_set_value(&connector->base, property, value);
	return ret;
}

int drm_connector_property_set_ioctl(struct drm_device *dev,
				     void *data, struct drm_file *file_priv)
{
	struct drm_mode_connector_set_property *conn_set_prop = data;
	struct drm_mode_obj_set_property obj_set_prop = {
		.value = conn_set_prop->value,
		.prop_id = conn_set_prop->prop_id,
		.obj_id = conn_set_prop->connector_id,
		.obj_type = DRM_MODE_OBJECT_CONNECTOR
	};

	/* It does all the locking and checking we need */
	return drm_mode_obj_set_property_ioctl(dev, &obj_set_prop, file_priv);
}

static struct drm_encoder *drm_connector_get_encoder(struct drm_connector *connector)
{
	/* For atomic drivers only state objects are synchronously updated and
	 * protected by modeset locks, so check those first.
	 */
	if (connector->state)
		return connector->state->best_encoder;
	return connector->encoder;
}

static bool
drm_mode_expose_to_userspace(const struct drm_display_mode *mode,
			     const struct list_head *modes,
			     const struct drm_file *file_priv)
{
	/*
	 * If user-space hasn't configured the driver to expose the stereo 3D
	 * modes, don't expose them.
	 */
	if (!file_priv->stereo_allowed && drm_mode_is_stereo(mode))
		return false;
	/*
	 * If user-space hasn't configured the driver to expose the modes
	 * with aspect-ratio, don't expose them. However if such a mode
	 * is unique, let it be exposed, but reset the aspect-ratio flags
	 * while preparing the list of user-modes.
	 */
	if (!file_priv->aspect_ratio_allowed) {
		const struct drm_display_mode *mode_itr;

		list_for_each_entry(mode_itr, modes, head) {
			if (mode_itr->expose_to_userspace &&
			    drm_mode_match(mode_itr, mode,
					   DRM_MODE_MATCH_TIMINGS |
					   DRM_MODE_MATCH_CLOCK |
					   DRM_MODE_MATCH_FLAGS |
					   DRM_MODE_MATCH_3D_FLAGS))
				return false;
		}
	}

	return true;
}

int drm_mode_getconnector(struct drm_device *dev, void *data,
			  struct drm_file *file_priv)
{
	struct drm_mode_get_connector *out_resp = data;
	struct drm_connector *connector;
	struct drm_encoder *encoder;
	struct drm_display_mode *mode;
	int mode_count = 0;
	int encoders_count = 0;
	int ret = 0;
	int copied = 0;
	struct drm_mode_modeinfo u_mode;
	struct drm_mode_modeinfo __user *mode_ptr;
	uint32_t __user *encoder_ptr;
	bool is_current_master;

	if (!drm_core_check_feature(dev, DRIVER_MODESET))
		return -EOPNOTSUPP;

	memset(&u_mode, 0, sizeof(struct drm_mode_modeinfo));

	connector = drm_connector_lookup(dev, file_priv, out_resp->connector_id);
	if (!connector)
		return -ENOENT;

	encoders_count = hweight32(connector->possible_encoders);

	if ((out_resp->count_encoders >= encoders_count) && encoders_count) {
		copied = 0;
		encoder_ptr = (uint32_t __user *)(unsigned long)(out_resp->encoders_ptr);

		drm_connector_for_each_possible_encoder(connector, encoder) {
			if (put_user(encoder->base.id, encoder_ptr + copied)) {
				ret = -EFAULT;
				goto out;
			}
			copied++;
		}
	}
	out_resp->count_encoders = encoders_count;

	out_resp->connector_id = connector->base.id;
	out_resp->connector_type = connector->connector_type;
	out_resp->connector_type_id = connector->connector_type_id;

	is_current_master = drm_is_current_master(file_priv);

	mutex_lock(&dev->mode_config.mutex);
	if (out_resp->count_modes == 0) {
		if (is_current_master)
			connector->funcs->fill_modes(connector,
						     dev->mode_config.max_width,
						     dev->mode_config.max_height);
		else
			drm_dbg_kms(dev, "User-space requested a forced probe on [CONNECTOR:%d:%s] but is not the DRM master, demoting to read-only probe\n",
				    connector->base.id, connector->name);
	}

	out_resp->mm_width = connector->display_info.width_mm;
	out_resp->mm_height = connector->display_info.height_mm;
	out_resp->subpixel = connector->display_info.subpixel_order;
	out_resp->connection = connector->status;

	/* delayed so we get modes regardless of pre-fill_modes state */
	list_for_each_entry(mode, &connector->modes, head) {
		WARN_ON(mode->expose_to_userspace);

		if (drm_mode_expose_to_userspace(mode, &connector->modes,
						 file_priv)) {
			mode->expose_to_userspace = true;
			mode_count++;
		}
	}

	/*
	 * This ioctl is called twice, once to determine how much space is
	 * needed, and the 2nd time to fill it.
	 */
	if ((out_resp->count_modes >= mode_count) && mode_count) {
		copied = 0;
		mode_ptr = (struct drm_mode_modeinfo __user *)(unsigned long)out_resp->modes_ptr;
		list_for_each_entry(mode, &connector->modes, head) {
			if (!mode->expose_to_userspace)
				continue;

			/* Clear the tag for the next time around */
			mode->expose_to_userspace = false;

			drm_mode_convert_to_umode(&u_mode, mode);
			/*
			 * Reset aspect ratio flags of user-mode, if modes with
			 * aspect-ratio are not supported.
			 */
			if (!file_priv->aspect_ratio_allowed)
				u_mode.flags &= ~DRM_MODE_FLAG_PIC_AR_MASK;
			if (copy_to_user(mode_ptr + copied,
					 &u_mode, sizeof(u_mode))) {
				ret = -EFAULT;

				/*
				 * Clear the tag for the rest of
				 * the modes for the next time around.
				 */
				list_for_each_entry_continue(mode, &connector->modes, head)
					mode->expose_to_userspace = false;

				mutex_unlock(&dev->mode_config.mutex);

				goto out;
			}
			copied++;
		}
	} else {
		/* Clear the tag for the next time around */
		list_for_each_entry(mode, &connector->modes, head)
			mode->expose_to_userspace = false;
	}

	out_resp->count_modes = mode_count;
	mutex_unlock(&dev->mode_config.mutex);

	drm_modeset_lock(&dev->mode_config.connection_mutex, NULL);
	encoder = drm_connector_get_encoder(connector);
	if (encoder)
		out_resp->encoder_id = encoder->base.id;
	else
		out_resp->encoder_id = 0;

	/* Only grab properties after probing, to make sure EDID and other
	 * properties reflect the latest status.
	 */
	ret = drm_mode_object_get_properties(&connector->base, file_priv->atomic,
			(uint32_t __user *)(unsigned long)(out_resp->props_ptr),
			(uint64_t __user *)(unsigned long)(out_resp->prop_values_ptr),
			&out_resp->count_props);
	drm_modeset_unlock(&dev->mode_config.connection_mutex);

out:
	drm_connector_put(connector);

	return ret;
}

/**
 * drm_connector_find_by_fwnode - Find a connector based on the associated fwnode
 * @fwnode: fwnode for which to find the matching drm_connector
 *
 * This functions looks up a drm_connector based on its associated fwnode. When
 * a connector is found a reference to the connector is returned. The caller must
 * call drm_connector_put() to release this reference when it is done with the
 * connector.
 *
 * Returns: A reference to the found connector or an ERR_PTR().
 */
struct drm_connector *drm_connector_find_by_fwnode(struct fwnode_handle *fwnode)
{
	struct drm_connector *connector, *found = ERR_PTR(-ENODEV);

	if (!fwnode)
		return ERR_PTR(-ENODEV);

	mutex_lock(&connector_list_lock);

	list_for_each_entry(connector, &connector_list, global_connector_list_entry) {
		if (connector->fwnode == fwnode ||
		    (connector->fwnode && connector->fwnode->secondary == fwnode)) {
			drm_connector_get(connector);
			found = connector;
			break;
		}
	}

	mutex_unlock(&connector_list_lock);

	return found;
}

/**
 * drm_connector_oob_hotplug_event - Report out-of-band hotplug event to connector
 * @connector_fwnode: fwnode_handle to report the event on
 * @status: hot plug detect logical state
 *
 * On some hardware a hotplug event notification may come from outside the display
 * driver / device. An example of this is some USB Type-C setups where the hardware
 * muxes the DisplayPort data and aux-lines but does not pass the altmode HPD
 * status bit to the GPU's DP HPD pin.
 *
 * This function can be used to report these out-of-band events after obtaining
 * a drm_connector reference through calling drm_connector_find_by_fwnode().
 */
void drm_connector_oob_hotplug_event(struct fwnode_handle *connector_fwnode,
				     enum drm_connector_status status)
{
	struct drm_connector *connector;

	connector = drm_connector_find_by_fwnode(connector_fwnode);
	if (IS_ERR(connector))
		return;

	if (connector->funcs->oob_hotplug_event)
		connector->funcs->oob_hotplug_event(connector, status);

	drm_connector_put(connector);
}
EXPORT_SYMBOL(drm_connector_oob_hotplug_event);


/**
 * DOC: Tile group
 *
 * Tile groups are used to represent tiled monitors with a unique integer
 * identifier. Tiled monitors using DisplayID v1.3 have a unique 8-byte handle,
 * we store this in a tile group, so we have a common identifier for all tiles
 * in a monitor group. The property is called "TILE". Drivers can manage tile
 * groups using drm_mode_create_tile_group(), drm_mode_put_tile_group() and
 * drm_mode_get_tile_group(). But this is only needed for internal panels where
 * the tile group information is exposed through a non-standard way.
 */

static void drm_tile_group_free(struct kref *kref)
{
	struct drm_tile_group *tg = container_of(kref, struct drm_tile_group, refcount);
	struct drm_device *dev = tg->dev;

	mutex_lock(&dev->mode_config.idr_mutex);
	idr_remove(&dev->mode_config.tile_idr, tg->id);
	mutex_unlock(&dev->mode_config.idr_mutex);
	kfree(tg);
}

/**
 * drm_mode_put_tile_group - drop a reference to a tile group.
 * @dev: DRM device
 * @tg: tile group to drop reference to.
 *
 * drop reference to tile group and free if 0.
 */
void drm_mode_put_tile_group(struct drm_device *dev,
			     struct drm_tile_group *tg)
{
	kref_put(&tg->refcount, drm_tile_group_free);
}
EXPORT_SYMBOL(drm_mode_put_tile_group);

/**
 * drm_mode_get_tile_group - get a reference to an existing tile group
 * @dev: DRM device
 * @topology: 8-bytes unique per monitor.
 *
 * Use the unique bytes to get a reference to an existing tile group.
 *
 * RETURNS:
 * tile group or NULL if not found.
 */
struct drm_tile_group *drm_mode_get_tile_group(struct drm_device *dev,
					       const char topology[8])
{
	struct drm_tile_group *tg;
	int id;

	mutex_lock(&dev->mode_config.idr_mutex);
	idr_for_each_entry(&dev->mode_config.tile_idr, tg, id) {
		if (!memcmp(tg->group_data, topology, 8)) {
			if (!kref_get_unless_zero(&tg->refcount))
				tg = NULL;
			mutex_unlock(&dev->mode_config.idr_mutex);
			return tg;
		}
	}
	mutex_unlock(&dev->mode_config.idr_mutex);
	return NULL;
}
EXPORT_SYMBOL(drm_mode_get_tile_group);

/**
 * drm_mode_create_tile_group - create a tile group from a displayid description
 * @dev: DRM device
 * @topology: 8-bytes unique per monitor.
 *
 * Create a tile group for the unique monitor, and get a unique
 * identifier for the tile group.
 *
 * RETURNS:
 * new tile group or NULL.
 */
struct drm_tile_group *drm_mode_create_tile_group(struct drm_device *dev,
						  const char topology[8])
{
	struct drm_tile_group *tg;
	int ret;

	tg = kzalloc(sizeof(*tg), GFP_KERNEL);
	if (!tg)
		return NULL;

	kref_init(&tg->refcount);
	memcpy(tg->group_data, topology, 8);
	tg->dev = dev;

	mutex_lock(&dev->mode_config.idr_mutex);
	ret = idr_alloc(&dev->mode_config.tile_idr, tg, 1, 0, GFP_KERNEL);
	if (ret >= 0) {
		tg->id = ret;
	} else {
		kfree(tg);
		tg = NULL;
	}

	mutex_unlock(&dev->mode_config.idr_mutex);
	return tg;
}
EXPORT_SYMBOL(drm_mode_create_tile_group);<|MERGE_RESOLUTION|>--- conflicted
+++ resolved
@@ -1230,15 +1230,12 @@
 	BIT(DRM_MODE_COLORIMETRY_OPYCC_601) |
 	BIT(DRM_MODE_COLORIMETRY_BT2020_CYCC) |
 	BIT(DRM_MODE_COLORIMETRY_BT2020_YCC);
-<<<<<<< HEAD
-=======
 
 static const struct drm_prop_enum_list broadcast_rgb_names[] = {
 	{ DRM_HDMI_BROADCAST_RGB_AUTO, "Automatic" },
 	{ DRM_HDMI_BROADCAST_RGB_FULL, "Full" },
 	{ DRM_HDMI_BROADCAST_RGB_LIMITED, "Limited 16:235" },
 };
->>>>>>> 2d5404ca
 
 /*
  * drm_hdmi_connector_get_broadcast_rgb_name - Return a string for HDMI connector RGB broadcast selection
