--- conflicted
+++ resolved
@@ -92,11 +92,7 @@
 	 */
 	if (bdev->pool.use_dma_alloc && cc_platform_has(CC_ATTR_GUEST_MEM_ENCRYPT)) {
 		page_flags |= TTM_TT_FLAG_DECRYPTED;
-<<<<<<< HEAD
-		drm_info(ddev, "TT memory decryption enabled.");
-=======
 		drm_info_once(ddev, "TT memory decryption enabled.");
->>>>>>> b48d67c4
 	}
 
 	bo->ttm = bdev->funcs->ttm_tt_create(bo, page_flags);
