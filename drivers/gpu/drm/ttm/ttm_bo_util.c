/* SPDX-License-Identifier: GPL-2.0 OR MIT */
/**************************************************************************
 *
 * Copyright (c) 2007-2009 VMware, Inc., Palo Alto, CA., USA
 * All Rights Reserved.
 *
 * Permission is hereby granted, free of charge, to any person obtaining a
 * copy of this software and associated documentation files (the
 * "Software"), to deal in the Software without restriction, including
 * without limitation the rights to use, copy, modify, merge, publish,
 * distribute, sub license, and/or sell copies of the Software, and to
 * permit persons to whom the Software is furnished to do so, subject to
 * the following conditions:
 *
 * The above copyright notice and this permission notice (including the
 * next paragraph) shall be included in all copies or substantial portions
 * of the Software.
 *
 * THE SOFTWARE IS PROVIDED "AS IS", WITHOUT WARRANTY OF ANY KIND, EXPRESS OR
 * IMPLIED, INCLUDING BUT NOT LIMITED TO THE WARRANTIES OF MERCHANTABILITY,
 * FITNESS FOR A PARTICULAR PURPOSE AND NON-INFRINGEMENT. IN NO EVENT SHALL
 * THE COPYRIGHT HOLDERS, AUTHORS AND/OR ITS SUPPLIERS BE LIABLE FOR ANY CLAIM,
 * DAMAGES OR OTHER LIABILITY, WHETHER IN AN ACTION OF CONTRACT, TORT OR
 * OTHERWISE, ARISING FROM, OUT OF OR IN CONNECTION WITH THE SOFTWARE OR THE
 * USE OR OTHER DEALINGS IN THE SOFTWARE.
 *
 **************************************************************************/
/*
 * Authors: Thomas Hellstrom <thellstrom-at-vmware-dot-com>
 */

#include <drm/ttm/ttm_bo_driver.h>
#include <drm/ttm/ttm_placement.h>
#include <drm/drm_cache.h>
#include <drm/drm_vma_manager.h>
#include <linux/dma-buf-map.h>
#include <linux/io.h>
#include <linux/highmem.h>
#include <linux/wait.h>
#include <linux/slab.h>
#include <linux/vmalloc.h>
#include <linux/module.h>
#include <linux/dma-resv.h>

struct ttm_transfer_obj {
	struct ttm_buffer_object base;
	struct ttm_buffer_object *bo;
};

int ttm_mem_io_reserve(struct ttm_device *bdev,
		       struct ttm_resource *mem)
{
<<<<<<< HEAD
	ttm_bo_mem_put(bo, &bo->mem);
}

int ttm_bo_move_ttm(struct ttm_buffer_object *bo,
		   struct ttm_operation_ctx *ctx,
		    struct ttm_mem_reg *new_mem)
{
	struct ttm_tt *ttm = bo->ttm;
	struct ttm_mem_reg *old_mem = &bo->mem;
	int ret;

	if (old_mem->mem_type != TTM_PL_SYSTEM) {
		ret = ttm_bo_wait(bo, ctx->interruptible, ctx->no_wait_gpu);

		if (unlikely(ret != 0)) {
			if (ret != -ERESTARTSYS)
				pr_err("Failed to expire sync object before unbinding TTM\n");
			return ret;
		}

		ttm_tt_unbind(ttm);
		ttm_bo_free_old_node(bo);
		ttm_flag_masked(&old_mem->placement, TTM_PL_FLAG_SYSTEM,
				TTM_PL_MASK_MEM);
		old_mem->mem_type = TTM_PL_SYSTEM;
	}

	ret = ttm_tt_set_placement_caching(ttm, new_mem->placement);
	if (unlikely(ret != 0))
		return ret;

	if (new_mem->mem_type != TTM_PL_SYSTEM) {
		ret = ttm_tt_bind(ttm, new_mem, ctx);
		if (unlikely(ret != 0))
			return ret;
	}

	*old_mem = *new_mem;
	new_mem->mm_node = NULL;

	return 0;
}
EXPORT_SYMBOL(ttm_bo_move_ttm);

int ttm_mem_io_lock(struct ttm_mem_type_manager *man, bool interruptible)
{
	if (likely(!man->use_io_reserve_lru))
=======
	if (mem->bus.offset || mem->bus.addr)
>>>>>>> 7d2a07b7
		return 0;

	mem->bus.is_iomem = false;
	if (!bdev->funcs->io_mem_reserve)
		return 0;

	return bdev->funcs->io_mem_reserve(bdev, mem);
}

void ttm_mem_io_free(struct ttm_device *bdev,
		     struct ttm_resource *mem)
{
<<<<<<< HEAD
	if (likely(!man->use_io_reserve_lru))
		return;

	mutex_unlock(&man->io_reserve_mutex);
}

static int ttm_mem_io_evict(struct ttm_mem_type_manager *man)
{
	struct ttm_buffer_object *bo;

	bo = list_first_entry_or_null(&man->io_reserve_lru,
				      struct ttm_buffer_object,
				      io_reserve_lru);
	if (!bo)
		return -ENOSPC;

	list_del_init(&bo->io_reserve_lru);
	ttm_bo_unmap_virtual_locked(bo);
	return 0;
}

int ttm_mem_io_reserve(struct ttm_bo_device *bdev,
		       struct ttm_mem_reg *mem)
{
	struct ttm_mem_type_manager *man = &bdev->man[mem->mem_type];
	int ret;

	if (mem->bus.io_reserved_count++)
		return 0;

	if (!bdev->driver->io_mem_reserve)
		return 0;

retry:
	ret = bdev->driver->io_mem_reserve(bdev, mem);
	if (ret == -ENOSPC) {
		ret = ttm_mem_io_evict(man);
		if (ret == 0)
			goto retry;
	}
	return ret;
}

void ttm_mem_io_free(struct ttm_bo_device *bdev,
		     struct ttm_mem_reg *mem)
{
	if (--mem->bus.io_reserved_count)
		return;

	if (!bdev->driver->io_mem_free)
		return;

	bdev->driver->io_mem_free(bdev, mem);
}

int ttm_mem_io_reserve_vm(struct ttm_buffer_object *bo)
{
	struct ttm_mem_type_manager *man = &bo->bdev->man[bo->mem.mem_type];
	struct ttm_mem_reg *mem = &bo->mem;
	int ret;

	if (mem->bus.io_reserved_vm)
		return 0;

	ret = ttm_mem_io_reserve(bo->bdev, mem);
	if (unlikely(ret != 0))
		return ret;
	mem->bus.io_reserved_vm = true;
	if (man->use_io_reserve_lru)
		list_add_tail(&bo->io_reserve_lru,
			      &man->io_reserve_lru);
	return 0;
}

void ttm_mem_io_free_vm(struct ttm_buffer_object *bo)
{
	struct ttm_mem_reg *mem = &bo->mem;

	if (!mem->bus.io_reserved_vm)
		return;

	mem->bus.io_reserved_vm = false;
	list_del_init(&bo->io_reserve_lru);
	ttm_mem_io_free(bo->bdev, mem);
}

static int ttm_mem_reg_ioremap(struct ttm_bo_device *bdev,
			       struct ttm_mem_reg *mem,
			       void **virtual)
{
	struct ttm_mem_type_manager *man = &bdev->man[mem->mem_type];
	int ret;
	void *addr;

	*virtual = NULL;
	(void) ttm_mem_io_lock(man, false);
	ret = ttm_mem_io_reserve(bdev, mem);
	ttm_mem_io_unlock(man);
	if (ret || !mem->bus.is_iomem)
		return ret;

	if (mem->bus.addr) {
		addr = mem->bus.addr;
	} else {
		if (mem->placement & TTM_PL_FLAG_WC)
			addr = ioremap_wc(mem->bus.base + mem->bus.offset,
					  mem->bus.size);
		else
			addr = ioremap(mem->bus.base + mem->bus.offset,
				       mem->bus.size);
		if (!addr) {
			(void) ttm_mem_io_lock(man, false);
			ttm_mem_io_free(bdev, mem);
			ttm_mem_io_unlock(man);
			return -ENOMEM;
		}
	}
	*virtual = addr;
	return 0;
}

static void ttm_mem_reg_iounmap(struct ttm_bo_device *bdev,
				struct ttm_mem_reg *mem,
				void *virtual)
{
	struct ttm_mem_type_manager *man;

	man = &bdev->man[mem->mem_type];

	if (virtual && mem->bus.addr == NULL)
		iounmap(virtual);
	(void) ttm_mem_io_lock(man, false);
	ttm_mem_io_free(bdev, mem);
	ttm_mem_io_unlock(man);
}

static int ttm_copy_io_page(void *dst, void *src, unsigned long page)
{
	uint32_t *dstP =
	    (uint32_t *) ((unsigned long)dst + (page << PAGE_SHIFT));
	uint32_t *srcP =
	    (uint32_t *) ((unsigned long)src + (page << PAGE_SHIFT));

	int i;
	for (i = 0; i < PAGE_SIZE / sizeof(uint32_t); ++i)
		iowrite32(ioread32(srcP++), dstP++);
	return 0;
=======
	if (!mem)
		return;

	if (!mem->bus.offset && !mem->bus.addr)
		return;

	if (bdev->funcs->io_mem_free)
		bdev->funcs->io_mem_free(bdev, mem);

	mem->bus.offset = 0;
	mem->bus.addr = NULL;
>>>>>>> 7d2a07b7
}

/**
 * ttm_move_memcpy - Helper to perform a memcpy ttm move operation.
 * @bo: The struct ttm_buffer_object.
 * @new_mem: The struct ttm_resource we're moving to (copy destination).
 * @new_iter: A struct ttm_kmap_iter representing the destination resource.
 * @src_iter: A struct ttm_kmap_iter representing the source resource.
 *
 * This function is intended to be able to move out async under a
 * dma-fence if desired.
 */
void ttm_move_memcpy(struct ttm_buffer_object *bo,
		     u32 num_pages,
		     struct ttm_kmap_iter *dst_iter,
		     struct ttm_kmap_iter *src_iter)
{
	const struct ttm_kmap_iter_ops *dst_ops = dst_iter->ops;
	const struct ttm_kmap_iter_ops *src_ops = src_iter->ops;
	struct ttm_tt *ttm = bo->ttm;
	struct dma_buf_map src_map, dst_map;
	pgoff_t i;

	/* Single TTM move. NOP */
	if (dst_ops->maps_tt && src_ops->maps_tt)
		return;

	/* Don't move nonexistent data. Clear destination instead. */
	if (src_ops->maps_tt && (!ttm || !ttm_tt_is_populated(ttm))) {
		if (ttm && !(ttm->page_flags & TTM_PAGE_FLAG_ZERO_ALLOC))
			return;

		for (i = 0; i < num_pages; ++i) {
			dst_ops->map_local(dst_iter, &dst_map, i);
			if (dst_map.is_iomem)
				memset_io(dst_map.vaddr_iomem, 0, PAGE_SIZE);
			else
				memset(dst_map.vaddr, 0, PAGE_SIZE);
			if (dst_ops->unmap_local)
				dst_ops->unmap_local(dst_iter, &dst_map);
		}
		return;
	}

	for (i = 0; i < num_pages; ++i) {
		dst_ops->map_local(dst_iter, &dst_map, i);
		src_ops->map_local(src_iter, &src_map, i);

		drm_memcpy_from_wc(&dst_map, &src_map, PAGE_SIZE);

		if (src_ops->unmap_local)
			src_ops->unmap_local(src_iter, &src_map);
		if (dst_ops->unmap_local)
			dst_ops->unmap_local(dst_iter, &dst_map);
	}
}
EXPORT_SYMBOL(ttm_move_memcpy);

int ttm_bo_move_memcpy(struct ttm_buffer_object *bo,
		       struct ttm_operation_ctx *ctx,
		       struct ttm_resource *dst_mem)
{
	struct ttm_device *bdev = bo->bdev;
	struct ttm_resource_manager *dst_man =
		ttm_manager_type(bo->bdev, dst_mem->mem_type);
	struct ttm_tt *ttm = bo->ttm;
	struct ttm_resource *src_mem = bo->resource;
	struct ttm_resource_manager *src_man =
		ttm_manager_type(bdev, src_mem->mem_type);
	struct ttm_resource src_copy = *src_mem;
	union {
		struct ttm_kmap_iter_tt tt;
		struct ttm_kmap_iter_linear_io io;
	} _dst_iter, _src_iter;
	struct ttm_kmap_iter *dst_iter, *src_iter;
	int ret = 0;

	if (ttm && ((ttm->page_flags & TTM_PAGE_FLAG_SWAPPED) ||
		    dst_man->use_tt)) {
		ret = ttm_tt_populate(bdev, ttm, ctx);
		if (ret)
			return ret;
	}

	dst_iter = ttm_kmap_iter_linear_io_init(&_dst_iter.io, bdev, dst_mem);
	if (PTR_ERR(dst_iter) == -EINVAL && dst_man->use_tt)
		dst_iter = ttm_kmap_iter_tt_init(&_dst_iter.tt, bo->ttm);
	if (IS_ERR(dst_iter))
		return PTR_ERR(dst_iter);

	src_iter = ttm_kmap_iter_linear_io_init(&_src_iter.io, bdev, src_mem);
	if (PTR_ERR(src_iter) == -EINVAL && src_man->use_tt)
		src_iter = ttm_kmap_iter_tt_init(&_src_iter.tt, bo->ttm);
	if (IS_ERR(src_iter)) {
		ret = PTR_ERR(src_iter);
		goto out_src_iter;
	}

	ttm_move_memcpy(bo, dst_mem->num_pages, dst_iter, src_iter);
	src_copy = *src_mem;
	ttm_bo_move_sync_cleanup(bo, dst_mem);

	if (!src_iter->ops->maps_tt)
		ttm_kmap_iter_linear_io_fini(&_src_iter.io, bdev, &src_copy);
out_src_iter:
	if (!dst_iter->ops->maps_tt)
		ttm_kmap_iter_linear_io_fini(&_dst_iter.io, bdev, dst_mem);

	return ret;
}
EXPORT_SYMBOL(ttm_bo_move_memcpy);

static void ttm_transfered_destroy(struct ttm_buffer_object *bo)
{
	struct ttm_transfer_obj *fbo;

	fbo = container_of(bo, struct ttm_transfer_obj, base);
	ttm_bo_put(fbo->bo);
	kfree(fbo);
}

/**
 * ttm_buffer_object_transfer
 *
 * @bo: A pointer to a struct ttm_buffer_object.
 * @new_obj: A pointer to a pointer to a newly created ttm_buffer_object,
 * holding the data of @bo with the old placement.
 *
 * This is a utility function that may be called after an accelerated move
 * has been scheduled. A new buffer object is created as a placeholder for
 * the old data while it's being copied. When that buffer object is idle,
 * it can be destroyed, releasing the space of the old placement.
 * Returns:
 * !0: Failure.
 */

static int ttm_buffer_object_transfer(struct ttm_buffer_object *bo,
				      struct ttm_buffer_object **new_obj)
{
	struct ttm_transfer_obj *fbo;
	int ret;

	fbo = kmalloc(sizeof(*fbo), GFP_KERNEL);
	if (!fbo)
		return -ENOMEM;

	fbo->base = *bo;

	ttm_bo_get(bo);
	fbo->bo = bo;

	/**
	 * Fix up members that we shouldn't copy directly:
	 * TODO: Explicit member copy would probably be better here.
	 */

<<<<<<< HEAD
	atomic_inc(&ttm_bo_glob.bo_count);
	INIT_LIST_HEAD(&fbo->base.ddestroy);
	INIT_LIST_HEAD(&fbo->base.lru);
	INIT_LIST_HEAD(&fbo->base.swap);
	INIT_LIST_HEAD(&fbo->base.io_reserve_lru);
=======
	atomic_inc(&ttm_glob.bo_count);
	INIT_LIST_HEAD(&fbo->base.ddestroy);
	INIT_LIST_HEAD(&fbo->base.lru);
>>>>>>> 7d2a07b7
	fbo->base.moving = NULL;
	drm_vma_node_reset(&fbo->base.base.vma_node);

	kref_init(&fbo->base.kref);
	fbo->base.destroy = &ttm_transfered_destroy;
<<<<<<< HEAD
	fbo->base.acc_size = 0;
=======
	fbo->base.pin_count = 0;
>>>>>>> 7d2a07b7
	if (bo->type != ttm_bo_type_sg)
		fbo->base.base.resv = &fbo->base.base._resv;

	dma_resv_init(&fbo->base.base._resv);
	fbo->base.base.dev = NULL;
	ret = dma_resv_trylock(&fbo->base.base._resv);
	WARN_ON(!ret);

	ttm_bo_move_to_lru_tail_unlocked(&fbo->base);

	*new_obj = &fbo->base;
	return 0;
}

pgprot_t ttm_io_prot(struct ttm_buffer_object *bo, struct ttm_resource *res,
		     pgprot_t tmp)
{
	struct ttm_resource_manager *man;
	enum ttm_caching caching;

	man = ttm_manager_type(bo->bdev, res->mem_type);
	caching = man->use_tt ? bo->ttm->caching : res->bus.caching;

	return ttm_prot_from_caching(caching, tmp);
}
EXPORT_SYMBOL(ttm_io_prot);

static int ttm_bo_ioremap(struct ttm_buffer_object *bo,
			  unsigned long offset,
			  unsigned long size,
			  struct ttm_bo_kmap_obj *map)
{
	struct ttm_resource *mem = bo->resource;

	if (bo->resource->bus.addr) {
		map->bo_kmap_type = ttm_bo_map_premapped;
		map->virtual = ((u8 *)bo->resource->bus.addr) + offset;
	} else {
		resource_size_t res = bo->resource->bus.offset + offset;

		map->bo_kmap_type = ttm_bo_map_iomap;
<<<<<<< HEAD
		if (mem->placement & TTM_PL_FLAG_WC)
			map->virtual = ioremap_wc(bo->mem.bus.base +
						  bo->mem.bus.offset + offset,
						  size);
		else
			map->virtual = ioremap(bo->mem.bus.base +
					       bo->mem.bus.offset + offset,
					       size);
=======
		if (mem->bus.caching == ttm_write_combined)
			map->virtual = ioremap_wc(res, size);
#ifdef CONFIG_X86
		else if (mem->bus.caching == ttm_cached)
			map->virtual = ioremap_cache(res, size);
#endif
		else
			map->virtual = ioremap(res, size);
>>>>>>> 7d2a07b7
	}
	return (!map->virtual) ? -ENOMEM : 0;
}

static int ttm_bo_kmap_ttm(struct ttm_buffer_object *bo,
			   unsigned long start_page,
			   unsigned long num_pages,
			   struct ttm_bo_kmap_obj *map)
{
	struct ttm_resource *mem = bo->resource;
	struct ttm_operation_ctx ctx = {
		.interruptible = false,
		.no_wait_gpu = false
	};
	struct ttm_tt *ttm = bo->ttm;
	pgprot_t prot;
	int ret;

	BUG_ON(!ttm);

	ret = ttm_tt_populate(bo->bdev, ttm, &ctx);
	if (ret)
		return ret;

	if (num_pages == 1 && ttm->caching == ttm_cached) {
		/*
		 * We're mapping a single page, and the desired
		 * page protection is consistent with the bo.
		 */

		map->bo_kmap_type = ttm_bo_map_kmap;
		map->page = ttm->pages[start_page];
		map->virtual = kmap(map->page);
	} else {
		/*
		 * We need to use vmap to get the desired page protection
		 * or to make the buffer object look contiguous.
		 */
		prot = ttm_io_prot(bo, mem, PAGE_KERNEL);
		map->bo_kmap_type = ttm_bo_map_vmap;
		map->virtual = vmap(ttm->pages + start_page, num_pages,
				    0, prot);
	}
	return (!map->virtual) ? -ENOMEM : 0;
}

int ttm_bo_kmap(struct ttm_buffer_object *bo,
		unsigned long start_page, unsigned long num_pages,
		struct ttm_bo_kmap_obj *map)
{
	unsigned long offset, size;
	int ret;

	map->virtual = NULL;
	map->bo = bo;
	if (num_pages > bo->resource->num_pages)
		return -EINVAL;
	if ((start_page + num_pages) > bo->resource->num_pages)
		return -EINVAL;

	ret = ttm_mem_io_reserve(bo->bdev, bo->resource);
	if (ret)
		return ret;
	if (!bo->resource->bus.is_iomem) {
		return ttm_bo_kmap_ttm(bo, start_page, num_pages, map);
	} else {
		offset = start_page << PAGE_SHIFT;
		size = num_pages << PAGE_SHIFT;
		return ttm_bo_ioremap(bo, offset, size, map);
	}
}
EXPORT_SYMBOL(ttm_bo_kmap);

void ttm_bo_kunmap(struct ttm_bo_kmap_obj *map)
{
	if (!map->virtual)
		return;
	switch (map->bo_kmap_type) {
	case ttm_bo_map_iomap:
		iounmap(map->virtual);
		break;
	case ttm_bo_map_vmap:
		vunmap(map->virtual);
		break;
	case ttm_bo_map_kmap:
		kunmap(map->page);
		break;
	case ttm_bo_map_premapped:
		break;
	default:
		BUG();
	}
	ttm_mem_io_free(map->bo->bdev, map->bo->resource);
	map->virtual = NULL;
	map->page = NULL;
}
EXPORT_SYMBOL(ttm_bo_kunmap);

int ttm_bo_vmap(struct ttm_buffer_object *bo, struct dma_buf_map *map)
{
	struct ttm_resource *mem = bo->resource;
	int ret;

<<<<<<< HEAD
	dma_resv_add_excl_fence(bo->base.resv, fence);
	if (evict) {
		ret = ttm_bo_wait(bo, false, false);
		if (ret)
			return ret;
=======
	ret = ttm_mem_io_reserve(bo->bdev, mem);
	if (ret)
		return ret;
>>>>>>> 7d2a07b7

	if (mem->bus.is_iomem) {
		void __iomem *vaddr_iomem;

		if (mem->bus.addr)
			vaddr_iomem = (void __iomem *)mem->bus.addr;
		else if (mem->bus.caching == ttm_write_combined)
			vaddr_iomem = ioremap_wc(mem->bus.offset,
						 bo->base.size);
#ifdef CONFIG_X86
		else if (mem->bus.caching == ttm_cached)
			vaddr_iomem = ioremap_cache(mem->bus.offset,
						  bo->base.size);
#endif
		else
			vaddr_iomem = ioremap(mem->bus.offset, bo->base.size);

		if (!vaddr_iomem)
			return -ENOMEM;

		dma_buf_map_set_vaddr_iomem(map, vaddr_iomem);

	} else {
		struct ttm_operation_ctx ctx = {
			.interruptible = false,
			.no_wait_gpu = false
		};
		struct ttm_tt *ttm = bo->ttm;
		pgprot_t prot;
		void *vaddr;

		ret = ttm_tt_populate(bo->bdev, ttm, &ctx);
		if (ret)
			return ret;

<<<<<<< HEAD
		dma_resv_add_excl_fence(&ghost_obj->base._resv, fence);

		/**
		 * If we're not moving to fixed memory, the TTM object
		 * needs to stay alive. Otherwhise hang it on the ghost
		 * bo to be unbound and destroyed.
=======
		/*
		 * We need to use vmap to get the desired page protection
		 * or to make the buffer object look contiguous.
>>>>>>> 7d2a07b7
		 */
		prot = ttm_io_prot(bo, mem, PAGE_KERNEL);
		vaddr = vmap(ttm->pages, ttm->num_pages, 0, prot);
		if (!vaddr)
			return -ENOMEM;

<<<<<<< HEAD
		if (!(man->flags & TTM_MEMTYPE_FLAG_FIXED))
			ghost_obj->ttm = NULL;
		else
			bo->ttm = NULL;

		dma_resv_unlock(&ghost_obj->base._resv);
		ttm_bo_put(ghost_obj);
=======
		dma_buf_map_set_vaddr(map, vaddr);
>>>>>>> 7d2a07b7
	}

	return 0;
}
EXPORT_SYMBOL(ttm_bo_vmap);

void ttm_bo_vunmap(struct ttm_buffer_object *bo, struct dma_buf_map *map)
{
	struct ttm_resource *mem = bo->resource;

	if (dma_buf_map_is_null(map))
		return;

	if (!map->is_iomem)
		vunmap(map->vaddr);
	else if (!mem->bus.addr)
		iounmap(map->vaddr_iomem);
	dma_buf_map_clear(map);

	ttm_mem_io_free(bo->bdev, bo->resource);
}
EXPORT_SYMBOL(ttm_bo_vunmap);

static int ttm_bo_wait_free_node(struct ttm_buffer_object *bo,
				 bool dst_use_tt)
{
	int ret;
	ret = ttm_bo_wait(bo, false, false);
	if (ret)
		return ret;

<<<<<<< HEAD
	dma_resv_add_excl_fence(bo->base.resv, fence);
=======
	if (!dst_use_tt)
		ttm_bo_tt_destroy(bo);
	ttm_resource_free(bo, &bo->resource);
	return 0;
}
>>>>>>> 7d2a07b7

static int ttm_bo_move_to_ghost(struct ttm_buffer_object *bo,
				struct dma_fence *fence,
				bool dst_use_tt)
{
	struct ttm_buffer_object *ghost_obj;
	int ret;

	/**
	 * This should help pipeline ordinary buffer moves.
	 *
	 * Hang old buffer memory on a new buffer object,
	 * and leave it to be released when the GPU
	 * operation has completed.
	 */

	dma_fence_put(bo->moving);
	bo->moving = dma_fence_get(fence);

	ret = ttm_buffer_object_transfer(bo, &ghost_obj);
	if (ret)
		return ret;

<<<<<<< HEAD
		dma_resv_add_excl_fence(&ghost_obj->base._resv, fence);
=======
	dma_resv_add_excl_fence(&ghost_obj->base._resv, fence);
>>>>>>> 7d2a07b7

	/**
	 * If we're not moving to fixed memory, the TTM object
	 * needs to stay alive. Otherwhise hang it on the ghost
	 * bo to be unbound and destroyed.
	 */

	if (dst_use_tt)
		ghost_obj->ttm = NULL;
	else
		bo->ttm = NULL;
	bo->resource = NULL;

<<<<<<< HEAD
		dma_resv_unlock(&ghost_obj->base._resv);
		ttm_bo_put(ghost_obj);
=======
	dma_resv_unlock(&ghost_obj->base._resv);
	ttm_bo_put(ghost_obj);
	return 0;
}
>>>>>>> 7d2a07b7

static void ttm_bo_move_pipeline_evict(struct ttm_buffer_object *bo,
				       struct dma_fence *fence)
{
	struct ttm_device *bdev = bo->bdev;
	struct ttm_resource_manager *from;

	from = ttm_manager_type(bdev, bo->resource->mem_type);

	/**
	 * BO doesn't have a TTM we need to bind/unbind. Just remember
	 * this eviction and free up the allocation
	 */
	spin_lock(&from->move_lock);
	if (!from->move || dma_fence_is_later(fence, from->move)) {
		dma_fence_put(from->move);
		from->move = dma_fence_get(fence);
	}
	spin_unlock(&from->move_lock);

	ttm_resource_free(bo, &bo->resource);

	dma_fence_put(bo->moving);
	bo->moving = dma_fence_get(fence);
}

int ttm_bo_move_accel_cleanup(struct ttm_buffer_object *bo,
			      struct dma_fence *fence,
			      bool evict,
			      bool pipeline,
			      struct ttm_resource *new_mem)
{
	struct ttm_device *bdev = bo->bdev;
	struct ttm_resource_manager *from = ttm_manager_type(bdev, bo->resource->mem_type);
	struct ttm_resource_manager *man = ttm_manager_type(bdev, new_mem->mem_type);
	int ret = 0;

	dma_resv_add_excl_fence(bo->base.resv, fence);
	if (!evict)
		ret = ttm_bo_move_to_ghost(bo, fence, man->use_tt);
	else if (!from->use_tt && pipeline)
		ttm_bo_move_pipeline_evict(bo, fence);
	else
		ret = ttm_bo_wait_free_node(bo, man->use_tt);

	if (ret)
		return ret;

	ttm_bo_assign_mem(bo, new_mem);

	return 0;
}
EXPORT_SYMBOL(ttm_bo_move_accel_cleanup);

/**
 * ttm_bo_pipeline_gutting - purge the contents of a bo
 * @bo: The buffer object
 *
 * Purge the contents of a bo, async if the bo is not idle.
 * After a successful call, the bo is left unpopulated in
 * system placement. The function may wait uninterruptible
 * for idle on OOM.
 *
 * Return: 0 if successful, negative error code on failure.
 */
int ttm_bo_pipeline_gutting(struct ttm_buffer_object *bo)
{
	static const struct ttm_place sys_mem = { .mem_type = TTM_PL_SYSTEM };
	struct ttm_buffer_object *ghost;
	struct ttm_resource *sys_res;
	struct ttm_tt *ttm;
	int ret;

	ret = ttm_resource_alloc(bo, &sys_mem, &sys_res);
	if (ret)
		return ret;

<<<<<<< HEAD
=======
	/* If already idle, no need for ghost object dance. */
	ret = ttm_bo_wait(bo, false, true);
	if (ret != -EBUSY) {
		if (!bo->ttm) {
			/* See comment below about clearing. */
			ret = ttm_tt_create(bo, true);
			if (ret)
				goto error_free_sys_mem;
		} else {
			ttm_tt_unpopulate(bo->bdev, bo->ttm);
			if (bo->type == ttm_bo_type_device)
				ttm_tt_mark_for_clear(bo->ttm);
		}
		ttm_resource_free(bo, &bo->resource);
		ttm_bo_assign_mem(bo, sys_res);
		return 0;
	}

	/*
	 * We need an unpopulated ttm_tt after giving our current one,
	 * if any, to the ghost object. And we can't afford to fail
	 * creating one *after* the operation. If the bo subsequently gets
	 * resurrected, make sure it's cleared (if ttm_bo_type_device)
	 * to avoid leaking sensitive information to user-space.
	 */

	ttm = bo->ttm;
	bo->ttm = NULL;
	ret = ttm_tt_create(bo, true);
	swap(bo->ttm, ttm);
	if (ret)
		goto error_free_sys_mem;

	ret = ttm_buffer_object_transfer(bo, &ghost);
	if (ret)
		goto error_destroy_tt;

>>>>>>> 7d2a07b7
	ret = dma_resv_copy_fences(&ghost->base._resv, bo->base.resv);
	/* Last resort, wait for the BO to be idle when we are OOM */
	if (ret)
		ttm_bo_wait(bo, false, false);

<<<<<<< HEAD
	memset(&bo->mem, 0, sizeof(bo->mem));
	bo->mem.mem_type = TTM_PL_SYSTEM;
	bo->ttm = NULL;

=======
>>>>>>> 7d2a07b7
	dma_resv_unlock(&ghost->base._resv);
	ttm_bo_put(ghost);
	bo->ttm = ttm;
	bo->resource = NULL;
	ttm_bo_assign_mem(bo, sys_res);
	return 0;

error_destroy_tt:
	ttm_tt_destroy(bo->bdev, ttm);

error_free_sys_mem:
	ttm_resource_free(bo, &sys_res);
	return ret;
}<|MERGE_RESOLUTION|>--- conflicted
+++ resolved
@@ -50,57 +50,7 @@
 int ttm_mem_io_reserve(struct ttm_device *bdev,
 		       struct ttm_resource *mem)
 {
-<<<<<<< HEAD
-	ttm_bo_mem_put(bo, &bo->mem);
-}
-
-int ttm_bo_move_ttm(struct ttm_buffer_object *bo,
-		   struct ttm_operation_ctx *ctx,
-		    struct ttm_mem_reg *new_mem)
-{
-	struct ttm_tt *ttm = bo->ttm;
-	struct ttm_mem_reg *old_mem = &bo->mem;
-	int ret;
-
-	if (old_mem->mem_type != TTM_PL_SYSTEM) {
-		ret = ttm_bo_wait(bo, ctx->interruptible, ctx->no_wait_gpu);
-
-		if (unlikely(ret != 0)) {
-			if (ret != -ERESTARTSYS)
-				pr_err("Failed to expire sync object before unbinding TTM\n");
-			return ret;
-		}
-
-		ttm_tt_unbind(ttm);
-		ttm_bo_free_old_node(bo);
-		ttm_flag_masked(&old_mem->placement, TTM_PL_FLAG_SYSTEM,
-				TTM_PL_MASK_MEM);
-		old_mem->mem_type = TTM_PL_SYSTEM;
-	}
-
-	ret = ttm_tt_set_placement_caching(ttm, new_mem->placement);
-	if (unlikely(ret != 0))
-		return ret;
-
-	if (new_mem->mem_type != TTM_PL_SYSTEM) {
-		ret = ttm_tt_bind(ttm, new_mem, ctx);
-		if (unlikely(ret != 0))
-			return ret;
-	}
-
-	*old_mem = *new_mem;
-	new_mem->mm_node = NULL;
-
-	return 0;
-}
-EXPORT_SYMBOL(ttm_bo_move_ttm);
-
-int ttm_mem_io_lock(struct ttm_mem_type_manager *man, bool interruptible)
-{
-	if (likely(!man->use_io_reserve_lru))
-=======
 	if (mem->bus.offset || mem->bus.addr)
->>>>>>> 7d2a07b7
 		return 0;
 
 	mem->bus.is_iomem = false;
@@ -113,155 +63,6 @@
 void ttm_mem_io_free(struct ttm_device *bdev,
 		     struct ttm_resource *mem)
 {
-<<<<<<< HEAD
-	if (likely(!man->use_io_reserve_lru))
-		return;
-
-	mutex_unlock(&man->io_reserve_mutex);
-}
-
-static int ttm_mem_io_evict(struct ttm_mem_type_manager *man)
-{
-	struct ttm_buffer_object *bo;
-
-	bo = list_first_entry_or_null(&man->io_reserve_lru,
-				      struct ttm_buffer_object,
-				      io_reserve_lru);
-	if (!bo)
-		return -ENOSPC;
-
-	list_del_init(&bo->io_reserve_lru);
-	ttm_bo_unmap_virtual_locked(bo);
-	return 0;
-}
-
-int ttm_mem_io_reserve(struct ttm_bo_device *bdev,
-		       struct ttm_mem_reg *mem)
-{
-	struct ttm_mem_type_manager *man = &bdev->man[mem->mem_type];
-	int ret;
-
-	if (mem->bus.io_reserved_count++)
-		return 0;
-
-	if (!bdev->driver->io_mem_reserve)
-		return 0;
-
-retry:
-	ret = bdev->driver->io_mem_reserve(bdev, mem);
-	if (ret == -ENOSPC) {
-		ret = ttm_mem_io_evict(man);
-		if (ret == 0)
-			goto retry;
-	}
-	return ret;
-}
-
-void ttm_mem_io_free(struct ttm_bo_device *bdev,
-		     struct ttm_mem_reg *mem)
-{
-	if (--mem->bus.io_reserved_count)
-		return;
-
-	if (!bdev->driver->io_mem_free)
-		return;
-
-	bdev->driver->io_mem_free(bdev, mem);
-}
-
-int ttm_mem_io_reserve_vm(struct ttm_buffer_object *bo)
-{
-	struct ttm_mem_type_manager *man = &bo->bdev->man[bo->mem.mem_type];
-	struct ttm_mem_reg *mem = &bo->mem;
-	int ret;
-
-	if (mem->bus.io_reserved_vm)
-		return 0;
-
-	ret = ttm_mem_io_reserve(bo->bdev, mem);
-	if (unlikely(ret != 0))
-		return ret;
-	mem->bus.io_reserved_vm = true;
-	if (man->use_io_reserve_lru)
-		list_add_tail(&bo->io_reserve_lru,
-			      &man->io_reserve_lru);
-	return 0;
-}
-
-void ttm_mem_io_free_vm(struct ttm_buffer_object *bo)
-{
-	struct ttm_mem_reg *mem = &bo->mem;
-
-	if (!mem->bus.io_reserved_vm)
-		return;
-
-	mem->bus.io_reserved_vm = false;
-	list_del_init(&bo->io_reserve_lru);
-	ttm_mem_io_free(bo->bdev, mem);
-}
-
-static int ttm_mem_reg_ioremap(struct ttm_bo_device *bdev,
-			       struct ttm_mem_reg *mem,
-			       void **virtual)
-{
-	struct ttm_mem_type_manager *man = &bdev->man[mem->mem_type];
-	int ret;
-	void *addr;
-
-	*virtual = NULL;
-	(void) ttm_mem_io_lock(man, false);
-	ret = ttm_mem_io_reserve(bdev, mem);
-	ttm_mem_io_unlock(man);
-	if (ret || !mem->bus.is_iomem)
-		return ret;
-
-	if (mem->bus.addr) {
-		addr = mem->bus.addr;
-	} else {
-		if (mem->placement & TTM_PL_FLAG_WC)
-			addr = ioremap_wc(mem->bus.base + mem->bus.offset,
-					  mem->bus.size);
-		else
-			addr = ioremap(mem->bus.base + mem->bus.offset,
-				       mem->bus.size);
-		if (!addr) {
-			(void) ttm_mem_io_lock(man, false);
-			ttm_mem_io_free(bdev, mem);
-			ttm_mem_io_unlock(man);
-			return -ENOMEM;
-		}
-	}
-	*virtual = addr;
-	return 0;
-}
-
-static void ttm_mem_reg_iounmap(struct ttm_bo_device *bdev,
-				struct ttm_mem_reg *mem,
-				void *virtual)
-{
-	struct ttm_mem_type_manager *man;
-
-	man = &bdev->man[mem->mem_type];
-
-	if (virtual && mem->bus.addr == NULL)
-		iounmap(virtual);
-	(void) ttm_mem_io_lock(man, false);
-	ttm_mem_io_free(bdev, mem);
-	ttm_mem_io_unlock(man);
-}
-
-static int ttm_copy_io_page(void *dst, void *src, unsigned long page)
-{
-	uint32_t *dstP =
-	    (uint32_t *) ((unsigned long)dst + (page << PAGE_SHIFT));
-	uint32_t *srcP =
-	    (uint32_t *) ((unsigned long)src + (page << PAGE_SHIFT));
-
-	int i;
-	for (i = 0; i < PAGE_SIZE / sizeof(uint32_t); ++i)
-		iowrite32(ioread32(srcP++), dstP++);
-	return 0;
-=======
 	if (!mem)
 		return;
 
@@ -273,7 +74,6 @@
 
 	mem->bus.offset = 0;
 	mem->bus.addr = NULL;
->>>>>>> 7d2a07b7
 }
 
 /**
@@ -430,27 +230,15 @@
 	 * TODO: Explicit member copy would probably be better here.
 	 */
 
-<<<<<<< HEAD
-	atomic_inc(&ttm_bo_glob.bo_count);
-	INIT_LIST_HEAD(&fbo->base.ddestroy);
-	INIT_LIST_HEAD(&fbo->base.lru);
-	INIT_LIST_HEAD(&fbo->base.swap);
-	INIT_LIST_HEAD(&fbo->base.io_reserve_lru);
-=======
 	atomic_inc(&ttm_glob.bo_count);
 	INIT_LIST_HEAD(&fbo->base.ddestroy);
 	INIT_LIST_HEAD(&fbo->base.lru);
->>>>>>> 7d2a07b7
 	fbo->base.moving = NULL;
 	drm_vma_node_reset(&fbo->base.base.vma_node);
 
 	kref_init(&fbo->base.kref);
 	fbo->base.destroy = &ttm_transfered_destroy;
-<<<<<<< HEAD
-	fbo->base.acc_size = 0;
-=======
 	fbo->base.pin_count = 0;
->>>>>>> 7d2a07b7
 	if (bo->type != ttm_bo_type_sg)
 		fbo->base.base.resv = &fbo->base.base._resv;
 
@@ -492,16 +280,6 @@
 		resource_size_t res = bo->resource->bus.offset + offset;
 
 		map->bo_kmap_type = ttm_bo_map_iomap;
-<<<<<<< HEAD
-		if (mem->placement & TTM_PL_FLAG_WC)
-			map->virtual = ioremap_wc(bo->mem.bus.base +
-						  bo->mem.bus.offset + offset,
-						  size);
-		else
-			map->virtual = ioremap(bo->mem.bus.base +
-					       bo->mem.bus.offset + offset,
-					       size);
-=======
 		if (mem->bus.caching == ttm_write_combined)
 			map->virtual = ioremap_wc(res, size);
 #ifdef CONFIG_X86
@@ -510,7 +288,6 @@
 #endif
 		else
 			map->virtual = ioremap(res, size);
->>>>>>> 7d2a07b7
 	}
 	return (!map->virtual) ? -ENOMEM : 0;
 }
@@ -614,17 +391,9 @@
 	struct ttm_resource *mem = bo->resource;
 	int ret;
 
-<<<<<<< HEAD
-	dma_resv_add_excl_fence(bo->base.resv, fence);
-	if (evict) {
-		ret = ttm_bo_wait(bo, false, false);
-		if (ret)
-			return ret;
-=======
 	ret = ttm_mem_io_reserve(bo->bdev, mem);
 	if (ret)
 		return ret;
->>>>>>> 7d2a07b7
 
 	if (mem->bus.is_iomem) {
 		void __iomem *vaddr_iomem;
@@ -660,35 +429,16 @@
 		if (ret)
 			return ret;
 
-<<<<<<< HEAD
-		dma_resv_add_excl_fence(&ghost_obj->base._resv, fence);
-
-		/**
-		 * If we're not moving to fixed memory, the TTM object
-		 * needs to stay alive. Otherwhise hang it on the ghost
-		 * bo to be unbound and destroyed.
-=======
 		/*
 		 * We need to use vmap to get the desired page protection
 		 * or to make the buffer object look contiguous.
->>>>>>> 7d2a07b7
 		 */
 		prot = ttm_io_prot(bo, mem, PAGE_KERNEL);
 		vaddr = vmap(ttm->pages, ttm->num_pages, 0, prot);
 		if (!vaddr)
 			return -ENOMEM;
 
-<<<<<<< HEAD
-		if (!(man->flags & TTM_MEMTYPE_FLAG_FIXED))
-			ghost_obj->ttm = NULL;
-		else
-			bo->ttm = NULL;
-
-		dma_resv_unlock(&ghost_obj->base._resv);
-		ttm_bo_put(ghost_obj);
-=======
 		dma_buf_map_set_vaddr(map, vaddr);
->>>>>>> 7d2a07b7
 	}
 
 	return 0;
@@ -720,15 +470,11 @@
 	if (ret)
 		return ret;
 
-<<<<<<< HEAD
-	dma_resv_add_excl_fence(bo->base.resv, fence);
-=======
 	if (!dst_use_tt)
 		ttm_bo_tt_destroy(bo);
 	ttm_resource_free(bo, &bo->resource);
 	return 0;
 }
->>>>>>> 7d2a07b7
 
 static int ttm_bo_move_to_ghost(struct ttm_buffer_object *bo,
 				struct dma_fence *fence,
@@ -752,11 +498,7 @@
 	if (ret)
 		return ret;
 
-<<<<<<< HEAD
-		dma_resv_add_excl_fence(&ghost_obj->base._resv, fence);
-=======
 	dma_resv_add_excl_fence(&ghost_obj->base._resv, fence);
->>>>>>> 7d2a07b7
 
 	/**
 	 * If we're not moving to fixed memory, the TTM object
@@ -770,15 +512,10 @@
 		bo->ttm = NULL;
 	bo->resource = NULL;
 
-<<<<<<< HEAD
-		dma_resv_unlock(&ghost_obj->base._resv);
-		ttm_bo_put(ghost_obj);
-=======
 	dma_resv_unlock(&ghost_obj->base._resv);
 	ttm_bo_put(ghost_obj);
 	return 0;
 }
->>>>>>> 7d2a07b7
 
 static void ttm_bo_move_pipeline_evict(struct ttm_buffer_object *bo,
 				       struct dma_fence *fence)
@@ -856,8 +593,6 @@
 	if (ret)
 		return ret;
 
-<<<<<<< HEAD
-=======
 	/* If already idle, no need for ghost object dance. */
 	ret = ttm_bo_wait(bo, false, true);
 	if (ret != -EBUSY) {
@@ -895,19 +630,11 @@
 	if (ret)
 		goto error_destroy_tt;
 
->>>>>>> 7d2a07b7
 	ret = dma_resv_copy_fences(&ghost->base._resv, bo->base.resv);
 	/* Last resort, wait for the BO to be idle when we are OOM */
 	if (ret)
 		ttm_bo_wait(bo, false, false);
 
-<<<<<<< HEAD
-	memset(&bo->mem, 0, sizeof(bo->mem));
-	bo->mem.mem_type = TTM_PL_SYSTEM;
-	bo->ttm = NULL;
-
-=======
->>>>>>> 7d2a07b7
 	dma_resv_unlock(&ghost->base._resv);
 	ttm_bo_put(ghost);
 	bo->ttm = ttm;
