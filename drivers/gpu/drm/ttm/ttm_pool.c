--- conflicted
+++ resolved
@@ -1133,12 +1133,9 @@
 }
 EXPORT_SYMBOL(ttm_pool_fini);
 
-<<<<<<< HEAD
-=======
 /* Free average pool number of pages.  */
 #define TTM_SHRINKER_BATCH ((1 << (MAX_PAGE_ORDER / 2)) * NR_PAGE_ORDERS)
 
->>>>>>> 3476aa7d
 static unsigned long ttm_pool_shrinker_scan(struct shrinker *shrink,
 					    struct shrink_control *sc)
 {
@@ -1148,15 +1145,9 @@
 		num_freed += ttm_pool_shrink();
 	while (num_freed < sc->nr_to_scan &&
 	       atomic_long_read(&allocated_pages));
-<<<<<<< HEAD
 
 	sc->nr_scanned = num_freed;
 
-=======
-
-	sc->nr_scanned = num_freed;
-
->>>>>>> 3476aa7d
 	return num_freed ?: SHRINK_STOP;
 }
 
