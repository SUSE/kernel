--- conflicted
+++ resolved
@@ -195,13 +195,8 @@
 {
 	if (pos->last != res) {
 		if (pos->first == res)
-<<<<<<< HEAD
-			pos->first = list_next_entry(res, lru);
-		list_move(&res->lru, &pos->last->lru);
-=======
 			pos->first = ttm_lru_next_res(res);
 		list_move(&res->lru.link, &pos->last->lru.link);
->>>>>>> 2d5404ca
 		pos->last = res;
 	}
 }
