/*
 * Copyright 2020 Advanced Micro Devices, Inc.
 *
 * Permission is hereby granted, free of charge, to any person obtaining a
 * copy of this software and associated documentation files (the "Software"),
 * to deal in the Software without restriction, including without limitation
 * the rights to use, copy, modify, merge, publish, distribute, sublicense,
 * and/or sell copies of the Software, and to permit persons to whom the
 * Software is furnished to do so, subject to the following conditions:
 *
 * The above copyright notice and this permission notice shall be included in
 * all copies or substantial portions of the Software.
 *
 * THE SOFTWARE IS PROVIDED "AS IS", WITHOUT WARRANTY OF ANY KIND, EXPRESS OR
 * IMPLIED, INCLUDING BUT NOT LIMITED TO THE WARRANTIES OF MERCHANTABILITY,
 * FITNESS FOR A PARTICULAR PURPOSE AND NONINFRINGEMENT.  IN NO EVENT SHALL
 * THE COPYRIGHT HOLDER(S) OR AUTHOR(S) BE LIABLE FOR ANY CLAIM, DAMAGES OR
 * OTHER LIABILITY, WHETHER IN AN ACTION OF CONTRACT, TORT OR OTHERWISE,
 * ARISING FROM, OUT OF OR IN CONNECTION WITH THE SOFTWARE OR THE USE OR
 * OTHER DEALINGS IN THE SOFTWARE.
 *
 * Authors: Christian König
 */

#include <linux/iosys-map.h>
#include <linux/io-mapping.h>
#include <linux/scatterlist.h>

#include <drm/ttm/ttm_bo.h>
#include <drm/ttm/ttm_placement.h>
#include <drm/ttm/ttm_resource.h>

/**
 * ttm_lru_bulk_move_init - initialize a bulk move structure
 * @bulk: the structure to init
 *
 * For now just memset the structure to zero.
 */
void ttm_lru_bulk_move_init(struct ttm_lru_bulk_move *bulk)
{
	memset(bulk, 0, sizeof(*bulk));
}
EXPORT_SYMBOL(ttm_lru_bulk_move_init);

/**
 * ttm_lru_bulk_move_tail - bulk move range of resources to the LRU tail.
 *
 * @bulk: bulk move structure
 *
 * Bulk move BOs to the LRU tail, only valid to use when driver makes sure that
 * resource order never changes. Should be called with &ttm_device.lru_lock held.
 */
void ttm_lru_bulk_move_tail(struct ttm_lru_bulk_move *bulk)
{
	unsigned i, j;

	for (i = 0; i < TTM_NUM_MEM_TYPES; ++i) {
		for (j = 0; j < TTM_MAX_BO_PRIORITY; ++j) {
			struct ttm_lru_bulk_move_pos *pos = &bulk->pos[i][j];
			struct ttm_resource_manager *man;

			if (!pos->first)
				continue;

			lockdep_assert_held(&pos->first->bo->bdev->lru_lock);
			dma_resv_assert_held(pos->first->bo->base.resv);
			dma_resv_assert_held(pos->last->bo->base.resv);

			man = ttm_manager_type(pos->first->bo->bdev, i);
			list_bulk_move_tail(&man->lru[j], &pos->first->lru,
					    &pos->last->lru);
		}
	}
}
EXPORT_SYMBOL(ttm_lru_bulk_move_tail);

/* Return the bulk move pos object for this resource */
static struct ttm_lru_bulk_move_pos *
ttm_lru_bulk_move_pos(struct ttm_lru_bulk_move *bulk, struct ttm_resource *res)
{
	return &bulk->pos[res->mem_type][res->bo->priority];
}

/* Move the resource to the tail of the bulk move range */
static void ttm_lru_bulk_move_pos_tail(struct ttm_lru_bulk_move_pos *pos,
				       struct ttm_resource *res)
{
	if (pos->last != res) {
		if (pos->first == res)
			pos->first = list_next_entry(res, lru);
		list_move(&res->lru, &pos->last->lru);
		pos->last = res;
	}
}

/* Add the resource to a bulk_move cursor */
static void ttm_lru_bulk_move_add(struct ttm_lru_bulk_move *bulk,
				  struct ttm_resource *res)
{
	struct ttm_lru_bulk_move_pos *pos = ttm_lru_bulk_move_pos(bulk, res);

	if (!pos->first) {
		pos->first = res;
		pos->last = res;
	} else {
		ttm_lru_bulk_move_pos_tail(pos, res);
	}
}

/* Remove the resource from a bulk_move range */
static void ttm_lru_bulk_move_del(struct ttm_lru_bulk_move *bulk,
				  struct ttm_resource *res)
{
	struct ttm_lru_bulk_move_pos *pos = ttm_lru_bulk_move_pos(bulk, res);

	if (unlikely(WARN_ON(!pos->first || !pos->last) ||
		     (pos->first == res && pos->last == res))) {
		pos->first = NULL;
		pos->last = NULL;
	} else if (pos->first == res) {
		pos->first = list_next_entry(res, lru);
	} else if (pos->last == res) {
		pos->last = list_prev_entry(res, lru);
	} else {
		list_move(&res->lru, &pos->last->lru);
	}
}

/* Add the resource to a bulk move if the BO is configured for it */
void ttm_resource_add_bulk_move(struct ttm_resource *res,
				struct ttm_buffer_object *bo)
{
	if (bo->bulk_move && !bo->pin_count)
		ttm_lru_bulk_move_add(bo->bulk_move, res);
}

/* Remove the resource from a bulk move if the BO is configured for it */
void ttm_resource_del_bulk_move(struct ttm_resource *res,
				struct ttm_buffer_object *bo)
{
	if (bo->bulk_move && !bo->pin_count)
		ttm_lru_bulk_move_del(bo->bulk_move, res);
}

/* Move a resource to the LRU or bulk tail */
void ttm_resource_move_to_lru_tail(struct ttm_resource *res)
{
	struct ttm_buffer_object *bo = res->bo;
	struct ttm_device *bdev = bo->bdev;

	lockdep_assert_held(&bo->bdev->lru_lock);

	if (bo->pin_count) {
		list_move_tail(&res->lru, &bdev->pinned);

	} else	if (bo->bulk_move) {
		struct ttm_lru_bulk_move_pos *pos =
			ttm_lru_bulk_move_pos(bo->bulk_move, res);

		ttm_lru_bulk_move_pos_tail(pos, res);
	} else {
		struct ttm_resource_manager *man;

		man = ttm_manager_type(bdev, res->mem_type);
		list_move_tail(&res->lru, &man->lru[bo->priority]);
	}
}

/**
 * ttm_resource_init - resource object constructure
 * @bo: buffer object this resources is allocated for
 * @place: placement of the resource
 * @res: the resource object to inistilize
 *
 * Initialize a new resource object. Counterpart of ttm_resource_fini().
 */
void ttm_resource_init(struct ttm_buffer_object *bo,
                       const struct ttm_place *place,
                       struct ttm_resource *res)
{
	struct ttm_resource_manager *man;

	res->start = 0;
	res->size = bo->base.size;
	res->mem_type = place->mem_type;
	res->placement = place->flags;
	res->bus.addr = NULL;
	res->bus.offset = 0;
	res->bus.is_iomem = false;
	res->bus.caching = ttm_cached;
	res->bo = bo;

	man = ttm_manager_type(bo->bdev, place->mem_type);
	spin_lock(&bo->bdev->lru_lock);
	if (bo->pin_count)
		list_add_tail(&res->lru, &bo->bdev->pinned);
	else
		list_add_tail(&res->lru, &man->lru[bo->priority]);
<<<<<<< HEAD
	man->usage += res->num_pages << PAGE_SHIFT;
=======
	man->usage += res->size;
>>>>>>> eb3cdb58
	spin_unlock(&bo->bdev->lru_lock);
}
EXPORT_SYMBOL(ttm_resource_init);

/**
 * ttm_resource_fini - resource destructor
 * @man: the resource manager this resource belongs to
 * @res: the resource to clean up
 *
 * Should be used by resource manager backends to clean up the TTM resource
 * objects before freeing the underlying structure. Makes sure the resource is
 * removed from the LRU before destruction.
 * Counterpart of ttm_resource_init().
 */
void ttm_resource_fini(struct ttm_resource_manager *man,
		       struct ttm_resource *res)
{
	struct ttm_device *bdev = man->bdev;

	spin_lock(&bdev->lru_lock);
	list_del_init(&res->lru);
<<<<<<< HEAD
	man->usage -= res->num_pages << PAGE_SHIFT;
=======
	man->usage -= res->size;
>>>>>>> eb3cdb58
	spin_unlock(&bdev->lru_lock);
}
EXPORT_SYMBOL(ttm_resource_fini);

int ttm_resource_alloc(struct ttm_buffer_object *bo,
		       const struct ttm_place *place,
		       struct ttm_resource **res_ptr)
{
	struct ttm_resource_manager *man =
		ttm_manager_type(bo->bdev, place->mem_type);
	int ret;

	ret = man->func->alloc(man, bo, place, res_ptr);
	if (ret)
		return ret;

	spin_lock(&bo->bdev->lru_lock);
	ttm_resource_add_bulk_move(*res_ptr, bo);
	spin_unlock(&bo->bdev->lru_lock);
	return 0;
}

void ttm_resource_free(struct ttm_buffer_object *bo, struct ttm_resource **res)
{
	struct ttm_resource_manager *man;

	if (!*res)
		return;

	spin_lock(&bo->bdev->lru_lock);
	ttm_resource_del_bulk_move(*res, bo);
	spin_unlock(&bo->bdev->lru_lock);
	man = ttm_manager_type(bo->bdev, (*res)->mem_type);
	man->func->free(man, *res);
	*res = NULL;
}
EXPORT_SYMBOL(ttm_resource_free);

static bool ttm_resource_places_compat(struct ttm_resource *res,
				       const struct ttm_place *places,
				       unsigned num_placement)
{
	unsigned i;

	if (res->placement & TTM_PL_FLAG_TEMPORARY)
		return false;

	for (i = 0; i < num_placement; i++) {
		const struct ttm_place *heap = &places[i];

		if (res->start < heap->fpfn || (heap->lpfn &&
		    (res->start + res->num_pages) > heap->lpfn))
			continue;

		if ((res->mem_type == heap->mem_type) &&
		    (!(heap->flags & TTM_PL_FLAG_CONTIGUOUS) ||
		     (res->placement & TTM_PL_FLAG_CONTIGUOUS)))
			return true;
	}
	return false;
}

/**
 * ttm_resource_compat - check if resource is compatible with placement
 *
 * @res: the resource to check
 * @placement: the placement to check against
 *
 * Returns true if the placement is compatible.
 */
bool ttm_resource_compat(struct ttm_resource *res,
			 struct ttm_placement *placement)
{
	if (ttm_resource_places_compat(res, placement->placement,
				       placement->num_placement))
		return true;

	if ((placement->busy_placement != placement->placement ||
	     placement->num_busy_placement > placement->num_placement) &&
	    ttm_resource_places_compat(res, placement->busy_placement,
				       placement->num_busy_placement))
		return true;

	return false;
}
EXPORT_SYMBOL(ttm_resource_compat);

void ttm_resource_set_bo(struct ttm_resource *res,
			 struct ttm_buffer_object *bo)
{
	spin_lock(&bo->bdev->lru_lock);
	res->bo = bo;
	spin_unlock(&bo->bdev->lru_lock);
}

/**
 * ttm_resource_intersects - test for intersection
 *
 * @bdev: TTM device structure
 * @res: The resource to test
 * @place: The placement to test
 * @size: How many bytes the new allocation needs.
 *
 * Test if @res intersects with @place and @size. Used for testing if evictions
 * are valueable or not.
 *
 * Returns true if the res placement intersects with @place and @size.
 */
bool ttm_resource_intersects(struct ttm_device *bdev,
			     struct ttm_resource *res,
			     const struct ttm_place *place,
			     size_t size)
{
	struct ttm_resource_manager *man;

	if (!res)
		return false;

	man = ttm_manager_type(bdev, res->mem_type);
	if (!place || !man->func->intersects)
		return true;

	return man->func->intersects(man, res, place, size);
}

/**
 * ttm_resource_compatible - test for compatibility
 *
 * @bdev: TTM device structure
 * @res: The resource to test
 * @place: The placement to test
 * @size: How many bytes the new allocation needs.
 *
 * Test if @res compatible with @place and @size.
 *
 * Returns true if the res placement compatible with @place and @size.
 */
bool ttm_resource_compatible(struct ttm_device *bdev,
			     struct ttm_resource *res,
			     const struct ttm_place *place,
			     size_t size)
{
	struct ttm_resource_manager *man;

	if (!res || !place)
		return false;

	man = ttm_manager_type(bdev, res->mem_type);
	if (!man->func->compatible)
		return true;

	return man->func->compatible(man, res, place, size);
}

static bool ttm_resource_places_compat(struct ttm_resource *res,
				       const struct ttm_place *places,
				       unsigned num_placement)
{
	struct ttm_buffer_object *bo = res->bo;
	struct ttm_device *bdev = bo->bdev;
	unsigned i;

	if (res->placement & TTM_PL_FLAG_TEMPORARY)
		return false;

	for (i = 0; i < num_placement; i++) {
		const struct ttm_place *heap = &places[i];

		if (!ttm_resource_compatible(bdev, res, heap, bo->base.size))
			continue;

		if ((res->mem_type == heap->mem_type) &&
		    (!(heap->flags & TTM_PL_FLAG_CONTIGUOUS) ||
		     (res->placement & TTM_PL_FLAG_CONTIGUOUS)))
			return true;
	}
	return false;
}

/**
 * ttm_resource_compat - check if resource is compatible with placement
 *
 * @res: the resource to check
 * @placement: the placement to check against
 *
 * Returns true if the placement is compatible.
 */
bool ttm_resource_compat(struct ttm_resource *res,
			 struct ttm_placement *placement)
{
	if (ttm_resource_places_compat(res, placement->placement,
				       placement->num_placement))
		return true;

	if ((placement->busy_placement != placement->placement ||
	     placement->num_busy_placement > placement->num_placement) &&
	    ttm_resource_places_compat(res, placement->busy_placement,
				       placement->num_busy_placement))
		return true;

	return false;
}

void ttm_resource_set_bo(struct ttm_resource *res,
			 struct ttm_buffer_object *bo)
{
	spin_lock(&bo->bdev->lru_lock);
	res->bo = bo;
	spin_unlock(&bo->bdev->lru_lock);
}

/**
 * ttm_resource_manager_init
 *
 * @man: memory manager object to init
 * @bdev: ttm device this manager belongs to
 * @size: size of managed resources in arbitrary units
 *
 * Initialise core parts of a manager object.
 */
void ttm_resource_manager_init(struct ttm_resource_manager *man,
			       struct ttm_device *bdev,
			       uint64_t size)
{
	unsigned i;

	spin_lock_init(&man->move_lock);
	man->bdev = bdev;
	man->size = size;
	man->usage = 0;

	for (i = 0; i < TTM_MAX_BO_PRIORITY; ++i)
		INIT_LIST_HEAD(&man->lru[i]);
	man->move = NULL;
}
EXPORT_SYMBOL(ttm_resource_manager_init);

/*
 * ttm_resource_manager_evict_all
 *
 * @bdev - device to use
 * @man - manager to use
 *
 * Evict all the objects out of a memory manager until it is empty.
 * Part of memory manager cleanup sequence.
 */
int ttm_resource_manager_evict_all(struct ttm_device *bdev,
				   struct ttm_resource_manager *man)
{
	struct ttm_operation_ctx ctx = {
		.interruptible = false,
		.no_wait_gpu = false,
		.force_alloc = true
	};
	struct dma_fence *fence;
	int ret;
	unsigned i;

	/*
	 * Can't use standard list traversal since we're unlocking.
	 */

	spin_lock(&bdev->lru_lock);
	for (i = 0; i < TTM_MAX_BO_PRIORITY; ++i) {
		while (!list_empty(&man->lru[i])) {
			spin_unlock(&bdev->lru_lock);
			ret = ttm_mem_evict_first(bdev, man, NULL, &ctx,
						  NULL);
			if (ret)
				return ret;
			spin_lock(&bdev->lru_lock);
		}
	}
	spin_unlock(&bdev->lru_lock);

	spin_lock(&man->move_lock);
	fence = dma_fence_get(man->move);
	spin_unlock(&man->move_lock);

	if (fence) {
		ret = dma_fence_wait(fence, false);
		dma_fence_put(fence);
		if (ret)
			return ret;
	}

	return 0;
}
EXPORT_SYMBOL(ttm_resource_manager_evict_all);

/**
 * ttm_resource_manager_usage
 *
 * @man: A memory manager object.
 *
 * Return how many resources are currently used.
 */
uint64_t ttm_resource_manager_usage(struct ttm_resource_manager *man)
{
	uint64_t usage;

	spin_lock(&man->bdev->lru_lock);
	usage = man->usage;
	spin_unlock(&man->bdev->lru_lock);
	return usage;
}
EXPORT_SYMBOL(ttm_resource_manager_usage);

/**
 * ttm_resource_manager_debug
 *
 * @man: manager type to dump.
 * @p: printer to use for debug.
 */
void ttm_resource_manager_debug(struct ttm_resource_manager *man,
				struct drm_printer *p)
{
	drm_printf(p, "  use_type: %d\n", man->use_type);
	drm_printf(p, "  use_tt: %d\n", man->use_tt);
	drm_printf(p, "  size: %llu\n", man->size);
	drm_printf(p, "  usage: %llu\n", ttm_resource_manager_usage(man));
	if (man->func->debug)
		man->func->debug(man, p);
}
EXPORT_SYMBOL(ttm_resource_manager_debug);

/**
 * ttm_resource_manager_first
 *
 * @man: resource manager to iterate over
 * @cursor: cursor to record the position
 *
 * Returns the first resource from the resource manager.
 */
struct ttm_resource *
ttm_resource_manager_first(struct ttm_resource_manager *man,
			   struct ttm_resource_cursor *cursor)
{
	struct ttm_resource *res;

	lockdep_assert_held(&man->bdev->lru_lock);

	for (cursor->priority = 0; cursor->priority < TTM_MAX_BO_PRIORITY;
	     ++cursor->priority)
		list_for_each_entry(res, &man->lru[cursor->priority], lru)
			return res;

	return NULL;
}

/**
 * ttm_resource_manager_next
 *
 * @man: resource manager to iterate over
 * @cursor: cursor to record the position
 * @res: the current resource pointer
 *
 * Returns the next resource from the resource manager.
 */
struct ttm_resource *
ttm_resource_manager_next(struct ttm_resource_manager *man,
			  struct ttm_resource_cursor *cursor,
			  struct ttm_resource *res)
{
	lockdep_assert_held(&man->bdev->lru_lock);

	list_for_each_entry_continue(res, &man->lru[cursor->priority], lru)
		return res;

	for (++cursor->priority; cursor->priority < TTM_MAX_BO_PRIORITY;
	     ++cursor->priority)
		list_for_each_entry(res, &man->lru[cursor->priority], lru)
			return res;

	return NULL;
}

static void ttm_kmap_iter_iomap_map_local(struct ttm_kmap_iter *iter,
					  struct iosys_map *dmap,
					  pgoff_t i)
{
	struct ttm_kmap_iter_iomap *iter_io =
		container_of(iter, typeof(*iter_io), base);
	void __iomem *addr;

retry:
	while (i >= iter_io->cache.end) {
		iter_io->cache.sg = iter_io->cache.sg ?
			sg_next(iter_io->cache.sg) : iter_io->st->sgl;
		iter_io->cache.i = iter_io->cache.end;
		iter_io->cache.end += sg_dma_len(iter_io->cache.sg) >>
			PAGE_SHIFT;
		iter_io->cache.offs = sg_dma_address(iter_io->cache.sg) -
			iter_io->start;
	}

	if (i < iter_io->cache.i) {
		iter_io->cache.end = 0;
		iter_io->cache.sg = NULL;
		goto retry;
	}

	addr = io_mapping_map_local_wc(iter_io->iomap, iter_io->cache.offs +
				       (((resource_size_t)i - iter_io->cache.i)
					<< PAGE_SHIFT));
	iosys_map_set_vaddr_iomem(dmap, addr);
}

static void ttm_kmap_iter_iomap_unmap_local(struct ttm_kmap_iter *iter,
					    struct iosys_map *map)
{
	io_mapping_unmap_local(map->vaddr_iomem);
}

static const struct ttm_kmap_iter_ops ttm_kmap_iter_io_ops = {
	.map_local =  ttm_kmap_iter_iomap_map_local,
	.unmap_local = ttm_kmap_iter_iomap_unmap_local,
	.maps_tt = false,
};

/**
 * ttm_kmap_iter_iomap_init - Initialize a struct ttm_kmap_iter_iomap
 * @iter_io: The struct ttm_kmap_iter_iomap to initialize.
 * @iomap: The struct io_mapping representing the underlying linear io_memory.
 * @st: sg_table into @iomap, representing the memory of the struct
 * ttm_resource.
 * @start: Offset that needs to be subtracted from @st to make
 * sg_dma_address(st->sgl) - @start == 0 for @iomap start.
 *
 * Return: Pointer to the embedded struct ttm_kmap_iter.
 */
struct ttm_kmap_iter *
ttm_kmap_iter_iomap_init(struct ttm_kmap_iter_iomap *iter_io,
			 struct io_mapping *iomap,
			 struct sg_table *st,
			 resource_size_t start)
{
	iter_io->base.ops = &ttm_kmap_iter_io_ops;
	iter_io->iomap = iomap;
	iter_io->st = st;
	iter_io->start = start;
	memset(&iter_io->cache, 0, sizeof(iter_io->cache));

	return &iter_io->base;
}
EXPORT_SYMBOL(ttm_kmap_iter_iomap_init);

/**
 * DOC: Linear io iterator
 *
 * This code should die in the not too near future. Best would be if we could
 * make io-mapping use memremap for all io memory, and have memremap
 * implement a kmap_local functionality. We could then strip a huge amount of
 * code. These linear io iterators are implemented to mimic old functionality,
 * and they don't use kmap_local semantics at all internally. Rather ioremap or
 * friends, and at least on 32-bit they add global TLB flushes and points
 * of failure.
 */

static void ttm_kmap_iter_linear_io_map_local(struct ttm_kmap_iter *iter,
					      struct iosys_map *dmap,
					      pgoff_t i)
{
	struct ttm_kmap_iter_linear_io *iter_io =
		container_of(iter, typeof(*iter_io), base);

	*dmap = iter_io->dmap;
	iosys_map_incr(dmap, i * PAGE_SIZE);
}

static const struct ttm_kmap_iter_ops ttm_kmap_iter_linear_io_ops = {
	.map_local =  ttm_kmap_iter_linear_io_map_local,
	.maps_tt = false,
};

/**
 * ttm_kmap_iter_linear_io_init - Initialize an iterator for linear io memory
 * @iter_io: The iterator to initialize
 * @bdev: The TTM device
 * @mem: The ttm resource representing the iomap.
 *
 * This function is for internal TTM use only. It sets up a memcpy kmap iterator
 * pointing at a linear chunk of io memory.
 *
 * Return: A pointer to the embedded struct ttm_kmap_iter or error pointer on
 * failure.
 */
struct ttm_kmap_iter *
ttm_kmap_iter_linear_io_init(struct ttm_kmap_iter_linear_io *iter_io,
			     struct ttm_device *bdev,
			     struct ttm_resource *mem)
{
	int ret;

	ret = ttm_mem_io_reserve(bdev, mem);
	if (ret)
		goto out_err;
	if (!mem->bus.is_iomem) {
		ret = -EINVAL;
		goto out_io_free;
	}

	if (mem->bus.addr) {
		iosys_map_set_vaddr(&iter_io->dmap, mem->bus.addr);
		iter_io->needs_unmap = false;
	} else {
		iter_io->needs_unmap = true;
		memset(&iter_io->dmap, 0, sizeof(iter_io->dmap));
		if (mem->bus.caching == ttm_write_combined)
			iosys_map_set_vaddr_iomem(&iter_io->dmap,
						  ioremap_wc(mem->bus.offset,
<<<<<<< HEAD
							     bus_size));
		else if (mem->bus.caching == ttm_cached)
			iosys_map_set_vaddr(&iter_io->dmap,
					    memremap(mem->bus.offset, bus_size,
=======
							     mem->size));
		else if (mem->bus.caching == ttm_cached)
			iosys_map_set_vaddr(&iter_io->dmap,
					    memremap(mem->bus.offset, mem->size,
>>>>>>> eb3cdb58
						     MEMREMAP_WB |
						     MEMREMAP_WT |
						     MEMREMAP_WC));

		/* If uncached requested or if mapping cached or wc failed */
		if (iosys_map_is_null(&iter_io->dmap))
			iosys_map_set_vaddr_iomem(&iter_io->dmap,
						  ioremap(mem->bus.offset,
<<<<<<< HEAD
							  bus_size));
=======
							  mem->size));
>>>>>>> eb3cdb58

		if (iosys_map_is_null(&iter_io->dmap)) {
			ret = -ENOMEM;
			goto out_io_free;
		}
	}

	iter_io->base.ops = &ttm_kmap_iter_linear_io_ops;
	return &iter_io->base;

out_io_free:
	ttm_mem_io_free(bdev, mem);
out_err:
	return ERR_PTR(ret);
}

/**
 * ttm_kmap_iter_linear_io_fini - Clean up an iterator for linear io memory
 * @iter_io: The iterator to initialize
 * @bdev: The TTM device
 * @mem: The ttm resource representing the iomap.
 *
 * This function is for internal TTM use only. It cleans up a memcpy kmap
 * iterator initialized by ttm_kmap_iter_linear_io_init.
 */
void
ttm_kmap_iter_linear_io_fini(struct ttm_kmap_iter_linear_io *iter_io,
			     struct ttm_device *bdev,
			     struct ttm_resource *mem)
{
	if (iter_io->needs_unmap && iosys_map_is_set(&iter_io->dmap)) {
		if (iter_io->dmap.is_iomem)
			iounmap(iter_io->dmap.vaddr_iomem);
		else
			memunmap(iter_io->dmap.vaddr);
	}

	ttm_mem_io_free(bdev, mem);
}

#if defined(CONFIG_DEBUG_FS)

static int ttm_resource_manager_show(struct seq_file *m, void *unused)
{
	struct ttm_resource_manager *man =
		(struct ttm_resource_manager *)m->private;
	struct drm_printer p = drm_seq_file_printer(m);
	ttm_resource_manager_debug(man, &p);
	return 0;
}
DEFINE_SHOW_ATTRIBUTE(ttm_resource_manager);

#endif

/**
 * ttm_resource_manager_create_debugfs - Create debugfs entry for specified
 * resource manager.
 * @man: The TTM resource manager for which the debugfs stats file be creates
 * @parent: debugfs directory in which the file will reside
 * @name: The filename to create.
 *
 * This function setups up a debugfs file that can be used to look
 * at debug statistics of the specified ttm_resource_manager.
 */
void ttm_resource_manager_create_debugfs(struct ttm_resource_manager *man,
					 struct dentry * parent,
					 const char *name)
{
#if defined(CONFIG_DEBUG_FS)
	debugfs_create_file(name, 0444, parent, man, &ttm_resource_manager_fops);
#endif
}
EXPORT_SYMBOL(ttm_resource_manager_create_debugfs);<|MERGE_RESOLUTION|>--- conflicted
+++ resolved
@@ -196,11 +196,7 @@
 		list_add_tail(&res->lru, &bo->bdev->pinned);
 	else
 		list_add_tail(&res->lru, &man->lru[bo->priority]);
-<<<<<<< HEAD
-	man->usage += res->num_pages << PAGE_SHIFT;
-=======
 	man->usage += res->size;
->>>>>>> eb3cdb58
 	spin_unlock(&bo->bdev->lru_lock);
 }
 EXPORT_SYMBOL(ttm_resource_init);
@@ -222,11 +218,7 @@
 
 	spin_lock(&bdev->lru_lock);
 	list_del_init(&res->lru);
-<<<<<<< HEAD
-	man->usage -= res->num_pages << PAGE_SHIFT;
-=======
 	man->usage -= res->size;
->>>>>>> eb3cdb58
 	spin_unlock(&bdev->lru_lock);
 }
 EXPORT_SYMBOL(ttm_resource_fini);
@@ -264,63 +256,6 @@
 	*res = NULL;
 }
 EXPORT_SYMBOL(ttm_resource_free);
-
-static bool ttm_resource_places_compat(struct ttm_resource *res,
-				       const struct ttm_place *places,
-				       unsigned num_placement)
-{
-	unsigned i;
-
-	if (res->placement & TTM_PL_FLAG_TEMPORARY)
-		return false;
-
-	for (i = 0; i < num_placement; i++) {
-		const struct ttm_place *heap = &places[i];
-
-		if (res->start < heap->fpfn || (heap->lpfn &&
-		    (res->start + res->num_pages) > heap->lpfn))
-			continue;
-
-		if ((res->mem_type == heap->mem_type) &&
-		    (!(heap->flags & TTM_PL_FLAG_CONTIGUOUS) ||
-		     (res->placement & TTM_PL_FLAG_CONTIGUOUS)))
-			return true;
-	}
-	return false;
-}
-
-/**
- * ttm_resource_compat - check if resource is compatible with placement
- *
- * @res: the resource to check
- * @placement: the placement to check against
- *
- * Returns true if the placement is compatible.
- */
-bool ttm_resource_compat(struct ttm_resource *res,
-			 struct ttm_placement *placement)
-{
-	if (ttm_resource_places_compat(res, placement->placement,
-				       placement->num_placement))
-		return true;
-
-	if ((placement->busy_placement != placement->placement ||
-	     placement->num_busy_placement > placement->num_placement) &&
-	    ttm_resource_places_compat(res, placement->busy_placement,
-				       placement->num_busy_placement))
-		return true;
-
-	return false;
-}
-EXPORT_SYMBOL(ttm_resource_compat);
-
-void ttm_resource_set_bo(struct ttm_resource *res,
-			 struct ttm_buffer_object *bo)
-{
-	spin_lock(&bo->bdev->lru_lock);
-	res->bo = bo;
-	spin_unlock(&bo->bdev->lru_lock);
-}
 
 /**
  * ttm_resource_intersects - test for intersection
@@ -738,17 +673,10 @@
 		if (mem->bus.caching == ttm_write_combined)
 			iosys_map_set_vaddr_iomem(&iter_io->dmap,
 						  ioremap_wc(mem->bus.offset,
-<<<<<<< HEAD
-							     bus_size));
-		else if (mem->bus.caching == ttm_cached)
-			iosys_map_set_vaddr(&iter_io->dmap,
-					    memremap(mem->bus.offset, bus_size,
-=======
 							     mem->size));
 		else if (mem->bus.caching == ttm_cached)
 			iosys_map_set_vaddr(&iter_io->dmap,
 					    memremap(mem->bus.offset, mem->size,
->>>>>>> eb3cdb58
 						     MEMREMAP_WB |
 						     MEMREMAP_WT |
 						     MEMREMAP_WC));
@@ -757,11 +685,7 @@
 		if (iosys_map_is_null(&iter_io->dmap))
 			iosys_map_set_vaddr_iomem(&iter_io->dmap,
 						  ioremap(mem->bus.offset,
-<<<<<<< HEAD
-							  bus_size));
-=======
 							  mem->size));
->>>>>>> eb3cdb58
 
 		if (iosys_map_is_null(&iter_io->dmap)) {
 			ret = -ENOMEM;
