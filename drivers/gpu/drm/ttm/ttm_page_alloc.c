/*
 * Copyright (c) Red Hat Inc.

 * Permission is hereby granted, free of charge, to any person obtaining a
 * copy of this software and associated documentation files (the "Software"),
 * to deal in the Software without restriction, including without limitation
 * the rights to use, copy, modify, merge, publish, distribute, sub license,
 * and/or sell copies of the Software, and to permit persons to whom the
 * Software is furnished to do so, subject to the following conditions:
 *
 * The above copyright notice and this permission notice (including the
 * next paragraph) shall be included in all copies or substantial portions
 * of the Software.
 *
 * THE SOFTWARE IS PROVIDED "AS IS", WITHOUT WARRANTY OF ANY KIND, EXPRESS OR
 * IMPLIED, INCLUDING BUT NOT LIMITED TO THE WARRANTIES OF MERCHANTABILITY,
 * FITNESS FOR A PARTICULAR PURPOSE AND NON-INFRINGEMENT. IN NO EVENT SHALL
 * THE AUTHORS OR COPYRIGHT HOLDERS BE LIABLE FOR ANY CLAIM, DAMAGES OR OTHER
 * LIABILITY, WHETHER IN AN ACTION OF CONTRACT, TORT OR OTHERWISE, ARISING
 * FROM, OUT OF OR IN CONNECTION WITH THE SOFTWARE OR THE USE OR OTHER
 * DEALINGS IN THE SOFTWARE.
 *
 * Authors: Dave Airlie <airlied@redhat.com>
 *          Jerome Glisse <jglisse@redhat.com>
 *          Pauli Nieminen <suokkos@gmail.com>
 */

/* simple list based uncached page pool
 * - Pool collects resently freed pages for reuse
 * - Use page->lru to keep a free list
 * - doesn't track currently in use pages
 */

#define pr_fmt(fmt) "[TTM] " fmt

#include <linux/list.h>
#include <linux/spinlock.h>
#include <linux/highmem.h>
#include <linux/mm_types.h>
#include <linux/module.h>
#include <linux/mm.h>
#include <linux/seq_file.h> /* for seq_printf */
#include <linux/slab.h>
#include <linux/dma-mapping.h>

#include <linux/atomic.h>

#include <drm/ttm/ttm_bo_driver.h>
#include <drm/ttm/ttm_page_alloc.h>
#include <drm/ttm/ttm_set_memory.h>

#define NUM_PAGES_TO_ALLOC		(PAGE_SIZE/sizeof(struct page *))
#define SMALL_ALLOCATION		16
#define FREE_ALL_PAGES			(~0U)
/* times are in msecs */
#define PAGE_FREE_INTERVAL		1000

/**
 * struct ttm_page_pool - Pool to reuse recently allocated uc/wc pages.
 *
 * @lock: Protects the shared pool from concurrnet access. Must be used with
 * irqsave/irqrestore variants because pool allocator maybe called from
 * delayed work.
 * @fill_lock: Prevent concurrent calls to fill.
 * @list: Pool of free uc/wc pages for fast reuse.
 * @gfp_flags: Flags to pass for alloc_page.
 * @npages: Number of pages in pool.
 */
struct ttm_page_pool {
	spinlock_t		lock;
	bool			fill_lock;
	struct list_head	list;
	gfp_t			gfp_flags;
	unsigned		npages;
	char			*name;
	unsigned long		nfrees;
	unsigned long		nrefills;
	unsigned int		order;
};

/**
 * Limits for the pool. They are handled without locks because only place where
 * they may change is in sysfs store. They won't have immediate effect anyway
 * so forcing serialization to access them is pointless.
 */

struct ttm_pool_opts {
	unsigned	alloc_size;
	unsigned	max_size;
	unsigned	small;
};

#define NUM_POOLS 6

/**
 * struct ttm_pool_manager - Holds memory pools for fst allocation
 *
 * Manager is read only object for pool code so it doesn't need locking.
 *
 * @free_interval: minimum number of jiffies between freeing pages from pool.
 * @page_alloc_inited: reference counting for pool allocation.
 * @work: Work that is used to shrink the pool. Work is only run when there is
 * some pages to free.
 * @small_allocation: Limit in number of pages what is small allocation.
 *
 * @pools: All pool objects in use.
 **/
struct ttm_pool_manager {
	struct kobject		kobj;
	struct shrinker		mm_shrink;
	struct ttm_pool_opts	options;

	union {
		struct ttm_page_pool	pools[NUM_POOLS];
		struct {
			struct ttm_page_pool	wc_pool;
			struct ttm_page_pool	uc_pool;
			struct ttm_page_pool	wc_pool_dma32;
			struct ttm_page_pool	uc_pool_dma32;
			struct ttm_page_pool	wc_pool_huge;
			struct ttm_page_pool	uc_pool_huge;
		} ;
	};
};

static struct attribute ttm_page_pool_max = {
	.name = "pool_max_size",
	.mode = S_IRUGO | S_IWUSR
};
static struct attribute ttm_page_pool_small = {
	.name = "pool_small_allocation",
	.mode = S_IRUGO | S_IWUSR
};
static struct attribute ttm_page_pool_alloc_size = {
	.name = "pool_allocation_size",
	.mode = S_IRUGO | S_IWUSR
};

static struct attribute *ttm_pool_attrs[] = {
	&ttm_page_pool_max,
	&ttm_page_pool_small,
	&ttm_page_pool_alloc_size,
	NULL
};

static void ttm_pool_kobj_release(struct kobject *kobj)
{
	struct ttm_pool_manager *m =
		container_of(kobj, struct ttm_pool_manager, kobj);
	kfree(m);
}

static ssize_t ttm_pool_store(struct kobject *kobj,
		struct attribute *attr, const char *buffer, size_t size)
{
	struct ttm_pool_manager *m =
		container_of(kobj, struct ttm_pool_manager, kobj);
	int chars;
	unsigned val;
	chars = sscanf(buffer, "%u", &val);
	if (chars == 0)
		return size;

	/* Convert kb to number of pages */
	val = val / (PAGE_SIZE >> 10);

	if (attr == &ttm_page_pool_max)
		m->options.max_size = val;
	else if (attr == &ttm_page_pool_small)
		m->options.small = val;
	else if (attr == &ttm_page_pool_alloc_size) {
		if (val > NUM_PAGES_TO_ALLOC*8) {
			pr_err("Setting allocation size to %lu is not allowed. Recommended size is %lu\n",
			       NUM_PAGES_TO_ALLOC*(PAGE_SIZE >> 7),
			       NUM_PAGES_TO_ALLOC*(PAGE_SIZE >> 10));
			return size;
		} else if (val > NUM_PAGES_TO_ALLOC) {
			pr_warn("Setting allocation size to larger than %lu is not recommended\n",
				NUM_PAGES_TO_ALLOC*(PAGE_SIZE >> 10));
		}
		m->options.alloc_size = val;
	}

	return size;
}

static ssize_t ttm_pool_show(struct kobject *kobj,
		struct attribute *attr, char *buffer)
{
	struct ttm_pool_manager *m =
		container_of(kobj, struct ttm_pool_manager, kobj);
	unsigned val = 0;

	if (attr == &ttm_page_pool_max)
		val = m->options.max_size;
	else if (attr == &ttm_page_pool_small)
		val = m->options.small;
	else if (attr == &ttm_page_pool_alloc_size)
		val = m->options.alloc_size;

	val = val * (PAGE_SIZE >> 10);

	return snprintf(buffer, PAGE_SIZE, "%u\n", val);
}

static const struct sysfs_ops ttm_pool_sysfs_ops = {
	.show = &ttm_pool_show,
	.store = &ttm_pool_store,
};

static struct kobj_type ttm_pool_kobj_type = {
	.release = &ttm_pool_kobj_release,
	.sysfs_ops = &ttm_pool_sysfs_ops,
	.default_attrs = ttm_pool_attrs,
};

static struct ttm_pool_manager *_manager;

/**
 * Select the right pool or requested caching state and ttm flags. */
static struct ttm_page_pool *ttm_get_pool(int flags, bool huge,
					  enum ttm_caching_state cstate)
{
	int pool_index;

	if (cstate == tt_cached)
		return NULL;

	if (cstate == tt_wc)
		pool_index = 0x0;
	else
		pool_index = 0x1;

	if (flags & TTM_PAGE_FLAG_DMA32) {
		if (huge)
			return NULL;
		pool_index |= 0x2;

	} else if (huge) {
		pool_index |= 0x4;
	}

	return &_manager->pools[pool_index];
}

/* set memory back to wb and free the pages. */
static void ttm_pages_put(struct page *pages[], unsigned npages,
		unsigned int order)
{
	unsigned int i, pages_nr = (1 << order);

	if (order == 0) {
		if (ttm_set_pages_array_wb(pages, npages))
			pr_err("Failed to set %d pages to wb!\n", npages);
	}

	for (i = 0; i < npages; ++i) {
		if (order > 0) {
			if (ttm_set_pages_wb(pages[i], pages_nr))
				pr_err("Failed to set %d pages to wb!\n", pages_nr);
		}
		__free_pages(pages[i], order);
	}
}

static void ttm_pool_update_free_locked(struct ttm_page_pool *pool,
		unsigned freed_pages)
{
	pool->npages -= freed_pages;
	pool->nfrees += freed_pages;
}

/**
 * Free pages from pool.
 *
 * To prevent hogging the ttm_swap process we only free NUM_PAGES_TO_ALLOC
 * number of pages in one go.
 *
 * @pool: to free the pages from
 * @free_all: If set to true will free all pages in pool
 * @use_static: Safe to use static buffer
 **/
static int ttm_page_pool_free(struct ttm_page_pool *pool, unsigned nr_free,
			      bool use_static)
{
	static struct page *static_buf[NUM_PAGES_TO_ALLOC];
	unsigned long irq_flags;
	struct page *p;
	struct page **pages_to_free;
	unsigned freed_pages = 0,
		 npages_to_free = nr_free;

	if (NUM_PAGES_TO_ALLOC < nr_free)
		npages_to_free = NUM_PAGES_TO_ALLOC;

	if (use_static)
		pages_to_free = static_buf;
	else
		pages_to_free = kmalloc_array(npages_to_free,
					      sizeof(struct page *),
					      GFP_KERNEL);
	if (!pages_to_free) {
		pr_debug("Failed to allocate memory for pool free operation\n");
		return 0;
	}

restart:
	spin_lock_irqsave(&pool->lock, irq_flags);

	list_for_each_entry_reverse(p, &pool->list, lru) {
		if (freed_pages >= npages_to_free)
			break;

		pages_to_free[freed_pages++] = p;
		/* We can only remove NUM_PAGES_TO_ALLOC at a time. */
		if (freed_pages >= NUM_PAGES_TO_ALLOC) {
			/* remove range of pages from the pool */
			__list_del(p->lru.prev, &pool->list);

			ttm_pool_update_free_locked(pool, freed_pages);
			/**
			 * Because changing page caching is costly
			 * we unlock the pool to prevent stalling.
			 */
			spin_unlock_irqrestore(&pool->lock, irq_flags);

			ttm_pages_put(pages_to_free, freed_pages, pool->order);
			if (likely(nr_free != FREE_ALL_PAGES))
				nr_free -= freed_pages;

			if (NUM_PAGES_TO_ALLOC >= nr_free)
				npages_to_free = nr_free;
			else
				npages_to_free = NUM_PAGES_TO_ALLOC;

			freed_pages = 0;

			/* free all so restart the processing */
			if (nr_free)
				goto restart;

			/* Not allowed to fall through or break because
			 * following context is inside spinlock while we are
			 * outside here.
			 */
			goto out;

		}
	}

	/* remove range of pages from the pool */
	if (freed_pages) {
		__list_del(&p->lru, &pool->list);

		ttm_pool_update_free_locked(pool, freed_pages);
		nr_free -= freed_pages;
	}

	spin_unlock_irqrestore(&pool->lock, irq_flags);

	if (freed_pages)
		ttm_pages_put(pages_to_free, freed_pages, pool->order);
out:
	if (pages_to_free != static_buf)
		kfree(pages_to_free);
	return nr_free;
}

/**
 * Callback for mm to request pool to reduce number of page held.
 *
 * XXX: (dchinner) Deadlock warning!
 *
 * This code is crying out for a shrinker per pool....
 */
static unsigned long
ttm_pool_shrink_scan(struct shrinker *shrink, struct shrink_control *sc)
{
	static DEFINE_MUTEX(lock);
	static unsigned start_pool;
	unsigned i;
	unsigned pool_offset;
	struct ttm_page_pool *pool;
	int shrink_pages = sc->nr_to_scan;
	unsigned long freed = 0;
	unsigned int nr_free_pool;

	if (!mutex_trylock(&lock))
		return SHRINK_STOP;
	pool_offset = ++start_pool % NUM_POOLS;
	/* select start pool in round robin fashion */
	for (i = 0; i < NUM_POOLS; ++i) {
		unsigned nr_free = shrink_pages;
		unsigned page_nr;

		if (shrink_pages == 0)
			break;

		pool = &_manager->pools[(i + pool_offset)%NUM_POOLS];
		page_nr = (1 << pool->order);
		/* OK to use static buffer since global mutex is held. */
		nr_free_pool = roundup(nr_free, page_nr) >> pool->order;
		shrink_pages = ttm_page_pool_free(pool, nr_free_pool, true);
		freed += (nr_free_pool - shrink_pages) << pool->order;
		if (freed >= sc->nr_to_scan)
			break;
		shrink_pages <<= pool->order;
	}
	mutex_unlock(&lock);
	return freed;
}


static unsigned long
ttm_pool_shrink_count(struct shrinker *shrink, struct shrink_control *sc)
{
	unsigned i;
	unsigned long count = 0;
	struct ttm_page_pool *pool;

	for (i = 0; i < NUM_POOLS; ++i) {
		pool = &_manager->pools[i];
		count += (pool->npages << pool->order);
	}

	return count;
}

static int ttm_pool_mm_shrink_init(struct ttm_pool_manager *manager)
{
	manager->mm_shrink.count_objects = ttm_pool_shrink_count;
	manager->mm_shrink.scan_objects = ttm_pool_shrink_scan;
	manager->mm_shrink.seeks = 1;
	return register_shrinker(&manager->mm_shrink);
}

static void ttm_pool_mm_shrink_fini(struct ttm_pool_manager *manager)
{
	unregister_shrinker(&manager->mm_shrink);
}

static int ttm_set_pages_caching(struct page **pages,
		enum ttm_caching_state cstate, unsigned cpages)
{
	int r = 0;
	/* Set page caching */
	switch (cstate) {
	case tt_uncached:
		r = ttm_set_pages_array_uc(pages, cpages);
		if (r)
			pr_err("Failed to set %d pages to uc!\n", cpages);
		break;
	case tt_wc:
		r = ttm_set_pages_array_wc(pages, cpages);
		if (r)
			pr_err("Failed to set %d pages to wc!\n", cpages);
		break;
	default:
		break;
	}
	return r;
}

/**
 * Free pages the pages that failed to change the caching state. If there is
 * any pages that have changed their caching state already put them to the
 * pool.
 */
static void ttm_handle_caching_state_failure(struct list_head *pages,
		int ttm_flags, enum ttm_caching_state cstate,
		struct page **failed_pages, unsigned cpages)
{
	unsigned i;
	/* Failed pages have to be freed */
	for (i = 0; i < cpages; ++i) {
		list_del(&failed_pages[i]->lru);
		__free_page(failed_pages[i]);
	}
}

/**
 * Allocate new pages with correct caching.
 *
 * This function is reentrant if caller updates count depending on number of
 * pages returned in pages array.
 */
static int ttm_alloc_new_pages(struct list_head *pages, gfp_t gfp_flags,
			       int ttm_flags, enum ttm_caching_state cstate,
			       unsigned count, unsigned order)
{
	struct page **caching_array;
	struct page *p;
	int r = 0;
	unsigned i, j, cpages;
	unsigned npages = 1 << order;
	unsigned max_cpages = min(count << order, (unsigned)NUM_PAGES_TO_ALLOC);

	/* allocate array for page caching change */
	caching_array = kmalloc_array(max_cpages, sizeof(struct page *),
				      GFP_KERNEL);

	if (!caching_array) {
		pr_debug("Unable to allocate table for new pages\n");
		return -ENOMEM;
	}

	for (i = 0, cpages = 0; i < count; ++i) {
		p = alloc_pages(gfp_flags, order);

		if (!p) {
			pr_debug("Unable to get page %u\n", i);

			/* store already allocated pages in the pool after
			 * setting the caching state */
			if (cpages) {
				r = ttm_set_pages_caching(caching_array,
							  cstate, cpages);
				if (r)
					ttm_handle_caching_state_failure(pages,
						ttm_flags, cstate,
						caching_array, cpages);
			}
			r = -ENOMEM;
			goto out;
		}

		list_add(&p->lru, pages);

#ifdef CONFIG_HIGHMEM
		/* gfp flags of highmem page should never be dma32 so we
		 * we should be fine in such case
		 */
		if (PageHighMem(p))
			continue;

#endif
		for (j = 0; j < npages; ++j) {
			caching_array[cpages++] = p++;
			if (cpages == max_cpages) {

				r = ttm_set_pages_caching(caching_array,
						cstate, cpages);
				if (r) {
					ttm_handle_caching_state_failure(pages,
						ttm_flags, cstate,
						caching_array, cpages);
					goto out;
				}
				cpages = 0;
			}
		}
	}

	if (cpages) {
		r = ttm_set_pages_caching(caching_array, cstate, cpages);
		if (r)
			ttm_handle_caching_state_failure(pages,
					ttm_flags, cstate,
					caching_array, cpages);
	}
out:
	kfree(caching_array);

	return r;
}

/**
 * Fill the given pool if there aren't enough pages and the requested number of
 * pages is small.
 */
static void ttm_page_pool_fill_locked(struct ttm_page_pool *pool, int ttm_flags,
				      enum ttm_caching_state cstate,
				      unsigned count, unsigned long *irq_flags)
{
	struct page *p;
	int r;
	unsigned cpages = 0;
	/**
	 * Only allow one pool fill operation at a time.
	 * If pool doesn't have enough pages for the allocation new pages are
	 * allocated from outside of pool.
	 */
	if (pool->fill_lock)
		return;

	pool->fill_lock = true;

	/* If allocation request is small and there are not enough
	 * pages in a pool we fill the pool up first. */
	if (count < _manager->options.small
		&& count > pool->npages) {
		struct list_head new_pages;
		unsigned alloc_size = _manager->options.alloc_size;

		/**
		 * Can't change page caching if in irqsave context. We have to
		 * drop the pool->lock.
		 */
		spin_unlock_irqrestore(&pool->lock, *irq_flags);

		INIT_LIST_HEAD(&new_pages);
		r = ttm_alloc_new_pages(&new_pages, pool->gfp_flags, ttm_flags,
					cstate, alloc_size, 0);
		spin_lock_irqsave(&pool->lock, *irq_flags);

		if (!r) {
			list_splice(&new_pages, &pool->list);
			++pool->nrefills;
			pool->npages += alloc_size;
		} else {
			pr_debug("Failed to fill pool (%p)\n", pool);
			/* If we have any pages left put them to the pool. */
			list_for_each_entry(p, &new_pages, lru) {
				++cpages;
			}
			list_splice(&new_pages, &pool->list);
			pool->npages += cpages;
		}

	}
	pool->fill_lock = false;
}

/**
 * Allocate pages from the pool and put them on the return list.
 *
 * @return zero for success or negative error code.
 */
static int ttm_page_pool_get_pages(struct ttm_page_pool *pool,
				   struct list_head *pages,
				   int ttm_flags,
				   enum ttm_caching_state cstate,
				   unsigned count, unsigned order)
{
	unsigned long irq_flags;
	struct list_head *p;
	unsigned i;
	int r = 0;

	spin_lock_irqsave(&pool->lock, irq_flags);
	if (!order)
		ttm_page_pool_fill_locked(pool, ttm_flags, cstate, count,
					  &irq_flags);

	if (count >= pool->npages) {
		/* take all pages from the pool */
		list_splice_init(&pool->list, pages);
		count -= pool->npages;
		pool->npages = 0;
		goto out;
	}
	/* find the last pages to include for requested number of pages. Split
	 * pool to begin and halve it to reduce search space. */
	if (count <= pool->npages/2) {
		i = 0;
		list_for_each(p, &pool->list) {
			if (++i == count)
				break;
		}
	} else {
		i = pool->npages + 1;
		list_for_each_prev(p, &pool->list) {
			if (--i == count)
				break;
		}
	}
	/* Cut 'count' number of pages from the pool */
	list_cut_position(pages, &pool->list, p);
	pool->npages -= count;
	count = 0;
out:
	spin_unlock_irqrestore(&pool->lock, irq_flags);

	/* clear the pages coming from the pool if requested */
	if (ttm_flags & TTM_PAGE_FLAG_ZERO_ALLOC) {
		struct page *page;

		list_for_each_entry(page, pages, lru) {
			if (PageHighMem(page))
				clear_highpage(page);
			else
				clear_page(page_address(page));
		}
	}

	/* If pool didn't have enough pages allocate new one. */
	if (count) {
		gfp_t gfp_flags = pool->gfp_flags;

		/* set zero flag for page allocation if required */
		if (ttm_flags & TTM_PAGE_FLAG_ZERO_ALLOC)
			gfp_flags |= __GFP_ZERO;

		if (ttm_flags & TTM_PAGE_FLAG_NO_RETRY)
			gfp_flags |= __GFP_RETRY_MAYFAIL;

		/* ttm_alloc_new_pages doesn't reference pool so we can run
		 * multiple requests in parallel.
		 **/
		r = ttm_alloc_new_pages(pages, gfp_flags, ttm_flags, cstate,
					count, order);
	}

	return r;
}

/* Put all pages in pages list to correct pool to wait for reuse */
static void ttm_put_pages(struct page **pages, unsigned npages, int flags,
			  enum ttm_caching_state cstate)
{
	struct ttm_page_pool *pool = ttm_get_pool(flags, false, cstate);
#ifdef CONFIG_TRANSPARENT_HUGEPAGE
	struct ttm_page_pool *huge = ttm_get_pool(flags, true, cstate);
#endif
	unsigned long irq_flags;
	unsigned i;

	if (pool == NULL) {
		/* No pool for this memory type so free the pages */
		i = 0;
		while (i < npages) {
#ifdef CONFIG_TRANSPARENT_HUGEPAGE
			struct page *p = pages[i];
#endif
			unsigned order = 0, j;

			if (!pages[i]) {
				++i;
				continue;
			}

#ifdef CONFIG_TRANSPARENT_HUGEPAGE
			if (!(flags & TTM_PAGE_FLAG_DMA32) &&
			    (npages - i) >= HPAGE_PMD_NR) {
<<<<<<< HEAD
				for (j = 0; j < HPAGE_PMD_NR; ++j)
					if (p++ != pages[i + j])
=======
				for (j = 1; j < HPAGE_PMD_NR; ++j)
					if (++p != pages[i + j])
>>>>>>> 1a03a6ab
					    break;

				if (j == HPAGE_PMD_NR)
					order = HPAGE_PMD_ORDER;
			}
#endif

			if (page_count(pages[i]) != 1)
				pr_err("Erroneous page count. Leaking pages.\n");
			__free_pages(pages[i], order);

			j = 1 << order;
			while (j) {
				pages[i++] = NULL;
				--j;
			}
		}
		return;
	}

	i = 0;
#ifdef CONFIG_TRANSPARENT_HUGEPAGE
	if (huge) {
		unsigned max_size, n2free;

		spin_lock_irqsave(&huge->lock, irq_flags);
		while ((npages - i) >= HPAGE_PMD_NR) {
			struct page *p = pages[i];
			unsigned j;

			if (!p)
				break;

			for (j = 1; j < HPAGE_PMD_NR; ++j)
				if (++p != pages[i + j])
				    break;

			if (j != HPAGE_PMD_NR)
				break;

			list_add_tail(&pages[i]->lru, &huge->list);

			for (j = 0; j < HPAGE_PMD_NR; ++j)
				pages[i++] = NULL;
			huge->npages++;
		}

		/* Check that we don't go over the pool limit */
		max_size = _manager->options.max_size;
		max_size /= HPAGE_PMD_NR;
		if (huge->npages > max_size)
			n2free = huge->npages - max_size;
		else
			n2free = 0;
		spin_unlock_irqrestore(&huge->lock, irq_flags);
		if (n2free)
			ttm_page_pool_free(huge, n2free, false);
	}
#endif

	spin_lock_irqsave(&pool->lock, irq_flags);
	while (i < npages) {
		if (pages[i]) {
			if (page_count(pages[i]) != 1)
				pr_err("Erroneous page count. Leaking pages.\n");
			list_add_tail(&pages[i]->lru, &pool->list);
			pages[i] = NULL;
			pool->npages++;
		}
		++i;
	}
	/* Check that we don't go over the pool limit */
	npages = 0;
	if (pool->npages > _manager->options.max_size) {
		npages = pool->npages - _manager->options.max_size;
		/* free at least NUM_PAGES_TO_ALLOC number of pages
		 * to reduce calls to set_memory_wb */
		if (npages < NUM_PAGES_TO_ALLOC)
			npages = NUM_PAGES_TO_ALLOC;
	}
	spin_unlock_irqrestore(&pool->lock, irq_flags);
	if (npages)
		ttm_page_pool_free(pool, npages, false);
}

/*
 * On success pages list will hold count number of correctly
 * cached pages.
 */
static int ttm_get_pages(struct page **pages, unsigned npages, int flags,
			 enum ttm_caching_state cstate)
{
	struct ttm_page_pool *pool = ttm_get_pool(flags, false, cstate);
#ifdef CONFIG_TRANSPARENT_HUGEPAGE
	struct ttm_page_pool *huge = ttm_get_pool(flags, true, cstate);
#endif
	struct list_head plist;
	struct page *p = NULL;
	unsigned count, first;
	int r;

	/* No pool for cached pages */
	if (pool == NULL) {
		gfp_t gfp_flags = GFP_USER;
		unsigned i;
#ifdef CONFIG_TRANSPARENT_HUGEPAGE
		unsigned j;
#endif

		/* set zero flag for page allocation if required */
		if (flags & TTM_PAGE_FLAG_ZERO_ALLOC)
			gfp_flags |= __GFP_ZERO;

		if (flags & TTM_PAGE_FLAG_NO_RETRY)
			gfp_flags |= __GFP_RETRY_MAYFAIL;

		if (flags & TTM_PAGE_FLAG_DMA32)
			gfp_flags |= GFP_DMA32;
		else
			gfp_flags |= GFP_HIGHUSER;

		i = 0;
#ifdef CONFIG_TRANSPARENT_HUGEPAGE
		if (!(gfp_flags & GFP_DMA32)) {
			while (npages >= HPAGE_PMD_NR) {
				gfp_t huge_flags = gfp_flags;

				huge_flags |= GFP_TRANSHUGE_LIGHT | __GFP_NORETRY |
					__GFP_KSWAPD_RECLAIM;
				huge_flags &= ~__GFP_MOVABLE;
				huge_flags &= ~__GFP_COMP;
				p = alloc_pages(huge_flags, HPAGE_PMD_ORDER);
				if (!p)
					break;

				for (j = 0; j < HPAGE_PMD_NR; ++j)
					pages[i++] = p++;

				npages -= HPAGE_PMD_NR;
			}
		}
#endif

		first = i;
		while (npages) {
			p = alloc_page(gfp_flags);
			if (!p) {
				pr_debug("Unable to allocate page\n");
				return -ENOMEM;
			}

			/* Swap the pages if we detect consecutive order */
			if (i > first && pages[i - 1] == p - 1)
				swap(p, pages[i - 1]);

			pages[i++] = p;
			--npages;
		}
		return 0;
	}

	count = 0;

#ifdef CONFIG_TRANSPARENT_HUGEPAGE
	if (huge && npages >= HPAGE_PMD_NR) {
		INIT_LIST_HEAD(&plist);
		ttm_page_pool_get_pages(huge, &plist, flags, cstate,
					npages / HPAGE_PMD_NR,
					HPAGE_PMD_ORDER);

		list_for_each_entry(p, &plist, lru) {
			unsigned j;

			for (j = 0; j < HPAGE_PMD_NR; ++j)
				pages[count++] = &p[j];
		}
	}
#endif

	INIT_LIST_HEAD(&plist);
	r = ttm_page_pool_get_pages(pool, &plist, flags, cstate,
				    npages - count, 0);

	first = count;
	list_for_each_entry(p, &plist, lru) {
		struct page *tmp = p;

		/* Swap the pages if we detect consecutive order */
		if (count > first && pages[count - 1] == tmp - 1)
			swap(tmp, pages[count - 1]);
		pages[count++] = tmp;
	}

	if (r) {
		/* If there is any pages in the list put them back to
		 * the pool.
		 */
		pr_debug("Failed to allocate extra pages for large request\n");
		ttm_put_pages(pages, count, flags, cstate);
		return r;
	}

	return 0;
}

static void ttm_page_pool_init_locked(struct ttm_page_pool *pool, gfp_t flags,
		char *name, unsigned int order)
{
	spin_lock_init(&pool->lock);
	pool->fill_lock = false;
	INIT_LIST_HEAD(&pool->list);
	pool->npages = pool->nfrees = 0;
	pool->gfp_flags = flags;
	pool->name = name;
	pool->order = order;
}

int ttm_page_alloc_init(struct ttm_mem_global *glob, unsigned max_pages)
{
	int ret;
#ifdef CONFIG_TRANSPARENT_HUGEPAGE
	unsigned order = HPAGE_PMD_ORDER;
#else
	unsigned order = 0;
#endif

	WARN_ON(_manager);

	pr_info("Initializing pool allocator\n");

	_manager = kzalloc(sizeof(*_manager), GFP_KERNEL);
	if (!_manager)
		return -ENOMEM;

	ttm_page_pool_init_locked(&_manager->wc_pool, GFP_HIGHUSER, "wc", 0);

	ttm_page_pool_init_locked(&_manager->uc_pool, GFP_HIGHUSER, "uc", 0);

	ttm_page_pool_init_locked(&_manager->wc_pool_dma32,
				  GFP_USER | GFP_DMA32, "wc dma", 0);

	ttm_page_pool_init_locked(&_manager->uc_pool_dma32,
				  GFP_USER | GFP_DMA32, "uc dma", 0);

	ttm_page_pool_init_locked(&_manager->wc_pool_huge,
				  (GFP_TRANSHUGE_LIGHT | __GFP_NORETRY |
				   __GFP_KSWAPD_RECLAIM) &
				  ~(__GFP_MOVABLE | __GFP_COMP),
				  "wc huge", order);

	ttm_page_pool_init_locked(&_manager->uc_pool_huge,
				  (GFP_TRANSHUGE_LIGHT | __GFP_NORETRY |
				   __GFP_KSWAPD_RECLAIM) &
				  ~(__GFP_MOVABLE | __GFP_COMP)
				  , "uc huge", order);

	_manager->options.max_size = max_pages;
	_manager->options.small = SMALL_ALLOCATION;
	_manager->options.alloc_size = NUM_PAGES_TO_ALLOC;

	ret = kobject_init_and_add(&_manager->kobj, &ttm_pool_kobj_type,
				   &glob->kobj, "pool");
	if (unlikely(ret != 0))
		goto error;

	ret = ttm_pool_mm_shrink_init(_manager);
	if (unlikely(ret != 0))
		goto error;
	return 0;

error:
	kobject_put(&_manager->kobj);
	_manager = NULL;
	return ret;
}

void ttm_page_alloc_fini(void)
{
	int i;

	pr_info("Finalizing pool allocator\n");
	ttm_pool_mm_shrink_fini(_manager);

	/* OK to use static buffer since global mutex is no longer used. */
	for (i = 0; i < NUM_POOLS; ++i)
		ttm_page_pool_free(&_manager->pools[i], FREE_ALL_PAGES, true);

	kobject_put(&_manager->kobj);
	_manager = NULL;
}

static void
ttm_pool_unpopulate_helper(struct ttm_tt *ttm, unsigned mem_count_update)
{
	struct ttm_mem_global *mem_glob = ttm->bdev->glob->mem_glob;
	unsigned i;

	if (mem_count_update == 0)
		goto put_pages;

	for (i = 0; i < mem_count_update; ++i) {
		if (!ttm->pages[i])
			continue;

		ttm_mem_global_free_page(mem_glob, ttm->pages[i], PAGE_SIZE);
	}

put_pages:
	ttm_put_pages(ttm->pages, ttm->num_pages, ttm->page_flags,
		      ttm->caching_state);
	ttm->state = tt_unpopulated;
}

int ttm_pool_populate(struct ttm_tt *ttm, struct ttm_operation_ctx *ctx)
{
	struct ttm_mem_global *mem_glob = ttm->bdev->glob->mem_glob;
	unsigned i;
	int ret;

	if (ttm->state != tt_unpopulated)
		return 0;

	if (ttm_check_under_lowerlimit(mem_glob, ttm->num_pages, ctx))
		return -ENOMEM;

	ret = ttm_get_pages(ttm->pages, ttm->num_pages, ttm->page_flags,
			    ttm->caching_state);
	if (unlikely(ret != 0)) {
		ttm_pool_unpopulate_helper(ttm, 0);
		return ret;
	}

	for (i = 0; i < ttm->num_pages; ++i) {
		ret = ttm_mem_global_alloc_page(mem_glob, ttm->pages[i],
						PAGE_SIZE, ctx);
		if (unlikely(ret != 0)) {
			ttm_pool_unpopulate_helper(ttm, i);
			return -ENOMEM;
		}
	}

	if (unlikely(ttm->page_flags & TTM_PAGE_FLAG_SWAPPED)) {
		ret = ttm_tt_swapin(ttm);
		if (unlikely(ret != 0)) {
			ttm_pool_unpopulate(ttm);
			return ret;
		}
	}

	ttm->state = tt_unbound;
	return 0;
}
EXPORT_SYMBOL(ttm_pool_populate);

void ttm_pool_unpopulate(struct ttm_tt *ttm)
{
	ttm_pool_unpopulate_helper(ttm, ttm->num_pages);
}
EXPORT_SYMBOL(ttm_pool_unpopulate);

int ttm_populate_and_map_pages(struct device *dev, struct ttm_dma_tt *tt,
					struct ttm_operation_ctx *ctx)
{
	unsigned i, j;
	int r;

	r = ttm_pool_populate(&tt->ttm, ctx);
	if (r)
		return r;

	for (i = 0; i < tt->ttm.num_pages; ++i) {
		struct page *p = tt->ttm.pages[i];
		size_t num_pages = 1;

		for (j = i + 1; j < tt->ttm.num_pages; ++j) {
			if (++p != tt->ttm.pages[j])
				break;

			++num_pages;
		}

		tt->dma_address[i] = dma_map_page(dev, tt->ttm.pages[i],
						  0, num_pages * PAGE_SIZE,
						  DMA_BIDIRECTIONAL);
		if (dma_mapping_error(dev, tt->dma_address[i])) {
			while (i--) {
				dma_unmap_page(dev, tt->dma_address[i],
					       PAGE_SIZE, DMA_BIDIRECTIONAL);
				tt->dma_address[i] = 0;
			}
			ttm_pool_unpopulate(&tt->ttm);
			return -EFAULT;
		}

		for (j = 1; j < num_pages; ++j) {
			tt->dma_address[i + 1] = tt->dma_address[i] + PAGE_SIZE;
			++i;
		}
	}
	return 0;
}
EXPORT_SYMBOL(ttm_populate_and_map_pages);

void ttm_unmap_and_unpopulate_pages(struct device *dev, struct ttm_dma_tt *tt)
{
	unsigned i, j;

	for (i = 0; i < tt->ttm.num_pages;) {
		struct page *p = tt->ttm.pages[i];
		size_t num_pages = 1;

		if (!tt->dma_address[i] || !tt->ttm.pages[i]) {
			++i;
			continue;
		}

		for (j = i + 1; j < tt->ttm.num_pages; ++j) {
			if (++p != tt->ttm.pages[j])
				break;

			++num_pages;
		}

		dma_unmap_page(dev, tt->dma_address[i], num_pages * PAGE_SIZE,
			       DMA_BIDIRECTIONAL);

		i += num_pages;
	}
	ttm_pool_unpopulate(&tt->ttm);
}
EXPORT_SYMBOL(ttm_unmap_and_unpopulate_pages);

int ttm_page_alloc_debugfs(struct seq_file *m, void *data)
{
	struct ttm_page_pool *p;
	unsigned i;
	char *h[] = {"pool", "refills", "pages freed", "size"};
	if (!_manager) {
		seq_printf(m, "No pool allocator running.\n");
		return 0;
	}
	seq_printf(m, "%7s %12s %13s %8s\n",
			h[0], h[1], h[2], h[3]);
	for (i = 0; i < NUM_POOLS; ++i) {
		p = &_manager->pools[i];

		seq_printf(m, "%7s %12ld %13ld %8d\n",
				p->name, p->nrefills,
				p->nfrees, p->npages);
	}
	return 0;
}
EXPORT_SYMBOL(ttm_page_alloc_debugfs);<|MERGE_RESOLUTION|>--- conflicted
+++ resolved
@@ -732,13 +732,8 @@
 #ifdef CONFIG_TRANSPARENT_HUGEPAGE
 			if (!(flags & TTM_PAGE_FLAG_DMA32) &&
 			    (npages - i) >= HPAGE_PMD_NR) {
-<<<<<<< HEAD
-				for (j = 0; j < HPAGE_PMD_NR; ++j)
-					if (p++ != pages[i + j])
-=======
 				for (j = 1; j < HPAGE_PMD_NR; ++j)
 					if (++p != pages[i + j])
->>>>>>> 1a03a6ab
 					    break;
 
 				if (j == HPAGE_PMD_NR)
