--- conflicted
+++ resolved
@@ -395,11 +395,7 @@
 		if (ret != -EMULTIHOP)
 			break;
 
-<<<<<<< HEAD
-		ret = ttm_bo_bounce_temp_buffer(bo, &evict_mem, ctx, &hop);
-=======
 		ret = ttm_bo_bounce_temp_buffer(bo, ctx, &hop);
->>>>>>> 2d5404ca
 	} while (!ret);
 
 	if (ret) {
@@ -447,29 +443,6 @@
 int ttm_bo_evict_first(struct ttm_device *bdev, struct ttm_resource_manager *man,
 		       struct ttm_operation_ctx *ctx)
 {
-<<<<<<< HEAD
-	bool ret = false;
-
-	if (bo->pin_count) {
-		*locked = false;
-		if (busy)
-			*busy = false;
-		return false;
-	}
-
-	if (bo->base.resv == ctx->resv) {
-		dma_resv_assert_held(bo->base.resv);
-		if (ctx->allow_res_evict)
-			ret = true;
-		*locked = false;
-		if (busy)
-			*busy = false;
-	} else {
-		ret = dma_resv_trylock(bo->base.resv);
-		*locked = ret;
-		if (busy)
-			*busy = !ret;
-=======
 	struct ttm_resource_cursor cursor;
 	struct ttm_buffer_object *bo;
 	struct ttm_resource *res;
@@ -482,7 +455,6 @@
 	if (!res) {
 		ret = -ENOENT;
 		goto out_no_ref;
->>>>>>> 2d5404ca
 	}
 	bo = res->bo;
 	if (!ttm_bo_get_unless_zero(bo))
@@ -693,11 +665,7 @@
  * @force_space is true.
  * This function may sleep while waiting for resources to become available.
  * Returns:
-<<<<<<< HEAD
- * -EBUSY: No space available (only if no_wait == 1).
-=======
  * -EBUSY: No space available (only if no_wait == true).
->>>>>>> 2d5404ca
  * -ENOSPC: Could not allocate space for the buffer object, either due to
  * fragmentation or concurrent allocators.
  * -ERESTARTSYS: An interruptible sleep was interrupted by a signal.
@@ -757,35 +725,7 @@
 		return 0;
 	}
 
-<<<<<<< HEAD
-	for (i = 0; i < placement->num_busy_placement; ++i) {
-		const struct ttm_place *place = &placement->busy_placement[i];
-		struct ttm_resource_manager *man;
-
-		man = ttm_manager_type(bdev, place->mem_type);
-		if (!man || !ttm_resource_manager_used(man))
-			continue;
-
-		type_found = true;
-		ret = ttm_bo_mem_force_space(bo, place, mem, ctx);
-		if (likely(!ret))
-			return 0;
-
-		if (ret && ret != -EBUSY)
-			goto error;
-	}
-
-	ret = -ENOSPC;
-	if (!type_found) {
-		pr_err(TTM_PFX "No compatible memory type found\n");
-		ret = -EINVAL;
-	}
-
-error:
-	return ret;
-=======
 	return -ENOSPC;
->>>>>>> 2d5404ca
 }
 
 /*
@@ -861,14 +801,6 @@
 		if (bo->pin_count)
 			return -EINVAL;
 
-<<<<<<< HEAD
-	ret = ttm_bo_move_buffer(bo, placement, ctx);
-	/* For backward compatibility with userspace */
-	if (ret == -ENOSPC)
-		return -ENOMEM;
-	if (ret)
-		return ret;
-=======
 		/*
 		 * Determine where to move the buffer.
 		 *
@@ -904,7 +836,6 @@
 	/* For backward compatibility with userspace */
 	if (ret == -ENOSPC)
 		return -ENOMEM;
->>>>>>> 2d5404ca
 
 	/*
 	 * We might need to add a TTM.
@@ -1178,14 +1109,9 @@
 			goto out;
 
 		ret = ttm_bo_handle_move_mem(bo, evict_mem, true, ctx, &hop);
-<<<<<<< HEAD
-		if (unlikely(ret != 0)) {
-			WARN(ret == -EMULTIHOP, "Unexpected multihop in swaput - likely driver bug.\n");
-=======
 		if (ret) {
 			WARN(ret == -EMULTIHOP,
 			     "Unexpected multihop in swapout - likely driver bug.\n");
->>>>>>> 2d5404ca
 			ttm_resource_free(bo, &evict_mem);
 			goto out;
 		}
