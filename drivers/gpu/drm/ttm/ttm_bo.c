/**************************************************************************
 *
 * Copyright (c) 2006-2009 VMware, Inc., Palo Alto, CA., USA
 * All Rights Reserved.
 *
 * Permission is hereby granted, free of charge, to any person obtaining a
 * copy of this software and associated documentation files (the
 * "Software"), to deal in the Software without restriction, including
 * without limitation the rights to use, copy, modify, merge, publish,
 * distribute, sub license, and/or sell copies of the Software, and to
 * permit persons to whom the Software is furnished to do so, subject to
 * the following conditions:
 *
 * The above copyright notice and this permission notice (including the
 * next paragraph) shall be included in all copies or substantial portions
 * of the Software.
 *
 * THE SOFTWARE IS PROVIDED "AS IS", WITHOUT WARRANTY OF ANY KIND, EXPRESS OR
 * IMPLIED, INCLUDING BUT NOT LIMITED TO THE WARRANTIES OF MERCHANTABILITY,
 * FITNESS FOR A PARTICULAR PURPOSE AND NON-INFRINGEMENT. IN NO EVENT SHALL
 * THE COPYRIGHT HOLDERS, AUTHORS AND/OR ITS SUPPLIERS BE LIABLE FOR ANY CLAIM,
 * DAMAGES OR OTHER LIABILITY, WHETHER IN AN ACTION OF CONTRACT, TORT OR
 * OTHERWISE, ARISING FROM, OUT OF OR IN CONNECTION WITH THE SOFTWARE OR THE
 * USE OR OTHER DEALINGS IN THE SOFTWARE.
 *
 **************************************************************************/
/*
 * Authors: Thomas Hellstrom <thellstrom-at-vmware-dot-com>
 */

#define pr_fmt(fmt) "[TTM] " fmt

#include <drm/ttm/ttm_module.h>
#include <drm/ttm/ttm_bo_driver.h>
#include <drm/ttm/ttm_placement.h>
#include <linux/jiffies.h>
#include <linux/slab.h>
#include <linux/sched.h>
#include <linux/mm.h>
#include <linux/file.h>
#include <linux/module.h>
#include <linux/atomic.h>
#include <linux/reservation.h>

#define TTM_ASSERT_LOCKED(param)
#define TTM_DEBUG(fmt, arg...)
#define TTM_BO_HASH_ORDER 13

static int ttm_bo_swapout(struct ttm_mem_shrink *shrink);
static void ttm_bo_global_kobj_release(struct kobject *kobj);

static struct attribute ttm_bo_count = {
	.name = "bo_count",
	.mode = S_IRUGO
};

static inline int ttm_mem_type_from_place(const struct ttm_place *place,
					  uint32_t *mem_type)
{
	int pos;

	pos = ffs(place->flags & TTM_PL_MASK_MEM);
	if (unlikely(!pos))
		return -EINVAL;

	*mem_type = pos - 1;
	return 0;
}

static void ttm_mem_type_debug(struct ttm_bo_device *bdev, int mem_type)
{
	struct ttm_mem_type_manager *man = &bdev->man[mem_type];

	pr_err("    has_type: %d\n", man->has_type);
	pr_err("    use_type: %d\n", man->use_type);
	pr_err("    flags: 0x%08X\n", man->flags);
	pr_err("    gpu_offset: 0x%08llX\n", man->gpu_offset);
	pr_err("    size: %llu\n", man->size);
	pr_err("    available_caching: 0x%08X\n", man->available_caching);
	pr_err("    default_caching: 0x%08X\n", man->default_caching);
	if (mem_type != TTM_PL_SYSTEM)
		(*man->func->debug)(man, TTM_PFX);
}

static void ttm_bo_mem_space_debug(struct ttm_buffer_object *bo,
					struct ttm_placement *placement)
{
	int i, ret, mem_type;

	pr_err("No space for %p (%lu pages, %luK, %luM)\n",
	       bo, bo->mem.num_pages, bo->mem.size >> 10,
	       bo->mem.size >> 20);
	for (i = 0; i < placement->num_placement; i++) {
		ret = ttm_mem_type_from_place(&placement->placement[i],
						&mem_type);
		if (ret)
			return;
		pr_err("  placement[%d]=0x%08X (%d)\n",
		       i, placement->placement[i].flags, mem_type);
		ttm_mem_type_debug(bo->bdev, mem_type);
	}
}

static ssize_t ttm_bo_global_show(struct kobject *kobj,
				  struct attribute *attr,
				  char *buffer)
{
	struct ttm_bo_global *glob =
		container_of(kobj, struct ttm_bo_global, kobj);

	return snprintf(buffer, PAGE_SIZE, "%lu\n",
			(unsigned long) atomic_read(&glob->bo_count));
}

static struct attribute *ttm_bo_global_attrs[] = {
	&ttm_bo_count,
	NULL
};

static const struct sysfs_ops ttm_bo_global_ops = {
	.show = &ttm_bo_global_show
};

static struct kobj_type ttm_bo_glob_kobj_type  = {
	.release = &ttm_bo_global_kobj_release,
	.sysfs_ops = &ttm_bo_global_ops,
	.default_attrs = ttm_bo_global_attrs
};


static inline uint32_t ttm_bo_type_flags(unsigned type)
{
	return 1 << (type);
}

static void ttm_bo_release_list(struct kref *list_kref)
{
	struct ttm_buffer_object *bo =
	    container_of(list_kref, struct ttm_buffer_object, list_kref);
	struct ttm_bo_device *bdev = bo->bdev;
	size_t acc_size = bo->acc_size;

	BUG_ON(kref_read(&bo->list_kref));
	BUG_ON(kref_read(&bo->kref));
	BUG_ON(atomic_read(&bo->cpu_writers));
	BUG_ON(bo->mem.mm_node != NULL);
	BUG_ON(!list_empty(&bo->lru));
	BUG_ON(!list_empty(&bo->ddestroy));
	ttm_tt_destroy(bo->ttm);
	atomic_dec(&bo->glob->bo_count);
	dma_fence_put(bo->moving);
	if (bo->resv == &bo->ttm_resv)
		reservation_object_fini(&bo->ttm_resv);
	mutex_destroy(&bo->wu_mutex);
	if (bo->destroy)
		bo->destroy(bo);
	else {
		kfree(bo);
	}
	ttm_mem_global_free(bdev->glob->mem_glob, acc_size);
}

void ttm_bo_add_to_lru(struct ttm_buffer_object *bo)
{
	struct ttm_bo_device *bdev = bo->bdev;
	struct ttm_mem_type_manager *man;

	lockdep_assert_held(&bo->resv->lock.base);

	if (!(bo->mem.placement & TTM_PL_FLAG_NO_EVICT)) {

		BUG_ON(!list_empty(&bo->lru));

		man = &bdev->man[bo->mem.mem_type];
		list_add_tail(&bo->lru, &man->lru[bo->priority]);
		kref_get(&bo->list_kref);

		if (bo->ttm && !(bo->ttm->page_flags & TTM_PAGE_FLAG_SG)) {
			list_add_tail(&bo->swap,
				      &bo->glob->swap_lru[bo->priority]);
			kref_get(&bo->list_kref);
		}
	}
}
EXPORT_SYMBOL(ttm_bo_add_to_lru);

static void ttm_bo_ref_bug(struct kref *list_kref)
{
	BUG();
}

void ttm_bo_del_from_lru(struct ttm_buffer_object *bo)
{
	if (!list_empty(&bo->swap)) {
		list_del_init(&bo->swap);
		kref_put(&bo->list_kref, ttm_bo_ref_bug);
	}
	if (!list_empty(&bo->lru)) {
		list_del_init(&bo->lru);
		kref_put(&bo->list_kref, ttm_bo_ref_bug);
	}

	/*
	 * TODO: Add a driver hook to delete from
	 * driver-specific LRU's here.
	 */
}

void ttm_bo_del_sub_from_lru(struct ttm_buffer_object *bo)
{
	spin_lock(&bo->glob->lru_lock);
	ttm_bo_del_from_lru(bo);
	spin_unlock(&bo->glob->lru_lock);
}
EXPORT_SYMBOL(ttm_bo_del_sub_from_lru);

void ttm_bo_move_to_lru_tail(struct ttm_buffer_object *bo)
{
	lockdep_assert_held(&bo->resv->lock.base);

	ttm_bo_del_from_lru(bo);
	ttm_bo_add_to_lru(bo);
}
EXPORT_SYMBOL(ttm_bo_move_to_lru_tail);

/*
 * Call bo->mutex locked.
 */
static int ttm_bo_add_ttm(struct ttm_buffer_object *bo, bool zero_alloc)
{
	struct ttm_bo_device *bdev = bo->bdev;
	struct ttm_bo_global *glob = bo->glob;
	int ret = 0;
	uint32_t page_flags = 0;

	TTM_ASSERT_LOCKED(&bo->mutex);
	bo->ttm = NULL;

	if (bdev->need_dma32)
		page_flags |= TTM_PAGE_FLAG_DMA32;

	switch (bo->type) {
	case ttm_bo_type_device:
		if (zero_alloc)
			page_flags |= TTM_PAGE_FLAG_ZERO_ALLOC;
	case ttm_bo_type_kernel:
		bo->ttm = bdev->driver->ttm_tt_create(bdev, bo->num_pages << PAGE_SHIFT,
						      page_flags, glob->dummy_read_page);
		if (unlikely(bo->ttm == NULL))
			ret = -ENOMEM;
		break;
	case ttm_bo_type_sg:
		bo->ttm = bdev->driver->ttm_tt_create(bdev, bo->num_pages << PAGE_SHIFT,
						      page_flags | TTM_PAGE_FLAG_SG,
						      glob->dummy_read_page);
		if (unlikely(bo->ttm == NULL)) {
			ret = -ENOMEM;
			break;
		}
		bo->ttm->sg = bo->sg;
		break;
	default:
		pr_err("Illegal buffer object type\n");
		ret = -EINVAL;
		break;
	}

	return ret;
}

static int ttm_bo_handle_move_mem(struct ttm_buffer_object *bo,
				  struct ttm_mem_reg *mem,
				  bool evict, bool interruptible,
				  bool no_wait_gpu)
{
	struct ttm_bo_device *bdev = bo->bdev;
	bool old_is_pci = ttm_mem_reg_is_pci(bdev, &bo->mem);
	bool new_is_pci = ttm_mem_reg_is_pci(bdev, mem);
	struct ttm_mem_type_manager *old_man = &bdev->man[bo->mem.mem_type];
	struct ttm_mem_type_manager *new_man = &bdev->man[mem->mem_type];
	int ret = 0;

	if (old_is_pci || new_is_pci ||
	    ((mem->placement & bo->mem.placement & TTM_PL_MASK_CACHING) == 0)) {
		ret = ttm_mem_io_lock(old_man, true);
		if (unlikely(ret != 0))
			goto out_err;
		ttm_bo_unmap_virtual_locked(bo);
		ttm_mem_io_unlock(old_man);
	}

	/*
	 * Create and bind a ttm if required.
	 */

	if (!(new_man->flags & TTM_MEMTYPE_FLAG_FIXED)) {
		if (bo->ttm == NULL) {
			bool zero = !(old_man->flags & TTM_MEMTYPE_FLAG_FIXED);
			ret = ttm_bo_add_ttm(bo, zero);
			if (ret)
				goto out_err;
		}

		ret = ttm_tt_set_placement_caching(bo->ttm, mem->placement);
		if (ret)
			goto out_err;

		if (mem->mem_type != TTM_PL_SYSTEM) {
			ret = ttm_tt_bind(bo->ttm, mem);
			if (ret)
				goto out_err;
		}

		if (bo->mem.mem_type == TTM_PL_SYSTEM) {
			if (bdev->driver->move_notify)
				bdev->driver->move_notify(bo, evict, mem);
			bo->mem = *mem;
			mem->mm_node = NULL;
			goto moved;
		}
	}

	if (bdev->driver->move_notify)
		bdev->driver->move_notify(bo, evict, mem);

	if (!(old_man->flags & TTM_MEMTYPE_FLAG_FIXED) &&
	    !(new_man->flags & TTM_MEMTYPE_FLAG_FIXED))
		ret = ttm_bo_move_ttm(bo, interruptible, no_wait_gpu, mem);
	else if (bdev->driver->move)
		ret = bdev->driver->move(bo, evict, interruptible,
					 no_wait_gpu, mem);
	else
		ret = ttm_bo_move_memcpy(bo, interruptible, no_wait_gpu, mem);

	if (ret) {
		if (bdev->driver->move_notify) {
			struct ttm_mem_reg tmp_mem = *mem;
			*mem = bo->mem;
			bo->mem = tmp_mem;
			bdev->driver->move_notify(bo, false, mem);
			bo->mem = *mem;
			*mem = tmp_mem;
		}

		goto out_err;
	}

moved:
	if (bo->evicted) {
		if (bdev->driver->invalidate_caches) {
			ret = bdev->driver->invalidate_caches(bdev, bo->mem.placement);
			if (ret)
				pr_err("Can not flush read caches\n");
		}
		bo->evicted = false;
	}

	if (bo->mem.mm_node) {
		bo->offset = (bo->mem.start << PAGE_SHIFT) +
		    bdev->man[bo->mem.mem_type].gpu_offset;
		bo->cur_placement = bo->mem.placement;
	} else
		bo->offset = 0;

	return 0;

out_err:
	new_man = &bdev->man[bo->mem.mem_type];
	if (new_man->flags & TTM_MEMTYPE_FLAG_FIXED) {
		ttm_tt_destroy(bo->ttm);
		bo->ttm = NULL;
	}

	return ret;
}

/**
 * Call bo::reserved.
 * Will release GPU memory type usage on destruction.
 * This is the place to put in driver specific hooks to release
 * driver private resources.
 * Will release the bo::reserved lock.
 */

static void ttm_bo_cleanup_memtype_use(struct ttm_buffer_object *bo)
{
	if (bo->bdev->driver->move_notify)
		bo->bdev->driver->move_notify(bo, false, NULL);

	ttm_tt_destroy(bo->ttm);
	bo->ttm = NULL;
	ttm_bo_mem_put(bo, &bo->mem);

	ww_mutex_unlock (&bo->resv->lock);
}

static void ttm_bo_flush_all_fences(struct ttm_buffer_object *bo)
{
	struct reservation_object_list *fobj;
	struct dma_fence *fence;
	int i;

	fobj = reservation_object_get_list(bo->resv);
	fence = reservation_object_get_excl(bo->resv);
	if (fence && !fence->ops->signaled)
		dma_fence_enable_sw_signaling(fence);

	for (i = 0; fobj && i < fobj->shared_count; ++i) {
		fence = rcu_dereference_protected(fobj->shared[i],
					reservation_object_held(bo->resv));

		if (!fence->ops->signaled)
			dma_fence_enable_sw_signaling(fence);
	}
}

static void ttm_bo_cleanup_refs_or_queue(struct ttm_buffer_object *bo)
{
	struct ttm_bo_device *bdev = bo->bdev;
	struct ttm_bo_global *glob = bo->glob;
	int ret;

	spin_lock(&glob->lru_lock);
	ret = __ttm_bo_reserve(bo, false, true, NULL);

	if (!ret) {
		if (!ttm_bo_wait(bo, false, true)) {
			ttm_bo_del_from_lru(bo);
			spin_unlock(&glob->lru_lock);
			ttm_bo_cleanup_memtype_use(bo);

			return;
		} else
			ttm_bo_flush_all_fences(bo);

		/*
		 * Make NO_EVICT bos immediately available to
		 * shrinkers, now that they are queued for
		 * destruction.
		 */
		if (bo->mem.placement & TTM_PL_FLAG_NO_EVICT) {
			bo->mem.placement &= ~TTM_PL_FLAG_NO_EVICT;
			ttm_bo_add_to_lru(bo);
		}

		__ttm_bo_unreserve(bo);
	}

	kref_get(&bo->list_kref);
	list_add_tail(&bo->ddestroy, &bdev->ddestroy);
	spin_unlock(&glob->lru_lock);

	schedule_delayed_work(&bdev->wq,
			      ((HZ / 100) < 1) ? 1 : HZ / 100);
}

/**
 * function ttm_bo_cleanup_refs_and_unlock
 * If bo idle, remove from delayed- and lru lists, and unref.
 * If not idle, do nothing.
 *
 * Must be called with lru_lock and reservation held, this function
 * will drop both before returning.
 *
 * @interruptible         Any sleeps should occur interruptibly.
 * @no_wait_gpu           Never wait for gpu. Return -EBUSY instead.
 */

static int ttm_bo_cleanup_refs_and_unlock(struct ttm_buffer_object *bo,
					  bool interruptible,
					  bool no_wait_gpu)
{
	struct ttm_bo_global *glob = bo->glob;
	int ret;

	ret = ttm_bo_wait(bo, false, true);

	if (ret && !no_wait_gpu) {
		long lret;
		ww_mutex_unlock(&bo->resv->lock);
		spin_unlock(&glob->lru_lock);

		lret = reservation_object_wait_timeout_rcu(bo->resv,
							   true,
							   interruptible,
							   30 * HZ);

		if (lret < 0)
			return lret;
		else if (lret == 0)
			return -EBUSY;

		spin_lock(&glob->lru_lock);
		ret = __ttm_bo_reserve(bo, false, true, NULL);

		/*
		 * We raced, and lost, someone else holds the reservation now,
		 * and is probably busy in ttm_bo_cleanup_memtype_use.
		 *
		 * Even if it's not the case, because we finished waiting any
		 * delayed destruction would succeed, so just return success
		 * here.
		 */
		if (ret) {
			spin_unlock(&glob->lru_lock);
			return 0;
		}

		/*
		 * remove sync_obj with ttm_bo_wait, the wait should be
		 * finished, and no new wait object should have been added.
		 */
		ret = ttm_bo_wait(bo, false, true);
		WARN_ON(ret);
	}

	if (ret || unlikely(list_empty(&bo->ddestroy))) {
		__ttm_bo_unreserve(bo);
		spin_unlock(&glob->lru_lock);
		return ret;
	}

	ttm_bo_del_from_lru(bo);
	list_del_init(&bo->ddestroy);
	kref_put(&bo->list_kref, ttm_bo_ref_bug);

	spin_unlock(&glob->lru_lock);
	ttm_bo_cleanup_memtype_use(bo);

	return 0;
}

/**
 * Traverse the delayed list, and call ttm_bo_cleanup_refs on all
 * encountered buffers.
 */

static int ttm_bo_delayed_delete(struct ttm_bo_device *bdev, bool remove_all)
{
	struct ttm_bo_global *glob = bdev->glob;
	struct ttm_buffer_object *entry = NULL;
	int ret = 0;

	spin_lock(&glob->lru_lock);
	if (list_empty(&bdev->ddestroy))
		goto out_unlock;

	entry = list_first_entry(&bdev->ddestroy,
		struct ttm_buffer_object, ddestroy);
	kref_get(&entry->list_kref);

	for (;;) {
		struct ttm_buffer_object *nentry = NULL;

		if (entry->ddestroy.next != &bdev->ddestroy) {
			nentry = list_first_entry(&entry->ddestroy,
				struct ttm_buffer_object, ddestroy);
			kref_get(&nentry->list_kref);
		}

		ret = __ttm_bo_reserve(entry, false, true, NULL);
		if (remove_all && ret) {
			spin_unlock(&glob->lru_lock);
			ret = __ttm_bo_reserve(entry, false, false, NULL);
			spin_lock(&glob->lru_lock);
		}

		if (!ret)
			ret = ttm_bo_cleanup_refs_and_unlock(entry, false,
							     !remove_all);
		else
			spin_unlock(&glob->lru_lock);

		kref_put(&entry->list_kref, ttm_bo_release_list);
		entry = nentry;

		if (ret || !entry)
			goto out;

		spin_lock(&glob->lru_lock);
		if (list_empty(&entry->ddestroy))
			break;
	}

out_unlock:
	spin_unlock(&glob->lru_lock);
out:
	if (entry)
		kref_put(&entry->list_kref, ttm_bo_release_list);
	return ret;
}

static void ttm_bo_delayed_workqueue(struct work_struct *work)
{
	struct ttm_bo_device *bdev =
	    container_of(work, struct ttm_bo_device, wq.work);

	if (ttm_bo_delayed_delete(bdev, false)) {
		schedule_delayed_work(&bdev->wq,
				      ((HZ / 100) < 1) ? 1 : HZ / 100);
	}
}

static void ttm_bo_release(struct kref *kref)
{
	struct ttm_buffer_object *bo =
	    container_of(kref, struct ttm_buffer_object, kref);
	struct ttm_bo_device *bdev = bo->bdev;
	struct ttm_mem_type_manager *man = &bdev->man[bo->mem.mem_type];

	drm_vma_offset_remove(&bdev->vma_manager, &bo->vma_node);
	ttm_mem_io_lock(man, false);
	ttm_mem_io_free_vm(bo);
	ttm_mem_io_unlock(man);
	ttm_bo_cleanup_refs_or_queue(bo);
	kref_put(&bo->list_kref, ttm_bo_release_list);
}

void ttm_bo_unref(struct ttm_buffer_object **p_bo)
{
	struct ttm_buffer_object *bo = *p_bo;

	*p_bo = NULL;
	kref_put(&bo->kref, ttm_bo_release);
}
EXPORT_SYMBOL(ttm_bo_unref);

int ttm_bo_lock_delayed_workqueue(struct ttm_bo_device *bdev)
{
	return cancel_delayed_work_sync(&bdev->wq);
}
EXPORT_SYMBOL(ttm_bo_lock_delayed_workqueue);

void ttm_bo_unlock_delayed_workqueue(struct ttm_bo_device *bdev, int resched)
{
	if (resched)
		schedule_delayed_work(&bdev->wq,
				      ((HZ / 100) < 1) ? 1 : HZ / 100);
}
EXPORT_SYMBOL(ttm_bo_unlock_delayed_workqueue);

static int ttm_bo_evict(struct ttm_buffer_object *bo, bool interruptible,
			bool no_wait_gpu)
{
	struct ttm_bo_device *bdev = bo->bdev;
	struct ttm_mem_reg evict_mem;
	struct ttm_placement placement;
	int ret = 0;

	lockdep_assert_held(&bo->resv->lock.base);

	evict_mem = bo->mem;
	evict_mem.mm_node = NULL;
	evict_mem.bus.io_reserved_vm = false;
	evict_mem.bus.io_reserved_count = 0;

	placement.num_placement = 0;
	placement.num_busy_placement = 0;
	bdev->driver->evict_flags(bo, &placement);
	ret = ttm_bo_mem_space(bo, &placement, &evict_mem, interruptible,
				no_wait_gpu);
	if (ret) {
		if (ret != -ERESTARTSYS) {
			pr_err("Failed to find memory space for buffer 0x%p eviction\n",
			       bo);
			ttm_bo_mem_space_debug(bo, &placement);
		}
		goto out;
	}

	ret = ttm_bo_handle_move_mem(bo, &evict_mem, true, interruptible,
				     no_wait_gpu);
	if (unlikely(ret)) {
		if (ret != -ERESTARTSYS)
			pr_err("Buffer eviction failed\n");
		ttm_bo_mem_put(bo, &evict_mem);
		goto out;
	}
	bo->evicted = true;
out:
	return ret;
}

bool ttm_bo_eviction_valuable(struct ttm_buffer_object *bo,
			      const struct ttm_place *place)
{
	/* Don't evict this BO if it's outside of the
	 * requested placement range
	 */
	if (place->fpfn >= (bo->mem.start + bo->mem.size) ||
	    (place->lpfn && place->lpfn <= bo->mem.start))
		return false;

	return true;
}
EXPORT_SYMBOL(ttm_bo_eviction_valuable);

static int ttm_mem_evict_first(struct ttm_bo_device *bdev,
				uint32_t mem_type,
				const struct ttm_place *place,
				bool interruptible,
				bool no_wait_gpu)
{
	struct ttm_bo_global *glob = bdev->glob;
	struct ttm_mem_type_manager *man = &bdev->man[mem_type];
	struct ttm_buffer_object *bo;
	int ret = -EBUSY;
	unsigned i;

	spin_lock(&glob->lru_lock);
	for (i = 0; i < TTM_MAX_BO_PRIORITY; ++i) {
		list_for_each_entry(bo, &man->lru[i], lru) {
			ret = __ttm_bo_reserve(bo, false, true, NULL);
			if (ret)
				continue;

			if (place && !bdev->driver->eviction_valuable(bo,
								      place)) {
				__ttm_bo_unreserve(bo);
				ret = -EBUSY;
				continue;
			}

			break;
		}

		if (!ret)
			break;
	}

	if (ret) {
		spin_unlock(&glob->lru_lock);
		return ret;
	}

	kref_get(&bo->list_kref);

	if (!list_empty(&bo->ddestroy)) {
		ret = ttm_bo_cleanup_refs_and_unlock(bo, interruptible,
						     no_wait_gpu);
		kref_put(&bo->list_kref, ttm_bo_release_list);
		return ret;
	}

	ttm_bo_del_from_lru(bo);
	spin_unlock(&glob->lru_lock);

	BUG_ON(ret != 0);

	ret = ttm_bo_evict(bo, interruptible, no_wait_gpu);
	ttm_bo_unreserve(bo);

	kref_put(&bo->list_kref, ttm_bo_release_list);
	return ret;
}

void ttm_bo_mem_put(struct ttm_buffer_object *bo, struct ttm_mem_reg *mem)
{
	struct ttm_mem_type_manager *man = &bo->bdev->man[mem->mem_type];

	if (mem->mm_node)
		(*man->func->put_node)(man, mem);
}
EXPORT_SYMBOL(ttm_bo_mem_put);

/**
 * Add the last move fence to the BO and reserve a new shared slot.
 */
static int ttm_bo_add_move_fence(struct ttm_buffer_object *bo,
				 struct ttm_mem_type_manager *man,
				 struct ttm_mem_reg *mem)
{
	struct dma_fence *fence;
	int ret;

	spin_lock(&man->move_lock);
	fence = dma_fence_get(man->move);
	spin_unlock(&man->move_lock);

	if (fence) {
		reservation_object_add_shared_fence(bo->resv, fence);

		ret = reservation_object_reserve_shared(bo->resv);
		if (unlikely(ret))
			return ret;

		dma_fence_put(bo->moving);
		bo->moving = fence;
	}

	return 0;
}

/**
 * Repeatedly evict memory from the LRU for @mem_type until we create enough
 * space, or we've evicted everything and there isn't enough space.
 */
static int ttm_bo_mem_force_space(struct ttm_buffer_object *bo,
					uint32_t mem_type,
					const struct ttm_place *place,
					struct ttm_mem_reg *mem,
					bool interruptible,
					bool no_wait_gpu)
{
	struct ttm_bo_device *bdev = bo->bdev;
	struct ttm_mem_type_manager *man = &bdev->man[mem_type];
	int ret;

	do {
		ret = (*man->func->get_node)(man, bo, place, mem);
		if (unlikely(ret != 0))
			return ret;
		if (mem->mm_node)
			break;
		ret = ttm_mem_evict_first(bdev, mem_type, place,
					  interruptible, no_wait_gpu);
		if (unlikely(ret != 0))
			return ret;
	} while (1);
	mem->mem_type = mem_type;
	return ttm_bo_add_move_fence(bo, man, mem);
}

static uint32_t ttm_bo_select_caching(struct ttm_mem_type_manager *man,
				      uint32_t cur_placement,
				      uint32_t proposed_placement)
{
	uint32_t caching = proposed_placement & TTM_PL_MASK_CACHING;
	uint32_t result = proposed_placement & ~TTM_PL_MASK_CACHING;

	/**
	 * Keep current caching if possible.
	 */

	if ((cur_placement & caching) != 0)
		result |= (cur_placement & caching);
	else if ((man->default_caching & caching) != 0)
		result |= man->default_caching;
	else if ((TTM_PL_FLAG_CACHED & caching) != 0)
		result |= TTM_PL_FLAG_CACHED;
	else if ((TTM_PL_FLAG_WC & caching) != 0)
		result |= TTM_PL_FLAG_WC;
	else if ((TTM_PL_FLAG_UNCACHED & caching) != 0)
		result |= TTM_PL_FLAG_UNCACHED;

	return result;
}

static bool ttm_bo_mt_compatible(struct ttm_mem_type_manager *man,
				 uint32_t mem_type,
				 const struct ttm_place *place,
				 uint32_t *masked_placement)
{
	uint32_t cur_flags = ttm_bo_type_flags(mem_type);

	if ((cur_flags & place->flags & TTM_PL_MASK_MEM) == 0)
		return false;

	if ((place->flags & man->available_caching) == 0)
		return false;

	cur_flags |= (place->flags & man->available_caching);

	*masked_placement = cur_flags;
	return true;
}

/**
 * Creates space for memory region @mem according to its type.
 *
 * This function first searches for free space in compatible memory types in
 * the priority order defined by the driver.  If free space isn't found, then
 * ttm_bo_mem_force_space is attempted in priority order to evict and find
 * space.
 */
int ttm_bo_mem_space(struct ttm_buffer_object *bo,
			struct ttm_placement *placement,
			struct ttm_mem_reg *mem,
			bool interruptible,
			bool no_wait_gpu)
{
	struct ttm_bo_device *bdev = bo->bdev;
	struct ttm_mem_type_manager *man;
	uint32_t mem_type = TTM_PL_SYSTEM;
	uint32_t cur_flags = 0;
	bool type_found = false;
	bool type_ok = false;
	bool has_erestartsys = false;
	int i, ret;

	ret = reservation_object_reserve_shared(bo->resv);
	if (unlikely(ret))
		return ret;

	mem->mm_node = NULL;
	for (i = 0; i < placement->num_placement; ++i) {
		const struct ttm_place *place = &placement->placement[i];

		ret = ttm_mem_type_from_place(place, &mem_type);
		if (ret)
			return ret;
		man = &bdev->man[mem_type];
		if (!man->has_type || !man->use_type)
			continue;

		type_ok = ttm_bo_mt_compatible(man, mem_type, place,
						&cur_flags);

		if (!type_ok)
			continue;

		type_found = true;
		cur_flags = ttm_bo_select_caching(man, bo->mem.placement,
						  cur_flags);
		/*
		 * Use the access and other non-mapping-related flag bits from
		 * the memory placement flags to the current flags
		 */
		ttm_flag_masked(&cur_flags, place->flags,
				~TTM_PL_MASK_MEMTYPE);

		if (mem_type == TTM_PL_SYSTEM)
			break;

		ret = (*man->func->get_node)(man, bo, place, mem);
		if (unlikely(ret))
			return ret;

		if (mem->mm_node) {
			ret = ttm_bo_add_move_fence(bo, man, mem);
			if (unlikely(ret)) {
				(*man->func->put_node)(man, mem);
				return ret;
			}
			break;
		}
	}

	if ((type_ok && (mem_type == TTM_PL_SYSTEM)) || mem->mm_node) {
		mem->mem_type = mem_type;
		mem->placement = cur_flags;
		return 0;
	}

	for (i = 0; i < placement->num_busy_placement; ++i) {
		const struct ttm_place *place = &placement->busy_placement[i];

		ret = ttm_mem_type_from_place(place, &mem_type);
		if (ret)
			return ret;
		man = &bdev->man[mem_type];
		if (!man->has_type || !man->use_type)
			continue;
		if (!ttm_bo_mt_compatible(man, mem_type, place, &cur_flags))
			continue;

		type_found = true;
		cur_flags = ttm_bo_select_caching(man, bo->mem.placement,
						  cur_flags);
		/*
		 * Use the access and other non-mapping-related flag bits from
		 * the memory placement flags to the current flags
		 */
		ttm_flag_masked(&cur_flags, place->flags,
				~TTM_PL_MASK_MEMTYPE);

		if (mem_type == TTM_PL_SYSTEM) {
			mem->mem_type = mem_type;
			mem->placement = cur_flags;
			mem->mm_node = NULL;
			return 0;
		}

		ret = ttm_bo_mem_force_space(bo, mem_type, place, mem,
						interruptible, no_wait_gpu);
		if (ret == 0 && mem->mm_node) {
			mem->placement = cur_flags;
			return 0;
		}
		if (ret == -ERESTARTSYS)
			has_erestartsys = true;
	}

	if (!type_found) {
		printk(KERN_ERR TTM_PFX "No compatible memory type found.\n");
		return -EINVAL;
	}

	return (has_erestartsys) ? -ERESTARTSYS : -ENOMEM;
}
EXPORT_SYMBOL(ttm_bo_mem_space);

static int ttm_bo_move_buffer(struct ttm_buffer_object *bo,
			struct ttm_placement *placement,
			bool interruptible,
			bool no_wait_gpu)
{
	int ret = 0;
	struct ttm_mem_reg mem;

	lockdep_assert_held(&bo->resv->lock.base);

	mem.num_pages = bo->num_pages;
	mem.size = mem.num_pages << PAGE_SHIFT;
	mem.page_alignment = bo->mem.page_alignment;
	mem.bus.io_reserved_vm = false;
	mem.bus.io_reserved_count = 0;
	/*
	 * Determine where to move the buffer.
	 */
	ret = ttm_bo_mem_space(bo, placement, &mem,
			       interruptible, no_wait_gpu);
	if (ret)
		goto out_unlock;
	ret = ttm_bo_handle_move_mem(bo, &mem, false,
				     interruptible, no_wait_gpu);
out_unlock:
	if (ret && mem.mm_node)
		ttm_bo_mem_put(bo, &mem);
	return ret;
}

bool ttm_bo_mem_compat(struct ttm_placement *placement,
		       struct ttm_mem_reg *mem,
		       uint32_t *new_flags)
{
	int i;

	for (i = 0; i < placement->num_placement; i++) {
		const struct ttm_place *heap = &placement->placement[i];
		if (mem->mm_node &&
		    (mem->start < heap->fpfn ||
		     (heap->lpfn != 0 && (mem->start + mem->num_pages) > heap->lpfn)))
			continue;

		*new_flags = heap->flags;
		if ((*new_flags & mem->placement & TTM_PL_MASK_CACHING) &&
		    (*new_flags & mem->placement & TTM_PL_MASK_MEM))
			return true;
	}

	for (i = 0; i < placement->num_busy_placement; i++) {
		const struct ttm_place *heap = &placement->busy_placement[i];
		if (mem->mm_node &&
		    (mem->start < heap->fpfn ||
		     (heap->lpfn != 0 && (mem->start + mem->num_pages) > heap->lpfn)))
			continue;

		*new_flags = heap->flags;
		if ((*new_flags & mem->placement & TTM_PL_MASK_CACHING) &&
		    (*new_flags & mem->placement & TTM_PL_MASK_MEM))
			return true;
	}

	return false;
}
EXPORT_SYMBOL(ttm_bo_mem_compat);

int ttm_bo_validate(struct ttm_buffer_object *bo,
			struct ttm_placement *placement,
			bool interruptible,
			bool no_wait_gpu)
{
	int ret;
	uint32_t new_flags;

	lockdep_assert_held(&bo->resv->lock.base);
	/*
	 * Check whether we need to move buffer.
	 */
	if (!ttm_bo_mem_compat(placement, &bo->mem, &new_flags)) {
		ret = ttm_bo_move_buffer(bo, placement, interruptible,
					 no_wait_gpu);
		if (ret)
			return ret;
	} else {
		/*
		 * Use the access and other non-mapping-related flag bits from
		 * the compatible memory placement flags to the active flags
		 */
		ttm_flag_masked(&bo->mem.placement, new_flags,
				~TTM_PL_MASK_MEMTYPE);
	}
	/*
	 * We might need to add a TTM.
	 */
	if (bo->mem.mem_type == TTM_PL_SYSTEM && bo->ttm == NULL) {
		ret = ttm_bo_add_ttm(bo, true);
		if (ret)
			return ret;
	}
	return 0;
}
EXPORT_SYMBOL(ttm_bo_validate);

int ttm_bo_init(struct ttm_bo_device *bdev,
		struct ttm_buffer_object *bo,
		unsigned long size,
		enum ttm_bo_type type,
		struct ttm_placement *placement,
		uint32_t page_alignment,
		bool interruptible,
		struct file *persistent_swap_storage,
		size_t acc_size,
		struct sg_table *sg,
		struct reservation_object *resv,
		void (*destroy) (struct ttm_buffer_object *))
{
	int ret = 0;
	unsigned long num_pages;
	struct ttm_mem_global *mem_glob = bdev->glob->mem_glob;
	bool locked;

	ret = ttm_mem_global_alloc(mem_glob, acc_size, false, false);
	if (ret) {
		pr_err("Out of kernel memory\n");
		if (destroy)
			(*destroy)(bo);
		else
			kfree(bo);
		return -ENOMEM;
	}

	num_pages = (size + PAGE_SIZE - 1) >> PAGE_SHIFT;
	if (num_pages == 0) {
		pr_err("Illegal buffer object size\n");
		if (destroy)
			(*destroy)(bo);
		else
			kfree(bo);
		ttm_mem_global_free(mem_glob, acc_size);
		return -EINVAL;
	}
	bo->destroy = destroy;

	kref_init(&bo->kref);
	kref_init(&bo->list_kref);
	atomic_set(&bo->cpu_writers, 0);
	INIT_LIST_HEAD(&bo->lru);
	INIT_LIST_HEAD(&bo->ddestroy);
	INIT_LIST_HEAD(&bo->swap);
	INIT_LIST_HEAD(&bo->io_reserve_lru);
	mutex_init(&bo->wu_mutex);
	bo->bdev = bdev;
	bo->glob = bdev->glob;
	bo->type = type;
	bo->num_pages = num_pages;
	bo->mem.size = num_pages << PAGE_SHIFT;
	bo->mem.mem_type = TTM_PL_SYSTEM;
	bo->mem.num_pages = bo->num_pages;
	bo->mem.mm_node = NULL;
	bo->mem.page_alignment = page_alignment;
	bo->mem.bus.io_reserved_vm = false;
	bo->mem.bus.io_reserved_count = 0;
	bo->moving = NULL;
	bo->mem.placement = (TTM_PL_FLAG_SYSTEM | TTM_PL_FLAG_CACHED);
	bo->persistent_swap_storage = persistent_swap_storage;
	bo->acc_size = acc_size;
	bo->sg = sg;
	if (resv) {
		bo->resv = resv;
		lockdep_assert_held(&bo->resv->lock.base);
	} else {
		bo->resv = &bo->ttm_resv;
		reservation_object_init(&bo->ttm_resv);
	}
	atomic_inc(&bo->glob->bo_count);
	drm_vma_node_reset(&bo->vma_node);
	bo->priority = 0;

	/*
	 * For ttm_bo_type_device buffers, allocate
	 * address space from the device.
	 */
	if (bo->type == ttm_bo_type_device ||
	    bo->type == ttm_bo_type_sg)
		ret = drm_vma_offset_add(&bdev->vma_manager, &bo->vma_node,
					 bo->mem.num_pages);

	/* passed reservation objects should already be locked,
	 * since otherwise lockdep will be angered in radeon.
	 */
	if (!resv) {
		locked = ww_mutex_trylock(&bo->resv->lock);
		WARN_ON(!locked);
	}

	if (likely(!ret))
		ret = ttm_bo_validate(bo, placement, interruptible, false);

	if (!resv) {
		ttm_bo_unreserve(bo);

	} else if (!(bo->mem.placement & TTM_PL_FLAG_NO_EVICT)) {
		spin_lock(&bo->glob->lru_lock);
		ttm_bo_add_to_lru(bo);
		spin_unlock(&bo->glob->lru_lock);
	}

	if (unlikely(ret))
		ttm_bo_unref(&bo);

	return ret;
}
EXPORT_SYMBOL(ttm_bo_init);

size_t ttm_bo_acc_size(struct ttm_bo_device *bdev,
		       unsigned long bo_size,
		       unsigned struct_size)
{
	unsigned npages = (PAGE_ALIGN(bo_size)) >> PAGE_SHIFT;
	size_t size = 0;

	size += ttm_round_pot(struct_size);
	size += ttm_round_pot(npages * sizeof(void *));
	size += ttm_round_pot(sizeof(struct ttm_tt));
	return size;
}
EXPORT_SYMBOL(ttm_bo_acc_size);

size_t ttm_bo_dma_acc_size(struct ttm_bo_device *bdev,
			   unsigned long bo_size,
			   unsigned struct_size)
{
	unsigned npages = (PAGE_ALIGN(bo_size)) >> PAGE_SHIFT;
	size_t size = 0;

	size += ttm_round_pot(struct_size);
	size += ttm_round_pot(npages * (2*sizeof(void *) + sizeof(dma_addr_t)));
	size += ttm_round_pot(sizeof(struct ttm_dma_tt));
	return size;
}
EXPORT_SYMBOL(ttm_bo_dma_acc_size);

int ttm_bo_create(struct ttm_bo_device *bdev,
			unsigned long size,
			enum ttm_bo_type type,
			struct ttm_placement *placement,
			uint32_t page_alignment,
			bool interruptible,
			struct file *persistent_swap_storage,
			struct ttm_buffer_object **p_bo)
{
	struct ttm_buffer_object *bo;
	size_t acc_size;
	int ret;

	bo = kzalloc(sizeof(*bo), GFP_KERNEL);
	if (unlikely(bo == NULL))
		return -ENOMEM;

	acc_size = ttm_bo_acc_size(bdev, size, sizeof(struct ttm_buffer_object));
	ret = ttm_bo_init(bdev, bo, size, type, placement, page_alignment,
			  interruptible, persistent_swap_storage, acc_size,
			  NULL, NULL, NULL);
	if (likely(ret == 0))
		*p_bo = bo;

	return ret;
}
EXPORT_SYMBOL(ttm_bo_create);

static int ttm_bo_force_list_clean(struct ttm_bo_device *bdev,
				   unsigned mem_type)
{
	struct ttm_mem_type_manager *man = &bdev->man[mem_type];
	struct ttm_bo_global *glob = bdev->glob;
	struct dma_fence *fence;
	int ret;
	unsigned i;

	/*
	 * Can't use standard list traversal since we're unlocking.
	 */

	spin_lock(&glob->lru_lock);
	for (i = 0; i < TTM_MAX_BO_PRIORITY; ++i) {
		while (!list_empty(&man->lru[i])) {
			spin_unlock(&glob->lru_lock);
			ret = ttm_mem_evict_first(bdev, mem_type, NULL, false, false);
			if (ret)
				return ret;
			spin_lock(&glob->lru_lock);
		}
	}
	spin_unlock(&glob->lru_lock);

	spin_lock(&man->move_lock);
	fence = dma_fence_get(man->move);
	spin_unlock(&man->move_lock);

	if (fence) {
		ret = dma_fence_wait(fence, false);
		dma_fence_put(fence);
		if (ret)
			return ret;
	}

	return 0;
}

int ttm_bo_clean_mm(struct ttm_bo_device *bdev, unsigned mem_type)
{
	struct ttm_mem_type_manager *man;
	int ret = -EINVAL;

	if (mem_type >= TTM_NUM_MEM_TYPES) {
		pr_err("Illegal memory type %d\n", mem_type);
		return ret;
	}
	man = &bdev->man[mem_type];

	if (!man->has_type) {
		pr_err("Trying to take down uninitialized memory manager type %u\n",
		       mem_type);
		return ret;
	}
	dma_fence_put(man->move);

	man->use_type = false;
	man->has_type = false;

	ret = 0;
	if (mem_type > 0) {
		ret = ttm_bo_force_list_clean(bdev, mem_type);
		if (ret) {
			pr_err("Cleanup eviction failed\n");
			return ret;
		}

		ret = (*man->func->takedown)(man);
	}

	return ret;
}
EXPORT_SYMBOL(ttm_bo_clean_mm);

int ttm_bo_evict_mm(struct ttm_bo_device *bdev, unsigned mem_type)
{
	struct ttm_mem_type_manager *man = &bdev->man[mem_type];

	if (mem_type == 0 || mem_type >= TTM_NUM_MEM_TYPES) {
		pr_err("Illegal memory manager memory type %u\n", mem_type);
		return -EINVAL;
	}

	if (!man->has_type) {
		pr_err("Memory type %u has not been initialized\n", mem_type);
		return 0;
	}

	return ttm_bo_force_list_clean(bdev, mem_type);
}
EXPORT_SYMBOL(ttm_bo_evict_mm);

int ttm_bo_init_mm(struct ttm_bo_device *bdev, unsigned type,
			unsigned long p_size)
{
	int ret = -EINVAL;
	struct ttm_mem_type_manager *man;
	unsigned i;

	BUG_ON(type >= TTM_NUM_MEM_TYPES);
	man = &bdev->man[type];
	BUG_ON(man->has_type);
	man->io_reserve_fastpath = true;
	man->use_io_reserve_lru = false;
	mutex_init(&man->io_reserve_mutex);
	spin_lock_init(&man->move_lock);
	INIT_LIST_HEAD(&man->io_reserve_lru);

	ret = bdev->driver->init_mem_type(bdev, type, man);
	if (ret)
		return ret;
	man->bdev = bdev;

	ret = 0;
	if (type != TTM_PL_SYSTEM) {
		ret = (*man->func->init)(man, p_size);
		if (ret)
			return ret;
	}
	man->has_type = true;
	man->use_type = true;
	man->size = p_size;

	for (i = 0; i < TTM_MAX_BO_PRIORITY; ++i)
		INIT_LIST_HEAD(&man->lru[i]);
	man->move = NULL;

	return 0;
}
EXPORT_SYMBOL(ttm_bo_init_mm);

static void ttm_bo_global_kobj_release(struct kobject *kobj)
{
	struct ttm_bo_global *glob =
		container_of(kobj, struct ttm_bo_global, kobj);

	ttm_mem_unregister_shrink(glob->mem_glob, &glob->shrink);
	__free_page(glob->dummy_read_page);
	kfree(glob);
}

void ttm_bo_global_release(struct drm_global_reference *ref)
{
	struct ttm_bo_global *glob = ref->object;

	kobject_del(&glob->kobj);
	kobject_put(&glob->kobj);
}
EXPORT_SYMBOL(ttm_bo_global_release);

int ttm_bo_global_init(struct drm_global_reference *ref)
{
	struct ttm_bo_global_ref *bo_ref =
		container_of(ref, struct ttm_bo_global_ref, ref);
	struct ttm_bo_global *glob = ref->object;
	int ret;
	unsigned i;

	mutex_init(&glob->device_list_mutex);
	spin_lock_init(&glob->lru_lock);
	glob->mem_glob = bo_ref->mem_glob;
	glob->dummy_read_page = alloc_page(__GFP_ZERO | GFP_DMA32);

	if (unlikely(glob->dummy_read_page == NULL)) {
		ret = -ENOMEM;
		goto out_no_drp;
	}

	for (i = 0; i < TTM_MAX_BO_PRIORITY; ++i)
		INIT_LIST_HEAD(&glob->swap_lru[i]);
	INIT_LIST_HEAD(&glob->device_list);

	ttm_mem_init_shrink(&glob->shrink, ttm_bo_swapout);
	ret = ttm_mem_register_shrink(glob->mem_glob, &glob->shrink);
	if (unlikely(ret != 0)) {
		pr_err("Could not register buffer object swapout\n");
		goto out_no_shrink;
	}

	atomic_set(&glob->bo_count, 0);

	ret = kobject_init_and_add(
		&glob->kobj, &ttm_bo_glob_kobj_type, ttm_get_kobj(), "buffer_objects");
	if (unlikely(ret != 0))
		kobject_put(&glob->kobj);
	return ret;
out_no_shrink:
	__free_page(glob->dummy_read_page);
out_no_drp:
	kfree(glob);
	return ret;
}
EXPORT_SYMBOL(ttm_bo_global_init);


int ttm_bo_device_release(struct ttm_bo_device *bdev)
{
	int ret = 0;
	unsigned i = TTM_NUM_MEM_TYPES;
	struct ttm_mem_type_manager *man;
	struct ttm_bo_global *glob = bdev->glob;

	while (i--) {
		man = &bdev->man[i];
		if (man->has_type) {
			man->use_type = false;
			if ((i != TTM_PL_SYSTEM) && ttm_bo_clean_mm(bdev, i)) {
				ret = -EBUSY;
				pr_err("DRM memory manager type %d is not clean\n",
				       i);
			}
			man->has_type = false;
		}
	}

	mutex_lock(&glob->device_list_mutex);
	list_del(&bdev->device_list);
	mutex_unlock(&glob->device_list_mutex);

	cancel_delayed_work_sync(&bdev->wq);

	while (ttm_bo_delayed_delete(bdev, true))
		;

	spin_lock(&glob->lru_lock);
	if (list_empty(&bdev->ddestroy))
		TTM_DEBUG("Delayed destroy list was clean\n");

	for (i = 0; i < TTM_MAX_BO_PRIORITY; ++i)
		if (list_empty(&bdev->man[0].lru[0]))
			TTM_DEBUG("Swap list %d was clean\n", i);
	spin_unlock(&glob->lru_lock);

	drm_vma_offset_manager_destroy(&bdev->vma_manager);

	return ret;
}
EXPORT_SYMBOL(ttm_bo_device_release);

int ttm_bo_device_init(struct ttm_bo_device *bdev,
		       struct ttm_bo_global *glob,
		       struct ttm_bo_driver *driver,
		       struct address_space *mapping,
		       uint64_t file_page_offset,
		       bool need_dma32)
{
	int ret = -EINVAL;

	bdev->driver = driver;

	memset(bdev->man, 0, sizeof(bdev->man));

	/*
	 * Initialize the system memory buffer type.
	 * Other types need to be driver / IOCTL initialized.
	 */
	ret = ttm_bo_init_mm(bdev, TTM_PL_SYSTEM, 0);
	if (unlikely(ret != 0))
		goto out_no_sys;

	drm_vma_offset_manager_init(&bdev->vma_manager, file_page_offset,
				    0x10000000);
	INIT_DELAYED_WORK(&bdev->wq, ttm_bo_delayed_workqueue);
	INIT_LIST_HEAD(&bdev->ddestroy);
	bdev->dev_mapping = mapping;
	bdev->glob = glob;
	bdev->need_dma32 = need_dma32;
	mutex_lock(&glob->device_list_mutex);
	list_add_tail(&bdev->device_list, &glob->device_list);
	mutex_unlock(&glob->device_list_mutex);

	return 0;
out_no_sys:
	return ret;
}
EXPORT_SYMBOL(ttm_bo_device_init);

/*
 * buffer object vm functions.
 */

bool ttm_mem_reg_is_pci(struct ttm_bo_device *bdev, struct ttm_mem_reg *mem)
{
	struct ttm_mem_type_manager *man = &bdev->man[mem->mem_type];

	if (!(man->flags & TTM_MEMTYPE_FLAG_FIXED)) {
		if (mem->mem_type == TTM_PL_SYSTEM)
			return false;

		if (man->flags & TTM_MEMTYPE_FLAG_CMA)
			return false;

		if (mem->placement & TTM_PL_FLAG_CACHED)
			return false;
	}
	return true;
}

void ttm_bo_unmap_virtual_locked(struct ttm_buffer_object *bo)
{
	struct ttm_bo_device *bdev = bo->bdev;

	drm_vma_node_unmap(&bo->vma_node, bdev->dev_mapping);
	ttm_mem_io_free_vm(bo);
}

void ttm_bo_unmap_virtual(struct ttm_buffer_object *bo)
{
	struct ttm_bo_device *bdev = bo->bdev;
	struct ttm_mem_type_manager *man = &bdev->man[bo->mem.mem_type];

	ttm_mem_io_lock(man, false);
	ttm_bo_unmap_virtual_locked(bo);
	ttm_mem_io_unlock(man);
}


EXPORT_SYMBOL(ttm_bo_unmap_virtual);

int ttm_bo_wait(struct ttm_buffer_object *bo,
		bool interruptible, bool no_wait)
{
	long timeout = 15 * HZ;

	if (no_wait) {
		if (reservation_object_test_signaled_rcu(bo->resv, true))
			return 0;
		else
			return -EBUSY;
	}

	timeout = reservation_object_wait_timeout_rcu(bo->resv, true,
						      interruptible, timeout);
	if (timeout < 0)
		return timeout;

	if (timeout == 0)
		return -EBUSY;

	reservation_object_add_excl_fence(bo->resv, NULL);
	return 0;
}
EXPORT_SYMBOL(ttm_bo_wait);

int ttm_bo_synccpu_write_grab(struct ttm_buffer_object *bo, bool no_wait)
{
	int ret = 0;

	/*
	 * Using ttm_bo_reserve makes sure the lru lists are updated.
	 */

	ret = ttm_bo_reserve(bo, true, no_wait, NULL);
	if (unlikely(ret != 0))
		return ret;
	ret = ttm_bo_wait(bo, true, no_wait);
	if (likely(ret == 0))
		atomic_inc(&bo->cpu_writers);
	ttm_bo_unreserve(bo);
	return ret;
}
EXPORT_SYMBOL(ttm_bo_synccpu_write_grab);

void ttm_bo_synccpu_write_release(struct ttm_buffer_object *bo)
{
	atomic_dec(&bo->cpu_writers);
}
EXPORT_SYMBOL(ttm_bo_synccpu_write_release);

/**
 * A buffer object shrink method that tries to swap out the first
 * buffer object on the bo_global::swap_lru list.
 */

static int ttm_bo_swapout(struct ttm_mem_shrink *shrink)
{
	struct ttm_bo_global *glob =
	    container_of(shrink, struct ttm_bo_global, shrink);
	struct ttm_buffer_object *bo;
	int ret = -EBUSY;
<<<<<<< HEAD
	int put_count;
=======
	unsigned i;
>>>>>>> f2e5fa84

	spin_lock(&glob->lru_lock);
	for (i = 0; i < TTM_MAX_BO_PRIORITY; ++i) {
		list_for_each_entry(bo, &glob->swap_lru[i], swap) {
			ret = __ttm_bo_reserve(bo, false, true, NULL);
			if (!ret)
				break;
		}
		if (!ret)
			break;
	}

	if (ret) {
		spin_unlock(&glob->lru_lock);
		return ret;
	}

	kref_get(&bo->list_kref);

	if (!list_empty(&bo->ddestroy)) {
		ret = ttm_bo_cleanup_refs_and_unlock(bo, false, false);
		kref_put(&bo->list_kref, ttm_bo_release_list);
		return ret;
	}

	ttm_bo_del_from_lru(bo);
	spin_unlock(&glob->lru_lock);

	/**
	 * Move to system cached
	 */

	if (bo->mem.mem_type != TTM_PL_SYSTEM ||
	    bo->ttm->caching_state != tt_cached) {
		struct ttm_mem_reg evict_mem;

		evict_mem = bo->mem;
		evict_mem.mm_node = NULL;
		evict_mem.placement = TTM_PL_FLAG_SYSTEM | TTM_PL_FLAG_CACHED;
		evict_mem.mem_type = TTM_PL_SYSTEM;

		ret = ttm_bo_handle_move_mem(bo, &evict_mem, true,
					     false, false);
		if (unlikely(ret != 0))
			goto out;
	}

	/**
	 * Make sure BO is idle.
	 */

	ret = ttm_bo_wait(bo, false, false);
	if (unlikely(ret != 0))
		goto out;

	ttm_bo_unmap_virtual(bo);

	/**
	 * Swap out. Buffer will be swapped in again as soon as
	 * anyone tries to access a ttm page.
	 */

	if (bo->bdev->driver->swap_notify)
		bo->bdev->driver->swap_notify(bo);

	ret = ttm_tt_swapout(bo->ttm, bo->persistent_swap_storage);
out:

	/**
	 *
	 * Unreserve without putting on LRU to avoid swapping out an
	 * already swapped buffer.
	 */

	__ttm_bo_unreserve(bo);
	kref_put(&bo->list_kref, ttm_bo_release_list);
	return ret;
}

void ttm_bo_swapout_all(struct ttm_bo_device *bdev)
{
	while (ttm_bo_swapout(&bdev->glob->shrink) == 0)
		;
}
EXPORT_SYMBOL(ttm_bo_swapout_all);

/**
 * ttm_bo_wait_unreserved - interruptible wait for a buffer object to become
 * unreserved
 *
 * @bo: Pointer to buffer
 */
int ttm_bo_wait_unreserved(struct ttm_buffer_object *bo)
{
	int ret;

	/*
	 * In the absense of a wait_unlocked API,
	 * Use the bo::wu_mutex to avoid triggering livelocks due to
	 * concurrent use of this function. Note that this use of
	 * bo::wu_mutex can go away if we change locking order to
	 * mmap_sem -> bo::reserve.
	 */
	ret = mutex_lock_interruptible(&bo->wu_mutex);
	if (unlikely(ret != 0))
		return -ERESTARTSYS;
	if (!ww_mutex_is_locked(&bo->resv->lock))
		goto out_unlock;
	ret = __ttm_bo_reserve(bo, true, false, NULL);
	if (unlikely(ret != 0))
		goto out_unlock;
	__ttm_bo_unreserve(bo);

out_unlock:
	mutex_unlock(&bo->wu_mutex);
	return ret;
}<|MERGE_RESOLUTION|>--- conflicted
+++ resolved
@@ -1641,11 +1641,7 @@
 	    container_of(shrink, struct ttm_bo_global, shrink);
 	struct ttm_buffer_object *bo;
 	int ret = -EBUSY;
-<<<<<<< HEAD
-	int put_count;
-=======
 	unsigned i;
->>>>>>> f2e5fa84
 
 	spin_lock(&glob->lru_lock);
 	for (i = 0; i < TTM_MAX_BO_PRIORITY; ++i) {
