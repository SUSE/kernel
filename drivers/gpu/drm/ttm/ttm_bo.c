--- conflicted
+++ resolved
@@ -84,10 +84,7 @@
  * ttm_bo_set_bulk_move - update BOs bulk move object
  *
  * @bo: The buffer object.
-<<<<<<< HEAD
-=======
  * @bulk: bulk move structure
->>>>>>> eb3cdb58
  *
  * Update the BOs bulk move object, making sure that resources are added/removed
  * as well. A bulk move allows to move many resource on the LRU at once,
@@ -292,10 +289,6 @@
 		return ret;
 	}
 
-<<<<<<< HEAD
-	list_del_init(&bo->ddestroy);
-=======
->>>>>>> eb3cdb58
 	spin_unlock(&bo->bdev->lru_lock);
 	ttm_bo_cleanup_memtype_use(bo);
 
@@ -349,16 +342,6 @@
 
 		drm_vma_offset_remove(bdev->vma_manager, &bo->base.vma_node);
 		ttm_mem_io_free(bdev, bo->resource);
-<<<<<<< HEAD
-	}
-
-	if (!dma_resv_test_signaled(bo->base.resv, DMA_RESV_USAGE_BOOKKEEP) ||
-	    !dma_resv_trylock(bo->base.resv)) {
-		/* The BO is not idle, resurrect it for delayed destroy */
-		ttm_bo_flush_all_fences(bo);
-		bo->deleted = true;
-=======
->>>>>>> eb3cdb58
 
 		if (!dma_resv_test_signaled(bo->base.resv,
 					    DMA_RESV_USAGE_BOOKKEEP) ||
@@ -367,22 +350,7 @@
 			ttm_bo_flush_all_fences(bo);
 			bo->deleted = true;
 
-<<<<<<< HEAD
-		/*
-		 * Make pinned bos immediately available to
-		 * shrinkers, now that they are queued for
-		 * destruction.
-		 *
-		 * FIXME: QXL is triggering this. Can be removed when the
-		 * driver is fixed.
-		 */
-		if (bo->pin_count) {
-			bo->pin_count = 0;
-			ttm_resource_move_to_lru_tail(bo->resource);
-		}
-=======
 			spin_lock(&bo->bdev->lru_lock);
->>>>>>> eb3cdb58
 
 			/*
 			 * Make pinned bos immediately available to
@@ -400,16 +368,10 @@
 			kref_init(&bo->kref);
 			spin_unlock(&bo->bdev->lru_lock);
 
-<<<<<<< HEAD
-	spin_lock(&bo->bdev->lru_lock);
-	list_del(&bo->ddestroy);
-	spin_unlock(&bo->bdev->lru_lock);
-=======
 			INIT_WORK(&bo->delayed_delete, ttm_bo_delayed_delete);
 			queue_work(bdev->wq, &bo->delayed_delete);
 			return;
 		}
->>>>>>> eb3cdb58
 
 		ttm_bo_cleanup_memtype_use(bo);
 		dma_resv_unlock(bo->base.resv);
@@ -457,31 +419,6 @@
 	return 0;
 }
 
-static int ttm_bo_bounce_temp_buffer(struct ttm_buffer_object *bo,
-				     struct ttm_resource **mem,
-				     struct ttm_operation_ctx *ctx,
-				     struct ttm_place *hop)
-{
-	struct ttm_placement hop_placement;
-	struct ttm_resource *hop_mem;
-	int ret;
-
-	hop_placement.num_placement = hop_placement.num_busy_placement = 1;
-	hop_placement.placement = hop_placement.busy_placement = hop;
-
-	/* find space in the bounce domain */
-	ret = ttm_bo_mem_space(bo, &hop_placement, &hop_mem, ctx);
-	if (ret)
-		return ret;
-	/* move to the bounce domain */
-	ret = ttm_bo_handle_move_mem(bo, hop_mem, false, ctx, NULL);
-	if (ret) {
-		ttm_resource_free(bo, &hop_mem);
-		return ret;
-	}
-	return 0;
-}
-
 static int ttm_bo_evict(struct ttm_buffer_object *bo,
 			struct ttm_operation_ctx *ctx)
 {
@@ -521,19 +458,6 @@
 		goto out;
 	}
 
-<<<<<<< HEAD
-bounce:
-	ret = ttm_bo_handle_move_mem(bo, evict_mem, true, ctx, &hop);
-	if (ret == -EMULTIHOP) {
-		ret = ttm_bo_bounce_temp_buffer(bo, &evict_mem, ctx, &hop);
-		if (ret) {
-			pr_err("Buffer eviction failed\n");
-			ttm_resource_free(bo, &evict_mem);
-			goto out;
-		}
-		/* try and move to final place now. */
-		goto bounce;
-=======
 	do {
 		ret = ttm_bo_handle_move_mem(bo, evict_mem, true, ctx, &hop);
 		if (ret != -EMULTIHOP)
@@ -546,7 +470,6 @@
 		ttm_resource_free(bo, &evict_mem);
 		if (ret != -ERESTARTSYS && ret != -EINTR)
 			pr_err("Buffer eviction failed\n");
->>>>>>> eb3cdb58
 	}
 out:
 	return ret;
@@ -948,8 +871,6 @@
 	return ret;
 }
 
-<<<<<<< HEAD
-=======
 /**
  * ttm_bo_validate
  *
@@ -965,7 +886,6 @@
  * -EBUSY if no_wait is true and buffer busy.
  * -ERESTARTSYS if interrupted by a signal.
  */
->>>>>>> eb3cdb58
 int ttm_bo_validate(struct ttm_buffer_object *bo,
 		    struct ttm_placement *placement,
 		    struct ttm_operation_ctx *ctx)
@@ -980,16 +900,6 @@
 	if (!placement->num_placement && !placement->num_busy_placement)
 		return ttm_bo_pipeline_gutting(bo);
 
-<<<<<<< HEAD
-	/*
-	 * Check whether we need to move buffer.
-	 */
-	if (!ttm_resource_compat(bo->resource, placement)) {
-		ret = ttm_bo_move_buffer(bo, placement, ctx);
-		if (ret)
-			return ret;
-	}
-=======
 	/* Check whether we need to move buffer. */
 	if (bo->resource && ttm_resource_compat(bo->resource, placement))
 		return 0;
@@ -1002,7 +912,6 @@
 	if (ret)
 		return ret;
 
->>>>>>> eb3cdb58
 	/*
 	 * We might need to add a TTM.
 	 */
@@ -1054,17 +963,9 @@
 			 struct sg_table *sg, struct dma_resv *resv,
 			 void (*destroy) (struct ttm_buffer_object *))
 {
-<<<<<<< HEAD
-	static const struct ttm_place sys_mem = { .mem_type = TTM_PL_SYSTEM };
 	int ret;
 
 	kref_init(&bo->kref);
-	INIT_LIST_HEAD(&bo->ddestroy);
-=======
-	int ret;
-
-	kref_init(&bo->kref);
->>>>>>> eb3cdb58
 	bo->bdev = bdev;
 	bo->type = type;
 	bo->page_alignment = alignment;
@@ -1202,36 +1103,20 @@
 {
 	long ret;
 
-<<<<<<< HEAD
-	if (no_wait) {
-		if (dma_resv_test_signaled(bo->base.resv, DMA_RESV_USAGE_BOOKKEEP))
-=======
 	if (ctx->no_wait_gpu) {
 		if (dma_resv_test_signaled(bo->base.resv,
 					   DMA_RESV_USAGE_BOOKKEEP))
->>>>>>> eb3cdb58
 			return 0;
 		else
 			return -EBUSY;
 	}
 
-<<<<<<< HEAD
-	timeout = dma_resv_wait_timeout(bo->base.resv, DMA_RESV_USAGE_BOOKKEEP,
-					interruptible, timeout);
-	if (timeout < 0)
-		return timeout;
-
-	if (timeout == 0)
-		return -EBUSY;
-
-=======
 	ret = dma_resv_wait_timeout(bo->base.resv, DMA_RESV_USAGE_BOOKKEEP,
 				    ctx->interruptible, 15 * HZ);
 	if (unlikely(ret < 0))
 		return ret;
 	if (unlikely(ret == 0))
 		return -EBUSY;
->>>>>>> eb3cdb58
 	return 0;
 }
 EXPORT_SYMBOL(ttm_bo_wait_ctx);
