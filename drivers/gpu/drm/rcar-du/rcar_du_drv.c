--- conflicted
+++ resolved
@@ -28,10 +28,6 @@
 
 #include "rcar_du_drv.h"
 #include "rcar_du_kms.h"
-<<<<<<< HEAD
-#include "rcar_du_regs.h"
-=======
->>>>>>> eb3cdb58
 
 /* -----------------------------------------------------------------------------
  * Device Information
@@ -546,16 +542,10 @@
 };
 
 static const struct rcar_du_device_info rcar_du_r8a779a0_info = {
-<<<<<<< HEAD
-	.gen = 3,
-	.features = RCAR_DU_FEATURE_CRTC_IRQ
-		  | RCAR_DU_FEATURE_VSP1_SOURCE,
-=======
 	.gen = 4,
 	.features = RCAR_DU_FEATURE_CRTC_IRQ
 		  | RCAR_DU_FEATURE_VSP1_SOURCE
 		  | RCAR_DU_FEATURE_NO_BLENDING,
->>>>>>> eb3cdb58
 	.channels_mask = BIT(1) | BIT(0),
 	.routes = {
 		/* R8A779A0 has two MIPI DSI outputs. */
@@ -572,8 +562,6 @@
 	.dsi_clk_mask =  BIT(1) | BIT(0),
 };
 
-<<<<<<< HEAD
-=======
 static const struct rcar_du_device_info rcar_du_r8a779g0_info = {
 	.gen = 4,
 	.features = RCAR_DU_FEATURE_CRTC_IRQ
@@ -595,7 +583,6 @@
 	.dsi_clk_mask =  BIT(1) | BIT(0),
 };
 
->>>>>>> eb3cdb58
 static const struct of_device_id rcar_du_of_table[] = {
 	{ .compatible = "renesas,du-r8a7742", .data = &rcar_du_r8a7790_info },
 	{ .compatible = "renesas,du-r8a7743", .data = &rzg1_du_r8a7743_info },
@@ -621,10 +608,7 @@
 	{ .compatible = "renesas,du-r8a77990", .data = &rcar_du_r8a7799x_info },
 	{ .compatible = "renesas,du-r8a77995", .data = &rcar_du_r8a7799x_info },
 	{ .compatible = "renesas,du-r8a779a0", .data = &rcar_du_r8a779a0_info },
-<<<<<<< HEAD
-=======
 	{ .compatible = "renesas,du-r8a779g0", .data = &rcar_du_r8a779g0_info },
->>>>>>> eb3cdb58
 	{ }
 };
 
@@ -664,8 +648,6 @@
 static const struct drm_driver rcar_du_driver = {
 	.driver_features	= DRIVER_GEM | DRIVER_MODESET | DRIVER_ATOMIC,
 	.dumb_create		= rcar_du_dumb_create,
-	.prime_handle_to_fd	= drm_gem_prime_handle_to_fd,
-	.prime_fd_to_handle	= drm_gem_prime_fd_to_handle,
 	.gem_prime_import_sg_table = rcar_du_gem_prime_import_sg_table,
 	.gem_prime_mmap		= drm_gem_prime_mmap,
 	.fops			= &rcar_du_fops,
