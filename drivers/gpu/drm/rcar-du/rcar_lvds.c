--- conflicted
+++ resolved
@@ -83,23 +83,16 @@
 #define bridge_to_rcar_lvds(b) \
 	container_of(b, struct rcar_lvds, bridge)
 
-<<<<<<< HEAD
+static u32 rcar_lvds_read(struct rcar_lvds *lvds, u32 reg)
+{
+	return ioread32(lvds->mmio + reg);
+}
+
 static void rcar_lvds_write(struct rcar_lvds *lvds, u32 reg, u32 data)
-=======
-static u32 rcar_lvds_read(struct rcar_lvds *lvds, u32 reg)
->>>>>>> eb3cdb58
-{
-	return ioread32(lvds->mmio + reg);
-}
-
-<<<<<<< HEAD
-=======
-static void rcar_lvds_write(struct rcar_lvds *lvds, u32 reg, u32 data)
 {
 	iowrite32(data, lvds->mmio + reg);
 }
 
->>>>>>> eb3cdb58
 /* -----------------------------------------------------------------------------
  * PLL Setup
  */
@@ -495,8 +488,6 @@
 	/* Turn the output on. */
 	lvdcr0 |= LVDCR0_LVRES;
 	rcar_lvds_write(lvds, LVDCR0, lvdcr0);
-<<<<<<< HEAD
-=======
 }
 
 static void rcar_lvds_disable(struct drm_bridge *bridge)
@@ -583,7 +574,6 @@
 	rcar_lvds_write(lvds, LVDPLLCR, 0);
 
 	pm_runtime_put_sync(lvds->dev);
->>>>>>> eb3cdb58
 }
 EXPORT_SYMBOL_GPL(rcar_lvds_pclk_disable);
 
@@ -610,16 +600,6 @@
 {
 	struct rcar_lvds *lvds = bridge_to_rcar_lvds(bridge);
 
-<<<<<<< HEAD
-	rcar_lvds_write(lvds, LVDCR0, 0);
-	rcar_lvds_write(lvds, LVDCR1, 0);
-	rcar_lvds_write(lvds, LVDPLLCR, 0);
-
-	/* Disable the companion LVDS encoder in dual-link mode. */
-	if (lvds->link_type != RCAR_LVDS_SINGLE_LINK && lvds->companion)
-		lvds->companion->funcs->atomic_disable(lvds->companion,
-						       old_bridge_state);
-=======
 	/*
 	 * For D3 and E3, disabling the LVDS encoder before the DU would stall
 	 * the DU, causing a vblank wait timeout when stopping the DU. This has
@@ -632,7 +612,6 @@
 	 */
 	if (lvds->info->quirks & RCAR_LVDS_QUIRK_EXT_PLL)
 		return;
->>>>>>> eb3cdb58
 
 	rcar_lvds_disable(bridge);
 }
