// SPDX-License-Identifier: GPL-2.0+
/*
 * rcar_du_crtc.c  --  R-Car Display Unit CRTCs
 *
 * Copyright (C) 2013-2015 Renesas Electronics Corporation
 *
 * Contact: Laurent Pinchart (laurent.pinchart@ideasonboard.com)
 */

#include <linux/clk.h>
#include <linux/mutex.h>
#include <linux/platform_device.h>
#include <linux/sys_soc.h>

#include <drm/drm_atomic.h>
#include <drm/drm_atomic_helper.h>
#include <drm/drm_bridge.h>
#include <drm/drm_crtc.h>
#include <drm/drm_device.h>
#include <drm/drm_fb_cma_helper.h>
#include <drm/drm_gem_cma_helper.h>
#include <drm/drm_plane_helper.h>
#include <drm/drm_vblank.h>

#include "rcar_cmm.h"
#include "rcar_du_crtc.h"
#include "rcar_du_drv.h"
#include "rcar_du_encoder.h"
#include "rcar_du_kms.h"
#include "rcar_du_plane.h"
#include "rcar_du_regs.h"
#include "rcar_du_vsp.h"
#include "rcar_lvds.h"

static u32 rcar_du_crtc_read(struct rcar_du_crtc *rcrtc, u32 reg)
{
	struct rcar_du_device *rcdu = rcrtc->dev;

	return rcar_du_read(rcdu, rcrtc->mmio_offset + reg);
}

static void rcar_du_crtc_write(struct rcar_du_crtc *rcrtc, u32 reg, u32 data)
{
	struct rcar_du_device *rcdu = rcrtc->dev;

	rcar_du_write(rcdu, rcrtc->mmio_offset + reg, data);
}

static void rcar_du_crtc_clr(struct rcar_du_crtc *rcrtc, u32 reg, u32 clr)
{
	struct rcar_du_device *rcdu = rcrtc->dev;

	rcar_du_write(rcdu, rcrtc->mmio_offset + reg,
		      rcar_du_read(rcdu, rcrtc->mmio_offset + reg) & ~clr);
}

static void rcar_du_crtc_set(struct rcar_du_crtc *rcrtc, u32 reg, u32 set)
{
	struct rcar_du_device *rcdu = rcrtc->dev;

	rcar_du_write(rcdu, rcrtc->mmio_offset + reg,
		      rcar_du_read(rcdu, rcrtc->mmio_offset + reg) | set);
}

void rcar_du_crtc_dsysr_clr_set(struct rcar_du_crtc *rcrtc, u32 clr, u32 set)
{
	struct rcar_du_device *rcdu = rcrtc->dev;

	rcrtc->dsysr = (rcrtc->dsysr & ~clr) | set;
	rcar_du_write(rcdu, rcrtc->mmio_offset + DSYSR, rcrtc->dsysr);
}

/* -----------------------------------------------------------------------------
 * Hardware Setup
 */

struct dpll_info {
	unsigned int output;
	unsigned int fdpll;
	unsigned int n;
	unsigned int m;
};

static void rcar_du_dpll_divider(struct rcar_du_crtc *rcrtc,
				 struct dpll_info *dpll,
				 unsigned long input,
				 unsigned long target)
{
	unsigned long best_diff = (unsigned long)-1;
	unsigned long diff;
	unsigned int fdpll;
	unsigned int m;
	unsigned int n;

	/*
	 *   fin                                 fvco        fout       fclkout
	 * in --> [1/M] --> |PD| -> [LPF] -> [VCO] -> [1/P] -+-> [1/FDPLL] -> out
	 *              +-> |  |                             |
	 *              |                                    |
	 *              +---------------- [1/N] <------------+
	 *
	 *	fclkout = fvco / P / FDPLL -- (1)
	 *
	 * fin/M = fvco/P/N
	 *
	 *	fvco = fin * P *  N / M -- (2)
	 *
	 * (1) + (2) indicates
	 *
	 *	fclkout = fin * N / M / FDPLL
	 *
	 * NOTES
	 *	N	: (n + 1)
	 *	M	: (m + 1)
	 *	FDPLL	: (fdpll + 1)
	 *	P	: 2
	 *	2kHz < fvco < 4096MHz
	 *
	 * To minimize the jitter,
	 * N : as large as possible
	 * M : as small as possible
	 */
	for (m = 0; m < 4; m++) {
		for (n = 119; n > 38; n--) {
			/*
			 * This code only runs on 64-bit architectures, the
			 * unsigned long type can thus be used for 64-bit
			 * computation. It will still compile without any
			 * warning on 32-bit architectures.
			 *
			 * To optimize calculations, use fout instead of fvco
			 * to verify the VCO frequency constraint.
			 */
			unsigned long fout = input * (n + 1) / (m + 1);

			if (fout < 1000 || fout > 2048 * 1000 * 1000U)
				continue;

			for (fdpll = 1; fdpll < 32; fdpll++) {
				unsigned long output;

				output = fout / (fdpll + 1);
				if (output >= 400 * 1000 * 1000)
					continue;

				diff = abs((long)output - (long)target);
				if (best_diff > diff) {
					best_diff = diff;
					dpll->n = n;
					dpll->m = m;
					dpll->fdpll = fdpll;
					dpll->output = output;
				}

				if (diff == 0)
					goto done;
			}
		}
	}

done:
	dev_dbg(rcrtc->dev->dev,
		"output:%u, fdpll:%u, n:%u, m:%u, diff:%lu\n",
		 dpll->output, dpll->fdpll, dpll->n, dpll->m, best_diff);
}

struct du_clk_params {
	struct clk *clk;
	unsigned long rate;
	unsigned long diff;
	u32 escr;
};

static void rcar_du_escr_divider(struct clk *clk, unsigned long target,
				 u32 escr, struct du_clk_params *params)
{
	unsigned long rate;
	unsigned long diff;
	u32 div;

	/*
	 * If the target rate has already been achieved perfectly we can't do
	 * better.
	 */
	if (params->diff == 0)
		return;

	/*
	 * Compute the input clock rate and internal divisor values to obtain
	 * the clock rate closest to the target frequency.
	 */
	rate = clk_round_rate(clk, target);
	div = clamp(DIV_ROUND_CLOSEST(rate, target), 1UL, 64UL) - 1;
	diff = abs(rate / (div + 1) - target);

	/*
	 * Store the parameters if the resulting frequency is better than any
	 * previously calculated value.
	 */
	if (diff < params->diff) {
		params->clk = clk;
		params->rate = rate;
		params->diff = diff;
		params->escr = escr | div;
	}
}

static const struct soc_device_attribute rcar_du_r8a7795_es1[] = {
	{ .soc_id = "r8a7795", .revision = "ES1.*" },
	{ /* sentinel */ }
};

static void rcar_du_crtc_set_display_timing(struct rcar_du_crtc *rcrtc)
{
	const struct drm_display_mode *mode = &rcrtc->crtc.state->adjusted_mode;
	struct rcar_du_device *rcdu = rcrtc->dev;
	unsigned long mode_clock = mode->clock * 1000;
	u32 dsmr;
	u32 escr;

	if (rcdu->info->dpll_mask & (1 << rcrtc->index)) {
		unsigned long target = mode_clock;
		struct dpll_info dpll = { 0 };
		unsigned long extclk;
		u32 dpllcr;
		u32 div = 0;

		/*
		 * DU channels that have a display PLL can't use the internal
		 * system clock, and have no internal clock divider.
		 */

		/*
		 * The H3 ES1.x exhibits dot clock duty cycle stability issues.
		 * We can work around them by configuring the DPLL to twice the
		 * desired frequency, coupled with a /2 post-divider. Restrict
		 * the workaround to H3 ES1.x as ES2.0 and all other SoCs have
		 * no post-divider when a display PLL is present (as shown by
		 * the workaround breaking HDMI output on M3-W during testing).
		 */
		if (soc_device_match(rcar_du_r8a7795_es1)) {
			target *= 2;
			div = 1;
		}

		extclk = clk_get_rate(rcrtc->extclock);
		rcar_du_dpll_divider(rcrtc, &dpll, extclk, target);

		dpllcr = DPLLCR_CODE | DPLLCR_CLKE
		       | DPLLCR_FDPLL(dpll.fdpll)
		       | DPLLCR_N(dpll.n) | DPLLCR_M(dpll.m)
		       | DPLLCR_STBY;

		if (rcrtc->index == 1)
			dpllcr |= DPLLCR_PLCS1
			       |  DPLLCR_INCS_DOTCLKIN1;
		else
			dpllcr |= DPLLCR_PLCS0
			       |  DPLLCR_INCS_DOTCLKIN0;

		rcar_du_group_write(rcrtc->group, DPLLCR, dpllcr);

		escr = ESCR_DCLKSEL_DCLKIN | div;
	} else if (rcdu->info->lvds_clk_mask & BIT(rcrtc->index)) {
		/*
		 * Use the LVDS PLL output as the dot clock when outputting to
		 * the LVDS encoder on an SoC that supports this clock routing
		 * option. We use the clock directly in that case, without any
		 * additional divider.
		 */
		escr = ESCR_DCLKSEL_DCLKIN;
	} else {
		struct du_clk_params params = { .diff = (unsigned long)-1 };

		rcar_du_escr_divider(rcrtc->clock, mode_clock,
				     ESCR_DCLKSEL_CLKS, &params);
		if (rcrtc->extclock)
			rcar_du_escr_divider(rcrtc->extclock, mode_clock,
					     ESCR_DCLKSEL_DCLKIN, &params);

		dev_dbg(rcrtc->dev->dev, "mode clock %lu %s rate %lu\n",
			mode_clock, params.clk == rcrtc->clock ? "cpg" : "ext",
			params.rate);

		clk_set_rate(params.clk, params.rate);
		escr = params.escr;
	}

	dev_dbg(rcrtc->dev->dev, "%s: ESCR 0x%08x\n", __func__, escr);

	rcar_du_crtc_write(rcrtc, rcrtc->index % 2 ? ESCR13 : ESCR02, escr);
	rcar_du_crtc_write(rcrtc, rcrtc->index % 2 ? OTAR13 : OTAR02, 0);

	/* Signal polarities */
	dsmr = ((mode->flags & DRM_MODE_FLAG_PVSYNC) ? DSMR_VSL : 0)
	     | ((mode->flags & DRM_MODE_FLAG_PHSYNC) ? DSMR_HSL : 0)
	     | ((mode->flags & DRM_MODE_FLAG_INTERLACE) ? DSMR_ODEV : 0)
	     | DSMR_DIPM_DISP | DSMR_CSPM;
	rcar_du_crtc_write(rcrtc, DSMR, dsmr);

	/* Display timings */
	rcar_du_crtc_write(rcrtc, HDSR, mode->htotal - mode->hsync_start - 19);
	rcar_du_crtc_write(rcrtc, HDER, mode->htotal - mode->hsync_start +
					mode->hdisplay - 19);
	rcar_du_crtc_write(rcrtc, HSWR, mode->hsync_end -
					mode->hsync_start - 1);
	rcar_du_crtc_write(rcrtc, HCR,  mode->htotal - 1);

	rcar_du_crtc_write(rcrtc, VDSR, mode->crtc_vtotal -
					mode->crtc_vsync_end - 2);
	rcar_du_crtc_write(rcrtc, VDER, mode->crtc_vtotal -
					mode->crtc_vsync_end +
					mode->crtc_vdisplay - 2);
	rcar_du_crtc_write(rcrtc, VSPR, mode->crtc_vtotal -
					mode->crtc_vsync_end +
					mode->crtc_vsync_start - 1);
	rcar_du_crtc_write(rcrtc, VCR,  mode->crtc_vtotal - 1);

	rcar_du_crtc_write(rcrtc, DESR,  mode->htotal - mode->hsync_start - 1);
	rcar_du_crtc_write(rcrtc, DEWR,  mode->hdisplay);
}

static unsigned int plane_zpos(struct rcar_du_plane *plane)
{
	return plane->plane.state->normalized_zpos;
}

static const struct rcar_du_format_info *
plane_format(struct rcar_du_plane *plane)
{
	return to_rcar_plane_state(plane->plane.state)->format;
}

static void rcar_du_crtc_update_planes(struct rcar_du_crtc *rcrtc)
{
	struct rcar_du_plane *planes[RCAR_DU_NUM_HW_PLANES];
	struct rcar_du_device *rcdu = rcrtc->dev;
	unsigned int num_planes = 0;
	unsigned int dptsr_planes;
	unsigned int hwplanes = 0;
	unsigned int prio = 0;
	unsigned int i;
	u32 dspr = 0;

	for (i = 0; i < rcrtc->group->num_planes; ++i) {
		struct rcar_du_plane *plane = &rcrtc->group->planes[i];
		unsigned int j;

		if (plane->plane.state->crtc != &rcrtc->crtc ||
		    !plane->plane.state->visible)
			continue;

		/* Insert the plane in the sorted planes array. */
		for (j = num_planes++; j > 0; --j) {
			if (plane_zpos(planes[j-1]) <= plane_zpos(plane))
				break;
			planes[j] = planes[j-1];
		}

		planes[j] = plane;
		prio += plane_format(plane)->planes * 4;
	}

	for (i = 0; i < num_planes; ++i) {
		struct rcar_du_plane *plane = planes[i];
		struct drm_plane_state *state = plane->plane.state;
		unsigned int index = to_rcar_plane_state(state)->hwindex;

		prio -= 4;
		dspr |= (index + 1) << prio;
		hwplanes |= 1 << index;

		if (plane_format(plane)->planes == 2) {
			index = (index + 1) % 8;

			prio -= 4;
			dspr |= (index + 1) << prio;
			hwplanes |= 1 << index;
		}
	}

	/* If VSP+DU integration is enabled the plane assignment is fixed. */
	if (rcar_du_has(rcdu, RCAR_DU_FEATURE_VSP1_SOURCE)) {
		if (rcdu->info->gen < 3) {
			dspr = (rcrtc->index % 2) + 1;
			hwplanes = 1 << (rcrtc->index % 2);
		} else {
			dspr = (rcrtc->index % 2) ? 3 : 1;
			hwplanes = 1 << ((rcrtc->index % 2) ? 2 : 0);
		}
	}

	/*
	 * Update the planes to display timing and dot clock generator
	 * associations.
	 *
	 * Updating the DPTSR register requires restarting the CRTC group,
	 * resulting in visible flicker. To mitigate the issue only update the
	 * association if needed by enabled planes. Planes being disabled will
	 * keep their current association.
	 */
	mutex_lock(&rcrtc->group->lock);

	dptsr_planes = rcrtc->index % 2 ? rcrtc->group->dptsr_planes | hwplanes
		     : rcrtc->group->dptsr_planes & ~hwplanes;

	if (dptsr_planes != rcrtc->group->dptsr_planes) {
		rcar_du_group_write(rcrtc->group, DPTSR,
				    (dptsr_planes << 16) | dptsr_planes);
		rcrtc->group->dptsr_planes = dptsr_planes;

		if (rcrtc->group->used_crtcs)
			rcar_du_group_restart(rcrtc->group);
	}

	/* Restart the group if plane sources have changed. */
	if (rcrtc->group->need_restart)
		rcar_du_group_restart(rcrtc->group);

	mutex_unlock(&rcrtc->group->lock);

	rcar_du_group_write(rcrtc->group, rcrtc->index % 2 ? DS2PR : DS1PR,
			    dspr);
}

/* -----------------------------------------------------------------------------
 * Page Flip
 */

void rcar_du_crtc_finish_page_flip(struct rcar_du_crtc *rcrtc)
{
	struct drm_pending_vblank_event *event;
	struct drm_device *dev = rcrtc->crtc.dev;
	unsigned long flags;

	spin_lock_irqsave(&dev->event_lock, flags);
	event = rcrtc->event;
	rcrtc->event = NULL;
	spin_unlock_irqrestore(&dev->event_lock, flags);

	if (event == NULL)
		return;

	spin_lock_irqsave(&dev->event_lock, flags);
	drm_crtc_send_vblank_event(&rcrtc->crtc, event);
	wake_up(&rcrtc->flip_wait);
	spin_unlock_irqrestore(&dev->event_lock, flags);

	drm_crtc_vblank_put(&rcrtc->crtc);
}

static bool rcar_du_crtc_page_flip_pending(struct rcar_du_crtc *rcrtc)
{
	struct drm_device *dev = rcrtc->crtc.dev;
	unsigned long flags;
	bool pending;

	spin_lock_irqsave(&dev->event_lock, flags);
	pending = rcrtc->event != NULL;
	spin_unlock_irqrestore(&dev->event_lock, flags);

	return pending;
}

static void rcar_du_crtc_wait_page_flip(struct rcar_du_crtc *rcrtc)
{
	struct rcar_du_device *rcdu = rcrtc->dev;

	if (wait_event_timeout(rcrtc->flip_wait,
			       !rcar_du_crtc_page_flip_pending(rcrtc),
			       msecs_to_jiffies(50)))
		return;

	dev_warn(rcdu->dev, "page flip timeout\n");

	rcar_du_crtc_finish_page_flip(rcrtc);
}

/* -----------------------------------------------------------------------------
 * Color Management Module (CMM)
 */

static int rcar_du_cmm_check(struct drm_crtc *crtc,
			     struct drm_crtc_state *state)
{
	struct drm_property_blob *drm_lut = state->gamma_lut;
	struct rcar_du_crtc *rcrtc = to_rcar_crtc(crtc);
	struct device *dev = rcrtc->dev->dev;

	if (!drm_lut)
		return 0;

	/* We only accept fully populated LUT tables. */
	if (drm_color_lut_size(drm_lut) != CM2_LUT_SIZE) {
		dev_err(dev, "invalid gamma lut size: %zu bytes\n",
			drm_lut->length);
		return -EINVAL;
	}

	return 0;
}

static void rcar_du_cmm_setup(struct drm_crtc *crtc)
{
	struct drm_property_blob *drm_lut = crtc->state->gamma_lut;
	struct rcar_du_crtc *rcrtc = to_rcar_crtc(crtc);
	struct rcar_cmm_config cmm_config = {};

	if (!rcrtc->cmm)
		return;

	if (drm_lut)
		cmm_config.lut.table = (struct drm_color_lut *)drm_lut->data;

	rcar_cmm_setup(rcrtc->cmm, &cmm_config);
}

/* -----------------------------------------------------------------------------
 * Start/Stop and Suspend/Resume
 */

static void rcar_du_crtc_setup(struct rcar_du_crtc *rcrtc)
{
	/* Set display off and background to black */
	rcar_du_crtc_write(rcrtc, DOOR, DOOR_RGB(0, 0, 0));
	rcar_du_crtc_write(rcrtc, BPOR, BPOR_RGB(0, 0, 0));

	/* Configure display timings and output routing */
	rcar_du_crtc_set_display_timing(rcrtc);
	rcar_du_group_set_routing(rcrtc->group);

	/* Start with all planes disabled. */
	rcar_du_group_write(rcrtc->group, rcrtc->index % 2 ? DS2PR : DS1PR, 0);

	/* Enable the VSP compositor. */
	if (rcar_du_has(rcrtc->dev, RCAR_DU_FEATURE_VSP1_SOURCE))
		rcar_du_vsp_enable(rcrtc);

	/* Turn vertical blanking interrupt reporting on. */
	drm_crtc_vblank_on(&rcrtc->crtc);
}

static int rcar_du_crtc_get(struct rcar_du_crtc *rcrtc)
{
	int ret;

	/*
	 * Guard against double-get, as the function is called from both the
	 * .atomic_enable() and .atomic_begin() handlers.
	 */
	if (rcrtc->initialized)
		return 0;

	ret = clk_prepare_enable(rcrtc->clock);
	if (ret < 0)
		return ret;

	ret = clk_prepare_enable(rcrtc->extclock);
	if (ret < 0)
		goto error_clock;

	ret = rcar_du_group_get(rcrtc->group);
	if (ret < 0)
		goto error_group;

	rcar_du_crtc_setup(rcrtc);
	rcrtc->initialized = true;

	return 0;

error_group:
	clk_disable_unprepare(rcrtc->extclock);
error_clock:
	clk_disable_unprepare(rcrtc->clock);
	return ret;
}

static void rcar_du_crtc_put(struct rcar_du_crtc *rcrtc)
{
	rcar_du_group_put(rcrtc->group);

	clk_disable_unprepare(rcrtc->extclock);
	clk_disable_unprepare(rcrtc->clock);

	rcrtc->initialized = false;
}

static void rcar_du_crtc_start(struct rcar_du_crtc *rcrtc)
{
	bool interlaced;

	/*
	 * Select master sync mode. This enables display operation in master
	 * sync mode (with the HSYNC and VSYNC signals configured as outputs and
	 * actively driven).
	 */
	interlaced = rcrtc->crtc.mode.flags & DRM_MODE_FLAG_INTERLACE;
	rcar_du_crtc_dsysr_clr_set(rcrtc, DSYSR_TVM_MASK | DSYSR_SCM_MASK,
				   (interlaced ? DSYSR_SCM_INT_VIDEO : 0) |
				   DSYSR_TVM_MASTER);

	rcar_du_group_start_stop(rcrtc->group, true);
}

static void rcar_du_crtc_disable_planes(struct rcar_du_crtc *rcrtc)
{
	struct rcar_du_device *rcdu = rcrtc->dev;
	struct drm_crtc *crtc = &rcrtc->crtc;
	u32 status;

	/* Make sure vblank interrupts are enabled. */
	drm_crtc_vblank_get(crtc);

	/*
	 * Disable planes and calculate how many vertical blanking interrupts we
	 * have to wait for. If a vertical blanking interrupt has been triggered
	 * but not processed yet, we don't know whether it occurred before or
	 * after the planes got disabled. We thus have to wait for two vblank
	 * interrupts in that case.
	 */
	spin_lock_irq(&rcrtc->vblank_lock);
	rcar_du_group_write(rcrtc->group, rcrtc->index % 2 ? DS2PR : DS1PR, 0);
	status = rcar_du_crtc_read(rcrtc, DSSR);
	rcrtc->vblank_count = status & DSSR_VBK ? 2 : 1;
	spin_unlock_irq(&rcrtc->vblank_lock);

	if (!wait_event_timeout(rcrtc->vblank_wait, rcrtc->vblank_count == 0,
				msecs_to_jiffies(100)))
		dev_warn(rcdu->dev, "vertical blanking timeout\n");

	drm_crtc_vblank_put(crtc);
}

static void rcar_du_crtc_stop(struct rcar_du_crtc *rcrtc)
{
	struct drm_crtc *crtc = &rcrtc->crtc;

	/*
	 * Disable all planes and wait for the change to take effect. This is
	 * required as the plane enable registers are updated on vblank, and no
	 * vblank will occur once the CRTC is stopped. Disabling planes when
	 * starting the CRTC thus wouldn't be enough as it would start scanning
	 * out immediately from old frame buffers until the next vblank.
	 *
	 * This increases the CRTC stop delay, especially when multiple CRTCs
	 * are stopped in one operation as we now wait for one vblank per CRTC.
	 * Whether this can be improved needs to be researched.
	 */
	rcar_du_crtc_disable_planes(rcrtc);

	/*
	 * Disable vertical blanking interrupt reporting. We first need to wait
	 * for page flip completion before stopping the CRTC as userspace
	 * expects page flips to eventually complete.
	 */
	rcar_du_crtc_wait_page_flip(rcrtc);
	drm_crtc_vblank_off(crtc);

	/* Disable the VSP compositor. */
	if (rcar_du_has(rcrtc->dev, RCAR_DU_FEATURE_VSP1_SOURCE))
		rcar_du_vsp_disable(rcrtc);

	if (rcrtc->cmm)
		rcar_cmm_disable(rcrtc->cmm);

	/*
	 * Select switch sync mode. This stops display operation and configures
	 * the HSYNC and VSYNC signals as inputs.
	 *
	 * TODO: Find another way to stop the display for DUs that don't support
	 * TVM sync.
	 */
	if (rcar_du_has(rcrtc->dev, RCAR_DU_FEATURE_TVM_SYNC))
		rcar_du_crtc_dsysr_clr_set(rcrtc, DSYSR_TVM_MASK,
					   DSYSR_TVM_SWITCH);

	rcar_du_group_start_stop(rcrtc->group, false);
}

/* -----------------------------------------------------------------------------
 * CRTC Functions
 */

static int rcar_du_crtc_atomic_check(struct drm_crtc *crtc,
				     struct drm_atomic_state *state)
{
	struct drm_crtc_state *crtc_state = drm_atomic_get_new_crtc_state(state,
									  crtc);
	struct rcar_du_crtc_state *rstate = to_rcar_crtc_state(crtc_state);
	struct drm_encoder *encoder;
	int ret;

<<<<<<< HEAD
	ret = rcar_du_cmm_check(crtc, state);
=======
	ret = rcar_du_cmm_check(crtc, crtc_state);
>>>>>>> 7d2a07b7
	if (ret)
		return ret;

	/* Store the routes from the CRTC output to the DU outputs. */
	rstate->outputs = 0;

	drm_for_each_encoder_mask(encoder, crtc->dev,
				  crtc_state->encoder_mask) {
		struct rcar_du_encoder *renc;

		/* Skip the writeback encoder. */
		if (encoder->encoder_type == DRM_MODE_ENCODER_VIRTUAL)
			continue;

		renc = to_rcar_encoder(encoder);
		rstate->outputs |= BIT(renc->output);
	}

	return 0;
}

static void rcar_du_crtc_atomic_enable(struct drm_crtc *crtc,
				       struct drm_atomic_state *state)
{
	struct rcar_du_crtc *rcrtc = to_rcar_crtc(crtc);
	struct rcar_du_crtc_state *rstate = to_rcar_crtc_state(crtc->state);
	struct rcar_du_device *rcdu = rcrtc->dev;

	if (rcrtc->cmm)
		rcar_cmm_enable(rcrtc->cmm);
	rcar_du_crtc_get(rcrtc);

	/*
	 * On D3/E3 the dot clock is provided by the LVDS encoder attached to
	 * the DU channel. We need to enable its clock output explicitly if
	 * the LVDS output is disabled.
	 */
	if (rcdu->info->lvds_clk_mask & BIT(rcrtc->index) &&
	    rstate->outputs == BIT(RCAR_DU_OUTPUT_DPAD0)) {
		struct drm_bridge *bridge = rcdu->lvds[rcrtc->index];
		const struct drm_display_mode *mode =
			&crtc->state->adjusted_mode;

		rcar_lvds_clk_enable(bridge, mode->clock * 1000);
	}

	rcar_du_crtc_start(rcrtc);

	/*
	 * TODO: The chip manual indicates that CMM tables should be written
	 * after the DU channel has been activated. Investigate the impact
	 * of this restriction on the first displayed frame.
	 */
	rcar_du_cmm_setup(crtc);
}

static void rcar_du_crtc_atomic_disable(struct drm_crtc *crtc,
					struct drm_atomic_state *state)
{
	struct drm_crtc_state *old_state = drm_atomic_get_old_crtc_state(state,
									 crtc);
	struct rcar_du_crtc *rcrtc = to_rcar_crtc(crtc);
	struct rcar_du_crtc_state *rstate = to_rcar_crtc_state(old_state);
	struct rcar_du_device *rcdu = rcrtc->dev;

	rcar_du_crtc_stop(rcrtc);
	rcar_du_crtc_put(rcrtc);

	if (rcdu->info->lvds_clk_mask & BIT(rcrtc->index) &&
	    rstate->outputs == BIT(RCAR_DU_OUTPUT_DPAD0)) {
		struct drm_bridge *bridge = rcdu->lvds[rcrtc->index];

		/*
		 * Disable the LVDS clock output, see
		 * rcar_du_crtc_atomic_enable().
		 */
		rcar_lvds_clk_disable(bridge);
	}

	spin_lock_irq(&crtc->dev->event_lock);
	if (crtc->state->event) {
		drm_crtc_send_vblank_event(crtc, crtc->state->event);
		crtc->state->event = NULL;
	}
	spin_unlock_irq(&crtc->dev->event_lock);
}

static void rcar_du_crtc_atomic_begin(struct drm_crtc *crtc,
				      struct drm_atomic_state *state)
{
	struct rcar_du_crtc *rcrtc = to_rcar_crtc(crtc);

	WARN_ON(!crtc->state->enable);

	/*
	 * If a mode set is in progress we can be called with the CRTC disabled.
	 * We thus need to first get and setup the CRTC in order to configure
	 * planes. We must *not* put the CRTC in .atomic_flush(), as it must be
	 * kept awake until the .atomic_enable() call that will follow. The get
	 * operation in .atomic_enable() will in that case be a no-op, and the
	 * CRTC will be put later in .atomic_disable().
	 *
	 * If a mode set is not in progress the CRTC is enabled, and the
	 * following get call will be a no-op. There is thus no need to balance
	 * it in .atomic_flush() either.
	 */
	rcar_du_crtc_get(rcrtc);

	/* If the active state changed, we let .atomic_enable handle CMM. */
	if (crtc->state->color_mgmt_changed && !crtc->state->active_changed)
		rcar_du_cmm_setup(crtc);

	if (rcar_du_has(rcrtc->dev, RCAR_DU_FEATURE_VSP1_SOURCE))
		rcar_du_vsp_atomic_begin(rcrtc);
}

static void rcar_du_crtc_atomic_flush(struct drm_crtc *crtc,
				      struct drm_atomic_state *state)
{
	struct rcar_du_crtc *rcrtc = to_rcar_crtc(crtc);
	struct drm_device *dev = rcrtc->crtc.dev;
	unsigned long flags;

	rcar_du_crtc_update_planes(rcrtc);

	if (crtc->state->event) {
		WARN_ON(drm_crtc_vblank_get(crtc) != 0);

		spin_lock_irqsave(&dev->event_lock, flags);
		rcrtc->event = crtc->state->event;
		crtc->state->event = NULL;
		spin_unlock_irqrestore(&dev->event_lock, flags);
	}

	if (rcar_du_has(rcrtc->dev, RCAR_DU_FEATURE_VSP1_SOURCE))
		rcar_du_vsp_atomic_flush(rcrtc);
}

static enum drm_mode_status
rcar_du_crtc_mode_valid(struct drm_crtc *crtc,
			const struct drm_display_mode *mode)
{
	struct rcar_du_crtc *rcrtc = to_rcar_crtc(crtc);
	struct rcar_du_device *rcdu = rcrtc->dev;
	bool interlaced = mode->flags & DRM_MODE_FLAG_INTERLACE;
	unsigned int vbp;

	if (interlaced && !rcar_du_has(rcdu, RCAR_DU_FEATURE_INTERLACED))
		return MODE_NO_INTERLACE;

	/*
	 * The hardware requires a minimum combined horizontal sync and back
	 * porch of 20 pixels and a minimum vertical back porch of 3 lines.
	 */
	if (mode->htotal - mode->hsync_start < 20)
		return MODE_HBLANK_NARROW;

	vbp = (mode->vtotal - mode->vsync_end) / (interlaced ? 2 : 1);
	if (vbp < 3)
		return MODE_VBLANK_NARROW;

	return MODE_OK;
}

static const struct drm_crtc_helper_funcs crtc_helper_funcs = {
	.atomic_check = rcar_du_crtc_atomic_check,
	.atomic_begin = rcar_du_crtc_atomic_begin,
	.atomic_flush = rcar_du_crtc_atomic_flush,
	.atomic_enable = rcar_du_crtc_atomic_enable,
	.atomic_disable = rcar_du_crtc_atomic_disable,
	.mode_valid = rcar_du_crtc_mode_valid,
};

static void rcar_du_crtc_crc_init(struct rcar_du_crtc *rcrtc)
{
	struct rcar_du_device *rcdu = rcrtc->dev;
	const char **sources;
	unsigned int count;
	int i = -1;

	/* CRC available only on Gen3 HW. */
	if (rcdu->info->gen < 3)
		return;

	/* Reserve 1 for "auto" source. */
	count = rcrtc->vsp->num_planes + 1;

	sources = kmalloc_array(count, sizeof(*sources), GFP_KERNEL);
	if (!sources)
		return;

	sources[0] = kstrdup("auto", GFP_KERNEL);
	if (!sources[0])
		goto error;

	for (i = 0; i < rcrtc->vsp->num_planes; ++i) {
		struct drm_plane *plane = &rcrtc->vsp->planes[i].plane;
		char name[16];

		sprintf(name, "plane%u", plane->base.id);
		sources[i + 1] = kstrdup(name, GFP_KERNEL);
		if (!sources[i + 1])
			goto error;
	}

	rcrtc->sources = sources;
	rcrtc->sources_count = count;
	return;

error:
	while (i >= 0) {
		kfree(sources[i]);
		i--;
	}
	kfree(sources);
}

static void rcar_du_crtc_crc_cleanup(struct rcar_du_crtc *rcrtc)
{
	unsigned int i;

	if (!rcrtc->sources)
		return;

	for (i = 0; i < rcrtc->sources_count; i++)
		kfree(rcrtc->sources[i]);
	kfree(rcrtc->sources);

	rcrtc->sources = NULL;
	rcrtc->sources_count = 0;
}

static struct drm_crtc_state *
rcar_du_crtc_atomic_duplicate_state(struct drm_crtc *crtc)
{
	struct rcar_du_crtc_state *state;
	struct rcar_du_crtc_state *copy;

	if (WARN_ON(!crtc->state))
		return NULL;

	state = to_rcar_crtc_state(crtc->state);
	copy = kmemdup(state, sizeof(*state), GFP_KERNEL);
	if (copy == NULL)
		return NULL;

	__drm_atomic_helper_crtc_duplicate_state(crtc, &copy->state);

	return &copy->state;
}

static void rcar_du_crtc_atomic_destroy_state(struct drm_crtc *crtc,
					      struct drm_crtc_state *state)
{
	__drm_atomic_helper_crtc_destroy_state(state);
	kfree(to_rcar_crtc_state(state));
}

static void rcar_du_crtc_cleanup(struct drm_crtc *crtc)
{
	struct rcar_du_crtc *rcrtc = to_rcar_crtc(crtc);

	rcar_du_crtc_crc_cleanup(rcrtc);

	return drm_crtc_cleanup(crtc);
}

static void rcar_du_crtc_reset(struct drm_crtc *crtc)
{
	struct rcar_du_crtc_state *state;

	if (crtc->state) {
		rcar_du_crtc_atomic_destroy_state(crtc, crtc->state);
		crtc->state = NULL;
	}

	state = kzalloc(sizeof(*state), GFP_KERNEL);
	if (state == NULL)
		return;

	state->crc.source = VSP1_DU_CRC_NONE;
	state->crc.index = 0;

	__drm_atomic_helper_crtc_reset(crtc, &state->state);
}

static int rcar_du_crtc_enable_vblank(struct drm_crtc *crtc)
{
	struct rcar_du_crtc *rcrtc = to_rcar_crtc(crtc);

	rcar_du_crtc_write(rcrtc, DSRCR, DSRCR_VBCL);
	rcar_du_crtc_set(rcrtc, DIER, DIER_VBE);
	rcrtc->vblank_enable = true;

	return 0;
}

static void rcar_du_crtc_disable_vblank(struct drm_crtc *crtc)
{
	struct rcar_du_crtc *rcrtc = to_rcar_crtc(crtc);

	rcar_du_crtc_clr(rcrtc, DIER, DIER_VBE);
	rcrtc->vblank_enable = false;
}

static int rcar_du_crtc_parse_crc_source(struct rcar_du_crtc *rcrtc,
					 const char *source_name,
					 enum vsp1_du_crc_source *source)
{
	unsigned int index;
	int ret;

	/*
	 * Parse the source name. Supported values are "plane%u" to compute the
	 * CRC on an input plane (%u is the plane ID), and "auto" to compute the
	 * CRC on the composer (VSP) output.
	 */

	if (!source_name) {
		*source = VSP1_DU_CRC_NONE;
		return 0;
	} else if (!strcmp(source_name, "auto")) {
		*source = VSP1_DU_CRC_OUTPUT;
		return 0;
	} else if (strstarts(source_name, "plane")) {
		unsigned int i;

		*source = VSP1_DU_CRC_PLANE;

		ret = kstrtouint(source_name + strlen("plane"), 10, &index);
		if (ret < 0)
			return ret;

		for (i = 0; i < rcrtc->vsp->num_planes; ++i) {
			if (index == rcrtc->vsp->planes[i].plane.base.id)
				return i;
		}
	}

	return -EINVAL;
}

static int rcar_du_crtc_verify_crc_source(struct drm_crtc *crtc,
					  const char *source_name,
					  size_t *values_cnt)
{
	struct rcar_du_crtc *rcrtc = to_rcar_crtc(crtc);
	enum vsp1_du_crc_source source;

	if (rcar_du_crtc_parse_crc_source(rcrtc, source_name, &source) < 0) {
		DRM_DEBUG_DRIVER("unknown source %s\n", source_name);
		return -EINVAL;
	}

	*values_cnt = 1;
	return 0;
}

static const char *const *
rcar_du_crtc_get_crc_sources(struct drm_crtc *crtc, size_t *count)
{
	struct rcar_du_crtc *rcrtc = to_rcar_crtc(crtc);

	*count = rcrtc->sources_count;
	return rcrtc->sources;
}

static int rcar_du_crtc_set_crc_source(struct drm_crtc *crtc,
				       const char *source_name)
{
	struct rcar_du_crtc *rcrtc = to_rcar_crtc(crtc);
	struct drm_modeset_acquire_ctx ctx;
	struct drm_crtc_state *crtc_state;
	struct drm_atomic_state *state;
	enum vsp1_du_crc_source source;
	unsigned int index;
	int ret;

	ret = rcar_du_crtc_parse_crc_source(rcrtc, source_name, &source);
	if (ret < 0)
		return ret;

	index = ret;

	/* Perform an atomic commit to set the CRC source. */
	drm_modeset_acquire_init(&ctx, 0);

	state = drm_atomic_state_alloc(crtc->dev);
	if (!state) {
		ret = -ENOMEM;
		goto unlock;
	}

	state->acquire_ctx = &ctx;

retry:
	crtc_state = drm_atomic_get_crtc_state(state, crtc);
	if (!IS_ERR(crtc_state)) {
		struct rcar_du_crtc_state *rcrtc_state;

		rcrtc_state = to_rcar_crtc_state(crtc_state);
		rcrtc_state->crc.source = source;
		rcrtc_state->crc.index = index;

		ret = drm_atomic_commit(state);
	} else {
		ret = PTR_ERR(crtc_state);
	}

	if (ret == -EDEADLK) {
		drm_atomic_state_clear(state);
		drm_modeset_backoff(&ctx);
		goto retry;
	}

	drm_atomic_state_put(state);

unlock:
	drm_modeset_drop_locks(&ctx);
	drm_modeset_acquire_fini(&ctx);

	return ret;
}

static const struct drm_crtc_funcs crtc_funcs_gen2 = {
	.reset = rcar_du_crtc_reset,
	.destroy = drm_crtc_cleanup,
	.set_config = drm_atomic_helper_set_config,
	.page_flip = drm_atomic_helper_page_flip,
	.atomic_duplicate_state = rcar_du_crtc_atomic_duplicate_state,
	.atomic_destroy_state = rcar_du_crtc_atomic_destroy_state,
	.enable_vblank = rcar_du_crtc_enable_vblank,
	.disable_vblank = rcar_du_crtc_disable_vblank,
};

static const struct drm_crtc_funcs crtc_funcs_gen3 = {
	.reset = rcar_du_crtc_reset,
	.destroy = rcar_du_crtc_cleanup,
	.set_config = drm_atomic_helper_set_config,
	.page_flip = drm_atomic_helper_page_flip,
	.atomic_duplicate_state = rcar_du_crtc_atomic_duplicate_state,
	.atomic_destroy_state = rcar_du_crtc_atomic_destroy_state,
	.enable_vblank = rcar_du_crtc_enable_vblank,
	.disable_vblank = rcar_du_crtc_disable_vblank,
	.set_crc_source = rcar_du_crtc_set_crc_source,
	.verify_crc_source = rcar_du_crtc_verify_crc_source,
	.get_crc_sources = rcar_du_crtc_get_crc_sources,
	.gamma_set = drm_atomic_helper_legacy_gamma_set,
};

/* -----------------------------------------------------------------------------
 * Interrupt Handling
 */

static irqreturn_t rcar_du_crtc_irq(int irq, void *arg)
{
	struct rcar_du_crtc *rcrtc = arg;
	struct rcar_du_device *rcdu = rcrtc->dev;
	irqreturn_t ret = IRQ_NONE;
	u32 status;

	spin_lock(&rcrtc->vblank_lock);

	status = rcar_du_crtc_read(rcrtc, DSSR);
	rcar_du_crtc_write(rcrtc, DSRCR, status & DSRCR_MASK);

	if (status & DSSR_VBK) {
		/*
		 * Wake up the vblank wait if the counter reaches 0. This must
		 * be protected by the vblank_lock to avoid races in
		 * rcar_du_crtc_disable_planes().
		 */
		if (rcrtc->vblank_count) {
			if (--rcrtc->vblank_count == 0)
				wake_up(&rcrtc->vblank_wait);
		}
	}

	spin_unlock(&rcrtc->vblank_lock);

	if (status & DSSR_VBK) {
		if (rcdu->info->gen < 3) {
			drm_crtc_handle_vblank(&rcrtc->crtc);
			rcar_du_crtc_finish_page_flip(rcrtc);
		}

		ret = IRQ_HANDLED;
	}

	return ret;
}

/* -----------------------------------------------------------------------------
 * Initialization
 */

int rcar_du_crtc_create(struct rcar_du_group *rgrp, unsigned int swindex,
			unsigned int hwindex)
{
	static const unsigned int mmio_offsets[] = {
		DU0_REG_OFFSET, DU1_REG_OFFSET, DU2_REG_OFFSET, DU3_REG_OFFSET
	};

	struct rcar_du_device *rcdu = rgrp->dev;
	struct platform_device *pdev = to_platform_device(rcdu->dev);
	struct rcar_du_crtc *rcrtc = &rcdu->crtcs[swindex];
	struct drm_crtc *crtc = &rcrtc->crtc;
	struct drm_plane *primary;
	unsigned int irqflags;
	struct clk *clk;
	char clk_name[9];
	char *name;
	int irq;
	int ret;

	/* Get the CRTC clock and the optional external clock. */
	if (rcar_du_has(rcdu, RCAR_DU_FEATURE_CRTC_IRQ_CLOCK)) {
		sprintf(clk_name, "du.%u", hwindex);
		name = clk_name;
	} else {
		name = NULL;
	}

	rcrtc->clock = devm_clk_get(rcdu->dev, name);
	if (IS_ERR(rcrtc->clock)) {
		dev_err(rcdu->dev, "no clock for DU channel %u\n", hwindex);
		return PTR_ERR(rcrtc->clock);
	}

	sprintf(clk_name, "dclkin.%u", hwindex);
	clk = devm_clk_get(rcdu->dev, clk_name);
	if (!IS_ERR(clk)) {
		rcrtc->extclock = clk;
	} else if (PTR_ERR(clk) == -EPROBE_DEFER) {
		return -EPROBE_DEFER;
	} else if (rcdu->info->dpll_mask & BIT(hwindex)) {
		/*
		 * DU channels that have a display PLL can't use the internal
		 * system clock and thus require an external clock.
		 */
		ret = PTR_ERR(clk);
		dev_err(rcdu->dev, "can't get dclkin.%u: %d\n", hwindex, ret);
		return ret;
	}

	init_waitqueue_head(&rcrtc->flip_wait);
	init_waitqueue_head(&rcrtc->vblank_wait);
	spin_lock_init(&rcrtc->vblank_lock);

	rcrtc->dev = rcdu;
	rcrtc->group = rgrp;
	rcrtc->mmio_offset = mmio_offsets[hwindex];
	rcrtc->index = hwindex;
	rcrtc->dsysr = (rcrtc->index % 2 ? 0 : DSYSR_DRES) | DSYSR_TVM_TVSYNC;

	if (rcar_du_has(rcdu, RCAR_DU_FEATURE_VSP1_SOURCE))
		primary = &rcrtc->vsp->planes[rcrtc->vsp_pipe].plane;
	else
		primary = &rgrp->planes[swindex % 2].plane;

	ret = drm_crtc_init_with_planes(&rcdu->ddev, crtc, primary, NULL,
					rcdu->info->gen <= 2 ?
					&crtc_funcs_gen2 : &crtc_funcs_gen3,
					NULL);
	if (ret < 0)
		return ret;

	/* CMM might be disabled for this CRTC. */
	if (rcdu->cmms[swindex]) {
		rcrtc->cmm = rcdu->cmms[swindex];
		rgrp->cmms_mask |= BIT(hwindex % 2);

		drm_mode_crtc_set_gamma_size(crtc, CM2_LUT_SIZE);
		drm_crtc_enable_color_mgmt(crtc, 0, false, CM2_LUT_SIZE);
	}

	drm_crtc_helper_add(crtc, &crtc_helper_funcs);

	/* Register the interrupt handler. */
	if (rcar_du_has(rcdu, RCAR_DU_FEATURE_CRTC_IRQ_CLOCK)) {
		/* The IRQ's are associated with the CRTC (sw)index. */
		irq = platform_get_irq(pdev, swindex);
		irqflags = 0;
	} else {
		irq = platform_get_irq(pdev, 0);
		irqflags = IRQF_SHARED;
	}

	if (irq < 0) {
		dev_err(rcdu->dev, "no IRQ for CRTC %u\n", swindex);
		return irq;
	}

	ret = devm_request_irq(rcdu->dev, irq, rcar_du_crtc_irq, irqflags,
			       dev_name(rcdu->dev), rcrtc);
	if (ret < 0) {
		dev_err(rcdu->dev,
			"failed to register IRQ for CRTC %u\n", swindex);
		return ret;
	}

	rcar_du_crtc_crc_init(rcrtc);

	return 0;
}<|MERGE_RESOLUTION|>--- conflicted
+++ resolved
@@ -690,11 +690,7 @@
 	struct drm_encoder *encoder;
 	int ret;
 
-<<<<<<< HEAD
-	ret = rcar_du_cmm_check(crtc, state);
-=======
 	ret = rcar_du_cmm_check(crtc, crtc_state);
->>>>>>> 7d2a07b7
 	if (ret)
 		return ret;
 
@@ -1142,7 +1138,6 @@
 	.set_crc_source = rcar_du_crtc_set_crc_source,
 	.verify_crc_source = rcar_du_crtc_verify_crc_source,
 	.get_crc_sources = rcar_du_crtc_get_crc_sources,
-	.gamma_set = drm_atomic_helper_legacy_gamma_set,
 };
 
 /* -----------------------------------------------------------------------------
