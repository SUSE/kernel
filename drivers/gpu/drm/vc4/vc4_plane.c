// SPDX-License-Identifier: GPL-2.0-only
/*
 * Copyright (C) 2015 Broadcom
 */

/**
 * DOC: VC4 plane module
 *
 * Each DRM plane is a layer of pixels being scanned out by the HVS.
 *
 * At atomic modeset check time, we compute the HVS display element
 * state that would be necessary for displaying the plane (giving us a
 * chance to figure out if a plane configuration is invalid), then at
 * atomic flush time the CRTC will ask us to write our element state
 * into the region of the HVS that it has allocated for us.
 */

#include <drm/drm_atomic.h>
#include <drm/drm_atomic_helper.h>
#include <drm/drm_atomic_uapi.h>
#include <drm/drm_blend.h>
<<<<<<< HEAD
#include <drm/drm_fb_cma_helper.h>
=======
#include <drm/drm_drv.h>
#include <drm/drm_fb_dma_helper.h>
>>>>>>> eb3cdb58
#include <drm/drm_fourcc.h>
#include <drm/drm_framebuffer.h>
#include <drm/drm_gem_atomic_helper.h>

#include "uapi/drm/vc4_drm.h"

#include "vc4_drv.h"
#include "vc4_regs.h"

static const struct hvs_format {
	u32 drm; /* DRM_FORMAT_* */
	u32 hvs; /* HVS_FORMAT_* */
	u32 pixel_order;
	u32 pixel_order_hvs5;
	bool hvs5_only;
} hvs_formats[] = {
	{
		.drm = DRM_FORMAT_XRGB8888,
		.hvs = HVS_PIXEL_FORMAT_RGBA8888,
		.pixel_order = HVS_PIXEL_ORDER_ABGR,
		.pixel_order_hvs5 = HVS_PIXEL_ORDER_ARGB,
	},
	{
		.drm = DRM_FORMAT_ARGB8888,
		.hvs = HVS_PIXEL_FORMAT_RGBA8888,
		.pixel_order = HVS_PIXEL_ORDER_ABGR,
		.pixel_order_hvs5 = HVS_PIXEL_ORDER_ARGB,
	},
	{
		.drm = DRM_FORMAT_ABGR8888,
		.hvs = HVS_PIXEL_FORMAT_RGBA8888,
		.pixel_order = HVS_PIXEL_ORDER_ARGB,
		.pixel_order_hvs5 = HVS_PIXEL_ORDER_ABGR,
	},
	{
		.drm = DRM_FORMAT_XBGR8888,
		.hvs = HVS_PIXEL_FORMAT_RGBA8888,
		.pixel_order = HVS_PIXEL_ORDER_ARGB,
		.pixel_order_hvs5 = HVS_PIXEL_ORDER_ABGR,
	},
	{
		.drm = DRM_FORMAT_RGB565,
		.hvs = HVS_PIXEL_FORMAT_RGB565,
		.pixel_order = HVS_PIXEL_ORDER_XRGB,
		.pixel_order_hvs5 = HVS_PIXEL_ORDER_XRGB,
	},
	{
		.drm = DRM_FORMAT_BGR565,
		.hvs = HVS_PIXEL_FORMAT_RGB565,
		.pixel_order = HVS_PIXEL_ORDER_XBGR,
		.pixel_order_hvs5 = HVS_PIXEL_ORDER_XBGR,
	},
	{
		.drm = DRM_FORMAT_ARGB1555,
		.hvs = HVS_PIXEL_FORMAT_RGBA5551,
		.pixel_order = HVS_PIXEL_ORDER_ABGR,
		.pixel_order_hvs5 = HVS_PIXEL_ORDER_ARGB,
	},
	{
		.drm = DRM_FORMAT_XRGB1555,
		.hvs = HVS_PIXEL_FORMAT_RGBA5551,
		.pixel_order = HVS_PIXEL_ORDER_ABGR,
		.pixel_order_hvs5 = HVS_PIXEL_ORDER_ARGB,
	},
	{
		.drm = DRM_FORMAT_RGB888,
		.hvs = HVS_PIXEL_FORMAT_RGB888,
		.pixel_order = HVS_PIXEL_ORDER_XRGB,
		.pixel_order_hvs5 = HVS_PIXEL_ORDER_XRGB,
	},
	{
		.drm = DRM_FORMAT_BGR888,
		.hvs = HVS_PIXEL_FORMAT_RGB888,
		.pixel_order = HVS_PIXEL_ORDER_XBGR,
		.pixel_order_hvs5 = HVS_PIXEL_ORDER_XBGR,
	},
	{
		.drm = DRM_FORMAT_YUV422,
		.hvs = HVS_PIXEL_FORMAT_YCBCR_YUV422_3PLANE,
		.pixel_order = HVS_PIXEL_ORDER_XYCBCR,
		.pixel_order_hvs5 = HVS_PIXEL_ORDER_XYCBCR,
	},
	{
		.drm = DRM_FORMAT_YVU422,
		.hvs = HVS_PIXEL_FORMAT_YCBCR_YUV422_3PLANE,
		.pixel_order = HVS_PIXEL_ORDER_XYCRCB,
		.pixel_order_hvs5 = HVS_PIXEL_ORDER_XYCRCB,
	},
	{
		.drm = DRM_FORMAT_YUV420,
		.hvs = HVS_PIXEL_FORMAT_YCBCR_YUV420_3PLANE,
		.pixel_order = HVS_PIXEL_ORDER_XYCBCR,
		.pixel_order_hvs5 = HVS_PIXEL_ORDER_XYCBCR,
	},
	{
		.drm = DRM_FORMAT_YVU420,
		.hvs = HVS_PIXEL_FORMAT_YCBCR_YUV420_3PLANE,
		.pixel_order = HVS_PIXEL_ORDER_XYCRCB,
		.pixel_order_hvs5 = HVS_PIXEL_ORDER_XYCRCB,
	},
	{
		.drm = DRM_FORMAT_NV12,
		.hvs = HVS_PIXEL_FORMAT_YCBCR_YUV420_2PLANE,
		.pixel_order = HVS_PIXEL_ORDER_XYCBCR,
		.pixel_order_hvs5 = HVS_PIXEL_ORDER_XYCBCR,
	},
	{
		.drm = DRM_FORMAT_NV21,
		.hvs = HVS_PIXEL_FORMAT_YCBCR_YUV420_2PLANE,
		.pixel_order = HVS_PIXEL_ORDER_XYCRCB,
		.pixel_order_hvs5 = HVS_PIXEL_ORDER_XYCRCB,
	},
	{
		.drm = DRM_FORMAT_NV16,
		.hvs = HVS_PIXEL_FORMAT_YCBCR_YUV422_2PLANE,
		.pixel_order = HVS_PIXEL_ORDER_XYCBCR,
		.pixel_order_hvs5 = HVS_PIXEL_ORDER_XYCBCR,
	},
	{
		.drm = DRM_FORMAT_NV61,
		.hvs = HVS_PIXEL_FORMAT_YCBCR_YUV422_2PLANE,
		.pixel_order = HVS_PIXEL_ORDER_XYCRCB,
		.pixel_order_hvs5 = HVS_PIXEL_ORDER_XYCRCB,
	},
	{
		.drm = DRM_FORMAT_P030,
		.hvs = HVS_PIXEL_FORMAT_YCBCR_10BIT,
		.pixel_order_hvs5 = HVS_PIXEL_ORDER_XYCBCR,
		.hvs5_only = true,
	},
	{
		.drm = DRM_FORMAT_XRGB2101010,
		.hvs = HVS_PIXEL_FORMAT_RGBA1010102,
		.pixel_order_hvs5 = HVS_PIXEL_ORDER_ARGB,
		.hvs5_only = true,
	},
	{
		.drm = DRM_FORMAT_ARGB2101010,
		.hvs = HVS_PIXEL_FORMAT_RGBA1010102,
		.pixel_order_hvs5 = HVS_PIXEL_ORDER_ARGB,
		.hvs5_only = true,
	},
	{
		.drm = DRM_FORMAT_ABGR2101010,
		.hvs = HVS_PIXEL_FORMAT_RGBA1010102,
		.pixel_order_hvs5 = HVS_PIXEL_ORDER_ABGR,
		.hvs5_only = true,
	},
	{
		.drm = DRM_FORMAT_XBGR2101010,
		.hvs = HVS_PIXEL_FORMAT_RGBA1010102,
		.pixel_order_hvs5 = HVS_PIXEL_ORDER_ABGR,
		.hvs5_only = true,
	},
	{
		.drm = DRM_FORMAT_RGB332,
		.hvs = HVS_PIXEL_FORMAT_RGB332,
		.pixel_order = HVS_PIXEL_ORDER_ARGB,
		.pixel_order_hvs5 = HVS_PIXEL_ORDER_ARGB,
	},
	{
		.drm = DRM_FORMAT_BGR233,
		.hvs = HVS_PIXEL_FORMAT_RGB332,
		.pixel_order = HVS_PIXEL_ORDER_ABGR,
		.pixel_order_hvs5 = HVS_PIXEL_ORDER_ABGR,
	},
	{
		.drm = DRM_FORMAT_XRGB4444,
		.hvs = HVS_PIXEL_FORMAT_RGBA4444,
		.pixel_order = HVS_PIXEL_ORDER_ABGR,
		.pixel_order_hvs5 = HVS_PIXEL_ORDER_ARGB,
	},
	{
		.drm = DRM_FORMAT_ARGB4444,
		.hvs = HVS_PIXEL_FORMAT_RGBA4444,
		.pixel_order = HVS_PIXEL_ORDER_ABGR,
		.pixel_order_hvs5 = HVS_PIXEL_ORDER_ARGB,
	},
	{
		.drm = DRM_FORMAT_XBGR4444,
		.hvs = HVS_PIXEL_FORMAT_RGBA4444,
		.pixel_order = HVS_PIXEL_ORDER_ARGB,
		.pixel_order_hvs5 = HVS_PIXEL_ORDER_ABGR,
	},
	{
		.drm = DRM_FORMAT_ABGR4444,
		.hvs = HVS_PIXEL_FORMAT_RGBA4444,
		.pixel_order = HVS_PIXEL_ORDER_ARGB,
		.pixel_order_hvs5 = HVS_PIXEL_ORDER_ABGR,
	},
	{
		.drm = DRM_FORMAT_BGRX4444,
		.hvs = HVS_PIXEL_FORMAT_RGBA4444,
		.pixel_order = HVS_PIXEL_ORDER_RGBA,
		.pixel_order_hvs5 = HVS_PIXEL_ORDER_BGRA,
	},
	{
		.drm = DRM_FORMAT_BGRA4444,
		.hvs = HVS_PIXEL_FORMAT_RGBA4444,
		.pixel_order = HVS_PIXEL_ORDER_RGBA,
		.pixel_order_hvs5 = HVS_PIXEL_ORDER_BGRA,
	},
	{
		.drm = DRM_FORMAT_RGBX4444,
		.hvs = HVS_PIXEL_FORMAT_RGBA4444,
		.pixel_order = HVS_PIXEL_ORDER_BGRA,
		.pixel_order_hvs5 = HVS_PIXEL_ORDER_RGBA,
	},
	{
		.drm = DRM_FORMAT_RGBA4444,
		.hvs = HVS_PIXEL_FORMAT_RGBA4444,
		.pixel_order = HVS_PIXEL_ORDER_BGRA,
		.pixel_order_hvs5 = HVS_PIXEL_ORDER_RGBA,
	},
	{
		.drm = DRM_FORMAT_P030,
		.hvs = HVS_PIXEL_FORMAT_YCBCR_10BIT,
		.pixel_order = HVS_PIXEL_ORDER_XYCBCR,
		.hvs5_only = true,
	},
};

static const struct hvs_format *vc4_get_hvs_format(u32 drm_format)
{
	unsigned i;

	for (i = 0; i < ARRAY_SIZE(hvs_formats); i++) {
		if (hvs_formats[i].drm == drm_format)
			return &hvs_formats[i];
	}

	return NULL;
}

static enum vc4_scaling_mode vc4_get_scaling_mode(u32 src, u32 dst)
{
	if (dst == src)
		return VC4_SCALING_NONE;
	if (3 * dst >= 2 * src)
		return VC4_SCALING_PPF;
	else
		return VC4_SCALING_TPZ;
}

static bool plane_enabled(struct drm_plane_state *state)
{
	return state->fb && !WARN_ON(!state->crtc);
}

static struct drm_plane_state *vc4_plane_duplicate_state(struct drm_plane *plane)
{
	struct vc4_plane_state *vc4_state;

	if (WARN_ON(!plane->state))
		return NULL;

	vc4_state = kmemdup(plane->state, sizeof(*vc4_state), GFP_KERNEL);
	if (!vc4_state)
		return NULL;

	memset(&vc4_state->lbm, 0, sizeof(vc4_state->lbm));
	vc4_state->dlist_initialized = 0;

	__drm_atomic_helper_plane_duplicate_state(plane, &vc4_state->base);

	if (vc4_state->dlist) {
		vc4_state->dlist = kmemdup(vc4_state->dlist,
					   vc4_state->dlist_count * 4,
					   GFP_KERNEL);
		if (!vc4_state->dlist) {
			kfree(vc4_state);
			return NULL;
		}
		vc4_state->dlist_size = vc4_state->dlist_count;
	}

	return &vc4_state->base;
}

static void vc4_plane_destroy_state(struct drm_plane *plane,
				    struct drm_plane_state *state)
{
	struct vc4_dev *vc4 = to_vc4_dev(plane->dev);
	struct vc4_plane_state *vc4_state = to_vc4_plane_state(state);

	if (drm_mm_node_allocated(&vc4_state->lbm)) {
		unsigned long irqflags;

		spin_lock_irqsave(&vc4->hvs->mm_lock, irqflags);
		drm_mm_remove_node(&vc4_state->lbm);
		spin_unlock_irqrestore(&vc4->hvs->mm_lock, irqflags);
	}

	kfree(vc4_state->dlist);
	__drm_atomic_helper_plane_destroy_state(&vc4_state->base);
	kfree(state);
}

/* Called during init to allocate the plane's atomic state. */
static void vc4_plane_reset(struct drm_plane *plane)
{
	struct vc4_plane_state *vc4_state;

	WARN_ON(plane->state);

	vc4_state = kzalloc(sizeof(*vc4_state), GFP_KERNEL);
	if (!vc4_state)
		return;

	__drm_atomic_helper_plane_reset(plane, &vc4_state->base);
}

static void vc4_dlist_counter_increment(struct vc4_plane_state *vc4_state)
{
	if (vc4_state->dlist_count == vc4_state->dlist_size) {
		u32 new_size = max(4u, vc4_state->dlist_count * 2);
		u32 *new_dlist = kmalloc_array(new_size, 4, GFP_KERNEL);

		if (!new_dlist)
			return;
		memcpy(new_dlist, vc4_state->dlist, vc4_state->dlist_count * 4);

		kfree(vc4_state->dlist);
		vc4_state->dlist = new_dlist;
		vc4_state->dlist_size = new_size;
	}

	vc4_state->dlist_count++;
}

static void vc4_dlist_write(struct vc4_plane_state *vc4_state, u32 val)
{
	unsigned int idx = vc4_state->dlist_count;

	vc4_dlist_counter_increment(vc4_state);
	vc4_state->dlist[idx] = val;
}

/* Returns the scl0/scl1 field based on whether the dimensions need to
 * be up/down/non-scaled.
 *
 * This is a replication of a table from the spec.
 */
static u32 vc4_get_scl_field(struct drm_plane_state *state, int plane)
{
	struct vc4_plane_state *vc4_state = to_vc4_plane_state(state);

	switch (vc4_state->x_scaling[plane] << 2 | vc4_state->y_scaling[plane]) {
	case VC4_SCALING_PPF << 2 | VC4_SCALING_PPF:
		return SCALER_CTL0_SCL_H_PPF_V_PPF;
	case VC4_SCALING_TPZ << 2 | VC4_SCALING_PPF:
		return SCALER_CTL0_SCL_H_TPZ_V_PPF;
	case VC4_SCALING_PPF << 2 | VC4_SCALING_TPZ:
		return SCALER_CTL0_SCL_H_PPF_V_TPZ;
	case VC4_SCALING_TPZ << 2 | VC4_SCALING_TPZ:
		return SCALER_CTL0_SCL_H_TPZ_V_TPZ;
	case VC4_SCALING_PPF << 2 | VC4_SCALING_NONE:
		return SCALER_CTL0_SCL_H_PPF_V_NONE;
	case VC4_SCALING_NONE << 2 | VC4_SCALING_PPF:
		return SCALER_CTL0_SCL_H_NONE_V_PPF;
	case VC4_SCALING_NONE << 2 | VC4_SCALING_TPZ:
		return SCALER_CTL0_SCL_H_NONE_V_TPZ;
	case VC4_SCALING_TPZ << 2 | VC4_SCALING_NONE:
		return SCALER_CTL0_SCL_H_TPZ_V_NONE;
	default:
	case VC4_SCALING_NONE << 2 | VC4_SCALING_NONE:
		/* The unity case is independently handled by
		 * SCALER_CTL0_UNITY.
		 */
		return 0;
	}
}

static int vc4_plane_margins_adj(struct drm_plane_state *pstate)
{
	struct vc4_plane_state *vc4_pstate = to_vc4_plane_state(pstate);
	unsigned int left, right, top, bottom, adjhdisplay, adjvdisplay;
	struct drm_crtc_state *crtc_state;

	crtc_state = drm_atomic_get_new_crtc_state(pstate->state,
						   pstate->crtc);

	vc4_crtc_get_margins(crtc_state, &left, &right, &top, &bottom);
	if (!left && !right && !top && !bottom)
		return 0;

	if (left + right >= crtc_state->mode.hdisplay ||
	    top + bottom >= crtc_state->mode.vdisplay)
		return -EINVAL;

	adjhdisplay = crtc_state->mode.hdisplay - (left + right);
	vc4_pstate->crtc_x = DIV_ROUND_CLOSEST(vc4_pstate->crtc_x *
					       adjhdisplay,
					       crtc_state->mode.hdisplay);
	vc4_pstate->crtc_x += left;
	if (vc4_pstate->crtc_x > crtc_state->mode.hdisplay - right)
		vc4_pstate->crtc_x = crtc_state->mode.hdisplay - right;

	adjvdisplay = crtc_state->mode.vdisplay - (top + bottom);
	vc4_pstate->crtc_y = DIV_ROUND_CLOSEST(vc4_pstate->crtc_y *
					       adjvdisplay,
					       crtc_state->mode.vdisplay);
	vc4_pstate->crtc_y += top;
	if (vc4_pstate->crtc_y > crtc_state->mode.vdisplay - bottom)
		vc4_pstate->crtc_y = crtc_state->mode.vdisplay - bottom;

	vc4_pstate->crtc_w = DIV_ROUND_CLOSEST(vc4_pstate->crtc_w *
					       adjhdisplay,
					       crtc_state->mode.hdisplay);
	vc4_pstate->crtc_h = DIV_ROUND_CLOSEST(vc4_pstate->crtc_h *
					       adjvdisplay,
					       crtc_state->mode.vdisplay);

	if (!vc4_pstate->crtc_w || !vc4_pstate->crtc_h)
		return -EINVAL;

	return 0;
}

static int vc4_plane_setup_clipping_and_scaling(struct drm_plane_state *state)
{
	struct vc4_plane_state *vc4_state = to_vc4_plane_state(state);
	struct drm_framebuffer *fb = state->fb;
<<<<<<< HEAD
	struct drm_gem_cma_object *bo = drm_fb_cma_get_gem_obj(fb, 0);
=======
	struct drm_gem_dma_object *bo;
>>>>>>> eb3cdb58
	int num_planes = fb->format->num_planes;
	struct drm_crtc_state *crtc_state;
	u32 h_subsample = fb->format->hsub;
	u32 v_subsample = fb->format->vsub;
	int i, ret;

	crtc_state = drm_atomic_get_existing_crtc_state(state->state,
							state->crtc);
	if (!crtc_state) {
		DRM_DEBUG_KMS("Invalid crtc state\n");
		return -EINVAL;
	}

	ret = drm_atomic_helper_check_plane_state(state, crtc_state, 1,
						  INT_MAX, true, true);
	if (ret)
		return ret;

<<<<<<< HEAD
	for (i = 0; i < num_planes; i++)
		vc4_state->offsets[i] = bo->paddr + fb->offsets[i];
=======
	for (i = 0; i < num_planes; i++) {
		bo = drm_fb_dma_get_gem_obj(fb, i);
		vc4_state->offsets[i] = bo->dma_addr + fb->offsets[i];
	}
>>>>>>> eb3cdb58

	/*
	 * We don't support subpixel source positioning for scaling,
	 * but fractional coordinates can be generated by clipping
	 * so just round for now
	 */
	vc4_state->src_x = DIV_ROUND_CLOSEST(state->src.x1, 1 << 16);
	vc4_state->src_y = DIV_ROUND_CLOSEST(state->src.y1, 1 << 16);
	vc4_state->src_w[0] = DIV_ROUND_CLOSEST(state->src.x2, 1 << 16) - vc4_state->src_x;
	vc4_state->src_h[0] = DIV_ROUND_CLOSEST(state->src.y2, 1 << 16) - vc4_state->src_y;

	vc4_state->crtc_x = state->dst.x1;
	vc4_state->crtc_y = state->dst.y1;
	vc4_state->crtc_w = state->dst.x2 - state->dst.x1;
	vc4_state->crtc_h = state->dst.y2 - state->dst.y1;

	ret = vc4_plane_margins_adj(state);
	if (ret)
		return ret;

	vc4_state->x_scaling[0] = vc4_get_scaling_mode(vc4_state->src_w[0],
						       vc4_state->crtc_w);
	vc4_state->y_scaling[0] = vc4_get_scaling_mode(vc4_state->src_h[0],
						       vc4_state->crtc_h);

	vc4_state->is_unity = (vc4_state->x_scaling[0] == VC4_SCALING_NONE &&
			       vc4_state->y_scaling[0] == VC4_SCALING_NONE);

	if (num_planes > 1) {
		vc4_state->is_yuv = true;

		vc4_state->src_w[1] = vc4_state->src_w[0] / h_subsample;
		vc4_state->src_h[1] = vc4_state->src_h[0] / v_subsample;

		vc4_state->x_scaling[1] =
			vc4_get_scaling_mode(vc4_state->src_w[1],
					     vc4_state->crtc_w);
		vc4_state->y_scaling[1] =
			vc4_get_scaling_mode(vc4_state->src_h[1],
					     vc4_state->crtc_h);

		/* YUV conversion requires that horizontal scaling be enabled
		 * on the UV plane even if vc4_get_scaling_mode() returned
		 * VC4_SCALING_NONE (which can happen when the down-scaling
		 * ratio is 0.5). Let's force it to VC4_SCALING_PPF in this
		 * case.
		 */
		if (vc4_state->x_scaling[1] == VC4_SCALING_NONE)
			vc4_state->x_scaling[1] = VC4_SCALING_PPF;
	} else {
		vc4_state->is_yuv = false;
		vc4_state->x_scaling[1] = VC4_SCALING_NONE;
		vc4_state->y_scaling[1] = VC4_SCALING_NONE;
	}

	return 0;
}

static void vc4_write_tpz(struct vc4_plane_state *vc4_state, u32 src, u32 dst)
{
	u32 scale, recip;

	scale = (1 << 16) * src / dst;

	/* The specs note that while the reciprocal would be defined
	 * as (1<<32)/scale, ~0 is close enough.
	 */
	recip = ~0 / scale;

	vc4_dlist_write(vc4_state,
			VC4_SET_FIELD(scale, SCALER_TPZ0_SCALE) |
			VC4_SET_FIELD(0, SCALER_TPZ0_IPHASE));
	vc4_dlist_write(vc4_state,
			VC4_SET_FIELD(recip, SCALER_TPZ1_RECIP));
}

static void vc4_write_ppf(struct vc4_plane_state *vc4_state, u32 src, u32 dst)
{
	u32 scale = (1 << 16) * src / dst;

	vc4_dlist_write(vc4_state,
			SCALER_PPF_AGC |
			VC4_SET_FIELD(scale, SCALER_PPF_SCALE) |
			VC4_SET_FIELD(0, SCALER_PPF_IPHASE));
}

static u32 vc4_lbm_size(struct drm_plane_state *state)
{
	struct vc4_plane_state *vc4_state = to_vc4_plane_state(state);
	struct vc4_dev *vc4 = to_vc4_dev(state->plane->dev);
	u32 pix_per_line;
	u32 lbm;

	/* LBM is not needed when there's no vertical scaling. */
	if (vc4_state->y_scaling[0] == VC4_SCALING_NONE &&
	    vc4_state->y_scaling[1] == VC4_SCALING_NONE)
		return 0;

	/*
	 * This can be further optimized in the RGB/YUV444 case if the PPF
	 * decimation factor is between 0.5 and 1.0 by using crtc_w.
	 *
	 * It's not an issue though, since in that case since src_w[0] is going
	 * to be greater than or equal to crtc_w.
	 */
	if (vc4_state->x_scaling[0] == VC4_SCALING_TPZ)
		pix_per_line = vc4_state->crtc_w;
	else
		pix_per_line = vc4_state->src_w[0];

	if (!vc4_state->is_yuv) {
		if (vc4_state->y_scaling[0] == VC4_SCALING_TPZ)
			lbm = pix_per_line * 8;
		else {
			/* In special cases, this multiplier might be 12. */
			lbm = pix_per_line * 16;
		}
	} else {
		/* There are cases for this going down to a multiplier
		 * of 2, but according to the firmware source, the
		 * table in the docs is somewhat wrong.
		 */
		lbm = pix_per_line * 16;
	}

	/* Align it to 64 or 128 (hvs5) bytes */
	lbm = roundup(lbm, vc4->is_vc5 ? 128 : 64);

	/* Each "word" of the LBM memory contains 2 or 4 (hvs5) pixels */
	lbm /= vc4->is_vc5 ? 4 : 2;

	return lbm;
}

static void vc4_write_scaling_parameters(struct drm_plane_state *state,
					 int channel)
{
	struct vc4_plane_state *vc4_state = to_vc4_plane_state(state);

	/* Ch0 H-PPF Word 0: Scaling Parameters */
	if (vc4_state->x_scaling[channel] == VC4_SCALING_PPF) {
		vc4_write_ppf(vc4_state,
			      vc4_state->src_w[channel], vc4_state->crtc_w);
	}

	/* Ch0 V-PPF Words 0-1: Scaling Parameters, Context */
	if (vc4_state->y_scaling[channel] == VC4_SCALING_PPF) {
		vc4_write_ppf(vc4_state,
			      vc4_state->src_h[channel], vc4_state->crtc_h);
		vc4_dlist_write(vc4_state, 0xc0c0c0c0);
	}

	/* Ch0 H-TPZ Words 0-1: Scaling Parameters, Recip */
	if (vc4_state->x_scaling[channel] == VC4_SCALING_TPZ) {
		vc4_write_tpz(vc4_state,
			      vc4_state->src_w[channel], vc4_state->crtc_w);
	}

	/* Ch0 V-TPZ Words 0-2: Scaling Parameters, Recip, Context */
	if (vc4_state->y_scaling[channel] == VC4_SCALING_TPZ) {
		vc4_write_tpz(vc4_state,
			      vc4_state->src_h[channel], vc4_state->crtc_h);
		vc4_dlist_write(vc4_state, 0xc0c0c0c0);
	}
}

static void vc4_plane_calc_load(struct drm_plane_state *state)
{
	unsigned int hvs_load_shift, vrefresh, i;
	struct drm_framebuffer *fb = state->fb;
	struct vc4_plane_state *vc4_state;
	struct drm_crtc_state *crtc_state;
	unsigned int vscale_factor;

	vc4_state = to_vc4_plane_state(state);
	crtc_state = drm_atomic_get_existing_crtc_state(state->state,
							state->crtc);
	vrefresh = drm_mode_vrefresh(&crtc_state->adjusted_mode);

	/* The HVS is able to process 2 pixels/cycle when scaling the source,
	 * 4 pixels/cycle otherwise.
	 * Alpha blending step seems to be pipelined and it's always operating
	 * at 4 pixels/cycle, so the limiting aspect here seems to be the
	 * scaler block.
	 * HVS load is expressed in clk-cycles/sec (AKA Hz).
	 */
	if (vc4_state->x_scaling[0] != VC4_SCALING_NONE ||
	    vc4_state->x_scaling[1] != VC4_SCALING_NONE ||
	    vc4_state->y_scaling[0] != VC4_SCALING_NONE ||
	    vc4_state->y_scaling[1] != VC4_SCALING_NONE)
		hvs_load_shift = 1;
	else
		hvs_load_shift = 2;

	vc4_state->membus_load = 0;
	vc4_state->hvs_load = 0;
	for (i = 0; i < fb->format->num_planes; i++) {
		/* Even if the bandwidth/plane required for a single frame is
		 *
		 * vc4_state->src_w[i] * vc4_state->src_h[i] * cpp * vrefresh
		 *
		 * when downscaling, we have to read more pixels per line in
		 * the time frame reserved for a single line, so the bandwidth
		 * demand can be punctually higher. To account for that, we
		 * calculate the down-scaling factor and multiply the plane
		 * load by this number. We're likely over-estimating the read
		 * demand, but that's better than under-estimating it.
		 */
		vscale_factor = DIV_ROUND_UP(vc4_state->src_h[i],
					     vc4_state->crtc_h);
		vc4_state->membus_load += vc4_state->src_w[i] *
					  vc4_state->src_h[i] * vscale_factor *
					  fb->format->cpp[i];
		vc4_state->hvs_load += vc4_state->crtc_h * vc4_state->crtc_w;
	}

	vc4_state->hvs_load *= vrefresh;
	vc4_state->hvs_load >>= hvs_load_shift;
	vc4_state->membus_load *= vrefresh;
}

static int vc4_plane_allocate_lbm(struct drm_plane_state *state)
{
	struct vc4_dev *vc4 = to_vc4_dev(state->plane->dev);
	struct vc4_plane_state *vc4_state = to_vc4_plane_state(state);
	unsigned long irqflags;
	u32 lbm_size;

	lbm_size = vc4_lbm_size(state);
	if (!lbm_size)
		return 0;

	if (WARN_ON(!vc4_state->lbm_offset))
		return -EINVAL;

	/* Allocate the LBM memory that the HVS will use for temporary
	 * storage due to our scaling/format conversion.
	 */
	if (!drm_mm_node_allocated(&vc4_state->lbm)) {
		int ret;

		spin_lock_irqsave(&vc4->hvs->mm_lock, irqflags);
		ret = drm_mm_insert_node_generic(&vc4->hvs->lbm_mm,
						 &vc4_state->lbm,
						 lbm_size,
						 vc4->is_vc5 ? 64 : 32,
						 0, 0);
		spin_unlock_irqrestore(&vc4->hvs->mm_lock, irqflags);

		if (ret)
			return ret;
	} else {
		WARN_ON_ONCE(lbm_size != vc4_state->lbm.size);
	}

	vc4_state->dlist[vc4_state->lbm_offset] = vc4_state->lbm.start;

	return 0;
}

/*
 * The colorspace conversion matrices are held in 3 entries in the dlist.
 * Create an array of them, with entries for each full and limited mode, and
 * each supported colorspace.
 */
static const u32 colorspace_coeffs[2][DRM_COLOR_ENCODING_MAX][3] = {
	{
		/* Limited range */
		{
			/* BT601 */
			SCALER_CSC0_ITR_R_601_5,
			SCALER_CSC1_ITR_R_601_5,
			SCALER_CSC2_ITR_R_601_5,
		}, {
			/* BT709 */
			SCALER_CSC0_ITR_R_709_3,
			SCALER_CSC1_ITR_R_709_3,
			SCALER_CSC2_ITR_R_709_3,
		}, {
			/* BT2020 */
			SCALER_CSC0_ITR_R_2020,
			SCALER_CSC1_ITR_R_2020,
			SCALER_CSC2_ITR_R_2020,
		}
	}, {
		/* Full range */
		{
			/* JFIF */
			SCALER_CSC0_JPEG_JFIF,
			SCALER_CSC1_JPEG_JFIF,
			SCALER_CSC2_JPEG_JFIF,
		}, {
			/* BT709 */
			SCALER_CSC0_ITR_R_709_3_FR,
			SCALER_CSC1_ITR_R_709_3_FR,
			SCALER_CSC2_ITR_R_709_3_FR,
		}, {
			/* BT2020 */
			SCALER_CSC0_ITR_R_2020_FR,
			SCALER_CSC1_ITR_R_2020_FR,
			SCALER_CSC2_ITR_R_2020_FR,
		}
	}
};

static u32 vc4_hvs4_get_alpha_blend_mode(struct drm_plane_state *state)
{
	if (!state->fb->format->has_alpha)
		return VC4_SET_FIELD(SCALER_POS2_ALPHA_MODE_FIXED,
				     SCALER_POS2_ALPHA_MODE);

	switch (state->pixel_blend_mode) {
	case DRM_MODE_BLEND_PIXEL_NONE:
		return VC4_SET_FIELD(SCALER_POS2_ALPHA_MODE_FIXED,
				     SCALER_POS2_ALPHA_MODE);
	default:
	case DRM_MODE_BLEND_PREMULTI:
		return VC4_SET_FIELD(SCALER_POS2_ALPHA_MODE_PIPELINE,
				     SCALER_POS2_ALPHA_MODE) |
			SCALER_POS2_ALPHA_PREMULT;
	case DRM_MODE_BLEND_COVERAGE:
		return VC4_SET_FIELD(SCALER_POS2_ALPHA_MODE_PIPELINE,
				     SCALER_POS2_ALPHA_MODE);
	}
}

static u32 vc4_hvs5_get_alpha_blend_mode(struct drm_plane_state *state)
{
	if (!state->fb->format->has_alpha)
		return VC4_SET_FIELD(SCALER5_CTL2_ALPHA_MODE_FIXED,
				     SCALER5_CTL2_ALPHA_MODE);

	switch (state->pixel_blend_mode) {
	case DRM_MODE_BLEND_PIXEL_NONE:
		return VC4_SET_FIELD(SCALER5_CTL2_ALPHA_MODE_FIXED,
				     SCALER5_CTL2_ALPHA_MODE);
	default:
	case DRM_MODE_BLEND_PREMULTI:
		return VC4_SET_FIELD(SCALER5_CTL2_ALPHA_MODE_PIPELINE,
				     SCALER5_CTL2_ALPHA_MODE) |
			SCALER5_CTL2_ALPHA_PREMULT;
	case DRM_MODE_BLEND_COVERAGE:
		return VC4_SET_FIELD(SCALER5_CTL2_ALPHA_MODE_PIPELINE,
				     SCALER5_CTL2_ALPHA_MODE);
	}
}

/* Writes out a full display list for an active plane to the plane's
 * private dlist state.
 */
static int vc4_plane_mode_set(struct drm_plane *plane,
			      struct drm_plane_state *state)
{
	struct vc4_dev *vc4 = to_vc4_dev(plane->dev);
	struct vc4_plane_state *vc4_state = to_vc4_plane_state(state);
	struct drm_framebuffer *fb = state->fb;
	u32 ctl0_offset = vc4_state->dlist_count;
	const struct hvs_format *format = vc4_get_hvs_format(fb->format->format);
	u64 base_format_mod = fourcc_mod_broadcom_mod(fb->modifier);
	int num_planes = fb->format->num_planes;
	u32 h_subsample = fb->format->hsub;
	u32 v_subsample = fb->format->vsub;
	bool mix_plane_alpha;
	bool covers_screen;
	u32 scl0, scl1, pitch0;
	u32 tiling, src_y;
	u32 hvs_format = format->hvs;
	unsigned int rotation;
	int ret, i;

	if (vc4_state->dlist_initialized)
		return 0;

	ret = vc4_plane_setup_clipping_and_scaling(state);
	if (ret)
		return ret;

	/* SCL1 is used for Cb/Cr scaling of planar formats.  For RGB
	 * and 4:4:4, scl1 should be set to scl0 so both channels of
	 * the scaler do the same thing.  For YUV, the Y plane needs
	 * to be put in channel 1 and Cb/Cr in channel 0, so we swap
	 * the scl fields here.
	 */
	if (num_planes == 1) {
		scl0 = vc4_get_scl_field(state, 0);
		scl1 = scl0;
	} else {
		scl0 = vc4_get_scl_field(state, 1);
		scl1 = vc4_get_scl_field(state, 0);
	}

	rotation = drm_rotation_simplify(state->rotation,
					 DRM_MODE_ROTATE_0 |
					 DRM_MODE_REFLECT_X |
					 DRM_MODE_REFLECT_Y);

	/* We must point to the last line when Y reflection is enabled. */
	src_y = vc4_state->src_y;
	if (rotation & DRM_MODE_REFLECT_Y)
		src_y += vc4_state->src_h[0] - 1;

	switch (base_format_mod) {
	case DRM_FORMAT_MOD_LINEAR:
		tiling = SCALER_CTL0_TILING_LINEAR;
		pitch0 = VC4_SET_FIELD(fb->pitches[0], SCALER_SRC_PITCH);

		/* Adjust the base pointer to the first pixel to be scanned
		 * out.
		 */
		for (i = 0; i < num_planes; i++) {
			vc4_state->offsets[i] += src_y /
						 (i ? v_subsample : 1) *
						 fb->pitches[i];

			vc4_state->offsets[i] += vc4_state->src_x /
						 (i ? h_subsample : 1) *
						 fb->format->cpp[i];
		}

		break;

	case DRM_FORMAT_MOD_BROADCOM_VC4_T_TILED: {
		u32 tile_size_shift = 12; /* T tiles are 4kb */
		/* Whole-tile offsets, mostly for setting the pitch. */
		u32 tile_w_shift = fb->format->cpp[0] == 2 ? 6 : 5;
		u32 tile_h_shift = 5; /* 16 and 32bpp are 32 pixels high */
		u32 tile_w_mask = (1 << tile_w_shift) - 1;
		/* The height mask on 32-bit-per-pixel tiles is 63, i.e. twice
		 * the height (in pixels) of a 4k tile.
		 */
		u32 tile_h_mask = (2 << tile_h_shift) - 1;
		/* For T-tiled, the FB pitch is "how many bytes from one row to
		 * the next, such that
		 *
		 *	pitch * tile_h == tile_size * tiles_per_row
		 */
		u32 tiles_w = fb->pitches[0] >> (tile_size_shift - tile_h_shift);
		u32 tiles_l = vc4_state->src_x >> tile_w_shift;
		u32 tiles_r = tiles_w - tiles_l;
		u32 tiles_t = src_y >> tile_h_shift;
		/* Intra-tile offsets, which modify the base address (the
		 * SCALER_PITCH0_TILE_Y_OFFSET tells HVS how to walk from that
		 * base address).
		 */
		u32 tile_y = (src_y >> 4) & 1;
		u32 subtile_y = (src_y >> 2) & 3;
		u32 utile_y = src_y & 3;
		u32 x_off = vc4_state->src_x & tile_w_mask;
		u32 y_off = src_y & tile_h_mask;

		/* When Y reflection is requested we must set the
		 * SCALER_PITCH0_TILE_LINE_DIR flag to tell HVS that all lines
		 * after the initial one should be fetched in descending order,
		 * which makes sense since we start from the last line and go
		 * backward.
		 * Don't know why we need y_off = max_y_off - y_off, but it's
		 * definitely required (I guess it's also related to the "going
		 * backward" situation).
		 */
		if (rotation & DRM_MODE_REFLECT_Y) {
			y_off = tile_h_mask - y_off;
			pitch0 = SCALER_PITCH0_TILE_LINE_DIR;
		} else {
			pitch0 = 0;
		}

		tiling = SCALER_CTL0_TILING_256B_OR_T;
		pitch0 |= (VC4_SET_FIELD(x_off, SCALER_PITCH0_SINK_PIX) |
			   VC4_SET_FIELD(y_off, SCALER_PITCH0_TILE_Y_OFFSET) |
			   VC4_SET_FIELD(tiles_l, SCALER_PITCH0_TILE_WIDTH_L) |
			   VC4_SET_FIELD(tiles_r, SCALER_PITCH0_TILE_WIDTH_R));
		vc4_state->offsets[0] += tiles_t * (tiles_w << tile_size_shift);
		vc4_state->offsets[0] += subtile_y << 8;
		vc4_state->offsets[0] += utile_y << 4;

		/* Rows of tiles alternate left-to-right and right-to-left. */
		if (tiles_t & 1) {
			pitch0 |= SCALER_PITCH0_TILE_INITIAL_LINE_DIR;
			vc4_state->offsets[0] += (tiles_w - tiles_l) <<
						 tile_size_shift;
			vc4_state->offsets[0] -= (1 + !tile_y) << 10;
		} else {
			vc4_state->offsets[0] += tiles_l << tile_size_shift;
			vc4_state->offsets[0] += tile_y << 10;
		}

		break;
	}

	case DRM_FORMAT_MOD_BROADCOM_SAND64:
	case DRM_FORMAT_MOD_BROADCOM_SAND128:
	case DRM_FORMAT_MOD_BROADCOM_SAND256: {
		uint32_t param = fourcc_mod_broadcom_param(fb->modifier);

		if (param > SCALER_TILE_HEIGHT_MASK) {
			DRM_DEBUG_KMS("SAND height too large (%d)\n",
				      param);
			return -EINVAL;
		}

		if (fb->format->format == DRM_FORMAT_P030) {
			hvs_format = HVS_PIXEL_FORMAT_YCBCR_10BIT;
			tiling = SCALER_CTL0_TILING_128B;
		} else {
			hvs_format = HVS_PIXEL_FORMAT_H264;

			switch (base_format_mod) {
			case DRM_FORMAT_MOD_BROADCOM_SAND64:
				tiling = SCALER_CTL0_TILING_64B;
				break;
			case DRM_FORMAT_MOD_BROADCOM_SAND128:
				tiling = SCALER_CTL0_TILING_128B;
				break;
			case DRM_FORMAT_MOD_BROADCOM_SAND256:
				tiling = SCALER_CTL0_TILING_256B_OR_T;
				break;
			default:
				return -EINVAL;
			}
		}

		/* Adjust the base pointer to the first pixel to be scanned
		 * out.
		 *
		 * For P030, y_ptr [31:4] is the 128bit word for the start pixel
		 * y_ptr [3:0] is the pixel (0-11) contained within that 128bit
		 * word that should be taken as the first pixel.
		 * Ditto uv_ptr [31:4] vs [3:0], however [3:0] contains the
		 * element within the 128bit word, eg for pixel 3 the value
		 * should be 6.
		 */
		for (i = 0; i < num_planes; i++) {
			u32 tile_w, tile, x_off, pix_per_tile;

			if (fb->format->format == DRM_FORMAT_P030) {
				/*
				 * Spec says: bits [31:4] of the given address
				 * should point to the 128-bit word containing
				 * the desired starting pixel, and bits[3:0]
				 * should be between 0 and 11, indicating which
				 * of the 12-pixels in that 128-bit word is the
				 * first pixel to be used
				 */
				u32 remaining_pixels = vc4_state->src_x % 96;
				u32 aligned = remaining_pixels / 12;
				u32 last_bits = remaining_pixels % 12;

				x_off = aligned * 16 + last_bits;
				tile_w = 128;
				pix_per_tile = 96;
			} else {
				switch (base_format_mod) {
				case DRM_FORMAT_MOD_BROADCOM_SAND64:
					tile_w = 64;
					break;
				case DRM_FORMAT_MOD_BROADCOM_SAND128:
					tile_w = 128;
					break;
				case DRM_FORMAT_MOD_BROADCOM_SAND256:
					tile_w = 256;
					break;
				default:
					return -EINVAL;
				}
				pix_per_tile = tile_w / fb->format->cpp[0];
				x_off = (vc4_state->src_x % pix_per_tile) /
					(i ? h_subsample : 1) *
					fb->format->cpp[i];
			}

			tile = vc4_state->src_x / pix_per_tile;

			vc4_state->offsets[i] += param * tile_w * tile;
			vc4_state->offsets[i] += src_y /
						 (i ? v_subsample : 1) *
						 tile_w;
			vc4_state->offsets[i] += x_off & ~(i ? 1 : 0);
		}

		pitch0 = VC4_SET_FIELD(param, SCALER_TILE_HEIGHT);
		break;
	}

	default:
		DRM_DEBUG_KMS("Unsupported FB tiling flag 0x%16llx",
			      (long long)fb->modifier);
		return -EINVAL;
	}

	/* Don't waste cycles mixing with plane alpha if the set alpha
	 * is opaque or there is no per-pixel alpha information.
	 * In any case we use the alpha property value as the fixed alpha.
	 */
	mix_plane_alpha = state->alpha != DRM_BLEND_ALPHA_OPAQUE &&
			  fb->format->has_alpha;

	if (!vc4->is_vc5) {
	/* Control word */
		vc4_dlist_write(vc4_state,
				SCALER_CTL0_VALID |
				(rotation & DRM_MODE_REFLECT_X ? SCALER_CTL0_HFLIP : 0) |
				(rotation & DRM_MODE_REFLECT_Y ? SCALER_CTL0_VFLIP : 0) |
				VC4_SET_FIELD(SCALER_CTL0_RGBA_EXPAND_ROUND, SCALER_CTL0_RGBA_EXPAND) |
				(format->pixel_order << SCALER_CTL0_ORDER_SHIFT) |
				(hvs_format << SCALER_CTL0_PIXEL_FORMAT_SHIFT) |
				VC4_SET_FIELD(tiling, SCALER_CTL0_TILING) |
				(vc4_state->is_unity ? SCALER_CTL0_UNITY : 0) |
				VC4_SET_FIELD(scl0, SCALER_CTL0_SCL0) |
				VC4_SET_FIELD(scl1, SCALER_CTL0_SCL1));

		/* Position Word 0: Image Positions and Alpha Value */
		vc4_state->pos0_offset = vc4_state->dlist_count;
		vc4_dlist_write(vc4_state,
				VC4_SET_FIELD(state->alpha >> 8, SCALER_POS0_FIXED_ALPHA) |
				VC4_SET_FIELD(vc4_state->crtc_x, SCALER_POS0_START_X) |
				VC4_SET_FIELD(vc4_state->crtc_y, SCALER_POS0_START_Y));

		/* Position Word 1: Scaled Image Dimensions. */
		if (!vc4_state->is_unity) {
			vc4_dlist_write(vc4_state,
					VC4_SET_FIELD(vc4_state->crtc_w,
						      SCALER_POS1_SCL_WIDTH) |
					VC4_SET_FIELD(vc4_state->crtc_h,
						      SCALER_POS1_SCL_HEIGHT));
		}

		/* Position Word 2: Source Image Size, Alpha */
		vc4_state->pos2_offset = vc4_state->dlist_count;
		vc4_dlist_write(vc4_state,
				(mix_plane_alpha ? SCALER_POS2_ALPHA_MIX : 0) |
				vc4_hvs4_get_alpha_blend_mode(state) |
				VC4_SET_FIELD(vc4_state->src_w[0],
					      SCALER_POS2_WIDTH) |
				VC4_SET_FIELD(vc4_state->src_h[0],
					      SCALER_POS2_HEIGHT));

		/* Position Word 3: Context.  Written by the HVS. */
		vc4_dlist_write(vc4_state, 0xc0c0c0c0);

	} else {
		/* Control word */
		vc4_dlist_write(vc4_state,
				SCALER_CTL0_VALID |
				(format->pixel_order_hvs5 << SCALER_CTL0_ORDER_SHIFT) |
				(hvs_format << SCALER_CTL0_PIXEL_FORMAT_SHIFT) |
				VC4_SET_FIELD(tiling, SCALER_CTL0_TILING) |
				(vc4_state->is_unity ?
						SCALER5_CTL0_UNITY : 0) |
				VC4_SET_FIELD(scl0, SCALER_CTL0_SCL0) |
				VC4_SET_FIELD(scl1, SCALER_CTL0_SCL1) |
				SCALER5_CTL0_ALPHA_EXPAND |
				SCALER5_CTL0_RGB_EXPAND);

		/* Position Word 0: Image Positions and Alpha Value */
		vc4_state->pos0_offset = vc4_state->dlist_count;
		vc4_dlist_write(vc4_state,
				(rotation & DRM_MODE_REFLECT_Y ?
						SCALER5_POS0_VFLIP : 0) |
				VC4_SET_FIELD(vc4_state->crtc_x,
					      SCALER_POS0_START_X) |
				(rotation & DRM_MODE_REFLECT_X ?
					      SCALER5_POS0_HFLIP : 0) |
				VC4_SET_FIELD(vc4_state->crtc_y,
					      SCALER5_POS0_START_Y)
			       );

		/* Control Word 2 */
		vc4_dlist_write(vc4_state,
				VC4_SET_FIELD(state->alpha >> 4,
					      SCALER5_CTL2_ALPHA) |
				vc4_hvs5_get_alpha_blend_mode(state) |
				(mix_plane_alpha ?
					SCALER5_CTL2_ALPHA_MIX : 0)
			       );

		/* Position Word 1: Scaled Image Dimensions. */
		if (!vc4_state->is_unity) {
			vc4_dlist_write(vc4_state,
					VC4_SET_FIELD(vc4_state->crtc_w,
						      SCALER5_POS1_SCL_WIDTH) |
					VC4_SET_FIELD(vc4_state->crtc_h,
						      SCALER5_POS1_SCL_HEIGHT));
		}

		/* Position Word 2: Source Image Size */
		vc4_state->pos2_offset = vc4_state->dlist_count;
		vc4_dlist_write(vc4_state,
				VC4_SET_FIELD(vc4_state->src_w[0],
					      SCALER5_POS2_WIDTH) |
				VC4_SET_FIELD(vc4_state->src_h[0],
					      SCALER5_POS2_HEIGHT));

		/* Position Word 3: Context.  Written by the HVS. */
		vc4_dlist_write(vc4_state, 0xc0c0c0c0);
	}


	/* Pointer Word 0/1/2: RGB / Y / Cb / Cr Pointers
	 *
	 * The pointers may be any byte address.
	 */
	vc4_state->ptr0_offset = vc4_state->dlist_count;
	for (i = 0; i < num_planes; i++)
		vc4_dlist_write(vc4_state, vc4_state->offsets[i]);

	/* Pointer Context Word 0/1/2: Written by the HVS */
	for (i = 0; i < num_planes; i++)
		vc4_dlist_write(vc4_state, 0xc0c0c0c0);

	/* Pitch word 0 */
	vc4_dlist_write(vc4_state, pitch0);

	/* Pitch word 1/2 */
	for (i = 1; i < num_planes; i++) {
		if (hvs_format != HVS_PIXEL_FORMAT_H264 &&
		    hvs_format != HVS_PIXEL_FORMAT_YCBCR_10BIT) {
			vc4_dlist_write(vc4_state,
					VC4_SET_FIELD(fb->pitches[i],
						      SCALER_SRC_PITCH));
		} else {
			vc4_dlist_write(vc4_state, pitch0);
		}
	}

	/* Colorspace conversion words */
	if (vc4_state->is_yuv) {
		enum drm_color_encoding color_encoding = state->color_encoding;
		enum drm_color_range color_range = state->color_range;
		const u32 *ccm;

		if (color_encoding >= DRM_COLOR_ENCODING_MAX)
			color_encoding = DRM_COLOR_YCBCR_BT601;
		if (color_range >= DRM_COLOR_RANGE_MAX)
			color_range = DRM_COLOR_YCBCR_LIMITED_RANGE;

		ccm = colorspace_coeffs[color_range][color_encoding];

		vc4_dlist_write(vc4_state, ccm[0]);
		vc4_dlist_write(vc4_state, ccm[1]);
		vc4_dlist_write(vc4_state, ccm[2]);
	}

	vc4_state->lbm_offset = 0;

	if (vc4_state->x_scaling[0] != VC4_SCALING_NONE ||
	    vc4_state->x_scaling[1] != VC4_SCALING_NONE ||
	    vc4_state->y_scaling[0] != VC4_SCALING_NONE ||
	    vc4_state->y_scaling[1] != VC4_SCALING_NONE) {
		/* Reserve a slot for the LBM Base Address. The real value will
		 * be set when calling vc4_plane_allocate_lbm().
		 */
		if (vc4_state->y_scaling[0] != VC4_SCALING_NONE ||
		    vc4_state->y_scaling[1] != VC4_SCALING_NONE) {
			vc4_state->lbm_offset = vc4_state->dlist_count;
			vc4_dlist_counter_increment(vc4_state);
		}

		if (num_planes > 1) {
			/* Emit Cb/Cr as channel 0 and Y as channel
			 * 1. This matches how we set up scl0/scl1
			 * above.
			 */
			vc4_write_scaling_parameters(state, 1);
		}
		vc4_write_scaling_parameters(state, 0);

		/* If any PPF setup was done, then all the kernel
		 * pointers get uploaded.
		 */
		if (vc4_state->x_scaling[0] == VC4_SCALING_PPF ||
		    vc4_state->y_scaling[0] == VC4_SCALING_PPF ||
		    vc4_state->x_scaling[1] == VC4_SCALING_PPF ||
		    vc4_state->y_scaling[1] == VC4_SCALING_PPF) {
			u32 kernel = VC4_SET_FIELD(vc4->hvs->mitchell_netravali_filter.start,
						   SCALER_PPF_KERNEL_OFFSET);

			/* HPPF plane 0 */
			vc4_dlist_write(vc4_state, kernel);
			/* VPPF plane 0 */
			vc4_dlist_write(vc4_state, kernel);
			/* HPPF plane 1 */
			vc4_dlist_write(vc4_state, kernel);
			/* VPPF plane 1 */
			vc4_dlist_write(vc4_state, kernel);
		}
	}

	vc4_state->dlist[ctl0_offset] |=
		VC4_SET_FIELD(vc4_state->dlist_count, SCALER_CTL0_SIZE);

	/* crtc_* are already clipped coordinates. */
	covers_screen = vc4_state->crtc_x == 0 && vc4_state->crtc_y == 0 &&
			vc4_state->crtc_w == state->crtc->mode.hdisplay &&
			vc4_state->crtc_h == state->crtc->mode.vdisplay;
	/* Background fill might be necessary when the plane has per-pixel
	 * alpha content or a non-opaque plane alpha and could blend from the
	 * background or does not cover the entire screen.
	 */
	vc4_state->needs_bg_fill = fb->format->has_alpha || !covers_screen ||
				   state->alpha != DRM_BLEND_ALPHA_OPAQUE;

	/* Flag the dlist as initialized to avoid checking it twice in case
	 * the async update check already called vc4_plane_mode_set() and
	 * decided to fallback to sync update because async update was not
	 * possible.
	 */
	vc4_state->dlist_initialized = 1;

	vc4_plane_calc_load(state);

	return 0;
}

/* If a modeset involves changing the setup of a plane, the atomic
 * infrastructure will call this to validate a proposed plane setup.
 * However, if a plane isn't getting updated, this (and the
 * corresponding vc4_plane_atomic_update) won't get called.  Thus, we
 * compute the dlist here and have all active plane dlists get updated
 * in the CRTC's flush.
 */
static int vc4_plane_atomic_check(struct drm_plane *plane,
				  struct drm_atomic_state *state)
{
	struct drm_plane_state *new_plane_state = drm_atomic_get_new_plane_state(state,
										 plane);
	struct vc4_plane_state *vc4_state = to_vc4_plane_state(new_plane_state);
	int ret;

	vc4_state->dlist_count = 0;

	if (!plane_enabled(new_plane_state))
		return 0;

	ret = vc4_plane_mode_set(plane, new_plane_state);
	if (ret)
		return ret;

	return vc4_plane_allocate_lbm(new_plane_state);
}

static void vc4_plane_atomic_update(struct drm_plane *plane,
				    struct drm_atomic_state *state)
{
	/* No contents here.  Since we don't know where in the CRTC's
	 * dlist we should be stored, our dlist is uploaded to the
	 * hardware with vc4_plane_write_dlist() at CRTC atomic_flush
	 * time.
	 */
}

u32 vc4_plane_write_dlist(struct drm_plane *plane, u32 __iomem *dlist)
{
	struct vc4_plane_state *vc4_state = to_vc4_plane_state(plane->state);
	int i;
	int idx;

	if (!drm_dev_enter(plane->dev, &idx))
		goto out;

	vc4_state->hw_dlist = dlist;

	/* Can't memcpy_toio() because it needs to be 32-bit writes. */
	for (i = 0; i < vc4_state->dlist_count; i++)
		writel(vc4_state->dlist[i], &dlist[i]);

	drm_dev_exit(idx);

out:
	return vc4_state->dlist_count;
}

u32 vc4_plane_dlist_size(const struct drm_plane_state *state)
{
	const struct vc4_plane_state *vc4_state =
		container_of(state, typeof(*vc4_state), base);

	return vc4_state->dlist_count;
}

/* Updates the plane to immediately (well, once the FIFO needs
 * refilling) scan out from at a new framebuffer.
 */
void vc4_plane_async_set_fb(struct drm_plane *plane, struct drm_framebuffer *fb)
{
	struct vc4_plane_state *vc4_state = to_vc4_plane_state(plane->state);
	struct drm_gem_dma_object *bo = drm_fb_dma_get_gem_obj(fb, 0);
	uint32_t addr;
	int idx;

	if (!drm_dev_enter(plane->dev, &idx))
		return;

	/* We're skipping the address adjustment for negative origin,
	 * because this is only called on the primary plane.
	 */
	WARN_ON_ONCE(plane->state->crtc_x < 0 || plane->state->crtc_y < 0);
	addr = bo->dma_addr + fb->offsets[0];

	/* Write the new address into the hardware immediately.  The
	 * scanout will start from this address as soon as the FIFO
	 * needs to refill with pixels.
	 */
	writel(addr, &vc4_state->hw_dlist[vc4_state->ptr0_offset]);

	/* Also update the CPU-side dlist copy, so that any later
	 * atomic updates that don't do a new modeset on our plane
	 * also use our updated address.
	 */
	vc4_state->dlist[vc4_state->ptr0_offset] = addr;

	drm_dev_exit(idx);
}

static void vc4_plane_atomic_async_update(struct drm_plane *plane,
					  struct drm_atomic_state *state)
{
	struct drm_plane_state *new_plane_state = drm_atomic_get_new_plane_state(state,
										 plane);
	struct vc4_plane_state *vc4_state, *new_vc4_state;
	int idx;

	if (!drm_dev_enter(plane->dev, &idx))
		return;

	swap(plane->state->fb, new_plane_state->fb);
	plane->state->crtc_x = new_plane_state->crtc_x;
	plane->state->crtc_y = new_plane_state->crtc_y;
	plane->state->crtc_w = new_plane_state->crtc_w;
	plane->state->crtc_h = new_plane_state->crtc_h;
	plane->state->src_x = new_plane_state->src_x;
	plane->state->src_y = new_plane_state->src_y;
	plane->state->src_w = new_plane_state->src_w;
	plane->state->src_h = new_plane_state->src_h;
	plane->state->alpha = new_plane_state->alpha;
	plane->state->pixel_blend_mode = new_plane_state->pixel_blend_mode;
	plane->state->rotation = new_plane_state->rotation;
	plane->state->zpos = new_plane_state->zpos;
	plane->state->normalized_zpos = new_plane_state->normalized_zpos;
	plane->state->color_encoding = new_plane_state->color_encoding;
	plane->state->color_range = new_plane_state->color_range;
	plane->state->src = new_plane_state->src;
	plane->state->dst = new_plane_state->dst;
	plane->state->visible = new_plane_state->visible;

	new_vc4_state = to_vc4_plane_state(new_plane_state);
	vc4_state = to_vc4_plane_state(plane->state);

	vc4_state->crtc_x = new_vc4_state->crtc_x;
	vc4_state->crtc_y = new_vc4_state->crtc_y;
	vc4_state->crtc_h = new_vc4_state->crtc_h;
	vc4_state->crtc_w = new_vc4_state->crtc_w;
	vc4_state->src_x = new_vc4_state->src_x;
	vc4_state->src_y = new_vc4_state->src_y;
	memcpy(vc4_state->src_w, new_vc4_state->src_w,
	       sizeof(vc4_state->src_w));
	memcpy(vc4_state->src_h, new_vc4_state->src_h,
	       sizeof(vc4_state->src_h));
	memcpy(vc4_state->x_scaling, new_vc4_state->x_scaling,
	       sizeof(vc4_state->x_scaling));
	memcpy(vc4_state->y_scaling, new_vc4_state->y_scaling,
	       sizeof(vc4_state->y_scaling));
	vc4_state->is_unity = new_vc4_state->is_unity;
	vc4_state->is_yuv = new_vc4_state->is_yuv;
	memcpy(vc4_state->offsets, new_vc4_state->offsets,
	       sizeof(vc4_state->offsets));
	vc4_state->needs_bg_fill = new_vc4_state->needs_bg_fill;

	/* Update the current vc4_state pos0, pos2 and ptr0 dlist entries. */
	vc4_state->dlist[vc4_state->pos0_offset] =
		new_vc4_state->dlist[vc4_state->pos0_offset];
	vc4_state->dlist[vc4_state->pos2_offset] =
		new_vc4_state->dlist[vc4_state->pos2_offset];
	vc4_state->dlist[vc4_state->ptr0_offset] =
		new_vc4_state->dlist[vc4_state->ptr0_offset];

	/* Note that we can't just call vc4_plane_write_dlist()
	 * because that would smash the context data that the HVS is
	 * currently using.
	 */
	writel(vc4_state->dlist[vc4_state->pos0_offset],
	       &vc4_state->hw_dlist[vc4_state->pos0_offset]);
	writel(vc4_state->dlist[vc4_state->pos2_offset],
	       &vc4_state->hw_dlist[vc4_state->pos2_offset]);
	writel(vc4_state->dlist[vc4_state->ptr0_offset],
	       &vc4_state->hw_dlist[vc4_state->ptr0_offset]);

	drm_dev_exit(idx);
}

static int vc4_plane_atomic_async_check(struct drm_plane *plane,
					struct drm_atomic_state *state)
{
	struct drm_plane_state *new_plane_state = drm_atomic_get_new_plane_state(state,
										 plane);
	struct vc4_plane_state *old_vc4_state, *new_vc4_state;
	int ret;
	u32 i;

	ret = vc4_plane_mode_set(plane, new_plane_state);
	if (ret)
		return ret;

	old_vc4_state = to_vc4_plane_state(plane->state);
	new_vc4_state = to_vc4_plane_state(new_plane_state);

	if (!new_vc4_state->hw_dlist)
		return -EINVAL;

	if (old_vc4_state->dlist_count != new_vc4_state->dlist_count ||
	    old_vc4_state->pos0_offset != new_vc4_state->pos0_offset ||
	    old_vc4_state->pos2_offset != new_vc4_state->pos2_offset ||
	    old_vc4_state->ptr0_offset != new_vc4_state->ptr0_offset ||
	    vc4_lbm_size(plane->state) != vc4_lbm_size(new_plane_state))
		return -EINVAL;

	/* Only pos0, pos2 and ptr0 DWORDS can be updated in an async update
	 * if anything else has changed, fallback to a sync update.
	 */
	for (i = 0; i < new_vc4_state->dlist_count; i++) {
		if (i == new_vc4_state->pos0_offset ||
		    i == new_vc4_state->pos2_offset ||
		    i == new_vc4_state->ptr0_offset ||
		    (new_vc4_state->lbm_offset &&
		     i == new_vc4_state->lbm_offset))
			continue;

		if (new_vc4_state->dlist[i] != old_vc4_state->dlist[i])
			return -EINVAL;
	}

	return 0;
}

static int vc4_prepare_fb(struct drm_plane *plane,
			  struct drm_plane_state *state)
{
	struct vc4_bo *bo;

	if (!state->fb)
		return 0;

	bo = to_vc4_bo(&drm_fb_dma_get_gem_obj(state->fb, 0)->base);

	drm_gem_plane_helper_prepare_fb(plane, state);

	if (plane->state->fb == state->fb)
		return 0;

	return vc4_bo_inc_usecnt(bo);
}

static void vc4_cleanup_fb(struct drm_plane *plane,
			   struct drm_plane_state *state)
{
	struct vc4_bo *bo;

	if (plane->state->fb == state->fb || !state->fb)
		return;

	bo = to_vc4_bo(&drm_fb_dma_get_gem_obj(state->fb, 0)->base);
	vc4_bo_dec_usecnt(bo);
}

static const struct drm_plane_helper_funcs vc4_plane_helper_funcs = {
	.atomic_check = vc4_plane_atomic_check,
	.atomic_update = vc4_plane_atomic_update,
	.prepare_fb = vc4_prepare_fb,
	.cleanup_fb = vc4_cleanup_fb,
	.atomic_async_check = vc4_plane_atomic_async_check,
	.atomic_async_update = vc4_plane_atomic_async_update,
};

static const struct drm_plane_helper_funcs vc5_plane_helper_funcs = {
	.atomic_check = vc4_plane_atomic_check,
	.atomic_update = vc4_plane_atomic_update,
	.atomic_async_check = vc4_plane_atomic_async_check,
	.atomic_async_update = vc4_plane_atomic_async_update,
};

static bool vc4_format_mod_supported(struct drm_plane *plane,
				     uint32_t format,
				     uint64_t modifier)
{
	/* Support T_TILING for RGB formats only. */
	switch (format) {
	case DRM_FORMAT_XRGB8888:
	case DRM_FORMAT_ARGB8888:
	case DRM_FORMAT_ABGR8888:
	case DRM_FORMAT_XBGR8888:
	case DRM_FORMAT_RGB565:
	case DRM_FORMAT_BGR565:
	case DRM_FORMAT_ARGB1555:
	case DRM_FORMAT_XRGB1555:
		switch (fourcc_mod_broadcom_mod(modifier)) {
		case DRM_FORMAT_MOD_LINEAR:
		case DRM_FORMAT_MOD_BROADCOM_VC4_T_TILED:
			return true;
		default:
			return false;
		}
	case DRM_FORMAT_NV12:
	case DRM_FORMAT_NV21:
		switch (fourcc_mod_broadcom_mod(modifier)) {
		case DRM_FORMAT_MOD_LINEAR:
		case DRM_FORMAT_MOD_BROADCOM_SAND64:
		case DRM_FORMAT_MOD_BROADCOM_SAND128:
		case DRM_FORMAT_MOD_BROADCOM_SAND256:
			return true;
		default:
			return false;
		}
	case DRM_FORMAT_P030:
		switch (fourcc_mod_broadcom_mod(modifier)) {
		case DRM_FORMAT_MOD_BROADCOM_SAND128:
			return true;
		default:
			return false;
		}
	case DRM_FORMAT_RGBX1010102:
	case DRM_FORMAT_BGRX1010102:
	case DRM_FORMAT_RGBA1010102:
	case DRM_FORMAT_BGRA1010102:
	case DRM_FORMAT_XRGB4444:
	case DRM_FORMAT_ARGB4444:
	case DRM_FORMAT_XBGR4444:
	case DRM_FORMAT_ABGR4444:
	case DRM_FORMAT_RGBX4444:
	case DRM_FORMAT_RGBA4444:
	case DRM_FORMAT_BGRX4444:
	case DRM_FORMAT_BGRA4444:
	case DRM_FORMAT_RGB332:
	case DRM_FORMAT_BGR233:
	case DRM_FORMAT_YUV422:
	case DRM_FORMAT_YVU422:
	case DRM_FORMAT_YUV420:
	case DRM_FORMAT_YVU420:
	case DRM_FORMAT_NV16:
	case DRM_FORMAT_NV61:
	default:
		return (modifier == DRM_FORMAT_MOD_LINEAR);
	}
}

static const struct drm_plane_funcs vc4_plane_funcs = {
	.update_plane = drm_atomic_helper_update_plane,
	.disable_plane = drm_atomic_helper_disable_plane,
	.reset = vc4_plane_reset,
	.atomic_duplicate_state = vc4_plane_duplicate_state,
	.atomic_destroy_state = vc4_plane_destroy_state,
	.format_mod_supported = vc4_format_mod_supported,
};

struct drm_plane *vc4_plane_init(struct drm_device *dev,
				 enum drm_plane_type type,
				 uint32_t possible_crtcs)
{
	struct vc4_dev *vc4 = to_vc4_dev(dev);
<<<<<<< HEAD
	struct drm_plane *plane = NULL;
	struct vc4_plane *vc4_plane;
	u32 formats[ARRAY_SIZE(hvs_formats)];
	int num_formats = 0;
	int ret = 0;
=======
	struct drm_plane *plane;
	struct vc4_plane *vc4_plane;
	u32 formats[ARRAY_SIZE(hvs_formats)];
	int num_formats = 0;
>>>>>>> eb3cdb58
	unsigned i;
	static const uint64_t modifiers[] = {
		DRM_FORMAT_MOD_BROADCOM_VC4_T_TILED,
		DRM_FORMAT_MOD_BROADCOM_SAND128,
		DRM_FORMAT_MOD_BROADCOM_SAND64,
		DRM_FORMAT_MOD_BROADCOM_SAND256,
		DRM_FORMAT_MOD_LINEAR,
		DRM_FORMAT_MOD_INVALID
	};

<<<<<<< HEAD
	vc4_plane = devm_kzalloc(dev->dev, sizeof(*vc4_plane),
				 GFP_KERNEL);
	if (!vc4_plane)
		return ERR_PTR(-ENOMEM);

=======
>>>>>>> eb3cdb58
	for (i = 0; i < ARRAY_SIZE(hvs_formats); i++) {
		if (!hvs_formats[i].hvs5_only || vc4->is_vc5) {
			formats[num_formats] = hvs_formats[i].drm;
			num_formats++;
		}
	}

	vc4_plane = drmm_universal_plane_alloc(dev, struct vc4_plane, base,
					       possible_crtcs,
					       &vc4_plane_funcs,
					       formats, num_formats,
					       modifiers, type, NULL);
	if (IS_ERR(vc4_plane))
		return ERR_CAST(vc4_plane);
	plane = &vc4_plane->base;
<<<<<<< HEAD
	ret = drm_universal_plane_init(dev, plane, 0,
				       &vc4_plane_funcs,
				       formats, num_formats,
				       modifiers, type, NULL);
	if (ret)
		return ERR_PTR(ret);
=======
>>>>>>> eb3cdb58

	if (vc4->is_vc5)
		drm_plane_helper_add(plane, &vc5_plane_helper_funcs);
	else
		drm_plane_helper_add(plane, &vc4_plane_helper_funcs);

	drm_plane_create_alpha_property(plane);
	drm_plane_create_blend_mode_property(plane,
					     BIT(DRM_MODE_BLEND_PIXEL_NONE) |
					     BIT(DRM_MODE_BLEND_PREMULTI) |
					     BIT(DRM_MODE_BLEND_COVERAGE));
	drm_plane_create_rotation_property(plane, DRM_MODE_ROTATE_0,
					   DRM_MODE_ROTATE_0 |
					   DRM_MODE_ROTATE_180 |
					   DRM_MODE_REFLECT_X |
					   DRM_MODE_REFLECT_Y);

	drm_plane_create_color_properties(plane,
					  BIT(DRM_COLOR_YCBCR_BT601) |
					  BIT(DRM_COLOR_YCBCR_BT709) |
					  BIT(DRM_COLOR_YCBCR_BT2020),
					  BIT(DRM_COLOR_YCBCR_LIMITED_RANGE) |
					  BIT(DRM_COLOR_YCBCR_FULL_RANGE),
					  DRM_COLOR_YCBCR_BT709,
					  DRM_COLOR_YCBCR_LIMITED_RANGE);

<<<<<<< HEAD
=======
	if (type == DRM_PLANE_TYPE_PRIMARY)
		drm_plane_create_zpos_immutable_property(plane, 0);

>>>>>>> eb3cdb58
	return plane;
}

#define VC4_NUM_OVERLAY_PLANES	16

int vc4_plane_create_additional_planes(struct drm_device *drm)
{
	struct drm_plane *cursor_plane;
	struct drm_crtc *crtc;
	unsigned int i;

	/* Set up some arbitrary number of planes.  We're not limited
	 * by a set number of physical registers, just the space in
	 * the HVS (16k) and how small an plane can be (28 bytes).
	 * However, each plane we set up takes up some memory, and
	 * increases the cost of looping over planes, which atomic
	 * modesetting does quite a bit.  As a result, we pick a
	 * modest number of planes to expose, that should hopefully
	 * still cover any sane usecase.
	 */
	for (i = 0; i < VC4_NUM_OVERLAY_PLANES; i++) {
		struct drm_plane *plane =
			vc4_plane_init(drm, DRM_PLANE_TYPE_OVERLAY,
				       GENMASK(drm->mode_config.num_crtc - 1, 0));

		if (IS_ERR(plane))
			continue;

		/* Create zpos property. Max of all the overlays + 1 primary +
		 * 1 cursor plane on a crtc.
		 */
		drm_plane_create_zpos_property(plane, i + 1, 1,
					       VC4_NUM_OVERLAY_PLANES + 1);
	}

	drm_for_each_crtc(crtc, drm) {
		/* Set up the legacy cursor after overlay initialization,
		 * since the zpos fallback is that planes are rendered by plane
		 * ID order, and that then puts the cursor on top.
		 */
		cursor_plane = vc4_plane_init(drm, DRM_PLANE_TYPE_CURSOR,
					      drm_crtc_mask(crtc));
		if (!IS_ERR(cursor_plane)) {
			crtc->cursor = cursor_plane;

			drm_plane_create_zpos_property(cursor_plane,
						       VC4_NUM_OVERLAY_PLANES + 1,
						       1,
						       VC4_NUM_OVERLAY_PLANES + 1);
		}
	}

	return 0;
}<|MERGE_RESOLUTION|>--- conflicted
+++ resolved
@@ -19,12 +19,8 @@
 #include <drm/drm_atomic_helper.h>
 #include <drm/drm_atomic_uapi.h>
 #include <drm/drm_blend.h>
-<<<<<<< HEAD
-#include <drm/drm_fb_cma_helper.h>
-=======
 #include <drm/drm_drv.h>
 #include <drm/drm_fb_dma_helper.h>
->>>>>>> eb3cdb58
 #include <drm/drm_fourcc.h>
 #include <drm/drm_framebuffer.h>
 #include <drm/drm_gem_atomic_helper.h>
@@ -238,12 +234,6 @@
 		.hvs = HVS_PIXEL_FORMAT_RGBA4444,
 		.pixel_order = HVS_PIXEL_ORDER_BGRA,
 		.pixel_order_hvs5 = HVS_PIXEL_ORDER_RGBA,
-	},
-	{
-		.drm = DRM_FORMAT_P030,
-		.hvs = HVS_PIXEL_FORMAT_YCBCR_10BIT,
-		.pixel_order = HVS_PIXEL_ORDER_XYCBCR,
-		.hvs5_only = true,
 	},
 };
 
@@ -448,11 +438,7 @@
 {
 	struct vc4_plane_state *vc4_state = to_vc4_plane_state(state);
 	struct drm_framebuffer *fb = state->fb;
-<<<<<<< HEAD
-	struct drm_gem_cma_object *bo = drm_fb_cma_get_gem_obj(fb, 0);
-=======
 	struct drm_gem_dma_object *bo;
->>>>>>> eb3cdb58
 	int num_planes = fb->format->num_planes;
 	struct drm_crtc_state *crtc_state;
 	u32 h_subsample = fb->format->hsub;
@@ -471,15 +457,10 @@
 	if (ret)
 		return ret;
 
-<<<<<<< HEAD
-	for (i = 0; i < num_planes; i++)
-		vc4_state->offsets[i] = bo->paddr + fb->offsets[i];
-=======
 	for (i = 0; i < num_planes; i++) {
 		bo = drm_fb_dma_get_gem_obj(fb, i);
 		vc4_state->offsets[i] = bo->dma_addr + fb->offsets[i];
 	}
->>>>>>> eb3cdb58
 
 	/*
 	 * We don't support subpixel source positioning for scaling,
@@ -1637,18 +1618,10 @@
 				 uint32_t possible_crtcs)
 {
 	struct vc4_dev *vc4 = to_vc4_dev(dev);
-<<<<<<< HEAD
-	struct drm_plane *plane = NULL;
-	struct vc4_plane *vc4_plane;
-	u32 formats[ARRAY_SIZE(hvs_formats)];
-	int num_formats = 0;
-	int ret = 0;
-=======
 	struct drm_plane *plane;
 	struct vc4_plane *vc4_plane;
 	u32 formats[ARRAY_SIZE(hvs_formats)];
 	int num_formats = 0;
->>>>>>> eb3cdb58
 	unsigned i;
 	static const uint64_t modifiers[] = {
 		DRM_FORMAT_MOD_BROADCOM_VC4_T_TILED,
@@ -1659,14 +1632,6 @@
 		DRM_FORMAT_MOD_INVALID
 	};
 
-<<<<<<< HEAD
-	vc4_plane = devm_kzalloc(dev->dev, sizeof(*vc4_plane),
-				 GFP_KERNEL);
-	if (!vc4_plane)
-		return ERR_PTR(-ENOMEM);
-
-=======
->>>>>>> eb3cdb58
 	for (i = 0; i < ARRAY_SIZE(hvs_formats); i++) {
 		if (!hvs_formats[i].hvs5_only || vc4->is_vc5) {
 			formats[num_formats] = hvs_formats[i].drm;
@@ -1682,15 +1647,6 @@
 	if (IS_ERR(vc4_plane))
 		return ERR_CAST(vc4_plane);
 	plane = &vc4_plane->base;
-<<<<<<< HEAD
-	ret = drm_universal_plane_init(dev, plane, 0,
-				       &vc4_plane_funcs,
-				       formats, num_formats,
-				       modifiers, type, NULL);
-	if (ret)
-		return ERR_PTR(ret);
-=======
->>>>>>> eb3cdb58
 
 	if (vc4->is_vc5)
 		drm_plane_helper_add(plane, &vc5_plane_helper_funcs);
@@ -1717,12 +1673,9 @@
 					  DRM_COLOR_YCBCR_BT709,
 					  DRM_COLOR_YCBCR_LIMITED_RANGE);
 
-<<<<<<< HEAD
-=======
 	if (type == DRM_PLANE_TYPE_PRIMARY)
 		drm_plane_create_zpos_immutable_property(plane, 0);
 
->>>>>>> eb3cdb58
 	return plane;
 }
 
