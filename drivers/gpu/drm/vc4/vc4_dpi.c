--- conflicted
+++ resolved
@@ -142,10 +142,7 @@
 	struct drm_connector_list_iter conn_iter;
 	struct drm_connector *connector = NULL, *connector_scan;
 	u32 dpi_c = DPI_ENABLE;
-<<<<<<< HEAD
-=======
 	int idx;
->>>>>>> eb3cdb58
 	int ret;
 
 	/* Look up the connector attached to DPI so we can get the
@@ -162,13 +159,8 @@
 	}
 	drm_connector_list_iter_end(&conn_iter);
 
-<<<<<<< HEAD
-	/* Default to 24bit if no connector or format found. */
-	dpi_c |= VC4_SET_FIELD(DPI_FORMAT_24BIT_888_RGB, DPI_FORMAT);
-=======
 	/* Default to 18bit if no connector or format found. */
 	dpi_c |= VC4_SET_FIELD(DPI_FORMAT_18BIT_666_RGB_1, DPI_FORMAT);
->>>>>>> eb3cdb58
 
 	if (connector) {
 		if (connector->display_info.num_bus_formats) {
@@ -187,22 +179,16 @@
 				dpi_c |= VC4_SET_FIELD(DPI_ORDER_BGR,
 						       DPI_ORDER);
 				break;
-<<<<<<< HEAD
-=======
 			case MEDIA_BUS_FMT_BGR666_1X24_CPADHI:
 				dpi_c |= VC4_SET_FIELD(DPI_ORDER_BGR, DPI_ORDER);
 				fallthrough;
->>>>>>> eb3cdb58
 			case MEDIA_BUS_FMT_RGB666_1X24_CPADHI:
 				dpi_c |= VC4_SET_FIELD(DPI_FORMAT_18BIT_666_RGB_2,
 						       DPI_FORMAT);
 				break;
-<<<<<<< HEAD
-=======
 			case MEDIA_BUS_FMT_BGR666_1X18:
 				dpi_c |= VC4_SET_FIELD(DPI_ORDER_BGR, DPI_ORDER);
 				fallthrough;
->>>>>>> eb3cdb58
 			case MEDIA_BUS_FMT_RGB666_1X18:
 				dpi_c |= VC4_SET_FIELD(DPI_FORMAT_18BIT_666_RGB_1,
 						       DPI_FORMAT);
@@ -211,13 +197,10 @@
 				dpi_c |= VC4_SET_FIELD(DPI_FORMAT_16BIT_565_RGB_1,
 						       DPI_FORMAT);
 				break;
-<<<<<<< HEAD
-=======
 			case MEDIA_BUS_FMT_RGB565_1X24_CPADHI:
 				dpi_c |= VC4_SET_FIELD(DPI_FORMAT_16BIT_565_RGB_2,
 						       DPI_FORMAT);
 				break;
->>>>>>> eb3cdb58
 			default:
 				DRM_ERROR("Unknown media bus format %d\n",
 					  bus_format);
@@ -248,12 +231,9 @@
 		else if (!(mode->flags & DRM_MODE_FLAG_PVSYNC))
 			dpi_c |= DPI_VSYNC_DISABLE;
 	}
-<<<<<<< HEAD
-=======
 
 	if (!drm_dev_enter(dev, &idx))
 		return;
->>>>>>> eb3cdb58
 
 	DPI_WRITE(DPI_C, dpi_c);
 
@@ -311,11 +291,7 @@
 	struct device *dev = &dpi->pdev->dev;
 	struct drm_bridge *bridge;
 
-<<<<<<< HEAD
-	bridge = devm_drm_of_get_bridge(dev, dev->of_node, 0, 0);
-=======
 	bridge = drmm_of_get_bridge(drm, dev->of_node, 0, 0);
->>>>>>> eb3cdb58
 	if (IS_ERR(bridge)) {
 		/* If nothing was connected in the DT, that's not an
 		 * error.
@@ -326,9 +302,6 @@
 			return PTR_ERR(bridge);
 	}
 
-<<<<<<< HEAD
-	return drm_bridge_attach(dpi->encoder, bridge, NULL, 0);
-=======
 	return drm_bridge_attach(&dpi->encoder.base, bridge, NULL, 0);
 }
 
@@ -337,7 +310,6 @@
 	struct vc4_dpi *dpi = ptr;
 
 	clk_disable_unprepare(dpi->core_clock);
->>>>>>> eb3cdb58
 }
 
 static int vc4_dpi_bind(struct device *dev, struct device *master, void *data)
