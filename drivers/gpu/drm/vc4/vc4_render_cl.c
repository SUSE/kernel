/*
 * Copyright © 2014-2015 Broadcom
 *
 * Permission is hereby granted, free of charge, to any person obtaining a
 * copy of this software and associated documentation files (the "Software"),
 * to deal in the Software without restriction, including without limitation
 * the rights to use, copy, modify, merge, publish, distribute, sublicense,
 * and/or sell copies of the Software, and to permit persons to whom the
 * Software is furnished to do so, subject to the following conditions:
 *
 * The above copyright notice and this permission notice (including the next
 * paragraph) shall be included in all copies or substantial portions of the
 * Software.
 *
 * THE SOFTWARE IS PROVIDED "AS IS", WITHOUT WARRANTY OF ANY KIND, EXPRESS OR
 * IMPLIED, INCLUDING BUT NOT LIMITED TO THE WARRANTIES OF MERCHANTABILITY,
 * FITNESS FOR A PARTICULAR PURPOSE AND NONINFRINGEMENT.  IN NO EVENT SHALL
 * THE AUTHORS OR COPYRIGHT HOLDERS BE LIABLE FOR ANY CLAIM, DAMAGES OR OTHER
 * LIABILITY, WHETHER IN AN ACTION OF CONTRACT, TORT OR OTHERWISE, ARISING
 * FROM, OUT OF OR IN CONNECTION WITH THE SOFTWARE OR THE USE OR OTHER DEALINGS
 * IN THE SOFTWARE.
 */

/**
 * DOC: Render command list generation
 *
 * In the V3D hardware, render command lists are what load and store
 * tiles of a framebuffer and optionally call out to binner-generated
 * command lists to do the 3D drawing for that tile.
 *
 * In the VC4 driver, render command list generation is performed by the
 * kernel instead of userspace.  We do this because validating a
 * user-submitted command list is hard to get right and has high CPU overhead,
 * while the number of valid configurations for render command lists is
 * actually fairly low.
 */

#include "uapi/drm/vc4_drm.h"
#include "vc4_drv.h"
#include "vc4_packet.h"

struct vc4_rcl_setup {
	struct drm_gem_dma_object *color_read;
	struct drm_gem_dma_object *color_write;
	struct drm_gem_dma_object *zs_read;
	struct drm_gem_dma_object *zs_write;
	struct drm_gem_dma_object *msaa_color_write;
	struct drm_gem_dma_object *msaa_zs_write;

	struct drm_gem_dma_object *rcl;
	u32 next_offset;

	u32 next_write_bo_index;
};

static inline void rcl_u8(struct vc4_rcl_setup *setup, u8 val)
{
	*(u8 *)(setup->rcl->vaddr + setup->next_offset) = val;
	setup->next_offset += 1;
}

static inline void rcl_u16(struct vc4_rcl_setup *setup, u16 val)
{
	*(u16 *)(setup->rcl->vaddr + setup->next_offset) = val;
	setup->next_offset += 2;
}

static inline void rcl_u32(struct vc4_rcl_setup *setup, u32 val)
{
	*(u32 *)(setup->rcl->vaddr + setup->next_offset) = val;
	setup->next_offset += 4;
}

/*
 * Emits a no-op STORE_TILE_BUFFER_GENERAL.
 *
 * If we emit a PACKET_TILE_COORDINATES, it must be followed by a store of
 * some sort before another load is triggered.
 */
static void vc4_store_before_load(struct vc4_rcl_setup *setup)
{
	rcl_u8(setup, VC4_PACKET_STORE_TILE_BUFFER_GENERAL);
	rcl_u16(setup,
		VC4_SET_FIELD(VC4_LOADSTORE_TILE_BUFFER_NONE,
			      VC4_LOADSTORE_TILE_BUFFER_BUFFER) |
		VC4_STORE_TILE_BUFFER_DISABLE_COLOR_CLEAR |
		VC4_STORE_TILE_BUFFER_DISABLE_ZS_CLEAR |
		VC4_STORE_TILE_BUFFER_DISABLE_VG_MASK_CLEAR);
	rcl_u32(setup, 0); /* no address, since we're in None mode */
}

/*
 * Calculates the physical address of the start of a tile in a RCL surface.
 *
 * Unlike the other load/store packets,
 * VC4_PACKET_LOAD/STORE_FULL_RES_TILE_BUFFER don't look at the tile
 * coordinates packet, and instead just store to the address given.
 */
static uint32_t vc4_full_res_offset(struct vc4_exec_info *exec,
				    struct drm_gem_dma_object *bo,
				    struct drm_vc4_submit_rcl_surface *surf,
				    uint8_t x, uint8_t y)
{
	return bo->dma_addr + surf->offset + VC4_TILE_BUFFER_SIZE *
		(DIV_ROUND_UP(exec->args->width, 32) * y + x);
}

/*
 * Emits a PACKET_TILE_COORDINATES if one isn't already pending.
 *
 * The tile coordinates packet triggers a pending load if there is one, are
 * used for clipping during rendering, and determine where loads/stores happen
 * relative to their base address.
 */
static void vc4_tile_coordinates(struct vc4_rcl_setup *setup,
				 uint32_t x, uint32_t y)
{
	rcl_u8(setup, VC4_PACKET_TILE_COORDINATES);
	rcl_u8(setup, x);
	rcl_u8(setup, y);
}

static void emit_tile(struct vc4_exec_info *exec,
		      struct vc4_rcl_setup *setup,
		      uint8_t x, uint8_t y, bool first, bool last)
{
	struct drm_vc4_submit_cl *args = exec->args;
	bool has_bin = args->bin_cl_size != 0;

	/* Note that the load doesn't actually occur until the
	 * tile coords packet is processed, and only one load
	 * may be outstanding at a time.
	 */
	if (setup->color_read) {
		if (args->color_read.flags &
		    VC4_SUBMIT_RCL_SURFACE_READ_IS_FULL_RES) {
			rcl_u8(setup, VC4_PACKET_LOAD_FULL_RES_TILE_BUFFER);
			rcl_u32(setup,
				vc4_full_res_offset(exec, setup->color_read,
						    &args->color_read, x, y) |
				VC4_LOADSTORE_FULL_RES_DISABLE_ZS);
		} else {
			rcl_u8(setup, VC4_PACKET_LOAD_TILE_BUFFER_GENERAL);
			rcl_u16(setup, args->color_read.bits);
			rcl_u32(setup, setup->color_read->dma_addr +
				args->color_read.offset);
		}
	}

	if (setup->zs_read) {
		if (setup->color_read) {
			/* Exec previous load. */
			vc4_tile_coordinates(setup, x, y);
			vc4_store_before_load(setup);
		}

		if (args->zs_read.flags &
		    VC4_SUBMIT_RCL_SURFACE_READ_IS_FULL_RES) {
			rcl_u8(setup, VC4_PACKET_LOAD_FULL_RES_TILE_BUFFER);
			rcl_u32(setup,
				vc4_full_res_offset(exec, setup->zs_read,
						    &args->zs_read, x, y) |
				VC4_LOADSTORE_FULL_RES_DISABLE_COLOR);
		} else {
			rcl_u8(setup, VC4_PACKET_LOAD_TILE_BUFFER_GENERAL);
			rcl_u16(setup, args->zs_read.bits);
			rcl_u32(setup, setup->zs_read->dma_addr +
				args->zs_read.offset);
		}
	}

	/* Clipping depends on tile coordinates having been
	 * emitted, so we always need one here.
	 */
	vc4_tile_coordinates(setup, x, y);

	/* Wait for the binner before jumping to the first
	 * tile's lists.
	 */
	if (first && has_bin)
		rcl_u8(setup, VC4_PACKET_WAIT_ON_SEMAPHORE);

	if (has_bin) {
		rcl_u8(setup, VC4_PACKET_BRANCH_TO_SUB_LIST);
		rcl_u32(setup, (exec->tile_alloc_offset +
				(y * exec->bin_tiles_x + x) * 32));
	}

	if (setup->msaa_color_write) {
		bool last_tile_write = (!setup->msaa_zs_write &&
					!setup->zs_write &&
					!setup->color_write);
		uint32_t bits = VC4_LOADSTORE_FULL_RES_DISABLE_ZS;

		if (!last_tile_write)
			bits |= VC4_LOADSTORE_FULL_RES_DISABLE_CLEAR_ALL;
		else if (last)
			bits |= VC4_LOADSTORE_FULL_RES_EOF;
		rcl_u8(setup, VC4_PACKET_STORE_FULL_RES_TILE_BUFFER);
		rcl_u32(setup,
			vc4_full_res_offset(exec, setup->msaa_color_write,
					    &args->msaa_color_write, x, y) |
			bits);
	}

	if (setup->msaa_zs_write) {
		bool last_tile_write = (!setup->zs_write &&
					!setup->color_write);
		uint32_t bits = VC4_LOADSTORE_FULL_RES_DISABLE_COLOR;

		if (setup->msaa_color_write)
			vc4_tile_coordinates(setup, x, y);
		if (!last_tile_write)
			bits |= VC4_LOADSTORE_FULL_RES_DISABLE_CLEAR_ALL;
		else if (last)
			bits |= VC4_LOADSTORE_FULL_RES_EOF;
		rcl_u8(setup, VC4_PACKET_STORE_FULL_RES_TILE_BUFFER);
		rcl_u32(setup,
			vc4_full_res_offset(exec, setup->msaa_zs_write,
					    &args->msaa_zs_write, x, y) |
			bits);
	}

	if (setup->zs_write) {
		bool last_tile_write = !setup->color_write;

		if (setup->msaa_color_write || setup->msaa_zs_write)
			vc4_tile_coordinates(setup, x, y);

		rcl_u8(setup, VC4_PACKET_STORE_TILE_BUFFER_GENERAL);
		rcl_u16(setup, args->zs_write.bits |
			(last_tile_write ?
			 0 : VC4_STORE_TILE_BUFFER_DISABLE_COLOR_CLEAR));
		rcl_u32(setup,
			(setup->zs_write->dma_addr + args->zs_write.offset) |
			((last && last_tile_write) ?
			 VC4_LOADSTORE_TILE_BUFFER_EOF : 0));
	}

	if (setup->color_write) {
		if (setup->msaa_color_write || setup->msaa_zs_write ||
		    setup->zs_write) {
			vc4_tile_coordinates(setup, x, y);
		}

		if (last)
			rcl_u8(setup, VC4_PACKET_STORE_MS_TILE_BUFFER_AND_EOF);
		else
			rcl_u8(setup, VC4_PACKET_STORE_MS_TILE_BUFFER);
	}
}

static int vc4_create_rcl_bo(struct drm_device *dev, struct vc4_exec_info *exec,
			     struct vc4_rcl_setup *setup)
{
	struct drm_vc4_submit_cl *args = exec->args;
	bool has_bin = args->bin_cl_size != 0;
	uint8_t min_x_tile = args->min_x_tile;
	uint8_t min_y_tile = args->min_y_tile;
	uint8_t max_x_tile = args->max_x_tile;
	uint8_t max_y_tile = args->max_y_tile;
	uint8_t xtiles = max_x_tile - min_x_tile + 1;
	uint8_t ytiles = max_y_tile - min_y_tile + 1;
	uint8_t xi, yi;
	uint32_t size, loop_body_size;
	bool positive_x = true;
	bool positive_y = true;

	if (args->flags & VC4_SUBMIT_CL_FIXED_RCL_ORDER) {
		if (!(args->flags & VC4_SUBMIT_CL_RCL_ORDER_INCREASING_X))
			positive_x = false;
		if (!(args->flags & VC4_SUBMIT_CL_RCL_ORDER_INCREASING_Y))
			positive_y = false;
	}

	size = VC4_PACKET_TILE_RENDERING_MODE_CONFIG_SIZE;
	loop_body_size = VC4_PACKET_TILE_COORDINATES_SIZE;

	if (args->flags & VC4_SUBMIT_CL_USE_CLEAR_COLOR) {
		size += VC4_PACKET_CLEAR_COLORS_SIZE +
			VC4_PACKET_TILE_COORDINATES_SIZE +
			VC4_PACKET_STORE_TILE_BUFFER_GENERAL_SIZE;
	}

	if (setup->color_read) {
		if (args->color_read.flags &
		    VC4_SUBMIT_RCL_SURFACE_READ_IS_FULL_RES) {
			loop_body_size += VC4_PACKET_LOAD_FULL_RES_TILE_BUFFER_SIZE;
		} else {
			loop_body_size += VC4_PACKET_LOAD_TILE_BUFFER_GENERAL_SIZE;
		}
	}
	if (setup->zs_read) {
		if (setup->color_read) {
			loop_body_size += VC4_PACKET_TILE_COORDINATES_SIZE;
			loop_body_size += VC4_PACKET_STORE_TILE_BUFFER_GENERAL_SIZE;
		}

		if (args->zs_read.flags &
		    VC4_SUBMIT_RCL_SURFACE_READ_IS_FULL_RES) {
			loop_body_size += VC4_PACKET_LOAD_FULL_RES_TILE_BUFFER_SIZE;
		} else {
			loop_body_size += VC4_PACKET_LOAD_TILE_BUFFER_GENERAL_SIZE;
		}
	}

	if (has_bin) {
		size += VC4_PACKET_WAIT_ON_SEMAPHORE_SIZE;
		loop_body_size += VC4_PACKET_BRANCH_TO_SUB_LIST_SIZE;
	}

	if (setup->msaa_color_write)
		loop_body_size += VC4_PACKET_STORE_FULL_RES_TILE_BUFFER_SIZE;
	if (setup->msaa_zs_write)
		loop_body_size += VC4_PACKET_STORE_FULL_RES_TILE_BUFFER_SIZE;

	if (setup->zs_write)
		loop_body_size += VC4_PACKET_STORE_TILE_BUFFER_GENERAL_SIZE;
	if (setup->color_write)
		loop_body_size += VC4_PACKET_STORE_MS_TILE_BUFFER_SIZE;

	/* We need a VC4_PACKET_TILE_COORDINATES in between each store. */
	loop_body_size += VC4_PACKET_TILE_COORDINATES_SIZE *
		((setup->msaa_color_write != NULL) +
		 (setup->msaa_zs_write != NULL) +
		 (setup->color_write != NULL) +
		 (setup->zs_write != NULL) - 1);

	size += xtiles * ytiles * loop_body_size;

	setup->rcl = &vc4_bo_create(dev, size, true, VC4_BO_TYPE_RCL)->base;
	if (IS_ERR(setup->rcl))
		return PTR_ERR(setup->rcl);
	list_add_tail(&to_vc4_bo(&setup->rcl->base)->unref_head,
		      &exec->unref_list);

	/* The tile buffer gets cleared when the previous tile is stored.  If
	 * the clear values changed between frames, then the tile buffer has
	 * stale clear values in it, so we have to do a store in None mode (no
	 * writes) so that we trigger the tile buffer clear.
	 */
	if (args->flags & VC4_SUBMIT_CL_USE_CLEAR_COLOR) {
		rcl_u8(setup, VC4_PACKET_CLEAR_COLORS);
		rcl_u32(setup, args->clear_color[0]);
		rcl_u32(setup, args->clear_color[1]);
		rcl_u32(setup, args->clear_z);
		rcl_u8(setup, args->clear_s);

		vc4_tile_coordinates(setup, 0, 0);

		rcl_u8(setup, VC4_PACKET_STORE_TILE_BUFFER_GENERAL);
		rcl_u16(setup, VC4_LOADSTORE_TILE_BUFFER_NONE);
		rcl_u32(setup, 0); /* no address, since we're in None mode */
	}

	rcl_u8(setup, VC4_PACKET_TILE_RENDERING_MODE_CONFIG);
	rcl_u32(setup,
		(setup->color_write ? (setup->color_write->dma_addr +
				       args->color_write.offset) :
		 0));
	rcl_u16(setup, args->width);
	rcl_u16(setup, args->height);
	rcl_u16(setup, args->color_write.bits);

	for (yi = 0; yi < ytiles; yi++) {
		int y = positive_y ? min_y_tile + yi : max_y_tile - yi;
		for (xi = 0; xi < xtiles; xi++) {
			int x = positive_x ? min_x_tile + xi : max_x_tile - xi;
			bool first = (xi == 0 && yi == 0);
			bool last = (xi == xtiles - 1 && yi == ytiles - 1);

			emit_tile(exec, setup, x, y, first, last);
		}
	}

	BUG_ON(setup->next_offset != size);
	exec->ct1ca = setup->rcl->dma_addr;
	exec->ct1ea = setup->rcl->dma_addr + setup->next_offset;

	return 0;
}

static int vc4_full_res_bounds_check(struct vc4_exec_info *exec,
				     struct drm_gem_dma_object *obj,
				     struct drm_vc4_submit_rcl_surface *surf)
{
	struct drm_vc4_submit_cl *args = exec->args;
	u32 render_tiles_stride = DIV_ROUND_UP(exec->args->width, 32);

	if (surf->offset > obj->base.size) {
		DRM_DEBUG("surface offset %d > BO size %zd\n",
			  surf->offset, obj->base.size);
		return -EINVAL;
	}

	if ((obj->base.size - surf->offset) / VC4_TILE_BUFFER_SIZE <
	    render_tiles_stride * args->max_y_tile + args->max_x_tile) {
		DRM_DEBUG("MSAA tile %d, %d out of bounds "
			  "(bo size %zd, offset %d).\n",
			  args->max_x_tile, args->max_y_tile,
			  obj->base.size,
			  surf->offset);
		return -EINVAL;
	}

	return 0;
}

static int vc4_rcl_msaa_surface_setup(struct vc4_exec_info *exec,
				      struct drm_gem_dma_object **obj,
				      struct drm_vc4_submit_rcl_surface *surf)
{
	if (surf->flags != 0 || surf->bits != 0) {
		DRM_DEBUG("MSAA surface had nonzero flags/bits\n");
		return -EINVAL;
	}

	if (surf->hindex == ~0)
		return 0;

	*obj = vc4_use_bo(exec, surf->hindex);
	if (!*obj)
		return -EINVAL;

	exec->rcl_write_bo[exec->rcl_write_bo_count++] = *obj;

	if (surf->offset & 0xf) {
		DRM_DEBUG("MSAA write must be 16b aligned.\n");
		return -EINVAL;
	}

	return vc4_full_res_bounds_check(exec, *obj, surf);
}

static int vc4_rcl_surface_setup(struct vc4_exec_info *exec,
				 struct drm_gem_dma_object **obj,
				 struct drm_vc4_submit_rcl_surface *surf,
				 bool is_write)
{
	uint8_t tiling = VC4_GET_FIELD(surf->bits,
				       VC4_LOADSTORE_TILE_BUFFER_TILING);
	uint8_t buffer = VC4_GET_FIELD(surf->bits,
				       VC4_LOADSTORE_TILE_BUFFER_BUFFER);
	uint8_t format = VC4_GET_FIELD(surf->bits,
				       VC4_LOADSTORE_TILE_BUFFER_FORMAT);
	int cpp;
	int ret;

	if (surf->flags & ~VC4_SUBMIT_RCL_SURFACE_READ_IS_FULL_RES) {
		DRM_DEBUG("Extra flags set\n");
		return -EINVAL;
	}

	if (surf->hindex == ~0)
		return 0;

	*obj = vc4_use_bo(exec, surf->hindex);
	if (!*obj)
		return -EINVAL;

	if (is_write)
		exec->rcl_write_bo[exec->rcl_write_bo_count++] = *obj;

	if (surf->flags & VC4_SUBMIT_RCL_SURFACE_READ_IS_FULL_RES) {
		if (surf == &exec->args->zs_write) {
			DRM_DEBUG("general zs write may not be a full-res.\n");
			return -EINVAL;
		}

		if (surf->bits != 0) {
			DRM_DEBUG("load/store general bits set with "
				  "full res load/store.\n");
			return -EINVAL;
		}

		ret = vc4_full_res_bounds_check(exec, *obj, surf);
		if (ret)
			return ret;

		return 0;
	}

	if (surf->bits & ~(VC4_LOADSTORE_TILE_BUFFER_TILING_MASK |
			   VC4_LOADSTORE_TILE_BUFFER_BUFFER_MASK |
			   VC4_LOADSTORE_TILE_BUFFER_FORMAT_MASK)) {
		DRM_DEBUG("Unknown bits in load/store: 0x%04x\n",
			  surf->bits);
		return -EINVAL;
	}

	if (tiling > VC4_TILING_FORMAT_LT) {
		DRM_DEBUG("Bad tiling format\n");
		return -EINVAL;
	}

	if (buffer == VC4_LOADSTORE_TILE_BUFFER_ZS) {
		if (format != 0) {
			DRM_DEBUG("No color format should be set for ZS\n");
			return -EINVAL;
		}
		cpp = 4;
	} else if (buffer == VC4_LOADSTORE_TILE_BUFFER_COLOR) {
		switch (format) {
		case VC4_LOADSTORE_TILE_BUFFER_BGR565:
		case VC4_LOADSTORE_TILE_BUFFER_BGR565_DITHER:
			cpp = 2;
			break;
		case VC4_LOADSTORE_TILE_BUFFER_RGBA8888:
			cpp = 4;
			break;
		default:
			DRM_DEBUG("Bad tile buffer format\n");
			return -EINVAL;
		}
	} else {
		DRM_DEBUG("Bad load/store buffer %d.\n", buffer);
		return -EINVAL;
	}

	if (surf->offset & 0xf) {
		DRM_DEBUG("load/store buffer must be 16b aligned.\n");
		return -EINVAL;
	}

	if (!vc4_check_tex_size(exec, *obj, surf->offset, tiling,
				exec->args->width, exec->args->height, cpp)) {
		return -EINVAL;
	}

	return 0;
}

static int
vc4_rcl_render_config_surface_setup(struct vc4_exec_info *exec,
				    struct vc4_rcl_setup *setup,
				    struct drm_gem_dma_object **obj,
				    struct drm_vc4_submit_rcl_surface *surf)
{
	uint8_t tiling = VC4_GET_FIELD(surf->bits,
				       VC4_RENDER_CONFIG_MEMORY_FORMAT);
	uint8_t format = VC4_GET_FIELD(surf->bits,
				       VC4_RENDER_CONFIG_FORMAT);
	int cpp;

	if (surf->flags != 0) {
		DRM_DEBUG("No flags supported on render config.\n");
		return -EINVAL;
	}

	if (surf->bits & ~(VC4_RENDER_CONFIG_MEMORY_FORMAT_MASK |
			   VC4_RENDER_CONFIG_FORMAT_MASK |
			   VC4_RENDER_CONFIG_MS_MODE_4X |
			   VC4_RENDER_CONFIG_DECIMATE_MODE_4X)) {
		DRM_DEBUG("Unknown bits in render config: 0x%04x\n",
			  surf->bits);
		return -EINVAL;
	}

	if (surf->hindex == ~0)
		return 0;

	*obj = vc4_use_bo(exec, surf->hindex);
	if (!*obj)
		return -EINVAL;

	exec->rcl_write_bo[exec->rcl_write_bo_count++] = *obj;

	if (tiling > VC4_TILING_FORMAT_LT) {
		DRM_DEBUG("Bad tiling format\n");
		return -EINVAL;
	}

	switch (format) {
	case VC4_RENDER_CONFIG_FORMAT_BGR565_DITHERED:
	case VC4_RENDER_CONFIG_FORMAT_BGR565:
		cpp = 2;
		break;
	case VC4_RENDER_CONFIG_FORMAT_RGBA8888:
		cpp = 4;
		break;
	default:
		DRM_DEBUG("Bad tile buffer format\n");
		return -EINVAL;
	}

	if (!vc4_check_tex_size(exec, *obj, surf->offset, tiling,
				exec->args->width, exec->args->height, cpp)) {
		return -EINVAL;
	}

	return 0;
}

int vc4_get_rcl(struct drm_device *dev, struct vc4_exec_info *exec)
{
	struct vc4_dev *vc4 = to_vc4_dev(dev);
	struct vc4_rcl_setup setup = {0};
	struct drm_vc4_submit_cl *args = exec->args;
	bool has_bin = args->bin_cl_size != 0;
	int ret;

<<<<<<< HEAD
	if (WARN_ON_ONCE(vc4->gen == VC4_GEN_5))
=======
	if (WARN_ON_ONCE(vc4->gen > VC4_GEN_4))
>>>>>>> b5de2a2a
		return -ENODEV;

	if (args->min_x_tile > args->max_x_tile ||
	    args->min_y_tile > args->max_y_tile) {
		DRM_DEBUG("Bad render tile set (%d,%d)-(%d,%d)\n",
			  args->min_x_tile, args->min_y_tile,
			  args->max_x_tile, args->max_y_tile);
		return -EINVAL;
	}

	if (has_bin &&
	    (args->max_x_tile > exec->bin_tiles_x ||
	     args->max_y_tile > exec->bin_tiles_y)) {
		DRM_DEBUG("Render tiles (%d,%d) outside of bin config "
			  "(%d,%d)\n",
			  args->max_x_tile, args->max_y_tile,
			  exec->bin_tiles_x, exec->bin_tiles_y);
		return -EINVAL;
	}

	ret = vc4_rcl_render_config_surface_setup(exec, &setup,
						  &setup.color_write,
						  &args->color_write);
	if (ret)
		return ret;

	ret = vc4_rcl_surface_setup(exec, &setup.color_read, &args->color_read,
				    false);
	if (ret)
		return ret;

	ret = vc4_rcl_surface_setup(exec, &setup.zs_read, &args->zs_read,
				    false);
	if (ret)
		return ret;

	ret = vc4_rcl_surface_setup(exec, &setup.zs_write, &args->zs_write,
				    true);
	if (ret)
		return ret;

	ret = vc4_rcl_msaa_surface_setup(exec, &setup.msaa_color_write,
					 &args->msaa_color_write);
	if (ret)
		return ret;

	ret = vc4_rcl_msaa_surface_setup(exec, &setup.msaa_zs_write,
					 &args->msaa_zs_write);
	if (ret)
		return ret;

	/* We shouldn't even have the job submitted to us if there's no
	 * surface to write out.
	 */
	if (!setup.color_write && !setup.zs_write &&
	    !setup.msaa_color_write && !setup.msaa_zs_write) {
		DRM_DEBUG("RCL requires color or Z/S write\n");
		return -EINVAL;
	}

	return vc4_create_rcl_bo(dev, exec, &setup);
}<|MERGE_RESOLUTION|>--- conflicted
+++ resolved
@@ -599,11 +599,7 @@
 	bool has_bin = args->bin_cl_size != 0;
 	int ret;
 
-<<<<<<< HEAD
-	if (WARN_ON_ONCE(vc4->gen == VC4_GEN_5))
-=======
 	if (WARN_ON_ONCE(vc4->gen > VC4_GEN_4))
->>>>>>> b5de2a2a
 		return -ENODEV;
 
 	if (args->min_x_tile > args->max_x_tile ||
