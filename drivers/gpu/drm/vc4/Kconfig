--- conflicted
+++ resolved
@@ -12,11 +12,7 @@
 	select DRM_DISPLAY_HDMI_HELPER
 	select DRM_DISPLAY_HELPER
 	select DRM_KMS_HELPER
-<<<<<<< HEAD
-	select DRM_GEM_CMA_HELPER
-=======
 	select DRM_GEM_DMA_HELPER
->>>>>>> eb3cdb58
 	select DRM_PANEL_BRIDGE
 	select SND_PCM
 	select SND_PCM_ELD
