// SPDX-License-Identifier: GPL-2.0-only
/*
 * Copyright (C) 2014-2015 Broadcom
 * Copyright (C) 2013 Red Hat
 */

/**
 * DOC: Broadcom VC4 Graphics Driver
 *
 * The Broadcom VideoCore 4 (present in the Raspberry Pi) contains a
 * OpenGL ES 2.0-compatible 3D engine called V3D, and a highly
 * configurable display output pipeline that supports HDMI, DSI, DPI,
 * and Composite TV output.
 *
 * The 3D engine also has an interface for submitting arbitrary
 * compute shader-style jobs using the same shader processor as is
 * used for vertex and fragment shaders in GLES 2.0.  However, given
 * that the hardware isn't able to expose any standard interfaces like
 * OpenGL compute shaders or OpenCL, it isn't supported by this
 * driver.
 */

#include <linux/clk.h>
#include <linux/component.h>
#include <linux/device.h>
#include <linux/dma-mapping.h>
#include <linux/io.h>
#include <linux/module.h>
#include <linux/of_platform.h>
#include <linux/platform_device.h>
#include <linux/pm_runtime.h>

#include <drm/drm_aperture.h>
#include <drm/drm_atomic_helper.h>
#include <drm/drm_drv.h>
#include <drm/drm_fbdev_dma.h>
#include <drm/drm_vblank.h>

#include <soc/bcm2835/raspberrypi-firmware.h>

#include "uapi/drm/vc4_drm.h"

#include "vc4_drv.h"
#include "vc4_regs.h"

#define DRIVER_NAME "vc4"
#define DRIVER_DESC "Broadcom VC4 graphics"
#define DRIVER_DATE "20140616"
#define DRIVER_MAJOR 0
#define DRIVER_MINOR 0
#define DRIVER_PATCHLEVEL 0

/* Helper function for mapping the regs on a platform device. */
void __iomem *vc4_ioremap_regs(struct platform_device *pdev, int index)
{
	void __iomem *map;

	map = devm_platform_ioremap_resource(pdev, index);
	if (IS_ERR(map))
		return map;

	return map;
}

int vc4_dumb_fixup_args(struct drm_mode_create_dumb *args)
{
	int min_pitch = DIV_ROUND_UP(args->width * args->bpp, 8);

	if (args->pitch < min_pitch)
		args->pitch = min_pitch;

	if (args->size < args->pitch * args->height)
		args->size = args->pitch * args->height;

	return 0;
}

static int vc5_dumb_create(struct drm_file *file_priv,
			   struct drm_device *dev,
			   struct drm_mode_create_dumb *args)
{
	int ret;

	ret = vc4_dumb_fixup_args(args);
	if (ret)
		return ret;

<<<<<<< HEAD
	return drm_gem_cma_dumb_create_internal(file_priv, dev, args);
=======
	return drm_gem_dma_dumb_create_internal(file_priv, dev, args);
>>>>>>> eb3cdb58
}

static int vc4_get_param_ioctl(struct drm_device *dev, void *data,
			       struct drm_file *file_priv)
{
	struct vc4_dev *vc4 = to_vc4_dev(dev);
	struct drm_vc4_get_param *args = data;
	int ret;

	if (args->pad != 0)
		return -EINVAL;

	if (WARN_ON_ONCE(vc4->is_vc5))
		return -ENODEV;

	if (!vc4->v3d)
		return -ENODEV;

	switch (args->param) {
	case DRM_VC4_PARAM_V3D_IDENT0:
		ret = vc4_v3d_pm_get(vc4);
		if (ret)
			return ret;
		args->value = V3D_READ(V3D_IDENT0);
		vc4_v3d_pm_put(vc4);
		break;
	case DRM_VC4_PARAM_V3D_IDENT1:
		ret = vc4_v3d_pm_get(vc4);
		if (ret)
			return ret;
		args->value = V3D_READ(V3D_IDENT1);
		vc4_v3d_pm_put(vc4);
		break;
	case DRM_VC4_PARAM_V3D_IDENT2:
		ret = vc4_v3d_pm_get(vc4);
		if (ret)
			return ret;
		args->value = V3D_READ(V3D_IDENT2);
		vc4_v3d_pm_put(vc4);
		break;
	case DRM_VC4_PARAM_SUPPORTS_BRANCHES:
	case DRM_VC4_PARAM_SUPPORTS_ETC1:
	case DRM_VC4_PARAM_SUPPORTS_THREADED_FS:
	case DRM_VC4_PARAM_SUPPORTS_FIXED_RCL_ORDER:
	case DRM_VC4_PARAM_SUPPORTS_MADVISE:
	case DRM_VC4_PARAM_SUPPORTS_PERFMON:
		args->value = true;
		break;
	default:
		DRM_DEBUG("Unknown parameter %d\n", args->param);
		return -EINVAL;
	}

	return 0;
}

static int vc4_open(struct drm_device *dev, struct drm_file *file)
{
	struct vc4_dev *vc4 = to_vc4_dev(dev);
	struct vc4_file *vc4file;

	if (WARN_ON_ONCE(vc4->is_vc5))
		return -ENODEV;

	vc4file = kzalloc(sizeof(*vc4file), GFP_KERNEL);
	if (!vc4file)
		return -ENOMEM;
	vc4file->dev = vc4;

	vc4_perfmon_open_file(vc4file);
	file->driver_priv = vc4file;
	return 0;
}

static void vc4_close(struct drm_device *dev, struct drm_file *file)
{
	struct vc4_dev *vc4 = to_vc4_dev(dev);
	struct vc4_file *vc4file = file->driver_priv;

	if (WARN_ON_ONCE(vc4->is_vc5))
		return;

	if (vc4file->bin_bo_used)
		vc4_v3d_bin_bo_put(vc4);

	vc4_perfmon_close_file(vc4file);
	kfree(vc4file);
}

DEFINE_DRM_GEM_FOPS(vc4_drm_fops);

static const struct drm_ioctl_desc vc4_drm_ioctls[] = {
	DRM_IOCTL_DEF_DRV(VC4_SUBMIT_CL, vc4_submit_cl_ioctl, DRM_RENDER_ALLOW),
	DRM_IOCTL_DEF_DRV(VC4_WAIT_SEQNO, vc4_wait_seqno_ioctl, DRM_RENDER_ALLOW),
	DRM_IOCTL_DEF_DRV(VC4_WAIT_BO, vc4_wait_bo_ioctl, DRM_RENDER_ALLOW),
	DRM_IOCTL_DEF_DRV(VC4_CREATE_BO, vc4_create_bo_ioctl, DRM_RENDER_ALLOW),
	DRM_IOCTL_DEF_DRV(VC4_MMAP_BO, vc4_mmap_bo_ioctl, DRM_RENDER_ALLOW),
	DRM_IOCTL_DEF_DRV(VC4_CREATE_SHADER_BO, vc4_create_shader_bo_ioctl, DRM_RENDER_ALLOW),
	DRM_IOCTL_DEF_DRV(VC4_GET_HANG_STATE, vc4_get_hang_state_ioctl,
			  DRM_ROOT_ONLY),
	DRM_IOCTL_DEF_DRV(VC4_GET_PARAM, vc4_get_param_ioctl, DRM_RENDER_ALLOW),
	DRM_IOCTL_DEF_DRV(VC4_SET_TILING, vc4_set_tiling_ioctl, DRM_RENDER_ALLOW),
	DRM_IOCTL_DEF_DRV(VC4_GET_TILING, vc4_get_tiling_ioctl, DRM_RENDER_ALLOW),
	DRM_IOCTL_DEF_DRV(VC4_LABEL_BO, vc4_label_bo_ioctl, DRM_RENDER_ALLOW),
	DRM_IOCTL_DEF_DRV(VC4_GEM_MADVISE, vc4_gem_madvise_ioctl, DRM_RENDER_ALLOW),
	DRM_IOCTL_DEF_DRV(VC4_PERFMON_CREATE, vc4_perfmon_create_ioctl, DRM_RENDER_ALLOW),
	DRM_IOCTL_DEF_DRV(VC4_PERFMON_DESTROY, vc4_perfmon_destroy_ioctl, DRM_RENDER_ALLOW),
	DRM_IOCTL_DEF_DRV(VC4_PERFMON_GET_VALUES, vc4_perfmon_get_values_ioctl, DRM_RENDER_ALLOW),
};

<<<<<<< HEAD
static const struct drm_driver vc4_drm_driver = {
=======
const struct drm_driver vc4_drm_driver = {
>>>>>>> eb3cdb58
	.driver_features = (DRIVER_MODESET |
			    DRIVER_ATOMIC |
			    DRIVER_GEM |
			    DRIVER_RENDER |
			    DRIVER_SYNCOBJ),
	.open = vc4_open,
	.postclose = vc4_close,

#if defined(CONFIG_DEBUG_FS)
	.debugfs_init = vc4_debugfs_init,
#endif

	.gem_create_object = vc4_create_object,

<<<<<<< HEAD
	DRM_GEM_CMA_DRIVER_OPS_WITH_DUMB_CREATE(vc4_bo_dumb_create),
=======
	DRM_GEM_DMA_DRIVER_OPS_WITH_DUMB_CREATE(vc4_bo_dumb_create),
>>>>>>> eb3cdb58

	.ioctls = vc4_drm_ioctls,
	.num_ioctls = ARRAY_SIZE(vc4_drm_ioctls),
	.fops = &vc4_drm_fops,

	.name = DRIVER_NAME,
	.desc = DRIVER_DESC,
	.date = DRIVER_DATE,
	.major = DRIVER_MAJOR,
	.minor = DRIVER_MINOR,
	.patchlevel = DRIVER_PATCHLEVEL,
};

<<<<<<< HEAD
static const struct drm_driver vc5_drm_driver = {
=======
const struct drm_driver vc5_drm_driver = {
>>>>>>> eb3cdb58
	.driver_features = (DRIVER_MODESET |
			    DRIVER_ATOMIC |
			    DRIVER_GEM),

#if defined(CONFIG_DEBUG_FS)
	.debugfs_init = vc4_debugfs_init,
#endif

<<<<<<< HEAD
	DRM_GEM_CMA_DRIVER_OPS_WITH_DUMB_CREATE(vc5_dumb_create),
=======
	DRM_GEM_DMA_DRIVER_OPS_WITH_DUMB_CREATE(vc5_dumb_create),
>>>>>>> eb3cdb58

	.fops = &vc4_drm_fops,

	.name = DRIVER_NAME,
	.desc = DRIVER_DESC,
	.date = DRIVER_DATE,
	.major = DRIVER_MAJOR,
	.minor = DRIVER_MINOR,
	.patchlevel = DRIVER_PATCHLEVEL,
};

static void vc4_match_add_drivers(struct device *dev,
				  struct component_match **match,
				  struct platform_driver *const *drivers,
				  int count)
{
	int i;

	for (i = 0; i < count; i++) {
		struct device_driver *drv = &drivers[i]->driver;
		struct device *p = NULL, *d;

		while ((d = platform_find_device_by_driver(p, drv))) {
			put_device(p);
			component_match_add(dev, match, component_compare_dev, d);
			p = d;
		}
		put_device(p);
	}
}

static void vc4_component_unbind_all(void *ptr)
{
	struct vc4_dev *vc4 = ptr;

	component_unbind_all(vc4->dev, &vc4->base);
}

static const struct of_device_id vc4_dma_range_matches[] = {
	{ .compatible = "brcm,bcm2711-hvs" },
	{ .compatible = "brcm,bcm2835-hvs" },
	{ .compatible = "brcm,bcm2835-v3d" },
	{ .compatible = "brcm,cygnus-v3d" },
	{ .compatible = "brcm,vc4-v3d" },
	{}
};

static int vc4_drm_bind(struct device *dev)
{
	struct platform_device *pdev = to_platform_device(dev);
	const struct drm_driver *driver;
	struct rpi_firmware *firmware = NULL;
	struct drm_device *drm;
	struct vc4_dev *vc4;
	struct device_node *node;
	struct drm_crtc *crtc;
	bool is_vc5;
	int ret = 0;

	dev->coherent_dma_mask = DMA_BIT_MASK(32);

	is_vc5 = of_device_is_compatible(dev->of_node, "brcm,bcm2711-vc5");
	if (is_vc5)
		driver = &vc5_drm_driver;
	else
		driver = &vc4_drm_driver;

	node = of_find_matching_node_and_match(NULL, vc4_dma_range_matches,
					       NULL);
	if (node) {
		ret = of_dma_configure(dev, node, true);
		of_node_put(node);

		if (ret)
			return ret;
	}

	vc4 = devm_drm_dev_alloc(dev, driver, struct vc4_dev, base);
	if (IS_ERR(vc4))
		return PTR_ERR(vc4);
	vc4->is_vc5 = is_vc5;
	vc4->dev = dev;

	drm = &vc4->base;
	platform_set_drvdata(pdev, drm);

	if (!is_vc5) {
<<<<<<< HEAD
		mutex_init(&vc4->bin_bo_lock);
=======
		ret = drmm_mutex_init(drm, &vc4->bin_bo_lock);
		if (ret)
			return ret;
>>>>>>> eb3cdb58

		ret = vc4_bo_cache_init(drm);
		if (ret)
			return ret;
	}

	ret = drmm_mode_config_init(drm);
	if (ret)
		return ret;

	if (!is_vc5) {
		ret = vc4_gem_init(drm);
		if (ret)
			return ret;
	}

	node = of_find_compatible_node(NULL, NULL, "raspberrypi,bcm2835-firmware");
	if (node) {
		firmware = rpi_firmware_get(node);
		of_node_put(node);

		if (!firmware)
			return -EPROBE_DEFER;
	}

	ret = drm_aperture_remove_framebuffers(false, driver);
	if (ret)
		return ret;

	if (firmware) {
		ret = rpi_firmware_property(firmware,
					    RPI_FIRMWARE_NOTIFY_DISPLAY_DONE,
					    NULL, 0);
		if (ret)
			drm_warn(drm, "Couldn't stop firmware display driver: %d\n", ret);

		rpi_firmware_put(firmware);
	}

	ret = component_bind_all(dev, drm);
	if (ret)
		return ret;

	ret = devm_add_action_or_reset(dev, vc4_component_unbind_all, vc4);
	if (ret)
		return ret;

	ret = vc4_plane_create_additional_planes(drm);
	if (ret)
		goto unbind_all;

	ret = vc4_kms_load(drm);
	if (ret < 0)
		goto unbind_all;

	drm_for_each_crtc(crtc, drm)
		vc4_crtc_disable_at_boot(crtc);

	ret = drm_dev_register(drm, 0);
	if (ret < 0)
		goto unbind_all;

	drm_fbdev_dma_setup(drm, 16);

	return 0;

unbind_all:
	return ret;
}

static void vc4_drm_unbind(struct device *dev)
{
	struct drm_device *drm = dev_get_drvdata(dev);

	drm_dev_unplug(drm);
	drm_atomic_helper_shutdown(drm);
}

static const struct component_master_ops vc4_drm_ops = {
	.bind = vc4_drm_bind,
	.unbind = vc4_drm_unbind,
};

/*
 * This list determines the binding order of our components, and we have
 * a few constraints:
 *   - The TXP driver needs to be bound before the PixelValves (CRTC)
 *     but after the HVS to set the possible_crtc field properly
 *   - The HDMI driver needs to be bound after the HVS so that we can
 *     lookup the HVS maximum core clock rate and figure out if we
 *     support 4kp60 or not.
 */
static struct platform_driver *const component_drivers[] = {
	&vc4_hvs_driver,
	&vc4_hdmi_driver,
	&vc4_vec_driver,
	&vc4_dpi_driver,
	&vc4_dsi_driver,
	&vc4_txp_driver,
	&vc4_crtc_driver,
	&vc4_v3d_driver,
};

static int vc4_platform_drm_probe(struct platform_device *pdev)
{
	struct component_match *match = NULL;
	struct device *dev = &pdev->dev;

	vc4_match_add_drivers(dev, &match,
			      component_drivers, ARRAY_SIZE(component_drivers));

	return component_master_add_with_match(dev, &vc4_drm_ops, match);
}

static int vc4_platform_drm_remove(struct platform_device *pdev)
{
	component_master_del(&pdev->dev, &vc4_drm_ops);

	return 0;
}

static const struct of_device_id vc4_of_match[] = {
	{ .compatible = "brcm,bcm2711-vc5", },
	{ .compatible = "brcm,bcm2835-vc4", },
	{ .compatible = "brcm,cygnus-vc4", },
	{},
};
MODULE_DEVICE_TABLE(of, vc4_of_match);

static struct platform_driver vc4_platform_driver = {
	.probe		= vc4_platform_drm_probe,
	.remove		= vc4_platform_drm_remove,
	.driver		= {
		.name	= "vc4-drm",
		.of_match_table = vc4_of_match,
	},
};

static int __init vc4_drm_register(void)
{
	int ret;

	if (drm_firmware_drivers_only())
		return -ENODEV;

	ret = platform_register_drivers(component_drivers,
					ARRAY_SIZE(component_drivers));
	if (ret)
		return ret;

	ret = platform_driver_register(&vc4_platform_driver);
	if (ret)
		platform_unregister_drivers(component_drivers,
					    ARRAY_SIZE(component_drivers));

	return ret;
}

static void __exit vc4_drm_unregister(void)
{
	platform_unregister_drivers(component_drivers,
				    ARRAY_SIZE(component_drivers));
	platform_driver_unregister(&vc4_platform_driver);
}

module_init(vc4_drm_register);
module_exit(vc4_drm_unregister);

MODULE_ALIAS("platform:vc4-drm");
MODULE_SOFTDEP("pre: snd-soc-hdmi-codec");
MODULE_DESCRIPTION("Broadcom VC4 DRM Driver");
MODULE_AUTHOR("Eric Anholt <eric@anholt.net>");
MODULE_LICENSE("GPL v2");<|MERGE_RESOLUTION|>--- conflicted
+++ resolved
@@ -85,11 +85,7 @@
 	if (ret)
 		return ret;
 
-<<<<<<< HEAD
-	return drm_gem_cma_dumb_create_internal(file_priv, dev, args);
-=======
 	return drm_gem_dma_dumb_create_internal(file_priv, dev, args);
->>>>>>> eb3cdb58
 }
 
 static int vc4_get_param_ioctl(struct drm_device *dev, void *data,
@@ -200,11 +196,7 @@
 	DRM_IOCTL_DEF_DRV(VC4_PERFMON_GET_VALUES, vc4_perfmon_get_values_ioctl, DRM_RENDER_ALLOW),
 };
 
-<<<<<<< HEAD
-static const struct drm_driver vc4_drm_driver = {
-=======
 const struct drm_driver vc4_drm_driver = {
->>>>>>> eb3cdb58
 	.driver_features = (DRIVER_MODESET |
 			    DRIVER_ATOMIC |
 			    DRIVER_GEM |
@@ -219,11 +211,7 @@
 
 	.gem_create_object = vc4_create_object,
 
-<<<<<<< HEAD
-	DRM_GEM_CMA_DRIVER_OPS_WITH_DUMB_CREATE(vc4_bo_dumb_create),
-=======
 	DRM_GEM_DMA_DRIVER_OPS_WITH_DUMB_CREATE(vc4_bo_dumb_create),
->>>>>>> eb3cdb58
 
 	.ioctls = vc4_drm_ioctls,
 	.num_ioctls = ARRAY_SIZE(vc4_drm_ioctls),
@@ -237,11 +225,7 @@
 	.patchlevel = DRIVER_PATCHLEVEL,
 };
 
-<<<<<<< HEAD
-static const struct drm_driver vc5_drm_driver = {
-=======
 const struct drm_driver vc5_drm_driver = {
->>>>>>> eb3cdb58
 	.driver_features = (DRIVER_MODESET |
 			    DRIVER_ATOMIC |
 			    DRIVER_GEM),
@@ -250,11 +234,7 @@
 	.debugfs_init = vc4_debugfs_init,
 #endif
 
-<<<<<<< HEAD
-	DRM_GEM_CMA_DRIVER_OPS_WITH_DUMB_CREATE(vc5_dumb_create),
-=======
 	DRM_GEM_DMA_DRIVER_OPS_WITH_DUMB_CREATE(vc5_dumb_create),
->>>>>>> eb3cdb58
 
 	.fops = &vc4_drm_fops,
 
@@ -342,13 +322,9 @@
 	platform_set_drvdata(pdev, drm);
 
 	if (!is_vc5) {
-<<<<<<< HEAD
-		mutex_init(&vc4->bin_bo_lock);
-=======
 		ret = drmm_mutex_init(drm, &vc4->bin_bo_lock);
 		if (ret)
 			return ret;
->>>>>>> eb3cdb58
 
 		ret = vc4_bo_cache_init(drm);
 		if (ret)
