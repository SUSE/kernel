--- conflicted
+++ resolved
@@ -109,22 +109,6 @@
 	bool streaming;
 };
 
-<<<<<<< HEAD
-enum vc4_hdmi_output_format {
-	VC4_HDMI_OUTPUT_RGB,
-	VC4_HDMI_OUTPUT_YUV422,
-	VC4_HDMI_OUTPUT_YUV444,
-	VC4_HDMI_OUTPUT_YUV420,
-};
-
-enum vc4_hdmi_broadcast_rgb {
-	VC4_HDMI_BROADCAST_RGB_AUTO,
-	VC4_HDMI_BROADCAST_RGB_FULL,
-	VC4_HDMI_BROADCAST_RGB_LIMITED,
-};
-
-=======
->>>>>>> 2d5404ca
 /* General HDMI hardware state. */
 struct vc4_hdmi {
 	struct vc4_hdmi_audio audio;
@@ -136,8 +120,6 @@
 	struct drm_connector connector;
 
 	struct delayed_work scrambling_work;
-
-	struct drm_property *broadcast_rgb_property;
 
 	struct i2c_adapter *ddc;
 	void __iomem *hdmicore_regs;
@@ -242,20 +224,6 @@
 	struct vc4_encoder *_encoder = to_vc4_encoder(encoder);
 	return container_of_const(_encoder, struct vc4_hdmi, encoder);
 }
-<<<<<<< HEAD
-
-struct vc4_hdmi_connector_state {
-	struct drm_connector_state	base;
-	unsigned long long		tmds_char_rate;
-	unsigned int 			output_bpc;
-	enum vc4_hdmi_output_format	output_format;
-	enum vc4_hdmi_broadcast_rgb	broadcast_rgb;
-};
-
-#define conn_state_to_vc4_hdmi_conn_state(_state)			\
-	container_of_const(_state, struct vc4_hdmi_connector_state, base)
-=======
->>>>>>> 2d5404ca
 
 void vc4_hdmi_phy_init(struct vc4_hdmi *vc4_hdmi,
 		       struct drm_connector_state *conn_state);
