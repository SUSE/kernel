--- conflicted
+++ resolved
@@ -8,15 +8,11 @@
 #include <linux/fault-inject.h>
 
 #include <drm/drm_managed.h>
-#include <linux/vmalloc.h>
 
 #include "regs/xe_guc_regs.h"
 #include "xe_bo.h"
 #include "xe_devcoredump.h"
-<<<<<<< HEAD
-=======
 #include "xe_force_wake.h"
->>>>>>> b5de2a2a
 #include "xe_gt.h"
 #include "xe_gt_printk.h"
 #include "xe_map.h"
@@ -66,14 +62,6 @@
 		CAPTURE_BUFFER_SIZE;
 }
 
-<<<<<<< HEAD
-/**
- * xe_guc_log_print - dump a copy of the GuC log to some useful location
- * @log: GuC log structure
- * @p: the printer object to output to
- */
-void xe_guc_log_print(struct xe_guc_log *log, struct drm_printer *p)
-=======
 #define GUC_LOG_CHUNK_SIZE	SZ_2M
 
 static struct xe_guc_log_snapshot *xe_guc_log_snapshot_alloc(struct xe_guc_log *log, bool atomic)
@@ -152,18 +140,9 @@
  * responsible for calling xe_guc_log_snapshot_free when done with the snapshot.
  */
 struct xe_guc_log_snapshot *xe_guc_log_snapshot_capture(struct xe_guc_log *log, bool atomic)
->>>>>>> b5de2a2a
 {
 	struct xe_guc_log_snapshot *snapshot;
 	struct xe_device *xe = log_to_xe(log);
-<<<<<<< HEAD
-	size_t size;
-	void *copy;
-
-	if (!log->bo) {
-		drm_puts(p, "GuC log buffer not allocated");
-		return;
-=======
 	struct xe_guc *guc = log_to_guc(log);
 	struct xe_gt *gt = log_to_gt(log);
 	unsigned int fw_ref;
@@ -173,7 +152,6 @@
 	if (!log->bo) {
 		xe_gt_err(gt, "GuC log buffer not allocated\n");
 		return NULL;
->>>>>>> b5de2a2a
 	}
 
 	snapshot = xe_guc_log_snapshot_alloc(log, atomic);
@@ -182,19 +160,6 @@
 		return NULL;
 	}
 
-<<<<<<< HEAD
-	copy = vmalloc(size);
-	if (!copy) {
-		drm_printf(p, "Failed to allocate %zu", size);
-		return;
-	}
-
-	xe_map_memcpy_from(xe, copy, &log->bo->vmap, 0, size);
-
-	xe_print_blob_ascii85(p, "Log data", copy, 0, size);
-
-	vfree(copy);
-=======
 	remain = snapshot->size;
 	for (i = 0; i < snapshot->num_chunks; i++) {
 		size_t size = min(GUC_LOG_CHUNK_SIZE, remain);
@@ -285,7 +250,6 @@
 	drm_printf(p, "CS reference clock: %u\n", log_to_gt(log)->info.reference_clock);
 	xe_guc_log_snapshot_print(snapshot, p);
 	xe_guc_log_snapshot_free(snapshot);
->>>>>>> b5de2a2a
 }
 
 int xe_guc_log_init(struct xe_guc_log *log)
