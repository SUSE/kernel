/* SPDX-License-Identifier: MIT */
/*
 * Copyright © 2023 Intel Corporation
 */
#ifndef _XE_I915_DRV_H_
#define _XE_I915_DRV_H_

/*
 * "Adaptation header" to allow i915 display to also build for xe driver.
 * TODO: refactor i915 and xe so this can cease to exist
 */

#include <drm/drm_drv.h>

#include "i915_utils.h"
#include "intel_runtime_pm.h"
#include "xe_device_types.h"

static inline struct drm_i915_private *to_i915(const struct drm_device *dev)
{
	return container_of(dev, struct drm_i915_private, drm);
}

#define IS_PLATFORM(xe, x) ((xe)->info.platform == x)
#define INTEL_INFO(dev_priv)	(&((dev_priv)->info))
#define IS_I830(dev_priv)	(dev_priv && 0)
#define IS_I845G(dev_priv)	(dev_priv && 0)
#define IS_I85X(dev_priv)	(dev_priv && 0)
#define IS_I865G(dev_priv)	(dev_priv && 0)
#define IS_I915G(dev_priv)	(dev_priv && 0)
#define IS_I915GM(dev_priv)	(dev_priv && 0)
#define IS_I945G(dev_priv)	(dev_priv && 0)
#define IS_I945GM(dev_priv)	(dev_priv && 0)
#define IS_I965G(dev_priv)	(dev_priv && 0)
#define IS_I965GM(dev_priv)	(dev_priv && 0)
#define IS_G45(dev_priv)	(dev_priv && 0)
#define IS_GM45(dev_priv)	(dev_priv && 0)
#define IS_G4X(dev_priv)	(dev_priv && 0)
#define IS_PINEVIEW(dev_priv)	(dev_priv && 0)
#define IS_G33(dev_priv)	(dev_priv && 0)
#define IS_IRONLAKE(dev_priv)	(dev_priv && 0)
#define IS_IRONLAKE_M(dev_priv) (dev_priv && 0)
#define IS_SANDYBRIDGE(dev_priv)	(dev_priv && 0)
#define IS_IVYBRIDGE(dev_priv)	(dev_priv && 0)
#define IS_IVB_GT1(dev_priv)	(dev_priv && 0)
#define IS_VALLEYVIEW(dev_priv)	(dev_priv && 0)
#define IS_CHERRYVIEW(dev_priv)	(dev_priv && 0)
#define IS_HASWELL(dev_priv)	(dev_priv && 0)
#define IS_BROADWELL(dev_priv)	(dev_priv && 0)
#define IS_SKYLAKE(dev_priv)	(dev_priv && 0)
#define IS_BROXTON(dev_priv)	(dev_priv && 0)
#define IS_KABYLAKE(dev_priv)	(dev_priv && 0)
#define IS_GEMINILAKE(dev_priv)	(dev_priv && 0)
#define IS_COFFEELAKE(dev_priv)	(dev_priv && 0)
#define IS_COMETLAKE(dev_priv)	(dev_priv && 0)
#define IS_ICELAKE(dev_priv)	(dev_priv && 0)
#define IS_JASPERLAKE(dev_priv)	(dev_priv && 0)
#define IS_ELKHARTLAKE(dev_priv)	(dev_priv && 0)
#define IS_TIGERLAKE(dev_priv)	IS_PLATFORM(dev_priv, XE_TIGERLAKE)
#define IS_ROCKETLAKE(dev_priv)	IS_PLATFORM(dev_priv, XE_ROCKETLAKE)
#define IS_DG1(dev_priv)        IS_PLATFORM(dev_priv, XE_DG1)
#define IS_ALDERLAKE_S(dev_priv) IS_PLATFORM(dev_priv, XE_ALDERLAKE_S)
#define IS_ALDERLAKE_P(dev_priv) (IS_PLATFORM(dev_priv, XE_ALDERLAKE_P) || \
				  IS_PLATFORM(dev_priv, XE_ALDERLAKE_N))
#define IS_DG2(dev_priv)	IS_PLATFORM(dev_priv, XE_DG2)
#define IS_METEORLAKE(dev_priv) IS_PLATFORM(dev_priv, XE_METEORLAKE)
#define IS_LUNARLAKE(dev_priv) IS_PLATFORM(dev_priv, XE_LUNARLAKE)
#define IS_BATTLEMAGE(dev_priv)  IS_PLATFORM(dev_priv, XE_BATTLEMAGE)

#define IS_HASWELL_ULT(dev_priv) (dev_priv && 0)
#define IS_BROADWELL_ULT(dev_priv) (dev_priv && 0)
#define IS_BROADWELL_ULX(dev_priv) (dev_priv && 0)

#define IP_VER(ver, rel)                ((ver) << 8 | (rel))

#define IS_MOBILE(xe) (xe && 0)

#define IS_LP(xe) ((xe) && 0)
#define IS_GEN9_LP(xe) ((xe) && 0)
#define IS_GEN9_BC(xe) ((xe) && 0)

#define IS_TIGERLAKE_UY(xe) (xe && 0)
#define IS_COMETLAKE_ULX(xe) (xe && 0)
#define IS_COFFEELAKE_ULX(xe) (xe && 0)
#define IS_KABYLAKE_ULX(xe) (xe && 0)
#define IS_SKYLAKE_ULX(xe) (xe && 0)
#define IS_HASWELL_ULX(xe) (xe && 0)
#define IS_COMETLAKE_ULT(xe) (xe && 0)
#define IS_COFFEELAKE_ULT(xe) (xe && 0)
#define IS_KABYLAKE_ULT(xe) (xe && 0)
#define IS_SKYLAKE_ULT(xe) (xe && 0)

#define IS_DG2_G10(xe) ((xe)->info.subplatform == XE_SUBPLATFORM_DG2_G10)
#define IS_DG2_G11(xe) ((xe)->info.subplatform == XE_SUBPLATFORM_DG2_G11)
#define IS_DG2_G12(xe) ((xe)->info.subplatform == XE_SUBPLATFORM_DG2_G12)
#define IS_RAPTORLAKE_U(xe) ((xe)->info.subplatform == XE_SUBPLATFORM_ALDERLAKE_P_RPLU)
#define IS_ICL_WITH_PORT_F(xe) (xe && 0)
#define HAS_FLAT_CCS(xe) (xe_device_has_flat_ccs(xe))

#define HAS_128_BYTE_Y_TILING(xe) (xe || 1)

#define I915_PRIORITY_DISPLAY 0
struct i915_sched_attr {
	int priority;
};
#define i915_gem_fence_wait_priority(fence, attr) do { (void) attr; } while (0)

<<<<<<< HEAD
#define pdev_to_i915 pdev_to_xe_device

=======
>>>>>>> f87ebcb6
#define FORCEWAKE_ALL XE_FORCEWAKE_ALL

#ifdef CONFIG_ARM64
/*
 * arm64 indirectly includes linux/rtc.h,
 * which defines a irq_lock, so include it
 * here before #define-ing it
 */
#include <linux/rtc.h>
#endif

#define irq_lock irq.lock

#endif<|MERGE_RESOLUTION|>--- conflicted
+++ resolved
@@ -105,11 +105,6 @@
 };
 #define i915_gem_fence_wait_priority(fence, attr) do { (void) attr; } while (0)
 
-<<<<<<< HEAD
-#define pdev_to_i915 pdev_to_xe_device
-
-=======
->>>>>>> f87ebcb6
 #define FORCEWAKE_ALL XE_FORCEWAKE_ALL
 
 #ifdef CONFIG_ARM64
