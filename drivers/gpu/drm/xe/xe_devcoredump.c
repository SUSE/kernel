// SPDX-License-Identifier: MIT
/*
 * Copyright © 2023 Intel Corporation
 */

#include "xe_devcoredump.h"
#include "xe_devcoredump_types.h"

#include <linux/ascii85.h>
#include <linux/devcoredump.h>
#include <generated/utsrelease.h>

#include <drm/drm_managed.h>

#include "xe_device.h"
#include "xe_exec_queue.h"
#include "xe_force_wake.h"
#include "xe_gt.h"
#include "xe_gt_printk.h"
#include "xe_guc_capture.h"
#include "xe_guc_ct.h"
#include "xe_guc_log.h"
#include "xe_guc_submit.h"
#include "xe_hw_engine.h"
<<<<<<< HEAD
=======
#include "xe_module.h"
>>>>>>> b5de2a2a
#include "xe_pm.h"
#include "xe_sched_job.h"
#include "xe_vm.h"

/**
 * DOC: Xe device coredump
 *
 * Devices overview:
 * Xe uses dev_coredump infrastructure for exposing the crash errors in a
 * standardized way.
 * devcoredump exposes a temporary device under /sys/class/devcoredump/
 * which is linked with our card device directly.
 * The core dump can be accessed either from
 * /sys/class/drm/card<n>/device/devcoredump/ or from
 * /sys/class/devcoredump/devcd<m> where
 * /sys/class/devcoredump/devcd<m>/failing_device is a link to
 * /sys/class/drm/card<n>/device/.
 *
 * Snapshot at hang:
 * The 'data' file is printed with a drm_printer pointer at devcoredump read
 * time. For this reason, we need to take snapshots from when the hang has
 * happened, and not only when the user is reading the file. Otherwise the
 * information is outdated since the resets might have happened in between.
 *
 * 'First' failure snapshot:
 * In general, the first hang is the most critical one since the following hangs
 * can be a consequence of the initial hang. For this reason we only take the
 * snapshot of the 'first' failure and ignore subsequent calls of this function,
 * at least while the coredump device is alive. Dev_coredump has a delayed work
 * queue that will eventually delete the device and free all the dump
 * information.
 */

#ifdef CONFIG_DEV_COREDUMP

/* 1 hour timeout */
#define XE_COREDUMP_TIMEOUT_JIFFIES (60 * 60 * HZ)

static struct xe_device *coredump_to_xe(const struct xe_devcoredump *coredump)
{
	return container_of(coredump, struct xe_device, devcoredump);
}

static struct xe_guc *exec_queue_to_guc(struct xe_exec_queue *q)
{
	return &q->gt->uc.guc;
}

static ssize_t __xe_devcoredump_read(char *buffer, size_t count,
				     struct xe_devcoredump *coredump)
{
	struct xe_device *xe;
	struct xe_devcoredump_snapshot *ss;
	struct drm_printer p;
	struct drm_print_iterator iter;
	struct timespec64 ts;
	int i;

	xe = coredump_to_xe(coredump);
	ss = &coredump->snapshot;

	iter.data = buffer;
	iter.start = 0;
	iter.remain = count;

	p = drm_coredump_printer(&iter);

	drm_puts(&p, "**** Xe Device Coredump ****\n");
	drm_puts(&p, "kernel: " UTS_RELEASE "\n");
	drm_puts(&p, "module: " KBUILD_MODNAME "\n");

	ts = ktime_to_timespec64(ss->snapshot_time);
	drm_printf(&p, "Snapshot time: %lld.%09ld\n", ts.tv_sec, ts.tv_nsec);
	ts = ktime_to_timespec64(ss->boot_time);
	drm_printf(&p, "Uptime: %lld.%09ld\n", ts.tv_sec, ts.tv_nsec);
	drm_printf(&p, "Process: %s\n", ss->process_name);
	xe_device_snapshot_print(xe, &p);

	drm_printf(&p, "\n**** GT #%d ****\n", ss->gt->info.id);
	drm_printf(&p, "\tTile: %d\n", ss->gt->tile->id);

<<<<<<< HEAD
	drm_puts(&p, "\n**** GuC CT ****\n");
	xe_guc_ct_snapshot_print(ss->ct, &p);
=======
	drm_puts(&p, "\n**** GuC Log ****\n");
	xe_guc_log_snapshot_print(ss->guc.log, &p);
	drm_puts(&p, "\n**** GuC CT ****\n");
	xe_guc_ct_snapshot_print(ss->guc.ct, &p);
>>>>>>> b5de2a2a

	/*
	 * Don't add a new section header here because the mesa debug decoder
	 * tool expects the context information to be in the 'GuC CT' section.
	 */
	/* drm_puts(&p, "\n**** Contexts ****\n"); */
	xe_guc_exec_queue_snapshot_print(ss->ge, &p);

	drm_puts(&p, "\n**** Job ****\n");
	xe_sched_job_snapshot_print(ss->job, &p);

	drm_puts(&p, "\n**** HW Engines ****\n");
	for (i = 0; i < XE_NUM_HW_ENGINES; i++)
		if (ss->hwe[i])
<<<<<<< HEAD
			xe_hw_engine_snapshot_print(ss->hwe[i], &p);
=======
			xe_engine_snapshot_print(ss->hwe[i], &p);
>>>>>>> b5de2a2a

	drm_puts(&p, "\n**** VM state ****\n");
	xe_vm_snapshot_print(ss->vm, &p);

	return count - iter.remain;
}

static void xe_devcoredump_snapshot_free(struct xe_devcoredump_snapshot *ss)
{
	int i;

	xe_guc_log_snapshot_free(ss->guc.log);
	ss->guc.log = NULL;

	xe_guc_ct_snapshot_free(ss->guc.ct);
	ss->guc.ct = NULL;

	xe_guc_capture_put_matched_nodes(&ss->gt->uc.guc);
	ss->matched_node = NULL;

	xe_guc_exec_queue_snapshot_free(ss->ge);
	ss->ge = NULL;

	xe_sched_job_snapshot_free(ss->job);
	ss->job = NULL;

	for (i = 0; i < XE_NUM_HW_ENGINES; i++)
		if (ss->hwe[i]) {
			xe_hw_engine_snapshot_free(ss->hwe[i]);
			ss->hwe[i] = NULL;
		}

	xe_vm_snapshot_free(ss->vm);
	ss->vm = NULL;
}

static ssize_t xe_devcoredump_read(char *buffer, loff_t offset,
				   size_t count, void *data, size_t datalen)
{
	struct xe_devcoredump *coredump = data;
	struct xe_devcoredump_snapshot *ss;
	ssize_t byte_copied;

	if (!coredump)
		return -ENODEV;

	ss = &coredump->snapshot;

	/* Ensure delayed work is captured before continuing */
	flush_work(&ss->work);

	if (!ss->read.buffer)
		return -ENODEV;

	if (offset >= ss->read.size)
		return 0;

	byte_copied = count < ss->read.size - offset ? count :
		ss->read.size - offset;
	memcpy(buffer, ss->read.buffer + offset, byte_copied);

	return byte_copied;
}

static void xe_devcoredump_free(void *data)
{
	struct xe_devcoredump *coredump = data;

	/* Our device is gone. Nothing to do... */
	if (!data || !coredump_to_xe(coredump))
		return;

	cancel_work_sync(&coredump->snapshot.work);

	xe_devcoredump_snapshot_free(&coredump->snapshot);
	kvfree(coredump->snapshot.read.buffer);

	/* To prevent stale data on next snapshot, clear everything */
	memset(&coredump->snapshot, 0, sizeof(coredump->snapshot));
	coredump->captured = false;
	coredump->job = NULL;
	drm_info(&coredump_to_xe(coredump)->drm,
		 "Xe device coredump has been deleted.\n");
}

static void xe_devcoredump_deferred_snap_work(struct work_struct *work)
{
	struct xe_devcoredump_snapshot *ss = container_of(work, typeof(*ss), work);
	struct xe_devcoredump *coredump = container_of(ss, typeof(*coredump), snapshot);
	struct xe_device *xe = coredump_to_xe(coredump);
	unsigned int fw_ref;

	/*
	 * NB: Despite passing a GFP_ flags parameter here, more allocations are done
	 * internally using GFP_KERNEL expliictly. Hence this call must be in the worker
	 * thread and not in the initial capture call.
	 */
	dev_coredumpm_timeout(gt_to_xe(ss->gt)->drm.dev, THIS_MODULE, coredump, 0, GFP_KERNEL,
			      xe_devcoredump_read, xe_devcoredump_free,
			      XE_COREDUMP_TIMEOUT_JIFFIES);

	xe_pm_runtime_get(xe);

	/* keep going if fw fails as we still want to save the memory and SW data */
	fw_ref = xe_force_wake_get(gt_to_fw(ss->gt), XE_FORCEWAKE_ALL);
	if (!xe_force_wake_ref_has_domain(fw_ref, XE_FORCEWAKE_ALL))
		xe_gt_info(ss->gt, "failed to get forcewake for coredump capture\n");
	xe_vm_snapshot_capture_delayed(ss->vm);
	xe_guc_exec_queue_snapshot_capture_delayed(ss->ge);
	xe_force_wake_put(gt_to_fw(ss->gt), fw_ref);

	xe_pm_runtime_put(xe);

	/* Calculate devcoredump size */
	ss->read.size = __xe_devcoredump_read(NULL, INT_MAX, coredump);

	ss->read.buffer = kvmalloc(ss->read.size, GFP_USER);
	if (!ss->read.buffer)
		return;

	__xe_devcoredump_read(ss->read.buffer, ss->read.size, coredump);
	xe_devcoredump_snapshot_free(ss);
}

static void devcoredump_snapshot(struct xe_devcoredump *coredump,
				 struct xe_sched_job *job)
{
	struct xe_devcoredump_snapshot *ss = &coredump->snapshot;
	struct xe_exec_queue *q = job->q;
	struct xe_guc *guc = exec_queue_to_guc(q);
	u32 adj_logical_mask = q->logical_mask;
	u32 width_mask = (0x1 << q->width) - 1;
	const char *process_name = "no process";

	unsigned int fw_ref;
	bool cookie;
	int i;

	ss->snapshot_time = ktime_get_real();
	ss->boot_time = ktime_get_boottime();

	if (q->vm && q->vm->xef)
		process_name = q->vm->xef->process_name;
	strscpy(ss->process_name, process_name);

	ss->gt = q->gt;
	coredump->job = job;
	INIT_WORK(&ss->work, xe_devcoredump_deferred_snap_work);

	cookie = dma_fence_begin_signalling();
	for (i = 0; q->width > 1 && i < XE_HW_ENGINE_MAX_INSTANCE;) {
		if (adj_logical_mask & BIT(i)) {
			adj_logical_mask |= width_mask << i;
			i += q->width;
		} else {
			++i;
		}
	}

	/* keep going if fw fails as we still want to save the memory and SW data */
	fw_ref = xe_force_wake_get(gt_to_fw(q->gt), XE_FORCEWAKE_ALL);

<<<<<<< HEAD
	ss->ct = xe_guc_ct_snapshot_capture(&guc->ct, true);
=======
	ss->guc.log = xe_guc_log_snapshot_capture(&guc->log, true);
	ss->guc.ct = xe_guc_ct_snapshot_capture(&guc->ct);
>>>>>>> b5de2a2a
	ss->ge = xe_guc_exec_queue_snapshot_capture(q);
	ss->job = xe_sched_job_snapshot_capture(job);
	ss->vm = xe_vm_snapshot_capture(q->vm);

<<<<<<< HEAD
	for_each_hw_engine(hwe, q->gt, id) {
		if (hwe->class != q->hwe->class ||
		    !(BIT(hwe->logical_instance) & adj_logical_mask)) {
			ss->hwe[id] = NULL;
			continue;
		}
		ss->hwe[id] = xe_hw_engine_snapshot_capture(hwe);
	}
=======
	xe_engine_snapshot_capture_for_job(job);
>>>>>>> b5de2a2a

	queue_work(system_unbound_wq, &ss->work);

	xe_force_wake_put(gt_to_fw(q->gt), fw_ref);
	dma_fence_end_signalling(cookie);
}

/**
 * xe_devcoredump - Take the required snapshots and initialize coredump device.
 * @job: The faulty xe_sched_job, where the issue was detected.
 *
 * This function should be called at the crash time within the serialized
 * gt_reset. It is skipped if we still have the core dump device available
 * with the information of the 'first' snapshot.
 */
void xe_devcoredump(struct xe_sched_job *job)
{
	struct xe_device *xe = gt_to_xe(job->q->gt);
	struct xe_devcoredump *coredump = &xe->devcoredump;

	if (coredump->captured) {
		drm_dbg(&xe->drm, "Multiple hangs are occurring, but only the first snapshot was taken\n");
		return;
	}

	coredump->captured = true;
	devcoredump_snapshot(coredump, job);

	drm_info(&xe->drm, "Xe device coredump has been created\n");
	drm_info(&xe->drm, "Check your /sys/class/drm/card%d/device/devcoredump/data\n",
		 xe->drm.primary->index);
}

static void xe_driver_devcoredump_fini(void *arg)
{
	struct drm_device *drm = arg;

	dev_coredump_put(drm->dev);
}

int xe_devcoredump_init(struct xe_device *xe)
{
	return devm_add_action_or_reset(xe->drm.dev, xe_driver_devcoredump_fini, &xe->drm);
}

#endif

/**
 * xe_print_blob_ascii85 - print a BLOB to some useful location in ASCII85
 *
 * The output is split to multiple lines because some print targets, e.g. dmesg
 * cannot handle arbitrarily long lines. Note also that printing to dmesg in
 * piece-meal fashion is not possible, each separate call to drm_puts() has a
 * line-feed automatically added! Therefore, the entire output line must be
 * constructed in a local buffer first, then printed in one atomic output call.
 *
 * There is also a scheduler yield call to prevent the 'task has been stuck for
 * 120s' kernel hang check feature from firing when printing to a slow target
 * such as dmesg over a serial port.
 *
 * TODO: Add compression prior to the ASCII85 encoding to shrink huge buffers down.
 *
 * @p: the printer object to output to
 * @prefix: optional prefix to add to output string
 * @blob: the Binary Large OBject to dump out
 * @offset: offset in bytes to skip from the front of the BLOB, must be a multiple of sizeof(u32)
 * @size: the size in bytes of the BLOB, must be a multiple of sizeof(u32)
 */
void xe_print_blob_ascii85(struct drm_printer *p, const char *prefix,
			   const void *blob, size_t offset, size_t size)
{
	const u32 *blob32 = (const u32 *)blob;
	char buff[ASCII85_BUFSZ], *line_buff;
	size_t line_pos = 0;

	/*
	 * Splitting blobs across multiple lines is not compatible with the mesa
	 * debug decoder tool. Note that even dropping the explicit '\n' below
	 * doesn't help because the GuC log is so big some underlying implementation
	 * still splits the lines at 512K characters. So just bail completely for
	 * the moment.
	 */
	return;

#define DMESG_MAX_LINE_LEN	800
#define MIN_SPACE		(ASCII85_BUFSZ + 2)		/* 85 + "\n\0" */

	if (size & 3)
		drm_printf(p, "Size not word aligned: %zu", size);
	if (offset & 3)
		drm_printf(p, "Offset not word aligned: %zu", size);

	line_buff = kzalloc(DMESG_MAX_LINE_LEN, GFP_KERNEL);
	if (IS_ERR_OR_NULL(line_buff)) {
		drm_printf(p, "Failed to allocate line buffer: %pe", line_buff);
		return;
	}

	blob32 += offset / sizeof(*blob32);
	size /= sizeof(*blob32);

	if (prefix) {
		strscpy(line_buff, prefix, DMESG_MAX_LINE_LEN - MIN_SPACE - 2);
		line_pos = strlen(line_buff);

		line_buff[line_pos++] = ':';
		line_buff[line_pos++] = ' ';
	}

	while (size--) {
		u32 val = *(blob32++);

		strscpy(line_buff + line_pos, ascii85_encode(val, buff),
			DMESG_MAX_LINE_LEN - line_pos);
		line_pos += strlen(line_buff + line_pos);

		if ((line_pos + MIN_SPACE) >= DMESG_MAX_LINE_LEN) {
			line_buff[line_pos++] = '\n';
			line_buff[line_pos++] = 0;

			drm_puts(p, line_buff);

			line_pos = 0;

			/* Prevent 'stuck thread' time out errors */
			cond_resched();
		}
	}

	if (line_pos) {
		line_buff[line_pos++] = '\n';
		line_buff[line_pos++] = 0;

		drm_puts(p, line_buff);
	}

	kfree(line_buff);

#undef MIN_SPACE
#undef DMESG_MAX_LINE_LEN
}<|MERGE_RESOLUTION|>--- conflicted
+++ resolved
@@ -22,10 +22,7 @@
 #include "xe_guc_log.h"
 #include "xe_guc_submit.h"
 #include "xe_hw_engine.h"
-<<<<<<< HEAD
-=======
 #include "xe_module.h"
->>>>>>> b5de2a2a
 #include "xe_pm.h"
 #include "xe_sched_job.h"
 #include "xe_vm.h"
@@ -107,15 +104,10 @@
 	drm_printf(&p, "\n**** GT #%d ****\n", ss->gt->info.id);
 	drm_printf(&p, "\tTile: %d\n", ss->gt->tile->id);
 
-<<<<<<< HEAD
-	drm_puts(&p, "\n**** GuC CT ****\n");
-	xe_guc_ct_snapshot_print(ss->ct, &p);
-=======
 	drm_puts(&p, "\n**** GuC Log ****\n");
 	xe_guc_log_snapshot_print(ss->guc.log, &p);
 	drm_puts(&p, "\n**** GuC CT ****\n");
 	xe_guc_ct_snapshot_print(ss->guc.ct, &p);
->>>>>>> b5de2a2a
 
 	/*
 	 * Don't add a new section header here because the mesa debug decoder
@@ -130,11 +122,7 @@
 	drm_puts(&p, "\n**** HW Engines ****\n");
 	for (i = 0; i < XE_NUM_HW_ENGINES; i++)
 		if (ss->hwe[i])
-<<<<<<< HEAD
-			xe_hw_engine_snapshot_print(ss->hwe[i], &p);
-=======
 			xe_engine_snapshot_print(ss->hwe[i], &p);
->>>>>>> b5de2a2a
 
 	drm_puts(&p, "\n**** VM state ****\n");
 	xe_vm_snapshot_print(ss->vm, &p);
@@ -297,28 +285,13 @@
 	/* keep going if fw fails as we still want to save the memory and SW data */
 	fw_ref = xe_force_wake_get(gt_to_fw(q->gt), XE_FORCEWAKE_ALL);
 
-<<<<<<< HEAD
-	ss->ct = xe_guc_ct_snapshot_capture(&guc->ct, true);
-=======
 	ss->guc.log = xe_guc_log_snapshot_capture(&guc->log, true);
 	ss->guc.ct = xe_guc_ct_snapshot_capture(&guc->ct);
->>>>>>> b5de2a2a
 	ss->ge = xe_guc_exec_queue_snapshot_capture(q);
 	ss->job = xe_sched_job_snapshot_capture(job);
 	ss->vm = xe_vm_snapshot_capture(q->vm);
 
-<<<<<<< HEAD
-	for_each_hw_engine(hwe, q->gt, id) {
-		if (hwe->class != q->hwe->class ||
-		    !(BIT(hwe->logical_instance) & adj_logical_mask)) {
-			ss->hwe[id] = NULL;
-			continue;
-		}
-		ss->hwe[id] = xe_hw_engine_snapshot_capture(hwe);
-	}
-=======
 	xe_engine_snapshot_capture_for_job(job);
->>>>>>> b5de2a2a
 
 	queue_work(system_unbound_wq, &ss->work);
 
