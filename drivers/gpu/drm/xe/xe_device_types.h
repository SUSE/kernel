/* SPDX-License-Identifier: MIT */
/*
 * Copyright © 2022-2023 Intel Corporation
 */

#ifndef _XE_DEVICE_TYPES_H_
#define _XE_DEVICE_TYPES_H_

#include <linux/pci.h>

#include <drm/drm_device.h>
#include <drm/drm_file.h>
#include <drm/ttm/ttm_device.h>

#include "xe_devcoredump_types.h"
#include "xe_heci_gsc.h"
#include "xe_lmtt_types.h"
#include "xe_memirq_types.h"
#include "xe_oa_types.h"
#include "xe_platform_types.h"
#include "xe_pt_types.h"
#include "xe_sriov_types.h"
#include "xe_step_types.h"

#if IS_ENABLED(CONFIG_DRM_XE_DEBUG)
#define TEST_VM_OPS_ERROR
#endif

#if IS_ENABLED(CONFIG_DRM_XE_DISPLAY)
#include "soc/intel_pch.h"
#include "intel_display_core.h"
#include "intel_display_device.h"
#endif

struct xe_ggtt;
struct xe_pat_ops;

#define XE_BO_INVALID_OFFSET	LONG_MAX

#define GRAPHICS_VER(xe) ((xe)->info.graphics_verx100 / 100)
#define MEDIA_VER(xe) ((xe)->info.media_verx100 / 100)
#define GRAPHICS_VERx100(xe) ((xe)->info.graphics_verx100)
#define MEDIA_VERx100(xe) ((xe)->info.media_verx100)
#define IS_DGFX(xe) ((xe)->info.is_dgfx)

#define XE_VRAM_FLAGS_NEED64K		BIT(0)

#define XE_GT0		0
#define XE_GT1		1
#define XE_MAX_TILES_PER_DEVICE	(XE_GT1 + 1)

#define XE_MAX_ASID	(BIT(20))

#define IS_PLATFORM_STEP(_xe, _platform, min_step, max_step)	\
	((_xe)->info.platform == (_platform) &&			\
	 (_xe)->info.step.graphics >= (min_step) &&		\
	 (_xe)->info.step.graphics < (max_step))
#define IS_SUBPLATFORM_STEP(_xe, _platform, sub, min_step, max_step)	\
	((_xe)->info.platform == (_platform) &&				\
	 (_xe)->info.subplatform == (sub) &&				\
	 (_xe)->info.step.graphics >= (min_step) &&			\
	 (_xe)->info.step.graphics < (max_step))

#define tile_to_xe(tile__)								\
	_Generic(tile__,								\
		 const struct xe_tile * : (const struct xe_device *)((tile__)->xe),	\
		 struct xe_tile * : (tile__)->xe)

/**
 * struct xe_mem_region - memory region structure
 * This is used to describe a memory region in xe
 * device, such as HBM memory or CXL extension memory.
 */
struct xe_mem_region {
	/** @io_start: IO start address of this VRAM instance */
	resource_size_t io_start;
	/**
	 * @io_size: IO size of this VRAM instance
	 *
	 * This represents how much of this VRAM we can access
	 * via the CPU through the VRAM BAR. This can be smaller
	 * than @usable_size, in which case only part of VRAM is CPU
	 * accessible (typically the first 256M). This
	 * configuration is known as small-bar.
	 */
	resource_size_t io_size;
	/** @dpa_base: This memory regions's DPA (device physical address) base */
	resource_size_t dpa_base;
	/**
	 * @usable_size: usable size of VRAM
	 *
	 * Usable size of VRAM excluding reserved portions
	 * (e.g stolen mem)
	 */
	resource_size_t usable_size;
	/**
	 * @actual_physical_size: Actual VRAM size
	 *
	 * Actual VRAM size including reserved portions
	 * (e.g stolen mem)
	 */
	resource_size_t actual_physical_size;
	/** @mapping: pointer to VRAM mappable space */
	void __iomem *mapping;
};

/**
 * struct xe_mmio - register mmio structure
 *
 * Represents an MMIO region that the CPU may use to access registers.  A
 * region may share its IO map with other regions (e.g., all GTs within a
 * tile share the same map with their parent tile, but represent different
 * subregions of the overall IO space).
 */
struct xe_mmio {
	/** @tile: Backpointer to tile, used for tracing */
	struct xe_tile *tile;

	/** @regs: Map used to access registers. */
	void __iomem *regs;

	/**
	 * @sriov_vf_gt: Backpointer to GT.
	 *
	 * This pointer is only set for GT MMIO regions and only when running
	 * as an SRIOV VF structure
	 */
	struct xe_gt *sriov_vf_gt;

	/**
	 * @regs_size: Length of the register region within the map.
	 *
	 * The size of the iomap set in *regs is generally larger than the
	 * register mmio space since it includes unused regions and/or
	 * non-register regions such as the GGTT PTEs.
	 */
	size_t regs_size;

	/** @adj_limit: adjust MMIO address if address is below this value */
	u32 adj_limit;

	/** @adj_offset: offset to add to MMIO address when adjusting */
	u32 adj_offset;
};

/**
 * struct xe_tile - hardware tile structure
 *
 * From a driver perspective, a "tile" is effectively a complete GPU, containing
 * an SGunit, 1-2 GTs, and (for discrete platforms) VRAM.
 *
 * Multi-tile platforms effectively bundle multiple GPUs behind a single PCI
 * device and designate one "root" tile as being responsible for external PCI
 * communication.  PCI BAR0 exposes the GGTT and MMIO register space for each
 * tile in a stacked layout, and PCI BAR2 exposes the local memory associated
 * with each tile similarly.  Device-wide interrupts can be enabled/disabled
 * at the root tile, and the MSTR_TILE_INTR register will report which tiles
 * have interrupts that need servicing.
 */
struct xe_tile {
	/** @xe: Backpointer to tile's PCI device */
	struct xe_device *xe;

	/** @id: ID of the tile */
	u8 id;

	/**
	 * @primary_gt: Primary GT
	 */
	struct xe_gt *primary_gt;

	/**
	 * @media_gt: Media GT
	 *
	 * Only present on devices with media version >= 13.
	 */
	struct xe_gt *media_gt;

	/**
	 * @mmio: MMIO info for a tile.
	 *
	 * Each tile has its own 16MB space in BAR0, laid out as:
	 * * 0-4MB: registers
	 * * 4MB-8MB: reserved
	 * * 8MB-16MB: global GTT
	 */
	struct xe_mmio mmio;

	/**
	 * @mmio_ext: MMIO-extension info for a tile.
	 *
	 * Each tile has its own additional 256MB (28-bit) MMIO-extension space.
	 */
	struct xe_mmio mmio_ext;

	/** @mem: memory management info for tile */
	struct {
		/**
		 * @mem.vram: VRAM info for tile.
		 *
		 * Although VRAM is associated with a specific tile, it can
		 * still be accessed by all tiles' GTs.
		 */
		struct xe_mem_region vram;

		/** @mem.vram_mgr: VRAM TTM manager */
		struct xe_ttm_vram_mgr *vram_mgr;

		/** @mem.ggtt: Global graphics translation table */
		struct xe_ggtt *ggtt;

		/**
		 * @mem.kernel_bb_pool: Pool from which batchbuffers are allocated.
		 *
		 * Media GT shares a pool with its primary GT.
		 */
		struct xe_sa_manager *kernel_bb_pool;
	} mem;

	/** @sriov: tile level virtualization data */
	union {
		struct {
			/** @sriov.pf.lmtt: Local Memory Translation Table. */
			struct xe_lmtt lmtt;
		} pf;
		struct {
			/** @sriov.vf.ggtt_balloon: GGTT regions excluded from use. */
			struct xe_ggtt_node *ggtt_balloon[2];
		} vf;
	} sriov;

	/** @memirq: Memory Based Interrupts. */
	struct xe_memirq memirq;

	/** @pcode: tile's PCODE */
	struct {
		/** @pcode.lock: protecting tile's PCODE mailbox data */
		struct mutex lock;
	} pcode;

	/** @migrate: Migration helper for vram blits and clearing */
	struct xe_migrate *migrate;

	/** @sysfs: sysfs' kobj used by xe_tile_sysfs */
	struct kobject *sysfs;
};

/**
 * struct xe_device - Top level struct of XE device
 */
struct xe_device {
	/** @drm: drm device */
	struct drm_device drm;

	/** @devcoredump: device coredump */
	struct xe_devcoredump devcoredump;

	/** @info: device info */
	struct intel_device_info {
		/** @info.platform_name: platform name */
		const char *platform_name;
		/** @info.graphics_name: graphics IP name */
		const char *graphics_name;
		/** @info.media_name: media IP name */
		const char *media_name;
		/** @info.tile_mmio_ext_size: size of MMIO extension space, per-tile */
		u32 tile_mmio_ext_size;
		/** @info.graphics_verx100: graphics IP version */
		u32 graphics_verx100;
		/** @info.media_verx100: media IP version */
		u32 media_verx100;
		/** @info.mem_region_mask: mask of valid memory regions */
		u32 mem_region_mask;
		/** @info.platform: XE platform enum */
		enum xe_platform platform;
		/** @info.subplatform: XE subplatform enum */
		enum xe_subplatform subplatform;
		/** @info.devid: device ID */
		u16 devid;
		/** @info.revid: device revision */
		u8 revid;
		/** @info.step: stepping information for each IP */
		struct xe_step_info step;
		/** @info.dma_mask_size: DMA address bits */
		u8 dma_mask_size;
		/** @info.vram_flags: Vram flags */
		u8 vram_flags;
		/** @info.tile_count: Number of tiles */
		u8 tile_count;
		/** @info.gt_count: Total number of GTs for entire device */
		u8 gt_count;
		/** @info.vm_max_level: Max VM level */
		u8 vm_max_level;
		/** @info.va_bits: Maximum bits of a virtual address */
		u8 va_bits;

		/*
		 * Keep all flags below alphabetically sorted
		 */

		/** @info.force_execlist: Forced execlist submission */
		u8 force_execlist:1;
		/** @info.has_asid: Has address space ID */
		u8 has_asid:1;
		/** @info.has_atomic_enable_pte_bit: Device has atomic enable PTE bit */
		u8 has_atomic_enable_pte_bit:1;
		/** @info.has_device_atomics_on_smem: Supports device atomics on SMEM */
		u8 has_device_atomics_on_smem:1;
		/** @info.has_flat_ccs: Whether flat CCS metadata is used */
		u8 has_flat_ccs:1;
		/** @info.has_heci_cscfi: device has heci cscfi */
		u8 has_heci_cscfi:1;
		/** @info.has_heci_gscfi: device has heci gscfi */
		u8 has_heci_gscfi:1;
		/** @info.has_llc: Device has a shared CPU+GPU last level cache */
		u8 has_llc:1;
		/** @info.has_mmio_ext: Device has extra MMIO address range */
		u8 has_mmio_ext:1;
		/** @info.has_range_tlb_invalidation: Has range based TLB invalidations */
		u8 has_range_tlb_invalidation:1;
		/** @info.has_sriov: Supports SR-IOV */
		u8 has_sriov:1;
		/** @info.has_usm: Device has unified shared memory support */
		u8 has_usm:1;
		/** @info.is_dgfx: is discrete device */
		u8 is_dgfx:1;
		/**
		 * @info.probe_display: Probe display hardware.  If set to
		 * false, the driver will behave as if there is no display
		 * hardware present and will not try to read/write to it in any
		 * way.  The display hardware, if it exists, will not be
		 * exposed to userspace and will be left untouched in whatever
		 * state the firmware or bootloader left it in.
		 */
		u8 probe_display:1;
		/** @info.skip_guc_pc: Skip GuC based PM feature init */
		u8 skip_guc_pc:1;
		/** @info.skip_mtcfg: skip Multi-Tile configuration from MTCFG register */
		u8 skip_mtcfg:1;
		/** @info.skip_pcode: skip access to PCODE uC */
		u8 skip_pcode:1;
	} info;

	/** @irq: device interrupt state */
	struct {
		/** @irq.lock: lock for processing irq's on this device */
		spinlock_t lock;

		/** @irq.enabled: interrupts enabled on this device */
		atomic_t enabled;

		/** @irq.msix: irq info for platforms that support MSI-X */
		struct {
			/** @irq.msix.nvec: number of MSI-X interrupts */
			u16 nvec;
<<<<<<< HEAD
=======
			/** @irq.msix.indexes: used to allocate MSI-X indexes */
			struct xarray indexes;
>>>>>>> 69730cac
		} msix;
	} irq;

	/** @ttm: ttm device */
	struct ttm_device ttm;

	/** @mmio: mmio info for device */
	struct {
		/** @mmio.size: size of MMIO space for device */
		size_t size;
		/** @mmio.regs: pointer to MMIO space for device */
		void __iomem *regs;
	} mmio;

	/** @mem: memory info for device */
	struct {
		/** @mem.vram: VRAM info for device */
		struct xe_mem_region vram;
		/** @mem.sys_mgr: system TTM manager */
		struct ttm_resource_manager sys_mgr;
	} mem;

	/** @sriov: device level virtualization data */
	struct {
		/** @sriov.__mode: SR-IOV mode (Don't access directly!) */
		enum xe_sriov_mode __mode;

		/** @sriov.pf: PF specific data */
		struct xe_device_pf pf;
		/** @sriov.vf: VF specific data */
		struct xe_device_vf vf;

		/** @sriov.wq: workqueue used by the virtualization workers */
		struct workqueue_struct *wq;
	} sriov;

	/** @usm: unified memory state */
	struct {
		/** @usm.asid: convert a ASID to VM */
		struct xarray asid_to_vm;
		/** @usm.next_asid: next ASID, used to cyclical alloc asids */
		u32 next_asid;
		/** @usm.lock: protects UM state */
		struct rw_semaphore lock;
	} usm;

	/** @pinned: pinned BO state */
	struct {
		/** @pinned.lock: protected pinned BO list state */
		spinlock_t lock;
		/** @pinned.kernel_bo_present: pinned kernel BO that are present */
		struct list_head kernel_bo_present;
		/** @pinned.evicted: pinned BO that have been evicted */
		struct list_head evicted;
		/** @pinned.external_vram: pinned external BO in vram*/
		struct list_head external_vram;
	} pinned;

	/** @ufence_wq: user fence wait queue */
	wait_queue_head_t ufence_wq;

	/** @preempt_fence_wq: used to serialize preempt fences */
	struct workqueue_struct *preempt_fence_wq;

	/** @ordered_wq: used to serialize compute mode resume */
	struct workqueue_struct *ordered_wq;

	/** @unordered_wq: used to serialize unordered work, mostly display */
	struct workqueue_struct *unordered_wq;

	/** @destroy_wq: used to serialize user destroy work, like queue */
	struct workqueue_struct *destroy_wq;

	/** @tiles: device tiles */
	struct xe_tile tiles[XE_MAX_TILES_PER_DEVICE];

	/**
	 * @mem_access: keep track of memory access in the device, possibly
	 * triggering additional actions when they occur.
	 */
	struct {
		/**
		 * @mem_access.vram_userfault: Encapsulate vram_userfault
		 * related stuff
		 */
		struct {
			/**
			 * @mem_access.vram_userfault.lock: Protects access to
			 * @vram_usefault.list Using mutex instead of spinlock
			 * as lock is applied to entire list operation which
			 * may sleep
			 */
			struct mutex lock;

			/**
			 * @mem_access.vram_userfault.list: Keep list of userfaulted
			 * vram bo, which require to release their mmap mappings
			 * at runtime suspend path
			 */
			struct list_head list;
		} vram_userfault;
	} mem_access;

	/**
	 * @pat: Encapsulate PAT related stuff
	 */
	struct {
		/** @pat.ops: Internal operations to abstract platforms */
		const struct xe_pat_ops *ops;
		/** @pat.table: PAT table to program in the HW */
		const struct xe_pat_table_entry *table;
		/** @pat.n_entries: Number of PAT entries */
		int n_entries;
		u32 idx[__XE_CACHE_LEVEL_COUNT];
	} pat;

	/** @d3cold: Encapsulate d3cold related stuff */
	struct {
		/** @d3cold.capable: Indicates if root port is d3cold capable */
		bool capable;

		/** @d3cold.allowed: Indicates if d3cold is a valid device state */
		bool allowed;

		/**
		 * @d3cold.vram_threshold:
		 *
		 * This represents the permissible threshold(in megabytes)
		 * for vram save/restore. d3cold will be disallowed,
		 * when vram_usages is above or equals the threshold value
		 * to avoid the vram save/restore latency.
		 * Default threshold value is 300mb.
		 */
		u32 vram_threshold;
		/** @d3cold.lock: protect vram_threshold */
		struct mutex lock;
	} d3cold;

	/** @pmt: Support the PMT driver callback interface */
	struct {
		/** @pmt.lock: protect access for telemetry data */
		struct mutex lock;
	} pmt;

	/**
	 * @pm_callback_task: Track the active task that is running in either
	 * the runtime_suspend or runtime_resume callbacks.
	 */
	struct task_struct *pm_callback_task;

	/** @hwmon: hwmon subsystem integration */
	struct xe_hwmon *hwmon;

	/** @heci_gsc: graphics security controller */
	struct xe_heci_gsc heci_gsc;

	/** @oa: oa observation subsystem */
	struct xe_oa oa;

	/** @needs_flr_on_fini: requests function-reset on fini */
	bool needs_flr_on_fini;

	/** @wedged: Struct to control Wedged States and mode */
	struct {
		/** @wedged.flag: Xe device faced a critical error and is now blocked. */
		atomic_t flag;
		/** @wedged.mode: Mode controlled by kernel parameter and debugfs */
		int mode;
	} wedged;

#ifdef TEST_VM_OPS_ERROR
	/**
	 * @vm_inject_error_position: inject errors at different places in VM
	 * bind IOCTL based on this value
	 */
	u8 vm_inject_error_position;
#endif

	/* private: */

#if IS_ENABLED(CONFIG_DRM_XE_DISPLAY)
	/*
	 * Any fields below this point are the ones used by display.
	 * They are temporarily added here so xe_device can be desguised as
	 * drm_i915_private during build. After cleanup these should go away,
	 * migrating to the right sub-structs
	 */
	struct intel_display display;
	enum intel_pch pch_type;
	u16 pch_id;

	struct dram_info {
		bool wm_lv_0_adjust_needed;
		u8 num_channels;
		bool symmetric_memory;
		enum intel_dram_type {
			INTEL_DRAM_UNKNOWN,
			INTEL_DRAM_DDR3,
			INTEL_DRAM_DDR4,
			INTEL_DRAM_LPDDR3,
			INTEL_DRAM_LPDDR4,
			INTEL_DRAM_DDR5,
			INTEL_DRAM_LPDDR5,
			INTEL_DRAM_GDDR,
		} type;
		u8 num_qgv_points;
		u8 num_psf_gv_points;
	} dram_info;

	/*
	 * edram size in MB.
	 * Cannot be determined by PCIID. You must always read a register.
	 */
	u32 edram_size_mb;

	/* To shut up runtime pm macros.. */
	struct xe_runtime_pm {} runtime_pm;

	/* only to allow build, not used functionally */
	u32 irq_mask;

	struct intel_uncore {
		spinlock_t lock;
	} uncore;

	/* only to allow build, not used functionally */
	struct {
		unsigned int hpll_freq;
		unsigned int czclk_freq;
		unsigned int fsb_freq, mem_freq, is_ddr3;
	};

	void *pxp;
#endif
};

/**
 * struct xe_file - file handle for XE driver
 */
struct xe_file {
	/** @xe: xe DEVICE **/
	struct xe_device *xe;

	/** @drm: base DRM file */
	struct drm_file *drm;

	/** @vm: VM state for file */
	struct {
		/** @vm.xe: xarray to store VMs */
		struct xarray xa;
		/**
		 * @vm.lock: Protects VM lookup + reference and removal from
		 * file xarray. Not an intended to be an outer lock which does
		 * thing while being held.
		 */
		struct mutex lock;
	} vm;

	/** @exec_queue: Submission exec queue state for file */
	struct {
		/** @exec_queue.xa: xarray to store exece queues */
		struct xarray xa;
		/**
		 * @exec_queue.lock: Protects exec queue lookup + reference and
		 * removal from file xarray. Not intended to be an outer lock
		 * which does things while being held.
		 */
		struct mutex lock;
		/**
		 * @exec_queue.pending_removal: items pending to be removed to
		 * synchronize GPU state update with ongoing query.
		 */
		atomic_t pending_removal;
	} exec_queue;

	/** @run_ticks: hw engine class run time in ticks for this drm client */
	u64 run_ticks[XE_ENGINE_CLASS_MAX];

	/** @client: drm client */
	struct xe_drm_client *client;

	/**
	 * @process_name: process name for file handle, used to safely output
	 * during error situations where xe file can outlive process
	 */
	char *process_name;

	/**
	 * @pid: pid for file handle, used to safely output uring error
	 * situations where xe file can outlive process
	 */
	pid_t pid;

	/** @refcount: ref count of this xe file */
	struct kref refcount;
};

#endif<|MERGE_RESOLUTION|>--- conflicted
+++ resolved
@@ -353,11 +353,8 @@
 		struct {
 			/** @irq.msix.nvec: number of MSI-X interrupts */
 			u16 nvec;
-<<<<<<< HEAD
-=======
 			/** @irq.msix.indexes: used to allocate MSI-X indexes */
 			struct xarray indexes;
->>>>>>> 69730cac
 		} msix;
 	} irq;
 
