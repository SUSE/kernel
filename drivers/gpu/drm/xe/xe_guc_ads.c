--- conflicted
+++ resolved
@@ -284,46 +284,10 @@
 	return total_size;
 }
 
-<<<<<<< HEAD
-static void guc_waklv_enable_two_word(struct xe_guc_ads *ads,
-				      enum xe_guc_klv_ids klv_id,
-				      u32 value1,
-				      u32 value2,
-				      u32 *offset, u32 *remain)
-{
-	u32 size;
-	u32 klv_entry[] = {
-			/* 16:16 key/length */
-			FIELD_PREP(GUC_KLV_0_KEY, klv_id) |
-			FIELD_PREP(GUC_KLV_0_LEN, 2),
-			value1,
-			value2,
-			/* 2 dword data */
-	};
-
-	size = sizeof(klv_entry);
-
-	if (*remain < size) {
-		drm_warn(&ads_to_xe(ads)->drm,
-			 "w/a klv buffer too small to add klv id %d\n", klv_id);
-	} else {
-		xe_map_memcpy_to(ads_to_xe(ads), ads_to_map(ads), *offset,
-				 klv_entry, size);
-		*offset += size;
-		*remain -= size;
-	}
-}
-
-static void guc_waklv_enable_one_word(struct xe_guc_ads *ads,
-				      enum xe_guc_klv_ids klv_id,
-				      u32 value,
-				      u32 *offset, u32 *remain)
-=======
 static void guc_waklv_enable(struct xe_guc_ads *ads,
 			     u32 data[], u32 data_len_dw,
 			     u32 *offset, u32 *remain,
 			     enum xe_guc_klv_ids klv_id)
->>>>>>> b35fc656
 {
 	size_t size = sizeof(u32) * (1 + data_len_dw);
 
@@ -372,29 +336,6 @@
 	 * the default value for this register is determined to be 0xC40. This could change in the
 	 * future, so GuC depends on KMD to send it the correct value.
 	 */
-<<<<<<< HEAD
-	if (XE_WA(gt, 13011645652))
-		guc_waklv_enable_one_word(ads,
-					  GUC_WA_KLV_NP_RD_WRITE_TO_CLEAR_RCSM_AT_CGP_LATE_RESTORE,
-					  0xC40,
-					  &offset, &remain);
-
-	if (XE_WA(gt, 14022293748) || XE_WA(gt, 22019794406))
-		guc_waklv_enable_simple(ads,
-					GUC_WORKAROUND_KLV_ID_BACK_TO_BACK_RCS_ENGINE_RESET,
-					&offset, &remain);
-
-	if (GUC_FIRMWARE_VER(&gt->uc.guc) >= MAKE_GUC_VER(70, 44, 0) && XE_WA(gt, 16026508708))
-		guc_waklv_enable_simple(ads,
-					GUC_WA_KLV_RESET_BB_STACK_PTR_ON_VF_SWITCH,
-					&offset, &remain);
-	if (GUC_FIRMWARE_VER(&gt->uc.guc) >= MAKE_GUC_VER(70, 47, 0) && XE_WA(gt, 16026007364))
-		guc_waklv_enable_two_word(ads,
-					  GUC_WA_KLV_RESTORE_UNSAVED_MEDIA_CONTROL_REG,
-					  0x0,
-					  0xF,
-					  &offset, &remain);
-=======
 	if (XE_GT_WA(gt, 13011645652)) {
 		u32 data = 0xC40;
 
@@ -421,7 +362,6 @@
 	if (XE_GT_WA(gt, 14020001231))
 		guc_waklv_enable(ads, NULL, 0, &offset, &remain,
 				 GUC_WORKAROUND_KLV_DISABLE_PSMI_INTERRUPTS_AT_C6_ENTRY_RESTORE_AT_EXIT);
->>>>>>> b35fc656
 
 	size = guc_ads_waklv_size(ads) - remain;
 	if (!size)
