// SPDX-License-Identifier: MIT
/*
 * Copyright © 2022 Intel Corporation
 */

#include "xe_wa.h"

#include <drm/drm_managed.h>
#include <kunit/visibility.h>
#include <linux/compiler_types.h>
#include <linux/fault-inject.h>

#include <generated/xe_wa_oob.h>

#include "regs/xe_engine_regs.h"
#include "regs/xe_gt_regs.h"
#include "regs/xe_regs.h"
#include "xe_device_types.h"
#include "xe_force_wake.h"
#include "xe_gt.h"
#include "xe_hw_engine_types.h"
#include "xe_mmio.h"
#include "xe_platform_types.h"
#include "xe_rtp.h"
#include "xe_sriov.h"
#include "xe_step.h"

/**
 * DOC: Hardware workarounds
 *
 * Hardware workarounds are register programming documented to be executed in
 * the driver that fall outside of the normal programming sequences for a
 * platform. There are some basic categories of workarounds, depending on
 * how/when they are applied:
 *
 * - LRC workarounds: workarounds that touch registers that are
 *   saved/restored to/from the HW context image. The list is emitted (via Load
 *   Register Immediate commands) once when initializing the device and saved in
 *   the default context. That default context is then used on every context
 *   creation to have a "primed golden context", i.e. a context image that
 *   already contains the changes needed to all the registers.
 *
 * - Engine workarounds: the list of these WAs is applied whenever the specific
 *   engine is reset. It's also possible that a set of engine classes share a
 *   common power domain and they are reset together. This happens on some
 *   platforms with render and compute engines. In this case (at least) one of
 *   them need to keeep the workaround programming: the approach taken in the
 *   driver is to tie those workarounds to the first compute/render engine that
 *   is registered.  When executing with GuC submission, engine resets are
 *   outside of kernel driver control, hence the list of registers involved in
 *   written once, on engine initialization, and then passed to GuC, that
 *   saves/restores their values before/after the reset takes place. See
 *   ``drivers/gpu/drm/xe/xe_guc_ads.c`` for reference.
 *
 * - GT workarounds: the list of these WAs is applied whenever these registers
 *   revert to their default values: on GPU reset, suspend/resume [1]_, etc.
 *
 * - Register whitelist: some workarounds need to be implemented in userspace,
 *   but need to touch privileged registers. The whitelist in the kernel
 *   instructs the hardware to allow the access to happen. From the kernel side,
 *   this is just a special case of a MMIO workaround (as we write the list of
 *   these to/be-whitelisted registers to some special HW registers).
 *
 * - Workaround batchbuffers: buffers that get executed automatically by the
 *   hardware on every HW context restore. These buffers are created and
 *   programmed in the default context so the hardware always go through those
 *   programming sequences when switching contexts. The support for workaround
 *   batchbuffers is enabled these hardware mechanisms:
 *
 *   #. INDIRECT_CTX: A batchbuffer and an offset are provided in the default
 *      context, pointing the hardware to jump to that location when that offset
 *      is reached in the context restore. Workaround batchbuffer in the driver
 *      currently uses this mechanism for all platforms.
 *
 *   #. BB_PER_CTX_PTR: A batchbuffer is provided in the default context,
 *      pointing the hardware to a buffer to continue executing after the
 *      engine registers are restored in a context restore sequence. This is
 *      currently not used in the driver.
 *
 * - Other/OOB:  There are WAs that, due to their nature, cannot be applied from
 *   a central place. Those are peppered around the rest of the code, as needed.
 *   Workarounds related to the display IP are the main example.
 *
 * .. [1] Technically, some registers are powercontext saved & restored, so they
 *    survive a suspend/resume. In practice, writing them again is not too
 *    costly and simplifies things, so it's the approach taken in the driver.
 *
 * .. note::
 *    Hardware workarounds in xe work the same way as in i915, with the
 *    difference of how they are maintained in the code. In xe it uses the
 *    xe_rtp infrastructure so the workarounds can be kept in tables, following
 *    a more declarative approach rather than procedural.
 */

#undef XE_REG_MCR
#define XE_REG_MCR(...)     XE_REG(__VA_ARGS__, .mcr = 1)

__diag_push();
__diag_ignore_all("-Woverride-init", "Allow field overrides in table");

static const struct xe_rtp_entry_sr gt_was[] = {
	{ XE_RTP_NAME("14011060649"),
	  XE_RTP_RULES(MEDIA_VERSION_RANGE(1200, 1255),
		       ENGINE_CLASS(VIDEO_DECODE),
		       FUNC(xe_rtp_match_even_instance)),
	  XE_RTP_ACTIONS(SET(VDBOX_CGCTL3F10(0), IECPUNIT_CLKGATE_DIS)),
	  XE_RTP_ENTRY_FLAG(FOREACH_ENGINE),
	},
	{ XE_RTP_NAME("14011059788"),
	  XE_RTP_RULES(GRAPHICS_VERSION_RANGE(1200, 1210)),
	  XE_RTP_ACTIONS(SET(DFR_RATIO_EN_AND_CHICKEN, DFR_DISABLE))
	},
	{ XE_RTP_NAME("14015795083"),
	  XE_RTP_RULES(GRAPHICS_VERSION_RANGE(1200, 1260)),
	  XE_RTP_ACTIONS(CLR(MISCCPCTL, DOP_CLOCK_GATE_RENDER_ENABLE))
	},

	/* DG1 */

	{ XE_RTP_NAME("1409420604"),
	  XE_RTP_RULES(PLATFORM(DG1)),
	  XE_RTP_ACTIONS(SET(SUBSLICE_UNIT_LEVEL_CLKGATE2, CPSSUNIT_CLKGATE_DIS))
	},
	{ XE_RTP_NAME("1408615072"),
	  XE_RTP_RULES(PLATFORM(DG1)),
	  XE_RTP_ACTIONS(SET(UNSLICE_UNIT_LEVEL_CLKGATE2, VSUNIT_CLKGATE2_DIS))
	},

	/* DG2 */

	{ XE_RTP_NAME("22010523718"),
	  XE_RTP_RULES(SUBPLATFORM(DG2, G10)),
	  XE_RTP_ACTIONS(SET(UNSLICE_UNIT_LEVEL_CLKGATE, CG3DDISCFEG_CLKGATE_DIS))
	},
	{ XE_RTP_NAME("14011006942"),
	  XE_RTP_RULES(SUBPLATFORM(DG2, G10)),
	  XE_RTP_ACTIONS(SET(SUBSLICE_UNIT_LEVEL_CLKGATE, DSS_ROUTER_CLKGATE_DIS))
	},
	{ XE_RTP_NAME("14014830051"),
	  XE_RTP_RULES(PLATFORM(DG2)),
	  XE_RTP_ACTIONS(CLR(SARB_CHICKEN1, COMP_CKN_IN))
	},
	{ XE_RTP_NAME("18018781329"),
	  XE_RTP_RULES(PLATFORM(DG2)),
	  XE_RTP_ACTIONS(SET(RENDER_MOD_CTRL, FORCE_MISS_FTLB),
			 SET(COMP_MOD_CTRL, FORCE_MISS_FTLB),
			 SET(XEHP_VDBX_MOD_CTRL, FORCE_MISS_FTLB),
			 SET(XEHP_VEBX_MOD_CTRL, FORCE_MISS_FTLB))
	},
	{ XE_RTP_NAME("1509235366"),
	  XE_RTP_RULES(PLATFORM(DG2)),
	  XE_RTP_ACTIONS(SET(XEHP_GAMCNTRL_CTRL,
			     INVALIDATION_BROADCAST_MODE_DIS |
			     GLOBAL_INVALIDATION_MODE))
	},

	/* PVC */

	{ XE_RTP_NAME("18018781329"),
	  XE_RTP_RULES(PLATFORM(PVC)),
	  XE_RTP_ACTIONS(SET(RENDER_MOD_CTRL, FORCE_MISS_FTLB),
			 SET(COMP_MOD_CTRL, FORCE_MISS_FTLB),
			 SET(XEHP_VDBX_MOD_CTRL, FORCE_MISS_FTLB),
			 SET(XEHP_VEBX_MOD_CTRL, FORCE_MISS_FTLB))
	},
	{ XE_RTP_NAME("16016694945"),
	  XE_RTP_RULES(PLATFORM(PVC)),
	  XE_RTP_ACTIONS(SET(XEHPC_LNCFMISCCFGREG0, XEHPC_OVRLSCCC))
	},

	/* Xe_LPG */

	{ XE_RTP_NAME("14015795083"),
	  XE_RTP_RULES(GRAPHICS_VERSION_RANGE(1270, 1271), GRAPHICS_STEP(A0, B0)),
	  XE_RTP_ACTIONS(CLR(MISCCPCTL, DOP_CLOCK_GATE_RENDER_ENABLE))
	},
	{ XE_RTP_NAME("14018575942"),
	  XE_RTP_RULES(GRAPHICS_VERSION_RANGE(1270, 1274)),
	  XE_RTP_ACTIONS(SET(COMP_MOD_CTRL, FORCE_MISS_FTLB))
	},
	{ XE_RTP_NAME("22016670082"),
	  XE_RTP_RULES(GRAPHICS_VERSION_RANGE(1270, 1274)),
	  XE_RTP_ACTIONS(SET(SQCNT1, ENFORCE_RAR))
	},

	/* Xe_LPM+ */

	{ XE_RTP_NAME("16021867713"),
	  XE_RTP_RULES(MEDIA_VERSION(1300),
		       ENGINE_CLASS(VIDEO_DECODE)),
	  XE_RTP_ACTIONS(SET(VDBOX_CGCTL3F1C(0), MFXPIPE_CLKGATE_DIS)),
	  XE_RTP_ENTRY_FLAG(FOREACH_ENGINE),
	},
	{ XE_RTP_NAME("22016670082"),
	  XE_RTP_RULES(MEDIA_VERSION(1300)),
	  XE_RTP_ACTIONS(SET(XELPMP_SQCNT1, ENFORCE_RAR))
	},

	/* Xe2_LPG */

	{ XE_RTP_NAME("16020975621"),
	  XE_RTP_RULES(GRAPHICS_VERSION(2004), GRAPHICS_STEP(A0, B0)),
	  XE_RTP_ACTIONS(SET(XEHP_SLICE_UNIT_LEVEL_CLKGATE, SBEUNIT_CLKGATE_DIS))
	},
	{ XE_RTP_NAME("14018157293"),
	  XE_RTP_RULES(GRAPHICS_VERSION(2004), GRAPHICS_STEP(A0, B0)),
	  XE_RTP_ACTIONS(SET(XEHPC_L3CLOS_MASK(0), ~0),
			 SET(XEHPC_L3CLOS_MASK(1), ~0),
			 SET(XEHPC_L3CLOS_MASK(2), ~0),
			 SET(XEHPC_L3CLOS_MASK(3), ~0))
	},

	/* Xe2_LPM */

	{ XE_RTP_NAME("14017421178"),
	  XE_RTP_RULES(MEDIA_VERSION(2000),
		       ENGINE_CLASS(VIDEO_DECODE)),
	  XE_RTP_ACTIONS(SET(VDBOX_CGCTL3F10(0), IECPUNIT_CLKGATE_DIS)),
	  XE_RTP_ENTRY_FLAG(FOREACH_ENGINE),
	},
	{ XE_RTP_NAME("16021867713"),
	  XE_RTP_RULES(MEDIA_VERSION(2000),
		       ENGINE_CLASS(VIDEO_DECODE)),
	  XE_RTP_ACTIONS(SET(VDBOX_CGCTL3F1C(0), MFXPIPE_CLKGATE_DIS)),
	  XE_RTP_ENTRY_FLAG(FOREACH_ENGINE),
	},
	{ XE_RTP_NAME("14019449301"),
	  XE_RTP_RULES(MEDIA_VERSION(2000), ENGINE_CLASS(VIDEO_DECODE)),
	  XE_RTP_ACTIONS(SET(VDBOX_CGCTL3F08(0), CG3DDISHRS_CLKGATE_DIS)),
	  XE_RTP_ENTRY_FLAG(FOREACH_ENGINE),
	},

	/* Xe2_HPM */

	{ XE_RTP_NAME("16021867713"),
	  XE_RTP_RULES(MEDIA_VERSION(1301),
		       ENGINE_CLASS(VIDEO_DECODE)),
	  XE_RTP_ACTIONS(SET(VDBOX_CGCTL3F1C(0), MFXPIPE_CLKGATE_DIS)),
	  XE_RTP_ENTRY_FLAG(FOREACH_ENGINE),
	},
	{ XE_RTP_NAME("14020316580"),
	  XE_RTP_RULES(MEDIA_VERSION(1301)),
	  XE_RTP_ACTIONS(CLR(POWERGATE_ENABLE,
			     VDN_HCP_POWERGATE_ENABLE(0) |
			     VDN_MFXVDENC_POWERGATE_ENABLE(0) |
			     VDN_HCP_POWERGATE_ENABLE(2) |
			     VDN_MFXVDENC_POWERGATE_ENABLE(2))),
	},
	{ XE_RTP_NAME("14019449301"),
	  XE_RTP_RULES(MEDIA_VERSION(1301), ENGINE_CLASS(VIDEO_DECODE)),
	  XE_RTP_ACTIONS(SET(VDBOX_CGCTL3F08(0), CG3DDISHRS_CLKGATE_DIS)),
	  XE_RTP_ENTRY_FLAG(FOREACH_ENGINE),
	},

	/* Xe3_LPG */

	{ XE_RTP_NAME("14021871409"),
	  XE_RTP_RULES(GRAPHICS_VERSION(3000), GRAPHICS_STEP(A0, B0)),
	  XE_RTP_ACTIONS(SET(UNSLCGCTL9454, LSCFE_CLKGATE_DIS))
	},

	/* Xe3_LPM */

	{ XE_RTP_NAME("16021867713"),
	  XE_RTP_RULES(MEDIA_VERSION(3000),
		       ENGINE_CLASS(VIDEO_DECODE)),
	  XE_RTP_ACTIONS(SET(VDBOX_CGCTL3F1C(0), MFXPIPE_CLKGATE_DIS)),
	  XE_RTP_ENTRY_FLAG(FOREACH_ENGINE),
	},
	{ XE_RTP_NAME("16021865536"),
	  XE_RTP_RULES(MEDIA_VERSION(3000),
		       ENGINE_CLASS(VIDEO_DECODE)),
	  XE_RTP_ACTIONS(SET(VDBOX_CGCTL3F10(0), IECPUNIT_CLKGATE_DIS)),
	  XE_RTP_ENTRY_FLAG(FOREACH_ENGINE),
	},
	{ XE_RTP_NAME("14021486841"),
	  XE_RTP_RULES(MEDIA_VERSION(3000), MEDIA_STEP(A0, B0),
		       ENGINE_CLASS(VIDEO_DECODE)),
	  XE_RTP_ACTIONS(SET(VDBOX_CGCTL3F10(0), RAMDFTUNIT_CLKGATE_DIS)),
	  XE_RTP_ENTRY_FLAG(FOREACH_ENGINE),
	},
};

static const struct xe_rtp_entry_sr engine_was[] = {
	{ XE_RTP_NAME("22010931296, 18011464164, 14010919138"),
	  XE_RTP_RULES(GRAPHICS_VERSION(1200), ENGINE_CLASS(RENDER)),
	  XE_RTP_ACTIONS(SET(FF_THREAD_MODE(RENDER_RING_BASE),
			     FF_TESSELATION_DOP_GATE_DISABLE))
	},
	{ XE_RTP_NAME("1409804808"),
	  XE_RTP_RULES(GRAPHICS_VERSION(1200),
		       ENGINE_CLASS(RENDER),
		       IS_INTEGRATED),
	  XE_RTP_ACTIONS(SET(ROW_CHICKEN2, PUSH_CONST_DEREF_HOLD_DIS))
	},
	{ XE_RTP_NAME("14010229206, 1409085225"),
	  XE_RTP_RULES(GRAPHICS_VERSION(1200),
		       ENGINE_CLASS(RENDER),
		       IS_INTEGRATED),
	  XE_RTP_ACTIONS(SET(ROW_CHICKEN4, DISABLE_TDL_PUSH))
	},
	{ XE_RTP_NAME("1606931601"),
	  XE_RTP_RULES(GRAPHICS_VERSION_RANGE(1200, 1210), ENGINE_CLASS(RENDER)),
	  XE_RTP_ACTIONS(SET(ROW_CHICKEN2, DISABLE_EARLY_READ))
	},
	{ XE_RTP_NAME("14010826681, 1606700617, 22010271021, 18019627453"),
	  XE_RTP_RULES(GRAPHICS_VERSION_RANGE(1200, 1255), ENGINE_CLASS(RENDER)),
	  XE_RTP_ACTIONS(SET(CS_DEBUG_MODE1(RENDER_RING_BASE),
			     FF_DOP_CLOCK_GATE_DISABLE))
	},
	{ XE_RTP_NAME("1406941453"),
	  XE_RTP_RULES(GRAPHICS_VERSION_RANGE(1200, 1210), ENGINE_CLASS(RENDER)),
	  XE_RTP_ACTIONS(SET(SAMPLER_MODE, ENABLE_SMALLPL))
	},
	{ XE_RTP_NAME("FtrPerCtxtPreemptionGranularityControl"),
	  XE_RTP_RULES(GRAPHICS_VERSION_RANGE(1200, 1250), ENGINE_CLASS(RENDER)),
	  XE_RTP_ACTIONS(SET(FF_SLICE_CS_CHICKEN1(RENDER_RING_BASE),
			     FFSC_PERCTX_PREEMPT_CTRL))
	},

	/* TGL */

	{ XE_RTP_NAME("1607297627, 1607030317, 1607186500"),
	  XE_RTP_RULES(PLATFORM(TIGERLAKE), ENGINE_CLASS(RENDER)),
	  XE_RTP_ACTIONS(SET(RING_PSMI_CTL(RENDER_RING_BASE),
			     WAIT_FOR_EVENT_POWER_DOWN_DISABLE |
			     RC_SEMA_IDLE_MSG_DISABLE))
	},

	/* RKL */

	{ XE_RTP_NAME("1607297627, 1607030317, 1607186500"),
	  XE_RTP_RULES(PLATFORM(ROCKETLAKE), ENGINE_CLASS(RENDER)),
	  XE_RTP_ACTIONS(SET(RING_PSMI_CTL(RENDER_RING_BASE),
			     WAIT_FOR_EVENT_POWER_DOWN_DISABLE |
			     RC_SEMA_IDLE_MSG_DISABLE))
	},

	/* ADL-P */

	{ XE_RTP_NAME("1607297627, 1607030317, 1607186500"),
	  XE_RTP_RULES(PLATFORM(ALDERLAKE_P), ENGINE_CLASS(RENDER)),
	  XE_RTP_ACTIONS(SET(RING_PSMI_CTL(RENDER_RING_BASE),
			     WAIT_FOR_EVENT_POWER_DOWN_DISABLE |
			     RC_SEMA_IDLE_MSG_DISABLE))
	},

	/* DG2 */

	{ XE_RTP_NAME("22013037850"),
	  XE_RTP_RULES(PLATFORM(DG2), FUNC(xe_rtp_match_first_render_or_compute)),
	  XE_RTP_ACTIONS(SET(LSC_CHICKEN_BIT_0_UDW,
			     DISABLE_128B_EVICTION_COMMAND_UDW))
	},
	{ XE_RTP_NAME("22014226127"),
	  XE_RTP_RULES(PLATFORM(DG2), FUNC(xe_rtp_match_first_render_or_compute)),
	  XE_RTP_ACTIONS(SET(LSC_CHICKEN_BIT_0, DISABLE_D8_D16_COASLESCE))
	},
	{ XE_RTP_NAME("18017747507"),
	  XE_RTP_RULES(PLATFORM(DG2), FUNC(xe_rtp_match_first_render_or_compute)),
	  XE_RTP_ACTIONS(SET(VFG_PREEMPTION_CHICKEN,
			     POLYGON_TRIFAN_LINELOOP_DISABLE))
	},
	{ XE_RTP_NAME("22012826095, 22013059131"),
	  XE_RTP_RULES(SUBPLATFORM(DG2, G11),
		       FUNC(xe_rtp_match_first_render_or_compute)),
	  XE_RTP_ACTIONS(FIELD_SET(LSC_CHICKEN_BIT_0_UDW,
				   MAXREQS_PER_BANK,
				   REG_FIELD_PREP(MAXREQS_PER_BANK, 2)))
	},
	{ XE_RTP_NAME("22013059131"),
	  XE_RTP_RULES(SUBPLATFORM(DG2, G11),
		       FUNC(xe_rtp_match_first_render_or_compute)),
	  XE_RTP_ACTIONS(SET(LSC_CHICKEN_BIT_0, FORCE_1_SUB_MESSAGE_PER_FRAGMENT))
	},
	{ XE_RTP_NAME("14015227452"),
	  XE_RTP_RULES(PLATFORM(DG2),
		       FUNC(xe_rtp_match_first_render_or_compute)),
	  XE_RTP_ACTIONS(SET(ROW_CHICKEN4, XEHP_DIS_BBL_SYSPIPE))
	},
	{ XE_RTP_NAME("18028616096"),
	  XE_RTP_RULES(PLATFORM(DG2),
		       FUNC(xe_rtp_match_first_render_or_compute)),
	  XE_RTP_ACTIONS(SET(LSC_CHICKEN_BIT_0_UDW, UGM_FRAGMENT_THRESHOLD_TO_3))
	},
	{ XE_RTP_NAME("22015475538"),
	  XE_RTP_RULES(PLATFORM(DG2),
		       FUNC(xe_rtp_match_first_render_or_compute)),
	  XE_RTP_ACTIONS(SET(LSC_CHICKEN_BIT_0_UDW, DIS_CHAIN_2XSIMD8))
	},
	{ XE_RTP_NAME("22012654132"),
	  XE_RTP_RULES(SUBPLATFORM(DG2, G11),
		       FUNC(xe_rtp_match_first_render_or_compute)),
	  XE_RTP_ACTIONS(SET(CACHE_MODE_SS, ENABLE_PREFETCH_INTO_IC,
			     /*
			      * Register can't be read back for verification on
			      * DG2 due to Wa_14012342262
			      */
			     .read_mask = 0))
	},
	{ XE_RTP_NAME("1509727124"),
	  XE_RTP_RULES(PLATFORM(DG2), ENGINE_CLASS(RENDER)),
	  XE_RTP_ACTIONS(SET(SAMPLER_MODE, SC_DISABLE_POWER_OPTIMIZATION_EBB))
	},
	{ XE_RTP_NAME("22012856258"),
	  XE_RTP_RULES(PLATFORM(DG2), ENGINE_CLASS(RENDER)),
	  XE_RTP_ACTIONS(SET(ROW_CHICKEN2, DISABLE_READ_SUPPRESSION))
	},
	{ XE_RTP_NAME("22010960976, 14013347512"),
	  XE_RTP_RULES(PLATFORM(DG2), ENGINE_CLASS(RENDER)),
	  XE_RTP_ACTIONS(CLR(XEHP_HDC_CHICKEN0,
			     LSC_L1_FLUSH_CTL_3D_DATAPORT_FLUSH_EVENTS_MASK))
	},
	{ XE_RTP_NAME("14015150844"),
	  XE_RTP_RULES(PLATFORM(DG2), FUNC(xe_rtp_match_first_render_or_compute)),
	  XE_RTP_ACTIONS(SET(XEHP_HDC_CHICKEN0, DIS_ATOMIC_CHAINING_TYPED_WRITES,
			     XE_RTP_NOCHECK))
	},

	/* PVC */

	{ XE_RTP_NAME("22014226127"),
	  XE_RTP_RULES(PLATFORM(PVC), FUNC(xe_rtp_match_first_render_or_compute)),
	  XE_RTP_ACTIONS(SET(LSC_CHICKEN_BIT_0, DISABLE_D8_D16_COASLESCE))
	},
	{ XE_RTP_NAME("14015227452"),
	  XE_RTP_RULES(PLATFORM(PVC), FUNC(xe_rtp_match_first_render_or_compute)),
	  XE_RTP_ACTIONS(SET(ROW_CHICKEN4, XEHP_DIS_BBL_SYSPIPE))
	},
	{ XE_RTP_NAME("18020744125"),
	  XE_RTP_RULES(PLATFORM(PVC), FUNC(xe_rtp_match_first_render_or_compute),
		       ENGINE_CLASS(COMPUTE)),
	  XE_RTP_ACTIONS(SET(RING_HWSTAM(RENDER_RING_BASE), ~0))
	},
	{ XE_RTP_NAME("14014999345"),
	  XE_RTP_RULES(PLATFORM(PVC), ENGINE_CLASS(COMPUTE),
		       GRAPHICS_STEP(B0, C0)),
	  XE_RTP_ACTIONS(SET(CACHE_MODE_SS, DISABLE_ECC))
	},

	/* Xe_LPG */

	{ XE_RTP_NAME("14017856879"),
	  XE_RTP_RULES(GRAPHICS_VERSION_RANGE(1270, 1274),
		       FUNC(xe_rtp_match_first_render_or_compute)),
	  XE_RTP_ACTIONS(SET(ROW_CHICKEN3, DIS_FIX_EOT1_FLUSH))
	},
	{ XE_RTP_NAME("14015150844"),
	  XE_RTP_RULES(GRAPHICS_VERSION_RANGE(1270, 1271),
		       FUNC(xe_rtp_match_first_render_or_compute)),
	  XE_RTP_ACTIONS(SET(XEHP_HDC_CHICKEN0, DIS_ATOMIC_CHAINING_TYPED_WRITES,
			     XE_RTP_NOCHECK))
	},
	{ XE_RTP_NAME("14020495402"),
	  XE_RTP_RULES(GRAPHICS_VERSION_RANGE(1270, 1274),
		       FUNC(xe_rtp_match_first_render_or_compute)),
	  XE_RTP_ACTIONS(SET(ROW_CHICKEN2, DISABLE_TDL_SVHS_GATING))
	},

	/* Xe2_LPG */

	{ XE_RTP_NAME("18032247524"),
	  XE_RTP_RULES(GRAPHICS_VERSION(2004),
		       FUNC(xe_rtp_match_first_render_or_compute)),
	  XE_RTP_ACTIONS(SET(LSC_CHICKEN_BIT_0, SEQUENTIAL_ACCESS_UPGRADE_DISABLE))
	},
	{ XE_RTP_NAME("16018712365"),
	  XE_RTP_RULES(GRAPHICS_VERSION(2004), FUNC(xe_rtp_match_first_render_or_compute)),
	  XE_RTP_ACTIONS(SET(LSC_CHICKEN_BIT_0_UDW, XE2_ALLOC_DPA_STARVE_FIX_DIS))
	},
	{ XE_RTP_NAME("14018957109"),
	  XE_RTP_RULES(GRAPHICS_VERSION(2004), GRAPHICS_STEP(A0, B0),
		       FUNC(xe_rtp_match_first_render_or_compute)),
	  XE_RTP_ACTIONS(SET(HALF_SLICE_CHICKEN5, DISABLE_SAMPLE_G_PERFORMANCE))
	},
	{ XE_RTP_NAME("14020338487"),
	  XE_RTP_RULES(GRAPHICS_VERSION(2004), FUNC(xe_rtp_match_first_render_or_compute)),
	  XE_RTP_ACTIONS(SET(ROW_CHICKEN3, XE2_EUPEND_CHK_FLUSH_DIS))
	},
	{ XE_RTP_NAME("18034896535, 16021540221"), /* 16021540221: GRAPHICS_STEP(A0, B0) */
	  XE_RTP_RULES(GRAPHICS_VERSION_RANGE(2001, 2004),
		       FUNC(xe_rtp_match_first_render_or_compute)),
	  XE_RTP_ACTIONS(SET(ROW_CHICKEN4, DISABLE_TDL_PUSH))
	},
	{ XE_RTP_NAME("14019322943"),
	  XE_RTP_RULES(GRAPHICS_VERSION(2004), GRAPHICS_STEP(A0, B0),
		       FUNC(xe_rtp_match_first_render_or_compute)),
	  XE_RTP_ACTIONS(SET(LSC_CHICKEN_BIT_0, TGM_WRITE_EOM_FORCE))
	},
	{ XE_RTP_NAME("14018471104"),
	  XE_RTP_RULES(GRAPHICS_VERSION(2004), FUNC(xe_rtp_match_first_render_or_compute)),
	  XE_RTP_ACTIONS(SET(LSC_CHICKEN_BIT_0_UDW, ENABLE_SMP_LD_RENDER_SURFACE_CONTROL))
	},
	{ XE_RTP_NAME("16018737384"),
	  XE_RTP_RULES(GRAPHICS_VERSION(2004), FUNC(xe_rtp_match_first_render_or_compute)),
	  XE_RTP_ACTIONS(SET(ROW_CHICKEN, EARLY_EOT_DIS))
	},
	/*
	 * These two workarounds are the same, just applying to different
	 * engines.  Although Wa_18032095049 (for the RCS) isn't required on
	 * all steppings, disabling these reports has no impact for our
	 * driver or the GuC, so we go ahead and treat it the same as
	 * Wa_16021639441 which does apply to all steppings.
	 */
	{ XE_RTP_NAME("18032095049, 16021639441"),
	  XE_RTP_RULES(GRAPHICS_VERSION(2004)),
	  XE_RTP_ACTIONS(SET(CSFE_CHICKEN1(0),
			     GHWSP_CSB_REPORT_DIS |
			     PPHWSP_CSB_AND_TIMESTAMP_REPORT_DIS,
			     XE_RTP_ACTION_FLAG(ENGINE_BASE)))
	},
	{ XE_RTP_NAME("16018610683"),
	  XE_RTP_RULES(GRAPHICS_VERSION(2004), FUNC(xe_rtp_match_first_render_or_compute)),
	  XE_RTP_ACTIONS(SET(TDL_TSL_CHICKEN, SLM_WMTP_RESTORE))
	},
	{ XE_RTP_NAME("14021402888"),
	  XE_RTP_RULES(GRAPHICS_VERSION(2004), ENGINE_CLASS(RENDER)),
	  XE_RTP_ACTIONS(SET(HALF_SLICE_CHICKEN7, CLEAR_OPTIMIZATION_DISABLE))
	},

	/* Xe2_HPG */

	{ XE_RTP_NAME("16018712365"),
	  XE_RTP_RULES(GRAPHICS_VERSION(2001), FUNC(xe_rtp_match_first_render_or_compute)),
	  XE_RTP_ACTIONS(SET(LSC_CHICKEN_BIT_0_UDW, XE2_ALLOC_DPA_STARVE_FIX_DIS))
	},
	{ XE_RTP_NAME("16018737384"),
	  XE_RTP_RULES(GRAPHICS_VERSION(2001), FUNC(xe_rtp_match_first_render_or_compute)),
	  XE_RTP_ACTIONS(SET(ROW_CHICKEN, EARLY_EOT_DIS))
	},
	{ XE_RTP_NAME("14019988906"),
	  XE_RTP_RULES(GRAPHICS_VERSION(2001), FUNC(xe_rtp_match_first_render_or_compute)),
	  XE_RTP_ACTIONS(SET(XEHP_PSS_CHICKEN, FLSH_IGNORES_PSD))
	},
	{ XE_RTP_NAME("14019877138"),
	  XE_RTP_RULES(GRAPHICS_VERSION(2001), FUNC(xe_rtp_match_first_render_or_compute)),
	  XE_RTP_ACTIONS(SET(XEHP_PSS_CHICKEN, FD_END_COLLECT))
	},
	{ XE_RTP_NAME("14020338487"),
	  XE_RTP_RULES(GRAPHICS_VERSION(2001), FUNC(xe_rtp_match_first_render_or_compute)),
	  XE_RTP_ACTIONS(SET(ROW_CHICKEN3, XE2_EUPEND_CHK_FLUSH_DIS))
	},
	{ XE_RTP_NAME("18032247524"),
	  XE_RTP_RULES(GRAPHICS_VERSION(2001), FUNC(xe_rtp_match_first_render_or_compute)),
	  XE_RTP_ACTIONS(SET(LSC_CHICKEN_BIT_0, SEQUENTIAL_ACCESS_UPGRADE_DISABLE))
	},
	{ XE_RTP_NAME("14018471104"),
	  XE_RTP_RULES(GRAPHICS_VERSION(2001), FUNC(xe_rtp_match_first_render_or_compute)),
	  XE_RTP_ACTIONS(SET(LSC_CHICKEN_BIT_0_UDW, ENABLE_SMP_LD_RENDER_SURFACE_CONTROL))
	},
	/*
	 * Although this workaround isn't required for the RCS, disabling these
	 * reports has no impact for our driver or the GuC, so we go ahead and
	 * apply this to all engines for simplicity.
	 */
	{ XE_RTP_NAME("16021639441"),
	  XE_RTP_RULES(GRAPHICS_VERSION(2001)),
	  XE_RTP_ACTIONS(SET(CSFE_CHICKEN1(0),
			     GHWSP_CSB_REPORT_DIS |
			     PPHWSP_CSB_AND_TIMESTAMP_REPORT_DIS,
			     XE_RTP_ACTION_FLAG(ENGINE_BASE)))
	},
	{ XE_RTP_NAME("14019811474"),
	  XE_RTP_RULES(GRAPHICS_VERSION(2001),
		       FUNC(xe_rtp_match_first_render_or_compute)),
	  XE_RTP_ACTIONS(SET(LSC_CHICKEN_BIT_0, WR_REQ_CHAINING_DIS))
	},
	{ XE_RTP_NAME("14021402888"),
	  XE_RTP_RULES(GRAPHICS_VERSION(2001), ENGINE_CLASS(RENDER)),
	  XE_RTP_ACTIONS(SET(HALF_SLICE_CHICKEN7, CLEAR_OPTIMIZATION_DISABLE))
	},
	{ XE_RTP_NAME("14021821874"),
	  XE_RTP_RULES(GRAPHICS_VERSION(2001), FUNC(xe_rtp_match_first_render_or_compute)),
	  XE_RTP_ACTIONS(SET(TDL_TSL_CHICKEN, STK_ID_RESTRICT))
	},

	/* Xe2_LPM */

	{ XE_RTP_NAME("16021639441"),
	  XE_RTP_RULES(MEDIA_VERSION(2000)),
	  XE_RTP_ACTIONS(SET(CSFE_CHICKEN1(0),
			     GHWSP_CSB_REPORT_DIS |
			     PPHWSP_CSB_AND_TIMESTAMP_REPORT_DIS,
			     XE_RTP_ACTION_FLAG(ENGINE_BASE)))
	},

	/* Xe2_HPM */

	{ XE_RTP_NAME("16021639441"),
	  XE_RTP_RULES(MEDIA_VERSION(1301)),
	  XE_RTP_ACTIONS(SET(CSFE_CHICKEN1(0),
			     GHWSP_CSB_REPORT_DIS |
			     PPHWSP_CSB_AND_TIMESTAMP_REPORT_DIS,
			     XE_RTP_ACTION_FLAG(ENGINE_BASE)))
	},

	/* Xe3_LPG */

	{ XE_RTP_NAME("14021402888"),
	  XE_RTP_RULES(GRAPHICS_VERSION_RANGE(3000, 3001), FUNC(xe_rtp_match_first_render_or_compute)),
	  XE_RTP_ACTIONS(SET(HALF_SLICE_CHICKEN7, CLEAR_OPTIMIZATION_DISABLE))
	},
	{ XE_RTP_NAME("18034896535"),
	  XE_RTP_RULES(GRAPHICS_VERSION(3000), GRAPHICS_STEP(A0, B0),
		       FUNC(xe_rtp_match_first_render_or_compute)),
	  XE_RTP_ACTIONS(SET(ROW_CHICKEN4, DISABLE_TDL_PUSH))
	},
	{ XE_RTP_NAME("16024792527"),
	  XE_RTP_RULES(GRAPHICS_VERSION(3000), GRAPHICS_STEP(A0, B0),
		       FUNC(xe_rtp_match_first_render_or_compute)),
	  XE_RTP_ACTIONS(FIELD_SET(SAMPLER_MODE, SMP_WAIT_FETCH_MERGING_COUNTER,
				   SMP_FORCE_128B_OVERFETCH))
	},
<<<<<<< HEAD
=======
	{ XE_RTP_NAME("14023061436"),
	  XE_RTP_RULES(GRAPHICS_VERSION_RANGE(3000, 3001),
		       FUNC(xe_rtp_match_first_render_or_compute)),
	  XE_RTP_ACTIONS(SET(TDL_CHICKEN, QID_WAIT_FOR_THREAD_NOT_RUN_DISABLE))
	},
	{ XE_RTP_NAME("13012615864"),
	  XE_RTP_RULES(GRAPHICS_VERSION_RANGE(3000, 3001),
		       FUNC(xe_rtp_match_first_render_or_compute)),
	  XE_RTP_ACTIONS(SET(TDL_TSL_CHICKEN, RES_CHK_SPR_DIS))
	},
>>>>>>> aeaee199
};

static const struct xe_rtp_entry_sr lrc_was[] = {
	{ XE_RTP_NAME("16011163337"),
	  XE_RTP_RULES(GRAPHICS_VERSION_RANGE(1200, 1210), ENGINE_CLASS(RENDER)),
	  /* read verification is ignored due to 1608008084. */
	  XE_RTP_ACTIONS(FIELD_SET_NO_READ_MASK(FF_MODE2,
						FF_MODE2_GS_TIMER_MASK,
						FF_MODE2_GS_TIMER_224))
	},
	{ XE_RTP_NAME("1409342910, 14010698770, 14010443199, 1408979724, 1409178076, 1409207793, 1409217633, 1409252684, 1409347922, 1409142259"),
	  XE_RTP_RULES(GRAPHICS_VERSION_RANGE(1200, 1210)),
	  XE_RTP_ACTIONS(SET(COMMON_SLICE_CHICKEN3,
			     DISABLE_CPS_AWARE_COLOR_PIPE))
	},
	{ XE_RTP_NAME("WaDisableGPGPUMidThreadPreemption"),
	  XE_RTP_RULES(GRAPHICS_VERSION_RANGE(1200, 1210)),
	  XE_RTP_ACTIONS(FIELD_SET(CS_CHICKEN1(RENDER_RING_BASE),
				   PREEMPT_GPGPU_LEVEL_MASK,
				   PREEMPT_GPGPU_THREAD_GROUP_LEVEL))
	},
	{ XE_RTP_NAME("1806527549"),
	  XE_RTP_RULES(GRAPHICS_VERSION(1200)),
	  XE_RTP_ACTIONS(SET(HIZ_CHICKEN, HZ_DEPTH_TEST_LE_GE_OPT_DISABLE))
	},
	{ XE_RTP_NAME("1606376872"),
	  XE_RTP_RULES(GRAPHICS_VERSION(1200)),
	  XE_RTP_ACTIONS(SET(COMMON_SLICE_CHICKEN4, DISABLE_TDC_LOAD_BALANCING_CALC))
	},

	/* DG1 */

	{ XE_RTP_NAME("1409044764"),
	  XE_RTP_RULES(PLATFORM(DG1)),
	  XE_RTP_ACTIONS(CLR(COMMON_SLICE_CHICKEN3,
			     DG1_FLOAT_POINT_BLEND_OPT_STRICT_MODE_EN))
	},
	{ XE_RTP_NAME("22010493298"),
	  XE_RTP_RULES(PLATFORM(DG1)),
	  XE_RTP_ACTIONS(SET(HIZ_CHICKEN,
			     DG1_HZ_READ_SUPPRESSION_OPTIMIZATION_DISABLE))
	},

	/* DG2 */

	{ XE_RTP_NAME("16013271637"),
	  XE_RTP_RULES(PLATFORM(DG2)),
	  XE_RTP_ACTIONS(SET(XEHP_SLICE_COMMON_ECO_CHICKEN1,
			     MSC_MSAA_REODER_BUF_BYPASS_DISABLE))
	},
	{ XE_RTP_NAME("14014947963"),
	  XE_RTP_RULES(PLATFORM(DG2)),
	  XE_RTP_ACTIONS(FIELD_SET(VF_PREEMPTION,
				   PREEMPTION_VERTEX_COUNT,
				   0x4000))
	},
	{ XE_RTP_NAME("18018764978"),
	  XE_RTP_RULES(PLATFORM(DG2)),
	  XE_RTP_ACTIONS(SET(XEHP_PSS_MODE2,
			     SCOREBOARD_STALL_FLUSH_CONTROL))
	},
	{ XE_RTP_NAME("18019271663"),
	  XE_RTP_RULES(PLATFORM(DG2)),
	  XE_RTP_ACTIONS(SET(CACHE_MODE_1, MSAA_OPTIMIZATION_REDUC_DISABLE))
	},
	{ XE_RTP_NAME("14019877138"),
	  XE_RTP_RULES(PLATFORM(DG2)),
	  XE_RTP_ACTIONS(SET(XEHP_PSS_CHICKEN, FD_END_COLLECT))
	},

	/* PVC */

	{ XE_RTP_NAME("16017236439"),
	  XE_RTP_RULES(PLATFORM(PVC), ENGINE_CLASS(COPY),
		       FUNC(xe_rtp_match_even_instance)),
	  XE_RTP_ACTIONS(SET(BCS_SWCTRL(0),
			     BCS_SWCTRL_DISABLE_256B,
			     XE_RTP_ACTION_FLAG(ENGINE_BASE))),
	},

	/* Xe_LPG */

	{ XE_RTP_NAME("18019271663"),
	  XE_RTP_RULES(GRAPHICS_VERSION_RANGE(1270, 1274)),
	  XE_RTP_ACTIONS(SET(CACHE_MODE_1, MSAA_OPTIMIZATION_REDUC_DISABLE))
	},
	{ XE_RTP_NAME("14019877138"),
	  XE_RTP_RULES(GRAPHICS_VERSION_RANGE(1270, 1274), ENGINE_CLASS(RENDER)),
	  XE_RTP_ACTIONS(SET(XEHP_PSS_CHICKEN, FD_END_COLLECT))
	},

	/* Xe2_LPG */

	{ XE_RTP_NAME("16020518922"),
	  XE_RTP_RULES(GRAPHICS_VERSION(2004), GRAPHICS_STEP(A0, B0),
		       ENGINE_CLASS(RENDER)),
	  XE_RTP_ACTIONS(SET(FF_MODE,
			     DIS_TE_AUTOSTRIP |
			     DIS_MESH_PARTIAL_AUTOSTRIP |
			     DIS_MESH_AUTOSTRIP),
			 SET(VFLSKPD,
			     DIS_PARTIAL_AUTOSTRIP |
			     DIS_AUTOSTRIP))
	},
	{ XE_RTP_NAME("14019386621"),
	  XE_RTP_RULES(GRAPHICS_VERSION(2004), ENGINE_CLASS(RENDER)),
	  XE_RTP_ACTIONS(SET(VF_SCRATCHPAD, XE2_VFG_TED_CREDIT_INTERFACE_DISABLE))
	},
	{ XE_RTP_NAME("14019877138"),
	  XE_RTP_RULES(GRAPHICS_VERSION(2004), ENGINE_CLASS(RENDER)),
	  XE_RTP_ACTIONS(SET(XEHP_PSS_CHICKEN, FD_END_COLLECT))
	},
	{ XE_RTP_NAME("14020013138"),
	  XE_RTP_RULES(GRAPHICS_VERSION(2004), GRAPHICS_STEP(A0, B0),
		       ENGINE_CLASS(RENDER)),
	  XE_RTP_ACTIONS(SET(WM_CHICKEN3, HIZ_PLANE_COMPRESSION_DIS))
	},
	{ XE_RTP_NAME("14019988906"),
	  XE_RTP_RULES(GRAPHICS_VERSION(2004), ENGINE_CLASS(RENDER)),
	  XE_RTP_ACTIONS(SET(XEHP_PSS_CHICKEN, FLSH_IGNORES_PSD))
	},
	{ XE_RTP_NAME("16020183090"),
	  XE_RTP_RULES(GRAPHICS_VERSION(2004), GRAPHICS_STEP(A0, B0),
		       ENGINE_CLASS(RENDER)),
	  XE_RTP_ACTIONS(SET(INSTPM(RENDER_RING_BASE), ENABLE_SEMAPHORE_POLL_BIT))
	},
	{ XE_RTP_NAME("18033852989"),
	  XE_RTP_RULES(GRAPHICS_VERSION_RANGE(2001, 2004), ENGINE_CLASS(RENDER)),
	  XE_RTP_ACTIONS(SET(COMMON_SLICE_CHICKEN1, DISABLE_BOTTOM_CLIP_RECTANGLE_TEST))
	},
	{ XE_RTP_NAME("14021567978"),
	  XE_RTP_RULES(GRAPHICS_VERSION_RANGE(2001, XE_RTP_END_VERSION_UNDEFINED),
		       ENGINE_CLASS(RENDER)),
	  XE_RTP_ACTIONS(SET(CHICKEN_RASTER_2, TBIMR_FAST_CLIP))
	},
	{ XE_RTP_NAME("14020756599"),
	  XE_RTP_RULES(GRAPHICS_VERSION(2004), ENGINE_CLASS(RENDER), OR,
		       MEDIA_VERSION_ANY_GT(2000), ENGINE_CLASS(RENDER)),
	  XE_RTP_ACTIONS(SET(WM_CHICKEN3, HIZ_PLANE_COMPRESSION_DIS))
	},
	{ XE_RTP_NAME("14021490052"),
	  XE_RTP_RULES(GRAPHICS_VERSION(2004), ENGINE_CLASS(RENDER)),
	  XE_RTP_ACTIONS(SET(FF_MODE,
			     DIS_MESH_PARTIAL_AUTOSTRIP |
			     DIS_MESH_AUTOSTRIP),
			 SET(VFLSKPD,
			     DIS_PARTIAL_AUTOSTRIP |
			     DIS_AUTOSTRIP))
	},
	{ XE_RTP_NAME("15016589081"),
	  XE_RTP_RULES(GRAPHICS_VERSION(2004), ENGINE_CLASS(RENDER)),
	  XE_RTP_ACTIONS(SET(CHICKEN_RASTER_1, DIS_CLIP_NEGATIVE_BOUNDING_BOX))
	},

	/* Xe2_HPG */
	{ XE_RTP_NAME("15010599737"),
	  XE_RTP_RULES(GRAPHICS_VERSION(2001), ENGINE_CLASS(RENDER)),
	  XE_RTP_ACTIONS(SET(CHICKEN_RASTER_1, DIS_SF_ROUND_NEAREST_EVEN))
	},
	{ XE_RTP_NAME("14019386621"),
	  XE_RTP_RULES(GRAPHICS_VERSION(2001), ENGINE_CLASS(RENDER)),
	  XE_RTP_ACTIONS(SET(VF_SCRATCHPAD, XE2_VFG_TED_CREDIT_INTERFACE_DISABLE))
	},
	{ XE_RTP_NAME("14020756599"),
	  XE_RTP_RULES(GRAPHICS_VERSION(2001), ENGINE_CLASS(RENDER)),
	  XE_RTP_ACTIONS(SET(WM_CHICKEN3, HIZ_PLANE_COMPRESSION_DIS))
	},
	{ XE_RTP_NAME("14021490052"),
	  XE_RTP_RULES(GRAPHICS_VERSION(2001), ENGINE_CLASS(RENDER)),
	  XE_RTP_ACTIONS(SET(FF_MODE,
			     DIS_MESH_PARTIAL_AUTOSTRIP |
			     DIS_MESH_AUTOSTRIP),
			 SET(VFLSKPD,
			     DIS_PARTIAL_AUTOSTRIP |
			     DIS_AUTOSTRIP))
	},
	{ XE_RTP_NAME("15016589081"),
	  XE_RTP_RULES(GRAPHICS_VERSION(2001), ENGINE_CLASS(RENDER)),
	  XE_RTP_ACTIONS(SET(CHICKEN_RASTER_1, DIS_CLIP_NEGATIVE_BOUNDING_BOX))
	},

	/* Xe3_LPG */
	{ XE_RTP_NAME("14021490052"),
	  XE_RTP_RULES(GRAPHICS_VERSION(3000), GRAPHICS_STEP(A0, B0),
		       ENGINE_CLASS(RENDER)),
	  XE_RTP_ACTIONS(SET(FF_MODE,
			     DIS_MESH_PARTIAL_AUTOSTRIP |
			     DIS_MESH_AUTOSTRIP),
			 SET(VFLSKPD,
			     DIS_PARTIAL_AUTOSTRIP |
			     DIS_AUTOSTRIP))
	},
};

static __maybe_unused const struct xe_rtp_entry oob_was[] = {
#include <generated/xe_wa_oob.c>
	{}
};

static_assert(ARRAY_SIZE(oob_was) - 1 == _XE_WA_OOB_COUNT);

__diag_pop();

/**
 * xe_wa_process_oob - process OOB workaround table
 * @gt: GT instance to process workarounds for
 *
 * Process OOB workaround table for this platform, marking in @gt the
 * workarounds that are active.
 */
void xe_wa_process_oob(struct xe_gt *gt)
{
	struct xe_rtp_process_ctx ctx = XE_RTP_PROCESS_CTX_INITIALIZER(gt);

	xe_rtp_process_ctx_enable_active_tracking(&ctx, gt->wa_active.oob,
						  ARRAY_SIZE(oob_was));
	gt->wa_active.oob_initialized = true;
	xe_rtp_process(&ctx, oob_was);
}

/**
 * xe_wa_process_gt - process GT workaround table
 * @gt: GT instance to process workarounds for
 *
 * Process GT workaround table for this platform, saving in @gt all the
 * workarounds that need to be applied at the GT level.
 */
void xe_wa_process_gt(struct xe_gt *gt)
{
	struct xe_rtp_process_ctx ctx = XE_RTP_PROCESS_CTX_INITIALIZER(gt);

	xe_rtp_process_ctx_enable_active_tracking(&ctx, gt->wa_active.gt,
						  ARRAY_SIZE(gt_was));
	xe_rtp_process_to_sr(&ctx, gt_was, ARRAY_SIZE(gt_was), &gt->reg_sr);
}
EXPORT_SYMBOL_IF_KUNIT(xe_wa_process_gt);

/**
 * xe_wa_process_engine - process engine workaround table
 * @hwe: engine instance to process workarounds for
 *
 * Process engine workaround table for this platform, saving in @hwe all the
 * workarounds that need to be applied at the engine level that match this
 * engine.
 */
void xe_wa_process_engine(struct xe_hw_engine *hwe)
{
	struct xe_rtp_process_ctx ctx = XE_RTP_PROCESS_CTX_INITIALIZER(hwe);

	xe_rtp_process_ctx_enable_active_tracking(&ctx, hwe->gt->wa_active.engine,
						  ARRAY_SIZE(engine_was));
	xe_rtp_process_to_sr(&ctx, engine_was, ARRAY_SIZE(engine_was), &hwe->reg_sr);
}

/**
 * xe_wa_process_lrc - process context workaround table
 * @hwe: engine instance to process workarounds for
 *
 * Process context workaround table for this platform, saving in @hwe all the
 * workarounds that need to be applied on context restore. These are workarounds
 * touching registers that are part of the HW context image.
 */
void xe_wa_process_lrc(struct xe_hw_engine *hwe)
{
	struct xe_rtp_process_ctx ctx = XE_RTP_PROCESS_CTX_INITIALIZER(hwe);

	xe_rtp_process_ctx_enable_active_tracking(&ctx, hwe->gt->wa_active.lrc,
						  ARRAY_SIZE(lrc_was));
	xe_rtp_process_to_sr(&ctx, lrc_was, ARRAY_SIZE(lrc_was), &hwe->reg_lrc);
}

/**
 * xe_wa_init - initialize gt with workaround bookkeeping
 * @gt: GT instance to initialize
 *
 * Returns 0 for success, negative error code otherwise.
 */
int xe_wa_init(struct xe_gt *gt)
{
	struct xe_device *xe = gt_to_xe(gt);
	size_t n_oob, n_lrc, n_engine, n_gt, total;
	unsigned long *p;

	n_gt = BITS_TO_LONGS(ARRAY_SIZE(gt_was));
	n_engine = BITS_TO_LONGS(ARRAY_SIZE(engine_was));
	n_lrc = BITS_TO_LONGS(ARRAY_SIZE(lrc_was));
	n_oob = BITS_TO_LONGS(ARRAY_SIZE(oob_was));
	total = n_gt + n_engine + n_lrc + n_oob;

	p = drmm_kzalloc(&xe->drm, sizeof(*p) * total, GFP_KERNEL);
	if (!p)
		return -ENOMEM;

	gt->wa_active.gt = p;
	p += n_gt;
	gt->wa_active.engine = p;
	p += n_engine;
	gt->wa_active.lrc = p;
	p += n_lrc;
	gt->wa_active.oob = p;

	return 0;
}
ALLOW_ERROR_INJECTION(xe_wa_init, ERRNO); /* See xe_pci_probe() */

void xe_wa_dump(struct xe_gt *gt, struct drm_printer *p)
{
	size_t idx;

	drm_printf(p, "GT Workarounds\n");
	for_each_set_bit(idx, gt->wa_active.gt, ARRAY_SIZE(gt_was))
		drm_printf_indent(p, 1, "%s\n", gt_was[idx].name);

	drm_printf(p, "\nEngine Workarounds\n");
	for_each_set_bit(idx, gt->wa_active.engine, ARRAY_SIZE(engine_was))
		drm_printf_indent(p, 1, "%s\n", engine_was[idx].name);

	drm_printf(p, "\nLRC Workarounds\n");
	for_each_set_bit(idx, gt->wa_active.lrc, ARRAY_SIZE(lrc_was))
		drm_printf_indent(p, 1, "%s\n", lrc_was[idx].name);

	drm_printf(p, "\nOOB Workarounds\n");
	for_each_set_bit(idx, gt->wa_active.oob, ARRAY_SIZE(oob_was))
		if (oob_was[idx].name)
			drm_printf_indent(p, 1, "%s\n", oob_was[idx].name);
}

/*
 * Apply tile (non-GT, non-display) workarounds.  Think very carefully before
 * adding anything to this function; most workarounds should be implemented
 * elsewhere.  The programming here is primarily for sgunit/soc workarounds,
 * which are relatively rare.  Since the registers these workarounds target are
 * outside the GT, they should only need to be applied once at device
 * probe/resume; they will not lose their values on any kind of GT or engine
 * reset.
 *
 * TODO:  We may want to move this over to xe_rtp in the future once we have
 * enough workarounds to justify the work.
 */
void xe_wa_apply_tile_workarounds(struct xe_tile *tile)
{
	struct xe_mmio *mmio = &tile->mmio;

	if (IS_SRIOV_VF(tile->xe))
		return;

	if (XE_WA(tile->primary_gt, 22010954014))
		xe_mmio_rmw32(mmio, XEHP_CLOCK_GATE_DIS, 0, SGSI_SIDECLK_DIS);
}<|MERGE_RESOLUTION|>--- conflicted
+++ resolved
@@ -611,8 +611,6 @@
 	  XE_RTP_ACTIONS(FIELD_SET(SAMPLER_MODE, SMP_WAIT_FETCH_MERGING_COUNTER,
 				   SMP_FORCE_128B_OVERFETCH))
 	},
-<<<<<<< HEAD
-=======
 	{ XE_RTP_NAME("14023061436"),
 	  XE_RTP_RULES(GRAPHICS_VERSION_RANGE(3000, 3001),
 		       FUNC(xe_rtp_match_first_render_or_compute)),
@@ -623,7 +621,6 @@
 		       FUNC(xe_rtp_match_first_render_or_compute)),
 	  XE_RTP_ACTIONS(SET(TDL_TSL_CHICKEN, RES_CHK_SPR_DIS))
 	},
->>>>>>> aeaee199
 };
 
 static const struct xe_rtp_entry_sr lrc_was[] = {
