// SPDX-License-Identifier: MIT
/*
 * Copyright © 2022 Intel Corporation
 */

#include "xe_wa.h"

#include <drm/drm_managed.h>
#include <kunit/visibility.h>
#include <linux/compiler_types.h>
#include <linux/fault-inject.h>

#include <generated/xe_device_wa_oob.h>
#include <generated/xe_wa_oob.h>

#include "regs/xe_engine_regs.h"
#include "regs/xe_gt_regs.h"
#include "regs/xe_regs.h"
#include "xe_device_types.h"
#include "xe_force_wake.h"
#include "xe_gt.h"
#include "xe_hw_engine_types.h"
#include "xe_mmio.h"
#include "xe_platform_types.h"
#include "xe_rtp.h"
#include "xe_sriov.h"
#include "xe_step.h"

/**
 * DOC: Hardware workarounds
 *
 * Hardware workarounds are register programming documented to be executed in
 * the driver that fall outside of the normal programming sequences for a
 * platform. There are some basic categories of workarounds, depending on
 * how/when they are applied:
 *
 * - LRC workarounds: workarounds that touch registers that are
 *   saved/restored to/from the HW context image. The list is emitted (via Load
 *   Register Immediate commands) once when initializing the device and saved in
 *   the default context. That default context is then used on every context
 *   creation to have a "primed golden context", i.e. a context image that
 *   already contains the changes needed to all the registers. See
 *   drivers/gpu/drm/xe/xe_lrc.c for default context handling.
 *
 * - Engine workarounds: the list of these WAs is applied whenever the specific
 *   engine is reset. It's also possible that a set of engine classes share a
 *   common power domain and they are reset together. This happens on some
 *   platforms with render and compute engines. In this case (at least) one of
 *   them need to keeep the workaround programming: the approach taken in the
 *   driver is to tie those workarounds to the first compute/render engine that
 *   is registered.  When executing with GuC submission, engine resets are
 *   outside of kernel driver control, hence the list of registers involved is
 *   written once, on engine initialization, and then passed to GuC, that
 *   saves/restores their values before/after the reset takes place. See
 *   drivers/gpu/drm/xe/xe_guc_ads.c for reference.
 *
 * - GT workarounds: the list of these WAs is applied whenever these registers
 *   revert to their default values: on GPU reset, suspend/resume [1]_, etc.
 *
 * - Register whitelist: some workarounds need to be implemented in userspace,
 *   but need to touch privileged registers. The whitelist in the kernel
 *   instructs the hardware to allow the access to happen. From the kernel side,
 *   this is just a special case of a MMIO workaround (as we write the list of
 *   these to/be-whitelisted registers to some special HW registers).
 *
 * - Workaround batchbuffers: buffers that get executed automatically by the
 *   hardware on every HW context restore. These buffers are created and
 *   programmed in the default context so the hardware always go through those
 *   programming sequences when switching contexts. The support for workaround
 *   batchbuffers is enabled via these hardware mechanisms:
 *
 *   #. INDIRECT_CTX (also known as **mid context restore bb**): A batchbuffer
 *      and an offset are provided in the default context, pointing the hardware
 *      to jump to that location when that offset is reached in the context
 *      restore.  When a context is being restored, this is executed after the
 *      ring context, in the middle (or beginning) of the engine context image.
 *
 *   #. BB_PER_CTX_PTR (also known as **post context restore bb**): A
 *      batchbuffer is provided in the default context, pointing the hardware to
 *      a buffer to continue executing after the engine registers are restored
 *      in a context restore sequence.
 *
 *   Below is the timeline for a context restore sequence:
 *
 *   .. code::
 *
 *                        INDIRECT_CTX_OFFSET
 *                   |----------->|
 *      .------------.------------.-------------.------------.--------------.-----------.
 *      |Ring        | Engine     | Mid-context | Engine     | Post-context | Ring      |
 *      |Restore     | Restore (1)| BB Restore  | Restore (2)| BB Restore   | Execution |
 *      `------------'------------'-------------'------------'--------------'-----------'
 *
 * - Other/OOB:  There are WAs that, due to their nature, cannot be applied from
 *   a central place. Those are peppered around the rest of the code, as needed.
 *   There's a central place to control which workarounds are enabled:
 *   drivers/gpu/drm/xe/xe_wa_oob.rules for GT workarounds and
 *   drivers/gpu/drm/xe/xe_device_wa_oob.rules for device/SoC workarounds.
 *   These files only record which workarounds are enabled: during early device
 *   initialization those rules are evaluated and recorded by the driver. Then
 *   later the driver checks with ``XE_GT_WA()`` and ``XE_DEVICE_WA()`` to
 *   implement them.
 *
 * .. [1] Technically, some registers are powercontext saved & restored, so they
 *    survive a suspend/resume. In practice, writing them again is not too
 *    costly and simplifies things, so it's the approach taken in the driver.
 *
 * .. note::
 *    Hardware workarounds in xe work the same way as in i915, with the
 *    difference of how they are maintained in the code. In xe it uses the
 *    xe_rtp infrastructure so the workarounds can be kept in tables, following
 *    a more declarative approach rather than procedural.
 */

#undef XE_REG_MCR
#define XE_REG_MCR(...)     XE_REG(__VA_ARGS__, .mcr = 1)

__diag_push();
__diag_ignore_all("-Woverride-init", "Allow field overrides in table");

static const struct xe_rtp_entry_sr gt_was[] = {
	{ XE_RTP_NAME("14011060649"),
	  XE_RTP_RULES(MEDIA_VERSION_RANGE(1200, 1255),
		       ENGINE_CLASS(VIDEO_DECODE),
		       FUNC(xe_rtp_match_even_instance)),
	  XE_RTP_ACTIONS(SET(VDBOX_CGCTL3F10(0), IECPUNIT_CLKGATE_DIS)),
	  XE_RTP_ENTRY_FLAG(FOREACH_ENGINE),
	},
	{ XE_RTP_NAME("14011059788"),
	  XE_RTP_RULES(GRAPHICS_VERSION_RANGE(1200, 1210)),
	  XE_RTP_ACTIONS(SET(DFR_RATIO_EN_AND_CHICKEN, DFR_DISABLE))
	},
	{ XE_RTP_NAME("14015795083"),
	  XE_RTP_RULES(GRAPHICS_VERSION_RANGE(1200, 1260)),
	  XE_RTP_ACTIONS(CLR(MISCCPCTL, DOP_CLOCK_GATE_RENDER_ENABLE))
	},

	/* DG1 */

	{ XE_RTP_NAME("1409420604"),
	  XE_RTP_RULES(PLATFORM(DG1)),
	  XE_RTP_ACTIONS(SET(SUBSLICE_UNIT_LEVEL_CLKGATE2, CPSSUNIT_CLKGATE_DIS))
	},
	{ XE_RTP_NAME("1408615072"),
	  XE_RTP_RULES(PLATFORM(DG1)),
	  XE_RTP_ACTIONS(SET(UNSLICE_UNIT_LEVEL_CLKGATE2, VSUNIT_CLKGATE2_DIS))
	},

	/* DG2 */

	{ XE_RTP_NAME("22010523718"),
	  XE_RTP_RULES(SUBPLATFORM(DG2, G10)),
	  XE_RTP_ACTIONS(SET(UNSLICE_UNIT_LEVEL_CLKGATE, CG3DDISCFEG_CLKGATE_DIS))
	},
	{ XE_RTP_NAME("14011006942"),
	  XE_RTP_RULES(SUBPLATFORM(DG2, G10)),
	  XE_RTP_ACTIONS(SET(SUBSLICE_UNIT_LEVEL_CLKGATE, DSS_ROUTER_CLKGATE_DIS))
	},
	{ XE_RTP_NAME("14014830051"),
	  XE_RTP_RULES(PLATFORM(DG2)),
	  XE_RTP_ACTIONS(CLR(SARB_CHICKEN1, COMP_CKN_IN))
	},
	{ XE_RTP_NAME("18018781329"),
	  XE_RTP_RULES(PLATFORM(DG2)),
	  XE_RTP_ACTIONS(SET(RENDER_MOD_CTRL, FORCE_MISS_FTLB),
			 SET(COMP_MOD_CTRL, FORCE_MISS_FTLB),
			 SET(XEHP_VDBX_MOD_CTRL, FORCE_MISS_FTLB),
			 SET(XEHP_VEBX_MOD_CTRL, FORCE_MISS_FTLB))
	},
	{ XE_RTP_NAME("1509235366"),
	  XE_RTP_RULES(PLATFORM(DG2)),
	  XE_RTP_ACTIONS(SET(XEHP_GAMCNTRL_CTRL,
			     INVALIDATION_BROADCAST_MODE_DIS |
			     GLOBAL_INVALIDATION_MODE))
	},

	/* PVC */

	{ XE_RTP_NAME("18018781329"),
	  XE_RTP_RULES(PLATFORM(PVC)),
	  XE_RTP_ACTIONS(SET(RENDER_MOD_CTRL, FORCE_MISS_FTLB),
			 SET(COMP_MOD_CTRL, FORCE_MISS_FTLB),
			 SET(XEHP_VDBX_MOD_CTRL, FORCE_MISS_FTLB),
			 SET(XEHP_VEBX_MOD_CTRL, FORCE_MISS_FTLB))
	},
	{ XE_RTP_NAME("16016694945"),
	  XE_RTP_RULES(PLATFORM(PVC)),
	  XE_RTP_ACTIONS(SET(XEHPC_LNCFMISCCFGREG0, XEHPC_OVRLSCCC))
	},

	/* Xe_LPG */

	{ XE_RTP_NAME("14015795083"),
	  XE_RTP_RULES(GRAPHICS_VERSION_RANGE(1270, 1271), GRAPHICS_STEP(A0, B0)),
	  XE_RTP_ACTIONS(CLR(MISCCPCTL, DOP_CLOCK_GATE_RENDER_ENABLE))
	},
	{ XE_RTP_NAME("14018575942"),
	  XE_RTP_RULES(GRAPHICS_VERSION_RANGE(1270, 1274)),
	  XE_RTP_ACTIONS(SET(COMP_MOD_CTRL, FORCE_MISS_FTLB))
	},
	{ XE_RTP_NAME("22016670082"),
	  XE_RTP_RULES(GRAPHICS_VERSION_RANGE(1270, 1274)),
	  XE_RTP_ACTIONS(SET(SQCNT1, ENFORCE_RAR))
	},

	/* Xe_LPM+ */

	{ XE_RTP_NAME("16021867713"),
	  XE_RTP_RULES(MEDIA_VERSION(1300),
		       ENGINE_CLASS(VIDEO_DECODE)),
	  XE_RTP_ACTIONS(SET(VDBOX_CGCTL3F1C(0), MFXPIPE_CLKGATE_DIS)),
	  XE_RTP_ENTRY_FLAG(FOREACH_ENGINE),
	},
	{ XE_RTP_NAME("22016670082"),
	  XE_RTP_RULES(MEDIA_VERSION(1300)),
	  XE_RTP_ACTIONS(SET(XELPMP_SQCNT1, ENFORCE_RAR))
	},

	/* Xe2_LPG */

	{ XE_RTP_NAME("16020975621"),
	  XE_RTP_RULES(GRAPHICS_VERSION(2004), GRAPHICS_STEP(A0, B0)),
	  XE_RTP_ACTIONS(SET(XEHP_SLICE_UNIT_LEVEL_CLKGATE, SBEUNIT_CLKGATE_DIS))
	},
	{ XE_RTP_NAME("14018157293"),
	  XE_RTP_RULES(GRAPHICS_VERSION(2004), GRAPHICS_STEP(A0, B0)),
	  XE_RTP_ACTIONS(SET(XEHPC_L3CLOS_MASK(0), ~0),
			 SET(XEHPC_L3CLOS_MASK(1), ~0),
			 SET(XEHPC_L3CLOS_MASK(2), ~0),
			 SET(XEHPC_L3CLOS_MASK(3), ~0))
	},

	/* Xe2_LPM */

	{ XE_RTP_NAME("14017421178"),
	  XE_RTP_RULES(MEDIA_VERSION(2000),
		       ENGINE_CLASS(VIDEO_DECODE)),
	  XE_RTP_ACTIONS(SET(VDBOX_CGCTL3F10(0), IECPUNIT_CLKGATE_DIS)),
	  XE_RTP_ENTRY_FLAG(FOREACH_ENGINE),
	},
	{ XE_RTP_NAME("16021867713"),
	  XE_RTP_RULES(MEDIA_VERSION(2000),
		       ENGINE_CLASS(VIDEO_DECODE)),
	  XE_RTP_ACTIONS(SET(VDBOX_CGCTL3F1C(0), MFXPIPE_CLKGATE_DIS)),
	  XE_RTP_ENTRY_FLAG(FOREACH_ENGINE),
	},
	{ XE_RTP_NAME("14019449301"),
	  XE_RTP_RULES(MEDIA_VERSION(2000), ENGINE_CLASS(VIDEO_DECODE)),
	  XE_RTP_ACTIONS(SET(VDBOX_CGCTL3F08(0), CG3DDISHRS_CLKGATE_DIS)),
	  XE_RTP_ENTRY_FLAG(FOREACH_ENGINE),
	},

	/* Xe2_HPG */

	{ XE_RTP_NAME("16025250150"),
	  XE_RTP_RULES(GRAPHICS_VERSION(2001)),
	  XE_RTP_ACTIONS(SET(LSN_VC_REG2,
			     LSN_LNI_WGT(1) |
			     LSN_LNE_WGT(1) |
			     LSN_DIM_X_WGT(1) |
			     LSN_DIM_Y_WGT(1) |
			     LSN_DIM_Z_WGT(1)))
	},

	/* Xe2_HPM */

	{ XE_RTP_NAME("16021867713"),
	  XE_RTP_RULES(MEDIA_VERSION(1301),
		       ENGINE_CLASS(VIDEO_DECODE)),
	  XE_RTP_ACTIONS(SET(VDBOX_CGCTL3F1C(0), MFXPIPE_CLKGATE_DIS)),
	  XE_RTP_ENTRY_FLAG(FOREACH_ENGINE),
	},
	{ XE_RTP_NAME("14020316580"),
	  XE_RTP_RULES(MEDIA_VERSION(1301)),
	  XE_RTP_ACTIONS(CLR(POWERGATE_ENABLE,
			     VDN_HCP_POWERGATE_ENABLE(0) |
			     VDN_MFXVDENC_POWERGATE_ENABLE(0) |
			     VDN_HCP_POWERGATE_ENABLE(2) |
			     VDN_MFXVDENC_POWERGATE_ENABLE(2))),
	},
	{ XE_RTP_NAME("14019449301"),
	  XE_RTP_RULES(MEDIA_VERSION(1301), ENGINE_CLASS(VIDEO_DECODE)),
	  XE_RTP_ACTIONS(SET(VDBOX_CGCTL3F08(0), CG3DDISHRS_CLKGATE_DIS)),
	  XE_RTP_ENTRY_FLAG(FOREACH_ENGINE),
	},

	/* Xe3_LPG */

	{ XE_RTP_NAME("14021871409"),
	  XE_RTP_RULES(GRAPHICS_VERSION(3000), GRAPHICS_STEP(A0, B0)),
	  XE_RTP_ACTIONS(SET(UNSLCGCTL9454, LSCFE_CLKGATE_DIS))
	},

	/* Xe3_LPM */

	{ XE_RTP_NAME("16021867713"),
	  XE_RTP_RULES(MEDIA_VERSION(3000),
		       ENGINE_CLASS(VIDEO_DECODE)),
	  XE_RTP_ACTIONS(SET(VDBOX_CGCTL3F1C(0), MFXPIPE_CLKGATE_DIS)),
	  XE_RTP_ENTRY_FLAG(FOREACH_ENGINE),
	},
	{ XE_RTP_NAME("16021865536"),
	  XE_RTP_RULES(MEDIA_VERSION(3000),
		       ENGINE_CLASS(VIDEO_DECODE)),
	  XE_RTP_ACTIONS(SET(VDBOX_CGCTL3F10(0), IECPUNIT_CLKGATE_DIS)),
	  XE_RTP_ENTRY_FLAG(FOREACH_ENGINE),
	},
	{ XE_RTP_NAME("16021865536"),
	  XE_RTP_RULES(MEDIA_VERSION(3002),
		       ENGINE_CLASS(VIDEO_DECODE)),
	  XE_RTP_ACTIONS(SET(VDBOX_CGCTL3F10(0), IECPUNIT_CLKGATE_DIS)),
	  XE_RTP_ENTRY_FLAG(FOREACH_ENGINE),
	},
	{ XE_RTP_NAME("16021867713"),
	  XE_RTP_RULES(MEDIA_VERSION(3002),
		       ENGINE_CLASS(VIDEO_DECODE)),
	  XE_RTP_ACTIONS(SET(VDBOX_CGCTL3F1C(0), MFXPIPE_CLKGATE_DIS)),
	  XE_RTP_ENTRY_FLAG(FOREACH_ENGINE),
	},
	{ XE_RTP_NAME("14021486841"),
	  XE_RTP_RULES(MEDIA_VERSION(3000), MEDIA_STEP(A0, B0),
		       ENGINE_CLASS(VIDEO_DECODE)),
	  XE_RTP_ACTIONS(SET(VDBOX_CGCTL3F10(0), RAMDFTUNIT_CLKGATE_DIS)),
	  XE_RTP_ENTRY_FLAG(FOREACH_ENGINE),
	},
};

static const struct xe_rtp_entry_sr engine_was[] = {
	{ XE_RTP_NAME("22010931296, 18011464164, 14010919138"),
	  XE_RTP_RULES(GRAPHICS_VERSION(1200), ENGINE_CLASS(RENDER)),
	  XE_RTP_ACTIONS(SET(FF_THREAD_MODE(RENDER_RING_BASE),
			     FF_TESSELATION_DOP_GATE_DISABLE))
	},
	{ XE_RTP_NAME("1409804808"),
	  XE_RTP_RULES(GRAPHICS_VERSION(1200),
		       ENGINE_CLASS(RENDER),
		       IS_INTEGRATED),
	  XE_RTP_ACTIONS(SET(ROW_CHICKEN2, PUSH_CONST_DEREF_HOLD_DIS))
	},
	{ XE_RTP_NAME("14010229206, 1409085225"),
	  XE_RTP_RULES(GRAPHICS_VERSION(1200),
		       ENGINE_CLASS(RENDER),
		       IS_INTEGRATED),
	  XE_RTP_ACTIONS(SET(ROW_CHICKEN4, DISABLE_TDL_PUSH))
	},
	{ XE_RTP_NAME("1606931601"),
	  XE_RTP_RULES(GRAPHICS_VERSION_RANGE(1200, 1210), ENGINE_CLASS(RENDER)),
	  XE_RTP_ACTIONS(SET(ROW_CHICKEN2, DISABLE_EARLY_READ))
	},
	{ XE_RTP_NAME("14010826681, 1606700617, 22010271021, 18019627453"),
	  XE_RTP_RULES(GRAPHICS_VERSION_RANGE(1200, 1255), ENGINE_CLASS(RENDER)),
	  XE_RTP_ACTIONS(SET(CS_DEBUG_MODE1(RENDER_RING_BASE),
			     FF_DOP_CLOCK_GATE_DISABLE))
	},
	{ XE_RTP_NAME("1406941453"),
	  XE_RTP_RULES(GRAPHICS_VERSION_RANGE(1200, 1210), ENGINE_CLASS(RENDER)),
	  XE_RTP_ACTIONS(SET(SAMPLER_MODE, ENABLE_SMALLPL))
	},
	{ XE_RTP_NAME("FtrPerCtxtPreemptionGranularityControl"),
	  XE_RTP_RULES(GRAPHICS_VERSION_RANGE(1200, 1250), ENGINE_CLASS(RENDER)),
	  XE_RTP_ACTIONS(SET(FF_SLICE_CS_CHICKEN1(RENDER_RING_BASE),
			     FFSC_PERCTX_PREEMPT_CTRL))
	},

	/* TGL */

	{ XE_RTP_NAME("1607297627, 1607030317, 1607186500"),
	  XE_RTP_RULES(PLATFORM(TIGERLAKE), ENGINE_CLASS(RENDER)),
	  XE_RTP_ACTIONS(SET(RING_PSMI_CTL(RENDER_RING_BASE),
			     WAIT_FOR_EVENT_POWER_DOWN_DISABLE |
			     RC_SEMA_IDLE_MSG_DISABLE))
	},

	/* RKL */

	{ XE_RTP_NAME("1607297627, 1607030317, 1607186500"),
	  XE_RTP_RULES(PLATFORM(ROCKETLAKE), ENGINE_CLASS(RENDER)),
	  XE_RTP_ACTIONS(SET(RING_PSMI_CTL(RENDER_RING_BASE),
			     WAIT_FOR_EVENT_POWER_DOWN_DISABLE |
			     RC_SEMA_IDLE_MSG_DISABLE))
	},

	/* ADL-P */

	{ XE_RTP_NAME("1607297627, 1607030317, 1607186500"),
	  XE_RTP_RULES(PLATFORM(ALDERLAKE_P), ENGINE_CLASS(RENDER)),
	  XE_RTP_ACTIONS(SET(RING_PSMI_CTL(RENDER_RING_BASE),
			     WAIT_FOR_EVENT_POWER_DOWN_DISABLE |
			     RC_SEMA_IDLE_MSG_DISABLE))
	},

	/* DG2 */

	{ XE_RTP_NAME("22013037850"),
	  XE_RTP_RULES(PLATFORM(DG2), FUNC(xe_rtp_match_first_render_or_compute)),
	  XE_RTP_ACTIONS(SET(LSC_CHICKEN_BIT_0_UDW,
			     DISABLE_128B_EVICTION_COMMAND_UDW))
	},
	{ XE_RTP_NAME("22014226127"),
	  XE_RTP_RULES(PLATFORM(DG2), FUNC(xe_rtp_match_first_render_or_compute)),
	  XE_RTP_ACTIONS(SET(LSC_CHICKEN_BIT_0, DISABLE_D8_D16_COASLESCE))
	},
	{ XE_RTP_NAME("18017747507"),
	  XE_RTP_RULES(PLATFORM(DG2), FUNC(xe_rtp_match_first_render_or_compute)),
	  XE_RTP_ACTIONS(SET(VFG_PREEMPTION_CHICKEN,
			     POLYGON_TRIFAN_LINELOOP_DISABLE))
	},
	{ XE_RTP_NAME("22012826095, 22013059131"),
	  XE_RTP_RULES(SUBPLATFORM(DG2, G11),
		       FUNC(xe_rtp_match_first_render_or_compute)),
	  XE_RTP_ACTIONS(FIELD_SET(LSC_CHICKEN_BIT_0_UDW,
				   MAXREQS_PER_BANK,
				   REG_FIELD_PREP(MAXREQS_PER_BANK, 2)))
	},
	{ XE_RTP_NAME("22013059131"),
	  XE_RTP_RULES(SUBPLATFORM(DG2, G11),
		       FUNC(xe_rtp_match_first_render_or_compute)),
	  XE_RTP_ACTIONS(SET(LSC_CHICKEN_BIT_0, FORCE_1_SUB_MESSAGE_PER_FRAGMENT))
	},
	{ XE_RTP_NAME("14015227452"),
	  XE_RTP_RULES(PLATFORM(DG2),
		       FUNC(xe_rtp_match_first_render_or_compute)),
	  XE_RTP_ACTIONS(SET(ROW_CHICKEN4, XEHP_DIS_BBL_SYSPIPE))
	},
	{ XE_RTP_NAME("18028616096"),
	  XE_RTP_RULES(PLATFORM(DG2),
		       FUNC(xe_rtp_match_first_render_or_compute)),
	  XE_RTP_ACTIONS(SET(LSC_CHICKEN_BIT_0_UDW, UGM_FRAGMENT_THRESHOLD_TO_3))
	},
	{ XE_RTP_NAME("22015475538"),
	  XE_RTP_RULES(PLATFORM(DG2),
		       FUNC(xe_rtp_match_first_render_or_compute)),
	  XE_RTP_ACTIONS(SET(LSC_CHICKEN_BIT_0_UDW, DIS_CHAIN_2XSIMD8))
	},
	{ XE_RTP_NAME("22012654132"),
	  XE_RTP_RULES(SUBPLATFORM(DG2, G11),
		       FUNC(xe_rtp_match_first_render_or_compute)),
	  XE_RTP_ACTIONS(SET(CACHE_MODE_SS, ENABLE_PREFETCH_INTO_IC,
			     /*
			      * Register can't be read back for verification on
			      * DG2 due to Wa_14012342262
			      */
			     .read_mask = 0))
	},
	{ XE_RTP_NAME("1509727124"),
	  XE_RTP_RULES(PLATFORM(DG2), ENGINE_CLASS(RENDER)),
	  XE_RTP_ACTIONS(SET(SAMPLER_MODE, SC_DISABLE_POWER_OPTIMIZATION_EBB))
	},
	{ XE_RTP_NAME("22012856258"),
	  XE_RTP_RULES(PLATFORM(DG2), ENGINE_CLASS(RENDER)),
	  XE_RTP_ACTIONS(SET(ROW_CHICKEN2, DISABLE_READ_SUPPRESSION))
	},
	{ XE_RTP_NAME("22010960976, 14013347512"),
	  XE_RTP_RULES(PLATFORM(DG2), ENGINE_CLASS(RENDER)),
	  XE_RTP_ACTIONS(CLR(XEHP_HDC_CHICKEN0,
			     LSC_L1_FLUSH_CTL_3D_DATAPORT_FLUSH_EVENTS_MASK))
	},
	{ XE_RTP_NAME("14015150844"),
	  XE_RTP_RULES(PLATFORM(DG2), FUNC(xe_rtp_match_first_render_or_compute)),
	  XE_RTP_ACTIONS(SET(XEHP_HDC_CHICKEN0, DIS_ATOMIC_CHAINING_TYPED_WRITES,
			     XE_RTP_NOCHECK))
	},

	/* PVC */

	{ XE_RTP_NAME("22014226127"),
	  XE_RTP_RULES(PLATFORM(PVC), FUNC(xe_rtp_match_first_render_or_compute)),
	  XE_RTP_ACTIONS(SET(LSC_CHICKEN_BIT_0, DISABLE_D8_D16_COASLESCE))
	},
	{ XE_RTP_NAME("14015227452"),
	  XE_RTP_RULES(PLATFORM(PVC), FUNC(xe_rtp_match_first_render_or_compute)),
	  XE_RTP_ACTIONS(SET(ROW_CHICKEN4, XEHP_DIS_BBL_SYSPIPE))
	},
	{ XE_RTP_NAME("18020744125"),
	  XE_RTP_RULES(PLATFORM(PVC), FUNC(xe_rtp_match_first_render_or_compute),
		       ENGINE_CLASS(COMPUTE)),
	  XE_RTP_ACTIONS(SET(RING_HWSTAM(RENDER_RING_BASE), ~0))
	},
	{ XE_RTP_NAME("14014999345"),
	  XE_RTP_RULES(PLATFORM(PVC), ENGINE_CLASS(COMPUTE),
		       GRAPHICS_STEP(B0, C0)),
	  XE_RTP_ACTIONS(SET(CACHE_MODE_SS, DISABLE_ECC))
	},

	/* Xe_LPG */

	{ XE_RTP_NAME("14017856879"),
	  XE_RTP_RULES(GRAPHICS_VERSION_RANGE(1270, 1274),
		       FUNC(xe_rtp_match_first_render_or_compute)),
	  XE_RTP_ACTIONS(SET(ROW_CHICKEN3, DIS_FIX_EOT1_FLUSH))
	},
	{ XE_RTP_NAME("14015150844"),
	  XE_RTP_RULES(GRAPHICS_VERSION_RANGE(1270, 1271),
		       FUNC(xe_rtp_match_first_render_or_compute)),
	  XE_RTP_ACTIONS(SET(XEHP_HDC_CHICKEN0, DIS_ATOMIC_CHAINING_TYPED_WRITES,
			     XE_RTP_NOCHECK))
	},
	{ XE_RTP_NAME("14020495402"),
	  XE_RTP_RULES(GRAPHICS_VERSION_RANGE(1270, 1274),
		       FUNC(xe_rtp_match_first_render_or_compute)),
	  XE_RTP_ACTIONS(SET(ROW_CHICKEN2, DISABLE_TDL_SVHS_GATING))
	},

	/* Xe2_LPG */

	{ XE_RTP_NAME("18032247524"),
	  XE_RTP_RULES(GRAPHICS_VERSION(2004),
		       FUNC(xe_rtp_match_first_render_or_compute)),
	  XE_RTP_ACTIONS(SET(LSC_CHICKEN_BIT_0, SEQUENTIAL_ACCESS_UPGRADE_DISABLE))
	},
	{ XE_RTP_NAME("16018712365"),
	  XE_RTP_RULES(GRAPHICS_VERSION(2004), FUNC(xe_rtp_match_first_render_or_compute)),
	  XE_RTP_ACTIONS(SET(LSC_CHICKEN_BIT_0_UDW, XE2_ALLOC_DPA_STARVE_FIX_DIS))
	},
	{ XE_RTP_NAME("14018957109"),
	  XE_RTP_RULES(GRAPHICS_VERSION(2004), GRAPHICS_STEP(A0, B0),
		       FUNC(xe_rtp_match_first_render_or_compute)),
	  XE_RTP_ACTIONS(SET(HALF_SLICE_CHICKEN5, DISABLE_SAMPLE_G_PERFORMANCE))
	},
	{ XE_RTP_NAME("14020338487"),
	  XE_RTP_RULES(GRAPHICS_VERSION(2004), FUNC(xe_rtp_match_first_render_or_compute)),
	  XE_RTP_ACTIONS(SET(ROW_CHICKEN3, XE2_EUPEND_CHK_FLUSH_DIS))
	},
	{ XE_RTP_NAME("18034896535, 16021540221"), /* 16021540221: GRAPHICS_STEP(A0, B0) */
	  XE_RTP_RULES(GRAPHICS_VERSION_RANGE(2001, 2004),
		       FUNC(xe_rtp_match_first_render_or_compute)),
	  XE_RTP_ACTIONS(SET(ROW_CHICKEN4, DISABLE_TDL_PUSH))
	},
	{ XE_RTP_NAME("14019322943"),
	  XE_RTP_RULES(GRAPHICS_VERSION(2004), GRAPHICS_STEP(A0, B0),
		       FUNC(xe_rtp_match_first_render_or_compute)),
	  XE_RTP_ACTIONS(SET(LSC_CHICKEN_BIT_0, TGM_WRITE_EOM_FORCE))
	},
	{ XE_RTP_NAME("14018471104"),
	  XE_RTP_RULES(GRAPHICS_VERSION(2004), FUNC(xe_rtp_match_first_render_or_compute)),
	  XE_RTP_ACTIONS(SET(LSC_CHICKEN_BIT_0_UDW, ENABLE_SMP_LD_RENDER_SURFACE_CONTROL))
	},
	/*
	 * These two workarounds are the same, just applying to different
	 * engines.  Although Wa_18032095049 (for the RCS) isn't required on
	 * all steppings, disabling these reports has no impact for our
	 * driver or the GuC, so we go ahead and treat it the same as
	 * Wa_16021639441 which does apply to all steppings.
	 */
	{ XE_RTP_NAME("18032095049, 16021639441"),
	  XE_RTP_RULES(GRAPHICS_VERSION(2004)),
	  XE_RTP_ACTIONS(SET(CSFE_CHICKEN1(0),
			     GHWSP_CSB_REPORT_DIS |
			     PPHWSP_CSB_AND_TIMESTAMP_REPORT_DIS,
			     XE_RTP_ACTION_FLAG(ENGINE_BASE)))
	},
	{ XE_RTP_NAME("16018610683"),
	  XE_RTP_RULES(GRAPHICS_VERSION(2004), FUNC(xe_rtp_match_first_render_or_compute)),
	  XE_RTP_ACTIONS(SET(TDL_TSL_CHICKEN, SLM_WMTP_RESTORE))
	},
	{ XE_RTP_NAME("14021402888"),
	  XE_RTP_RULES(GRAPHICS_VERSION(2004), ENGINE_CLASS(RENDER)),
	  XE_RTP_ACTIONS(SET(HALF_SLICE_CHICKEN7, CLEAR_OPTIMIZATION_DISABLE))
	},
	{ XE_RTP_NAME("13012615864"),
	  XE_RTP_RULES(GRAPHICS_VERSION(2004),
		       FUNC(xe_rtp_match_first_render_or_compute)),
	  XE_RTP_ACTIONS(SET(TDL_TSL_CHICKEN, RES_CHK_SPR_DIS))
	},

	/* Xe2_HPG */

	{ XE_RTP_NAME("16018712365"),
	  XE_RTP_RULES(GRAPHICS_VERSION_RANGE(2001, 2002),
		       FUNC(xe_rtp_match_first_render_or_compute)),
	  XE_RTP_ACTIONS(SET(LSC_CHICKEN_BIT_0_UDW, XE2_ALLOC_DPA_STARVE_FIX_DIS))
	},
	{ XE_RTP_NAME("16018737384"),
	  XE_RTP_RULES(GRAPHICS_VERSION_RANGE(2001, XE_RTP_END_VERSION_UNDEFINED),
		       FUNC(xe_rtp_match_first_render_or_compute)),
	  XE_RTP_ACTIONS(SET(ROW_CHICKEN, EARLY_EOT_DIS))
	},
	{ XE_RTP_NAME("14019988906"),
	  XE_RTP_RULES(GRAPHICS_VERSION_RANGE(2001, 2002),
		       FUNC(xe_rtp_match_first_render_or_compute)),
	  XE_RTP_ACTIONS(SET(XEHP_PSS_CHICKEN, FLSH_IGNORES_PSD))
	},
	{ XE_RTP_NAME("14019877138"),
	  XE_RTP_RULES(GRAPHICS_VERSION_RANGE(2001, 2002),
		       FUNC(xe_rtp_match_first_render_or_compute)),
	  XE_RTP_ACTIONS(SET(XEHP_PSS_CHICKEN, FD_END_COLLECT))
	},
	{ XE_RTP_NAME("14020338487"),
	  XE_RTP_RULES(GRAPHICS_VERSION_RANGE(2001, 2002),
		       FUNC(xe_rtp_match_first_render_or_compute)),
	  XE_RTP_ACTIONS(SET(ROW_CHICKEN3, XE2_EUPEND_CHK_FLUSH_DIS))
	},
	{ XE_RTP_NAME("18032247524"),
	  XE_RTP_RULES(GRAPHICS_VERSION_RANGE(2001, 2002),
		       FUNC(xe_rtp_match_first_render_or_compute)),
	  XE_RTP_ACTIONS(SET(LSC_CHICKEN_BIT_0, SEQUENTIAL_ACCESS_UPGRADE_DISABLE))
	},
	{ XE_RTP_NAME("14018471104"),
	  XE_RTP_RULES(GRAPHICS_VERSION_RANGE(2001, 2002),
		       FUNC(xe_rtp_match_first_render_or_compute)),
	  XE_RTP_ACTIONS(SET(LSC_CHICKEN_BIT_0_UDW, ENABLE_SMP_LD_RENDER_SURFACE_CONTROL))
	},
	/*
	 * Although this workaround isn't required for the RCS, disabling these
	 * reports has no impact for our driver or the GuC, so we go ahead and
	 * apply this to all engines for simplicity.
	 */
	{ XE_RTP_NAME("16021639441"),
	  XE_RTP_RULES(GRAPHICS_VERSION_RANGE(2001, 2002)),
	  XE_RTP_ACTIONS(SET(CSFE_CHICKEN1(0),
			     GHWSP_CSB_REPORT_DIS |
			     PPHWSP_CSB_AND_TIMESTAMP_REPORT_DIS,
			     XE_RTP_ACTION_FLAG(ENGINE_BASE)))
	},
	{ XE_RTP_NAME("14019811474"),
	  XE_RTP_RULES(GRAPHICS_VERSION(2001),
		       FUNC(xe_rtp_match_first_render_or_compute)),
	  XE_RTP_ACTIONS(SET(LSC_CHICKEN_BIT_0, WR_REQ_CHAINING_DIS))
	},
	{ XE_RTP_NAME("14021402888"),
	  XE_RTP_RULES(GRAPHICS_VERSION_RANGE(2001, 2002), ENGINE_CLASS(RENDER)),
	  XE_RTP_ACTIONS(SET(HALF_SLICE_CHICKEN7, CLEAR_OPTIMIZATION_DISABLE))
	},
	{ XE_RTP_NAME("14021821874, 14022954250"),
	  XE_RTP_RULES(GRAPHICS_VERSION_RANGE(2001, 2002),
		       FUNC(xe_rtp_match_first_render_or_compute)),
	  XE_RTP_ACTIONS(SET(TDL_TSL_CHICKEN, STK_ID_RESTRICT))
	},
	{ XE_RTP_NAME("13012615864"),
	  XE_RTP_RULES(GRAPHICS_VERSION_RANGE(2001, 2002),
		       FUNC(xe_rtp_match_first_render_or_compute)),
	  XE_RTP_ACTIONS(SET(TDL_TSL_CHICKEN, RES_CHK_SPR_DIS))
	},
<<<<<<< HEAD
=======
	{ XE_RTP_NAME("18041344222"),
	  XE_RTP_RULES(GRAPHICS_VERSION_RANGE(2001, 2002),
		       FUNC(xe_rtp_match_first_render_or_compute),
		       FUNC(xe_rtp_match_not_sriov_vf),
		       FUNC(xe_rtp_match_gt_has_discontiguous_dss_groups)),
	  XE_RTP_ACTIONS(SET(TDL_CHICKEN, EUSTALL_PERF_SAMPLING_DISABLE))
	},
>>>>>>> b35fc656

	/* Xe2_LPM */

	{ XE_RTP_NAME("16021639441"),
	  XE_RTP_RULES(MEDIA_VERSION(2000)),
	  XE_RTP_ACTIONS(SET(CSFE_CHICKEN1(0),
			     GHWSP_CSB_REPORT_DIS |
			     PPHWSP_CSB_AND_TIMESTAMP_REPORT_DIS,
			     XE_RTP_ACTION_FLAG(ENGINE_BASE)))
	},

	/* Xe2_HPM */

	{ XE_RTP_NAME("16021639441"),
	  XE_RTP_RULES(MEDIA_VERSION(1301)),
	  XE_RTP_ACTIONS(SET(CSFE_CHICKEN1(0),
			     GHWSP_CSB_REPORT_DIS |
			     PPHWSP_CSB_AND_TIMESTAMP_REPORT_DIS,
			     XE_RTP_ACTION_FLAG(ENGINE_BASE)))
	},

	/* Xe3_LPG */

	{ XE_RTP_NAME("14021402888"),
	  XE_RTP_RULES(GRAPHICS_VERSION_RANGE(3000, 3001),
		       FUNC(xe_rtp_match_first_render_or_compute)),
	  XE_RTP_ACTIONS(SET(HALF_SLICE_CHICKEN7, CLEAR_OPTIMIZATION_DISABLE))
	},
	{ XE_RTP_NAME("18034896535"),
	  XE_RTP_RULES(GRAPHICS_VERSION(3000), GRAPHICS_STEP(A0, B0),
		       FUNC(xe_rtp_match_first_render_or_compute)),
	  XE_RTP_ACTIONS(SET(ROW_CHICKEN4, DISABLE_TDL_PUSH))
	},
	{ XE_RTP_NAME("16024792527"),
	  XE_RTP_RULES(GRAPHICS_VERSION(3000), GRAPHICS_STEP(A0, B0),
		       FUNC(xe_rtp_match_first_render_or_compute)),
	  XE_RTP_ACTIONS(FIELD_SET(SAMPLER_MODE, SMP_WAIT_FETCH_MERGING_COUNTER,
				   SMP_FORCE_128B_OVERFETCH))
	},
	{ XE_RTP_NAME("14023061436"),
	  XE_RTP_RULES(GRAPHICS_VERSION_RANGE(3000, 3001),
		       FUNC(xe_rtp_match_first_render_or_compute), OR,
		       GRAPHICS_VERSION_RANGE(3003, 3005),
		       FUNC(xe_rtp_match_first_render_or_compute)),
	  XE_RTP_ACTIONS(SET(TDL_CHICKEN, QID_WAIT_FOR_THREAD_NOT_RUN_DISABLE))
	},
	{ XE_RTP_NAME("13012615864"),
	  XE_RTP_RULES(GRAPHICS_VERSION_RANGE(3000, 3001), OR,
		       GRAPHICS_VERSION(3003),
		       FUNC(xe_rtp_match_first_render_or_compute)),
	  XE_RTP_ACTIONS(SET(TDL_TSL_CHICKEN, RES_CHK_SPR_DIS))
	},
	{ XE_RTP_NAME("16023105232"),
	  XE_RTP_RULES(MEDIA_VERSION_RANGE(1301, 3000), OR,
		       GRAPHICS_VERSION_RANGE(2001, 3001)),
	  XE_RTP_ACTIONS(SET(RING_PSMI_CTL(0), RC_SEMA_IDLE_MSG_DISABLE,
			     XE_RTP_ACTION_FLAG(ENGINE_BASE)))
	},
	{ XE_RTP_NAME("14021402888"),
	  XE_RTP_RULES(GRAPHICS_VERSION(3003), FUNC(xe_rtp_match_first_render_or_compute)),
	  XE_RTP_ACTIONS(SET(HALF_SLICE_CHICKEN7, CLEAR_OPTIMIZATION_DISABLE))
	},
	{ XE_RTP_NAME("18041344222"),
	  XE_RTP_RULES(GRAPHICS_VERSION_RANGE(3000, 3001),
		       FUNC(xe_rtp_match_first_render_or_compute),
		       FUNC(xe_rtp_match_not_sriov_vf),
		       FUNC(xe_rtp_match_gt_has_discontiguous_dss_groups)),
	  XE_RTP_ACTIONS(SET(TDL_CHICKEN, EUSTALL_PERF_SAMPLING_DISABLE))
	},
};

static const struct xe_rtp_entry_sr lrc_was[] = {
	{ XE_RTP_NAME("16011163337"),
	  XE_RTP_RULES(GRAPHICS_VERSION_RANGE(1200, 1210), ENGINE_CLASS(RENDER)),
	  /* read verification is ignored due to 1608008084. */
	  XE_RTP_ACTIONS(FIELD_SET_NO_READ_MASK(FF_MODE2,
						FF_MODE2_GS_TIMER_MASK,
						FF_MODE2_GS_TIMER_224))
	},
	{ XE_RTP_NAME("1604555607"),
	  XE_RTP_RULES(GRAPHICS_VERSION_RANGE(1200, 1210), ENGINE_CLASS(RENDER)),
	  /* read verification is ignored due to 1608008084. */
	  XE_RTP_ACTIONS(FIELD_SET_NO_READ_MASK(FF_MODE2,
						FF_MODE2_TDS_TIMER_MASK,
						FF_MODE2_TDS_TIMER_128))
	},
	{ XE_RTP_NAME("1409342910, 14010698770, 14010443199, 1408979724, 1409178076, 1409207793, 1409217633, 1409252684, 1409347922, 1409142259"),
	  XE_RTP_RULES(GRAPHICS_VERSION_RANGE(1200, 1210)),
	  XE_RTP_ACTIONS(SET(COMMON_SLICE_CHICKEN3,
			     DISABLE_CPS_AWARE_COLOR_PIPE))
	},
	{ XE_RTP_NAME("WaDisableGPGPUMidThreadPreemption"),
	  XE_RTP_RULES(GRAPHICS_VERSION_RANGE(1200, 1210)),
	  XE_RTP_ACTIONS(FIELD_SET(CS_CHICKEN1(RENDER_RING_BASE),
				   PREEMPT_GPGPU_LEVEL_MASK,
				   PREEMPT_GPGPU_THREAD_GROUP_LEVEL))
	},
	{ XE_RTP_NAME("1806527549"),
	  XE_RTP_RULES(GRAPHICS_VERSION(1200)),
	  XE_RTP_ACTIONS(SET(HIZ_CHICKEN, HZ_DEPTH_TEST_LE_GE_OPT_DISABLE))
	},
	{ XE_RTP_NAME("1606376872"),
	  XE_RTP_RULES(GRAPHICS_VERSION(1200)),
	  XE_RTP_ACTIONS(SET(COMMON_SLICE_CHICKEN4, DISABLE_TDC_LOAD_BALANCING_CALC))
	},

	/* DG1 */

	{ XE_RTP_NAME("1409044764"),
	  XE_RTP_RULES(PLATFORM(DG1)),
	  XE_RTP_ACTIONS(CLR(COMMON_SLICE_CHICKEN3,
			     DG1_FLOAT_POINT_BLEND_OPT_STRICT_MODE_EN))
	},
	{ XE_RTP_NAME("22010493298"),
	  XE_RTP_RULES(PLATFORM(DG1)),
	  XE_RTP_ACTIONS(SET(HIZ_CHICKEN,
			     DG1_HZ_READ_SUPPRESSION_OPTIMIZATION_DISABLE))
	},

	/* DG2 */

	{ XE_RTP_NAME("16013271637"),
	  XE_RTP_RULES(PLATFORM(DG2)),
	  XE_RTP_ACTIONS(SET(XEHP_SLICE_COMMON_ECO_CHICKEN1,
			     MSC_MSAA_REODER_BUF_BYPASS_DISABLE))
	},
	{ XE_RTP_NAME("14014947963"),
	  XE_RTP_RULES(PLATFORM(DG2)),
	  XE_RTP_ACTIONS(FIELD_SET(VF_PREEMPTION,
				   PREEMPTION_VERTEX_COUNT,
				   0x4000))
	},
	{ XE_RTP_NAME("18018764978"),
	  XE_RTP_RULES(PLATFORM(DG2)),
	  XE_RTP_ACTIONS(SET(XEHP_PSS_MODE2,
			     SCOREBOARD_STALL_FLUSH_CONTROL))
	},
	{ XE_RTP_NAME("18019271663"),
	  XE_RTP_RULES(PLATFORM(DG2)),
	  XE_RTP_ACTIONS(SET(CACHE_MODE_1, MSAA_OPTIMIZATION_REDUC_DISABLE))
	},
	{ XE_RTP_NAME("14019877138"),
	  XE_RTP_RULES(PLATFORM(DG2)),
	  XE_RTP_ACTIONS(SET(XEHP_PSS_CHICKEN, FD_END_COLLECT))
	},

	/* PVC */

	{ XE_RTP_NAME("16017236439"),
	  XE_RTP_RULES(PLATFORM(PVC), ENGINE_CLASS(COPY),
		       FUNC(xe_rtp_match_even_instance)),
	  XE_RTP_ACTIONS(SET(BCS_SWCTRL(0),
			     BCS_SWCTRL_DISABLE_256B,
			     XE_RTP_ACTION_FLAG(ENGINE_BASE))),
	},

	/* Xe_LPG */

	{ XE_RTP_NAME("18019271663"),
	  XE_RTP_RULES(GRAPHICS_VERSION_RANGE(1270, 1274)),
	  XE_RTP_ACTIONS(SET(CACHE_MODE_1, MSAA_OPTIMIZATION_REDUC_DISABLE))
	},
	{ XE_RTP_NAME("14019877138"),
	  XE_RTP_RULES(GRAPHICS_VERSION_RANGE(1270, 1274), ENGINE_CLASS(RENDER)),
	  XE_RTP_ACTIONS(SET(XEHP_PSS_CHICKEN, FD_END_COLLECT))
	},

	/* Xe2_LPG */

	{ XE_RTP_NAME("16020518922"),
	  XE_RTP_RULES(GRAPHICS_VERSION(2004), GRAPHICS_STEP(A0, B0),
		       ENGINE_CLASS(RENDER)),
	  XE_RTP_ACTIONS(SET(FF_MODE,
			     DIS_TE_AUTOSTRIP |
			     DIS_MESH_PARTIAL_AUTOSTRIP |
			     DIS_MESH_AUTOSTRIP),
			 SET(VFLSKPD,
			     DIS_PARTIAL_AUTOSTRIP |
			     DIS_AUTOSTRIP))
	},
	{ XE_RTP_NAME("14019386621"),
	  XE_RTP_RULES(GRAPHICS_VERSION(2004), ENGINE_CLASS(RENDER)),
	  XE_RTP_ACTIONS(SET(VF_SCRATCHPAD, XE2_VFG_TED_CREDIT_INTERFACE_DISABLE))
	},
	{ XE_RTP_NAME("14019877138"),
	  XE_RTP_RULES(GRAPHICS_VERSION(2004), ENGINE_CLASS(RENDER)),
	  XE_RTP_ACTIONS(SET(XEHP_PSS_CHICKEN, FD_END_COLLECT))
	},
	{ XE_RTP_NAME("14020013138"),
	  XE_RTP_RULES(GRAPHICS_VERSION(2004), GRAPHICS_STEP(A0, B0),
		       ENGINE_CLASS(RENDER)),
	  XE_RTP_ACTIONS(SET(WM_CHICKEN3, HIZ_PLANE_COMPRESSION_DIS))
	},
	{ XE_RTP_NAME("14019988906"),
	  XE_RTP_RULES(GRAPHICS_VERSION(2004), ENGINE_CLASS(RENDER)),
	  XE_RTP_ACTIONS(SET(XEHP_PSS_CHICKEN, FLSH_IGNORES_PSD))
	},
	{ XE_RTP_NAME("16020183090"),
	  XE_RTP_RULES(GRAPHICS_VERSION(2004), GRAPHICS_STEP(A0, B0),
		       ENGINE_CLASS(RENDER)),
	  XE_RTP_ACTIONS(SET(INSTPM(RENDER_RING_BASE), ENABLE_SEMAPHORE_POLL_BIT))
	},
	{ XE_RTP_NAME("18033852989"),
	  XE_RTP_RULES(GRAPHICS_VERSION(2004), ENGINE_CLASS(RENDER)),
	  XE_RTP_ACTIONS(SET(COMMON_SLICE_CHICKEN1, DISABLE_BOTTOM_CLIP_RECTANGLE_TEST))
	},
	{ XE_RTP_NAME("14021567978"),
	  XE_RTP_RULES(GRAPHICS_VERSION_RANGE(2001, XE_RTP_END_VERSION_UNDEFINED),
		       ENGINE_CLASS(RENDER)),
	  XE_RTP_ACTIONS(SET(CHICKEN_RASTER_2, TBIMR_FAST_CLIP))
	},
	{ XE_RTP_NAME("14020756599"),
	  XE_RTP_RULES(GRAPHICS_VERSION(2004), ENGINE_CLASS(RENDER), OR,
		       MEDIA_VERSION_ANY_GT(2000), ENGINE_CLASS(RENDER)),
	  XE_RTP_ACTIONS(SET(WM_CHICKEN3, HIZ_PLANE_COMPRESSION_DIS))
	},
	{ XE_RTP_NAME("14021490052"),
	  XE_RTP_RULES(GRAPHICS_VERSION(2004), ENGINE_CLASS(RENDER)),
	  XE_RTP_ACTIONS(SET(FF_MODE,
			     DIS_MESH_PARTIAL_AUTOSTRIP |
			     DIS_MESH_AUTOSTRIP),
			 SET(VFLSKPD,
			     DIS_PARTIAL_AUTOSTRIP |
			     DIS_AUTOSTRIP))
	},
	{ XE_RTP_NAME("15016589081"),
	  XE_RTP_RULES(GRAPHICS_VERSION(2004), ENGINE_CLASS(RENDER)),
	  XE_RTP_ACTIONS(SET(CHICKEN_RASTER_1, DIS_CLIP_NEGATIVE_BOUNDING_BOX))
	},

	/* Xe2_HPG */
	{ XE_RTP_NAME("15010599737"),
	  XE_RTP_RULES(GRAPHICS_VERSION(2001), ENGINE_CLASS(RENDER)),
	  XE_RTP_ACTIONS(SET(CHICKEN_RASTER_1, DIS_SF_ROUND_NEAREST_EVEN))
	},
	{ XE_RTP_NAME("14019386621"),
	  XE_RTP_RULES(GRAPHICS_VERSION_RANGE(2001, 2002), ENGINE_CLASS(RENDER)),
	  XE_RTP_ACTIONS(SET(VF_SCRATCHPAD, XE2_VFG_TED_CREDIT_INTERFACE_DISABLE))
	},
	{ XE_RTP_NAME("14020756599"),
	  XE_RTP_RULES(GRAPHICS_VERSION(2001), ENGINE_CLASS(RENDER)),
	  XE_RTP_ACTIONS(SET(WM_CHICKEN3, HIZ_PLANE_COMPRESSION_DIS))
	},
	{ XE_RTP_NAME("14021490052"),
	  XE_RTP_RULES(GRAPHICS_VERSION(2001), ENGINE_CLASS(RENDER)),
	  XE_RTP_ACTIONS(SET(FF_MODE,
			     DIS_MESH_PARTIAL_AUTOSTRIP |
			     DIS_MESH_AUTOSTRIP),
			 SET(VFLSKPD,
			     DIS_PARTIAL_AUTOSTRIP |
			     DIS_AUTOSTRIP))
	},
	{ XE_RTP_NAME("15016589081"),
	  XE_RTP_RULES(GRAPHICS_VERSION_RANGE(2001, 2002), ENGINE_CLASS(RENDER)),
	  XE_RTP_ACTIONS(SET(CHICKEN_RASTER_1, DIS_CLIP_NEGATIVE_BOUNDING_BOX))
	},
	{ XE_RTP_NAME("22021007897"),
	  XE_RTP_RULES(GRAPHICS_VERSION_RANGE(2001, 2002), ENGINE_CLASS(RENDER)),
	  XE_RTP_ACTIONS(SET(COMMON_SLICE_CHICKEN4, SBE_PUSH_CONSTANT_BEHIND_FIX_ENABLE))
	},
	{ XE_RTP_NAME("18033852989"),
	  XE_RTP_RULES(GRAPHICS_VERSION(2001), ENGINE_CLASS(RENDER)),
	  XE_RTP_ACTIONS(SET(COMMON_SLICE_CHICKEN1, DISABLE_BOTTOM_CLIP_RECTANGLE_TEST))
	},

	/* Xe3_LPG */
	{ XE_RTP_NAME("14021490052"),
	  XE_RTP_RULES(GRAPHICS_VERSION(3000), GRAPHICS_STEP(A0, B0),
		       ENGINE_CLASS(RENDER)),
	  XE_RTP_ACTIONS(SET(FF_MODE,
			     DIS_MESH_PARTIAL_AUTOSTRIP |
			     DIS_MESH_AUTOSTRIP),
			 SET(VFLSKPD,
			     DIS_PARTIAL_AUTOSTRIP |
			     DIS_AUTOSTRIP))
	},
	{ XE_RTP_NAME("22021007897"),
	  XE_RTP_RULES(GRAPHICS_VERSION_RANGE(3000, 3003), ENGINE_CLASS(RENDER)),
	  XE_RTP_ACTIONS(SET(COMMON_SLICE_CHICKEN4, SBE_PUSH_CONSTANT_BEHIND_FIX_ENABLE))
	},
<<<<<<< HEAD
=======
	{ XE_RTP_NAME("14024681466"),
	  XE_RTP_RULES(GRAPHICS_VERSION_RANGE(3000, 3005), ENGINE_CLASS(RENDER)),
	  XE_RTP_ACTIONS(SET(XEHP_SLICE_COMMON_ECO_CHICKEN1, FAST_CLEAR_VALIGN_FIX))
	},
>>>>>>> b35fc656
	{ XE_RTP_NAME("15016589081"),
	  XE_RTP_RULES(GRAPHICS_VERSION(3000), GRAPHICS_STEP(A0, B0),
		       ENGINE_CLASS(RENDER)),
	  XE_RTP_ACTIONS(SET(CHICKEN_RASTER_1, DIS_CLIP_NEGATIVE_BOUNDING_BOX))
	},
<<<<<<< HEAD
	{ XE_RTP_NAME("14024681466"),
	  XE_RTP_RULES(GRAPHICS_VERSION_RANGE(3000, 3005), ENGINE_CLASS(RENDER)),
	  XE_RTP_ACTIONS(SET(XEHP_SLICE_COMMON_ECO_CHICKEN1, FAST_CLEAR_VALIGN_FIX))
	},
=======
>>>>>>> b35fc656
};

static __maybe_unused const struct xe_rtp_entry oob_was[] = {
#include <generated/xe_wa_oob.c>
	{}
};

static_assert(ARRAY_SIZE(oob_was) - 1 == _XE_WA_OOB_COUNT);

static __maybe_unused const struct xe_rtp_entry device_oob_was[] = {
#include <generated/xe_device_wa_oob.c>
	{}
};

static_assert(ARRAY_SIZE(device_oob_was) - 1 == _XE_DEVICE_WA_OOB_COUNT);

__diag_pop();

/**
 * xe_wa_process_device_oob - process OOB workaround table
 * @xe: device instance to process workarounds for
 *
 * process OOB workaround table for this device, marking in @xe the
 * workarounds that are active.
 */

void xe_wa_process_device_oob(struct xe_device *xe)
{
	struct xe_rtp_process_ctx ctx = XE_RTP_PROCESS_CTX_INITIALIZER(xe);

	xe_rtp_process_ctx_enable_active_tracking(&ctx, xe->wa_active.oob, ARRAY_SIZE(device_oob_was));

	xe->wa_active.oob_initialized = true;
	xe_rtp_process(&ctx, device_oob_was);
}

/**
 * xe_wa_process_gt_oob - process GT OOB workaround table
 * @gt: GT instance to process workarounds for
 *
 * Process OOB workaround table for this platform, marking in @gt the
 * workarounds that are active.
 */
void xe_wa_process_gt_oob(struct xe_gt *gt)
{
	struct xe_rtp_process_ctx ctx = XE_RTP_PROCESS_CTX_INITIALIZER(gt);

	xe_rtp_process_ctx_enable_active_tracking(&ctx, gt->wa_active.oob,
						  ARRAY_SIZE(oob_was));
	gt->wa_active.oob_initialized = true;
	xe_rtp_process(&ctx, oob_was);
}

/**
 * xe_wa_process_gt - process GT workaround table
 * @gt: GT instance to process workarounds for
 *
 * Process GT workaround table for this platform, saving in @gt all the
 * workarounds that need to be applied at the GT level.
 */
void xe_wa_process_gt(struct xe_gt *gt)
{
	struct xe_rtp_process_ctx ctx = XE_RTP_PROCESS_CTX_INITIALIZER(gt);

	xe_rtp_process_ctx_enable_active_tracking(&ctx, gt->wa_active.gt,
						  ARRAY_SIZE(gt_was));
	xe_rtp_process_to_sr(&ctx, gt_was, ARRAY_SIZE(gt_was), &gt->reg_sr);
}
EXPORT_SYMBOL_IF_KUNIT(xe_wa_process_gt);

/**
 * xe_wa_process_engine - process engine workaround table
 * @hwe: engine instance to process workarounds for
 *
 * Process engine workaround table for this platform, saving in @hwe all the
 * workarounds that need to be applied at the engine level that match this
 * engine.
 */
void xe_wa_process_engine(struct xe_hw_engine *hwe)
{
	struct xe_rtp_process_ctx ctx = XE_RTP_PROCESS_CTX_INITIALIZER(hwe);

	xe_rtp_process_ctx_enable_active_tracking(&ctx, hwe->gt->wa_active.engine,
						  ARRAY_SIZE(engine_was));
	xe_rtp_process_to_sr(&ctx, engine_was, ARRAY_SIZE(engine_was), &hwe->reg_sr);
}

/**
 * xe_wa_process_lrc - process context workaround table
 * @hwe: engine instance to process workarounds for
 *
 * Process context workaround table for this platform, saving in @hwe all the
 * workarounds that need to be applied on context restore. These are workarounds
 * touching registers that are part of the HW context image.
 */
void xe_wa_process_lrc(struct xe_hw_engine *hwe)
{
	struct xe_rtp_process_ctx ctx = XE_RTP_PROCESS_CTX_INITIALIZER(hwe);

	xe_rtp_process_ctx_enable_active_tracking(&ctx, hwe->gt->wa_active.lrc,
						  ARRAY_SIZE(lrc_was));
	xe_rtp_process_to_sr(&ctx, lrc_was, ARRAY_SIZE(lrc_was), &hwe->reg_lrc);
}

/**
 * xe_wa_device_init - initialize device with workaround oob bookkeeping
 * @xe: Xe device instance to initialize
 *
 * Returns 0 for success, negative with error code otherwise
 */
int xe_wa_device_init(struct xe_device *xe)
{
	unsigned long *p;

	p = drmm_kzalloc(&xe->drm,
			 sizeof(*p) * BITS_TO_LONGS(ARRAY_SIZE(device_oob_was)),
			 GFP_KERNEL);

	if (!p)
		return -ENOMEM;

	xe->wa_active.oob = p;

	return 0;
}

/**
 * xe_wa_gt_init - initialize gt with workaround bookkeeping
 * @gt: GT instance to initialize
 *
 * Returns 0 for success, negative error code otherwise.
 */
int xe_wa_gt_init(struct xe_gt *gt)
{
	struct xe_device *xe = gt_to_xe(gt);
	size_t n_oob, n_lrc, n_engine, n_gt, total;
	unsigned long *p;

	n_gt = BITS_TO_LONGS(ARRAY_SIZE(gt_was));
	n_engine = BITS_TO_LONGS(ARRAY_SIZE(engine_was));
	n_lrc = BITS_TO_LONGS(ARRAY_SIZE(lrc_was));
	n_oob = BITS_TO_LONGS(ARRAY_SIZE(oob_was));
	total = n_gt + n_engine + n_lrc + n_oob;

	p = drmm_kzalloc(&xe->drm, sizeof(*p) * total, GFP_KERNEL);
	if (!p)
		return -ENOMEM;

	gt->wa_active.gt = p;
	p += n_gt;
	gt->wa_active.engine = p;
	p += n_engine;
	gt->wa_active.lrc = p;
	p += n_lrc;
	gt->wa_active.oob = p;

	return 0;
}
ALLOW_ERROR_INJECTION(xe_wa_gt_init, ERRNO); /* See xe_pci_probe() */

void xe_wa_device_dump(struct xe_device *xe, struct drm_printer *p)
{
	size_t idx;

	drm_printf(p, "Device OOB Workarounds\n");
	for_each_set_bit(idx, xe->wa_active.oob, ARRAY_SIZE(device_oob_was))
		if (device_oob_was[idx].name)
			drm_printf_indent(p, 1, "%s\n", device_oob_was[idx].name);
}

void xe_wa_dump(struct xe_gt *gt, struct drm_printer *p)
{
	size_t idx;

	drm_printf(p, "GT Workarounds\n");
	for_each_set_bit(idx, gt->wa_active.gt, ARRAY_SIZE(gt_was))
		drm_printf_indent(p, 1, "%s\n", gt_was[idx].name);

	drm_printf(p, "\nEngine Workarounds\n");
	for_each_set_bit(idx, gt->wa_active.engine, ARRAY_SIZE(engine_was))
		drm_printf_indent(p, 1, "%s\n", engine_was[idx].name);

	drm_printf(p, "\nLRC Workarounds\n");
	for_each_set_bit(idx, gt->wa_active.lrc, ARRAY_SIZE(lrc_was))
		drm_printf_indent(p, 1, "%s\n", lrc_was[idx].name);

	drm_printf(p, "\nOOB Workarounds\n");
	for_each_set_bit(idx, gt->wa_active.oob, ARRAY_SIZE(oob_was))
		if (oob_was[idx].name)
			drm_printf_indent(p, 1, "%s\n", oob_was[idx].name);
}

/*
 * Apply tile (non-GT, non-display) workarounds.  Think very carefully before
 * adding anything to this function; most workarounds should be implemented
 * elsewhere.  The programming here is primarily for sgunit/soc workarounds,
 * which are relatively rare.  Since the registers these workarounds target are
 * outside the GT, they should only need to be applied once at device
 * probe/resume; they will not lose their values on any kind of GT or engine
 * reset.
 *
 * TODO:  We may want to move this over to xe_rtp in the future once we have
 * enough workarounds to justify the work.
 */
void xe_wa_apply_tile_workarounds(struct xe_tile *tile)
{
	struct xe_mmio *mmio = &tile->mmio;

	if (IS_SRIOV_VF(tile->xe))
		return;

	if (XE_GT_WA(tile->primary_gt, 22010954014))
		xe_mmio_rmw32(mmio, XEHP_CLOCK_GATE_DIS, 0, SGSI_SIDECLK_DIS);
}<|MERGE_RESOLUTION|>--- conflicted
+++ resolved
@@ -631,8 +631,6 @@
 		       FUNC(xe_rtp_match_first_render_or_compute)),
 	  XE_RTP_ACTIONS(SET(TDL_TSL_CHICKEN, RES_CHK_SPR_DIS))
 	},
-<<<<<<< HEAD
-=======
 	{ XE_RTP_NAME("18041344222"),
 	  XE_RTP_RULES(GRAPHICS_VERSION_RANGE(2001, 2002),
 		       FUNC(xe_rtp_match_first_render_or_compute),
@@ -640,7 +638,6 @@
 		       FUNC(xe_rtp_match_gt_has_discontiguous_dss_groups)),
 	  XE_RTP_ACTIONS(SET(TDL_CHICKEN, EUSTALL_PERF_SAMPLING_DISABLE))
 	},
->>>>>>> b35fc656
 
 	/* Xe2_LPM */
 
@@ -921,25 +918,15 @@
 	  XE_RTP_RULES(GRAPHICS_VERSION_RANGE(3000, 3003), ENGINE_CLASS(RENDER)),
 	  XE_RTP_ACTIONS(SET(COMMON_SLICE_CHICKEN4, SBE_PUSH_CONSTANT_BEHIND_FIX_ENABLE))
 	},
-<<<<<<< HEAD
-=======
 	{ XE_RTP_NAME("14024681466"),
 	  XE_RTP_RULES(GRAPHICS_VERSION_RANGE(3000, 3005), ENGINE_CLASS(RENDER)),
 	  XE_RTP_ACTIONS(SET(XEHP_SLICE_COMMON_ECO_CHICKEN1, FAST_CLEAR_VALIGN_FIX))
 	},
->>>>>>> b35fc656
 	{ XE_RTP_NAME("15016589081"),
 	  XE_RTP_RULES(GRAPHICS_VERSION(3000), GRAPHICS_STEP(A0, B0),
 		       ENGINE_CLASS(RENDER)),
 	  XE_RTP_ACTIONS(SET(CHICKEN_RASTER_1, DIS_CLIP_NEGATIVE_BOUNDING_BOX))
 	},
-<<<<<<< HEAD
-	{ XE_RTP_NAME("14024681466"),
-	  XE_RTP_RULES(GRAPHICS_VERSION_RANGE(3000, 3005), ENGINE_CLASS(RENDER)),
-	  XE_RTP_ACTIONS(SET(XEHP_SLICE_COMMON_ECO_CHICKEN1, FAST_CLEAR_VALIGN_FIX))
-	},
-=======
->>>>>>> b35fc656
 };
 
 static __maybe_unused const struct xe_rtp_entry oob_was[] = {
