// SPDX-License-Identifier: MIT
/*
 * Copyright © 2021-2024 Intel Corporation
 */

#include <kunit/visibility.h>
#include <linux/pci.h>

#include <drm/drm_managed.h>
#include <drm/drm_print.h>

#include "regs/xe_bars.h"
#include "regs/xe_gt_regs.h"
#include "regs/xe_regs.h"
#include "xe_assert.h"
#include "xe_bo.h"
#include "xe_device.h"
#include "xe_force_wake.h"
#include "xe_gt_mcr.h"
#include "xe_mmio.h"
#include "xe_module.h"
#include "xe_sriov.h"
#include "xe_tile_sriov_vf.h"
#include "xe_ttm_vram_mgr.h"
#include "xe_vram.h"
#include "xe_vram_types.h"

<<<<<<< HEAD
#define BAR_SIZE_SHIFT 20

/*
 * Release all the BARs that could influence/block LMEMBAR resizing, i.e.
 * assigned IORESOURCE_MEM_64 BARs
 */
static void release_bars(struct pci_dev *pdev)
{
	struct resource *res;
	int i;

	pci_dev_for_each_resource(pdev, res, i) {
		/* Resource already un-assigned, do not reset it */
		if (!res->parent)
			continue;

		/* No need to release unrelated BARs */
		if (!(res->flags & IORESOURCE_MEM_64))
			continue;

		pci_release_resource(pdev, i);
	}
}

static void resize_bar(struct xe_device *xe, int resno, resource_size_t size)
=======
static void
_resize_bar(struct xe_device *xe, int resno, resource_size_t size)
>>>>>>> cd6b7c82
{
	struct pci_dev *pdev = to_pci_dev(xe->drm.dev);
	int bar_size = pci_rebar_bytes_to_size(size);
	int ret;

<<<<<<< HEAD
	release_bars(pdev);

	ret = pci_resize_resource(pdev, resno, bar_size);
=======
	ret = pci_resize_resource(pdev, resno, bar_size, 0);
>>>>>>> cd6b7c82
	if (ret) {
		drm_info(&xe->drm, "Failed to resize BAR%d to %dM (%pe). Consider enabling 'Resizable BAR' support in your BIOS\n",
			 resno, 1 << bar_size, ERR_PTR(ret));
		return;
	}

	drm_info(&xe->drm, "BAR%d resized to %dM\n", resno, 1 << bar_size);
}

/*
 * if force_vram_bar_size is set, attempt to set to the requested size
 * else set to maximum possible size
 */
void xe_vram_resize_bar(struct xe_device *xe)
{
	int force_vram_bar_size = xe_modparam.force_vram_bar_size;
	struct pci_dev *pdev = to_pci_dev(xe->drm.dev);
	struct pci_bus *root = pdev->bus;
	resource_size_t current_size;
	resource_size_t rebar_size;
	struct resource *root_res;
	int max_size, i;
	u32 pci_cmd;

	/* gather some relevant info */
	current_size = pci_resource_len(pdev, LMEM_BAR);

	if (force_vram_bar_size < 0)
		return;

	/* set to a specific size? */
	if (force_vram_bar_size) {
		rebar_size = pci_rebar_bytes_to_size(force_vram_bar_size *
						     (resource_size_t)SZ_1M);

		if (!pci_rebar_size_supported(pdev, LMEM_BAR, rebar_size)) {
			drm_info(&xe->drm,
				 "Requested size: %lluMiB is not supported by rebar sizes: 0x%llx. Leaving default: %lluMiB\n",
				 (u64)pci_rebar_size_to_bytes(rebar_size) >> 20,
				 pci_rebar_get_possible_sizes(pdev, LMEM_BAR),
				 (u64)current_size >> 20);
			return;
		}

		rebar_size = pci_rebar_size_to_bytes(rebar_size);
		if (rebar_size == current_size)
			return;
	} else {
		max_size = pci_rebar_get_max_size(pdev, LMEM_BAR);
		if (max_size < 0)
			return;
		rebar_size = pci_rebar_size_to_bytes(max_size);

		/* only resize if larger than current */
		if (rebar_size <= current_size)
			return;
	}

	drm_info(&xe->drm, "Attempting to resize bar from %lluMiB -> %lluMiB\n",
		 (u64)current_size >> 20, (u64)rebar_size >> 20);

	while (root->parent)
		root = root->parent;

	pci_bus_for_each_resource(root, root_res, i) {
		if (root_res && root_res->flags & (IORESOURCE_MEM | IORESOURCE_MEM_64) &&
		    (u64)root_res->start > 0x100000000ul)
			break;
	}

	if (!root_res) {
		drm_info(&xe->drm, "Can't resize VRAM BAR - platform support is missing. Consider enabling 'Resizable BAR' support in your BIOS\n");
		return;
	}

	pci_read_config_dword(pdev, PCI_COMMAND, &pci_cmd);
	pci_write_config_dword(pdev, PCI_COMMAND, pci_cmd & ~PCI_COMMAND_MEMORY);

	resize_bar(xe, LMEM_BAR, rebar_size);

	pci_assign_unassigned_bus_resources(pdev->bus);
	pci_write_config_dword(pdev, PCI_COMMAND, pci_cmd);
}

static bool resource_is_valid(struct pci_dev *pdev, int bar)
{
	if (!pci_resource_flags(pdev, bar))
		return false;

	if (pci_resource_flags(pdev, bar) & IORESOURCE_UNSET)
		return false;

	if (!pci_resource_len(pdev, bar))
		return false;

	return true;
}

static int determine_lmem_bar_size(struct xe_device *xe, struct xe_vram_region *lmem_bar)
{
	struct pci_dev *pdev = to_pci_dev(xe->drm.dev);

	if (!resource_is_valid(pdev, LMEM_BAR)) {
		drm_err(&xe->drm, "pci resource is not valid\n");
		return -ENXIO;
	}

	lmem_bar->io_start = pci_resource_start(pdev, LMEM_BAR);
	lmem_bar->io_size = pci_resource_len(pdev, LMEM_BAR);
	if (!lmem_bar->io_size)
		return -EIO;

	/* XXX: Need to change when xe link code is ready */
	lmem_bar->dpa_base = 0;

	/* set up a map to the total memory area. */
	lmem_bar->mapping = devm_ioremap_wc(&pdev->dev, lmem_bar->io_start, lmem_bar->io_size);

	return 0;
}

static int get_flat_ccs_offset(struct xe_gt *gt, u64 tile_size, u64 *poffset)
{
	struct xe_device *xe = gt_to_xe(gt);
	unsigned int fw_ref;
	u64 offset;
	u32 reg;

	fw_ref = xe_force_wake_get(gt_to_fw(gt), XE_FW_GT);
	if (!fw_ref)
		return -ETIMEDOUT;

	if (GRAPHICS_VER(xe) >= 20) {
		u64 ccs_size = tile_size / 512;
		u64 offset_hi, offset_lo;
		u32 nodes, num_enabled;

		reg = xe_mmio_read32(&gt->mmio, MIRROR_FUSE3);
		nodes = REG_FIELD_GET(XE2_NODE_ENABLE_MASK, reg);
		num_enabled = hweight32(nodes); /* Number of enabled l3 nodes */

		reg = xe_gt_mcr_unicast_read_any(gt, XE2_FLAT_CCS_BASE_RANGE_LOWER);
		offset_lo = REG_FIELD_GET(XE2_FLAT_CCS_BASE_LOWER_ADDR_MASK, reg);

		reg = xe_gt_mcr_unicast_read_any(gt, XE2_FLAT_CCS_BASE_RANGE_UPPER);
		offset_hi = REG_FIELD_GET(XE2_FLAT_CCS_BASE_UPPER_ADDR_MASK, reg);

		offset = offset_hi << 32; /* HW view bits 39:32 */
		offset |= offset_lo << 6; /* HW view bits 31:6 */
		offset *= num_enabled; /* convert to SW view */
		offset = round_up(offset, SZ_128K); /* SW must round up to nearest 128K */

		/* We don't expect any holes */
		xe_assert_msg(xe, offset == (xe_mmio_read64_2x32(&gt_to_tile(gt)->mmio, GSMBASE) -
					     ccs_size),
			      "Hole between CCS and GSM.\n");
	} else {
		reg = xe_gt_mcr_unicast_read_any(gt, XEHP_FLAT_CCS_BASE_ADDR);
		offset = (u64)REG_FIELD_GET(XEHP_FLAT_CCS_PTR, reg) * SZ_64K;
	}

	xe_force_wake_put(gt_to_fw(gt), fw_ref);
	*poffset = offset;

	return 0;
}

/*
 * tile_vram_size() - Collect vram size and offset information
 * @tile: tile to get info for
 * @vram_size: available vram (size - device reserved portions)
 * @tile_size: actual vram size
 * @tile_offset: physical start point in the vram address space
 *
 * There are 4 places for size information:
 * - io size (from pci_resource_len of LMEM bar) (only used for small bar and DG1)
 * - TILEx size (actual vram size)
 * - GSMBASE offset (TILEx - "stolen")
 * - CSSBASE offset (TILEx - CSS space necessary)
 *
 * CSSBASE is always a lower/smaller offset then GSMBASE.
 *
 * The actual available size of memory is to the CCS or GSM base.
 * NOTE: multi-tile bases will include the tile offset.
 *
 */
static int tile_vram_size(struct xe_tile *tile, u64 *vram_size,
			  u64 *tile_size, u64 *tile_offset)
{
	struct xe_device *xe = tile_to_xe(tile);
	struct xe_gt *gt = tile->primary_gt;
	u64 offset;
	u32 reg;

	if (IS_SRIOV_VF(xe)) {
		struct xe_tile *t;
		int id;

		offset = 0;
		for_each_tile(t, xe, id)
			for_each_if(t->id < tile->id)
				offset += xe_tile_sriov_vf_lmem(t);

		*tile_size = xe_tile_sriov_vf_lmem(tile);
		*vram_size = *tile_size;
		*tile_offset = offset;

		return 0;
	}

	/* actual size */
	if (unlikely(xe->info.platform == XE_DG1)) {
		*tile_size = pci_resource_len(to_pci_dev(xe->drm.dev), LMEM_BAR);
		*tile_offset = 0;
	} else {
		reg = xe_mmio_read32(&tile->mmio, SG_TILE_ADDR_RANGE(tile->id));
		*tile_size = (u64)REG_FIELD_GET(GENMASK(14, 8), reg) * SZ_1G;
		*tile_offset = (u64)REG_FIELD_GET(GENMASK(7, 1), reg) * SZ_1G;
	}

	/* minus device usage */
	if (xe->info.has_flat_ccs) {
		int ret = get_flat_ccs_offset(gt, *tile_size, &offset);

		if (ret)
			return ret;
	} else {
		offset = xe_mmio_read64_2x32(&tile->mmio, GSMBASE);
	}

	/* remove the tile offset so we have just the available size */
	*vram_size = offset - *tile_offset;

	return 0;
}

static void vram_fini(void *arg)
{
	struct xe_device *xe = arg;
	struct xe_tile *tile;
	int id;

	xe->mem.vram->mapping = NULL;

	for_each_tile(tile, xe, id) {
		tile->mem.vram->mapping = NULL;
		if (tile->mem.kernel_vram)
			tile->mem.kernel_vram->mapping = NULL;
	}
}

struct xe_vram_region *xe_vram_region_alloc(struct xe_device *xe, u8 id, u32 placement)
{
	struct xe_vram_region *vram;
	struct drm_device *drm = &xe->drm;

	xe_assert(xe, id < xe->info.tile_count);

	vram = drmm_kzalloc(drm, sizeof(*vram), GFP_KERNEL);
	if (!vram)
		return NULL;

	vram->xe = xe;
	vram->id = id;
	vram->placement = placement;
#if defined(CONFIG_DRM_XE_PAGEMAP)
	vram->migrate = xe->tiles[id].migrate;
#endif
	return vram;
}

static void print_vram_region_info(struct xe_device *xe, struct xe_vram_region *vram)
{
	struct drm_device *drm = &xe->drm;

	if (vram->io_size < vram->usable_size)
		drm_info(drm, "Small BAR device\n");

	drm_info(drm,
		 "VRAM[%u]: Actual physical size %pa, usable size exclude stolen %pa, CPU accessible size %pa\n",
		 vram->id, &vram->actual_physical_size, &vram->usable_size, &vram->io_size);
	drm_info(drm, "VRAM[%u]: DPA range: [%pa-%llx], io range: [%pa-%llx]\n",
		 vram->id, &vram->dpa_base, vram->dpa_base + (u64)vram->actual_physical_size,
		 &vram->io_start, vram->io_start + (u64)vram->io_size);
}

static int vram_region_init(struct xe_device *xe, struct xe_vram_region *vram,
			    struct xe_vram_region *lmem_bar, u64 offset, u64 usable_size,
			    u64 region_size, resource_size_t remain_io_size)
{
	/* Check if VRAM region is already initialized */
	if (vram->mapping)
		return 0;

	vram->actual_physical_size = region_size;
	vram->io_start = lmem_bar->io_start + offset;
	vram->io_size = min_t(u64, usable_size, remain_io_size);

	if (!vram->io_size) {
		drm_err(&xe->drm, "Tile without any CPU visible VRAM. Aborting.\n");
		return -ENODEV;
	}

	vram->dpa_base = lmem_bar->dpa_base + offset;
	vram->mapping = lmem_bar->mapping + offset;
	vram->usable_size = usable_size;

	print_vram_region_info(xe, vram);

	return 0;
}

/**
 * xe_vram_probe() - Probe VRAM configuration
 * @xe: the &xe_device
 *
 * Collect VRAM size and offset information for all tiles.
 *
 * Return: 0 on success, error code on failure
 */
int xe_vram_probe(struct xe_device *xe)
{
	struct xe_tile *tile;
	struct xe_vram_region lmem_bar;
	resource_size_t remain_io_size;
	u64 available_size = 0;
	u64 total_size = 0;
	int err;
	u8 id;

	if (!IS_DGFX(xe))
		return 0;

	err = determine_lmem_bar_size(xe, &lmem_bar);
	if (err)
		return err;
	drm_info(&xe->drm, "VISIBLE VRAM: %pa, %pa\n", &lmem_bar.io_start, &lmem_bar.io_size);

	remain_io_size = lmem_bar.io_size;

	for_each_tile(tile, xe, id) {
		u64 region_size;
		u64 usable_size;
		u64 tile_offset;

		err = tile_vram_size(tile, &usable_size, &region_size, &tile_offset);
		if (err)
			return err;

		total_size += region_size;
		available_size += usable_size;

		err = vram_region_init(xe, tile->mem.vram, &lmem_bar, tile_offset, usable_size,
				       region_size, remain_io_size);
		if (err)
			return err;

		if (total_size > lmem_bar.io_size) {
			drm_info(&xe->drm, "VRAM: %pa is larger than resource %pa\n",
				 &total_size, &lmem_bar.io_size);
		}

		remain_io_size -= min_t(u64, tile->mem.vram->actual_physical_size, remain_io_size);
	}

	err = vram_region_init(xe, xe->mem.vram, &lmem_bar, 0, available_size, total_size,
			       lmem_bar.io_size);
	if (err)
		return err;

	return devm_add_action_or_reset(xe->drm.dev, vram_fini, xe);
}

/**
 * xe_vram_region_io_start - Get the IO start of a VRAM region
 * @vram: the VRAM region
 *
 * Return: the IO start of the VRAM region, or 0 if not valid
 */
resource_size_t xe_vram_region_io_start(const struct xe_vram_region *vram)
{
	return vram ? vram->io_start : 0;
}

/**
 * xe_vram_region_io_size - Get the IO size of a VRAM region
 * @vram: the VRAM region
 *
 * Return: the IO size of the VRAM region, or 0 if not valid
 */
resource_size_t xe_vram_region_io_size(const struct xe_vram_region *vram)
{
	return vram ? vram->io_size : 0;
}

/**
 * xe_vram_region_dpa_base - Get the DPA base of a VRAM region
 * @vram: the VRAM region
 *
 * Return: the DPA base of the VRAM region, or 0 if not valid
 */
resource_size_t xe_vram_region_dpa_base(const struct xe_vram_region *vram)
{
	return vram ? vram->dpa_base : 0;
}

/**
 * xe_vram_region_usable_size - Get the usable size of a VRAM region
 * @vram: the VRAM region
 *
 * Return: the usable size of the VRAM region, or 0 if not valid
 */
resource_size_t xe_vram_region_usable_size(const struct xe_vram_region *vram)
{
	return vram ? vram->usable_size : 0;
}

/**
 * xe_vram_region_actual_physical_size - Get the actual physical size of a VRAM region
 * @vram: the VRAM region
 *
 * Return: the actual physical size of the VRAM region, or 0 if not valid
 */
resource_size_t xe_vram_region_actual_physical_size(const struct xe_vram_region *vram)
{
	return vram ? vram->actual_physical_size : 0;
}
EXPORT_SYMBOL_IF_KUNIT(xe_vram_region_actual_physical_size);<|MERGE_RESOLUTION|>--- conflicted
+++ resolved
@@ -25,48 +25,13 @@
 #include "xe_vram.h"
 #include "xe_vram_types.h"
 
-<<<<<<< HEAD
-#define BAR_SIZE_SHIFT 20
-
-/*
- * Release all the BARs that could influence/block LMEMBAR resizing, i.e.
- * assigned IORESOURCE_MEM_64 BARs
- */
-static void release_bars(struct pci_dev *pdev)
-{
-	struct resource *res;
-	int i;
-
-	pci_dev_for_each_resource(pdev, res, i) {
-		/* Resource already un-assigned, do not reset it */
-		if (!res->parent)
-			continue;
-
-		/* No need to release unrelated BARs */
-		if (!(res->flags & IORESOURCE_MEM_64))
-			continue;
-
-		pci_release_resource(pdev, i);
-	}
-}
-
 static void resize_bar(struct xe_device *xe, int resno, resource_size_t size)
-=======
-static void
-_resize_bar(struct xe_device *xe, int resno, resource_size_t size)
->>>>>>> cd6b7c82
 {
 	struct pci_dev *pdev = to_pci_dev(xe->drm.dev);
 	int bar_size = pci_rebar_bytes_to_size(size);
 	int ret;
 
-<<<<<<< HEAD
-	release_bars(pdev);
-
-	ret = pci_resize_resource(pdev, resno, bar_size);
-=======
 	ret = pci_resize_resource(pdev, resno, bar_size, 0);
->>>>>>> cd6b7c82
 	if (ret) {
 		drm_info(&xe->drm, "Failed to resize BAR%d to %dM (%pe). Consider enabling 'Resizable BAR' support in your BIOS\n",
 			 resno, 1 << bar_size, ERR_PTR(ret));
