// SPDX-License-Identifier: MIT
/*
 * Copyright © 2022 Intel Corporation
 */

#include "xe_guc.h"

#include <drm/drm_managed.h>

#include <generated/xe_wa_oob.h>

#include "abi/guc_actions_abi.h"
#include "abi/guc_errors_abi.h"
#include "regs/xe_gt_regs.h"
#include "regs/xe_gtt_defs.h"
#include "regs/xe_guc_regs.h"
#include "regs/xe_irq_regs.h"
#include "xe_bo.h"
#include "xe_device.h"
#include "xe_force_wake.h"
#include "xe_gt.h"
#include "xe_gt_printk.h"
#include "xe_gt_sriov_vf.h"
#include "xe_gt_throttle.h"
#include "xe_guc_ads.h"
#include "xe_guc_buf.h"
#include "xe_guc_capture.h"
#include "xe_guc_ct.h"
#include "xe_guc_db_mgr.h"
#include "xe_guc_engine_activity.h"
#include "xe_guc_hwconfig.h"
#include "xe_guc_klv_helpers.h"
#include "xe_guc_log.h"
#include "xe_guc_pc.h"
#include "xe_guc_relay.h"
#include "xe_guc_submit.h"
#include "xe_memirq.h"
#include "xe_mmio.h"
#include "xe_platform_types.h"
#include "xe_sriov.h"
#include "xe_uc.h"
#include "xe_uc_fw.h"
#include "xe_wa.h"
#include "xe_wopcm.h"

static u32 guc_bo_ggtt_addr(struct xe_guc *guc,
			    struct xe_bo *bo)
{
	struct xe_device *xe = guc_to_xe(guc);
	u32 addr;

	/*
	 * For most BOs, the address on the allocating tile is fine. However for
	 * some, e.g. G2G CTB, the address on a specific tile is required as it
	 * might be different for each tile. So, just always ask for the address
	 * on the target GuC.
	 */
	addr = __xe_bo_ggtt_addr(bo, gt_to_tile(guc_to_gt(guc))->id);

	/* GuC addresses above GUC_GGTT_TOP don't map through the GTT */
	xe_assert(xe, addr >= xe_wopcm_size(guc_to_xe(guc)));
	xe_assert(xe, addr < GUC_GGTT_TOP);
	xe_assert(xe, xe_bo_size(bo) <= GUC_GGTT_TOP - addr);

	return addr;
}

static u32 guc_ctl_debug_flags(struct xe_guc *guc)
{
	u32 level = xe_guc_log_get_level(&guc->log);
	u32 flags = 0;

	if (!GUC_LOG_LEVEL_IS_VERBOSE(level))
		flags |= GUC_LOG_DISABLED;
	else
		flags |= GUC_LOG_LEVEL_TO_VERBOSITY(level) <<
			 GUC_LOG_VERBOSITY_SHIFT;

	return flags;
}

static u32 guc_ctl_feature_flags(struct xe_guc *guc)
{
	u32 flags = GUC_CTL_ENABLE_LITE_RESTORE;

	if (!guc_to_xe(guc)->info.skip_guc_pc)
		flags |= GUC_CTL_ENABLE_SLPC;

	return flags;
}

static u32 guc_ctl_log_params_flags(struct xe_guc *guc)
{
	u32 offset = guc_bo_ggtt_addr(guc, guc->log.bo) >> PAGE_SHIFT;
	u32 flags;

	#if (((CRASH_BUFFER_SIZE) % SZ_1M) == 0)
	#define LOG_UNIT SZ_1M
	#define LOG_FLAG GUC_LOG_LOG_ALLOC_UNITS
	#else
	#define LOG_UNIT SZ_4K
	#define LOG_FLAG 0
	#endif

	#if (((CAPTURE_BUFFER_SIZE) % SZ_1M) == 0)
	#define CAPTURE_UNIT SZ_1M
	#define CAPTURE_FLAG GUC_LOG_CAPTURE_ALLOC_UNITS
	#else
	#define CAPTURE_UNIT SZ_4K
	#define CAPTURE_FLAG 0
	#endif

	BUILD_BUG_ON(!CRASH_BUFFER_SIZE);
	BUILD_BUG_ON(!IS_ALIGNED(CRASH_BUFFER_SIZE, LOG_UNIT));
	BUILD_BUG_ON(!DEBUG_BUFFER_SIZE);
	BUILD_BUG_ON(!IS_ALIGNED(DEBUG_BUFFER_SIZE, LOG_UNIT));
	BUILD_BUG_ON(!CAPTURE_BUFFER_SIZE);
	BUILD_BUG_ON(!IS_ALIGNED(CAPTURE_BUFFER_SIZE, CAPTURE_UNIT));

	BUILD_BUG_ON((CRASH_BUFFER_SIZE / LOG_UNIT - 1) >
			(GUC_LOG_CRASH_MASK >> GUC_LOG_CRASH_SHIFT));
	BUILD_BUG_ON((DEBUG_BUFFER_SIZE / LOG_UNIT - 1) >
			(GUC_LOG_DEBUG_MASK >> GUC_LOG_DEBUG_SHIFT));
	BUILD_BUG_ON((CAPTURE_BUFFER_SIZE / CAPTURE_UNIT - 1) >
			(GUC_LOG_CAPTURE_MASK >> GUC_LOG_CAPTURE_SHIFT));

	flags = GUC_LOG_VALID |
		GUC_LOG_NOTIFY_ON_HALF_FULL |
		CAPTURE_FLAG |
		LOG_FLAG |
		((CRASH_BUFFER_SIZE / LOG_UNIT - 1) << GUC_LOG_CRASH_SHIFT) |
		((DEBUG_BUFFER_SIZE / LOG_UNIT - 1) << GUC_LOG_DEBUG_SHIFT) |
		((CAPTURE_BUFFER_SIZE / CAPTURE_UNIT - 1) <<
		 GUC_LOG_CAPTURE_SHIFT) |
		(offset << GUC_LOG_BUF_ADDR_SHIFT);

	#undef LOG_UNIT
	#undef LOG_FLAG
	#undef CAPTURE_UNIT
	#undef CAPTURE_FLAG

	return flags;
}

static u32 guc_ctl_ads_flags(struct xe_guc *guc)
{
	u32 ads = guc_bo_ggtt_addr(guc, guc->ads.bo) >> PAGE_SHIFT;
	u32 flags = ads << GUC_ADS_ADDR_SHIFT;

	return flags;
}

static bool needs_wa_dual_queue(struct xe_gt *gt)
{
	/*
	 * The DUAL_QUEUE_WA tells the GuC to not allow concurrent submissions
	 * on RCS and CCSes with different address spaces, which on DG2 is
	 * required as a WA for an HW bug.
	 */
	if (XE_WA(gt, 22011391025))
		return true;

	/*
	 * On newer platforms, the HW has been updated to not allow parallel
	 * execution of different address spaces, so the RCS/CCS will stall the
	 * context switch if one of the other RCS/CCSes is busy with a different
	 * address space. While functionally correct, having a submission
	 * stalled on the HW limits the GuC ability to shuffle things around and
	 * can cause complications if the non-stalled submission runs for a long
	 * time, because the GuC doesn't know that the stalled submission isn't
	 * actually running and might declare it as hung. Therefore, we enable
	 * the DUAL_QUEUE_WA on all newer platforms on GTs that have CCS engines
	 * to move management back to the GuC.
	 */
	if (CCS_MASK(gt) && GRAPHICS_VERx100(gt_to_xe(gt)) >= 1270)
		return true;

	return false;
}

static u32 guc_ctl_wa_flags(struct xe_guc *guc)
{
	struct xe_device *xe = guc_to_xe(guc);
	struct xe_gt *gt = guc_to_gt(guc);
	u32 flags = 0;

	if (XE_WA(gt, 22012773006))
		flags |= GUC_WA_POLLCS;

	if (XE_WA(gt, 14014475959))
		flags |= GUC_WA_HOLD_CCS_SWITCHOUT;

	if (needs_wa_dual_queue(gt))
		flags |= GUC_WA_DUAL_QUEUE;

	/*
	 * Wa_22011802037: FIXME - there's more to be done than simply setting
	 * this flag: make sure each CS is stopped when preparing for GT reset
	 * and wait for pending MI_FW.
	 */
	if (GRAPHICS_VERx100(xe) < 1270)
		flags |= GUC_WA_PRE_PARSER;

	if (XE_WA(gt, 22012727170) || XE_WA(gt, 22012727685))
		flags |= GUC_WA_CONTEXT_ISOLATION;

	if (XE_WA(gt, 18020744125) &&
	    !xe_hw_engine_mask_per_class(gt, XE_ENGINE_CLASS_RENDER))
		flags |= GUC_WA_RCS_REGS_IN_CCS_REGS_LIST;

	if (XE_WA(gt, 1509372804))
		flags |= GUC_WA_RENDER_RST_RC6_EXIT;

	if (XE_WA(gt, 14018913170))
		flags |= GUC_WA_ENABLE_TSC_CHECK_ON_RC6;

	return flags;
}

static u32 guc_ctl_devid(struct xe_guc *guc)
{
	struct xe_device *xe = guc_to_xe(guc);

	return (((u32)xe->info.devid) << 16) | xe->info.revid;
}

static void guc_print_params(struct xe_guc *guc)
{
	struct xe_gt *gt = guc_to_gt(guc);
	u32 *params = guc->params;
	int i;

	BUILD_BUG_ON(sizeof(guc->params) != GUC_CTL_MAX_DWORDS * sizeof(u32));
	BUILD_BUG_ON(GUC_CTL_MAX_DWORDS + 2 != SOFT_SCRATCH_COUNT);

	for (i = 0; i < GUC_CTL_MAX_DWORDS; i++)
		xe_gt_dbg(gt, "GuC param[%2d] = 0x%08x\n", i, params[i]);
}

static void guc_init_params(struct xe_guc *guc)
{
	u32 *params = guc->params;

	params[GUC_CTL_LOG_PARAMS] = guc_ctl_log_params_flags(guc);
	params[GUC_CTL_FEATURE] = 0;
	params[GUC_CTL_DEBUG] = guc_ctl_debug_flags(guc);
	params[GUC_CTL_ADS] = guc_ctl_ads_flags(guc);
	params[GUC_CTL_WA] = 0;
	params[GUC_CTL_DEVID] = guc_ctl_devid(guc);

	guc_print_params(guc);
}

static void guc_init_params_post_hwconfig(struct xe_guc *guc)
{
	u32 *params = guc->params;

	params[GUC_CTL_LOG_PARAMS] = guc_ctl_log_params_flags(guc);
	params[GUC_CTL_FEATURE] = guc_ctl_feature_flags(guc);
	params[GUC_CTL_DEBUG] = guc_ctl_debug_flags(guc);
	params[GUC_CTL_ADS] = guc_ctl_ads_flags(guc);
	params[GUC_CTL_WA] = guc_ctl_wa_flags(guc);
	params[GUC_CTL_DEVID] = guc_ctl_devid(guc);

	guc_print_params(guc);
}

/*
 * Initialize the GuC parameter block before starting the firmware
 * transfer. These parameters are read by the firmware on startup
 * and cannot be changed thereafter.
 */
static void guc_write_params(struct xe_guc *guc)
{
	struct xe_gt *gt = guc_to_gt(guc);
	int i;

	xe_force_wake_assert_held(gt_to_fw(gt), XE_FW_GT);

	xe_mmio_write32(&gt->mmio, SOFT_SCRATCH(0), 0);

	for (i = 0; i < GUC_CTL_MAX_DWORDS; i++)
		xe_mmio_write32(&gt->mmio, SOFT_SCRATCH(1 + i), guc->params[i]);
}

static int guc_action_register_g2g_buffer(struct xe_guc *guc, u32 type, u32 dst_tile, u32 dst_dev,
					  u32 desc_addr, u32 buff_addr, u32 size)
{
	struct xe_gt *gt = guc_to_gt(guc);
	struct xe_device *xe = gt_to_xe(gt);
	u32 action[] = {
		XE_GUC_ACTION_REGISTER_G2G,
		FIELD_PREP(XE_G2G_REGISTER_SIZE, size / SZ_4K - 1) |
		FIELD_PREP(XE_G2G_REGISTER_TYPE, type) |
		FIELD_PREP(XE_G2G_REGISTER_TILE, dst_tile) |
		FIELD_PREP(XE_G2G_REGISTER_DEVICE, dst_dev),
		desc_addr,
		buff_addr,
	};

	xe_assert(xe, (type == XE_G2G_TYPE_IN) || (type == XE_G2G_TYPE_OUT));
	xe_assert(xe, !(size % SZ_4K));

	return xe_guc_ct_send_block(&guc->ct, action, ARRAY_SIZE(action));
}

static int guc_action_deregister_g2g_buffer(struct xe_guc *guc, u32 type, u32 dst_tile, u32 dst_dev)
{
	struct xe_gt *gt = guc_to_gt(guc);
	struct xe_device *xe = gt_to_xe(gt);
	u32 action[] = {
		XE_GUC_ACTION_DEREGISTER_G2G,
		FIELD_PREP(XE_G2G_DEREGISTER_TYPE, type) |
		FIELD_PREP(XE_G2G_DEREGISTER_TILE, dst_tile) |
		FIELD_PREP(XE_G2G_DEREGISTER_DEVICE, dst_dev),
	};

	xe_assert(xe, (type == XE_G2G_TYPE_IN) || (type == XE_G2G_TYPE_OUT));

	return xe_guc_ct_send_block(&guc->ct, action, ARRAY_SIZE(action));
}

#define G2G_DEV(gt)	(((gt)->info.type == XE_GT_TYPE_MAIN) ? 0 : 1)

#define G2G_BUFFER_SIZE (SZ_4K)
#define G2G_DESC_SIZE (64)
#define G2G_DESC_AREA_SIZE (SZ_4K)

/*
 * Generate a unique id for each bi-directional CTB for each pair of
 * near and far tiles/devices. The id can then be used as an index into
 * a single allocation that is sub-divided into multiple CTBs.
 *
 * For example, with two devices per tile and two tiles, the table should
 * look like:
 *           Far <tile>.<dev>
 *         0.0   0.1   1.0   1.1
 * N 0.0  --/-- 00/01 02/03 04/05
 * e 0.1  01/00 --/-- 06/07 08/09
 * a 1.0  03/02 07/06 --/-- 10/11
 * r 1.1  05/04 09/08 11/10 --/--
 *
 * Where each entry is Rx/Tx channel id.
 *
 * So GuC #3 (tile 1, dev 1) talking to GuC #2 (tile 1, dev 0) would
 * be reading from channel #11 and writing to channel #10. Whereas,
 * GuC #2 talking to GuC #3 would be read on #10 and write to #11.
 */
static unsigned int g2g_slot(u32 near_tile, u32 near_dev, u32 far_tile, u32 far_dev,
			     u32 type, u32 max_inst, bool have_dev)
{
	u32 near = near_tile, far = far_tile;
	u32 idx = 0, x, y, direction;
	int i;

	if (have_dev) {
		near = (near << 1) | near_dev;
		far = (far << 1) | far_dev;
	}

	/* No need to send to one's self */
	if (far == near)
		return -1;

	if (far > near) {
		/* Top right table half */
		x = far;
		y = near;

		/* T/R is 'forwards' direction */
		direction = type;
	} else {
		/* Bottom left table half */
		x = near;
		y = far;

		/* B/L is 'backwards' direction */
		direction = (1 - type);
	}

	/* Count the rows prior to the target */
	for (i = y; i > 0; i--)
		idx += max_inst - i;

	/* Count this row up to the target */
	idx += (x - 1 - y);

	/* Slots are in Rx/Tx pairs */
	idx *= 2;

	/* Pick Rx/Tx direction */
	idx += direction;

	return idx;
}

static int guc_g2g_register(struct xe_guc *near_guc, struct xe_gt *far_gt, u32 type, bool have_dev)
{
	struct xe_gt *near_gt = guc_to_gt(near_guc);
	struct xe_device *xe = gt_to_xe(near_gt);
	struct xe_bo *g2g_bo;
	u32 near_tile = gt_to_tile(near_gt)->id;
	u32 near_dev = G2G_DEV(near_gt);
	u32 far_tile = gt_to_tile(far_gt)->id;
	u32 far_dev = G2G_DEV(far_gt);
	u32 max = xe->info.gt_count;
	u32 base, desc, buf;
	int slot;

	/* G2G is not allowed between different cards */
	xe_assert(xe, xe == gt_to_xe(far_gt));

	g2g_bo = near_guc->g2g.bo;
	xe_assert(xe, g2g_bo);

	slot = g2g_slot(near_tile, near_dev, far_tile, far_dev, type, max, have_dev);
	xe_assert(xe, slot >= 0);

	base = guc_bo_ggtt_addr(near_guc, g2g_bo);
	desc = base + slot * G2G_DESC_SIZE;
	buf = base + G2G_DESC_AREA_SIZE + slot * G2G_BUFFER_SIZE;

	xe_assert(xe, (desc - base + G2G_DESC_SIZE) <= G2G_DESC_AREA_SIZE);
	xe_assert(xe, (buf - base + G2G_BUFFER_SIZE) <= xe_bo_size(g2g_bo));

	return guc_action_register_g2g_buffer(near_guc, type, far_tile, far_dev,
					      desc, buf, G2G_BUFFER_SIZE);
}

static void guc_g2g_deregister(struct xe_guc *guc, u32 far_tile, u32 far_dev, u32 type)
{
	guc_action_deregister_g2g_buffer(guc, type, far_tile, far_dev);
}

static u32 guc_g2g_size(struct xe_guc *guc)
{
	struct xe_gt *gt = guc_to_gt(guc);
	struct xe_device *xe = gt_to_xe(gt);
	unsigned int count = xe->info.gt_count;
	u32 num_channels = (count * (count - 1)) / 2;

	xe_assert(xe, num_channels * XE_G2G_TYPE_LIMIT * G2G_DESC_SIZE <= G2G_DESC_AREA_SIZE);

	return num_channels * XE_G2G_TYPE_LIMIT * G2G_BUFFER_SIZE + G2G_DESC_AREA_SIZE;
}

static bool xe_guc_g2g_wanted(struct xe_device *xe)
{
	/* Can't do GuC to GuC communication if there is only one GuC */
	if (xe->info.gt_count <= 1)
		return false;

	/* No current user */
	return false;
}

static int guc_g2g_alloc(struct xe_guc *guc)
{
	struct xe_gt *gt = guc_to_gt(guc);
	struct xe_device *xe = gt_to_xe(gt);
	struct xe_tile *tile = gt_to_tile(gt);
	struct xe_bo *bo;
	u32 g2g_size;

	if (guc->g2g.bo)
		return 0;

	if (gt->info.id != 0) {
		struct xe_gt *root_gt = xe_device_get_gt(xe, 0);
		struct xe_guc *root_guc = &root_gt->uc.guc;
		struct xe_bo *bo;

		bo = xe_bo_get(root_guc->g2g.bo);
		if (!bo)
			return -ENODEV;

		guc->g2g.bo = bo;
		guc->g2g.owned = false;
		return 0;
	}

	g2g_size = guc_g2g_size(guc);
	bo = xe_managed_bo_create_pin_map(xe, tile, g2g_size,
					  XE_BO_FLAG_VRAM_IF_DGFX(tile) |
					  XE_BO_FLAG_GGTT |
					  XE_BO_FLAG_GGTT_ALL |
					  XE_BO_FLAG_GGTT_INVALIDATE |
					  XE_BO_FLAG_PINNED_NORESTORE);
	if (IS_ERR(bo))
		return PTR_ERR(bo);

	xe_map_memset(xe, &bo->vmap, 0, 0, g2g_size);
	guc->g2g.bo = bo;
	guc->g2g.owned = true;

	return 0;
}

static void guc_g2g_fini(struct xe_guc *guc)
{
	if (!guc->g2g.bo)
		return;

	/* Unpinning the owned object is handled by generic shutdown */
	if (!guc->g2g.owned)
		xe_bo_put(guc->g2g.bo);

	guc->g2g.bo = NULL;
}

static int guc_g2g_start(struct xe_guc *guc)
{
	struct xe_gt *far_gt, *gt = guc_to_gt(guc);
	struct xe_device *xe = gt_to_xe(gt);
	unsigned int i, j;
	int t, err;
	bool have_dev;

	if (!guc->g2g.bo) {
		int ret;

		ret = guc_g2g_alloc(guc);
		if (ret)
			return ret;
	}

	/* GuC interface will need extending if more GT device types are ever created. */
	xe_gt_assert(gt, (gt->info.type == XE_GT_TYPE_MAIN) || (gt->info.type == XE_GT_TYPE_MEDIA));

	/* Channel numbering depends on whether there are multiple GTs per tile */
	have_dev = xe->info.gt_count > xe->info.tile_count;

	for_each_gt(far_gt, xe, i) {
		u32 far_tile, far_dev;

		if (far_gt->info.id == gt->info.id)
			continue;

		far_tile = gt_to_tile(far_gt)->id;
		far_dev = G2G_DEV(far_gt);

		for (t = 0; t < XE_G2G_TYPE_LIMIT; t++) {
			err = guc_g2g_register(guc, far_gt, t, have_dev);
			if (err) {
				while (--t >= 0)
					guc_g2g_deregister(guc, far_tile, far_dev, t);
				goto err_deregister;
			}
		}
	}

	return 0;

err_deregister:
	for_each_gt(far_gt, xe, j) {
		u32 tile, dev;

		if (far_gt->info.id == gt->info.id)
			continue;

		if (j >= i)
			break;

		tile = gt_to_tile(far_gt)->id;
		dev = G2G_DEV(far_gt);

		for (t = 0; t < XE_G2G_TYPE_LIMIT; t++)
			guc_g2g_deregister(guc, tile, dev, t);
	}

	return err;
}

static int __guc_opt_in_features_enable(struct xe_guc *guc, u64 addr, u32 num_dwords)
{
	u32 action[] = {
		XE_GUC_ACTION_OPT_IN_FEATURE_KLV,
		lower_32_bits(addr),
		upper_32_bits(addr),
		num_dwords
	};

	return xe_guc_ct_send_block(&guc->ct, action, ARRAY_SIZE(action));
}

<<<<<<< HEAD
=======
static bool supports_dynamic_ics(struct xe_guc *guc)
{
	struct xe_device *xe = guc_to_xe(guc);
	struct xe_gt *gt = guc_to_gt(guc);

	/* Dynamic ICS is available for PVC and Xe2 and newer platforms. */
	if (xe->info.platform != XE_PVC && GRAPHICS_VER(xe) < 20)
		return false;

	/*
	 * The feature is currently not compatible with multi-lrc, so the GuC
	 * does not support it at all on the media engines (which are the main
	 * users of mlrc). On the primary GT side, to avoid it being used in
	 * conjunction with mlrc, we only enable it if we are in single CCS
	 * mode.
	 */
	if (xe_gt_is_media_type(gt) || gt->ccs_mode > 1)
		return false;

	/*
	 * Dynamic ICS requires GuC v70.40.1, which maps to compatibility
	 * version v1.18.4.
	 */
	return GUC_SUBMIT_VER(guc) >= MAKE_GUC_VER(1, 18, 4);
}

>>>>>>> 3476aa7d
#define OPT_IN_MAX_DWORDS 16
int xe_guc_opt_in_features_enable(struct xe_guc *guc)
{
	struct xe_device *xe = guc_to_xe(guc);
	CLASS(xe_guc_buf, buf)(&guc->buf, OPT_IN_MAX_DWORDS);
	u32 count = 0;
	u32 *klvs;
	int ret;

	if (!xe_guc_buf_is_valid(buf))
		return -ENOBUFS;

	klvs = xe_guc_buf_cpu_ptr(buf);

	/*
	 * The extra CAT error type opt-in was added in GuC v70.17.0, which maps
	 * to compatibility version v1.7.0.
	 * Note that the GuC allows enabling this KLV even on platforms that do
	 * not support the extra type; in such case the returned type variable
	 * will be set to a known invalid value which we can check against.
	 */
	if (GUC_SUBMIT_VER(guc) >= MAKE_GUC_VER(1, 7, 0))
		klvs[count++] = PREP_GUC_KLV_TAG(OPT_IN_FEATURE_EXT_CAT_ERR_TYPE);

<<<<<<< HEAD
=======
	if (supports_dynamic_ics(guc))
		klvs[count++] = PREP_GUC_KLV_TAG(OPT_IN_FEATURE_DYNAMIC_INHIBIT_CONTEXT_SWITCH);

>>>>>>> 3476aa7d
	if (count) {
		xe_assert(xe, count <= OPT_IN_MAX_DWORDS);

		ret = __guc_opt_in_features_enable(guc, xe_guc_buf_flush(buf), count);
		if (ret < 0) {
			xe_gt_err(guc_to_gt(guc),
				  "failed to enable GuC opt-in features: %pe\n",
				  ERR_PTR(ret));
			return ret;
		}
	}

	return 0;
}

static void guc_fini_hw(void *arg)
{
	struct xe_guc *guc = arg;
	struct xe_gt *gt = guc_to_gt(guc);
	unsigned int fw_ref;

	fw_ref = xe_force_wake_get(gt_to_fw(gt), XE_FORCEWAKE_ALL);
	xe_uc_sanitize_reset(&guc_to_gt(guc)->uc);
	xe_force_wake_put(gt_to_fw(gt), fw_ref);

	guc_g2g_fini(guc);
}

/**
 * xe_guc_comm_init_early - early initialization of GuC communication
 * @guc: the &xe_guc to initialize
 *
 * Must be called prior to first MMIO communication with GuC firmware.
 */
void xe_guc_comm_init_early(struct xe_guc *guc)
{
	struct xe_gt *gt = guc_to_gt(guc);

	if (xe_gt_is_media_type(gt))
		guc->notify_reg = MED_GUC_HOST_INTERRUPT;
	else
		guc->notify_reg = GUC_HOST_INTERRUPT;
}

static int xe_guc_realloc_post_hwconfig(struct xe_guc *guc)
{
	struct xe_tile *tile = gt_to_tile(guc_to_gt(guc));
	struct xe_device *xe = guc_to_xe(guc);
	int ret;

	if (!IS_DGFX(guc_to_xe(guc)))
		return 0;

	ret = xe_managed_bo_reinit_in_vram(xe, tile, &guc->fw.bo);
	if (ret)
		return ret;

	ret = xe_managed_bo_reinit_in_vram(xe, tile, &guc->log.bo);
	if (ret)
		return ret;

	ret = xe_managed_bo_reinit_in_vram(xe, tile, &guc->ads.bo);
	if (ret)
		return ret;

	ret = xe_managed_bo_reinit_in_vram(xe, tile, &guc->ct.bo);
	if (ret)
		return ret;

	return 0;
}

static int vf_guc_init_noalloc(struct xe_guc *guc)
{
	struct xe_gt *gt = guc_to_gt(guc);
	int err;

	err = xe_gt_sriov_vf_bootstrap(gt);
	if (err)
		return err;

	err = xe_gt_sriov_vf_query_config(gt);
	if (err)
		return err;

	return 0;
}

int xe_guc_init_noalloc(struct xe_guc *guc)
{
	struct xe_device *xe = guc_to_xe(guc);
	struct xe_gt *gt = guc_to_gt(guc);
	int ret;

	xe_guc_comm_init_early(guc);

	ret = xe_guc_ct_init_noalloc(&guc->ct);
	if (ret)
		goto out;

	ret = xe_guc_relay_init(&guc->relay);
	if (ret)
		goto out;

	if (IS_SRIOV_VF(xe)) {
		ret = vf_guc_init_noalloc(guc);
		if (ret)
			goto out;
	}

	return 0;

out:
	xe_gt_err(gt, "GuC init failed with %pe\n", ERR_PTR(ret));
	return ret;
}

int xe_guc_init(struct xe_guc *guc)
{
	struct xe_device *xe = guc_to_xe(guc);
	struct xe_gt *gt = guc_to_gt(guc);
	int ret;

	guc->fw.type = XE_UC_FW_TYPE_GUC;
	ret = xe_uc_fw_init(&guc->fw);
	if (ret)
		return ret;

	if (!xe_uc_fw_is_enabled(&guc->fw))
		return 0;

	if (IS_SRIOV_VF(xe)) {
		ret = xe_guc_ct_init(&guc->ct);
		if (ret)
			goto out;
		return 0;
	}

	ret = xe_guc_log_init(&guc->log);
	if (ret)
		goto out;

	ret = xe_guc_capture_init(guc);
	if (ret)
		goto out;

	ret = xe_guc_ads_init(&guc->ads);
	if (ret)
		goto out;

	ret = xe_guc_ct_init(&guc->ct);
	if (ret)
		goto out;

	xe_uc_fw_change_status(&guc->fw, XE_UC_FIRMWARE_LOADABLE);

	ret = devm_add_action_or_reset(xe->drm.dev, guc_fini_hw, guc);
	if (ret)
		goto out;

	guc_init_params(guc);

	return 0;

out:
	xe_gt_err(gt, "GuC init failed with %pe\n", ERR_PTR(ret));
	return ret;
}

static int vf_guc_init_post_hwconfig(struct xe_guc *guc)
{
	int err;

	err = xe_guc_submit_init(guc, xe_gt_sriov_vf_guc_ids(guc_to_gt(guc)));
	if (err)
		return err;

	err = xe_guc_buf_cache_init(&guc->buf);
	if (err)
		return err;

	/* XXX xe_guc_db_mgr_init not needed for now */

	return 0;
}

/**
 * xe_guc_init_post_hwconfig - initialize GuC post hwconfig load
 * @guc: The GuC object
 *
 * Return: 0 on success, negative error code on error.
 */
int xe_guc_init_post_hwconfig(struct xe_guc *guc)
{
	int ret;

	if (IS_SRIOV_VF(guc_to_xe(guc)))
		return vf_guc_init_post_hwconfig(guc);

	ret = xe_guc_realloc_post_hwconfig(guc);
	if (ret)
		return ret;

	guc_init_params_post_hwconfig(guc);

	ret = xe_guc_submit_init(guc, ~0);
	if (ret)
		return ret;

	ret = xe_guc_db_mgr_init(&guc->dbm, ~0);
	if (ret)
		return ret;

	ret = xe_guc_pc_init(&guc->pc);
	if (ret)
		return ret;

	ret = xe_guc_engine_activity_init(guc);
	if (ret)
		return ret;

	ret = xe_guc_buf_cache_init(&guc->buf);
	if (ret)
		return ret;

	return xe_guc_ads_init_post_hwconfig(&guc->ads);
}

int xe_guc_post_load_init(struct xe_guc *guc)
{
	int ret;

	xe_guc_ads_populate_post_load(&guc->ads);

	ret = xe_guc_opt_in_features_enable(guc);
	if (ret)
		return ret;

	if (xe_guc_g2g_wanted(guc_to_xe(guc))) {
		ret = guc_g2g_start(guc);
		if (ret)
			return ret;
	}

	return xe_guc_submit_enable(guc);
}

int xe_guc_reset(struct xe_guc *guc)
{
	struct xe_gt *gt = guc_to_gt(guc);
	struct xe_mmio *mmio = &gt->mmio;
	u32 guc_status, gdrst;
	int ret;

	xe_force_wake_assert_held(gt_to_fw(gt), XE_FW_GT);

	if (IS_SRIOV_VF(gt_to_xe(gt)))
		return xe_gt_sriov_vf_bootstrap(gt);

	xe_mmio_write32(mmio, GDRST, GRDOM_GUC);

	ret = xe_mmio_wait32(mmio, GDRST, GRDOM_GUC, 0, 5000, &gdrst, false);
	if (ret) {
		xe_gt_err(gt, "GuC reset timed out, GDRST=%#x\n", gdrst);
		goto err_out;
	}

	guc_status = xe_mmio_read32(mmio, GUC_STATUS);
	if (!(guc_status & GS_MIA_IN_RESET)) {
		xe_gt_err(gt, "GuC status: %#x, MIA core expected to be in reset\n",
			  guc_status);
		ret = -EIO;
		goto err_out;
	}

	return 0;

err_out:

	return ret;
}

static void guc_prepare_xfer(struct xe_guc *guc)
{
	struct xe_gt *gt = guc_to_gt(guc);
	struct xe_mmio *mmio = &gt->mmio;
	struct xe_device *xe =  guc_to_xe(guc);
	u32 shim_flags = GUC_ENABLE_READ_CACHE_LOGIC |
		GUC_ENABLE_READ_CACHE_FOR_SRAM_DATA |
		GUC_ENABLE_READ_CACHE_FOR_WOPCM_DATA |
		GUC_ENABLE_MIA_CLOCK_GATING;

	if (GRAPHICS_VERx100(xe) < 1250)
		shim_flags |= GUC_DISABLE_SRAM_INIT_TO_ZEROES |
				GUC_ENABLE_MIA_CACHING;

	if (GRAPHICS_VER(xe) >= 20 || xe->info.platform == XE_PVC)
		shim_flags |= REG_FIELD_PREP(GUC_MOCS_INDEX_MASK, gt->mocs.uc_index);

	/* Must program this register before loading the ucode with DMA */
	xe_mmio_write32(mmio, GUC_SHIM_CONTROL, shim_flags);

	xe_mmio_write32(mmio, GT_PM_CONFIG, GT_DOORBELL_ENABLE);

	/* Make sure GuC receives ARAT interrupts */
	xe_mmio_rmw32(mmio, PMINTRMSK, ARAT_EXPIRED_INTRMSK, 0);
}

/*
 * Supporting MMIO & in memory RSA
 */
static int guc_xfer_rsa(struct xe_guc *guc)
{
	struct xe_gt *gt = guc_to_gt(guc);
	u32 rsa[UOS_RSA_SCRATCH_COUNT];
	size_t copied;
	int i;

	if (guc->fw.rsa_size > 256) {
		u32 rsa_ggtt_addr = xe_bo_ggtt_addr(guc->fw.bo) +
				    xe_uc_fw_rsa_offset(&guc->fw);
		xe_mmio_write32(&gt->mmio, UOS_RSA_SCRATCH(0), rsa_ggtt_addr);
		return 0;
	}

	copied = xe_uc_fw_copy_rsa(&guc->fw, rsa, sizeof(rsa));
	if (copied < sizeof(rsa))
		return -ENOMEM;

	for (i = 0; i < UOS_RSA_SCRATCH_COUNT; i++)
		xe_mmio_write32(&gt->mmio, UOS_RSA_SCRATCH(i), rsa[i]);

	return 0;
}

/*
 * Check a previously read GuC status register (GUC_STATUS) looking for
 * known terminal states (either completion or failure) of either the
 * microkernel status field or the boot ROM status field. Returns +1 for
 * successful completion, -1 for failure and 0 for any intermediate state.
 */
static int guc_load_done(u32 status)
{
	u32 uk_val = REG_FIELD_GET(GS_UKERNEL_MASK, status);
	u32 br_val = REG_FIELD_GET(GS_BOOTROM_MASK, status);

	switch (uk_val) {
	case XE_GUC_LOAD_STATUS_READY:
		return 1;

	case XE_GUC_LOAD_STATUS_ERROR_DEVID_BUILD_MISMATCH:
	case XE_GUC_LOAD_STATUS_GUC_PREPROD_BUILD_MISMATCH:
	case XE_GUC_LOAD_STATUS_ERROR_DEVID_INVALID_GUCTYPE:
	case XE_GUC_LOAD_STATUS_HWCONFIG_ERROR:
	case XE_GUC_LOAD_STATUS_DPC_ERROR:
	case XE_GUC_LOAD_STATUS_EXCEPTION:
	case XE_GUC_LOAD_STATUS_INIT_DATA_INVALID:
	case XE_GUC_LOAD_STATUS_MPU_DATA_INVALID:
	case XE_GUC_LOAD_STATUS_INIT_MMIO_SAVE_RESTORE_INVALID:
		return -1;
	}

	switch (br_val) {
	case XE_BOOTROM_STATUS_NO_KEY_FOUND:
	case XE_BOOTROM_STATUS_RSA_FAILED:
	case XE_BOOTROM_STATUS_PAVPC_FAILED:
	case XE_BOOTROM_STATUS_WOPCM_FAILED:
	case XE_BOOTROM_STATUS_LOADLOC_FAILED:
	case XE_BOOTROM_STATUS_JUMP_FAILED:
	case XE_BOOTROM_STATUS_RC6CTXCONFIG_FAILED:
	case XE_BOOTROM_STATUS_MPUMAP_INCORRECT:
	case XE_BOOTROM_STATUS_EXCEPTION:
	case XE_BOOTROM_STATUS_PROD_KEY_CHECK_FAILURE:
		return -1;
	}

	return 0;
}

static s32 guc_pc_get_cur_freq(struct xe_guc_pc *guc_pc)
{
	u32 freq;
	int ret = xe_guc_pc_get_cur_freq(guc_pc, &freq);

	return ret ? ret : freq;
}

/*
 * Wait for the GuC to start up.
 *
 * Measurements indicate this should take no more than 20ms (assuming the GT
 * clock is at maximum frequency). However, thermal throttling and other issues
 * can prevent the clock hitting max and thus making the load take significantly
 * longer. Allow up to 200ms as a safety margin for real world worst case situations.
 *
 * However, bugs anywhere from KMD to GuC to PCODE to fan failure in a CI farm can
 * lead to even longer times. E.g. if the GT is clamped to minimum frequency then
 * the load times can be in the seconds range. So the timeout is increased for debug
 * builds to ensure that problems can be correctly analysed. For release builds, the
 * timeout is kept short so that users don't wait forever to find out that there is a
 * problem. In either case, if the load took longer than is reasonable even with some
 * 'sensible' throttling, then flag a warning because something is not right.
 *
 * Note that there is a limit on how long an individual usleep_range() can wait for,
 * hence longer waits require wrapping a shorter wait in a loop.
 *
 * Note that the only reason an end user should hit the shorter timeout is in case of
 * extreme thermal throttling. And a system that is that hot during boot is probably
 * dead anyway!
 */
#if IS_ENABLED(CONFIG_DRM_XE_DEBUG)
#define GUC_LOAD_RETRY_LIMIT	20
#else
#define GUC_LOAD_RETRY_LIMIT	3
#endif
#define GUC_LOAD_TIME_WARN_MS      200

static void guc_wait_ucode(struct xe_guc *guc)
{
	struct xe_gt *gt = guc_to_gt(guc);
	struct xe_mmio *mmio = &gt->mmio;
	struct xe_guc_pc *guc_pc = &gt->uc.guc.pc;
	ktime_t before, after, delta;
	int load_done;
	u32 status = 0;
	int count = 0;
	u64 delta_ms;
	u32 before_freq;

	before_freq = xe_guc_pc_get_act_freq(guc_pc);
	before = ktime_get();
	/*
	 * Note, can't use any kind of timing information from the call to xe_mmio_wait.
	 * It could return a thousand intermediate stages at random times. Instead, must
	 * manually track the total time taken and locally implement the timeout.
	 */
	do {
		u32 last_status = status & (GS_UKERNEL_MASK | GS_BOOTROM_MASK);
		int ret;

		/*
		 * Wait for any change (intermediate or terminal) in the status register.
		 * Note, the return value is a don't care. The only failure code is timeout
		 * but the timeouts need to be accumulated over all the intermediate partial
		 * timeouts rather than allowing a huge timeout each time. So basically, need
		 * to treat a timeout no different to a value change.
		 */
		ret = xe_mmio_wait32_not(mmio, GUC_STATUS, GS_UKERNEL_MASK | GS_BOOTROM_MASK,
					 last_status, 1000 * 1000, &status, false);
		if (ret < 0)
			count++;
		after = ktime_get();
		delta = ktime_sub(after, before);
		delta_ms = ktime_to_ms(delta);

		load_done = guc_load_done(status);
		if (load_done != 0)
			break;

		if (delta_ms >= (GUC_LOAD_RETRY_LIMIT * 1000))
			break;

		xe_gt_dbg(gt, "load still in progress, timeouts = %d, freq = %dMHz (req %dMHz), status = 0x%08X [0x%02X/%02X]\n",
			  count, xe_guc_pc_get_act_freq(guc_pc),
			  guc_pc_get_cur_freq(guc_pc), status,
			  REG_FIELD_GET(GS_BOOTROM_MASK, status),
			  REG_FIELD_GET(GS_UKERNEL_MASK, status));
	} while (1);

	if (load_done != 1) {
		u32 ukernel = REG_FIELD_GET(GS_UKERNEL_MASK, status);
		u32 bootrom = REG_FIELD_GET(GS_BOOTROM_MASK, status);

		xe_gt_err(gt, "load failed: status = 0x%08X, time = %lldms, freq = %dMHz (req %dMHz), done = %d\n",
			  status, delta_ms, xe_guc_pc_get_act_freq(guc_pc),
			  guc_pc_get_cur_freq(guc_pc), load_done);
		xe_gt_err(gt, "load failed: status: Reset = %d, BootROM = 0x%02X, UKernel = 0x%02X, MIA = 0x%02X, Auth = 0x%02X\n",
			  REG_FIELD_GET(GS_MIA_IN_RESET, status),
			  bootrom, ukernel,
			  REG_FIELD_GET(GS_MIA_MASK, status),
			  REG_FIELD_GET(GS_AUTH_STATUS_MASK, status));

		switch (bootrom) {
		case XE_BOOTROM_STATUS_NO_KEY_FOUND:
			xe_gt_err(gt, "invalid key requested, header = 0x%08X\n",
				  xe_mmio_read32(mmio, GUC_HEADER_INFO));
			break;

		case XE_BOOTROM_STATUS_RSA_FAILED:
			xe_gt_err(gt, "firmware signature verification failed\n");
			break;

		case XE_BOOTROM_STATUS_PROD_KEY_CHECK_FAILURE:
			xe_gt_err(gt, "firmware production part check failure\n");
			break;
		}

		switch (ukernel) {
		case XE_GUC_LOAD_STATUS_EXCEPTION:
			xe_gt_err(gt, "firmware exception. EIP: %#x\n",
				  xe_mmio_read32(mmio, SOFT_SCRATCH(13)));
			break;

		case XE_GUC_LOAD_STATUS_INIT_MMIO_SAVE_RESTORE_INVALID:
			xe_gt_err(gt, "illegal register in save/restore workaround list\n");
			break;

		case XE_GUC_LOAD_STATUS_HWCONFIG_START:
			xe_gt_err(gt, "still extracting hwconfig table.\n");
			break;
		}

		xe_device_declare_wedged(gt_to_xe(gt));
	} else if (delta_ms > GUC_LOAD_TIME_WARN_MS) {
		xe_gt_warn(gt, "excessive init time: %lldms! [status = 0x%08X, timeouts = %d]\n",
			   delta_ms, status, count);
		xe_gt_warn(gt, "excessive init time: [freq = %dMHz (req = %dMHz), before = %dMHz, perf_limit_reasons = 0x%08X]\n",
			   xe_guc_pc_get_act_freq(guc_pc), guc_pc_get_cur_freq(guc_pc),
			   before_freq, xe_gt_throttle_get_limit_reasons(gt));
	} else {
		xe_gt_dbg(gt, "init took %lldms, freq = %dMHz (req = %dMHz), before = %dMHz, status = 0x%08X, timeouts = %d\n",
			  delta_ms, xe_guc_pc_get_act_freq(guc_pc), guc_pc_get_cur_freq(guc_pc),
			  before_freq, status, count);
	}
}

static int __xe_guc_upload(struct xe_guc *guc)
{
	int ret;

	/* Raise GT freq to speed up HuC/GuC load */
	xe_guc_pc_raise_unslice(&guc->pc);

	guc_write_params(guc);
	guc_prepare_xfer(guc);

	/*
	 * Note that GuC needs the CSS header plus uKernel code to be copied
	 * by the DMA engine in one operation, whereas the RSA signature is
	 * loaded separately, either by copying it to the UOS_RSA_SCRATCH
	 * register (if key size <= 256) or through a ggtt-pinned vma (if key
	 * size > 256). The RSA size and therefore the way we provide it to the
	 * HW is fixed for each platform and hard-coded in the bootrom.
	 */
	ret = guc_xfer_rsa(guc);
	if (ret)
		goto out;
	/*
	 * Current uCode expects the code to be loaded at 8k; locations below
	 * this are used for the stack.
	 */
	ret = xe_uc_fw_upload(&guc->fw, 0x2000, UOS_MOVE);
	if (ret)
		goto out;

	/* Wait for authentication */
	guc_wait_ucode(guc);

	xe_uc_fw_change_status(&guc->fw, XE_UC_FIRMWARE_RUNNING);
	return 0;

out:
	xe_uc_fw_change_status(&guc->fw, XE_UC_FIRMWARE_LOAD_FAIL);
	return 0	/* FIXME: ret, don't want to stop load currently */;
}

static int vf_guc_min_load_for_hwconfig(struct xe_guc *guc)
{
	struct xe_gt *gt = guc_to_gt(guc);
	int ret;

	ret = xe_guc_hwconfig_init(guc);
	if (ret)
		return ret;

	ret = xe_guc_enable_communication(guc);
	if (ret)
		return ret;

	ret = xe_gt_sriov_vf_connect(gt);
	if (ret)
		goto err_out;

	ret = xe_gt_sriov_vf_query_runtime(gt);
	if (ret)
		goto err_out;

	return 0;

err_out:
	xe_guc_sanitize(guc);
	return ret;
}

/**
 * xe_guc_min_load_for_hwconfig - load minimal GuC and read hwconfig table
 * @guc: The GuC object
 *
 * This function uploads a minimal GuC that does not support submissions but
 * in a state where the hwconfig table can be read. Next, it reads and parses
 * the hwconfig table so it can be used for subsequent steps in the driver load.
 * Lastly, it enables CT communication (XXX: this is needed for PFs/VFs only).
 *
 * Return: 0 on success, negative error code on error.
 */
int xe_guc_min_load_for_hwconfig(struct xe_guc *guc)
{
	int ret;

	if (IS_SRIOV_VF(guc_to_xe(guc)))
		return vf_guc_min_load_for_hwconfig(guc);

	xe_guc_ads_populate_minimal(&guc->ads);

	xe_guc_pc_init_early(&guc->pc);

	ret = __xe_guc_upload(guc);
	if (ret)
		return ret;

	ret = xe_guc_hwconfig_init(guc);
	if (ret)
		return ret;

	ret = xe_guc_enable_communication(guc);
	if (ret)
		return ret;

	return 0;
}

int xe_guc_upload(struct xe_guc *guc)
{
	xe_guc_ads_populate(&guc->ads);

	return __xe_guc_upload(guc);
}

static void guc_handle_mmio_msg(struct xe_guc *guc)
{
	struct xe_gt *gt = guc_to_gt(guc);
	u32 msg;

	if (IS_SRIOV_VF(guc_to_xe(guc)))
		return;

	xe_force_wake_assert_held(gt_to_fw(gt), XE_FW_GT);

	msg = xe_mmio_read32(&gt->mmio, SOFT_SCRATCH(15));
	msg &= XE_GUC_RECV_MSG_EXCEPTION |
		XE_GUC_RECV_MSG_CRASH_DUMP_POSTED;
	xe_mmio_write32(&gt->mmio, SOFT_SCRATCH(15), 0);

	if (msg & XE_GUC_RECV_MSG_CRASH_DUMP_POSTED)
		xe_gt_err(gt, "Received early GuC crash dump notification!\n");

	if (msg & XE_GUC_RECV_MSG_EXCEPTION)
		xe_gt_err(gt, "Received early GuC exception notification!\n");
}

static void guc_enable_irq(struct xe_guc *guc)
{
	struct xe_gt *gt = guc_to_gt(guc);
	u32 events = xe_gt_is_media_type(gt) ?
		REG_FIELD_PREP(ENGINE0_MASK, GUC_INTR_GUC2HOST)  :
		REG_FIELD_PREP(ENGINE1_MASK, GUC_INTR_GUC2HOST);

	/* Primary GuC and media GuC share a single enable bit */
	xe_mmio_write32(&gt->mmio, GUC_SG_INTR_ENABLE,
			REG_FIELD_PREP(ENGINE1_MASK, GUC_INTR_GUC2HOST));

	/*
	 * There are separate mask bits for primary and media GuCs, so use
	 * a RMW operation to avoid clobbering the other GuC's setting.
	 */
	xe_mmio_rmw32(&gt->mmio, GUC_SG_INTR_MASK, events, 0);
}

int xe_guc_enable_communication(struct xe_guc *guc)
{
	struct xe_device *xe = guc_to_xe(guc);
	int err;

	if (IS_SRIOV_VF(xe) && xe_device_has_memirq(xe)) {
		struct xe_gt *gt = guc_to_gt(guc);
		struct xe_tile *tile = gt_to_tile(gt);

		err = xe_memirq_init_guc(&tile->memirq, guc);
		if (err)
			return err;
	} else {
		guc_enable_irq(guc);
	}

	err = xe_guc_ct_enable(&guc->ct);
	if (err)
		return err;

	guc_handle_mmio_msg(guc);

	return 0;
}

int xe_guc_suspend(struct xe_guc *guc)
{
	struct xe_gt *gt = guc_to_gt(guc);
	u32 action[] = {
		XE_GUC_ACTION_CLIENT_SOFT_RESET,
	};
	int ret;

	ret = xe_guc_mmio_send(guc, action, ARRAY_SIZE(action));
	if (ret) {
		xe_gt_err(gt, "GuC suspend failed: %pe\n", ERR_PTR(ret));
		return ret;
	}

	xe_guc_sanitize(guc);
	return 0;
}

void xe_guc_notify(struct xe_guc *guc)
{
	struct xe_gt *gt = guc_to_gt(guc);
	const u32 default_notify_data = 0;

	/*
	 * Both GUC_HOST_INTERRUPT and MED_GUC_HOST_INTERRUPT can pass
	 * additional payload data to the GuC but this capability is not
	 * used by the firmware yet. Use default value in the meantime.
	 */
	xe_mmio_write32(&gt->mmio, guc->notify_reg, default_notify_data);
}

int xe_guc_auth_huc(struct xe_guc *guc, u32 rsa_addr)
{
	u32 action[] = {
		XE_GUC_ACTION_AUTHENTICATE_HUC,
		rsa_addr
	};

	return xe_guc_ct_send_block(&guc->ct, action, ARRAY_SIZE(action));
}

int xe_guc_mmio_send_recv(struct xe_guc *guc, const u32 *request,
			  u32 len, u32 *response_buf)
{
	struct xe_device *xe = guc_to_xe(guc);
	struct xe_gt *gt = guc_to_gt(guc);
	struct xe_mmio *mmio = &gt->mmio;
	u32 header, reply;
	struct xe_reg reply_reg = xe_gt_is_media_type(gt) ?
		MED_VF_SW_FLAG(0) : VF_SW_FLAG(0);
	const u32 LAST_INDEX = VF_SW_FLAG_COUNT - 1;
	bool lost = false;
	int ret;
	int i;

	BUILD_BUG_ON(VF_SW_FLAG_COUNT != MED_VF_SW_FLAG_COUNT);

	xe_assert(xe, len);
	xe_assert(xe, len <= VF_SW_FLAG_COUNT);
	xe_assert(xe, len <= MED_VF_SW_FLAG_COUNT);
	xe_assert(xe, FIELD_GET(GUC_HXG_MSG_0_ORIGIN, request[0]) ==
		  GUC_HXG_ORIGIN_HOST);
	xe_assert(xe, FIELD_GET(GUC_HXG_MSG_0_TYPE, request[0]) ==
		  GUC_HXG_TYPE_REQUEST);

retry:
	/* Not in critical data-path, just do if else for GT type */
	if (xe_gt_is_media_type(gt)) {
		for (i = 0; i < len; ++i)
			xe_mmio_write32(mmio, MED_VF_SW_FLAG(i),
					request[i]);
		xe_mmio_read32(mmio, MED_VF_SW_FLAG(LAST_INDEX));
	} else {
		for (i = 0; i < len; ++i)
			xe_mmio_write32(mmio, VF_SW_FLAG(i),
					request[i]);
		xe_mmio_read32(mmio, VF_SW_FLAG(LAST_INDEX));
	}

	xe_guc_notify(guc);

	ret = xe_mmio_wait32(mmio, reply_reg, GUC_HXG_MSG_0_ORIGIN,
			     FIELD_PREP(GUC_HXG_MSG_0_ORIGIN, GUC_HXG_ORIGIN_GUC),
			     50000, &reply, false);
	if (ret) {
		/* scratch registers might be cleared during FLR, try once more */
		if (!reply && !lost) {
			xe_gt_dbg(gt, "GuC mmio request %#x: lost, trying again\n", request[0]);
			lost = true;
			goto retry;
		}
timeout:
		xe_gt_err(gt, "GuC mmio request %#x: no reply %#x\n",
			  request[0], reply);
		return ret;
	}

	header = xe_mmio_read32(mmio, reply_reg);
	if (FIELD_GET(GUC_HXG_MSG_0_TYPE, header) ==
	    GUC_HXG_TYPE_NO_RESPONSE_BUSY) {
		/*
		 * Once we got a BUSY reply we must wait again for the final
		 * response but this time we can't use ORIGIN mask anymore.
		 * To spot a right change in the reply, we take advantage that
		 * response SUCCESS and FAILURE differ only by the single bit
		 * and all other bits are set and can be used as a new mask.
		 */
		u32 resp_bits = GUC_HXG_TYPE_RESPONSE_SUCCESS & GUC_HXG_TYPE_RESPONSE_FAILURE;
		u32 resp_mask = FIELD_PREP(GUC_HXG_MSG_0_TYPE, resp_bits);

		BUILD_BUG_ON(FIELD_MAX(GUC_HXG_MSG_0_TYPE) != GUC_HXG_TYPE_RESPONSE_SUCCESS);
		BUILD_BUG_ON((GUC_HXG_TYPE_RESPONSE_SUCCESS ^ GUC_HXG_TYPE_RESPONSE_FAILURE) != 1);

		ret = xe_mmio_wait32(mmio, reply_reg, resp_mask, resp_mask,
				     1000000, &header, false);

		if (unlikely(FIELD_GET(GUC_HXG_MSG_0_ORIGIN, header) !=
			     GUC_HXG_ORIGIN_GUC))
			goto proto;
		if (unlikely(ret)) {
			if (FIELD_GET(GUC_HXG_MSG_0_TYPE, header) !=
			    GUC_HXG_TYPE_NO_RESPONSE_BUSY)
				goto proto;
			goto timeout;
		}
	}

	if (FIELD_GET(GUC_HXG_MSG_0_TYPE, header) ==
	    GUC_HXG_TYPE_NO_RESPONSE_RETRY) {
		u32 reason = FIELD_GET(GUC_HXG_RETRY_MSG_0_REASON, header);

		xe_gt_dbg(gt, "GuC mmio request %#x: retrying, reason %#x\n",
			  request[0], reason);
		goto retry;
	}

	if (FIELD_GET(GUC_HXG_MSG_0_TYPE, header) ==
	    GUC_HXG_TYPE_RESPONSE_FAILURE) {
		u32 hint = FIELD_GET(GUC_HXG_FAILURE_MSG_0_HINT, header);
		u32 error = FIELD_GET(GUC_HXG_FAILURE_MSG_0_ERROR, header);

		xe_gt_err(gt, "GuC mmio request %#x: failure %#x hint %#x\n",
			  request[0], error, hint);
		return -ENXIO;
	}

	if (FIELD_GET(GUC_HXG_MSG_0_TYPE, header) !=
	    GUC_HXG_TYPE_RESPONSE_SUCCESS) {
proto:
		xe_gt_err(gt, "GuC mmio request %#x: unexpected reply %#x\n",
			  request[0], header);
		return -EPROTO;
	}

	/* Just copy entire possible message response */
	if (response_buf) {
		response_buf[0] = header;

		for (i = 1; i < VF_SW_FLAG_COUNT; i++) {
			reply_reg.addr += sizeof(u32);
			response_buf[i] = xe_mmio_read32(mmio, reply_reg);
		}
	}

	/* Use data from the GuC response as our return value */
	return FIELD_GET(GUC_HXG_RESPONSE_MSG_0_DATA0, header);
}
ALLOW_ERROR_INJECTION(xe_guc_mmio_send_recv, ERRNO);

int xe_guc_mmio_send(struct xe_guc *guc, const u32 *request, u32 len)
{
	return xe_guc_mmio_send_recv(guc, request, len, NULL);
}

static int guc_self_cfg(struct xe_guc *guc, u16 key, u16 len, u64 val)
{
	struct xe_device *xe = guc_to_xe(guc);
	u32 request[HOST2GUC_SELF_CFG_REQUEST_MSG_LEN] = {
		FIELD_PREP(GUC_HXG_MSG_0_ORIGIN, GUC_HXG_ORIGIN_HOST) |
		FIELD_PREP(GUC_HXG_MSG_0_TYPE, GUC_HXG_TYPE_REQUEST) |
		FIELD_PREP(GUC_HXG_REQUEST_MSG_0_ACTION,
			   GUC_ACTION_HOST2GUC_SELF_CFG),
		FIELD_PREP(HOST2GUC_SELF_CFG_REQUEST_MSG_1_KLV_KEY, key) |
		FIELD_PREP(HOST2GUC_SELF_CFG_REQUEST_MSG_1_KLV_LEN, len),
		FIELD_PREP(HOST2GUC_SELF_CFG_REQUEST_MSG_2_VALUE32,
			   lower_32_bits(val)),
		FIELD_PREP(HOST2GUC_SELF_CFG_REQUEST_MSG_3_VALUE64,
			   upper_32_bits(val)),
	};
	int ret;

	xe_assert(xe, len <= 2);
	xe_assert(xe, len != 1 || !upper_32_bits(val));

	/* Self config must go over MMIO */
	ret = xe_guc_mmio_send(guc, request, ARRAY_SIZE(request));

	if (unlikely(ret < 0))
		return ret;
	if (unlikely(ret > 1))
		return -EPROTO;
	if (unlikely(!ret))
		return -ENOKEY;

	return 0;
}

int xe_guc_self_cfg32(struct xe_guc *guc, u16 key, u32 val)
{
	return guc_self_cfg(guc, key, 1, val);
}

int xe_guc_self_cfg64(struct xe_guc *guc, u16 key, u64 val)
{
	return guc_self_cfg(guc, key, 2, val);
}

static void xe_guc_sw_0_irq_handler(struct xe_guc *guc)
{
	struct xe_gt *gt = guc_to_gt(guc);

	if (IS_SRIOV_VF(gt_to_xe(gt)))
		xe_gt_sriov_vf_migrated_event_handler(gt);
}

void xe_guc_irq_handler(struct xe_guc *guc, const u16 iir)
{
	if (iir & GUC_INTR_GUC2HOST)
		xe_guc_ct_irq_handler(&guc->ct);

	if (iir & GUC_INTR_SW_INT_0)
		xe_guc_sw_0_irq_handler(guc);
}

void xe_guc_sanitize(struct xe_guc *guc)
{
	xe_uc_fw_sanitize(&guc->fw);
	xe_guc_ct_disable(&guc->ct);
	xe_guc_submit_disable(guc);
}

int xe_guc_reset_prepare(struct xe_guc *guc)
{
	return xe_guc_submit_reset_prepare(guc);
}

void xe_guc_reset_wait(struct xe_guc *guc)
{
	xe_guc_submit_reset_wait(guc);
}

void xe_guc_stop_prepare(struct xe_guc *guc)
{
	if (!IS_SRIOV_VF(guc_to_xe(guc))) {
		int err;

		err = xe_guc_pc_stop(&guc->pc);
		xe_gt_WARN(guc_to_gt(guc), err, "Failed to stop GuC PC: %pe\n",
			   ERR_PTR(err));
	}
}

void xe_guc_stop(struct xe_guc *guc)
{
	xe_guc_ct_stop(&guc->ct);

	xe_guc_submit_stop(guc);
}

int xe_guc_start(struct xe_guc *guc)
{
	return xe_guc_submit_start(guc);
}

void xe_guc_print_info(struct xe_guc *guc, struct drm_printer *p)
{
	struct xe_gt *gt = guc_to_gt(guc);
	unsigned int fw_ref;
	u32 status;
	int i;

	xe_uc_fw_print(&guc->fw, p);

	if (!IS_SRIOV_VF(gt_to_xe(gt))) {
		fw_ref = xe_force_wake_get(gt_to_fw(gt), XE_FW_GT);
		if (!fw_ref)
			return;

		status = xe_mmio_read32(&gt->mmio, GUC_STATUS);

		drm_printf(p, "\nGuC status 0x%08x:\n", status);
		drm_printf(p, "\tBootrom status = 0x%x\n",
			   REG_FIELD_GET(GS_BOOTROM_MASK, status));
		drm_printf(p, "\tuKernel status = 0x%x\n",
			   REG_FIELD_GET(GS_UKERNEL_MASK, status));
		drm_printf(p, "\tMIA Core status = 0x%x\n",
			   REG_FIELD_GET(GS_MIA_MASK, status));
		drm_printf(p, "\tLog level = %d\n",
			   xe_guc_log_get_level(&guc->log));

		drm_puts(p, "\nScratch registers:\n");
		for (i = 0; i < SOFT_SCRATCH_COUNT; i++) {
			drm_printf(p, "\t%2d: \t0x%x\n",
				   i, xe_mmio_read32(&gt->mmio, SOFT_SCRATCH(i)));
		}

		xe_force_wake_put(gt_to_fw(gt), fw_ref);
	}

	drm_puts(p, "\n");
	xe_guc_ct_print(&guc->ct, p, false);

	drm_puts(p, "\n");
	xe_guc_submit_print(guc, p);
}

/**
 * xe_guc_declare_wedged() - Declare GuC wedged
 * @guc: the GuC object
 *
 * Wedge the GuC which stops all submission, saves desired debug state, and
 * cleans up anything which could timeout.
 */
void xe_guc_declare_wedged(struct xe_guc *guc)
{
	xe_gt_assert(guc_to_gt(guc), guc_to_xe(guc)->wedged.mode);

	xe_guc_reset_prepare(guc);
	xe_guc_ct_stop(&guc->ct);
	xe_guc_submit_wedge(guc);
}<|MERGE_RESOLUTION|>--- conflicted
+++ resolved
@@ -583,8 +583,6 @@
 	return xe_guc_ct_send_block(&guc->ct, action, ARRAY_SIZE(action));
 }
 
-<<<<<<< HEAD
-=======
 static bool supports_dynamic_ics(struct xe_guc *guc)
 {
 	struct xe_device *xe = guc_to_xe(guc);
@@ -611,7 +609,6 @@
 	return GUC_SUBMIT_VER(guc) >= MAKE_GUC_VER(1, 18, 4);
 }
 
->>>>>>> 3476aa7d
 #define OPT_IN_MAX_DWORDS 16
 int xe_guc_opt_in_features_enable(struct xe_guc *guc)
 {
@@ -636,12 +633,9 @@
 	if (GUC_SUBMIT_VER(guc) >= MAKE_GUC_VER(1, 7, 0))
 		klvs[count++] = PREP_GUC_KLV_TAG(OPT_IN_FEATURE_EXT_CAT_ERR_TYPE);
 
-<<<<<<< HEAD
-=======
 	if (supports_dynamic_ics(guc))
 		klvs[count++] = PREP_GUC_KLV_TAG(OPT_IN_FEATURE_DYNAMIC_INHIBIT_CONTEXT_SWITCH);
 
->>>>>>> 3476aa7d
 	if (count) {
 		xe_assert(xe, count <= OPT_IN_MAX_DWORDS);
 
