// SPDX-License-Identifier: MIT
/*
 * Copyright © 2021 Intel Corporation
 */

#include "xe_exec_queue.h"

#include <linux/nospec.h>

#include <drm/drm_device.h>
#include <drm/drm_file.h>
#include <drm/xe_drm.h>

#include "xe_device.h"
#include "xe_gt.h"
#include "xe_hw_engine_class_sysfs.h"
#include "xe_hw_fence.h"
#include "xe_lrc.h"
#include "xe_macros.h"
#include "xe_migrate.h"
#include "xe_pm.h"
#include "xe_ring_ops_types.h"
#include "xe_trace.h"
#include "xe_vm.h"

enum xe_exec_queue_sched_prop {
	XE_EXEC_QUEUE_JOB_TIMEOUT = 0,
	XE_EXEC_QUEUE_TIMESLICE = 1,
	XE_EXEC_QUEUE_PREEMPT_TIMEOUT = 2,
	XE_EXEC_QUEUE_SCHED_PROP_MAX = 3,
};

static int exec_queue_user_extensions(struct xe_device *xe, struct xe_exec_queue *q,
				      u64 extensions, int ext_number);

static void __xe_exec_queue_free(struct xe_exec_queue *q)
{
	if (q->vm)
		xe_vm_put(q->vm);

	if (q->xef)
		xe_file_put(q->xef);

	kfree(q);
}

static struct xe_exec_queue *__xe_exec_queue_alloc(struct xe_device *xe,
						   struct xe_vm *vm,
						   u32 logical_mask,
						   u16 width, struct xe_hw_engine *hwe,
						   u32 flags, u64 extensions)
{
	struct xe_exec_queue *q;
	struct xe_gt *gt = hwe->gt;
	int err;

	/* only kernel queues can be permanent */
	XE_WARN_ON((flags & EXEC_QUEUE_FLAG_PERMANENT) && !(flags & EXEC_QUEUE_FLAG_KERNEL));

	q = kzalloc(struct_size(q, lrc, width), GFP_KERNEL);
	if (!q)
		return ERR_PTR(-ENOMEM);

	kref_init(&q->refcount);
	q->flags = flags;
	q->hwe = hwe;
	q->gt = gt;
	q->class = hwe->class;
	q->width = width;
	q->logical_mask = logical_mask;
	q->fence_irq = &gt->fence_irq[hwe->class];
	q->ring_ops = gt->ring_ops[hwe->class];
	q->ops = gt->exec_queue_ops;
	INIT_LIST_HEAD(&q->lr.link);
	INIT_LIST_HEAD(&q->multi_gt_link);

	q->sched_props.timeslice_us = hwe->eclass->sched_props.timeslice_us;
	q->sched_props.preempt_timeout_us =
				hwe->eclass->sched_props.preempt_timeout_us;
	q->sched_props.job_timeout_ms =
				hwe->eclass->sched_props.job_timeout_ms;
	if (q->flags & EXEC_QUEUE_FLAG_KERNEL &&
	    q->flags & EXEC_QUEUE_FLAG_HIGH_PRIORITY)
		q->sched_props.priority = XE_EXEC_QUEUE_PRIORITY_KERNEL;
	else
		q->sched_props.priority = XE_EXEC_QUEUE_PRIORITY_NORMAL;

	if (vm)
		q->vm = xe_vm_get(vm);

	if (extensions) {
		/*
		 * may set q->usm, must come before xe_lrc_create(),
		 * may overwrite q->sched_props, must come before q->ops->init()
		 */
		err = exec_queue_user_extensions(xe, q, extensions, 0);
		if (err) {
			__xe_exec_queue_free(q);
			return ERR_PTR(err);
		}
	}

	return q;
}

static int __xe_exec_queue_init(struct xe_exec_queue *q)
{
<<<<<<< HEAD
=======
	struct xe_vm *vm = q->vm;
>>>>>>> b806d6ef
	int i, err;

	if (vm) {
		err = xe_vm_lock(vm, true);
		if (err)
			return err;
	}

	for (i = 0; i < q->width; ++i) {
		q->lrc[i] = xe_lrc_create(q->hwe, q->vm, SZ_16K);
		if (IS_ERR(q->lrc[i])) {
			err = PTR_ERR(q->lrc[i]);
			goto err_unlock;
		}
	}

	if (vm)
		xe_vm_unlock(vm);

	err = q->ops->init(q);
	if (err)
		goto err_lrc;

	return 0;

err_unlock:
	if (vm)
		xe_vm_unlock(vm);
err_lrc:
	for (i = i - 1; i >= 0; --i)
		xe_lrc_put(q->lrc[i]);
	return err;
}

struct xe_exec_queue *xe_exec_queue_create(struct xe_device *xe, struct xe_vm *vm,
					   u32 logical_mask, u16 width,
					   struct xe_hw_engine *hwe, u32 flags,
					   u64 extensions)
{
	struct xe_exec_queue *q;
	int err;

	q = __xe_exec_queue_alloc(xe, vm, logical_mask, width, hwe, flags,
				  extensions);
	if (IS_ERR(q))
		return q;

	err = __xe_exec_queue_init(q);
	if (err)
		goto err_post_alloc;

	return q;

err_post_alloc:
	__xe_exec_queue_free(q);
	return ERR_PTR(err);
}

struct xe_exec_queue *xe_exec_queue_create_class(struct xe_device *xe, struct xe_gt *gt,
						 struct xe_vm *vm,
						 enum xe_engine_class class, u32 flags)
{
	struct xe_hw_engine *hwe, *hwe0 = NULL;
	enum xe_hw_engine_id id;
	u32 logical_mask = 0;

	for_each_hw_engine(hwe, gt, id) {
		if (xe_hw_engine_is_reserved(hwe))
			continue;

		if (hwe->class == class) {
			logical_mask |= BIT(hwe->logical_instance);
			if (!hwe0)
				hwe0 = hwe;
		}
	}

	if (!logical_mask)
		return ERR_PTR(-ENODEV);

	return xe_exec_queue_create(xe, vm, logical_mask, 1, hwe0, flags, 0);
}

void xe_exec_queue_destroy(struct kref *ref)
{
	struct xe_exec_queue *q = container_of(ref, struct xe_exec_queue, refcount);
	struct xe_exec_queue *eq, *next;

	xe_exec_queue_last_fence_put_unlocked(q);
	if (!(q->flags & EXEC_QUEUE_FLAG_BIND_ENGINE_CHILD)) {
		list_for_each_entry_safe(eq, next, &q->multi_gt_list,
					 multi_gt_link)
			xe_exec_queue_put(eq);
	}

	q->ops->fini(q);
}

void xe_exec_queue_fini(struct xe_exec_queue *q)
{
	int i;

	for (i = 0; i < q->width; ++i)
<<<<<<< HEAD
		xe_lrc_finish(q->lrc + i);
=======
		xe_lrc_put(q->lrc[i]);
>>>>>>> b806d6ef
	__xe_exec_queue_free(q);
}

void xe_exec_queue_assign_name(struct xe_exec_queue *q, u32 instance)
{
	switch (q->class) {
	case XE_ENGINE_CLASS_RENDER:
		snprintf(q->name, sizeof(q->name), "rcs%d", instance);
		break;
	case XE_ENGINE_CLASS_VIDEO_DECODE:
		snprintf(q->name, sizeof(q->name), "vcs%d", instance);
		break;
	case XE_ENGINE_CLASS_VIDEO_ENHANCE:
		snprintf(q->name, sizeof(q->name), "vecs%d", instance);
		break;
	case XE_ENGINE_CLASS_COPY:
		snprintf(q->name, sizeof(q->name), "bcs%d", instance);
		break;
	case XE_ENGINE_CLASS_COMPUTE:
		snprintf(q->name, sizeof(q->name), "ccs%d", instance);
		break;
	case XE_ENGINE_CLASS_OTHER:
		snprintf(q->name, sizeof(q->name), "gsccs%d", instance);
		break;
	default:
		XE_WARN_ON(q->class);
	}
}

struct xe_exec_queue *xe_exec_queue_lookup(struct xe_file *xef, u32 id)
{
	struct xe_exec_queue *q;

	mutex_lock(&xef->exec_queue.lock);
	q = xa_load(&xef->exec_queue.xa, id);
	if (q)
		xe_exec_queue_get(q);
	mutex_unlock(&xef->exec_queue.lock);

	return q;
}

enum xe_exec_queue_priority
xe_exec_queue_device_get_max_priority(struct xe_device *xe)
{
	return capable(CAP_SYS_NICE) ? XE_EXEC_QUEUE_PRIORITY_HIGH :
				       XE_EXEC_QUEUE_PRIORITY_NORMAL;
}

static int exec_queue_set_priority(struct xe_device *xe, struct xe_exec_queue *q,
				   u64 value)
{
	if (XE_IOCTL_DBG(xe, value > XE_EXEC_QUEUE_PRIORITY_HIGH))
		return -EINVAL;

	if (XE_IOCTL_DBG(xe, value > xe_exec_queue_device_get_max_priority(xe)))
		return -EPERM;

	q->sched_props.priority = value;
	return 0;
}

static bool xe_exec_queue_enforce_schedule_limit(void)
{
#if IS_ENABLED(CONFIG_DRM_XE_ENABLE_SCHEDTIMEOUT_LIMIT)
	return true;
#else
	return !capable(CAP_SYS_NICE);
#endif
}

static void
xe_exec_queue_get_prop_minmax(struct xe_hw_engine_class_intf *eclass,
			      enum xe_exec_queue_sched_prop prop,
			      u32 *min, u32 *max)
{
	switch (prop) {
	case XE_EXEC_QUEUE_JOB_TIMEOUT:
		*min = eclass->sched_props.job_timeout_min;
		*max = eclass->sched_props.job_timeout_max;
		break;
	case XE_EXEC_QUEUE_TIMESLICE:
		*min = eclass->sched_props.timeslice_min;
		*max = eclass->sched_props.timeslice_max;
		break;
	case XE_EXEC_QUEUE_PREEMPT_TIMEOUT:
		*min = eclass->sched_props.preempt_timeout_min;
		*max = eclass->sched_props.preempt_timeout_max;
		break;
	default:
		break;
	}
#if IS_ENABLED(CONFIG_DRM_XE_ENABLE_SCHEDTIMEOUT_LIMIT)
	if (capable(CAP_SYS_NICE)) {
		switch (prop) {
		case XE_EXEC_QUEUE_JOB_TIMEOUT:
			*min = XE_HW_ENGINE_JOB_TIMEOUT_MIN;
			*max = XE_HW_ENGINE_JOB_TIMEOUT_MAX;
			break;
		case XE_EXEC_QUEUE_TIMESLICE:
			*min = XE_HW_ENGINE_TIMESLICE_MIN;
			*max = XE_HW_ENGINE_TIMESLICE_MAX;
			break;
		case XE_EXEC_QUEUE_PREEMPT_TIMEOUT:
			*min = XE_HW_ENGINE_PREEMPT_TIMEOUT_MIN;
			*max = XE_HW_ENGINE_PREEMPT_TIMEOUT_MAX;
			break;
		default:
			break;
		}
	}
#endif
}

static int exec_queue_set_timeslice(struct xe_device *xe, struct xe_exec_queue *q,
				    u64 value)
{
	u32 min = 0, max = 0;

	xe_exec_queue_get_prop_minmax(q->hwe->eclass,
				      XE_EXEC_QUEUE_TIMESLICE, &min, &max);

	if (xe_exec_queue_enforce_schedule_limit() &&
	    !xe_hw_engine_timeout_in_range(value, min, max))
		return -EINVAL;

	q->sched_props.timeslice_us = value;
	return 0;
}

typedef int (*xe_exec_queue_set_property_fn)(struct xe_device *xe,
					     struct xe_exec_queue *q,
					     u64 value);

static const xe_exec_queue_set_property_fn exec_queue_set_property_funcs[] = {
	[DRM_XE_EXEC_QUEUE_SET_PROPERTY_PRIORITY] = exec_queue_set_priority,
	[DRM_XE_EXEC_QUEUE_SET_PROPERTY_TIMESLICE] = exec_queue_set_timeslice,
};

static int exec_queue_user_ext_set_property(struct xe_device *xe,
					    struct xe_exec_queue *q,
					    u64 extension)
{
	u64 __user *address = u64_to_user_ptr(extension);
	struct drm_xe_ext_set_property ext;
	int err;
	u32 idx;

	err = __copy_from_user(&ext, address, sizeof(ext));
	if (XE_IOCTL_DBG(xe, err))
		return -EFAULT;

	if (XE_IOCTL_DBG(xe, ext.property >=
			 ARRAY_SIZE(exec_queue_set_property_funcs)) ||
	    XE_IOCTL_DBG(xe, ext.pad) ||
	    XE_IOCTL_DBG(xe, ext.property != DRM_XE_EXEC_QUEUE_SET_PROPERTY_PRIORITY &&
			 ext.property != DRM_XE_EXEC_QUEUE_SET_PROPERTY_TIMESLICE))
		return -EINVAL;

	idx = array_index_nospec(ext.property, ARRAY_SIZE(exec_queue_set_property_funcs));
	if (!exec_queue_set_property_funcs[idx])
		return -EINVAL;

	return exec_queue_set_property_funcs[idx](xe, q, ext.value);
}

typedef int (*xe_exec_queue_user_extension_fn)(struct xe_device *xe,
					       struct xe_exec_queue *q,
					       u64 extension);

static const xe_exec_queue_user_extension_fn exec_queue_user_extension_funcs[] = {
	[DRM_XE_EXEC_QUEUE_EXTENSION_SET_PROPERTY] = exec_queue_user_ext_set_property,
};

#define MAX_USER_EXTENSIONS	16
static int exec_queue_user_extensions(struct xe_device *xe, struct xe_exec_queue *q,
				      u64 extensions, int ext_number)
{
	u64 __user *address = u64_to_user_ptr(extensions);
	struct drm_xe_user_extension ext;
	int err;
	u32 idx;

	if (XE_IOCTL_DBG(xe, ext_number >= MAX_USER_EXTENSIONS))
		return -E2BIG;

	err = __copy_from_user(&ext, address, sizeof(ext));
	if (XE_IOCTL_DBG(xe, err))
		return -EFAULT;

	if (XE_IOCTL_DBG(xe, ext.pad) ||
	    XE_IOCTL_DBG(xe, ext.name >=
			 ARRAY_SIZE(exec_queue_user_extension_funcs)))
		return -EINVAL;

	idx = array_index_nospec(ext.name,
				 ARRAY_SIZE(exec_queue_user_extension_funcs));
	err = exec_queue_user_extension_funcs[idx](xe, q, extensions);
	if (XE_IOCTL_DBG(xe, err))
		return err;

	if (ext.next_extension)
		return exec_queue_user_extensions(xe, q, ext.next_extension,
						  ++ext_number);

	return 0;
}

static const enum xe_engine_class user_to_xe_engine_class[] = {
	[DRM_XE_ENGINE_CLASS_RENDER] = XE_ENGINE_CLASS_RENDER,
	[DRM_XE_ENGINE_CLASS_COPY] = XE_ENGINE_CLASS_COPY,
	[DRM_XE_ENGINE_CLASS_VIDEO_DECODE] = XE_ENGINE_CLASS_VIDEO_DECODE,
	[DRM_XE_ENGINE_CLASS_VIDEO_ENHANCE] = XE_ENGINE_CLASS_VIDEO_ENHANCE,
	[DRM_XE_ENGINE_CLASS_COMPUTE] = XE_ENGINE_CLASS_COMPUTE,
};

static struct xe_hw_engine *
find_hw_engine(struct xe_device *xe,
	       struct drm_xe_engine_class_instance eci)
{
	u32 idx;

	if (eci.engine_class >= ARRAY_SIZE(user_to_xe_engine_class))
		return NULL;

	if (eci.gt_id >= xe->info.gt_count)
		return NULL;

	idx = array_index_nospec(eci.engine_class,
				 ARRAY_SIZE(user_to_xe_engine_class));

	return xe_gt_hw_engine(xe_device_get_gt(xe, eci.gt_id),
			       user_to_xe_engine_class[idx],
			       eci.engine_instance, true);
}

static u32 bind_exec_queue_logical_mask(struct xe_device *xe, struct xe_gt *gt,
					struct drm_xe_engine_class_instance *eci,
					u16 width, u16 num_placements)
{
	struct xe_hw_engine *hwe;
	enum xe_hw_engine_id id;
	u32 logical_mask = 0;

	if (XE_IOCTL_DBG(xe, width != 1))
		return 0;
	if (XE_IOCTL_DBG(xe, num_placements != 1))
		return 0;
	if (XE_IOCTL_DBG(xe, eci[0].engine_instance != 0))
		return 0;

	eci[0].engine_class = DRM_XE_ENGINE_CLASS_COPY;

	for_each_hw_engine(hwe, gt, id) {
		if (xe_hw_engine_is_reserved(hwe))
			continue;

		if (hwe->class ==
		    user_to_xe_engine_class[DRM_XE_ENGINE_CLASS_COPY])
			logical_mask |= BIT(hwe->logical_instance);
	}

	return logical_mask;
}

static u32 calc_validate_logical_mask(struct xe_device *xe, struct xe_gt *gt,
				      struct drm_xe_engine_class_instance *eci,
				      u16 width, u16 num_placements)
{
	int len = width * num_placements;
	int i, j, n;
	u16 class;
	u16 gt_id;
	u32 return_mask = 0, prev_mask;

	if (XE_IOCTL_DBG(xe, !xe_device_uc_enabled(xe) &&
			 len > 1))
		return 0;

	for (i = 0; i < width; ++i) {
		u32 current_mask = 0;

		for (j = 0; j < num_placements; ++j) {
			struct xe_hw_engine *hwe;

			n = j * width + i;

			hwe = find_hw_engine(xe, eci[n]);
			if (XE_IOCTL_DBG(xe, !hwe))
				return 0;

			if (XE_IOCTL_DBG(xe, xe_hw_engine_is_reserved(hwe)))
				return 0;

			if (XE_IOCTL_DBG(xe, n && eci[n].gt_id != gt_id) ||
			    XE_IOCTL_DBG(xe, n && eci[n].engine_class != class))
				return 0;

			class = eci[n].engine_class;
			gt_id = eci[n].gt_id;

			if (width == 1 || !i)
				return_mask |= BIT(eci[n].engine_instance);
			current_mask |= BIT(eci[n].engine_instance);
		}

		/* Parallel submissions must be logically contiguous */
		if (i && XE_IOCTL_DBG(xe, current_mask != prev_mask << 1))
			return 0;

		prev_mask = current_mask;
	}

	return return_mask;
}

int xe_exec_queue_create_ioctl(struct drm_device *dev, void *data,
			       struct drm_file *file)
{
	struct xe_device *xe = to_xe_device(dev);
	struct xe_file *xef = to_xe_file(file);
	struct drm_xe_exec_queue_create *args = data;
	struct drm_xe_engine_class_instance eci[XE_HW_ENGINE_MAX_INSTANCE];
	struct drm_xe_engine_class_instance __user *user_eci =
		u64_to_user_ptr(args->instances);
	struct xe_hw_engine *hwe;
	struct xe_vm *vm, *migrate_vm;
	struct xe_gt *gt;
	struct xe_exec_queue *q = NULL;
	u32 logical_mask;
	u32 id;
	u32 len;
	int err;

	if (XE_IOCTL_DBG(xe, args->flags) ||
	    XE_IOCTL_DBG(xe, args->reserved[0] || args->reserved[1]))
		return -EINVAL;

	len = args->width * args->num_placements;
	if (XE_IOCTL_DBG(xe, !len || len > XE_HW_ENGINE_MAX_INSTANCE))
		return -EINVAL;

	err = __copy_from_user(eci, user_eci,
			       sizeof(struct drm_xe_engine_class_instance) *
			       len);
	if (XE_IOCTL_DBG(xe, err))
		return -EFAULT;

	if (XE_IOCTL_DBG(xe, eci[0].gt_id >= xe->info.gt_count))
		return -EINVAL;

	if (eci[0].engine_class == DRM_XE_ENGINE_CLASS_VM_BIND) {
		for_each_gt(gt, xe, id) {
			struct xe_exec_queue *new;
			u32 flags;

			if (xe_gt_is_media_type(gt))
				continue;

			eci[0].gt_id = gt->info.id;
			logical_mask = bind_exec_queue_logical_mask(xe, gt, eci,
								    args->width,
								    args->num_placements);
			if (XE_IOCTL_DBG(xe, !logical_mask))
				return -EINVAL;

			hwe = find_hw_engine(xe, eci[0]);
			if (XE_IOCTL_DBG(xe, !hwe))
				return -EINVAL;

			/* The migration vm doesn't hold rpm ref */
			xe_pm_runtime_get_noresume(xe);

			flags = EXEC_QUEUE_FLAG_VM | (id ? EXEC_QUEUE_FLAG_BIND_ENGINE_CHILD : 0);

			migrate_vm = xe_migrate_get_vm(gt_to_tile(gt)->migrate);
			new = xe_exec_queue_create(xe, migrate_vm, logical_mask,
						   args->width, hwe, flags,
						   args->extensions);

			xe_pm_runtime_put(xe); /* now held by engine */

			xe_vm_put(migrate_vm);
			if (IS_ERR(new)) {
				err = PTR_ERR(new);
				if (q)
					goto put_exec_queue;
				return err;
			}
			if (id == 0)
				q = new;
			else
				list_add_tail(&new->multi_gt_list,
					      &q->multi_gt_link);
		}
	} else {
		gt = xe_device_get_gt(xe, eci[0].gt_id);
		logical_mask = calc_validate_logical_mask(xe, gt, eci,
							  args->width,
							  args->num_placements);
		if (XE_IOCTL_DBG(xe, !logical_mask))
			return -EINVAL;

		hwe = find_hw_engine(xe, eci[0]);
		if (XE_IOCTL_DBG(xe, !hwe))
			return -EINVAL;

		vm = xe_vm_lookup(xef, args->vm_id);
		if (XE_IOCTL_DBG(xe, !vm))
			return -ENOENT;

		err = down_read_interruptible(&vm->lock);
		if (err) {
			xe_vm_put(vm);
			return err;
		}

		if (XE_IOCTL_DBG(xe, xe_vm_is_closed_or_banned(vm))) {
			up_read(&vm->lock);
			xe_vm_put(vm);
			return -ENOENT;
		}

		q = xe_exec_queue_create(xe, vm, logical_mask,
					 args->width, hwe, 0,
					 args->extensions);
		up_read(&vm->lock);
		xe_vm_put(vm);
		if (IS_ERR(q))
			return PTR_ERR(q);

		if (xe_vm_in_preempt_fence_mode(vm)) {
			q->lr.context = dma_fence_context_alloc(1);

			err = xe_vm_add_compute_exec_queue(vm, q);
			if (XE_IOCTL_DBG(xe, err))
				goto put_exec_queue;
		}
	}

	mutex_lock(&xef->exec_queue.lock);
	err = xa_alloc(&xef->exec_queue.xa, &id, q, xa_limit_32b, GFP_KERNEL);
	mutex_unlock(&xef->exec_queue.lock);
	if (err)
		goto kill_exec_queue;

	args->exec_queue_id = id;
	q->xef = xe_file_get(xef);

	return 0;

kill_exec_queue:
	xe_exec_queue_kill(q);
put_exec_queue:
	xe_exec_queue_put(q);
	return err;
}

int xe_exec_queue_get_property_ioctl(struct drm_device *dev, void *data,
				     struct drm_file *file)
{
	struct xe_device *xe = to_xe_device(dev);
	struct xe_file *xef = to_xe_file(file);
	struct drm_xe_exec_queue_get_property *args = data;
	struct xe_exec_queue *q;
	int ret;

	if (XE_IOCTL_DBG(xe, args->reserved[0] || args->reserved[1]))
		return -EINVAL;

	q = xe_exec_queue_lookup(xef, args->exec_queue_id);
	if (XE_IOCTL_DBG(xe, !q))
		return -ENOENT;

	switch (args->property) {
	case DRM_XE_EXEC_QUEUE_GET_PROPERTY_BAN:
		args->value = q->ops->reset_status(q);
		ret = 0;
		break;
	default:
		ret = -EINVAL;
	}

	xe_exec_queue_put(q);

	return ret;
}

/**
 * xe_exec_queue_is_lr() - Whether an exec_queue is long-running
 * @q: The exec_queue
 *
 * Return: True if the exec_queue is long-running, false otherwise.
 */
bool xe_exec_queue_is_lr(struct xe_exec_queue *q)
{
	return q->vm && xe_vm_in_lr_mode(q->vm) &&
		!(q->flags & EXEC_QUEUE_FLAG_VM);
}

static s32 xe_exec_queue_num_job_inflight(struct xe_exec_queue *q)
{
	return q->lrc[0]->fence_ctx.next_seqno - xe_lrc_seqno(q->lrc[0]) - 1;
}

/**
 * xe_exec_queue_ring_full() - Whether an exec_queue's ring is full
 * @q: The exec_queue
 *
 * Return: True if the exec_queue's ring is full, false otherwise.
 */
bool xe_exec_queue_ring_full(struct xe_exec_queue *q)
{
	struct xe_lrc *lrc = q->lrc[0];
	s32 max_job = lrc->ring.size / MAX_JOB_SIZE_BYTES;

	return xe_exec_queue_num_job_inflight(q) >= max_job;
}

/**
 * xe_exec_queue_is_idle() - Whether an exec_queue is idle.
 * @q: The exec_queue
 *
 * FIXME: Need to determine what to use as the short-lived
 * timeline lock for the exec_queues, so that the return value
 * of this function becomes more than just an advisory
 * snapshot in time. The timeline lock must protect the
 * seqno from racing submissions on the same exec_queue.
 * Typically vm->resv, but user-created timeline locks use the migrate vm
 * and never grabs the migrate vm->resv so we have a race there.
 *
 * Return: True if the exec_queue is idle, false otherwise.
 */
bool xe_exec_queue_is_idle(struct xe_exec_queue *q)
{
	if (xe_exec_queue_is_parallel(q)) {
		int i;

		for (i = 0; i < q->width; ++i) {
			if (xe_lrc_seqno(q->lrc[i]) !=
			    q->lrc[i]->fence_ctx.next_seqno - 1)
				return false;
		}

		return true;
	}

	return xe_lrc_seqno(q->lrc[0]) ==
		q->lrc[0]->fence_ctx.next_seqno - 1;
}

/**
 * xe_exec_queue_update_run_ticks() - Update run time in ticks for this exec queue
 * from hw
 * @q: The exec queue
 *
 * Update the timestamp saved by HW for this exec queue and save run ticks
 * calculated by using the delta from last update.
 */
void xe_exec_queue_update_run_ticks(struct xe_exec_queue *q)
{
	struct xe_file *xef;
	struct xe_lrc *lrc;
	u32 old_ts, new_ts;

	/*
	 * Jobs that are run during driver load may use an exec_queue, but are
	 * not associated with a user xe file, so avoid accumulating busyness
	 * for kernel specific work.
	 */
	if (!q->vm || !q->vm->xef)
		return;

	xef = q->vm->xef;

	/*
	 * Only sample the first LRC. For parallel submission, all of them are
	 * scheduled together and we compensate that below by multiplying by
	 * width - this may introduce errors if that premise is not true and
	 * they don't exit 100% aligned. On the other hand, looping through
	 * the LRCs and reading them in different time could also introduce
	 * errors.
	 */
	lrc = q->lrc[0];
	new_ts = xe_lrc_update_timestamp(lrc, &old_ts);
	xef->run_ticks[q->class] += (new_ts - old_ts) * q->width;
}

void xe_exec_queue_kill(struct xe_exec_queue *q)
{
	struct xe_exec_queue *eq = q, *next;

	list_for_each_entry_safe(eq, next, &eq->multi_gt_list,
				 multi_gt_link) {
		q->ops->kill(eq);
		xe_vm_remove_compute_exec_queue(q->vm, eq);
	}

	q->ops->kill(q);
	xe_vm_remove_compute_exec_queue(q->vm, q);
}

int xe_exec_queue_destroy_ioctl(struct drm_device *dev, void *data,
				struct drm_file *file)
{
	struct xe_device *xe = to_xe_device(dev);
	struct xe_file *xef = to_xe_file(file);
	struct drm_xe_exec_queue_destroy *args = data;
	struct xe_exec_queue *q;

	if (XE_IOCTL_DBG(xe, args->pad) ||
	    XE_IOCTL_DBG(xe, args->reserved[0] || args->reserved[1]))
		return -EINVAL;

	mutex_lock(&xef->exec_queue.lock);
	q = xa_erase(&xef->exec_queue.xa, args->exec_queue_id);
	mutex_unlock(&xef->exec_queue.lock);
	if (XE_IOCTL_DBG(xe, !q))
		return -ENOENT;

	xe_exec_queue_kill(q);

	trace_xe_exec_queue_close(q);
	xe_exec_queue_put(q);

	return 0;
}

static void xe_exec_queue_last_fence_lockdep_assert(struct xe_exec_queue *q,
						    struct xe_vm *vm)
{
	if (q->flags & EXEC_QUEUE_FLAG_VM)
		lockdep_assert_held(&vm->lock);
	else
		xe_vm_assert_held(vm);
}

/**
 * xe_exec_queue_last_fence_put() - Drop ref to last fence
 * @q: The exec queue
 * @vm: The VM the engine does a bind or exec for
 */
void xe_exec_queue_last_fence_put(struct xe_exec_queue *q, struct xe_vm *vm)
{
	xe_exec_queue_last_fence_lockdep_assert(q, vm);

	if (q->last_fence) {
		dma_fence_put(q->last_fence);
		q->last_fence = NULL;
	}
}

/**
 * xe_exec_queue_last_fence_put_unlocked() - Drop ref to last fence unlocked
 * @q: The exec queue
 *
 * Only safe to be called from xe_exec_queue_destroy().
 */
void xe_exec_queue_last_fence_put_unlocked(struct xe_exec_queue *q)
{
	if (q->last_fence) {
		dma_fence_put(q->last_fence);
		q->last_fence = NULL;
	}
}

/**
 * xe_exec_queue_last_fence_get() - Get last fence
 * @q: The exec queue
 * @vm: The VM the engine does a bind or exec for
 *
 * Get last fence, takes a ref
 *
 * Returns: last fence if not signaled, dma fence stub if signaled
 */
struct dma_fence *xe_exec_queue_last_fence_get(struct xe_exec_queue *q,
					       struct xe_vm *vm)
{
	struct dma_fence *fence;

	xe_exec_queue_last_fence_lockdep_assert(q, vm);

	if (q->last_fence &&
	    test_bit(DMA_FENCE_FLAG_SIGNALED_BIT, &q->last_fence->flags))
		xe_exec_queue_last_fence_put(q, vm);

	fence = q->last_fence ? q->last_fence : dma_fence_get_stub();
	dma_fence_get(fence);
	return fence;
}

/**
 * xe_exec_queue_last_fence_set() - Set last fence
 * @q: The exec queue
 * @vm: The VM the engine does a bind or exec for
 * @fence: The fence
 *
 * Set the last fence for the engine. Increases reference count for fence, when
 * closing engine xe_exec_queue_last_fence_put should be called.
 */
void xe_exec_queue_last_fence_set(struct xe_exec_queue *q, struct xe_vm *vm,
				  struct dma_fence *fence)
{
	xe_exec_queue_last_fence_lockdep_assert(q, vm);

	xe_exec_queue_last_fence_put(q, vm);
	q->last_fence = dma_fence_get(fence);
}<|MERGE_RESOLUTION|>--- conflicted
+++ resolved
@@ -105,10 +105,7 @@
 
 static int __xe_exec_queue_init(struct xe_exec_queue *q)
 {
-<<<<<<< HEAD
-=======
 	struct xe_vm *vm = q->vm;
->>>>>>> b806d6ef
 	int i, err;
 
 	if (vm) {
@@ -212,11 +209,7 @@
 	int i;
 
 	for (i = 0; i < q->width; ++i)
-<<<<<<< HEAD
-		xe_lrc_finish(q->lrc + i);
-=======
 		xe_lrc_put(q->lrc[i]);
->>>>>>> b806d6ef
 	__xe_exec_queue_free(q);
 }
 
