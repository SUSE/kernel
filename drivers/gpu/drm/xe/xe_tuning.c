// SPDX-License-Identifier: MIT
/*
 * Copyright © 2022 Intel Corporation
 */

#include "xe_tuning.h"

#include <kunit/visibility.h>

#include <drm/drm_managed.h>

#include "regs/xe_gt_regs.h"
#include "xe_gt_types.h"
#include "xe_platform_types.h"
#include "xe_rtp.h"

#undef XE_REG_MCR
#define XE_REG_MCR(...)     XE_REG(__VA_ARGS__, .mcr = 1)

static const struct xe_rtp_entry_sr gt_tunings[] = {
	{ XE_RTP_NAME("Tuning: Blend Fill Caching Optimization Disable"),
	  XE_RTP_RULES(PLATFORM(DG2)),
	  XE_RTP_ACTIONS(SET(XEHP_L3SCQREG7, BLEND_FILL_CACHING_OPT_DIS))
	},
	{ XE_RTP_NAME("Tuning: 32B Access Enable"),
	  XE_RTP_RULES(PLATFORM(DG2)),
	  XE_RTP_ACTIONS(SET(XEHP_SQCM, EN_32B_ACCESS))
	},

	/* Xe2 */

	{ XE_RTP_NAME("Tuning: L3 cache"),
	  XE_RTP_RULES(GRAPHICS_VERSION_RANGE(2001, XE_RTP_END_VERSION_UNDEFINED)),
	  XE_RTP_ACTIONS(FIELD_SET(XEHP_L3SQCREG5, L3_PWM_TIMER_INIT_VAL_MASK,
				   REG_FIELD_PREP(L3_PWM_TIMER_INIT_VAL_MASK, 0x7f)))
	},
	{ XE_RTP_NAME("Tuning: L3 cache - media"),
	  XE_RTP_RULES(MEDIA_VERSION_RANGE(2000, XE_RTP_END_VERSION_UNDEFINED)),
	  XE_RTP_ACTIONS(FIELD_SET(XE2LPM_L3SQCREG5, L3_PWM_TIMER_INIT_VAL_MASK,
				   REG_FIELD_PREP(L3_PWM_TIMER_INIT_VAL_MASK, 0x7f)))
	},
	{ XE_RTP_NAME("Tuning: Compression Overfetch"),
	  XE_RTP_RULES(GRAPHICS_VERSION_RANGE(2001, XE_RTP_END_VERSION_UNDEFINED)),
	  XE_RTP_ACTIONS(CLR(CCCHKNREG1, ENCOMPPERFFIX),
			 SET(CCCHKNREG1, L3CMPCTRL))
	},
	{ XE_RTP_NAME("Tuning: Compression Overfetch - media"),
	  XE_RTP_RULES(MEDIA_VERSION_RANGE(2000, XE_RTP_END_VERSION_UNDEFINED)),
	  XE_RTP_ACTIONS(CLR(XE2LPM_CCCHKNREG1, ENCOMPPERFFIX),
			 SET(XE2LPM_CCCHKNREG1, L3CMPCTRL))
	},
	{ XE_RTP_NAME("Tuning: Enable compressible partial write overfetch in L3"),
	  XE_RTP_RULES(GRAPHICS_VERSION_RANGE(2001, XE_RTP_END_VERSION_UNDEFINED)),
	  XE_RTP_ACTIONS(SET(L3SQCREG3, COMPPWOVERFETCHEN))
	},
	{ XE_RTP_NAME("Tuning: Enable compressible partial write overfetch in L3 - media"),
	  XE_RTP_RULES(MEDIA_VERSION_RANGE(2000, XE_RTP_END_VERSION_UNDEFINED)),
	  XE_RTP_ACTIONS(SET(XE2LPM_L3SQCREG3, COMPPWOVERFETCHEN))
	},
	{ XE_RTP_NAME("Tuning: L2 Overfetch Compressible Only"),
	  XE_RTP_RULES(GRAPHICS_VERSION_RANGE(2001, XE_RTP_END_VERSION_UNDEFINED)),
	  XE_RTP_ACTIONS(SET(L3SQCREG2,
			     COMPMEMRD256BOVRFETCHEN))
	},
	{ XE_RTP_NAME("Tuning: L2 Overfetch Compressible Only - media"),
	  XE_RTP_RULES(MEDIA_VERSION_RANGE(2000, XE_RTP_END_VERSION_UNDEFINED)),
	  XE_RTP_ACTIONS(SET(XE2LPM_L3SQCREG2,
			     COMPMEMRD256BOVRFETCHEN))
	},
	{ XE_RTP_NAME("Tuning: Stateless compression control"),
	  XE_RTP_RULES(GRAPHICS_VERSION_RANGE(2001, XE_RTP_END_VERSION_UNDEFINED)),
	  XE_RTP_ACTIONS(FIELD_SET(STATELESS_COMPRESSION_CTRL, UNIFIED_COMPRESSION_FORMAT,
				   REG_FIELD_PREP(UNIFIED_COMPRESSION_FORMAT, 0)))
	},
	{ XE_RTP_NAME("Tuning: Stateless compression control - media"),
	  XE_RTP_RULES(MEDIA_VERSION_RANGE(1301, XE_RTP_END_VERSION_UNDEFINED)),
	  XE_RTP_ACTIONS(FIELD_SET(STATELESS_COMPRESSION_CTRL, UNIFIED_COMPRESSION_FORMAT,
				   REG_FIELD_PREP(UNIFIED_COMPRESSION_FORMAT, 0)))
	},
	{ XE_RTP_NAME("Tuning: L3 RW flush all Cache"),
	  XE_RTP_RULES(GRAPHICS_VERSION(2004)),
	  XE_RTP_ACTIONS(SET(SCRATCH3_LBCF, RWFLUSHALLEN))
	},
	{ XE_RTP_NAME("Tuning: L3 RW flush all cache - media"),
	  XE_RTP_RULES(MEDIA_VERSION(2000)),
	  XE_RTP_ACTIONS(SET(XE2LPM_SCRATCH3_LBCF, RWFLUSHALLEN))
	},
};

static const struct xe_rtp_entry_sr engine_tunings[] = {
	{ XE_RTP_NAME("Tuning: Set Indirect State Override"),
	  XE_RTP_RULES(GRAPHICS_VERSION_RANGE(1200, 1274),
		       ENGINE_CLASS(RENDER)),
	  XE_RTP_ACTIONS(SET(SAMPLER_MODE, INDIRECT_STATE_BASE_ADDR_OVERRIDE))
	},
};

static const struct xe_rtp_entry_sr lrc_tunings[] = {
	/* DG2 */

	{ XE_RTP_NAME("Tuning: L3 cache"),
	  XE_RTP_RULES(PLATFORM(DG2), ENGINE_CLASS(RENDER)),
	  XE_RTP_ACTIONS(FIELD_SET(XEHP_L3SQCREG5, L3_PWM_TIMER_INIT_VAL_MASK,
				   REG_FIELD_PREP(L3_PWM_TIMER_INIT_VAL_MASK, 0x7f)))
	},
	{ XE_RTP_NAME("Tuning: TDS gang timer"),
	  XE_RTP_RULES(PLATFORM(DG2), ENGINE_CLASS(RENDER)),
	  /* read verification is ignored as in i915 - need to check enabling */
	  XE_RTP_ACTIONS(FIELD_SET_NO_READ_MASK(XEHP_FF_MODE2,
						FF_MODE2_TDS_TIMER_MASK,
						FF_MODE2_TDS_TIMER_128))
	},
	{ XE_RTP_NAME("Tuning: TBIMR fast clip"),
	  XE_RTP_RULES(PLATFORM(DG2), ENGINE_CLASS(RENDER)),
	  XE_RTP_ACTIONS(SET(CHICKEN_RASTER_2, TBIMR_FAST_CLIP))
	},

	/* Xe_LPG */

	{ XE_RTP_NAME("Tuning: L3 cache"),
	  XE_RTP_RULES(GRAPHICS_VERSION_RANGE(1270, 1274), ENGINE_CLASS(RENDER)),
	  XE_RTP_ACTIONS(FIELD_SET(XEHP_L3SQCREG5, L3_PWM_TIMER_INIT_VAL_MASK,
				   REG_FIELD_PREP(L3_PWM_TIMER_INIT_VAL_MASK, 0x7f)))
	},

	/* Xe2_HPG */

	{ XE_RTP_NAME("Tuning: vs hit max value"),
	  XE_RTP_RULES(GRAPHICS_VERSION(2001), ENGINE_CLASS(RENDER)),
	  XE_RTP_ACTIONS(FIELD_SET(FF_MODE, VS_HIT_MAX_VALUE_MASK,
				   REG_FIELD_PREP(VS_HIT_MAX_VALUE_MASK, 0x3f)))
	},
};

/**
 * xe_tuning_init - initialize gt with tunings bookkeeping
 * @gt: GT instance to initialize
 *
 * Returns 0 for success, negative error code otherwise.
 */
int xe_tuning_init(struct xe_gt *gt)
{
	struct xe_device *xe = gt_to_xe(gt);
	size_t n_lrc, n_engine, n_gt, total;
	unsigned long *p;

	n_gt = BITS_TO_LONGS(ARRAY_SIZE(gt_tunings));
	n_engine = BITS_TO_LONGS(ARRAY_SIZE(engine_tunings));
	n_lrc = BITS_TO_LONGS(ARRAY_SIZE(lrc_tunings));
	total = n_gt + n_engine + n_lrc;

	p = drmm_kzalloc(&xe->drm, sizeof(*p) * total, GFP_KERNEL);
	if (!p)
		return -ENOMEM;

	gt->tuning_active.gt = p;
	p += n_gt;
	gt->tuning_active.engine = p;
	p += n_engine;
	gt->tuning_active.lrc = p;

	return 0;
}
ALLOW_ERROR_INJECTION(xe_tuning_init, ERRNO); /* See xe_pci_probe() */

void xe_tuning_process_gt(struct xe_gt *gt)
{
	struct xe_rtp_process_ctx ctx = XE_RTP_PROCESS_CTX_INITIALIZER(gt);

<<<<<<< HEAD
=======
	xe_rtp_process_ctx_enable_active_tracking(&ctx,
						  gt->tuning_active.gt,
						  ARRAY_SIZE(gt_tunings));
>>>>>>> aeaee199
	xe_rtp_process_to_sr(&ctx, gt_tunings, ARRAY_SIZE(gt_tunings), &gt->reg_sr);
}
EXPORT_SYMBOL_IF_KUNIT(xe_tuning_process_gt);

void xe_tuning_process_engine(struct xe_hw_engine *hwe)
{
	struct xe_rtp_process_ctx ctx = XE_RTP_PROCESS_CTX_INITIALIZER(hwe);

<<<<<<< HEAD
=======
	xe_rtp_process_ctx_enable_active_tracking(&ctx,
						  hwe->gt->tuning_active.engine,
						  ARRAY_SIZE(engine_tunings));
>>>>>>> aeaee199
	xe_rtp_process_to_sr(&ctx, engine_tunings, ARRAY_SIZE(engine_tunings),
			     &hwe->reg_sr);
}
EXPORT_SYMBOL_IF_KUNIT(xe_tuning_process_engine);

/**
 * xe_tuning_process_lrc - process lrc tunings
 * @hwe: engine instance to process tunings for
 *
 * Process LRC table for this platform, saving in @hwe all the tunings that need
 * to be applied on context restore. These are tunings touching registers that
 * are part of the HW context image.
 */
void xe_tuning_process_lrc(struct xe_hw_engine *hwe)
{
	struct xe_rtp_process_ctx ctx = XE_RTP_PROCESS_CTX_INITIALIZER(hwe);

<<<<<<< HEAD
	xe_rtp_process_to_sr(&ctx, lrc_tunings, ARRAY_SIZE(lrc_tunings), &hwe->reg_lrc);
=======
	xe_rtp_process_ctx_enable_active_tracking(&ctx,
						  hwe->gt->tuning_active.lrc,
						  ARRAY_SIZE(lrc_tunings));
	xe_rtp_process_to_sr(&ctx, lrc_tunings, ARRAY_SIZE(lrc_tunings), &hwe->reg_lrc);
}

void xe_tuning_dump(struct xe_gt *gt, struct drm_printer *p)
{
	size_t idx;

	drm_printf(p, "GT Tunings\n");
	for_each_set_bit(idx, gt->tuning_active.gt, ARRAY_SIZE(gt_tunings))
		drm_printf_indent(p, 1, "%s\n", gt_tunings[idx].name);

	drm_printf(p, "\nEngine Tunings\n");
	for_each_set_bit(idx, gt->tuning_active.engine, ARRAY_SIZE(engine_tunings))
		drm_printf_indent(p, 1, "%s\n", engine_tunings[idx].name);

	drm_printf(p, "\nLRC Tunings\n");
	for_each_set_bit(idx, gt->tuning_active.lrc, ARRAY_SIZE(lrc_tunings))
		drm_printf_indent(p, 1, "%s\n", lrc_tunings[idx].name);
>>>>>>> aeaee199
}<|MERGE_RESOLUTION|>--- conflicted
+++ resolved
@@ -167,12 +167,9 @@
 {
 	struct xe_rtp_process_ctx ctx = XE_RTP_PROCESS_CTX_INITIALIZER(gt);
 
-<<<<<<< HEAD
-=======
 	xe_rtp_process_ctx_enable_active_tracking(&ctx,
 						  gt->tuning_active.gt,
 						  ARRAY_SIZE(gt_tunings));
->>>>>>> aeaee199
 	xe_rtp_process_to_sr(&ctx, gt_tunings, ARRAY_SIZE(gt_tunings), &gt->reg_sr);
 }
 EXPORT_SYMBOL_IF_KUNIT(xe_tuning_process_gt);
@@ -181,12 +178,9 @@
 {
 	struct xe_rtp_process_ctx ctx = XE_RTP_PROCESS_CTX_INITIALIZER(hwe);
 
-<<<<<<< HEAD
-=======
 	xe_rtp_process_ctx_enable_active_tracking(&ctx,
 						  hwe->gt->tuning_active.engine,
 						  ARRAY_SIZE(engine_tunings));
->>>>>>> aeaee199
 	xe_rtp_process_to_sr(&ctx, engine_tunings, ARRAY_SIZE(engine_tunings),
 			     &hwe->reg_sr);
 }
@@ -204,9 +198,6 @@
 {
 	struct xe_rtp_process_ctx ctx = XE_RTP_PROCESS_CTX_INITIALIZER(hwe);
 
-<<<<<<< HEAD
-	xe_rtp_process_to_sr(&ctx, lrc_tunings, ARRAY_SIZE(lrc_tunings), &hwe->reg_lrc);
-=======
 	xe_rtp_process_ctx_enable_active_tracking(&ctx,
 						  hwe->gt->tuning_active.lrc,
 						  ARRAY_SIZE(lrc_tunings));
@@ -228,5 +219,4 @@
 	drm_printf(p, "\nLRC Tunings\n");
 	for_each_set_bit(idx, gt->tuning_active.lrc, ARRAY_SIZE(lrc_tunings))
 		drm_printf_indent(p, 1, "%s\n", lrc_tunings[idx].name);
->>>>>>> aeaee199
 }