// SPDX-License-Identifier: MIT
/*
 * Copyright © 2021 Intel Corporation
 */

#include "xe_vm.h"

#include <linux/dma-fence-array.h>
#include <linux/nospec.h>

#include <drm/drm_drv.h>
#include <drm/drm_exec.h>
#include <drm/drm_print.h>
#include <drm/ttm/ttm_tt.h>
#include <uapi/drm/xe_drm.h>
#include <linux/ascii85.h>
#include <linux/delay.h>
#include <linux/kthread.h>
#include <linux/mm.h>
#include <linux/swap.h>

#include <generated/xe_wa_oob.h>

#include "regs/xe_gtt_defs.h"
#include "xe_assert.h"
#include "xe_bo.h"
#include "xe_device.h"
#include "xe_drm_client.h"
#include "xe_exec_queue.h"
#include "xe_gt_pagefault.h"
#include "xe_migrate.h"
#include "xe_pat.h"
#include "xe_pm.h"
#include "xe_preempt_fence.h"
#include "xe_pt.h"
#include "xe_pxp.h"
#include "xe_res_cursor.h"
#include "xe_svm.h"
#include "xe_sync.h"
#include "xe_tile.h"
#include "xe_tlb_inval.h"
#include "xe_trace_bo.h"
#include "xe_wa.h"

static struct drm_gem_object *xe_vm_obj(struct xe_vm *vm)
{
	return vm->gpuvm.r_obj;
}

/**
 * xe_vm_drm_exec_lock() - Lock the vm's resv with a drm_exec transaction
 * @vm: The vm whose resv is to be locked.
 * @exec: The drm_exec transaction.
 *
 * Helper to lock the vm's resv as part of a drm_exec transaction.
 *
 * Return: %0 on success. See drm_exec_lock_obj() for error codes.
 */
int xe_vm_drm_exec_lock(struct xe_vm *vm, struct drm_exec *exec)
{
	return drm_exec_lock_obj(exec, xe_vm_obj(vm));
}

static bool preempt_fences_waiting(struct xe_vm *vm)
{
	struct xe_exec_queue *q;

	lockdep_assert_held(&vm->lock);
	xe_vm_assert_held(vm);

	list_for_each_entry(q, &vm->preempt.exec_queues, lr.link) {
		if (!q->lr.pfence ||
		    test_bit(DMA_FENCE_FLAG_ENABLE_SIGNAL_BIT,
			     &q->lr.pfence->flags)) {
			return true;
		}
	}

	return false;
}

static void free_preempt_fences(struct list_head *list)
{
	struct list_head *link, *next;

	list_for_each_safe(link, next, list)
		xe_preempt_fence_free(to_preempt_fence_from_link(link));
}

static int alloc_preempt_fences(struct xe_vm *vm, struct list_head *list,
				unsigned int *count)
{
	lockdep_assert_held(&vm->lock);
	xe_vm_assert_held(vm);

	if (*count >= vm->preempt.num_exec_queues)
		return 0;

	for (; *count < vm->preempt.num_exec_queues; ++(*count)) {
		struct xe_preempt_fence *pfence = xe_preempt_fence_alloc();

		if (IS_ERR(pfence))
			return PTR_ERR(pfence);

		list_move_tail(xe_preempt_fence_link(pfence), list);
	}

	return 0;
}

static int wait_for_existing_preempt_fences(struct xe_vm *vm)
{
	struct xe_exec_queue *q;

	xe_vm_assert_held(vm);

	list_for_each_entry(q, &vm->preempt.exec_queues, lr.link) {
		if (q->lr.pfence) {
			long timeout = dma_fence_wait(q->lr.pfence, false);

			/* Only -ETIME on fence indicates VM needs to be killed */
			if (timeout < 0 || q->lr.pfence->error == -ETIME)
				return -ETIME;

			dma_fence_put(q->lr.pfence);
			q->lr.pfence = NULL;
		}
	}

	return 0;
}

static bool xe_vm_is_idle(struct xe_vm *vm)
{
	struct xe_exec_queue *q;

	xe_vm_assert_held(vm);
	list_for_each_entry(q, &vm->preempt.exec_queues, lr.link) {
		if (!xe_exec_queue_is_idle(q))
			return false;
	}

	return true;
}

static void arm_preempt_fences(struct xe_vm *vm, struct list_head *list)
{
	struct list_head *link;
	struct xe_exec_queue *q;

	list_for_each_entry(q, &vm->preempt.exec_queues, lr.link) {
		struct dma_fence *fence;

		link = list->next;
		xe_assert(vm->xe, link != list);

		fence = xe_preempt_fence_arm(to_preempt_fence_from_link(link),
					     q, q->lr.context,
					     ++q->lr.seqno);
		dma_fence_put(q->lr.pfence);
		q->lr.pfence = fence;
	}
}

static int add_preempt_fences(struct xe_vm *vm, struct xe_bo *bo)
{
	struct xe_exec_queue *q;
	int err;

	xe_bo_assert_held(bo);

	if (!vm->preempt.num_exec_queues)
		return 0;

	err = dma_resv_reserve_fences(bo->ttm.base.resv, vm->preempt.num_exec_queues);
	if (err)
		return err;

	list_for_each_entry(q, &vm->preempt.exec_queues, lr.link)
		if (q->lr.pfence) {
			dma_resv_add_fence(bo->ttm.base.resv,
					   q->lr.pfence,
					   DMA_RESV_USAGE_BOOKKEEP);
		}

	return 0;
}

static void resume_and_reinstall_preempt_fences(struct xe_vm *vm,
						struct drm_exec *exec)
{
	struct xe_exec_queue *q;

	lockdep_assert_held(&vm->lock);
	xe_vm_assert_held(vm);

	list_for_each_entry(q, &vm->preempt.exec_queues, lr.link) {
		q->ops->resume(q);

		drm_gpuvm_resv_add_fence(&vm->gpuvm, exec, q->lr.pfence,
					 DMA_RESV_USAGE_BOOKKEEP, DMA_RESV_USAGE_BOOKKEEP);
	}
}

int xe_vm_add_compute_exec_queue(struct xe_vm *vm, struct xe_exec_queue *q)
{
	struct drm_gpuvm_exec vm_exec = {
		.vm = &vm->gpuvm,
		.flags = DRM_EXEC_INTERRUPTIBLE_WAIT,
		.num_fences = 1,
	};
	struct drm_exec *exec = &vm_exec.exec;
	struct xe_validation_ctx ctx;
	struct dma_fence *pfence;
	int err;
	bool wait;

	xe_assert(vm->xe, xe_vm_in_preempt_fence_mode(vm));

	down_write(&vm->lock);
	err = xe_validation_exec_lock(&ctx, &vm_exec, &vm->xe->val);
	if (err)
		goto out_up_write;

	pfence = xe_preempt_fence_create(q, q->lr.context,
					 ++q->lr.seqno);
	if (IS_ERR(pfence)) {
		err = PTR_ERR(pfence);
		goto out_fini;
	}

	list_add(&q->lr.link, &vm->preempt.exec_queues);
	++vm->preempt.num_exec_queues;
	q->lr.pfence = pfence;

	xe_svm_notifier_lock(vm);

	drm_gpuvm_resv_add_fence(&vm->gpuvm, exec, pfence,
				 DMA_RESV_USAGE_BOOKKEEP, DMA_RESV_USAGE_BOOKKEEP);

	/*
	 * Check to see if a preemption on VM is in flight or userptr
	 * invalidation, if so trigger this preempt fence to sync state with
	 * other preempt fences on the VM.
	 */
	wait = __xe_vm_userptr_needs_repin(vm) || preempt_fences_waiting(vm);
	if (wait)
		dma_fence_enable_sw_signaling(pfence);

	xe_svm_notifier_unlock(vm);

out_fini:
	xe_validation_ctx_fini(&ctx);
out_up_write:
	up_write(&vm->lock);

	return err;
}
ALLOW_ERROR_INJECTION(xe_vm_add_compute_exec_queue, ERRNO);

/**
 * xe_vm_remove_compute_exec_queue() - Remove compute exec queue from VM
 * @vm: The VM.
 * @q: The exec_queue
 *
 * Note that this function might be called multiple times on the same queue.
 */
void xe_vm_remove_compute_exec_queue(struct xe_vm *vm, struct xe_exec_queue *q)
{
	if (!xe_vm_in_preempt_fence_mode(vm))
		return;

	down_write(&vm->lock);
	if (!list_empty(&q->lr.link)) {
		list_del_init(&q->lr.link);
		--vm->preempt.num_exec_queues;
	}
	if (q->lr.pfence) {
		dma_fence_enable_sw_signaling(q->lr.pfence);
		dma_fence_put(q->lr.pfence);
		q->lr.pfence = NULL;
	}
	up_write(&vm->lock);
}

#define XE_VM_REBIND_RETRY_TIMEOUT_MS 1000

/**
 * xe_vm_kill() - VM Kill
 * @vm: The VM.
 * @unlocked: Flag indicates the VM's dma-resv is not held
 *
 * Kill the VM by setting banned flag indicated VM is no longer available for
 * use. If in preempt fence mode, also kill all exec queue attached to the VM.
 */
void xe_vm_kill(struct xe_vm *vm, bool unlocked)
{
	struct xe_exec_queue *q;

	lockdep_assert_held(&vm->lock);

	if (unlocked)
		xe_vm_lock(vm, false);

	vm->flags |= XE_VM_FLAG_BANNED;
	trace_xe_vm_kill(vm);

	list_for_each_entry(q, &vm->preempt.exec_queues, lr.link)
		q->ops->kill(q);

	if (unlocked)
		xe_vm_unlock(vm);

	/* TODO: Inform user the VM is banned */
}

static int xe_gpuvm_validate(struct drm_gpuvm_bo *vm_bo, struct drm_exec *exec)
{
	struct xe_vm *vm = gpuvm_to_vm(vm_bo->vm);
	struct drm_gpuva *gpuva;
	int ret;

	lockdep_assert_held(&vm->lock);
	drm_gpuvm_bo_for_each_va(gpuva, vm_bo)
		list_move_tail(&gpuva_to_vma(gpuva)->combined_links.rebind,
			       &vm->rebind_list);

	if (!try_wait_for_completion(&vm->xe->pm_block))
		return -EAGAIN;

	ret = xe_bo_validate(gem_to_xe_bo(vm_bo->obj), vm, false, exec);
	if (ret)
		return ret;

	vm_bo->evicted = false;
	return 0;
}

/**
 * xe_vm_validate_rebind() - Validate buffer objects and rebind vmas
 * @vm: The vm for which we are rebinding.
 * @exec: The struct drm_exec with the locked GEM objects.
 * @num_fences: The number of fences to reserve for the operation, not
 * including rebinds and validations.
 *
 * Validates all evicted gem objects and rebinds their vmas. Note that
 * rebindings may cause evictions and hence the validation-rebind
 * sequence is rerun until there are no more objects to validate.
 *
 * Return: 0 on success, negative error code on error. In particular,
 * may return -EINTR or -ERESTARTSYS if interrupted, and -EDEADLK if
 * the drm_exec transaction needs to be restarted.
 */
int xe_vm_validate_rebind(struct xe_vm *vm, struct drm_exec *exec,
			  unsigned int num_fences)
{
	struct drm_gem_object *obj;
	unsigned long index;
	int ret;

	do {
		ret = drm_gpuvm_validate(&vm->gpuvm, exec);
		if (ret)
			return ret;

		ret = xe_vm_rebind(vm, false);
		if (ret)
			return ret;
	} while (!list_empty(&vm->gpuvm.evict.list));

	drm_exec_for_each_locked_object(exec, index, obj) {
		ret = dma_resv_reserve_fences(obj->resv, num_fences);
		if (ret)
			return ret;
	}

	return 0;
}

static int xe_preempt_work_begin(struct drm_exec *exec, struct xe_vm *vm,
				 bool *done)
{
	int err;

	err = drm_gpuvm_prepare_vm(&vm->gpuvm, exec, 0);
	if (err)
		return err;

	if (xe_vm_is_idle(vm)) {
		vm->preempt.rebind_deactivated = true;
		*done = true;
		return 0;
	}

	if (!preempt_fences_waiting(vm)) {
		*done = true;
		return 0;
	}

	err = drm_gpuvm_prepare_objects(&vm->gpuvm, exec, 0);
	if (err)
		return err;

	err = wait_for_existing_preempt_fences(vm);
	if (err)
		return err;

	/*
	 * Add validation and rebinding to the locking loop since both can
	 * cause evictions which may require blocing dma_resv locks.
	 * The fence reservation here is intended for the new preempt fences
	 * we attach at the end of the rebind work.
	 */
	return xe_vm_validate_rebind(vm, exec, vm->preempt.num_exec_queues);
}

static bool vm_suspend_rebind_worker(struct xe_vm *vm)
{
	struct xe_device *xe = vm->xe;
	bool ret = false;

	mutex_lock(&xe->rebind_resume_lock);
	if (!try_wait_for_completion(&vm->xe->pm_block)) {
		ret = true;
		list_move_tail(&vm->preempt.pm_activate_link, &xe->rebind_resume_list);
	}
	mutex_unlock(&xe->rebind_resume_lock);

	return ret;
}

/**
 * xe_vm_resume_rebind_worker() - Resume the rebind worker.
 * @vm: The vm whose preempt worker to resume.
 *
 * Resume a preempt worker that was previously suspended by
 * vm_suspend_rebind_worker().
 */
void xe_vm_resume_rebind_worker(struct xe_vm *vm)
{
	queue_work(vm->xe->ordered_wq, &vm->preempt.rebind_work);
}

static void preempt_rebind_work_func(struct work_struct *w)
{
	struct xe_vm *vm = container_of(w, struct xe_vm, preempt.rebind_work);
	struct xe_validation_ctx ctx;
	struct drm_exec exec;
	unsigned int fence_count = 0;
	LIST_HEAD(preempt_fences);
	int err = 0;
	long wait;
	int __maybe_unused tries = 0;

	xe_assert(vm->xe, xe_vm_in_preempt_fence_mode(vm));
	trace_xe_vm_rebind_worker_enter(vm);

	down_write(&vm->lock);

	if (xe_vm_is_closed_or_banned(vm)) {
		up_write(&vm->lock);
		trace_xe_vm_rebind_worker_exit(vm);
		return;
	}

retry:
	if (!try_wait_for_completion(&vm->xe->pm_block) && vm_suspend_rebind_worker(vm)) {
		up_write(&vm->lock);
		return;
	}

	if (xe_vm_userptr_check_repin(vm)) {
		err = xe_vm_userptr_pin(vm);
		if (err)
			goto out_unlock_outer;
	}

	err = xe_validation_ctx_init(&ctx, &vm->xe->val, &exec,
				     (struct xe_val_flags) {.interruptible = true});
	if (err)
		goto out_unlock_outer;

	drm_exec_until_all_locked(&exec) {
		bool done = false;

		err = xe_preempt_work_begin(&exec, vm, &done);
		drm_exec_retry_on_contention(&exec);
		xe_validation_retry_on_oom(&ctx, &err);
		if (err || done) {
			xe_validation_ctx_fini(&ctx);
			goto out_unlock_outer;
		}
	}

	err = alloc_preempt_fences(vm, &preempt_fences, &fence_count);
	if (err)
		goto out_unlock;

	xe_vm_set_validation_exec(vm, &exec);
	err = xe_vm_rebind(vm, true);
	xe_vm_set_validation_exec(vm, NULL);
	if (err)
		goto out_unlock;

	/* Wait on rebinds and munmap style VM unbinds */
	wait = dma_resv_wait_timeout(xe_vm_resv(vm),
				     DMA_RESV_USAGE_KERNEL,
				     false, MAX_SCHEDULE_TIMEOUT);
	if (wait <= 0) {
		err = -ETIME;
		goto out_unlock;
	}

#define retry_required(__tries, __vm) \
	(IS_ENABLED(CONFIG_DRM_XE_USERPTR_INVAL_INJECT) ? \
	(!(__tries)++ || __xe_vm_userptr_needs_repin(__vm)) : \
	__xe_vm_userptr_needs_repin(__vm))

	xe_svm_notifier_lock(vm);
	if (retry_required(tries, vm)) {
		xe_svm_notifier_unlock(vm);
		err = -EAGAIN;
		goto out_unlock;
	}

#undef retry_required

	spin_lock(&vm->xe->ttm.lru_lock);
	ttm_lru_bulk_move_tail(&vm->lru_bulk_move);
	spin_unlock(&vm->xe->ttm.lru_lock);

	/* Point of no return. */
	arm_preempt_fences(vm, &preempt_fences);
	resume_and_reinstall_preempt_fences(vm, &exec);
	xe_svm_notifier_unlock(vm);

out_unlock:
	xe_validation_ctx_fini(&ctx);
out_unlock_outer:
	if (err == -EAGAIN) {
		trace_xe_vm_rebind_worker_retry(vm);
		goto retry;
	}

	if (err) {
		drm_warn(&vm->xe->drm, "VM worker error: %d\n", err);
		xe_vm_kill(vm, true);
	}
	up_write(&vm->lock);

	free_preempt_fences(&preempt_fences);

	trace_xe_vm_rebind_worker_exit(vm);
}

static int xe_vma_ops_alloc(struct xe_vma_ops *vops, bool array_of_binds)
{
	int i;

	for (i = 0; i < XE_MAX_TILES_PER_DEVICE; ++i) {
		if (!vops->pt_update_ops[i].num_ops)
			continue;

		vops->pt_update_ops[i].ops =
			kmalloc_array(vops->pt_update_ops[i].num_ops,
				      sizeof(*vops->pt_update_ops[i].ops),
				      GFP_KERNEL | __GFP_RETRY_MAYFAIL | __GFP_NOWARN);
		if (!vops->pt_update_ops[i].ops)
			return array_of_binds ? -ENOBUFS : -ENOMEM;
	}

	return 0;
}
ALLOW_ERROR_INJECTION(xe_vma_ops_alloc, ERRNO);

static void xe_vma_svm_prefetch_op_fini(struct xe_vma_op *op)
{
	struct xe_vma *vma;

	vma = gpuva_to_vma(op->base.prefetch.va);

	if (op->base.op == DRM_GPUVA_OP_PREFETCH && xe_vma_is_cpu_addr_mirror(vma))
		xa_destroy(&op->prefetch_range.range);
}

static void xe_vma_svm_prefetch_ops_fini(struct xe_vma_ops *vops)
{
	struct xe_vma_op *op;

	if (!(vops->flags & XE_VMA_OPS_FLAG_HAS_SVM_PREFETCH))
		return;

	list_for_each_entry(op, &vops->list, link)
		xe_vma_svm_prefetch_op_fini(op);
}

static void xe_vma_ops_fini(struct xe_vma_ops *vops)
{
	int i;

	xe_vma_svm_prefetch_ops_fini(vops);

	for (i = 0; i < XE_MAX_TILES_PER_DEVICE; ++i)
		kfree(vops->pt_update_ops[i].ops);
}

static void xe_vma_ops_incr_pt_update_ops(struct xe_vma_ops *vops, u8 tile_mask, int inc_val)
{
	int i;

	if (!inc_val)
		return;

	for (i = 0; i < XE_MAX_TILES_PER_DEVICE; ++i)
		if (BIT(i) & tile_mask)
			vops->pt_update_ops[i].num_ops += inc_val;
}

#define XE_VMA_CREATE_MASK (		    \
	XE_VMA_READ_ONLY |		    \
	XE_VMA_DUMPABLE |		    \
	XE_VMA_SYSTEM_ALLOCATOR |           \
	DRM_GPUVA_SPARSE |		    \
	XE_VMA_MADV_AUTORESET)

static void xe_vm_populate_rebind(struct xe_vma_op *op, struct xe_vma *vma,
				  u8 tile_mask)
{
	INIT_LIST_HEAD(&op->link);
	op->tile_mask = tile_mask;
	op->base.op = DRM_GPUVA_OP_MAP;
	op->base.map.va.addr = vma->gpuva.va.addr;
	op->base.map.va.range = vma->gpuva.va.range;
	op->base.map.gem.obj = vma->gpuva.gem.obj;
	op->base.map.gem.offset = vma->gpuva.gem.offset;
	op->map.vma = vma;
	op->map.immediate = true;
	op->map.vma_flags = vma->gpuva.flags & XE_VMA_CREATE_MASK;
}

static int xe_vm_ops_add_rebind(struct xe_vma_ops *vops, struct xe_vma *vma,
				u8 tile_mask)
{
	struct xe_vma_op *op;

	op = kzalloc(sizeof(*op), GFP_KERNEL);
	if (!op)
		return -ENOMEM;

	xe_vm_populate_rebind(op, vma, tile_mask);
	list_add_tail(&op->link, &vops->list);
	xe_vma_ops_incr_pt_update_ops(vops, tile_mask, 1);

	return 0;
}

static struct dma_fence *ops_execute(struct xe_vm *vm,
				     struct xe_vma_ops *vops);
static void xe_vma_ops_init(struct xe_vma_ops *vops, struct xe_vm *vm,
			    struct xe_exec_queue *q,
			    struct xe_sync_entry *syncs, u32 num_syncs);

int xe_vm_rebind(struct xe_vm *vm, bool rebind_worker)
{
	struct dma_fence *fence;
	struct xe_vma *vma, *next;
	struct xe_vma_ops vops;
	struct xe_vma_op *op, *next_op;
	int err, i;

	lockdep_assert_held(&vm->lock);
	if ((xe_vm_in_lr_mode(vm) && !rebind_worker) ||
	    list_empty(&vm->rebind_list))
		return 0;

	xe_vma_ops_init(&vops, vm, NULL, NULL, 0);
	for (i = 0; i < XE_MAX_TILES_PER_DEVICE; ++i)
		vops.pt_update_ops[i].wait_vm_bookkeep = true;

	xe_vm_assert_held(vm);
	list_for_each_entry(vma, &vm->rebind_list, combined_links.rebind) {
		xe_assert(vm->xe, vma->tile_present);

		if (rebind_worker)
			trace_xe_vma_rebind_worker(vma);
		else
			trace_xe_vma_rebind_exec(vma);

		err = xe_vm_ops_add_rebind(&vops, vma,
					   vma->tile_present);
		if (err)
			goto free_ops;
	}

	err = xe_vma_ops_alloc(&vops, false);
	if (err)
		goto free_ops;

	fence = ops_execute(vm, &vops);
	if (IS_ERR(fence)) {
		err = PTR_ERR(fence);
	} else {
		dma_fence_put(fence);
		list_for_each_entry_safe(vma, next, &vm->rebind_list,
					 combined_links.rebind)
			list_del_init(&vma->combined_links.rebind);
	}
free_ops:
	list_for_each_entry_safe(op, next_op, &vops.list, link) {
		list_del(&op->link);
		kfree(op);
	}
	xe_vma_ops_fini(&vops);

	return err;
}

struct dma_fence *xe_vma_rebind(struct xe_vm *vm, struct xe_vma *vma, u8 tile_mask)
{
	struct dma_fence *fence = NULL;
	struct xe_vma_ops vops;
	struct xe_vma_op *op, *next_op;
	struct xe_tile *tile;
	u8 id;
	int err;

	lockdep_assert_held(&vm->lock);
	xe_vm_assert_held(vm);
	xe_assert(vm->xe, xe_vm_in_fault_mode(vm));

	xe_vma_ops_init(&vops, vm, NULL, NULL, 0);
	for_each_tile(tile, vm->xe, id) {
		vops.pt_update_ops[id].wait_vm_bookkeep = true;
		vops.pt_update_ops[tile->id].q =
			xe_migrate_exec_queue(tile->migrate);
	}

	err = xe_vm_ops_add_rebind(&vops, vma, tile_mask);
	if (err)
		return ERR_PTR(err);

	err = xe_vma_ops_alloc(&vops, false);
	if (err) {
		fence = ERR_PTR(err);
		goto free_ops;
	}

	fence = ops_execute(vm, &vops);

free_ops:
	list_for_each_entry_safe(op, next_op, &vops.list, link) {
		list_del(&op->link);
		kfree(op);
	}
	xe_vma_ops_fini(&vops);

	return fence;
}

static void xe_vm_populate_range_rebind(struct xe_vma_op *op,
					struct xe_vma *vma,
					struct xe_svm_range *range,
					u8 tile_mask)
{
	INIT_LIST_HEAD(&op->link);
	op->tile_mask = tile_mask;
	op->base.op = DRM_GPUVA_OP_DRIVER;
	op->subop = XE_VMA_SUBOP_MAP_RANGE;
	op->map_range.vma = vma;
	op->map_range.range = range;
}

static int
xe_vm_ops_add_range_rebind(struct xe_vma_ops *vops,
			   struct xe_vma *vma,
			   struct xe_svm_range *range,
			   u8 tile_mask)
{
	struct xe_vma_op *op;

	op = kzalloc(sizeof(*op), GFP_KERNEL);
	if (!op)
		return -ENOMEM;

	xe_vm_populate_range_rebind(op, vma, range, tile_mask);
	list_add_tail(&op->link, &vops->list);
	xe_vma_ops_incr_pt_update_ops(vops, tile_mask, 1);

	return 0;
}

/**
 * xe_vm_range_rebind() - VM range (re)bind
 * @vm: The VM which the range belongs to.
 * @vma: The VMA which the range belongs to.
 * @range: SVM range to rebind.
 * @tile_mask: Tile mask to bind the range to.
 *
 * (re)bind SVM range setting up GPU page tables for the range.
 *
 * Return: dma fence for rebind to signal completion on succees, ERR_PTR on
 * failure
 */
struct dma_fence *xe_vm_range_rebind(struct xe_vm *vm,
				     struct xe_vma *vma,
				     struct xe_svm_range *range,
				     u8 tile_mask)
{
	struct dma_fence *fence = NULL;
	struct xe_vma_ops vops;
	struct xe_vma_op *op, *next_op;
	struct xe_tile *tile;
	u8 id;
	int err;

	lockdep_assert_held(&vm->lock);
	xe_vm_assert_held(vm);
	xe_assert(vm->xe, xe_vm_in_fault_mode(vm));
	xe_assert(vm->xe, xe_vma_is_cpu_addr_mirror(vma));

	xe_vma_ops_init(&vops, vm, NULL, NULL, 0);
	for_each_tile(tile, vm->xe, id) {
		vops.pt_update_ops[id].wait_vm_bookkeep = true;
		vops.pt_update_ops[tile->id].q =
			xe_migrate_exec_queue(tile->migrate);
	}

	err = xe_vm_ops_add_range_rebind(&vops, vma, range, tile_mask);
	if (err)
		return ERR_PTR(err);

	err = xe_vma_ops_alloc(&vops, false);
	if (err) {
		fence = ERR_PTR(err);
		goto free_ops;
	}

	fence = ops_execute(vm, &vops);

free_ops:
	list_for_each_entry_safe(op, next_op, &vops.list, link) {
		list_del(&op->link);
		kfree(op);
	}
	xe_vma_ops_fini(&vops);

	return fence;
}

static void xe_vm_populate_range_unbind(struct xe_vma_op *op,
					struct xe_svm_range *range)
{
	INIT_LIST_HEAD(&op->link);
	op->tile_mask = range->tile_present;
	op->base.op = DRM_GPUVA_OP_DRIVER;
	op->subop = XE_VMA_SUBOP_UNMAP_RANGE;
	op->unmap_range.range = range;
}

static int
xe_vm_ops_add_range_unbind(struct xe_vma_ops *vops,
			   struct xe_svm_range *range)
{
	struct xe_vma_op *op;

	op = kzalloc(sizeof(*op), GFP_KERNEL);
	if (!op)
		return -ENOMEM;

	xe_vm_populate_range_unbind(op, range);
	list_add_tail(&op->link, &vops->list);
	xe_vma_ops_incr_pt_update_ops(vops, range->tile_present, 1);

	return 0;
}

/**
 * xe_vm_range_unbind() - VM range unbind
 * @vm: The VM which the range belongs to.
 * @range: SVM range to rebind.
 *
 * Unbind SVM range removing the GPU page tables for the range.
 *
 * Return: dma fence for unbind to signal completion on succees, ERR_PTR on
 * failure
 */
struct dma_fence *xe_vm_range_unbind(struct xe_vm *vm,
				     struct xe_svm_range *range)
{
	struct dma_fence *fence = NULL;
	struct xe_vma_ops vops;
	struct xe_vma_op *op, *next_op;
	struct xe_tile *tile;
	u8 id;
	int err;

	lockdep_assert_held(&vm->lock);
	xe_vm_assert_held(vm);
	xe_assert(vm->xe, xe_vm_in_fault_mode(vm));

	if (!range->tile_present)
		return dma_fence_get_stub();

	xe_vma_ops_init(&vops, vm, NULL, NULL, 0);
	for_each_tile(tile, vm->xe, id) {
		vops.pt_update_ops[id].wait_vm_bookkeep = true;
		vops.pt_update_ops[tile->id].q =
			xe_migrate_exec_queue(tile->migrate);
	}

	err = xe_vm_ops_add_range_unbind(&vops, range);
	if (err)
		return ERR_PTR(err);

	err = xe_vma_ops_alloc(&vops, false);
	if (err) {
		fence = ERR_PTR(err);
		goto free_ops;
	}

	fence = ops_execute(vm, &vops);

free_ops:
	list_for_each_entry_safe(op, next_op, &vops.list, link) {
		list_del(&op->link);
		kfree(op);
	}
	xe_vma_ops_fini(&vops);

	return fence;
}

static void xe_vma_free(struct xe_vma *vma)
{
	if (xe_vma_is_userptr(vma))
		kfree(to_userptr_vma(vma));
	else
		kfree(vma);
}

static struct xe_vma *xe_vma_create(struct xe_vm *vm,
				    struct xe_bo *bo,
				    u64 bo_offset_or_userptr,
				    u64 start, u64 end,
				    struct xe_vma_mem_attr *attr,
				    unsigned int flags)
{
	struct xe_vma *vma;
	struct xe_tile *tile;
	u8 id;
	bool is_null = (flags & DRM_GPUVA_SPARSE);
	bool is_cpu_addr_mirror = (flags & XE_VMA_SYSTEM_ALLOCATOR);

	xe_assert(vm->xe, start < end);
	xe_assert(vm->xe, end < vm->size);

	/*
	 * Allocate and ensure that the xe_vma_is_userptr() return
	 * matches what was allocated.
	 */
	if (!bo && !is_null && !is_cpu_addr_mirror) {
		struct xe_userptr_vma *uvma = kzalloc(sizeof(*uvma), GFP_KERNEL);

		if (!uvma)
			return ERR_PTR(-ENOMEM);

		vma = &uvma->vma;
	} else {
		vma = kzalloc(sizeof(*vma), GFP_KERNEL);
		if (!vma)
			return ERR_PTR(-ENOMEM);

		if (bo)
			vma->gpuva.gem.obj = &bo->ttm.base;
	}

	INIT_LIST_HEAD(&vma->combined_links.rebind);

	INIT_LIST_HEAD(&vma->gpuva.gem.entry);
	vma->gpuva.vm = &vm->gpuvm;
	vma->gpuva.va.addr = start;
	vma->gpuva.va.range = end - start + 1;
	vma->gpuva.flags = flags;

	for_each_tile(tile, vm->xe, id)
		vma->tile_mask |= 0x1 << id;

	if (vm->xe->info.has_atomic_enable_pte_bit)
		vma->gpuva.flags |= XE_VMA_ATOMIC_PTE_BIT;

	vma->attr = *attr;

	if (bo) {
		struct drm_gpuvm_bo *vm_bo;

		xe_bo_assert_held(bo);

		vm_bo = drm_gpuvm_bo_obtain(vma->gpuva.vm, &bo->ttm.base);
		if (IS_ERR(vm_bo)) {
			xe_vma_free(vma);
			return ERR_CAST(vm_bo);
		}

		drm_gpuvm_bo_extobj_add(vm_bo);
		drm_gem_object_get(&bo->ttm.base);
		vma->gpuva.gem.offset = bo_offset_or_userptr;
		drm_gpuva_link(&vma->gpuva, vm_bo);
		drm_gpuvm_bo_put(vm_bo);
	} else /* userptr or null */ {
		if (!is_null && !is_cpu_addr_mirror) {
			struct xe_userptr_vma *uvma = to_userptr_vma(vma);
			u64 size = end - start + 1;
			int err;

			vma->gpuva.gem.offset = bo_offset_or_userptr;

			err = xe_userptr_setup(uvma, xe_vma_userptr(vma), size);
			if (err) {
				xe_vma_free(vma);
				return ERR_PTR(err);
			}
		}

		xe_vm_get(vm);
	}

	return vma;
}

static void xe_vma_destroy_late(struct xe_vma *vma)
{
	struct xe_vm *vm = xe_vma_vm(vma);

	if (vma->ufence) {
		xe_sync_ufence_put(vma->ufence);
		vma->ufence = NULL;
	}

	if (xe_vma_is_userptr(vma)) {
		struct xe_userptr_vma *uvma = to_userptr_vma(vma);

		xe_userptr_remove(uvma);
		xe_vm_put(vm);
	} else if (xe_vma_is_null(vma) || xe_vma_is_cpu_addr_mirror(vma)) {
		xe_vm_put(vm);
	} else {
		xe_bo_put(xe_vma_bo(vma));
	}

	xe_vma_free(vma);
}

static void vma_destroy_work_func(struct work_struct *w)
{
	struct xe_vma *vma =
		container_of(w, struct xe_vma, destroy_work);

	xe_vma_destroy_late(vma);
}

static void vma_destroy_cb(struct dma_fence *fence,
			   struct dma_fence_cb *cb)
{
	struct xe_vma *vma = container_of(cb, struct xe_vma, destroy_cb);

	INIT_WORK(&vma->destroy_work, vma_destroy_work_func);
	queue_work(system_unbound_wq, &vma->destroy_work);
}

static void xe_vma_destroy(struct xe_vma *vma, struct dma_fence *fence)
{
	struct xe_vm *vm = xe_vma_vm(vma);

	lockdep_assert_held_write(&vm->lock);
	xe_assert(vm->xe, list_empty(&vma->combined_links.destroy));

	if (xe_vma_is_userptr(vma)) {
		xe_assert(vm->xe, vma->gpuva.flags & XE_VMA_DESTROYED);
		xe_userptr_destroy(to_userptr_vma(vma));
	} else if (!xe_vma_is_null(vma) && !xe_vma_is_cpu_addr_mirror(vma)) {
		xe_bo_assert_held(xe_vma_bo(vma));

		drm_gpuva_unlink(&vma->gpuva);
	}

	xe_vm_assert_held(vm);
	if (fence) {
		int ret = dma_fence_add_callback(fence, &vma->destroy_cb,
						 vma_destroy_cb);

		if (ret) {
			XE_WARN_ON(ret != -ENOENT);
			xe_vma_destroy_late(vma);
		}
	} else {
		xe_vma_destroy_late(vma);
	}
}

/**
 * xe_vm_lock_vma() - drm_exec utility to lock a vma
 * @exec: The drm_exec object we're currently locking for.
 * @vma: The vma for witch we want to lock the vm resv and any attached
 * object's resv.
 *
 * Return: 0 on success, negative error code on error. In particular
 * may return -EDEADLK on WW transaction contention and -EINTR if
 * an interruptible wait is terminated by a signal.
 */
int xe_vm_lock_vma(struct drm_exec *exec, struct xe_vma *vma)
{
	struct xe_vm *vm = xe_vma_vm(vma);
	struct xe_bo *bo = xe_vma_bo(vma);
	int err;

	XE_WARN_ON(!vm);

	err = drm_exec_lock_obj(exec, xe_vm_obj(vm));
	if (!err && bo && !bo->vm)
		err = drm_exec_lock_obj(exec, &bo->ttm.base);

	return err;
}

static void xe_vma_destroy_unlocked(struct xe_vma *vma)
{
	struct xe_device *xe = xe_vma_vm(vma)->xe;
	struct xe_validation_ctx ctx;
	struct drm_exec exec;
	int err = 0;

	xe_validation_guard(&ctx, &xe->val, &exec, (struct xe_val_flags) {}, err) {
		err = xe_vm_lock_vma(&exec, vma);
		drm_exec_retry_on_contention(&exec);
		if (XE_WARN_ON(err))
			break;
		xe_vma_destroy(vma, NULL);
	}
	xe_assert(xe, !err);
}

struct xe_vma *
xe_vm_find_overlapping_vma(struct xe_vm *vm, u64 start, u64 range)
{
	struct drm_gpuva *gpuva;

	lockdep_assert_held(&vm->lock);

	if (xe_vm_is_closed_or_banned(vm))
		return NULL;

	xe_assert(vm->xe, start + range <= vm->size);

	gpuva = drm_gpuva_find_first(&vm->gpuvm, start, range);

	return gpuva ? gpuva_to_vma(gpuva) : NULL;
}

static int xe_vm_insert_vma(struct xe_vm *vm, struct xe_vma *vma)
{
	int err;

	xe_assert(vm->xe, xe_vma_vm(vma) == vm);
	lockdep_assert_held(&vm->lock);

	mutex_lock(&vm->snap_mutex);
	err = drm_gpuva_insert(&vm->gpuvm, &vma->gpuva);
	mutex_unlock(&vm->snap_mutex);
	XE_WARN_ON(err);	/* Shouldn't be possible */

	return err;
}

static void xe_vm_remove_vma(struct xe_vm *vm, struct xe_vma *vma)
{
	xe_assert(vm->xe, xe_vma_vm(vma) == vm);
	lockdep_assert_held(&vm->lock);

	mutex_lock(&vm->snap_mutex);
	drm_gpuva_remove(&vma->gpuva);
	mutex_unlock(&vm->snap_mutex);
	if (vm->usm.last_fault_vma == vma)
		vm->usm.last_fault_vma = NULL;
}

static struct drm_gpuva_op *xe_vm_op_alloc(void)
{
	struct xe_vma_op *op;

	op = kzalloc(sizeof(*op), GFP_KERNEL);

	if (unlikely(!op))
		return NULL;

	return &op->base;
}

static void xe_vm_free(struct drm_gpuvm *gpuvm);

static const struct drm_gpuvm_ops gpuvm_ops = {
	.op_alloc = xe_vm_op_alloc,
	.vm_bo_validate = xe_gpuvm_validate,
	.vm_free = xe_vm_free,
};

static u64 pde_encode_pat_index(u16 pat_index)
{
	u64 pte = 0;

	if (pat_index & BIT(0))
		pte |= XE_PPGTT_PTE_PAT0;

	if (pat_index & BIT(1))
		pte |= XE_PPGTT_PTE_PAT1;

	return pte;
}

static u64 pte_encode_pat_index(u16 pat_index, u32 pt_level)
{
	u64 pte = 0;

	if (pat_index & BIT(0))
		pte |= XE_PPGTT_PTE_PAT0;

	if (pat_index & BIT(1))
		pte |= XE_PPGTT_PTE_PAT1;

	if (pat_index & BIT(2)) {
		if (pt_level)
			pte |= XE_PPGTT_PDE_PDPE_PAT2;
		else
			pte |= XE_PPGTT_PTE_PAT2;
	}

	if (pat_index & BIT(3))
		pte |= XELPG_PPGTT_PTE_PAT3;

	if (pat_index & (BIT(4)))
		pte |= XE2_PPGTT_PTE_PAT4;

	return pte;
}

static u64 pte_encode_ps(u32 pt_level)
{
	XE_WARN_ON(pt_level > MAX_HUGEPTE_LEVEL);

	if (pt_level == 1)
		return XE_PDE_PS_2M;
	else if (pt_level == 2)
		return XE_PDPE_PS_1G;

	return 0;
}

static u16 pde_pat_index(struct xe_bo *bo)
{
	struct xe_device *xe = xe_bo_device(bo);
	u16 pat_index;

	/*
	 * We only have two bits to encode the PAT index in non-leaf nodes, but
	 * these only point to other paging structures so we only need a minimal
	 * selection of options. The user PAT index is only for encoding leaf
	 * nodes, where we have use of more bits to do the encoding. The
	 * non-leaf nodes are instead under driver control so the chosen index
	 * here should be distict from the user PAT index. Also the
	 * corresponding coherency of the PAT index should be tied to the
	 * allocation type of the page table (or at least we should pick
	 * something which is always safe).
	 */
	if (!xe_bo_is_vram(bo) && bo->ttm.ttm->caching == ttm_cached)
		pat_index = xe->pat.idx[XE_CACHE_WB];
	else
		pat_index = xe->pat.idx[XE_CACHE_NONE];

	xe_assert(xe, pat_index <= 3);

	return pat_index;
}

static u64 xelp_pde_encode_bo(struct xe_bo *bo, u64 bo_offset)
{
	u64 pde;

	pde = xe_bo_addr(bo, bo_offset, XE_PAGE_SIZE);
	pde |= XE_PAGE_PRESENT | XE_PAGE_RW;
	pde |= pde_encode_pat_index(pde_pat_index(bo));

	return pde;
}

static u64 xelp_pte_encode_bo(struct xe_bo *bo, u64 bo_offset,
			      u16 pat_index, u32 pt_level)
{
	u64 pte;

	pte = xe_bo_addr(bo, bo_offset, XE_PAGE_SIZE);
	pte |= XE_PAGE_PRESENT | XE_PAGE_RW;
	pte |= pte_encode_pat_index(pat_index, pt_level);
	pte |= pte_encode_ps(pt_level);

	if (xe_bo_is_vram(bo) || xe_bo_is_stolen_devmem(bo))
		pte |= XE_PPGTT_PTE_DM;

	return pte;
}

static u64 xelp_pte_encode_vma(u64 pte, struct xe_vma *vma,
			       u16 pat_index, u32 pt_level)
{
	pte |= XE_PAGE_PRESENT;

	if (likely(!xe_vma_read_only(vma)))
		pte |= XE_PAGE_RW;

	pte |= pte_encode_pat_index(pat_index, pt_level);
	pte |= pte_encode_ps(pt_level);

	if (unlikely(xe_vma_is_null(vma)))
		pte |= XE_PTE_NULL;

	return pte;
}

static u64 xelp_pte_encode_addr(struct xe_device *xe, u64 addr,
				u16 pat_index,
				u32 pt_level, bool devmem, u64 flags)
{
	u64 pte;

	/* Avoid passing random bits directly as flags */
	xe_assert(xe, !(flags & ~XE_PTE_PS64));

	pte = addr;
	pte |= XE_PAGE_PRESENT | XE_PAGE_RW;
	pte |= pte_encode_pat_index(pat_index, pt_level);
	pte |= pte_encode_ps(pt_level);

	if (devmem)
		pte |= XE_PPGTT_PTE_DM;

	pte |= flags;

	return pte;
}

static const struct xe_pt_ops xelp_pt_ops = {
	.pte_encode_bo = xelp_pte_encode_bo,
	.pte_encode_vma = xelp_pte_encode_vma,
	.pte_encode_addr = xelp_pte_encode_addr,
	.pde_encode_bo = xelp_pde_encode_bo,
};

static void vm_destroy_work_func(struct work_struct *w);

/**
 * xe_vm_create_scratch() - Setup a scratch memory pagetable tree for the
 * given tile and vm.
 * @xe: xe device.
 * @tile: tile to set up for.
 * @vm: vm to set up for.
 * @exec: The struct drm_exec object used to lock the vm resv.
 *
 * Sets up a pagetable tree with one page-table per level and a single
 * leaf PTE. All pagetable entries point to the single page-table or,
 * for MAX_HUGEPTE_LEVEL, a NULL huge PTE returning 0 on read and
 * writes become NOPs.
 *
 * Return: 0 on success, negative error code on error.
 */
static int xe_vm_create_scratch(struct xe_device *xe, struct xe_tile *tile,
				struct xe_vm *vm, struct drm_exec *exec)
{
	u8 id = tile->id;
	int i;

	for (i = MAX_HUGEPTE_LEVEL; i < vm->pt_root[id]->level; i++) {
		vm->scratch_pt[id][i] = xe_pt_create(vm, tile, i, exec);
		if (IS_ERR(vm->scratch_pt[id][i])) {
			int err = PTR_ERR(vm->scratch_pt[id][i]);

			vm->scratch_pt[id][i] = NULL;
			return err;
		}
		xe_pt_populate_empty(tile, vm, vm->scratch_pt[id][i]);
	}

	return 0;
}
ALLOW_ERROR_INJECTION(xe_vm_create_scratch, ERRNO);

static void xe_vm_free_scratch(struct xe_vm *vm)
{
	struct xe_tile *tile;
	u8 id;

	if (!xe_vm_has_scratch(vm))
		return;

	for_each_tile(tile, vm->xe, id) {
		u32 i;

		if (!vm->pt_root[id])
			continue;

		for (i = MAX_HUGEPTE_LEVEL; i < vm->pt_root[id]->level; ++i)
			if (vm->scratch_pt[id][i])
				xe_pt_destroy(vm->scratch_pt[id][i], vm->flags, NULL);
	}
}

static void xe_vm_pt_destroy(struct xe_vm *vm)
{
	struct xe_tile *tile;
	u8 id;

	xe_vm_assert_held(vm);

	for_each_tile(tile, vm->xe, id) {
		if (vm->pt_root[id]) {
			xe_pt_destroy(vm->pt_root[id], vm->flags, NULL);
			vm->pt_root[id] = NULL;
		}
	}
}

struct xe_vm *xe_vm_create(struct xe_device *xe, u32 flags, struct xe_file *xef)
{
	struct drm_gem_object *vm_resv_obj;
	struct xe_validation_ctx ctx;
	struct drm_exec exec;
	struct xe_vm *vm;
	int err, number_tiles = 0;
	struct xe_tile *tile;
	u8 id;

	/*
	 * Since the GSCCS is not user-accessible, we don't expect a GSC VM to
	 * ever be in faulting mode.
	 */
	xe_assert(xe, !((flags & XE_VM_FLAG_GSC) && (flags & XE_VM_FLAG_FAULT_MODE)));

	vm = kzalloc(sizeof(*vm), GFP_KERNEL);
	if (!vm)
		return ERR_PTR(-ENOMEM);

	vm->xe = xe;

	vm->size = 1ull << xe->info.va_bits;
	vm->flags = flags;

	if (xef)
		vm->xef = xe_file_get(xef);
	/**
	 * GSC VMs are kernel-owned, only used for PXP ops and can sometimes be
	 * manipulated under the PXP mutex. However, the PXP mutex can be taken
	 * under a user-VM lock when the PXP session is started at exec_queue
	 * creation time. Those are different VMs and therefore there is no risk
	 * of deadlock, but we need to tell lockdep that this is the case or it
	 * will print a warning.
	 */
	if (flags & XE_VM_FLAG_GSC) {
		static struct lock_class_key gsc_vm_key;

		__init_rwsem(&vm->lock, "gsc_vm", &gsc_vm_key);
	} else {
		init_rwsem(&vm->lock);
	}
	mutex_init(&vm->snap_mutex);

	INIT_LIST_HEAD(&vm->rebind_list);

	INIT_LIST_HEAD(&vm->userptr.repin_list);
	INIT_LIST_HEAD(&vm->userptr.invalidated);
	spin_lock_init(&vm->userptr.invalidated_lock);

	ttm_lru_bulk_move_init(&vm->lru_bulk_move);

	INIT_WORK(&vm->destroy_work, vm_destroy_work_func);

	INIT_LIST_HEAD(&vm->preempt.exec_queues);
	vm->preempt.min_run_period_ms = 10;	/* FIXME: Wire up to uAPI */

	for_each_tile(tile, xe, id)
		xe_range_fence_tree_init(&vm->rftree[id]);

	vm->pt_ops = &xelp_pt_ops;

	/*
	 * Long-running workloads are not protected by the scheduler references.
	 * By design, run_job for long-running workloads returns NULL and the
	 * scheduler drops all the references of it, hence protecting the VM
	 * for this case is necessary.
	 */
	if (flags & XE_VM_FLAG_LR_MODE) {
		INIT_WORK(&vm->preempt.rebind_work, preempt_rebind_work_func);
		xe_pm_runtime_get_noresume(xe);
		INIT_LIST_HEAD(&vm->preempt.pm_activate_link);
	}

	err = xe_svm_init(vm);
	if (err)
		goto err_no_resv;

	vm_resv_obj = drm_gpuvm_resv_object_alloc(&xe->drm);
	if (!vm_resv_obj) {
		err = -ENOMEM;
		goto err_svm_fini;
	}

	drm_gpuvm_init(&vm->gpuvm, "Xe VM", DRM_GPUVM_RESV_PROTECTED, &xe->drm,
		       vm_resv_obj, 0, vm->size, 0, 0, &gpuvm_ops);

	drm_gem_object_put(vm_resv_obj);

	err = 0;
	xe_validation_guard(&ctx, &xe->val, &exec, (struct xe_val_flags) {.interruptible = true},
			    err) {
		err = xe_vm_drm_exec_lock(vm, &exec);
		drm_exec_retry_on_contention(&exec);

		if (IS_DGFX(xe) && xe->info.vram_flags & XE_VRAM_FLAGS_NEED64K)
			vm->flags |= XE_VM_FLAG_64K;

		for_each_tile(tile, xe, id) {
			if (flags & XE_VM_FLAG_MIGRATION &&
			    tile->id != XE_VM_FLAG_TILE_ID(flags))
				continue;

			vm->pt_root[id] = xe_pt_create(vm, tile, xe->info.vm_max_level,
						       &exec);
			if (IS_ERR(vm->pt_root[id])) {
				err = PTR_ERR(vm->pt_root[id]);
				vm->pt_root[id] = NULL;
				xe_vm_pt_destroy(vm);
				drm_exec_retry_on_contention(&exec);
				xe_validation_retry_on_oom(&ctx, &err);
				break;
			}
		}
		if (err)
			break;

		if (xe_vm_has_scratch(vm)) {
			for_each_tile(tile, xe, id) {
				if (!vm->pt_root[id])
					continue;

				err = xe_vm_create_scratch(xe, tile, vm, &exec);
				if (err) {
					xe_vm_free_scratch(vm);
					xe_vm_pt_destroy(vm);
					drm_exec_retry_on_contention(&exec);
					xe_validation_retry_on_oom(&ctx, &err);
					break;
				}
			}
			if (err)
				break;
			vm->batch_invalidate_tlb = true;
		}

		if (vm->flags & XE_VM_FLAG_LR_MODE) {
			INIT_WORK(&vm->preempt.rebind_work, preempt_rebind_work_func);
			vm->batch_invalidate_tlb = false;
		}

		/* Fill pt_root after allocating scratch tables */
		for_each_tile(tile, xe, id) {
			if (!vm->pt_root[id])
				continue;

			xe_pt_populate_empty(tile, vm, vm->pt_root[id]);
		}
	}
	if (err)
		goto err_close;

	/* Kernel migration VM shouldn't have a circular loop.. */
	if (!(flags & XE_VM_FLAG_MIGRATION)) {
		for_each_tile(tile, xe, id) {
			struct xe_exec_queue *q;
			u32 create_flags = EXEC_QUEUE_FLAG_VM;

			if (!vm->pt_root[id])
				continue;

			q = xe_exec_queue_create_bind(xe, tile, create_flags, 0);
			if (IS_ERR(q)) {
				err = PTR_ERR(q);
				goto err_close;
			}
			vm->q[id] = q;
			number_tiles++;
		}
	}

	if (number_tiles > 1)
		vm->composite_fence_ctx = dma_fence_context_alloc(1);

	if (xef && xe->info.has_asid) {
		u32 asid;

		down_write(&xe->usm.lock);
		err = xa_alloc_cyclic(&xe->usm.asid_to_vm, &asid, vm,
				      XA_LIMIT(1, XE_MAX_ASID - 1),
				      &xe->usm.next_asid, GFP_KERNEL);
		up_write(&xe->usm.lock);
		if (err < 0)
			goto err_close;

		vm->usm.asid = asid;
	}

	trace_xe_vm_create(vm);

	return vm;

err_close:
	xe_vm_close_and_put(vm);
	return ERR_PTR(err);

err_svm_fini:
	if (flags & XE_VM_FLAG_FAULT_MODE) {
		vm->size = 0; /* close the vm */
		xe_svm_fini(vm);
	}
err_no_resv:
	mutex_destroy(&vm->snap_mutex);
	for_each_tile(tile, xe, id)
		xe_range_fence_tree_fini(&vm->rftree[id]);
	ttm_lru_bulk_move_fini(&xe->ttm, &vm->lru_bulk_move);
	if (vm->xef)
		xe_file_put(vm->xef);
	kfree(vm);
	if (flags & XE_VM_FLAG_LR_MODE)
		xe_pm_runtime_put(xe);
	return ERR_PTR(err);
}

static void xe_vm_close(struct xe_vm *vm)
{
	struct xe_device *xe = vm->xe;
	bool bound;
	int idx;

	bound = drm_dev_enter(&xe->drm, &idx);

	down_write(&vm->lock);
	if (xe_vm_in_fault_mode(vm))
		xe_svm_notifier_lock(vm);

	vm->size = 0;

	if (!((vm->flags & XE_VM_FLAG_MIGRATION))) {
		struct xe_tile *tile;
		struct xe_gt *gt;
		u8 id;

		/* Wait for pending binds */
		dma_resv_wait_timeout(xe_vm_resv(vm),
				      DMA_RESV_USAGE_BOOKKEEP,
				      false, MAX_SCHEDULE_TIMEOUT);

		if (bound) {
			for_each_tile(tile, xe, id)
				if (vm->pt_root[id])
					xe_pt_clear(xe, vm->pt_root[id]);

			for_each_gt(gt, xe, id)
				xe_tlb_inval_vm(&gt->tlb_inval, vm);
		}
	}

	if (xe_vm_in_fault_mode(vm))
		xe_svm_notifier_unlock(vm);
	up_write(&vm->lock);

	if (bound)
		drm_dev_exit(idx);
}

void xe_vm_close_and_put(struct xe_vm *vm)
{
	LIST_HEAD(contested);
	struct xe_device *xe = vm->xe;
	struct xe_tile *tile;
	struct xe_vma *vma, *next_vma;
	struct drm_gpuva *gpuva, *next;
	u8 id;

	xe_assert(xe, !vm->preempt.num_exec_queues);

	xe_vm_close(vm);
	if (xe_vm_in_preempt_fence_mode(vm)) {
		mutex_lock(&xe->rebind_resume_lock);
		list_del_init(&vm->preempt.pm_activate_link);
		mutex_unlock(&xe->rebind_resume_lock);
		flush_work(&vm->preempt.rebind_work);
	}
	if (xe_vm_in_fault_mode(vm))
		xe_svm_close(vm);

	down_write(&vm->lock);
	for_each_tile(tile, xe, id) {
		if (vm->q[id])
			xe_exec_queue_last_fence_put(vm->q[id], vm);
	}
	up_write(&vm->lock);

	for_each_tile(tile, xe, id) {
		if (vm->q[id]) {
			xe_exec_queue_kill(vm->q[id]);
			xe_exec_queue_put(vm->q[id]);
			vm->q[id] = NULL;
		}
	}

	down_write(&vm->lock);
	xe_vm_lock(vm, false);
	drm_gpuvm_for_each_va_safe(gpuva, next, &vm->gpuvm) {
		vma = gpuva_to_vma(gpuva);

		if (xe_vma_has_no_bo(vma)) {
			xe_svm_notifier_lock(vm);
			vma->gpuva.flags |= XE_VMA_DESTROYED;
			xe_svm_notifier_unlock(vm);
		}

		xe_vm_remove_vma(vm, vma);

		/* easy case, remove from VMA? */
		if (xe_vma_has_no_bo(vma) || xe_vma_bo(vma)->vm) {
			list_del_init(&vma->combined_links.rebind);
			xe_vma_destroy(vma, NULL);
			continue;
		}

		list_move_tail(&vma->combined_links.destroy, &contested);
		vma->gpuva.flags |= XE_VMA_DESTROYED;
	}

	/*
	 * All vm operations will add shared fences to resv.
	 * The only exception is eviction for a shared object,
	 * but even so, the unbind when evicted would still
	 * install a fence to resv. Hence it's safe to
	 * destroy the pagetables immediately.
	 */
	xe_vm_free_scratch(vm);
	xe_vm_pt_destroy(vm);
	xe_vm_unlock(vm);

	/*
	 * VM is now dead, cannot re-add nodes to vm->vmas if it's NULL
	 * Since we hold a refcount to the bo, we can remove and free
	 * the members safely without locking.
	 */
	list_for_each_entry_safe(vma, next_vma, &contested,
				 combined_links.destroy) {
		list_del_init(&vma->combined_links.destroy);
		xe_vma_destroy_unlocked(vma);
	}

	xe_svm_fini(vm);

	up_write(&vm->lock);

	down_write(&xe->usm.lock);
	if (vm->usm.asid) {
		void *lookup;

		xe_assert(xe, xe->info.has_asid);
		xe_assert(xe, !(vm->flags & XE_VM_FLAG_MIGRATION));

		lookup = xa_erase(&xe->usm.asid_to_vm, vm->usm.asid);
		xe_assert(xe, lookup == vm);
	}
	up_write(&xe->usm.lock);

	for_each_tile(tile, xe, id)
		xe_range_fence_tree_fini(&vm->rftree[id]);

	xe_vm_put(vm);
}

static void vm_destroy_work_func(struct work_struct *w)
{
	struct xe_vm *vm =
		container_of(w, struct xe_vm, destroy_work);
	struct xe_device *xe = vm->xe;
	struct xe_tile *tile;
	u8 id;

	/* xe_vm_close_and_put was not called? */
	xe_assert(xe, !vm->size);

	if (xe_vm_in_preempt_fence_mode(vm))
		flush_work(&vm->preempt.rebind_work);

	mutex_destroy(&vm->snap_mutex);

	if (vm->flags & XE_VM_FLAG_LR_MODE)
		xe_pm_runtime_put(xe);

	for_each_tile(tile, xe, id)
		XE_WARN_ON(vm->pt_root[id]);

	trace_xe_vm_free(vm);

	ttm_lru_bulk_move_fini(&xe->ttm, &vm->lru_bulk_move);

	if (vm->xef)
		xe_file_put(vm->xef);

	kfree(vm);
}

static void xe_vm_free(struct drm_gpuvm *gpuvm)
{
	struct xe_vm *vm = container_of(gpuvm, struct xe_vm, gpuvm);

	/* To destroy the VM we need to be able to sleep */
	queue_work(system_unbound_wq, &vm->destroy_work);
}

struct xe_vm *xe_vm_lookup(struct xe_file *xef, u32 id)
{
	struct xe_vm *vm;

	mutex_lock(&xef->vm.lock);
	vm = xa_load(&xef->vm.xa, id);
	if (vm)
		xe_vm_get(vm);
	mutex_unlock(&xef->vm.lock);

	return vm;
}

u64 xe_vm_pdp4_descriptor(struct xe_vm *vm, struct xe_tile *tile)
{
	return vm->pt_ops->pde_encode_bo(vm->pt_root[tile->id]->bo, 0);
}

static struct xe_exec_queue *
to_wait_exec_queue(struct xe_vm *vm, struct xe_exec_queue *q)
{
	return q ? q : vm->q[0];
}

static struct xe_user_fence *
find_ufence_get(struct xe_sync_entry *syncs, u32 num_syncs)
{
	unsigned int i;

	for (i = 0; i < num_syncs; i++) {
		struct xe_sync_entry *e = &syncs[i];

		if (xe_sync_is_ufence(e))
			return xe_sync_ufence_get(e);
	}

	return NULL;
}

#define ALL_DRM_XE_VM_CREATE_FLAGS (DRM_XE_VM_CREATE_FLAG_SCRATCH_PAGE | \
				    DRM_XE_VM_CREATE_FLAG_LR_MODE | \
				    DRM_XE_VM_CREATE_FLAG_FAULT_MODE)

int xe_vm_create_ioctl(struct drm_device *dev, void *data,
		       struct drm_file *file)
{
	struct xe_device *xe = to_xe_device(dev);
	struct xe_file *xef = to_xe_file(file);
	struct drm_xe_vm_create *args = data;
	struct xe_vm *vm;
	u32 id;
	int err;
	u32 flags = 0;

	if (XE_IOCTL_DBG(xe, args->extensions))
		return -EINVAL;

	if (XE_GT_WA(xe_root_mmio_gt(xe), 14016763929))
		args->flags |= DRM_XE_VM_CREATE_FLAG_SCRATCH_PAGE;

	if (XE_IOCTL_DBG(xe, args->flags & DRM_XE_VM_CREATE_FLAG_FAULT_MODE &&
			 !xe->info.has_usm))
		return -EINVAL;

	if (XE_IOCTL_DBG(xe, args->reserved[0] || args->reserved[1]))
		return -EINVAL;

	if (XE_IOCTL_DBG(xe, args->flags & ~ALL_DRM_XE_VM_CREATE_FLAGS))
		return -EINVAL;

	if (XE_IOCTL_DBG(xe, args->flags & DRM_XE_VM_CREATE_FLAG_SCRATCH_PAGE &&
			 args->flags & DRM_XE_VM_CREATE_FLAG_FAULT_MODE &&
			 !xe->info.needs_scratch))
		return -EINVAL;

	if (XE_IOCTL_DBG(xe, !(args->flags & DRM_XE_VM_CREATE_FLAG_LR_MODE) &&
			 args->flags & DRM_XE_VM_CREATE_FLAG_FAULT_MODE))
		return -EINVAL;

	if (args->flags & DRM_XE_VM_CREATE_FLAG_SCRATCH_PAGE)
		flags |= XE_VM_FLAG_SCRATCH_PAGE;
	if (args->flags & DRM_XE_VM_CREATE_FLAG_LR_MODE)
		flags |= XE_VM_FLAG_LR_MODE;
	if (args->flags & DRM_XE_VM_CREATE_FLAG_FAULT_MODE)
		flags |= XE_VM_FLAG_FAULT_MODE;

	vm = xe_vm_create(xe, flags, xef);
	if (IS_ERR(vm))
		return PTR_ERR(vm);

#if IS_ENABLED(CONFIG_DRM_XE_DEBUG_MEM)
	/* Warning: Security issue - never enable by default */
	args->reserved[0] = xe_bo_main_addr(vm->pt_root[0]->bo, XE_PAGE_SIZE);
#endif

	/* user id alloc must always be last in ioctl to prevent UAF */
	err = xa_alloc(&xef->vm.xa, &id, vm, xa_limit_32b, GFP_KERNEL);
	if (err)
		goto err_close_and_put;

	args->vm_id = id;

	return 0;

err_close_and_put:
	xe_vm_close_and_put(vm);

	return err;
}

int xe_vm_destroy_ioctl(struct drm_device *dev, void *data,
			struct drm_file *file)
{
	struct xe_device *xe = to_xe_device(dev);
	struct xe_file *xef = to_xe_file(file);
	struct drm_xe_vm_destroy *args = data;
	struct xe_vm *vm;
	int err = 0;

	if (XE_IOCTL_DBG(xe, args->pad) ||
	    XE_IOCTL_DBG(xe, args->reserved[0] || args->reserved[1]))
		return -EINVAL;

	mutex_lock(&xef->vm.lock);
	vm = xa_load(&xef->vm.xa, args->vm_id);
	if (XE_IOCTL_DBG(xe, !vm))
		err = -ENOENT;
	else if (XE_IOCTL_DBG(xe, vm->preempt.num_exec_queues))
		err = -EBUSY;
	else
		xa_erase(&xef->vm.xa, args->vm_id);
	mutex_unlock(&xef->vm.lock);

	if (!err)
		xe_vm_close_and_put(vm);

	return err;
}

static int xe_vm_query_vmas(struct xe_vm *vm, u64 start, u64 end)
{
	struct drm_gpuva *gpuva;
	u32 num_vmas = 0;

	lockdep_assert_held(&vm->lock);
	drm_gpuvm_for_each_va_range(gpuva, &vm->gpuvm, start, end)
		num_vmas++;

	return num_vmas;
}

static int get_mem_attrs(struct xe_vm *vm, u32 *num_vmas, u64 start,
			 u64 end, struct drm_xe_mem_range_attr *attrs)
{
	struct drm_gpuva *gpuva;
	int i = 0;

	lockdep_assert_held(&vm->lock);

	drm_gpuvm_for_each_va_range(gpuva, &vm->gpuvm, start, end) {
		struct xe_vma *vma = gpuva_to_vma(gpuva);

		if (i == *num_vmas)
			return -ENOSPC;

		attrs[i].start = xe_vma_start(vma);
		attrs[i].end = xe_vma_end(vma);
		attrs[i].atomic.val = vma->attr.atomic_access;
		attrs[i].pat_index.val = vma->attr.pat_index;
		attrs[i].preferred_mem_loc.devmem_fd = vma->attr.preferred_loc.devmem_fd;
		attrs[i].preferred_mem_loc.migration_policy =
		vma->attr.preferred_loc.migration_policy;

		i++;
	}

	*num_vmas = i;
	return 0;
}

int xe_vm_query_vmas_attrs_ioctl(struct drm_device *dev, void *data, struct drm_file *file)
{
	struct xe_device *xe = to_xe_device(dev);
	struct xe_file *xef = to_xe_file(file);
	struct drm_xe_mem_range_attr *mem_attrs;
	struct drm_xe_vm_query_mem_range_attr *args = data;
	u64 __user *attrs_user = u64_to_user_ptr(args->vector_of_mem_attr);
	struct xe_vm *vm;
	int err = 0;

	if (XE_IOCTL_DBG(xe,
			 ((args->num_mem_ranges == 0 &&
			  (attrs_user || args->sizeof_mem_range_attr != 0)) ||
			 (args->num_mem_ranges > 0 &&
			  (!attrs_user ||
			   args->sizeof_mem_range_attr !=
			   sizeof(struct drm_xe_mem_range_attr))))))
		return -EINVAL;

	vm = xe_vm_lookup(xef, args->vm_id);
	if (XE_IOCTL_DBG(xe, !vm))
		return -EINVAL;

	err = down_read_interruptible(&vm->lock);
	if (err)
		goto put_vm;

	attrs_user = u64_to_user_ptr(args->vector_of_mem_attr);

	if (args->num_mem_ranges == 0 && !attrs_user) {
		args->num_mem_ranges = xe_vm_query_vmas(vm, args->start, args->start + args->range);
		args->sizeof_mem_range_attr = sizeof(struct drm_xe_mem_range_attr);
		goto unlock_vm;
	}

	mem_attrs = kvmalloc_array(args->num_mem_ranges, args->sizeof_mem_range_attr,
				   GFP_KERNEL | __GFP_ACCOUNT |
				   __GFP_RETRY_MAYFAIL | __GFP_NOWARN);
	if (!mem_attrs) {
		err = args->num_mem_ranges > 1 ? -ENOBUFS : -ENOMEM;
		goto unlock_vm;
	}

	memset(mem_attrs, 0, args->num_mem_ranges * args->sizeof_mem_range_attr);
	err = get_mem_attrs(vm, &args->num_mem_ranges, args->start,
			    args->start + args->range, mem_attrs);
	if (err)
		goto free_mem_attrs;

	err = copy_to_user(attrs_user, mem_attrs,
			   args->sizeof_mem_range_attr * args->num_mem_ranges);
	if (err)
		err = -EFAULT;

free_mem_attrs:
	kvfree(mem_attrs);
unlock_vm:
	up_read(&vm->lock);
put_vm:
	xe_vm_put(vm);
	return err;
}

static bool vma_matches(struct xe_vma *vma, u64 page_addr)
{
	if (page_addr > xe_vma_end(vma) - 1 ||
	    page_addr + SZ_4K - 1 < xe_vma_start(vma))
		return false;

	return true;
}

/**
 * xe_vm_find_vma_by_addr() - Find a VMA by its address
 *
 * @vm: the xe_vm the vma belongs to
 * @page_addr: address to look up
 */
struct xe_vma *xe_vm_find_vma_by_addr(struct xe_vm *vm, u64 page_addr)
{
	struct xe_vma *vma = NULL;

	if (vm->usm.last_fault_vma) {   /* Fast lookup */
		if (vma_matches(vm->usm.last_fault_vma, page_addr))
			vma = vm->usm.last_fault_vma;
	}
	if (!vma)
		vma = xe_vm_find_overlapping_vma(vm, page_addr, SZ_4K);

	return vma;
}

static const u32 region_to_mem_type[] = {
	XE_PL_TT,
	XE_PL_VRAM0,
	XE_PL_VRAM1,
};

static void prep_vma_destroy(struct xe_vm *vm, struct xe_vma *vma,
			     bool post_commit)
{
	xe_svm_notifier_lock(vm);
	vma->gpuva.flags |= XE_VMA_DESTROYED;
	xe_svm_notifier_unlock(vm);
	if (post_commit)
		xe_vm_remove_vma(vm, vma);
}

#undef ULL
#define ULL	unsigned long long

#if IS_ENABLED(CONFIG_DRM_XE_DEBUG_VM)
static void print_op(struct xe_device *xe, struct drm_gpuva_op *op)
{
	struct xe_vma *vma;

	switch (op->op) {
	case DRM_GPUVA_OP_MAP:
		vm_dbg(&xe->drm, "MAP: addr=0x%016llx, range=0x%016llx",
		       (ULL)op->map.va.addr, (ULL)op->map.va.range);
		break;
	case DRM_GPUVA_OP_REMAP:
		vma = gpuva_to_vma(op->remap.unmap->va);
		vm_dbg(&xe->drm, "REMAP:UNMAP: addr=0x%016llx, range=0x%016llx, keep=%d",
		       (ULL)xe_vma_start(vma), (ULL)xe_vma_size(vma),
		       op->remap.unmap->keep ? 1 : 0);
		if (op->remap.prev)
			vm_dbg(&xe->drm,
			       "REMAP:PREV: addr=0x%016llx, range=0x%016llx",
			       (ULL)op->remap.prev->va.addr,
			       (ULL)op->remap.prev->va.range);
		if (op->remap.next)
			vm_dbg(&xe->drm,
			       "REMAP:NEXT: addr=0x%016llx, range=0x%016llx",
			       (ULL)op->remap.next->va.addr,
			       (ULL)op->remap.next->va.range);
		break;
	case DRM_GPUVA_OP_UNMAP:
		vma = gpuva_to_vma(op->unmap.va);
		vm_dbg(&xe->drm, "UNMAP: addr=0x%016llx, range=0x%016llx, keep=%d",
		       (ULL)xe_vma_start(vma), (ULL)xe_vma_size(vma),
		       op->unmap.keep ? 1 : 0);
		break;
	case DRM_GPUVA_OP_PREFETCH:
		vma = gpuva_to_vma(op->prefetch.va);
		vm_dbg(&xe->drm, "PREFETCH: addr=0x%016llx, range=0x%016llx",
		       (ULL)xe_vma_start(vma), (ULL)xe_vma_size(vma));
		break;
	default:
		drm_warn(&xe->drm, "NOT POSSIBLE");
	}
}
#else
static void print_op(struct xe_device *xe, struct drm_gpuva_op *op)
{
}
#endif

static bool __xe_vm_needs_clear_scratch_pages(struct xe_vm *vm, u32 bind_flags)
{
	if (!xe_vm_in_fault_mode(vm))
		return false;

	if (!xe_vm_has_scratch(vm))
		return false;

	if (bind_flags & DRM_XE_VM_BIND_FLAG_IMMEDIATE)
		return false;

	return true;
}

static void xe_svm_prefetch_gpuva_ops_fini(struct drm_gpuva_ops *ops)
{
	struct drm_gpuva_op *__op;

	drm_gpuva_for_each_op(__op, ops) {
		struct xe_vma_op *op = gpuva_op_to_vma_op(__op);

		xe_vma_svm_prefetch_op_fini(op);
	}
}

/*
 * Create operations list from IOCTL arguments, setup operations fields so parse
 * and commit steps are decoupled from IOCTL arguments. This step can fail.
 */
static struct drm_gpuva_ops *
vm_bind_ioctl_ops_create(struct xe_vm *vm, struct xe_vma_ops *vops,
			 struct xe_bo *bo, u64 bo_offset_or_userptr,
			 u64 addr, u64 range,
			 u32 operation, u32 flags,
			 u32 prefetch_region, u16 pat_index)
{
	struct drm_gem_object *obj = bo ? &bo->ttm.base : NULL;
	struct drm_gpuva_ops *ops;
	struct drm_gpuva_op *__op;
	struct drm_gpuvm_bo *vm_bo;
	u64 range_end = addr + range;
	int err;

	lockdep_assert_held_write(&vm->lock);

	vm_dbg(&vm->xe->drm,
	       "op=%d, addr=0x%016llx, range=0x%016llx, bo_offset_or_userptr=0x%016llx",
	       operation, (ULL)addr, (ULL)range,
	       (ULL)bo_offset_or_userptr);

	switch (operation) {
	case DRM_XE_VM_BIND_OP_MAP:
	case DRM_XE_VM_BIND_OP_MAP_USERPTR: {
		struct drm_gpuvm_map_req map_req = {
			.map.va.addr = addr,
			.map.va.range = range,
			.map.gem.obj = obj,
			.map.gem.offset = bo_offset_or_userptr,
		};

		ops = drm_gpuvm_sm_map_ops_create(&vm->gpuvm, &map_req);
		break;
	}
	case DRM_XE_VM_BIND_OP_UNMAP:
		ops = drm_gpuvm_sm_unmap_ops_create(&vm->gpuvm, addr, range);
		break;
	case DRM_XE_VM_BIND_OP_PREFETCH:
		ops = drm_gpuvm_prefetch_ops_create(&vm->gpuvm, addr, range);
		break;
	case DRM_XE_VM_BIND_OP_UNMAP_ALL:
		xe_assert(vm->xe, bo);

		err = xe_bo_lock(bo, true);
		if (err)
			return ERR_PTR(err);

		vm_bo = drm_gpuvm_bo_obtain(&vm->gpuvm, obj);
		if (IS_ERR(vm_bo)) {
			xe_bo_unlock(bo);
			return ERR_CAST(vm_bo);
		}

		ops = drm_gpuvm_bo_unmap_ops_create(vm_bo);
		drm_gpuvm_bo_put(vm_bo);
		xe_bo_unlock(bo);
		break;
	default:
		drm_warn(&vm->xe->drm, "NOT POSSIBLE");
		ops = ERR_PTR(-EINVAL);
	}
	if (IS_ERR(ops))
		return ops;

	drm_gpuva_for_each_op(__op, ops) {
		struct xe_vma_op *op = gpuva_op_to_vma_op(__op);

		if (__op->op == DRM_GPUVA_OP_MAP) {
			op->map.immediate =
				flags & DRM_XE_VM_BIND_FLAG_IMMEDIATE;
			if (flags & DRM_XE_VM_BIND_FLAG_READONLY)
				op->map.vma_flags |= XE_VMA_READ_ONLY;
			if (flags & DRM_XE_VM_BIND_FLAG_NULL)
				op->map.vma_flags |= DRM_GPUVA_SPARSE;
			if (flags & DRM_XE_VM_BIND_FLAG_CPU_ADDR_MIRROR)
				op->map.vma_flags |= XE_VMA_SYSTEM_ALLOCATOR;
			if (flags & DRM_XE_VM_BIND_FLAG_DUMPABLE)
				op->map.vma_flags |= XE_VMA_DUMPABLE;
			if (flags & DRM_XE_VM_BIND_FLAG_MADVISE_AUTORESET)
				op->map.vma_flags |= XE_VMA_MADV_AUTORESET;
			op->map.pat_index = pat_index;
			op->map.invalidate_on_bind =
				__xe_vm_needs_clear_scratch_pages(vm, flags);
		} else if (__op->op == DRM_GPUVA_OP_PREFETCH) {
			struct xe_vma *vma = gpuva_to_vma(op->base.prefetch.va);
			struct xe_tile *tile;
			struct xe_svm_range *svm_range;
			struct drm_gpusvm_ctx ctx = {};
			struct drm_pagemap *dpagemap;
			u8 id, tile_mask = 0;
			u32 i;

			if (!xe_vma_is_cpu_addr_mirror(vma)) {
				op->prefetch.region = prefetch_region;
				break;
			}

			ctx.read_only = xe_vma_read_only(vma);
			ctx.devmem_possible = IS_DGFX(vm->xe) &&
					      IS_ENABLED(CONFIG_DRM_XE_PAGEMAP);

			for_each_tile(tile, vm->xe, id)
				tile_mask |= 0x1 << id;

			xa_init_flags(&op->prefetch_range.range, XA_FLAGS_ALLOC);
			op->prefetch_range.ranges_count = 0;
			tile = NULL;

			if (prefetch_region == DRM_XE_CONSULT_MEM_ADVISE_PREF_LOC) {
				dpagemap = xe_vma_resolve_pagemap(vma,
								  xe_device_get_root_tile(vm->xe));
				/*
				 * TODO: Once multigpu support is enabled will need
				 * something to dereference tile from dpagemap.
				 */
				if (dpagemap)
					tile = xe_device_get_root_tile(vm->xe);
			} else if (prefetch_region) {
				tile = &vm->xe->tiles[region_to_mem_type[prefetch_region] -
						      XE_PL_VRAM0];
			}

			op->prefetch_range.tile = tile;
alloc_next_range:
			svm_range = xe_svm_range_find_or_insert(vm, addr, vma, &ctx);

			if (PTR_ERR(svm_range) == -ENOENT) {
				u64 ret = xe_svm_find_vma_start(vm, addr, range_end, vma);

				addr = ret == ULONG_MAX ? 0 : ret;
				if (addr)
					goto alloc_next_range;
				else
					goto print_op_label;
			}

			if (IS_ERR(svm_range)) {
				err = PTR_ERR(svm_range);
				goto unwind_prefetch_ops;
			}

			if (xe_svm_range_validate(vm, svm_range, tile_mask, !!tile)) {
				xe_svm_range_debug(svm_range, "PREFETCH - RANGE IS VALID");
				goto check_next_range;
			}

			err = xa_alloc(&op->prefetch_range.range,
				       &i, svm_range, xa_limit_32b,
				       GFP_KERNEL);

			if (err)
				goto unwind_prefetch_ops;

			op->prefetch_range.ranges_count++;
			vops->flags |= XE_VMA_OPS_FLAG_HAS_SVM_PREFETCH;
			xe_svm_range_debug(svm_range, "PREFETCH - RANGE CREATED");
check_next_range:
			if (range_end > xe_svm_range_end(svm_range) &&
			    xe_svm_range_end(svm_range) < xe_vma_end(vma)) {
				addr = xe_svm_range_end(svm_range);
				goto alloc_next_range;
			}
		}
print_op_label:
		print_op(vm->xe, __op);
	}

	return ops;

unwind_prefetch_ops:
	xe_svm_prefetch_gpuva_ops_fini(ops);
	drm_gpuva_ops_free(&vm->gpuvm, ops);
	return ERR_PTR(err);
}

ALLOW_ERROR_INJECTION(vm_bind_ioctl_ops_create, ERRNO);

static struct xe_vma *new_vma(struct xe_vm *vm, struct drm_gpuva_op_map *op,
			      struct xe_vma_mem_attr *attr, unsigned int flags)
{
	struct xe_bo *bo = op->gem.obj ? gem_to_xe_bo(op->gem.obj) : NULL;
	struct xe_validation_ctx ctx;
	struct drm_exec exec;
	struct xe_vma *vma;
	int err = 0;

	lockdep_assert_held_write(&vm->lock);

	if (bo) {
		err = 0;
		xe_validation_guard(&ctx, &vm->xe->val, &exec,
				    (struct xe_val_flags) {.interruptible = true}, err) {
			if (!bo->vm) {
				err = drm_exec_lock_obj(&exec, xe_vm_obj(vm));
				drm_exec_retry_on_contention(&exec);
			}
			if (!err) {
				err = drm_exec_lock_obj(&exec, &bo->ttm.base);
				drm_exec_retry_on_contention(&exec);
			}
			if (err)
				return ERR_PTR(err);

			vma = xe_vma_create(vm, bo, op->gem.offset,
					    op->va.addr, op->va.addr +
					    op->va.range - 1, attr, flags);
			if (IS_ERR(vma))
				return vma;

			if (!bo->vm) {
				err = add_preempt_fences(vm, bo);
				if (err) {
					prep_vma_destroy(vm, vma, false);
					xe_vma_destroy(vma, NULL);
				}
			}
		}
		if (err)
			return ERR_PTR(err);
	} else {
		vma = xe_vma_create(vm, NULL, op->gem.offset,
				    op->va.addr, op->va.addr +
				    op->va.range - 1, attr, flags);
		if (IS_ERR(vma))
			return vma;

		if (xe_vma_is_userptr(vma))
			err = xe_vma_userptr_pin_pages(to_userptr_vma(vma));
	}
	if (err) {
		prep_vma_destroy(vm, vma, false);
		xe_vma_destroy_unlocked(vma);
		vma = ERR_PTR(err);
	}

	return vma;
}

static u64 xe_vma_max_pte_size(struct xe_vma *vma)
{
	if (vma->gpuva.flags & XE_VMA_PTE_1G)
		return SZ_1G;
	else if (vma->gpuva.flags & (XE_VMA_PTE_2M | XE_VMA_PTE_COMPACT))
		return SZ_2M;
	else if (vma->gpuva.flags & XE_VMA_PTE_64K)
		return SZ_64K;
	else if (vma->gpuva.flags & XE_VMA_PTE_4K)
		return SZ_4K;

	return SZ_1G;	/* Uninitialized, used max size */
}

static void xe_vma_set_pte_size(struct xe_vma *vma, u64 size)
{
	switch (size) {
	case SZ_1G:
		vma->gpuva.flags |= XE_VMA_PTE_1G;
		break;
	case SZ_2M:
		vma->gpuva.flags |= XE_VMA_PTE_2M;
		break;
	case SZ_64K:
		vma->gpuva.flags |= XE_VMA_PTE_64K;
		break;
	case SZ_4K:
		vma->gpuva.flags |= XE_VMA_PTE_4K;
		break;
	}
}

static int xe_vma_op_commit(struct xe_vm *vm, struct xe_vma_op *op)
{
	int err = 0;

	lockdep_assert_held_write(&vm->lock);

	switch (op->base.op) {
	case DRM_GPUVA_OP_MAP:
		err |= xe_vm_insert_vma(vm, op->map.vma);
		if (!err)
			op->flags |= XE_VMA_OP_COMMITTED;
		break;
	case DRM_GPUVA_OP_REMAP:
	{
		u8 tile_present =
			gpuva_to_vma(op->base.remap.unmap->va)->tile_present;

		prep_vma_destroy(vm, gpuva_to_vma(op->base.remap.unmap->va),
				 true);
		op->flags |= XE_VMA_OP_COMMITTED;

		if (op->remap.prev) {
			err |= xe_vm_insert_vma(vm, op->remap.prev);
			if (!err)
				op->flags |= XE_VMA_OP_PREV_COMMITTED;
			if (!err && op->remap.skip_prev) {
				op->remap.prev->tile_present =
					tile_present;
				op->remap.prev = NULL;
			}
		}
		if (op->remap.next) {
			err |= xe_vm_insert_vma(vm, op->remap.next);
			if (!err)
				op->flags |= XE_VMA_OP_NEXT_COMMITTED;
			if (!err && op->remap.skip_next) {
				op->remap.next->tile_present =
					tile_present;
				op->remap.next = NULL;
			}
		}

		/* Adjust for partial unbind after removing VMA from VM */
		if (!err) {
			op->base.remap.unmap->va->va.addr = op->remap.start;
			op->base.remap.unmap->va->va.range = op->remap.range;
		}
		break;
	}
	case DRM_GPUVA_OP_UNMAP:
		prep_vma_destroy(vm, gpuva_to_vma(op->base.unmap.va), true);
		op->flags |= XE_VMA_OP_COMMITTED;
		break;
	case DRM_GPUVA_OP_PREFETCH:
		op->flags |= XE_VMA_OP_COMMITTED;
		break;
	default:
		drm_warn(&vm->xe->drm, "NOT POSSIBLE");
	}

	return err;
}

/**
 * xe_vma_has_default_mem_attrs - Check if a VMA has default memory attributes
 * @vma: Pointer to the xe_vma structure to check
 *
 * This function determines whether the given VMA (Virtual Memory Area)
 * has its memory attributes set to their default values. Specifically,
 * it checks the following conditions:
 *
 * - `atomic_access` is `DRM_XE_VMA_ATOMIC_UNDEFINED`
 * - `pat_index` is equal to `default_pat_index`
 * - `preferred_loc.devmem_fd` is `DRM_XE_PREFERRED_LOC_DEFAULT_DEVICE`
 * - `preferred_loc.migration_policy` is `DRM_XE_MIGRATE_ALL_PAGES`
 *
 * Return: true if all attributes are at their default values, false otherwise.
 */
bool xe_vma_has_default_mem_attrs(struct xe_vma *vma)
{
	return (vma->attr.atomic_access == DRM_XE_ATOMIC_UNDEFINED &&
		vma->attr.pat_index ==  vma->attr.default_pat_index &&
		vma->attr.preferred_loc.devmem_fd == DRM_XE_PREFERRED_LOC_DEFAULT_DEVICE &&
		vma->attr.preferred_loc.migration_policy == DRM_XE_MIGRATE_ALL_PAGES);
}

static int vm_bind_ioctl_ops_parse(struct xe_vm *vm, struct drm_gpuva_ops *ops,
				   struct xe_vma_ops *vops)
{
	struct xe_device *xe = vm->xe;
	struct drm_gpuva_op *__op;
	struct xe_tile *tile;
	u8 id, tile_mask = 0;
	int err = 0;

	lockdep_assert_held_write(&vm->lock);

	for_each_tile(tile, vm->xe, id)
		tile_mask |= 0x1 << id;

	drm_gpuva_for_each_op(__op, ops) {
		struct xe_vma_op *op = gpuva_op_to_vma_op(__op);
		struct xe_vma *vma;
		unsigned int flags = 0;

		INIT_LIST_HEAD(&op->link);
		list_add_tail(&op->link, &vops->list);
		op->tile_mask = tile_mask;

		switch (op->base.op) {
		case DRM_GPUVA_OP_MAP:
		{
			struct xe_vma_mem_attr default_attr = {
				.preferred_loc = {
					.devmem_fd = DRM_XE_PREFERRED_LOC_DEFAULT_DEVICE,
					.migration_policy = DRM_XE_MIGRATE_ALL_PAGES,
				},
				.atomic_access = DRM_XE_ATOMIC_UNDEFINED,
				.default_pat_index = op->map.pat_index,
				.pat_index = op->map.pat_index,
			};

			flags |= op->map.vma_flags & XE_VMA_CREATE_MASK;

			vma = new_vma(vm, &op->base.map, &default_attr,
				      flags);
			if (IS_ERR(vma))
				return PTR_ERR(vma);

			op->map.vma = vma;
			if (((op->map.immediate || !xe_vm_in_fault_mode(vm)) &&
			     !(op->map.vma_flags & XE_VMA_SYSTEM_ALLOCATOR)) ||
			    op->map.invalidate_on_bind)
				xe_vma_ops_incr_pt_update_ops(vops,
							      op->tile_mask, 1);
			break;
		}
		case DRM_GPUVA_OP_REMAP:
		{
			struct xe_vma *old =
				gpuva_to_vma(op->base.remap.unmap->va);
			bool skip = xe_vma_is_cpu_addr_mirror(old);
			u64 start = xe_vma_start(old), end = xe_vma_end(old);
			int num_remap_ops = 0;

			if (op->base.remap.prev)
				start = op->base.remap.prev->va.addr +
					op->base.remap.prev->va.range;
			if (op->base.remap.next)
				end = op->base.remap.next->va.addr;

			if (xe_vma_is_cpu_addr_mirror(old) &&
			    xe_svm_has_mapping(vm, start, end)) {
				if (vops->flags & XE_VMA_OPS_FLAG_MADVISE)
					xe_svm_unmap_address_range(vm, start, end);
				else
					return -EBUSY;
			}

			op->remap.start = xe_vma_start(old);
			op->remap.range = xe_vma_size(old);

			flags |= op->base.remap.unmap->va->flags & XE_VMA_CREATE_MASK;
			if (op->base.remap.prev) {
				vma = new_vma(vm, op->base.remap.prev,
					      &old->attr, flags);
				if (IS_ERR(vma))
					return PTR_ERR(vma);

				op->remap.prev = vma;

				/*
				 * Userptr creates a new SG mapping so
				 * we must also rebind.
				 */
				op->remap.skip_prev = skip ||
					(!xe_vma_is_userptr(old) &&
					IS_ALIGNED(xe_vma_end(vma),
						   xe_vma_max_pte_size(old)));
				if (op->remap.skip_prev) {
					xe_vma_set_pte_size(vma, xe_vma_max_pte_size(old));
					op->remap.range -=
						xe_vma_end(vma) -
						xe_vma_start(old);
					op->remap.start = xe_vma_end(vma);
					vm_dbg(&xe->drm, "REMAP:SKIP_PREV: addr=0x%016llx, range=0x%016llx",
					       (ULL)op->remap.start,
					       (ULL)op->remap.range);
				} else {
					num_remap_ops++;
				}
			}

			if (op->base.remap.next) {
				vma = new_vma(vm, op->base.remap.next,
					      &old->attr, flags);
				if (IS_ERR(vma))
					return PTR_ERR(vma);

				op->remap.next = vma;

				/*
				 * Userptr creates a new SG mapping so
				 * we must also rebind.
				 */
				op->remap.skip_next = skip ||
					(!xe_vma_is_userptr(old) &&
					IS_ALIGNED(xe_vma_start(vma),
						   xe_vma_max_pte_size(old)));
				if (op->remap.skip_next) {
					xe_vma_set_pte_size(vma, xe_vma_max_pte_size(old));
					op->remap.range -=
						xe_vma_end(old) -
						xe_vma_start(vma);
					vm_dbg(&xe->drm, "REMAP:SKIP_NEXT: addr=0x%016llx, range=0x%016llx",
					       (ULL)op->remap.start,
					       (ULL)op->remap.range);
				} else {
					num_remap_ops++;
				}
			}
			if (!skip)
				num_remap_ops++;

			xe_vma_ops_incr_pt_update_ops(vops, op->tile_mask, num_remap_ops);
			break;
		}
		case DRM_GPUVA_OP_UNMAP:
			vma = gpuva_to_vma(op->base.unmap.va);

			if (xe_vma_is_cpu_addr_mirror(vma) &&
			    xe_svm_has_mapping(vm, xe_vma_start(vma),
					       xe_vma_end(vma)))
				return -EBUSY;

			if (!xe_vma_is_cpu_addr_mirror(vma))
				xe_vma_ops_incr_pt_update_ops(vops, op->tile_mask, 1);
			break;
		case DRM_GPUVA_OP_PREFETCH:
			vma = gpuva_to_vma(op->base.prefetch.va);

			if (xe_vma_is_userptr(vma)) {
				err = xe_vma_userptr_pin_pages(to_userptr_vma(vma));
				if (err)
					return err;
			}

			if (xe_vma_is_cpu_addr_mirror(vma))
				xe_vma_ops_incr_pt_update_ops(vops, op->tile_mask,
							      op->prefetch_range.ranges_count);
			else
				xe_vma_ops_incr_pt_update_ops(vops, op->tile_mask, 1);

			break;
		default:
			drm_warn(&vm->xe->drm, "NOT POSSIBLE");
		}

		err = xe_vma_op_commit(vm, op);
		if (err)
			return err;
	}

	return 0;
}

static void xe_vma_op_unwind(struct xe_vm *vm, struct xe_vma_op *op,
			     bool post_commit, bool prev_post_commit,
			     bool next_post_commit)
{
	lockdep_assert_held_write(&vm->lock);

	switch (op->base.op) {
	case DRM_GPUVA_OP_MAP:
		if (op->map.vma) {
			prep_vma_destroy(vm, op->map.vma, post_commit);
			xe_vma_destroy_unlocked(op->map.vma);
		}
		break;
	case DRM_GPUVA_OP_UNMAP:
	{
		struct xe_vma *vma = gpuva_to_vma(op->base.unmap.va);

		if (vma) {
			xe_svm_notifier_lock(vm);
			vma->gpuva.flags &= ~XE_VMA_DESTROYED;
			xe_svm_notifier_unlock(vm);
			if (post_commit)
				xe_vm_insert_vma(vm, vma);
		}
		break;
	}
	case DRM_GPUVA_OP_REMAP:
	{
		struct xe_vma *vma = gpuva_to_vma(op->base.remap.unmap->va);

		if (op->remap.prev) {
			prep_vma_destroy(vm, op->remap.prev, prev_post_commit);
			xe_vma_destroy_unlocked(op->remap.prev);
		}
		if (op->remap.next) {
			prep_vma_destroy(vm, op->remap.next, next_post_commit);
			xe_vma_destroy_unlocked(op->remap.next);
		}
		if (vma) {
			xe_svm_notifier_lock(vm);
			vma->gpuva.flags &= ~XE_VMA_DESTROYED;
			xe_svm_notifier_unlock(vm);
			if (post_commit)
				xe_vm_insert_vma(vm, vma);
		}
		break;
	}
	case DRM_GPUVA_OP_PREFETCH:
		/* Nothing to do */
		break;
	default:
		drm_warn(&vm->xe->drm, "NOT POSSIBLE");
	}
}

static void vm_bind_ioctl_ops_unwind(struct xe_vm *vm,
				     struct drm_gpuva_ops **ops,
				     int num_ops_list)
{
	int i;

	for (i = num_ops_list - 1; i >= 0; --i) {
		struct drm_gpuva_ops *__ops = ops[i];
		struct drm_gpuva_op *__op;

		if (!__ops)
			continue;

		drm_gpuva_for_each_op_reverse(__op, __ops) {
			struct xe_vma_op *op = gpuva_op_to_vma_op(__op);

			xe_vma_op_unwind(vm, op,
					 op->flags & XE_VMA_OP_COMMITTED,
					 op->flags & XE_VMA_OP_PREV_COMMITTED,
					 op->flags & XE_VMA_OP_NEXT_COMMITTED);
		}
	}
}

static int vma_lock_and_validate(struct drm_exec *exec, struct xe_vma *vma,
				 bool res_evict, bool validate)
{
	struct xe_bo *bo = xe_vma_bo(vma);
	struct xe_vm *vm = xe_vma_vm(vma);
	int err = 0;

	if (bo) {
		if (!bo->vm)
			err = drm_exec_lock_obj(exec, &bo->ttm.base);
		if (!err && validate)
			err = xe_bo_validate(bo, vm,
					     !xe_vm_in_preempt_fence_mode(vm) &&
<<<<<<< HEAD
					     res_evict);
=======
					     res_evict, exec);
>>>>>>> b35fc656
	}

	return err;
}

static int check_ufence(struct xe_vma *vma)
{
	if (vma->ufence) {
		struct xe_user_fence * const f = vma->ufence;

		if (!xe_sync_ufence_get_status(f))
			return -EBUSY;

		vma->ufence = NULL;
		xe_sync_ufence_put(f);
	}

	return 0;
}

static int prefetch_ranges(struct xe_vm *vm, struct xe_vma_op *op)
{
	bool devmem_possible = IS_DGFX(vm->xe) && IS_ENABLED(CONFIG_DRM_XE_PAGEMAP);
	struct xe_vma *vma = gpuva_to_vma(op->base.prefetch.va);
	struct xe_tile *tile = op->prefetch_range.tile;
	int err = 0;

	struct xe_svm_range *svm_range;
	struct drm_gpusvm_ctx ctx = {};
	unsigned long i;

	if (!xe_vma_is_cpu_addr_mirror(vma))
		return 0;

	ctx.read_only = xe_vma_read_only(vma);
	ctx.devmem_possible = devmem_possible;
	ctx.check_pages_threshold = devmem_possible ? SZ_64K : 0;
	ctx.device_private_page_owner = xe_svm_devm_owner(vm->xe);

	/* TODO: Threading the migration */
	xa_for_each(&op->prefetch_range.range, i, svm_range) {
		if (!tile)
			xe_svm_range_migrate_to_smem(vm, svm_range);

		if (xe_svm_range_needs_migrate_to_vram(svm_range, vma, !!tile)) {
			err = xe_svm_alloc_vram(tile, svm_range, &ctx);
			if (err) {
				drm_dbg(&vm->xe->drm, "VRAM allocation failed, retry from userspace, asid=%u, gpusvm=%p, errno=%pe\n",
					vm->usm.asid, &vm->svm.gpusvm, ERR_PTR(err));
				return -ENODATA;
			}
			xe_svm_range_debug(svm_range, "PREFETCH - RANGE MIGRATED TO VRAM");
		}

		err = xe_svm_range_get_pages(vm, svm_range, &ctx);
		if (err) {
			drm_dbg(&vm->xe->drm, "Get pages failed, asid=%u, gpusvm=%p, errno=%pe\n",
				vm->usm.asid, &vm->svm.gpusvm, ERR_PTR(err));
			if (err == -EOPNOTSUPP || err == -EFAULT || err == -EPERM)
				err = -ENODATA;
			return err;
		}
		xe_svm_range_debug(svm_range, "PREFETCH - RANGE GET PAGES DONE");
	}

	return err;
}

static int op_lock_and_prep(struct drm_exec *exec, struct xe_vm *vm,
			    struct xe_vma_ops *vops, struct xe_vma_op *op)
{
	int err = 0;
	bool res_evict;

	/*
	 * We only allow evicting a BO within the VM if it is not part of an
	 * array of binds, as an array of binds can evict another BO within the
	 * bind.
	 */
	res_evict = !(vops->flags & XE_VMA_OPS_ARRAY_OF_BINDS);

	switch (op->base.op) {
	case DRM_GPUVA_OP_MAP:
		if (!op->map.invalidate_on_bind)
			err = vma_lock_and_validate(exec, op->map.vma,
						    res_evict,
						    !xe_vm_in_fault_mode(vm) ||
						    op->map.immediate);
		break;
	case DRM_GPUVA_OP_REMAP:
		err = check_ufence(gpuva_to_vma(op->base.remap.unmap->va));
		if (err)
			break;

		err = vma_lock_and_validate(exec,
					    gpuva_to_vma(op->base.remap.unmap->va),
					    res_evict, false);
		if (!err && op->remap.prev)
			err = vma_lock_and_validate(exec, op->remap.prev,
						    res_evict, true);
		if (!err && op->remap.next)
			err = vma_lock_and_validate(exec, op->remap.next,
						    res_evict, true);
		break;
	case DRM_GPUVA_OP_UNMAP:
		err = check_ufence(gpuva_to_vma(op->base.unmap.va));
		if (err)
			break;

		err = vma_lock_and_validate(exec,
					    gpuva_to_vma(op->base.unmap.va),
					    res_evict, false);
		break;
	case DRM_GPUVA_OP_PREFETCH:
	{
		struct xe_vma *vma = gpuva_to_vma(op->base.prefetch.va);
		u32 region;

		if (!xe_vma_is_cpu_addr_mirror(vma)) {
			region = op->prefetch.region;
			xe_assert(vm->xe, region == DRM_XE_CONSULT_MEM_ADVISE_PREF_LOC ||
				  region <= ARRAY_SIZE(region_to_mem_type));
		}

		err = vma_lock_and_validate(exec,
					    gpuva_to_vma(op->base.prefetch.va),
					    res_evict, false);
		if (!err && !xe_vma_has_no_bo(vma))
			err = xe_bo_migrate(xe_vma_bo(vma),
					    region_to_mem_type[region],
					    NULL,
					    exec);
		break;
	}
	default:
		drm_warn(&vm->xe->drm, "NOT POSSIBLE");
	}

	return err;
}

static int vm_bind_ioctl_ops_prefetch_ranges(struct xe_vm *vm, struct xe_vma_ops *vops)
{
	struct xe_vma_op *op;
	int err;

	if (!(vops->flags & XE_VMA_OPS_FLAG_HAS_SVM_PREFETCH))
		return 0;

	list_for_each_entry(op, &vops->list, link) {
		if (op->base.op  == DRM_GPUVA_OP_PREFETCH) {
			err = prefetch_ranges(vm, op);
			if (err)
				return err;
		}
	}

	return 0;
}

static int vm_bind_ioctl_ops_lock_and_prep(struct drm_exec *exec,
					   struct xe_vm *vm,
					   struct xe_vma_ops *vops)
{
	struct xe_vma_op *op;
	int err;

	err = drm_exec_lock_obj(exec, xe_vm_obj(vm));
	if (err)
		return err;

	list_for_each_entry(op, &vops->list, link) {
		err = op_lock_and_prep(exec, vm, vops, op);
		if (err)
			return err;
	}

#ifdef TEST_VM_OPS_ERROR
	if (vops->inject_error &&
	    vm->xe->vm_inject_error_position == FORCE_OP_ERROR_LOCK)
		return -ENOSPC;
#endif

	return 0;
}

static void op_trace(struct xe_vma_op *op)
{
	switch (op->base.op) {
	case DRM_GPUVA_OP_MAP:
		trace_xe_vma_bind(op->map.vma);
		break;
	case DRM_GPUVA_OP_REMAP:
		trace_xe_vma_unbind(gpuva_to_vma(op->base.remap.unmap->va));
		if (op->remap.prev)
			trace_xe_vma_bind(op->remap.prev);
		if (op->remap.next)
			trace_xe_vma_bind(op->remap.next);
		break;
	case DRM_GPUVA_OP_UNMAP:
		trace_xe_vma_unbind(gpuva_to_vma(op->base.unmap.va));
		break;
	case DRM_GPUVA_OP_PREFETCH:
		trace_xe_vma_bind(gpuva_to_vma(op->base.prefetch.va));
		break;
	case DRM_GPUVA_OP_DRIVER:
		break;
	default:
		XE_WARN_ON("NOT POSSIBLE");
	}
}

static void trace_xe_vm_ops_execute(struct xe_vma_ops *vops)
{
	struct xe_vma_op *op;

	list_for_each_entry(op, &vops->list, link)
		op_trace(op);
}

static int vm_ops_setup_tile_args(struct xe_vm *vm, struct xe_vma_ops *vops)
{
	struct xe_exec_queue *q = vops->q;
	struct xe_tile *tile;
	int number_tiles = 0;
	u8 id;

	for_each_tile(tile, vm->xe, id) {
		if (vops->pt_update_ops[id].num_ops)
			++number_tiles;

		if (vops->pt_update_ops[id].q)
			continue;

		if (q) {
			vops->pt_update_ops[id].q = q;
			if (vm->pt_root[id] && !list_empty(&q->multi_gt_list))
				q = list_next_entry(q, multi_gt_list);
		} else {
			vops->pt_update_ops[id].q = vm->q[id];
		}
	}

	return number_tiles;
}

static struct dma_fence *ops_execute(struct xe_vm *vm,
				     struct xe_vma_ops *vops)
{
	struct xe_tile *tile;
	struct dma_fence *fence = NULL;
	struct dma_fence **fences = NULL;
	struct dma_fence_array *cf = NULL;
	int number_tiles = 0, current_fence = 0, err;
	u8 id;

	number_tiles = vm_ops_setup_tile_args(vm, vops);
	if (number_tiles == 0)
		return ERR_PTR(-ENODATA);

	if (number_tiles > 1) {
		fences = kmalloc_array(number_tiles, sizeof(*fences),
				       GFP_KERNEL);
		if (!fences) {
			fence = ERR_PTR(-ENOMEM);
			goto err_trace;
		}
	}

	for_each_tile(tile, vm->xe, id) {
		if (!vops->pt_update_ops[id].num_ops)
			continue;

		err = xe_pt_update_ops_prepare(tile, vops);
		if (err) {
			fence = ERR_PTR(err);
			goto err_out;
		}
	}

	trace_xe_vm_ops_execute(vops);

	for_each_tile(tile, vm->xe, id) {
		if (!vops->pt_update_ops[id].num_ops)
			continue;

		fence = xe_pt_update_ops_run(tile, vops);
		if (IS_ERR(fence))
			goto err_out;

		if (fences)
			fences[current_fence++] = fence;
	}

	if (fences) {
		cf = dma_fence_array_create(number_tiles, fences,
					    vm->composite_fence_ctx,
					    vm->composite_fence_seqno++,
					    false);
		if (!cf) {
			--vm->composite_fence_seqno;
			fence = ERR_PTR(-ENOMEM);
			goto err_out;
		}
		fence = &cf->base;
	}

	for_each_tile(tile, vm->xe, id) {
		if (!vops->pt_update_ops[id].num_ops)
			continue;

		xe_pt_update_ops_fini(tile, vops);
	}

	return fence;

err_out:
	for_each_tile(tile, vm->xe, id) {
		if (!vops->pt_update_ops[id].num_ops)
			continue;

		xe_pt_update_ops_abort(tile, vops);
	}
	while (current_fence)
		dma_fence_put(fences[--current_fence]);
	kfree(fences);
	kfree(cf);

err_trace:
	trace_xe_vm_ops_fail(vm);
	return fence;
}

static void vma_add_ufence(struct xe_vma *vma, struct xe_user_fence *ufence)
{
	if (vma->ufence)
		xe_sync_ufence_put(vma->ufence);
	vma->ufence = __xe_sync_ufence_get(ufence);
}

static void op_add_ufence(struct xe_vm *vm, struct xe_vma_op *op,
			  struct xe_user_fence *ufence)
{
	switch (op->base.op) {
	case DRM_GPUVA_OP_MAP:
		vma_add_ufence(op->map.vma, ufence);
		break;
	case DRM_GPUVA_OP_REMAP:
		if (op->remap.prev)
			vma_add_ufence(op->remap.prev, ufence);
		if (op->remap.next)
			vma_add_ufence(op->remap.next, ufence);
		break;
	case DRM_GPUVA_OP_UNMAP:
		break;
	case DRM_GPUVA_OP_PREFETCH:
		vma_add_ufence(gpuva_to_vma(op->base.prefetch.va), ufence);
		break;
	default:
		drm_warn(&vm->xe->drm, "NOT POSSIBLE");
	}
}

static void vm_bind_ioctl_ops_fini(struct xe_vm *vm, struct xe_vma_ops *vops,
				   struct dma_fence *fence)
{
	struct xe_exec_queue *wait_exec_queue = to_wait_exec_queue(vm, vops->q);
	struct xe_user_fence *ufence;
	struct xe_vma_op *op;
	int i;

	ufence = find_ufence_get(vops->syncs, vops->num_syncs);
	list_for_each_entry(op, &vops->list, link) {
		if (ufence)
			op_add_ufence(vm, op, ufence);

		if (op->base.op == DRM_GPUVA_OP_UNMAP)
			xe_vma_destroy(gpuva_to_vma(op->base.unmap.va), fence);
		else if (op->base.op == DRM_GPUVA_OP_REMAP)
			xe_vma_destroy(gpuva_to_vma(op->base.remap.unmap->va),
				       fence);
	}
	if (ufence)
		xe_sync_ufence_put(ufence);
	if (fence) {
		for (i = 0; i < vops->num_syncs; i++)
			xe_sync_entry_signal(vops->syncs + i, fence);
		xe_exec_queue_last_fence_set(wait_exec_queue, vm, fence);
	}
}

static struct dma_fence *vm_bind_ioctl_ops_execute(struct xe_vm *vm,
						   struct xe_vma_ops *vops)
{
	struct xe_validation_ctx ctx;
	struct drm_exec exec;
	struct dma_fence *fence;
	int err = 0;

	lockdep_assert_held_write(&vm->lock);

	xe_validation_guard(&ctx, &vm->xe->val, &exec,
			    ((struct xe_val_flags) {
				    .interruptible = true,
				    .exec_ignore_duplicates = true,
			    }), err) {
		err = vm_bind_ioctl_ops_lock_and_prep(&exec, vm, vops);
		drm_exec_retry_on_contention(&exec);
		xe_validation_retry_on_oom(&ctx, &err);
		if (err)
			return ERR_PTR(err);

		xe_vm_set_validation_exec(vm, &exec);
		fence = ops_execute(vm, vops);
		xe_vm_set_validation_exec(vm, NULL);
		if (IS_ERR(fence)) {
			if (PTR_ERR(fence) == -ENODATA)
				vm_bind_ioctl_ops_fini(vm, vops, NULL);
			return fence;
		}

		vm_bind_ioctl_ops_fini(vm, vops, fence);
	}

	return err ? ERR_PTR(err) : fence;
}
ALLOW_ERROR_INJECTION(vm_bind_ioctl_ops_execute, ERRNO);

#define SUPPORTED_FLAGS_STUB  \
	(DRM_XE_VM_BIND_FLAG_READONLY | \
	 DRM_XE_VM_BIND_FLAG_IMMEDIATE | \
	 DRM_XE_VM_BIND_FLAG_NULL | \
	 DRM_XE_VM_BIND_FLAG_DUMPABLE | \
	 DRM_XE_VM_BIND_FLAG_CHECK_PXP | \
	 DRM_XE_VM_BIND_FLAG_CPU_ADDR_MIRROR | \
	 DRM_XE_VM_BIND_FLAG_MADVISE_AUTORESET)

#ifdef TEST_VM_OPS_ERROR
#define SUPPORTED_FLAGS	(SUPPORTED_FLAGS_STUB | FORCE_OP_ERROR)
#else
#define SUPPORTED_FLAGS	SUPPORTED_FLAGS_STUB
#endif

#define XE_64K_PAGE_MASK 0xffffull
#define ALL_DRM_XE_SYNCS_FLAGS (DRM_XE_SYNCS_FLAG_WAIT_FOR_OP)

static int vm_bind_ioctl_check_args(struct xe_device *xe, struct xe_vm *vm,
				    struct drm_xe_vm_bind *args,
				    struct drm_xe_vm_bind_op **bind_ops)
{
	int err;
	int i;

	if (XE_IOCTL_DBG(xe, args->pad || args->pad2) ||
	    XE_IOCTL_DBG(xe, args->reserved[0] || args->reserved[1]))
		return -EINVAL;

	if (XE_IOCTL_DBG(xe, args->extensions))
		return -EINVAL;

	if (args->num_binds > 1) {
		u64 __user *bind_user =
			u64_to_user_ptr(args->vector_of_binds);

		*bind_ops = kvmalloc_array(args->num_binds,
					   sizeof(struct drm_xe_vm_bind_op),
					   GFP_KERNEL | __GFP_ACCOUNT |
					   __GFP_RETRY_MAYFAIL | __GFP_NOWARN);
		if (!*bind_ops)
			return args->num_binds > 1 ? -ENOBUFS : -ENOMEM;

		err = copy_from_user(*bind_ops, bind_user,
				     sizeof(struct drm_xe_vm_bind_op) *
				     args->num_binds);
		if (XE_IOCTL_DBG(xe, err)) {
			err = -EFAULT;
			goto free_bind_ops;
		}
	} else {
		*bind_ops = &args->bind;
	}

	for (i = 0; i < args->num_binds; ++i) {
		u64 range = (*bind_ops)[i].range;
		u64 addr = (*bind_ops)[i].addr;
		u32 op = (*bind_ops)[i].op;
		u32 flags = (*bind_ops)[i].flags;
		u32 obj = (*bind_ops)[i].obj;
		u64 obj_offset = (*bind_ops)[i].obj_offset;
		u32 prefetch_region = (*bind_ops)[i].prefetch_mem_region_instance;
		bool is_null = flags & DRM_XE_VM_BIND_FLAG_NULL;
		bool is_cpu_addr_mirror = flags &
			DRM_XE_VM_BIND_FLAG_CPU_ADDR_MIRROR;
		u16 pat_index = (*bind_ops)[i].pat_index;
		u16 coh_mode;

		if (XE_IOCTL_DBG(xe, is_cpu_addr_mirror &&
				 (!xe_vm_in_fault_mode(vm) ||
				 !IS_ENABLED(CONFIG_DRM_XE_GPUSVM)))) {
			err = -EINVAL;
			goto free_bind_ops;
		}

		if (XE_IOCTL_DBG(xe, pat_index >= xe->pat.n_entries)) {
			err = -EINVAL;
			goto free_bind_ops;
		}

		pat_index = array_index_nospec(pat_index, xe->pat.n_entries);
		(*bind_ops)[i].pat_index = pat_index;
		coh_mode = xe_pat_index_get_coh_mode(xe, pat_index);
		if (XE_IOCTL_DBG(xe, !coh_mode)) { /* hw reserved */
			err = -EINVAL;
			goto free_bind_ops;
		}

		if (XE_WARN_ON(coh_mode > XE_COH_AT_LEAST_1WAY)) {
			err = -EINVAL;
			goto free_bind_ops;
		}

		if (XE_IOCTL_DBG(xe, op > DRM_XE_VM_BIND_OP_PREFETCH) ||
		    XE_IOCTL_DBG(xe, flags & ~SUPPORTED_FLAGS) ||
		    XE_IOCTL_DBG(xe, obj && (is_null || is_cpu_addr_mirror)) ||
		    XE_IOCTL_DBG(xe, obj_offset && (is_null ||
						    is_cpu_addr_mirror)) ||
		    XE_IOCTL_DBG(xe, op != DRM_XE_VM_BIND_OP_MAP &&
				 (is_null || is_cpu_addr_mirror)) ||
		    XE_IOCTL_DBG(xe, !obj &&
				 op == DRM_XE_VM_BIND_OP_MAP &&
				 !is_null && !is_cpu_addr_mirror) ||
		    XE_IOCTL_DBG(xe, !obj &&
				 op == DRM_XE_VM_BIND_OP_UNMAP_ALL) ||
		    XE_IOCTL_DBG(xe, addr &&
				 op == DRM_XE_VM_BIND_OP_UNMAP_ALL) ||
		    XE_IOCTL_DBG(xe, range &&
				 op == DRM_XE_VM_BIND_OP_UNMAP_ALL) ||
		    XE_IOCTL_DBG(xe, obj &&
				 op == DRM_XE_VM_BIND_OP_MAP_USERPTR) ||
		    XE_IOCTL_DBG(xe, coh_mode == XE_COH_NONE &&
				 op == DRM_XE_VM_BIND_OP_MAP_USERPTR) ||
		    XE_IOCTL_DBG(xe, op == DRM_XE_VM_BIND_OP_MAP_USERPTR &&
				 !IS_ENABLED(CONFIG_DRM_GPUSVM)) ||
		    XE_IOCTL_DBG(xe, obj &&
				 op == DRM_XE_VM_BIND_OP_PREFETCH) ||
		    XE_IOCTL_DBG(xe, prefetch_region &&
				 op != DRM_XE_VM_BIND_OP_PREFETCH) ||
		    XE_IOCTL_DBG(xe, (prefetch_region != DRM_XE_CONSULT_MEM_ADVISE_PREF_LOC &&
				      /* Guard against undefined shift in BIT(prefetch_region) */
				      (prefetch_region >= (sizeof(xe->info.mem_region_mask) * 8) ||
				      !(BIT(prefetch_region) & xe->info.mem_region_mask)))) ||
		    XE_IOCTL_DBG(xe, obj &&
				 op == DRM_XE_VM_BIND_OP_UNMAP) ||
		    XE_IOCTL_DBG(xe, (flags & DRM_XE_VM_BIND_FLAG_MADVISE_AUTORESET) &&
				 (!is_cpu_addr_mirror || op != DRM_XE_VM_BIND_OP_MAP))) {
			err = -EINVAL;
			goto free_bind_ops;
		}

		if (XE_IOCTL_DBG(xe, obj_offset & ~PAGE_MASK) ||
		    XE_IOCTL_DBG(xe, addr & ~PAGE_MASK) ||
		    XE_IOCTL_DBG(xe, range & ~PAGE_MASK) ||
		    XE_IOCTL_DBG(xe, !range &&
				 op != DRM_XE_VM_BIND_OP_UNMAP_ALL)) {
			err = -EINVAL;
			goto free_bind_ops;
		}
	}

	return 0;

free_bind_ops:
	if (args->num_binds > 1)
		kvfree(*bind_ops);
	*bind_ops = NULL;
	return err;
}

static int vm_bind_ioctl_signal_fences(struct xe_vm *vm,
				       struct xe_exec_queue *q,
				       struct xe_sync_entry *syncs,
				       int num_syncs)
{
	struct dma_fence *fence;
	int i, err = 0;

	fence = xe_sync_in_fence_get(syncs, num_syncs,
				     to_wait_exec_queue(vm, q), vm);
	if (IS_ERR(fence))
		return PTR_ERR(fence);

	for (i = 0; i < num_syncs; i++)
		xe_sync_entry_signal(&syncs[i], fence);

	xe_exec_queue_last_fence_set(to_wait_exec_queue(vm, q), vm,
				     fence);
	dma_fence_put(fence);

	return err;
}

static void xe_vma_ops_init(struct xe_vma_ops *vops, struct xe_vm *vm,
			    struct xe_exec_queue *q,
			    struct xe_sync_entry *syncs, u32 num_syncs)
{
	memset(vops, 0, sizeof(*vops));
	INIT_LIST_HEAD(&vops->list);
	vops->vm = vm;
	vops->q = q;
	vops->syncs = syncs;
	vops->num_syncs = num_syncs;
	vops->flags = 0;
}

static int xe_vm_bind_ioctl_validate_bo(struct xe_device *xe, struct xe_bo *bo,
					u64 addr, u64 range, u64 obj_offset,
					u16 pat_index, u32 op, u32 bind_flags)
{
	u16 coh_mode;

	if (XE_IOCTL_DBG(xe, range > xe_bo_size(bo)) ||
	    XE_IOCTL_DBG(xe, obj_offset >
			 xe_bo_size(bo) - range)) {
		return -EINVAL;
	}

	/*
	 * Some platforms require 64k VM_BIND alignment,
	 * specifically those with XE_VRAM_FLAGS_NEED64K.
	 *
	 * Other platforms may have BO's set to 64k physical placement,
	 * but can be mapped at 4k offsets anyway. This check is only
	 * there for the former case.
	 */
	if ((bo->flags & XE_BO_FLAG_INTERNAL_64K) &&
	    (xe->info.vram_flags & XE_VRAM_FLAGS_NEED64K)) {
		if (XE_IOCTL_DBG(xe, obj_offset &
				 XE_64K_PAGE_MASK) ||
		    XE_IOCTL_DBG(xe, addr & XE_64K_PAGE_MASK) ||
		    XE_IOCTL_DBG(xe, range & XE_64K_PAGE_MASK)) {
			return -EINVAL;
		}
	}

	coh_mode = xe_pat_index_get_coh_mode(xe, pat_index);
	if (bo->cpu_caching) {
		if (XE_IOCTL_DBG(xe, coh_mode == XE_COH_NONE &&
				 bo->cpu_caching == DRM_XE_GEM_CPU_CACHING_WB)) {
			return -EINVAL;
		}
	} else if (XE_IOCTL_DBG(xe, coh_mode == XE_COH_NONE)) {
		/*
		 * Imported dma-buf from a different device should
		 * require 1way or 2way coherency since we don't know
		 * how it was mapped on the CPU. Just assume is it
		 * potentially cached on CPU side.
		 */
		return -EINVAL;
	}

	/* If a BO is protected it can only be mapped if the key is still valid */
	if ((bind_flags & DRM_XE_VM_BIND_FLAG_CHECK_PXP) && xe_bo_is_protected(bo) &&
	    op != DRM_XE_VM_BIND_OP_UNMAP && op != DRM_XE_VM_BIND_OP_UNMAP_ALL)
		if (XE_IOCTL_DBG(xe, xe_pxp_bo_key_check(xe->pxp, bo) != 0))
			return -ENOEXEC;

	return 0;
}

int xe_vm_bind_ioctl(struct drm_device *dev, void *data, struct drm_file *file)
{
	struct xe_device *xe = to_xe_device(dev);
	struct xe_file *xef = to_xe_file(file);
	struct drm_xe_vm_bind *args = data;
	struct drm_xe_sync __user *syncs_user;
	struct xe_bo **bos = NULL;
	struct drm_gpuva_ops **ops = NULL;
	struct xe_vm *vm;
	struct xe_exec_queue *q = NULL;
	u32 num_syncs, num_ufence = 0;
	struct xe_sync_entry *syncs = NULL;
	struct drm_xe_vm_bind_op *bind_ops = NULL;
	struct xe_vma_ops vops;
	struct dma_fence *fence;
	int err;
	int i;

	vm = xe_vm_lookup(xef, args->vm_id);
	if (XE_IOCTL_DBG(xe, !vm))
		return -EINVAL;

	err = vm_bind_ioctl_check_args(xe, vm, args, &bind_ops);
	if (err)
		goto put_vm;

	if (args->exec_queue_id) {
		q = xe_exec_queue_lookup(xef, args->exec_queue_id);
		if (XE_IOCTL_DBG(xe, !q)) {
			err = -ENOENT;
			goto free_bind_ops;
		}

		if (XE_IOCTL_DBG(xe, !(q->flags & EXEC_QUEUE_FLAG_VM))) {
			err = -EINVAL;
			goto put_exec_queue;
		}
	}

	/* Ensure all UNMAPs visible */
	xe_svm_flush(vm);

	err = down_write_killable(&vm->lock);
	if (err)
		goto put_exec_queue;

	if (XE_IOCTL_DBG(xe, xe_vm_is_closed_or_banned(vm))) {
		err = -ENOENT;
		goto release_vm_lock;
	}

	for (i = 0; i < args->num_binds; ++i) {
		u64 range = bind_ops[i].range;
		u64 addr = bind_ops[i].addr;

		if (XE_IOCTL_DBG(xe, range > vm->size) ||
		    XE_IOCTL_DBG(xe, addr > vm->size - range)) {
			err = -EINVAL;
			goto release_vm_lock;
		}
	}

	if (args->num_binds) {
		bos = kvcalloc(args->num_binds, sizeof(*bos),
			       GFP_KERNEL | __GFP_ACCOUNT |
			       __GFP_RETRY_MAYFAIL | __GFP_NOWARN);
		if (!bos) {
			err = -ENOMEM;
			goto release_vm_lock;
		}

		ops = kvcalloc(args->num_binds, sizeof(*ops),
			       GFP_KERNEL | __GFP_ACCOUNT |
			       __GFP_RETRY_MAYFAIL | __GFP_NOWARN);
		if (!ops) {
			err = -ENOMEM;
			goto free_bos;
		}
	}

	for (i = 0; i < args->num_binds; ++i) {
		struct drm_gem_object *gem_obj;
		u64 range = bind_ops[i].range;
		u64 addr = bind_ops[i].addr;
		u32 obj = bind_ops[i].obj;
		u64 obj_offset = bind_ops[i].obj_offset;
		u16 pat_index = bind_ops[i].pat_index;
		u32 op = bind_ops[i].op;
		u32 bind_flags = bind_ops[i].flags;

		if (!obj)
			continue;

		gem_obj = drm_gem_object_lookup(file, obj);
		if (XE_IOCTL_DBG(xe, !gem_obj)) {
			err = -ENOENT;
			goto put_obj;
		}
		bos[i] = gem_to_xe_bo(gem_obj);

		err = xe_vm_bind_ioctl_validate_bo(xe, bos[i], addr, range,
						   obj_offset, pat_index, op,
						   bind_flags);
		if (err)
			goto put_obj;
	}

	if (args->num_syncs) {
		syncs = kcalloc(args->num_syncs, sizeof(*syncs), GFP_KERNEL);
		if (!syncs) {
			err = -ENOMEM;
			goto put_obj;
		}
	}

	syncs_user = u64_to_user_ptr(args->syncs);
	for (num_syncs = 0; num_syncs < args->num_syncs; num_syncs++) {
		struct xe_exec_queue *__q = q ?: vm->q[0];

		err = xe_sync_entry_parse(xe, xef, &syncs[num_syncs],
					  &syncs_user[num_syncs],
					  __q->ufence_syncobj,
					  ++__q->ufence_timeline_value,
					  (xe_vm_in_lr_mode(vm) ?
					   SYNC_PARSE_FLAG_LR_MODE : 0) |
					  (!args->num_binds ?
					   SYNC_PARSE_FLAG_DISALLOW_USER_FENCE : 0));
		if (err)
			goto free_syncs;

		if (xe_sync_is_ufence(&syncs[num_syncs]))
			num_ufence++;
	}

	if (XE_IOCTL_DBG(xe, num_ufence > 1)) {
		err = -EINVAL;
		goto free_syncs;
	}

	if (!args->num_binds) {
		err = -ENODATA;
		goto free_syncs;
	}

	xe_vma_ops_init(&vops, vm, q, syncs, num_syncs);
	if (args->num_binds > 1)
		vops.flags |= XE_VMA_OPS_ARRAY_OF_BINDS;
	for (i = 0; i < args->num_binds; ++i) {
		u64 range = bind_ops[i].range;
		u64 addr = bind_ops[i].addr;
		u32 op = bind_ops[i].op;
		u32 flags = bind_ops[i].flags;
		u64 obj_offset = bind_ops[i].obj_offset;
		u32 prefetch_region = bind_ops[i].prefetch_mem_region_instance;
		u16 pat_index = bind_ops[i].pat_index;

		ops[i] = vm_bind_ioctl_ops_create(vm, &vops, bos[i], obj_offset,
						  addr, range, op, flags,
						  prefetch_region, pat_index);
		if (IS_ERR(ops[i])) {
			err = PTR_ERR(ops[i]);
			ops[i] = NULL;
			goto unwind_ops;
		}

		err = vm_bind_ioctl_ops_parse(vm, ops[i], &vops);
		if (err)
			goto unwind_ops;

#ifdef TEST_VM_OPS_ERROR
		if (flags & FORCE_OP_ERROR) {
			vops.inject_error = true;
			vm->xe->vm_inject_error_position =
				(vm->xe->vm_inject_error_position + 1) %
				FORCE_OP_ERROR_COUNT;
		}
#endif
	}

	/* Nothing to do */
	if (list_empty(&vops.list)) {
		err = -ENODATA;
		goto unwind_ops;
	}

	err = xe_vma_ops_alloc(&vops, args->num_binds > 1);
	if (err)
		goto unwind_ops;

	err = vm_bind_ioctl_ops_prefetch_ranges(vm, &vops);
	if (err)
		goto unwind_ops;

	fence = vm_bind_ioctl_ops_execute(vm, &vops);
	if (IS_ERR(fence))
		err = PTR_ERR(fence);
	else
		dma_fence_put(fence);

unwind_ops:
	if (err && err != -ENODATA)
		vm_bind_ioctl_ops_unwind(vm, ops, args->num_binds);
	xe_vma_ops_fini(&vops);
	for (i = args->num_binds - 1; i >= 0; --i)
		if (ops[i])
			drm_gpuva_ops_free(&vm->gpuvm, ops[i]);
free_syncs:
	if (err == -ENODATA)
		err = vm_bind_ioctl_signal_fences(vm, q, syncs, num_syncs);
	while (num_syncs--)
		xe_sync_entry_cleanup(&syncs[num_syncs]);

	kfree(syncs);
put_obj:
	for (i = 0; i < args->num_binds; ++i)
		xe_bo_put(bos[i]);

	kvfree(ops);
free_bos:
	kvfree(bos);
release_vm_lock:
	up_write(&vm->lock);
put_exec_queue:
	if (q)
		xe_exec_queue_put(q);
free_bind_ops:
	if (args->num_binds > 1)
		kvfree(bind_ops);
put_vm:
	xe_vm_put(vm);
	return err;
}

/**
 * xe_vm_bind_kernel_bo - bind a kernel BO to a VM
 * @vm: VM to bind the BO to
 * @bo: BO to bind
 * @q: exec queue to use for the bind (optional)
 * @addr: address at which to bind the BO
 * @cache_lvl: PAT cache level to use
 *
 * Execute a VM bind map operation on a kernel-owned BO to bind it into a
 * kernel-owned VM.
 *
 * Returns a dma_fence to track the binding completion if the job to do so was
 * successfully submitted, an error pointer otherwise.
 */
struct dma_fence *xe_vm_bind_kernel_bo(struct xe_vm *vm, struct xe_bo *bo,
				       struct xe_exec_queue *q, u64 addr,
				       enum xe_cache_level cache_lvl)
{
	struct xe_vma_ops vops;
	struct drm_gpuva_ops *ops = NULL;
	struct dma_fence *fence;
	int err;

	xe_bo_get(bo);
	xe_vm_get(vm);
	if (q)
		xe_exec_queue_get(q);

	down_write(&vm->lock);

	xe_vma_ops_init(&vops, vm, q, NULL, 0);

	ops = vm_bind_ioctl_ops_create(vm, &vops, bo, 0, addr, xe_bo_size(bo),
				       DRM_XE_VM_BIND_OP_MAP, 0, 0,
				       vm->xe->pat.idx[cache_lvl]);
	if (IS_ERR(ops)) {
		err = PTR_ERR(ops);
		goto release_vm_lock;
	}

	err = vm_bind_ioctl_ops_parse(vm, ops, &vops);
	if (err)
		goto release_vm_lock;

	xe_assert(vm->xe, !list_empty(&vops.list));

	err = xe_vma_ops_alloc(&vops, false);
	if (err)
		goto unwind_ops;

	fence = vm_bind_ioctl_ops_execute(vm, &vops);
	if (IS_ERR(fence))
		err = PTR_ERR(fence);

unwind_ops:
	if (err && err != -ENODATA)
		vm_bind_ioctl_ops_unwind(vm, &ops, 1);

	xe_vma_ops_fini(&vops);
	drm_gpuva_ops_free(&vm->gpuvm, ops);

release_vm_lock:
	up_write(&vm->lock);

	if (q)
		xe_exec_queue_put(q);
	xe_vm_put(vm);
	xe_bo_put(bo);

	if (err)
		fence = ERR_PTR(err);

	return fence;
}

/**
 * xe_vm_lock() - Lock the vm's dma_resv object
 * @vm: The struct xe_vm whose lock is to be locked
 * @intr: Whether to perform any wait interruptible
 *
 * Return: 0 on success, -EINTR if @intr is true and the wait for a
 * contended lock was interrupted. If @intr is false, the function
 * always returns 0.
 */
int xe_vm_lock(struct xe_vm *vm, bool intr)
{
	int ret;

	if (intr)
		ret = dma_resv_lock_interruptible(xe_vm_resv(vm), NULL);
	else
		ret = dma_resv_lock(xe_vm_resv(vm), NULL);

	return ret;
}

/**
 * xe_vm_unlock() - Unlock the vm's dma_resv object
 * @vm: The struct xe_vm whose lock is to be released.
 *
 * Unlock a buffer object lock that was locked by xe_vm_lock().
 */
void xe_vm_unlock(struct xe_vm *vm)
{
	dma_resv_unlock(xe_vm_resv(vm));
}

/**
 * xe_vm_range_tilemask_tlb_inval - Issue a TLB invalidation on this tilemask for an
 * address range
 * @vm: The VM
 * @start: start address
 * @end: end address
 * @tile_mask: mask for which gt's issue tlb invalidation
 *
 * Issue a range based TLB invalidation for gt's in tilemask
 *
 * Returns 0 for success, negative error code otherwise.
 */
int xe_vm_range_tilemask_tlb_inval(struct xe_vm *vm, u64 start,
				   u64 end, u8 tile_mask)
{
	struct xe_tlb_inval_fence
		fence[XE_MAX_TILES_PER_DEVICE * XE_MAX_GT_PER_TILE];
	struct xe_tile *tile;
	u32 fence_id = 0;
	u8 id;
	int err;

	if (!tile_mask)
		return 0;

	for_each_tile(tile, vm->xe, id) {
		if (!(tile_mask & BIT(id)))
			continue;

		xe_tlb_inval_fence_init(&tile->primary_gt->tlb_inval,
					&fence[fence_id], true);

		err = xe_tlb_inval_range(&tile->primary_gt->tlb_inval,
					 &fence[fence_id], start, end,
					 vm->usm.asid);
		if (err)
			goto wait;
		++fence_id;

		if (!tile->media_gt)
			continue;

		xe_tlb_inval_fence_init(&tile->media_gt->tlb_inval,
					&fence[fence_id], true);

		err = xe_tlb_inval_range(&tile->media_gt->tlb_inval,
					 &fence[fence_id], start, end,
					 vm->usm.asid);
		if (err)
			goto wait;
		++fence_id;
	}

wait:
	for (id = 0; id < fence_id; ++id)
		xe_tlb_inval_fence_wait(&fence[id]);

	return err;
}

/**
 * xe_vm_invalidate_vma - invalidate GPU mappings for VMA without a lock
 * @vma: VMA to invalidate
 *
 * Walks a list of page tables leaves which it memset the entries owned by this
 * VMA to zero, invalidates the TLBs, and block until TLBs invalidation is
 * complete.
 *
 * Returns 0 for success, negative error code otherwise.
 */
int xe_vm_invalidate_vma(struct xe_vma *vma)
{
	struct xe_device *xe = xe_vma_vm(vma)->xe;
	struct xe_vm *vm = xe_vma_vm(vma);
	struct xe_tile *tile;
	u8 tile_mask = 0;
	int ret = 0;
	u8 id;

	xe_assert(xe, !xe_vma_is_null(vma));
	xe_assert(xe, !xe_vma_is_cpu_addr_mirror(vma));
	trace_xe_vma_invalidate(vma);

	vm_dbg(&vm->xe->drm,
	       "INVALIDATE: addr=0x%016llx, range=0x%016llx",
		xe_vma_start(vma), xe_vma_size(vma));

	/*
	 * Check that we don't race with page-table updates, tile_invalidated
	 * update is safe
	 */
	if (IS_ENABLED(CONFIG_PROVE_LOCKING)) {
		if (xe_vma_is_userptr(vma)) {
			lockdep_assert(lockdep_is_held_type(&vm->svm.gpusvm.notifier_lock, 0) ||
				       (lockdep_is_held_type(&vm->svm.gpusvm.notifier_lock, 1) &&
					lockdep_is_held(&xe_vm_resv(vm)->lock.base)));

			WARN_ON_ONCE(!mmu_interval_check_retry
				     (&to_userptr_vma(vma)->userptr.notifier,
				      to_userptr_vma(vma)->userptr.pages.notifier_seq));
			WARN_ON_ONCE(!dma_resv_test_signaled(xe_vm_resv(vm),
							     DMA_RESV_USAGE_BOOKKEEP));

		} else {
			xe_bo_assert_held(xe_vma_bo(vma));
		}
	}

	for_each_tile(tile, xe, id)
		if (xe_pt_zap_ptes(tile, vma))
			tile_mask |= BIT(id);

	xe_device_wmb(xe);

	ret = xe_vm_range_tilemask_tlb_inval(xe_vma_vm(vma), xe_vma_start(vma),
					     xe_vma_end(vma), tile_mask);

	/* WRITE_ONCE pairs with READ_ONCE in xe_vm_has_valid_gpu_mapping() */
	WRITE_ONCE(vma->tile_invalidated, vma->tile_mask);

	return ret;
}

int xe_vm_validate_protected(struct xe_vm *vm)
{
	struct drm_gpuva *gpuva;
	int err = 0;

	if (!vm)
		return -ENODEV;

	mutex_lock(&vm->snap_mutex);

	drm_gpuvm_for_each_va(gpuva, &vm->gpuvm) {
		struct xe_vma *vma = gpuva_to_vma(gpuva);
		struct xe_bo *bo = vma->gpuva.gem.obj ?
			gem_to_xe_bo(vma->gpuva.gem.obj) : NULL;

		if (!bo)
			continue;

		if (xe_bo_is_protected(bo)) {
			err = xe_pxp_bo_key_check(vm->xe->pxp, bo);
			if (err)
				break;
		}
	}

	mutex_unlock(&vm->snap_mutex);
	return err;
}

struct xe_vm_snapshot {
	unsigned long num_snaps;
	struct {
		u64 ofs, bo_ofs;
		unsigned long len;
		struct xe_bo *bo;
		void *data;
		struct mm_struct *mm;
	} snap[];
};

struct xe_vm_snapshot *xe_vm_snapshot_capture(struct xe_vm *vm)
{
	unsigned long num_snaps = 0, i;
	struct xe_vm_snapshot *snap = NULL;
	struct drm_gpuva *gpuva;

	if (!vm)
		return NULL;

	mutex_lock(&vm->snap_mutex);
	drm_gpuvm_for_each_va(gpuva, &vm->gpuvm) {
		if (gpuva->flags & XE_VMA_DUMPABLE)
			num_snaps++;
	}

	if (num_snaps)
		snap = kvzalloc(offsetof(struct xe_vm_snapshot, snap[num_snaps]), GFP_NOWAIT);
	if (!snap) {
		snap = num_snaps ? ERR_PTR(-ENOMEM) : ERR_PTR(-ENODEV);
		goto out_unlock;
	}

	snap->num_snaps = num_snaps;
	i = 0;
	drm_gpuvm_for_each_va(gpuva, &vm->gpuvm) {
		struct xe_vma *vma = gpuva_to_vma(gpuva);
		struct xe_bo *bo = vma->gpuva.gem.obj ?
			gem_to_xe_bo(vma->gpuva.gem.obj) : NULL;

		if (!(gpuva->flags & XE_VMA_DUMPABLE))
			continue;

		snap->snap[i].ofs = xe_vma_start(vma);
		snap->snap[i].len = xe_vma_size(vma);
		if (bo) {
			snap->snap[i].bo = xe_bo_get(bo);
			snap->snap[i].bo_ofs = xe_vma_bo_offset(vma);
		} else if (xe_vma_is_userptr(vma)) {
			struct mm_struct *mm =
				to_userptr_vma(vma)->userptr.notifier.mm;

			if (mmget_not_zero(mm))
				snap->snap[i].mm = mm;
			else
				snap->snap[i].data = ERR_PTR(-EFAULT);

			snap->snap[i].bo_ofs = xe_vma_userptr(vma);
		} else {
			snap->snap[i].data = ERR_PTR(-ENOENT);
		}
		i++;
	}

out_unlock:
	mutex_unlock(&vm->snap_mutex);
	return snap;
}

void xe_vm_snapshot_capture_delayed(struct xe_vm_snapshot *snap)
{
	if (IS_ERR_OR_NULL(snap))
		return;

	for (int i = 0; i < snap->num_snaps; i++) {
		struct xe_bo *bo = snap->snap[i].bo;
		int err;

		if (IS_ERR(snap->snap[i].data))
			continue;

		snap->snap[i].data = kvmalloc(snap->snap[i].len, GFP_USER);
		if (!snap->snap[i].data) {
			snap->snap[i].data = ERR_PTR(-ENOMEM);
			goto cleanup_bo;
		}

		if (bo) {
			err = xe_bo_read(bo, snap->snap[i].bo_ofs,
					 snap->snap[i].data, snap->snap[i].len);
		} else {
			void __user *userptr = (void __user *)(size_t)snap->snap[i].bo_ofs;

			kthread_use_mm(snap->snap[i].mm);
			if (!copy_from_user(snap->snap[i].data, userptr, snap->snap[i].len))
				err = 0;
			else
				err = -EFAULT;
			kthread_unuse_mm(snap->snap[i].mm);

			mmput(snap->snap[i].mm);
			snap->snap[i].mm = NULL;
		}

		if (err) {
			kvfree(snap->snap[i].data);
			snap->snap[i].data = ERR_PTR(err);
		}

cleanup_bo:
		xe_bo_put(bo);
		snap->snap[i].bo = NULL;
	}
}

void xe_vm_snapshot_print(struct xe_vm_snapshot *snap, struct drm_printer *p)
{
	unsigned long i, j;

	if (IS_ERR_OR_NULL(snap)) {
		drm_printf(p, "[0].error: %li\n", PTR_ERR(snap));
		return;
	}

	for (i = 0; i < snap->num_snaps; i++) {
		drm_printf(p, "[%llx].length: 0x%lx\n", snap->snap[i].ofs, snap->snap[i].len);

		if (IS_ERR(snap->snap[i].data)) {
			drm_printf(p, "[%llx].error: %li\n", snap->snap[i].ofs,
				   PTR_ERR(snap->snap[i].data));
			continue;
		}

		drm_printf(p, "[%llx].data: ", snap->snap[i].ofs);

		for (j = 0; j < snap->snap[i].len; j += sizeof(u32)) {
			u32 *val = snap->snap[i].data + j;
			char dumped[ASCII85_BUFSZ];

			drm_puts(p, ascii85_encode(*val, dumped));
		}

		drm_puts(p, "\n");

		if (drm_coredump_printer_is_full(p))
			return;
	}
}

void xe_vm_snapshot_free(struct xe_vm_snapshot *snap)
{
	unsigned long i;

	if (IS_ERR_OR_NULL(snap))
		return;

	for (i = 0; i < snap->num_snaps; i++) {
		if (!IS_ERR(snap->snap[i].data))
			kvfree(snap->snap[i].data);
		xe_bo_put(snap->snap[i].bo);
		if (snap->snap[i].mm)
			mmput(snap->snap[i].mm);
	}
	kvfree(snap);
}

/**
 * xe_vma_need_vram_for_atomic - Check if VMA needs VRAM migration for atomic operations
 * @xe: Pointer to the XE device structure
 * @vma: Pointer to the virtual memory area (VMA) structure
 * @is_atomic: In pagefault path and atomic operation
 *
 * This function determines whether the given VMA needs to be migrated to
 * VRAM in order to do atomic GPU operation.
 *
 * Return:
 *   1        - Migration to VRAM is required
 *   0        - Migration is not required
 *   -EACCES  - Invalid access for atomic memory attr
 *
 */
int xe_vma_need_vram_for_atomic(struct xe_device *xe, struct xe_vma *vma, bool is_atomic)
{
	u32 atomic_access = xe_vma_bo(vma) ? xe_vma_bo(vma)->attr.atomic_access :
					     vma->attr.atomic_access;

	if (!IS_DGFX(xe) || !is_atomic)
		return false;

	/*
	 * NOTE: The checks implemented here are platform-specific. For
	 * instance, on a device supporting CXL atomics, these would ideally
	 * work universally without additional handling.
	 */
	switch (atomic_access) {
	case DRM_XE_ATOMIC_DEVICE:
		return !xe->info.has_device_atomics_on_smem;

	case DRM_XE_ATOMIC_CPU:
		return -EACCES;

	case DRM_XE_ATOMIC_UNDEFINED:
	case DRM_XE_ATOMIC_GLOBAL:
	default:
		return 1;
	}
}

static int xe_vm_alloc_vma(struct xe_vm *vm,
			   struct drm_gpuvm_map_req *map_req,
			   bool is_madvise)
{
	struct xe_vma_ops vops;
	struct drm_gpuva_ops *ops = NULL;
	struct drm_gpuva_op *__op;
	unsigned int vma_flags = 0;
	bool remap_op = false;
	struct xe_vma_mem_attr tmp_attr;
	u16 default_pat;
	int err;

	lockdep_assert_held_write(&vm->lock);

	if (is_madvise)
		ops = drm_gpuvm_madvise_ops_create(&vm->gpuvm, map_req);
	else
		ops = drm_gpuvm_sm_map_ops_create(&vm->gpuvm, map_req);

	if (IS_ERR(ops))
		return PTR_ERR(ops);

	if (list_empty(&ops->list)) {
		err = 0;
		goto free_ops;
	}

	drm_gpuva_for_each_op(__op, ops) {
		struct xe_vma_op *op = gpuva_op_to_vma_op(__op);
		struct xe_vma *vma = NULL;

		if (!is_madvise) {
			if (__op->op == DRM_GPUVA_OP_UNMAP) {
				vma = gpuva_to_vma(op->base.unmap.va);
				XE_WARN_ON(!xe_vma_has_default_mem_attrs(vma));
				default_pat = vma->attr.default_pat_index;
				vma_flags = vma->gpuva.flags;
			}

			if (__op->op == DRM_GPUVA_OP_REMAP) {
				vma = gpuva_to_vma(op->base.remap.unmap->va);
				default_pat = vma->attr.default_pat_index;
				vma_flags = vma->gpuva.flags;
			}

			if (__op->op == DRM_GPUVA_OP_MAP) {
				op->map.vma_flags |= vma_flags & XE_VMA_CREATE_MASK;
				op->map.pat_index = default_pat;
			}
		} else {
			if (__op->op == DRM_GPUVA_OP_REMAP) {
				vma = gpuva_to_vma(op->base.remap.unmap->va);
				xe_assert(vm->xe, !remap_op);
				xe_assert(vm->xe, xe_vma_has_no_bo(vma));
				remap_op = true;
				vma_flags = vma->gpuva.flags;
			}

			if (__op->op == DRM_GPUVA_OP_MAP) {
				xe_assert(vm->xe, remap_op);
				remap_op = false;
				/*
				 * In case of madvise ops DRM_GPUVA_OP_MAP is
				 * always after DRM_GPUVA_OP_REMAP, so ensure
				 * to propagate the flags from the vma we're
				 * unmapping.
				 */
				op->map.vma_flags |= vma_flags & XE_VMA_CREATE_MASK;
			}
		}
		print_op(vm->xe, __op);
	}

	xe_vma_ops_init(&vops, vm, NULL, NULL, 0);

	if (is_madvise)
		vops.flags |= XE_VMA_OPS_FLAG_MADVISE;

	err = vm_bind_ioctl_ops_parse(vm, ops, &vops);
	if (err)
		goto unwind_ops;

	xe_vm_lock(vm, false);

	drm_gpuva_for_each_op(__op, ops) {
		struct xe_vma_op *op = gpuva_op_to_vma_op(__op);
		struct xe_vma *vma;

		if (__op->op == DRM_GPUVA_OP_UNMAP) {
			vma = gpuva_to_vma(op->base.unmap.va);
			/* There should be no unmap for madvise */
			if (is_madvise)
				XE_WARN_ON("UNEXPECTED UNMAP");

			xe_vma_destroy(vma, NULL);
		} else if (__op->op == DRM_GPUVA_OP_REMAP) {
			vma = gpuva_to_vma(op->base.remap.unmap->va);
			/* In case of madvise ops Store attributes for REMAP UNMAPPED
			 * VMA, so they can be assigned to newly MAP created vma.
			 */
			if (is_madvise)
				tmp_attr = vma->attr;

			xe_vma_destroy(gpuva_to_vma(op->base.remap.unmap->va), NULL);
		} else if (__op->op == DRM_GPUVA_OP_MAP) {
			vma = op->map.vma;
			/* In case of madvise call, MAP will always be follwed by REMAP.
			 * Therefore temp_attr will always have sane values, making it safe to
			 * copy them to new vma.
			 */
			if (is_madvise)
				vma->attr = tmp_attr;
		}
	}

	xe_vm_unlock(vm);
	drm_gpuva_ops_free(&vm->gpuvm, ops);
	return 0;

unwind_ops:
	vm_bind_ioctl_ops_unwind(vm, &ops, 1);
free_ops:
	drm_gpuva_ops_free(&vm->gpuvm, ops);
	return err;
}

/**
 * xe_vm_alloc_madvise_vma - Allocate VMA's with madvise ops
 * @vm: Pointer to the xe_vm structure
 * @start: Starting input address
 * @range: Size of the input range
 *
 * This function splits existing vma to create new vma for user provided input range
 *
 * Return: 0 if success
 */
int xe_vm_alloc_madvise_vma(struct xe_vm *vm, uint64_t start, uint64_t range)
{
	struct drm_gpuvm_map_req map_req = {
		.map.va.addr = start,
		.map.va.range = range,
	};

	lockdep_assert_held_write(&vm->lock);

	vm_dbg(&vm->xe->drm, "MADVISE_OPS_CREATE: addr=0x%016llx, size=0x%016llx", start, range);

	return xe_vm_alloc_vma(vm, &map_req, true);
}

/**
 * xe_vm_alloc_cpu_addr_mirror_vma - Allocate CPU addr mirror vma
 * @vm: Pointer to the xe_vm structure
 * @start: Starting input address
 * @range: Size of the input range
 *
 * This function splits/merges existing vma to create new vma for user provided input range
 *
 * Return: 0 if success
 */
int xe_vm_alloc_cpu_addr_mirror_vma(struct xe_vm *vm, uint64_t start, uint64_t range)
{
	struct drm_gpuvm_map_req map_req = {
		.map.va.addr = start,
		.map.va.range = range,
	};

	lockdep_assert_held_write(&vm->lock);

	vm_dbg(&vm->xe->drm, "CPU_ADDR_MIRROR_VMA_OPS_CREATE: addr=0x%016llx, size=0x%016llx",
	       start, range);

	return xe_vm_alloc_vma(vm, &map_req, false);
}<|MERGE_RESOLUTION|>--- conflicted
+++ resolved
@@ -2821,11 +2821,7 @@
 		if (!err && validate)
 			err = xe_bo_validate(bo, vm,
 					     !xe_vm_in_preempt_fence_mode(vm) &&
-<<<<<<< HEAD
-					     res_evict);
-=======
 					     res_evict, exec);
->>>>>>> b35fc656
 	}
 
 	return err;
