--- conflicted
+++ resolved
@@ -195,21 +195,12 @@
 
 	return signaled;
 }
-<<<<<<< HEAD
 
 void xe_sched_job_set_error(struct xe_sched_job *job, int error)
 {
 	if (xe_fence_set_error(job->fence, error))
 		return;
 
-=======
-
-void xe_sched_job_set_error(struct xe_sched_job *job, int error)
-{
-	if (xe_fence_set_error(job->fence, error))
-		return;
-
->>>>>>> b806d6ef
 	if (dma_fence_is_chain(job->fence)) {
 		struct dma_fence *iter;
 
@@ -275,11 +266,7 @@
 		struct dma_fence_chain *chain;
 
 		fence = job->ptrs[i].lrc_fence;
-<<<<<<< HEAD
-		xe_lrc_init_seqno_fence(&q->lrc[i], fence);
-=======
 		xe_lrc_init_seqno_fence(q->lrc[i], fence);
->>>>>>> b806d6ef
 		job->ptrs[i].lrc_fence = NULL;
 		if (!i) {
 			job->lrc_seqno = fence->seqno;
