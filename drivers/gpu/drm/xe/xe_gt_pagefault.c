--- conflicted
+++ resolved
@@ -74,11 +74,7 @@
 }
 
 static int xe_pf_begin(struct drm_exec *exec, struct xe_vma *vma,
-<<<<<<< HEAD
-		       bool atomic, struct xe_vram_region *vram)
-=======
 		       bool need_vram_move, struct xe_vram_region *vram)
->>>>>>> b35fc656
 {
 	struct xe_bo *bo = xe_vma_bo(vma);
 	struct xe_vm *vm = xe_vma_vm(vma);
@@ -88,29 +84,8 @@
 	if (err)
 		return err;
 
-<<<<<<< HEAD
-	if (atomic && vram) {
-		xe_assert(vm->xe, IS_DGFX(vm->xe));
-
-		if (xe_vma_is_userptr(vma)) {
-			err = -EACCES;
-			return err;
-		}
-
-		/* Migrate to VRAM, move should invalidate the VMA first */
-		err = xe_bo_migrate(bo, vram->placement);
-		if (err)
-			return err;
-	} else if (bo) {
-		/* Create backing store if needed */
-		err = xe_bo_validate(bo, vm, true);
-		if (err)
-			return err;
-	}
-=======
 	if (!bo)
 		return 0;
->>>>>>> b35fc656
 
 	return need_vram_move ? xe_bo_migrate(bo, vram->placement, NULL, exec) :
 		xe_bo_validate(bo, vm, true, exec);
@@ -154,11 +129,7 @@
 	/* Lock VM and BOs dma-resv */
 	xe_validation_ctx_init(&ctx, &vm->xe->val, &exec, (struct xe_val_flags) {});
 	drm_exec_until_all_locked(&exec) {
-<<<<<<< HEAD
-		err = xe_pf_begin(&exec, vma, atomic, tile->mem.vram);
-=======
 		err = xe_pf_begin(&exec, vma, needs_vram == 1, tile->mem.vram);
->>>>>>> b35fc656
 		drm_exec_retry_on_contention(&exec);
 		xe_validation_retry_on_oom(&ctx, &err);
 		if (err)
@@ -594,11 +565,7 @@
 	/* Lock VM and BOs dma-resv */
 	xe_validation_ctx_init(&ctx, &vm->xe->val, &exec, (struct xe_val_flags) {});
 	drm_exec_until_all_locked(&exec) {
-<<<<<<< HEAD
-		ret = xe_pf_begin(&exec, vma, true, tile->mem.vram);
-=======
 		ret = xe_pf_begin(&exec, vma, IS_DGFX(vm->xe), tile->mem.vram);
->>>>>>> b35fc656
 		drm_exec_retry_on_contention(&exec);
 		xe_validation_retry_on_oom(&ctx, &ret);
 	}
