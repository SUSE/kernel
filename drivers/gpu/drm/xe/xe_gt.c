// SPDX-License-Identifier: MIT
/*
 * Copyright © 2022 Intel Corporation
 */

#include "xe_gt.h"

#include <linux/minmax.h>

#include <drm/drm_managed.h>
#include <uapi/drm/xe_drm.h>

#include <generated/xe_wa_oob.h>

#include "instructions/xe_alu_commands.h"
#include "instructions/xe_gfxpipe_commands.h"
#include "instructions/xe_mi_commands.h"
#include "regs/xe_engine_regs.h"
#include "regs/xe_gt_regs.h"
#include "xe_assert.h"
#include "xe_bb.h"
#include "xe_bo.h"
#include "xe_device.h"
#include "xe_eu_stall.h"
#include "xe_exec_queue.h"
#include "xe_execlist.h"
#include "xe_force_wake.h"
#include "xe_ggtt.h"
#include "xe_gsc.h"
#include "xe_gt_ccs_mode.h"
#include "xe_gt_clock.h"
#include "xe_gt_freq.h"
#include "xe_gt_idle.h"
#include "xe_gt_mcr.h"
#include "xe_gt_pagefault.h"
#include "xe_gt_printk.h"
#include "xe_gt_sriov_pf.h"
#include "xe_gt_sriov_vf.h"
#include "xe_gt_sysfs.h"
#include "xe_gt_topology.h"
#include "xe_guc_exec_queue_types.h"
#include "xe_guc_pc.h"
#include "xe_guc_submit.h"
#include "xe_hw_fence.h"
#include "xe_hw_engine_class_sysfs.h"
#include "xe_irq.h"
#include "xe_lmtt.h"
#include "xe_lrc.h"
#include "xe_map.h"
#include "xe_migrate.h"
#include "xe_mmio.h"
#include "xe_pat.h"
#include "xe_pm.h"
#include "xe_mocs.h"
#include "xe_reg_sr.h"
#include "xe_ring_ops.h"
#include "xe_sa.h"
#include "xe_sched_job.h"
#include "xe_sriov.h"
#include "xe_tlb_inval.h"
#include "xe_tuning.h"
#include "xe_uc.h"
#include "xe_uc_fw.h"
#include "xe_vm.h"
#include "xe_wa.h"
#include "xe_wopcm.h"

static void gt_fini(struct drm_device *drm, void *arg)
{
	struct xe_gt *gt = arg;

	destroy_workqueue(gt->ordered_wq);
}

struct xe_gt *xe_gt_alloc(struct xe_tile *tile)
{
	struct xe_gt *gt;
	int err;

	gt = drmm_kzalloc(&tile_to_xe(tile)->drm, sizeof(*gt), GFP_KERNEL);
	if (!gt)
		return ERR_PTR(-ENOMEM);

	gt->tile = tile;
	gt->ordered_wq = alloc_ordered_workqueue("gt-ordered-wq",
						 WQ_MEM_RECLAIM);

	err = drmm_add_action_or_reset(&gt_to_xe(gt)->drm, gt_fini, gt);
	if (err)
		return ERR_PTR(err);

	return gt;
}

void xe_gt_sanitize(struct xe_gt *gt)
{
	/*
	 * FIXME: if xe_uc_sanitize is called here, on TGL driver will not
	 * reload
	 */
	xe_guc_submit_disable(&gt->uc.guc);
}

static void xe_gt_enable_host_l2_vram(struct xe_gt *gt)
{
	unsigned int fw_ref;
	u32 reg;

	if (!XE_GT_WA(gt, 16023588340))
		return;

	fw_ref = xe_force_wake_get(gt_to_fw(gt), XE_FW_GT);
	if (!fw_ref)
		return;

	if (xe_gt_is_main_type(gt)) {
		reg = xe_gt_mcr_unicast_read_any(gt, XE2_GAMREQSTRM_CTRL);
		reg |= CG_DIS_CNTLBUS;
		xe_gt_mcr_multicast_write(gt, XE2_GAMREQSTRM_CTRL, reg);
	}

	xe_gt_mcr_multicast_write(gt, XEHPC_L3CLOS_MASK(3), 0xF);
	xe_force_wake_put(gt_to_fw(gt), fw_ref);
}

static void xe_gt_disable_host_l2_vram(struct xe_gt *gt)
{
	unsigned int fw_ref;
	u32 reg;

	if (!XE_GT_WA(gt, 16023588340))
		return;

	if (xe_gt_is_media_type(gt))
		return;

	fw_ref = xe_force_wake_get(gt_to_fw(gt), XE_FW_GT);
	if (!fw_ref)
		return;

	reg = xe_gt_mcr_unicast_read_any(gt, XE2_GAMREQSTRM_CTRL);
	reg &= ~CG_DIS_CNTLBUS;
	xe_gt_mcr_multicast_write(gt, XE2_GAMREQSTRM_CTRL, reg);

	xe_force_wake_put(gt_to_fw(gt), fw_ref);
}

static void gt_reset_worker(struct work_struct *w);

static int emit_job_sync(struct xe_exec_queue *q, struct xe_bb *bb,
			 long timeout_jiffies)
{
	struct xe_sched_job *job;
	struct dma_fence *fence;
	long timeout;

	job = xe_bb_create_job(q, bb);
	if (IS_ERR(job))
		return PTR_ERR(job);

	xe_sched_job_arm(job);
	fence = dma_fence_get(&job->drm.s_fence->finished);
	xe_sched_job_push(job);

	timeout = dma_fence_wait_timeout(fence, false, timeout_jiffies);
	dma_fence_put(fence);
	if (timeout < 0)
		return timeout;
	else if (!timeout)
		return -ETIME;

	return 0;
}

static int emit_nop_job(struct xe_gt *gt, struct xe_exec_queue *q)
{
	struct xe_bb *bb;
	int ret;

	bb = xe_bb_new(gt, 4, false);
	if (IS_ERR(bb))
		return PTR_ERR(bb);

	ret = emit_job_sync(q, bb, HZ);
	xe_bb_free(bb, NULL);

	return ret;
}

static int emit_wa_job(struct xe_gt *gt, struct xe_exec_queue *q)
{
	struct xe_reg_sr *sr = &q->hwe->reg_lrc;
	struct xe_reg_sr_entry *entry;
	int count_rmw = 0, count = 0, ret;
	unsigned long idx;
	struct xe_bb *bb;
	size_t bb_len = 0;
	u32 *cs;

	/* count RMW registers as those will be handled separately */
	xa_for_each(&sr->xa, idx, entry) {
		if (entry->reg.masked || entry->clr_bits == ~0)
			++count;
		else
			++count_rmw;
	}

	if (count)
		bb_len += count * 2 + 1;

	if (count_rmw)
		bb_len += count_rmw * 20 + 7;

	if (q->hwe->class == XE_ENGINE_CLASS_RENDER)
		/*
		 * Big enough to emit all of the context's 3DSTATE via
		 * xe_lrc_emit_hwe_state_instructions()
		 */
		bb_len += xe_gt_lrc_size(gt, q->hwe->class) / sizeof(u32);

	xe_gt_dbg(gt, "LRC %s WA job: %zu dwords\n", q->hwe->name, bb_len);

	bb = xe_bb_new(gt, bb_len, false);
	if (IS_ERR(bb))
		return PTR_ERR(bb);

	cs = bb->cs;

	if (count) {
		/*
		 * Emit single LRI with all non RMW regs: 1 leading dw + 2dw per
		 * reg + 1
		 */

		*cs++ = MI_LOAD_REGISTER_IMM | MI_LRI_NUM_REGS(count);

		xa_for_each(&sr->xa, idx, entry) {
			struct xe_reg reg = entry->reg;
			u32 val;

			if (reg.masked)
				val = entry->clr_bits << 16;
			else if (entry->clr_bits == ~0)
				val = 0;
			else
				continue;

			val |= entry->set_bits;

			*cs++ = reg.addr;
			*cs++ = val;
			xe_gt_dbg(gt, "REG[0x%x] = 0x%08x", reg.addr, val);
		}
	}

	if (count_rmw) {
		/* Emit MI_MATH for each RMW reg: 20dw per reg + 7 trailing dw */

		xa_for_each(&sr->xa, idx, entry) {
			if (entry->reg.masked || entry->clr_bits == ~0)
				continue;

			*cs++ = MI_LOAD_REGISTER_REG | MI_LRR_DST_CS_MMIO;
			*cs++ = entry->reg.addr;
			*cs++ = CS_GPR_REG(0, 0).addr;

			*cs++ = MI_LOAD_REGISTER_IMM | MI_LRI_NUM_REGS(2) |
				MI_LRI_LRM_CS_MMIO;
			*cs++ = CS_GPR_REG(0, 1).addr;
			*cs++ = entry->clr_bits;
			*cs++ = CS_GPR_REG(0, 2).addr;
			*cs++ = entry->set_bits;

			*cs++ = MI_MATH(8);
			*cs++ = CS_ALU_INSTR_LOAD(SRCA, REG0);
			*cs++ = CS_ALU_INSTR_LOADINV(SRCB, REG1);
			*cs++ = CS_ALU_INSTR_AND;
			*cs++ = CS_ALU_INSTR_STORE(REG0, ACCU);
			*cs++ = CS_ALU_INSTR_LOAD(SRCA, REG0);
			*cs++ = CS_ALU_INSTR_LOAD(SRCB, REG2);
			*cs++ = CS_ALU_INSTR_OR;
			*cs++ = CS_ALU_INSTR_STORE(REG0, ACCU);

			*cs++ = MI_LOAD_REGISTER_REG | MI_LRR_SRC_CS_MMIO;
			*cs++ = CS_GPR_REG(0, 0).addr;
			*cs++ = entry->reg.addr;

			xe_gt_dbg(gt, "REG[%#x] = ~%#x|%#x\n",
				  entry->reg.addr, entry->clr_bits, entry->set_bits);
		}

		/* reset used GPR */
		*cs++ = MI_LOAD_REGISTER_IMM | MI_LRI_NUM_REGS(3) |
			MI_LRI_LRM_CS_MMIO;
		*cs++ = CS_GPR_REG(0, 0).addr;
		*cs++ = 0;
		*cs++ = CS_GPR_REG(0, 1).addr;
		*cs++ = 0;
		*cs++ = CS_GPR_REG(0, 2).addr;
		*cs++ = 0;
	}

	cs = xe_lrc_emit_hwe_state_instructions(q, cs);

	bb->len = cs - bb->cs;

	ret = emit_job_sync(q, bb, HZ);

	xe_bb_free(bb, NULL);

	return ret;
}

int xe_gt_record_default_lrcs(struct xe_gt *gt)
{
	struct xe_device *xe = gt_to_xe(gt);
	struct xe_hw_engine *hwe;
	enum xe_hw_engine_id id;
	int err = 0;

	for_each_hw_engine(hwe, gt, id) {
		struct xe_exec_queue *q, *nop_q;
		void *default_lrc;

		if (gt->default_lrc[hwe->class])
			continue;

		xe_reg_sr_init(&hwe->reg_lrc, hwe->name, xe);
		xe_wa_process_lrc(hwe);
		xe_hw_engine_setup_default_lrc_state(hwe);
		xe_tuning_process_lrc(hwe);

		default_lrc = drmm_kzalloc(&xe->drm,
					   xe_gt_lrc_size(gt, hwe->class),
					   GFP_KERNEL);
		if (!default_lrc)
			return -ENOMEM;

		q = xe_exec_queue_create(xe, NULL, BIT(hwe->logical_instance), 1,
					 hwe, EXEC_QUEUE_FLAG_KERNEL, 0);
		if (IS_ERR(q)) {
			err = PTR_ERR(q);
			xe_gt_err(gt, "hwe %s: xe_exec_queue_create failed (%pe)\n",
				  hwe->name, q);
			return err;
		}

		/* Prime golden LRC with known good state */
		err = emit_wa_job(gt, q);
		if (err) {
			xe_gt_err(gt, "hwe %s: emit_wa_job failed (%pe) guc_id=%u\n",
				  hwe->name, ERR_PTR(err), q->guc->id);
			goto put_exec_queue;
		}

		nop_q = xe_exec_queue_create(xe, NULL, BIT(hwe->logical_instance),
					     1, hwe, EXEC_QUEUE_FLAG_KERNEL, 0);
		if (IS_ERR(nop_q)) {
			err = PTR_ERR(nop_q);
			xe_gt_err(gt, "hwe %s: nop xe_exec_queue_create failed (%pe)\n",
				  hwe->name, nop_q);
			goto put_exec_queue;
		}

		/* Switch to different LRC */
		err = emit_nop_job(gt, nop_q);
		if (err) {
			xe_gt_err(gt, "hwe %s: nop emit_nop_job failed (%pe) guc_id=%u\n",
				  hwe->name, ERR_PTR(err), nop_q->guc->id);
			goto put_nop_q;
		}

		xe_map_memcpy_from(xe, default_lrc,
				   &q->lrc[0]->bo->vmap,
				   xe_lrc_pphwsp_offset(q->lrc[0]),
				   xe_gt_lrc_size(gt, hwe->class));

		gt->default_lrc[hwe->class] = default_lrc;
put_nop_q:
		xe_exec_queue_put(nop_q);
put_exec_queue:
		xe_exec_queue_put(q);
		if (err)
			break;
	}

	return err;
}

int xe_gt_init_early(struct xe_gt *gt)
{
	unsigned int fw_ref;
	int err;

	if (IS_SRIOV_PF(gt_to_xe(gt))) {
		err = xe_gt_sriov_pf_init_early(gt);
		if (err)
			return err;
	}

	xe_reg_sr_init(&gt->reg_sr, "GT", gt_to_xe(gt));

	err = xe_wa_gt_init(gt);
	if (err)
		return err;

	err = xe_tuning_init(gt);
	if (err)
		return err;

	xe_wa_process_gt_oob(gt);

	xe_force_wake_init_gt(gt, gt_to_fw(gt));
	spin_lock_init(&gt->global_invl_lock);

	err = xe_gt_tlb_inval_init_early(gt);
	if (err)
		return err;

	xe_mocs_init_early(gt);

	/*
	 * Only after this point can GT-specific MMIO operations
	 * (including things like communication with the GuC)
	 * be performed.
	 */
	xe_gt_mmio_init(gt);

	err = xe_uc_init_noalloc(&gt->uc);
	if (err)
		return err;

	fw_ref = xe_force_wake_get(gt_to_fw(gt), XE_FW_GT);
	if (!fw_ref)
		return -ETIMEDOUT;

	xe_gt_mcr_init_early(gt);
	xe_pat_init(gt);
	xe_force_wake_put(gt_to_fw(gt), fw_ref);

	return 0;
}

static void dump_pat_on_error(struct xe_gt *gt)
{
	struct drm_printer p;
	char prefix[32];

	snprintf(prefix, sizeof(prefix), "[GT%u Error]", gt->info.id);
	p = drm_dbg_printer(&gt_to_xe(gt)->drm, DRM_UT_DRIVER, prefix);

	xe_pat_dump(gt, &p);
}

static int gt_init_with_gt_forcewake(struct xe_gt *gt)
{
	unsigned int fw_ref;
	int err;

	fw_ref = xe_force_wake_get(gt_to_fw(gt), XE_FW_GT);
	if (!fw_ref)
		return -ETIMEDOUT;

	err = xe_uc_init(&gt->uc);
	if (err)
		goto err_force_wake;

	xe_gt_topology_init(gt);
	xe_gt_mcr_init(gt);
	xe_gt_enable_host_l2_vram(gt);

	if (xe_gt_is_main_type(gt)) {
		err = xe_ggtt_init(gt_to_tile(gt)->mem.ggtt);
		if (err)
			goto err_force_wake;
		if (IS_SRIOV_PF(gt_to_xe(gt)))
			xe_lmtt_init(&gt_to_tile(gt)->sriov.pf.lmtt);
	}

	/* Enable per hw engine IRQs */
	xe_irq_enable_hwe(gt);

	/* Rerun MCR init as we now have hw engine list */
	xe_gt_mcr_init(gt);

	err = xe_hw_engines_init_early(gt);
	if (err) {
		dump_pat_on_error(gt);
		goto err_force_wake;
	}

	err = xe_hw_engine_class_sysfs_init(gt);
	if (err)
		goto err_force_wake;

	/* Initialize CCS mode sysfs after early initialization of HW engines */
	err = xe_gt_ccs_mode_sysfs_init(gt);
	if (err)
		goto err_force_wake;

	/*
	 * Stash hardware-reported version.  Since this register does not exist
	 * on pre-MTL platforms, reading it there will (correctly) return 0.
	 */
	gt->info.gmdid = xe_mmio_read32(&gt->mmio, GMD_ID);

	xe_force_wake_put(gt_to_fw(gt), fw_ref);
	return 0;

err_force_wake:
	xe_force_wake_put(gt_to_fw(gt), fw_ref);

	return err;
}

static int gt_init_with_all_forcewake(struct xe_gt *gt)
{
	unsigned int fw_ref;
	int err;

	fw_ref = xe_force_wake_get(gt_to_fw(gt), XE_FORCEWAKE_ALL);
	if (!xe_force_wake_ref_has_domain(fw_ref, XE_FORCEWAKE_ALL)) {
		err = -ETIMEDOUT;
		goto err_force_wake;
	}

	xe_gt_mcr_set_implicit_defaults(gt);
	xe_wa_process_gt(gt);
	xe_tuning_process_gt(gt);
	xe_reg_sr_apply_mmio(&gt->reg_sr, gt);

	err = xe_gt_clock_init(gt);
	if (err)
		goto err_force_wake;

	xe_mocs_init(gt);
	err = xe_execlist_init(gt);
	if (err)
		goto err_force_wake;

	err = xe_hw_engines_init(gt);
	if (err)
		goto err_force_wake;

	err = xe_uc_init_post_hwconfig(&gt->uc);
	if (err)
		goto err_force_wake;

	if (xe_gt_is_main_type(gt)) {
		/*
		 * USM has its only SA pool to non-block behind user operations
		 */
		if (gt_to_xe(gt)->info.has_usm) {
			struct xe_device *xe = gt_to_xe(gt);

			gt->usm.bb_pool = xe_sa_bo_manager_init(gt_to_tile(gt),
								IS_DGFX(xe) ? SZ_1M : SZ_512K, 16);
			if (IS_ERR(gt->usm.bb_pool)) {
				err = PTR_ERR(gt->usm.bb_pool);
				goto err_force_wake;
			}
		}
	}

	if (xe_gt_is_main_type(gt)) {
		struct xe_tile *tile = gt_to_tile(gt);

		err = xe_migrate_init(tile->migrate);
		if (err)
			goto err_force_wake;
	}

	err = xe_uc_load_hw(&gt->uc);
	if (err)
		goto err_force_wake;

	/* Configure default CCS mode of 1 engine with all resources */
	if (xe_gt_ccs_mode_enabled(gt)) {
		gt->ccs_mode = 1;
		xe_gt_apply_ccs_mode(gt);
	}

	if (IS_SRIOV_PF(gt_to_xe(gt)) && xe_gt_is_main_type(gt))
		xe_lmtt_init_hw(&gt_to_tile(gt)->sriov.pf.lmtt);

	if (IS_SRIOV_PF(gt_to_xe(gt))) {
		xe_gt_sriov_pf_init(gt);
		xe_gt_sriov_pf_init_hw(gt);
	}

	xe_force_wake_put(gt_to_fw(gt), fw_ref);

	return 0;

err_force_wake:
	xe_force_wake_put(gt_to_fw(gt), fw_ref);

	return err;
}

static void xe_gt_fini(void *arg)
{
	struct xe_gt *gt = arg;
	int i;

	xe_gt_tlb_invalidation_fini(gt);

	for (i = 0; i < XE_ENGINE_CLASS_MAX; ++i)
		xe_hw_fence_irq_finish(&gt->fence_irq[i]);

	xe_gt_disable_host_l2_vram(gt);
}

int xe_gt_init(struct xe_gt *gt)
{
	int err;
	int i;

	INIT_WORK(&gt->reset.worker, gt_reset_worker);

	for (i = 0; i < XE_ENGINE_CLASS_MAX; ++i) {
		gt->ring_ops[i] = xe_ring_ops_get(gt, i);
		xe_hw_fence_irq_init(&gt->fence_irq[i]);
	}

	err = devm_add_action_or_reset(gt_to_xe(gt)->drm.dev, xe_gt_fini, gt);
	if (err)
		return err;

	err = xe_gt_sysfs_init(gt);
	if (err)
		return err;

	err = gt_init_with_gt_forcewake(gt);
	if (err)
		return err;

	err = xe_gt_pagefault_init(gt);
	if (err)
		return err;

	err = xe_gt_idle_init(&gt->gtidle);
	if (err)
		return err;

	err = xe_gt_freq_init(gt);
	if (err)
		return err;

	xe_force_wake_init_engines(gt, gt_to_fw(gt));

	err = gt_init_with_all_forcewake(gt);
	if (err)
		return err;

	xe_gt_record_user_engines(gt);

	err = xe_eu_stall_init(gt);
	if (err)
		return err;

	return 0;
}

/**
 * xe_gt_mmio_init() - Initialize GT's MMIO access
 * @gt: the GT object
 *
 * Initialize GT's MMIO accessor, which will be used to access registers inside
 * this GT.
 */
void xe_gt_mmio_init(struct xe_gt *gt)
{
	struct xe_tile *tile = gt_to_tile(gt);
	struct xe_device *xe = tile_to_xe(tile);

	xe_mmio_init(&gt->mmio, tile, tile->mmio.regs, tile->mmio.regs_size);

	if (gt->info.type == XE_GT_TYPE_MEDIA) {
		gt->mmio.adj_offset = MEDIA_GT_GSI_OFFSET;
		gt->mmio.adj_limit = MEDIA_GT_GSI_LENGTH;
	} else {
		gt->mmio.adj_offset = 0;
		gt->mmio.adj_limit = 0;
	}

	if (IS_SRIOV_VF(xe))
		gt->mmio.sriov_vf_gt = gt;
}

void xe_gt_record_user_engines(struct xe_gt *gt)
{
	struct xe_hw_engine *hwe;
	enum xe_hw_engine_id id;

	gt->user_engines.mask = 0;
	memset(gt->user_engines.instances_per_class, 0,
	       sizeof(gt->user_engines.instances_per_class));

	for_each_hw_engine(hwe, gt, id) {
		if (xe_hw_engine_is_reserved(hwe))
			continue;

		gt->user_engines.mask |= BIT_ULL(id);
		gt->user_engines.instances_per_class[hwe->class]++;
	}

	xe_gt_assert(gt, (gt->user_engines.mask | gt->info.engine_mask)
		     == gt->info.engine_mask);
}

static int do_gt_reset(struct xe_gt *gt)
{
	int err;

	if (IS_SRIOV_VF(gt_to_xe(gt)))
		return xe_gt_sriov_vf_reset(gt);

	xe_gsc_wa_14015076503(gt, true);

	xe_mmio_write32(&gt->mmio, GDRST, GRDOM_FULL);
	err = xe_mmio_wait32(&gt->mmio, GDRST, GRDOM_FULL, 0, 5000, NULL, false);
	if (err)
		xe_gt_err(gt, "failed to clear GRDOM_FULL (%pe)\n",
			  ERR_PTR(err));

	xe_gsc_wa_14015076503(gt, false);

	return err;
}

static int vf_gt_restart(struct xe_gt *gt)
{
	int err;

	err = xe_uc_sanitize_reset(&gt->uc);
	if (err)
		return err;

	err = xe_uc_load_hw(&gt->uc);
	if (err)
		return err;

	err = xe_uc_start(&gt->uc);
	if (err)
		return err;

	return 0;
}

static int do_gt_restart(struct xe_gt *gt)
{
	struct xe_hw_engine *hwe;
	enum xe_hw_engine_id id;
	int err;

	if (IS_SRIOV_VF(gt_to_xe(gt)))
		return vf_gt_restart(gt);

	xe_pat_init(gt);

	xe_gt_enable_host_l2_vram(gt);

	xe_gt_mcr_set_implicit_defaults(gt);
	xe_reg_sr_apply_mmio(&gt->reg_sr, gt);

	err = xe_wopcm_init(&gt->uc.wopcm);
	if (err)
		return err;

	for_each_hw_engine(hwe, gt, id)
		xe_hw_engine_enable_ring(hwe);

	err = xe_uc_sanitize_reset(&gt->uc);
	if (err)
		return err;

	err = xe_uc_load_hw(&gt->uc);
	if (err)
		return err;

	if (IS_SRIOV_PF(gt_to_xe(gt)) && xe_gt_is_main_type(gt))
		xe_lmtt_init_hw(&gt_to_tile(gt)->sriov.pf.lmtt);

	if (IS_SRIOV_PF(gt_to_xe(gt)))
		xe_gt_sriov_pf_init_hw(gt);

	xe_mocs_init(gt);
	err = xe_uc_start(&gt->uc);
	if (err)
		return err;

	for_each_hw_engine(hwe, gt, id)
		xe_reg_sr_apply_mmio(&hwe->reg_sr, gt);

	/* Get CCS mode in sync between sw/hw */
	xe_gt_apply_ccs_mode(gt);

	/* Restore GT freq to expected values */
	xe_gt_sanitize_freq(gt);

	if (IS_SRIOV_PF(gt_to_xe(gt)))
		xe_gt_sriov_pf_restart(gt);

	return 0;
}

static int gt_wait_reset_unblock(struct xe_gt *gt)
{
	return xe_guc_wait_reset_unblock(&gt->uc.guc);
}

static int gt_reset(struct xe_gt *gt)
{
	unsigned int fw_ref;
	int err;

	if (xe_device_wedged(gt_to_xe(gt))) {
		err = -ECANCELED;
		goto err_pm_put;
	}

	/* We only support GT resets with GuC submission */
	if (!xe_device_uc_enabled(gt_to_xe(gt))) {
		err = -ENODEV;
		goto err_pm_put;
	}

	xe_gt_info(gt, "reset started\n");

<<<<<<< HEAD
=======
	err = gt_wait_reset_unblock(gt);
	if (!err)
		xe_gt_warn(gt, "reset block failed to get lifted");

>>>>>>> b35fc656
	if (xe_fault_inject_gt_reset()) {
		err = -ECANCELED;
		goto err_fail;
	}

	xe_gt_sanitize(gt);

	fw_ref = xe_force_wake_get(gt_to_fw(gt), XE_FORCEWAKE_ALL);
	if (!xe_force_wake_ref_has_domain(fw_ref, XE_FORCEWAKE_ALL)) {
		err = -ETIMEDOUT;
		goto err_out;
	}

	if (IS_SRIOV_PF(gt_to_xe(gt)))
		xe_gt_sriov_pf_stop_prepare(gt);

	xe_uc_gucrc_disable(&gt->uc);
	xe_uc_stop_prepare(&gt->uc);
	xe_gt_pagefault_reset(gt);

	xe_uc_stop(&gt->uc);

	xe_tlb_inval_reset(&gt->tlb_inval);

	err = do_gt_reset(gt);
	if (err)
		goto err_out;

	err = do_gt_restart(gt);
	if (err)
		goto err_out;

	xe_force_wake_put(gt_to_fw(gt), fw_ref);
	xe_pm_runtime_put(gt_to_xe(gt));

	xe_gt_info(gt, "reset done\n");

	return 0;

err_out:
	xe_force_wake_put(gt_to_fw(gt), fw_ref);
	XE_WARN_ON(xe_uc_start(&gt->uc));
err_fail:
	xe_gt_err(gt, "reset failed (%pe)\n", ERR_PTR(err));

	xe_device_declare_wedged(gt_to_xe(gt));
err_pm_put:
	xe_pm_runtime_put(gt_to_xe(gt));

	return err;
}

static void gt_reset_worker(struct work_struct *w)
{
	struct xe_gt *gt = container_of(w, typeof(*gt), reset.worker);

	gt_reset(gt);
}

void xe_gt_reset_async(struct xe_gt *gt)
{
	xe_gt_info(gt, "trying reset from %ps\n", __builtin_return_address(0));

	/* Don't do a reset while one is already in flight */
	if (!xe_fault_inject_gt_reset() && xe_uc_reset_prepare(&gt->uc))
		return;

	xe_gt_info(gt, "reset queued\n");
	xe_pm_runtime_get_noresume(gt_to_xe(gt));
	if (!queue_work(gt->ordered_wq, &gt->reset.worker))
		xe_pm_runtime_put(gt_to_xe(gt));
}

void xe_gt_suspend_prepare(struct xe_gt *gt)
{
	unsigned int fw_ref;

	fw_ref = xe_force_wake_get(gt_to_fw(gt), XE_FORCEWAKE_ALL);

	xe_uc_suspend_prepare(&gt->uc);

	xe_force_wake_put(gt_to_fw(gt), fw_ref);
}

int xe_gt_suspend(struct xe_gt *gt)
{
	unsigned int fw_ref;
	int err;

	xe_gt_dbg(gt, "suspending\n");
	xe_gt_sanitize(gt);

	fw_ref = xe_force_wake_get(gt_to_fw(gt), XE_FORCEWAKE_ALL);
	if (!xe_force_wake_ref_has_domain(fw_ref, XE_FORCEWAKE_ALL))
		goto err_msg;

	err = xe_uc_suspend(&gt->uc);
	if (err)
		goto err_force_wake;

	xe_gt_idle_disable_pg(gt);

	xe_gt_disable_host_l2_vram(gt);

	xe_force_wake_put(gt_to_fw(gt), fw_ref);
	xe_gt_dbg(gt, "suspended\n");

	return 0;

err_msg:
	err = -ETIMEDOUT;
err_force_wake:
	xe_force_wake_put(gt_to_fw(gt), fw_ref);
	xe_gt_err(gt, "suspend failed (%pe)\n", ERR_PTR(err));

	return err;
}

void xe_gt_shutdown(struct xe_gt *gt)
{
	unsigned int fw_ref;

	fw_ref = xe_force_wake_get(gt_to_fw(gt), XE_FORCEWAKE_ALL);
	do_gt_reset(gt);
	xe_force_wake_put(gt_to_fw(gt), fw_ref);
}

/**
 * xe_gt_sanitize_freq() - Restore saved frequencies if necessary.
 * @gt: the GT object
 *
 * Called after driver init/GSC load completes to restore GT frequencies if we
 * limited them for any WAs.
 */
int xe_gt_sanitize_freq(struct xe_gt *gt)
{
	int ret = 0;

	if ((!xe_uc_fw_is_available(&gt->uc.gsc.fw) ||
	     xe_uc_fw_is_loaded(&gt->uc.gsc.fw) ||
	     xe_uc_fw_is_in_error_state(&gt->uc.gsc.fw)) &&
	    XE_GT_WA(gt, 22019338487))
		ret = xe_guc_pc_restore_stashed_freq(&gt->uc.guc.pc);

	return ret;
}

int xe_gt_resume(struct xe_gt *gt)
{
	unsigned int fw_ref;
	int err;

	xe_gt_dbg(gt, "resuming\n");
	fw_ref = xe_force_wake_get(gt_to_fw(gt), XE_FORCEWAKE_ALL);
	if (!xe_force_wake_ref_has_domain(fw_ref, XE_FORCEWAKE_ALL))
		goto err_msg;

	err = do_gt_restart(gt);
	if (err)
		goto err_force_wake;

	xe_gt_idle_enable_pg(gt);

	xe_force_wake_put(gt_to_fw(gt), fw_ref);
	xe_gt_dbg(gt, "resumed\n");

	return 0;

err_msg:
	err = -ETIMEDOUT;
err_force_wake:
	xe_force_wake_put(gt_to_fw(gt), fw_ref);
	xe_gt_err(gt, "resume failed (%pe)\n", ERR_PTR(err));

	return err;
}

struct xe_hw_engine *xe_gt_hw_engine(struct xe_gt *gt,
				     enum xe_engine_class class,
				     u16 instance, bool logical)
{
	struct xe_hw_engine *hwe;
	enum xe_hw_engine_id id;

	for_each_hw_engine(hwe, gt, id)
		if (hwe->class == class &&
		    ((!logical && hwe->instance == instance) ||
		    (logical && hwe->logical_instance == instance)))
			return hwe;

	return NULL;
}

struct xe_hw_engine *xe_gt_any_hw_engine_by_reset_domain(struct xe_gt *gt,
							 enum xe_engine_class class)
{
	struct xe_hw_engine *hwe;
	enum xe_hw_engine_id id;

	for_each_hw_engine(hwe, gt, id) {
		switch (class) {
		case XE_ENGINE_CLASS_RENDER:
		case XE_ENGINE_CLASS_COMPUTE:
			if (hwe->class == XE_ENGINE_CLASS_RENDER ||
			    hwe->class == XE_ENGINE_CLASS_COMPUTE)
				return hwe;
			break;
		default:
			if (hwe->class == class)
				return hwe;
		}
	}

	return NULL;
}

struct xe_hw_engine *xe_gt_any_hw_engine(struct xe_gt *gt)
{
	struct xe_hw_engine *hwe;
	enum xe_hw_engine_id id;

	for_each_hw_engine(hwe, gt, id)
		return hwe;

	return NULL;
}

/**
 * xe_gt_declare_wedged() - Declare GT wedged
 * @gt: the GT object
 *
 * Wedge the GT which stops all submission, saves desired debug state, and
 * cleans up anything which could timeout.
 */
void xe_gt_declare_wedged(struct xe_gt *gt)
{
	xe_gt_assert(gt, gt_to_xe(gt)->wedged.mode);

	xe_uc_declare_wedged(&gt->uc);
	xe_tlb_inval_reset(&gt->tlb_inval);
}<|MERGE_RESOLUTION|>--- conflicted
+++ resolved
@@ -603,8 +603,6 @@
 	struct xe_gt *gt = arg;
 	int i;
 
-	xe_gt_tlb_invalidation_fini(gt);
-
 	for (i = 0; i < XE_ENGINE_CLASS_MAX; ++i)
 		xe_hw_fence_irq_finish(&gt->fence_irq[i]);
 
@@ -828,13 +826,10 @@
 
 	xe_gt_info(gt, "reset started\n");
 
-<<<<<<< HEAD
-=======
 	err = gt_wait_reset_unblock(gt);
 	if (!err)
 		xe_gt_warn(gt, "reset block failed to get lifted");
 
->>>>>>> b35fc656
 	if (xe_fault_inject_gt_reset()) {
 		err = -ECANCELED;
 		goto err_fail;
