// SPDX-License-Identifier: MIT
/*
 * Copyright © 2022 Intel Corporation
 */

#include "xe_gt.h"

#include <linux/minmax.h>

#include <drm/drm_managed.h>
#include <uapi/drm/xe_drm.h>

#include <generated/xe_wa_oob.h>

#include "instructions/xe_alu_commands.h"
#include "instructions/xe_gfxpipe_commands.h"
#include "instructions/xe_mi_commands.h"
#include "regs/xe_engine_regs.h"
#include "regs/xe_gt_regs.h"
#include "xe_assert.h"
#include "xe_bb.h"
#include "xe_bo.h"
#include "xe_device.h"
#include "xe_eu_stall.h"
#include "xe_exec_queue.h"
#include "xe_execlist.h"
#include "xe_force_wake.h"
#include "xe_ggtt.h"
#include "xe_gsc.h"
#include "xe_gt_ccs_mode.h"
#include "xe_gt_clock.h"
#include "xe_gt_freq.h"
#include "xe_gt_idle.h"
#include "xe_gt_mcr.h"
#include "xe_gt_printk.h"
#include "xe_gt_sriov_pf.h"
#include "xe_gt_sriov_vf.h"
#include "xe_gt_sysfs.h"
#include "xe_gt_topology.h"
#include "xe_guc_exec_queue_types.h"
#include "xe_guc_pc.h"
#include "xe_guc_submit.h"
#include "xe_hw_fence.h"
#include "xe_hw_engine_class_sysfs.h"
#include "xe_irq.h"
#include "xe_lmtt.h"
#include "xe_lrc.h"
#include "xe_map.h"
#include "xe_migrate.h"
#include "xe_mmio.h"
#include "xe_pagefault.h"
#include "xe_pat.h"
#include "xe_pm.h"
#include "xe_mocs.h"
#include "xe_reg_sr.h"
#include "xe_ring_ops.h"
#include "xe_sa.h"
#include "xe_sched_job.h"
#include "xe_sriov.h"
#include "xe_tlb_inval.h"
#include "xe_tuning.h"
#include "xe_uc.h"
#include "xe_uc_fw.h"
#include "xe_vm.h"
#include "xe_wa.h"
#include "xe_wopcm.h"

struct xe_gt *xe_gt_alloc(struct xe_tile *tile)
{
	struct xe_device *xe = tile_to_xe(tile);
	struct drm_device *drm = &xe->drm;
	bool shared_wq = xe->info.needs_shared_vf_gt_wq && tile->primary_gt &&
		IS_SRIOV_VF(xe);
	struct workqueue_struct *ordered_wq;
	struct xe_gt *gt;

	gt = drmm_kzalloc(drm, sizeof(*gt), GFP_KERNEL);
	if (!gt)
		return ERR_PTR(-ENOMEM);

	gt->tile = tile;
	if (shared_wq && tile->primary_gt->ordered_wq)
		ordered_wq = tile->primary_gt->ordered_wq;
	else
		ordered_wq = drmm_alloc_ordered_workqueue(drm, "gt-ordered-wq",
							  WQ_MEM_RECLAIM);
	if (IS_ERR(ordered_wq))
		return ERR_CAST(ordered_wq);

	gt->ordered_wq = ordered_wq;

	return gt;
}

void xe_gt_sanitize(struct xe_gt *gt)
{
	/*
	 * FIXME: if xe_uc_sanitize is called here, on TGL driver will not
	 * reload
	 */
	xe_guc_submit_disable(&gt->uc.guc);
}

static void xe_gt_enable_host_l2_vram(struct xe_gt *gt)
{
	unsigned int fw_ref;
	u32 reg;

	if (!XE_GT_WA(gt, 16023588340))
		return;

	fw_ref = xe_force_wake_get(gt_to_fw(gt), XE_FW_GT);
	if (!fw_ref)
		return;

	if (xe_gt_is_main_type(gt)) {
		reg = xe_gt_mcr_unicast_read_any(gt, XE2_GAMREQSTRM_CTRL);
		reg |= CG_DIS_CNTLBUS;
		xe_gt_mcr_multicast_write(gt, XE2_GAMREQSTRM_CTRL, reg);
	}

	xe_gt_mcr_multicast_write(gt, XEHPC_L3CLOS_MASK(3), 0xF);
	xe_force_wake_put(gt_to_fw(gt), fw_ref);
}

static void xe_gt_disable_host_l2_vram(struct xe_gt *gt)
{
	unsigned int fw_ref;
	u32 reg;

	if (!XE_GT_WA(gt, 16023588340))
		return;

	if (xe_gt_is_media_type(gt))
		return;

	fw_ref = xe_force_wake_get(gt_to_fw(gt), XE_FW_GT);
	if (!fw_ref)
		return;

	reg = xe_gt_mcr_unicast_read_any(gt, XE2_GAMREQSTRM_CTRL);
	reg &= ~CG_DIS_CNTLBUS;
	xe_gt_mcr_multicast_write(gt, XE2_GAMREQSTRM_CTRL, reg);

	xe_force_wake_put(gt_to_fw(gt), fw_ref);
}

static void gt_reset_worker(struct work_struct *w);

static int emit_job_sync(struct xe_exec_queue *q, struct xe_bb *bb,
			 long timeout_jiffies)
{
	struct xe_sched_job *job;
	struct dma_fence *fence;
	long timeout;

	job = xe_bb_create_job(q, bb);
	if (IS_ERR(job))
		return PTR_ERR(job);

	xe_sched_job_arm(job);
	fence = dma_fence_get(&job->drm.s_fence->finished);
	xe_sched_job_push(job);

	timeout = dma_fence_wait_timeout(fence, false, timeout_jiffies);
	dma_fence_put(fence);
	if (timeout < 0)
		return timeout;
	else if (!timeout)
		return -ETIME;

	return 0;
}

static int emit_nop_job(struct xe_gt *gt, struct xe_exec_queue *q)
{
	struct xe_bb *bb;
	int ret;

	bb = xe_bb_new(gt, 4, false);
	if (IS_ERR(bb))
		return PTR_ERR(bb);

	ret = emit_job_sync(q, bb, HZ);
	xe_bb_free(bb, NULL);

	return ret;
}

static int emit_wa_job(struct xe_gt *gt, struct xe_exec_queue *q)
{
	struct xe_reg_sr *sr = &q->hwe->reg_lrc;
	struct xe_reg_sr_entry *entry;
	int count_rmw = 0, count = 0, ret;
	unsigned long idx;
	struct xe_bb *bb;
	size_t bb_len = 0;
	u32 *cs;

	/* count RMW registers as those will be handled separately */
	xa_for_each(&sr->xa, idx, entry) {
		if (entry->reg.masked || entry->clr_bits == ~0)
			++count;
		else
			++count_rmw;
	}

	if (count)
		bb_len += count * 2 + 1;

	if (count_rmw)
		bb_len += count_rmw * 20 + 7;

	if (q->hwe->class == XE_ENGINE_CLASS_RENDER)
		/*
		 * Big enough to emit all of the context's 3DSTATE via
		 * xe_lrc_emit_hwe_state_instructions()
		 */
		bb_len += xe_gt_lrc_size(gt, q->hwe->class) / sizeof(u32);

	xe_gt_dbg(gt, "LRC %s WA job: %zu dwords\n", q->hwe->name, bb_len);

	bb = xe_bb_new(gt, bb_len, false);
	if (IS_ERR(bb))
		return PTR_ERR(bb);

	cs = bb->cs;

	if (count) {
		/*
		 * Emit single LRI with all non RMW regs: 1 leading dw + 2dw per
		 * reg + 1
		 */

		*cs++ = MI_LOAD_REGISTER_IMM | MI_LRI_NUM_REGS(count);

		xa_for_each(&sr->xa, idx, entry) {
			struct xe_reg reg = entry->reg;
			u32 val;

			if (reg.masked)
				val = entry->clr_bits << 16;
			else if (entry->clr_bits == ~0)
				val = 0;
			else
				continue;

			val |= entry->set_bits;

			*cs++ = reg.addr;
			*cs++ = val;
			xe_gt_dbg(gt, "REG[0x%x] = 0x%08x", reg.addr, val);
		}
	}

	if (count_rmw) {
		/* Emit MI_MATH for each RMW reg: 20dw per reg + 7 trailing dw */

		xa_for_each(&sr->xa, idx, entry) {
			if (entry->reg.masked || entry->clr_bits == ~0)
				continue;

			*cs++ = MI_LOAD_REGISTER_REG | MI_LRR_DST_CS_MMIO;
			*cs++ = entry->reg.addr;
			*cs++ = CS_GPR_REG(0, 0).addr;

			*cs++ = MI_LOAD_REGISTER_IMM | MI_LRI_NUM_REGS(2) |
				MI_LRI_LRM_CS_MMIO;
			*cs++ = CS_GPR_REG(0, 1).addr;
			*cs++ = entry->clr_bits;
			*cs++ = CS_GPR_REG(0, 2).addr;
			*cs++ = entry->set_bits;

			*cs++ = MI_MATH(8);
			*cs++ = CS_ALU_INSTR_LOAD(SRCA, REG0);
			*cs++ = CS_ALU_INSTR_LOADINV(SRCB, REG1);
			*cs++ = CS_ALU_INSTR_AND;
			*cs++ = CS_ALU_INSTR_STORE(REG0, ACCU);
			*cs++ = CS_ALU_INSTR_LOAD(SRCA, REG0);
			*cs++ = CS_ALU_INSTR_LOAD(SRCB, REG2);
			*cs++ = CS_ALU_INSTR_OR;
			*cs++ = CS_ALU_INSTR_STORE(REG0, ACCU);

			*cs++ = MI_LOAD_REGISTER_REG | MI_LRR_SRC_CS_MMIO;
			*cs++ = CS_GPR_REG(0, 0).addr;
			*cs++ = entry->reg.addr;

			xe_gt_dbg(gt, "REG[%#x] = ~%#x|%#x\n",
				  entry->reg.addr, entry->clr_bits, entry->set_bits);
		}

		/* reset used GPR */
		*cs++ = MI_LOAD_REGISTER_IMM | MI_LRI_NUM_REGS(3) |
			MI_LRI_LRM_CS_MMIO;
		*cs++ = CS_GPR_REG(0, 0).addr;
		*cs++ = 0;
		*cs++ = CS_GPR_REG(0, 1).addr;
		*cs++ = 0;
		*cs++ = CS_GPR_REG(0, 2).addr;
		*cs++ = 0;
	}

	cs = xe_lrc_emit_hwe_state_instructions(q, cs);

	bb->len = cs - bb->cs;

	ret = emit_job_sync(q, bb, HZ);

	xe_bb_free(bb, NULL);

	return ret;
}

int xe_gt_record_default_lrcs(struct xe_gt *gt)
{
	struct xe_device *xe = gt_to_xe(gt);
	struct xe_hw_engine *hwe;
	enum xe_hw_engine_id id;
	int err = 0;

	for_each_hw_engine(hwe, gt, id) {
		struct xe_exec_queue *q, *nop_q;
		void *default_lrc;

		if (gt->default_lrc[hwe->class])
			continue;

		xe_reg_sr_init(&hwe->reg_lrc, hwe->name, xe);
		xe_wa_process_lrc(hwe);
		xe_hw_engine_setup_default_lrc_state(hwe);
		xe_tuning_process_lrc(hwe);

		default_lrc = drmm_kzalloc(&xe->drm,
					   xe_gt_lrc_size(gt, hwe->class),
					   GFP_KERNEL);
		if (!default_lrc)
			return -ENOMEM;

		q = xe_exec_queue_create(xe, NULL, BIT(hwe->logical_instance), 1,
					 hwe, EXEC_QUEUE_FLAG_KERNEL, 0);
		if (IS_ERR(q)) {
			err = PTR_ERR(q);
			xe_gt_err(gt, "hwe %s: xe_exec_queue_create failed (%pe)\n",
				  hwe->name, q);
			return err;
		}

		/* Prime golden LRC with known good state */
		err = emit_wa_job(gt, q);
		if (err) {
			xe_gt_err(gt, "hwe %s: emit_wa_job failed (%pe) guc_id=%u\n",
				  hwe->name, ERR_PTR(err), q->guc->id);
			goto put_exec_queue;
		}

		nop_q = xe_exec_queue_create(xe, NULL, BIT(hwe->logical_instance),
					     1, hwe, EXEC_QUEUE_FLAG_KERNEL, 0);
		if (IS_ERR(nop_q)) {
			err = PTR_ERR(nop_q);
			xe_gt_err(gt, "hwe %s: nop xe_exec_queue_create failed (%pe)\n",
				  hwe->name, nop_q);
			goto put_exec_queue;
		}

		/* Switch to different LRC */
		err = emit_nop_job(gt, nop_q);
		if (err) {
			xe_gt_err(gt, "hwe %s: nop emit_nop_job failed (%pe) guc_id=%u\n",
				  hwe->name, ERR_PTR(err), nop_q->guc->id);
			goto put_nop_q;
		}

		xe_map_memcpy_from(xe, default_lrc,
				   &q->lrc[0]->bo->vmap,
				   xe_lrc_pphwsp_offset(q->lrc[0]),
				   xe_gt_lrc_size(gt, hwe->class));

		gt->default_lrc[hwe->class] = default_lrc;
put_nop_q:
		xe_exec_queue_put(nop_q);
put_exec_queue:
		xe_exec_queue_put(q);
		if (err)
			break;
	}

	return err;
}

int xe_gt_init_early(struct xe_gt *gt)
{
	unsigned int fw_ref;
	int err;

	if (IS_SRIOV_PF(gt_to_xe(gt))) {
		err = xe_gt_sriov_pf_init_early(gt);
		if (err)
			return err;
	}

	if (IS_SRIOV_VF(gt_to_xe(gt))) {
		err = xe_gt_sriov_vf_init_early(gt);
		if (err)
			return err;
	}

	xe_reg_sr_init(&gt->reg_sr, "GT", gt_to_xe(gt));

	err = xe_wa_gt_init(gt);
	if (err)
		return err;

	err = xe_tuning_init(gt);
	if (err)
		return err;

	xe_wa_process_gt_oob(gt);

	xe_force_wake_init_gt(gt, gt_to_fw(gt));
	spin_lock_init(&gt->global_invl_lock);

	err = xe_gt_tlb_inval_init_early(gt);
	if (err)
		return err;

	xe_mocs_init_early(gt);

	/*
	 * Only after this point can GT-specific MMIO operations
	 * (including things like communication with the GuC)
	 * be performed.
	 */
	xe_gt_mmio_init(gt);

	err = xe_uc_init_noalloc(&gt->uc);
	if (err)
		return err;

	fw_ref = xe_force_wake_get(gt_to_fw(gt), XE_FW_GT);
	if (!fw_ref)
		return -ETIMEDOUT;

	xe_gt_mcr_init_early(gt);
	xe_pat_init(gt);
	xe_force_wake_put(gt_to_fw(gt), fw_ref);

	return 0;
}

static void dump_pat_on_error(struct xe_gt *gt)
{
	struct drm_printer p;
	char prefix[32];

	snprintf(prefix, sizeof(prefix), "[GT%u Error]", gt->info.id);
	p = drm_dbg_printer(&gt_to_xe(gt)->drm, DRM_UT_DRIVER, prefix);

	xe_pat_dump(gt, &p);
}

static int gt_init_with_gt_forcewake(struct xe_gt *gt)
{
	unsigned int fw_ref;
	int err;

	fw_ref = xe_force_wake_get(gt_to_fw(gt), XE_FW_GT);
	if (!fw_ref)
		return -ETIMEDOUT;

	err = xe_uc_init(&gt->uc);
	if (err)
		goto err_force_wake;

	xe_gt_topology_init(gt);
	xe_gt_mcr_init(gt);
	xe_gt_enable_host_l2_vram(gt);

	if (xe_gt_is_main_type(gt)) {
		err = xe_ggtt_init(gt_to_tile(gt)->mem.ggtt);
		if (err)
			goto err_force_wake;
		if (IS_SRIOV_PF(gt_to_xe(gt)))
			xe_lmtt_init(&gt_to_tile(gt)->sriov.pf.lmtt);
	}

	/* Enable per hw engine IRQs */
	xe_irq_enable_hwe(gt);

	/* Rerun MCR init as we now have hw engine list */
	xe_gt_mcr_init(gt);

	err = xe_hw_engines_init_early(gt);
	if (err) {
		dump_pat_on_error(gt);
		goto err_force_wake;
	}

	err = xe_hw_engine_class_sysfs_init(gt);
	if (err)
		goto err_force_wake;

	/* Initialize CCS mode sysfs after early initialization of HW engines */
	err = xe_gt_ccs_mode_sysfs_init(gt);
	if (err)
		goto err_force_wake;

	/*
	 * Stash hardware-reported version.  Since this register does not exist
	 * on pre-MTL platforms, reading it there will (correctly) return 0.
	 */
	gt->info.gmdid = xe_mmio_read32(&gt->mmio, GMD_ID);

	xe_force_wake_put(gt_to_fw(gt), fw_ref);
	return 0;

err_force_wake:
	xe_force_wake_put(gt_to_fw(gt), fw_ref);

	return err;
}

static int gt_init_with_all_forcewake(struct xe_gt *gt)
{
	unsigned int fw_ref;
	int err;

	fw_ref = xe_force_wake_get(gt_to_fw(gt), XE_FORCEWAKE_ALL);
	if (!xe_force_wake_ref_has_domain(fw_ref, XE_FORCEWAKE_ALL)) {
		err = -ETIMEDOUT;
		goto err_force_wake;
	}

	xe_gt_mcr_set_implicit_defaults(gt);
	xe_wa_process_gt(gt);
	xe_tuning_process_gt(gt);
	xe_reg_sr_apply_mmio(&gt->reg_sr, gt);

	err = xe_gt_clock_init(gt);
	if (err)
		goto err_force_wake;

	xe_mocs_init(gt);
	err = xe_execlist_init(gt);
	if (err)
		goto err_force_wake;

	err = xe_hw_engines_init(gt);
	if (err)
		goto err_force_wake;

	err = xe_uc_init_post_hwconfig(&gt->uc);
	if (err)
		goto err_force_wake;

	if (xe_gt_is_main_type(gt)) {
		/*
		 * USM has its only SA pool to non-block behind user operations
		 */
		if (gt_to_xe(gt)->info.has_usm) {
			struct xe_device *xe = gt_to_xe(gt);

			gt->usm.bb_pool = xe_sa_bo_manager_init(gt_to_tile(gt),
								IS_DGFX(xe) ? SZ_1M : SZ_512K, 16);
			if (IS_ERR(gt->usm.bb_pool)) {
				err = PTR_ERR(gt->usm.bb_pool);
				goto err_force_wake;
			}
		}
	}

	if (xe_gt_is_main_type(gt)) {
		struct xe_tile *tile = gt_to_tile(gt);

		err = xe_migrate_init(tile->migrate);
		if (err)
			goto err_force_wake;
	}

	err = xe_uc_load_hw(&gt->uc);
	if (err)
		goto err_force_wake;

	/* Configure default CCS mode of 1 engine with all resources */
	if (xe_gt_ccs_mode_enabled(gt)) {
		gt->ccs_mode = 1;
		xe_gt_apply_ccs_mode(gt);
	}

	if (IS_SRIOV_PF(gt_to_xe(gt)) && xe_gt_is_main_type(gt))
		xe_lmtt_init_hw(&gt_to_tile(gt)->sriov.pf.lmtt);

	if (IS_SRIOV_PF(gt_to_xe(gt)))
		xe_gt_sriov_pf_init_hw(gt);

	xe_force_wake_put(gt_to_fw(gt), fw_ref);

	return 0;

err_force_wake:
	xe_force_wake_put(gt_to_fw(gt), fw_ref);

	return err;
}

static void xe_gt_fini(void *arg)
{
	struct xe_gt *gt = arg;
	int i;

	if (disable_work_sync(&gt->reset.worker))
		/*
		 * If gt_reset_worker was halted from executing, take care of
		 * releasing the rpm reference here.
		 */
		xe_pm_runtime_put(gt_to_xe(gt));

	for (i = 0; i < XE_ENGINE_CLASS_MAX; ++i)
		xe_hw_fence_irq_finish(&gt->fence_irq[i]);

	xe_gt_disable_host_l2_vram(gt);
}

int xe_gt_init(struct xe_gt *gt)
{
	int err;
	int i;

	INIT_WORK(&gt->reset.worker, gt_reset_worker);

	for (i = 0; i < XE_ENGINE_CLASS_MAX; ++i) {
		gt->ring_ops[i] = xe_ring_ops_get(gt, i);
		xe_hw_fence_irq_init(&gt->fence_irq[i]);
	}

	err = devm_add_action_or_reset(gt_to_xe(gt)->drm.dev, xe_gt_fini, gt);
	if (err)
		return err;

	err = xe_gt_sysfs_init(gt);
	if (err)
		return err;

	err = gt_init_with_gt_forcewake(gt);
	if (err)
		return err;

	err = xe_gt_idle_init(&gt->gtidle);
	if (err)
		return err;

	err = xe_gt_freq_init(gt);
	if (err)
		return err;

	xe_force_wake_init_engines(gt, gt_to_fw(gt));

	err = gt_init_with_all_forcewake(gt);
	if (err)
		return err;

	xe_gt_record_user_engines(gt);

	err = xe_eu_stall_init(gt);
	if (err)
		return err;

	if (IS_SRIOV_VF(gt_to_xe(gt))) {
		err = xe_gt_sriov_vf_init(gt);
		if (err)
			return err;
	}

	return 0;
}

/**
 * xe_gt_mmio_init() - Initialize GT's MMIO access
 * @gt: the GT object
 *
 * Initialize GT's MMIO accessor, which will be used to access registers inside
 * this GT.
 */
void xe_gt_mmio_init(struct xe_gt *gt)
{
	struct xe_tile *tile = gt_to_tile(gt);
	struct xe_device *xe = tile_to_xe(tile);

	xe_mmio_init(&gt->mmio, tile, tile->mmio.regs, tile->mmio.regs_size);

	if (gt->info.type == XE_GT_TYPE_MEDIA) {
		gt->mmio.adj_offset = MEDIA_GT_GSI_OFFSET;
		gt->mmio.adj_limit = MEDIA_GT_GSI_LENGTH;
	} else {
		gt->mmio.adj_offset = 0;
		gt->mmio.adj_limit = 0;
	}

	if (IS_SRIOV_VF(xe))
		gt->mmio.sriov_vf_gt = gt;
}

void xe_gt_record_user_engines(struct xe_gt *gt)
{
	struct xe_hw_engine *hwe;
	enum xe_hw_engine_id id;

	gt->user_engines.mask = 0;
	memset(gt->user_engines.instances_per_class, 0,
	       sizeof(gt->user_engines.instances_per_class));

	for_each_hw_engine(hwe, gt, id) {
		if (xe_hw_engine_is_reserved(hwe))
			continue;

		gt->user_engines.mask |= BIT_ULL(id);
		gt->user_engines.instances_per_class[hwe->class]++;
	}

	xe_gt_assert(gt, (gt->user_engines.mask | gt->info.engine_mask)
		     == gt->info.engine_mask);
}

static int do_gt_reset(struct xe_gt *gt)
{
	int err;

	if (IS_SRIOV_VF(gt_to_xe(gt)))
		return xe_gt_sriov_vf_reset(gt);

	xe_gsc_wa_14015076503(gt, true);

	xe_mmio_write32(&gt->mmio, GDRST, GRDOM_FULL);
	err = xe_mmio_wait32(&gt->mmio, GDRST, GRDOM_FULL, 0, 5000, NULL, false);
	if (err)
		xe_gt_err(gt, "failed to clear GRDOM_FULL (%pe)\n",
			  ERR_PTR(err));

	xe_gsc_wa_14015076503(gt, false);

	return err;
}

static int vf_gt_restart(struct xe_gt *gt)
{
	int err;

	err = xe_uc_sanitize_reset(&gt->uc);
	if (err)
		return err;

	err = xe_uc_load_hw(&gt->uc);
	if (err)
		return err;

	err = xe_uc_start(&gt->uc);
	if (err)
		return err;

	return 0;
}

static int do_gt_restart(struct xe_gt *gt)
{
	struct xe_hw_engine *hwe;
	enum xe_hw_engine_id id;
	int err;

	if (IS_SRIOV_VF(gt_to_xe(gt)))
		return vf_gt_restart(gt);

	xe_pat_init(gt);

	xe_gt_enable_host_l2_vram(gt);

	xe_gt_mcr_set_implicit_defaults(gt);
	xe_reg_sr_apply_mmio(&gt->reg_sr, gt);

	err = xe_wopcm_init(&gt->uc.wopcm);
	if (err)
		return err;

	for_each_hw_engine(hwe, gt, id)
		xe_hw_engine_enable_ring(hwe);

	err = xe_uc_sanitize_reset(&gt->uc);
	if (err)
		return err;

	err = xe_uc_load_hw(&gt->uc);
	if (err)
		return err;

	if (IS_SRIOV_PF(gt_to_xe(gt)) && xe_gt_is_main_type(gt))
		xe_lmtt_init_hw(&gt_to_tile(gt)->sriov.pf.lmtt);

	if (IS_SRIOV_PF(gt_to_xe(gt)))
		xe_gt_sriov_pf_init_hw(gt);

	xe_mocs_init(gt);
	err = xe_uc_start(&gt->uc);
	if (err)
		return err;

	for_each_hw_engine(hwe, gt, id)
		xe_reg_sr_apply_mmio(&hwe->reg_sr, gt);

	/* Get CCS mode in sync between sw/hw */
	xe_gt_apply_ccs_mode(gt);

	/* Restore GT freq to expected values */
	xe_gt_sanitize_freq(gt);

	if (IS_SRIOV_PF(gt_to_xe(gt)))
		xe_gt_sriov_pf_restart(gt);

	return 0;
}

static void gt_reset_worker(struct work_struct *w)
{
	struct xe_gt *gt = container_of(w, typeof(*gt), reset.worker);
	unsigned int fw_ref;
	int err;

<<<<<<< HEAD
	if (xe_device_wedged(gt_to_xe(gt)))
		goto err_pm_put;

	/* We only support GT resets with GuC submission */
	if (!xe_device_uc_enabled(gt_to_xe(gt)))
		goto err_pm_put;

	xe_gt_info(gt, "reset started\n");

=======
	if (xe_device_wedged(gt_to_xe(gt))) {
		err = -ECANCELED;
		goto err_pm_put;
	}

	/* We only support GT resets with GuC submission */
	if (!xe_device_uc_enabled(gt_to_xe(gt))) {
		err = -ENODEV;
		goto err_pm_put;
	}

	xe_gt_info(gt, "reset started\n");

	err = gt_wait_reset_unblock(gt);
	if (!err)
		xe_gt_warn(gt, "reset block failed to get lifted");

>>>>>>> 6a23ae0a
	if (xe_fault_inject_gt_reset()) {
		err = -ECANCELED;
		goto err_fail;
	}

	xe_gt_sanitize(gt);

	fw_ref = xe_force_wake_get(gt_to_fw(gt), XE_FORCEWAKE_ALL);
	if (!xe_force_wake_ref_has_domain(fw_ref, XE_FORCEWAKE_ALL)) {
		err = -ETIMEDOUT;
		goto err_out;
	}

	if (IS_SRIOV_PF(gt_to_xe(gt)))
		xe_gt_sriov_pf_stop_prepare(gt);

	xe_uc_gucrc_disable(&gt->uc);
	xe_uc_stop_prepare(&gt->uc);
	xe_pagefault_reset(gt_to_xe(gt), gt);

	xe_uc_stop(&gt->uc);

	xe_tlb_inval_reset(&gt->tlb_inval);

	err = do_gt_reset(gt);
	if (err)
		goto err_out;

	err = do_gt_restart(gt);
	if (err)
		goto err_out;

	xe_force_wake_put(gt_to_fw(gt), fw_ref);

	/* Pair with get while enqueueing the work in xe_gt_reset_async() */
	xe_pm_runtime_put(gt_to_xe(gt));

	xe_gt_info(gt, "reset done\n");

	return;

err_out:
	xe_force_wake_put(gt_to_fw(gt), fw_ref);
	XE_WARN_ON(xe_uc_start(&gt->uc));

err_fail:
	xe_gt_err(gt, "reset failed (%pe)\n", ERR_PTR(err));
	xe_device_declare_wedged(gt_to_xe(gt));
<<<<<<< HEAD
=======
err_pm_put:
	xe_pm_runtime_put(gt_to_xe(gt));

	return err;
}
>>>>>>> 6a23ae0a

err_pm_put:
	xe_pm_runtime_put(gt_to_xe(gt));
}

void xe_gt_reset_async(struct xe_gt *gt)
{
	xe_gt_info(gt, "trying reset from %ps\n", __builtin_return_address(0));

	/* Don't do a reset while one is already in flight */
	if (!xe_fault_inject_gt_reset() && xe_uc_reset_prepare(&gt->uc))
		return;

	xe_gt_info(gt, "reset queued\n");
<<<<<<< HEAD

	/* Pair with put in gt_reset_worker() if work is enqueued */
=======
>>>>>>> 6a23ae0a
	xe_pm_runtime_get_noresume(gt_to_xe(gt));
	if (!queue_work(gt->ordered_wq, &gt->reset.worker))
		xe_pm_runtime_put(gt_to_xe(gt));
}

void xe_gt_suspend_prepare(struct xe_gt *gt)
{
	unsigned int fw_ref;

	fw_ref = xe_force_wake_get(gt_to_fw(gt), XE_FORCEWAKE_ALL);

	xe_uc_suspend_prepare(&gt->uc);

	xe_force_wake_put(gt_to_fw(gt), fw_ref);
}

int xe_gt_suspend(struct xe_gt *gt)
{
	unsigned int fw_ref;
	int err;

	xe_gt_dbg(gt, "suspending\n");
	xe_gt_sanitize(gt);

	fw_ref = xe_force_wake_get(gt_to_fw(gt), XE_FORCEWAKE_ALL);
	if (!xe_force_wake_ref_has_domain(fw_ref, XE_FORCEWAKE_ALL))
		goto err_msg;

	err = xe_uc_suspend(&gt->uc);
	if (err)
		goto err_force_wake;

	xe_gt_idle_disable_pg(gt);

	xe_gt_disable_host_l2_vram(gt);

	xe_force_wake_put(gt_to_fw(gt), fw_ref);
	xe_gt_dbg(gt, "suspended\n");

	return 0;

err_msg:
	err = -ETIMEDOUT;
err_force_wake:
	xe_force_wake_put(gt_to_fw(gt), fw_ref);
	xe_gt_err(gt, "suspend failed (%pe)\n", ERR_PTR(err));

	return err;
}

void xe_gt_shutdown(struct xe_gt *gt)
{
	unsigned int fw_ref;

	fw_ref = xe_force_wake_get(gt_to_fw(gt), XE_FORCEWAKE_ALL);
	do_gt_reset(gt);
	xe_force_wake_put(gt_to_fw(gt), fw_ref);
}

/**
 * xe_gt_sanitize_freq() - Restore saved frequencies if necessary.
 * @gt: the GT object
 *
 * Called after driver init/GSC load completes to restore GT frequencies if we
 * limited them for any WAs.
 */
int xe_gt_sanitize_freq(struct xe_gt *gt)
{
	int ret = 0;

	if ((!xe_uc_fw_is_available(&gt->uc.gsc.fw) ||
	     xe_uc_fw_is_loaded(&gt->uc.gsc.fw) ||
	     xe_uc_fw_is_in_error_state(&gt->uc.gsc.fw)) &&
	    XE_GT_WA(gt, 22019338487))
		ret = xe_guc_pc_restore_stashed_freq(&gt->uc.guc.pc);

	return ret;
}

int xe_gt_resume(struct xe_gt *gt)
{
	unsigned int fw_ref;
	int err;

	xe_gt_dbg(gt, "resuming\n");
	fw_ref = xe_force_wake_get(gt_to_fw(gt), XE_FORCEWAKE_ALL);
	if (!xe_force_wake_ref_has_domain(fw_ref, XE_FORCEWAKE_ALL))
		goto err_msg;

	err = do_gt_restart(gt);
	if (err)
		goto err_force_wake;

	xe_gt_idle_enable_pg(gt);

	xe_force_wake_put(gt_to_fw(gt), fw_ref);
	xe_gt_dbg(gt, "resumed\n");

	return 0;

err_msg:
	err = -ETIMEDOUT;
err_force_wake:
	xe_force_wake_put(gt_to_fw(gt), fw_ref);
	xe_gt_err(gt, "resume failed (%pe)\n", ERR_PTR(err));

	return err;
}

struct xe_hw_engine *xe_gt_hw_engine(struct xe_gt *gt,
				     enum xe_engine_class class,
				     u16 instance, bool logical)
{
	struct xe_hw_engine *hwe;
	enum xe_hw_engine_id id;

	for_each_hw_engine(hwe, gt, id)
		if (hwe->class == class &&
		    ((!logical && hwe->instance == instance) ||
		    (logical && hwe->logical_instance == instance)))
			return hwe;

	return NULL;
}

struct xe_hw_engine *xe_gt_any_hw_engine_by_reset_domain(struct xe_gt *gt,
							 enum xe_engine_class class)
{
	struct xe_hw_engine *hwe;
	enum xe_hw_engine_id id;

	for_each_hw_engine(hwe, gt, id) {
		switch (class) {
		case XE_ENGINE_CLASS_RENDER:
		case XE_ENGINE_CLASS_COMPUTE:
			if (hwe->class == XE_ENGINE_CLASS_RENDER ||
			    hwe->class == XE_ENGINE_CLASS_COMPUTE)
				return hwe;
			break;
		default:
			if (hwe->class == class)
				return hwe;
		}
	}

	return NULL;
}

struct xe_hw_engine *xe_gt_any_hw_engine(struct xe_gt *gt)
{
	struct xe_hw_engine *hwe;
	enum xe_hw_engine_id id;

	for_each_hw_engine(hwe, gt, id)
		return hwe;

	return NULL;
}

/**
 * xe_gt_declare_wedged() - Declare GT wedged
 * @gt: the GT object
 *
 * Wedge the GT which stops all submission, saves desired debug state, and
 * cleans up anything which could timeout.
 */
void xe_gt_declare_wedged(struct xe_gt *gt)
{
	xe_gt_assert(gt, gt_to_xe(gt)->wedged.mode);

	xe_uc_declare_wedged(&gt->uc);
	xe_tlb_inval_reset(&gt->tlb_inval);
}<|MERGE_RESOLUTION|>--- conflicted
+++ resolved
@@ -822,7 +822,6 @@
 	unsigned int fw_ref;
 	int err;
 
-<<<<<<< HEAD
 	if (xe_device_wedged(gt_to_xe(gt)))
 		goto err_pm_put;
 
@@ -832,25 +831,6 @@
 
 	xe_gt_info(gt, "reset started\n");
 
-=======
-	if (xe_device_wedged(gt_to_xe(gt))) {
-		err = -ECANCELED;
-		goto err_pm_put;
-	}
-
-	/* We only support GT resets with GuC submission */
-	if (!xe_device_uc_enabled(gt_to_xe(gt))) {
-		err = -ENODEV;
-		goto err_pm_put;
-	}
-
-	xe_gt_info(gt, "reset started\n");
-
-	err = gt_wait_reset_unblock(gt);
-	if (!err)
-		xe_gt_warn(gt, "reset block failed to get lifted");
-
->>>>>>> 6a23ae0a
 	if (xe_fault_inject_gt_reset()) {
 		err = -ECANCELED;
 		goto err_fail;
@@ -899,15 +879,6 @@
 err_fail:
 	xe_gt_err(gt, "reset failed (%pe)\n", ERR_PTR(err));
 	xe_device_declare_wedged(gt_to_xe(gt));
-<<<<<<< HEAD
-=======
-err_pm_put:
-	xe_pm_runtime_put(gt_to_xe(gt));
-
-	return err;
-}
->>>>>>> 6a23ae0a
-
 err_pm_put:
 	xe_pm_runtime_put(gt_to_xe(gt));
 }
@@ -921,11 +892,8 @@
 		return;
 
 	xe_gt_info(gt, "reset queued\n");
-<<<<<<< HEAD
 
 	/* Pair with put in gt_reset_worker() if work is enqueued */
-=======
->>>>>>> 6a23ae0a
 	xe_pm_runtime_get_noresume(gt_to_xe(gt));
 	if (!queue_work(gt->ordered_wq, &gt->reset.worker))
 		xe_pm_runtime_put(gt_to_xe(gt));
