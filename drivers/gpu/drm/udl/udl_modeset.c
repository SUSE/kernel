--- conflicted
+++ resolved
@@ -15,10 +15,7 @@
 #include <drm/drm_crtc_helper.h>
 #include <drm/drm_damage_helper.h>
 #include <drm/drm_fourcc.h>
-<<<<<<< HEAD
-=======
 #include <drm/drm_gem_atomic_helper.h>
->>>>>>> 7d2a07b7
 #include <drm/drm_gem_framebuffer_helper.h>
 #include <drm/drm_gem_shmem_helper.h>
 #include <drm/drm_modeset_helper_vtables.h>
@@ -270,29 +267,17 @@
 	return 0;
 }
 
-<<<<<<< HEAD
-static int udl_handle_damage(struct drm_framebuffer *fb, int x, int y,
-			     int width, int height)
-{
-	struct drm_device *dev = fb->dev;
-	struct dma_buf_attachment *import_attach = fb->obj[0]->import_attach;
-=======
 static int udl_handle_damage(struct drm_framebuffer *fb, const struct dma_buf_map *map,
 			     int x, int y, int width, int height)
 {
 	struct drm_device *dev = fb->dev;
 	struct dma_buf_attachment *import_attach = fb->obj[0]->import_attach;
 	void *vaddr = map->vaddr; /* TODO: Use mapping abstraction properly */
->>>>>>> 7d2a07b7
 	int i, ret, tmp_ret;
 	char *cmd;
 	struct urb *urb;
 	struct drm_rect clip;
 	int log_bpp;
-<<<<<<< HEAD
-	void *vaddr;
-=======
->>>>>>> 7d2a07b7
 
 	ret = udl_log_cpp(fb->format->cpp[0]);
 	if (ret < 0)
@@ -312,23 +297,10 @@
 			return ret;
 	}
 
-<<<<<<< HEAD
-	vaddr = drm_gem_shmem_vmap(fb->obj[0]);
-	if (IS_ERR(vaddr)) {
-		DRM_ERROR("failed to vmap fb\n");
-		goto out_dma_buf_end_cpu_access;
-	}
-
-	urb = udl_get_urb(dev);
-	if (!urb) {
-		ret = -ENOMEM;
-		goto out_drm_gem_shmem_vunmap;
-=======
 	urb = udl_get_urb(dev);
 	if (!urb) {
 		ret = -ENOMEM;
 		goto out_dma_buf_end_cpu_access;
->>>>>>> 7d2a07b7
 	}
 	cmd = urb->transfer_buffer;
 
@@ -341,11 +313,7 @@
 				       &cmd, byte_offset, dev_byte_offset,
 				       byte_width);
 		if (ret)
-<<<<<<< HEAD
-			goto out_drm_gem_shmem_vunmap;
-=======
 			goto out_dma_buf_end_cpu_access;
->>>>>>> 7d2a07b7
 	}
 
 	if (cmd > (char *)urb->transfer_buffer) {
@@ -361,11 +329,6 @@
 
 	ret = 0;
 
-<<<<<<< HEAD
-out_drm_gem_shmem_vunmap:
-	drm_gem_shmem_vunmap(fb->obj[0], vaddr);
-=======
->>>>>>> 7d2a07b7
 out_dma_buf_end_cpu_access:
 	if (import_attach) {
 		tmp_ret = dma_buf_end_cpu_access(import_attach->dmabuf,
@@ -403,10 +366,7 @@
 	struct drm_framebuffer *fb = plane_state->fb;
 	struct udl_device *udl = to_udl(dev);
 	struct drm_display_mode *mode = &crtc_state->mode;
-<<<<<<< HEAD
-=======
 	struct drm_shadow_plane_state *shadow_plane_state = to_drm_shadow_plane_state(plane_state);
->>>>>>> 7d2a07b7
 	char *buf;
 	char *wrptr;
 	int color_depth = UDL_COLOR_DEPTH_16BPP;
@@ -432,8 +392,7 @@
 
 	udl->mode_buf_len = wrptr - buf;
 
-<<<<<<< HEAD
-	udl_handle_damage(fb, 0, 0, fb->width, fb->height);
+	udl_handle_damage(fb, &shadow_plane_state->map[0], 0, 0, fb->width, fb->height);
 
 	if (!crtc_state->mode_changed)
 		return;
@@ -442,17 +401,6 @@
 	udl_crtc_write_mode_to_hw(crtc);
 }
 
-=======
-	udl_handle_damage(fb, &shadow_plane_state->map[0], 0, 0, fb->width, fb->height);
-
-	if (!crtc_state->mode_changed)
-		return;
-
-	/* enable display */
-	udl_crtc_write_mode_to_hw(crtc);
-}
-
->>>>>>> 7d2a07b7
 static void
 udl_simple_display_pipe_disable(struct drm_simple_display_pipe *pipe)
 {
@@ -479,10 +427,7 @@
 			       struct drm_plane_state *old_plane_state)
 {
 	struct drm_plane_state *state = pipe->plane.state;
-<<<<<<< HEAD
-=======
 	struct drm_shadow_plane_state *shadow_plane_state = to_drm_shadow_plane_state(state);
->>>>>>> 7d2a07b7
 	struct drm_framebuffer *fb = state->fb;
 	struct drm_rect rect;
 
@@ -490,29 +435,16 @@
 		return;
 
 	if (drm_atomic_helper_damage_merged(old_plane_state, state, &rect))
-<<<<<<< HEAD
-		udl_handle_damage(fb, rect.x1, rect.y1, rect.x2 - rect.x1,
-				  rect.y2 - rect.y1);
-}
-
-static const
-struct drm_simple_display_pipe_funcs udl_simple_display_pipe_funcs = {
-=======
 		udl_handle_damage(fb, &shadow_plane_state->map[0], rect.x1, rect.y1,
 				  rect.x2 - rect.x1, rect.y2 - rect.y1);
 }
 
 static const struct drm_simple_display_pipe_funcs udl_simple_display_pipe_funcs = {
->>>>>>> 7d2a07b7
 	.mode_valid = udl_simple_display_pipe_mode_valid,
 	.enable = udl_simple_display_pipe_enable,
 	.disable = udl_simple_display_pipe_disable,
 	.update = udl_simple_display_pipe_update,
-<<<<<<< HEAD
-	.prepare_fb = drm_gem_fb_simple_display_pipe_prepare_fb,
-=======
 	DRM_GEM_SIMPLE_DISPLAY_PIPE_SHADOW_PLANE_FUNCS,
->>>>>>> 7d2a07b7
 };
 
 /*
