// SPDX-License-Identifier: GPL-2.0-only
/*
 * Copyright (C) 2012 Red Hat
 */

#include <linux/module.h>

#include <drm/drm_crtc_helper.h>
#include <drm/drm_drv.h>
#include <drm/drm_fb_helper.h>
#include <drm/drm_file.h>
#include <drm/drm_gem_shmem_helper.h>
#include <drm/drm_managed.h>
#include <drm/drm_ioctl.h>
#include <drm/drm_probe_helper.h>
#include <drm/drm_print.h>

#include "udl_drv.h"

static int udl_usb_suspend(struct usb_interface *interface,
			   pm_message_t message)
{
	struct drm_device *dev = usb_get_intfdata(interface);

	return drm_mode_config_helper_suspend(dev);
}

static int udl_usb_resume(struct usb_interface *interface)
{
	struct drm_device *dev = usb_get_intfdata(interface);

	return drm_mode_config_helper_resume(dev);
}

<<<<<<< HEAD
DEFINE_DRM_GEM_FOPS(udl_driver_fops);

static struct drm_driver driver = {
	.driver_features = DRIVER_ATOMIC | DRIVER_GEM | DRIVER_MODESET,

	/* GEM hooks */
	.gem_create_object = drm_gem_shmem_create_object_cached,

	.fops = &udl_driver_fops,
	DRM_GEM_SHMEM_DRIVER_OPS,
=======
/*
 * FIXME: Dma-buf sharing requires DMA support by the importing device.
 *        This function is a workaround to make USB devices work as well.
 *        See todo.rst for how to fix the issue in the dma-buf framework.
 */
static struct drm_gem_object *udl_driver_gem_prime_import(struct drm_device *dev,
							  struct dma_buf *dma_buf)
{
	struct udl_device *udl = to_udl(dev);

	if (!udl->dmadev)
		return ERR_PTR(-ENODEV);

	return drm_gem_prime_import_dev(dev, dma_buf, udl->dmadev);
}

DEFINE_DRM_GEM_FOPS(udl_driver_fops);

static const struct drm_driver driver = {
	.driver_features = DRIVER_ATOMIC | DRIVER_GEM | DRIVER_MODESET,

	/* GEM hooks */
	.fops = &udl_driver_fops,
	DRM_GEM_SHMEM_DRIVER_OPS,
	.gem_prime_import = udl_driver_gem_prime_import,
>>>>>>> 7d2a07b7

	.name = DRIVER_NAME,
	.desc = DRIVER_DESC,
	.date = DRIVER_DATE,
	.major = DRIVER_MAJOR,
	.minor = DRIVER_MINOR,
	.patchlevel = DRIVER_PATCHLEVEL,
};

static struct udl_device *udl_driver_create(struct usb_interface *interface)
{
	struct udl_device *udl;
	int r;

	udl = devm_drm_dev_alloc(&interface->dev, &driver,
				 struct udl_device, drm);
	if (IS_ERR(udl))
		return udl;
<<<<<<< HEAD

	udl->udev = udev;
=======
>>>>>>> 7d2a07b7

	r = udl_init(udl);
	if (r)
		return ERR_PTR(r);

	usb_set_intfdata(interface, udl);

	return udl;
}

static int udl_usb_probe(struct usb_interface *interface,
			 const struct usb_device_id *id)
{
	int r;
	struct udl_device *udl;

	udl = udl_driver_create(interface);
	if (IS_ERR(udl))
		return PTR_ERR(udl);

	r = drm_dev_register(&udl->drm, 0);
	if (r)
		return r;

	DRM_INFO("Initialized udl on minor %d\n", udl->drm.primary->index);

	drm_fbdev_generic_setup(&udl->drm, 0);

	return 0;
}

static void udl_usb_disconnect(struct usb_interface *interface)
{
	struct drm_device *dev = usb_get_intfdata(interface);

	drm_kms_helper_poll_fini(dev);
	udl_drop_usb(dev);
	drm_dev_unplug(dev);
}

/*
 * There are many DisplayLink-based graphics products, all with unique PIDs.
 * So we match on DisplayLink's VID + Vendor-Defined Interface Class (0xff)
 * We also require a match on SubClass (0x00) and Protocol (0x00),
 * which is compatible with all known USB 2.0 era graphics chips and firmware,
 * but allows DisplayLink to increment those for any future incompatible chips
 */
static const struct usb_device_id id_table[] = {
	{.idVendor = 0x17e9, .bInterfaceClass = 0xff,
	 .bInterfaceSubClass = 0x00,
	 .bInterfaceProtocol = 0x00,
	 .match_flags = USB_DEVICE_ID_MATCH_VENDOR |
			USB_DEVICE_ID_MATCH_INT_CLASS |
			USB_DEVICE_ID_MATCH_INT_SUBCLASS |
			USB_DEVICE_ID_MATCH_INT_PROTOCOL,},
	{},
};
MODULE_DEVICE_TABLE(usb, id_table);

static struct usb_driver udl_driver = {
	.name = "udl",
	.probe = udl_usb_probe,
	.disconnect = udl_usb_disconnect,
	.suspend = udl_usb_suspend,
	.resume = udl_usb_resume,
	.id_table = id_table,
};
module_usb_driver(udl_driver);
MODULE_LICENSE("GPL");<|MERGE_RESOLUTION|>--- conflicted
+++ resolved
@@ -32,18 +32,6 @@
 	return drm_mode_config_helper_resume(dev);
 }
 
-<<<<<<< HEAD
-DEFINE_DRM_GEM_FOPS(udl_driver_fops);
-
-static struct drm_driver driver = {
-	.driver_features = DRIVER_ATOMIC | DRIVER_GEM | DRIVER_MODESET,
-
-	/* GEM hooks */
-	.gem_create_object = drm_gem_shmem_create_object_cached,
-
-	.fops = &udl_driver_fops,
-	DRM_GEM_SHMEM_DRIVER_OPS,
-=======
 /*
  * FIXME: Dma-buf sharing requires DMA support by the importing device.
  *        This function is a workaround to make USB devices work as well.
@@ -69,7 +57,6 @@
 	.fops = &udl_driver_fops,
 	DRM_GEM_SHMEM_DRIVER_OPS,
 	.gem_prime_import = udl_driver_gem_prime_import,
->>>>>>> 7d2a07b7
 
 	.name = DRIVER_NAME,
 	.desc = DRIVER_DESC,
@@ -88,11 +75,6 @@
 				 struct udl_device, drm);
 	if (IS_ERR(udl))
 		return udl;
-<<<<<<< HEAD
-
-	udl->udev = udev;
-=======
->>>>>>> 7d2a07b7
 
 	r = udl_init(udl);
 	if (r)
