--- conflicted
+++ resolved
@@ -101,27 +101,5 @@
 
 int udl_drop_usb(struct drm_device *dev);
 int udl_select_std_channel(struct udl_device *udl);
-<<<<<<< HEAD
-
-#define CMD_WRITE_RAW8   "\xAF\x60" /**< 8 bit raw write command. */
-#define CMD_WRITE_RL8    "\xAF\x61" /**< 8 bit run length command. */
-#define CMD_WRITE_COPY8  "\xAF\x62" /**< 8 bit copy command. */
-#define CMD_WRITE_RLX8   "\xAF\x63" /**< 8 bit extended run length command. */
-
-#define CMD_WRITE_RAW16  "\xAF\x68" /**< 16 bit raw write command. */
-#define CMD_WRITE_RL16   "\xAF\x69" /**< 16 bit run length command. */
-#define CMD_WRITE_COPY16 "\xAF\x6A" /**< 16 bit copy command. */
-#define CMD_WRITE_RLX16  "\xAF\x6B" /**< 16 bit extended run length command. */
-
-/* On/Off for driving the DisplayLink framebuffer to the display */
-#define UDL_REG_BLANK_MODE		0x1f
-
-#define UDL_BLANK_MODE_ON		0x00 /* hsync and vsync on, visible */
-#define UDL_BLANK_MODE_BLANKED		0x01 /* hsync and vsync on, blanked */
-#define UDL_BLANK_MODE_VSYNC_OFF	0x03 /* vsync off, blanked */
-#define UDL_BLANK_MODE_HSYNC_OFF	0x05 /* hsync off, blanked */
-#define UDL_BLANK_MODE_POWERDOWN	0x07 /* powered off; requires modeset */
-=======
->>>>>>> eb3cdb58
 
 #endif