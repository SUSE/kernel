// SPDX-License-Identifier: GPL-2.0
/*
 * (C) COPYRIGHT 2018 ARM Limited. All rights reserved.
 * Author: James.Qian.Wang <james.qian.wang@arm.com>
 *
 */
#include <linux/module.h>
#include <linux/kernel.h>
#include <linux/of.h>
#include <linux/platform_device.h>
#include <linux/pm_runtime.h>
#include <drm/drm_fbdev_dma.h>
#include <drm/drm_module.h>
#include <drm/drm_of.h>
#include "komeda_dev.h"
#include "komeda_kms.h"

struct komeda_drv {
	struct komeda_dev *mdev;
	struct komeda_kms_dev *kms;
};

struct komeda_dev *dev_to_mdev(struct device *dev)
{
	struct komeda_drv *mdrv = dev_get_drvdata(dev);

	return mdrv ? mdrv->mdev : NULL;
}

static void komeda_platform_remove(struct platform_device *pdev)
{
	struct device *dev = &pdev->dev;
	struct komeda_drv *mdrv = dev_get_drvdata(dev);

	komeda_kms_detach(mdrv->kms);

	if (pm_runtime_enabled(dev))
		pm_runtime_disable(dev);
	else
		komeda_dev_suspend(mdrv->mdev);

	komeda_dev_destroy(mdrv->mdev);

	dev_set_drvdata(dev, NULL);
	devm_kfree(dev, mdrv);
}

static void komeda_platform_shutdown(struct platform_device *pdev)
<<<<<<< HEAD
{
	struct device *dev = &pdev->dev;
	struct komeda_drv *mdrv = dev_get_drvdata(dev);

	komeda_kms_shutdown(mdrv->kms);
}

static int komeda_platform_probe(struct platform_device *pdev)
{
	struct device *dev = &pdev->dev;
=======
{
	struct device *dev = &pdev->dev;
	struct komeda_drv *mdrv = dev_get_drvdata(dev);

	komeda_kms_shutdown(mdrv->kms);
}

static int komeda_platform_probe(struct platform_device *pdev)
{
	struct device *dev = &pdev->dev;
>>>>>>> 2d5404ca
	struct komeda_drv *mdrv;
	int err;

	err = dma_set_mask_and_coherent(dev, DMA_BIT_MASK(40));
	if (err)
		return dev_err_probe(dev, err, "DMA mask error\n");

	mdrv = devm_kzalloc(dev, sizeof(*mdrv), GFP_KERNEL);
	if (!mdrv)
		return -ENOMEM;

	mdrv->mdev = komeda_dev_create(dev);
	if (IS_ERR(mdrv->mdev)) {
		err = PTR_ERR(mdrv->mdev);
		goto free_mdrv;
	}

	pm_runtime_enable(dev);
	if (!pm_runtime_enabled(dev))
		komeda_dev_resume(mdrv->mdev);

	mdrv->kms = komeda_kms_attach(mdrv->mdev);
	if (IS_ERR(mdrv->kms)) {
		err = PTR_ERR(mdrv->kms);
		goto destroy_mdev;
	}

	dev_set_drvdata(dev, mdrv);
	drm_fbdev_dma_setup(&mdrv->kms->base, 32);

	return 0;

destroy_mdev:
	if (pm_runtime_enabled(dev))
		pm_runtime_disable(dev);
	else
		komeda_dev_suspend(mdrv->mdev);

	komeda_dev_destroy(mdrv->mdev);

free_mdrv:
	devm_kfree(dev, mdrv);
	return err;
}

static const struct of_device_id komeda_of_match[] = {
	{ .compatible = "arm,mali-d71", .data = d71_identify, },
	{ .compatible = "arm,mali-d32", .data = d71_identify, },
	{},
};

MODULE_DEVICE_TABLE(of, komeda_of_match);

static int __maybe_unused komeda_rt_pm_suspend(struct device *dev)
{
	struct komeda_drv *mdrv = dev_get_drvdata(dev);

	return komeda_dev_suspend(mdrv->mdev);
}

static int __maybe_unused komeda_rt_pm_resume(struct device *dev)
{
	struct komeda_drv *mdrv = dev_get_drvdata(dev);

	return komeda_dev_resume(mdrv->mdev);
}

static int __maybe_unused komeda_pm_suspend(struct device *dev)
{
	struct komeda_drv *mdrv = dev_get_drvdata(dev);
	int res;

	res = drm_mode_config_helper_suspend(&mdrv->kms->base);

	if (!pm_runtime_status_suspended(dev))
		komeda_dev_suspend(mdrv->mdev);

	return res;
}

static int __maybe_unused komeda_pm_resume(struct device *dev)
{
	struct komeda_drv *mdrv = dev_get_drvdata(dev);

	if (!pm_runtime_status_suspended(dev))
		komeda_dev_resume(mdrv->mdev);

	return drm_mode_config_helper_resume(&mdrv->kms->base);
}

static const struct dev_pm_ops komeda_pm_ops = {
	SET_SYSTEM_SLEEP_PM_OPS(komeda_pm_suspend, komeda_pm_resume)
	SET_RUNTIME_PM_OPS(komeda_rt_pm_suspend, komeda_rt_pm_resume, NULL)
};

static struct platform_driver komeda_platform_driver = {
	.probe	= komeda_platform_probe,
	.remove_new = komeda_platform_remove,
	.shutdown = komeda_platform_shutdown,
	.driver	= {
		.name = "komeda",
		.of_match_table	= komeda_of_match,
		.pm = &komeda_pm_ops,
	},
};

drm_module_platform_driver(komeda_platform_driver);

MODULE_AUTHOR("James.Qian.Wang <james.qian.wang@arm.com>");
MODULE_DESCRIPTION("Komeda KMS driver");
MODULE_LICENSE("GPL v2");<|MERGE_RESOLUTION|>--- conflicted
+++ resolved
@@ -46,7 +46,6 @@
 }
 
 static void komeda_platform_shutdown(struct platform_device *pdev)
-<<<<<<< HEAD
 {
 	struct device *dev = &pdev->dev;
 	struct komeda_drv *mdrv = dev_get_drvdata(dev);
@@ -57,18 +56,6 @@
 static int komeda_platform_probe(struct platform_device *pdev)
 {
 	struct device *dev = &pdev->dev;
-=======
-{
-	struct device *dev = &pdev->dev;
-	struct komeda_drv *mdrv = dev_get_drvdata(dev);
-
-	komeda_kms_shutdown(mdrv->kms);
-}
-
-static int komeda_platform_probe(struct platform_device *pdev)
-{
-	struct device *dev = &pdev->dev;
->>>>>>> 2d5404ca
 	struct komeda_drv *mdrv;
 	int err;
 
