// SPDX-License-Identifier: GPL-2.0
/*
 * (C) COPYRIGHT 2018 ARM Limited. All rights reserved.
 * Author: James.Qian.Wang <james.qian.wang@arm.com>
 *
 */
#include <linux/clk.h>
#include <linux/of.h>
#include <linux/pm_runtime.h>
#include <linux/spinlock.h>

#include <drm/drm_atomic.h>
#include <drm/drm_atomic_helper.h>
#include <drm/drm_print.h>
#include <drm/drm_vblank.h>
#include <drm/drm_simple_kms_helper.h>
#include <drm/drm_bridge.h>

#include "komeda_dev.h"
#include "komeda_kms.h"

void komeda_crtc_get_color_config(struct drm_crtc_state *crtc_st,
				  u32 *color_depths, u32 *color_formats)
{
	struct drm_connector *conn;
	struct drm_connector_state *conn_st;
	u32 conn_color_formats = ~0u;
	int i, min_bpc = 31, conn_bpc = 0;

	for_each_new_connector_in_state(crtc_st->state, conn, conn_st, i) {
		if (conn_st->crtc != crtc_st->crtc)
			continue;

		conn_bpc = conn->display_info.bpc ? conn->display_info.bpc : 8;
		conn_color_formats &= conn->display_info.color_formats;

		if (conn_bpc < min_bpc)
			min_bpc = conn_bpc;
	}

	/* connector doesn't config any color_format, use RGB444 as default */
	if (!conn_color_formats)
		conn_color_formats = DRM_COLOR_FORMAT_RGB444;

	*color_depths = GENMASK(min_bpc, 0);
	*color_formats = conn_color_formats;
}

static void komeda_crtc_update_clock_ratio(struct komeda_crtc_state *kcrtc_st)
{
	u64 pxlclk, aclk;

	if (!kcrtc_st->base.active) {
		kcrtc_st->clock_ratio = 0;
		return;
	}

	pxlclk = kcrtc_st->base.adjusted_mode.crtc_clock * 1000ULL;
	aclk = komeda_crtc_get_aclk(kcrtc_st);

	kcrtc_st->clock_ratio = div64_u64(aclk << 32, pxlclk);
}

/**
 * komeda_crtc_atomic_check - build display output data flow
 * @crtc: DRM crtc
 * @state: the crtc state object
 *
 * crtc_atomic_check is the final check stage, so beside build a display data
 * pipeline according to the crtc_state, but still needs to release or disable
 * the unclaimed pipeline resources.
 *
 * RETURNS:
 * Zero for success or -errno
 */
static int
komeda_crtc_atomic_check(struct drm_crtc *crtc,
			 struct drm_atomic_state *state)
{
	struct drm_crtc_state *crtc_state = drm_atomic_get_new_crtc_state(state,
									  crtc);
	struct komeda_crtc *kcrtc = to_kcrtc(crtc);
	struct komeda_crtc_state *kcrtc_st = to_kcrtc_st(crtc_state);
	int err;

	if (drm_atomic_crtc_needs_modeset(crtc_state))
		komeda_crtc_update_clock_ratio(kcrtc_st);

	if (crtc_state->active) {
		err = komeda_build_display_data_flow(kcrtc, kcrtc_st);
		if (err)
			return err;
	}

	/* release unclaimed pipeline resources */
	err = komeda_release_unclaimed_resources(kcrtc->slave, kcrtc_st);
	if (err)
		return err;

	err = komeda_release_unclaimed_resources(kcrtc->master, kcrtc_st);
	if (err)
		return err;

	return 0;
}

/* For active a crtc, mainly need two parts of preparation
 * 1. adjust display operation mode.
 * 2. enable needed clk
 */
static int
komeda_crtc_prepare(struct komeda_crtc *kcrtc)
{
	struct komeda_dev *mdev = kcrtc->base.dev->dev_private;
	struct komeda_pipeline *master = kcrtc->master;
	struct komeda_crtc_state *kcrtc_st = to_kcrtc_st(kcrtc->base.state);
	struct drm_display_mode *mode = &kcrtc_st->base.adjusted_mode;
	u32 new_mode;
	int err;

	mutex_lock(&mdev->lock);

	new_mode = mdev->dpmode | BIT(master->id);
	if (WARN_ON(new_mode == mdev->dpmode)) {
		err = 0;
		goto unlock;
	}

	err = mdev->funcs->change_opmode(mdev, new_mode);
	if (err) {
		DRM_ERROR("failed to change opmode: 0x%x -> 0x%x.\n,",
			  mdev->dpmode, new_mode);
		goto unlock;
	}

	mdev->dpmode = new_mode;
	/* Only need to enable aclk on single display mode, but no need to
	 * enable aclk it on dual display mode, since the dual mode always
	 * switch from single display mode, the aclk already enabled, no need
	 * to enable it again.
	 */
	if (new_mode != KOMEDA_MODE_DUAL_DISP) {
		err = clk_set_rate(mdev->aclk, komeda_crtc_get_aclk(kcrtc_st));
		if (err)
			DRM_ERROR("failed to set aclk.\n");
		err = clk_prepare_enable(mdev->aclk);
		if (err)
			DRM_ERROR("failed to enable aclk.\n");
	}

	err = clk_set_rate(master->pxlclk, mode->crtc_clock * 1000);
	if (err)
		DRM_ERROR("failed to set pxlclk for pipe%d\n", master->id);
	err = clk_prepare_enable(master->pxlclk);
	if (err)
		DRM_ERROR("failed to enable pxl clk for pipe%d.\n", master->id);

unlock:
	mutex_unlock(&mdev->lock);

	return err;
}

static int
komeda_crtc_unprepare(struct komeda_crtc *kcrtc)
{
	struct komeda_dev *mdev = kcrtc->base.dev->dev_private;
	struct komeda_pipeline *master = kcrtc->master;
	u32 new_mode;
	int err;

	mutex_lock(&mdev->lock);

	new_mode = mdev->dpmode & (~BIT(master->id));

	if (WARN_ON(new_mode == mdev->dpmode)) {
		err = 0;
		goto unlock;
	}

	err = mdev->funcs->change_opmode(mdev, new_mode);
	if (err) {
		DRM_ERROR("failed to change opmode: 0x%x -> 0x%x.\n,",
			  mdev->dpmode, new_mode);
		goto unlock;
	}

	mdev->dpmode = new_mode;

	clk_disable_unprepare(master->pxlclk);
	if (new_mode == KOMEDA_MODE_INACTIVE)
		clk_disable_unprepare(mdev->aclk);

unlock:
	mutex_unlock(&mdev->lock);

	return err;
}

void komeda_crtc_handle_event(struct komeda_crtc   *kcrtc,
			      struct komeda_events *evts)
{
	struct drm_crtc *crtc = &kcrtc->base;
	u32 events = evts->pipes[kcrtc->master->id];

	if (events & KOMEDA_EVENT_VSYNC)
		drm_crtc_handle_vblank(crtc);

	if (events & KOMEDA_EVENT_EOW) {
		struct komeda_wb_connector *wb_conn = kcrtc->wb_conn;

		if (wb_conn)
			drm_writeback_signal_completion(&wb_conn->base, 0);
		else
			DRM_WARN("CRTC[%d]: EOW happen but no wb_connector.\n",
				 drm_crtc_index(&kcrtc->base));
	}
	/* will handle it together with the write back support */
	if (events & KOMEDA_EVENT_EOW)
		DRM_DEBUG("EOW.\n");

	if (events & KOMEDA_EVENT_FLIP) {
		unsigned long flags;
		struct drm_pending_vblank_event *event;

		spin_lock_irqsave(&crtc->dev->event_lock, flags);
		if (kcrtc->disable_done) {
			complete_all(kcrtc->disable_done);
			kcrtc->disable_done = NULL;
		} else if (crtc->state->event) {
			event = crtc->state->event;
			/*
			 * Consume event before notifying drm core that flip
			 * happened.
			 */
			crtc->state->event = NULL;
			drm_crtc_send_vblank_event(crtc, event);
		} else {
			DRM_WARN("CRTC[%d]: FLIP happened but no pending commit.\n",
				 drm_crtc_index(&kcrtc->base));
		}
		spin_unlock_irqrestore(&crtc->dev->event_lock, flags);
	}
}

static void
komeda_crtc_do_flush(struct drm_crtc *crtc,
		     struct drm_crtc_state *old)
{
	struct komeda_crtc *kcrtc = to_kcrtc(crtc);
	struct komeda_crtc_state *kcrtc_st = to_kcrtc_st(crtc->state);
	struct komeda_dev *mdev = kcrtc->base.dev->dev_private;
	struct komeda_pipeline *master = kcrtc->master;
	struct komeda_pipeline *slave = kcrtc->slave;
	struct komeda_wb_connector *wb_conn = kcrtc->wb_conn;
	struct drm_connector_state *conn_st;

	DRM_DEBUG_ATOMIC("CRTC%d_FLUSH: active_pipes: 0x%x, affected: 0x%x.\n",
			 drm_crtc_index(crtc),
			 kcrtc_st->active_pipes, kcrtc_st->affected_pipes);

	/* step 1: update the pipeline/component state to HW */
	if (has_bit(master->id, kcrtc_st->affected_pipes))
		komeda_pipeline_update(master, old->state);

	if (slave && has_bit(slave->id, kcrtc_st->affected_pipes))
		komeda_pipeline_update(slave, old->state);

	conn_st = wb_conn ? wb_conn->base.base.state : NULL;
	if (conn_st && conn_st->writeback_job)
		drm_writeback_queue_job(&wb_conn->base, conn_st);

	/* step 2: notify the HW to kickoff the update */
	mdev->funcs->flush(mdev, master->id, kcrtc_st->active_pipes);
}

static void
komeda_crtc_atomic_enable(struct drm_crtc *crtc,
			  struct drm_atomic_state *state)
{
	struct drm_crtc_state *old = drm_atomic_get_old_crtc_state(state,
								   crtc);
	pm_runtime_get_sync(crtc->dev->dev);
	komeda_crtc_prepare(to_kcrtc(crtc));
	drm_crtc_vblank_on(crtc);
	WARN_ON(drm_crtc_vblank_get(crtc));
	komeda_crtc_do_flush(crtc, old);
}

void
komeda_crtc_flush_and_wait_for_flip_done(struct komeda_crtc *kcrtc,
					 struct completion *input_flip_done)
{
	struct drm_device *drm = kcrtc->base.dev;
	struct komeda_dev *mdev = kcrtc->master->mdev;
	struct completion *flip_done;
	struct completion temp;

	/* if caller doesn't send a flip_done, use a private flip_done */
	if (input_flip_done) {
		flip_done = input_flip_done;
	} else {
		init_completion(&temp);
		kcrtc->disable_done = &temp;
		flip_done = &temp;
	}

	mdev->funcs->flush(mdev, kcrtc->master->id, 0);

	/* wait the flip take affect.*/
	if (wait_for_completion_timeout(flip_done, HZ) == 0) {
		DRM_ERROR("wait pipe%d flip done timeout\n", kcrtc->master->id);
		if (!input_flip_done) {
			unsigned long flags;

			spin_lock_irqsave(&drm->event_lock, flags);
			kcrtc->disable_done = NULL;
			spin_unlock_irqrestore(&drm->event_lock, flags);
		}
	}
}

static void
komeda_crtc_atomic_disable(struct drm_crtc *crtc,
			   struct drm_atomic_state *state)
{
	struct drm_crtc_state *old = drm_atomic_get_old_crtc_state(state,
								   crtc);
	struct komeda_crtc *kcrtc = to_kcrtc(crtc);
	struct komeda_crtc_state *old_st = to_kcrtc_st(old);
	struct komeda_pipeline *master = kcrtc->master;
	struct komeda_pipeline *slave  = kcrtc->slave;
	struct completion *disable_done;
	bool needs_phase2 = false;

	DRM_DEBUG_ATOMIC("CRTC%d_DISABLE: active_pipes: 0x%x, affected: 0x%x\n",
			 drm_crtc_index(crtc),
			 old_st->active_pipes, old_st->affected_pipes);

	if (slave && has_bit(slave->id, old_st->active_pipes))
		komeda_pipeline_disable(slave, old->state);

	if (has_bit(master->id, old_st->active_pipes))
		needs_phase2 = komeda_pipeline_disable(master, old->state);

	/* crtc_disable has two scenarios according to the state->active switch.
	 * 1. active -> inactive
	 *    this commit is a disable commit. and the commit will be finished
	 *    or done after the disable operation. on this case we can directly
	 *    use the crtc->state->event to tracking the HW disable operation.
	 * 2. active -> active
	 *    the crtc->commit is not for disable, but a modeset operation when
	 *    crtc is active, such commit actually has been completed by 3
	 *    DRM operations:
	 *    crtc_disable, update_planes(crtc_flush), crtc_enable
	 *    so on this case the crtc->commit is for the whole process.
	 *    we can not use it for tracing the disable, we need a temporary
	 *    flip_done for tracing the disable. and crtc->state->event for
	 *    the crtc_enable operation.
	 *    That's also the reason why skip modeset commit in
	 *    komeda_crtc_atomic_flush()
	 */
	disable_done = (needs_phase2 || crtc->state->active) ?
		       NULL : &crtc->state->commit->flip_done;

	/* wait phase 1 disable done */
	komeda_crtc_flush_and_wait_for_flip_done(kcrtc, disable_done);

	/* phase 2 */
	if (needs_phase2) {
		komeda_pipeline_disable(kcrtc->master, old->state);

		disable_done = crtc->state->active ?
			       NULL : &crtc->state->commit->flip_done;

		komeda_crtc_flush_and_wait_for_flip_done(kcrtc, disable_done);
	}

	drm_crtc_vblank_put(crtc);
	drm_crtc_vblank_off(crtc);
	komeda_crtc_unprepare(kcrtc);
	pm_runtime_put(crtc->dev->dev);
}

static void
komeda_crtc_atomic_flush(struct drm_crtc *crtc,
			 struct drm_atomic_state *state)
{
	struct drm_crtc_state *crtc_state = drm_atomic_get_new_crtc_state(state,
									  crtc);
	struct drm_crtc_state *old = drm_atomic_get_old_crtc_state(state,
								   crtc);
	/* commit with modeset will be handled in enable/disable */
	if (drm_atomic_crtc_needs_modeset(crtc_state))
		return;

	komeda_crtc_do_flush(crtc, old);
}

/* Returns the minimum frequency of the aclk rate (main engine clock) in Hz */
static unsigned long
komeda_calc_min_aclk_rate(struct komeda_crtc *kcrtc,
			  unsigned long pxlclk)
{
	/* Once dual-link one display pipeline drives two display outputs,
	 * the aclk needs run on the double rate of pxlclk
	 */
	if (kcrtc->master->dual_link)
		return pxlclk * 2;
	else
		return pxlclk;
}

/* Get current aclk rate that specified by state */
unsigned long komeda_crtc_get_aclk(struct komeda_crtc_state *kcrtc_st)
{
	struct drm_crtc *crtc = kcrtc_st->base.crtc;
	struct komeda_dev *mdev = crtc->dev->dev_private;
	unsigned long pxlclk = kcrtc_st->base.adjusted_mode.crtc_clock * 1000;
	unsigned long min_aclk;

	min_aclk = komeda_calc_min_aclk_rate(to_kcrtc(crtc), pxlclk);

	return clk_round_rate(mdev->aclk, min_aclk);
}

static enum drm_mode_status
komeda_crtc_mode_valid(struct drm_crtc *crtc, const struct drm_display_mode *m)
{
	struct komeda_dev *mdev = crtc->dev->dev_private;
	struct komeda_crtc *kcrtc = to_kcrtc(crtc);
	struct komeda_pipeline *master = kcrtc->master;
	unsigned long min_pxlclk, min_aclk;

	if (m->flags & DRM_MODE_FLAG_INTERLACE)
		return MODE_NO_INTERLACE;

	min_pxlclk = m->clock * 1000;
	if (master->dual_link)
		min_pxlclk /= 2;

	if (min_pxlclk != clk_round_rate(master->pxlclk, min_pxlclk)) {
		DRM_DEBUG_ATOMIC("pxlclk doesn't support %lu Hz\n", min_pxlclk);

		return MODE_NOCLOCK;
	}

	min_aclk = komeda_calc_min_aclk_rate(to_kcrtc(crtc), min_pxlclk);
	if (clk_round_rate(mdev->aclk, min_aclk) < min_aclk) {
		DRM_DEBUG_ATOMIC("engine clk can't satisfy the requirement of %s-clk: %lu.\n",
				 m->name, min_pxlclk);

		return MODE_CLOCK_HIGH;
	}

	return MODE_OK;
}

static bool komeda_crtc_mode_fixup(struct drm_crtc *crtc,
				   const struct drm_display_mode *m,
				   struct drm_display_mode *adjusted_mode)
{
	struct komeda_crtc *kcrtc = to_kcrtc(crtc);
	unsigned long clk_rate;

	drm_mode_set_crtcinfo(adjusted_mode, 0);
	/* In dual link half the horizontal settings */
	if (kcrtc->master->dual_link) {
		adjusted_mode->crtc_clock /= 2;
		adjusted_mode->crtc_hdisplay /= 2;
		adjusted_mode->crtc_hsync_start /= 2;
		adjusted_mode->crtc_hsync_end /= 2;
		adjusted_mode->crtc_htotal /= 2;
	}

	clk_rate = adjusted_mode->crtc_clock * 1000;
	/* crtc_clock will be used as the komeda output pixel clock */
	adjusted_mode->crtc_clock = clk_round_rate(kcrtc->master->pxlclk,
						   clk_rate) / 1000;

	return true;
}

static const struct drm_crtc_helper_funcs komeda_crtc_helper_funcs = {
	.atomic_check	= komeda_crtc_atomic_check,
	.atomic_flush	= komeda_crtc_atomic_flush,
	.atomic_enable	= komeda_crtc_atomic_enable,
	.atomic_disable	= komeda_crtc_atomic_disable,
	.mode_valid	= komeda_crtc_mode_valid,
	.mode_fixup	= komeda_crtc_mode_fixup,
};

static void komeda_crtc_reset(struct drm_crtc *crtc)
{
	struct komeda_crtc_state *state;

	if (crtc->state)
		__drm_atomic_helper_crtc_destroy_state(crtc->state);

	kfree(to_kcrtc_st(crtc->state));
	crtc->state = NULL;

	state = kzalloc(sizeof(*state), GFP_KERNEL);
	if (state)
		__drm_atomic_helper_crtc_reset(crtc, &state->base);
}

static struct drm_crtc_state *
komeda_crtc_atomic_duplicate_state(struct drm_crtc *crtc)
{
	struct komeda_crtc_state *old = to_kcrtc_st(crtc->state);
	struct komeda_crtc_state *new;

	new = kzalloc(sizeof(*new), GFP_KERNEL);
	if (!new)
		return NULL;

	__drm_atomic_helper_crtc_duplicate_state(crtc, &new->base);

	new->affected_pipes = old->active_pipes;
	new->clock_ratio = old->clock_ratio;
	new->max_slave_zorder = old->max_slave_zorder;

	return &new->base;
}

static void komeda_crtc_atomic_destroy_state(struct drm_crtc *crtc,
					     struct drm_crtc_state *state)
{
	__drm_atomic_helper_crtc_destroy_state(state);
	kfree(to_kcrtc_st(state));
}

static int komeda_crtc_vblank_enable(struct drm_crtc *crtc)
{
	struct komeda_dev *mdev = crtc->dev->dev_private;
	struct komeda_crtc *kcrtc = to_kcrtc(crtc);

	mdev->funcs->on_off_vblank(mdev, kcrtc->master->id, true);
	return 0;
}

static void komeda_crtc_vblank_disable(struct drm_crtc *crtc)
{
	struct komeda_dev *mdev = crtc->dev->dev_private;
	struct komeda_crtc *kcrtc = to_kcrtc(crtc);

	mdev->funcs->on_off_vblank(mdev, kcrtc->master->id, false);
}

static const struct drm_crtc_funcs komeda_crtc_funcs = {
	.destroy		= drm_crtc_cleanup,
	.set_config		= drm_atomic_helper_set_config,
	.page_flip		= drm_atomic_helper_page_flip,
	.reset			= komeda_crtc_reset,
	.atomic_duplicate_state	= komeda_crtc_atomic_duplicate_state,
	.atomic_destroy_state	= komeda_crtc_atomic_destroy_state,
	.enable_vblank		= komeda_crtc_vblank_enable,
	.disable_vblank		= komeda_crtc_vblank_disable,
};

int komeda_kms_setup_crtcs(struct komeda_kms_dev *kms,
			   struct komeda_dev *mdev)
{
	struct komeda_crtc *crtc;
	struct komeda_pipeline *master;
	char str[16];
	int i;

	kms->n_crtcs = 0;

	for (i = 0; i < mdev->n_pipelines; i++) {
		crtc = &kms->crtcs[kms->n_crtcs];
		master = mdev->pipelines[i];

		crtc->master = master;
		crtc->slave  = komeda_pipeline_get_slave(master);

		if (crtc->slave)
			sprintf(str, "pipe-%d", crtc->slave->id);
		else
			sprintf(str, "None");

		DRM_INFO("CRTC-%d: master(pipe-%d) slave(%s).\n",
			 kms->n_crtcs, master->id, str);

		kms->n_crtcs++;
	}

	return 0;
}

static struct drm_plane *
get_crtc_primary(struct komeda_kms_dev *kms, struct komeda_crtc *crtc)
{
	struct komeda_plane *kplane;
	struct drm_plane *plane;

	drm_for_each_plane(plane, &kms->base) {
		if (plane->type != DRM_PLANE_TYPE_PRIMARY)
			continue;

		kplane = to_kplane(plane);
		/* only master can be primary */
		if (kplane->layer->base.pipeline == crtc->master)
			return plane;
	}

	return NULL;
}

static int komeda_attach_bridge(struct device *dev,
				struct komeda_pipeline *pipe,
				struct drm_encoder *encoder)
{
	struct drm_bridge *bridge;
	int err;

	bridge = devm_drm_of_get_bridge(dev, pipe->of_node,
					KOMEDA_OF_PORT_OUTPUT, 0);
	if (IS_ERR(bridge))
		return dev_err_probe(dev, PTR_ERR(bridge), "remote bridge not found for pipe: %s\n",
				     of_node_full_name(pipe->of_node));

	err = drm_bridge_attach(encoder, bridge, NULL, 0);
	if (err)
		dev_err(dev, "bridge_attach() failed for pipe: %s\n",
			of_node_full_name(pipe->of_node));

	return err;
}

static int komeda_crtc_add(struct komeda_kms_dev *kms,
			   struct komeda_crtc *kcrtc)
{
	struct drm_crtc *crtc = &kcrtc->base;
	struct drm_device *base = &kms->base;
	struct komeda_pipeline *pipe = kcrtc->master;
	struct drm_encoder *encoder = &kcrtc->encoder;
	int err;

	err = drm_crtc_init_with_planes(base, crtc,
					get_crtc_primary(kms, kcrtc), NULL,
					&komeda_crtc_funcs, NULL);
	if (err)
		return err;

	drm_crtc_helper_add(crtc, &komeda_crtc_helper_funcs);

	crtc->port = pipe->of_output_port;

	/* Construct an encoder for each pipeline and attach it to the remote
	 * bridge
	 */
	kcrtc->encoder.possible_crtcs = drm_crtc_mask(crtc);
	err = drm_simple_encoder_init(base, encoder, DRM_MODE_ENCODER_TMDS);
	if (err)
		return err;

	if (pipe->of_output_links[0]) {
		err = komeda_attach_bridge(base->dev, pipe, encoder);
		if (err)
			return err;
	}

	drm_crtc_enable_color_mgmt(crtc, 0, true, KOMEDA_COLOR_LUT_SIZE);

<<<<<<< HEAD
=======
	komeda_pipeline_dump(pipe);

>>>>>>> 2d5404ca
	return 0;
}

int komeda_kms_add_crtcs(struct komeda_kms_dev *kms, struct komeda_dev *mdev)
{
	int i, err;

	for (i = 0; i < kms->n_crtcs; i++) {
		err = komeda_crtc_add(kms, &kms->crtcs[i]);
		if (err)
			return err;
	}

	return 0;
}<|MERGE_RESOLUTION|>--- conflicted
+++ resolved
@@ -665,11 +665,8 @@
 
 	drm_crtc_enable_color_mgmt(crtc, 0, true, KOMEDA_COLOR_LUT_SIZE);
 
-<<<<<<< HEAD
-=======
 	komeda_pipeline_dump(pipe);
 
->>>>>>> 2d5404ca
 	return 0;
 }
 
