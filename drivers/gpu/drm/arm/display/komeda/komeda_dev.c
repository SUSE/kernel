// SPDX-License-Identifier: GPL-2.0
/*
 * (C) COPYRIGHT 2018 ARM Limited. All rights reserved.
 * Author: James.Qian.Wang <james.qian.wang@arm.com>
 *
 */
#include <linux/io.h>
#include <linux/iommu.h>
#include <linux/of_device.h>
#include <linux/of_graph.h>
#include <linux/of_reserved_mem.h>
#include <linux/platform_device.h>
#include <linux/pm_runtime.h>
#include <linux/dma-mapping.h>
#ifdef CONFIG_DEBUG_FS
#include <linux/debugfs.h>
#include <linux/seq_file.h>
#endif

#include <drm/drm_print.h>

#include "komeda_dev.h"

static int komeda_register_show(struct seq_file *sf, void *x)
{
	struct komeda_dev *mdev = sf->private;
	int i;

	seq_puts(sf, "\n====== Komeda register dump =========\n");

	pm_runtime_get_sync(mdev->dev);

	if (mdev->funcs->dump_register)
		mdev->funcs->dump_register(mdev, sf);

	for (i = 0; i < mdev->n_pipelines; i++)
		komeda_pipeline_dump_register(mdev->pipelines[i], sf);

	pm_runtime_put(mdev->dev);
<<<<<<< HEAD

	return 0;
}
=======
>>>>>>> 7d2a07b7

	return 0;
}

DEFINE_SHOW_ATTRIBUTE(komeda_register);

#ifdef CONFIG_DEBUG_FS
static void komeda_debugfs_init(struct komeda_dev *mdev)
{
	if (!debugfs_initialized())
		return;

	mdev->debugfs_root = debugfs_create_dir("komeda", NULL);
	debugfs_create_file("register", 0444, mdev->debugfs_root,
			    mdev, &komeda_register_fops);
	debugfs_create_x16("err_verbosity", 0664, mdev->debugfs_root,
			   &mdev->err_verbosity);
}
#endif

static ssize_t
core_id_show(struct device *dev, struct device_attribute *attr, char *buf)
{
	struct komeda_dev *mdev = dev_to_mdev(dev);

	return sysfs_emit(buf, "0x%08x\n", mdev->chip.core_id);
}
static DEVICE_ATTR_RO(core_id);

static ssize_t
config_id_show(struct device *dev, struct device_attribute *attr, char *buf)
{
	struct komeda_dev *mdev = dev_to_mdev(dev);
	struct komeda_pipeline *pipe = mdev->pipelines[0];
	union komeda_config_id config_id;
	int i;

	memset(&config_id, 0, sizeof(config_id));

	config_id.max_line_sz = pipe->layers[0]->hsize_in.end;
	config_id.n_pipelines = mdev->n_pipelines;
	config_id.n_scalers = pipe->n_scalers;
	config_id.n_layers = pipe->n_layers;
	config_id.n_richs = 0;
	for (i = 0; i < pipe->n_layers; i++) {
		if (pipe->layers[i]->layer_type == KOMEDA_FMT_RICH_LAYER)
			config_id.n_richs++;
	}
	return sysfs_emit(buf, "0x%08x\n", config_id.value);
}
static DEVICE_ATTR_RO(config_id);

static ssize_t
aclk_hz_show(struct device *dev, struct device_attribute *attr, char *buf)
{
	struct komeda_dev *mdev = dev_to_mdev(dev);

<<<<<<< HEAD
	return snprintf(buf, PAGE_SIZE, "%lu\n", clk_get_rate(mdev->aclk));
=======
	return sysfs_emit(buf, "%lu\n", clk_get_rate(mdev->aclk));
>>>>>>> 7d2a07b7
}
static DEVICE_ATTR_RO(aclk_hz);

static struct attribute *komeda_sysfs_entries[] = {
	&dev_attr_core_id.attr,
	&dev_attr_config_id.attr,
	&dev_attr_aclk_hz.attr,
	NULL,
};

static struct attribute_group komeda_sysfs_attr_group = {
	.attrs = komeda_sysfs_entries,
};

static int komeda_parse_pipe_dt(struct komeda_pipeline *pipe)
{
	struct device_node *np = pipe->of_node;
	struct clk *clk;

	clk = of_clk_get_by_name(np, "pxclk");
	if (IS_ERR(clk)) {
		DRM_ERROR("get pxclk for pipeline %d failed!\n", pipe->id);
		return PTR_ERR(clk);
	}
	pipe->pxlclk = clk;

	/* enum ports */
	pipe->of_output_links[0] =
		of_graph_get_remote_node(np, KOMEDA_OF_PORT_OUTPUT, 0);
	pipe->of_output_links[1] =
		of_graph_get_remote_node(np, KOMEDA_OF_PORT_OUTPUT, 1);
	pipe->of_output_port =
		of_graph_get_port_by_id(np, KOMEDA_OF_PORT_OUTPUT);

	pipe->dual_link = pipe->of_output_links[0] && pipe->of_output_links[1];

	return 0;
}

static int komeda_parse_dt(struct device *dev, struct komeda_dev *mdev)
{
	struct platform_device *pdev = to_platform_device(dev);
	struct device_node *child, *np = dev->of_node;
	struct komeda_pipeline *pipe;
	u32 pipe_id = U32_MAX;
	int ret = -1;

	mdev->irq  = platform_get_irq(pdev, 0);
	if (mdev->irq < 0) {
		DRM_ERROR("could not get IRQ number.\n");
		return mdev->irq;
	}

	/* Get the optional framebuffer memory resource */
	ret = of_reserved_mem_device_init(dev);
	if (ret && ret != -ENODEV)
		return ret;

	/* Get the optional framebuffer memory resource */
	ret = of_reserved_mem_device_init(dev);
	if (ret && ret != -ENODEV)
		return ret;
	ret = 0;

	for_each_available_child_of_node(np, child) {
		if (of_node_name_eq(child, "pipeline")) {
			of_property_read_u32(child, "reg", &pipe_id);
			if (pipe_id >= mdev->n_pipelines) {
				DRM_WARN("Skip the redundant DT node: pipeline-%u.\n",
					 pipe_id);
				continue;
			}
			mdev->pipelines[pipe_id]->of_node = of_node_get(child);
<<<<<<< HEAD
=======
		}
	}

	for (pipe_id = 0; pipe_id < mdev->n_pipelines; pipe_id++) {
		pipe = mdev->pipelines[pipe_id];

		if (!pipe->of_node) {
			DRM_ERROR("Pipeline-%d doesn't have a DT node.\n",
				  pipe->id);
			return -EINVAL;
>>>>>>> 7d2a07b7
		}
		ret = komeda_parse_pipe_dt(pipe);
		if (ret)
			return ret;
	}

<<<<<<< HEAD
	for (pipe_id = 0; pipe_id < mdev->n_pipelines; pipe_id++) {
		pipe = mdev->pipelines[pipe_id];

		if (!pipe->of_node) {
			DRM_ERROR("Pipeline-%d doesn't have a DT node.\n",
				  pipe->id);
			return -EINVAL;
		}
		ret = komeda_parse_pipe_dt(pipe);
		if (ret)
			return ret;
	}

=======
>>>>>>> 7d2a07b7
	return 0;
}

struct komeda_dev *komeda_dev_create(struct device *dev)
{
	struct platform_device *pdev = to_platform_device(dev);
	komeda_identify_func komeda_identify;
	struct komeda_dev *mdev;
	int err = 0;

	komeda_identify = of_device_get_match_data(dev);
	if (!komeda_identify)
		return ERR_PTR(-ENODEV);

	mdev = devm_kzalloc(dev, sizeof(*mdev), GFP_KERNEL);
	if (!mdev)
		return ERR_PTR(-ENOMEM);

	mutex_init(&mdev->lock);

	mdev->dev = dev;
	mdev->reg_base = devm_platform_ioremap_resource(pdev, 0);
	if (IS_ERR(mdev->reg_base)) {
		DRM_ERROR("Map register space failed.\n");
		err = PTR_ERR(mdev->reg_base);
		mdev->reg_base = NULL;
		goto err_cleanup;
	}

	mdev->aclk = devm_clk_get(dev, "aclk");
	if (IS_ERR(mdev->aclk)) {
		DRM_ERROR("Get engine clk failed.\n");
		err = PTR_ERR(mdev->aclk);
		mdev->aclk = NULL;
		goto err_cleanup;
	}

	clk_prepare_enable(mdev->aclk);

	mdev->funcs = komeda_identify(mdev->reg_base, &mdev->chip);
	if (!mdev->funcs) {
		DRM_ERROR("Failed to identify the HW.\n");
		err = -ENODEV;
		goto disable_clk;
	}

	DRM_INFO("Found ARM Mali-D%x version r%dp%d\n",
		 MALIDP_CORE_ID_PRODUCT_ID(mdev->chip.core_id),
		 MALIDP_CORE_ID_MAJOR(mdev->chip.core_id),
		 MALIDP_CORE_ID_MINOR(mdev->chip.core_id));

	mdev->funcs->init_format_table(mdev);

	err = mdev->funcs->enum_resources(mdev);
	if (err) {
		DRM_ERROR("enumerate display resource failed.\n");
		goto disable_clk;
	}

	err = komeda_parse_dt(dev, mdev);
	if (err) {
		DRM_ERROR("parse device tree failed.\n");
		goto disable_clk;
	}

	err = komeda_assemble_pipelines(mdev);
	if (err) {
		DRM_ERROR("assemble display pipelines failed.\n");
		goto disable_clk;
	}

	dma_set_max_seg_size(dev, U32_MAX);

	mdev->iommu = iommu_get_domain_for_dev(mdev->dev);
	if (!mdev->iommu)
		DRM_INFO("continue without IOMMU support!\n");

	clk_disable_unprepare(mdev->aclk);

	err = sysfs_create_group(&dev->kobj, &komeda_sysfs_attr_group);
	if (err) {
		DRM_ERROR("create sysfs group failed.\n");
		goto err_cleanup;
	}

	mdev->err_verbosity = KOMEDA_DEV_PRINT_ERR_EVENTS;

#ifdef CONFIG_DEBUG_FS
	komeda_debugfs_init(mdev);
#endif

	return mdev;

disable_clk:
	clk_disable_unprepare(mdev->aclk);
err_cleanup:
	komeda_dev_destroy(mdev);
	return ERR_PTR(err);
}

void komeda_dev_destroy(struct komeda_dev *mdev)
{
	struct device *dev = mdev->dev;
	const struct komeda_dev_funcs *funcs = mdev->funcs;
	int i;

	sysfs_remove_group(&dev->kobj, &komeda_sysfs_attr_group);

#ifdef CONFIG_DEBUG_FS
	debugfs_remove_recursive(mdev->debugfs_root);
#endif

	if (mdev->aclk)
		clk_prepare_enable(mdev->aclk);

	for (i = 0; i < mdev->n_pipelines; i++) {
		komeda_pipeline_destroy(mdev, mdev->pipelines[i]);
		mdev->pipelines[i] = NULL;
	}

	mdev->n_pipelines = 0;

	of_reserved_mem_device_release(dev);

	of_reserved_mem_device_release(dev);

	if (funcs && funcs->cleanup)
		funcs->cleanup(mdev);

	if (mdev->reg_base) {
		devm_iounmap(dev, mdev->reg_base);
		mdev->reg_base = NULL;
	}

	if (mdev->aclk) {
		clk_disable_unprepare(mdev->aclk);
		devm_clk_put(dev, mdev->aclk);
		mdev->aclk = NULL;
	}

	devm_kfree(dev, mdev);
}

int komeda_dev_resume(struct komeda_dev *mdev)
{
	clk_prepare_enable(mdev->aclk);

	mdev->funcs->enable_irq(mdev);

	if (mdev->iommu && mdev->funcs->connect_iommu)
		if (mdev->funcs->connect_iommu(mdev))
			DRM_ERROR("connect iommu failed.\n");

	return 0;
}

int komeda_dev_suspend(struct komeda_dev *mdev)
{
	if (mdev->iommu && mdev->funcs->disconnect_iommu)
		if (mdev->funcs->disconnect_iommu(mdev))
			DRM_ERROR("disconnect iommu failed.\n");

	mdev->funcs->disable_irq(mdev);

	clk_disable_unprepare(mdev->aclk);

	return 0;
}<|MERGE_RESOLUTION|>--- conflicted
+++ resolved
@@ -37,12 +37,6 @@
 		komeda_pipeline_dump_register(mdev->pipelines[i], sf);
 
 	pm_runtime_put(mdev->dev);
-<<<<<<< HEAD
-
-	return 0;
-}
-=======
->>>>>>> 7d2a07b7
 
 	return 0;
 }
@@ -100,11 +94,7 @@
 {
 	struct komeda_dev *mdev = dev_to_mdev(dev);
 
-<<<<<<< HEAD
-	return snprintf(buf, PAGE_SIZE, "%lu\n", clk_get_rate(mdev->aclk));
-=======
 	return sysfs_emit(buf, "%lu\n", clk_get_rate(mdev->aclk));
->>>>>>> 7d2a07b7
 }
 static DEVICE_ATTR_RO(aclk_hz);
 
@@ -162,12 +152,6 @@
 	ret = of_reserved_mem_device_init(dev);
 	if (ret && ret != -ENODEV)
 		return ret;
-
-	/* Get the optional framebuffer memory resource */
-	ret = of_reserved_mem_device_init(dev);
-	if (ret && ret != -ENODEV)
-		return ret;
-	ret = 0;
 
 	for_each_available_child_of_node(np, child) {
 		if (of_node_name_eq(child, "pipeline")) {
@@ -178,26 +162,9 @@
 				continue;
 			}
 			mdev->pipelines[pipe_id]->of_node = of_node_get(child);
-<<<<<<< HEAD
-=======
 		}
 	}
 
-	for (pipe_id = 0; pipe_id < mdev->n_pipelines; pipe_id++) {
-		pipe = mdev->pipelines[pipe_id];
-
-		if (!pipe->of_node) {
-			DRM_ERROR("Pipeline-%d doesn't have a DT node.\n",
-				  pipe->id);
-			return -EINVAL;
->>>>>>> 7d2a07b7
-		}
-		ret = komeda_parse_pipe_dt(pipe);
-		if (ret)
-			return ret;
-	}
-
-<<<<<<< HEAD
 	for (pipe_id = 0; pipe_id < mdev->n_pipelines; pipe_id++) {
 		pipe = mdev->pipelines[pipe_id];
 
@@ -211,8 +178,6 @@
 			return ret;
 	}
 
-=======
->>>>>>> 7d2a07b7
 	return 0;
 }
 
@@ -337,8 +302,6 @@
 
 	of_reserved_mem_device_release(dev);
 
-	of_reserved_mem_device_release(dev);
-
 	if (funcs && funcs->cleanup)
 		funcs->cleanup(mdev);
 
