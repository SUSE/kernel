// SPDX-License-Identifier: GPL-2.0
/*
 * (C) COPYRIGHT 2018 ARM Limited. All rights reserved.
 * Author: James.Qian.Wang <james.qian.wang@arm.com>
 *
 */
#include <linux/component.h>
#include <linux/interrupt.h>

#include <drm/drm_atomic.h>
#include <drm/drm_atomic_helper.h>
#include <drm/drm_drv.h>
#include <drm/drm_fb_helper.h>
#include <drm/drm_gem_cma_helper.h>
#include <drm/drm_gem_framebuffer_helper.h>
#include <drm/drm_irq.h>
#include <drm/drm_managed.h>
#include <drm/drm_probe_helper.h>
#include <drm/drm_vblank.h>

#include "komeda_dev.h"
#include "komeda_framebuffer.h"
#include "komeda_kms.h"

DEFINE_DRM_GEM_CMA_FOPS(komeda_cma_fops);

static int komeda_gem_cma_dumb_create(struct drm_file *file,
				      struct drm_device *dev,
				      struct drm_mode_create_dumb *args)
{
	struct komeda_dev *mdev = dev->dev_private;
	u32 pitch = DIV_ROUND_UP(args->width * args->bpp, 8);

	args->pitch = ALIGN(pitch, mdev->chip.bus_width);

	return drm_gem_cma_dumb_create_internal(file, dev, args);
}

static irqreturn_t komeda_kms_irq_handler(int irq, void *data)
{
	struct drm_device *drm = data;
	struct komeda_dev *mdev = drm->dev_private;
	struct komeda_kms_dev *kms = to_kdev(drm);
	struct komeda_events evts;
	irqreturn_t status;
	u32 i;

	/* Call into the CHIP to recognize events */
	memset(&evts, 0, sizeof(evts));
	status = mdev->funcs->irq_handler(mdev, &evts);

	komeda_print_events(&evts, drm);

	/* Notify the crtc to handle the events */
	for (i = 0; i < kms->n_crtcs; i++)
		komeda_crtc_handle_event(&kms->crtcs[i], &evts);

	return status;
}

<<<<<<< HEAD
static struct drm_driver komeda_kms_driver = {
=======
static const struct drm_driver komeda_kms_driver = {
>>>>>>> 7d2a07b7
	.driver_features = DRIVER_GEM | DRIVER_MODESET | DRIVER_ATOMIC,
	.lastclose			= drm_fb_helper_lastclose,
	DRM_GEM_CMA_DRIVER_OPS_WITH_DUMB_CREATE(komeda_gem_cma_dumb_create),
	.fops = &komeda_cma_fops,
	.name = "komeda",
	.desc = "Arm Komeda Display Processor driver",
	.date = "20181101",
	.major = 0,
	.minor = 1,
};

static void komeda_kms_commit_tail(struct drm_atomic_state *old_state)
{
	struct drm_device *dev = old_state->dev;
	bool fence_cookie = dma_fence_begin_signalling();

	drm_atomic_helper_commit_modeset_disables(dev, old_state);

	drm_atomic_helper_commit_planes(dev, old_state,
					DRM_PLANE_COMMIT_ACTIVE_ONLY);

	drm_atomic_helper_commit_modeset_enables(dev, old_state);

	drm_atomic_helper_commit_hw_done(old_state);

	drm_atomic_helper_wait_for_flip_done(dev, old_state);

	dma_fence_end_signalling(fence_cookie);

	drm_atomic_helper_cleanup_planes(dev, old_state);
}

static const struct drm_mode_config_helper_funcs komeda_mode_config_helpers = {
	.atomic_commit_tail = komeda_kms_commit_tail,
};

static int komeda_plane_state_list_add(struct drm_plane_state *plane_st,
				       struct list_head *zorder_list)
{
	struct komeda_plane_state *new = to_kplane_st(plane_st);
	struct komeda_plane_state *node, *last;

	last = list_empty(zorder_list) ?
	       NULL : list_last_entry(zorder_list, typeof(*last), zlist_node);

	/* Considering the list sequence is zpos increasing, so if list is empty
	 * or the zpos of new node bigger than the last node in list, no need
	 * loop and just insert the new one to the tail of the list.
	 */
	if (!last || (new->base.zpos > last->base.zpos)) {
		list_add_tail(&new->zlist_node, zorder_list);
		return 0;
	}

	/* Build the list by zpos increasing */
	list_for_each_entry(node, zorder_list, zlist_node) {
		if (new->base.zpos < node->base.zpos) {
			list_add_tail(&new->zlist_node, &node->zlist_node);
			break;
		} else if (node->base.zpos == new->base.zpos) {
			struct drm_plane *a = node->base.plane;
			struct drm_plane *b = new->base.plane;

			/* Komeda doesn't support setting a same zpos for
			 * different planes.
			 */
			DRM_DEBUG_ATOMIC("PLANE: %s and PLANE: %s are configured same zpos: %d.\n",
					 a->name, b->name, node->base.zpos);
			return -EINVAL;
		}
	}

	return 0;
}

static int komeda_crtc_normalize_zpos(struct drm_crtc *crtc,
				      struct drm_crtc_state *crtc_st)
{
	struct drm_atomic_state *state = crtc_st->state;
	struct komeda_crtc *kcrtc = to_kcrtc(crtc);
	struct komeda_crtc_state *kcrtc_st = to_kcrtc_st(crtc_st);
	struct komeda_plane_state *kplane_st;
	struct drm_plane_state *plane_st;
	struct drm_plane *plane;
	struct list_head zorder_list;
	int order = 0, err;

	DRM_DEBUG_ATOMIC("[CRTC:%d:%s] calculating normalized zpos values\n",
			 crtc->base.id, crtc->name);

	INIT_LIST_HEAD(&zorder_list);

	/* This loop also added all effected planes into the new state */
	drm_for_each_plane_mask(plane, crtc->dev, crtc_st->plane_mask) {
		plane_st = drm_atomic_get_plane_state(state, plane);
		if (IS_ERR(plane_st))
			return PTR_ERR(plane_st);

		/* Build a list by zpos increasing */
		err = komeda_plane_state_list_add(plane_st, &zorder_list);
		if (err)
			return err;
	}

	kcrtc_st->max_slave_zorder = 0;

	list_for_each_entry(kplane_st, &zorder_list, zlist_node) {
		plane_st = &kplane_st->base;
		plane = plane_st->plane;

		plane_st->normalized_zpos = order++;
		/* When layer_split has been enabled, one plane will be handled
		 * by two separated komeda layers (left/right), which may needs
		 * two zorders.
		 * - zorder: for left_layer for left display part.
		 * - zorder + 1: will be reserved for right layer.
		 */
		if (to_kplane_st(plane_st)->layer_split)
			order++;

		DRM_DEBUG_ATOMIC("[PLANE:%d:%s] zpos:%d, normalized zpos: %d\n",
				 plane->base.id, plane->name,
				 plane_st->zpos, plane_st->normalized_zpos);

		/* calculate max slave zorder */
		if (has_bit(drm_plane_index(plane), kcrtc->slave_planes))
			kcrtc_st->max_slave_zorder =
				max(plane_st->normalized_zpos,
				    kcrtc_st->max_slave_zorder);
	}

	crtc_st->zpos_changed = true;

	return 0;
}

static int komeda_kms_check(struct drm_device *dev,
			    struct drm_atomic_state *state)
{
	struct drm_crtc *crtc;
	struct drm_crtc_state *new_crtc_st;
	int i, err;

	err = drm_atomic_helper_check_modeset(dev, state);
	if (err)
		return err;

	/* Komeda need to re-calculate resource assumption in every commit
	 * so need to add all affected_planes (even unchanged) to
	 * drm_atomic_state.
	 */
	for_each_new_crtc_in_state(state, crtc, new_crtc_st, i) {
		err = drm_atomic_add_affected_planes(state, crtc);
		if (err)
			return err;

		err = komeda_crtc_normalize_zpos(crtc, new_crtc_st);
		if (err)
			return err;
	}

	err = drm_atomic_helper_check_planes(dev, state);
	if (err)
		return err;

	return 0;
}

static const struct drm_mode_config_funcs komeda_mode_config_funcs = {
	.fb_create		= komeda_fb_create,
	.atomic_check		= komeda_kms_check,
	.atomic_commit		= drm_atomic_helper_commit,
};

static void komeda_kms_mode_config_init(struct komeda_kms_dev *kms,
					struct komeda_dev *mdev)
{
	struct drm_mode_config *config = &kms->base.mode_config;

	drm_mode_config_init(&kms->base);

	komeda_kms_setup_crtcs(kms, mdev);

	/* Get value from dev */
	config->min_width	= 0;
	config->min_height	= 0;
	config->max_width	= 4096;
	config->max_height	= 4096;

	config->funcs = &komeda_mode_config_funcs;
	config->helper_private = &komeda_mode_config_helpers;
}

struct komeda_kms_dev *komeda_kms_attach(struct komeda_dev *mdev)
{
	struct komeda_kms_dev *kms;
	struct drm_device *drm;
	int err;

	kms = devm_drm_dev_alloc(mdev->dev, &komeda_kms_driver,
				 struct komeda_kms_dev, base);
	if (IS_ERR(kms))
		return kms;

	drm = &kms->base;

	drm->dev_private = mdev;

	komeda_kms_mode_config_init(kms, mdev);

	err = komeda_kms_add_private_objs(kms, mdev);
	if (err)
		goto cleanup_mode_config;

	err = komeda_kms_add_planes(kms, mdev);
	if (err)
		goto cleanup_mode_config;

	err = drm_vblank_init(drm, kms->n_crtcs);
	if (err)
		goto cleanup_mode_config;

	err = komeda_kms_add_crtcs(kms, mdev);
	if (err)
		goto cleanup_mode_config;

	err = komeda_kms_add_wb_connectors(kms, mdev);
	if (err)
		goto cleanup_mode_config;

	err = component_bind_all(mdev->dev, kms);
	if (err)
		goto cleanup_mode_config;

	drm_mode_config_reset(drm);

	err = devm_request_irq(drm->dev, mdev->irq,
			       komeda_kms_irq_handler, IRQF_SHARED,
			       drm->driver->name, drm);
	if (err)
		goto free_component_binding;

	drm->irq_enabled = true;

	drm_kms_helper_poll_init(drm);

	err = drm_dev_register(drm, 0);
	if (err)
		goto free_interrupts;

	return kms;

free_interrupts:
	drm_kms_helper_poll_fini(drm);
	drm->irq_enabled = false;
free_component_binding:
	component_unbind_all(mdev->dev, drm);
cleanup_mode_config:
	drm_mode_config_cleanup(drm);
	komeda_kms_cleanup_private_objs(kms);
	drm->dev_private = NULL;
	return ERR_PTR(err);
}

void komeda_kms_detach(struct komeda_kms_dev *kms)
{
	struct drm_device *drm = &kms->base;
	struct komeda_dev *mdev = drm->dev_private;

	drm_dev_unregister(drm);
	drm_kms_helper_poll_fini(drm);
	drm_atomic_helper_shutdown(drm);
	drm->irq_enabled = false;
	component_unbind_all(mdev->dev, drm);
	drm_mode_config_cleanup(drm);
	komeda_kms_cleanup_private_objs(kms);
	drm->dev_private = NULL;
}<|MERGE_RESOLUTION|>--- conflicted
+++ resolved
@@ -58,11 +58,7 @@
 	return status;
 }
 
-<<<<<<< HEAD
-static struct drm_driver komeda_kms_driver = {
-=======
 static const struct drm_driver komeda_kms_driver = {
->>>>>>> 7d2a07b7
 	.driver_features = DRIVER_GEM | DRIVER_MODESET | DRIVER_ATOMIC,
 	.lastclose			= drm_fb_helper_lastclose,
 	DRM_GEM_CMA_DRIVER_OPS_WITH_DUMB_CREATE(komeda_gem_cma_dumb_create),
