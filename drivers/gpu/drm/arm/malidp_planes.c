--- conflicted
+++ resolved
@@ -16,11 +16,7 @@
 #include <drm/drm_fb_dma_helper.h>
 #include <drm/drm_fourcc.h>
 #include <drm/drm_framebuffer.h>
-<<<<<<< HEAD
-#include <drm/drm_gem_cma_helper.h>
-=======
 #include <drm/drm_gem_dma_helper.h>
->>>>>>> eb3cdb58
 #include <drm/drm_gem_framebuffer_helper.h>
 #include <drm/drm_print.h>
 
@@ -307,19 +303,11 @@
 static u32 malidp_get_pgsize_bitmap(struct malidp_plane *mp)
 {
 	struct iommu_domain *mmu_dom;
-<<<<<<< HEAD
 
 	mmu_dom = iommu_get_domain_for_dev(mp->base.dev->dev);
 	if (mmu_dom)
 		return mmu_dom->pgsize_bitmap;
 
-=======
-
-	mmu_dom = iommu_get_domain_for_dev(mp->base.dev->dev);
-	if (mmu_dom)
-		return mmu_dom->pgsize_bitmap;
-
->>>>>>> eb3cdb58
 	return 0;
 }
 
