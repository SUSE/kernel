// SPDX-License-Identifier: GPL-2.0-only
/*
 * (C) COPYRIGHT 2016 ARM Limited. All rights reserved.
 * Author: Liviu Dudau <Liviu.Dudau@arm.com>
 *
 * ARM Mali DP500/DP550/DP650 KMS/DRM driver
 */

#include <linux/module.h>
#include <linux/clk.h>
#include <linux/component.h>
#include <linux/of_device.h>
#include <linux/of_graph.h>
#include <linux/of_reserved_mem.h>
#include <linux/pm_runtime.h>
#include <linux/debugfs.h>

#include <drm/drm_atomic.h>
#include <drm/drm_atomic_helper.h>
#include <drm/drm_crtc.h>
#include <drm/drm_drv.h>
#include <drm/drm_fb_cma_helper.h>
#include <drm/drm_fb_helper.h>
#include <drm/drm_fourcc.h>
#include <drm/drm_gem_cma_helper.h>
#include <drm/drm_gem_framebuffer_helper.h>
#include <drm/drm_modeset_helper.h>
#include <drm/drm_of.h>
#include <drm/drm_probe_helper.h>
#include <drm/drm_vblank.h>

#include "malidp_drv.h"
#include "malidp_mw.h"
#include "malidp_regs.h"
#include "malidp_hw.h"

#define MALIDP_CONF_VALID_TIMEOUT	250
#define AFBC_HEADER_SIZE		16
#define AFBC_SUPERBLK_ALIGNMENT		128

static void malidp_write_gamma_table(struct malidp_hw_device *hwdev,
				     u32 data[MALIDP_COEFFTAB_NUM_COEFFS])
{
	int i;
	/* Update all channels with a single gamma curve. */
	const u32 gamma_write_mask = GENMASK(18, 16);
	/*
	 * Always write an entire table, so the address field in
	 * DE_COEFFTAB_ADDR is 0 and we can use the gamma_write_mask bitmask
	 * directly.
	 */
	malidp_hw_write(hwdev, gamma_write_mask,
			hwdev->hw->map.coeffs_base + MALIDP_COEF_TABLE_ADDR);
	for (i = 0; i < MALIDP_COEFFTAB_NUM_COEFFS; ++i)
		malidp_hw_write(hwdev, data[i],
				hwdev->hw->map.coeffs_base +
				MALIDP_COEF_TABLE_DATA);
}

static void malidp_atomic_commit_update_gamma(struct drm_crtc *crtc,
					      struct drm_crtc_state *old_state)
{
	struct malidp_drm *malidp = crtc_to_malidp_device(crtc);
	struct malidp_hw_device *hwdev = malidp->dev;

	if (!crtc->state->color_mgmt_changed)
		return;

	if (!crtc->state->gamma_lut) {
		malidp_hw_clearbits(hwdev,
				    MALIDP_DISP_FUNC_GAMMA,
				    MALIDP_DE_DISPLAY_FUNC);
	} else {
		struct malidp_crtc_state *mc =
			to_malidp_crtc_state(crtc->state);

		if (!old_state->gamma_lut || (crtc->state->gamma_lut->base.id !=
					      old_state->gamma_lut->base.id))
			malidp_write_gamma_table(hwdev, mc->gamma_coeffs);

		malidp_hw_setbits(hwdev, MALIDP_DISP_FUNC_GAMMA,
				  MALIDP_DE_DISPLAY_FUNC);
	}
}

static
void malidp_atomic_commit_update_coloradj(struct drm_crtc *crtc,
					  struct drm_crtc_state *old_state)
{
	struct malidp_drm *malidp = crtc_to_malidp_device(crtc);
	struct malidp_hw_device *hwdev = malidp->dev;
	int i;

	if (!crtc->state->color_mgmt_changed)
		return;

	if (!crtc->state->ctm) {
		malidp_hw_clearbits(hwdev, MALIDP_DISP_FUNC_CADJ,
				    MALIDP_DE_DISPLAY_FUNC);
	} else {
		struct malidp_crtc_state *mc =
			to_malidp_crtc_state(crtc->state);

		if (!old_state->ctm || (crtc->state->ctm->base.id !=
					old_state->ctm->base.id))
			for (i = 0; i < MALIDP_COLORADJ_NUM_COEFFS; ++i)
				malidp_hw_write(hwdev,
						mc->coloradj_coeffs[i],
						hwdev->hw->map.coeffs_base +
						MALIDP_COLOR_ADJ_COEF + 4 * i);

		malidp_hw_setbits(hwdev, MALIDP_DISP_FUNC_CADJ,
				  MALIDP_DE_DISPLAY_FUNC);
	}
}

static void malidp_atomic_commit_se_config(struct drm_crtc *crtc,
					   struct drm_crtc_state *old_state)
{
	struct malidp_crtc_state *cs = to_malidp_crtc_state(crtc->state);
	struct malidp_crtc_state *old_cs = to_malidp_crtc_state(old_state);
	struct malidp_drm *malidp = crtc_to_malidp_device(crtc);
	struct malidp_hw_device *hwdev = malidp->dev;
	struct malidp_se_config *s = &cs->scaler_config;
	struct malidp_se_config *old_s = &old_cs->scaler_config;
	u32 se_control = hwdev->hw->map.se_base +
			 ((hwdev->hw->map.features & MALIDP_REGMAP_HAS_CLEARIRQ) ?
			 0x10 : 0xC);
	u32 layer_control = se_control + MALIDP_SE_LAYER_CONTROL;
	u32 scr = se_control + MALIDP_SE_SCALING_CONTROL;
	u32 val;

	/* Set SE_CONTROL */
	if (!s->scale_enable) {
		val = malidp_hw_read(hwdev, se_control);
		val &= ~MALIDP_SE_SCALING_EN;
		malidp_hw_write(hwdev, val, se_control);
		return;
	}

	hwdev->hw->se_set_scaling_coeffs(hwdev, s, old_s);
	val = malidp_hw_read(hwdev, se_control);
	val |= MALIDP_SE_SCALING_EN | MALIDP_SE_ALPHA_EN;

	val &= ~MALIDP_SE_ENH(MALIDP_SE_ENH_MASK);
	val |= s->enhancer_enable ? MALIDP_SE_ENH(3) : 0;

	val |= MALIDP_SE_RGBO_IF_EN;
	malidp_hw_write(hwdev, val, se_control);

	/* Set IN_SIZE & OUT_SIZE. */
	val = MALIDP_SE_SET_V_SIZE(s->input_h) |
	      MALIDP_SE_SET_H_SIZE(s->input_w);
	malidp_hw_write(hwdev, val, layer_control + MALIDP_SE_L0_IN_SIZE);
	val = MALIDP_SE_SET_V_SIZE(s->output_h) |
	      MALIDP_SE_SET_H_SIZE(s->output_w);
	malidp_hw_write(hwdev, val, layer_control + MALIDP_SE_L0_OUT_SIZE);

	/* Set phase regs. */
	malidp_hw_write(hwdev, s->h_init_phase, scr + MALIDP_SE_H_INIT_PH);
	malidp_hw_write(hwdev, s->h_delta_phase, scr + MALIDP_SE_H_DELTA_PH);
	malidp_hw_write(hwdev, s->v_init_phase, scr + MALIDP_SE_V_INIT_PH);
	malidp_hw_write(hwdev, s->v_delta_phase, scr + MALIDP_SE_V_DELTA_PH);
}

/*
 * set the "config valid" bit and wait until the hardware acts on it
 */
static int malidp_set_and_wait_config_valid(struct drm_device *drm)
{
	struct malidp_drm *malidp = drm->dev_private;
	struct malidp_hw_device *hwdev = malidp->dev;
	int ret;

	hwdev->hw->set_config_valid(hwdev, 1);
	/* don't wait for config_valid flag if we are in config mode */
	if (hwdev->hw->in_config_mode(hwdev)) {
		atomic_set(&malidp->config_valid, MALIDP_CONFIG_VALID_DONE);
		return 0;
	}

	ret = wait_event_interruptible_timeout(malidp->wq,
			atomic_read(&malidp->config_valid) == MALIDP_CONFIG_VALID_DONE,
			msecs_to_jiffies(MALIDP_CONF_VALID_TIMEOUT));

	return (ret > 0) ? 0 : -ETIMEDOUT;
}

static void malidp_atomic_commit_hw_done(struct drm_atomic_state *state)
{
	struct drm_device *drm = state->dev;
	struct malidp_drm *malidp = drm->dev_private;
	int loop = 5;

	malidp->event = malidp->crtc.state->event;
	malidp->crtc.state->event = NULL;

	if (malidp->crtc.state->active) {
		/*
		 * if we have an event to deliver to userspace, make sure
		 * the vblank is enabled as we are sending it from the IRQ
		 * handler.
		 */
		if (malidp->event)
			drm_crtc_vblank_get(&malidp->crtc);

		/* only set config_valid if the CRTC is enabled */
		if (malidp_set_and_wait_config_valid(drm) < 0) {
			/*
			 * make a loop around the second CVAL setting and
			 * try 5 times before giving up.
			 */
			while (loop--) {
				if (!malidp_set_and_wait_config_valid(drm))
					break;
			}
			DRM_DEBUG_DRIVER("timed out waiting for updated configuration\n");
		}

	} else if (malidp->event) {
		/* CRTC inactive means vblank IRQ is disabled, send event directly */
		spin_lock_irq(&drm->event_lock);
		drm_crtc_send_vblank_event(&malidp->crtc, malidp->event);
		malidp->event = NULL;
		spin_unlock_irq(&drm->event_lock);
	}
	drm_atomic_helper_commit_hw_done(state);
}

static void malidp_atomic_commit_tail(struct drm_atomic_state *state)
{
	struct drm_device *drm = state->dev;
	struct malidp_drm *malidp = drm->dev_private;
	struct drm_crtc *crtc;
	struct drm_crtc_state *old_crtc_state;
	int i;
	bool fence_cookie = dma_fence_begin_signalling();

	pm_runtime_get_sync(drm->dev);

	/*
	 * set config_valid to a special value to let IRQ handlers
	 * know that we are updating registers
	 */
	atomic_set(&malidp->config_valid, MALIDP_CONFIG_START);
	malidp->dev->hw->set_config_valid(malidp->dev, 0);

	drm_atomic_helper_commit_modeset_disables(drm, state);

	for_each_old_crtc_in_state(state, crtc, old_crtc_state, i) {
		malidp_atomic_commit_update_gamma(crtc, old_crtc_state);
		malidp_atomic_commit_update_coloradj(crtc, old_crtc_state);
		malidp_atomic_commit_se_config(crtc, old_crtc_state);
	}

	drm_atomic_helper_commit_planes(drm, state, DRM_PLANE_COMMIT_ACTIVE_ONLY);

	malidp_mw_atomic_commit(drm, state);

	drm_atomic_helper_commit_modeset_enables(drm, state);

	malidp_atomic_commit_hw_done(state);

	dma_fence_end_signalling(fence_cookie);

	pm_runtime_put(drm->dev);

	drm_atomic_helper_cleanup_planes(drm, state);
}

static const struct drm_mode_config_helper_funcs malidp_mode_config_helpers = {
	.atomic_commit_tail = malidp_atomic_commit_tail,
};

static bool
malidp_verify_afbc_framebuffer_caps(struct drm_device *dev,
				    const struct drm_mode_fb_cmd2 *mode_cmd)
{
	if (malidp_format_mod_supported(dev, mode_cmd->pixel_format,
					mode_cmd->modifier[0]) == false)
		return false;

	if (mode_cmd->offsets[0] != 0) {
		DRM_DEBUG_KMS("AFBC buffers' plane offset should be 0\n");
		return false;
	}

	switch (mode_cmd->modifier[0] & AFBC_SIZE_MASK) {
	case AFBC_SIZE_16X16:
		if ((mode_cmd->width % 16) || (mode_cmd->height % 16)) {
			DRM_DEBUG_KMS("AFBC buffers must be aligned to 16 pixels\n");
			return false;
		}
		break;
	default:
		DRM_DEBUG_KMS("Unsupported AFBC block size\n");
		return false;
	}

	return true;
}

static bool
malidp_verify_afbc_framebuffer_size(struct drm_device *dev,
				    struct drm_file *file,
				    const struct drm_mode_fb_cmd2 *mode_cmd)
{
	int n_superblocks = 0;
	const struct drm_format_info *info;
	struct drm_gem_object *objs = NULL;
	u32 afbc_superblock_size = 0, afbc_superblock_height = 0;
	u32 afbc_superblock_width = 0, afbc_size = 0;
	int bpp = 0;

	switch (mode_cmd->modifier[0] & AFBC_SIZE_MASK) {
	case AFBC_SIZE_16X16:
		afbc_superblock_height = 16;
		afbc_superblock_width = 16;
		break;
	default:
		DRM_DEBUG_KMS("AFBC superblock size is not supported\n");
		return false;
	}

	info = drm_get_format_info(dev, mode_cmd);

	n_superblocks = (mode_cmd->width / afbc_superblock_width) *
		(mode_cmd->height / afbc_superblock_height);

	bpp = malidp_format_get_bpp(info->format);

	afbc_superblock_size = (bpp * afbc_superblock_width * afbc_superblock_height)
				/ BITS_PER_BYTE;

	afbc_size = ALIGN(n_superblocks * AFBC_HEADER_SIZE, AFBC_SUPERBLK_ALIGNMENT);
	afbc_size += n_superblocks * ALIGN(afbc_superblock_size, AFBC_SUPERBLK_ALIGNMENT);

	if ((mode_cmd->width * bpp) != (mode_cmd->pitches[0] * BITS_PER_BYTE)) {
		DRM_DEBUG_KMS("Invalid value of (pitch * BITS_PER_BYTE) (=%u) "
			      "should be same as width (=%u) * bpp (=%u)\n",
			      (mode_cmd->pitches[0] * BITS_PER_BYTE),
			      mode_cmd->width, bpp);
		return false;
	}

	objs = drm_gem_object_lookup(file, mode_cmd->handles[0]);
	if (!objs) {
		DRM_DEBUG_KMS("Failed to lookup GEM object\n");
		return false;
	}

	if (objs->size < afbc_size) {
		DRM_DEBUG_KMS("buffer size (%zu) too small for AFBC buffer size = %u\n",
			      objs->size, afbc_size);
		drm_gem_object_put(objs);
		return false;
	}

	drm_gem_object_put(objs);

	return true;
}

static bool
malidp_verify_afbc_framebuffer(struct drm_device *dev, struct drm_file *file,
			       const struct drm_mode_fb_cmd2 *mode_cmd)
{
	if (malidp_verify_afbc_framebuffer_caps(dev, mode_cmd))
		return malidp_verify_afbc_framebuffer_size(dev, file, mode_cmd);

	return false;
}

static struct drm_framebuffer *
malidp_fb_create(struct drm_device *dev, struct drm_file *file,
		 const struct drm_mode_fb_cmd2 *mode_cmd)
{
	if (mode_cmd->modifier[0]) {
		if (!malidp_verify_afbc_framebuffer(dev, file, mode_cmd))
			return ERR_PTR(-EINVAL);
	}

	return drm_gem_fb_create(dev, file, mode_cmd);
}

static const struct drm_mode_config_funcs malidp_mode_config_funcs = {
	.fb_create = malidp_fb_create,
	.atomic_check = drm_atomic_helper_check,
	.atomic_commit = drm_atomic_helper_commit,
};

static int malidp_init(struct drm_device *drm)
{
	int ret;
	struct malidp_drm *malidp = drm->dev_private;
	struct malidp_hw_device *hwdev = malidp->dev;

	drm_mode_config_init(drm);

	drm->mode_config.min_width = hwdev->min_line_size;
	drm->mode_config.min_height = hwdev->min_line_size;
	drm->mode_config.max_width = hwdev->max_line_size;
	drm->mode_config.max_height = hwdev->max_line_size;
	drm->mode_config.funcs = &malidp_mode_config_funcs;
	drm->mode_config.helper_private = &malidp_mode_config_helpers;

	ret = malidp_crtc_init(drm);
	if (ret)
		goto crtc_fail;

	ret = malidp_mw_connector_init(drm);
	if (ret)
		goto crtc_fail;

	return 0;

crtc_fail:
	drm_mode_config_cleanup(drm);
	return ret;
}

static void malidp_fini(struct drm_device *drm)
{
	drm_mode_config_cleanup(drm);
}

static int malidp_irq_init(struct platform_device *pdev)
{
	int irq_de, irq_se, ret = 0;
	struct drm_device *drm = dev_get_drvdata(&pdev->dev);
	struct malidp_drm *malidp = drm->dev_private;
	struct malidp_hw_device *hwdev = malidp->dev;

	/* fetch the interrupts from DT */
	irq_de = platform_get_irq_byname(pdev, "DE");
	if (irq_de < 0) {
		DRM_ERROR("no 'DE' IRQ specified!\n");
		return irq_de;
	}
	irq_se = platform_get_irq_byname(pdev, "SE");
	if (irq_se < 0) {
		DRM_ERROR("no 'SE' IRQ specified!\n");
		return irq_se;
	}

	ret = malidp_de_irq_init(drm, irq_de);
	if (ret)
		return ret;

	ret = malidp_se_irq_init(drm, irq_se);
	if (ret) {
		malidp_de_irq_fini(hwdev);
		return ret;
	}

	return 0;
}

DEFINE_DRM_GEM_CMA_FOPS(fops);

static int malidp_dumb_create(struct drm_file *file_priv,
			      struct drm_device *drm,
			      struct drm_mode_create_dumb *args)
{
	struct malidp_drm *malidp = drm->dev_private;
	/* allocate for the worst case scenario, i.e. rotated buffers */
	u8 alignment = malidp_hw_get_pitch_align(malidp->dev, 1);

	args->pitch = ALIGN(DIV_ROUND_UP(args->width * args->bpp, 8), alignment);

	return drm_gem_cma_dumb_create_internal(file_priv, drm, args);
}

#ifdef CONFIG_DEBUG_FS

static void malidp_error_stats_init(struct malidp_error_stats *error_stats)
{
	error_stats->num_errors = 0;
	error_stats->last_error_status = 0;
	error_stats->last_error_vblank = -1;
}

void malidp_error(struct malidp_drm *malidp,
		  struct malidp_error_stats *error_stats, u32 status,
		  u64 vblank)
{
	unsigned long irqflags;

	spin_lock_irqsave(&malidp->errors_lock, irqflags);
	error_stats->last_error_status = status;
	error_stats->last_error_vblank = vblank;
	error_stats->num_errors++;
	spin_unlock_irqrestore(&malidp->errors_lock, irqflags);
}

static void malidp_error_stats_dump(const char *prefix,
				    struct malidp_error_stats error_stats,
				    struct seq_file *m)
{
	seq_printf(m, "[%s] num_errors : %d\n", prefix,
		   error_stats.num_errors);
	seq_printf(m, "[%s] last_error_status  : 0x%08x\n", prefix,
		   error_stats.last_error_status);
	seq_printf(m, "[%s] last_error_vblank : %lld\n", prefix,
		   error_stats.last_error_vblank);
}

static int malidp_show_stats(struct seq_file *m, void *arg)
{
	struct drm_device *drm = m->private;
	struct malidp_drm *malidp = drm->dev_private;
	unsigned long irqflags;
	struct malidp_error_stats de_errors, se_errors;

	spin_lock_irqsave(&malidp->errors_lock, irqflags);
	de_errors = malidp->de_errors;
	se_errors = malidp->se_errors;
	spin_unlock_irqrestore(&malidp->errors_lock, irqflags);
	malidp_error_stats_dump("DE", de_errors, m);
	malidp_error_stats_dump("SE", se_errors, m);
	return 0;
}

static int malidp_debugfs_open(struct inode *inode, struct file *file)
{
	return single_open(file, malidp_show_stats, inode->i_private);
}

static ssize_t malidp_debugfs_write(struct file *file, const char __user *ubuf,
				    size_t len, loff_t *offp)
{
	struct seq_file *m = file->private_data;
	struct drm_device *drm = m->private;
	struct malidp_drm *malidp = drm->dev_private;
	unsigned long irqflags;

	spin_lock_irqsave(&malidp->errors_lock, irqflags);
	malidp_error_stats_init(&malidp->de_errors);
	malidp_error_stats_init(&malidp->se_errors);
	spin_unlock_irqrestore(&malidp->errors_lock, irqflags);
	return len;
}

static const struct file_operations malidp_debugfs_fops = {
	.owner = THIS_MODULE,
	.open = malidp_debugfs_open,
	.read = seq_read,
	.write = malidp_debugfs_write,
	.llseek = seq_lseek,
	.release = single_release,
};

static void malidp_debugfs_init(struct drm_minor *minor)
{
	struct malidp_drm *malidp = minor->dev->dev_private;

	malidp_error_stats_init(&malidp->de_errors);
	malidp_error_stats_init(&malidp->se_errors);
	spin_lock_init(&malidp->errors_lock);
	debugfs_create_file("debug", S_IRUGO | S_IWUSR, minor->debugfs_root,
			    minor->dev, &malidp_debugfs_fops);
}

#endif //CONFIG_DEBUG_FS

<<<<<<< HEAD
static struct drm_driver malidp_driver = {
=======
static const struct drm_driver malidp_driver = {
>>>>>>> 7d2a07b7
	.driver_features = DRIVER_GEM | DRIVER_MODESET | DRIVER_ATOMIC,
	DRM_GEM_CMA_DRIVER_OPS_WITH_DUMB_CREATE(malidp_dumb_create),
#ifdef CONFIG_DEBUG_FS
	.debugfs_init = malidp_debugfs_init,
#endif
	.fops = &fops,
	.name = "mali-dp",
	.desc = "ARM Mali Display Processor driver",
	.date = "20160106",
	.major = 1,
	.minor = 0,
};

static const struct of_device_id  malidp_drm_of_match[] = {
	{
		.compatible = "arm,mali-dp500",
		.data = &malidp_device[MALIDP_500]
	},
	{
		.compatible = "arm,mali-dp550",
		.data = &malidp_device[MALIDP_550]
	},
	{
		.compatible = "arm,mali-dp650",
		.data = &malidp_device[MALIDP_650]
	},
	{},
};
MODULE_DEVICE_TABLE(of, malidp_drm_of_match);

static bool malidp_is_compatible_hw_id(struct malidp_hw_device *hwdev,
				       const struct of_device_id *dev_id)
{
	u32 core_id;
	const char *compatstr_dp500 = "arm,mali-dp500";
	bool is_dp500;
	bool dt_is_dp500;

	/*
	 * The DP500 CORE_ID register is in a different location, so check it
	 * first. If the product id field matches, then this is DP500, otherwise
	 * check the DP550/650 CORE_ID register.
	 */
	core_id = malidp_hw_read(hwdev, MALIDP500_DC_BASE + MALIDP_DE_CORE_ID);
	/* Offset 0x18 will never read 0x500 on products other than DP500. */
	is_dp500 = (MALIDP_PRODUCT_ID(core_id) == 0x500);
	dt_is_dp500 = strnstr(dev_id->compatible, compatstr_dp500,
			      sizeof(dev_id->compatible)) != NULL;
	if (is_dp500 != dt_is_dp500) {
		DRM_ERROR("Device-tree expects %s, but hardware %s DP500.\n",
			  dev_id->compatible, is_dp500 ? "is" : "is not");
		return false;
	} else if (!dt_is_dp500) {
		u16 product_id;
		char buf[32];

		core_id = malidp_hw_read(hwdev,
					 MALIDP550_DC_BASE + MALIDP_DE_CORE_ID);
		product_id = MALIDP_PRODUCT_ID(core_id);
		snprintf(buf, sizeof(buf), "arm,mali-dp%X", product_id);
		if (!strnstr(dev_id->compatible, buf,
			     sizeof(dev_id->compatible))) {
			DRM_ERROR("Device-tree expects %s, but hardware is DP%03X.\n",
				  dev_id->compatible, product_id);
			return false;
		}
	}
	return true;
}

static bool malidp_has_sufficient_address_space(const struct resource *res,
						const struct of_device_id *dev_id)
{
	resource_size_t res_size = resource_size(res);
	const char *compatstr_dp500 = "arm,mali-dp500";

	if (!strnstr(dev_id->compatible, compatstr_dp500,
		     sizeof(dev_id->compatible)))
		return res_size >= MALIDP550_ADDR_SPACE_SIZE;
	else if (res_size < MALIDP500_ADDR_SPACE_SIZE)
		return false;
	return true;
}

static ssize_t core_id_show(struct device *dev, struct device_attribute *attr,
			    char *buf)
{
	struct drm_device *drm = dev_get_drvdata(dev);
	struct malidp_drm *malidp = drm->dev_private;

	return snprintf(buf, PAGE_SIZE, "%08x\n", malidp->core_id);
}

static DEVICE_ATTR_RO(core_id);

static struct attribute *mali_dp_attrs[] = {
	&dev_attr_core_id.attr,
	NULL,
};
ATTRIBUTE_GROUPS(mali_dp);

#define MAX_OUTPUT_CHANNELS	3

static int malidp_runtime_pm_suspend(struct device *dev)
{
	struct drm_device *drm = dev_get_drvdata(dev);
	struct malidp_drm *malidp = drm->dev_private;
	struct malidp_hw_device *hwdev = malidp->dev;

	/* we can only suspend if the hardware is in config mode */
	WARN_ON(!hwdev->hw->in_config_mode(hwdev));

	malidp_se_irq_fini(hwdev);
	malidp_de_irq_fini(hwdev);
	hwdev->pm_suspended = true;
	clk_disable_unprepare(hwdev->mclk);
	clk_disable_unprepare(hwdev->aclk);
	clk_disable_unprepare(hwdev->pclk);

	return 0;
}

static int malidp_runtime_pm_resume(struct device *dev)
{
	struct drm_device *drm = dev_get_drvdata(dev);
	struct malidp_drm *malidp = drm->dev_private;
	struct malidp_hw_device *hwdev = malidp->dev;

	clk_prepare_enable(hwdev->pclk);
	clk_prepare_enable(hwdev->aclk);
	clk_prepare_enable(hwdev->mclk);
	hwdev->pm_suspended = false;
	malidp_de_irq_hw_init(hwdev);
	malidp_se_irq_hw_init(hwdev);

	return 0;
}

static int malidp_bind(struct device *dev)
{
	struct resource *res;
	struct drm_device *drm;
	struct malidp_drm *malidp;
	struct malidp_hw_device *hwdev;
	struct platform_device *pdev = to_platform_device(dev);
	struct of_device_id const *dev_id;
	struct drm_encoder *encoder;
	/* number of lines for the R, G and B output */
	u8 output_width[MAX_OUTPUT_CHANNELS];
	int ret = 0, i;
	u32 version, out_depth = 0;

	malidp = devm_kzalloc(dev, sizeof(*malidp), GFP_KERNEL);
	if (!malidp)
		return -ENOMEM;

	hwdev = devm_kzalloc(dev, sizeof(*hwdev), GFP_KERNEL);
	if (!hwdev)
		return -ENOMEM;

	hwdev->hw = (struct malidp_hw *)of_device_get_match_data(dev);
	malidp->dev = hwdev;

	res = platform_get_resource(pdev, IORESOURCE_MEM, 0);
	hwdev->regs = devm_ioremap_resource(dev, res);
	if (IS_ERR(hwdev->regs))
		return PTR_ERR(hwdev->regs);

	hwdev->pclk = devm_clk_get(dev, "pclk");
	if (IS_ERR(hwdev->pclk))
		return PTR_ERR(hwdev->pclk);

	hwdev->aclk = devm_clk_get(dev, "aclk");
	if (IS_ERR(hwdev->aclk))
		return PTR_ERR(hwdev->aclk);

	hwdev->mclk = devm_clk_get(dev, "mclk");
	if (IS_ERR(hwdev->mclk))
		return PTR_ERR(hwdev->mclk);

	hwdev->pxlclk = devm_clk_get(dev, "pxlclk");
	if (IS_ERR(hwdev->pxlclk))
		return PTR_ERR(hwdev->pxlclk);

	/* Get the optional framebuffer memory resource */
	ret = of_reserved_mem_device_init(dev);
	if (ret && ret != -ENODEV)
		return ret;

	drm = drm_dev_alloc(&malidp_driver, dev);
	if (IS_ERR(drm)) {
		ret = PTR_ERR(drm);
		goto alloc_fail;
	}

	drm->dev_private = malidp;
	dev_set_drvdata(dev, drm);

	/* Enable power management */
	pm_runtime_enable(dev);

	/* Resume device to enable the clocks */
	if (pm_runtime_enabled(dev))
		pm_runtime_get_sync(dev);
	else
		malidp_runtime_pm_resume(dev);

	dev_id = of_match_device(malidp_drm_of_match, dev);
	if (!dev_id) {
		ret = -EINVAL;
		goto query_hw_fail;
	}

	if (!malidp_has_sufficient_address_space(res, dev_id)) {
		DRM_ERROR("Insufficient address space in device-tree.\n");
		ret = -EINVAL;
		goto query_hw_fail;
	}

	if (!malidp_is_compatible_hw_id(hwdev, dev_id)) {
		ret = -EINVAL;
		goto query_hw_fail;
	}

	ret = hwdev->hw->query_hw(hwdev);
	if (ret) {
		DRM_ERROR("Invalid HW configuration\n");
		goto query_hw_fail;
	}

	version = malidp_hw_read(hwdev, hwdev->hw->map.dc_base + MALIDP_DE_CORE_ID);
	DRM_INFO("found ARM Mali-DP%3x version r%dp%d\n", version >> 16,
		 (version >> 12) & 0xf, (version >> 8) & 0xf);

	malidp->core_id = version;

	ret = of_property_read_u32(dev->of_node,
					"arm,malidp-arqos-value",
					&hwdev->arqos_value);
	if (ret)
		hwdev->arqos_value = 0x0;

	/* set the number of lines used for output of RGB data */
	ret = of_property_read_u8_array(dev->of_node,
					"arm,malidp-output-port-lines",
					output_width, MAX_OUTPUT_CHANNELS);
	if (ret)
		goto query_hw_fail;

	for (i = 0; i < MAX_OUTPUT_CHANNELS; i++)
		out_depth = (out_depth << 8) | (output_width[i] & 0xf);
	malidp_hw_write(hwdev, out_depth, hwdev->hw->map.out_depth_base);
	hwdev->output_color_depth = out_depth;

	atomic_set(&malidp->config_valid, MALIDP_CONFIG_VALID_INIT);
	init_waitqueue_head(&malidp->wq);

	ret = malidp_init(drm);
	if (ret < 0)
		goto query_hw_fail;

	/* Set the CRTC's port so that the encoder component can find it */
	malidp->crtc.port = of_graph_get_port_by_id(dev->of_node, 0);

	ret = component_bind_all(dev, drm);
	if (ret) {
		DRM_ERROR("Failed to bind all components\n");
		goto bind_fail;
	}

	/* We expect to have a maximum of two encoders one for the actual
	 * display and a virtual one for the writeback connector
	 */
	WARN_ON(drm->mode_config.num_encoder > 2);
	list_for_each_entry(encoder, &drm->mode_config.encoder_list, head) {
		encoder->possible_clones =
				(1 << drm->mode_config.num_encoder) -  1;
	}

	ret = malidp_irq_init(pdev);
	if (ret < 0)
		goto irq_init_fail;

	drm->irq_enabled = true;

	ret = drm_vblank_init(drm, drm->mode_config.num_crtc);
	if (ret < 0) {
		DRM_ERROR("failed to initialise vblank\n");
		goto vblank_fail;
	}
	pm_runtime_put(dev);

	drm_mode_config_reset(drm);

	drm_kms_helper_poll_init(drm);

	ret = drm_dev_register(drm, 0);
	if (ret)
		goto register_fail;

	drm_fbdev_generic_setup(drm, 32);

	return 0;

register_fail:
	drm_kms_helper_poll_fini(drm);
	pm_runtime_get_sync(dev);
vblank_fail:
	malidp_se_irq_fini(hwdev);
	malidp_de_irq_fini(hwdev);
	drm->irq_enabled = false;
irq_init_fail:
	drm_atomic_helper_shutdown(drm);
	component_unbind_all(dev, drm);
bind_fail:
	of_node_put(malidp->crtc.port);
	malidp->crtc.port = NULL;
	malidp_fini(drm);
query_hw_fail:
	pm_runtime_put(dev);
	if (pm_runtime_enabled(dev))
		pm_runtime_disable(dev);
	else
		malidp_runtime_pm_suspend(dev);
	drm->dev_private = NULL;
	dev_set_drvdata(dev, NULL);
	drm_dev_put(drm);
alloc_fail:
	of_reserved_mem_device_release(dev);

	return ret;
}

static void malidp_unbind(struct device *dev)
{
	struct drm_device *drm = dev_get_drvdata(dev);
	struct malidp_drm *malidp = drm->dev_private;
	struct malidp_hw_device *hwdev = malidp->dev;

	drm_dev_unregister(drm);
	drm_kms_helper_poll_fini(drm);
	pm_runtime_get_sync(dev);
	drm_atomic_helper_shutdown(drm);
	malidp_se_irq_fini(hwdev);
	malidp_de_irq_fini(hwdev);
	drm->irq_enabled = false;
	component_unbind_all(dev, drm);
	of_node_put(malidp->crtc.port);
	malidp->crtc.port = NULL;
	malidp_fini(drm);
	pm_runtime_put(dev);
	if (pm_runtime_enabled(dev))
		pm_runtime_disable(dev);
	else
		malidp_runtime_pm_suspend(dev);
	drm->dev_private = NULL;
	dev_set_drvdata(dev, NULL);
	drm_dev_put(drm);
	of_reserved_mem_device_release(dev);
}

static const struct component_master_ops malidp_master_ops = {
	.bind = malidp_bind,
	.unbind = malidp_unbind,
};

static int malidp_compare_dev(struct device *dev, void *data)
{
	struct device_node *np = data;

	return dev->of_node == np;
}

static int malidp_platform_probe(struct platform_device *pdev)
{
	struct device_node *port;
	struct component_match *match = NULL;

	if (!pdev->dev.of_node)
		return -ENODEV;

	/* there is only one output port inside each device, find it */
	port = of_graph_get_remote_node(pdev->dev.of_node, 0, 0);
	if (!port)
		return -ENODEV;

	drm_of_component_match_add(&pdev->dev, &match, malidp_compare_dev,
				   port);
	of_node_put(port);
	return component_master_add_with_match(&pdev->dev, &malidp_master_ops,
					       match);
}

static int malidp_platform_remove(struct platform_device *pdev)
{
	component_master_del(&pdev->dev, &malidp_master_ops);
	return 0;
}

static int __maybe_unused malidp_pm_suspend(struct device *dev)
{
	struct drm_device *drm = dev_get_drvdata(dev);

	return drm_mode_config_helper_suspend(drm);
}

static int __maybe_unused malidp_pm_resume(struct device *dev)
{
	struct drm_device *drm = dev_get_drvdata(dev);

	drm_mode_config_helper_resume(drm);

	return 0;
}

static int __maybe_unused malidp_pm_suspend_late(struct device *dev)
{
	if (!pm_runtime_status_suspended(dev)) {
		malidp_runtime_pm_suspend(dev);
		pm_runtime_set_suspended(dev);
	}
	return 0;
}

static int __maybe_unused malidp_pm_resume_early(struct device *dev)
{
	malidp_runtime_pm_resume(dev);
	pm_runtime_set_active(dev);
	return 0;
}

static const struct dev_pm_ops malidp_pm_ops = {
	SET_SYSTEM_SLEEP_PM_OPS(malidp_pm_suspend, malidp_pm_resume) \
	SET_LATE_SYSTEM_SLEEP_PM_OPS(malidp_pm_suspend_late, malidp_pm_resume_early) \
	SET_RUNTIME_PM_OPS(malidp_runtime_pm_suspend, malidp_runtime_pm_resume, NULL)
};

static struct platform_driver malidp_platform_driver = {
	.probe		= malidp_platform_probe,
	.remove		= malidp_platform_remove,
	.driver	= {
		.name = "mali-dp",
		.pm = &malidp_pm_ops,
		.of_match_table	= malidp_drm_of_match,
		.dev_groups = mali_dp_groups,
	},
};

module_platform_driver(malidp_platform_driver);

MODULE_AUTHOR("Liviu Dudau <Liviu.Dudau@arm.com>");
MODULE_DESCRIPTION("ARM Mali DP DRM driver");
MODULE_LICENSE("GPL v2");<|MERGE_RESOLUTION|>--- conflicted
+++ resolved
@@ -563,11 +563,7 @@
 
 #endif //CONFIG_DEBUG_FS
 
-<<<<<<< HEAD
-static struct drm_driver malidp_driver = {
-=======
 static const struct drm_driver malidp_driver = {
->>>>>>> 7d2a07b7
 	.driver_features = DRIVER_GEM | DRIVER_MODESET | DRIVER_ATOMIC,
 	DRM_GEM_CMA_DRIVER_OPS_WITH_DUMB_CREATE(malidp_dumb_create),
 #ifdef CONFIG_DEBUG_FS
