# SPDX-License-Identifier: GPL-2.0
menu "ARM devices"

config DRM_HDLCD
	tristate "ARM HDLCD"
	depends on DRM && OF && (ARM || ARM64 || COMPILE_TEST)
	depends on COMMON_CLK
	select DRM_KMS_HELPER
<<<<<<< HEAD
	select DRM_GEM_CMA_HELPER
=======
	select DRM_GEM_DMA_HELPER
>>>>>>> eb3cdb58
	help
	  Choose this option if you have an ARM High Definition Colour LCD
	  controller.

	  If M is selected the module will be called hdlcd.

config DRM_HDLCD_SHOW_UNDERRUN
	bool "Show underrun conditions"
	depends on DRM_HDLCD
	default n
	help
	  Enable this option to show in red colour the pixels that the
	  HDLCD device did not fetch from framebuffer due to underrun
	  conditions.

config DRM_MALI_DISPLAY
	tristate "ARM Mali Display Processor"
	depends on DRM && OF && (ARM || ARM64 || COMPILE_TEST)
	depends on COMMON_CLK
	select DRM_KMS_HELPER
<<<<<<< HEAD
	select DRM_GEM_CMA_HELPER
=======
	select DRM_GEM_DMA_HELPER
>>>>>>> eb3cdb58
	select VIDEOMODE_HELPERS
	help
	  Choose this option if you want to compile the ARM Mali Display
	  Processor driver. It supports the DP500, DP550 and DP650 variants
	  of the hardware.

	  If compiled as a module it will be called mali-dp.

source "drivers/gpu/drm/arm/display/Kconfig"

endmenu<|MERGE_RESOLUTION|>--- conflicted
+++ resolved
@@ -6,11 +6,7 @@
 	depends on DRM && OF && (ARM || ARM64 || COMPILE_TEST)
 	depends on COMMON_CLK
 	select DRM_KMS_HELPER
-<<<<<<< HEAD
-	select DRM_GEM_CMA_HELPER
-=======
 	select DRM_GEM_DMA_HELPER
->>>>>>> eb3cdb58
 	help
 	  Choose this option if you have an ARM High Definition Colour LCD
 	  controller.
@@ -31,11 +27,7 @@
 	depends on DRM && OF && (ARM || ARM64 || COMPILE_TEST)
 	depends on COMMON_CLK
 	select DRM_KMS_HELPER
-<<<<<<< HEAD
-	select DRM_GEM_CMA_HELPER
-=======
 	select DRM_GEM_DMA_HELPER
->>>>>>> eb3cdb58
 	select VIDEOMODE_HELPERS
 	help
 	  Choose this option if you want to compile the ARM Mali Display
