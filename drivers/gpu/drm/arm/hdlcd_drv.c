--- conflicted
+++ resolved
@@ -40,12 +40,7 @@
 
 static irqreturn_t hdlcd_irq(int irq, void *arg)
 {
-<<<<<<< HEAD
-	struct drm_device *drm = arg;
-	struct hdlcd_drm_private *hdlcd = drm->dev_private;
-=======
 	struct hdlcd_drm_private *hdlcd = arg;
->>>>>>> eb3cdb58
 	unsigned long irq_status;
 
 	irq_status = hdlcd_read(hdlcd, HDLCD_REG_INT_STATUS);
@@ -73,43 +68,6 @@
 	return IRQ_HANDLED;
 }
 
-<<<<<<< HEAD
-static void hdlcd_irq_preinstall(struct drm_device *drm)
-{
-	struct hdlcd_drm_private *hdlcd = drm->dev_private;
-	/* Ensure interrupts are disabled */
-	hdlcd_write(hdlcd, HDLCD_REG_INT_MASK, 0);
-	hdlcd_write(hdlcd, HDLCD_REG_INT_CLEAR, ~0);
-}
-
-static void hdlcd_irq_postinstall(struct drm_device *drm)
-{
-#ifdef CONFIG_DEBUG_FS
-	struct hdlcd_drm_private *hdlcd = drm->dev_private;
-	unsigned long irq_mask = hdlcd_read(hdlcd, HDLCD_REG_INT_MASK);
-
-	/* enable debug interrupts */
-	irq_mask |= HDLCD_DEBUG_INT_MASK;
-
-	hdlcd_write(hdlcd, HDLCD_REG_INT_MASK, irq_mask);
-#endif
-}
-
-static int hdlcd_irq_install(struct drm_device *drm, int irq)
-{
-	int ret;
-
-	if (irq == IRQ_NOTCONNECTED)
-		return -ENOTCONN;
-
-	hdlcd_irq_preinstall(drm);
-
-	ret = request_irq(irq, hdlcd_irq, 0, drm->driver->name, drm);
-	if (ret)
-		return ret;
-
-	hdlcd_irq_postinstall(drm);
-=======
 static int hdlcd_irq_install(struct hdlcd_drm_private *hdlcd)
 {
 	int ret;
@@ -126,36 +84,16 @@
 	/* enable debug interrupts */
 	hdlcd_write(hdlcd, HDLCD_REG_INT_MASK, HDLCD_DEBUG_INT_MASK);
 #endif
->>>>>>> eb3cdb58
-
-	return 0;
-}
-
-<<<<<<< HEAD
-static void hdlcd_irq_uninstall(struct drm_device *drm)
-{
-	struct hdlcd_drm_private *hdlcd = drm->dev_private;
-	/* disable all the interrupts that we might have enabled */
-	unsigned long irq_mask = hdlcd_read(hdlcd, HDLCD_REG_INT_MASK);
-
-#ifdef CONFIG_DEBUG_FS
-	/* disable debug interrupts */
-	irq_mask &= ~HDLCD_DEBUG_INT_MASK;
-#endif
-
-	/* disable vsync interrupts */
-	irq_mask &= ~HDLCD_INTERRUPT_VSYNC;
-	hdlcd_write(hdlcd, HDLCD_REG_INT_MASK, irq_mask);
-
-	free_irq(hdlcd->irq, drm);
-=======
+
+	return 0;
+}
+
 static void hdlcd_irq_uninstall(struct hdlcd_drm_private *hdlcd)
 {
 	/* disable all the interrupts that we might have enabled */
 	hdlcd_write(hdlcd, HDLCD_REG_INT_MASK, 0);
 
 	free_irq(hdlcd->irq, hdlcd);
->>>>>>> eb3cdb58
 }
 
 static int hdlcd_load(struct drm_device *drm, unsigned long flags)
@@ -213,11 +151,7 @@
 		goto irq_fail;
 	hdlcd->irq = ret;
 
-<<<<<<< HEAD
-	ret = hdlcd_irq_install(drm, hdlcd->irq);
-=======
 	ret = hdlcd_irq_install(hdlcd);
->>>>>>> eb3cdb58
 	if (ret < 0) {
 		DRM_ERROR("failed to install IRQ handler\n");
 		goto irq_fail;
@@ -252,11 +186,8 @@
 	drm->mode_config.max_width = HDLCD_MAX_XRES;
 	drm->mode_config.max_height = HDLCD_MAX_YRES;
 	drm->mode_config.funcs = &hdlcd_mode_config_funcs;
-<<<<<<< HEAD
-=======
-
-	return 0;
->>>>>>> eb3cdb58
+
+	return 0;
 }
 
 #ifdef CONFIG_DEBUG_FS
@@ -296,14 +227,7 @@
 
 static const struct drm_driver hdlcd_driver = {
 	.driver_features = DRIVER_GEM | DRIVER_MODESET | DRIVER_ATOMIC,
-<<<<<<< HEAD
-	DRM_GEM_CMA_DRIVER_OPS,
-#ifdef CONFIG_DEBUG_FS
-	.debugfs_init = hdlcd_debugfs_init,
-#endif
-=======
 	DRM_GEM_DMA_DRIVER_OPS,
->>>>>>> eb3cdb58
 	.fops = &fops,
 	.name = "hdlcd",
 	.desc = "ARM HDLCD Controller DRM",
@@ -389,11 +313,7 @@
 err_unload:
 	of_node_put(hdlcd->crtc.port);
 	hdlcd->crtc.port = NULL;
-<<<<<<< HEAD
-	hdlcd_irq_uninstall(drm);
-=======
 	hdlcd_irq_uninstall(hdlcd);
->>>>>>> eb3cdb58
 	of_reserved_mem_device_release(drm->dev);
 err_free:
 	dev_set_drvdata(dev, NULL);
@@ -412,11 +332,7 @@
 	hdlcd->crtc.port = NULL;
 	pm_runtime_get_sync(dev);
 	drm_atomic_helper_shutdown(drm);
-<<<<<<< HEAD
-	hdlcd_irq_uninstall(drm);
-=======
 	hdlcd_irq_uninstall(hdlcd);
->>>>>>> eb3cdb58
 	pm_runtime_put(dev);
 	if (pm_runtime_enabled(dev))
 		pm_runtime_disable(dev);
