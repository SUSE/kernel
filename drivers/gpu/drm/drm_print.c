/*
 * Copyright (C) 2016 Red Hat
 *
 * Permission is hereby granted, free of charge, to any person obtaining a
 * copy of this software and associated documentation files (the "Software"),
 * to deal in the Software without restriction, including without limitation
 * the rights to use, copy, modify, merge, publish, distribute, sublicense,
 * and/or sell copies of the Software, and to permit persons to whom the
 * Software is furnished to do so, subject to the following conditions:
 *
 * The above copyright notice and this permission notice shall be included in
 * all copies or substantial portions of the Software.
 *
 * THE SOFTWARE IS PROVIDED "AS IS", WITHOUT WARRANTY OF ANY KIND, EXPRESS OR
 * IMPLIED, INCLUDING BUT NOT LIMITED TO THE WARRANTIES OF MERCHANTABILITY,
 * FITNESS FOR A PARTICULAR PURPOSE AND NONINFRINGEMENT.  IN NO EVENT SHALL
 * THE COPYRIGHT HOLDER(S) OR AUTHOR(S) BE LIABLE FOR ANY CLAIM, DAMAGES OR
 * OTHER LIABILITY, WHETHER IN AN ACTION OF CONTRACT, TORT OR OTHERWISE,
 * ARISING FROM, OUT OF OR IN CONNECTION WITH THE SOFTWARE OR THE USE OR
 * OTHER DEALINGS IN THE SOFTWARE.
 *
 * Authors:
 * Rob Clark <robdclark@gmail.com>
 */

<<<<<<< HEAD
#define DEBUG /* for pr_debug() */

=======
>>>>>>> eb3cdb58
#include <linux/stdarg.h>

#include <linux/io.h>
#include <linux/moduleparam.h>
#include <linux/seq_file.h>
#include <linux/slab.h>
#include <linux/dynamic_debug.h>

#include <drm/drm.h>
#include <drm/drm_drv.h>
#include <drm/drm_print.h>

/*
 * __drm_debug: Enable debug output.
 * Bitmask of DRM_UT_x. See include/drm/drm_print.h for details.
 */
unsigned long __drm_debug;
EXPORT_SYMBOL(__drm_debug);

MODULE_PARM_DESC(debug, "Enable debug output, where each bit enables a debug category.\n"
"\t\tBit 0 (0x01)  will enable CORE messages (drm core code)\n"
"\t\tBit 1 (0x02)  will enable DRIVER messages (drm controller code)\n"
"\t\tBit 2 (0x04)  will enable KMS messages (modesetting code)\n"
"\t\tBit 3 (0x08)  will enable PRIME messages (prime code)\n"
"\t\tBit 4 (0x10)  will enable ATOMIC messages (atomic code)\n"
"\t\tBit 5 (0x20)  will enable VBL messages (vblank code)\n"
"\t\tBit 7 (0x80)  will enable LEASE messages (leasing code)\n"
"\t\tBit 8 (0x100) will enable DP messages (displayport code)");

#if !defined(CONFIG_DRM_USE_DYNAMIC_DEBUG)
module_param_named(debug, __drm_debug, ulong, 0600);
#else
/* classnames must match vals of enum drm_debug_category */
DECLARE_DYNDBG_CLASSMAP(drm_debug_classes, DD_CLASS_TYPE_DISJOINT_BITS, 0,
			"DRM_UT_CORE",
			"DRM_UT_DRIVER",
			"DRM_UT_KMS",
			"DRM_UT_PRIME",
			"DRM_UT_ATOMIC",
			"DRM_UT_VBL",
			"DRM_UT_STATE",
			"DRM_UT_LEASE",
			"DRM_UT_DP",
			"DRM_UT_DRMRES");

static struct ddebug_class_param drm_debug_bitmap = {
	.bits = &__drm_debug,
	.flags = "p",
	.map = &drm_debug_classes,
};
module_param_cb(debug, &param_ops_dyndbg_classes, &drm_debug_bitmap, 0600);
#endif

void __drm_puts_coredump(struct drm_printer *p, const char *str)
{
	struct drm_print_iterator *iterator = p->arg;
	ssize_t len;

	if (!iterator->remain)
		return;

	if (iterator->offset < iterator->start) {
		ssize_t copy;

		len = strlen(str);

		if (iterator->offset + len <= iterator->start) {
			iterator->offset += len;
			return;
		}

		copy = len - (iterator->start - iterator->offset);

		if (copy > iterator->remain)
			copy = iterator->remain;

		/* Copy out the bit of the string that we need */
		memcpy(iterator->data,
			str + (iterator->start - iterator->offset), copy);

		iterator->offset = iterator->start + copy;
		iterator->remain -= copy;
	} else {
		ssize_t pos = iterator->offset - iterator->start;

		len = min_t(ssize_t, strlen(str), iterator->remain);

		memcpy(iterator->data + pos, str, len);

		iterator->offset += len;
		iterator->remain -= len;
	}
}
EXPORT_SYMBOL(__drm_puts_coredump);

void __drm_printfn_coredump(struct drm_printer *p, struct va_format *vaf)
{
	struct drm_print_iterator *iterator = p->arg;
	size_t len;
	char *buf;

	if (!iterator->remain)
		return;

	/* Figure out how big the string will be */
	len = snprintf(NULL, 0, "%pV", vaf);

	/* This is the easiest path, we've already advanced beyond the offset */
	if (iterator->offset + len <= iterator->start) {
		iterator->offset += len;
		return;
	}

	/* Then check if we can directly copy into the target buffer */
	if ((iterator->offset >= iterator->start) && (len < iterator->remain)) {
		ssize_t pos = iterator->offset - iterator->start;

		snprintf(((char *) iterator->data) + pos,
			iterator->remain, "%pV", vaf);

		iterator->offset += len;
		iterator->remain -= len;

		return;
	}

	/*
	 * Finally, hit the slow path and make a temporary string to copy over
	 * using _drm_puts_coredump
	 */
	buf = kmalloc(len + 1, GFP_KERNEL | __GFP_NOWARN | __GFP_NORETRY);
	if (!buf)
		return;

	snprintf(buf, len + 1, "%pV", vaf);
	__drm_puts_coredump(p, (const char *) buf);

	kfree(buf);
}
EXPORT_SYMBOL(__drm_printfn_coredump);

void __drm_puts_seq_file(struct drm_printer *p, const char *str)
{
	seq_puts(p->arg, str);
}
EXPORT_SYMBOL(__drm_puts_seq_file);

void __drm_printfn_seq_file(struct drm_printer *p, struct va_format *vaf)
{
	seq_printf(p->arg, "%pV", vaf);
}
EXPORT_SYMBOL(__drm_printfn_seq_file);

void __drm_printfn_info(struct drm_printer *p, struct va_format *vaf)
{
	dev_info(p->arg, "[" DRM_NAME "] %pV", vaf);
}
EXPORT_SYMBOL(__drm_printfn_info);

void __drm_printfn_debug(struct drm_printer *p, struct va_format *vaf)
{
	/* pr_debug callsite decorations are unhelpful here */
	printk(KERN_DEBUG "%s %pV", p->prefix, vaf);
}
EXPORT_SYMBOL(__drm_printfn_debug);

void __drm_printfn_err(struct drm_printer *p, struct va_format *vaf)
{
	pr_err("*ERROR* %s %pV", p->prefix, vaf);
}
EXPORT_SYMBOL(__drm_printfn_err);

/**
 * drm_puts - print a const string to a &drm_printer stream
 * @p: the &drm printer
 * @str: const string
 *
 * Allow &drm_printer types that have a constant string
 * option to use it.
 */
void drm_puts(struct drm_printer *p, const char *str)
{
	if (p->puts)
		p->puts(p, str);
	else
		drm_printf(p, "%s", str);
}
EXPORT_SYMBOL(drm_puts);

/**
 * drm_printf - print to a &drm_printer stream
 * @p: the &drm_printer
 * @f: format string
 */
void drm_printf(struct drm_printer *p, const char *f, ...)
{
	va_list args;

	va_start(args, f);
	drm_vprintf(p, f, &args);
	va_end(args);
}
EXPORT_SYMBOL(drm_printf);

/**
 * drm_print_bits - print bits to a &drm_printer stream
 *
 * Print bits (in flag fields for example) in human readable form.
 *
 * @p: the &drm_printer
 * @value: field value.
 * @bits: Array with bit names.
 * @nbits: Size of bit names array.
 */
void drm_print_bits(struct drm_printer *p, unsigned long value,
		    const char * const bits[], unsigned int nbits)
{
	bool first = true;
	unsigned int i;

	if (WARN_ON_ONCE(nbits > BITS_PER_TYPE(value)))
		nbits = BITS_PER_TYPE(value);

	for_each_set_bit(i, &value, nbits) {
		if (WARN_ON_ONCE(!bits[i]))
			continue;
		drm_printf(p, "%s%s", first ? "" : ",",
			   bits[i]);
		first = false;
	}
	if (first)
		drm_printf(p, "(none)");
}
EXPORT_SYMBOL(drm_print_bits);

void drm_dev_printk(const struct device *dev, const char *level,
		    const char *format, ...)
{
	struct va_format vaf;
	va_list args;

	va_start(args, format);
	vaf.fmt = format;
	vaf.va = &args;

	if (dev)
		dev_printk(level, dev, "[" DRM_NAME ":%ps] %pV",
			   __builtin_return_address(0), &vaf);
	else
		printk("%s" "[" DRM_NAME ":%ps] %pV",
		       level, __builtin_return_address(0), &vaf);

	va_end(args);
}
EXPORT_SYMBOL(drm_dev_printk);

void __drm_dev_dbg(struct _ddebug *desc, const struct device *dev,
		   enum drm_debug_category category, const char *format, ...)
{
	struct va_format vaf;
	va_list args;

	if (!__drm_debug_enabled(category))
		return;

	/* we know we are printing for either syslog, tracefs, or both */
	va_start(args, format);
	vaf.fmt = format;
	vaf.va = &args;

	if (dev)
		dev_printk(KERN_DEBUG, dev, "[" DRM_NAME ":%ps] %pV",
			   __builtin_return_address(0), &vaf);
	else
		printk(KERN_DEBUG "[" DRM_NAME ":%ps] %pV",
		       __builtin_return_address(0), &vaf);

	va_end(args);
}
EXPORT_SYMBOL(__drm_dev_dbg);

void ___drm_dbg(struct _ddebug *desc, enum drm_debug_category category, const char *format, ...)
{
	struct va_format vaf;
	va_list args;

	if (!__drm_debug_enabled(category))
		return;

	va_start(args, format);
	vaf.fmt = format;
	vaf.va = &args;

	printk(KERN_DEBUG "[" DRM_NAME ":%ps] %pV",
	       __builtin_return_address(0), &vaf);

	va_end(args);
}
EXPORT_SYMBOL(___drm_dbg);

void __drm_err(const char *format, ...)
{
	struct va_format vaf;
	va_list args;

	va_start(args, format);
	vaf.fmt = format;
	vaf.va = &args;

	printk(KERN_ERR "[" DRM_NAME ":%ps] *ERROR* %pV",
	       __builtin_return_address(0), &vaf);

	va_end(args);
}
EXPORT_SYMBOL(__drm_err);

/**
 * drm_print_regset32 - print the contents of registers to a
 * &drm_printer stream.
 *
 * @p: the &drm printer
 * @regset: the list of registers to print.
 *
 * Often in driver debug, it's useful to be able to either capture the
 * contents of registers in the steady state using debugfs or at
 * specific points during operation.  This lets the driver have a
 * single list of registers for both.
 */
void drm_print_regset32(struct drm_printer *p, struct debugfs_regset32 *regset)
{
	int namelen = 0;
	int i;

	for (i = 0; i < regset->nregs; i++)
		namelen = max(namelen, (int)strlen(regset->regs[i].name));

	for (i = 0; i < regset->nregs; i++) {
		drm_printf(p, "%*s = 0x%08x\n",
			   namelen, regset->regs[i].name,
			   readl(regset->base + regset->regs[i].offset));
	}
}
EXPORT_SYMBOL(drm_print_regset32);<|MERGE_RESOLUTION|>--- conflicted
+++ resolved
@@ -23,11 +23,6 @@
  * Rob Clark <robdclark@gmail.com>
  */
 
-<<<<<<< HEAD
-#define DEBUG /* for pr_debug() */
-
-=======
->>>>>>> eb3cdb58
 #include <linux/stdarg.h>
 
 #include <linux/io.h>
