// SPDX-License-Identifier: MIT
/*
 * Copyright 2018 Noralf Trønnes
 * Copyright (c) 2006-2009 Red Hat Inc.
 * Copyright (c) 2006-2008 Intel Corporation
 *   Jesse Barnes <jesse.barnes@intel.com>
 * Copyright (c) 2007 Dave Airlie <airlied@linux.ie>
 */

#include "drm/drm_modeset_lock.h"
#include <linux/module.h>
#include <linux/mutex.h>
#include <linux/slab.h>
#include <linux/string_helpers.h>

#include <drm/drm_atomic.h>
#include <drm/drm_client.h>
#include <drm/drm_connector.h>
#include <drm/drm_crtc.h>
#include <drm/drm_device.h>
#include <drm/drm_drv.h>
#include <drm/drm_edid.h>
#include <drm/drm_encoder.h>
#include <drm/drm_print.h>

#include "drm_crtc_internal.h"
#include "drm_internal.h"

#define DRM_CLIENT_MAX_CLONED_CONNECTORS	8

struct drm_client_offset {
	int x, y;
};

int drm_client_modeset_create(struct drm_client_dev *client)
{
	struct drm_device *dev = client->dev;
	unsigned int num_crtc = dev->mode_config.num_crtc;
	unsigned int max_connector_count = 1;
	struct drm_mode_set *modeset;
	struct drm_crtc *crtc;
	unsigned int i = 0;

	/* Add terminating zero entry to enable index less iteration */
	client->modesets = kcalloc(num_crtc + 1, sizeof(*client->modesets), GFP_KERNEL);
	if (!client->modesets)
		return -ENOMEM;

	mutex_init(&client->modeset_mutex);

	drm_for_each_crtc(crtc, dev)
		client->modesets[i++].crtc = crtc;

	/* Cloning is only supported in the single crtc case. */
	if (num_crtc == 1)
		max_connector_count = DRM_CLIENT_MAX_CLONED_CONNECTORS;

	for (modeset = client->modesets; modeset->crtc; modeset++) {
		modeset->connectors = kcalloc(max_connector_count,
					      sizeof(*modeset->connectors), GFP_KERNEL);
		if (!modeset->connectors)
			goto err_free;
	}

	return 0;

err_free:
	drm_client_modeset_free(client);

	return -ENOMEM;
}

static void drm_client_modeset_release(struct drm_client_dev *client)
{
	struct drm_mode_set *modeset;
	unsigned int i;

	drm_client_for_each_modeset(modeset, client) {
		drm_mode_destroy(client->dev, modeset->mode);
		modeset->mode = NULL;
		modeset->fb = NULL;

		for (i = 0; i < modeset->num_connectors; i++) {
			drm_connector_put(modeset->connectors[i]);
			modeset->connectors[i] = NULL;
		}
		modeset->num_connectors = 0;
	}
}

void drm_client_modeset_free(struct drm_client_dev *client)
{
	struct drm_mode_set *modeset;

	mutex_lock(&client->modeset_mutex);

	drm_client_modeset_release(client);

	drm_client_for_each_modeset(modeset, client)
		kfree(modeset->connectors);

	mutex_unlock(&client->modeset_mutex);

	mutex_destroy(&client->modeset_mutex);
	kfree(client->modesets);
}

static struct drm_mode_set *
drm_client_find_modeset(struct drm_client_dev *client, struct drm_crtc *crtc)
{
	struct drm_mode_set *modeset;

	drm_client_for_each_modeset(modeset, client)
		if (modeset->crtc == crtc)
			return modeset;

	return NULL;
}

static struct drm_display_mode *
drm_connector_get_tiled_mode(struct drm_connector *connector)
{
	struct drm_display_mode *mode;

	list_for_each_entry(mode, &connector->modes, head) {
		if (mode->hdisplay == connector->tile_h_size &&
		    mode->vdisplay == connector->tile_v_size)
			return mode;
	}
	return NULL;
}

static struct drm_display_mode *
drm_connector_fallback_non_tiled_mode(struct drm_connector *connector)
{
	struct drm_display_mode *mode;

	list_for_each_entry(mode, &connector->modes, head) {
		if (mode->hdisplay == connector->tile_h_size &&
		    mode->vdisplay == connector->tile_v_size)
			continue;
		return mode;
	}
	return NULL;
}

static struct drm_display_mode *
drm_connector_has_preferred_mode(struct drm_connector *connector, int width, int height)
{
	struct drm_display_mode *mode;

	list_for_each_entry(mode, &connector->modes, head) {
		if (mode->hdisplay > width ||
		    mode->vdisplay > height)
			continue;
		if (mode->type & DRM_MODE_TYPE_PREFERRED)
			return mode;
	}
	return NULL;
}

static struct drm_display_mode *drm_connector_pick_cmdline_mode(struct drm_connector *connector)
{
	struct drm_cmdline_mode *cmdline_mode;
	struct drm_display_mode *mode;
	bool prefer_non_interlace;

	/*
	 * Find a user-defined mode. If the user gave us a valid
	 * mode on the kernel command line, it will show up in this
	 * list.
	 */

	list_for_each_entry(mode, &connector->modes, head) {
		if (mode->type & DRM_MODE_TYPE_USERDEF)
			return mode;
	}

	cmdline_mode = &connector->cmdline_mode;
	if (cmdline_mode->specified == false)
		return NULL;

	/*
	 * Attempt to find a matching mode in the list of modes we
	 * have gotten so far.
	 */

	prefer_non_interlace = !cmdline_mode->interlace;
again:
	list_for_each_entry(mode, &connector->modes, head) {
		/* check width/height */
		if (mode->hdisplay != cmdline_mode->xres ||
		    mode->vdisplay != cmdline_mode->yres)
			continue;

		if (cmdline_mode->refresh_specified) {
			if (drm_mode_vrefresh(mode) != cmdline_mode->refresh)
				continue;
		}

		if (cmdline_mode->interlace) {
			if (!(mode->flags & DRM_MODE_FLAG_INTERLACE))
				continue;
		} else if (prefer_non_interlace) {
			if (mode->flags & DRM_MODE_FLAG_INTERLACE)
				continue;
		}
		return mode;
	}

	if (prefer_non_interlace) {
		prefer_non_interlace = false;
		goto again;
	}

	return NULL;
}

static bool drm_connector_enabled(struct drm_connector *connector, bool strict)
{
	bool enable;

	if (connector->display_info.non_desktop)
		return false;

	if (strict)
		enable = connector->status == connector_status_connected;
	else
		enable = connector->status != connector_status_disconnected;

	return enable;
}

static void drm_client_connectors_enabled(struct drm_connector **connectors,
					  unsigned int connector_count,
					  bool *enabled)
{
	bool any_enabled = false;
	struct drm_connector *connector;
	int i = 0;

	for (i = 0; i < connector_count; i++) {
		connector = connectors[i];
		enabled[i] = drm_connector_enabled(connector, true);
		drm_dbg_kms(connector->dev, "[CONNECTOR:%d:%s] enabled? %s\n",
			    connector->base.id, connector->name,
			    connector->display_info.non_desktop ?
			    "non desktop" : str_yes_no(enabled[i]));

		any_enabled |= enabled[i];
	}

	if (any_enabled)
		return;

	for (i = 0; i < connector_count; i++)
		enabled[i] = drm_connector_enabled(connectors[i], false);
}

static bool drm_client_target_cloned(struct drm_device *dev,
				     struct drm_connector **connectors,
				     unsigned int connector_count,
				     struct drm_display_mode **modes,
				     struct drm_client_offset *offsets,
				     bool *enabled, int width, int height)
{
	int count, i, j;
	bool can_clone = false;
	struct drm_display_mode *dmt_mode, *mode;

	/* only contemplate cloning in the single crtc case */
	if (dev->mode_config.num_crtc > 1)
		return false;

	count = 0;
	for (i = 0; i < connector_count; i++) {
		if (enabled[i])
			count++;
	}

	/* only contemplate cloning if more than one connector is enabled */
	if (count <= 1)
		return false;

	/* check the command line or if nothing common pick 1024x768 */
	can_clone = true;
	for (i = 0; i < connector_count; i++) {
		if (!enabled[i])
			continue;
		modes[i] = drm_connector_pick_cmdline_mode(connectors[i]);
		if (!modes[i]) {
			can_clone = false;
			break;
		}
		for (j = 0; j < i; j++) {
			if (!enabled[j])
				continue;
			if (!drm_mode_match(modes[j], modes[i],
					    DRM_MODE_MATCH_TIMINGS |
					    DRM_MODE_MATCH_CLOCK |
					    DRM_MODE_MATCH_FLAGS |
					    DRM_MODE_MATCH_3D_FLAGS))
				can_clone = false;
		}
	}

	if (can_clone) {
		drm_dbg_kms(dev, "can clone using command line\n");
		return true;
	}

	/* try and find a 1024x768 mode on each connector */
	can_clone = true;
	dmt_mode = drm_mode_find_dmt(dev, 1024, 768, 60, false);

	if (!dmt_mode)
		goto fail;

	for (i = 0; i < connector_count; i++) {
		if (!enabled[i])
			continue;

		list_for_each_entry(mode, &connectors[i]->modes, head) {
			if (drm_mode_match(mode, dmt_mode,
					   DRM_MODE_MATCH_TIMINGS |
					   DRM_MODE_MATCH_CLOCK |
					   DRM_MODE_MATCH_FLAGS |
					   DRM_MODE_MATCH_3D_FLAGS))
				modes[i] = mode;
		}
		if (!modes[i])
			can_clone = false;
	}
	kfree(dmt_mode);

	if (can_clone) {
		drm_dbg_kms(dev, "can clone using 1024x768\n");
		return true;
	}
fail:
<<<<<<< HEAD
	DRM_INFO("kms: can't enable cloning when we probably wanted to.\n");
=======
	drm_info(dev, "kms: can't enable cloning when we probably wanted to.\n");
>>>>>>> 2d5404ca
	return false;
}

static int drm_client_get_tile_offsets(struct drm_device *dev,
				       struct drm_connector **connectors,
				       unsigned int connector_count,
				       struct drm_display_mode **modes,
				       struct drm_client_offset *offsets,
				       int idx,
				       int h_idx, int v_idx)
{
	struct drm_connector *connector;
	int i;
	int hoffset = 0, voffset = 0;

	for (i = 0; i < connector_count; i++) {
		connector = connectors[i];
		if (!connector->has_tile)
			continue;

		if (!modes[i] && (h_idx || v_idx)) {
			drm_dbg_kms(dev,
				    "[CONNECTOR:%d:%s] no modes for connector tiled %d\n",
				    connector->base.id, connector->name, i);
			continue;
		}
		if (connector->tile_h_loc < h_idx)
			hoffset += modes[i]->hdisplay;

		if (connector->tile_v_loc < v_idx)
			voffset += modes[i]->vdisplay;
	}
	offsets[idx].x = hoffset;
	offsets[idx].y = voffset;
	drm_dbg_kms(dev, "returned %d %d for %d %d\n", hoffset, voffset, h_idx, v_idx);
	return 0;
}

static bool drm_client_target_preferred(struct drm_device *dev,
					struct drm_connector **connectors,
					unsigned int connector_count,
					struct drm_display_mode **modes,
					struct drm_client_offset *offsets,
					bool *enabled, int width, int height)
{
	const u64 mask = BIT_ULL(connector_count) - 1;
	struct drm_connector *connector;
	u64 conn_configured = 0;
	int tile_pass = 0;
	int num_tiled_conns = 0;
	int i;

	for (i = 0; i < connector_count; i++) {
		if (connectors[i]->has_tile &&
		    connectors[i]->status == connector_status_connected)
			num_tiled_conns++;
	}

retry:
	for (i = 0; i < connector_count; i++) {
		connector = connectors[i];

		if (conn_configured & BIT_ULL(i))
			continue;

		if (enabled[i] == false) {
			conn_configured |= BIT_ULL(i);
			continue;
		}

		/* first pass over all the untiled connectors */
		if (tile_pass == 0 && connector->has_tile)
			continue;

		if (tile_pass == 1) {
			if (connector->tile_h_loc != 0 ||
			    connector->tile_v_loc != 0)
				continue;

		} else {
			if (connector->tile_h_loc != tile_pass - 1 &&
			    connector->tile_v_loc != tile_pass - 1)
			/* if this tile_pass doesn't cover any of the tiles - keep going */
				continue;

			/*
			 * find the tile offsets for this pass - need to find
			 * all tiles left and above
			 */
			drm_client_get_tile_offsets(dev, connectors, connector_count,
						    modes, offsets, i,
						    connector->tile_h_loc, connector->tile_v_loc);
		}
		drm_dbg_kms(dev, "[CONNECTOR:%d:%s] looking for cmdline mode\n",
			    connector->base.id, connector->name);

		/* got for command line mode first */
		modes[i] = drm_connector_pick_cmdline_mode(connector);
		if (!modes[i]) {
			drm_dbg_kms(dev, "[CONNECTOR:%d:%s] looking for preferred mode, tile %d\n",
				    connector->base.id, connector->name,
				    connector->tile_group ? connector->tile_group->id : 0);
			modes[i] = drm_connector_has_preferred_mode(connector, width, height);
		}
		/* No preferred modes, pick one off the list */
		if (!modes[i] && !list_empty(&connector->modes)) {
			list_for_each_entry(modes[i], &connector->modes, head)
				break;
		}
		/*
		 * In case of tiled mode if all tiles not present fallback to
		 * first available non tiled mode.
		 * After all tiles are present, try to find the tiled mode
		 * for all and if tiled mode not present due to fbcon size
		 * limitations, use first non tiled mode only for
		 * tile 0,0 and set to no mode for all other tiles.
		 */
		if (connector->has_tile) {
			if (num_tiled_conns <
			    connector->num_h_tile * connector->num_v_tile ||
			    (connector->tile_h_loc == 0 &&
			     connector->tile_v_loc == 0 &&
			     !drm_connector_get_tiled_mode(connector))) {
				drm_dbg_kms(dev,
					    "[CONNECTOR:%d:%s] Falling back to non-tiled mode\n",
					    connector->base.id, connector->name);
				modes[i] = drm_connector_fallback_non_tiled_mode(connector);
			} else {
				modes[i] = drm_connector_get_tiled_mode(connector);
			}
		}

		drm_dbg_kms(dev, "[CONNECTOR:%d:%s] Found mode %s\n",
			    connector->base.id, connector->name,
			    modes[i] ? modes[i]->name : "none");
		conn_configured |= BIT_ULL(i);
	}

	if ((conn_configured & mask) != mask) {
		tile_pass++;
		goto retry;
	}
	return true;
}

static bool connector_has_possible_crtc(struct drm_connector *connector,
					struct drm_crtc *crtc)
{
	struct drm_encoder *encoder;

	drm_connector_for_each_possible_encoder(connector, encoder) {
		if (encoder->possible_crtcs & drm_crtc_mask(crtc))
			return true;
	}

	return false;
}

static int drm_client_pick_crtcs(struct drm_client_dev *client,
				 struct drm_connector **connectors,
				 unsigned int connector_count,
				 struct drm_crtc **best_crtcs,
				 struct drm_display_mode **modes,
				 int n, int width, int height)
{
	struct drm_device *dev = client->dev;
	struct drm_connector *connector;
	int my_score, best_score, score;
	struct drm_crtc **crtcs, *crtc;
	struct drm_mode_set *modeset;
	int o;

	if (n == connector_count)
		return 0;

	connector = connectors[n];

	best_crtcs[n] = NULL;
	best_score = drm_client_pick_crtcs(client, connectors, connector_count,
					   best_crtcs, modes, n + 1, width, height);
	if (modes[n] == NULL)
		return best_score;

	crtcs = kcalloc(connector_count, sizeof(*crtcs), GFP_KERNEL);
	if (!crtcs)
		return best_score;

	my_score = 1;
	if (connector->status == connector_status_connected)
		my_score++;
	if (connector->cmdline_mode.specified)
		my_score++;
	if (drm_connector_has_preferred_mode(connector, width, height))
		my_score++;

	/*
	 * select a crtc for this connector and then attempt to configure
	 * remaining connectors
	 */
	drm_client_for_each_modeset(modeset, client) {
		crtc = modeset->crtc;

		if (!connector_has_possible_crtc(connector, crtc))
			continue;

		for (o = 0; o < n; o++)
			if (best_crtcs[o] == crtc)
				break;

		if (o < n) {
			/* ignore cloning unless only a single crtc */
			if (dev->mode_config.num_crtc > 1)
				continue;

			if (!drm_mode_equal(modes[o], modes[n]))
				continue;
		}

		crtcs[n] = crtc;
		memcpy(crtcs, best_crtcs, n * sizeof(*crtcs));
		score = my_score + drm_client_pick_crtcs(client, connectors, connector_count,
							 crtcs, modes, n + 1, width, height);
		if (score > best_score) {
			best_score = score;
			memcpy(best_crtcs, crtcs, connector_count * sizeof(*crtcs));
		}
	}

	kfree(crtcs);
	return best_score;
}

/* Try to read the BIOS display configuration and use it for the initial config */
static bool drm_client_firmware_config(struct drm_client_dev *client,
				       struct drm_connector **connectors,
				       unsigned int connector_count,
				       struct drm_crtc **crtcs,
				       struct drm_display_mode **modes,
				       struct drm_client_offset *offsets,
				       bool *enabled, int width, int height)
{
	const int count = min_t(unsigned int, connector_count, BITS_PER_LONG);
	unsigned long conn_configured, conn_seq, mask;
	struct drm_device *dev = client->dev;
	int i, j;
	bool *save_enabled;
	bool fallback = true, ret = true;
	int num_connectors_enabled = 0;
	int num_connectors_detected = 0;
	int num_tiled_conns = 0;
	struct drm_modeset_acquire_ctx ctx;

	if (!drm_drv_uses_atomic_modeset(dev))
		return false;

	if (drm_WARN_ON(dev, count <= 0))
		return false;

	save_enabled = kcalloc(count, sizeof(bool), GFP_KERNEL);
	if (!save_enabled)
		return false;

	drm_modeset_acquire_init(&ctx, 0);

	while (drm_modeset_lock_all_ctx(dev, &ctx) != 0)
		drm_modeset_backoff(&ctx);

	memcpy(save_enabled, enabled, count);
	mask = GENMASK(count - 1, 0);
	conn_configured = 0;
	for (i = 0; i < count; i++) {
		if (connectors[i]->has_tile &&
		    connectors[i]->status == connector_status_connected)
			num_tiled_conns++;
	}
retry:
	conn_seq = conn_configured;
	for (i = 0; i < count; i++) {
		struct drm_connector *connector;
		struct drm_encoder *encoder;
		struct drm_crtc *new_crtc;

		connector = connectors[i];

		if (conn_configured & BIT(i))
			continue;

		if (conn_seq == 0 && !connector->has_tile)
			continue;

		if (connector->status == connector_status_connected)
			num_connectors_detected++;

		if (!enabled[i]) {
			drm_dbg_kms(dev, "[CONNECTOR:%d:%s] not enabled, skipping\n",
				    connector->base.id, connector->name);
			conn_configured |= BIT(i);
			continue;
		}

		if (connector->force == DRM_FORCE_OFF) {
			drm_dbg_kms(dev, "[CONNECTOR:%d:%s] disabled by user, skipping\n",
				    connector->base.id, connector->name);
			enabled[i] = false;
			continue;
		}

		encoder = connector->state->best_encoder;
		if (!encoder || drm_WARN_ON(dev, !connector->state->crtc)) {
			if (connector->force > DRM_FORCE_OFF)
				goto bail;

			drm_dbg_kms(dev, "[CONNECTOR:%d:%s] has no encoder or crtc, skipping\n",
				    connector->base.id, connector->name);
			enabled[i] = false;
			conn_configured |= BIT(i);
			continue;
		}

		num_connectors_enabled++;

		new_crtc = connector->state->crtc;

		/*
		 * Make sure we're not trying to drive multiple connectors
		 * with a single CRTC, since our cloning support may not
		 * match the BIOS.
		 */
		for (j = 0; j < count; j++) {
			if (crtcs[j] == new_crtc) {
				drm_dbg_kms(dev, "fallback: cloned configuration\n");
				goto bail;
			}
		}

		drm_dbg_kms(dev, "[CONNECTOR:%d:%s] looking for cmdline mode\n",
			    connector->base.id, connector->name);

		/* go for command line mode first */
		modes[i] = drm_connector_pick_cmdline_mode(connector);

		/* try for preferred next */
		if (!modes[i]) {
			drm_dbg_kms(dev,
				    "[CONNECTOR:%d:%s] looking for preferred mode, has tile: %s\n",
				    connector->base.id, connector->name,
				    str_yes_no(connector->has_tile));
			modes[i] = drm_connector_has_preferred_mode(connector, width, height);
		}

		/* No preferred mode marked by the EDID? Are there any modes? */
		if (!modes[i] && !list_empty(&connector->modes)) {
			drm_dbg_kms(dev, "[CONNECTOR:%d:%s] using first listed mode\n",
				    connector->base.id, connector->name);
			modes[i] = list_first_entry(&connector->modes,
						    struct drm_display_mode,
						    head);
		}

		/* last resort: use current mode */
		if (!modes[i]) {
			/*
			 * IMPORTANT: We want to use the adjusted mode (i.e.
			 * after the panel fitter upscaling) as the initial
			 * config, not the input mode, which is what crtc->mode
			 * usually contains. But since our current
			 * code puts a mode derived from the post-pfit timings
			 * into crtc->mode this works out correctly.
			 *
			 * This is crtc->mode and not crtc->state->mode for the
			 * fastboot check to work correctly.
			 */
			drm_dbg_kms(dev, "[CONNECTOR:%d:%s] looking for current mode\n",
				    connector->base.id, connector->name);
			modes[i] = &connector->state->crtc->mode;
		}
		/*
		 * In case of tiled modes, if all tiles are not present
		 * then fallback to a non tiled mode.
		 */
		if (connector->has_tile &&
		    num_tiled_conns < connector->num_h_tile * connector->num_v_tile) {
			drm_dbg_kms(dev, "[CONNECTOR:%d:%s] Falling back to non-tiled mode\n",
				    connector->base.id, connector->name);
			modes[i] = drm_connector_fallback_non_tiled_mode(connector);
		}
		crtcs[i] = new_crtc;

		drm_dbg_kms(dev, "[CONNECTOR:%d:%s] on [CRTC:%d:%s]: %dx%d%s\n",
			    connector->base.id, connector->name,
			    connector->state->crtc->base.id,
			    connector->state->crtc->name,
			    modes[i]->hdisplay, modes[i]->vdisplay,
			    modes[i]->flags & DRM_MODE_FLAG_INTERLACE ? "i" : "");

		fallback = false;
		conn_configured |= BIT(i);
	}

	if ((conn_configured & mask) != mask && conn_configured != conn_seq)
		goto retry;

	/*
	 * If the BIOS didn't enable everything it could, fall back to have the
	 * same user experiencing of lighting up as much as possible like the
	 * fbdev helper library.
	 */
	if (num_connectors_enabled != num_connectors_detected &&
	    num_connectors_enabled < dev->mode_config.num_crtc) {
		drm_dbg_kms(dev, "fallback: Not all outputs enabled\n");
		drm_dbg_kms(dev, "Enabled: %i, detected: %i\n",
			    num_connectors_enabled, num_connectors_detected);
		fallback = true;
	}

	if (fallback) {
bail:
		drm_dbg_kms(dev, "Not using firmware configuration\n");
		memcpy(enabled, save_enabled, count);
		ret = false;
	}

	drm_modeset_drop_locks(&ctx);
	drm_modeset_acquire_fini(&ctx);

	kfree(save_enabled);
	return ret;
}

/**
 * drm_client_modeset_probe() - Probe for displays
 * @client: DRM client
 * @width: Maximum display mode width (optional)
 * @height: Maximum display mode height (optional)
 *
 * This function sets up display pipelines for enabled connectors and stores the
 * config in the client's modeset array.
 *
 * Returns:
 * Zero on success or negative error code on failure.
 */
int drm_client_modeset_probe(struct drm_client_dev *client, unsigned int width, unsigned int height)
{
	struct drm_connector *connector, **connectors = NULL;
	struct drm_connector_list_iter conn_iter;
	struct drm_device *dev = client->dev;
	unsigned int total_modes_count = 0;
	struct drm_client_offset *offsets;
	unsigned int connector_count = 0;
	/* points to modes protected by mode_config.mutex */
	struct drm_display_mode **modes;
	struct drm_crtc **crtcs;
	int i, ret = 0;
	bool *enabled;

	drm_dbg_kms(dev, "\n");

	if (!width)
		width = dev->mode_config.max_width;
	if (!height)
		height = dev->mode_config.max_height;

	drm_connector_list_iter_begin(dev, &conn_iter);
	drm_client_for_each_connector_iter(connector, &conn_iter) {
		struct drm_connector **tmp;

		tmp = krealloc(connectors, (connector_count + 1) * sizeof(*connectors), GFP_KERNEL);
		if (!tmp) {
			ret = -ENOMEM;
			goto free_connectors;
		}

		connectors = tmp;
		drm_connector_get(connector);
		connectors[connector_count++] = connector;
	}
	drm_connector_list_iter_end(&conn_iter);

	if (!connector_count)
		return 0;

	crtcs = kcalloc(connector_count, sizeof(*crtcs), GFP_KERNEL);
	modes = kcalloc(connector_count, sizeof(*modes), GFP_KERNEL);
	offsets = kcalloc(connector_count, sizeof(*offsets), GFP_KERNEL);
	enabled = kcalloc(connector_count, sizeof(bool), GFP_KERNEL);
	if (!crtcs || !modes || !enabled || !offsets) {
		ret = -ENOMEM;
		goto out;
	}

	mutex_lock(&client->modeset_mutex);

	mutex_lock(&dev->mode_config.mutex);
	for (i = 0; i < connector_count; i++)
		total_modes_count += connectors[i]->funcs->fill_modes(connectors[i], width, height);
	if (!total_modes_count)
		drm_dbg_kms(dev, "No connectors reported connected with modes\n");
	drm_client_connectors_enabled(connectors, connector_count, enabled);

	if (!drm_client_firmware_config(client, connectors, connector_count, crtcs,
					modes, offsets, enabled, width, height)) {
		memset(modes, 0, connector_count * sizeof(*modes));
		memset(crtcs, 0, connector_count * sizeof(*crtcs));
		memset(offsets, 0, connector_count * sizeof(*offsets));

		if (!drm_client_target_cloned(dev, connectors, connector_count, modes,
					      offsets, enabled, width, height) &&
		    !drm_client_target_preferred(dev, connectors, connector_count, modes,
						 offsets, enabled, width, height))
			drm_err(dev, "Unable to find initial modes\n");

		drm_dbg_kms(dev, "picking CRTCs for %dx%d config\n",
			    width, height);

		drm_client_pick_crtcs(client, connectors, connector_count,
				      crtcs, modes, 0, width, height);
	}

	drm_client_modeset_release(client);

	for (i = 0; i < connector_count; i++) {
		struct drm_display_mode *mode = modes[i];
		struct drm_crtc *crtc = crtcs[i];
		struct drm_client_offset *offset = &offsets[i];

		if (mode && crtc) {
			struct drm_mode_set *modeset = drm_client_find_modeset(client, crtc);
			struct drm_connector *connector = connectors[i];

			drm_dbg_kms(dev, "[CRTC:%d:%s] desired mode %s set (%d,%d)\n",
				    crtc->base.id, crtc->name,
				    mode->name, offset->x, offset->y);

			if (drm_WARN_ON_ONCE(dev, modeset->num_connectors == DRM_CLIENT_MAX_CLONED_CONNECTORS ||
					     (dev->mode_config.num_crtc > 1 && modeset->num_connectors == 1))) {
				ret = -EINVAL;
				break;
			}

			kfree(modeset->mode);
			modeset->mode = drm_mode_duplicate(dev, mode);
			if (!modeset->mode) {
				ret = -ENOMEM;
				break;
			}

			drm_connector_get(connector);
			modeset->connectors[modeset->num_connectors++] = connector;
			modeset->x = offset->x;
			modeset->y = offset->y;
		}
	}
	mutex_unlock(&dev->mode_config.mutex);

	mutex_unlock(&client->modeset_mutex);
out:
	kfree(crtcs);
	kfree(modes);
	kfree(offsets);
	kfree(enabled);
free_connectors:
	for (i = 0; i < connector_count; i++)
		drm_connector_put(connectors[i]);
	kfree(connectors);

	return ret;
}
EXPORT_SYMBOL(drm_client_modeset_probe);

/**
 * drm_client_rotation() - Check the initial rotation value
 * @modeset: DRM modeset
 * @rotation: Returned rotation value
 *
 * This function checks if the primary plane in @modeset can hw rotate
 * to match the rotation needed on its connector.
 *
 * Note: Currently only 0 and 180 degrees are supported.
 *
 * Return:
 * True if the plane can do the rotation, false otherwise.
 */
bool drm_client_rotation(struct drm_mode_set *modeset, unsigned int *rotation)
{
	struct drm_connector *connector = modeset->connectors[0];
	struct drm_plane *plane = modeset->crtc->primary;
	struct drm_cmdline_mode *cmdline;
	u64 valid_mask = 0;
	unsigned int i;

	if (!modeset->num_connectors)
		return false;

	switch (connector->display_info.panel_orientation) {
	case DRM_MODE_PANEL_ORIENTATION_BOTTOM_UP:
		*rotation = DRM_MODE_ROTATE_180;
		break;
	case DRM_MODE_PANEL_ORIENTATION_LEFT_UP:
		*rotation = DRM_MODE_ROTATE_90;
		break;
	case DRM_MODE_PANEL_ORIENTATION_RIGHT_UP:
		*rotation = DRM_MODE_ROTATE_270;
		break;
	default:
		*rotation = DRM_MODE_ROTATE_0;
	}

	/**
	 * The panel already defined the default rotation
	 * through its orientation. Whatever has been provided
	 * on the command line needs to be added to that.
	 *
	 * Unfortunately, the rotations are at different bit
	 * indices, so the math to add them up are not as
	 * trivial as they could.
	 *
	 * Reflections on the other hand are pretty trivial to deal with, a
	 * simple XOR between the two handle the addition nicely.
	 */
	cmdline = &connector->cmdline_mode;
	if (cmdline->specified && cmdline->rotation_reflection) {
		unsigned int cmdline_rest, panel_rest;
		unsigned int cmdline_rot, panel_rot;
		unsigned int sum_rot, sum_rest;

		panel_rot = ilog2(*rotation & DRM_MODE_ROTATE_MASK);
		cmdline_rot = ilog2(cmdline->rotation_reflection & DRM_MODE_ROTATE_MASK);
		sum_rot = (panel_rot + cmdline_rot) % 4;

		panel_rest = *rotation & ~DRM_MODE_ROTATE_MASK;
		cmdline_rest = cmdline->rotation_reflection & ~DRM_MODE_ROTATE_MASK;
		sum_rest = panel_rest ^ cmdline_rest;

		*rotation = (1 << sum_rot) | sum_rest;
	}

	/*
	 * TODO: support 90 / 270 degree hardware rotation,
	 * depending on the hardware this may require the framebuffer
	 * to be in a specific tiling format.
	 */
	if (((*rotation & DRM_MODE_ROTATE_MASK) != DRM_MODE_ROTATE_0 &&
	     (*rotation & DRM_MODE_ROTATE_MASK) != DRM_MODE_ROTATE_180) ||
	    !plane->rotation_property)
		return false;

	for (i = 0; i < plane->rotation_property->num_values; i++)
		valid_mask |= (1ULL << plane->rotation_property->values[i]);

	if (!(*rotation & valid_mask))
		return false;

	return true;
}
EXPORT_SYMBOL(drm_client_rotation);

static int drm_client_modeset_commit_atomic(struct drm_client_dev *client, bool active, bool check)
{
	struct drm_device *dev = client->dev;
	struct drm_plane *plane;
	struct drm_atomic_state *state;
	struct drm_modeset_acquire_ctx ctx;
	struct drm_mode_set *mode_set;
	int ret;

	drm_modeset_acquire_init(&ctx, 0);

	state = drm_atomic_state_alloc(dev);
	if (!state) {
		ret = -ENOMEM;
		goto out_ctx;
	}

	state->acquire_ctx = &ctx;
retry:
	drm_for_each_plane(plane, dev) {
		struct drm_plane_state *plane_state;

		plane_state = drm_atomic_get_plane_state(state, plane);
		if (IS_ERR(plane_state)) {
			ret = PTR_ERR(plane_state);
			goto out_state;
		}

		plane_state->rotation = DRM_MODE_ROTATE_0;

		/* disable non-primary: */
		if (plane->type == DRM_PLANE_TYPE_PRIMARY)
			continue;

		ret = __drm_atomic_helper_disable_plane(plane, plane_state);
		if (ret != 0)
			goto out_state;
	}

	drm_client_for_each_modeset(mode_set, client) {
		struct drm_plane *primary = mode_set->crtc->primary;
		unsigned int rotation;

		if (drm_client_rotation(mode_set, &rotation)) {
			struct drm_plane_state *plane_state;

			/* Cannot fail as we've already gotten the plane state above */
			plane_state = drm_atomic_get_new_plane_state(state, primary);
			plane_state->rotation = rotation;
		}

		ret = __drm_atomic_helper_set_config(mode_set, state);
		if (ret != 0)
			goto out_state;

		/*
		 * __drm_atomic_helper_set_config() sets active when a
		 * mode is set, unconditionally clear it if we force DPMS off
		 */
		if (!active) {
			struct drm_crtc *crtc = mode_set->crtc;
			struct drm_crtc_state *crtc_state = drm_atomic_get_new_crtc_state(state, crtc);

			crtc_state->active = false;
		}
	}

	if (check)
		ret = drm_atomic_check_only(state);
	else
		ret = drm_atomic_commit(state);

out_state:
	if (ret == -EDEADLK)
		goto backoff;

	drm_atomic_state_put(state);
out_ctx:
	drm_modeset_drop_locks(&ctx);
	drm_modeset_acquire_fini(&ctx);

	return ret;

backoff:
	drm_atomic_state_clear(state);
	drm_modeset_backoff(&ctx);

	goto retry;
}

static int drm_client_modeset_commit_legacy(struct drm_client_dev *client)
{
	struct drm_device *dev = client->dev;
	struct drm_mode_set *mode_set;
	struct drm_plane *plane;
	int ret = 0;

	drm_modeset_lock_all(dev);
	drm_for_each_plane(plane, dev) {
		if (plane->type != DRM_PLANE_TYPE_PRIMARY)
			drm_plane_force_disable(plane);

		if (plane->rotation_property)
			drm_mode_plane_set_obj_prop(plane,
						    plane->rotation_property,
						    DRM_MODE_ROTATE_0);
	}

	drm_client_for_each_modeset(mode_set, client) {
		struct drm_crtc *crtc = mode_set->crtc;

		if (crtc->funcs->cursor_set2) {
			ret = crtc->funcs->cursor_set2(crtc, NULL, 0, 0, 0, 0, 0);
			if (ret)
				goto out;
		} else if (crtc->funcs->cursor_set) {
			ret = crtc->funcs->cursor_set(crtc, NULL, 0, 0, 0);
			if (ret)
				goto out;
		}

		ret = drm_mode_set_config_internal(mode_set);
		if (ret)
			goto out;
	}
out:
	drm_modeset_unlock_all(dev);

	return ret;
}

/**
 * drm_client_modeset_check() - Check modeset configuration
 * @client: DRM client
 *
 * Check modeset configuration.
 *
 * Returns:
 * Zero on success or negative error code on failure.
 */
int drm_client_modeset_check(struct drm_client_dev *client)
{
	int ret;

	if (!drm_drv_uses_atomic_modeset(client->dev))
		return 0;

	mutex_lock(&client->modeset_mutex);
	ret = drm_client_modeset_commit_atomic(client, true, true);
	mutex_unlock(&client->modeset_mutex);

	return ret;
}
EXPORT_SYMBOL(drm_client_modeset_check);

/**
 * drm_client_modeset_commit_locked() - Force commit CRTC configuration
 * @client: DRM client
 *
 * Commit modeset configuration to crtcs without checking if there is a DRM
 * master. The assumption is that the caller already holds an internal DRM
 * master reference acquired with drm_master_internal_acquire().
 *
 * Returns:
 * Zero on success or negative error code on failure.
 */
int drm_client_modeset_commit_locked(struct drm_client_dev *client)
{
	struct drm_device *dev = client->dev;
	int ret;

	mutex_lock(&client->modeset_mutex);
	if (drm_drv_uses_atomic_modeset(dev))
		ret = drm_client_modeset_commit_atomic(client, true, false);
	else
		ret = drm_client_modeset_commit_legacy(client);
	mutex_unlock(&client->modeset_mutex);

	return ret;
}
EXPORT_SYMBOL(drm_client_modeset_commit_locked);

/**
 * drm_client_modeset_commit() - Commit CRTC configuration
 * @client: DRM client
 *
 * Commit modeset configuration to crtcs.
 *
 * Returns:
 * Zero on success or negative error code on failure.
 */
int drm_client_modeset_commit(struct drm_client_dev *client)
{
	struct drm_device *dev = client->dev;
	int ret;

	if (!drm_master_internal_acquire(dev))
		return -EBUSY;

	ret = drm_client_modeset_commit_locked(client);

	drm_master_internal_release(dev);

	return ret;
}
EXPORT_SYMBOL(drm_client_modeset_commit);

static void drm_client_modeset_dpms_legacy(struct drm_client_dev *client, int dpms_mode)
{
	struct drm_device *dev = client->dev;
	struct drm_connector *connector;
	struct drm_mode_set *modeset;
	struct drm_modeset_acquire_ctx ctx;
	int j;
	int ret;

	DRM_MODESET_LOCK_ALL_BEGIN(dev, ctx, 0, ret);
	drm_client_for_each_modeset(modeset, client) {
		if (!modeset->crtc->enabled)
			continue;

		for (j = 0; j < modeset->num_connectors; j++) {
			connector = modeset->connectors[j];
			connector->funcs->dpms(connector, dpms_mode);
			drm_object_property_set_value(&connector->base,
				dev->mode_config.dpms_property, dpms_mode);
		}
	}
	DRM_MODESET_LOCK_ALL_END(dev, ctx, ret);
}

/**
 * drm_client_modeset_dpms() - Set DPMS mode
 * @client: DRM client
 * @mode: DPMS mode
 *
 * Note: For atomic drivers @mode is reduced to on/off.
 *
 * Returns:
 * Zero on success or negative error code on failure.
 */
int drm_client_modeset_dpms(struct drm_client_dev *client, int mode)
{
	struct drm_device *dev = client->dev;
	int ret = 0;

	if (!drm_master_internal_acquire(dev))
		return -EBUSY;

	mutex_lock(&client->modeset_mutex);
	if (drm_drv_uses_atomic_modeset(dev))
		ret = drm_client_modeset_commit_atomic(client, mode == DRM_MODE_DPMS_ON, false);
	else
		drm_client_modeset_dpms_legacy(client, mode);
	mutex_unlock(&client->modeset_mutex);

	drm_master_internal_release(dev);

	return ret;
}
EXPORT_SYMBOL(drm_client_modeset_dpms);

#ifdef CONFIG_DRM_KUNIT_TEST
#include "tests/drm_client_modeset_test.c"
#endif<|MERGE_RESOLUTION|>--- conflicted
+++ resolved
@@ -338,11 +338,7 @@
 		return true;
 	}
 fail:
-<<<<<<< HEAD
-	DRM_INFO("kms: can't enable cloning when we probably wanted to.\n");
-=======
 	drm_info(dev, "kms: can't enable cloning when we probably wanted to.\n");
->>>>>>> 2d5404ca
 	return false;
 }
 
