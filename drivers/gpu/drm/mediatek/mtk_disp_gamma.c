--- conflicted
+++ resolved
@@ -212,17 +212,10 @@
 {
 	struct mtk_disp_gamma *gamma = dev_get_drvdata(dev);
 	u32 sz;
-<<<<<<< HEAD
 
 	sz = FIELD_PREP(DISP_GAMMA_SIZE_HSIZE, w);
 	sz |= FIELD_PREP(DISP_GAMMA_SIZE_VSIZE, h);
 
-=======
-
-	sz = FIELD_PREP(DISP_GAMMA_SIZE_HSIZE, w);
-	sz |= FIELD_PREP(DISP_GAMMA_SIZE_VSIZE, h);
-
->>>>>>> 2d5404ca
 	mtk_ddp_write(cmdq_pkt, sz, &gamma->cmdq_reg, gamma->regs, DISP_GAMMA_SIZE);
 	if (gamma->data && gamma->data->has_dither)
 		mtk_dither_set_common(gamma->regs, &gamma->cmdq_reg, bpc,
