// SPDX-License-Identifier: GPL-2.0-only
/*
 * Copyright (c) 2015 MediaTek Inc.
 * Author: YT SHEN <yt.shen@mediatek.com>
 */

#include <linux/component.h>
#include <linux/module.h>
#include <linux/of.h>
#include <linux/of_platform.h>
#include <linux/platform_device.h>
#include <linux/pm_runtime.h>
#include <linux/dma-mapping.h>

#include <drm/drm_atomic.h>
#include <drm/drm_atomic_helper.h>
#include <drm/drm_drv.h>
#include <drm/drm_fbdev_dma.h>
#include <drm/drm_fourcc.h>
#include <drm/drm_gem.h>
#include <drm/drm_gem_framebuffer_helper.h>
#include <drm/drm_ioctl.h>
#include <drm/drm_of.h>
#include <drm/drm_probe_helper.h>
#include <drm/drm_vblank.h>

#include "mtk_crtc.h"
#include "mtk_ddp_comp.h"
#include "mtk_drm_drv.h"
#include "mtk_gem.h"

#define DRIVER_NAME "mediatek"
#define DRIVER_DESC "Mediatek SoC DRM"
#define DRIVER_DATE "20150513"
#define DRIVER_MAJOR 1
#define DRIVER_MINOR 0

static const struct drm_mode_config_helper_funcs mtk_drm_mode_config_helpers = {
	.atomic_commit_tail = drm_atomic_helper_commit_tail_rpm,
};

static struct drm_framebuffer *
mtk_drm_mode_fb_create(struct drm_device *dev,
		       struct drm_file *file,
		       const struct drm_mode_fb_cmd2 *cmd)
{
	const struct drm_format_info *info = drm_get_format_info(dev, cmd);

	if (info->num_planes != 1)
		return ERR_PTR(-EINVAL);

	return drm_gem_fb_create(dev, file, cmd);
}

static const struct drm_mode_config_funcs mtk_drm_mode_config_funcs = {
	.fb_create = mtk_drm_mode_fb_create,
	.atomic_check = drm_atomic_helper_check,
	.atomic_commit = drm_atomic_helper_commit,
};

static const unsigned int mt2701_mtk_ddp_main[] = {
	DDP_COMPONENT_OVL0,
	DDP_COMPONENT_RDMA0,
	DDP_COMPONENT_COLOR0,
	DDP_COMPONENT_BLS,
	DDP_COMPONENT_DSI0,
};

static const unsigned int mt2701_mtk_ddp_ext[] = {
	DDP_COMPONENT_RDMA1,
	DDP_COMPONENT_DPI0,
};

static const unsigned int mt7623_mtk_ddp_main[] = {
	DDP_COMPONENT_OVL0,
	DDP_COMPONENT_RDMA0,
	DDP_COMPONENT_COLOR0,
	DDP_COMPONENT_BLS,
	DDP_COMPONENT_DPI0,
};

static const unsigned int mt7623_mtk_ddp_ext[] = {
	DDP_COMPONENT_RDMA1,
	DDP_COMPONENT_DSI0,
};

static const unsigned int mt2712_mtk_ddp_main[] = {
	DDP_COMPONENT_OVL0,
	DDP_COMPONENT_COLOR0,
	DDP_COMPONENT_AAL0,
	DDP_COMPONENT_OD0,
	DDP_COMPONENT_RDMA0,
	DDP_COMPONENT_DPI0,
	DDP_COMPONENT_PWM0,
};

static const unsigned int mt2712_mtk_ddp_ext[] = {
	DDP_COMPONENT_OVL1,
	DDP_COMPONENT_COLOR1,
	DDP_COMPONENT_AAL1,
	DDP_COMPONENT_OD1,
	DDP_COMPONENT_RDMA1,
	DDP_COMPONENT_DPI1,
	DDP_COMPONENT_PWM1,
};

static const unsigned int mt2712_mtk_ddp_third[] = {
	DDP_COMPONENT_RDMA2,
	DDP_COMPONENT_DSI3,
	DDP_COMPONENT_PWM2,
};

static unsigned int mt8167_mtk_ddp_main[] = {
	DDP_COMPONENT_OVL0,
	DDP_COMPONENT_COLOR0,
	DDP_COMPONENT_CCORR,
	DDP_COMPONENT_AAL0,
	DDP_COMPONENT_GAMMA,
	DDP_COMPONENT_DITHER0,
	DDP_COMPONENT_RDMA0,
	DDP_COMPONENT_DSI0,
};

static const unsigned int mt8173_mtk_ddp_main[] = {
	DDP_COMPONENT_OVL0,
	DDP_COMPONENT_COLOR0,
	DDP_COMPONENT_AAL0,
	DDP_COMPONENT_OD0,
	DDP_COMPONENT_RDMA0,
	DDP_COMPONENT_UFOE,
	DDP_COMPONENT_DSI0,
	DDP_COMPONENT_PWM0,
};

static const unsigned int mt8173_mtk_ddp_ext[] = {
	DDP_COMPONENT_OVL1,
	DDP_COMPONENT_COLOR1,
	DDP_COMPONENT_GAMMA,
	DDP_COMPONENT_RDMA1,
	DDP_COMPONENT_DPI0,
};

static const unsigned int mt8183_mtk_ddp_main[] = {
	DDP_COMPONENT_OVL0,
	DDP_COMPONENT_OVL_2L0,
	DDP_COMPONENT_RDMA0,
	DDP_COMPONENT_COLOR0,
	DDP_COMPONENT_CCORR,
	DDP_COMPONENT_AAL0,
	DDP_COMPONENT_GAMMA,
	DDP_COMPONENT_DITHER0,
	DDP_COMPONENT_DSI0,
};

static const unsigned int mt8183_mtk_ddp_ext[] = {
	DDP_COMPONENT_OVL_2L1,
	DDP_COMPONENT_RDMA1,
	DDP_COMPONENT_DPI0,
};

static const unsigned int mt8186_mtk_ddp_main[] = {
	DDP_COMPONENT_OVL0,
	DDP_COMPONENT_RDMA0,
	DDP_COMPONENT_COLOR0,
	DDP_COMPONENT_CCORR,
	DDP_COMPONENT_AAL0,
	DDP_COMPONENT_GAMMA,
	DDP_COMPONENT_POSTMASK0,
	DDP_COMPONENT_DITHER0,
	DDP_COMPONENT_DSI0,
};

static const unsigned int mt8186_mtk_ddp_ext[] = {
	DDP_COMPONENT_OVL_2L0,
	DDP_COMPONENT_RDMA1,
	DDP_COMPONENT_DPI0,
};

static const unsigned int mt8188_mtk_ddp_main[] = {
	DDP_COMPONENT_OVL0,
	DDP_COMPONENT_RDMA0,
	DDP_COMPONENT_COLOR0,
	DDP_COMPONENT_CCORR,
	DDP_COMPONENT_AAL0,
	DDP_COMPONENT_GAMMA,
	DDP_COMPONENT_POSTMASK0,
	DDP_COMPONENT_DITHER0,
};

static const struct mtk_drm_route mt8188_mtk_ddp_main_routes[] = {
	{0, DDP_COMPONENT_DP_INTF0},
	{0, DDP_COMPONENT_DSI0},
};

static const unsigned int mt8192_mtk_ddp_main[] = {
	DDP_COMPONENT_OVL0,
	DDP_COMPONENT_OVL_2L0,
	DDP_COMPONENT_RDMA0,
	DDP_COMPONENT_COLOR0,
	DDP_COMPONENT_CCORR,
	DDP_COMPONENT_AAL0,
	DDP_COMPONENT_GAMMA,
	DDP_COMPONENT_POSTMASK0,
	DDP_COMPONENT_DITHER0,
	DDP_COMPONENT_DSI0,
};

static const unsigned int mt8192_mtk_ddp_ext[] = {
	DDP_COMPONENT_OVL_2L2,
	DDP_COMPONENT_RDMA4,
	DDP_COMPONENT_DPI0,
};

static const unsigned int mt8195_mtk_ddp_main[] = {
	DDP_COMPONENT_OVL0,
	DDP_COMPONENT_RDMA0,
	DDP_COMPONENT_COLOR0,
	DDP_COMPONENT_CCORR,
	DDP_COMPONENT_AAL0,
	DDP_COMPONENT_GAMMA,
	DDP_COMPONENT_DITHER0,
	DDP_COMPONENT_DSC0,
	DDP_COMPONENT_MERGE0,
	DDP_COMPONENT_DP_INTF0,
};

static const unsigned int mt8195_mtk_ddp_ext[] = {
	DDP_COMPONENT_DRM_OVL_ADAPTOR,
	DDP_COMPONENT_MERGE5,
	DDP_COMPONENT_DP_INTF1,
};

static const struct mtk_mmsys_driver_data mt2701_mmsys_driver_data = {
	.main_path = mt2701_mtk_ddp_main,
	.main_len = ARRAY_SIZE(mt2701_mtk_ddp_main),
	.ext_path = mt2701_mtk_ddp_ext,
	.ext_len = ARRAY_SIZE(mt2701_mtk_ddp_ext),
	.shadow_register = true,
	.mmsys_dev_num = 1,
};

static const struct mtk_mmsys_driver_data mt7623_mmsys_driver_data = {
	.main_path = mt7623_mtk_ddp_main,
	.main_len = ARRAY_SIZE(mt7623_mtk_ddp_main),
	.ext_path = mt7623_mtk_ddp_ext,
	.ext_len = ARRAY_SIZE(mt7623_mtk_ddp_ext),
	.shadow_register = true,
	.mmsys_dev_num = 1,
};

static const struct mtk_mmsys_driver_data mt2712_mmsys_driver_data = {
	.main_path = mt2712_mtk_ddp_main,
	.main_len = ARRAY_SIZE(mt2712_mtk_ddp_main),
	.ext_path = mt2712_mtk_ddp_ext,
	.ext_len = ARRAY_SIZE(mt2712_mtk_ddp_ext),
	.third_path = mt2712_mtk_ddp_third,
	.third_len = ARRAY_SIZE(mt2712_mtk_ddp_third),
	.mmsys_dev_num = 1,
};

static const struct mtk_mmsys_driver_data mt8167_mmsys_driver_data = {
	.main_path = mt8167_mtk_ddp_main,
	.main_len = ARRAY_SIZE(mt8167_mtk_ddp_main),
	.mmsys_dev_num = 1,
};

static const struct mtk_mmsys_driver_data mt8173_mmsys_driver_data = {
	.main_path = mt8173_mtk_ddp_main,
	.main_len = ARRAY_SIZE(mt8173_mtk_ddp_main),
	.ext_path = mt8173_mtk_ddp_ext,
	.ext_len = ARRAY_SIZE(mt8173_mtk_ddp_ext),
	.mmsys_dev_num = 1,
};

static const struct mtk_mmsys_driver_data mt8183_mmsys_driver_data = {
	.main_path = mt8183_mtk_ddp_main,
	.main_len = ARRAY_SIZE(mt8183_mtk_ddp_main),
	.ext_path = mt8183_mtk_ddp_ext,
	.ext_len = ARRAY_SIZE(mt8183_mtk_ddp_ext),
	.mmsys_dev_num = 1,
};

static const struct mtk_mmsys_driver_data mt8186_mmsys_driver_data = {
	.main_path = mt8186_mtk_ddp_main,
	.main_len = ARRAY_SIZE(mt8186_mtk_ddp_main),
	.ext_path = mt8186_mtk_ddp_ext,
	.ext_len = ARRAY_SIZE(mt8186_mtk_ddp_ext),
	.mmsys_dev_num = 1,
};

static const struct mtk_mmsys_driver_data mt8188_vdosys0_driver_data = {
	.main_path = mt8188_mtk_ddp_main,
	.main_len = ARRAY_SIZE(mt8188_mtk_ddp_main),
	.conn_routes = mt8188_mtk_ddp_main_routes,
	.num_conn_routes = ARRAY_SIZE(mt8188_mtk_ddp_main_routes),
<<<<<<< HEAD
	.mmsys_dev_num = 1,
=======
	.mmsys_dev_num = 2,
>>>>>>> 2d5404ca
	.max_width = 8191,
	.min_width = 1,
	.min_height = 1,
};

static const struct mtk_mmsys_driver_data mt8192_mmsys_driver_data = {
	.main_path = mt8192_mtk_ddp_main,
	.main_len = ARRAY_SIZE(mt8192_mtk_ddp_main),
	.ext_path = mt8192_mtk_ddp_ext,
	.ext_len = ARRAY_SIZE(mt8192_mtk_ddp_ext),
	.mmsys_dev_num = 1,
};

static const struct mtk_mmsys_driver_data mt8195_vdosys0_driver_data = {
	.main_path = mt8195_mtk_ddp_main,
	.main_len = ARRAY_SIZE(mt8195_mtk_ddp_main),
	.mmsys_dev_num = 2,
	.max_width = 8191,
	.min_width = 1,
	.min_height = 1,
};

static const struct mtk_mmsys_driver_data mt8195_vdosys1_driver_data = {
	.ext_path = mt8195_mtk_ddp_ext,
	.ext_len = ARRAY_SIZE(mt8195_mtk_ddp_ext),
	.mmsys_id = 1,
	.mmsys_dev_num = 2,
	.max_width = 8191,
	.min_width = 2, /* 2-pixel align when ethdr is bypassed */
	.min_height = 1,
};

static const struct of_device_id mtk_drm_of_ids[] = {
	{ .compatible = "mediatek,mt2701-mmsys",
	  .data = &mt2701_mmsys_driver_data},
	{ .compatible = "mediatek,mt7623-mmsys",
	  .data = &mt7623_mmsys_driver_data},
	{ .compatible = "mediatek,mt2712-mmsys",
	  .data = &mt2712_mmsys_driver_data},
	{ .compatible = "mediatek,mt8167-mmsys",
	  .data = &mt8167_mmsys_driver_data},
	{ .compatible = "mediatek,mt8173-mmsys",
	  .data = &mt8173_mmsys_driver_data},
	{ .compatible = "mediatek,mt8183-mmsys",
	  .data = &mt8183_mmsys_driver_data},
	{ .compatible = "mediatek,mt8186-mmsys",
	  .data = &mt8186_mmsys_driver_data},
	{ .compatible = "mediatek,mt8188-vdosys0",
	  .data = &mt8188_vdosys0_driver_data},
	{ .compatible = "mediatek,mt8188-vdosys1",
	  .data = &mt8195_vdosys1_driver_data},
	{ .compatible = "mediatek,mt8192-mmsys",
	  .data = &mt8192_mmsys_driver_data},
	{ .compatible = "mediatek,mt8195-mmsys",
	  .data = &mt8195_vdosys0_driver_data},
	{ .compatible = "mediatek,mt8195-vdosys0",
	  .data = &mt8195_vdosys0_driver_data},
	{ .compatible = "mediatek,mt8195-vdosys1",
	  .data = &mt8195_vdosys1_driver_data},
	{ }
};
MODULE_DEVICE_TABLE(of, mtk_drm_of_ids);

static int mtk_drm_match(struct device *dev, void *data)
{
	if (!strncmp(dev_name(dev), "mediatek-drm", sizeof("mediatek-drm") - 1))
		return true;
	return false;
}

static bool mtk_drm_get_all_drm_priv(struct device *dev)
{
	struct mtk_drm_private *drm_priv = dev_get_drvdata(dev);
	struct mtk_drm_private *all_drm_priv[MAX_CRTC];
	struct mtk_drm_private *temp_drm_priv;
	struct device_node *phandle = dev->parent->of_node;
	const struct of_device_id *of_id;
	struct device_node *node;
	struct device *drm_dev;
	unsigned int cnt = 0;
	int i, j;

	for_each_child_of_node(phandle->parent, node) {
		struct platform_device *pdev;

		of_id = of_match_node(mtk_drm_of_ids, node);
		if (!of_id)
			continue;

		pdev = of_find_device_by_node(node);
		if (!pdev)
			continue;

		drm_dev = device_find_child(&pdev->dev, NULL, mtk_drm_match);
		if (!drm_dev)
			continue;

		temp_drm_priv = dev_get_drvdata(drm_dev);
		if (!temp_drm_priv)
			continue;

		if (temp_drm_priv->data->main_len)
			all_drm_priv[CRTC_MAIN] = temp_drm_priv;
		else if (temp_drm_priv->data->ext_len)
			all_drm_priv[CRTC_EXT] = temp_drm_priv;
		else if (temp_drm_priv->data->third_len)
			all_drm_priv[CRTC_THIRD] = temp_drm_priv;

		if (temp_drm_priv->mtk_drm_bound)
			cnt++;

		if (cnt == MAX_CRTC)
			break;
	}

	if (drm_priv->data->mmsys_dev_num == cnt) {
		for (i = 0; i < cnt; i++)
			for (j = 0; j < cnt; j++)
				all_drm_priv[j]->all_drm_private[i] = all_drm_priv[i];

		return true;
	}

	return false;
}

static bool mtk_drm_find_mmsys_comp(struct mtk_drm_private *private, int comp_id)
{
	const struct mtk_mmsys_driver_data *drv_data = private->data;
	int i;

	if (drv_data->main_path)
		for (i = 0; i < drv_data->main_len; i++)
			if (drv_data->main_path[i] == comp_id)
				return true;

	if (drv_data->ext_path)
		for (i = 0; i < drv_data->ext_len; i++)
			if (drv_data->ext_path[i] == comp_id)
				return true;

	if (drv_data->third_path)
		for (i = 0; i < drv_data->third_len; i++)
			if (drv_data->third_path[i] == comp_id)
				return true;

	if (drv_data->num_conn_routes)
		for (i = 0; i < drv_data->num_conn_routes; i++)
			if (drv_data->conn_routes[i].route_ddp == comp_id)
				return true;

	return false;
}

static int mtk_drm_kms_init(struct drm_device *drm)
{
	struct mtk_drm_private *private = drm->dev_private;
	struct mtk_drm_private *priv_n;
	struct device *dma_dev = NULL;
	struct drm_crtc *crtc;
	int ret, i, j;

	if (drm_firmware_drivers_only())
		return -ENODEV;

	ret = drmm_mode_config_init(drm);
	if (ret)
		goto put_mutex_dev;

	drm->mode_config.min_width = 64;
	drm->mode_config.min_height = 64;

	/*
	 * set max width and height as default value(4096x4096).
	 * this value would be used to check framebuffer size limitation
	 * at drm_mode_addfb().
	 */
	drm->mode_config.max_width = 4096;
	drm->mode_config.max_height = 4096;
	drm->mode_config.funcs = &mtk_drm_mode_config_funcs;
	drm->mode_config.helper_private = &mtk_drm_mode_config_helpers;

	for (i = 0; i < private->data->mmsys_dev_num; i++) {
		drm->dev_private = private->all_drm_private[i];
		ret = component_bind_all(private->all_drm_private[i]->dev, drm);
		if (ret)
			goto put_mutex_dev;
	}

	/*
	 * Ensure internal panels are at the top of the connector list before
	 * crtc creation.
	 */
	drm_helper_move_panel_connectors_to_head(drm);

	/*
	 * 1. We currently support two fixed data streams, each optional,
	 *    and each statically assigned to a crtc:
	 *    OVL0 -> COLOR0 -> AAL -> OD -> RDMA0 -> UFOE -> DSI0 ...
	 * 2. For multi mmsys architecture, crtc path data are located in
	 *    different drm private data structures. Loop through crtc index to
	 *    create crtc from the main path and then ext_path and finally the
	 *    third path.
	 */
	for (i = 0; i < MAX_CRTC; i++) {
		for (j = 0; j < private->data->mmsys_dev_num; j++) {
			priv_n = private->all_drm_private[j];

			if (priv_n->data->max_width)
				drm->mode_config.max_width = priv_n->data->max_width;

			if (priv_n->data->min_width)
				drm->mode_config.min_width = priv_n->data->min_width;

			if (priv_n->data->min_height)
				drm->mode_config.min_height = priv_n->data->min_height;

			if (i == CRTC_MAIN && priv_n->data->main_len) {
<<<<<<< HEAD
				ret = mtk_drm_crtc_create(drm, priv_n->data->main_path,
							  priv_n->data->main_len, j,
							  priv_n->data->conn_routes,
							  priv_n->data->num_conn_routes);
=======
				ret = mtk_crtc_create(drm, priv_n->data->main_path,
						      priv_n->data->main_len, j,
						      priv_n->data->conn_routes,
						      priv_n->data->num_conn_routes);
>>>>>>> 2d5404ca
				if (ret)
					goto err_component_unbind;

				continue;
			} else if (i == CRTC_EXT && priv_n->data->ext_len) {
<<<<<<< HEAD
				ret = mtk_drm_crtc_create(drm, priv_n->data->ext_path,
							  priv_n->data->ext_len, j, NULL, 0);
=======
				ret = mtk_crtc_create(drm, priv_n->data->ext_path,
						      priv_n->data->ext_len, j, NULL, 0);
>>>>>>> 2d5404ca
				if (ret)
					goto err_component_unbind;

				continue;
			} else if (i == CRTC_THIRD && priv_n->data->third_len) {
<<<<<<< HEAD
				ret = mtk_drm_crtc_create(drm, priv_n->data->third_path,
							  priv_n->data->third_len, j, NULL, 0);
=======
				ret = mtk_crtc_create(drm, priv_n->data->third_path,
						      priv_n->data->third_len, j, NULL, 0);
>>>>>>> 2d5404ca
				if (ret)
					goto err_component_unbind;

				continue;
			}
		}
	}

	/* IGT will check if the cursor size is configured */
	drm->mode_config.cursor_width = 512;
	drm->mode_config.cursor_height = 512;

	/* Use OVL device for all DMA memory allocations */
	crtc = drm_crtc_from_index(drm, 0);
	if (crtc)
<<<<<<< HEAD
		dma_dev = mtk_drm_crtc_dma_dev_get(crtc);
=======
		dma_dev = mtk_crtc_dma_dev_get(crtc);
>>>>>>> 2d5404ca
	if (!dma_dev) {
		ret = -ENODEV;
		dev_err(drm->dev, "Need at least one OVL device\n");
		goto err_component_unbind;
	}

	for (i = 0; i < private->data->mmsys_dev_num; i++)
		private->all_drm_private[i]->dma_dev = dma_dev;

	/*
	 * Configure the DMA segment size to make sure we get contiguous IOVA
	 * when importing PRIME buffers.
	 */
	dma_set_max_seg_size(dma_dev, UINT_MAX);

	ret = drm_vblank_init(drm, MAX_CRTC);
	if (ret < 0)
		goto err_component_unbind;

	drm_kms_helper_poll_init(drm);
	drm_mode_config_reset(drm);

	return 0;

err_component_unbind:
	for (i = 0; i < private->data->mmsys_dev_num; i++)
		component_unbind_all(private->all_drm_private[i]->dev, drm);
put_mutex_dev:
	for (i = 0; i < private->data->mmsys_dev_num; i++)
		put_device(private->all_drm_private[i]->mutex_dev);

	return ret;
}

static void mtk_drm_kms_deinit(struct drm_device *drm)
{
	drm_kms_helper_poll_fini(drm);
	drm_atomic_helper_shutdown(drm);

	component_unbind_all(drm->dev, drm);
}

DEFINE_DRM_GEM_FOPS(mtk_drm_fops);

/*
 * We need to override this because the device used to import the memory is
 * not dev->dev, as drm_gem_prime_import() expects.
 */
static struct drm_gem_object *mtk_gem_prime_import(struct drm_device *dev,
						   struct dma_buf *dma_buf)
{
	struct mtk_drm_private *private = dev->dev_private;

	return drm_gem_prime_import_dev(dev, dma_buf, private->dma_dev);
}

static const struct drm_driver mtk_drm_driver = {
	.driver_features = DRIVER_MODESET | DRIVER_GEM | DRIVER_ATOMIC,

	.dumb_create = mtk_gem_dumb_create,

<<<<<<< HEAD
	.gem_prime_import = mtk_drm_gem_prime_import,
=======
	.gem_prime_import = mtk_gem_prime_import,
>>>>>>> 2d5404ca
	.gem_prime_import_sg_table = mtk_gem_prime_import_sg_table,
	.fops = &mtk_drm_fops,

	.name = DRIVER_NAME,
	.desc = DRIVER_DESC,
	.date = DRIVER_DATE,
	.major = DRIVER_MAJOR,
	.minor = DRIVER_MINOR,
};

static int compare_dev(struct device *dev, void *data)
{
	return dev == (struct device *)data;
}

static int mtk_drm_bind(struct device *dev)
{
	struct mtk_drm_private *private = dev_get_drvdata(dev);
	struct platform_device *pdev;
	struct drm_device *drm;
	int ret, i;

	pdev = of_find_device_by_node(private->mutex_node);
	if (!pdev) {
		dev_err(dev, "Waiting for disp-mutex device %pOF\n",
			private->mutex_node);
		of_node_put(private->mutex_node);
		return -EPROBE_DEFER;
	}

	private->mutex_dev = &pdev->dev;
	private->mtk_drm_bound = true;
	private->dev = dev;

	if (!mtk_drm_get_all_drm_priv(dev))
		return 0;

	drm = drm_dev_alloc(&mtk_drm_driver, dev);
	if (IS_ERR(drm))
		return PTR_ERR(drm);

	private->drm_master = true;
	drm->dev_private = private;
	for (i = 0; i < private->data->mmsys_dev_num; i++)
		private->all_drm_private[i]->drm = drm;

	ret = mtk_drm_kms_init(drm);
	if (ret < 0)
		goto err_free;

	ret = drm_dev_register(drm, 0);
	if (ret < 0)
		goto err_deinit;

	drm_fbdev_dma_setup(drm, 32);

	return 0;

err_deinit:
	mtk_drm_kms_deinit(drm);
err_free:
	private->drm = NULL;
	drm_dev_put(drm);
	return ret;
}

static void mtk_drm_unbind(struct device *dev)
{
	struct mtk_drm_private *private = dev_get_drvdata(dev);

	/* for multi mmsys dev, unregister drm dev in mmsys master */
	if (private->drm_master) {
		drm_dev_unregister(private->drm);
		mtk_drm_kms_deinit(private->drm);
		drm_dev_put(private->drm);
	}
	private->mtk_drm_bound = false;
	private->drm_master = false;
	private->drm = NULL;
}

static const struct component_master_ops mtk_drm_ops = {
	.bind		= mtk_drm_bind,
	.unbind		= mtk_drm_unbind,
};

static const struct of_device_id mtk_ddp_comp_dt_ids[] = {
	{ .compatible = "mediatek,mt8167-disp-aal",
	  .data = (void *)MTK_DISP_AAL},
	{ .compatible = "mediatek,mt8173-disp-aal",
	  .data = (void *)MTK_DISP_AAL},
	{ .compatible = "mediatek,mt8183-disp-aal",
	  .data = (void *)MTK_DISP_AAL},
	{ .compatible = "mediatek,mt8192-disp-aal",
	  .data = (void *)MTK_DISP_AAL},
	{ .compatible = "mediatek,mt8167-disp-ccorr",
	  .data = (void *)MTK_DISP_CCORR },
	{ .compatible = "mediatek,mt8183-disp-ccorr",
	  .data = (void *)MTK_DISP_CCORR },
	{ .compatible = "mediatek,mt8192-disp-ccorr",
	  .data = (void *)MTK_DISP_CCORR },
	{ .compatible = "mediatek,mt2701-disp-color",
	  .data = (void *)MTK_DISP_COLOR },
	{ .compatible = "mediatek,mt8167-disp-color",
	  .data = (void *)MTK_DISP_COLOR },
	{ .compatible = "mediatek,mt8173-disp-color",
	  .data = (void *)MTK_DISP_COLOR },
	{ .compatible = "mediatek,mt8167-disp-dither",
	  .data = (void *)MTK_DISP_DITHER },
	{ .compatible = "mediatek,mt8183-disp-dither",
	  .data = (void *)MTK_DISP_DITHER },
	{ .compatible = "mediatek,mt8195-disp-dsc",
	  .data = (void *)MTK_DISP_DSC },
	{ .compatible = "mediatek,mt8167-disp-gamma",
	  .data = (void *)MTK_DISP_GAMMA, },
	{ .compatible = "mediatek,mt8173-disp-gamma",
	  .data = (void *)MTK_DISP_GAMMA, },
	{ .compatible = "mediatek,mt8183-disp-gamma",
	  .data = (void *)MTK_DISP_GAMMA, },
	{ .compatible = "mediatek,mt8195-disp-gamma",
	  .data = (void *)MTK_DISP_GAMMA, },
	{ .compatible = "mediatek,mt8195-disp-merge",
	  .data = (void *)MTK_DISP_MERGE },
	{ .compatible = "mediatek,mt2701-disp-mutex",
	  .data = (void *)MTK_DISP_MUTEX },
	{ .compatible = "mediatek,mt2712-disp-mutex",
	  .data = (void *)MTK_DISP_MUTEX },
	{ .compatible = "mediatek,mt8167-disp-mutex",
	  .data = (void *)MTK_DISP_MUTEX },
	{ .compatible = "mediatek,mt8173-disp-mutex",
	  .data = (void *)MTK_DISP_MUTEX },
	{ .compatible = "mediatek,mt8183-disp-mutex",
	  .data = (void *)MTK_DISP_MUTEX },
	{ .compatible = "mediatek,mt8186-disp-mutex",
	  .data = (void *)MTK_DISP_MUTEX },
	{ .compatible = "mediatek,mt8188-disp-mutex",
	  .data = (void *)MTK_DISP_MUTEX },
	{ .compatible = "mediatek,mt8192-disp-mutex",
	  .data = (void *)MTK_DISP_MUTEX },
	{ .compatible = "mediatek,mt8195-disp-mutex",
	  .data = (void *)MTK_DISP_MUTEX },
	{ .compatible = "mediatek,mt8173-disp-od",
	  .data = (void *)MTK_DISP_OD },
	{ .compatible = "mediatek,mt2701-disp-ovl",
	  .data = (void *)MTK_DISP_OVL },
	{ .compatible = "mediatek,mt8167-disp-ovl",
	  .data = (void *)MTK_DISP_OVL },
	{ .compatible = "mediatek,mt8173-disp-ovl",
	  .data = (void *)MTK_DISP_OVL },
	{ .compatible = "mediatek,mt8183-disp-ovl",
	  .data = (void *)MTK_DISP_OVL },
	{ .compatible = "mediatek,mt8192-disp-ovl",
	  .data = (void *)MTK_DISP_OVL },
	{ .compatible = "mediatek,mt8195-disp-ovl",
	  .data = (void *)MTK_DISP_OVL },
	{ .compatible = "mediatek,mt8183-disp-ovl-2l",
	  .data = (void *)MTK_DISP_OVL_2L },
	{ .compatible = "mediatek,mt8192-disp-ovl-2l",
	  .data = (void *)MTK_DISP_OVL_2L },
	{ .compatible = "mediatek,mt8192-disp-postmask",
	  .data = (void *)MTK_DISP_POSTMASK },
	{ .compatible = "mediatek,mt2701-disp-pwm",
	  .data = (void *)MTK_DISP_BLS },
	{ .compatible = "mediatek,mt8167-disp-pwm",
	  .data = (void *)MTK_DISP_PWM },
	{ .compatible = "mediatek,mt8173-disp-pwm",
	  .data = (void *)MTK_DISP_PWM },
	{ .compatible = "mediatek,mt2701-disp-rdma",
	  .data = (void *)MTK_DISP_RDMA },
	{ .compatible = "mediatek,mt8167-disp-rdma",
	  .data = (void *)MTK_DISP_RDMA },
	{ .compatible = "mediatek,mt8173-disp-rdma",
	  .data = (void *)MTK_DISP_RDMA },
	{ .compatible = "mediatek,mt8183-disp-rdma",
	  .data = (void *)MTK_DISP_RDMA },
	{ .compatible = "mediatek,mt8195-disp-rdma",
	  .data = (void *)MTK_DISP_RDMA },
	{ .compatible = "mediatek,mt8173-disp-ufoe",
	  .data = (void *)MTK_DISP_UFOE },
	{ .compatible = "mediatek,mt8173-disp-wdma",
	  .data = (void *)MTK_DISP_WDMA },
	{ .compatible = "mediatek,mt2701-dpi",
	  .data = (void *)MTK_DPI },
	{ .compatible = "mediatek,mt8167-dsi",
	  .data = (void *)MTK_DSI },
	{ .compatible = "mediatek,mt8173-dpi",
	  .data = (void *)MTK_DPI },
	{ .compatible = "mediatek,mt8183-dpi",
	  .data = (void *)MTK_DPI },
	{ .compatible = "mediatek,mt8186-dpi",
	  .data = (void *)MTK_DPI },
	{ .compatible = "mediatek,mt8188-dp-intf",
	  .data = (void *)MTK_DP_INTF },
	{ .compatible = "mediatek,mt8192-dpi",
	  .data = (void *)MTK_DPI },
	{ .compatible = "mediatek,mt8195-dp-intf",
	  .data = (void *)MTK_DP_INTF },
	{ .compatible = "mediatek,mt2701-dsi",
	  .data = (void *)MTK_DSI },
	{ .compatible = "mediatek,mt8173-dsi",
	  .data = (void *)MTK_DSI },
	{ .compatible = "mediatek,mt8183-dsi",
	  .data = (void *)MTK_DSI },
	{ .compatible = "mediatek,mt8186-dsi",
	  .data = (void *)MTK_DSI },
	{ .compatible = "mediatek,mt8188-dsi",
	  .data = (void *)MTK_DSI },
	{ }
};

static int mtk_drm_probe(struct platform_device *pdev)
{
	struct device *dev = &pdev->dev;
	struct device_node *phandle = dev->parent->of_node;
	const struct of_device_id *of_id;
	struct mtk_drm_private *private;
	struct device_node *node;
	struct component_match *match = NULL;
	struct platform_device *ovl_adaptor;
	int ret;
	int i;

	private = devm_kzalloc(dev, sizeof(*private), GFP_KERNEL);
	if (!private)
		return -ENOMEM;

	private->mmsys_dev = dev->parent;
	if (!private->mmsys_dev) {
		dev_err(dev, "Failed to get MMSYS device\n");
		return -ENODEV;
	}

	of_id = of_match_node(mtk_drm_of_ids, phandle);
	if (!of_id)
		return -ENODEV;

	private->data = of_id->data;

	private->all_drm_private = devm_kmalloc_array(dev, private->data->mmsys_dev_num,
						      sizeof(*private->all_drm_private),
						      GFP_KERNEL);
	if (!private->all_drm_private)
		return -ENOMEM;

	/* Bringup ovl_adaptor */
	if (mtk_drm_find_mmsys_comp(private, DDP_COMPONENT_DRM_OVL_ADAPTOR)) {
		ovl_adaptor = platform_device_register_data(dev, "mediatek-disp-ovl-adaptor",
							    PLATFORM_DEVID_AUTO,
							    (void *)private->mmsys_dev,
							    sizeof(*private->mmsys_dev));
		private->ddp_comp[DDP_COMPONENT_DRM_OVL_ADAPTOR].dev = &ovl_adaptor->dev;
		mtk_ddp_comp_init(NULL, &private->ddp_comp[DDP_COMPONENT_DRM_OVL_ADAPTOR],
				  DDP_COMPONENT_DRM_OVL_ADAPTOR);
		component_match_add(dev, &match, compare_dev, &ovl_adaptor->dev);
	}

	/* Iterate over sibling DISP function blocks */
	for_each_child_of_node(phandle->parent, node) {
		const struct of_device_id *of_id;
		enum mtk_ddp_comp_type comp_type;
		int comp_id;

		of_id = of_match_node(mtk_ddp_comp_dt_ids, node);
		if (!of_id)
			continue;

		if (!of_device_is_available(node)) {
			dev_dbg(dev, "Skipping disabled component %pOF\n",
				node);
			continue;
		}

		comp_type = (enum mtk_ddp_comp_type)(uintptr_t)of_id->data;

		if (comp_type == MTK_DISP_MUTEX) {
			int id;

			id = of_alias_get_id(node, "mutex");
			if (id < 0 || id == private->data->mmsys_id) {
				private->mutex_node = of_node_get(node);
				dev_dbg(dev, "get mutex for mmsys %d", private->data->mmsys_id);
			}
			continue;
		}

		comp_id = mtk_ddp_comp_get_id(node, comp_type);
		if (comp_id < 0) {
			dev_warn(dev, "Skipping unknown component %pOF\n",
				 node);
			continue;
		}

		if (!mtk_drm_find_mmsys_comp(private, comp_id))
			continue;

		private->comp_node[comp_id] = of_node_get(node);

		/*
		 * Currently only the AAL, CCORR, COLOR, GAMMA, MERGE, OVL, RDMA, DSI, and DPI
		 * blocks have separate component platform drivers and initialize their own
		 * DDP component structure. The others are initialized here.
		 */
		if (comp_type == MTK_DISP_AAL ||
		    comp_type == MTK_DISP_CCORR ||
		    comp_type == MTK_DISP_COLOR ||
		    comp_type == MTK_DISP_GAMMA ||
		    comp_type == MTK_DISP_MERGE ||
		    comp_type == MTK_DISP_OVL ||
		    comp_type == MTK_DISP_OVL_2L ||
		    comp_type == MTK_DISP_OVL_ADAPTOR ||
		    comp_type == MTK_DISP_RDMA ||
		    comp_type == MTK_DP_INTF ||
		    comp_type == MTK_DPI ||
		    comp_type == MTK_DSI) {
			dev_info(dev, "Adding component match for %pOF\n",
				 node);
			drm_of_component_match_add(dev, &match, component_compare_of,
						   node);
		}

		ret = mtk_ddp_comp_init(node, &private->ddp_comp[comp_id], comp_id);
		if (ret) {
			of_node_put(node);
			goto err_node;
		}
	}

	if (!private->mutex_node) {
		dev_err(dev, "Failed to find disp-mutex node\n");
		ret = -ENODEV;
		goto err_node;
	}

	pm_runtime_enable(dev);

	platform_set_drvdata(pdev, private);

	ret = component_master_add_with_match(dev, &mtk_drm_ops, match);
	if (ret)
		goto err_pm;

	return 0;

err_pm:
	pm_runtime_disable(dev);
err_node:
	of_node_put(private->mutex_node);
	for (i = 0; i < DDP_COMPONENT_DRM_ID_MAX; i++)
		of_node_put(private->comp_node[i]);
	return ret;
}

static void mtk_drm_remove(struct platform_device *pdev)
{
	struct mtk_drm_private *private = platform_get_drvdata(pdev);
	int i;

	component_master_del(&pdev->dev, &mtk_drm_ops);
	pm_runtime_disable(&pdev->dev);
	of_node_put(private->mutex_node);
	for (i = 0; i < DDP_COMPONENT_DRM_ID_MAX; i++)
		of_node_put(private->comp_node[i]);
}

static void mtk_drm_shutdown(struct platform_device *pdev)
{
	struct mtk_drm_private *private = platform_get_drvdata(pdev);

	drm_atomic_helper_shutdown(private->drm);
}

static int mtk_drm_sys_prepare(struct device *dev)
{
	struct mtk_drm_private *private = dev_get_drvdata(dev);
	struct drm_device *drm = private->drm;

	if (private->drm_master)
		return drm_mode_config_helper_suspend(drm);
	else
		return 0;
}

static void mtk_drm_sys_complete(struct device *dev)
{
	struct mtk_drm_private *private = dev_get_drvdata(dev);
	struct drm_device *drm = private->drm;
	int ret = 0;

	if (private->drm_master)
		ret = drm_mode_config_helper_resume(drm);
	if (ret)
		dev_err(dev, "Failed to resume\n");
}

static const struct dev_pm_ops mtk_drm_pm_ops = {
	.prepare = mtk_drm_sys_prepare,
	.complete = mtk_drm_sys_complete,
};

static struct platform_driver mtk_drm_platform_driver = {
	.probe	= mtk_drm_probe,
	.remove_new = mtk_drm_remove,
	.shutdown = mtk_drm_shutdown,
	.driver	= {
		.name	= "mediatek-drm",
		.pm     = &mtk_drm_pm_ops,
	},
};

static struct platform_driver * const mtk_drm_drivers[] = {
	&mtk_disp_aal_driver,
	&mtk_disp_ccorr_driver,
	&mtk_disp_color_driver,
	&mtk_disp_gamma_driver,
	&mtk_disp_merge_driver,
	&mtk_disp_ovl_adaptor_driver,
	&mtk_disp_ovl_driver,
	&mtk_disp_rdma_driver,
	&mtk_dpi_driver,
	&mtk_drm_platform_driver,
	&mtk_dsi_driver,
	&mtk_ethdr_driver,
	&mtk_mdp_rdma_driver,
	&mtk_padding_driver,
};

static int __init mtk_drm_init(void)
{
	return platform_register_drivers(mtk_drm_drivers,
					 ARRAY_SIZE(mtk_drm_drivers));
}

static void __exit mtk_drm_exit(void)
{
	platform_unregister_drivers(mtk_drm_drivers,
				    ARRAY_SIZE(mtk_drm_drivers));
}

module_init(mtk_drm_init);
module_exit(mtk_drm_exit);

MODULE_AUTHOR("YT SHEN <yt.shen@mediatek.com>");
MODULE_DESCRIPTION("Mediatek SoC DRM driver");
MODULE_LICENSE("GPL v2");<|MERGE_RESOLUTION|>--- conflicted
+++ resolved
@@ -293,11 +293,7 @@
 	.main_len = ARRAY_SIZE(mt8188_mtk_ddp_main),
 	.conn_routes = mt8188_mtk_ddp_main_routes,
 	.num_conn_routes = ARRAY_SIZE(mt8188_mtk_ddp_main_routes),
-<<<<<<< HEAD
-	.mmsys_dev_num = 1,
-=======
 	.mmsys_dev_num = 2,
->>>>>>> 2d5404ca
 	.max_width = 8191,
 	.min_width = 1,
 	.min_height = 1,
@@ -516,41 +512,24 @@
 				drm->mode_config.min_height = priv_n->data->min_height;
 
 			if (i == CRTC_MAIN && priv_n->data->main_len) {
-<<<<<<< HEAD
-				ret = mtk_drm_crtc_create(drm, priv_n->data->main_path,
-							  priv_n->data->main_len, j,
-							  priv_n->data->conn_routes,
-							  priv_n->data->num_conn_routes);
-=======
 				ret = mtk_crtc_create(drm, priv_n->data->main_path,
 						      priv_n->data->main_len, j,
 						      priv_n->data->conn_routes,
 						      priv_n->data->num_conn_routes);
->>>>>>> 2d5404ca
 				if (ret)
 					goto err_component_unbind;
 
 				continue;
 			} else if (i == CRTC_EXT && priv_n->data->ext_len) {
-<<<<<<< HEAD
-				ret = mtk_drm_crtc_create(drm, priv_n->data->ext_path,
-							  priv_n->data->ext_len, j, NULL, 0);
-=======
 				ret = mtk_crtc_create(drm, priv_n->data->ext_path,
 						      priv_n->data->ext_len, j, NULL, 0);
->>>>>>> 2d5404ca
 				if (ret)
 					goto err_component_unbind;
 
 				continue;
 			} else if (i == CRTC_THIRD && priv_n->data->third_len) {
-<<<<<<< HEAD
-				ret = mtk_drm_crtc_create(drm, priv_n->data->third_path,
-							  priv_n->data->third_len, j, NULL, 0);
-=======
 				ret = mtk_crtc_create(drm, priv_n->data->third_path,
 						      priv_n->data->third_len, j, NULL, 0);
->>>>>>> 2d5404ca
 				if (ret)
 					goto err_component_unbind;
 
@@ -566,11 +545,7 @@
 	/* Use OVL device for all DMA memory allocations */
 	crtc = drm_crtc_from_index(drm, 0);
 	if (crtc)
-<<<<<<< HEAD
-		dma_dev = mtk_drm_crtc_dma_dev_get(crtc);
-=======
 		dma_dev = mtk_crtc_dma_dev_get(crtc);
->>>>>>> 2d5404ca
 	if (!dma_dev) {
 		ret = -ENODEV;
 		dev_err(drm->dev, "Need at least one OVL device\n");
@@ -632,11 +607,7 @@
 
 	.dumb_create = mtk_gem_dumb_create,
 
-<<<<<<< HEAD
-	.gem_prime_import = mtk_drm_gem_prime_import,
-=======
 	.gem_prime_import = mtk_gem_prime_import,
->>>>>>> 2d5404ca
 	.gem_prime_import_sg_table = mtk_gem_prime_import_sg_table,
 	.fops = &mtk_drm_fops,
 
