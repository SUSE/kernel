--- conflicted
+++ resolved
@@ -76,8 +76,6 @@
 
 #define OVL_COLOR_ALPHA		GENMASK(31, 24)
 
-<<<<<<< HEAD
-=======
 static inline bool is_10bit_rgb(u32 fmt)
 {
 	switch (fmt) {
@@ -94,7 +92,6 @@
 	return false;
 }
 
->>>>>>> b806d6ef
 static const u32 mt8173_formats[] = {
 	DRM_FORMAT_XRGB8888,
 	DRM_FORMAT_ARGB8888,
@@ -469,14 +466,6 @@
 	if (state->base.fb && !state->base.fb->format->has_alpha)
 		ignore_pixel_alpha = OVL_CONST_BLEND;
 
-	/* CONST_BLD must be enabled for XRGB formats although the alpha channel
-	 * can be ignored, or OVL will still read the value from memory.
-	 * For RGB888 related formats, whether CONST_BLD is enabled or not won't
-	 * affect the result. Therefore we use !has_alpha as the condition.
-	 */
-	if (state->base.fb && !state->base.fb->format->has_alpha)
-		ignore_pixel_alpha = OVL_CONST_BLEND;
-
 	if (pending->rotation & DRM_MODE_REFLECT_Y) {
 		con |= OVL_CON_VIRT_FLIP;
 		addr += (pending->height - 1) * pending->pitch;
