--- conflicted
+++ resolved
@@ -413,10 +413,6 @@
 	.num_formats = ARRAY_SIZE(mt8173_formats),
 };
 
-static const struct mtk_disp_rdma_data mt8192_rdma_driver_data = {
-	.fifo_size = 5 * SZ_1K,
-};
-
 static const struct of_device_id mtk_disp_rdma_driver_dt_match[] = {
 	{ .compatible = "mediatek,mt2701-disp-rdma",
 	  .data = &mt2701_rdma_driver_data},
@@ -424,13 +420,8 @@
 	  .data = &mt8173_rdma_driver_data},
 	{ .compatible = "mediatek,mt8183-disp-rdma",
 	  .data = &mt8183_rdma_driver_data},
-<<<<<<< HEAD
-	{ .compatible = "mediatek,mt8192-disp-rdma",
-	  .data = &mt8192_rdma_driver_data},
-=======
 	{ .compatible = "mediatek,mt8195-disp-rdma",
 	  .data = &mt8195_rdma_driver_data},
->>>>>>> eb3cdb58
 	{},
 };
 MODULE_DEVICE_TABLE(of, mtk_disp_rdma_driver_dt_match);
