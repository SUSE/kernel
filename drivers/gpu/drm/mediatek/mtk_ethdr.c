--- conflicted
+++ resolved
@@ -184,9 +184,6 @@
 		alpha_con |= state->base.alpha & MIXER_ALPHA;
 	}
 
-<<<<<<< HEAD
-	if (state->base.fb && !state->base.fb->format->has_alpha) {
-=======
 	if (state->base.pixel_blend_mode == DRM_MODE_BLEND_PREMULTI)
 		alpha_con |= PREMULTI_SOURCE;
 	else
@@ -194,7 +191,6 @@
 
 	if ((state->base.fb && !state->base.fb->format->has_alpha) ||
 	    state->base.pixel_blend_mode == DRM_MODE_BLEND_PIXEL_NONE) {
->>>>>>> 2d5404ca
 		/*
 		 * Mixer doesn't support CONST_BLD mode,
 		 * use a trick to make the output equivalent
