# SPDX-License-Identifier: GPL-2.0

mediatek-drm-y := mtk_disp_aal.o \
		  mtk_disp_ccorr.o \
		  mtk_disp_color.o \
		  mtk_disp_gamma.o \
		  mtk_disp_merge.o \
		  mtk_disp_ovl.o \
		  mtk_disp_ovl_adaptor.o \
		  mtk_disp_rdma.o \
		  mtk_drm_crtc.o \
		  mtk_drm_ddp_comp.o \
		  mtk_drm_drv.o \
		  mtk_drm_gem.o \
		  mtk_drm_plane.o \
		  mtk_dsi.o \
		  mtk_dpi.o \
<<<<<<< HEAD
=======
		  mtk_ethdr.o \
>>>>>>> eb3cdb58
		  mtk_mdp_rdma.o

obj-$(CONFIG_DRM_MEDIATEK) += mediatek-drm.o

mediatek-drm-hdmi-objs := mtk_cec.o \
			  mtk_hdmi.o \
			  mtk_hdmi_ddc.o

obj-$(CONFIG_DRM_MEDIATEK_HDMI) += mediatek-drm-hdmi.o

obj-$(CONFIG_DRM_MEDIATEK_DP) += mtk_dp.o<|MERGE_RESOLUTION|>--- conflicted
+++ resolved
@@ -15,10 +15,7 @@
 		  mtk_drm_plane.o \
 		  mtk_dsi.o \
 		  mtk_dpi.o \
-<<<<<<< HEAD
-=======
 		  mtk_ethdr.o \
->>>>>>> eb3cdb58
 		  mtk_mdp_rdma.o
 
 obj-$(CONFIG_DRM_MEDIATEK) += mediatek-drm.o
