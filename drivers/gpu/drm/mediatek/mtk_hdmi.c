// SPDX-License-Identifier: GPL-2.0-only
/*
 * Copyright (c) 2014 MediaTek Inc.
 * Author: Jie Qiu <jie.qiu@mediatek.com>
 */

#include <linux/arm-smccc.h>
#include <linux/clk.h>
#include <linux/delay.h>
#include <linux/hdmi.h>
#include <linux/i2c.h>
#include <linux/io.h>
#include <linux/kernel.h>
#include <linux/mfd/syscon.h>
#include <linux/module.h>
#include <linux/mutex.h>
#include <linux/of_platform.h>
#include <linux/of.h>
#include <linux/of_graph.h>
#include <linux/phy/phy.h>
#include <linux/platform_device.h>
#include <linux/regmap.h>

#include <sound/hdmi-codec.h>

#include <drm/drm_atomic_helper.h>
#include <drm/drm_bridge.h>
#include <drm/drm_crtc.h>
#include <drm/drm_edid.h>
#include <drm/drm_print.h>
#include <drm/drm_probe_helper.h>

#include "mtk_cec.h"
#include "mtk_hdmi.h"
#include "mtk_hdmi_regs.h"

#define NCTS_BYTES	7

enum mtk_hdmi_clk_id {
	MTK_HDMI_CLK_HDMI_PIXEL,
	MTK_HDMI_CLK_HDMI_PLL,
	MTK_HDMI_CLK_AUD_BCLK,
	MTK_HDMI_CLK_AUD_SPDIF,
	MTK_HDMI_CLK_COUNT
};

enum hdmi_aud_input_type {
	HDMI_AUD_INPUT_I2S = 0,
	HDMI_AUD_INPUT_SPDIF,
};

enum hdmi_aud_i2s_fmt {
	HDMI_I2S_MODE_RJT_24BIT = 0,
	HDMI_I2S_MODE_RJT_16BIT,
	HDMI_I2S_MODE_LJT_24BIT,
	HDMI_I2S_MODE_LJT_16BIT,
	HDMI_I2S_MODE_I2S_24BIT,
	HDMI_I2S_MODE_I2S_16BIT
};

enum hdmi_aud_mclk {
	HDMI_AUD_MCLK_128FS,
	HDMI_AUD_MCLK_192FS,
	HDMI_AUD_MCLK_256FS,
	HDMI_AUD_MCLK_384FS,
	HDMI_AUD_MCLK_512FS,
	HDMI_AUD_MCLK_768FS,
	HDMI_AUD_MCLK_1152FS,
};

enum hdmi_aud_channel_type {
	HDMI_AUD_CHAN_TYPE_1_0 = 0,
	HDMI_AUD_CHAN_TYPE_1_1,
	HDMI_AUD_CHAN_TYPE_2_0,
	HDMI_AUD_CHAN_TYPE_2_1,
	HDMI_AUD_CHAN_TYPE_3_0,
	HDMI_AUD_CHAN_TYPE_3_1,
	HDMI_AUD_CHAN_TYPE_4_0,
	HDMI_AUD_CHAN_TYPE_4_1,
	HDMI_AUD_CHAN_TYPE_5_0,
	HDMI_AUD_CHAN_TYPE_5_1,
	HDMI_AUD_CHAN_TYPE_6_0,
	HDMI_AUD_CHAN_TYPE_6_1,
	HDMI_AUD_CHAN_TYPE_7_0,
	HDMI_AUD_CHAN_TYPE_7_1,
	HDMI_AUD_CHAN_TYPE_3_0_LRS,
	HDMI_AUD_CHAN_TYPE_3_1_LRS,
	HDMI_AUD_CHAN_TYPE_4_0_CLRS,
	HDMI_AUD_CHAN_TYPE_4_1_CLRS,
	HDMI_AUD_CHAN_TYPE_6_1_CS,
	HDMI_AUD_CHAN_TYPE_6_1_CH,
	HDMI_AUD_CHAN_TYPE_6_1_OH,
	HDMI_AUD_CHAN_TYPE_6_1_CHR,
	HDMI_AUD_CHAN_TYPE_7_1_LH_RH,
	HDMI_AUD_CHAN_TYPE_7_1_LSR_RSR,
	HDMI_AUD_CHAN_TYPE_7_1_LC_RC,
	HDMI_AUD_CHAN_TYPE_7_1_LW_RW,
	HDMI_AUD_CHAN_TYPE_7_1_LSD_RSD,
	HDMI_AUD_CHAN_TYPE_7_1_LSS_RSS,
	HDMI_AUD_CHAN_TYPE_7_1_LHS_RHS,
	HDMI_AUD_CHAN_TYPE_7_1_CS_CH,
	HDMI_AUD_CHAN_TYPE_7_1_CS_OH,
	HDMI_AUD_CHAN_TYPE_7_1_CS_CHR,
	HDMI_AUD_CHAN_TYPE_7_1_CH_OH,
	HDMI_AUD_CHAN_TYPE_7_1_CH_CHR,
	HDMI_AUD_CHAN_TYPE_7_1_OH_CHR,
	HDMI_AUD_CHAN_TYPE_7_1_LSS_RSS_LSR_RSR,
	HDMI_AUD_CHAN_TYPE_6_0_CS,
	HDMI_AUD_CHAN_TYPE_6_0_CH,
	HDMI_AUD_CHAN_TYPE_6_0_OH,
	HDMI_AUD_CHAN_TYPE_6_0_CHR,
	HDMI_AUD_CHAN_TYPE_7_0_LH_RH,
	HDMI_AUD_CHAN_TYPE_7_0_LSR_RSR,
	HDMI_AUD_CHAN_TYPE_7_0_LC_RC,
	HDMI_AUD_CHAN_TYPE_7_0_LW_RW,
	HDMI_AUD_CHAN_TYPE_7_0_LSD_RSD,
	HDMI_AUD_CHAN_TYPE_7_0_LSS_RSS,
	HDMI_AUD_CHAN_TYPE_7_0_LHS_RHS,
	HDMI_AUD_CHAN_TYPE_7_0_CS_CH,
	HDMI_AUD_CHAN_TYPE_7_0_CS_OH,
	HDMI_AUD_CHAN_TYPE_7_0_CS_CHR,
	HDMI_AUD_CHAN_TYPE_7_0_CH_OH,
	HDMI_AUD_CHAN_TYPE_7_0_CH_CHR,
	HDMI_AUD_CHAN_TYPE_7_0_OH_CHR,
	HDMI_AUD_CHAN_TYPE_7_0_LSS_RSS_LSR_RSR,
	HDMI_AUD_CHAN_TYPE_8_0_LH_RH_CS,
	HDMI_AUD_CHAN_TYPE_UNKNOWN = 0xFF
};

enum hdmi_aud_channel_swap_type {
	HDMI_AUD_SWAP_LR,
	HDMI_AUD_SWAP_LFE_CC,
	HDMI_AUD_SWAP_LSRS,
	HDMI_AUD_SWAP_RLS_RRS,
	HDMI_AUD_SWAP_LR_STATUS,
};

struct hdmi_audio_param {
	enum hdmi_audio_coding_type aud_codec;
	enum hdmi_audio_sample_size aud_sample_size;
	enum hdmi_aud_input_type aud_input_type;
	enum hdmi_aud_i2s_fmt aud_i2s_fmt;
	enum hdmi_aud_mclk aud_mclk;
	enum hdmi_aud_channel_type aud_input_chan_type;
	struct hdmi_codec_params codec_params;
};

struct mtk_hdmi_conf {
	bool tz_disabled;
	bool cea_modes_only;
	unsigned long max_mode_clock;
};

struct mtk_hdmi {
	struct drm_bridge bridge;
	struct drm_bridge *next_bridge;
	struct drm_connector *curr_conn;/* current connector (only valid when 'enabled') */
	struct device *dev;
	const struct mtk_hdmi_conf *conf;
	struct phy *phy;
	struct device *cec_dev;
	struct i2c_adapter *ddc_adpt;
	struct clk *clk[MTK_HDMI_CLK_COUNT];
	struct drm_display_mode mode;
	bool dvi_mode;
	struct regmap *sys_regmap;
	unsigned int sys_offset;
	void __iomem *regs;
<<<<<<< HEAD
	enum hdmi_colorspace csp;
=======
>>>>>>> e747403a
	struct platform_device *audio_pdev;
	struct hdmi_audio_param aud_param;
	bool audio_enable;
	bool powered;
	bool enabled;
	hdmi_codec_plugged_cb plugged_cb;
	struct device *codec_dev;
	struct mutex update_plugged_status_lock;
};

static inline struct mtk_hdmi *hdmi_ctx_from_bridge(struct drm_bridge *b)
{
	return container_of(b, struct mtk_hdmi, bridge);
}

static u32 mtk_hdmi_read(struct mtk_hdmi *hdmi, u32 offset)
{
	return readl(hdmi->regs + offset);
}

static void mtk_hdmi_write(struct mtk_hdmi *hdmi, u32 offset, u32 val)
{
	writel(val, hdmi->regs + offset);
}

static void mtk_hdmi_clear_bits(struct mtk_hdmi *hdmi, u32 offset, u32 bits)
{
	void __iomem *reg = hdmi->regs + offset;
	u32 tmp;

	tmp = readl(reg);
	tmp &= ~bits;
	writel(tmp, reg);
}

static void mtk_hdmi_set_bits(struct mtk_hdmi *hdmi, u32 offset, u32 bits)
{
	void __iomem *reg = hdmi->regs + offset;
	u32 tmp;

	tmp = readl(reg);
	tmp |= bits;
	writel(tmp, reg);
}

static void mtk_hdmi_mask(struct mtk_hdmi *hdmi, u32 offset, u32 val, u32 mask)
{
	void __iomem *reg = hdmi->regs + offset;
	u32 tmp;

	tmp = readl(reg);
	tmp = (tmp & ~mask) | (val & mask);
	writel(tmp, reg);
}

static void mtk_hdmi_hw_vid_black(struct mtk_hdmi *hdmi, bool black)
{
	mtk_hdmi_mask(hdmi, VIDEO_CFG_4, black ? GEN_RGB : NORMAL_PATH,
		      VIDEO_SOURCE_SEL);
}

static void mtk_hdmi_hw_make_reg_writable(struct mtk_hdmi *hdmi, bool enable)
{
	struct arm_smccc_res res;

	/*
	 * MT8173 HDMI hardware has an output control bit to enable/disable HDMI
	 * output. This bit can only be controlled in ARM supervisor mode.
	 * The ARM trusted firmware provides an API for the HDMI driver to set
	 * this control bit to enable HDMI output in supervisor mode.
	 */
	if (hdmi->conf && hdmi->conf->tz_disabled)
		regmap_update_bits(hdmi->sys_regmap,
				   hdmi->sys_offset + HDMI_SYS_CFG20,
				   0x80008005, enable ? 0x80000005 : 0x8000);
	else
		arm_smccc_smc(MTK_SIP_SET_AUTHORIZED_SECURE_REG, 0x14000904,
			      0x80000000, 0, 0, 0, 0, 0, &res);

	regmap_update_bits(hdmi->sys_regmap, hdmi->sys_offset + HDMI_SYS_CFG20,
			   HDMI_PCLK_FREE_RUN, enable ? HDMI_PCLK_FREE_RUN : 0);
	regmap_update_bits(hdmi->sys_regmap, hdmi->sys_offset + HDMI_SYS_CFG1C,
			   HDMI_ON | ANLG_ON, enable ? (HDMI_ON | ANLG_ON) : 0);
}

static void mtk_hdmi_hw_1p4_version_enable(struct mtk_hdmi *hdmi, bool enable)
{
	regmap_update_bits(hdmi->sys_regmap, hdmi->sys_offset + HDMI_SYS_CFG20,
			   HDMI2P0_EN, enable ? 0 : HDMI2P0_EN);
}

static void mtk_hdmi_hw_aud_mute(struct mtk_hdmi *hdmi)
{
	mtk_hdmi_set_bits(hdmi, GRL_AUDIO_CFG, AUDIO_ZERO);
}

static void mtk_hdmi_hw_aud_unmute(struct mtk_hdmi *hdmi)
{
	mtk_hdmi_clear_bits(hdmi, GRL_AUDIO_CFG, AUDIO_ZERO);
}

static void mtk_hdmi_hw_reset(struct mtk_hdmi *hdmi)
{
	regmap_update_bits(hdmi->sys_regmap, hdmi->sys_offset + HDMI_SYS_CFG1C,
			   HDMI_RST, HDMI_RST);
	regmap_update_bits(hdmi->sys_regmap, hdmi->sys_offset + HDMI_SYS_CFG1C,
			   HDMI_RST, 0);
	mtk_hdmi_clear_bits(hdmi, GRL_CFG3, CFG3_CONTROL_PACKET_DELAY);
	regmap_update_bits(hdmi->sys_regmap, hdmi->sys_offset + HDMI_SYS_CFG1C,
			   ANLG_ON, ANLG_ON);
}

static void mtk_hdmi_hw_enable_notice(struct mtk_hdmi *hdmi, bool enable_notice)
{
	mtk_hdmi_mask(hdmi, GRL_CFG2, enable_notice ? CFG2_NOTICE_EN : 0,
		      CFG2_NOTICE_EN);
}

static void mtk_hdmi_hw_write_int_mask(struct mtk_hdmi *hdmi, u32 int_mask)
{
	mtk_hdmi_write(hdmi, GRL_INT_MASK, int_mask);
}

static void mtk_hdmi_hw_enable_dvi_mode(struct mtk_hdmi *hdmi, bool enable)
{
	mtk_hdmi_mask(hdmi, GRL_CFG1, enable ? CFG1_DVI : 0, CFG1_DVI);
}

static void mtk_hdmi_hw_send_info_frame(struct mtk_hdmi *hdmi, u8 *buffer,
					u8 len)
{
	u32 ctrl_reg = GRL_CTRL;
	int i;
	u8 *frame_data;
	enum hdmi_infoframe_type frame_type;
	u8 frame_ver;
	u8 frame_len;
	u8 checksum;
	int ctrl_frame_en = 0;

	frame_type = *buffer++;
	frame_ver = *buffer++;
	frame_len = *buffer++;
	checksum = *buffer++;
	frame_data = buffer;

	dev_dbg(hdmi->dev,
		"frame_type:0x%x,frame_ver:0x%x,frame_len:0x%x,checksum:0x%x\n",
		frame_type, frame_ver, frame_len, checksum);

	switch (frame_type) {
	case HDMI_INFOFRAME_TYPE_AVI:
		ctrl_frame_en = CTRL_AVI_EN;
		ctrl_reg = GRL_CTRL;
		break;
	case HDMI_INFOFRAME_TYPE_SPD:
		ctrl_frame_en = CTRL_SPD_EN;
		ctrl_reg = GRL_CTRL;
		break;
	case HDMI_INFOFRAME_TYPE_AUDIO:
		ctrl_frame_en = CTRL_AUDIO_EN;
		ctrl_reg = GRL_CTRL;
		break;
	case HDMI_INFOFRAME_TYPE_VENDOR:
		ctrl_frame_en = VS_EN;
		ctrl_reg = GRL_ACP_ISRC_CTRL;
		break;
	default:
		dev_err(hdmi->dev, "Unknown infoframe type %d\n", frame_type);
		return;
	}
	mtk_hdmi_clear_bits(hdmi, ctrl_reg, ctrl_frame_en);
	mtk_hdmi_write(hdmi, GRL_INFOFRM_TYPE, frame_type);
	mtk_hdmi_write(hdmi, GRL_INFOFRM_VER, frame_ver);
	mtk_hdmi_write(hdmi, GRL_INFOFRM_LNG, frame_len);

	mtk_hdmi_write(hdmi, GRL_IFM_PORT, checksum);
	for (i = 0; i < frame_len; i++)
		mtk_hdmi_write(hdmi, GRL_IFM_PORT, frame_data[i]);

	mtk_hdmi_set_bits(hdmi, ctrl_reg, ctrl_frame_en);
}

static void mtk_hdmi_hw_send_aud_packet(struct mtk_hdmi *hdmi, bool enable)
{
	mtk_hdmi_mask(hdmi, GRL_SHIFT_R2, enable ? 0 : AUDIO_PACKET_OFF,
		      AUDIO_PACKET_OFF);
}

static void mtk_hdmi_hw_config_sys(struct mtk_hdmi *hdmi)
{
	regmap_update_bits(hdmi->sys_regmap, hdmi->sys_offset + HDMI_SYS_CFG20,
			   HDMI_OUT_FIFO_EN | MHL_MODE_ON, 0);
	usleep_range(2000, 4000);
	regmap_update_bits(hdmi->sys_regmap, hdmi->sys_offset + HDMI_SYS_CFG20,
			   HDMI_OUT_FIFO_EN | MHL_MODE_ON, HDMI_OUT_FIFO_EN);
}

static void mtk_hdmi_hw_set_deep_color_mode(struct mtk_hdmi *hdmi)
{
	regmap_update_bits(hdmi->sys_regmap, hdmi->sys_offset + HDMI_SYS_CFG20,
			   DEEP_COLOR_MODE_MASK | DEEP_COLOR_EN,
			   COLOR_8BIT_MODE);
}

static void mtk_hdmi_hw_send_av_mute(struct mtk_hdmi *hdmi)
{
	mtk_hdmi_clear_bits(hdmi, GRL_CFG4, CTRL_AVMUTE);
	usleep_range(2000, 4000);
	mtk_hdmi_set_bits(hdmi, GRL_CFG4, CTRL_AVMUTE);
}

static void mtk_hdmi_hw_send_av_unmute(struct mtk_hdmi *hdmi)
{
	mtk_hdmi_mask(hdmi, GRL_CFG4, CFG4_AV_UNMUTE_EN,
		      CFG4_AV_UNMUTE_EN | CFG4_AV_UNMUTE_SET);
	usleep_range(2000, 4000);
	mtk_hdmi_mask(hdmi, GRL_CFG4, CFG4_AV_UNMUTE_SET,
		      CFG4_AV_UNMUTE_EN | CFG4_AV_UNMUTE_SET);
}

static void mtk_hdmi_hw_ncts_enable(struct mtk_hdmi *hdmi, bool on)
{
	mtk_hdmi_mask(hdmi, GRL_CTS_CTRL, on ? 0 : CTS_CTRL_SOFT,
		      CTS_CTRL_SOFT);
}

static void mtk_hdmi_hw_ncts_auto_write_enable(struct mtk_hdmi *hdmi,
					       bool enable)
{
	mtk_hdmi_mask(hdmi, GRL_CTS_CTRL, enable ? NCTS_WRI_ANYTIME : 0,
		      NCTS_WRI_ANYTIME);
}

static void mtk_hdmi_hw_msic_setting(struct mtk_hdmi *hdmi,
				     struct drm_display_mode *mode)
{
	mtk_hdmi_clear_bits(hdmi, GRL_CFG4, CFG4_MHL_MODE);

	if (mode->flags & DRM_MODE_FLAG_INTERLACE &&
	    mode->clock == 74250 &&
	    mode->vdisplay == 1080)
		mtk_hdmi_clear_bits(hdmi, GRL_CFG2, CFG2_MHL_DE_SEL);
	else
		mtk_hdmi_set_bits(hdmi, GRL_CFG2, CFG2_MHL_DE_SEL);
}

static void mtk_hdmi_hw_aud_set_channel_swap(struct mtk_hdmi *hdmi,
					enum hdmi_aud_channel_swap_type swap)
{
	u8 swap_bit;

	switch (swap) {
	case HDMI_AUD_SWAP_LR:
		swap_bit = LR_SWAP;
		break;
	case HDMI_AUD_SWAP_LFE_CC:
		swap_bit = LFE_CC_SWAP;
		break;
	case HDMI_AUD_SWAP_LSRS:
		swap_bit = LSRS_SWAP;
		break;
	case HDMI_AUD_SWAP_RLS_RRS:
		swap_bit = RLS_RRS_SWAP;
		break;
	case HDMI_AUD_SWAP_LR_STATUS:
		swap_bit = LR_STATUS_SWAP;
		break;
	default:
		swap_bit = LFE_CC_SWAP;
		break;
	}
	mtk_hdmi_mask(hdmi, GRL_CH_SWAP, swap_bit, 0xff);
}

static void mtk_hdmi_hw_aud_set_bit_num(struct mtk_hdmi *hdmi,
					enum hdmi_audio_sample_size bit_num)
{
	u32 val;

	switch (bit_num) {
	case HDMI_AUDIO_SAMPLE_SIZE_16:
		val = AOUT_16BIT;
		break;
	case HDMI_AUDIO_SAMPLE_SIZE_20:
		val = AOUT_20BIT;
		break;
	case HDMI_AUDIO_SAMPLE_SIZE_24:
	case HDMI_AUDIO_SAMPLE_SIZE_STREAM:
		val = AOUT_24BIT;
		break;
	}

	mtk_hdmi_mask(hdmi, GRL_AOUT_CFG, val, AOUT_BNUM_SEL_MASK);
}

static void mtk_hdmi_hw_aud_set_i2s_fmt(struct mtk_hdmi *hdmi,
					enum hdmi_aud_i2s_fmt i2s_fmt)
{
	u32 val;

	val = mtk_hdmi_read(hdmi, GRL_CFG0);
	val &= ~(CFG0_W_LENGTH_MASK | CFG0_I2S_MODE_MASK);

	switch (i2s_fmt) {
	case HDMI_I2S_MODE_RJT_24BIT:
		val |= CFG0_I2S_MODE_RTJ | CFG0_W_LENGTH_24BIT;
		break;
	case HDMI_I2S_MODE_RJT_16BIT:
		val |= CFG0_I2S_MODE_RTJ | CFG0_W_LENGTH_16BIT;
		break;
	case HDMI_I2S_MODE_LJT_24BIT:
	default:
		val |= CFG0_I2S_MODE_LTJ | CFG0_W_LENGTH_24BIT;
		break;
	case HDMI_I2S_MODE_LJT_16BIT:
		val |= CFG0_I2S_MODE_LTJ | CFG0_W_LENGTH_16BIT;
		break;
	case HDMI_I2S_MODE_I2S_24BIT:
		val |= CFG0_I2S_MODE_I2S | CFG0_W_LENGTH_24BIT;
		break;
	case HDMI_I2S_MODE_I2S_16BIT:
		val |= CFG0_I2S_MODE_I2S | CFG0_W_LENGTH_16BIT;
		break;
	}
	mtk_hdmi_write(hdmi, GRL_CFG0, val);
}

static void mtk_hdmi_hw_audio_config(struct mtk_hdmi *hdmi, bool dst)
{
	const u8 mask = HIGH_BIT_RATE | DST_NORMAL_DOUBLE | SACD_DST | DSD_SEL;
	u8 val;

	/* Disable high bitrate, set DST packet normal/double */
	mtk_hdmi_clear_bits(hdmi, GRL_AOUT_CFG, HIGH_BIT_RATE_PACKET_ALIGN);

	if (dst)
		val = DST_NORMAL_DOUBLE | SACD_DST;
	else
		val = 0;

	mtk_hdmi_mask(hdmi, GRL_AUDIO_CFG, val, mask);
}

static void mtk_hdmi_hw_aud_set_i2s_chan_num(struct mtk_hdmi *hdmi,
					enum hdmi_aud_channel_type channel_type,
					u8 channel_count)
{
	unsigned int ch_switch;
	u8 i2s_uv;

	ch_switch = CH_SWITCH(7, 7) | CH_SWITCH(6, 6) |
		    CH_SWITCH(5, 5) | CH_SWITCH(4, 4) |
		    CH_SWITCH(3, 3) | CH_SWITCH(1, 2) |
		    CH_SWITCH(2, 1) | CH_SWITCH(0, 0);

	if (channel_count == 2) {
		i2s_uv = I2S_UV_CH_EN(0);
	} else if (channel_count == 3 || channel_count == 4) {
		if (channel_count == 4 &&
		    (channel_type == HDMI_AUD_CHAN_TYPE_3_0_LRS ||
		    channel_type == HDMI_AUD_CHAN_TYPE_4_0))
			i2s_uv = I2S_UV_CH_EN(2) | I2S_UV_CH_EN(0);
		else
			i2s_uv = I2S_UV_CH_EN(3) | I2S_UV_CH_EN(2);
	} else if (channel_count == 6 || channel_count == 5) {
		if (channel_count == 6 &&
		    channel_type != HDMI_AUD_CHAN_TYPE_5_1 &&
		    channel_type != HDMI_AUD_CHAN_TYPE_4_1_CLRS) {
			i2s_uv = I2S_UV_CH_EN(3) | I2S_UV_CH_EN(2) |
				 I2S_UV_CH_EN(1) | I2S_UV_CH_EN(0);
		} else {
			i2s_uv = I2S_UV_CH_EN(2) | I2S_UV_CH_EN(1) |
				 I2S_UV_CH_EN(0);
		}
	} else if (channel_count == 8 || channel_count == 7) {
		i2s_uv = I2S_UV_CH_EN(3) | I2S_UV_CH_EN(2) |
			 I2S_UV_CH_EN(1) | I2S_UV_CH_EN(0);
	} else {
		i2s_uv = I2S_UV_CH_EN(0);
	}

	mtk_hdmi_write(hdmi, GRL_CH_SW0, ch_switch & 0xff);
	mtk_hdmi_write(hdmi, GRL_CH_SW1, (ch_switch >> 8) & 0xff);
	mtk_hdmi_write(hdmi, GRL_CH_SW2, (ch_switch >> 16) & 0xff);
	mtk_hdmi_write(hdmi, GRL_I2S_UV, i2s_uv);
}

static void mtk_hdmi_hw_aud_set_input_type(struct mtk_hdmi *hdmi,
					   enum hdmi_aud_input_type input_type)
{
	u32 val;

	val = mtk_hdmi_read(hdmi, GRL_CFG1);
	if (input_type == HDMI_AUD_INPUT_I2S &&
	    (val & CFG1_SPDIF) == CFG1_SPDIF) {
		val &= ~CFG1_SPDIF;
	} else if (input_type == HDMI_AUD_INPUT_SPDIF &&
		(val & CFG1_SPDIF) == 0) {
		val |= CFG1_SPDIF;
	}
	mtk_hdmi_write(hdmi, GRL_CFG1, val);
}

static void mtk_hdmi_hw_aud_set_channel_status(struct mtk_hdmi *hdmi,
					       u8 *channel_status)
{
	int i;

	for (i = 0; i < 5; i++) {
		mtk_hdmi_write(hdmi, GRL_I2S_C_STA0 + i * 4, channel_status[i]);
		mtk_hdmi_write(hdmi, GRL_L_STATUS_0 + i * 4, channel_status[i]);
		mtk_hdmi_write(hdmi, GRL_R_STATUS_0 + i * 4, channel_status[i]);
	}
	for (; i < 24; i++) {
		mtk_hdmi_write(hdmi, GRL_L_STATUS_0 + i * 4, 0);
		mtk_hdmi_write(hdmi, GRL_R_STATUS_0 + i * 4, 0);
	}
}

static void mtk_hdmi_hw_aud_src_reenable(struct mtk_hdmi *hdmi)
{
	u32 val;

	val = mtk_hdmi_read(hdmi, GRL_MIX_CTRL);
	if (val & MIX_CTRL_SRC_EN) {
		val &= ~MIX_CTRL_SRC_EN;
		mtk_hdmi_write(hdmi, GRL_MIX_CTRL, val);
		usleep_range(255, 512);
		val |= MIX_CTRL_SRC_EN;
		mtk_hdmi_write(hdmi, GRL_MIX_CTRL, val);
	}
}

static void mtk_hdmi_hw_aud_src_disable(struct mtk_hdmi *hdmi)
{
	u32 val;

	val = mtk_hdmi_read(hdmi, GRL_MIX_CTRL);
	val &= ~MIX_CTRL_SRC_EN;
	mtk_hdmi_write(hdmi, GRL_MIX_CTRL, val);
	mtk_hdmi_write(hdmi, GRL_SHIFT_L1, 0x00);
}

static void mtk_hdmi_hw_aud_set_mclk(struct mtk_hdmi *hdmi,
				     enum hdmi_aud_mclk mclk)
{
	u32 val;

	val = mtk_hdmi_read(hdmi, GRL_CFG5);
	val &= CFG5_CD_RATIO_MASK;

	switch (mclk) {
	case HDMI_AUD_MCLK_128FS:
		val |= CFG5_FS128;
		break;
	case HDMI_AUD_MCLK_256FS:
		val |= CFG5_FS256;
		break;
	case HDMI_AUD_MCLK_384FS:
		val |= CFG5_FS384;
		break;
	case HDMI_AUD_MCLK_512FS:
		val |= CFG5_FS512;
		break;
	case HDMI_AUD_MCLK_768FS:
		val |= CFG5_FS768;
		break;
	default:
		val |= CFG5_FS256;
		break;
	}
	mtk_hdmi_write(hdmi, GRL_CFG5, val);
}

struct hdmi_acr_n {
	unsigned int clock;
	unsigned int n[3];
};

/* Recommended N values from HDMI specification, tables 7-1 to 7-3 */
static const struct hdmi_acr_n hdmi_rec_n_table[] = {
	/* Clock, N: 32kHz 44.1kHz 48kHz */
	{  25175, {  4576,  7007,  6864 } },
	{  74176, { 11648, 17836, 11648 } },
	{ 148352, { 11648,  8918,  5824 } },
	{ 296703, {  5824,  4459,  5824 } },
	{ 297000, {  3072,  4704,  5120 } },
	{      0, {  4096,  6272,  6144 } }, /* all other TMDS clocks */
};

/**
 * hdmi_recommended_n() - Return N value recommended by HDMI specification
 * @freq: audio sample rate in Hz
 * @clock: rounded TMDS clock in kHz
 */
static unsigned int hdmi_recommended_n(unsigned int freq, unsigned int clock)
{
	const struct hdmi_acr_n *recommended;
	unsigned int i;

	for (i = 0; i < ARRAY_SIZE(hdmi_rec_n_table) - 1; i++) {
		if (clock == hdmi_rec_n_table[i].clock)
			break;
	}
	recommended = hdmi_rec_n_table + i;

	switch (freq) {
	case 32000:
		return recommended->n[0];
	case 44100:
		return recommended->n[1];
	case 48000:
		return recommended->n[2];
	case 88200:
		return recommended->n[1] * 2;
	case 96000:
		return recommended->n[2] * 2;
	case 176400:
		return recommended->n[1] * 4;
	case 192000:
		return recommended->n[2] * 4;
	default:
		return (128 * freq) / 1000;
	}
}

static unsigned int hdmi_mode_clock_to_hz(unsigned int clock)
{
	switch (clock) {
	case 25175:
		return 25174825;	/* 25.2/1.001 MHz */
	case 74176:
		return 74175824;	/* 74.25/1.001 MHz */
	case 148352:
		return 148351648;	/* 148.5/1.001 MHz */
	case 296703:
		return 296703297;	/* 297/1.001 MHz */
	default:
		return clock * 1000;
	}
}

static unsigned int hdmi_expected_cts(unsigned int audio_sample_rate,
				      unsigned int tmds_clock, unsigned int n)
{
	return DIV_ROUND_CLOSEST_ULL((u64)hdmi_mode_clock_to_hz(tmds_clock) * n,
				     128 * audio_sample_rate);
}

static void do_hdmi_hw_aud_set_ncts(struct mtk_hdmi *hdmi, unsigned int n,
				    unsigned int cts)
{
	unsigned char val[NCTS_BYTES];
	int i;

	mtk_hdmi_write(hdmi, GRL_NCTS, 0);
	mtk_hdmi_write(hdmi, GRL_NCTS, 0);
	mtk_hdmi_write(hdmi, GRL_NCTS, 0);
	memset(val, 0, sizeof(val));

	val[0] = (cts >> 24) & 0xff;
	val[1] = (cts >> 16) & 0xff;
	val[2] = (cts >> 8) & 0xff;
	val[3] = cts & 0xff;

	val[4] = (n >> 16) & 0xff;
	val[5] = (n >> 8) & 0xff;
	val[6] = n & 0xff;

	for (i = 0; i < NCTS_BYTES; i++)
		mtk_hdmi_write(hdmi, GRL_NCTS, val[i]);
}

static void mtk_hdmi_hw_aud_set_ncts(struct mtk_hdmi *hdmi,
				     unsigned int sample_rate,
				     unsigned int clock)
{
	unsigned int n, cts;

	n = hdmi_recommended_n(sample_rate, clock);
	cts = hdmi_expected_cts(sample_rate, clock, n);

	dev_dbg(hdmi->dev, "%s: sample_rate=%u, clock=%d, cts=%u, n=%u\n",
		__func__, sample_rate, clock, n, cts);

	mtk_hdmi_mask(hdmi, DUMMY_304, AUDIO_I2S_NCTS_SEL_64,
		      AUDIO_I2S_NCTS_SEL);
	do_hdmi_hw_aud_set_ncts(hdmi, n, cts);
}

static u8 mtk_hdmi_aud_get_chnl_count(enum hdmi_aud_channel_type channel_type)
{
	switch (channel_type) {
	case HDMI_AUD_CHAN_TYPE_1_0:
	case HDMI_AUD_CHAN_TYPE_1_1:
	case HDMI_AUD_CHAN_TYPE_2_0:
		return 2;
	case HDMI_AUD_CHAN_TYPE_2_1:
	case HDMI_AUD_CHAN_TYPE_3_0:
		return 3;
	case HDMI_AUD_CHAN_TYPE_3_1:
	case HDMI_AUD_CHAN_TYPE_4_0:
	case HDMI_AUD_CHAN_TYPE_3_0_LRS:
		return 4;
	case HDMI_AUD_CHAN_TYPE_4_1:
	case HDMI_AUD_CHAN_TYPE_5_0:
	case HDMI_AUD_CHAN_TYPE_3_1_LRS:
	case HDMI_AUD_CHAN_TYPE_4_0_CLRS:
		return 5;
	case HDMI_AUD_CHAN_TYPE_5_1:
	case HDMI_AUD_CHAN_TYPE_6_0:
	case HDMI_AUD_CHAN_TYPE_4_1_CLRS:
	case HDMI_AUD_CHAN_TYPE_6_0_CS:
	case HDMI_AUD_CHAN_TYPE_6_0_CH:
	case HDMI_AUD_CHAN_TYPE_6_0_OH:
	case HDMI_AUD_CHAN_TYPE_6_0_CHR:
		return 6;
	case HDMI_AUD_CHAN_TYPE_6_1:
	case HDMI_AUD_CHAN_TYPE_6_1_CS:
	case HDMI_AUD_CHAN_TYPE_6_1_CH:
	case HDMI_AUD_CHAN_TYPE_6_1_OH:
	case HDMI_AUD_CHAN_TYPE_6_1_CHR:
	case HDMI_AUD_CHAN_TYPE_7_0:
	case HDMI_AUD_CHAN_TYPE_7_0_LH_RH:
	case HDMI_AUD_CHAN_TYPE_7_0_LSR_RSR:
	case HDMI_AUD_CHAN_TYPE_7_0_LC_RC:
	case HDMI_AUD_CHAN_TYPE_7_0_LW_RW:
	case HDMI_AUD_CHAN_TYPE_7_0_LSD_RSD:
	case HDMI_AUD_CHAN_TYPE_7_0_LSS_RSS:
	case HDMI_AUD_CHAN_TYPE_7_0_LHS_RHS:
	case HDMI_AUD_CHAN_TYPE_7_0_CS_CH:
	case HDMI_AUD_CHAN_TYPE_7_0_CS_OH:
	case HDMI_AUD_CHAN_TYPE_7_0_CS_CHR:
	case HDMI_AUD_CHAN_TYPE_7_0_CH_OH:
	case HDMI_AUD_CHAN_TYPE_7_0_CH_CHR:
	case HDMI_AUD_CHAN_TYPE_7_0_OH_CHR:
	case HDMI_AUD_CHAN_TYPE_7_0_LSS_RSS_LSR_RSR:
	case HDMI_AUD_CHAN_TYPE_8_0_LH_RH_CS:
		return 7;
	case HDMI_AUD_CHAN_TYPE_7_1:
	case HDMI_AUD_CHAN_TYPE_7_1_LH_RH:
	case HDMI_AUD_CHAN_TYPE_7_1_LSR_RSR:
	case HDMI_AUD_CHAN_TYPE_7_1_LC_RC:
	case HDMI_AUD_CHAN_TYPE_7_1_LW_RW:
	case HDMI_AUD_CHAN_TYPE_7_1_LSD_RSD:
	case HDMI_AUD_CHAN_TYPE_7_1_LSS_RSS:
	case HDMI_AUD_CHAN_TYPE_7_1_LHS_RHS:
	case HDMI_AUD_CHAN_TYPE_7_1_CS_CH:
	case HDMI_AUD_CHAN_TYPE_7_1_CS_OH:
	case HDMI_AUD_CHAN_TYPE_7_1_CS_CHR:
	case HDMI_AUD_CHAN_TYPE_7_1_CH_OH:
	case HDMI_AUD_CHAN_TYPE_7_1_CH_CHR:
	case HDMI_AUD_CHAN_TYPE_7_1_OH_CHR:
	case HDMI_AUD_CHAN_TYPE_7_1_LSS_RSS_LSR_RSR:
		return 8;
	default:
		return 2;
	}
}

static int mtk_hdmi_video_change_vpll(struct mtk_hdmi *hdmi, u32 clock)
{
	unsigned long rate;
	int ret;

	/* The DPI driver already should have set TVDPLL to the correct rate */
	ret = clk_set_rate(hdmi->clk[MTK_HDMI_CLK_HDMI_PLL], clock);
	if (ret) {
		dev_err(hdmi->dev, "Failed to set PLL to %u Hz: %d\n", clock,
			ret);
		return ret;
	}

	rate = clk_get_rate(hdmi->clk[MTK_HDMI_CLK_HDMI_PLL]);

	if (DIV_ROUND_CLOSEST(rate, 1000) != DIV_ROUND_CLOSEST(clock, 1000))
		dev_warn(hdmi->dev, "Want PLL %u Hz, got %lu Hz\n", clock,
			 rate);
	else
		dev_dbg(hdmi->dev, "Want PLL %u Hz, got %lu Hz\n", clock, rate);

	mtk_hdmi_hw_config_sys(hdmi);
	mtk_hdmi_hw_set_deep_color_mode(hdmi);
	return 0;
}

static void mtk_hdmi_video_set_display_mode(struct mtk_hdmi *hdmi,
					    struct drm_display_mode *mode)
{
	mtk_hdmi_hw_reset(hdmi);
	mtk_hdmi_hw_enable_notice(hdmi, true);
	mtk_hdmi_hw_write_int_mask(hdmi, 0xff);
	mtk_hdmi_hw_enable_dvi_mode(hdmi, hdmi->dvi_mode);
	mtk_hdmi_hw_ncts_auto_write_enable(hdmi, true);

	mtk_hdmi_hw_msic_setting(hdmi, mode);
}


static void mtk_hdmi_aud_set_input(struct mtk_hdmi *hdmi)
{
	enum hdmi_aud_channel_type chan_type;
	u8 chan_count;
	bool dst;

	mtk_hdmi_hw_aud_set_channel_swap(hdmi, HDMI_AUD_SWAP_LFE_CC);
	mtk_hdmi_set_bits(hdmi, GRL_MIX_CTRL, MIX_CTRL_FLAT);

	if (hdmi->aud_param.aud_input_type == HDMI_AUD_INPUT_SPDIF &&
	    hdmi->aud_param.aud_codec == HDMI_AUDIO_CODING_TYPE_DST) {
		mtk_hdmi_hw_aud_set_bit_num(hdmi, HDMI_AUDIO_SAMPLE_SIZE_24);
	} else if (hdmi->aud_param.aud_i2s_fmt == HDMI_I2S_MODE_LJT_24BIT) {
		hdmi->aud_param.aud_i2s_fmt = HDMI_I2S_MODE_LJT_16BIT;
	}

	mtk_hdmi_hw_aud_set_i2s_fmt(hdmi, hdmi->aud_param.aud_i2s_fmt);
	mtk_hdmi_hw_aud_set_bit_num(hdmi, HDMI_AUDIO_SAMPLE_SIZE_24);

	dst = ((hdmi->aud_param.aud_input_type == HDMI_AUD_INPUT_SPDIF) &&
	       (hdmi->aud_param.aud_codec == HDMI_AUDIO_CODING_TYPE_DST));
	mtk_hdmi_hw_audio_config(hdmi, dst);

	if (hdmi->aud_param.aud_input_type == HDMI_AUD_INPUT_SPDIF)
		chan_type = HDMI_AUD_CHAN_TYPE_2_0;
	else
		chan_type = hdmi->aud_param.aud_input_chan_type;
	chan_count = mtk_hdmi_aud_get_chnl_count(chan_type);
	mtk_hdmi_hw_aud_set_i2s_chan_num(hdmi, chan_type, chan_count);
	mtk_hdmi_hw_aud_set_input_type(hdmi, hdmi->aud_param.aud_input_type);
}

static int mtk_hdmi_aud_set_src(struct mtk_hdmi *hdmi,
				struct drm_display_mode *display_mode)
{
	unsigned int sample_rate = hdmi->aud_param.codec_params.sample_rate;

	mtk_hdmi_hw_ncts_enable(hdmi, false);
	mtk_hdmi_hw_aud_src_disable(hdmi);
	mtk_hdmi_clear_bits(hdmi, GRL_CFG2, CFG2_ACLK_INV);

	if (hdmi->aud_param.aud_input_type == HDMI_AUD_INPUT_I2S) {
		switch (sample_rate) {
		case 32000:
		case 44100:
		case 48000:
		case 88200:
		case 96000:
			break;
		default:
			return -EINVAL;
		}
		mtk_hdmi_hw_aud_set_mclk(hdmi, hdmi->aud_param.aud_mclk);
	} else {
		switch (sample_rate) {
		case 32000:
		case 44100:
		case 48000:
			break;
		default:
			return -EINVAL;
		}
		mtk_hdmi_hw_aud_set_mclk(hdmi, HDMI_AUD_MCLK_128FS);
	}

	mtk_hdmi_hw_aud_set_ncts(hdmi, sample_rate, display_mode->clock);

	mtk_hdmi_hw_aud_src_reenable(hdmi);
	return 0;
}

static int mtk_hdmi_aud_output_config(struct mtk_hdmi *hdmi,
				      struct drm_display_mode *display_mode)
{
	mtk_hdmi_hw_aud_mute(hdmi);
	mtk_hdmi_hw_send_aud_packet(hdmi, false);

	mtk_hdmi_aud_set_input(hdmi);
	mtk_hdmi_aud_set_src(hdmi, display_mode);
	mtk_hdmi_hw_aud_set_channel_status(hdmi,
			hdmi->aud_param.codec_params.iec.status);

	usleep_range(50, 100);

	mtk_hdmi_hw_ncts_enable(hdmi, true);
	mtk_hdmi_hw_send_aud_packet(hdmi, true);
	mtk_hdmi_hw_aud_unmute(hdmi);
	return 0;
}

static int mtk_hdmi_setup_avi_infoframe(struct mtk_hdmi *hdmi,
					struct drm_display_mode *mode)
{
	struct hdmi_avi_infoframe frame;
	u8 buffer[HDMI_INFOFRAME_HEADER_SIZE + HDMI_AVI_INFOFRAME_SIZE];
	ssize_t err;

	err = drm_hdmi_avi_infoframe_from_display_mode(&frame,
						       hdmi->curr_conn, mode);
	if (err < 0) {
		dev_err(hdmi->dev,
			"Failed to get AVI infoframe from mode: %zd\n", err);
		return err;
	}

	err = hdmi_avi_infoframe_pack(&frame, buffer, sizeof(buffer));
	if (err < 0) {
		dev_err(hdmi->dev, "Failed to pack AVI infoframe: %zd\n", err);
		return err;
	}

	mtk_hdmi_hw_send_info_frame(hdmi, buffer, sizeof(buffer));
	return 0;
}

static int mtk_hdmi_setup_spd_infoframe(struct mtk_hdmi *hdmi)
{
	struct drm_bridge *bridge = &hdmi->bridge;
	struct hdmi_spd_infoframe frame;
	u8 buffer[HDMI_INFOFRAME_HEADER_SIZE + HDMI_SPD_INFOFRAME_SIZE];
	ssize_t err;

	err = hdmi_spd_infoframe_init(&frame, bridge->vendor, bridge->product);
	if (err < 0) {
		dev_err(hdmi->dev, "Failed to initialize SPD infoframe: %zd\n",
			err);
		return err;
	}

	err = hdmi_spd_infoframe_pack(&frame, buffer, sizeof(buffer));
	if (err < 0) {
		dev_err(hdmi->dev, "Failed to pack SDP infoframe: %zd\n", err);
		return err;
	}

	mtk_hdmi_hw_send_info_frame(hdmi, buffer, sizeof(buffer));
	return 0;
}

static int mtk_hdmi_setup_audio_infoframe(struct mtk_hdmi *hdmi)
{
	struct hdmi_audio_infoframe frame;
	u8 buffer[HDMI_INFOFRAME_HEADER_SIZE + HDMI_AUDIO_INFOFRAME_SIZE];
	ssize_t err;

	err = hdmi_audio_infoframe_init(&frame);
	if (err < 0) {
		dev_err(hdmi->dev, "Failed to setup audio infoframe: %zd\n",
			err);
		return err;
	}

	frame.coding_type = HDMI_AUDIO_CODING_TYPE_STREAM;
	frame.sample_frequency = HDMI_AUDIO_SAMPLE_FREQUENCY_STREAM;
	frame.sample_size = HDMI_AUDIO_SAMPLE_SIZE_STREAM;
	frame.channels = mtk_hdmi_aud_get_chnl_count(
					hdmi->aud_param.aud_input_chan_type);

	err = hdmi_audio_infoframe_pack(&frame, buffer, sizeof(buffer));
	if (err < 0) {
		dev_err(hdmi->dev, "Failed to pack audio infoframe: %zd\n",
			err);
		return err;
	}

	mtk_hdmi_hw_send_info_frame(hdmi, buffer, sizeof(buffer));
	return 0;
}

static int mtk_hdmi_setup_vendor_specific_infoframe(struct mtk_hdmi *hdmi,
						struct drm_display_mode *mode)
{
	struct hdmi_vendor_infoframe frame;
	u8 buffer[10];
	ssize_t err;

	err = drm_hdmi_vendor_infoframe_from_display_mode(&frame,
							  hdmi->curr_conn, mode);
	if (err) {
		dev_err(hdmi->dev,
			"Failed to get vendor infoframe from mode: %zd\n", err);
		return err;
	}

	err = hdmi_vendor_infoframe_pack(&frame, buffer, sizeof(buffer));
	if (err < 0) {
		dev_err(hdmi->dev, "Failed to pack vendor infoframe: %zd\n",
			err);
		return err;
	}

	mtk_hdmi_hw_send_info_frame(hdmi, buffer, sizeof(buffer));
	return 0;
}

static int mtk_hdmi_output_init(struct mtk_hdmi *hdmi)
{
	struct hdmi_audio_param *aud_param = &hdmi->aud_param;

	aud_param->aud_codec = HDMI_AUDIO_CODING_TYPE_PCM;
	aud_param->aud_sample_size = HDMI_AUDIO_SAMPLE_SIZE_16;
	aud_param->aud_input_type = HDMI_AUD_INPUT_I2S;
	aud_param->aud_i2s_fmt = HDMI_I2S_MODE_I2S_24BIT;
	aud_param->aud_mclk = HDMI_AUD_MCLK_128FS;
	aud_param->aud_input_chan_type = HDMI_AUD_CHAN_TYPE_2_0;

	return 0;
}

static void mtk_hdmi_audio_enable(struct mtk_hdmi *hdmi)
{
	mtk_hdmi_hw_send_aud_packet(hdmi, true);
	hdmi->audio_enable = true;
}

static void mtk_hdmi_audio_disable(struct mtk_hdmi *hdmi)
{
	mtk_hdmi_hw_send_aud_packet(hdmi, false);
	hdmi->audio_enable = false;
}

static int mtk_hdmi_audio_set_param(struct mtk_hdmi *hdmi,
				    struct hdmi_audio_param *param)
{
	if (!hdmi->audio_enable) {
		dev_err(hdmi->dev, "hdmi audio is in disable state!\n");
		return -EINVAL;
	}
	dev_dbg(hdmi->dev, "codec:%d, input:%d, channel:%d, fs:%d\n",
		param->aud_codec, param->aud_input_type,
		param->aud_input_chan_type, param->codec_params.sample_rate);
	memcpy(&hdmi->aud_param, param, sizeof(*param));
	return mtk_hdmi_aud_output_config(hdmi, &hdmi->mode);
}

static int mtk_hdmi_output_set_display_mode(struct mtk_hdmi *hdmi,
					    struct drm_display_mode *mode)
{
	int ret;

	mtk_hdmi_hw_vid_black(hdmi, true);
	mtk_hdmi_hw_aud_mute(hdmi);
	mtk_hdmi_hw_send_av_mute(hdmi);
	phy_power_off(hdmi->phy);

	ret = mtk_hdmi_video_change_vpll(hdmi,
					 mode->clock * 1000);
	if (ret) {
		dev_err(hdmi->dev, "Failed to set vpll: %d\n", ret);
		return ret;
	}
	mtk_hdmi_video_set_display_mode(hdmi, mode);

	phy_power_on(hdmi->phy);
	mtk_hdmi_aud_output_config(hdmi, mode);

	mtk_hdmi_hw_vid_black(hdmi, false);
	mtk_hdmi_hw_aud_unmute(hdmi);
	mtk_hdmi_hw_send_av_unmute(hdmi);

	return 0;
}

static const char * const mtk_hdmi_clk_names[MTK_HDMI_CLK_COUNT] = {
	[MTK_HDMI_CLK_HDMI_PIXEL] = "pixel",
	[MTK_HDMI_CLK_HDMI_PLL] = "pll",
	[MTK_HDMI_CLK_AUD_BCLK] = "bclk",
	[MTK_HDMI_CLK_AUD_SPDIF] = "spdif",
};

static int mtk_hdmi_get_all_clk(struct mtk_hdmi *hdmi,
				struct device_node *np)
{
	int i;

	for (i = 0; i < ARRAY_SIZE(mtk_hdmi_clk_names); i++) {
		hdmi->clk[i] = of_clk_get_by_name(np,
						  mtk_hdmi_clk_names[i]);
		if (IS_ERR(hdmi->clk[i]))
			return PTR_ERR(hdmi->clk[i]);
	}
	return 0;
}

static int mtk_hdmi_clk_enable_audio(struct mtk_hdmi *hdmi)
{
	int ret;

	ret = clk_prepare_enable(hdmi->clk[MTK_HDMI_CLK_AUD_BCLK]);
	if (ret)
		return ret;

	ret = clk_prepare_enable(hdmi->clk[MTK_HDMI_CLK_AUD_SPDIF]);
	if (ret) {
		clk_disable_unprepare(hdmi->clk[MTK_HDMI_CLK_AUD_BCLK]);
		return ret;
	}

	return 0;
}

static void mtk_hdmi_clk_disable_audio(struct mtk_hdmi *hdmi)
{
	clk_disable_unprepare(hdmi->clk[MTK_HDMI_CLK_AUD_BCLK]);
	clk_disable_unprepare(hdmi->clk[MTK_HDMI_CLK_AUD_SPDIF]);
}

static enum drm_connector_status
mtk_hdmi_update_plugged_status(struct mtk_hdmi *hdmi)
{
	bool connected;

	mutex_lock(&hdmi->update_plugged_status_lock);
	connected = mtk_cec_hpd_high(hdmi->cec_dev);
	if (hdmi->plugged_cb && hdmi->codec_dev)
		hdmi->plugged_cb(hdmi->codec_dev, connected);
	mutex_unlock(&hdmi->update_plugged_status_lock);

	return connected ?
	       connector_status_connected : connector_status_disconnected;
}

static enum drm_connector_status mtk_hdmi_detect(struct mtk_hdmi *hdmi)
{
	return mtk_hdmi_update_plugged_status(hdmi);
}

static enum drm_mode_status
mtk_hdmi_bridge_mode_valid(struct drm_bridge *bridge,
			   const struct drm_display_info *info,
			   const struct drm_display_mode *mode)
{
	struct mtk_hdmi *hdmi = hdmi_ctx_from_bridge(bridge);

	dev_dbg(hdmi->dev, "xres=%d, yres=%d, refresh=%d, intl=%d clock=%d\n",
		mode->hdisplay, mode->vdisplay, drm_mode_vrefresh(mode),
		!!(mode->flags & DRM_MODE_FLAG_INTERLACE), mode->clock * 1000);

	if (hdmi->conf) {
		if (hdmi->conf->cea_modes_only && !drm_match_cea_mode(mode))
			return MODE_BAD;

		if (hdmi->conf->max_mode_clock &&
		    mode->clock > hdmi->conf->max_mode_clock)
			return MODE_CLOCK_HIGH;
	}

	if (mode->clock < 27000)
		return MODE_CLOCK_LOW;
	if (mode->clock > 297000)
		return MODE_CLOCK_HIGH;

	return drm_mode_validate_size(mode, 0x1fff, 0x1fff);
}

static void mtk_hdmi_hpd_event(bool hpd, struct device *dev)
{
	struct mtk_hdmi *hdmi = dev_get_drvdata(dev);

	if (hdmi && hdmi->bridge.encoder && hdmi->bridge.encoder->dev) {
		static enum drm_connector_status status;

		status = mtk_hdmi_detect(hdmi);
		drm_helper_hpd_irq_event(hdmi->bridge.encoder->dev);
		drm_bridge_hpd_notify(&hdmi->bridge, status);
	}
}

/*
 * Bridge callbacks
 */

static enum drm_connector_status mtk_hdmi_bridge_detect(struct drm_bridge *bridge)
{
	struct mtk_hdmi *hdmi = hdmi_ctx_from_bridge(bridge);

	return mtk_hdmi_detect(hdmi);
}

static const struct drm_edid *mtk_hdmi_bridge_edid_read(struct drm_bridge *bridge,
							struct drm_connector *connector)
{
	struct mtk_hdmi *hdmi = hdmi_ctx_from_bridge(bridge);
	const struct drm_edid *drm_edid;

	if (!hdmi->ddc_adpt)
		return NULL;
	drm_edid = drm_edid_read_ddc(connector, hdmi->ddc_adpt);
	if (drm_edid) {
		/*
		 * FIXME: This should use !connector->display_info.has_audio (or
		 * !connector->display_info.is_hdmi) from a path that has read
		 * the EDID and called drm_edid_connector_update().
		 */
		const struct edid *edid = drm_edid_raw(drm_edid);

		hdmi->dvi_mode = !drm_detect_monitor_audio(edid);
	}

	return drm_edid;
}

static int mtk_hdmi_bridge_attach(struct drm_bridge *bridge,
				  enum drm_bridge_attach_flags flags)
{
	struct mtk_hdmi *hdmi = hdmi_ctx_from_bridge(bridge);
	int ret;

	if (!(flags & DRM_BRIDGE_ATTACH_NO_CONNECTOR)) {
		DRM_ERROR("%s: The flag DRM_BRIDGE_ATTACH_NO_CONNECTOR must be supplied\n",
			  __func__);
		return -EINVAL;
	}

	if (hdmi->next_bridge) {
		ret = drm_bridge_attach(bridge->encoder, hdmi->next_bridge,
					bridge, flags);
		if (ret)
			return ret;
	}

	mtk_cec_set_hpd_event(hdmi->cec_dev, mtk_hdmi_hpd_event, hdmi->dev);

	return 0;
}

static bool mtk_hdmi_bridge_mode_fixup(struct drm_bridge *bridge,
				       const struct drm_display_mode *mode,
				       struct drm_display_mode *adjusted_mode)
{
	return true;
}

static void mtk_hdmi_bridge_atomic_disable(struct drm_bridge *bridge,
					   struct drm_atomic_state *state)
{
	struct mtk_hdmi *hdmi = hdmi_ctx_from_bridge(bridge);

	if (!hdmi->enabled)
		return;

	phy_power_off(hdmi->phy);
	clk_disable_unprepare(hdmi->clk[MTK_HDMI_CLK_HDMI_PIXEL]);
	clk_disable_unprepare(hdmi->clk[MTK_HDMI_CLK_HDMI_PLL]);

	hdmi->curr_conn = NULL;

	hdmi->enabled = false;
}

static void mtk_hdmi_bridge_atomic_post_disable(struct drm_bridge *bridge,
						struct drm_atomic_state *state)
{
	struct mtk_hdmi *hdmi = hdmi_ctx_from_bridge(bridge);

	if (!hdmi->powered)
		return;

	mtk_hdmi_hw_1p4_version_enable(hdmi, true);
	mtk_hdmi_hw_make_reg_writable(hdmi, false);

	hdmi->powered = false;
}

static void mtk_hdmi_bridge_mode_set(struct drm_bridge *bridge,
				const struct drm_display_mode *mode,
				const struct drm_display_mode *adjusted_mode)
{
	struct mtk_hdmi *hdmi = hdmi_ctx_from_bridge(bridge);

	dev_dbg(hdmi->dev, "cur info: name:%s, hdisplay:%d\n",
		adjusted_mode->name, adjusted_mode->hdisplay);
	dev_dbg(hdmi->dev, "hsync_start:%d,hsync_end:%d, htotal:%d",
		adjusted_mode->hsync_start, adjusted_mode->hsync_end,
		adjusted_mode->htotal);
	dev_dbg(hdmi->dev, "hskew:%d, vdisplay:%d\n",
		adjusted_mode->hskew, adjusted_mode->vdisplay);
	dev_dbg(hdmi->dev, "vsync_start:%d, vsync_end:%d, vtotal:%d",
		adjusted_mode->vsync_start, adjusted_mode->vsync_end,
		adjusted_mode->vtotal);
	dev_dbg(hdmi->dev, "vscan:%d, flag:%d\n",
		adjusted_mode->vscan, adjusted_mode->flags);

	drm_mode_copy(&hdmi->mode, adjusted_mode);
}

static void mtk_hdmi_bridge_atomic_pre_enable(struct drm_bridge *bridge,
					      struct drm_atomic_state *state)
{
	struct mtk_hdmi *hdmi = hdmi_ctx_from_bridge(bridge);

	mtk_hdmi_hw_make_reg_writable(hdmi, true);
	mtk_hdmi_hw_1p4_version_enable(hdmi, true);

	hdmi->powered = true;
}

static void mtk_hdmi_send_infoframe(struct mtk_hdmi *hdmi,
				    struct drm_display_mode *mode)
{
	mtk_hdmi_setup_audio_infoframe(hdmi);
	mtk_hdmi_setup_avi_infoframe(hdmi, mode);
	mtk_hdmi_setup_spd_infoframe(hdmi);
	if (mode->flags & DRM_MODE_FLAG_3D_MASK)
		mtk_hdmi_setup_vendor_specific_infoframe(hdmi, mode);
}

static void mtk_hdmi_bridge_atomic_enable(struct drm_bridge *bridge,
					  struct drm_atomic_state *state)
{
	struct mtk_hdmi *hdmi = hdmi_ctx_from_bridge(bridge);

	/* Retrieve the connector through the atomic state. */
	hdmi->curr_conn = drm_atomic_get_new_connector_for_encoder(state,
								   bridge->encoder);

	mtk_hdmi_output_set_display_mode(hdmi, &hdmi->mode);
	clk_prepare_enable(hdmi->clk[MTK_HDMI_CLK_HDMI_PLL]);
	clk_prepare_enable(hdmi->clk[MTK_HDMI_CLK_HDMI_PIXEL]);
	phy_power_on(hdmi->phy);
	mtk_hdmi_send_infoframe(hdmi, &hdmi->mode);

	hdmi->enabled = true;
}

static const struct drm_bridge_funcs mtk_hdmi_bridge_funcs = {
	.mode_valid = mtk_hdmi_bridge_mode_valid,
	.atomic_duplicate_state = drm_atomic_helper_bridge_duplicate_state,
	.atomic_destroy_state = drm_atomic_helper_bridge_destroy_state,
	.atomic_reset = drm_atomic_helper_bridge_reset,
	.attach = mtk_hdmi_bridge_attach,
	.mode_fixup = mtk_hdmi_bridge_mode_fixup,
	.atomic_disable = mtk_hdmi_bridge_atomic_disable,
	.atomic_post_disable = mtk_hdmi_bridge_atomic_post_disable,
	.mode_set = mtk_hdmi_bridge_mode_set,
	.atomic_pre_enable = mtk_hdmi_bridge_atomic_pre_enable,
	.atomic_enable = mtk_hdmi_bridge_atomic_enable,
	.detect = mtk_hdmi_bridge_detect,
	.edid_read = mtk_hdmi_bridge_edid_read,
};

static int mtk_hdmi_dt_parse_pdata(struct mtk_hdmi *hdmi,
				   struct platform_device *pdev)
{
	struct device *dev = &pdev->dev;
	struct device_node *np = dev->of_node;
	struct device_node *cec_np, *remote, *i2c_np;
	struct platform_device *cec_pdev;
	struct regmap *regmap;
	int ret;

	ret = mtk_hdmi_get_all_clk(hdmi, np);
	if (ret) {
		if (ret != -EPROBE_DEFER)
			dev_err(dev, "Failed to get clocks: %d\n", ret);

		return ret;
	}

	/* The CEC module handles HDMI hotplug detection */
	cec_np = of_get_compatible_child(np->parent, "mediatek,mt8173-cec");
	if (!cec_np) {
		dev_err(dev, "Failed to find CEC node\n");
		return -EINVAL;
	}

	cec_pdev = of_find_device_by_node(cec_np);
	if (!cec_pdev) {
		dev_err(hdmi->dev, "Waiting for CEC device %pOF\n",
			cec_np);
		of_node_put(cec_np);
		return -EPROBE_DEFER;
	}
	of_node_put(cec_np);
	hdmi->cec_dev = &cec_pdev->dev;

	/*
	 * The mediatek,syscon-hdmi property contains a phandle link to the
	 * MMSYS_CONFIG device and the register offset of the HDMI_SYS_CFG
	 * registers it contains.
	 */
	regmap = syscon_regmap_lookup_by_phandle(np, "mediatek,syscon-hdmi");
	ret = of_property_read_u32_index(np, "mediatek,syscon-hdmi", 1,
					 &hdmi->sys_offset);
	if (IS_ERR(regmap))
		ret = PTR_ERR(regmap);
	if (ret) {
		dev_err(dev,
			"Failed to get system configuration registers: %d\n",
			ret);
		goto put_device;
	}
	hdmi->sys_regmap = regmap;

	hdmi->regs = devm_platform_ioremap_resource(pdev, 0);
	if (IS_ERR(hdmi->regs)) {
		ret = PTR_ERR(hdmi->regs);
		goto put_device;
	}

	remote = of_graph_get_remote_node(np, 1, 0);
	if (!remote) {
		ret = -EINVAL;
		goto put_device;
	}

	if (!of_device_is_compatible(remote, "hdmi-connector")) {
		hdmi->next_bridge = of_drm_find_bridge(remote);
		if (!hdmi->next_bridge) {
			dev_err(dev, "Waiting for external bridge\n");
			of_node_put(remote);
			ret = -EPROBE_DEFER;
			goto put_device;
		}
	}

	i2c_np = of_parse_phandle(remote, "ddc-i2c-bus", 0);
	if (!i2c_np) {
		dev_err(dev, "Failed to find ddc-i2c-bus node in %pOF\n",
			remote);
		of_node_put(remote);
		ret = -EINVAL;
		goto put_device;
	}
	of_node_put(remote);

	hdmi->ddc_adpt = of_find_i2c_adapter_by_node(i2c_np);
	of_node_put(i2c_np);
	if (!hdmi->ddc_adpt) {
		dev_err(dev, "Failed to get ddc i2c adapter by node\n");
		ret = -EINVAL;
		goto put_device;
	}

	return 0;
put_device:
	put_device(hdmi->cec_dev);
	return ret;
}

/*
 * HDMI audio codec callbacks
 */

static int mtk_hdmi_audio_hw_params(struct device *dev, void *data,
				    struct hdmi_codec_daifmt *daifmt,
				    struct hdmi_codec_params *params)
{
	struct mtk_hdmi *hdmi = dev_get_drvdata(dev);
	struct hdmi_audio_param hdmi_params;
	unsigned int chan = params->cea.channels;

	dev_dbg(hdmi->dev, "%s: %u Hz, %d bit, %d channels\n", __func__,
		params->sample_rate, params->sample_width, chan);

	if (!hdmi->bridge.encoder)
		return -ENODEV;

	switch (chan) {
	case 2:
		hdmi_params.aud_input_chan_type = HDMI_AUD_CHAN_TYPE_2_0;
		break;
	case 4:
		hdmi_params.aud_input_chan_type = HDMI_AUD_CHAN_TYPE_4_0;
		break;
	case 6:
		hdmi_params.aud_input_chan_type = HDMI_AUD_CHAN_TYPE_5_1;
		break;
	case 8:
		hdmi_params.aud_input_chan_type = HDMI_AUD_CHAN_TYPE_7_1;
		break;
	default:
		dev_err(hdmi->dev, "channel[%d] not supported!\n", chan);
		return -EINVAL;
	}

	switch (params->sample_rate) {
	case 32000:
	case 44100:
	case 48000:
	case 88200:
	case 96000:
	case 176400:
	case 192000:
		break;
	default:
		dev_err(hdmi->dev, "rate[%d] not supported!\n",
			params->sample_rate);
		return -EINVAL;
	}

	switch (daifmt->fmt) {
	case HDMI_I2S:
		hdmi_params.aud_codec = HDMI_AUDIO_CODING_TYPE_PCM;
		hdmi_params.aud_sample_size = HDMI_AUDIO_SAMPLE_SIZE_16;
		hdmi_params.aud_input_type = HDMI_AUD_INPUT_I2S;
		hdmi_params.aud_i2s_fmt = HDMI_I2S_MODE_I2S_24BIT;
		hdmi_params.aud_mclk = HDMI_AUD_MCLK_128FS;
		break;
	case HDMI_SPDIF:
		hdmi_params.aud_codec = HDMI_AUDIO_CODING_TYPE_PCM;
		hdmi_params.aud_sample_size = HDMI_AUDIO_SAMPLE_SIZE_16;
		hdmi_params.aud_input_type = HDMI_AUD_INPUT_SPDIF;
		break;
	default:
		dev_err(hdmi->dev, "%s: Invalid DAI format %d\n", __func__,
			daifmt->fmt);
		return -EINVAL;
	}

	memcpy(&hdmi_params.codec_params, params,
	       sizeof(hdmi_params.codec_params));

	mtk_hdmi_audio_set_param(hdmi, &hdmi_params);

	return 0;
}

static int mtk_hdmi_audio_startup(struct device *dev, void *data)
{
	struct mtk_hdmi *hdmi = dev_get_drvdata(dev);

	mtk_hdmi_audio_enable(hdmi);

	return 0;
}

static void mtk_hdmi_audio_shutdown(struct device *dev, void *data)
{
	struct mtk_hdmi *hdmi = dev_get_drvdata(dev);

	mtk_hdmi_audio_disable(hdmi);
}

static int
mtk_hdmi_audio_mute(struct device *dev, void *data,
		    bool enable, int direction)
{
	struct mtk_hdmi *hdmi = dev_get_drvdata(dev);

	if (enable)
		mtk_hdmi_hw_aud_mute(hdmi);
	else
		mtk_hdmi_hw_aud_unmute(hdmi);

	return 0;
}

static int mtk_hdmi_audio_get_eld(struct device *dev, void *data, uint8_t *buf, size_t len)
{
	struct mtk_hdmi *hdmi = dev_get_drvdata(dev);

	if (hdmi->enabled)
		memcpy(buf, hdmi->curr_conn->eld, min(sizeof(hdmi->curr_conn->eld), len));
	else
		memset(buf, 0, len);
	return 0;
}

static int mtk_hdmi_audio_hook_plugged_cb(struct device *dev, void *data,
					  hdmi_codec_plugged_cb fn,
					  struct device *codec_dev)
{
	struct mtk_hdmi *hdmi = data;

	mutex_lock(&hdmi->update_plugged_status_lock);
	hdmi->plugged_cb = fn;
	hdmi->codec_dev = codec_dev;
	mutex_unlock(&hdmi->update_plugged_status_lock);

	mtk_hdmi_update_plugged_status(hdmi);

	return 0;
}

static const struct hdmi_codec_ops mtk_hdmi_audio_codec_ops = {
	.hw_params = mtk_hdmi_audio_hw_params,
	.audio_startup = mtk_hdmi_audio_startup,
	.audio_shutdown = mtk_hdmi_audio_shutdown,
	.mute_stream = mtk_hdmi_audio_mute,
	.get_eld = mtk_hdmi_audio_get_eld,
	.hook_plugged_cb = mtk_hdmi_audio_hook_plugged_cb,
};

static void mtk_hdmi_unregister_audio_driver(void *data)
{
	platform_device_unregister(data);
}

static int mtk_hdmi_register_audio_driver(struct device *dev)
{
	struct mtk_hdmi *hdmi = dev_get_drvdata(dev);
	struct hdmi_codec_pdata codec_data = {
		.ops = &mtk_hdmi_audio_codec_ops,
		.max_i2s_channels = 2,
		.i2s = 1,
		.data = hdmi,
		.no_capture_mute = 1,
	};
	int ret;

	hdmi->audio_pdev = platform_device_register_data(dev,
							 HDMI_CODEC_DRV_NAME,
							 PLATFORM_DEVID_AUTO,
							 &codec_data,
							 sizeof(codec_data));
	if (IS_ERR(hdmi->audio_pdev))
		return PTR_ERR(hdmi->audio_pdev);

	ret = devm_add_action_or_reset(dev, mtk_hdmi_unregister_audio_driver,
				       hdmi->audio_pdev);
	if (ret)
		return ret;

	return 0;
}

static int mtk_hdmi_probe(struct platform_device *pdev)
{
	struct mtk_hdmi *hdmi;
	struct device *dev = &pdev->dev;
	int ret;

	hdmi = devm_kzalloc(dev, sizeof(*hdmi), GFP_KERNEL);
	if (!hdmi)
		return -ENOMEM;

	hdmi->dev = dev;
	hdmi->conf = of_device_get_match_data(dev);

	ret = mtk_hdmi_dt_parse_pdata(hdmi, pdev);
	if (ret)
		return ret;

	hdmi->phy = devm_phy_get(dev, "hdmi");
	if (IS_ERR(hdmi->phy))
		return dev_err_probe(dev, PTR_ERR(hdmi->phy),
				     "Failed to get HDMI PHY\n");

	mutex_init(&hdmi->update_plugged_status_lock);
	platform_set_drvdata(pdev, hdmi);

	ret = mtk_hdmi_output_init(hdmi);
	if (ret)
		return dev_err_probe(dev, ret,
				     "Failed to initialize hdmi output\n");

	ret = mtk_hdmi_register_audio_driver(dev);
	if (ret)
		return dev_err_probe(dev, ret,
				     "Failed to register audio driver\n");

	hdmi->bridge.funcs = &mtk_hdmi_bridge_funcs;
	hdmi->bridge.of_node = pdev->dev.of_node;
	hdmi->bridge.ops = DRM_BRIDGE_OP_DETECT | DRM_BRIDGE_OP_EDID
			 | DRM_BRIDGE_OP_HPD;
	hdmi->bridge.type = DRM_MODE_CONNECTOR_HDMIA;
	hdmi->bridge.vendor = "MediaTek";
	hdmi->bridge.product = "On-Chip HDMI";

	ret = devm_drm_bridge_add(dev, &hdmi->bridge);
	if (ret)
		return dev_err_probe(dev, ret, "Failed to add bridge\n");

	ret = mtk_hdmi_clk_enable_audio(hdmi);
	if (ret)
		return dev_err_probe(dev, ret,
				     "Failed to enable audio clocks\n");

	return 0;
}

static void mtk_hdmi_remove(struct platform_device *pdev)
{
	struct mtk_hdmi *hdmi = platform_get_drvdata(pdev);

	mtk_hdmi_clk_disable_audio(hdmi);
}

static __maybe_unused int mtk_hdmi_suspend(struct device *dev)
{
	struct mtk_hdmi *hdmi = dev_get_drvdata(dev);

	mtk_hdmi_clk_disable_audio(hdmi);

	return 0;
}

static __maybe_unused int mtk_hdmi_resume(struct device *dev)
{
	struct mtk_hdmi *hdmi = dev_get_drvdata(dev);

	return mtk_hdmi_clk_enable_audio(hdmi);
}

static SIMPLE_DEV_PM_OPS(mtk_hdmi_pm_ops, mtk_hdmi_suspend, mtk_hdmi_resume);

static const struct mtk_hdmi_conf mtk_hdmi_conf_mt2701 = {
	.tz_disabled = true,
};

static const struct mtk_hdmi_conf mtk_hdmi_conf_mt8167 = {
	.max_mode_clock = 148500,
	.cea_modes_only = true,
};

static const struct of_device_id mtk_hdmi_of_ids[] = {
	{ .compatible = "mediatek,mt2701-hdmi", .data = &mtk_hdmi_conf_mt2701 },
	{ .compatible = "mediatek,mt8167-hdmi", .data = &mtk_hdmi_conf_mt8167 },
	{ .compatible = "mediatek,mt8173-hdmi" },
	{ /* sentinel */ }
};
MODULE_DEVICE_TABLE(of, mtk_hdmi_of_ids);

static struct platform_driver mtk_hdmi_driver = {
	.probe = mtk_hdmi_probe,
	.remove = mtk_hdmi_remove,
	.driver = {
		.name = "mediatek-drm-hdmi",
		.of_match_table = mtk_hdmi_of_ids,
		.pm = &mtk_hdmi_pm_ops,
	},
};

static struct platform_driver * const mtk_hdmi_drivers[] = {
	&mtk_hdmi_ddc_driver,
	&mtk_cec_driver,
	&mtk_hdmi_driver,
};

static int __init mtk_hdmitx_init(void)
{
	return platform_register_drivers(mtk_hdmi_drivers,
					 ARRAY_SIZE(mtk_hdmi_drivers));
}

static void __exit mtk_hdmitx_exit(void)
{
	platform_unregister_drivers(mtk_hdmi_drivers,
				    ARRAY_SIZE(mtk_hdmi_drivers));
}

module_init(mtk_hdmitx_init);
module_exit(mtk_hdmitx_exit);

MODULE_AUTHOR("Jie Qiu <jie.qiu@mediatek.com>");
MODULE_DESCRIPTION("MediaTek HDMI Driver");
MODULE_LICENSE("GPL v2");<|MERGE_RESOLUTION|>--- conflicted
+++ resolved
@@ -166,10 +166,6 @@
 	struct regmap *sys_regmap;
 	unsigned int sys_offset;
 	void __iomem *regs;
-<<<<<<< HEAD
-	enum hdmi_colorspace csp;
-=======
->>>>>>> e747403a
 	struct platform_device *audio_pdev;
 	struct hdmi_audio_param aud_param;
 	bool audio_enable;
