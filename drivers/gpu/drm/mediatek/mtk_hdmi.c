--- conflicted
+++ resolved
@@ -12,10 +12,7 @@
 #include <linux/io.h>
 #include <linux/kernel.h>
 #include <linux/mfd/syscon.h>
-<<<<<<< HEAD
-=======
 #include <linux/module.h>
->>>>>>> 7d2a07b7
 #include <linux/mutex.h>
 #include <linux/of_platform.h>
 #include <linux/of.h>
@@ -1188,7 +1185,6 @@
 
 static enum drm_connector_status
 mtk_hdmi_update_plugged_status(struct mtk_hdmi *hdmi)
-<<<<<<< HEAD
 {
 	bool connected;
 
@@ -1202,29 +1198,6 @@
 	       connector_status_connected : connector_status_disconnected;
 }
 
-static enum drm_connector_status hdmi_conn_detect(struct drm_connector *conn,
-						  bool force)
-{
-	struct mtk_hdmi *hdmi = hdmi_ctx_from_conn(conn);
-	return mtk_hdmi_update_plugged_status(hdmi);
-}
-
-static void hdmi_conn_destroy(struct drm_connector *conn)
-=======
->>>>>>> 7d2a07b7
-{
-	bool connected;
-
-	mutex_lock(&hdmi->update_plugged_status_lock);
-	connected = mtk_cec_hpd_high(hdmi->cec_dev);
-	if (hdmi->plugged_cb && hdmi->codec_dev)
-		hdmi->plugged_cb(hdmi->codec_dev, connected);
-	mutex_unlock(&hdmi->update_plugged_status_lock);
-
-	return connected ?
-	       connector_status_connected : connector_status_disconnected;
-}
-
 static enum drm_connector_status mtk_hdmi_detect(struct mtk_hdmi *hdmi)
 {
 	return mtk_hdmi_update_plugged_status(hdmi);
@@ -1234,11 +1207,7 @@
 				      const struct drm_display_info *info,
 				      const struct drm_display_mode *mode)
 {
-<<<<<<< HEAD
-	struct mtk_hdmi *hdmi = hdmi_ctx_from_conn(conn);
-=======
 	struct mtk_hdmi *hdmi = hdmi_ctx_from_bridge(bridge);
->>>>>>> 7d2a07b7
 	struct drm_bridge *next_bridge;
 
 	dev_dbg(hdmi->dev, "xres=%d, yres=%d, refresh=%d, intl=%d clock=%d\n",
@@ -1287,34 +1256,12 @@
  * Bridge callbacks
  */
 
-<<<<<<< HEAD
-static int mtk_hdmi_bridge_attach(struct drm_bridge *bridge,
-				  enum drm_bridge_attach_flags flags)
-=======
 static enum drm_connector_status mtk_hdmi_bridge_detect(struct drm_bridge *bridge)
->>>>>>> 7d2a07b7
 {
 	struct mtk_hdmi *hdmi = hdmi_ctx_from_bridge(bridge);
 
-<<<<<<< HEAD
-	if (flags & DRM_BRIDGE_ATTACH_NO_CONNECTOR) {
-		DRM_ERROR("Fix bridge driver to make connector optional!");
-		return -EINVAL;
-	}
-
-	ret = drm_connector_init_with_ddc(bridge->encoder->dev, &hdmi->conn,
-					  &mtk_hdmi_connector_funcs,
-					  DRM_MODE_CONNECTOR_HDMIA,
-					  hdmi->ddc_adpt);
-	if (ret) {
-		dev_err(hdmi->dev, "Failed to initialize connector: %d\n", ret);
-		return ret;
-	}
-	drm_connector_helper_add(&hdmi->conn, &mtk_hdmi_connector_helper_funcs);
-=======
 	return mtk_hdmi_detect(hdmi);
 }
->>>>>>> 7d2a07b7
 
 static struct edid *mtk_hdmi_bridge_get_edid(struct drm_bridge *bridge,
 					     struct drm_connector *connector)
@@ -1710,22 +1657,6 @@
 	return 0;
 }
 
-static int mtk_hdmi_audio_hook_plugged_cb(struct device *dev, void *data,
-					  hdmi_codec_plugged_cb fn,
-					  struct device *codec_dev)
-{
-	struct mtk_hdmi *hdmi = data;
-
-	mutex_lock(&hdmi->update_plugged_status_lock);
-	hdmi->plugged_cb = fn;
-	hdmi->codec_dev = codec_dev;
-	mutex_unlock(&hdmi->update_plugged_status_lock);
-
-	mtk_hdmi_update_plugged_status(hdmi);
-
-	return 0;
-}
-
 static const struct hdmi_codec_ops mtk_hdmi_audio_codec_ops = {
 	.hw_params = mtk_hdmi_audio_hw_params,
 	.audio_startup = mtk_hdmi_audio_startup,
