--- conflicted
+++ resolved
@@ -70,21 +70,12 @@
 #define HSTX_CKLP_EN			BIT(16)
 
 #define DSI_PSCTRL		0x1c
-<<<<<<< HEAD
-#define DSI_PS_WC			0x3fff
-#define DSI_PS_SEL			(3 << 16)
-#define PACKED_PS_16BIT_RGB565		(0 << 16)
-#define PACKED_PS_18BIT_RGB666		(1 << 16)
-#define LOOSELY_PS_24BIT_RGB666		(2 << 16)
-#define PACKED_PS_24BIT_RGB888		(3 << 16)
-=======
 #define DSI_PS_WC			GENMASK(13, 0)
 #define DSI_PS_SEL			GENMASK(17, 16)
 #define PACKED_PS_16BIT_RGB565		0
 #define PACKED_PS_18BIT_RGB666		1
 #define LOOSELY_PS_24BIT_RGB666		2
 #define PACKED_PS_24BIT_RGB888		3
->>>>>>> 2d5404ca
 
 #define DSI_VSA_NL		0x20
 #define DSI_VBP_NL		0x24
@@ -199,10 +190,7 @@
 	bool has_shadow_ctl;
 	bool has_size_ctl;
 	bool cmdq_long_packet_ctl;
-<<<<<<< HEAD
-=======
 	bool support_per_frame_lp;
->>>>>>> 2d5404ca
 };
 
 struct mtk_dsi {
@@ -424,17 +412,10 @@
 		ps_val |= FIELD_PREP(DSI_PS_SEL, PACKED_PS_24BIT_RGB888);
 		break;
 	case MIPI_DSI_FMT_RGB666:
-<<<<<<< HEAD
-		ps_bpp_mode |= LOOSELY_PS_24BIT_RGB666;
-		break;
-	case MIPI_DSI_FMT_RGB666_PACKED:
-		ps_bpp_mode |= PACKED_PS_18BIT_RGB666;
-=======
 		ps_val |= FIELD_PREP(DSI_PS_SEL, LOOSELY_PS_24BIT_RGB666);
 		break;
 	case MIPI_DSI_FMT_RGB666_PACKED:
 		ps_val |= FIELD_PREP(DSI_PS_SEL, PACKED_PS_18BIT_RGB666);
->>>>>>> 2d5404ca
 		break;
 	case MIPI_DSI_FMT_RGB565:
 		ps_val |= FIELD_PREP(DSI_PS_SEL, PACKED_PS_16BIT_RGB565);
@@ -446,18 +427,7 @@
 		writel(vact_nl, dsi->regs + DSI_VACT_NL);
 		writel(ps_wc, dsi->regs + DSI_HSTX_CKL_WC);
 	}
-<<<<<<< HEAD
-
-	if (dsi->mode_flags & MIPI_DSI_CLOCK_NON_CONTINUOUS)
-		tmp_reg |= HSTX_CKLP_EN;
-
-	if (dsi->mode_flags & MIPI_DSI_MODE_NO_EOT_PACKET)
-		tmp_reg |= DIS_EOT;
-
-	writel(tmp_reg, dsi->regs + DSI_TXRX_CTRL);
-=======
 	writel(ps_val, dsi->regs + DSI_PSCTRL);
->>>>>>> 2d5404ca
 }
 
 static void mtk_dsi_config_vdo_timing_per_frame_lp(struct mtk_dsi *dsi)
@@ -474,25 +444,7 @@
 	u32 hstx_cklp_wc_max, hstx_cklp_wc_min;
 	struct videomode *vm = &dsi->vm;
 
-<<<<<<< HEAD
-	switch (dsi->format) {
-	case MIPI_DSI_FMT_RGB888:
-		tmp_reg = PACKED_PS_24BIT_RGB888;
-		dsi_tmp_buf_bpp = 3;
-		break;
-	case MIPI_DSI_FMT_RGB666:
-		tmp_reg = LOOSELY_PS_24BIT_RGB666;
-		dsi_tmp_buf_bpp = 3;
-		break;
-	case MIPI_DSI_FMT_RGB666_PACKED:
-		tmp_reg = PACKED_PS_18BIT_RGB666;
-		dsi_tmp_buf_bpp = 3;
-		break;
-	case MIPI_DSI_FMT_RGB565:
-		tmp_reg = PACKED_PS_16BIT_RGB565;
-=======
 	if (dsi->format == MIPI_DSI_FMT_RGB565)
->>>>>>> 2d5404ca
 		dsi_tmp_buf_bpp = 2;
 	else
 		dsi_tmp_buf_bpp = 3;
@@ -916,20 +868,11 @@
 			  const struct drm_display_mode *mode)
 {
 	struct mtk_dsi *dsi = bridge_to_dsi(bridge);
-<<<<<<< HEAD
-	u32 bpp;
-
-	if (dsi->format == MIPI_DSI_FMT_RGB565)
-		bpp = 16;
-	else
-		bpp = 24;
-=======
 	int bpp;
 
 	bpp = mipi_dsi_pixel_format_to_bpp(dsi->format);
 	if (bpp < 0)
 		return MODE_ERROR;
->>>>>>> 2d5404ca
 
 	if (mode->clock * bpp / dsi->lanes > 1500000)
 		return MODE_CLOCK_HIGH;
@@ -1335,22 +1278,6 @@
 	.has_shadow_ctl = true,
 	.has_size_ctl = true,
 	.cmdq_long_packet_ctl = true,
-<<<<<<< HEAD
-};
-
-static const struct of_device_id mtk_dsi_of_match[] = {
-	{ .compatible = "mediatek,mt2701-dsi",
-	  .data = &mt2701_dsi_driver_data },
-	{ .compatible = "mediatek,mt8173-dsi",
-	  .data = &mt8173_dsi_driver_data },
-	{ .compatible = "mediatek,mt8183-dsi",
-	  .data = &mt8183_dsi_driver_data },
-	{ .compatible = "mediatek,mt8186-dsi",
-	  .data = &mt8186_dsi_driver_data },
-	{ .compatible = "mediatek,mt8188-dsi",
-	  .data = &mt8188_dsi_driver_data },
-	{ },
-=======
 	.support_per_frame_lp = true,
 };
 
@@ -1361,7 +1288,6 @@
 	{ .compatible = "mediatek,mt8186-dsi", .data = &mt8186_dsi_driver_data },
 	{ .compatible = "mediatek,mt8188-dsi", .data = &mt8188_dsi_driver_data },
 	{ /* sentinel */ }
->>>>>>> 2d5404ca
 };
 MODULE_DEVICE_TABLE(of, mtk_dsi_of_match);
 
