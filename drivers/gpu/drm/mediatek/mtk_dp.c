--- conflicted
+++ resolved
@@ -2146,17 +2146,6 @@
 	 */
 	if (mtk_dp_parse_capabilities(mtk_dp)) {
 		drm_err(mtk_dp->drm_dev, "Can't parse capabilities\n");
-<<<<<<< HEAD
-		kfree(new_edid);
-		new_edid = NULL;
-	}
-
-	if (new_edid) {
-		struct cea_sad *sads;
-		int ret;
-
-		ret = drm_edid_to_sad(new_edid, &sads);
-=======
 		drm_edid_free(drm_edid);
 		drm_edid = NULL;
 	}
@@ -2170,7 +2159,6 @@
 		int ret;
 
 		ret = drm_edid_to_sad(edid, &sads);
->>>>>>> 2d5404ca
 		/* Ignore any errors */
 		if (ret < 0)
 			ret = 0;
@@ -2178,16 +2166,12 @@
 			kfree(sads);
 		audio_caps->sad_count = ret;
 
-<<<<<<< HEAD
-		audio_caps->detect_monitor = drm_detect_monitor_audio(new_edid);
-=======
 		/*
 		 * FIXME: This should use connector->display_info.has_audio from
 		 * a path that has read the EDID and called
 		 * drm_edid_connector_update().
 		 */
 		audio_caps->detect_monitor = drm_detect_monitor_audio(edid);
->>>>>>> 2d5404ca
 	}
 
 	if (!enabled) {
