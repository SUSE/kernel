// SPDX-License-Identifier: GPL-2.0
/*
 * Copyright (C) 2015-2018 Etnaviv Project
 */

#include <linux/clk.h>
#include <linux/component.h>
#include <linux/delay.h>
#include <linux/dma-fence.h>
#include <linux/dma-mapping.h>
#include <linux/module.h>
#include <linux/of_device.h>
#include <linux/platform_device.h>
#include <linux/pm_runtime.h>
#include <linux/regulator/consumer.h>
#include <linux/thermal.h>

#include "etnaviv_cmdbuf.h"
#include "etnaviv_dump.h"
#include "etnaviv_gpu.h"
#include "etnaviv_gem.h"
#include "etnaviv_mmu.h"
#include "etnaviv_perfmon.h"
#include "etnaviv_sched.h"
#include "common.xml.h"
#include "state.xml.h"
#include "state_hi.xml.h"
#include "cmdstream.xml.h"

static const struct platform_device_id gpu_ids[] = {
	{ .name = "etnaviv-gpu,2d" },
	{ },
};

/*
 * Driver functions:
 */

int etnaviv_gpu_get_param(struct etnaviv_gpu *gpu, u32 param, u64 *value)
{
	struct etnaviv_drm_private *priv = gpu->drm->dev_private;

	switch (param) {
	case ETNAVIV_PARAM_GPU_MODEL:
		*value = gpu->identity.model;
		break;

	case ETNAVIV_PARAM_GPU_REVISION:
		*value = gpu->identity.revision;
		break;

	case ETNAVIV_PARAM_GPU_FEATURES_0:
		*value = gpu->identity.features;
		break;

	case ETNAVIV_PARAM_GPU_FEATURES_1:
		*value = gpu->identity.minor_features0;
		break;

	case ETNAVIV_PARAM_GPU_FEATURES_2:
		*value = gpu->identity.minor_features1;
		break;

	case ETNAVIV_PARAM_GPU_FEATURES_3:
		*value = gpu->identity.minor_features2;
		break;

	case ETNAVIV_PARAM_GPU_FEATURES_4:
		*value = gpu->identity.minor_features3;
		break;

	case ETNAVIV_PARAM_GPU_FEATURES_5:
		*value = gpu->identity.minor_features4;
		break;

	case ETNAVIV_PARAM_GPU_FEATURES_6:
		*value = gpu->identity.minor_features5;
		break;

	case ETNAVIV_PARAM_GPU_FEATURES_7:
		*value = gpu->identity.minor_features6;
		break;

	case ETNAVIV_PARAM_GPU_FEATURES_8:
		*value = gpu->identity.minor_features7;
		break;

	case ETNAVIV_PARAM_GPU_FEATURES_9:
		*value = gpu->identity.minor_features8;
		break;

	case ETNAVIV_PARAM_GPU_FEATURES_10:
		*value = gpu->identity.minor_features9;
		break;

	case ETNAVIV_PARAM_GPU_FEATURES_11:
		*value = gpu->identity.minor_features10;
		break;

	case ETNAVIV_PARAM_GPU_FEATURES_12:
		*value = gpu->identity.minor_features11;
		break;

	case ETNAVIV_PARAM_GPU_STREAM_COUNT:
		*value = gpu->identity.stream_count;
		break;

	case ETNAVIV_PARAM_GPU_REGISTER_MAX:
		*value = gpu->identity.register_max;
		break;

	case ETNAVIV_PARAM_GPU_THREAD_COUNT:
		*value = gpu->identity.thread_count;
		break;

	case ETNAVIV_PARAM_GPU_VERTEX_CACHE_SIZE:
		*value = gpu->identity.vertex_cache_size;
		break;

	case ETNAVIV_PARAM_GPU_SHADER_CORE_COUNT:
		*value = gpu->identity.shader_core_count;
		break;

	case ETNAVIV_PARAM_GPU_PIXEL_PIPES:
		*value = gpu->identity.pixel_pipes;
		break;

	case ETNAVIV_PARAM_GPU_VERTEX_OUTPUT_BUFFER_SIZE:
		*value = gpu->identity.vertex_output_buffer_size;
		break;

	case ETNAVIV_PARAM_GPU_BUFFER_SIZE:
		*value = gpu->identity.buffer_size;
		break;

	case ETNAVIV_PARAM_GPU_INSTRUCTION_COUNT:
		*value = gpu->identity.instruction_count;
		break;

	case ETNAVIV_PARAM_GPU_NUM_CONSTANTS:
		*value = gpu->identity.num_constants;
		break;

	case ETNAVIV_PARAM_GPU_NUM_VARYINGS:
		*value = gpu->identity.varyings_count;
		break;

	case ETNAVIV_PARAM_SOFTPIN_START_ADDR:
		if (priv->mmu_global->version == ETNAVIV_IOMMU_V2)
			*value = ETNAVIV_SOFTPIN_START_ADDRESS;
		else
			*value = ~0ULL;
		break;

	case ETNAVIV_PARAM_GPU_PRODUCT_ID:
		*value = gpu->identity.product_id;
		break;

	case ETNAVIV_PARAM_GPU_CUSTOMER_ID:
		*value = gpu->identity.customer_id;
		break;

	case ETNAVIV_PARAM_GPU_ECO_ID:
		*value = gpu->identity.eco_id;
		break;

	default:
		DBG("%s: invalid param: %u", dev_name(gpu->dev), param);
		return -EINVAL;
	}

	return 0;
}


#define etnaviv_is_model_rev(gpu, mod, rev) \
	((gpu)->identity.model == chipModel_##mod && \
	 (gpu)->identity.revision == rev)
#define etnaviv_field(val, field) \
	(((val) & field##__MASK) >> field##__SHIFT)

static void etnaviv_hw_specs(struct etnaviv_gpu *gpu)
{
	if (gpu->identity.minor_features0 &
	    chipMinorFeatures0_MORE_MINOR_FEATURES) {
		u32 specs[4];
		unsigned int streams;

		specs[0] = gpu_read(gpu, VIVS_HI_CHIP_SPECS);
		specs[1] = gpu_read(gpu, VIVS_HI_CHIP_SPECS_2);
		specs[2] = gpu_read(gpu, VIVS_HI_CHIP_SPECS_3);
		specs[3] = gpu_read(gpu, VIVS_HI_CHIP_SPECS_4);

		gpu->identity.stream_count = etnaviv_field(specs[0],
					VIVS_HI_CHIP_SPECS_STREAM_COUNT);
		gpu->identity.register_max = etnaviv_field(specs[0],
					VIVS_HI_CHIP_SPECS_REGISTER_MAX);
		gpu->identity.thread_count = etnaviv_field(specs[0],
					VIVS_HI_CHIP_SPECS_THREAD_COUNT);
		gpu->identity.vertex_cache_size = etnaviv_field(specs[0],
					VIVS_HI_CHIP_SPECS_VERTEX_CACHE_SIZE);
		gpu->identity.shader_core_count = etnaviv_field(specs[0],
					VIVS_HI_CHIP_SPECS_SHADER_CORE_COUNT);
		gpu->identity.pixel_pipes = etnaviv_field(specs[0],
					VIVS_HI_CHIP_SPECS_PIXEL_PIPES);
		gpu->identity.vertex_output_buffer_size =
			etnaviv_field(specs[0],
				VIVS_HI_CHIP_SPECS_VERTEX_OUTPUT_BUFFER_SIZE);

		gpu->identity.buffer_size = etnaviv_field(specs[1],
					VIVS_HI_CHIP_SPECS_2_BUFFER_SIZE);
		gpu->identity.instruction_count = etnaviv_field(specs[1],
					VIVS_HI_CHIP_SPECS_2_INSTRUCTION_COUNT);
		gpu->identity.num_constants = etnaviv_field(specs[1],
					VIVS_HI_CHIP_SPECS_2_NUM_CONSTANTS);

		gpu->identity.varyings_count = etnaviv_field(specs[2],
					VIVS_HI_CHIP_SPECS_3_VARYINGS_COUNT);

		/* This overrides the value from older register if non-zero */
		streams = etnaviv_field(specs[3],
					VIVS_HI_CHIP_SPECS_4_STREAM_COUNT);
		if (streams)
			gpu->identity.stream_count = streams;
	}

	/* Fill in the stream count if not specified */
	if (gpu->identity.stream_count == 0) {
		if (gpu->identity.model >= 0x1000)
			gpu->identity.stream_count = 4;
		else
			gpu->identity.stream_count = 1;
	}

	/* Convert the register max value */
	if (gpu->identity.register_max)
		gpu->identity.register_max = 1 << gpu->identity.register_max;
	else if (gpu->identity.model == chipModel_GC400)
		gpu->identity.register_max = 32;
	else
		gpu->identity.register_max = 64;

	/* Convert thread count */
	if (gpu->identity.thread_count)
		gpu->identity.thread_count = 1 << gpu->identity.thread_count;
	else if (gpu->identity.model == chipModel_GC400)
		gpu->identity.thread_count = 64;
	else if (gpu->identity.model == chipModel_GC500 ||
		 gpu->identity.model == chipModel_GC530)
		gpu->identity.thread_count = 128;
	else
		gpu->identity.thread_count = 256;

	if (gpu->identity.vertex_cache_size == 0)
		gpu->identity.vertex_cache_size = 8;

	if (gpu->identity.shader_core_count == 0) {
		if (gpu->identity.model >= 0x1000)
			gpu->identity.shader_core_count = 2;
		else
			gpu->identity.shader_core_count = 1;
	}

	if (gpu->identity.pixel_pipes == 0)
		gpu->identity.pixel_pipes = 1;

	/* Convert virtex buffer size */
	if (gpu->identity.vertex_output_buffer_size) {
		gpu->identity.vertex_output_buffer_size =
			1 << gpu->identity.vertex_output_buffer_size;
	} else if (gpu->identity.model == chipModel_GC400) {
		if (gpu->identity.revision < 0x4000)
			gpu->identity.vertex_output_buffer_size = 512;
		else if (gpu->identity.revision < 0x4200)
			gpu->identity.vertex_output_buffer_size = 256;
		else
			gpu->identity.vertex_output_buffer_size = 128;
	} else {
		gpu->identity.vertex_output_buffer_size = 512;
	}

	switch (gpu->identity.instruction_count) {
	case 0:
		if (etnaviv_is_model_rev(gpu, GC2000, 0x5108) ||
		    gpu->identity.model == chipModel_GC880)
			gpu->identity.instruction_count = 512;
		else
			gpu->identity.instruction_count = 256;
		break;

	case 1:
		gpu->identity.instruction_count = 1024;
		break;

	case 2:
		gpu->identity.instruction_count = 2048;
		break;

	default:
		gpu->identity.instruction_count = 256;
		break;
	}

	if (gpu->identity.num_constants == 0)
		gpu->identity.num_constants = 168;

	if (gpu->identity.varyings_count == 0) {
		if (gpu->identity.minor_features1 & chipMinorFeatures1_HALTI0)
			gpu->identity.varyings_count = 12;
		else
			gpu->identity.varyings_count = 8;
	}

	/*
	 * For some cores, two varyings are consumed for position, so the
	 * maximum varying count needs to be reduced by one.
	 */
	if (etnaviv_is_model_rev(gpu, GC5000, 0x5434) ||
	    etnaviv_is_model_rev(gpu, GC4000, 0x5222) ||
	    etnaviv_is_model_rev(gpu, GC4000, 0x5245) ||
	    etnaviv_is_model_rev(gpu, GC4000, 0x5208) ||
	    etnaviv_is_model_rev(gpu, GC3000, 0x5435) ||
	    etnaviv_is_model_rev(gpu, GC2200, 0x5244) ||
	    etnaviv_is_model_rev(gpu, GC2100, 0x5108) ||
	    etnaviv_is_model_rev(gpu, GC2000, 0x5108) ||
	    etnaviv_is_model_rev(gpu, GC1500, 0x5246) ||
	    etnaviv_is_model_rev(gpu, GC880, 0x5107) ||
	    etnaviv_is_model_rev(gpu, GC880, 0x5106))
		gpu->identity.varyings_count -= 1;
}

static void etnaviv_hw_identify(struct etnaviv_gpu *gpu)
{
	u32 chipIdentity;

	chipIdentity = gpu_read(gpu, VIVS_HI_CHIP_IDENTITY);

	/* Special case for older graphic cores. */
	if (etnaviv_field(chipIdentity, VIVS_HI_CHIP_IDENTITY_FAMILY) == 0x01) {
		gpu->identity.model    = chipModel_GC500;
		gpu->identity.revision = etnaviv_field(chipIdentity,
					 VIVS_HI_CHIP_IDENTITY_REVISION);
	} else {
		u32 chipDate = gpu_read(gpu, VIVS_HI_CHIP_DATE);

		gpu->identity.model = gpu_read(gpu, VIVS_HI_CHIP_MODEL);
		gpu->identity.revision = gpu_read(gpu, VIVS_HI_CHIP_REV);
		gpu->identity.customer_id = gpu_read(gpu, VIVS_HI_CHIP_CUSTOMER_ID);

		/*
		 * Reading these two registers on GC600 rev 0x19 result in a
		 * unhandled fault: external abort on non-linefetch
		 */
		if (!etnaviv_is_model_rev(gpu, GC600, 0x19)) {
			gpu->identity.product_id = gpu_read(gpu, VIVS_HI_CHIP_PRODUCT_ID);
			gpu->identity.eco_id = gpu_read(gpu, VIVS_HI_CHIP_ECO_ID);
		}

		/*
		 * !!!! HACK ALERT !!!!
		 * Because people change device IDs without letting software
		 * know about it - here is the hack to make it all look the
		 * same.  Only for GC400 family.
		 */
		if ((gpu->identity.model & 0xff00) == 0x0400 &&
		    gpu->identity.model != chipModel_GC420) {
			gpu->identity.model = gpu->identity.model & 0x0400;
		}

		/* Another special case */
		if (etnaviv_is_model_rev(gpu, GC300, 0x2201)) {
			u32 chipTime = gpu_read(gpu, VIVS_HI_CHIP_TIME);

			if (chipDate == 0x20080814 && chipTime == 0x12051100) {
				/*
				 * This IP has an ECO; put the correct
				 * revision in it.
				 */
				gpu->identity.revision = 0x1051;
			}
		}

		/*
		 * NXP likes to call the GPU on the i.MX6QP GC2000+, but in
		 * reality it's just a re-branded GC3000. We can identify this
		 * core by the upper half of the revision register being all 1.
		 * Fix model/rev here, so all other places can refer to this
		 * core by its real identity.
		 */
		if (etnaviv_is_model_rev(gpu, GC2000, 0xffff5450)) {
			gpu->identity.model = chipModel_GC3000;
			gpu->identity.revision &= 0xffff;
		}

		if (etnaviv_is_model_rev(gpu, GC1000, 0x5037) && (chipDate == 0x20120617))
			gpu->identity.eco_id = 1;

		if (etnaviv_is_model_rev(gpu, GC320, 0x5303) && (chipDate == 0x20140511))
			gpu->identity.eco_id = 1;
	}

	dev_info(gpu->dev, "model: GC%x, revision: %x\n",
		 gpu->identity.model, gpu->identity.revision);

	gpu->idle_mask = ~VIVS_HI_IDLE_STATE_AXI_LP;
	/*
	 * If there is a match in the HWDB, we aren't interested in the
	 * remaining register values, as they might be wrong.
	 */
	if (etnaviv_fill_identity_from_hwdb(gpu))
		return;

	gpu->identity.features = gpu_read(gpu, VIVS_HI_CHIP_FEATURE);

	/* Disable fast clear on GC700. */
	if (gpu->identity.model == chipModel_GC700)
		gpu->identity.features &= ~chipFeatures_FAST_CLEAR;

	/* These models/revisions don't have the 2D pipe bit */
	if ((gpu->identity.model == chipModel_GC500 &&
	     gpu->identity.revision <= 2) ||
	    gpu->identity.model == chipModel_GC300)
		gpu->identity.features |= chipFeatures_PIPE_2D;

	if ((gpu->identity.model == chipModel_GC500 &&
	     gpu->identity.revision < 2) ||
	    (gpu->identity.model == chipModel_GC300 &&
	     gpu->identity.revision < 0x2000)) {

		/*
		 * GC500 rev 1.x and GC300 rev < 2.0 doesn't have these
		 * registers.
		 */
		gpu->identity.minor_features0 = 0;
		gpu->identity.minor_features1 = 0;
		gpu->identity.minor_features2 = 0;
		gpu->identity.minor_features3 = 0;
		gpu->identity.minor_features4 = 0;
		gpu->identity.minor_features5 = 0;
	} else
		gpu->identity.minor_features0 =
				gpu_read(gpu, VIVS_HI_CHIP_MINOR_FEATURE_0);

	if (gpu->identity.minor_features0 &
	    chipMinorFeatures0_MORE_MINOR_FEATURES) {
		gpu->identity.minor_features1 =
				gpu_read(gpu, VIVS_HI_CHIP_MINOR_FEATURE_1);
		gpu->identity.minor_features2 =
				gpu_read(gpu, VIVS_HI_CHIP_MINOR_FEATURE_2);
		gpu->identity.minor_features3 =
				gpu_read(gpu, VIVS_HI_CHIP_MINOR_FEATURE_3);
		gpu->identity.minor_features4 =
				gpu_read(gpu, VIVS_HI_CHIP_MINOR_FEATURE_4);
		gpu->identity.minor_features5 =
				gpu_read(gpu, VIVS_HI_CHIP_MINOR_FEATURE_5);
	}

	/* GC600/300 idle register reports zero bits where modules aren't present */
	if (gpu->identity.model == chipModel_GC600 ||
	    gpu->identity.model == chipModel_GC300)
		gpu->idle_mask = VIVS_HI_IDLE_STATE_TX |
				 VIVS_HI_IDLE_STATE_RA |
				 VIVS_HI_IDLE_STATE_SE |
				 VIVS_HI_IDLE_STATE_PA |
				 VIVS_HI_IDLE_STATE_SH |
				 VIVS_HI_IDLE_STATE_PE |
				 VIVS_HI_IDLE_STATE_DE |
				 VIVS_HI_IDLE_STATE_FE;

	etnaviv_hw_specs(gpu);
}

static void etnaviv_gpu_load_clock(struct etnaviv_gpu *gpu, u32 clock)
{
	gpu_write(gpu, VIVS_HI_CLOCK_CONTROL, clock |
		  VIVS_HI_CLOCK_CONTROL_FSCALE_CMD_LOAD);
	gpu_write(gpu, VIVS_HI_CLOCK_CONTROL, clock);
}

static void etnaviv_gpu_update_clock(struct etnaviv_gpu *gpu)
{
	if (gpu->identity.minor_features2 &
	    chipMinorFeatures2_DYNAMIC_FREQUENCY_SCALING) {
		clk_set_rate(gpu->clk_core,
			     gpu->base_rate_core >> gpu->freq_scale);
		clk_set_rate(gpu->clk_shader,
			     gpu->base_rate_shader >> gpu->freq_scale);
	} else {
		unsigned int fscale = 1 << (6 - gpu->freq_scale);
		u32 clock = gpu_read(gpu, VIVS_HI_CLOCK_CONTROL);

		clock &= ~VIVS_HI_CLOCK_CONTROL_FSCALE_VAL__MASK;
		clock |= VIVS_HI_CLOCK_CONTROL_FSCALE_VAL(fscale);
		etnaviv_gpu_load_clock(gpu, clock);
	}
}

static int etnaviv_hw_reset(struct etnaviv_gpu *gpu)
{
	u32 control, idle;
	unsigned long timeout;
	bool failed = true;

	/* We hope that the GPU resets in under one second */
	timeout = jiffies + msecs_to_jiffies(1000);

	while (time_is_after_jiffies(timeout)) {
		/* enable clock */
		unsigned int fscale = 1 << (6 - gpu->freq_scale);
		control = VIVS_HI_CLOCK_CONTROL_FSCALE_VAL(fscale);
		etnaviv_gpu_load_clock(gpu, control);

		/* isolate the GPU. */
		control |= VIVS_HI_CLOCK_CONTROL_ISOLATE_GPU;
		gpu_write(gpu, VIVS_HI_CLOCK_CONTROL, control);

		if (gpu->sec_mode == ETNA_SEC_KERNEL) {
			gpu_write(gpu, VIVS_MMUv2_AHB_CONTROL,
			          VIVS_MMUv2_AHB_CONTROL_RESET);
		} else {
			/* set soft reset. */
			control |= VIVS_HI_CLOCK_CONTROL_SOFT_RESET;
			gpu_write(gpu, VIVS_HI_CLOCK_CONTROL, control);
		}

		/* wait for reset. */
		usleep_range(10, 20);

		/* reset soft reset bit. */
		control &= ~VIVS_HI_CLOCK_CONTROL_SOFT_RESET;
		gpu_write(gpu, VIVS_HI_CLOCK_CONTROL, control);

		/* reset GPU isolation. */
		control &= ~VIVS_HI_CLOCK_CONTROL_ISOLATE_GPU;
		gpu_write(gpu, VIVS_HI_CLOCK_CONTROL, control);

		/* read idle register. */
		idle = gpu_read(gpu, VIVS_HI_IDLE_STATE);

		/* try resetting again if FE is not idle */
		if ((idle & VIVS_HI_IDLE_STATE_FE) == 0) {
			dev_dbg(gpu->dev, "FE is not idle\n");
			continue;
		}

		/* read reset register. */
		control = gpu_read(gpu, VIVS_HI_CLOCK_CONTROL);

		/* is the GPU idle? */
		if (((control & VIVS_HI_CLOCK_CONTROL_IDLE_3D) == 0) ||
		    ((control & VIVS_HI_CLOCK_CONTROL_IDLE_2D) == 0)) {
			dev_dbg(gpu->dev, "GPU is not idle\n");
			continue;
		}

		/* disable debug registers, as they are not normally needed */
		control |= VIVS_HI_CLOCK_CONTROL_DISABLE_DEBUG_REGISTERS;
		gpu_write(gpu, VIVS_HI_CLOCK_CONTROL, control);

		failed = false;
		break;
	}

	if (failed) {
		idle = gpu_read(gpu, VIVS_HI_IDLE_STATE);
		control = gpu_read(gpu, VIVS_HI_CLOCK_CONTROL);

		dev_err(gpu->dev, "GPU failed to reset: FE %sidle, 3D %sidle, 2D %sidle\n",
			idle & VIVS_HI_IDLE_STATE_FE ? "" : "not ",
			control & VIVS_HI_CLOCK_CONTROL_IDLE_3D ? "" : "not ",
			control & VIVS_HI_CLOCK_CONTROL_IDLE_2D ? "" : "not ");

		return -EBUSY;
	}

	/* We rely on the GPU running, so program the clock */
	etnaviv_gpu_update_clock(gpu);

	gpu->fe_running = false;
	gpu->exec_state = -1;
	if (gpu->mmu_context)
		etnaviv_iommu_context_put(gpu->mmu_context);
	gpu->mmu_context = NULL;

	return 0;
}

static void etnaviv_gpu_enable_mlcg(struct etnaviv_gpu *gpu)
{
	u32 pmc, ppc;

	/* enable clock gating */
	ppc = gpu_read_power(gpu, VIVS_PM_POWER_CONTROLS);
	ppc |= VIVS_PM_POWER_CONTROLS_ENABLE_MODULE_CLOCK_GATING;

	/* Disable stall module clock gating for 4.3.0.1 and 4.3.0.2 revs */
	if (gpu->identity.revision == 0x4301 ||
	    gpu->identity.revision == 0x4302)
		ppc |= VIVS_PM_POWER_CONTROLS_DISABLE_STALL_MODULE_CLOCK_GATING;

	gpu_write_power(gpu, VIVS_PM_POWER_CONTROLS, ppc);

	pmc = gpu_read_power(gpu, VIVS_PM_MODULE_CONTROLS);

	/* Disable PA clock gating for GC400+ without bugfix except for GC420 */
	if (gpu->identity.model >= chipModel_GC400 &&
	    gpu->identity.model != chipModel_GC420 &&
	    !(gpu->identity.minor_features3 & chipMinorFeatures3_BUG_FIXES12))
		pmc |= VIVS_PM_MODULE_CONTROLS_DISABLE_MODULE_CLOCK_GATING_PA;

	/*
	 * Disable PE clock gating on revs < 5.0.0.0 when HZ is
	 * present without a bug fix.
	 */
	if (gpu->identity.revision < 0x5000 &&
	    gpu->identity.minor_features0 & chipMinorFeatures0_HZ &&
	    !(gpu->identity.minor_features1 &
	      chipMinorFeatures1_DISABLE_PE_GATING))
		pmc |= VIVS_PM_MODULE_CONTROLS_DISABLE_MODULE_CLOCK_GATING_PE;

	if (gpu->identity.revision < 0x5422)
		pmc |= BIT(15); /* Unknown bit */

	/* Disable TX clock gating on affected core revisions. */
	if (etnaviv_is_model_rev(gpu, GC4000, 0x5222) ||
	    etnaviv_is_model_rev(gpu, GC2000, 0x5108) ||
	    etnaviv_is_model_rev(gpu, GC2000, 0x6202) ||
	    etnaviv_is_model_rev(gpu, GC2000, 0x6203))
		pmc |= VIVS_PM_MODULE_CONTROLS_DISABLE_MODULE_CLOCK_GATING_TX;

<<<<<<< HEAD
	/* Disable SE, RA and TX clock gating on affected core revisions. */
	if (etnaviv_is_model_rev(gpu, GC7000, 0x6202))
		pmc |= VIVS_PM_MODULE_CONTROLS_DISABLE_MODULE_CLOCK_GATING_SE |
		       VIVS_PM_MODULE_CONTROLS_DISABLE_MODULE_CLOCK_GATING_RA |
		       VIVS_PM_MODULE_CONTROLS_DISABLE_MODULE_CLOCK_GATING_TX;
=======
	/* Disable SE and RA clock gating on affected core revisions. */
	if (etnaviv_is_model_rev(gpu, GC7000, 0x6202))
		pmc |= VIVS_PM_MODULE_CONTROLS_DISABLE_MODULE_CLOCK_GATING_SE |
		       VIVS_PM_MODULE_CONTROLS_DISABLE_MODULE_CLOCK_GATING_RA;
>>>>>>> eb3cdb58

	pmc |= VIVS_PM_MODULE_CONTROLS_DISABLE_MODULE_CLOCK_GATING_RA_HZ;
	pmc |= VIVS_PM_MODULE_CONTROLS_DISABLE_MODULE_CLOCK_GATING_RA_EZ;

	gpu_write_power(gpu, VIVS_PM_MODULE_CONTROLS, pmc);
}

void etnaviv_gpu_start_fe(struct etnaviv_gpu *gpu, u32 address, u16 prefetch)
{
	gpu_write(gpu, VIVS_FE_COMMAND_ADDRESS, address);
	gpu_write(gpu, VIVS_FE_COMMAND_CONTROL,
		  VIVS_FE_COMMAND_CONTROL_ENABLE |
		  VIVS_FE_COMMAND_CONTROL_PREFETCH(prefetch));

	if (gpu->sec_mode == ETNA_SEC_KERNEL) {
		gpu_write(gpu, VIVS_MMUv2_SEC_COMMAND_CONTROL,
			  VIVS_MMUv2_SEC_COMMAND_CONTROL_ENABLE |
			  VIVS_MMUv2_SEC_COMMAND_CONTROL_PREFETCH(prefetch));
	}

	gpu->fe_running = true;
}

static void etnaviv_gpu_start_fe_idleloop(struct etnaviv_gpu *gpu,
					  struct etnaviv_iommu_context *context)
{
	u16 prefetch;
	u32 address;

	/* setup the MMU */
	etnaviv_iommu_restore(gpu, context);

	/* Start command processor */
	prefetch = etnaviv_buffer_init(gpu);
	address = etnaviv_cmdbuf_get_va(&gpu->buffer,
					&gpu->mmu_context->cmdbuf_mapping);

	etnaviv_gpu_start_fe(gpu, address, prefetch);
}

static void etnaviv_gpu_setup_pulse_eater(struct etnaviv_gpu *gpu)
{
	/*
	 * Base value for VIVS_PM_PULSE_EATER register on models where it
	 * cannot be read, extracted from vivante kernel driver.
	 */
	u32 pulse_eater = 0x01590880;

	if (etnaviv_is_model_rev(gpu, GC4000, 0x5208) ||
	    etnaviv_is_model_rev(gpu, GC4000, 0x5222)) {
		pulse_eater |= BIT(23);

	}

	if (etnaviv_is_model_rev(gpu, GC1000, 0x5039) ||
	    etnaviv_is_model_rev(gpu, GC1000, 0x5040)) {
		pulse_eater &= ~BIT(16);
		pulse_eater |= BIT(17);
	}

	if ((gpu->identity.revision > 0x5420) &&
	    (gpu->identity.features & chipFeatures_PIPE_3D))
	{
		/* Performance fix: disable internal DFS */
		pulse_eater = gpu_read_power(gpu, VIVS_PM_PULSE_EATER);
		pulse_eater |= BIT(18);
	}

	gpu_write_power(gpu, VIVS_PM_PULSE_EATER, pulse_eater);
}

static void etnaviv_gpu_hw_init(struct etnaviv_gpu *gpu)
{
	if ((etnaviv_is_model_rev(gpu, GC320, 0x5007) ||
	     etnaviv_is_model_rev(gpu, GC320, 0x5220)) &&
	    gpu_read(gpu, VIVS_HI_CHIP_TIME) != 0x2062400) {
		u32 mc_memory_debug;

		mc_memory_debug = gpu_read(gpu, VIVS_MC_DEBUG_MEMORY) & ~0xff;

		if (gpu->identity.revision == 0x5007)
			mc_memory_debug |= 0x0c;
		else
			mc_memory_debug |= 0x08;

		gpu_write(gpu, VIVS_MC_DEBUG_MEMORY, mc_memory_debug);
	}

	/* enable module-level clock gating */
	etnaviv_gpu_enable_mlcg(gpu);

	/*
	 * Update GPU AXI cache atttribute to "cacheable, no allocate".
	 * This is necessary to prevent the iMX6 SoC locking up.
	 */
	gpu_write(gpu, VIVS_HI_AXI_CONFIG,
		  VIVS_HI_AXI_CONFIG_AWCACHE(2) |
		  VIVS_HI_AXI_CONFIG_ARCACHE(2));

	/* GC2000 rev 5108 needs a special bus config */
	if (etnaviv_is_model_rev(gpu, GC2000, 0x5108)) {
		u32 bus_config = gpu_read(gpu, VIVS_MC_BUS_CONFIG);
		bus_config &= ~(VIVS_MC_BUS_CONFIG_FE_BUS_CONFIG__MASK |
				VIVS_MC_BUS_CONFIG_TX_BUS_CONFIG__MASK);
		bus_config |= VIVS_MC_BUS_CONFIG_FE_BUS_CONFIG(1) |
			      VIVS_MC_BUS_CONFIG_TX_BUS_CONFIG(0);
		gpu_write(gpu, VIVS_MC_BUS_CONFIG, bus_config);
	}

	if (gpu->sec_mode == ETNA_SEC_KERNEL) {
		u32 val = gpu_read(gpu, VIVS_MMUv2_AHB_CONTROL);
		val |= VIVS_MMUv2_AHB_CONTROL_NONSEC_ACCESS;
		gpu_write(gpu, VIVS_MMUv2_AHB_CONTROL, val);
	}

	/* setup the pulse eater */
	etnaviv_gpu_setup_pulse_eater(gpu);

	gpu_write(gpu, VIVS_HI_INTR_ENBL, ~0U);
}

int etnaviv_gpu_init(struct etnaviv_gpu *gpu)
{
	struct etnaviv_drm_private *priv = gpu->drm->dev_private;
	dma_addr_t cmdbuf_paddr;
	int ret, i;

	ret = pm_runtime_get_sync(gpu->dev);
	if (ret < 0) {
		dev_err(gpu->dev, "Failed to enable GPU power domain\n");
		goto pm_put;
	}

	etnaviv_hw_identify(gpu);

	if (gpu->identity.model == 0) {
		dev_err(gpu->dev, "Unknown GPU model\n");
		ret = -ENXIO;
		goto fail;
	}

	if (gpu->identity.nn_core_count > 0)
		dev_warn(gpu->dev, "etnaviv has been instantiated on a NPU, "
                                   "for which the UAPI is still experimental\n");

	/* Exclude VG cores with FE2.0 */
	if (gpu->identity.features & chipFeatures_PIPE_VG &&
	    gpu->identity.features & chipFeatures_FE20) {
		dev_info(gpu->dev, "Ignoring GPU with VG and FE2.0\n");
		ret = -ENXIO;
		goto fail;
	}

	/*
	 * On cores with security features supported, we claim control over the
	 * security states.
	 */
	if ((gpu->identity.minor_features7 & chipMinorFeatures7_BIT_SECURITY) &&
	    (gpu->identity.minor_features10 & chipMinorFeatures10_SECURITY_AHB))
		gpu->sec_mode = ETNA_SEC_KERNEL;

	ret = etnaviv_hw_reset(gpu);
	if (ret) {
		dev_err(gpu->dev, "GPU reset failed\n");
		goto fail;
	}

	ret = etnaviv_iommu_global_init(gpu);
	if (ret)
		goto fail;

	/*
	 * If the GPU is part of a system with DMA addressing limitations,
	 * request pages for our SHM backend buffers from the DMA32 zone to
	 * hopefully avoid performance killing SWIOTLB bounce buffering.
	 */
	if (dma_addressing_limited(gpu->dev))
		priv->shm_gfp_mask |= GFP_DMA32;

	/* Create buffer: */
	ret = etnaviv_cmdbuf_init(priv->cmdbuf_suballoc, &gpu->buffer,
				  PAGE_SIZE);
	if (ret) {
		dev_err(gpu->dev, "could not create command buffer\n");
		goto fail;
	}

	/*
	 * Set the GPU linear window to cover the cmdbuf region, as the GPU
	 * won't be able to start execution otherwise. The alignment to 128M is
	 * chosen arbitrarily but helps in debugging, as the MMU offset
	 * calculations are much more straight forward this way.
	 *
	 * On MC1.0 cores the linear window offset is ignored by the TS engine,
	 * leading to inconsistent memory views. Avoid using the offset on those
	 * cores if possible, otherwise disable the TS feature.
	 */
	cmdbuf_paddr = ALIGN_DOWN(etnaviv_cmdbuf_get_pa(&gpu->buffer), SZ_128M);

	if (!(gpu->identity.features & chipFeatures_PIPE_3D) ||
	    (gpu->identity.minor_features0 & chipMinorFeatures0_MC20)) {
		if (cmdbuf_paddr >= SZ_2G)
			priv->mmu_global->memory_base = SZ_2G;
		else
			priv->mmu_global->memory_base = cmdbuf_paddr;
	} else if (cmdbuf_paddr + SZ_128M >= SZ_2G) {
		dev_info(gpu->dev,
			 "Need to move linear window on MC1.0, disabling TS\n");
		gpu->identity.features &= ~chipFeatures_FAST_CLEAR;
		priv->mmu_global->memory_base = SZ_2G;
	}

	/* Setup event management */
	spin_lock_init(&gpu->event_spinlock);
	init_completion(&gpu->event_free);
	bitmap_zero(gpu->event_bitmap, ETNA_NR_EVENTS);
	for (i = 0; i < ARRAY_SIZE(gpu->event); i++)
		complete(&gpu->event_free);

	/* Now program the hardware */
	mutex_lock(&gpu->lock);
	etnaviv_gpu_hw_init(gpu);
	mutex_unlock(&gpu->lock);

	pm_runtime_mark_last_busy(gpu->dev);
	pm_runtime_put_autosuspend(gpu->dev);

	gpu->initialized = true;

	return 0;

fail:
	pm_runtime_mark_last_busy(gpu->dev);
pm_put:
	pm_runtime_put_autosuspend(gpu->dev);

	return ret;
}

#ifdef CONFIG_DEBUG_FS
struct dma_debug {
	u32 address[2];
	u32 state[2];
};

static void verify_dma(struct etnaviv_gpu *gpu, struct dma_debug *debug)
{
	u32 i;

	debug->address[0] = gpu_read(gpu, VIVS_FE_DMA_ADDRESS);
	debug->state[0]   = gpu_read(gpu, VIVS_FE_DMA_DEBUG_STATE);

	for (i = 0; i < 500; i++) {
		debug->address[1] = gpu_read(gpu, VIVS_FE_DMA_ADDRESS);
		debug->state[1]   = gpu_read(gpu, VIVS_FE_DMA_DEBUG_STATE);

		if (debug->address[0] != debug->address[1])
			break;

		if (debug->state[0] != debug->state[1])
			break;
	}
}

int etnaviv_gpu_debugfs(struct etnaviv_gpu *gpu, struct seq_file *m)
{
	struct dma_debug debug;
	u32 dma_lo, dma_hi, axi, idle;
	int ret;

	seq_printf(m, "%s Status:\n", dev_name(gpu->dev));

	ret = pm_runtime_get_sync(gpu->dev);
	if (ret < 0)
		goto pm_put;

	dma_lo = gpu_read(gpu, VIVS_FE_DMA_LOW);
	dma_hi = gpu_read(gpu, VIVS_FE_DMA_HIGH);
	axi = gpu_read(gpu, VIVS_HI_AXI_STATUS);
	idle = gpu_read(gpu, VIVS_HI_IDLE_STATE);

	verify_dma(gpu, &debug);

	seq_puts(m, "\tidentity\n");
	seq_printf(m, "\t model: 0x%x\n", gpu->identity.model);
	seq_printf(m, "\t revision: 0x%x\n", gpu->identity.revision);
	seq_printf(m, "\t product_id: 0x%x\n", gpu->identity.product_id);
	seq_printf(m, "\t customer_id: 0x%x\n", gpu->identity.customer_id);
	seq_printf(m, "\t eco_id: 0x%x\n", gpu->identity.eco_id);

	seq_puts(m, "\tfeatures\n");
	seq_printf(m, "\t major_features: 0x%08x\n",
		   gpu->identity.features);
	seq_printf(m, "\t minor_features0: 0x%08x\n",
		   gpu->identity.minor_features0);
	seq_printf(m, "\t minor_features1: 0x%08x\n",
		   gpu->identity.minor_features1);
	seq_printf(m, "\t minor_features2: 0x%08x\n",
		   gpu->identity.minor_features2);
	seq_printf(m, "\t minor_features3: 0x%08x\n",
		   gpu->identity.minor_features3);
	seq_printf(m, "\t minor_features4: 0x%08x\n",
		   gpu->identity.minor_features4);
	seq_printf(m, "\t minor_features5: 0x%08x\n",
		   gpu->identity.minor_features5);
	seq_printf(m, "\t minor_features6: 0x%08x\n",
		   gpu->identity.minor_features6);
	seq_printf(m, "\t minor_features7: 0x%08x\n",
		   gpu->identity.minor_features7);
	seq_printf(m, "\t minor_features8: 0x%08x\n",
		   gpu->identity.minor_features8);
	seq_printf(m, "\t minor_features9: 0x%08x\n",
		   gpu->identity.minor_features9);
	seq_printf(m, "\t minor_features10: 0x%08x\n",
		   gpu->identity.minor_features10);
	seq_printf(m, "\t minor_features11: 0x%08x\n",
		   gpu->identity.minor_features11);

	seq_puts(m, "\tspecs\n");
	seq_printf(m, "\t stream_count:  %d\n",
			gpu->identity.stream_count);
	seq_printf(m, "\t register_max: %d\n",
			gpu->identity.register_max);
	seq_printf(m, "\t thread_count: %d\n",
			gpu->identity.thread_count);
	seq_printf(m, "\t vertex_cache_size: %d\n",
			gpu->identity.vertex_cache_size);
	seq_printf(m, "\t shader_core_count: %d\n",
			gpu->identity.shader_core_count);
	seq_printf(m, "\t nn_core_count: %d\n",
			gpu->identity.nn_core_count);
	seq_printf(m, "\t pixel_pipes: %d\n",
			gpu->identity.pixel_pipes);
	seq_printf(m, "\t vertex_output_buffer_size: %d\n",
			gpu->identity.vertex_output_buffer_size);
	seq_printf(m, "\t buffer_size: %d\n",
			gpu->identity.buffer_size);
	seq_printf(m, "\t instruction_count: %d\n",
			gpu->identity.instruction_count);
	seq_printf(m, "\t num_constants: %d\n",
			gpu->identity.num_constants);
	seq_printf(m, "\t varyings_count: %d\n",
			gpu->identity.varyings_count);

	seq_printf(m, "\taxi: 0x%08x\n", axi);
	seq_printf(m, "\tidle: 0x%08x\n", idle);
	idle |= ~gpu->idle_mask & ~VIVS_HI_IDLE_STATE_AXI_LP;
	if ((idle & VIVS_HI_IDLE_STATE_FE) == 0)
		seq_puts(m, "\t FE is not idle\n");
	if ((idle & VIVS_HI_IDLE_STATE_DE) == 0)
		seq_puts(m, "\t DE is not idle\n");
	if ((idle & VIVS_HI_IDLE_STATE_PE) == 0)
		seq_puts(m, "\t PE is not idle\n");
	if ((idle & VIVS_HI_IDLE_STATE_SH) == 0)
		seq_puts(m, "\t SH is not idle\n");
	if ((idle & VIVS_HI_IDLE_STATE_PA) == 0)
		seq_puts(m, "\t PA is not idle\n");
	if ((idle & VIVS_HI_IDLE_STATE_SE) == 0)
		seq_puts(m, "\t SE is not idle\n");
	if ((idle & VIVS_HI_IDLE_STATE_RA) == 0)
		seq_puts(m, "\t RA is not idle\n");
	if ((idle & VIVS_HI_IDLE_STATE_TX) == 0)
		seq_puts(m, "\t TX is not idle\n");
	if ((idle & VIVS_HI_IDLE_STATE_VG) == 0)
		seq_puts(m, "\t VG is not idle\n");
	if ((idle & VIVS_HI_IDLE_STATE_IM) == 0)
		seq_puts(m, "\t IM is not idle\n");
	if ((idle & VIVS_HI_IDLE_STATE_FP) == 0)
		seq_puts(m, "\t FP is not idle\n");
	if ((idle & VIVS_HI_IDLE_STATE_TS) == 0)
		seq_puts(m, "\t TS is not idle\n");
	if ((idle & VIVS_HI_IDLE_STATE_BL) == 0)
		seq_puts(m, "\t BL is not idle\n");
	if ((idle & VIVS_HI_IDLE_STATE_ASYNCFE) == 0)
		seq_puts(m, "\t ASYNCFE is not idle\n");
	if ((idle & VIVS_HI_IDLE_STATE_MC) == 0)
		seq_puts(m, "\t MC is not idle\n");
	if ((idle & VIVS_HI_IDLE_STATE_PPA) == 0)
		seq_puts(m, "\t PPA is not idle\n");
	if ((idle & VIVS_HI_IDLE_STATE_WD) == 0)
		seq_puts(m, "\t WD is not idle\n");
	if ((idle & VIVS_HI_IDLE_STATE_NN) == 0)
		seq_puts(m, "\t NN is not idle\n");
	if ((idle & VIVS_HI_IDLE_STATE_TP) == 0)
		seq_puts(m, "\t TP is not idle\n");
	if (idle & VIVS_HI_IDLE_STATE_AXI_LP)
		seq_puts(m, "\t AXI low power mode\n");

	if (gpu->identity.features & chipFeatures_DEBUG_MODE) {
		u32 read0 = gpu_read(gpu, VIVS_MC_DEBUG_READ0);
		u32 read1 = gpu_read(gpu, VIVS_MC_DEBUG_READ1);
		u32 write = gpu_read(gpu, VIVS_MC_DEBUG_WRITE);

		seq_puts(m, "\tMC\n");
		seq_printf(m, "\t read0: 0x%08x\n", read0);
		seq_printf(m, "\t read1: 0x%08x\n", read1);
		seq_printf(m, "\t write: 0x%08x\n", write);
	}

	seq_puts(m, "\tDMA ");

	if (debug.address[0] == debug.address[1] &&
	    debug.state[0] == debug.state[1]) {
		seq_puts(m, "seems to be stuck\n");
	} else if (debug.address[0] == debug.address[1]) {
		seq_puts(m, "address is constant\n");
	} else {
		seq_puts(m, "is running\n");
	}

	seq_printf(m, "\t address 0: 0x%08x\n", debug.address[0]);
	seq_printf(m, "\t address 1: 0x%08x\n", debug.address[1]);
	seq_printf(m, "\t state 0: 0x%08x\n", debug.state[0]);
	seq_printf(m, "\t state 1: 0x%08x\n", debug.state[1]);
	seq_printf(m, "\t last fetch 64 bit word: 0x%08x 0x%08x\n",
		   dma_lo, dma_hi);

	ret = 0;

	pm_runtime_mark_last_busy(gpu->dev);
pm_put:
	pm_runtime_put_autosuspend(gpu->dev);

	return ret;
}
#endif

void etnaviv_gpu_recover_hang(struct etnaviv_gem_submit *submit)
{
<<<<<<< HEAD
=======
	struct etnaviv_gpu *gpu = submit->gpu;
	char *comm = NULL, *cmd = NULL;
	struct task_struct *task;
>>>>>>> eb3cdb58
	unsigned int i;

	dev_err(gpu->dev, "recover hung GPU!\n");

	task = get_pid_task(submit->pid, PIDTYPE_PID);
	if (task) {
		comm = kstrdup(task->comm, GFP_KERNEL);
		cmd = kstrdup_quotable_cmdline(task, GFP_KERNEL);
		put_task_struct(task);
	}

	if (comm && cmd)
		dev_err(gpu->dev, "offending task: %s (%s)\n", comm, cmd);

	kfree(cmd);
	kfree(comm);

	if (pm_runtime_get_sync(gpu->dev) < 0)
		goto pm_put;

	mutex_lock(&gpu->lock);

	etnaviv_hw_reset(gpu);

	/* complete all events, the GPU won't do it after the reset */
	spin_lock(&gpu->event_spinlock);
	for_each_set_bit(i, gpu->event_bitmap, ETNA_NR_EVENTS)
		complete(&gpu->event_free);
	bitmap_zero(gpu->event_bitmap, ETNA_NR_EVENTS);
	spin_unlock(&gpu->event_spinlock);

	etnaviv_gpu_hw_init(gpu);

	mutex_unlock(&gpu->lock);
	pm_runtime_mark_last_busy(gpu->dev);
pm_put:
	pm_runtime_put_autosuspend(gpu->dev);
}

/* fence object management */
struct etnaviv_fence {
	struct etnaviv_gpu *gpu;
	struct dma_fence base;
};

static inline struct etnaviv_fence *to_etnaviv_fence(struct dma_fence *fence)
{
	return container_of(fence, struct etnaviv_fence, base);
}

static const char *etnaviv_fence_get_driver_name(struct dma_fence *fence)
{
	return "etnaviv";
}

static const char *etnaviv_fence_get_timeline_name(struct dma_fence *fence)
{
	struct etnaviv_fence *f = to_etnaviv_fence(fence);

	return dev_name(f->gpu->dev);
}

static bool etnaviv_fence_signaled(struct dma_fence *fence)
{
	struct etnaviv_fence *f = to_etnaviv_fence(fence);

	return (s32)(f->gpu->completed_fence - f->base.seqno) >= 0;
}

static void etnaviv_fence_release(struct dma_fence *fence)
{
	struct etnaviv_fence *f = to_etnaviv_fence(fence);

	kfree_rcu(f, base.rcu);
}

static const struct dma_fence_ops etnaviv_fence_ops = {
	.get_driver_name = etnaviv_fence_get_driver_name,
	.get_timeline_name = etnaviv_fence_get_timeline_name,
	.signaled = etnaviv_fence_signaled,
	.release = etnaviv_fence_release,
};

static struct dma_fence *etnaviv_gpu_fence_alloc(struct etnaviv_gpu *gpu)
{
	struct etnaviv_fence *f;

	/*
	 * GPU lock must already be held, otherwise fence completion order might
	 * not match the seqno order assigned here.
	 */
	lockdep_assert_held(&gpu->lock);

	f = kzalloc(sizeof(*f), GFP_KERNEL);
	if (!f)
		return NULL;

	f->gpu = gpu;

	dma_fence_init(&f->base, &etnaviv_fence_ops, &gpu->fence_spinlock,
		       gpu->fence_context, ++gpu->next_fence);

	return &f->base;
}

/* returns true if fence a comes after fence b */
static inline bool fence_after(u32 a, u32 b)
{
	return (s32)(a - b) > 0;
}

/*
 * event management:
 */

static int event_alloc(struct etnaviv_gpu *gpu, unsigned nr_events,
	unsigned int *events)
{
	unsigned long timeout = msecs_to_jiffies(10 * 10000);
	unsigned i, acquired = 0;

	for (i = 0; i < nr_events; i++) {
		unsigned long ret;

		ret = wait_for_completion_timeout(&gpu->event_free, timeout);

		if (!ret) {
			dev_err(gpu->dev, "wait_for_completion_timeout failed");
			goto out;
		}

		acquired++;
		timeout = ret;
	}

	spin_lock(&gpu->event_spinlock);

	for (i = 0; i < nr_events; i++) {
		int event = find_first_zero_bit(gpu->event_bitmap, ETNA_NR_EVENTS);

		events[i] = event;
		memset(&gpu->event[event], 0, sizeof(struct etnaviv_event));
		set_bit(event, gpu->event_bitmap);
	}

	spin_unlock(&gpu->event_spinlock);

	return 0;

out:
	for (i = 0; i < acquired; i++)
		complete(&gpu->event_free);

	return -EBUSY;
}

static void event_free(struct etnaviv_gpu *gpu, unsigned int event)
{
	if (!test_bit(event, gpu->event_bitmap)) {
		dev_warn(gpu->dev, "event %u is already marked as free",
			 event);
	} else {
		clear_bit(event, gpu->event_bitmap);
		complete(&gpu->event_free);
	}
}

/*
 * Cmdstream submission/retirement:
 */
int etnaviv_gpu_wait_fence_interruptible(struct etnaviv_gpu *gpu,
	u32 id, struct drm_etnaviv_timespec *timeout)
{
	struct dma_fence *fence;
	int ret;

	/*
	 * Look up the fence and take a reference. We might still find a fence
	 * whose refcount has already dropped to zero. dma_fence_get_rcu
	 * pretends we didn't find a fence in that case.
	 */
	rcu_read_lock();
	fence = xa_load(&gpu->user_fences, id);
	if (fence)
		fence = dma_fence_get_rcu(fence);
	rcu_read_unlock();

	if (!fence)
		return 0;

	if (!timeout) {
		/* No timeout was requested: just test for completion */
		ret = dma_fence_is_signaled(fence) ? 0 : -EBUSY;
	} else {
		unsigned long remaining = etnaviv_timeout_to_jiffies(timeout);

		ret = dma_fence_wait_timeout(fence, true, remaining);
		if (ret == 0)
			ret = -ETIMEDOUT;
		else if (ret != -ERESTARTSYS)
			ret = 0;

	}

	dma_fence_put(fence);
	return ret;
}

/*
 * Wait for an object to become inactive.  This, on it's own, is not race
 * free: the object is moved by the scheduler off the active list, and
 * then the iova is put.  Moreover, the object could be re-submitted just
 * after we notice that it's become inactive.
 *
 * Although the retirement happens under the gpu lock, we don't want to hold
 * that lock in this function while waiting.
 */
int etnaviv_gpu_wait_obj_inactive(struct etnaviv_gpu *gpu,
	struct etnaviv_gem_object *etnaviv_obj,
	struct drm_etnaviv_timespec *timeout)
{
	unsigned long remaining;
	long ret;

	if (!timeout)
		return !is_active(etnaviv_obj) ? 0 : -EBUSY;

	remaining = etnaviv_timeout_to_jiffies(timeout);

	ret = wait_event_interruptible_timeout(gpu->fence_event,
					       !is_active(etnaviv_obj),
					       remaining);
	if (ret > 0)
		return 0;
	else if (ret == -ERESTARTSYS)
		return -ERESTARTSYS;
	else
		return -ETIMEDOUT;
}

static void sync_point_perfmon_sample(struct etnaviv_gpu *gpu,
	struct etnaviv_event *event, unsigned int flags)
{
	const struct etnaviv_gem_submit *submit = event->submit;
	unsigned int i;

	for (i = 0; i < submit->nr_pmrs; i++) {
		const struct etnaviv_perfmon_request *pmr = submit->pmrs + i;

		if (pmr->flags == flags)
			etnaviv_perfmon_process(gpu, pmr, submit->exec_state);
	}
}

static void sync_point_perfmon_sample_pre(struct etnaviv_gpu *gpu,
	struct etnaviv_event *event)
{
	u32 val;

	/* disable clock gating */
	val = gpu_read_power(gpu, VIVS_PM_POWER_CONTROLS);
	val &= ~VIVS_PM_POWER_CONTROLS_ENABLE_MODULE_CLOCK_GATING;
	gpu_write_power(gpu, VIVS_PM_POWER_CONTROLS, val);

	/* enable debug register */
	val = gpu_read(gpu, VIVS_HI_CLOCK_CONTROL);
	val &= ~VIVS_HI_CLOCK_CONTROL_DISABLE_DEBUG_REGISTERS;
	gpu_write(gpu, VIVS_HI_CLOCK_CONTROL, val);

	sync_point_perfmon_sample(gpu, event, ETNA_PM_PROCESS_PRE);
}

static void sync_point_perfmon_sample_post(struct etnaviv_gpu *gpu,
	struct etnaviv_event *event)
{
	const struct etnaviv_gem_submit *submit = event->submit;
	unsigned int i;
	u32 val;

	sync_point_perfmon_sample(gpu, event, ETNA_PM_PROCESS_POST);

	for (i = 0; i < submit->nr_pmrs; i++) {
		const struct etnaviv_perfmon_request *pmr = submit->pmrs + i;

		*pmr->bo_vma = pmr->sequence;
	}

	/* disable debug register */
	val = gpu_read(gpu, VIVS_HI_CLOCK_CONTROL);
	val |= VIVS_HI_CLOCK_CONTROL_DISABLE_DEBUG_REGISTERS;
	gpu_write(gpu, VIVS_HI_CLOCK_CONTROL, val);

	/* enable clock gating */
	val = gpu_read_power(gpu, VIVS_PM_POWER_CONTROLS);
	val |= VIVS_PM_POWER_CONTROLS_ENABLE_MODULE_CLOCK_GATING;
	gpu_write_power(gpu, VIVS_PM_POWER_CONTROLS, val);
}


/* add bo's to gpu's ring, and kick gpu: */
struct dma_fence *etnaviv_gpu_submit(struct etnaviv_gem_submit *submit)
{
	struct etnaviv_gpu *gpu = submit->gpu;
	struct dma_fence *gpu_fence;
	unsigned int i, nr_events = 1, event[3];
	int ret;

	if (!submit->runtime_resumed) {
		ret = pm_runtime_get_sync(gpu->dev);
		if (ret < 0) {
			pm_runtime_put_noidle(gpu->dev);
			return NULL;
		}
		submit->runtime_resumed = true;
	}

	/*
	 * if there are performance monitor requests we need to have
	 * - a sync point to re-configure gpu and process ETNA_PM_PROCESS_PRE
	 *   requests.
	 * - a sync point to re-configure gpu, process ETNA_PM_PROCESS_POST requests
	 *   and update the sequence number for userspace.
	 */
	if (submit->nr_pmrs)
		nr_events = 3;

	ret = event_alloc(gpu, nr_events, event);
	if (ret) {
		DRM_ERROR("no free events\n");
		pm_runtime_put_noidle(gpu->dev);
		return NULL;
	}

	mutex_lock(&gpu->lock);

	gpu_fence = etnaviv_gpu_fence_alloc(gpu);
	if (!gpu_fence) {
		for (i = 0; i < nr_events; i++)
			event_free(gpu, event[i]);

		goto out_unlock;
	}

	if (!gpu->fe_running)
		etnaviv_gpu_start_fe_idleloop(gpu, submit->mmu_context);

	if (submit->prev_mmu_context)
		etnaviv_iommu_context_put(submit->prev_mmu_context);
	submit->prev_mmu_context = etnaviv_iommu_context_get(gpu->mmu_context);

	if (submit->nr_pmrs) {
		gpu->event[event[1]].sync_point = &sync_point_perfmon_sample_pre;
		kref_get(&submit->refcount);
		gpu->event[event[1]].submit = submit;
		etnaviv_sync_point_queue(gpu, event[1]);
	}

	gpu->event[event[0]].fence = gpu_fence;
	submit->cmdbuf.user_size = submit->cmdbuf.size - 8;
	etnaviv_buffer_queue(gpu, submit->exec_state, submit->mmu_context,
			     event[0], &submit->cmdbuf);

	if (submit->nr_pmrs) {
		gpu->event[event[2]].sync_point = &sync_point_perfmon_sample_post;
		kref_get(&submit->refcount);
		gpu->event[event[2]].submit = submit;
		etnaviv_sync_point_queue(gpu, event[2]);
	}

out_unlock:
	mutex_unlock(&gpu->lock);

	return gpu_fence;
}

static void sync_point_worker(struct work_struct *work)
{
	struct etnaviv_gpu *gpu = container_of(work, struct etnaviv_gpu,
					       sync_point_work);
	struct etnaviv_event *event = &gpu->event[gpu->sync_point_event];
	u32 addr = gpu_read(gpu, VIVS_FE_DMA_ADDRESS);

	event->sync_point(gpu, event);
	etnaviv_submit_put(event->submit);
	event_free(gpu, gpu->sync_point_event);

	/* restart FE last to avoid GPU and IRQ racing against this worker */
	etnaviv_gpu_start_fe(gpu, addr + 2, 2);
}

static void dump_mmu_fault(struct etnaviv_gpu *gpu)
{
	static const char *fault_reasons[] = {
		"slave not present",
		"page not present",
		"write violation",
		"out of bounds",
		"read security violation",
		"write security violation",
	};

	u32 status_reg, status;
	int i;

	if (gpu->sec_mode == ETNA_SEC_NONE)
		status_reg = VIVS_MMUv2_STATUS;
	else
		status_reg = VIVS_MMUv2_SEC_STATUS;

	status = gpu_read(gpu, status_reg);
	dev_err_ratelimited(gpu->dev, "MMU fault status 0x%08x\n", status);

	for (i = 0; i < 4; i++) {
		const char *reason = "unknown";
		u32 address_reg;
		u32 mmu_status;

		mmu_status = (status >> (i * 4)) & VIVS_MMUv2_STATUS_EXCEPTION0__MASK;
		if (!mmu_status)
			continue;

		if ((mmu_status - 1) < ARRAY_SIZE(fault_reasons))
			reason = fault_reasons[mmu_status - 1];

		if (gpu->sec_mode == ETNA_SEC_NONE)
			address_reg = VIVS_MMUv2_EXCEPTION_ADDR(i);
		else
			address_reg = VIVS_MMUv2_SEC_EXCEPTION_ADDR;

		dev_err_ratelimited(gpu->dev,
				    "MMU %d fault (%s) addr 0x%08x\n",
				    i, reason, gpu_read(gpu, address_reg));
	}
}

static irqreturn_t irq_handler(int irq, void *data)
{
	struct etnaviv_gpu *gpu = data;
	irqreturn_t ret = IRQ_NONE;

	u32 intr = gpu_read(gpu, VIVS_HI_INTR_ACKNOWLEDGE);

	if (intr != 0) {
		int event;

		pm_runtime_mark_last_busy(gpu->dev);

		dev_dbg(gpu->dev, "intr 0x%08x\n", intr);

		if (intr & VIVS_HI_INTR_ACKNOWLEDGE_AXI_BUS_ERROR) {
			dev_err(gpu->dev, "AXI bus error\n");
			intr &= ~VIVS_HI_INTR_ACKNOWLEDGE_AXI_BUS_ERROR;
		}

		if (intr & VIVS_HI_INTR_ACKNOWLEDGE_MMU_EXCEPTION) {
			dump_mmu_fault(gpu);
			intr &= ~VIVS_HI_INTR_ACKNOWLEDGE_MMU_EXCEPTION;
		}

		while ((event = ffs(intr)) != 0) {
			struct dma_fence *fence;

			event -= 1;

			intr &= ~(1 << event);

			dev_dbg(gpu->dev, "event %u\n", event);

			if (gpu->event[event].sync_point) {
				gpu->sync_point_event = event;
				queue_work(gpu->wq, &gpu->sync_point_work);
			}

			fence = gpu->event[event].fence;
			if (!fence)
				continue;

			gpu->event[event].fence = NULL;

			/*
			 * Events can be processed out of order.  Eg,
			 * - allocate and queue event 0
			 * - allocate event 1
			 * - event 0 completes, we process it
			 * - allocate and queue event 0
			 * - event 1 and event 0 complete
			 * we can end up processing event 0 first, then 1.
			 */
			if (fence_after(fence->seqno, gpu->completed_fence))
				gpu->completed_fence = fence->seqno;
			dma_fence_signal(fence);

			event_free(gpu, event);
		}

		ret = IRQ_HANDLED;
	}

	return ret;
}

static int etnaviv_gpu_clk_enable(struct etnaviv_gpu *gpu)
{
	int ret;

	ret = clk_prepare_enable(gpu->clk_reg);
	if (ret)
		return ret;

	ret = clk_prepare_enable(gpu->clk_bus);
	if (ret)
		goto disable_clk_reg;

	ret = clk_prepare_enable(gpu->clk_core);
	if (ret)
		goto disable_clk_bus;

	ret = clk_prepare_enable(gpu->clk_shader);
	if (ret)
		goto disable_clk_core;

	return 0;

disable_clk_core:
	clk_disable_unprepare(gpu->clk_core);
disable_clk_bus:
	clk_disable_unprepare(gpu->clk_bus);
disable_clk_reg:
	clk_disable_unprepare(gpu->clk_reg);

	return ret;
}

static int etnaviv_gpu_clk_disable(struct etnaviv_gpu *gpu)
{
	clk_disable_unprepare(gpu->clk_shader);
	clk_disable_unprepare(gpu->clk_core);
	clk_disable_unprepare(gpu->clk_bus);
	clk_disable_unprepare(gpu->clk_reg);

	return 0;
}

int etnaviv_gpu_wait_idle(struct etnaviv_gpu *gpu, unsigned int timeout_ms)
{
	unsigned long timeout = jiffies + msecs_to_jiffies(timeout_ms);

	do {
		u32 idle = gpu_read(gpu, VIVS_HI_IDLE_STATE);

		if ((idle & gpu->idle_mask) == gpu->idle_mask)
			return 0;

		if (time_is_before_jiffies(timeout)) {
			dev_warn(gpu->dev,
				 "timed out waiting for idle: idle=0x%x\n",
				 idle);
			return -ETIMEDOUT;
		}

		udelay(5);
	} while (1);
}

static int etnaviv_gpu_hw_suspend(struct etnaviv_gpu *gpu)
{
	if (gpu->initialized && gpu->fe_running) {
		/* Replace the last WAIT with END */
		mutex_lock(&gpu->lock);
		etnaviv_buffer_end(gpu);
		mutex_unlock(&gpu->lock);

		/*
		 * We know that only the FE is busy here, this should
		 * happen quickly (as the WAIT is only 200 cycles).  If
		 * we fail, just warn and continue.
		 */
		etnaviv_gpu_wait_idle(gpu, 100);

		gpu->fe_running = false;
	}

	gpu->exec_state = -1;

	return etnaviv_gpu_clk_disable(gpu);
}

static int etnaviv_gpu_hw_resume(struct etnaviv_gpu *gpu)
{
	int ret;

	ret = mutex_lock_killable(&gpu->lock);
	if (ret)
		return ret;

	etnaviv_gpu_update_clock(gpu);
	etnaviv_gpu_hw_init(gpu);

	mutex_unlock(&gpu->lock);

	return 0;
}

static int
etnaviv_gpu_cooling_get_max_state(struct thermal_cooling_device *cdev,
				  unsigned long *state)
{
	*state = 6;

	return 0;
}

static int
etnaviv_gpu_cooling_get_cur_state(struct thermal_cooling_device *cdev,
				  unsigned long *state)
{
	struct etnaviv_gpu *gpu = cdev->devdata;

	*state = gpu->freq_scale;

	return 0;
}

static int
etnaviv_gpu_cooling_set_cur_state(struct thermal_cooling_device *cdev,
				  unsigned long state)
{
	struct etnaviv_gpu *gpu = cdev->devdata;

	mutex_lock(&gpu->lock);
	gpu->freq_scale = state;
	if (!pm_runtime_suspended(gpu->dev))
		etnaviv_gpu_update_clock(gpu);
	mutex_unlock(&gpu->lock);

	return 0;
}

static const struct thermal_cooling_device_ops cooling_ops = {
	.get_max_state = etnaviv_gpu_cooling_get_max_state,
	.get_cur_state = etnaviv_gpu_cooling_get_cur_state,
	.set_cur_state = etnaviv_gpu_cooling_set_cur_state,
};

static int etnaviv_gpu_bind(struct device *dev, struct device *master,
	void *data)
{
	struct drm_device *drm = data;
	struct etnaviv_drm_private *priv = drm->dev_private;
	struct etnaviv_gpu *gpu = dev_get_drvdata(dev);
	int ret;

	if (IS_ENABLED(CONFIG_DRM_ETNAVIV_THERMAL)) {
		gpu->cooling = thermal_of_cooling_device_register(dev->of_node,
				(char *)dev_name(dev), gpu, &cooling_ops);
		if (IS_ERR(gpu->cooling))
			return PTR_ERR(gpu->cooling);
	}

	gpu->wq = alloc_ordered_workqueue(dev_name(dev), 0);
	if (!gpu->wq) {
		ret = -ENOMEM;
		goto out_thermal;
	}

	ret = etnaviv_sched_init(gpu);
	if (ret)
		goto out_workqueue;

	if (IS_ENABLED(CONFIG_PM))
		ret = pm_runtime_get_sync(gpu->dev);
	else
		ret = etnaviv_gpu_clk_enable(gpu);
	if (ret < 0)
		goto out_sched;


	gpu->drm = drm;
	gpu->fence_context = dma_fence_context_alloc(1);
	xa_init_flags(&gpu->user_fences, XA_FLAGS_ALLOC);
	spin_lock_init(&gpu->fence_spinlock);

	INIT_WORK(&gpu->sync_point_work, sync_point_worker);
	init_waitqueue_head(&gpu->fence_event);

	priv->gpu[priv->num_gpus++] = gpu;

	pm_runtime_mark_last_busy(gpu->dev);
	pm_runtime_put_autosuspend(gpu->dev);

	return 0;

out_sched:
	etnaviv_sched_fini(gpu);

out_workqueue:
	destroy_workqueue(gpu->wq);

out_thermal:
	if (IS_ENABLED(CONFIG_DRM_ETNAVIV_THERMAL))
		thermal_cooling_device_unregister(gpu->cooling);

	return ret;
}

static void etnaviv_gpu_unbind(struct device *dev, struct device *master,
	void *data)
{
	struct etnaviv_gpu *gpu = dev_get_drvdata(dev);

	DBG("%s", dev_name(gpu->dev));

	destroy_workqueue(gpu->wq);

	etnaviv_sched_fini(gpu);

	if (IS_ENABLED(CONFIG_PM)) {
		pm_runtime_get_sync(gpu->dev);
		pm_runtime_put_sync_suspend(gpu->dev);
	} else {
		etnaviv_gpu_hw_suspend(gpu);
	}

	if (gpu->mmu_context)
		etnaviv_iommu_context_put(gpu->mmu_context);

	if (gpu->mmu_context)
		etnaviv_iommu_context_put(gpu->mmu_context);

	if (gpu->initialized) {
		etnaviv_cmdbuf_free(&gpu->buffer);
		etnaviv_iommu_global_fini(gpu);
		gpu->initialized = false;
	}

	gpu->drm = NULL;
	xa_destroy(&gpu->user_fences);

	if (IS_ENABLED(CONFIG_DRM_ETNAVIV_THERMAL))
		thermal_cooling_device_unregister(gpu->cooling);
	gpu->cooling = NULL;
}

static const struct component_ops gpu_ops = {
	.bind = etnaviv_gpu_bind,
	.unbind = etnaviv_gpu_unbind,
};

static const struct of_device_id etnaviv_gpu_match[] = {
	{
		.compatible = "vivante,gc"
	},
	{ /* sentinel */ }
};
MODULE_DEVICE_TABLE(of, etnaviv_gpu_match);

static int etnaviv_gpu_platform_probe(struct platform_device *pdev)
{
	struct device *dev = &pdev->dev;
	struct etnaviv_gpu *gpu;
	int err;

	gpu = devm_kzalloc(dev, sizeof(*gpu), GFP_KERNEL);
	if (!gpu)
		return -ENOMEM;

	gpu->dev = &pdev->dev;
	mutex_init(&gpu->lock);
	mutex_init(&gpu->sched_lock);

	/* Map registers: */
	gpu->mmio = devm_platform_ioremap_resource(pdev, 0);
	if (IS_ERR(gpu->mmio))
		return PTR_ERR(gpu->mmio);

	/* Get Interrupt: */
	gpu->irq = platform_get_irq(pdev, 0);
	if (gpu->irq < 0)
		return gpu->irq;

	err = devm_request_irq(&pdev->dev, gpu->irq, irq_handler, 0,
			       dev_name(gpu->dev), gpu);
	if (err) {
		dev_err(dev, "failed to request IRQ%u: %d\n", gpu->irq, err);
		return err;
	}

	/* Get Clocks: */
	gpu->clk_reg = devm_clk_get_optional(&pdev->dev, "reg");
	DBG("clk_reg: %p", gpu->clk_reg);
	if (IS_ERR(gpu->clk_reg))
		return PTR_ERR(gpu->clk_reg);

	gpu->clk_bus = devm_clk_get_optional(&pdev->dev, "bus");
	DBG("clk_bus: %p", gpu->clk_bus);
	if (IS_ERR(gpu->clk_bus))
		return PTR_ERR(gpu->clk_bus);

	gpu->clk_core = devm_clk_get(&pdev->dev, "core");
	DBG("clk_core: %p", gpu->clk_core);
	if (IS_ERR(gpu->clk_core))
		return PTR_ERR(gpu->clk_core);
	gpu->base_rate_core = clk_get_rate(gpu->clk_core);

	gpu->clk_shader = devm_clk_get_optional(&pdev->dev, "shader");
	DBG("clk_shader: %p", gpu->clk_shader);
	if (IS_ERR(gpu->clk_shader))
		return PTR_ERR(gpu->clk_shader);
	gpu->base_rate_shader = clk_get_rate(gpu->clk_shader);

	/* TODO: figure out max mapped size */
	dev_set_drvdata(dev, gpu);

	/*
	 * We treat the device as initially suspended.  The runtime PM
	 * autosuspend delay is rather arbitary: no measurements have
	 * yet been performed to determine an appropriate value.
	 */
	pm_runtime_use_autosuspend(gpu->dev);
	pm_runtime_set_autosuspend_delay(gpu->dev, 200);
	pm_runtime_enable(gpu->dev);

	err = component_add(&pdev->dev, &gpu_ops);
	if (err < 0) {
		dev_err(&pdev->dev, "failed to register component: %d\n", err);
		return err;
	}

	return 0;
}

static int etnaviv_gpu_platform_remove(struct platform_device *pdev)
{
	component_del(&pdev->dev, &gpu_ops);
	pm_runtime_disable(&pdev->dev);
	return 0;
}

static int etnaviv_gpu_rpm_suspend(struct device *dev)
{
	struct etnaviv_gpu *gpu = dev_get_drvdata(dev);
	u32 idle, mask;

	/* If there are any jobs in the HW queue, we're not idle */
	if (atomic_read(&gpu->sched.hw_rq_count))
		return -EBUSY;

	/* Check whether the hardware (except FE and MC) is idle */
	mask = gpu->idle_mask & ~(VIVS_HI_IDLE_STATE_FE |
				  VIVS_HI_IDLE_STATE_MC);
	idle = gpu_read(gpu, VIVS_HI_IDLE_STATE) & mask;
	if (idle != mask) {
		dev_warn_ratelimited(dev, "GPU not yet idle, mask: 0x%08x\n",
				     idle);
		return -EBUSY;
	}

	return etnaviv_gpu_hw_suspend(gpu);
}

static int etnaviv_gpu_rpm_resume(struct device *dev)
{
	struct etnaviv_gpu *gpu = dev_get_drvdata(dev);
	int ret;

	ret = etnaviv_gpu_clk_enable(gpu);
	if (ret)
		return ret;

	/* Re-initialise the basic hardware state */
	if (gpu->drm && gpu->initialized) {
		ret = etnaviv_gpu_hw_resume(gpu);
		if (ret) {
			etnaviv_gpu_clk_disable(gpu);
			return ret;
		}
	}

	return 0;
}

static const struct dev_pm_ops etnaviv_gpu_pm_ops = {
	RUNTIME_PM_OPS(etnaviv_gpu_rpm_suspend, etnaviv_gpu_rpm_resume, NULL)
};

struct platform_driver etnaviv_gpu_driver = {
	.driver = {
		.name = "etnaviv-gpu",
		.owner = THIS_MODULE,
		.pm = pm_ptr(&etnaviv_gpu_pm_ops),
		.of_match_table = etnaviv_gpu_match,
	},
	.probe = etnaviv_gpu_platform_probe,
	.remove = etnaviv_gpu_platform_remove,
	.id_table = gpu_ids,
};<|MERGE_RESOLUTION|>--- conflicted
+++ resolved
@@ -628,18 +628,10 @@
 	    etnaviv_is_model_rev(gpu, GC2000, 0x6203))
 		pmc |= VIVS_PM_MODULE_CONTROLS_DISABLE_MODULE_CLOCK_GATING_TX;
 
-<<<<<<< HEAD
-	/* Disable SE, RA and TX clock gating on affected core revisions. */
-	if (etnaviv_is_model_rev(gpu, GC7000, 0x6202))
-		pmc |= VIVS_PM_MODULE_CONTROLS_DISABLE_MODULE_CLOCK_GATING_SE |
-		       VIVS_PM_MODULE_CONTROLS_DISABLE_MODULE_CLOCK_GATING_RA |
-		       VIVS_PM_MODULE_CONTROLS_DISABLE_MODULE_CLOCK_GATING_TX;
-=======
 	/* Disable SE and RA clock gating on affected core revisions. */
 	if (etnaviv_is_model_rev(gpu, GC7000, 0x6202))
 		pmc |= VIVS_PM_MODULE_CONTROLS_DISABLE_MODULE_CLOCK_GATING_SE |
 		       VIVS_PM_MODULE_CONTROLS_DISABLE_MODULE_CLOCK_GATING_RA;
->>>>>>> eb3cdb58
 
 	pmc |= VIVS_PM_MODULE_CONTROLS_DISABLE_MODULE_CLOCK_GATING_RA_HZ;
 	pmc |= VIVS_PM_MODULE_CONTROLS_DISABLE_MODULE_CLOCK_GATING_RA_EZ;
@@ -1069,12 +1061,9 @@
 
 void etnaviv_gpu_recover_hang(struct etnaviv_gem_submit *submit)
 {
-<<<<<<< HEAD
-=======
 	struct etnaviv_gpu *gpu = submit->gpu;
 	char *comm = NULL, *cmd = NULL;
 	struct task_struct *task;
->>>>>>> eb3cdb58
 	unsigned int i;
 
 	dev_err(gpu->dev, "recover hung GPU!\n");
@@ -1801,9 +1790,6 @@
 	if (gpu->mmu_context)
 		etnaviv_iommu_context_put(gpu->mmu_context);
 
-	if (gpu->mmu_context)
-		etnaviv_iommu_context_put(gpu->mmu_context);
-
 	if (gpu->initialized) {
 		etnaviv_cmdbuf_free(&gpu->buffer);
 		etnaviv_iommu_global_fini(gpu);
