// SPDX-License-Identifier: GPL-2.0-or-later
/*
 * Copyright (C) 2016 BayLibre, SAS
 * Author: Neil Armstrong <narmstrong@baylibre.com>
 * Copyright (C) 2014 Endless Mobile
 *
 * Written by:
 *     Jasper St. Pierre <jstpierre@mecheye.net>
 */

#include <linux/component.h>
#include <linux/module.h>
#include <linux/of_graph.h>
#include <linux/sys_soc.h>
#include <linux/platform_device.h>
#include <linux/soc/amlogic/meson-canvas.h>

#include <drm/drm_aperture.h>
#include <drm/drm_atomic_helper.h>
#include <drm/drm_drv.h>
#include <drm/drm_fbdev_dma.h>
#include <drm/drm_gem_dma_helper.h>
#include <drm/drm_gem_framebuffer_helper.h>
#include <drm/drm_modeset_helper_vtables.h>
#include <drm/drm_module.h>
#include <drm/drm_probe_helper.h>
#include <drm/drm_vblank.h>

#include "meson_crtc.h"
#include "meson_drv.h"
#include "meson_overlay.h"
#include "meson_plane.h"
#include "meson_osd_afbcd.h"
#include "meson_registers.h"
#include "meson_encoder_cvbs.h"
#include "meson_encoder_hdmi.h"
#include "meson_viu.h"
#include "meson_vpp.h"
#include "meson_rdma.h"

#define DRIVER_NAME "meson"
#define DRIVER_DESC "Amlogic Meson DRM driver"

/**
 * DOC: Video Processing Unit
 *
 * VPU Handles the Global Video Processing, it includes management of the
 * clocks gates, blocks reset lines and power domains.
 *
 * What is missing :
 *
 * - Full reset of entire video processing HW blocks
 * - Scaling and setup of the VPU clock
 * - Bus clock gates
 * - Powering up video processing HW blocks
 * - Powering Up HDMI controller and PHY
 */

static const struct drm_mode_config_funcs meson_mode_config_funcs = {
	.atomic_check        = drm_atomic_helper_check,
	.atomic_commit       = drm_atomic_helper_commit,
	.fb_create           = drm_gem_fb_create,
};

static const struct drm_mode_config_helper_funcs meson_mode_config_helpers = {
	.atomic_commit_tail = drm_atomic_helper_commit_tail_rpm,
};

static irqreturn_t meson_irq(int irq, void *arg)
{
	struct drm_device *dev = arg;
	struct meson_drm *priv = dev->dev_private;

	(void)readl_relaxed(priv->io_base + _REG(VENC_INTFLAG));

	meson_crtc_irq(priv);

	return IRQ_HANDLED;
}

static int meson_dumb_create(struct drm_file *file, struct drm_device *dev,
			     struct drm_mode_create_dumb *args)
{
	/*
	 * We need 64bytes aligned stride, and PAGE aligned size
	 */
	args->pitch = ALIGN(DIV_ROUND_UP(args->width * args->bpp, 8), SZ_64);
	args->size = PAGE_ALIGN(args->pitch * args->height);

	return drm_gem_dma_dumb_create_internal(file, dev, args);
}

DEFINE_DRM_GEM_DMA_FOPS(fops);

static const struct drm_driver meson_driver = {
	.driver_features	= DRIVER_GEM | DRIVER_MODESET | DRIVER_ATOMIC,

<<<<<<< HEAD
	/* CMA Ops */
	DRM_GEM_CMA_DRIVER_OPS_WITH_DUMB_CREATE(meson_dumb_create),
=======
	/* DMA Ops */
	DRM_GEM_DMA_DRIVER_OPS_WITH_DUMB_CREATE(meson_dumb_create),
>>>>>>> eb3cdb58

	/* Misc */
	.fops			= &fops,
	.name			= DRIVER_NAME,
	.desc			= DRIVER_DESC,
	.date			= "20161109",
	.major			= 1,
	.minor			= 0,
};

static bool meson_vpu_has_available_connectors(struct device *dev)
{
	struct device_node *ep, *remote;

	/* Parses each endpoint and check if remote exists */
	for_each_endpoint_of_node(dev->of_node, ep) {
		/* If the endpoint node exists, consider it enabled */
		remote = of_graph_get_remote_port(ep);
		if (remote) {
			of_node_put(remote);
			of_node_put(ep);
			return true;
		}
	}

	return false;
}

static struct regmap_config meson_regmap_config = {
	.reg_bits       = 32,
	.val_bits       = 32,
	.reg_stride     = 4,
	.max_register   = 0x1000,
};

static void meson_vpu_init(struct meson_drm *priv)
{
	u32 value;

	/*
	 * Slave dc0 and dc5 connected to master port 1.
	 * By default other slaves are connected to master port 0.
	 */
	value = VPU_RDARB_SLAVE_TO_MASTER_PORT(0, 1) |
		VPU_RDARB_SLAVE_TO_MASTER_PORT(5, 1);
	writel_relaxed(value, priv->io_base + _REG(VPU_RDARB_MODE_L1C1));

	/* Slave dc0 connected to master port 1 */
	value = VPU_RDARB_SLAVE_TO_MASTER_PORT(0, 1);
	writel_relaxed(value, priv->io_base + _REG(VPU_RDARB_MODE_L1C2));

	/* Slave dc4 and dc7 connected to master port 1 */
	value = VPU_RDARB_SLAVE_TO_MASTER_PORT(4, 1) |
		VPU_RDARB_SLAVE_TO_MASTER_PORT(7, 1);
	writel_relaxed(value, priv->io_base + _REG(VPU_RDARB_MODE_L2C1));

	/* Slave dc1 connected to master port 1 */
	value = VPU_RDARB_SLAVE_TO_MASTER_PORT(1, 1);
	writel_relaxed(value, priv->io_base + _REG(VPU_WRARB_MODE_L2C1));
}

struct meson_drm_soc_attr {
	struct meson_drm_soc_limits limits;
	const struct soc_device_attribute *attrs;
};

static const struct meson_drm_soc_attr meson_drm_soc_attrs[] = {
	/* S805X/S805Y HDMI PLL won't lock for HDMI PHY freq > 1,65GHz */
	{
		.limits = {
			.max_hdmi_phy_freq = 1650000,
		},
		.attrs = (const struct soc_device_attribute []) {
			{ .soc_id = "GXL (S805*)", },
			{ /* sentinel */ }
		}
	},
};

static int meson_drv_bind_master(struct device *dev, bool has_components)
{
	struct platform_device *pdev = to_platform_device(dev);
	const struct meson_drm_match_data *match;
	struct meson_drm *priv;
	struct drm_device *drm;
	struct resource *res;
	void __iomem *regs;
	int ret, i;

	/* Checks if an output connector is available */
	if (!meson_vpu_has_available_connectors(dev)) {
		dev_err(dev, "No output connector available\n");
		return -ENODEV;
	}

	match = of_device_get_match_data(dev);
	if (!match)
		return -ENODEV;

	drm = drm_dev_alloc(&meson_driver, dev);
	if (IS_ERR(drm))
		return PTR_ERR(drm);

	priv = devm_kzalloc(dev, sizeof(*priv), GFP_KERNEL);
	if (!priv) {
		ret = -ENOMEM;
		goto free_drm;
	}
	drm->dev_private = priv;
	priv->drm = drm;
	priv->dev = dev;
	priv->compat = match->compat;
	priv->afbcd.ops = match->afbcd_ops;

	regs = devm_platform_ioremap_resource_byname(pdev, "vpu");
	if (IS_ERR(regs)) {
		ret = PTR_ERR(regs);
		goto free_drm;
	}

	priv->io_base = regs;

	res = platform_get_resource_byname(pdev, IORESOURCE_MEM, "hhi");
	if (!res) {
		ret = -EINVAL;
		goto free_drm;
	}
	/* Simply ioremap since it may be a shared register zone */
	regs = devm_ioremap(dev, res->start, resource_size(res));
	if (!regs) {
		ret = -EADDRNOTAVAIL;
		goto free_drm;
	}

	priv->hhi = devm_regmap_init_mmio(dev, regs,
					  &meson_regmap_config);
	if (IS_ERR(priv->hhi)) {
		dev_err(&pdev->dev, "Couldn't create the HHI regmap\n");
		ret = PTR_ERR(priv->hhi);
		goto free_drm;
	}

	priv->canvas = meson_canvas_get(dev);
	if (IS_ERR(priv->canvas)) {
		ret = PTR_ERR(priv->canvas);
		goto free_drm;
	}

	ret = meson_canvas_alloc(priv->canvas, &priv->canvas_id_osd1);
	if (ret)
		goto free_drm;
	ret = meson_canvas_alloc(priv->canvas, &priv->canvas_id_vd1_0);
	if (ret) {
		meson_canvas_free(priv->canvas, priv->canvas_id_osd1);
		goto free_drm;
	}
	ret = meson_canvas_alloc(priv->canvas, &priv->canvas_id_vd1_1);
	if (ret) {
		meson_canvas_free(priv->canvas, priv->canvas_id_osd1);
		meson_canvas_free(priv->canvas, priv->canvas_id_vd1_0);
		goto free_drm;
	}
	ret = meson_canvas_alloc(priv->canvas, &priv->canvas_id_vd1_2);
	if (ret) {
		meson_canvas_free(priv->canvas, priv->canvas_id_osd1);
		meson_canvas_free(priv->canvas, priv->canvas_id_vd1_0);
		meson_canvas_free(priv->canvas, priv->canvas_id_vd1_1);
		goto free_drm;
	}

	priv->vsync_irq = platform_get_irq(pdev, 0);

	ret = drm_vblank_init(drm, 1);
	if (ret)
		goto free_drm;

	/* Assign limits per soc revision/package */
	for (i = 0 ; i < ARRAY_SIZE(meson_drm_soc_attrs) ; ++i) {
		if (soc_device_match(meson_drm_soc_attrs[i].attrs)) {
			priv->limits = &meson_drm_soc_attrs[i].limits;
			break;
		}
	}

	/*
	 * Remove early framebuffers (ie. simplefb). The framebuffer can be
	 * located anywhere in RAM
	 */
	ret = drm_aperture_remove_framebuffers(false, &meson_driver);
	if (ret)
		goto free_drm;

	ret = drmm_mode_config_init(drm);
	if (ret)
		goto free_drm;
	drm->mode_config.max_width = 3840;
	drm->mode_config.max_height = 2160;
	drm->mode_config.funcs = &meson_mode_config_funcs;
	drm->mode_config.helper_private	= &meson_mode_config_helpers;

	/* Hardware Initialization */

	meson_vpu_init(priv);
	meson_venc_init(priv);
	meson_vpp_init(priv);
	meson_viu_init(priv);
	if (priv->afbcd.ops) {
		ret = priv->afbcd.ops->init(priv);
		if (ret)
			goto free_drm;
	}

	/* Encoder Initialization */

	ret = meson_encoder_cvbs_init(priv);
	if (ret)
		goto exit_afbcd;

	if (has_components) {
		ret = component_bind_all(drm->dev, drm);
		if (ret) {
			dev_err(drm->dev, "Couldn't bind all components\n");
			goto exit_afbcd;
		}
	}

	ret = meson_encoder_hdmi_init(priv);
	if (ret)
		goto unbind_all;

	ret = meson_plane_create(priv);
	if (ret)
		goto unbind_all;

	ret = meson_overlay_create(priv);
	if (ret)
		goto unbind_all;

	ret = meson_crtc_create(priv);
	if (ret)
		goto unbind_all;

	ret = request_irq(priv->vsync_irq, meson_irq, 0, drm->driver->name, drm);
	if (ret)
		goto unbind_all;

	drm_mode_config_reset(drm);

	drm_kms_helper_poll_init(drm);

	platform_set_drvdata(pdev, priv);

	ret = drm_dev_register(drm, 0);
	if (ret)
		goto uninstall_irq;

	drm_fbdev_dma_setup(drm, 32);

	return 0;

uninstall_irq:
	free_irq(priv->vsync_irq, drm);
unbind_all:
	if (has_components)
		component_unbind_all(drm->dev, drm);
exit_afbcd:
	if (priv->afbcd.ops)
		priv->afbcd.ops->exit(priv);
free_drm:
	drm_dev_put(drm);

	return ret;
}

static int meson_drv_bind(struct device *dev)
{
	return meson_drv_bind_master(dev, true);
}

static void meson_drv_unbind(struct device *dev)
{
	struct meson_drm *priv = dev_get_drvdata(dev);
	struct drm_device *drm = priv->drm;

	if (priv->canvas) {
		meson_canvas_free(priv->canvas, priv->canvas_id_osd1);
		meson_canvas_free(priv->canvas, priv->canvas_id_vd1_0);
		meson_canvas_free(priv->canvas, priv->canvas_id_vd1_1);
		meson_canvas_free(priv->canvas, priv->canvas_id_vd1_2);
	}

	drm_dev_unregister(drm);
	drm_kms_helper_poll_fini(drm);
	drm_atomic_helper_shutdown(drm);
	free_irq(priv->vsync_irq, drm);
	drm_dev_put(drm);
	component_unbind_all(dev, drm);

<<<<<<< HEAD
=======
	meson_encoder_hdmi_remove(priv);
	meson_encoder_cvbs_remove(priv);

	component_unbind_all(dev, drm);

>>>>>>> eb3cdb58
	if (priv->afbcd.ops)
		priv->afbcd.ops->exit(priv);
}

static const struct component_master_ops meson_drv_master_ops = {
	.bind	= meson_drv_bind,
	.unbind	= meson_drv_unbind,
};

static int __maybe_unused meson_drv_pm_suspend(struct device *dev)
{
	struct meson_drm *priv = dev_get_drvdata(dev);

	if (!priv)
		return 0;

	return drm_mode_config_helper_suspend(priv->drm);
}

static int __maybe_unused meson_drv_pm_resume(struct device *dev)
{
	struct meson_drm *priv = dev_get_drvdata(dev);

	if (!priv)
		return 0;

	meson_vpu_init(priv);
	meson_venc_init(priv);
	meson_vpp_init(priv);
	meson_viu_init(priv);
	if (priv->afbcd.ops)
		priv->afbcd.ops->init(priv);

	return drm_mode_config_helper_resume(priv->drm);
}

static void meson_drv_shutdown(struct platform_device *pdev)
{
	struct meson_drm *priv = dev_get_drvdata(&pdev->dev);

	if (!priv)
		return;

	drm_kms_helper_poll_fini(priv->drm);
	drm_atomic_helper_shutdown(priv->drm);
}

/* Possible connectors nodes to ignore */
static const struct of_device_id connectors_match[] = {
	{ .compatible = "composite-video-connector" },
	{ .compatible = "svideo-connector" },
	{}
};

static int meson_drv_probe(struct platform_device *pdev)
{
	struct component_match *match = NULL;
	struct device_node *np = pdev->dev.of_node;
	struct device_node *ep, *remote;
	int count = 0;

	for_each_endpoint_of_node(np, ep) {
		remote = of_graph_get_remote_port_parent(ep);
		if (!remote || !of_device_is_available(remote)) {
			of_node_put(remote);
			continue;
		}

		/* If an analog connector is detected, count it as an output */
		if (of_match_node(connectors_match, remote)) {
			++count;
			of_node_put(remote);
			continue;
		}

		dev_dbg(&pdev->dev, "parent %pOF remote match add %pOF parent %s\n",
			np, remote, dev_name(&pdev->dev));

		component_match_add(&pdev->dev, &match, component_compare_of, remote);

		of_node_put(remote);

		++count;
	}

	if (count && !match)
		return meson_drv_bind_master(&pdev->dev, false);

	/* If some endpoints were found, initialize the nodes */
	if (count) {
		dev_info(&pdev->dev, "Queued %d outputs on vpu\n", count);

		return component_master_add_with_match(&pdev->dev,
						       &meson_drv_master_ops,
						       match);
	}

	/* If no output endpoints were available, simply bail out */
	return 0;
};

static int meson_drv_remove(struct platform_device *pdev)
{
	component_master_del(&pdev->dev, &meson_drv_master_ops);

	return 0;
}

static struct meson_drm_match_data meson_drm_gxbb_data = {
	.compat = VPU_COMPATIBLE_GXBB,
};

static struct meson_drm_match_data meson_drm_gxl_data = {
	.compat = VPU_COMPATIBLE_GXL,
};

static struct meson_drm_match_data meson_drm_gxm_data = {
	.compat = VPU_COMPATIBLE_GXM,
	.afbcd_ops = &meson_afbcd_gxm_ops,
};

static struct meson_drm_match_data meson_drm_g12a_data = {
	.compat = VPU_COMPATIBLE_G12A,
	.afbcd_ops = &meson_afbcd_g12a_ops,
};

static const struct of_device_id dt_match[] = {
	{ .compatible = "amlogic,meson-gxbb-vpu",
	  .data       = (void *)&meson_drm_gxbb_data },
	{ .compatible = "amlogic,meson-gxl-vpu",
	  .data       = (void *)&meson_drm_gxl_data },
	{ .compatible = "amlogic,meson-gxm-vpu",
	  .data       = (void *)&meson_drm_gxm_data },
	{ .compatible = "amlogic,meson-g12a-vpu",
	  .data       = (void *)&meson_drm_g12a_data },
	{}
};
MODULE_DEVICE_TABLE(of, dt_match);

static const struct dev_pm_ops meson_drv_pm_ops = {
	SET_SYSTEM_SLEEP_PM_OPS(meson_drv_pm_suspend, meson_drv_pm_resume)
};

static struct platform_driver meson_drm_platform_driver = {
	.probe      = meson_drv_probe,
	.remove     = meson_drv_remove,
	.shutdown   = meson_drv_shutdown,
	.driver     = {
		.name	= "meson-drm",
		.of_match_table = dt_match,
		.pm = &meson_drv_pm_ops,
	},
};

drm_module_platform_driver(meson_drm_platform_driver);

MODULE_AUTHOR("Jasper St. Pierre <jstpierre@mecheye.net>");
MODULE_AUTHOR("Neil Armstrong <narmstrong@baylibre.com>");
MODULE_DESCRIPTION(DRIVER_DESC);
MODULE_LICENSE("GPL");<|MERGE_RESOLUTION|>--- conflicted
+++ resolved
@@ -95,13 +95,8 @@
 static const struct drm_driver meson_driver = {
 	.driver_features	= DRIVER_GEM | DRIVER_MODESET | DRIVER_ATOMIC,
 
-<<<<<<< HEAD
-	/* CMA Ops */
-	DRM_GEM_CMA_DRIVER_OPS_WITH_DUMB_CREATE(meson_dumb_create),
-=======
 	/* DMA Ops */
 	DRM_GEM_DMA_DRIVER_OPS_WITH_DUMB_CREATE(meson_dumb_create),
->>>>>>> eb3cdb58
 
 	/* Misc */
 	.fops			= &fops,
@@ -398,16 +393,12 @@
 	drm_atomic_helper_shutdown(drm);
 	free_irq(priv->vsync_irq, drm);
 	drm_dev_put(drm);
-	component_unbind_all(dev, drm);
-
-<<<<<<< HEAD
-=======
+
 	meson_encoder_hdmi_remove(priv);
 	meson_encoder_cvbs_remove(priv);
 
 	component_unbind_all(dev, drm);
 
->>>>>>> eb3cdb58
 	if (priv->afbcd.ops)
 		priv->afbcd.ops->exit(priv);
 }
