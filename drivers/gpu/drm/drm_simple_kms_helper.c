// SPDX-License-Identifier: GPL-2.0-or-later
/*
 * Copyright (C) 2016 Noralf Trønnes
 */

#include <linux/module.h>
#include <linux/slab.h>

#include <drm/drm_atomic.h>
#include <drm/drm_atomic_helper.h>
#include <drm/drm_bridge.h>
#include <drm/drm_drv.h>
#include <drm/drm_gem_atomic_helper.h>
#include <drm/drm_managed.h>
#include <drm/drm_probe_helper.h>
#include <drm/drm_simple_kms_helper.h>

/**
 * DOC: overview
 *
 * This helper library provides helpers for drivers for simple display
 * hardware.
 *
 * drm_simple_display_pipe_init() initializes a simple display pipeline
 * which has only one full-screen scanout buffer feeding one output. The
 * pipeline is represented by &struct drm_simple_display_pipe and binds
 * together &drm_plane, &drm_crtc and &drm_encoder structures into one fixed
 * entity. Some flexibility for code reuse is provided through a separately
 * allocated &drm_connector object and supporting optional &drm_bridge
 * encoder drivers.
 *
 * Many drivers require only a very simple encoder that fulfills the minimum
 * requirements of the display pipeline and does not add additional
 * functionality. The function drm_simple_encoder_init() provides an
 * implementation of such an encoder.
 */

static const struct drm_encoder_funcs drm_simple_encoder_funcs_cleanup = {
	.destroy = drm_encoder_cleanup,
};

/**
 * drm_simple_encoder_init - Initialize a preallocated encoder with
 *                           basic functionality.
 * @dev: drm device
 * @encoder: the encoder to initialize
 * @encoder_type: user visible type of the encoder
 *
 * Initialises a preallocated encoder that has no further functionality.
 * Settings for possible CRTC and clones are left to their initial values.
 * The encoder will be cleaned up automatically as part of the mode-setting
 * cleanup.
 *
 * The caller of drm_simple_encoder_init() is responsible for freeing
 * the encoder's memory after the encoder has been cleaned up. At the
 * moment this only works reliably if the encoder data structure is
 * stored in the device structure. Free the encoder's memory as part of
 * the device release function.
 *
 * Note: consider using drmm_simple_encoder_alloc() instead of
 * drm_simple_encoder_init() to let the DRM managed resource infrastructure
 * take care of cleanup and deallocation.
 *
 * Returns:
 * Zero on success, error code on failure.
 */
int drm_simple_encoder_init(struct drm_device *dev,
			    struct drm_encoder *encoder,
			    int encoder_type)
{
	return drm_encoder_init(dev, encoder,
				&drm_simple_encoder_funcs_cleanup,
				encoder_type, NULL);
}
EXPORT_SYMBOL(drm_simple_encoder_init);

void *__drmm_simple_encoder_alloc(struct drm_device *dev, size_t size,
				  size_t offset, int encoder_type)
{
	return __drmm_encoder_alloc(dev, size, offset, NULL, encoder_type,
				    NULL);
}
EXPORT_SYMBOL(__drmm_simple_encoder_alloc);

static enum drm_mode_status
drm_simple_kms_crtc_mode_valid(struct drm_crtc *crtc,
			       const struct drm_display_mode *mode)
{
	struct drm_simple_display_pipe *pipe;

	pipe = container_of(crtc, struct drm_simple_display_pipe, crtc);
	if (!pipe->funcs || !pipe->funcs->mode_valid)
		/* Anything goes */
		return MODE_OK;

	return pipe->funcs->mode_valid(pipe, mode);
}

static int drm_simple_kms_crtc_check(struct drm_crtc *crtc,
				     struct drm_atomic_state *state)
{
	struct drm_crtc_state *crtc_state = drm_atomic_get_new_crtc_state(state, crtc);
	int ret;
<<<<<<< HEAD

	ret = drm_atomic_helper_check_crtc_state(crtc_state, false);
=======

	if (!crtc_state->enable)
		goto out;

	ret = drm_atomic_helper_check_crtc_primary_plane(crtc_state);
>>>>>>> eb3cdb58
	if (ret)
		return ret;

out:
	return drm_atomic_add_affected_planes(state, crtc);
}

static void drm_simple_kms_crtc_enable(struct drm_crtc *crtc,
				       struct drm_atomic_state *state)
{
	struct drm_plane *plane;
	struct drm_simple_display_pipe *pipe;

	pipe = container_of(crtc, struct drm_simple_display_pipe, crtc);
	if (!pipe->funcs || !pipe->funcs->enable)
		return;

	plane = &pipe->plane;
	pipe->funcs->enable(pipe, crtc->state, plane->state);
}

static void drm_simple_kms_crtc_disable(struct drm_crtc *crtc,
					struct drm_atomic_state *state)
{
	struct drm_simple_display_pipe *pipe;

	pipe = container_of(crtc, struct drm_simple_display_pipe, crtc);
	if (!pipe->funcs || !pipe->funcs->disable)
		return;

	pipe->funcs->disable(pipe);
}

static const struct drm_crtc_helper_funcs drm_simple_kms_crtc_helper_funcs = {
	.mode_valid = drm_simple_kms_crtc_mode_valid,
	.atomic_check = drm_simple_kms_crtc_check,
	.atomic_enable = drm_simple_kms_crtc_enable,
	.atomic_disable = drm_simple_kms_crtc_disable,
};

static void drm_simple_kms_crtc_reset(struct drm_crtc *crtc)
{
	struct drm_simple_display_pipe *pipe;

	pipe = container_of(crtc, struct drm_simple_display_pipe, crtc);
	if (!pipe->funcs || !pipe->funcs->reset_crtc)
		return drm_atomic_helper_crtc_reset(crtc);

	return pipe->funcs->reset_crtc(pipe);
}

static struct drm_crtc_state *drm_simple_kms_crtc_duplicate_state(struct drm_crtc *crtc)
{
	struct drm_simple_display_pipe *pipe;

	pipe = container_of(crtc, struct drm_simple_display_pipe, crtc);
	if (!pipe->funcs || !pipe->funcs->duplicate_crtc_state)
		return drm_atomic_helper_crtc_duplicate_state(crtc);

	return pipe->funcs->duplicate_crtc_state(pipe);
}

static void drm_simple_kms_crtc_destroy_state(struct drm_crtc *crtc, struct drm_crtc_state *state)
{
	struct drm_simple_display_pipe *pipe;

	pipe = container_of(crtc, struct drm_simple_display_pipe, crtc);
	if (!pipe->funcs || !pipe->funcs->destroy_crtc_state)
		drm_atomic_helper_crtc_destroy_state(crtc, state);
	else
		pipe->funcs->destroy_crtc_state(pipe, state);
}

static int drm_simple_kms_crtc_enable_vblank(struct drm_crtc *crtc)
{
	struct drm_simple_display_pipe *pipe;

	pipe = container_of(crtc, struct drm_simple_display_pipe, crtc);
	if (!pipe->funcs || !pipe->funcs->enable_vblank)
		return 0;

	return pipe->funcs->enable_vblank(pipe);
}

static void drm_simple_kms_crtc_disable_vblank(struct drm_crtc *crtc)
{
	struct drm_simple_display_pipe *pipe;

	pipe = container_of(crtc, struct drm_simple_display_pipe, crtc);
	if (!pipe->funcs || !pipe->funcs->disable_vblank)
		return;

	pipe->funcs->disable_vblank(pipe);
}

static const struct drm_crtc_funcs drm_simple_kms_crtc_funcs = {
	.reset = drm_simple_kms_crtc_reset,
	.destroy = drm_crtc_cleanup,
	.set_config = drm_atomic_helper_set_config,
	.page_flip = drm_atomic_helper_page_flip,
	.atomic_duplicate_state = drm_simple_kms_crtc_duplicate_state,
	.atomic_destroy_state = drm_simple_kms_crtc_destroy_state,
	.enable_vblank = drm_simple_kms_crtc_enable_vblank,
	.disable_vblank = drm_simple_kms_crtc_disable_vblank,
};

static int drm_simple_kms_plane_atomic_check(struct drm_plane *plane,
					struct drm_atomic_state *state)
{
	struct drm_plane_state *plane_state = drm_atomic_get_new_plane_state(state,
									     plane);
	struct drm_simple_display_pipe *pipe;
	struct drm_crtc_state *crtc_state;
	int ret;

	pipe = container_of(plane, struct drm_simple_display_pipe, plane);
	crtc_state = drm_atomic_get_new_crtc_state(state,
						   &pipe->crtc);

	ret = drm_atomic_helper_check_plane_state(plane_state, crtc_state,
<<<<<<< HEAD
						  DRM_PLANE_HELPER_NO_SCALING,
						  DRM_PLANE_HELPER_NO_SCALING,
=======
						  DRM_PLANE_NO_SCALING,
						  DRM_PLANE_NO_SCALING,
>>>>>>> eb3cdb58
						  false, false);
	if (ret)
		return ret;

	if (!plane_state->visible)
		return 0;

	if (!pipe->funcs || !pipe->funcs->check)
		return 0;

	return pipe->funcs->check(pipe, plane_state, crtc_state);
}

static void drm_simple_kms_plane_atomic_update(struct drm_plane *plane,
					struct drm_atomic_state *state)
{
	struct drm_plane_state *old_pstate = drm_atomic_get_old_plane_state(state,
									    plane);
	struct drm_simple_display_pipe *pipe;

	pipe = container_of(plane, struct drm_simple_display_pipe, plane);
	if (!pipe->funcs || !pipe->funcs->update)
		return;

	pipe->funcs->update(pipe, old_pstate);
}

static int drm_simple_kms_plane_prepare_fb(struct drm_plane *plane,
					   struct drm_plane_state *state)
{
	struct drm_simple_display_pipe *pipe;

	pipe = container_of(plane, struct drm_simple_display_pipe, plane);
	if (!pipe->funcs || !pipe->funcs->prepare_fb) {
		if (WARN_ON_ONCE(!drm_core_check_feature(plane->dev, DRIVER_GEM)))
			return 0;

		WARN_ON_ONCE(pipe->funcs && pipe->funcs->cleanup_fb);

<<<<<<< HEAD
		return drm_gem_simple_display_pipe_prepare_fb(pipe, state);
=======
		return drm_gem_plane_helper_prepare_fb(plane, state);
>>>>>>> eb3cdb58
	}

	return pipe->funcs->prepare_fb(pipe, state);
}

static void drm_simple_kms_plane_cleanup_fb(struct drm_plane *plane,
					    struct drm_plane_state *state)
{
	struct drm_simple_display_pipe *pipe;

	pipe = container_of(plane, struct drm_simple_display_pipe, plane);
	if (!pipe->funcs || !pipe->funcs->cleanup_fb)
		return;

	pipe->funcs->cleanup_fb(pipe, state);
}

static int drm_simple_kms_plane_begin_fb_access(struct drm_plane *plane,
						struct drm_plane_state *new_plane_state)
{
	struct drm_simple_display_pipe *pipe;

	pipe = container_of(plane, struct drm_simple_display_pipe, plane);
	if (!pipe->funcs || !pipe->funcs->begin_fb_access)
		return 0;

	return pipe->funcs->begin_fb_access(pipe, new_plane_state);
}

static void drm_simple_kms_plane_end_fb_access(struct drm_plane *plane,
					       struct drm_plane_state *new_plane_state)
{
	struct drm_simple_display_pipe *pipe;

	pipe = container_of(plane, struct drm_simple_display_pipe, plane);
	if (!pipe->funcs || !pipe->funcs->end_fb_access)
		return;

	pipe->funcs->end_fb_access(pipe, new_plane_state);
}

static bool drm_simple_kms_format_mod_supported(struct drm_plane *plane,
						uint32_t format,
						uint64_t modifier)
{
	return modifier == DRM_FORMAT_MOD_LINEAR;
}

static const struct drm_plane_helper_funcs drm_simple_kms_plane_helper_funcs = {
	.prepare_fb = drm_simple_kms_plane_prepare_fb,
	.cleanup_fb = drm_simple_kms_plane_cleanup_fb,
	.begin_fb_access = drm_simple_kms_plane_begin_fb_access,
	.end_fb_access = drm_simple_kms_plane_end_fb_access,
	.atomic_check = drm_simple_kms_plane_atomic_check,
	.atomic_update = drm_simple_kms_plane_atomic_update,
};

static void drm_simple_kms_plane_reset(struct drm_plane *plane)
{
	struct drm_simple_display_pipe *pipe;

	pipe = container_of(plane, struct drm_simple_display_pipe, plane);
	if (!pipe->funcs || !pipe->funcs->reset_plane)
		return drm_atomic_helper_plane_reset(plane);

	return pipe->funcs->reset_plane(pipe);
}

static struct drm_plane_state *drm_simple_kms_plane_duplicate_state(struct drm_plane *plane)
{
	struct drm_simple_display_pipe *pipe;

	pipe = container_of(plane, struct drm_simple_display_pipe, plane);
	if (!pipe->funcs || !pipe->funcs->duplicate_plane_state)
		return drm_atomic_helper_plane_duplicate_state(plane);

	return pipe->funcs->duplicate_plane_state(pipe);
}

static void drm_simple_kms_plane_destroy_state(struct drm_plane *plane,
					       struct drm_plane_state *state)
{
	struct drm_simple_display_pipe *pipe;

	pipe = container_of(plane, struct drm_simple_display_pipe, plane);
	if (!pipe->funcs || !pipe->funcs->destroy_plane_state)
		drm_atomic_helper_plane_destroy_state(plane, state);
	else
		pipe->funcs->destroy_plane_state(pipe, state);
}

static const struct drm_plane_funcs drm_simple_kms_plane_funcs = {
	.update_plane		= drm_atomic_helper_update_plane,
	.disable_plane		= drm_atomic_helper_disable_plane,
	.destroy		= drm_plane_cleanup,
	.reset			= drm_simple_kms_plane_reset,
	.atomic_duplicate_state	= drm_simple_kms_plane_duplicate_state,
	.atomic_destroy_state	= drm_simple_kms_plane_destroy_state,
	.format_mod_supported   = drm_simple_kms_format_mod_supported,
};

/**
 * drm_simple_display_pipe_attach_bridge - Attach a bridge to the display pipe
 * @pipe: simple display pipe object
 * @bridge: bridge to attach
 *
 * Makes it possible to still use the drm_simple_display_pipe helpers when
 * a DRM bridge has to be used.
 *
 * Note that you probably want to initialize the pipe by passing a NULL
 * connector to drm_simple_display_pipe_init().
 *
 * Returns:
 * Zero on success, negative error code on failure.
 */
int drm_simple_display_pipe_attach_bridge(struct drm_simple_display_pipe *pipe,
					  struct drm_bridge *bridge)
{
	return drm_bridge_attach(&pipe->encoder, bridge, NULL, 0);
}
EXPORT_SYMBOL(drm_simple_display_pipe_attach_bridge);

/**
 * drm_simple_display_pipe_init - Initialize a simple display pipeline
 * @dev: DRM device
 * @pipe: simple display pipe object to initialize
 * @funcs: callbacks for the display pipe (optional)
 * @formats: array of supported formats (DRM_FORMAT\_\*)
 * @format_count: number of elements in @formats
 * @format_modifiers: array of formats modifiers
 * @connector: connector to attach and register (optional)
 *
 * Sets up a display pipeline which consist of a really simple
 * plane-crtc-encoder pipe.
 *
 * If a connector is supplied, the pipe will be coupled with the provided
 * connector. You may supply a NULL connector when using drm bridges, that
 * handle connectors themselves (see drm_simple_display_pipe_attach_bridge()).
 *
 * Teardown of a simple display pipe is all handled automatically by the drm
 * core through calling drm_mode_config_cleanup(). Drivers afterwards need to
 * release the memory for the structure themselves.
 *
 * Returns:
 * Zero on success, negative error code on failure.
 */
int drm_simple_display_pipe_init(struct drm_device *dev,
			struct drm_simple_display_pipe *pipe,
			const struct drm_simple_display_pipe_funcs *funcs,
			const uint32_t *formats, unsigned int format_count,
			const uint64_t *format_modifiers,
			struct drm_connector *connector)
{
	struct drm_encoder *encoder = &pipe->encoder;
	struct drm_plane *plane = &pipe->plane;
	struct drm_crtc *crtc = &pipe->crtc;
	int ret;

	pipe->connector = connector;
	pipe->funcs = funcs;

	drm_plane_helper_add(plane, &drm_simple_kms_plane_helper_funcs);
	ret = drm_universal_plane_init(dev, plane, 0,
				       &drm_simple_kms_plane_funcs,
				       formats, format_count,
				       format_modifiers,
				       DRM_PLANE_TYPE_PRIMARY, NULL);
	if (ret)
		return ret;

	drm_crtc_helper_add(crtc, &drm_simple_kms_crtc_helper_funcs);
	ret = drm_crtc_init_with_planes(dev, crtc, plane, NULL,
					&drm_simple_kms_crtc_funcs, NULL);
	if (ret)
		return ret;

	encoder->possible_crtcs = drm_crtc_mask(crtc);
	ret = drm_simple_encoder_init(dev, encoder, DRM_MODE_ENCODER_NONE);
	if (ret || !connector)
		return ret;

	return drm_connector_attach_encoder(connector, encoder);
}
EXPORT_SYMBOL(drm_simple_display_pipe_init);

MODULE_LICENSE("GPL");<|MERGE_RESOLUTION|>--- conflicted
+++ resolved
@@ -101,16 +101,11 @@
 {
 	struct drm_crtc_state *crtc_state = drm_atomic_get_new_crtc_state(state, crtc);
 	int ret;
-<<<<<<< HEAD
-
-	ret = drm_atomic_helper_check_crtc_state(crtc_state, false);
-=======
 
 	if (!crtc_state->enable)
 		goto out;
 
 	ret = drm_atomic_helper_check_crtc_primary_plane(crtc_state);
->>>>>>> eb3cdb58
 	if (ret)
 		return ret;
 
@@ -231,13 +226,8 @@
 						   &pipe->crtc);
 
 	ret = drm_atomic_helper_check_plane_state(plane_state, crtc_state,
-<<<<<<< HEAD
-						  DRM_PLANE_HELPER_NO_SCALING,
-						  DRM_PLANE_HELPER_NO_SCALING,
-=======
 						  DRM_PLANE_NO_SCALING,
 						  DRM_PLANE_NO_SCALING,
->>>>>>> eb3cdb58
 						  false, false);
 	if (ret)
 		return ret;
@@ -277,11 +267,7 @@
 
 		WARN_ON_ONCE(pipe->funcs && pipe->funcs->cleanup_fb);
 
-<<<<<<< HEAD
-		return drm_gem_simple_display_pipe_prepare_fb(pipe, state);
-=======
 		return drm_gem_plane_helper_prepare_fb(plane, state);
->>>>>>> eb3cdb58
 	}
 
 	return pipe->funcs->prepare_fb(pipe, state);
