// SPDX-License-Identifier: GPL-2.0-or-later
/* Hisilicon Hibmc SoC drm driver
 *
 * Based on the bochs drm driver.
 *
 * Copyright (c) 2016 Huawei Limited.
 *
 * Author:
 *	Rongrong Zou <zourongrong@huawei.com>
 *	Rongrong Zou <zourongrong@gmail.com>
 *	Jianhua Li <lijianhua@huawei.com>
 */

#include <linux/delay.h>

#include <drm/drm_atomic.h>
#include <drm/drm_atomic_helper.h>
#include <drm/drm_fourcc.h>
#include <drm/drm_gem_vram_helper.h>
<<<<<<< HEAD
#include <drm/drm_plane_helper.h>
#include <drm/drm_print.h>
#include <drm/drm_probe_helper.h>
=======
>>>>>>> 7d2a07b7
#include <drm/drm_vblank.h>

#include "hibmc_drm_drv.h"
#include "hibmc_drm_regs.h"

struct hibmc_display_panel_pll {
	u64 M;
	u64 N;
	u64 OD;
	u64 POD;
};

struct hibmc_dislay_pll_config {
	u64 hdisplay;
	u64 vdisplay;
	u32 pll1_config_value;
	u32 pll2_config_value;
};

static const struct hibmc_dislay_pll_config hibmc_pll_table[] = {
	{640, 480, CRT_PLL1_HS_25MHZ, CRT_PLL2_HS_25MHZ},
	{800, 600, CRT_PLL1_HS_40MHZ, CRT_PLL2_HS_40MHZ},
	{1024, 768, CRT_PLL1_HS_65MHZ, CRT_PLL2_HS_65MHZ},
	{1152, 864, CRT_PLL1_HS_80MHZ_1152, CRT_PLL2_HS_80MHZ},
	{1280, 768, CRT_PLL1_HS_80MHZ, CRT_PLL2_HS_80MHZ},
	{1280, 720, CRT_PLL1_HS_74MHZ, CRT_PLL2_HS_74MHZ},
	{1280, 960, CRT_PLL1_HS_108MHZ, CRT_PLL2_HS_108MHZ},
	{1280, 1024, CRT_PLL1_HS_108MHZ, CRT_PLL2_HS_108MHZ},
	{1440, 900, CRT_PLL1_HS_106MHZ, CRT_PLL2_HS_106MHZ},
	{1600, 900, CRT_PLL1_HS_108MHZ, CRT_PLL2_HS_108MHZ},
	{1600, 1200, CRT_PLL1_HS_162MHZ, CRT_PLL2_HS_162MHZ},
	{1920, 1080, CRT_PLL1_HS_148MHZ, CRT_PLL2_HS_148MHZ},
	{1920, 1200, CRT_PLL1_HS_193MHZ, CRT_PLL2_HS_193MHZ},
};

static int hibmc_plane_atomic_check(struct drm_plane *plane,
				    struct drm_atomic_state *state)
{
	struct drm_plane_state *new_plane_state = drm_atomic_get_new_plane_state(state,
										 plane);
	struct drm_framebuffer *fb = new_plane_state->fb;
	struct drm_crtc *crtc = new_plane_state->crtc;
	struct drm_crtc_state *crtc_state;
	u32 src_w = new_plane_state->src_w >> 16;
	u32 src_h = new_plane_state->src_h >> 16;

	if (!crtc || !fb)
		return 0;

	crtc_state = drm_atomic_get_crtc_state(state, crtc);
	if (IS_ERR(crtc_state))
		return PTR_ERR(crtc_state);

	if (src_w != new_plane_state->crtc_w || src_h != new_plane_state->crtc_h) {
		drm_dbg_atomic(plane->dev, "scale not support\n");
		return -EINVAL;
	}

	if (new_plane_state->crtc_x < 0 || new_plane_state->crtc_y < 0) {
		drm_dbg_atomic(plane->dev, "crtc_x/y of drm_plane state is invalid\n");
		return -EINVAL;
	}

	if (!crtc_state->enable)
		return 0;

<<<<<<< HEAD
	if (state->crtc_x + state->crtc_w >
=======
	if (new_plane_state->crtc_x + new_plane_state->crtc_w >
>>>>>>> 7d2a07b7
	    crtc_state->adjusted_mode.hdisplay ||
	    new_plane_state->crtc_y + new_plane_state->crtc_h >
	    crtc_state->adjusted_mode.vdisplay) {
		drm_dbg_atomic(plane->dev, "visible portion of plane is invalid\n");
		return -EINVAL;
	}

<<<<<<< HEAD
	if (state->fb->pitches[0] % 128 != 0) {
		DRM_DEBUG_ATOMIC("wrong stride with 128-byte aligned\n");
=======
	if (new_plane_state->fb->pitches[0] % 128 != 0) {
		drm_dbg_atomic(plane->dev, "wrong stride with 128-byte aligned\n");
>>>>>>> 7d2a07b7
		return -EINVAL;
	}
	return 0;
}

static void hibmc_plane_atomic_update(struct drm_plane *plane,
				      struct drm_atomic_state *state)
{
	struct drm_plane_state *new_state = drm_atomic_get_new_plane_state(state,
									   plane);
	u32 reg;
	s64 gpu_addr = 0;
<<<<<<< HEAD
	unsigned int line_l;
	struct hibmc_drm_private *priv = plane->dev->dev_private;
=======
	u32 line_l;
	struct hibmc_drm_private *priv = to_hibmc_drm_private(plane->dev);
>>>>>>> 7d2a07b7
	struct drm_gem_vram_object *gbo;

	if (!new_state->fb)
		return;

<<<<<<< HEAD
	gbo = drm_gem_vram_of_gem(state->fb->obj[0]);
=======
	gbo = drm_gem_vram_of_gem(new_state->fb->obj[0]);
>>>>>>> 7d2a07b7

	gpu_addr = drm_gem_vram_offset(gbo);
	if (WARN_ON_ONCE(gpu_addr < 0))
		return; /* Bug: we didn't pin the BO to VRAM in prepare_fb. */

	writel(gpu_addr, priv->mmio + HIBMC_CRT_FB_ADDRESS);

<<<<<<< HEAD
	reg = state->fb->width * (state->fb->format->cpp[0]);

	line_l = state->fb->pitches[0];
=======
	reg = new_state->fb->width * (new_state->fb->format->cpp[0]);

	line_l = new_state->fb->pitches[0];
>>>>>>> 7d2a07b7
	writel(HIBMC_FIELD(HIBMC_CRT_FB_WIDTH_WIDTH, reg) |
	       HIBMC_FIELD(HIBMC_CRT_FB_WIDTH_OFFS, line_l),
	       priv->mmio + HIBMC_CRT_FB_WIDTH);

	/* SET PIXEL FORMAT */
	reg = readl(priv->mmio + HIBMC_CRT_DISP_CTL);
	reg &= ~HIBMC_CRT_DISP_CTL_FORMAT_MASK;
	reg |= HIBMC_FIELD(HIBMC_CRT_DISP_CTL_FORMAT,
			   new_state->fb->format->cpp[0] * 8 / 16);
	writel(reg, priv->mmio + HIBMC_CRT_DISP_CTL);
}

static const u32 channel_formats1[] = {
	DRM_FORMAT_RGB565, DRM_FORMAT_BGR565, DRM_FORMAT_RGB888,
	DRM_FORMAT_BGR888, DRM_FORMAT_XRGB8888, DRM_FORMAT_XBGR8888,
	DRM_FORMAT_RGBA8888, DRM_FORMAT_BGRA8888, DRM_FORMAT_ARGB8888,
	DRM_FORMAT_ABGR8888
};

static const struct drm_plane_funcs hibmc_plane_funcs = {
	.update_plane	= drm_atomic_helper_update_plane,
	.disable_plane	= drm_atomic_helper_disable_plane,
	.destroy = drm_plane_cleanup,
	.reset = drm_atomic_helper_plane_reset,
	.atomic_duplicate_state = drm_atomic_helper_plane_duplicate_state,
	.atomic_destroy_state = drm_atomic_helper_plane_destroy_state,
};

static const struct drm_plane_helper_funcs hibmc_plane_helper_funcs = {
	.prepare_fb	= drm_gem_vram_plane_helper_prepare_fb,
	.cleanup_fb	= drm_gem_vram_plane_helper_cleanup_fb,
	.atomic_check = hibmc_plane_atomic_check,
	.atomic_update = hibmc_plane_atomic_update,
};

<<<<<<< HEAD
static void hibmc_crtc_dpms(struct drm_crtc *crtc, int dpms)
{
	struct hibmc_drm_private *priv = crtc->dev->dev_private;
	unsigned int reg;
=======
static void hibmc_crtc_dpms(struct drm_crtc *crtc, u32 dpms)
{
	struct hibmc_drm_private *priv = to_hibmc_drm_private(crtc->dev);
	u32 reg;
>>>>>>> 7d2a07b7

	reg = readl(priv->mmio + HIBMC_CRT_DISP_CTL);
	reg &= ~HIBMC_CRT_DISP_CTL_DPMS_MASK;
	reg |= HIBMC_FIELD(HIBMC_CRT_DISP_CTL_DPMS, dpms);
	reg &= ~HIBMC_CRT_DISP_CTL_TIMING_MASK;
	if (dpms == HIBMC_CRT_DPMS_ON)
		reg |= HIBMC_CRT_DISP_CTL_TIMING(1);
	writel(reg, priv->mmio + HIBMC_CRT_DISP_CTL);
}

static void hibmc_crtc_atomic_enable(struct drm_crtc *crtc,
				     struct drm_atomic_state *state)
{
	u32 reg;
	struct hibmc_drm_private *priv = to_hibmc_drm_private(crtc->dev);

	hibmc_set_power_mode(priv, HIBMC_PW_MODE_CTL_MODE_MODE0);

	/* Enable display power gate & LOCALMEM power gate*/
	reg = readl(priv->mmio + HIBMC_CURRENT_GATE);
	reg &= ~HIBMC_CURR_GATE_LOCALMEM_MASK;
	reg &= ~HIBMC_CURR_GATE_DISPLAY_MASK;
	reg |= HIBMC_CURR_GATE_LOCALMEM(1);
	reg |= HIBMC_CURR_GATE_DISPLAY(1);
	hibmc_set_current_gate(priv, reg);
	drm_crtc_vblank_on(crtc);
	hibmc_crtc_dpms(crtc, HIBMC_CRT_DPMS_ON);
}

static void hibmc_crtc_atomic_disable(struct drm_crtc *crtc,
				      struct drm_atomic_state *state)
{
	u32 reg;
	struct hibmc_drm_private *priv = to_hibmc_drm_private(crtc->dev);

	hibmc_crtc_dpms(crtc, HIBMC_CRT_DPMS_OFF);
	drm_crtc_vblank_off(crtc);

	hibmc_set_power_mode(priv, HIBMC_PW_MODE_CTL_MODE_SLEEP);

	/* Enable display power gate & LOCALMEM power gate*/
	reg = readl(priv->mmio + HIBMC_CURRENT_GATE);
	reg &= ~HIBMC_CURR_GATE_LOCALMEM_MASK;
	reg &= ~HIBMC_CURR_GATE_DISPLAY_MASK;
	reg |= HIBMC_CURR_GATE_LOCALMEM(0);
	reg |= HIBMC_CURR_GATE_DISPLAY(0);
	hibmc_set_current_gate(priv, reg);
}

static enum drm_mode_status
hibmc_crtc_mode_valid(struct drm_crtc *crtc,
		      const struct drm_display_mode *mode)
<<<<<<< HEAD
{
	int i = 0;
	int vrefresh = drm_mode_vrefresh(mode);

	if (vrefresh < 59 || vrefresh > 61)
		return MODE_NOCLOCK;

	for (i = 0; i < ARRAY_SIZE(hibmc_pll_table); i++) {
		if (hibmc_pll_table[i].hdisplay == mode->hdisplay &&
		    hibmc_pll_table[i].vdisplay == mode->vdisplay)
			return MODE_OK;
	}

	return MODE_BAD;
}

static unsigned int format_pll_reg(void)
=======
>>>>>>> 7d2a07b7
{
	size_t i = 0;
	int vrefresh = drm_mode_vrefresh(mode);

	if (vrefresh < 59 || vrefresh > 61)
		return MODE_NOCLOCK;

	for (i = 0; i < ARRAY_SIZE(hibmc_pll_table); i++) {
		if (hibmc_pll_table[i].hdisplay == mode->hdisplay &&
		    hibmc_pll_table[i].vdisplay == mode->vdisplay)
			return MODE_OK;
	}

	return MODE_BAD;
}

static u32 format_pll_reg(void)
{
	u32 pllreg = 0;
	struct hibmc_display_panel_pll pll = {0};

	/*
	 * Note that all PLL's have the same format. Here,
	 * we just use Panel PLL parameter to work out the bit
	 * fields in the register.On returning a 32 bit number, the value can
	 * be applied to any PLL in the calling function.
	 */
	pllreg |= HIBMC_FIELD(HIBMC_PLL_CTRL_BYPASS, 0);
	pllreg |= HIBMC_FIELD(HIBMC_PLL_CTRL_POWER, 1);
	pllreg |= HIBMC_FIELD(HIBMC_PLL_CTRL_INPUT, 0);
	pllreg |= HIBMC_FIELD(HIBMC_PLL_CTRL_POD, pll.POD);
	pllreg |= HIBMC_FIELD(HIBMC_PLL_CTRL_OD, pll.OD);
	pllreg |= HIBMC_FIELD(HIBMC_PLL_CTRL_N, pll.N);
	pllreg |= HIBMC_FIELD(HIBMC_PLL_CTRL_M, pll.M);

	return pllreg;
}

static void set_vclock_hisilicon(struct drm_device *dev, u64 pll)
{
	u32 val;
	struct hibmc_drm_private *priv = to_hibmc_drm_private(dev);

	val = readl(priv->mmio + CRT_PLL1_HS);
	val &= ~(CRT_PLL1_HS_OUTER_BYPASS(1));
	writel(val, priv->mmio + CRT_PLL1_HS);

	val = CRT_PLL1_HS_INTER_BYPASS(1) | CRT_PLL1_HS_POWERON(1);
	writel(val, priv->mmio + CRT_PLL1_HS);

	writel(pll, priv->mmio + CRT_PLL1_HS);

	usleep_range(1000, 2000);

	val = pll & ~(CRT_PLL1_HS_POWERON(1));
	writel(val, priv->mmio + CRT_PLL1_HS);

	usleep_range(1000, 2000);

	val &= ~(CRT_PLL1_HS_INTER_BYPASS(1));
	writel(val, priv->mmio + CRT_PLL1_HS);

	usleep_range(1000, 2000);

	val |= CRT_PLL1_HS_OUTER_BYPASS(1);
	writel(val, priv->mmio + CRT_PLL1_HS);
}

static void get_pll_config(u64 x, u64 y, u32 *pll1, u32 *pll2)
{
	size_t i;
	size_t count = ARRAY_SIZE(hibmc_pll_table);

	for (i = 0; i < count; i++) {
		if (hibmc_pll_table[i].hdisplay == x &&
		    hibmc_pll_table[i].vdisplay == y) {
			*pll1 = hibmc_pll_table[i].pll1_config_value;
			*pll2 = hibmc_pll_table[i].pll2_config_value;
			return;
		}
	}

	/* if found none, we use default value */
	*pll1 = CRT_PLL1_HS_25MHZ;
	*pll2 = CRT_PLL2_HS_25MHZ;
}

/*
 * This function takes care the extra registers and bit fields required to
 * setup a mode in board.
 * Explanation about Display Control register:
 * FPGA only supports 7 predefined pixel clocks, and clock select is
 * in bit 4:0 of new register 0x802a8.
 */
static u32 display_ctrl_adjust(struct drm_device *dev,
			       struct drm_display_mode *mode,
			       u32 ctrl)
{
	u64 x, y;
	u32 pll1; /* bit[31:0] of PLL */
	u32 pll2; /* bit[63:32] of PLL */
	struct hibmc_drm_private *priv = to_hibmc_drm_private(dev);

	x = mode->hdisplay;
	y = mode->vdisplay;

	get_pll_config(x, y, &pll1, &pll2);
	writel(pll2, priv->mmio + CRT_PLL2_HS);
	set_vclock_hisilicon(dev, pll1);

	/*
	 * Hisilicon has to set up the top-left and bottom-right
	 * registers as well.
	 * Note that normal chip only use those two register for
	 * auto-centering mode.
	 */
	writel(HIBMC_FIELD(HIBMC_CRT_AUTO_CENTERING_TL_TOP, 0) |
	       HIBMC_FIELD(HIBMC_CRT_AUTO_CENTERING_TL_LEFT, 0),
	       priv->mmio + HIBMC_CRT_AUTO_CENTERING_TL);

	writel(HIBMC_FIELD(HIBMC_CRT_AUTO_CENTERING_BR_BOTTOM, y - 1) |
	       HIBMC_FIELD(HIBMC_CRT_AUTO_CENTERING_BR_RIGHT, x - 1),
	       priv->mmio + HIBMC_CRT_AUTO_CENTERING_BR);

	/*
	 * Assume common fields in ctrl have been properly set before
	 * calling this function.
	 * This function only sets the extra fields in ctrl.
	 */

	/* Set bit 25 of display controller: Select CRT or VGA clock */
	ctrl &= ~HIBMC_CRT_DISP_CTL_CRTSELECT_MASK;
	ctrl &= ~HIBMC_CRT_DISP_CTL_CLOCK_PHASE_MASK;

	ctrl |= HIBMC_CRT_DISP_CTL_CRTSELECT(HIBMC_CRTSELECT_CRT);

	/* clock_phase_polarity is 0 */
	ctrl |= HIBMC_CRT_DISP_CTL_CLOCK_PHASE(0);

	writel(ctrl, priv->mmio + HIBMC_CRT_DISP_CTL);

	return ctrl;
}

static void hibmc_crtc_mode_set_nofb(struct drm_crtc *crtc)
{
	u32 val;
	struct drm_display_mode *mode = &crtc->state->mode;
	struct drm_device *dev = crtc->dev;
	struct hibmc_drm_private *priv = to_hibmc_drm_private(dev);
	u32 width = mode->hsync_end - mode->hsync_start;
	u32 height = mode->vsync_end - mode->vsync_start;

	writel(format_pll_reg(), priv->mmio + HIBMC_CRT_PLL_CTRL);
	writel(HIBMC_FIELD(HIBMC_CRT_HORZ_TOTAL_TOTAL, mode->htotal - 1) |
	       HIBMC_FIELD(HIBMC_CRT_HORZ_TOTAL_DISP_END, mode->hdisplay - 1),
	       priv->mmio + HIBMC_CRT_HORZ_TOTAL);

	writel(HIBMC_FIELD(HIBMC_CRT_HORZ_SYNC_WIDTH, width) |
	       HIBMC_FIELD(HIBMC_CRT_HORZ_SYNC_START, mode->hsync_start - 1),
	       priv->mmio + HIBMC_CRT_HORZ_SYNC);

	writel(HIBMC_FIELD(HIBMC_CRT_VERT_TOTAL_TOTAL, mode->vtotal - 1) |
	       HIBMC_FIELD(HIBMC_CRT_VERT_TOTAL_DISP_END, mode->vdisplay - 1),
	       priv->mmio + HIBMC_CRT_VERT_TOTAL);

	writel(HIBMC_FIELD(HIBMC_CRT_VERT_SYNC_HEIGHT, height) |
	       HIBMC_FIELD(HIBMC_CRT_VERT_SYNC_START, mode->vsync_start - 1),
	       priv->mmio + HIBMC_CRT_VERT_SYNC);

	val = HIBMC_FIELD(HIBMC_CRT_DISP_CTL_VSYNC_PHASE, 0);
	val |= HIBMC_FIELD(HIBMC_CRT_DISP_CTL_HSYNC_PHASE, 0);
	val |= HIBMC_CRT_DISP_CTL_TIMING(1);
	val |= HIBMC_CRT_DISP_CTL_PLANE(1);

	display_ctrl_adjust(dev, mode, val);
}

static void hibmc_crtc_atomic_begin(struct drm_crtc *crtc,
				    struct drm_atomic_state *state)
{
	u32 reg;
	struct drm_device *dev = crtc->dev;
	struct hibmc_drm_private *priv = to_hibmc_drm_private(dev);

	hibmc_set_power_mode(priv, HIBMC_PW_MODE_CTL_MODE_MODE0);

	/* Enable display power gate & LOCALMEM power gate*/
	reg = readl(priv->mmio + HIBMC_CURRENT_GATE);
	reg &= ~HIBMC_CURR_GATE_DISPLAY_MASK;
	reg &= ~HIBMC_CURR_GATE_LOCALMEM_MASK;
	reg |= HIBMC_CURR_GATE_DISPLAY(1);
	reg |= HIBMC_CURR_GATE_LOCALMEM(1);
	hibmc_set_current_gate(priv, reg);

	/* We can add more initialization as needed. */
}

static void hibmc_crtc_atomic_flush(struct drm_crtc *crtc,
				    struct drm_atomic_state *state)

{
	unsigned long flags;

	spin_lock_irqsave(&crtc->dev->event_lock, flags);
	if (crtc->state->event)
		drm_crtc_send_vblank_event(crtc, crtc->state->event);
	crtc->state->event = NULL;
	spin_unlock_irqrestore(&crtc->dev->event_lock, flags);
}

static int hibmc_crtc_enable_vblank(struct drm_crtc *crtc)
{
	struct hibmc_drm_private *priv = to_hibmc_drm_private(crtc->dev);

	writel(HIBMC_RAW_INTERRUPT_EN_VBLANK(1),
	       priv->mmio + HIBMC_RAW_INTERRUPT_EN);

	return 0;
}

static void hibmc_crtc_disable_vblank(struct drm_crtc *crtc)
{
	struct hibmc_drm_private *priv = to_hibmc_drm_private(crtc->dev);

	writel(HIBMC_RAW_INTERRUPT_EN_VBLANK(0),
	       priv->mmio + HIBMC_RAW_INTERRUPT_EN);
}

static void hibmc_crtc_load_lut(struct drm_crtc *crtc)
{
<<<<<<< HEAD
	struct hibmc_drm_private *priv = crtc->dev->dev_private;
	void __iomem   *mmio = priv->mmio;
	u16 *r, *g, *b;
	unsigned int reg;
	int i;
=======
	struct hibmc_drm_private *priv = to_hibmc_drm_private(crtc->dev);
	void __iomem   *mmio = priv->mmio;
	u16 *r, *g, *b;
	u32 reg;
	u32 i;
>>>>>>> 7d2a07b7

	r = crtc->gamma_store;
	g = r + crtc->gamma_size;
	b = g + crtc->gamma_size;

	for (i = 0; i < crtc->gamma_size; i++) {
<<<<<<< HEAD
		unsigned int offset = i << 2;
=======
		u32 offset = i << 2;
>>>>>>> 7d2a07b7
		u8 red = *r++ >> 8;
		u8 green = *g++ >> 8;
		u8 blue = *b++ >> 8;
		u32 rgb = (red << 16) | (green << 8) | blue;

		writel(rgb, mmio + HIBMC_CRT_PALETTE + offset);
	}

	reg = readl(priv->mmio + HIBMC_CRT_DISP_CTL);
	reg |= HIBMC_FIELD(HIBMC_CTL_DISP_CTL_GAMMA, 1);
	writel(reg, priv->mmio + HIBMC_CRT_DISP_CTL);
}

static int hibmc_crtc_gamma_set(struct drm_crtc *crtc, u16 *red, u16 *green,
				u16 *blue, uint32_t size,
				struct drm_modeset_acquire_ctx *ctx)
{
	hibmc_crtc_load_lut(crtc);

	return 0;
}

static const struct drm_crtc_funcs hibmc_crtc_funcs = {
	.page_flip = drm_atomic_helper_page_flip,
	.set_config = drm_atomic_helper_set_config,
	.destroy = drm_crtc_cleanup,
	.reset = drm_atomic_helper_crtc_reset,
	.atomic_duplicate_state =  drm_atomic_helper_crtc_duplicate_state,
	.atomic_destroy_state = drm_atomic_helper_crtc_destroy_state,
	.enable_vblank = hibmc_crtc_enable_vblank,
	.disable_vblank = hibmc_crtc_disable_vblank,
	.gamma_set = hibmc_crtc_gamma_set,
};

static const struct drm_crtc_helper_funcs hibmc_crtc_helper_funcs = {
	.mode_set_nofb	= hibmc_crtc_mode_set_nofb,
	.atomic_begin	= hibmc_crtc_atomic_begin,
	.atomic_flush	= hibmc_crtc_atomic_flush,
	.atomic_enable	= hibmc_crtc_atomic_enable,
	.atomic_disable	= hibmc_crtc_atomic_disable,
	.mode_valid = hibmc_crtc_mode_valid,
};

int hibmc_de_init(struct hibmc_drm_private *priv)
{
<<<<<<< HEAD
	struct drm_device *dev = priv->dev;
=======
	struct drm_device *dev = &priv->dev;
>>>>>>> 7d2a07b7
	struct drm_crtc *crtc = &priv->crtc;
	struct drm_plane *plane = &priv->primary_plane;
	int ret;

	ret = drm_universal_plane_init(dev, plane, 1, &hibmc_plane_funcs,
				       channel_formats1,
				       ARRAY_SIZE(channel_formats1),
				       NULL,
				       DRM_PLANE_TYPE_PRIMARY,
				       NULL);

	if (ret) {
<<<<<<< HEAD
		DRM_ERROR("failed to init plane: %d\n", ret);
=======
		drm_err(dev, "failed to init plane: %d\n", ret);
>>>>>>> 7d2a07b7
		return ret;
	}

	drm_plane_helper_add(plane, &hibmc_plane_helper_funcs);

	ret = drm_crtc_init_with_planes(dev, crtc, plane,
					NULL, &hibmc_crtc_funcs, NULL);
	if (ret) {
		drm_err(dev, "failed to init crtc: %d\n", ret);
		return ret;
	}

	ret = drm_mode_crtc_set_gamma_size(crtc, 256);
	if (ret) {
		drm_err(dev, "failed to set gamma size: %d\n", ret);
		return ret;
	}
	drm_crtc_helper_add(crtc, &hibmc_crtc_helper_funcs);

	return 0;
}<|MERGE_RESOLUTION|>--- conflicted
+++ resolved
@@ -17,12 +17,6 @@
 #include <drm/drm_atomic_helper.h>
 #include <drm/drm_fourcc.h>
 #include <drm/drm_gem_vram_helper.h>
-<<<<<<< HEAD
-#include <drm/drm_plane_helper.h>
-#include <drm/drm_print.h>
-#include <drm/drm_probe_helper.h>
-=======
->>>>>>> 7d2a07b7
 #include <drm/drm_vblank.h>
 
 #include "hibmc_drm_drv.h"
@@ -89,11 +83,7 @@
 	if (!crtc_state->enable)
 		return 0;
 
-<<<<<<< HEAD
-	if (state->crtc_x + state->crtc_w >
-=======
 	if (new_plane_state->crtc_x + new_plane_state->crtc_w >
->>>>>>> 7d2a07b7
 	    crtc_state->adjusted_mode.hdisplay ||
 	    new_plane_state->crtc_y + new_plane_state->crtc_h >
 	    crtc_state->adjusted_mode.vdisplay) {
@@ -101,13 +91,8 @@
 		return -EINVAL;
 	}
 
-<<<<<<< HEAD
-	if (state->fb->pitches[0] % 128 != 0) {
-		DRM_DEBUG_ATOMIC("wrong stride with 128-byte aligned\n");
-=======
 	if (new_plane_state->fb->pitches[0] % 128 != 0) {
 		drm_dbg_atomic(plane->dev, "wrong stride with 128-byte aligned\n");
->>>>>>> 7d2a07b7
 		return -EINVAL;
 	}
 	return 0;
@@ -120,23 +105,14 @@
 									   plane);
 	u32 reg;
 	s64 gpu_addr = 0;
-<<<<<<< HEAD
-	unsigned int line_l;
-	struct hibmc_drm_private *priv = plane->dev->dev_private;
-=======
 	u32 line_l;
 	struct hibmc_drm_private *priv = to_hibmc_drm_private(plane->dev);
->>>>>>> 7d2a07b7
 	struct drm_gem_vram_object *gbo;
 
 	if (!new_state->fb)
 		return;
 
-<<<<<<< HEAD
-	gbo = drm_gem_vram_of_gem(state->fb->obj[0]);
-=======
 	gbo = drm_gem_vram_of_gem(new_state->fb->obj[0]);
->>>>>>> 7d2a07b7
 
 	gpu_addr = drm_gem_vram_offset(gbo);
 	if (WARN_ON_ONCE(gpu_addr < 0))
@@ -144,15 +120,9 @@
 
 	writel(gpu_addr, priv->mmio + HIBMC_CRT_FB_ADDRESS);
 
-<<<<<<< HEAD
-	reg = state->fb->width * (state->fb->format->cpp[0]);
-
-	line_l = state->fb->pitches[0];
-=======
 	reg = new_state->fb->width * (new_state->fb->format->cpp[0]);
 
 	line_l = new_state->fb->pitches[0];
->>>>>>> 7d2a07b7
 	writel(HIBMC_FIELD(HIBMC_CRT_FB_WIDTH_WIDTH, reg) |
 	       HIBMC_FIELD(HIBMC_CRT_FB_WIDTH_OFFS, line_l),
 	       priv->mmio + HIBMC_CRT_FB_WIDTH);
@@ -188,17 +158,10 @@
 	.atomic_update = hibmc_plane_atomic_update,
 };
 
-<<<<<<< HEAD
-static void hibmc_crtc_dpms(struct drm_crtc *crtc, int dpms)
-{
-	struct hibmc_drm_private *priv = crtc->dev->dev_private;
-	unsigned int reg;
-=======
 static void hibmc_crtc_dpms(struct drm_crtc *crtc, u32 dpms)
 {
 	struct hibmc_drm_private *priv = to_hibmc_drm_private(crtc->dev);
 	u32 reg;
->>>>>>> 7d2a07b7
 
 	reg = readl(priv->mmio + HIBMC_CRT_DISP_CTL);
 	reg &= ~HIBMC_CRT_DISP_CTL_DPMS_MASK;
@@ -251,26 +214,6 @@
 static enum drm_mode_status
 hibmc_crtc_mode_valid(struct drm_crtc *crtc,
 		      const struct drm_display_mode *mode)
-<<<<<<< HEAD
-{
-	int i = 0;
-	int vrefresh = drm_mode_vrefresh(mode);
-
-	if (vrefresh < 59 || vrefresh > 61)
-		return MODE_NOCLOCK;
-
-	for (i = 0; i < ARRAY_SIZE(hibmc_pll_table); i++) {
-		if (hibmc_pll_table[i].hdisplay == mode->hdisplay &&
-		    hibmc_pll_table[i].vdisplay == mode->vdisplay)
-			return MODE_OK;
-	}
-
-	return MODE_BAD;
-}
-
-static unsigned int format_pll_reg(void)
-=======
->>>>>>> 7d2a07b7
 {
 	size_t i = 0;
 	int vrefresh = drm_mode_vrefresh(mode);
@@ -502,30 +445,18 @@
 
 static void hibmc_crtc_load_lut(struct drm_crtc *crtc)
 {
-<<<<<<< HEAD
-	struct hibmc_drm_private *priv = crtc->dev->dev_private;
-	void __iomem   *mmio = priv->mmio;
-	u16 *r, *g, *b;
-	unsigned int reg;
-	int i;
-=======
 	struct hibmc_drm_private *priv = to_hibmc_drm_private(crtc->dev);
 	void __iomem   *mmio = priv->mmio;
 	u16 *r, *g, *b;
 	u32 reg;
 	u32 i;
->>>>>>> 7d2a07b7
 
 	r = crtc->gamma_store;
 	g = r + crtc->gamma_size;
 	b = g + crtc->gamma_size;
 
 	for (i = 0; i < crtc->gamma_size; i++) {
-<<<<<<< HEAD
-		unsigned int offset = i << 2;
-=======
 		u32 offset = i << 2;
->>>>>>> 7d2a07b7
 		u8 red = *r++ >> 8;
 		u8 green = *g++ >> 8;
 		u8 blue = *b++ >> 8;
@@ -571,11 +502,7 @@
 
 int hibmc_de_init(struct hibmc_drm_private *priv)
 {
-<<<<<<< HEAD
-	struct drm_device *dev = priv->dev;
-=======
 	struct drm_device *dev = &priv->dev;
->>>>>>> 7d2a07b7
 	struct drm_crtc *crtc = &priv->crtc;
 	struct drm_plane *plane = &priv->primary_plane;
 	int ret;
@@ -588,11 +515,7 @@
 				       NULL);
 
 	if (ret) {
-<<<<<<< HEAD
-		DRM_ERROR("failed to init plane: %d\n", ret);
-=======
 		drm_err(dev, "failed to init plane: %d\n", ret);
->>>>>>> 7d2a07b7
 		return ret;
 	}
 
