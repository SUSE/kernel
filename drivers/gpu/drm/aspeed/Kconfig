# SPDX-License-Identifier: GPL-2.0-only
config DRM_ASPEED_GFX
	tristate "ASPEED BMC Display Controller"
	depends on DRM && OF
	depends on (COMPILE_TEST || ARCH_ASPEED)
	depends on MMU
	select DRM_KMS_HELPER
<<<<<<< HEAD
	select DRM_GEM_CMA_HELPER
=======
	select DRM_GEM_DMA_HELPER
>>>>>>> eb3cdb58
	select DMA_CMA if HAVE_DMA_CONTIGUOUS
	select CMA if HAVE_DMA_CONTIGUOUS
	select MFD_SYSCON
	help
	  Chose this option if you have an ASPEED AST2500 SOC Display
	  Controller (aka GFX).

	  If M is selected this module will be called aspeed_gfx.<|MERGE_RESOLUTION|>--- conflicted
+++ resolved
@@ -5,11 +5,7 @@
 	depends on (COMPILE_TEST || ARCH_ASPEED)
 	depends on MMU
 	select DRM_KMS_HELPER
-<<<<<<< HEAD
-	select DRM_GEM_CMA_HELPER
-=======
 	select DRM_GEM_DMA_HELPER
->>>>>>> eb3cdb58
 	select DMA_CMA if HAVE_DMA_CONTIGUOUS
 	select CMA if HAVE_DMA_CONTIGUOUS
 	select MFD_SYSCON
