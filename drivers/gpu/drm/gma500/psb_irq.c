--- conflicted
+++ resolved
@@ -139,12 +139,7 @@
 		"%s, can't clear status bits for pipe %d, its value = 0x%x.\n",
 		__func__, pipe, PSB_RVDC32(pipe_stat_reg));
 
-<<<<<<< HEAD
-	if (pipe_stat_val & PIPE_VBLANK_STATUS ||
-	    (IS_MFLD(dev) && pipe_stat_val & PIPE_TE_STATUS)) {
-=======
 	if (pipe_stat_val & PIPE_VBLANK_STATUS) {
->>>>>>> 7d2a07b7
 		struct drm_crtc *crtc = drm_crtc_from_index(dev, pipe);
 		struct gma_crtc *gma_crtc = to_gma_crtc(crtc);
 		unsigned long flags;
@@ -373,95 +368,6 @@
 	spin_unlock_irqrestore(&dev_priv->irqmask_lock, irqflags);
 }
 
-<<<<<<< HEAD
-void psb_irq_turn_on_dpst(struct drm_device *dev)
-{
-	struct drm_psb_private *dev_priv =
-		(struct drm_psb_private *) dev->dev_private;
-	u32 hist_reg;
-	u32 pwm_reg;
-
-	if (gma_power_begin(dev, false)) {
-		PSB_WVDC32(1 << 31, HISTOGRAM_LOGIC_CONTROL);
-		hist_reg = PSB_RVDC32(HISTOGRAM_LOGIC_CONTROL);
-		PSB_WVDC32(1 << 31, HISTOGRAM_INT_CONTROL);
-		hist_reg = PSB_RVDC32(HISTOGRAM_INT_CONTROL);
-
-		PSB_WVDC32(0x80010100, PWM_CONTROL_LOGIC);
-		pwm_reg = PSB_RVDC32(PWM_CONTROL_LOGIC);
-		PSB_WVDC32(pwm_reg | PWM_PHASEIN_ENABLE
-						| PWM_PHASEIN_INT_ENABLE,
-							   PWM_CONTROL_LOGIC);
-		pwm_reg = PSB_RVDC32(PWM_CONTROL_LOGIC);
-
-		psb_enable_pipestat(dev_priv, 0, PIPE_DPST_EVENT_ENABLE);
-
-		hist_reg = PSB_RVDC32(HISTOGRAM_INT_CONTROL);
-		PSB_WVDC32(hist_reg | HISTOGRAM_INT_CTRL_CLEAR,
-							HISTOGRAM_INT_CONTROL);
-		pwm_reg = PSB_RVDC32(PWM_CONTROL_LOGIC);
-		PSB_WVDC32(pwm_reg | 0x80010100 | PWM_PHASEIN_ENABLE,
-							PWM_CONTROL_LOGIC);
-
-		gma_power_end(dev);
-	}
-}
-
-int psb_irq_enable_dpst(struct drm_device *dev)
-{
-	struct drm_psb_private *dev_priv =
-		(struct drm_psb_private *) dev->dev_private;
-	unsigned long irqflags;
-
-	spin_lock_irqsave(&dev_priv->irqmask_lock, irqflags);
-
-	/* enable DPST */
-	mid_enable_pipe_event(dev_priv, 0);
-	psb_irq_turn_on_dpst(dev);
-
-	spin_unlock_irqrestore(&dev_priv->irqmask_lock, irqflags);
-	return 0;
-}
-
-void psb_irq_turn_off_dpst(struct drm_device *dev)
-{
-	struct drm_psb_private *dev_priv =
-	    (struct drm_psb_private *) dev->dev_private;
-	u32 pwm_reg;
-
-	if (gma_power_begin(dev, false)) {
-		PSB_WVDC32(0x00000000, HISTOGRAM_INT_CONTROL);
-		PSB_RVDC32(HISTOGRAM_INT_CONTROL);
-
-		psb_disable_pipestat(dev_priv, 0, PIPE_DPST_EVENT_ENABLE);
-
-		pwm_reg = PSB_RVDC32(PWM_CONTROL_LOGIC);
-		PSB_WVDC32(pwm_reg & ~PWM_PHASEIN_INT_ENABLE,
-							PWM_CONTROL_LOGIC);
-		pwm_reg = PSB_RVDC32(PWM_CONTROL_LOGIC);
-
-		gma_power_end(dev);
-	}
-}
-
-int psb_irq_disable_dpst(struct drm_device *dev)
-{
-	struct drm_psb_private *dev_priv =
-	    (struct drm_psb_private *) dev->dev_private;
-	unsigned long irqflags;
-
-	spin_lock_irqsave(&dev_priv->irqmask_lock, irqflags);
-
-	mid_disable_pipe_event(dev_priv, 0);
-	psb_irq_turn_off_dpst(dev);
-
-	spin_unlock_irqrestore(&dev_priv->irqmask_lock, irqflags);
-
-	return 0;
-}
-
-=======
->>>>>>> 7d2a07b7
 /*
  * It is used to enable VBLANK interrupt
  */
