--- conflicted
+++ resolved
@@ -14,10 +14,7 @@
 #include <drm/drm_crtc_helper.h>
 #include <drm/drm_fourcc.h>
 #include <drm/drm_framebuffer.h>
-<<<<<<< HEAD
-=======
 #include <drm/drm_modeset_helper_vtables.h>
->>>>>>> eb3cdb58
 #include <drm/drm_vblank.h>
 
 #include "framebuffer.h"
@@ -560,42 +557,11 @@
 	return ret;
 }
 
-<<<<<<< HEAD
-int gma_crtc_set_config(struct drm_mode_set *set,
-			struct drm_modeset_acquire_ctx *ctx)
-{
-	struct drm_device *dev = set->crtc->dev;
-	struct drm_psb_private *dev_priv = to_drm_psb_private(dev);
-	int ret;
-
-	if (!dev_priv->rpm_enabled)
-		return drm_crtc_helper_set_config(set, ctx);
-
-	pm_runtime_forbid(dev->dev);
-	ret = drm_crtc_helper_set_config(set, ctx);
-	pm_runtime_allow(dev->dev);
-
-	return ret;
-}
-=======
 const struct drm_crtc_funcs gma_crtc_funcs = {
 	.cursor_set = gma_crtc_cursor_set,
 	.cursor_move = gma_crtc_cursor_move,
 	.gamma_set = gma_crtc_gamma_set,
 	.set_config = drm_crtc_helper_set_config,
-	.destroy = gma_crtc_destroy,
-	.page_flip = gma_crtc_page_flip,
-	.enable_vblank = gma_crtc_enable_vblank,
-	.disable_vblank = gma_crtc_disable_vblank,
-	.get_vblank_counter = gma_crtc_get_vblank_counter,
-};
->>>>>>> eb3cdb58
-
-const struct drm_crtc_funcs gma_crtc_funcs = {
-	.cursor_set = gma_crtc_cursor_set,
-	.cursor_move = gma_crtc_cursor_move,
-	.gamma_set = gma_crtc_gamma_set,
-	.set_config = gma_crtc_set_config,
 	.destroy = gma_crtc_destroy,
 	.page_flip = gma_crtc_page_flip,
 	.enable_vblank = gma_crtc_enable_vblank,
