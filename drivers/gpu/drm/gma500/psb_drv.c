// SPDX-License-Identifier: GPL-2.0-only
/**************************************************************************
 * Copyright (c) 2007-2011, Intel Corporation.
 * All Rights Reserved.
 * Copyright (c) 2008, Tungsten Graphics, Inc. Cedar Park, TX., USA.
 * All Rights Reserved.
 *
 **************************************************************************/

#include <linux/cpu.h>
#include <linux/module.h>
#include <linux/notifier.h>
#include <linux/pm_runtime.h>
#include <linux/spinlock.h>
#include <linux/delay.h>

#include <asm/set_memory.h>

#include <acpi/video.h>

#include <drm/drm.h>
#include <drm/drm_aperture.h>
#include <drm/drm_drv.h>
#include <drm/drm_file.h>
#include <drm/drm_ioctl.h>
#include <drm/drm_pciids.h>
#include <drm/drm_vblank.h>

#include "framebuffer.h"
#include "gem.h"
#include "intel_bios.h"
#include "mid_bios.h"
#include "power.h"
#include "psb_drv.h"
#include "psb_intel_reg.h"
#include "psb_irq.h"
#include "psb_reg.h"

static const struct drm_driver driver;
static int psb_pci_probe(struct pci_dev *pdev, const struct pci_device_id *ent);

/*
 * The table below contains a mapping of the PCI vendor ID and the PCI Device ID
 * to the different groups of PowerVR 5-series chip designs
 *
 * 0x8086 = Intel Corporation
 *
 * PowerVR SGX535    - Poulsbo    - Intel GMA 500, Intel Atom Z5xx
 * PowerVR SGX535    - Moorestown - Intel GMA 600
 * PowerVR SGX535    - Oaktrail   - Intel GMA 600, Intel Atom Z6xx, E6xx
 * PowerVR SGX545    - Cedartrail - Intel GMA 3600, Intel Atom D2500, N2600
 * PowerVR SGX545    - Cedartrail - Intel GMA 3650, Intel Atom D2550, D2700,
 *                                  N2800
 */
static const struct pci_device_id pciidlist[] = {
	/* Poulsbo */
	{ 0x8086, 0x8108, PCI_ANY_ID, PCI_ANY_ID, 0, 0, (long) &psb_chip_ops },
	{ 0x8086, 0x8109, PCI_ANY_ID, PCI_ANY_ID, 0, 0, (long) &psb_chip_ops },
	/* Oak Trail */
	{ 0x8086, 0x4100, PCI_ANY_ID, PCI_ANY_ID, 0, 0, (long) &oaktrail_chip_ops },
	{ 0x8086, 0x4101, PCI_ANY_ID, PCI_ANY_ID, 0, 0, (long) &oaktrail_chip_ops },
	{ 0x8086, 0x4102, PCI_ANY_ID, PCI_ANY_ID, 0, 0, (long) &oaktrail_chip_ops },
	{ 0x8086, 0x4103, PCI_ANY_ID, PCI_ANY_ID, 0, 0, (long) &oaktrail_chip_ops },
	{ 0x8086, 0x4104, PCI_ANY_ID, PCI_ANY_ID, 0, 0, (long) &oaktrail_chip_ops },
	{ 0x8086, 0x4105, PCI_ANY_ID, PCI_ANY_ID, 0, 0, (long) &oaktrail_chip_ops },
	{ 0x8086, 0x4106, PCI_ANY_ID, PCI_ANY_ID, 0, 0, (long) &oaktrail_chip_ops },
	{ 0x8086, 0x4107, PCI_ANY_ID, PCI_ANY_ID, 0, 0, (long) &oaktrail_chip_ops },
	{ 0x8086, 0x4108, PCI_ANY_ID, PCI_ANY_ID, 0, 0, (long) &oaktrail_chip_ops },
	/* Cedar Trail */
	{ 0x8086, 0x0be0, PCI_ANY_ID, PCI_ANY_ID, 0, 0, (long) &cdv_chip_ops },
	{ 0x8086, 0x0be1, PCI_ANY_ID, PCI_ANY_ID, 0, 0, (long) &cdv_chip_ops },
	{ 0x8086, 0x0be2, PCI_ANY_ID, PCI_ANY_ID, 0, 0, (long) &cdv_chip_ops },
	{ 0x8086, 0x0be3, PCI_ANY_ID, PCI_ANY_ID, 0, 0, (long) &cdv_chip_ops },
	{ 0x8086, 0x0be4, PCI_ANY_ID, PCI_ANY_ID, 0, 0, (long) &cdv_chip_ops },
	{ 0x8086, 0x0be5, PCI_ANY_ID, PCI_ANY_ID, 0, 0, (long) &cdv_chip_ops },
	{ 0x8086, 0x0be6, PCI_ANY_ID, PCI_ANY_ID, 0, 0, (long) &cdv_chip_ops },
	{ 0x8086, 0x0be7, PCI_ANY_ID, PCI_ANY_ID, 0, 0, (long) &cdv_chip_ops },
	{ 0x8086, 0x0be8, PCI_ANY_ID, PCI_ANY_ID, 0, 0, (long) &cdv_chip_ops },
	{ 0x8086, 0x0be9, PCI_ANY_ID, PCI_ANY_ID, 0, 0, (long) &cdv_chip_ops },
	{ 0x8086, 0x0bea, PCI_ANY_ID, PCI_ANY_ID, 0, 0, (long) &cdv_chip_ops },
	{ 0x8086, 0x0beb, PCI_ANY_ID, PCI_ANY_ID, 0, 0, (long) &cdv_chip_ops },
	{ 0x8086, 0x0bec, PCI_ANY_ID, PCI_ANY_ID, 0, 0, (long) &cdv_chip_ops },
	{ 0x8086, 0x0bed, PCI_ANY_ID, PCI_ANY_ID, 0, 0, (long) &cdv_chip_ops },
	{ 0x8086, 0x0bee, PCI_ANY_ID, PCI_ANY_ID, 0, 0, (long) &cdv_chip_ops },
	{ 0x8086, 0x0bef, PCI_ANY_ID, PCI_ANY_ID, 0, 0, (long) &cdv_chip_ops },
	{ 0, }
};
MODULE_DEVICE_TABLE(pci, pciidlist);

/*
 * Standard IOCTLs.
 */
static const struct drm_ioctl_desc psb_ioctls[] = {
};

/**
 *	psb_spank		-	reset the 2D engine
 *	@dev_priv: our PSB DRM device
 *
 *	Soft reset the graphics engine and then reload the necessary registers.
 */
static void psb_spank(struct drm_psb_private *dev_priv)
{
	PSB_WSGX32(_PSB_CS_RESET_BIF_RESET | _PSB_CS_RESET_DPM_RESET |
		_PSB_CS_RESET_TA_RESET | _PSB_CS_RESET_USE_RESET |
		_PSB_CS_RESET_ISP_RESET | _PSB_CS_RESET_TSP_RESET |
		_PSB_CS_RESET_TWOD_RESET, PSB_CR_SOFT_RESET);
	PSB_RSGX32(PSB_CR_SOFT_RESET);

	msleep(1);

	PSB_WSGX32(0, PSB_CR_SOFT_RESET);
	wmb();
	PSB_WSGX32(PSB_RSGX32(PSB_CR_BIF_CTRL) | _PSB_CB_CTRL_CLEAR_FAULT,
		   PSB_CR_BIF_CTRL);
	wmb();
	(void) PSB_RSGX32(PSB_CR_BIF_CTRL);

	msleep(1);
	PSB_WSGX32(PSB_RSGX32(PSB_CR_BIF_CTRL) & ~_PSB_CB_CTRL_CLEAR_FAULT,
		   PSB_CR_BIF_CTRL);
	(void) PSB_RSGX32(PSB_CR_BIF_CTRL);
	PSB_WSGX32(dev_priv->gtt.gatt_start, PSB_CR_BIF_TWOD_REQ_BASE);
}

static int psb_do_init(struct drm_device *dev)
{
	struct drm_psb_private *dev_priv = to_drm_psb_private(dev);
	struct psb_gtt *pg = &dev_priv->gtt;

	uint32_t stolen_gtt;

	if (pg->mmu_gatt_start & 0x0FFFFFFF) {
		dev_err(dev->dev, "Gatt must be 256M aligned. This is a bug.\n");
		return -EINVAL;
	}

	stolen_gtt = (pg->stolen_size >> PAGE_SHIFT) * 4;
	stolen_gtt = (stolen_gtt + PAGE_SIZE - 1) >> PAGE_SHIFT;
	stolen_gtt = (stolen_gtt < pg->gtt_pages) ? stolen_gtt : pg->gtt_pages;

	dev_priv->gatt_free_offset = pg->mmu_gatt_start +
	    (stolen_gtt << PAGE_SHIFT) * 1024;

	spin_lock_init(&dev_priv->irqmask_lock);

	PSB_WSGX32(0x00000000, PSB_CR_BIF_BANK0);
	PSB_WSGX32(0x00000000, PSB_CR_BIF_BANK1);
	PSB_RSGX32(PSB_CR_BIF_BANK1);

	/* Do not bypass any MMU access, let them pagefault instead */
	PSB_WSGX32((PSB_RSGX32(PSB_CR_BIF_CTRL) & ~_PSB_MMU_ER_MASK),
		   PSB_CR_BIF_CTRL);
	PSB_RSGX32(PSB_CR_BIF_CTRL);

	psb_spank(dev_priv);

	/* mmu_gatt ?? */
	PSB_WSGX32(pg->gatt_start, PSB_CR_BIF_TWOD_REQ_BASE);
	PSB_RSGX32(PSB_CR_BIF_TWOD_REQ_BASE); /* Post */

	return 0;
}

static void psb_driver_unload(struct drm_device *dev)
{
	struct drm_psb_private *dev_priv = to_drm_psb_private(dev);

	/* TODO: Kill vblank etc here */

<<<<<<< HEAD
	if (dev_priv->backlight_device)
		gma_backlight_exit(dev);
=======
	gma_backlight_exit(dev);
>>>>>>> eb3cdb58
	psb_modeset_cleanup(dev);

	gma_irq_uninstall(dev);

	if (dev_priv->ops->chip_teardown)
		dev_priv->ops->chip_teardown(dev);

	psb_intel_opregion_fini(dev);

	if (dev_priv->pf_pd) {
		psb_mmu_free_pagedir(dev_priv->pf_pd);
		dev_priv->pf_pd = NULL;
<<<<<<< HEAD
	}
	if (dev_priv->mmu) {
		struct psb_gtt *pg = &dev_priv->gtt;

		psb_mmu_remove_pfn_sequence(
			psb_mmu_get_default_pd
			(dev_priv->mmu),
			pg->mmu_gatt_start,
			dev_priv->vram_stolen_size >> PAGE_SHIFT);
		psb_mmu_driver_takedown(dev_priv->mmu);
		dev_priv->mmu = NULL;
	}
	psb_gem_mm_fini(dev);
	psb_gtt_fini(dev);
	if (dev_priv->scratch_page) {
		set_pages_wb(dev_priv->scratch_page, 1);
		__free_page(dev_priv->scratch_page);
		dev_priv->scratch_page = NULL;
	}
	if (dev_priv->vdc_reg) {
		iounmap(dev_priv->vdc_reg);
		dev_priv->vdc_reg = NULL;
	}
	if (dev_priv->sgx_reg) {
		iounmap(dev_priv->sgx_reg);
		dev_priv->sgx_reg = NULL;
	}
=======
	}
	if (dev_priv->mmu) {
		struct psb_gtt *pg = &dev_priv->gtt;

		psb_mmu_remove_pfn_sequence(
			psb_mmu_get_default_pd
			(dev_priv->mmu),
			pg->mmu_gatt_start,
			dev_priv->vram_stolen_size >> PAGE_SHIFT);
		psb_mmu_driver_takedown(dev_priv->mmu);
		dev_priv->mmu = NULL;
	}
	psb_gem_mm_fini(dev);
	psb_gtt_fini(dev);
	if (dev_priv->scratch_page) {
		set_pages_wb(dev_priv->scratch_page, 1);
		__free_page(dev_priv->scratch_page);
		dev_priv->scratch_page = NULL;
	}
	if (dev_priv->vdc_reg) {
		iounmap(dev_priv->vdc_reg);
		dev_priv->vdc_reg = NULL;
	}
	if (dev_priv->sgx_reg) {
		iounmap(dev_priv->sgx_reg);
		dev_priv->sgx_reg = NULL;
	}
>>>>>>> eb3cdb58
	if (dev_priv->aux_reg) {
		iounmap(dev_priv->aux_reg);
		dev_priv->aux_reg = NULL;
	}
	pci_dev_put(dev_priv->aux_pdev);
	pci_dev_put(dev_priv->lpc_pdev);

	/* Destroy VBT data */
	psb_intel_destroy_bios(dev);

	gma_power_uninit(dev);
}

static void psb_device_release(void *data)
{
	struct drm_device *dev = data;

	psb_driver_unload(dev);
}

static int psb_driver_load(struct drm_device *dev, unsigned long flags)
{
	struct pci_dev *pdev = to_pci_dev(dev->dev);
	struct drm_psb_private *dev_priv = to_drm_psb_private(dev);
	unsigned long resource_start, resource_len;
	unsigned long irqflags;
	struct drm_connector_list_iter conn_iter;
	struct drm_connector *connector;
	struct gma_encoder *gma_encoder;
	struct psb_gtt *pg;
	int ret = -ENOMEM;

	/* initializing driver private data */

	dev_priv->ops = (struct psb_ops *)flags;

	pg = &dev_priv->gtt;

	pci_set_master(pdev);

	dev_priv->num_pipe = dev_priv->ops->pipes;

	resource_start = pci_resource_start(pdev, PSB_MMIO_RESOURCE);

	dev_priv->vdc_reg =
	    ioremap(resource_start + PSB_VDC_OFFSET, PSB_VDC_SIZE);
	if (!dev_priv->vdc_reg)
		goto out_err;

	dev_priv->sgx_reg = ioremap(resource_start + dev_priv->ops->sgx_offset,
							PSB_SGX_SIZE);
	if (!dev_priv->sgx_reg)
		goto out_err;

	if (IS_MRST(dev)) {
		int domain = pci_domain_nr(pdev->bus);

		dev_priv->aux_pdev =
			pci_get_domain_bus_and_slot(domain, 0,
						    PCI_DEVFN(3, 0));

		if (dev_priv->aux_pdev) {
			resource_start = pci_resource_start(dev_priv->aux_pdev,
							    PSB_AUX_RESOURCE);
			resource_len = pci_resource_len(dev_priv->aux_pdev,
							PSB_AUX_RESOURCE);
			dev_priv->aux_reg = ioremap(resource_start,
							    resource_len);
			if (!dev_priv->aux_reg)
				goto out_err;

			DRM_DEBUG_KMS("Found aux vdc");
		} else {
			/* Couldn't find the aux vdc so map to primary vdc */
			dev_priv->aux_reg = dev_priv->vdc_reg;
			DRM_DEBUG_KMS("Couldn't find aux pci device");
		}
		dev_priv->gmbus_reg = dev_priv->aux_reg;

		dev_priv->lpc_pdev =
			pci_get_domain_bus_and_slot(domain, 0,
						    PCI_DEVFN(31, 0));
		if (dev_priv->lpc_pdev) {
			pci_read_config_word(dev_priv->lpc_pdev, PSB_LPC_GBA,
				&dev_priv->lpc_gpio_base);
			pci_write_config_dword(dev_priv->lpc_pdev, PSB_LPC_GBA,
				(u32)dev_priv->lpc_gpio_base | (1L<<31));
			pci_read_config_word(dev_priv->lpc_pdev, PSB_LPC_GBA,
				&dev_priv->lpc_gpio_base);
			dev_priv->lpc_gpio_base &= 0xffc0;
			if (dev_priv->lpc_gpio_base)
				DRM_DEBUG_KMS("Found LPC GPIO at 0x%04x\n",
						dev_priv->lpc_gpio_base);
			else {
				pci_dev_put(dev_priv->lpc_pdev);
				dev_priv->lpc_pdev = NULL;
			}
		}
	} else {
		dev_priv->gmbus_reg = dev_priv->vdc_reg;
	}

	psb_intel_opregion_setup(dev);

	ret = dev_priv->ops->chip_setup(dev);
	if (ret)
		goto out_err;

	/* Init OSPM support */
	gma_power_init(dev);

	ret = -ENOMEM;

	dev_priv->scratch_page = alloc_page(GFP_DMA32 | __GFP_ZERO);
	if (!dev_priv->scratch_page)
		goto out_err;

	set_pages_uc(dev_priv->scratch_page, 1);

	ret = psb_gtt_init(dev);
	if (ret)
		goto out_err;
	ret = psb_gem_mm_init(dev);
	if (ret)
		goto out_err;

	ret = -ENOMEM;

	dev_priv->mmu = psb_mmu_driver_init(dev, 1, 0, NULL);
	if (!dev_priv->mmu)
		goto out_err;

	dev_priv->pf_pd = psb_mmu_alloc_pd(dev_priv->mmu, 1, 0);
	if (!dev_priv->pf_pd)
		goto out_err;

	ret = psb_do_init(dev);
	if (ret)
		return ret;

	/* Add stolen memory to SGX MMU */
	ret = psb_mmu_insert_pfn_sequence(psb_mmu_get_default_pd(dev_priv->mmu),
					  dev_priv->stolen_base >> PAGE_SHIFT,
					  pg->gatt_start,
					  pg->stolen_size >> PAGE_SHIFT, 0);

	psb_mmu_set_pd_context(psb_mmu_get_default_pd(dev_priv->mmu), 0);
	psb_mmu_set_pd_context(dev_priv->pf_pd, 1);

	PSB_WSGX32(0x20000000, PSB_CR_PDS_EXEC_BASE);
	PSB_WSGX32(0x30000000, PSB_CR_BIF_3D_REQ_BASE);

	acpi_video_register();

	/* Setup vertical blanking handling */
	ret = drm_vblank_init(dev, dev_priv->num_pipe);
	if (ret)
		goto out_err;

	/*
	 * Install interrupt handlers prior to powering off SGX or else we will
	 * crash.
	 */
	dev_priv->vdc_irq_mask = 0;
	dev_priv->pipestat[0] = 0;
	dev_priv->pipestat[1] = 0;
	dev_priv->pipestat[2] = 0;
	spin_lock_irqsave(&dev_priv->irqmask_lock, irqflags);
	PSB_WVDC32(0xFFFFFFFF, PSB_HWSTAM);
	PSB_WVDC32(0x00000000, PSB_INT_ENABLE_R);
	PSB_WVDC32(0xFFFFFFFF, PSB_INT_MASK_R);
	spin_unlock_irqrestore(&dev_priv->irqmask_lock, irqflags);

	gma_irq_install(dev);

	dev->max_vblank_count = 0xffffff; /* only 24 bits of frame count */

	psb_modeset_init(dev);
	drm_kms_helper_poll_init(dev);

	/* Only add backlight support if we have LVDS or MIPI output */
	drm_connector_list_iter_begin(dev, &conn_iter);
	drm_for_each_connector_iter(connector, &conn_iter) {
		gma_encoder = gma_attached_encoder(connector);

		if (gma_encoder->type == INTEL_OUTPUT_LVDS ||
		    gma_encoder->type == INTEL_OUTPUT_MIPI) {
			ret = gma_backlight_init(dev);
			if (ret == 0)
				acpi_video_register_backlight();
			break;
		}
	}
	drm_connector_list_iter_end(&conn_iter);

	if (ret)
		return ret;
	psb_intel_opregion_enable_asle(dev);
<<<<<<< HEAD
#if 0
	/* Enable runtime pm at last */
	pm_runtime_enable(dev->dev);
	pm_runtime_set_active(dev->dev);
#endif
=======
>>>>>>> eb3cdb58

	return devm_add_action_or_reset(dev->dev, psb_device_release, dev);

out_err:
	psb_driver_unload(dev);
	return ret;
}

<<<<<<< HEAD
static inline void get_brightness(struct backlight_device *bd)
{
#ifdef CONFIG_BACKLIGHT_CLASS_DEVICE
	if (bd) {
		bd->props.brightness = bd->ops->get_brightness(bd);
		backlight_update_status(bd);
	}
#endif
}

static long psb_unlocked_ioctl(struct file *filp, unsigned int cmd,
			       unsigned long arg)
{
	struct drm_file *file_priv = filp->private_data;
	struct drm_device *dev = file_priv->minor->dev;
	struct drm_psb_private *dev_priv = to_drm_psb_private(dev);
	static unsigned int runtime_allowed;

	if (runtime_allowed == 1 && dev_priv->is_lvds_on) {
		runtime_allowed++;
		pm_runtime_allow(dev->dev);
		dev_priv->rpm_enabled = 1;
	}
	return drm_ioctl(filp, cmd, arg);
	/* FIXME: do we need to wrap the other side of this */
}

=======
>>>>>>> eb3cdb58
static int psb_pci_probe(struct pci_dev *pdev, const struct pci_device_id *ent)
{
	struct drm_psb_private *dev_priv;
	struct drm_device *dev;
	int ret;

	/*
	 * We cannot yet easily find the framebuffer's location in memory. So
	 * remove all framebuffers here.
	 *
	 * TODO: Refactor psb_driver_load() to map vdc_reg earlier. Then we
	 *       might be able to read the framebuffer range from the device.
	 */
	ret = drm_aperture_remove_framebuffers(true, &driver);
	if (ret)
		return ret;

	ret = pcim_enable_device(pdev);
	if (ret)
		return ret;

	dev_priv = devm_drm_dev_alloc(&pdev->dev, &driver, struct drm_psb_private, dev);
	if (IS_ERR(dev_priv))
		return PTR_ERR(dev_priv);
	dev = &dev_priv->dev;

	pci_set_drvdata(pdev, dev);

	ret = psb_driver_load(dev, ent->driver_data);
	if (ret)
		return ret;

	ret = drm_dev_register(dev, ent->driver_data);
	if (ret)
		return ret;

<<<<<<< HEAD
=======
	psb_fbdev_setup(dev_priv);

>>>>>>> eb3cdb58
	return 0;
}

static void psb_pci_remove(struct pci_dev *pdev)
{
	struct drm_device *dev = pci_get_drvdata(pdev);

	drm_dev_unregister(dev);
}

static DEFINE_RUNTIME_DEV_PM_OPS(psb_pm_ops, gma_power_suspend, gma_power_resume, NULL);

static const struct file_operations psb_gem_fops = {
	.owner = THIS_MODULE,
	.open = drm_open,
	.release = drm_release,
	.unlocked_ioctl = drm_ioctl,
	.compat_ioctl = drm_compat_ioctl,
	.mmap = drm_gem_mmap,
	.poll = drm_poll,
	.read = drm_read,
};

static const struct drm_driver driver = {
	.driver_features = DRIVER_MODESET | DRIVER_GEM,

	.num_ioctls = ARRAY_SIZE(psb_ioctls),

	.dumb_create = psb_gem_dumb_create,
	.ioctls = psb_ioctls,
	.fops = &psb_gem_fops,
	.name = DRIVER_NAME,
	.desc = DRIVER_DESC,
	.date = DRIVER_DATE,
	.major = DRIVER_MAJOR,
	.minor = DRIVER_MINOR,
	.patchlevel = DRIVER_PATCHLEVEL
};

static struct pci_driver psb_pci_driver = {
	.name = DRIVER_NAME,
	.id_table = pciidlist,
	.probe = psb_pci_probe,
	.remove = psb_pci_remove,
	.driver.pm = &psb_pm_ops,
};

static int __init psb_init(void)
{
	if (drm_firmware_drivers_only())
		return -ENODEV;

	return pci_register_driver(&psb_pci_driver);
}

static void __exit psb_exit(void)
{
	pci_unregister_driver(&psb_pci_driver);
}

late_initcall(psb_init);
module_exit(psb_exit);

MODULE_AUTHOR(DRIVER_AUTHOR);
MODULE_DESCRIPTION(DRIVER_DESC);
MODULE_LICENSE("GPL");<|MERGE_RESOLUTION|>--- conflicted
+++ resolved
@@ -168,12 +168,7 @@
 
 	/* TODO: Kill vblank etc here */
 
-<<<<<<< HEAD
-	if (dev_priv->backlight_device)
-		gma_backlight_exit(dev);
-=======
 	gma_backlight_exit(dev);
->>>>>>> eb3cdb58
 	psb_modeset_cleanup(dev);
 
 	gma_irq_uninstall(dev);
@@ -186,7 +181,6 @@
 	if (dev_priv->pf_pd) {
 		psb_mmu_free_pagedir(dev_priv->pf_pd);
 		dev_priv->pf_pd = NULL;
-<<<<<<< HEAD
 	}
 	if (dev_priv->mmu) {
 		struct psb_gtt *pg = &dev_priv->gtt;
@@ -214,35 +208,6 @@
 		iounmap(dev_priv->sgx_reg);
 		dev_priv->sgx_reg = NULL;
 	}
-=======
-	}
-	if (dev_priv->mmu) {
-		struct psb_gtt *pg = &dev_priv->gtt;
-
-		psb_mmu_remove_pfn_sequence(
-			psb_mmu_get_default_pd
-			(dev_priv->mmu),
-			pg->mmu_gatt_start,
-			dev_priv->vram_stolen_size >> PAGE_SHIFT);
-		psb_mmu_driver_takedown(dev_priv->mmu);
-		dev_priv->mmu = NULL;
-	}
-	psb_gem_mm_fini(dev);
-	psb_gtt_fini(dev);
-	if (dev_priv->scratch_page) {
-		set_pages_wb(dev_priv->scratch_page, 1);
-		__free_page(dev_priv->scratch_page);
-		dev_priv->scratch_page = NULL;
-	}
-	if (dev_priv->vdc_reg) {
-		iounmap(dev_priv->vdc_reg);
-		dev_priv->vdc_reg = NULL;
-	}
-	if (dev_priv->sgx_reg) {
-		iounmap(dev_priv->sgx_reg);
-		dev_priv->sgx_reg = NULL;
-	}
->>>>>>> eb3cdb58
 	if (dev_priv->aux_reg) {
 		iounmap(dev_priv->aux_reg);
 		dev_priv->aux_reg = NULL;
@@ -441,14 +406,6 @@
 	if (ret)
 		return ret;
 	psb_intel_opregion_enable_asle(dev);
-<<<<<<< HEAD
-#if 0
-	/* Enable runtime pm at last */
-	pm_runtime_enable(dev->dev);
-	pm_runtime_set_active(dev->dev);
-#endif
-=======
->>>>>>> eb3cdb58
 
 	return devm_add_action_or_reset(dev->dev, psb_device_release, dev);
 
@@ -457,36 +414,6 @@
 	return ret;
 }
 
-<<<<<<< HEAD
-static inline void get_brightness(struct backlight_device *bd)
-{
-#ifdef CONFIG_BACKLIGHT_CLASS_DEVICE
-	if (bd) {
-		bd->props.brightness = bd->ops->get_brightness(bd);
-		backlight_update_status(bd);
-	}
-#endif
-}
-
-static long psb_unlocked_ioctl(struct file *filp, unsigned int cmd,
-			       unsigned long arg)
-{
-	struct drm_file *file_priv = filp->private_data;
-	struct drm_device *dev = file_priv->minor->dev;
-	struct drm_psb_private *dev_priv = to_drm_psb_private(dev);
-	static unsigned int runtime_allowed;
-
-	if (runtime_allowed == 1 && dev_priv->is_lvds_on) {
-		runtime_allowed++;
-		pm_runtime_allow(dev->dev);
-		dev_priv->rpm_enabled = 1;
-	}
-	return drm_ioctl(filp, cmd, arg);
-	/* FIXME: do we need to wrap the other side of this */
-}
-
-=======
->>>>>>> eb3cdb58
 static int psb_pci_probe(struct pci_dev *pdev, const struct pci_device_id *ent)
 {
 	struct drm_psb_private *dev_priv;
@@ -523,11 +450,8 @@
 	if (ret)
 		return ret;
 
-<<<<<<< HEAD
-=======
 	psb_fbdev_setup(dev_priv);
 
->>>>>>> eb3cdb58
 	return 0;
 }
 
