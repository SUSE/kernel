// SPDX-License-Identifier: GPL-2.0-only
/*
 * GMA500 Backlight Interface
 *
 * Copyright (c) 2009-2011, Intel Corporation.
 *
 * Authors: Eric Knopp
 */

#include <linux/backlight.h>

#include <acpi/video.h>

#include "psb_drv.h"
#include "psb_intel_reg.h"
#include "psb_intel_drv.h"
#include "intel_bios.h"
#include "power.h"

<<<<<<< HEAD
#ifdef CONFIG_BACKLIGHT_CLASS_DEVICE
static void do_gma_backlight_set(struct drm_device *dev)
{
	struct drm_psb_private *dev_priv = to_drm_psb_private(dev);
	backlight_update_status(dev_priv->backlight_device);
}
#endif

void gma_backlight_enable(struct drm_device *dev)
{
#ifdef CONFIG_BACKLIGHT_CLASS_DEVICE
	struct drm_psb_private *dev_priv = to_drm_psb_private(dev);
=======
void gma_backlight_enable(struct drm_device *dev)
{
	struct drm_psb_private *dev_priv = to_drm_psb_private(dev);

>>>>>>> eb3cdb58
	dev_priv->backlight_enabled = true;
	dev_priv->ops->backlight_set(dev, dev_priv->backlight_level);
}

void gma_backlight_disable(struct drm_device *dev)
{
<<<<<<< HEAD
#ifdef CONFIG_BACKLIGHT_CLASS_DEVICE
	struct drm_psb_private *dev_priv = to_drm_psb_private(dev);
=======
	struct drm_psb_private *dev_priv = to_drm_psb_private(dev);

>>>>>>> eb3cdb58
	dev_priv->backlight_enabled = false;
	dev_priv->ops->backlight_set(dev, 0);
}

void gma_backlight_set(struct drm_device *dev, int v)
{
<<<<<<< HEAD
#ifdef CONFIG_BACKLIGHT_CLASS_DEVICE
	struct drm_psb_private *dev_priv = to_drm_psb_private(dev);
=======
	struct drm_psb_private *dev_priv = to_drm_psb_private(dev);

>>>>>>> eb3cdb58
	dev_priv->backlight_level = v;
	if (dev_priv->backlight_enabled)
		dev_priv->ops->backlight_set(dev, v);
}

static int gma_backlight_get_brightness(struct backlight_device *bd)
{
	struct drm_device *dev = bl_get_data(bd);
	struct drm_psb_private *dev_priv = to_drm_psb_private(dev);

	if (dev_priv->ops->backlight_get)
		return dev_priv->ops->backlight_get(dev);

	return dev_priv->backlight_level;
}

static int gma_backlight_update_status(struct backlight_device *bd)
{
	struct drm_device *dev = bl_get_data(bd);
	int level = backlight_get_brightness(bd);

	/* Percentage 1-100% being valid */
	if (level < 1)
		level = 1;

	gma_backlight_set(dev, level);
	return 0;
}

static const struct backlight_ops gma_backlight_ops __maybe_unused = {
	.get_brightness = gma_backlight_get_brightness,
	.update_status  = gma_backlight_update_status,
};

int gma_backlight_init(struct drm_device *dev)
{
<<<<<<< HEAD
#ifdef CONFIG_BACKLIGHT_CLASS_DEVICE
	struct drm_psb_private *dev_priv = to_drm_psb_private(dev);
=======
	struct drm_psb_private *dev_priv = to_drm_psb_private(dev);
	struct backlight_properties props __maybe_unused = {};
	int ret;

>>>>>>> eb3cdb58
	dev_priv->backlight_enabled = true;
	dev_priv->backlight_level = 100;

	ret = dev_priv->ops->backlight_init(dev);
	if (ret)
		return ret;

	if (!acpi_video_backlight_use_native()) {
		drm_info(dev, "Skipping %s backlight registration\n",
			 dev_priv->ops->backlight_name);
		return 0;
	}

#ifdef CONFIG_BACKLIGHT_CLASS_DEVICE
	props.brightness = dev_priv->backlight_level;
	props.max_brightness = PSB_MAX_BRIGHTNESS;
	props.type = BACKLIGHT_RAW;

	dev_priv->backlight_device =
		backlight_device_register(dev_priv->ops->backlight_name,
					  dev->dev, dev,
					  &gma_backlight_ops, &props);
	if (IS_ERR(dev_priv->backlight_device))
		return PTR_ERR(dev_priv->backlight_device);
#endif

	return 0;
}

void gma_backlight_exit(struct drm_device *dev)
{
#ifdef CONFIG_BACKLIGHT_CLASS_DEVICE
	struct drm_psb_private *dev_priv = to_drm_psb_private(dev);
<<<<<<< HEAD
	if (dev_priv->backlight_device) {
		dev_priv->backlight_device->props.brightness = 0;
		backlight_update_status(dev_priv->backlight_device);
=======

	if (dev_priv->backlight_device)
>>>>>>> eb3cdb58
		backlight_device_unregister(dev_priv->backlight_device);
#endif
}<|MERGE_RESOLUTION|>--- conflicted
+++ resolved
@@ -17,51 +17,26 @@
 #include "intel_bios.h"
 #include "power.h"
 
-<<<<<<< HEAD
-#ifdef CONFIG_BACKLIGHT_CLASS_DEVICE
-static void do_gma_backlight_set(struct drm_device *dev)
-{
-	struct drm_psb_private *dev_priv = to_drm_psb_private(dev);
-	backlight_update_status(dev_priv->backlight_device);
-}
-#endif
-
-void gma_backlight_enable(struct drm_device *dev)
-{
-#ifdef CONFIG_BACKLIGHT_CLASS_DEVICE
-	struct drm_psb_private *dev_priv = to_drm_psb_private(dev);
-=======
 void gma_backlight_enable(struct drm_device *dev)
 {
 	struct drm_psb_private *dev_priv = to_drm_psb_private(dev);
 
->>>>>>> eb3cdb58
 	dev_priv->backlight_enabled = true;
 	dev_priv->ops->backlight_set(dev, dev_priv->backlight_level);
 }
 
 void gma_backlight_disable(struct drm_device *dev)
 {
-<<<<<<< HEAD
-#ifdef CONFIG_BACKLIGHT_CLASS_DEVICE
-	struct drm_psb_private *dev_priv = to_drm_psb_private(dev);
-=======
 	struct drm_psb_private *dev_priv = to_drm_psb_private(dev);
 
->>>>>>> eb3cdb58
 	dev_priv->backlight_enabled = false;
 	dev_priv->ops->backlight_set(dev, 0);
 }
 
 void gma_backlight_set(struct drm_device *dev, int v)
 {
-<<<<<<< HEAD
-#ifdef CONFIG_BACKLIGHT_CLASS_DEVICE
-	struct drm_psb_private *dev_priv = to_drm_psb_private(dev);
-=======
 	struct drm_psb_private *dev_priv = to_drm_psb_private(dev);
 
->>>>>>> eb3cdb58
 	dev_priv->backlight_level = v;
 	if (dev_priv->backlight_enabled)
 		dev_priv->ops->backlight_set(dev, v);
@@ -98,15 +73,10 @@
 
 int gma_backlight_init(struct drm_device *dev)
 {
-<<<<<<< HEAD
-#ifdef CONFIG_BACKLIGHT_CLASS_DEVICE
-	struct drm_psb_private *dev_priv = to_drm_psb_private(dev);
-=======
 	struct drm_psb_private *dev_priv = to_drm_psb_private(dev);
 	struct backlight_properties props __maybe_unused = {};
 	int ret;
 
->>>>>>> eb3cdb58
 	dev_priv->backlight_enabled = true;
 	dev_priv->backlight_level = 100;
 
@@ -140,14 +110,8 @@
 {
 #ifdef CONFIG_BACKLIGHT_CLASS_DEVICE
 	struct drm_psb_private *dev_priv = to_drm_psb_private(dev);
-<<<<<<< HEAD
-	if (dev_priv->backlight_device) {
-		dev_priv->backlight_device->props.brightness = 0;
-		backlight_update_status(dev_priv->backlight_device);
-=======
 
 	if (dev_priv->backlight_device)
->>>>>>> eb3cdb58
 		backlight_device_unregister(dev_priv->backlight_device);
 #endif
 }