--- conflicted
+++ resolved
@@ -92,13 +92,8 @@
 
 static int vkms_config_show(struct seq_file *m, void *data)
 {
-<<<<<<< HEAD
-	struct drm_info_node *node = (struct drm_info_node *)m->private;
-	struct drm_device *dev = node->minor->dev;
-=======
 	struct drm_debugfs_entry *entry = m->private;
 	struct drm_device *dev = entry->dev;
->>>>>>> eb3cdb58
 	struct vkms_device *vkmsdev = drm_device_to_vkms_device(dev);
 
 	seq_printf(m, "writeback=%d\n", vkmsdev->config->writeback);
@@ -108,30 +103,15 @@
 	return 0;
 }
 
-<<<<<<< HEAD
-static const struct drm_info_list vkms_config_debugfs_list[] = {
-	{ "vkms_config", vkms_config_show, 0 },
-};
-
-static void vkms_config_debugfs_init(struct drm_minor *minor)
-{
-	drm_debugfs_create_files(vkms_config_debugfs_list, ARRAY_SIZE(vkms_config_debugfs_list),
-				 minor->debugfs_root, minor);
-}
-
-=======
 static const struct drm_debugfs_info vkms_config_debugfs_list[] = {
 	{ "vkms_config", vkms_config_show, 0 },
 };
 
->>>>>>> eb3cdb58
 static const struct drm_driver vkms_driver = {
 	.driver_features	= DRIVER_MODESET | DRIVER_ATOMIC | DRIVER_GEM,
 	.release		= vkms_release,
 	.fops			= &vkms_driver_fops,
 	DRM_GEM_SHMEM_DRIVER_OPS,
-
-	.debugfs_init           = vkms_config_debugfs_init,
 
 	.name			= DRIVER_NAME,
 	.desc			= DRIVER_DESC,
