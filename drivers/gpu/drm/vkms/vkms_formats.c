--- conflicted
+++ resolved
@@ -75,11 +75,7 @@
 
 static void ARGB16161616_to_argb_u16(u8 *src_pixels, struct pixel_argb_u16 *out_pixel)
 {
-<<<<<<< HEAD
-	u16 *pixels = (u16 *)src_pixels;
-=======
 	__le16 *pixels = (__force __le16 *)src_pixels;
->>>>>>> 2d5404ca
 
 	out_pixel->a = le16_to_cpu(pixels[3]);
 	out_pixel->r = le16_to_cpu(pixels[2]);
@@ -89,11 +85,7 @@
 
 static void XRGB16161616_to_argb_u16(u8 *src_pixels, struct pixel_argb_u16 *out_pixel)
 {
-<<<<<<< HEAD
-	u16 *pixels = (u16 *)src_pixels;
-=======
 	__le16 *pixels = (__force __le16 *)src_pixels;
->>>>>>> 2d5404ca
 
 	out_pixel->a = (u16)0xffff;
 	out_pixel->r = le16_to_cpu(pixels[2]);
@@ -103,11 +95,7 @@
 
 static void RGB565_to_argb_u16(u8 *src_pixels, struct pixel_argb_u16 *out_pixel)
 {
-<<<<<<< HEAD
-	u16 *pixels = (u16 *)src_pixels;
-=======
 	__le16 *pixels = (__force __le16 *)src_pixels;
->>>>>>> 2d5404ca
 
 	s64 fp_rb_ratio = drm_fixp_div(drm_int2fixp(65535), drm_int2fixp(31));
 	s64 fp_g_ratio = drm_fixp_div(drm_int2fixp(65535), drm_int2fixp(63));
@@ -190,11 +178,7 @@
 
 static void argb_u16_to_ARGB16161616(u8 *dst_pixels, struct pixel_argb_u16 *in_pixel)
 {
-<<<<<<< HEAD
-	u16 *pixels = (u16 *)dst_pixels;
-=======
 	__le16 *pixels = (__force __le16 *)dst_pixels;
->>>>>>> 2d5404ca
 
 	pixels[3] = cpu_to_le16(in_pixel->a);
 	pixels[2] = cpu_to_le16(in_pixel->r);
@@ -204,15 +188,9 @@
 
 static void argb_u16_to_XRGB16161616(u8 *dst_pixels, struct pixel_argb_u16 *in_pixel)
 {
-<<<<<<< HEAD
-	u16 *pixels = (u16 *)dst_pixels;
-
-	pixels[3] = 0xffff;
-=======
 	__le16 *pixels = (__force __le16 *)dst_pixels;
 
 	pixels[3] = cpu_to_le16(0xffff);
->>>>>>> 2d5404ca
 	pixels[2] = cpu_to_le16(in_pixel->r);
 	pixels[1] = cpu_to_le16(in_pixel->g);
 	pixels[0] = cpu_to_le16(in_pixel->b);
@@ -220,11 +198,7 @@
 
 static void argb_u16_to_RGB565(u8 *dst_pixels, struct pixel_argb_u16 *in_pixel)
 {
-<<<<<<< HEAD
-	u16 *pixels = (u16 *)dst_pixels;
-=======
 	__le16 *pixels = (__force __le16 *)dst_pixels;
->>>>>>> 2d5404ca
 
 	s64 fp_rb_ratio = drm_fixp_div(drm_int2fixp(65535), drm_int2fixp(31));
 	s64 fp_g_ratio = drm_fixp_div(drm_int2fixp(65535), drm_int2fixp(63));
