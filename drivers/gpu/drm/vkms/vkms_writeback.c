// SPDX-License-Identifier: GPL-2.0+

#include <linux/iosys-map.h>

#include <drm/drm_atomic.h>
#include <drm/drm_edid.h>
#include <drm/drm_fourcc.h>
#include <drm/drm_writeback.h>
#include <drm/drm_probe_helper.h>
#include <drm/drm_atomic_helper.h>
#include <drm/drm_gem_framebuffer_helper.h>
#include <drm/drm_gem_shmem_helper.h>

#include "vkms_drv.h"
#include "vkms_formats.h"

static const u32 vkms_wb_formats[] = {
	DRM_FORMAT_XRGB8888,
	DRM_FORMAT_XRGB16161616,
	DRM_FORMAT_ARGB16161616,
	DRM_FORMAT_RGB565
};

static const struct drm_connector_funcs vkms_wb_connector_funcs = {
	.fill_modes = drm_helper_probe_single_connector_modes,
	.destroy = drm_connector_cleanup,
	.reset = drm_atomic_helper_connector_reset,
	.atomic_duplicate_state = drm_atomic_helper_connector_duplicate_state,
	.atomic_destroy_state = drm_atomic_helper_connector_destroy_state,
};

static int vkms_wb_encoder_atomic_check(struct drm_encoder *encoder,
					struct drm_crtc_state *crtc_state,
					struct drm_connector_state *conn_state)
{
	struct drm_framebuffer *fb;
	const struct drm_display_mode *mode = &crtc_state->mode;
	int ret;

	if (!conn_state->writeback_job || !conn_state->writeback_job->fb)
		return 0;

	fb = conn_state->writeback_job->fb;
	if (fb->width != mode->hdisplay || fb->height != mode->vdisplay) {
		DRM_DEBUG_KMS("Invalid framebuffer size %ux%u\n",
			      fb->width, fb->height);
		return -EINVAL;
	}

	ret = drm_atomic_helper_check_wb_encoder_state(encoder, conn_state);
	if (ret < 0)
		return ret;

	return 0;
}

static const struct drm_encoder_helper_funcs vkms_wb_encoder_helper_funcs = {
	.atomic_check = vkms_wb_encoder_atomic_check,
};

static int vkms_wb_connector_get_modes(struct drm_connector *connector)
{
	struct drm_device *dev = connector->dev;

	return drm_add_modes_noedid(connector, dev->mode_config.max_width,
				    dev->mode_config.max_height);
}

static int vkms_wb_prepare_job(struct drm_writeback_connector *wb_connector,
			       struct drm_writeback_job *job)
{
	struct vkms_writeback_job *vkmsjob;
	int ret;

	if (!job->fb)
		return 0;

	vkmsjob = kzalloc(sizeof(*vkmsjob), GFP_KERNEL);
	if (!vkmsjob)
		return -ENOMEM;

<<<<<<< HEAD
	ret = drm_gem_fb_vmap(job->fb, vkmsjob->map, vkmsjob->data);
=======
	ret = drm_gem_fb_vmap(job->fb, vkmsjob->wb_frame_info.map, vkmsjob->data);
>>>>>>> eb3cdb58
	if (ret) {
		DRM_ERROR("vmap failed: %d\n", ret);
		goto err_kfree;
	}

<<<<<<< HEAD
=======
	vkmsjob->wb_frame_info.fb = job->fb;
	drm_framebuffer_get(vkmsjob->wb_frame_info.fb);

>>>>>>> eb3cdb58
	job->priv = vkmsjob;

	return 0;

err_kfree:
	kfree(vkmsjob);
	return ret;
}

static void vkms_wb_cleanup_job(struct drm_writeback_connector *connector,
				struct drm_writeback_job *job)
{
	struct vkms_writeback_job *vkmsjob = job->priv;
	struct vkms_device *vkmsdev;

	if (!job->fb)
		return;

<<<<<<< HEAD
	drm_gem_fb_vunmap(job->fb, vkmsjob->map);

=======
	drm_gem_fb_vunmap(job->fb, vkmsjob->wb_frame_info.map);

	drm_framebuffer_put(vkmsjob->wb_frame_info.fb);

>>>>>>> eb3cdb58
	vkmsdev = drm_device_to_vkms_device(job->fb->dev);
	vkms_set_composer(&vkmsdev->output, false);
	kfree(vkmsjob);
}

static void vkms_wb_atomic_commit(struct drm_connector *conn,
				  struct drm_atomic_state *state)
{
	struct drm_connector_state *connector_state = drm_atomic_get_new_connector_state(state,
											 conn);
	struct vkms_device *vkmsdev = drm_device_to_vkms_device(conn->dev);
	struct vkms_output *output = &vkmsdev->output;
	struct drm_writeback_connector *wb_conn = &output->wb_connector;
	struct drm_connector_state *conn_state = wb_conn->base.state;
	struct vkms_crtc_state *crtc_state = output->composer_state;
	struct drm_framebuffer *fb = connector_state->writeback_job->fb;
	u16 crtc_height = crtc_state->base.crtc->mode.vdisplay;
	u16 crtc_width = crtc_state->base.crtc->mode.hdisplay;
	struct vkms_writeback_job *active_wb;
	struct vkms_frame_info *wb_frame_info;
	u32 wb_format = fb->format->format;

	if (!conn_state)
		return;

	vkms_set_composer(&vkmsdev->output, true);

	active_wb = conn_state->writeback_job->priv;
	wb_frame_info = &active_wb->wb_frame_info;

	spin_lock_irq(&output->composer_lock);
	crtc_state->active_writeback = active_wb;
	wb_frame_info->offset = fb->offsets[0];
	wb_frame_info->pitch = fb->pitches[0];
	wb_frame_info->cpp = fb->format->cpp[0];
	crtc_state->wb_pending = true;
	spin_unlock_irq(&output->composer_lock);
	drm_writeback_queue_job(wb_conn, connector_state);
	active_wb->wb_write = get_line_to_frame_function(wb_format);
	drm_rect_init(&wb_frame_info->src, 0, 0, crtc_width, crtc_height);
	drm_rect_init(&wb_frame_info->dst, 0, 0, crtc_width, crtc_height);
}

static const struct drm_connector_helper_funcs vkms_wb_conn_helper_funcs = {
	.get_modes = vkms_wb_connector_get_modes,
	.prepare_writeback_job = vkms_wb_prepare_job,
	.cleanup_writeback_job = vkms_wb_cleanup_job,
	.atomic_commit = vkms_wb_atomic_commit,
};

int vkms_enable_writeback_connector(struct vkms_device *vkmsdev)
{
	struct drm_writeback_connector *wb = &vkmsdev->output.wb_connector;

	drm_connector_helper_add(&wb->base, &vkms_wb_conn_helper_funcs);

	return drm_writeback_connector_init(&vkmsdev->drm, wb,
					    &vkms_wb_connector_funcs,
					    &vkms_wb_encoder_helper_funcs,
					    vkms_wb_formats,
					    ARRAY_SIZE(vkms_wb_formats),
					    1);
}<|MERGE_RESOLUTION|>--- conflicted
+++ resolved
@@ -79,22 +79,15 @@
 	if (!vkmsjob)
 		return -ENOMEM;
 
-<<<<<<< HEAD
-	ret = drm_gem_fb_vmap(job->fb, vkmsjob->map, vkmsjob->data);
-=======
 	ret = drm_gem_fb_vmap(job->fb, vkmsjob->wb_frame_info.map, vkmsjob->data);
->>>>>>> eb3cdb58
 	if (ret) {
 		DRM_ERROR("vmap failed: %d\n", ret);
 		goto err_kfree;
 	}
 
-<<<<<<< HEAD
-=======
 	vkmsjob->wb_frame_info.fb = job->fb;
 	drm_framebuffer_get(vkmsjob->wb_frame_info.fb);
 
->>>>>>> eb3cdb58
 	job->priv = vkmsjob;
 
 	return 0;
@@ -113,15 +106,10 @@
 	if (!job->fb)
 		return;
 
-<<<<<<< HEAD
-	drm_gem_fb_vunmap(job->fb, vkmsjob->map);
-
-=======
 	drm_gem_fb_vunmap(job->fb, vkmsjob->wb_frame_info.map);
 
 	drm_framebuffer_put(vkmsjob->wb_frame_info.fb);
 
->>>>>>> eb3cdb58
 	vkmsdev = drm_device_to_vkms_device(job->fb->dev);
 	vkms_set_composer(&vkmsdev->output, false);
 	kfree(vkmsjob);
