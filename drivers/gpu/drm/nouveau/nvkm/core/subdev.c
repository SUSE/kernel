--- conflicted
+++ resolved
@@ -27,75 +27,12 @@
 #include <subdev/mc.h>
 
 const char *
-<<<<<<< HEAD
-nvkm_subdev_name[NVKM_SUBDEV_NR] = {
-	[NVKM_SUBDEV_ACR     ] = "acr",
-	[NVKM_SUBDEV_BAR     ] = "bar",
-	[NVKM_SUBDEV_VBIOS   ] = "bios",
-	[NVKM_SUBDEV_BUS     ] = "bus",
-	[NVKM_SUBDEV_CLK     ] = "clk",
-	[NVKM_SUBDEV_DEVINIT ] = "devinit",
-	[NVKM_SUBDEV_FAULT   ] = "fault",
-	[NVKM_SUBDEV_FB      ] = "fb",
-	[NVKM_SUBDEV_FUSE    ] = "fuse",
-	[NVKM_SUBDEV_GPIO    ] = "gpio",
-	[NVKM_SUBDEV_GSP     ] = "gsp",
-	[NVKM_SUBDEV_I2C     ] = "i2c",
-	[NVKM_SUBDEV_IBUS    ] = "priv",
-	[NVKM_SUBDEV_ICCSENSE] = "iccsense",
-	[NVKM_SUBDEV_INSTMEM ] = "imem",
-	[NVKM_SUBDEV_LTC     ] = "ltc",
-	[NVKM_SUBDEV_MC      ] = "mc",
-	[NVKM_SUBDEV_MMU     ] = "mmu",
-	[NVKM_SUBDEV_MXM     ] = "mxm",
-	[NVKM_SUBDEV_PCI     ] = "pci",
-	[NVKM_SUBDEV_PMU     ] = "pmu",
-	[NVKM_SUBDEV_THERM   ] = "therm",
-	[NVKM_SUBDEV_TIMER   ] = "tmr",
-	[NVKM_SUBDEV_TOP     ] = "top",
-	[NVKM_SUBDEV_VOLT    ] = "volt",
-	[NVKM_ENGINE_BSP     ] = "bsp",
-	[NVKM_ENGINE_CE0     ] = "ce0",
-	[NVKM_ENGINE_CE1     ] = "ce1",
-	[NVKM_ENGINE_CE2     ] = "ce2",
-	[NVKM_ENGINE_CE3     ] = "ce3",
-	[NVKM_ENGINE_CE4     ] = "ce4",
-	[NVKM_ENGINE_CE5     ] = "ce5",
-	[NVKM_ENGINE_CE6     ] = "ce6",
-	[NVKM_ENGINE_CE7     ] = "ce7",
-	[NVKM_ENGINE_CE8     ] = "ce8",
-	[NVKM_ENGINE_CIPHER  ] = "cipher",
-	[NVKM_ENGINE_DISP    ] = "disp",
-	[NVKM_ENGINE_DMAOBJ  ] = "dma",
-	[NVKM_ENGINE_FIFO    ] = "fifo",
-	[NVKM_ENGINE_GR      ] = "gr",
-	[NVKM_ENGINE_IFB     ] = "ifb",
-	[NVKM_ENGINE_ME      ] = "me",
-	[NVKM_ENGINE_MPEG    ] = "mpeg",
-	[NVKM_ENGINE_MSENC   ] = "msenc",
-	[NVKM_ENGINE_MSPDEC  ] = "mspdec",
-	[NVKM_ENGINE_MSPPP   ] = "msppp",
-	[NVKM_ENGINE_MSVLD   ] = "msvld",
-	[NVKM_ENGINE_NVENC0  ] = "nvenc0",
-	[NVKM_ENGINE_NVENC1  ] = "nvenc1",
-	[NVKM_ENGINE_NVENC2  ] = "nvenc2",
-	[NVKM_ENGINE_NVDEC0  ] = "nvdec0",
-	[NVKM_ENGINE_NVDEC1  ] = "nvdec1",
-	[NVKM_ENGINE_NVDEC2  ] = "nvdec2",
-	[NVKM_ENGINE_PM      ] = "pm",
-	[NVKM_ENGINE_SEC     ] = "sec",
-	[NVKM_ENGINE_SEC2    ] = "sec2",
-	[NVKM_ENGINE_SW      ] = "sw",
-	[NVKM_ENGINE_VIC     ] = "vic",
-	[NVKM_ENGINE_VP      ] = "vp",
-=======
 nvkm_subdev_type[NVKM_SUBDEV_NR] = {
 #define NVKM_LAYOUT_ONCE(type,data,ptr,...) [type] = #ptr,
 #define NVKM_LAYOUT_INST(A...) NVKM_LAYOUT_ONCE(A)
 #include <core/layout.h>
 #undef NVKM_LAYOUT_ONCE
 #undef NVKM_LAYOUT_INST
->>>>>>> 7d2a07b7
 };
 
 void
@@ -246,20 +183,6 @@
 	list_add_tail(&subdev->head, &device->subdev);
 }
 
-<<<<<<< HEAD
-	__mutex_init(&subdev->mutex, name, &nvkm_subdev_lock_class[index]);
-	subdev->debug = nvkm_dbgopt(device->dbgopt, name);
-}
-
-int
-nvkm_subdev_new_(const struct nvkm_subdev_func *func,
-		 struct nvkm_device *device, int index,
-		 struct nvkm_subdev **psubdev)
-{
-	if (!(*psubdev = kzalloc(sizeof(**psubdev), GFP_KERNEL)))
-		return -ENOMEM;
-	nvkm_subdev_ctor(func, device, index, *psubdev);
-=======
 int
 nvkm_subdev_new_(const struct nvkm_subdev_func *func, struct nvkm_device *device,
 		 enum nvkm_subdev_type type, int inst, struct nvkm_subdev **psubdev)
@@ -267,6 +190,5 @@
 	if (!(*psubdev = kzalloc(sizeof(**psubdev), GFP_KERNEL)))
 		return -ENOMEM;
 	nvkm_subdev_ctor(func, device, type, inst, *psubdev);
->>>>>>> 7d2a07b7
 	return 0;
 }