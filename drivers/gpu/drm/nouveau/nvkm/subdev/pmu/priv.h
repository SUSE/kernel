--- conflicted
+++ resolved
@@ -46,13 +46,9 @@
 void gk110_pmu_pgob(struct nvkm_pmu *, bool);
 
 extern const struct nvkm_falcon_func gm200_pmu_flcn;
-<<<<<<< HEAD
-
-=======
 void gm200_pmu_flcn_bind_inst(struct nvkm_falcon *, int, u64);
 
 extern const struct nvkm_pmu_func gm20b_pmu;
->>>>>>> eb3cdb58
 void gm20b_pmu_acr_bld_patch(struct nvkm_acr *, u32, s64);
 void gm20b_pmu_acr_bld_write(struct nvkm_acr *, u32, struct nvkm_acr_lsfw *);
 int gm20b_pmu_acr_bootstrap_falcon(struct nvkm_falcon *, enum nvkm_acr_lsf_id);
