/*
 * Copyright (c) 2016, NVIDIA CORPORATION. All rights reserved.
 *
 * Permission is hereby granted, free of charge, to any person obtaining a
 * copy of this software and associated documentation files (the "Software"),
 * to deal in the Software without restriction, including without limitation
 * the rights to use, copy, modify, merge, publish, distribute, sublicense,
 * and/or sell copies of the Software, and to permit persons to whom the
 * Software is furnished to do so, subject to the following conditions:
 *
 * The above copyright notice and this permission notice shall be included in
 * all copies or substantial portions of the Software.
 *
 * THE SOFTWARE IS PROVIDED "AS IS", WITHOUT WARRANTY OF ANY KIND, EXPRESS OR
 * IMPLIED, INCLUDING BUT NOT LIMITED TO THE WARRANTIES OF MERCHANTABILITY,
 * FITNESS FOR A PARTICULAR PURPOSE AND NONINFRINGEMENT.  IN NO EVENT SHALL
 * THE AUTHORS OR COPYRIGHT HOLDERS BE LIABLE FOR ANY CLAIM, DAMAGES OR OTHER
 * LIABILITY, WHETHER IN AN ACTION OF CONTRACT, TORT OR OTHERWISE, ARISING
 * FROM, OUT OF OR IN CONNECTION WITH THE SOFTWARE OR THE USE OR OTHER
 * DEALINGS IN THE SOFTWARE.
 */
#include "priv.h"

#include <core/memory.h>
#include <subdev/acr.h>

#include <nvfw/flcn.h>
#include <nvfw/pmu.h>

static int
gm20b_pmu_acr_bootstrap_falcon_cb(void *priv, struct nvfw_falcon_msg *hdr)
{
	struct nv_pmu_acr_bootstrap_falcon_msg *msg =
		container_of(hdr, typeof(*msg), msg.hdr);
	return msg->falcon_id;
}

int
gm20b_pmu_acr_bootstrap_falcon(struct nvkm_falcon *falcon,
			       enum nvkm_acr_lsf_id id)
{
	struct nvkm_pmu *pmu = container_of(falcon, typeof(*pmu), falcon);
	struct nv_pmu_acr_bootstrap_falcon_cmd cmd = {
		.cmd.hdr.unit_id = NV_PMU_UNIT_ACR,
		.cmd.hdr.size = sizeof(cmd),
		.cmd.cmd_type = NV_PMU_ACR_CMD_BOOTSTRAP_FALCON,
		.flags = NV_PMU_ACR_BOOTSTRAP_FALCON_FLAGS_RESET_YES,
		.falcon_id = id,
	};
	int ret;

	ret = nvkm_falcon_cmdq_send(pmu->hpq, &cmd.cmd.hdr,
				    gm20b_pmu_acr_bootstrap_falcon_cb,
				    &pmu->subdev, msecs_to_jiffies(1000));
	if (ret >= 0) {
		if (ret != cmd.falcon_id)
			ret = -EIO;
		else
			ret = 0;
	}

	return ret;
}

void
gm20b_pmu_acr_bld_patch(struct nvkm_acr *acr, u32 bld, s64 adjust)
{
	struct loader_config hdr;
	u64 addr;

	nvkm_robj(acr->wpr, bld, &hdr, sizeof(hdr));
	addr = ((u64)hdr.code_dma_base1 << 40 | hdr.code_dma_base << 8);
	hdr.code_dma_base  = lower_32_bits((addr + adjust) >> 8);
	hdr.code_dma_base1 = upper_32_bits((addr + adjust) >> 8);
	addr = ((u64)hdr.data_dma_base1 << 40 | hdr.data_dma_base << 8);
	hdr.data_dma_base  = lower_32_bits((addr + adjust) >> 8);
	hdr.data_dma_base1 = upper_32_bits((addr + adjust) >> 8);
	addr = ((u64)hdr.overlay_dma_base1 << 40 | hdr.overlay_dma_base << 8);
	hdr.overlay_dma_base  = lower_32_bits((addr + adjust) << 8);
	hdr.overlay_dma_base1 = upper_32_bits((addr + adjust) << 8);
	nvkm_wobj(acr->wpr, bld, &hdr, sizeof(hdr));

	loader_config_dump(&acr->subdev, &hdr);
}

void
gm20b_pmu_acr_bld_write(struct nvkm_acr *acr, u32 bld,
			struct nvkm_acr_lsfw *lsfw)
{
	const u64 base = lsfw->offset.img + lsfw->app_start_offset;
	const u64 code = (base + lsfw->app_resident_code_offset) >> 8;
	const u64 data = (base + lsfw->app_resident_data_offset) >> 8;
	const struct loader_config hdr = {
		.dma_idx = FALCON_DMAIDX_UCODE,
		.code_dma_base = lower_32_bits(code),
		.code_size_total = lsfw->app_size,
		.code_size_to_load = lsfw->app_resident_code_size,
		.code_entry_point = lsfw->app_imem_entry,
		.data_dma_base = lower_32_bits(data),
		.data_size = lsfw->app_resident_data_size,
		.overlay_dma_base = lower_32_bits(code),
		.argc = 1,
		.argv = lsfw->falcon->data.limit - sizeof(struct nv_pmu_args),
		.code_dma_base1 = upper_32_bits(code),
		.data_dma_base1 = upper_32_bits(data),
		.overlay_dma_base1 = upper_32_bits(code),
	};

	nvkm_wobj(acr->wpr, bld, &hdr, sizeof(hdr));
}

static const struct nvkm_acr_lsf_func
gm20b_pmu_acr = {
	.flags = NVKM_ACR_LSF_DMACTL_REQ_CTX,
	.bld_size = sizeof(struct loader_config),
	.bld_write = gm20b_pmu_acr_bld_write,
	.bld_patch = gm20b_pmu_acr_bld_patch,
	.bootstrap_falcons = BIT_ULL(NVKM_ACR_LSF_PMU) |
			     BIT_ULL(NVKM_ACR_LSF_FECS) |
			     BIT_ULL(NVKM_ACR_LSF_GPCCS),
	.bootstrap_falcon = gm20b_pmu_acr_bootstrap_falcon,
};

static int
gm20b_pmu_acr_init_wpr_callback(void *priv, struct nvfw_falcon_msg *hdr)
{
	struct nv_pmu_acr_init_wpr_region_msg *msg =
		container_of(hdr, typeof(*msg), msg.hdr);
	struct nvkm_pmu *pmu = priv;
	struct nvkm_subdev *subdev = &pmu->subdev;

	if (msg->error_code) {
		nvkm_error(subdev, "ACR WPR init failure: %d\n",
			   msg->error_code);
		return -EINVAL;
	}

	nvkm_debug(subdev, "ACR WPR init complete\n");
	complete_all(&pmu->wpr_ready);
	return 0;
}

static int
gm20b_pmu_acr_init_wpr(struct nvkm_pmu *pmu)
{
	struct nv_pmu_acr_init_wpr_region_cmd cmd = {
		.cmd.hdr.unit_id = NV_PMU_UNIT_ACR,
		.cmd.hdr.size = sizeof(cmd),
		.cmd.cmd_type = NV_PMU_ACR_CMD_INIT_WPR_REGION,
		.region_id = 1,
		.wpr_offset = 0,
	};

	return nvkm_falcon_cmdq_send(pmu->hpq, &cmd.cmd.hdr,
				     gm20b_pmu_acr_init_wpr_callback, pmu, 0);
}

static int
gm20b_pmu_initmsg(struct nvkm_pmu *pmu)
{
	struct nv_pmu_init_msg msg;
	int ret;

	ret = nvkm_falcon_msgq_recv_initmsg(pmu->msgq, &msg, sizeof(msg));
	if (ret)
		return ret;

	if (msg.hdr.unit_id != NV_PMU_UNIT_INIT ||
	    msg.msg_type != NV_PMU_INIT_MSG_INIT)
		return -EINVAL;

	nvkm_falcon_cmdq_init(pmu->hpq, msg.queue_info[0].index,
					msg.queue_info[0].offset,
					msg.queue_info[0].size);
	nvkm_falcon_cmdq_init(pmu->lpq, msg.queue_info[1].index,
					msg.queue_info[1].offset,
					msg.queue_info[1].size);
	nvkm_falcon_msgq_init(pmu->msgq, msg.queue_info[4].index,
					 msg.queue_info[4].offset,
					 msg.queue_info[4].size);
	return gm20b_pmu_acr_init_wpr(pmu);
}

static void
gm20b_pmu_recv(struct nvkm_pmu *pmu)
{
	if (!pmu->initmsg_received) {
		int ret = pmu->func->initmsg(pmu);
		if (ret) {
			nvkm_error(&pmu->subdev, "error parsing init message: %d\n", ret);
			return;
		}

		pmu->initmsg_received = true;
	}

	nvkm_falcon_msgq_recv(pmu->msgq);
}

static void
gm20b_pmu_fini(struct nvkm_pmu *pmu)
{
	/*TODO: shutdown RTOS. */

	flush_work(&pmu->recv.work);
	nvkm_falcon_cmdq_fini(pmu->lpq);
	nvkm_falcon_cmdq_fini(pmu->hpq);

	reinit_completion(&pmu->wpr_ready);

	nvkm_falcon_put(&pmu->falcon, &pmu->subdev);
}

static int
gm20b_pmu_init(struct nvkm_pmu *pmu)
{
	struct nvkm_falcon *falcon = &pmu->falcon;
	struct nv_pmu_args args = { .secure_mode = true };
	u32 addr_args = falcon->data.limit - sizeof(args);
	int ret;

	ret = nvkm_falcon_get(&pmu->falcon, &pmu->subdev);
	if (ret)
		return ret;

	pmu->initmsg_received = false;

	nvkm_falcon_pio_wr(falcon, (u8 *)&args, 0, 0, DMEM, addr_args, sizeof(args), 0, false);
	nvkm_falcon_start(falcon);
	return 0;
}

const struct nvkm_pmu_func
gm20b_pmu = {
	.flcn = &gm200_pmu_flcn,
<<<<<<< HEAD
	.enabled = gf100_pmu_enabled,
=======
	.init = gm20b_pmu_init,
	.fini = gm20b_pmu_fini,
>>>>>>> eb3cdb58
	.intr = gt215_pmu_intr,
	.recv = gm20b_pmu_recv,
	.initmsg = gm20b_pmu_initmsg,
	.reset = gf100_pmu_reset,
};

#if IS_ENABLED(CONFIG_ARCH_TEGRA_210_SOC)
MODULE_FIRMWARE("nvidia/gm20b/pmu/desc.bin");
MODULE_FIRMWARE("nvidia/gm20b/pmu/image.bin");
MODULE_FIRMWARE("nvidia/gm20b/pmu/sig.bin");
#endif

int
gm20b_pmu_load(struct nvkm_pmu *pmu, int ver, const struct nvkm_pmu_fwif *fwif)
{
	return nvkm_acr_lsfw_load_sig_image_desc(&pmu->subdev, &pmu->falcon,
						 NVKM_ACR_LSF_PMU, "pmu/",
						 ver, fwif->acr);
}

static const struct nvkm_pmu_fwif
gm20b_pmu_fwif[] = {
	{  0, gm20b_pmu_load, &gm20b_pmu, &gm20b_pmu_acr },
	{ -1, gm200_pmu_nofw, &gm20b_pmu },
	{}
};

int
gm20b_pmu_new(struct nvkm_device *device, enum nvkm_subdev_type type, int inst,
	      struct nvkm_pmu **ppmu)
{
	return nvkm_pmu_new_(gm20b_pmu_fwif, device, type, inst, ppmu);
}<|MERGE_RESOLUTION|>--- conflicted
+++ resolved
@@ -233,12 +233,8 @@
 const struct nvkm_pmu_func
 gm20b_pmu = {
 	.flcn = &gm200_pmu_flcn,
-<<<<<<< HEAD
-	.enabled = gf100_pmu_enabled,
-=======
 	.init = gm20b_pmu_init,
 	.fini = gm20b_pmu_fini,
->>>>>>> eb3cdb58
 	.intr = gt215_pmu_intr,
 	.recv = gm20b_pmu_recv,
 	.initmsg = gm20b_pmu_initmsg,
