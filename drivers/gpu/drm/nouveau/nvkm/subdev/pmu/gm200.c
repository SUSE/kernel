/*
 * Copyright 2016 Red Hat Inc.
 *
 * Permission is hereby granted, free of charge, to any person obtaining a
 * copy of this software and associated documentation files (the "Software"),
 * to deal in the Software without restriction, including without limitation
 * the rights to use, copy, modify, merge, publish, distribute, sublicense,
 * and/or sell copies of the Software, and to permit persons to whom the
 * Software is furnished to do so, subject to the following conditions:
 *
 * The above copyright notice and this permission notice shall be included in
 * all copies or substantial portions of the Software.
 *
 * THE SOFTWARE IS PROVIDED "AS IS", WITHOUT WARRANTY OF ANY KIND, EXPRESS OR
 * IMPLIED, INCLUDING BUT NOT LIMITED TO THE WARRANTIES OF MERCHANTABILITY,
 * FITNESS FOR A PARTICULAR PURPOSE AND NONINFRINGEMENT.  IN NO EVENT SHALL
 * THE COPYRIGHT HOLDER(S) OR AUTHOR(S) BE LIABLE FOR ANY CLAIM, DAMAGES OR
 * OTHER LIABILITY, WHETHER IN AN ACTION OF CONTRACT, TORT OR OTHERWISE,
 * ARISING FROM, OUT OF OR IN CONNECTION WITH THE SOFTWARE OR THE USE OR
 * OTHER DEALINGS IN THE SOFTWARE.
 *
 * Authors: Ben Skeggs <bskeggs@redhat.com>
 */
#include "priv.h"

static int
<<<<<<< HEAD
gm200_pmu_flcn_reset(struct nvkm_falcon *falcon)
{
	struct nvkm_pmu *pmu = container_of(falcon, typeof(*pmu), falcon);

	nvkm_falcon_wr32(falcon, 0x014, 0x0000ffff);
	pmu->func->reset(pmu);
	return nvkm_falcon_enable(falcon);
=======
gm200_pmu_flcn_bind_stat(struct nvkm_falcon *falcon, bool intr)
{
	nvkm_falcon_wr32(falcon, 0x200, 0x0000030e);
	return (nvkm_falcon_rd32(falcon, 0x20c) & 0x00007000) >> 12;
}

void
gm200_pmu_flcn_bind_inst(struct nvkm_falcon *falcon, int target, u64 addr)
{
	nvkm_falcon_wr32(falcon, 0xe00, 4); /* DMAIDX_UCODE */
	nvkm_falcon_wr32(falcon, 0xe04, 0); /* DMAIDX_VIRT */
	nvkm_falcon_wr32(falcon, 0xe08, 4); /* DMAIDX_PHYS_VID */
	nvkm_falcon_wr32(falcon, 0xe0c, 5); /* DMAIDX_PHYS_SYS_COH */
	nvkm_falcon_wr32(falcon, 0xe10, 6); /* DMAIDX_PHYS_SYS_NCOH */
	nvkm_falcon_mask(falcon, 0x090, 0x00010000, 0x00010000);
	nvkm_falcon_wr32(falcon, 0x480, (1 << 30) | (target << 28) | (addr >> 12));
>>>>>>> eb3cdb58
}

const struct nvkm_falcon_func
gm200_pmu_flcn = {
<<<<<<< HEAD
	.debug = 0xc08,
	.fbif = 0xe00,
	.load_imem = nvkm_falcon_v1_load_imem,
	.load_dmem = nvkm_falcon_v1_load_dmem,
	.read_dmem = nvkm_falcon_v1_read_dmem,
	.bind_context = nvkm_falcon_v1_bind_context,
	.wait_for_halt = nvkm_falcon_v1_wait_for_halt,
	.clear_interrupt = nvkm_falcon_v1_clear_interrupt,
	.set_start_addr = nvkm_falcon_v1_set_start_addr,
	.start = nvkm_falcon_v1_start,
	.enable = nvkm_falcon_v1_enable,
	.disable = nvkm_falcon_v1_disable,
	.reset = gm200_pmu_flcn_reset,
=======
	.disable = gm200_flcn_disable,
	.enable = gm200_flcn_enable,
	.reset_pmc = true,
	.reset_wait_mem_scrubbing = gm200_flcn_reset_wait_mem_scrubbing,
	.debug = 0xc08,
	.bind_inst = gm200_pmu_flcn_bind_inst,
	.bind_stat = gm200_pmu_flcn_bind_stat,
	.imem_pio = &gm200_flcn_imem_pio,
	.dmem_pio = &gm200_flcn_dmem_pio,
	.start = nvkm_falcon_v1_start,
>>>>>>> eb3cdb58
	.cmdq = { 0x4a0, 0x4b0, 4 },
	.msgq = { 0x4c8, 0x4cc, 0 },
};

static const struct nvkm_pmu_func
gm200_pmu = {
	.flcn = &gm200_pmu_flcn,
<<<<<<< HEAD
	.enabled = gf100_pmu_enabled,
=======
>>>>>>> eb3cdb58
	.reset = gf100_pmu_reset,
};

int
gm200_pmu_nofw(struct nvkm_pmu *pmu, int ver, const struct nvkm_pmu_fwif *fwif)
{
	nvkm_warn(&pmu->subdev, "firmware unavailable\n");
	return 0;
}

static const struct nvkm_pmu_fwif
gm200_pmu_fwif[] = {
	{ -1, gm200_pmu_nofw, &gm200_pmu },
	{}
};

int
gm200_pmu_new(struct nvkm_device *device, enum nvkm_subdev_type type, int inst,
	      struct nvkm_pmu **ppmu)
{
	return nvkm_pmu_new_(gm200_pmu_fwif, device, type, inst, ppmu);
}<|MERGE_RESOLUTION|>--- conflicted
+++ resolved
@@ -24,15 +24,6 @@
 #include "priv.h"
 
 static int
-<<<<<<< HEAD
-gm200_pmu_flcn_reset(struct nvkm_falcon *falcon)
-{
-	struct nvkm_pmu *pmu = container_of(falcon, typeof(*pmu), falcon);
-
-	nvkm_falcon_wr32(falcon, 0x014, 0x0000ffff);
-	pmu->func->reset(pmu);
-	return nvkm_falcon_enable(falcon);
-=======
 gm200_pmu_flcn_bind_stat(struct nvkm_falcon *falcon, bool intr)
 {
 	nvkm_falcon_wr32(falcon, 0x200, 0x0000030e);
@@ -49,26 +40,10 @@
 	nvkm_falcon_wr32(falcon, 0xe10, 6); /* DMAIDX_PHYS_SYS_NCOH */
 	nvkm_falcon_mask(falcon, 0x090, 0x00010000, 0x00010000);
 	nvkm_falcon_wr32(falcon, 0x480, (1 << 30) | (target << 28) | (addr >> 12));
->>>>>>> eb3cdb58
 }
 
 const struct nvkm_falcon_func
 gm200_pmu_flcn = {
-<<<<<<< HEAD
-	.debug = 0xc08,
-	.fbif = 0xe00,
-	.load_imem = nvkm_falcon_v1_load_imem,
-	.load_dmem = nvkm_falcon_v1_load_dmem,
-	.read_dmem = nvkm_falcon_v1_read_dmem,
-	.bind_context = nvkm_falcon_v1_bind_context,
-	.wait_for_halt = nvkm_falcon_v1_wait_for_halt,
-	.clear_interrupt = nvkm_falcon_v1_clear_interrupt,
-	.set_start_addr = nvkm_falcon_v1_set_start_addr,
-	.start = nvkm_falcon_v1_start,
-	.enable = nvkm_falcon_v1_enable,
-	.disable = nvkm_falcon_v1_disable,
-	.reset = gm200_pmu_flcn_reset,
-=======
 	.disable = gm200_flcn_disable,
 	.enable = gm200_flcn_enable,
 	.reset_pmc = true,
@@ -79,7 +54,6 @@
 	.imem_pio = &gm200_flcn_imem_pio,
 	.dmem_pio = &gm200_flcn_dmem_pio,
 	.start = nvkm_falcon_v1_start,
->>>>>>> eb3cdb58
 	.cmdq = { 0x4a0, 0x4b0, 4 },
 	.msgq = { 0x4c8, 0x4cc, 0 },
 };
@@ -87,10 +61,6 @@
 static const struct nvkm_pmu_func
 gm200_pmu = {
 	.flcn = &gm200_pmu_flcn,
-<<<<<<< HEAD
-	.enabled = gf100_pmu_enabled,
-=======
->>>>>>> eb3cdb58
 	.reset = gf100_pmu_reset,
 };
 
