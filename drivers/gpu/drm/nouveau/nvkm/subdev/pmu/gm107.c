/*
 * Copyright 2013 Red Hat Inc.
 *
 * Permission is hereby granted, free of charge, to any person obtaining a
 * copy of this software and associated documentation files (the "Software"),
 * to deal in the Software without restriction, including without limitation
 * the rights to use, copy, modify, merge, publish, distribute, sublicense,
 * and/or sell copies of the Software, and to permit persons to whom the
 * Software is furnished to do so, subject to the following conditions:
 *
 * The above copyright notice and this permission notice shall be included in
 * all copies or substantial portions of the Software.
 *
 * THE SOFTWARE IS PROVIDED "AS IS", WITHOUT WARRANTY OF ANY KIND, EXPRESS OR
 * IMPLIED, INCLUDING BUT NOT LIMITED TO THE WARRANTIES OF MERCHANTABILITY,
 * FITNESS FOR A PARTICULAR PURPOSE AND NONINFRINGEMENT.  IN NO EVENT SHALL
 * THE COPYRIGHT HOLDER(S) OR AUTHOR(S) BE LIABLE FOR ANY CLAIM, DAMAGES OR
 * OTHER LIABILITY, WHETHER IN AN ACTION OF CONTRACT, TORT OR OTHERWISE,
 * ARISING FROM, OUT OF OR IN CONNECTION WITH THE SOFTWARE OR THE USE OR
 * OTHER DEALINGS IN THE SOFTWARE.
 *
 * Authors: Ben Skeggs
 */
#include "priv.h"
#define gk208_pmu_code gm107_pmu_code
#define gk208_pmu_data gm107_pmu_data
#include "fuc/gk208.fuc5.h"

static const struct nvkm_pmu_func
gm107_pmu = {
	.flcn = &gt215_pmu_flcn,
	.code.data = gm107_pmu_code,
	.code.size = sizeof(gm107_pmu_code),
	.data.data = gm107_pmu_data,
	.data.size = sizeof(gm107_pmu_data),
	.enabled = gf100_pmu_enabled,
	.reset = gf100_pmu_reset,
	.init = gt215_pmu_init,
	.fini = gt215_pmu_fini,
	.intr = gt215_pmu_intr,
	.send = gt215_pmu_send,
	.recv = gt215_pmu_recv,
};

static const struct nvkm_pmu_fwif
gm107_pmu_fwif[] = {
	{ -1, gf100_pmu_nofw, &gm107_pmu },
	{}
};

int
gm107_pmu_new(struct nvkm_device *device, enum nvkm_subdev_type type, int inst,
	      struct nvkm_pmu **ppmu)
{
<<<<<<< HEAD
	return nvkm_pmu_new_(gm107_pmu_fwif, device, index, ppmu);
=======
	return nvkm_pmu_new_(gm107_pmu_fwif, device, type, inst, ppmu);
>>>>>>> 7d2a07b7
}<|MERGE_RESOLUTION|>--- conflicted
+++ resolved
@@ -52,9 +52,5 @@
 gm107_pmu_new(struct nvkm_device *device, enum nvkm_subdev_type type, int inst,
 	      struct nvkm_pmu **ppmu)
 {
-<<<<<<< HEAD
-	return nvkm_pmu_new_(gm107_pmu_fwif, device, index, ppmu);
-=======
 	return nvkm_pmu_new_(gm107_pmu_fwif, device, type, inst, ppmu);
->>>>>>> 7d2a07b7
 }