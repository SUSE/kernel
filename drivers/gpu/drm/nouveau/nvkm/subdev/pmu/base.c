/*
 * Copyright 2013 Red Hat Inc.
 *
 * Permission is hereby granted, free of charge, to any person obtaining a
 * copy of this software and associated documentation files (the "Software"),
 * to deal in the Software without restriction, including without limitation
 * the rights to use, copy, modify, merge, publish, distribute, sublicense,
 * and/or sell copies of the Software, and to permit persons to whom the
 * Software is furnished to do so, subject to the following conditions:
 *
 * The above copyright notice and this permission notice shall be included in
 * all copies or substantial portions of the Software.
 *
 * THE SOFTWARE IS PROVIDED "AS IS", WITHOUT WARRANTY OF ANY KIND, EXPRESS OR
 * IMPLIED, INCLUDING BUT NOT LIMITED TO THE WARRANTIES OF MERCHANTABILITY,
 * FITNESS FOR A PARTICULAR PURPOSE AND NONINFRINGEMENT.  IN NO EVENT SHALL
 * THE COPYRIGHT HOLDER(S) OR AUTHOR(S) BE LIABLE FOR ANY CLAIM, DAMAGES OR
 * OTHER LIABILITY, WHETHER IN AN ACTION OF CONTRACT, TORT OR OTHERWISE,
 * ARISING FROM, OUT OF OR IN CONNECTION WITH THE SOFTWARE OR THE USE OR
 * OTHER DEALINGS IN THE SOFTWARE.
 *
 * Authors: Ben Skeggs
 */
#include "priv.h"

#include <core/firmware.h>
#include <subdev/timer.h>

bool
nvkm_pmu_fan_controlled(struct nvkm_device *device)
{
	struct nvkm_pmu *pmu = device->pmu;

	/* Internal PMU FW does not currently control fans in any way,
	 * allow SW control of fans instead.
	 */
	if (pmu && pmu->func->code.size)
		return false;

	/* Default (board-loaded, or VBIOS PMU/PREOS) PMU FW on Fermi
	 * and newer automatically control the fan speed, which would
	 * interfere with SW control.
	 */
	return (device->chipset >= 0xc0);
}

void
nvkm_pmu_pgob(struct nvkm_pmu *pmu, bool enable)
{
	if (pmu && pmu->func->pgob)
		pmu->func->pgob(pmu, enable);
}

static void
nvkm_pmu_recv(struct work_struct *work)
{
	struct nvkm_pmu *pmu = container_of(work, typeof(*pmu), recv.work);
	return pmu->func->recv(pmu);
}

int
nvkm_pmu_send(struct nvkm_pmu *pmu, u32 reply[2],
	      u32 process, u32 message, u32 data0, u32 data1)
{
	if (!pmu || !pmu->func->send)
		return -ENODEV;
	return pmu->func->send(pmu, reply, process, message, data0, data1);
}

static void
nvkm_pmu_intr(struct nvkm_subdev *subdev)
{
	struct nvkm_pmu *pmu = nvkm_pmu(subdev);
	if (!pmu->func->intr)
		return;
	pmu->func->intr(pmu);
}

static int
nvkm_pmu_fini(struct nvkm_subdev *subdev, bool suspend)
{
	struct nvkm_pmu *pmu = nvkm_pmu(subdev);

	if (pmu->func->fini)
		pmu->func->fini(pmu);

	flush_work(&pmu->recv.work);

	reinit_completion(&pmu->wpr_ready);

	nvkm_falcon_cmdq_fini(pmu->lpq);
	nvkm_falcon_cmdq_fini(pmu->hpq);
	pmu->initmsg_received = false;
	return 0;
}

static int
nvkm_pmu_reset(struct nvkm_pmu *pmu)
{
	struct nvkm_device *device = pmu->subdev.device;

	if (!pmu->func->enabled(pmu))
		return 0;

	/* Inhibit interrupts, and wait for idle. */
	nvkm_wr32(device, 0x10a014, 0x0000ffff);
	nvkm_msec(device, 2000,
		if (!nvkm_rd32(device, 0x10a04c))
			break;
	);

	/* Reset. */
	if (pmu->func->reset)
		pmu->func->reset(pmu);

	/* Wait for IMEM/DMEM scrubbing to be complete. */
	nvkm_msec(device, 2000,
		if (!(nvkm_rd32(device, 0x10a10c) & 0x00000006))
			break;
	);

	return 0;
}

static int
nvkm_pmu_preinit(struct nvkm_subdev *subdev)
{
	struct nvkm_pmu *pmu = nvkm_pmu(subdev);
	return nvkm_pmu_reset(pmu);
}

static int
nvkm_pmu_init(struct nvkm_subdev *subdev)
{
	struct nvkm_pmu *pmu = nvkm_pmu(subdev);
	int ret = nvkm_pmu_reset(pmu);
	if (ret == 0 && pmu->func->init)
		ret = pmu->func->init(pmu);
	return ret;
}

static void *
nvkm_pmu_dtor(struct nvkm_subdev *subdev)
{
	struct nvkm_pmu *pmu = nvkm_pmu(subdev);
	nvkm_falcon_msgq_del(&pmu->msgq);
	nvkm_falcon_cmdq_del(&pmu->lpq);
	nvkm_falcon_cmdq_del(&pmu->hpq);
	nvkm_falcon_qmgr_del(&pmu->qmgr);
	nvkm_falcon_dtor(&pmu->falcon);
<<<<<<< HEAD
=======
	mutex_destroy(&pmu->send.mutex);
>>>>>>> 7d2a07b7
	return nvkm_pmu(subdev);
}

static const struct nvkm_subdev_func
nvkm_pmu = {
	.dtor = nvkm_pmu_dtor,
	.preinit = nvkm_pmu_preinit,
	.init = nvkm_pmu_init,
	.fini = nvkm_pmu_fini,
	.intr = nvkm_pmu_intr,
};

int
nvkm_pmu_ctor(const struct nvkm_pmu_fwif *fwif, struct nvkm_device *device,
<<<<<<< HEAD
	      int index, struct nvkm_pmu *pmu)
{
	int ret;

	nvkm_subdev_ctor(&nvkm_pmu, device, index, &pmu->subdev);
=======
	      enum nvkm_subdev_type type, int inst, struct nvkm_pmu *pmu)
{
	int ret;

	nvkm_subdev_ctor(&nvkm_pmu, device, type, inst, &pmu->subdev);

	mutex_init(&pmu->send.mutex);
>>>>>>> 7d2a07b7

	INIT_WORK(&pmu->recv.work, nvkm_pmu_recv);
	init_waitqueue_head(&pmu->recv.wait);

	fwif = nvkm_firmware_load(&pmu->subdev, fwif, "Pmu", pmu);
	if (IS_ERR(fwif))
		return PTR_ERR(fwif);

	pmu->func = fwif->func;

<<<<<<< HEAD
	ret = nvkm_falcon_ctor(pmu->func->flcn, &pmu->subdev,
			       nvkm_subdev_name[pmu->subdev.index], 0x10a000,
			       &pmu->falcon);
=======
	ret = nvkm_falcon_ctor(pmu->func->flcn, &pmu->subdev, pmu->subdev.name,
			       0x10a000, &pmu->falcon);
>>>>>>> 7d2a07b7
	if (ret)
		return ret;

	if ((ret = nvkm_falcon_qmgr_new(&pmu->falcon, &pmu->qmgr)) ||
	    (ret = nvkm_falcon_cmdq_new(pmu->qmgr, "hpq", &pmu->hpq)) ||
	    (ret = nvkm_falcon_cmdq_new(pmu->qmgr, "lpq", &pmu->lpq)) ||
	    (ret = nvkm_falcon_msgq_new(pmu->qmgr, "msgq", &pmu->msgq)))
		return ret;

	init_completion(&pmu->wpr_ready);
	return 0;
}

int
nvkm_pmu_new_(const struct nvkm_pmu_fwif *fwif, struct nvkm_device *device,
<<<<<<< HEAD
	      int index, struct nvkm_pmu **ppmu)
=======
	      enum nvkm_subdev_type type, int inst, struct nvkm_pmu **ppmu)
>>>>>>> 7d2a07b7
{
	struct nvkm_pmu *pmu;
	if (!(pmu = *ppmu = kzalloc(sizeof(*pmu), GFP_KERNEL)))
		return -ENOMEM;
<<<<<<< HEAD
	return nvkm_pmu_ctor(fwif, device, index, *ppmu);
=======
	return nvkm_pmu_ctor(fwif, device, type, inst, *ppmu);
>>>>>>> 7d2a07b7
}<|MERGE_RESOLUTION|>--- conflicted
+++ resolved
@@ -148,10 +148,7 @@
 	nvkm_falcon_cmdq_del(&pmu->hpq);
 	nvkm_falcon_qmgr_del(&pmu->qmgr);
 	nvkm_falcon_dtor(&pmu->falcon);
-<<<<<<< HEAD
-=======
 	mutex_destroy(&pmu->send.mutex);
->>>>>>> 7d2a07b7
 	return nvkm_pmu(subdev);
 }
 
@@ -166,21 +163,13 @@
 
 int
 nvkm_pmu_ctor(const struct nvkm_pmu_fwif *fwif, struct nvkm_device *device,
-<<<<<<< HEAD
-	      int index, struct nvkm_pmu *pmu)
+	      enum nvkm_subdev_type type, int inst, struct nvkm_pmu *pmu)
 {
 	int ret;
 
-	nvkm_subdev_ctor(&nvkm_pmu, device, index, &pmu->subdev);
-=======
-	      enum nvkm_subdev_type type, int inst, struct nvkm_pmu *pmu)
-{
-	int ret;
-
 	nvkm_subdev_ctor(&nvkm_pmu, device, type, inst, &pmu->subdev);
 
 	mutex_init(&pmu->send.mutex);
->>>>>>> 7d2a07b7
 
 	INIT_WORK(&pmu->recv.work, nvkm_pmu_recv);
 	init_waitqueue_head(&pmu->recv.wait);
@@ -191,14 +180,8 @@
 
 	pmu->func = fwif->func;
 
-<<<<<<< HEAD
-	ret = nvkm_falcon_ctor(pmu->func->flcn, &pmu->subdev,
-			       nvkm_subdev_name[pmu->subdev.index], 0x10a000,
-			       &pmu->falcon);
-=======
 	ret = nvkm_falcon_ctor(pmu->func->flcn, &pmu->subdev, pmu->subdev.name,
 			       0x10a000, &pmu->falcon);
->>>>>>> 7d2a07b7
 	if (ret)
 		return ret;
 
@@ -214,18 +197,10 @@
 
 int
 nvkm_pmu_new_(const struct nvkm_pmu_fwif *fwif, struct nvkm_device *device,
-<<<<<<< HEAD
-	      int index, struct nvkm_pmu **ppmu)
-=======
 	      enum nvkm_subdev_type type, int inst, struct nvkm_pmu **ppmu)
->>>>>>> 7d2a07b7
 {
 	struct nvkm_pmu *pmu;
 	if (!(pmu = *ppmu = kzalloc(sizeof(*pmu), GFP_KERNEL)))
 		return -ENOMEM;
-<<<<<<< HEAD
-	return nvkm_pmu_ctor(fwif, device, index, *ppmu);
-=======
 	return nvkm_pmu_ctor(fwif, device, type, inst, *ppmu);
->>>>>>> 7d2a07b7
 }