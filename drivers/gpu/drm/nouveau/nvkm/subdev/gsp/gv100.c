--- conflicted
+++ resolved
@@ -46,13 +46,8 @@
 }
 
 static struct nvkm_gsp_fwif
-<<<<<<< HEAD
-gv100_gsp[] = {
-	{ -1, gv100_gsp_nofw, &gv100_gsp_flcn },
-=======
 gv100_gsps[] = {
 	{ -1, gv100_gsp_nofw, &gv100_gsp },
->>>>>>> eb3cdb58
 	{}
 };
 
