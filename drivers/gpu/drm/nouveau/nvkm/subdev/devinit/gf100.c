--- conflicted
+++ resolved
@@ -85,11 +85,6 @@
 		nvkm_subdev_disable(device, NVKM_ENGINE_CE, 0);
 	if (r022500 & 0x00000200)
 		nvkm_subdev_disable(device, NVKM_ENGINE_CE, 1);
-<<<<<<< HEAD
-
-	return 0ULL;
-=======
->>>>>>> eb3cdb58
 }
 
 void
