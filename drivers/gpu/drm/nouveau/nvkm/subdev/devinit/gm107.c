/*
 * Copyright 2013 Red Hat Inc.
 *
 * Permission is hereby granted, free of charge, to any person obtaining a
 * copy of this software and associated documentation files (the "Software"),
 * to deal in the Software without restriction, including without limitation
 * the rights to use, copy, modify, merge, publish, distribute, sublicense,
 * and/or sell copies of the Software, and to permit persons to whom the
 * Software is furnished to do so, subject to the following conditions:
 *
 * The above copyright notice and this permission notice shall be included in
 * all copies or substantial portions of the Software.
 *
 * THE SOFTWARE IS PROVIDED "AS IS", WITHOUT WARRANTY OF ANY KIND, EXPRESS OR
 * IMPLIED, INCLUDING BUT NOT LIMITED TO THE WARRANTIES OF MERCHANTABILITY,
 * FITNESS FOR A PARTICULAR PURPOSE AND NONINFRINGEMENT.  IN NO EVENT SHALL
 * THE COPYRIGHT HOLDER(S) OR AUTHOR(S) BE LIABLE FOR ANY CLAIM, DAMAGES OR
 * OTHER LIABILITY, WHETHER IN AN ACTION OF CONTRACT, TORT OR OTHERWISE,
 * ARISING FROM, OUT OF OR IN CONNECTION WITH THE SOFTWARE OR THE USE OR
 * OTHER DEALINGS IN THE SOFTWARE.
 *
 * Authors: Ben Skeggs
 */
#include "nv50.h"

#include <subdev/bios.h>
#include <subdev/bios/init.h>

void
gm107_devinit_disable(struct nvkm_devinit *init)
{
	struct nvkm_device *device = init->subdev.device;
	u32 r021c00 = nvkm_rd32(device, 0x021c00);
	u32 r021c04 = nvkm_rd32(device, 0x021c04);

	if (r021c00 & 0x00000001)
		nvkm_subdev_disable(device, NVKM_ENGINE_CE, 0);
	if (r021c00 & 0x00000004)
		nvkm_subdev_disable(device, NVKM_ENGINE_CE, 2);
	if (r021c04 & 0x00000001)
		nvkm_subdev_disable(device, NVKM_ENGINE_DISP, 0);
<<<<<<< HEAD

	return 0ULL;
=======
>>>>>>> eb3cdb58
}

static const struct nvkm_devinit_func
gm107_devinit = {
	.preinit = gf100_devinit_preinit,
	.init = nv50_devinit_init,
	.post = nv04_devinit_post,
	.pll_set = gf100_devinit_pll_set,
	.disable = gm107_devinit_disable,
};

int
gm107_devinit_new(struct nvkm_device *device, enum nvkm_subdev_type type, int inst,
		  struct nvkm_devinit **pinit)
{
	return nv50_devinit_new_(&gm107_devinit, device, type, inst, pinit);
}<|MERGE_RESOLUTION|>--- conflicted
+++ resolved
@@ -39,11 +39,6 @@
 		nvkm_subdev_disable(device, NVKM_ENGINE_CE, 2);
 	if (r021c04 & 0x00000001)
 		nvkm_subdev_disable(device, NVKM_ENGINE_DISP, 0);
-<<<<<<< HEAD
-
-	return 0ULL;
-=======
->>>>>>> eb3cdb58
 }
 
 static const struct nvkm_devinit_func
