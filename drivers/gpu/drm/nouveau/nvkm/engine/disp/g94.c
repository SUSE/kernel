/*
 * Copyright 2012 Red Hat Inc.
 *
 * Permission is hereby granted, free of charge, to any person obtaining a
 * copy of this software and associated documentation files (the "Software"),
 * to deal in the Software without restriction, including without limitation
 * the rights to use, copy, modify, merge, publish, distribute, sublicense,
 * and/or sell copies of the Software, and to permit persons to whom the
 * Software is furnished to do so, subject to the following conditions:
 *
 * The above copyright notice and this permission notice shall be included in
 * all copies or substantial portions of the Software.
 *
 * THE SOFTWARE IS PROVIDED "AS IS", WITHOUT WARRANTY OF ANY KIND, EXPRESS OR
 * IMPLIED, INCLUDING BUT NOT LIMITED TO THE WARRANTIES OF MERCHANTABILITY,
 * FITNESS FOR A PARTICULAR PURPOSE AND NONINFRINGEMENT.  IN NO EVENT SHALL
 * THE COPYRIGHT HOLDER(S) OR AUTHOR(S) BE LIABLE FOR ANY CLAIM, DAMAGES OR
 * OTHER LIABILITY, WHETHER IN AN ACTION OF CONTRACT, TORT OR OTHERWISE,
 * ARISING FROM, OUT OF OR IN CONNECTION WITH THE SOFTWARE OR THE USE OR
 * OTHER DEALINGS IN THE SOFTWARE.
 *
 * Authors: Ben Skeggs
 */
#include "priv.h"
#include "chan.h"
#include "head.h"
#include "ior.h"

#include <subdev/timer.h>

#include <nvif/class.h>

void
g94_sor_dp_watermark(struct nvkm_ior *sor, int head, u8 watermark)
{
	struct nvkm_device *device = sor->disp->engine.subdev.device;
	const u32 loff = nv50_sor_link(sor);

	nvkm_mask(device, 0x61c128 + loff, 0x0000003f, watermark);
}

void
g94_sor_dp_activesym(struct nvkm_ior *sor, int head,
		     u8 TU, u8 VTUa, u8 VTUf, u8 VTUi)
{
	struct nvkm_device *device = sor->disp->engine.subdev.device;
	const u32 loff = nv50_sor_link(sor);

	nvkm_mask(device, 0x61c10c + loff, 0x000001fc, TU << 2);
	nvkm_mask(device, 0x61c128 + loff, 0x010f7f00, VTUa << 24 | VTUf << 16 | VTUi << 8);
}

void
g94_sor_dp_audio_sym(struct nvkm_ior *sor, int head, u16 h, u32 v)
{
	struct nvkm_device *device = sor->disp->engine.subdev.device;
	const u32 soff = nv50_ior_base(sor);

	nvkm_mask(device, 0x61c1e8 + soff, 0x0000ffff, h);
	nvkm_mask(device, 0x61c1ec + soff, 0x00ffffff, v);
}

void
g94_sor_dp_drive(struct nvkm_ior *sor, int ln, int pc, int dc, int pe, int pu)
{
	struct nvkm_device *device = sor->disp->engine.subdev.device;
	const u32  loff = nv50_sor_link(sor);
	const u32 shift = sor->func->dp->lanes[ln] * 8;
	u32 data[3];

	data[0] = nvkm_rd32(device, 0x61c118 + loff) & ~(0x000000ff << shift);
	data[1] = nvkm_rd32(device, 0x61c120 + loff) & ~(0x000000ff << shift);
	data[2] = nvkm_rd32(device, 0x61c130 + loff);
	if ((data[2] & 0x0000ff00) < (pu << 8) || ln == 0)
		data[2] = (data[2] & ~0x0000ff00) | (pu << 8);

	nvkm_wr32(device, 0x61c118 + loff, data[0] | (dc << shift));
	nvkm_wr32(device, 0x61c120 + loff, data[1] | (pe << shift));
	nvkm_wr32(device, 0x61c130 + loff, data[2]);
}

void
g94_sor_dp_pattern(struct nvkm_ior *sor, int pattern)
{
	struct nvkm_device *device = sor->disp->engine.subdev.device;
	const u32 loff = nv50_sor_link(sor);
	u32 data;

	switch (pattern) {
	case 0: data = 0x00001000; break;
	case 1: data = 0x01000000; break;
	case 2: data = 0x02000000; break;
	default:
		WARN_ON(1);
		return;
	}

	nvkm_mask(device, 0x61c10c + loff, 0x0f001000, data);
}

void
g94_sor_dp_power(struct nvkm_ior *sor, int nr)
{
	struct nvkm_device *device = sor->disp->engine.subdev.device;
	const u32 soff = nv50_ior_base(sor);
	const u32 loff = nv50_sor_link(sor);
	u32 mask = 0, i;

	for (i = 0; i < nr; i++)
		mask |= 1 << sor->func->dp->lanes[i];

	nvkm_mask(device, 0x61c130 + loff, 0x0000000f, mask);
	nvkm_mask(device, 0x61c034 + soff, 0x80000000, 0x80000000);
	nvkm_msec(device, 2000,
		if (!(nvkm_rd32(device, 0x61c034 + soff) & 0x80000000))
			break;
	);
}

int
g94_sor_dp_links(struct nvkm_ior *sor, struct nvkm_i2c_aux *aux)
{
	struct nvkm_device *device = sor->disp->engine.subdev.device;
	const u32 soff = nv50_ior_base(sor);
	const u32 loff = nv50_sor_link(sor);
	u32 dpctrl = 0x00000000;
	u32 clksor = 0x00000000;

	dpctrl |= ((1 << sor->dp.nr) - 1) << 16;
	if (sor->dp.ef)
		dpctrl |= 0x00004000;
	if (sor->dp.bw > 0x06)
		clksor |= 0x00040000;

	nvkm_mask(device, 0x614300 + soff, 0x000c0000, clksor);
	nvkm_mask(device, 0x61c10c + loff, 0x001f4000, dpctrl);
	return 0;
}

const struct nvkm_ior_func_dp
g94_sor_dp = {
	.lanes = { 2, 1, 0, 3},
	.links = g94_sor_dp_links,
	.power = g94_sor_dp_power,
	.pattern = g94_sor_dp_pattern,
	.drive = g94_sor_dp_drive,
	.audio_sym = g94_sor_dp_audio_sym,
	.activesym = g94_sor_dp_activesym,
	.watermark = g94_sor_dp_watermark,
};

static bool
g94_sor_war_needed(struct nvkm_ior *sor)
{
	struct nvkm_device *device = sor->disp->engine.subdev.device;
	const u32 soff = nv50_ior_base(sor);

	if (sor->asy.proto == TMDS) {
		switch (nvkm_rd32(device, 0x614300 + soff) & 0x00030000) {
		case 0x00000000:
		case 0x00030000:
			return true;
		default:
			break;
		}
	}

	return false;
}

static void
g94_sor_war_update_sppll1(struct nvkm_disp *disp)
{
	struct nvkm_device *device = disp->engine.subdev.device;
	struct nvkm_ior *ior;
	bool used = false;
	u32 clksor;

	list_for_each_entry(ior, &disp->iors, head) {
		if (ior->type != SOR)
			continue;

		clksor = nvkm_rd32(device, 0x614300 + nv50_ior_base(ior));
		switch (clksor & 0x03000000) {
		case 0x02000000:
		case 0x03000000:
			used = true;
			break;
		default:
			break;
		}
	}

	if (used)
		return;

	nvkm_mask(device, 0x00e840, 0x80000000, 0x00000000);
}

static void
g94_sor_war_3(struct nvkm_ior *sor)
{
	struct nvkm_device *device = sor->disp->engine.subdev.device;
	const u32 soff = nv50_ior_base(sor);
	u32 sorpwr;

	if (!g94_sor_war_needed(sor))
		return;

	sorpwr = nvkm_rd32(device, 0x61c004 + soff);
	if (sorpwr & 0x00000001) {
		u32 seqctl = nvkm_rd32(device, 0x61c030 + soff);
		u32  pd_pc = (seqctl & 0x00000f00) >> 8;
		u32  pu_pc =  seqctl & 0x0000000f;

		nvkm_wr32(device, 0x61c040 + soff + pd_pc * 4, 0x1f008000);

		nvkm_msec(device, 2000,
			if (!(nvkm_rd32(device, 0x61c030 + soff) & 0x10000000))
				break;
		);
		nvkm_mask(device, 0x61c004 + soff, 0x80000001, 0x80000000);
		nvkm_msec(device, 2000,
			if (!(nvkm_rd32(device, 0x61c030 + soff) & 0x10000000))
				break;
		);

		nvkm_wr32(device, 0x61c040 + soff + pd_pc * 4, 0x00002000);
		nvkm_wr32(device, 0x61c040 + soff + pu_pc * 4, 0x1f000000);
	}

	nvkm_mask(device, 0x61c10c + soff, 0x00000001, 0x00000000);
	nvkm_mask(device, 0x614300 + soff, 0x03000000, 0x00000000);

	if (sorpwr & 0x00000001)
		nvkm_mask(device, 0x61c004 + soff, 0x80000001, 0x80000001);

	g94_sor_war_update_sppll1(sor->disp);
}

static void
g94_sor_war_2(struct nvkm_ior *sor)
{
	struct nvkm_device *device = sor->disp->engine.subdev.device;
	const u32 soff = nv50_ior_base(sor);

	if (!g94_sor_war_needed(sor))
		return;

	nvkm_mask(device, 0x00e840, 0x80000000, 0x80000000);
	nvkm_mask(device, 0x614300 + soff, 0x03000000, 0x03000000);
	nvkm_mask(device, 0x61c10c + soff, 0x00000001, 0x00000001);

	nvkm_mask(device, 0x61c00c + soff, 0x0f000000, 0x00000000);
	nvkm_mask(device, 0x61c008 + soff, 0xff000000, 0x14000000);
	nvkm_usec(device, 400, NVKM_DELAY);
	nvkm_mask(device, 0x61c008 + soff, 0xff000000, 0x00000000);
	nvkm_mask(device, 0x61c00c + soff, 0x0f000000, 0x01000000);

	if (nvkm_rd32(device, 0x61c004 + soff) & 0x00000001) {
		u32 seqctl = nvkm_rd32(device, 0x61c030 + soff);
		u32  pu_pc = seqctl & 0x0000000f;
		nvkm_wr32(device, 0x61c040 + soff + pu_pc * 4, 0x1f008000);
	}
}

void
g94_sor_state(struct nvkm_ior *sor, struct nvkm_ior_state *state)
{
	struct nvkm_device *device = sor->disp->engine.subdev.device;
	const u32 coff = sor->id * 8 + (state == &sor->arm) * 4;
	u32 ctrl = nvkm_rd32(device, 0x610794 + coff);

	state->proto_evo = (ctrl & 0x00000f00) >> 8;
	switch (state->proto_evo) {
	case 0: state->proto = LVDS; state->link = 1; break;
	case 1: state->proto = TMDS; state->link = 1; break;
	case 2: state->proto = TMDS; state->link = 2; break;
	case 5: state->proto = TMDS; state->link = 3; break;
	case 8: state->proto =   DP; state->link = 1; break;
	case 9: state->proto =   DP; state->link = 2; break;
	default:
		state->proto = UNKNOWN;
		break;
	}

	state->head = ctrl & 0x00000003;
	nv50_pior_depth(sor, state, ctrl);
}

static const struct nvkm_ior_func
g94_sor = {
	.state = g94_sor_state,
	.power = nv50_sor_power,
	.clock = nv50_sor_clock,
	.war_2 = g94_sor_war_2,
	.war_3 = g94_sor_war_3,
<<<<<<< HEAD
=======
	.hdmi = &g84_sor_hdmi,
>>>>>>> eb3cdb58
	.dp = &g94_sor_dp,
};

static int
g94_sor_new(struct nvkm_disp *disp, int id)
{
	return nvkm_ior_new_(&g94_sor, disp, SOR, id, false);
}

int
g94_sor_cnt(struct nvkm_disp *disp, unsigned long *pmask)
{
	struct nvkm_device *device = disp->engine.subdev.device;

	*pmask = (nvkm_rd32(device, 0x610184) & 0x0f000000) >> 24;
	return 4;
}

static const struct nvkm_disp_mthd_list
g94_disp_core_mthd_sor = {
	.mthd = 0x0040,
	.addr = 0x000008,
	.data = {
		{ 0x0600, 0x610794 },
		{}
	}
};

const struct nvkm_disp_chan_mthd
g94_disp_core_mthd = {
	.name = "Core",
	.addr = 0x000000,
	.prev = 0x000004,
	.data = {
		{ "Global", 1, &nv50_disp_core_mthd_base },
		{    "DAC", 3, &g84_disp_core_mthd_dac },
		{    "SOR", 4, &g94_disp_core_mthd_sor },
		{   "PIOR", 3, &nv50_disp_core_mthd_pior },
		{   "HEAD", 2, &g84_disp_core_mthd_head },
		{}
	}
};

const struct nvkm_disp_chan_user
g94_disp_core = {
	.func = &nv50_disp_core_func,
	.ctrl = 0,
	.user = 0,
	.mthd = &g94_disp_core_mthd,
};

static const struct nvkm_disp_func
g94_disp = {
	.oneinit = nv50_disp_oneinit,
	.init = nv50_disp_init,
	.fini = nv50_disp_fini,
	.intr = nv50_disp_intr,
	.super = nv50_disp_super,
	.uevent = &nv50_disp_chan_uevent,
	.head = { .cnt = nv50_head_cnt, .new = nv50_head_new },
	.dac = { .cnt = nv50_dac_cnt, .new = nv50_dac_new },
	.sor = { .cnt = g94_sor_cnt, .new = g94_sor_new },
	.pior = { .cnt = nv50_pior_cnt, .new = nv50_pior_new },
	.root = { 0,0,GT206_DISP },
	.user = {
		{{0,0,  G82_DISP_CURSOR             }, nvkm_disp_chan_new, & nv50_disp_curs },
		{{0,0,  G82_DISP_OVERLAY            }, nvkm_disp_chan_new, & nv50_disp_oimm },
		{{0,0,GT200_DISP_BASE_CHANNEL_DMA   }, nvkm_disp_chan_new, &  g84_disp_base },
		{{0,0,GT206_DISP_CORE_CHANNEL_DMA   }, nvkm_disp_core_new, &  g94_disp_core },
		{{0,0,GT200_DISP_OVERLAY_CHANNEL_DMA}, nvkm_disp_chan_new, &gt200_disp_ovly },
		{}
	},
};

int
g94_disp_new(struct nvkm_device *device, enum nvkm_subdev_type type, int inst,
	     struct nvkm_disp **pdisp)
{
	return nvkm_disp_new_(&g94_disp, device, type, inst, pdisp);
}<|MERGE_RESOLUTION|>--- conflicted
+++ resolved
@@ -295,10 +295,7 @@
 	.clock = nv50_sor_clock,
 	.war_2 = g94_sor_war_2,
 	.war_3 = g94_sor_war_3,
-<<<<<<< HEAD
-=======
 	.hdmi = &g84_sor_hdmi,
->>>>>>> eb3cdb58
 	.dp = &g94_sor_dp,
 };
 
