--- conflicted
+++ resolved
@@ -31,13 +31,7 @@
 	.state = g94_sor_state,
 	.power = nv50_sor_power,
 	.clock = nv50_sor_clock,
-<<<<<<< HEAD
-	.hdmi = {
-		.ctrl = g84_sor_hdmi_ctrl,
-	},
-=======
 	.hdmi = &g84_sor_hdmi,
->>>>>>> eb3cdb58
 	.dp = &g94_sor_dp,
 };
 
