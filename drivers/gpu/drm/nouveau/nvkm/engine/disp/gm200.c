--- conflicted
+++ resolved
@@ -79,8 +79,6 @@
 	ior->tmds.high_speed = !!(scdc & 0x2);
 }
 
-<<<<<<< HEAD
-=======
 const struct nvkm_ior_func_hdmi
 gm200_sor_hdmi = {
 	.ctrl = gk104_sor_hdmi_ctrl,
@@ -89,7 +87,6 @@
 	.infoframe_vsi = gk104_sor_hdmi_infoframe_vsi,
 };
 
->>>>>>> eb3cdb58
 void
 gm200_sor_route_set(struct nvkm_outp *outp, struct nvkm_ior *ior)
 {
@@ -142,14 +139,7 @@
 	.state = gf119_sor_state,
 	.power = nv50_sor_power,
 	.clock = gf119_sor_clock,
-<<<<<<< HEAD
-	.hdmi = {
-		.ctrl = gk104_sor_hdmi_ctrl,
-		.scdc = gm200_sor_hdmi_scdc,
-	},
-=======
 	.hdmi = &gm200_sor_hdmi,
->>>>>>> eb3cdb58
 	.dp = &gm200_sor_dp,
 	.hda = &gf119_sor_hda,
 };
