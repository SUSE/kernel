/*
 * Copyright 2018 Red Hat Inc.
 *
 * Permission is hereby granted, free of charge, to any person obtaining a
 * copy of this software and associated documentation files (the "Software"),
 * to deal in the Software without restriction, including without limitation
 * the rights to use, copy, modify, merge, publish, distribute, sublicense,
 * and/or sell copies of the Software, and to permit persons to whom the
 * Software is furnished to do so, subject to the following conditions:
 *
 * The above copyright notice and this permission notice shall be included in
 * all copies or substantial portions of the Software.
 *
 * THE SOFTWARE IS PROVIDED "AS IS", WITHOUT WARRANTY OF ANY KIND, EXPRESS OR
 * IMPLIED, INCLUDING BUT NOT LIMITED TO THE WARRANTIES OF MERCHANTABILITY,
 * FITNESS FOR A PARTICULAR PURPOSE AND NONINFRINGEMENT.  IN NO EVENT SHALL
 * THE COPYRIGHT HOLDER(S) OR AUTHOR(S) BE LIABLE FOR ANY CLAIM, DAMAGES OR
 * OTHER LIABILITY, WHETHER IN AN ACTION OF CONTRACT, TORT OR OTHERWISE,
 * ARISING FROM, OUT OF OR IN CONNECTION WITH THE SOFTWARE OR THE USE OR
 * OTHER DEALINGS IN THE SOFTWARE.
 */
#include "priv.h"
#include "chan.h"
#include "hdmi.h"
#include "head.h"
#include "ior.h"
#include "outp.h"

#include <core/client.h>
#include <core/gpuobj.h>
#include <core/ramht.h>
#include <subdev/timer.h>

#include <nvif/class.h>
#include <nvif/unpack.h>

static void
gv100_sor_hda_device_entry(struct nvkm_ior *ior, int head)
{
	struct nvkm_device *device = ior->disp->engine.subdev.device;
	const u32 hoff = 0x800 * head;

	nvkm_mask(device, 0x616528 + hoff, 0x00000070, head << 4);
}

const struct nvkm_ior_func_hda
gv100_sor_hda = {
	.hpd = gf119_sor_hda_hpd,
	.eld = gf119_sor_hda_eld,
	.device_entry = gv100_sor_hda_device_entry,
};

void
gv100_sor_dp_watermark(struct nvkm_ior *sor, int head, u8 watermark)
{
	struct nvkm_device *device = sor->disp->engine.subdev.device;
	const u32 hoff = head * 0x800;

	nvkm_mask(device, 0x616550 + hoff, 0x0c00003f, 0x08000000 | watermark);
}

void
gv100_sor_dp_audio_sym(struct nvkm_ior *sor, int head, u16 h, u32 v)
{
	struct nvkm_device *device = sor->disp->engine.subdev.device;
	const u32 hoff = head * 0x800;

	nvkm_mask(device, 0x616568 + hoff, 0x0000ffff, h);
	nvkm_mask(device, 0x61656c + hoff, 0x00ffffff, v);
}

void
gv100_sor_dp_audio(struct nvkm_ior *sor, int head, bool enable)
{
	struct nvkm_device *device = sor->disp->engine.subdev.device;
	const u32 hoff = 0x800 * head;
	const u32 data = 0x80000000 | (0x00000001 * enable);
	const u32 mask = 0x8000000d;

	nvkm_mask(device, 0x616560 + hoff, mask, data);
	nvkm_msec(device, 2000,
		if (!(nvkm_rd32(device, 0x616560 + hoff) & 0x80000000))
			break;
	);
}

static const struct nvkm_ior_func_dp
gv100_sor_dp = {
	.lanes = { 0, 1, 2, 3 },
	.links = gf119_sor_dp_links,
	.power = g94_sor_dp_power,
	.pattern = gm107_sor_dp_pattern,
	.drive = gm200_sor_dp_drive,
	.audio = gv100_sor_dp_audio,
	.audio_sym = gv100_sor_dp_audio_sym,
	.watermark = gv100_sor_dp_watermark,
};

<<<<<<< HEAD
void
gv100_sor_hdmi_ctrl(struct nvkm_ior *ior, int head, bool enable, u8 max_ac_packet,
		    u8 rekey, u8 *avi, u8 avi_size, u8 *vendor, u8 vendor_size)
=======
static void
gv100_sor_hdmi_infoframe_vsi(struct nvkm_ior *ior, int head, void *data, u32 size)
{
	struct nvkm_device *device = ior->disp->engine.subdev.device;
	struct packed_hdmi_infoframe vsi;
	const u32 hoff = head * 0x400;

	pack_hdmi_infoframe(&vsi, data, size);

	nvkm_mask(device, 0x6f0100 + hoff, 0x00010001, 0x00000000);
	if (!size)
		return;

	nvkm_wr32(device, 0x6f0108 + hoff, vsi.header);
	nvkm_wr32(device, 0x6f010c + hoff, vsi.subpack0_low);
	nvkm_wr32(device, 0x6f0110 + hoff, vsi.subpack0_high);
	nvkm_wr32(device, 0x6f0114 + hoff, 0x00000000);
	nvkm_wr32(device, 0x6f0118 + hoff, 0x00000000);
	nvkm_wr32(device, 0x6f011c + hoff, 0x00000000);
	nvkm_wr32(device, 0x6f0120 + hoff, 0x00000000);
	nvkm_wr32(device, 0x6f0124 + hoff, 0x00000000);
	nvkm_mask(device, 0x6f0100 + hoff, 0x00000001, 0x00000001);
}

static void
gv100_sor_hdmi_infoframe_avi(struct nvkm_ior *ior, int head, void *data, u32 size)
{
	struct nvkm_device *device = ior->disp->engine.subdev.device;
	struct packed_hdmi_infoframe avi;
	const u32 hoff = head * 0x400;

	pack_hdmi_infoframe(&avi, data, size);

	nvkm_mask(device, 0x6f0000 + hoff, 0x00000001, 0x00000000);
	if (!size)
		return;

	nvkm_wr32(device, 0x6f0008 + hoff, avi.header);
	nvkm_wr32(device, 0x6f000c + hoff, avi.subpack0_low);
	nvkm_wr32(device, 0x6f0010 + hoff, avi.subpack0_high);
	nvkm_wr32(device, 0x6f0014 + hoff, avi.subpack1_low);
	nvkm_wr32(device, 0x6f0018 + hoff, avi.subpack1_high);

	nvkm_mask(device, 0x6f0000 + hoff, 0x00000001, 0x00000001);
}

static void
gv100_sor_hdmi_ctrl(struct nvkm_ior *ior, int head, bool enable, u8 max_ac_packet, u8 rekey)
>>>>>>> eb3cdb58
{
	struct nvkm_device *device = ior->disp->engine.subdev.device;
	const u32 ctrl = 0x40000000 * enable |
			 max_ac_packet << 16 |
			 rekey;
	const u32 hoff = head * 0x800;
	const u32 hdmi = head * 0x400;
<<<<<<< HEAD
	struct packed_hdmi_infoframe avi_infoframe;
	struct packed_hdmi_infoframe vendor_infoframe;

	pack_hdmi_infoframe(&avi_infoframe, avi, avi_size);
	pack_hdmi_infoframe(&vendor_infoframe, vendor, vendor_size);
=======
>>>>>>> eb3cdb58

	if (!(ctrl & 0x40000000)) {
		nvkm_mask(device, 0x6165c0 + hoff, 0x40000000, 0x00000000);
		nvkm_mask(device, 0x6f0100 + hdmi, 0x00000001, 0x00000000);
		nvkm_mask(device, 0x6f00c0 + hdmi, 0x00000001, 0x00000000);
		nvkm_mask(device, 0x6f0000 + hdmi, 0x00000001, 0x00000000);
		return;
	}

<<<<<<< HEAD
	/* AVI InfoFrame (AVI). */
	nvkm_mask(device, 0x6f0000 + hdmi, 0x00000001, 0x00000000);
	if (avi_size) {
		nvkm_wr32(device, 0x6f0008 + hdmi, avi_infoframe.header);
		nvkm_wr32(device, 0x6f000c + hdmi, avi_infoframe.subpack0_low);
		nvkm_wr32(device, 0x6f0010 + hdmi, avi_infoframe.subpack0_high);
		nvkm_wr32(device, 0x6f0014 + hdmi, avi_infoframe.subpack1_low);
		nvkm_wr32(device, 0x6f0018 + hdmi, avi_infoframe.subpack1_high);
		nvkm_mask(device, 0x6f0000 + hdmi, 0x00000001, 0x00000001);
	}

	/* Vendor-specific InfoFrame (VSI). */
	nvkm_mask(device, 0x6f0100 + hdmi, 0x00010001, 0x00000000);
	if (vendor_size) {
		nvkm_wr32(device, 0x6f0108 + hdmi, vendor_infoframe.header);
		nvkm_wr32(device, 0x6f010c + hdmi, vendor_infoframe.subpack0_low);
		nvkm_wr32(device, 0x6f0110 + hdmi, vendor_infoframe.subpack0_high);
		nvkm_wr32(device, 0x6f0114 + hdmi, 0x00000000);
		nvkm_wr32(device, 0x6f0118 + hdmi, 0x00000000);
		nvkm_wr32(device, 0x6f011c + hdmi, 0x00000000);
		nvkm_wr32(device, 0x6f0120 + hdmi, 0x00000000);
		nvkm_wr32(device, 0x6f0124 + hdmi, 0x00000000);
		nvkm_mask(device, 0x6f0100 + hdmi, 0x00000001, 0x00000001);
	}


=======
>>>>>>> eb3cdb58
	/* General Control (GCP). */
	nvkm_mask(device, 0x6f00c0 + hdmi, 0x00000001, 0x00000000);
	nvkm_wr32(device, 0x6f00cc + hdmi, 0x00000010);
	nvkm_mask(device, 0x6f00c0 + hdmi, 0x00000001, 0x00000001);

	/* Audio Clock Regeneration (ACR). */
	nvkm_wr32(device, 0x6f0080 + hdmi, 0x82000000);

	/* NV_PDISP_SF_HDMI_CTRL. */
	nvkm_mask(device, 0x6165c0 + hoff, 0x401f007f, ctrl);
}

<<<<<<< HEAD
=======
const struct nvkm_ior_func_hdmi
gv100_sor_hdmi = {
	.ctrl = gv100_sor_hdmi_ctrl,
	.scdc = gm200_sor_hdmi_scdc,
	.infoframe_avi = gv100_sor_hdmi_infoframe_avi,
	.infoframe_vsi = gv100_sor_hdmi_infoframe_vsi,
};

>>>>>>> eb3cdb58
void
gv100_sor_state(struct nvkm_ior *sor, struct nvkm_ior_state *state)
{
	struct nvkm_device *device = sor->disp->engine.subdev.device;
	const u32 coff = (state == &sor->arm) * 0x8000 + sor->id * 0x20;
	u32 ctrl = nvkm_rd32(device, 0x680300 + coff);

	state->proto_evo = (ctrl & 0x00000f00) >> 8;
	switch (state->proto_evo) {
	case 0: state->proto = LVDS; state->link = 1; break;
	case 1: state->proto = TMDS; state->link = 1; break;
	case 2: state->proto = TMDS; state->link = 2; break;
	case 5: state->proto = TMDS; state->link = 3; break;
	case 8: state->proto =   DP; state->link = 1; break;
	case 9: state->proto =   DP; state->link = 2; break;
	default:
		state->proto = UNKNOWN;
		break;
	}

	state->head = ctrl & 0x000000ff;
}

static const struct nvkm_ior_func
gv100_sor = {
	.route = {
		.get = gm200_sor_route_get,
		.set = gm200_sor_route_set,
	},
	.state = gv100_sor_state,
	.power = nv50_sor_power,
	.clock = gf119_sor_clock,
<<<<<<< HEAD
	.hdmi = {
		.ctrl = gv100_sor_hdmi_ctrl,
		.scdc = gm200_sor_hdmi_scdc,
	},
=======
	.hdmi = &gv100_sor_hdmi,
>>>>>>> eb3cdb58
	.dp = &gv100_sor_dp,
	.hda = &gv100_sor_hda,
};

static int
gv100_sor_new(struct nvkm_disp *disp, int id)
{
	struct nvkm_device *device = disp->engine.subdev.device;
	u32 hda;

	if (!((hda = nvkm_rd32(device, 0x08a15c)) & 0x40000000))
		hda = nvkm_rd32(device, 0x118fb0) >> 8;

	return nvkm_ior_new_(&gv100_sor, disp, SOR, id, hda & BIT(id));
}

int
gv100_sor_cnt(struct nvkm_disp *disp, unsigned long *pmask)
{
	struct nvkm_device *device = disp->engine.subdev.device;

	*pmask = (nvkm_rd32(device, 0x610060) & 0x0000ff00) >> 8;
	return (nvkm_rd32(device, 0x610074) & 0x00000f00) >> 8;
}

static void
gv100_head_vblank_put(struct nvkm_head *head)
{
	struct nvkm_device *device = head->disp->engine.subdev.device;
	nvkm_mask(device, 0x611d80 + (head->id * 4), 0x00000004, 0x00000000);
}

static void
gv100_head_vblank_get(struct nvkm_head *head)
{
	struct nvkm_device *device = head->disp->engine.subdev.device;
	nvkm_mask(device, 0x611d80 + (head->id * 4), 0x00000004, 0x00000004);
}

static void
gv100_head_rgpos(struct nvkm_head *head, u16 *hline, u16 *vline)
{
	struct nvkm_device *device = head->disp->engine.subdev.device;
	const u32 hoff = head->id * 0x800;
	/* vline read locks hline. */
	*vline = nvkm_rd32(device, 0x616330 + hoff) & 0x0000ffff;
	*hline = nvkm_rd32(device, 0x616334 + hoff) & 0x0000ffff;
}

static void
gv100_head_state(struct nvkm_head *head, struct nvkm_head_state *state)
{
	struct nvkm_device *device = head->disp->engine.subdev.device;
	const u32 hoff = (state == &head->arm) * 0x8000 + head->id * 0x400;
	u32 data;

	data = nvkm_rd32(device, 0x682064 + hoff);
	state->vtotal = (data & 0xffff0000) >> 16;
	state->htotal = (data & 0x0000ffff);
	data = nvkm_rd32(device, 0x682068 + hoff);
	state->vsynce = (data & 0xffff0000) >> 16;
	state->hsynce = (data & 0x0000ffff);
	data = nvkm_rd32(device, 0x68206c + hoff);
	state->vblanke = (data & 0xffff0000) >> 16;
	state->hblanke = (data & 0x0000ffff);
	data = nvkm_rd32(device, 0x682070 + hoff);
	state->vblanks = (data & 0xffff0000) >> 16;
	state->hblanks = (data & 0x0000ffff);
	state->hz = nvkm_rd32(device, 0x68200c + hoff);

	data = nvkm_rd32(device, 0x682004 + hoff);
	switch ((data & 0x000000f0) >> 4) {
	case 5: state->or.depth = 30; break;
	case 4: state->or.depth = 24; break;
	case 1: state->or.depth = 18; break;
	default:
		state->or.depth = 18;
		WARN_ON(1);
		break;
	}
}

static const struct nvkm_head_func
gv100_head = {
	.state = gv100_head_state,
	.rgpos = gv100_head_rgpos,
	.rgclk = gf119_head_rgclk,
	.vblank_get = gv100_head_vblank_get,
	.vblank_put = gv100_head_vblank_put,
};

int
gv100_head_new(struct nvkm_disp *disp, int id)
{
	struct nvkm_device *device = disp->engine.subdev.device;

	if (!(nvkm_rd32(device, 0x610060) & (0x00000001 << id)))
		return 0;

	return nvkm_head_new_(&gv100_head, disp, id);
}

int
gv100_head_cnt(struct nvkm_disp *disp, unsigned long *pmask)
{
	struct nvkm_device *device = disp->engine.subdev.device;

	*pmask = nvkm_rd32(device, 0x610060) & 0x000000ff;
	return nvkm_rd32(device, 0x610074) & 0x0000000f;
}

const struct nvkm_event_func
gv100_disp_chan_uevent = {
};

u64
gv100_disp_chan_user(struct nvkm_disp_chan *chan, u64 *psize)
{
	*psize = 0x1000;
	return 0x690000 + ((chan->chid.user - 1) * 0x1000);
}

static int
gv100_disp_dmac_idle(struct nvkm_disp_chan *chan)
{
	struct nvkm_device *device = chan->disp->engine.subdev.device;
	const u32 soff = (chan->chid.ctrl - 1) * 0x04;
	nvkm_msec(device, 2000,
		u32 stat = nvkm_rd32(device, 0x610664 + soff);
		if ((stat & 0x000f0000) == 0x00040000)
			return 0;
	);
	return -EBUSY;
}

int
gv100_disp_dmac_bind(struct nvkm_disp_chan *chan,
		     struct nvkm_object *object, u32 handle)
{
	return nvkm_ramht_insert(chan->disp->ramht, object, chan->chid.user, -9, handle,
				 chan->chid.user << 25 | 0x00000040);
}

void
gv100_disp_dmac_fini(struct nvkm_disp_chan *chan)
{
	struct nvkm_device *device = chan->disp->engine.subdev.device;
	const u32 uoff = (chan->chid.ctrl - 1) * 0x1000;
	const u32 coff = chan->chid.ctrl * 0x04;
	nvkm_mask(device, 0x6104e0 + coff, 0x00000010, 0x00000000);
	gv100_disp_dmac_idle(chan);
	nvkm_mask(device, 0x6104e0 + coff, 0x00000002, 0x00000000);
	chan->suspend_put = nvkm_rd32(device, 0x690000 + uoff);
}

int
gv100_disp_dmac_init(struct nvkm_disp_chan *chan)
{
	struct nvkm_subdev *subdev = &chan->disp->engine.subdev;
	struct nvkm_device *device = subdev->device;
	const u32 uoff = (chan->chid.ctrl - 1) * 0x1000;
	const u32 poff = chan->chid.ctrl * 0x10;
	const u32 coff = chan->chid.ctrl * 0x04;

	nvkm_wr32(device, 0x610b24 + poff, lower_32_bits(chan->push));
	nvkm_wr32(device, 0x610b20 + poff, upper_32_bits(chan->push));
	nvkm_wr32(device, 0x610b28 + poff, 0x00000001);
	nvkm_wr32(device, 0x610b2c + poff, 0x00000040);

	nvkm_mask(device, 0x6104e0 + coff, 0x00000010, 0x00000010);
	nvkm_wr32(device, 0x690000 + uoff, chan->suspend_put);
	nvkm_wr32(device, 0x6104e0 + coff, 0x00000013);
	return gv100_disp_dmac_idle(chan);
}

static void
gv100_disp_wimm_intr(struct nvkm_disp_chan *chan, bool en)
{
	struct nvkm_device *device = chan->disp->engine.subdev.device;
	const u32 mask = 0x00000001 << chan->head;
	const u32 data = en ? mask : 0;
	nvkm_mask(device, 0x611da8, mask, data);
}

static const struct nvkm_disp_chan_func
gv100_disp_wimm_func = {
	.push = nv50_disp_dmac_push,
	.init = gv100_disp_dmac_init,
	.fini = gv100_disp_dmac_fini,
	.intr = gv100_disp_wimm_intr,
	.user = gv100_disp_chan_user,
};

const struct nvkm_disp_chan_user
gv100_disp_wimm = {
	.func = &gv100_disp_wimm_func,
	.ctrl = 33,
	.user = 33,
};

static const struct nvkm_disp_mthd_list
gv100_disp_wndw_mthd_base = {
	.mthd = 0x0000,
	.addr = 0x000000,
	.data = {
		{ 0x0200, 0x690200 },
		{ 0x020c, 0x69020c },
		{ 0x0210, 0x690210 },
		{ 0x0214, 0x690214 },
		{ 0x0218, 0x690218 },
		{ 0x021c, 0x69021c },
		{ 0x0220, 0x690220 },
		{ 0x0224, 0x690224 },
		{ 0x0228, 0x690228 },
		{ 0x022c, 0x69022c },
		{ 0x0230, 0x690230 },
		{ 0x0234, 0x690234 },
		{ 0x0238, 0x690238 },
		{ 0x0240, 0x690240 },
		{ 0x0244, 0x690244 },
		{ 0x0248, 0x690248 },
		{ 0x024c, 0x69024c },
		{ 0x0250, 0x690250 },
		{ 0x0254, 0x690254 },
		{ 0x0260, 0x690260 },
		{ 0x0264, 0x690264 },
		{ 0x0268, 0x690268 },
		{ 0x026c, 0x69026c },
		{ 0x0270, 0x690270 },
		{ 0x0274, 0x690274 },
		{ 0x0280, 0x690280 },
		{ 0x0284, 0x690284 },
		{ 0x0288, 0x690288 },
		{ 0x028c, 0x69028c },
		{ 0x0290, 0x690290 },
		{ 0x0298, 0x690298 },
		{ 0x029c, 0x69029c },
		{ 0x02a0, 0x6902a0 },
		{ 0x02a4, 0x6902a4 },
		{ 0x02a8, 0x6902a8 },
		{ 0x02ac, 0x6902ac },
		{ 0x02b0, 0x6902b0 },
		{ 0x02b4, 0x6902b4 },
		{ 0x02b8, 0x6902b8 },
		{ 0x02bc, 0x6902bc },
		{ 0x02c0, 0x6902c0 },
		{ 0x02c4, 0x6902c4 },
		{ 0x02c8, 0x6902c8 },
		{ 0x02cc, 0x6902cc },
		{ 0x02d0, 0x6902d0 },
		{ 0x02d4, 0x6902d4 },
		{ 0x02d8, 0x6902d8 },
		{ 0x02dc, 0x6902dc },
		{ 0x02e0, 0x6902e0 },
		{ 0x02e4, 0x6902e4 },
		{ 0x02e8, 0x6902e8 },
		{ 0x02ec, 0x6902ec },
		{ 0x02f0, 0x6902f0 },
		{ 0x02f4, 0x6902f4 },
		{ 0x02f8, 0x6902f8 },
		{ 0x02fc, 0x6902fc },
		{ 0x0300, 0x690300 },
		{ 0x0304, 0x690304 },
		{ 0x0308, 0x690308 },
		{ 0x0310, 0x690310 },
		{ 0x0314, 0x690314 },
		{ 0x0318, 0x690318 },
		{ 0x031c, 0x69031c },
		{ 0x0320, 0x690320 },
		{ 0x0324, 0x690324 },
		{ 0x0328, 0x690328 },
		{ 0x032c, 0x69032c },
		{ 0x033c, 0x69033c },
		{ 0x0340, 0x690340 },
		{ 0x0344, 0x690344 },
		{ 0x0348, 0x690348 },
		{ 0x034c, 0x69034c },
		{ 0x0350, 0x690350 },
		{ 0x0354, 0x690354 },
		{ 0x0358, 0x690358 },
		{ 0x0364, 0x690364 },
		{ 0x0368, 0x690368 },
		{ 0x036c, 0x69036c },
		{ 0x0370, 0x690370 },
		{ 0x0374, 0x690374 },
		{ 0x0380, 0x690380 },
		{}
	}
};

static const struct nvkm_disp_chan_mthd
gv100_disp_wndw_mthd = {
	.name = "Window",
	.addr = 0x001000,
	.prev = 0x000800,
	.data = {
		{ "Global", 1, &gv100_disp_wndw_mthd_base },
		{}
	}
};

static void
gv100_disp_wndw_intr(struct nvkm_disp_chan *chan, bool en)
{
	struct nvkm_device *device = chan->disp->engine.subdev.device;
	const u32 mask = 0x00000001 << chan->head;
	const u32 data = en ? mask : 0;
	nvkm_mask(device, 0x611da4, mask, data);
}

static const struct nvkm_disp_chan_func
gv100_disp_wndw_func = {
	.push = nv50_disp_dmac_push,
	.init = gv100_disp_dmac_init,
	.fini = gv100_disp_dmac_fini,
	.intr = gv100_disp_wndw_intr,
	.user = gv100_disp_chan_user,
	.bind = gv100_disp_dmac_bind,
};

const struct nvkm_disp_chan_user
gv100_disp_wndw = {
	.func = &gv100_disp_wndw_func,
	.ctrl = 1,
	.user = 1,
	.mthd = &gv100_disp_wndw_mthd,
};

int
gv100_disp_wndw_cnt(struct nvkm_disp *disp, unsigned long *pmask)
{
	struct nvkm_device *device = disp->engine.subdev.device;

	*pmask = nvkm_rd32(device, 0x610064);
	return (nvkm_rd32(device, 0x610074) & 0x03f00000) >> 20;
}

static int
gv100_disp_curs_idle(struct nvkm_disp_chan *chan)
{
	struct nvkm_device *device = chan->disp->engine.subdev.device;
	const u32 soff = (chan->chid.ctrl - 1) * 0x04;
	nvkm_msec(device, 2000,
		u32 stat = nvkm_rd32(device, 0x610664 + soff);
		if ((stat & 0x00070000) == 0x00040000)
			return 0;
	);
	return -EBUSY;
}

static void
gv100_disp_curs_intr(struct nvkm_disp_chan *chan, bool en)
{
	struct nvkm_device *device = chan->disp->engine.subdev.device;
	const u32 mask = 0x00010000 << chan->head;
	const u32 data = en ? mask : 0;
	nvkm_mask(device, 0x611dac, mask, data);
}

static void
gv100_disp_curs_fini(struct nvkm_disp_chan *chan)
{
	struct nvkm_device *device = chan->disp->engine.subdev.device;
	const u32 hoff = chan->chid.ctrl * 4;
	nvkm_mask(device, 0x6104e0 + hoff, 0x00000010, 0x00000010);
	gv100_disp_curs_idle(chan);
	nvkm_mask(device, 0x6104e0 + hoff, 0x00000001, 0x00000000);
}

static int
gv100_disp_curs_init(struct nvkm_disp_chan *chan)
{
	struct nvkm_subdev *subdev = &chan->disp->engine.subdev;
	struct nvkm_device *device = subdev->device;
	nvkm_wr32(device, 0x6104e0 + chan->chid.ctrl * 4, 0x00000001);
	return gv100_disp_curs_idle(chan);
}

static const struct nvkm_disp_chan_func
gv100_disp_curs_func = {
	.init = gv100_disp_curs_init,
	.fini = gv100_disp_curs_fini,
	.intr = gv100_disp_curs_intr,
	.user = gv100_disp_chan_user,
};

const struct nvkm_disp_chan_user
gv100_disp_curs = {
	.func = &gv100_disp_curs_func,
	.ctrl = 73,
	.user = 73,
};

<<<<<<< HEAD
const struct nvkm_disp_mthd_list
=======
static const struct nvkm_disp_mthd_list
>>>>>>> eb3cdb58
gv100_disp_core_mthd_base = {
	.mthd = 0x0000,
	.addr = 0x000000,
	.data = {
		{ 0x0200, 0x680200 },
		{ 0x0208, 0x680208 },
		{ 0x020c, 0x68020c },
		{ 0x0210, 0x680210 },
		{ 0x0214, 0x680214 },
		{ 0x0218, 0x680218 },
		{ 0x021c, 0x68021c },
		{}
	}
};

static const struct nvkm_disp_mthd_list
gv100_disp_core_mthd_sor = {
	.mthd = 0x0020,
	.addr = 0x000020,
	.data = {
		{ 0x0300, 0x680300 },
		{ 0x0304, 0x680304 },
		{ 0x0308, 0x680308 },
		{ 0x030c, 0x68030c },
		{}
	}
};

static const struct nvkm_disp_mthd_list
gv100_disp_core_mthd_wndw = {
	.mthd = 0x0080,
	.addr = 0x000080,
	.data = {
		{ 0x1000, 0x681000 },
		{ 0x1004, 0x681004 },
		{ 0x1008, 0x681008 },
		{ 0x100c, 0x68100c },
		{ 0x1010, 0x681010 },
		{}
	}
};

static const struct nvkm_disp_mthd_list
gv100_disp_core_mthd_head = {
	.mthd = 0x0400,
	.addr = 0x000400,
	.data = {
		{ 0x2000, 0x682000 },
		{ 0x2004, 0x682004 },
		{ 0x2008, 0x682008 },
		{ 0x200c, 0x68200c },
		{ 0x2014, 0x682014 },
		{ 0x2018, 0x682018 },
		{ 0x201c, 0x68201c },
		{ 0x2020, 0x682020 },
		{ 0x2028, 0x682028 },
		{ 0x202c, 0x68202c },
		{ 0x2030, 0x682030 },
		{ 0x2038, 0x682038 },
		{ 0x203c, 0x68203c },
		{ 0x2048, 0x682048 },
		{ 0x204c, 0x68204c },
		{ 0x2050, 0x682050 },
		{ 0x2054, 0x682054 },
		{ 0x2058, 0x682058 },
		{ 0x205c, 0x68205c },
		{ 0x2060, 0x682060 },
		{ 0x2064, 0x682064 },
		{ 0x2068, 0x682068 },
		{ 0x206c, 0x68206c },
		{ 0x2070, 0x682070 },
		{ 0x2074, 0x682074 },
		{ 0x2078, 0x682078 },
		{ 0x207c, 0x68207c },
		{ 0x2080, 0x682080 },
		{ 0x2088, 0x682088 },
		{ 0x2090, 0x682090 },
		{ 0x209c, 0x68209c },
		{ 0x20a0, 0x6820a0 },
		{ 0x20a4, 0x6820a4 },
		{ 0x20a8, 0x6820a8 },
		{ 0x20ac, 0x6820ac },
		{ 0x2180, 0x682180 },
		{ 0x2184, 0x682184 },
		{ 0x218c, 0x68218c },
		{ 0x2194, 0x682194 },
		{ 0x2198, 0x682198 },
		{ 0x219c, 0x68219c },
		{ 0x21a0, 0x6821a0 },
		{ 0x21a4, 0x6821a4 },
		{ 0x2214, 0x682214 },
		{ 0x2218, 0x682218 },
		{}
	}
};

static const struct nvkm_disp_chan_mthd
gv100_disp_core_mthd = {
	.name = "Core",
	.addr = 0x000000,
	.prev = 0x008000,
	.data = {
		{ "Global", 1, &gv100_disp_core_mthd_base },
		{    "SOR", 4, &gv100_disp_core_mthd_sor  },
		{ "WINDOW", 8, &gv100_disp_core_mthd_wndw },
		{   "HEAD", 4, &gv100_disp_core_mthd_head },
		{}
	}
};

static int
gv100_disp_core_idle(struct nvkm_disp_chan *chan)
{
	struct nvkm_device *device = chan->disp->engine.subdev.device;
	nvkm_msec(device, 2000,
		u32 stat = nvkm_rd32(device, 0x610630);
		if ((stat & 0x001f0000) == 0x000b0000)
			return 0;
	);
	return -EBUSY;
}

static u64
gv100_disp_core_user(struct nvkm_disp_chan *chan, u64 *psize)
{
	*psize = 0x10000;
	return 0x680000;
}

static void
gv100_disp_core_intr(struct nvkm_disp_chan *chan, bool en)
{
	struct nvkm_device *device = chan->disp->engine.subdev.device;
	const u32 mask = 0x00000001;
	const u32 data = en ? mask : 0;
	nvkm_mask(device, 0x611dac, mask, data);
}

static void
gv100_disp_core_fini(struct nvkm_disp_chan *chan)
{
	struct nvkm_device *device = chan->disp->engine.subdev.device;
	nvkm_mask(device, 0x6104e0, 0x00000010, 0x00000000);
	gv100_disp_core_idle(chan);
	nvkm_mask(device, 0x6104e0, 0x00000002, 0x00000000);
	chan->suspend_put = nvkm_rd32(device, 0x680000);
}

static int
gv100_disp_core_init(struct nvkm_disp_chan *chan)
{
	struct nvkm_subdev *subdev = &chan->disp->engine.subdev;
	struct nvkm_device *device = subdev->device;

	nvkm_wr32(device, 0x610b24, lower_32_bits(chan->push));
	nvkm_wr32(device, 0x610b20, upper_32_bits(chan->push));
	nvkm_wr32(device, 0x610b28, 0x00000001);
	nvkm_wr32(device, 0x610b2c, 0x00000040);

	nvkm_mask(device, 0x6104e0, 0x00000010, 0x00000010);
	nvkm_wr32(device, 0x680000, chan->suspend_put);
	nvkm_wr32(device, 0x6104e0, 0x00000013);
	return gv100_disp_core_idle(chan);
}

static const struct nvkm_disp_chan_func
gv100_disp_core_func = {
	.push = nv50_disp_dmac_push,
	.init = gv100_disp_core_init,
	.fini = gv100_disp_core_fini,
	.intr = gv100_disp_core_intr,
	.user = gv100_disp_core_user,
	.bind = gv100_disp_dmac_bind,
};

const struct nvkm_disp_chan_user
gv100_disp_core = {
	.func = &gv100_disp_core_func,
	.ctrl = 0,
	.user = 0,
	.mthd = &gv100_disp_core_mthd,
};

#define gv100_disp_caps(p) container_of((p), struct gv100_disp_caps, object)

struct gv100_disp_caps {
	struct nvkm_object object;
	struct nvkm_disp *disp;
};

static int
gv100_disp_caps_map(struct nvkm_object *object, void *argv, u32 argc,
		    enum nvkm_object_map *type, u64 *addr, u64 *size)
{
	struct gv100_disp_caps *caps = gv100_disp_caps(object);
	struct nvkm_device *device = caps->disp->engine.subdev.device;
	*type = NVKM_OBJECT_MAP_IO;
	*addr = 0x640000 + device->func->resource_addr(device, 0);
	*size = 0x1000;
	return 0;
}

static const struct nvkm_object_func
gv100_disp_caps = {
	.map = gv100_disp_caps_map,
};

int
gv100_disp_caps_new(const struct nvkm_oclass *oclass, void *argv, u32 argc,
		    struct nvkm_object **pobject)
{
	struct nvkm_disp *disp = nvkm_udisp(oclass->parent);
	struct gv100_disp_caps *caps;

	if (!(caps = kzalloc(sizeof(*caps), GFP_KERNEL)))
		return -ENOMEM;
	*pobject = &caps->object;

	nvkm_object_ctor(&gv100_disp_caps, oclass, &caps->object);
	caps->disp = disp;
	return 0;
}

void
gv100_disp_super(struct work_struct *work)
{
	struct nvkm_disp *disp = container_of(work, struct nvkm_disp, super.work);
	struct nvkm_subdev *subdev = &disp->engine.subdev;
	struct nvkm_device *device = subdev->device;
	struct nvkm_head *head;
	u32 stat, mask[4];

	mutex_lock(&disp->super.mutex);
	stat = nvkm_rd32(device, 0x6107a8);

	nvkm_debug(subdev, "supervisor %d: %08x\n", ffs(disp->super.pending), stat);
	list_for_each_entry(head, &disp->heads, head) {
		mask[head->id] = nvkm_rd32(device, 0x6107ac + (head->id * 4));
		HEAD_DBG(head, "%08x", mask[head->id]);
	}

	if (disp->super.pending & 0x00000001) {
		nv50_disp_chan_mthd(disp->chan[0], NV_DBG_DEBUG);
		nv50_disp_super_1(disp);
		list_for_each_entry(head, &disp->heads, head) {
			if (!(mask[head->id] & 0x00001000))
				continue;
			nv50_disp_super_1_0(disp, head);
		}
	} else
	if (disp->super.pending & 0x00000002) {
		list_for_each_entry(head, &disp->heads, head) {
			if (!(mask[head->id] & 0x00001000))
				continue;
			nv50_disp_super_2_0(disp, head);
		}
		nvkm_outp_route(disp);
		list_for_each_entry(head, &disp->heads, head) {
			if (!(mask[head->id] & 0x00010000))
				continue;
			nv50_disp_super_2_1(disp, head);
		}
		list_for_each_entry(head, &disp->heads, head) {
			if (!(mask[head->id] & 0x00001000))
				continue;
			nv50_disp_super_2_2(disp, head);
		}
	} else
	if (disp->super.pending & 0x00000004) {
		list_for_each_entry(head, &disp->heads, head) {
			if (!(mask[head->id] & 0x00001000))
				continue;
			nv50_disp_super_3_0(disp, head);
		}
	}

	list_for_each_entry(head, &disp->heads, head)
		nvkm_wr32(device, 0x6107ac + (head->id * 4), 0x00000000);

	nvkm_wr32(device, 0x6107a8, 0x80000000);
	mutex_unlock(&disp->super.mutex);
}

static void
gv100_disp_exception(struct nvkm_disp *disp, int chid)
{
	struct nvkm_subdev *subdev = &disp->engine.subdev;
	struct nvkm_device *device = subdev->device;
	u32 stat = nvkm_rd32(device, 0x611020 + (chid * 12));
	u32 type = (stat & 0x00007000) >> 12;
	u32 mthd = (stat & 0x00000fff) << 2;
	const struct nvkm_enum *reason =
		nvkm_enum_find(nv50_disp_intr_error_type, type);

	/*TODO: Suspect 33->41 are for WRBK channel exceptions, but we
	 *      don't support those currently.
	 *
	 *      CORE+WIN CHIDs map directly to the FE_EXCEPT() slots.
	 */
	if (chid <= 32) {
		u32 data = nvkm_rd32(device, 0x611024 + (chid * 12));
		u32 code = nvkm_rd32(device, 0x611028 + (chid * 12));
		nvkm_error(subdev, "chid %d stat %08x reason %d [%s] "
				   "mthd %04x data %08x code %08x\n",
			   chid, stat, type, reason ? reason->name : "",
			   mthd, data, code);
	} else {
		nvkm_error(subdev, "chid %d stat %08x reason %d [%s] "
				   "mthd %04x\n",
			   chid, stat, type, reason ? reason->name : "", mthd);
	}

	if (chid < ARRAY_SIZE(disp->chan) && disp->chan[chid]) {
		switch (mthd) {
		case 0x0200:
			nv50_disp_chan_mthd(disp->chan[chid], NV_DBG_ERROR);
			break;
		default:
			break;
		}
	}

	nvkm_wr32(device, 0x611020 + (chid * 12), 0x90000000);
}

static void
gv100_disp_intr_ctrl_disp(struct nvkm_disp *disp)
{
	struct nvkm_subdev *subdev = &disp->engine.subdev;
	struct nvkm_device *device = subdev->device;
	u32 stat = nvkm_rd32(device, 0x611c30);

	if (stat & 0x00000007) {
		disp->super.pending = (stat & 0x00000007);
		queue_work(disp->super.wq, &disp->super.work);
		nvkm_wr32(device, 0x611860, disp->super.pending);
		stat &= ~0x00000007;
	}

	/*TODO: I would guess this is VBIOS_RELEASE, however, NFI how to
	 *      ACK it, nor does RM appear to bother.
	 */
	if (stat & 0x00000008)
		stat &= ~0x00000008;

	if (stat & 0x00000080) {
		u32 error = nvkm_mask(device, 0x611848, 0x00000000, 0x00000000);
		nvkm_warn(subdev, "error %08x\n", error);
		stat &= ~0x00000080;
	}

	if (stat & 0x00000100) {
		unsigned long wndws = nvkm_rd32(device, 0x611858);
		unsigned long other = nvkm_rd32(device, 0x61185c);
		int wndw;

		nvkm_wr32(device, 0x611858, wndws);
		nvkm_wr32(device, 0x61185c, other);

		/* AWAKEN_OTHER_CORE. */
		if (other & 0x00000001)
			nv50_disp_chan_uevent_send(disp, 0);

		/* AWAKEN_WIN_CH(n). */
		for_each_set_bit(wndw, &wndws, disp->wndw.nr) {
			nv50_disp_chan_uevent_send(disp, 1 + wndw);
		}
	}

	if (stat)
		nvkm_warn(subdev, "ctrl %08x\n", stat);
}

static void
gv100_disp_intr_exc_other(struct nvkm_disp *disp)
{
	struct nvkm_subdev *subdev = &disp->engine.subdev;
	struct nvkm_device *device = subdev->device;
	u32 stat = nvkm_rd32(device, 0x611854);
	unsigned long mask;
	int head;

	if (stat & 0x00000001) {
		nvkm_wr32(device, 0x611854, 0x00000001);
		gv100_disp_exception(disp, 0);
		stat &= ~0x00000001;
	}

	if ((mask = (stat & 0x00ff0000) >> 16)) {
		for_each_set_bit(head, &mask, disp->wndw.nr) {
			nvkm_wr32(device, 0x611854, 0x00010000 << head);
			gv100_disp_exception(disp, 73 + head);
			stat &= ~(0x00010000 << head);
		}
	}

	if (stat) {
		nvkm_warn(subdev, "exception %08x\n", stat);
		nvkm_wr32(device, 0x611854, stat);
	}
}

static void
gv100_disp_intr_exc_winim(struct nvkm_disp *disp)
{
	struct nvkm_subdev *subdev = &disp->engine.subdev;
	struct nvkm_device *device = subdev->device;
	unsigned long stat = nvkm_rd32(device, 0x611850);
	int wndw;

	for_each_set_bit(wndw, &stat, disp->wndw.nr) {
		nvkm_wr32(device, 0x611850, BIT(wndw));
		gv100_disp_exception(disp, 33 + wndw);
		stat &= ~BIT(wndw);
	}

	if (stat) {
		nvkm_warn(subdev, "wimm %08x\n", (u32)stat);
		nvkm_wr32(device, 0x611850, stat);
	}
}

static void
gv100_disp_intr_exc_win(struct nvkm_disp *disp)
{
	struct nvkm_subdev *subdev = &disp->engine.subdev;
	struct nvkm_device *device = subdev->device;
	unsigned long stat = nvkm_rd32(device, 0x61184c);
	int wndw;

	for_each_set_bit(wndw, &stat, disp->wndw.nr) {
		nvkm_wr32(device, 0x61184c, BIT(wndw));
		gv100_disp_exception(disp, 1 + wndw);
		stat &= ~BIT(wndw);
	}

	if (stat) {
		nvkm_warn(subdev, "wndw %08x\n", (u32)stat);
		nvkm_wr32(device, 0x61184c, stat);
	}
}

static void
gv100_disp_intr_head_timing(struct nvkm_disp *disp, int head)
{
	struct nvkm_subdev *subdev = &disp->engine.subdev;
	struct nvkm_device *device = subdev->device;
	u32 stat = nvkm_rd32(device, 0x611800 + (head * 0x04));

	/* LAST_DATA, LOADV. */
	if (stat & 0x00000003) {
		nvkm_wr32(device, 0x611800 + (head * 0x04), stat & 0x00000003);
		stat &= ~0x00000003;
	}

	if (stat & 0x00000004) {
		nvkm_disp_vblank(disp, head);
		nvkm_wr32(device, 0x611800 + (head * 0x04), 0x00000004);
		stat &= ~0x00000004;
	}

	if (stat) {
		nvkm_warn(subdev, "head %08x\n", stat);
		nvkm_wr32(device, 0x611800 + (head * 0x04), stat);
	}
}

void
gv100_disp_intr(struct nvkm_disp *disp)
{
	struct nvkm_subdev *subdev = &disp->engine.subdev;
	struct nvkm_device *device = subdev->device;
	u32 stat = nvkm_rd32(device, 0x611ec0);
	unsigned long mask;
	int head;

	if ((mask = (stat & 0x000000ff))) {
		for_each_set_bit(head, &mask, 8) {
			gv100_disp_intr_head_timing(disp, head);
			stat &= ~BIT(head);
		}
	}

	if (stat & 0x00000200) {
		gv100_disp_intr_exc_win(disp);
		stat &= ~0x00000200;
	}

	if (stat & 0x00000400) {
		gv100_disp_intr_exc_winim(disp);
		stat &= ~0x00000400;
	}

	if (stat & 0x00000800) {
		gv100_disp_intr_exc_other(disp);
		stat &= ~0x00000800;
	}

	if (stat & 0x00001000) {
		gv100_disp_intr_ctrl_disp(disp);
		stat &= ~0x00001000;
	}

	if (stat)
		nvkm_warn(subdev, "intr %08x\n", stat);
}

void
gv100_disp_fini(struct nvkm_disp *disp)
{
	struct nvkm_device *device = disp->engine.subdev.device;
	nvkm_wr32(device, 0x611db0, 0x00000000);
}

static int
gv100_disp_init(struct nvkm_disp *disp)
{
	struct nvkm_device *device = disp->engine.subdev.device;
	struct nvkm_head *head;
	int i, j;
	u32 tmp;

	/* Claim ownership of display. */
	if (nvkm_rd32(device, 0x6254e8) & 0x00000002) {
		nvkm_mask(device, 0x6254e8, 0x00000001, 0x00000000);
		if (nvkm_msec(device, 2000,
			if (!(nvkm_rd32(device, 0x6254e8) & 0x00000002))
				break;
		) < 0)
			return -EBUSY;
	}

	/* Lock pin capabilities. */
	tmp = nvkm_rd32(device, 0x610068);
	nvkm_wr32(device, 0x640008, tmp);

	/* SOR capabilities. */
	for (i = 0; i < disp->sor.nr; i++) {
		tmp = nvkm_rd32(device, 0x61c000 + (i * 0x800));
		nvkm_mask(device, 0x640000, 0x00000100 << i, 0x00000100 << i);
		nvkm_wr32(device, 0x640144 + (i * 0x08), tmp);
	}

	/* Head capabilities. */
	list_for_each_entry(head, &disp->heads, head) {
		const int id = head->id;

		/* RG. */
		tmp = nvkm_rd32(device, 0x616300 + (id * 0x800));
		nvkm_wr32(device, 0x640048 + (id * 0x020), tmp);

		/* POSTCOMP. */
		for (j = 0; j < 6 * 4; j += 4) {
			tmp = nvkm_rd32(device, 0x616100 + (id * 0x800) + j);
			nvkm_wr32(device, 0x640030 + (id * 0x20) + j, tmp);
		}
	}

	/* Window capabilities. */
	for (i = 0; i < disp->wndw.nr; i++) {
		nvkm_mask(device, 0x640004, 1 << i, 1 << i);
		for (j = 0; j < 6 * 4; j += 4) {
			tmp = nvkm_rd32(device, 0x630050 + (i * 0x800) + j);
			nvkm_wr32(device, 0x6401e4 + (i * 0x20) + j, tmp);
		}
	}

	/* IHUB capabilities. */
	for (i = 0; i < 4; i++) {
		tmp = nvkm_rd32(device, 0x62e000 + (i * 0x04));
		nvkm_wr32(device, 0x640010 + (i * 0x04), tmp);
	}

	nvkm_mask(device, 0x610078, 0x00000001, 0x00000001);

	/* Setup instance memory. */
	switch (nvkm_memory_target(disp->inst->memory)) {
	case NVKM_MEM_TARGET_VRAM: tmp = 0x00000001; break;
	case NVKM_MEM_TARGET_NCOH: tmp = 0x00000002; break;
	case NVKM_MEM_TARGET_HOST: tmp = 0x00000003; break;
	default:
		break;
	}
	nvkm_wr32(device, 0x610010, 0x00000008 | tmp);
	nvkm_wr32(device, 0x610014, disp->inst->addr >> 16);

	/* CTRL_DISP: AWAKEN, ERROR, SUPERVISOR[1-3]. */
	nvkm_wr32(device, 0x611cf0, 0x00000187); /* MSK. */
	nvkm_wr32(device, 0x611db0, 0x00000187); /* EN. */

	/* EXC_OTHER: CURSn, CORE. */
	nvkm_wr32(device, 0x611cec, disp->head.mask << 16 |
				    0x00000001); /* MSK. */
	nvkm_wr32(device, 0x611dac, 0x00000000); /* EN. */

	/* EXC_WINIM. */
	nvkm_wr32(device, 0x611ce8, disp->wndw.mask); /* MSK. */
	nvkm_wr32(device, 0x611da8, 0x00000000); /* EN. */

	/* EXC_WIN. */
	nvkm_wr32(device, 0x611ce4, disp->wndw.mask); /* MSK. */
	nvkm_wr32(device, 0x611da4, 0x00000000); /* EN. */

	/* HEAD_TIMING(n): VBLANK. */
	list_for_each_entry(head, &disp->heads, head) {
		const u32 hoff = head->id * 4;
		nvkm_wr32(device, 0x611cc0 + hoff, 0x00000004); /* MSK. */
		nvkm_wr32(device, 0x611d80 + hoff, 0x00000000); /* EN. */
	}

	/* OR. */
	nvkm_wr32(device, 0x611cf4, 0x00000000); /* MSK. */
	nvkm_wr32(device, 0x611db4, 0x00000000); /* EN. */
	return 0;
}

static const struct nvkm_disp_func
gv100_disp = {
	.oneinit = nv50_disp_oneinit,
	.init = gv100_disp_init,
	.fini = gv100_disp_fini,
	.intr = gv100_disp_intr,
	.super = gv100_disp_super,
	.uevent = &gv100_disp_chan_uevent,
	.wndw = { .cnt = gv100_disp_wndw_cnt },
	.head = { .cnt = gv100_head_cnt, .new = gv100_head_new },
	.sor = { .cnt = gv100_sor_cnt, .new = gv100_sor_new },
	.ramht_size = 0x2000,
	.root = {  0, 0,GV100_DISP },
	.user = {
		{{-1,-1,GV100_DISP_CAPS                  }, gv100_disp_caps_new },
		{{ 0, 0,GV100_DISP_CURSOR                },  nvkm_disp_chan_new, &gv100_disp_curs },
		{{ 0, 0,GV100_DISP_WINDOW_IMM_CHANNEL_DMA},  nvkm_disp_wndw_new, &gv100_disp_wimm },
		{{ 0, 0,GV100_DISP_CORE_CHANNEL_DMA      },  nvkm_disp_core_new, &gv100_disp_core },
		{{ 0, 0,GV100_DISP_WINDOW_CHANNEL_DMA    },  nvkm_disp_wndw_new, &gv100_disp_wndw },
		{}
	},
};

int
gv100_disp_new(struct nvkm_device *device, enum nvkm_subdev_type type, int inst,
	       struct nvkm_disp **pdisp)
{
	return nvkm_disp_new_(&gv100_disp, device, type, inst, pdisp);
}<|MERGE_RESOLUTION|>--- conflicted
+++ resolved
@@ -96,11 +96,6 @@
 	.watermark = gv100_sor_dp_watermark,
 };
 
-<<<<<<< HEAD
-void
-gv100_sor_hdmi_ctrl(struct nvkm_ior *ior, int head, bool enable, u8 max_ac_packet,
-		    u8 rekey, u8 *avi, u8 avi_size, u8 *vendor, u8 vendor_size)
-=======
 static void
 gv100_sor_hdmi_infoframe_vsi(struct nvkm_ior *ior, int head, void *data, u32 size)
 {
@@ -149,7 +144,6 @@
 
 static void
 gv100_sor_hdmi_ctrl(struct nvkm_ior *ior, int head, bool enable, u8 max_ac_packet, u8 rekey)
->>>>>>> eb3cdb58
 {
 	struct nvkm_device *device = ior->disp->engine.subdev.device;
 	const u32 ctrl = 0x40000000 * enable |
@@ -157,14 +151,6 @@
 			 rekey;
 	const u32 hoff = head * 0x800;
 	const u32 hdmi = head * 0x400;
-<<<<<<< HEAD
-	struct packed_hdmi_infoframe avi_infoframe;
-	struct packed_hdmi_infoframe vendor_infoframe;
-
-	pack_hdmi_infoframe(&avi_infoframe, avi, avi_size);
-	pack_hdmi_infoframe(&vendor_infoframe, vendor, vendor_size);
-=======
->>>>>>> eb3cdb58
 
 	if (!(ctrl & 0x40000000)) {
 		nvkm_mask(device, 0x6165c0 + hoff, 0x40000000, 0x00000000);
@@ -174,35 +160,6 @@
 		return;
 	}
 
-<<<<<<< HEAD
-	/* AVI InfoFrame (AVI). */
-	nvkm_mask(device, 0x6f0000 + hdmi, 0x00000001, 0x00000000);
-	if (avi_size) {
-		nvkm_wr32(device, 0x6f0008 + hdmi, avi_infoframe.header);
-		nvkm_wr32(device, 0x6f000c + hdmi, avi_infoframe.subpack0_low);
-		nvkm_wr32(device, 0x6f0010 + hdmi, avi_infoframe.subpack0_high);
-		nvkm_wr32(device, 0x6f0014 + hdmi, avi_infoframe.subpack1_low);
-		nvkm_wr32(device, 0x6f0018 + hdmi, avi_infoframe.subpack1_high);
-		nvkm_mask(device, 0x6f0000 + hdmi, 0x00000001, 0x00000001);
-	}
-
-	/* Vendor-specific InfoFrame (VSI). */
-	nvkm_mask(device, 0x6f0100 + hdmi, 0x00010001, 0x00000000);
-	if (vendor_size) {
-		nvkm_wr32(device, 0x6f0108 + hdmi, vendor_infoframe.header);
-		nvkm_wr32(device, 0x6f010c + hdmi, vendor_infoframe.subpack0_low);
-		nvkm_wr32(device, 0x6f0110 + hdmi, vendor_infoframe.subpack0_high);
-		nvkm_wr32(device, 0x6f0114 + hdmi, 0x00000000);
-		nvkm_wr32(device, 0x6f0118 + hdmi, 0x00000000);
-		nvkm_wr32(device, 0x6f011c + hdmi, 0x00000000);
-		nvkm_wr32(device, 0x6f0120 + hdmi, 0x00000000);
-		nvkm_wr32(device, 0x6f0124 + hdmi, 0x00000000);
-		nvkm_mask(device, 0x6f0100 + hdmi, 0x00000001, 0x00000001);
-	}
-
-
-=======
->>>>>>> eb3cdb58
 	/* General Control (GCP). */
 	nvkm_mask(device, 0x6f00c0 + hdmi, 0x00000001, 0x00000000);
 	nvkm_wr32(device, 0x6f00cc + hdmi, 0x00000010);
@@ -215,8 +172,6 @@
 	nvkm_mask(device, 0x6165c0 + hoff, 0x401f007f, ctrl);
 }
 
-<<<<<<< HEAD
-=======
 const struct nvkm_ior_func_hdmi
 gv100_sor_hdmi = {
 	.ctrl = gv100_sor_hdmi_ctrl,
@@ -225,7 +180,6 @@
 	.infoframe_vsi = gv100_sor_hdmi_infoframe_vsi,
 };
 
->>>>>>> eb3cdb58
 void
 gv100_sor_state(struct nvkm_ior *sor, struct nvkm_ior_state *state)
 {
@@ -258,14 +212,7 @@
 	.state = gv100_sor_state,
 	.power = nv50_sor_power,
 	.clock = gf119_sor_clock,
-<<<<<<< HEAD
-	.hdmi = {
-		.ctrl = gv100_sor_hdmi_ctrl,
-		.scdc = gm200_sor_hdmi_scdc,
-	},
-=======
 	.hdmi = &gv100_sor_hdmi,
->>>>>>> eb3cdb58
 	.dp = &gv100_sor_dp,
 	.hda = &gv100_sor_hda,
 };
@@ -659,11 +606,7 @@
 	.user = 73,
 };
 
-<<<<<<< HEAD
-const struct nvkm_disp_mthd_list
-=======
 static const struct nvkm_disp_mthd_list
->>>>>>> eb3cdb58
 gv100_disp_core_mthd_base = {
 	.mthd = 0x0000,
 	.addr = 0x000000,
