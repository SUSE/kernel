/*
 * Copyright 2015 Red Hat Inc.
 *
 * Permission is hereby granted, free of charge, to any person obtaining a
 * copy of this software and associated documentation files (the "Software"),
 * to deal in the Software without restriction, including without limitation
 * the rights to use, copy, modify, merge, publish, distribute, sublicense,
 * and/or sell copies of the Software, and to permit persons to whom the
 * Software is furnished to do so, subject to the following conditions:
 *
 * The above copyright notice and this permission notice shall be included in
 * all copies or substantial portions of the Software.
 *
 * THE SOFTWARE IS PROVIDED "AS IS", WITHOUT WARRANTY OF ANY KIND, EXPRESS OR
 * IMPLIED, INCLUDING BUT NOT LIMITED TO THE WARRANTIES OF MERCHANTABILITY,
 * FITNESS FOR A PARTICULAR PURPOSE AND NONINFRINGEMENT.  IN NO EVENT SHALL
 * THE COPYRIGHT HOLDER(S) OR AUTHOR(S) BE LIABLE FOR ANY CLAIM, DAMAGES OR
 * OTHER LIABILITY, WHETHER IN AN ACTION OF CONTRACT, TORT OR OTHERWISE,
 * ARISING FROM, OUT OF OR IN CONNECTION WITH THE SOFTWARE OR THE USE OR
 * OTHER DEALINGS IN THE SOFTWARE.
 *
 * Authors: Ben Skeggs <bskeggs@redhat.com>
 */
#include "priv.h"
#include "chan.h"
#include "head.h"
#include "ior.h"

#include <nvif/class.h>

static const struct nvkm_ior_func
gp100_sor = {
	.route = {
		.get = gm200_sor_route_get,
		.set = gm200_sor_route_set,
	},
	.state = gf119_sor_state,
	.power = nv50_sor_power,
	.clock = gf119_sor_clock,
<<<<<<< HEAD
	.hdmi = {
		.ctrl = gk104_sor_hdmi_ctrl,
		.scdc = gm200_sor_hdmi_scdc,
	},
=======
	.hdmi = &gm200_sor_hdmi,
>>>>>>> eb3cdb58
	.dp = &gm200_sor_dp,
	.hda = &gf119_sor_hda,
};

int
gp100_sor_new(struct nvkm_disp *disp, int id)
{
	struct nvkm_device *device = disp->engine.subdev.device;
	u32 hda;

	if (!((hda = nvkm_rd32(device, 0x08a15c)) & 0x40000000))
		hda = nvkm_rd32(device, 0x10ebb0) >> 8;

	return nvkm_ior_new_(&gp100_sor, disp, SOR, id, hda & BIT(id));
}

static const struct nvkm_disp_func
gp100_disp = {
	.oneinit = nv50_disp_oneinit,
	.init = gf119_disp_init,
	.fini = gf119_disp_fini,
	.intr = gf119_disp_intr,
	.intr_error = gf119_disp_intr_error,
	.super = gf119_disp_super,
	.uevent = &gf119_disp_chan_uevent,
	.head = { .cnt = gf119_head_cnt, .new = gf119_head_new },
	.sor = { .cnt = gf119_sor_cnt, .new = gp100_sor_new },
	.root = { 0,0,GP100_DISP },
	.user = {
		{{0,0,GK104_DISP_CURSOR             }, nvkm_disp_chan_new, &gf119_disp_curs },
		{{0,0,GK104_DISP_OVERLAY            }, nvkm_disp_chan_new, &gf119_disp_oimm },
		{{0,0,GK110_DISP_BASE_CHANNEL_DMA   }, nvkm_disp_chan_new, &gf119_disp_base },
		{{0,0,GP100_DISP_CORE_CHANNEL_DMA   }, nvkm_disp_core_new, &gk104_disp_core },
		{{0,0,GK104_DISP_OVERLAY_CONTROL_DMA}, nvkm_disp_chan_new, &gk104_disp_ovly },
		{}
	},
};

int
gp100_disp_new(struct nvkm_device *device, enum nvkm_subdev_type type, int inst,
	       struct nvkm_disp **pdisp)
{
	return nvkm_disp_new_(&gp100_disp, device, type, inst, pdisp);
}<|MERGE_RESOLUTION|>--- conflicted
+++ resolved
@@ -37,14 +37,7 @@
 	.state = gf119_sor_state,
 	.power = nv50_sor_power,
 	.clock = gf119_sor_clock,
-<<<<<<< HEAD
-	.hdmi = {
-		.ctrl = gk104_sor_hdmi_ctrl,
-		.scdc = gm200_sor_hdmi_scdc,
-	},
-=======
 	.hdmi = &gm200_sor_hdmi,
->>>>>>> eb3cdb58
 	.dp = &gm200_sor_dp,
 	.hda = &gf119_sor_hda,
 };
