--- conflicted
+++ resolved
@@ -70,13 +70,7 @@
 	.state = gf119_sor_state,
 	.power = nv50_sor_power,
 	.clock = gf119_sor_clock,
-<<<<<<< HEAD
-	.hdmi = {
-		.ctrl = gk104_sor_hdmi_ctrl,
-	},
-=======
 	.hdmi = &gk104_sor_hdmi,
->>>>>>> eb3cdb58
 	.dp = &gm107_sor_dp,
 	.hda = &gf119_sor_hda,
 };
