/*
 * Copyright 2021 Red Hat Inc.
 *
 * Permission is hereby granted, free of charge, to any person obtaining a
 * copy of this software and associated documentation files (the "Software"),
 * to deal in the Software without restriction, including without limitation
 * the rights to use, copy, modify, merge, publish, distribute, sublicense,
 * and/or sell copies of the Software, and to permit persons to whom the
 * Software is furnished to do so, subject to the following conditions:
 *
 * The above copyright notice and this permission notice shall be included in
 * all copies or substantial portions of the Software.
 *
 * THE SOFTWARE IS PROVIDED "AS IS", WITHOUT WARRANTY OF ANY KIND, EXPRESS OR
 * IMPLIED, INCLUDING BUT NOT LIMITED TO THE WARRANTIES OF MERCHANTABILITY,
 * FITNESS FOR A PARTICULAR PURPOSE AND NONINFRINGEMENT.  IN NO EVENT SHALL
 * THE COPYRIGHT HOLDER(S) OR AUTHOR(S) BE LIABLE FOR ANY CLAIM, DAMAGES OR
 * OTHER LIABILITY, WHETHER IN AN ACTION OF CONTRACT, TORT OR OTHERWISE,
 * ARISING FROM, OUT OF OR IN CONNECTION WITH THE SOFTWARE OR THE USE OR
 * OTHER DEALINGS IN THE SOFTWARE.
 */
#include "priv.h"
#include "chan.h"
#include "head.h"
#include "ior.h"

#include <subdev/timer.h>

#include <nvif/class.h>

static int
ga102_sor_dp_links(struct nvkm_ior *sor, struct nvkm_i2c_aux *aux)
{
	struct nvkm_device *device = sor->disp->engine.subdev.device;
	const u32 soff = nv50_ior_base(sor);
	const u32 loff = nv50_sor_link(sor);
	u32 dpctrl = 0x00000000;
	u32 clksor = 0x00000000;

	switch (sor->dp.bw) {
	case 0x06: clksor |= 0x00000000; break;
	case 0x0a: clksor |= 0x00040000; break;
	case 0x14: clksor |= 0x00080000; break;
	case 0x1e: clksor |= 0x000c0000; break;
	case 0x08: clksor |= 0x00100000; break;
	case 0x09: clksor |= 0x00140000; break;
	case 0x0c: clksor |= 0x00180000; break;
	case 0x10: clksor |= 0x001c0000; break;
	default:
		WARN_ON(1);
		return -EINVAL;
	}

	dpctrl |= ((1 << sor->dp.nr) - 1) << 16;
	if (sor->dp.mst)
		dpctrl |= 0x40000000;
	if (sor->dp.ef)
		dpctrl |= 0x00004000;

	nvkm_mask(device, 0x612300 + soff, 0x007c0000, clksor);

	/*XXX*/
	nvkm_msec(device, 40, NVKM_DELAY);
	nvkm_mask(device, 0x612300 + soff, 0x00030000, 0x00010000);
	nvkm_mask(device, 0x61c10c + loff, 0x00000003, 0x00000001);

	nvkm_mask(device, 0x61c10c + loff, 0x401f4000, dpctrl);
	return 0;
}

static const struct nvkm_ior_func_dp
ga102_sor_dp = {
	.lanes = { 0, 1, 2, 3 },
	.links = ga102_sor_dp_links,
	.power = g94_sor_dp_power,
	.pattern = gm107_sor_dp_pattern,
	.drive = gm200_sor_dp_drive,
	.vcpi = tu102_sor_dp_vcpi,
	.audio = gv100_sor_dp_audio,
	.audio_sym = gv100_sor_dp_audio_sym,
	.watermark = gv100_sor_dp_watermark,
};

static void
ga102_sor_clock(struct nvkm_ior *sor)
{
	struct nvkm_device *device = sor->disp->engine.subdev.device;
	u32 div2 = 0;

	if (sor->asy.proto == TMDS) {
		if (sor->tmds.high_speed)
			div2 = 1;
	}

	nvkm_wr32(device, 0x00ec08 + (sor->id * 0x10), 0x00000000);
	nvkm_wr32(device, 0x00ec04 + (sor->id * 0x10), div2);
}

static const struct nvkm_ior_func
ga102_sor = {
	.route = {
		.get = gm200_sor_route_get,
		.set = gm200_sor_route_set,
	},
	.state = gv100_sor_state,
	.power = nv50_sor_power,
	.clock = ga102_sor_clock,
<<<<<<< HEAD
	.hdmi = {
		.ctrl = gv100_sor_hdmi_ctrl,
		.scdc = gm200_sor_hdmi_scdc,
	},
=======
	.hdmi = &gv100_sor_hdmi,
>>>>>>> eb3cdb58
	.dp = &ga102_sor_dp,
	.hda = &gv100_sor_hda,
};

static int
ga102_sor_new(struct nvkm_disp *disp, int id)
{
	struct nvkm_device *device = disp->engine.subdev.device;
	u32 hda = nvkm_rd32(device, 0x08a15c);

	return nvkm_ior_new_(&ga102_sor, disp, SOR, id, hda & BIT(id));
}

static const struct nvkm_disp_func
ga102_disp = {
	.oneinit = nv50_disp_oneinit,
	.init = tu102_disp_init,
	.fini = gv100_disp_fini,
	.intr = gv100_disp_intr,
	.super = gv100_disp_super,
	.uevent = &gv100_disp_chan_uevent,
	.wndw = { .cnt = gv100_disp_wndw_cnt },
	.head = { .cnt = gv100_head_cnt, .new = gv100_head_new },
	.sor = { .cnt = gv100_sor_cnt, .new = ga102_sor_new },
	.ramht_size = 0x2000,
	.root = {  0, 0,GA102_DISP },
	.user = {
		{{-1,-1,GV100_DISP_CAPS                  }, gv100_disp_caps_new },
		{{ 0, 0,GA102_DISP_CURSOR                }, nvkm_disp_chan_new, &gv100_disp_curs },
		{{ 0, 0,GA102_DISP_WINDOW_IMM_CHANNEL_DMA}, nvkm_disp_wndw_new, &gv100_disp_wimm },
		{{ 0, 0,GA102_DISP_CORE_CHANNEL_DMA      }, nvkm_disp_core_new, &gv100_disp_core },
		{{ 0, 0,GA102_DISP_WINDOW_CHANNEL_DMA    }, nvkm_disp_wndw_new, &gv100_disp_wndw },
		{}
	},
};

int
ga102_disp_new(struct nvkm_device *device, enum nvkm_subdev_type type, int inst,
	       struct nvkm_disp **pdisp)
{
	return nvkm_disp_new_(&ga102_disp, device, type, inst, pdisp);
}<|MERGE_RESOLUTION|>--- conflicted
+++ resolved
@@ -105,14 +105,7 @@
 	.state = gv100_sor_state,
 	.power = nv50_sor_power,
 	.clock = ga102_sor_clock,
-<<<<<<< HEAD
-	.hdmi = {
-		.ctrl = gv100_sor_hdmi_ctrl,
-		.scdc = gm200_sor_hdmi_scdc,
-	},
-=======
 	.hdmi = &gv100_sor_hdmi,
->>>>>>> eb3cdb58
 	.dp = &ga102_sor_dp,
 	.hda = &gv100_sor_hda,
 };
