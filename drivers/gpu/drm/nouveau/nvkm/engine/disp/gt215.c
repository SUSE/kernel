--- conflicted
+++ resolved
@@ -92,11 +92,6 @@
 	.watermark = g94_sor_dp_watermark,
 };
 
-<<<<<<< HEAD
-void
-gt215_sor_hdmi_ctrl(struct nvkm_ior *ior, int head, bool enable, u8 max_ac_packet,
-		    u8 rekey, u8 *avi, u8 avi_size, u8 *vendor, u8 vendor_size)
-=======
 static void
 gt215_sor_hdmi_infoframe_vsi(struct nvkm_ior *ior, int head, void *data, u32 size)
 {
@@ -144,7 +139,6 @@
 
 static void
 gt215_sor_hdmi_ctrl(struct nvkm_ior *ior, int head, bool enable, u8 max_ac_packet, u8 rekey)
->>>>>>> eb3cdb58
 {
 	struct nvkm_device *device = ior->disp->engine.subdev.device;
 	const u32 ctrl = 0x40000000 * enable |
@@ -152,14 +146,6 @@
 			 max_ac_packet << 16 |
 			 rekey;
 	const u32 soff = nv50_ior_base(ior);
-<<<<<<< HEAD
-	struct packed_hdmi_infoframe avi_infoframe;
-	struct packed_hdmi_infoframe vendor_infoframe;
-
-	pack_hdmi_infoframe(&avi_infoframe, avi, avi_size);
-	pack_hdmi_infoframe(&vendor_infoframe, vendor, vendor_size);
-=======
->>>>>>> eb3cdb58
 
 	if (!(ctrl & 0x40000000)) {
 		nvkm_mask(device, 0x61c5a4 + soff, 0x40000000, 0x00000000);
@@ -169,20 +155,6 @@
 		return;
 	}
 
-<<<<<<< HEAD
-	/* AVI InfoFrame */
-	nvkm_mask(device, 0x61c520 + soff, 0x00000001, 0x00000000);
-	if (avi_size) {
-		nvkm_wr32(device, 0x61c528 + soff, avi_infoframe.header);
-		nvkm_wr32(device, 0x61c52c + soff, avi_infoframe.subpack0_low);
-		nvkm_wr32(device, 0x61c530 + soff, avi_infoframe.subpack0_high);
-		nvkm_wr32(device, 0x61c534 + soff, avi_infoframe.subpack1_low);
-		nvkm_wr32(device, 0x61c538 + soff, avi_infoframe.subpack1_high);
-		nvkm_mask(device, 0x61c520 + soff, 0x00000001, 0x00000001);
-	}
-
-=======
->>>>>>> eb3cdb58
 	/* Audio InfoFrame */
 	nvkm_mask(device, 0x61c500 + soff, 0x00000001, 0x00000000);
 	nvkm_wr32(device, 0x61c508 + soff, 0x000a0184);
@@ -190,21 +162,6 @@
 	nvkm_wr32(device, 0x61c510 + soff, 0x00000000);
 	nvkm_mask(device, 0x61c500 + soff, 0x00000001, 0x00000001);
 
-<<<<<<< HEAD
-	/* Vendor InfoFrame */
-	nvkm_mask(device, 0x61c53c + soff, 0x00010001, 0x00010000);
-	if (vendor_size) {
-		nvkm_wr32(device, 0x61c544 + soff, vendor_infoframe.header);
-		nvkm_wr32(device, 0x61c548 + soff, vendor_infoframe.subpack0_low);
-		nvkm_wr32(device, 0x61c54c + soff, vendor_infoframe.subpack0_high);
-		/* Is there a second (or up to fourth?) set of subpack registers here? */
-		/* nvkm_wr32(device, 0x61c550 + soff, vendor_infoframe.subpack1_low); */
-		/* nvkm_wr32(device, 0x61c554 + soff, vendor_infoframe.subpack1_high); */
-		nvkm_mask(device, 0x61c53c + soff, 0x00010001, 0x00010001);
-	}
-
-=======
->>>>>>> eb3cdb58
 	nvkm_mask(device, 0x61c5d0 + soff, 0x00070001, 0x00010001); /* SPARE, HW_CTS */
 	nvkm_mask(device, 0x61c568 + soff, 0x00010101, 0x00000000); /* ACR_CTRL, ?? */
 	nvkm_mask(device, 0x61c578 + soff, 0x80000000, 0x80000000); /* ACR_0441_ENABLE */
@@ -218,8 +175,6 @@
 	nvkm_mask(device, 0x61c5a4 + soff, 0x5f1f007f, ctrl);
 }
 
-<<<<<<< HEAD
-=======
 const struct nvkm_ior_func_hdmi
 gt215_sor_hdmi = {
 	.ctrl = gt215_sor_hdmi_ctrl,
@@ -227,19 +182,12 @@
 	.infoframe_vsi = gt215_sor_hdmi_infoframe_vsi,
 };
 
->>>>>>> eb3cdb58
 static const struct nvkm_ior_func
 gt215_sor = {
 	.state = g94_sor_state,
 	.power = nv50_sor_power,
 	.clock = nv50_sor_clock,
-<<<<<<< HEAD
-	.hdmi = {
-		.ctrl = gt215_sor_hdmi_ctrl,
-	},
-=======
 	.hdmi = &gt215_sor_hdmi,
->>>>>>> eb3cdb58
 	.dp = &gt215_sor_dp,
 	.hda = &gt215_sor_hda,
 };
