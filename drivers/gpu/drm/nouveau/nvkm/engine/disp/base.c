/*
 * Copyright 2013 Red Hat Inc.
 *
 * Permission is hereby granted, free of charge, to any person obtaining a
 * copy of this software and associated documentation files (the "Software"),
 * to deal in the Software without restriction, including without limitation
 * the rights to use, copy, modify, merge, publish, distribute, sublicense,
 * and/or sell copies of the Software, and to permit persons to whom the
 * Software is furnished to do so, subject to the following conditions:
 *
 * The above copyright notice and this permission notice shall be included in
 * all copies or substantial portions of the Software.
 *
 * THE SOFTWARE IS PROVIDED "AS IS", WITHOUT WARRANTY OF ANY KIND, EXPRESS OR
 * IMPLIED, INCLUDING BUT NOT LIMITED TO THE WARRANTIES OF MERCHANTABILITY,
 * FITNESS FOR A PARTICULAR PURPOSE AND NONINFRINGEMENT.  IN NO EVENT SHALL
 * THE COPYRIGHT HOLDER(S) OR AUTHOR(S) BE LIABLE FOR ANY CLAIM, DAMAGES OR
 * OTHER LIABILITY, WHETHER IN AN ACTION OF CONTRACT, TORT OR OTHERWISE,
 * ARISING FROM, OUT OF OR IN CONNECTION WITH THE SOFTWARE OR THE USE OR
 * OTHER DEALINGS IN THE SOFTWARE.
 *
 * Authors: Ben Skeggs
 */
#include "priv.h"
#include "conn.h"
#include "dp.h"
#include "head.h"
#include "ior.h"
#include "outp.h"

#include <core/client.h>
<<<<<<< HEAD
#include <core/notify.h>
=======
>>>>>>> eb3cdb58
#include <core/ramht.h>
#include <subdev/bios.h>
#include <subdev/bios/dcb.h>

#include <nvif/class.h>
#include <nvif/cl0046.h>
#include <nvif/event.h>
#include <nvif/unpack.h>

static void
nvkm_disp_vblank_fini(struct nvkm_event *event, int type, int id)
{
	struct nvkm_disp *disp = container_of(event, typeof(*disp), vblank);
	struct nvkm_head *head = nvkm_head_find(disp, id);
	if (head)
		head->func->vblank_put(head);
}

static void
nvkm_disp_vblank_init(struct nvkm_event *event, int type, int id)
{
	struct nvkm_disp *disp = container_of(event, typeof(*disp), vblank);
	struct nvkm_head *head = nvkm_head_find(disp, id);
	if (head)
		head->func->vblank_get(head);
}

static const struct nvkm_event_func
nvkm_disp_vblank_func = {
	.init = nvkm_disp_vblank_init,
	.fini = nvkm_disp_vblank_fini,
};

void
nvkm_disp_vblank(struct nvkm_disp *disp, int head)
{
<<<<<<< HEAD
	struct nvif_notify_head_rep_v0 rep = {};
	nvkm_event_send(&disp->vblank, 1, head, &rep, sizeof(rep));
}

static int
nvkm_disp_hpd_ctor(struct nvkm_object *object, void *data, u32 size,
		   struct nvkm_notify *notify)
{
	struct nvkm_disp *disp =
		container_of(notify->event, typeof(*disp), hpd);
	union {
		struct nvif_notify_conn_req_v0 v0;
	} *req = data;
	struct nvkm_outp *outp;
	int ret = -ENOSYS;

	if (!(ret = nvif_unpack(ret, &data, &size, req->v0, 0, 0, false))) {
		notify->size = sizeof(struct nvif_notify_conn_rep_v0);
		list_for_each_entry(outp, &disp->outps, head) {
			if (ret = -ENXIO, outp->conn->index == req->v0.conn) {
				if (ret = -ENODEV, outp->conn->hpd.event) {
					notify->types = req->v0.mask;
					notify->index = req->v0.conn;
					ret = 0;
				}
				break;
			}
		}
	}

	return ret;
}

static const struct nvkm_event_func
nvkm_disp_hpd_func = {
	.ctor = nvkm_disp_hpd_ctor
};

int
nvkm_disp_ntfy(struct nvkm_object *object, u32 type, struct nvkm_event **event)
{
	struct nvkm_disp *disp = nvkm_disp(object->engine);
	switch (type) {
	case NV04_DISP_NTFY_VBLANK:
		*event = &disp->vblank;
		return 0;
	case NV04_DISP_NTFY_CONN:
		*event = &disp->hpd;
		return 0;
	default:
		break;
	}
	return -EINVAL;
=======
	nvkm_event_ntfy(&disp->vblank, head, NVKM_DISP_HEAD_EVENT_VBLANK);
>>>>>>> eb3cdb58
}

static int
nvkm_disp_class_new(struct nvkm_device *device,
		    const struct nvkm_oclass *oclass, void *data, u32 size,
		    struct nvkm_object **pobject)
{
	return nvkm_udisp_new(oclass, data, size, pobject);
}

static const struct nvkm_device_oclass
nvkm_disp_sclass = {
	.ctor = nvkm_disp_class_new,
};

static int
nvkm_disp_class_get(struct nvkm_oclass *oclass, int index,
		    const struct nvkm_device_oclass **class)
{
	struct nvkm_disp *disp = nvkm_disp(oclass->engine);
	if (index == 0) {
		oclass->base = disp->func->root;
		*class = &nvkm_disp_sclass;
		return 0;
	}
	return 1;
}

static void
nvkm_disp_intr(struct nvkm_engine *engine)
{
	struct nvkm_disp *disp = nvkm_disp(engine);
	disp->func->intr(disp);
}

static int
nvkm_disp_fini(struct nvkm_engine *engine, bool suspend)
{
	struct nvkm_disp *disp = nvkm_disp(engine);
	struct nvkm_conn *conn;
	struct nvkm_outp *outp;

	if (disp->func->fini)
		disp->func->fini(disp);

	list_for_each_entry(outp, &disp->outps, head) {
		nvkm_outp_fini(outp);
	}

	list_for_each_entry(conn, &disp->conns, head) {
		nvkm_conn_fini(conn);
	}

	return 0;
}

static int
nvkm_disp_init(struct nvkm_engine *engine)
{
	struct nvkm_disp *disp = nvkm_disp(engine);
	struct nvkm_conn *conn;
	struct nvkm_outp *outp;
	struct nvkm_ior *ior;

	list_for_each_entry(conn, &disp->conns, head) {
		nvkm_conn_init(conn);
	}

	list_for_each_entry(outp, &disp->outps, head) {
		nvkm_outp_init(outp);
	}

	if (disp->func->init) {
		int ret = disp->func->init(disp);
		if (ret)
			return ret;
	}

	/* Set 'normal' (ie. when it's attached to a head) state for
	 * each output resource to 'fully enabled'.
	 */
	list_for_each_entry(ior, &disp->iors, head) {
		ior->func->power(ior, true, true, true, true, true);
	}

	return 0;
}

static int
nvkm_disp_oneinit(struct nvkm_engine *engine)
{
	struct nvkm_disp *disp = nvkm_disp(engine);
	struct nvkm_subdev *subdev = &disp->engine.subdev;
	struct nvkm_bios *bios = subdev->device->bios;
	struct nvkm_outp *outp, *outt, *pair;
	struct nvkm_conn *conn;
	struct nvkm_head *head;
	struct nvkm_ior *ior;
	struct nvbios_connE connE;
	struct dcb_output dcbE;
	u8  hpd = 0, ver, hdr;
	u32 data;
	int ret, i;

	/* Create output path objects for each VBIOS display path. */
	i = -1;
	while ((data = dcb_outp_parse(bios, ++i, &ver, &hdr, &dcbE))) {
		if (ver < 0x40) /* No support for chipsets prior to NV50. */
			break;
		if (dcbE.type == DCB_OUTPUT_UNUSED)
			continue;
		if (dcbE.type == DCB_OUTPUT_EOL)
			break;
		outp = NULL;

		switch (dcbE.type) {
		case DCB_OUTPUT_ANALOG:
		case DCB_OUTPUT_TV:
		case DCB_OUTPUT_TMDS:
		case DCB_OUTPUT_LVDS:
			ret = nvkm_outp_new(disp, i, &dcbE, &outp);
			break;
		case DCB_OUTPUT_DP:
			ret = nvkm_dp_new(disp, i, &dcbE, &outp);
			break;
		case DCB_OUTPUT_WFD:
			/* No support for WFD yet. */
			ret = -ENODEV;
			continue;
		default:
			nvkm_warn(subdev, "dcb %d type %d unknown\n",
				  i, dcbE.type);
			continue;
		}

		if (ret) {
			if (outp) {
				if (ret != -ENODEV)
					OUTP_ERR(outp, "ctor failed: %d", ret);
				else
					OUTP_DBG(outp, "not supported");
				nvkm_outp_del(&outp);
				continue;
			}
			nvkm_error(subdev, "failed to create outp %d\n", i);
			continue;
		}

		list_add_tail(&outp->head, &disp->outps);
		hpd = max(hpd, (u8)(dcbE.connector + 1));
	}

	/* Create connector objects based on available output paths. */
	list_for_each_entry_safe(outp, outt, &disp->outps, head) {
		/* VBIOS data *should* give us the most useful information. */
		data = nvbios_connEp(bios, outp->info.connector, &ver, &hdr,
				     &connE);

		/* No bios connector data... */
		if (!data) {
			/* Heuristic: anything with the same ccb index is
			 * considered to be on the same connector, any
			 * output path without an associated ccb entry will
			 * be put on its own connector.
			 */
			int ccb_index = outp->info.i2c_index;
			if (ccb_index != 0xf) {
				list_for_each_entry(pair, &disp->outps, head) {
					if (pair->info.i2c_index == ccb_index) {
						outp->conn = pair->conn;
						break;
					}
				}
			}

			/* Connector shared with another output path. */
			if (outp->conn)
				continue;

			memset(&connE, 0x00, sizeof(connE));
			connE.type = DCB_CONNECTOR_NONE;
			i = -1;
		} else {
			i = outp->info.connector;
		}

		/* Check that we haven't already created this connector. */
		list_for_each_entry(conn, &disp->conns, head) {
			if (conn->index == outp->info.connector) {
				outp->conn = conn;
				break;
			}
		}

		if (outp->conn)
			continue;

		/* Apparently we need to create a new one! */
		ret = nvkm_conn_new(disp, i, &connE, &outp->conn);
		if (ret) {
			nvkm_error(subdev, "failed to create outp %d conn: %d\n", outp->index, ret);
			nvkm_conn_del(&outp->conn);
			list_del(&outp->head);
			nvkm_outp_del(&outp);
			continue;
		}

		list_add_tail(&outp->conn->head, &disp->conns);
	}

	if (disp->func->oneinit) {
		ret = disp->func->oneinit(disp);
		if (ret)
			return ret;
	}

	/* Enforce identity-mapped SOR assignment for panels, which have
	 * certain bits (ie. backlight controls) wired to a specific SOR.
	 */
	list_for_each_entry(outp, &disp->outps, head) {
		if (outp->conn->info.type == DCB_CONNECTOR_LVDS ||
		    outp->conn->info.type == DCB_CONNECTOR_eDP) {
			ior = nvkm_ior_find(disp, SOR, ffs(outp->info.or) - 1);
			if (!WARN_ON(!ior))
				ior->identity = true;
			outp->identity = true;
		}
	}

	i = 0;
	list_for_each_entry(head, &disp->heads, head)
		i = max(i, head->id + 1);

	return nvkm_event_init(&nvkm_disp_vblank_func, subdev, 1, i, &disp->vblank);
}

static void *
nvkm_disp_dtor(struct nvkm_engine *engine)
{
	struct nvkm_disp *disp = nvkm_disp(engine);
	struct nvkm_conn *conn;
	struct nvkm_outp *outp;
	struct nvkm_ior *ior;
	struct nvkm_head *head;
	void *data = disp;

	nvkm_ramht_del(&disp->ramht);
	nvkm_gpuobj_del(&disp->inst);

	nvkm_event_fini(&disp->uevent);

	if (disp->super.wq) {
		destroy_workqueue(disp->super.wq);
		mutex_destroy(&disp->super.mutex);
	}

	nvkm_event_fini(&disp->vblank);

	while (!list_empty(&disp->conns)) {
		conn = list_first_entry(&disp->conns, typeof(*conn), head);
		list_del(&conn->head);
		nvkm_conn_del(&conn);
	}

	while (!list_empty(&disp->outps)) {
		outp = list_first_entry(&disp->outps, typeof(*outp), head);
		list_del(&outp->head);
		nvkm_outp_del(&outp);
	}

	while (!list_empty(&disp->iors)) {
		ior = list_first_entry(&disp->iors, typeof(*ior), head);
		nvkm_ior_del(&ior);
	}

	while (!list_empty(&disp->heads)) {
		head = list_first_entry(&disp->heads, typeof(*head), head);
		nvkm_head_del(&head);
	}

	return data;
}

static const struct nvkm_engine_func
nvkm_disp = {
	.dtor = nvkm_disp_dtor,
	.oneinit = nvkm_disp_oneinit,
	.init = nvkm_disp_init,
	.fini = nvkm_disp_fini,
	.intr = nvkm_disp_intr,
	.base.sclass = nvkm_disp_class_get,
};

int
nvkm_disp_new_(const struct nvkm_disp_func *func, struct nvkm_device *device,
	       enum nvkm_subdev_type type, int inst, struct nvkm_disp **pdisp)
{
	struct nvkm_disp *disp;
	int ret;

	if (!(disp = *pdisp = kzalloc(sizeof(**pdisp), GFP_KERNEL)))
		return -ENOMEM;

	disp->func = func;
	INIT_LIST_HEAD(&disp->heads);
	INIT_LIST_HEAD(&disp->iors);
	INIT_LIST_HEAD(&disp->outps);
	INIT_LIST_HEAD(&disp->conns);
	spin_lock_init(&disp->client.lock);

	ret = nvkm_engine_ctor(&nvkm_disp, device, type, inst, true, &disp->engine);
	if (ret)
		return ret;

	if (func->super) {
		disp->super.wq = create_singlethread_workqueue("nvkm-disp");
		if (!disp->super.wq)
			return -ENOMEM;

		INIT_WORK(&disp->super.work, func->super);
		mutex_init(&disp->super.mutex);
	}

<<<<<<< HEAD
	return nvkm_event_init(func->uevent, 1, ARRAY_SIZE(disp->chan), &disp->uevent);
=======
	return nvkm_event_init(func->uevent, &disp->engine.subdev, 1, ARRAY_SIZE(disp->chan),
			       &disp->uevent);
>>>>>>> eb3cdb58
}<|MERGE_RESOLUTION|>--- conflicted
+++ resolved
@@ -29,10 +29,6 @@
 #include "outp.h"
 
 #include <core/client.h>
-<<<<<<< HEAD
-#include <core/notify.h>
-=======
->>>>>>> eb3cdb58
 #include <core/ramht.h>
 #include <subdev/bios.h>
 #include <subdev/bios/dcb.h>
@@ -69,63 +65,7 @@
 void
 nvkm_disp_vblank(struct nvkm_disp *disp, int head)
 {
-<<<<<<< HEAD
-	struct nvif_notify_head_rep_v0 rep = {};
-	nvkm_event_send(&disp->vblank, 1, head, &rep, sizeof(rep));
-}
-
-static int
-nvkm_disp_hpd_ctor(struct nvkm_object *object, void *data, u32 size,
-		   struct nvkm_notify *notify)
-{
-	struct nvkm_disp *disp =
-		container_of(notify->event, typeof(*disp), hpd);
-	union {
-		struct nvif_notify_conn_req_v0 v0;
-	} *req = data;
-	struct nvkm_outp *outp;
-	int ret = -ENOSYS;
-
-	if (!(ret = nvif_unpack(ret, &data, &size, req->v0, 0, 0, false))) {
-		notify->size = sizeof(struct nvif_notify_conn_rep_v0);
-		list_for_each_entry(outp, &disp->outps, head) {
-			if (ret = -ENXIO, outp->conn->index == req->v0.conn) {
-				if (ret = -ENODEV, outp->conn->hpd.event) {
-					notify->types = req->v0.mask;
-					notify->index = req->v0.conn;
-					ret = 0;
-				}
-				break;
-			}
-		}
-	}
-
-	return ret;
-}
-
-static const struct nvkm_event_func
-nvkm_disp_hpd_func = {
-	.ctor = nvkm_disp_hpd_ctor
-};
-
-int
-nvkm_disp_ntfy(struct nvkm_object *object, u32 type, struct nvkm_event **event)
-{
-	struct nvkm_disp *disp = nvkm_disp(object->engine);
-	switch (type) {
-	case NV04_DISP_NTFY_VBLANK:
-		*event = &disp->vblank;
-		return 0;
-	case NV04_DISP_NTFY_CONN:
-		*event = &disp->hpd;
-		return 0;
-	default:
-		break;
-	}
-	return -EINVAL;
-=======
 	nvkm_event_ntfy(&disp->vblank, head, NVKM_DISP_HEAD_EVENT_VBLANK);
->>>>>>> eb3cdb58
 }
 
 static int
@@ -449,10 +389,6 @@
 		mutex_init(&disp->super.mutex);
 	}
 
-<<<<<<< HEAD
-	return nvkm_event_init(func->uevent, 1, ARRAY_SIZE(disp->chan), &disp->uevent);
-=======
 	return nvkm_event_init(func->uevent, &disp->engine.subdev, 1, ARRAY_SIZE(disp->chan),
 			       &disp->uevent);
->>>>>>> eb3cdb58
 }