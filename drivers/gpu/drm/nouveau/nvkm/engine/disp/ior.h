/* SPDX-License-Identifier: MIT */
#ifndef __NVKM_DISP_IOR_H__
#define __NVKM_DISP_IOR_H__
#include "priv.h"
struct nvkm_i2c_aux;

struct nvkm_ior {
	const struct nvkm_ior_func *func;
	struct nvkm_disp *disp;
	enum nvkm_ior_type {
		DAC,
		SOR,
		PIOR,
	} type;
	int id;
	bool hda;
	char name[8];

	struct list_head head;
	bool identity;

	struct nvkm_ior_state {
		struct nvkm_outp *outp;
		unsigned rgdiv;
		unsigned proto_evo:4;
		enum nvkm_ior_proto {
			CRT,
			TV,
			TMDS,
			LVDS,
			DP,
			UNKNOWN
		} proto:3;
		unsigned link:2;
		unsigned head:8;
	} arm, asy;

	/* Armed DP state. */
	struct {
		bool mst;
		bool ef;
		u8 nr;
		u8 bw;
	} dp;

	/* Armed TMDS state. */
	struct {
		bool high_speed;
	} tmds;
};

struct nvkm_ior_func {
	struct {
		int (*get)(struct nvkm_outp *, int *link);
		void (*set)(struct nvkm_outp *, struct nvkm_ior *);
	} route;

	void (*state)(struct nvkm_ior *, struct nvkm_ior_state *);
	void (*power)(struct nvkm_ior *, bool normal, bool pu,
		      bool data, bool vsync, bool hsync);
	int (*sense)(struct nvkm_ior *, u32 loadval);
	void (*clock)(struct nvkm_ior *);
	void (*war_2)(struct nvkm_ior *);
	void (*war_3)(struct nvkm_ior *);

	const struct nvkm_ior_func_hdmi {
		void (*ctrl)(struct nvkm_ior *, int head, bool enable, u8 max_ac_packet, u8 rekey);
		void (*scdc)(struct nvkm_ior *, u8 scdc);
		void (*infoframe_avi)(struct nvkm_ior *, int head, void *data, u32 size);
		void (*infoframe_vsi)(struct nvkm_ior *, int head, void *data, u32 size);
	} *hdmi;

	const struct nvkm_ior_func_dp {
		u8 lanes[4];
		int (*links)(struct nvkm_ior *, struct nvkm_i2c_aux *);
		void (*power)(struct nvkm_ior *, int nr);
		void (*pattern)(struct nvkm_ior *, int pattern);
		void (*drive)(struct nvkm_ior *, int ln, int pc,
			      int dc, int pe, int tx_pu);
		void (*vcpi)(struct nvkm_ior *, int head, u8 slot,
			     u8 slot_nr, u16 pbn, u16 aligned);
		void (*audio)(struct nvkm_ior *, int head, bool enable);
		void (*audio_sym)(struct nvkm_ior *, int head, u16 h, u32 v);
		void (*activesym)(struct nvkm_ior *, int head,
				  u8 TU, u8 VTUa, u8 VTUf, u8 VTUi);
		void (*watermark)(struct nvkm_ior *, int head, u8 watermark);
	} *dp;

	const struct nvkm_ior_func_hda {
		void (*hpd)(struct nvkm_ior *, int head, bool present);
		void (*eld)(struct nvkm_ior *, int head, u8 *data, u8 size);
		void (*device_entry)(struct nvkm_ior *, int head);
	} *hda;
};

int nvkm_ior_new_(const struct nvkm_ior_func *func, struct nvkm_disp *,
		  enum nvkm_ior_type type, int id, bool hda);
void nvkm_ior_del(struct nvkm_ior **);
struct nvkm_ior *nvkm_ior_find(struct nvkm_disp *, enum nvkm_ior_type, int id);

static inline u32
nv50_ior_base(struct nvkm_ior *ior)
{
	return ior->id * 0x800;
}

int nv50_dac_cnt(struct nvkm_disp *, unsigned long *);
int nv50_dac_new(struct nvkm_disp *, int);
void nv50_dac_power(struct nvkm_ior *, bool, bool, bool, bool, bool);
int nv50_dac_sense(struct nvkm_ior *, u32);

int gf119_dac_cnt(struct nvkm_disp *, unsigned long *);
int gf119_dac_new(struct nvkm_disp *, int);

static inline u32
nv50_sor_link(struct nvkm_ior *ior)
{
	return nv50_ior_base(ior) + ((ior->asy.link == 2) * 0x80);
}

int nv50_sor_cnt(struct nvkm_disp *, unsigned long *);
void nv50_sor_state(struct nvkm_ior *, struct nvkm_ior_state *);
void nv50_sor_power(struct nvkm_ior *, bool, bool, bool, bool, bool);
void nv50_sor_clock(struct nvkm_ior *);

int g84_sor_new(struct nvkm_disp *, int);
<<<<<<< HEAD
void g84_sor_hdmi_ctrl(struct nvkm_ior *, int, bool, u8, u8, u8 *, u8 , u8 *, u8);

int g94_sor_cnt(struct nvkm_disp *, unsigned long *);
=======
extern const struct nvkm_ior_func_hdmi g84_sor_hdmi;

int g94_sor_cnt(struct nvkm_disp *, unsigned long *);

>>>>>>> eb3cdb58
void g94_sor_state(struct nvkm_ior *, struct nvkm_ior_state *);
extern const struct nvkm_ior_func_dp g94_sor_dp;
int g94_sor_dp_links(struct nvkm_ior *, struct nvkm_i2c_aux *);
void g94_sor_dp_power(struct nvkm_ior *, int);
void g94_sor_dp_pattern(struct nvkm_ior *, int);
void g94_sor_dp_drive(struct nvkm_ior *, int, int, int, int, int);
void g94_sor_dp_audio_sym(struct nvkm_ior *, int, u16, u32);
void g94_sor_dp_activesym(struct nvkm_ior *, int, u8, u8, u8, u8);
void g94_sor_dp_watermark(struct nvkm_ior *, int, u8);

<<<<<<< HEAD
void gt215_sor_hdmi_ctrl(struct nvkm_ior *, int, bool, u8, u8, u8 *, u8 , u8 *, u8);
=======
extern const struct nvkm_ior_func_hdmi gt215_sor_hdmi;
>>>>>>> eb3cdb58
void gt215_sor_dp_audio(struct nvkm_ior *, int, bool);
extern const struct nvkm_ior_func_hda gt215_sor_hda;

int gf119_sor_cnt(struct nvkm_disp *, unsigned long *);
void gf119_sor_state(struct nvkm_ior *, struct nvkm_ior_state *);
void gf119_sor_clock(struct nvkm_ior *);
extern const struct nvkm_ior_func_dp gf119_sor_dp;
int gf119_sor_dp_links(struct nvkm_ior *, struct nvkm_i2c_aux *);
void gf119_sor_dp_drive(struct nvkm_ior *, int, int, int, int, int);
void gf119_sor_dp_vcpi(struct nvkm_ior *, int, u8, u8, u16, u16);
void gf119_sor_dp_audio(struct nvkm_ior *, int, bool);
void gf119_sor_dp_audio_sym(struct nvkm_ior *, int, u16, u32);
void gf119_sor_dp_watermark(struct nvkm_ior *, int, u8);
extern const struct nvkm_ior_func_hda gf119_sor_hda;
void gf119_sor_hda_hpd(struct nvkm_ior *, int, bool);
void gf119_sor_hda_eld(struct nvkm_ior *, int, u8 *, u8);

int gk104_sor_new(struct nvkm_disp *, int);
<<<<<<< HEAD
void gk104_sor_hdmi_ctrl(struct nvkm_ior *, int, bool, u8, u8, u8 *, u8 , u8 *, u8);
=======
extern const struct nvkm_ior_func_hdmi gk104_sor_hdmi;
void gk104_sor_hdmi_ctrl(struct nvkm_ior *, int, bool, u8, u8);
void gk104_sor_hdmi_infoframe_avi(struct nvkm_ior *, int, void *, u32);
void gk104_sor_hdmi_infoframe_vsi(struct nvkm_ior *, int, void *, u32);
>>>>>>> eb3cdb58

void gm107_sor_dp_pattern(struct nvkm_ior *, int);

void gm200_sor_route_set(struct nvkm_outp *, struct nvkm_ior *);
int gm200_sor_route_get(struct nvkm_outp *, int *);
<<<<<<< HEAD
=======
extern const struct nvkm_ior_func_hdmi gm200_sor_hdmi;
>>>>>>> eb3cdb58
void gm200_sor_hdmi_scdc(struct nvkm_ior *, u8);
extern const struct nvkm_ior_func_dp gm200_sor_dp;
void gm200_sor_dp_drive(struct nvkm_ior *, int, int, int, int, int);

int gp100_sor_new(struct nvkm_disp *, int);

int gv100_sor_cnt(struct nvkm_disp *, unsigned long *);
void gv100_sor_state(struct nvkm_ior *, struct nvkm_ior_state *);
<<<<<<< HEAD
void gv100_sor_hdmi_ctrl(struct nvkm_ior *, int, bool, u8, u8, u8 *, u8 , u8 *, u8);
=======
extern const struct nvkm_ior_func_hdmi gv100_sor_hdmi;
>>>>>>> eb3cdb58
void gv100_sor_dp_audio(struct nvkm_ior *, int, bool);
void gv100_sor_dp_audio_sym(struct nvkm_ior *, int, u16, u32);
void gv100_sor_dp_watermark(struct nvkm_ior *, int, u8);
extern const struct nvkm_ior_func_hda gv100_sor_hda;

void tu102_sor_dp_vcpi(struct nvkm_ior *, int, u8, u8, u16, u16);

int nv50_pior_cnt(struct nvkm_disp *, unsigned long *);
int nv50_pior_new(struct nvkm_disp *, int);
void nv50_pior_depth(struct nvkm_ior *, struct nvkm_ior_state *, u32 ctrl);

#define IOR_MSG(i,l,f,a...) do {                                               \
	struct nvkm_ior *_ior = (i);                                           \
	nvkm_##l(&_ior->disp->engine.subdev, "%s: "f"\n", _ior->name, ##a);    \
} while(0)
#define IOR_WARN(i,f,a...) IOR_MSG((i), warn, f, ##a)
#define IOR_DBG(i,f,a...) IOR_MSG((i), debug, f, ##a)
#endif<|MERGE_RESOLUTION|>--- conflicted
+++ resolved
@@ -124,16 +124,10 @@
 void nv50_sor_clock(struct nvkm_ior *);
 
 int g84_sor_new(struct nvkm_disp *, int);
-<<<<<<< HEAD
-void g84_sor_hdmi_ctrl(struct nvkm_ior *, int, bool, u8, u8, u8 *, u8 , u8 *, u8);
-
-int g94_sor_cnt(struct nvkm_disp *, unsigned long *);
-=======
 extern const struct nvkm_ior_func_hdmi g84_sor_hdmi;
 
 int g94_sor_cnt(struct nvkm_disp *, unsigned long *);
 
->>>>>>> eb3cdb58
 void g94_sor_state(struct nvkm_ior *, struct nvkm_ior_state *);
 extern const struct nvkm_ior_func_dp g94_sor_dp;
 int g94_sor_dp_links(struct nvkm_ior *, struct nvkm_i2c_aux *);
@@ -144,11 +138,7 @@
 void g94_sor_dp_activesym(struct nvkm_ior *, int, u8, u8, u8, u8);
 void g94_sor_dp_watermark(struct nvkm_ior *, int, u8);
 
-<<<<<<< HEAD
-void gt215_sor_hdmi_ctrl(struct nvkm_ior *, int, bool, u8, u8, u8 *, u8 , u8 *, u8);
-=======
 extern const struct nvkm_ior_func_hdmi gt215_sor_hdmi;
->>>>>>> eb3cdb58
 void gt215_sor_dp_audio(struct nvkm_ior *, int, bool);
 extern const struct nvkm_ior_func_hda gt215_sor_hda;
 
@@ -167,23 +157,16 @@
 void gf119_sor_hda_eld(struct nvkm_ior *, int, u8 *, u8);
 
 int gk104_sor_new(struct nvkm_disp *, int);
-<<<<<<< HEAD
-void gk104_sor_hdmi_ctrl(struct nvkm_ior *, int, bool, u8, u8, u8 *, u8 , u8 *, u8);
-=======
 extern const struct nvkm_ior_func_hdmi gk104_sor_hdmi;
 void gk104_sor_hdmi_ctrl(struct nvkm_ior *, int, bool, u8, u8);
 void gk104_sor_hdmi_infoframe_avi(struct nvkm_ior *, int, void *, u32);
 void gk104_sor_hdmi_infoframe_vsi(struct nvkm_ior *, int, void *, u32);
->>>>>>> eb3cdb58
 
 void gm107_sor_dp_pattern(struct nvkm_ior *, int);
 
 void gm200_sor_route_set(struct nvkm_outp *, struct nvkm_ior *);
 int gm200_sor_route_get(struct nvkm_outp *, int *);
-<<<<<<< HEAD
-=======
 extern const struct nvkm_ior_func_hdmi gm200_sor_hdmi;
->>>>>>> eb3cdb58
 void gm200_sor_hdmi_scdc(struct nvkm_ior *, u8);
 extern const struct nvkm_ior_func_dp gm200_sor_dp;
 void gm200_sor_dp_drive(struct nvkm_ior *, int, int, int, int, int);
@@ -192,11 +175,7 @@
 
 int gv100_sor_cnt(struct nvkm_disp *, unsigned long *);
 void gv100_sor_state(struct nvkm_ior *, struct nvkm_ior_state *);
-<<<<<<< HEAD
-void gv100_sor_hdmi_ctrl(struct nvkm_ior *, int, bool, u8, u8, u8 *, u8 , u8 *, u8);
-=======
 extern const struct nvkm_ior_func_hdmi gv100_sor_hdmi;
->>>>>>> eb3cdb58
 void gv100_sor_dp_audio(struct nvkm_ior *, int, bool);
 void gv100_sor_dp_audio_sym(struct nvkm_ior *, int, u16, u32);
 void gv100_sor_dp_watermark(struct nvkm_ior *, int, u8);
