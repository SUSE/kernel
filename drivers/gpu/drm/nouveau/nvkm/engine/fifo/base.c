--- conflicted
+++ resolved
@@ -66,140 +66,7 @@
 void
 nvkm_fifo_fault(struct nvkm_fifo *fifo, struct nvkm_fault_data *info)
 {
-<<<<<<< HEAD
-	return fifo->func->fault(fifo, info);
-}
-
-void
-nvkm_fifo_chan_put(struct nvkm_fifo *fifo, unsigned long flags,
-		   struct nvkm_fifo_chan **pchan)
-{
-	struct nvkm_fifo_chan *chan = *pchan;
-	if (likely(chan)) {
-		*pchan = NULL;
-		spin_unlock_irqrestore(&fifo->lock, flags);
-	}
-}
-
-struct nvkm_fifo_chan *
-nvkm_fifo_chan_inst_locked(struct nvkm_fifo *fifo, u64 inst)
-{
-	struct nvkm_fifo_chan *chan;
-	list_for_each_entry(chan, &fifo->chan, head) {
-		if (chan->inst->addr == inst) {
-			list_del(&chan->head);
-			list_add(&chan->head, &fifo->chan);
-			return chan;
-		}
-	}
-	return NULL;
-}
-
-struct nvkm_fifo_chan *
-nvkm_fifo_chan_inst(struct nvkm_fifo *fifo, u64 inst, unsigned long *rflags)
-{
-	struct nvkm_fifo_chan *chan;
-	unsigned long flags;
-	spin_lock_irqsave(&fifo->lock, flags);
-	if ((chan = nvkm_fifo_chan_inst_locked(fifo, inst))) {
-		*rflags = flags;
-		return chan;
-	}
-	spin_unlock_irqrestore(&fifo->lock, flags);
-	return NULL;
-}
-
-struct nvkm_fifo_chan *
-nvkm_fifo_chan_chid(struct nvkm_fifo *fifo, int chid, unsigned long *rflags)
-{
-	struct nvkm_fifo_chan *chan;
-	unsigned long flags;
-	spin_lock_irqsave(&fifo->lock, flags);
-	list_for_each_entry(chan, &fifo->chan, head) {
-		if (chan->chid == chid) {
-			list_del(&chan->head);
-			list_add(&chan->head, &fifo->chan);
-			*rflags = flags;
-			return chan;
-		}
-	}
-	spin_unlock_irqrestore(&fifo->lock, flags);
-	return NULL;
-}
-
-void
-nvkm_fifo_kevent(struct nvkm_fifo *fifo, int chid)
-{
-	nvkm_event_send(&fifo->kevent, 1, chid, NULL, 0);
-}
-
-static int
-nvkm_fifo_kevent_ctor(struct nvkm_object *object, void *data, u32 size,
-		      struct nvkm_notify *notify)
-{
-	struct nvkm_fifo_chan *chan = nvkm_fifo_chan(object);
-	if (size == 0) {
-		notify->size  = 0;
-		notify->types = 1;
-		notify->index = chan->chid;
-		return 0;
-	}
-	return -ENOSYS;
-}
-
-static const struct nvkm_event_func
-nvkm_fifo_kevent_func = {
-	.ctor = nvkm_fifo_kevent_ctor,
-};
-
-static void
-nvkm_fifo_uevent_fini(struct nvkm_event *event, int type, int index)
-{
-	struct nvkm_fifo *fifo = container_of(event, typeof(*fifo), uevent);
-	fifo->func->uevent_fini(fifo);
-}
-
-static void
-nvkm_fifo_uevent_init(struct nvkm_event *event, int type, int index)
-{
-	struct nvkm_fifo *fifo = container_of(event, typeof(*fifo), uevent);
-	fifo->func->uevent_init(fifo);
-}
-
-static int
-nvkm_fifo_uevent_ctor(struct nvkm_object *object, void *data, u32 size,
-		      struct nvkm_notify *notify)
-{
-	union {
-		struct nvif_notify_uevent_req none;
-	} *req = data;
-	int ret = -ENOSYS;
-
-	if (!(ret = nvif_unvers(ret, &data, &size, req->none))) {
-		notify->size  = sizeof(struct nvif_notify_uevent_rep);
-		notify->types = 1;
-		notify->index = 0;
-	}
-
-	return ret;
-}
-
-static const struct nvkm_event_func
-nvkm_fifo_uevent_func = {
-	.ctor = nvkm_fifo_uevent_ctor,
-	.init = nvkm_fifo_uevent_init,
-	.fini = nvkm_fifo_uevent_fini,
-};
-
-void
-nvkm_fifo_uevent(struct nvkm_fifo *fifo)
-{
-	struct nvif_notify_uevent_rep rep = {
-	};
-	nvkm_event_send(&fifo->uevent, 1, 0, &rep, sizeof(rep));
-=======
 	return fifo->func->mmu_fault->recover(fifo, info);
->>>>>>> eb3cdb58
 }
 
 static int
@@ -455,13 +322,6 @@
 nvkm_fifo_dtor(struct nvkm_engine *engine)
 {
 	struct nvkm_fifo *fifo = nvkm_fifo(engine);
-<<<<<<< HEAD
-	void *data = fifo;
-	if (fifo->func->dtor)
-		data = fifo->func->dtor(fifo);
-	nvkm_event_fini(&fifo->kevent);
-	nvkm_event_fini(&fifo->uevent);
-=======
 	struct nvkm_runl *runl, *runt;
 	struct nvkm_runq *runq, *rtmp;
 
@@ -478,7 +338,6 @@
 	nvkm_chid_unref(&fifo->chid);
 
 	nvkm_event_fini(&fifo->nonstall.event);
->>>>>>> eb3cdb58
 	mutex_destroy(&fifo->mutex);
 	return fifo;
 }
@@ -526,9 +385,5 @@
 			return ret;
 	}
 
-<<<<<<< HEAD
-	return nvkm_event_init(&nvkm_fifo_kevent_func, 1, nr, &fifo->kevent);
-=======
 	return 0;
->>>>>>> eb3cdb58
 }