/* SPDX-License-Identifier: MIT */
#ifndef __NVKM_FIFO_PRIV_H__
#define __NVKM_FIFO_PRIV_H__
#define nvkm_fifo(p) container_of((p), struct nvkm_fifo, engine)
#include <engine/fifo.h>
#include <core/enum.h>
struct nvkm_cctx;
struct nvkm_cgrp;
struct nvkm_engn;
struct nvkm_memory;
struct nvkm_runl;
struct nvkm_runq;
struct nvkm_vctx;

<<<<<<< HEAD
int nvkm_fifo_ctor(const struct nvkm_fifo_func *, struct nvkm_device *, enum nvkm_subdev_type, int,
		   int nr, struct nvkm_fifo *);
void nvkm_fifo_uevent(struct nvkm_fifo *);
void nvkm_fifo_kevent(struct nvkm_fifo *, int chid);
void nvkm_fifo_recover_chan(struct nvkm_fifo *, int chid);

struct nvkm_fifo_chan *
nvkm_fifo_chan_inst_locked(struct nvkm_fifo *, u64 inst);

struct nvkm_fifo_chan_oclass;
=======
>>>>>>> eb3cdb58
struct nvkm_fifo_func {
	int (*chid_nr)(struct nvkm_fifo *);
	int (*chid_ctor)(struct nvkm_fifo *, int nr);
	int (*runq_nr)(struct nvkm_fifo *);
	int (*runl_ctor)(struct nvkm_fifo *);

	void (*init)(struct nvkm_fifo *);
	void (*init_pbdmas)(struct nvkm_fifo *, u32 mask);

	irqreturn_t (*intr)(struct nvkm_inth *);
	void (*intr_mmu_fault_unit)(struct nvkm_fifo *, int unit);
	void (*intr_ctxsw_timeout)(struct nvkm_fifo *, u32 engm);

	const struct nvkm_fifo_func_mmu_fault {
		void (*recover)(struct nvkm_fifo *, struct nvkm_fault_data *);
		const struct nvkm_enum *access;
		const struct nvkm_enum *engine;
		const struct nvkm_enum *reason;
		const struct nvkm_enum *hubclient;
		const struct nvkm_enum *gpcclient;
	} *mmu_fault;

	void (*pause)(struct nvkm_fifo *, unsigned long *);
	void (*start)(struct nvkm_fifo *, unsigned long *);

	int (*nonstall_ctor)(struct nvkm_fifo *);
	const struct nvkm_event_func *nonstall;

	const struct nvkm_runl_func *runl;
	const struct nvkm_runq_func *runq;
	const struct nvkm_engn_func *engn;
	const struct nvkm_engn_func *engn_sw;
	const struct nvkm_engn_func *engn_ce;

	struct nvkm_fifo_func_cgrp {
		struct nvkm_sclass user;
		const struct nvkm_cgrp_func *func;
		bool force;
	} cgrp;

	struct nvkm_fifo_func_chan {
		struct nvkm_sclass user;
		const struct nvkm_chan_func *func;
	} chan;
};

int nvkm_fifo_new_(const struct nvkm_fifo_func *, struct nvkm_device *, enum nvkm_subdev_type, int,
		   struct nvkm_fifo **);

int nv04_fifo_chid_ctor(struct nvkm_fifo *, int);
int nv04_fifo_runl_ctor(struct nvkm_fifo *);
void nv04_fifo_init(struct nvkm_fifo *);
irqreturn_t nv04_fifo_intr(struct nvkm_inth *);
void nv04_fifo_pause(struct nvkm_fifo *, unsigned long *);
void nv04_fifo_start(struct nvkm_fifo *, unsigned long *);
extern const struct nvkm_runl_func nv04_runl;
extern const struct nvkm_engn_func nv04_engn;
extern const struct nvkm_cgrp_func nv04_cgrp;
extern const struct nvkm_chan_func_inst nv04_chan_inst;
extern const struct nvkm_chan_func_userd nv04_chan_userd;
void nv04_chan_ramfc_clear(struct nvkm_chan *);
void nv04_chan_start(struct nvkm_chan *);
void nv04_chan_stop(struct nvkm_chan *);
void nv04_eobj_ramht_del(struct nvkm_chan *, int);

int nv10_fifo_chid_nr(struct nvkm_fifo *);

int nv50_fifo_chid_nr(struct nvkm_fifo *);
int nv50_fifo_chid_ctor(struct nvkm_fifo *, int);
void nv50_fifo_init(struct nvkm_fifo *);
extern const struct nvkm_runl_func nv50_runl;
int nv50_runl_update(struct nvkm_runl *);
int nv50_runl_wait(struct nvkm_runl *);
extern const struct nvkm_engn_func nv50_engn_sw;
extern const struct nvkm_chan_func_inst nv50_chan_inst;
extern const struct nvkm_chan_func_userd nv50_chan_userd;
void nv50_chan_unbind(struct nvkm_chan *);
void nv50_chan_start(struct nvkm_chan *);
void nv50_chan_stop(struct nvkm_chan *);
void nv50_chan_preempt(struct nvkm_chan *);
int nv50_eobj_ramht_add(struct nvkm_engn *, struct nvkm_object *, struct nvkm_chan *);
void nv50_eobj_ramht_del(struct nvkm_chan *, int);

extern const struct nvkm_event_func g84_fifo_nonstall;
extern const struct nvkm_engn_func g84_engn;
extern const struct nvkm_chan_func g84_chan;

int gf100_fifo_chid_ctor(struct nvkm_fifo *, int);
int gf100_fifo_runq_nr(struct nvkm_fifo *);
bool gf100_fifo_intr_pbdma(struct nvkm_fifo *);
void gf100_fifo_intr_mmu_fault(struct nvkm_fifo *);
void gf100_fifo_intr_mmu_fault_unit(struct nvkm_fifo *, int);
void gf100_fifo_intr_sched(struct nvkm_fifo *);
void gf100_fifo_intr_ctxsw_timeout(struct nvkm_fifo *, u32);
void gf100_fifo_mmu_fault_recover(struct nvkm_fifo *, struct nvkm_fault_data *);
extern const struct nvkm_enum gf100_fifo_mmu_fault_access[];
extern const struct nvkm_event_func gf100_fifo_nonstall;
bool gf100_runl_preempt_pending(struct nvkm_runl *);
void gf100_runq_init(struct nvkm_runq *);
bool gf100_runq_intr(struct nvkm_runq *, struct nvkm_runl *);
void gf100_engn_mmu_fault_trigger(struct nvkm_engn *);
bool gf100_engn_mmu_fault_triggered(struct nvkm_engn *);
extern const struct nvkm_engn_func gf100_engn_sw;
extern const struct nvkm_chan_func_inst gf100_chan_inst;
void gf100_chan_userd_clear(struct nvkm_chan *);
void gf100_chan_preempt(struct nvkm_chan *);

int gk104_fifo_chid_nr(struct nvkm_fifo *);
int gk104_fifo_runl_ctor(struct nvkm_fifo *);
void gk104_fifo_init(struct nvkm_fifo *);
void gk104_fifo_init_pbdmas(struct nvkm_fifo *, u32);
irqreturn_t gk104_fifo_intr(struct nvkm_inth *);
void gk104_fifo_intr_runlist(struct nvkm_fifo *);
void gk104_fifo_intr_chsw(struct nvkm_fifo *);
void gk104_fifo_intr_bind(struct nvkm_fifo *);
extern const struct nvkm_fifo_func_mmu_fault gk104_fifo_mmu_fault;
extern const struct nvkm_enum gk104_fifo_mmu_fault_reason[];
extern const struct nvkm_enum gk104_fifo_mmu_fault_hubclient[];
extern const struct nvkm_enum gk104_fifo_mmu_fault_gpcclient[];
void gk104_runl_insert_chan(struct nvkm_chan *, struct nvkm_memory *, u64);
void gk104_runl_commit(struct nvkm_runl *, struct nvkm_memory *, u32, int);
bool gk104_runl_pending(struct nvkm_runl *);
void gk104_runl_block(struct nvkm_runl *, u32);
void gk104_runl_allow(struct nvkm_runl *, u32);
void gk104_runl_fault_clear(struct nvkm_runl *);
extern const struct nvkm_runq_func gk104_runq;
void gk104_runq_init(struct nvkm_runq *);
bool gk104_runq_intr(struct nvkm_runq *, struct nvkm_runl *);
extern const struct nvkm_bitfield gk104_runq_intr_0_names[];
bool gk104_runq_idle(struct nvkm_runq *);
extern const struct nvkm_engn_func gk104_engn;
bool gk104_engn_chsw(struct nvkm_engn *);
int gk104_engn_cxid(struct nvkm_engn *, bool *cgid);
int gk104_ectx_ctor(struct nvkm_engn *, struct nvkm_vctx *);
extern const struct nvkm_engn_func gk104_engn_ce;
extern const struct nvkm_chan_func_userd gk104_chan_userd;
extern const struct nvkm_chan_func_ramfc gk104_chan_ramfc;
void gk104_chan_bind(struct nvkm_chan *);
void gk104_chan_bind_inst(struct nvkm_chan *);
void gk104_chan_unbind(struct nvkm_chan *);
void gk104_chan_start(struct nvkm_chan *);
void gk104_chan_stop(struct nvkm_chan *);

int gk110_fifo_chid_ctor(struct nvkm_fifo *, int);
extern const struct nvkm_runl_func gk110_runl;
extern const struct nvkm_cgrp_func gk110_cgrp;
void gk110_runl_insert_cgrp(struct nvkm_cgrp *, struct nvkm_memory *, u64);
extern const struct nvkm_chan_func gk110_chan;
void gk110_chan_preempt(struct nvkm_chan *);

extern const struct nvkm_runq_func gk208_runq;
void gk208_runq_init(struct nvkm_runq *);

void gm107_fifo_intr_mmu_fault_unit(struct nvkm_fifo *, int);
extern const struct nvkm_fifo_func_mmu_fault gm107_fifo_mmu_fault;
extern const struct nvkm_runl_func gm107_runl;
extern const struct nvkm_chan_func gm107_chan;

int gm200_fifo_chid_nr(struct nvkm_fifo *);
int gm200_fifo_runq_nr(struct nvkm_fifo *);

extern const struct nvkm_enum gv100_fifo_mmu_fault_access[];
extern const struct nvkm_enum gv100_fifo_mmu_fault_reason[];
extern const struct nvkm_enum gv100_fifo_mmu_fault_hubclient[];
extern const struct nvkm_enum gv100_fifo_mmu_fault_gpcclient[];
void gv100_runl_insert_cgrp(struct nvkm_cgrp *, struct nvkm_memory *, u64);
void gv100_runl_insert_chan(struct nvkm_chan *, struct nvkm_memory *, u64);
void gv100_runl_preempt(struct nvkm_runl *);
extern const struct nvkm_runq_func gv100_runq;
extern const struct nvkm_engn_func gv100_engn;
void gv100_ectx_bind(struct nvkm_engn *, struct nvkm_cctx *, struct nvkm_chan *);
extern const struct nvkm_engn_func gv100_engn_ce;
int gv100_ectx_ce_ctor(struct nvkm_engn *, struct nvkm_vctx *);
void gv100_ectx_ce_bind(struct nvkm_engn *, struct nvkm_cctx *, struct nvkm_chan *);
extern const struct nvkm_chan_func_userd gv100_chan_userd;
extern const struct nvkm_chan_func_ramfc gv100_chan_ramfc;

void tu102_fifo_intr_ctxsw_timeout_info(struct nvkm_engn *, u32 info);
extern const struct nvkm_fifo_func_mmu_fault tu102_fifo_mmu_fault;

int ga100_fifo_runl_ctor(struct nvkm_fifo *);
int ga100_fifo_nonstall_ctor(struct nvkm_fifo *);
extern const struct nvkm_event_func ga100_fifo_nonstall;
extern const struct nvkm_runl_func ga100_runl;
extern const struct nvkm_runq_func ga100_runq;
extern const struct nvkm_engn_func ga100_engn;
extern const struct nvkm_engn_func ga100_engn_ce;
extern const struct nvkm_cgrp_func ga100_cgrp;
extern const struct nvkm_chan_func ga100_chan;

int nvkm_uchan_new(struct nvkm_fifo *, struct nvkm_cgrp *, const struct nvkm_oclass *,
		   void *argv, u32 argc, struct nvkm_object **);
int nvkm_ucgrp_new(struct nvkm_fifo *, const struct nvkm_oclass *, void *argv, u32 argc,
		   struct nvkm_object **);
#endif<|MERGE_RESOLUTION|>--- conflicted
+++ resolved
@@ -12,19 +12,6 @@
 struct nvkm_runq;
 struct nvkm_vctx;
 
-<<<<<<< HEAD
-int nvkm_fifo_ctor(const struct nvkm_fifo_func *, struct nvkm_device *, enum nvkm_subdev_type, int,
-		   int nr, struct nvkm_fifo *);
-void nvkm_fifo_uevent(struct nvkm_fifo *);
-void nvkm_fifo_kevent(struct nvkm_fifo *, int chid);
-void nvkm_fifo_recover_chan(struct nvkm_fifo *, int chid);
-
-struct nvkm_fifo_chan *
-nvkm_fifo_chan_inst_locked(struct nvkm_fifo *, u64 inst);
-
-struct nvkm_fifo_chan_oclass;
-=======
->>>>>>> eb3cdb58
 struct nvkm_fifo_func {
 	int (*chid_nr)(struct nvkm_fifo *);
 	int (*chid_ctor)(struct nvkm_fifo *, int nr);
