/*
 * Copyright 2018 Red Hat Inc.
 *
 * Permission is hereby granted, free of charge, to any person obtaining a
 * copy of this software and associated documentation files (the "Software"),
 * to deal in the Software without restriction, including without limitation
 * the rights to use, copy, modify, merge, publish, distribute, sublicense,
 * and/or sell copies of the Software, and to permit persons to whom the
 * Software is furnished to do so, subject to the following conditions:
 *
 * The above copyright notice and this permission notice shall be included in
 * all copies or substantial portions of the Software.
 *
 * THE SOFTWARE IS PROVIDED "AS IS", WITHOUT WARRANTY OF ANY KIND, EXPRESS OR
 * IMPLIED, INCLUDING BUT NOT LIMITED TO THE WARRANTIES OF MERCHANTABILITY,
 * FITNESS FOR A PARTICULAR PURPOSE AND NONINFRINGEMENT.  IN NO EVENT SHALL
 * THE COPYRIGHT HOLDER(S) OR AUTHOR(S) BE LIABLE FOR ANY CLAIM, DAMAGES OR
 * OTHER LIABILITY, WHETHER IN AN ACTION OF CONTRACT, TORT OR OTHERWISE,
 * ARISING FROM, OUT OF OR IN CONNECTION WITH THE SOFTWARE OR THE USE OR
 * OTHER DEALINGS IN THE SOFTWARE.
 */
#include "priv.h"
#include "cgrp.h"
#include "chan.h"
#include "runl.h"

#include <core/memory.h>
#include <subdev/mc.h>
#include <subdev/vfn.h>

#include <nvif/class.h>

static u32
tu102_chan_doorbell_handle(struct nvkm_chan *chan)
{
	return (chan->cgrp->runl->id << 16) | chan->id;
}

static void
tu102_chan_start(struct nvkm_chan *chan)
{
	struct nvkm_device *device = chan->cgrp->runl->fifo->engine.subdev.device;

	gk104_chan_start(chan);
	nvkm_wr32(device, device->vfn->addr.user + 0x0090, chan->func->doorbell_handle(chan));
}

static const struct nvkm_chan_func
tu102_chan = {
	.inst = &gf100_chan_inst,
	.userd = &gv100_chan_userd,
	.ramfc = &gv100_chan_ramfc,
	.bind = gk104_chan_bind_inst,
	.unbind = gk104_chan_unbind,
	.start = tu102_chan_start,
	.stop = gk104_chan_stop,
	.preempt = gk110_chan_preempt,
	.doorbell_handle = tu102_chan_doorbell_handle,
};

static bool
tu102_runl_pending(struct nvkm_runl *runl)
{
	struct nvkm_device *device = runl->fifo->engine.subdev.device;

	return nvkm_rd32(device, 0x002b0c + (runl->id * 0x10)) & 0x00008000;
}

static void
tu102_runl_commit(struct nvkm_runl *runl, struct nvkm_memory *memory, u32 start, int count)
{
	struct nvkm_device *device = runl->fifo->engine.subdev.device;
	u64 addr = nvkm_memory_addr(memory) + start;
	/*XXX: target? */

	nvkm_wr32(device, 0x002b00 + (runl->id * 0x10), lower_32_bits(addr));
	nvkm_wr32(device, 0x002b04 + (runl->id * 0x10), upper_32_bits(addr));
	nvkm_wr32(device, 0x002b08 + (runl->id * 0x10), count);
}

<<<<<<< HEAD
static const struct gk104_fifo_runlist_func
tu102_fifo_runlist = {
=======
static const struct nvkm_runl_func
tu102_runl = {
	.runqs = 2,
>>>>>>> eb3cdb58
	.size = 16,
	.update = nv50_runl_update,
	.insert_cgrp = gv100_runl_insert_cgrp,
	.insert_chan = gv100_runl_insert_chan,
	.commit = tu102_runl_commit,
	.wait = nv50_runl_wait,
	.pending = tu102_runl_pending,
	.block = gk104_runl_block,
	.allow = gk104_runl_allow,
	.preempt = gv100_runl_preempt,
	.preempt_pending = gf100_runl_preempt_pending,
};

static const struct nvkm_enum
tu102_fifo_mmu_fault_engine[] = {
	{ 0x01, "DISPLAY" },
	{ 0x03, "PTP" },
	{ 0x06, "PWR_PMU" },
	{ 0x08, "IFB", NULL, NVKM_ENGINE_IFB },
	{ 0x09, "PERF" },
	{ 0x1f, "PHYSICAL" },
	{ 0x20, "HOST0" },
	{ 0x21, "HOST1" },
	{ 0x22, "HOST2" },
	{ 0x23, "HOST3" },
	{ 0x24, "HOST4" },
	{ 0x25, "HOST5" },
	{ 0x26, "HOST6" },
	{ 0x27, "HOST7" },
	{ 0x28, "HOST8" },
	{ 0x29, "HOST9" },
	{ 0x2a, "HOST10" },
	{ 0x2b, "HOST11" },
	{ 0x2c, "HOST12" },
	{ 0x2d, "HOST13" },
	{ 0x2e, "HOST14" },
	{ 0x80, "BAR1", NULL, NVKM_SUBDEV_BAR },
	{ 0xc0, "BAR2", NULL, NVKM_SUBDEV_INSTMEM },
	{}
};

const struct nvkm_fifo_func_mmu_fault
tu102_fifo_mmu_fault = {
	.recover = gf100_fifo_mmu_fault_recover,
	.access = gv100_fifo_mmu_fault_access,
	.engine = tu102_fifo_mmu_fault_engine,
	.reason = gv100_fifo_mmu_fault_reason,
	.hubclient = gv100_fifo_mmu_fault_hubclient,
	.gpcclient = gv100_fifo_mmu_fault_gpcclient,
};

void
tu102_fifo_intr_ctxsw_timeout_info(struct nvkm_engn *engn, u32 info)
{
	struct nvkm_runl *runl = engn->runl;
	struct nvkm_cgrp *cgrp;
	unsigned long flags;

	/* Check that engine hasn't become unstuck since timeout raised. */
	ENGN_DEBUG(engn, "CTXSW_TIMEOUT %08x", info);
	if (info & 0xc0000000)
		return;

	/* Determine channel group the engine is stuck on, and schedule recovery. */
	switch (info & 0x0000c000) {
	case 0x00004000: /* LOAD */
		cgrp = nvkm_runl_cgrp_get_cgid(runl, info & 0x3fff0000, &flags);
		break;
	case 0x00008000: /* SAVE */
	case 0x0000c000: /* SWITCH */
		cgrp = nvkm_runl_cgrp_get_cgid(runl, info & 0x00003fff, &flags);
		break;
	default:
		cgrp = NULL;
		break;
	}

	if (!WARN_ON(!cgrp)) {
		nvkm_runl_rc_cgrp(cgrp);
		nvkm_cgrp_put(&cgrp, flags);
	}
}

static void
tu102_fifo_intr_ctxsw_timeout(struct nvkm_fifo *fifo)
{
	struct nvkm_device *device = fifo->engine.subdev.device;
	struct nvkm_runl *runl;
	struct nvkm_engn *engn;
	u32 engm = nvkm_rd32(device, 0x002a30);
	u32 info;

	nvkm_runl_foreach(runl, fifo) {
		nvkm_runl_foreach_engn_cond(engn, runl, engm & BIT(engn->id)) {
			info = nvkm_rd32(device, 0x003200 + (engn->id * 4));
			tu102_fifo_intr_ctxsw_timeout_info(engn, info);
		}
	}

	nvkm_wr32(device, 0x002a30, engm);
}

static void
tu102_fifo_intr_sched(struct nvkm_fifo *fifo)
{
	struct nvkm_subdev *subdev = &fifo->engine.subdev;
	u32 intr = nvkm_rd32(subdev->device, 0x00254c);
	u32 code = intr & 0x000000ff;

	nvkm_error(subdev, "SCHED_ERROR %02x\n", code);
}

static irqreturn_t
tu102_fifo_intr(struct nvkm_inth *inth)
{
	struct nvkm_fifo *fifo = container_of(inth, typeof(*fifo), engine.subdev.inth);
	struct nvkm_subdev *subdev = &fifo->engine.subdev;
	struct nvkm_device *device = subdev->device;
	u32 mask = nvkm_rd32(device, 0x002140);
	u32 stat = nvkm_rd32(device, 0x002100) & mask;

	if (stat & 0x00000001) {
		gk104_fifo_intr_bind(fifo);
		nvkm_wr32(device, 0x002100, 0x00000001);
		stat &= ~0x00000001;
	}

	if (stat & 0x00000002) {
		tu102_fifo_intr_ctxsw_timeout(fifo);
		stat &= ~0x00000002;
	}

	if (stat & 0x00000100) {
		tu102_fifo_intr_sched(fifo);
		nvkm_wr32(device, 0x002100, 0x00000100);
		stat &= ~0x00000100;
	}

	if (stat & 0x00010000) {
		gk104_fifo_intr_chsw(fifo);
		nvkm_wr32(device, 0x002100, 0x00010000);
		stat &= ~0x00010000;
	}

	if (stat & 0x20000000) {
		if (gf100_fifo_intr_pbdma(fifo))
			stat &= ~0x20000000;
	}

	if (stat & 0x40000000) {
		gk104_fifo_intr_runlist(fifo);
		stat &= ~0x40000000;
	}

	if (stat & 0x80000000) {
		nvkm_wr32(device, 0x002100, 0x80000000);
		nvkm_event_ntfy(&fifo->nonstall.event, 0, NVKM_FIFO_NONSTALL_EVENT);
		stat &= ~0x80000000;
	}

	if (stat) {
		nvkm_error(subdev, "INTR %08x\n", stat);
		spin_lock(&fifo->lock);
		nvkm_mask(device, 0x002140, stat, 0x00000000);
		spin_unlock(&fifo->lock);
		nvkm_wr32(device, 0x002100, stat);
	}

	return IRQ_HANDLED;
}

static void
tu102_fifo_init_pbdmas(struct nvkm_fifo *fifo, u32 mask)
{
	/* Not directly related to PBDMAs, but, enables doorbell to function. */
	nvkm_mask(fifo->engine.subdev.device, 0xb65000, 0x80000000, 0x80000000);
}

static const struct nvkm_fifo_func
tu102_fifo = {
	.chid_nr = gm200_fifo_chid_nr,
	.chid_ctor = gk110_fifo_chid_ctor,
	.runq_nr = gm200_fifo_runq_nr,
	.runl_ctor = gk104_fifo_runl_ctor,
	.init = gk104_fifo_init,
	.init_pbdmas = tu102_fifo_init_pbdmas,
	.intr = tu102_fifo_intr,
	.mmu_fault = &tu102_fifo_mmu_fault,
	.nonstall = &gf100_fifo_nonstall,
	.runl = &tu102_runl,
	.runq = &gv100_runq,
	.engn = &gv100_engn,
	.engn_ce = &gv100_engn_ce,
	.cgrp = {{ 0, 0, KEPLER_CHANNEL_GROUP_A  }, &gk110_cgrp, .force = true },
	.chan = {{ 0, 0, TURING_CHANNEL_GPFIFO_A }, &tu102_chan },
};

int
tu102_fifo_new(struct nvkm_device *device, enum nvkm_subdev_type type, int inst,
	       struct nvkm_fifo **pfifo)
{
	return nvkm_fifo_new_(&tu102_fifo, device, type, inst, pfifo);
}<|MERGE_RESOLUTION|>--- conflicted
+++ resolved
@@ -78,14 +78,9 @@
 	nvkm_wr32(device, 0x002b08 + (runl->id * 0x10), count);
 }
 
-<<<<<<< HEAD
-static const struct gk104_fifo_runlist_func
-tu102_fifo_runlist = {
-=======
 static const struct nvkm_runl_func
 tu102_runl = {
 	.runqs = 2,
->>>>>>> eb3cdb58
 	.size = 16,
 	.update = nv50_runl_update,
 	.insert_cgrp = gv100_runl_insert_cgrp,
