--- conflicted
+++ resolved
@@ -8,11 +8,8 @@
 void gp100_ce_intr(struct nvkm_engine *);
 
 extern const struct nvkm_object_func gv100_ce_cclass;
-<<<<<<< HEAD
-=======
 
 int ga100_ce_oneinit(struct nvkm_engine *);
 int ga100_ce_init(struct nvkm_engine *);
 int ga100_ce_fini(struct nvkm_engine *, bool);
->>>>>>> eb3cdb58
 #endif