/*
 * Copyright 2012 Red Hat Inc.
 *
 * Permission is hereby granted, free of charge, to any person obtaining a
 * copy of this software and associated documentation files (the "Software"),
 * to deal in the Software without restriction, including without limitation
 * the rights to use, copy, modify, merge, publish, distribute, sublicense,
 * and/or sell copies of the Software, and to permit persons to whom the
 * Software is furnished to do so, subject to the following conditions:
 *
 * The above copyright notice and this permission notice shall be included in
 * all copies or substantial portions of the Software.
 *
 * THE SOFTWARE IS PROVIDED "AS IS", WITHOUT WARRANTY OF ANY KIND, EXPRESS OR
 * IMPLIED, INCLUDING BUT NOT LIMITED TO THE WARRANTIES OF MERCHANTABILITY,
 * FITNESS FOR A PARTICULAR PURPOSE AND NONINFRINGEMENT.  IN NO EVENT SHALL
 * THE COPYRIGHT HOLDER(S) OR AUTHOR(S) BE LIABLE FOR ANY CLAIM, DAMAGES OR
 * OTHER LIABILITY, WHETHER IN AN ACTION OF CONTRACT, TORT OR OTHERWISE,
 * ARISING FROM, OUT OF OR IN CONNECTION WITH THE SOFTWARE OR THE USE OR
 * OTHER DEALINGS IN THE SOFTWARE.
 *
 * Authors: Ben Skeggs
 */
#include "priv.h"
#include "acpi.h"

#include <core/option.h>

#include <subdev/bios.h>
#include <subdev/therm.h>

static DEFINE_MUTEX(nv_devices_mutex);
static LIST_HEAD(nv_devices);

static struct nvkm_device *
nvkm_device_find_locked(u64 handle)
{
	struct nvkm_device *device;
	list_for_each_entry(device, &nv_devices, head) {
		if (device->handle == handle)
			return device;
	}
	return NULL;
}

struct nvkm_device *
nvkm_device_find(u64 handle)
{
	struct nvkm_device *device;
	mutex_lock(&nv_devices_mutex);
	device = nvkm_device_find_locked(handle);
	mutex_unlock(&nv_devices_mutex);
	return device;
}

static const struct nvkm_device_chip
nv4_chipset = {
	.name = "NV04",
	.bios     = { 0x00000001, nvkm_bios_new },
	.bus      = { 0x00000001, nv04_bus_new },
	.clk      = { 0x00000001, nv04_clk_new },
	.devinit  = { 0x00000001, nv04_devinit_new },
	.fb       = { 0x00000001, nv04_fb_new },
	.i2c      = { 0x00000001, nv04_i2c_new },
	.imem     = { 0x00000001, nv04_instmem_new },
	.mc       = { 0x00000001, nv04_mc_new },
	.mmu      = { 0x00000001, nv04_mmu_new },
	.pci      = { 0x00000001, nv04_pci_new },
	.timer    = { 0x00000001, nv04_timer_new },
	.disp     = { 0x00000001, nv04_disp_new },
	.dma      = { 0x00000001, nv04_dma_new },
	.fifo     = { 0x00000001, nv04_fifo_new },
	.gr       = { 0x00000001, nv04_gr_new },
	.sw       = { 0x00000001, nv04_sw_new },
};

static const struct nvkm_device_chip
nv5_chipset = {
	.name = "NV05",
	.bios     = { 0x00000001, nvkm_bios_new },
	.bus      = { 0x00000001, nv04_bus_new },
	.clk      = { 0x00000001, nv04_clk_new },
	.devinit  = { 0x00000001, nv05_devinit_new },
	.fb       = { 0x00000001, nv04_fb_new },
	.i2c      = { 0x00000001, nv04_i2c_new },
	.imem     = { 0x00000001, nv04_instmem_new },
	.mc       = { 0x00000001, nv04_mc_new },
	.mmu      = { 0x00000001, nv04_mmu_new },
	.pci      = { 0x00000001, nv04_pci_new },
	.timer    = { 0x00000001, nv04_timer_new },
	.disp     = { 0x00000001, nv04_disp_new },
	.dma      = { 0x00000001, nv04_dma_new },
	.fifo     = { 0x00000001, nv04_fifo_new },
	.gr       = { 0x00000001, nv04_gr_new },
	.sw       = { 0x00000001, nv04_sw_new },
};

static const struct nvkm_device_chip
nv10_chipset = {
	.name = "NV10",
	.bios     = { 0x00000001, nvkm_bios_new },
	.bus      = { 0x00000001, nv04_bus_new },
	.clk      = { 0x00000001, nv04_clk_new },
	.devinit  = { 0x00000001, nv10_devinit_new },
	.fb       = { 0x00000001, nv10_fb_new },
	.gpio     = { 0x00000001, nv10_gpio_new },
	.i2c      = { 0x00000001, nv04_i2c_new },
	.imem     = { 0x00000001, nv04_instmem_new },
	.mc       = { 0x00000001, nv04_mc_new },
	.mmu      = { 0x00000001, nv04_mmu_new },
	.pci      = { 0x00000001, nv04_pci_new },
	.timer    = { 0x00000001, nv04_timer_new },
	.disp     = { 0x00000001, nv04_disp_new },
	.dma      = { 0x00000001, nv04_dma_new },
	.gr       = { 0x00000001, nv10_gr_new },
};

static const struct nvkm_device_chip
nv11_chipset = {
	.name = "NV11",
	.bios     = { 0x00000001, nvkm_bios_new },
	.bus      = { 0x00000001, nv04_bus_new },
	.clk      = { 0x00000001, nv04_clk_new },
	.devinit  = { 0x00000001, nv10_devinit_new },
	.fb       = { 0x00000001, nv10_fb_new },
	.gpio     = { 0x00000001, nv10_gpio_new },
	.i2c      = { 0x00000001, nv04_i2c_new },
	.imem     = { 0x00000001, nv04_instmem_new },
	.mc       = { 0x00000001, nv11_mc_new },
	.mmu      = { 0x00000001, nv04_mmu_new },
	.pci      = { 0x00000001, nv04_pci_new },
	.timer    = { 0x00000001, nv04_timer_new },
	.disp     = { 0x00000001, nv04_disp_new },
	.dma      = { 0x00000001, nv04_dma_new },
	.fifo     = { 0x00000001, nv10_fifo_new },
	.gr       = { 0x00000001, nv15_gr_new },
	.sw       = { 0x00000001, nv10_sw_new },
};

static const struct nvkm_device_chip
nv15_chipset = {
	.name = "NV15",
	.bios     = { 0x00000001, nvkm_bios_new },
	.bus      = { 0x00000001, nv04_bus_new },
	.clk      = { 0x00000001, nv04_clk_new },
	.devinit  = { 0x00000001, nv10_devinit_new },
	.fb       = { 0x00000001, nv10_fb_new },
	.gpio     = { 0x00000001, nv10_gpio_new },
	.i2c      = { 0x00000001, nv04_i2c_new },
	.imem     = { 0x00000001, nv04_instmem_new },
	.mc       = { 0x00000001, nv04_mc_new },
	.mmu      = { 0x00000001, nv04_mmu_new },
	.pci      = { 0x00000001, nv04_pci_new },
	.timer    = { 0x00000001, nv04_timer_new },
	.disp     = { 0x00000001, nv04_disp_new },
	.dma      = { 0x00000001, nv04_dma_new },
	.fifo     = { 0x00000001, nv10_fifo_new },
	.gr       = { 0x00000001, nv15_gr_new },
	.sw       = { 0x00000001, nv10_sw_new },
};

static const struct nvkm_device_chip
nv17_chipset = {
	.name = "NV17",
	.bios     = { 0x00000001, nvkm_bios_new },
	.bus      = { 0x00000001, nv04_bus_new },
	.clk      = { 0x00000001, nv04_clk_new },
	.devinit  = { 0x00000001, nv10_devinit_new },
	.fb       = { 0x00000001, nv10_fb_new },
	.gpio     = { 0x00000001, nv10_gpio_new },
	.i2c      = { 0x00000001, nv04_i2c_new },
	.imem     = { 0x00000001, nv04_instmem_new },
	.mc       = { 0x00000001, nv17_mc_new },
	.mmu      = { 0x00000001, nv04_mmu_new },
	.pci      = { 0x00000001, nv04_pci_new },
	.timer    = { 0x00000001, nv04_timer_new },
	.disp     = { 0x00000001, nv04_disp_new },
	.dma      = { 0x00000001, nv04_dma_new },
	.fifo     = { 0x00000001, nv17_fifo_new },
	.gr       = { 0x00000001, nv17_gr_new },
	.sw       = { 0x00000001, nv10_sw_new },
};

static const struct nvkm_device_chip
nv18_chipset = {
	.name = "NV18",
	.bios     = { 0x00000001, nvkm_bios_new },
	.bus      = { 0x00000001, nv04_bus_new },
	.clk      = { 0x00000001, nv04_clk_new },
	.devinit  = { 0x00000001, nv10_devinit_new },
	.fb       = { 0x00000001, nv10_fb_new },
	.gpio     = { 0x00000001, nv10_gpio_new },
	.i2c      = { 0x00000001, nv04_i2c_new },
	.imem     = { 0x00000001, nv04_instmem_new },
	.mc       = { 0x00000001, nv17_mc_new },
	.mmu      = { 0x00000001, nv04_mmu_new },
	.pci      = { 0x00000001, nv04_pci_new },
	.timer    = { 0x00000001, nv04_timer_new },
	.disp     = { 0x00000001, nv04_disp_new },
	.dma      = { 0x00000001, nv04_dma_new },
	.fifo     = { 0x00000001, nv17_fifo_new },
	.gr       = { 0x00000001, nv17_gr_new },
	.sw       = { 0x00000001, nv10_sw_new },
};

static const struct nvkm_device_chip
nv1a_chipset = {
	.name = "nForce",
	.bios     = { 0x00000001, nvkm_bios_new },
	.bus      = { 0x00000001, nv04_bus_new },
	.clk      = { 0x00000001, nv04_clk_new },
	.devinit  = { 0x00000001, nv1a_devinit_new },
	.fb       = { 0x00000001, nv1a_fb_new },
	.gpio     = { 0x00000001, nv10_gpio_new },
	.i2c      = { 0x00000001, nv04_i2c_new },
	.imem     = { 0x00000001, nv04_instmem_new },
	.mc       = { 0x00000001, nv04_mc_new },
	.mmu      = { 0x00000001, nv04_mmu_new },
	.pci      = { 0x00000001, nv04_pci_new },
	.timer    = { 0x00000001, nv04_timer_new },
	.disp     = { 0x00000001, nv04_disp_new },
	.dma      = { 0x00000001, nv04_dma_new },
	.fifo     = { 0x00000001, nv10_fifo_new },
	.gr       = { 0x00000001, nv15_gr_new },
	.sw       = { 0x00000001, nv10_sw_new },
};

static const struct nvkm_device_chip
nv1f_chipset = {
	.name = "nForce2",
	.bios     = { 0x00000001, nvkm_bios_new },
	.bus      = { 0x00000001, nv04_bus_new },
	.clk      = { 0x00000001, nv04_clk_new },
	.devinit  = { 0x00000001, nv1a_devinit_new },
	.fb       = { 0x00000001, nv1a_fb_new },
	.gpio     = { 0x00000001, nv10_gpio_new },
	.i2c      = { 0x00000001, nv04_i2c_new },
	.imem     = { 0x00000001, nv04_instmem_new },
	.mc       = { 0x00000001, nv17_mc_new },
	.mmu      = { 0x00000001, nv04_mmu_new },
	.pci      = { 0x00000001, nv04_pci_new },
	.timer    = { 0x00000001, nv04_timer_new },
	.disp     = { 0x00000001, nv04_disp_new },
	.dma      = { 0x00000001, nv04_dma_new },
	.fifo     = { 0x00000001, nv17_fifo_new },
	.gr       = { 0x00000001, nv17_gr_new },
	.sw       = { 0x00000001, nv10_sw_new },
};

static const struct nvkm_device_chip
nv20_chipset = {
	.name = "NV20",
	.bios     = { 0x00000001, nvkm_bios_new },
	.bus      = { 0x00000001, nv04_bus_new },
	.clk      = { 0x00000001, nv04_clk_new },
	.devinit  = { 0x00000001, nv20_devinit_new },
	.fb       = { 0x00000001, nv20_fb_new },
	.gpio     = { 0x00000001, nv10_gpio_new },
	.i2c      = { 0x00000001, nv04_i2c_new },
	.imem     = { 0x00000001, nv04_instmem_new },
	.mc       = { 0x00000001, nv17_mc_new },
	.mmu      = { 0x00000001, nv04_mmu_new },
	.pci      = { 0x00000001, nv04_pci_new },
	.timer    = { 0x00000001, nv04_timer_new },
	.disp     = { 0x00000001, nv04_disp_new },
	.dma      = { 0x00000001, nv04_dma_new },
	.fifo     = { 0x00000001, nv17_fifo_new },
	.gr       = { 0x00000001, nv20_gr_new },
	.sw       = { 0x00000001, nv10_sw_new },
};

static const struct nvkm_device_chip
nv25_chipset = {
	.name = "NV25",
	.bios     = { 0x00000001, nvkm_bios_new },
	.bus      = { 0x00000001, nv04_bus_new },
	.clk      = { 0x00000001, nv04_clk_new },
	.devinit  = { 0x00000001, nv20_devinit_new },
	.fb       = { 0x00000001, nv25_fb_new },
	.gpio     = { 0x00000001, nv10_gpio_new },
	.i2c      = { 0x00000001, nv04_i2c_new },
	.imem     = { 0x00000001, nv04_instmem_new },
	.mc       = { 0x00000001, nv17_mc_new },
	.mmu      = { 0x00000001, nv04_mmu_new },
	.pci      = { 0x00000001, nv04_pci_new },
	.timer    = { 0x00000001, nv04_timer_new },
	.disp     = { 0x00000001, nv04_disp_new },
	.dma      = { 0x00000001, nv04_dma_new },
	.fifo     = { 0x00000001, nv17_fifo_new },
	.gr       = { 0x00000001, nv25_gr_new },
	.sw       = { 0x00000001, nv10_sw_new },
};

static const struct nvkm_device_chip
nv28_chipset = {
	.name = "NV28",
	.bios     = { 0x00000001, nvkm_bios_new },
	.bus      = { 0x00000001, nv04_bus_new },
	.clk      = { 0x00000001, nv04_clk_new },
	.devinit  = { 0x00000001, nv20_devinit_new },
	.fb       = { 0x00000001, nv25_fb_new },
	.gpio     = { 0x00000001, nv10_gpio_new },
	.i2c      = { 0x00000001, nv04_i2c_new },
	.imem     = { 0x00000001, nv04_instmem_new },
	.mc       = { 0x00000001, nv17_mc_new },
	.mmu      = { 0x00000001, nv04_mmu_new },
	.pci      = { 0x00000001, nv04_pci_new },
	.timer    = { 0x00000001, nv04_timer_new },
	.disp     = { 0x00000001, nv04_disp_new },
	.dma      = { 0x00000001, nv04_dma_new },
	.fifo     = { 0x00000001, nv17_fifo_new },
	.gr       = { 0x00000001, nv25_gr_new },
	.sw       = { 0x00000001, nv10_sw_new },
};

static const struct nvkm_device_chip
nv2a_chipset = {
	.name = "NV2A",
	.bios     = { 0x00000001, nvkm_bios_new },
	.bus      = { 0x00000001, nv04_bus_new },
	.clk      = { 0x00000001, nv04_clk_new },
	.devinit  = { 0x00000001, nv20_devinit_new },
	.fb       = { 0x00000001, nv25_fb_new },
	.gpio     = { 0x00000001, nv10_gpio_new },
	.i2c      = { 0x00000001, nv04_i2c_new },
	.imem     = { 0x00000001, nv04_instmem_new },
	.mc       = { 0x00000001, nv17_mc_new },
	.mmu      = { 0x00000001, nv04_mmu_new },
	.pci      = { 0x00000001, nv04_pci_new },
	.timer    = { 0x00000001, nv04_timer_new },
	.disp     = { 0x00000001, nv04_disp_new },
	.dma      = { 0x00000001, nv04_dma_new },
	.fifo     = { 0x00000001, nv17_fifo_new },
	.gr       = { 0x00000001, nv2a_gr_new },
	.sw       = { 0x00000001, nv10_sw_new },
};

static const struct nvkm_device_chip
nv30_chipset = {
	.name = "NV30",
	.bios     = { 0x00000001, nvkm_bios_new },
	.bus      = { 0x00000001, nv04_bus_new },
	.clk      = { 0x00000001, nv04_clk_new },
	.devinit  = { 0x00000001, nv20_devinit_new },
	.fb       = { 0x00000001, nv30_fb_new },
	.gpio     = { 0x00000001, nv10_gpio_new },
	.i2c      = { 0x00000001, nv04_i2c_new },
	.imem     = { 0x00000001, nv04_instmem_new },
	.mc       = { 0x00000001, nv17_mc_new },
	.mmu      = { 0x00000001, nv04_mmu_new },
	.pci      = { 0x00000001, nv04_pci_new },
	.timer    = { 0x00000001, nv04_timer_new },
	.disp     = { 0x00000001, nv04_disp_new },
	.dma      = { 0x00000001, nv04_dma_new },
	.fifo     = { 0x00000001, nv17_fifo_new },
	.gr       = { 0x00000001, nv30_gr_new },
	.sw       = { 0x00000001, nv10_sw_new },
};

static const struct nvkm_device_chip
nv31_chipset = {
	.name = "NV31",
	.bios     = { 0x00000001, nvkm_bios_new },
	.bus      = { 0x00000001, nv31_bus_new },
	.clk      = { 0x00000001, nv04_clk_new },
	.devinit  = { 0x00000001, nv20_devinit_new },
	.fb       = { 0x00000001, nv30_fb_new },
	.gpio     = { 0x00000001, nv10_gpio_new },
	.i2c      = { 0x00000001, nv04_i2c_new },
	.imem     = { 0x00000001, nv04_instmem_new },
	.mc       = { 0x00000001, nv17_mc_new },
	.mmu      = { 0x00000001, nv04_mmu_new },
	.pci      = { 0x00000001, nv04_pci_new },
	.timer    = { 0x00000001, nv04_timer_new },
	.disp     = { 0x00000001, nv04_disp_new },
	.dma      = { 0x00000001, nv04_dma_new },
	.fifo     = { 0x00000001, nv17_fifo_new },
	.gr       = { 0x00000001, nv30_gr_new },
	.mpeg     = { 0x00000001, nv31_mpeg_new },
	.sw       = { 0x00000001, nv10_sw_new },
};

static const struct nvkm_device_chip
nv34_chipset = {
	.name = "NV34",
	.bios     = { 0x00000001, nvkm_bios_new },
	.bus      = { 0x00000001, nv31_bus_new },
	.clk      = { 0x00000001, nv04_clk_new },
	.devinit  = { 0x00000001, nv10_devinit_new },
	.fb       = { 0x00000001, nv10_fb_new },
	.gpio     = { 0x00000001, nv10_gpio_new },
	.i2c      = { 0x00000001, nv04_i2c_new },
	.imem     = { 0x00000001, nv04_instmem_new },
	.mc       = { 0x00000001, nv17_mc_new },
	.mmu      = { 0x00000001, nv04_mmu_new },
	.pci      = { 0x00000001, nv04_pci_new },
	.timer    = { 0x00000001, nv04_timer_new },
	.disp     = { 0x00000001, nv04_disp_new },
	.dma      = { 0x00000001, nv04_dma_new },
	.fifo     = { 0x00000001, nv17_fifo_new },
	.gr       = { 0x00000001, nv34_gr_new },
	.mpeg     = { 0x00000001, nv31_mpeg_new },
	.sw       = { 0x00000001, nv10_sw_new },
};

static const struct nvkm_device_chip
nv35_chipset = {
	.name = "NV35",
	.bios     = { 0x00000001, nvkm_bios_new },
	.bus      = { 0x00000001, nv04_bus_new },
	.clk      = { 0x00000001, nv04_clk_new },
	.devinit  = { 0x00000001, nv20_devinit_new },
	.fb       = { 0x00000001, nv35_fb_new },
	.gpio     = { 0x00000001, nv10_gpio_new },
	.i2c      = { 0x00000001, nv04_i2c_new },
	.imem     = { 0x00000001, nv04_instmem_new },
	.mc       = { 0x00000001, nv17_mc_new },
	.mmu      = { 0x00000001, nv04_mmu_new },
	.pci      = { 0x00000001, nv04_pci_new },
	.timer    = { 0x00000001, nv04_timer_new },
	.disp     = { 0x00000001, nv04_disp_new },
	.dma      = { 0x00000001, nv04_dma_new },
	.fifo     = { 0x00000001, nv17_fifo_new },
	.gr       = { 0x00000001, nv35_gr_new },
	.sw       = { 0x00000001, nv10_sw_new },
};

static const struct nvkm_device_chip
nv36_chipset = {
	.name = "NV36",
	.bios     = { 0x00000001, nvkm_bios_new },
	.bus      = { 0x00000001, nv31_bus_new },
	.clk      = { 0x00000001, nv04_clk_new },
	.devinit  = { 0x00000001, nv20_devinit_new },
	.fb       = { 0x00000001, nv36_fb_new },
	.gpio     = { 0x00000001, nv10_gpio_new },
	.i2c      = { 0x00000001, nv04_i2c_new },
	.imem     = { 0x00000001, nv04_instmem_new },
	.mc       = { 0x00000001, nv17_mc_new },
	.mmu      = { 0x00000001, nv04_mmu_new },
	.pci      = { 0x00000001, nv04_pci_new },
	.timer    = { 0x00000001, nv04_timer_new },
	.disp     = { 0x00000001, nv04_disp_new },
	.dma      = { 0x00000001, nv04_dma_new },
	.fifo     = { 0x00000001, nv17_fifo_new },
	.gr       = { 0x00000001, nv35_gr_new },
	.mpeg     = { 0x00000001, nv31_mpeg_new },
	.sw       = { 0x00000001, nv10_sw_new },
};

static const struct nvkm_device_chip
nv40_chipset = {
	.name = "NV40",
	.bios     = { 0x00000001, nvkm_bios_new },
	.bus      = { 0x00000001, nv31_bus_new },
	.clk      = { 0x00000001, nv40_clk_new },
	.devinit  = { 0x00000001, nv1a_devinit_new },
	.fb       = { 0x00000001, nv40_fb_new },
	.gpio     = { 0x00000001, nv10_gpio_new },
	.i2c      = { 0x00000001, nv04_i2c_new },
	.imem     = { 0x00000001, nv40_instmem_new },
	.mc       = { 0x00000001, nv17_mc_new },
	.mmu      = { 0x00000001, nv04_mmu_new },
	.pci      = { 0x00000001, nv40_pci_new },
	.therm    = { 0x00000001, nv40_therm_new },
	.timer    = { 0x00000001, nv40_timer_new },
	.volt     = { 0x00000001, nv40_volt_new },
	.disp     = { 0x00000001, nv04_disp_new },
	.dma      = { 0x00000001, nv04_dma_new },
	.fifo     = { 0x00000001, nv40_fifo_new },
	.gr       = { 0x00000001, nv40_gr_new },
	.mpeg     = { 0x00000001, nv40_mpeg_new },
	.sw       = { 0x00000001, nv10_sw_new },
};

static const struct nvkm_device_chip
nv41_chipset = {
	.name = "NV41",
	.bios     = { 0x00000001, nvkm_bios_new },
	.bus      = { 0x00000001, nv31_bus_new },
	.clk      = { 0x00000001, nv40_clk_new },
	.devinit  = { 0x00000001, nv1a_devinit_new },
	.fb       = { 0x00000001, nv41_fb_new },
	.gpio     = { 0x00000001, nv10_gpio_new },
	.i2c      = { 0x00000001, nv04_i2c_new },
	.imem     = { 0x00000001, nv40_instmem_new },
	.mc       = { 0x00000001, nv17_mc_new },
	.mmu      = { 0x00000001, nv41_mmu_new },
	.pci      = { 0x00000001, nv40_pci_new },
	.therm    = { 0x00000001, nv40_therm_new },
	.timer    = { 0x00000001, nv41_timer_new },
	.volt     = { 0x00000001, nv40_volt_new },
	.disp     = { 0x00000001, nv04_disp_new },
	.dma      = { 0x00000001, nv04_dma_new },
	.fifo     = { 0x00000001, nv40_fifo_new },
	.gr       = { 0x00000001, nv40_gr_new },
	.mpeg     = { 0x00000001, nv40_mpeg_new },
	.sw       = { 0x00000001, nv10_sw_new },
};

static const struct nvkm_device_chip
nv42_chipset = {
	.name = "NV42",
	.bios     = { 0x00000001, nvkm_bios_new },
	.bus      = { 0x00000001, nv31_bus_new },
	.clk      = { 0x00000001, nv40_clk_new },
	.devinit  = { 0x00000001, nv1a_devinit_new },
	.fb       = { 0x00000001, nv41_fb_new },
	.gpio     = { 0x00000001, nv10_gpio_new },
	.i2c      = { 0x00000001, nv04_i2c_new },
	.imem     = { 0x00000001, nv40_instmem_new },
	.mc       = { 0x00000001, nv17_mc_new },
	.mmu      = { 0x00000001, nv41_mmu_new },
	.pci      = { 0x00000001, nv40_pci_new },
	.therm    = { 0x00000001, nv40_therm_new },
	.timer    = { 0x00000001, nv41_timer_new },
	.volt     = { 0x00000001, nv40_volt_new },
	.disp     = { 0x00000001, nv04_disp_new },
	.dma      = { 0x00000001, nv04_dma_new },
	.fifo     = { 0x00000001, nv40_fifo_new },
	.gr       = { 0x00000001, nv40_gr_new },
	.mpeg     = { 0x00000001, nv40_mpeg_new },
	.sw       = { 0x00000001, nv10_sw_new },
};

static const struct nvkm_device_chip
nv43_chipset = {
	.name = "NV43",
	.bios     = { 0x00000001, nvkm_bios_new },
	.bus      = { 0x00000001, nv31_bus_new },
	.clk      = { 0x00000001, nv40_clk_new },
	.devinit  = { 0x00000001, nv1a_devinit_new },
	.fb       = { 0x00000001, nv41_fb_new },
	.gpio     = { 0x00000001, nv10_gpio_new },
	.i2c      = { 0x00000001, nv04_i2c_new },
	.imem     = { 0x00000001, nv40_instmem_new },
	.mc       = { 0x00000001, nv17_mc_new },
	.mmu      = { 0x00000001, nv41_mmu_new },
	.pci      = { 0x00000001, nv40_pci_new },
	.therm    = { 0x00000001, nv40_therm_new },
	.timer    = { 0x00000001, nv41_timer_new },
	.volt     = { 0x00000001, nv40_volt_new },
	.disp     = { 0x00000001, nv04_disp_new },
	.dma      = { 0x00000001, nv04_dma_new },
	.fifo     = { 0x00000001, nv40_fifo_new },
	.gr       = { 0x00000001, nv40_gr_new },
	.mpeg     = { 0x00000001, nv40_mpeg_new },
	.sw       = { 0x00000001, nv10_sw_new },
};

static const struct nvkm_device_chip
nv44_chipset = {
	.name = "NV44",
	.bios     = { 0x00000001, nvkm_bios_new },
	.bus      = { 0x00000001, nv31_bus_new },
	.clk      = { 0x00000001, nv40_clk_new },
	.devinit  = { 0x00000001, nv1a_devinit_new },
	.fb       = { 0x00000001, nv44_fb_new },
	.gpio     = { 0x00000001, nv10_gpio_new },
	.i2c      = { 0x00000001, nv04_i2c_new },
	.imem     = { 0x00000001, nv40_instmem_new },
	.mc       = { 0x00000001, nv44_mc_new },
	.mmu      = { 0x00000001, nv44_mmu_new },
	.pci      = { 0x00000001, nv40_pci_new },
	.therm    = { 0x00000001, nv40_therm_new },
	.timer    = { 0x00000001, nv41_timer_new },
	.volt     = { 0x00000001, nv40_volt_new },
	.disp     = { 0x00000001, nv04_disp_new },
	.dma      = { 0x00000001, nv04_dma_new },
	.fifo     = { 0x00000001, nv40_fifo_new },
	.gr       = { 0x00000001, nv44_gr_new },
	.mpeg     = { 0x00000001, nv44_mpeg_new },
	.sw       = { 0x00000001, nv10_sw_new },
};

static const struct nvkm_device_chip
nv45_chipset = {
	.name = "NV45",
	.bios     = { 0x00000001, nvkm_bios_new },
	.bus      = { 0x00000001, nv31_bus_new },
	.clk      = { 0x00000001, nv40_clk_new },
	.devinit  = { 0x00000001, nv1a_devinit_new },
	.fb       = { 0x00000001, nv40_fb_new },
	.gpio     = { 0x00000001, nv10_gpio_new },
	.i2c      = { 0x00000001, nv04_i2c_new },
	.imem     = { 0x00000001, nv40_instmem_new },
	.mc       = { 0x00000001, nv17_mc_new },
	.mmu      = { 0x00000001, nv04_mmu_new },
	.pci      = { 0x00000001, nv40_pci_new },
	.therm    = { 0x00000001, nv40_therm_new },
	.timer    = { 0x00000001, nv41_timer_new },
	.volt     = { 0x00000001, nv40_volt_new },
	.disp     = { 0x00000001, nv04_disp_new },
	.dma      = { 0x00000001, nv04_dma_new },
	.fifo     = { 0x00000001, nv40_fifo_new },
	.gr       = { 0x00000001, nv40_gr_new },
	.mpeg     = { 0x00000001, nv44_mpeg_new },
	.sw       = { 0x00000001, nv10_sw_new },
};

static const struct nvkm_device_chip
nv46_chipset = {
	.name = "G72",
	.bios     = { 0x00000001, nvkm_bios_new },
	.bus      = { 0x00000001, nv31_bus_new },
	.clk      = { 0x00000001, nv40_clk_new },
	.devinit  = { 0x00000001, nv1a_devinit_new },
	.fb       = { 0x00000001, nv46_fb_new },
	.gpio     = { 0x00000001, nv10_gpio_new },
	.i2c      = { 0x00000001, nv04_i2c_new },
	.imem     = { 0x00000001, nv40_instmem_new },
	.mc       = { 0x00000001, nv44_mc_new },
	.mmu      = { 0x00000001, nv44_mmu_new },
	.pci      = { 0x00000001, nv46_pci_new },
	.therm    = { 0x00000001, nv40_therm_new },
	.timer    = { 0x00000001, nv41_timer_new },
	.volt     = { 0x00000001, nv40_volt_new },
	.disp     = { 0x00000001, nv04_disp_new },
	.dma      = { 0x00000001, nv04_dma_new },
	.fifo     = { 0x00000001, nv40_fifo_new },
	.gr       = { 0x00000001, nv44_gr_new },
	.mpeg     = { 0x00000001, nv44_mpeg_new },
	.sw       = { 0x00000001, nv10_sw_new },
};

static const struct nvkm_device_chip
nv47_chipset = {
	.name = "G70",
	.bios     = { 0x00000001, nvkm_bios_new },
	.bus      = { 0x00000001, nv31_bus_new },
	.clk      = { 0x00000001, nv40_clk_new },
	.devinit  = { 0x00000001, nv1a_devinit_new },
	.fb       = { 0x00000001, nv47_fb_new },
	.gpio     = { 0x00000001, nv10_gpio_new },
	.i2c      = { 0x00000001, nv04_i2c_new },
	.imem     = { 0x00000001, nv40_instmem_new },
	.mc       = { 0x00000001, nv17_mc_new },
	.mmu      = { 0x00000001, nv41_mmu_new },
	.pci      = { 0x00000001, nv40_pci_new },
	.therm    = { 0x00000001, nv40_therm_new },
	.timer    = { 0x00000001, nv41_timer_new },
	.volt     = { 0x00000001, nv40_volt_new },
	.disp     = { 0x00000001, nv04_disp_new },
	.dma      = { 0x00000001, nv04_dma_new },
	.fifo     = { 0x00000001, nv40_fifo_new },
	.gr       = { 0x00000001, nv40_gr_new },
	.mpeg     = { 0x00000001, nv44_mpeg_new },
	.sw       = { 0x00000001, nv10_sw_new },
};

static const struct nvkm_device_chip
nv49_chipset = {
	.name = "G71",
	.bios     = { 0x00000001, nvkm_bios_new },
	.bus      = { 0x00000001, nv31_bus_new },
	.clk      = { 0x00000001, nv40_clk_new },
	.devinit  = { 0x00000001, nv1a_devinit_new },
	.fb       = { 0x00000001, nv49_fb_new },
	.gpio     = { 0x00000001, nv10_gpio_new },
	.i2c      = { 0x00000001, nv04_i2c_new },
	.imem     = { 0x00000001, nv40_instmem_new },
	.mc       = { 0x00000001, nv17_mc_new },
	.mmu      = { 0x00000001, nv41_mmu_new },
	.pci      = { 0x00000001, nv40_pci_new },
	.therm    = { 0x00000001, nv40_therm_new },
	.timer    = { 0x00000001, nv41_timer_new },
	.volt     = { 0x00000001, nv40_volt_new },
	.disp     = { 0x00000001, nv04_disp_new },
	.dma      = { 0x00000001, nv04_dma_new },
	.fifo     = { 0x00000001, nv40_fifo_new },
	.gr       = { 0x00000001, nv40_gr_new },
	.mpeg     = { 0x00000001, nv44_mpeg_new },
	.sw       = { 0x00000001, nv10_sw_new },
};

static const struct nvkm_device_chip
nv4a_chipset = {
	.name = "NV44A",
	.bios     = { 0x00000001, nvkm_bios_new },
	.bus      = { 0x00000001, nv31_bus_new },
	.clk      = { 0x00000001, nv40_clk_new },
	.devinit  = { 0x00000001, nv1a_devinit_new },
	.fb       = { 0x00000001, nv44_fb_new },
	.gpio     = { 0x00000001, nv10_gpio_new },
	.i2c      = { 0x00000001, nv04_i2c_new },
	.imem     = { 0x00000001, nv40_instmem_new },
	.mc       = { 0x00000001, nv44_mc_new },
	.mmu      = { 0x00000001, nv04_mmu_new },
	.pci      = { 0x00000001, nv40_pci_new },
	.therm    = { 0x00000001, nv40_therm_new },
	.timer    = { 0x00000001, nv41_timer_new },
	.volt     = { 0x00000001, nv40_volt_new },
	.disp     = { 0x00000001, nv04_disp_new },
	.dma      = { 0x00000001, nv04_dma_new },
	.fifo     = { 0x00000001, nv40_fifo_new },
	.gr       = { 0x00000001, nv44_gr_new },
	.mpeg     = { 0x00000001, nv44_mpeg_new },
	.sw       = { 0x00000001, nv10_sw_new },
};

static const struct nvkm_device_chip
nv4b_chipset = {
	.name = "G73",
	.bios     = { 0x00000001, nvkm_bios_new },
	.bus      = { 0x00000001, nv31_bus_new },
	.clk      = { 0x00000001, nv40_clk_new },
	.devinit  = { 0x00000001, nv1a_devinit_new },
	.fb       = { 0x00000001, nv49_fb_new },
	.gpio     = { 0x00000001, nv10_gpio_new },
	.i2c      = { 0x00000001, nv04_i2c_new },
	.imem     = { 0x00000001, nv40_instmem_new },
	.mc       = { 0x00000001, nv17_mc_new },
	.mmu      = { 0x00000001, nv41_mmu_new },
	.pci      = { 0x00000001, nv40_pci_new },
	.therm    = { 0x00000001, nv40_therm_new },
	.timer    = { 0x00000001, nv41_timer_new },
	.volt     = { 0x00000001, nv40_volt_new },
	.disp     = { 0x00000001, nv04_disp_new },
	.dma      = { 0x00000001, nv04_dma_new },
	.fifo     = { 0x00000001, nv40_fifo_new },
	.gr       = { 0x00000001, nv40_gr_new },
	.mpeg     = { 0x00000001, nv44_mpeg_new },
	.sw       = { 0x00000001, nv10_sw_new },
};

static const struct nvkm_device_chip
nv4c_chipset = {
	.name = "C61",
	.bios     = { 0x00000001, nvkm_bios_new },
	.bus      = { 0x00000001, nv31_bus_new },
	.clk      = { 0x00000001, nv40_clk_new },
	.devinit  = { 0x00000001, nv1a_devinit_new },
	.fb       = { 0x00000001, nv46_fb_new },
	.gpio     = { 0x00000001, nv10_gpio_new },
	.i2c      = { 0x00000001, nv04_i2c_new },
	.imem     = { 0x00000001, nv40_instmem_new },
	.mc       = { 0x00000001, nv44_mc_new },
	.mmu      = { 0x00000001, nv44_mmu_new },
	.pci      = { 0x00000001, nv4c_pci_new },
	.therm    = { 0x00000001, nv40_therm_new },
	.timer    = { 0x00000001, nv41_timer_new },
	.volt     = { 0x00000001, nv40_volt_new },
	.disp     = { 0x00000001, nv04_disp_new },
	.dma      = { 0x00000001, nv04_dma_new },
	.fifo     = { 0x00000001, nv40_fifo_new },
	.gr       = { 0x00000001, nv44_gr_new },
	.mpeg     = { 0x00000001, nv44_mpeg_new },
	.sw       = { 0x00000001, nv10_sw_new },
};

static const struct nvkm_device_chip
nv4e_chipset = {
	.name = "C51",
	.bios     = { 0x00000001, nvkm_bios_new },
	.bus      = { 0x00000001, nv31_bus_new },
	.clk      = { 0x00000001, nv40_clk_new },
	.devinit  = { 0x00000001, nv1a_devinit_new },
	.fb       = { 0x00000001, nv4e_fb_new },
	.gpio     = { 0x00000001, nv10_gpio_new },
	.i2c      = { 0x00000001, nv4e_i2c_new },
	.imem     = { 0x00000001, nv40_instmem_new },
	.mc       = { 0x00000001, nv44_mc_new },
	.mmu      = { 0x00000001, nv44_mmu_new },
	.pci      = { 0x00000001, nv4c_pci_new },
	.therm    = { 0x00000001, nv40_therm_new },
	.timer    = { 0x00000001, nv41_timer_new },
	.volt     = { 0x00000001, nv40_volt_new },
	.disp     = { 0x00000001, nv04_disp_new },
	.dma      = { 0x00000001, nv04_dma_new },
	.fifo     = { 0x00000001, nv40_fifo_new },
	.gr       = { 0x00000001, nv44_gr_new },
	.mpeg     = { 0x00000001, nv44_mpeg_new },
	.sw       = { 0x00000001, nv10_sw_new },
};

static const struct nvkm_device_chip
nv50_chipset = {
	.name = "G80",
	.bar      = { 0x00000001, nv50_bar_new },
	.bios     = { 0x00000001, nvkm_bios_new },
	.bus      = { 0x00000001, nv50_bus_new },
	.clk      = { 0x00000001, nv50_clk_new },
	.devinit  = { 0x00000001, nv50_devinit_new },
	.fb       = { 0x00000001, nv50_fb_new },
	.fuse     = { 0x00000001, nv50_fuse_new },
	.gpio     = { 0x00000001, nv50_gpio_new },
	.i2c      = { 0x00000001, nv50_i2c_new },
	.imem     = { 0x00000001, nv50_instmem_new },
	.mc       = { 0x00000001, nv50_mc_new },
	.mmu      = { 0x00000001, nv50_mmu_new },
	.mxm      = { 0x00000001, nv50_mxm_new },
	.pci      = { 0x00000001, nv46_pci_new },
	.therm    = { 0x00000001, nv50_therm_new },
	.timer    = { 0x00000001, nv41_timer_new },
	.volt     = { 0x00000001, nv40_volt_new },
	.disp     = { 0x00000001, nv50_disp_new },
	.dma      = { 0x00000001, nv50_dma_new },
	.fifo     = { 0x00000001, nv50_fifo_new },
	.gr       = { 0x00000001, nv50_gr_new },
	.mpeg     = { 0x00000001, nv50_mpeg_new },
	.sw       = { 0x00000001, nv50_sw_new },
};

static const struct nvkm_device_chip
nv63_chipset = {
	.name = "C73",
	.bios     = { 0x00000001, nvkm_bios_new },
	.bus      = { 0x00000001, nv31_bus_new },
	.clk      = { 0x00000001, nv40_clk_new },
	.devinit  = { 0x00000001, nv1a_devinit_new },
	.fb       = { 0x00000001, nv46_fb_new },
	.gpio     = { 0x00000001, nv10_gpio_new },
	.i2c      = { 0x00000001, nv04_i2c_new },
	.imem     = { 0x00000001, nv40_instmem_new },
	.mc       = { 0x00000001, nv44_mc_new },
	.mmu      = { 0x00000001, nv44_mmu_new },
	.pci      = { 0x00000001, nv4c_pci_new },
	.therm    = { 0x00000001, nv40_therm_new },
	.timer    = { 0x00000001, nv41_timer_new },
	.volt     = { 0x00000001, nv40_volt_new },
	.disp     = { 0x00000001, nv04_disp_new },
	.dma      = { 0x00000001, nv04_dma_new },
	.fifo     = { 0x00000001, nv40_fifo_new },
	.gr       = { 0x00000001, nv44_gr_new },
	.mpeg     = { 0x00000001, nv44_mpeg_new },
	.sw       = { 0x00000001, nv10_sw_new },
};

static const struct nvkm_device_chip
nv67_chipset = {
	.name = "C67",
	.bios     = { 0x00000001, nvkm_bios_new },
	.bus      = { 0x00000001, nv31_bus_new },
	.clk      = { 0x00000001, nv40_clk_new },
	.devinit  = { 0x00000001, nv1a_devinit_new },
	.fb       = { 0x00000001, nv46_fb_new },
	.gpio     = { 0x00000001, nv10_gpio_new },
	.i2c      = { 0x00000001, nv04_i2c_new },
	.imem     = { 0x00000001, nv40_instmem_new },
	.mc       = { 0x00000001, nv44_mc_new },
	.mmu      = { 0x00000001, nv44_mmu_new },
	.pci      = { 0x00000001, nv4c_pci_new },
	.therm    = { 0x00000001, nv40_therm_new },
	.timer    = { 0x00000001, nv41_timer_new },
	.volt     = { 0x00000001, nv40_volt_new },
	.disp     = { 0x00000001, nv04_disp_new },
	.dma      = { 0x00000001, nv04_dma_new },
	.fifo     = { 0x00000001, nv40_fifo_new },
	.gr       = { 0x00000001, nv44_gr_new },
	.mpeg     = { 0x00000001, nv44_mpeg_new },
	.sw       = { 0x00000001, nv10_sw_new },
};

static const struct nvkm_device_chip
nv68_chipset = {
	.name = "C68",
	.bios     = { 0x00000001, nvkm_bios_new },
	.bus      = { 0x00000001, nv31_bus_new },
	.clk      = { 0x00000001, nv40_clk_new },
	.devinit  = { 0x00000001, nv1a_devinit_new },
	.fb       = { 0x00000001, nv46_fb_new },
	.gpio     = { 0x00000001, nv10_gpio_new },
	.i2c      = { 0x00000001, nv04_i2c_new },
	.imem     = { 0x00000001, nv40_instmem_new },
	.mc       = { 0x00000001, nv44_mc_new },
	.mmu      = { 0x00000001, nv44_mmu_new },
	.pci      = { 0x00000001, nv4c_pci_new },
	.therm    = { 0x00000001, nv40_therm_new },
	.timer    = { 0x00000001, nv41_timer_new },
	.volt     = { 0x00000001, nv40_volt_new },
	.disp     = { 0x00000001, nv04_disp_new },
	.dma      = { 0x00000001, nv04_dma_new },
	.fifo     = { 0x00000001, nv40_fifo_new },
	.gr       = { 0x00000001, nv44_gr_new },
	.mpeg     = { 0x00000001, nv44_mpeg_new },
	.sw       = { 0x00000001, nv10_sw_new },
};

static const struct nvkm_device_chip
nv84_chipset = {
	.name = "G84",
	.bar      = { 0x00000001, g84_bar_new },
	.bios     = { 0x00000001, nvkm_bios_new },
	.bus      = { 0x00000001, nv50_bus_new },
	.clk      = { 0x00000001, g84_clk_new },
	.devinit  = { 0x00000001, g84_devinit_new },
	.fb       = { 0x00000001, g84_fb_new },
	.fuse     = { 0x00000001, nv50_fuse_new },
	.gpio     = { 0x00000001, nv50_gpio_new },
	.i2c      = { 0x00000001, nv50_i2c_new },
	.imem     = { 0x00000001, nv50_instmem_new },
	.mc       = { 0x00000001, g84_mc_new },
	.mmu      = { 0x00000001, g84_mmu_new },
	.mxm      = { 0x00000001, nv50_mxm_new },
	.pci      = { 0x00000001, g84_pci_new },
	.therm    = { 0x00000001, g84_therm_new },
	.timer    = { 0x00000001, nv41_timer_new },
	.volt     = { 0x00000001, nv40_volt_new },
	.bsp      = { 0x00000001, g84_bsp_new },
	.cipher   = { 0x00000001, g84_cipher_new },
	.disp     = { 0x00000001, g84_disp_new },
	.dma      = { 0x00000001, nv50_dma_new },
	.fifo     = { 0x00000001, g84_fifo_new },
	.gr       = { 0x00000001, g84_gr_new },
	.mpeg     = { 0x00000001, g84_mpeg_new },
	.sw       = { 0x00000001, nv50_sw_new },
	.vp       = { 0x00000001, g84_vp_new },
};

static const struct nvkm_device_chip
nv86_chipset = {
	.name = "G86",
	.bar      = { 0x00000001, g84_bar_new },
	.bios     = { 0x00000001, nvkm_bios_new },
	.bus      = { 0x00000001, nv50_bus_new },
	.clk      = { 0x00000001, g84_clk_new },
	.devinit  = { 0x00000001, g84_devinit_new },
	.fb       = { 0x00000001, g84_fb_new },
	.fuse     = { 0x00000001, nv50_fuse_new },
	.gpio     = { 0x00000001, nv50_gpio_new },
	.i2c      = { 0x00000001, nv50_i2c_new },
	.imem     = { 0x00000001, nv50_instmem_new },
	.mc       = { 0x00000001, g84_mc_new },
	.mmu      = { 0x00000001, g84_mmu_new },
	.mxm      = { 0x00000001, nv50_mxm_new },
	.pci      = { 0x00000001, g84_pci_new },
	.therm    = { 0x00000001, g84_therm_new },
	.timer    = { 0x00000001, nv41_timer_new },
	.volt     = { 0x00000001, nv40_volt_new },
	.bsp      = { 0x00000001, g84_bsp_new },
	.cipher   = { 0x00000001, g84_cipher_new },
	.disp     = { 0x00000001, g84_disp_new },
	.dma      = { 0x00000001, nv50_dma_new },
	.fifo     = { 0x00000001, g84_fifo_new },
	.gr       = { 0x00000001, g84_gr_new },
	.mpeg     = { 0x00000001, g84_mpeg_new },
	.sw       = { 0x00000001, nv50_sw_new },
	.vp       = { 0x00000001, g84_vp_new },
};

static const struct nvkm_device_chip
nv92_chipset = {
	.name = "G92",
	.bar      = { 0x00000001, g84_bar_new },
	.bios     = { 0x00000001, nvkm_bios_new },
	.bus      = { 0x00000001, nv50_bus_new },
	.clk      = { 0x00000001, g84_clk_new },
	.devinit  = { 0x00000001, g84_devinit_new },
	.fb       = { 0x00000001, g84_fb_new },
	.fuse     = { 0x00000001, nv50_fuse_new },
	.gpio     = { 0x00000001, nv50_gpio_new },
	.i2c      = { 0x00000001, nv50_i2c_new },
	.imem     = { 0x00000001, nv50_instmem_new },
	.mc       = { 0x00000001, g84_mc_new },
	.mmu      = { 0x00000001, g84_mmu_new },
	.mxm      = { 0x00000001, nv50_mxm_new },
	.pci      = { 0x00000001, g92_pci_new },
	.therm    = { 0x00000001, g84_therm_new },
	.timer    = { 0x00000001, nv41_timer_new },
	.volt     = { 0x00000001, nv40_volt_new },
	.bsp      = { 0x00000001, g84_bsp_new },
	.cipher   = { 0x00000001, g84_cipher_new },
	.disp     = { 0x00000001, g84_disp_new },
	.dma      = { 0x00000001, nv50_dma_new },
	.fifo     = { 0x00000001, g84_fifo_new },
	.gr       = { 0x00000001, g84_gr_new },
	.mpeg     = { 0x00000001, g84_mpeg_new },
	.sw       = { 0x00000001, nv50_sw_new },
	.vp       = { 0x00000001, g84_vp_new },
};

static const struct nvkm_device_chip
nv94_chipset = {
	.name = "G94",
	.bar      = { 0x00000001, g84_bar_new },
	.bios     = { 0x00000001, nvkm_bios_new },
	.bus      = { 0x00000001, g94_bus_new },
	.clk      = { 0x00000001, g84_clk_new },
	.devinit  = { 0x00000001, g84_devinit_new },
	.fb       = { 0x00000001, g84_fb_new },
	.fuse     = { 0x00000001, nv50_fuse_new },
	.gpio     = { 0x00000001, g94_gpio_new },
	.i2c      = { 0x00000001, g94_i2c_new },
	.imem     = { 0x00000001, nv50_instmem_new },
	.mc       = { 0x00000001, g84_mc_new },
	.mmu      = { 0x00000001, g84_mmu_new },
	.mxm      = { 0x00000001, nv50_mxm_new },
	.pci      = { 0x00000001, g94_pci_new },
	.therm    = { 0x00000001, g84_therm_new },
	.timer    = { 0x00000001, nv41_timer_new },
	.volt     = { 0x00000001, nv40_volt_new },
	.bsp      = { 0x00000001, g84_bsp_new },
	.cipher   = { 0x00000001, g84_cipher_new },
	.disp     = { 0x00000001, g94_disp_new },
	.dma      = { 0x00000001, nv50_dma_new },
	.fifo     = { 0x00000001, g84_fifo_new },
	.gr       = { 0x00000001, g84_gr_new },
	.mpeg     = { 0x00000001, g84_mpeg_new },
	.sw       = { 0x00000001, nv50_sw_new },
	.vp       = { 0x00000001, g84_vp_new },
};

static const struct nvkm_device_chip
nv96_chipset = {
	.name = "G96",
	.bar      = { 0x00000001, g84_bar_new },
	.bios     = { 0x00000001, nvkm_bios_new },
	.bus      = { 0x00000001, g94_bus_new },
	.clk      = { 0x00000001, g84_clk_new },
	.devinit  = { 0x00000001, g84_devinit_new },
	.fb       = { 0x00000001, g84_fb_new },
	.fuse     = { 0x00000001, nv50_fuse_new },
	.gpio     = { 0x00000001, g94_gpio_new },
	.i2c      = { 0x00000001, g94_i2c_new },
	.imem     = { 0x00000001, nv50_instmem_new },
	.mc       = { 0x00000001, g84_mc_new },
	.mmu      = { 0x00000001, g84_mmu_new },
	.mxm      = { 0x00000001, nv50_mxm_new },
	.pci      = { 0x00000001, g94_pci_new },
	.therm    = { 0x00000001, g84_therm_new },
	.timer    = { 0x00000001, nv41_timer_new },
	.volt     = { 0x00000001, nv40_volt_new },
	.bsp      = { 0x00000001, g84_bsp_new },
	.cipher   = { 0x00000001, g84_cipher_new },
	.disp     = { 0x00000001, g94_disp_new },
	.dma      = { 0x00000001, nv50_dma_new },
	.fifo     = { 0x00000001, g84_fifo_new },
	.gr       = { 0x00000001, g84_gr_new },
	.mpeg     = { 0x00000001, g84_mpeg_new },
	.sw       = { 0x00000001, nv50_sw_new },
	.vp       = { 0x00000001, g84_vp_new },
};

static const struct nvkm_device_chip
nv98_chipset = {
	.name = "G98",
	.bar      = { 0x00000001, g84_bar_new },
	.bios     = { 0x00000001, nvkm_bios_new },
	.bus      = { 0x00000001, g94_bus_new },
	.clk      = { 0x00000001, g84_clk_new },
	.devinit  = { 0x00000001, g98_devinit_new },
	.fb       = { 0x00000001, g84_fb_new },
	.fuse     = { 0x00000001, nv50_fuse_new },
	.gpio     = { 0x00000001, g94_gpio_new },
	.i2c      = { 0x00000001, g94_i2c_new },
	.imem     = { 0x00000001, nv50_instmem_new },
	.mc       = { 0x00000001, g98_mc_new },
	.mmu      = { 0x00000001, g84_mmu_new },
	.mxm      = { 0x00000001, nv50_mxm_new },
	.pci      = { 0x00000001, g94_pci_new },
	.therm    = { 0x00000001, g84_therm_new },
	.timer    = { 0x00000001, nv41_timer_new },
	.volt     = { 0x00000001, nv40_volt_new },
	.disp     = { 0x00000001, g94_disp_new },
	.dma      = { 0x00000001, nv50_dma_new },
	.fifo     = { 0x00000001, g98_fifo_new },
	.gr       = { 0x00000001, g84_gr_new },
	.mspdec   = { 0x00000001, g98_mspdec_new },
	.msppp    = { 0x00000001, g98_msppp_new },
	.msvld    = { 0x00000001, g98_msvld_new },
	.sec      = { 0x00000001, g98_sec_new },
	.sw       = { 0x00000001, nv50_sw_new },
};

static const struct nvkm_device_chip
nva0_chipset = {
	.name = "GT200",
	.bar      = { 0x00000001, g84_bar_new },
	.bios     = { 0x00000001, nvkm_bios_new },
	.bus      = { 0x00000001, g94_bus_new },
	.clk      = { 0x00000001, g84_clk_new },
	.devinit  = { 0x00000001, g84_devinit_new },
	.fb       = { 0x00000001, g84_fb_new },
	.fuse     = { 0x00000001, nv50_fuse_new },
	.gpio     = { 0x00000001, g94_gpio_new },
	.i2c      = { 0x00000001, nv50_i2c_new },
	.imem     = { 0x00000001, nv50_instmem_new },
	.mc       = { 0x00000001, g84_mc_new },
	.mmu      = { 0x00000001, g84_mmu_new },
	.mxm      = { 0x00000001, nv50_mxm_new },
	.pci      = { 0x00000001, g94_pci_new },
	.therm    = { 0x00000001, g84_therm_new },
	.timer    = { 0x00000001, nv41_timer_new },
	.volt     = { 0x00000001, nv40_volt_new },
	.bsp      = { 0x00000001, g84_bsp_new },
	.cipher   = { 0x00000001, g84_cipher_new },
	.disp     = { 0x00000001, gt200_disp_new },
	.dma      = { 0x00000001, nv50_dma_new },
	.fifo     = { 0x00000001, g84_fifo_new },
	.gr       = { 0x00000001, gt200_gr_new },
	.mpeg     = { 0x00000001, g84_mpeg_new },
	.sw       = { 0x00000001, nv50_sw_new },
	.vp       = { 0x00000001, g84_vp_new },
};

static const struct nvkm_device_chip
nva3_chipset = {
	.name = "GT215",
	.bar      = { 0x00000001, g84_bar_new },
	.bios     = { 0x00000001, nvkm_bios_new },
	.bus      = { 0x00000001, g94_bus_new },
	.clk      = { 0x00000001, gt215_clk_new },
	.devinit  = { 0x00000001, gt215_devinit_new },
	.fb       = { 0x00000001, gt215_fb_new },
	.fuse     = { 0x00000001, nv50_fuse_new },
	.gpio     = { 0x00000001, g94_gpio_new },
	.i2c      = { 0x00000001, g94_i2c_new },
	.imem     = { 0x00000001, nv50_instmem_new },
	.mc       = { 0x00000001, gt215_mc_new },
	.mmu      = { 0x00000001, g84_mmu_new },
	.mxm      = { 0x00000001, nv50_mxm_new },
	.pci      = { 0x00000001, g94_pci_new },
	.pmu      = { 0x00000001, gt215_pmu_new },
	.therm    = { 0x00000001, gt215_therm_new },
	.timer    = { 0x00000001, nv41_timer_new },
	.volt     = { 0x00000001, nv40_volt_new },
	.ce       = { 0x00000001, gt215_ce_new },
	.disp     = { 0x00000001, gt215_disp_new },
	.dma      = { 0x00000001, nv50_dma_new },
	.fifo     = { 0x00000001, g98_fifo_new },
	.gr       = { 0x00000001, gt215_gr_new },
	.mpeg     = { 0x00000001, g84_mpeg_new },
	.mspdec   = { 0x00000001, gt215_mspdec_new },
	.msppp    = { 0x00000001, gt215_msppp_new },
	.msvld    = { 0x00000001, gt215_msvld_new },
	.sw       = { 0x00000001, nv50_sw_new },
};

static const struct nvkm_device_chip
nva5_chipset = {
	.name = "GT216",
	.bar      = { 0x00000001, g84_bar_new },
	.bios     = { 0x00000001, nvkm_bios_new },
	.bus      = { 0x00000001, g94_bus_new },
	.clk      = { 0x00000001, gt215_clk_new },
	.devinit  = { 0x00000001, gt215_devinit_new },
	.fb       = { 0x00000001, gt215_fb_new },
	.fuse     = { 0x00000001, nv50_fuse_new },
	.gpio     = { 0x00000001, g94_gpio_new },
	.i2c      = { 0x00000001, g94_i2c_new },
	.imem     = { 0x00000001, nv50_instmem_new },
	.mc       = { 0x00000001, gt215_mc_new },
	.mmu      = { 0x00000001, g84_mmu_new },
	.mxm      = { 0x00000001, nv50_mxm_new },
	.pci      = { 0x00000001, g94_pci_new },
	.pmu      = { 0x00000001, gt215_pmu_new },
	.therm    = { 0x00000001, gt215_therm_new },
	.timer    = { 0x00000001, nv41_timer_new },
	.volt     = { 0x00000001, nv40_volt_new },
	.ce       = { 0x00000001, gt215_ce_new },
	.disp     = { 0x00000001, gt215_disp_new },
	.dma      = { 0x00000001, nv50_dma_new },
	.fifo     = { 0x00000001, g98_fifo_new },
	.gr       = { 0x00000001, gt215_gr_new },
	.mspdec   = { 0x00000001, gt215_mspdec_new },
	.msppp    = { 0x00000001, gt215_msppp_new },
	.msvld    = { 0x00000001, gt215_msvld_new },
	.sw       = { 0x00000001, nv50_sw_new },
};

static const struct nvkm_device_chip
nva8_chipset = {
	.name = "GT218",
	.bar      = { 0x00000001, g84_bar_new },
	.bios     = { 0x00000001, nvkm_bios_new },
	.bus      = { 0x00000001, g94_bus_new },
	.clk      = { 0x00000001, gt215_clk_new },
	.devinit  = { 0x00000001, gt215_devinit_new },
	.fb       = { 0x00000001, gt215_fb_new },
	.fuse     = { 0x00000001, nv50_fuse_new },
	.gpio     = { 0x00000001, g94_gpio_new },
	.i2c      = { 0x00000001, g94_i2c_new },
	.imem     = { 0x00000001, nv50_instmem_new },
	.mc       = { 0x00000001, gt215_mc_new },
	.mmu      = { 0x00000001, g84_mmu_new },
	.mxm      = { 0x00000001, nv50_mxm_new },
	.pci      = { 0x00000001, g94_pci_new },
	.pmu      = { 0x00000001, gt215_pmu_new },
	.therm    = { 0x00000001, gt215_therm_new },
	.timer    = { 0x00000001, nv41_timer_new },
	.volt     = { 0x00000001, nv40_volt_new },
	.ce       = { 0x00000001, gt215_ce_new },
	.disp     = { 0x00000001, gt215_disp_new },
	.dma      = { 0x00000001, nv50_dma_new },
	.fifo     = { 0x00000001, g98_fifo_new },
	.gr       = { 0x00000001, gt215_gr_new },
	.mspdec   = { 0x00000001, gt215_mspdec_new },
	.msppp    = { 0x00000001, gt215_msppp_new },
	.msvld    = { 0x00000001, gt215_msvld_new },
	.sw       = { 0x00000001, nv50_sw_new },
};

static const struct nvkm_device_chip
nvaa_chipset = {
	.name = "MCP77/MCP78",
	.bar      = { 0x00000001, g84_bar_new },
	.bios     = { 0x00000001, nvkm_bios_new },
	.bus      = { 0x00000001, g94_bus_new },
	.clk      = { 0x00000001, mcp77_clk_new },
	.devinit  = { 0x00000001, g98_devinit_new },
	.fb       = { 0x00000001, mcp77_fb_new },
	.fuse     = { 0x00000001, nv50_fuse_new },
	.gpio     = { 0x00000001, g94_gpio_new },
	.i2c      = { 0x00000001, g94_i2c_new },
	.imem     = { 0x00000001, nv50_instmem_new },
	.mc       = { 0x00000001, g98_mc_new },
	.mmu      = { 0x00000001, mcp77_mmu_new },
	.mxm      = { 0x00000001, nv50_mxm_new },
	.pci      = { 0x00000001, g94_pci_new },
	.therm    = { 0x00000001, g84_therm_new },
	.timer    = { 0x00000001, nv41_timer_new },
	.volt     = { 0x00000001, nv40_volt_new },
	.disp     = { 0x00000001, mcp77_disp_new },
	.dma      = { 0x00000001, nv50_dma_new },
	.fifo     = { 0x00000001, g98_fifo_new },
	.gr       = { 0x00000001, gt200_gr_new },
	.mspdec   = { 0x00000001, g98_mspdec_new },
	.msppp    = { 0x00000001, g98_msppp_new },
	.msvld    = { 0x00000001, g98_msvld_new },
	.sec      = { 0x00000001, g98_sec_new },
	.sw       = { 0x00000001, nv50_sw_new },
};

static const struct nvkm_device_chip
nvac_chipset = {
	.name = "MCP79/MCP7A",
	.bar      = { 0x00000001, g84_bar_new },
	.bios     = { 0x00000001, nvkm_bios_new },
	.bus      = { 0x00000001, g94_bus_new },
	.clk      = { 0x00000001, mcp77_clk_new },
	.devinit  = { 0x00000001, g98_devinit_new },
	.fb       = { 0x00000001, mcp77_fb_new },
	.fuse     = { 0x00000001, nv50_fuse_new },
	.gpio     = { 0x00000001, g94_gpio_new },
	.i2c      = { 0x00000001, g94_i2c_new },
	.imem     = { 0x00000001, nv50_instmem_new },
	.mc       = { 0x00000001, g98_mc_new },
	.mmu      = { 0x00000001, mcp77_mmu_new },
	.mxm      = { 0x00000001, nv50_mxm_new },
	.pci      = { 0x00000001, g94_pci_new },
	.therm    = { 0x00000001, g84_therm_new },
	.timer    = { 0x00000001, nv41_timer_new },
	.volt     = { 0x00000001, nv40_volt_new },
	.disp     = { 0x00000001, mcp77_disp_new },
	.dma      = { 0x00000001, nv50_dma_new },
	.fifo     = { 0x00000001, g98_fifo_new },
	.gr       = { 0x00000001, mcp79_gr_new },
	.mspdec   = { 0x00000001, g98_mspdec_new },
	.msppp    = { 0x00000001, g98_msppp_new },
	.msvld    = { 0x00000001, g98_msvld_new },
	.sec      = { 0x00000001, g98_sec_new },
	.sw       = { 0x00000001, nv50_sw_new },
};

static const struct nvkm_device_chip
nvaf_chipset = {
	.name = "MCP89",
	.bar      = { 0x00000001, g84_bar_new },
	.bios     = { 0x00000001, nvkm_bios_new },
	.bus      = { 0x00000001, g94_bus_new },
	.clk      = { 0x00000001, gt215_clk_new },
	.devinit  = { 0x00000001, mcp89_devinit_new },
	.fb       = { 0x00000001, mcp89_fb_new },
	.fuse     = { 0x00000001, nv50_fuse_new },
	.gpio     = { 0x00000001, g94_gpio_new },
	.i2c      = { 0x00000001, g94_i2c_new },
	.imem     = { 0x00000001, nv50_instmem_new },
	.mc       = { 0x00000001, gt215_mc_new },
	.mmu      = { 0x00000001, mcp77_mmu_new },
	.mxm      = { 0x00000001, nv50_mxm_new },
	.pci      = { 0x00000001, g94_pci_new },
	.pmu      = { 0x00000001, gt215_pmu_new },
	.therm    = { 0x00000001, gt215_therm_new },
	.timer    = { 0x00000001, nv41_timer_new },
	.volt     = { 0x00000001, nv40_volt_new },
	.ce       = { 0x00000001, gt215_ce_new },
	.disp     = { 0x00000001, mcp89_disp_new },
	.dma      = { 0x00000001, nv50_dma_new },
	.fifo     = { 0x00000001, g98_fifo_new },
	.gr       = { 0x00000001, mcp89_gr_new },
	.mspdec   = { 0x00000001, gt215_mspdec_new },
	.msppp    = { 0x00000001, gt215_msppp_new },
	.msvld    = { 0x00000001, mcp89_msvld_new },
	.sw       = { 0x00000001, nv50_sw_new },
};

static const struct nvkm_device_chip
nvc0_chipset = {
	.name = "GF100",
	.bar      = { 0x00000001, gf100_bar_new },
	.bios     = { 0x00000001, nvkm_bios_new },
	.bus      = { 0x00000001, gf100_bus_new },
	.clk      = { 0x00000001, gf100_clk_new },
	.devinit  = { 0x00000001, gf100_devinit_new },
	.fb       = { 0x00000001, gf100_fb_new },
	.fuse     = { 0x00000001, gf100_fuse_new },
	.gpio     = { 0x00000001, g94_gpio_new },
	.i2c      = { 0x00000001, g94_i2c_new },
	.iccsense = { 0x00000001, gf100_iccsense_new },
	.imem     = { 0x00000001, nv50_instmem_new },
	.ltc      = { 0x00000001, gf100_ltc_new },
	.mc       = { 0x00000001, gf100_mc_new },
	.mmu      = { 0x00000001, gf100_mmu_new },
	.mxm      = { 0x00000001, nv50_mxm_new },
	.pci      = { 0x00000001, gf100_pci_new },
	.pmu      = { 0x00000001, gf100_pmu_new },
	.privring = { 0x00000001, gf100_privring_new },
	.therm    = { 0x00000001, gt215_therm_new },
	.timer    = { 0x00000001, nv41_timer_new },
	.volt     = { 0x00000001, gf100_volt_new },
	.ce       = { 0x00000003, gf100_ce_new },
	.disp     = { 0x00000001, gt215_disp_new },
	.dma      = { 0x00000001, gf100_dma_new },
	.fifo     = { 0x00000001, gf100_fifo_new },
	.gr       = { 0x00000001, gf100_gr_new },
	.mspdec   = { 0x00000001, gf100_mspdec_new },
	.msppp    = { 0x00000001, gf100_msppp_new },
	.msvld    = { 0x00000001, gf100_msvld_new },
	.sw       = { 0x00000001, gf100_sw_new },
};

static const struct nvkm_device_chip
nvc1_chipset = {
	.name = "GF108",
	.bar      = { 0x00000001, gf100_bar_new },
	.bios     = { 0x00000001, nvkm_bios_new },
	.bus      = { 0x00000001, gf100_bus_new },
	.clk      = { 0x00000001, gf100_clk_new },
	.devinit  = { 0x00000001, gf100_devinit_new },
	.fb       = { 0x00000001, gf108_fb_new },
	.fuse     = { 0x00000001, gf100_fuse_new },
	.gpio     = { 0x00000001, g94_gpio_new },
	.i2c      = { 0x00000001, g94_i2c_new },
	.iccsense = { 0x00000001, gf100_iccsense_new },
	.imem     = { 0x00000001, nv50_instmem_new },
	.ltc      = { 0x00000001, gf100_ltc_new },
	.mc       = { 0x00000001, gf100_mc_new },
	.mmu      = { 0x00000001, gf100_mmu_new },
	.mxm      = { 0x00000001, nv50_mxm_new },
	.pci      = { 0x00000001, gf106_pci_new },
	.pmu      = { 0x00000001, gf100_pmu_new },
	.privring = { 0x00000001, gf100_privring_new },
	.therm    = { 0x00000001, gt215_therm_new },
	.timer    = { 0x00000001, nv41_timer_new },
	.volt     = { 0x00000001, gf100_volt_new },
	.ce       = { 0x00000001, gf100_ce_new },
	.disp     = { 0x00000001, gt215_disp_new },
	.dma      = { 0x00000001, gf100_dma_new },
	.fifo     = { 0x00000001, gf100_fifo_new },
	.gr       = { 0x00000001, gf108_gr_new },
	.mspdec   = { 0x00000001, gf100_mspdec_new },
	.msppp    = { 0x00000001, gf100_msppp_new },
	.msvld    = { 0x00000001, gf100_msvld_new },
	.sw       = { 0x00000001, gf100_sw_new },
};

static const struct nvkm_device_chip
nvc3_chipset = {
	.name = "GF106",
	.bar      = { 0x00000001, gf100_bar_new },
	.bios     = { 0x00000001, nvkm_bios_new },
	.bus      = { 0x00000001, gf100_bus_new },
	.clk      = { 0x00000001, gf100_clk_new },
	.devinit  = { 0x00000001, gf100_devinit_new },
	.fb       = { 0x00000001, gf100_fb_new },
	.fuse     = { 0x00000001, gf100_fuse_new },
	.gpio     = { 0x00000001, g94_gpio_new },
	.i2c      = { 0x00000001, g94_i2c_new },
	.iccsense = { 0x00000001, gf100_iccsense_new },
	.imem     = { 0x00000001, nv50_instmem_new },
	.ltc      = { 0x00000001, gf100_ltc_new },
	.mc       = { 0x00000001, gf100_mc_new },
	.mmu      = { 0x00000001, gf100_mmu_new },
	.mxm      = { 0x00000001, nv50_mxm_new },
	.pci      = { 0x00000001, gf106_pci_new },
	.pmu      = { 0x00000001, gf100_pmu_new },
	.privring = { 0x00000001, gf100_privring_new },
	.therm    = { 0x00000001, gt215_therm_new },
	.timer    = { 0x00000001, nv41_timer_new },
	.volt     = { 0x00000001, gf100_volt_new },
	.ce       = { 0x00000001, gf100_ce_new },
	.disp     = { 0x00000001, gt215_disp_new },
	.dma      = { 0x00000001, gf100_dma_new },
	.fifo     = { 0x00000001, gf100_fifo_new },
	.gr       = { 0x00000001, gf104_gr_new },
	.mspdec   = { 0x00000001, gf100_mspdec_new },
	.msppp    = { 0x00000001, gf100_msppp_new },
	.msvld    = { 0x00000001, gf100_msvld_new },
	.sw       = { 0x00000001, gf100_sw_new },
};

static const struct nvkm_device_chip
nvc4_chipset = {
	.name = "GF104",
	.bar      = { 0x00000001, gf100_bar_new },
	.bios     = { 0x00000001, nvkm_bios_new },
	.bus      = { 0x00000001, gf100_bus_new },
	.clk      = { 0x00000001, gf100_clk_new },
	.devinit  = { 0x00000001, gf100_devinit_new },
	.fb       = { 0x00000001, gf100_fb_new },
	.fuse     = { 0x00000001, gf100_fuse_new },
	.gpio     = { 0x00000001, g94_gpio_new },
	.i2c      = { 0x00000001, g94_i2c_new },
	.iccsense = { 0x00000001, gf100_iccsense_new },
	.imem     = { 0x00000001, nv50_instmem_new },
	.ltc      = { 0x00000001, gf100_ltc_new },
	.mc       = { 0x00000001, gf100_mc_new },
	.mmu      = { 0x00000001, gf100_mmu_new },
	.mxm      = { 0x00000001, nv50_mxm_new },
	.pci      = { 0x00000001, gf100_pci_new },
	.pmu      = { 0x00000001, gf100_pmu_new },
	.privring = { 0x00000001, gf100_privring_new },
	.therm    = { 0x00000001, gt215_therm_new },
	.timer    = { 0x00000001, nv41_timer_new },
	.volt     = { 0x00000001, gf100_volt_new },
	.ce       = { 0x00000003, gf100_ce_new },
	.disp     = { 0x00000001, gt215_disp_new },
	.dma      = { 0x00000001, gf100_dma_new },
	.fifo     = { 0x00000001, gf100_fifo_new },
	.gr       = { 0x00000001, gf104_gr_new },
	.mspdec   = { 0x00000001, gf100_mspdec_new },
	.msppp    = { 0x00000001, gf100_msppp_new },
	.msvld    = { 0x00000001, gf100_msvld_new },
	.sw       = { 0x00000001, gf100_sw_new },
};

static const struct nvkm_device_chip
nvc8_chipset = {
	.name = "GF110",
	.bar      = { 0x00000001, gf100_bar_new },
	.bios     = { 0x00000001, nvkm_bios_new },
	.bus      = { 0x00000001, gf100_bus_new },
	.clk      = { 0x00000001, gf100_clk_new },
	.devinit  = { 0x00000001, gf100_devinit_new },
	.fb       = { 0x00000001, gf100_fb_new },
	.fuse     = { 0x00000001, gf100_fuse_new },
	.gpio     = { 0x00000001, g94_gpio_new },
	.i2c      = { 0x00000001, g94_i2c_new },
	.iccsense = { 0x00000001, gf100_iccsense_new },
	.imem     = { 0x00000001, nv50_instmem_new },
	.ltc      = { 0x00000001, gf100_ltc_new },
	.mc       = { 0x00000001, gf100_mc_new },
	.mmu      = { 0x00000001, gf100_mmu_new },
	.mxm      = { 0x00000001, nv50_mxm_new },
	.pci      = { 0x00000001, gf100_pci_new },
	.pmu      = { 0x00000001, gf100_pmu_new },
	.privring = { 0x00000001, gf100_privring_new },
	.therm    = { 0x00000001, gt215_therm_new },
	.timer    = { 0x00000001, nv41_timer_new },
	.volt     = { 0x00000001, gf100_volt_new },
	.ce       = { 0x00000003, gf100_ce_new },
	.disp     = { 0x00000001, gt215_disp_new },
	.dma      = { 0x00000001, gf100_dma_new },
	.fifo     = { 0x00000001, gf100_fifo_new },
	.gr       = { 0x00000001, gf110_gr_new },
	.mspdec   = { 0x00000001, gf100_mspdec_new },
	.msppp    = { 0x00000001, gf100_msppp_new },
	.msvld    = { 0x00000001, gf100_msvld_new },
	.sw       = { 0x00000001, gf100_sw_new },
};

static const struct nvkm_device_chip
nvce_chipset = {
	.name = "GF114",
	.bar      = { 0x00000001, gf100_bar_new },
	.bios     = { 0x00000001, nvkm_bios_new },
	.bus      = { 0x00000001, gf100_bus_new },
	.clk      = { 0x00000001, gf100_clk_new },
	.devinit  = { 0x00000001, gf100_devinit_new },
	.fb       = { 0x00000001, gf100_fb_new },
	.fuse     = { 0x00000001, gf100_fuse_new },
	.gpio     = { 0x00000001, g94_gpio_new },
	.i2c      = { 0x00000001, g94_i2c_new },
	.iccsense = { 0x00000001, gf100_iccsense_new },
	.imem     = { 0x00000001, nv50_instmem_new },
	.ltc      = { 0x00000001, gf100_ltc_new },
	.mc       = { 0x00000001, gf100_mc_new },
	.mmu      = { 0x00000001, gf100_mmu_new },
	.mxm      = { 0x00000001, nv50_mxm_new },
	.pci      = { 0x00000001, gf100_pci_new },
	.pmu      = { 0x00000001, gf100_pmu_new },
	.privring = { 0x00000001, gf100_privring_new },
	.therm    = { 0x00000001, gt215_therm_new },
	.timer    = { 0x00000001, nv41_timer_new },
	.volt     = { 0x00000001, gf100_volt_new },
	.ce       = { 0x00000003, gf100_ce_new },
	.disp     = { 0x00000001, gt215_disp_new },
	.dma      = { 0x00000001, gf100_dma_new },
	.fifo     = { 0x00000001, gf100_fifo_new },
	.gr       = { 0x00000001, gf104_gr_new },
	.mspdec   = { 0x00000001, gf100_mspdec_new },
	.msppp    = { 0x00000001, gf100_msppp_new },
	.msvld    = { 0x00000001, gf100_msvld_new },
	.sw       = { 0x00000001, gf100_sw_new },
};

static const struct nvkm_device_chip
nvcf_chipset = {
	.name = "GF116",
	.bar      = { 0x00000001, gf100_bar_new },
	.bios     = { 0x00000001, nvkm_bios_new },
	.bus      = { 0x00000001, gf100_bus_new },
	.clk      = { 0x00000001, gf100_clk_new },
	.devinit  = { 0x00000001, gf100_devinit_new },
	.fb       = { 0x00000001, gf100_fb_new },
	.fuse     = { 0x00000001, gf100_fuse_new },
	.gpio     = { 0x00000001, g94_gpio_new },
	.i2c      = { 0x00000001, g94_i2c_new },
	.iccsense = { 0x00000001, gf100_iccsense_new },
	.imem     = { 0x00000001, nv50_instmem_new },
	.ltc      = { 0x00000001, gf100_ltc_new },
	.mc       = { 0x00000001, gf100_mc_new },
	.mmu      = { 0x00000001, gf100_mmu_new },
	.mxm      = { 0x00000001, nv50_mxm_new },
	.pci      = { 0x00000001, gf106_pci_new },
	.pmu      = { 0x00000001, gf100_pmu_new },
	.privring = { 0x00000001, gf100_privring_new },
	.therm    = { 0x00000001, gt215_therm_new },
	.timer    = { 0x00000001, nv41_timer_new },
	.volt     = { 0x00000001, gf100_volt_new },
	.ce       = { 0x00000001, gf100_ce_new },
	.disp     = { 0x00000001, gt215_disp_new },
	.dma      = { 0x00000001, gf100_dma_new },
	.fifo     = { 0x00000001, gf100_fifo_new },
	.gr       = { 0x00000001, gf104_gr_new },
	.mspdec   = { 0x00000001, gf100_mspdec_new },
	.msppp    = { 0x00000001, gf100_msppp_new },
	.msvld    = { 0x00000001, gf100_msvld_new },
	.sw       = { 0x00000001, gf100_sw_new },
};

static const struct nvkm_device_chip
nvd7_chipset = {
	.name = "GF117",
	.bar      = { 0x00000001, gf100_bar_new },
	.bios     = { 0x00000001, nvkm_bios_new },
	.bus      = { 0x00000001, gf100_bus_new },
	.clk      = { 0x00000001, gf100_clk_new },
	.devinit  = { 0x00000001, gf100_devinit_new },
	.fb       = { 0x00000001, gf100_fb_new },
	.fuse     = { 0x00000001, gf100_fuse_new },
	.gpio     = { 0x00000001, gf119_gpio_new },
	.i2c      = { 0x00000001, gf117_i2c_new },
	.iccsense = { 0x00000001, gf100_iccsense_new },
	.imem     = { 0x00000001, nv50_instmem_new },
	.ltc      = { 0x00000001, gf100_ltc_new },
	.mc       = { 0x00000001, gf100_mc_new },
	.mmu      = { 0x00000001, gf100_mmu_new },
	.mxm      = { 0x00000001, nv50_mxm_new },
	.pci      = { 0x00000001, gf106_pci_new },
	.privring = { 0x00000001, gf117_privring_new },
	.therm    = { 0x00000001, gf119_therm_new },
	.timer    = { 0x00000001, nv41_timer_new },
	.volt     = { 0x00000001, gf117_volt_new },
	.ce       = { 0x00000001, gf100_ce_new },
	.disp     = { 0x00000001, gf119_disp_new },
	.dma      = { 0x00000001, gf119_dma_new },
	.fifo     = { 0x00000001, gf100_fifo_new },
	.gr       = { 0x00000001, gf117_gr_new },
	.mspdec   = { 0x00000001, gf100_mspdec_new },
	.msppp    = { 0x00000001, gf100_msppp_new },
	.msvld    = { 0x00000001, gf100_msvld_new },
	.sw       = { 0x00000001, gf100_sw_new },
};

static const struct nvkm_device_chip
nvd9_chipset = {
	.name = "GF119",
	.bar      = { 0x00000001, gf100_bar_new },
	.bios     = { 0x00000001, nvkm_bios_new },
	.bus      = { 0x00000001, gf100_bus_new },
	.clk      = { 0x00000001, gf100_clk_new },
	.devinit  = { 0x00000001, gf100_devinit_new },
	.fb       = { 0x00000001, gf100_fb_new },
	.fuse     = { 0x00000001, gf100_fuse_new },
	.gpio     = { 0x00000001, gf119_gpio_new },
	.i2c      = { 0x00000001, gf119_i2c_new },
	.iccsense = { 0x00000001, gf100_iccsense_new },
	.imem     = { 0x00000001, nv50_instmem_new },
	.ltc      = { 0x00000001, gf100_ltc_new },
	.mc       = { 0x00000001, gf100_mc_new },
	.mmu      = { 0x00000001, gf100_mmu_new },
	.mxm      = { 0x00000001, nv50_mxm_new },
	.pci      = { 0x00000001, gf106_pci_new },
	.pmu      = { 0x00000001, gf119_pmu_new },
	.privring = { 0x00000001, gf117_privring_new },
	.therm    = { 0x00000001, gf119_therm_new },
	.timer    = { 0x00000001, nv41_timer_new },
	.volt     = { 0x00000001, gf100_volt_new },
	.ce       = { 0x00000001, gf100_ce_new },
	.disp     = { 0x00000001, gf119_disp_new },
	.dma      = { 0x00000001, gf119_dma_new },
	.fifo     = { 0x00000001, gf100_fifo_new },
	.gr       = { 0x00000001, gf119_gr_new },
	.mspdec   = { 0x00000001, gf100_mspdec_new },
	.msppp    = { 0x00000001, gf100_msppp_new },
	.msvld    = { 0x00000001, gf100_msvld_new },
	.sw       = { 0x00000001, gf100_sw_new },
};

static const struct nvkm_device_chip
nve4_chipset = {
	.name = "GK104",
	.bar      = { 0x00000001, gf100_bar_new },
	.bios     = { 0x00000001, nvkm_bios_new },
	.bus      = { 0x00000001, gf100_bus_new },
	.clk      = { 0x00000001, gk104_clk_new },
	.devinit  = { 0x00000001, gf100_devinit_new },
	.fb       = { 0x00000001, gk104_fb_new },
	.fuse     = { 0x00000001, gf100_fuse_new },
	.gpio     = { 0x00000001, gk104_gpio_new },
	.i2c      = { 0x00000001, gk104_i2c_new },
	.iccsense = { 0x00000001, gf100_iccsense_new },
	.imem     = { 0x00000001, nv50_instmem_new },
	.ltc      = { 0x00000001, gk104_ltc_new },
	.mc       = { 0x00000001, gk104_mc_new },
	.mmu      = { 0x00000001, gk104_mmu_new },
	.mxm      = { 0x00000001, nv50_mxm_new },
	.pci      = { 0x00000001, gk104_pci_new },
	.pmu      = { 0x00000001, gk104_pmu_new },
	.privring = { 0x00000001, gk104_privring_new },
	.therm    = { 0x00000001, gk104_therm_new },
	.timer    = { 0x00000001, nv41_timer_new },
	.top      = { 0x00000001, gk104_top_new },
	.volt     = { 0x00000001, gk104_volt_new },
	.ce       = { 0x00000007, gk104_ce_new },
	.disp     = { 0x00000001, gk104_disp_new },
	.dma      = { 0x00000001, gf119_dma_new },
	.fifo     = { 0x00000001, gk104_fifo_new },
	.gr       = { 0x00000001, gk104_gr_new },
	.mspdec   = { 0x00000001, gk104_mspdec_new },
	.msppp    = { 0x00000001, gf100_msppp_new },
	.msvld    = { 0x00000001, gk104_msvld_new },
	.sw       = { 0x00000001, gf100_sw_new },
};

static const struct nvkm_device_chip
nve6_chipset = {
	.name = "GK106",
	.bar      = { 0x00000001, gf100_bar_new },
	.bios     = { 0x00000001, nvkm_bios_new },
	.bus      = { 0x00000001, gf100_bus_new },
	.clk      = { 0x00000001, gk104_clk_new },
	.devinit  = { 0x00000001, gf100_devinit_new },
	.fb       = { 0x00000001, gk104_fb_new },
	.fuse     = { 0x00000001, gf100_fuse_new },
	.gpio     = { 0x00000001, gk104_gpio_new },
	.i2c      = { 0x00000001, gk104_i2c_new },
	.iccsense = { 0x00000001, gf100_iccsense_new },
	.imem     = { 0x00000001, nv50_instmem_new },
	.ltc      = { 0x00000001, gk104_ltc_new },
	.mc       = { 0x00000001, gk104_mc_new },
	.mmu      = { 0x00000001, gk104_mmu_new },
	.mxm      = { 0x00000001, nv50_mxm_new },
	.pci      = { 0x00000001, gk104_pci_new },
	.pmu      = { 0x00000001, gk104_pmu_new },
	.privring = { 0x00000001, gk104_privring_new },
	.therm    = { 0x00000001, gk104_therm_new },
	.timer    = { 0x00000001, nv41_timer_new },
	.top      = { 0x00000001, gk104_top_new },
	.volt     = { 0x00000001, gk104_volt_new },
	.ce       = { 0x00000007, gk104_ce_new },
	.disp     = { 0x00000001, gk104_disp_new },
	.dma      = { 0x00000001, gf119_dma_new },
	.fifo     = { 0x00000001, gk104_fifo_new },
	.gr       = { 0x00000001, gk104_gr_new },
	.mspdec   = { 0x00000001, gk104_mspdec_new },
	.msppp    = { 0x00000001, gf100_msppp_new },
	.msvld    = { 0x00000001, gk104_msvld_new },
	.sw       = { 0x00000001, gf100_sw_new },
};

static const struct nvkm_device_chip
nve7_chipset = {
	.name = "GK107",
	.bar      = { 0x00000001, gf100_bar_new },
	.bios     = { 0x00000001, nvkm_bios_new },
	.bus      = { 0x00000001, gf100_bus_new },
	.clk      = { 0x00000001, gk104_clk_new },
	.devinit  = { 0x00000001, gf100_devinit_new },
	.fb       = { 0x00000001, gk104_fb_new },
	.fuse     = { 0x00000001, gf100_fuse_new },
	.gpio     = { 0x00000001, gk104_gpio_new },
	.i2c      = { 0x00000001, gk104_i2c_new },
	.iccsense = { 0x00000001, gf100_iccsense_new },
	.imem     = { 0x00000001, nv50_instmem_new },
	.ltc      = { 0x00000001, gk104_ltc_new },
	.mc       = { 0x00000001, gk104_mc_new },
	.mmu      = { 0x00000001, gk104_mmu_new },
	.mxm      = { 0x00000001, nv50_mxm_new },
	.pci      = { 0x00000001, gk104_pci_new },
	.pmu      = { 0x00000001, gk104_pmu_new },
	.privring = { 0x00000001, gk104_privring_new },
	.therm    = { 0x00000001, gk104_therm_new },
	.timer    = { 0x00000001, nv41_timer_new },
	.top      = { 0x00000001, gk104_top_new },
	.volt     = { 0x00000001, gk104_volt_new },
	.ce       = { 0x00000007, gk104_ce_new },
	.disp     = { 0x00000001, gk104_disp_new },
	.dma      = { 0x00000001, gf119_dma_new },
	.fifo     = { 0x00000001, gk104_fifo_new },
	.gr       = { 0x00000001, gk104_gr_new },
	.mspdec   = { 0x00000001, gk104_mspdec_new },
	.msppp    = { 0x00000001, gf100_msppp_new },
	.msvld    = { 0x00000001, gk104_msvld_new },
	.sw       = { 0x00000001, gf100_sw_new },
};

static const struct nvkm_device_chip
nvea_chipset = {
	.name = "GK20A",
	.bar      = { 0x00000001, gk20a_bar_new },
	.bus      = { 0x00000001, gf100_bus_new },
	.clk      = { 0x00000001, gk20a_clk_new },
	.fb       = { 0x00000001, gk20a_fb_new },
	.fuse     = { 0x00000001, gf100_fuse_new },
	.imem     = { 0x00000001, gk20a_instmem_new },
	.ltc      = { 0x00000001, gk104_ltc_new },
	.mc       = { 0x00000001, gk20a_mc_new },
	.mmu      = { 0x00000001, gk20a_mmu_new },
	.pmu      = { 0x00000001, gk20a_pmu_new },
	.privring = { 0x00000001, gk20a_privring_new },
	.timer    = { 0x00000001, gk20a_timer_new },
	.top      = { 0x00000001, gk104_top_new },
	.volt     = { 0x00000001, gk20a_volt_new },
	.ce       = { 0x00000004, gk104_ce_new },
	.dma      = { 0x00000001, gf119_dma_new },
	.fifo     = { 0x00000001, gk20a_fifo_new },
	.gr       = { 0x00000001, gk20a_gr_new },
	.sw       = { 0x00000001, gf100_sw_new },
};

static const struct nvkm_device_chip
nvf0_chipset = {
	.name = "GK110",
	.bar      = { 0x00000001, gf100_bar_new },
	.bios     = { 0x00000001, nvkm_bios_new },
	.bus      = { 0x00000001, gf100_bus_new },
	.clk      = { 0x00000001, gk104_clk_new },
	.devinit  = { 0x00000001, gf100_devinit_new },
	.fb       = { 0x00000001, gk110_fb_new },
	.fuse     = { 0x00000001, gf100_fuse_new },
	.gpio     = { 0x00000001, gk104_gpio_new },
	.i2c      = { 0x00000001, gk110_i2c_new },
	.iccsense = { 0x00000001, gf100_iccsense_new },
	.imem     = { 0x00000001, nv50_instmem_new },
	.ltc      = { 0x00000001, gk104_ltc_new },
	.mc       = { 0x00000001, gk104_mc_new },
	.mmu      = { 0x00000001, gk104_mmu_new },
	.mxm      = { 0x00000001, nv50_mxm_new },
	.pci      = { 0x00000001, gk104_pci_new },
	.pmu      = { 0x00000001, gk110_pmu_new },
	.privring = { 0x00000001, gk104_privring_new },
	.therm    = { 0x00000001, gk104_therm_new },
	.timer    = { 0x00000001, nv41_timer_new },
	.top      = { 0x00000001, gk104_top_new },
	.volt     = { 0x00000001, gk104_volt_new },
	.ce       = { 0x00000007, gk104_ce_new },
	.disp     = { 0x00000001, gk110_disp_new },
	.dma      = { 0x00000001, gf119_dma_new },
	.fifo     = { 0x00000001, gk110_fifo_new },
	.gr       = { 0x00000001, gk110_gr_new },
	.mspdec   = { 0x00000001, gk104_mspdec_new },
	.msppp    = { 0x00000001, gf100_msppp_new },
	.msvld    = { 0x00000001, gk104_msvld_new },
	.sw       = { 0x00000001, gf100_sw_new },
};

static const struct nvkm_device_chip
nvf1_chipset = {
	.name = "GK110B",
	.bar      = { 0x00000001, gf100_bar_new },
	.bios     = { 0x00000001, nvkm_bios_new },
	.bus      = { 0x00000001, gf100_bus_new },
	.clk      = { 0x00000001, gk104_clk_new },
	.devinit  = { 0x00000001, gf100_devinit_new },
	.fb       = { 0x00000001, gk110_fb_new },
	.fuse     = { 0x00000001, gf100_fuse_new },
	.gpio     = { 0x00000001, gk104_gpio_new },
	.i2c      = { 0x00000001, gk110_i2c_new },
	.iccsense = { 0x00000001, gf100_iccsense_new },
	.imem     = { 0x00000001, nv50_instmem_new },
	.ltc      = { 0x00000001, gk104_ltc_new },
	.mc       = { 0x00000001, gk104_mc_new },
	.mmu      = { 0x00000001, gk104_mmu_new },
	.mxm      = { 0x00000001, nv50_mxm_new },
	.pci      = { 0x00000001, gk104_pci_new },
	.pmu      = { 0x00000001, gk110_pmu_new },
	.privring = { 0x00000001, gk104_privring_new },
	.therm    = { 0x00000001, gk104_therm_new },
	.timer    = { 0x00000001, nv41_timer_new },
	.top      = { 0x00000001, gk104_top_new },
	.volt     = { 0x00000001, gk104_volt_new },
	.ce       = { 0x00000007, gk104_ce_new },
	.disp     = { 0x00000001, gk110_disp_new },
	.dma      = { 0x00000001, gf119_dma_new },
	.fifo     = { 0x00000001, gk110_fifo_new },
	.gr       = { 0x00000001, gk110b_gr_new },
	.mspdec   = { 0x00000001, gk104_mspdec_new },
	.msppp    = { 0x00000001, gf100_msppp_new },
	.msvld    = { 0x00000001, gk104_msvld_new },
	.sw       = { 0x00000001, gf100_sw_new },
};

static const struct nvkm_device_chip
nv106_chipset = {
	.name = "GK208B",
	.bar      = { 0x00000001, gf100_bar_new },
	.bios     = { 0x00000001, nvkm_bios_new },
	.bus      = { 0x00000001, gf100_bus_new },
	.clk      = { 0x00000001, gk104_clk_new },
	.devinit  = { 0x00000001, gf100_devinit_new },
	.fb       = { 0x00000001, gk110_fb_new },
	.fuse     = { 0x00000001, gf100_fuse_new },
	.gpio     = { 0x00000001, gk104_gpio_new },
	.i2c      = { 0x00000001, gk110_i2c_new },
	.iccsense = { 0x00000001, gf100_iccsense_new },
	.imem     = { 0x00000001, nv50_instmem_new },
	.ltc      = { 0x00000001, gk104_ltc_new },
	.mc       = { 0x00000001, gk20a_mc_new },
	.mmu      = { 0x00000001, gk104_mmu_new },
	.mxm      = { 0x00000001, nv50_mxm_new },
	.pci      = { 0x00000001, gk104_pci_new },
	.pmu      = { 0x00000001, gk208_pmu_new },
	.privring = { 0x00000001, gk104_privring_new },
	.therm    = { 0x00000001, gk104_therm_new },
	.timer    = { 0x00000001, nv41_timer_new },
	.top      = { 0x00000001, gk104_top_new },
	.volt     = { 0x00000001, gk104_volt_new },
	.ce       = { 0x00000007, gk104_ce_new },
	.disp     = { 0x00000001, gk110_disp_new },
	.dma      = { 0x00000001, gf119_dma_new },
	.fifo     = { 0x00000001, gk208_fifo_new },
	.gr       = { 0x00000001, gk208_gr_new },
	.mspdec   = { 0x00000001, gk104_mspdec_new },
	.msppp    = { 0x00000001, gf100_msppp_new },
	.msvld    = { 0x00000001, gk104_msvld_new },
	.sw       = { 0x00000001, gf100_sw_new },
};

static const struct nvkm_device_chip
nv108_chipset = {
	.name = "GK208",
	.bar      = { 0x00000001, gf100_bar_new },
	.bios     = { 0x00000001, nvkm_bios_new },
	.bus      = { 0x00000001, gf100_bus_new },
	.clk      = { 0x00000001, gk104_clk_new },
	.devinit  = { 0x00000001, gf100_devinit_new },
	.fb       = { 0x00000001, gk110_fb_new },
	.fuse     = { 0x00000001, gf100_fuse_new },
	.gpio     = { 0x00000001, gk104_gpio_new },
	.i2c      = { 0x00000001, gk110_i2c_new },
	.iccsense = { 0x00000001, gf100_iccsense_new },
	.imem     = { 0x00000001, nv50_instmem_new },
	.ltc      = { 0x00000001, gk104_ltc_new },
	.mc       = { 0x00000001, gk20a_mc_new },
	.mmu      = { 0x00000001, gk104_mmu_new },
	.mxm      = { 0x00000001, nv50_mxm_new },
	.pci      = { 0x00000001, gk104_pci_new },
	.pmu      = { 0x00000001, gk208_pmu_new },
	.privring = { 0x00000001, gk104_privring_new },
	.therm    = { 0x00000001, gk104_therm_new },
	.timer    = { 0x00000001, nv41_timer_new },
	.top      = { 0x00000001, gk104_top_new },
	.volt     = { 0x00000001, gk104_volt_new },
	.ce       = { 0x00000007, gk104_ce_new },
	.disp     = { 0x00000001, gk110_disp_new },
	.dma      = { 0x00000001, gf119_dma_new },
	.fifo     = { 0x00000001, gk208_fifo_new },
	.gr       = { 0x00000001, gk208_gr_new },
	.mspdec   = { 0x00000001, gk104_mspdec_new },
	.msppp    = { 0x00000001, gf100_msppp_new },
	.msvld    = { 0x00000001, gk104_msvld_new },
	.sw       = { 0x00000001, gf100_sw_new },
};

static const struct nvkm_device_chip
nv117_chipset = {
	.name = "GM107",
	.bar      = { 0x00000001, gm107_bar_new },
	.bios     = { 0x00000001, nvkm_bios_new },
	.bus      = { 0x00000001, gf100_bus_new },
	.clk      = { 0x00000001, gk104_clk_new },
	.devinit  = { 0x00000001, gm107_devinit_new },
	.fb       = { 0x00000001, gm107_fb_new },
	.fuse     = { 0x00000001, gm107_fuse_new },
	.gpio     = { 0x00000001, gk104_gpio_new },
	.i2c      = { 0x00000001, gk110_i2c_new },
	.iccsense = { 0x00000001, gf100_iccsense_new },
	.imem     = { 0x00000001, nv50_instmem_new },
	.ltc      = { 0x00000001, gm107_ltc_new },
	.mc       = { 0x00000001, gk20a_mc_new },
	.mmu      = { 0x00000001, gk104_mmu_new },
	.mxm      = { 0x00000001, nv50_mxm_new },
	.pci      = { 0x00000001, gk104_pci_new },
	.pmu      = { 0x00000001, gm107_pmu_new },
	.privring = { 0x00000001, gk104_privring_new },
	.therm    = { 0x00000001, gm107_therm_new },
	.timer    = { 0x00000001, gk20a_timer_new },
	.top      = { 0x00000001, gk104_top_new },
	.volt     = { 0x00000001, gk104_volt_new },
	.ce       = { 0x00000005, gm107_ce_new },
	.disp     = { 0x00000001, gm107_disp_new },
	.dma      = { 0x00000001, gf119_dma_new },
	.fifo     = { 0x00000001, gm107_fifo_new },
	.gr       = { 0x00000001, gm107_gr_new },
	.nvdec    = { 0x00000001, gm107_nvdec_new },
	.nvenc    = { 0x00000001, gm107_nvenc_new },
	.sw       = { 0x00000001, gf100_sw_new },
};

static const struct nvkm_device_chip
nv118_chipset = {
	.name = "GM108",
	.bar      = { 0x00000001, gm107_bar_new },
	.bios     = { 0x00000001, nvkm_bios_new },
	.bus      = { 0x00000001, gf100_bus_new },
	.clk      = { 0x00000001, gk104_clk_new },
	.devinit  = { 0x00000001, gm107_devinit_new },
	.fb       = { 0x00000001, gm107_fb_new },
	.fuse     = { 0x00000001, gm107_fuse_new },
	.gpio     = { 0x00000001, gk104_gpio_new },
	.i2c      = { 0x00000001, gk110_i2c_new },
	.iccsense = { 0x00000001, gf100_iccsense_new },
	.imem     = { 0x00000001, nv50_instmem_new },
	.ltc      = { 0x00000001, gm107_ltc_new },
	.mc       = { 0x00000001, gk20a_mc_new },
	.mmu      = { 0x00000001, gk104_mmu_new },
	.mxm      = { 0x00000001, nv50_mxm_new },
	.pci      = { 0x00000001, gk104_pci_new },
	.pmu      = { 0x00000001, gm107_pmu_new },
	.privring = { 0x00000001, gk104_privring_new },
	.therm    = { 0x00000001, gm107_therm_new },
	.timer    = { 0x00000001, gk20a_timer_new },
	.top      = { 0x00000001, gk104_top_new },
	.volt     = { 0x00000001, gk104_volt_new },
	.ce       = { 0x00000005, gm107_ce_new },
	.disp     = { 0x00000001, gm107_disp_new },
	.dma      = { 0x00000001, gf119_dma_new },
	.fifo     = { 0x00000001, gm107_fifo_new },
	.gr       = { 0x00000001, gm107_gr_new },
	.sw       = { 0x00000001, gf100_sw_new },
};

static const struct nvkm_device_chip
nv120_chipset = {
	.name = "GM200",
	.acr      = { 0x00000001, gm200_acr_new },
	.bar      = { 0x00000001, gm107_bar_new },
	.bios     = { 0x00000001, nvkm_bios_new },
	.bus      = { 0x00000001, gf100_bus_new },
	.devinit  = { 0x00000001, gm200_devinit_new },
	.fb       = { 0x00000001, gm200_fb_new },
	.fuse     = { 0x00000001, gm107_fuse_new },
	.gpio     = { 0x00000001, gk104_gpio_new },
	.i2c      = { 0x00000001, gm200_i2c_new },
	.iccsense = { 0x00000001, gf100_iccsense_new },
	.imem     = { 0x00000001, nv50_instmem_new },
	.ltc      = { 0x00000001, gm200_ltc_new },
	.mc       = { 0x00000001, gk20a_mc_new },
	.mmu      = { 0x00000001, gm200_mmu_new },
	.mxm      = { 0x00000001, nv50_mxm_new },
	.pci      = { 0x00000001, gk104_pci_new },
	.pmu      = { 0x00000001, gm200_pmu_new },
	.privring = { 0x00000001, gm200_privring_new },
	.therm    = { 0x00000001, gm200_therm_new },
	.timer    = { 0x00000001, gk20a_timer_new },
	.top      = { 0x00000001, gk104_top_new },
	.volt     = { 0x00000001, gk104_volt_new },
	.ce       = { 0x00000007, gm200_ce_new },
	.disp     = { 0x00000001, gm200_disp_new },
	.dma      = { 0x00000001, gf119_dma_new },
	.fifo     = { 0x00000001, gm200_fifo_new },
	.gr       = { 0x00000001, gm200_gr_new },
	.nvdec    = { 0x00000001, gm107_nvdec_new },
	.nvenc    = { 0x00000003, gm107_nvenc_new },
	.sw       = { 0x00000001, gf100_sw_new },
};

static const struct nvkm_device_chip
nv124_chipset = {
	.name = "GM204",
	.acr      = { 0x00000001, gm200_acr_new },
	.bar      = { 0x00000001, gm107_bar_new },
	.bios     = { 0x00000001, nvkm_bios_new },
	.bus      = { 0x00000001, gf100_bus_new },
	.devinit  = { 0x00000001, gm200_devinit_new },
	.fb       = { 0x00000001, gm200_fb_new },
	.fuse     = { 0x00000001, gm107_fuse_new },
	.gpio     = { 0x00000001, gk104_gpio_new },
	.i2c      = { 0x00000001, gm200_i2c_new },
	.iccsense = { 0x00000001, gf100_iccsense_new },
	.imem     = { 0x00000001, nv50_instmem_new },
	.ltc      = { 0x00000001, gm200_ltc_new },
	.mc       = { 0x00000001, gk20a_mc_new },
	.mmu      = { 0x00000001, gm200_mmu_new },
	.mxm      = { 0x00000001, nv50_mxm_new },
	.pci      = { 0x00000001, gk104_pci_new },
	.pmu      = { 0x00000001, gm200_pmu_new },
	.privring = { 0x00000001, gm200_privring_new },
	.therm    = { 0x00000001, gm200_therm_new },
	.timer    = { 0x00000001, gk20a_timer_new },
	.top      = { 0x00000001, gk104_top_new },
	.volt     = { 0x00000001, gk104_volt_new },
	.ce       = { 0x00000007, gm200_ce_new },
	.disp     = { 0x00000001, gm200_disp_new },
	.dma      = { 0x00000001, gf119_dma_new },
	.fifo     = { 0x00000001, gm200_fifo_new },
	.gr       = { 0x00000001, gm200_gr_new },
	.nvdec    = { 0x00000001, gm107_nvdec_new },
	.nvenc    = { 0x00000003, gm107_nvenc_new },
	.sw       = { 0x00000001, gf100_sw_new },
};

static const struct nvkm_device_chip
nv126_chipset = {
	.name = "GM206",
	.acr      = { 0x00000001, gm200_acr_new },
	.bar      = { 0x00000001, gm107_bar_new },
	.bios     = { 0x00000001, nvkm_bios_new },
	.bus      = { 0x00000001, gf100_bus_new },
	.devinit  = { 0x00000001, gm200_devinit_new },
	.fb       = { 0x00000001, gm200_fb_new },
	.fuse     = { 0x00000001, gm107_fuse_new },
	.gpio     = { 0x00000001, gk104_gpio_new },
	.i2c      = { 0x00000001, gm200_i2c_new },
	.iccsense = { 0x00000001, gf100_iccsense_new },
	.imem     = { 0x00000001, nv50_instmem_new },
	.ltc      = { 0x00000001, gm200_ltc_new },
	.mc       = { 0x00000001, gk20a_mc_new },
	.mmu      = { 0x00000001, gm200_mmu_new },
	.mxm      = { 0x00000001, nv50_mxm_new },
	.pci      = { 0x00000001, gk104_pci_new },
	.pmu      = { 0x00000001, gm200_pmu_new },
	.privring = { 0x00000001, gm200_privring_new },
	.therm    = { 0x00000001, gm200_therm_new },
	.timer    = { 0x00000001, gk20a_timer_new },
	.top      = { 0x00000001, gk104_top_new },
	.volt     = { 0x00000001, gk104_volt_new },
	.ce       = { 0x00000007, gm200_ce_new },
	.disp     = { 0x00000001, gm200_disp_new },
	.dma      = { 0x00000001, gf119_dma_new },
	.fifo     = { 0x00000001, gm200_fifo_new },
	.gr       = { 0x00000001, gm200_gr_new },
	.nvdec    = { 0x00000001, gm107_nvdec_new },
	.nvenc    = { 0x00000001, gm107_nvenc_new },
	.sw       = { 0x00000001, gf100_sw_new },
};

static const struct nvkm_device_chip
nv12b_chipset = {
	.name = "GM20B",
	.acr      = { 0x00000001, gm20b_acr_new },
	.bar      = { 0x00000001, gm20b_bar_new },
	.bus      = { 0x00000001, gf100_bus_new },
	.clk      = { 0x00000001, gm20b_clk_new },
	.fb       = { 0x00000001, gm20b_fb_new },
	.fuse     = { 0x00000001, gm107_fuse_new },
	.imem     = { 0x00000001, gk20a_instmem_new },
	.ltc      = { 0x00000001, gm200_ltc_new },
	.mc       = { 0x00000001, gk20a_mc_new },
	.mmu      = { 0x00000001, gm20b_mmu_new },
	.pmu      = { 0x00000001, gm20b_pmu_new },
	.privring = { 0x00000001, gk20a_privring_new },
	.timer    = { 0x00000001, gk20a_timer_new },
	.top      = { 0x00000001, gk104_top_new },
	.volt     = { 0x00000001, gm20b_volt_new },
	.ce       = { 0x00000004, gm200_ce_new },
	.dma      = { 0x00000001, gf119_dma_new },
	.fifo     = { 0x00000001, gm200_fifo_new },
	.gr       = { 0x00000001, gm20b_gr_new },
	.sw       = { 0x00000001, gf100_sw_new },
};

static const struct nvkm_device_chip
nv130_chipset = {
	.name = "GP100",
	.acr      = { 0x00000001, gm200_acr_new },
	.bar      = { 0x00000001, gm107_bar_new },
	.bios     = { 0x00000001, nvkm_bios_new },
	.bus      = { 0x00000001, gf100_bus_new },
	.devinit  = { 0x00000001, gm200_devinit_new },
	.fault    = { 0x00000001, gp100_fault_new },
	.fb       = { 0x00000001, gp100_fb_new },
	.fuse     = { 0x00000001, gm107_fuse_new },
	.gpio     = { 0x00000001, gk104_gpio_new },
	.i2c      = { 0x00000001, gm200_i2c_new },
	.imem     = { 0x00000001, nv50_instmem_new },
	.ltc      = { 0x00000001, gp100_ltc_new },
	.mc       = { 0x00000001, gp100_mc_new },
	.mmu      = { 0x00000001, gp100_mmu_new },
	.therm    = { 0x00000001, gp100_therm_new },
	.pci      = { 0x00000001, gp100_pci_new },
	.pmu      = { 0x00000001, gm200_pmu_new },
	.privring = { 0x00000001, gm200_privring_new },
	.timer    = { 0x00000001, gk20a_timer_new },
	.top      = { 0x00000001, gk104_top_new },
	.ce       = { 0x0000003f, gp100_ce_new },
	.dma      = { 0x00000001, gf119_dma_new },
	.disp     = { 0x00000001, gp100_disp_new },
	.fifo     = { 0x00000001, gp100_fifo_new },
	.gr       = { 0x00000001, gp100_gr_new },
	.nvdec    = { 0x00000001, gm107_nvdec_new },
	.nvenc    = { 0x00000007, gm107_nvenc_new },
	.sw       = { 0x00000001, gf100_sw_new },
};

static const struct nvkm_device_chip
nv132_chipset = {
	.name = "GP102",
	.acr      = { 0x00000001, gp102_acr_new },
	.bar      = { 0x00000001, gm107_bar_new },
	.bios     = { 0x00000001, nvkm_bios_new },
	.bus      = { 0x00000001, gf100_bus_new },
	.devinit  = { 0x00000001, gm200_devinit_new },
	.fault    = { 0x00000001, gp100_fault_new },
	.fb       = { 0x00000001, gp102_fb_new },
	.fuse     = { 0x00000001, gm107_fuse_new },
	.gpio     = { 0x00000001, gk104_gpio_new },
	.i2c      = { 0x00000001, gm200_i2c_new },
	.imem     = { 0x00000001, nv50_instmem_new },
	.ltc      = { 0x00000001, gp102_ltc_new },
	.mc       = { 0x00000001, gp100_mc_new },
	.mmu      = { 0x00000001, gp100_mmu_new },
	.therm    = { 0x00000001, gp100_therm_new },
	.pci      = { 0x00000001, gp100_pci_new },
	.pmu      = { 0x00000001, gp102_pmu_new },
	.privring = { 0x00000001, gm200_privring_new },
	.timer    = { 0x00000001, gk20a_timer_new },
	.top      = { 0x00000001, gk104_top_new },
	.ce       = { 0x0000000f, gp102_ce_new },
	.disp     = { 0x00000001, gp102_disp_new },
	.dma      = { 0x00000001, gf119_dma_new },
	.fifo     = { 0x00000001, gp100_fifo_new },
	.gr       = { 0x00000001, gp102_gr_new },
	.nvdec    = { 0x00000001, gm107_nvdec_new },
	.nvenc    = { 0x00000003, gm107_nvenc_new },
	.sec2     = { 0x00000001, gp102_sec2_new },
	.sw       = { 0x00000001, gf100_sw_new },
};

static const struct nvkm_device_chip
nv134_chipset = {
	.name = "GP104",
	.acr      = { 0x00000001, gp102_acr_new },
	.bar      = { 0x00000001, gm107_bar_new },
	.bios     = { 0x00000001, nvkm_bios_new },
	.bus      = { 0x00000001, gf100_bus_new },
	.devinit  = { 0x00000001, gm200_devinit_new },
	.fault    = { 0x00000001, gp100_fault_new },
	.fb       = { 0x00000001, gp102_fb_new },
	.fuse     = { 0x00000001, gm107_fuse_new },
	.gpio     = { 0x00000001, gk104_gpio_new },
	.i2c      = { 0x00000001, gm200_i2c_new },
	.imem     = { 0x00000001, nv50_instmem_new },
	.ltc      = { 0x00000001, gp102_ltc_new },
	.mc       = { 0x00000001, gp100_mc_new },
	.mmu      = { 0x00000001, gp100_mmu_new },
	.therm    = { 0x00000001, gp100_therm_new },
	.pci      = { 0x00000001, gp100_pci_new },
	.pmu      = { 0x00000001, gp102_pmu_new },
	.privring = { 0x00000001, gm200_privring_new },
	.timer    = { 0x00000001, gk20a_timer_new },
	.top      = { 0x00000001, gk104_top_new },
	.ce       = { 0x0000000f, gp102_ce_new },
	.disp     = { 0x00000001, gp102_disp_new },
	.dma      = { 0x00000001, gf119_dma_new },
	.fifo     = { 0x00000001, gp100_fifo_new },
	.gr       = { 0x00000001, gp104_gr_new },
	.nvdec    = { 0x00000001, gm107_nvdec_new },
	.nvenc    = { 0x00000003, gm107_nvenc_new },
	.sec2     = { 0x00000001, gp102_sec2_new },
	.sw       = { 0x00000001, gf100_sw_new },
};

static const struct nvkm_device_chip
nv136_chipset = {
	.name = "GP106",
	.acr      = { 0x00000001, gp102_acr_new },
	.bar      = { 0x00000001, gm107_bar_new },
	.bios     = { 0x00000001, nvkm_bios_new },
	.bus      = { 0x00000001, gf100_bus_new },
	.devinit  = { 0x00000001, gm200_devinit_new },
	.fault    = { 0x00000001, gp100_fault_new },
	.fb       = { 0x00000001, gp102_fb_new },
	.fuse     = { 0x00000001, gm107_fuse_new },
	.gpio     = { 0x00000001, gk104_gpio_new },
	.i2c      = { 0x00000001, gm200_i2c_new },
	.imem     = { 0x00000001, nv50_instmem_new },
	.ltc      = { 0x00000001, gp102_ltc_new },
	.mc       = { 0x00000001, gp100_mc_new },
	.mmu      = { 0x00000001, gp100_mmu_new },
	.therm    = { 0x00000001, gp100_therm_new },
	.pci      = { 0x00000001, gp100_pci_new },
	.pmu      = { 0x00000001, gp102_pmu_new },
	.privring = { 0x00000001, gm200_privring_new },
	.timer    = { 0x00000001, gk20a_timer_new },
	.top      = { 0x00000001, gk104_top_new },
	.ce       = { 0x0000000f, gp102_ce_new },
	.disp     = { 0x00000001, gp102_disp_new },
	.dma      = { 0x00000001, gf119_dma_new },
	.fifo     = { 0x00000001, gp100_fifo_new },
	.gr       = { 0x00000001, gp104_gr_new },
	.nvdec    = { 0x00000001, gm107_nvdec_new },
	.nvenc    = { 0x00000001, gm107_nvenc_new },
	.sec2     = { 0x00000001, gp102_sec2_new },
	.sw       = { 0x00000001, gf100_sw_new },
};

static const struct nvkm_device_chip
nv137_chipset = {
	.name = "GP107",
	.acr      = { 0x00000001, gp102_acr_new },
	.bar      = { 0x00000001, gm107_bar_new },
	.bios     = { 0x00000001, nvkm_bios_new },
	.bus      = { 0x00000001, gf100_bus_new },
	.devinit  = { 0x00000001, gm200_devinit_new },
	.fault    = { 0x00000001, gp100_fault_new },
	.fb       = { 0x00000001, gp102_fb_new },
	.fuse     = { 0x00000001, gm107_fuse_new },
	.gpio     = { 0x00000001, gk104_gpio_new },
	.i2c      = { 0x00000001, gm200_i2c_new },
	.imem     = { 0x00000001, nv50_instmem_new },
	.ltc      = { 0x00000001, gp102_ltc_new },
	.mc       = { 0x00000001, gp100_mc_new },
	.mmu      = { 0x00000001, gp100_mmu_new },
	.therm    = { 0x00000001, gp100_therm_new },
	.pci      = { 0x00000001, gp100_pci_new },
	.pmu      = { 0x00000001, gp102_pmu_new },
	.privring = { 0x00000001, gm200_privring_new },
	.timer    = { 0x00000001, gk20a_timer_new },
	.top      = { 0x00000001, gk104_top_new },
	.ce       = { 0x0000000f, gp102_ce_new },
	.disp     = { 0x00000001, gp102_disp_new },
	.dma      = { 0x00000001, gf119_dma_new },
	.fifo     = { 0x00000001, gp100_fifo_new },
	.gr       = { 0x00000001, gp107_gr_new },
	.nvdec    = { 0x00000001, gm107_nvdec_new },
	.nvenc    = { 0x00000003, gm107_nvenc_new },
	.sec2     = { 0x00000001, gp102_sec2_new },
	.sw       = { 0x00000001, gf100_sw_new },
};

static const struct nvkm_device_chip
nv138_chipset = {
	.name = "GP108",
	.acr      = { 0x00000001, gp108_acr_new },
	.bar      = { 0x00000001, gm107_bar_new },
	.bios     = { 0x00000001, nvkm_bios_new },
	.bus      = { 0x00000001, gf100_bus_new },
	.devinit  = { 0x00000001, gm200_devinit_new },
	.fault    = { 0x00000001, gp100_fault_new },
	.fb       = { 0x00000001, gp102_fb_new },
	.fuse     = { 0x00000001, gm107_fuse_new },
	.gpio     = { 0x00000001, gk104_gpio_new },
	.i2c      = { 0x00000001, gm200_i2c_new },
	.imem     = { 0x00000001, nv50_instmem_new },
	.ltc      = { 0x00000001, gp102_ltc_new },
	.mc       = { 0x00000001, gp100_mc_new },
	.mmu      = { 0x00000001, gp100_mmu_new },
	.therm    = { 0x00000001, gp100_therm_new },
	.pci      = { 0x00000001, gp100_pci_new },
	.pmu      = { 0x00000001, gp102_pmu_new },
	.privring = { 0x00000001, gm200_privring_new },
	.timer    = { 0x00000001, gk20a_timer_new },
	.top      = { 0x00000001, gk104_top_new },
	.ce       = { 0x0000000f, gp102_ce_new },
	.disp     = { 0x00000001, gp102_disp_new },
	.dma      = { 0x00000001, gf119_dma_new },
	.fifo     = { 0x00000001, gp100_fifo_new },
	.gr       = { 0x00000001, gp108_gr_new },
	.nvdec    = { 0x00000001, gm107_nvdec_new },
	.sec2     = { 0x00000001, gp108_sec2_new },
	.sw       = { 0x00000001, gf100_sw_new },
};

static const struct nvkm_device_chip
nv13b_chipset = {
	.name = "GP10B",
	.acr      = { 0x00000001, gp10b_acr_new },
	.bar      = { 0x00000001, gm20b_bar_new },
	.bus      = { 0x00000001, gf100_bus_new },
	.fault    = { 0x00000001, gp10b_fault_new },
	.fb       = { 0x00000001, gp10b_fb_new },
	.fuse     = { 0x00000001, gm107_fuse_new },
	.imem     = { 0x00000001, gk20a_instmem_new },
	.ltc      = { 0x00000001, gp10b_ltc_new },
	.mc       = { 0x00000001, gp10b_mc_new },
	.mmu      = { 0x00000001, gp10b_mmu_new },
	.pmu      = { 0x00000001, gp10b_pmu_new },
	.privring = { 0x00000001, gp10b_privring_new },
	.timer    = { 0x00000001, gk20a_timer_new },
	.top      = { 0x00000001, gk104_top_new },
	.ce       = { 0x00000001, gp100_ce_new },
	.dma      = { 0x00000001, gf119_dma_new },
	.fifo     = { 0x00000001, gp100_fifo_new },
	.gr       = { 0x00000001, gp10b_gr_new },
	.sw       = { 0x00000001, gf100_sw_new },
};

static const struct nvkm_device_chip
nv140_chipset = {
	.name = "GV100",
	.acr      = { 0x00000001, gv100_acr_new },
	.bar      = { 0x00000001, gm107_bar_new },
	.bios     = { 0x00000001, nvkm_bios_new },
	.bus      = { 0x00000001, gf100_bus_new },
	.devinit  = { 0x00000001, gv100_devinit_new },
	.fault    = { 0x00000001, gv100_fault_new },
	.fb       = { 0x00000001, gv100_fb_new },
	.fuse     = { 0x00000001, gm107_fuse_new },
	.gpio     = { 0x00000001, gk104_gpio_new },
	.gsp      = { 0x00000001, gv100_gsp_new },
	.i2c      = { 0x00000001, gm200_i2c_new },
	.imem     = { 0x00000001, nv50_instmem_new },
	.ltc      = { 0x00000001, gp102_ltc_new },
	.mc       = { 0x00000001, gp100_mc_new },
	.mmu      = { 0x00000001, gv100_mmu_new },
	.pci      = { 0x00000001, gp100_pci_new },
	.pmu      = { 0x00000001, gp102_pmu_new },
	.privring = { 0x00000001, gm200_privring_new },
	.therm    = { 0x00000001, gp100_therm_new },
	.timer    = { 0x00000001, gk20a_timer_new },
	.top      = { 0x00000001, gk104_top_new },
	.vfn      = { 0x00000001, gv100_vfn_new },
	.ce       = { 0x000001ff, gv100_ce_new },
	.disp     = { 0x00000001, gv100_disp_new },
	.dma      = { 0x00000001, gv100_dma_new },
	.fifo     = { 0x00000001, gv100_fifo_new },
	.gr       = { 0x00000001, gv100_gr_new },
	.nvdec    = { 0x00000001, gm107_nvdec_new },
	.nvenc    = { 0x00000007, gm107_nvenc_new },
	.sec2     = { 0x00000001, gp108_sec2_new },
};

static const struct nvkm_device_chip
nv162_chipset = {
	.name = "TU102",
	.acr      = { 0x00000001, tu102_acr_new },
	.bar      = { 0x00000001, tu102_bar_new },
	.bios     = { 0x00000001, nvkm_bios_new },
	.bus      = { 0x00000001, gf100_bus_new },
	.devinit  = { 0x00000001, tu102_devinit_new },
	.fault    = { 0x00000001, tu102_fault_new },
	.fb       = { 0x00000001, tu102_fb_new },
	.fuse     = { 0x00000001, gm107_fuse_new },
	.gpio     = { 0x00000001, gk104_gpio_new },
	.gsp      = { 0x00000001, tu102_gsp_new },
	.i2c      = { 0x00000001, gm200_i2c_new },
	.imem     = { 0x00000001, nv50_instmem_new },
	.ltc      = { 0x00000001, gp102_ltc_new },
	.mc       = { 0x00000001, gp100_mc_new },
	.mmu      = { 0x00000001, tu102_mmu_new },
	.pci      = { 0x00000001, gp100_pci_new },
	.pmu      = { 0x00000001, gp102_pmu_new },
	.privring = { 0x00000001, gm200_privring_new },
	.therm    = { 0x00000001, gp100_therm_new },
	.timer    = { 0x00000001, gk20a_timer_new },
	.top      = { 0x00000001, gk104_top_new },
	.vfn      = { 0x00000001, tu102_vfn_new },
	.ce       = { 0x0000001f, tu102_ce_new },
	.disp     = { 0x00000001, tu102_disp_new },
	.dma      = { 0x00000001, gv100_dma_new },
	.fifo     = { 0x00000001, tu102_fifo_new },
	.gr       = { 0x00000001, tu102_gr_new },
	.nvdec    = { 0x00000001, tu102_nvdec_new },
	.nvenc    = { 0x00000001, tu102_nvenc_new },
	.sec2     = { 0x00000001, tu102_sec2_new },
};

static const struct nvkm_device_chip
nv164_chipset = {
	.name = "TU104",
	.acr      = { 0x00000001, tu102_acr_new },
	.bar      = { 0x00000001, tu102_bar_new },
	.bios     = { 0x00000001, nvkm_bios_new },
	.bus      = { 0x00000001, gf100_bus_new },
	.devinit  = { 0x00000001, tu102_devinit_new },
	.fault    = { 0x00000001, tu102_fault_new },
	.fb       = { 0x00000001, tu102_fb_new },
	.fuse     = { 0x00000001, gm107_fuse_new },
	.gpio     = { 0x00000001, gk104_gpio_new },
	.gsp      = { 0x00000001, tu102_gsp_new },
	.i2c      = { 0x00000001, gm200_i2c_new },
	.imem     = { 0x00000001, nv50_instmem_new },
	.ltc      = { 0x00000001, gp102_ltc_new },
	.mc       = { 0x00000001, gp100_mc_new },
	.mmu      = { 0x00000001, tu102_mmu_new },
	.pci      = { 0x00000001, gp100_pci_new },
	.pmu      = { 0x00000001, gp102_pmu_new },
	.privring = { 0x00000001, gm200_privring_new },
	.therm    = { 0x00000001, gp100_therm_new },
	.timer    = { 0x00000001, gk20a_timer_new },
	.top      = { 0x00000001, gk104_top_new },
	.vfn      = { 0x00000001, tu102_vfn_new },
	.ce       = { 0x0000001f, tu102_ce_new },
	.disp     = { 0x00000001, tu102_disp_new },
	.dma      = { 0x00000001, gv100_dma_new },
	.fifo     = { 0x00000001, tu102_fifo_new },
	.gr       = { 0x00000001, tu102_gr_new },
	.nvdec    = { 0x00000003, tu102_nvdec_new },
	.nvenc    = { 0x00000001, tu102_nvenc_new },
	.sec2     = { 0x00000001, tu102_sec2_new },
};

static const struct nvkm_device_chip
nv166_chipset = {
	.name = "TU106",
	.acr      = { 0x00000001, tu102_acr_new },
	.bar      = { 0x00000001, tu102_bar_new },
	.bios     = { 0x00000001, nvkm_bios_new },
	.bus      = { 0x00000001, gf100_bus_new },
	.devinit  = { 0x00000001, tu102_devinit_new },
	.fault    = { 0x00000001, tu102_fault_new },
	.fb       = { 0x00000001, tu102_fb_new },
	.fuse     = { 0x00000001, gm107_fuse_new },
	.gpio     = { 0x00000001, gk104_gpio_new },
	.gsp      = { 0x00000001, tu102_gsp_new },
	.i2c      = { 0x00000001, gm200_i2c_new },
	.imem     = { 0x00000001, nv50_instmem_new },
	.ltc      = { 0x00000001, gp102_ltc_new },
	.mc       = { 0x00000001, gp100_mc_new },
	.mmu      = { 0x00000001, tu102_mmu_new },
	.pci      = { 0x00000001, gp100_pci_new },
	.pmu      = { 0x00000001, gp102_pmu_new },
	.privring = { 0x00000001, gm200_privring_new },
	.therm    = { 0x00000001, gp100_therm_new },
	.timer    = { 0x00000001, gk20a_timer_new },
	.top      = { 0x00000001, gk104_top_new },
	.vfn      = { 0x00000001, tu102_vfn_new },
	.ce       = { 0x0000001f, tu102_ce_new },
	.disp     = { 0x00000001, tu102_disp_new },
	.dma      = { 0x00000001, gv100_dma_new },
	.fifo     = { 0x00000001, tu102_fifo_new },
	.gr       = { 0x00000001, tu102_gr_new },
	.nvdec    = { 0x00000007, tu102_nvdec_new },
	.nvenc    = { 0x00000001, tu102_nvenc_new },
	.sec2     = { 0x00000001, tu102_sec2_new },
};

static const struct nvkm_device_chip
nv167_chipset = {
	.name = "TU117",
	.acr      = { 0x00000001, tu102_acr_new },
	.bar      = { 0x00000001, tu102_bar_new },
	.bios     = { 0x00000001, nvkm_bios_new },
	.bus      = { 0x00000001, gf100_bus_new },
	.devinit  = { 0x00000001, tu102_devinit_new },
	.fault    = { 0x00000001, tu102_fault_new },
	.fb       = { 0x00000001, tu102_fb_new },
	.fuse     = { 0x00000001, gm107_fuse_new },
	.gpio     = { 0x00000001, gk104_gpio_new },
	.gsp      = { 0x00000001, tu116_gsp_new },
	.i2c      = { 0x00000001, gm200_i2c_new },
	.imem     = { 0x00000001, nv50_instmem_new },
	.ltc      = { 0x00000001, gp102_ltc_new },
	.mc       = { 0x00000001, gp100_mc_new },
	.mmu      = { 0x00000001, tu102_mmu_new },
	.pci      = { 0x00000001, gp100_pci_new },
	.pmu      = { 0x00000001, gp102_pmu_new },
	.privring = { 0x00000001, gm200_privring_new },
	.therm    = { 0x00000001, gp100_therm_new },
	.timer    = { 0x00000001, gk20a_timer_new },
	.top      = { 0x00000001, gk104_top_new },
	.vfn      = { 0x00000001, tu102_vfn_new },
	.ce       = { 0x0000001f, tu102_ce_new },
	.disp     = { 0x00000001, tu102_disp_new },
	.dma      = { 0x00000001, gv100_dma_new },
	.fifo     = { 0x00000001, tu102_fifo_new },
	.gr       = { 0x00000001, tu102_gr_new },
	.nvdec    = { 0x00000001, tu102_nvdec_new },
	.nvenc    = { 0x00000001, tu102_nvenc_new },
	.sec2     = { 0x00000001, tu102_sec2_new },
};

static const struct nvkm_device_chip
nv168_chipset = {
	.name = "TU116",
	.acr      = { 0x00000001, tu102_acr_new },
	.bar      = { 0x00000001, tu102_bar_new },
	.bios     = { 0x00000001, nvkm_bios_new },
	.bus      = { 0x00000001, gf100_bus_new },
	.devinit  = { 0x00000001, tu102_devinit_new },
	.fault    = { 0x00000001, tu102_fault_new },
	.fb       = { 0x00000001, tu102_fb_new },
	.fuse     = { 0x00000001, gm107_fuse_new },
	.gpio     = { 0x00000001, gk104_gpio_new },
	.gsp      = { 0x00000001, tu116_gsp_new },
	.i2c      = { 0x00000001, gm200_i2c_new },
	.imem     = { 0x00000001, nv50_instmem_new },
	.ltc      = { 0x00000001, gp102_ltc_new },
	.mc       = { 0x00000001, gp100_mc_new },
	.mmu      = { 0x00000001, tu102_mmu_new },
	.pci      = { 0x00000001, gp100_pci_new },
	.pmu      = { 0x00000001, gp102_pmu_new },
	.privring = { 0x00000001, gm200_privring_new },
	.therm    = { 0x00000001, gp100_therm_new },
	.timer    = { 0x00000001, gk20a_timer_new },
	.top      = { 0x00000001, gk104_top_new },
	.vfn      = { 0x00000001, tu102_vfn_new },
	.ce       = { 0x0000001f, tu102_ce_new },
	.disp     = { 0x00000001, tu102_disp_new },
	.dma      = { 0x00000001, gv100_dma_new },
	.fifo     = { 0x00000001, tu102_fifo_new },
	.gr       = { 0x00000001, tu102_gr_new },
	.nvdec    = { 0x00000001, tu102_nvdec_new },
	.nvenc    = { 0x00000001, tu102_nvenc_new },
	.sec2     = { 0x00000001, tu102_sec2_new },
};

static const struct nvkm_device_chip
nv170_chipset = {
	.name = "GA100",
	.bar      = { 0x00000001, tu102_bar_new },
	.bios     = { 0x00000001, nvkm_bios_new },
	.devinit  = { 0x00000001, ga100_devinit_new },
	.fault    = { 0x00000001, tu102_fault_new },
	.fb       = { 0x00000001, ga100_fb_new },
	.gpio     = { 0x00000001, gk104_gpio_new },
	.gsp      = { 0x00000001, ga100_gsp_new },
	.i2c      = { 0x00000001, gm200_i2c_new },
	.imem     = { 0x00000001, nv50_instmem_new },
	.mc       = { 0x00000001, ga100_mc_new },
	.mmu      = { 0x00000001, tu102_mmu_new },
	.pci      = { 0x00000001, gp100_pci_new },
	.privring = { 0x00000001, gm200_privring_new },
	.timer    = { 0x00000001, gk20a_timer_new },
	.top      = { 0x00000001, ga100_top_new },
	.vfn      = { 0x00000001, ga100_vfn_new },
	.ce       = { 0x000003ff, ga100_ce_new },
	.fifo     = { 0x00000001, ga100_fifo_new },
	.nvdec    = { 0x0000001f, ga100_nvdec_new },
	.nvjpg    = { 0x00000001, ga100_nvjpg_new },
	.ofa      = { 0x00000001, ga100_ofa_new },
};

static const struct nvkm_device_chip
nv172_chipset = {
	.name = "GA102",
	.acr      = { 0x00000001, ga102_acr_new },
	.bar      = { 0x00000001, tu102_bar_new },
	.bios     = { 0x00000001, nvkm_bios_new },
	.devinit  = { 0x00000001, ga100_devinit_new },
	.fault    = { 0x00000001, tu102_fault_new },
	.fb       = { 0x00000001, ga102_fb_new },
	.gpio     = { 0x00000001, ga102_gpio_new },
	.gsp      = { 0x00000001, ga102_gsp_new },
	.i2c      = { 0x00000001, gm200_i2c_new },
	.imem     = { 0x00000001, nv50_instmem_new },
	.ltc      = { 0x00000001, ga102_ltc_new },
	.mc       = { 0x00000001, ga100_mc_new },
	.mmu      = { 0x00000001, tu102_mmu_new },
	.pci      = { 0x00000001, gp100_pci_new },
	.privring = { 0x00000001, gm200_privring_new },
	.timer    = { 0x00000001, gk20a_timer_new },
	.top      = { 0x00000001, ga100_top_new },
	.vfn      = { 0x00000001, ga100_vfn_new },
	.ce       = { 0x0000001f, ga102_ce_new },
	.disp     = { 0x00000001, ga102_disp_new },
	.dma      = { 0x00000001, gv100_dma_new },
	.fifo     = { 0x00000001, ga102_fifo_new },
	.gr       = { 0x00000001, ga102_gr_new },
	.nvdec    = { 0x00000003, ga102_nvdec_new },
	.nvenc    = { 0x00000001, ga102_nvenc_new },
	.ofa      = { 0x00000001, ga102_ofa_new },
	.sec2     = { 0x00000001, ga102_sec2_new },
};

static const struct nvkm_device_chip
nv173_chipset = {
	.name = "GA103",
	.acr      = { 0x00000001, ga102_acr_new },
	.bar      = { 0x00000001, tu102_bar_new },
	.bios     = { 0x00000001, nvkm_bios_new },
	.devinit  = { 0x00000001, ga100_devinit_new },
	.fault    = { 0x00000001, tu102_fault_new },
	.fb       = { 0x00000001, ga102_fb_new },
	.gpio     = { 0x00000001, ga102_gpio_new },
	.gsp      = { 0x00000001, ga102_gsp_new },
	.i2c      = { 0x00000001, gm200_i2c_new },
	.imem     = { 0x00000001, nv50_instmem_new },
	.ltc      = { 0x00000001, ga102_ltc_new },
	.mc       = { 0x00000001, ga100_mc_new },
	.mmu      = { 0x00000001, tu102_mmu_new },
	.pci      = { 0x00000001, gp100_pci_new },
	.privring = { 0x00000001, gm200_privring_new },
	.timer    = { 0x00000001, gk20a_timer_new },
	.top      = { 0x00000001, ga100_top_new },
	.vfn      = { 0x00000001, ga100_vfn_new },
	.ce       = { 0x0000001f, ga102_ce_new },
	.disp     = { 0x00000001, ga102_disp_new },
	.dma      = { 0x00000001, gv100_dma_new },
	.fifo     = { 0x00000001, ga102_fifo_new },
	.gr       = { 0x00000001, ga102_gr_new },
	.nvdec    = { 0x00000003, ga102_nvdec_new },
	.nvenc    = { 0x00000001, ga102_nvenc_new },
	.ofa      = { 0x00000001, ga102_ofa_new },
	.sec2     = { 0x00000001, ga102_sec2_new },
};

static const struct nvkm_device_chip
nv174_chipset = {
	.name = "GA104",
	.acr      = { 0x00000001, ga102_acr_new },
	.bar      = { 0x00000001, tu102_bar_new },
	.bios     = { 0x00000001, nvkm_bios_new },
	.devinit  = { 0x00000001, ga100_devinit_new },
	.fault    = { 0x00000001, tu102_fault_new },
	.fb       = { 0x00000001, ga102_fb_new },
	.gpio     = { 0x00000001, ga102_gpio_new },
	.gsp      = { 0x00000001, ga102_gsp_new },
	.i2c      = { 0x00000001, gm200_i2c_new },
	.imem     = { 0x00000001, nv50_instmem_new },
	.ltc      = { 0x00000001, ga102_ltc_new },
	.mc       = { 0x00000001, ga100_mc_new },
	.mmu      = { 0x00000001, tu102_mmu_new },
	.pci      = { 0x00000001, gp100_pci_new },
	.privring = { 0x00000001, gm200_privring_new },
	.timer    = { 0x00000001, gk20a_timer_new },
	.top      = { 0x00000001, ga100_top_new },
	.vfn      = { 0x00000001, ga100_vfn_new },
	.ce       = { 0x0000001f, ga102_ce_new },
	.disp     = { 0x00000001, ga102_disp_new },
	.dma      = { 0x00000001, gv100_dma_new },
	.fifo     = { 0x00000001, ga102_fifo_new },
	.gr       = { 0x00000001, ga102_gr_new },
	.nvdec    = { 0x00000003, ga102_nvdec_new },
	.nvenc    = { 0x00000001, ga102_nvenc_new },
	.ofa      = { 0x00000001, ga102_ofa_new },
	.sec2     = { 0x00000001, ga102_sec2_new },
};

static const struct nvkm_device_chip
nv176_chipset = {
	.name = "GA106",
	.acr      = { 0x00000001, ga102_acr_new },
	.bar      = { 0x00000001, tu102_bar_new },
	.bios     = { 0x00000001, nvkm_bios_new },
	.devinit  = { 0x00000001, ga100_devinit_new },
	.fault    = { 0x00000001, tu102_fault_new },
	.fb       = { 0x00000001, ga102_fb_new },
	.gpio     = { 0x00000001, ga102_gpio_new },
	.gsp      = { 0x00000001, ga102_gsp_new },
	.i2c      = { 0x00000001, gm200_i2c_new },
	.imem     = { 0x00000001, nv50_instmem_new },
	.ltc      = { 0x00000001, ga102_ltc_new },
	.mc       = { 0x00000001, ga100_mc_new },
	.mmu      = { 0x00000001, tu102_mmu_new },
	.pci      = { 0x00000001, gp100_pci_new },
	.privring = { 0x00000001, gm200_privring_new },
	.timer    = { 0x00000001, gk20a_timer_new },
	.top      = { 0x00000001, ga100_top_new },
	.vfn      = { 0x00000001, ga100_vfn_new },
	.ce       = { 0x0000001f, ga102_ce_new },
	.disp     = { 0x00000001, ga102_disp_new },
	.dma      = { 0x00000001, gv100_dma_new },
	.fifo     = { 0x00000001, ga102_fifo_new },
	.gr       = { 0x00000001, ga102_gr_new },
	.nvdec    = { 0x00000003, ga102_nvdec_new },
	.nvenc    = { 0x00000001, ga102_nvenc_new },
	.ofa      = { 0x00000001, ga102_ofa_new },
	.sec2     = { 0x00000001, ga102_sec2_new },
};

static const struct nvkm_device_chip
nv177_chipset = {
	.name = "GA107",
	.acr      = { 0x00000001, ga102_acr_new },
	.bar      = { 0x00000001, tu102_bar_new },
	.bios     = { 0x00000001, nvkm_bios_new },
	.devinit  = { 0x00000001, ga100_devinit_new },
	.fault    = { 0x00000001, tu102_fault_new },
	.fb       = { 0x00000001, ga102_fb_new },
	.gpio     = { 0x00000001, ga102_gpio_new },
	.gsp      = { 0x00000001, ga102_gsp_new },
	.i2c      = { 0x00000001, gm200_i2c_new },
	.imem     = { 0x00000001, nv50_instmem_new },
	.ltc      = { 0x00000001, ga102_ltc_new },
	.mc       = { 0x00000001, ga100_mc_new },
	.mmu      = { 0x00000001, tu102_mmu_new },
	.pci      = { 0x00000001, gp100_pci_new },
	.privring = { 0x00000001, gm200_privring_new },
	.timer    = { 0x00000001, gk20a_timer_new },
	.top      = { 0x00000001, ga100_top_new },
	.vfn      = { 0x00000001, ga100_vfn_new },
	.ce       = { 0x0000001f, ga102_ce_new },
	.disp     = { 0x00000001, ga102_disp_new },
	.dma      = { 0x00000001, gv100_dma_new },
	.fifo     = { 0x00000001, ga102_fifo_new },
	.gr       = { 0x00000001, ga102_gr_new },
	.nvdec    = { 0x00000003, ga102_nvdec_new },
	.nvenc    = { 0x00000001, ga102_nvenc_new },
	.ofa      = { 0x00000001, ga102_ofa_new },
	.sec2     = { 0x00000001, ga102_sec2_new },
};

static const struct nvkm_device_chip
nv192_chipset = {
	.name = "AD102",
	.bar      = { 0x00000001, tu102_bar_new },
	.bios     = { 0x00000001, nvkm_bios_new },
	.devinit  = { 0x00000001, ga100_devinit_new },
	.fault    = { 0x00000001, tu102_fault_new },
	.fb       = { 0x00000001, ga102_fb_new },
	.gsp      = { 0x00000001, ad102_gsp_new },
	.imem     = { 0x00000001, nv50_instmem_new },
	.mmu      = { 0x00000001, tu102_mmu_new },
	.pci      = { 0x00000001, gp100_pci_new },
	.timer    = { 0x00000001, gk20a_timer_new },
	.vfn      = { 0x00000001, ga100_vfn_new },
	.ce       = { 0x0000001f, ga102_ce_new },
	.disp     = { 0x00000001, ad102_disp_new },
	.dma      = { 0x00000001, gv100_dma_new },
	.fifo     = { 0x00000001, ga102_fifo_new },
	.gr       = { 0x00000001, ad102_gr_new },
	.nvdec    = { 0x0000000f, ad102_nvdec_new },
	.nvenc    = { 0x00000007, ad102_nvenc_new },
	.nvjpg    = { 0x0000000f, ad102_nvjpg_new },
	.ofa      = { 0x00000001, ad102_ofa_new },
	.sec2     = { 0x00000001, ga102_sec2_new },
};

static const struct nvkm_device_chip
nv193_chipset = {
	.name = "AD103",
	.bar      = { 0x00000001, tu102_bar_new },
	.bios     = { 0x00000001, nvkm_bios_new },
	.devinit  = { 0x00000001, ga100_devinit_new },
	.fault    = { 0x00000001, tu102_fault_new },
	.fb       = { 0x00000001, ga102_fb_new },
	.gsp      = { 0x00000001, ad102_gsp_new },
	.imem     = { 0x00000001, nv50_instmem_new },
	.mmu      = { 0x00000001, tu102_mmu_new },
	.pci      = { 0x00000001, gp100_pci_new },
	.timer    = { 0x00000001, gk20a_timer_new },
	.vfn      = { 0x00000001, ga100_vfn_new },
	.ce       = { 0x0000001f, ga102_ce_new },
	.disp     = { 0x00000001, ad102_disp_new },
	.dma      = { 0x00000001, gv100_dma_new },
	.fifo     = { 0x00000001, ga102_fifo_new },
	.gr       = { 0x00000001, ad102_gr_new },
	.nvdec    = { 0x0000000f, ad102_nvdec_new },
	.nvenc    = { 0x00000007, ad102_nvenc_new },
	.nvjpg    = { 0x0000000f, ad102_nvjpg_new },
	.ofa      = { 0x00000001, ad102_ofa_new },
	.sec2     = { 0x00000001, ga102_sec2_new },
};

static const struct nvkm_device_chip
nv194_chipset = {
	.name = "AD104",
	.bar      = { 0x00000001, tu102_bar_new },
	.bios     = { 0x00000001, nvkm_bios_new },
	.devinit  = { 0x00000001, ga100_devinit_new },
	.fault    = { 0x00000001, tu102_fault_new },
	.fb       = { 0x00000001, ga102_fb_new },
	.gsp      = { 0x00000001, ad102_gsp_new },
	.imem     = { 0x00000001, nv50_instmem_new },
	.mmu      = { 0x00000001, tu102_mmu_new },
	.pci      = { 0x00000001, gp100_pci_new },
	.timer    = { 0x00000001, gk20a_timer_new },
	.vfn      = { 0x00000001, ga100_vfn_new },
	.ce       = { 0x0000001f, ga102_ce_new },
	.disp     = { 0x00000001, ad102_disp_new },
	.dma      = { 0x00000001, gv100_dma_new },
	.fifo     = { 0x00000001, ga102_fifo_new },
	.gr       = { 0x00000001, ad102_gr_new },
	.nvdec    = { 0x0000000f, ad102_nvdec_new },
	.nvenc    = { 0x00000007, ad102_nvenc_new },
	.nvjpg    = { 0x0000000f, ad102_nvjpg_new },
	.ofa      = { 0x00000001, ad102_ofa_new },
	.sec2     = { 0x00000001, ga102_sec2_new },
};

static const struct nvkm_device_chip
nv196_chipset = {
	.name = "AD106",
	.bar      = { 0x00000001, tu102_bar_new },
	.bios     = { 0x00000001, nvkm_bios_new },
	.devinit  = { 0x00000001, ga100_devinit_new },
	.fault    = { 0x00000001, tu102_fault_new },
	.fb       = { 0x00000001, ga102_fb_new },
	.gsp      = { 0x00000001, ad102_gsp_new },
	.imem     = { 0x00000001, nv50_instmem_new },
	.mmu      = { 0x00000001, tu102_mmu_new },
	.pci      = { 0x00000001, gp100_pci_new },
	.timer    = { 0x00000001, gk20a_timer_new },
	.vfn      = { 0x00000001, ga100_vfn_new },
	.ce       = { 0x0000001f, ga102_ce_new },
	.disp     = { 0x00000001, ad102_disp_new },
	.dma      = { 0x00000001, gv100_dma_new },
	.fifo     = { 0x00000001, ga102_fifo_new },
	.gr       = { 0x00000001, ad102_gr_new },
	.nvdec    = { 0x0000000f, ad102_nvdec_new },
	.nvenc    = { 0x00000007, ad102_nvenc_new },
	.nvjpg    = { 0x0000000f, ad102_nvjpg_new },
	.ofa      = { 0x00000001, ad102_ofa_new },
	.sec2     = { 0x00000001, ga102_sec2_new },
};

static const struct nvkm_device_chip
nv197_chipset = {
	.name = "AD107",
	.bar      = { 0x00000001, tu102_bar_new },
	.bios     = { 0x00000001, nvkm_bios_new },
	.devinit  = { 0x00000001, ga100_devinit_new },
	.fault    = { 0x00000001, tu102_fault_new },
	.fb       = { 0x00000001, ga102_fb_new },
	.gsp      = { 0x00000001, ad102_gsp_new },
	.imem     = { 0x00000001, nv50_instmem_new },
	.mmu      = { 0x00000001, tu102_mmu_new },
	.pci      = { 0x00000001, gp100_pci_new },
	.timer    = { 0x00000001, gk20a_timer_new },
	.vfn      = { 0x00000001, ga100_vfn_new },
	.ce       = { 0x0000001f, ga102_ce_new },
	.disp     = { 0x00000001, ad102_disp_new },
	.dma      = { 0x00000001, gv100_dma_new },
	.fifo     = { 0x00000001, ga102_fifo_new },
	.gr       = { 0x00000001, ad102_gr_new },
	.nvdec    = { 0x0000000f, ad102_nvdec_new },
	.nvenc    = { 0x00000007, ad102_nvenc_new },
	.nvjpg    = { 0x0000000f, ad102_nvjpg_new },
	.ofa      = { 0x00000001, ad102_ofa_new },
	.sec2     = { 0x00000001, ga102_sec2_new },
};

struct nvkm_subdev *
nvkm_device_subdev(struct nvkm_device *device, int type, int inst)
{
	struct nvkm_subdev *subdev;

	list_for_each_entry(subdev, &device->subdev, head) {
		if (subdev->type == type && subdev->inst == inst)
			return subdev;
	}

	return NULL;
}

struct nvkm_engine *
nvkm_device_engine(struct nvkm_device *device, int type, int inst)
{
	struct nvkm_subdev *subdev = nvkm_device_subdev(device, type, inst);
	if (subdev && subdev->func == &nvkm_engine)
		return container_of(subdev, struct nvkm_engine, subdev);
	return NULL;
}

int
nvkm_device_fini(struct nvkm_device *device, bool suspend)
{
	const char *action = suspend ? "suspend" : "fini";
	struct nvkm_subdev *subdev;
	int ret;
	s64 time;

	nvdev_trace(device, "%s running...\n", action);
	time = ktime_to_us(ktime_get());

	nvkm_acpi_fini(device);

	list_for_each_entry_reverse(subdev, &device->subdev, head) {
		ret = nvkm_subdev_fini(subdev, suspend);
		if (ret && suspend)
			goto fail;
	}

	nvkm_therm_clkgate_fini(device->therm, suspend);

	if (device->func->fini)
		device->func->fini(device, suspend);

	nvkm_intr_unarm(device);

	time = ktime_to_us(ktime_get()) - time;
	nvdev_trace(device, "%s completed in %lldus...\n", action, time);
	return 0;

fail:
	list_for_each_entry_from(subdev, &device->subdev, head) {
		int rret = nvkm_subdev_init(subdev);
		if (rret)
			nvkm_fatal(subdev, "failed restart, %d\n", ret);
	}

	nvdev_trace(device, "%s failed with %d\n", action, ret);
	return ret;
}

static int
nvkm_device_preinit(struct nvkm_device *device)
{
	struct nvkm_subdev *subdev;
	int ret;
	s64 time;

	nvdev_trace(device, "preinit running...\n");
	time = ktime_to_us(ktime_get());

	nvkm_intr_unarm(device);

	if (device->func->preinit) {
		ret = device->func->preinit(device);
		if (ret)
			goto fail;
	}

	list_for_each_entry(subdev, &device->subdev, head) {
		ret = nvkm_subdev_preinit(subdev);
		if (ret)
			goto fail;
	}

	ret = nvkm_devinit_post(device->devinit);
	if (ret)
		goto fail;

	ret = nvkm_top_parse(device);
	if (ret)
		goto fail;

	ret = nvkm_fb_mem_unlock(device->fb);
	if (ret)
		goto fail;

	time = ktime_to_us(ktime_get()) - time;
	nvdev_trace(device, "preinit completed in %lldus\n", time);
	return 0;

fail:
	nvdev_error(device, "preinit failed with %d\n", ret);
	return ret;
}

int
nvkm_device_init(struct nvkm_device *device)
{
	struct nvkm_subdev *subdev;
	int ret;
	s64 time;

	ret = nvkm_device_preinit(device);
	if (ret)
		return ret;

	nvkm_device_fini(device, false);

	nvdev_trace(device, "init running...\n");
	time = ktime_to_us(ktime_get());

	nvkm_intr_rearm(device);

	if (device->func->init) {
		ret = device->func->init(device);
		if (ret)
			goto fail;
	}

	list_for_each_entry(subdev, &device->subdev, head) {
		ret = nvkm_subdev_init(subdev);
		if (ret)
			goto fail_subdev;
	}

	nvkm_acpi_init(device);
	nvkm_therm_clkgate_enable(device->therm);

	time = ktime_to_us(ktime_get()) - time;
	nvdev_trace(device, "init completed in %lldus\n", time);
	return 0;

fail_subdev:
	list_for_each_entry_from(subdev, &device->subdev, head)
		nvkm_subdev_fini(subdev, false);
fail:
	nvkm_device_fini(device, false);

	nvdev_error(device, "init failed with %d\n", ret);
	return ret;
}

void
nvkm_device_del(struct nvkm_device **pdevice)
{
	struct nvkm_device *device = *pdevice;
	struct nvkm_subdev *subdev, *subtmp;
	if (device) {
		mutex_lock(&nv_devices_mutex);

		nvkm_intr_dtor(device);

		list_for_each_entry_safe_reverse(subdev, subtmp, &device->subdev, head)
			nvkm_subdev_del(&subdev);

		if (device->pri)
			iounmap(device->pri);
		list_del(&device->head);

		if (device->func->dtor)
			*pdevice = device->func->dtor(device);
		mutex_unlock(&nv_devices_mutex);

		kfree(*pdevice);
		*pdevice = NULL;
	}
}

/* returns true if the GPU is in the CPU native byte order */
static inline bool
nvkm_device_endianness(struct nvkm_device *device)
{
#ifdef __BIG_ENDIAN
	const bool big_endian = true;
#else
	const bool big_endian = false;
#endif

	/* Read NV_PMC_BOOT_1, and assume non-functional endian switch if it
	 * doesn't contain the expected values.
	 */
	u32 pmc_boot_1 = nvkm_rd32(device, 0x000004);
	if (pmc_boot_1 && pmc_boot_1 != 0x01000001)
		return !big_endian; /* Assume GPU is LE in this case. */

	/* 0 means LE and 0x01000001 means BE GPU. Condition is true when
	 * GPU/CPU endianness don't match.
	 */
	if (big_endian == !pmc_boot_1) {
		nvkm_wr32(device, 0x000004, 0x01000001);
		nvkm_rd32(device, 0x000000);
		if (nvkm_rd32(device, 0x000004) != (big_endian ? 0x01000001 : 0x00000000))
			return !big_endian; /* Assume GPU is LE on any unexpected read-back. */
	}

	/* CPU/GPU endianness should (hopefully) match. */
	return true;
}

int
nvkm_device_ctor(const struct nvkm_device_func *func,
		 const struct nvkm_device_quirk *quirk,
		 struct device *dev, enum nvkm_device_type type, u64 handle,
		 const char *name, const char *cfg, const char *dbg,
		 struct nvkm_device *device)
{
	struct nvkm_subdev *subdev;
	u64 mmio_base, mmio_size;
	u32 boot0, boot1, strap;
	int ret = -EEXIST, j;
	unsigned chipset;

	mutex_lock(&nv_devices_mutex);
	if (nvkm_device_find_locked(handle))
		goto done;

	device->func = func;
	device->quirk = quirk;
	device->dev = dev;
	device->type = type;
	device->handle = handle;
	device->cfgopt = cfg;
	device->dbgopt = dbg;
	device->name = name;
	list_add_tail(&device->head, &nv_devices);
	device->debug = nvkm_dbgopt(device->dbgopt, "device");
	INIT_LIST_HEAD(&device->subdev);

	mmio_base = device->func->resource_addr(device, 0);
	mmio_size = device->func->resource_size(device, 0);

	device->pri = ioremap(mmio_base, mmio_size);
	if (device->pri == NULL) {
		nvdev_error(device, "unable to map PRI\n");
		ret = -ENOMEM;
		goto done;
	}

	/* identify the chipset, and determine classes of subdev/engines */

	/* switch mmio to cpu's native endianness */
	if (!nvkm_device_endianness(device)) {
		nvdev_error(device,
			    "Couldn't switch GPU to CPUs endianness\n");
		ret = -ENOSYS;
		goto done;
	}

	boot0 = nvkm_rd32(device, 0x000000);

<<<<<<< HEAD
		/* determine chipset and derive architecture from it */
		if ((boot0 & 0x1f000000) > 0) {
			device->chipset = (boot0 & 0x1ff00000) >> 20;
			device->chiprev = (boot0 & 0x000000ff);
			switch (device->chipset & 0x1f0) {
			case 0x010: {
				if (0x461 & (1 << (device->chipset & 0xf)))
					device->card_type = NV_10;
				else
					device->card_type = NV_11;
				device->chiprev = 0x00;
				break;
			}
			case 0x020: device->card_type = NV_20; break;
			case 0x030: device->card_type = NV_30; break;
			case 0x040:
			case 0x060: device->card_type = NV_40; break;
			case 0x050:
			case 0x080:
			case 0x090:
			case 0x0a0: device->card_type = NV_50; break;
			case 0x0c0:
			case 0x0d0: device->card_type = NV_C0; break;
			case 0x0e0:
			case 0x0f0:
			case 0x100: device->card_type = NV_E0; break;
			case 0x110:
			case 0x120: device->card_type = GM100; break;
			case 0x130: device->card_type = GP100; break;
			case 0x140: device->card_type = GV100; break;
			case 0x160: device->card_type = TU100; break;
			case 0x170: device->card_type = GA100; break;
			case 0x190: device->card_type = AD100; break;
			default:
				break;
			}
		} else
		if ((boot0 & 0xff00fff0) == 0x20004000) {
			if (boot0 & 0x00f00000)
				device->chipset = 0x05;
=======
	/* chipset can be overridden for devel/testing purposes */
	chipset = nvkm_longopt(device->cfgopt, "NvChipset", 0);
	if (chipset) {
		u32 override_boot0;

		if (chipset >= 0x10) {
			override_boot0  = ((chipset & 0x1ff) << 20);
			override_boot0 |= 0x000000a1;
		} else {
			if (chipset != 0x04)
				override_boot0 = 0x20104000;
>>>>>>> 2d5404ca
			else
				override_boot0 = 0x20004000;
		}

<<<<<<< HEAD
		switch (device->chipset) {
		case 0x004: device->chip = &nv4_chipset; break;
		case 0x005: device->chip = &nv5_chipset; break;
		case 0x010: device->chip = &nv10_chipset; break;
		case 0x011: device->chip = &nv11_chipset; break;
		case 0x015: device->chip = &nv15_chipset; break;
		case 0x017: device->chip = &nv17_chipset; break;
		case 0x018: device->chip = &nv18_chipset; break;
		case 0x01a: device->chip = &nv1a_chipset; break;
		case 0x01f: device->chip = &nv1f_chipset; break;
		case 0x020: device->chip = &nv20_chipset; break;
		case 0x025: device->chip = &nv25_chipset; break;
		case 0x028: device->chip = &nv28_chipset; break;
		case 0x02a: device->chip = &nv2a_chipset; break;
		case 0x030: device->chip = &nv30_chipset; break;
		case 0x031: device->chip = &nv31_chipset; break;
		case 0x034: device->chip = &nv34_chipset; break;
		case 0x035: device->chip = &nv35_chipset; break;
		case 0x036: device->chip = &nv36_chipset; break;
		case 0x040: device->chip = &nv40_chipset; break;
		case 0x041: device->chip = &nv41_chipset; break;
		case 0x042: device->chip = &nv42_chipset; break;
		case 0x043: device->chip = &nv43_chipset; break;
		case 0x044: device->chip = &nv44_chipset; break;
		case 0x045: device->chip = &nv45_chipset; break;
		case 0x046: device->chip = &nv46_chipset; break;
		case 0x047: device->chip = &nv47_chipset; break;
		case 0x049: device->chip = &nv49_chipset; break;
		case 0x04a: device->chip = &nv4a_chipset; break;
		case 0x04b: device->chip = &nv4b_chipset; break;
		case 0x04c: device->chip = &nv4c_chipset; break;
		case 0x04e: device->chip = &nv4e_chipset; break;
		case 0x050: device->chip = &nv50_chipset; break;
		case 0x063: device->chip = &nv63_chipset; break;
		case 0x067: device->chip = &nv67_chipset; break;
		case 0x068: device->chip = &nv68_chipset; break;
		case 0x084: device->chip = &nv84_chipset; break;
		case 0x086: device->chip = &nv86_chipset; break;
		case 0x092: device->chip = &nv92_chipset; break;
		case 0x094: device->chip = &nv94_chipset; break;
		case 0x096: device->chip = &nv96_chipset; break;
		case 0x098: device->chip = &nv98_chipset; break;
		case 0x0a0: device->chip = &nva0_chipset; break;
		case 0x0a3: device->chip = &nva3_chipset; break;
		case 0x0a5: device->chip = &nva5_chipset; break;
		case 0x0a8: device->chip = &nva8_chipset; break;
		case 0x0aa: device->chip = &nvaa_chipset; break;
		case 0x0ac: device->chip = &nvac_chipset; break;
		case 0x0af: device->chip = &nvaf_chipset; break;
		case 0x0c0: device->chip = &nvc0_chipset; break;
		case 0x0c1: device->chip = &nvc1_chipset; break;
		case 0x0c3: device->chip = &nvc3_chipset; break;
		case 0x0c4: device->chip = &nvc4_chipset; break;
		case 0x0c8: device->chip = &nvc8_chipset; break;
		case 0x0ce: device->chip = &nvce_chipset; break;
		case 0x0cf: device->chip = &nvcf_chipset; break;
		case 0x0d7: device->chip = &nvd7_chipset; break;
		case 0x0d9: device->chip = &nvd9_chipset; break;
		case 0x0e4: device->chip = &nve4_chipset; break;
		case 0x0e6: device->chip = &nve6_chipset; break;
		case 0x0e7: device->chip = &nve7_chipset; break;
		case 0x0ea: device->chip = &nvea_chipset; break;
		case 0x0f0: device->chip = &nvf0_chipset; break;
		case 0x0f1: device->chip = &nvf1_chipset; break;
		case 0x106: device->chip = &nv106_chipset; break;
		case 0x108: device->chip = &nv108_chipset; break;
		case 0x117: device->chip = &nv117_chipset; break;
		case 0x118: device->chip = &nv118_chipset; break;
		case 0x120: device->chip = &nv120_chipset; break;
		case 0x124: device->chip = &nv124_chipset; break;
		case 0x126: device->chip = &nv126_chipset; break;
		case 0x12b: device->chip = &nv12b_chipset; break;
		case 0x130: device->chip = &nv130_chipset; break;
		case 0x132: device->chip = &nv132_chipset; break;
		case 0x134: device->chip = &nv134_chipset; break;
		case 0x136: device->chip = &nv136_chipset; break;
		case 0x137: device->chip = &nv137_chipset; break;
		case 0x138: device->chip = &nv138_chipset; break;
		case 0x13b: device->chip = &nv13b_chipset; break;
		case 0x140: device->chip = &nv140_chipset; break;
		case 0x162: device->chip = &nv162_chipset; break;
		case 0x164: device->chip = &nv164_chipset; break;
		case 0x166: device->chip = &nv166_chipset; break;
		case 0x167: device->chip = &nv167_chipset; break;
		case 0x168: device->chip = &nv168_chipset; break;
		case 0x172: device->chip = &nv172_chipset; break;
		case 0x173: device->chip = &nv173_chipset; break;
		case 0x174: device->chip = &nv174_chipset; break;
		case 0x176: device->chip = &nv176_chipset; break;
		case 0x177: device->chip = &nv177_chipset; break;
		case 0x192: device->chip = &nv192_chipset; break;
		case 0x193: device->chip = &nv193_chipset; break;
		case 0x194: device->chip = &nv194_chipset; break;
		case 0x196: device->chip = &nv196_chipset; break;
		case 0x197: device->chip = &nv197_chipset; break;
		default:
			if (nvkm_boolopt(device->cfgopt, "NvEnableUnsupportedChipsets", false)) {
				switch (device->chipset) {
				case 0x170: device->chip = &nv170_chipset; break;
				default:
					break;
				}
			}
=======
		nvdev_warn(device, "CHIPSET OVERRIDE: %08x -> %08x\n",
			   boot0, override_boot0);
		boot0 = override_boot0;
	}
>>>>>>> 2d5404ca

	/* determine chipset and derive architecture from it */
	if ((boot0 & 0x1f000000) > 0) {
		device->chipset = (boot0 & 0x1ff00000) >> 20;
		device->chiprev = (boot0 & 0x000000ff);
		switch (device->chipset & 0x1f0) {
		case 0x010: {
			if (0x461 & (1 << (device->chipset & 0xf)))
				device->card_type = NV_10;
			else
				device->card_type = NV_11;
			device->chiprev = 0x00;
			break;
		}
		case 0x020: device->card_type = NV_20; break;
		case 0x030: device->card_type = NV_30; break;
		case 0x040:
		case 0x060: device->card_type = NV_40; break;
		case 0x050:
		case 0x080:
		case 0x090:
		case 0x0a0: device->card_type = NV_50; break;
		case 0x0c0:
		case 0x0d0: device->card_type = NV_C0; break;
		case 0x0e0:
		case 0x0f0:
		case 0x100: device->card_type = NV_E0; break;
		case 0x110:
		case 0x120: device->card_type = GM100; break;
		case 0x130: device->card_type = GP100; break;
		case 0x140: device->card_type = GV100; break;
		case 0x160: device->card_type = TU100; break;
		case 0x170: device->card_type = GA100; break;
		case 0x190: device->card_type = AD100; break;
		default:
			break;
		}
	} else
	if ((boot0 & 0xff00fff0) == 0x20004000) {
		if (boot0 & 0x00f00000)
			device->chipset = 0x05;
		else
			device->chipset = 0x04;
		device->card_type = NV_04;
	}

	switch (device->chipset) {
	case 0x004: device->chip = &nv4_chipset; break;
	case 0x005: device->chip = &nv5_chipset; break;
	case 0x010: device->chip = &nv10_chipset; break;
	case 0x011: device->chip = &nv11_chipset; break;
	case 0x015: device->chip = &nv15_chipset; break;
	case 0x017: device->chip = &nv17_chipset; break;
	case 0x018: device->chip = &nv18_chipset; break;
	case 0x01a: device->chip = &nv1a_chipset; break;
	case 0x01f: device->chip = &nv1f_chipset; break;
	case 0x020: device->chip = &nv20_chipset; break;
	case 0x025: device->chip = &nv25_chipset; break;
	case 0x028: device->chip = &nv28_chipset; break;
	case 0x02a: device->chip = &nv2a_chipset; break;
	case 0x030: device->chip = &nv30_chipset; break;
	case 0x031: device->chip = &nv31_chipset; break;
	case 0x034: device->chip = &nv34_chipset; break;
	case 0x035: device->chip = &nv35_chipset; break;
	case 0x036: device->chip = &nv36_chipset; break;
	case 0x040: device->chip = &nv40_chipset; break;
	case 0x041: device->chip = &nv41_chipset; break;
	case 0x042: device->chip = &nv42_chipset; break;
	case 0x043: device->chip = &nv43_chipset; break;
	case 0x044: device->chip = &nv44_chipset; break;
	case 0x045: device->chip = &nv45_chipset; break;
	case 0x046: device->chip = &nv46_chipset; break;
	case 0x047: device->chip = &nv47_chipset; break;
	case 0x049: device->chip = &nv49_chipset; break;
	case 0x04a: device->chip = &nv4a_chipset; break;
	case 0x04b: device->chip = &nv4b_chipset; break;
	case 0x04c: device->chip = &nv4c_chipset; break;
	case 0x04e: device->chip = &nv4e_chipset; break;
	case 0x050: device->chip = &nv50_chipset; break;
	case 0x063: device->chip = &nv63_chipset; break;
	case 0x067: device->chip = &nv67_chipset; break;
	case 0x068: device->chip = &nv68_chipset; break;
	case 0x084: device->chip = &nv84_chipset; break;
	case 0x086: device->chip = &nv86_chipset; break;
	case 0x092: device->chip = &nv92_chipset; break;
	case 0x094: device->chip = &nv94_chipset; break;
	case 0x096: device->chip = &nv96_chipset; break;
	case 0x098: device->chip = &nv98_chipset; break;
	case 0x0a0: device->chip = &nva0_chipset; break;
	case 0x0a3: device->chip = &nva3_chipset; break;
	case 0x0a5: device->chip = &nva5_chipset; break;
	case 0x0a8: device->chip = &nva8_chipset; break;
	case 0x0aa: device->chip = &nvaa_chipset; break;
	case 0x0ac: device->chip = &nvac_chipset; break;
	case 0x0af: device->chip = &nvaf_chipset; break;
	case 0x0c0: device->chip = &nvc0_chipset; break;
	case 0x0c1: device->chip = &nvc1_chipset; break;
	case 0x0c3: device->chip = &nvc3_chipset; break;
	case 0x0c4: device->chip = &nvc4_chipset; break;
	case 0x0c8: device->chip = &nvc8_chipset; break;
	case 0x0ce: device->chip = &nvce_chipset; break;
	case 0x0cf: device->chip = &nvcf_chipset; break;
	case 0x0d7: device->chip = &nvd7_chipset; break;
	case 0x0d9: device->chip = &nvd9_chipset; break;
	case 0x0e4: device->chip = &nve4_chipset; break;
	case 0x0e6: device->chip = &nve6_chipset; break;
	case 0x0e7: device->chip = &nve7_chipset; break;
	case 0x0ea: device->chip = &nvea_chipset; break;
	case 0x0f0: device->chip = &nvf0_chipset; break;
	case 0x0f1: device->chip = &nvf1_chipset; break;
	case 0x106: device->chip = &nv106_chipset; break;
	case 0x108: device->chip = &nv108_chipset; break;
	case 0x117: device->chip = &nv117_chipset; break;
	case 0x118: device->chip = &nv118_chipset; break;
	case 0x120: device->chip = &nv120_chipset; break;
	case 0x124: device->chip = &nv124_chipset; break;
	case 0x126: device->chip = &nv126_chipset; break;
	case 0x12b: device->chip = &nv12b_chipset; break;
	case 0x130: device->chip = &nv130_chipset; break;
	case 0x132: device->chip = &nv132_chipset; break;
	case 0x134: device->chip = &nv134_chipset; break;
	case 0x136: device->chip = &nv136_chipset; break;
	case 0x137: device->chip = &nv137_chipset; break;
	case 0x138: device->chip = &nv138_chipset; break;
	case 0x13b: device->chip = &nv13b_chipset; break;
	case 0x140: device->chip = &nv140_chipset; break;
	case 0x162: device->chip = &nv162_chipset; break;
	case 0x164: device->chip = &nv164_chipset; break;
	case 0x166: device->chip = &nv166_chipset; break;
	case 0x167: device->chip = &nv167_chipset; break;
	case 0x168: device->chip = &nv168_chipset; break;
	case 0x172: device->chip = &nv172_chipset; break;
	case 0x173: device->chip = &nv173_chipset; break;
	case 0x174: device->chip = &nv174_chipset; break;
	case 0x176: device->chip = &nv176_chipset; break;
	case 0x177: device->chip = &nv177_chipset; break;
	case 0x192: device->chip = &nv192_chipset; break;
	case 0x193: device->chip = &nv193_chipset; break;
	case 0x194: device->chip = &nv194_chipset; break;
	case 0x196: device->chip = &nv196_chipset; break;
	case 0x197: device->chip = &nv197_chipset; break;
	default:
		if (nvkm_boolopt(device->cfgopt, "NvEnableUnsupportedChipsets", false)) {
			switch (device->chipset) {
			case 0x170: device->chip = &nv170_chipset; break;
			default:
				break;
			}
		}

		if (!device->chip) {
			nvdev_error(device, "unknown chipset (%08x)\n", boot0);
			ret = -ENODEV;
			goto done;
		}
		break;
	}

	nvdev_info(device, "NVIDIA %s (%08x)\n",
		   device->chip->name, boot0);

	/* vGPU detection */
	boot1 = nvkm_rd32(device, 0x0000004);
	if (device->card_type >= TU100 && (boot1 & 0x00030000)) {
		nvdev_info(device, "vGPUs are not supported\n");
		ret = -ENODEV;
		goto done;
	}

	/* read strapping information */
	strap = nvkm_rd32(device, 0x101000);

	/* determine frequency of timing crystal */
	if ( device->card_type <= NV_10 || device->chipset < 0x17 ||
	    (device->chipset >= 0x20 && device->chipset < 0x25))
		strap &= 0x00000040;
	else
		strap &= 0x00400040;

	switch (strap) {
	case 0x00000000: device->crystal = 13500; break;
	case 0x00000040: device->crystal = 14318; break;
	case 0x00400000: device->crystal = 27000; break;
	case 0x00400040: device->crystal = 25000; break;
	}

	if (!device->name)
		device->name = device->chip->name;

	mutex_init(&device->mutex);
	nvkm_intr_ctor(device);

#define NVKM_LAYOUT_ONCE(type,data,ptr)                                                      \
	if (device->chip->ptr.inst) {                                                        \
		WARN_ON(device->chip->ptr.inst != 0x00000001);                               \
		ret = device->chip->ptr.ctor(device, (type), -1, &device->ptr);              \
		subdev = nvkm_device_subdev(device, (type), 0);                              \
		if (ret) {                                                                   \
			nvkm_subdev_del(&subdev);                                            \
			device->ptr = NULL;                                                  \
			if (ret != -ENODEV) {                                                \
				nvdev_error(device, "%s ctor failed: %d\n",                  \
					    nvkm_subdev_type[(type)], ret);                  \
				goto done;                                                   \
			}                                                                    \
		} else {                                                                     \
			subdev->pself = (void **)&device->ptr;                               \
		}                                                                            \
	}
#define NVKM_LAYOUT_INST(type,data,ptr,cnt)                                                  \
	WARN_ON(device->chip->ptr.inst & ~((1 << ARRAY_SIZE(device->ptr)) - 1));             \
	for (j = 0; device->chip->ptr.inst && j < ARRAY_SIZE(device->ptr); j++) {            \
		if (device->chip->ptr.inst & BIT(j)) {                                       \
			ret = device->chip->ptr.ctor(device, (type), (j), &device->ptr[j]);  \
			subdev = nvkm_device_subdev(device, (type), (j));                    \
			if (ret) {                                                           \
				nvkm_subdev_del(&subdev);                                    \
				device->ptr[j] = NULL;                                       \
				if (ret != -ENODEV) {                                        \
					nvdev_error(device, "%s%d ctor failed: %d\n",        \
						    nvkm_subdev_type[(type)], (j), ret);     \
					goto done;                                           \
				}                                                            \
			} else {                                                             \
				subdev->pself = (void **)&device->ptr[j];                    \
			}                                                                    \
		}                                                                            \
	}
#include <core/layout.h>
#undef NVKM_LAYOUT_INST
#undef NVKM_LAYOUT_ONCE

	ret = nvkm_intr_install(device);
done:
	if (ret && device->pri) {
		iounmap(device->pri);
		device->pri = NULL;
	}
	mutex_unlock(&nv_devices_mutex);
	return ret;
}<|MERGE_RESOLUTION|>--- conflicted
+++ resolved
@@ -3087,48 +3087,6 @@
 
 	boot0 = nvkm_rd32(device, 0x000000);
 
-<<<<<<< HEAD
-		/* determine chipset and derive architecture from it */
-		if ((boot0 & 0x1f000000) > 0) {
-			device->chipset = (boot0 & 0x1ff00000) >> 20;
-			device->chiprev = (boot0 & 0x000000ff);
-			switch (device->chipset & 0x1f0) {
-			case 0x010: {
-				if (0x461 & (1 << (device->chipset & 0xf)))
-					device->card_type = NV_10;
-				else
-					device->card_type = NV_11;
-				device->chiprev = 0x00;
-				break;
-			}
-			case 0x020: device->card_type = NV_20; break;
-			case 0x030: device->card_type = NV_30; break;
-			case 0x040:
-			case 0x060: device->card_type = NV_40; break;
-			case 0x050:
-			case 0x080:
-			case 0x090:
-			case 0x0a0: device->card_type = NV_50; break;
-			case 0x0c0:
-			case 0x0d0: device->card_type = NV_C0; break;
-			case 0x0e0:
-			case 0x0f0:
-			case 0x100: device->card_type = NV_E0; break;
-			case 0x110:
-			case 0x120: device->card_type = GM100; break;
-			case 0x130: device->card_type = GP100; break;
-			case 0x140: device->card_type = GV100; break;
-			case 0x160: device->card_type = TU100; break;
-			case 0x170: device->card_type = GA100; break;
-			case 0x190: device->card_type = AD100; break;
-			default:
-				break;
-			}
-		} else
-		if ((boot0 & 0xff00fff0) == 0x20004000) {
-			if (boot0 & 0x00f00000)
-				device->chipset = 0x05;
-=======
 	/* chipset can be overridden for devel/testing purposes */
 	chipset = nvkm_longopt(device->cfgopt, "NvChipset", 0);
 	if (chipset) {
@@ -3140,121 +3098,14 @@
 		} else {
 			if (chipset != 0x04)
 				override_boot0 = 0x20104000;
->>>>>>> 2d5404ca
 			else
 				override_boot0 = 0x20004000;
 		}
 
-<<<<<<< HEAD
-		switch (device->chipset) {
-		case 0x004: device->chip = &nv4_chipset; break;
-		case 0x005: device->chip = &nv5_chipset; break;
-		case 0x010: device->chip = &nv10_chipset; break;
-		case 0x011: device->chip = &nv11_chipset; break;
-		case 0x015: device->chip = &nv15_chipset; break;
-		case 0x017: device->chip = &nv17_chipset; break;
-		case 0x018: device->chip = &nv18_chipset; break;
-		case 0x01a: device->chip = &nv1a_chipset; break;
-		case 0x01f: device->chip = &nv1f_chipset; break;
-		case 0x020: device->chip = &nv20_chipset; break;
-		case 0x025: device->chip = &nv25_chipset; break;
-		case 0x028: device->chip = &nv28_chipset; break;
-		case 0x02a: device->chip = &nv2a_chipset; break;
-		case 0x030: device->chip = &nv30_chipset; break;
-		case 0x031: device->chip = &nv31_chipset; break;
-		case 0x034: device->chip = &nv34_chipset; break;
-		case 0x035: device->chip = &nv35_chipset; break;
-		case 0x036: device->chip = &nv36_chipset; break;
-		case 0x040: device->chip = &nv40_chipset; break;
-		case 0x041: device->chip = &nv41_chipset; break;
-		case 0x042: device->chip = &nv42_chipset; break;
-		case 0x043: device->chip = &nv43_chipset; break;
-		case 0x044: device->chip = &nv44_chipset; break;
-		case 0x045: device->chip = &nv45_chipset; break;
-		case 0x046: device->chip = &nv46_chipset; break;
-		case 0x047: device->chip = &nv47_chipset; break;
-		case 0x049: device->chip = &nv49_chipset; break;
-		case 0x04a: device->chip = &nv4a_chipset; break;
-		case 0x04b: device->chip = &nv4b_chipset; break;
-		case 0x04c: device->chip = &nv4c_chipset; break;
-		case 0x04e: device->chip = &nv4e_chipset; break;
-		case 0x050: device->chip = &nv50_chipset; break;
-		case 0x063: device->chip = &nv63_chipset; break;
-		case 0x067: device->chip = &nv67_chipset; break;
-		case 0x068: device->chip = &nv68_chipset; break;
-		case 0x084: device->chip = &nv84_chipset; break;
-		case 0x086: device->chip = &nv86_chipset; break;
-		case 0x092: device->chip = &nv92_chipset; break;
-		case 0x094: device->chip = &nv94_chipset; break;
-		case 0x096: device->chip = &nv96_chipset; break;
-		case 0x098: device->chip = &nv98_chipset; break;
-		case 0x0a0: device->chip = &nva0_chipset; break;
-		case 0x0a3: device->chip = &nva3_chipset; break;
-		case 0x0a5: device->chip = &nva5_chipset; break;
-		case 0x0a8: device->chip = &nva8_chipset; break;
-		case 0x0aa: device->chip = &nvaa_chipset; break;
-		case 0x0ac: device->chip = &nvac_chipset; break;
-		case 0x0af: device->chip = &nvaf_chipset; break;
-		case 0x0c0: device->chip = &nvc0_chipset; break;
-		case 0x0c1: device->chip = &nvc1_chipset; break;
-		case 0x0c3: device->chip = &nvc3_chipset; break;
-		case 0x0c4: device->chip = &nvc4_chipset; break;
-		case 0x0c8: device->chip = &nvc8_chipset; break;
-		case 0x0ce: device->chip = &nvce_chipset; break;
-		case 0x0cf: device->chip = &nvcf_chipset; break;
-		case 0x0d7: device->chip = &nvd7_chipset; break;
-		case 0x0d9: device->chip = &nvd9_chipset; break;
-		case 0x0e4: device->chip = &nve4_chipset; break;
-		case 0x0e6: device->chip = &nve6_chipset; break;
-		case 0x0e7: device->chip = &nve7_chipset; break;
-		case 0x0ea: device->chip = &nvea_chipset; break;
-		case 0x0f0: device->chip = &nvf0_chipset; break;
-		case 0x0f1: device->chip = &nvf1_chipset; break;
-		case 0x106: device->chip = &nv106_chipset; break;
-		case 0x108: device->chip = &nv108_chipset; break;
-		case 0x117: device->chip = &nv117_chipset; break;
-		case 0x118: device->chip = &nv118_chipset; break;
-		case 0x120: device->chip = &nv120_chipset; break;
-		case 0x124: device->chip = &nv124_chipset; break;
-		case 0x126: device->chip = &nv126_chipset; break;
-		case 0x12b: device->chip = &nv12b_chipset; break;
-		case 0x130: device->chip = &nv130_chipset; break;
-		case 0x132: device->chip = &nv132_chipset; break;
-		case 0x134: device->chip = &nv134_chipset; break;
-		case 0x136: device->chip = &nv136_chipset; break;
-		case 0x137: device->chip = &nv137_chipset; break;
-		case 0x138: device->chip = &nv138_chipset; break;
-		case 0x13b: device->chip = &nv13b_chipset; break;
-		case 0x140: device->chip = &nv140_chipset; break;
-		case 0x162: device->chip = &nv162_chipset; break;
-		case 0x164: device->chip = &nv164_chipset; break;
-		case 0x166: device->chip = &nv166_chipset; break;
-		case 0x167: device->chip = &nv167_chipset; break;
-		case 0x168: device->chip = &nv168_chipset; break;
-		case 0x172: device->chip = &nv172_chipset; break;
-		case 0x173: device->chip = &nv173_chipset; break;
-		case 0x174: device->chip = &nv174_chipset; break;
-		case 0x176: device->chip = &nv176_chipset; break;
-		case 0x177: device->chip = &nv177_chipset; break;
-		case 0x192: device->chip = &nv192_chipset; break;
-		case 0x193: device->chip = &nv193_chipset; break;
-		case 0x194: device->chip = &nv194_chipset; break;
-		case 0x196: device->chip = &nv196_chipset; break;
-		case 0x197: device->chip = &nv197_chipset; break;
-		default:
-			if (nvkm_boolopt(device->cfgopt, "NvEnableUnsupportedChipsets", false)) {
-				switch (device->chipset) {
-				case 0x170: device->chip = &nv170_chipset; break;
-				default:
-					break;
-				}
-			}
-=======
 		nvdev_warn(device, "CHIPSET OVERRIDE: %08x -> %08x\n",
 			   boot0, override_boot0);
 		boot0 = override_boot0;
 	}
->>>>>>> 2d5404ca
 
 	/* determine chipset and derive architecture from it */
 	if ((boot0 & 0x1f000000) > 0) {
