/*
 * Copyright 2007 Dave Airlied
 * All Rights Reserved.
 *
 * Permission is hereby granted, free of charge, to any person obtaining a
 * copy of this software and associated documentation files (the "Software"),
 * to deal in the Software without restriction, including without limitation
 * the rights to use, copy, modify, merge, publish, distribute, sublicense,
 * and/or sell copies of the Software, and to permit persons to whom the
 * Software is furnished to do so, subject to the following conditions:
 *
 * The above copyright notice and this permission notice (including the next
 * paragraph) shall be included in all copies or substantial portions of the
 * Software.
 *
 * THE SOFTWARE IS PROVIDED "AS IS", WITHOUT WARRANTY OF ANY KIND, EXPRESS OR
 * IMPLIED, INCLUDING BUT NOT LIMITED TO THE WARRANTIES OF MERCHANTABILITY,
 * FITNESS FOR A PARTICULAR PURPOSE AND NONINFRINGEMENT.  IN NO EVENT SHALL
 * VA LINUX SYSTEMS AND/OR ITS SUPPLIERS BE LIABLE FOR ANY CLAIM, DAMAGES OR
 * OTHER LIABILITY, WHETHER IN AN ACTION OF CONTRACT, TORT OR OTHERWISE,
 * ARISING FROM, OUT OF OR IN CONNECTION WITH THE SOFTWARE OR THE USE OR
 * OTHER DEALINGS IN THE SOFTWARE.
 */
/*
 * Authors: Dave Airlied <airlied@linux.ie>
 *	    Ben Skeggs   <darktama@iinet.net.au>
 *	    Jeremy Kolb  <jkolb@brandeis.edu>
 */

#include <linux/dma-mapping.h>
#include <drm/ttm/ttm_tt.h>

#include "nouveau_drv.h"
#include "nouveau_chan.h"
#include "nouveau_fence.h"

#include "nouveau_bo.h"
#include "nouveau_ttm.h"
#include "nouveau_gem.h"
#include "nouveau_mem.h"
#include "nouveau_vmm.h"

#include <nvif/class.h>
#include <nvif/if500b.h>
#include <nvif/if900b.h>

static int nouveau_ttm_tt_bind(struct ttm_device *bdev, struct ttm_tt *ttm,
			       struct ttm_resource *reg);
static void nouveau_ttm_tt_unbind(struct ttm_device *bdev, struct ttm_tt *ttm);

/*
 * NV10-NV40 tiling helpers
 */

static void
nv10_bo_update_tile_region(struct drm_device *dev, struct nouveau_drm_tile *reg,
			   u32 addr, u32 size, u32 pitch, u32 flags)
{
	struct nouveau_drm *drm = nouveau_drm(dev);
	int i = reg - drm->tile.reg;
	struct nvkm_fb *fb = nvxx_fb(drm);
	struct nvkm_fb_tile *tile = &fb->tile.region[i];

	nouveau_fence_unref(&reg->fence);

	if (tile->pitch)
		nvkm_fb_tile_fini(fb, i, tile);

	if (pitch)
		nvkm_fb_tile_init(fb, i, addr, size, pitch, flags, tile);

	nvkm_fb_tile_prog(fb, i, tile);
}

static struct nouveau_drm_tile *
nv10_bo_get_tile_region(struct drm_device *dev, int i)
{
	struct nouveau_drm *drm = nouveau_drm(dev);
	struct nouveau_drm_tile *tile = &drm->tile.reg[i];

	spin_lock(&drm->tile.lock);

	if (!tile->used &&
	    (!tile->fence || nouveau_fence_done(tile->fence)))
		tile->used = true;
	else
		tile = NULL;

	spin_unlock(&drm->tile.lock);
	return tile;
}

static void
nv10_bo_put_tile_region(struct drm_device *dev, struct nouveau_drm_tile *tile,
			struct dma_fence *fence)
{
	struct nouveau_drm *drm = nouveau_drm(dev);

	if (tile) {
		spin_lock(&drm->tile.lock);
		tile->fence = (struct nouveau_fence *)dma_fence_get(fence);
		tile->used = false;
		spin_unlock(&drm->tile.lock);
	}
}

static struct nouveau_drm_tile *
nv10_bo_set_tiling(struct drm_device *dev, u32 addr,
		   u32 size, u32 pitch, u32 zeta)
{
	struct nouveau_drm *drm = nouveau_drm(dev);
	struct nvkm_fb *fb = nvxx_fb(drm);
	struct nouveau_drm_tile *tile, *found = NULL;
	int i;

	for (i = 0; i < fb->tile.regions; i++) {
		tile = nv10_bo_get_tile_region(dev, i);

		if (pitch && !found) {
			found = tile;
			continue;

		} else if (tile && fb->tile.region[i].pitch) {
			/* Kill an unused tile region. */
			nv10_bo_update_tile_region(dev, tile, 0, 0, 0, 0);
		}

		nv10_bo_put_tile_region(dev, tile, NULL);
	}

	if (found)
		nv10_bo_update_tile_region(dev, found, addr, size, pitch, zeta);
	return found;
}

static void
nouveau_bo_del_ttm(struct ttm_buffer_object *bo)
{
	struct nouveau_drm *drm = nouveau_bdev(bo->bdev);
	struct drm_device *dev = drm->dev;
	struct nouveau_bo *nvbo = nouveau_bo(bo);

	WARN_ON(nvbo->bo.pin_count > 0);
	nouveau_bo_del_io_reserve_lru(bo);
	nv10_bo_put_tile_region(dev, nvbo->tile, NULL);

	/*
	 * If nouveau_bo_new() allocated this buffer, the GEM object was never
	 * initialized, so don't attempt to release it.
	 */
	if (bo->base.dev) {
		/* Gem objects not being shared with other VMs get their
		 * dma_resv from a root GEM object.
		 */
		if (nvbo->no_share)
			drm_gem_object_put(nvbo->r_obj);

		drm_gem_object_release(&bo->base);
	} else {
		dma_resv_fini(&bo->base._resv);
	}

	kfree(nvbo);
}

static inline u64
roundup_64(u64 x, u32 y)
{
	x += y - 1;
	do_div(x, y);
	return x * y;
}

static void
nouveau_bo_fixup_align(struct nouveau_bo *nvbo, int *align, u64 *size)
{
	struct nouveau_drm *drm = nouveau_bdev(nvbo->bo.bdev);
	struct nvif_device *device = &drm->client.device;

	if (device->info.family < NV_DEVICE_INFO_V0_TESLA) {
		if (nvbo->mode) {
			if (device->info.chipset >= 0x40) {
				*align = 65536;
				*size = roundup_64(*size, 64 * nvbo->mode);

			} else if (device->info.chipset >= 0x30) {
				*align = 32768;
				*size = roundup_64(*size, 64 * nvbo->mode);

			} else if (device->info.chipset >= 0x20) {
				*align = 16384;
				*size = roundup_64(*size, 64 * nvbo->mode);

			} else if (device->info.chipset >= 0x10) {
				*align = 16384;
				*size = roundup_64(*size, 32 * nvbo->mode);
			}
		}
	} else {
		*size = roundup_64(*size, (1 << nvbo->page));
		*align = max((1 <<  nvbo->page), *align);
	}

	*size = roundup_64(*size, PAGE_SIZE);
}

struct nouveau_bo *
nouveau_bo_alloc(struct nouveau_cli *cli, u64 *size, int *align, u32 domain,
		 u32 tile_mode, u32 tile_flags, bool internal)
{
	struct nouveau_drm *drm = cli->drm;
	struct nouveau_bo *nvbo;
	struct nvif_mmu *mmu = &cli->mmu;
	struct nvif_vmm *vmm = &nouveau_cli_vmm(cli)->vmm;
	int i, pi = -1;

	if (!*size) {
		NV_WARN(drm, "skipped size %016llx\n", *size);
		return ERR_PTR(-EINVAL);
	}

	nvbo = kzalloc(sizeof(struct nouveau_bo), GFP_KERNEL);
	if (!nvbo)
		return ERR_PTR(-ENOMEM);

	INIT_LIST_HEAD(&nvbo->head);
	INIT_LIST_HEAD(&nvbo->entry);
	INIT_LIST_HEAD(&nvbo->vma_list);
	nvbo->bo.bdev = &drm->ttm.bdev;

	/* This is confusing, and doesn't actually mean we want an uncached
	 * mapping, but is what NOUVEAU_GEM_DOMAIN_COHERENT gets translated
	 * into in nouveau_gem_new().
	 */
	if (domain & NOUVEAU_GEM_DOMAIN_COHERENT) {
		/* Determine if we can get a cache-coherent map, forcing
		 * uncached mapping if we can't.
		 */
		if (!nouveau_drm_use_coherent_gpu_mapping(drm))
			nvbo->force_coherent = true;
	}

	nvbo->contig = !(tile_flags & NOUVEAU_GEM_TILE_NONCONTIG);

	if (cli->device.info.family >= NV_DEVICE_INFO_V0_FERMI) {
		nvbo->kind = (tile_flags & 0x0000ff00) >> 8;
		if (!nvif_mmu_kind_valid(mmu, nvbo->kind)) {
			kfree(nvbo);
			return ERR_PTR(-EINVAL);
		}

		nvbo->comp = mmu->kind[nvbo->kind] != nvbo->kind;
	} else if (cli->device.info.family >= NV_DEVICE_INFO_V0_TESLA) {
		nvbo->kind = (tile_flags & 0x00007f00) >> 8;
		nvbo->comp = (tile_flags & 0x00030000) >> 16;
		if (!nvif_mmu_kind_valid(mmu, nvbo->kind)) {
			kfree(nvbo);
			return ERR_PTR(-EINVAL);
		}
	} else {
		nvbo->zeta = (tile_flags & 0x00000007);
	}
	nvbo->mode = tile_mode;

	if (!nouveau_cli_uvmm(cli) || internal) {
		/* Determine the desirable target GPU page size for the buffer. */
		for (i = 0; i < vmm->page_nr; i++) {
			/* Because we cannot currently allow VMM maps to fail
			 * during buffer migration, we need to determine page
			 * size for the buffer up-front, and pre-allocate its
			 * page tables.
			 *
			 * Skip page sizes that can't support needed domains.
			 */
			if (cli->device.info.family > NV_DEVICE_INFO_V0_CURIE &&
			    (domain & NOUVEAU_GEM_DOMAIN_VRAM) && !vmm->page[i].vram)
				continue;
			if ((domain & NOUVEAU_GEM_DOMAIN_GART) &&
			    (!vmm->page[i].host || vmm->page[i].shift > PAGE_SHIFT))
				continue;

			/* Select this page size if it's the first that supports
			 * the potential memory domains, or when it's compatible
			 * with the requested compression settings.
			 */
			if (pi < 0 || !nvbo->comp || vmm->page[i].comp)
				pi = i;

			/* Stop once the buffer is larger than the current page size. */
			if (*size >= 1ULL << vmm->page[i].shift)
				break;
		}

		if (WARN_ON(pi < 0)) {
			kfree(nvbo);
			return ERR_PTR(-EINVAL);
		}
<<<<<<< HEAD

		/* Disable compression if suitable settings couldn't be found. */
		if (nvbo->comp && !vmm->page[pi].comp) {
			if (mmu->object.oclass >= NVIF_CLASS_MMU_GF100)
				nvbo->kind = mmu->kind[nvbo->kind];
			nvbo->comp = 0;
		}
		nvbo->page = vmm->page[pi].shift;
	} else {
		/* Determine the desirable target GPU page size for the buffer. */
		for (i = 0; i < vmm->page_nr; i++) {
			/* Because we cannot currently allow VMM maps to fail
			 * during buffer migration, we need to determine page
			 * size for the buffer up-front, and pre-allocate its
			 * page tables.
			 *
			 * Skip page sizes that can't support needed domains.
			 */
			if ((domain & NOUVEAU_GEM_DOMAIN_VRAM) && !vmm->page[i].vram)
				continue;
			if ((domain & NOUVEAU_GEM_DOMAIN_GART) &&
			    (!vmm->page[i].host || vmm->page[i].shift > PAGE_SHIFT))
				continue;

=======

		/* Disable compression if suitable settings couldn't be found. */
		if (nvbo->comp && !vmm->page[pi].comp) {
			if (mmu->object.oclass >= NVIF_CLASS_MMU_GF100)
				nvbo->kind = mmu->kind[nvbo->kind];
			nvbo->comp = 0;
		}
		nvbo->page = vmm->page[pi].shift;
	} else {
		/* Determine the desirable target GPU page size for the buffer. */
		for (i = 0; i < vmm->page_nr; i++) {
			/* Because we cannot currently allow VMM maps to fail
			 * during buffer migration, we need to determine page
			 * size for the buffer up-front, and pre-allocate its
			 * page tables.
			 *
			 * Skip page sizes that can't support needed domains.
			 */
			if ((domain & NOUVEAU_GEM_DOMAIN_VRAM) && !vmm->page[i].vram)
				continue;
			if ((domain & NOUVEAU_GEM_DOMAIN_GART) &&
			    (!vmm->page[i].host || vmm->page[i].shift > PAGE_SHIFT))
				continue;

>>>>>>> 2d5404ca
			/* pick the last one as it will be smallest. */
			pi = i;

			/* Stop once the buffer is larger than the current page size. */
			if (*size >= 1ULL << vmm->page[i].shift)
				break;
		}
		if (WARN_ON(pi < 0)) {
			kfree(nvbo);
			return ERR_PTR(-EINVAL);
		}
		nvbo->page = vmm->page[pi].shift;
	}

	nouveau_bo_fixup_align(nvbo, align, size);

	return nvbo;
}

int
nouveau_bo_init(struct nouveau_bo *nvbo, u64 size, int align, u32 domain,
		struct sg_table *sg, struct dma_resv *robj)
{
	int type = sg ? ttm_bo_type_sg : ttm_bo_type_device;
	int ret;
	struct ttm_operation_ctx ctx = {
		.interruptible = false,
		.no_wait_gpu = false,
		.resv = robj,
	};

	nouveau_bo_placement_set(nvbo, domain, 0);
	INIT_LIST_HEAD(&nvbo->io_reserve_lru);

	ret = ttm_bo_init_reserved(nvbo->bo.bdev, &nvbo->bo, type,
				   &nvbo->placement, align >> PAGE_SHIFT, &ctx,
				   sg, robj, nouveau_bo_del_ttm);
	if (ret) {
		/* ttm will call nouveau_bo_del_ttm if it fails.. */
		return ret;
	}

	if (!robj)
		ttm_bo_unreserve(&nvbo->bo);

	return 0;
}

int
nouveau_bo_new(struct nouveau_cli *cli, u64 size, int align,
	       uint32_t domain, uint32_t tile_mode, uint32_t tile_flags,
	       struct sg_table *sg, struct dma_resv *robj,
	       struct nouveau_bo **pnvbo)
{
	struct nouveau_bo *nvbo;
	int ret;

	nvbo = nouveau_bo_alloc(cli, &size, &align, domain, tile_mode,
				tile_flags, true);
	if (IS_ERR(nvbo))
		return PTR_ERR(nvbo);

	nvbo->bo.base.size = size;
	dma_resv_init(&nvbo->bo.base._resv);
	drm_vma_node_reset(&nvbo->bo.base.vma_node);

	/* This must be called before ttm_bo_init_reserved(). Subsequent
	 * bo_move() callbacks might already iterate the GEMs GPUVA list.
	 */
	drm_gem_gpuva_init(&nvbo->bo.base);

	ret = nouveau_bo_init(nvbo, size, align, domain, sg, robj);
	if (ret)
		return ret;

	*pnvbo = nvbo;
	return 0;
}

static void
set_placement_range(struct nouveau_bo *nvbo, uint32_t domain)
{
	struct nouveau_drm *drm = nouveau_bdev(nvbo->bo.bdev);
	u64 vram_size = drm->client.device.info.ram_size;
	unsigned i, fpfn, lpfn;

	if (drm->client.device.info.family == NV_DEVICE_INFO_V0_CELSIUS &&
	    nvbo->mode && (domain & NOUVEAU_GEM_DOMAIN_VRAM) &&
	    nvbo->bo.base.size < vram_size / 4) {
		/*
		 * Make sure that the color and depth buffers are handled
		 * by independent memory controller units. Up to a 9x
		 * speed up when alpha-blending and depth-test are enabled
		 * at the same time.
		 */
		if (nvbo->zeta) {
			fpfn = (vram_size / 2) >> PAGE_SHIFT;
			lpfn = ~0;
		} else {
			fpfn = 0;
			lpfn = (vram_size / 2) >> PAGE_SHIFT;
		}
		for (i = 0; i < nvbo->placement.num_placement; ++i) {
			nvbo->placements[i].fpfn = fpfn;
			nvbo->placements[i].lpfn = lpfn;
		}
	}
}

void
nouveau_bo_placement_set(struct nouveau_bo *nvbo, uint32_t domain,
			 uint32_t busy)
{
	unsigned int *n = &nvbo->placement.num_placement;
	struct ttm_place *pl = nvbo->placements;

	domain |= busy;

	*n = 0;
	if (domain & NOUVEAU_GEM_DOMAIN_VRAM) {
		pl[*n].mem_type = TTM_PL_VRAM;
		pl[*n].flags = busy & NOUVEAU_GEM_DOMAIN_VRAM ?
			TTM_PL_FLAG_FALLBACK : 0;
		(*n)++;
	}
	if (domain & NOUVEAU_GEM_DOMAIN_GART) {
		pl[*n].mem_type = TTM_PL_TT;
		pl[*n].flags = busy & NOUVEAU_GEM_DOMAIN_GART ?
			TTM_PL_FLAG_FALLBACK : 0;
		(*n)++;
	}
	if (domain & NOUVEAU_GEM_DOMAIN_CPU) {
		pl[*n].mem_type = TTM_PL_SYSTEM;
		pl[*n].flags = busy & NOUVEAU_GEM_DOMAIN_CPU ?
			TTM_PL_FLAG_FALLBACK : 0;
		(*n)++;
	}

	nvbo->placement.placement = nvbo->placements;
	set_placement_range(nvbo, domain);
}

int nouveau_bo_pin_locked(struct nouveau_bo *nvbo, uint32_t domain, bool contig)
{
	struct nouveau_drm *drm = nouveau_bdev(nvbo->bo.bdev);
	struct ttm_buffer_object *bo = &nvbo->bo;
	bool force = false, evict = false;
	int ret = 0;

	dma_resv_assert_held(bo->base.resv);

	if (drm->client.device.info.family >= NV_DEVICE_INFO_V0_TESLA &&
	    domain == NOUVEAU_GEM_DOMAIN_VRAM && contig) {
		if (!nvbo->contig) {
			nvbo->contig = true;
			force = true;
			evict = true;
		}
	}

	if (nvbo->bo.pin_count) {
		bool error = evict;

		switch (bo->resource->mem_type) {
		case TTM_PL_VRAM:
			error |= !(domain & NOUVEAU_GEM_DOMAIN_VRAM);
			break;
		case TTM_PL_TT:
			error |= !(domain & NOUVEAU_GEM_DOMAIN_GART);
			break;
		default:
			break;
		}

		if (error) {
			NV_ERROR(drm, "bo %p pinned elsewhere: "
				      "0x%08x vs 0x%08x\n", bo,
				 bo->resource->mem_type, domain);
			ret = -EBUSY;
		}
		ttm_bo_pin(&nvbo->bo);
		goto out;
	}

	if (evict) {
		nouveau_bo_placement_set(nvbo, NOUVEAU_GEM_DOMAIN_GART, 0);
		ret = nouveau_bo_validate(nvbo, false, false);
		if (ret)
			goto out;
	}

	nouveau_bo_placement_set(nvbo, domain, 0);
	ret = nouveau_bo_validate(nvbo, false, false);
	if (ret)
		goto out;

	ttm_bo_pin(&nvbo->bo);

	switch (bo->resource->mem_type) {
	case TTM_PL_VRAM:
		drm->gem.vram_available -= bo->base.size;
		break;
	case TTM_PL_TT:
		drm->gem.gart_available -= bo->base.size;
		break;
	default:
		break;
	}

out:
	if (force && ret)
		nvbo->contig = false;
	return ret;
}

void nouveau_bo_unpin_locked(struct nouveau_bo *nvbo)
{
	struct nouveau_drm *drm = nouveau_bdev(nvbo->bo.bdev);
	struct ttm_buffer_object *bo = &nvbo->bo;

	dma_resv_assert_held(bo->base.resv);

	ttm_bo_unpin(&nvbo->bo);
	if (!nvbo->bo.pin_count) {
		switch (bo->resource->mem_type) {
		case TTM_PL_VRAM:
			drm->gem.vram_available += bo->base.size;
			break;
		case TTM_PL_TT:
			drm->gem.gart_available += bo->base.size;
			break;
		default:
			break;
		}
	}
}

int nouveau_bo_pin(struct nouveau_bo *nvbo, uint32_t domain, bool contig)
{
	struct ttm_buffer_object *bo = &nvbo->bo;
	int ret;

	ret = ttm_bo_reserve(bo, false, false, NULL);
	if (ret)
		return ret;
	ret = nouveau_bo_pin_locked(nvbo, domain, contig);
	ttm_bo_unreserve(bo);

	return ret;
}

int nouveau_bo_unpin(struct nouveau_bo *nvbo)
{
	struct ttm_buffer_object *bo = &nvbo->bo;
	int ret;

	ret = ttm_bo_reserve(bo, false, false, NULL);
	if (ret)
		return ret;
	nouveau_bo_unpin_locked(nvbo);
	ttm_bo_unreserve(bo);

	return 0;
}

int
nouveau_bo_map(struct nouveau_bo *nvbo)
{
	int ret;

	ret = ttm_bo_reserve(&nvbo->bo, false, false, NULL);
	if (ret)
		return ret;

	ret = ttm_bo_kmap(&nvbo->bo, 0, PFN_UP(nvbo->bo.base.size), &nvbo->kmap);

	ttm_bo_unreserve(&nvbo->bo);
	return ret;
}

void
nouveau_bo_unmap(struct nouveau_bo *nvbo)
{
	if (!nvbo)
		return;

	ttm_bo_kunmap(&nvbo->kmap);
}

void
nouveau_bo_sync_for_device(struct nouveau_bo *nvbo)
{
	struct nouveau_drm *drm = nouveau_bdev(nvbo->bo.bdev);
	struct ttm_tt *ttm_dma = (struct ttm_tt *)nvbo->bo.ttm;
	int i, j;

	if (!ttm_dma || !ttm_dma->dma_address)
		return;
	if (!ttm_dma->pages) {
		NV_DEBUG(drm, "ttm_dma 0x%p: pages NULL\n", ttm_dma);
		return;
	}

	/* Don't waste time looping if the object is coherent */
	if (nvbo->force_coherent)
		return;

	i = 0;
	while (i < ttm_dma->num_pages) {
		struct page *p = ttm_dma->pages[i];
		size_t num_pages = 1;

		for (j = i + 1; j < ttm_dma->num_pages; ++j) {
			if (++p != ttm_dma->pages[j])
				break;

			++num_pages;
		}
		dma_sync_single_for_device(drm->dev->dev,
					   ttm_dma->dma_address[i],
					   num_pages * PAGE_SIZE, DMA_TO_DEVICE);
		i += num_pages;
	}
}

void
nouveau_bo_sync_for_cpu(struct nouveau_bo *nvbo)
{
	struct nouveau_drm *drm = nouveau_bdev(nvbo->bo.bdev);
	struct ttm_tt *ttm_dma = (struct ttm_tt *)nvbo->bo.ttm;
	int i, j;

	if (!ttm_dma || !ttm_dma->dma_address)
		return;
	if (!ttm_dma->pages) {
		NV_DEBUG(drm, "ttm_dma 0x%p: pages NULL\n", ttm_dma);
		return;
	}

	/* Don't waste time looping if the object is coherent */
	if (nvbo->force_coherent)
		return;

	i = 0;
	while (i < ttm_dma->num_pages) {
		struct page *p = ttm_dma->pages[i];
		size_t num_pages = 1;

		for (j = i + 1; j < ttm_dma->num_pages; ++j) {
			if (++p != ttm_dma->pages[j])
				break;

			++num_pages;
		}

		dma_sync_single_for_cpu(drm->dev->dev, ttm_dma->dma_address[i],
					num_pages * PAGE_SIZE, DMA_FROM_DEVICE);
		i += num_pages;
	}
}

void nouveau_bo_add_io_reserve_lru(struct ttm_buffer_object *bo)
{
	struct nouveau_drm *drm = nouveau_bdev(bo->bdev);
	struct nouveau_bo *nvbo = nouveau_bo(bo);

	mutex_lock(&drm->ttm.io_reserve_mutex);
	list_move_tail(&nvbo->io_reserve_lru, &drm->ttm.io_reserve_lru);
	mutex_unlock(&drm->ttm.io_reserve_mutex);
}

void nouveau_bo_del_io_reserve_lru(struct ttm_buffer_object *bo)
{
	struct nouveau_drm *drm = nouveau_bdev(bo->bdev);
	struct nouveau_bo *nvbo = nouveau_bo(bo);

	mutex_lock(&drm->ttm.io_reserve_mutex);
	list_del_init(&nvbo->io_reserve_lru);
	mutex_unlock(&drm->ttm.io_reserve_mutex);
}

int
nouveau_bo_validate(struct nouveau_bo *nvbo, bool interruptible,
		    bool no_wait_gpu)
{
	struct ttm_operation_ctx ctx = { interruptible, no_wait_gpu };
	int ret;

	ret = ttm_bo_validate(&nvbo->bo, &nvbo->placement, &ctx);
	if (ret)
		return ret;

	nouveau_bo_sync_for_device(nvbo);

	return 0;
}

void
nouveau_bo_wr16(struct nouveau_bo *nvbo, unsigned index, u16 val)
{
	bool is_iomem;
	u16 *mem = ttm_kmap_obj_virtual(&nvbo->kmap, &is_iomem);

	mem += index;

	if (is_iomem)
		iowrite16_native(val, (void __force __iomem *)mem);
	else
		*mem = val;
}

u32
nouveau_bo_rd32(struct nouveau_bo *nvbo, unsigned index)
{
	bool is_iomem;
	u32 *mem = ttm_kmap_obj_virtual(&nvbo->kmap, &is_iomem);

	mem += index;

	if (is_iomem)
		return ioread32_native((void __force __iomem *)mem);
	else
		return *mem;
}

void
nouveau_bo_wr32(struct nouveau_bo *nvbo, unsigned index, u32 val)
{
	bool is_iomem;
	u32 *mem = ttm_kmap_obj_virtual(&nvbo->kmap, &is_iomem);

	mem += index;

	if (is_iomem)
		iowrite32_native(val, (void __force __iomem *)mem);
	else
		*mem = val;
}

static struct ttm_tt *
nouveau_ttm_tt_create(struct ttm_buffer_object *bo, uint32_t page_flags)
{
#if IS_ENABLED(CONFIG_AGP)
	struct nouveau_drm *drm = nouveau_bdev(bo->bdev);

	if (drm->agp.bridge) {
		return ttm_agp_tt_create(bo, drm->agp.bridge, page_flags);
	}
#endif

	return nouveau_sgdma_create_ttm(bo, page_flags);
}

static int
nouveau_ttm_tt_bind(struct ttm_device *bdev, struct ttm_tt *ttm,
		    struct ttm_resource *reg)
{
#if IS_ENABLED(CONFIG_AGP)
	struct nouveau_drm *drm = nouveau_bdev(bdev);
#endif
	if (!reg)
		return -EINVAL;
#if IS_ENABLED(CONFIG_AGP)
	if (drm->agp.bridge)
		return ttm_agp_bind(ttm, reg);
#endif
	return nouveau_sgdma_bind(bdev, ttm, reg);
}

static void
nouveau_ttm_tt_unbind(struct ttm_device *bdev, struct ttm_tt *ttm)
{
#if IS_ENABLED(CONFIG_AGP)
	struct nouveau_drm *drm = nouveau_bdev(bdev);

	if (drm->agp.bridge) {
		ttm_agp_unbind(ttm);
		return;
	}
#endif
	nouveau_sgdma_unbind(bdev, ttm);
}

static void
nouveau_bo_evict_flags(struct ttm_buffer_object *bo, struct ttm_placement *pl)
{
	struct nouveau_bo *nvbo = nouveau_bo(bo);

	switch (bo->resource->mem_type) {
	case TTM_PL_VRAM:
		nouveau_bo_placement_set(nvbo, NOUVEAU_GEM_DOMAIN_GART,
					 NOUVEAU_GEM_DOMAIN_CPU);
		break;
	default:
		nouveau_bo_placement_set(nvbo, NOUVEAU_GEM_DOMAIN_CPU, 0);
		break;
	}

	*pl = nvbo->placement;
}

static int
nouveau_bo_move_prep(struct nouveau_drm *drm, struct ttm_buffer_object *bo,
		     struct ttm_resource *reg)
{
	struct nouveau_mem *old_mem = nouveau_mem(bo->resource);
	struct nouveau_mem *new_mem = nouveau_mem(reg);
	struct nvif_vmm *vmm = &drm->client.vmm.vmm;
	int ret;

	ret = nvif_vmm_get(vmm, LAZY, false, old_mem->mem.page, 0,
			   old_mem->mem.size, &old_mem->vma[0]);
	if (ret)
		return ret;

	ret = nvif_vmm_get(vmm, LAZY, false, new_mem->mem.page, 0,
			   new_mem->mem.size, &old_mem->vma[1]);
	if (ret)
		goto done;

	ret = nouveau_mem_map(old_mem, vmm, &old_mem->vma[0]);
	if (ret)
		goto done;

	ret = nouveau_mem_map(new_mem, vmm, &old_mem->vma[1]);
done:
	if (ret) {
		nvif_vmm_put(vmm, &old_mem->vma[1]);
		nvif_vmm_put(vmm, &old_mem->vma[0]);
	}
	return 0;
}

static int
nouveau_bo_move_m2mf(struct ttm_buffer_object *bo, int evict,
		     struct ttm_operation_ctx *ctx,
		     struct ttm_resource *new_reg)
{
	struct nouveau_drm *drm = nouveau_bdev(bo->bdev);
	struct nouveau_channel *chan = drm->ttm.chan;
	struct nouveau_cli *cli = chan->cli;
	struct nouveau_fence *fence;
	int ret;

	/* create temporary vmas for the transfer and attach them to the
	 * old nvkm_mem node, these will get cleaned up after ttm has
	 * destroyed the ttm_resource
	 */
	if (drm->client.device.info.family >= NV_DEVICE_INFO_V0_TESLA) {
		ret = nouveau_bo_move_prep(drm, bo, new_reg);
		if (ret)
			return ret;
	}

	if (drm_drv_uses_atomic_modeset(drm->dev))
		mutex_lock(&cli->mutex);
	else
		mutex_lock_nested(&cli->mutex, SINGLE_DEPTH_NESTING);

	ret = nouveau_fence_sync(nouveau_bo(bo), chan, true, ctx->interruptible);
	if (ret)
		goto out_unlock;

	ret = drm->ttm.move(chan, bo, bo->resource, new_reg);
	if (ret)
		goto out_unlock;

	ret = nouveau_fence_new(&fence, chan);
	if (ret)
		goto out_unlock;

	/* TODO: figure out a better solution here
	 *
	 * wait on the fence here explicitly as going through
	 * ttm_bo_move_accel_cleanup somehow doesn't seem to do it.
	 *
	 * Without this the operation can timeout and we'll fallback to a
	 * software copy, which might take several minutes to finish.
	 */
	nouveau_fence_wait(fence, false, false);
	ret = ttm_bo_move_accel_cleanup(bo, &fence->base, evict, false,
					new_reg);
	nouveau_fence_unref(&fence);

out_unlock:
	mutex_unlock(&cli->mutex);
	return ret;
}

void
nouveau_bo_move_init(struct nouveau_drm *drm)
{
	static const struct _method_table {
		const char *name;
		int engine;
		s32 oclass;
		int (*exec)(struct nouveau_channel *,
			    struct ttm_buffer_object *,
			    struct ttm_resource *, struct ttm_resource *);
		int (*init)(struct nouveau_channel *, u32 handle);
	} _methods[] = {
		{  "COPY", 4, 0xc7b5, nve0_bo_move_copy, nve0_bo_move_init },
		{  "GRCE", 0, 0xc7b5, nve0_bo_move_copy, nvc0_bo_move_init },
		{  "COPY", 4, 0xc6b5, nve0_bo_move_copy, nve0_bo_move_init },
		{  "GRCE", 0, 0xc6b5, nve0_bo_move_copy, nvc0_bo_move_init },
		{  "COPY", 4, 0xc5b5, nve0_bo_move_copy, nve0_bo_move_init },
		{  "GRCE", 0, 0xc5b5, nve0_bo_move_copy, nvc0_bo_move_init },
		{  "COPY", 4, 0xc3b5, nve0_bo_move_copy, nve0_bo_move_init },
		{  "GRCE", 0, 0xc3b5, nve0_bo_move_copy, nvc0_bo_move_init },
		{  "COPY", 4, 0xc1b5, nve0_bo_move_copy, nve0_bo_move_init },
		{  "GRCE", 0, 0xc1b5, nve0_bo_move_copy, nvc0_bo_move_init },
		{  "COPY", 4, 0xc0b5, nve0_bo_move_copy, nve0_bo_move_init },
		{  "GRCE", 0, 0xc0b5, nve0_bo_move_copy, nvc0_bo_move_init },
		{  "COPY", 4, 0xb0b5, nve0_bo_move_copy, nve0_bo_move_init },
		{  "GRCE", 0, 0xb0b5, nve0_bo_move_copy, nvc0_bo_move_init },
		{  "COPY", 4, 0xa0b5, nve0_bo_move_copy, nve0_bo_move_init },
		{  "GRCE", 0, 0xa0b5, nve0_bo_move_copy, nvc0_bo_move_init },
		{ "COPY1", 5, 0x90b8, nvc0_bo_move_copy, nvc0_bo_move_init },
		{ "COPY0", 4, 0x90b5, nvc0_bo_move_copy, nvc0_bo_move_init },
		{  "COPY", 0, 0x85b5, nva3_bo_move_copy, nv50_bo_move_init },
		{ "CRYPT", 0, 0x74c1, nv84_bo_move_exec, nv50_bo_move_init },
		{  "M2MF", 0, 0x9039, nvc0_bo_move_m2mf, nvc0_bo_move_init },
		{  "M2MF", 0, 0x5039, nv50_bo_move_m2mf, nv50_bo_move_init },
		{  "M2MF", 0, 0x0039, nv04_bo_move_m2mf, nv04_bo_move_init },
		{},
	};
	const struct _method_table *mthd = _methods;
	const char *name = "CPU";
	int ret;

	do {
		struct nouveau_channel *chan;

		if (mthd->engine)
			chan = drm->cechan;
		else
			chan = drm->channel;
		if (chan == NULL)
			continue;

		ret = nvif_object_ctor(&chan->user, "ttmBoMove",
				       mthd->oclass | (mthd->engine << 16),
				       mthd->oclass, NULL, 0,
				       &drm->ttm.copy);
		if (ret == 0) {
			ret = mthd->init(chan, drm->ttm.copy.handle);
			if (ret) {
				nvif_object_dtor(&drm->ttm.copy);
				continue;
			}

			drm->ttm.move = mthd->exec;
			drm->ttm.chan = chan;
			name = mthd->name;
			break;
		}
	} while ((++mthd)->exec);

	NV_INFO(drm, "MM: using %s for buffer copies\n", name);
}

static void nouveau_bo_move_ntfy(struct ttm_buffer_object *bo,
				 struct ttm_resource *new_reg)
{
	struct nouveau_mem *mem = new_reg ? nouveau_mem(new_reg) : NULL;
	struct nouveau_bo *nvbo = nouveau_bo(bo);
	struct nouveau_vma *vma;
	long ret;

	/* ttm can now (stupidly) pass the driver bos it didn't create... */
	if (bo->destroy != nouveau_bo_del_ttm)
		return;

	nouveau_bo_del_io_reserve_lru(bo);

	if (mem && new_reg->mem_type != TTM_PL_SYSTEM &&
	    mem->mem.page == nvbo->page) {
		list_for_each_entry(vma, &nvbo->vma_list, head) {
			nouveau_vma_map(vma, mem);
		}
		nouveau_uvmm_bo_map_all(nvbo, mem);
	} else {
		list_for_each_entry(vma, &nvbo->vma_list, head) {
			ret = dma_resv_wait_timeout(bo->base.resv,
						    DMA_RESV_USAGE_BOOKKEEP,
						    false, 15 * HZ);
			WARN_ON(ret <= 0);
			nouveau_vma_unmap(vma);
		}
		nouveau_uvmm_bo_unmap_all(nvbo);
	}

	if (new_reg)
		nvbo->offset = (new_reg->start << PAGE_SHIFT);

}

static int
nouveau_bo_vm_bind(struct ttm_buffer_object *bo, struct ttm_resource *new_reg,
		   struct nouveau_drm_tile **new_tile)
{
	struct nouveau_drm *drm = nouveau_bdev(bo->bdev);
	struct drm_device *dev = drm->dev;
	struct nouveau_bo *nvbo = nouveau_bo(bo);
	u64 offset = new_reg->start << PAGE_SHIFT;

	*new_tile = NULL;
	if (new_reg->mem_type != TTM_PL_VRAM)
		return 0;

	if (drm->client.device.info.family >= NV_DEVICE_INFO_V0_CELSIUS) {
		*new_tile = nv10_bo_set_tiling(dev, offset, bo->base.size,
					       nvbo->mode, nvbo->zeta);
	}

	return 0;
}

static void
nouveau_bo_vm_cleanup(struct ttm_buffer_object *bo,
		      struct nouveau_drm_tile *new_tile,
		      struct nouveau_drm_tile **old_tile)
{
	struct nouveau_drm *drm = nouveau_bdev(bo->bdev);
	struct drm_device *dev = drm->dev;
	struct dma_fence *fence;
	int ret;

	ret = dma_resv_get_singleton(bo->base.resv, DMA_RESV_USAGE_WRITE,
				     &fence);
	if (ret)
		dma_resv_wait_timeout(bo->base.resv, DMA_RESV_USAGE_WRITE,
				      false, MAX_SCHEDULE_TIMEOUT);

	nv10_bo_put_tile_region(dev, *old_tile, fence);
	*old_tile = new_tile;
}

static int
nouveau_bo_move(struct ttm_buffer_object *bo, bool evict,
		struct ttm_operation_ctx *ctx,
		struct ttm_resource *new_reg,
		struct ttm_place *hop)
{
	struct nouveau_drm *drm = nouveau_bdev(bo->bdev);
	struct nouveau_bo *nvbo = nouveau_bo(bo);
	struct drm_gem_object *obj = &bo->base;
	struct ttm_resource *old_reg = bo->resource;
	struct nouveau_drm_tile *new_tile = NULL;
	int ret = 0;

	if (new_reg->mem_type == TTM_PL_TT) {
		ret = nouveau_ttm_tt_bind(bo->bdev, bo->ttm, new_reg);
		if (ret)
			return ret;
	}

	drm_gpuvm_bo_gem_evict(obj, evict);
	nouveau_bo_move_ntfy(bo, new_reg);
	ret = ttm_bo_wait_ctx(bo, ctx);
	if (ret)
		goto out_ntfy;

	if (drm->client.device.info.family < NV_DEVICE_INFO_V0_TESLA) {
		ret = nouveau_bo_vm_bind(bo, new_reg, &new_tile);
		if (ret)
			goto out_ntfy;
	}

	/* Fake bo copy. */
	if (!old_reg || (old_reg->mem_type == TTM_PL_SYSTEM &&
			 !bo->ttm)) {
		ttm_bo_move_null(bo, new_reg);
		goto out;
	}

	if (old_reg->mem_type == TTM_PL_SYSTEM &&
	    new_reg->mem_type == TTM_PL_TT) {
		ttm_bo_move_null(bo, new_reg);
		goto out;
	}

	if (old_reg->mem_type == TTM_PL_TT &&
	    new_reg->mem_type == TTM_PL_SYSTEM) {
		nouveau_ttm_tt_unbind(bo->bdev, bo->ttm);
		ttm_resource_free(bo, &bo->resource);
		ttm_bo_assign_mem(bo, new_reg);
		goto out;
	}

	/* Hardware assisted copy. */
	if (drm->ttm.move) {
		if ((old_reg->mem_type == TTM_PL_SYSTEM &&
		     new_reg->mem_type == TTM_PL_VRAM) ||
		    (old_reg->mem_type == TTM_PL_VRAM &&
		     new_reg->mem_type == TTM_PL_SYSTEM)) {
			hop->fpfn = 0;
			hop->lpfn = 0;
			hop->mem_type = TTM_PL_TT;
			hop->flags = 0;
			return -EMULTIHOP;
		}
		ret = nouveau_bo_move_m2mf(bo, evict, ctx,
					   new_reg);
	} else
		ret = -ENODEV;

	if (ret) {
		/* Fallback to software copy. */
		ret = ttm_bo_move_memcpy(bo, ctx, new_reg);
	}

out:
	if (drm->client.device.info.family < NV_DEVICE_INFO_V0_TESLA) {
		if (ret)
			nouveau_bo_vm_cleanup(bo, NULL, &new_tile);
		else
			nouveau_bo_vm_cleanup(bo, new_tile, &nvbo->tile);
	}
out_ntfy:
	if (ret) {
		nouveau_bo_move_ntfy(bo, bo->resource);
		drm_gpuvm_bo_gem_evict(obj, !evict);
	}
	return ret;
}

static void
nouveau_ttm_io_mem_free_locked(struct nouveau_drm *drm,
			       struct ttm_resource *reg)
{
	struct nouveau_mem *mem = nouveau_mem(reg);

	if (drm->client.mem->oclass >= NVIF_CLASS_MEM_NV50) {
		switch (reg->mem_type) {
		case TTM_PL_TT:
			if (mem->kind)
				nvif_object_unmap_handle(&mem->mem.object);
			break;
		case TTM_PL_VRAM:
			nvif_object_unmap_handle(&mem->mem.object);
			break;
		default:
			break;
		}
	}
}

static int
nouveau_ttm_io_mem_reserve(struct ttm_device *bdev, struct ttm_resource *reg)
{
	struct nouveau_drm *drm = nouveau_bdev(bdev);
	struct nvkm_device *device = nvxx_device(drm);
	struct nouveau_mem *mem = nouveau_mem(reg);
	struct nvif_mmu *mmu = &drm->client.mmu;
	int ret;

	mutex_lock(&drm->ttm.io_reserve_mutex);
retry:
	switch (reg->mem_type) {
	case TTM_PL_SYSTEM:
		/* System memory */
		ret = 0;
		goto out;
	case TTM_PL_TT:
#if IS_ENABLED(CONFIG_AGP)
		if (drm->agp.bridge) {
			reg->bus.offset = (reg->start << PAGE_SHIFT) +
				drm->agp.base;
			reg->bus.is_iomem = !drm->agp.cma;
			reg->bus.caching = ttm_write_combined;
		}
#endif
		if (drm->client.mem->oclass < NVIF_CLASS_MEM_NV50 ||
		    !mem->kind) {
			/* untiled */
			ret = 0;
			break;
		}
		fallthrough;	/* tiled memory */
	case TTM_PL_VRAM:
		reg->bus.offset = (reg->start << PAGE_SHIFT) +
			device->func->resource_addr(device, 1);
		reg->bus.is_iomem = true;

		/* Some BARs do not support being ioremapped WC */
		if (drm->client.device.info.family >= NV_DEVICE_INFO_V0_TESLA &&
		    mmu->type[drm->ttm.type_vram].type & NVIF_MEM_UNCACHED)
			reg->bus.caching = ttm_uncached;
		else
			reg->bus.caching = ttm_write_combined;

		if (drm->client.mem->oclass >= NVIF_CLASS_MEM_NV50) {
			union {
				struct nv50_mem_map_v0 nv50;
				struct gf100_mem_map_v0 gf100;
			} args;
			u64 handle, length;
			u32 argc = 0;

			switch (mem->mem.object.oclass) {
			case NVIF_CLASS_MEM_NV50:
				args.nv50.version = 0;
				args.nv50.ro = 0;
				args.nv50.kind = mem->kind;
				args.nv50.comp = mem->comp;
				argc = sizeof(args.nv50);
				break;
			case NVIF_CLASS_MEM_GF100:
				args.gf100.version = 0;
				args.gf100.ro = 0;
				args.gf100.kind = mem->kind;
				argc = sizeof(args.gf100);
				break;
			default:
				WARN_ON(1);
				break;
			}

			ret = nvif_object_map_handle(&mem->mem.object,
						     &args, argc,
						     &handle, &length);
			if (ret != 1) {
				if (WARN_ON(ret == 0))
					ret = -EINVAL;
				goto out;
			}

			reg->bus.offset = handle;
		}
		ret = 0;
		break;
	default:
		ret = -EINVAL;
	}

out:
	if (ret == -ENOSPC) {
		struct nouveau_bo *nvbo;

		nvbo = list_first_entry_or_null(&drm->ttm.io_reserve_lru,
						typeof(*nvbo),
						io_reserve_lru);
		if (nvbo) {
			list_del_init(&nvbo->io_reserve_lru);
			drm_vma_node_unmap(&nvbo->bo.base.vma_node,
					   bdev->dev_mapping);
			nouveau_ttm_io_mem_free_locked(drm, nvbo->bo.resource);
			nvbo->bo.resource->bus.offset = 0;
			nvbo->bo.resource->bus.addr = NULL;
			goto retry;
		}

	}
	mutex_unlock(&drm->ttm.io_reserve_mutex);
	return ret;
}

static void
nouveau_ttm_io_mem_free(struct ttm_device *bdev, struct ttm_resource *reg)
{
	struct nouveau_drm *drm = nouveau_bdev(bdev);

	mutex_lock(&drm->ttm.io_reserve_mutex);
	nouveau_ttm_io_mem_free_locked(drm, reg);
	mutex_unlock(&drm->ttm.io_reserve_mutex);
}

vm_fault_t nouveau_ttm_fault_reserve_notify(struct ttm_buffer_object *bo)
{
	struct nouveau_drm *drm = nouveau_bdev(bo->bdev);
	struct nouveau_bo *nvbo = nouveau_bo(bo);
	struct nvkm_device *device = nvxx_device(drm);
	u32 mappable = device->func->resource_size(device, 1) >> PAGE_SHIFT;
	int i, ret;

	/* as long as the bo isn't in vram, and isn't tiled, we've got
	 * nothing to do here.
	 */
	if (bo->resource->mem_type != TTM_PL_VRAM) {
		if (drm->client.device.info.family < NV_DEVICE_INFO_V0_TESLA ||
		    !nvbo->kind)
			return 0;

		if (bo->resource->mem_type != TTM_PL_SYSTEM)
			return 0;

		nouveau_bo_placement_set(nvbo, NOUVEAU_GEM_DOMAIN_GART, 0);

	} else {
		/* make sure bo is in mappable vram */
		if (drm->client.device.info.family >= NV_DEVICE_INFO_V0_TESLA ||
		    bo->resource->start + PFN_UP(bo->resource->size) < mappable)
			return 0;

		for (i = 0; i < nvbo->placement.num_placement; ++i) {
			nvbo->placements[i].fpfn = 0;
			nvbo->placements[i].lpfn = mappable;
		}

		nouveau_bo_placement_set(nvbo, NOUVEAU_GEM_DOMAIN_VRAM, 0);
	}

	ret = nouveau_bo_validate(nvbo, false, false);
	if (unlikely(ret == -EBUSY || ret == -ERESTARTSYS))
		return VM_FAULT_NOPAGE;
	else if (unlikely(ret))
		return VM_FAULT_SIGBUS;

	ttm_bo_move_to_lru_tail_unlocked(bo);
	return 0;
}

static int
nouveau_ttm_tt_populate(struct ttm_device *bdev,
			struct ttm_tt *ttm, struct ttm_operation_ctx *ctx)
{
	struct ttm_tt *ttm_dma = (void *)ttm;
	struct nouveau_drm *drm;
	bool slave = !!(ttm->page_flags & TTM_TT_FLAG_EXTERNAL);

	if (ttm_tt_is_populated(ttm))
		return 0;

	if (slave && ttm->sg) {
		drm_prime_sg_to_dma_addr_array(ttm->sg, ttm_dma->dma_address,
					       ttm->num_pages);
		return 0;
	}

	drm = nouveau_bdev(bdev);

	return ttm_pool_alloc(&drm->ttm.bdev.pool, ttm, ctx);
}

static void
nouveau_ttm_tt_unpopulate(struct ttm_device *bdev,
			  struct ttm_tt *ttm)
{
	struct nouveau_drm *drm;
	bool slave = !!(ttm->page_flags & TTM_TT_FLAG_EXTERNAL);

	if (slave)
		return;

	nouveau_ttm_tt_unbind(bdev, ttm);

	drm = nouveau_bdev(bdev);

	return ttm_pool_free(&drm->ttm.bdev.pool, ttm);
}

static void
nouveau_ttm_tt_destroy(struct ttm_device *bdev,
		       struct ttm_tt *ttm)
{
#if IS_ENABLED(CONFIG_AGP)
	struct nouveau_drm *drm = nouveau_bdev(bdev);
	if (drm->agp.bridge) {
		ttm_agp_destroy(ttm);
		return;
	}
#endif
	nouveau_sgdma_destroy(bdev, ttm);
}

void
nouveau_bo_fence(struct nouveau_bo *nvbo, struct nouveau_fence *fence, bool exclusive)
{
	struct dma_resv *resv = nvbo->bo.base.resv;

	if (!fence)
		return;

	dma_resv_add_fence(resv, &fence->base, exclusive ?
			   DMA_RESV_USAGE_WRITE : DMA_RESV_USAGE_READ);
}

static void
nouveau_bo_delete_mem_notify(struct ttm_buffer_object *bo)
{
	nouveau_bo_move_ntfy(bo, NULL);
}

struct ttm_device_funcs nouveau_bo_driver = {
	.ttm_tt_create = &nouveau_ttm_tt_create,
	.ttm_tt_populate = &nouveau_ttm_tt_populate,
	.ttm_tt_unpopulate = &nouveau_ttm_tt_unpopulate,
	.ttm_tt_destroy = &nouveau_ttm_tt_destroy,
	.eviction_valuable = ttm_bo_eviction_valuable,
	.evict_flags = nouveau_bo_evict_flags,
	.delete_mem_notify = nouveau_bo_delete_mem_notify,
	.move = nouveau_bo_move,
	.io_mem_reserve = &nouveau_ttm_io_mem_reserve,
	.io_mem_free = &nouveau_ttm_io_mem_free,
};<|MERGE_RESOLUTION|>--- conflicted
+++ resolved
@@ -295,7 +295,6 @@
 			kfree(nvbo);
 			return ERR_PTR(-EINVAL);
 		}
-<<<<<<< HEAD
 
 		/* Disable compression if suitable settings couldn't be found. */
 		if (nvbo->comp && !vmm->page[pi].comp) {
@@ -320,32 +319,6 @@
 			    (!vmm->page[i].host || vmm->page[i].shift > PAGE_SHIFT))
 				continue;
 
-=======
-
-		/* Disable compression if suitable settings couldn't be found. */
-		if (nvbo->comp && !vmm->page[pi].comp) {
-			if (mmu->object.oclass >= NVIF_CLASS_MMU_GF100)
-				nvbo->kind = mmu->kind[nvbo->kind];
-			nvbo->comp = 0;
-		}
-		nvbo->page = vmm->page[pi].shift;
-	} else {
-		/* Determine the desirable target GPU page size for the buffer. */
-		for (i = 0; i < vmm->page_nr; i++) {
-			/* Because we cannot currently allow VMM maps to fail
-			 * during buffer migration, we need to determine page
-			 * size for the buffer up-front, and pre-allocate its
-			 * page tables.
-			 *
-			 * Skip page sizes that can't support needed domains.
-			 */
-			if ((domain & NOUVEAU_GEM_DOMAIN_VRAM) && !vmm->page[i].vram)
-				continue;
-			if ((domain & NOUVEAU_GEM_DOMAIN_GART) &&
-			    (!vmm->page[i].host || vmm->page[i].shift > PAGE_SHIFT))
-				continue;
-
->>>>>>> 2d5404ca
 			/* pick the last one as it will be smallest. */
 			pi = i;
 
