--- conflicted
+++ resolved
@@ -606,15 +606,6 @@
 			NV_ERROR(drm, "Could not pin/map cursor.\n");
 	}
 
-<<<<<<< HEAD
-void
-nouveau_display_resume(struct drm_device *dev)
-{
-	struct drm_crtc *crtc;
-	int head;
-
-=======
->>>>>>> 4a53ddf5
 	nouveau_display_init(dev);
 
 	/* Force CLUT to get re-loaded during modeset */
@@ -628,8 +619,6 @@
 	for (head = 0; head < dev->mode_config.num_crtc; head++)
 		drm_vblank_on(dev, head);
 
-<<<<<<< HEAD
-=======
 	/* This should ensure we don't hit a locking problem when someone
 	 * wakes us up via a connector.  We should never go into suspend
 	 * while the display is on anyways.
@@ -637,7 +626,6 @@
 	if (runtime)
 		return;
 
->>>>>>> 4a53ddf5
 	drm_helper_resume_force_mode(dev);
 
 	list_for_each_entry(crtc, &dev->mode_config.crtc_list, head) {
