--- conflicted
+++ resolved
@@ -93,18 +93,12 @@
 	struct nvif_mmu mmu;
 	struct nouveau_vmm vmm;
 	struct nouveau_vmm svm;
-<<<<<<< HEAD
-	struct nouveau_uvmm uvmm;
-
-	struct nouveau_sched_entity sched_entity;
-=======
 	struct {
 		struct nouveau_uvmm *ptr;
 		bool disabled;
 	} uvmm;
 
 	struct nouveau_sched *sched;
->>>>>>> 2d5404ca
 
 	const struct nvif_mclass *mem;
 
@@ -130,14 +124,7 @@
 static inline struct nouveau_uvmm *
 nouveau_cli_uvmm(struct nouveau_cli *cli)
 {
-<<<<<<< HEAD
-	if (!cli || !cli->uvmm.vmm.cli)
-		return NULL;
-
-	return &cli->uvmm;
-=======
 	return cli ? cli->uvmm.ptr : NULL;
->>>>>>> 2d5404ca
 }
 
 static inline struct nouveau_uvmm *
@@ -320,10 +307,6 @@
 		struct mutex lock;
 		bool component_registered;
 	} audio;
-
-	struct drm_gpu_scheduler sched;
-	struct workqueue_struct *sched_wq;
-
 };
 
 static inline struct nouveau_drm *
