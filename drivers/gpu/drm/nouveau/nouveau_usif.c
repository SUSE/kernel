/*
 * Copyright 2014 Red Hat Inc.
 *
 * Permission is hereby granted, free of charge, to any person obtaining a
 * copy of this software and associated documentation files (the "Software"),
 * to deal in the Software without restriction, including without limitation
 * the rights to use, copy, modify, merge, publish, distribute, sublicense,
 * and/or sell copies of the Software, and to permit persons to whom the
 * Software is furnished to do so, subject to the following conditions:
 *
 * The above copyright notice and this permission notice shall be included in
 * all copies or substantial portions of the Software.
 *
 * THE SOFTWARE IS PROVIDED "AS IS", WITHOUT WARRANTY OF ANY KIND, EXPRESS OR
 * IMPLIED, INCLUDING BUT NOT LIMITED TO THE WARRANTIES OF MERCHANTABILITY,
 * FITNESS FOR A PARTICULAR PURPOSE AND NONINFRINGEMENT.  IN NO EVENT SHALL
 * THE COPYRIGHT HOLDER(S) OR AUTHOR(S) BE LIABLE FOR ANY CLAIM, DAMAGES OR
 * OTHER LIABILITY, WHETHER IN AN ACTION OF CONTRACT, TORT OR OTHERWISE,
 * ARISING FROM, OUT OF OR IN CONNECTION WITH THE SOFTWARE OR THE USE OR
 * OTHER DEALINGS IN THE SOFTWARE.
 *
 * Authors: Ben Skeggs <bskeggs@redhat.com>
 */

#include "nouveau_drv.h"
#include "nouveau_usif.h"
#include "nouveau_abi16.h"

#include <nvif/unpack.h>
#include <nvif/client.h>
#include <nvif/ioctl.h>

#include <nvif/class.h>
#include <nvif/cl0080.h>

struct usif_object {
	struct list_head head;
	u8  route;
	u64 token;
};

static void
usif_object_dtor(struct usif_object *object)
{
	list_del(&object->head);
	kfree(object);
}

static int
usif_object_new(struct drm_file *f, void *data, u32 size, void *argv, u32 argc, bool parent_abi16)
{
	struct nouveau_cli *cli = nouveau_cli(f);
	struct nvif_client *client = &cli->base;
	union {
		struct nvif_ioctl_new_v0 v0;
	} *args = data;
	struct usif_object *object;
	int ret = -ENOSYS;

	if ((ret = nvif_unpack(ret, &data, &size, args->v0, 0, 0, true)))
		return ret;

	switch (args->v0.oclass) {
	case NV_DMA_FROM_MEMORY:
	case NV_DMA_TO_MEMORY:
	case NV_DMA_IN_MEMORY:
		return -EINVAL;
	case NV_DEVICE: {
		union {
			struct nv_device_v0 v0;
		} *args = data;

		if ((ret = nvif_unpack(ret, &data, &size, args->v0, 0, 0, false)))
			return ret;

		args->v0.priv = false;
		break;
	}
	default:
		if (!parent_abi16)
			return -EINVAL;
		break;
	}

	if (!(object = kmalloc(sizeof(*object), GFP_KERNEL)))
		return -ENOMEM;
	list_add(&object->head, &cli->objects);

	object->route = args->v0.route;
	object->token = args->v0.token;
	args->v0.route = NVDRM_OBJECT_USIF;
	args->v0.token = (unsigned long)(void *)object;
	ret = nvif_client_ioctl(client, argv, argc);
	if (ret) {
		usif_object_dtor(object);
		return ret;
	}

	args->v0.token = object->token;
	args->v0.route = object->route;
	return 0;
}

int
usif_ioctl(struct drm_file *filp, void __user *user, u32 argc)
{
	struct nouveau_cli *cli = nouveau_cli(filp);
	struct nvif_client *client = &cli->base;
	void *data = kmalloc(argc, GFP_KERNEL);
	u32   size = argc;
	union {
		struct nvif_ioctl_v0 v0;
	} *argv = data;
	struct usif_object *object;
	bool abi16 = false;
	u8 owner;
	int ret;

	if (ret = -ENOMEM, !argv)
		goto done;
	if (ret = -EFAULT, copy_from_user(argv, user, size))
		goto done;

	if (!(ret = nvif_unpack(-ENOSYS, &data, &size, argv->v0, 0, 0, true))) {
		/* block access to objects not created via this interface */
		owner = argv->v0.owner;
		if (argv->v0.object == 0ULL &&
		    argv->v0.type != NVIF_IOCTL_V0_DEL)
			argv->v0.owner = NVDRM_OBJECT_ANY; /* except client */
		else
			argv->v0.owner = NVDRM_OBJECT_USIF;
	} else
		goto done;

	/* USIF slightly abuses some return-only ioctl members in order
	 * to provide interoperability with the older ABI16 objects
	 */
	mutex_lock(&cli->mutex);
	if (argv->v0.route) {
		if (ret = -EINVAL, argv->v0.route == 0xff)
			ret = nouveau_abi16_usif(filp, argv, argc);
		if (ret) {
			mutex_unlock(&cli->mutex);
			goto done;
		}

		abi16 = true;
	}

	switch (argv->v0.type) {
	case NVIF_IOCTL_V0_NEW:
		ret = usif_object_new(filp, data, size, argv, argc, abi16);
		break;
<<<<<<< HEAD
	case NVIF_IOCTL_V0_NTFY_NEW:
	case NVIF_IOCTL_V0_NTFY_DEL:
	case NVIF_IOCTL_V0_NTFY_GET:
	case NVIF_IOCTL_V0_NTFY_PUT:
		ret = -ENOSYS;
		break;
=======
>>>>>>> eb3cdb58
	default:
		ret = nvif_client_ioctl(client, argv, argc);
		break;
	}
	if (argv->v0.route == NVDRM_OBJECT_USIF) {
		object = (void *)(unsigned long)argv->v0.token;
		argv->v0.route = object->route;
		argv->v0.token = object->token;
		if (ret == 0 && argv->v0.type == NVIF_IOCTL_V0_DEL) {
			list_del(&object->head);
			kfree(object);
		}
	} else {
		argv->v0.route = NVIF_IOCTL_V0_ROUTE_HIDDEN;
		argv->v0.token = 0;
	}
	argv->v0.owner = owner;
	mutex_unlock(&cli->mutex);

	if (copy_to_user(user, argv, argc))
		ret = -EFAULT;
done:
	kfree(argv);
	return ret;
}

void
usif_client_fini(struct nouveau_cli *cli)
{
	struct usif_object *object, *otemp;

	list_for_each_entry_safe(object, otemp, &cli->objects, head) {
		usif_object_dtor(object);
	}
}

void
usif_client_init(struct nouveau_cli *cli)
{
	INIT_LIST_HEAD(&cli->objects);
}<|MERGE_RESOLUTION|>--- conflicted
+++ resolved
@@ -151,15 +151,6 @@
 	case NVIF_IOCTL_V0_NEW:
 		ret = usif_object_new(filp, data, size, argv, argc, abi16);
 		break;
-<<<<<<< HEAD
-	case NVIF_IOCTL_V0_NTFY_NEW:
-	case NVIF_IOCTL_V0_NTFY_DEL:
-	case NVIF_IOCTL_V0_NTFY_GET:
-	case NVIF_IOCTL_V0_NTFY_PUT:
-		ret = -ENOSYS;
-		break;
-=======
->>>>>>> eb3cdb58
 	default:
 		ret = nvif_client_ioctl(client, argv, argc);
 		break;
