/*
 * Copyright 2012 Red Hat Inc.
 *
 * Permission is hereby granted, free of charge, to any person obtaining a
 * copy of this software and associated documentation files (the "Software"),
 * to deal in the Software without restriction, including without limitation
 * the rights to use, copy, modify, merge, publish, distribute, sublicense,
 * and/or sell copies of the Software, and to permit persons to whom the
 * Software is furnished to do so, subject to the following conditions:
 *
 * The above copyright notice and this permission notice shall be included in
 * all copies or substantial portions of the Software.
 *
 * THE SOFTWARE IS PROVIDED "AS IS", WITHOUT WARRANTY OF ANY KIND, EXPRESS OR
 * IMPLIED, INCLUDING BUT NOT LIMITED TO THE WARRANTIES OF MERCHANTABILITY,
 * FITNESS FOR A PARTICULAR PURPOSE AND NONINFRINGEMENT.  IN NO EVENT SHALL
 * THE COPYRIGHT HOLDER(S) OR AUTHOR(S) BE LIABLE FOR ANY CLAIM, DAMAGES OR
 * OTHER LIABILITY, WHETHER IN AN ACTION OF CONTRACT, TORT OR OTHERWISE,
 * ARISING FROM, OUT OF OR IN CONNECTION WITH THE SOFTWARE OR THE USE OR
 * OTHER DEALINGS IN THE SOFTWARE.
 *
 */

#include <nvif/client.h>
#include <nvif/driver.h>
#include <nvif/fifo.h>
#include <nvif/ioctl.h>
#include <nvif/class.h>
#include <nvif/cl0002.h>
#include <nvif/unpack.h>

#include "nouveau_drv.h"
#include "nouveau_dma.h"
#include "nouveau_exec.h"
#include "nouveau_gem.h"
#include "nouveau_chan.h"
#include "nouveau_abi16.h"
#include "nouveau_vmm.h"
#include "nouveau_sched.h"

static struct nouveau_abi16 *
nouveau_abi16(struct drm_file *file_priv)
{
	struct nouveau_cli *cli = nouveau_cli(file_priv);
	if (!cli->abi16) {
		struct nouveau_abi16 *abi16;
		cli->abi16 = abi16 = kzalloc(sizeof(*abi16), GFP_KERNEL);
		if (cli->abi16) {
			abi16->cli = cli;
			INIT_LIST_HEAD(&abi16->channels);
			INIT_LIST_HEAD(&abi16->objects);
		}
	}
	return cli->abi16;
}

struct nouveau_abi16 *
nouveau_abi16_get(struct drm_file *file_priv)
{
	struct nouveau_cli *cli = nouveau_cli(file_priv);
	mutex_lock(&cli->mutex);
	if (nouveau_abi16(file_priv))
		return cli->abi16;
	mutex_unlock(&cli->mutex);
	return NULL;
}

int
nouveau_abi16_put(struct nouveau_abi16 *abi16, int ret)
{
	struct nouveau_cli *cli = abi16->cli;
	mutex_unlock(&cli->mutex);
	return ret;
}

/* Tracks objects created via the DRM_NOUVEAU_NVIF ioctl.
 *
 * The only two types of object that userspace ever allocated via this
 * interface are 'device', in order to retrieve basic device info, and
 * 'engine objects', which instantiate HW classes on a channel.
 *
 * The remainder of what used to be available via DRM_NOUVEAU_NVIF has
 * been removed, but these object types need to be tracked to maintain
 * compatibility with userspace.
 */
struct nouveau_abi16_obj {
	enum nouveau_abi16_obj_type {
		DEVICE,
		ENGOBJ,
	} type;
	u64 object;

	struct nvif_object engobj;

	struct list_head head; /* protected by nouveau_abi16.cli.mutex */
};

static struct nouveau_abi16_obj *
nouveau_abi16_obj_find(struct nouveau_abi16 *abi16, u64 object)
{
	struct nouveau_abi16_obj *obj;

	list_for_each_entry(obj, &abi16->objects, head) {
		if (obj->object == object)
			return obj;
	}

	return NULL;
}

static void
nouveau_abi16_obj_del(struct nouveau_abi16_obj *obj)
{
	list_del(&obj->head);
	kfree(obj);
}

static struct nouveau_abi16_obj *
nouveau_abi16_obj_new(struct nouveau_abi16 *abi16, enum nouveau_abi16_obj_type type, u64 object)
{
	struct nouveau_abi16_obj *obj;

	obj = nouveau_abi16_obj_find(abi16, object);
	if (obj)
		return ERR_PTR(-EEXIST);

	obj = kzalloc(sizeof(*obj), GFP_KERNEL);
	if (!obj)
		return ERR_PTR(-ENOMEM);

	obj->type = type;
	obj->object = object;
	list_add_tail(&obj->head, &abi16->objects);
	return obj;
}

s32
nouveau_abi16_swclass(struct nouveau_drm *drm)
{
	switch (drm->client.device.info.family) {
	case NV_DEVICE_INFO_V0_TNT:
		return NVIF_CLASS_SW_NV04;
	case NV_DEVICE_INFO_V0_CELSIUS:
	case NV_DEVICE_INFO_V0_KELVIN:
	case NV_DEVICE_INFO_V0_RANKINE:
	case NV_DEVICE_INFO_V0_CURIE:
		return NVIF_CLASS_SW_NV10;
	case NV_DEVICE_INFO_V0_TESLA:
		return NVIF_CLASS_SW_NV50;
	case NV_DEVICE_INFO_V0_FERMI:
	case NV_DEVICE_INFO_V0_KEPLER:
	case NV_DEVICE_INFO_V0_MAXWELL:
	case NV_DEVICE_INFO_V0_PASCAL:
	case NV_DEVICE_INFO_V0_VOLTA:
		return NVIF_CLASS_SW_GF100;
	}

	return 0x0000;
}

static void
nouveau_abi16_ntfy_fini(struct nouveau_abi16_chan *chan,
			struct nouveau_abi16_ntfy *ntfy)
{
	nvif_object_dtor(&ntfy->object);
	nvkm_mm_free(&chan->heap, &ntfy->node);
	list_del(&ntfy->head);
	kfree(ntfy);
}

static void
nouveau_abi16_chan_fini(struct nouveau_abi16 *abi16,
			struct nouveau_abi16_chan *chan)
{
	struct nouveau_abi16_ntfy *ntfy, *temp;

<<<<<<< HEAD
	/* When a client exits without waiting for it's queued up jobs to
	 * finish it might happen that we fault the channel. This is due to
	 * drm_file_free() calling drm_gem_release() before the postclose()
	 * callback. Hence, we can't tear down this scheduler entity before
	 * uvmm mappings are unmapped. Currently, we can't detect this case.
	 *
	 * However, this should be rare and harmless, since the channel isn't
	 * needed anymore.
	 */
	nouveau_sched_entity_fini(&chan->sched_entity);

	/* wait for all activity to stop before cleaning up */
=======
	/* Cancel all jobs from the entity's queue. */
	if (chan->sched)
		drm_sched_entity_fini(&chan->sched->entity);

>>>>>>> 2d5404ca
	if (chan->chan)
		nouveau_channel_idle(chan->chan);

	if (chan->sched)
		nouveau_sched_destroy(&chan->sched);

	/* cleanup notifier state */
	list_for_each_entry_safe(ntfy, temp, &chan->notifiers, head) {
		nouveau_abi16_ntfy_fini(chan, ntfy);
	}

	if (chan->ntfy) {
		nouveau_vma_del(&chan->ntfy_vma);
		nouveau_bo_unpin(chan->ntfy);
		drm_gem_object_put(&chan->ntfy->bo.base);
	}

	if (chan->heap.block_size)
		nvkm_mm_fini(&chan->heap);

	/* destroy channel object, all children will be killed too */
	if (chan->chan) {
		nvif_object_dtor(&chan->ce);
		nouveau_channel_del(&chan->chan);
	}

	list_del(&chan->head);
	kfree(chan);
}

void
nouveau_abi16_fini(struct nouveau_abi16 *abi16)
{
	struct nouveau_cli *cli = abi16->cli;
	struct nouveau_abi16_chan *chan, *temp;
	struct nouveau_abi16_obj *obj, *tmp;

	/* cleanup objects */
	list_for_each_entry_safe(obj, tmp, &abi16->objects, head) {
		nouveau_abi16_obj_del(obj);
	}

	/* cleanup channels */
	list_for_each_entry_safe(chan, temp, &abi16->channels, head) {
		nouveau_abi16_chan_fini(abi16, chan);
	}

	kfree(cli->abi16);
	cli->abi16 = NULL;
}

static inline int
getparam_dma_ib_max(struct nvif_device *device)
{
	const struct nvif_mclass dmas[] = {
		{ NV03_CHANNEL_DMA, 0 },
		{ NV10_CHANNEL_DMA, 0 },
		{ NV17_CHANNEL_DMA, 0 },
		{ NV40_CHANNEL_DMA, 0 },
		{}
	};

	return nvif_mclass(&device->object, dmas) < 0 ? NV50_DMA_IB_MAX : 0;
}

int
nouveau_abi16_ioctl_getparam(ABI16_IOCTL_ARGS)
{
	struct nouveau_cli *cli = nouveau_cli(file_priv);
	struct nouveau_drm *drm = nouveau_drm(dev);
	struct nvif_device *device = &drm->client.device;
<<<<<<< HEAD
	struct nvkm_device *nvkm_device = nvxx_device(&drm->client.device);
	struct nvkm_gr *gr = nvxx_gr(device);
=======
	struct nvkm_device *nvkm_device = nvxx_device(drm);
	struct nvkm_gr *gr = nvxx_gr(drm);
>>>>>>> 2d5404ca
	struct drm_nouveau_getparam *getparam = data;
	struct pci_dev *pdev = to_pci_dev(dev->dev);

	switch (getparam->param) {
	case NOUVEAU_GETPARAM_CHIPSET_ID:
		getparam->value = device->info.chipset;
		break;
	case NOUVEAU_GETPARAM_PCI_VENDOR:
		if (device->info.platform != NV_DEVICE_INFO_V0_SOC)
			getparam->value = pdev->vendor;
		else
			getparam->value = 0;
		break;
	case NOUVEAU_GETPARAM_PCI_DEVICE:
		if (device->info.platform != NV_DEVICE_INFO_V0_SOC)
			getparam->value = pdev->device;
		else
			getparam->value = 0;
		break;
	case NOUVEAU_GETPARAM_BUS_TYPE:
		switch (device->info.platform) {
		case NV_DEVICE_INFO_V0_AGP : getparam->value = 0; break;
		case NV_DEVICE_INFO_V0_PCI : getparam->value = 1; break;
		case NV_DEVICE_INFO_V0_PCIE: getparam->value = 2; break;
		case NV_DEVICE_INFO_V0_SOC : getparam->value = 3; break;
		case NV_DEVICE_INFO_V0_IGP :
			if (!pci_is_pcie(pdev))
				getparam->value = 1;
			else
				getparam->value = 2;
			break;
		default:
			WARN_ON(1);
			break;
		}
		break;
	case NOUVEAU_GETPARAM_FB_SIZE:
		getparam->value = drm->gem.vram_available;
		break;
	case NOUVEAU_GETPARAM_AGP_SIZE:
		getparam->value = drm->gem.gart_available;
		break;
	case NOUVEAU_GETPARAM_VM_VRAM_BASE:
		getparam->value = 0; /* deprecated */
		break;
	case NOUVEAU_GETPARAM_PTIMER_TIME:
		getparam->value = nvif_device_time(device);
		break;
	case NOUVEAU_GETPARAM_HAS_BO_USAGE:
		getparam->value = 1;
		break;
	case NOUVEAU_GETPARAM_HAS_PAGEFLIP:
		getparam->value = 1;
		break;
	case NOUVEAU_GETPARAM_GRAPH_UNITS:
		getparam->value = nvkm_gr_units(gr);
		break;
	case NOUVEAU_GETPARAM_EXEC_PUSH_MAX: {
		int ib_max = getparam_dma_ib_max(device);

		getparam->value = nouveau_exec_push_max_from_ib_max(ib_max);
		break;
	}
	case NOUVEAU_GETPARAM_VRAM_BAR_SIZE:
		getparam->value = nvkm_device->func->resource_size(nvkm_device, 1);
		break;
	case NOUVEAU_GETPARAM_VRAM_USED: {
		struct ttm_resource_manager *vram_mgr = ttm_manager_type(&drm->ttm.bdev, TTM_PL_VRAM);
		getparam->value = (u64)ttm_resource_manager_usage(vram_mgr);
		break;
	}
	case NOUVEAU_GETPARAM_HAS_VMA_TILEMODE:
		getparam->value = 1;
		break;
	default:
		NV_PRINTK(dbg, cli, "unknown parameter %lld\n", getparam->param);
		return -EINVAL;
	}

	return 0;
}

int
nouveau_abi16_ioctl_channel_alloc(ABI16_IOCTL_ARGS)
{
	struct drm_nouveau_channel_alloc *init = data;
	struct nouveau_cli *cli = nouveau_cli(file_priv);
	struct nouveau_drm *drm = nouveau_drm(dev);
	struct nouveau_abi16 *abi16 = nouveau_abi16_get(file_priv);
	struct nouveau_abi16_chan *chan;
	struct nvif_device *device = &cli->device;
	u64 engine, runm;
	int ret;

	if (unlikely(!abi16))
		return -ENOMEM;

	if (!drm->channel)
		return nouveau_abi16_put(abi16, -ENODEV);

	/* If uvmm wasn't initialized until now disable it completely to prevent
	 * userspace from mixing up UAPIs.
	 *
	 * The client lock is already acquired by nouveau_abi16_get().
	 */
	__nouveau_cli_disable_uvmm_noinit(cli);

<<<<<<< HEAD
	device = &abi16->device;
=======
>>>>>>> 2d5404ca
	engine = NV_DEVICE_HOST_RUNLIST_ENGINES_GR;

	/* hack to allow channel engine type specification on kepler */
	if (device->info.family >= NV_DEVICE_INFO_V0_KEPLER) {
		if (init->fb_ctxdma_handle == ~0) {
			switch (init->tt_ctxdma_handle) {
			case NOUVEAU_FIFO_ENGINE_GR:
				engine = NV_DEVICE_HOST_RUNLIST_ENGINES_GR;
				break;
			case NOUVEAU_FIFO_ENGINE_VP:
				engine = NV_DEVICE_HOST_RUNLIST_ENGINES_MSPDEC;
				break;
			case NOUVEAU_FIFO_ENGINE_PPP:
				engine = NV_DEVICE_HOST_RUNLIST_ENGINES_MSPPP;
				break;
			case NOUVEAU_FIFO_ENGINE_BSP:
				engine = NV_DEVICE_HOST_RUNLIST_ENGINES_MSVLD;
				break;
			case NOUVEAU_FIFO_ENGINE_CE:
				engine = NV_DEVICE_HOST_RUNLIST_ENGINES_CE;
				break;
			default:
				return nouveau_abi16_put(abi16, -ENOSYS);
			}

			init->fb_ctxdma_handle = 0;
			init->tt_ctxdma_handle = 0;
		}
	}

	if (engine != NV_DEVICE_HOST_RUNLIST_ENGINES_CE)
		runm = nvif_fifo_runlist(device, engine);
	else
		runm = nvif_fifo_runlist_ce(device);

	if (!runm || init->fb_ctxdma_handle == ~0 || init->tt_ctxdma_handle == ~0)
		return nouveau_abi16_put(abi16, -EINVAL);

	/* allocate "abi16 channel" data and make up a handle for it */
	chan = kzalloc(sizeof(*chan), GFP_KERNEL);
	if (!chan)
		return nouveau_abi16_put(abi16, -ENOMEM);

	INIT_LIST_HEAD(&chan->notifiers);
	list_add(&chan->head, &abi16->channels);

	/* create channel object and initialise dma and fence management */
	ret = nouveau_channel_new(cli, false, runm, init->fb_ctxdma_handle,
				  init->tt_ctxdma_handle, &chan->chan);
	if (ret)
		goto done;

<<<<<<< HEAD
	ret = nouveau_sched_entity_init(&chan->sched_entity, &drm->sched,
					drm->sched_wq);
	if (ret)
		goto done;
=======
	/* If we're not using the VM_BIND uAPI, we don't need a scheduler.
	 *
	 * The client lock is already acquired by nouveau_abi16_get().
	 */
	if (nouveau_cli_uvmm(cli)) {
		ret = nouveau_sched_create(&chan->sched, drm, drm->sched_wq,
					   chan->chan->dma.ib_max);
		if (ret)
			goto done;
	}
>>>>>>> 2d5404ca

	init->channel = chan->chan->chid;

	if (device->info.family >= NV_DEVICE_INFO_V0_TESLA)
		init->pushbuf_domains = NOUVEAU_GEM_DOMAIN_VRAM |
					NOUVEAU_GEM_DOMAIN_GART;
	else
	if (chan->chan->push.buffer->bo.resource->mem_type == TTM_PL_VRAM)
		init->pushbuf_domains = NOUVEAU_GEM_DOMAIN_VRAM;
	else
		init->pushbuf_domains = NOUVEAU_GEM_DOMAIN_GART;

	if (device->info.family < NV_DEVICE_INFO_V0_CELSIUS) {
		init->subchan[0].handle = 0x00000000;
		init->subchan[0].grclass = 0x0000;
		init->subchan[1].handle = chan->chan->nvsw.handle;
		init->subchan[1].grclass = 0x506e;
		init->nr_subchan = 2;
	}

	/* Workaround "nvc0" gallium driver using classes it doesn't allocate on
	 * Kepler and above.  NVKM no longer always sets CE_CTX_VALID as part of
	 * channel init, now we know what that stuff actually is.
	 *
	 * Doesn't matter for Kepler/Pascal, CE context stored in NV_RAMIN.
	 *
	 * Userspace was fixed prior to adding Ampere support.
	 */
	switch (device->info.family) {
	case NV_DEVICE_INFO_V0_VOLTA:
		ret = nvif_object_ctor(&chan->chan->user, "abi16CeWar", 0, VOLTA_DMA_COPY_A,
				       NULL, 0, &chan->ce);
		if (ret)
			goto done;
		break;
	case NV_DEVICE_INFO_V0_TURING:
		ret = nvif_object_ctor(&chan->chan->user, "abi16CeWar", 0, TURING_DMA_COPY_A,
				       NULL, 0, &chan->ce);
		if (ret)
			goto done;
		break;
	default:
		break;
	}

	/* Named memory object area */
	ret = nouveau_gem_new(cli, PAGE_SIZE, 0, NOUVEAU_GEM_DOMAIN_GART,
			      0, 0, &chan->ntfy);
	if (ret == 0)
		ret = nouveau_bo_pin(chan->ntfy, NOUVEAU_GEM_DOMAIN_GART,
				     false);
	if (ret)
		goto done;

	if (device->info.family >= NV_DEVICE_INFO_V0_TESLA) {
		ret = nouveau_vma_new(chan->ntfy, chan->chan->vmm,
				      &chan->ntfy_vma);
		if (ret)
			goto done;
	}

	ret = drm_gem_handle_create(file_priv, &chan->ntfy->bo.base,
				    &init->notifier_handle);
	if (ret)
		goto done;

	ret = nvkm_mm_init(&chan->heap, 0, 0, PAGE_SIZE, 1);
done:
	if (ret)
		nouveau_abi16_chan_fini(abi16, chan);
	return nouveau_abi16_put(abi16, ret);
}

static struct nouveau_abi16_chan *
nouveau_abi16_chan(struct nouveau_abi16 *abi16, int channel)
{
	struct nouveau_abi16_chan *chan;

	list_for_each_entry(chan, &abi16->channels, head) {
		if (chan->chan->chid == channel)
			return chan;
	}

	return NULL;
}

int
nouveau_abi16_ioctl_channel_free(ABI16_IOCTL_ARGS)
{
	struct drm_nouveau_channel_free *req = data;
	struct nouveau_abi16 *abi16 = nouveau_abi16_get(file_priv);
	struct nouveau_abi16_chan *chan;

	if (unlikely(!abi16))
		return -ENOMEM;

	chan = nouveau_abi16_chan(abi16, req->channel);
	if (!chan)
		return nouveau_abi16_put(abi16, -ENOENT);
	nouveau_abi16_chan_fini(abi16, chan);
	return nouveau_abi16_put(abi16, 0);
}

int
nouveau_abi16_ioctl_grobj_alloc(ABI16_IOCTL_ARGS)
{
	struct drm_nouveau_grobj_alloc *init = data;
	struct nouveau_abi16 *abi16 = nouveau_abi16_get(file_priv);
	struct nouveau_abi16_chan *chan;
	struct nouveau_abi16_ntfy *ntfy;
	struct nvif_sclass *sclass;
	s32 oclass = 0;
	int ret, i;

	if (unlikely(!abi16))
		return -ENOMEM;

	if (init->handle == ~0)
		return nouveau_abi16_put(abi16, -EINVAL);

	chan = nouveau_abi16_chan(abi16, init->channel);
	if (!chan)
		return nouveau_abi16_put(abi16, -ENOENT);

	ret = nvif_object_sclass_get(&chan->chan->user, &sclass);
	if (ret < 0)
		return nouveau_abi16_put(abi16, ret);

	if ((init->class & 0x00ff) == 0x006e) {
		/* nvsw: compatibility with older 0x*6e class identifier */
		for (i = 0; !oclass && i < ret; i++) {
			switch (sclass[i].oclass) {
			case NVIF_CLASS_SW_NV04:
			case NVIF_CLASS_SW_NV10:
			case NVIF_CLASS_SW_NV50:
			case NVIF_CLASS_SW_GF100:
				oclass = sclass[i].oclass;
				break;
			default:
				break;
			}
		}
	} else
	if ((init->class & 0x00ff) == 0x00b1) {
		/* msvld: compatibility with incorrect version exposure */
		for (i = 0; i < ret; i++) {
			if ((sclass[i].oclass & 0x00ff) == 0x00b1) {
				oclass = sclass[i].oclass;
				break;
			}
		}
	} else
	if ((init->class & 0x00ff) == 0x00b2) { /* mspdec */
		/* mspdec: compatibility with incorrect version exposure */
		for (i = 0; i < ret; i++) {
			if ((sclass[i].oclass & 0x00ff) == 0x00b2) {
				oclass = sclass[i].oclass;
				break;
			}
		}
	} else
	if ((init->class & 0x00ff) == 0x00b3) { /* msppp */
		/* msppp: compatibility with incorrect version exposure */
		for (i = 0; i < ret; i++) {
			if ((sclass[i].oclass & 0x00ff) == 0x00b3) {
				oclass = sclass[i].oclass;
				break;
			}
		}
	} else {
		oclass = init->class;
	}

	nvif_object_sclass_put(&sclass);
	if (!oclass)
		return nouveau_abi16_put(abi16, -EINVAL);

	ntfy = kzalloc(sizeof(*ntfy), GFP_KERNEL);
	if (!ntfy)
		return nouveau_abi16_put(abi16, -ENOMEM);

	list_add(&ntfy->head, &chan->notifiers);

	ret = nvif_object_ctor(&chan->chan->user, "abi16EngObj", init->handle,
			       oclass, NULL, 0, &ntfy->object);

	if (ret)
		nouveau_abi16_ntfy_fini(chan, ntfy);
	return nouveau_abi16_put(abi16, ret);
}

int
nouveau_abi16_ioctl_notifierobj_alloc(ABI16_IOCTL_ARGS)
{
	struct drm_nouveau_notifierobj_alloc *info = data;
	struct nouveau_drm *drm = nouveau_drm(dev);
	struct nouveau_abi16 *abi16 = nouveau_abi16_get(file_priv);
	struct nouveau_abi16_chan *chan;
	struct nouveau_abi16_ntfy *ntfy;
	struct nvif_device *device;
	struct nv_dma_v0 args = {};
	int ret;

	if (unlikely(!abi16))
		return -ENOMEM;
	device = &abi16->cli->device;

	/* completely unnecessary for these chipsets... */
	if (unlikely(device->info.family >= NV_DEVICE_INFO_V0_FERMI))
		return nouveau_abi16_put(abi16, -EINVAL);

	chan = nouveau_abi16_chan(abi16, info->channel);
	if (!chan)
		return nouveau_abi16_put(abi16, -ENOENT);

	ntfy = kzalloc(sizeof(*ntfy), GFP_KERNEL);
	if (!ntfy)
		return nouveau_abi16_put(abi16, -ENOMEM);

	list_add(&ntfy->head, &chan->notifiers);

	ret = nvkm_mm_head(&chan->heap, 0, 1, info->size, info->size, 1,
			   &ntfy->node);
	if (ret)
		goto done;

	args.start = ntfy->node->offset;
	args.limit = ntfy->node->offset + ntfy->node->length - 1;
	if (device->info.family >= NV_DEVICE_INFO_V0_TESLA) {
		args.target = NV_DMA_V0_TARGET_VM;
		args.access = NV_DMA_V0_ACCESS_VM;
		args.start += chan->ntfy_vma->addr;
		args.limit += chan->ntfy_vma->addr;
	} else
	if (drm->agp.bridge) {
		args.target = NV_DMA_V0_TARGET_AGP;
		args.access = NV_DMA_V0_ACCESS_RDWR;
		args.start += drm->agp.base + chan->ntfy->offset;
		args.limit += drm->agp.base + chan->ntfy->offset;
	} else {
		args.target = NV_DMA_V0_TARGET_VM;
		args.access = NV_DMA_V0_ACCESS_RDWR;
		args.start += chan->ntfy->offset;
		args.limit += chan->ntfy->offset;
	}

	ret = nvif_object_ctor(&chan->chan->user, "abi16Ntfy", info->handle,
			       NV_DMA_IN_MEMORY, &args, sizeof(args),
			       &ntfy->object);
	if (ret)
		goto done;

	info->offset = ntfy->node->offset;
done:
	if (ret)
		nouveau_abi16_ntfy_fini(chan, ntfy);
	return nouveau_abi16_put(abi16, ret);
}

int
nouveau_abi16_ioctl_gpuobj_free(ABI16_IOCTL_ARGS)
{
	struct drm_nouveau_gpuobj_free *fini = data;
	struct nouveau_abi16 *abi16 = nouveau_abi16_get(file_priv);
	struct nouveau_abi16_chan *chan;
	struct nouveau_abi16_ntfy *ntfy;
	int ret = -ENOENT;

	if (unlikely(!abi16))
		return -ENOMEM;

	chan = nouveau_abi16_chan(abi16, fini->channel);
	if (!chan)
		return nouveau_abi16_put(abi16, -EINVAL);

	/* synchronize with the user channel and destroy the gpu object */
	nouveau_channel_idle(chan->chan);

	list_for_each_entry(ntfy, &chan->notifiers, head) {
		if (ntfy->object.handle == fini->handle) {
			nouveau_abi16_ntfy_fini(chan, ntfy);
			ret = 0;
			break;
		}
	}

	return nouveau_abi16_put(abi16, ret);
}

static int
nouveau_abi16_ioctl_mthd(struct nouveau_abi16 *abi16, struct nvif_ioctl_v0 *ioctl, u32 argc)
{
	struct nouveau_cli *cli = abi16->cli;
	struct nvif_ioctl_mthd_v0 *args;
	struct nouveau_abi16_obj *obj;
	struct nv_device_info_v0 *info;

	if (ioctl->route || argc < sizeof(*args))
		return -EINVAL;
	args = (void *)ioctl->data;
	argc -= sizeof(*args);

	obj = nouveau_abi16_obj_find(abi16, ioctl->object);
	if (!obj || obj->type != DEVICE)
		return -EINVAL;

	if (args->method != NV_DEVICE_V0_INFO ||
	    argc != sizeof(*info))
		return -EINVAL;

	info = (void *)args->data;
	if (info->version != 0x00)
		return -EINVAL;

	info = &cli->device.info;
	memcpy(args->data, info, sizeof(*info));
	return 0;
}

static int
nouveau_abi16_ioctl_del(struct nouveau_abi16 *abi16, struct nvif_ioctl_v0 *ioctl, u32 argc)
{
	struct nouveau_abi16_obj *obj;

	if (ioctl->route || argc)
		return -EINVAL;

	obj = nouveau_abi16_obj_find(abi16, ioctl->object);
	if (obj) {
		if (obj->type == ENGOBJ)
			nvif_object_dtor(&obj->engobj);
		nouveau_abi16_obj_del(obj);
	}

	return 0;
}

static int
nouveau_abi16_ioctl_new(struct nouveau_abi16 *abi16, struct nvif_ioctl_v0 *ioctl, u32 argc)
{
	struct nvif_ioctl_new_v0 *args;
	struct nouveau_abi16_chan *chan;
	struct nouveau_abi16_obj *obj;
	int ret;

	if (argc < sizeof(*args))
		return -EINVAL;
	args = (void *)ioctl->data;
	argc -= sizeof(*args);

	if (args->version != 0)
		return -EINVAL;

	if (!ioctl->route) {
		if (ioctl->object || args->oclass != NV_DEVICE)
			return -EINVAL;

		obj = nouveau_abi16_obj_new(abi16, DEVICE, args->object);
		if (IS_ERR(obj))
			return PTR_ERR(obj);

		return 0;
	}

	chan = nouveau_abi16_chan(abi16, ioctl->token);
	if (!chan)
		return -EINVAL;

	obj = nouveau_abi16_obj_new(abi16, ENGOBJ, args->object);
	if (IS_ERR(obj))
		return PTR_ERR(obj);

	ret = nvif_object_ctor(&chan->chan->user, "abi16EngObj", args->handle, args->oclass,
			       NULL, 0, &obj->engobj);
	if (ret)
		nouveau_abi16_obj_del(obj);

	return ret;
}

static int
nouveau_abi16_ioctl_sclass(struct nouveau_abi16 *abi16, struct nvif_ioctl_v0 *ioctl, u32 argc)
{
	struct nvif_ioctl_sclass_v0 *args;
	struct nouveau_abi16_chan *chan;
	struct nvif_sclass *sclass;
	int ret;

	if (!ioctl->route || argc < sizeof(*args))
		return -EINVAL;
	args = (void *)ioctl->data;
	argc -= sizeof(*args);

	if (argc != args->count * sizeof(args->oclass[0]))
		return -EINVAL;

	chan = nouveau_abi16_chan(abi16, ioctl->token);
	if (!chan)
		return -EINVAL;

	ret = nvif_object_sclass_get(&chan->chan->user, &sclass);
	if (ret < 0)
		return ret;

	for (int i = 0; i < min_t(u8, args->count, ret); i++) {
		args->oclass[i].oclass = sclass[i].oclass;
		args->oclass[i].minver = sclass[i].minver;
		args->oclass[i].maxver = sclass[i].maxver;
	}
	args->count = ret;

	nvif_object_sclass_put(&sclass);
	return 0;
}

int
nouveau_abi16_ioctl(struct drm_file *filp, void __user *user, u32 size)
{
	struct nvif_ioctl_v0 *ioctl;
	struct nouveau_abi16 *abi16;
	u32 argc = size;
	int ret;

	if (argc < sizeof(*ioctl))
		return -EINVAL;
	argc -= sizeof(*ioctl);

	ioctl = kmalloc(size, GFP_KERNEL);
	if (!ioctl)
		return -ENOMEM;

	ret = -EFAULT;
	if (copy_from_user(ioctl, user, size))
		goto done_free;

	if (ioctl->version != 0x00 ||
	    (ioctl->route && ioctl->route != 0xff)) {
		ret = -EINVAL;
		goto done_free;
	}

	abi16 = nouveau_abi16_get(filp);
	if (unlikely(!abi16)) {
		ret = -ENOMEM;
		goto done_free;
	}

	switch (ioctl->type) {
	case NVIF_IOCTL_V0_SCLASS: ret = nouveau_abi16_ioctl_sclass(abi16, ioctl, argc); break;
	case NVIF_IOCTL_V0_NEW   : ret = nouveau_abi16_ioctl_new   (abi16, ioctl, argc); break;
	case NVIF_IOCTL_V0_DEL   : ret = nouveau_abi16_ioctl_del   (abi16, ioctl, argc); break;
	case NVIF_IOCTL_V0_MTHD  : ret = nouveau_abi16_ioctl_mthd  (abi16, ioctl, argc); break;
	default:
		ret = -EINVAL;
		break;
	}

	nouveau_abi16_put(abi16, 0);

	if (ret == 0) {
		if (copy_to_user(user, ioctl, size))
			ret = -EFAULT;
	}

done_free:
	kfree(ioctl);
	return ret;
}<|MERGE_RESOLUTION|>--- conflicted
+++ resolved
@@ -174,25 +174,10 @@
 {
 	struct nouveau_abi16_ntfy *ntfy, *temp;
 
-<<<<<<< HEAD
-	/* When a client exits without waiting for it's queued up jobs to
-	 * finish it might happen that we fault the channel. This is due to
-	 * drm_file_free() calling drm_gem_release() before the postclose()
-	 * callback. Hence, we can't tear down this scheduler entity before
-	 * uvmm mappings are unmapped. Currently, we can't detect this case.
-	 *
-	 * However, this should be rare and harmless, since the channel isn't
-	 * needed anymore.
-	 */
-	nouveau_sched_entity_fini(&chan->sched_entity);
-
-	/* wait for all activity to stop before cleaning up */
-=======
 	/* Cancel all jobs from the entity's queue. */
 	if (chan->sched)
 		drm_sched_entity_fini(&chan->sched->entity);
 
->>>>>>> 2d5404ca
 	if (chan->chan)
 		nouveau_channel_idle(chan->chan);
 
@@ -264,13 +249,8 @@
 	struct nouveau_cli *cli = nouveau_cli(file_priv);
 	struct nouveau_drm *drm = nouveau_drm(dev);
 	struct nvif_device *device = &drm->client.device;
-<<<<<<< HEAD
-	struct nvkm_device *nvkm_device = nvxx_device(&drm->client.device);
-	struct nvkm_gr *gr = nvxx_gr(device);
-=======
 	struct nvkm_device *nvkm_device = nvxx_device(drm);
 	struct nvkm_gr *gr = nvxx_gr(drm);
->>>>>>> 2d5404ca
 	struct drm_nouveau_getparam *getparam = data;
 	struct pci_dev *pdev = to_pci_dev(dev->dev);
 
@@ -378,10 +358,6 @@
 	 */
 	__nouveau_cli_disable_uvmm_noinit(cli);
 
-<<<<<<< HEAD
-	device = &abi16->device;
-=======
->>>>>>> 2d5404ca
 	engine = NV_DEVICE_HOST_RUNLIST_ENGINES_GR;
 
 	/* hack to allow channel engine type specification on kepler */
@@ -434,12 +410,6 @@
 	if (ret)
 		goto done;
 
-<<<<<<< HEAD
-	ret = nouveau_sched_entity_init(&chan->sched_entity, &drm->sched,
-					drm->sched_wq);
-	if (ret)
-		goto done;
-=======
 	/* If we're not using the VM_BIND uAPI, we don't need a scheduler.
 	 *
 	 * The client lock is already acquired by nouveau_abi16_get().
@@ -450,7 +420,6 @@
 		if (ret)
 			goto done;
 	}
->>>>>>> 2d5404ca
 
 	init->channel = chan->chan->chid;
 
