--- conflicted
+++ resolved
@@ -234,12 +234,9 @@
 		else if (connector->status == connector_status_disconnected)
 			return NOUVEAU_DP_NONE;
 	}
-<<<<<<< HEAD
-=======
 
 	// Ensure that the aux bus is enabled for probing
 	drm_dp_dpcd_set_powered(&nv_connector->aux, true);
->>>>>>> 2d5404ca
 
 	mutex_lock(&nv_encoder->dp.hpd_irq_lock);
 	if (mstm) {
@@ -419,7 +416,6 @@
 
 bool
 nouveau_dp_train(struct nouveau_encoder *outp, bool mst, u32 khz, u8 bpc)
-<<<<<<< HEAD
 {
 	struct nouveau_drm *drm = nouveau_drm(outp->base.base.dev);
 	struct drm_dp_aux *aux = &outp->conn->aux;
@@ -468,56 +464,6 @@
 {
 	u8 link_status[DP_LINK_STATUS_SIZE];
 
-=======
-{
-	struct nouveau_drm *drm = nouveau_drm(outp->base.base.dev);
-	struct drm_dp_aux *aux = &outp->conn->aux;
-	u32 min_rate;
-	u8 pwr;
-	bool ret = true;
-
-	if (mst)
-		min_rate = outp->dp.link_nr * outp->dp.rate[0].rate;
-	else
-		min_rate = DIV_ROUND_UP(khz * bpc * 3, 8);
-
-	NV_DEBUG(drm, "%s link training (mst:%d min_rate:%d)\n",
-		 outp->base.base.name, mst, min_rate);
-
-	mutex_lock(&outp->dp.hpd_irq_lock);
-
-	if (drm_dp_dpcd_readb(aux, DP_SET_POWER, &pwr) == 1) {
-		if ((pwr & DP_SET_POWER_MASK) != DP_SET_POWER_D0) {
-			pwr &= ~DP_SET_POWER_MASK;
-			pwr |=  DP_SET_POWER_D0;
-			drm_dp_dpcd_writeb(aux, DP_SET_POWER, pwr);
-		}
-	}
-
-	for (int nr = outp->dp.link_nr; nr; nr >>= 1) {
-		for (int rate = 0; rate < outp->dp.rate_nr; rate++) {
-			if (outp->dp.rate[rate].rate * nr >= min_rate) {
-				outp->dp.lt.nr = nr;
-				outp->dp.lt.bw = outp->dp.rate[rate].rate;
-				outp->dp.lt.mst = mst;
-				if (nouveau_dp_train_link(outp, false))
-					goto done;
-			}
-		}
-	}
-
-	ret = false;
-done:
-	mutex_unlock(&outp->dp.hpd_irq_lock);
-	return ret;
-}
-
-static bool
-nouveau_dp_link_check_locked(struct nouveau_encoder *outp)
-{
-	u8 link_status[DP_LINK_STATUS_SIZE];
-
->>>>>>> 2d5404ca
 	if (!outp || !outp->dp.lt.nr)
 		return true;
 
