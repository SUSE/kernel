--- conflicted
+++ resolved
@@ -139,16 +139,11 @@
 	 * TODO: look into checking this before probing I2C to detect DVI/HDMI
 	 */
 	hpd = nvif_conn_hpd_status(&nv_connector->conn);
-<<<<<<< HEAD
-	if (hpd == NVIF_CONN_HPD_STATUS_NOT_PRESENT)
-		goto out;
-=======
 	if (hpd == NVIF_CONN_HPD_STATUS_NOT_PRESENT) {
 		nvif_outp_dp_aux_pwr(&nv_encoder->outp, false);
 		goto out;
 	}
 	nvif_outp_dp_aux_pwr(&nv_encoder->outp, true);
->>>>>>> eb3cdb58
 
 	status = nouveau_dp_probe_dpcd(nv_connector, nv_encoder);
 	if (status == connector_status_disconnected) {
