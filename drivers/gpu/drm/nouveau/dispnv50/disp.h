#ifndef __NV50_KMS_H__
#define __NV50_KMS_H__
#include <linux/workqueue.h>
#include <nvif/mem.h>
#include <nvif/push.h>

#include "nouveau_display.h"

struct nv50_msto;
struct nouveau_encoder;

struct nv50_disp {
	struct nvif_disp *disp;
	struct nv50_core *core;
	struct nvif_object caps;

#define NV50_DISP_SYNC(c, o)                                ((c) * 0x040 + (o))
#define NV50_DISP_CORE_NTFY                       NV50_DISP_SYNC(0      , 0x00)
#define NV50_DISP_WNDW_SEM0(c)                    NV50_DISP_SYNC(1 + (c), 0x00)
#define NV50_DISP_WNDW_SEM1(c)                    NV50_DISP_SYNC(1 + (c), 0x10)
#define NV50_DISP_WNDW_NTFY(c)                    NV50_DISP_SYNC(1 + (c), 0x20)
#define NV50_DISP_BASE_SEM0(c)                    NV50_DISP_WNDW_SEM0(0 + (c))
#define NV50_DISP_BASE_SEM1(c)                    NV50_DISP_WNDW_SEM1(0 + (c))
#define NV50_DISP_BASE_NTFY(c)                    NV50_DISP_WNDW_NTFY(0 + (c))
#define NV50_DISP_OVLY_SEM0(c)                    NV50_DISP_WNDW_SEM0(4 + (c))
#define NV50_DISP_OVLY_SEM1(c)                    NV50_DISP_WNDW_SEM1(4 + (c))
#define NV50_DISP_OVLY_NTFY(c)                    NV50_DISP_WNDW_NTFY(4 + (c))
	struct nouveau_bo *sync;

	struct mutex mutex;
};

static inline struct nv50_disp *
nv50_disp(struct drm_device *dev)
{
	return nouveau_display(dev)->priv;
}

struct nv50_disp_interlock {
	enum nv50_disp_interlock_type {
		NV50_DISP_INTERLOCK_CORE = 0,
		NV50_DISP_INTERLOCK_CURS,
		NV50_DISP_INTERLOCK_BASE,
		NV50_DISP_INTERLOCK_OVLY,
		NV50_DISP_INTERLOCK_WNDW,
		NV50_DISP_INTERLOCK_WIMM,
		NV50_DISP_INTERLOCK__SIZE
	} type;
	u32 data;
	u32 wimm;
};

void corec37d_ntfy_init(struct nouveau_bo *, u32);

void head907d_olut_load(struct drm_color_lut *, int size, void __iomem *);

struct nv50_chan {
	struct nvif_object user;
	struct nvif_device *device;
};

struct nv50_dmac {
	struct nv50_chan base;

	struct nvif_push push;

	struct nvif_object sync;
	struct nvif_object vram;

	u32 cur;
	u32 put;
	u32 max;
};

struct nv50_outp_atom {
	struct list_head head;

	struct drm_encoder *encoder;

	bool disabled;
	bool enabled;

	union nv50_outp_atom_mask {
		struct {
			bool ctrl:1;
		};
		u8 mask;
	} set, clr;
};

int nv50_dmac_create(struct nouveau_drm *,
		     const s32 *oclass, u8 head, void *data, u32 size,
		     s64 syncbuf, struct nv50_dmac *dmac);
void nv50_dmac_destroy(struct nv50_dmac *);

/*
 * For normal encoders this just returns the encoder. For active MST encoders,
 * this returns the real outp that's driving displays on the topology.
 * Inactive MST encoders return NULL, since they would have no real outp to
 * return anyway.
 */
struct nouveau_encoder *nv50_real_outp(struct drm_encoder *encoder);

<<<<<<< HEAD
u32 *evo_wait(struct nv50_dmac *, int nr);
void evo_kick(u32 *, struct nv50_dmac *);

=======
>>>>>>> 2d5404ca
extern const u64 disp50xx_modifiers[];
extern const u64 disp90xx_modifiers[];
extern const u64 wndwc57e_modifiers[];
#endif<|MERGE_RESOLUTION|>--- conflicted
+++ resolved
@@ -101,12 +101,6 @@
  */
 struct nouveau_encoder *nv50_real_outp(struct drm_encoder *encoder);
 
-<<<<<<< HEAD
-u32 *evo_wait(struct nv50_dmac *, int nr);
-void evo_kick(u32 *, struct nv50_dmac *);
-
-=======
->>>>>>> 2d5404ca
 extern const u64 disp50xx_modifiers[];
 extern const u64 disp90xx_modifiers[];
 extern const u64 wndwc57e_modifiers[];
