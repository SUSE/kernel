/*
 * Copyright 2011 Red Hat Inc.
 *
 * Permission is hereby granted, free of charge, to any person obtaining a
 * copy of this software and associated documentation files (the "Software"),
 * to deal in the Software without restriction, including without limitation
 * the rights to use, copy, modify, merge, publish, distribute, sublicense,
 * and/or sell copies of the Software, and to permit persons to whom the
 * Software is furnished to do so, subject to the following conditions:
 *
 * The above copyright notice and this permission notice shall be included in
 * all copies or substantial portions of the Software.
 *
 * THE SOFTWARE IS PROVIDED "AS IS", WITHOUT WARRANTY OF ANY KIND, EXPRESS OR
 * IMPLIED, INCLUDING BUT NOT LIMITED TO THE WARRANTIES OF MERCHANTABILITY,
 * FITNESS FOR A PARTICULAR PURPOSE AND NONINFRINGEMENT.  IN NO EVENT SHALL
 * THE COPYRIGHT HOLDER(S) OR AUTHOR(S) BE LIABLE FOR ANY CLAIM, DAMAGES OR
 * OTHER LIABILITY, WHETHER IN AN ACTION OF CONTRACT, TORT OR OTHERWISE,
 * ARISING FROM, OUT OF OR IN CONNECTION WITH THE SOFTWARE OR THE USE OR
 * OTHER DEALINGS IN THE SOFTWARE.
 *
 * Authors: Ben Skeggs
 */
#include "disp.h"
#include "atom.h"
#include "core.h"
#include "head.h"
#include "wndw.h"
#include "handles.h"

#include <linux/backlight.h>
#include <linux/dma-mapping.h>
#include <linux/hdmi.h>
#include <linux/component.h>
#include <linux/iopoll.h>

#include <drm/display/drm_dp_helper.h>
#include <drm/display/drm_scdc_helper.h>
#include <drm/drm_atomic.h>
#include <drm/drm_atomic_helper.h>
#include <drm/drm_edid.h>
#include <drm/drm_eld.h>
#include <drm/drm_fb_helper.h>
#include <drm/drm_fixed.h>
#include <drm/drm_probe_helper.h>
#include <drm/drm_vblank.h>

#include <nvif/push507c.h>

#include <nvif/class.h>
#include <nvif/cl0002.h>
#include <nvif/event.h>
#include <nvif/if0012.h>
#include <nvif/if0014.h>
#include <nvif/timer.h>

#include <nvhw/class/cl507c.h>
#include <nvhw/class/cl507d.h>
#include <nvhw/class/cl837d.h>
#include <nvhw/class/cl887d.h>
#include <nvhw/class/cl907d.h>
#include <nvhw/class/cl917d.h>

#include "nouveau_drv.h"
#include "nouveau_dma.h"
#include "nouveau_gem.h"
#include "nouveau_connector.h"
#include "nouveau_encoder.h"
#include "nouveau_fence.h"
#include "nv50_display.h"

/******************************************************************************
 * EVO channel
 *****************************************************************************/

static int
nv50_chan_create(struct nvif_device *device, struct nvif_object *disp,
		 const s32 *oclass, u8 head, void *data, u32 size,
		 struct nv50_chan *chan)
{
	struct nvif_sclass *sclass;
	int ret, i, n;

	chan->device = device;

	ret = n = nvif_object_sclass_get(disp, &sclass);
	if (ret < 0)
		return ret;

	while (oclass[0]) {
		for (i = 0; i < n; i++) {
			if (sclass[i].oclass == oclass[0]) {
				ret = nvif_object_ctor(disp, "kmsChan", 0,
						       oclass[0], data, size,
						       &chan->user);
				if (ret == 0) {
					ret = nvif_object_map(&chan->user, NULL, 0);
					if (ret)
						nvif_object_dtor(&chan->user);
				}
				nvif_object_sclass_put(&sclass);
				return ret;
			}
		}
		oclass++;
	}

	nvif_object_sclass_put(&sclass);
	return -ENOSYS;
}

static void
nv50_chan_destroy(struct nv50_chan *chan)
{
	nvif_object_dtor(&chan->user);
}

/******************************************************************************
 * DMA EVO channel
 *****************************************************************************/

void
nv50_dmac_destroy(struct nv50_dmac *dmac)
{
	nvif_object_dtor(&dmac->vram);
	nvif_object_dtor(&dmac->sync);

	nv50_chan_destroy(&dmac->base);

	nvif_mem_dtor(&dmac->push.mem);
}

static void
nv50_dmac_kick(struct nvif_push *push)
{
	struct nv50_dmac *dmac = container_of(push, typeof(*dmac), push);

	dmac->cur = push->cur - (u32 __iomem *)dmac->push.mem.object.map.ptr;
	if (dmac->put != dmac->cur) {
		/* Push buffer fetches are not coherent with BAR1, we need to ensure
		 * writes have been flushed right through to VRAM before writing PUT.
		 */
		if (dmac->push.mem.type & NVIF_MEM_VRAM) {
			struct nvif_device *device = dmac->base.device;
			nvif_wr32(&device->object, 0x070000, 0x00000001);
			nvif_msec(device, 2000,
				if (!(nvif_rd32(&device->object, 0x070000) & 0x00000002))
					break;
			);
		}

		NVIF_WV32(&dmac->base.user, NV507C, PUT, PTR, dmac->cur);
		dmac->put = dmac->cur;
	}

	push->bgn = push->cur;
}

static int
nv50_dmac_free(struct nv50_dmac *dmac)
{
	u32 get = NVIF_RV32(&dmac->base.user, NV507C, GET, PTR);
	if (get > dmac->cur) /* NVIDIA stay 5 away from GET, do the same. */
		return get - dmac->cur - 5;
	return dmac->max - dmac->cur;
}

static int
nv50_dmac_wind(struct nv50_dmac *dmac)
{
	/* Wait for GET to depart from the beginning of the push buffer to
	 * prevent writing PUT == GET, which would be ignored by HW.
	 */
	u32 get = NVIF_RV32(&dmac->base.user, NV507C, GET, PTR);
	if (get == 0) {
		/* Corner-case, HW idle, but non-committed work pending. */
		if (dmac->put == 0)
			nv50_dmac_kick(&dmac->push);

		if (nvif_msec(dmac->base.device, 2000,
			if (NVIF_TV32(&dmac->base.user, NV507C, GET, PTR, >, 0))
				break;
		) < 0)
			return -ETIMEDOUT;
	}

	PUSH_RSVD(&dmac->push, PUSH_JUMP(&dmac->push, 0));
	dmac->cur = 0;
	return 0;
}

static int
nv50_dmac_wait(struct nvif_push *push, u32 size)
{
	struct nv50_dmac *dmac = container_of(push, typeof(*dmac), push);
	int free;

	if (WARN_ON(size > dmac->max))
		return -EINVAL;

	dmac->cur = push->cur - (u32 __iomem *)dmac->push.mem.object.map.ptr;
	if (dmac->cur + size >= dmac->max) {
		int ret = nv50_dmac_wind(dmac);
		if (ret)
			return ret;

		push->cur = dmac->push.mem.object.map.ptr;
		push->cur = push->cur + dmac->cur;
		nv50_dmac_kick(push);
	}

	if (nvif_msec(dmac->base.device, 2000,
		if ((free = nv50_dmac_free(dmac)) >= size)
			break;
	) < 0) {
		WARN_ON(1);
		return -ETIMEDOUT;
	}

	push->bgn = dmac->push.mem.object.map.ptr;
	push->bgn = push->bgn + dmac->cur;
	push->cur = push->bgn;
	push->end = push->cur + free;
	return 0;
}

MODULE_PARM_DESC(kms_vram_pushbuf, "Place EVO/NVD push buffers in VRAM (default: auto)");
static int nv50_dmac_vram_pushbuf = -1;
module_param_named(kms_vram_pushbuf, nv50_dmac_vram_pushbuf, int, 0400);

int
nv50_dmac_create(struct nouveau_drm *drm,
		 const s32 *oclass, u8 head, void *data, u32 size, s64 syncbuf,
		 struct nv50_dmac *dmac)
{
	struct nvif_device *device = &drm->device;
	struct nvif_object *disp = &drm->display->disp.object;
	struct nvif_disp_chan_v0 *args = data;
	u8 type = NVIF_MEM_COHERENT;
	int ret;

	/* Pascal added support for 47-bit physical addresses, but some
	 * parts of EVO still only accept 40-bit PAs.
	 *
	 * To avoid issues on systems with large amounts of RAM, and on
	 * systems where an IOMMU maps pages at a high address, we need
	 * to allocate push buffers in VRAM instead.
	 *
	 * This appears to match NVIDIA's behaviour on Pascal.
	 */
	if ((nv50_dmac_vram_pushbuf > 0) ||
	    (nv50_dmac_vram_pushbuf < 0 && device->info.family == NV_DEVICE_INFO_V0_PASCAL))
		type |= NVIF_MEM_VRAM;

	ret = nvif_mem_ctor_map(&drm->mmu, "kmsChanPush", type, 0x1000, &dmac->push.mem);
	if (ret)
		return ret;

	dmac->push.wait = nv50_dmac_wait;
	dmac->push.kick = nv50_dmac_kick;
	dmac->push.bgn = dmac->push.mem.object.map.ptr;
	dmac->push.cur = dmac->push.bgn;
	dmac->push.end = dmac->push.bgn;
	dmac->max = 0x1000/4 - 1;

	/* EVO channels are affected by a HW bug where the last 12 DWORDs
	 * of the push buffer aren't able to be used safely.
	 */
	if (disp->oclass < GV100_DISP)
		dmac->max -= 12;

	args->pushbuf = nvif_handle(&dmac->push.mem.object);

	ret = nv50_chan_create(device, disp, oclass, head, data, size,
			       &dmac->base);
	if (ret)
		return ret;

	if (syncbuf < 0)
		return 0;

	ret = nvif_object_ctor(&dmac->base.user, "kmsSyncCtxDma", NV50_DISP_HANDLE_SYNCBUF,
			       NV_DMA_IN_MEMORY,
			       &(struct nv_dma_v0) {
					.target = NV_DMA_V0_TARGET_VRAM,
					.access = NV_DMA_V0_ACCESS_RDWR,
					.start = syncbuf + 0x0000,
					.limit = syncbuf + 0x0fff,
			       }, sizeof(struct nv_dma_v0),
			       &dmac->sync);
	if (ret)
		return ret;

	ret = nvif_object_ctor(&dmac->base.user, "kmsVramCtxDma", NV50_DISP_HANDLE_VRAM,
			       NV_DMA_IN_MEMORY,
			       &(struct nv_dma_v0) {
					.target = NV_DMA_V0_TARGET_VRAM,
					.access = NV_DMA_V0_ACCESS_RDWR,
					.start = 0,
					.limit = device->info.ram_user - 1,
			       }, sizeof(struct nv_dma_v0),
			       &dmac->vram);
	if (ret)
		return ret;

	return ret;
}

/******************************************************************************
 * Output path helpers
 *****************************************************************************/
static void
nv50_outp_dump_caps(struct nouveau_drm *drm,
		    struct nouveau_encoder *outp)
{
	NV_DEBUG(drm, "%s caps: dp_interlace=%d\n",
		 outp->base.base.name, outp->caps.dp_interlace);
}

static int
nv50_outp_atomic_check_view(struct drm_encoder *encoder,
			    struct drm_crtc_state *crtc_state,
			    struct drm_connector_state *conn_state,
			    struct drm_display_mode *native_mode)
{
	struct drm_display_mode *adjusted_mode = &crtc_state->adjusted_mode;
	struct drm_display_mode *mode = &crtc_state->mode;
	struct drm_connector *connector = conn_state->connector;
	struct nouveau_conn_atom *asyc = nouveau_conn_atom(conn_state);
	struct nouveau_drm *drm = nouveau_drm(encoder->dev);

	NV_ATOMIC(drm, "%s atomic_check\n", encoder->name);
	asyc->scaler.full = false;
	if (!native_mode)
		return 0;

	if (asyc->scaler.mode == DRM_MODE_SCALE_NONE) {
		switch (connector->connector_type) {
		case DRM_MODE_CONNECTOR_LVDS:
		case DRM_MODE_CONNECTOR_eDP:
			/* Don't force scaler for EDID modes with
			 * same size as the native one (e.g. different
			 * refresh rate)
			 */
			if (mode->hdisplay == native_mode->hdisplay &&
			    mode->vdisplay == native_mode->vdisplay &&
			    mode->type & DRM_MODE_TYPE_DRIVER)
				break;
			mode = native_mode;
			asyc->scaler.full = true;
			break;
		default:
			break;
		}
	} else {
		mode = native_mode;
	}

	if (!drm_mode_equal(adjusted_mode, mode)) {
		drm_mode_copy(adjusted_mode, mode);
		crtc_state->mode_changed = true;
	}

	return 0;
}

static void
nv50_outp_atomic_fix_depth(struct drm_encoder *encoder, struct drm_crtc_state *crtc_state)
{
	struct nv50_head_atom *asyh = nv50_head_atom(crtc_state);
	struct nouveau_encoder *nv_encoder = nouveau_encoder(encoder);
	struct drm_display_mode *mode = &asyh->state.adjusted_mode;
	unsigned int max_rate, mode_rate;

	switch (nv_encoder->dcb->type) {
	case DCB_OUTPUT_DP:
		max_rate = nv_encoder->dp.link_nr * nv_encoder->dp.link_bw;

		/* we don't support more than 10 anyway */
		asyh->or.bpc = min_t(u8, asyh->or.bpc, 10);

		/* reduce the bpc until it works out */
		while (asyh->or.bpc > 6) {
			mode_rate = DIV_ROUND_UP(mode->clock * asyh->or.bpc * 3, 8);
			if (mode_rate <= max_rate)
				break;

			asyh->or.bpc -= 2;
		}
		break;
	default:
		break;
	}
}

static int
nv50_outp_atomic_check(struct drm_encoder *encoder,
		       struct drm_crtc_state *crtc_state,
		       struct drm_connector_state *conn_state)
{
	struct drm_connector *connector = conn_state->connector;
	struct nouveau_connector *nv_connector = nouveau_connector(connector);
	struct nv50_head_atom *asyh = nv50_head_atom(crtc_state);
	int ret;

	ret = nv50_outp_atomic_check_view(encoder, crtc_state, conn_state,
					  nv_connector->native_mode);
	if (ret)
		return ret;

	if (crtc_state->mode_changed || crtc_state->connectors_changed)
		asyh->or.bpc = connector->display_info.bpc;

	/* We might have to reduce the bpc */
	nv50_outp_atomic_fix_depth(encoder, crtc_state);

	return 0;
}

struct nouveau_connector *
nv50_outp_get_new_connector(struct drm_atomic_state *state, struct nouveau_encoder *outp)
{
	struct drm_connector *connector;
	struct drm_connector_state *connector_state;
	struct drm_encoder *encoder = to_drm_encoder(outp);
	int i;

	for_each_new_connector_in_state(state, connector, connector_state, i) {
		if (connector_state->best_encoder == encoder)
			return nouveau_connector(connector);
	}

	return NULL;
}

struct nouveau_connector *
nv50_outp_get_old_connector(struct drm_atomic_state *state, struct nouveau_encoder *outp)
{
	struct drm_connector *connector;
	struct drm_connector_state *connector_state;
	struct drm_encoder *encoder = to_drm_encoder(outp);
	int i;

	for_each_old_connector_in_state(state, connector, connector_state, i) {
		if (connector_state->best_encoder == encoder)
			return nouveau_connector(connector);
	}

	return NULL;
}

static struct nouveau_crtc *
nv50_outp_get_new_crtc(const struct drm_atomic_state *state, const struct nouveau_encoder *outp)
{
	struct drm_crtc *crtc;
	struct drm_crtc_state *crtc_state;
	const u32 mask = drm_encoder_mask(&outp->base.base);
	int i;

	for_each_new_crtc_in_state(state, crtc, crtc_state, i) {
		if (crtc_state->encoder_mask & mask)
			return nouveau_crtc(crtc);
	}

	return NULL;
}

/******************************************************************************
 * DAC
 *****************************************************************************/
static void
nv50_dac_atomic_disable(struct drm_encoder *encoder, struct drm_atomic_state *state)
{
	struct nouveau_encoder *nv_encoder = nouveau_encoder(encoder);
	struct nv50_core *core = nv50_disp(encoder->dev)->core;
	const u32 ctrl = NVDEF(NV507D, DAC_SET_CONTROL, OWNER, NONE);

	core->func->dac->ctrl(core, nv_encoder->outp.or.id, ctrl, NULL);
	nv_encoder->crtc = NULL;
}

static void
nv50_dac_atomic_enable(struct drm_encoder *encoder, struct drm_atomic_state *state)
{
	struct nouveau_encoder *nv_encoder = nouveau_encoder(encoder);
	struct nouveau_crtc *nv_crtc = nv50_outp_get_new_crtc(state, nv_encoder);
	struct nv50_head_atom *asyh =
		nv50_head_atom(drm_atomic_get_new_crtc_state(state, &nv_crtc->base));
	struct nv50_core *core = nv50_disp(encoder->dev)->core;
	u32 ctrl = 0;

	switch (nv_crtc->index) {
	case 0: ctrl |= NVDEF(NV507D, DAC_SET_CONTROL, OWNER, HEAD0); break;
	case 1: ctrl |= NVDEF(NV507D, DAC_SET_CONTROL, OWNER, HEAD1); break;
	case 2: ctrl |= NVDEF(NV907D, DAC_SET_CONTROL, OWNER_MASK, HEAD2); break;
	case 3: ctrl |= NVDEF(NV907D, DAC_SET_CONTROL, OWNER_MASK, HEAD3); break;
	default:
		WARN_ON(1);
		break;
	}

	ctrl |= NVDEF(NV507D, DAC_SET_CONTROL, PROTOCOL, RGB_CRT);

	if (!nvif_outp_acquired(&nv_encoder->outp))
		nvif_outp_acquire_dac(&nv_encoder->outp);

	core->func->dac->ctrl(core, nv_encoder->outp.or.id, ctrl, asyh);
	asyh->or.depth = 0;

	nv_encoder->crtc = &nv_crtc->base;
}

static enum drm_connector_status
nv50_dac_detect(struct drm_encoder *encoder, struct drm_connector *connector)
{
	struct nouveau_encoder *nv_encoder = nouveau_encoder(encoder);
	u32 loadval;
	int ret;

	loadval = nouveau_drm(encoder->dev)->vbios.dactestval;
	if (loadval == 0)
		loadval = 340;

	ret = nvif_outp_load_detect(&nv_encoder->outp, loadval);
	if (ret <= 0)
		return connector_status_disconnected;

	return connector_status_connected;
}

static const struct drm_encoder_helper_funcs
nv50_dac_help = {
	.atomic_check = nv50_outp_atomic_check,
	.atomic_enable = nv50_dac_atomic_enable,
	.atomic_disable = nv50_dac_atomic_disable,
	.detect = nv50_dac_detect
};

static void
nv50_dac_destroy(struct drm_encoder *encoder)
{
	struct nouveau_encoder *nv_encoder = nouveau_encoder(encoder);

	nvif_outp_dtor(&nv_encoder->outp);

	drm_encoder_cleanup(encoder);
	kfree(encoder);
}

static const struct drm_encoder_funcs
nv50_dac_func = {
	.destroy = nv50_dac_destroy,
};

static int
nv50_dac_create(struct nouveau_encoder *nv_encoder)
{
	struct drm_connector *connector = &nv_encoder->conn->base;
	struct nouveau_drm *drm = nouveau_drm(connector->dev);
<<<<<<< HEAD
	struct nvkm_i2c *i2c = nvxx_i2c(&drm->client.device);
=======
	struct nvkm_i2c *i2c = nvxx_i2c(drm);
>>>>>>> 2d5404ca
	struct nvkm_i2c_bus *bus;
	struct drm_encoder *encoder;
	struct dcb_output *dcbe = nv_encoder->dcb;
	int type = DRM_MODE_ENCODER_DAC;

	bus = nvkm_i2c_bus_find(i2c, dcbe->i2c_index);
	if (bus)
		nv_encoder->i2c = &bus->i2c;

	encoder = to_drm_encoder(nv_encoder);
	drm_encoder_init(connector->dev, encoder, &nv50_dac_func, type,
			 "dac-%04x-%04x", dcbe->hasht, dcbe->hashm);
	drm_encoder_helper_add(encoder, &nv50_dac_help);

	drm_connector_attach_encoder(connector, encoder);
	return 0;
}

/*
 * audio component binding for ELD notification
 */
static void
nv50_audio_component_eld_notify(struct drm_audio_component *acomp, int port,
				int dev_id)
{
	if (acomp && acomp->audio_ops && acomp->audio_ops->pin_eld_notify)
		acomp->audio_ops->pin_eld_notify(acomp->audio_ops->audio_ptr,
						 port, dev_id);
}

static int
nv50_audio_component_get_eld(struct device *kdev, int port, int dev_id,
			     bool *enabled, unsigned char *buf, int max_bytes)
{
	struct nouveau_drm *drm = dev_get_drvdata(kdev);
	struct drm_encoder *encoder;
	struct nouveau_encoder *nv_encoder;
	struct nouveau_crtc *nv_crtc;
	int ret = 0;

	*enabled = false;

	mutex_lock(&drm->audio.lock);

	drm_for_each_encoder(encoder, drm->dev) {
		struct nouveau_connector *nv_connector = NULL;

		if (encoder->encoder_type == DRM_MODE_ENCODER_DPMST)
			continue; /* TODO */

		nv_encoder = nouveau_encoder(encoder);
		nv_connector = nv_encoder->conn;
		nv_crtc = nouveau_crtc(nv_encoder->crtc);

		if (!nv_crtc || nv_encoder->outp.or.id != port || nv_crtc->index != dev_id)
			continue;

		*enabled = nv_encoder->audio.enabled;
		if (*enabled) {
			ret = drm_eld_size(nv_connector->base.eld);
			memcpy(buf, nv_connector->base.eld,
			       min(max_bytes, ret));
		}
		break;
	}

	mutex_unlock(&drm->audio.lock);

	return ret;
}

static const struct drm_audio_component_ops nv50_audio_component_ops = {
	.get_eld = nv50_audio_component_get_eld,
};

static int
nv50_audio_component_bind(struct device *kdev, struct device *hda_kdev,
			  void *data)
{
	struct nouveau_drm *drm = dev_get_drvdata(kdev);
	struct drm_audio_component *acomp = data;

	if (WARN_ON(!device_link_add(hda_kdev, kdev, DL_FLAG_STATELESS)))
		return -ENOMEM;

	drm_modeset_lock_all(drm->dev);
	acomp->ops = &nv50_audio_component_ops;
	acomp->dev = kdev;
	drm->audio.component = acomp;
	drm_modeset_unlock_all(drm->dev);
	return 0;
}

static void
nv50_audio_component_unbind(struct device *kdev, struct device *hda_kdev,
			    void *data)
{
	struct nouveau_drm *drm = dev_get_drvdata(kdev);
	struct drm_audio_component *acomp = data;

	drm_modeset_lock_all(drm->dev);
	drm->audio.component = NULL;
	acomp->ops = NULL;
	acomp->dev = NULL;
	drm_modeset_unlock_all(drm->dev);
}

static const struct component_ops nv50_audio_component_bind_ops = {
	.bind   = nv50_audio_component_bind,
	.unbind = nv50_audio_component_unbind,
};

static void
nv50_audio_component_init(struct nouveau_drm *drm)
{
	if (component_add(drm->dev->dev, &nv50_audio_component_bind_ops))
		return;

	drm->audio.component_registered = true;
	mutex_init(&drm->audio.lock);
}

static void
nv50_audio_component_fini(struct nouveau_drm *drm)
{
	if (!drm->audio.component_registered)
		return;

	component_del(drm->dev->dev, &nv50_audio_component_bind_ops);
	drm->audio.component_registered = false;
	mutex_destroy(&drm->audio.lock);
}

/******************************************************************************
 * Audio
 *****************************************************************************/
static bool
nv50_audio_supported(struct drm_encoder *encoder)
{
	struct nv50_disp *disp = nv50_disp(encoder->dev);

	if (disp->disp->object.oclass <= GT200_DISP ||
	    disp->disp->object.oclass == GT206_DISP)
		return false;

	if (encoder->encoder_type != DRM_MODE_ENCODER_DPMST) {
		struct nouveau_encoder *nv_encoder = nouveau_encoder(encoder);

		switch (nv_encoder->dcb->type) {
		case DCB_OUTPUT_TMDS:
		case DCB_OUTPUT_DP:
			break;
		default:
			return false;
		}
	}

	return true;
}

static void
nv50_audio_disable(struct drm_encoder *encoder, struct nouveau_crtc *nv_crtc)
{
	struct nouveau_drm *drm = nouveau_drm(encoder->dev);
	struct nouveau_encoder *nv_encoder = nouveau_encoder(encoder);
	struct nvif_outp *outp = &nv_encoder->outp;

	if (!nv50_audio_supported(encoder))
		return;

	mutex_lock(&drm->audio.lock);
	if (nv_encoder->audio.enabled) {
		nv_encoder->audio.enabled = false;
		nvif_outp_hda_eld(&nv_encoder->outp, nv_crtc->index, NULL, 0);
	}
	mutex_unlock(&drm->audio.lock);

	nv50_audio_component_eld_notify(drm->audio.component, outp->or.id, nv_crtc->index);
}

static void
nv50_audio_enable(struct drm_encoder *encoder, struct nouveau_crtc *nv_crtc,
		  struct nouveau_connector *nv_connector, struct drm_atomic_state *state,
		  struct drm_display_mode *mode)
{
	struct nouveau_drm *drm = nouveau_drm(encoder->dev);
	struct nouveau_encoder *nv_encoder = nouveau_encoder(encoder);
	struct nvif_outp *outp = &nv_encoder->outp;

	if (!nv50_audio_supported(encoder) || !nv_connector->base.display_info.has_audio)
		return;

	mutex_lock(&drm->audio.lock);

	nvif_outp_hda_eld(&nv_encoder->outp, nv_crtc->index, nv_connector->base.eld,
			  drm_eld_size(nv_connector->base.eld));
	nv_encoder->audio.enabled = true;

	mutex_unlock(&drm->audio.lock);

	nv50_audio_component_eld_notify(drm->audio.component, outp->or.id, nv_crtc->index);
}

/******************************************************************************
 * HDMI
 *****************************************************************************/
static void
nv50_hdmi_enable(struct drm_encoder *encoder, struct nouveau_crtc *nv_crtc,
		 struct nouveau_connector *nv_connector, struct drm_atomic_state *state,
		 struct drm_display_mode *mode, bool hda)
{
	struct nouveau_drm *drm = nouveau_drm(encoder->dev);
	struct nouveau_encoder *nv_encoder = nouveau_encoder(encoder);
	struct drm_hdmi_info *hdmi = &nv_connector->base.display_info.hdmi;
	union hdmi_infoframe infoframe = { 0 };
	const u8 rekey = 56; /* binary driver, and tegra, constant */
	u32 max_ac_packet;
	struct {
		struct nvif_outp_infoframe_v0 infoframe;
		u8 data[17];
	} args = { 0 };
	int ret, size;

	max_ac_packet  = mode->htotal - mode->hdisplay;
	max_ac_packet -= rekey;
	max_ac_packet -= 18; /* constant from tegra */
	max_ac_packet /= 32;

	if (nv_encoder->i2c && hdmi->scdc.scrambling.supported) {
		const bool high_tmds_clock_ratio = mode->clock > 340000;
		u8 scdc;

		ret = drm_scdc_readb(nv_encoder->i2c, SCDC_TMDS_CONFIG, &scdc);
		if (ret < 0) {
			NV_ERROR(drm, "Failure to read SCDC_TMDS_CONFIG: %d\n", ret);
			return;
		}

		scdc &= ~(SCDC_TMDS_BIT_CLOCK_RATIO_BY_40 | SCDC_SCRAMBLING_ENABLE);
		if (high_tmds_clock_ratio || hdmi->scdc.scrambling.low_rates)
			scdc |= SCDC_SCRAMBLING_ENABLE;
		if (high_tmds_clock_ratio)
			scdc |= SCDC_TMDS_BIT_CLOCK_RATIO_BY_40;

		ret = drm_scdc_writeb(nv_encoder->i2c, SCDC_TMDS_CONFIG, scdc);
		if (ret < 0)
			NV_ERROR(drm, "Failure to write SCDC_TMDS_CONFIG = 0x%02x: %d\n",
				 scdc, ret);
	}

	ret = nvif_outp_hdmi(&nv_encoder->outp, nv_crtc->index, true, max_ac_packet, rekey,
			     mode->clock, hdmi->scdc.supported, hdmi->scdc.scrambling.supported,
			     hdmi->scdc.scrambling.low_rates);
	if (ret)
		return;

	/* AVI InfoFrame. */
	args.infoframe.version = 0;
	args.infoframe.head = nv_crtc->index;

	if (!drm_hdmi_avi_infoframe_from_display_mode(&infoframe.avi, &nv_connector->base, mode)) {
		drm_hdmi_avi_infoframe_quant_range(&infoframe.avi, &nv_connector->base, mode,
						   HDMI_QUANTIZATION_RANGE_FULL);

		size = hdmi_infoframe_pack(&infoframe, args.data, ARRAY_SIZE(args.data));
	} else {
		size = 0;
	}

	nvif_outp_infoframe(&nv_encoder->outp, NVIF_OUTP_INFOFRAME_V0_AVI, &args.infoframe, size);

	/* Vendor InfoFrame. */
	memset(&args.data, 0, sizeof(args.data));
	if (!drm_hdmi_vendor_infoframe_from_display_mode(&infoframe.vendor.hdmi,
							 &nv_connector->base, mode))
		size = hdmi_infoframe_pack(&infoframe, args.data, ARRAY_SIZE(args.data));
	else
		size = 0;

	nvif_outp_infoframe(&nv_encoder->outp, NVIF_OUTP_INFOFRAME_V0_VSI, &args.infoframe, size);

	nv_encoder->hdmi.enabled = true;
}

/******************************************************************************
 * MST
 *****************************************************************************/
#define nv50_mstm(p) container_of((p), struct nv50_mstm, mgr)
#define nv50_mstc(p) container_of((p), struct nv50_mstc, connector)
#define nv50_msto(p) container_of((p), struct nv50_msto, encoder)

struct nv50_mstc {
	struct nv50_mstm *mstm;
	struct drm_dp_mst_port *port;
	struct drm_connector connector;

	struct drm_display_mode *native;
	struct edid *edid;
};

struct nv50_msto {
	struct drm_encoder encoder;

	/* head is statically assigned on msto creation */
	struct nv50_head *head;
	struct nv50_mstc *mstc;
	bool disabled;
	bool enabled;

	u32 display_id;
};

struct nouveau_encoder *nv50_real_outp(struct drm_encoder *encoder)
{
	struct nv50_msto *msto;

	if (encoder->encoder_type != DRM_MODE_ENCODER_DPMST)
		return nouveau_encoder(encoder);

	msto = nv50_msto(encoder);
	if (!msto->mstc)
		return NULL;
	return msto->mstc->mstm->outp;
}

static void
nv50_msto_cleanup(struct drm_atomic_state *state,
		  struct drm_dp_mst_topology_state *new_mst_state,
		  struct drm_dp_mst_topology_mgr *mgr,
		  struct nv50_msto *msto)
{
	struct nouveau_drm *drm = nouveau_drm(msto->encoder.dev);
	struct drm_dp_mst_atomic_payload *new_payload =
		drm_atomic_get_mst_payload_state(new_mst_state, msto->mstc->port);
	struct drm_dp_mst_topology_state *old_mst_state =
		drm_atomic_get_old_mst_topology_state(state, mgr);
	const struct drm_dp_mst_atomic_payload *old_payload =
		drm_atomic_get_mst_payload_state(old_mst_state, msto->mstc->port);
	struct nv50_mstc *mstc = msto->mstc;
	struct nv50_mstm *mstm = mstc->mstm;

	NV_ATOMIC(drm, "%s: msto cleanup\n", msto->encoder.name);

	if (msto->disabled) {
		if (msto->head->func->display_id) {
			nvif_outp_dp_mst_id_put(&mstm->outp->outp, msto->display_id);
			msto->display_id = 0;
		}

		msto->mstc = NULL;
		msto->disabled = false;
		drm_dp_remove_payload_part2(mgr, new_mst_state, old_payload, new_payload);
	} else if (msto->enabled) {
<<<<<<< HEAD
		drm_dp_add_payload_part2(mgr, state, new_payload);
=======
		drm_dp_add_payload_part2(mgr, new_payload);
>>>>>>> 2d5404ca
		msto->enabled = false;
	}
}

static void
nv50_msto_prepare(struct drm_atomic_state *state,
		  struct drm_dp_mst_topology_state *mst_state,
		  struct drm_dp_mst_topology_mgr *mgr,
		  struct nv50_msto *msto)
{
	struct nouveau_drm *drm = nouveau_drm(msto->encoder.dev);
	struct nv50_mstc *mstc = msto->mstc;
	struct nv50_mstm *mstm = mstc->mstm;
	struct drm_dp_mst_atomic_payload *payload;
	int ret = 0;

	NV_ATOMIC(drm, "%s: msto prepare\n", msto->encoder.name);

	payload = drm_atomic_get_mst_payload_state(mst_state, mstc->port);

	if (msto->disabled) {
		drm_dp_remove_payload_part1(mgr, mst_state, payload);
		nvif_outp_dp_mst_vcpi(&mstm->outp->outp, msto->head->base.index, 0, 0, 0, 0);
		ret = 1;
	} else {
		if (msto->enabled)
			ret = drm_dp_add_payload_part1(mgr, mst_state, payload);
	}

	if (ret == 0) {
		nvif_outp_dp_mst_vcpi(&mstm->outp->outp, msto->head->base.index,
				      payload->vc_start_slot, payload->time_slots,
<<<<<<< HEAD
				      payload->pbn, payload->time_slots * mst_state->pbn_div);
=======
				      payload->pbn,
				      payload->time_slots * dfixed_trunc(mst_state->pbn_div));
>>>>>>> 2d5404ca
	} else {
		nvif_outp_dp_mst_vcpi(&mstm->outp->outp, msto->head->base.index, 0, 0, 0, 0);
	}
}

static int
nv50_msto_atomic_check(struct drm_encoder *encoder,
		       struct drm_crtc_state *crtc_state,
		       struct drm_connector_state *conn_state)
{
	struct drm_atomic_state *state = crtc_state->state;
	struct drm_connector *connector = conn_state->connector;
	struct drm_dp_mst_topology_state *mst_state;
	struct nv50_mstc *mstc = nv50_mstc(connector);
	struct nv50_mstm *mstm = mstc->mstm;
	struct nv50_head_atom *asyh = nv50_head_atom(crtc_state);
	int slots;
	int ret;

	ret = nv50_outp_atomic_check_view(encoder, crtc_state, conn_state,
					  mstc->native);
	if (ret)
		return ret;

	if (!drm_atomic_crtc_needs_modeset(crtc_state))
		return 0;

	/*
	 * When restoring duplicated states, we need to make sure that the bw
	 * remains the same and avoid recalculating it, as the connector's bpc
	 * may have changed after the state was duplicated
	 */
	if (!state->duplicated) {
		const int clock = crtc_state->adjusted_mode.clock;

		asyh->or.bpc = connector->display_info.bpc;
		asyh->dp.pbn = drm_dp_calc_pbn_mode(clock, asyh->or.bpc * 3 << 4);
	}

	mst_state = drm_atomic_get_mst_topology_state(state, &mstm->mgr);
	if (IS_ERR(mst_state))
		return PTR_ERR(mst_state);

	if (!mst_state->pbn_div.full) {
		struct nouveau_encoder *outp = mstc->mstm->outp;

		mst_state->pbn_div = drm_dp_get_vc_payload_bw(&mstm->mgr,
							      outp->dp.link_bw, outp->dp.link_nr);
	}

	slots = drm_dp_atomic_find_time_slots(state, &mstm->mgr, mstc->port, asyh->dp.pbn);
	if (slots < 0)
		return slots;

	asyh->dp.tu = slots;

	return 0;
}

static u8
nv50_dp_bpc_to_depth(unsigned int bpc)
{
	switch (bpc) {
	case  6: return NV837D_SOR_SET_CONTROL_PIXEL_DEPTH_BPP_18_444;
	case  8: return NV837D_SOR_SET_CONTROL_PIXEL_DEPTH_BPP_24_444;
	case 10:
	default: return NV837D_SOR_SET_CONTROL_PIXEL_DEPTH_BPP_30_444;
	}
}

static void
nv50_msto_atomic_enable(struct drm_encoder *encoder, struct drm_atomic_state *state)
{
	struct nv50_msto *msto = nv50_msto(encoder);
	struct nv50_head *head = msto->head;
	struct nv50_head_atom *asyh =
		nv50_head_atom(drm_atomic_get_new_crtc_state(state, &head->base.base));
	struct nv50_mstc *mstc = NULL;
	struct nv50_mstm *mstm = NULL;
	struct drm_connector *connector;
	struct drm_connector_list_iter conn_iter;
	u8 proto;

	drm_connector_list_iter_begin(encoder->dev, &conn_iter);
	drm_for_each_connector_iter(connector, &conn_iter) {
		if (connector->state->best_encoder == &msto->encoder) {
			mstc = nv50_mstc(connector);
			mstm = mstc->mstm;
			break;
		}
	}
	drm_connector_list_iter_end(&conn_iter);

	if (WARN_ON(!mstc))
		return;

	if (!mstm->links++) {
		nvif_outp_acquire_sor(&mstm->outp->outp, false /*TODO: MST audio... */);
		nouveau_dp_train(mstm->outp, true, 0, 0);
	}

	if (head->func->display_id) {
		if (!WARN_ON(nvif_outp_dp_mst_id_get(&mstm->outp->outp, &msto->display_id)))
			head->func->display_id(head, msto->display_id);
	}

	if (mstm->outp->outp.or.link & 1)
		proto = NV917D_SOR_SET_CONTROL_PROTOCOL_DP_A;
	else
		proto = NV917D_SOR_SET_CONTROL_PROTOCOL_DP_B;

	mstm->outp->update(mstm->outp, head->base.index, asyh, proto,
			   nv50_dp_bpc_to_depth(asyh->or.bpc));

	msto->mstc = mstc;
	msto->enabled = true;
	mstm->modified = true;
}

static void
nv50_msto_atomic_disable(struct drm_encoder *encoder, struct drm_atomic_state *state)
{
	struct nv50_msto *msto = nv50_msto(encoder);
	struct nv50_mstc *mstc = msto->mstc;
	struct nv50_mstm *mstm = mstc->mstm;

	if (msto->head->func->display_id)
		msto->head->func->display_id(msto->head, 0);

	mstm->outp->update(mstm->outp, msto->head->base.index, NULL, 0, 0);
	mstm->modified = true;
	if (!--mstm->links)
		mstm->disabled = true;
	msto->disabled = true;
}

static const struct drm_encoder_helper_funcs
nv50_msto_help = {
	.atomic_disable = nv50_msto_atomic_disable,
	.atomic_enable = nv50_msto_atomic_enable,
	.atomic_check = nv50_msto_atomic_check,
};

static void
nv50_msto_destroy(struct drm_encoder *encoder)
{
	struct nv50_msto *msto = nv50_msto(encoder);
	drm_encoder_cleanup(&msto->encoder);
	kfree(msto);
}

static const struct drm_encoder_funcs
nv50_msto = {
	.destroy = nv50_msto_destroy,
};

static struct nv50_msto *
nv50_msto_new(struct drm_device *dev, struct nv50_head *head, int id)
{
	struct nv50_msto *msto;
	int ret;

	msto = kzalloc(sizeof(*msto), GFP_KERNEL);
	if (!msto)
		return ERR_PTR(-ENOMEM);

	ret = drm_encoder_init(dev, &msto->encoder, &nv50_msto,
			       DRM_MODE_ENCODER_DPMST, "mst-%d", id);
	if (ret) {
		kfree(msto);
		return ERR_PTR(ret);
	}

	drm_encoder_helper_add(&msto->encoder, &nv50_msto_help);
	msto->encoder.possible_crtcs = drm_crtc_mask(&head->base.base);
	msto->head = head;
	return msto;
}

static struct drm_encoder *
nv50_mstc_atomic_best_encoder(struct drm_connector *connector,
			      struct drm_atomic_state *state)
{
	struct drm_connector_state *connector_state = drm_atomic_get_new_connector_state(state,
											 connector);
	struct nv50_mstc *mstc = nv50_mstc(connector);
	struct drm_crtc *crtc = connector_state->crtc;

	if (!(mstc->mstm->outp->dcb->heads & drm_crtc_mask(crtc)))
		return NULL;

	return &nv50_head(crtc)->msto->encoder;
}

static enum drm_mode_status
nv50_mstc_mode_valid(struct drm_connector *connector,
		     struct drm_display_mode *mode)
{
	struct nv50_mstc *mstc = nv50_mstc(connector);
	struct nouveau_encoder *outp = mstc->mstm->outp;

	/* TODO: calculate the PBN from the dotclock and validate against the
	 * MSTB's max possible PBN
	 */

	return nv50_dp_mode_valid(outp, mode, NULL);
}

static int
nv50_mstc_get_modes(struct drm_connector *connector)
{
	struct nv50_mstc *mstc = nv50_mstc(connector);
	int ret = 0;

	mstc->edid = drm_dp_mst_get_edid(&mstc->connector, mstc->port->mgr, mstc->port);
	drm_connector_update_edid_property(&mstc->connector, mstc->edid);
	if (mstc->edid)
		ret = drm_add_edid_modes(&mstc->connector, mstc->edid);

	/*
	 * XXX: Since we don't use HDR in userspace quite yet, limit the bpc
	 * to 8 to save bandwidth on the topology. In the future, we'll want
	 * to properly fix this by dynamically selecting the highest possible
	 * bpc that would fit in the topology
	 */
	if (connector->display_info.bpc)
		connector->display_info.bpc =
			clamp(connector->display_info.bpc, 6U, 8U);
	else
		connector->display_info.bpc = 8;

	if (mstc->native)
		drm_mode_destroy(mstc->connector.dev, mstc->native);
	mstc->native = nouveau_conn_native_mode(&mstc->connector);
	return ret;
}

static int
nv50_mstc_atomic_check(struct drm_connector *connector,
		       struct drm_atomic_state *state)
{
	struct nv50_mstc *mstc = nv50_mstc(connector);
	struct drm_dp_mst_topology_mgr *mgr = &mstc->mstm->mgr;

	return drm_dp_atomic_release_time_slots(state, mgr, mstc->port);
}

static int
nv50_mstc_detect(struct drm_connector *connector,
		 struct drm_modeset_acquire_ctx *ctx, bool force)
{
	struct nv50_mstc *mstc = nv50_mstc(connector);
	int ret;

	if (drm_connector_is_unregistered(connector))
		return connector_status_disconnected;

	ret = pm_runtime_get_sync(connector->dev->dev);
	if (ret < 0 && ret != -EACCES) {
		pm_runtime_put_autosuspend(connector->dev->dev);
		return connector_status_disconnected;
	}

	ret = drm_dp_mst_detect_port(connector, ctx, mstc->port->mgr,
				     mstc->port);
	if (ret != connector_status_connected)
		goto out;

out:
	pm_runtime_mark_last_busy(connector->dev->dev);
	pm_runtime_put_autosuspend(connector->dev->dev);
	return ret;
}

static const struct drm_connector_helper_funcs
nv50_mstc_help = {
	.get_modes = nv50_mstc_get_modes,
	.mode_valid = nv50_mstc_mode_valid,
	.atomic_best_encoder = nv50_mstc_atomic_best_encoder,
	.atomic_check = nv50_mstc_atomic_check,
	.detect_ctx = nv50_mstc_detect,
};

static void
nv50_mstc_destroy(struct drm_connector *connector)
{
	struct nv50_mstc *mstc = nv50_mstc(connector);

	drm_connector_cleanup(&mstc->connector);
	drm_dp_mst_put_port_malloc(mstc->port);

	kfree(mstc);
}

static const struct drm_connector_funcs
nv50_mstc = {
	.reset = nouveau_conn_reset,
	.fill_modes = drm_helper_probe_single_connector_modes,
	.destroy = nv50_mstc_destroy,
	.atomic_duplicate_state = nouveau_conn_atomic_duplicate_state,
	.atomic_destroy_state = nouveau_conn_atomic_destroy_state,
	.atomic_set_property = nouveau_conn_atomic_set_property,
	.atomic_get_property = nouveau_conn_atomic_get_property,
};

static int
nv50_mstc_new(struct nv50_mstm *mstm, struct drm_dp_mst_port *port,
	      const char *path, struct nv50_mstc **pmstc)
{
	struct drm_device *dev = mstm->outp->base.base.dev;
	struct drm_crtc *crtc;
	struct nv50_mstc *mstc;
	int ret;

	if (!(mstc = *pmstc = kzalloc(sizeof(*mstc), GFP_KERNEL)))
		return -ENOMEM;
	mstc->mstm = mstm;
	mstc->port = port;

	ret = drm_connector_init(dev, &mstc->connector, &nv50_mstc,
				 DRM_MODE_CONNECTOR_DisplayPort);
	if (ret) {
		kfree(*pmstc);
		*pmstc = NULL;
		return ret;
	}

	drm_connector_helper_add(&mstc->connector, &nv50_mstc_help);

	mstc->connector.funcs->reset(&mstc->connector);
	nouveau_conn_attach_properties(&mstc->connector);

	drm_for_each_crtc(crtc, dev) {
		if (!(mstm->outp->dcb->heads & drm_crtc_mask(crtc)))
			continue;

		drm_connector_attach_encoder(&mstc->connector,
					     &nv50_head(crtc)->msto->encoder);
	}

	drm_object_attach_property(&mstc->connector.base, dev->mode_config.path_property, 0);
	drm_object_attach_property(&mstc->connector.base, dev->mode_config.tile_property, 0);
	drm_connector_set_path_property(&mstc->connector, path);
	drm_dp_mst_get_port_malloc(port);
	return 0;
}

static void
nv50_mstm_cleanup(struct drm_atomic_state *state,
		  struct drm_dp_mst_topology_state *mst_state,
		  struct nv50_mstm *mstm)
{
	struct nouveau_drm *drm = nouveau_drm(mstm->outp->base.base.dev);
	struct drm_encoder *encoder;

	NV_ATOMIC(drm, "%s: mstm cleanup\n", mstm->outp->base.base.name);
	drm_dp_check_act_status(&mstm->mgr);

	drm_for_each_encoder(encoder, mstm->outp->base.base.dev) {
		if (encoder->encoder_type == DRM_MODE_ENCODER_DPMST) {
			struct nv50_msto *msto = nv50_msto(encoder);
			struct nv50_mstc *mstc = msto->mstc;
			if (mstc && mstc->mstm == mstm)
				nv50_msto_cleanup(state, mst_state, &mstm->mgr, msto);
		}
	}

	if (mstm->disabled) {
		nouveau_dp_power_down(mstm->outp);
		nvif_outp_release(&mstm->outp->outp);
		mstm->disabled = false;
	}

	mstm->modified = false;
}

static void
nv50_mstm_prepare(struct drm_atomic_state *state,
		  struct drm_dp_mst_topology_state *mst_state,
		  struct nv50_mstm *mstm)
{
	struct nouveau_drm *drm = nouveau_drm(mstm->outp->base.base.dev);
	struct drm_encoder *encoder;

	NV_ATOMIC(drm, "%s: mstm prepare\n", mstm->outp->base.base.name);

	/* Disable payloads first */
	drm_for_each_encoder(encoder, mstm->outp->base.base.dev) {
		if (encoder->encoder_type == DRM_MODE_ENCODER_DPMST) {
			struct nv50_msto *msto = nv50_msto(encoder);
			struct nv50_mstc *mstc = msto->mstc;
			if (mstc && mstc->mstm == mstm && msto->disabled)
				nv50_msto_prepare(state, mst_state, &mstm->mgr, msto);
		}
	}

	/* Add payloads for new heads, while also updating the start slots of any unmodified (but
	 * active) heads that may have had their VC slots shifted left after the previous step
	 */
	drm_for_each_encoder(encoder, mstm->outp->base.base.dev) {
		if (encoder->encoder_type == DRM_MODE_ENCODER_DPMST) {
			struct nv50_msto *msto = nv50_msto(encoder);
			struct nv50_mstc *mstc = msto->mstc;
			if (mstc && mstc->mstm == mstm && !msto->disabled)
				nv50_msto_prepare(state, mst_state, &mstm->mgr, msto);
		}
	}
}

static struct drm_connector *
nv50_mstm_add_connector(struct drm_dp_mst_topology_mgr *mgr,
			struct drm_dp_mst_port *port, const char *path)
{
	struct nv50_mstm *mstm = nv50_mstm(mgr);
	struct nv50_mstc *mstc;
	int ret;

	ret = nv50_mstc_new(mstm, port, path, &mstc);
	if (ret)
		return NULL;

	return &mstc->connector;
}

static const struct drm_dp_mst_topology_cbs
nv50_mstm = {
	.add_connector = nv50_mstm_add_connector,
};

bool
nv50_mstm_service(struct nouveau_drm *drm,
		  struct nouveau_connector *nv_connector,
		  struct nv50_mstm *mstm)
{
	struct drm_dp_aux *aux = &nv_connector->aux;
	bool handled = true, ret = true;
	int rc;
	u8 esi[8] = {};

	while (handled) {
		u8 ack[8] = {};

		rc = drm_dp_dpcd_read(aux, DP_SINK_COUNT_ESI, esi, 8);
		if (rc != 8) {
			ret = false;
			break;
		}

		drm_dp_mst_hpd_irq_handle_event(&mstm->mgr, esi, ack, &handled);
		if (!handled)
			break;

		rc = drm_dp_dpcd_writeb(aux, DP_SINK_COUNT_ESI + 1, ack[1]);

		if (rc != 1) {
			ret = false;
			break;
		}

		drm_dp_mst_hpd_irq_send_new_request(&mstm->mgr);
	}

	if (!ret)
		NV_DEBUG(drm, "Failed to handle ESI on %s: %d\n",
			 nv_connector->base.name, rc);

	return ret;
}

void
nv50_mstm_remove(struct nv50_mstm *mstm)
{
	mstm->is_mst = false;
	drm_dp_mst_topology_mgr_set_mst(&mstm->mgr, false);
}

int
nv50_mstm_detect(struct nouveau_encoder *outp)
{
	struct nv50_mstm *mstm = outp->dp.mstm;
	struct drm_dp_aux *aux;
	int ret;

	if (!mstm || !mstm->can_mst)
		return 0;

	aux = mstm->mgr.aux;

	/* Clear any leftover MST state we didn't set ourselves by first
	 * disabling MST if it was already enabled
	 */
	ret = drm_dp_dpcd_writeb(aux, DP_MSTM_CTRL, 0);
	if (ret < 0)
		return ret;

	/* And start enabling */
	ret = drm_dp_mst_topology_mgr_set_mst(&mstm->mgr, true);
	if (ret)
		return ret;

	mstm->is_mst = true;
	return 1;
}

static void
nv50_mstm_fini(struct nouveau_encoder *outp)
{
	struct nv50_mstm *mstm = outp->dp.mstm;

	if (!mstm)
		return;

	/* Don't change the MST state of this connector until we've finished
	 * resuming, since we can't safely grab hpd_irq_lock in our resume
	 * path to protect mstm->is_mst without potentially deadlocking
	 */
	mutex_lock(&outp->dp.hpd_irq_lock);
	mstm->suspended = true;
	mutex_unlock(&outp->dp.hpd_irq_lock);

	if (mstm->is_mst)
		drm_dp_mst_topology_mgr_suspend(&mstm->mgr);
}

static void
nv50_mstm_init(struct nouveau_encoder *outp, bool runtime)
{
	struct nv50_mstm *mstm = outp->dp.mstm;
	int ret = 0;

	if (!mstm)
		return;

	if (mstm->is_mst) {
		ret = drm_dp_mst_topology_mgr_resume(&mstm->mgr, !runtime);
		if (ret == -1)
			nv50_mstm_remove(mstm);
	}

	mutex_lock(&outp->dp.hpd_irq_lock);
	mstm->suspended = false;
	mutex_unlock(&outp->dp.hpd_irq_lock);

	if (ret == -1)
		drm_kms_helper_hotplug_event(mstm->mgr.dev);
}

static void
nv50_mstm_del(struct nv50_mstm **pmstm)
{
	struct nv50_mstm *mstm = *pmstm;
	if (mstm) {
		drm_dp_mst_topology_mgr_destroy(&mstm->mgr);
		kfree(*pmstm);
		*pmstm = NULL;
	}
}

static int
nv50_mstm_new(struct nouveau_encoder *outp, struct drm_dp_aux *aux, int aux_max,
	      int conn_base_id, struct nv50_mstm **pmstm)
{
	const int max_payloads = hweight8(outp->dcb->heads);
	struct drm_device *dev = outp->base.base.dev;
	struct nv50_mstm *mstm;
	int ret;

	if (!(mstm = *pmstm = kzalloc(sizeof(*mstm), GFP_KERNEL)))
		return -ENOMEM;
	mstm->outp = outp;
	mstm->mgr.cbs = &nv50_mstm;

	ret = drm_dp_mst_topology_mgr_init(&mstm->mgr, dev, aux, aux_max,
					   max_payloads, conn_base_id);
	if (ret)
		return ret;

	return 0;
}

/******************************************************************************
 * SOR
 *****************************************************************************/
static void
nv50_sor_update(struct nouveau_encoder *nv_encoder, u8 head,
		struct nv50_head_atom *asyh, u8 proto, u8 depth)
{
	struct nv50_disp *disp = nv50_disp(nv_encoder->base.base.dev);
	struct nv50_core *core = disp->core;

	if (!asyh) {
		nv_encoder->ctrl &= ~BIT(head);
		if (NVDEF_TEST(nv_encoder->ctrl, NV507D, SOR_SET_CONTROL, OWNER, ==, NONE))
			nv_encoder->ctrl = 0;
	} else {
		nv_encoder->ctrl |= NVVAL(NV507D, SOR_SET_CONTROL, PROTOCOL, proto);
		nv_encoder->ctrl |= BIT(head);
		asyh->or.depth = depth;
	}

	core->func->sor->ctrl(core, nv_encoder->outp.or.id, nv_encoder->ctrl, asyh);
}

/* TODO: Should we extend this to PWM-only backlights?
 * As well, should we add a DRM helper for waiting for the backlight to acknowledge
 * the panel backlight has been shut off? Intel doesn't seem to do this, and uses a
 * fixed time delay from the vbios…
 */
static void
nv50_sor_atomic_disable(struct drm_encoder *encoder, struct drm_atomic_state *state)
{
	struct nouveau_encoder *nv_encoder = nouveau_encoder(encoder);
	struct nv50_head *head = nv50_head(nv_encoder->crtc);
#ifdef CONFIG_DRM_NOUVEAU_BACKLIGHT
	struct nouveau_connector *nv_connector = nv50_outp_get_old_connector(state, nv_encoder);
	struct nouveau_drm *drm = nouveau_drm(nv_encoder->base.base.dev);
	struct nouveau_backlight *backlight = nv_connector->backlight;
	struct drm_dp_aux *aux = &nv_connector->aux;
	int ret;

	if (backlight && backlight->uses_dpcd) {
		ret = drm_edp_backlight_disable(aux, &backlight->edp_info);
		if (ret < 0)
			NV_ERROR(drm, "Failed to disable backlight on [CONNECTOR:%d:%s]: %d\n",
				 nv_connector->base.base.id, nv_connector->base.name, ret);
	}
#endif

	if (nv_encoder->dcb->type == DCB_OUTPUT_TMDS && nv_encoder->hdmi.enabled) {
		nvif_outp_hdmi(&nv_encoder->outp, head->base.index,
			       false, 0, 0, 0, false, false, false);
		nv_encoder->hdmi.enabled = false;
	}

	if (nv_encoder->dcb->type == DCB_OUTPUT_DP)
		nouveau_dp_power_down(nv_encoder);

	if (head->func->display_id)
		head->func->display_id(head, 0);

	nv_encoder->update(nv_encoder, head->base.index, NULL, 0, 0);
	nv50_audio_disable(encoder, &head->base);
	nv_encoder->crtc = NULL;
}

// common/inc/displayport/displayport.h
#define DP_CONFIG_WATERMARK_ADJUST                   2
#define DP_CONFIG_WATERMARK_LIMIT                   20
#define DP_CONFIG_INCREASED_WATERMARK_ADJUST         8
#define DP_CONFIG_INCREASED_WATERMARK_LIMIT         22

static bool
nv50_sor_dp_watermark_sst(struct nouveau_encoder *outp,
			  struct nv50_head *head, struct nv50_head_atom *asyh)
{
	bool enhancedFraming = outp->dp.dpcd[DP_MAX_LANE_COUNT] & DP_ENHANCED_FRAME_CAP;
	u64 minRate = outp->dp.link_bw * 1000;
	unsigned tuSize = 64;
	unsigned waterMark;
	unsigned hBlankSym;
	unsigned vBlankSym;
	unsigned watermarkAdjust = DP_CONFIG_WATERMARK_ADJUST;
	unsigned watermarkMinimum = DP_CONFIG_WATERMARK_LIMIT;
	// depth is multiplied by 16 in case of DSC enable
	s32 hblank_symbols;
	// number of link clocks per line.
	int vblank_symbols	  = 0;
	bool bEnableDsc = false;
	unsigned surfaceWidth = asyh->mode.h.blanks - asyh->mode.h.blanke;
	unsigned rasterWidth = asyh->mode.h.active;
	unsigned depth = asyh->or.bpc * 3;
	unsigned DSC_FACTOR = bEnableDsc ? 16 : 1;
	u64 pixelClockHz = asyh->mode.clock * 1000;
	u64 PrecisionFactor = 100000, ratioF, watermarkF;
	u32 numLanesPerLink = outp->dp.link_nr;
	u32 numSymbolsPerLine;
	u32 BlankingBits;
	u32 surfaceWidthPerLink;
	u32 PixelSteeringBits;
	u64 NumBlankingLinkClocks;
	u32 MinHBlank;

	if (outp->outp.info.dp.increased_wm) {
		watermarkAdjust = DP_CONFIG_INCREASED_WATERMARK_ADJUST;
		watermarkMinimum = DP_CONFIG_INCREASED_WATERMARK_LIMIT;
	}

	if ((pixelClockHz * depth) >= (8 * minRate * outp->dp.link_nr * DSC_FACTOR))
	{
		return false;
	}

	//
	// For DSC, if (pclk * bpp) < (1/64 * orclk * 8 * lanes) then some TU may end up with
	// 0 active symbols. This may cause HW hang. Bug 200379426
	//
	if ((bEnableDsc) &&
	    ((pixelClockHz * depth) < div_u64(8 * minRate * outp->dp.link_nr * DSC_FACTOR, 64)))
	{
		return false;
	}

	//
	//  Perform the SST calculation.
	//	For auto mode the watermark calculation does not need to track accumulated error the
	//	formulas for manual mode will not work.  So below calculation was extracted from the DTB.
	//
	ratioF = div_u64((u64)pixelClockHz * depth * PrecisionFactor, DSC_FACTOR);

	ratioF = div_u64(ratioF, 8 * (u64) minRate * outp->dp.link_nr);

	if (PrecisionFactor < ratioF) // Assert if we will end up with a negative number in below
		return false;

	watermarkF = div_u64(ratioF * tuSize * (PrecisionFactor - ratioF), PrecisionFactor);
	waterMark = (unsigned)(watermarkAdjust + (div_u64(2 * div_u64(depth * PrecisionFactor, 8 * numLanesPerLink * DSC_FACTOR) + watermarkF, PrecisionFactor)));

	//
	//  Bounds check the watermark
	//
	numSymbolsPerLine = div_u64(surfaceWidth * depth, 8 * outp->dp.link_nr * DSC_FACTOR);

	if (WARN_ON(waterMark > 39 || waterMark > numSymbolsPerLine))
		return false;

	//
	//  Clamp the low side
	//
	if (waterMark < watermarkMinimum)
		waterMark = watermarkMinimum;

	//Bits to send BS/BE/Extra symbols due to pixel padding
	//Also accounts for enhanced framing.
	BlankingBits = 3*8*numLanesPerLink + (enhancedFraming ? 3*8*numLanesPerLink : 0);

	//VBID/MVID/MAUD sent 4 times all the time
	BlankingBits += 3*8*4;

	surfaceWidthPerLink = surfaceWidth;

	//Extra bits sent due to pixel steering
	u32 remain;
	div_u64_rem(surfaceWidthPerLink, numLanesPerLink, &remain);
	PixelSteeringBits = remain ? div_u64((numLanesPerLink - remain) * depth, DSC_FACTOR) : 0;

	BlankingBits += PixelSteeringBits;
	NumBlankingLinkClocks = div_u64((u64)BlankingBits * PrecisionFactor, (8 * numLanesPerLink));
	MinHBlank = (u32)(div_u64(div_u64(NumBlankingLinkClocks * pixelClockHz, minRate), PrecisionFactor));
	MinHBlank += 12;

	if (WARN_ON(MinHBlank > rasterWidth - surfaceWidth))
		return false;

	// Bug 702290 - Active Width should be greater than 60
	if (WARN_ON(surfaceWidth <= 60))
		return false;


	hblank_symbols = (s32)(div_u64((u64)(rasterWidth - surfaceWidth - MinHBlank) * minRate, pixelClockHz));

	//reduce HBlank Symbols to account for secondary data packet
	hblank_symbols -= 1; //Stuffer latency to send BS
	hblank_symbols -= 3; //SPKT latency to send data to stuffer

	hblank_symbols -= numLanesPerLink == 1 ? 9  : numLanesPerLink == 2 ? 6 : 3;

	hBlankSym = (hblank_symbols < 0) ? 0 : hblank_symbols;

	// Refer to dev_disp.ref for more information.
	// # symbols/vblank = ((SetRasterBlankEnd.X + SetRasterSize.Width - SetRasterBlankStart.X - 40) * link_clk / pclk) - Y - 1;
	// where Y = (# lanes == 4) 12 : (# lanes == 2) ? 21 : 39
	if (surfaceWidth < 40)
	{
		vblank_symbols = 0;
	}
	else
	{
		vblank_symbols = (s32)((div_u64((u64)(surfaceWidth - 40) * minRate, pixelClockHz))) - 1;

		vblank_symbols -= numLanesPerLink == 1 ? 39  : numLanesPerLink == 2 ? 21 : 12;
	}

	vBlankSym = (vblank_symbols < 0) ? 0 : vblank_symbols;

	return nvif_outp_dp_sst(&outp->outp, head->base.index, waterMark, hBlankSym, vBlankSym);
}

static void
nv50_sor_atomic_enable(struct drm_encoder *encoder, struct drm_atomic_state *state)
{
	struct nouveau_encoder *nv_encoder = nouveau_encoder(encoder);
	struct nouveau_crtc *nv_crtc = nv50_outp_get_new_crtc(state, nv_encoder);
	struct nv50_head_atom *asyh =
		nv50_head_atom(drm_atomic_get_new_crtc_state(state, &nv_crtc->base));
	struct drm_display_mode *mode = &asyh->state.adjusted_mode;
	struct nv50_disp *disp = nv50_disp(encoder->dev);
	struct nv50_head *head = nv50_head(&nv_crtc->base);
	struct nvif_outp *outp = &nv_encoder->outp;
	struct drm_device *dev = encoder->dev;
	struct nouveau_drm *drm = nouveau_drm(dev);
	struct nouveau_connector *nv_connector;
#ifdef CONFIG_DRM_NOUVEAU_BACKLIGHT
	struct nouveau_backlight *backlight;
#endif
	struct nvbios *bios = &drm->vbios;
	bool lvds_dual = false, lvds_8bpc = false, hda = false;
	u8 proto = NV507D_SOR_SET_CONTROL_PROTOCOL_CUSTOM;
	u8 depth = NV837D_SOR_SET_CONTROL_PIXEL_DEPTH_DEFAULT;

	nv_connector = nv50_outp_get_new_connector(state, nv_encoder);
	nv_encoder->crtc = &nv_crtc->base;

	if ((disp->disp->object.oclass == GT214_DISP ||
	     disp->disp->object.oclass >= GF110_DISP) &&
	    nv_encoder->dcb->type != DCB_OUTPUT_LVDS &&
<<<<<<< HEAD
	    drm_detect_monitor_audio(nv_connector->edid))
=======
	    nv_connector->base.display_info.has_audio)
>>>>>>> 2d5404ca
		hda = true;

	if (!nvif_outp_acquired(outp))
		nvif_outp_acquire_sor(outp, hda);

	switch (nv_encoder->dcb->type) {
	case DCB_OUTPUT_TMDS:
		if (disp->disp->object.oclass != NV50_DISP &&
<<<<<<< HEAD
		    drm_detect_hdmi_monitor(nv_connector->edid))
=======
		    nv_connector->base.display_info.is_hdmi)
>>>>>>> 2d5404ca
			nv50_hdmi_enable(encoder, nv_crtc, nv_connector, state, mode, hda);

		if (nv_encoder->outp.or.link & 1) {
			proto = NV507D_SOR_SET_CONTROL_PROTOCOL_SINGLE_TMDS_A;
			/* Only enable dual-link if:
			 *  - Need to (i.e. rate > 165MHz)
			 *  - DCB says we can
			 *  - Not an HDMI monitor, since there's no dual-link
			 *    on HDMI.
			 */
			if (mode->clock >= 165000 &&
			    nv_encoder->dcb->duallink_possible &&
			    !nv_connector->base.display_info.is_hdmi)
				proto = NV507D_SOR_SET_CONTROL_PROTOCOL_DUAL_TMDS;
		} else {
			proto = NV507D_SOR_SET_CONTROL_PROTOCOL_SINGLE_TMDS_B;
		}
		break;
	case DCB_OUTPUT_LVDS:
		proto = NV507D_SOR_SET_CONTROL_PROTOCOL_LVDS_CUSTOM;

		if (bios->fp_no_ddc) {
			lvds_dual = bios->fp.dual_link;
			lvds_8bpc = bios->fp.if_is_24bit;
		} else {
			if (nv_connector->type == DCB_CONNECTOR_LVDS_SPWG) {
				if (((u8 *)nv_connector->edid)[121] == 2)
					lvds_dual = true;
			} else
			if (mode->clock >= bios->fp.duallink_transition_clk) {
				lvds_dual = true;
			}

			if (lvds_dual) {
				if (bios->fp.strapless_is_24bit & 2)
					lvds_8bpc = true;
			} else {
				if (bios->fp.strapless_is_24bit & 1)
					lvds_8bpc = true;
			}

			if (asyh->or.bpc == 8)
				lvds_8bpc = true;
		}

		nvif_outp_lvds(&nv_encoder->outp, lvds_dual, lvds_8bpc);
		break;
	case DCB_OUTPUT_DP:
		nouveau_dp_train(nv_encoder, false, mode->clock, asyh->or.bpc);
		nv50_sor_dp_watermark_sst(nv_encoder, head, asyh);
		depth = nv50_dp_bpc_to_depth(asyh->or.bpc);

		if (nv_encoder->outp.or.link & 1)
			proto = NV887D_SOR_SET_CONTROL_PROTOCOL_DP_A;
		else
			proto = NV887D_SOR_SET_CONTROL_PROTOCOL_DP_B;

#ifdef CONFIG_DRM_NOUVEAU_BACKLIGHT
		backlight = nv_connector->backlight;
		if (backlight && backlight->uses_dpcd)
			drm_edp_backlight_enable(&nv_connector->aux, &backlight->edp_info,
						 (u16)backlight->dev->props.brightness);
#endif

		break;
	default:
		BUG();
		break;
	}

	if (head->func->display_id)
		head->func->display_id(head, BIT(nv_encoder->outp.id));

	nv_encoder->update(nv_encoder, nv_crtc->index, asyh, proto, depth);
}

static const struct drm_encoder_helper_funcs
nv50_sor_help = {
	.atomic_check = nv50_outp_atomic_check,
	.atomic_enable = nv50_sor_atomic_enable,
	.atomic_disable = nv50_sor_atomic_disable,
};

static void
nv50_sor_destroy(struct drm_encoder *encoder)
{
	struct nouveau_encoder *nv_encoder = nouveau_encoder(encoder);

	nv50_mstm_del(&nv_encoder->dp.mstm);
	drm_encoder_cleanup(encoder);

	if (nv_encoder->dcb->type == DCB_OUTPUT_DP)
		mutex_destroy(&nv_encoder->dp.hpd_irq_lock);

	nvif_outp_dtor(&nv_encoder->outp);
	kfree(encoder);
}

static const struct drm_encoder_funcs
nv50_sor_func = {
	.destroy = nv50_sor_destroy,
};

static int
nv50_sor_create(struct nouveau_encoder *nv_encoder)
{
	struct drm_connector *connector = &nv_encoder->conn->base;
	struct nouveau_connector *nv_connector = nouveau_connector(connector);
	struct nouveau_drm *drm = nouveau_drm(connector->dev);
<<<<<<< HEAD
	struct nvkm_i2c *i2c = nvxx_i2c(&drm->client.device);
=======
	struct nvkm_i2c *i2c = nvxx_i2c(drm);
>>>>>>> 2d5404ca
	struct drm_encoder *encoder;
	struct dcb_output *dcbe = nv_encoder->dcb;
	struct nv50_disp *disp = nv50_disp(connector->dev);
	int type, ret;

	switch (dcbe->type) {
	case DCB_OUTPUT_LVDS: type = DRM_MODE_ENCODER_LVDS; break;
	case DCB_OUTPUT_TMDS:
	case DCB_OUTPUT_DP:
	default:
		type = DRM_MODE_ENCODER_TMDS;
		break;
	}

	nv_encoder->update = nv50_sor_update;

	encoder = to_drm_encoder(nv_encoder);
	drm_encoder_init(connector->dev, encoder, &nv50_sor_func, type,
			 "sor-%04x-%04x", dcbe->hasht, dcbe->hashm);
	drm_encoder_helper_add(encoder, &nv50_sor_help);

	drm_connector_attach_encoder(connector, encoder);

	disp->core->func->sor->get_caps(disp, nv_encoder, ffs(dcbe->or) - 1);
	nv50_outp_dump_caps(drm, nv_encoder);

	if (dcbe->type == DCB_OUTPUT_DP) {
		mutex_init(&nv_encoder->dp.hpd_irq_lock);

		if (disp->disp->object.oclass < GF110_DISP) {
			/* HW has no support for address-only
			 * transactions, so we're required to
			 * use custom I2C-over-AUX code.
			 */
			struct nvkm_i2c_aux *aux;

			aux = nvkm_i2c_aux_find(i2c, dcbe->i2c_index);
			if (!aux)
				return -EINVAL;

			nv_encoder->i2c = &aux->i2c;
		} else {
			nv_encoder->i2c = &nv_connector->aux.ddc;
		}

		if (nv_connector->type != DCB_CONNECTOR_eDP && nv_encoder->outp.info.dp.mst) {
			ret = nv50_mstm_new(nv_encoder, &nv_connector->aux,
					    16, nv_connector->base.base.id,
					    &nv_encoder->dp.mstm);
			if (ret)
				return ret;
		}
	} else
	if (nv_encoder->outp.info.ddc != NVIF_OUTP_DDC_INVALID) {
		struct nvkm_i2c_bus *bus =
			nvkm_i2c_bus_find(i2c, dcbe->i2c_index);
		if (bus)
			nv_encoder->i2c = &bus->i2c;
	}

	return 0;
}

/******************************************************************************
 * PIOR
 *****************************************************************************/
static int
nv50_pior_atomic_check(struct drm_encoder *encoder,
		       struct drm_crtc_state *crtc_state,
		       struct drm_connector_state *conn_state)
{
	int ret = nv50_outp_atomic_check(encoder, crtc_state, conn_state);
	if (ret)
		return ret;
	crtc_state->adjusted_mode.clock *= 2;
	return 0;
}

static void
nv50_pior_atomic_disable(struct drm_encoder *encoder, struct drm_atomic_state *state)
{
	struct nouveau_encoder *nv_encoder = nouveau_encoder(encoder);
	struct nv50_core *core = nv50_disp(encoder->dev)->core;
	const u32 ctrl = NVDEF(NV507D, PIOR_SET_CONTROL, OWNER, NONE);

	core->func->pior->ctrl(core, nv_encoder->outp.or.id, ctrl, NULL);
	nv_encoder->crtc = NULL;
}

static void
nv50_pior_atomic_enable(struct drm_encoder *encoder, struct drm_atomic_state *state)
{
	struct nouveau_encoder *nv_encoder = nouveau_encoder(encoder);
	struct nouveau_crtc *nv_crtc = nv50_outp_get_new_crtc(state, nv_encoder);
	struct nv50_head_atom *asyh =
		nv50_head_atom(drm_atomic_get_new_crtc_state(state, &nv_crtc->base));
	struct nv50_core *core = nv50_disp(encoder->dev)->core;
	u32 ctrl = 0;

	switch (nv_crtc->index) {
	case 0: ctrl |= NVDEF(NV507D, PIOR_SET_CONTROL, OWNER, HEAD0); break;
	case 1: ctrl |= NVDEF(NV507D, PIOR_SET_CONTROL, OWNER, HEAD1); break;
	default:
		WARN_ON(1);
		break;
	}

	switch (asyh->or.bpc) {
	case 10: asyh->or.depth = NV837D_PIOR_SET_CONTROL_PIXEL_DEPTH_BPP_30_444; break;
	case  8: asyh->or.depth = NV837D_PIOR_SET_CONTROL_PIXEL_DEPTH_BPP_24_444; break;
	case  6: asyh->or.depth = NV837D_PIOR_SET_CONTROL_PIXEL_DEPTH_BPP_18_444; break;
	default: asyh->or.depth = NV837D_PIOR_SET_CONTROL_PIXEL_DEPTH_DEFAULT; break;
	}

	if (!nvif_outp_acquired(&nv_encoder->outp))
		nvif_outp_acquire_pior(&nv_encoder->outp);

	switch (nv_encoder->dcb->type) {
	case DCB_OUTPUT_TMDS:
		ctrl |= NVDEF(NV507D, PIOR_SET_CONTROL, PROTOCOL, EXT_TMDS_ENC);
		break;
	case DCB_OUTPUT_DP:
		ctrl |= NVDEF(NV507D, PIOR_SET_CONTROL, PROTOCOL, EXT_TMDS_ENC);
		nouveau_dp_train(nv_encoder, false, asyh->state.adjusted_mode.clock, 6);
		break;
	default:
		BUG();
		break;
	}

	core->func->pior->ctrl(core, nv_encoder->outp.or.id, ctrl, asyh);
	nv_encoder->crtc = &nv_crtc->base;
}

static const struct drm_encoder_helper_funcs
nv50_pior_help = {
	.atomic_check = nv50_pior_atomic_check,
	.atomic_enable = nv50_pior_atomic_enable,
	.atomic_disable = nv50_pior_atomic_disable,
};

static void
nv50_pior_destroy(struct drm_encoder *encoder)
{
	struct nouveau_encoder *nv_encoder = nouveau_encoder(encoder);

	nvif_outp_dtor(&nv_encoder->outp);

	drm_encoder_cleanup(encoder);

	mutex_destroy(&nv_encoder->dp.hpd_irq_lock);
	kfree(encoder);
}

static const struct drm_encoder_funcs
nv50_pior_func = {
	.destroy = nv50_pior_destroy,
};

static int
nv50_pior_create(struct nouveau_encoder *nv_encoder)
{
	struct drm_connector *connector = &nv_encoder->conn->base;
	struct drm_device *dev = connector->dev;
	struct nouveau_drm *drm = nouveau_drm(dev);
	struct nv50_disp *disp = nv50_disp(dev);
	struct nvkm_i2c *i2c = nvxx_i2c(drm);
	struct nvkm_i2c_bus *bus = NULL;
	struct nvkm_i2c_aux *aux = NULL;
	struct i2c_adapter *ddc;
	struct drm_encoder *encoder;
	struct dcb_output *dcbe = nv_encoder->dcb;
	int type;

	switch (dcbe->type) {
	case DCB_OUTPUT_TMDS:
		bus  = nvkm_i2c_bus_find(i2c, nv_encoder->outp.info.ddc);
		ddc  = bus ? &bus->i2c : NULL;
		type = DRM_MODE_ENCODER_TMDS;
		break;
	case DCB_OUTPUT_DP:
		aux  = nvkm_i2c_aux_find(i2c, nv_encoder->outp.info.dp.aux);
		ddc  = aux ? &aux->i2c : NULL;
		type = DRM_MODE_ENCODER_TMDS;
		break;
	default:
		return -ENODEV;
	}

	nv_encoder->i2c = ddc;

	mutex_init(&nv_encoder->dp.hpd_irq_lock);

	encoder = to_drm_encoder(nv_encoder);
	drm_encoder_init(connector->dev, encoder, &nv50_pior_func, type,
			 "pior-%04x-%04x", dcbe->hasht, dcbe->hashm);
	drm_encoder_helper_add(encoder, &nv50_pior_help);

	drm_connector_attach_encoder(connector, encoder);

	disp->core->func->pior->get_caps(disp, nv_encoder, ffs(dcbe->or) - 1);
	nv50_outp_dump_caps(drm, nv_encoder);

	return 0;
}

/******************************************************************************
 * Atomic
 *****************************************************************************/

static void
nv50_disp_atomic_commit_core(struct drm_atomic_state *state, u32 *interlock)
{
	struct drm_dp_mst_topology_mgr *mgr;
	struct drm_dp_mst_topology_state *mst_state;
	struct nouveau_drm *drm = nouveau_drm(state->dev);
	struct nv50_disp *disp = nv50_disp(drm->dev);
	struct nv50_atom *atom = nv50_atom(state);
	struct nv50_core *core = disp->core;
	struct nv50_outp_atom *outp;
	struct nv50_mstm *mstm;
	int i;

	NV_ATOMIC(drm, "commit core %08x\n", interlock[NV50_DISP_INTERLOCK_BASE]);

	for_each_new_mst_mgr_in_state(state, mgr, mst_state, i) {
		mstm = nv50_mstm(mgr);
		if (mstm->modified)
			nv50_mstm_prepare(state, mst_state, mstm);
	}

	core->func->ntfy_init(disp->sync, NV50_DISP_CORE_NTFY);
	core->func->update(core, interlock, true);
	if (core->func->ntfy_wait_done(disp->sync, NV50_DISP_CORE_NTFY,
				       disp->core->chan.base.device))
		NV_ERROR(drm, "core notifier timeout\n");

	for_each_new_mst_mgr_in_state(state, mgr, mst_state, i) {
		mstm = nv50_mstm(mgr);
		if (mstm->modified)
			nv50_mstm_cleanup(state, mst_state, mstm);
	}

	list_for_each_entry(outp, &atom->outp, head) {
		if (outp->encoder->encoder_type != DRM_MODE_ENCODER_DPMST) {
			struct nouveau_encoder *nv_encoder = nouveau_encoder(outp->encoder);

			if (outp->enabled) {
				nv50_audio_enable(outp->encoder, nouveau_crtc(nv_encoder->crtc),
						  nv_encoder->conn, NULL, NULL);
				outp->enabled = outp->disabled = false;
			} else {
				if (outp->disabled) {
					nvif_outp_release(&nv_encoder->outp);
					outp->disabled = false;
				}
			}
		}
	}
}

static void
nv50_disp_atomic_commit_wndw(struct drm_atomic_state *state, u32 *interlock)
{
	struct drm_plane_state *new_plane_state;
	struct drm_plane *plane;
	int i;

	for_each_new_plane_in_state(state, plane, new_plane_state, i) {
		struct nv50_wndw *wndw = nv50_wndw(plane);
		if (interlock[wndw->interlock.type] & wndw->interlock.data) {
			if (wndw->func->update)
				wndw->func->update(wndw, interlock);
		}
	}
}

static void
nv50_disp_atomic_commit_tail(struct drm_atomic_state *state)
{
	struct drm_device *dev = state->dev;
	struct drm_crtc_state *new_crtc_state, *old_crtc_state;
	struct drm_crtc *crtc;
	struct drm_plane_state *new_plane_state;
	struct drm_plane *plane;
	struct nouveau_drm *drm = nouveau_drm(dev);
	struct nv50_disp *disp = nv50_disp(dev);
	struct nv50_atom *atom = nv50_atom(state);
	struct nv50_core *core = disp->core;
	struct nv50_outp_atom *outp, *outt;
	u32 interlock[NV50_DISP_INTERLOCK__SIZE] = {};
	int i;
	bool flushed = false;

	NV_ATOMIC(drm, "commit %d %d\n", atom->lock_core, atom->flush_disable);
	nv50_crc_atomic_stop_reporting(state);
	drm_atomic_helper_wait_for_fences(dev, state, false);
	drm_atomic_helper_wait_for_dependencies(state);
	drm_dp_mst_atomic_wait_for_dependencies(state);
	drm_atomic_helper_update_legacy_modeset_state(dev, state);
	drm_atomic_helper_calc_timestamping_constants(state);

	if (atom->lock_core)
		mutex_lock(&disp->mutex);

	/* Disable head(s). */
	for_each_oldnew_crtc_in_state(state, crtc, old_crtc_state, new_crtc_state, i) {
		struct nv50_head_atom *asyh = nv50_head_atom(new_crtc_state);
		struct nv50_head *head = nv50_head(crtc);

		NV_ATOMIC(drm, "%s: clr %04x (set %04x)\n", crtc->name,
			  asyh->clr.mask, asyh->set.mask);

		if (old_crtc_state->active && !new_crtc_state->active) {
			pm_runtime_put_noidle(dev->dev);
			drm_crtc_vblank_off(crtc);
		}

		if (asyh->clr.mask) {
			nv50_head_flush_clr(head, asyh, atom->flush_disable);
			interlock[NV50_DISP_INTERLOCK_CORE] |= 1;
		}
	}

	/* Disable plane(s). */
	for_each_new_plane_in_state(state, plane, new_plane_state, i) {
		struct nv50_wndw_atom *asyw = nv50_wndw_atom(new_plane_state);
		struct nv50_wndw *wndw = nv50_wndw(plane);

		NV_ATOMIC(drm, "%s: clr %02x (set %02x)\n", plane->name,
			  asyw->clr.mask, asyw->set.mask);
		if (!asyw->clr.mask)
			continue;

		nv50_wndw_flush_clr(wndw, interlock, atom->flush_disable, asyw);
	}

	/* Disable output path(s). */
	list_for_each_entry(outp, &atom->outp, head) {
		const struct drm_encoder_helper_funcs *help;
		struct drm_encoder *encoder;

		encoder = outp->encoder;
		help = encoder->helper_private;

		NV_ATOMIC(drm, "%s: clr %02x (set %02x)\n", encoder->name,
			  outp->clr.mask, outp->set.mask);

		if (outp->clr.mask) {
			help->atomic_disable(encoder, state);
			outp->disabled = true;
			interlock[NV50_DISP_INTERLOCK_CORE] |= 1;
		}
	}

	/* Flush disable. */
	if (interlock[NV50_DISP_INTERLOCK_CORE]) {
		if (atom->flush_disable) {
			nv50_disp_atomic_commit_wndw(state, interlock);
			nv50_disp_atomic_commit_core(state, interlock);
			memset(interlock, 0x00, sizeof(interlock));

			flushed = true;
		}
	}

	if (flushed)
		nv50_crc_atomic_release_notifier_contexts(state);
	nv50_crc_atomic_init_notifier_contexts(state);

	/* Update output path(s). */
	list_for_each_entry(outp, &atom->outp, head) {
		const struct drm_encoder_helper_funcs *help;
		struct drm_encoder *encoder;

		encoder = outp->encoder;
		help = encoder->helper_private;

		NV_ATOMIC(drm, "%s: set %02x (clr %02x)\n", encoder->name,
			  outp->set.mask, outp->clr.mask);

		if (outp->set.mask) {
			help->atomic_enable(encoder, state);
			outp->enabled = true;
			interlock[NV50_DISP_INTERLOCK_CORE] = 1;
		}
	}

	/* Update head(s). */
	for_each_oldnew_crtc_in_state(state, crtc, old_crtc_state, new_crtc_state, i) {
		struct nv50_head_atom *asyh = nv50_head_atom(new_crtc_state);
		struct nv50_head *head = nv50_head(crtc);

		NV_ATOMIC(drm, "%s: set %04x (clr %04x)\n", crtc->name,
			  asyh->set.mask, asyh->clr.mask);

		if (asyh->set.mask) {
			nv50_head_flush_set(head, asyh);
			interlock[NV50_DISP_INTERLOCK_CORE] = 1;
		}

		if (new_crtc_state->active) {
			if (!old_crtc_state->active) {
				drm_crtc_vblank_on(crtc);
				pm_runtime_get_noresume(dev->dev);
			}
			if (new_crtc_state->event)
				drm_crtc_vblank_get(crtc);
		}
	}

	/* Update window->head assignment.
	 *
	 * This has to happen in an update that's not interlocked with
	 * any window channels to avoid hitting HW error checks.
	 *
	 *TODO: Proper handling of window ownership (Turing apparently
	 *      supports non-fixed mappings).
	 */
	if (core->assign_windows) {
		core->func->wndw.owner(core);
		nv50_disp_atomic_commit_core(state, interlock);
		core->assign_windows = false;
		interlock[NV50_DISP_INTERLOCK_CORE] = 0;
	}

	/* Finish updating head(s)...
	 *
	 * NVD is rather picky about both where window assignments can change,
	 * *and* about certain core and window channel states matching.
	 *
	 * The EFI GOP driver on newer GPUs configures window channels with a
	 * different output format to what we do, and the core channel update
	 * in the assign_windows case above would result in a state mismatch.
	 *
	 * Delay some of the head update until after that point to workaround
	 * the issue.  This only affects the initial modeset.
	 *
	 * TODO: handle this better when adding flexible window mapping
	 */
	for_each_oldnew_crtc_in_state(state, crtc, old_crtc_state, new_crtc_state, i) {
		struct nv50_head_atom *asyh = nv50_head_atom(new_crtc_state);
		struct nv50_head *head = nv50_head(crtc);

		NV_ATOMIC(drm, "%s: set %04x (clr %04x)\n", crtc->name,
			  asyh->set.mask, asyh->clr.mask);

		if (asyh->set.mask) {
			nv50_head_flush_set_wndw(head, asyh);
			interlock[NV50_DISP_INTERLOCK_CORE] = 1;
		}
	}

	/* Update plane(s). */
	for_each_new_plane_in_state(state, plane, new_plane_state, i) {
		struct nv50_wndw_atom *asyw = nv50_wndw_atom(new_plane_state);
		struct nv50_wndw *wndw = nv50_wndw(plane);

		NV_ATOMIC(drm, "%s: set %02x (clr %02x)\n", plane->name,
			  asyw->set.mask, asyw->clr.mask);
		if ( !asyw->set.mask &&
		    (!asyw->clr.mask || atom->flush_disable))
			continue;

		nv50_wndw_flush_set(wndw, interlock, asyw);
	}

	/* Flush update. */
	nv50_disp_atomic_commit_wndw(state, interlock);

	if (interlock[NV50_DISP_INTERLOCK_CORE]) {
		if (interlock[NV50_DISP_INTERLOCK_BASE] ||
		    interlock[NV50_DISP_INTERLOCK_OVLY] ||
		    interlock[NV50_DISP_INTERLOCK_WNDW] ||
		    !atom->state.legacy_cursor_update)
			nv50_disp_atomic_commit_core(state, interlock);
		else
			disp->core->func->update(disp->core, interlock, false);
	}

	if (atom->lock_core)
		mutex_unlock(&disp->mutex);

	list_for_each_entry_safe(outp, outt, &atom->outp, head) {
		list_del(&outp->head);
		kfree(outp);
	}

	/* Wait for HW to signal completion. */
	for_each_new_plane_in_state(state, plane, new_plane_state, i) {
		struct nv50_wndw_atom *asyw = nv50_wndw_atom(new_plane_state);
		struct nv50_wndw *wndw = nv50_wndw(plane);
		int ret = nv50_wndw_wait_armed(wndw, asyw);
		if (ret)
			NV_ERROR(drm, "%s: timeout\n", plane->name);
	}

	for_each_new_crtc_in_state(state, crtc, new_crtc_state, i) {
		if (new_crtc_state->event) {
			unsigned long flags;
			/* Get correct count/ts if racing with vblank irq */
			if (new_crtc_state->active)
				drm_crtc_accurate_vblank_count(crtc);
			spin_lock_irqsave(&crtc->dev->event_lock, flags);
			drm_crtc_send_vblank_event(crtc, new_crtc_state->event);
			spin_unlock_irqrestore(&crtc->dev->event_lock, flags);

			new_crtc_state->event = NULL;
			if (new_crtc_state->active)
				drm_crtc_vblank_put(crtc);
		}
	}

	nv50_crc_atomic_start_reporting(state);
	if (!flushed)
		nv50_crc_atomic_release_notifier_contexts(state);

	drm_atomic_helper_commit_hw_done(state);
	drm_atomic_helper_cleanup_planes(dev, state);
	drm_atomic_helper_commit_cleanup_done(state);
	drm_atomic_state_put(state);

	/* Drop the RPM ref we got from nv50_disp_atomic_commit() */
	pm_runtime_mark_last_busy(dev->dev);
	pm_runtime_put_autosuspend(dev->dev);
}

static void
nv50_disp_atomic_commit_work(struct work_struct *work)
{
	struct drm_atomic_state *state =
		container_of(work, typeof(*state), commit_work);
	nv50_disp_atomic_commit_tail(state);
}

static int
nv50_disp_atomic_commit(struct drm_device *dev,
			struct drm_atomic_state *state, bool nonblock)
{
	struct drm_plane_state *new_plane_state;
	struct drm_plane *plane;
	int ret, i;

	ret = pm_runtime_get_sync(dev->dev);
	if (ret < 0 && ret != -EACCES) {
		pm_runtime_put_autosuspend(dev->dev);
		return ret;
	}

	ret = drm_atomic_helper_setup_commit(state, nonblock);
	if (ret)
		goto done;

	INIT_WORK(&state->commit_work, nv50_disp_atomic_commit_work);

	ret = drm_atomic_helper_prepare_planes(dev, state);
	if (ret)
		goto done;

	if (!nonblock) {
		ret = drm_atomic_helper_wait_for_fences(dev, state, true);
		if (ret)
			goto err_cleanup;
	}

	ret = drm_atomic_helper_swap_state(state, true);
	if (ret)
		goto err_cleanup;

	for_each_new_plane_in_state(state, plane, new_plane_state, i) {
		struct nv50_wndw_atom *asyw = nv50_wndw_atom(new_plane_state);
		struct nv50_wndw *wndw = nv50_wndw(plane);

		if (asyw->set.image)
			nv50_wndw_ntfy_enable(wndw, asyw);
	}

	drm_atomic_state_get(state);

	/*
	 * Grab another RPM ref for the commit tail, which will release the
	 * ref when it's finished
	 */
	pm_runtime_get_noresume(dev->dev);

	if (nonblock)
		queue_work(system_unbound_wq, &state->commit_work);
	else
		nv50_disp_atomic_commit_tail(state);

err_cleanup:
	if (ret)
		drm_atomic_helper_unprepare_planes(dev, state);
done:
	pm_runtime_put_autosuspend(dev->dev);
	return ret;
}

static struct nv50_outp_atom *
nv50_disp_outp_atomic_add(struct nv50_atom *atom, struct drm_encoder *encoder)
{
	struct nv50_outp_atom *outp;

	list_for_each_entry(outp, &atom->outp, head) {
		if (outp->encoder == encoder)
			return outp;
	}

	outp = kzalloc(sizeof(*outp), GFP_KERNEL);
	if (!outp)
		return ERR_PTR(-ENOMEM);

	list_add(&outp->head, &atom->outp);
	outp->encoder = encoder;
	return outp;
}

static int
nv50_disp_outp_atomic_check_clr(struct nv50_atom *atom,
				struct drm_connector_state *old_connector_state)
{
	struct drm_encoder *encoder = old_connector_state->best_encoder;
	struct drm_crtc_state *old_crtc_state, *new_crtc_state;
	struct drm_crtc *crtc;
	struct nv50_outp_atom *outp;

	if (!(crtc = old_connector_state->crtc))
		return 0;

	old_crtc_state = drm_atomic_get_old_crtc_state(&atom->state, crtc);
	new_crtc_state = drm_atomic_get_new_crtc_state(&atom->state, crtc);
	if (old_crtc_state->active && drm_atomic_crtc_needs_modeset(new_crtc_state)) {
		outp = nv50_disp_outp_atomic_add(atom, encoder);
		if (IS_ERR(outp))
			return PTR_ERR(outp);

		if (outp->encoder->encoder_type == DRM_MODE_ENCODER_DPMST ||
		    nouveau_encoder(outp->encoder)->dcb->type == DCB_OUTPUT_DP)
			atom->flush_disable = true;
		outp->clr.ctrl = true;
		atom->lock_core = true;
	}

	return 0;
}

static int
nv50_disp_outp_atomic_check_set(struct nv50_atom *atom,
				struct drm_connector_state *connector_state)
{
	struct drm_encoder *encoder = connector_state->best_encoder;
	struct drm_crtc_state *new_crtc_state;
	struct drm_crtc *crtc;
	struct nv50_outp_atom *outp;

	if (!(crtc = connector_state->crtc))
		return 0;

	new_crtc_state = drm_atomic_get_new_crtc_state(&atom->state, crtc);
	if (new_crtc_state->active && drm_atomic_crtc_needs_modeset(new_crtc_state)) {
		outp = nv50_disp_outp_atomic_add(atom, encoder);
		if (IS_ERR(outp))
			return PTR_ERR(outp);

		outp->set.ctrl = true;
		atom->lock_core = true;
	}

	return 0;
}

static int
nv50_disp_atomic_check(struct drm_device *dev, struct drm_atomic_state *state)
{
	struct nv50_atom *atom = nv50_atom(state);
	struct nv50_core *core = nv50_disp(dev)->core;
	struct drm_connector_state *old_connector_state, *new_connector_state;
	struct drm_connector *connector;
	struct drm_crtc_state *new_crtc_state;
	struct drm_crtc *crtc;
	struct nv50_head *head;
	struct nv50_head_atom *asyh;
	int ret, i;

	if (core->assign_windows && core->func->head->static_wndw_map) {
		drm_for_each_crtc(crtc, dev) {
			new_crtc_state = drm_atomic_get_crtc_state(state,
								   crtc);
			if (IS_ERR(new_crtc_state))
				return PTR_ERR(new_crtc_state);

			head = nv50_head(crtc);
			asyh = nv50_head_atom(new_crtc_state);
			core->func->head->static_wndw_map(head, asyh);
		}
	}

	/* We need to handle colour management on a per-plane basis. */
	for_each_new_crtc_in_state(state, crtc, new_crtc_state, i) {
		if (new_crtc_state->color_mgmt_changed) {
			ret = drm_atomic_add_affected_planes(state, crtc);
			if (ret)
				return ret;
		}
	}

	ret = drm_atomic_helper_check(dev, state);
	if (ret)
		return ret;

	for_each_oldnew_connector_in_state(state, connector, old_connector_state, new_connector_state, i) {
		ret = nv50_disp_outp_atomic_check_clr(atom, old_connector_state);
		if (ret)
			return ret;

		ret = nv50_disp_outp_atomic_check_set(atom, new_connector_state);
		if (ret)
			return ret;
	}

	ret = drm_dp_mst_atomic_check(state);
	if (ret)
		return ret;

	nv50_crc_atomic_check_outp(atom);

	return 0;
}

static void
nv50_disp_atomic_state_clear(struct drm_atomic_state *state)
{
	struct nv50_atom *atom = nv50_atom(state);
	struct nv50_outp_atom *outp, *outt;

	list_for_each_entry_safe(outp, outt, &atom->outp, head) {
		list_del(&outp->head);
		kfree(outp);
	}

	drm_atomic_state_default_clear(state);
}

static void
nv50_disp_atomic_state_free(struct drm_atomic_state *state)
{
	struct nv50_atom *atom = nv50_atom(state);
	drm_atomic_state_default_release(&atom->state);
	kfree(atom);
}

static struct drm_atomic_state *
nv50_disp_atomic_state_alloc(struct drm_device *dev)
{
	struct nv50_atom *atom;
	if (!(atom = kzalloc(sizeof(*atom), GFP_KERNEL)) ||
	    drm_atomic_state_init(dev, &atom->state) < 0) {
		kfree(atom);
		return NULL;
	}
	INIT_LIST_HEAD(&atom->outp);
	return &atom->state;
}

static const struct drm_mode_config_funcs
nv50_disp_func = {
	.fb_create = nouveau_user_framebuffer_create,
	.atomic_check = nv50_disp_atomic_check,
	.atomic_commit = nv50_disp_atomic_commit,
	.atomic_state_alloc = nv50_disp_atomic_state_alloc,
	.atomic_state_clear = nv50_disp_atomic_state_clear,
	.atomic_state_free = nv50_disp_atomic_state_free,
};

static const struct drm_mode_config_helper_funcs
nv50_disp_helper_func = {
	.atomic_commit_setup = drm_dp_mst_atomic_setup_commit,
};

/******************************************************************************
 * Init
 *****************************************************************************/

static void
nv50_display_fini(struct drm_device *dev, bool runtime, bool suspend)
{
	struct nouveau_drm *drm = nouveau_drm(dev);
	struct drm_encoder *encoder;

	list_for_each_entry(encoder, &dev->mode_config.encoder_list, head) {
		if (encoder->encoder_type != DRM_MODE_ENCODER_DPMST)
			nv50_mstm_fini(nouveau_encoder(encoder));
	}

	if (!runtime && !drm->headless)
		cancel_work_sync(&drm->hpd_work);
}

static inline void
nv50_display_read_hw_or_state(struct drm_device *dev, struct nv50_disp *disp,
			      struct nouveau_encoder *outp)
{
	struct drm_crtc *crtc;
	struct drm_connector_list_iter conn_iter;
	struct drm_connector *conn;
	struct nv50_head_atom *armh;
	const u32 encoder_mask = drm_encoder_mask(&outp->base.base);
	bool found_conn = false, found_head = false;
	u8 proto;
	int head_idx;
	int ret;

	switch (outp->dcb->type) {
	case DCB_OUTPUT_TMDS:
		ret = nvif_outp_inherit_tmds(&outp->outp, &proto);
		break;
	case DCB_OUTPUT_DP:
		ret = nvif_outp_inherit_dp(&outp->outp, &proto);
		break;
	case DCB_OUTPUT_LVDS:
		ret = nvif_outp_inherit_lvds(&outp->outp, &proto);
		break;
	case DCB_OUTPUT_ANALOG:
		ret = nvif_outp_inherit_rgb_crt(&outp->outp, &proto);
		break;
	default:
		drm_dbg_kms(dev, "Readback for %s not implemented yet, skipping\n",
			    outp->base.base.name);
		drm_WARN_ON(dev, true);
		return;
	}

	if (ret < 0)
		return;

	head_idx = ret;

	drm_for_each_crtc(crtc, dev) {
		if (crtc->index != head_idx)
			continue;

		armh = nv50_head_atom(crtc->state);
		found_head = true;
		break;
	}
	if (drm_WARN_ON(dev, !found_head))
		return;

	/* Figure out which connector is being used by this encoder */
	drm_connector_list_iter_begin(dev, &conn_iter);
	nouveau_for_each_non_mst_connector_iter(conn, &conn_iter) {
		if (nouveau_connector(conn)->index == outp->dcb->connector) {
			found_conn = true;
			break;
		}
	}
	drm_connector_list_iter_end(&conn_iter);
	if (drm_WARN_ON(dev, !found_conn))
		return;

	armh->state.encoder_mask = encoder_mask;
	armh->state.connector_mask = drm_connector_mask(conn);
	armh->state.active = true;
	armh->state.enable = true;
	pm_runtime_get_noresume(dev->dev);

	outp->crtc = crtc;
	outp->ctrl = NVVAL(NV507D, SOR_SET_CONTROL, PROTOCOL, proto) | BIT(crtc->index);

	drm_connector_get(conn);
	conn->state->crtc = crtc;
	conn->state->best_encoder = &outp->base.base;
}

/* Read back the currently programmed display state */
static void
nv50_display_read_hw_state(struct nouveau_drm *drm)
{
	struct drm_device *dev = drm->dev;
	struct drm_encoder *encoder;
	struct drm_modeset_acquire_ctx ctx;
	struct nv50_disp *disp = nv50_disp(dev);
	int ret;

	DRM_MODESET_LOCK_ALL_BEGIN(dev, ctx, 0, ret);

	drm_for_each_encoder(encoder, dev) {
		if (encoder->encoder_type == DRM_MODE_ENCODER_DPMST)
			continue;

		nv50_display_read_hw_or_state(dev, disp, nouveau_encoder(encoder));
	}

	DRM_MODESET_LOCK_ALL_END(dev, ctx, ret);
}

static int
nv50_display_init(struct drm_device *dev, bool resume, bool runtime)
{
	struct nv50_core *core = nv50_disp(dev)->core;
	struct drm_encoder *encoder;

	if (resume || runtime)
		core->func->init(core);

	list_for_each_entry(encoder, &dev->mode_config.encoder_list, head) {
		if (encoder->encoder_type != DRM_MODE_ENCODER_DPMST) {
			struct nouveau_encoder *nv_encoder =
				nouveau_encoder(encoder);
			nv50_mstm_init(nv_encoder, runtime);
		}
	}

	if (!resume)
		nv50_display_read_hw_state(nouveau_drm(dev));

	return 0;
}

static void
nv50_display_destroy(struct drm_device *dev)
{
	struct nv50_disp *disp = nv50_disp(dev);

	nv50_audio_component_fini(nouveau_drm(dev));

	nvif_object_unmap(&disp->caps);
	nvif_object_dtor(&disp->caps);
	nv50_core_del(&disp->core);

	nouveau_bo_unmap(disp->sync);
	if (disp->sync)
		nouveau_bo_unpin(disp->sync);
	nouveau_bo_fini(disp->sync);

	nouveau_display(dev)->priv = NULL;
	kfree(disp);
}

int
nv50_display_create(struct drm_device *dev)
{
	struct nouveau_drm *drm = nouveau_drm(dev);
	struct drm_connector *connector, *tmp;
	struct nv50_disp *disp;
	int ret, i;
	bool has_mst = false;

	disp = kzalloc(sizeof(*disp), GFP_KERNEL);
	if (!disp)
		return -ENOMEM;

	mutex_init(&disp->mutex);

	nouveau_display(dev)->priv = disp;
	nouveau_display(dev)->dtor = nv50_display_destroy;
	nouveau_display(dev)->init = nv50_display_init;
	nouveau_display(dev)->fini = nv50_display_fini;
	disp->disp = &nouveau_display(dev)->disp;
	dev->mode_config.funcs = &nv50_disp_func;
	dev->mode_config.helper_private = &nv50_disp_helper_func;
	dev->mode_config.quirk_addfb_prefer_xbgr_30bpp = true;
	dev->mode_config.normalize_zpos = true;

	/* small shared memory area we use for notifiers and semaphores */
	ret = nouveau_bo_new(&drm->client, 4096, 0x1000,
			     NOUVEAU_GEM_DOMAIN_VRAM,
			     0, 0x0000, NULL, NULL, &disp->sync);
	if (!ret) {
		ret = nouveau_bo_pin(disp->sync, NOUVEAU_GEM_DOMAIN_VRAM, true);
		if (!ret) {
			ret = nouveau_bo_map(disp->sync);
			if (ret)
				nouveau_bo_unpin(disp->sync);
		}
		if (ret)
			nouveau_bo_fini(disp->sync);
	}

	if (ret)
		goto out;

	/* allocate master evo channel */
	ret = nv50_core_new(drm, &disp->core);
	if (ret)
		goto out;

	disp->core->func->init(disp->core);
	if (disp->core->func->caps_init) {
		ret = disp->core->func->caps_init(drm, disp);
		if (ret)
			goto out;
	}

	/* Assign the correct format modifiers */
	if (disp->disp->object.oclass >= TU102_DISP)
		nouveau_display(dev)->format_modifiers = wndwc57e_modifiers;
	else
	if (drm->client.device.info.family >= NV_DEVICE_INFO_V0_FERMI)
		nouveau_display(dev)->format_modifiers = disp90xx_modifiers;
	else
		nouveau_display(dev)->format_modifiers = disp50xx_modifiers;

	/* FIXME: 256x256 cursors are supported on Kepler, however unlike Maxwell and later
	 * generations Kepler requires that we use small pages (4K) for cursor scanout surfaces. The
	 * proper fix for this is to teach nouveau to migrate fbs being used for the cursor plane to
	 * small page allocations in prepare_fb(). When this is implemented, we should also force
	 * large pages (128K) for ovly fbs in order to fix Kepler ovlys.
	 * But until then, just limit cursors to 128x128 - which is small enough to avoid ever using
	 * large pages.
	 */
	if (disp->disp->object.oclass >= GM107_DISP) {
		dev->mode_config.cursor_width = 256;
		dev->mode_config.cursor_height = 256;
	} else if (disp->disp->object.oclass >= GK104_DISP) {
		dev->mode_config.cursor_width = 128;
		dev->mode_config.cursor_height = 128;
	} else {
		dev->mode_config.cursor_width = 64;
		dev->mode_config.cursor_height = 64;
	}

	/* create encoder/connector objects based on VBIOS DCB table */
	for_each_set_bit(i, &disp->disp->outp_mask, sizeof(disp->disp->outp_mask) * 8) {
		struct nouveau_encoder *outp;

		outp = kzalloc(sizeof(*outp), GFP_KERNEL);
		if (!outp)
			break;

		ret = nvif_outp_ctor(disp->disp, "kmsOutp", i, &outp->outp);
		if (ret) {
			kfree(outp);
			continue;
		}

		connector = nouveau_connector_create(dev, outp->outp.info.conn);
		if (IS_ERR(connector)) {
			nvif_outp_dtor(&outp->outp);
			kfree(outp);
			continue;
		}

		outp->base.base.possible_crtcs = outp->outp.info.heads;
		outp->base.base.possible_clones = 0;
		outp->conn = nouveau_connector(connector);

		outp->dcb = kzalloc(sizeof(*outp->dcb), GFP_KERNEL);
		if (!outp->dcb)
			break;

		switch (outp->outp.info.proto) {
		case NVIF_OUTP_RGB_CRT:
			outp->dcb->type = DCB_OUTPUT_ANALOG;
			outp->dcb->crtconf.maxfreq = outp->outp.info.rgb_crt.freq_max;
			break;
		case NVIF_OUTP_TMDS:
			outp->dcb->type = DCB_OUTPUT_TMDS;
			outp->dcb->duallink_possible = outp->outp.info.tmds.dual;
			break;
		case NVIF_OUTP_LVDS:
			outp->dcb->type = DCB_OUTPUT_LVDS;
			outp->dcb->lvdsconf.use_acpi_for_edid = outp->outp.info.lvds.acpi_edid;
			break;
		case NVIF_OUTP_DP:
			outp->dcb->type = DCB_OUTPUT_DP;
			outp->dcb->dpconf.link_nr = outp->outp.info.dp.link_nr;
			outp->dcb->dpconf.link_bw = outp->outp.info.dp.link_bw;
			if (outp->outp.info.dp.mst)
				has_mst = true;
			break;
		default:
			WARN_ON(1);
			continue;
		}

		outp->dcb->heads = outp->outp.info.heads;
		outp->dcb->connector = outp->outp.info.conn;
		outp->dcb->i2c_index = outp->outp.info.ddc;

		switch (outp->outp.info.type) {
		case NVIF_OUTP_DAC : ret = nv50_dac_create(outp); break;
		case NVIF_OUTP_SOR : ret = nv50_sor_create(outp); break;
		case NVIF_OUTP_PIOR: ret = nv50_pior_create(outp); break;
		default:
			WARN_ON(1);
			continue;
		}

		if (ret) {
			NV_WARN(drm, "failed to create encoder %d/%d/%d: %d\n",
				i, outp->outp.info.type, outp->outp.info.proto, ret);
		}
	}

	/* cull any connectors we created that don't have an encoder */
	list_for_each_entry_safe(connector, tmp, &dev->mode_config.connector_list, head) {
		if (connector->possible_encoders)
			continue;

		NV_WARN(drm, "%s has no encoders, removing\n",
			connector->name);
		connector->funcs->destroy(connector);
	}

	/* create crtc objects to represent the hw heads */
	for_each_set_bit(i, &disp->disp->head_mask, sizeof(disp->disp->head_mask) * 8) {
		struct nv50_head *head;

		head = nv50_head_create(dev, i);
		if (IS_ERR(head)) {
			ret = PTR_ERR(head);
			goto out;
		}

		if (has_mst) {
			head->msto = nv50_msto_new(dev, head, i);
			if (IS_ERR(head->msto)) {
				ret = PTR_ERR(head->msto);
				head->msto = NULL;
				goto out;
			}

			/*
			 * FIXME: This is a hack to workaround the following
			 * issues:
			 *
			 * https://gitlab.gnome.org/GNOME/mutter/issues/759
			 * https://gitlab.freedesktop.org/xorg/xserver/merge_requests/277
			 *
			 * Once these issues are closed, this should be
			 * removed
			 */
			head->msto->encoder.possible_crtcs = disp->disp->head_mask;
		}
	}

	/* Disable vblank irqs aggressively for power-saving, safe on nv50+ */
	dev->vblank_disable_immediate = true;

	nv50_audio_component_init(drm);

out:
	if (ret)
		nv50_display_destroy(dev);
	return ret;
}

/******************************************************************************
 * Format modifiers
 *****************************************************************************/

/****************************************************************
 *            Log2(block height) ----------------------------+  *
 *            Page Kind ----------------------------------+  |  *
 *            Gob Height/Page Kind Generation ------+     |  |  *
 *                          Sector layout -------+  |     |  |  *
 *                          Compression ------+  |  |     |  |  */
const u64 disp50xx_modifiers[] = { /*         |  |  |     |  |  */
	DRM_FORMAT_MOD_NVIDIA_BLOCK_LINEAR_2D(0, 1, 1, 0x7a, 0),
	DRM_FORMAT_MOD_NVIDIA_BLOCK_LINEAR_2D(0, 1, 1, 0x7a, 1),
	DRM_FORMAT_MOD_NVIDIA_BLOCK_LINEAR_2D(0, 1, 1, 0x7a, 2),
	DRM_FORMAT_MOD_NVIDIA_BLOCK_LINEAR_2D(0, 1, 1, 0x7a, 3),
	DRM_FORMAT_MOD_NVIDIA_BLOCK_LINEAR_2D(0, 1, 1, 0x7a, 4),
	DRM_FORMAT_MOD_NVIDIA_BLOCK_LINEAR_2D(0, 1, 1, 0x7a, 5),
	DRM_FORMAT_MOD_NVIDIA_BLOCK_LINEAR_2D(0, 1, 1, 0x78, 0),
	DRM_FORMAT_MOD_NVIDIA_BLOCK_LINEAR_2D(0, 1, 1, 0x78, 1),
	DRM_FORMAT_MOD_NVIDIA_BLOCK_LINEAR_2D(0, 1, 1, 0x78, 2),
	DRM_FORMAT_MOD_NVIDIA_BLOCK_LINEAR_2D(0, 1, 1, 0x78, 3),
	DRM_FORMAT_MOD_NVIDIA_BLOCK_LINEAR_2D(0, 1, 1, 0x78, 4),
	DRM_FORMAT_MOD_NVIDIA_BLOCK_LINEAR_2D(0, 1, 1, 0x78, 5),
	DRM_FORMAT_MOD_NVIDIA_BLOCK_LINEAR_2D(0, 1, 1, 0x70, 0),
	DRM_FORMAT_MOD_NVIDIA_BLOCK_LINEAR_2D(0, 1, 1, 0x70, 1),
	DRM_FORMAT_MOD_NVIDIA_BLOCK_LINEAR_2D(0, 1, 1, 0x70, 2),
	DRM_FORMAT_MOD_NVIDIA_BLOCK_LINEAR_2D(0, 1, 1, 0x70, 3),
	DRM_FORMAT_MOD_NVIDIA_BLOCK_LINEAR_2D(0, 1, 1, 0x70, 4),
	DRM_FORMAT_MOD_NVIDIA_BLOCK_LINEAR_2D(0, 1, 1, 0x70, 5),
	DRM_FORMAT_MOD_LINEAR,
	DRM_FORMAT_MOD_INVALID
};

/****************************************************************
 *            Log2(block height) ----------------------------+  *
 *            Page Kind ----------------------------------+  |  *
 *            Gob Height/Page Kind Generation ------+     |  |  *
 *                          Sector layout -------+  |     |  |  *
 *                          Compression ------+  |  |     |  |  */
const u64 disp90xx_modifiers[] = { /*         |  |  |     |  |  */
	DRM_FORMAT_MOD_NVIDIA_BLOCK_LINEAR_2D(0, 1, 0, 0xfe, 0),
	DRM_FORMAT_MOD_NVIDIA_BLOCK_LINEAR_2D(0, 1, 0, 0xfe, 1),
	DRM_FORMAT_MOD_NVIDIA_BLOCK_LINEAR_2D(0, 1, 0, 0xfe, 2),
	DRM_FORMAT_MOD_NVIDIA_BLOCK_LINEAR_2D(0, 1, 0, 0xfe, 3),
	DRM_FORMAT_MOD_NVIDIA_BLOCK_LINEAR_2D(0, 1, 0, 0xfe, 4),
	DRM_FORMAT_MOD_NVIDIA_BLOCK_LINEAR_2D(0, 1, 0, 0xfe, 5),
	DRM_FORMAT_MOD_LINEAR,
	DRM_FORMAT_MOD_INVALID
};<|MERGE_RESOLUTION|>--- conflicted
+++ resolved
@@ -557,11 +557,7 @@
 {
 	struct drm_connector *connector = &nv_encoder->conn->base;
 	struct nouveau_drm *drm = nouveau_drm(connector->dev);
-<<<<<<< HEAD
-	struct nvkm_i2c *i2c = nvxx_i2c(&drm->client.device);
-=======
 	struct nvkm_i2c *i2c = nvxx_i2c(drm);
->>>>>>> 2d5404ca
 	struct nvkm_i2c_bus *bus;
 	struct drm_encoder *encoder;
 	struct dcb_output *dcbe = nv_encoder->dcb;
@@ -915,11 +911,7 @@
 		msto->disabled = false;
 		drm_dp_remove_payload_part2(mgr, new_mst_state, old_payload, new_payload);
 	} else if (msto->enabled) {
-<<<<<<< HEAD
-		drm_dp_add_payload_part2(mgr, state, new_payload);
-=======
 		drm_dp_add_payload_part2(mgr, new_payload);
->>>>>>> 2d5404ca
 		msto->enabled = false;
 	}
 }
@@ -952,12 +944,8 @@
 	if (ret == 0) {
 		nvif_outp_dp_mst_vcpi(&mstm->outp->outp, msto->head->base.index,
 				      payload->vc_start_slot, payload->time_slots,
-<<<<<<< HEAD
-				      payload->pbn, payload->time_slots * mst_state->pbn_div);
-=======
 				      payload->pbn,
 				      payload->time_slots * dfixed_trunc(mst_state->pbn_div));
->>>>>>> 2d5404ca
 	} else {
 		nvif_outp_dp_mst_vcpi(&mstm->outp->outp, msto->head->base.index, 0, 0, 0, 0);
 	}
@@ -1773,11 +1761,7 @@
 	if ((disp->disp->object.oclass == GT214_DISP ||
 	     disp->disp->object.oclass >= GF110_DISP) &&
 	    nv_encoder->dcb->type != DCB_OUTPUT_LVDS &&
-<<<<<<< HEAD
-	    drm_detect_monitor_audio(nv_connector->edid))
-=======
 	    nv_connector->base.display_info.has_audio)
->>>>>>> 2d5404ca
 		hda = true;
 
 	if (!nvif_outp_acquired(outp))
@@ -1786,11 +1770,7 @@
 	switch (nv_encoder->dcb->type) {
 	case DCB_OUTPUT_TMDS:
 		if (disp->disp->object.oclass != NV50_DISP &&
-<<<<<<< HEAD
-		    drm_detect_hdmi_monitor(nv_connector->edid))
-=======
 		    nv_connector->base.display_info.is_hdmi)
->>>>>>> 2d5404ca
 			nv50_hdmi_enable(encoder, nv_crtc, nv_connector, state, mode, hda);
 
 		if (nv_encoder->outp.or.link & 1) {
@@ -1900,11 +1880,7 @@
 	struct drm_connector *connector = &nv_encoder->conn->base;
 	struct nouveau_connector *nv_connector = nouveau_connector(connector);
 	struct nouveau_drm *drm = nouveau_drm(connector->dev);
-<<<<<<< HEAD
-	struct nvkm_i2c *i2c = nvxx_i2c(&drm->client.device);
-=======
 	struct nvkm_i2c *i2c = nvxx_i2c(drm);
->>>>>>> 2d5404ca
 	struct drm_encoder *encoder;
 	struct dcb_output *dcbe = nv_encoder->dcb;
 	struct nv50_disp *disp = nv50_disp(connector->dev);
