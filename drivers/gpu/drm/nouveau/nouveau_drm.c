--- conflicted
+++ resolved
@@ -31,13 +31,8 @@
 #include <linux/dynamic_debug.h>
 
 #include <drm/drm_aperture.h>
-<<<<<<< HEAD
-#include <drm/drm_crtc_helper.h>
-#include <drm/drm_drv.h>
-=======
 #include <drm/drm_drv.h>
 #include <drm/drm_fbdev_generic.h>
->>>>>>> eb3cdb58
 #include <drm/drm_gem_ttm_helper.h>
 #include <drm/drm_ioctl.h>
 #include <drm/drm_vblank.h>
@@ -110,11 +105,6 @@
 MODULE_PARM_DESC(runpm, "disable (0), force enable (1), optimus only default (-1)");
 static int nouveau_runtime_pm = -1;
 module_param_named(runpm, nouveau_runtime_pm, int, 0400);
-
-/* XXX: SLE-specific option for controlling blacklist */
-MODULE_PARM_DESC(force_probe, "Force probe the driver for specified device");
-static bool nouveau_force_probe;
-module_param_named(force_probe, nouveau_force_probe, bool, 0400);
 
 static struct drm_driver driver_stub;
 static struct drm_driver driver_pci;
@@ -363,9 +353,6 @@
 	u64 runm;
 	int ret;
 
-	if (device->info.family >= NV_DEVICE_INFO_V0_AMPERE)
-		return;
-
 	/* Allocate channel that has access to the graphics engine. */
 	runm = nvif_fifo_runlist(device, NV_DEVICE_HOST_RUNLIST_ENGINES_GR);
 	if (!runm) {
@@ -502,10 +489,7 @@
 		case PASCAL_CHANNEL_GPFIFO_A:
 		case VOLTA_CHANNEL_GPFIFO_A:
 		case TURING_CHANNEL_GPFIFO_A:
-<<<<<<< HEAD
-=======
 		case AMPERE_CHANNEL_GPFIFO_A:
->>>>>>> eb3cdb58
 		case AMPERE_CHANNEL_GPFIFO_B:
 			ret = nvc0_fence_create(drm);
 			break;
@@ -773,41 +757,12 @@
 	}
 }
 
-/* XXX: SLE-specific device blacklisting */
-#include "nouveau_blacklist.c"
-static bool nouveau_probe_is_blacklisted(struct pci_dev *pdev)
-{
-	const u16 *p;
-
-	if (pdev->vendor != PCI_VENDOR_ID_NVIDIA)
-		return false;
-	for (p = nouveau_probe_blacklist; *p; p++) {
-		if (pdev->device == *p)
-			goto check_option;
-	}
-	return false;
-
- check_option:
-	if (nouveau_force_probe)
-		return false; /* forced probe */
-
-	dev_info(&pdev->dev,
-		 "Probe of device %04x skipped due to experimental state of this driver.\n"
-		 "You can enable nouveau driver via force_probe=1 option (kernel boot parameter 'nouveau.force_probe=1')\n"
-		 "However we recommend the usage of nVidia's openGPU driver meanwhile. See our Release Notes for more details.\n",
-		 pdev->device);
-	return true;
-}
-
 static int nouveau_drm_probe(struct pci_dev *pdev,
 			     const struct pci_device_id *pent)
 {
 	struct nvkm_device *device;
 	struct drm_device *drm_dev;
 	int ret;
-
-	if (nouveau_probe_is_blacklisted(pdev))
-		return -ENODEV;
 
 	if (vga_switcheroo_client_probe_defer(pdev))
 		return -EPROBE_DEFER;
@@ -1299,8 +1254,6 @@
 	.num_ioctls = ARRAY_SIZE(nouveau_ioctls),
 	.fops = &nouveau_driver_fops,
 
-	.prime_handle_to_fd = drm_gem_prime_handle_to_fd,
-	.prime_fd_to_handle = drm_gem_prime_fd_to_handle,
 	.gem_prime_import_sg_table = nouveau_gem_prime_import_sg_table,
 	.gem_prime_mmap = drm_gem_prime_mmap,
 
