--- conflicted
+++ resolved
@@ -25,15 +25,12 @@
 		    struct ttm_resource **);
 void nouveau_mem_del(struct ttm_resource_manager *man,
 		     struct ttm_resource *);
-<<<<<<< HEAD
-=======
 bool nouveau_mem_intersects(struct ttm_resource *res,
 			    const struct ttm_place *place,
 			    size_t size);
 bool nouveau_mem_compatible(struct ttm_resource *res,
 			    const struct ttm_place *place,
 			    size_t size);
->>>>>>> eb3cdb58
 int nouveau_mem_vram(struct ttm_resource *, bool contig, u8 page);
 int nouveau_mem_host(struct ttm_resource *, struct ttm_tt *);
 void nouveau_mem_fini(struct nouveau_mem *);
