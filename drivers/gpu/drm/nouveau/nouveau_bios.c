--- conflicted
+++ resolved
@@ -2086,11 +2086,7 @@
 
 	/* only relevant for PCI devices */
 	if (!dev_is_pci(dev->dev) ||
-<<<<<<< HEAD
-	    nvkm_gsp_rm(nvxx_device(&drm->client.device)->gsp))
-=======
 	    nvkm_gsp_rm(nvxx_device(drm)->gsp))
->>>>>>> 2d5404ca
 		return 0;
 
 	if (!NVInitVBIOS(dev))
