--- conflicted
+++ resolved
@@ -7,10 +7,7 @@
 	struct nvif_object object;
 	unsigned long conn_mask;
 	unsigned long outp_mask;
-<<<<<<< HEAD
-=======
 	unsigned long head_mask;
->>>>>>> eb3cdb58
 };
 
 int nvif_disp_ctor(struct nvif_device *, const char *name, s32 oclass,
