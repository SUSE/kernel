--- conflicted
+++ resolved
@@ -32,13 +32,6 @@
 #define NVIF_CLASS_VMM_GM200                         /* ifb00d.h */  0x8000b00d
 #define NVIF_CLASS_VMM_GP100                         /* ifc00d.h */  0x8000c00d
 
-<<<<<<< HEAD
-#define NVIF_CLASS_DISP                              /* if0010.h */  0x80000010
-#define NVIF_CLASS_CONN                              /* if0011.h */  0x80000011
-#define NVIF_CLASS_OUTP                              /* if0012.h */  0x80000012
-#define NVIF_CLASS_DISP_CHAN                         /* if0014.h */  0x80000014
-
-=======
 #define NVIF_CLASS_EVENT                             /* if000e.h */  0x8000000e
 
 #define NVIF_CLASS_DISP                              /* if0010.h */  0x80000010
@@ -50,7 +43,6 @@
 #define NVIF_CLASS_CHAN                              /* if0020.h */  0x80000020
 #define NVIF_CLASS_CGRP                              /* if0021.h */  0x80000021
 
->>>>>>> eb3cdb58
 /* the below match nvidia-assigned (either in hw, or sw) class numbers */
 #define NV_NULL_CLASS                                                0x00000030
 
@@ -78,23 +70,6 @@
 #define MAXWELL_FAULT_BUFFER_A                        /* clb069.h */ 0x0000b069
 #define VOLTA_FAULT_BUFFER_A                          /* clb069.h */ 0x0000c369
 
-<<<<<<< HEAD
-#define NV03_CHANNEL_DMA                              /* cl506b.h */ 0x0000006b
-#define NV10_CHANNEL_DMA                              /* cl506b.h */ 0x0000006e
-#define NV17_CHANNEL_DMA                              /* cl506b.h */ 0x0000176e
-#define NV40_CHANNEL_DMA                              /* cl506b.h */ 0x0000406e
-
-#define NV50_CHANNEL_GPFIFO                           /* cl506f.h */ 0x0000506f
-#define G82_CHANNEL_GPFIFO                            /* cl826f.h */ 0x0000826f
-#define FERMI_CHANNEL_GPFIFO                          /* cl906f.h */ 0x0000906f
-#define KEPLER_CHANNEL_GPFIFO_A                       /* cla06f.h */ 0x0000a06f
-#define KEPLER_CHANNEL_GPFIFO_B                       /* cla06f.h */ 0x0000a16f
-#define MAXWELL_CHANNEL_GPFIFO_A                      /* cla06f.h */ 0x0000b06f
-#define PASCAL_CHANNEL_GPFIFO_A                       /* cla06f.h */ 0x0000c06f
-#define VOLTA_CHANNEL_GPFIFO_A                        /* clc36f.h */ 0x0000c36f
-#define TURING_CHANNEL_GPFIFO_A                       /* clc36f.h */ 0x0000c46f
-#define AMPERE_CHANNEL_GPFIFO_B                       /* clc36f.h */ 0x0000c76f
-=======
 #define NV03_CHANNEL_DMA                              /* if0020.h */ 0x0000006b
 #define NV10_CHANNEL_DMA                              /* if0020.h */ 0x0000006e
 #define NV17_CHANNEL_DMA                              /* if0020.h */ 0x0000176e
@@ -113,7 +88,6 @@
 #define TURING_CHANNEL_GPFIFO_A                       /* if0020.h */ 0x0000c46f
 #define AMPERE_CHANNEL_GPFIFO_A                       /* if0020.h */ 0x0000c56f
 #define AMPERE_CHANNEL_GPFIFO_B                       /* if0020.h */ 0x0000c76f
->>>>>>> eb3cdb58
 
 #define NV50_DISP                                     /* if0010.h */ 0x00005070
 #define G82_DISP                                      /* if0010.h */ 0x00008270
@@ -245,10 +219,7 @@
 #define PASCAL_DMA_COPY_B                                            0x0000c1b5
 #define VOLTA_DMA_COPY_A                                             0x0000c3b5
 #define TURING_DMA_COPY_A                                            0x0000c5b5
-<<<<<<< HEAD
-=======
 #define AMPERE_DMA_COPY_A                                            0x0000c6b5
->>>>>>> eb3cdb58
 #define AMPERE_DMA_COPY_B                                            0x0000c7b5
 
 #define FERMI_DECOMPRESS                                             0x000090b8
