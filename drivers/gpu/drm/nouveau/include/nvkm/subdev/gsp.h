--- conflicted
+++ resolved
@@ -225,33 +225,7 @@
 		u8 tpcs;
 	} gr;
 
-<<<<<<< HEAD
-	const struct nvkm_gsp_rm {
-		const struct nvkm_rm_api *api;
-
-		void *(*rm_ctrl_get)(struct nvkm_gsp_object *, u32 cmd, u32 argc);
-		int (*rm_ctrl_push)(struct nvkm_gsp_object *, void **argv, u32 repc);
-		void (*rm_ctrl_done)(struct nvkm_gsp_object *, void *repv);
-
-		void *(*rm_alloc_get)(struct nvkm_gsp_object *, u32 oclass, u32 argc);
-		void *(*rm_alloc_push)(struct nvkm_gsp_object *, void *argv);
-		void (*rm_alloc_done)(struct nvkm_gsp_object *, void *repv);
-
-		int (*rm_free)(struct nvkm_gsp_object *);
-
-		int (*client_ctor)(struct nvkm_gsp *, struct nvkm_gsp_client *);
-		void (*client_dtor)(struct nvkm_gsp_client *);
-
-		int (*device_ctor)(struct nvkm_gsp_client *, struct nvkm_gsp_device *);
-		void (*device_dtor)(struct nvkm_gsp_device *);
-
-		int (*event_ctor)(struct nvkm_gsp_device *, u32 handle, u32 id,
-				  nvkm_gsp_event_func, struct nvkm_gsp_event *);
-		void (*event_dtor)(struct nvkm_gsp_event *);
-	} *rm;
-=======
 	struct nvkm_rm *rm;
->>>>>>> 3f4ee458
 
 	struct {
 		struct mutex mutex;
