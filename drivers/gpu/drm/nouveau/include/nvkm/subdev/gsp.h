#ifndef __NVKM_GSP_H__
#define __NVKM_GSP_H__
#define nvkm_gsp(p) container_of((p), struct nvkm_gsp, subdev)
#include <core/subdev.h>
#include <core/falcon.h>
#include <core/firmware.h>

#include <linux/debugfs.h>

#define GSP_PAGE_SHIFT 12
#define GSP_PAGE_SIZE  BIT(GSP_PAGE_SHIFT)

struct nvkm_gsp_mem {
	struct device *dev;
	size_t size;
	void *data;
	dma_addr_t addr;
};

struct nvkm_gsp_radix3 {
	struct nvkm_gsp_mem lvl0;
	struct nvkm_gsp_mem lvl1;
	struct sg_table lvl2;
};

int nvkm_gsp_sg(struct nvkm_device *, u64 size, struct sg_table *);
void nvkm_gsp_sg_free(struct nvkm_device *, struct sg_table *);

typedef int (*nvkm_gsp_msg_ntfy_func)(void *priv, u32 fn, void *repv, u32 repc);

struct nvkm_gsp_event;
typedef void (*nvkm_gsp_event_func)(struct nvkm_gsp_event *, void *repv, u32 repc);

/**
 * DOC: GSP message handling policy
 *
 * When sending a GSP RPC command, there can be multiple cases of handling
 * the GSP RPC messages, which are the reply of GSP RPC commands, according
 * to the requirement of the callers and the nature of the GSP RPC commands.
 *
 * NVKM_GSP_RPC_REPLY_NOWAIT - If specified, immediately return to the
 * caller after the GSP RPC command is issued.
 *
 * NVKM_GSP_RPC_REPLY_RECV - If specified, wait and receive the entire GSP
 * RPC message after the GSP RPC command is issued.
 *
 * NVKM_GSP_RPC_REPLY_POLL - If specified, wait for the specific reply and
 * discard the reply before returning to the caller.
 *
 */
enum nvkm_gsp_rpc_reply_policy {
	NVKM_GSP_RPC_REPLY_NOWAIT = 0,
	NVKM_GSP_RPC_REPLY_RECV,
	NVKM_GSP_RPC_REPLY_POLL,
};

struct nvkm_gsp {
	const struct nvkm_gsp_func *func;
	struct nvkm_subdev subdev;

	struct nvkm_falcon falcon;

	struct {
		struct {
			const struct firmware *load;
			const struct firmware *unload;
		} booter;
		const struct firmware *bl;
		const struct firmware *rm;
	} fws;

	struct nvkm_firmware fw;
	struct nvkm_gsp_mem sig;
	struct nvkm_gsp_radix3 radix3;

	struct {
		struct {
			struct {
				u64 addr;
				u64 size;
			} vga_workspace;
			u64 addr;
			u64 size;
		} bios;
		struct {
			struct {
				u64 addr;
				u64 size;
			} frts, boot, elf, heap;
			u64 addr;
			u64 size;
		} wpr2;
		struct {
			u64 addr;
			u64 size;
		} heap;
		u64 addr;
		u64 size;

		struct {
			u64 addr;
			u64 size;
		} region[16];
		int region_nr;
		u32 rsvd_size;
	} fb;

	struct {
		struct nvkm_falcon_fw load;
		struct nvkm_falcon_fw unload;
	} booter;

	struct {
		struct nvkm_gsp_mem fw;
		u32 code_offset;
		u32 data_offset;
		u32 manifest_offset;
		u32 app_version;
	} boot;

	struct nvkm_gsp_mem libos;
	struct nvkm_gsp_mem loginit;
	struct nvkm_gsp_mem logintr;
	struct nvkm_gsp_mem logrm;
	struct nvkm_gsp_mem rmargs;

	struct nvkm_gsp_mem wpr_meta;

	struct {
		struct sg_table sgt;
		struct nvkm_gsp_radix3 radix3;
		struct nvkm_gsp_mem meta;
	} sr;

	struct {
		struct nvkm_gsp_mem mem;

		struct {
			int   nr;
			u32 size;
			u64 *ptr;
		} ptes;

		struct {
			u32  size;
			void *ptr;
		} cmdq, msgq;
	} shm;

	struct nvkm_gsp_cmdq {
		struct mutex mutex;
		u32 cnt;
		u32 seq;
		u32 *wptr;
		u32 *rptr;
	} cmdq;

	struct nvkm_gsp_msgq {
		struct mutex mutex;
		u32 cnt;
		u32 *wptr;
		u32 *rptr;
		struct nvkm_gsp_msgq_ntfy {
			u32 fn;
			nvkm_gsp_msg_ntfy_func func;
			void *priv;
		} ntfy[16];
		int ntfy_nr;
		struct work_struct work;
	} msgq;

	bool running;

	/* Internal GSP-RM control handles. */
	struct {
		struct nvkm_gsp_client {
			struct nvkm_gsp_object {
				struct nvkm_gsp_client *client;
				struct nvkm_gsp_object *parent;
				u32 handle;
			} object;

			struct nvkm_gsp *gsp;

			struct list_head events;
		} client;

		struct nvkm_gsp_device {
			struct nvkm_gsp_object object;
			struct nvkm_gsp_object subdevice;
		} device;
	} internal;

	struct {
		enum nvkm_subdev_type type;
		int inst;
		u32 stall;
		u32 nonstall;
	} intr[32];
	int intr_nr;

	struct {
		u64 rm_bar1_pdb;
		u64 rm_bar2_pdb;
	} bar;

	struct {
		u8 gpcs;
		u8 tpcs;
	} gr;

	const struct nvkm_gsp_rm {
<<<<<<< HEAD
		void *(*rpc_get)(struct nvkm_gsp *, u32 fn, u32 argc);
		void *(*rpc_push)(struct nvkm_gsp *gsp, void *argv,
				  enum nvkm_gsp_rpc_reply_policy policy, u32 repc);
		void (*rpc_done)(struct nvkm_gsp *gsp, void *repv);
=======
		const struct nvkm_rm_api *api;
>>>>>>> e60eb441

		void *(*rm_ctrl_get)(struct nvkm_gsp_object *, u32 cmd, u32 argc);
		int (*rm_ctrl_push)(struct nvkm_gsp_object *, void **argv, u32 repc);
		void (*rm_ctrl_done)(struct nvkm_gsp_object *, void *repv);

		void *(*rm_alloc_get)(struct nvkm_gsp_object *, u32 oclass, u32 argc);
		void *(*rm_alloc_push)(struct nvkm_gsp_object *, void *argv);
		void (*rm_alloc_done)(struct nvkm_gsp_object *, void *repv);

		int (*rm_free)(struct nvkm_gsp_object *);

		int (*client_ctor)(struct nvkm_gsp *, struct nvkm_gsp_client *);
		void (*client_dtor)(struct nvkm_gsp_client *);

		int (*device_ctor)(struct nvkm_gsp_client *, struct nvkm_gsp_device *);
		void (*device_dtor)(struct nvkm_gsp_device *);

		int (*event_ctor)(struct nvkm_gsp_device *, u32 handle, u32 id,
				  nvkm_gsp_event_func, struct nvkm_gsp_event *);
		void (*event_dtor)(struct nvkm_gsp_event *);
	} *rm;

	struct {
		struct mutex mutex;
		struct idr idr;
	} client_id;

	/* A linked list of registry items. The registry RPC will be built from it. */
	struct list_head registry_list;

	/* The size of the registry RPC */
	size_t registry_rpc_size;

#ifdef CONFIG_DEBUG_FS
	/*
	 * Logging buffers in debugfs. The wrapper objects need to remain
	 * in memory until the dentry is deleted.
	 */
	struct {
		struct dentry *parent;
		struct dentry *init;
		struct dentry *rm;
		struct dentry *intr;
		struct dentry *pmu;
	} debugfs;
	struct debugfs_blob_wrapper blob_init;
	struct debugfs_blob_wrapper blob_intr;
	struct debugfs_blob_wrapper blob_rm;
	struct debugfs_blob_wrapper blob_pmu;
#endif
};

static inline bool
nvkm_gsp_rm(struct nvkm_gsp *gsp)
{
	return gsp && (gsp->fws.rm || gsp->fw.img);
}

#include <rm/rm.h>

static inline void *
nvkm_gsp_rpc_get(struct nvkm_gsp *gsp, u32 fn, u32 argc)
{
	return gsp->rm->api->rpc->get(gsp, fn, argc);
}

static inline void *
nvkm_gsp_rpc_push(struct nvkm_gsp *gsp, void *argv,
		  enum nvkm_gsp_rpc_reply_policy policy, u32 repc)
{
<<<<<<< HEAD
	return gsp->rm->rpc_push(gsp, argv, policy, repc);
=======
	return gsp->rm->api->rpc->push(gsp, argv, policy, repc);
>>>>>>> e60eb441
}

static inline void *
nvkm_gsp_rpc_rd(struct nvkm_gsp *gsp, u32 fn, u32 argc)
{
	void *argv = nvkm_gsp_rpc_get(gsp, fn, argc);

	if (IS_ERR_OR_NULL(argv))
		return argv;

	return nvkm_gsp_rpc_push(gsp, argv, NVKM_GSP_RPC_REPLY_RECV, argc);
}

static inline int
nvkm_gsp_rpc_wr(struct nvkm_gsp *gsp, void *argv,
		enum nvkm_gsp_rpc_reply_policy policy)
{
	void *repv = nvkm_gsp_rpc_push(gsp, argv, policy, 0);

	if (IS_ERR(repv))
		return PTR_ERR(repv);

	return 0;
}

static inline void
nvkm_gsp_rpc_done(struct nvkm_gsp *gsp, void *repv)
{
	gsp->rm->api->rpc->done(gsp, repv);
}

static inline void *
nvkm_gsp_rm_ctrl_get(struct nvkm_gsp_object *object, u32 cmd, u32 argc)
{
	return object->client->gsp->rm->rm_ctrl_get(object, cmd, argc);
}

static inline int
nvkm_gsp_rm_ctrl_push(struct nvkm_gsp_object *object, void *argv, u32 repc)
{
	return object->client->gsp->rm->rm_ctrl_push(object, argv, repc);
}

static inline void *
nvkm_gsp_rm_ctrl_rd(struct nvkm_gsp_object *object, u32 cmd, u32 repc)
{
	void *argv = nvkm_gsp_rm_ctrl_get(object, cmd, repc);
	int ret;

	if (IS_ERR(argv))
		return argv;

	ret = nvkm_gsp_rm_ctrl_push(object, &argv, repc);
	if (ret)
		return ERR_PTR(ret);
	return argv;
}

static inline int
nvkm_gsp_rm_ctrl_wr(struct nvkm_gsp_object *object, void *argv)
{
	int ret = nvkm_gsp_rm_ctrl_push(object, &argv, 0);

	if (ret)
		return ret;
	return 0;
}

static inline void
nvkm_gsp_rm_ctrl_done(struct nvkm_gsp_object *object, void *repv)
{
	object->client->gsp->rm->rm_ctrl_done(object, repv);
}

static inline void *
nvkm_gsp_rm_alloc_get(struct nvkm_gsp_object *parent, u32 handle, u32 oclass, u32 argc,
		      struct nvkm_gsp_object *object)
{
	struct nvkm_gsp_client *client = parent->client;
	struct nvkm_gsp *gsp = client->gsp;
	void *argv;

	object->client = parent->client;
	object->parent = parent;
	object->handle = handle;

	argv = gsp->rm->rm_alloc_get(object, oclass, argc);
	if (IS_ERR_OR_NULL(argv)) {
		object->client = NULL;
		return argv;
	}

	return argv;
}

static inline void *
nvkm_gsp_rm_alloc_push(struct nvkm_gsp_object *object, void *argv)
{
	void *repv = object->client->gsp->rm->rm_alloc_push(object, argv);

	if (IS_ERR(repv))
		object->client = NULL;

	return repv;
}

static inline int
nvkm_gsp_rm_alloc_wr(struct nvkm_gsp_object *object, void *argv)
{
	void *repv = nvkm_gsp_rm_alloc_push(object, argv);

	if (IS_ERR(repv))
		return PTR_ERR(repv);

	return 0;
}

static inline void
nvkm_gsp_rm_alloc_done(struct nvkm_gsp_object *object, void *repv)
{
	object->client->gsp->rm->rm_alloc_done(object, repv);
}

static inline int
nvkm_gsp_rm_alloc(struct nvkm_gsp_object *parent, u32 handle, u32 oclass, u32 argc,
		  struct nvkm_gsp_object *object)
{
	void *argv = nvkm_gsp_rm_alloc_get(parent, handle, oclass, argc, object);

	if (IS_ERR_OR_NULL(argv))
		return argv ? PTR_ERR(argv) : -EIO;

	return nvkm_gsp_rm_alloc_wr(object, argv);
}

static inline int
nvkm_gsp_rm_free(struct nvkm_gsp_object *object)
{
	if (object->client)
		return object->client->gsp->rm->rm_free(object);

	return 0;
}

static inline int
nvkm_gsp_client_ctor(struct nvkm_gsp *gsp, struct nvkm_gsp_client *client)
{
	if (WARN_ON(!gsp->rm))
		return -ENOSYS;

	return gsp->rm->client_ctor(gsp, client);
}

static inline void
nvkm_gsp_client_dtor(struct nvkm_gsp_client *client)
{
	if (client->gsp)
		client->gsp->rm->client_dtor(client);
}

static inline int
nvkm_gsp_device_ctor(struct nvkm_gsp_client *client, struct nvkm_gsp_device *device)
{
	return client->gsp->rm->device_ctor(client, device);
}

static inline void
nvkm_gsp_device_dtor(struct nvkm_gsp_device *device)
{
	if (device->object.client)
		device->object.client->gsp->rm->device_dtor(device);
}

static inline int
nvkm_gsp_client_device_ctor(struct nvkm_gsp *gsp,
			    struct nvkm_gsp_client *client, struct nvkm_gsp_device *device)
{
	int ret = nvkm_gsp_client_ctor(gsp, client);

	if (ret == 0) {
		ret = nvkm_gsp_device_ctor(client, device);
		if (ret)
			nvkm_gsp_client_dtor(client);
	}

	return ret;
}

struct nvkm_gsp_event {
	struct nvkm_gsp_device *device;
	u32 id;
	nvkm_gsp_event_func func;

	struct nvkm_gsp_object object;

	struct list_head head;
};

static inline int
nvkm_gsp_device_event_ctor(struct nvkm_gsp_device *device, u32 handle, u32 id,
			   nvkm_gsp_event_func func, struct nvkm_gsp_event *event)
{
	return device->object.client->gsp->rm->event_ctor(device, handle, id, func, event);
}

static inline void
nvkm_gsp_event_dtor(struct nvkm_gsp_event *event)
{
	struct nvkm_gsp_device *device = event->device;

	if (device)
		device->object.client->gsp->rm->event_dtor(event);
}

int nvkm_gsp_intr_stall(struct nvkm_gsp *, enum nvkm_subdev_type, int);
int nvkm_gsp_intr_nonstall(struct nvkm_gsp *, enum nvkm_subdev_type, int);

int gv100_gsp_new(struct nvkm_device *, enum nvkm_subdev_type, int, struct nvkm_gsp **);
int tu102_gsp_new(struct nvkm_device *, enum nvkm_subdev_type, int, struct nvkm_gsp **);
int tu116_gsp_new(struct nvkm_device *, enum nvkm_subdev_type, int, struct nvkm_gsp **);
int ga100_gsp_new(struct nvkm_device *, enum nvkm_subdev_type, int, struct nvkm_gsp **);
int ga102_gsp_new(struct nvkm_device *, enum nvkm_subdev_type, int, struct nvkm_gsp **);
int ad102_gsp_new(struct nvkm_device *, enum nvkm_subdev_type, int, struct nvkm_gsp **);
#endif<|MERGE_RESOLUTION|>--- conflicted
+++ resolved
@@ -210,14 +210,7 @@
 	} gr;
 
 	const struct nvkm_gsp_rm {
-<<<<<<< HEAD
-		void *(*rpc_get)(struct nvkm_gsp *, u32 fn, u32 argc);
-		void *(*rpc_push)(struct nvkm_gsp *gsp, void *argv,
-				  enum nvkm_gsp_rpc_reply_policy policy, u32 repc);
-		void (*rpc_done)(struct nvkm_gsp *gsp, void *repv);
-=======
 		const struct nvkm_rm_api *api;
->>>>>>> e60eb441
 
 		void *(*rm_ctrl_get)(struct nvkm_gsp_object *, u32 cmd, u32 argc);
 		int (*rm_ctrl_push)(struct nvkm_gsp_object *, void **argv, u32 repc);
@@ -288,11 +281,7 @@
 nvkm_gsp_rpc_push(struct nvkm_gsp *gsp, void *argv,
 		  enum nvkm_gsp_rpc_reply_policy policy, u32 repc)
 {
-<<<<<<< HEAD
-	return gsp->rm->rpc_push(gsp, argv, policy, repc);
-=======
 	return gsp->rm->api->rpc->push(gsp, argv, policy, repc);
->>>>>>> e60eb441
 }
 
 static inline void *
