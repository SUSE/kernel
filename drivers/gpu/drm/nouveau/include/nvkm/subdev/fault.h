--- conflicted
+++ resolved
@@ -2,10 +2,6 @@
 #define __NVKM_FAULT_H__
 #include <core/subdev.h>
 #include <core/event.h>
-<<<<<<< HEAD
-#include <core/notify.h>
-=======
->>>>>>> eb3cdb58
 
 struct nvkm_fault {
 	const struct nvkm_fault_func *func;
