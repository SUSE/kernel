/* SPDX-License-Identifier: MIT */
#ifndef __NVKM_FLCNEN_H__
#define __NVKM_FLCNEN_H__
#define nvkm_falcon(p) container_of((p), struct nvkm_falcon, engine)
#include <core/engine.h>
struct nvkm_fifo_chan;

enum nvkm_falcon_dmaidx {
	FALCON_DMAIDX_UCODE		= 0,
	FALCON_DMAIDX_VIRT		= 1,
	FALCON_DMAIDX_PHYS_VID		= 2,
	FALCON_DMAIDX_PHYS_SYS_COH	= 3,
	FALCON_DMAIDX_PHYS_SYS_NCOH	= 4,
	FALCON_SEC2_DMAIDX_UCODE	= 6,
};

struct nvkm_falcon {
	const struct nvkm_falcon_func *func;
	struct nvkm_subdev *owner;
	const char *name;
	u32 addr;
	u32 addr2;

	struct mutex mutex;
	struct mutex dmem_mutex;
	bool oneinit;

	struct nvkm_subdev *user;

	u8 version;
	u8 secret;
	bool debug;

	struct nvkm_memory *core;
	bool external;

	struct {
		u32 limit;
		u32 *data;
		u32  size;
		u8 ports;
	} code;

	struct {
		u32 limit;
		u32 *data;
		u32  size;
		u8 ports;
	} data;

	struct nvkm_engine engine;
};

<<<<<<< HEAD
int nvkm_falcon_get(struct nvkm_falcon *, const struct nvkm_subdev *);
void nvkm_falcon_put(struct nvkm_falcon *, const struct nvkm_subdev *);
=======
int nvkm_falcon_get(struct nvkm_falcon *, struct nvkm_subdev *);
void nvkm_falcon_put(struct nvkm_falcon *, struct nvkm_subdev *);
>>>>>>> eb3cdb58

int nvkm_falcon_new_(const struct nvkm_falcon_func *, struct nvkm_device *,
		     enum nvkm_subdev_type, int inst, bool enable, u32 addr, struct nvkm_engine **);

struct nvkm_falcon_func {
	int (*disable)(struct nvkm_falcon *);
	int (*enable)(struct nvkm_falcon *);
	int (*select)(struct nvkm_falcon *);
	u32 addr2;
	bool reset_pmc;
	int (*reset_eng)(struct nvkm_falcon *);
	int (*reset_prep)(struct nvkm_falcon *);
	int (*reset_wait_mem_scrubbing)(struct nvkm_falcon *);

	u32 debug;
	void (*bind_inst)(struct nvkm_falcon *, int target, u64 addr);
	int (*bind_stat)(struct nvkm_falcon *, bool intr);
	bool bind_intr;

	const struct nvkm_falcon_func_pio *imem_pio;
	const struct nvkm_falcon_func_dma *imem_dma;

	const struct nvkm_falcon_func_pio *dmem_pio;
	const struct nvkm_falcon_func_dma *dmem_dma;

	u32 emem_addr;
	const struct nvkm_falcon_func_pio *emem_pio;

	struct {
		u32 head;
		u32 tail;
		u32 stride;
	} cmdq, msgq;

	struct {
		u32 *data;
		u32  size;
	} code;
	struct {
		u32 *data;
		u32  size;
	} data;
	void (*init)(struct nvkm_falcon *);
	void (*intr)(struct nvkm_falcon *, struct nvkm_chan *);

	void (*load_imem)(struct nvkm_falcon *, void *, u32, u32, u16, u8, bool);
	void (*load_dmem)(struct nvkm_falcon *, void *, u32, u32, u8);
	void (*start)(struct nvkm_falcon *);

	struct nvkm_sclass sclass[];
};

static inline u32
nvkm_falcon_rd32(struct nvkm_falcon *falcon, u32 addr)
{
	return nvkm_rd32(falcon->owner->device, falcon->addr + addr);
}

static inline void
nvkm_falcon_wr32(struct nvkm_falcon *falcon, u32 addr, u32 data)
{
	nvkm_wr32(falcon->owner->device, falcon->addr + addr, data);
}

static inline u32
nvkm_falcon_mask(struct nvkm_falcon *falcon, u32 addr, u32 mask, u32 val)
{
	struct nvkm_device *device = falcon->owner->device;

	return nvkm_mask(device, falcon->addr + addr, mask, val);
}

void nvkm_falcon_load_imem(struct nvkm_falcon *, void *, u32, u32, u16, u8,
			   bool);
void nvkm_falcon_load_dmem(struct nvkm_falcon *, void *, u32, u32, u8);
void nvkm_falcon_start(struct nvkm_falcon *);
#endif<|MERGE_RESOLUTION|>--- conflicted
+++ resolved
@@ -51,13 +51,8 @@
 	struct nvkm_engine engine;
 };
 
-<<<<<<< HEAD
-int nvkm_falcon_get(struct nvkm_falcon *, const struct nvkm_subdev *);
-void nvkm_falcon_put(struct nvkm_falcon *, const struct nvkm_subdev *);
-=======
 int nvkm_falcon_get(struct nvkm_falcon *, struct nvkm_subdev *);
 void nvkm_falcon_put(struct nvkm_falcon *, struct nvkm_subdev *);
->>>>>>> eb3cdb58
 
 int nvkm_falcon_new_(const struct nvkm_falcon_func *, struct nvkm_device *,
 		     enum nvkm_subdev_type, int inst, bool enable, u32 addr, struct nvkm_engine **);
