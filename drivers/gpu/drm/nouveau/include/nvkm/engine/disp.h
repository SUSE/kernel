/* SPDX-License-Identifier: MIT */
#ifndef __NVKM_DISP_H__
#define __NVKM_DISP_H__
#define nvkm_disp(p) container_of((p), struct nvkm_disp, engine)
#include <core/engine.h>
#include <core/object.h>
#include <core/event.h>

struct nvkm_disp {
	const struct nvkm_disp_func *func;
	struct nvkm_engine engine;

	struct list_head heads;
	struct list_head iors;
	struct list_head outps;
	struct list_head conns;

	struct nvkm_event hpd;
#define NVKM_DISP_HEAD_EVENT_VBLANK BIT(0)
	struct nvkm_event vblank;

	struct {
		struct workqueue_struct *wq;
		struct work_struct work;
		u32 pending;
		struct mutex mutex;
	} super;

#define NVKM_DISP_EVENT_CHAN_AWAKEN BIT(0)
	struct nvkm_event uevent;

	struct {
		unsigned long mask;
		int nr;
<<<<<<< HEAD
	} wndw, head, dac;

	struct {
		unsigned long mask;
		int nr;
		u32 lvdsconf;
	} sor;
=======
	} wndw, head, dac, sor;
>>>>>>> eb3cdb58

	struct {
		unsigned long mask;
		int nr;
		u8 type[3];
	} pior;

	struct nvkm_gpuobj *inst;
	struct nvkm_ramht *ramht;

	struct nvkm_disp_chan *chan[81];

	struct {
		spinlock_t lock;
		struct nvkm_object object;
	} client;
};

int nv04_disp_new(struct nvkm_device *, enum nvkm_subdev_type, int inst, struct nvkm_disp **);
int nv50_disp_new(struct nvkm_device *, enum nvkm_subdev_type, int inst, struct nvkm_disp **);
int g84_disp_new(struct nvkm_device *, enum nvkm_subdev_type, int inst, struct nvkm_disp **);
int gt200_disp_new(struct nvkm_device *, enum nvkm_subdev_type, int inst, struct nvkm_disp **);
int g94_disp_new(struct nvkm_device *, enum nvkm_subdev_type, int inst, struct nvkm_disp **);
int mcp77_disp_new(struct nvkm_device *, enum nvkm_subdev_type, int inst, struct nvkm_disp **);
int gt215_disp_new(struct nvkm_device *, enum nvkm_subdev_type, int inst, struct nvkm_disp **);
int mcp89_disp_new(struct nvkm_device *, enum nvkm_subdev_type, int inst, struct nvkm_disp **);
int gf119_disp_new(struct nvkm_device *, enum nvkm_subdev_type, int inst, struct nvkm_disp **);
int gk104_disp_new(struct nvkm_device *, enum nvkm_subdev_type, int inst, struct nvkm_disp **);
int gk110_disp_new(struct nvkm_device *, enum nvkm_subdev_type, int inst, struct nvkm_disp **);
int gm107_disp_new(struct nvkm_device *, enum nvkm_subdev_type, int inst, struct nvkm_disp **);
int gm200_disp_new(struct nvkm_device *, enum nvkm_subdev_type, int inst, struct nvkm_disp **);
int gp100_disp_new(struct nvkm_device *, enum nvkm_subdev_type, int inst, struct nvkm_disp **);
int gp102_disp_new(struct nvkm_device *, enum nvkm_subdev_type, int inst, struct nvkm_disp **);
int gv100_disp_new(struct nvkm_device *, enum nvkm_subdev_type, int inst, struct nvkm_disp **);
int tu102_disp_new(struct nvkm_device *, enum nvkm_subdev_type, int inst, struct nvkm_disp **);
int ga102_disp_new(struct nvkm_device *, enum nvkm_subdev_type, int inst, struct nvkm_disp **);
#endif<|MERGE_RESOLUTION|>--- conflicted
+++ resolved
@@ -32,17 +32,7 @@
 	struct {
 		unsigned long mask;
 		int nr;
-<<<<<<< HEAD
-	} wndw, head, dac;
-
-	struct {
-		unsigned long mask;
-		int nr;
-		u32 lvdsconf;
-	} sor;
-=======
 	} wndw, head, dac, sor;
->>>>>>> eb3cdb58
 
 	struct {
 		unsigned long mask;
