--- conflicted
+++ resolved
@@ -16,10 +16,6 @@
 
 	struct nvkm_gpuobj *inst;
 	struct nvkm_vmm *vmm;
-<<<<<<< HEAD
-	u64 addr;
-	u32 size;
-=======
 	struct nvkm_gpuobj *push;
 	int id;
 
@@ -38,7 +34,6 @@
 	spinlock_t lock;
 	atomic_t blocked;
 	atomic_t errored;
->>>>>>> eb3cdb58
 
 	struct list_head cctxs;
 	struct list_head head;
@@ -75,12 +70,6 @@
 
 	spinlock_t lock;
 	struct mutex mutex;
-<<<<<<< HEAD
-
-	struct nvkm_event uevent; /* async user trigger */
-	struct nvkm_event kevent; /* channel killed */
-=======
->>>>>>> eb3cdb58
 };
 
 void nvkm_fifo_fault(struct nvkm_fifo *, struct nvkm_fault_data *);
@@ -105,9 +94,6 @@
 int gp100_fifo_new(struct nvkm_device *, enum nvkm_subdev_type, int inst, struct nvkm_fifo **);
 int gv100_fifo_new(struct nvkm_device *, enum nvkm_subdev_type, int inst, struct nvkm_fifo **);
 int tu102_fifo_new(struct nvkm_device *, enum nvkm_subdev_type, int inst, struct nvkm_fifo **);
-<<<<<<< HEAD
-=======
 int ga100_fifo_new(struct nvkm_device *, enum nvkm_subdev_type, int inst, struct nvkm_fifo **);
->>>>>>> eb3cdb58
 int ga102_fifo_new(struct nvkm_device *, enum nvkm_subdev_type, int inst, struct nvkm_fifo **);
 #endif