/*
 * Copyright 2021 Red Hat Inc.
 *
 * Permission is hereby granted, free of charge, to any person obtaining a
 * copy of this software and associated documentation files (the "Software"),
 * to deal in the Software without restriction, including without limitation
 * the rights to use, copy, modify, merge, publish, distribute, sublicense,
 * and/or sell copies of the Software, and to permit persons to whom the
 * Software is furnished to do so, subject to the following conditions:
 *
 * The above copyright notice and this permission notice shall be included in
 * all copies or substantial portions of the Software.
 *
 * THE SOFTWARE IS PROVIDED "AS IS", WITHOUT WARRANTY OF ANY KIND, EXPRESS OR
 * IMPLIED, INCLUDING BUT NOT LIMITED TO THE WARRANTIES OF MERCHANTABILITY,
 * FITNESS FOR A PARTICULAR PURPOSE AND NONINFRINGEMENT.  IN NO EVENT SHALL
 * THE COPYRIGHT HOLDER(S) OR AUTHOR(S) BE LIABLE FOR ANY CLAIM, DAMAGES OR
 * OTHER LIABILITY, WHETHER IN AN ACTION OF CONTRACT, TORT OR OTHERWISE,
 * ARISING FROM, OUT OF OR IN CONNECTION WITH THE SOFTWARE OR THE USE OR
 * OTHER DEALINGS IN THE SOFTWARE.
 */
#include <nvif/outp.h>
#include <nvif/disp.h>
#include <nvif/printf.h>

#include <nvif/class.h>

int
nvif_outp_dp_mst_vcpi(struct nvif_outp *outp, int head,
		      u8 start_slot, u8 num_slots, u16 pbn, u16 aligned_pbn)
{
	struct nvif_outp_dp_mst_vcpi_v0 args;
	int ret;

	args.version = 0;
	args.head = head;
	args.start_slot = start_slot;
	args.num_slots = num_slots;
	args.pbn = pbn;
	args.aligned_pbn = aligned_pbn;

	ret = nvif_object_mthd(&outp->object, NVIF_OUTP_V0_DP_MST_VCPI, &args, sizeof(args));
	NVIF_ERRON(ret, &outp->object,
		   "[DP_MST_VCPI head:%d start_slot:%02x num_slots:%02x pbn:%04x aligned_pbn:%04x]",
		   args.head, args.start_slot, args.num_slots, args.pbn, args.aligned_pbn);
	return ret;
}

int
nvif_outp_dp_mst_id_put(struct nvif_outp *outp, u32 id)
{
	struct nvif_outp_dp_mst_id_get_v0 args;
	int ret;

	args.version = 0;
	args.id = id;
	ret = nvif_object_mthd(&outp->object, NVIF_OUTP_V0_DP_MST_ID_PUT, &args, sizeof(args));
	NVIF_ERRON(ret, &outp->object, "[DP_MST_ID_PUT id:%08x]", args.id);
	return ret;
}

int
nvif_outp_dp_mst_id_get(struct nvif_outp *outp, u32 *id)
{
	struct nvif_outp_dp_mst_id_get_v0 args;
	int ret;

	args.version = 0;
	ret = nvif_object_mthd(&outp->object, NVIF_OUTP_V0_DP_MST_ID_GET, &args, sizeof(args));
	NVIF_ERRON(ret, &outp->object, "[DP_MST_ID_GET] id:%08x", args.id);
	if (ret)
		return ret;

	*id = args.id;
	return 0;
}

int
nvif_outp_dp_sst(struct nvif_outp *outp, int head, u32 watermark, u32 hblanksym, u32 vblanksym)
{
	struct nvif_outp_dp_sst_v0 args;
	int ret;

	args.version = 0;
	args.head = head;
	args.watermark = watermark;
	args.hblanksym = hblanksym;
	args.vblanksym = vblanksym;
	ret = nvif_object_mthd(&outp->object, NVIF_OUTP_V0_DP_SST, &args, sizeof(args));
	NVIF_ERRON(ret, &outp->object,
		   "[DP_SST head:%d watermark:%d hblanksym:%d vblanksym:%d]",
		   args.head, args.watermark, args.hblanksym, args.vblanksym);
	return ret;
}

int
nvif_outp_dp_drive(struct nvif_outp *outp, u8 link_nr, u8 pe[4], u8 vs[4])
{
	struct nvif_outp_dp_drive_v0 args;
	int ret;

	args.version = 0;
	args.lanes   = link_nr;
	memcpy(args.pe, pe, sizeof(args.pe));
	memcpy(args.vs, vs, sizeof(args.vs));

	ret = nvif_object_mthd(&outp->object, NVIF_OUTP_V0_DP_DRIVE, &args, sizeof(args));
	NVIF_ERRON(ret, &outp->object, "[DP_DRIVE lanes:%d]", args.lanes);
	return ret;
}

int
nvif_outp_dp_train(struct nvif_outp *outp, u8 dpcd[DP_RECEIVER_CAP_SIZE], u8 lttprs,
		   u8 link_nr, u32 link_bw, bool mst, bool post_lt_adj, bool retrain)
{
	struct nvif_outp_dp_train_v0 args;
	int ret;

	args.version = 0;
	args.retrain = retrain;
	args.mst = mst;
	args.lttprs = lttprs;
	args.post_lt_adj = post_lt_adj;
	args.link_nr = link_nr;
	args.link_bw = link_bw;
	memcpy(args.dpcd, dpcd, sizeof(args.dpcd));

	ret = nvif_object_mthd(&outp->object, NVIF_OUTP_V0_DP_TRAIN, &args, sizeof(args));
	NVIF_ERRON(ret, &outp->object,
		   "[DP_TRAIN retrain:%d mst:%d lttprs:%d post_lt_adj:%d nr:%d bw:%d]",
		   args.retrain, args.mst, args.lttprs, args.post_lt_adj, args.link_nr,
		   args.link_bw);
	return ret;
}

int
nvif_outp_dp_rates(struct nvif_outp *outp, struct nvif_outp_dp_rate *rate, int rate_nr)
{
	struct nvif_outp_dp_rates_v0 args;
	int ret;

	if (rate_nr > ARRAY_SIZE(args.rate))
		return -EINVAL;

	args.version = 0;
	args.rates = rate_nr;
	for (int i = 0; i < args.rates; i++, rate++) {
		args.rate[i].dpcd = rate->dpcd;
		args.rate[i].rate = rate->rate;
	}

	ret = nvif_object_mthd(&outp->object, NVIF_OUTP_V0_DP_RATES, &args, sizeof(args));
	NVIF_ERRON(ret, &outp->object, "[DP_RATES rates:%d]", args.rates);
	return ret;
}

int
nvif_outp_dp_aux_xfer(struct nvif_outp *outp, u8 type, u8 *psize, u32 addr, u8 *data)
{
	struct nvif_outp_dp_aux_xfer_v0 args;
	u8 size = *psize;
	int ret;

	args.version = 0;
	args.type = type;
	args.size = size;
	args.addr = addr;
	memcpy(args.data, data, size);
	ret = nvif_object_mthd(&outp->object, NVIF_OUTP_V0_DP_AUX_XFER, &args, sizeof(args));
	NVIF_DEBUG(&outp->object, "[DP_AUX_XFER type:%d size:%d addr:%05x] %d size:%d (ret: %d)",
		   args.type, size, args.addr, ret, args.size, ret);
	if (ret < 0)
		return ret;

	*psize = args.size;

	memcpy(data, args.data, size);
	return ret;
}

int
nvif_outp_dp_aux_pwr(struct nvif_outp *outp, bool enable)
{
	struct nvif_outp_dp_aux_pwr_v0 args;
	int ret;

	args.version = 0;
	args.state = enable;

	ret = nvif_object_mthd(&outp->object, NVIF_OUTP_V0_DP_AUX_PWR, &args, sizeof(args));
	NVIF_ERRON(ret, &outp->object, "[DP_AUX_PWR state:%d]", args.state);
	return ret;
}

int
nvif_outp_hda_eld(struct nvif_outp *outp, int head, void *data, u32 size)
{
	struct {
		struct nvif_outp_hda_eld_v0 mthd;
		u8 data[128];
	} args;
	int ret;

	if (WARN_ON(size > ARRAY_SIZE(args.data)))
		return -EINVAL;

	args.mthd.version = 0;
	args.mthd.head = head;

	memcpy(args.data, data, size);
	ret = nvif_mthd(&outp->object, NVIF_OUTP_V0_HDA_ELD, &args, sizeof(args.mthd) + size);
	NVIF_ERRON(ret, &outp->object, "[HDA_ELD head:%d size:%d]", head, size);
	return ret;
}

int
nvif_outp_infoframe(struct nvif_outp *outp, u8 type, struct nvif_outp_infoframe_v0 *args, u32 size)
{
	int ret;

	args->type = type;

	ret = nvif_mthd(&outp->object, NVIF_OUTP_V0_INFOFRAME, args, sizeof(*args) + size);
	NVIF_ERRON(ret, &outp->object, "[INFOFRAME type:%d size:%d]", type, size);
	return ret;
}

int
nvif_outp_hdmi(struct nvif_outp *outp, int head, bool enable, u8 max_ac_packet, u8 rekey,
	       u32 khz, bool scdc, bool scdc_scrambling, bool scdc_low_rates)
{
	struct nvif_outp_hdmi_v0 args;
	int ret;

	args.version = 0;
	args.head = head;
	args.enable = enable;
	args.max_ac_packet = max_ac_packet;
	args.rekey = rekey;
	args.khz = khz;
	args.scdc = scdc;
	args.scdc_scrambling = scdc_scrambling;
	args.scdc_low_rates = scdc_low_rates;

	ret = nvif_mthd(&outp->object, NVIF_OUTP_V0_HDMI, &args, sizeof(args));
	NVIF_ERRON(ret, &outp->object,
		   "[HDMI head:%d enable:%d max_ac_packet:%d rekey:%d khz:%d scdc:%d "
		   "scdc_scrambling:%d scdc_low_rates:%d]",
		   args.head, args.enable, args.max_ac_packet, args.rekey, args.khz,
		   args.scdc, args.scdc_scrambling, args.scdc_low_rates);
	return ret;
}

int
nvif_outp_lvds(struct nvif_outp *outp, bool dual, bool bpc8)
{
	struct nvif_outp_lvds_v0 args;
	int ret;

	args.version = 0;
	args.dual = dual;
	args.bpc8 = bpc8;

	ret = nvif_mthd(&outp->object, NVIF_OUTP_V0_LVDS, &args, sizeof(args));
	NVIF_ERRON(ret, &outp->object, "[LVDS dual:%d 8bpc:%d]", args.dual, args.bpc8);
	return ret;
}

int
nvif_outp_bl_set(struct nvif_outp *outp, int level)
{
	struct nvif_outp_bl_set_v0 args;
	int ret;

	args.version = 0;
	args.level = level;

	ret = nvif_object_mthd(&outp->object, NVIF_OUTP_V0_BL_SET, &args, sizeof(args));
	NVIF_ERRON(ret, &outp->object, "[BL_SET level:%d]", args.level);
	return ret;
}

int
nvif_outp_bl_get(struct nvif_outp *outp)
{
	struct nvif_outp_bl_get_v0 args;
	int ret;

	args.version = 0;

	ret = nvif_object_mthd(&outp->object, NVIF_OUTP_V0_BL_GET, &args, sizeof(args));
	NVIF_ERRON(ret, &outp->object, "[BL_GET level:%d]", args.level);
	return ret ? ret : args.level;
}

void
nvif_outp_release(struct nvif_outp *outp)
{
	int ret = nvif_mthd(&outp->object, NVIF_OUTP_V0_RELEASE, NULL, 0);
	NVIF_ERRON(ret, &outp->object, "[RELEASE]");
	outp->or.id = -1;
}

static inline int
nvif_outp_acquire(struct nvif_outp *outp, u8 type, struct nvif_outp_acquire_v0 *args)
{
	int ret;

	args->version = 0;
	args->type = type;

	ret = nvif_mthd(&outp->object, NVIF_OUTP_V0_ACQUIRE, args, sizeof(*args));
	if (ret)
		return ret;

	outp->or.id = args->or;
	outp->or.link = args->link;
	return 0;
}

int
nvif_outp_acquire_pior(struct nvif_outp *outp)
{
	struct nvif_outp_acquire_v0 args;
	int ret;

	ret = nvif_outp_acquire(outp, NVIF_OUTP_ACQUIRE_V0_PIOR, &args);
	NVIF_ERRON(ret, &outp->object, "[ACQUIRE PIOR] or:%d", args.or);
	return ret;
}

int
nvif_outp_acquire_sor(struct nvif_outp *outp, bool hda)
{
	struct nvif_outp_acquire_v0 args;
	int ret;

	args.sor.hda = hda;

	ret = nvif_outp_acquire(outp, NVIF_OUTP_ACQUIRE_V0_SOR, &args);
	NVIF_ERRON(ret, &outp->object, "[ACQUIRE SOR] or:%d link:%d", args.or, args.link);
	return ret;
}

int
nvif_outp_acquire_dac(struct nvif_outp *outp)
{
	struct nvif_outp_acquire_v0 args;
	int ret;

	ret = nvif_outp_acquire(outp, NVIF_OUTP_ACQUIRE_V0_DAC, &args);
	NVIF_ERRON(ret, &outp->object, "[ACQUIRE DAC] or:%d", args.or);
	return ret;
}

static int
nvif_outp_inherit(struct nvif_outp *outp,
		  u8 proto,
		  struct nvif_outp_inherit_v0 *args,
		  u8 *proto_out)
{
	int ret;

	args->version = 0;
	args->proto = proto;

	ret = nvif_mthd(&outp->object, NVIF_OUTP_V0_INHERIT, args, sizeof(*args));
	if (ret)
		return ret;

	outp->or.id = args->or;
	outp->or.link = args->link;
	*proto_out = args->proto;
	return 0;
}

int
nvif_outp_inherit_lvds(struct nvif_outp *outp, u8 *proto_out)
{
	struct nvif_outp_inherit_v0 args;
	int ret;

	ret = nvif_outp_inherit(outp, NVIF_OUTP_INHERIT_V0_LVDS, &args, proto_out);
	NVIF_ERRON(ret && ret != -ENODEV, &outp->object, "[INHERIT proto:LVDS] ret:%d", ret);
	return ret ?: args.head;
}

int
nvif_outp_inherit_tmds(struct nvif_outp *outp, u8 *proto_out)
{
	struct nvif_outp_inherit_v0 args;
	int ret;

	ret = nvif_outp_inherit(outp, NVIF_OUTP_INHERIT_V0_TMDS, &args, proto_out);
	NVIF_ERRON(ret && ret != -ENODEV, &outp->object, "[INHERIT proto:TMDS] ret:%d", ret);
	return ret ?: args.head;
}

int
nvif_outp_inherit_dp(struct nvif_outp *outp, u8 *proto_out)
{
	struct nvif_outp_inherit_v0 args;
	int ret;

	ret = nvif_outp_inherit(outp, NVIF_OUTP_INHERIT_V0_DP, &args, proto_out);
	NVIF_ERRON(ret && ret != -ENODEV, &outp->object, "[INHERIT proto:DP] ret:%d", ret);

	// TODO: Get current link info

	return ret ?: args.head;
}

int
nvif_outp_inherit_rgb_crt(struct nvif_outp *outp, u8 *proto_out)
{
	struct nvif_outp_inherit_v0 args;
	int ret;

	ret = nvif_outp_inherit(outp, NVIF_OUTP_INHERIT_V0_RGB_CRT, &args, proto_out);
	NVIF_ERRON(ret && ret != -ENODEV, &outp->object, "[INHERIT proto:RGB_CRT] ret:%d", ret);
	return ret ?: args.head;
}

int
nvif_outp_load_detect(struct nvif_outp *outp, u32 loadval)
{
	struct nvif_outp_load_detect_v0 args;
	int ret;

	args.version = 0;
	args.data = loadval;

	ret = nvif_mthd(&outp->object, NVIF_OUTP_V0_LOAD_DETECT, &args, sizeof(args));
	NVIF_ERRON(ret, &outp->object, "[LOAD_DETECT data:%08x] load:%02x", args.data, args.load);
	return ret < 0 ? ret : args.load;
}

int
nvif_outp_edid_get(struct nvif_outp *outp, u8 **pedid)
{
	struct nvif_outp_edid_get_v0 *args;
	int ret;

	args = kmalloc(sizeof(*args), GFP_KERNEL);
	if (!args)
		return -ENOMEM;

	args->version = 0;

	ret = nvif_mthd(&outp->object, NVIF_OUTP_V0_EDID_GET, args, sizeof(*args));
	NVIF_ERRON(ret, &outp->object, "[EDID_GET] size:%d", args->size);
	if (ret)
		goto done;

<<<<<<< HEAD
	*pedid = kmalloc(args->size, GFP_KERNEL);
=======
	*pedid = kmemdup(args->data, args->size, GFP_KERNEL);
>>>>>>> 2d5404ca
	if (!*pedid) {
		ret = -ENOMEM;
		goto done;
	}

<<<<<<< HEAD
	memcpy(*pedid, args->data, args->size);
=======
>>>>>>> 2d5404ca
	ret = args->size;
done:
	kfree(args);
	return ret;
}

enum nvif_outp_detect_status
nvif_outp_detect(struct nvif_outp *outp)
{
	struct nvif_outp_detect_v0 args;
	int ret;

	args.version = 0;

	ret = nvif_mthd(&outp->object, NVIF_OUTP_V0_DETECT, &args, sizeof(args));
	NVIF_ERRON(ret, &outp->object, "[DETECT] status:%02x", args.status);
	if (ret)
		return UNKNOWN;

	switch (args.status) {
	case NVIF_OUTP_DETECT_V0_NOT_PRESENT: return NOT_PRESENT;
	case NVIF_OUTP_DETECT_V0_PRESENT: return PRESENT;
	case NVIF_OUTP_DETECT_V0_UNKNOWN: return UNKNOWN;
	default:
		WARN_ON(1);
		break;
	}

	return UNKNOWN;
}

void
nvif_outp_dtor(struct nvif_outp *outp)
{
	nvif_object_dtor(&outp->object);
}

int
nvif_outp_ctor(struct nvif_disp *disp, const char *name, int id, struct nvif_outp *outp)
{
	struct nvif_outp_v0 args;
	int ret;

	args.version = 0;
	args.id = id;

	ret = nvif_object_ctor(&disp->object, name ?: "nvifOutp", id, NVIF_CLASS_OUTP,
			       &args, sizeof(args), &outp->object);
	NVIF_ERRON(ret, &disp->object, "[NEW outp id:%d]", id);
	if (ret)
		return ret;

	outp->id = args.id;

	switch (args.type) {
	case NVIF_OUTP_V0_TYPE_DAC : outp->info.type = NVIF_OUTP_DAC; break;
	case NVIF_OUTP_V0_TYPE_SOR : outp->info.type = NVIF_OUTP_SOR; break;
	case NVIF_OUTP_V0_TYPE_PIOR: outp->info.type = NVIF_OUTP_PIOR; break;
		break;
	default:
		WARN_ON(1);
		nvif_outp_dtor(outp);
		return -EINVAL;
	}

	switch (args.proto) {
	case NVIF_OUTP_V0_PROTO_RGB_CRT:
		outp->info.proto = NVIF_OUTP_RGB_CRT;
		outp->info.rgb_crt.freq_max = args.rgb_crt.freq_max;
		break;
	case NVIF_OUTP_V0_PROTO_TMDS:
		outp->info.proto = NVIF_OUTP_TMDS;
		outp->info.tmds.dual = args.tmds.dual;
		break;
	case NVIF_OUTP_V0_PROTO_LVDS:
		outp->info.proto = NVIF_OUTP_LVDS;
		outp->info.lvds.acpi_edid = args.lvds.acpi_edid;
		break;
	case NVIF_OUTP_V0_PROTO_DP:
		outp->info.proto = NVIF_OUTP_DP;
		outp->info.dp.aux = args.dp.aux;
		outp->info.dp.mst = args.dp.mst;
		outp->info.dp.increased_wm = args.dp.increased_wm;
		outp->info.dp.link_nr = args.dp.link_nr;
		outp->info.dp.link_bw = args.dp.link_bw;
		break;
	default:
		WARN_ON(1);
		nvif_outp_dtor(outp);
		return -EINVAL;
	}

	outp->info.heads = args.heads;
	outp->info.ddc = args.ddc;
	outp->info.conn = args.conn;

	outp->or.id = -1;
	return 0;
}<|MERGE_RESOLUTION|>--- conflicted
+++ resolved
@@ -452,20 +452,12 @@
 	if (ret)
 		goto done;
 
-<<<<<<< HEAD
-	*pedid = kmalloc(args->size, GFP_KERNEL);
-=======
 	*pedid = kmemdup(args->data, args->size, GFP_KERNEL);
->>>>>>> 2d5404ca
 	if (!*pedid) {
 		ret = -ENOMEM;
 		goto done;
 	}
 
-<<<<<<< HEAD
-	memcpy(*pedid, args->data, args->size);
-=======
->>>>>>> 2d5404ca
 	ret = args->size;
 done:
 	kfree(args);
