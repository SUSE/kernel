/*
 * Copyright 2018 Red Hat Inc.
 *
 * Permission is hereby granted, free of charge, to any person obtaining a
 * copy of this software and associated documentation files (the "Software"),
 * to deal in the Software without restriction, including without limitation
 * the rights to use, copy, modify, merge, publish, distribute, sublicense,
 * and/or sell copies of the Software, and to permit persons to whom the
 * Software is furnished to do so, subject to the following conditions:
 *
 * The above copyright notice and this permission notice shall be included in
 * all copies or substantial portions of the Software.
 *
 * THE SOFTWARE IS PROVIDED "AS IS", WITHOUT WARRANTY OF ANY KIND, EXPRESS OR
 * IMPLIED, INCLUDING BUT NOT LIMITED TO THE WARRANTIES OF MERCHANTABILITY,
 * FITNESS FOR A PARTICULAR PURPOSE AND NONINFRINGEMENT.  IN NO EVENT SHALL
 * THE COPYRIGHT HOLDER(S) OR AUTHOR(S) BE LIABLE FOR ANY CLAIM, DAMAGES OR
 * OTHER LIABILITY, WHETHER IN AN ACTION OF CONTRACT, TORT OR OTHERWISE,
 * ARISING FROM, OUT OF OR IN CONNECTION WITH THE SOFTWARE OR THE USE OR
 * OTHER DEALINGS IN THE SOFTWARE.
 */
#include <nvif/disp.h>
#include <nvif/device.h>
#include <nvif/printf.h>

#include <nvif/class.h>
#include <nvif/if0010.h>

void
nvif_disp_dtor(struct nvif_disp *disp)
{
	nvif_object_dtor(&disp->object);
}

int
nvif_disp_ctor(struct nvif_device *device, const char *name, s32 oclass, struct nvif_disp *disp)
{
	static const struct nvif_mclass disps[] = {
		{ GA102_DISP, 0 },
		{ TU102_DISP, 0 },
		{ GV100_DISP, 0 },
		{ GP102_DISP, 0 },
		{ GP100_DISP, 0 },
		{ GM200_DISP, 0 },
		{ GM107_DISP, 0 },
		{ GK110_DISP, 0 },
		{ GK104_DISP, 0 },
		{ GF110_DISP, 0 },
		{ GT214_DISP, 0 },
		{ GT206_DISP, 0 },
		{ GT200_DISP, 0 },
		{   G82_DISP, 0 },
		{  NV50_DISP, 0 },
		{  NV04_DISP, 0 },
		{}
	};
	struct nvif_disp_v0 args;
	int cid, ret;

	cid = nvif_sclass(&device->object, disps, oclass);
	disp->object.client = NULL;
	if (cid < 0) {
		NVIF_ERRON(cid, &device->object, "[NEW disp%04x] not supported", oclass);
		return cid;
	}

	args.version = 0;

	ret = nvif_object_ctor(&device->object, name ?: "nvifDisp", 0,
			       disps[cid].oclass, &args, sizeof(args), &disp->object);
	NVIF_ERRON(ret, &device->object, "[NEW disp%04x]", disps[cid].oclass);
	if (ret)
		return ret;

<<<<<<< HEAD
	NVIF_DEBUG(&disp->object, "[NEW] conn_mask:%08x outp_mask:%08x",
		   args.conn_mask, args.outp_mask);
	disp->conn_mask = args.conn_mask;
	disp->outp_mask = args.outp_mask;
=======
	NVIF_DEBUG(&disp->object, "[NEW] conn_mask:%08x outp_mask:%08x head_mask:%08x",
		   args.conn_mask, args.outp_mask, args.head_mask);
	disp->conn_mask = args.conn_mask;
	disp->outp_mask = args.outp_mask;
	disp->head_mask = args.head_mask;
>>>>>>> eb3cdb58
	return 0;
}<|MERGE_RESOLUTION|>--- conflicted
+++ resolved
@@ -72,17 +72,10 @@
 	if (ret)
 		return ret;
 
-<<<<<<< HEAD
-	NVIF_DEBUG(&disp->object, "[NEW] conn_mask:%08x outp_mask:%08x",
-		   args.conn_mask, args.outp_mask);
-	disp->conn_mask = args.conn_mask;
-	disp->outp_mask = args.outp_mask;
-=======
 	NVIF_DEBUG(&disp->object, "[NEW] conn_mask:%08x outp_mask:%08x head_mask:%08x",
 		   args.conn_mask, args.outp_mask, args.head_mask);
 	disp->conn_mask = args.conn_mask;
 	disp->outp_mask = args.outp_mask;
 	disp->head_mask = args.head_mask;
->>>>>>> eb3cdb58
 	return 0;
 }