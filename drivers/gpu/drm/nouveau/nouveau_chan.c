/*
 * Copyright 2012 Red Hat Inc.
 *
 * Permission is hereby granted, free of charge, to any person obtaining a
 * copy of this software and associated documentation files (the "Software"),
 * to deal in the Software without restriction, including without limitation
 * the rights to use, copy, modify, merge, publish, distribute, sublicense,
 * and/or sell copies of the Software, and to permit persons to whom the
 * Software is furnished to do so, subject to the following conditions:
 *
 * The above copyright notice and this permission notice shall be included in
 * all copies or substantial portions of the Software.
 *
 * THE SOFTWARE IS PROVIDED "AS IS", WITHOUT WARRANTY OF ANY KIND, EXPRESS OR
 * IMPLIED, INCLUDING BUT NOT LIMITED TO THE WARRANTIES OF MERCHANTABILITY,
 * FITNESS FOR A PARTICULAR PURPOSE AND NONINFRINGEMENT.  IN NO EVENT SHALL
 * THE COPYRIGHT HOLDER(S) OR AUTHOR(S) BE LIABLE FOR ANY CLAIM, DAMAGES OR
 * OTHER LIABILITY, WHETHER IN AN ACTION OF CONTRACT, TORT OR OTHERWISE,
 * ARISING FROM, OUT OF OR IN CONNECTION WITH THE SOFTWARE OR THE USE OR
 * OTHER DEALINGS IN THE SOFTWARE.
 *
 * Authors: Ben Skeggs
 */
#include <nvif/push006c.h>

#include <nvif/class.h>
#include <nvif/cl0002.h>
#include <nvif/if0020.h>

#include "nouveau_drv.h"
#include "nouveau_dma.h"
#include "nouveau_bo.h"
#include "nouveau_chan.h"
#include "nouveau_fence.h"
#include "nouveau_abi16.h"
#include "nouveau_vmm.h"
#include "nouveau_svm.h"

MODULE_PARM_DESC(vram_pushbuf, "Create DMA push buffers in VRAM");
int nouveau_vram_pushbuf;
module_param_named(vram_pushbuf, nouveau_vram_pushbuf, int, 0400);

void
nouveau_channel_kill(struct nouveau_channel *chan)
{
	atomic_set(&chan->killed, 1);
	if (chan->fence)
		nouveau_fence_context_kill(chan->fence, -ENODEV);
}

static int
nouveau_channel_killed(struct nvif_event *event, void *repv, u32 repc)
{
	struct nouveau_channel *chan = container_of(event, typeof(*chan), kill);
	struct nouveau_cli *cli = chan->cli;

	NV_PRINTK(warn, cli, "channel %d killed!\n", chan->chid);

	if (unlikely(!atomic_read(&chan->killed)))
		nouveau_channel_kill(chan);

	return NVIF_EVENT_DROP;
}

int
nouveau_channel_idle(struct nouveau_channel *chan)
{
	if (likely(chan && chan->fence && !atomic_read(&chan->killed))) {
		struct nouveau_cli *cli = chan->cli;
		struct nouveau_fence *fence = NULL;
		int ret;

		ret = nouveau_fence_new(&fence, chan);
		if (!ret) {
			ret = nouveau_fence_wait(fence, false, false);
			nouveau_fence_unref(&fence);
		}

		if (ret) {
			NV_PRINTK(err, cli, "failed to idle channel %d [%s]\n",
				  chan->chid, cli->name);
			return ret;
		}
	}
	return 0;
}

void
nouveau_channel_del(struct nouveau_channel **pchan)
{
	struct nouveau_channel *chan = *pchan;
	if (chan) {
		if (chan->fence)
			nouveau_fence(chan->cli->drm)->context_del(chan);

		if (nvif_object_constructed(&chan->user))
			nouveau_svmm_part(chan->vmm->svmm, chan->inst);

		nvif_object_dtor(&chan->blit);
		nvif_object_dtor(&chan->nvsw);
		nvif_object_dtor(&chan->gart);
		nvif_object_dtor(&chan->vram);
		nvif_event_dtor(&chan->kill);
		nvif_object_dtor(&chan->user);
		nvif_mem_dtor(&chan->mem_userd);
		nvif_object_dtor(&chan->push.ctxdma);
		nouveau_vma_del(&chan->push.vma);
		nouveau_bo_unmap(chan->push.buffer);
		if (chan->push.buffer && chan->push.buffer->bo.pin_count)
			nouveau_bo_unpin(chan->push.buffer);
		nouveau_bo_fini(chan->push.buffer);
		kfree(chan);
	}
	*pchan = NULL;
}

static void
nouveau_channel_kick(struct nvif_push *push)
{
	struct nouveau_channel *chan = container_of(push, typeof(*chan), chan.push);
	chan->dma.cur = chan->dma.cur + (chan->chan.push.cur - chan->chan.push.bgn);
	FIRE_RING(chan);
	chan->chan.push.bgn = chan->chan.push.cur;
}

static int
nouveau_channel_wait(struct nvif_push *push, u32 size)
{
	struct nouveau_channel *chan = container_of(push, typeof(*chan), chan.push);
	int ret;
	chan->dma.cur = chan->dma.cur + (chan->chan.push.cur - chan->chan.push.bgn);
	ret = RING_SPACE(chan, size);
	if (ret == 0) {
		chan->chan.push.bgn = chan->chan.push.mem.object.map.ptr;
		chan->chan.push.bgn = chan->chan.push.bgn + chan->dma.cur;
		chan->chan.push.cur = chan->chan.push.bgn;
		chan->chan.push.end = chan->chan.push.bgn + size;
	}
	return ret;
}

static int
nouveau_channel_prep(struct nouveau_cli *cli,
		     u32 size, struct nouveau_channel **pchan)
{
	struct nouveau_drm *drm = cli->drm;
	struct nvif_device *device = &cli->device;
	struct nv_dma_v0 args = {};
	struct nouveau_channel *chan;
	u32 target;
	int ret;

	chan = *pchan = kzalloc(sizeof(*chan), GFP_KERNEL);
	if (!chan)
		return -ENOMEM;

<<<<<<< HEAD
	chan->device = device;
	chan->drm = drm;
=======
	chan->cli = cli;
>>>>>>> 2d5404ca
	chan->vmm = nouveau_cli_vmm(cli);
	atomic_set(&chan->killed, 0);

	/* allocate memory for dma push buffer */
	target = NOUVEAU_GEM_DOMAIN_GART | NOUVEAU_GEM_DOMAIN_COHERENT;
	if (nouveau_vram_pushbuf)
		target = NOUVEAU_GEM_DOMAIN_VRAM;

	ret = nouveau_bo_new(cli, size, 0, target, 0, 0, NULL, NULL,
			    &chan->push.buffer);
	if (ret == 0) {
		ret = nouveau_bo_pin(chan->push.buffer, target, false);
		if (ret == 0)
			ret = nouveau_bo_map(chan->push.buffer);
	}

	if (ret) {
		nouveau_channel_del(pchan);
		return ret;
	}

	chan->chan.push.mem.object.parent = cli->base.object.parent;
	chan->chan.push.mem.object.client = &cli->base;
	chan->chan.push.mem.object.name = "chanPush";
	chan->chan.push.mem.object.map.ptr = chan->push.buffer->kmap.virtual;
	chan->chan.push.wait = nouveau_channel_wait;
	chan->chan.push.kick = nouveau_channel_kick;

	/* create dma object covering the *entire* memory space that the
	 * pushbuf lives in, this is because the GEM code requires that
	 * we be able to call out to other (indirect) push buffers
	 */
	chan->push.addr = chan->push.buffer->offset;

	if (device->info.family >= NV_DEVICE_INFO_V0_TESLA) {
		ret = nouveau_vma_new(chan->push.buffer, chan->vmm,
				      &chan->push.vma);
		if (ret) {
			nouveau_channel_del(pchan);
			return ret;
		}

		chan->push.addr = chan->push.vma->addr;

		if (device->info.family >= NV_DEVICE_INFO_V0_FERMI)
			return 0;

		args.target = NV_DMA_V0_TARGET_VM;
		args.access = NV_DMA_V0_ACCESS_VM;
		args.start = 0;
		args.limit = chan->vmm->vmm.limit - 1;
	} else
	if (chan->push.buffer->bo.resource->mem_type == TTM_PL_VRAM) {
		if (device->info.family == NV_DEVICE_INFO_V0_TNT) {
			/* nv04 vram pushbuf hack, retarget to its location in
			 * the framebuffer bar rather than direct vram access..
			 * nfi why this exists, it came from the -nv ddx.
			 */
			args.target = NV_DMA_V0_TARGET_PCI;
			args.access = NV_DMA_V0_ACCESS_RDWR;
			args.start = nvxx_device(drm)->func->resource_addr(nvxx_device(drm), 1);
			args.limit = args.start + device->info.ram_user - 1;
		} else {
			args.target = NV_DMA_V0_TARGET_VRAM;
			args.access = NV_DMA_V0_ACCESS_RDWR;
			args.start = 0;
			args.limit = device->info.ram_user - 1;
		}
	} else {
		if (drm->agp.bridge) {
			args.target = NV_DMA_V0_TARGET_AGP;
			args.access = NV_DMA_V0_ACCESS_RDWR;
			args.start = drm->agp.base;
			args.limit = drm->agp.base + drm->agp.size - 1;
		} else {
			args.target = NV_DMA_V0_TARGET_VM;
			args.access = NV_DMA_V0_ACCESS_RDWR;
			args.start = 0;
			args.limit = chan->vmm->vmm.limit - 1;
		}
	}

	ret = nvif_object_ctor(&device->object, "abi16PushCtxDma", 0,
			       NV_DMA_FROM_MEMORY, &args, sizeof(args),
			       &chan->push.ctxdma);
	if (ret) {
		nouveau_channel_del(pchan);
		return ret;
	}

	return 0;
}

static int
nouveau_channel_ctor(struct nouveau_cli *cli, bool priv, u64 runm,
		     struct nouveau_channel **pchan)
{
	const struct nvif_mclass hosts[] = {
		{  AMPERE_CHANNEL_GPFIFO_B, 0 },
		{  AMPERE_CHANNEL_GPFIFO_A, 0 },
		{  TURING_CHANNEL_GPFIFO_A, 0 },
		{   VOLTA_CHANNEL_GPFIFO_A, 0 },
		{  PASCAL_CHANNEL_GPFIFO_A, 0 },
		{ MAXWELL_CHANNEL_GPFIFO_A, 0 },
		{  KEPLER_CHANNEL_GPFIFO_B, 0 },
		{  KEPLER_CHANNEL_GPFIFO_A, 0 },
		{   FERMI_CHANNEL_GPFIFO  , 0 },
		{     G82_CHANNEL_GPFIFO  , 0 },
		{    NV50_CHANNEL_GPFIFO  , 0 },
		{    NV40_CHANNEL_DMA     , 0 },
		{    NV17_CHANNEL_DMA     , 0 },
		{    NV10_CHANNEL_DMA     , 0 },
		{    NV03_CHANNEL_DMA     , 0 },
		{}
	};
	struct {
		struct nvif_chan_v0 chan;
		char name[TASK_COMM_LEN+16];
	} args;
	struct nvif_device *device = &cli->device;
	struct nouveau_channel *chan;
	const u64 plength = 0x10000;
	const u64 ioffset = plength;
	const u64 ilength = 0x02000;
	char name[TASK_COMM_LEN];
	int cid, ret;
	u64 size;

	cid = nvif_mclass(&device->object, hosts);
	if (cid < 0)
		return cid;

	if (hosts[cid].oclass < NV50_CHANNEL_GPFIFO)
		size = plength;
	else
		size = ioffset + ilength;

	/* allocate dma push buffer */
	ret = nouveau_channel_prep(cli, size, &chan);
	*pchan = chan;
	if (ret)
		return ret;

	/* create channel object */
	args.chan.version = 0;
	args.chan.namelen = sizeof(args.name);
	args.chan.runlist = __ffs64(runm);
	args.chan.runq = 0;
	args.chan.priv = priv;
	args.chan.devm = BIT(0);
	if (hosts[cid].oclass < NV50_CHANNEL_GPFIFO) {
		args.chan.vmm = 0;
		args.chan.ctxdma = nvif_handle(&chan->push.ctxdma);
		args.chan.offset = chan->push.addr;
		args.chan.length = 0;
	} else {
		args.chan.vmm = nvif_handle(&chan->vmm->vmm.object);
		if (hosts[cid].oclass < FERMI_CHANNEL_GPFIFO)
			args.chan.ctxdma = nvif_handle(&chan->push.ctxdma);
		else
			args.chan.ctxdma = 0;
		args.chan.offset = ioffset + chan->push.addr;
		args.chan.length = ilength;
	}
	args.chan.huserd = 0;
	args.chan.ouserd = 0;

	/* allocate userd */
	if (hosts[cid].oclass >= VOLTA_CHANNEL_GPFIFO_A) {
		ret = nvif_mem_ctor(&cli->mmu, "abi16ChanUSERD", NVIF_CLASS_MEM_GF100,
				    NVIF_MEM_VRAM | NVIF_MEM_COHERENT | NVIF_MEM_MAPPABLE,
				    0, PAGE_SIZE, NULL, 0, &chan->mem_userd);
		if (ret)
			return ret;

		args.chan.huserd = nvif_handle(&chan->mem_userd.object);
		args.chan.ouserd = 0;

		chan->userd = &chan->mem_userd.object;
	} else {
		chan->userd = &chan->user;
	}

	get_task_comm(name, current);
	snprintf(args.name, sizeof(args.name), "%s[%d]", name, task_pid_nr(current));

	ret = nvif_object_ctor(&device->object, "abi16ChanUser", 0, hosts[cid].oclass,
			       &args, sizeof(args), &chan->user);
	if (ret) {
		nouveau_channel_del(pchan);
		return ret;
	}

	chan->runlist = args.chan.runlist;
	chan->chid = args.chan.chid;
	chan->inst = args.chan.inst;
	chan->token = args.chan.token;
	return 0;
}

static int
nouveau_channel_init(struct nouveau_channel *chan, u32 vram, u32 gart)
{
	struct nouveau_cli *cli = chan->cli;
	struct nouveau_drm *drm = cli->drm;
	struct nvif_device *device = &cli->device;
	struct nv_dma_v0 args = {};
	int ret, i;

	ret = nvif_object_map(chan->userd, NULL, 0);
	if (ret)
		return ret;

	if (chan->user.oclass >= FERMI_CHANNEL_GPFIFO) {
		struct {
			struct nvif_event_v0 base;
			struct nvif_chan_event_v0 host;
		} args;

		args.host.version = 0;
		args.host.type = NVIF_CHAN_EVENT_V0_KILLED;

		ret = nvif_event_ctor(&chan->user, "abi16ChanKilled", chan->chid,
				      nouveau_channel_killed, false,
				      &args.base, sizeof(args), &chan->kill);
		if (ret == 0)
			ret = nvif_event_allow(&chan->kill);
		if (ret) {
			NV_ERROR(drm, "Failed to request channel kill "
				      "notification: %d\n", ret);
			return ret;
		}
	}

	/* allocate dma objects to cover all allowed vram, and gart */
	if (device->info.family < NV_DEVICE_INFO_V0_FERMI) {
		if (device->info.family >= NV_DEVICE_INFO_V0_TESLA) {
			args.target = NV_DMA_V0_TARGET_VM;
			args.access = NV_DMA_V0_ACCESS_VM;
			args.start = 0;
			args.limit = chan->vmm->vmm.limit - 1;
		} else {
			args.target = NV_DMA_V0_TARGET_VRAM;
			args.access = NV_DMA_V0_ACCESS_RDWR;
			args.start = 0;
			args.limit = device->info.ram_user - 1;
		}

		ret = nvif_object_ctor(&chan->user, "abi16ChanVramCtxDma", vram,
				       NV_DMA_IN_MEMORY, &args, sizeof(args),
				       &chan->vram);
		if (ret)
			return ret;

		if (device->info.family >= NV_DEVICE_INFO_V0_TESLA) {
			args.target = NV_DMA_V0_TARGET_VM;
			args.access = NV_DMA_V0_ACCESS_VM;
			args.start = 0;
			args.limit = chan->vmm->vmm.limit - 1;
		} else
		if (drm->agp.bridge) {
			args.target = NV_DMA_V0_TARGET_AGP;
			args.access = NV_DMA_V0_ACCESS_RDWR;
			args.start = drm->agp.base;
			args.limit = drm->agp.base + drm->agp.size - 1;
		} else {
			args.target = NV_DMA_V0_TARGET_VM;
			args.access = NV_DMA_V0_ACCESS_RDWR;
			args.start = 0;
			args.limit = chan->vmm->vmm.limit - 1;
		}

		ret = nvif_object_ctor(&chan->user, "abi16ChanGartCtxDma", gart,
				       NV_DMA_IN_MEMORY, &args, sizeof(args),
				       &chan->gart);
		if (ret)
			return ret;
	}

	/* initialise dma tracking parameters */
	switch (chan->user.oclass) {
	case NV03_CHANNEL_DMA:
	case NV10_CHANNEL_DMA:
	case NV17_CHANNEL_DMA:
	case NV40_CHANNEL_DMA:
		chan->user_put = 0x40;
		chan->user_get = 0x44;
		chan->dma.max = (0x10000 / 4) - 2;
		break;
	default:
		chan->user_put = 0x40;
		chan->user_get = 0x44;
		chan->user_get_hi = 0x60;
		chan->dma.ib_base =  0x10000 / 4;
		chan->dma.ib_max  = NV50_DMA_IB_MAX;
		chan->dma.ib_put  = 0;
		chan->dma.ib_free = chan->dma.ib_max - chan->dma.ib_put;
		chan->dma.max = chan->dma.ib_base;
		break;
	}

	chan->dma.put = 0;
	chan->dma.cur = chan->dma.put;
	chan->dma.free = chan->dma.max - chan->dma.cur;

	ret = PUSH_WAIT(&chan->chan.push, NOUVEAU_DMA_SKIPS);
	if (ret)
		return ret;

	for (i = 0; i < NOUVEAU_DMA_SKIPS; i++)
		PUSH_DATA(&chan->chan.push, 0x00000000);

	/* allocate software object class (used for fences on <= nv05) */
	if (device->info.family < NV_DEVICE_INFO_V0_CELSIUS) {
		ret = nvif_object_ctor(&chan->user, "abi16NvswFence", 0x006e,
				       NVIF_CLASS_SW_NV04,
				       NULL, 0, &chan->nvsw);
		if (ret)
			return ret;

		ret = PUSH_WAIT(&chan->chan.push, 2);
		if (ret)
			return ret;

		PUSH_NVSQ(&chan->chan.push, NV_SW, 0x0000, chan->nvsw.handle);
		PUSH_KICK(&chan->chan.push);
	}

	/* initialise synchronisation */
	return nouveau_fence(drm)->context_new(chan);
}

int
nouveau_channel_new(struct nouveau_cli *cli,
		    bool priv, u64 runm, u32 vram, u32 gart, struct nouveau_channel **pchan)
{
	int ret;

	ret = nouveau_channel_ctor(cli, priv, runm, pchan);
	if (ret) {
		NV_PRINTK(dbg, cli, "channel create, %d\n", ret);
		return ret;
	}

	ret = nouveau_channel_init(*pchan, vram, gart);
	if (ret) {
		NV_PRINTK(err, cli, "channel failed to initialise, %d\n", ret);
		nouveau_channel_del(pchan);
		return ret;
	}

	ret = nouveau_svmm_join((*pchan)->vmm->svmm, (*pchan)->inst);
	if (ret)
		nouveau_channel_del(pchan);

	return ret;
}

void
nouveau_channels_fini(struct nouveau_drm *drm)
{
	kfree(drm->runl);
}

int
nouveau_channels_init(struct nouveau_drm *drm)
{
	struct {
		struct nv_device_info_v1 m;
		struct {
			struct nv_device_info_v1_data channels;
			struct nv_device_info_v1_data runlists;
		} v;
	} args = {
		.m.version = 1,
		.m.count = sizeof(args.v) / sizeof(args.v.channels),
		.v.channels.mthd = NV_DEVICE_HOST_CHANNELS,
		.v.runlists.mthd = NV_DEVICE_HOST_RUNLISTS,
	};
	struct nvif_object *device = &drm->client.device.object;
	int ret, i;

	ret = nvif_object_mthd(device, NV_DEVICE_V0_INFO, &args, sizeof(args));
	if (ret ||
	    args.v.runlists.mthd == NV_DEVICE_INFO_INVALID || !args.v.runlists.data ||
	    args.v.channels.mthd == NV_DEVICE_INFO_INVALID)
		return -ENODEV;

	drm->chan_nr = drm->chan_total = args.v.channels.data;
	drm->runl_nr = fls64(args.v.runlists.data);
	drm->runl = kcalloc(drm->runl_nr, sizeof(*drm->runl), GFP_KERNEL);
	if (!drm->runl)
		return -ENOMEM;

	if (drm->chan_nr == 0) {
		for (i = 0; i < drm->runl_nr; i++) {
			if (!(args.v.runlists.data & BIT(i)))
				continue;

			args.v.channels.mthd = NV_DEVICE_HOST_RUNLIST_CHANNELS;
			args.v.channels.data = i;

			ret = nvif_object_mthd(device, NV_DEVICE_V0_INFO, &args, sizeof(args));
			if (ret || args.v.channels.mthd == NV_DEVICE_INFO_INVALID)
				return -ENODEV;

			drm->runl[i].chan_nr = args.v.channels.data;
			drm->runl[i].chan_id_base = drm->chan_total;
			drm->runl[i].context_base = dma_fence_context_alloc(drm->runl[i].chan_nr);

			drm->chan_total += drm->runl[i].chan_nr;
		}
	} else {
		drm->runl[0].context_base = dma_fence_context_alloc(drm->chan_nr);
		for (i = 1; i < drm->runl_nr; i++)
			drm->runl[i].context_base = drm->runl[0].context_base;

	}

	return 0;
}<|MERGE_RESOLUTION|>--- conflicted
+++ resolved
@@ -154,12 +154,7 @@
 	if (!chan)
 		return -ENOMEM;
 
-<<<<<<< HEAD
-	chan->device = device;
-	chan->drm = drm;
-=======
 	chan->cli = cli;
->>>>>>> 2d5404ca
 	chan->vmm = nouveau_cli_vmm(cli);
 	atomic_set(&chan->killed, 0);
 
