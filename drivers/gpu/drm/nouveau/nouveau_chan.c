--- conflicted
+++ resolved
@@ -249,25 +249,6 @@
 nouveau_channel_ctor(struct nouveau_drm *drm, struct nvif_device *device, bool priv, u64 runm,
 		     struct nouveau_channel **pchan)
 {
-<<<<<<< HEAD
-	static const u16 oclasses[] = { AMPERE_CHANNEL_GPFIFO_B,
-					TURING_CHANNEL_GPFIFO_A,
-					VOLTA_CHANNEL_GPFIFO_A,
-					PASCAL_CHANNEL_GPFIFO_A,
-					MAXWELL_CHANNEL_GPFIFO_A,
-					KEPLER_CHANNEL_GPFIFO_B,
-					KEPLER_CHANNEL_GPFIFO_A,
-					FERMI_CHANNEL_GPFIFO,
-					G82_CHANNEL_GPFIFO,
-					NV50_CHANNEL_GPFIFO,
-					0 };
-	const u16 *oclass = oclasses;
-	union {
-		struct nv50_channel_gpfifo_v0 nv50;
-		struct fermi_channel_gpfifo_v0 fermi;
-		struct kepler_channel_gpfifo_a_v0 kepler;
-		struct volta_channel_gpfifo_a_v0 volta;
-=======
 	static const struct {
 		s32 oclass;
 		int version;
@@ -292,7 +273,6 @@
 	struct {
 		struct nvif_chan_v0 chan;
 		char name[TASK_COMM_LEN+16];
->>>>>>> eb3cdb58
 	} args;
 	struct nouveau_cli *cli = (void *)device->object.client;
 	struct nouveau_channel *chan;
@@ -383,18 +363,6 @@
 	struct nv_dma_v0 args = {};
 	int ret, i;
 
-<<<<<<< HEAD
-	ret = nvif_object_map(&chan->user, NULL, 0);
-	if (ret)
-		return ret;
-
-	if (chan->user.oclass >= FERMI_CHANNEL_GPFIFO &&
-	    chan->user.oclass < AMPERE_CHANNEL_GPFIFO_B) {
-		ret = nvif_notify_ctor(&chan->user, "abi16ChanKilled",
-				       nouveau_channel_killed,
-				       true, NV906F_V0_NTFY_KILLED,
-				       NULL, 0, 0, &chan->kill);
-=======
 	ret = nvif_object_map(chan->userd, NULL, 0);
 	if (ret)
 		return ret;
@@ -411,7 +379,6 @@
 		ret = nvif_event_ctor(&chan->user, "abi16ChanKilled", chan->chid,
 				      nouveau_channel_killed, false,
 				      &args.base, sizeof(args), &chan->kill);
->>>>>>> eb3cdb58
 		if (ret == 0)
 			ret = nvif_event_allow(&chan->kill);
 		if (ret) {
