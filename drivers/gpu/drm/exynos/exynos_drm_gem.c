// SPDX-License-Identifier: GPL-2.0-or-later
/* exynos_drm_gem.c
 *
 * Copyright (c) 2011 Samsung Electronics Co., Ltd.
 * Author: Inki Dae <inki.dae@samsung.com>
 */


#include <linux/dma-buf.h>
#include <linux/pfn_t.h>
#include <linux/shmem_fs.h>
#include <linux/module.h>

#include <drm/drm_prime.h>
#include <drm/drm_vma_manager.h>
#include <drm/exynos_drm.h>

#include "exynos_drm_drv.h"
#include "exynos_drm_gem.h"

MODULE_IMPORT_NS(DMA_BUF);

static int exynos_drm_gem_mmap(struct drm_gem_object *obj, struct vm_area_struct *vma);

static int exynos_drm_alloc_buf(struct exynos_drm_gem *exynos_gem, bool kvmap)
{
	struct drm_device *dev = exynos_gem->base.dev;
	unsigned long attr = 0;

	if (exynos_gem->dma_addr) {
		DRM_DEV_DEBUG_KMS(to_dma_dev(dev), "already allocated.\n");
		return 0;
	}

	/*
	 * if EXYNOS_BO_CONTIG, fully physically contiguous memory
	 * region will be allocated else physically contiguous
	 * as possible.
	 */
	if (!(exynos_gem->flags & EXYNOS_BO_NONCONTIG))
		attr |= DMA_ATTR_FORCE_CONTIGUOUS;

	/*
	 * if EXYNOS_BO_WC or EXYNOS_BO_NONCACHABLE, writecombine mapping
	 * else cachable mapping.
	 */
	if (exynos_gem->flags & EXYNOS_BO_WC ||
			!(exynos_gem->flags & EXYNOS_BO_CACHABLE))
		attr |= DMA_ATTR_WRITE_COMBINE;

	/* FBDev emulation requires kernel mapping */
	if (!kvmap)
		attr |= DMA_ATTR_NO_KERNEL_MAPPING;

	exynos_gem->dma_attrs = attr;
	exynos_gem->cookie = dma_alloc_attrs(to_dma_dev(dev), exynos_gem->size,
					     &exynos_gem->dma_addr, GFP_KERNEL,
					     exynos_gem->dma_attrs);
	if (!exynos_gem->cookie) {
		DRM_DEV_ERROR(to_dma_dev(dev), "failed to allocate buffer.\n");
		return -ENOMEM;
	}

	if (kvmap)
		exynos_gem->kvaddr = exynos_gem->cookie;

	DRM_DEV_DEBUG_KMS(to_dma_dev(dev), "dma_addr(0x%lx), size(0x%lx)\n",
			(unsigned long)exynos_gem->dma_addr, exynos_gem->size);
	return 0;
}

static void exynos_drm_free_buf(struct exynos_drm_gem *exynos_gem)
{
	struct drm_device *dev = exynos_gem->base.dev;

	if (!exynos_gem->dma_addr) {
		DRM_DEV_DEBUG_KMS(dev->dev, "dma_addr is invalid.\n");
		return;
	}

	DRM_DEV_DEBUG_KMS(dev->dev, "dma_addr(0x%lx), size(0x%lx)\n",
			(unsigned long)exynos_gem->dma_addr, exynos_gem->size);

	dma_free_attrs(to_dma_dev(dev), exynos_gem->size, exynos_gem->cookie,
			(dma_addr_t)exynos_gem->dma_addr,
			exynos_gem->dma_attrs);
}

static int exynos_drm_gem_handle_create(struct drm_gem_object *obj,
					struct drm_file *file_priv,
					unsigned int *handle)
{
	int ret;

	/*
	 * allocate a id of idr table where the obj is registered
	 * and handle has the id what user can see.
	 */
	ret = drm_gem_handle_create(file_priv, obj, handle);
	if (ret)
		return ret;

	DRM_DEV_DEBUG_KMS(to_dma_dev(obj->dev), "gem handle = 0x%x\n", *handle);

	/* drop reference from allocate - handle holds it now. */
	drm_gem_object_put(obj);

	return 0;
}

void exynos_drm_gem_destroy(struct exynos_drm_gem *exynos_gem)
{
	struct drm_gem_object *obj = &exynos_gem->base;

	DRM_DEV_DEBUG_KMS(to_dma_dev(obj->dev), "handle count = %d\n",
			  obj->handle_count);

	/*
	 * do not release memory region from exporter.
	 *
	 * the region will be released by exporter
	 * once dmabuf's refcount becomes 0.
	 */
	if (obj->import_attach)
		drm_prime_gem_destroy(obj, exynos_gem->sgt);
	else
		exynos_drm_free_buf(exynos_gem);

	/* release file pointer to gem object. */
	drm_gem_object_release(obj);

	kfree(exynos_gem);
}

static const struct vm_operations_struct exynos_drm_gem_vm_ops = {
	.open = drm_gem_vm_open,
	.close = drm_gem_vm_close,
};

static const struct drm_gem_object_funcs exynos_drm_gem_object_funcs = {
	.free = exynos_drm_gem_free_object,
	.get_sg_table = exynos_drm_gem_prime_get_sg_table,
	.mmap = exynos_drm_gem_mmap,
	.vm_ops = &exynos_drm_gem_vm_ops,
};

static struct exynos_drm_gem *exynos_drm_gem_init(struct drm_device *dev,
						  unsigned long size)
{
	struct exynos_drm_gem *exynos_gem;
	struct drm_gem_object *obj;
	int ret;

	exynos_gem = kzalloc(sizeof(*exynos_gem), GFP_KERNEL);
	if (!exynos_gem)
		return ERR_PTR(-ENOMEM);

	exynos_gem->size = size;
	obj = &exynos_gem->base;

	obj->funcs = &exynos_drm_gem_object_funcs;

	ret = drm_gem_object_init(dev, obj, size);
	if (ret < 0) {
		DRM_DEV_ERROR(dev->dev, "failed to initialize gem object\n");
		kfree(exynos_gem);
		return ERR_PTR(ret);
	}

	ret = drm_gem_create_mmap_offset(obj);
	if (ret < 0) {
		drm_gem_object_release(obj);
		kfree(exynos_gem);
		return ERR_PTR(ret);
	}

	DRM_DEV_DEBUG_KMS(dev->dev, "created file object = %pK\n", obj->filp);

	return exynos_gem;
}

struct exynos_drm_gem *exynos_drm_gem_create(struct drm_device *dev,
					     unsigned int flags,
					     unsigned long size,
					     bool kvmap)
{
	struct exynos_drm_gem *exynos_gem;
	int ret;

	if (flags & ~(EXYNOS_BO_MASK)) {
		DRM_DEV_ERROR(dev->dev,
			      "invalid GEM buffer flags: %u\n", flags);
		return ERR_PTR(-EINVAL);
	}

	if (!size) {
		DRM_DEV_ERROR(dev->dev, "invalid GEM buffer size: %lu\n", size);
		return ERR_PTR(-EINVAL);
	}

	size = roundup(size, PAGE_SIZE);

	exynos_gem = exynos_drm_gem_init(dev, size);
	if (IS_ERR(exynos_gem))
		return exynos_gem;

	if (!is_drm_iommu_supported(dev) && (flags & EXYNOS_BO_NONCONTIG)) {
		/*
		 * when no IOMMU is available, all allocated buffers are
		 * contiguous anyway, so drop EXYNOS_BO_NONCONTIG flag
		 */
		flags &= ~EXYNOS_BO_NONCONTIG;
		DRM_WARN("Non-contiguous allocation is not supported without IOMMU, falling back to contiguous buffer\n");
	}

	/* set memory type and cache attribute from user side. */
	exynos_gem->flags = flags;

	ret = exynos_drm_alloc_buf(exynos_gem, kvmap);
	if (ret < 0) {
		drm_gem_object_release(&exynos_gem->base);
		kfree(exynos_gem);
		return ERR_PTR(ret);
	}

	return exynos_gem;
}

int exynos_drm_gem_create_ioctl(struct drm_device *dev, void *data,
				struct drm_file *file_priv)
{
	struct drm_exynos_gem_create *args = data;
	struct exynos_drm_gem *exynos_gem;
	int ret;

	exynos_gem = exynos_drm_gem_create(dev, args->flags, args->size, false);
	if (IS_ERR(exynos_gem))
		return PTR_ERR(exynos_gem);

	ret = exynos_drm_gem_handle_create(&exynos_gem->base, file_priv,
					   &args->handle);
	if (ret) {
		exynos_drm_gem_destroy(exynos_gem);
		return ret;
	}

	return 0;
}

int exynos_drm_gem_map_ioctl(struct drm_device *dev, void *data,
			     struct drm_file *file_priv)
{
	struct drm_exynos_gem_map *args = data;

	return drm_gem_dumb_map_offset(file_priv, dev, args->handle,
				       &args->offset);
}

struct exynos_drm_gem *exynos_drm_gem_get(struct drm_file *filp,
					  unsigned int gem_handle)
{
	struct drm_gem_object *obj;

	obj = drm_gem_object_lookup(filp, gem_handle);
	if (!obj)
		return NULL;
	return to_exynos_gem(obj);
}

static int exynos_drm_gem_mmap_buffer(struct exynos_drm_gem *exynos_gem,
				      struct vm_area_struct *vma)
{
	struct drm_device *drm_dev = exynos_gem->base.dev;
	unsigned long vm_size;
	int ret;

	vm_flags_clear(vma, VM_PFNMAP);
	vma->vm_pgoff = 0;

	vm_size = vma->vm_end - vma->vm_start;

	/* check if user-requested size is valid. */
	if (vm_size > exynos_gem->size)
		return -EINVAL;

	ret = dma_mmap_attrs(to_dma_dev(drm_dev), vma, exynos_gem->cookie,
			     exynos_gem->dma_addr, exynos_gem->size,
			     exynos_gem->dma_attrs);
	if (ret < 0) {
		DRM_ERROR("failed to mmap.\n");
		return ret;
	}

	return 0;
}

int exynos_drm_gem_get_ioctl(struct drm_device *dev, void *data,
				      struct drm_file *file_priv)
{
	struct exynos_drm_gem *exynos_gem;
	struct drm_exynos_gem_info *args = data;
	struct drm_gem_object *obj;

	obj = drm_gem_object_lookup(file_priv, args->handle);
	if (!obj) {
		DRM_DEV_ERROR(dev->dev, "failed to lookup gem object.\n");
		return -EINVAL;
	}

	exynos_gem = to_exynos_gem(obj);

	args->flags = exynos_gem->flags;
	args->size = exynos_gem->size;

	drm_gem_object_put(obj);

	return 0;
}

void exynos_drm_gem_free_object(struct drm_gem_object *obj)
{
	exynos_drm_gem_destroy(to_exynos_gem(obj));
}

int exynos_drm_gem_dumb_create(struct drm_file *file_priv,
			       struct drm_device *dev,
			       struct drm_mode_create_dumb *args)
{
	struct exynos_drm_gem *exynos_gem;
	unsigned int flags;
	int ret;

	/*
	 * allocate memory to be used for framebuffer.
	 * - this callback would be called by user application
	 *	with DRM_IOCTL_MODE_CREATE_DUMB command.
	 */

	args->pitch = args->width * ((args->bpp + 7) / 8);
	args->size = args->pitch * args->height;

	if (is_drm_iommu_supported(dev))
		flags = EXYNOS_BO_NONCONTIG | EXYNOS_BO_WC;
	else
		flags = EXYNOS_BO_CONTIG | EXYNOS_BO_WC;

	exynos_gem = exynos_drm_gem_create(dev, flags, args->size, false);
	if (IS_ERR(exynos_gem)) {
		dev_warn(dev->dev, "FB allocation failed.\n");
		return PTR_ERR(exynos_gem);
	}

	ret = exynos_drm_gem_handle_create(&exynos_gem->base, file_priv,
					   &args->handle);
	if (ret) {
		exynos_drm_gem_destroy(exynos_gem);
		return ret;
	}

	return 0;
}

static int exynos_drm_gem_mmap(struct drm_gem_object *obj, struct vm_area_struct *vma)
{
	struct exynos_drm_gem *exynos_gem = to_exynos_gem(obj);
	int ret;

	if (obj->import_attach)
		return dma_buf_mmap(obj->dma_buf, vma, 0);

<<<<<<< HEAD
	vma->vm_flags |= VM_IO | VM_DONTEXPAND | VM_DONTDUMP;
=======
	vm_flags_set(vma, VM_IO | VM_DONTEXPAND | VM_DONTDUMP);
>>>>>>> eb3cdb58

	DRM_DEV_DEBUG_KMS(to_dma_dev(obj->dev), "flags = 0x%x\n",
			  exynos_gem->flags);

	/* non-cachable as default. */
	if (exynos_gem->flags & EXYNOS_BO_CACHABLE)
		vma->vm_page_prot = vm_get_page_prot(vma->vm_flags);
	else if (exynos_gem->flags & EXYNOS_BO_WC)
		vma->vm_page_prot =
			pgprot_writecombine(vm_get_page_prot(vma->vm_flags));
	else
		vma->vm_page_prot =
			pgprot_noncached(vm_get_page_prot(vma->vm_flags));

	ret = exynos_drm_gem_mmap_buffer(exynos_gem, vma);
	if (ret)
		goto err_close_vm;

	return ret;

err_close_vm:
	drm_gem_vm_close(vma);

	return ret;
}

/* low-level interface prime helpers */
struct drm_gem_object *exynos_drm_gem_prime_import(struct drm_device *dev,
					    struct dma_buf *dma_buf)
{
	return drm_gem_prime_import_dev(dev, dma_buf, to_dma_dev(dev));
}

struct sg_table *exynos_drm_gem_prime_get_sg_table(struct drm_gem_object *obj)
{
	struct exynos_drm_gem *exynos_gem = to_exynos_gem(obj);
	struct drm_device *drm_dev = obj->dev;
	struct sg_table *sgt;
	int ret;

	sgt = kzalloc(sizeof(*sgt), GFP_KERNEL);
	if (!sgt)
		return ERR_PTR(-ENOMEM);

	ret = dma_get_sgtable_attrs(to_dma_dev(drm_dev), sgt, exynos_gem->cookie,
				    exynos_gem->dma_addr, exynos_gem->size,
				    exynos_gem->dma_attrs);
	if (ret) {
		DRM_ERROR("failed to get sgtable, %d\n", ret);
		kfree(sgt);
		return ERR_PTR(ret);
	}

	return sgt;
}

struct drm_gem_object *
exynos_drm_gem_prime_import_sg_table(struct drm_device *dev,
				     struct dma_buf_attachment *attach,
				     struct sg_table *sgt)
{
	struct exynos_drm_gem *exynos_gem;

	/* check if the entries in the sg_table are contiguous */
	if (drm_prime_get_contiguous_size(sgt) < attach->dmabuf->size) {
		DRM_ERROR("buffer chunks must be mapped contiguously");
		return ERR_PTR(-EINVAL);
	}

	exynos_gem = exynos_drm_gem_init(dev, attach->dmabuf->size);
	if (IS_ERR(exynos_gem))
		return ERR_CAST(exynos_gem);

	/*
	 * Buffer has been mapped as contiguous into DMA address space,
	 * but if there is IOMMU, it can be either CONTIG or NONCONTIG.
	 * We assume a simplified logic below:
	 */
	if (is_drm_iommu_supported(dev))
		exynos_gem->flags |= EXYNOS_BO_NONCONTIG;
	else
		exynos_gem->flags |= EXYNOS_BO_CONTIG;

	exynos_gem->dma_addr = sg_dma_address(sgt->sgl);
	exynos_gem->sgt = sgt;
	return &exynos_gem->base;
}<|MERGE_RESOLUTION|>--- conflicted
+++ resolved
@@ -368,11 +368,7 @@
 	if (obj->import_attach)
 		return dma_buf_mmap(obj->dma_buf, vma, 0);
 
-<<<<<<< HEAD
-	vma->vm_flags |= VM_IO | VM_DONTEXPAND | VM_DONTDUMP;
-=======
 	vm_flags_set(vma, VM_IO | VM_DONTEXPAND | VM_DONTDUMP);
->>>>>>> eb3cdb58
 
 	DRM_DEV_DEBUG_KMS(to_dma_dev(obj->dev), "flags = 0x%x\n",
 			  exynos_gem->flags);
