// SPDX-License-Identifier: GPL-2.0-only

#include <linux/clk.h>
#include <linux/of_clk.h>
#include <linux/minmax.h>
<<<<<<< HEAD
=======
#include <linux/of_address.h>
>>>>>>> eb3cdb58
#include <linux/platform_data/simplefb.h>
#include <linux/platform_device.h>
#include <linux/regulator/consumer.h>

#include <drm/drm_aperture.h>
#include <drm/drm_atomic.h>
#include <drm/drm_atomic_state_helper.h>
#include <drm/drm_connector.h>
#include <drm/drm_crtc_helper.h>
#include <drm/drm_damage_helper.h>
#include <drm/drm_device.h>
#include <drm/drm_drv.h>
#include <drm/drm_fbdev_generic.h>
#include <drm/drm_format_helper.h>
#include <drm/drm_gem_atomic_helper.h>
#include <drm/drm_gem_framebuffer_helper.h>
#include <drm/drm_gem_shmem_helper.h>
#include <drm/drm_managed.h>
#include <drm/drm_modeset_helper_vtables.h>
#include <drm/drm_plane_helper.h>
#include <drm/drm_probe_helper.h>

#define DRIVER_NAME	"simpledrm"
#define DRIVER_DESC	"DRM driver for simple-framebuffer platform devices"
#define DRIVER_DATE	"20200625"
#define DRIVER_MAJOR	1
#define DRIVER_MINOR	0

/*
 * Helpers for simplefb
 */

static int
simplefb_get_validated_int(struct drm_device *dev, const char *name,
			   uint32_t value)
{
	if (value > INT_MAX) {
		drm_err(dev, "simplefb: invalid framebuffer %s of %u\n",
			name, value);
		return -EINVAL;
	}
	return (int)value;
}

static int
simplefb_get_validated_int0(struct drm_device *dev, const char *name,
			    uint32_t value)
{
	if (!value) {
		drm_err(dev, "simplefb: invalid framebuffer %s of %u\n",
			name, value);
		return -EINVAL;
	}
	return simplefb_get_validated_int(dev, name, value);
}

static const struct drm_format_info *
simplefb_get_validated_format(struct drm_device *dev, const char *format_name)
{
	static const struct simplefb_format formats[] = SIMPLEFB_FORMATS;
	const struct simplefb_format *fmt = formats;
	const struct simplefb_format *end = fmt + ARRAY_SIZE(formats);
	const struct drm_format_info *info;

	if (!format_name) {
		drm_err(dev, "simplefb: missing framebuffer format\n");
		return ERR_PTR(-EINVAL);
	}

	while (fmt < end) {
		if (!strcmp(format_name, fmt->name)) {
			info = drm_format_info(fmt->fourcc);
			if (!info)
				return ERR_PTR(-EINVAL);
			return info;
		}
		++fmt;
	}

	drm_err(dev, "simplefb: unknown framebuffer format %s\n",
		format_name);

	return ERR_PTR(-EINVAL);
}

static int
simplefb_get_width_pd(struct drm_device *dev,
		      const struct simplefb_platform_data *pd)
{
	return simplefb_get_validated_int0(dev, "width", pd->width);
}

static int
simplefb_get_height_pd(struct drm_device *dev,
		       const struct simplefb_platform_data *pd)
{
	return simplefb_get_validated_int0(dev, "height", pd->height);
}

static int
simplefb_get_stride_pd(struct drm_device *dev,
		       const struct simplefb_platform_data *pd)
{
	return simplefb_get_validated_int(dev, "stride", pd->stride);
}

static const struct drm_format_info *
simplefb_get_format_pd(struct drm_device *dev,
		       const struct simplefb_platform_data *pd)
{
	return simplefb_get_validated_format(dev, pd->format);
}

static int
simplefb_read_u32_of(struct drm_device *dev, struct device_node *of_node,
		     const char *name, u32 *value)
{
	int ret = of_property_read_u32(of_node, name, value);

	if (ret)
		drm_err(dev, "simplefb: cannot parse framebuffer %s: error %d\n",
			name, ret);
	return ret;
}

static int
simplefb_read_string_of(struct drm_device *dev, struct device_node *of_node,
			const char *name, const char **value)
{
	int ret = of_property_read_string(of_node, name, value);

	if (ret)
		drm_err(dev, "simplefb: cannot parse framebuffer %s: error %d\n",
			name, ret);
	return ret;
}

static int
simplefb_get_width_of(struct drm_device *dev, struct device_node *of_node)
{
	u32 width;
	int ret = simplefb_read_u32_of(dev, of_node, "width", &width);

	if (ret)
		return ret;
	return simplefb_get_validated_int0(dev, "width", width);
}

static int
simplefb_get_height_of(struct drm_device *dev, struct device_node *of_node)
{
	u32 height;
	int ret = simplefb_read_u32_of(dev, of_node, "height", &height);

	if (ret)
		return ret;
	return simplefb_get_validated_int0(dev, "height", height);
}

static int
simplefb_get_stride_of(struct drm_device *dev, struct device_node *of_node)
{
	u32 stride;
	int ret = simplefb_read_u32_of(dev, of_node, "stride", &stride);

	if (ret)
		return ret;
	return simplefb_get_validated_int(dev, "stride", stride);
}

static const struct drm_format_info *
simplefb_get_format_of(struct drm_device *dev, struct device_node *of_node)
{
	const char *format;
	int ret = simplefb_read_string_of(dev, of_node, "format", &format);

	if (ret)
		return ERR_PTR(ret);
	return simplefb_get_validated_format(dev, format);
}

static struct resource *
simplefb_get_memory_of(struct drm_device *dev, struct device_node *of_node)
{
	struct device_node *np;
	struct resource *res;
	int err;

	np = of_parse_phandle(of_node, "memory-region", 0);
	if (!np)
		return NULL;

	res = devm_kzalloc(dev->dev, sizeof(*res), GFP_KERNEL);
	if (!res)
		return ERR_PTR(-ENOMEM);

	err = of_address_to_resource(np, 0, res);
	if (err)
		return ERR_PTR(err);

	if (of_property_present(of_node, "reg"))
		drm_warn(dev, "preferring \"memory-region\" over \"reg\" property\n");

	return res;
}

/*
 * Simple Framebuffer device
 */

struct simpledrm_device {
	struct drm_device dev;

	/* clocks */
#if defined CONFIG_OF && defined CONFIG_COMMON_CLK
	unsigned int clk_count;
	struct clk **clks;
#endif
	/* regulators */
#if defined CONFIG_OF && defined CONFIG_REGULATOR
	unsigned int regulator_count;
	struct regulator **regulators;
#endif

	/* simplefb settings */
	struct drm_display_mode mode;
	const struct drm_format_info *format;
	unsigned int pitch;

	/* memory management */
	struct iosys_map screen_base;

	/* modesetting */
	uint32_t formats[8];
	size_t nformats;
	struct drm_plane primary_plane;
	struct drm_crtc crtc;
	struct drm_encoder encoder;
	struct drm_connector connector;
};

static struct simpledrm_device *simpledrm_device_of_dev(struct drm_device *dev)
{
	return container_of(dev, struct simpledrm_device, dev);
}

/*
 * Hardware
 */

#if defined CONFIG_OF && defined CONFIG_COMMON_CLK
/*
 * Clock handling code.
 *
 * Here we handle the clocks property of our "simple-framebuffer" dt node.
 * This is necessary so that we can make sure that any clocks needed by
 * the display engine that the bootloader set up for us (and for which it
 * provided a simplefb dt node), stay up, for the life of the simplefb
 * driver.
 *
 * When the driver unloads, we cleanly disable, and then release the clocks.
 *
 * We only complain about errors here, no action is taken as the most likely
 * error can only happen due to a mismatch between the bootloader which set
 * up simplefb, and the clock definitions in the device tree. Chances are
 * that there are no adverse effects, and if there are, a clean teardown of
 * the fb probe will not help us much either. So just complain and carry on,
 * and hope that the user actually gets a working fb at the end of things.
 */

static void simpledrm_device_release_clocks(void *res)
{
	struct simpledrm_device *sdev = simpledrm_device_of_dev(res);
	unsigned int i;

	for (i = 0; i < sdev->clk_count; ++i) {
		if (sdev->clks[i]) {
			clk_disable_unprepare(sdev->clks[i]);
			clk_put(sdev->clks[i]);
		}
	}
}

static int simpledrm_device_init_clocks(struct simpledrm_device *sdev)
{
	struct drm_device *dev = &sdev->dev;
	struct platform_device *pdev = to_platform_device(dev->dev);
	struct device_node *of_node = pdev->dev.of_node;
	struct clk *clock;
	unsigned int i;
	int ret;

	if (dev_get_platdata(&pdev->dev) || !of_node)
		return 0;

	sdev->clk_count = of_clk_get_parent_count(of_node);
	if (!sdev->clk_count)
		return 0;

	sdev->clks = drmm_kzalloc(dev, sdev->clk_count * sizeof(sdev->clks[0]),
				  GFP_KERNEL);
	if (!sdev->clks)
		return -ENOMEM;

	for (i = 0; i < sdev->clk_count; ++i) {
		clock = of_clk_get(of_node, i);
		if (IS_ERR(clock)) {
			ret = PTR_ERR(clock);
			if (ret == -EPROBE_DEFER)
				goto err;
			drm_err(dev, "clock %u not found: %d\n", i, ret);
			continue;
		}
		ret = clk_prepare_enable(clock);
		if (ret) {
			drm_err(dev, "failed to enable clock %u: %d\n",
				i, ret);
			clk_put(clock);
			continue;
		}
		sdev->clks[i] = clock;
	}

	return devm_add_action_or_reset(&pdev->dev,
					simpledrm_device_release_clocks,
					sdev);

err:
	while (i) {
		--i;
		if (sdev->clks[i]) {
			clk_disable_unprepare(sdev->clks[i]);
			clk_put(sdev->clks[i]);
		}
	}
	return ret;
}
#else
static int simpledrm_device_init_clocks(struct simpledrm_device *sdev)
{
	return 0;
}
#endif

#if defined CONFIG_OF && defined CONFIG_REGULATOR

#define SUPPLY_SUFFIX "-supply"

/*
 * Regulator handling code.
 *
 * Here we handle the num-supplies and vin*-supply properties of our
 * "simple-framebuffer" dt node. This is necessary so that we can make sure
 * that any regulators needed by the display hardware that the bootloader
 * set up for us (and for which it provided a simplefb dt node), stay up,
 * for the life of the simplefb driver.
 *
 * When the driver unloads, we cleanly disable, and then release the
 * regulators.
 *
 * We only complain about errors here, no action is taken as the most likely
 * error can only happen due to a mismatch between the bootloader which set
 * up simplefb, and the regulator definitions in the device tree. Chances are
 * that there are no adverse effects, and if there are, a clean teardown of
 * the fb probe will not help us much either. So just complain and carry on,
 * and hope that the user actually gets a working fb at the end of things.
 */

static void simpledrm_device_release_regulators(void *res)
{
	struct simpledrm_device *sdev = simpledrm_device_of_dev(res);
	unsigned int i;

	for (i = 0; i < sdev->regulator_count; ++i) {
		if (sdev->regulators[i]) {
			regulator_disable(sdev->regulators[i]);
			regulator_put(sdev->regulators[i]);
		}
	}
}

static int simpledrm_device_init_regulators(struct simpledrm_device *sdev)
{
	struct drm_device *dev = &sdev->dev;
	struct platform_device *pdev = to_platform_device(dev->dev);
	struct device_node *of_node = pdev->dev.of_node;
	struct property *prop;
	struct regulator *regulator;
	const char *p;
	unsigned int count = 0, i = 0;
	int ret;

	if (dev_get_platdata(&pdev->dev) || !of_node)
		return 0;

	/* Count the number of regulator supplies */
	for_each_property_of_node(of_node, prop) {
		p = strstr(prop->name, SUPPLY_SUFFIX);
		if (p && p != prop->name)
			++count;
	}

	if (!count)
		return 0;

	sdev->regulators = drmm_kzalloc(dev,
					count * sizeof(sdev->regulators[0]),
					GFP_KERNEL);
	if (!sdev->regulators)
		return -ENOMEM;

	for_each_property_of_node(of_node, prop) {
		char name[32]; /* 32 is max size of property name */
		size_t len;

		p = strstr(prop->name, SUPPLY_SUFFIX);
		if (!p || p == prop->name)
			continue;
		len = strlen(prop->name) - strlen(SUPPLY_SUFFIX) + 1;
		strscpy(name, prop->name, min(sizeof(name), len));

		regulator = regulator_get_optional(&pdev->dev, name);
		if (IS_ERR(regulator)) {
			ret = PTR_ERR(regulator);
			if (ret == -EPROBE_DEFER)
				goto err;
			drm_err(dev, "regulator %s not found: %d\n",
				name, ret);
			continue;
		}

		ret = regulator_enable(regulator);
		if (ret) {
			drm_err(dev, "failed to enable regulator %u: %d\n",
				i, ret);
			regulator_put(regulator);
			continue;
		}

		sdev->regulators[i++] = regulator;
	}
	sdev->regulator_count = i;

	return devm_add_action_or_reset(&pdev->dev,
					simpledrm_device_release_regulators,
					sdev);

err:
	while (i) {
		--i;
		if (sdev->regulators[i]) {
			regulator_disable(sdev->regulators[i]);
			regulator_put(sdev->regulators[i]);
		}
	}
	return ret;
}
#else
static int simpledrm_device_init_regulators(struct simpledrm_device *sdev)
{
	return 0;
}
#endif

/*
 * Modesetting
 */

static const uint64_t simpledrm_primary_plane_format_modifiers[] = {
	DRM_FORMAT_MOD_LINEAR,
	DRM_FORMAT_MOD_INVALID
};

<<<<<<< HEAD
	mode.clock = mode.hdisplay * mode.vdisplay * 60 / 1000 /* kHz */;
	drm_mode_set_name(&mode);
=======
static void simpledrm_primary_plane_helper_atomic_update(struct drm_plane *plane,
							 struct drm_atomic_state *state)
{
	struct drm_plane_state *plane_state = drm_atomic_get_new_plane_state(state, plane);
	struct drm_plane_state *old_plane_state = drm_atomic_get_old_plane_state(state, plane);
	struct drm_shadow_plane_state *shadow_plane_state = to_drm_shadow_plane_state(plane_state);
	struct drm_framebuffer *fb = plane_state->fb;
	struct drm_device *dev = plane->dev;
	struct simpledrm_device *sdev = simpledrm_device_of_dev(dev);
	struct drm_atomic_helper_damage_iter iter;
	struct drm_rect damage;
	int ret, idx;
>>>>>>> eb3cdb58

	ret = drm_gem_fb_begin_cpu_access(fb, DMA_FROM_DEVICE);
	if (ret)
		return;

	if (!drm_dev_enter(dev, &idx))
		goto out_drm_gem_fb_end_cpu_access;

	drm_atomic_helper_damage_iter_init(&iter, old_plane_state, plane_state);
	drm_atomic_for_each_plane_damage(&iter, &damage) {
		struct drm_rect dst_clip = plane_state->dst;
		struct iosys_map dst = sdev->screen_base;

		if (!drm_rect_intersect(&dst_clip, &damage))
			continue;

		iosys_map_incr(&dst, drm_fb_clip_offset(sdev->pitch, sdev->format, &dst_clip));
		drm_fb_blit(&dst, &sdev->pitch, sdev->format->format, shadow_plane_state->data,
			    fb, &damage);
	}

	drm_dev_exit(idx);
out_drm_gem_fb_end_cpu_access:
	drm_gem_fb_end_cpu_access(fb, DMA_FROM_DEVICE);
}

static void simpledrm_primary_plane_helper_atomic_disable(struct drm_plane *plane,
							  struct drm_atomic_state *state)
{
<<<<<<< HEAD
	struct drm_device *dev = &sdev->dev;
	struct platform_device *pdev = sdev->pdev;
	struct resource *res, *mem;
	void __iomem *screen_base;
	int ret;

	res = platform_get_resource(pdev, IORESOURCE_MEM, 0);
	if (!res)
		return -EINVAL;

	ret = devm_aperture_acquire_from_firmware(dev, res->start, resource_size(res));
	if (ret) {
		drm_err(dev, "could not acquire memory range %pr: error %d\n",
			res, ret);
		return ret;
	}

	mem = devm_request_mem_region(&pdev->dev, res->start, resource_size(res),
				      sdev->dev.driver->name);
	if (!mem) {
		/*
		 * We cannot make this fatal. Sometimes this comes from magic
		 * spaces our resource handlers simply don't know about. Use
		 * the I/O-memory resource as-is and try to map that instead.
		 */
		drm_warn(dev, "could not acquire memory region %pr\n", res);
		mem = res;
	}

	screen_base = devm_ioremap_wc(&pdev->dev, mem->start,
				      resource_size(mem));
	if (!screen_base)
		return -ENOMEM;
=======
	struct drm_device *dev = plane->dev;
	struct simpledrm_device *sdev = simpledrm_device_of_dev(dev);
	int idx;

	if (!drm_dev_enter(dev, &idx))
		return;

	/* Clear screen to black if disabled */
	iosys_map_memset(&sdev->screen_base, 0, 0, sdev->pitch * sdev->mode.vdisplay);

	drm_dev_exit(idx);
}
>>>>>>> eb3cdb58

static const struct drm_plane_helper_funcs simpledrm_primary_plane_helper_funcs = {
	DRM_GEM_SHADOW_PLANE_HELPER_FUNCS,
	.atomic_check = drm_plane_helper_atomic_check,
	.atomic_update = simpledrm_primary_plane_helper_atomic_update,
	.atomic_disable = simpledrm_primary_plane_helper_atomic_disable,
};

static const struct drm_plane_funcs simpledrm_primary_plane_funcs = {
	.update_plane = drm_atomic_helper_update_plane,
	.disable_plane = drm_atomic_helper_disable_plane,
	.destroy = drm_plane_cleanup,
	DRM_GEM_SHADOW_PLANE_FUNCS,
};

static enum drm_mode_status simpledrm_crtc_helper_mode_valid(struct drm_crtc *crtc,
							     const struct drm_display_mode *mode)
{
	struct simpledrm_device *sdev = simpledrm_device_of_dev(crtc->dev);

	return drm_crtc_helper_mode_valid_fixed(crtc, mode, &sdev->mode);
}

/*
 * The CRTC is always enabled. Screen updates are performed by
 * the primary plane's atomic_update function. Disabling clears
 * the screen in the primary plane's atomic_disable function.
 */
static const struct drm_crtc_helper_funcs simpledrm_crtc_helper_funcs = {
	.mode_valid = simpledrm_crtc_helper_mode_valid,
	.atomic_check = drm_crtc_helper_atomic_check,
};

<<<<<<< HEAD
/*
 * Support all formats of simplefb and maybe more; in order
 * of preference. The display's update function will do any
 * conversion necessary.
 *
 * TODO: Add blit helpers for remaining formats and uncomment
 *       constants.
 */
static const uint32_t simpledrm_default_formats[] = {
	DRM_FORMAT_XRGB8888,
	DRM_FORMAT_ARGB8888,
	DRM_FORMAT_RGB565,
	//DRM_FORMAT_XRGB1555,
	//DRM_FORMAT_ARGB1555,
	DRM_FORMAT_RGB888,
	DRM_FORMAT_XRGB2101010,
	DRM_FORMAT_ARGB2101010,
=======
static const struct drm_crtc_funcs simpledrm_crtc_funcs = {
	.reset = drm_atomic_helper_crtc_reset,
	.destroy = drm_crtc_cleanup,
	.set_config = drm_atomic_helper_set_config,
	.page_flip = drm_atomic_helper_page_flip,
	.atomic_duplicate_state = drm_atomic_helper_crtc_duplicate_state,
	.atomic_destroy_state = drm_atomic_helper_crtc_destroy_state,
>>>>>>> eb3cdb58
};

static const struct drm_encoder_funcs simpledrm_encoder_funcs = {
	.destroy = drm_encoder_cleanup,
};

static int simpledrm_connector_helper_get_modes(struct drm_connector *connector)
{
	struct simpledrm_device *sdev = simpledrm_device_of_dev(connector->dev);

	return drm_connector_helper_get_modes_fixed(connector, &sdev->mode);
}

static const struct drm_connector_helper_funcs simpledrm_connector_helper_funcs = {
	.get_modes = simpledrm_connector_helper_get_modes,
};

static const struct drm_connector_funcs simpledrm_connector_funcs = {
	.reset = drm_atomic_helper_connector_reset,
	.fill_modes = drm_helper_probe_single_connector_modes,
	.destroy = drm_connector_cleanup,
	.atomic_duplicate_state = drm_atomic_helper_connector_duplicate_state,
	.atomic_destroy_state = drm_atomic_helper_connector_destroy_state,
};

<<<<<<< HEAD
static enum drm_mode_status
simpledrm_simple_display_pipe_mode_valid(struct drm_simple_display_pipe *pipe,
				    const struct drm_display_mode *mode)
{
	struct simpledrm_device *sdev = simpledrm_device_of_dev(pipe->crtc.dev);
=======
static const struct drm_mode_config_funcs simpledrm_mode_config_funcs = {
	.fb_create = drm_gem_fb_create_with_dirty,
	.atomic_check = drm_atomic_helper_check,
	.atomic_commit = drm_atomic_helper_commit,
};

/*
 * Init / Cleanup
 */
>>>>>>> eb3cdb58

static struct drm_display_mode simpledrm_mode(unsigned int width,
					      unsigned int height,
					      unsigned int width_mm,
					      unsigned int height_mm)
{
	const struct drm_display_mode mode = {
		DRM_MODE_INIT(60, width, height, width_mm, height_mm)
	};

	return mode;
}

static struct simpledrm_device *simpledrm_device_create(struct drm_driver *drv,
							struct platform_device *pdev)
{
<<<<<<< HEAD
	struct simpledrm_device *sdev = simpledrm_device_of_dev(pipe->crtc.dev);
	struct drm_shadow_plane_state *shadow_plane_state = to_drm_shadow_plane_state(plane_state);
	struct drm_framebuffer *fb = plane_state->fb;
	void *vmap = shadow_plane_state->data[0].vaddr; /* TODO: Use mapping abstraction */
	struct drm_device *dev = &sdev->dev;
	void __iomem *dst = sdev->screen_base;
	struct drm_rect src_clip, dst_clip;
	int idx;

	if (!fb)
		return;

	drm_rect_fp_to_int(&src_clip, &plane_state->src);

	dst_clip = plane_state->dst;
	if (!drm_rect_intersect(&dst_clip, &src_clip))
		return;

	if (!drm_dev_enter(dev, &idx))
		return;

	dst += drm_fb_clip_offset(sdev->pitch, sdev->format, &dst_clip);
	drm_fb_blit_toio(dst, sdev->pitch, sdev->format->format, vmap, fb, &src_clip);

	drm_dev_exit(idx);
}
=======
	const struct simplefb_platform_data *pd = dev_get_platdata(&pdev->dev);
	struct device_node *of_node = pdev->dev.of_node;
	struct simpledrm_device *sdev;
	struct drm_device *dev;
	int width, height, stride;
	int width_mm = 0, height_mm = 0;
	struct device_node *panel_node;
	const struct drm_format_info *format;
	struct resource *res, *mem = NULL;
	struct drm_plane *primary_plane;
	struct drm_crtc *crtc;
	struct drm_encoder *encoder;
	struct drm_connector *connector;
	unsigned long max_width, max_height;
	size_t nformats;
	int ret;

	sdev = devm_drm_dev_alloc(&pdev->dev, drv, struct simpledrm_device, dev);
	if (IS_ERR(sdev))
		return ERR_CAST(sdev);
	dev = &sdev->dev;
	platform_set_drvdata(pdev, sdev);

	/*
	 * Hardware settings
	 */
>>>>>>> eb3cdb58

	ret = simpledrm_device_init_clocks(sdev);
	if (ret)
		return ERR_PTR(ret);
	ret = simpledrm_device_init_regulators(sdev);
	if (ret)
		return ERR_PTR(ret);

	if (pd) {
		width = simplefb_get_width_pd(dev, pd);
		if (width < 0)
			return ERR_PTR(width);
		height = simplefb_get_height_pd(dev, pd);
		if (height < 0)
			return ERR_PTR(height);
		stride = simplefb_get_stride_pd(dev, pd);
		if (stride < 0)
			return ERR_PTR(stride);
		format = simplefb_get_format_pd(dev, pd);
		if (IS_ERR(format))
			return ERR_CAST(format);
	} else if (of_node) {
		width = simplefb_get_width_of(dev, of_node);
		if (width < 0)
			return ERR_PTR(width);
		height = simplefb_get_height_of(dev, of_node);
		if (height < 0)
			return ERR_PTR(height);
		stride = simplefb_get_stride_of(dev, of_node);
		if (stride < 0)
			return ERR_PTR(stride);
		format = simplefb_get_format_of(dev, of_node);
		if (IS_ERR(format))
			return ERR_CAST(format);
		mem = simplefb_get_memory_of(dev, of_node);
		if (IS_ERR(mem))
			return ERR_CAST(mem);
		panel_node = of_parse_phandle(of_node, "panel", 0);
		if (panel_node) {
			simplefb_read_u32_of(dev, panel_node, "width-mm", &width_mm);
			simplefb_read_u32_of(dev, panel_node, "height-mm", &height_mm);
			of_node_put(panel_node);
		}
	} else {
		drm_err(dev, "no simplefb configuration found\n");
		return ERR_PTR(-ENODEV);
	}
	if (!stride) {
		stride = drm_format_info_min_pitch(format, 0, width);
		if (drm_WARN_ON(dev, !stride))
			return ERR_PTR(-EINVAL);
	}

	/*
	 * Assume a monitor resolution of 96 dpi if physical dimensions
	 * are not specified to get a somewhat reasonable screen size.
	 */
	if (!width_mm)
		width_mm = DRM_MODE_RES_MM(width, 96ul);
	if (!height_mm)
		height_mm = DRM_MODE_RES_MM(height, 96ul);

	sdev->mode = simpledrm_mode(width, height, width_mm, height_mm);
	sdev->format = format;
	sdev->pitch = stride;

<<<<<<< HEAD
static void
simpledrm_simple_display_pipe_update(struct drm_simple_display_pipe *pipe,
				     struct drm_plane_state *old_plane_state)
{
	struct simpledrm_device *sdev = simpledrm_device_of_dev(pipe->crtc.dev);
	struct drm_plane_state *plane_state = pipe->plane.state;
	struct drm_shadow_plane_state *shadow_plane_state = to_drm_shadow_plane_state(plane_state);
	void *vmap = shadow_plane_state->data[0].vaddr; /* TODO: Use mapping abstraction */
	struct drm_framebuffer *fb = plane_state->fb;
	struct drm_device *dev = &sdev->dev;
	void __iomem *dst = sdev->screen_base;
	struct drm_rect src_clip, dst_clip;
	int idx;
=======
	drm_dbg(dev, "display mode={" DRM_MODE_FMT "}\n", DRM_MODE_ARG(&sdev->mode));
	drm_dbg(dev, "framebuffer format=%p4cc, size=%dx%d, stride=%d byte\n",
		&format->format, width, height, stride);
>>>>>>> eb3cdb58

	/*
	 * Memory management
	 */

<<<<<<< HEAD
	if (!drm_atomic_helper_damage_merged(old_plane_state, plane_state, &src_clip))
		return;

	dst_clip = plane_state->dst;
	if (!drm_rect_intersect(&dst_clip, &src_clip))
		return;
=======
	if (mem) {
		void *screen_base;
>>>>>>> eb3cdb58

		ret = devm_aperture_acquire_from_firmware(dev, mem->start, resource_size(mem));
		if (ret) {
			drm_err(dev, "could not acquire memory range %pr: %d\n", mem, ret);
			return ERR_PTR(ret);
		}

<<<<<<< HEAD
	dst += drm_fb_clip_offset(sdev->pitch, sdev->format, &dst_clip);
	drm_fb_blit_toio(dst, sdev->pitch, sdev->format->format, vmap, fb, &src_clip);
=======
		drm_dbg(dev, "using system memory framebuffer at %pr\n", mem);
>>>>>>> eb3cdb58

		screen_base = devm_memremap(dev->dev, mem->start, resource_size(mem), MEMREMAP_WC);
		if (IS_ERR(screen_base))
			return screen_base;

		iosys_map_set_vaddr(&sdev->screen_base, screen_base);
	} else {
		void __iomem *screen_base;

		res = platform_get_resource(pdev, IORESOURCE_MEM, 0);
		if (!res)
			return ERR_PTR(-EINVAL);

		ret = devm_aperture_acquire_from_firmware(dev, res->start, resource_size(res));
		if (ret) {
			drm_err(dev, "could not acquire memory range %pr: %d\n", &res, ret);
			return ERR_PTR(ret);
		}

		drm_dbg(dev, "using I/O memory framebuffer at %pr\n", res);

		mem = devm_request_mem_region(&pdev->dev, res->start, resource_size(res),
					      drv->name);
		if (!mem) {
			/*
			 * We cannot make this fatal. Sometimes this comes from magic
			 * spaces our resource handlers simply don't know about. Use
			 * the I/O-memory resource as-is and try to map that instead.
			 */
			drm_warn(dev, "could not acquire memory region %pr\n", res);
			mem = res;
		}

		screen_base = devm_ioremap_wc(&pdev->dev, mem->start, resource_size(mem));
		if (!screen_base)
			return ERR_PTR(-ENOMEM);

		iosys_map_set_vaddr_iomem(&sdev->screen_base, screen_base);
	}

	/*
	 * Modesetting
	 */
<<<<<<< HEAD
	if (drm_WARN_ONCE(dev, i != sdev->nformats,
			  "format conversion helpers required for %p4cc",
			  &sdev->format->format)) {
		sdev->nformats = 1;
	}

out:
	*nformats_out = sdev->nformats;
	return sdev->formats;
}

static int simpledrm_device_init_modeset(struct simpledrm_device *sdev)
{
	struct drm_device *dev = &sdev->dev;
	struct drm_display_mode *mode = &sdev->mode;
	struct drm_connector *connector = &sdev->connector;
	struct drm_simple_display_pipe *pipe = &sdev->pipe;
	unsigned long max_width, max_height;
	const uint32_t *formats;
	size_t nformats;
	int ret;
=======
>>>>>>> eb3cdb58

	ret = drmm_mode_config_init(dev);
	if (ret)
		return ERR_PTR(ret);

<<<<<<< HEAD
	max_width = max_t(unsigned long, mode->hdisplay, DRM_SHADOW_PLANE_MAX_WIDTH);
	max_height = max_t(unsigned long, mode->vdisplay, DRM_SHADOW_PLANE_MAX_HEIGHT);

	dev->mode_config.min_width = mode->hdisplay;
	dev->mode_config.max_width = max_width;
	dev->mode_config.min_height = mode->vdisplay;
	dev->mode_config.max_height = max_height;
	dev->mode_config.preferred_depth = sdev->format->cpp[0] * 8;
	dev->mode_config.funcs = &simpledrm_mode_config_funcs;

	ret = drm_connector_init(dev, connector, &simpledrm_connector_funcs,
				 DRM_MODE_CONNECTOR_Unknown);
	if (ret)
		return ret;
	drm_connector_helper_add(connector, &simpledrm_connector_helper_funcs);
	drm_connector_set_panel_orientation_with_quirk(connector,
						       DRM_MODE_PANEL_ORIENTATION_UNKNOWN,
						       mode->hdisplay, mode->vdisplay);
=======
	max_width = max_t(unsigned long, width, DRM_SHADOW_PLANE_MAX_WIDTH);
	max_height = max_t(unsigned long, height, DRM_SHADOW_PLANE_MAX_HEIGHT);

	dev->mode_config.min_width = width;
	dev->mode_config.max_width = max_width;
	dev->mode_config.min_height = height;
	dev->mode_config.max_height = max_height;
	dev->mode_config.preferred_depth = format->depth;
	dev->mode_config.funcs = &simpledrm_mode_config_funcs;

	/* Primary plane */
>>>>>>> eb3cdb58

	nformats = drm_fb_build_fourcc_list(dev, &format->format, 1,
					    sdev->formats, ARRAY_SIZE(sdev->formats));

	primary_plane = &sdev->primary_plane;
	ret = drm_universal_plane_init(dev, primary_plane, 0, &simpledrm_primary_plane_funcs,
				       sdev->formats, nformats,
				       simpledrm_primary_plane_format_modifiers,
				       DRM_PLANE_TYPE_PRIMARY, NULL);
	if (ret)
<<<<<<< HEAD
		return ret;

	drm_plane_enable_fb_damage_clips(&pipe->plane);

	drm_mode_config_reset(dev);

	return 0;
}

/*
 * Init / Cleanup
 */

static struct simpledrm_device *
simpledrm_device_create(struct drm_driver *drv, struct platform_device *pdev)
{
	struct simpledrm_device *sdev;
	int ret;
=======
		return ERR_PTR(ret);
	drm_plane_helper_add(primary_plane, &simpledrm_primary_plane_helper_funcs);
	drm_plane_enable_fb_damage_clips(primary_plane);
>>>>>>> eb3cdb58

	/* CRTC */

	crtc = &sdev->crtc;
	ret = drm_crtc_init_with_planes(dev, crtc, primary_plane, NULL,
					&simpledrm_crtc_funcs, NULL);
	if (ret)
		return ERR_PTR(ret);
	drm_crtc_helper_add(crtc, &simpledrm_crtc_helper_funcs);

	/* Encoder */

	encoder = &sdev->encoder;
	ret = drm_encoder_init(dev, encoder, &simpledrm_encoder_funcs,
			       DRM_MODE_ENCODER_NONE, NULL);
	if (ret)
		return ERR_PTR(ret);
	encoder->possible_crtcs = drm_crtc_mask(crtc);

	/* Connector */

	connector = &sdev->connector;
	ret = drm_connector_init(dev, connector, &simpledrm_connector_funcs,
				 DRM_MODE_CONNECTOR_Unknown);
	if (ret)
		return ERR_PTR(ret);
	drm_connector_helper_add(connector, &simpledrm_connector_helper_funcs);
	drm_connector_set_panel_orientation_with_quirk(connector,
						       DRM_MODE_PANEL_ORIENTATION_UNKNOWN,
						       width, height);

	ret = drm_connector_attach_encoder(connector, encoder);
	if (ret)
		return ERR_PTR(ret);

	drm_mode_config_reset(dev);

	return sdev;
}

/*
 * DRM driver
 */

DEFINE_DRM_GEM_FOPS(simpledrm_fops);

static struct drm_driver simpledrm_driver = {
	DRM_GEM_SHMEM_DRIVER_OPS,
	.name			= DRIVER_NAME,
	.desc			= DRIVER_DESC,
	.date			= DRIVER_DATE,
	.major			= DRIVER_MAJOR,
	.minor			= DRIVER_MINOR,
	.driver_features	= DRIVER_ATOMIC | DRIVER_GEM | DRIVER_MODESET,
	.fops			= &simpledrm_fops,
};

/*
 * Platform driver
 */

static int simpledrm_probe(struct platform_device *pdev)
{
	struct simpledrm_device *sdev;
	struct drm_device *dev;
	unsigned int color_mode;
	int ret;

	sdev = simpledrm_device_create(&simpledrm_driver, pdev);
	if (IS_ERR(sdev))
		return PTR_ERR(sdev);
	dev = &sdev->dev;

	ret = drm_dev_register(dev, 0);
	if (ret)
		return ret;

	color_mode = drm_format_info_bpp(sdev->format, 0);
	if (color_mode == 16)
		color_mode = sdev->format->depth; // can be 15 or 16

	drm_fbdev_generic_setup(dev, color_mode);

	return 0;
}

static int simpledrm_remove(struct platform_device *pdev)
{
	struct simpledrm_device *sdev = platform_get_drvdata(pdev);
	struct drm_device *dev = &sdev->dev;

	drm_dev_unplug(dev);

	return 0;
}

static const struct of_device_id simpledrm_of_match_table[] = {
	{ .compatible = "simple-framebuffer", },
	{ },
};
MODULE_DEVICE_TABLE(of, simpledrm_of_match_table);

static struct platform_driver simpledrm_platform_driver = {
	.driver = {
		.name = "simple-framebuffer", /* connect to sysfb */
		.of_match_table = simpledrm_of_match_table,
	},
	.probe = simpledrm_probe,
	.remove = simpledrm_remove,
};

module_platform_driver(simpledrm_platform_driver);

MODULE_DESCRIPTION(DRIVER_DESC);
MODULE_LICENSE("GPL v2");<|MERGE_RESOLUTION|>--- conflicted
+++ resolved
@@ -3,10 +3,7 @@
 #include <linux/clk.h>
 #include <linux/of_clk.h>
 #include <linux/minmax.h>
-<<<<<<< HEAD
-=======
 #include <linux/of_address.h>
->>>>>>> eb3cdb58
 #include <linux/platform_data/simplefb.h>
 #include <linux/platform_device.h>
 #include <linux/regulator/consumer.h>
@@ -480,10 +477,6 @@
 	DRM_FORMAT_MOD_INVALID
 };
 
-<<<<<<< HEAD
-	mode.clock = mode.hdisplay * mode.vdisplay * 60 / 1000 /* kHz */;
-	drm_mode_set_name(&mode);
-=======
 static void simpledrm_primary_plane_helper_atomic_update(struct drm_plane *plane,
 							 struct drm_atomic_state *state)
 {
@@ -496,7 +489,6 @@
 	struct drm_atomic_helper_damage_iter iter;
 	struct drm_rect damage;
 	int ret, idx;
->>>>>>> eb3cdb58
 
 	ret = drm_gem_fb_begin_cpu_access(fb, DMA_FROM_DEVICE);
 	if (ret)
@@ -526,41 +518,6 @@
 static void simpledrm_primary_plane_helper_atomic_disable(struct drm_plane *plane,
 							  struct drm_atomic_state *state)
 {
-<<<<<<< HEAD
-	struct drm_device *dev = &sdev->dev;
-	struct platform_device *pdev = sdev->pdev;
-	struct resource *res, *mem;
-	void __iomem *screen_base;
-	int ret;
-
-	res = platform_get_resource(pdev, IORESOURCE_MEM, 0);
-	if (!res)
-		return -EINVAL;
-
-	ret = devm_aperture_acquire_from_firmware(dev, res->start, resource_size(res));
-	if (ret) {
-		drm_err(dev, "could not acquire memory range %pr: error %d\n",
-			res, ret);
-		return ret;
-	}
-
-	mem = devm_request_mem_region(&pdev->dev, res->start, resource_size(res),
-				      sdev->dev.driver->name);
-	if (!mem) {
-		/*
-		 * We cannot make this fatal. Sometimes this comes from magic
-		 * spaces our resource handlers simply don't know about. Use
-		 * the I/O-memory resource as-is and try to map that instead.
-		 */
-		drm_warn(dev, "could not acquire memory region %pr\n", res);
-		mem = res;
-	}
-
-	screen_base = devm_ioremap_wc(&pdev->dev, mem->start,
-				      resource_size(mem));
-	if (!screen_base)
-		return -ENOMEM;
-=======
 	struct drm_device *dev = plane->dev;
 	struct simpledrm_device *sdev = simpledrm_device_of_dev(dev);
 	int idx;
@@ -573,7 +530,6 @@
 
 	drm_dev_exit(idx);
 }
->>>>>>> eb3cdb58
 
 static const struct drm_plane_helper_funcs simpledrm_primary_plane_helper_funcs = {
 	DRM_GEM_SHADOW_PLANE_HELPER_FUNCS,
@@ -607,25 +563,6 @@
 	.atomic_check = drm_crtc_helper_atomic_check,
 };
 
-<<<<<<< HEAD
-/*
- * Support all formats of simplefb and maybe more; in order
- * of preference. The display's update function will do any
- * conversion necessary.
- *
- * TODO: Add blit helpers for remaining formats and uncomment
- *       constants.
- */
-static const uint32_t simpledrm_default_formats[] = {
-	DRM_FORMAT_XRGB8888,
-	DRM_FORMAT_ARGB8888,
-	DRM_FORMAT_RGB565,
-	//DRM_FORMAT_XRGB1555,
-	//DRM_FORMAT_ARGB1555,
-	DRM_FORMAT_RGB888,
-	DRM_FORMAT_XRGB2101010,
-	DRM_FORMAT_ARGB2101010,
-=======
 static const struct drm_crtc_funcs simpledrm_crtc_funcs = {
 	.reset = drm_atomic_helper_crtc_reset,
 	.destroy = drm_crtc_cleanup,
@@ -633,7 +570,6 @@
 	.page_flip = drm_atomic_helper_page_flip,
 	.atomic_duplicate_state = drm_atomic_helper_crtc_duplicate_state,
 	.atomic_destroy_state = drm_atomic_helper_crtc_destroy_state,
->>>>>>> eb3cdb58
 };
 
 static const struct drm_encoder_funcs simpledrm_encoder_funcs = {
@@ -659,13 +595,6 @@
 	.atomic_destroy_state = drm_atomic_helper_connector_destroy_state,
 };
 
-<<<<<<< HEAD
-static enum drm_mode_status
-simpledrm_simple_display_pipe_mode_valid(struct drm_simple_display_pipe *pipe,
-				    const struct drm_display_mode *mode)
-{
-	struct simpledrm_device *sdev = simpledrm_device_of_dev(pipe->crtc.dev);
-=======
 static const struct drm_mode_config_funcs simpledrm_mode_config_funcs = {
 	.fb_create = drm_gem_fb_create_with_dirty,
 	.atomic_check = drm_atomic_helper_check,
@@ -675,7 +604,6 @@
 /*
  * Init / Cleanup
  */
->>>>>>> eb3cdb58
 
 static struct drm_display_mode simpledrm_mode(unsigned int width,
 					      unsigned int height,
@@ -692,34 +620,6 @@
 static struct simpledrm_device *simpledrm_device_create(struct drm_driver *drv,
 							struct platform_device *pdev)
 {
-<<<<<<< HEAD
-	struct simpledrm_device *sdev = simpledrm_device_of_dev(pipe->crtc.dev);
-	struct drm_shadow_plane_state *shadow_plane_state = to_drm_shadow_plane_state(plane_state);
-	struct drm_framebuffer *fb = plane_state->fb;
-	void *vmap = shadow_plane_state->data[0].vaddr; /* TODO: Use mapping abstraction */
-	struct drm_device *dev = &sdev->dev;
-	void __iomem *dst = sdev->screen_base;
-	struct drm_rect src_clip, dst_clip;
-	int idx;
-
-	if (!fb)
-		return;
-
-	drm_rect_fp_to_int(&src_clip, &plane_state->src);
-
-	dst_clip = plane_state->dst;
-	if (!drm_rect_intersect(&dst_clip, &src_clip))
-		return;
-
-	if (!drm_dev_enter(dev, &idx))
-		return;
-
-	dst += drm_fb_clip_offset(sdev->pitch, sdev->format, &dst_clip);
-	drm_fb_blit_toio(dst, sdev->pitch, sdev->format->format, vmap, fb, &src_clip);
-
-	drm_dev_exit(idx);
-}
-=======
 	const struct simplefb_platform_data *pd = dev_get_platdata(&pdev->dev);
 	struct device_node *of_node = pdev->dev.of_node;
 	struct simpledrm_device *sdev;
@@ -746,7 +646,6 @@
 	/*
 	 * Hardware settings
 	 */
->>>>>>> eb3cdb58
 
 	ret = simpledrm_device_init_clocks(sdev);
 	if (ret)
@@ -813,41 +712,16 @@
 	sdev->format = format;
 	sdev->pitch = stride;
 
-<<<<<<< HEAD
-static void
-simpledrm_simple_display_pipe_update(struct drm_simple_display_pipe *pipe,
-				     struct drm_plane_state *old_plane_state)
-{
-	struct simpledrm_device *sdev = simpledrm_device_of_dev(pipe->crtc.dev);
-	struct drm_plane_state *plane_state = pipe->plane.state;
-	struct drm_shadow_plane_state *shadow_plane_state = to_drm_shadow_plane_state(plane_state);
-	void *vmap = shadow_plane_state->data[0].vaddr; /* TODO: Use mapping abstraction */
-	struct drm_framebuffer *fb = plane_state->fb;
-	struct drm_device *dev = &sdev->dev;
-	void __iomem *dst = sdev->screen_base;
-	struct drm_rect src_clip, dst_clip;
-	int idx;
-=======
 	drm_dbg(dev, "display mode={" DRM_MODE_FMT "}\n", DRM_MODE_ARG(&sdev->mode));
 	drm_dbg(dev, "framebuffer format=%p4cc, size=%dx%d, stride=%d byte\n",
 		&format->format, width, height, stride);
->>>>>>> eb3cdb58
 
 	/*
 	 * Memory management
 	 */
 
-<<<<<<< HEAD
-	if (!drm_atomic_helper_damage_merged(old_plane_state, plane_state, &src_clip))
-		return;
-
-	dst_clip = plane_state->dst;
-	if (!drm_rect_intersect(&dst_clip, &src_clip))
-		return;
-=======
 	if (mem) {
 		void *screen_base;
->>>>>>> eb3cdb58
 
 		ret = devm_aperture_acquire_from_firmware(dev, mem->start, resource_size(mem));
 		if (ret) {
@@ -855,12 +729,7 @@
 			return ERR_PTR(ret);
 		}
 
-<<<<<<< HEAD
-	dst += drm_fb_clip_offset(sdev->pitch, sdev->format, &dst_clip);
-	drm_fb_blit_toio(dst, sdev->pitch, sdev->format->format, vmap, fb, &src_clip);
-=======
 		drm_dbg(dev, "using system memory framebuffer at %pr\n", mem);
->>>>>>> eb3cdb58
 
 		screen_base = devm_memremap(dev->dev, mem->start, resource_size(mem), MEMREMAP_WC);
 		if (IS_ERR(screen_base))
@@ -904,55 +773,11 @@
 	/*
 	 * Modesetting
 	 */
-<<<<<<< HEAD
-	if (drm_WARN_ONCE(dev, i != sdev->nformats,
-			  "format conversion helpers required for %p4cc",
-			  &sdev->format->format)) {
-		sdev->nformats = 1;
-	}
-
-out:
-	*nformats_out = sdev->nformats;
-	return sdev->formats;
-}
-
-static int simpledrm_device_init_modeset(struct simpledrm_device *sdev)
-{
-	struct drm_device *dev = &sdev->dev;
-	struct drm_display_mode *mode = &sdev->mode;
-	struct drm_connector *connector = &sdev->connector;
-	struct drm_simple_display_pipe *pipe = &sdev->pipe;
-	unsigned long max_width, max_height;
-	const uint32_t *formats;
-	size_t nformats;
-	int ret;
-=======
->>>>>>> eb3cdb58
 
 	ret = drmm_mode_config_init(dev);
 	if (ret)
 		return ERR_PTR(ret);
 
-<<<<<<< HEAD
-	max_width = max_t(unsigned long, mode->hdisplay, DRM_SHADOW_PLANE_MAX_WIDTH);
-	max_height = max_t(unsigned long, mode->vdisplay, DRM_SHADOW_PLANE_MAX_HEIGHT);
-
-	dev->mode_config.min_width = mode->hdisplay;
-	dev->mode_config.max_width = max_width;
-	dev->mode_config.min_height = mode->vdisplay;
-	dev->mode_config.max_height = max_height;
-	dev->mode_config.preferred_depth = sdev->format->cpp[0] * 8;
-	dev->mode_config.funcs = &simpledrm_mode_config_funcs;
-
-	ret = drm_connector_init(dev, connector, &simpledrm_connector_funcs,
-				 DRM_MODE_CONNECTOR_Unknown);
-	if (ret)
-		return ret;
-	drm_connector_helper_add(connector, &simpledrm_connector_helper_funcs);
-	drm_connector_set_panel_orientation_with_quirk(connector,
-						       DRM_MODE_PANEL_ORIENTATION_UNKNOWN,
-						       mode->hdisplay, mode->vdisplay);
-=======
 	max_width = max_t(unsigned long, width, DRM_SHADOW_PLANE_MAX_WIDTH);
 	max_height = max_t(unsigned long, height, DRM_SHADOW_PLANE_MAX_HEIGHT);
 
@@ -964,7 +789,6 @@
 	dev->mode_config.funcs = &simpledrm_mode_config_funcs;
 
 	/* Primary plane */
->>>>>>> eb3cdb58
 
 	nformats = drm_fb_build_fourcc_list(dev, &format->format, 1,
 					    sdev->formats, ARRAY_SIZE(sdev->formats));
@@ -975,30 +799,9 @@
 				       simpledrm_primary_plane_format_modifiers,
 				       DRM_PLANE_TYPE_PRIMARY, NULL);
 	if (ret)
-<<<<<<< HEAD
-		return ret;
-
-	drm_plane_enable_fb_damage_clips(&pipe->plane);
-
-	drm_mode_config_reset(dev);
-
-	return 0;
-}
-
-/*
- * Init / Cleanup
- */
-
-static struct simpledrm_device *
-simpledrm_device_create(struct drm_driver *drv, struct platform_device *pdev)
-{
-	struct simpledrm_device *sdev;
-	int ret;
-=======
 		return ERR_PTR(ret);
 	drm_plane_helper_add(primary_plane, &simpledrm_primary_plane_helper_funcs);
 	drm_plane_enable_fb_damage_clips(primary_plane);
->>>>>>> eb3cdb58
 
 	/* CRTC */
 
