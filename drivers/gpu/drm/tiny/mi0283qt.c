// SPDX-License-Identifier: GPL-2.0-or-later
/*
 * DRM driver for Multi-Inno MI0283QT panels
 *
 * Copyright 2016 Noralf Trønnes
 */

#include <linux/backlight.h>
#include <linux/delay.h>
#include <linux/gpio/consumer.h>
#include <linux/module.h>
#include <linux/property.h>
#include <linux/regulator/consumer.h>
#include <linux/spi/spi.h>

#include <drm/drm_atomic_helper.h>
#include <drm/drm_drv.h>
#include <drm/drm_fbdev_generic.h>
#include <drm/drm_gem_atomic_helper.h>
#include <drm/drm_gem_dma_helper.h>
#include <drm/drm_managed.h>
#include <drm/drm_mipi_dbi.h>
#include <drm/drm_modeset_helper.h>
#include <video/mipi_display.h>

#define ILI9341_FRMCTR1		0xb1
#define ILI9341_DISCTRL		0xb6
#define ILI9341_ETMOD		0xb7

#define ILI9341_PWCTRL1		0xc0
#define ILI9341_PWCTRL2		0xc1
#define ILI9341_VMCTRL1		0xc5
#define ILI9341_VMCTRL2		0xc7
#define ILI9341_PWCTRLA		0xcb
#define ILI9341_PWCTRLB		0xcf

#define ILI9341_PGAMCTRL	0xe0
#define ILI9341_NGAMCTRL	0xe1
#define ILI9341_DTCTRLA		0xe8
#define ILI9341_DTCTRLB		0xea
#define ILI9341_PWRSEQ		0xed

#define ILI9341_EN3GAM		0xf2
#define ILI9341_PUMPCTRL	0xf7

#define ILI9341_MADCTL_BGR	BIT(3)
#define ILI9341_MADCTL_MV	BIT(5)
#define ILI9341_MADCTL_MX	BIT(6)
#define ILI9341_MADCTL_MY	BIT(7)

static void mi0283qt_enable(struct drm_simple_display_pipe *pipe,
			    struct drm_crtc_state *crtc_state,
			    struct drm_plane_state *plane_state)
{
	struct mipi_dbi_dev *dbidev = drm_to_mipi_dbi_dev(pipe->crtc.dev);
	struct mipi_dbi *dbi = &dbidev->dbi;
	u8 addr_mode;
	int ret, idx;

	if (!drm_dev_enter(pipe->crtc.dev, &idx))
		return;

	DRM_DEBUG_KMS("\n");

	ret = mipi_dbi_poweron_conditional_reset(dbidev);
	if (ret < 0)
		goto out_exit;
	if (ret == 1)
		goto out_enable;

	mipi_dbi_command(dbi, MIPI_DCS_SET_DISPLAY_OFF);

	mipi_dbi_command(dbi, ILI9341_PWCTRLB, 0x00, 0x83, 0x30);
	mipi_dbi_command(dbi, ILI9341_PWRSEQ, 0x64, 0x03, 0x12, 0x81);
	mipi_dbi_command(dbi, ILI9341_DTCTRLA, 0x85, 0x01, 0x79);
	mipi_dbi_command(dbi, ILI9341_PWCTRLA, 0x39, 0x2c, 0x00, 0x34, 0x02);
	mipi_dbi_command(dbi, ILI9341_PUMPCTRL, 0x20);
	mipi_dbi_command(dbi, ILI9341_DTCTRLB, 0x00, 0x00);

	/* Power Control */
	mipi_dbi_command(dbi, ILI9341_PWCTRL1, 0x26);
	mipi_dbi_command(dbi, ILI9341_PWCTRL2, 0x11);
	/* VCOM */
	mipi_dbi_command(dbi, ILI9341_VMCTRL1, 0x35, 0x3e);
	mipi_dbi_command(dbi, ILI9341_VMCTRL2, 0xbe);

	/* Memory Access Control */
	mipi_dbi_command(dbi, MIPI_DCS_SET_PIXEL_FORMAT, MIPI_DCS_PIXEL_FMT_16BIT);

	/* Frame Rate */
	mipi_dbi_command(dbi, ILI9341_FRMCTR1, 0x00, 0x1b);

	/* Gamma */
	mipi_dbi_command(dbi, ILI9341_EN3GAM, 0x08);
	mipi_dbi_command(dbi, MIPI_DCS_SET_GAMMA_CURVE, 0x01);
	mipi_dbi_command(dbi, ILI9341_PGAMCTRL,
		       0x1f, 0x1a, 0x18, 0x0a, 0x0f, 0x06, 0x45, 0x87,
		       0x32, 0x0a, 0x07, 0x02, 0x07, 0x05, 0x00);
	mipi_dbi_command(dbi, ILI9341_NGAMCTRL,
		       0x00, 0x25, 0x27, 0x05, 0x10, 0x09, 0x3a, 0x78,
		       0x4d, 0x05, 0x18, 0x0d, 0x38, 0x3a, 0x1f);

	/* DDRAM */
	mipi_dbi_command(dbi, ILI9341_ETMOD, 0x07);

	/* Display */
	mipi_dbi_command(dbi, ILI9341_DISCTRL, 0x0a, 0x82, 0x27, 0x00);
	mipi_dbi_command(dbi, MIPI_DCS_EXIT_SLEEP_MODE);
	msleep(100);

	mipi_dbi_command(dbi, MIPI_DCS_SET_DISPLAY_ON);
	msleep(100);

out_enable:
	/* The PiTFT (ili9340) has a hardware reset circuit that
	 * resets only on power-on and not on each reboot through
	 * a gpio like the rpi-display does.
	 * As a result, we need to always apply the rotation value
	 * regardless of the display "on/off" state.
	 */
	switch (dbidev->rotation) {
	default:
		addr_mode = ILI9341_MADCTL_MV | ILI9341_MADCTL_MY |
			    ILI9341_MADCTL_MX;
		break;
	case 90:
		addr_mode = ILI9341_MADCTL_MY;
		break;
	case 180:
		addr_mode = ILI9341_MADCTL_MV;
		break;
	case 270:
		addr_mode = ILI9341_MADCTL_MX;
		break;
	}
	addr_mode |= ILI9341_MADCTL_BGR;
	mipi_dbi_command(dbi, MIPI_DCS_SET_ADDRESS_MODE, addr_mode);
	mipi_dbi_enable_flush(dbidev, crtc_state, plane_state);
out_exit:
	drm_dev_exit(idx);
}

static const struct drm_simple_display_pipe_funcs mi0283qt_pipe_funcs = {
<<<<<<< HEAD
	.enable = mi0283qt_enable,
	.disable = mipi_dbi_pipe_disable,
	.update = mipi_dbi_pipe_update,
=======
	DRM_MIPI_DBI_SIMPLE_DISPLAY_PIPE_FUNCS(mi0283qt_enable),
>>>>>>> eb3cdb58
};

static const struct drm_display_mode mi0283qt_mode = {
	DRM_SIMPLE_MODE(320, 240, 58, 43),
};

DEFINE_DRM_GEM_DMA_FOPS(mi0283qt_fops);

static const struct drm_driver mi0283qt_driver = {
	.driver_features	= DRIVER_GEM | DRIVER_MODESET | DRIVER_ATOMIC,
	.fops			= &mi0283qt_fops,
	DRM_GEM_DMA_DRIVER_OPS_VMAP,
	.debugfs_init		= mipi_dbi_debugfs_init,
	.name			= "mi0283qt",
	.desc			= "Multi-Inno MI0283QT",
	.date			= "20160614",
	.major			= 1,
	.minor			= 0,
};

static const struct of_device_id mi0283qt_of_match[] = {
	{ .compatible = "multi-inno,mi0283qt" },
	{},
};
MODULE_DEVICE_TABLE(of, mi0283qt_of_match);

static const struct spi_device_id mi0283qt_id[] = {
	{ "mi0283qt", 0 },
	{ },
};
MODULE_DEVICE_TABLE(spi, mi0283qt_id);

static int mi0283qt_probe(struct spi_device *spi)
{
	struct device *dev = &spi->dev;
	struct mipi_dbi_dev *dbidev;
	struct drm_device *drm;
	struct mipi_dbi *dbi;
	struct gpio_desc *dc;
	u32 rotation = 0;
	int ret;

	dbidev = devm_drm_dev_alloc(dev, &mi0283qt_driver,
				    struct mipi_dbi_dev, drm);
	if (IS_ERR(dbidev))
		return PTR_ERR(dbidev);

	dbi = &dbidev->dbi;
	drm = &dbidev->drm;

	dbi->reset = devm_gpiod_get_optional(dev, "reset", GPIOD_OUT_HIGH);
	if (IS_ERR(dbi->reset))
		return dev_err_probe(dev, PTR_ERR(dbi->reset), "Failed to get GPIO 'reset'\n");

	dc = devm_gpiod_get_optional(dev, "dc", GPIOD_OUT_LOW);
	if (IS_ERR(dc))
		return dev_err_probe(dev, PTR_ERR(dc), "Failed to get GPIO 'dc'\n");

	dbidev->regulator = devm_regulator_get(dev, "power");
	if (IS_ERR(dbidev->regulator))
		return PTR_ERR(dbidev->regulator);

	dbidev->backlight = devm_of_find_backlight(dev);
	if (IS_ERR(dbidev->backlight))
		return PTR_ERR(dbidev->backlight);

	device_property_read_u32(dev, "rotation", &rotation);

	ret = mipi_dbi_spi_init(spi, dbi, dc);
	if (ret)
		return ret;

	ret = mipi_dbi_dev_init(dbidev, &mi0283qt_pipe_funcs, &mi0283qt_mode, rotation);
	if (ret)
		return ret;

	drm_mode_config_reset(drm);

	ret = drm_dev_register(drm, 0);
	if (ret)
		return ret;

	spi_set_drvdata(spi, drm);

	drm_fbdev_generic_setup(drm, 0);

	return 0;
}

static void mi0283qt_remove(struct spi_device *spi)
{
	struct drm_device *drm = spi_get_drvdata(spi);

	drm_dev_unplug(drm);
	drm_atomic_helper_shutdown(drm);
}

static void mi0283qt_shutdown(struct spi_device *spi)
{
	drm_atomic_helper_shutdown(spi_get_drvdata(spi));
}

static int __maybe_unused mi0283qt_pm_suspend(struct device *dev)
{
	return drm_mode_config_helper_suspend(dev_get_drvdata(dev));
}

static int __maybe_unused mi0283qt_pm_resume(struct device *dev)
{
	drm_mode_config_helper_resume(dev_get_drvdata(dev));

	return 0;
}

static const struct dev_pm_ops mi0283qt_pm_ops = {
	SET_SYSTEM_SLEEP_PM_OPS(mi0283qt_pm_suspend, mi0283qt_pm_resume)
};

static struct spi_driver mi0283qt_spi_driver = {
	.driver = {
		.name = "mi0283qt",
		.owner = THIS_MODULE,
		.of_match_table = mi0283qt_of_match,
		.pm = &mi0283qt_pm_ops,
	},
	.id_table = mi0283qt_id,
	.probe = mi0283qt_probe,
	.remove = mi0283qt_remove,
	.shutdown = mi0283qt_shutdown,
};
module_spi_driver(mi0283qt_spi_driver);

MODULE_DESCRIPTION("Multi-Inno MI0283QT DRM driver");
MODULE_AUTHOR("Noralf Trønnes");
MODULE_LICENSE("GPL");<|MERGE_RESOLUTION|>--- conflicted
+++ resolved
@@ -141,13 +141,7 @@
 }
 
 static const struct drm_simple_display_pipe_funcs mi0283qt_pipe_funcs = {
-<<<<<<< HEAD
-	.enable = mi0283qt_enable,
-	.disable = mipi_dbi_pipe_disable,
-	.update = mipi_dbi_pipe_update,
-=======
 	DRM_MIPI_DBI_SIMPLE_DISPLAY_PIPE_FUNCS(mi0283qt_enable),
->>>>>>> eb3cdb58
 };
 
 static const struct drm_display_mode mi0283qt_mode = {
