--- conflicted
+++ resolved
@@ -31,11 +31,7 @@
 #include <drm/drm_damage_helper.h>
 #include <drm/drm_drv.h>
 #include <drm/drm_edid.h>
-<<<<<<< HEAD
-#include <drm/drm_fb_helper.h>
-=======
 #include <drm/drm_fbdev_generic.h>
->>>>>>> eb3cdb58
 #include <drm/drm_file.h>
 #include <drm/drm_format_helper.h>
 #include <drm/drm_fourcc.h>
@@ -311,35 +307,6 @@
 	wreg_hdr(cirrus, hdr);
 }
 
-<<<<<<< HEAD
-static int cirrus_fb_blit_rect(struct drm_framebuffer *fb,
-			       const struct iosys_map *map,
-			       struct drm_rect *rect)
-{
-	struct cirrus_device *cirrus = to_cirrus(fb->dev);
-	void __iomem *dst = cirrus->vram;
-	void *vmap = map->vaddr; /* TODO: Use mapping abstraction properly */
-	int idx;
-
-	if (!drm_dev_enter(&cirrus->dev, &idx))
-		return -ENODEV;
-
-	if (cirrus->cpp == fb->format->cpp[0]) {
-		dst += drm_fb_clip_offset(fb->pitches[0], fb->format, rect);
-		drm_fb_memcpy_toio(dst, fb->pitches[0], vmap, fb, rect);
-
-	} else if (fb->format->cpp[0] == 4 && cirrus->cpp == 2) {
-		dst += drm_fb_clip_offset(cirrus->pitch, fb->format, rect);
-		drm_fb_xrgb8888_to_rgb565_toio(dst, cirrus->pitch, vmap, fb, rect, false);
-
-	} else if (fb->format->cpp[0] == 4 && cirrus->cpp == 3) {
-		dst += drm_fb_clip_offset(cirrus->pitch, fb->format, rect);
-		drm_fb_xrgb8888_to_rgb888_toio(dst, cirrus->pitch, vmap, fb, rect);
-
-	} else {
-		WARN_ON_ONCE("cpp mismatch");
-	}
-=======
 static void cirrus_pitch_set(struct cirrus_device *cirrus, unsigned int pitch)
 {
 	u8 cr13, cr1b;
@@ -359,7 +326,6 @@
 
 /* ------------------------------------------------------------------ */
 /* cirrus display pipe						      */
->>>>>>> eb3cdb58
 
 static const uint32_t cirrus_primary_plane_formats[] = {
 	DRM_FORMAT_RGB565,
@@ -372,13 +338,8 @@
 	DRM_FORMAT_MOD_INVALID
 };
 
-<<<<<<< HEAD
-static int cirrus_fb_blit_fullscreen(struct drm_framebuffer *fb,
-				     const struct iosys_map *map)
-=======
 static int cirrus_primary_plane_helper_atomic_check(struct drm_plane *plane,
 						    struct drm_atomic_state *state)
->>>>>>> eb3cdb58
 {
 	struct drm_plane_state *new_plane_state = drm_atomic_get_new_plane_state(state, plane);
 	struct cirrus_primary_plane_state *new_primary_plane_state =
@@ -528,16 +489,11 @@
 	if (!crtc_state->enable)
 		return 0;
 
-<<<<<<< HEAD
-	cirrus_mode_set(cirrus, &crtc_state->mode, plane_state->fb);
-	cirrus_fb_blit_fullscreen(plane_state->fb, &shadow_plane_state->data[0]);
-=======
 	ret = drm_atomic_helper_check_crtc_primary_plane(crtc_state);
 	if (ret)
 		return ret;
 
 	return 0;
->>>>>>> eb3cdb58
 }
 
 static void cirrus_crtc_helper_atomic_enable(struct drm_crtc *crtc,
@@ -552,15 +508,10 @@
 
 	cirrus_mode_set(cirrus, &crtc_state->mode);
 
-<<<<<<< HEAD
-	if (state->fb && drm_atomic_helper_damage_merged(old_state, state, &rect))
-		cirrus_fb_blit_rect(state->fb, &shadow_plane_state->data[0], &rect);
-=======
 	/* Unblank (needed on S3 resume, vgabios doesn't do it then) */
 	outb(VGA_AR_ENABLE_DISPLAY, VGA_ATT_W);
 
 	drm_dev_exit(idx);
->>>>>>> eb3cdb58
 }
 
 static const struct drm_crtc_helper_funcs cirrus_crtc_helper_funcs = {
