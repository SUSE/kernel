--- conflicted
+++ resolved
@@ -181,13 +181,7 @@
 }
 
 static const struct drm_simple_display_pipe_funcs hx8357d_pipe_funcs = {
-<<<<<<< HEAD
-	.enable = yx240qv29_enable,
-	.disable = mipi_dbi_pipe_disable,
-	.update = mipi_dbi_pipe_update,
-=======
 	DRM_MIPI_DBI_SIMPLE_DISPLAY_PIPE_FUNCS(yx240qv29_enable),
->>>>>>> eb3cdb58
 };
 
 static const struct drm_display_mode yx350hv15_mode = {
