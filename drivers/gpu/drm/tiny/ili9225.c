// SPDX-License-Identifier: GPL-2.0-or-later
/*
 * DRM driver for Ilitek ILI9225 panels
 *
 * Copyright 2017 David Lechner <david@lechnology.com>
 *
 * Some code copied from mipi-dbi.c
 * Copyright 2016 Noralf Trønnes
 */

#include <linux/delay.h>
#include <linux/dma-buf.h>
#include <linux/gpio/consumer.h>
#include <linux/module.h>
#include <linux/property.h>
#include <linux/spi/spi.h>
#include <video/mipi_display.h>

#include <drm/drm_atomic_helper.h>
#include <drm/drm_damage_helper.h>
#include <drm/drm_drv.h>
#include <drm/drm_fb_dma_helper.h>
#include <drm/drm_fbdev_generic.h>
#include <drm/drm_fourcc.h>
#include <drm/drm_framebuffer.h>
#include <drm/drm_gem_atomic_helper.h>
#include <drm/drm_gem_dma_helper.h>
#include <drm/drm_gem_framebuffer_helper.h>
#include <drm/drm_managed.h>
#include <drm/drm_mipi_dbi.h>
#include <drm/drm_rect.h>

#define ILI9225_DRIVER_READ_CODE	0x00
#define ILI9225_DRIVER_OUTPUT_CONTROL	0x01
#define ILI9225_LCD_AC_DRIVING_CONTROL	0x02
#define ILI9225_ENTRY_MODE		0x03
#define ILI9225_DISPLAY_CONTROL_1	0x07
#define ILI9225_BLANK_PERIOD_CONTROL_1	0x08
#define ILI9225_FRAME_CYCLE_CONTROL	0x0b
#define ILI9225_INTERFACE_CONTROL	0x0c
#define ILI9225_OSCILLATION_CONTROL	0x0f
#define ILI9225_POWER_CONTROL_1		0x10
#define ILI9225_POWER_CONTROL_2		0x11
#define ILI9225_POWER_CONTROL_3		0x12
#define ILI9225_POWER_CONTROL_4		0x13
#define ILI9225_POWER_CONTROL_5		0x14
#define ILI9225_VCI_RECYCLING		0x15
#define ILI9225_RAM_ADDRESS_SET_1	0x20
#define ILI9225_RAM_ADDRESS_SET_2	0x21
#define ILI9225_WRITE_DATA_TO_GRAM	0x22
#define ILI9225_SOFTWARE_RESET		0x28
#define ILI9225_GATE_SCAN_CONTROL	0x30
#define ILI9225_VERTICAL_SCROLL_1	0x31
#define ILI9225_VERTICAL_SCROLL_2	0x32
#define ILI9225_VERTICAL_SCROLL_3	0x33
#define ILI9225_PARTIAL_DRIVING_POS_1	0x34
#define ILI9225_PARTIAL_DRIVING_POS_2	0x35
#define ILI9225_HORIZ_WINDOW_ADDR_1	0x36
#define ILI9225_HORIZ_WINDOW_ADDR_2	0x37
#define ILI9225_VERT_WINDOW_ADDR_1	0x38
#define ILI9225_VERT_WINDOW_ADDR_2	0x39
#define ILI9225_GAMMA_CONTROL_1		0x50
#define ILI9225_GAMMA_CONTROL_2		0x51
#define ILI9225_GAMMA_CONTROL_3		0x52
#define ILI9225_GAMMA_CONTROL_4		0x53
#define ILI9225_GAMMA_CONTROL_5		0x54
#define ILI9225_GAMMA_CONTROL_6		0x55
#define ILI9225_GAMMA_CONTROL_7		0x56
#define ILI9225_GAMMA_CONTROL_8		0x57
#define ILI9225_GAMMA_CONTROL_9		0x58
#define ILI9225_GAMMA_CONTROL_10	0x59

static inline int ili9225_command(struct mipi_dbi *dbi, u8 cmd, u16 data)
{
	u8 par[2] = { data >> 8, data & 0xff };

	return mipi_dbi_command_buf(dbi, cmd, par, 2);
}

static void ili9225_fb_dirty(struct iosys_map *src, struct drm_framebuffer *fb,
			     struct drm_rect *rect)
{
	struct mipi_dbi_dev *dbidev = drm_to_mipi_dbi_dev(fb->dev);
	unsigned int height = rect->y2 - rect->y1;
	unsigned int width = rect->x2 - rect->x1;
	struct mipi_dbi *dbi = &dbidev->dbi;
	bool swap = dbi->swap_bytes;
	u16 x_start, y_start;
	u16 x1, x2, y1, y2;
	int ret = 0;
	bool full;
	void *tr;

	full = width == fb->width && height == fb->height;

	DRM_DEBUG_KMS("Flushing [FB:%d] " DRM_RECT_FMT "\n", fb->base.id, DRM_RECT_ARG(rect));

	if (!dbi->dc || !full || swap ||
	    fb->format->format == DRM_FORMAT_XRGB8888) {
		tr = dbidev->tx_buf;
		ret = mipi_dbi_buf_copy(tr, src, fb, rect, swap);
		if (ret)
			goto err_msg;
	} else {
		tr = src->vaddr; /* TODO: Use mapping abstraction properly */
	}

	switch (dbidev->rotation) {
	default:
		x1 = rect->x1;
		x2 = rect->x2 - 1;
		y1 = rect->y1;
		y2 = rect->y2 - 1;
		x_start = x1;
		y_start = y1;
		break;
	case 90:
		x1 = rect->y1;
		x2 = rect->y2 - 1;
		y1 = fb->width - rect->x2;
		y2 = fb->width - rect->x1 - 1;
		x_start = x1;
		y_start = y2;
		break;
	case 180:
		x1 = fb->width - rect->x2;
		x2 = fb->width - rect->x1 - 1;
		y1 = fb->height - rect->y2;
		y2 = fb->height - rect->y1 - 1;
		x_start = x2;
		y_start = y2;
		break;
	case 270:
		x1 = fb->height - rect->y2;
		x2 = fb->height - rect->y1 - 1;
		y1 = rect->x1;
		y2 = rect->x2 - 1;
		x_start = x2;
		y_start = y1;
		break;
	}

	ili9225_command(dbi, ILI9225_HORIZ_WINDOW_ADDR_1, x2);
	ili9225_command(dbi, ILI9225_HORIZ_WINDOW_ADDR_2, x1);
	ili9225_command(dbi, ILI9225_VERT_WINDOW_ADDR_1, y2);
	ili9225_command(dbi, ILI9225_VERT_WINDOW_ADDR_2, y1);

	ili9225_command(dbi, ILI9225_RAM_ADDRESS_SET_1, x_start);
	ili9225_command(dbi, ILI9225_RAM_ADDRESS_SET_2, y_start);

	ret = mipi_dbi_command_buf(dbi, ILI9225_WRITE_DATA_TO_GRAM, tr,
				   width * height * 2);
err_msg:
	if (ret)
		dev_err_once(fb->dev->dev, "Failed to update display %d\n", ret);
}

static void ili9225_pipe_update(struct drm_simple_display_pipe *pipe,
				struct drm_plane_state *old_state)
{
	struct drm_plane_state *state = pipe->plane.state;
	struct drm_shadow_plane_state *shadow_plane_state = to_drm_shadow_plane_state(state);
	struct drm_framebuffer *fb = state->fb;
	struct drm_rect rect;
	int idx;

	if (!pipe->crtc.state->active)
		return;

	if (!drm_dev_enter(fb->dev, &idx))
		return;

	if (drm_atomic_helper_damage_merged(old_state, state, &rect))
		ili9225_fb_dirty(&shadow_plane_state->data[0], fb, &rect);

	drm_dev_exit(idx);
}

static void ili9225_pipe_enable(struct drm_simple_display_pipe *pipe,
				struct drm_crtc_state *crtc_state,
				struct drm_plane_state *plane_state)
{
	struct mipi_dbi_dev *dbidev = drm_to_mipi_dbi_dev(pipe->crtc.dev);
	struct drm_shadow_plane_state *shadow_plane_state = to_drm_shadow_plane_state(plane_state);
	struct drm_framebuffer *fb = plane_state->fb;
	struct device *dev = pipe->crtc.dev->dev;
	struct mipi_dbi *dbi = &dbidev->dbi;
	struct drm_rect rect = {
		.x1 = 0,
		.x2 = fb->width,
		.y1 = 0,
		.y2 = fb->height,
	};
	int ret, idx;
	u8 am_id;

	if (!drm_dev_enter(pipe->crtc.dev, &idx))
		return;

	DRM_DEBUG_KMS("\n");

	mipi_dbi_hw_reset(dbi);

	/*
	 * There don't seem to be two example init sequences that match, so
	 * using the one from the popular Arduino library for this display.
	 * https://github.com/Nkawu/TFT_22_ILI9225/blob/master/src/TFT_22_ILI9225.cpp
	 */

	ret = ili9225_command(dbi, ILI9225_POWER_CONTROL_1, 0x0000);
	if (ret) {
		DRM_DEV_ERROR(dev, "Error sending command %d\n", ret);
		goto out_exit;
	}
	ili9225_command(dbi, ILI9225_POWER_CONTROL_2, 0x0000);
	ili9225_command(dbi, ILI9225_POWER_CONTROL_3, 0x0000);
	ili9225_command(dbi, ILI9225_POWER_CONTROL_4, 0x0000);
	ili9225_command(dbi, ILI9225_POWER_CONTROL_5, 0x0000);

	msleep(40);

	ili9225_command(dbi, ILI9225_POWER_CONTROL_2, 0x0018);
	ili9225_command(dbi, ILI9225_POWER_CONTROL_3, 0x6121);
	ili9225_command(dbi, ILI9225_POWER_CONTROL_4, 0x006f);
	ili9225_command(dbi, ILI9225_POWER_CONTROL_5, 0x495f);
	ili9225_command(dbi, ILI9225_POWER_CONTROL_1, 0x0800);

	msleep(10);

	ili9225_command(dbi, ILI9225_POWER_CONTROL_2, 0x103b);

	msleep(50);

	switch (dbidev->rotation) {
	default:
		am_id = 0x30;
		break;
	case 90:
		am_id = 0x18;
		break;
	case 180:
		am_id = 0x00;
		break;
	case 270:
		am_id = 0x28;
		break;
	}
	ili9225_command(dbi, ILI9225_DRIVER_OUTPUT_CONTROL, 0x011c);
	ili9225_command(dbi, ILI9225_LCD_AC_DRIVING_CONTROL, 0x0100);
	ili9225_command(dbi, ILI9225_ENTRY_MODE, 0x1000 | am_id);
	ili9225_command(dbi, ILI9225_DISPLAY_CONTROL_1, 0x0000);
	ili9225_command(dbi, ILI9225_BLANK_PERIOD_CONTROL_1, 0x0808);
	ili9225_command(dbi, ILI9225_FRAME_CYCLE_CONTROL, 0x1100);
	ili9225_command(dbi, ILI9225_INTERFACE_CONTROL, 0x0000);
	ili9225_command(dbi, ILI9225_OSCILLATION_CONTROL, 0x0d01);
	ili9225_command(dbi, ILI9225_VCI_RECYCLING, 0x0020);
	ili9225_command(dbi, ILI9225_RAM_ADDRESS_SET_1, 0x0000);
	ili9225_command(dbi, ILI9225_RAM_ADDRESS_SET_2, 0x0000);

	ili9225_command(dbi, ILI9225_GATE_SCAN_CONTROL, 0x0000);
	ili9225_command(dbi, ILI9225_VERTICAL_SCROLL_1, 0x00db);
	ili9225_command(dbi, ILI9225_VERTICAL_SCROLL_2, 0x0000);
	ili9225_command(dbi, ILI9225_VERTICAL_SCROLL_3, 0x0000);
	ili9225_command(dbi, ILI9225_PARTIAL_DRIVING_POS_1, 0x00db);
	ili9225_command(dbi, ILI9225_PARTIAL_DRIVING_POS_2, 0x0000);

	ili9225_command(dbi, ILI9225_GAMMA_CONTROL_1, 0x0000);
	ili9225_command(dbi, ILI9225_GAMMA_CONTROL_2, 0x0808);
	ili9225_command(dbi, ILI9225_GAMMA_CONTROL_3, 0x080a);
	ili9225_command(dbi, ILI9225_GAMMA_CONTROL_4, 0x000a);
	ili9225_command(dbi, ILI9225_GAMMA_CONTROL_5, 0x0a08);
	ili9225_command(dbi, ILI9225_GAMMA_CONTROL_6, 0x0808);
	ili9225_command(dbi, ILI9225_GAMMA_CONTROL_7, 0x0000);
	ili9225_command(dbi, ILI9225_GAMMA_CONTROL_8, 0x0a00);
	ili9225_command(dbi, ILI9225_GAMMA_CONTROL_9, 0x0710);
	ili9225_command(dbi, ILI9225_GAMMA_CONTROL_10, 0x0710);

	ili9225_command(dbi, ILI9225_DISPLAY_CONTROL_1, 0x0012);

	msleep(50);

	ili9225_command(dbi, ILI9225_DISPLAY_CONTROL_1, 0x1017);

	ili9225_fb_dirty(&shadow_plane_state->data[0], fb, &rect);

out_exit:
	drm_dev_exit(idx);
}

static void ili9225_pipe_disable(struct drm_simple_display_pipe *pipe)
{
	struct mipi_dbi_dev *dbidev = drm_to_mipi_dbi_dev(pipe->crtc.dev);
	struct mipi_dbi *dbi = &dbidev->dbi;

	DRM_DEBUG_KMS("\n");

	/*
	 * This callback is not protected by drm_dev_enter/exit since we want to
	 * turn off the display on regular driver unload. It's highly unlikely
	 * that the underlying SPI controller is gone should this be called after
	 * unplug.
	 */

	ili9225_command(dbi, ILI9225_DISPLAY_CONTROL_1, 0x0000);
	msleep(50);
	ili9225_command(dbi, ILI9225_POWER_CONTROL_2, 0x0007);
	msleep(50);
	ili9225_command(dbi, ILI9225_POWER_CONTROL_1, 0x0a02);
}

static int ili9225_dbi_command(struct mipi_dbi *dbi, u8 *cmd, u8 *par,
			       size_t num)
{
	struct spi_device *spi = dbi->spi;
	unsigned int bpw = 8;
	u32 speed_hz;
	int ret;

	gpiod_set_value_cansleep(dbi->dc, 0);
	speed_hz = mipi_dbi_spi_cmd_max_speed(spi, 1);
	ret = mipi_dbi_spi_transfer(spi, speed_hz, 8, cmd, 1);
	if (ret || !num)
		return ret;

	if (*cmd == ILI9225_WRITE_DATA_TO_GRAM && !dbi->swap_bytes)
		bpw = 16;

	gpiod_set_value_cansleep(dbi->dc, 1);
	speed_hz = mipi_dbi_spi_cmd_max_speed(spi, num);

	return mipi_dbi_spi_transfer(spi, speed_hz, bpw, par, num);
}

static const struct drm_simple_display_pipe_funcs ili9225_pipe_funcs = {
	.mode_valid	= mipi_dbi_pipe_mode_valid,
	.enable		= ili9225_pipe_enable,
	.disable	= ili9225_pipe_disable,
	.update		= ili9225_pipe_update,
<<<<<<< HEAD
=======
	.begin_fb_access = mipi_dbi_pipe_begin_fb_access,
	.end_fb_access	= mipi_dbi_pipe_end_fb_access,
	.reset_plane	= mipi_dbi_pipe_reset_plane,
	.duplicate_plane_state = mipi_dbi_pipe_duplicate_plane_state,
	.destroy_plane_state = mipi_dbi_pipe_destroy_plane_state,
>>>>>>> eb3cdb58
};

static const struct drm_display_mode ili9225_mode = {
	DRM_SIMPLE_MODE(176, 220, 35, 44),
};

DEFINE_DRM_GEM_DMA_FOPS(ili9225_fops);

static const struct drm_driver ili9225_driver = {
	.driver_features	= DRIVER_GEM | DRIVER_MODESET | DRIVER_ATOMIC,
	.fops			= &ili9225_fops,
	DRM_GEM_DMA_DRIVER_OPS_VMAP,
	.name			= "ili9225",
	.desc			= "Ilitek ILI9225",
	.date			= "20171106",
	.major			= 1,
	.minor			= 0,
};

static const struct of_device_id ili9225_of_match[] = {
	{ .compatible = "vot,v220hf01a-t" },
	{},
};
MODULE_DEVICE_TABLE(of, ili9225_of_match);

static const struct spi_device_id ili9225_id[] = {
	{ "v220hf01a-t", 0 },
	{ },
};
MODULE_DEVICE_TABLE(spi, ili9225_id);

static int ili9225_probe(struct spi_device *spi)
{
	struct device *dev = &spi->dev;
	struct mipi_dbi_dev *dbidev;
	struct drm_device *drm;
	struct mipi_dbi *dbi;
	struct gpio_desc *rs;
	u32 rotation = 0;
	int ret;

	dbidev = devm_drm_dev_alloc(dev, &ili9225_driver,
				    struct mipi_dbi_dev, drm);
	if (IS_ERR(dbidev))
		return PTR_ERR(dbidev);

	dbi = &dbidev->dbi;
	drm = &dbidev->drm;

	dbi->reset = devm_gpiod_get(dev, "reset", GPIOD_OUT_HIGH);
	if (IS_ERR(dbi->reset))
		return dev_err_probe(dev, PTR_ERR(dbi->reset), "Failed to get GPIO 'reset'\n");

	rs = devm_gpiod_get(dev, "rs", GPIOD_OUT_LOW);
	if (IS_ERR(rs))
		return dev_err_probe(dev, PTR_ERR(rs), "Failed to get GPIO 'rs'\n");

	device_property_read_u32(dev, "rotation", &rotation);

	ret = mipi_dbi_spi_init(spi, dbi, rs);
	if (ret)
		return ret;

	/* override the command function set in  mipi_dbi_spi_init() */
	dbi->command = ili9225_dbi_command;

	ret = mipi_dbi_dev_init(dbidev, &ili9225_pipe_funcs, &ili9225_mode, rotation);
	if (ret)
		return ret;

	drm_mode_config_reset(drm);

	ret = drm_dev_register(drm, 0);
	if (ret)
		return ret;

	spi_set_drvdata(spi, drm);

	drm_fbdev_generic_setup(drm, 0);

	return 0;
}

static void ili9225_remove(struct spi_device *spi)
{
	struct drm_device *drm = spi_get_drvdata(spi);

	drm_dev_unplug(drm);
	drm_atomic_helper_shutdown(drm);
}

static void ili9225_shutdown(struct spi_device *spi)
{
	drm_atomic_helper_shutdown(spi_get_drvdata(spi));
}

static struct spi_driver ili9225_spi_driver = {
	.driver = {
		.name = "ili9225",
		.owner = THIS_MODULE,
		.of_match_table = ili9225_of_match,
	},
	.id_table = ili9225_id,
	.probe = ili9225_probe,
	.remove = ili9225_remove,
	.shutdown = ili9225_shutdown,
};
module_spi_driver(ili9225_spi_driver);

MODULE_DESCRIPTION("Ilitek ILI9225 DRM driver");
MODULE_AUTHOR("David Lechner <david@lechnology.com>");
MODULE_LICENSE("GPL");<|MERGE_RESOLUTION|>--- conflicted
+++ resolved
@@ -336,14 +336,11 @@
 	.enable		= ili9225_pipe_enable,
 	.disable	= ili9225_pipe_disable,
 	.update		= ili9225_pipe_update,
-<<<<<<< HEAD
-=======
 	.begin_fb_access = mipi_dbi_pipe_begin_fb_access,
 	.end_fb_access	= mipi_dbi_pipe_end_fb_access,
 	.reset_plane	= mipi_dbi_pipe_reset_plane,
 	.duplicate_plane_state = mipi_dbi_pipe_duplicate_plane_state,
 	.destroy_plane_state = mipi_dbi_pipe_destroy_plane_state,
->>>>>>> eb3cdb58
 };
 
 static const struct drm_display_mode ili9225_mode = {
