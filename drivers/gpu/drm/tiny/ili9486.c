--- conflicted
+++ resolved
@@ -155,13 +155,7 @@
 }
 
 static const struct drm_simple_display_pipe_funcs waveshare_pipe_funcs = {
-<<<<<<< HEAD
-	.enable = waveshare_enable,
-	.disable = mipi_dbi_pipe_disable,
-	.update = mipi_dbi_pipe_update,
-=======
 	DRM_MIPI_DBI_SIMPLE_DISPLAY_PIPE_FUNCS(waveshare_enable),
->>>>>>> eb3cdb58
 };
 
 static const struct drm_display_mode waveshare_mode = {
