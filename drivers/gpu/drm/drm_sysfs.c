// SPDX-License-Identifier: GPL-2.0-only

/*
 * drm_sysfs.c - Modifications to drm_sysfs_class.c to support
 *               extra sysfs attribute from DRM. Normal drm_sysfs_class
 *               does not allow adding attributes.
 *
 * Copyright (c) 2004 Jon Smirl <jonsmirl@gmail.com>
 * Copyright (c) 2003-2004 Greg Kroah-Hartman <greg@kroah.com>
 * Copyright (c) 2003-2004 IBM Corp.
 */

#include <linux/acpi.h>
#include <linux/device.h>
#include <linux/err.h>
#include <linux/export.h>
#include <linux/gfp.h>
#include <linux/i2c.h>
#include <linux/kdev_t.h>
#include <linux/slab.h>

#include <drm/drm_accel.h>
#include <drm/drm_connector.h>
#include <drm/drm_device.h>
#include <drm/drm_file.h>
#include <drm/drm_modes.h>
#include <drm/drm_print.h>
#include <drm/drm_property.h>
#include <drm/drm_sysfs.h>

#include "drm_internal.h"
#include "drm_crtc_internal.h"

#define to_drm_minor(d) dev_get_drvdata(d)
#define to_drm_connector(d) dev_get_drvdata(d)

/**
 * DOC: overview
 *
 * DRM provides very little additional support to drivers for sysfs
 * interactions, beyond just all the standard stuff. Drivers who want to expose
 * additional sysfs properties and property groups can attach them at either
 * &drm_device.dev or &drm_connector.kdev.
 *
 * Registration is automatically handled when calling drm_dev_register(), or
 * drm_connector_register() in case of hot-plugged connectors. Unregistration is
 * also automatically handled by drm_dev_unregister() and
 * drm_connector_unregister().
 */

static struct device_type drm_sysfs_device_minor = {
	.name = "drm_minor"
};

static struct device_type drm_sysfs_device_connector = {
	.name = "drm_connector",
};

struct class *drm_class;

#ifdef CONFIG_ACPI
static bool drm_connector_acpi_bus_match(struct device *dev)
{
	return dev->type == &drm_sysfs_device_connector;
}

static struct acpi_device *drm_connector_acpi_find_companion(struct device *dev)
{
	struct drm_connector *connector = to_drm_connector(dev);

	return to_acpi_device_node(connector->fwnode);
}

static struct acpi_bus_type drm_connector_acpi_bus = {
	.name = "drm_connector",
	.match = drm_connector_acpi_bus_match,
	.find_companion = drm_connector_acpi_find_companion,
};

static void drm_sysfs_acpi_register(void)
{
	register_acpi_bus_type(&drm_connector_acpi_bus);
}

static void drm_sysfs_acpi_unregister(void)
{
	unregister_acpi_bus_type(&drm_connector_acpi_bus);
}
#else
static void drm_sysfs_acpi_register(void) { }
static void drm_sysfs_acpi_unregister(void) { }
#endif

<<<<<<< HEAD
static char *drm_devnode(struct device *dev, umode_t *mode)
=======
static char *drm_devnode(const struct device *dev, umode_t *mode)
>>>>>>> eb3cdb58
{
	return kasprintf(GFP_KERNEL, "dri/%s", dev_name(dev));
}

static CLASS_ATTR_STRING(version, S_IRUGO, "drm 1.1.0 20060810");

/**
 * drm_sysfs_init - initialize sysfs helpers
 *
 * This is used to create the DRM class, which is the implicit parent of any
 * other top-level DRM sysfs objects.
 *
 * You must call drm_sysfs_destroy() to release the allocated resources.
 *
 * Return: 0 on success, negative error code on failure.
 */
int drm_sysfs_init(void)
{
	int err;

	drm_class = class_create("drm");
	if (IS_ERR(drm_class))
		return PTR_ERR(drm_class);

	err = class_create_file(drm_class, &class_attr_version.attr);
	if (err) {
		class_destroy(drm_class);
		drm_class = NULL;
		return err;
	}

	drm_class->devnode = drm_devnode;

	drm_sysfs_acpi_register();
	return 0;
}

/**
 * drm_sysfs_destroy - destroys DRM class
 *
 * Destroy the DRM device class.
 */
void drm_sysfs_destroy(void)
{
	if (IS_ERR_OR_NULL(drm_class))
		return;
	drm_sysfs_acpi_unregister();
	class_remove_file(drm_class, &class_attr_version.attr);
	class_destroy(drm_class);
	drm_class = NULL;
}

static void drm_sysfs_release(struct device *dev)
{
	kfree(dev);
}

/*
 * Connector properties
 */
static ssize_t status_store(struct device *device,
			   struct device_attribute *attr,
			   const char *buf, size_t count)
{
	struct drm_connector *connector = to_drm_connector(device);
	struct drm_device *dev = connector->dev;
	enum drm_connector_force old_force;
	int ret;

	ret = mutex_lock_interruptible(&dev->mode_config.mutex);
	if (ret)
		return ret;

	old_force = connector->force;

	if (sysfs_streq(buf, "detect"))
		connector->force = 0;
	else if (sysfs_streq(buf, "on"))
		connector->force = DRM_FORCE_ON;
	else if (sysfs_streq(buf, "on-digital"))
		connector->force = DRM_FORCE_ON_DIGITAL;
	else if (sysfs_streq(buf, "off"))
		connector->force = DRM_FORCE_OFF;
	else
		ret = -EINVAL;

	if (old_force != connector->force || !connector->force) {
		DRM_DEBUG_KMS("[CONNECTOR:%d:%s] force updated from %d to %d or reprobing\n",
			      connector->base.id,
			      connector->name,
			      old_force, connector->force);

		connector->funcs->fill_modes(connector,
					     dev->mode_config.max_width,
					     dev->mode_config.max_height);
	}

	mutex_unlock(&dev->mode_config.mutex);

	return ret ? ret : count;
}

static ssize_t status_show(struct device *device,
			   struct device_attribute *attr,
			   char *buf)
{
	struct drm_connector *connector = to_drm_connector(device);
	enum drm_connector_status status;

	status = READ_ONCE(connector->status);

	return sysfs_emit(buf, "%s\n",
			  drm_get_connector_status_name(status));
}

static ssize_t dpms_show(struct device *device,
			   struct device_attribute *attr,
			   char *buf)
{
	struct drm_connector *connector = to_drm_connector(device);
	int dpms;

	dpms = READ_ONCE(connector->dpms);

	return sysfs_emit(buf, "%s\n", drm_get_dpms_name(dpms));
}

static ssize_t enabled_show(struct device *device,
			    struct device_attribute *attr,
			   char *buf)
{
	struct drm_connector *connector = to_drm_connector(device);
	bool enabled;

	enabled = READ_ONCE(connector->encoder);

	return sysfs_emit(buf, enabled ? "enabled\n" : "disabled\n");
}

static ssize_t edid_show(struct file *filp, struct kobject *kobj,
			 struct bin_attribute *attr, char *buf, loff_t off,
			 size_t count)
{
	struct device *connector_dev = kobj_to_dev(kobj);
	struct drm_connector *connector = to_drm_connector(connector_dev);
	unsigned char *edid;
	size_t size;
	ssize_t ret = 0;

	mutex_lock(&connector->dev->mode_config.mutex);
	if (!connector->edid_blob_ptr)
		goto unlock;

	edid = connector->edid_blob_ptr->data;
	size = connector->edid_blob_ptr->length;
	if (!edid)
		goto unlock;

	if (off >= size)
		goto unlock;

	if (off + count > size)
		count = size - off;
	memcpy(buf, edid + off, count);

	ret = count;
unlock:
	mutex_unlock(&connector->dev->mode_config.mutex);

	return ret;
}

static ssize_t modes_show(struct device *device,
			   struct device_attribute *attr,
			   char *buf)
{
	struct drm_connector *connector = to_drm_connector(device);
	struct drm_display_mode *mode;
	int written = 0;

	mutex_lock(&connector->dev->mode_config.mutex);
	list_for_each_entry(mode, &connector->modes, head) {
		written += scnprintf(buf + written, PAGE_SIZE - written, "%s\n",
				    mode->name);
	}
	mutex_unlock(&connector->dev->mode_config.mutex);

	return written;
}

static DEVICE_ATTR_RW(status);
static DEVICE_ATTR_RO(enabled);
static DEVICE_ATTR_RO(dpms);
static DEVICE_ATTR_RO(modes);

static struct attribute *connector_dev_attrs[] = {
	&dev_attr_status.attr,
	&dev_attr_enabled.attr,
	&dev_attr_dpms.attr,
	&dev_attr_modes.attr,
	NULL
};

static struct bin_attribute edid_attr = {
	.attr.name = "edid",
	.attr.mode = 0444,
	.size = 0,
	.read = edid_show,
};

static struct bin_attribute *connector_bin_attrs[] = {
	&edid_attr,
	NULL
};

static const struct attribute_group connector_dev_group = {
	.attrs = connector_dev_attrs,
	.bin_attrs = connector_bin_attrs,
};

static const struct attribute_group *connector_dev_groups[] = {
	&connector_dev_group,
	NULL
};

int drm_sysfs_connector_add(struct drm_connector *connector)
{
	struct drm_device *dev = connector->dev;
	struct device *kdev;
	int r;

	if (connector->kdev)
		return 0;

	kdev = kzalloc(sizeof(*kdev), GFP_KERNEL);
	if (!kdev)
		return -ENOMEM;

	device_initialize(kdev);
	kdev->class = drm_class;
	kdev->type = &drm_sysfs_device_connector;
	kdev->parent = dev->primary->kdev;
	kdev->groups = connector_dev_groups;
	kdev->release = drm_sysfs_release;
	dev_set_drvdata(kdev, connector);

	r = dev_set_name(kdev, "card%d-%s", dev->primary->index, connector->name);
	if (r)
		goto err_free;

	DRM_DEBUG("adding \"%s\" to sysfs\n",
		  connector->name);

	r = device_add(kdev);
	if (r) {
		drm_err(dev, "failed to register connector device: %d\n", r);
		goto err_free;
	}

	connector->kdev = kdev;

	if (connector->ddc)
		return sysfs_create_link(&connector->kdev->kobj,
				 &connector->ddc->dev.kobj, "ddc");
	return 0;

err_free:
	put_device(kdev);
	return r;
}

void drm_sysfs_connector_remove(struct drm_connector *connector)
{
	if (!connector->kdev)
		return;

	if (connector->ddc)
		sysfs_remove_link(&connector->kdev->kobj, "ddc");

	DRM_DEBUG("removing \"%s\" from sysfs\n",
		  connector->name);

	device_unregister(connector->kdev);
	connector->kdev = NULL;
}

void drm_sysfs_lease_event(struct drm_device *dev)
{
	char *event_string = "LEASE=1";
	char *envp[] = { event_string, NULL };

	DRM_DEBUG("generating lease event\n");

	kobject_uevent_env(&dev->primary->kdev->kobj, KOBJ_CHANGE, envp);
}

/**
 * drm_sysfs_hotplug_event - generate a DRM uevent
 * @dev: DRM device
 *
 * Send a uevent for the DRM device specified by @dev.  Currently we only
 * set HOTPLUG=1 in the uevent environment, but this could be expanded to
 * deal with other types of events.
 *
 * Any new uapi should be using the drm_sysfs_connector_status_event()
 * for uevents on connector status change.
 */
void drm_sysfs_hotplug_event(struct drm_device *dev)
{
	char *event_string = "HOTPLUG=1";
	char *envp[] = { event_string, NULL };

	DRM_DEBUG("generating hotplug event\n");

	kobject_uevent_env(&dev->primary->kdev->kobj, KOBJ_CHANGE, envp);
}
EXPORT_SYMBOL(drm_sysfs_hotplug_event);

/**
 * drm_sysfs_connector_hotplug_event - generate a DRM uevent for any connector
 * change
 * @connector: connector which has changed
 *
 * Send a uevent for the DRM connector specified by @connector. This will send
 * a uevent with the properties HOTPLUG=1 and CONNECTOR.
 */
void drm_sysfs_connector_hotplug_event(struct drm_connector *connector)
{
	struct drm_device *dev = connector->dev;
	char hotplug_str[] = "HOTPLUG=1", conn_id[21];
	char *envp[] = { hotplug_str, conn_id, NULL };

	snprintf(conn_id, sizeof(conn_id),
		 "CONNECTOR=%u", connector->base.id);

	drm_dbg_kms(connector->dev,
		    "[CONNECTOR:%d:%s] generating connector hotplug event\n",
		    connector->base.id, connector->name);

	kobject_uevent_env(&dev->primary->kdev->kobj, KOBJ_CHANGE, envp);
}
EXPORT_SYMBOL(drm_sysfs_connector_hotplug_event);

/**
 * drm_sysfs_connector_status_event - generate a DRM uevent for connector
 * property status change
 * @connector: connector on which property status changed
 * @property: connector property whose status changed.
 *
 * Send a uevent for the DRM device specified by @dev.  Currently we
 * set HOTPLUG=1 and connector id along with the attached property id
 * related to the status change.
 */
void drm_sysfs_connector_status_event(struct drm_connector *connector,
				      struct drm_property *property)
{
	struct drm_device *dev = connector->dev;
	char hotplug_str[] = "HOTPLUG=1", conn_id[21], prop_id[21];
	char *envp[4] = { hotplug_str, conn_id, prop_id, NULL };

	WARN_ON(!drm_mode_obj_find_prop_id(&connector->base,
					   property->base.id));

	snprintf(conn_id, ARRAY_SIZE(conn_id),
		 "CONNECTOR=%u", connector->base.id);
	snprintf(prop_id, ARRAY_SIZE(prop_id),
		 "PROPERTY=%u", property->base.id);

	DRM_DEBUG("generating connector status event\n");

	kobject_uevent_env(&dev->primary->kdev->kobj, KOBJ_CHANGE, envp);
}
EXPORT_SYMBOL(drm_sysfs_connector_status_event);

struct device *drm_sysfs_minor_alloc(struct drm_minor *minor)
{
	const char *minor_str;
	struct device *kdev;
	int r;

	kdev = kzalloc(sizeof(*kdev), GFP_KERNEL);
	if (!kdev)
		return ERR_PTR(-ENOMEM);

	device_initialize(kdev);

	if (minor->type == DRM_MINOR_ACCEL) {
		minor_str = "accel%d";
		accel_set_device_instance_params(kdev, minor->index);
	} else {
		if (minor->type == DRM_MINOR_RENDER)
			minor_str = "renderD%d";
		else
			minor_str = "card%d";

		kdev->devt = MKDEV(DRM_MAJOR, minor->index);
		kdev->class = drm_class;
		kdev->type = &drm_sysfs_device_minor;
	}

	kdev->parent = minor->dev->dev;
	kdev->release = drm_sysfs_release;
	dev_set_drvdata(kdev, minor);

	r = dev_set_name(kdev, minor_str, minor->index);
	if (r < 0)
		goto err_free;

	return kdev;

err_free:
	put_device(kdev);
	return ERR_PTR(r);
}

/**
 * drm_class_device_register - register new device with the DRM sysfs class
 * @dev: device to register
 *
 * Registers a new &struct device within the DRM sysfs class. Essentially only
 * used by ttm to have a place for its global settings. Drivers should never use
 * this.
 */
int drm_class_device_register(struct device *dev)
{
	if (!drm_class || IS_ERR(drm_class))
		return -ENOENT;

	dev->class = drm_class;
	return device_register(dev);
}
EXPORT_SYMBOL_GPL(drm_class_device_register);

/**
 * drm_class_device_unregister - unregister device with the DRM sysfs class
 * @dev: device to unregister
 *
 * Unregisters a &struct device from the DRM sysfs class. Essentially only used
 * by ttm to have a place for its global settings. Drivers should never use
 * this.
 */
void drm_class_device_unregister(struct device *dev)
{
	return device_unregister(dev);
}
EXPORT_SYMBOL_GPL(drm_class_device_unregister);<|MERGE_RESOLUTION|>--- conflicted
+++ resolved
@@ -91,11 +91,7 @@
 static void drm_sysfs_acpi_unregister(void) { }
 #endif
 
-<<<<<<< HEAD
-static char *drm_devnode(struct device *dev, umode_t *mode)
-=======
 static char *drm_devnode(const struct device *dev, umode_t *mode)
->>>>>>> eb3cdb58
 {
 	return kasprintf(GFP_KERNEL, "dri/%s", dev_name(dev));
 }
