/*
 * Copyright (c) 2006-2008 Intel Corporation
 * Copyright (c) 2007 Dave Airlie <airlied@linux.ie>
 * Copyright (c) 2008 Red Hat Inc.
 *
 * DRM core CRTC related functions
 *
 * Permission to use, copy, modify, distribute, and sell this software and its
 * documentation for any purpose is hereby granted without fee, provided that
 * the above copyright notice appear in all copies and that both that copyright
 * notice and this permission notice appear in supporting documentation, and
 * that the name of the copyright holders not be used in advertising or
 * publicity pertaining to distribution of the software without specific,
 * written prior permission.  The copyright holders make no representations
 * about the suitability of this software for any purpose.  It is provided "as
 * is" without express or implied warranty.
 *
 * THE COPYRIGHT HOLDERS DISCLAIM ALL WARRANTIES WITH REGARD TO THIS SOFTWARE,
 * INCLUDING ALL IMPLIED WARRANTIES OF MERCHANTABILITY AND FITNESS, IN NO
 * EVENT SHALL THE COPYRIGHT HOLDERS BE LIABLE FOR ANY SPECIAL, INDIRECT OR
 * CONSEQUENTIAL DAMAGES OR ANY DAMAGES WHATSOEVER RESULTING FROM LOSS OF USE,
 * DATA OR PROFITS, WHETHER IN AN ACTION OF CONTRACT, NEGLIGENCE OR OTHER
 * TORTIOUS ACTION, ARISING OUT OF OR IN CONNECTION WITH THE USE OR PERFORMANCE
 * OF THIS SOFTWARE.
 *
 * Authors:
 *      Keith Packard
 *	Eric Anholt <eric@anholt.net>
 *      Dave Airlie <airlied@linux.ie>
 *      Jesse Barnes <jesse.barnes@intel.com>
 */
#include <linux/ctype.h>
#include <linux/list.h>
#include <linux/slab.h>
#include <linux/export.h>
#include <drm/drmP.h>
#include <drm/drm_crtc.h>
#include <drm/drm_edid.h>
#include <drm/drm_fourcc.h>
#include <drm/drm_modeset_lock.h>
#include <drm/drm_atomic.h>

#include "drm_crtc_internal.h"
#include "drm_internal.h"

static struct drm_framebuffer *
internal_framebuffer_create(struct drm_device *dev,
			    const struct drm_mode_fb_cmd2 *r,
			    struct drm_file *file_priv);

/* Avoid boilerplate.  I'm tired of typing. */
#define DRM_ENUM_NAME_FN(fnname, list)				\
	const char *fnname(int val)				\
	{							\
		int i;						\
		for (i = 0; i < ARRAY_SIZE(list); i++) {	\
			if (list[i].type == val)		\
				return list[i].name;		\
		}						\
		return "(unknown)";				\
	}

/*
 * Global properties
 */
static const struct drm_prop_enum_list drm_dpms_enum_list[] = {
	{ DRM_MODE_DPMS_ON, "On" },
	{ DRM_MODE_DPMS_STANDBY, "Standby" },
	{ DRM_MODE_DPMS_SUSPEND, "Suspend" },
	{ DRM_MODE_DPMS_OFF, "Off" }
};

DRM_ENUM_NAME_FN(drm_get_dpms_name, drm_dpms_enum_list)

static const struct drm_prop_enum_list drm_plane_type_enum_list[] = {
	{ DRM_PLANE_TYPE_OVERLAY, "Overlay" },
	{ DRM_PLANE_TYPE_PRIMARY, "Primary" },
	{ DRM_PLANE_TYPE_CURSOR, "Cursor" },
};

/*
 * Optional properties
 */
static const struct drm_prop_enum_list drm_scaling_mode_enum_list[] = {
	{ DRM_MODE_SCALE_NONE, "None" },
	{ DRM_MODE_SCALE_FULLSCREEN, "Full" },
	{ DRM_MODE_SCALE_CENTER, "Center" },
	{ DRM_MODE_SCALE_ASPECT, "Full aspect" },
};

static const struct drm_prop_enum_list drm_aspect_ratio_enum_list[] = {
	{ DRM_MODE_PICTURE_ASPECT_NONE, "Automatic" },
	{ DRM_MODE_PICTURE_ASPECT_4_3, "4:3" },
	{ DRM_MODE_PICTURE_ASPECT_16_9, "16:9" },
};

/*
 * Non-global properties, but "required" for certain connectors.
 */
static const struct drm_prop_enum_list drm_dvi_i_select_enum_list[] = {
	{ DRM_MODE_SUBCONNECTOR_Automatic, "Automatic" }, /* DVI-I and TV-out */
	{ DRM_MODE_SUBCONNECTOR_DVID,      "DVI-D"     }, /* DVI-I  */
	{ DRM_MODE_SUBCONNECTOR_DVIA,      "DVI-A"     }, /* DVI-I  */
};

DRM_ENUM_NAME_FN(drm_get_dvi_i_select_name, drm_dvi_i_select_enum_list)

static const struct drm_prop_enum_list drm_dvi_i_subconnector_enum_list[] = {
	{ DRM_MODE_SUBCONNECTOR_Unknown,   "Unknown"   }, /* DVI-I and TV-out */
	{ DRM_MODE_SUBCONNECTOR_DVID,      "DVI-D"     }, /* DVI-I  */
	{ DRM_MODE_SUBCONNECTOR_DVIA,      "DVI-A"     }, /* DVI-I  */
};

DRM_ENUM_NAME_FN(drm_get_dvi_i_subconnector_name,
		 drm_dvi_i_subconnector_enum_list)

static const struct drm_prop_enum_list drm_tv_select_enum_list[] = {
	{ DRM_MODE_SUBCONNECTOR_Automatic, "Automatic" }, /* DVI-I and TV-out */
	{ DRM_MODE_SUBCONNECTOR_Composite, "Composite" }, /* TV-out */
	{ DRM_MODE_SUBCONNECTOR_SVIDEO,    "SVIDEO"    }, /* TV-out */
	{ DRM_MODE_SUBCONNECTOR_Component, "Component" }, /* TV-out */
	{ DRM_MODE_SUBCONNECTOR_SCART,     "SCART"     }, /* TV-out */
};

DRM_ENUM_NAME_FN(drm_get_tv_select_name, drm_tv_select_enum_list)

static const struct drm_prop_enum_list drm_tv_subconnector_enum_list[] = {
	{ DRM_MODE_SUBCONNECTOR_Unknown,   "Unknown"   }, /* DVI-I and TV-out */
	{ DRM_MODE_SUBCONNECTOR_Composite, "Composite" }, /* TV-out */
	{ DRM_MODE_SUBCONNECTOR_SVIDEO,    "SVIDEO"    }, /* TV-out */
	{ DRM_MODE_SUBCONNECTOR_Component, "Component" }, /* TV-out */
	{ DRM_MODE_SUBCONNECTOR_SCART,     "SCART"     }, /* TV-out */
};

DRM_ENUM_NAME_FN(drm_get_tv_subconnector_name,
		 drm_tv_subconnector_enum_list)

static const struct drm_prop_enum_list drm_dirty_info_enum_list[] = {
	{ DRM_MODE_DIRTY_OFF,      "Off"      },
	{ DRM_MODE_DIRTY_ON,       "On"       },
	{ DRM_MODE_DIRTY_ANNOTATE, "Annotate" },
};

struct drm_conn_prop_enum_list {
	int type;
	const char *name;
	struct ida ida;
};

/*
 * Connector and encoder types.
 */
static struct drm_conn_prop_enum_list drm_connector_enum_list[] = {
	{ DRM_MODE_CONNECTOR_Unknown, "Unknown" },
	{ DRM_MODE_CONNECTOR_VGA, "VGA" },
	{ DRM_MODE_CONNECTOR_DVII, "DVI-I" },
	{ DRM_MODE_CONNECTOR_DVID, "DVI-D" },
	{ DRM_MODE_CONNECTOR_DVIA, "DVI-A" },
	{ DRM_MODE_CONNECTOR_Composite, "Composite" },
	{ DRM_MODE_CONNECTOR_SVIDEO, "SVIDEO" },
	{ DRM_MODE_CONNECTOR_LVDS, "LVDS" },
	{ DRM_MODE_CONNECTOR_Component, "Component" },
	{ DRM_MODE_CONNECTOR_9PinDIN, "DIN" },
	{ DRM_MODE_CONNECTOR_DisplayPort, "DP" },
	{ DRM_MODE_CONNECTOR_HDMIA, "HDMI-A" },
	{ DRM_MODE_CONNECTOR_HDMIB, "HDMI-B" },
	{ DRM_MODE_CONNECTOR_TV, "TV" },
	{ DRM_MODE_CONNECTOR_eDP, "eDP" },
	{ DRM_MODE_CONNECTOR_VIRTUAL, "Virtual" },
	{ DRM_MODE_CONNECTOR_DSI, "DSI" },
	{ DRM_MODE_CONNECTOR_DPI, "DPI" },
};

static const struct drm_prop_enum_list drm_encoder_enum_list[] = {
	{ DRM_MODE_ENCODER_NONE, "None" },
	{ DRM_MODE_ENCODER_DAC, "DAC" },
	{ DRM_MODE_ENCODER_TMDS, "TMDS" },
	{ DRM_MODE_ENCODER_LVDS, "LVDS" },
	{ DRM_MODE_ENCODER_TVDAC, "TV" },
	{ DRM_MODE_ENCODER_VIRTUAL, "Virtual" },
	{ DRM_MODE_ENCODER_DSI, "DSI" },
	{ DRM_MODE_ENCODER_DPMST, "DP MST" },
	{ DRM_MODE_ENCODER_DPI, "DPI" },
};

static const struct drm_prop_enum_list drm_subpixel_enum_list[] = {
	{ SubPixelUnknown, "Unknown" },
	{ SubPixelHorizontalRGB, "Horizontal RGB" },
	{ SubPixelHorizontalBGR, "Horizontal BGR" },
	{ SubPixelVerticalRGB, "Vertical RGB" },
	{ SubPixelVerticalBGR, "Vertical BGR" },
	{ SubPixelNone, "None" },
};

void drm_connector_ida_init(void)
{
	int i;

	for (i = 0; i < ARRAY_SIZE(drm_connector_enum_list); i++)
		ida_init(&drm_connector_enum_list[i].ida);
}

void drm_connector_ida_destroy(void)
{
	int i;

	for (i = 0; i < ARRAY_SIZE(drm_connector_enum_list); i++)
		ida_destroy(&drm_connector_enum_list[i].ida);
}

/**
 * drm_get_connector_status_name - return a string for connector status
 * @status: connector status to compute name of
 *
 * In contrast to the other drm_get_*_name functions this one here returns a
 * const pointer and hence is threadsafe.
 */
const char *drm_get_connector_status_name(enum drm_connector_status status)
{
	if (status == connector_status_connected)
		return "connected";
	else if (status == connector_status_disconnected)
		return "disconnected";
	else
		return "unknown";
}
EXPORT_SYMBOL(drm_get_connector_status_name);

/**
 * drm_get_subpixel_order_name - return a string for a given subpixel enum
 * @order: enum of subpixel_order
 *
 * Note you could abuse this and return something out of bounds, but that
 * would be a caller error.  No unscrubbed user data should make it here.
 */
const char *drm_get_subpixel_order_name(enum subpixel_order order)
{
	return drm_subpixel_enum_list[order].name;
}
EXPORT_SYMBOL(drm_get_subpixel_order_name);

static char printable_char(int c)
{
	return isascii(c) && isprint(c) ? c : '?';
}

/**
 * drm_get_format_name - return a string for drm fourcc format
 * @format: format to compute name of
 *
 * Note that the buffer used by this function is globally shared and owned by
 * the function itself.
 *
 * FIXME: This isn't really multithreading safe.
 */
const char *drm_get_format_name(uint32_t format)
{
	static char buf[32];

	snprintf(buf, sizeof(buf),
		 "%c%c%c%c %s-endian (0x%08x)",
		 printable_char(format & 0xff),
		 printable_char((format >> 8) & 0xff),
		 printable_char((format >> 16) & 0xff),
		 printable_char((format >> 24) & 0x7f),
		 format & DRM_FORMAT_BIG_ENDIAN ? "big" : "little",
		 format);

	return buf;
}
EXPORT_SYMBOL(drm_get_format_name);

/*
 * Internal function to assign a slot in the object idr and optionally
 * register the object into the idr.
 */
static int drm_mode_object_get_reg(struct drm_device *dev,
				   struct drm_mode_object *obj,
				   uint32_t obj_type,
				   bool register_obj,
				   void (*obj_free_cb)(struct kref *kref))
{
	int ret;

	mutex_lock(&dev->mode_config.idr_mutex);
	ret = idr_alloc(&dev->mode_config.crtc_idr, register_obj ? obj : NULL, 1, 0, GFP_KERNEL);
	if (ret >= 0) {
		/*
		 * Set up the object linking under the protection of the idr
		 * lock so that other users can't see inconsistent state.
		 */
		obj->id = ret;
		obj->type = obj_type;
		if (obj_free_cb) {
			obj->free_cb = obj_free_cb;
			kref_init(&obj->refcount);
		}
	}
	mutex_unlock(&dev->mode_config.idr_mutex);

	return ret < 0 ? ret : 0;
}

/**
 * drm_mode_object_get - allocate a new modeset identifier
 * @dev: DRM device
 * @obj: object pointer, used to generate unique ID
 * @obj_type: object type
 *
 * Create a unique identifier based on @ptr in @dev's identifier space.  Used
 * for tracking modes, CRTCs and connectors. Note that despite the _get postfix
 * modeset identifiers are _not_ reference counted. Hence don't use this for
 * reference counted modeset objects like framebuffers.
 *
 * Returns:
 * Zero on success, error code on failure.
 */
int drm_mode_object_get(struct drm_device *dev,
			struct drm_mode_object *obj, uint32_t obj_type)
{
	return drm_mode_object_get_reg(dev, obj, obj_type, true, NULL);
}

static void drm_mode_object_register(struct drm_device *dev,
				     struct drm_mode_object *obj)
{
	mutex_lock(&dev->mode_config.idr_mutex);
	idr_replace(&dev->mode_config.crtc_idr, obj, obj->id);
	mutex_unlock(&dev->mode_config.idr_mutex);
}

/**
 * drm_mode_object_unregister - free a modeset identifer
 * @dev: DRM device
 * @object: object to free
 *
 * Free @id from @dev's unique identifier pool.
 * This function can be called multiple times, and guards against
 * multiple removals.
 * These modeset identifiers are _not_ reference counted. Hence don't use this
 * for reference counted modeset objects like framebuffers.
 */
void drm_mode_object_unregister(struct drm_device *dev,
			 struct drm_mode_object *object)
{
	mutex_lock(&dev->mode_config.idr_mutex);
	if (object->id) {
		idr_remove(&dev->mode_config.crtc_idr, object->id);
		object->id = 0;
	}
	mutex_unlock(&dev->mode_config.idr_mutex);
}

static struct drm_mode_object *_object_find(struct drm_device *dev,
		uint32_t id, uint32_t type)
{
	struct drm_mode_object *obj = NULL;

	mutex_lock(&dev->mode_config.idr_mutex);
	obj = idr_find(&dev->mode_config.crtc_idr, id);
	if (obj && type != DRM_MODE_OBJECT_ANY && obj->type != type)
		obj = NULL;
	if (obj && obj->id != id)
		obj = NULL;

	if (obj && obj->free_cb) {
		if (!kref_get_unless_zero(&obj->refcount))
			obj = NULL;
	}
	mutex_unlock(&dev->mode_config.idr_mutex);

	return obj;
}

/**
 * drm_mode_object_find - look up a drm object with static lifetime
 * @dev: drm device
 * @id: id of the mode object
 * @type: type of the mode object
 *
 * This function is used to look up a modeset object. It will acquire a
 * reference for reference counted objects. This reference must be dropped again
 * by callind drm_mode_object_unreference().
 */
struct drm_mode_object *drm_mode_object_find(struct drm_device *dev,
		uint32_t id, uint32_t type)
{
	struct drm_mode_object *obj = NULL;

	obj = _object_find(dev, id, type);
	return obj;
}
EXPORT_SYMBOL(drm_mode_object_find);

/**
 * drm_mode_object_unreference - decr the object refcnt
 * @obj: mode_object
 *
 * This functions decrements the object's refcount if it is a refcounted modeset
 * object. It is a no-op on any other object. This is used to drop references
 * acquired with drm_mode_object_reference().
 */
void drm_mode_object_unreference(struct drm_mode_object *obj)
{
	if (obj->free_cb) {
		DRM_DEBUG("OBJ ID: %d (%d)\n", obj->id, atomic_read(&obj->refcount.refcount));
		kref_put(&obj->refcount, obj->free_cb);
	}
}
EXPORT_SYMBOL(drm_mode_object_unreference);

/**
 * drm_mode_object_reference - incr the object refcnt
 * @obj: mode_object
 *
 * This functions increments the object's refcount if it is a refcounted modeset
 * object. It is a no-op on any other object. References should be dropped again
 * by calling drm_mode_object_unreference().
 */
void drm_mode_object_reference(struct drm_mode_object *obj)
{
	if (obj->free_cb) {
		DRM_DEBUG("OBJ ID: %d (%d)\n", obj->id, atomic_read(&obj->refcount.refcount));
		kref_get(&obj->refcount);
	}
}
EXPORT_SYMBOL(drm_mode_object_reference);

static void drm_framebuffer_free(struct kref *kref)
{
	struct drm_framebuffer *fb =
			container_of(kref, struct drm_framebuffer, base.refcount);
	struct drm_device *dev = fb->dev;

	/*
	 * The lookup idr holds a weak reference, which has not necessarily been
	 * removed at this point. Check for that.
	 */
	drm_mode_object_unregister(dev, &fb->base);

	fb->funcs->destroy(fb);
}

/**
 * drm_framebuffer_init - initialize a framebuffer
 * @dev: DRM device
 * @fb: framebuffer to be initialized
 * @funcs: ... with these functions
 *
 * Allocates an ID for the framebuffer's parent mode object, sets its mode
 * functions & device file and adds it to the master fd list.
 *
 * IMPORTANT:
 * This functions publishes the fb and makes it available for concurrent access
 * by other users. Which means by this point the fb _must_ be fully set up -
 * since all the fb attributes are invariant over its lifetime, no further
 * locking but only correct reference counting is required.
 *
 * Returns:
 * Zero on success, error code on failure.
 */
int drm_framebuffer_init(struct drm_device *dev, struct drm_framebuffer *fb,
			 const struct drm_framebuffer_funcs *funcs)
{
	int ret;

	INIT_LIST_HEAD(&fb->filp_head);
	fb->dev = dev;
	fb->funcs = funcs;

	ret = drm_mode_object_get_reg(dev, &fb->base, DRM_MODE_OBJECT_FB,
				      false, drm_framebuffer_free);
	if (ret)
		goto out;

	mutex_lock(&dev->mode_config.fb_lock);
	dev->mode_config.num_fb++;
	list_add(&fb->head, &dev->mode_config.fb_list);
	mutex_unlock(&dev->mode_config.fb_lock);

	drm_mode_object_register(dev, &fb->base);
out:
	return ret;
}
EXPORT_SYMBOL(drm_framebuffer_init);

/**
 * drm_framebuffer_lookup - look up a drm framebuffer and grab a reference
 * @dev: drm device
 * @id: id of the fb object
 *
 * If successful, this grabs an additional reference to the framebuffer -
 * callers need to make sure to eventually unreference the returned framebuffer
 * again, using @drm_framebuffer_unreference.
 */
struct drm_framebuffer *drm_framebuffer_lookup(struct drm_device *dev,
					       uint32_t id)
{
	struct drm_mode_object *obj;
	struct drm_framebuffer *fb = NULL;

	obj = _object_find(dev, id, DRM_MODE_OBJECT_FB);
	if (obj)
		fb = obj_to_fb(obj);
	return fb;
}
EXPORT_SYMBOL(drm_framebuffer_lookup);

/**
 * drm_framebuffer_unregister_private - unregister a private fb from the lookup idr
 * @fb: fb to unregister
 *
 * Drivers need to call this when cleaning up driver-private framebuffers, e.g.
 * those used for fbdev. Note that the caller must hold a reference of it's own,
 * i.e. the object may not be destroyed through this call (since it'll lead to a
 * locking inversion).
 */
void drm_framebuffer_unregister_private(struct drm_framebuffer *fb)
{
	struct drm_device *dev;

	if (!fb)
		return;

	dev = fb->dev;

	/* Mark fb as reaped and drop idr ref. */
	drm_mode_object_unregister(dev, &fb->base);
}
EXPORT_SYMBOL(drm_framebuffer_unregister_private);

/**
 * drm_framebuffer_cleanup - remove a framebuffer object
 * @fb: framebuffer to remove
 *
 * Cleanup framebuffer. This function is intended to be used from the drivers
 * ->destroy callback. It can also be used to clean up driver private
 *  framebuffers embedded into a larger structure.
 *
 * Note that this function does not remove the fb from active usuage - if it is
 * still used anywhere, hilarity can ensue since userspace could call getfb on
 * the id and get back -EINVAL. Obviously no concern at driver unload time.
 *
 * Also, the framebuffer will not be removed from the lookup idr - for
 * user-created framebuffers this will happen in in the rmfb ioctl. For
 * driver-private objects (e.g. for fbdev) drivers need to explicitly call
 * drm_framebuffer_unregister_private.
 */
void drm_framebuffer_cleanup(struct drm_framebuffer *fb)
{
	struct drm_device *dev = fb->dev;

	mutex_lock(&dev->mode_config.fb_lock);
	list_del(&fb->head);
	dev->mode_config.num_fb--;
	mutex_unlock(&dev->mode_config.fb_lock);
}
EXPORT_SYMBOL(drm_framebuffer_cleanup);

/**
 * drm_framebuffer_remove - remove and unreference a framebuffer object
 * @fb: framebuffer to remove
 *
 * Scans all the CRTCs and planes in @dev's mode_config.  If they're
 * using @fb, removes it, setting it to NULL. Then drops the reference to the
 * passed-in framebuffer. Might take the modeset locks.
 *
 * Note that this function optimizes the cleanup away if the caller holds the
 * last reference to the framebuffer. It is also guaranteed to not take the
 * modeset locks in this case.
 */
void drm_framebuffer_remove(struct drm_framebuffer *fb)
{
	struct drm_device *dev;
	struct drm_crtc *crtc;
	struct drm_plane *plane;
	struct drm_mode_set set;
	int ret;

	if (!fb)
		return;

	dev = fb->dev;

	WARN_ON(!list_empty(&fb->filp_head));

	/*
	 * drm ABI mandates that we remove any deleted framebuffers from active
	 * useage. But since most sane clients only remove framebuffers they no
	 * longer need, try to optimize this away.
	 *
	 * Since we're holding a reference ourselves, observing a refcount of 1
	 * means that we're the last holder and can skip it. Also, the refcount
	 * can never increase from 1 again, so we don't need any barriers or
	 * locks.
	 *
	 * Note that userspace could try to race with use and instate a new
	 * usage _after_ we've cleared all current ones. End result will be an
	 * in-use fb with fb-id == 0. Userspace is allowed to shoot its own foot
	 * in this manner.
	 */
	if (drm_framebuffer_read_refcount(fb) > 1) {
		drm_modeset_lock_all(dev);
		/* remove from any CRTC */
		drm_for_each_crtc(crtc, dev) {
			if (crtc->primary->fb == fb) {
				/* should turn off the crtc */
				memset(&set, 0, sizeof(struct drm_mode_set));
				set.crtc = crtc;
				set.fb = NULL;
				ret = drm_mode_set_config_internal(&set);
				if (ret)
					DRM_ERROR("failed to reset crtc %p when fb was deleted\n", crtc);
			}
		}

		drm_for_each_plane(plane, dev) {
			if (plane->fb == fb)
				drm_plane_force_disable(plane);
		}
		drm_modeset_unlock_all(dev);
	}

	drm_framebuffer_unreference(fb);
}
EXPORT_SYMBOL(drm_framebuffer_remove);

DEFINE_WW_CLASS(crtc_ww_class);

static unsigned int drm_num_crtcs(struct drm_device *dev)
{
	unsigned int num = 0;
	struct drm_crtc *tmp;

	drm_for_each_crtc(tmp, dev) {
		num++;
	}

	return num;
}

/**
 * drm_crtc_init_with_planes - Initialise a new CRTC object with
 *    specified primary and cursor planes.
 * @dev: DRM device
 * @crtc: CRTC object to init
 * @primary: Primary plane for CRTC
 * @cursor: Cursor plane for CRTC
 * @funcs: callbacks for the new CRTC
 * @name: printf style format string for the CRTC name, or NULL for default name
 *
 * Inits a new object created as base part of a driver crtc object.
 *
 * Returns:
 * Zero on success, error code on failure.
 */
int drm_crtc_init_with_planes(struct drm_device *dev, struct drm_crtc *crtc,
			      struct drm_plane *primary,
			      struct drm_plane *cursor,
			      const struct drm_crtc_funcs *funcs,
			      const char *name, ...)
{
	struct drm_mode_config *config = &dev->mode_config;
	int ret;

	WARN_ON(primary && primary->type != DRM_PLANE_TYPE_PRIMARY);
	WARN_ON(cursor && cursor->type != DRM_PLANE_TYPE_CURSOR);

	crtc->dev = dev;
	crtc->funcs = funcs;

	drm_modeset_lock_init(&crtc->mutex);
	ret = drm_mode_object_get(dev, &crtc->base, DRM_MODE_OBJECT_CRTC);
	if (ret)
		return ret;

	if (name) {
		va_list ap;

		va_start(ap, name);
		crtc->name = kvasprintf(GFP_KERNEL, name, ap);
		va_end(ap);
	} else {
		crtc->name = kasprintf(GFP_KERNEL, "crtc-%d",
				       drm_num_crtcs(dev));
	}
	if (!crtc->name) {
		drm_mode_object_unregister(dev, &crtc->base);
		return -ENOMEM;
	}

	crtc->base.properties = &crtc->properties;

	list_add_tail(&crtc->head, &config->crtc_list);
	config->num_crtc++;

	crtc->primary = primary;
	crtc->cursor = cursor;
	if (primary)
		primary->possible_crtcs = 1 << drm_crtc_index(crtc);
	if (cursor)
		cursor->possible_crtcs = 1 << drm_crtc_index(crtc);

	if (drm_core_check_feature(dev, DRIVER_ATOMIC)) {
		drm_object_attach_property(&crtc->base, config->prop_active, 0);
		drm_object_attach_property(&crtc->base, config->prop_mode_id, 0);
	}

	return 0;
}
EXPORT_SYMBOL(drm_crtc_init_with_planes);

/**
 * drm_crtc_cleanup - Clean up the core crtc usage
 * @crtc: CRTC to cleanup
 *
 * This function cleans up @crtc and removes it from the DRM mode setting
 * core. Note that the function does *not* free the crtc structure itself,
 * this is the responsibility of the caller.
 */
void drm_crtc_cleanup(struct drm_crtc *crtc)
{
	struct drm_device *dev = crtc->dev;

	kfree(crtc->gamma_store);
	crtc->gamma_store = NULL;

	drm_modeset_lock_fini(&crtc->mutex);

	drm_mode_object_unregister(dev, &crtc->base);
	list_del(&crtc->head);
	dev->mode_config.num_crtc--;

	WARN_ON(crtc->state && !crtc->funcs->atomic_destroy_state);
	if (crtc->state && crtc->funcs->atomic_destroy_state)
		crtc->funcs->atomic_destroy_state(crtc, crtc->state);

	kfree(crtc->name);

	memset(crtc, 0, sizeof(*crtc));
}
EXPORT_SYMBOL(drm_crtc_cleanup);

/**
 * drm_crtc_index - find the index of a registered CRTC
 * @crtc: CRTC to find index for
 *
 * Given a registered CRTC, return the index of that CRTC within a DRM
 * device's list of CRTCs.
 */
unsigned int drm_crtc_index(struct drm_crtc *crtc)
{
	unsigned int index = 0;
	struct drm_crtc *tmp;

	drm_for_each_crtc(tmp, crtc->dev) {
		if (tmp == crtc)
			return index;

		index++;
	}

	BUG();
}
EXPORT_SYMBOL(drm_crtc_index);

/*
 * drm_mode_remove - remove and free a mode
 * @connector: connector list to modify
 * @mode: mode to remove
 *
 * Remove @mode from @connector's mode list, then free it.
 */
static void drm_mode_remove(struct drm_connector *connector,
			    struct drm_display_mode *mode)
{
	list_del(&mode->head);
	drm_mode_destroy(connector->dev, mode);
}

/**
 * drm_display_info_set_bus_formats - set the supported bus formats
 * @info: display info to store bus formats in
 * @formats: array containing the supported bus formats
 * @num_formats: the number of entries in the fmts array
 *
 * Store the supported bus formats in display info structure.
 * See MEDIA_BUS_FMT_* definitions in include/uapi/linux/media-bus-format.h for
 * a full list of available formats.
 */
int drm_display_info_set_bus_formats(struct drm_display_info *info,
				     const u32 *formats,
				     unsigned int num_formats)
{
	u32 *fmts = NULL;

	if (!formats && num_formats)
		return -EINVAL;

	if (formats && num_formats) {
		fmts = kmemdup(formats, sizeof(*formats) * num_formats,
			       GFP_KERNEL);
		if (!fmts)
			return -ENOMEM;
	}

	kfree(info->bus_formats);
	info->bus_formats = fmts;
	info->num_bus_formats = num_formats;

	return 0;
}
EXPORT_SYMBOL(drm_display_info_set_bus_formats);

/**
 * drm_connector_get_cmdline_mode - reads the user's cmdline mode
 * @connector: connector to quwery
 *
 * The kernel supports per-connector configration of its consoles through
 * use of the video= parameter. This function parses that option and
 * extracts the user's specified mode (or enable/disable status) for a
 * particular connector. This is typically only used during the early fbdev
 * setup.
 */
static void drm_connector_get_cmdline_mode(struct drm_connector *connector)
{
	struct drm_cmdline_mode *mode = &connector->cmdline_mode;
	char *option = NULL;

	if (fb_get_options(connector->name, &option))
		return;

	if (!drm_mode_parse_command_line_for_connector(option,
						       connector,
						       mode))
		return;

	if (mode->force) {
		const char *s;

		switch (mode->force) {
		case DRM_FORCE_OFF:
			s = "OFF";
			break;
		case DRM_FORCE_ON_DIGITAL:
			s = "ON - dig";
			break;
		default:
		case DRM_FORCE_ON:
			s = "ON";
			break;
		}

		DRM_INFO("forcing %s connector %s\n", connector->name, s);
		connector->force = mode->force;
	}

	DRM_DEBUG_KMS("cmdline mode for connector %s %dx%d@%dHz%s%s%s\n",
		      connector->name,
		      mode->xres, mode->yres,
		      mode->refresh_specified ? mode->refresh : 60,
		      mode->rb ? " reduced blanking" : "",
		      mode->margins ? " with margins" : "",
		      mode->interlace ?  " interlaced" : "");
}

static void drm_connector_free(struct kref *kref)
{
	struct drm_connector *connector =
		container_of(kref, struct drm_connector, base.refcount);
	struct drm_device *dev = connector->dev;

	drm_mode_object_unregister(dev, &connector->base);
	connector->funcs->destroy(connector);
}

/**
 * drm_connector_init - Init a preallocated connector
 * @dev: DRM device
 * @connector: the connector to init
 * @funcs: callbacks for this connector
 * @connector_type: user visible type of the connector
 *
 * Initialises a preallocated connector. Connectors should be
 * subclassed as part of driver connector objects.
 *
 * Returns:
 * Zero on success, error code on failure.
 */
int drm_connector_init(struct drm_device *dev,
		       struct drm_connector *connector,
		       const struct drm_connector_funcs *funcs,
		       int connector_type)
{
	struct drm_mode_config *config = &dev->mode_config;
	int ret;
	struct ida *connector_ida =
		&drm_connector_enum_list[connector_type].ida;

	drm_modeset_lock_all(dev);

	ret = drm_mode_object_get_reg(dev, &connector->base,
				      DRM_MODE_OBJECT_CONNECTOR,
				      false, drm_connector_free);
	if (ret)
		goto out_unlock;

	connector->base.properties = &connector->properties;
	connector->dev = dev;
	connector->funcs = funcs;

	connector->connector_id = ida_simple_get(&config->connector_ida, 0, 0, GFP_KERNEL);
	if (connector->connector_id < 0) {
		ret = connector->connector_id;
		goto out_put;
	}

	connector->connector_type = connector_type;
	connector->connector_type_id =
		ida_simple_get(connector_ida, 1, 0, GFP_KERNEL);
	if (connector->connector_type_id < 0) {
		ret = connector->connector_type_id;
		goto out_put_id;
	}
	connector->name =
		kasprintf(GFP_KERNEL, "%s-%d",
			  drm_connector_enum_list[connector_type].name,
			  connector->connector_type_id);
	if (!connector->name) {
		ret = -ENOMEM;
		goto out_put_type_id;
	}

	INIT_LIST_HEAD(&connector->probed_modes);
	INIT_LIST_HEAD(&connector->modes);
	connector->edid_blob_ptr = NULL;
	connector->status = connector_status_unknown;

	drm_connector_get_cmdline_mode(connector);

	/* We should add connectors at the end to avoid upsetting the connector
	 * index too much. */
	list_add_tail(&connector->head, &config->connector_list);
	config->num_connector++;

	if (connector_type != DRM_MODE_CONNECTOR_VIRTUAL)
		drm_object_attach_property(&connector->base,
					      config->edid_property,
					      0);

	drm_object_attach_property(&connector->base,
				      config->dpms_property, 0);

	if (drm_core_check_feature(dev, DRIVER_ATOMIC)) {
		drm_object_attach_property(&connector->base, config->prop_crtc_id, 0);
	}

	connector->debugfs_entry = NULL;
out_put_type_id:
	if (ret)
		ida_remove(connector_ida, connector->connector_type_id);
out_put_id:
	if (ret)
		ida_remove(&config->connector_ida, connector->connector_id);
out_put:
	if (ret)
		drm_mode_object_unregister(dev, &connector->base);

out_unlock:
	drm_modeset_unlock_all(dev);

	return ret;
}
EXPORT_SYMBOL(drm_connector_init);

/**
 * drm_connector_cleanup - cleans up an initialised connector
 * @connector: connector to cleanup
 *
 * Cleans up the connector but doesn't free the object.
 */
void drm_connector_cleanup(struct drm_connector *connector)
{
	struct drm_device *dev = connector->dev;
	struct drm_display_mode *mode, *t;

	if (connector->tile_group) {
		drm_mode_put_tile_group(dev, connector->tile_group);
		connector->tile_group = NULL;
	}

	list_for_each_entry_safe(mode, t, &connector->probed_modes, head)
		drm_mode_remove(connector, mode);

	list_for_each_entry_safe(mode, t, &connector->modes, head)
		drm_mode_remove(connector, mode);

	ida_remove(&drm_connector_enum_list[connector->connector_type].ida,
		   connector->connector_type_id);

	ida_remove(&dev->mode_config.connector_ida,
		   connector->connector_id);

	kfree(connector->display_info.bus_formats);
	drm_mode_object_unregister(dev, &connector->base);
	kfree(connector->name);
	connector->name = NULL;
	list_del(&connector->head);
	dev->mode_config.num_connector--;

	WARN_ON(connector->state && !connector->funcs->atomic_destroy_state);
	if (connector->state && connector->funcs->atomic_destroy_state)
		connector->funcs->atomic_destroy_state(connector,
						       connector->state);

	memset(connector, 0, sizeof(*connector));
}
EXPORT_SYMBOL(drm_connector_cleanup);

/**
 * drm_connector_register - register a connector
 * @connector: the connector to register
 *
 * Register userspace interfaces for a connector
 *
 * Returns:
 * Zero on success, error code on failure.
 */
int drm_connector_register(struct drm_connector *connector)
{
	int ret;

	ret = drm_sysfs_connector_add(connector);
	if (ret)
		return ret;

	ret = drm_debugfs_connector_add(connector);
	if (ret) {
		drm_sysfs_connector_remove(connector);
		return ret;
	}

	drm_mode_object_register(connector->dev, &connector->base);

	return 0;
}
EXPORT_SYMBOL(drm_connector_register);

/**
 * drm_connector_unregister - unregister a connector
 * @connector: the connector to unregister
 *
 * Unregister userspace interfaces for a connector
 */
void drm_connector_unregister(struct drm_connector *connector)
{
	drm_sysfs_connector_remove(connector);
	drm_debugfs_connector_remove(connector);
}
EXPORT_SYMBOL(drm_connector_unregister);

/**
 * drm_connector_register_all - register all connectors
 * @dev: drm device
 *
 * This function registers all connectors in sysfs and other places so that
 * userspace can start to access them. Drivers can call it after calling
 * drm_dev_register() to complete the device registration, if they don't call
 * drm_connector_register() on each connector individually.
 *
 * When a device is unplugged and should be removed from userspace access,
 * call drm_connector_unregister_all(), which is the inverse of this
 * function.
 *
 * Returns:
 * Zero on success, error code on failure.
 */
int drm_connector_register_all(struct drm_device *dev)
{
	struct drm_connector *connector;
	int ret;

	mutex_lock(&dev->mode_config.mutex);

	drm_for_each_connector(connector, dev) {
		ret = drm_connector_register(connector);
		if (ret)
			goto err;
	}

	mutex_unlock(&dev->mode_config.mutex);

	return 0;

err:
	mutex_unlock(&dev->mode_config.mutex);
	drm_connector_unregister_all(dev);
	return ret;
}
EXPORT_SYMBOL(drm_connector_register_all);

/**
 * drm_connector_unregister_all - unregister connector userspace interfaces
 * @dev: drm device
 *
 * This functions unregisters all connectors from sysfs and other places so
 * that userspace can no longer access them. Drivers should call this as the
 * first step tearing down the device instace, or when the underlying
 * physical device disappeared (e.g. USB unplug), right before calling
 * drm_dev_unregister().
 */
void drm_connector_unregister_all(struct drm_device *dev)
{
	struct drm_connector *connector;

	/* FIXME: taking the mode config mutex ends up in a clash with sysfs */
	list_for_each_entry(connector, &dev->mode_config.connector_list, head)
		drm_connector_unregister(connector);
}
EXPORT_SYMBOL(drm_connector_unregister_all);

/**
 * drm_encoder_init - Init a preallocated encoder
 * @dev: drm device
 * @encoder: the encoder to init
 * @funcs: callbacks for this encoder
 * @encoder_type: user visible type of the encoder
 * @name: printf style format string for the encoder name, or NULL for default name
 *
 * Initialises a preallocated encoder. Encoder should be
 * subclassed as part of driver encoder objects.
 *
 * Returns:
 * Zero on success, error code on failure.
 */
int drm_encoder_init(struct drm_device *dev,
		      struct drm_encoder *encoder,
		      const struct drm_encoder_funcs *funcs,
		      int encoder_type, const char *name, ...)
{
	int ret;

	drm_modeset_lock_all(dev);

	ret = drm_mode_object_get(dev, &encoder->base, DRM_MODE_OBJECT_ENCODER);
	if (ret)
		goto out_unlock;

	encoder->dev = dev;
	encoder->encoder_type = encoder_type;
	encoder->funcs = funcs;
	if (name) {
		va_list ap;

		va_start(ap, name);
		encoder->name = kvasprintf(GFP_KERNEL, name, ap);
		va_end(ap);
	} else {
		encoder->name = kasprintf(GFP_KERNEL, "%s-%d",
					  drm_encoder_enum_list[encoder_type].name,
					  encoder->base.id);
	}
	if (!encoder->name) {
		ret = -ENOMEM;
		goto out_put;
	}

	list_add_tail(&encoder->head, &dev->mode_config.encoder_list);
	dev->mode_config.num_encoder++;

out_put:
	if (ret)
		drm_mode_object_unregister(dev, &encoder->base);

out_unlock:
	drm_modeset_unlock_all(dev);

	return ret;
}
EXPORT_SYMBOL(drm_encoder_init);

/**
 * drm_encoder_index - find the index of a registered encoder
 * @encoder: encoder to find index for
 *
 * Given a registered encoder, return the index of that encoder within a DRM
 * device's list of encoders.
 */
unsigned int drm_encoder_index(struct drm_encoder *encoder)
{
	unsigned int index = 0;
	struct drm_encoder *tmp;

	drm_for_each_encoder(tmp, encoder->dev) {
		if (tmp == encoder)
			return index;

		index++;
	}

	BUG();
}
EXPORT_SYMBOL(drm_encoder_index);

/**
 * drm_encoder_cleanup - cleans up an initialised encoder
 * @encoder: encoder to cleanup
 *
 * Cleans up the encoder but doesn't free the object.
 */
void drm_encoder_cleanup(struct drm_encoder *encoder)
{
	struct drm_device *dev = encoder->dev;

	drm_modeset_lock_all(dev);
	drm_mode_object_unregister(dev, &encoder->base);
	kfree(encoder->name);
	list_del(&encoder->head);
	dev->mode_config.num_encoder--;
	drm_modeset_unlock_all(dev);

	memset(encoder, 0, sizeof(*encoder));
}
EXPORT_SYMBOL(drm_encoder_cleanup);

static unsigned int drm_num_planes(struct drm_device *dev)
{
	unsigned int num = 0;
	struct drm_plane *tmp;

	drm_for_each_plane(tmp, dev) {
		num++;
	}

	return num;
}

/**
 * drm_universal_plane_init - Initialize a new universal plane object
 * @dev: DRM device
 * @plane: plane object to init
 * @possible_crtcs: bitmask of possible CRTCs
 * @funcs: callbacks for the new plane
 * @formats: array of supported formats (%DRM_FORMAT_*)
 * @format_count: number of elements in @formats
 * @type: type of plane (overlay, primary, cursor)
 * @name: printf style format string for the plane name, or NULL for default name
 *
 * Initializes a plane object of type @type.
 *
 * Returns:
 * Zero on success, error code on failure.
 */
int drm_universal_plane_init(struct drm_device *dev, struct drm_plane *plane,
			     unsigned long possible_crtcs,
			     const struct drm_plane_funcs *funcs,
			     const uint32_t *formats, unsigned int format_count,
			     enum drm_plane_type type,
			     const char *name, ...)
{
	struct drm_mode_config *config = &dev->mode_config;
	int ret;

	ret = drm_mode_object_get(dev, &plane->base, DRM_MODE_OBJECT_PLANE);
	if (ret)
		return ret;

	drm_modeset_lock_init(&plane->mutex);

	plane->base.properties = &plane->properties;
	plane->dev = dev;
	plane->funcs = funcs;
	plane->format_types = kmalloc_array(format_count, sizeof(uint32_t),
					    GFP_KERNEL);
	if (!plane->format_types) {
		DRM_DEBUG_KMS("out of memory when allocating plane\n");
		drm_mode_object_unregister(dev, &plane->base);
		return -ENOMEM;
	}

	if (name) {
		va_list ap;

		va_start(ap, name);
		plane->name = kvasprintf(GFP_KERNEL, name, ap);
		va_end(ap);
	} else {
		plane->name = kasprintf(GFP_KERNEL, "plane-%d",
					drm_num_planes(dev));
	}
	if (!plane->name) {
		kfree(plane->format_types);
		drm_mode_object_unregister(dev, &plane->base);
		return -ENOMEM;
	}

	memcpy(plane->format_types, formats, format_count * sizeof(uint32_t));
	plane->format_count = format_count;
	plane->possible_crtcs = possible_crtcs;
	plane->type = type;

	list_add_tail(&plane->head, &config->plane_list);
	config->num_total_plane++;
	if (plane->type == DRM_PLANE_TYPE_OVERLAY)
		config->num_overlay_plane++;

	drm_object_attach_property(&plane->base,
				   config->plane_type_property,
				   plane->type);

	if (drm_core_check_feature(dev, DRIVER_ATOMIC)) {
		drm_object_attach_property(&plane->base, config->prop_fb_id, 0);
		drm_object_attach_property(&plane->base, config->prop_crtc_id, 0);
		drm_object_attach_property(&plane->base, config->prop_crtc_x, 0);
		drm_object_attach_property(&plane->base, config->prop_crtc_y, 0);
		drm_object_attach_property(&plane->base, config->prop_crtc_w, 0);
		drm_object_attach_property(&plane->base, config->prop_crtc_h, 0);
		drm_object_attach_property(&plane->base, config->prop_src_x, 0);
		drm_object_attach_property(&plane->base, config->prop_src_y, 0);
		drm_object_attach_property(&plane->base, config->prop_src_w, 0);
		drm_object_attach_property(&plane->base, config->prop_src_h, 0);
	}

	return 0;
}
EXPORT_SYMBOL(drm_universal_plane_init);

/**
 * drm_plane_init - Initialize a legacy plane
 * @dev: DRM device
 * @plane: plane object to init
 * @possible_crtcs: bitmask of possible CRTCs
 * @funcs: callbacks for the new plane
 * @formats: array of supported formats (%DRM_FORMAT_*)
 * @format_count: number of elements in @formats
 * @is_primary: plane type (primary vs overlay)
 *
 * Legacy API to initialize a DRM plane.
 *
 * New drivers should call drm_universal_plane_init() instead.
 *
 * Returns:
 * Zero on success, error code on failure.
 */
int drm_plane_init(struct drm_device *dev, struct drm_plane *plane,
		   unsigned long possible_crtcs,
		   const struct drm_plane_funcs *funcs,
		   const uint32_t *formats, unsigned int format_count,
		   bool is_primary)
{
	enum drm_plane_type type;

	type = is_primary ? DRM_PLANE_TYPE_PRIMARY : DRM_PLANE_TYPE_OVERLAY;
	return drm_universal_plane_init(dev, plane, possible_crtcs, funcs,
					formats, format_count, type, NULL);
}
EXPORT_SYMBOL(drm_plane_init);

/**
 * drm_plane_cleanup - Clean up the core plane usage
 * @plane: plane to cleanup
 *
 * This function cleans up @plane and removes it from the DRM mode setting
 * core. Note that the function does *not* free the plane structure itself,
 * this is the responsibility of the caller.
 */
void drm_plane_cleanup(struct drm_plane *plane)
{
	struct drm_device *dev = plane->dev;

	drm_modeset_lock_all(dev);
	kfree(plane->format_types);
	drm_mode_object_unregister(dev, &plane->base);

	BUG_ON(list_empty(&plane->head));

	list_del(&plane->head);
	dev->mode_config.num_total_plane--;
	if (plane->type == DRM_PLANE_TYPE_OVERLAY)
		dev->mode_config.num_overlay_plane--;
	drm_modeset_unlock_all(dev);

	WARN_ON(plane->state && !plane->funcs->atomic_destroy_state);
	if (plane->state && plane->funcs->atomic_destroy_state)
		plane->funcs->atomic_destroy_state(plane, plane->state);

	kfree(plane->name);

	memset(plane, 0, sizeof(*plane));
}
EXPORT_SYMBOL(drm_plane_cleanup);

/**
 * drm_plane_index - find the index of a registered plane
 * @plane: plane to find index for
 *
 * Given a registered plane, return the index of that CRTC within a DRM
 * device's list of planes.
 */
unsigned int drm_plane_index(struct drm_plane *plane)
{
	unsigned int index = 0;
	struct drm_plane *tmp;

	drm_for_each_plane(tmp, plane->dev) {
		if (tmp == plane)
			return index;

		index++;
	}

	BUG();
}
EXPORT_SYMBOL(drm_plane_index);

/**
 * drm_plane_from_index - find the registered plane at an index
 * @dev: DRM device
 * @idx: index of registered plane to find for
 *
 * Given a plane index, return the registered plane from DRM device's
 * list of planes with matching index.
 */
struct drm_plane *
drm_plane_from_index(struct drm_device *dev, int idx)
{
	struct drm_plane *plane;
	unsigned int i = 0;

	drm_for_each_plane(plane, dev) {
		if (i == idx)
			return plane;
		i++;
	}
	return NULL;
}
EXPORT_SYMBOL(drm_plane_from_index);

/**
 * drm_plane_force_disable - Forcibly disable a plane
 * @plane: plane to disable
 *
 * Forces the plane to be disabled.
 *
 * Used when the plane's current framebuffer is destroyed,
 * and when restoring fbdev mode.
 */
void drm_plane_force_disable(struct drm_plane *plane)
{
	int ret;

	if (!plane->fb)
		return;

	plane->old_fb = plane->fb;
	ret = plane->funcs->disable_plane(plane);
	if (ret) {
		DRM_ERROR("failed to disable plane with busy fb\n");
		plane->old_fb = NULL;
		return;
	}
	/* disconnect the plane from the fb and crtc: */
	drm_framebuffer_unreference(plane->old_fb);
	plane->old_fb = NULL;
	plane->fb = NULL;
	plane->crtc = NULL;
}
EXPORT_SYMBOL(drm_plane_force_disable);

static int drm_mode_create_standard_properties(struct drm_device *dev)
{
	struct drm_property *prop;

	/*
	 * Standard properties (apply to all connectors)
	 */
	prop = drm_property_create(dev, DRM_MODE_PROP_BLOB |
				   DRM_MODE_PROP_IMMUTABLE,
				   "EDID", 0);
	if (!prop)
		return -ENOMEM;
	dev->mode_config.edid_property = prop;

	prop = drm_property_create_enum(dev, 0,
				   "DPMS", drm_dpms_enum_list,
				   ARRAY_SIZE(drm_dpms_enum_list));
	if (!prop)
		return -ENOMEM;
	dev->mode_config.dpms_property = prop;

	prop = drm_property_create(dev,
				   DRM_MODE_PROP_BLOB |
				   DRM_MODE_PROP_IMMUTABLE,
				   "PATH", 0);
	if (!prop)
		return -ENOMEM;
	dev->mode_config.path_property = prop;

	prop = drm_property_create(dev,
				   DRM_MODE_PROP_BLOB |
				   DRM_MODE_PROP_IMMUTABLE,
				   "TILE", 0);
	if (!prop)
		return -ENOMEM;
	dev->mode_config.tile_property = prop;

	prop = drm_property_create_enum(dev, DRM_MODE_PROP_IMMUTABLE,
					"type", drm_plane_type_enum_list,
					ARRAY_SIZE(drm_plane_type_enum_list));
	if (!prop)
		return -ENOMEM;
	dev->mode_config.plane_type_property = prop;

	prop = drm_property_create_range(dev, DRM_MODE_PROP_ATOMIC,
			"SRC_X", 0, UINT_MAX);
	if (!prop)
		return -ENOMEM;
	dev->mode_config.prop_src_x = prop;

	prop = drm_property_create_range(dev, DRM_MODE_PROP_ATOMIC,
			"SRC_Y", 0, UINT_MAX);
	if (!prop)
		return -ENOMEM;
	dev->mode_config.prop_src_y = prop;

	prop = drm_property_create_range(dev, DRM_MODE_PROP_ATOMIC,
			"SRC_W", 0, UINT_MAX);
	if (!prop)
		return -ENOMEM;
	dev->mode_config.prop_src_w = prop;

	prop = drm_property_create_range(dev, DRM_MODE_PROP_ATOMIC,
			"SRC_H", 0, UINT_MAX);
	if (!prop)
		return -ENOMEM;
	dev->mode_config.prop_src_h = prop;

	prop = drm_property_create_signed_range(dev, DRM_MODE_PROP_ATOMIC,
			"CRTC_X", INT_MIN, INT_MAX);
	if (!prop)
		return -ENOMEM;
	dev->mode_config.prop_crtc_x = prop;

	prop = drm_property_create_signed_range(dev, DRM_MODE_PROP_ATOMIC,
			"CRTC_Y", INT_MIN, INT_MAX);
	if (!prop)
		return -ENOMEM;
	dev->mode_config.prop_crtc_y = prop;

	prop = drm_property_create_range(dev, DRM_MODE_PROP_ATOMIC,
			"CRTC_W", 0, INT_MAX);
	if (!prop)
		return -ENOMEM;
	dev->mode_config.prop_crtc_w = prop;

	prop = drm_property_create_range(dev, DRM_MODE_PROP_ATOMIC,
			"CRTC_H", 0, INT_MAX);
	if (!prop)
		return -ENOMEM;
	dev->mode_config.prop_crtc_h = prop;

	prop = drm_property_create_object(dev, DRM_MODE_PROP_ATOMIC,
			"FB_ID", DRM_MODE_OBJECT_FB);
	if (!prop)
		return -ENOMEM;
	dev->mode_config.prop_fb_id = prop;

	prop = drm_property_create_object(dev, DRM_MODE_PROP_ATOMIC,
			"CRTC_ID", DRM_MODE_OBJECT_CRTC);
	if (!prop)
		return -ENOMEM;
	dev->mode_config.prop_crtc_id = prop;

	prop = drm_property_create_bool(dev, DRM_MODE_PROP_ATOMIC,
			"ACTIVE");
	if (!prop)
		return -ENOMEM;
	dev->mode_config.prop_active = prop;

	prop = drm_property_create(dev,
			DRM_MODE_PROP_ATOMIC | DRM_MODE_PROP_BLOB,
			"MODE_ID", 0);
	if (!prop)
		return -ENOMEM;
	dev->mode_config.prop_mode_id = prop;

	prop = drm_property_create(dev,
			DRM_MODE_PROP_BLOB,
			"DEGAMMA_LUT", 0);
	if (!prop)
		return -ENOMEM;
	dev->mode_config.degamma_lut_property = prop;

	prop = drm_property_create_range(dev,
			DRM_MODE_PROP_IMMUTABLE,
			"DEGAMMA_LUT_SIZE", 0, UINT_MAX);
	if (!prop)
		return -ENOMEM;
	dev->mode_config.degamma_lut_size_property = prop;

	prop = drm_property_create(dev,
			DRM_MODE_PROP_BLOB,
			"CTM", 0);
	if (!prop)
		return -ENOMEM;
	dev->mode_config.ctm_property = prop;

	prop = drm_property_create(dev,
			DRM_MODE_PROP_BLOB,
			"GAMMA_LUT", 0);
	if (!prop)
		return -ENOMEM;
	dev->mode_config.gamma_lut_property = prop;

	prop = drm_property_create_range(dev,
			DRM_MODE_PROP_IMMUTABLE,
			"GAMMA_LUT_SIZE", 0, UINT_MAX);
	if (!prop)
		return -ENOMEM;
	dev->mode_config.gamma_lut_size_property = prop;

	return 0;
}

/**
 * drm_mode_create_dvi_i_properties - create DVI-I specific connector properties
 * @dev: DRM device
 *
 * Called by a driver the first time a DVI-I connector is made.
 */
int drm_mode_create_dvi_i_properties(struct drm_device *dev)
{
	struct drm_property *dvi_i_selector;
	struct drm_property *dvi_i_subconnector;

	if (dev->mode_config.dvi_i_select_subconnector_property)
		return 0;

	dvi_i_selector =
		drm_property_create_enum(dev, 0,
				    "select subconnector",
				    drm_dvi_i_select_enum_list,
				    ARRAY_SIZE(drm_dvi_i_select_enum_list));
	dev->mode_config.dvi_i_select_subconnector_property = dvi_i_selector;

	dvi_i_subconnector = drm_property_create_enum(dev, DRM_MODE_PROP_IMMUTABLE,
				    "subconnector",
				    drm_dvi_i_subconnector_enum_list,
				    ARRAY_SIZE(drm_dvi_i_subconnector_enum_list));
	dev->mode_config.dvi_i_subconnector_property = dvi_i_subconnector;

	return 0;
}
EXPORT_SYMBOL(drm_mode_create_dvi_i_properties);

/**
 * drm_create_tv_properties - create TV specific connector properties
 * @dev: DRM device
 * @num_modes: number of different TV formats (modes) supported
 * @modes: array of pointers to strings containing name of each format
 *
 * Called by a driver's TV initialization routine, this function creates
 * the TV specific connector properties for a given device.  Caller is
 * responsible for allocating a list of format names and passing them to
 * this routine.
 */
int drm_mode_create_tv_properties(struct drm_device *dev,
				  unsigned int num_modes,
				  const char * const modes[])
{
	struct drm_property *tv_selector;
	struct drm_property *tv_subconnector;
	unsigned int i;

	if (dev->mode_config.tv_select_subconnector_property)
		return 0;

	/*
	 * Basic connector properties
	 */
	tv_selector = drm_property_create_enum(dev, 0,
					  "select subconnector",
					  drm_tv_select_enum_list,
					  ARRAY_SIZE(drm_tv_select_enum_list));
	if (!tv_selector)
		goto nomem;

	dev->mode_config.tv_select_subconnector_property = tv_selector;

	tv_subconnector =
		drm_property_create_enum(dev, DRM_MODE_PROP_IMMUTABLE,
				    "subconnector",
				    drm_tv_subconnector_enum_list,
				    ARRAY_SIZE(drm_tv_subconnector_enum_list));
	if (!tv_subconnector)
		goto nomem;
	dev->mode_config.tv_subconnector_property = tv_subconnector;

	/*
	 * Other, TV specific properties: margins & TV modes.
	 */
	dev->mode_config.tv_left_margin_property =
		drm_property_create_range(dev, 0, "left margin", 0, 100);
	if (!dev->mode_config.tv_left_margin_property)
		goto nomem;

	dev->mode_config.tv_right_margin_property =
		drm_property_create_range(dev, 0, "right margin", 0, 100);
	if (!dev->mode_config.tv_right_margin_property)
		goto nomem;

	dev->mode_config.tv_top_margin_property =
		drm_property_create_range(dev, 0, "top margin", 0, 100);
	if (!dev->mode_config.tv_top_margin_property)
		goto nomem;

	dev->mode_config.tv_bottom_margin_property =
		drm_property_create_range(dev, 0, "bottom margin", 0, 100);
	if (!dev->mode_config.tv_bottom_margin_property)
		goto nomem;

	dev->mode_config.tv_mode_property =
		drm_property_create(dev, DRM_MODE_PROP_ENUM,
				    "mode", num_modes);
	if (!dev->mode_config.tv_mode_property)
		goto nomem;

	for (i = 0; i < num_modes; i++)
		drm_property_add_enum(dev->mode_config.tv_mode_property, i,
				      i, modes[i]);

	dev->mode_config.tv_brightness_property =
		drm_property_create_range(dev, 0, "brightness", 0, 100);
	if (!dev->mode_config.tv_brightness_property)
		goto nomem;

	dev->mode_config.tv_contrast_property =
		drm_property_create_range(dev, 0, "contrast", 0, 100);
	if (!dev->mode_config.tv_contrast_property)
		goto nomem;

	dev->mode_config.tv_flicker_reduction_property =
		drm_property_create_range(dev, 0, "flicker reduction", 0, 100);
	if (!dev->mode_config.tv_flicker_reduction_property)
		goto nomem;

	dev->mode_config.tv_overscan_property =
		drm_property_create_range(dev, 0, "overscan", 0, 100);
	if (!dev->mode_config.tv_overscan_property)
		goto nomem;

	dev->mode_config.tv_saturation_property =
		drm_property_create_range(dev, 0, "saturation", 0, 100);
	if (!dev->mode_config.tv_saturation_property)
		goto nomem;

	dev->mode_config.tv_hue_property =
		drm_property_create_range(dev, 0, "hue", 0, 100);
	if (!dev->mode_config.tv_hue_property)
		goto nomem;

	return 0;
nomem:
	return -ENOMEM;
}
EXPORT_SYMBOL(drm_mode_create_tv_properties);

/**
 * drm_mode_create_scaling_mode_property - create scaling mode property
 * @dev: DRM device
 *
 * Called by a driver the first time it's needed, must be attached to desired
 * connectors.
 */
int drm_mode_create_scaling_mode_property(struct drm_device *dev)
{
	struct drm_property *scaling_mode;

	if (dev->mode_config.scaling_mode_property)
		return 0;

	scaling_mode =
		drm_property_create_enum(dev, 0, "scaling mode",
				drm_scaling_mode_enum_list,
				    ARRAY_SIZE(drm_scaling_mode_enum_list));

	dev->mode_config.scaling_mode_property = scaling_mode;

	return 0;
}
EXPORT_SYMBOL(drm_mode_create_scaling_mode_property);

/**
 * drm_mode_create_aspect_ratio_property - create aspect ratio property
 * @dev: DRM device
 *
 * Called by a driver the first time it's needed, must be attached to desired
 * connectors.
 *
 * Returns:
 * Zero on success, negative errno on failure.
 */
int drm_mode_create_aspect_ratio_property(struct drm_device *dev)
{
	if (dev->mode_config.aspect_ratio_property)
		return 0;

	dev->mode_config.aspect_ratio_property =
		drm_property_create_enum(dev, 0, "aspect ratio",
				drm_aspect_ratio_enum_list,
				ARRAY_SIZE(drm_aspect_ratio_enum_list));

	if (dev->mode_config.aspect_ratio_property == NULL)
		return -ENOMEM;

	return 0;
}
EXPORT_SYMBOL(drm_mode_create_aspect_ratio_property);

/**
 * drm_mode_create_dirty_property - create dirty property
 * @dev: DRM device
 *
 * Called by a driver the first time it's needed, must be attached to desired
 * connectors.
 */
int drm_mode_create_dirty_info_property(struct drm_device *dev)
{
	struct drm_property *dirty_info;

	if (dev->mode_config.dirty_info_property)
		return 0;

	dirty_info =
		drm_property_create_enum(dev, DRM_MODE_PROP_IMMUTABLE,
				    "dirty",
				    drm_dirty_info_enum_list,
				    ARRAY_SIZE(drm_dirty_info_enum_list));
	dev->mode_config.dirty_info_property = dirty_info;

	return 0;
}
EXPORT_SYMBOL(drm_mode_create_dirty_info_property);

/**
 * drm_mode_create_suggested_offset_properties - create suggests offset properties
 * @dev: DRM device
 *
 * Create the the suggested x/y offset property for connectors.
 */
int drm_mode_create_suggested_offset_properties(struct drm_device *dev)
{
	if (dev->mode_config.suggested_x_property && dev->mode_config.suggested_y_property)
		return 0;

	dev->mode_config.suggested_x_property =
		drm_property_create_range(dev, DRM_MODE_PROP_IMMUTABLE, "suggested X", 0, 0xffffffff);

	dev->mode_config.suggested_y_property =
		drm_property_create_range(dev, DRM_MODE_PROP_IMMUTABLE, "suggested Y", 0, 0xffffffff);

	if (dev->mode_config.suggested_x_property == NULL ||
	    dev->mode_config.suggested_y_property == NULL)
		return -ENOMEM;
	return 0;
}
EXPORT_SYMBOL(drm_mode_create_suggested_offset_properties);

/**
 * drm_mode_getresources - get graphics configuration
 * @dev: drm device for the ioctl
 * @data: data pointer for the ioctl
 * @file_priv: drm file for the ioctl call
 *
 * Construct a set of configuration description structures and return
 * them to the user, including CRTC, connector and framebuffer configuration.
 *
 * Called by the user via ioctl.
 *
 * Returns:
 * Zero on success, negative errno on failure.
 */
int drm_mode_getresources(struct drm_device *dev, void *data,
			  struct drm_file *file_priv)
{
	struct drm_mode_card_res *card_res = data;
	struct list_head *lh;
	struct drm_framebuffer *fb;
	struct drm_connector *connector;
	struct drm_crtc *crtc;
	struct drm_encoder *encoder;
	int ret = 0;
	int connector_count = 0;
	int crtc_count = 0;
	int fb_count = 0;
	int encoder_count = 0;
	int copied = 0;
	uint32_t __user *fb_id;
	uint32_t __user *crtc_id;
	uint32_t __user *connector_id;
	uint32_t __user *encoder_id;

	if (!drm_core_check_feature(dev, DRIVER_MODESET))
		return -EINVAL;


	mutex_lock(&file_priv->fbs_lock);
	/*
	 * For the non-control nodes we need to limit the list of resources
	 * by IDs in the group list for this node
	 */
	list_for_each(lh, &file_priv->fbs)
		fb_count++;

	/* handle this in 4 parts */
	/* FBs */
	if (card_res->count_fbs >= fb_count) {
		copied = 0;
		fb_id = (uint32_t __user *)(unsigned long)card_res->fb_id_ptr;
		list_for_each_entry(fb, &file_priv->fbs, filp_head) {
			if (put_user(fb->base.id, fb_id + copied)) {
				mutex_unlock(&file_priv->fbs_lock);
				return -EFAULT;
			}
			copied++;
		}
	}
	card_res->count_fbs = fb_count;
	mutex_unlock(&file_priv->fbs_lock);

	/* mode_config.mutex protects the connector list against e.g. DP MST
	 * connector hot-adding. CRTC/Plane lists are invariant. */
	mutex_lock(&dev->mode_config.mutex);
	drm_for_each_crtc(crtc, dev)
		crtc_count++;

	drm_for_each_connector(connector, dev)
		connector_count++;

	drm_for_each_encoder(encoder, dev)
		encoder_count++;

	card_res->max_height = dev->mode_config.max_height;
	card_res->min_height = dev->mode_config.min_height;
	card_res->max_width = dev->mode_config.max_width;
	card_res->min_width = dev->mode_config.min_width;

	/* CRTCs */
	if (card_res->count_crtcs >= crtc_count) {
		copied = 0;
		crtc_id = (uint32_t __user *)(unsigned long)card_res->crtc_id_ptr;
		drm_for_each_crtc(crtc, dev) {
			if (put_user(crtc->base.id, crtc_id + copied)) {
				ret = -EFAULT;
				goto out;
			}
			copied++;
		}
	}
	card_res->count_crtcs = crtc_count;

	/* Encoders */
	if (card_res->count_encoders >= encoder_count) {
		copied = 0;
		encoder_id = (uint32_t __user *)(unsigned long)card_res->encoder_id_ptr;
		drm_for_each_encoder(encoder, dev) {
			if (put_user(encoder->base.id, encoder_id +
				     copied)) {
				ret = -EFAULT;
				goto out;
			}
			copied++;
		}
	}
	card_res->count_encoders = encoder_count;

	/* Connectors */
	if (card_res->count_connectors >= connector_count) {
		copied = 0;
		connector_id = (uint32_t __user *)(unsigned long)card_res->connector_id_ptr;
		drm_for_each_connector(connector, dev) {
			if (put_user(connector->base.id,
				     connector_id + copied)) {
				ret = -EFAULT;
				goto out;
			}
			copied++;
		}
	}
	card_res->count_connectors = connector_count;

out:
	mutex_unlock(&dev->mode_config.mutex);
	return ret;
}

/**
 * drm_mode_getcrtc - get CRTC configuration
 * @dev: drm device for the ioctl
 * @data: data pointer for the ioctl
 * @file_priv: drm file for the ioctl call
 *
 * Construct a CRTC configuration structure to return to the user.
 *
 * Called by the user via ioctl.
 *
 * Returns:
 * Zero on success, negative errno on failure.
 */
int drm_mode_getcrtc(struct drm_device *dev,
		     void *data, struct drm_file *file_priv)
{
	struct drm_mode_crtc *crtc_resp = data;
	struct drm_crtc *crtc;

	if (!drm_core_check_feature(dev, DRIVER_MODESET))
		return -EINVAL;

	crtc = drm_crtc_find(dev, crtc_resp->crtc_id);
	if (!crtc)
		return -ENOENT;

	drm_modeset_lock_crtc(crtc, crtc->primary);
	crtc_resp->gamma_size = crtc->gamma_size;
	if (crtc->primary->fb)
		crtc_resp->fb_id = crtc->primary->fb->base.id;
	else
		crtc_resp->fb_id = 0;

	if (crtc->state) {
		crtc_resp->x = crtc->primary->state->src_x >> 16;
		crtc_resp->y = crtc->primary->state->src_y >> 16;
		if (crtc->state->enable) {
			drm_mode_convert_to_umode(&crtc_resp->mode, &crtc->state->mode);
			crtc_resp->mode_valid = 1;

		} else {
			crtc_resp->mode_valid = 0;
		}
	} else {
		crtc_resp->x = crtc->x;
		crtc_resp->y = crtc->y;
		if (crtc->enabled) {
			drm_mode_convert_to_umode(&crtc_resp->mode, &crtc->mode);
			crtc_resp->mode_valid = 1;

		} else {
			crtc_resp->mode_valid = 0;
		}
	}
	drm_modeset_unlock_crtc(crtc);

	return 0;
}

static bool drm_mode_expose_to_userspace(const struct drm_display_mode *mode,
					 const struct drm_file *file_priv)
{
	/*
	 * If user-space hasn't configured the driver to expose the stereo 3D
	 * modes, don't expose them.
	 */
	if (!file_priv->stereo_allowed && drm_mode_is_stereo(mode))
		return false;

	return true;
}

static struct drm_encoder *drm_connector_get_encoder(struct drm_connector *connector)
{
	/* For atomic drivers only state objects are synchronously updated and
	 * protected by modeset locks, so check those first. */
	if (connector->state)
		return connector->state->best_encoder;
	return connector->encoder;
}

/* helper for getconnector and getproperties ioctls */
static int get_properties(struct drm_mode_object *obj, bool atomic,
		uint32_t __user *prop_ptr, uint64_t __user *prop_values,
		uint32_t *arg_count_props)
{
	int props_count;
	int i, ret, copied;

	props_count = obj->properties->count;
	if (!atomic)
		props_count -= obj->properties->atomic_count;

	if ((*arg_count_props >= props_count) && props_count) {
		for (i = 0, copied = 0; copied < props_count; i++) {
			struct drm_property *prop = obj->properties->properties[i];
			uint64_t val;

			if ((prop->flags & DRM_MODE_PROP_ATOMIC) && !atomic)
				continue;

			ret = drm_object_property_get_value(obj, prop, &val);
			if (ret)
				return ret;

			if (put_user(prop->base.id, prop_ptr + copied))
				return -EFAULT;

			if (put_user(val, prop_values + copied))
				return -EFAULT;

			copied++;
		}
	}
	*arg_count_props = props_count;

	return 0;
}

/**
 * drm_mode_getconnector - get connector configuration
 * @dev: drm device for the ioctl
 * @data: data pointer for the ioctl
 * @file_priv: drm file for the ioctl call
 *
 * Construct a connector configuration structure to return to the user.
 *
 * Called by the user via ioctl.
 *
 * Returns:
 * Zero on success, negative errno on failure.
 */
int drm_mode_getconnector(struct drm_device *dev, void *data,
			  struct drm_file *file_priv)
{
	struct drm_mode_get_connector *out_resp = data;
	struct drm_connector *connector;
	struct drm_encoder *encoder;
	struct drm_display_mode *mode;
	int mode_count = 0;
	int encoders_count = 0;
	int ret = 0;
	int copied = 0;
	int i;
	struct drm_mode_modeinfo u_mode;
	struct drm_mode_modeinfo __user *mode_ptr;
	uint32_t __user *encoder_ptr;

	if (!drm_core_check_feature(dev, DRIVER_MODESET))
		return -EINVAL;

	memset(&u_mode, 0, sizeof(struct drm_mode_modeinfo));

	mutex_lock(&dev->mode_config.mutex);

	connector = drm_connector_lookup(dev, out_resp->connector_id);
	if (!connector) {
		ret = -ENOENT;
		goto out_unlock;
	}

	for (i = 0; i < DRM_CONNECTOR_MAX_ENCODER; i++)
		if (connector->encoder_ids[i] != 0)
			encoders_count++;

	if (out_resp->count_modes == 0) {
		connector->funcs->fill_modes(connector,
					     dev->mode_config.max_width,
					     dev->mode_config.max_height);
	}

	/* delayed so we get modes regardless of pre-fill_modes state */
	list_for_each_entry(mode, &connector->modes, head)
		if (drm_mode_expose_to_userspace(mode, file_priv))
			mode_count++;

	out_resp->connector_id = connector->base.id;
	out_resp->connector_type = connector->connector_type;
	out_resp->connector_type_id = connector->connector_type_id;
	out_resp->mm_width = connector->display_info.width_mm;
	out_resp->mm_height = connector->display_info.height_mm;
	out_resp->subpixel = connector->display_info.subpixel_order;
	out_resp->connection = connector->status;

	drm_modeset_lock(&dev->mode_config.connection_mutex, NULL);
	encoder = drm_connector_get_encoder(connector);
	if (encoder)
		out_resp->encoder_id = encoder->base.id;
	else
		out_resp->encoder_id = 0;

	/*
	 * This ioctl is called twice, once to determine how much space is
	 * needed, and the 2nd time to fill it.
	 */
	if ((out_resp->count_modes >= mode_count) && mode_count) {
		copied = 0;
		mode_ptr = (struct drm_mode_modeinfo __user *)(unsigned long)out_resp->modes_ptr;
		list_for_each_entry(mode, &connector->modes, head) {
			if (!drm_mode_expose_to_userspace(mode, file_priv))
				continue;

			drm_mode_convert_to_umode(&u_mode, mode);
			if (copy_to_user(mode_ptr + copied,
					 &u_mode, sizeof(u_mode))) {
				ret = -EFAULT;
				goto out;
			}
			copied++;
		}
	}
	out_resp->count_modes = mode_count;

	ret = get_properties(&connector->base, file_priv->atomic,
			(uint32_t __user *)(unsigned long)(out_resp->props_ptr),
			(uint64_t __user *)(unsigned long)(out_resp->prop_values_ptr),
			&out_resp->count_props);
	if (ret)
		goto out;

	if ((out_resp->count_encoders >= encoders_count) && encoders_count) {
		copied = 0;
		encoder_ptr = (uint32_t __user *)(unsigned long)(out_resp->encoders_ptr);
		for (i = 0; i < DRM_CONNECTOR_MAX_ENCODER; i++) {
			if (connector->encoder_ids[i] != 0) {
				if (put_user(connector->encoder_ids[i],
					     encoder_ptr + copied)) {
					ret = -EFAULT;
					goto out;
				}
				copied++;
			}
		}
	}
	out_resp->count_encoders = encoders_count;

out:
	drm_modeset_unlock(&dev->mode_config.connection_mutex);

	drm_connector_unreference(connector);
out_unlock:
	mutex_unlock(&dev->mode_config.mutex);

	return ret;
}

static struct drm_crtc *drm_encoder_get_crtc(struct drm_encoder *encoder)
{
	struct drm_connector *connector;
	struct drm_device *dev = encoder->dev;
	bool uses_atomic = false;

	/* For atomic drivers only state objects are synchronously updated and
	 * protected by modeset locks, so check those first. */
	drm_for_each_connector(connector, dev) {
		if (!connector->state)
			continue;

		uses_atomic = true;

		if (connector->state->best_encoder != encoder)
			continue;

		return connector->state->crtc;
	}

	/* Don't return stale data (e.g. pending async disable). */
	if (uses_atomic)
		return NULL;

	return encoder->crtc;
}

/**
 * drm_mode_getencoder - get encoder configuration
 * @dev: drm device for the ioctl
 * @data: data pointer for the ioctl
 * @file_priv: drm file for the ioctl call
 *
 * Construct a encoder configuration structure to return to the user.
 *
 * Called by the user via ioctl.
 *
 * Returns:
 * Zero on success, negative errno on failure.
 */
int drm_mode_getencoder(struct drm_device *dev, void *data,
			struct drm_file *file_priv)
{
	struct drm_mode_get_encoder *enc_resp = data;
	struct drm_encoder *encoder;
	struct drm_crtc *crtc;

	if (!drm_core_check_feature(dev, DRIVER_MODESET))
		return -EINVAL;

	encoder = drm_encoder_find(dev, enc_resp->encoder_id);
	if (!encoder)
		return -ENOENT;

	drm_modeset_lock(&dev->mode_config.connection_mutex, NULL);
	crtc = drm_encoder_get_crtc(encoder);
	if (crtc)
		enc_resp->crtc_id = crtc->base.id;
	else
		enc_resp->crtc_id = 0;
	drm_modeset_unlock(&dev->mode_config.connection_mutex);

	enc_resp->encoder_type = encoder->encoder_type;
	enc_resp->encoder_id = encoder->base.id;
	enc_resp->possible_crtcs = encoder->possible_crtcs;
	enc_resp->possible_clones = encoder->possible_clones;

	return 0;
}

/**
 * drm_mode_getplane_res - enumerate all plane resources
 * @dev: DRM device
 * @data: ioctl data
 * @file_priv: DRM file info
 *
 * Construct a list of plane ids to return to the user.
 *
 * Called by the user via ioctl.
 *
 * Returns:
 * Zero on success, negative errno on failure.
 */
int drm_mode_getplane_res(struct drm_device *dev, void *data,
			  struct drm_file *file_priv)
{
	struct drm_mode_get_plane_res *plane_resp = data;
	struct drm_mode_config *config;
	struct drm_plane *plane;
	uint32_t __user *plane_ptr;
	int copied = 0;
	unsigned num_planes;

	if (!drm_core_check_feature(dev, DRIVER_MODESET))
		return -EINVAL;

	config = &dev->mode_config;

	if (file_priv->universal_planes)
		num_planes = config->num_total_plane;
	else
		num_planes = config->num_overlay_plane;

	/*
	 * This ioctl is called twice, once to determine how much space is
	 * needed, and the 2nd time to fill it.
	 */
	if (num_planes &&
	    (plane_resp->count_planes >= num_planes)) {
		plane_ptr = (uint32_t __user *)(unsigned long)plane_resp->plane_id_ptr;

		/* Plane lists are invariant, no locking needed. */
		drm_for_each_plane(plane, dev) {
			/*
			 * Unless userspace set the 'universal planes'
			 * capability bit, only advertise overlays.
			 */
			if (plane->type != DRM_PLANE_TYPE_OVERLAY &&
			    !file_priv->universal_planes)
				continue;

			if (put_user(plane->base.id, plane_ptr + copied))
				return -EFAULT;
			copied++;
		}
	}
	plane_resp->count_planes = num_planes;

	return 0;
}

/**
 * drm_mode_getplane - get plane configuration
 * @dev: DRM device
 * @data: ioctl data
 * @file_priv: DRM file info
 *
 * Construct a plane configuration structure to return to the user.
 *
 * Called by the user via ioctl.
 *
 * Returns:
 * Zero on success, negative errno on failure.
 */
int drm_mode_getplane(struct drm_device *dev, void *data,
		      struct drm_file *file_priv)
{
	struct drm_mode_get_plane *plane_resp = data;
	struct drm_plane *plane;
	uint32_t __user *format_ptr;

	if (!drm_core_check_feature(dev, DRIVER_MODESET))
		return -EINVAL;

	plane = drm_plane_find(dev, plane_resp->plane_id);
	if (!plane)
		return -ENOENT;

	drm_modeset_lock(&plane->mutex, NULL);
	if (plane->crtc)
		plane_resp->crtc_id = plane->crtc->base.id;
	else
		plane_resp->crtc_id = 0;

	if (plane->fb)
		plane_resp->fb_id = plane->fb->base.id;
	else
		plane_resp->fb_id = 0;
	drm_modeset_unlock(&plane->mutex);

	plane_resp->plane_id = plane->base.id;
	plane_resp->possible_crtcs = plane->possible_crtcs;
	plane_resp->gamma_size = 0;

	/*
	 * This ioctl is called twice, once to determine how much space is
	 * needed, and the 2nd time to fill it.
	 */
	if (plane->format_count &&
	    (plane_resp->count_format_types >= plane->format_count)) {
		format_ptr = (uint32_t __user *)(unsigned long)plane_resp->format_type_ptr;
		if (copy_to_user(format_ptr,
				 plane->format_types,
				 sizeof(uint32_t) * plane->format_count)) {
			return -EFAULT;
		}
	}
	plane_resp->count_format_types = plane->format_count;

	return 0;
}

/**
 * drm_plane_check_pixel_format - Check if the plane supports the pixel format
 * @plane: plane to check for format support
 * @format: the pixel format
 *
 * Returns:
 * Zero of @plane has @format in its list of supported pixel formats, -EINVAL
 * otherwise.
 */
int drm_plane_check_pixel_format(const struct drm_plane *plane, u32 format)
{
	unsigned int i;

	for (i = 0; i < plane->format_count; i++) {
		if (format == plane->format_types[i])
			return 0;
	}

	return -EINVAL;
}

static int check_src_coords(uint32_t src_x, uint32_t src_y,
			    uint32_t src_w, uint32_t src_h,
			    const struct drm_framebuffer *fb)
{
	unsigned int fb_width, fb_height;

	fb_width = fb->width << 16;
	fb_height = fb->height << 16;

	/* Make sure source coordinates are inside the fb. */
	if (src_w > fb_width ||
	    src_x > fb_width - src_w ||
	    src_h > fb_height ||
	    src_y > fb_height - src_h) {
		DRM_DEBUG_KMS("Invalid source coordinates "
			      "%u.%06ux%u.%06u+%u.%06u+%u.%06u\n",
			      src_w >> 16, ((src_w & 0xffff) * 15625) >> 10,
			      src_h >> 16, ((src_h & 0xffff) * 15625) >> 10,
			      src_x >> 16, ((src_x & 0xffff) * 15625) >> 10,
			      src_y >> 16, ((src_y & 0xffff) * 15625) >> 10);
		return -ENOSPC;
	}

	return 0;
}

/*
 * setplane_internal - setplane handler for internal callers
 *
 * Note that we assume an extra reference has already been taken on fb.  If the
 * update fails, this reference will be dropped before return; if it succeeds,
 * the previous framebuffer (if any) will be unreferenced instead.
 *
 * src_{x,y,w,h} are provided in 16.16 fixed point format
 */
static int __setplane_internal(struct drm_plane *plane,
			       struct drm_crtc *crtc,
			       struct drm_framebuffer *fb,
			       int32_t crtc_x, int32_t crtc_y,
			       uint32_t crtc_w, uint32_t crtc_h,
			       /* src_{x,y,w,h} values are 16.16 fixed point */
			       uint32_t src_x, uint32_t src_y,
			       uint32_t src_w, uint32_t src_h)
{
	int ret = 0;

	/* No fb means shut it down */
	if (!fb) {
		plane->old_fb = plane->fb;
		ret = plane->funcs->disable_plane(plane);
		if (!ret) {
			plane->crtc = NULL;
			plane->fb = NULL;
		} else {
			plane->old_fb = NULL;
		}
		goto out;
	}

	/* Check whether this plane is usable on this CRTC */
	if (!(plane->possible_crtcs & drm_crtc_mask(crtc))) {
		DRM_DEBUG_KMS("Invalid crtc for plane\n");
		ret = -EINVAL;
		goto out;
	}

	/* Check whether this plane supports the fb pixel format. */
	ret = drm_plane_check_pixel_format(plane, fb->pixel_format);
	if (ret) {
		DRM_DEBUG_KMS("Invalid pixel format %s\n",
			      drm_get_format_name(fb->pixel_format));
		goto out;
	}

	/* Give drivers some help against integer overflows */
	if (crtc_w > INT_MAX ||
	    crtc_x > INT_MAX - (int32_t) crtc_w ||
	    crtc_h > INT_MAX ||
	    crtc_y > INT_MAX - (int32_t) crtc_h) {
		DRM_DEBUG_KMS("Invalid CRTC coordinates %ux%u+%d+%d\n",
			      crtc_w, crtc_h, crtc_x, crtc_y);
		ret = -ERANGE;
		goto out;
	}

	ret = check_src_coords(src_x, src_y, src_w, src_h, fb);
	if (ret)
		goto out;

	plane->old_fb = plane->fb;
	ret = plane->funcs->update_plane(plane, crtc, fb,
					 crtc_x, crtc_y, crtc_w, crtc_h,
					 src_x, src_y, src_w, src_h);
	if (!ret) {
		plane->crtc = crtc;
		plane->fb = fb;
		fb = NULL;
	} else {
		plane->old_fb = NULL;
	}

out:
	if (fb)
		drm_framebuffer_unreference(fb);
	if (plane->old_fb)
		drm_framebuffer_unreference(plane->old_fb);
	plane->old_fb = NULL;

	return ret;
}

static int setplane_internal(struct drm_plane *plane,
			     struct drm_crtc *crtc,
			     struct drm_framebuffer *fb,
			     int32_t crtc_x, int32_t crtc_y,
			     uint32_t crtc_w, uint32_t crtc_h,
			     /* src_{x,y,w,h} values are 16.16 fixed point */
			     uint32_t src_x, uint32_t src_y,
			     uint32_t src_w, uint32_t src_h)
{
	int ret;

	drm_modeset_lock_all(plane->dev);
	ret = __setplane_internal(plane, crtc, fb,
				  crtc_x, crtc_y, crtc_w, crtc_h,
				  src_x, src_y, src_w, src_h);
	drm_modeset_unlock_all(plane->dev);

	return ret;
}

/**
 * drm_mode_setplane - configure a plane's configuration
 * @dev: DRM device
 * @data: ioctl data*
 * @file_priv: DRM file info
 *
 * Set plane configuration, including placement, fb, scaling, and other factors.
 * Or pass a NULL fb to disable (planes may be disabled without providing a
 * valid crtc).
 *
 * Returns:
 * Zero on success, negative errno on failure.
 */
int drm_mode_setplane(struct drm_device *dev, void *data,
		      struct drm_file *file_priv)
{
	struct drm_mode_set_plane *plane_req = data;
	struct drm_plane *plane;
	struct drm_crtc *crtc = NULL;
	struct drm_framebuffer *fb = NULL;

	if (!drm_core_check_feature(dev, DRIVER_MODESET))
		return -EINVAL;

	/*
	 * First, find the plane, crtc, and fb objects.  If not available,
	 * we don't bother to call the driver.
	 */
	plane = drm_plane_find(dev, plane_req->plane_id);
	if (!plane) {
		DRM_DEBUG_KMS("Unknown plane ID %d\n",
			      plane_req->plane_id);
		return -ENOENT;
	}

	if (plane_req->fb_id) {
		fb = drm_framebuffer_lookup(dev, plane_req->fb_id);
		if (!fb) {
			DRM_DEBUG_KMS("Unknown framebuffer ID %d\n",
				      plane_req->fb_id);
			return -ENOENT;
		}

		crtc = drm_crtc_find(dev, plane_req->crtc_id);
		if (!crtc) {
			DRM_DEBUG_KMS("Unknown crtc ID %d\n",
				      plane_req->crtc_id);
			return -ENOENT;
		}
	}

	/*
	 * setplane_internal will take care of deref'ing either the old or new
	 * framebuffer depending on success.
	 */
	return setplane_internal(plane, crtc, fb,
				 plane_req->crtc_x, plane_req->crtc_y,
				 plane_req->crtc_w, plane_req->crtc_h,
				 plane_req->src_x, plane_req->src_y,
				 plane_req->src_w, plane_req->src_h);
}

/**
 * drm_mode_set_config_internal - helper to call ->set_config
 * @set: modeset config to set
 *
 * This is a little helper to wrap internal calls to the ->set_config driver
 * interface. The only thing it adds is correct refcounting dance.
 *
 * Returns:
 * Zero on success, negative errno on failure.
 */
int drm_mode_set_config_internal(struct drm_mode_set *set)
{
	struct drm_crtc *crtc = set->crtc;
	struct drm_framebuffer *fb;
	struct drm_crtc *tmp;
	int ret;

	/*
	 * NOTE: ->set_config can also disable other crtcs (if we steal all
	 * connectors from it), hence we need to refcount the fbs across all
	 * crtcs. Atomic modeset will have saner semantics ...
	 */
	drm_for_each_crtc(tmp, crtc->dev)
		tmp->primary->old_fb = tmp->primary->fb;

	fb = set->fb;

	ret = crtc->funcs->set_config(set);
	if (ret == 0) {
		crtc->primary->crtc = crtc;
		crtc->primary->fb = fb;
	}

	drm_for_each_crtc(tmp, crtc->dev) {
		if (tmp->primary->fb)
			drm_framebuffer_reference(tmp->primary->fb);
		if (tmp->primary->old_fb)
			drm_framebuffer_unreference(tmp->primary->old_fb);
		tmp->primary->old_fb = NULL;
	}

	return ret;
}
EXPORT_SYMBOL(drm_mode_set_config_internal);

/**
 * drm_crtc_get_hv_timing - Fetches hdisplay/vdisplay for given mode
 * @mode: mode to query
 * @hdisplay: hdisplay value to fill in
 * @vdisplay: vdisplay value to fill in
 *
 * The vdisplay value will be doubled if the specified mode is a stereo mode of
 * the appropriate layout.
 */
void drm_crtc_get_hv_timing(const struct drm_display_mode *mode,
			    int *hdisplay, int *vdisplay)
{
	struct drm_display_mode adjusted;

	drm_mode_copy(&adjusted, mode);
	drm_mode_set_crtcinfo(&adjusted, CRTC_STEREO_DOUBLE_ONLY);
	*hdisplay = adjusted.crtc_hdisplay;
	*vdisplay = adjusted.crtc_vdisplay;
}
EXPORT_SYMBOL(drm_crtc_get_hv_timing);

/**
 * drm_crtc_check_viewport - Checks that a framebuffer is big enough for the
 *     CRTC viewport
 * @crtc: CRTC that framebuffer will be displayed on
 * @x: x panning
 * @y: y panning
 * @mode: mode that framebuffer will be displayed under
 * @fb: framebuffer to check size of
 */
int drm_crtc_check_viewport(const struct drm_crtc *crtc,
			    int x, int y,
			    const struct drm_display_mode *mode,
			    const struct drm_framebuffer *fb)

{
	int hdisplay, vdisplay;

	drm_crtc_get_hv_timing(mode, &hdisplay, &vdisplay);

	if (crtc->state &&
	    crtc->primary->state->rotation & (BIT(DRM_ROTATE_90) |
					      BIT(DRM_ROTATE_270)))
		swap(hdisplay, vdisplay);

	return check_src_coords(x << 16, y << 16,
				hdisplay << 16, vdisplay << 16, fb);
}
EXPORT_SYMBOL(drm_crtc_check_viewport);

/**
 * drm_mode_setcrtc - set CRTC configuration
 * @dev: drm device for the ioctl
 * @data: data pointer for the ioctl
 * @file_priv: drm file for the ioctl call
 *
 * Build a new CRTC configuration based on user request.
 *
 * Called by the user via ioctl.
 *
 * Returns:
 * Zero on success, negative errno on failure.
 */
int drm_mode_setcrtc(struct drm_device *dev, void *data,
		     struct drm_file *file_priv)
{
	struct drm_mode_config *config = &dev->mode_config;
	struct drm_mode_crtc *crtc_req = data;
	struct drm_crtc *crtc;
	struct drm_connector **connector_set = NULL, *connector;
	struct drm_framebuffer *fb = NULL;
	struct drm_display_mode *mode = NULL;
	struct drm_mode_set set;
	uint32_t __user *set_connectors_ptr;
	int ret;
	int i;

	if (!drm_core_check_feature(dev, DRIVER_MODESET))
		return -EINVAL;

	/*
	 * Universal plane src offsets are only 16.16, prevent havoc for
	 * drivers using universal plane code internally.
	 */
	if (crtc_req->x & 0xffff0000 || crtc_req->y & 0xffff0000)
		return -ERANGE;

	drm_modeset_lock_all(dev);
	crtc = drm_crtc_find(dev, crtc_req->crtc_id);
	if (!crtc) {
		DRM_DEBUG_KMS("Unknown CRTC ID %d\n", crtc_req->crtc_id);
		ret = -ENOENT;
		goto out;
	}
	DRM_DEBUG_KMS("[CRTC:%d:%s]\n", crtc->base.id, crtc->name);

	if (crtc_req->mode_valid) {
		/* If we have a mode we need a framebuffer. */
		/* If we pass -1, set the mode with the currently bound fb */
		if (crtc_req->fb_id == -1) {
			if (!crtc->primary->fb) {
				DRM_DEBUG_KMS("CRTC doesn't have current FB\n");
				ret = -EINVAL;
				goto out;
			}
			fb = crtc->primary->fb;
			/* Make refcounting symmetric with the lookup path. */
			drm_framebuffer_reference(fb);
		} else {
			fb = drm_framebuffer_lookup(dev, crtc_req->fb_id);
			if (!fb) {
				DRM_DEBUG_KMS("Unknown FB ID%d\n",
						crtc_req->fb_id);
				ret = -ENOENT;
				goto out;
			}
		}

		mode = drm_mode_create(dev);
		if (!mode) {
			ret = -ENOMEM;
			goto out;
		}

		ret = drm_mode_convert_umode(mode, &crtc_req->mode);
		if (ret) {
			DRM_DEBUG_KMS("Invalid mode\n");
			goto out;
		}

		/*
		 * Check whether the primary plane supports the fb pixel format.
		 * Drivers not implementing the universal planes API use a
		 * default formats list provided by the DRM core which doesn't
		 * match real hardware capabilities. Skip the check in that
		 * case.
		 */
		if (!crtc->primary->format_default) {
			ret = drm_plane_check_pixel_format(crtc->primary,
							   fb->pixel_format);
			if (ret) {
				DRM_DEBUG_KMS("Invalid pixel format %s\n",
					drm_get_format_name(fb->pixel_format));
				goto out;
			}
		}

		ret = drm_crtc_check_viewport(crtc, crtc_req->x, crtc_req->y,
					      mode, fb);
		if (ret)
			goto out;

	}

	if (crtc_req->count_connectors == 0 && mode) {
		DRM_DEBUG_KMS("Count connectors is 0 but mode set\n");
		ret = -EINVAL;
		goto out;
	}

	if (crtc_req->count_connectors > 0 && (!mode || !fb)) {
		DRM_DEBUG_KMS("Count connectors is %d but no mode or fb set\n",
			  crtc_req->count_connectors);
		ret = -EINVAL;
		goto out;
	}

	if (crtc_req->count_connectors > 0) {
		u32 out_id;

		/* Avoid unbounded kernel memory allocation */
		if (crtc_req->count_connectors > config->num_connector) {
			ret = -EINVAL;
			goto out;
		}

		connector_set = kmalloc_array(crtc_req->count_connectors,
					      sizeof(struct drm_connector *),
					      GFP_KERNEL);
		if (!connector_set) {
			ret = -ENOMEM;
			goto out;
		}

		for (i = 0; i < crtc_req->count_connectors; i++) {
			connector_set[i] = NULL;
			set_connectors_ptr = (uint32_t __user *)(unsigned long)crtc_req->set_connectors_ptr;
			if (get_user(out_id, &set_connectors_ptr[i])) {
				ret = -EFAULT;
				goto out;
			}

			connector = drm_connector_lookup(dev, out_id);
			if (!connector) {
				DRM_DEBUG_KMS("Connector id %d unknown\n",
						out_id);
				ret = -ENOENT;
				goto out;
			}
			DRM_DEBUG_KMS("[CONNECTOR:%d:%s]\n",
					connector->base.id,
					connector->name);

			connector_set[i] = connector;
		}
	}

	set.crtc = crtc;
	set.x = crtc_req->x;
	set.y = crtc_req->y;
	set.mode = mode;
	set.connectors = connector_set;
	set.num_connectors = crtc_req->count_connectors;
	set.fb = fb;
	ret = drm_mode_set_config_internal(&set);

out:
	if (fb)
		drm_framebuffer_unreference(fb);

	if (connector_set) {
		for (i = 0; i < crtc_req->count_connectors; i++) {
			if (connector_set[i])
				drm_connector_unreference(connector_set[i]);
		}
	}
	kfree(connector_set);
	drm_mode_destroy(dev, mode);
	drm_modeset_unlock_all(dev);
	return ret;
}

/**
 * drm_mode_cursor_universal - translate legacy cursor ioctl call into a
 *     universal plane handler call
 * @crtc: crtc to update cursor for
 * @req: data pointer for the ioctl
 * @file_priv: drm file for the ioctl call
 *
 * Legacy cursor ioctl's work directly with driver buffer handles.  To
 * translate legacy ioctl calls into universal plane handler calls, we need to
 * wrap the native buffer handle in a drm_framebuffer.
 *
 * Note that we assume any handle passed to the legacy ioctls was a 32-bit ARGB
 * buffer with a pitch of 4*width; the universal plane interface should be used
 * directly in cases where the hardware can support other buffer settings and
 * userspace wants to make use of these capabilities.
 *
 * Returns:
 * Zero on success, negative errno on failure.
 */
static int drm_mode_cursor_universal(struct drm_crtc *crtc,
				     struct drm_mode_cursor2 *req,
				     struct drm_file *file_priv)
{
	struct drm_device *dev = crtc->dev;
	struct drm_framebuffer *fb = NULL;
	struct drm_mode_fb_cmd2 fbreq = {
		.width = req->width,
		.height = req->height,
		.pixel_format = DRM_FORMAT_ARGB8888,
		.pitches = { req->width * 4 },
		.handles = { req->handle },
	};
	int32_t crtc_x, crtc_y;
	uint32_t crtc_w = 0, crtc_h = 0;
	uint32_t src_w = 0, src_h = 0;
	int ret = 0;

	BUG_ON(!crtc->cursor);
	WARN_ON(crtc->cursor->crtc != crtc && crtc->cursor->crtc != NULL);

	/*
	 * Obtain fb we'll be using (either new or existing) and take an extra
	 * reference to it if fb != null.  setplane will take care of dropping
	 * the reference if the plane update fails.
	 */
	if (req->flags & DRM_MODE_CURSOR_BO) {
		if (req->handle) {
			fb = internal_framebuffer_create(dev, &fbreq, file_priv);
			if (IS_ERR(fb)) {
				DRM_DEBUG_KMS("failed to wrap cursor buffer in drm framebuffer\n");
				return PTR_ERR(fb);
			}
		} else {
			fb = NULL;
		}
	} else {
		fb = crtc->cursor->fb;
		if (fb)
			drm_framebuffer_reference(fb);
	}

	if (req->flags & DRM_MODE_CURSOR_MOVE) {
		crtc_x = req->x;
		crtc_y = req->y;
	} else {
		crtc_x = crtc->cursor_x;
		crtc_y = crtc->cursor_y;
	}

	if (fb) {
		crtc_w = fb->width;
		crtc_h = fb->height;
		src_w = fb->width << 16;
		src_h = fb->height << 16;
	}

	/*
	 * setplane_internal will take care of deref'ing either the old or new
	 * framebuffer depending on success.
	 */
	ret = __setplane_internal(crtc->cursor, crtc, fb,
				crtc_x, crtc_y, crtc_w, crtc_h,
				0, 0, src_w, src_h);

	/* Update successful; save new cursor position, if necessary */
	if (ret == 0 && req->flags & DRM_MODE_CURSOR_MOVE) {
		crtc->cursor_x = req->x;
		crtc->cursor_y = req->y;
	}

	return ret;
}

static int drm_mode_cursor_common(struct drm_device *dev,
				  struct drm_mode_cursor2 *req,
				  struct drm_file *file_priv)
{
	struct drm_crtc *crtc;
	int ret = 0;

	if (!drm_core_check_feature(dev, DRIVER_MODESET))
		return -EINVAL;

	if (!req->flags || (~DRM_MODE_CURSOR_FLAGS & req->flags))
		return -EINVAL;

	crtc = drm_crtc_find(dev, req->crtc_id);
	if (!crtc) {
		DRM_DEBUG_KMS("Unknown CRTC ID %d\n", req->crtc_id);
		return -ENOENT;
	}

	/*
	 * If this crtc has a universal cursor plane, call that plane's update
	 * handler rather than using legacy cursor handlers.
	 */
	drm_modeset_lock_crtc(crtc, crtc->cursor);
	if (crtc->cursor) {
		ret = drm_mode_cursor_universal(crtc, req, file_priv);
		goto out;
	}

	if (req->flags & DRM_MODE_CURSOR_BO) {
		if (!crtc->funcs->cursor_set && !crtc->funcs->cursor_set2) {
			ret = -ENXIO;
			goto out;
		}
		/* Turns off the cursor if handle is 0 */
		if (crtc->funcs->cursor_set2)
			ret = crtc->funcs->cursor_set2(crtc, file_priv, req->handle,
						      req->width, req->height, req->hot_x, req->hot_y);
		else
			ret = crtc->funcs->cursor_set(crtc, file_priv, req->handle,
						      req->width, req->height);
	}

	if (req->flags & DRM_MODE_CURSOR_MOVE) {
		if (crtc->funcs->cursor_move) {
			ret = crtc->funcs->cursor_move(crtc, req->x, req->y);
		} else {
			ret = -EFAULT;
			goto out;
		}
	}
out:
	drm_modeset_unlock_crtc(crtc);

	return ret;

}


/**
 * drm_mode_cursor_ioctl - set CRTC's cursor configuration
 * @dev: drm device for the ioctl
 * @data: data pointer for the ioctl
 * @file_priv: drm file for the ioctl call
 *
 * Set the cursor configuration based on user request.
 *
 * Called by the user via ioctl.
 *
 * Returns:
 * Zero on success, negative errno on failure.
 */
int drm_mode_cursor_ioctl(struct drm_device *dev,
			  void *data, struct drm_file *file_priv)
{
	struct drm_mode_cursor *req = data;
	struct drm_mode_cursor2 new_req;

	memcpy(&new_req, req, sizeof(struct drm_mode_cursor));
	new_req.hot_x = new_req.hot_y = 0;

	return drm_mode_cursor_common(dev, &new_req, file_priv);
}

/**
 * drm_mode_cursor2_ioctl - set CRTC's cursor configuration
 * @dev: drm device for the ioctl
 * @data: data pointer for the ioctl
 * @file_priv: drm file for the ioctl call
 *
 * Set the cursor configuration based on user request. This implements the 2nd
 * version of the cursor ioctl, which allows userspace to additionally specify
 * the hotspot of the pointer.
 *
 * Called by the user via ioctl.
 *
 * Returns:
 * Zero on success, negative errno on failure.
 */
int drm_mode_cursor2_ioctl(struct drm_device *dev,
			   void *data, struct drm_file *file_priv)
{
	struct drm_mode_cursor2 *req = data;

	return drm_mode_cursor_common(dev, req, file_priv);
}

/**
 * drm_mode_legacy_fb_format - compute drm fourcc code from legacy description
 * @bpp: bits per pixels
 * @depth: bit depth per pixel
 *
 * Computes a drm fourcc pixel format code for the given @bpp/@depth values.
 * Useful in fbdev emulation code, since that deals in those values.
 */
uint32_t drm_mode_legacy_fb_format(uint32_t bpp, uint32_t depth)
{
	uint32_t fmt;

	switch (bpp) {
	case 8:
		fmt = DRM_FORMAT_C8;
		break;
	case 16:
		if (depth == 15)
			fmt = DRM_FORMAT_XRGB1555;
		else
			fmt = DRM_FORMAT_RGB565;
		break;
	case 24:
		fmt = DRM_FORMAT_RGB888;
		break;
	case 32:
		if (depth == 24)
			fmt = DRM_FORMAT_XRGB8888;
		else if (depth == 30)
			fmt = DRM_FORMAT_XRGB2101010;
		else
			fmt = DRM_FORMAT_ARGB8888;
		break;
	default:
		DRM_ERROR("bad bpp, assuming x8r8g8b8 pixel format\n");
		fmt = DRM_FORMAT_XRGB8888;
		break;
	}

	return fmt;
}
EXPORT_SYMBOL(drm_mode_legacy_fb_format);

/**
 * drm_mode_addfb - add an FB to the graphics configuration
 * @dev: drm device for the ioctl
 * @data: data pointer for the ioctl
 * @file_priv: drm file for the ioctl call
 *
 * Add a new FB to the specified CRTC, given a user request. This is the
 * original addfb ioctl which only supported RGB formats.
 *
 * Called by the user via ioctl.
 *
 * Returns:
 * Zero on success, negative errno on failure.
 */
int drm_mode_addfb(struct drm_device *dev,
		   void *data, struct drm_file *file_priv)
{
	struct drm_mode_fb_cmd *or = data;
	struct drm_mode_fb_cmd2 r = {};
	int ret;

	/* convert to new format and call new ioctl */
	r.fb_id = or->fb_id;
	r.width = or->width;
	r.height = or->height;
	r.pitches[0] = or->pitch;
	r.pixel_format = drm_mode_legacy_fb_format(or->bpp, or->depth);
	r.handles[0] = or->handle;

	ret = drm_mode_addfb2(dev, &r, file_priv);
	if (ret)
		return ret;

	or->fb_id = r.fb_id;

	return 0;
}

static int format_check(const struct drm_mode_fb_cmd2 *r)
{
	uint32_t format = r->pixel_format & ~DRM_FORMAT_BIG_ENDIAN;

	switch (format) {
	case DRM_FORMAT_C8:
	case DRM_FORMAT_RGB332:
	case DRM_FORMAT_BGR233:
	case DRM_FORMAT_XRGB4444:
	case DRM_FORMAT_XBGR4444:
	case DRM_FORMAT_RGBX4444:
	case DRM_FORMAT_BGRX4444:
	case DRM_FORMAT_ARGB4444:
	case DRM_FORMAT_ABGR4444:
	case DRM_FORMAT_RGBA4444:
	case DRM_FORMAT_BGRA4444:
	case DRM_FORMAT_XRGB1555:
	case DRM_FORMAT_XBGR1555:
	case DRM_FORMAT_RGBX5551:
	case DRM_FORMAT_BGRX5551:
	case DRM_FORMAT_ARGB1555:
	case DRM_FORMAT_ABGR1555:
	case DRM_FORMAT_RGBA5551:
	case DRM_FORMAT_BGRA5551:
	case DRM_FORMAT_RGB565:
	case DRM_FORMAT_BGR565:
	case DRM_FORMAT_RGB888:
	case DRM_FORMAT_BGR888:
	case DRM_FORMAT_XRGB8888:
	case DRM_FORMAT_XBGR8888:
	case DRM_FORMAT_RGBX8888:
	case DRM_FORMAT_BGRX8888:
	case DRM_FORMAT_ARGB8888:
	case DRM_FORMAT_ABGR8888:
	case DRM_FORMAT_RGBA8888:
	case DRM_FORMAT_BGRA8888:
	case DRM_FORMAT_XRGB2101010:
	case DRM_FORMAT_XBGR2101010:
	case DRM_FORMAT_RGBX1010102:
	case DRM_FORMAT_BGRX1010102:
	case DRM_FORMAT_ARGB2101010:
	case DRM_FORMAT_ABGR2101010:
	case DRM_FORMAT_RGBA1010102:
	case DRM_FORMAT_BGRA1010102:
	case DRM_FORMAT_YUYV:
	case DRM_FORMAT_YVYU:
	case DRM_FORMAT_UYVY:
	case DRM_FORMAT_VYUY:
	case DRM_FORMAT_AYUV:
	case DRM_FORMAT_NV12:
	case DRM_FORMAT_NV21:
	case DRM_FORMAT_NV16:
	case DRM_FORMAT_NV61:
	case DRM_FORMAT_NV24:
	case DRM_FORMAT_NV42:
	case DRM_FORMAT_YUV410:
	case DRM_FORMAT_YVU410:
	case DRM_FORMAT_YUV411:
	case DRM_FORMAT_YVU411:
	case DRM_FORMAT_YUV420:
	case DRM_FORMAT_YVU420:
	case DRM_FORMAT_YUV422:
	case DRM_FORMAT_YVU422:
	case DRM_FORMAT_YUV444:
	case DRM_FORMAT_YVU444:
		return 0;
	default:
		DRM_DEBUG_KMS("invalid pixel format %s\n",
			      drm_get_format_name(r->pixel_format));
		return -EINVAL;
	}
}

static int framebuffer_check(const struct drm_mode_fb_cmd2 *r)
{
	int ret, hsub, vsub, num_planes, i;

	ret = format_check(r);
	if (ret) {
		DRM_DEBUG_KMS("bad framebuffer format %s\n",
			      drm_get_format_name(r->pixel_format));
		return ret;
	}

	hsub = drm_format_horz_chroma_subsampling(r->pixel_format);
	vsub = drm_format_vert_chroma_subsampling(r->pixel_format);
	num_planes = drm_format_num_planes(r->pixel_format);

	if (r->width == 0 || r->width % hsub) {
		DRM_DEBUG_KMS("bad framebuffer width %u\n", r->width);
		return -EINVAL;
	}

	if (r->height == 0 || r->height % vsub) {
		DRM_DEBUG_KMS("bad framebuffer height %u\n", r->height);
		return -EINVAL;
	}

	for (i = 0; i < num_planes; i++) {
		unsigned int width = r->width / (i != 0 ? hsub : 1);
		unsigned int height = r->height / (i != 0 ? vsub : 1);
		unsigned int cpp = drm_format_plane_cpp(r->pixel_format, i);

		if (!r->handles[i]) {
			DRM_DEBUG_KMS("no buffer object handle for plane %d\n", i);
			return -EINVAL;
		}

		if ((uint64_t) width * cpp > UINT_MAX)
			return -ERANGE;

		if ((uint64_t) height * r->pitches[i] + r->offsets[i] > UINT_MAX)
			return -ERANGE;

		if (r->pitches[i] < width * cpp) {
			DRM_DEBUG_KMS("bad pitch %u for plane %d\n", r->pitches[i], i);
			return -EINVAL;
		}

		if (r->modifier[i] && !(r->flags & DRM_MODE_FB_MODIFIERS)) {
			DRM_DEBUG_KMS("bad fb modifier %llu for plane %d\n",
				      r->modifier[i], i);
			return -EINVAL;
		}

		/* modifier specific checks: */
		switch (r->modifier[i]) {
		case DRM_FORMAT_MOD_SAMSUNG_64_32_TILE:
			/* NOTE: the pitch restriction may be lifted later if it turns
			 * out that no hw has this restriction:
			 */
			if (r->pixel_format != DRM_FORMAT_NV12 ||
					width % 128 || height % 32 ||
					r->pitches[i] % 128) {
				DRM_DEBUG_KMS("bad modifier data for plane %d\n", i);
				return -EINVAL;
			}
			break;

		default:
			break;
		}
	}

	for (i = num_planes; i < 4; i++) {
		if (r->modifier[i]) {
			DRM_DEBUG_KMS("non-zero modifier for unused plane %d\n", i);
			return -EINVAL;
		}

		/* Pre-FB_MODIFIERS userspace didn't clear the structs properly. */
		if (!(r->flags & DRM_MODE_FB_MODIFIERS))
			continue;

		if (r->handles[i]) {
			DRM_DEBUG_KMS("buffer object handle for unused plane %d\n", i);
			return -EINVAL;
		}

		if (r->pitches[i]) {
			DRM_DEBUG_KMS("non-zero pitch for unused plane %d\n", i);
			return -EINVAL;
		}

		if (r->offsets[i]) {
			DRM_DEBUG_KMS("non-zero offset for unused plane %d\n", i);
			return -EINVAL;
		}
	}

	return 0;
}

static struct drm_framebuffer *
internal_framebuffer_create(struct drm_device *dev,
			    const struct drm_mode_fb_cmd2 *r,
			    struct drm_file *file_priv)
{
	struct drm_mode_config *config = &dev->mode_config;
	struct drm_framebuffer *fb;
	int ret;

	if (r->flags & ~(DRM_MODE_FB_INTERLACED | DRM_MODE_FB_MODIFIERS)) {
		DRM_DEBUG_KMS("bad framebuffer flags 0x%08x\n", r->flags);
		return ERR_PTR(-EINVAL);
	}

	if ((config->min_width > r->width) || (r->width > config->max_width)) {
		DRM_DEBUG_KMS("bad framebuffer width %d, should be >= %d && <= %d\n",
			  r->width, config->min_width, config->max_width);
		return ERR_PTR(-EINVAL);
	}
	if ((config->min_height > r->height) || (r->height > config->max_height)) {
		DRM_DEBUG_KMS("bad framebuffer height %d, should be >= %d && <= %d\n",
			  r->height, config->min_height, config->max_height);
		return ERR_PTR(-EINVAL);
	}

	if (r->flags & DRM_MODE_FB_MODIFIERS &&
	    !dev->mode_config.allow_fb_modifiers) {
		DRM_DEBUG_KMS("driver does not support fb modifiers\n");
		return ERR_PTR(-EINVAL);
	}

	ret = framebuffer_check(r);
	if (ret)
		return ERR_PTR(ret);

	fb = dev->mode_config.funcs->fb_create(dev, file_priv, r);
	if (IS_ERR(fb)) {
		DRM_DEBUG_KMS("could not create framebuffer\n");
		return fb;
	}

	return fb;
}

/**
 * drm_mode_addfb2 - add an FB to the graphics configuration
 * @dev: drm device for the ioctl
 * @data: data pointer for the ioctl
 * @file_priv: drm file for the ioctl call
 *
 * Add a new FB to the specified CRTC, given a user request with format. This is
 * the 2nd version of the addfb ioctl, which supports multi-planar framebuffers
 * and uses fourcc codes as pixel format specifiers.
 *
 * Called by the user via ioctl.
 *
 * Returns:
 * Zero on success, negative errno on failure.
 */
int drm_mode_addfb2(struct drm_device *dev,
		    void *data, struct drm_file *file_priv)
{
	struct drm_mode_fb_cmd2 *r = data;
	struct drm_framebuffer *fb;

	if (!drm_core_check_feature(dev, DRIVER_MODESET))
		return -EINVAL;

	fb = internal_framebuffer_create(dev, r, file_priv);
	if (IS_ERR(fb))
		return PTR_ERR(fb);

	DRM_DEBUG_KMS("[FB:%d]\n", fb->base.id);
	r->fb_id = fb->base.id;

	/* Transfer ownership to the filp for reaping on close */
	mutex_lock(&file_priv->fbs_lock);
	list_add(&fb->filp_head, &file_priv->fbs);
	mutex_unlock(&file_priv->fbs_lock);

	return 0;
}

struct drm_mode_rmfb_work {
	struct work_struct work;
	struct list_head fbs;
};

static void drm_mode_rmfb_work_fn(struct work_struct *w)
{
	struct drm_mode_rmfb_work *arg = container_of(w, typeof(*arg), work);

	while (!list_empty(&arg->fbs)) {
		struct drm_framebuffer *fb =
			list_first_entry(&arg->fbs, typeof(*fb), filp_head);

		list_del_init(&fb->filp_head);
		drm_framebuffer_remove(fb);
	}
}

/**
 * drm_mode_rmfb - remove an FB from the configuration
 * @dev: drm device for the ioctl
 * @data: data pointer for the ioctl
 * @file_priv: drm file for the ioctl call
 *
 * Remove the FB specified by the user.
 *
 * Called by the user via ioctl.
 *
 * Returns:
 * Zero on success, negative errno on failure.
 */
int drm_mode_rmfb(struct drm_device *dev,
		   void *data, struct drm_file *file_priv)
{
	struct drm_framebuffer *fb = NULL;
	struct drm_framebuffer *fbl = NULL;
	uint32_t *id = data;
	int found = 0;

	if (!drm_core_check_feature(dev, DRIVER_MODESET))
		return -EINVAL;

	fb = drm_framebuffer_lookup(dev, *id);
	if (!fb)
		return -ENOENT;

	mutex_lock(&file_priv->fbs_lock);
	list_for_each_entry(fbl, &file_priv->fbs, filp_head)
		if (fb == fbl)
			found = 1;
	if (!found) {
		mutex_unlock(&file_priv->fbs_lock);
		goto fail_unref;
	}

	list_del_init(&fb->filp_head);
	mutex_unlock(&file_priv->fbs_lock);

<<<<<<< HEAD
	/*
	 * we now own the reference that was stored in the fbs list
	 *
	 * drm_framebuffer_remove may fail with -EINTR on pending signals,
	 * so run this in a separate stack as there's no way to correctly
	 * handle this after the fb is already removed from the lookup table.
	 */
	if (atomic_read(&fb->refcount.refcount) > 1) {
		struct drm_mode_rmfb_work arg;

		INIT_WORK_ONSTACK(&arg.work, drm_mode_rmfb_work_fn);
		INIT_LIST_HEAD(&arg.fbs);
		list_add_tail(&fb->filp_head, &arg.fbs);

		schedule_work(&arg.work);
		flush_work(&arg.work);
		destroy_work_on_stack(&arg.work);
	} else
		drm_framebuffer_unreference(fb);
=======
	/* drop the reference we picked up in framebuffer lookup */
	drm_framebuffer_unreference(fb);
>>>>>>> a9cdd8e3

	/*
	 * we now own the reference that was stored in the fbs list
	 *
	 * drm_framebuffer_remove may fail with -EINTR on pending signals,
	 * so run this in a separate stack as there's no way to correctly
	 * handle this after the fb is already removed from the lookup table.
	 */
	if (drm_framebuffer_read_refcount(fb) > 1) {
		struct drm_mode_rmfb_work arg;

		INIT_WORK_ONSTACK(&arg.work, drm_mode_rmfb_work_fn);
		INIT_LIST_HEAD(&arg.fbs);
		list_add_tail(&fb->filp_head, &arg.fbs);

		schedule_work(&arg.work);
		flush_work(&arg.work);
		destroy_work_on_stack(&arg.work);
	} else
		drm_framebuffer_unreference(fb);

	return 0;

fail_unref:
	drm_framebuffer_unreference(fb);
	return -ENOENT;
}

/**
 * drm_mode_getfb - get FB info
 * @dev: drm device for the ioctl
 * @data: data pointer for the ioctl
 * @file_priv: drm file for the ioctl call
 *
 * Lookup the FB given its ID and return info about it.
 *
 * Called by the user via ioctl.
 *
 * Returns:
 * Zero on success, negative errno on failure.
 */
int drm_mode_getfb(struct drm_device *dev,
		   void *data, struct drm_file *file_priv)
{
	struct drm_mode_fb_cmd *r = data;
	struct drm_framebuffer *fb;
	int ret;

	if (!drm_core_check_feature(dev, DRIVER_MODESET))
		return -EINVAL;

	fb = drm_framebuffer_lookup(dev, r->fb_id);
	if (!fb)
		return -ENOENT;

	r->height = fb->height;
	r->width = fb->width;
	r->depth = fb->depth;
	r->bpp = fb->bits_per_pixel;
	r->pitch = fb->pitches[0];
	if (fb->funcs->create_handle) {
		if (file_priv->is_master || capable(CAP_SYS_ADMIN) ||
		    drm_is_control_client(file_priv)) {
			ret = fb->funcs->create_handle(fb, file_priv,
						       &r->handle);
		} else {
			/* GET_FB() is an unprivileged ioctl so we must not
			 * return a buffer-handle to non-master processes! For
			 * backwards-compatibility reasons, we cannot make
			 * GET_FB() privileged, so just return an invalid handle
			 * for non-masters. */
			r->handle = 0;
			ret = 0;
		}
	} else {
		ret = -ENODEV;
	}

	drm_framebuffer_unreference(fb);

	return ret;
}

/**
 * drm_mode_dirtyfb_ioctl - flush frontbuffer rendering on an FB
 * @dev: drm device for the ioctl
 * @data: data pointer for the ioctl
 * @file_priv: drm file for the ioctl call
 *
 * Lookup the FB and flush out the damaged area supplied by userspace as a clip
 * rectangle list. Generic userspace which does frontbuffer rendering must call
 * this ioctl to flush out the changes on manual-update display outputs, e.g.
 * usb display-link, mipi manual update panels or edp panel self refresh modes.
 *
 * Modesetting drivers which always update the frontbuffer do not need to
 * implement the corresponding ->dirty framebuffer callback.
 *
 * Called by the user via ioctl.
 *
 * Returns:
 * Zero on success, negative errno on failure.
 */
int drm_mode_dirtyfb_ioctl(struct drm_device *dev,
			   void *data, struct drm_file *file_priv)
{
	struct drm_clip_rect __user *clips_ptr;
	struct drm_clip_rect *clips = NULL;
	struct drm_mode_fb_dirty_cmd *r = data;
	struct drm_framebuffer *fb;
	unsigned flags;
	int num_clips;
	int ret;

	if (!drm_core_check_feature(dev, DRIVER_MODESET))
		return -EINVAL;

	fb = drm_framebuffer_lookup(dev, r->fb_id);
	if (!fb)
		return -ENOENT;

	num_clips = r->num_clips;
	clips_ptr = (struct drm_clip_rect __user *)(unsigned long)r->clips_ptr;

	if (!num_clips != !clips_ptr) {
		ret = -EINVAL;
		goto out_err1;
	}

	flags = DRM_MODE_FB_DIRTY_FLAGS & r->flags;

	/* If userspace annotates copy, clips must come in pairs */
	if (flags & DRM_MODE_FB_DIRTY_ANNOTATE_COPY && (num_clips % 2)) {
		ret = -EINVAL;
		goto out_err1;
	}

	if (num_clips && clips_ptr) {
		if (num_clips < 0 || num_clips > DRM_MODE_FB_DIRTY_MAX_CLIPS) {
			ret = -EINVAL;
			goto out_err1;
		}
		clips = kcalloc(num_clips, sizeof(*clips), GFP_KERNEL);
		if (!clips) {
			ret = -ENOMEM;
			goto out_err1;
		}

		ret = copy_from_user(clips, clips_ptr,
				     num_clips * sizeof(*clips));
		if (ret) {
			ret = -EFAULT;
			goto out_err2;
		}
	}

	if (fb->funcs->dirty) {
		ret = fb->funcs->dirty(fb, file_priv, flags, r->color,
				       clips, num_clips);
	} else {
		ret = -ENOSYS;
	}

out_err2:
	kfree(clips);
out_err1:
	drm_framebuffer_unreference(fb);

	return ret;
}

/**
 * drm_fb_release - remove and free the FBs on this file
 * @priv: drm file for the ioctl
 *
 * Destroy all the FBs associated with @filp.
 *
 * Called by the user via ioctl.
 *
 * Returns:
 * Zero on success, negative errno on failure.
 */
void drm_fb_release(struct drm_file *priv)
{
	struct drm_framebuffer *fb, *tfb;
	struct drm_mode_rmfb_work arg;

	INIT_LIST_HEAD(&arg.fbs);

	/*
	 * When the file gets released that means no one else can access the fb
	 * list any more, so no need to grab fpriv->fbs_lock. And we need to
	 * avoid upsetting lockdep since the universal cursor code adds a
	 * framebuffer while holding mutex locks.
	 *
	 * Note that a real deadlock between fpriv->fbs_lock and the modeset
	 * locks is impossible here since no one else but this function can get
	 * at it any more.
	 */
	list_for_each_entry_safe(fb, tfb, &priv->fbs, filp_head) {
<<<<<<< HEAD
		if (atomic_read(&fb->refcount.refcount) > 1) {
=======
		if (drm_framebuffer_read_refcount(fb) > 1) {
>>>>>>> a9cdd8e3
			list_move_tail(&fb->filp_head, &arg.fbs);
		} else {
			list_del_init(&fb->filp_head);

			/* This drops the fpriv->fbs reference. */
			drm_framebuffer_unreference(fb);
		}
	}

	if (!list_empty(&arg.fbs)) {
		INIT_WORK_ONSTACK(&arg.work, drm_mode_rmfb_work_fn);

		schedule_work(&arg.work);
		flush_work(&arg.work);
		destroy_work_on_stack(&arg.work);
	}
}

/**
 * drm_property_create - create a new property type
 * @dev: drm device
 * @flags: flags specifying the property type
 * @name: name of the property
 * @num_values: number of pre-defined values
 *
 * This creates a new generic drm property which can then be attached to a drm
 * object with drm_object_attach_property. The returned property object must be
 * freed with drm_property_destroy.
 *
 * Note that the DRM core keeps a per-device list of properties and that, if
 * drm_mode_config_cleanup() is called, it will destroy all properties created
 * by the driver.
 *
 * Returns:
 * A pointer to the newly created property on success, NULL on failure.
 */
struct drm_property *drm_property_create(struct drm_device *dev, int flags,
					 const char *name, int num_values)
{
	struct drm_property *property = NULL;
	int ret;

	property = kzalloc(sizeof(struct drm_property), GFP_KERNEL);
	if (!property)
		return NULL;

	property->dev = dev;

	if (num_values) {
		property->values = kcalloc(num_values, sizeof(uint64_t),
					   GFP_KERNEL);
		if (!property->values)
			goto fail;
	}

	ret = drm_mode_object_get(dev, &property->base, DRM_MODE_OBJECT_PROPERTY);
	if (ret)
		goto fail;

	property->flags = flags;
	property->num_values = num_values;
	INIT_LIST_HEAD(&property->enum_list);

	if (name) {
		strncpy(property->name, name, DRM_PROP_NAME_LEN);
		property->name[DRM_PROP_NAME_LEN-1] = '\0';
	}

	list_add_tail(&property->head, &dev->mode_config.property_list);

	WARN_ON(!drm_property_type_valid(property));

	return property;
fail:
	kfree(property->values);
	kfree(property);
	return NULL;
}
EXPORT_SYMBOL(drm_property_create);

/**
 * drm_property_create_enum - create a new enumeration property type
 * @dev: drm device
 * @flags: flags specifying the property type
 * @name: name of the property
 * @props: enumeration lists with property values
 * @num_values: number of pre-defined values
 *
 * This creates a new generic drm property which can then be attached to a drm
 * object with drm_object_attach_property. The returned property object must be
 * freed with drm_property_destroy.
 *
 * Userspace is only allowed to set one of the predefined values for enumeration
 * properties.
 *
 * Returns:
 * A pointer to the newly created property on success, NULL on failure.
 */
struct drm_property *drm_property_create_enum(struct drm_device *dev, int flags,
					 const char *name,
					 const struct drm_prop_enum_list *props,
					 int num_values)
{
	struct drm_property *property;
	int i, ret;

	flags |= DRM_MODE_PROP_ENUM;

	property = drm_property_create(dev, flags, name, num_values);
	if (!property)
		return NULL;

	for (i = 0; i < num_values; i++) {
		ret = drm_property_add_enum(property, i,
				      props[i].type,
				      props[i].name);
		if (ret) {
			drm_property_destroy(dev, property);
			return NULL;
		}
	}

	return property;
}
EXPORT_SYMBOL(drm_property_create_enum);

/**
 * drm_property_create_bitmask - create a new bitmask property type
 * @dev: drm device
 * @flags: flags specifying the property type
 * @name: name of the property
 * @props: enumeration lists with property bitflags
 * @num_props: size of the @props array
 * @supported_bits: bitmask of all supported enumeration values
 *
 * This creates a new bitmask drm property which can then be attached to a drm
 * object with drm_object_attach_property. The returned property object must be
 * freed with drm_property_destroy.
 *
 * Compared to plain enumeration properties userspace is allowed to set any
 * or'ed together combination of the predefined property bitflag values
 *
 * Returns:
 * A pointer to the newly created property on success, NULL on failure.
 */
struct drm_property *drm_property_create_bitmask(struct drm_device *dev,
					 int flags, const char *name,
					 const struct drm_prop_enum_list *props,
					 int num_props,
					 uint64_t supported_bits)
{
	struct drm_property *property;
	int i, ret, index = 0;
	int num_values = hweight64(supported_bits);

	flags |= DRM_MODE_PROP_BITMASK;

	property = drm_property_create(dev, flags, name, num_values);
	if (!property)
		return NULL;
	for (i = 0; i < num_props; i++) {
		if (!(supported_bits & (1ULL << props[i].type)))
			continue;

		if (WARN_ON(index >= num_values)) {
			drm_property_destroy(dev, property);
			return NULL;
		}

		ret = drm_property_add_enum(property, index++,
				      props[i].type,
				      props[i].name);
		if (ret) {
			drm_property_destroy(dev, property);
			return NULL;
		}
	}

	return property;
}
EXPORT_SYMBOL(drm_property_create_bitmask);

static struct drm_property *property_create_range(struct drm_device *dev,
					 int flags, const char *name,
					 uint64_t min, uint64_t max)
{
	struct drm_property *property;

	property = drm_property_create(dev, flags, name, 2);
	if (!property)
		return NULL;

	property->values[0] = min;
	property->values[1] = max;

	return property;
}

/**
 * drm_property_create_range - create a new unsigned ranged property type
 * @dev: drm device
 * @flags: flags specifying the property type
 * @name: name of the property
 * @min: minimum value of the property
 * @max: maximum value of the property
 *
 * This creates a new generic drm property which can then be attached to a drm
 * object with drm_object_attach_property. The returned property object must be
 * freed with drm_property_destroy.
 *
 * Userspace is allowed to set any unsigned integer value in the (min, max)
 * range inclusive.
 *
 * Returns:
 * A pointer to the newly created property on success, NULL on failure.
 */
struct drm_property *drm_property_create_range(struct drm_device *dev, int flags,
					 const char *name,
					 uint64_t min, uint64_t max)
{
	return property_create_range(dev, DRM_MODE_PROP_RANGE | flags,
			name, min, max);
}
EXPORT_SYMBOL(drm_property_create_range);

/**
 * drm_property_create_signed_range - create a new signed ranged property type
 * @dev: drm device
 * @flags: flags specifying the property type
 * @name: name of the property
 * @min: minimum value of the property
 * @max: maximum value of the property
 *
 * This creates a new generic drm property which can then be attached to a drm
 * object with drm_object_attach_property. The returned property object must be
 * freed with drm_property_destroy.
 *
 * Userspace is allowed to set any signed integer value in the (min, max)
 * range inclusive.
 *
 * Returns:
 * A pointer to the newly created property on success, NULL on failure.
 */
struct drm_property *drm_property_create_signed_range(struct drm_device *dev,
					 int flags, const char *name,
					 int64_t min, int64_t max)
{
	return property_create_range(dev, DRM_MODE_PROP_SIGNED_RANGE | flags,
			name, I642U64(min), I642U64(max));
}
EXPORT_SYMBOL(drm_property_create_signed_range);

/**
 * drm_property_create_object - create a new object property type
 * @dev: drm device
 * @flags: flags specifying the property type
 * @name: name of the property
 * @type: object type from DRM_MODE_OBJECT_* defines
 *
 * This creates a new generic drm property which can then be attached to a drm
 * object with drm_object_attach_property. The returned property object must be
 * freed with drm_property_destroy.
 *
 * Userspace is only allowed to set this to any property value of the given
 * @type. Only useful for atomic properties, which is enforced.
 *
 * Returns:
 * A pointer to the newly created property on success, NULL on failure.
 */
struct drm_property *drm_property_create_object(struct drm_device *dev,
					 int flags, const char *name, uint32_t type)
{
	struct drm_property *property;

	flags |= DRM_MODE_PROP_OBJECT;

	if (WARN_ON(!(flags & DRM_MODE_PROP_ATOMIC)))
		return NULL;

	property = drm_property_create(dev, flags, name, 1);
	if (!property)
		return NULL;

	property->values[0] = type;

	return property;
}
EXPORT_SYMBOL(drm_property_create_object);

/**
 * drm_property_create_bool - create a new boolean property type
 * @dev: drm device
 * @flags: flags specifying the property type
 * @name: name of the property
 *
 * This creates a new generic drm property which can then be attached to a drm
 * object with drm_object_attach_property. The returned property object must be
 * freed with drm_property_destroy.
 *
 * This is implemented as a ranged property with only {0, 1} as valid values.
 *
 * Returns:
 * A pointer to the newly created property on success, NULL on failure.
 */
struct drm_property *drm_property_create_bool(struct drm_device *dev, int flags,
					 const char *name)
{
	return drm_property_create_range(dev, flags, name, 0, 1);
}
EXPORT_SYMBOL(drm_property_create_bool);

/**
 * drm_property_add_enum - add a possible value to an enumeration property
 * @property: enumeration property to change
 * @index: index of the new enumeration
 * @value: value of the new enumeration
 * @name: symbolic name of the new enumeration
 *
 * This functions adds enumerations to a property.
 *
 * It's use is deprecated, drivers should use one of the more specific helpers
 * to directly create the property with all enumerations already attached.
 *
 * Returns:
 * Zero on success, error code on failure.
 */
int drm_property_add_enum(struct drm_property *property, int index,
			  uint64_t value, const char *name)
{
	struct drm_property_enum *prop_enum;

	if (!(drm_property_type_is(property, DRM_MODE_PROP_ENUM) ||
			drm_property_type_is(property, DRM_MODE_PROP_BITMASK)))
		return -EINVAL;

	/*
	 * Bitmask enum properties have the additional constraint of values
	 * from 0 to 63
	 */
	if (drm_property_type_is(property, DRM_MODE_PROP_BITMASK) &&
			(value > 63))
		return -EINVAL;

	if (!list_empty(&property->enum_list)) {
		list_for_each_entry(prop_enum, &property->enum_list, head) {
			if (prop_enum->value == value) {
				strncpy(prop_enum->name, name, DRM_PROP_NAME_LEN);
				prop_enum->name[DRM_PROP_NAME_LEN-1] = '\0';
				return 0;
			}
		}
	}

	prop_enum = kzalloc(sizeof(struct drm_property_enum), GFP_KERNEL);
	if (!prop_enum)
		return -ENOMEM;

	strncpy(prop_enum->name, name, DRM_PROP_NAME_LEN);
	prop_enum->name[DRM_PROP_NAME_LEN-1] = '\0';
	prop_enum->value = value;

	property->values[index] = value;
	list_add_tail(&prop_enum->head, &property->enum_list);
	return 0;
}
EXPORT_SYMBOL(drm_property_add_enum);

/**
 * drm_property_destroy - destroy a drm property
 * @dev: drm device
 * @property: property to destry
 *
 * This function frees a property including any attached resources like
 * enumeration values.
 */
void drm_property_destroy(struct drm_device *dev, struct drm_property *property)
{
	struct drm_property_enum *prop_enum, *pt;

	list_for_each_entry_safe(prop_enum, pt, &property->enum_list, head) {
		list_del(&prop_enum->head);
		kfree(prop_enum);
	}

	if (property->num_values)
		kfree(property->values);
	drm_mode_object_unregister(dev, &property->base);
	list_del(&property->head);
	kfree(property);
}
EXPORT_SYMBOL(drm_property_destroy);

/**
 * drm_object_attach_property - attach a property to a modeset object
 * @obj: drm modeset object
 * @property: property to attach
 * @init_val: initial value of the property
 *
 * This attaches the given property to the modeset object with the given initial
 * value. Currently this function cannot fail since the properties are stored in
 * a statically sized array.
 */
void drm_object_attach_property(struct drm_mode_object *obj,
				struct drm_property *property,
				uint64_t init_val)
{
	int count = obj->properties->count;

	if (count == DRM_OBJECT_MAX_PROPERTY) {
		WARN(1, "Failed to attach object property (type: 0x%x). Please "
			"increase DRM_OBJECT_MAX_PROPERTY by 1 for each time "
			"you see this message on the same object type.\n",
			obj->type);
		return;
	}

	obj->properties->properties[count] = property;
	obj->properties->values[count] = init_val;
	obj->properties->count++;
	if (property->flags & DRM_MODE_PROP_ATOMIC)
		obj->properties->atomic_count++;
}
EXPORT_SYMBOL(drm_object_attach_property);

/**
 * drm_object_property_set_value - set the value of a property
 * @obj: drm mode object to set property value for
 * @property: property to set
 * @val: value the property should be set to
 *
 * This functions sets a given property on a given object. This function only
 * changes the software state of the property, it does not call into the
 * driver's ->set_property callback.
 *
 * Returns:
 * Zero on success, error code on failure.
 */
int drm_object_property_set_value(struct drm_mode_object *obj,
				  struct drm_property *property, uint64_t val)
{
	int i;

	for (i = 0; i < obj->properties->count; i++) {
		if (obj->properties->properties[i] == property) {
			obj->properties->values[i] = val;
			return 0;
		}
	}

	return -EINVAL;
}
EXPORT_SYMBOL(drm_object_property_set_value);

/**
 * drm_object_property_get_value - retrieve the value of a property
 * @obj: drm mode object to get property value from
 * @property: property to retrieve
 * @val: storage for the property value
 *
 * This function retrieves the softare state of the given property for the given
 * property. Since there is no driver callback to retrieve the current property
 * value this might be out of sync with the hardware, depending upon the driver
 * and property.
 *
 * Returns:
 * Zero on success, error code on failure.
 */
int drm_object_property_get_value(struct drm_mode_object *obj,
				  struct drm_property *property, uint64_t *val)
{
	int i;

	/* read-only properties bypass atomic mechanism and still store
	 * their value in obj->properties->values[].. mostly to avoid
	 * having to deal w/ EDID and similar props in atomic paths:
	 */
	if (drm_core_check_feature(property->dev, DRIVER_ATOMIC) &&
			!(property->flags & DRM_MODE_PROP_IMMUTABLE))
		return drm_atomic_get_property(obj, property, val);

	for (i = 0; i < obj->properties->count; i++) {
		if (obj->properties->properties[i] == property) {
			*val = obj->properties->values[i];
			return 0;
		}
	}

	return -EINVAL;
}
EXPORT_SYMBOL(drm_object_property_get_value);

/**
 * drm_mode_getproperty_ioctl - get the property metadata
 * @dev: DRM device
 * @data: ioctl data
 * @file_priv: DRM file info
 *
 * This function retrieves the metadata for a given property, like the different
 * possible values for an enum property or the limits for a range property.
 *
 * Blob properties are special
 *
 * Called by the user via ioctl.
 *
 * Returns:
 * Zero on success, negative errno on failure.
 */
int drm_mode_getproperty_ioctl(struct drm_device *dev,
			       void *data, struct drm_file *file_priv)
{
	struct drm_mode_get_property *out_resp = data;
	struct drm_property *property;
	int enum_count = 0;
	int value_count = 0;
	int ret = 0, i;
	int copied;
	struct drm_property_enum *prop_enum;
	struct drm_mode_property_enum __user *enum_ptr;
	uint64_t __user *values_ptr;

	if (!drm_core_check_feature(dev, DRIVER_MODESET))
		return -EINVAL;

	drm_modeset_lock_all(dev);
	property = drm_property_find(dev, out_resp->prop_id);
	if (!property) {
		ret = -ENOENT;
		goto done;
	}

	if (drm_property_type_is(property, DRM_MODE_PROP_ENUM) ||
			drm_property_type_is(property, DRM_MODE_PROP_BITMASK)) {
		list_for_each_entry(prop_enum, &property->enum_list, head)
			enum_count++;
	}

	value_count = property->num_values;

	strncpy(out_resp->name, property->name, DRM_PROP_NAME_LEN);
	out_resp->name[DRM_PROP_NAME_LEN-1] = 0;
	out_resp->flags = property->flags;

	if ((out_resp->count_values >= value_count) && value_count) {
		values_ptr = (uint64_t __user *)(unsigned long)out_resp->values_ptr;
		for (i = 0; i < value_count; i++) {
			if (copy_to_user(values_ptr + i, &property->values[i], sizeof(uint64_t))) {
				ret = -EFAULT;
				goto done;
			}
		}
	}
	out_resp->count_values = value_count;

	if (drm_property_type_is(property, DRM_MODE_PROP_ENUM) ||
			drm_property_type_is(property, DRM_MODE_PROP_BITMASK)) {
		if ((out_resp->count_enum_blobs >= enum_count) && enum_count) {
			copied = 0;
			enum_ptr = (struct drm_mode_property_enum __user *)(unsigned long)out_resp->enum_blob_ptr;
			list_for_each_entry(prop_enum, &property->enum_list, head) {

				if (copy_to_user(&enum_ptr[copied].value, &prop_enum->value, sizeof(uint64_t))) {
					ret = -EFAULT;
					goto done;
				}

				if (copy_to_user(&enum_ptr[copied].name,
						 &prop_enum->name, DRM_PROP_NAME_LEN)) {
					ret = -EFAULT;
					goto done;
				}
				copied++;
			}
		}
		out_resp->count_enum_blobs = enum_count;
	}

	/*
	 * NOTE: The idea seems to have been to use this to read all the blob
	 * property values. But nothing ever added them to the corresponding
	 * list, userspace always used the special-purpose get_blob ioctl to
	 * read the value for a blob property. It also doesn't make a lot of
	 * sense to return values here when everything else is just metadata for
	 * the property itself.
	 */
	if (drm_property_type_is(property, DRM_MODE_PROP_BLOB))
		out_resp->count_enum_blobs = 0;
done:
	drm_modeset_unlock_all(dev);
	return ret;
}

static void drm_property_free_blob(struct kref *kref)
{
	struct drm_property_blob *blob =
		container_of(kref, struct drm_property_blob, base.refcount);

	mutex_lock(&blob->dev->mode_config.blob_lock);
	list_del(&blob->head_global);
	mutex_unlock(&blob->dev->mode_config.blob_lock);

	drm_mode_object_unregister(blob->dev, &blob->base);

	kfree(blob);
}

/**
 * drm_property_create_blob - Create new blob property
 *
 * Creates a new blob property for a specified DRM device, optionally
 * copying data.
 *
 * @dev: DRM device to create property for
 * @length: Length to allocate for blob data
 * @data: If specified, copies data into blob
 *
 * Returns:
 * New blob property with a single reference on success, or an ERR_PTR
 * value on failure.
 */
struct drm_property_blob *
drm_property_create_blob(struct drm_device *dev, size_t length,
			 const void *data)
{
	struct drm_property_blob *blob;
	int ret;

	if (!length || length > ULONG_MAX - sizeof(struct drm_property_blob))
		return ERR_PTR(-EINVAL);

	blob = kzalloc(sizeof(struct drm_property_blob)+length, GFP_KERNEL);
	if (!blob)
		return ERR_PTR(-ENOMEM);

	/* This must be explicitly initialised, so we can safely call list_del
	 * on it in the removal handler, even if it isn't in a file list. */
	INIT_LIST_HEAD(&blob->head_file);
	blob->length = length;
	blob->dev = dev;

	if (data)
		memcpy(blob->data, data, length);

	ret = drm_mode_object_get_reg(dev, &blob->base, DRM_MODE_OBJECT_BLOB,
				      true, drm_property_free_blob);
	if (ret) {
		kfree(blob);
		return ERR_PTR(-EINVAL);
	}

	mutex_lock(&dev->mode_config.blob_lock);
	list_add_tail(&blob->head_global,
	              &dev->mode_config.property_blob_list);
	mutex_unlock(&dev->mode_config.blob_lock);

	return blob;
}
EXPORT_SYMBOL(drm_property_create_blob);

/**
 * drm_property_unreference_blob - Unreference a blob property
 *
 * Drop a reference on a blob property. May free the object.
 *
 * @blob: Pointer to blob property
 */
void drm_property_unreference_blob(struct drm_property_blob *blob)
{
	if (!blob)
		return;

	drm_mode_object_unreference(&blob->base);
}
EXPORT_SYMBOL(drm_property_unreference_blob);

/**
 * drm_property_destroy_user_blobs - destroy all blobs created by this client
 * @dev:       DRM device
 * @file_priv: destroy all blobs owned by this file handle
 */
void drm_property_destroy_user_blobs(struct drm_device *dev,
				     struct drm_file *file_priv)
{
	struct drm_property_blob *blob, *bt;

	/*
	 * When the file gets released that means no one else can access the
	 * blob list any more, so no need to grab dev->blob_lock.
	 */
	list_for_each_entry_safe(blob, bt, &file_priv->blobs, head_file) {
		list_del_init(&blob->head_file);
		drm_property_unreference_blob(blob);
	}
}

/**
 * drm_property_reference_blob - Take a reference on an existing property
 *
 * Take a new reference on an existing blob property.
 *
 * @blob: Pointer to blob property
 */
struct drm_property_blob *drm_property_reference_blob(struct drm_property_blob *blob)
{
	drm_mode_object_reference(&blob->base);
	return blob;
}
EXPORT_SYMBOL(drm_property_reference_blob);

/**
 * drm_property_lookup_blob - look up a blob property and take a reference
 * @dev: drm device
 * @id: id of the blob property
 *
 * If successful, this takes an additional reference to the blob property.
 * callers need to make sure to eventually unreference the returned property
 * again, using @drm_property_unreference_blob.
 */
struct drm_property_blob *drm_property_lookup_blob(struct drm_device *dev,
					           uint32_t id)
{
	struct drm_mode_object *obj;
	struct drm_property_blob *blob = NULL;

	obj = _object_find(dev, id, DRM_MODE_OBJECT_BLOB);
	if (obj)
		blob = obj_to_blob(obj);
	return blob;
}
EXPORT_SYMBOL(drm_property_lookup_blob);

/**
 * drm_property_replace_global_blob - atomically replace existing blob property
 * @dev: drm device
 * @replace: location of blob property pointer to be replaced
 * @length: length of data for new blob, or 0 for no data
 * @data: content for new blob, or NULL for no data
 * @obj_holds_id: optional object for property holding blob ID
 * @prop_holds_id: optional property holding blob ID
 * @return 0 on success or error on failure
 *
 * This function will atomically replace a global property in the blob list,
 * optionally updating a property which holds the ID of that property. It is
 * guaranteed to be atomic: no caller will be allowed to see intermediate
 * results, and either the entire operation will succeed and clean up the
 * previous property, or it will fail and the state will be unchanged.
 *
 * If length is 0 or data is NULL, no new blob will be created, and the holding
 * property, if specified, will be set to 0.
 *
 * Access to the replace pointer is assumed to be protected by the caller, e.g.
 * by holding the relevant modesetting object lock for its parent.
 *
 * For example, a drm_connector has a 'PATH' property, which contains the ID
 * of a blob property with the value of the MST path information. Calling this
 * function with replace pointing to the connector's path_blob_ptr, length and
 * data set for the new path information, obj_holds_id set to the connector's
 * base object, and prop_holds_id set to the path property name, will perform
 * a completely atomic update. The access to path_blob_ptr is protected by the
 * caller holding a lock on the connector.
 */
static int drm_property_replace_global_blob(struct drm_device *dev,
                                            struct drm_property_blob **replace,
                                            size_t length,
                                            const void *data,
                                            struct drm_mode_object *obj_holds_id,
                                            struct drm_property *prop_holds_id)
{
	struct drm_property_blob *new_blob = NULL;
	struct drm_property_blob *old_blob = NULL;
	int ret;

	WARN_ON(replace == NULL);

	old_blob = *replace;

	if (length && data) {
		new_blob = drm_property_create_blob(dev, length, data);
		if (IS_ERR(new_blob))
			return PTR_ERR(new_blob);
	}

	/* This does not need to be synchronised with blob_lock, as the
	 * get_properties ioctl locks all modesetting objects, and
	 * obj_holds_id must be locked before calling here, so we cannot
	 * have its value out of sync with the list membership modified
	 * below under blob_lock. */
	if (obj_holds_id) {
		ret = drm_object_property_set_value(obj_holds_id,
						    prop_holds_id,
						    new_blob ?
						        new_blob->base.id : 0);
		if (ret != 0)
			goto err_created;
	}

	drm_property_unreference_blob(old_blob);
	*replace = new_blob;

	return 0;

err_created:
	drm_property_unreference_blob(new_blob);
	return ret;
}

/**
 * drm_mode_getblob_ioctl - get the contents of a blob property value
 * @dev: DRM device
 * @data: ioctl data
 * @file_priv: DRM file info
 *
 * This function retrieves the contents of a blob property. The value stored in
 * an object's blob property is just a normal modeset object id.
 *
 * Called by the user via ioctl.
 *
 * Returns:
 * Zero on success, negative errno on failure.
 */
int drm_mode_getblob_ioctl(struct drm_device *dev,
			   void *data, struct drm_file *file_priv)
{
	struct drm_mode_get_blob *out_resp = data;
	struct drm_property_blob *blob;
	int ret = 0;
	void __user *blob_ptr;

	if (!drm_core_check_feature(dev, DRIVER_MODESET))
		return -EINVAL;

	blob = drm_property_lookup_blob(dev, out_resp->blob_id);
	if (!blob)
		return -ENOENT;

	if (out_resp->length == blob->length) {
		blob_ptr = (void __user *)(unsigned long)out_resp->data;
		if (copy_to_user(blob_ptr, blob->data, blob->length)) {
			ret = -EFAULT;
			goto unref;
		}
	}
	out_resp->length = blob->length;
unref:
	drm_property_unreference_blob(blob);

	return ret;
}

/**
 * drm_mode_createblob_ioctl - create a new blob property
 * @dev: DRM device
 * @data: ioctl data
 * @file_priv: DRM file info
 *
 * This function creates a new blob property with user-defined values. In order
 * to give us sensible validation and checking when creating, rather than at
 * every potential use, we also require a type to be provided upfront.
 *
 * Called by the user via ioctl.
 *
 * Returns:
 * Zero on success, negative errno on failure.
 */
int drm_mode_createblob_ioctl(struct drm_device *dev,
			      void *data, struct drm_file *file_priv)
{
	struct drm_mode_create_blob *out_resp = data;
	struct drm_property_blob *blob;
	void __user *blob_ptr;
	int ret = 0;

	if (!drm_core_check_feature(dev, DRIVER_MODESET))
		return -EINVAL;

	blob = drm_property_create_blob(dev, out_resp->length, NULL);
	if (IS_ERR(blob))
		return PTR_ERR(blob);

	blob_ptr = (void __user *)(unsigned long)out_resp->data;
	if (copy_from_user(blob->data, blob_ptr, out_resp->length)) {
		ret = -EFAULT;
		goto out_blob;
	}

	/* Dropping the lock between create_blob and our access here is safe
	 * as only the same file_priv can remove the blob; at this point, it is
	 * not associated with any file_priv. */
	mutex_lock(&dev->mode_config.blob_lock);
	out_resp->blob_id = blob->base.id;
	list_add_tail(&blob->head_file, &file_priv->blobs);
	mutex_unlock(&dev->mode_config.blob_lock);

	return 0;

out_blob:
	drm_property_unreference_blob(blob);
	return ret;
}

/**
 * drm_mode_destroyblob_ioctl - destroy a user blob property
 * @dev: DRM device
 * @data: ioctl data
 * @file_priv: DRM file info
 *
 * Destroy an existing user-defined blob property.
 *
 * Called by the user via ioctl.
 *
 * Returns:
 * Zero on success, negative errno on failure.
 */
int drm_mode_destroyblob_ioctl(struct drm_device *dev,
			       void *data, struct drm_file *file_priv)
{
	struct drm_mode_destroy_blob *out_resp = data;
	struct drm_property_blob *blob = NULL, *bt;
	bool found = false;
	int ret = 0;

	if (!drm_core_check_feature(dev, DRIVER_MODESET))
		return -EINVAL;

	blob = drm_property_lookup_blob(dev, out_resp->blob_id);
	if (!blob)
		return -ENOENT;

	mutex_lock(&dev->mode_config.blob_lock);
	/* Ensure the property was actually created by this user. */
	list_for_each_entry(bt, &file_priv->blobs, head_file) {
		if (bt == blob) {
			found = true;
			break;
		}
	}

	if (!found) {
		ret = -EPERM;
		goto err;
	}

	/* We must drop head_file here, because we may not be the last
	 * reference on the blob. */
	list_del_init(&blob->head_file);
	mutex_unlock(&dev->mode_config.blob_lock);

	/* One reference from lookup, and one from the filp. */
	drm_property_unreference_blob(blob);
	drm_property_unreference_blob(blob);

	return 0;

err:
	mutex_unlock(&dev->mode_config.blob_lock);
	drm_property_unreference_blob(blob);

	return ret;
}

/**
 * drm_mode_connector_set_path_property - set tile property on connector
 * @connector: connector to set property on.
 * @path: path to use for property; must not be NULL.
 *
 * This creates a property to expose to userspace to specify a
 * connector path. This is mainly used for DisplayPort MST where
 * connectors have a topology and we want to allow userspace to give
 * them more meaningful names.
 *
 * Returns:
 * Zero on success, negative errno on failure.
 */
int drm_mode_connector_set_path_property(struct drm_connector *connector,
					 const char *path)
{
	struct drm_device *dev = connector->dev;
	int ret;

	ret = drm_property_replace_global_blob(dev,
	                                       &connector->path_blob_ptr,
	                                       strlen(path) + 1,
	                                       path,
	                                       &connector->base,
	                                       dev->mode_config.path_property);
	return ret;
}
EXPORT_SYMBOL(drm_mode_connector_set_path_property);

/**
 * drm_mode_connector_set_tile_property - set tile property on connector
 * @connector: connector to set property on.
 *
 * This looks up the tile information for a connector, and creates a
 * property for userspace to parse if it exists. The property is of
 * the form of 8 integers using ':' as a separator.
 *
 * Returns:
 * Zero on success, errno on failure.
 */
int drm_mode_connector_set_tile_property(struct drm_connector *connector)
{
	struct drm_device *dev = connector->dev;
	char tile[256];
	int ret;

	if (!connector->has_tile) {
		ret  = drm_property_replace_global_blob(dev,
		                                        &connector->tile_blob_ptr,
		                                        0,
		                                        NULL,
		                                        &connector->base,
		                                        dev->mode_config.tile_property);
		return ret;
	}

	snprintf(tile, 256, "%d:%d:%d:%d:%d:%d:%d:%d",
		 connector->tile_group->id, connector->tile_is_single_monitor,
		 connector->num_h_tile, connector->num_v_tile,
		 connector->tile_h_loc, connector->tile_v_loc,
		 connector->tile_h_size, connector->tile_v_size);

	ret = drm_property_replace_global_blob(dev,
	                                       &connector->tile_blob_ptr,
	                                       strlen(tile) + 1,
	                                       tile,
	                                       &connector->base,
	                                       dev->mode_config.tile_property);
	return ret;
}
EXPORT_SYMBOL(drm_mode_connector_set_tile_property);

/**
 * drm_mode_connector_update_edid_property - update the edid property of a connector
 * @connector: drm connector
 * @edid: new value of the edid property
 *
 * This function creates a new blob modeset object and assigns its id to the
 * connector's edid property.
 *
 * Returns:
 * Zero on success, negative errno on failure.
 */
int drm_mode_connector_update_edid_property(struct drm_connector *connector,
					    const struct edid *edid)
{
	struct drm_device *dev = connector->dev;
	size_t size = 0;
	int ret;

	/* ignore requests to set edid when overridden */
	if (connector->override_edid)
		return 0;

	if (edid)
		size = EDID_LENGTH * (1 + edid->extensions);

	ret = drm_property_replace_global_blob(dev,
					       &connector->edid_blob_ptr,
	                                       size,
	                                       edid,
	                                       &connector->base,
	                                       dev->mode_config.edid_property);
	return ret;
}
EXPORT_SYMBOL(drm_mode_connector_update_edid_property);

/* Some properties could refer to dynamic refcnt'd objects, or things that
 * need special locking to handle lifetime issues (ie. to ensure the prop
 * value doesn't become invalid part way through the property update due to
 * race).  The value returned by reference via 'obj' should be passed back
 * to drm_property_change_valid_put() after the property is set (and the
 * object to which the property is attached has a chance to take it's own
 * reference).
 */
bool drm_property_change_valid_get(struct drm_property *property,
					 uint64_t value, struct drm_mode_object **ref)
{
	int i;

	if (property->flags & DRM_MODE_PROP_IMMUTABLE)
		return false;

	*ref = NULL;

	if (drm_property_type_is(property, DRM_MODE_PROP_RANGE)) {
		if (value < property->values[0] || value > property->values[1])
			return false;
		return true;
	} else if (drm_property_type_is(property, DRM_MODE_PROP_SIGNED_RANGE)) {
		int64_t svalue = U642I64(value);

		if (svalue < U642I64(property->values[0]) ||
				svalue > U642I64(property->values[1]))
			return false;
		return true;
	} else if (drm_property_type_is(property, DRM_MODE_PROP_BITMASK)) {
		uint64_t valid_mask = 0;

		for (i = 0; i < property->num_values; i++)
			valid_mask |= (1ULL << property->values[i]);
		return !(value & ~valid_mask);
	} else if (drm_property_type_is(property, DRM_MODE_PROP_BLOB)) {
		struct drm_property_blob *blob;

		if (value == 0)
			return true;

		blob = drm_property_lookup_blob(property->dev, value);
		if (blob) {
			*ref = &blob->base;
			return true;
		} else {
			return false;
		}
	} else if (drm_property_type_is(property, DRM_MODE_PROP_OBJECT)) {
		/* a zero value for an object property translates to null: */
		if (value == 0)
			return true;

		*ref = _object_find(property->dev, value, property->values[0]);
		return *ref != NULL;
	}

	for (i = 0; i < property->num_values; i++)
		if (property->values[i] == value)
			return true;
	return false;
}

void drm_property_change_valid_put(struct drm_property *property,
		struct drm_mode_object *ref)
{
	if (!ref)
		return;

	if (drm_property_type_is(property, DRM_MODE_PROP_OBJECT)) {
		drm_mode_object_unreference(ref);
	} else if (drm_property_type_is(property, DRM_MODE_PROP_BLOB))
		drm_property_unreference_blob(obj_to_blob(ref));
}

/**
 * drm_mode_connector_property_set_ioctl - set the current value of a connector property
 * @dev: DRM device
 * @data: ioctl data
 * @file_priv: DRM file info
 *
 * This function sets the current value for a connectors's property. It also
 * calls into a driver's ->set_property callback to update the hardware state
 *
 * Called by the user via ioctl.
 *
 * Returns:
 * Zero on success, negative errno on failure.
 */
int drm_mode_connector_property_set_ioctl(struct drm_device *dev,
				       void *data, struct drm_file *file_priv)
{
	struct drm_mode_connector_set_property *conn_set_prop = data;
	struct drm_mode_obj_set_property obj_set_prop = {
		.value = conn_set_prop->value,
		.prop_id = conn_set_prop->prop_id,
		.obj_id = conn_set_prop->connector_id,
		.obj_type = DRM_MODE_OBJECT_CONNECTOR
	};

	/* It does all the locking and checking we need */
	return drm_mode_obj_set_property_ioctl(dev, &obj_set_prop, file_priv);
}

static int drm_mode_connector_set_obj_prop(struct drm_mode_object *obj,
					   struct drm_property *property,
					   uint64_t value)
{
	int ret = -EINVAL;
	struct drm_connector *connector = obj_to_connector(obj);

	/* Do DPMS ourselves */
	if (property == connector->dev->mode_config.dpms_property) {
		ret = (*connector->funcs->dpms)(connector, (int)value);
	} else if (connector->funcs->set_property)
		ret = connector->funcs->set_property(connector, property, value);

	/* store the property value if successful */
	if (!ret)
		drm_object_property_set_value(&connector->base, property, value);
	return ret;
}

static int drm_mode_crtc_set_obj_prop(struct drm_mode_object *obj,
				      struct drm_property *property,
				      uint64_t value)
{
	int ret = -EINVAL;
	struct drm_crtc *crtc = obj_to_crtc(obj);

	if (crtc->funcs->set_property)
		ret = crtc->funcs->set_property(crtc, property, value);
	if (!ret)
		drm_object_property_set_value(obj, property, value);

	return ret;
}

/**
 * drm_mode_plane_set_obj_prop - set the value of a property
 * @plane: drm plane object to set property value for
 * @property: property to set
 * @value: value the property should be set to
 *
 * This functions sets a given property on a given plane object. This function
 * calls the driver's ->set_property callback and changes the software state of
 * the property if the callback succeeds.
 *
 * Returns:
 * Zero on success, error code on failure.
 */
int drm_mode_plane_set_obj_prop(struct drm_plane *plane,
				struct drm_property *property,
				uint64_t value)
{
	int ret = -EINVAL;
	struct drm_mode_object *obj = &plane->base;

	if (plane->funcs->set_property)
		ret = plane->funcs->set_property(plane, property, value);
	if (!ret)
		drm_object_property_set_value(obj, property, value);

	return ret;
}
EXPORT_SYMBOL(drm_mode_plane_set_obj_prop);

/**
 * drm_mode_obj_get_properties_ioctl - get the current value of a object's property
 * @dev: DRM device
 * @data: ioctl data
 * @file_priv: DRM file info
 *
 * This function retrieves the current value for an object's property. Compared
 * to the connector specific ioctl this one is extended to also work on crtc and
 * plane objects.
 *
 * Called by the user via ioctl.
 *
 * Returns:
 * Zero on success, negative errno on failure.
 */
int drm_mode_obj_get_properties_ioctl(struct drm_device *dev, void *data,
				      struct drm_file *file_priv)
{
	struct drm_mode_obj_get_properties *arg = data;
	struct drm_mode_object *obj;
	int ret = 0;

	if (!drm_core_check_feature(dev, DRIVER_MODESET))
		return -EINVAL;

	drm_modeset_lock_all(dev);

	obj = drm_mode_object_find(dev, arg->obj_id, arg->obj_type);
	if (!obj) {
		ret = -ENOENT;
		goto out;
	}
	if (!obj->properties) {
		ret = -EINVAL;
		goto out_unref;
	}

	ret = get_properties(obj, file_priv->atomic,
			(uint32_t __user *)(unsigned long)(arg->props_ptr),
			(uint64_t __user *)(unsigned long)(arg->prop_values_ptr),
			&arg->count_props);

out_unref:
	drm_mode_object_unreference(obj);
out:
	drm_modeset_unlock_all(dev);
	return ret;
}

/**
 * drm_mode_obj_set_property_ioctl - set the current value of an object's property
 * @dev: DRM device
 * @data: ioctl data
 * @file_priv: DRM file info
 *
 * This function sets the current value for an object's property. It also calls
 * into a driver's ->set_property callback to update the hardware state.
 * Compared to the connector specific ioctl this one is extended to also work on
 * crtc and plane objects.
 *
 * Called by the user via ioctl.
 *
 * Returns:
 * Zero on success, negative errno on failure.
 */
int drm_mode_obj_set_property_ioctl(struct drm_device *dev, void *data,
				    struct drm_file *file_priv)
{
	struct drm_mode_obj_set_property *arg = data;
	struct drm_mode_object *arg_obj;
	struct drm_mode_object *prop_obj;
	struct drm_property *property;
	int i, ret = -EINVAL;
	struct drm_mode_object *ref;

	if (!drm_core_check_feature(dev, DRIVER_MODESET))
		return -EINVAL;

	drm_modeset_lock_all(dev);

	arg_obj = drm_mode_object_find(dev, arg->obj_id, arg->obj_type);
	if (!arg_obj) {
		ret = -ENOENT;
		goto out;
	}
	if (!arg_obj->properties)
		goto out_unref;

	for (i = 0; i < arg_obj->properties->count; i++)
		if (arg_obj->properties->properties[i]->base.id == arg->prop_id)
			break;

	if (i == arg_obj->properties->count)
		goto out_unref;

	prop_obj = drm_mode_object_find(dev, arg->prop_id,
					DRM_MODE_OBJECT_PROPERTY);
	if (!prop_obj) {
		ret = -ENOENT;
		goto out_unref;
	}
	property = obj_to_property(prop_obj);

	if (!drm_property_change_valid_get(property, arg->value, &ref))
		goto out_unref;

	switch (arg_obj->type) {
	case DRM_MODE_OBJECT_CONNECTOR:
		ret = drm_mode_connector_set_obj_prop(arg_obj, property,
						      arg->value);
		break;
	case DRM_MODE_OBJECT_CRTC:
		ret = drm_mode_crtc_set_obj_prop(arg_obj, property, arg->value);
		break;
	case DRM_MODE_OBJECT_PLANE:
		ret = drm_mode_plane_set_obj_prop(obj_to_plane(arg_obj),
						  property, arg->value);
		break;
	}

	drm_property_change_valid_put(property, ref);

out_unref:
	drm_mode_object_unreference(arg_obj);
out:
	drm_modeset_unlock_all(dev);
	return ret;
}

/**
 * drm_mode_connector_attach_encoder - attach a connector to an encoder
 * @connector: connector to attach
 * @encoder: encoder to attach @connector to
 *
 * This function links up a connector to an encoder. Note that the routing
 * restrictions between encoders and crtcs are exposed to userspace through the
 * possible_clones and possible_crtcs bitmasks.
 *
 * Returns:
 * Zero on success, negative errno on failure.
 */
int drm_mode_connector_attach_encoder(struct drm_connector *connector,
				      struct drm_encoder *encoder)
{
	int i;

	/*
	 * In the past, drivers have attempted to model the static association
	 * of connector to encoder in simple connector/encoder devices using a
	 * direct assignment of connector->encoder = encoder. This connection
	 * is a logical one and the responsibility of the core, so drivers are
	 * expected not to mess with this.
	 *
	 * Note that the error return should've been enough here, but a large
	 * majority of drivers ignores the return value, so add in a big WARN
	 * to get people's attention.
	 */
	if (WARN_ON(connector->encoder))
		return -EINVAL;

	for (i = 0; i < DRM_CONNECTOR_MAX_ENCODER; i++) {
		if (connector->encoder_ids[i] == 0) {
			connector->encoder_ids[i] = encoder->base.id;
			return 0;
		}
	}
	return -ENOMEM;
}
EXPORT_SYMBOL(drm_mode_connector_attach_encoder);

/**
 * drm_mode_crtc_set_gamma_size - set the gamma table size
 * @crtc: CRTC to set the gamma table size for
 * @gamma_size: size of the gamma table
 *
 * Drivers which support gamma tables should set this to the supported gamma
 * table size when initializing the CRTC. Currently the drm core only supports a
 * fixed gamma table size.
 *
 * Returns:
 * Zero on success, negative errno on failure.
 */
int drm_mode_crtc_set_gamma_size(struct drm_crtc *crtc,
				 int gamma_size)
{
	crtc->gamma_size = gamma_size;

	crtc->gamma_store = kcalloc(gamma_size, sizeof(uint16_t) * 3,
				    GFP_KERNEL);
	if (!crtc->gamma_store) {
		crtc->gamma_size = 0;
		return -ENOMEM;
	}

	return 0;
}
EXPORT_SYMBOL(drm_mode_crtc_set_gamma_size);

/**
 * drm_mode_gamma_set_ioctl - set the gamma table
 * @dev: DRM device
 * @data: ioctl data
 * @file_priv: DRM file info
 *
 * Set the gamma table of a CRTC to the one passed in by the user. Userspace can
 * inquire the required gamma table size through drm_mode_gamma_get_ioctl.
 *
 * Called by the user via ioctl.
 *
 * Returns:
 * Zero on success, negative errno on failure.
 */
int drm_mode_gamma_set_ioctl(struct drm_device *dev,
			     void *data, struct drm_file *file_priv)
{
	struct drm_mode_crtc_lut *crtc_lut = data;
	struct drm_crtc *crtc;
	void *r_base, *g_base, *b_base;
	int size;
	int ret = 0;

	if (!drm_core_check_feature(dev, DRIVER_MODESET))
		return -EINVAL;

	drm_modeset_lock_all(dev);
	crtc = drm_crtc_find(dev, crtc_lut->crtc_id);
	if (!crtc) {
		ret = -ENOENT;
		goto out;
	}

	if (crtc->funcs->gamma_set == NULL) {
		ret = -ENOSYS;
		goto out;
	}

	/* memcpy into gamma store */
	if (crtc_lut->gamma_size != crtc->gamma_size) {
		ret = -EINVAL;
		goto out;
	}

	size = crtc_lut->gamma_size * (sizeof(uint16_t));
	r_base = crtc->gamma_store;
	if (copy_from_user(r_base, (void __user *)(unsigned long)crtc_lut->red, size)) {
		ret = -EFAULT;
		goto out;
	}

	g_base = r_base + size;
	if (copy_from_user(g_base, (void __user *)(unsigned long)crtc_lut->green, size)) {
		ret = -EFAULT;
		goto out;
	}

	b_base = g_base + size;
	if (copy_from_user(b_base, (void __user *)(unsigned long)crtc_lut->blue, size)) {
		ret = -EFAULT;
		goto out;
	}

	crtc->funcs->gamma_set(crtc, r_base, g_base, b_base, 0, crtc->gamma_size);

out:
	drm_modeset_unlock_all(dev);
	return ret;

}

/**
 * drm_mode_gamma_get_ioctl - get the gamma table
 * @dev: DRM device
 * @data: ioctl data
 * @file_priv: DRM file info
 *
 * Copy the current gamma table into the storage provided. This also provides
 * the gamma table size the driver expects, which can be used to size the
 * allocated storage.
 *
 * Called by the user via ioctl.
 *
 * Returns:
 * Zero on success, negative errno on failure.
 */
int drm_mode_gamma_get_ioctl(struct drm_device *dev,
			     void *data, struct drm_file *file_priv)
{
	struct drm_mode_crtc_lut *crtc_lut = data;
	struct drm_crtc *crtc;
	void *r_base, *g_base, *b_base;
	int size;
	int ret = 0;

	if (!drm_core_check_feature(dev, DRIVER_MODESET))
		return -EINVAL;

	drm_modeset_lock_all(dev);
	crtc = drm_crtc_find(dev, crtc_lut->crtc_id);
	if (!crtc) {
		ret = -ENOENT;
		goto out;
	}

	/* memcpy into gamma store */
	if (crtc_lut->gamma_size != crtc->gamma_size) {
		ret = -EINVAL;
		goto out;
	}

	size = crtc_lut->gamma_size * (sizeof(uint16_t));
	r_base = crtc->gamma_store;
	if (copy_to_user((void __user *)(unsigned long)crtc_lut->red, r_base, size)) {
		ret = -EFAULT;
		goto out;
	}

	g_base = r_base + size;
	if (copy_to_user((void __user *)(unsigned long)crtc_lut->green, g_base, size)) {
		ret = -EFAULT;
		goto out;
	}

	b_base = g_base + size;
	if (copy_to_user((void __user *)(unsigned long)crtc_lut->blue, b_base, size)) {
		ret = -EFAULT;
		goto out;
	}
out:
	drm_modeset_unlock_all(dev);
	return ret;
}

/**
 * drm_mode_page_flip_ioctl - schedule an asynchronous fb update
 * @dev: DRM device
 * @data: ioctl data
 * @file_priv: DRM file info
 *
 * This schedules an asynchronous update on a given CRTC, called page flip.
 * Optionally a drm event is generated to signal the completion of the event.
 * Generic drivers cannot assume that a pageflip with changed framebuffer
 * properties (including driver specific metadata like tiling layout) will work,
 * but some drivers support e.g. pixel format changes through the pageflip
 * ioctl.
 *
 * Called by the user via ioctl.
 *
 * Returns:
 * Zero on success, negative errno on failure.
 */
int drm_mode_page_flip_ioctl(struct drm_device *dev,
			     void *data, struct drm_file *file_priv)
{
	struct drm_mode_crtc_page_flip *page_flip = data;
	struct drm_crtc *crtc;
	struct drm_framebuffer *fb = NULL;
	struct drm_pending_vblank_event *e = NULL;
	int ret = -EINVAL;

	if (page_flip->flags & ~DRM_MODE_PAGE_FLIP_FLAGS ||
	    page_flip->reserved != 0)
		return -EINVAL;

	if ((page_flip->flags & DRM_MODE_PAGE_FLIP_ASYNC) && !dev->mode_config.async_page_flip)
		return -EINVAL;

	crtc = drm_crtc_find(dev, page_flip->crtc_id);
	if (!crtc)
		return -ENOENT;

	drm_modeset_lock_crtc(crtc, crtc->primary);
	if (crtc->primary->fb == NULL) {
		/* The framebuffer is currently unbound, presumably
		 * due to a hotplug event, that userspace has not
		 * yet discovered.
		 */
		ret = -EBUSY;
		goto out;
	}

	if (crtc->funcs->page_flip == NULL)
		goto out;

	fb = drm_framebuffer_lookup(dev, page_flip->fb_id);
	if (!fb) {
		ret = -ENOENT;
		goto out;
	}

	if (crtc->state) {
		const struct drm_plane_state *state = crtc->primary->state;

		ret = check_src_coords(state->src_x, state->src_y,
				       state->src_w, state->src_h, fb);
	} else {
		ret = drm_crtc_check_viewport(crtc, crtc->x, crtc->y, &crtc->mode, fb);
	}
	if (ret)
		goto out;

	if (crtc->primary->fb->pixel_format != fb->pixel_format) {
		DRM_DEBUG_KMS("Page flip is not allowed to change frame buffer format.\n");
		ret = -EINVAL;
		goto out;
	}

	if (page_flip->flags & DRM_MODE_PAGE_FLIP_EVENT) {
		e = kzalloc(sizeof *e, GFP_KERNEL);
		if (!e) {
			ret = -ENOMEM;
			goto out;
		}
		e->event.base.type = DRM_EVENT_FLIP_COMPLETE;
		e->event.base.length = sizeof(e->event);
		e->event.user_data = page_flip->user_data;
		ret = drm_event_reserve_init(dev, file_priv, &e->base, &e->event.base);
		if (ret) {
			kfree(e);
			goto out;
		}
	}

	crtc->primary->old_fb = crtc->primary->fb;
	ret = crtc->funcs->page_flip(crtc, fb, e, page_flip->flags);
	if (ret) {
		if (page_flip->flags & DRM_MODE_PAGE_FLIP_EVENT)
			drm_event_cancel_free(dev, &e->base);
		/* Keep the old fb, don't unref it. */
		crtc->primary->old_fb = NULL;
	} else {
		crtc->primary->fb = fb;
		/* Unref only the old framebuffer. */
		fb = NULL;
	}

out:
	if (fb)
		drm_framebuffer_unreference(fb);
	if (crtc->primary->old_fb)
		drm_framebuffer_unreference(crtc->primary->old_fb);
	crtc->primary->old_fb = NULL;
	drm_modeset_unlock_crtc(crtc);

	return ret;
}

/**
 * drm_mode_config_reset - call ->reset callbacks
 * @dev: drm device
 *
 * This functions calls all the crtc's, encoder's and connector's ->reset
 * callback. Drivers can use this in e.g. their driver load or resume code to
 * reset hardware and software state.
 */
void drm_mode_config_reset(struct drm_device *dev)
{
	struct drm_crtc *crtc;
	struct drm_plane *plane;
	struct drm_encoder *encoder;
	struct drm_connector *connector;

	drm_for_each_plane(plane, dev)
		if (plane->funcs->reset)
			plane->funcs->reset(plane);

	drm_for_each_crtc(crtc, dev)
		if (crtc->funcs->reset)
			crtc->funcs->reset(crtc);

	drm_for_each_encoder(encoder, dev)
		if (encoder->funcs->reset)
			encoder->funcs->reset(encoder);

	mutex_lock(&dev->mode_config.mutex);
	drm_for_each_connector(connector, dev)
		if (connector->funcs->reset)
			connector->funcs->reset(connector);
	mutex_unlock(&dev->mode_config.mutex);
}
EXPORT_SYMBOL(drm_mode_config_reset);

/**
 * drm_mode_create_dumb_ioctl - create a dumb backing storage buffer
 * @dev: DRM device
 * @data: ioctl data
 * @file_priv: DRM file info
 *
 * This creates a new dumb buffer in the driver's backing storage manager (GEM,
 * TTM or something else entirely) and returns the resulting buffer handle. This
 * handle can then be wrapped up into a framebuffer modeset object.
 *
 * Note that userspace is not allowed to use such objects for render
 * acceleration - drivers must create their own private ioctls for such a use
 * case.
 *
 * Called by the user via ioctl.
 *
 * Returns:
 * Zero on success, negative errno on failure.
 */
int drm_mode_create_dumb_ioctl(struct drm_device *dev,
			       void *data, struct drm_file *file_priv)
{
	struct drm_mode_create_dumb *args = data;
	u32 cpp, stride, size;

	if (!dev->driver->dumb_create)
		return -ENOSYS;
	if (!args->width || !args->height || !args->bpp)
		return -EINVAL;

	/* overflow checks for 32bit size calculations */
	/* NOTE: DIV_ROUND_UP() can overflow */
	cpp = DIV_ROUND_UP(args->bpp, 8);
	if (!cpp || cpp > 0xffffffffU / args->width)
		return -EINVAL;
	stride = cpp * args->width;
	if (args->height > 0xffffffffU / stride)
		return -EINVAL;

	/* test for wrap-around */
	size = args->height * stride;
	if (PAGE_ALIGN(size) == 0)
		return -EINVAL;

	/*
	 * handle, pitch and size are output parameters. Zero them out to
	 * prevent drivers from accidentally using uninitialized data. Since
	 * not all existing userspace is clearing these fields properly we
	 * cannot reject IOCTL with garbage in them.
	 */
	args->handle = 0;
	args->pitch = 0;
	args->size = 0;

	return dev->driver->dumb_create(file_priv, dev, args);
}

/**
 * drm_mode_mmap_dumb_ioctl - create an mmap offset for a dumb backing storage buffer
 * @dev: DRM device
 * @data: ioctl data
 * @file_priv: DRM file info
 *
 * Allocate an offset in the drm device node's address space to be able to
 * memory map a dumb buffer.
 *
 * Called by the user via ioctl.
 *
 * Returns:
 * Zero on success, negative errno on failure.
 */
int drm_mode_mmap_dumb_ioctl(struct drm_device *dev,
			     void *data, struct drm_file *file_priv)
{
	struct drm_mode_map_dumb *args = data;

	/* call driver ioctl to get mmap offset */
	if (!dev->driver->dumb_map_offset)
		return -ENOSYS;

	return dev->driver->dumb_map_offset(file_priv, dev, args->handle, &args->offset);
}

/**
 * drm_mode_destroy_dumb_ioctl - destroy a dumb backing strage buffer
 * @dev: DRM device
 * @data: ioctl data
 * @file_priv: DRM file info
 *
 * This destroys the userspace handle for the given dumb backing storage buffer.
 * Since buffer objects must be reference counted in the kernel a buffer object
 * won't be immediately freed if a framebuffer modeset object still uses it.
 *
 * Called by the user via ioctl.
 *
 * Returns:
 * Zero on success, negative errno on failure.
 */
int drm_mode_destroy_dumb_ioctl(struct drm_device *dev,
				void *data, struct drm_file *file_priv)
{
	struct drm_mode_destroy_dumb *args = data;

	if (!dev->driver->dumb_destroy)
		return -ENOSYS;

	return dev->driver->dumb_destroy(file_priv, dev, args->handle);
}

/**
 * drm_fb_get_bpp_depth - get the bpp/depth values for format
 * @format: pixel format (DRM_FORMAT_*)
 * @depth: storage for the depth value
 * @bpp: storage for the bpp value
 *
 * This only supports RGB formats here for compat with code that doesn't use
 * pixel formats directly yet.
 */
void drm_fb_get_bpp_depth(uint32_t format, unsigned int *depth,
			  int *bpp)
{
	switch (format) {
	case DRM_FORMAT_C8:
	case DRM_FORMAT_RGB332:
	case DRM_FORMAT_BGR233:
		*depth = 8;
		*bpp = 8;
		break;
	case DRM_FORMAT_XRGB1555:
	case DRM_FORMAT_XBGR1555:
	case DRM_FORMAT_RGBX5551:
	case DRM_FORMAT_BGRX5551:
	case DRM_FORMAT_ARGB1555:
	case DRM_FORMAT_ABGR1555:
	case DRM_FORMAT_RGBA5551:
	case DRM_FORMAT_BGRA5551:
		*depth = 15;
		*bpp = 16;
		break;
	case DRM_FORMAT_RGB565:
	case DRM_FORMAT_BGR565:
		*depth = 16;
		*bpp = 16;
		break;
	case DRM_FORMAT_RGB888:
	case DRM_FORMAT_BGR888:
		*depth = 24;
		*bpp = 24;
		break;
	case DRM_FORMAT_XRGB8888:
	case DRM_FORMAT_XBGR8888:
	case DRM_FORMAT_RGBX8888:
	case DRM_FORMAT_BGRX8888:
		*depth = 24;
		*bpp = 32;
		break;
	case DRM_FORMAT_XRGB2101010:
	case DRM_FORMAT_XBGR2101010:
	case DRM_FORMAT_RGBX1010102:
	case DRM_FORMAT_BGRX1010102:
	case DRM_FORMAT_ARGB2101010:
	case DRM_FORMAT_ABGR2101010:
	case DRM_FORMAT_RGBA1010102:
	case DRM_FORMAT_BGRA1010102:
		*depth = 30;
		*bpp = 32;
		break;
	case DRM_FORMAT_ARGB8888:
	case DRM_FORMAT_ABGR8888:
	case DRM_FORMAT_RGBA8888:
	case DRM_FORMAT_BGRA8888:
		*depth = 32;
		*bpp = 32;
		break;
	default:
		DRM_DEBUG_KMS("unsupported pixel format %s\n",
			      drm_get_format_name(format));
		*depth = 0;
		*bpp = 0;
		break;
	}
}
EXPORT_SYMBOL(drm_fb_get_bpp_depth);

/**
 * drm_format_num_planes - get the number of planes for format
 * @format: pixel format (DRM_FORMAT_*)
 *
 * Returns:
 * The number of planes used by the specified pixel format.
 */
int drm_format_num_planes(uint32_t format)
{
	switch (format) {
	case DRM_FORMAT_YUV410:
	case DRM_FORMAT_YVU410:
	case DRM_FORMAT_YUV411:
	case DRM_FORMAT_YVU411:
	case DRM_FORMAT_YUV420:
	case DRM_FORMAT_YVU420:
	case DRM_FORMAT_YUV422:
	case DRM_FORMAT_YVU422:
	case DRM_FORMAT_YUV444:
	case DRM_FORMAT_YVU444:
		return 3;
	case DRM_FORMAT_NV12:
	case DRM_FORMAT_NV21:
	case DRM_FORMAT_NV16:
	case DRM_FORMAT_NV61:
	case DRM_FORMAT_NV24:
	case DRM_FORMAT_NV42:
		return 2;
	default:
		return 1;
	}
}
EXPORT_SYMBOL(drm_format_num_planes);

/**
 * drm_format_plane_cpp - determine the bytes per pixel value
 * @format: pixel format (DRM_FORMAT_*)
 * @plane: plane index
 *
 * Returns:
 * The bytes per pixel value for the specified plane.
 */
int drm_format_plane_cpp(uint32_t format, int plane)
{
	unsigned int depth;
	int bpp;

	if (plane >= drm_format_num_planes(format))
		return 0;

	switch (format) {
	case DRM_FORMAT_YUYV:
	case DRM_FORMAT_YVYU:
	case DRM_FORMAT_UYVY:
	case DRM_FORMAT_VYUY:
		return 2;
	case DRM_FORMAT_NV12:
	case DRM_FORMAT_NV21:
	case DRM_FORMAT_NV16:
	case DRM_FORMAT_NV61:
	case DRM_FORMAT_NV24:
	case DRM_FORMAT_NV42:
		return plane ? 2 : 1;
	case DRM_FORMAT_YUV410:
	case DRM_FORMAT_YVU410:
	case DRM_FORMAT_YUV411:
	case DRM_FORMAT_YVU411:
	case DRM_FORMAT_YUV420:
	case DRM_FORMAT_YVU420:
	case DRM_FORMAT_YUV422:
	case DRM_FORMAT_YVU422:
	case DRM_FORMAT_YUV444:
	case DRM_FORMAT_YVU444:
		return 1;
	default:
		drm_fb_get_bpp_depth(format, &depth, &bpp);
		return bpp >> 3;
	}
}
EXPORT_SYMBOL(drm_format_plane_cpp);

/**
 * drm_format_horz_chroma_subsampling - get the horizontal chroma subsampling factor
 * @format: pixel format (DRM_FORMAT_*)
 *
 * Returns:
 * The horizontal chroma subsampling factor for the
 * specified pixel format.
 */
int drm_format_horz_chroma_subsampling(uint32_t format)
{
	switch (format) {
	case DRM_FORMAT_YUV411:
	case DRM_FORMAT_YVU411:
	case DRM_FORMAT_YUV410:
	case DRM_FORMAT_YVU410:
		return 4;
	case DRM_FORMAT_YUYV:
	case DRM_FORMAT_YVYU:
	case DRM_FORMAT_UYVY:
	case DRM_FORMAT_VYUY:
	case DRM_FORMAT_NV12:
	case DRM_FORMAT_NV21:
	case DRM_FORMAT_NV16:
	case DRM_FORMAT_NV61:
	case DRM_FORMAT_YUV422:
	case DRM_FORMAT_YVU422:
	case DRM_FORMAT_YUV420:
	case DRM_FORMAT_YVU420:
		return 2;
	default:
		return 1;
	}
}
EXPORT_SYMBOL(drm_format_horz_chroma_subsampling);

/**
 * drm_format_vert_chroma_subsampling - get the vertical chroma subsampling factor
 * @format: pixel format (DRM_FORMAT_*)
 *
 * Returns:
 * The vertical chroma subsampling factor for the
 * specified pixel format.
 */
int drm_format_vert_chroma_subsampling(uint32_t format)
{
	switch (format) {
	case DRM_FORMAT_YUV410:
	case DRM_FORMAT_YVU410:
		return 4;
	case DRM_FORMAT_YUV420:
	case DRM_FORMAT_YVU420:
	case DRM_FORMAT_NV12:
	case DRM_FORMAT_NV21:
		return 2;
	default:
		return 1;
	}
}
EXPORT_SYMBOL(drm_format_vert_chroma_subsampling);

/**
 * drm_format_plane_width - width of the plane given the first plane
 * @width: width of the first plane
 * @format: pixel format
 * @plane: plane index
 *
 * Returns:
 * The width of @plane, given that the width of the first plane is @width.
 */
int drm_format_plane_width(int width, uint32_t format, int plane)
{
	if (plane >= drm_format_num_planes(format))
		return 0;

	if (plane == 0)
		return width;

	return width / drm_format_horz_chroma_subsampling(format);
}
EXPORT_SYMBOL(drm_format_plane_width);

/**
 * drm_format_plane_height - height of the plane given the first plane
 * @height: height of the first plane
 * @format: pixel format
 * @plane: plane index
 *
 * Returns:
 * The height of @plane, given that the height of the first plane is @height.
 */
int drm_format_plane_height(int height, uint32_t format, int plane)
{
	if (plane >= drm_format_num_planes(format))
		return 0;

	if (plane == 0)
		return height;

	return height / drm_format_vert_chroma_subsampling(format);
}
EXPORT_SYMBOL(drm_format_plane_height);

/**
 * drm_rotation_simplify() - Try to simplify the rotation
 * @rotation: Rotation to be simplified
 * @supported_rotations: Supported rotations
 *
 * Attempt to simplify the rotation to a form that is supported.
 * Eg. if the hardware supports everything except DRM_REFLECT_X
 * one could call this function like this:
 *
 * drm_rotation_simplify(rotation, BIT(DRM_ROTATE_0) |
 *                       BIT(DRM_ROTATE_90) | BIT(DRM_ROTATE_180) |
 *                       BIT(DRM_ROTATE_270) | BIT(DRM_REFLECT_Y));
 *
 * to eliminate the DRM_ROTATE_X flag. Depending on what kind of
 * transforms the hardware supports, this function may not
 * be able to produce a supported transform, so the caller should
 * check the result afterwards.
 */
unsigned int drm_rotation_simplify(unsigned int rotation,
				   unsigned int supported_rotations)
{
	if (rotation & ~supported_rotations) {
		rotation ^= BIT(DRM_REFLECT_X) | BIT(DRM_REFLECT_Y);
		rotation = (rotation & DRM_REFLECT_MASK) |
		           BIT((ffs(rotation & DRM_ROTATE_MASK) + 1) % 4);
	}

	return rotation;
}
EXPORT_SYMBOL(drm_rotation_simplify);

/**
 * drm_mode_config_init - initialize DRM mode_configuration structure
 * @dev: DRM device
 *
 * Initialize @dev's mode_config structure, used for tracking the graphics
 * configuration of @dev.
 *
 * Since this initializes the modeset locks, no locking is possible. Which is no
 * problem, since this should happen single threaded at init time. It is the
 * driver's problem to ensure this guarantee.
 *
 */
void drm_mode_config_init(struct drm_device *dev)
{
	mutex_init(&dev->mode_config.mutex);
	drm_modeset_lock_init(&dev->mode_config.connection_mutex);
	mutex_init(&dev->mode_config.idr_mutex);
	mutex_init(&dev->mode_config.fb_lock);
	mutex_init(&dev->mode_config.blob_lock);
	INIT_LIST_HEAD(&dev->mode_config.fb_list);
	INIT_LIST_HEAD(&dev->mode_config.crtc_list);
	INIT_LIST_HEAD(&dev->mode_config.connector_list);
	INIT_LIST_HEAD(&dev->mode_config.encoder_list);
	INIT_LIST_HEAD(&dev->mode_config.property_list);
	INIT_LIST_HEAD(&dev->mode_config.property_blob_list);
	INIT_LIST_HEAD(&dev->mode_config.plane_list);
	idr_init(&dev->mode_config.crtc_idr);
	idr_init(&dev->mode_config.tile_idr);
	ida_init(&dev->mode_config.connector_ida);

	drm_modeset_lock_all(dev);
	drm_mode_create_standard_properties(dev);
	drm_modeset_unlock_all(dev);

	/* Just to be sure */
	dev->mode_config.num_fb = 0;
	dev->mode_config.num_connector = 0;
	dev->mode_config.num_crtc = 0;
	dev->mode_config.num_encoder = 0;
	dev->mode_config.num_overlay_plane = 0;
	dev->mode_config.num_total_plane = 0;
}
EXPORT_SYMBOL(drm_mode_config_init);

/**
 * drm_mode_config_cleanup - free up DRM mode_config info
 * @dev: DRM device
 *
 * Free up all the connectors and CRTCs associated with this DRM device, then
 * free up the framebuffers and associated buffer objects.
 *
 * Note that since this /should/ happen single-threaded at driver/device
 * teardown time, no locking is required. It's the driver's job to ensure that
 * this guarantee actually holds true.
 *
 * FIXME: cleanup any dangling user buffer objects too
 */
void drm_mode_config_cleanup(struct drm_device *dev)
{
	struct drm_connector *connector, *ot;
	struct drm_crtc *crtc, *ct;
	struct drm_encoder *encoder, *enct;
	struct drm_framebuffer *fb, *fbt;
	struct drm_property *property, *pt;
	struct drm_property_blob *blob, *bt;
	struct drm_plane *plane, *plt;

	list_for_each_entry_safe(encoder, enct, &dev->mode_config.encoder_list,
				 head) {
		encoder->funcs->destroy(encoder);
	}

	list_for_each_entry_safe(connector, ot,
				 &dev->mode_config.connector_list, head) {
		connector->funcs->destroy(connector);
	}

	list_for_each_entry_safe(property, pt, &dev->mode_config.property_list,
				 head) {
		drm_property_destroy(dev, property);
	}

	list_for_each_entry_safe(plane, plt, &dev->mode_config.plane_list,
				 head) {
		plane->funcs->destroy(plane);
	}

	list_for_each_entry_safe(crtc, ct, &dev->mode_config.crtc_list, head) {
		crtc->funcs->destroy(crtc);
	}

	list_for_each_entry_safe(blob, bt, &dev->mode_config.property_blob_list,
				 head_global) {
		drm_property_unreference_blob(blob);
	}

	/*
	 * Single-threaded teardown context, so it's not required to grab the
	 * fb_lock to protect against concurrent fb_list access. Contrary, it
	 * would actually deadlock with the drm_framebuffer_cleanup function.
	 *
	 * Also, if there are any framebuffers left, that's a driver leak now,
	 * so politely WARN about this.
	 */
	WARN_ON(!list_empty(&dev->mode_config.fb_list));
	list_for_each_entry_safe(fb, fbt, &dev->mode_config.fb_list, head) {
		drm_framebuffer_free(&fb->base.refcount);
	}

	ida_destroy(&dev->mode_config.connector_ida);
	idr_destroy(&dev->mode_config.tile_idr);
	idr_destroy(&dev->mode_config.crtc_idr);
	drm_modeset_lock_fini(&dev->mode_config.connection_mutex);
}
EXPORT_SYMBOL(drm_mode_config_cleanup);

struct drm_property *drm_mode_create_rotation_property(struct drm_device *dev,
						       unsigned int supported_rotations)
{
	static const struct drm_prop_enum_list props[] = {
		{ DRM_ROTATE_0,   "rotate-0" },
		{ DRM_ROTATE_90,  "rotate-90" },
		{ DRM_ROTATE_180, "rotate-180" },
		{ DRM_ROTATE_270, "rotate-270" },
		{ DRM_REFLECT_X,  "reflect-x" },
		{ DRM_REFLECT_Y,  "reflect-y" },
	};

	return drm_property_create_bitmask(dev, 0, "rotation",
					   props, ARRAY_SIZE(props),
					   supported_rotations);
}
EXPORT_SYMBOL(drm_mode_create_rotation_property);

/**
 * DOC: Tile group
 *
 * Tile groups are used to represent tiled monitors with a unique
 * integer identifier. Tiled monitors using DisplayID v1.3 have
 * a unique 8-byte handle, we store this in a tile group, so we
 * have a common identifier for all tiles in a monitor group.
 */
static void drm_tile_group_free(struct kref *kref)
{
	struct drm_tile_group *tg = container_of(kref, struct drm_tile_group, refcount);
	struct drm_device *dev = tg->dev;
	mutex_lock(&dev->mode_config.idr_mutex);
	idr_remove(&dev->mode_config.tile_idr, tg->id);
	mutex_unlock(&dev->mode_config.idr_mutex);
	kfree(tg);
}

/**
 * drm_mode_put_tile_group - drop a reference to a tile group.
 * @dev: DRM device
 * @tg: tile group to drop reference to.
 *
 * drop reference to tile group and free if 0.
 */
void drm_mode_put_tile_group(struct drm_device *dev,
			     struct drm_tile_group *tg)
{
	kref_put(&tg->refcount, drm_tile_group_free);
}

/**
 * drm_mode_get_tile_group - get a reference to an existing tile group
 * @dev: DRM device
 * @topology: 8-bytes unique per monitor.
 *
 * Use the unique bytes to get a reference to an existing tile group.
 *
 * RETURNS:
 * tile group or NULL if not found.
 */
struct drm_tile_group *drm_mode_get_tile_group(struct drm_device *dev,
					       char topology[8])
{
	struct drm_tile_group *tg;
	int id;
	mutex_lock(&dev->mode_config.idr_mutex);
	idr_for_each_entry(&dev->mode_config.tile_idr, tg, id) {
		if (!memcmp(tg->group_data, topology, 8)) {
			if (!kref_get_unless_zero(&tg->refcount))
				tg = NULL;
			mutex_unlock(&dev->mode_config.idr_mutex);
			return tg;
		}
	}
	mutex_unlock(&dev->mode_config.idr_mutex);
	return NULL;
}
EXPORT_SYMBOL(drm_mode_get_tile_group);

/**
 * drm_mode_create_tile_group - create a tile group from a displayid description
 * @dev: DRM device
 * @topology: 8-bytes unique per monitor.
 *
 * Create a tile group for the unique monitor, and get a unique
 * identifier for the tile group.
 *
 * RETURNS:
 * new tile group or error.
 */
struct drm_tile_group *drm_mode_create_tile_group(struct drm_device *dev,
						  char topology[8])
{
	struct drm_tile_group *tg;
	int ret;

	tg = kzalloc(sizeof(*tg), GFP_KERNEL);
	if (!tg)
		return ERR_PTR(-ENOMEM);

	kref_init(&tg->refcount);
	memcpy(tg->group_data, topology, 8);
	tg->dev = dev;

	mutex_lock(&dev->mode_config.idr_mutex);
	ret = idr_alloc(&dev->mode_config.tile_idr, tg, 1, 0, GFP_KERNEL);
	if (ret >= 0) {
		tg->id = ret;
	} else {
		kfree(tg);
		tg = ERR_PTR(ret);
	}

	mutex_unlock(&dev->mode_config.idr_mutex);
	return tg;
}
EXPORT_SYMBOL(drm_mode_create_tile_group);<|MERGE_RESOLUTION|>--- conflicted
+++ resolved
@@ -3518,30 +3518,8 @@
 	list_del_init(&fb->filp_head);
 	mutex_unlock(&file_priv->fbs_lock);
 
-<<<<<<< HEAD
-	/*
-	 * we now own the reference that was stored in the fbs list
-	 *
-	 * drm_framebuffer_remove may fail with -EINTR on pending signals,
-	 * so run this in a separate stack as there's no way to correctly
-	 * handle this after the fb is already removed from the lookup table.
-	 */
-	if (atomic_read(&fb->refcount.refcount) > 1) {
-		struct drm_mode_rmfb_work arg;
-
-		INIT_WORK_ONSTACK(&arg.work, drm_mode_rmfb_work_fn);
-		INIT_LIST_HEAD(&arg.fbs);
-		list_add_tail(&fb->filp_head, &arg.fbs);
-
-		schedule_work(&arg.work);
-		flush_work(&arg.work);
-		destroy_work_on_stack(&arg.work);
-	} else
-		drm_framebuffer_unreference(fb);
-=======
 	/* drop the reference we picked up in framebuffer lookup */
 	drm_framebuffer_unreference(fb);
->>>>>>> a9cdd8e3
 
 	/*
 	 * we now own the reference that was stored in the fbs list
@@ -3741,11 +3719,7 @@
 	 * at it any more.
 	 */
 	list_for_each_entry_safe(fb, tfb, &priv->fbs, filp_head) {
-<<<<<<< HEAD
-		if (atomic_read(&fb->refcount.refcount) > 1) {
-=======
 		if (drm_framebuffer_read_refcount(fb) > 1) {
->>>>>>> a9cdd8e3
 			list_move_tail(&fb->filp_head, &arg.fbs);
 		} else {
 			list_del_init(&fb->filp_head);
