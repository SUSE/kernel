--- conflicted
+++ resolved
@@ -1,10 +1,7 @@
 // SPDX-License-Identifier: GPL-2.0
 
 #include <drm/drm_atomic.h>
-<<<<<<< HEAD
-=======
 #include <drm/drm_atomic_helper.h>
->>>>>>> 2d5404ca
 #include <drm/drm_drv.h>
 #include <drm/drm_edid.h>
 #include <drm/drm_fourcc.h>
@@ -24,28 +21,6 @@
 	.atomic_commit	= drm_atomic_helper_commit,
 };
 
-static void kunit_action_platform_driver_unregister(void *ptr)
-{
-	struct platform_driver *drv = ptr;
-
-	platform_driver_unregister(drv);
-
-}
-
-static void kunit_action_platform_device_put(void *ptr)
-{
-	struct platform_device *pdev = ptr;
-
-	platform_device_put(pdev);
-}
-
-static void kunit_action_platform_device_del(void *ptr)
-{
-	struct platform_device *pdev = ptr;
-
-	platform_device_del(pdev);
-}
-
 /**
  * drm_kunit_helper_alloc_device - Allocate a mock device for a KUnit test
  * @test: The test context object
@@ -63,38 +38,7 @@
  */
 struct device *drm_kunit_helper_alloc_device(struct kunit *test)
 {
-<<<<<<< HEAD
-	struct platform_device *pdev;
-	int ret;
-
-	ret = platform_driver_register(&fake_platform_driver);
-	KUNIT_ASSERT_EQ(test, ret, 0);
-
-	ret = kunit_add_action_or_reset(test,
-					kunit_action_platform_driver_unregister,
-					&fake_platform_driver);
-	KUNIT_ASSERT_EQ(test, ret, 0);
-
-	pdev = platform_device_alloc(KUNIT_DEVICE_NAME, PLATFORM_DEVID_NONE);
-	KUNIT_ASSERT_NOT_ERR_OR_NULL(test, pdev);
-
-	ret = kunit_add_action_or_reset(test,
-					kunit_action_platform_device_put,
-					pdev);
-	KUNIT_ASSERT_EQ(test, ret, 0);
-
-	ret = platform_device_add(pdev);
-	KUNIT_ASSERT_EQ(test, ret, 0);
-
-	ret = kunit_add_action_or_reset(test,
-					kunit_action_platform_device_del,
-					pdev);
-	KUNIT_ASSERT_EQ(test, ret, 0);
-
-	return &pdev->dev;
-=======
 	return kunit_device_register(test, KUNIT_DEVICE_NAME);
->>>>>>> 2d5404ca
 }
 EXPORT_SYMBOL_GPL(drm_kunit_helper_alloc_device);
 
@@ -107,23 +51,7 @@
  */
 void drm_kunit_helper_free_device(struct kunit *test, struct device *dev)
 {
-<<<<<<< HEAD
-	struct platform_device *pdev = to_platform_device(dev);
-
-	kunit_release_action(test,
-			     kunit_action_platform_device_del,
-			     pdev);
-
-	kunit_release_action(test,
-			     kunit_action_platform_device_put,
-			     pdev);
-
-	kunit_release_action(test,
-			     kunit_action_platform_driver_unregister,
-			     &fake_platform_driver);
-=======
 	kunit_device_unregister(test, dev);
->>>>>>> 2d5404ca
 }
 EXPORT_SYMBOL_GPL(drm_kunit_helper_free_device);
 
@@ -238,8 +166,6 @@
 }
 EXPORT_SYMBOL_GPL(drm_kunit_helper_atomic_state_alloc);
 
-<<<<<<< HEAD
-=======
 static const uint32_t default_plane_formats[] = {
 	DRM_FORMAT_XRGB8888,
 };
@@ -427,7 +353,6 @@
 }
 EXPORT_SYMBOL_GPL(drm_kunit_display_mode_from_cea_vic);
 
->>>>>>> 2d5404ca
 MODULE_AUTHOR("Maxime Ripard <maxime@cerno.tech>");
 MODULE_DESCRIPTION("KUnit test suite helper functions");
 MODULE_LICENSE("GPL");