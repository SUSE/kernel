/*
 * Copyright (C) 2014 Red Hat
 * Copyright (C) 2014 Intel Corp.
 *
 * Permission is hereby granted, free of charge, to any person obtaining a
 * copy of this software and associated documentation files (the "Software"),
 * to deal in the Software without restriction, including without limitation
 * the rights to use, copy, modify, merge, publish, distribute, sublicense,
 * and/or sell copies of the Software, and to permit persons to whom the
 * Software is furnished to do so, subject to the following conditions:
 *
 * The above copyright notice and this permission notice shall be included in
 * all copies or substantial portions of the Software.
 *
 * THE SOFTWARE IS PROVIDED "AS IS", WITHOUT WARRANTY OF ANY KIND, EXPRESS OR
 * IMPLIED, INCLUDING BUT NOT LIMITED TO THE WARRANTIES OF MERCHANTABILITY,
 * FITNESS FOR A PARTICULAR PURPOSE AND NONINFRINGEMENT.  IN NO EVENT SHALL
 * THE COPYRIGHT HOLDER(S) OR AUTHOR(S) BE LIABLE FOR ANY CLAIM, DAMAGES OR
 * OTHER LIABILITY, WHETHER IN AN ACTION OF CONTRACT, TORT OR OTHERWISE,
 * ARISING FROM, OUT OF OR IN CONNECTION WITH THE SOFTWARE OR THE USE OR
 * OTHER DEALINGS IN THE SOFTWARE.
 *
 * Authors:
 * Rob Clark <robdclark@gmail.com>
 * Daniel Vetter <daniel.vetter@ffwll.ch>
 */

#include <linux/dma-fence.h>
#include <linux/ktime.h>

#include <drm/drm_atomic.h>
#include <drm/drm_atomic_helper.h>
#include <drm/drm_atomic_uapi.h>
#include <drm/drm_blend.h>
#include <drm/drm_bridge.h>
#include <drm/drm_damage_helper.h>
#include <drm/drm_device.h>
#include <drm/drm_drv.h>
#include <drm/drm_framebuffer.h>
#include <drm/drm_gem_atomic_helper.h>
<<<<<<< HEAD
#include <drm/drm_plane_helper.h>
=======
>>>>>>> eb3cdb58
#include <drm/drm_print.h>
#include <drm/drm_self_refresh_helper.h>
#include <drm/drm_vblank.h>
#include <drm/drm_writeback.h>

#include "drm_crtc_helper_internal.h"
#include "drm_crtc_internal.h"

/**
 * DOC: overview
 *
 * This helper library provides implementations of check and commit functions on
 * top of the CRTC modeset helper callbacks and the plane helper callbacks. It
 * also provides convenience implementations for the atomic state handling
 * callbacks for drivers which don't need to subclass the drm core structures to
 * add their own additional internal state.
 *
 * This library also provides default implementations for the check callback in
 * drm_atomic_helper_check() and for the commit callback with
 * drm_atomic_helper_commit(). But the individual stages and callbacks are
 * exposed to allow drivers to mix and match and e.g. use the plane helpers only
 * together with a driver private modeset implementation.
 *
 * This library also provides implementations for all the legacy driver
 * interfaces on top of the atomic interface. See drm_atomic_helper_set_config(),
 * drm_atomic_helper_disable_plane(), and the various functions to implement
 * set_property callbacks. New drivers must not implement these functions
 * themselves but must use the provided helpers.
 *
 * The atomic helper uses the same function table structures as all other
 * modesetting helpers. See the documentation for &struct drm_crtc_helper_funcs,
 * struct &drm_encoder_helper_funcs and &struct drm_connector_helper_funcs. It
 * also shares the &struct drm_plane_helper_funcs function table with the plane
 * helpers.
 */
static void
drm_atomic_helper_plane_changed(struct drm_atomic_state *state,
				struct drm_plane_state *old_plane_state,
				struct drm_plane_state *plane_state,
				struct drm_plane *plane)
{
	struct drm_crtc_state *crtc_state;

	if (old_plane_state->crtc) {
		crtc_state = drm_atomic_get_new_crtc_state(state,
							   old_plane_state->crtc);

		if (WARN_ON(!crtc_state))
			return;

		crtc_state->planes_changed = true;
	}

	if (plane_state->crtc) {
		crtc_state = drm_atomic_get_new_crtc_state(state, plane_state->crtc);

		if (WARN_ON(!crtc_state))
			return;

		crtc_state->planes_changed = true;
	}
}

static int handle_conflicting_encoders(struct drm_atomic_state *state,
				       bool disable_conflicting_encoders)
{
	struct drm_connector_state *new_conn_state;
	struct drm_connector *connector;
	struct drm_connector_list_iter conn_iter;
	struct drm_encoder *encoder;
	unsigned int encoder_mask = 0;
	int i, ret = 0;

	/*
	 * First loop, find all newly assigned encoders from the connectors
	 * part of the state. If the same encoder is assigned to multiple
	 * connectors bail out.
	 */
	for_each_new_connector_in_state(state, connector, new_conn_state, i) {
		const struct drm_connector_helper_funcs *funcs = connector->helper_private;
		struct drm_encoder *new_encoder;

		if (!new_conn_state->crtc)
			continue;

		if (funcs->atomic_best_encoder)
			new_encoder = funcs->atomic_best_encoder(connector,
								 state);
		else if (funcs->best_encoder)
			new_encoder = funcs->best_encoder(connector);
		else
			new_encoder = drm_connector_get_single_encoder(connector);

		if (new_encoder) {
			if (encoder_mask & drm_encoder_mask(new_encoder)) {
				drm_dbg_atomic(connector->dev,
					       "[ENCODER:%d:%s] on [CONNECTOR:%d:%s] already assigned\n",
					       new_encoder->base.id, new_encoder->name,
					       connector->base.id, connector->name);

				return -EINVAL;
			}

			encoder_mask |= drm_encoder_mask(new_encoder);
		}
	}

	if (!encoder_mask)
		return 0;

	/*
	 * Second loop, iterate over all connectors not part of the state.
	 *
	 * If a conflicting encoder is found and disable_conflicting_encoders
	 * is not set, an error is returned. Userspace can provide a solution
	 * through the atomic ioctl.
	 *
	 * If the flag is set conflicting connectors are removed from the CRTC
	 * and the CRTC is disabled if no encoder is left. This preserves
	 * compatibility with the legacy set_config behavior.
	 */
	drm_connector_list_iter_begin(state->dev, &conn_iter);
	drm_for_each_connector_iter(connector, &conn_iter) {
		struct drm_crtc_state *crtc_state;

		if (drm_atomic_get_new_connector_state(state, connector))
			continue;

		encoder = connector->state->best_encoder;
		if (!encoder || !(encoder_mask & drm_encoder_mask(encoder)))
			continue;

		if (!disable_conflicting_encoders) {
			drm_dbg_atomic(connector->dev,
				       "[ENCODER:%d:%s] in use on [CRTC:%d:%s] by [CONNECTOR:%d:%s]\n",
				       encoder->base.id, encoder->name,
				       connector->state->crtc->base.id,
				       connector->state->crtc->name,
				       connector->base.id, connector->name);
			ret = -EINVAL;
			goto out;
		}

		new_conn_state = drm_atomic_get_connector_state(state, connector);
		if (IS_ERR(new_conn_state)) {
			ret = PTR_ERR(new_conn_state);
			goto out;
		}

		drm_dbg_atomic(connector->dev,
			       "[ENCODER:%d:%s] in use on [CRTC:%d:%s], disabling [CONNECTOR:%d:%s]\n",
			       encoder->base.id, encoder->name,
			       new_conn_state->crtc->base.id, new_conn_state->crtc->name,
			       connector->base.id, connector->name);

		crtc_state = drm_atomic_get_new_crtc_state(state, new_conn_state->crtc);

		ret = drm_atomic_set_crtc_for_connector(new_conn_state, NULL);
		if (ret)
			goto out;

		if (!crtc_state->connector_mask) {
			ret = drm_atomic_set_mode_prop_for_crtc(crtc_state,
								NULL);
			if (ret < 0)
				goto out;

			crtc_state->active = false;
		}
	}
out:
	drm_connector_list_iter_end(&conn_iter);

	return ret;
}

static void
set_best_encoder(struct drm_atomic_state *state,
		 struct drm_connector_state *conn_state,
		 struct drm_encoder *encoder)
{
	struct drm_crtc_state *crtc_state;
	struct drm_crtc *crtc;

	if (conn_state->best_encoder) {
		/* Unset the encoder_mask in the old crtc state. */
		crtc = conn_state->connector->state->crtc;

		/* A NULL crtc is an error here because we should have
		 * duplicated a NULL best_encoder when crtc was NULL.
		 * As an exception restoring duplicated atomic state
		 * during resume is allowed, so don't warn when
		 * best_encoder is equal to encoder we intend to set.
		 */
		WARN_ON(!crtc && encoder != conn_state->best_encoder);
		if (crtc) {
			crtc_state = drm_atomic_get_new_crtc_state(state, crtc);

			crtc_state->encoder_mask &=
				~drm_encoder_mask(conn_state->best_encoder);
		}
	}

	if (encoder) {
		crtc = conn_state->crtc;
		WARN_ON(!crtc);
		if (crtc) {
			crtc_state = drm_atomic_get_new_crtc_state(state, crtc);

			crtc_state->encoder_mask |=
				drm_encoder_mask(encoder);
		}
	}

	conn_state->best_encoder = encoder;
}

static void
steal_encoder(struct drm_atomic_state *state,
	      struct drm_encoder *encoder)
{
	struct drm_crtc_state *crtc_state;
	struct drm_connector *connector;
	struct drm_connector_state *old_connector_state, *new_connector_state;
	int i;

	for_each_oldnew_connector_in_state(state, connector, old_connector_state, new_connector_state, i) {
		struct drm_crtc *encoder_crtc;

		if (new_connector_state->best_encoder != encoder)
			continue;

		encoder_crtc = old_connector_state->crtc;

		drm_dbg_atomic(encoder->dev,
			       "[ENCODER:%d:%s] in use on [CRTC:%d:%s], stealing it\n",
			       encoder->base.id, encoder->name,
			       encoder_crtc->base.id, encoder_crtc->name);

		set_best_encoder(state, new_connector_state, NULL);

		crtc_state = drm_atomic_get_new_crtc_state(state, encoder_crtc);
		crtc_state->connectors_changed = true;

		return;
	}
}

static int
update_connector_routing(struct drm_atomic_state *state,
			 struct drm_connector *connector,
			 struct drm_connector_state *old_connector_state,
			 struct drm_connector_state *new_connector_state)
{
	const struct drm_connector_helper_funcs *funcs;
	struct drm_encoder *new_encoder;
	struct drm_crtc_state *crtc_state;

	drm_dbg_atomic(connector->dev, "Updating routing for [CONNECTOR:%d:%s]\n",
		       connector->base.id, connector->name);

	if (old_connector_state->crtc != new_connector_state->crtc) {
		if (old_connector_state->crtc) {
			crtc_state = drm_atomic_get_new_crtc_state(state, old_connector_state->crtc);
			crtc_state->connectors_changed = true;
		}

		if (new_connector_state->crtc) {
			crtc_state = drm_atomic_get_new_crtc_state(state, new_connector_state->crtc);
			crtc_state->connectors_changed = true;
		}
	}

	if (!new_connector_state->crtc) {
		drm_dbg_atomic(connector->dev, "Disabling [CONNECTOR:%d:%s]\n",
				connector->base.id, connector->name);

		set_best_encoder(state, new_connector_state, NULL);

		return 0;
	}

	crtc_state = drm_atomic_get_new_crtc_state(state,
						   new_connector_state->crtc);
	/*
	 * For compatibility with legacy users, we want to make sure that
	 * we allow DPMS On->Off modesets on unregistered connectors. Modesets
	 * which would result in anything else must be considered invalid, to
	 * avoid turning on new displays on dead connectors.
	 *
	 * Since the connector can be unregistered at any point during an
	 * atomic check or commit, this is racy. But that's OK: all we care
	 * about is ensuring that userspace can't do anything but shut off the
	 * display on a connector that was destroyed after it's been notified,
	 * not before.
	 *
	 * Additionally, we also want to ignore connector registration when
	 * we're trying to restore an atomic state during system resume since
	 * there's a chance the connector may have been destroyed during the
	 * process, but it's better to ignore that then cause
	 * drm_atomic_helper_resume() to fail.
	 */
	if (!state->duplicated && drm_connector_is_unregistered(connector) &&
	    crtc_state->active) {
		drm_dbg_atomic(connector->dev,
			       "[CONNECTOR:%d:%s] is not registered\n",
			       connector->base.id, connector->name);
		return -EINVAL;
	}

	funcs = connector->helper_private;

	if (funcs->atomic_best_encoder)
		new_encoder = funcs->atomic_best_encoder(connector, state);
	else if (funcs->best_encoder)
		new_encoder = funcs->best_encoder(connector);
	else
		new_encoder = drm_connector_get_single_encoder(connector);

	if (!new_encoder) {
		drm_dbg_atomic(connector->dev,
			       "No suitable encoder found for [CONNECTOR:%d:%s]\n",
			       connector->base.id, connector->name);
		return -EINVAL;
	}

	if (!drm_encoder_crtc_ok(new_encoder, new_connector_state->crtc)) {
		drm_dbg_atomic(connector->dev,
			       "[ENCODER:%d:%s] incompatible with [CRTC:%d:%s]\n",
			       new_encoder->base.id,
			       new_encoder->name,
			       new_connector_state->crtc->base.id,
			       new_connector_state->crtc->name);
		return -EINVAL;
	}

	if (new_encoder == new_connector_state->best_encoder) {
		set_best_encoder(state, new_connector_state, new_encoder);

		drm_dbg_atomic(connector->dev,
			       "[CONNECTOR:%d:%s] keeps [ENCODER:%d:%s], now on [CRTC:%d:%s]\n",
			       connector->base.id,
			       connector->name,
			       new_encoder->base.id,
			       new_encoder->name,
			       new_connector_state->crtc->base.id,
			       new_connector_state->crtc->name);

		return 0;
	}

	steal_encoder(state, new_encoder);

	set_best_encoder(state, new_connector_state, new_encoder);

	crtc_state->connectors_changed = true;

	drm_dbg_atomic(connector->dev,
		       "[CONNECTOR:%d:%s] using [ENCODER:%d:%s] on [CRTC:%d:%s]\n",
		       connector->base.id,
		       connector->name,
		       new_encoder->base.id,
		       new_encoder->name,
		       new_connector_state->crtc->base.id,
		       new_connector_state->crtc->name);

	return 0;
}

static int
mode_fixup(struct drm_atomic_state *state)
{
	struct drm_crtc *crtc;
	struct drm_crtc_state *new_crtc_state;
	struct drm_connector *connector;
	struct drm_connector_state *new_conn_state;
	int i;
	int ret;

	for_each_new_crtc_in_state(state, crtc, new_crtc_state, i) {
		if (!new_crtc_state->mode_changed &&
		    !new_crtc_state->connectors_changed)
			continue;

		drm_mode_copy(&new_crtc_state->adjusted_mode, &new_crtc_state->mode);
	}

	for_each_new_connector_in_state(state, connector, new_conn_state, i) {
		const struct drm_encoder_helper_funcs *funcs;
		struct drm_encoder *encoder;
		struct drm_bridge *bridge;

		WARN_ON(!!new_conn_state->best_encoder != !!new_conn_state->crtc);

		if (!new_conn_state->crtc || !new_conn_state->best_encoder)
			continue;

		new_crtc_state =
			drm_atomic_get_new_crtc_state(state, new_conn_state->crtc);

		/*
		 * Each encoder has at most one connector (since we always steal
		 * it away), so we won't call ->mode_fixup twice.
		 */
		encoder = new_conn_state->best_encoder;
		funcs = encoder->helper_private;

		bridge = drm_bridge_chain_get_first_bridge(encoder);
		ret = drm_atomic_bridge_chain_check(bridge,
						    new_crtc_state,
						    new_conn_state);
		if (ret) {
			drm_dbg_atomic(encoder->dev, "Bridge atomic check failed\n");
			return ret;
		}

		if (funcs && funcs->atomic_check) {
			ret = funcs->atomic_check(encoder, new_crtc_state,
						  new_conn_state);
			if (ret) {
				drm_dbg_atomic(encoder->dev,
					       "[ENCODER:%d:%s] check failed\n",
					       encoder->base.id, encoder->name);
				return ret;
			}
		} else if (funcs && funcs->mode_fixup) {
			ret = funcs->mode_fixup(encoder, &new_crtc_state->mode,
						&new_crtc_state->adjusted_mode);
			if (!ret) {
				drm_dbg_atomic(encoder->dev,
					       "[ENCODER:%d:%s] fixup failed\n",
					       encoder->base.id, encoder->name);
				return -EINVAL;
			}
		}
	}

	for_each_new_crtc_in_state(state, crtc, new_crtc_state, i) {
		const struct drm_crtc_helper_funcs *funcs;

		if (!new_crtc_state->enable)
			continue;

		if (!new_crtc_state->mode_changed &&
		    !new_crtc_state->connectors_changed)
			continue;

		funcs = crtc->helper_private;
		if (!funcs || !funcs->mode_fixup)
			continue;

		ret = funcs->mode_fixup(crtc, &new_crtc_state->mode,
					&new_crtc_state->adjusted_mode);
		if (!ret) {
			drm_dbg_atomic(crtc->dev, "[CRTC:%d:%s] fixup failed\n",
				       crtc->base.id, crtc->name);
			return -EINVAL;
		}
	}

	return 0;
}

static enum drm_mode_status mode_valid_path(struct drm_connector *connector,
					    struct drm_encoder *encoder,
					    struct drm_crtc *crtc,
					    const struct drm_display_mode *mode)
{
	struct drm_bridge *bridge;
	enum drm_mode_status ret;

	ret = drm_encoder_mode_valid(encoder, mode);
	if (ret != MODE_OK) {
		drm_dbg_atomic(encoder->dev,
			       "[ENCODER:%d:%s] mode_valid() failed\n",
			       encoder->base.id, encoder->name);
		return ret;
	}

	bridge = drm_bridge_chain_get_first_bridge(encoder);
	ret = drm_bridge_chain_mode_valid(bridge, &connector->display_info,
					  mode);
	if (ret != MODE_OK) {
		drm_dbg_atomic(encoder->dev, "[BRIDGE] mode_valid() failed\n");
		return ret;
	}

	ret = drm_crtc_mode_valid(crtc, mode);
	if (ret != MODE_OK) {
		drm_dbg_atomic(encoder->dev, "[CRTC:%d:%s] mode_valid() failed\n",
			       crtc->base.id, crtc->name);
		return ret;
	}

	return ret;
}

static int
mode_valid(struct drm_atomic_state *state)
{
	struct drm_connector_state *conn_state;
	struct drm_connector *connector;
	int i;

	for_each_new_connector_in_state(state, connector, conn_state, i) {
		struct drm_encoder *encoder = conn_state->best_encoder;
		struct drm_crtc *crtc = conn_state->crtc;
		struct drm_crtc_state *crtc_state;
		enum drm_mode_status mode_status;
		const struct drm_display_mode *mode;

		if (!crtc || !encoder)
			continue;

		crtc_state = drm_atomic_get_new_crtc_state(state, crtc);
		if (!crtc_state)
			continue;
		if (!crtc_state->mode_changed && !crtc_state->connectors_changed)
			continue;

		mode = &crtc_state->mode;

		mode_status = mode_valid_path(connector, encoder, crtc, mode);
		if (mode_status != MODE_OK)
			return -EINVAL;
	}

	return 0;
}

/**
 * drm_atomic_helper_check_modeset - validate state object for modeset changes
 * @dev: DRM device
 * @state: the driver state object
 *
 * Check the state object to see if the requested state is physically possible.
 * This does all the CRTC and connector related computations for an atomic
 * update and adds any additional connectors needed for full modesets. It calls
 * the various per-object callbacks in the follow order:
 *
 * 1. &drm_connector_helper_funcs.atomic_best_encoder for determining the new encoder.
 * 2. &drm_connector_helper_funcs.atomic_check to validate the connector state.
 * 3. If it's determined a modeset is needed then all connectors on the affected
 *    CRTC are added and &drm_connector_helper_funcs.atomic_check is run on them.
 * 4. &drm_encoder_helper_funcs.mode_valid, &drm_bridge_funcs.mode_valid and
 *    &drm_crtc_helper_funcs.mode_valid are called on the affected components.
 * 5. &drm_bridge_funcs.mode_fixup is called on all encoder bridges.
 * 6. &drm_encoder_helper_funcs.atomic_check is called to validate any encoder state.
 *    This function is only called when the encoder will be part of a configured CRTC,
 *    it must not be used for implementing connector property validation.
 *    If this function is NULL, &drm_atomic_encoder_helper_funcs.mode_fixup is called
 *    instead.
 * 7. &drm_crtc_helper_funcs.mode_fixup is called last, to fix up the mode with CRTC constraints.
 *
 * &drm_crtc_state.mode_changed is set when the input mode is changed.
 * &drm_crtc_state.connectors_changed is set when a connector is added or
 * removed from the CRTC.  &drm_crtc_state.active_changed is set when
 * &drm_crtc_state.active changes, which is used for DPMS.
 * &drm_crtc_state.no_vblank is set from the result of drm_dev_has_vblank().
 * See also: drm_atomic_crtc_needs_modeset()
 *
 * IMPORTANT:
 *
 * Drivers which set &drm_crtc_state.mode_changed (e.g. in their
 * &drm_plane_helper_funcs.atomic_check hooks if a plane update can't be done
 * without a full modeset) _must_ call this function after that change. It is
 * permitted to call this function multiple times for the same update, e.g.
 * when the &drm_crtc_helper_funcs.atomic_check functions depend upon the
 * adjusted dotclock for fifo space allocation and watermark computation.
 *
 * RETURNS:
 * Zero for success or -errno
 */
int
drm_atomic_helper_check_modeset(struct drm_device *dev,
				struct drm_atomic_state *state)
{
	struct drm_crtc *crtc;
	struct drm_crtc_state *old_crtc_state, *new_crtc_state;
	struct drm_connector *connector;
	struct drm_connector_state *old_connector_state, *new_connector_state;
	int i, ret;
	unsigned int connectors_mask = 0;

	for_each_oldnew_crtc_in_state(state, crtc, old_crtc_state, new_crtc_state, i) {
		bool has_connectors =
			!!new_crtc_state->connector_mask;

		WARN_ON(!drm_modeset_is_locked(&crtc->mutex));

		if (!drm_mode_equal(&old_crtc_state->mode, &new_crtc_state->mode)) {
			drm_dbg_atomic(dev, "[CRTC:%d:%s] mode changed\n",
				       crtc->base.id, crtc->name);
			new_crtc_state->mode_changed = true;
		}

		if (old_crtc_state->enable != new_crtc_state->enable) {
			drm_dbg_atomic(dev, "[CRTC:%d:%s] enable changed\n",
				       crtc->base.id, crtc->name);

			/*
			 * For clarity this assignment is done here, but
			 * enable == 0 is only true when there are no
			 * connectors and a NULL mode.
			 *
			 * The other way around is true as well. enable != 0
			 * implies that connectors are attached and a mode is set.
			 */
			new_crtc_state->mode_changed = true;
			new_crtc_state->connectors_changed = true;
		}

		if (old_crtc_state->active != new_crtc_state->active) {
			drm_dbg_atomic(dev, "[CRTC:%d:%s] active changed\n",
				       crtc->base.id, crtc->name);
			new_crtc_state->active_changed = true;
		}

		if (new_crtc_state->enable != has_connectors) {
			drm_dbg_atomic(dev, "[CRTC:%d:%s] enabled/connectors mismatch\n",
				       crtc->base.id, crtc->name);

			return -EINVAL;
		}

		if (drm_dev_has_vblank(dev))
			new_crtc_state->no_vblank = false;
		else
			new_crtc_state->no_vblank = true;
	}

	ret = handle_conflicting_encoders(state, false);
	if (ret)
		return ret;

	for_each_oldnew_connector_in_state(state, connector, old_connector_state, new_connector_state, i) {
		const struct drm_connector_helper_funcs *funcs = connector->helper_private;

		WARN_ON(!drm_modeset_is_locked(&dev->mode_config.connection_mutex));

		/*
		 * This only sets crtc->connectors_changed for routing changes,
		 * drivers must set crtc->connectors_changed themselves when
		 * connector properties need to be updated.
		 */
		ret = update_connector_routing(state, connector,
					       old_connector_state,
					       new_connector_state);
		if (ret)
			return ret;
		if (old_connector_state->crtc) {
			new_crtc_state = drm_atomic_get_new_crtc_state(state,
								       old_connector_state->crtc);
			if (old_connector_state->link_status !=
			    new_connector_state->link_status)
				new_crtc_state->connectors_changed = true;

			if (old_connector_state->max_requested_bpc !=
			    new_connector_state->max_requested_bpc)
				new_crtc_state->connectors_changed = true;
		}

		if (funcs->atomic_check)
			ret = funcs->atomic_check(connector, state);
		if (ret) {
			drm_dbg_atomic(dev,
				       "[CONNECTOR:%d:%s] driver check failed\n",
				       connector->base.id, connector->name);
			return ret;
		}

		connectors_mask |= BIT(i);
	}

	/*
	 * After all the routing has been prepared we need to add in any
	 * connector which is itself unchanged, but whose CRTC changes its
	 * configuration. This must be done before calling mode_fixup in case a
	 * crtc only changed its mode but has the same set of connectors.
	 */
	for_each_oldnew_crtc_in_state(state, crtc, old_crtc_state, new_crtc_state, i) {
		if (!drm_atomic_crtc_needs_modeset(new_crtc_state))
			continue;

		drm_dbg_atomic(dev,
			       "[CRTC:%d:%s] needs all connectors, enable: %c, active: %c\n",
			       crtc->base.id, crtc->name,
			       new_crtc_state->enable ? 'y' : 'n',
			       new_crtc_state->active ? 'y' : 'n');

		ret = drm_atomic_add_affected_connectors(state, crtc);
		if (ret != 0)
			return ret;

		ret = drm_atomic_add_affected_planes(state, crtc);
		if (ret != 0)
			return ret;
	}

	/*
	 * Iterate over all connectors again, to make sure atomic_check()
	 * has been called on them when a modeset is forced.
	 */
	for_each_oldnew_connector_in_state(state, connector, old_connector_state, new_connector_state, i) {
		const struct drm_connector_helper_funcs *funcs = connector->helper_private;

		if (connectors_mask & BIT(i))
			continue;

		if (funcs->atomic_check)
			ret = funcs->atomic_check(connector, state);
		if (ret) {
			drm_dbg_atomic(dev,
				       "[CONNECTOR:%d:%s] driver check failed\n",
				       connector->base.id, connector->name);
			return ret;
		}
	}

	/*
	 * Iterate over all connectors again, and add all affected bridges to
	 * the state.
	 */
	for_each_oldnew_connector_in_state(state, connector,
					   old_connector_state,
					   new_connector_state, i) {
		struct drm_encoder *encoder;

		encoder = old_connector_state->best_encoder;
		ret = drm_atomic_add_encoder_bridges(state, encoder);
		if (ret)
			return ret;

		encoder = new_connector_state->best_encoder;
		ret = drm_atomic_add_encoder_bridges(state, encoder);
		if (ret)
			return ret;
	}

	ret = mode_valid(state);
	if (ret)
		return ret;

	return mode_fixup(state);
}
EXPORT_SYMBOL(drm_atomic_helper_check_modeset);

/**
 * drm_atomic_helper_check_wb_encoder_state() - Check writeback encoder state
 * @encoder: encoder state to check
 * @conn_state: connector state to check
 *
 * Checks if the writeback connector state is valid, and returns an error if it
 * isn't.
 *
 * RETURNS:
 * Zero for success or -errno
 */
int
drm_atomic_helper_check_wb_encoder_state(struct drm_encoder *encoder,
					 struct drm_connector_state *conn_state)
{
	struct drm_writeback_job *wb_job = conn_state->writeback_job;
	struct drm_property_blob *pixel_format_blob;
	struct drm_framebuffer *fb;
	size_t i, nformats;
	u32 *formats;

	if (!wb_job || !wb_job->fb)
		return 0;

	pixel_format_blob = wb_job->connector->pixel_formats_blob_ptr;
	nformats = pixel_format_blob->length / sizeof(u32);
	formats = pixel_format_blob->data;
	fb = wb_job->fb;

	for (i = 0; i < nformats; i++)
		if (fb->format->format == formats[i])
			return 0;

	drm_dbg_kms(encoder->dev, "Invalid pixel format %p4cc\n", &fb->format->format);

	return -EINVAL;
}
EXPORT_SYMBOL(drm_atomic_helper_check_wb_encoder_state);

/**
 * drm_atomic_helper_check_plane_state() - Check plane state for validity
 * @plane_state: plane state to check
 * @crtc_state: CRTC state to check
 * @min_scale: minimum @src:@dest scaling factor in 16.16 fixed point
 * @max_scale: maximum @src:@dest scaling factor in 16.16 fixed point
 * @can_position: is it legal to position the plane such that it
 *                doesn't cover the entire CRTC?  This will generally
 *                only be false for primary planes.
 * @can_update_disabled: can the plane be updated while the CRTC
 *                       is disabled?
 *
 * Checks that a desired plane update is valid, and updates various
 * bits of derived state (clipped coordinates etc.). Drivers that provide
 * their own plane handling rather than helper-provided implementations may
 * still wish to call this function to avoid duplication of error checking
 * code.
 *
 * RETURNS:
 * Zero if update appears valid, error code on failure
 */
int drm_atomic_helper_check_plane_state(struct drm_plane_state *plane_state,
					const struct drm_crtc_state *crtc_state,
					int min_scale,
					int max_scale,
					bool can_position,
					bool can_update_disabled)
{
	struct drm_framebuffer *fb = plane_state->fb;
	struct drm_rect *src = &plane_state->src;
	struct drm_rect *dst = &plane_state->dst;
	unsigned int rotation = plane_state->rotation;
	struct drm_rect clip = {};
	int hscale, vscale;

	WARN_ON(plane_state->crtc && plane_state->crtc != crtc_state->crtc);

	*src = drm_plane_state_src(plane_state);
	*dst = drm_plane_state_dest(plane_state);

	if (!fb) {
		plane_state->visible = false;
		return 0;
	}

	/* crtc should only be NULL when disabling (i.e., !fb) */
	if (WARN_ON(!plane_state->crtc)) {
		plane_state->visible = false;
		return 0;
	}

	if (!crtc_state->enable && !can_update_disabled) {
		drm_dbg_kms(plane_state->plane->dev,
			    "Cannot update plane of a disabled CRTC.\n");
		return -EINVAL;
	}

	drm_rect_rotate(src, fb->width << 16, fb->height << 16, rotation);

	/* Check scaling */
	hscale = drm_rect_calc_hscale(src, dst, min_scale, max_scale);
	vscale = drm_rect_calc_vscale(src, dst, min_scale, max_scale);
	if (hscale < 0 || vscale < 0) {
		drm_dbg_kms(plane_state->plane->dev,
			    "Invalid scaling of plane\n");
		drm_rect_debug_print("src: ", &plane_state->src, true);
		drm_rect_debug_print("dst: ", &plane_state->dst, false);
		return -ERANGE;
	}

	if (crtc_state->enable)
		drm_mode_get_hv_timing(&crtc_state->mode, &clip.x2, &clip.y2);

	plane_state->visible = drm_rect_clip_scaled(src, dst, &clip);

	drm_rect_rotate_inv(src, fb->width << 16, fb->height << 16, rotation);

	if (!plane_state->visible)
		/*
		 * Plane isn't visible; some drivers can handle this
		 * so we just return success here.  Drivers that can't
		 * (including those that use the primary plane helper's
		 * update function) will return an error from their
		 * update_plane handler.
		 */
		return 0;

	if (!can_position && !drm_rect_equals(dst, &clip)) {
		drm_dbg_kms(plane_state->plane->dev,
			    "Plane must cover entire CRTC\n");
		drm_rect_debug_print("dst: ", dst, false);
		drm_rect_debug_print("clip: ", &clip, false);
		return -EINVAL;
	}

	return 0;
}
EXPORT_SYMBOL(drm_atomic_helper_check_plane_state);

/**
<<<<<<< HEAD
 * drm_atomic_helper_check_crtc_state() - Check CRTC state for validity
 * @crtc_state: CRTC state to check
 * @can_disable_primary_planes: can the CRTC be enabled without a primary plane?
 *
 * Checks that a desired CRTC update is valid. Drivers that provide
 * their own CRTC handling rather than helper-provided implementations may
 * still wish to call this function to avoid duplication of error checking
 * code.
 *
 * Note that @can_disable_primary_planes only tests if the CRTC can be
 * enabled without a primary plane. To test if a primary plane can be updated
 * without a CRTC, use drm_atomic_helper_check_plane_state() in the plane's
 * atomic check.
 *
 * RETURNS:
 * Zero if update appears valid, error code on failure
 */
int drm_atomic_helper_check_crtc_state(struct drm_crtc_state *crtc_state,
				       bool can_disable_primary_planes)
{
	struct drm_device *dev = crtc_state->crtc->dev;

	if (!crtc_state->enable)
		return 0;

	/* needs at least one primary plane to be enabled */
	if (!can_disable_primary_planes) {
		bool has_primary_plane = false;
		struct drm_plane *plane;

		drm_for_each_plane_mask(plane, dev, crtc_state->plane_mask) {
			if (plane->type == DRM_PLANE_TYPE_PRIMARY) {
				has_primary_plane = true;
				break;
			}
		}
		if (!has_primary_plane) {
			drm_dbg_kms(dev, "Cannot enable CRTC without a primary plane.\n");
			return -EINVAL;
		}
	}

	return 0;
}
EXPORT_SYMBOL(drm_atomic_helper_check_crtc_state);
=======
 * drm_atomic_helper_check_crtc_primary_plane() - Check CRTC state for primary plane
 * @crtc_state: CRTC state to check
 *
 * Checks that a CRTC has at least one primary plane attached to it, which is
 * a requirement on some hardware. Note that this only involves the CRTC side
 * of the test. To test if the primary plane is visible or if it can be updated
 * without the CRTC being enabled, use drm_atomic_helper_check_plane_state() in
 * the plane's atomic check.
 *
 * RETURNS:
 * 0 if a primary plane is attached to the CRTC, or an error code otherwise
 */
int drm_atomic_helper_check_crtc_primary_plane(struct drm_crtc_state *crtc_state)
{
	struct drm_crtc *crtc = crtc_state->crtc;
	struct drm_device *dev = crtc->dev;
	struct drm_plane *plane;

	/* needs at least one primary plane to be enabled */
	drm_for_each_plane_mask(plane, dev, crtc_state->plane_mask) {
		if (plane->type == DRM_PLANE_TYPE_PRIMARY)
			return 0;
	}

	drm_dbg_atomic(dev, "[CRTC:%d:%s] primary plane missing\n", crtc->base.id, crtc->name);

	return -EINVAL;
}
EXPORT_SYMBOL(drm_atomic_helper_check_crtc_primary_plane);
>>>>>>> eb3cdb58

/**
 * drm_atomic_helper_check_planes - validate state object for planes changes
 * @dev: DRM device
 * @state: the driver state object
 *
 * Check the state object to see if the requested state is physically possible.
 * This does all the plane update related checks using by calling into the
 * &drm_crtc_helper_funcs.atomic_check and &drm_plane_helper_funcs.atomic_check
 * hooks provided by the driver.
 *
 * It also sets &drm_crtc_state.planes_changed to indicate that a CRTC has
 * updated planes.
 *
 * RETURNS:
 * Zero for success or -errno
 */
int
drm_atomic_helper_check_planes(struct drm_device *dev,
			       struct drm_atomic_state *state)
{
	struct drm_crtc *crtc;
	struct drm_crtc_state *new_crtc_state;
	struct drm_plane *plane;
	struct drm_plane_state *new_plane_state, *old_plane_state;
	int i, ret = 0;

	for_each_oldnew_plane_in_state(state, plane, old_plane_state, new_plane_state, i) {
		const struct drm_plane_helper_funcs *funcs;

		WARN_ON(!drm_modeset_is_locked(&plane->mutex));

		funcs = plane->helper_private;

		drm_atomic_helper_plane_changed(state, old_plane_state, new_plane_state, plane);

		drm_atomic_helper_check_plane_damage(state, new_plane_state);

		if (!funcs || !funcs->atomic_check)
			continue;

		ret = funcs->atomic_check(plane, state);
		if (ret) {
			drm_dbg_atomic(plane->dev,
				       "[PLANE:%d:%s] atomic driver check failed\n",
				       plane->base.id, plane->name);
			return ret;
		}
	}

	for_each_new_crtc_in_state(state, crtc, new_crtc_state, i) {
		const struct drm_crtc_helper_funcs *funcs;

		funcs = crtc->helper_private;

		if (!funcs || !funcs->atomic_check)
			continue;

		ret = funcs->atomic_check(crtc, state);
		if (ret) {
			drm_dbg_atomic(crtc->dev,
				       "[CRTC:%d:%s] atomic driver check failed\n",
				       crtc->base.id, crtc->name);
			return ret;
		}
	}

	return ret;
}
EXPORT_SYMBOL(drm_atomic_helper_check_planes);

/**
 * drm_atomic_helper_check - validate state object
 * @dev: DRM device
 * @state: the driver state object
 *
 * Check the state object to see if the requested state is physically possible.
 * Only CRTCs and planes have check callbacks, so for any additional (global)
 * checking that a driver needs it can simply wrap that around this function.
 * Drivers without such needs can directly use this as their
 * &drm_mode_config_funcs.atomic_check callback.
 *
 * This just wraps the two parts of the state checking for planes and modeset
 * state in the default order: First it calls drm_atomic_helper_check_modeset()
 * and then drm_atomic_helper_check_planes(). The assumption is that the
 * @drm_plane_helper_funcs.atomic_check and @drm_crtc_helper_funcs.atomic_check
 * functions depend upon an updated adjusted_mode.clock to e.g. properly compute
 * watermarks.
 *
 * Note that zpos normalization will add all enable planes to the state which
 * might not desired for some drivers.
 * For example enable/disable of a cursor plane which have fixed zpos value
 * would trigger all other enabled planes to be forced to the state change.
 *
 * RETURNS:
 * Zero for success or -errno
 */
int drm_atomic_helper_check(struct drm_device *dev,
			    struct drm_atomic_state *state)
{
	int ret;

	ret = drm_atomic_helper_check_modeset(dev, state);
	if (ret)
		return ret;

	if (dev->mode_config.normalize_zpos) {
		ret = drm_atomic_normalize_zpos(dev, state);
		if (ret)
			return ret;
	}

	ret = drm_atomic_helper_check_planes(dev, state);
	if (ret)
		return ret;

	if (state->legacy_cursor_update)
		state->async_update = !drm_atomic_helper_async_check(dev, state);

	drm_self_refresh_helper_alter_state(state);

	return ret;
}
EXPORT_SYMBOL(drm_atomic_helper_check);

static bool
crtc_needs_disable(struct drm_crtc_state *old_state,
		   struct drm_crtc_state *new_state)
{
	/*
	 * No new_state means the CRTC is off, so the only criteria is whether
	 * it's currently active or in self refresh mode.
	 */
	if (!new_state)
		return drm_atomic_crtc_effectively_active(old_state);

	/*
	 * We need to disable bridge(s) and CRTC if we're transitioning out of
	 * self-refresh and changing CRTCs at the same time, because the
	 * bridge tracks self-refresh status via CRTC state.
	 */
	if (old_state->self_refresh_active &&
	    old_state->crtc != new_state->crtc)
		return true;

	/*
	 * We also need to run through the crtc_funcs->disable() function if
	 * the CRTC is currently on, if it's transitioning to self refresh
	 * mode, or if it's in self refresh mode and needs to be fully
	 * disabled.
	 */
	return old_state->active ||
	       (old_state->self_refresh_active && !new_state->active) ||
	       new_state->self_refresh_active;
}

static void
disable_outputs(struct drm_device *dev, struct drm_atomic_state *old_state)
{
	struct drm_connector *connector;
	struct drm_connector_state *old_conn_state, *new_conn_state;
	struct drm_crtc *crtc;
	struct drm_crtc_state *old_crtc_state, *new_crtc_state;
	int i;

	for_each_oldnew_connector_in_state(old_state, connector, old_conn_state, new_conn_state, i) {
		const struct drm_encoder_helper_funcs *funcs;
		struct drm_encoder *encoder;
		struct drm_bridge *bridge;

		/*
		 * Shut down everything that's in the changeset and currently
		 * still on. So need to check the old, saved state.
		 */
		if (!old_conn_state->crtc)
			continue;

		old_crtc_state = drm_atomic_get_old_crtc_state(old_state, old_conn_state->crtc);

		if (new_conn_state->crtc)
			new_crtc_state = drm_atomic_get_new_crtc_state(
						old_state,
						new_conn_state->crtc);
		else
			new_crtc_state = NULL;

		if (!crtc_needs_disable(old_crtc_state, new_crtc_state) ||
		    !drm_atomic_crtc_needs_modeset(old_conn_state->crtc->state))
			continue;

		encoder = old_conn_state->best_encoder;

		/* We shouldn't get this far if we didn't previously have
		 * an encoder.. but WARN_ON() rather than explode.
		 */
		if (WARN_ON(!encoder))
			continue;

		funcs = encoder->helper_private;

		drm_dbg_atomic(dev, "disabling [ENCODER:%d:%s]\n",
			       encoder->base.id, encoder->name);

		/*
		 * Each encoder has at most one connector (since we always steal
		 * it away), so we won't call disable hooks twice.
		 */
		bridge = drm_bridge_chain_get_first_bridge(encoder);
		drm_atomic_bridge_chain_disable(bridge, old_state);

		/* Right function depends upon target state. */
		if (funcs) {
			if (funcs->atomic_disable)
				funcs->atomic_disable(encoder, old_state);
			else if (new_conn_state->crtc && funcs->prepare)
				funcs->prepare(encoder);
			else if (funcs->disable)
				funcs->disable(encoder);
			else if (funcs->dpms)
				funcs->dpms(encoder, DRM_MODE_DPMS_OFF);
		}

		drm_atomic_bridge_chain_post_disable(bridge, old_state);
	}

	for_each_oldnew_crtc_in_state(old_state, crtc, old_crtc_state, new_crtc_state, i) {
		const struct drm_crtc_helper_funcs *funcs;
		int ret;

		/* Shut down everything that needs a full modeset. */
		if (!drm_atomic_crtc_needs_modeset(new_crtc_state))
			continue;

		if (!crtc_needs_disable(old_crtc_state, new_crtc_state))
			continue;

		funcs = crtc->helper_private;

		drm_dbg_atomic(dev, "disabling [CRTC:%d:%s]\n",
			       crtc->base.id, crtc->name);


		/* Right function depends upon target state. */
		if (new_crtc_state->enable && funcs->prepare)
			funcs->prepare(crtc);
		else if (funcs->atomic_disable)
			funcs->atomic_disable(crtc, old_state);
		else if (funcs->disable)
			funcs->disable(crtc);
		else if (funcs->dpms)
			funcs->dpms(crtc, DRM_MODE_DPMS_OFF);

		if (!drm_dev_has_vblank(dev))
			continue;

		ret = drm_crtc_vblank_get(crtc);
		/*
		 * Self-refresh is not a true "disable"; ensure vblank remains
		 * enabled.
		 */
		if (new_crtc_state->self_refresh_active)
			WARN_ONCE(ret != 0,
				  "driver disabled vblank in self-refresh\n");
		else
			WARN_ONCE(ret != -EINVAL,
				  "driver forgot to call drm_crtc_vblank_off()\n");
		if (ret == 0)
			drm_crtc_vblank_put(crtc);
	}
}

/**
 * drm_atomic_helper_update_legacy_modeset_state - update legacy modeset state
 * @dev: DRM device
 * @old_state: atomic state object with old state structures
 *
 * This function updates all the various legacy modeset state pointers in
 * connectors, encoders and CRTCs.
 *
 * Drivers can use this for building their own atomic commit if they don't have
 * a pure helper-based modeset implementation.
 *
 * Since these updates are not synchronized with lockings, only code paths
 * called from &drm_mode_config_helper_funcs.atomic_commit_tail can look at the
 * legacy state filled out by this helper. Defacto this means this helper and
 * the legacy state pointers are only really useful for transitioning an
 * existing driver to the atomic world.
 */
void
drm_atomic_helper_update_legacy_modeset_state(struct drm_device *dev,
					      struct drm_atomic_state *old_state)
{
	struct drm_connector *connector;
	struct drm_connector_state *old_conn_state, *new_conn_state;
	struct drm_crtc *crtc;
	struct drm_crtc_state *new_crtc_state;
	int i;

	/* clear out existing links and update dpms */
	for_each_oldnew_connector_in_state(old_state, connector, old_conn_state, new_conn_state, i) {
		if (connector->encoder) {
			WARN_ON(!connector->encoder->crtc);

			connector->encoder->crtc = NULL;
			connector->encoder = NULL;
		}

		crtc = new_conn_state->crtc;
		if ((!crtc && old_conn_state->crtc) ||
		    (crtc && drm_atomic_crtc_needs_modeset(crtc->state))) {
			int mode = DRM_MODE_DPMS_OFF;

			if (crtc && crtc->state->active)
				mode = DRM_MODE_DPMS_ON;

			connector->dpms = mode;
		}
	}

	/* set new links */
	for_each_new_connector_in_state(old_state, connector, new_conn_state, i) {
		if (!new_conn_state->crtc)
			continue;

		if (WARN_ON(!new_conn_state->best_encoder))
			continue;

		connector->encoder = new_conn_state->best_encoder;
		connector->encoder->crtc = new_conn_state->crtc;
	}

	/* set legacy state in the crtc structure */
	for_each_new_crtc_in_state(old_state, crtc, new_crtc_state, i) {
		struct drm_plane *primary = crtc->primary;
		struct drm_plane_state *new_plane_state;

		crtc->mode = new_crtc_state->mode;
		crtc->enabled = new_crtc_state->enable;

		new_plane_state =
			drm_atomic_get_new_plane_state(old_state, primary);

		if (new_plane_state && new_plane_state->crtc == crtc) {
			crtc->x = new_plane_state->src_x >> 16;
			crtc->y = new_plane_state->src_y >> 16;
		}
	}
}
EXPORT_SYMBOL(drm_atomic_helper_update_legacy_modeset_state);

/**
 * drm_atomic_helper_calc_timestamping_constants - update vblank timestamping constants
 * @state: atomic state object
 *
 * Updates the timestamping constants used for precise vblank timestamps
 * by calling drm_calc_timestamping_constants() for all enabled crtcs in @state.
 */
void drm_atomic_helper_calc_timestamping_constants(struct drm_atomic_state *state)
{
	struct drm_crtc_state *new_crtc_state;
	struct drm_crtc *crtc;
	int i;

	for_each_new_crtc_in_state(state, crtc, new_crtc_state, i) {
		if (new_crtc_state->enable)
			drm_calc_timestamping_constants(crtc,
							&new_crtc_state->adjusted_mode);
	}
}
EXPORT_SYMBOL(drm_atomic_helper_calc_timestamping_constants);

static void
crtc_set_mode(struct drm_device *dev, struct drm_atomic_state *old_state)
{
	struct drm_crtc *crtc;
	struct drm_crtc_state *new_crtc_state;
	struct drm_connector *connector;
	struct drm_connector_state *new_conn_state;
	int i;

	for_each_new_crtc_in_state(old_state, crtc, new_crtc_state, i) {
		const struct drm_crtc_helper_funcs *funcs;

		if (!new_crtc_state->mode_changed)
			continue;

		funcs = crtc->helper_private;

		if (new_crtc_state->enable && funcs->mode_set_nofb) {
			drm_dbg_atomic(dev, "modeset on [CRTC:%d:%s]\n",
				       crtc->base.id, crtc->name);

			funcs->mode_set_nofb(crtc);
		}
	}

	for_each_new_connector_in_state(old_state, connector, new_conn_state, i) {
		const struct drm_encoder_helper_funcs *funcs;
		struct drm_encoder *encoder;
		struct drm_display_mode *mode, *adjusted_mode;
		struct drm_bridge *bridge;

		if (!new_conn_state->best_encoder)
			continue;

		encoder = new_conn_state->best_encoder;
		funcs = encoder->helper_private;
		new_crtc_state = new_conn_state->crtc->state;
		mode = &new_crtc_state->mode;
		adjusted_mode = &new_crtc_state->adjusted_mode;

		if (!new_crtc_state->mode_changed)
			continue;

		drm_dbg_atomic(dev, "modeset on [ENCODER:%d:%s]\n",
			       encoder->base.id, encoder->name);

		/*
		 * Each encoder has at most one connector (since we always steal
		 * it away), so we won't call mode_set hooks twice.
		 */
		if (funcs && funcs->atomic_mode_set) {
			funcs->atomic_mode_set(encoder, new_crtc_state,
					       new_conn_state);
		} else if (funcs && funcs->mode_set) {
			funcs->mode_set(encoder, mode, adjusted_mode);
		}

		bridge = drm_bridge_chain_get_first_bridge(encoder);
		drm_bridge_chain_mode_set(bridge, mode, adjusted_mode);
	}
}

/**
 * drm_atomic_helper_commit_modeset_disables - modeset commit to disable outputs
 * @dev: DRM device
 * @old_state: atomic state object with old state structures
 *
 * This function shuts down all the outputs that need to be shut down and
 * prepares them (if required) with the new mode.
 *
 * For compatibility with legacy CRTC helpers this should be called before
 * drm_atomic_helper_commit_planes(), which is what the default commit function
 * does. But drivers with different needs can group the modeset commits together
 * and do the plane commits at the end. This is useful for drivers doing runtime
 * PM since planes updates then only happen when the CRTC is actually enabled.
 */
void drm_atomic_helper_commit_modeset_disables(struct drm_device *dev,
					       struct drm_atomic_state *old_state)
{
	disable_outputs(dev, old_state);

	drm_atomic_helper_update_legacy_modeset_state(dev, old_state);
	drm_atomic_helper_calc_timestamping_constants(old_state);

	crtc_set_mode(dev, old_state);
}
EXPORT_SYMBOL(drm_atomic_helper_commit_modeset_disables);

static void drm_atomic_helper_commit_writebacks(struct drm_device *dev,
						struct drm_atomic_state *old_state)
{
	struct drm_connector *connector;
	struct drm_connector_state *new_conn_state;
	int i;

	for_each_new_connector_in_state(old_state, connector, new_conn_state, i) {
		const struct drm_connector_helper_funcs *funcs;

		funcs = connector->helper_private;
		if (!funcs->atomic_commit)
			continue;

		if (new_conn_state->writeback_job && new_conn_state->writeback_job->fb) {
			WARN_ON(connector->connector_type != DRM_MODE_CONNECTOR_WRITEBACK);
			funcs->atomic_commit(connector, old_state);
		}
	}
}

/**
 * drm_atomic_helper_commit_modeset_enables - modeset commit to enable outputs
 * @dev: DRM device
 * @old_state: atomic state object with old state structures
 *
 * This function enables all the outputs with the new configuration which had to
 * be turned off for the update.
 *
 * For compatibility with legacy CRTC helpers this should be called after
 * drm_atomic_helper_commit_planes(), which is what the default commit function
 * does. But drivers with different needs can group the modeset commits together
 * and do the plane commits at the end. This is useful for drivers doing runtime
 * PM since planes updates then only happen when the CRTC is actually enabled.
 */
void drm_atomic_helper_commit_modeset_enables(struct drm_device *dev,
					      struct drm_atomic_state *old_state)
{
	struct drm_crtc *crtc;
	struct drm_crtc_state *old_crtc_state;
	struct drm_crtc_state *new_crtc_state;
	struct drm_connector *connector;
	struct drm_connector_state *new_conn_state;
	int i;

	for_each_oldnew_crtc_in_state(old_state, crtc, old_crtc_state, new_crtc_state, i) {
		const struct drm_crtc_helper_funcs *funcs;

		/* Need to filter out CRTCs where only planes change. */
		if (!drm_atomic_crtc_needs_modeset(new_crtc_state))
			continue;

		if (!new_crtc_state->active)
			continue;

		funcs = crtc->helper_private;

		if (new_crtc_state->enable) {
			drm_dbg_atomic(dev, "enabling [CRTC:%d:%s]\n",
				       crtc->base.id, crtc->name);
			if (funcs->atomic_enable)
				funcs->atomic_enable(crtc, old_state);
			else if (funcs->commit)
				funcs->commit(crtc);
		}
	}

	for_each_new_connector_in_state(old_state, connector, new_conn_state, i) {
		const struct drm_encoder_helper_funcs *funcs;
		struct drm_encoder *encoder;
		struct drm_bridge *bridge;

		if (!new_conn_state->best_encoder)
			continue;

		if (!new_conn_state->crtc->state->active ||
		    !drm_atomic_crtc_needs_modeset(new_conn_state->crtc->state))
			continue;

		encoder = new_conn_state->best_encoder;
		funcs = encoder->helper_private;

		drm_dbg_atomic(dev, "enabling [ENCODER:%d:%s]\n",
			       encoder->base.id, encoder->name);

		/*
		 * Each encoder has at most one connector (since we always steal
		 * it away), so we won't call enable hooks twice.
		 */
		bridge = drm_bridge_chain_get_first_bridge(encoder);
		drm_atomic_bridge_chain_pre_enable(bridge, old_state);

		if (funcs) {
			if (funcs->atomic_enable)
				funcs->atomic_enable(encoder, old_state);
			else if (funcs->enable)
				funcs->enable(encoder);
			else if (funcs->commit)
				funcs->commit(encoder);
		}

		drm_atomic_bridge_chain_enable(bridge, old_state);
	}

	drm_atomic_helper_commit_writebacks(dev, old_state);
}
EXPORT_SYMBOL(drm_atomic_helper_commit_modeset_enables);

/*
 * For atomic updates which touch just a single CRTC, calculate the time of the
 * next vblank, and inform all the fences of the deadline.
 */
static void set_fence_deadline(struct drm_device *dev,
			       struct drm_atomic_state *state)
{
	struct drm_crtc *crtc;
	struct drm_crtc_state *new_crtc_state;
	struct drm_plane *plane;
	struct drm_plane_state *new_plane_state;
	ktime_t vbltime = 0;
	int i;

	for_each_new_crtc_in_state (state, crtc, new_crtc_state, i) {
		ktime_t v;

		if (drm_atomic_crtc_needs_modeset(new_crtc_state))
			continue;

		if (!new_crtc_state->active)
			continue;

		if (drm_crtc_next_vblank_start(crtc, &v))
			continue;

		if (!vbltime || ktime_before(v, vbltime))
			vbltime = v;
	}

	/* If no CRTCs updated, then nothing to do: */
	if (!vbltime)
		return;

	for_each_new_plane_in_state (state, plane, new_plane_state, i) {
		if (!new_plane_state->fence)
			continue;
		dma_fence_set_deadline(new_plane_state->fence, vbltime);
	}
}

/**
 * drm_atomic_helper_wait_for_fences - wait for fences stashed in plane state
 * @dev: DRM device
 * @state: atomic state object with old state structures
 * @pre_swap: If true, do an interruptible wait, and @state is the new state.
 *	Otherwise @state is the old state.
 *
 * For implicit sync, driver should fish the exclusive fence out from the
 * incoming fb's and stash it in the drm_plane_state.  This is called after
 * drm_atomic_helper_swap_state() so it uses the current plane state (and
 * just uses the atomic state to find the changed planes)
 *
 * Note that @pre_swap is needed since the point where we block for fences moves
 * around depending upon whether an atomic commit is blocking or
 * non-blocking. For non-blocking commit all waiting needs to happen after
 * drm_atomic_helper_swap_state() is called, but for blocking commits we want
 * to wait **before** we do anything that can't be easily rolled back. That is
 * before we call drm_atomic_helper_swap_state().
 *
 * Returns zero if success or < 0 if dma_fence_wait() fails.
 */
int drm_atomic_helper_wait_for_fences(struct drm_device *dev,
				      struct drm_atomic_state *state,
				      bool pre_swap)
{
	struct drm_plane *plane;
	struct drm_plane_state *new_plane_state;
	int i, ret;

	set_fence_deadline(dev, state);

	for_each_new_plane_in_state(state, plane, new_plane_state, i) {
		if (!new_plane_state->fence)
			continue;

		WARN_ON(!new_plane_state->fb);

		/*
		 * If waiting for fences pre-swap (ie: nonblock), userspace can
		 * still interrupt the operation. Instead of blocking until the
		 * timer expires, make the wait interruptible.
		 */
		ret = dma_fence_wait(new_plane_state->fence, pre_swap);
		if (ret)
			return ret;

		dma_fence_put(new_plane_state->fence);
		new_plane_state->fence = NULL;
	}

	return 0;
}
EXPORT_SYMBOL(drm_atomic_helper_wait_for_fences);

/**
 * drm_atomic_helper_wait_for_vblanks - wait for vblank on CRTCs
 * @dev: DRM device
 * @old_state: atomic state object with old state structures
 *
 * Helper to, after atomic commit, wait for vblanks on all affected
 * CRTCs (ie. before cleaning up old framebuffers using
 * drm_atomic_helper_cleanup_planes()). It will only wait on CRTCs where the
 * framebuffers have actually changed to optimize for the legacy cursor and
 * plane update use-case.
 *
 * Drivers using the nonblocking commit tracking support initialized by calling
 * drm_atomic_helper_setup_commit() should look at
 * drm_atomic_helper_wait_for_flip_done() as an alternative.
 */
void
drm_atomic_helper_wait_for_vblanks(struct drm_device *dev,
		struct drm_atomic_state *old_state)
{
	struct drm_crtc *crtc;
	struct drm_crtc_state *old_crtc_state, *new_crtc_state;
	int i, ret;
	unsigned int crtc_mask = 0;

	 /*
	  * Legacy cursor ioctls are completely unsynced, and userspace
	  * relies on that (by doing tons of cursor updates).
	  */
	if (old_state->legacy_cursor_update)
		return;

	for_each_oldnew_crtc_in_state(old_state, crtc, old_crtc_state, new_crtc_state, i) {
		if (!new_crtc_state->active)
			continue;

		ret = drm_crtc_vblank_get(crtc);
		if (ret != 0)
			continue;

		crtc_mask |= drm_crtc_mask(crtc);
		old_state->crtcs[i].last_vblank_count = drm_crtc_vblank_count(crtc);
	}

	for_each_old_crtc_in_state(old_state, crtc, old_crtc_state, i) {
		if (!(crtc_mask & drm_crtc_mask(crtc)))
			continue;

		ret = wait_event_timeout(dev->vblank[i].queue,
				old_state->crtcs[i].last_vblank_count !=
					drm_crtc_vblank_count(crtc),
				msecs_to_jiffies(100));

		WARN(!ret, "[CRTC:%d:%s] vblank wait timed out\n",
		     crtc->base.id, crtc->name);

		drm_crtc_vblank_put(crtc);
	}
}
EXPORT_SYMBOL(drm_atomic_helper_wait_for_vblanks);

/**
 * drm_atomic_helper_wait_for_flip_done - wait for all page flips to be done
 * @dev: DRM device
 * @old_state: atomic state object with old state structures
 *
 * Helper to, after atomic commit, wait for page flips on all affected
 * crtcs (ie. before cleaning up old framebuffers using
 * drm_atomic_helper_cleanup_planes()). Compared to
 * drm_atomic_helper_wait_for_vblanks() this waits for the completion on all
 * CRTCs, assuming that cursors-only updates are signalling their completion
 * immediately (or using a different path).
 *
 * This requires that drivers use the nonblocking commit tracking support
 * initialized using drm_atomic_helper_setup_commit().
 */
void drm_atomic_helper_wait_for_flip_done(struct drm_device *dev,
					  struct drm_atomic_state *old_state)
{
	struct drm_crtc *crtc;
	int i;

	for (i = 0; i < dev->mode_config.num_crtc; i++) {
		struct drm_crtc_commit *commit = old_state->crtcs[i].commit;
		int ret;

		crtc = old_state->crtcs[i].ptr;

		if (!crtc || !commit)
			continue;

		ret = wait_for_completion_timeout(&commit->flip_done, 10 * HZ);
		if (ret == 0)
			drm_err(dev, "[CRTC:%d:%s] flip_done timed out\n",
				crtc->base.id, crtc->name);
	}

	if (old_state->fake_commit)
		complete_all(&old_state->fake_commit->flip_done);
}
EXPORT_SYMBOL(drm_atomic_helper_wait_for_flip_done);

/**
 * drm_atomic_helper_commit_tail - commit atomic update to hardware
 * @old_state: atomic state object with old state structures
 *
 * This is the default implementation for the
 * &drm_mode_config_helper_funcs.atomic_commit_tail hook, for drivers
 * that do not support runtime_pm or do not need the CRTC to be
 * enabled to perform a commit. Otherwise, see
 * drm_atomic_helper_commit_tail_rpm().
 *
 * Note that the default ordering of how the various stages are called is to
 * match the legacy modeset helper library closest.
 */
void drm_atomic_helper_commit_tail(struct drm_atomic_state *old_state)
{
	struct drm_device *dev = old_state->dev;

	drm_atomic_helper_commit_modeset_disables(dev, old_state);

	drm_atomic_helper_commit_planes(dev, old_state, 0);

	drm_atomic_helper_commit_modeset_enables(dev, old_state);

	drm_atomic_helper_fake_vblank(old_state);

	drm_atomic_helper_commit_hw_done(old_state);

	drm_atomic_helper_wait_for_vblanks(dev, old_state);

	drm_atomic_helper_cleanup_planes(dev, old_state);
}
EXPORT_SYMBOL(drm_atomic_helper_commit_tail);

/**
 * drm_atomic_helper_commit_tail_rpm - commit atomic update to hardware
 * @old_state: new modeset state to be committed
 *
 * This is an alternative implementation for the
 * &drm_mode_config_helper_funcs.atomic_commit_tail hook, for drivers
 * that support runtime_pm or need the CRTC to be enabled to perform a
 * commit. Otherwise, one should use the default implementation
 * drm_atomic_helper_commit_tail().
 */
void drm_atomic_helper_commit_tail_rpm(struct drm_atomic_state *old_state)
{
	struct drm_device *dev = old_state->dev;

	drm_atomic_helper_commit_modeset_disables(dev, old_state);

	drm_atomic_helper_commit_modeset_enables(dev, old_state);

	drm_atomic_helper_commit_planes(dev, old_state,
					DRM_PLANE_COMMIT_ACTIVE_ONLY);

	drm_atomic_helper_fake_vblank(old_state);

	drm_atomic_helper_commit_hw_done(old_state);

	drm_atomic_helper_wait_for_vblanks(dev, old_state);

	drm_atomic_helper_cleanup_planes(dev, old_state);
}
EXPORT_SYMBOL(drm_atomic_helper_commit_tail_rpm);

static void commit_tail(struct drm_atomic_state *old_state)
{
	struct drm_device *dev = old_state->dev;
	const struct drm_mode_config_helper_funcs *funcs;
	struct drm_crtc_state *new_crtc_state;
	struct drm_crtc *crtc;
	ktime_t start;
	s64 commit_time_ms;
	unsigned int i, new_self_refresh_mask = 0;

	funcs = dev->mode_config.helper_private;

	/*
	 * We're measuring the _entire_ commit, so the time will vary depending
	 * on how many fences and objects are involved. For the purposes of self
	 * refresh, this is desirable since it'll give us an idea of how
	 * congested things are. This will inform our decision on how often we
	 * should enter self refresh after idle.
	 *
	 * These times will be averaged out in the self refresh helpers to avoid
	 * overreacting over one outlier frame
	 */
	start = ktime_get();

	drm_atomic_helper_wait_for_fences(dev, old_state, false);

	drm_atomic_helper_wait_for_dependencies(old_state);

	/*
	 * We cannot safely access new_crtc_state after
	 * drm_atomic_helper_commit_hw_done() so figure out which crtc's have
	 * self-refresh active beforehand:
	 */
	for_each_new_crtc_in_state(old_state, crtc, new_crtc_state, i)
		if (new_crtc_state->self_refresh_active)
			new_self_refresh_mask |= BIT(i);

	if (funcs && funcs->atomic_commit_tail)
		funcs->atomic_commit_tail(old_state);
	else
		drm_atomic_helper_commit_tail(old_state);

	commit_time_ms = ktime_ms_delta(ktime_get(), start);
	if (commit_time_ms > 0)
		drm_self_refresh_helper_update_avg_times(old_state,
						 (unsigned long)commit_time_ms,
						 new_self_refresh_mask);

	drm_atomic_helper_commit_cleanup_done(old_state);

	drm_atomic_state_put(old_state);
}

static void commit_work(struct work_struct *work)
{
	struct drm_atomic_state *state = container_of(work,
						      struct drm_atomic_state,
						      commit_work);
	commit_tail(state);
}

/**
 * drm_atomic_helper_async_check - check if state can be committed asynchronously
 * @dev: DRM device
 * @state: the driver state object
 *
 * This helper will check if it is possible to commit the state asynchronously.
 * Async commits are not supposed to swap the states like normal sync commits
 * but just do in-place changes on the current state.
 *
 * It will return 0 if the commit can happen in an asynchronous fashion or error
 * if not. Note that error just mean it can't be committed asynchronously, if it
 * fails the commit should be treated like a normal synchronous commit.
 */
int drm_atomic_helper_async_check(struct drm_device *dev,
				   struct drm_atomic_state *state)
{
	struct drm_crtc *crtc;
	struct drm_crtc_state *crtc_state;
	struct drm_plane *plane = NULL;
	struct drm_plane_state *old_plane_state = NULL;
	struct drm_plane_state *new_plane_state = NULL;
	const struct drm_plane_helper_funcs *funcs;
	int i, ret, n_planes = 0;

	for_each_new_crtc_in_state(state, crtc, crtc_state, i) {
		if (drm_atomic_crtc_needs_modeset(crtc_state))
			return -EINVAL;
	}

	for_each_oldnew_plane_in_state(state, plane, old_plane_state, new_plane_state, i)
		n_planes++;

	/* FIXME: we support only single plane updates for now */
	if (n_planes != 1) {
		drm_dbg_atomic(dev,
			       "only single plane async updates are supported\n");
		return -EINVAL;
	}

	if (!new_plane_state->crtc ||
	    old_plane_state->crtc != new_plane_state->crtc) {
		drm_dbg_atomic(dev,
			       "[PLANE:%d:%s] async update cannot change CRTC\n",
			       plane->base.id, plane->name);
		return -EINVAL;
	}

	funcs = plane->helper_private;
	if (!funcs->atomic_async_update) {
		drm_dbg_atomic(dev,
			       "[PLANE:%d:%s] driver does not support async updates\n",
			       plane->base.id, plane->name);
		return -EINVAL;
	}

	if (new_plane_state->fence) {
		drm_dbg_atomic(dev,
			       "[PLANE:%d:%s] missing fence for async update\n",
			       plane->base.id, plane->name);
		return -EINVAL;
	}

	/*
	 * Don't do an async update if there is an outstanding commit modifying
	 * the plane.  This prevents our async update's changes from getting
	 * overridden by a previous synchronous update's state.
	 */
	if (old_plane_state->commit &&
	    !try_wait_for_completion(&old_plane_state->commit->hw_done)) {
		drm_dbg_atomic(dev,
			       "[PLANE:%d:%s] inflight previous commit preventing async commit\n",
			       plane->base.id, plane->name);
		return -EBUSY;
	}

	ret = funcs->atomic_async_check(plane, state);
	if (ret != 0)
		drm_dbg_atomic(dev,
			       "[PLANE:%d:%s] driver async check failed\n",
			       plane->base.id, plane->name);
	return ret;
}
EXPORT_SYMBOL(drm_atomic_helper_async_check);

/**
 * drm_atomic_helper_async_commit - commit state asynchronously
 * @dev: DRM device
 * @state: the driver state object
 *
 * This function commits a state asynchronously, i.e., not vblank
 * synchronized. It should be used on a state only when
 * drm_atomic_async_check() succeeds. Async commits are not supposed to swap
 * the states like normal sync commits, but just do in-place changes on the
 * current state.
 *
 * TODO: Implement full swap instead of doing in-place changes.
 */
void drm_atomic_helper_async_commit(struct drm_device *dev,
				    struct drm_atomic_state *state)
{
	struct drm_plane *plane;
	struct drm_plane_state *plane_state;
	const struct drm_plane_helper_funcs *funcs;
	int i;

	for_each_new_plane_in_state(state, plane, plane_state, i) {
		struct drm_framebuffer *new_fb = plane_state->fb;
		struct drm_framebuffer *old_fb = plane->state->fb;

		funcs = plane->helper_private;
		funcs->atomic_async_update(plane, state);

		/*
		 * ->atomic_async_update() is supposed to update the
		 * plane->state in-place, make sure at least common
		 * properties have been properly updated.
		 */
		WARN_ON_ONCE(plane->state->fb != new_fb);
		WARN_ON_ONCE(plane->state->crtc_x != plane_state->crtc_x);
		WARN_ON_ONCE(plane->state->crtc_y != plane_state->crtc_y);
		WARN_ON_ONCE(plane->state->src_x != plane_state->src_x);
		WARN_ON_ONCE(plane->state->src_y != plane_state->src_y);

		/*
		 * Make sure the FBs have been swapped so that cleanups in the
		 * new_state performs a cleanup in the old FB.
		 */
		WARN_ON_ONCE(plane_state->fb != old_fb);
	}
}
EXPORT_SYMBOL(drm_atomic_helper_async_commit);

/**
 * drm_atomic_helper_commit - commit validated state object
 * @dev: DRM device
 * @state: the driver state object
 * @nonblock: whether nonblocking behavior is requested.
 *
 * This function commits a with drm_atomic_helper_check() pre-validated state
 * object. This can still fail when e.g. the framebuffer reservation fails. This
 * function implements nonblocking commits, using
 * drm_atomic_helper_setup_commit() and related functions.
 *
 * Committing the actual hardware state is done through the
 * &drm_mode_config_helper_funcs.atomic_commit_tail callback, or its default
 * implementation drm_atomic_helper_commit_tail().
 *
 * RETURNS:
 * Zero for success or -errno.
 */
int drm_atomic_helper_commit(struct drm_device *dev,
			     struct drm_atomic_state *state,
			     bool nonblock)
{
	int ret;

	if (state->async_update) {
		ret = drm_atomic_helper_prepare_planes(dev, state);
		if (ret)
			return ret;

		drm_atomic_helper_async_commit(dev, state);
		drm_atomic_helper_cleanup_planes(dev, state);

		return 0;
	}

	ret = drm_atomic_helper_setup_commit(state, nonblock);
	if (ret)
		return ret;

	INIT_WORK(&state->commit_work, commit_work);

	ret = drm_atomic_helper_prepare_planes(dev, state);
	if (ret)
		return ret;

	if (!nonblock) {
		ret = drm_atomic_helper_wait_for_fences(dev, state, true);
		if (ret)
			goto err;
	}

	/*
	 * This is the point of no return - everything below never fails except
	 * when the hw goes bonghits. Which means we can commit the new state on
	 * the software side now.
	 */

	ret = drm_atomic_helper_swap_state(state, true);
	if (ret)
		goto err;

	/*
	 * Everything below can be run asynchronously without the need to grab
	 * any modeset locks at all under one condition: It must be guaranteed
	 * that the asynchronous work has either been cancelled (if the driver
	 * supports it, which at least requires that the framebuffers get
	 * cleaned up with drm_atomic_helper_cleanup_planes()) or completed
	 * before the new state gets committed on the software side with
	 * drm_atomic_helper_swap_state().
	 *
	 * This scheme allows new atomic state updates to be prepared and
	 * checked in parallel to the asynchronous completion of the previous
	 * update. Which is important since compositors need to figure out the
	 * composition of the next frame right after having submitted the
	 * current layout.
	 *
	 * NOTE: Commit work has multiple phases, first hardware commit, then
	 * cleanup. We want them to overlap, hence need system_unbound_wq to
	 * make sure work items don't artificially stall on each another.
	 */

	drm_atomic_state_get(state);
	if (nonblock)
		queue_work(system_unbound_wq, &state->commit_work);
	else
		commit_tail(state);

	return 0;

err:
	drm_atomic_helper_cleanup_planes(dev, state);
	return ret;
}
EXPORT_SYMBOL(drm_atomic_helper_commit);

/**
 * DOC: implementing nonblocking commit
 *
 * Nonblocking atomic commits should use struct &drm_crtc_commit to sequence
 * different operations against each another. Locks, especially struct
 * &drm_modeset_lock, should not be held in worker threads or any other
 * asynchronous context used to commit the hardware state.
 *
 * drm_atomic_helper_commit() implements the recommended sequence for
 * nonblocking commits, using drm_atomic_helper_setup_commit() internally:
 *
 * 1. Run drm_atomic_helper_prepare_planes(). Since this can fail and we
 * need to propagate out of memory/VRAM errors to userspace, it must be called
 * synchronously.
 *
 * 2. Synchronize with any outstanding nonblocking commit worker threads which
 * might be affected by the new state update. This is handled by
 * drm_atomic_helper_setup_commit().
 *
 * Asynchronous workers need to have sufficient parallelism to be able to run
 * different atomic commits on different CRTCs in parallel. The simplest way to
 * achieve this is by running them on the &system_unbound_wq work queue. Note
 * that drivers are not required to split up atomic commits and run an
 * individual commit in parallel - userspace is supposed to do that if it cares.
 * But it might be beneficial to do that for modesets, since those necessarily
 * must be done as one global operation, and enabling or disabling a CRTC can
 * take a long time. But even that is not required.
 *
 * IMPORTANT: A &drm_atomic_state update for multiple CRTCs is sequenced
 * against all CRTCs therein. Therefore for atomic state updates which only flip
 * planes the driver must not get the struct &drm_crtc_state of unrelated CRTCs
 * in its atomic check code: This would prevent committing of atomic updates to
 * multiple CRTCs in parallel. In general, adding additional state structures
 * should be avoided as much as possible, because this reduces parallelism in
 * (nonblocking) commits, both due to locking and due to commit sequencing
 * requirements.
 *
 * 3. The software state is updated synchronously with
 * drm_atomic_helper_swap_state(). Doing this under the protection of all modeset
 * locks means concurrent callers never see inconsistent state. Note that commit
 * workers do not hold any locks; their access is only coordinated through
 * ordering. If workers would access state only through the pointers in the
 * free-standing state objects (currently not the case for any driver) then even
 * multiple pending commits could be in-flight at the same time.
 *
 * 4. Schedule a work item to do all subsequent steps, using the split-out
 * commit helpers: a) pre-plane commit b) plane commit c) post-plane commit and
 * then cleaning up the framebuffers after the old framebuffer is no longer
 * being displayed. The scheduled work should synchronize against other workers
 * using the &drm_crtc_commit infrastructure as needed. See
 * drm_atomic_helper_setup_commit() for more details.
 */

static int stall_checks(struct drm_crtc *crtc, bool nonblock)
{
	struct drm_crtc_commit *commit, *stall_commit = NULL;
	bool completed = true;
	int i;
	long ret = 0;

	spin_lock(&crtc->commit_lock);
	i = 0;
	list_for_each_entry(commit, &crtc->commit_list, commit_entry) {
		if (i == 0) {
			completed = try_wait_for_completion(&commit->flip_done);
			/*
			 * Userspace is not allowed to get ahead of the previous
			 * commit with nonblocking ones.
			 */
			if (!completed && nonblock) {
				spin_unlock(&crtc->commit_lock);
				drm_dbg_atomic(crtc->dev,
					       "[CRTC:%d:%s] busy with a previous commit\n",
					       crtc->base.id, crtc->name);

				return -EBUSY;
			}
		} else if (i == 1) {
			stall_commit = drm_crtc_commit_get(commit);
			break;
		}

		i++;
	}
	spin_unlock(&crtc->commit_lock);

	if (!stall_commit)
		return 0;

	/* We don't want to let commits get ahead of cleanup work too much,
	 * stalling on 2nd previous commit means triple-buffer won't ever stall.
	 */
	ret = wait_for_completion_interruptible_timeout(&stall_commit->cleanup_done,
							10*HZ);
	if (ret == 0)
		drm_err(crtc->dev, "[CRTC:%d:%s] cleanup_done timed out\n",
			crtc->base.id, crtc->name);

	drm_crtc_commit_put(stall_commit);

	return ret < 0 ? ret : 0;
}

static void release_crtc_commit(struct completion *completion)
{
	struct drm_crtc_commit *commit = container_of(completion,
						      typeof(*commit),
						      flip_done);

	drm_crtc_commit_put(commit);
}

static void init_commit(struct drm_crtc_commit *commit, struct drm_crtc *crtc)
{
	init_completion(&commit->flip_done);
	init_completion(&commit->hw_done);
	init_completion(&commit->cleanup_done);
	INIT_LIST_HEAD(&commit->commit_entry);
	kref_init(&commit->ref);
	commit->crtc = crtc;
}

static struct drm_crtc_commit *
crtc_or_fake_commit(struct drm_atomic_state *state, struct drm_crtc *crtc)
{
	if (crtc) {
		struct drm_crtc_state *new_crtc_state;

		new_crtc_state = drm_atomic_get_new_crtc_state(state, crtc);

		return new_crtc_state->commit;
	}

	if (!state->fake_commit) {
		state->fake_commit = kzalloc(sizeof(*state->fake_commit), GFP_KERNEL);
		if (!state->fake_commit)
			return NULL;

		init_commit(state->fake_commit, NULL);
	}

	return state->fake_commit;
}

/**
 * drm_atomic_helper_setup_commit - setup possibly nonblocking commit
 * @state: new modeset state to be committed
 * @nonblock: whether nonblocking behavior is requested.
 *
 * This function prepares @state to be used by the atomic helper's support for
 * nonblocking commits. Drivers using the nonblocking commit infrastructure
 * should always call this function from their
 * &drm_mode_config_funcs.atomic_commit hook.
 *
 * Drivers that need to extend the commit setup to private objects can use the
 * &drm_mode_config_helper_funcs.atomic_commit_setup hook.
 *
 * To be able to use this support drivers need to use a few more helper
 * functions. drm_atomic_helper_wait_for_dependencies() must be called before
 * actually committing the hardware state, and for nonblocking commits this call
 * must be placed in the async worker. See also drm_atomic_helper_swap_state()
 * and its stall parameter, for when a driver's commit hooks look at the
 * &drm_crtc.state, &drm_plane.state or &drm_connector.state pointer directly.
 *
 * Completion of the hardware commit step must be signalled using
 * drm_atomic_helper_commit_hw_done(). After this step the driver is not allowed
 * to read or change any permanent software or hardware modeset state. The only
 * exception is state protected by other means than &drm_modeset_lock locks.
 * Only the free standing @state with pointers to the old state structures can
 * be inspected, e.g. to clean up old buffers using
 * drm_atomic_helper_cleanup_planes().
 *
 * At the very end, before cleaning up @state drivers must call
 * drm_atomic_helper_commit_cleanup_done().
 *
 * This is all implemented by in drm_atomic_helper_commit(), giving drivers a
 * complete and easy-to-use default implementation of the atomic_commit() hook.
 *
 * The tracking of asynchronously executed and still pending commits is done
 * using the core structure &drm_crtc_commit.
 *
 * By default there's no need to clean up resources allocated by this function
 * explicitly: drm_atomic_state_default_clear() will take care of that
 * automatically.
 *
 * Returns:
 *
 * 0 on success. -EBUSY when userspace schedules nonblocking commits too fast,
 * -ENOMEM on allocation failures and -EINTR when a signal is pending.
 */
int drm_atomic_helper_setup_commit(struct drm_atomic_state *state,
				   bool nonblock)
{
	struct drm_crtc *crtc;
	struct drm_crtc_state *old_crtc_state, *new_crtc_state;
	struct drm_connector *conn;
	struct drm_connector_state *old_conn_state, *new_conn_state;
	struct drm_plane *plane;
	struct drm_plane_state *old_plane_state, *new_plane_state;
	struct drm_crtc_commit *commit;
	const struct drm_mode_config_helper_funcs *funcs;
	int i, ret;

	funcs = state->dev->mode_config.helper_private;

	for_each_oldnew_crtc_in_state(state, crtc, old_crtc_state, new_crtc_state, i) {
		commit = kzalloc(sizeof(*commit), GFP_KERNEL);
		if (!commit)
			return -ENOMEM;

		init_commit(commit, crtc);

		new_crtc_state->commit = commit;

		ret = stall_checks(crtc, nonblock);
		if (ret)
			return ret;

		/*
		 * Drivers only send out events when at least either current or
		 * new CRTC state is active. Complete right away if everything
		 * stays off.
		 */
		if (!old_crtc_state->active && !new_crtc_state->active) {
			complete_all(&commit->flip_done);
			continue;
		}

		/* Legacy cursor updates are fully unsynced. */
		if (state->legacy_cursor_update) {
			complete_all(&commit->flip_done);
			continue;
		}

		if (!new_crtc_state->event) {
			commit->event = kzalloc(sizeof(*commit->event),
						GFP_KERNEL);
			if (!commit->event)
				return -ENOMEM;

			new_crtc_state->event = commit->event;
		}

		new_crtc_state->event->base.completion = &commit->flip_done;
		new_crtc_state->event->base.completion_release = release_crtc_commit;
		drm_crtc_commit_get(commit);

		commit->abort_completion = true;

		state->crtcs[i].commit = commit;
		drm_crtc_commit_get(commit);
	}

	for_each_oldnew_connector_in_state(state, conn, old_conn_state, new_conn_state, i) {
		/*
		 * Userspace is not allowed to get ahead of the previous
		 * commit with nonblocking ones.
		 */
		if (nonblock && old_conn_state->commit &&
		    !try_wait_for_completion(&old_conn_state->commit->flip_done)) {
			drm_dbg_atomic(conn->dev,
				       "[CONNECTOR:%d:%s] busy with a previous commit\n",
				       conn->base.id, conn->name);

			return -EBUSY;
		}

		/* Always track connectors explicitly for e.g. link retraining. */
		commit = crtc_or_fake_commit(state, new_conn_state->crtc ?: old_conn_state->crtc);
		if (!commit)
			return -ENOMEM;

		new_conn_state->commit = drm_crtc_commit_get(commit);
	}

	for_each_oldnew_plane_in_state(state, plane, old_plane_state, new_plane_state, i) {
		/*
		 * Userspace is not allowed to get ahead of the previous
		 * commit with nonblocking ones.
		 */
		if (nonblock && old_plane_state->commit &&
		    !try_wait_for_completion(&old_plane_state->commit->flip_done)) {
			drm_dbg_atomic(plane->dev,
				       "[PLANE:%d:%s] busy with a previous commit\n",
				       plane->base.id, plane->name);

			return -EBUSY;
		}

		/* Always track planes explicitly for async pageflip support. */
		commit = crtc_or_fake_commit(state, new_plane_state->crtc ?: old_plane_state->crtc);
		if (!commit)
			return -ENOMEM;

		new_plane_state->commit = drm_crtc_commit_get(commit);
	}

	if (funcs && funcs->atomic_commit_setup)
		return funcs->atomic_commit_setup(state);

	return 0;
}
EXPORT_SYMBOL(drm_atomic_helper_setup_commit);

/**
 * drm_atomic_helper_wait_for_dependencies - wait for required preceeding commits
 * @old_state: atomic state object with old state structures
 *
 * This function waits for all preceeding commits that touch the same CRTC as
 * @old_state to both be committed to the hardware (as signalled by
 * drm_atomic_helper_commit_hw_done()) and executed by the hardware (as signalled
 * by calling drm_crtc_send_vblank_event() on the &drm_crtc_state.event).
 *
 * This is part of the atomic helper support for nonblocking commits, see
 * drm_atomic_helper_setup_commit() for an overview.
 */
void drm_atomic_helper_wait_for_dependencies(struct drm_atomic_state *old_state)
{
	struct drm_crtc *crtc;
	struct drm_crtc_state *old_crtc_state;
	struct drm_plane *plane;
	struct drm_plane_state *old_plane_state;
	struct drm_connector *conn;
	struct drm_connector_state *old_conn_state;
	int i;
	long ret;

	for_each_old_crtc_in_state(old_state, crtc, old_crtc_state, i) {
		ret = drm_crtc_commit_wait(old_crtc_state->commit);
		if (ret)
			drm_err(crtc->dev,
				"[CRTC:%d:%s] commit wait timed out\n",
				crtc->base.id, crtc->name);
	}

	for_each_old_connector_in_state(old_state, conn, old_conn_state, i) {
		ret = drm_crtc_commit_wait(old_conn_state->commit);
		if (ret)
			drm_err(conn->dev,
				"[CONNECTOR:%d:%s] commit wait timed out\n",
				conn->base.id, conn->name);
	}

	for_each_old_plane_in_state(old_state, plane, old_plane_state, i) {
		ret = drm_crtc_commit_wait(old_plane_state->commit);
		if (ret)
			drm_err(plane->dev,
				"[PLANE:%d:%s] commit wait timed out\n",
				plane->base.id, plane->name);
	}
}
EXPORT_SYMBOL(drm_atomic_helper_wait_for_dependencies);

/**
 * drm_atomic_helper_fake_vblank - fake VBLANK events if needed
 * @old_state: atomic state object with old state structures
 *
 * This function walks all CRTCs and fakes VBLANK events on those with
 * &drm_crtc_state.no_vblank set to true and &drm_crtc_state.event != NULL.
 * The primary use of this function is writeback connectors working in oneshot
 * mode and faking VBLANK events. In this case they only fake the VBLANK event
 * when a job is queued, and any change to the pipeline that does not touch the
 * connector is leading to timeouts when calling
 * drm_atomic_helper_wait_for_vblanks() or
 * drm_atomic_helper_wait_for_flip_done(). In addition to writeback
 * connectors, this function can also fake VBLANK events for CRTCs without
 * VBLANK interrupt.
 *
 * This is part of the atomic helper support for nonblocking commits, see
 * drm_atomic_helper_setup_commit() for an overview.
 */
void drm_atomic_helper_fake_vblank(struct drm_atomic_state *old_state)
{
	struct drm_crtc_state *new_crtc_state;
	struct drm_crtc *crtc;
	int i;

	for_each_new_crtc_in_state(old_state, crtc, new_crtc_state, i) {
		unsigned long flags;

		if (!new_crtc_state->no_vblank)
			continue;

		spin_lock_irqsave(&old_state->dev->event_lock, flags);
		if (new_crtc_state->event) {
			drm_crtc_send_vblank_event(crtc,
						   new_crtc_state->event);
			new_crtc_state->event = NULL;
		}
		spin_unlock_irqrestore(&old_state->dev->event_lock, flags);
	}
}
EXPORT_SYMBOL(drm_atomic_helper_fake_vblank);

/**
 * drm_atomic_helper_commit_hw_done - setup possible nonblocking commit
 * @old_state: atomic state object with old state structures
 *
 * This function is used to signal completion of the hardware commit step. After
 * this step the driver is not allowed to read or change any permanent software
 * or hardware modeset state. The only exception is state protected by other
 * means than &drm_modeset_lock locks.
 *
 * Drivers should try to postpone any expensive or delayed cleanup work after
 * this function is called.
 *
 * This is part of the atomic helper support for nonblocking commits, see
 * drm_atomic_helper_setup_commit() for an overview.
 */
void drm_atomic_helper_commit_hw_done(struct drm_atomic_state *old_state)
{
	struct drm_crtc *crtc;
	struct drm_crtc_state *old_crtc_state, *new_crtc_state;
	struct drm_crtc_commit *commit;
	int i;

	for_each_oldnew_crtc_in_state(old_state, crtc, old_crtc_state, new_crtc_state, i) {
		commit = new_crtc_state->commit;
		if (!commit)
			continue;

		/*
		 * copy new_crtc_state->commit to old_crtc_state->commit,
		 * it's unsafe to touch new_crtc_state after hw_done,
		 * but we still need to do so in cleanup_done().
		 */
		if (old_crtc_state->commit)
			drm_crtc_commit_put(old_crtc_state->commit);

		old_crtc_state->commit = drm_crtc_commit_get(commit);

		/* backend must have consumed any event by now */
		WARN_ON(new_crtc_state->event);
		complete_all(&commit->hw_done);
	}

	if (old_state->fake_commit) {
		complete_all(&old_state->fake_commit->hw_done);
		complete_all(&old_state->fake_commit->flip_done);
	}
}
EXPORT_SYMBOL(drm_atomic_helper_commit_hw_done);

/**
 * drm_atomic_helper_commit_cleanup_done - signal completion of commit
 * @old_state: atomic state object with old state structures
 *
 * This signals completion of the atomic update @old_state, including any
 * cleanup work. If used, it must be called right before calling
 * drm_atomic_state_put().
 *
 * This is part of the atomic helper support for nonblocking commits, see
 * drm_atomic_helper_setup_commit() for an overview.
 */
void drm_atomic_helper_commit_cleanup_done(struct drm_atomic_state *old_state)
{
	struct drm_crtc *crtc;
	struct drm_crtc_state *old_crtc_state;
	struct drm_crtc_commit *commit;
	int i;

	for_each_old_crtc_in_state(old_state, crtc, old_crtc_state, i) {
		commit = old_crtc_state->commit;
		if (WARN_ON(!commit))
			continue;

		complete_all(&commit->cleanup_done);
		WARN_ON(!try_wait_for_completion(&commit->hw_done));

		spin_lock(&crtc->commit_lock);
		list_del(&commit->commit_entry);
		spin_unlock(&crtc->commit_lock);
	}

	if (old_state->fake_commit) {
		complete_all(&old_state->fake_commit->cleanup_done);
		WARN_ON(!try_wait_for_completion(&old_state->fake_commit->hw_done));
	}
}
EXPORT_SYMBOL(drm_atomic_helper_commit_cleanup_done);

/**
 * drm_atomic_helper_prepare_planes - prepare plane resources before commit
 * @dev: DRM device
 * @state: atomic state object with new state structures
 *
 * This function prepares plane state, specifically framebuffers, for the new
 * configuration, by calling &drm_plane_helper_funcs.prepare_fb. If any failure
 * is encountered this function will call &drm_plane_helper_funcs.cleanup_fb on
 * any already successfully prepared framebuffer.
 *
 * Returns:
 * 0 on success, negative error code on failure.
 */
int drm_atomic_helper_prepare_planes(struct drm_device *dev,
				     struct drm_atomic_state *state)
{
	struct drm_connector *connector;
	struct drm_connector_state *new_conn_state;
	struct drm_plane *plane;
	struct drm_plane_state *new_plane_state;
	int ret, i, j;

	for_each_new_connector_in_state(state, connector, new_conn_state, i) {
		if (!new_conn_state->writeback_job)
			continue;

		ret = drm_writeback_prepare_job(new_conn_state->writeback_job);
		if (ret < 0)
			return ret;
	}

	for_each_new_plane_in_state(state, plane, new_plane_state, i) {
		const struct drm_plane_helper_funcs *funcs;

		funcs = plane->helper_private;

		if (funcs->prepare_fb) {
			ret = funcs->prepare_fb(plane, new_plane_state);
			if (ret)
<<<<<<< HEAD
				goto fail;
=======
				goto fail_prepare_fb;
>>>>>>> eb3cdb58
		} else {
			WARN_ON_ONCE(funcs->cleanup_fb);

			if (!drm_core_check_feature(dev, DRIVER_GEM))
				continue;

			ret = drm_gem_plane_helper_prepare_fb(plane, new_plane_state);
			if (ret)
<<<<<<< HEAD
				goto fail;
=======
				goto fail_prepare_fb;
		}
	}

	for_each_new_plane_in_state(state, plane, new_plane_state, i) {
		const struct drm_plane_helper_funcs *funcs = plane->helper_private;

		if (funcs->begin_fb_access) {
			ret = funcs->begin_fb_access(plane, new_plane_state);
			if (ret)
				goto fail_begin_fb_access;
>>>>>>> eb3cdb58
		}
	}

	return 0;

fail_begin_fb_access:
	for_each_new_plane_in_state(state, plane, new_plane_state, j) {
		const struct drm_plane_helper_funcs *funcs = plane->helper_private;

		if (j >= i)
			continue;

		if (funcs->end_fb_access)
			funcs->end_fb_access(plane, new_plane_state);
	}
	i = j; /* set i to upper limit to cleanup all planes */
fail_prepare_fb:
	for_each_new_plane_in_state(state, plane, new_plane_state, j) {
		const struct drm_plane_helper_funcs *funcs;

		if (j >= i)
			continue;

		funcs = plane->helper_private;

		if (funcs->cleanup_fb)
			funcs->cleanup_fb(plane, new_plane_state);
	}

	return ret;
}
EXPORT_SYMBOL(drm_atomic_helper_prepare_planes);

static bool plane_crtc_active(const struct drm_plane_state *state)
{
	return state->crtc && state->crtc->state->active;
}

/**
 * drm_atomic_helper_commit_planes - commit plane state
 * @dev: DRM device
 * @old_state: atomic state object with old state structures
 * @flags: flags for committing plane state
 *
 * This function commits the new plane state using the plane and atomic helper
 * functions for planes and CRTCs. It assumes that the atomic state has already
 * been pushed into the relevant object state pointers, since this step can no
 * longer fail.
 *
 * It still requires the global state object @old_state to know which planes and
 * crtcs need to be updated though.
 *
 * Note that this function does all plane updates across all CRTCs in one step.
 * If the hardware can't support this approach look at
 * drm_atomic_helper_commit_planes_on_crtc() instead.
 *
 * Plane parameters can be updated by applications while the associated CRTC is
 * disabled. The DRM/KMS core will store the parameters in the plane state,
 * which will be available to the driver when the CRTC is turned on. As a result
 * most drivers don't need to be immediately notified of plane updates for a
 * disabled CRTC.
 *
 * Unless otherwise needed, drivers are advised to set the ACTIVE_ONLY flag in
 * @flags in order not to receive plane update notifications related to a
 * disabled CRTC. This avoids the need to manually ignore plane updates in
 * driver code when the driver and/or hardware can't or just don't need to deal
 * with updates on disabled CRTCs, for example when supporting runtime PM.
 *
 * Drivers may set the NO_DISABLE_AFTER_MODESET flag in @flags if the relevant
 * display controllers require to disable a CRTC's planes when the CRTC is
 * disabled. This function would skip the &drm_plane_helper_funcs.atomic_disable
 * call for a plane if the CRTC of the old plane state needs a modesetting
 * operation. Of course, the drivers need to disable the planes in their CRTC
 * disable callbacks since no one else would do that.
 *
 * The drm_atomic_helper_commit() default implementation doesn't set the
 * ACTIVE_ONLY flag to most closely match the behaviour of the legacy helpers.
 * This should not be copied blindly by drivers.
 */
void drm_atomic_helper_commit_planes(struct drm_device *dev,
				     struct drm_atomic_state *old_state,
				     uint32_t flags)
{
	struct drm_crtc *crtc;
	struct drm_crtc_state *old_crtc_state, *new_crtc_state;
	struct drm_plane *plane;
	struct drm_plane_state *old_plane_state, *new_plane_state;
	int i;
	bool active_only = flags & DRM_PLANE_COMMIT_ACTIVE_ONLY;
	bool no_disable = flags & DRM_PLANE_COMMIT_NO_DISABLE_AFTER_MODESET;

	for_each_oldnew_crtc_in_state(old_state, crtc, old_crtc_state, new_crtc_state, i) {
		const struct drm_crtc_helper_funcs *funcs;

		funcs = crtc->helper_private;

		if (!funcs || !funcs->atomic_begin)
			continue;

		if (active_only && !new_crtc_state->active)
			continue;

		funcs->atomic_begin(crtc, old_state);
	}

	for_each_oldnew_plane_in_state(old_state, plane, old_plane_state, new_plane_state, i) {
		const struct drm_plane_helper_funcs *funcs;
		bool disabling;

		funcs = plane->helper_private;

		if (!funcs)
			continue;

		disabling = drm_atomic_plane_disabling(old_plane_state,
						       new_plane_state);

		if (active_only) {
			/*
			 * Skip planes related to inactive CRTCs. If the plane
			 * is enabled use the state of the current CRTC. If the
			 * plane is being disabled use the state of the old
			 * CRTC to avoid skipping planes being disabled on an
			 * active CRTC.
			 */
			if (!disabling && !plane_crtc_active(new_plane_state))
				continue;
			if (disabling && !plane_crtc_active(old_plane_state))
				continue;
		}

		/*
		 * Special-case disabling the plane if drivers support it.
		 */
		if (disabling && funcs->atomic_disable) {
			struct drm_crtc_state *crtc_state;

			crtc_state = old_plane_state->crtc->state;

			if (drm_atomic_crtc_needs_modeset(crtc_state) &&
			    no_disable)
				continue;

			funcs->atomic_disable(plane, old_state);
		} else if (new_plane_state->crtc || disabling) {
			funcs->atomic_update(plane, old_state);

			if (!disabling && funcs->atomic_enable) {
				if (drm_atomic_plane_enabling(old_plane_state, new_plane_state))
					funcs->atomic_enable(plane, old_state);
			}
		}
	}

	for_each_oldnew_crtc_in_state(old_state, crtc, old_crtc_state, new_crtc_state, i) {
		const struct drm_crtc_helper_funcs *funcs;

		funcs = crtc->helper_private;

		if (!funcs || !funcs->atomic_flush)
			continue;

		if (active_only && !new_crtc_state->active)
			continue;

		funcs->atomic_flush(crtc, old_state);
	}
}
EXPORT_SYMBOL(drm_atomic_helper_commit_planes);

/**
 * drm_atomic_helper_commit_planes_on_crtc - commit plane state for a CRTC
 * @old_crtc_state: atomic state object with the old CRTC state
 *
 * This function commits the new plane state using the plane and atomic helper
 * functions for planes on the specific CRTC. It assumes that the atomic state
 * has already been pushed into the relevant object state pointers, since this
 * step can no longer fail.
 *
 * This function is useful when plane updates should be done CRTC-by-CRTC
 * instead of one global step like drm_atomic_helper_commit_planes() does.
 *
 * This function can only be savely used when planes are not allowed to move
 * between different CRTCs because this function doesn't handle inter-CRTC
 * dependencies. Callers need to ensure that either no such dependencies exist,
 * resolve them through ordering of commit calls or through some other means.
 */
void
drm_atomic_helper_commit_planes_on_crtc(struct drm_crtc_state *old_crtc_state)
{
	const struct drm_crtc_helper_funcs *crtc_funcs;
	struct drm_crtc *crtc = old_crtc_state->crtc;
	struct drm_atomic_state *old_state = old_crtc_state->state;
	struct drm_crtc_state *new_crtc_state =
		drm_atomic_get_new_crtc_state(old_state, crtc);
	struct drm_plane *plane;
	unsigned int plane_mask;

	plane_mask = old_crtc_state->plane_mask;
	plane_mask |= new_crtc_state->plane_mask;

	crtc_funcs = crtc->helper_private;
	if (crtc_funcs && crtc_funcs->atomic_begin)
		crtc_funcs->atomic_begin(crtc, old_state);

	drm_for_each_plane_mask(plane, crtc->dev, plane_mask) {
		struct drm_plane_state *old_plane_state =
			drm_atomic_get_old_plane_state(old_state, plane);
		struct drm_plane_state *new_plane_state =
			drm_atomic_get_new_plane_state(old_state, plane);
		const struct drm_plane_helper_funcs *plane_funcs;
		bool disabling;

		plane_funcs = plane->helper_private;

		if (!old_plane_state || !plane_funcs)
			continue;

		WARN_ON(new_plane_state->crtc &&
			new_plane_state->crtc != crtc);

		disabling = drm_atomic_plane_disabling(old_plane_state, new_plane_state);

		if (disabling && plane_funcs->atomic_disable) {
			plane_funcs->atomic_disable(plane, old_state);
		} else if (new_plane_state->crtc || disabling) {
			plane_funcs->atomic_update(plane, old_state);

			if (!disabling && plane_funcs->atomic_enable) {
				if (drm_atomic_plane_enabling(old_plane_state, new_plane_state))
					plane_funcs->atomic_enable(plane, old_state);
			}
		}
	}

	if (crtc_funcs && crtc_funcs->atomic_flush)
		crtc_funcs->atomic_flush(crtc, old_state);
}
EXPORT_SYMBOL(drm_atomic_helper_commit_planes_on_crtc);

/**
 * drm_atomic_helper_disable_planes_on_crtc - helper to disable CRTC's planes
 * @old_crtc_state: atomic state object with the old CRTC state
 * @atomic: if set, synchronize with CRTC's atomic_begin/flush hooks
 *
 * Disables all planes associated with the given CRTC. This can be
 * used for instance in the CRTC helper atomic_disable callback to disable
 * all planes.
 *
 * If the atomic-parameter is set the function calls the CRTC's
 * atomic_begin hook before and atomic_flush hook after disabling the
 * planes.
 *
 * It is a bug to call this function without having implemented the
 * &drm_plane_helper_funcs.atomic_disable plane hook.
 */
void
drm_atomic_helper_disable_planes_on_crtc(struct drm_crtc_state *old_crtc_state,
					 bool atomic)
{
	struct drm_crtc *crtc = old_crtc_state->crtc;
	const struct drm_crtc_helper_funcs *crtc_funcs =
		crtc->helper_private;
	struct drm_plane *plane;

	if (atomic && crtc_funcs && crtc_funcs->atomic_begin)
		crtc_funcs->atomic_begin(crtc, NULL);

	drm_atomic_crtc_state_for_each_plane(plane, old_crtc_state) {
		const struct drm_plane_helper_funcs *plane_funcs =
			plane->helper_private;

		if (!plane_funcs)
			continue;

		WARN_ON(!plane_funcs->atomic_disable);
		if (plane_funcs->atomic_disable)
			plane_funcs->atomic_disable(plane, NULL);
	}

	if (atomic && crtc_funcs && crtc_funcs->atomic_flush)
		crtc_funcs->atomic_flush(crtc, NULL);
}
EXPORT_SYMBOL(drm_atomic_helper_disable_planes_on_crtc);

/**
 * drm_atomic_helper_cleanup_planes - cleanup plane resources after commit
 * @dev: DRM device
 * @old_state: atomic state object with old state structures
 *
 * This function cleans up plane state, specifically framebuffers, from the old
 * configuration. Hence the old configuration must be perserved in @old_state to
 * be able to call this function.
 *
 * This function must also be called on the new state when the atomic update
 * fails at any point after calling drm_atomic_helper_prepare_planes().
 */
void drm_atomic_helper_cleanup_planes(struct drm_device *dev,
				      struct drm_atomic_state *old_state)
{
	struct drm_plane *plane;
	struct drm_plane_state *old_plane_state, *new_plane_state;
	int i;

	for_each_oldnew_plane_in_state(old_state, plane, old_plane_state, new_plane_state, i) {
		const struct drm_plane_helper_funcs *funcs = plane->helper_private;

		if (funcs->end_fb_access)
			funcs->end_fb_access(plane, new_plane_state);
	}

	for_each_oldnew_plane_in_state(old_state, plane, old_plane_state, new_plane_state, i) {
		const struct drm_plane_helper_funcs *funcs;
		struct drm_plane_state *plane_state;

		/*
		 * This might be called before swapping when commit is aborted,
		 * in which case we have to cleanup the new state.
		 */
		if (old_plane_state == plane->state)
			plane_state = new_plane_state;
		else
			plane_state = old_plane_state;

		funcs = plane->helper_private;

		if (funcs->cleanup_fb)
			funcs->cleanup_fb(plane, plane_state);
	}
}
EXPORT_SYMBOL(drm_atomic_helper_cleanup_planes);

/**
 * drm_atomic_helper_swap_state - store atomic state into current sw state
 * @state: atomic state
 * @stall: stall for preceding commits
 *
 * This function stores the atomic state into the current state pointers in all
 * driver objects. It should be called after all failing steps have been done
 * and succeeded, but before the actual hardware state is committed.
 *
 * For cleanup and error recovery the current state for all changed objects will
 * be swapped into @state.
 *
 * With that sequence it fits perfectly into the plane prepare/cleanup sequence:
 *
 * 1. Call drm_atomic_helper_prepare_planes() with the staged atomic state.
 *
 * 2. Do any other steps that might fail.
 *
 * 3. Put the staged state into the current state pointers with this function.
 *
 * 4. Actually commit the hardware state.
 *
 * 5. Call drm_atomic_helper_cleanup_planes() with @state, which since step 3
 * contains the old state. Also do any other cleanup required with that state.
 *
 * @stall must be set when nonblocking commits for this driver directly access
 * the &drm_plane.state, &drm_crtc.state or &drm_connector.state pointer. With
 * the current atomic helpers this is almost always the case, since the helpers
 * don't pass the right state structures to the callbacks.
 *
 * Returns:
 *
 * Returns 0 on success. Can return -ERESTARTSYS when @stall is true and the
 * waiting for the previous commits has been interrupted.
 */
int drm_atomic_helper_swap_state(struct drm_atomic_state *state,
				  bool stall)
{
	int i, ret;
	struct drm_connector *connector;
	struct drm_connector_state *old_conn_state, *new_conn_state;
	struct drm_crtc *crtc;
	struct drm_crtc_state *old_crtc_state, *new_crtc_state;
	struct drm_plane *plane;
	struct drm_plane_state *old_plane_state, *new_plane_state;
	struct drm_crtc_commit *commit;
	struct drm_private_obj *obj;
	struct drm_private_state *old_obj_state, *new_obj_state;

	if (stall) {
		/*
		 * We have to stall for hw_done here before
		 * drm_atomic_helper_wait_for_dependencies() because flip
		 * depth > 1 is not yet supported by all drivers. As long as
		 * obj->state is directly dereferenced anywhere in the drivers
		 * atomic_commit_tail function, then it's unsafe to swap state
		 * before drm_atomic_helper_commit_hw_done() is called.
		 */

		for_each_old_crtc_in_state(state, crtc, old_crtc_state, i) {
			commit = old_crtc_state->commit;

			if (!commit)
				continue;

			ret = wait_for_completion_interruptible(&commit->hw_done);
			if (ret)
				return ret;
		}

		for_each_old_connector_in_state(state, connector, old_conn_state, i) {
			commit = old_conn_state->commit;

			if (!commit)
				continue;

			ret = wait_for_completion_interruptible(&commit->hw_done);
			if (ret)
				return ret;
		}

		for_each_old_plane_in_state(state, plane, old_plane_state, i) {
			commit = old_plane_state->commit;

			if (!commit)
				continue;

			ret = wait_for_completion_interruptible(&commit->hw_done);
			if (ret)
				return ret;
		}
	}

	for_each_oldnew_connector_in_state(state, connector, old_conn_state, new_conn_state, i) {
		WARN_ON(connector->state != old_conn_state);

		old_conn_state->state = state;
		new_conn_state->state = NULL;

		state->connectors[i].state = old_conn_state;
		connector->state = new_conn_state;
	}

	for_each_oldnew_crtc_in_state(state, crtc, old_crtc_state, new_crtc_state, i) {
		WARN_ON(crtc->state != old_crtc_state);

		old_crtc_state->state = state;
		new_crtc_state->state = NULL;

		state->crtcs[i].state = old_crtc_state;
		crtc->state = new_crtc_state;

		if (new_crtc_state->commit) {
			spin_lock(&crtc->commit_lock);
			list_add(&new_crtc_state->commit->commit_entry,
				 &crtc->commit_list);
			spin_unlock(&crtc->commit_lock);

			new_crtc_state->commit->event = NULL;
		}
	}

	for_each_oldnew_plane_in_state(state, plane, old_plane_state, new_plane_state, i) {
		WARN_ON(plane->state != old_plane_state);

		old_plane_state->state = state;
		new_plane_state->state = NULL;

		state->planes[i].state = old_plane_state;
		plane->state = new_plane_state;
	}

	for_each_oldnew_private_obj_in_state(state, obj, old_obj_state, new_obj_state, i) {
		WARN_ON(obj->state != old_obj_state);

		old_obj_state->state = state;
		new_obj_state->state = NULL;

		state->private_objs[i].state = old_obj_state;
		obj->state = new_obj_state;
	}

	return 0;
}
EXPORT_SYMBOL(drm_atomic_helper_swap_state);

/**
 * drm_atomic_helper_update_plane - Helper for primary plane update using atomic
 * @plane: plane object to update
 * @crtc: owning CRTC of owning plane
 * @fb: framebuffer to flip onto plane
 * @crtc_x: x offset of primary plane on @crtc
 * @crtc_y: y offset of primary plane on @crtc
 * @crtc_w: width of primary plane rectangle on @crtc
 * @crtc_h: height of primary plane rectangle on @crtc
 * @src_x: x offset of @fb for panning
 * @src_y: y offset of @fb for panning
 * @src_w: width of source rectangle in @fb
 * @src_h: height of source rectangle in @fb
 * @ctx: lock acquire context
 *
 * Provides a default plane update handler using the atomic driver interface.
 *
 * RETURNS:
 * Zero on success, error code on failure
 */
int drm_atomic_helper_update_plane(struct drm_plane *plane,
				   struct drm_crtc *crtc,
				   struct drm_framebuffer *fb,
				   int crtc_x, int crtc_y,
				   unsigned int crtc_w, unsigned int crtc_h,
				   uint32_t src_x, uint32_t src_y,
				   uint32_t src_w, uint32_t src_h,
				   struct drm_modeset_acquire_ctx *ctx)
{
	struct drm_atomic_state *state;
	struct drm_plane_state *plane_state;
	int ret = 0;

	state = drm_atomic_state_alloc(plane->dev);
	if (!state)
		return -ENOMEM;

	state->acquire_ctx = ctx;
	plane_state = drm_atomic_get_plane_state(state, plane);
	if (IS_ERR(plane_state)) {
		ret = PTR_ERR(plane_state);
		goto fail;
	}

	ret = drm_atomic_set_crtc_for_plane(plane_state, crtc);
	if (ret != 0)
		goto fail;
	drm_atomic_set_fb_for_plane(plane_state, fb);
	plane_state->crtc_x = crtc_x;
	plane_state->crtc_y = crtc_y;
	plane_state->crtc_w = crtc_w;
	plane_state->crtc_h = crtc_h;
	plane_state->src_x = src_x;
	plane_state->src_y = src_y;
	plane_state->src_w = src_w;
	plane_state->src_h = src_h;

	if (plane == crtc->cursor)
		state->legacy_cursor_update = true;

	ret = drm_atomic_commit(state);
fail:
	drm_atomic_state_put(state);
	return ret;
}
EXPORT_SYMBOL(drm_atomic_helper_update_plane);

/**
 * drm_atomic_helper_disable_plane - Helper for primary plane disable using * atomic
 * @plane: plane to disable
 * @ctx: lock acquire context
 *
 * Provides a default plane disable handler using the atomic driver interface.
 *
 * RETURNS:
 * Zero on success, error code on failure
 */
int drm_atomic_helper_disable_plane(struct drm_plane *plane,
				    struct drm_modeset_acquire_ctx *ctx)
{
	struct drm_atomic_state *state;
	struct drm_plane_state *plane_state;
	int ret = 0;

	state = drm_atomic_state_alloc(plane->dev);
	if (!state)
		return -ENOMEM;

	state->acquire_ctx = ctx;
	plane_state = drm_atomic_get_plane_state(state, plane);
	if (IS_ERR(plane_state)) {
		ret = PTR_ERR(plane_state);
		goto fail;
	}

	if (plane_state->crtc && plane_state->crtc->cursor == plane)
		plane_state->state->legacy_cursor_update = true;

	ret = __drm_atomic_helper_disable_plane(plane, plane_state);
	if (ret != 0)
		goto fail;

	ret = drm_atomic_commit(state);
fail:
	drm_atomic_state_put(state);
	return ret;
}
EXPORT_SYMBOL(drm_atomic_helper_disable_plane);

/**
 * drm_atomic_helper_set_config - set a new config from userspace
 * @set: mode set configuration
 * @ctx: lock acquisition context
 *
 * Provides a default CRTC set_config handler using the atomic driver interface.
 *
 * NOTE: For backwards compatibility with old userspace this automatically
 * resets the "link-status" property to GOOD, to force any link
 * re-training. The SETCRTC ioctl does not define whether an update does
 * need a full modeset or just a plane update, hence we're allowed to do
 * that. See also drm_connector_set_link_status_property().
 *
 * Returns:
 * Returns 0 on success, negative errno numbers on failure.
 */
int drm_atomic_helper_set_config(struct drm_mode_set *set,
				 struct drm_modeset_acquire_ctx *ctx)
{
	struct drm_atomic_state *state;
	struct drm_crtc *crtc = set->crtc;
	int ret = 0;

	state = drm_atomic_state_alloc(crtc->dev);
	if (!state)
		return -ENOMEM;

	state->acquire_ctx = ctx;
	ret = __drm_atomic_helper_set_config(set, state);
	if (ret != 0)
		goto fail;

	ret = handle_conflicting_encoders(state, true);
	if (ret)
		goto fail;

	ret = drm_atomic_commit(state);

fail:
	drm_atomic_state_put(state);
	return ret;
}
EXPORT_SYMBOL(drm_atomic_helper_set_config);

/**
 * drm_atomic_helper_disable_all - disable all currently active outputs
 * @dev: DRM device
 * @ctx: lock acquisition context
 *
 * Loops through all connectors, finding those that aren't turned off and then
 * turns them off by setting their DPMS mode to OFF and deactivating the CRTC
 * that they are connected to.
 *
 * This is used for example in suspend/resume to disable all currently active
 * functions when suspending. If you just want to shut down everything at e.g.
 * driver unload, look at drm_atomic_helper_shutdown().
 *
 * Note that if callers haven't already acquired all modeset locks this might
 * return -EDEADLK, which must be handled by calling drm_modeset_backoff().
 *
 * Returns:
 * 0 on success or a negative error code on failure.
 *
 * See also:
 * drm_atomic_helper_suspend(), drm_atomic_helper_resume() and
 * drm_atomic_helper_shutdown().
 */
int drm_atomic_helper_disable_all(struct drm_device *dev,
				  struct drm_modeset_acquire_ctx *ctx)
{
	struct drm_atomic_state *state;
	struct drm_connector_state *conn_state;
	struct drm_connector *conn;
	struct drm_plane_state *plane_state;
	struct drm_plane *plane;
	struct drm_crtc_state *crtc_state;
	struct drm_crtc *crtc;
	int ret, i;

	state = drm_atomic_state_alloc(dev);
	if (!state)
		return -ENOMEM;

	state->acquire_ctx = ctx;

	drm_for_each_crtc(crtc, dev) {
		crtc_state = drm_atomic_get_crtc_state(state, crtc);
		if (IS_ERR(crtc_state)) {
			ret = PTR_ERR(crtc_state);
			goto free;
		}

		crtc_state->active = false;

		ret = drm_atomic_set_mode_prop_for_crtc(crtc_state, NULL);
		if (ret < 0)
			goto free;

		ret = drm_atomic_add_affected_planes(state, crtc);
		if (ret < 0)
			goto free;

		ret = drm_atomic_add_affected_connectors(state, crtc);
		if (ret < 0)
			goto free;
	}

	for_each_new_connector_in_state(state, conn, conn_state, i) {
		ret = drm_atomic_set_crtc_for_connector(conn_state, NULL);
		if (ret < 0)
			goto free;
	}

	for_each_new_plane_in_state(state, plane, plane_state, i) {
		ret = drm_atomic_set_crtc_for_plane(plane_state, NULL);
		if (ret < 0)
			goto free;

		drm_atomic_set_fb_for_plane(plane_state, NULL);
	}

	ret = drm_atomic_commit(state);
free:
	drm_atomic_state_put(state);
	return ret;
}
EXPORT_SYMBOL(drm_atomic_helper_disable_all);

/**
 * drm_atomic_helper_shutdown - shutdown all CRTC
 * @dev: DRM device
 *
 * This shuts down all CRTC, which is useful for driver unloading. Shutdown on
 * suspend should instead be handled with drm_atomic_helper_suspend(), since
 * that also takes a snapshot of the modeset state to be restored on resume.
 *
 * This is just a convenience wrapper around drm_atomic_helper_disable_all(),
 * and it is the atomic version of drm_crtc_force_disable_all().
 */
void drm_atomic_helper_shutdown(struct drm_device *dev)
{
	struct drm_modeset_acquire_ctx ctx;
	int ret;

	DRM_MODESET_LOCK_ALL_BEGIN(dev, ctx, 0, ret);

	ret = drm_atomic_helper_disable_all(dev, &ctx);
	if (ret)
		drm_err(dev,
			"Disabling all crtc's during unload failed with %i\n",
			ret);

	DRM_MODESET_LOCK_ALL_END(dev, ctx, ret);
}
EXPORT_SYMBOL(drm_atomic_helper_shutdown);

/**
 * drm_atomic_helper_duplicate_state - duplicate an atomic state object
 * @dev: DRM device
 * @ctx: lock acquisition context
 *
 * Makes a copy of the current atomic state by looping over all objects and
 * duplicating their respective states. This is used for example by suspend/
 * resume support code to save the state prior to suspend such that it can
 * be restored upon resume.
 *
 * Note that this treats atomic state as persistent between save and restore.
 * Drivers must make sure that this is possible and won't result in confusion
 * or erroneous behaviour.
 *
 * Note that if callers haven't already acquired all modeset locks this might
 * return -EDEADLK, which must be handled by calling drm_modeset_backoff().
 *
 * Returns:
 * A pointer to the copy of the atomic state object on success or an
 * ERR_PTR()-encoded error code on failure.
 *
 * See also:
 * drm_atomic_helper_suspend(), drm_atomic_helper_resume()
 */
struct drm_atomic_state *
drm_atomic_helper_duplicate_state(struct drm_device *dev,
				  struct drm_modeset_acquire_ctx *ctx)
{
	struct drm_atomic_state *state;
	struct drm_connector *conn;
	struct drm_connector_list_iter conn_iter;
	struct drm_plane *plane;
	struct drm_crtc *crtc;
	int err = 0;

	state = drm_atomic_state_alloc(dev);
	if (!state)
		return ERR_PTR(-ENOMEM);

	state->acquire_ctx = ctx;
	state->duplicated = true;

	drm_for_each_crtc(crtc, dev) {
		struct drm_crtc_state *crtc_state;

		crtc_state = drm_atomic_get_crtc_state(state, crtc);
		if (IS_ERR(crtc_state)) {
			err = PTR_ERR(crtc_state);
			goto free;
		}
	}

	drm_for_each_plane(plane, dev) {
		struct drm_plane_state *plane_state;

		plane_state = drm_atomic_get_plane_state(state, plane);
		if (IS_ERR(plane_state)) {
			err = PTR_ERR(plane_state);
			goto free;
		}
	}

	drm_connector_list_iter_begin(dev, &conn_iter);
	drm_for_each_connector_iter(conn, &conn_iter) {
		struct drm_connector_state *conn_state;

		conn_state = drm_atomic_get_connector_state(state, conn);
		if (IS_ERR(conn_state)) {
			err = PTR_ERR(conn_state);
			drm_connector_list_iter_end(&conn_iter);
			goto free;
		}
	}
	drm_connector_list_iter_end(&conn_iter);

	/* clear the acquire context so that it isn't accidentally reused */
	state->acquire_ctx = NULL;

free:
	if (err < 0) {
		drm_atomic_state_put(state);
		state = ERR_PTR(err);
	}

	return state;
}
EXPORT_SYMBOL(drm_atomic_helper_duplicate_state);

/**
 * drm_atomic_helper_suspend - subsystem-level suspend helper
 * @dev: DRM device
 *
 * Duplicates the current atomic state, disables all active outputs and then
 * returns a pointer to the original atomic state to the caller. Drivers can
 * pass this pointer to the drm_atomic_helper_resume() helper upon resume to
 * restore the output configuration that was active at the time the system
 * entered suspend.
 *
 * Note that it is potentially unsafe to use this. The atomic state object
 * returned by this function is assumed to be persistent. Drivers must ensure
 * that this holds true. Before calling this function, drivers must make sure
 * to suspend fbdev emulation so that nothing can be using the device.
 *
 * Returns:
 * A pointer to a copy of the state before suspend on success or an ERR_PTR()-
 * encoded error code on failure. Drivers should store the returned atomic
 * state object and pass it to the drm_atomic_helper_resume() helper upon
 * resume.
 *
 * See also:
 * drm_atomic_helper_duplicate_state(), drm_atomic_helper_disable_all(),
 * drm_atomic_helper_resume(), drm_atomic_helper_commit_duplicated_state()
 */
struct drm_atomic_state *drm_atomic_helper_suspend(struct drm_device *dev)
{
	struct drm_modeset_acquire_ctx ctx;
	struct drm_atomic_state *state;
	int err;

	/* This can never be returned, but it makes the compiler happy */
	state = ERR_PTR(-EINVAL);

	DRM_MODESET_LOCK_ALL_BEGIN(dev, ctx, 0, err);

	state = drm_atomic_helper_duplicate_state(dev, &ctx);
	if (IS_ERR(state))
		goto unlock;

	err = drm_atomic_helper_disable_all(dev, &ctx);
	if (err < 0) {
		drm_atomic_state_put(state);
		state = ERR_PTR(err);
		goto unlock;
	}

unlock:
	DRM_MODESET_LOCK_ALL_END(dev, ctx, err);
	if (err)
		return ERR_PTR(err);

	return state;
}
EXPORT_SYMBOL(drm_atomic_helper_suspend);

/**
 * drm_atomic_helper_commit_duplicated_state - commit duplicated state
 * @state: duplicated atomic state to commit
 * @ctx: pointer to acquire_ctx to use for commit.
 *
 * The state returned by drm_atomic_helper_duplicate_state() and
 * drm_atomic_helper_suspend() is partially invalid, and needs to
 * be fixed up before commit.
 *
 * Returns:
 * 0 on success or a negative error code on failure.
 *
 * See also:
 * drm_atomic_helper_suspend()
 */
int drm_atomic_helper_commit_duplicated_state(struct drm_atomic_state *state,
					      struct drm_modeset_acquire_ctx *ctx)
{
	int i, ret;
	struct drm_plane *plane;
	struct drm_plane_state *new_plane_state;
	struct drm_connector *connector;
	struct drm_connector_state *new_conn_state;
	struct drm_crtc *crtc;
	struct drm_crtc_state *new_crtc_state;

	state->acquire_ctx = ctx;

	for_each_new_plane_in_state(state, plane, new_plane_state, i)
		state->planes[i].old_state = plane->state;

	for_each_new_crtc_in_state(state, crtc, new_crtc_state, i)
		state->crtcs[i].old_state = crtc->state;

	for_each_new_connector_in_state(state, connector, new_conn_state, i)
		state->connectors[i].old_state = connector->state;

	ret = drm_atomic_commit(state);

	state->acquire_ctx = NULL;

	return ret;
}
EXPORT_SYMBOL(drm_atomic_helper_commit_duplicated_state);

/**
 * drm_atomic_helper_resume - subsystem-level resume helper
 * @dev: DRM device
 * @state: atomic state to resume to
 *
 * Calls drm_mode_config_reset() to synchronize hardware and software states,
 * grabs all modeset locks and commits the atomic state object. This can be
 * used in conjunction with the drm_atomic_helper_suspend() helper to
 * implement suspend/resume for drivers that support atomic mode-setting.
 *
 * Returns:
 * 0 on success or a negative error code on failure.
 *
 * See also:
 * drm_atomic_helper_suspend()
 */
int drm_atomic_helper_resume(struct drm_device *dev,
			     struct drm_atomic_state *state)
{
	struct drm_modeset_acquire_ctx ctx;
	int err;

	drm_mode_config_reset(dev);

	DRM_MODESET_LOCK_ALL_BEGIN(dev, ctx, 0, err);

	err = drm_atomic_helper_commit_duplicated_state(state, &ctx);

	DRM_MODESET_LOCK_ALL_END(dev, ctx, err);
	drm_atomic_state_put(state);

	return err;
}
EXPORT_SYMBOL(drm_atomic_helper_resume);

static int page_flip_common(struct drm_atomic_state *state,
			    struct drm_crtc *crtc,
			    struct drm_framebuffer *fb,
			    struct drm_pending_vblank_event *event,
			    uint32_t flags)
{
	struct drm_plane *plane = crtc->primary;
	struct drm_plane_state *plane_state;
	struct drm_crtc_state *crtc_state;
	int ret = 0;

	crtc_state = drm_atomic_get_crtc_state(state, crtc);
	if (IS_ERR(crtc_state))
		return PTR_ERR(crtc_state);

	crtc_state->event = event;
	crtc_state->async_flip = flags & DRM_MODE_PAGE_FLIP_ASYNC;

	plane_state = drm_atomic_get_plane_state(state, plane);
	if (IS_ERR(plane_state))
		return PTR_ERR(plane_state);

	ret = drm_atomic_set_crtc_for_plane(plane_state, crtc);
	if (ret != 0)
		return ret;
	drm_atomic_set_fb_for_plane(plane_state, fb);

	/* Make sure we don't accidentally do a full modeset. */
	state->allow_modeset = false;
	if (!crtc_state->active) {
		drm_dbg_atomic(crtc->dev,
			       "[CRTC:%d:%s] disabled, rejecting legacy flip\n",
			       crtc->base.id, crtc->name);
		return -EINVAL;
	}

	return ret;
}

/**
 * drm_atomic_helper_page_flip - execute a legacy page flip
 * @crtc: DRM CRTC
 * @fb: DRM framebuffer
 * @event: optional DRM event to signal upon completion
 * @flags: flip flags for non-vblank sync'ed updates
 * @ctx: lock acquisition context
 *
 * Provides a default &drm_crtc_funcs.page_flip implementation
 * using the atomic driver interface.
 *
 * Returns:
 * Returns 0 on success, negative errno numbers on failure.
 *
 * See also:
 * drm_atomic_helper_page_flip_target()
 */
int drm_atomic_helper_page_flip(struct drm_crtc *crtc,
				struct drm_framebuffer *fb,
				struct drm_pending_vblank_event *event,
				uint32_t flags,
				struct drm_modeset_acquire_ctx *ctx)
{
	struct drm_plane *plane = crtc->primary;
	struct drm_atomic_state *state;
	int ret = 0;

	state = drm_atomic_state_alloc(plane->dev);
	if (!state)
		return -ENOMEM;

	state->acquire_ctx = ctx;

	ret = page_flip_common(state, crtc, fb, event, flags);
	if (ret != 0)
		goto fail;

	ret = drm_atomic_nonblocking_commit(state);
fail:
	drm_atomic_state_put(state);
	return ret;
}
EXPORT_SYMBOL(drm_atomic_helper_page_flip);

/**
 * drm_atomic_helper_page_flip_target - do page flip on target vblank period.
 * @crtc: DRM CRTC
 * @fb: DRM framebuffer
 * @event: optional DRM event to signal upon completion
 * @flags: flip flags for non-vblank sync'ed updates
 * @target: specifying the target vblank period when the flip to take effect
 * @ctx: lock acquisition context
 *
 * Provides a default &drm_crtc_funcs.page_flip_target implementation.
 * Similar to drm_atomic_helper_page_flip() with extra parameter to specify
 * target vblank period to flip.
 *
 * Returns:
 * Returns 0 on success, negative errno numbers on failure.
 */
int drm_atomic_helper_page_flip_target(struct drm_crtc *crtc,
				       struct drm_framebuffer *fb,
				       struct drm_pending_vblank_event *event,
				       uint32_t flags,
				       uint32_t target,
				       struct drm_modeset_acquire_ctx *ctx)
{
	struct drm_plane *plane = crtc->primary;
	struct drm_atomic_state *state;
	struct drm_crtc_state *crtc_state;
	int ret = 0;

	state = drm_atomic_state_alloc(plane->dev);
	if (!state)
		return -ENOMEM;

	state->acquire_ctx = ctx;

	ret = page_flip_common(state, crtc, fb, event, flags);
	if (ret != 0)
		goto fail;

	crtc_state = drm_atomic_get_new_crtc_state(state, crtc);
	if (WARN_ON(!crtc_state)) {
		ret = -EINVAL;
		goto fail;
	}
	crtc_state->target_vblank = target;

	ret = drm_atomic_nonblocking_commit(state);
fail:
	drm_atomic_state_put(state);
	return ret;
}
EXPORT_SYMBOL(drm_atomic_helper_page_flip_target);

/**
 * drm_atomic_helper_bridge_propagate_bus_fmt() - Propagate output format to
 *						  the input end of a bridge
 * @bridge: bridge control structure
 * @bridge_state: new bridge state
 * @crtc_state: new CRTC state
 * @conn_state: new connector state
 * @output_fmt: tested output bus format
 * @num_input_fmts: will contain the size of the returned array
 *
 * This helper is a pluggable implementation of the
 * &drm_bridge_funcs.atomic_get_input_bus_fmts operation for bridges that don't
 * modify the bus configuration between their input and their output. It
 * returns an array of input formats with a single element set to @output_fmt.
 *
 * RETURNS:
 * a valid format array of size @num_input_fmts, or NULL if the allocation
 * failed
 */
u32 *
drm_atomic_helper_bridge_propagate_bus_fmt(struct drm_bridge *bridge,
					struct drm_bridge_state *bridge_state,
					struct drm_crtc_state *crtc_state,
					struct drm_connector_state *conn_state,
					u32 output_fmt,
					unsigned int *num_input_fmts)
{
	u32 *input_fmts;

	input_fmts = kzalloc(sizeof(*input_fmts), GFP_KERNEL);
	if (!input_fmts) {
		*num_input_fmts = 0;
		return NULL;
	}

	*num_input_fmts = 1;
	input_fmts[0] = output_fmt;
	return input_fmts;
}
EXPORT_SYMBOL(drm_atomic_helper_bridge_propagate_bus_fmt);<|MERGE_RESOLUTION|>--- conflicted
+++ resolved
@@ -38,10 +38,6 @@
 #include <drm/drm_drv.h>
 #include <drm/drm_framebuffer.h>
 #include <drm/drm_gem_atomic_helper.h>
-<<<<<<< HEAD
-#include <drm/drm_plane_helper.h>
-=======
->>>>>>> eb3cdb58
 #include <drm/drm_print.h>
 #include <drm/drm_self_refresh_helper.h>
 #include <drm/drm_vblank.h>
@@ -928,53 +924,6 @@
 EXPORT_SYMBOL(drm_atomic_helper_check_plane_state);
 
 /**
-<<<<<<< HEAD
- * drm_atomic_helper_check_crtc_state() - Check CRTC state for validity
- * @crtc_state: CRTC state to check
- * @can_disable_primary_planes: can the CRTC be enabled without a primary plane?
- *
- * Checks that a desired CRTC update is valid. Drivers that provide
- * their own CRTC handling rather than helper-provided implementations may
- * still wish to call this function to avoid duplication of error checking
- * code.
- *
- * Note that @can_disable_primary_planes only tests if the CRTC can be
- * enabled without a primary plane. To test if a primary plane can be updated
- * without a CRTC, use drm_atomic_helper_check_plane_state() in the plane's
- * atomic check.
- *
- * RETURNS:
- * Zero if update appears valid, error code on failure
- */
-int drm_atomic_helper_check_crtc_state(struct drm_crtc_state *crtc_state,
-				       bool can_disable_primary_planes)
-{
-	struct drm_device *dev = crtc_state->crtc->dev;
-
-	if (!crtc_state->enable)
-		return 0;
-
-	/* needs at least one primary plane to be enabled */
-	if (!can_disable_primary_planes) {
-		bool has_primary_plane = false;
-		struct drm_plane *plane;
-
-		drm_for_each_plane_mask(plane, dev, crtc_state->plane_mask) {
-			if (plane->type == DRM_PLANE_TYPE_PRIMARY) {
-				has_primary_plane = true;
-				break;
-			}
-		}
-		if (!has_primary_plane) {
-			drm_dbg_kms(dev, "Cannot enable CRTC without a primary plane.\n");
-			return -EINVAL;
-		}
-	}
-
-	return 0;
-}
-EXPORT_SYMBOL(drm_atomic_helper_check_crtc_state);
-=======
  * drm_atomic_helper_check_crtc_primary_plane() - Check CRTC state for primary plane
  * @crtc_state: CRTC state to check
  *
@@ -1004,7 +953,6 @@
 	return -EINVAL;
 }
 EXPORT_SYMBOL(drm_atomic_helper_check_crtc_primary_plane);
->>>>>>> eb3cdb58
 
 /**
  * drm_atomic_helper_check_planes - validate state object for planes changes
@@ -2640,11 +2588,7 @@
 		if (funcs->prepare_fb) {
 			ret = funcs->prepare_fb(plane, new_plane_state);
 			if (ret)
-<<<<<<< HEAD
-				goto fail;
-=======
 				goto fail_prepare_fb;
->>>>>>> eb3cdb58
 		} else {
 			WARN_ON_ONCE(funcs->cleanup_fb);
 
@@ -2653,9 +2597,6 @@
 
 			ret = drm_gem_plane_helper_prepare_fb(plane, new_plane_state);
 			if (ret)
-<<<<<<< HEAD
-				goto fail;
-=======
 				goto fail_prepare_fb;
 		}
 	}
@@ -2667,7 +2608,6 @@
 			ret = funcs->begin_fb_access(plane, new_plane_state);
 			if (ret)
 				goto fail_begin_fb_access;
->>>>>>> eb3cdb58
 		}
 	}
 
