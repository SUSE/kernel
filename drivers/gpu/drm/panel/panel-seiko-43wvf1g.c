--- conflicted
+++ resolved
@@ -253,13 +253,6 @@
 
 	drm_panel_init(&panel->base, dev, &seiko_panel_funcs,
 		       DRM_MODE_CONNECTOR_DPI);
-<<<<<<< HEAD
-
-	err = drm_panel_of_backlight(&panel->base);
-	if (err)
-		return err;
-=======
->>>>>>> 7d2a07b7
 
 	err = drm_panel_of_backlight(&panel->base);
 	if (err)
