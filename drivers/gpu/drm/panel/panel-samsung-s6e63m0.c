--- conflicted
+++ resolved
@@ -625,15 +625,9 @@
 
 	mode = drm_mode_duplicate(connector->dev, &default_mode);
 	if (!mode) {
-<<<<<<< HEAD
-		DRM_ERROR("failed to add mode %ux%ux@%u\n",
-			  default_mode.hdisplay, default_mode.vdisplay,
-			  drm_mode_vrefresh(&default_mode));
-=======
 		dev_err(panel->dev, "failed to add mode %ux%u@%u\n",
 			default_mode.hdisplay, default_mode.vdisplay,
 			drm_mode_vrefresh(&default_mode));
->>>>>>> 7d2a07b7
 		return -ENOMEM;
 	}
 
@@ -768,14 +762,7 @@
 		       dsi_mode ? DRM_MODE_CONNECTOR_DSI :
 		       DRM_MODE_CONNECTOR_DPI);
 
-<<<<<<< HEAD
-	drm_panel_init(&ctx->panel, dev, &s6e63m0_drm_funcs,
-		       DRM_MODE_CONNECTOR_DPI);
-
-	ret = s6e63m0_backlight_register(ctx);
-=======
 	ret = s6e63m0_backlight_register(ctx, max_brightness);
->>>>>>> 7d2a07b7
 	if (ret < 0)
 		return ret;
 
