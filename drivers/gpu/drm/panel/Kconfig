--- conflicted
+++ resolved
@@ -293,17 +293,6 @@
 	  The panel has a 1200(RGB)×1920 (WUXGA) resolution and uses
 	  24 bit per pixel.
 
-config DRM_PANEL_JDI_LPM102A188A
-	tristate "JDI LPM102A188A DSI panel"
-	depends on OF && GPIOLIB
-	depends on DRM_MIPI_DSI
-	depends on BACKLIGHT_CLASS_DEVICE
-	help
-	  Say Y here if you want to enable support for JDI LPM102A188A DSI
-	  command mode panel as found in Google Pixel C devices.
-	  The panel has a 2560×1800 resolution. It provides a MIPI DSI interface
-	  to the host.
-
 config DRM_PANEL_JDI_R63452
 	tristate "JDI R63452 Full HD DSI panel"
 	depends on OF
@@ -357,13 +346,6 @@
 	  24 bit RGB per pixel. It provides a MIPI DSI interface to
 	  the host and has a built-in LED backlight.
 
-<<<<<<< HEAD
-config DRM_PANEL_SAMSUNG_LD9040
-	tristate "Samsung LD9040 RGB/SPI panel"
-	depends on OF && SPI
-	depends on BACKLIGHT_CLASS_DEVICE
-	select VIDEOMODE_HELPERS
-=======
 config DRM_PANEL_LINCOLNTECH_LCD197
 	tristate "Lincoln Technologies lcd197 panel"
 	depends on OF
@@ -374,7 +356,6 @@
 	  TFT-LCD modules. The panel has a 1080x1920 resolution and uses
 	  24 bit RGB per pixel. It provides a MIPI DSI interface to
 	  the host.
->>>>>>> 2d5404ca
 
 config DRM_PANEL_LG_LB035Q02
 	tristate "LG LB035Q024573 RGB panel"
@@ -612,8 +593,6 @@
 	  Say Y here if you want to enable support for Raydium RM692E5-based
 	  display panels, such as the one found in the Fairphone 5 smartphone.
 
-<<<<<<< HEAD
-=======
 config DRM_PANEL_RAYDIUM_RM69380
 	tristate "Raydium RM69380-based DSI panel"
 	depends on OF && GPIOLIB
@@ -626,7 +605,6 @@
 	  This panel controller can be found in the Lenovo Xiaoxin Pad Pro 2021
 	  in combination with an EDO OLED panel.
 
->>>>>>> 2d5404ca
 config DRM_PANEL_RONBO_RB070D30
 	tristate "Ronbo Electronics RB070D30 panel"
 	depends on OF
@@ -883,8 +861,6 @@
 	  with a resolution of 1024 x 600 pixels. It provides a MIPI DSI interface to
 	  the host, a built-in LED backlight and touch controller.
 
-<<<<<<< HEAD
-=======
 config DRM_PANEL_EDP
 	tristate "support for simple Embedded DisplayPort panels"
 	depends on OF
@@ -922,7 +898,6 @@
 	  Say Y if you want to enable support for panels based on the
 	  Synaptics R63353 controller.
 
->>>>>>> 2d5404ca
 config DRM_PANEL_TDO_TL070WSH30
 	tristate "TDO TL070WSH30 DSI panel"
 	depends on OF
@@ -994,17 +969,6 @@
 	  Say Y here if you want to enable support for Visionox
 	  VTDR6130 1080x2400 AMOLED DSI panel.
 
-config DRM_PANEL_VISIONOX_R66451
-	tristate "Visionox R66451"
-	depends on OF
-	depends on DRM_MIPI_DSI
-	depends on BACKLIGHT_CLASS_DEVICE
-	select DRM_DISPLAY_DP_HELPER
-	select DRM_DISPLAY_HELPER
-	help
-	  Say Y here if you want to enable support for Visionox
-	  R66451 1080x2340 AMOLED DSI panel.
-
 config DRM_PANEL_WIDECHIPS_WS2401
 	tristate "Widechips WS2401 DPI panel driver"
 	depends on SPI && GPIOLIB
