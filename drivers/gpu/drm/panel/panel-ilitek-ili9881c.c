--- conflicted
+++ resolved
@@ -21,17 +21,6 @@
 
 #include <video/mipi_display.h>
 
-<<<<<<< HEAD
-struct ili9881c {
-	struct drm_panel	panel;
-	struct mipi_dsi_device	*dsi;
-
-	struct regulator	*power;
-	struct gpio_desc	*reset;
-};
-
-=======
->>>>>>> 7d2a07b7
 enum ili9881c_op {
 	ILI9881C_SWITCH_PAGE,
 	ILI9881C_COMMAND,
@@ -597,8 +586,6 @@
 	.height_mm	= 110,
 };
 
-<<<<<<< HEAD
-=======
 static const struct drm_display_mode k101_im2byl02_default_mode = {
 	.clock		= 69700,
 
@@ -616,28 +603,18 @@
 	.height_mm	= 217,
 };
 
->>>>>>> 7d2a07b7
 static int ili9881c_get_modes(struct drm_panel *panel,
 			      struct drm_connector *connector)
 {
 	struct ili9881c *ctx = panel_to_ili9881c(panel);
 	struct drm_display_mode *mode;
 
-<<<<<<< HEAD
-	mode = drm_mode_duplicate(connector->dev, &bananapi_default_mode);
-	if (!mode) {
-		dev_err(&ctx->dsi->dev, "failed to add mode %ux%ux@%u\n",
-			bananapi_default_mode.hdisplay,
-			bananapi_default_mode.vdisplay,
-			drm_mode_vrefresh(&bananapi_default_mode));
-=======
 	mode = drm_mode_duplicate(connector->dev, ctx->desc->mode);
 	if (!mode) {
 		dev_err(&ctx->dsi->dev, "failed to add mode %ux%ux@%u\n",
 			ctx->desc->mode->hdisplay,
 			ctx->desc->mode->vdisplay,
 			drm_mode_vrefresh(ctx->desc->mode));
->>>>>>> 7d2a07b7
 		return -ENOMEM;
 	}
 
@@ -646,13 +623,8 @@
 	mode->type = DRM_MODE_TYPE_DRIVER | DRM_MODE_TYPE_PREFERRED;
 	drm_mode_probed_add(connector, mode);
 
-<<<<<<< HEAD
-	connector->display_info.width_mm = 62;
-	connector->display_info.height_mm = 110;
-=======
 	connector->display_info.width_mm = mode->width_mm;
 	connector->display_info.height_mm = mode->height_mm;
->>>>>>> 7d2a07b7
 
 	return 1;
 }
@@ -694,13 +666,6 @@
 
 	ret = drm_panel_of_backlight(&ctx->panel);
 	if (ret)
-<<<<<<< HEAD
-		return ret;
-
-	ret = drm_panel_add(&ctx->panel);
-	if (ret < 0)
-=======
->>>>>>> 7d2a07b7
 		return ret;
 
 	drm_panel_add(&ctx->panel);
