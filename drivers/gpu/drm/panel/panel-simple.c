--- conflicted
+++ resolved
@@ -139,11 +139,6 @@
 struct panel_simple {
 	struct drm_panel base;
 
-<<<<<<< HEAD
-	bool prepared;
-
-=======
->>>>>>> 2d5404ca
 	ktime_t unprepared_time;
 
 	const struct panel_desc *desc;
@@ -588,10 +583,6 @@
 	if (!panel)
 		return -ENOMEM;
 
-<<<<<<< HEAD
-	panel->enabled = false;
-=======
->>>>>>> 2d5404ca
 	panel->desc = desc;
 
 	panel->supply = devm_regulator_get(dev, "power");
@@ -1084,7 +1075,30 @@
 	.connector_type = DRM_MODE_CONNECTOR_LVDS,
 };
 
-<<<<<<< HEAD
+static const struct drm_display_mode auo_g104stn01_mode = {
+	.clock = 40000,
+	.hdisplay = 800,
+	.hsync_start = 800 + 40,
+	.hsync_end = 800 + 40 + 88,
+	.htotal = 800 + 40 + 88 + 128,
+	.vdisplay = 600,
+	.vsync_start = 600 + 1,
+	.vsync_end = 600 + 1 + 23,
+	.vtotal = 600 + 1 + 23 + 4,
+};
+
+static const struct panel_desc auo_g104stn01 = {
+	.modes = &auo_g104stn01_mode,
+	.num_modes = 1,
+	.bpc = 8,
+	.size = {
+		.width = 211,
+		.height = 158,
+	},
+	.bus_format = MEDIA_BUS_FMT_RGB888_1X7X4_SPWG,
+	.connector_type = DRM_MODE_CONNECTOR_LVDS,
+};
+
 static const struct display_timing auo_g121ean01_timing = {
 	.pixelclock = { 60000000, 74400000, 90000000 },
 	.hactive = { 1280, 1280, 1280 },
@@ -1100,47 +1114,6 @@
 static const struct panel_desc auo_g121ean01 = {
 	.timings = &auo_g121ean01_timing,
 	.num_timings = 1,
-=======
-static const struct drm_display_mode auo_g104stn01_mode = {
-	.clock = 40000,
-	.hdisplay = 800,
-	.hsync_start = 800 + 40,
-	.hsync_end = 800 + 40 + 88,
-	.htotal = 800 + 40 + 88 + 128,
-	.vdisplay = 600,
-	.vsync_start = 600 + 1,
-	.vsync_end = 600 + 1 + 23,
-	.vtotal = 600 + 1 + 23 + 4,
-};
-
-static const struct panel_desc auo_g104stn01 = {
-	.modes = &auo_g104stn01_mode,
-	.num_modes = 1,
->>>>>>> 2d5404ca
-	.bpc = 8,
-	.size = {
-		.width = 211,
-		.height = 158,
-	},
-	.bus_format = MEDIA_BUS_FMT_RGB888_1X7X4_SPWG,
-	.connector_type = DRM_MODE_CONNECTOR_LVDS,
-};
-
-static const struct display_timing auo_g121ean01_timing = {
-	.pixelclock = { 60000000, 74400000, 90000000 },
-	.hactive = { 1280, 1280, 1280 },
-	.hfront_porch = { 20, 50, 100 },
-	.hback_porch = { 20, 50, 100 },
-	.hsync_len = { 30, 100, 200 },
-	.vactive = { 800, 800, 800 },
-	.vfront_porch = { 2, 10, 25 },
-	.vback_porch = { 2, 10, 25 },
-	.vsync_len = { 4, 18, 50 },
-};
-
-static const struct panel_desc auo_g121ean01 = {
-	.timings = &auo_g121ean01_timing,
-	.num_timings = 1,
 	.bpc = 8,
 	.size = {
 		.width = 261,
@@ -1401,8 +1374,6 @@
 	},
 };
 
-<<<<<<< HEAD
-=======
 static const struct drm_display_mode boe_bp101wx1_100_mode = {
 	.clock = 78945,
 	.hdisplay = 1280,
@@ -1449,7 +1420,6 @@
 	.connector_type = DRM_MODE_CONNECTOR_LVDS,
 };
 
->>>>>>> 2d5404ca
 static const struct display_timing boe_ev121wxm_n10_1850_timing = {
 	.pixelclock = { 69922000, 71000000, 72293000 },
 	.hactive = { 1280, 1280, 1280 },
@@ -2703,8 +2673,6 @@
 	.connector_type = DRM_MODE_CONNECTOR_LVDS,
 };
 
-<<<<<<< HEAD
-=======
 static const struct panel_desc innolux_g121xce_l01 = {
 	.timings = &innolux_g121x1_l03_timings,
 	.num_timings = 1,
@@ -2723,7 +2691,6 @@
 	.connector_type = DRM_MODE_CONNECTOR_LVDS,
 };
 
->>>>>>> 2d5404ca
 static const struct display_timing innolux_g156hce_l01_timings = {
 	.pixelclock = { 120000000, 141860000, 150000000 },
 	.hactive = { 1920, 1920, 1920 },
@@ -3864,16 +3831,6 @@
 	.pixelclock = { 6000000, 9000000, 12000000 },
 	.hactive = { 480, 480, 480 },
 	.hback_porch = { 8, 43, 43 },
-<<<<<<< HEAD
-	.hfront_porch = { 2, 8, 8 },
-	.hsync_len = { 1, 1, 1 },
-	.vactive = { 272, 272, 272 },
-	.vback_porch = { 2, 12, 12 },
-	.vfront_porch = { 1, 4, 4 },
-	.vsync_len = { 1, 10, 10 },
-	.flags = DISPLAY_FLAGS_VSYNC_LOW | DISPLAY_FLAGS_HSYNC_LOW |
-		 DISPLAY_FLAGS_DE_HIGH | DISPLAY_FLAGS_PIXDATA_POSEDGE,
-=======
 	.hfront_porch = { 2, 8, 10 },
 	.hsync_len = { 1, 1, 1 },
 	.vactive = { 272, 272, 272 },
@@ -3883,7 +3840,6 @@
 	.flags = DISPLAY_FLAGS_VSYNC_LOW | DISPLAY_FLAGS_HSYNC_LOW |
 		 DISPLAY_FLAGS_DE_HIGH | DISPLAY_FLAGS_PIXDATA_POSEDGE |
 		 DISPLAY_FLAGS_SYNC_POSEDGE,
->>>>>>> 2d5404ca
 };
 
 static const struct panel_desc rocktech_rk043fn48h = {
@@ -4709,15 +4665,12 @@
 		.compatible = "bananapi,s070wv20-ct16",
 		.data = &bananapi_s070wv20_ct16,
 	}, {
-<<<<<<< HEAD
-=======
 		.compatible = "boe,bp082wx1-100",
 		.data = &boe_bp082wx1_100,
 	}, {
 		.compatible = "boe,bp101wx1-100",
 		.data = &boe_bp101wx1_100,
 	}, {
->>>>>>> 2d5404ca
 		.compatible = "boe,ev121wxm-n10-1850",
 		.data = &boe_ev121wxm_n10_1850,
 	}, {
@@ -4847,12 +4800,9 @@
 		.compatible = "innolux,g070ace-l01",
 		.data = &innolux_g070ace_l01,
 	}, {
-<<<<<<< HEAD
-=======
 		.compatible = "innolux,g070ace-lh3",
 		.data = &innolux_g070ace_lh3,
 	}, {
->>>>>>> 2d5404ca
 		.compatible = "innolux,g070y2-l01",
 		.data = &innolux_g070y2_l01,
 	}, {
@@ -4868,12 +4818,9 @@
 		.compatible = "innolux,g121x1-l03",
 		.data = &innolux_g121x1_l03,
 	}, {
-<<<<<<< HEAD
-=======
 		.compatible = "innolux,g121xce-l01",
 		.data = &innolux_g121xce_l01,
 	}, {
->>>>>>> 2d5404ca
 		.compatible = "innolux,g156hce-l01",
 		.data = &innolux_g156hce_l01,
 	}, {
