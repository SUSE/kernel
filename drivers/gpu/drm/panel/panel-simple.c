--- conflicted
+++ resolved
@@ -1453,59 +1453,6 @@
 	.vfront_porch = { 4, 4, 4 },
 	.vback_porch = { 4, 4, 4 },
 	.vsync_len = { 8, 8, 8 },
-<<<<<<< HEAD
-};
-
-static const struct panel_desc dataimage_fg040346dsswbg04 = {
-	.timings = &dataimage_fg040346dsswbg04_timing,
-	.num_timings = 1,
-	.bpc = 8,
-	.size = {
-		.width = 95,
-		.height = 54,
-	},
-	.bus_format = MEDIA_BUS_FMT_RGB888_1X24,
-	.bus_flags = DRM_BUS_FLAG_DE_HIGH | DRM_BUS_FLAG_PIXDATA_DRIVE_POSEDGE,
-	.connector_type = DRM_MODE_CONNECTOR_DPI,
-};
-
-static const struct display_timing dataimage_fg1001l0dsswmg01_timing = {
-	.pixelclock = { 68900000, 71110000, 73400000 },
-	.hactive = { 1280, 1280, 1280 },
-	.vactive = { 800, 800, 800 },
-	.hback_porch = { 100, 100, 100 },
-	.hfront_porch = { 100, 100, 100 },
-	.vback_porch = { 5, 5, 5 },
-	.vfront_porch = { 5, 5, 5 },
-	.hsync_len = { 24, 24, 24 },
-	.vsync_len = { 3, 3, 3 },
-	.flags = DISPLAY_FLAGS_DE_HIGH | DISPLAY_FLAGS_PIXDATA_POSEDGE |
-		 DISPLAY_FLAGS_HSYNC_LOW | DISPLAY_FLAGS_VSYNC_LOW,
-};
-
-static const struct panel_desc dataimage_fg1001l0dsswmg01 = {
-	.timings = &dataimage_fg1001l0dsswmg01_timing,
-	.num_timings = 1,
-	.bpc = 8,
-	.size = {
-		.width = 217,
-		.height = 136,
-	},
-};
-
-static const struct drm_display_mode dataimage_scf0700c48ggu18_mode = {
-	.clock = 33260,
-	.hdisplay = 800,
-	.hsync_start = 800 + 40,
-	.hsync_end = 800 + 40 + 128,
-	.htotal = 800 + 40 + 128 + 88,
-	.vdisplay = 480,
-	.vsync_start = 480 + 10,
-	.vsync_end = 480 + 10 + 2,
-	.vtotal = 480 + 10 + 2 + 33,
-	.flags = DRM_MODE_FLAG_NVSYNC | DRM_MODE_FLAG_NHSYNC,
-=======
->>>>>>> eb3cdb58
 };
 
 static const struct panel_desc dataimage_fg040346dsswbg04 = {
@@ -2596,7 +2543,6 @@
 
 static const struct drm_display_mode logictechno_lttd800480070_l2rt_mode = {
 	.clock = 33000,
-<<<<<<< HEAD
 	.hdisplay = 800,
 	.hsync_start = 800 + 112,
 	.hsync_end = 800 + 112 + 3,
@@ -2634,45 +2580,6 @@
 	.hsync_end = 800 + 154 + 3,
 	.htotal = 800 + 154 + 3 + 43,
 	.vdisplay = 480,
-=======
-	.hdisplay = 800,
-	.hsync_start = 800 + 112,
-	.hsync_end = 800 + 112 + 3,
-	.htotal = 800 + 112 + 3 + 85,
-	.vdisplay = 480,
-	.vsync_start = 480 + 38,
-	.vsync_end = 480 + 38 + 3,
-	.vtotal = 480 + 38 + 3 + 29,
-	.flags = DRM_MODE_FLAG_NVSYNC | DRM_MODE_FLAG_NHSYNC,
-};
-
-static const struct panel_desc logictechno_lttd800480070_l2rt = {
-	.modes = &logictechno_lttd800480070_l2rt_mode,
-	.num_modes = 1,
-	.bpc = 8,
-	.size = {
-		.width = 154,
-		.height = 86,
-	},
-	.delay = {
-		.prepare = 45,
-		.enable = 100,
-		.disable = 100,
-		.unprepare = 45
-	},
-	.bus_format = MEDIA_BUS_FMT_RGB888_1X24,
-	.bus_flags = DRM_BUS_FLAG_PIXDATA_SAMPLE_NEGEDGE,
-	.connector_type = DRM_MODE_CONNECTOR_DPI,
-};
-
-static const struct drm_display_mode logictechno_lttd800480070_l6wh_rt_mode = {
-	.clock = 33000,
-	.hdisplay = 800,
-	.hsync_start = 800 + 154,
-	.hsync_end = 800 + 154 + 3,
-	.htotal = 800 + 154 + 3 + 43,
-	.vdisplay = 480,
->>>>>>> eb3cdb58
 	.vsync_start = 480 + 47,
 	.vsync_end = 480 + 47 + 3,
 	.vtotal = 480 + 47 + 3 + 20,
@@ -2794,8 +2701,6 @@
 	.connector_type = DRM_MODE_CONNECTOR_DPI,
 };
 
-<<<<<<< HEAD
-=======
 static const struct display_timing multi_inno_mi0800ft_9_timing = {
 	.pixelclock = { 32000000, 40000000, 50000000 },
 	.hactive = { 800, 800, 800 },
@@ -2826,7 +2731,6 @@
 	.connector_type = DRM_MODE_CONNECTOR_DPI,
 };
 
->>>>>>> eb3cdb58
 static const struct display_timing multi_inno_mi1010ait_1cp_timing = {
 	.pixelclock = { 68900000, 70000000, 73400000 },
 	.hactive = { 1280, 1280, 1280 },
@@ -3345,8 +3249,6 @@
 	.connector_type = DRM_MODE_CONNECTOR_LVDS,
 };
 
-<<<<<<< HEAD
-=======
 static const struct display_timing samsung_ltl101al01_timing = {
 	.pixelclock = { 66663000, 66663000, 66663000 },
 	.hactive = { 1280, 1280, 1280 },
@@ -3378,7 +3280,6 @@
 	.connector_type = DRM_MODE_CONNECTOR_LVDS,
 };
 
->>>>>>> eb3cdb58
 static const struct drm_display_mode samsung_ltn101nt05_mode = {
 	.clock = 54030,
 	.hdisplay = 1024,
@@ -4263,12 +4164,9 @@
 		.compatible = "multi-inno,mi0700s4t-6",
 		.data = &multi_inno_mi0700s4t_6,
 	}, {
-<<<<<<< HEAD
-=======
 		.compatible = "multi-inno,mi0800ft-9",
 		.data = &multi_inno_mi0800ft_9,
 	}, {
->>>>>>> eb3cdb58
 		.compatible = "multi-inno,mi1010ait-1cp",
 		.data = &multi_inno_mi1010ait_1cp,
 	}, {
@@ -4329,12 +4227,9 @@
 		.compatible = "rocktech,rk101ii01d-ct",
 		.data = &rocktech_rk101ii01d_ct,
 	}, {
-<<<<<<< HEAD
-=======
 		.compatible = "samsung,ltl101al01",
 		.data = &samsung_ltl101al01,
 	}, {
->>>>>>> eb3cdb58
 		.compatible = "samsung,ltn101nt05",
 		.data = &samsung_ltn101nt05,
 	}, {
