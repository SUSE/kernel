// SPDX-License-Identifier: GPL-2.0-only
/*
 * Novatek NT36523 DriverIC panels driver
 *
 * Copyright (c) 2022, 2023 Jianhua Lu <lujianhua000@gmail.com>
 */

#include <linux/backlight.h>
#include <linux/delay.h>
#include <linux/gpio/consumer.h>
#include <linux/module.h>
#include <linux/of.h>
#include <linux/of_graph.h>
#include <linux/regulator/consumer.h>

#include <video/mipi_display.h>

#include <drm/drm_connector.h>
#include <drm/drm_crtc.h>
#include <drm/drm_mipi_dsi.h>
#include <drm/drm_modes.h>
#include <drm/drm_panel.h>

#define DSI_NUM_MIN 1

#define mipi_dsi_dual_dcs_write_seq(dsi0, dsi1, cmd, seq...)        \
		do {                                                 \
			mipi_dsi_dcs_write_seq(dsi0, cmd, seq);      \
			mipi_dsi_dcs_write_seq(dsi1, cmd, seq);      \
		} while (0)

struct panel_info {
	struct drm_panel panel;
	struct mipi_dsi_device *dsi[2];
	const struct panel_desc *desc;
	enum drm_panel_orientation orientation;

	struct gpio_desc *reset_gpio;
	struct backlight_device *backlight;
	struct regulator *vddio;
};

struct panel_desc {
	unsigned int width_mm;
	unsigned int height_mm;

	unsigned int bpc;
	unsigned int lanes;
	unsigned long mode_flags;
	enum mipi_dsi_pixel_format format;

	const struct drm_display_mode *modes;
	unsigned int num_modes;
	const struct mipi_dsi_device_info dsi_info;
	int (*init_sequence)(struct panel_info *pinfo);

	bool is_dual_dsi;
	bool has_dcs_backlight;
};

static inline struct panel_info *to_panel_info(struct drm_panel *panel)
{
	return container_of(panel, struct panel_info, panel);
}

static int elish_boe_init_sequence(struct panel_info *pinfo)
{
	struct mipi_dsi_device *dsi0 = pinfo->dsi[0];
	struct mipi_dsi_device *dsi1 = pinfo->dsi[1];
	/* No datasheet, so write magic init sequence directly */
	mipi_dsi_dual_dcs_write_seq(dsi0, dsi1, 0xff, 0x10);
	mipi_dsi_dual_dcs_write_seq(dsi0, dsi1, 0xfb, 0x01);
	mipi_dsi_dual_dcs_write_seq(dsi0, dsi1, 0xb9, 0x05);
	mipi_dsi_dual_dcs_write_seq(dsi0, dsi1, 0xff, 0x20);
	mipi_dsi_dual_dcs_write_seq(dsi0, dsi1, 0xfb, 0x01);
	mipi_dsi_dual_dcs_write_seq(dsi0, dsi1, 0x18, 0x40);
	mipi_dsi_dual_dcs_write_seq(dsi0, dsi1, 0xff, 0x10);
	mipi_dsi_dual_dcs_write_seq(dsi0, dsi1, 0xfb, 0x01);
	mipi_dsi_dual_dcs_write_seq(dsi0, dsi1, 0xb9, 0x02);
	mipi_dsi_dual_dcs_write_seq(dsi0, dsi1, 0xff, 0x23);
	mipi_dsi_dual_dcs_write_seq(dsi0, dsi1, 0xfb, 0x01);
	mipi_dsi_dual_dcs_write_seq(dsi0, dsi1, 0x00, 0x80);
	mipi_dsi_dual_dcs_write_seq(dsi0, dsi1, 0x01, 0x84);
	mipi_dsi_dual_dcs_write_seq(dsi0, dsi1, 0x05, 0x2d);
	mipi_dsi_dual_dcs_write_seq(dsi0, dsi1, 0x06, 0x00);
	mipi_dsi_dual_dcs_write_seq(dsi0, dsi1, 0x07, 0x00);
	mipi_dsi_dual_dcs_write_seq(dsi0, dsi1, 0x08, 0x01);
	mipi_dsi_dual_dcs_write_seq(dsi0, dsi1, 0x09, 0x45);
	mipi_dsi_dual_dcs_write_seq(dsi0, dsi1, 0x11, 0x02);
	mipi_dsi_dual_dcs_write_seq(dsi0, dsi1, 0x12, 0x80);
	mipi_dsi_dual_dcs_write_seq(dsi0, dsi1, 0x15, 0x83);
	mipi_dsi_dual_dcs_write_seq(dsi0, dsi1, 0x16, 0x0c);
	mipi_dsi_dual_dcs_write_seq(dsi0, dsi1, 0x29, 0x0a);
	mipi_dsi_dual_dcs_write_seq(dsi0, dsi1, 0x30, 0xff);
	mipi_dsi_dual_dcs_write_seq(dsi0, dsi1, 0x31, 0xfe);
	mipi_dsi_dual_dcs_write_seq(dsi0, dsi1, 0x32, 0xfd);
	mipi_dsi_dual_dcs_write_seq(dsi0, dsi1, 0x33, 0xfb);
	mipi_dsi_dual_dcs_write_seq(dsi0, dsi1, 0x34, 0xf8);
	mipi_dsi_dual_dcs_write_seq(dsi0, dsi1, 0x35, 0xf5);
	mipi_dsi_dual_dcs_write_seq(dsi0, dsi1, 0x36, 0xf3);
	mipi_dsi_dual_dcs_write_seq(dsi0, dsi1, 0x37, 0xf2);
	mipi_dsi_dual_dcs_write_seq(dsi0, dsi1, 0x38, 0xf2);
	mipi_dsi_dual_dcs_write_seq(dsi0, dsi1, 0x39, 0xf2);
	mipi_dsi_dual_dcs_write_seq(dsi0, dsi1, 0x3a, 0xef);
	mipi_dsi_dual_dcs_write_seq(dsi0, dsi1, 0x3b, 0xec);
	mipi_dsi_dual_dcs_write_seq(dsi0, dsi1, 0x3d, 0xe9);
	mipi_dsi_dual_dcs_write_seq(dsi0, dsi1, 0x3f, 0xe5);
	mipi_dsi_dual_dcs_write_seq(dsi0, dsi1, 0x40, 0xe5);
	mipi_dsi_dual_dcs_write_seq(dsi0, dsi1, 0x41, 0xe5);
	mipi_dsi_dual_dcs_write_seq(dsi0, dsi1, 0x2a, 0x13);
	mipi_dsi_dual_dcs_write_seq(dsi0, dsi1, 0x45, 0xff);
	mipi_dsi_dual_dcs_write_seq(dsi0, dsi1, 0x46, 0xf4);
	mipi_dsi_dual_dcs_write_seq(dsi0, dsi1, 0x47, 0xe7);
	mipi_dsi_dual_dcs_write_seq(dsi0, dsi1, 0x48, 0xda);
	mipi_dsi_dual_dcs_write_seq(dsi0, dsi1, 0x49, 0xcd);
	mipi_dsi_dual_dcs_write_seq(dsi0, dsi1, 0x4a, 0xc0);
	mipi_dsi_dual_dcs_write_seq(dsi0, dsi1, 0x4b, 0xb3);
	mipi_dsi_dual_dcs_write_seq(dsi0, dsi1, 0x4c, 0xb2);
	mipi_dsi_dual_dcs_write_seq(dsi0, dsi1, 0x4d, 0xb2);
	mipi_dsi_dual_dcs_write_seq(dsi0, dsi1, 0x4e, 0xb2);
	mipi_dsi_dual_dcs_write_seq(dsi0, dsi1, 0x4f, 0x99);
	mipi_dsi_dual_dcs_write_seq(dsi0, dsi1, 0x50, 0x80);
	mipi_dsi_dual_dcs_write_seq(dsi0, dsi1, 0x51, 0x68);
	mipi_dsi_dual_dcs_write_seq(dsi0, dsi1, 0x52, 0x66);
	mipi_dsi_dual_dcs_write_seq(dsi0, dsi1, 0x53, 0x66);
	mipi_dsi_dual_dcs_write_seq(dsi0, dsi1, 0x54, 0x66);
	mipi_dsi_dual_dcs_write_seq(dsi0, dsi1, 0x2b, 0x0e);
	mipi_dsi_dual_dcs_write_seq(dsi0, dsi1, 0x58, 0xff);
	mipi_dsi_dual_dcs_write_seq(dsi0, dsi1, 0x59, 0xfb);
	mipi_dsi_dual_dcs_write_seq(dsi0, dsi1, 0x5a, 0xf7);
	mipi_dsi_dual_dcs_write_seq(dsi0, dsi1, 0x5b, 0xf3);
	mipi_dsi_dual_dcs_write_seq(dsi0, dsi1, 0x5c, 0xef);
	mipi_dsi_dual_dcs_write_seq(dsi0, dsi1, 0x5d, 0xe3);
	mipi_dsi_dual_dcs_write_seq(dsi0, dsi1, 0x5e, 0xda);
	mipi_dsi_dual_dcs_write_seq(dsi0, dsi1, 0x5f, 0xd8);
	mipi_dsi_dual_dcs_write_seq(dsi0, dsi1, 0x60, 0xd8);
	mipi_dsi_dual_dcs_write_seq(dsi0, dsi1, 0x61, 0xd8);
	mipi_dsi_dual_dcs_write_seq(dsi0, dsi1, 0x62, 0xcb);
	mipi_dsi_dual_dcs_write_seq(dsi0, dsi1, 0x63, 0xbf);
	mipi_dsi_dual_dcs_write_seq(dsi0, dsi1, 0x64, 0xb3);
	mipi_dsi_dual_dcs_write_seq(dsi0, dsi1, 0x65, 0xb2);
	mipi_dsi_dual_dcs_write_seq(dsi0, dsi1, 0x66, 0xb2);
	mipi_dsi_dual_dcs_write_seq(dsi0, dsi1, 0x67, 0xb2);
	mipi_dsi_dual_dcs_write_seq(dsi0, dsi1, 0xff, 0x2a);
	mipi_dsi_dual_dcs_write_seq(dsi0, dsi1, 0xfb, 0x01);
	mipi_dsi_dual_dcs_write_seq(dsi0, dsi1, 0x25, 0x47);
	mipi_dsi_dual_dcs_write_seq(dsi0, dsi1, 0x30, 0x47);
	mipi_dsi_dual_dcs_write_seq(dsi0, dsi1, 0x39, 0x47);
	mipi_dsi_dual_dcs_write_seq(dsi0, dsi1, 0xff, 0x26);
	mipi_dsi_dual_dcs_write_seq(dsi0, dsi1, 0xfb, 0x01);
	mipi_dsi_dual_dcs_write_seq(dsi0, dsi1, 0x19, 0x10);
	mipi_dsi_dual_dcs_write_seq(dsi0, dsi1, 0x1a, 0xe0);
	mipi_dsi_dual_dcs_write_seq(dsi0, dsi1, 0x1b, 0x10);
	mipi_dsi_dual_dcs_write_seq(dsi0, dsi1, 0x1c, 0x00);
	mipi_dsi_dual_dcs_write_seq(dsi0, dsi1, 0x2a, 0x10);
	mipi_dsi_dual_dcs_write_seq(dsi0, dsi1, 0x2b, 0xe0);
	mipi_dsi_dual_dcs_write_seq(dsi0, dsi1, 0xff, 0x10);
	mipi_dsi_dual_dcs_write_seq(dsi0, dsi1, 0xfb, 0x01);
	mipi_dsi_dual_dcs_write_seq(dsi0, dsi1, 0xff, 0xf0);
	mipi_dsi_dual_dcs_write_seq(dsi0, dsi1, 0xfb, 0x01);
	mipi_dsi_dual_dcs_write_seq(dsi0, dsi1, 0x84, 0x08);
	mipi_dsi_dual_dcs_write_seq(dsi0, dsi1, 0x85, 0x0c);
	mipi_dsi_dual_dcs_write_seq(dsi0, dsi1, 0xff, 0x20);
	mipi_dsi_dual_dcs_write_seq(dsi0, dsi1, 0xfb, 0x01);
	mipi_dsi_dual_dcs_write_seq(dsi0, dsi1, 0x51, 0x00);
	mipi_dsi_dual_dcs_write_seq(dsi0, dsi1, 0xff, 0x25);
	mipi_dsi_dual_dcs_write_seq(dsi0, dsi1, 0xfb, 0x01);
	mipi_dsi_dual_dcs_write_seq(dsi0, dsi1, 0x91, 0x1f);
	mipi_dsi_dual_dcs_write_seq(dsi0, dsi1, 0x92, 0x0f);
	mipi_dsi_dual_dcs_write_seq(dsi0, dsi1, 0x93, 0x01);
	mipi_dsi_dual_dcs_write_seq(dsi0, dsi1, 0x94, 0x18);
	mipi_dsi_dual_dcs_write_seq(dsi0, dsi1, 0x95, 0x03);
	mipi_dsi_dual_dcs_write_seq(dsi0, dsi1, 0x96, 0x01);
	mipi_dsi_dual_dcs_write_seq(dsi0, dsi1, 0xff, 0x10);
	mipi_dsi_dual_dcs_write_seq(dsi0, dsi1, 0xb0, 0x01);
	mipi_dsi_dual_dcs_write_seq(dsi0, dsi1, 0xff, 0x25);
	mipi_dsi_dual_dcs_write_seq(dsi0, dsi1, 0xfb, 0x01);
	mipi_dsi_dual_dcs_write_seq(dsi0, dsi1, 0x19, 0x1f);
	mipi_dsi_dual_dcs_write_seq(dsi0, dsi1, 0x1b, 0x1b);
	mipi_dsi_dual_dcs_write_seq(dsi0, dsi1, 0xff, 0x24);
	mipi_dsi_dual_dcs_write_seq(dsi0, dsi1, 0xfb, 0x01);
	mipi_dsi_dual_dcs_write_seq(dsi0, dsi1, 0xb8, 0x28);
	mipi_dsi_dual_dcs_write_seq(dsi0, dsi1, 0xff, 0x27);
	mipi_dsi_dual_dcs_write_seq(dsi0, dsi1, 0xfb, 0x01);
	mipi_dsi_dual_dcs_write_seq(dsi0, dsi1, 0xd0, 0x31);
	mipi_dsi_dual_dcs_write_seq(dsi0, dsi1, 0xd1, 0x20);
	mipi_dsi_dual_dcs_write_seq(dsi0, dsi1, 0xd2, 0x30);
	mipi_dsi_dual_dcs_write_seq(dsi0, dsi1, 0xd4, 0x08);
	mipi_dsi_dual_dcs_write_seq(dsi0, dsi1, 0xde, 0x80);
	mipi_dsi_dual_dcs_write_seq(dsi0, dsi1, 0xdf, 0x02);
	mipi_dsi_dual_dcs_write_seq(dsi0, dsi1, 0xff, 0x26);
	mipi_dsi_dual_dcs_write_seq(dsi0, dsi1, 0xfb, 0x01);
	mipi_dsi_dual_dcs_write_seq(dsi0, dsi1, 0x00, 0x81);
	mipi_dsi_dual_dcs_write_seq(dsi0, dsi1, 0x01, 0xb0);
	mipi_dsi_dual_dcs_write_seq(dsi0, dsi1, 0xff, 0x22);
	mipi_dsi_dual_dcs_write_seq(dsi0, dsi1, 0xfb, 0x01);
	mipi_dsi_dual_dcs_write_seq(dsi0, dsi1, 0x9f, 0x50);
	mipi_dsi_dual_dcs_write_seq(dsi0, dsi1, 0x6f, 0x01);
	mipi_dsi_dual_dcs_write_seq(dsi0, dsi1, 0x70, 0x11);
	mipi_dsi_dual_dcs_write_seq(dsi0, dsi1, 0x73, 0x01);
	mipi_dsi_dual_dcs_write_seq(dsi0, dsi1, 0x74, 0x49);
	mipi_dsi_dual_dcs_write_seq(dsi0, dsi1, 0x76, 0x01);
	mipi_dsi_dual_dcs_write_seq(dsi0, dsi1, 0x77, 0x49);
	mipi_dsi_dual_dcs_write_seq(dsi0, dsi1, 0xa0, 0x3f);
	mipi_dsi_dual_dcs_write_seq(dsi0, dsi1, 0xa9, 0x50);
	mipi_dsi_dual_dcs_write_seq(dsi0, dsi1, 0xaa, 0x28);
	mipi_dsi_dual_dcs_write_seq(dsi0, dsi1, 0xab, 0x28);
	mipi_dsi_dual_dcs_write_seq(dsi0, dsi1, 0xad, 0x10);
	mipi_dsi_dual_dcs_write_seq(dsi0, dsi1, 0xb8, 0x00);
	mipi_dsi_dual_dcs_write_seq(dsi0, dsi1, 0xb9, 0x49);
	mipi_dsi_dual_dcs_write_seq(dsi0, dsi1, 0xba, 0x49);
	mipi_dsi_dual_dcs_write_seq(dsi0, dsi1, 0xbb, 0x49);
	mipi_dsi_dual_dcs_write_seq(dsi0, dsi1, 0xbe, 0x04);
	mipi_dsi_dual_dcs_write_seq(dsi0, dsi1, 0xbf, 0x49);
	mipi_dsi_dual_dcs_write_seq(dsi0, dsi1, 0xc0, 0x04);
	mipi_dsi_dual_dcs_write_seq(dsi0, dsi1, 0xc1, 0x59);
	mipi_dsi_dual_dcs_write_seq(dsi0, dsi1, 0xc2, 0x00);
	mipi_dsi_dual_dcs_write_seq(dsi0, dsi1, 0xc5, 0x00);
	mipi_dsi_dual_dcs_write_seq(dsi0, dsi1, 0xc6, 0x01);
	mipi_dsi_dual_dcs_write_seq(dsi0, dsi1, 0xc7, 0x48);
	mipi_dsi_dual_dcs_write_seq(dsi0, dsi1, 0xca, 0x43);
	mipi_dsi_dual_dcs_write_seq(dsi0, dsi1, 0xcb, 0x3c);
	mipi_dsi_dual_dcs_write_seq(dsi0, dsi1, 0xce, 0x00);
	mipi_dsi_dual_dcs_write_seq(dsi0, dsi1, 0xcf, 0x43);
	mipi_dsi_dual_dcs_write_seq(dsi0, dsi1, 0xd0, 0x3c);
	mipi_dsi_dual_dcs_write_seq(dsi0, dsi1, 0xd3, 0x43);
	mipi_dsi_dual_dcs_write_seq(dsi0, dsi1, 0xd4, 0x3c);
	mipi_dsi_dual_dcs_write_seq(dsi0, dsi1, 0xd7, 0x00);
	mipi_dsi_dual_dcs_write_seq(dsi0, dsi1, 0xdc, 0x43);
	mipi_dsi_dual_dcs_write_seq(dsi0, dsi1, 0xdd, 0x3c);
	mipi_dsi_dual_dcs_write_seq(dsi0, dsi1, 0xe1, 0x43);
	mipi_dsi_dual_dcs_write_seq(dsi0, dsi1, 0xe2, 0x3c);
	mipi_dsi_dual_dcs_write_seq(dsi0, dsi1, 0xf2, 0x00);
	mipi_dsi_dual_dcs_write_seq(dsi0, dsi1, 0xf3, 0x01);
	mipi_dsi_dual_dcs_write_seq(dsi0, dsi1, 0xf4, 0x48);
	mipi_dsi_dual_dcs_write_seq(dsi0, dsi1, 0xff, 0x25);
	mipi_dsi_dual_dcs_write_seq(dsi0, dsi1, 0xfb, 0x01);
	mipi_dsi_dual_dcs_write_seq(dsi0, dsi1, 0x13, 0x01);
	mipi_dsi_dual_dcs_write_seq(dsi0, dsi1, 0x14, 0x23);
	mipi_dsi_dual_dcs_write_seq(dsi0, dsi1, 0xbc, 0x01);
	mipi_dsi_dual_dcs_write_seq(dsi0, dsi1, 0xbd, 0x23);
	mipi_dsi_dual_dcs_write_seq(dsi0, dsi1, 0xff, 0x2a);
	mipi_dsi_dual_dcs_write_seq(dsi0, dsi1, 0xfb, 0x01);
	mipi_dsi_dual_dcs_write_seq(dsi0, dsi1, 0x97, 0x3c);
	mipi_dsi_dual_dcs_write_seq(dsi0, dsi1, 0x98, 0x02);
	mipi_dsi_dual_dcs_write_seq(dsi0, dsi1, 0x99, 0x95);
	mipi_dsi_dual_dcs_write_seq(dsi0, dsi1, 0x9a, 0x03);
	mipi_dsi_dual_dcs_write_seq(dsi0, dsi1, 0x9b, 0x00);
	mipi_dsi_dual_dcs_write_seq(dsi0, dsi1, 0x9c, 0x0b);
	mipi_dsi_dual_dcs_write_seq(dsi0, dsi1, 0x9d, 0x0a);
	mipi_dsi_dual_dcs_write_seq(dsi0, dsi1, 0x9e, 0x90);
	mipi_dsi_dual_dcs_write_seq(dsi0, dsi1, 0xff, 0x22);
	mipi_dsi_dual_dcs_write_seq(dsi0, dsi1, 0xfb, 0x01);
	mipi_dsi_dual_dcs_write_seq(dsi0, dsi1, 0x9f, 0x50);
	mipi_dsi_dual_dcs_write_seq(dsi0, dsi1, 0xff, 0x23);
	mipi_dsi_dual_dcs_write_seq(dsi0, dsi1, 0xfb, 0x01);
	mipi_dsi_dual_dcs_write_seq(dsi0, dsi1, 0xa3, 0x50);
	mipi_dsi_dual_dcs_write_seq(dsi0, dsi1, 0xff, 0xe0);
	mipi_dsi_dual_dcs_write_seq(dsi0, dsi1, 0xfb, 0x01);
	mipi_dsi_dual_dcs_write_seq(dsi0, dsi1, 0x14, 0x60);
	mipi_dsi_dual_dcs_write_seq(dsi0, dsi1, 0x16, 0xc0);
	mipi_dsi_dual_dcs_write_seq(dsi0, dsi1, 0x4f, 0x02);
	mipi_dsi_dual_dcs_write_seq(dsi0, dsi1, 0xff, 0xf0);
	mipi_dsi_dual_dcs_write_seq(dsi0, dsi1, 0xfb, 0x01);
	mipi_dsi_dual_dcs_write_seq(dsi0, dsi1, 0x3a, 0x08);
	mipi_dsi_dual_dcs_write_seq(dsi0, dsi1, 0xff, 0xd0);
	mipi_dsi_dual_dcs_write_seq(dsi0, dsi1, 0xfb, 0x01);
	mipi_dsi_dual_dcs_write_seq(dsi0, dsi1, 0x02, 0xaf);
	mipi_dsi_dual_dcs_write_seq(dsi0, dsi1, 0x09, 0xee);
	mipi_dsi_dual_dcs_write_seq(dsi0, dsi1, 0x1c, 0x99);
	mipi_dsi_dual_dcs_write_seq(dsi0, dsi1, 0x1d, 0x09);
	mipi_dsi_dual_dcs_write_seq(dsi0, dsi1, 0xff, 0x10);
	mipi_dsi_dual_dcs_write_seq(dsi0, dsi1, 0xfb, 0x01);
	mipi_dsi_dual_dcs_write_seq(dsi0, dsi1, 0x51, 0x0f, 0xff);
	mipi_dsi_dual_dcs_write_seq(dsi0, dsi1, 0x53, 0x2c);
	mipi_dsi_dual_dcs_write_seq(dsi0, dsi1, 0x35, 0x00);
	mipi_dsi_dual_dcs_write_seq(dsi0, dsi1, 0xbb, 0x13);
	mipi_dsi_dual_dcs_write_seq(dsi0, dsi1, 0x3b, 0x03, 0xac, 0x1a, 0x04, 0x04);
	mipi_dsi_dual_dcs_write_seq(dsi0, dsi1, 0x11);
	msleep(70);
	mipi_dsi_dual_dcs_write_seq(dsi0, dsi1, 0x29);

	return 0;
}

static int elish_csot_init_sequence(struct panel_info *pinfo)
{
	struct mipi_dsi_device *dsi0 = pinfo->dsi[0];
	struct mipi_dsi_device *dsi1 = pinfo->dsi[1];
	/* No datasheet, so write magic init sequence directly */
	mipi_dsi_dual_dcs_write_seq(dsi0, dsi1, 0xff, 0x10);
	mipi_dsi_dual_dcs_write_seq(dsi0, dsi1, 0xfb, 0x01);
	mipi_dsi_dual_dcs_write_seq(dsi0, dsi1, 0xb9, 0x05);
	mipi_dsi_dual_dcs_write_seq(dsi0, dsi1, 0xff, 0x20);
	mipi_dsi_dual_dcs_write_seq(dsi0, dsi1, 0xfb, 0x01);
	mipi_dsi_dual_dcs_write_seq(dsi0, dsi1, 0x18, 0x40);
	mipi_dsi_dual_dcs_write_seq(dsi0, dsi1, 0xff, 0x10);
	mipi_dsi_dual_dcs_write_seq(dsi0, dsi1, 0xfb, 0x01);
	mipi_dsi_dual_dcs_write_seq(dsi0, dsi1, 0xb9, 0x02);
	mipi_dsi_dual_dcs_write_seq(dsi0, dsi1, 0xff, 0xd0);
	mipi_dsi_dual_dcs_write_seq(dsi0, dsi1, 0xfb, 0x01);
	mipi_dsi_dual_dcs_write_seq(dsi0, dsi1, 0x02, 0xaf);
	mipi_dsi_dual_dcs_write_seq(dsi0, dsi1, 0x00, 0x30);
	mipi_dsi_dual_dcs_write_seq(dsi0, dsi1, 0x09, 0xee);
	mipi_dsi_dual_dcs_write_seq(dsi0, dsi1, 0x1c, 0x99);
	mipi_dsi_dual_dcs_write_seq(dsi0, dsi1, 0x1d, 0x09);
	mipi_dsi_dual_dcs_write_seq(dsi0, dsi1, 0xff, 0xf0);
	mipi_dsi_dual_dcs_write_seq(dsi0, dsi1, 0xfb, 0x01);
	mipi_dsi_dual_dcs_write_seq(dsi0, dsi1, 0x3a, 0x08);
	mipi_dsi_dual_dcs_write_seq(dsi0, dsi1, 0xff, 0xe0);
	mipi_dsi_dual_dcs_write_seq(dsi0, dsi1, 0xfb, 0x01);
	mipi_dsi_dual_dcs_write_seq(dsi0, dsi1, 0x4f, 0x02);
	mipi_dsi_dual_dcs_write_seq(dsi0, dsi1, 0xff, 0x20);
	mipi_dsi_dual_dcs_write_seq(dsi0, dsi1, 0xfb, 0x01);
	mipi_dsi_dual_dcs_write_seq(dsi0, dsi1, 0x58, 0x40);
	mipi_dsi_dual_dcs_write_seq(dsi0, dsi1, 0xff, 0x10);
	mipi_dsi_dual_dcs_write_seq(dsi0, dsi1, 0xfb, 0x01);
	mipi_dsi_dual_dcs_write_seq(dsi0, dsi1, 0x35, 0x00);
	mipi_dsi_dual_dcs_write_seq(dsi0, dsi1, 0xff, 0x23);
	mipi_dsi_dual_dcs_write_seq(dsi0, dsi1, 0xfb, 0x01);
	mipi_dsi_dual_dcs_write_seq(dsi0, dsi1, 0x00, 0x80);
	mipi_dsi_dual_dcs_write_seq(dsi0, dsi1, 0x01, 0x84);
	mipi_dsi_dual_dcs_write_seq(dsi0, dsi1, 0x05, 0x2d);
	mipi_dsi_dual_dcs_write_seq(dsi0, dsi1, 0x06, 0x00);
	mipi_dsi_dual_dcs_write_seq(dsi0, dsi1, 0x07, 0x00);
	mipi_dsi_dual_dcs_write_seq(dsi0, dsi1, 0x08, 0x01);
	mipi_dsi_dual_dcs_write_seq(dsi0, dsi1, 0x09, 0x45);
	mipi_dsi_dual_dcs_write_seq(dsi0, dsi1, 0x11, 0x02);
	mipi_dsi_dual_dcs_write_seq(dsi0, dsi1, 0x12, 0x80);
	mipi_dsi_dual_dcs_write_seq(dsi0, dsi1, 0x15, 0x83);
	mipi_dsi_dual_dcs_write_seq(dsi0, dsi1, 0x16, 0x0c);
	mipi_dsi_dual_dcs_write_seq(dsi0, dsi1, 0x29, 0x0a);
	mipi_dsi_dual_dcs_write_seq(dsi0, dsi1, 0x30, 0xff);
	mipi_dsi_dual_dcs_write_seq(dsi0, dsi1, 0x31, 0xfe);
	mipi_dsi_dual_dcs_write_seq(dsi0, dsi1, 0x32, 0xfd);
	mipi_dsi_dual_dcs_write_seq(dsi0, dsi1, 0x33, 0xfb);
	mipi_dsi_dual_dcs_write_seq(dsi0, dsi1, 0x34, 0xf8);
	mipi_dsi_dual_dcs_write_seq(dsi0, dsi1, 0x35, 0xf5);
	mipi_dsi_dual_dcs_write_seq(dsi0, dsi1, 0x36, 0xf3);
	mipi_dsi_dual_dcs_write_seq(dsi0, dsi1, 0x37, 0xf2);
	mipi_dsi_dual_dcs_write_seq(dsi0, dsi1, 0x38, 0xf2);
	mipi_dsi_dual_dcs_write_seq(dsi0, dsi1, 0x39, 0xf2);
	mipi_dsi_dual_dcs_write_seq(dsi0, dsi1, 0x3a, 0xef);
	mipi_dsi_dual_dcs_write_seq(dsi0, dsi1, 0x3b, 0xec);
	mipi_dsi_dual_dcs_write_seq(dsi0, dsi1, 0x3d, 0xe9);
	mipi_dsi_dual_dcs_write_seq(dsi0, dsi1, 0x3f, 0xe5);
	mipi_dsi_dual_dcs_write_seq(dsi0, dsi1, 0x40, 0xe5);
	mipi_dsi_dual_dcs_write_seq(dsi0, dsi1, 0x41, 0xe5);
	mipi_dsi_dual_dcs_write_seq(dsi0, dsi1, 0x2a, 0x13);
	mipi_dsi_dual_dcs_write_seq(dsi0, dsi1, 0x45, 0xff);
	mipi_dsi_dual_dcs_write_seq(dsi0, dsi1, 0x46, 0xf4);
	mipi_dsi_dual_dcs_write_seq(dsi0, dsi1, 0x47, 0xe7);
	mipi_dsi_dual_dcs_write_seq(dsi0, dsi1, 0x48, 0xda);
	mipi_dsi_dual_dcs_write_seq(dsi0, dsi1, 0x49, 0xcd);
	mipi_dsi_dual_dcs_write_seq(dsi0, dsi1, 0x4a, 0xc0);
	mipi_dsi_dual_dcs_write_seq(dsi0, dsi1, 0x4b, 0xb3);
	mipi_dsi_dual_dcs_write_seq(dsi0, dsi1, 0x4c, 0xb2);
	mipi_dsi_dual_dcs_write_seq(dsi0, dsi1, 0x4d, 0xb2);
	mipi_dsi_dual_dcs_write_seq(dsi0, dsi1, 0x4e, 0xb2);
	mipi_dsi_dual_dcs_write_seq(dsi0, dsi1, 0x4f, 0x99);
	mipi_dsi_dual_dcs_write_seq(dsi0, dsi1, 0x50, 0x80);
	mipi_dsi_dual_dcs_write_seq(dsi0, dsi1, 0x51, 0x68);
	mipi_dsi_dual_dcs_write_seq(dsi0, dsi1, 0x52, 0x66);
	mipi_dsi_dual_dcs_write_seq(dsi0, dsi1, 0x53, 0x66);
	mipi_dsi_dual_dcs_write_seq(dsi0, dsi1, 0x54, 0x66);
	mipi_dsi_dual_dcs_write_seq(dsi0, dsi1, 0x2b, 0x0e);
	mipi_dsi_dual_dcs_write_seq(dsi0, dsi1, 0x58, 0xff);
	mipi_dsi_dual_dcs_write_seq(dsi0, dsi1, 0x59, 0xfb);
	mipi_dsi_dual_dcs_write_seq(dsi0, dsi1, 0x5a, 0xf7);
	mipi_dsi_dual_dcs_write_seq(dsi0, dsi1, 0x5b, 0xf3);
	mipi_dsi_dual_dcs_write_seq(dsi0, dsi1, 0x5c, 0xef);
	mipi_dsi_dual_dcs_write_seq(dsi0, dsi1, 0x5d, 0xe3);
	mipi_dsi_dual_dcs_write_seq(dsi0, dsi1, 0x5e, 0xda);
	mipi_dsi_dual_dcs_write_seq(dsi0, dsi1, 0x5f, 0xd8);
	mipi_dsi_dual_dcs_write_seq(dsi0, dsi1, 0x60, 0xd8);
	mipi_dsi_dual_dcs_write_seq(dsi0, dsi1, 0x61, 0xd8);
	mipi_dsi_dual_dcs_write_seq(dsi0, dsi1, 0x62, 0xcb);
	mipi_dsi_dual_dcs_write_seq(dsi0, dsi1, 0x63, 0xbf);
	mipi_dsi_dual_dcs_write_seq(dsi0, dsi1, 0x64, 0xb3);
	mipi_dsi_dual_dcs_write_seq(dsi0, dsi1, 0x65, 0xb2);
	mipi_dsi_dual_dcs_write_seq(dsi0, dsi1, 0x66, 0xb2);
	mipi_dsi_dual_dcs_write_seq(dsi0, dsi1, 0x67, 0xb2);
	mipi_dsi_dual_dcs_write_seq(dsi0, dsi1, 0xff, 0x10);
	mipi_dsi_dual_dcs_write_seq(dsi0, dsi1, 0xfb, 0x01);
	mipi_dsi_dual_dcs_write_seq(dsi0, dsi1, 0x51, 0x0f, 0xff);
	mipi_dsi_dual_dcs_write_seq(dsi0, dsi1, 0x53, 0x2c);
	mipi_dsi_dual_dcs_write_seq(dsi0, dsi1, 0x55, 0x00);
	mipi_dsi_dual_dcs_write_seq(dsi0, dsi1, 0xbb, 0x13);
	mipi_dsi_dual_dcs_write_seq(dsi0, dsi1, 0x3b, 0x03, 0xac, 0x1a, 0x04, 0x04);
	mipi_dsi_dual_dcs_write_seq(dsi0, dsi1, 0xff, 0x2a);
	mipi_dsi_dual_dcs_write_seq(dsi0, dsi1, 0xfb, 0x01);
	mipi_dsi_dual_dcs_write_seq(dsi0, dsi1, 0x25, 0x46);
	mipi_dsi_dual_dcs_write_seq(dsi0, dsi1, 0x30, 0x46);
	mipi_dsi_dual_dcs_write_seq(dsi0, dsi1, 0x39, 0x46);
	mipi_dsi_dual_dcs_write_seq(dsi0, dsi1, 0xff, 0x26);
	mipi_dsi_dual_dcs_write_seq(dsi0, dsi1, 0xfb, 0x01);
	mipi_dsi_dual_dcs_write_seq(dsi0, dsi1, 0x01, 0xb0);
	mipi_dsi_dual_dcs_write_seq(dsi0, dsi1, 0x19, 0x10);
	mipi_dsi_dual_dcs_write_seq(dsi0, dsi1, 0x1a, 0xe0);
	mipi_dsi_dual_dcs_write_seq(dsi0, dsi1, 0x1b, 0x10);
	mipi_dsi_dual_dcs_write_seq(dsi0, dsi1, 0x1c, 0x00);
	mipi_dsi_dual_dcs_write_seq(dsi0, dsi1, 0x2a, 0x10);
	mipi_dsi_dual_dcs_write_seq(dsi0, dsi1, 0x2b, 0xe0);
	mipi_dsi_dual_dcs_write_seq(dsi0, dsi1, 0xff, 0xf0);
	mipi_dsi_dual_dcs_write_seq(dsi0, dsi1, 0xfb, 0x01);
	mipi_dsi_dual_dcs_write_seq(dsi0, dsi1, 0x84, 0x08);
	mipi_dsi_dual_dcs_write_seq(dsi0, dsi1, 0x85, 0x0c);
	mipi_dsi_dual_dcs_write_seq(dsi0, dsi1, 0xff, 0x20);
	mipi_dsi_dual_dcs_write_seq(dsi0, dsi1, 0xfb, 0x01);
	mipi_dsi_dual_dcs_write_seq(dsi0, dsi1, 0x51, 0x00);
	mipi_dsi_dual_dcs_write_seq(dsi0, dsi1, 0xff, 0x25);
	mipi_dsi_dual_dcs_write_seq(dsi0, dsi1, 0xfb, 0x01);
	mipi_dsi_dual_dcs_write_seq(dsi0, dsi1, 0x91, 0x1f);
	mipi_dsi_dual_dcs_write_seq(dsi0, dsi1, 0x92, 0x0f);
	mipi_dsi_dual_dcs_write_seq(dsi0, dsi1, 0x93, 0x01);
	mipi_dsi_dual_dcs_write_seq(dsi0, dsi1, 0x94, 0x18);
	mipi_dsi_dual_dcs_write_seq(dsi0, dsi1, 0x95, 0x03);
	mipi_dsi_dual_dcs_write_seq(dsi0, dsi1, 0x96, 0x01);
	mipi_dsi_dual_dcs_write_seq(dsi0, dsi1, 0xff, 0x10);
	mipi_dsi_dual_dcs_write_seq(dsi0, dsi1, 0xb0, 0x01);
	mipi_dsi_dual_dcs_write_seq(dsi0, dsi1, 0xff, 0x25);
	mipi_dsi_dual_dcs_write_seq(dsi0, dsi1, 0xfb, 0x01);
	mipi_dsi_dual_dcs_write_seq(dsi0, dsi1, 0x19, 0x1f);
	mipi_dsi_dual_dcs_write_seq(dsi0, dsi1, 0x1b, 0x1b);
	mipi_dsi_dual_dcs_write_seq(dsi0, dsi1, 0xff, 0x24);
	mipi_dsi_dual_dcs_write_seq(dsi0, dsi1, 0xfb, 0x01);
	mipi_dsi_dual_dcs_write_seq(dsi0, dsi1, 0xb8, 0x28);
	mipi_dsi_dual_dcs_write_seq(dsi0, dsi1, 0xff, 0x27);
	mipi_dsi_dual_dcs_write_seq(dsi0, dsi1, 0xfb, 0x01);
	mipi_dsi_dual_dcs_write_seq(dsi0, dsi1, 0xd0, 0x31);
	mipi_dsi_dual_dcs_write_seq(dsi0, dsi1, 0xd1, 0x20);
	mipi_dsi_dual_dcs_write_seq(dsi0, dsi1, 0xd4, 0x08);
	mipi_dsi_dual_dcs_write_seq(dsi0, dsi1, 0xde, 0x80);
	mipi_dsi_dual_dcs_write_seq(dsi0, dsi1, 0xdf, 0x02);
	mipi_dsi_dual_dcs_write_seq(dsi0, dsi1, 0xff, 0x26);
	mipi_dsi_dual_dcs_write_seq(dsi0, dsi1, 0xfb, 0x01);
	mipi_dsi_dual_dcs_write_seq(dsi0, dsi1, 0x00, 0x81);
	mipi_dsi_dual_dcs_write_seq(dsi0, dsi1, 0x01, 0xb0);
	mipi_dsi_dual_dcs_write_seq(dsi0, dsi1, 0xff, 0x22);
	mipi_dsi_dual_dcs_write_seq(dsi0, dsi1, 0xfb, 0x01);
	mipi_dsi_dual_dcs_write_seq(dsi0, dsi1, 0x6f, 0x01);
	mipi_dsi_dual_dcs_write_seq(dsi0, dsi1, 0x70, 0x11);
	mipi_dsi_dual_dcs_write_seq(dsi0, dsi1, 0x73, 0x01);
	mipi_dsi_dual_dcs_write_seq(dsi0, dsi1, 0x74, 0x4d);
	mipi_dsi_dual_dcs_write_seq(dsi0, dsi1, 0xa0, 0x3f);
	mipi_dsi_dual_dcs_write_seq(dsi0, dsi1, 0xa9, 0x50);
	mipi_dsi_dual_dcs_write_seq(dsi0, dsi1, 0xaa, 0x28);
	mipi_dsi_dual_dcs_write_seq(dsi0, dsi1, 0xab, 0x28);
	mipi_dsi_dual_dcs_write_seq(dsi0, dsi1, 0xad, 0x10);
	mipi_dsi_dual_dcs_write_seq(dsi0, dsi1, 0xb8, 0x00);
	mipi_dsi_dual_dcs_write_seq(dsi0, dsi1, 0xb9, 0x4b);
	mipi_dsi_dual_dcs_write_seq(dsi0, dsi1, 0xba, 0x96);
	mipi_dsi_dual_dcs_write_seq(dsi0, dsi1, 0xbb, 0x4b);
	mipi_dsi_dual_dcs_write_seq(dsi0, dsi1, 0xbe, 0x07);
	mipi_dsi_dual_dcs_write_seq(dsi0, dsi1, 0xbf, 0x4b);
	mipi_dsi_dual_dcs_write_seq(dsi0, dsi1, 0xc0, 0x07);
	mipi_dsi_dual_dcs_write_seq(dsi0, dsi1, 0xc1, 0x5c);
	mipi_dsi_dual_dcs_write_seq(dsi0, dsi1, 0xc2, 0x00);
	mipi_dsi_dual_dcs_write_seq(dsi0, dsi1, 0xc5, 0x00);
	mipi_dsi_dual_dcs_write_seq(dsi0, dsi1, 0xc6, 0x3f);
	mipi_dsi_dual_dcs_write_seq(dsi0, dsi1, 0xc7, 0x00);
	mipi_dsi_dual_dcs_write_seq(dsi0, dsi1, 0xca, 0x08);
	mipi_dsi_dual_dcs_write_seq(dsi0, dsi1, 0xcb, 0x40);
	mipi_dsi_dual_dcs_write_seq(dsi0, dsi1, 0xce, 0x00);
	mipi_dsi_dual_dcs_write_seq(dsi0, dsi1, 0xcf, 0x08);
	mipi_dsi_dual_dcs_write_seq(dsi0, dsi1, 0xd0, 0x40);
	mipi_dsi_dual_dcs_write_seq(dsi0, dsi1, 0xd3, 0x08);
	mipi_dsi_dual_dcs_write_seq(dsi0, dsi1, 0xd4, 0x40);
	mipi_dsi_dual_dcs_write_seq(dsi0, dsi1, 0xff, 0x25);
	mipi_dsi_dual_dcs_write_seq(dsi0, dsi1, 0xfb, 0x01);
	mipi_dsi_dual_dcs_write_seq(dsi0, dsi1, 0xbc, 0x01);
	mipi_dsi_dual_dcs_write_seq(dsi0, dsi1, 0xbd, 0x1c);
	mipi_dsi_dual_dcs_write_seq(dsi0, dsi1, 0xff, 0x2a);
	mipi_dsi_dual_dcs_write_seq(dsi0, dsi1, 0xfb, 0x01);
	mipi_dsi_dual_dcs_write_seq(dsi0, dsi1, 0x9a, 0x03);
	mipi_dsi_dual_dcs_write_seq(dsi0, dsi1, 0xff, 0x10);
	mipi_dsi_dual_dcs_write_seq(dsi0, dsi1, 0x11);
	msleep(70);
	mipi_dsi_dual_dcs_write_seq(dsi0, dsi1, 0x29);

	return 0;
}

static int j606f_boe_init_sequence(struct panel_info *pinfo)
{
	struct mipi_dsi_device *dsi = pinfo->dsi[0];
	struct device *dev = &dsi->dev;
	int ret;

	mipi_dsi_dcs_write_seq(dsi, 0xff, 0x20);
	mipi_dsi_dcs_write_seq(dsi, 0xfb, 0x01);
	mipi_dsi_dcs_write_seq(dsi, 0x05, 0xd9);
	mipi_dsi_dcs_write_seq(dsi, 0x07, 0x78);
	mipi_dsi_dcs_write_seq(dsi, 0x08, 0x5a);
	mipi_dsi_dcs_write_seq(dsi, 0x0d, 0x63);
	mipi_dsi_dcs_write_seq(dsi, 0x0e, 0x91);
	mipi_dsi_dcs_write_seq(dsi, 0x0f, 0x73);
	mipi_dsi_dcs_write_seq(dsi, 0x95, 0xeb);
	mipi_dsi_dcs_write_seq(dsi, 0x96, 0xeb);
	mipi_dsi_dcs_write_seq(dsi, MIPI_DCS_SET_PARTIAL_ROWS, 0x11);
	mipi_dsi_dcs_write_seq(dsi, 0x6d, 0x66);
	mipi_dsi_dcs_write_seq(dsi, 0x75, 0xa2);
	mipi_dsi_dcs_write_seq(dsi, 0x77, 0xb3);
	mipi_dsi_dcs_write_seq(dsi, 0xb0, 0x00, 0x08, 0x00, 0x23, 0x00, 0x4d, 0x00, 0x6d, 0x00,
			       0x89, 0x00, 0xa1, 0x00, 0xb6, 0x00, 0xc9);
	mipi_dsi_dcs_write_seq(dsi, 0xb1, 0x00, 0xda, 0x01, 0x13, 0x01, 0x3c, 0x01, 0x7e, 0x01,
			       0xab, 0x01, 0xf7, 0x02, 0x2f, 0x02, 0x31);
	mipi_dsi_dcs_write_seq(dsi, 0xb2, 0x02, 0x67, 0x02, 0xa6, 0x02, 0xd1, 0x03, 0x08, 0x03,
			       0x2e, 0x03, 0x5b, 0x03, 0x6b, 0x03, 0x7b);
	mipi_dsi_dcs_write_seq(dsi, 0xb3, 0x03, 0x8e, 0x03, 0xa2, 0x03, 0xb7, 0x03, 0xe7, 0x03,
			       0xfd, 0x03, 0xff);
	mipi_dsi_dcs_write_seq(dsi, 0xb4, 0x00, 0x08, 0x00, 0x23, 0x00, 0x4d, 0x00, 0x6d, 0x00,
			       0x89, 0x00, 0xa1, 0x00, 0xb6, 0x00, 0xc9);
	mipi_dsi_dcs_write_seq(dsi, 0xb5, 0x00, 0xda, 0x01, 0x13, 0x01, 0x3c, 0x01, 0x7e, 0x01,
			       0xab, 0x01, 0xf7, 0x02, 0x2f, 0x02, 0x31);
	mipi_dsi_dcs_write_seq(dsi, 0xb6, 0x02, 0x67, 0x02, 0xa6, 0x02, 0xd1, 0x03, 0x08, 0x03,
			       0x2e, 0x03, 0x5b, 0x03, 0x6b, 0x03, 0x7b);
	mipi_dsi_dcs_write_seq(dsi, 0xb7, 0x03, 0x8e, 0x03, 0xa2, 0x03, 0xb7, 0x03, 0xe7, 0x03,
			       0xfd, 0x03, 0xff);
	mipi_dsi_dcs_write_seq(dsi, 0xb8, 0x00, 0x08, 0x00, 0x23, 0x00, 0x4d, 0x00, 0x6d, 0x00,
			       0x89, 0x00, 0xa1, 0x00, 0xb6, 0x00, 0xc9);
	mipi_dsi_dcs_write_seq(dsi, 0xb9, 0x00, 0xda, 0x01, 0x13, 0x01, 0x3c, 0x01, 0x7e, 0x01,
			       0xab, 0x01, 0xf7, 0x02, 0x2f, 0x02, 0x31);
	mipi_dsi_dcs_write_seq(dsi, 0xba, 0x02, 0x67, 0x02, 0xa6, 0x02, 0xd1, 0x03, 0x08, 0x03,
			       0x2e, 0x03, 0x5b, 0x03, 0x6b, 0x03, 0x7b);
	mipi_dsi_dcs_write_seq(dsi, 0xbb, 0x03, 0x8e, 0x03, 0xa2, 0x03, 0xb7, 0x03, 0xe7, 0x03,
			       0xfd, 0x03, 0xff);
	mipi_dsi_dcs_write_seq(dsi, 0xff, 0x21);
	mipi_dsi_dcs_write_seq(dsi, 0xfb, 0x01);
	mipi_dsi_dcs_write_seq(dsi, 0xb0, 0x00, 0x00, 0x00, 0x1b, 0x00, 0x45, 0x00, 0x65, 0x00,
			       0x81, 0x00, 0x99, 0x00, 0xae, 0x00, 0xc1);
	mipi_dsi_dcs_write_seq(dsi, 0xb1, 0x00, 0xd2, 0x01, 0x0b, 0x01, 0x34, 0x01, 0x76, 0x01,
			       0xa3, 0x01, 0xef, 0x02, 0x27, 0x02, 0x29);
	mipi_dsi_dcs_write_seq(dsi, 0xb2, 0x02, 0x5f, 0x02, 0x9e, 0x02, 0xc9, 0x03, 0x00, 0x03,
			       0x26, 0x03, 0x53, 0x03, 0x63, 0x03, 0x73);
	mipi_dsi_dcs_write_seq(dsi, 0xb3, 0x03, 0x86, 0x03, 0x9a, 0x03, 0xaf, 0x03, 0xdf, 0x03,
			       0xf5, 0x03, 0xf7);
	mipi_dsi_dcs_write_seq(dsi, 0xb4, 0x00, 0x00, 0x00, 0x1b, 0x00, 0x45, 0x00, 0x65, 0x00,
			       0x81, 0x00, 0x99, 0x00, 0xae, 0x00, 0xc1);
	mipi_dsi_dcs_write_seq(dsi, 0xb5, 0x00, 0xd2, 0x01, 0x0b, 0x01, 0x34, 0x01, 0x76, 0x01,
			       0xa3, 0x01, 0xef, 0x02, 0x27, 0x02, 0x29);
	mipi_dsi_dcs_write_seq(dsi, 0xb6, 0x02, 0x5f, 0x02, 0x9e, 0x02, 0xc9, 0x03, 0x00, 0x03,
			       0x26, 0x03, 0x53, 0x03, 0x63, 0x03, 0x73);
	mipi_dsi_dcs_write_seq(dsi, 0xb7, 0x03, 0x86, 0x03, 0x9a, 0x03, 0xaf, 0x03, 0xdf, 0x03,
			       0xf5, 0x03, 0xf7);
	mipi_dsi_dcs_write_seq(dsi, 0xb8, 0x00, 0x00, 0x00, 0x1b, 0x00, 0x45, 0x00, 0x65, 0x00,
			       0x81, 0x00, 0x99, 0x00, 0xae, 0x00, 0xc1);
	mipi_dsi_dcs_write_seq(dsi, 0xb9, 0x00, 0xd2, 0x01, 0x0b, 0x01, 0x34, 0x01, 0x76, 0x01,
			       0xa3, 0x01, 0xef, 0x02, 0x27, 0x02, 0x29);
	mipi_dsi_dcs_write_seq(dsi, 0xba, 0x02, 0x5f, 0x02, 0x9e, 0x02, 0xc9, 0x03, 0x00, 0x03,
			       0x26, 0x03, 0x53, 0x03, 0x63, 0x03, 0x73);
	mipi_dsi_dcs_write_seq(dsi, 0xbb, 0x03, 0x86, 0x03, 0x9a, 0x03, 0xaf, 0x03, 0xdf, 0x03,
			       0xf5, 0x03, 0xf7);
	mipi_dsi_dcs_write_seq(dsi, 0xff, 0x23);
	mipi_dsi_dcs_write_seq(dsi, 0xfb, 0x01);
	mipi_dsi_dcs_write_seq(dsi, 0x00, 0x80);
	mipi_dsi_dcs_write_seq(dsi, 0x07, 0x00);
	mipi_dsi_dcs_write_seq(dsi, 0x11, 0x01);
	mipi_dsi_dcs_write_seq(dsi, 0x12, 0x77);
	mipi_dsi_dcs_write_seq(dsi, 0x15, 0x07);
	mipi_dsi_dcs_write_seq(dsi, 0x16, 0x07);
	mipi_dsi_dcs_write_seq(dsi, 0xff, 0x24);
	mipi_dsi_dcs_write_seq(dsi, 0xfb, 0x01);
	mipi_dsi_dcs_write_seq(dsi, 0x00, 0x00);
	mipi_dsi_dcs_write_seq(dsi, 0x01, 0x00);
	mipi_dsi_dcs_write_seq(dsi, 0x02, 0x1c);
	mipi_dsi_dcs_write_seq(dsi, 0x03, 0x1c);
	mipi_dsi_dcs_write_seq(dsi, 0x04, 0x1d);
	mipi_dsi_dcs_write_seq(dsi, 0x05, 0x1d);
	mipi_dsi_dcs_write_seq(dsi, 0x06, 0x04);
	mipi_dsi_dcs_write_seq(dsi, 0x07, 0x04);
	mipi_dsi_dcs_write_seq(dsi, 0x08, 0x0f);
	mipi_dsi_dcs_write_seq(dsi, 0x09, 0x0f);
	mipi_dsi_dcs_write_seq(dsi, 0x0a, 0x0e);
	mipi_dsi_dcs_write_seq(dsi, 0x0b, 0x0e);
	mipi_dsi_dcs_write_seq(dsi, 0x0c, 0x0d);
	mipi_dsi_dcs_write_seq(dsi, 0x0d, 0x0d);
	mipi_dsi_dcs_write_seq(dsi, 0x0e, 0x0c);
	mipi_dsi_dcs_write_seq(dsi, 0x0f, 0x0c);
	mipi_dsi_dcs_write_seq(dsi, 0x10, 0x08);
	mipi_dsi_dcs_write_seq(dsi, 0x11, 0x08);
	mipi_dsi_dcs_write_seq(dsi, 0x12, 0x00);
	mipi_dsi_dcs_write_seq(dsi, 0x13, 0x00);
	mipi_dsi_dcs_write_seq(dsi, 0x14, 0x00);
	mipi_dsi_dcs_write_seq(dsi, 0x15, 0x00);
	mipi_dsi_dcs_write_seq(dsi, 0x16, 0x00);
	mipi_dsi_dcs_write_seq(dsi, 0x17, 0x00);
	mipi_dsi_dcs_write_seq(dsi, 0x18, 0x1c);
	mipi_dsi_dcs_write_seq(dsi, 0x19, 0x1c);
	mipi_dsi_dcs_write_seq(dsi, 0x1a, 0x1d);
	mipi_dsi_dcs_write_seq(dsi, 0x1b, 0x1d);
	mipi_dsi_dcs_write_seq(dsi, 0x1c, 0x04);
	mipi_dsi_dcs_write_seq(dsi, 0x1d, 0x04);
	mipi_dsi_dcs_write_seq(dsi, 0x1e, 0x0f);
	mipi_dsi_dcs_write_seq(dsi, 0x1f, 0x0f);
	mipi_dsi_dcs_write_seq(dsi, 0x20, 0x0e);
	mipi_dsi_dcs_write_seq(dsi, 0x21, 0x0e);
	mipi_dsi_dcs_write_seq(dsi, 0x22, 0x0d);
	mipi_dsi_dcs_write_seq(dsi, 0x23, 0x0d);
	mipi_dsi_dcs_write_seq(dsi, 0x24, 0x0c);
	mipi_dsi_dcs_write_seq(dsi, 0x25, 0x0c);
	mipi_dsi_dcs_write_seq(dsi, MIPI_DCS_SET_GAMMA_CURVE, 0x08);
	mipi_dsi_dcs_write_seq(dsi, 0x27, 0x08);
	mipi_dsi_dcs_write_seq(dsi, 0x28, 0x00);
	mipi_dsi_dcs_write_seq(dsi, 0x29, 0x00);
	mipi_dsi_dcs_write_seq(dsi, 0x2a, 0x00);
	mipi_dsi_dcs_write_seq(dsi, 0x2b, 0x00);
	mipi_dsi_dcs_write_seq(dsi, MIPI_DCS_WRITE_LUT, 0x20);
	mipi_dsi_dcs_write_seq(dsi, 0x2f, 0x0a);
	mipi_dsi_dcs_write_seq(dsi, MIPI_DCS_SET_PARTIAL_ROWS, 0x44);
	mipi_dsi_dcs_write_seq(dsi, 0x33, 0x0c);
	mipi_dsi_dcs_write_seq(dsi, 0x34, 0x32);
	mipi_dsi_dcs_write_seq(dsi, 0x37, 0x44);
	mipi_dsi_dcs_write_seq(dsi, 0x38, 0x40);
	mipi_dsi_dcs_write_seq(dsi, 0x39, 0x00);

	ret = mipi_dsi_dcs_set_pixel_format(dsi, 0x9a);
	if (ret < 0) {
		dev_err(dev, "Failed to set pixel format: %d\n", ret);
		return ret;
	}

	mipi_dsi_dcs_write_seq(dsi, 0x3b, 0xa0);
	mipi_dsi_dcs_write_seq(dsi, MIPI_DCS_SET_3D_CONTROL, 0x42);
	mipi_dsi_dcs_write_seq(dsi, 0x3f, 0x06);
	mipi_dsi_dcs_write_seq(dsi, 0x43, 0x06);
	mipi_dsi_dcs_write_seq(dsi, 0x47, 0x66);
	mipi_dsi_dcs_write_seq(dsi, 0x4a, 0x9a);
	mipi_dsi_dcs_write_seq(dsi, 0x4b, 0xa0);
	mipi_dsi_dcs_write_seq(dsi, 0x4c, 0x91);
	mipi_dsi_dcs_write_seq(dsi, 0x4d, 0x21);
	mipi_dsi_dcs_write_seq(dsi, 0x4e, 0x43);

	ret = mipi_dsi_dcs_set_display_brightness(dsi, 18);
	if (ret < 0) {
		dev_err(dev, "Failed to set display brightness: %d\n", ret);
		return ret;
	}

	mipi_dsi_dcs_write_seq(dsi, 0x52, 0x34);
	mipi_dsi_dcs_write_seq(dsi, 0x55, 0x82, 0x02);
	mipi_dsi_dcs_write_seq(dsi, 0x56, 0x04);
	mipi_dsi_dcs_write_seq(dsi, 0x58, 0x21);
	mipi_dsi_dcs_write_seq(dsi, 0x59, 0x30);
	mipi_dsi_dcs_write_seq(dsi, 0x5a, 0xba);
	mipi_dsi_dcs_write_seq(dsi, 0x5b, 0xa0);
	mipi_dsi_dcs_write_seq(dsi, MIPI_DCS_SET_CABC_MIN_BRIGHTNESS, 0x00, 0x06);
	mipi_dsi_dcs_write_seq(dsi, 0x5f, 0x00);
	mipi_dsi_dcs_write_seq(dsi, 0x65, 0x82);
	mipi_dsi_dcs_write_seq(dsi, 0x7e, 0x20);
	mipi_dsi_dcs_write_seq(dsi, 0x7f, 0x3c);
	mipi_dsi_dcs_write_seq(dsi, 0x82, 0x04);
	mipi_dsi_dcs_write_seq(dsi, 0x97, 0xc0);
	mipi_dsi_dcs_write_seq(dsi, 0xb6,
			       0x05, 0x00, 0x05, 0x00, 0x00, 0x00, 0x00, 0x00, 0x05,
			       0x05, 0x00, 0x00);
	mipi_dsi_dcs_write_seq(dsi, 0x92, 0xc4);
	mipi_dsi_dcs_write_seq(dsi, 0x93, 0x1a);
	mipi_dsi_dcs_write_seq(dsi, 0x94, 0x5f);
	mipi_dsi_dcs_write_seq(dsi, 0xd7, 0x55);
	mipi_dsi_dcs_write_seq(dsi, 0xda, 0x0a);
	mipi_dsi_dcs_write_seq(dsi, 0xde, 0x08);
	mipi_dsi_dcs_write_seq(dsi, 0xdb, 0x05);
	mipi_dsi_dcs_write_seq(dsi, 0xdc, 0xc4);
	mipi_dsi_dcs_write_seq(dsi, 0xdd, 0x22);
	mipi_dsi_dcs_write_seq(dsi, 0xdf, 0x05);
	mipi_dsi_dcs_write_seq(dsi, 0xe0, 0xc4);
	mipi_dsi_dcs_write_seq(dsi, 0xe1, 0x05);
	mipi_dsi_dcs_write_seq(dsi, 0xe2, 0xc4);
	mipi_dsi_dcs_write_seq(dsi, 0xe3, 0x05);
	mipi_dsi_dcs_write_seq(dsi, 0xe4, 0xc4);
	mipi_dsi_dcs_write_seq(dsi, 0xe5, 0x05);
	mipi_dsi_dcs_write_seq(dsi, 0xe6, 0xc4);
	mipi_dsi_dcs_write_seq(dsi, 0x5c, 0x88);
	mipi_dsi_dcs_write_seq(dsi, 0x5d, 0x08);
	mipi_dsi_dcs_write_seq(dsi, 0x8d, 0x88);
	mipi_dsi_dcs_write_seq(dsi, 0x8e, 0x08);
	mipi_dsi_dcs_write_seq(dsi, 0xb5, 0x90);
	mipi_dsi_dcs_write_seq(dsi, 0xff, 0x25);
	mipi_dsi_dcs_write_seq(dsi, 0xfb, 0x01);
	mipi_dsi_dcs_write_seq(dsi, 0x05, 0x00);
	mipi_dsi_dcs_write_seq(dsi, 0x19, 0x07);
	mipi_dsi_dcs_write_seq(dsi, 0x1f, 0xba);
	mipi_dsi_dcs_write_seq(dsi, 0x20, 0xa0);
	mipi_dsi_dcs_write_seq(dsi, MIPI_DCS_SET_GAMMA_CURVE, 0xba);
	mipi_dsi_dcs_write_seq(dsi, 0x27, 0xa0);
	mipi_dsi_dcs_write_seq(dsi, 0x33, 0xba);
	mipi_dsi_dcs_write_seq(dsi, 0x34, 0xa0);
	mipi_dsi_dcs_write_seq(dsi, 0x3f, 0xe0);
	mipi_dsi_dcs_write_seq(dsi, MIPI_DCS_SET_VSYNC_TIMING, 0x00);
	mipi_dsi_dcs_write_seq(dsi, 0x44, 0x00);
	mipi_dsi_dcs_write_seq(dsi, MIPI_DCS_GET_SCANLINE, 0x40);
	mipi_dsi_dcs_write_seq(dsi, 0x48, 0xba);
	mipi_dsi_dcs_write_seq(dsi, 0x49, 0xa0);
	mipi_dsi_dcs_write_seq(dsi, 0x5b, 0x00);
	mipi_dsi_dcs_write_seq(dsi, 0x5c, 0x00);
	mipi_dsi_dcs_write_seq(dsi, 0x5d, 0x00);
	mipi_dsi_dcs_write_seq(dsi, MIPI_DCS_SET_CABC_MIN_BRIGHTNESS, 0xd0);
	mipi_dsi_dcs_write_seq(dsi, 0x61, 0xba);
	mipi_dsi_dcs_write_seq(dsi, 0x62, 0xa0);
	mipi_dsi_dcs_write_seq(dsi, 0xf1, 0x10);
	mipi_dsi_dcs_write_seq(dsi, 0xff, 0x2a);
	mipi_dsi_dcs_write_seq(dsi, 0xfb, 0x01);
	mipi_dsi_dcs_write_seq(dsi, 0x64, 0x16);
	mipi_dsi_dcs_write_seq(dsi, 0x67, 0x16);
	mipi_dsi_dcs_write_seq(dsi, 0x6a, 0x16);
	mipi_dsi_dcs_write_seq(dsi, 0x70, 0x30);
	mipi_dsi_dcs_write_seq(dsi, MIPI_DCS_READ_PPS_START, 0xf3);
	mipi_dsi_dcs_write_seq(dsi, 0xa3, 0xff);
	mipi_dsi_dcs_write_seq(dsi, 0xa4, 0xff);
	mipi_dsi_dcs_write_seq(dsi, 0xa5, 0xff);
	mipi_dsi_dcs_write_seq(dsi, 0xd6, 0x08);
	mipi_dsi_dcs_write_seq(dsi, 0xff, 0x26);
	mipi_dsi_dcs_write_seq(dsi, 0xfb, 0x01);
	mipi_dsi_dcs_write_seq(dsi, 0x00, 0xa1);
	mipi_dsi_dcs_write_seq(dsi, 0x0a, 0xf2);
	mipi_dsi_dcs_write_seq(dsi, 0x04, 0x28);
	mipi_dsi_dcs_write_seq(dsi, 0x06, 0x30);
	mipi_dsi_dcs_write_seq(dsi, 0x0c, 0x13);
	mipi_dsi_dcs_write_seq(dsi, 0x0d, 0x0a);
	mipi_dsi_dcs_write_seq(dsi, 0x0f, 0x0a);
	mipi_dsi_dcs_write_seq(dsi, 0x11, 0x00);
	mipi_dsi_dcs_write_seq(dsi, 0x12, 0x50);
	mipi_dsi_dcs_write_seq(dsi, 0x13, 0x51);
	mipi_dsi_dcs_write_seq(dsi, 0x14, 0x65);
	mipi_dsi_dcs_write_seq(dsi, 0x15, 0x00);
	mipi_dsi_dcs_write_seq(dsi, 0x16, 0x10);
	mipi_dsi_dcs_write_seq(dsi, 0x17, 0xa0);
	mipi_dsi_dcs_write_seq(dsi, 0x18, 0x86);
	mipi_dsi_dcs_write_seq(dsi, 0x19, 0x11);
	mipi_dsi_dcs_write_seq(dsi, 0x1a, 0x7b);
	mipi_dsi_dcs_write_seq(dsi, 0x1b, 0x10);
	mipi_dsi_dcs_write_seq(dsi, 0x1c, 0xbb);
	mipi_dsi_dcs_write_seq(dsi, 0x22, 0x00);
	mipi_dsi_dcs_write_seq(dsi, 0x23, 0x00);
	mipi_dsi_dcs_write_seq(dsi, 0x2a, 0x11);
	mipi_dsi_dcs_write_seq(dsi, 0x2b, 0x7b);
	mipi_dsi_dcs_write_seq(dsi, 0x1d, 0x00);
	mipi_dsi_dcs_write_seq(dsi, 0x1e, 0xc3);
	mipi_dsi_dcs_write_seq(dsi, 0x1f, 0xc3);
	mipi_dsi_dcs_write_seq(dsi, 0x24, 0x00);
	mipi_dsi_dcs_write_seq(dsi, 0x25, 0xc3);
	mipi_dsi_dcs_write_seq(dsi, 0x2f, 0x05);
	mipi_dsi_dcs_write_seq(dsi, MIPI_DCS_SET_PARTIAL_ROWS, 0xc3);
	mipi_dsi_dcs_write_seq(dsi, MIPI_DCS_SET_PARTIAL_COLUMNS, 0x00);
	mipi_dsi_dcs_write_seq(dsi, 0x32, 0xc3);
	mipi_dsi_dcs_write_seq(dsi, 0x39, 0x00);

	ret = mipi_dsi_dcs_set_pixel_format(dsi, 0xc3);
	if (ret < 0) {
		dev_err(dev, "Failed to set pixel format: %d\n", ret);
		return ret;
	}

	mipi_dsi_dcs_write_seq(dsi, 0x20, 0x01);
	mipi_dsi_dcs_write_seq(dsi, 0x33, 0x11);
	mipi_dsi_dcs_write_seq(dsi, 0x34, 0x78);
	mipi_dsi_dcs_write_seq(dsi, 0x35, 0x16);
	mipi_dsi_dcs_write_seq(dsi, 0xc8, 0x04);
	mipi_dsi_dcs_write_seq(dsi, 0xc9, 0x82);
	mipi_dsi_dcs_write_seq(dsi, 0xca, 0x4e);
	mipi_dsi_dcs_write_seq(dsi, 0xcb, 0x00);
	mipi_dsi_dcs_write_seq(dsi, MIPI_DCS_READ_PPS_CONTINUE, 0x4c);
	mipi_dsi_dcs_write_seq(dsi, 0xaa, 0x47);
	mipi_dsi_dcs_write_seq(dsi, 0xff, 0x27);
	mipi_dsi_dcs_write_seq(dsi, 0xfb, 0x01);
	mipi_dsi_dcs_write_seq(dsi, 0x56, 0x06);
	mipi_dsi_dcs_write_seq(dsi, 0x58, 0x80);
	mipi_dsi_dcs_write_seq(dsi, 0x59, 0x53);
	mipi_dsi_dcs_write_seq(dsi, 0x5a, 0x00);
	mipi_dsi_dcs_write_seq(dsi, 0x5b, 0x14);
	mipi_dsi_dcs_write_seq(dsi, 0x5c, 0x00);
	mipi_dsi_dcs_write_seq(dsi, 0x5d, 0x01);
	mipi_dsi_dcs_write_seq(dsi, MIPI_DCS_SET_CABC_MIN_BRIGHTNESS, 0x20);
	mipi_dsi_dcs_write_seq(dsi, 0x5f, 0x10);
	mipi_dsi_dcs_write_seq(dsi, 0x60, 0x00);
	mipi_dsi_dcs_write_seq(dsi, 0x61, 0x1d);
	mipi_dsi_dcs_write_seq(dsi, 0x62, 0x00);
	mipi_dsi_dcs_write_seq(dsi, 0x63, 0x01);
	mipi_dsi_dcs_write_seq(dsi, 0x64, 0x24);
	mipi_dsi_dcs_write_seq(dsi, 0x65, 0x1c);
	mipi_dsi_dcs_write_seq(dsi, 0x66, 0x00);
	mipi_dsi_dcs_write_seq(dsi, 0x67, 0x01);
	mipi_dsi_dcs_write_seq(dsi, 0x68, 0x25);
	mipi_dsi_dcs_write_seq(dsi, 0x00, 0x00);
	mipi_dsi_dcs_write_seq(dsi, 0x78, 0x00);
	mipi_dsi_dcs_write_seq(dsi, 0xc3, 0x00);
	mipi_dsi_dcs_write_seq(dsi, 0xd1, 0x24);
	mipi_dsi_dcs_write_seq(dsi, 0xd2, 0x30);
	mipi_dsi_dcs_write_seq(dsi, 0xff, 0x2a);
	mipi_dsi_dcs_write_seq(dsi, 0xfb, 0x01);
	mipi_dsi_dcs_write_seq(dsi, 0x22, 0x2f);
	mipi_dsi_dcs_write_seq(dsi, 0x23, 0x08);
	mipi_dsi_dcs_write_seq(dsi, 0x24, 0x00);
	mipi_dsi_dcs_write_seq(dsi, 0x25, 0xc3);
	mipi_dsi_dcs_write_seq(dsi, MIPI_DCS_SET_GAMMA_CURVE, 0xf8);
	mipi_dsi_dcs_write_seq(dsi, 0x27, 0x00);
	mipi_dsi_dcs_write_seq(dsi, 0x28, 0x1a);
	mipi_dsi_dcs_write_seq(dsi, 0x29, 0x00);
	mipi_dsi_dcs_write_seq(dsi, 0x2a, 0x1a);
	mipi_dsi_dcs_write_seq(dsi, 0x2b, 0x00);
	mipi_dsi_dcs_write_seq(dsi, MIPI_DCS_WRITE_LUT, 0x1a);
	mipi_dsi_dcs_write_seq(dsi, 0xff, 0xe0);
	mipi_dsi_dcs_write_seq(dsi, 0xfb, 0x01);
	mipi_dsi_dcs_write_seq(dsi, 0x14, 0x60);
	mipi_dsi_dcs_write_seq(dsi, 0x16, 0xc0);
	mipi_dsi_dcs_write_seq(dsi, 0xff, 0xf0);
	mipi_dsi_dcs_write_seq(dsi, 0xfb, 0x01);

	ret = mipi_dsi_dcs_set_pixel_format(dsi, 0x08);
	if (ret < 0) {
		dev_err(dev, "Failed to set pixel format: %d\n", ret);
		return ret;
	}

	mipi_dsi_dcs_write_seq(dsi, 0xff, 0x24);
	mipi_dsi_dcs_write_seq(dsi, 0xfb, 0x01);

	ret = mipi_dsi_dcs_set_pixel_format(dsi, 0x5d);
	if (ret < 0) {
		dev_err(dev, "Failed to set pixel format: %d\n", ret);
		return ret;
	}

	mipi_dsi_dcs_write_seq(dsi, 0x3b, 0x60);
	mipi_dsi_dcs_write_seq(dsi, 0x4a, 0x5d);
	mipi_dsi_dcs_write_seq(dsi, 0x4b, 0x60);
	mipi_dsi_dcs_write_seq(dsi, 0x5a, 0x70);
	mipi_dsi_dcs_write_seq(dsi, 0x5b, 0x60);
	mipi_dsi_dcs_write_seq(dsi, 0x91, 0x44);
	mipi_dsi_dcs_write_seq(dsi, 0x92, 0x75);
	mipi_dsi_dcs_write_seq(dsi, 0xdb, 0x05);
	mipi_dsi_dcs_write_seq(dsi, 0xdc, 0x75);
	mipi_dsi_dcs_write_seq(dsi, 0xdd, 0x22);
	mipi_dsi_dcs_write_seq(dsi, 0xdf, 0x05);
	mipi_dsi_dcs_write_seq(dsi, 0xe0, 0x75);
	mipi_dsi_dcs_write_seq(dsi, 0xe1, 0x05);
	mipi_dsi_dcs_write_seq(dsi, 0xe2, 0x75);
	mipi_dsi_dcs_write_seq(dsi, 0xe3, 0x05);
	mipi_dsi_dcs_write_seq(dsi, 0xe4, 0x75);
	mipi_dsi_dcs_write_seq(dsi, 0xe5, 0x05);
	mipi_dsi_dcs_write_seq(dsi, 0xe6, 0x75);
	mipi_dsi_dcs_write_seq(dsi, 0x5c, 0x00);
	mipi_dsi_dcs_write_seq(dsi, 0x5d, 0x00);
	mipi_dsi_dcs_write_seq(dsi, 0x8d, 0x00);
	mipi_dsi_dcs_write_seq(dsi, 0x8e, 0x00);
	mipi_dsi_dcs_write_seq(dsi, 0xff, 0x25);
	mipi_dsi_dcs_write_seq(dsi, 0xfb, 0x01);
	mipi_dsi_dcs_write_seq(dsi, 0x1f, 0x70);
	mipi_dsi_dcs_write_seq(dsi, 0x20, 0x60);
	mipi_dsi_dcs_write_seq(dsi, MIPI_DCS_SET_GAMMA_CURVE, 0x70);
	mipi_dsi_dcs_write_seq(dsi, 0x27, 0x60);
	mipi_dsi_dcs_write_seq(dsi, 0x33, 0x70);
	mipi_dsi_dcs_write_seq(dsi, 0x34, 0x60);
	mipi_dsi_dcs_write_seq(dsi, 0x48, 0x70);
	mipi_dsi_dcs_write_seq(dsi, 0x49, 0x60);
	mipi_dsi_dcs_write_seq(dsi, 0x5b, 0x00);
	mipi_dsi_dcs_write_seq(dsi, 0x61, 0x70);
	mipi_dsi_dcs_write_seq(dsi, 0x62, 0x60);
	mipi_dsi_dcs_write_seq(dsi, 0xff, 0x26);
	mipi_dsi_dcs_write_seq(dsi, 0xfb, 0x01);
	mipi_dsi_dcs_write_seq(dsi, 0x02, 0x31);
	mipi_dsi_dcs_write_seq(dsi, 0x19, 0x0a);
	mipi_dsi_dcs_write_seq(dsi, 0x1a, 0x7f);
	mipi_dsi_dcs_write_seq(dsi, 0x1b, 0x0a);
	mipi_dsi_dcs_write_seq(dsi, 0x1c, 0x0c);
	mipi_dsi_dcs_write_seq(dsi, 0x2a, 0x0a);
	mipi_dsi_dcs_write_seq(dsi, 0x2b, 0x7f);
	mipi_dsi_dcs_write_seq(dsi, 0x1e, 0x75);
	mipi_dsi_dcs_write_seq(dsi, 0x1f, 0x75);
	mipi_dsi_dcs_write_seq(dsi, 0x25, 0x75);
	mipi_dsi_dcs_write_seq(dsi, MIPI_DCS_SET_PARTIAL_ROWS, 0x75);
	mipi_dsi_dcs_write_seq(dsi, MIPI_DCS_SET_PARTIAL_COLUMNS, 0x05);
	mipi_dsi_dcs_write_seq(dsi, 0x32, 0x8d);

	ret = mipi_dsi_dcs_set_pixel_format(dsi, 0x75);
	if (ret < 0) {
		dev_err(dev, "Failed to set pixel format: %d\n", ret);
		return ret;
	}

	mipi_dsi_dcs_write_seq(dsi, 0xff, 0x2a);
	mipi_dsi_dcs_write_seq(dsi, 0xfb, 0x01);
	mipi_dsi_dcs_write_seq(dsi, 0x25, 0x75);
	mipi_dsi_dcs_write_seq(dsi, 0xff, 0x10);
	mipi_dsi_dcs_write_seq(dsi, 0xfb, 0x01);
	mipi_dsi_dcs_write_seq(dsi, 0xb9, 0x01);
	mipi_dsi_dcs_write_seq(dsi, 0xff, 0x20);
	mipi_dsi_dcs_write_seq(dsi, 0xfb, 0x01);
	mipi_dsi_dcs_write_seq(dsi, 0x18, 0x40);
	mipi_dsi_dcs_write_seq(dsi, 0xff, 0x10);
	mipi_dsi_dcs_write_seq(dsi, 0xfb, 0x01);
	mipi_dsi_dcs_write_seq(dsi, 0xb9, 0x02);

	ret = mipi_dsi_dcs_set_tear_on(dsi, MIPI_DSI_DCS_TEAR_MODE_VBLANK);
	if (ret < 0) {
		dev_err(dev, "Failed to set tear on: %d\n", ret);
		return ret;
	}

	mipi_dsi_dcs_write_seq(dsi, 0xbb, 0x13);
	mipi_dsi_dcs_write_seq(dsi, 0x3b, 0x03, 0x5f, 0x1a, 0x04, 0x04);
	mipi_dsi_dcs_write_seq(dsi, 0xff, 0x10);
	usleep_range(10000, 11000);
	mipi_dsi_dcs_write_seq(dsi, 0xfb, 0x01);

	ret = mipi_dsi_dcs_set_display_brightness(dsi, 0);
	if (ret < 0) {
		dev_err(dev, "Failed to set display brightness: %d\n", ret);
		return ret;
	}

	mipi_dsi_dcs_write_seq(dsi, MIPI_DCS_WRITE_CONTROL_DISPLAY, 0x2c);
	mipi_dsi_dcs_write_seq(dsi, MIPI_DCS_WRITE_POWER_SAVE, 0x00);
	mipi_dsi_dcs_write_seq(dsi, 0x68, 0x05, 0x01);

	ret = mipi_dsi_dcs_exit_sleep_mode(dsi);
	if (ret < 0) {
		dev_err(dev, "Failed to exit sleep mode: %d\n", ret);
		return ret;
	}
	msleep(100);

	ret = mipi_dsi_dcs_set_display_on(dsi);
	if (ret < 0) {
		dev_err(dev, "Failed to set display on: %d\n", ret);
		return ret;
	}
	msleep(30);

	return 0;
}

static const struct drm_display_mode elish_boe_modes[] = {
	{
		.clock = (1600 + 60 + 8 + 60) * (2560 + 26 + 4 + 168) * 120 / 1000,
		.hdisplay = 1600,
		.hsync_start = 1600 + 60,
		.hsync_end = 1600 + 60 + 8,
		.htotal = 1600 + 60 + 8 + 60,
		.vdisplay = 2560,
		.vsync_start = 2560 + 26,
		.vsync_end = 2560 + 26 + 4,
		.vtotal = 2560 + 26 + 4 + 168,
	},
};

static const struct drm_display_mode elish_csot_modes[] = {
	{
		.clock = (1600 + 200 + 40 + 52) * (2560 + 26 + 4 + 168) * 120 / 1000,
		.hdisplay = 1600,
		.hsync_start = 1600 + 200,
		.hsync_end = 1600 + 200 + 40,
		.htotal = 1600 + 200 + 40 + 52,
		.vdisplay = 2560,
		.vsync_start = 2560 + 26,
		.vsync_end = 2560 + 26 + 4,
		.vtotal = 2560 + 26 + 4 + 168,
	},
};

static const struct drm_display_mode j606f_boe_modes[] = {
	{
		.clock = (1200 + 58 + 2 + 60) * (2000 + 26 + 2 + 93) * 60 / 1000,
		.hdisplay = 1200,
		.hsync_start = 1200 + 58,
		.hsync_end = 1200 + 58 + 2,
		.htotal = 1200 + 58 + 2 + 60,
		.vdisplay = 2000,
		.vsync_start = 2000 + 26,
		.vsync_end = 2000 + 26 + 2,
		.vtotal = 2000 + 26 + 2 + 93,
		.width_mm = 143,
		.height_mm = 235,
	},
};

static const struct panel_desc elish_boe_desc = {
	.modes = elish_boe_modes,
	.num_modes = ARRAY_SIZE(elish_boe_modes),
	.dsi_info = {
		.type = "BOE-elish",
		.channel = 0,
		.node = NULL,
	},
	.width_mm = 127,
	.height_mm = 203,
	.bpc = 8,
	.lanes = 3,
	.format = MIPI_DSI_FMT_RGB888,
	.mode_flags = MIPI_DSI_MODE_VIDEO | MIPI_DSI_CLOCK_NON_CONTINUOUS | MIPI_DSI_MODE_LPM,
	.init_sequence = elish_boe_init_sequence,
	.is_dual_dsi = true,
};

static const struct panel_desc elish_csot_desc = {
	.modes = elish_csot_modes,
	.num_modes = ARRAY_SIZE(elish_csot_modes),
	.dsi_info = {
		.type = "CSOT-elish",
		.channel = 0,
		.node = NULL,
	},
	.width_mm = 127,
	.height_mm = 203,
	.bpc = 8,
	.lanes = 3,
	.format = MIPI_DSI_FMT_RGB888,
	.mode_flags = MIPI_DSI_MODE_VIDEO | MIPI_DSI_CLOCK_NON_CONTINUOUS | MIPI_DSI_MODE_LPM,
	.init_sequence = elish_csot_init_sequence,
	.is_dual_dsi = true,
};

static const struct panel_desc j606f_boe_desc = {
	.modes = j606f_boe_modes,
	.num_modes = ARRAY_SIZE(j606f_boe_modes),
	.width_mm = 143,
	.height_mm = 235,
	.bpc = 8,
	.lanes = 4,
	.format = MIPI_DSI_FMT_RGB888,
	.mode_flags = MIPI_DSI_MODE_VIDEO | MIPI_DSI_MODE_VIDEO_BURST |
		      MIPI_DSI_CLOCK_NON_CONTINUOUS | MIPI_DSI_MODE_LPM,
	.init_sequence = j606f_boe_init_sequence,
	.has_dcs_backlight = true,
};

static void nt36523_reset(struct panel_info *pinfo)
{
	gpiod_set_value_cansleep(pinfo->reset_gpio, 1);
	usleep_range(12000, 13000);
	gpiod_set_value_cansleep(pinfo->reset_gpio, 0);
	usleep_range(12000, 13000);
	gpiod_set_value_cansleep(pinfo->reset_gpio, 1);
	usleep_range(12000, 13000);
	gpiod_set_value_cansleep(pinfo->reset_gpio, 0);
	usleep_range(12000, 13000);
}

static int nt36523_prepare(struct drm_panel *panel)
{
	struct panel_info *pinfo = to_panel_info(panel);
	int ret;

	ret = regulator_enable(pinfo->vddio);
	if (ret) {
		dev_err(panel->dev, "failed to enable vddio regulator: %d\n", ret);
		return ret;
	}

	nt36523_reset(pinfo);

	ret = pinfo->desc->init_sequence(pinfo);
	if (ret < 0) {
		regulator_disable(pinfo->vddio);
		dev_err(panel->dev, "failed to initialize panel: %d\n", ret);
		return ret;
	}

	return 0;
}

static int nt36523_disable(struct drm_panel *panel)
{
	struct panel_info *pinfo = to_panel_info(panel);
	int i, ret;

	for (i = 0; i < DSI_NUM_MIN + pinfo->desc->is_dual_dsi; i++) {
		ret = mipi_dsi_dcs_set_display_off(pinfo->dsi[i]);
		if (ret < 0)
			dev_err(&pinfo->dsi[i]->dev, "failed to set display off: %d\n", ret);
	}

	for (i = 0; i < DSI_NUM_MIN + pinfo->desc->is_dual_dsi; i++) {
		ret = mipi_dsi_dcs_enter_sleep_mode(pinfo->dsi[i]);
		if (ret < 0)
			dev_err(&pinfo->dsi[i]->dev, "failed to enter sleep mode: %d\n", ret);
	}

	msleep(70);

	return 0;
}

static int nt36523_unprepare(struct drm_panel *panel)
{
	struct panel_info *pinfo = to_panel_info(panel);

	gpiod_set_value_cansleep(pinfo->reset_gpio, 1);
	regulator_disable(pinfo->vddio);

	return 0;
}

static void nt36523_remove(struct mipi_dsi_device *dsi)
{
	struct panel_info *pinfo = mipi_dsi_get_drvdata(dsi);
	int ret;

	ret = mipi_dsi_detach(pinfo->dsi[0]);
	if (ret < 0)
		dev_err(&dsi->dev, "failed to detach from DSI0 host: %d\n", ret);

	if (pinfo->desc->is_dual_dsi) {
		ret = mipi_dsi_detach(pinfo->dsi[1]);
		if (ret < 0)
			dev_err(&pinfo->dsi[1]->dev, "failed to detach from DSI1 host: %d\n", ret);
		mipi_dsi_device_unregister(pinfo->dsi[1]);
	}

	drm_panel_remove(&pinfo->panel);
}

static int nt36523_get_modes(struct drm_panel *panel,
			       struct drm_connector *connector)
{
	struct panel_info *pinfo = to_panel_info(panel);
	int i;

	for (i = 0; i < pinfo->desc->num_modes; i++) {
		const struct drm_display_mode *m = &pinfo->desc->modes[i];
		struct drm_display_mode *mode;

		mode = drm_mode_duplicate(connector->dev, m);
		if (!mode) {
			dev_err(panel->dev, "failed to add mode %ux%u@%u\n",
				m->hdisplay, m->vdisplay, drm_mode_vrefresh(m));
			return -ENOMEM;
		}

		mode->type = DRM_MODE_TYPE_DRIVER;
		if (i == 0)
			mode->type |= DRM_MODE_TYPE_PREFERRED;

		drm_mode_set_name(mode);
		drm_mode_probed_add(connector, mode);
	}

	connector->display_info.width_mm = pinfo->desc->width_mm;
	connector->display_info.height_mm = pinfo->desc->height_mm;
	connector->display_info.bpc = pinfo->desc->bpc;

	return pinfo->desc->num_modes;
}

static enum drm_panel_orientation nt36523_get_orientation(struct drm_panel *panel)
{
	struct panel_info *pinfo = to_panel_info(panel);

	return pinfo->orientation;
}

static const struct drm_panel_funcs nt36523_panel_funcs = {
	.disable = nt36523_disable,
	.prepare = nt36523_prepare,
	.unprepare = nt36523_unprepare,
	.get_modes = nt36523_get_modes,
	.get_orientation = nt36523_get_orientation,
};

static int nt36523_bl_update_status(struct backlight_device *bl)
{
	struct mipi_dsi_device *dsi = bl_get_data(bl);
	u16 brightness = backlight_get_brightness(bl);
	int ret;

	dsi->mode_flags &= ~MIPI_DSI_MODE_LPM;

	ret = mipi_dsi_dcs_set_display_brightness_large(dsi, brightness);
	if (ret < 0)
		return ret;

	dsi->mode_flags |= MIPI_DSI_MODE_LPM;

	return 0;
}

static int nt36523_bl_get_brightness(struct backlight_device *bl)
{
	struct mipi_dsi_device *dsi = bl_get_data(bl);
	u16 brightness;
	int ret;

	dsi->mode_flags &= ~MIPI_DSI_MODE_LPM;

	ret = mipi_dsi_dcs_get_display_brightness_large(dsi, &brightness);
	if (ret < 0)
		return ret;

	dsi->mode_flags |= MIPI_DSI_MODE_LPM;

	return brightness;
}

static const struct backlight_ops nt36523_bl_ops = {
	.update_status = nt36523_bl_update_status,
	.get_brightness = nt36523_bl_get_brightness,
};

static struct backlight_device *nt36523_create_backlight(struct mipi_dsi_device *dsi)
{
	struct device *dev = &dsi->dev;
	const struct backlight_properties props = {
		.type = BACKLIGHT_RAW,
		.brightness = 512,
		.max_brightness = 4095,
		.scale = BACKLIGHT_SCALE_NON_LINEAR,
	};

	return devm_backlight_device_register(dev, dev_name(dev), dev, dsi,
					      &nt36523_bl_ops, &props);
}

static int nt36523_probe(struct mipi_dsi_device *dsi)
{
	struct device *dev = &dsi->dev;
	struct device_node *dsi1;
	struct mipi_dsi_host *dsi1_host;
	struct panel_info *pinfo;
	const struct mipi_dsi_device_info *info;
	int i, ret;

	pinfo = devm_kzalloc(dev, sizeof(*pinfo), GFP_KERNEL);
	if (!pinfo)
		return -ENOMEM;

	pinfo->vddio = devm_regulator_get(dev, "vddio");
	if (IS_ERR(pinfo->vddio))
		return dev_err_probe(dev, PTR_ERR(pinfo->vddio), "failed to get vddio regulator\n");

	pinfo->reset_gpio = devm_gpiod_get(dev, "reset", GPIOD_OUT_HIGH);
	if (IS_ERR(pinfo->reset_gpio))
		return dev_err_probe(dev, PTR_ERR(pinfo->reset_gpio), "failed to get reset gpio\n");

	pinfo->desc = of_device_get_match_data(dev);
	if (!pinfo->desc)
		return -ENODEV;

	/* If the panel is dual dsi, register DSI1 */
	if (pinfo->desc->is_dual_dsi) {
		info = &pinfo->desc->dsi_info;

		dsi1 = of_graph_get_remote_node(dsi->dev.of_node, 1, -1);
		if (!dsi1) {
			dev_err(dev, "cannot get secondary DSI node.\n");
			return -ENODEV;
		}

		dsi1_host = of_find_mipi_dsi_host_by_node(dsi1);
		of_node_put(dsi1);
		if (!dsi1_host)
			return dev_err_probe(dev, -EPROBE_DEFER, "cannot get secondary DSI host\n");

		pinfo->dsi[1] = mipi_dsi_device_register_full(dsi1_host, info);
		if (IS_ERR(pinfo->dsi[1])) {
			dev_err(dev, "cannot get secondary DSI device\n");
			return PTR_ERR(pinfo->dsi[1]);
		}
	}

	pinfo->dsi[0] = dsi;
	mipi_dsi_set_drvdata(dsi, pinfo);
	drm_panel_init(&pinfo->panel, dev, &nt36523_panel_funcs, DRM_MODE_CONNECTOR_DSI);

	ret = of_drm_get_panel_orientation(dev->of_node, &pinfo->orientation);
	if (ret < 0) {
		dev_err(dev, "%pOF: failed to get orientation %d\n", dev->of_node, ret);
		return ret;
	}

<<<<<<< HEAD
=======
	pinfo->panel.prepare_prev_first = true;

>>>>>>> 2d5404ca
	if (pinfo->desc->has_dcs_backlight) {
		pinfo->panel.backlight = nt36523_create_backlight(dsi);
		if (IS_ERR(pinfo->panel.backlight))
			return dev_err_probe(dev, PTR_ERR(pinfo->panel.backlight),
					     "Failed to create backlight\n");
	} else {
		ret = drm_panel_of_backlight(&pinfo->panel);
		if (ret)
			return dev_err_probe(dev, ret, "Failed to get backlight\n");
	}

	drm_panel_add(&pinfo->panel);

	for (i = 0; i < DSI_NUM_MIN + pinfo->desc->is_dual_dsi; i++) {
		pinfo->dsi[i]->lanes = pinfo->desc->lanes;
		pinfo->dsi[i]->format = pinfo->desc->format;
		pinfo->dsi[i]->mode_flags = pinfo->desc->mode_flags;

		ret = mipi_dsi_attach(pinfo->dsi[i]);
		if (ret < 0)
			return dev_err_probe(dev, ret, "cannot attach to DSI%d host.\n", i);
	}

	return 0;
}

static const struct of_device_id nt36523_of_match[] = {
	{
		.compatible = "lenovo,j606f-boe-nt36523w",
		.data = &j606f_boe_desc,
	},
	{
		.compatible = "xiaomi,elish-boe-nt36523",
		.data = &elish_boe_desc,
	},
	{
		.compatible = "xiaomi,elish-csot-nt36523",
		.data = &elish_csot_desc,
	},
	{},
};
MODULE_DEVICE_TABLE(of, nt36523_of_match);

static struct mipi_dsi_driver nt36523_driver = {
	.probe = nt36523_probe,
	.remove = nt36523_remove,
	.driver = {
		.name = "panel-novatek-nt36523",
		.of_match_table = nt36523_of_match,
	},
};
module_mipi_dsi_driver(nt36523_driver);

MODULE_AUTHOR("Jianhua Lu <lujianhua000@gmail.com>");
MODULE_DESCRIPTION("DRM driver for Novatek NT36523 based MIPI DSI panels");
MODULE_LICENSE("GPL");<|MERGE_RESOLUTION|>--- conflicted
+++ resolved
@@ -1268,11 +1268,8 @@
 		return ret;
 	}
 
-<<<<<<< HEAD
-=======
 	pinfo->panel.prepare_prev_first = true;
 
->>>>>>> 2d5404ca
 	if (pinfo->desc->has_dcs_backlight) {
 		pinfo->panel.backlight = nt36523_create_backlight(dsi);
 		if (IS_ERR(pinfo->panel.backlight))
