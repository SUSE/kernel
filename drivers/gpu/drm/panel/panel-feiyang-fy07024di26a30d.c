// SPDX-License-Identifier: GPL-2.0+
/*
 * Copyright (C) 2018 Amarula Solutions
 * Author: Jagan Teki <jagan@amarulasolutions.com>
 */

#include <drm/drm_mipi_dsi.h>
#include <drm/drm_modes.h>
#include <drm/drm_panel.h>

#include <linux/gpio/consumer.h>
#include <linux/delay.h>
#include <linux/module.h>
#include <linux/of_device.h>
#include <linux/regulator/consumer.h>

#define FEIYANG_INIT_CMD_LEN	2

struct feiyang {
	struct drm_panel	panel;
	struct mipi_dsi_device	*dsi;

	struct regulator	*dvdd;
	struct regulator	*avdd;
	struct gpio_desc	*reset;
};

static inline struct feiyang *panel_to_feiyang(struct drm_panel *panel)
{
	return container_of(panel, struct feiyang, panel);
}

struct feiyang_init_cmd {
	u8 data[FEIYANG_INIT_CMD_LEN];
};

static const struct feiyang_init_cmd feiyang_init_cmds[] = {
	{ .data = { 0x80, 0x58 } },
	{ .data = { 0x81, 0x47 } },
	{ .data = { 0x82, 0xD4 } },
	{ .data = { 0x83, 0x88 } },
	{ .data = { 0x84, 0xA9 } },
	{ .data = { 0x85, 0xC3 } },
	{ .data = { 0x86, 0x82 } },
};

static int feiyang_prepare(struct drm_panel *panel)
{
	struct feiyang *ctx = panel_to_feiyang(panel);
	struct mipi_dsi_device *dsi = ctx->dsi;
	unsigned int i;
	int ret;

	ret = regulator_enable(ctx->dvdd);
	if (ret)
		return ret;

	/* T1 (dvdd start + dvdd rise) 0 < T1 <= 10ms */
	msleep(10);

	ret = regulator_enable(ctx->avdd);
	if (ret)
		return ret;

	/* T3 (dvdd rise + avdd start + avdd rise) T3 >= 20ms */
	msleep(20);

	gpiod_set_value(ctx->reset, 0);

	/*
	 * T5 + T6 (avdd rise + video & logic signal rise)
	 * T5 >= 10ms, 0 < T6 <= 10ms
	 */
	msleep(20);

	gpiod_set_value(ctx->reset, 1);

	/* T12 (video & logic signal rise + backlight rise) T12 >= 200ms */
	msleep(200);

	for (i = 0; i < ARRAY_SIZE(feiyang_init_cmds); i++) {
		const struct feiyang_init_cmd *cmd =
						&feiyang_init_cmds[i];

		ret = mipi_dsi_dcs_write_buffer(dsi, cmd->data,
						FEIYANG_INIT_CMD_LEN);
		if (ret < 0)
			return ret;
	}

	return 0;
}

static int feiyang_enable(struct drm_panel *panel)
{
	struct feiyang *ctx = panel_to_feiyang(panel);

	/* T12 (video & logic signal rise + backlight rise) T12 >= 200ms */
	msleep(200);

	mipi_dsi_dcs_set_display_on(ctx->dsi);

	return 0;
}

static int feiyang_disable(struct drm_panel *panel)
{
	struct feiyang *ctx = panel_to_feiyang(panel);

	return mipi_dsi_dcs_set_display_off(ctx->dsi);
}

static int feiyang_unprepare(struct drm_panel *panel)
{
	struct feiyang *ctx = panel_to_feiyang(panel);
	int ret;

	ret = mipi_dsi_dcs_set_display_off(ctx->dsi);
	if (ret < 0)
		dev_err(panel->dev, "failed to set display off: %d\n", ret);

	ret = mipi_dsi_dcs_enter_sleep_mode(ctx->dsi);
	if (ret < 0)
		dev_err(panel->dev, "failed to enter sleep mode: %d\n", ret);

	/* T13 (backlight fall + video & logic signal fall) T13 >= 200ms */
	msleep(200);

	gpiod_set_value(ctx->reset, 0);

	regulator_disable(ctx->avdd);

	/* T11 (dvdd rise to fall) 0 < T11 <= 10ms  */
	msleep(10);

	regulator_disable(ctx->dvdd);

	return 0;
}

static const struct drm_display_mode feiyang_default_mode = {
	.clock		= 55000,

	.hdisplay	= 1024,
	.hsync_start	= 1024 + 310,
	.hsync_end	= 1024 + 310 + 20,
	.htotal		= 1024 + 310 + 20 + 90,

	.vdisplay	= 600,
	.vsync_start	= 600 + 12,
	.vsync_end	= 600 + 12 + 2,
	.vtotal		= 600 + 12 + 2 + 21,

	.type = DRM_MODE_TYPE_DRIVER | DRM_MODE_TYPE_PREFERRED,
};

static int feiyang_get_modes(struct drm_panel *panel,
			     struct drm_connector *connector)
{
	struct feiyang *ctx = panel_to_feiyang(panel);
	struct drm_display_mode *mode;

	mode = drm_mode_duplicate(connector->dev, &feiyang_default_mode);
	if (!mode) {
<<<<<<< HEAD
		DRM_DEV_ERROR(&ctx->dsi->dev, "failed to add mode %ux%ux@%u\n",
			      feiyang_default_mode.hdisplay,
			      feiyang_default_mode.vdisplay,
			      drm_mode_vrefresh(&feiyang_default_mode));
=======
		dev_err(&ctx->dsi->dev, "failed to add mode %ux%u@%u\n",
			feiyang_default_mode.hdisplay,
			feiyang_default_mode.vdisplay,
			drm_mode_vrefresh(&feiyang_default_mode));
>>>>>>> 7d2a07b7
		return -ENOMEM;
	}

	drm_mode_set_name(mode);

	drm_mode_probed_add(connector, mode);

	return 1;
}

static const struct drm_panel_funcs feiyang_funcs = {
	.disable = feiyang_disable,
	.unprepare = feiyang_unprepare,
	.prepare = feiyang_prepare,
	.enable = feiyang_enable,
	.get_modes = feiyang_get_modes,
};

static int feiyang_dsi_probe(struct mipi_dsi_device *dsi)
{
	struct feiyang *ctx;
	int ret;

	ctx = devm_kzalloc(&dsi->dev, sizeof(*ctx), GFP_KERNEL);
	if (!ctx)
		return -ENOMEM;

	mipi_dsi_set_drvdata(dsi, ctx);
	ctx->dsi = dsi;

	drm_panel_init(&ctx->panel, &dsi->dev, &feiyang_funcs,
		       DRM_MODE_CONNECTOR_DSI);

	ctx->dvdd = devm_regulator_get(&dsi->dev, "dvdd");
	if (IS_ERR(ctx->dvdd)) {
		dev_err(&dsi->dev, "Couldn't get dvdd regulator\n");
		return PTR_ERR(ctx->dvdd);
	}

	ctx->avdd = devm_regulator_get(&dsi->dev, "avdd");
	if (IS_ERR(ctx->avdd)) {
		dev_err(&dsi->dev, "Couldn't get avdd regulator\n");
		return PTR_ERR(ctx->avdd);
	}

	ctx->reset = devm_gpiod_get(&dsi->dev, "reset", GPIOD_OUT_LOW);
	if (IS_ERR(ctx->reset)) {
		dev_err(&dsi->dev, "Couldn't get our reset GPIO\n");
		return PTR_ERR(ctx->reset);
	}

	ret = drm_panel_of_backlight(&ctx->panel);
	if (ret)
<<<<<<< HEAD
		return ret;

	ret = drm_panel_add(&ctx->panel);
	if (ret < 0)
=======
>>>>>>> 7d2a07b7
		return ret;

	drm_panel_add(&ctx->panel);

	dsi->mode_flags = MIPI_DSI_MODE_VIDEO_BURST;
	dsi->format = MIPI_DSI_FMT_RGB888;
	dsi->lanes = 4;

	return mipi_dsi_attach(dsi);
}

static int feiyang_dsi_remove(struct mipi_dsi_device *dsi)
{
	struct feiyang *ctx = mipi_dsi_get_drvdata(dsi);

	mipi_dsi_detach(dsi);
	drm_panel_remove(&ctx->panel);

	return 0;
}

static const struct of_device_id feiyang_of_match[] = {
	{ .compatible = "feiyang,fy07024di26a30d", },
	{ /* sentinel */ }
};
MODULE_DEVICE_TABLE(of, feiyang_of_match);

static struct mipi_dsi_driver feiyang_driver = {
	.probe = feiyang_dsi_probe,
	.remove = feiyang_dsi_remove,
	.driver = {
		.name = "feiyang-fy07024di26a30d",
		.of_match_table = feiyang_of_match,
	},
};
module_mipi_dsi_driver(feiyang_driver);

MODULE_AUTHOR("Jagan Teki <jagan@amarulasolutions.com>");
MODULE_DESCRIPTION("Feiyang FY07024DI26A30-D MIPI-DSI LCD panel");
MODULE_LICENSE("GPL");<|MERGE_RESOLUTION|>--- conflicted
+++ resolved
@@ -162,17 +162,10 @@
 
 	mode = drm_mode_duplicate(connector->dev, &feiyang_default_mode);
 	if (!mode) {
-<<<<<<< HEAD
-		DRM_DEV_ERROR(&ctx->dsi->dev, "failed to add mode %ux%ux@%u\n",
-			      feiyang_default_mode.hdisplay,
-			      feiyang_default_mode.vdisplay,
-			      drm_mode_vrefresh(&feiyang_default_mode));
-=======
 		dev_err(&ctx->dsi->dev, "failed to add mode %ux%u@%u\n",
 			feiyang_default_mode.hdisplay,
 			feiyang_default_mode.vdisplay,
 			drm_mode_vrefresh(&feiyang_default_mode));
->>>>>>> 7d2a07b7
 		return -ENOMEM;
 	}
 
@@ -226,13 +219,6 @@
 
 	ret = drm_panel_of_backlight(&ctx->panel);
 	if (ret)
-<<<<<<< HEAD
-		return ret;
-
-	ret = drm_panel_add(&ctx->panel);
-	if (ret < 0)
-=======
->>>>>>> 7d2a07b7
 		return ret;
 
 	drm_panel_add(&ctx->panel);
