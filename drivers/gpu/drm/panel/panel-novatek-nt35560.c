--- conflicted
+++ resolved
@@ -158,21 +158,10 @@
 
 	if (backlight_is_blank(bl)) {
 		/* Disable backlight */
-<<<<<<< HEAD
-		par = 0x00;
-		ret = mipi_dsi_dcs_write(dsi, MIPI_DCS_WRITE_CONTROL_DISPLAY,
-					 &par, 1);
-		if (ret < 0) {
-			dev_err(nt->dev, "failed to disable display backlight (%d)\n", ret);
-			return ret;
-		}
-		return 0;
-=======
 		mipi_dsi_dcs_write_seq_multi(&dsi_ctx,
 					     MIPI_DCS_WRITE_CONTROL_DISPLAY,
 					     0x00);
 		return dsi_ctx.accum_err;
->>>>>>> b35fc656
 	}
 
 	/* Calculate the PWM duty cycle in n/256's */
