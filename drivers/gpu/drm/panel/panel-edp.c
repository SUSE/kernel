/*
 * Copyright (C) 2013, NVIDIA Corporation.  All rights reserved.
 *
 * Permission is hereby granted, free of charge, to any person obtaining a
 * copy of this software and associated documentation files (the "Software"),
 * to deal in the Software without restriction, including without limitation
 * the rights to use, copy, modify, merge, publish, distribute, sub license,
 * and/or sell copies of the Software, and to permit persons to whom the
 * Software is furnished to do so, subject to the following conditions:
 *
 * The above copyright notice and this permission notice (including the
 * next paragraph) shall be included in all copies or substantial portions
 * of the Software.
 *
 * THE SOFTWARE IS PROVIDED "AS IS", WITHOUT WARRANTY OF ANY KIND, EXPRESS OR
 * IMPLIED, INCLUDING BUT NOT LIMITED TO THE WARRANTIES OF MERCHANTABILITY,
 * FITNESS FOR A PARTICULAR PURPOSE AND NON-INFRINGEMENT. IN NO EVENT SHALL
 * THE AUTHORS OR COPYRIGHT HOLDERS BE LIABLE FOR ANY CLAIM, DAMAGES OR OTHER
 * LIABILITY, WHETHER IN AN ACTION OF CONTRACT, TORT OR OTHERWISE, ARISING
 * FROM, OUT OF OR IN CONNECTION WITH THE SOFTWARE OR THE USE OR OTHER
 * DEALINGS IN THE SOFTWARE.
 */

#include <linux/debugfs.h>
#include <linux/delay.h>
#include <linux/gpio/consumer.h>
#include <linux/iopoll.h>
#include <linux/module.h>
#include <linux/of_platform.h>
#include <linux/platform_device.h>
#include <linux/pm_runtime.h>
#include <linux/regulator/consumer.h>

#include <video/display_timing.h>
#include <video/of_display_timing.h>
#include <video/videomode.h>

#include <drm/display/drm_dp_aux_bus.h>
#include <drm/display/drm_dp_helper.h>
#include <drm/drm_crtc.h>
#include <drm/drm_device.h>
#include <drm/drm_edid.h>
#include <drm/drm_panel.h>

/**
 * struct panel_delay - Describes delays for a simple panel.
 */
struct panel_delay {
	/**
	 * @hpd_reliable: Time for HPD to be reliable
	 *
	 * The time (in milliseconds) that it takes after powering the panel
	 * before the HPD signal is reliable. Ideally this is 0 but some panels,
	 * board designs, or bad pulldown configs can cause a glitch here.
	 *
	 * NOTE: on some old panel data this number appears to be much too big.
	 * Presumably some old panels simply didn't have HPD hooked up and put
	 * the hpd_absent here because this field predates the
	 * hpd_absent. While that works, it's non-ideal.
	 */
	unsigned int hpd_reliable;

	/**
	 * @hpd_absent: Time to wait if HPD isn't hooked up.
	 *
	 * Add this to the prepare delay if we know Hot Plug Detect isn't used.
	 *
	 * This is T3-max on eDP timing diagrams or the delay from power on
	 * until HPD is guaranteed to be asserted.
	 */
	unsigned int hpd_absent;

	/**
	 * @powered_on_to_enable: Time between panel powered on and enable.
	 *
	 * The minimum time, in milliseconds, that needs to have passed
	 * between when panel powered on and enable may begin.
	 *
	 * This is (T3+T4+T5+T6+T8)-min on eDP timing diagrams or after the
	 * power supply enabled until we can turn the backlight on and see
	 * valid data.
	 *
	 * This doesn't normally need to be set if timings are already met by
	 * prepare_to_enable or enable.
	 */
	unsigned int powered_on_to_enable;

	/**
	 * @prepare_to_enable: Time between prepare and enable.
	 *
	 * The minimum time, in milliseconds, that needs to have passed
	 * between when prepare finished and enable may begin. If at
	 * enable time less time has passed since prepare finished,
	 * the driver waits for the remaining time.
	 *
	 * If a fixed enable delay is also specified, we'll start
	 * counting before delaying for the fixed delay.
	 *
	 * If a fixed prepare delay is also specified, we won't start
	 * counting until after the fixed delay. We can't overlap this
	 * fixed delay with the min time because the fixed delay
	 * doesn't happen at the end of the function if a HPD GPIO was
	 * specified.
	 *
	 * In other words:
	 *   prepare()
	 *     ...
	 *     // do fixed prepare delay
	 *     // wait for HPD GPIO if applicable
	 *     // start counting for prepare_to_enable
	 *
	 *   enable()
	 *     // do fixed enable delay
	 *     // enforce prepare_to_enable min time
	 *
	 * This is usually (T4+T5+T6+T8)-min on eDP timing diagrams.
	 * It is effectively the time from HPD going high till you can
	 * turn on the backlight.
	 */
	unsigned int prepare_to_enable;

	/**
	 * @enable: Time for the panel to display a valid frame.
	 *
	 * The time (in milliseconds) that it takes for the panel to
	 * display the first valid frame after starting to receive
	 * video data.
	 *
	 * This is (T6-min + max(T7-max, T8-min)) on eDP timing diagrams or
	 * the delay after link training finishes until we can turn the
	 * backlight on and see valid data.
	 */
	unsigned int enable;

	/**
	 * @disable: Time for the panel to turn the display off.
	 *
	 * The time (in milliseconds) that it takes for the panel to
	 * turn the display off (no content is visible).
	 *
	 * This is T9-min (delay from backlight off to end of valid video
	 * data) on eDP timing diagrams. It is not common to set.
	 */
	unsigned int disable;

	/**
	 * @unprepare: Time to power down completely.
	 *
	 * The time (in milliseconds) that it takes for the panel
	 * to power itself down completely.
	 *
	 * This time is used to prevent a future "prepare" from
	 * starting until at least this many milliseconds has passed.
	 * If at prepare time less time has passed since unprepare
	 * finished, the driver waits for the remaining time.
	 *
	 * This is T12-min on eDP timing diagrams.
	 */
	unsigned int unprepare;
};

/**
 * struct panel_desc - Describes a simple panel.
 */
struct panel_desc {
	/**
	 * @modes: Pointer to array of fixed modes appropriate for this panel.
	 *
	 * If only one mode then this can just be the address of the mode.
	 * NOTE: cannot be used with "timings" and also if this is specified
	 * then you cannot override the mode in the device tree.
	 */
	const struct drm_display_mode *modes;

	/** @num_modes: Number of elements in modes array. */
	unsigned int num_modes;

	/**
	 * @timings: Pointer to array of display timings
	 *
	 * NOTE: cannot be used with "modes" and also these will be used to
	 * validate a device tree override if one is present.
	 */
	const struct display_timing *timings;

	/** @num_timings: Number of elements in timings array. */
	unsigned int num_timings;

	/** @bpc: Bits per color. */
	unsigned int bpc;

	/** @size: Structure containing the physical size of this panel. */
	struct {
		/**
		 * @size.width: Width (in mm) of the active display area.
		 */
		unsigned int width;

		/**
		 * @size.height: Height (in mm) of the active display area.
		 */
		unsigned int height;
	} size;

	/** @delay: Structure containing various delay values for this panel. */
	struct panel_delay delay;
};

/**
 * struct edp_panel_entry - Maps panel ID to delay / panel name.
 */
struct edp_panel_entry {
	/** @ident: edid identity used for panel matching. */
	const struct drm_edid_ident ident;

	/** @delay: The power sequencing delays needed for this panel. */
	const struct panel_delay *delay;

	/** @override_edid_mode: Override the mode obtained by edid. */
	const struct drm_display_mode *override_edid_mode;
};

struct panel_edp {
	struct drm_panel base;
	bool no_hpd;

	ktime_t prepared_time;
	ktime_t powered_on_time;
	ktime_t unprepared_time;

	const struct panel_desc *desc;

	struct regulator *supply;
	struct i2c_adapter *ddc;
	struct drm_dp_aux *aux;

	struct gpio_desc *enable_gpio;
	struct gpio_desc *hpd_gpio;

	const struct edp_panel_entry *detected_panel;

	const struct drm_edid *drm_edid;

	struct drm_display_mode override_mode;

	enum drm_panel_orientation orientation;
};

static inline struct panel_edp *to_panel_edp(struct drm_panel *panel)
{
	return container_of(panel, struct panel_edp, base);
}

static unsigned int panel_edp_get_timings_modes(struct panel_edp *panel,
						struct drm_connector *connector)
{
	struct drm_display_mode *mode;
	unsigned int i, num = 0;

	for (i = 0; i < panel->desc->num_timings; i++) {
		const struct display_timing *dt = &panel->desc->timings[i];
		struct videomode vm;

		videomode_from_timing(dt, &vm);
		mode = drm_mode_create(connector->dev);
		if (!mode) {
			dev_err(panel->base.dev, "failed to add mode %ux%u\n",
				dt->hactive.typ, dt->vactive.typ);
			continue;
		}

		drm_display_mode_from_videomode(&vm, mode);

		mode->type |= DRM_MODE_TYPE_DRIVER;

		if (panel->desc->num_timings == 1)
			mode->type |= DRM_MODE_TYPE_PREFERRED;

		drm_mode_probed_add(connector, mode);
		num++;
	}

	return num;
}

static unsigned int panel_edp_get_display_modes(struct panel_edp *panel,
						struct drm_connector *connector)
{
	struct drm_display_mode *mode;
	unsigned int i, num = 0;

	for (i = 0; i < panel->desc->num_modes; i++) {
		const struct drm_display_mode *m = &panel->desc->modes[i];

		mode = drm_mode_duplicate(connector->dev, m);
		if (!mode) {
			dev_err(panel->base.dev, "failed to add mode %ux%u@%u\n",
				m->hdisplay, m->vdisplay,
				drm_mode_vrefresh(m));
			continue;
		}

		mode->type |= DRM_MODE_TYPE_DRIVER;

		if (panel->desc->num_modes == 1)
			mode->type |= DRM_MODE_TYPE_PREFERRED;

		drm_mode_set_name(mode);

		drm_mode_probed_add(connector, mode);
		num++;
	}

	return num;
}

static int panel_edp_override_edid_mode(struct panel_edp *panel,
					struct drm_connector *connector,
					const struct drm_display_mode *override_mode)
{
	struct drm_display_mode *mode;

	mode = drm_mode_duplicate(connector->dev, override_mode);
	if (!mode) {
		dev_err(panel->base.dev, "failed to add additional mode\n");
		return 0;
	}

	mode->type |= DRM_MODE_TYPE_DRIVER | DRM_MODE_TYPE_PREFERRED;
	drm_mode_set_name(mode);
	drm_mode_probed_add(connector, mode);
	return 1;
}

static int panel_edp_get_non_edid_modes(struct panel_edp *panel,
					struct drm_connector *connector)
{
	struct drm_display_mode *mode;
	bool has_override = panel->override_mode.type;
	unsigned int num = 0;

	if (!panel->desc)
		return 0;

	if (has_override) {
		mode = drm_mode_duplicate(connector->dev,
					  &panel->override_mode);
		if (mode) {
			drm_mode_probed_add(connector, mode);
			num = 1;
		} else {
			dev_err(panel->base.dev, "failed to add override mode\n");
		}
	}

	/* Only add timings if override was not there or failed to validate */
	if (num == 0 && panel->desc->num_timings)
		num = panel_edp_get_timings_modes(panel, connector);

	/*
	 * Only add fixed modes if timings/override added no mode.
	 *
	 * We should only ever have either the display timings specified
	 * or a fixed mode. Anything else is rather bogus.
	 */
	WARN_ON(panel->desc->num_timings && panel->desc->num_modes);
	if (num == 0)
		num = panel_edp_get_display_modes(panel, connector);

	connector->display_info.bpc = panel->desc->bpc;
	connector->display_info.width_mm = panel->desc->size.width;
	connector->display_info.height_mm = panel->desc->size.height;

	return num;
}

static void panel_edp_wait(ktime_t start_ktime, unsigned int min_ms)
{
	ktime_t now_ktime, min_ktime;

	if (!min_ms)
		return;

	min_ktime = ktime_add(start_ktime, ms_to_ktime(min_ms));
	now_ktime = ktime_get_boottime();

	if (ktime_before(now_ktime, min_ktime))
		msleep(ktime_to_ms(ktime_sub(min_ktime, now_ktime)) + 1);
}

static int panel_edp_disable(struct drm_panel *panel)
{
	struct panel_edp *p = to_panel_edp(panel);

	if (p->desc->delay.disable)
		msleep(p->desc->delay.disable);

	return 0;
}

static int panel_edp_suspend(struct device *dev)
{
	struct panel_edp *p = dev_get_drvdata(dev);

	drm_dp_dpcd_set_powered(p->aux, false);
	gpiod_set_value_cansleep(p->enable_gpio, 0);
	regulator_disable(p->supply);
	p->unprepared_time = ktime_get_boottime();

	return 0;
}

static int panel_edp_unprepare(struct drm_panel *panel)
{
	int ret;

	ret = pm_runtime_put_sync_suspend(panel->dev);
	if (ret < 0)
		return ret;

	return 0;
}

static int panel_edp_get_hpd_gpio(struct device *dev, struct panel_edp *p)
{
	p->hpd_gpio = devm_gpiod_get_optional(dev, "hpd", GPIOD_IN);
	if (IS_ERR(p->hpd_gpio))
		return dev_err_probe(dev, PTR_ERR(p->hpd_gpio),
				     "failed to get 'hpd' GPIO\n");

	return 0;
}

static bool panel_edp_can_read_hpd(struct panel_edp *p)
{
	return !p->no_hpd && (p->hpd_gpio || (p->aux && p->aux->wait_hpd_asserted));
}

static int panel_edp_prepare_once(struct panel_edp *p)
{
	struct device *dev = p->base.dev;
	unsigned int delay;
	int err;
	int hpd_asserted;
	unsigned long hpd_wait_us;

	panel_edp_wait(p->unprepared_time, p->desc->delay.unprepare);

	err = regulator_enable(p->supply);
	if (err < 0) {
		dev_err(dev, "failed to enable supply: %d\n", err);
		return err;
	}

	gpiod_set_value_cansleep(p->enable_gpio, 1);
	drm_dp_dpcd_set_powered(p->aux, true);

	p->powered_on_time = ktime_get_boottime();

	delay = p->desc->delay.hpd_reliable;
	if (p->no_hpd)
		delay = max(delay, p->desc->delay.hpd_absent);
	if (delay)
		msleep(delay);

	if (panel_edp_can_read_hpd(p)) {
		if (p->desc->delay.hpd_absent)
			hpd_wait_us = p->desc->delay.hpd_absent * 1000UL;
		else
			hpd_wait_us = 2000000;

		if (p->hpd_gpio) {
			err = readx_poll_timeout(gpiod_get_value_cansleep,
						 p->hpd_gpio, hpd_asserted,
						 hpd_asserted, 1000, hpd_wait_us);
			if (hpd_asserted < 0)
				err = hpd_asserted;
		} else {
			err = p->aux->wait_hpd_asserted(p->aux, hpd_wait_us);
		}

		if (err) {
			if (err != -ETIMEDOUT)
				dev_err(dev,
					"error waiting for hpd GPIO: %d\n", err);
			goto error;
		}
	}

	p->prepared_time = ktime_get_boottime();

	return 0;

error:
	drm_dp_dpcd_set_powered(p->aux, false);
	gpiod_set_value_cansleep(p->enable_gpio, 0);
	regulator_disable(p->supply);
	p->unprepared_time = ktime_get_boottime();

	return err;
}

/*
 * Some panels simply don't always come up and need to be power cycled to
 * work properly.  We'll allow for a handful of retries.
 */
#define MAX_PANEL_PREPARE_TRIES		5

static int panel_edp_resume(struct device *dev)
{
	struct panel_edp *p = dev_get_drvdata(dev);
	int ret;
	int try;

	for (try = 0; try < MAX_PANEL_PREPARE_TRIES; try++) {
		ret = panel_edp_prepare_once(p);
		if (ret != -ETIMEDOUT)
			break;
	}

	if (ret == -ETIMEDOUT)
		dev_err(dev, "Prepare timeout after %d tries\n", try);
	else if (try)
		dev_warn(dev, "Prepare needed %d retries\n", try);

	return ret;
}

static int panel_edp_prepare(struct drm_panel *panel)
{
	int ret;

	ret = pm_runtime_get_sync(panel->dev);
	if (ret < 0) {
		pm_runtime_put_autosuspend(panel->dev);
		return ret;
	}

	return 0;
}

static int panel_edp_enable(struct drm_panel *panel)
{
	struct panel_edp *p = to_panel_edp(panel);
	unsigned int delay;

	delay = p->desc->delay.enable;

	/*
	 * If there is a "prepare_to_enable" delay then that's supposed to be
	 * the delay from HPD going high until we can turn the backlight on.
	 * However, we can only count this if HPD is readable by the panel
	 * driver.
	 *
	 * If we aren't handling the HPD pin ourselves then the best we
	 * can do is assume that HPD went high immediately before we were
	 * called (and link training took zero time). Note that "no-hpd"
	 * actually counts as handling HPD ourselves since we're doing the
	 * worst case delay (in prepare) ourselves.
	 *
	 * NOTE: if we ever end up in this "if" statement then we're
	 * guaranteed that the panel_edp_wait() call below will do no delay.
	 * It already handles that case, though, so we don't need any special
	 * code for it.
	 */
	if (p->desc->delay.prepare_to_enable &&
	    !panel_edp_can_read_hpd(p) && !p->no_hpd)
		delay = max(delay, p->desc->delay.prepare_to_enable);

	if (delay)
		msleep(delay);

	panel_edp_wait(p->prepared_time, p->desc->delay.prepare_to_enable);

	panel_edp_wait(p->powered_on_time, p->desc->delay.powered_on_to_enable);

	return 0;
}

static int panel_edp_get_modes(struct drm_panel *panel,
			       struct drm_connector *connector)
{
	struct panel_edp *p = to_panel_edp(panel);
	int num = 0;
	bool has_hard_coded_modes = p->desc->num_timings || p->desc->num_modes;
	bool has_override_edid_mode = p->detected_panel &&
				      p->detected_panel != ERR_PTR(-EINVAL) &&
				      p->detected_panel->override_edid_mode;

	/* probe EDID if a DDC bus is available */
	if (p->ddc) {
		pm_runtime_get_sync(panel->dev);

		if (!p->drm_edid)
			p->drm_edid = drm_edid_read_ddc(connector, p->ddc);

		drm_edid_connector_update(connector, p->drm_edid);

		/*
		 * If both edid and hard-coded modes exists, skip edid modes to
		 * avoid multiple preferred modes.
		 */
		if (p->drm_edid && !has_hard_coded_modes) {
			if (has_override_edid_mode) {
				/*
				 * override_edid_mode is specified. Use
				 * override_edid_mode instead of from edid.
				 */
				num += panel_edp_override_edid_mode(p, connector,
						p->detected_panel->override_edid_mode);
			} else {
				num += drm_edid_connector_add_modes(connector);
			}
		}

		pm_runtime_mark_last_busy(panel->dev);
		pm_runtime_put_autosuspend(panel->dev);
	}

	if (has_hard_coded_modes)
		num += panel_edp_get_non_edid_modes(p, connector);
	else if (!num)
		dev_warn(p->base.dev, "No display modes\n");

	/*
	 * TODO: Remove once all drm drivers call
	 * drm_connector_set_orientation_from_panel()
	 */
	drm_connector_set_panel_orientation(connector, p->orientation);

	return num;
}

static int panel_edp_get_timings(struct drm_panel *panel,
				 unsigned int num_timings,
				 struct display_timing *timings)
{
	struct panel_edp *p = to_panel_edp(panel);
	unsigned int i;

	if (p->desc->num_timings < num_timings)
		num_timings = p->desc->num_timings;

	if (timings)
		for (i = 0; i < num_timings; i++)
			timings[i] = p->desc->timings[i];

	return p->desc->num_timings;
}

static enum drm_panel_orientation panel_edp_get_orientation(struct drm_panel *panel)
{
	struct panel_edp *p = to_panel_edp(panel);

	return p->orientation;
}

static int detected_panel_show(struct seq_file *s, void *data)
{
	struct drm_panel *panel = s->private;
	struct panel_edp *p = to_panel_edp(panel);

	if (IS_ERR(p->detected_panel))
		seq_puts(s, "UNKNOWN\n");
	else if (!p->detected_panel)
		seq_puts(s, "HARDCODED\n");
	else
		seq_printf(s, "%s\n", p->detected_panel->ident.name);

	return 0;
}

DEFINE_SHOW_ATTRIBUTE(detected_panel);

static void panel_edp_debugfs_init(struct drm_panel *panel, struct dentry *root)
{
	debugfs_create_file("detected_panel", 0600, root, panel, &detected_panel_fops);
}

static const struct drm_panel_funcs panel_edp_funcs = {
	.disable = panel_edp_disable,
	.unprepare = panel_edp_unprepare,
	.prepare = panel_edp_prepare,
	.enable = panel_edp_enable,
	.get_modes = panel_edp_get_modes,
	.get_orientation = panel_edp_get_orientation,
	.get_timings = panel_edp_get_timings,
	.debugfs_init = panel_edp_debugfs_init,
};

#define PANEL_EDP_BOUNDS_CHECK(to_check, bounds, field) \
	(to_check->field.typ >= bounds->field.min && \
	 to_check->field.typ <= bounds->field.max)
static void panel_edp_parse_panel_timing_node(struct device *dev,
					      struct panel_edp *panel,
					      const struct display_timing *ot)
{
	const struct panel_desc *desc = panel->desc;
	struct videomode vm;
	unsigned int i;

	if (WARN_ON(desc->num_modes)) {
		dev_err(dev, "Reject override mode: panel has a fixed mode\n");
		return;
	}
	if (WARN_ON(!desc->num_timings)) {
		dev_err(dev, "Reject override mode: no timings specified\n");
		return;
	}

	for (i = 0; i < panel->desc->num_timings; i++) {
		const struct display_timing *dt = &panel->desc->timings[i];

		if (!PANEL_EDP_BOUNDS_CHECK(ot, dt, hactive) ||
		    !PANEL_EDP_BOUNDS_CHECK(ot, dt, hfront_porch) ||
		    !PANEL_EDP_BOUNDS_CHECK(ot, dt, hback_porch) ||
		    !PANEL_EDP_BOUNDS_CHECK(ot, dt, hsync_len) ||
		    !PANEL_EDP_BOUNDS_CHECK(ot, dt, vactive) ||
		    !PANEL_EDP_BOUNDS_CHECK(ot, dt, vfront_porch) ||
		    !PANEL_EDP_BOUNDS_CHECK(ot, dt, vback_porch) ||
		    !PANEL_EDP_BOUNDS_CHECK(ot, dt, vsync_len))
			continue;

		if (ot->flags != dt->flags)
			continue;

		videomode_from_timing(ot, &vm);
		drm_display_mode_from_videomode(&vm, &panel->override_mode);
		panel->override_mode.type |= DRM_MODE_TYPE_DRIVER |
					     DRM_MODE_TYPE_PREFERRED;
		break;
	}

	if (WARN_ON(!panel->override_mode.type))
		dev_err(dev, "Reject override mode: No display_timing found\n");
}

static const struct edp_panel_entry *find_edp_panel(u32 panel_id, const struct drm_edid *edid);

static void panel_edp_set_conservative_timings(struct panel_edp *panel, struct panel_desc *desc)
{
	/*
	 * It's highly likely that the panel will work if we use very
	 * conservative timings, so let's do that.
	 *
	 * Nearly all panels have a "unprepare" delay of 500 ms though
	 * there are a few with 1000. Let's stick 2000 in just to be
	 * super conservative.
	 *
	 * An "enable" delay of 80 ms seems the most common, but we'll
	 * throw in 200 ms to be safe.
	 */
	desc->delay.unprepare = 2000;
	desc->delay.enable = 200;

	panel->detected_panel = ERR_PTR(-EINVAL);
}

static int generic_edp_panel_probe(struct device *dev, struct panel_edp *panel)
{
	struct panel_desc *desc;
	const struct drm_edid *base_block;
	u32 panel_id;
	char vend[4];
	u16 product_id;
	u32 reliable_ms = 0;
	u32 absent_ms = 0;
	int ret;

	desc = devm_kzalloc(dev, sizeof(*desc), GFP_KERNEL);
	if (!desc)
		return -ENOMEM;
	panel->desc = desc;

	/*
	 * Read the dts properties for the initial probe. These are used by
	 * the runtime resume code which will get called by the
	 * pm_runtime_get_sync() call below.
	 */
	of_property_read_u32(dev->of_node, "hpd-reliable-delay-ms", &reliable_ms);
	desc->delay.hpd_reliable = reliable_ms;
	of_property_read_u32(dev->of_node, "hpd-absent-delay-ms", &absent_ms);
	desc->delay.hpd_absent = absent_ms;

	/* Power the panel on so we can read the EDID */
	ret = pm_runtime_get_sync(dev);
	if (ret < 0) {
		dev_err(dev,
			"Couldn't power on panel to ID it; using conservative timings: %d\n",
			ret);
		panel_edp_set_conservative_timings(panel, desc);
		goto exit;
	}

	base_block = drm_edid_read_base_block(panel->ddc);
	if (base_block) {
		panel_id = drm_edid_get_panel_id(base_block);
	} else {
		dev_err(dev, "Couldn't read EDID for ID; using conservative timings\n");
		panel_edp_set_conservative_timings(panel, desc);
		goto exit;
	}
	drm_edid_decode_panel_id(panel_id, vend, &product_id);

	panel->detected_panel = find_edp_panel(panel_id, base_block);

	drm_edid_free(base_block);

	/*
	 * We're using non-optimized timings and want it really obvious that
	 * someone needs to add an entry to the table, so we'll do a WARN_ON
	 * splat.
	 */
	if (WARN_ON(!panel->detected_panel)) {
		dev_warn(dev,
			 "Unknown panel %s %#06x, using conservative timings\n",
			 vend, product_id);
		panel_edp_set_conservative_timings(panel, desc);
	} else {
		dev_info(dev, "Detected %s %s (%#06x)\n",
			 vend, panel->detected_panel->ident.name, product_id);

		/* Update the delay; everything else comes from EDID */
		desc->delay = *panel->detected_panel->delay;
	}

exit:
	pm_runtime_mark_last_busy(dev);
	pm_runtime_put_autosuspend(dev);

	return 0;
}

static int panel_edp_probe(struct device *dev, const struct panel_desc *desc,
			   struct drm_dp_aux *aux)
{
	struct panel_edp *panel;
	struct display_timing dt;
	struct device_node *ddc;
	int err;

	panel = devm_drm_panel_alloc(dev, struct panel_edp, base,
				     &panel_edp_funcs, DRM_MODE_CONNECTOR_eDP);
	if (IS_ERR(panel))
		return PTR_ERR(panel);

	panel->prepared_time = 0;
	panel->desc = desc;
	panel->aux = aux;

	panel->no_hpd = of_property_read_bool(dev->of_node, "no-hpd");
	if (!panel->no_hpd) {
		err = panel_edp_get_hpd_gpio(dev, panel);
		if (err)
			return err;
	}

	panel->supply = devm_regulator_get(dev, "power");
	if (IS_ERR(panel->supply))
		return PTR_ERR(panel->supply);

	panel->enable_gpio = devm_gpiod_get_optional(dev, "enable",
						     GPIOD_OUT_LOW);
	if (IS_ERR(panel->enable_gpio))
		return dev_err_probe(dev, PTR_ERR(panel->enable_gpio),
				     "failed to request GPIO\n");

	err = of_drm_get_panel_orientation(dev->of_node, &panel->orientation);
	if (err) {
		dev_err(dev, "%pOF: failed to get orientation %d\n", dev->of_node, err);
		return err;
	}

	ddc = of_parse_phandle(dev->of_node, "ddc-i2c-bus", 0);
	if (ddc) {
		panel->ddc = of_find_i2c_adapter_by_node(ddc);
		of_node_put(ddc);

		if (!panel->ddc)
			return -EPROBE_DEFER;
	} else if (aux) {
		panel->ddc = &aux->ddc;
	}

	if (!of_get_display_timing(dev->of_node, "panel-timing", &dt))
		panel_edp_parse_panel_timing_node(dev, panel, &dt);

	dev_set_drvdata(dev, panel);

	err = drm_panel_of_backlight(&panel->base);
	if (err)
		goto err_finished_ddc_init;

	/*
	 * We use runtime PM for prepare / unprepare since those power the panel
	 * on and off and those can be very slow operations. This is important
	 * to optimize powering the panel on briefly to read the EDID before
	 * fully enabling the panel.
	 */
	pm_runtime_enable(dev);
	pm_runtime_set_autosuspend_delay(dev, 1000);
	pm_runtime_use_autosuspend(dev);

	if (of_device_is_compatible(dev->of_node, "edp-panel")) {
		err = generic_edp_panel_probe(dev, panel);
		if (err) {
			dev_err_probe(dev, err,
				      "Couldn't detect panel nor find a fallback\n");
			goto err_finished_pm_runtime;
		}
		/* generic_edp_panel_probe() replaces desc in the panel */
		desc = panel->desc;
	} else if (desc->bpc != 6 && desc->bpc != 8 && desc->bpc != 10) {
		dev_warn(dev, "Expected bpc in {6,8,10} but got: %u\n", desc->bpc);
	}

	if (!panel->base.backlight && panel->aux) {
		pm_runtime_get_sync(dev);
		err = drm_panel_dp_aux_backlight(&panel->base, panel->aux);
		pm_runtime_mark_last_busy(dev);
		pm_runtime_put_autosuspend(dev);

		/*
		 * Warn if we get an error, but don't consider it fatal. Having
		 * a panel where we can't control the backlight is better than
		 * no panel.
		 */
		if (err)
			dev_warn(dev, "failed to register dp aux backlight: %d\n", err);
	}

	drm_panel_add(&panel->base);

	return 0;

err_finished_pm_runtime:
	pm_runtime_dont_use_autosuspend(dev);
	pm_runtime_disable(dev);
err_finished_ddc_init:
	if (panel->ddc && (!panel->aux || panel->ddc != &panel->aux->ddc))
		put_device(&panel->ddc->dev);

	return err;
}

static void panel_edp_shutdown(struct device *dev)
{
	struct panel_edp *panel = dev_get_drvdata(dev);

	/*
	 * NOTE: the following two calls don't really belong here. It is the
	 * responsibility of a correctly written DRM modeset driver to call
	 * drm_atomic_helper_shutdown() at shutdown time and that should
	 * cause the panel to be disabled / unprepared if needed. For now,
	 * however, we'll keep these calls due to the sheer number of
	 * different DRM modeset drivers used with panel-edp. Once we've
	 * confirmed that all DRM modeset drivers using this panel properly
	 * call drm_atomic_helper_shutdown() we can simply delete the two
	 * calls below.
	 *
	 * TO BE EXPLICIT: THE CALLS BELOW SHOULDN'T BE COPIED TO ANY NEW
	 * PANEL DRIVERS.
	 *
	 * FIXME: If we're still haven't figured out if all DRM modeset
	 * drivers properly call drm_atomic_helper_shutdown() but we _have_
	 * managed to make sure that DRM modeset drivers get their shutdown()
	 * callback before the panel's shutdown() callback (perhaps using
	 * device link), we could add a WARN_ON here to help move forward.
	 */
	if (panel->base.enabled)
		drm_panel_disable(&panel->base);
	if (panel->base.prepared)
		drm_panel_unprepare(&panel->base);
}

static void panel_edp_remove(struct device *dev)
{
	struct panel_edp *panel = dev_get_drvdata(dev);

	drm_panel_remove(&panel->base);
	panel_edp_shutdown(dev);

	pm_runtime_dont_use_autosuspend(dev);
	pm_runtime_disable(dev);
	if (panel->ddc && (!panel->aux || panel->ddc != &panel->aux->ddc))
		put_device(&panel->ddc->dev);

	drm_edid_free(panel->drm_edid);
	panel->drm_edid = NULL;
}

static const struct display_timing auo_b101ean01_timing = {
	.pixelclock = { 65300000, 72500000, 75000000 },
	.hactive = { 1280, 1280, 1280 },
	.hfront_porch = { 18, 119, 119 },
	.hback_porch = { 21, 21, 21 },
	.hsync_len = { 32, 32, 32 },
	.vactive = { 800, 800, 800 },
	.vfront_porch = { 4, 4, 4 },
	.vback_porch = { 8, 8, 8 },
	.vsync_len = { 18, 20, 20 },
};

static const struct panel_desc auo_b101ean01 = {
	.timings = &auo_b101ean01_timing,
	.num_timings = 1,
	.bpc = 6,
	.size = {
		.width = 217,
		.height = 136,
	},
};

static const struct drm_display_mode auo_b116xa3_mode = {
	.clock = 70589,
	.hdisplay = 1366,
	.hsync_start = 1366 + 40,
	.hsync_end = 1366 + 40 + 40,
	.htotal = 1366 + 40 + 40 + 32,
	.vdisplay = 768,
	.vsync_start = 768 + 10,
	.vsync_end = 768 + 10 + 12,
	.vtotal = 768 + 10 + 12 + 6,
	.flags = DRM_MODE_FLAG_NVSYNC | DRM_MODE_FLAG_NHSYNC,
};

static const struct drm_display_mode auo_b116xak01_mode = {
	.clock = 69300,
	.hdisplay = 1366,
	.hsync_start = 1366 + 48,
	.hsync_end = 1366 + 48 + 32,
	.htotal = 1366 + 48 + 32 + 10,
	.vdisplay = 768,
	.vsync_start = 768 + 4,
	.vsync_end = 768 + 4 + 6,
	.vtotal = 768 + 4 + 6 + 15,
	.flags = DRM_MODE_FLAG_NVSYNC | DRM_MODE_FLAG_NHSYNC,
};

static const struct panel_desc auo_b116xak01 = {
	.modes = &auo_b116xak01_mode,
	.num_modes = 1,
	.bpc = 6,
	.size = {
		.width = 256,
		.height = 144,
	},
	.delay = {
		.hpd_absent = 200,
		.unprepare = 500,
		.enable = 50,
	},
};

static const struct drm_display_mode auo_b133htn01_mode = {
	.clock = 150660,
	.hdisplay = 1920,
	.hsync_start = 1920 + 172,
	.hsync_end = 1920 + 172 + 80,
	.htotal = 1920 + 172 + 80 + 60,
	.vdisplay = 1080,
	.vsync_start = 1080 + 25,
	.vsync_end = 1080 + 25 + 10,
	.vtotal = 1080 + 25 + 10 + 10,
};

static const struct panel_desc auo_b133htn01 = {
	.modes = &auo_b133htn01_mode,
	.num_modes = 1,
	.bpc = 6,
	.size = {
		.width = 293,
		.height = 165,
	},
	.delay = {
		.hpd_reliable = 105,
		.enable = 20,
		.unprepare = 50,
	},
};

static const struct drm_display_mode auo_b133xtn01_mode = {
	.clock = 69500,
	.hdisplay = 1366,
	.hsync_start = 1366 + 48,
	.hsync_end = 1366 + 48 + 32,
	.htotal = 1366 + 48 + 32 + 20,
	.vdisplay = 768,
	.vsync_start = 768 + 3,
	.vsync_end = 768 + 3 + 6,
	.vtotal = 768 + 3 + 6 + 13,
};

static const struct panel_desc auo_b133xtn01 = {
	.modes = &auo_b133xtn01_mode,
	.num_modes = 1,
	.bpc = 6,
	.size = {
		.width = 293,
		.height = 165,
	},
};

static const struct drm_display_mode boe_nv101wxmn51_modes[] = {
	{
		.clock = 71900,
		.hdisplay = 1280,
		.hsync_start = 1280 + 48,
		.hsync_end = 1280 + 48 + 32,
		.htotal = 1280 + 48 + 32 + 80,
		.vdisplay = 800,
		.vsync_start = 800 + 3,
		.vsync_end = 800 + 3 + 5,
		.vtotal = 800 + 3 + 5 + 24,
	},
	{
		.clock = 57500,
		.hdisplay = 1280,
		.hsync_start = 1280 + 48,
		.hsync_end = 1280 + 48 + 32,
		.htotal = 1280 + 48 + 32 + 80,
		.vdisplay = 800,
		.vsync_start = 800 + 3,
		.vsync_end = 800 + 3 + 5,
		.vtotal = 800 + 3 + 5 + 24,
	},
};

static const struct panel_desc boe_nv101wxmn51 = {
	.modes = boe_nv101wxmn51_modes,
	.num_modes = ARRAY_SIZE(boe_nv101wxmn51_modes),
	.bpc = 8,
	.size = {
		.width = 217,
		.height = 136,
	},
	.delay = {
		/* TODO: should be hpd-absent and no-hpd should be set? */
		.hpd_reliable = 210,
		.enable = 50,
		.unprepare = 160,
	},
};

static const struct drm_display_mode boe_nv110wtm_n61_modes[] = {
	{
		.clock = 207800,
		.hdisplay = 2160,
		.hsync_start = 2160 + 48,
		.hsync_end = 2160 + 48 + 32,
		.htotal = 2160 + 48 + 32 + 100,
		.vdisplay = 1440,
		.vsync_start = 1440 + 3,
		.vsync_end = 1440 + 3 + 6,
		.vtotal = 1440 + 3 + 6 + 31,
		.flags = DRM_MODE_FLAG_PHSYNC | DRM_MODE_FLAG_NVSYNC,
	},
	{
		.clock = 138500,
		.hdisplay = 2160,
		.hsync_start = 2160 + 48,
		.hsync_end = 2160 + 48 + 32,
		.htotal = 2160 + 48 + 32 + 100,
		.vdisplay = 1440,
		.vsync_start = 1440 + 3,
		.vsync_end = 1440 + 3 + 6,
		.vtotal = 1440 + 3 + 6 + 31,
		.flags = DRM_MODE_FLAG_PHSYNC | DRM_MODE_FLAG_NVSYNC,
	},
};

static const struct panel_desc boe_nv110wtm_n61 = {
	.modes = boe_nv110wtm_n61_modes,
	.num_modes = ARRAY_SIZE(boe_nv110wtm_n61_modes),
	.bpc = 8,
	.size = {
		.width = 233,
		.height = 155,
	},
	.delay = {
		.hpd_absent = 200,
		.prepare_to_enable = 80,
		.enable = 50,
		.unprepare = 500,
	},
};

/* Also used for boe_nv133fhm_n62 */
static const struct drm_display_mode boe_nv133fhm_n61_modes = {
	.clock = 147840,
	.hdisplay = 1920,
	.hsync_start = 1920 + 48,
	.hsync_end = 1920 + 48 + 32,
	.htotal = 1920 + 48 + 32 + 200,
	.vdisplay = 1080,
	.vsync_start = 1080 + 3,
	.vsync_end = 1080 + 3 + 6,
	.vtotal = 1080 + 3 + 6 + 31,
	.flags = DRM_MODE_FLAG_PHSYNC | DRM_MODE_FLAG_NVSYNC,
};

/* Also used for boe_nv133fhm_n62 */
static const struct panel_desc boe_nv133fhm_n61 = {
	.modes = &boe_nv133fhm_n61_modes,
	.num_modes = 1,
	.bpc = 6,
	.size = {
		.width = 294,
		.height = 165,
	},
	.delay = {
		/*
		 * When power is first given to the panel there's a short
		 * spike on the HPD line.  It was explained that this spike
		 * was until the TCON data download was complete.  On
		 * one system this was measured at 8 ms.  We'll put 15 ms
		 * in the prepare delay just to be safe.  That means:
		 * - If HPD isn't hooked up you still have 200 ms delay.
		 * - If HPD is hooked up we won't try to look at it for the
		 *   first 15 ms.
		 */
		.hpd_reliable = 15,
		.hpd_absent = 200,

		.unprepare = 500,
	},
};

static const struct drm_display_mode boe_nv140fhmn49_modes[] = {
	{
		.clock = 148500,
		.hdisplay = 1920,
		.hsync_start = 1920 + 48,
		.hsync_end = 1920 + 48 + 32,
		.htotal = 2200,
		.vdisplay = 1080,
		.vsync_start = 1080 + 3,
		.vsync_end = 1080 + 3 + 5,
		.vtotal = 1125,
	},
};

static const struct panel_desc boe_nv140fhmn49 = {
	.modes = boe_nv140fhmn49_modes,
	.num_modes = ARRAY_SIZE(boe_nv140fhmn49_modes),
	.bpc = 6,
	.size = {
		.width = 309,
		.height = 174,
	},
	.delay = {
		/* TODO: should be hpd-absent and no-hpd should be set? */
		.hpd_reliable = 210,
		.enable = 50,
		.unprepare = 160,
	},
};

static const struct drm_display_mode innolux_n116bca_ea1_mode = {
	.clock = 76420,
	.hdisplay = 1366,
	.hsync_start = 1366 + 136,
	.hsync_end = 1366 + 136 + 30,
	.htotal = 1366 + 136 + 30 + 60,
	.vdisplay = 768,
	.vsync_start = 768 + 8,
	.vsync_end = 768 + 8 + 12,
	.vtotal = 768 + 8 + 12 + 12,
	.flags = DRM_MODE_FLAG_NHSYNC | DRM_MODE_FLAG_NVSYNC,
};

static const struct panel_desc innolux_n116bca_ea1 = {
	.modes = &innolux_n116bca_ea1_mode,
	.num_modes = 1,
	.bpc = 6,
	.size = {
		.width = 256,
		.height = 144,
	},
	.delay = {
		.hpd_absent = 200,
		.enable = 80,
		.disable = 50,
		.unprepare = 500,
	},
};

/*
 * Datasheet specifies that at 60 Hz refresh rate:
 * - total horizontal time: { 1506, 1592, 1716 }
 * - total vertical time: { 788, 800, 868 }
 *
 * ...but doesn't go into exactly how that should be split into a front
 * porch, back porch, or sync length.  For now we'll leave a single setting
 * here which allows a bit of tweaking of the pixel clock at the expense of
 * refresh rate.
 */
static const struct display_timing innolux_n116bge_timing = {
	.pixelclock = { 72600000, 76420000, 80240000 },
	.hactive = { 1366, 1366, 1366 },
	.hfront_porch = { 136, 136, 136 },
	.hback_porch = { 60, 60, 60 },
	.hsync_len = { 30, 30, 30 },
	.vactive = { 768, 768, 768 },
	.vfront_porch = { 8, 8, 8 },
	.vback_porch = { 12, 12, 12 },
	.vsync_len = { 12, 12, 12 },
	.flags = DISPLAY_FLAGS_VSYNC_LOW | DISPLAY_FLAGS_HSYNC_LOW,
};

static const struct panel_desc innolux_n116bge = {
	.timings = &innolux_n116bge_timing,
	.num_timings = 1,
	.bpc = 6,
	.size = {
		.width = 256,
		.height = 144,
	},
};

static const struct drm_display_mode innolux_n125hce_gn1_mode = {
	.clock = 162000,
	.hdisplay = 1920,
	.hsync_start = 1920 + 40,
	.hsync_end = 1920 + 40 + 40,
	.htotal = 1920 + 40 + 40 + 80,
	.vdisplay = 1080,
	.vsync_start = 1080 + 4,
	.vsync_end = 1080 + 4 + 4,
	.vtotal = 1080 + 4 + 4 + 24,
};

static const struct panel_desc innolux_n125hce_gn1 = {
	.modes = &innolux_n125hce_gn1_mode,
	.num_modes = 1,
	.bpc = 8,
	.size = {
		.width = 276,
		.height = 155,
	},
};

static const struct drm_display_mode innolux_p120zdg_bf1_mode = {
	.clock = 206016,
	.hdisplay = 2160,
	.hsync_start = 2160 + 48,
	.hsync_end = 2160 + 48 + 32,
	.htotal = 2160 + 48 + 32 + 80,
	.vdisplay = 1440,
	.vsync_start = 1440 + 3,
	.vsync_end = 1440 + 3 + 10,
	.vtotal = 1440 + 3 + 10 + 27,
	.flags = DRM_MODE_FLAG_PHSYNC | DRM_MODE_FLAG_PVSYNC,
};

static const struct panel_desc innolux_p120zdg_bf1 = {
	.modes = &innolux_p120zdg_bf1_mode,
	.num_modes = 1,
	.bpc = 8,
	.size = {
		.width = 254,
		.height = 169,
	},
	.delay = {
		.hpd_absent = 200,
		.unprepare = 500,
	},
};

static const struct drm_display_mode kingdisplay_kd116n21_30nv_a010_mode = {
	.clock = 81000,
	.hdisplay = 1366,
	.hsync_start = 1366 + 40,
	.hsync_end = 1366 + 40 + 32,
	.htotal = 1366 + 40 + 32 + 62,
	.vdisplay = 768,
	.vsync_start = 768 + 5,
	.vsync_end = 768 + 5 + 5,
	.vtotal = 768 + 5 + 5 + 122,
	.flags = DRM_MODE_FLAG_NVSYNC | DRM_MODE_FLAG_NHSYNC,
};

static const struct panel_desc kingdisplay_kd116n21_30nv_a010 = {
	.modes = &kingdisplay_kd116n21_30nv_a010_mode,
	.num_modes = 1,
	.bpc = 6,
	.size = {
		.width = 256,
		.height = 144,
	},
	.delay = {
		.hpd_absent = 200,
	},
};

static const struct drm_display_mode lg_lp079qx1_sp0v_mode = {
	.clock = 200000,
	.hdisplay = 1536,
	.hsync_start = 1536 + 12,
	.hsync_end = 1536 + 12 + 16,
	.htotal = 1536 + 12 + 16 + 48,
	.vdisplay = 2048,
	.vsync_start = 2048 + 8,
	.vsync_end = 2048 + 8 + 4,
	.vtotal = 2048 + 8 + 4 + 8,
	.flags = DRM_MODE_FLAG_NVSYNC | DRM_MODE_FLAG_NHSYNC,
};

static const struct panel_desc lg_lp079qx1_sp0v = {
	.modes = &lg_lp079qx1_sp0v_mode,
	.num_modes = 1,
	.size = {
		.width = 129,
		.height = 171,
	},
};

static const struct drm_display_mode lg_lp097qx1_spa1_mode = {
	.clock = 205210,
	.hdisplay = 2048,
	.hsync_start = 2048 + 150,
	.hsync_end = 2048 + 150 + 5,
	.htotal = 2048 + 150 + 5 + 5,
	.vdisplay = 1536,
	.vsync_start = 1536 + 3,
	.vsync_end = 1536 + 3 + 1,
	.vtotal = 1536 + 3 + 1 + 9,
};

static const struct panel_desc lg_lp097qx1_spa1 = {
	.modes = &lg_lp097qx1_spa1_mode,
	.num_modes = 1,
	.size = {
		.width = 208,
		.height = 147,
	},
};

static const struct drm_display_mode lg_lp120up1_mode = {
	.clock = 162300,
	.hdisplay = 1920,
	.hsync_start = 1920 + 40,
	.hsync_end = 1920 + 40 + 40,
	.htotal = 1920 + 40 + 40 + 80,
	.vdisplay = 1280,
	.vsync_start = 1280 + 4,
	.vsync_end = 1280 + 4 + 4,
	.vtotal = 1280 + 4 + 4 + 12,
};

static const struct panel_desc lg_lp120up1 = {
	.modes = &lg_lp120up1_mode,
	.num_modes = 1,
	.bpc = 8,
	.size = {
		.width = 267,
		.height = 183,
	},
};

static const struct drm_display_mode lg_lp129qe_mode = {
	.clock = 285250,
	.hdisplay = 2560,
	.hsync_start = 2560 + 48,
	.hsync_end = 2560 + 48 + 32,
	.htotal = 2560 + 48 + 32 + 80,
	.vdisplay = 1700,
	.vsync_start = 1700 + 3,
	.vsync_end = 1700 + 3 + 10,
	.vtotal = 1700 + 3 + 10 + 36,
};

static const struct panel_desc lg_lp129qe = {
	.modes = &lg_lp129qe_mode,
	.num_modes = 1,
	.bpc = 8,
	.size = {
		.width = 272,
		.height = 181,
	},
};

static const struct drm_display_mode neweast_wjfh116008a_modes[] = {
	{
		.clock = 138500,
		.hdisplay = 1920,
		.hsync_start = 1920 + 48,
		.hsync_end = 1920 + 48 + 32,
		.htotal = 1920 + 48 + 32 + 80,
		.vdisplay = 1080,
		.vsync_start = 1080 + 3,
		.vsync_end = 1080 + 3 + 5,
		.vtotal = 1080 + 3 + 5 + 23,
		.flags = DRM_MODE_FLAG_NVSYNC | DRM_MODE_FLAG_NHSYNC,
	}, {
		.clock = 110920,
		.hdisplay = 1920,
		.hsync_start = 1920 + 48,
		.hsync_end = 1920 + 48 + 32,
		.htotal = 1920 + 48 + 32 + 80,
		.vdisplay = 1080,
		.vsync_start = 1080 + 3,
		.vsync_end = 1080 + 3 + 5,
		.vtotal = 1080 + 3 + 5 + 23,
		.flags = DRM_MODE_FLAG_NVSYNC | DRM_MODE_FLAG_NHSYNC,
	}
};

static const struct panel_desc neweast_wjfh116008a = {
	.modes = neweast_wjfh116008a_modes,
	.num_modes = 2,
	.bpc = 6,
	.size = {
		.width = 260,
		.height = 150,
	},
	.delay = {
		.hpd_reliable = 110,
		.enable = 20,
		.unprepare = 500,
	},
};

static const struct drm_display_mode samsung_lsn122dl01_c01_mode = {
	.clock = 271560,
	.hdisplay = 2560,
	.hsync_start = 2560 + 48,
	.hsync_end = 2560 + 48 + 32,
	.htotal = 2560 + 48 + 32 + 80,
	.vdisplay = 1600,
	.vsync_start = 1600 + 2,
	.vsync_end = 1600 + 2 + 5,
	.vtotal = 1600 + 2 + 5 + 57,
};

static const struct panel_desc samsung_lsn122dl01_c01 = {
	.modes = &samsung_lsn122dl01_c01_mode,
	.num_modes = 1,
	.size = {
		.width = 263,
		.height = 164,
	},
};

static const struct drm_display_mode samsung_ltn140at29_301_mode = {
	.clock = 76300,
	.hdisplay = 1366,
	.hsync_start = 1366 + 64,
	.hsync_end = 1366 + 64 + 48,
	.htotal = 1366 + 64 + 48 + 128,
	.vdisplay = 768,
	.vsync_start = 768 + 2,
	.vsync_end = 768 + 2 + 5,
	.vtotal = 768 + 2 + 5 + 17,
};

static const struct panel_desc samsung_ltn140at29_301 = {
	.modes = &samsung_ltn140at29_301_mode,
	.num_modes = 1,
	.bpc = 6,
	.size = {
		.width = 320,
		.height = 187,
	},
};

static const struct drm_display_mode sharp_ld_d5116z01b_mode = {
	.clock = 168480,
	.hdisplay = 1920,
	.hsync_start = 1920 + 48,
	.hsync_end = 1920 + 48 + 32,
	.htotal = 1920 + 48 + 32 + 80,
	.vdisplay = 1280,
	.vsync_start = 1280 + 3,
	.vsync_end = 1280 + 3 + 10,
	.vtotal = 1280 + 3 + 10 + 57,
	.flags = DRM_MODE_FLAG_PHSYNC | DRM_MODE_FLAG_PVSYNC,
};

static const struct panel_desc sharp_ld_d5116z01b = {
	.modes = &sharp_ld_d5116z01b_mode,
	.num_modes = 1,
	.bpc = 8,
	.size = {
		.width = 260,
		.height = 120,
	},
};

static const struct display_timing sharp_lq123p1jx31_timing = {
	.pixelclock = { 252750000, 252750000, 266604720 },
	.hactive = { 2400, 2400, 2400 },
	.hfront_porch = { 48, 48, 48 },
	.hback_porch = { 80, 80, 84 },
	.hsync_len = { 32, 32, 32 },
	.vactive = { 1600, 1600, 1600 },
	.vfront_porch = { 3, 3, 3 },
	.vback_porch = { 33, 33, 120 },
	.vsync_len = { 10, 10, 10 },
	.flags = DISPLAY_FLAGS_VSYNC_LOW | DISPLAY_FLAGS_HSYNC_LOW,
};

static const struct panel_desc sharp_lq123p1jx31 = {
	.timings = &sharp_lq123p1jx31_timing,
	.num_timings = 1,
	.bpc = 8,
	.size = {
		.width = 259,
		.height = 173,
	},
	.delay = {
		.hpd_reliable = 110,
		.enable = 50,
		.unprepare = 550,
	},
};

static const struct of_device_id platform_of_match[] = {
	{
		/* Must be first */
		.compatible = "edp-panel",
	},
	/*
	 * Do not add panels to the list below unless they cannot be handled by
	 * the generic edp-panel compatible.
	 *
	 * The only two valid reasons are:
	 * - Because of the panel issues (e.g. broken EDID or broken
	 *   identification).
	 * - Because the eDP drivers didn't wire up the AUX bus properly.
	 *   NOTE that, though this is a marginally valid reason,
	 *   some justification needs to be made for why the platform can't
	 *   wire up the AUX bus properly.
	 *
	 * In all other cases the platform should use the aux-bus and declare
	 * the panel using the 'edp-panel' compatible as a device on the AUX
	 * bus.
	 */
	{
		.compatible = "auo,b101ean01",
		.data = &auo_b101ean01,
	}, {
		.compatible = "auo,b116xa01",
		.data = &auo_b116xak01,
	}, {
		.compatible = "auo,b133htn01",
		.data = &auo_b133htn01,
	}, {
		.compatible = "auo,b133xtn01",
		.data = &auo_b133xtn01,
	}, {
		.compatible = "boe,nv101wxmn51",
		.data = &boe_nv101wxmn51,
	}, {
		.compatible = "boe,nv110wtm-n61",
		.data = &boe_nv110wtm_n61,
	}, {
		.compatible = "boe,nv133fhm-n61",
		.data = &boe_nv133fhm_n61,
	}, {
		.compatible = "boe,nv133fhm-n62",
		.data = &boe_nv133fhm_n61,
	}, {
		.compatible = "boe,nv140fhmn49",
		.data = &boe_nv140fhmn49,
	}, {
		.compatible = "innolux,n116bca-ea1",
		.data = &innolux_n116bca_ea1,
	}, {
		.compatible = "innolux,n116bge",
		.data = &innolux_n116bge,
	}, {
		.compatible = "innolux,n125hce-gn1",
		.data = &innolux_n125hce_gn1,
	}, {
		.compatible = "innolux,p120zdg-bf1",
		.data = &innolux_p120zdg_bf1,
	}, {
		.compatible = "kingdisplay,kd116n21-30nv-a010",
		.data = &kingdisplay_kd116n21_30nv_a010,
	}, {
		.compatible = "lg,lp079qx1-sp0v",
		.data = &lg_lp079qx1_sp0v,
	}, {
		.compatible = "lg,lp097qx1-spa1",
		.data = &lg_lp097qx1_spa1,
	}, {
		.compatible = "lg,lp120up1",
		.data = &lg_lp120up1,
	}, {
		.compatible = "lg,lp129qe",
		.data = &lg_lp129qe,
	}, {
		.compatible = "neweast,wjfh116008a",
		.data = &neweast_wjfh116008a,
	}, {
		.compatible = "samsung,lsn122dl01-c01",
		.data = &samsung_lsn122dl01_c01,
	}, {
		.compatible = "samsung,ltn140at29-301",
		.data = &samsung_ltn140at29_301,
	}, {
		.compatible = "sharp,ld-d5116z01b",
		.data = &sharp_ld_d5116z01b,
	}, {
		.compatible = "sharp,lq123p1jx31",
		.data = &sharp_lq123p1jx31,
	}, {
		/* sentinel */
	}
};
MODULE_DEVICE_TABLE(of, platform_of_match);

static const struct panel_delay delay_200_500_p2e80 = {
	.hpd_absent = 200,
	.unprepare = 500,
	.prepare_to_enable = 80,
};

static const struct panel_delay delay_200_500_e50_p2e80 = {
	.hpd_absent = 200,
	.unprepare = 500,
	.enable = 50,
	.prepare_to_enable = 80,
};

static const struct panel_delay delay_200_500_p2e100 = {
	.hpd_absent = 200,
	.unprepare = 500,
	.prepare_to_enable = 100,
};

static const struct panel_delay delay_200_500_e50 = {
	.hpd_absent = 200,
	.unprepare = 500,
	.enable = 50,
};

static const struct panel_delay delay_200_500_e50_d50_p2e200 = {
	.hpd_absent = 200,
	.unprepare = 500,
	.enable = 50,
	.disable = 50,
	.prepare_to_enable = 200,
};

static const struct panel_delay delay_200_500_e80 = {
	.hpd_absent = 200,
	.unprepare = 500,
	.enable = 80,
};

static const struct panel_delay delay_200_500_e80_d50 = {
	.hpd_absent = 200,
	.unprepare = 500,
	.enable = 80,
	.disable = 50,
};

static const struct panel_delay delay_80_500_e50 = {
	.hpd_absent = 80,
	.unprepare = 500,
	.enable = 50,
};

static const struct panel_delay delay_80_500_e80_p2e200 = {
	.hpd_absent = 80,
	.unprepare = 500,
	.enable = 80,
	.prepare_to_enable = 200,
};

static const struct panel_delay delay_100_500_e200 = {
	.hpd_absent = 100,
	.unprepare = 500,
	.enable = 200,
};

static const struct panel_delay delay_200_500_e200 = {
	.hpd_absent = 200,
	.unprepare = 500,
	.enable = 200,
};

static const struct panel_delay delay_200_500_e200_d200 = {
	.hpd_absent = 200,
	.unprepare = 500,
	.enable = 200,
	.disable = 200,
};

static const struct panel_delay delay_200_500_e200_d10 = {
	.hpd_absent = 200,
	.unprepare = 500,
	.enable = 200,
	.disable = 10,
};

static const struct panel_delay delay_200_500_e200_d50 = {
	.hpd_absent = 200,
	.unprepare = 500,
	.enable = 200,
	.disable = 50,
};

static const struct panel_delay delay_200_150_e200 = {
	.hpd_absent = 200,
	.unprepare = 150,
	.enable = 200,
};

static const struct panel_delay delay_200_500_e50_po2e200 = {
	.hpd_absent = 200,
	.unprepare = 500,
	.enable = 50,
	.powered_on_to_enable = 200,
};

static const struct panel_delay delay_200_150_e50 = {
	.hpd_absent = 200,
	.unprepare = 150,
	.enable = 50,
};

static const struct panel_delay delay_200_500_e250 = {
	.hpd_absent = 200,
	.unprepare = 500,
	.enable = 250,
};

static const struct panel_delay delay_50_500_e200_d200_po2e335 = {
	.hpd_absent = 50,
	.unprepare = 500,
	.enable = 200,
	.disable = 200,
	.powered_on_to_enable = 335,
};

static const struct panel_delay delay_200_500_e50_d100 = {
	.hpd_absent = 200,
	.unprepare = 500,
	.enable = 50,
	.disable = 100,
};

<<<<<<< HEAD
=======
static const struct panel_delay delay_80_500_e50_d50 = {
	.hpd_absent = 80,
	.unprepare = 500,
	.enable = 50,
	.disable = 50,
};

>>>>>>> b35fc656
#define EDP_PANEL_ENTRY(vend_chr_0, vend_chr_1, vend_chr_2, product_id, _delay, _name) \
{ \
	.ident = { \
		.name = _name, \
		.panel_id = drm_edid_encode_panel_id(vend_chr_0, vend_chr_1, vend_chr_2, \
						     product_id), \
	}, \
	.delay = _delay \
}

#define EDP_PANEL_ENTRY2(vend_chr_0, vend_chr_1, vend_chr_2, product_id, _delay, _name, _mode) \
{ \
	.ident = { \
		.name = _name, \
		.panel_id = drm_edid_encode_panel_id(vend_chr_0, vend_chr_1, vend_chr_2, \
						     product_id), \
	}, \
	.delay = _delay, \
	.override_edid_mode = _mode \
}

/*
 * This table is used to figure out power sequencing delays for panels that
 * are detected by EDID. Entries here may point to entries in the
 * platform_of_match table (if a panel is listed in both places).
 *
 * Sort first by vendor, then by product ID.
 */
static const struct edp_panel_entry edp_panels[] = {
	EDP_PANEL_ENTRY('A', 'U', 'O', 0x04a4, &delay_200_500_e50, "B122UAN01.0"),
	EDP_PANEL_ENTRY('A', 'U', 'O', 0x105c, &delay_200_500_e50, "B116XTN01.0"),
	EDP_PANEL_ENTRY('A', 'U', 'O', 0x1062, &delay_200_500_e50, "B120XAN01.0"),
	EDP_PANEL_ENTRY('A', 'U', 'O', 0x125c, &delay_200_500_e50, "Unknown"),
	EDP_PANEL_ENTRY('A', 'U', 'O', 0x145c, &delay_200_500_e50, "B116XAB01.4"),
	EDP_PANEL_ENTRY('A', 'U', 'O', 0x1999, &delay_200_500_e50, "Unknown"),
	EDP_PANEL_ENTRY('A', 'U', 'O', 0x1e9b, &delay_200_500_e50, "B133UAN02.1"),
	EDP_PANEL_ENTRY('A', 'U', 'O', 0x1ea5, &delay_200_500_e50, "B116XAK01.6"),
	EDP_PANEL_ENTRY('A', 'U', 'O', 0x203d, &delay_200_500_e50, "B140HTN02.0"),
	EDP_PANEL_ENTRY('A', 'U', 'O', 0x208d, &delay_200_500_e50, "B140HTN02.1"),
	EDP_PANEL_ENTRY('A', 'U', 'O', 0x235c, &delay_200_500_e50, "B116XTN02.3"),
	EDP_PANEL_ENTRY('A', 'U', 'O', 0x239b, &delay_200_500_e50, "B116XAN06.1"),
	EDP_PANEL_ENTRY('A', 'U', 'O', 0x255c, &delay_200_500_e50, "B116XTN02.5"),
	EDP_PANEL_ENTRY('A', 'U', 'O', 0x30ed, &delay_200_500_e50, "G156HAN03.0"),
	EDP_PANEL_ENTRY('A', 'U', 'O', 0x403d, &delay_200_500_e50, "B140HAN04.0"),
	EDP_PANEL_ENTRY('A', 'U', 'O', 0x405c, &auo_b116xak01.delay, "B116XAN04.0"),
	EDP_PANEL_ENTRY2('A', 'U', 'O', 0x405c, &auo_b116xak01.delay, "B116XAK01.0",
			 &auo_b116xa3_mode),
	EDP_PANEL_ENTRY('A', 'U', 'O', 0x435c, &delay_200_500_e50, "Unknown"),
	EDP_PANEL_ENTRY('A', 'U', 'O', 0x52b0, &delay_200_500_e50, "B116XAK02.0"),
	EDP_PANEL_ENTRY('A', 'U', 'O', 0x582d, &delay_200_500_e50, "B133UAN01.0"),
	EDP_PANEL_ENTRY('A', 'U', 'O', 0x615c, &delay_200_500_e50, "B116XAN06.1"),
	EDP_PANEL_ENTRY('A', 'U', 'O', 0x635c, &delay_200_500_e50, "B116XAN06.3"),
	EDP_PANEL_ENTRY('A', 'U', 'O', 0x639c, &delay_200_500_e50, "B140HAK02.7"),
	EDP_PANEL_ENTRY('A', 'U', 'O', 0x723c, &delay_200_500_e50, "B140XTN07.2"),
	EDP_PANEL_ENTRY('A', 'U', 'O', 0x73aa, &delay_200_500_e50, "B116XTN02.3"),
	EDP_PANEL_ENTRY('A', 'U', 'O', 0x8594, &delay_200_500_e50, "B133UAN01.0"),
	EDP_PANEL_ENTRY('A', 'U', 'O', 0x8bba, &delay_200_500_e50, "B140UAN08.5"),
	EDP_PANEL_ENTRY('A', 'U', 'O', 0xa199, &delay_200_500_e50, "B116XAN06.1"),
	EDP_PANEL_ENTRY('A', 'U', 'O', 0xa7b3, &delay_200_500_e50, "B140UAN04.4"),
	EDP_PANEL_ENTRY('A', 'U', 'O', 0xc4b4, &delay_200_500_e50, "B116XAT04.1"),
	EDP_PANEL_ENTRY('A', 'U', 'O', 0xc9a8, &delay_200_500_e50, "B140QAN08.H"),
	EDP_PANEL_ENTRY('A', 'U', 'O', 0xcdba, &delay_200_500_e50, "B140UAX01.2"),
	EDP_PANEL_ENTRY('A', 'U', 'O', 0xd497, &delay_200_500_e50, "B120XAN01.0"),
	EDP_PANEL_ENTRY('A', 'U', 'O', 0xf390, &delay_200_500_e50, "B140XTN07.7"),

	EDP_PANEL_ENTRY('B', 'O', 'E', 0x0607, &delay_200_500_e200, "Unknown"),
	EDP_PANEL_ENTRY('B', 'O', 'E', 0x0608, &delay_200_500_e50, "NT116WHM-N11"),
	EDP_PANEL_ENTRY('B', 'O', 'E', 0x0609, &delay_200_500_e50_po2e200, "NT116WHM-N21 V4.1"),
	EDP_PANEL_ENTRY('B', 'O', 'E', 0x0623, &delay_200_500_e200, "NT116WHM-N21 V4.0"),
	EDP_PANEL_ENTRY('B', 'O', 'E', 0x0668, &delay_200_500_e200, "Unknown"),
	EDP_PANEL_ENTRY('B', 'O', 'E', 0x068f, &delay_200_500_e200, "Unknown"),
	EDP_PANEL_ENTRY('B', 'O', 'E', 0x06e5, &delay_200_500_e200, "Unknown"),
	EDP_PANEL_ENTRY('B', 'O', 'E', 0x0705, &delay_200_500_e200, "Unknown"),
	EDP_PANEL_ENTRY('B', 'O', 'E', 0x0715, &delay_200_150_e200, "NT116WHM-N21"),
	EDP_PANEL_ENTRY('B', 'O', 'E', 0x0717, &delay_200_500_e50_po2e200, "NV133FHM-N42"),
	EDP_PANEL_ENTRY('B', 'O', 'E', 0x0731, &delay_200_500_e80, "NT116WHM-N42"),
	EDP_PANEL_ENTRY('B', 'O', 'E', 0x0741, &delay_200_500_e200, "NT116WHM-N44"),
	EDP_PANEL_ENTRY('B', 'O', 'E', 0x0744, &delay_200_500_e200, "Unknown"),
	EDP_PANEL_ENTRY('B', 'O', 'E', 0x074c, &delay_200_500_e200, "Unknown"),
	EDP_PANEL_ENTRY('B', 'O', 'E', 0x0751, &delay_200_500_e200, "Unknown"),
	EDP_PANEL_ENTRY('B', 'O', 'E', 0x0754, &delay_200_500_e50_po2e200, "NV116WHM-N45"),
	EDP_PANEL_ENTRY('B', 'O', 'E', 0x0771, &delay_200_500_e200, "Unknown"),
	EDP_PANEL_ENTRY('B', 'O', 'E', 0x0786, &delay_200_500_p2e80, "NV116WHM-T01"),
	EDP_PANEL_ENTRY('B', 'O', 'E', 0x0797, &delay_200_500_e200, "Unknown"),
	EDP_PANEL_ENTRY('B', 'O', 'E', 0x07a8, &delay_200_500_e50_po2e200, "NT116WHM-N21"),
	EDP_PANEL_ENTRY('B', 'O', 'E', 0x07d1, &boe_nv133fhm_n61.delay, "NV133FHM-N61"),
	EDP_PANEL_ENTRY('B', 'O', 'E', 0x07d3, &delay_200_500_e200, "Unknown"),
	EDP_PANEL_ENTRY('B', 'O', 'E', 0x07f6, &delay_200_500_e200, "NT140FHM-N44"),
	EDP_PANEL_ENTRY('B', 'O', 'E', 0x07f8, &delay_200_500_e200, "Unknown"),
	EDP_PANEL_ENTRY('B', 'O', 'E', 0x0813, &delay_200_500_e200, "Unknown"),
	EDP_PANEL_ENTRY('B', 'O', 'E', 0x0827, &delay_200_500_e50_p2e80, "NT140WHM-N44 V8.0"),
	EDP_PANEL_ENTRY('B', 'O', 'E', 0x082d, &boe_nv133fhm_n61.delay, "NV133FHM-N62"),
	EDP_PANEL_ENTRY('B', 'O', 'E', 0x0843, &delay_200_500_e200, "Unknown"),
	EDP_PANEL_ENTRY('B', 'O', 'E', 0x08b2, &delay_200_500_e200, "NT140WHM-N49"),
	EDP_PANEL_ENTRY('B', 'O', 'E', 0x0848, &delay_200_500_e200, "Unknown"),
	EDP_PANEL_ENTRY('B', 'O', 'E', 0x0849, &delay_200_500_e200, "Unknown"),
	EDP_PANEL_ENTRY('B', 'O', 'E', 0x09c3, &delay_200_500_e50, "NT116WHM-N21,836X2"),
	EDP_PANEL_ENTRY('B', 'O', 'E', 0x094b, &delay_200_500_e50, "NT116WHM-N21"),
	EDP_PANEL_ENTRY('B', 'O', 'E', 0x0951, &delay_200_500_e80, "NV116WHM-N47"),
	EDP_PANEL_ENTRY('B', 'O', 'E', 0x095f, &delay_200_500_e50, "NE135FBM-N41 v8.1"),
	EDP_PANEL_ENTRY('B', 'O', 'E', 0x0964, &delay_200_500_e50, "NV133WUM-N61"),
	EDP_PANEL_ENTRY('B', 'O', 'E', 0x096e, &delay_200_500_e50_po2e200, "NV116WHM-T07 V8.0"),
	EDP_PANEL_ENTRY('B', 'O', 'E', 0x0979, &delay_200_500_e50, "NV116WHM-N49 V8.0"),
	EDP_PANEL_ENTRY('B', 'O', 'E', 0x098d, &boe_nv110wtm_n61.delay, "NV110WTM-N61"),
	EDP_PANEL_ENTRY('B', 'O', 'E', 0x0993, &delay_200_500_e80, "NV116WHM-T14 V8.0"),
	EDP_PANEL_ENTRY('B', 'O', 'E', 0x09ad, &delay_200_500_e80, "NV116WHM-N47"),
	EDP_PANEL_ENTRY('B', 'O', 'E', 0x09ae, &delay_200_500_e200, "NT140FHM-N45"),
	EDP_PANEL_ENTRY('B', 'O', 'E', 0x09dd, &delay_200_500_e50, "NT116WHM-N21"),
	EDP_PANEL_ENTRY('B', 'O', 'E', 0x0a1b, &delay_200_500_e50, "NV133WUM-N63"),
	EDP_PANEL_ENTRY('B', 'O', 'E', 0x0a36, &delay_200_500_e200, "Unknown"),
	EDP_PANEL_ENTRY('B', 'O', 'E', 0x0a3e, &delay_200_500_e80_d50, "NV116WHM-N49"),
	EDP_PANEL_ENTRY('B', 'O', 'E', 0x0a5d, &delay_200_500_e50, "NV116WHM-N45"),
	EDP_PANEL_ENTRY('B', 'O', 'E', 0x0a6a, &delay_200_500_e80, "NV140WUM-N44"),
	EDP_PANEL_ENTRY('B', 'O', 'E', 0x0ac5, &delay_200_500_e50, "NV116WHM-N4C"),
	EDP_PANEL_ENTRY('B', 'O', 'E', 0x0ae8, &delay_200_500_e50_p2e80, "NV140WUM-N41"),
	EDP_PANEL_ENTRY('B', 'O', 'E', 0x0b09, &delay_200_500_e50_po2e200, "NV140FHM-NZ"),
	EDP_PANEL_ENTRY('B', 'O', 'E', 0x0b1e, &delay_200_500_e80, "NE140QDM-N6A"),
	EDP_PANEL_ENTRY('B', 'O', 'E', 0x0b34, &delay_200_500_e80_d50, "NV122WUM-N41"),
	EDP_PANEL_ENTRY('B', 'O', 'E', 0x0b43, &delay_200_500_e200, "NV140FHM-T09"),
	EDP_PANEL_ENTRY('B', 'O', 'E', 0x0b56, &delay_200_500_e80, "NT140FHM-N47"),
	EDP_PANEL_ENTRY('B', 'O', 'E', 0x0b66, &delay_200_500_e80, "NE140WUM-N6G"),
	EDP_PANEL_ENTRY('B', 'O', 'E', 0x0c20, &delay_200_500_e80, "NT140FHM-N47"),
	EDP_PANEL_ENTRY('B', 'O', 'E', 0x0c93, &delay_200_500_e200, "Unknown"),
	EDP_PANEL_ENTRY('B', 'O', 'E', 0x0cb6, &delay_200_500_e200, "NT116WHM-N44"),
	EDP_PANEL_ENTRY('B', 'O', 'E', 0x0cf6, &delay_200_500_e200, "NV140WUM-N64"),
	EDP_PANEL_ENTRY('B', 'O', 'E', 0x0cfa, &delay_200_500_e50, "NV116WHM-A4D"),
	EDP_PANEL_ENTRY('B', 'O', 'E', 0x0d45, &delay_200_500_e80, "NV116WHM-N4B"),
	EDP_PANEL_ENTRY('B', 'O', 'E', 0x0d73, &delay_200_500_e80, "NE140WUM-N6S"),
	EDP_PANEL_ENTRY('B', 'O', 'E', 0x0ddf, &delay_200_500_e80, "NV116WHM-T01"),

	EDP_PANEL_ENTRY('C', 'M', 'N', 0x1130, &delay_200_500_e50, "N116BGE-EB2"),
	EDP_PANEL_ENTRY('C', 'M', 'N', 0x1132, &delay_200_500_e80_d50, "N116BGE-EA2"),
	EDP_PANEL_ENTRY('C', 'M', 'N', 0x1138, &innolux_n116bca_ea1.delay, "N116BCA-EA1-RC4"),
	EDP_PANEL_ENTRY('C', 'M', 'N', 0x1139, &delay_200_500_e80_d50, "N116BGE-EA2"),
	EDP_PANEL_ENTRY('C', 'M', 'N', 0x1141, &delay_200_500_e80_d50, "Unknown"),
	EDP_PANEL_ENTRY('C', 'M', 'N', 0x1145, &delay_200_500_e80_d50, "N116BCN-EB1"),
	EDP_PANEL_ENTRY('C', 'M', 'N', 0x114a, &delay_200_500_e80_d50, "Unknown"),
	EDP_PANEL_ENTRY('C', 'M', 'N', 0x114c, &innolux_n116bca_ea1.delay, "N116BCA-EA1"),
	EDP_PANEL_ENTRY('C', 'M', 'N', 0x1152, &delay_200_500_e80_d50, "N116BCN-EA1"),
	EDP_PANEL_ENTRY('C', 'M', 'N', 0x1153, &delay_200_500_e80_d50, "N116BGE-EA2"),
	EDP_PANEL_ENTRY('C', 'M', 'N', 0x1154, &delay_200_500_e80_d50, "N116BCA-EA2"),
	EDP_PANEL_ENTRY('C', 'M', 'N', 0x1156, &delay_200_500_e80_d50, "Unknown"),
	EDP_PANEL_ENTRY('C', 'M', 'N', 0x1157, &delay_200_500_e80_d50, "N116BGE-EA2"),
	EDP_PANEL_ENTRY('C', 'M', 'N', 0x115b, &delay_200_500_e80_d50, "N116BCN-EB1"),
	EDP_PANEL_ENTRY('C', 'M', 'N', 0x115d, &delay_200_500_e80_d50, "N116BCA-EA2"),
	EDP_PANEL_ENTRY('C', 'M', 'N', 0x115e, &delay_200_500_e80_d50, "N116BCA-EA1"),
	EDP_PANEL_ENTRY('C', 'M', 'N', 0x115f, &delay_200_500_e80_d50, "N116BCL-EAK"),
	EDP_PANEL_ENTRY('C', 'M', 'N', 0x1160, &delay_200_500_e80_d50, "N116BCJ-EAK"),
	EDP_PANEL_ENTRY('C', 'M', 'N', 0x1161, &delay_200_500_e80, "N116BCP-EA2"),
	EDP_PANEL_ENTRY('C', 'M', 'N', 0x1163, &delay_200_500_e80_d50, "N116BCJ-EAK"),
	EDP_PANEL_ENTRY('C', 'M', 'N', 0x1247, &delay_200_500_e80_d50, "N120ACA-EA1"),
	EDP_PANEL_ENTRY('C', 'M', 'N', 0x124c, &delay_200_500_e80_d50, "N122JCA-ENK"),
	EDP_PANEL_ENTRY('C', 'M', 'N', 0x142b, &delay_200_500_e80_d50, "N140HCA-EAC"),
	EDP_PANEL_ENTRY('C', 'M', 'N', 0x142e, &delay_200_500_e80_d50, "N140BGA-EA4"),
	EDP_PANEL_ENTRY('C', 'M', 'N', 0x1441, &delay_200_500_e80_d50, "N140JCA-ELK"),
	EDP_PANEL_ENTRY('C', 'M', 'N', 0x144f, &delay_200_500_e80_d50, "N140HGA-EA1"),
	EDP_PANEL_ENTRY('C', 'M', 'N', 0x1468, &delay_200_500_e80, "N140HGA-EA1"),
	EDP_PANEL_ENTRY('C', 'M', 'N', 0x14a8, &delay_200_500_e80, "N140JCA-ELP"),
	EDP_PANEL_ENTRY('C', 'M', 'N', 0x14d4, &delay_200_500_e80_d50, "N140HCA-EAC"),
	EDP_PANEL_ENTRY('C', 'M', 'N', 0x14d6, &delay_200_500_e80_d50, "N140BGA-EA4"),
	EDP_PANEL_ENTRY('C', 'M', 'N', 0x14e5, &delay_200_500_e80_d50, "N140HGA-EA1"),
	EDP_PANEL_ENTRY('C', 'M', 'N', 0x162b, &delay_200_500_e80_d50, "N160JCE-ELL"),
	EDP_PANEL_ENTRY('C', 'M', 'N', 0x7402, &delay_200_500_e200_d50, "N116BCA-EAK"),

	EDP_PANEL_ENTRY('C', 'S', 'O', 0x1200, &delay_200_500_e50_d50_p2e200, "MNC207QS1-1"),
	EDP_PANEL_ENTRY('C', 'S', 'O', 0x1413, &delay_200_500_e50_d50_p2e200, "MNE007JA1-2"),

	EDP_PANEL_ENTRY('C', 'S', 'W', 0x1100, &delay_200_500_e80_d50, "MNB601LS1-1"),
	EDP_PANEL_ENTRY('C', 'S', 'W', 0x1103, &delay_200_500_e80_d50, "MNB601LS1-3"),
	EDP_PANEL_ENTRY('C', 'S', 'W', 0x1104, &delay_200_500_e50_d100, "MNB601LS1-4"),
<<<<<<< HEAD
=======
	EDP_PANEL_ENTRY('C', 'S', 'W', 0x143f, &delay_200_500_e50, "MNE007QS3-6"),
>>>>>>> b35fc656
	EDP_PANEL_ENTRY('C', 'S', 'W', 0x1448, &delay_200_500_e50, "MNE007QS3-7"),
	EDP_PANEL_ENTRY('C', 'S', 'W', 0x1457, &delay_80_500_e80_p2e200, "MNE007QS3-8"),
	EDP_PANEL_ENTRY('C', 'S', 'W', 0x1462, &delay_200_500_e50, "MNE007QS5-2"),
	EDP_PANEL_ENTRY('C', 'S', 'W', 0x1468, &delay_200_500_e50, "MNE007QB2-2"),
	EDP_PANEL_ENTRY('C', 'S', 'W', 0x146e, &delay_80_500_e50_d50, "MNE007QB3-1"),

	EDP_PANEL_ENTRY('E', 'T', 'C', 0x0000, &delay_50_500_e200_d200_po2e335, "LP079QX1-SP0V"),

	EDP_PANEL_ENTRY('H', 'K', 'C', 0x2d51, &delay_200_500_e200, "Unknown"),
	EDP_PANEL_ENTRY('H', 'K', 'C', 0x2d5b, &delay_200_500_e200, "MB116AN01"),
	EDP_PANEL_ENTRY('H', 'K', 'C', 0x2d5c, &delay_200_500_e200, "MB116AN01-2"),

	EDP_PANEL_ENTRY('I', 'V', 'O', 0x048e, &delay_200_500_e200_d10, "M116NWR6 R5"),
	EDP_PANEL_ENTRY('I', 'V', 'O', 0x057d, &delay_200_500_e200, "R140NWF5 RH"),
	EDP_PANEL_ENTRY('I', 'V', 'O', 0x854a, &delay_200_500_p2e100, "M133NW4J"),
	EDP_PANEL_ENTRY('I', 'V', 'O', 0x854b, &delay_200_500_p2e100, "R133NW4K-R0"),
	EDP_PANEL_ENTRY('I', 'V', 'O', 0x8c4d, &delay_200_150_e200, "R140NWFM R1"),

	EDP_PANEL_ENTRY('K', 'D', 'B', 0x044f, &delay_200_500_e80_d50, "Unknown"),
	EDP_PANEL_ENTRY('K', 'D', 'B', 0x0624, &kingdisplay_kd116n21_30nv_a010.delay, "116N21-30NV-A010"),
	EDP_PANEL_ENTRY('K', 'D', 'B', 0x1118, &delay_200_500_e50, "KD116N29-30NK-A005"),
	EDP_PANEL_ENTRY('K', 'D', 'B', 0x1120, &delay_200_500_e80_d50, "116N29-30NK-C007"),
	EDP_PANEL_ENTRY('K', 'D', 'B', 0x1212, &delay_200_500_e50, "KD116N0930A16"),
	EDP_PANEL_ENTRY('K', 'D', 'B', 0x1707, &delay_200_150_e50, "KD116N2130B12"),

	EDP_PANEL_ENTRY('K', 'D', 'C', 0x044f, &delay_200_500_e50, "KD116N9-30NH-F3"),
	EDP_PANEL_ENTRY('K', 'D', 'C', 0x05f1, &delay_200_500_e80_d50, "KD116N5-30NV-G7"),
	EDP_PANEL_ENTRY('K', 'D', 'C', 0x0809, &delay_200_500_e50, "KD116N2930A15"),
	EDP_PANEL_ENTRY('K', 'D', 'C', 0x1220, &delay_200_500_e50, "KD116N3730A05"),

	EDP_PANEL_ENTRY('L', 'G', 'D', 0x0000, &delay_200_500_e200_d200, "Unknown"),
	EDP_PANEL_ENTRY('L', 'G', 'D', 0x048d, &delay_200_500_e200_d200, "Unknown"),
	EDP_PANEL_ENTRY('L', 'G', 'D', 0x0497, &delay_200_500_e200_d200, "LP116WH7-SPB1"),
	EDP_PANEL_ENTRY('L', 'G', 'D', 0x052c, &delay_200_500_e200_d200, "LP133WF2-SPL7"),
	EDP_PANEL_ENTRY('L', 'G', 'D', 0x0537, &delay_200_500_e200_d200, "Unknown"),
	EDP_PANEL_ENTRY('L', 'G', 'D', 0x054a, &delay_200_500_e200_d200, "LP116WH8-SPC1"),
	EDP_PANEL_ENTRY('L', 'G', 'D', 0x0567, &delay_200_500_e200_d200, "Unknown"),
	EDP_PANEL_ENTRY('L', 'G', 'D', 0x05af, &delay_200_500_e200_d200, "Unknown"),
	EDP_PANEL_ENTRY('L', 'G', 'D', 0x05f1, &delay_200_500_e200_d200, "Unknown"),
	EDP_PANEL_ENTRY('L', 'G', 'D', 0x0778, &delay_200_500_e200_d200, "134WT1"),

	EDP_PANEL_ENTRY('S', 'H', 'P', 0x1511, &delay_200_500_e50, "LQ140M1JW48"),
	EDP_PANEL_ENTRY('S', 'H', 'P', 0x1523, &delay_80_500_e50, "LQ140M1JW46"),
	EDP_PANEL_ENTRY('S', 'H', 'P', 0x153a, &delay_200_500_e50, "LQ140T1JH01"),
	EDP_PANEL_ENTRY('S', 'H', 'P', 0x154c, &delay_200_500_p2e100, "LQ116M1JW10"),
	EDP_PANEL_ENTRY('S', 'H', 'P', 0x158f, &delay_200_500_p2e100, "LQ134Z1"),
	EDP_PANEL_ENTRY('S', 'H', 'P', 0x1593, &delay_200_500_p2e100, "LQ134N1"),

	EDP_PANEL_ENTRY('S', 'T', 'A', 0x0004, &delay_200_500_e200, "116KHD024006"),
	EDP_PANEL_ENTRY('S', 'T', 'A', 0x0009, &delay_200_500_e250, "116QHD024002"),
	EDP_PANEL_ENTRY('S', 'T', 'A', 0x0100, &delay_100_500_e200, "2081116HHD028001-51D"),

	EDP_PANEL_ENTRY('T', 'M', 'A', 0x0811, &delay_200_500_e80_d50, "TM140VDXP01-04"),
	EDP_PANEL_ENTRY('T', 'M', 'A', 0x2094, &delay_200_500_e50_d100, "TL140VDMS03-01"),

	{ /* sentinal */ }
};

static const struct edp_panel_entry *find_edp_panel(u32 panel_id, const struct drm_edid *edid)
{
	const struct edp_panel_entry *panel;

	if (!panel_id)
		return NULL;

	/*
	 * Match with identity first. This allows handling the case where
	 * vendors incorrectly reused the same panel ID for multiple panels that
	 * need different settings. If there's no match, try again with panel
	 * ID, which should be unique.
	 */
	for (panel = edp_panels; panel->ident.panel_id; panel++)
		if (drm_edid_match(edid, &panel->ident))
			return panel;

	for (panel = edp_panels; panel->ident.panel_id; panel++)
		if (panel->ident.panel_id == panel_id)
			return panel;

	return NULL;
}

static int panel_edp_platform_probe(struct platform_device *pdev)
{
	const struct of_device_id *id;

	/* Skip one since "edp-panel" is only supported on DP AUX bus */
	id = of_match_node(platform_of_match + 1, pdev->dev.of_node);
	if (!id)
		return -ENODEV;

	return panel_edp_probe(&pdev->dev, id->data, NULL);
}

static void panel_edp_platform_remove(struct platform_device *pdev)
{
	panel_edp_remove(&pdev->dev);
}

static void panel_edp_platform_shutdown(struct platform_device *pdev)
{
	panel_edp_shutdown(&pdev->dev);
}

static const struct dev_pm_ops panel_edp_pm_ops = {
	SET_RUNTIME_PM_OPS(panel_edp_suspend, panel_edp_resume, NULL)
	SET_SYSTEM_SLEEP_PM_OPS(pm_runtime_force_suspend,
				pm_runtime_force_resume)
};

static struct platform_driver panel_edp_platform_driver = {
	.driver = {
		.name = "panel-edp",
		.of_match_table = platform_of_match,
		.pm = &panel_edp_pm_ops,
	},
	.probe = panel_edp_platform_probe,
	.remove = panel_edp_platform_remove,
	.shutdown = panel_edp_platform_shutdown,
};

static int panel_edp_dp_aux_ep_probe(struct dp_aux_ep_device *aux_ep)
{
	const struct of_device_id *id;

	id = of_match_node(platform_of_match, aux_ep->dev.of_node);
	if (!id)
		return -ENODEV;

	return panel_edp_probe(&aux_ep->dev, id->data, aux_ep->aux);
}

static void panel_edp_dp_aux_ep_remove(struct dp_aux_ep_device *aux_ep)
{
	panel_edp_remove(&aux_ep->dev);
}

static void panel_edp_dp_aux_ep_shutdown(struct dp_aux_ep_device *aux_ep)
{
	panel_edp_shutdown(&aux_ep->dev);
}

static struct dp_aux_ep_driver panel_edp_dp_aux_ep_driver = {
	.driver = {
		.name = "panel-simple-dp-aux",
		.of_match_table = platform_of_match,	/* Same as platform one! */
		.pm = &panel_edp_pm_ops,
	},
	.probe = panel_edp_dp_aux_ep_probe,
	.remove = panel_edp_dp_aux_ep_remove,
	.shutdown = panel_edp_dp_aux_ep_shutdown,
};

static int __init panel_edp_init(void)
{
	int err;

	err = platform_driver_register(&panel_edp_platform_driver);
	if (err < 0)
		return err;

	err = dp_aux_dp_driver_register(&panel_edp_dp_aux_ep_driver);
	if (err < 0)
		goto err_did_platform_register;

	return 0;

err_did_platform_register:
	platform_driver_unregister(&panel_edp_platform_driver);

	return err;
}
module_init(panel_edp_init);

static void __exit panel_edp_exit(void)
{
	dp_aux_dp_driver_unregister(&panel_edp_dp_aux_ep_driver);
	platform_driver_unregister(&panel_edp_platform_driver);
}
module_exit(panel_edp_exit);

MODULE_AUTHOR("Thierry Reding <treding@nvidia.com>");
MODULE_DESCRIPTION("DRM Driver for Simple eDP Panels");
MODULE_LICENSE("GPL and additional rights");<|MERGE_RESOLUTION|>--- conflicted
+++ resolved
@@ -1843,8 +1843,6 @@
 	.disable = 100,
 };
 
-<<<<<<< HEAD
-=======
 static const struct panel_delay delay_80_500_e50_d50 = {
 	.hpd_absent = 80,
 	.unprepare = 500,
@@ -1852,7 +1850,6 @@
 	.disable = 50,
 };
 
->>>>>>> b35fc656
 #define EDP_PANEL_ENTRY(vend_chr_0, vend_chr_1, vend_chr_2, product_id, _delay, _name) \
 { \
 	.ident = { \
@@ -2023,10 +2020,7 @@
 	EDP_PANEL_ENTRY('C', 'S', 'W', 0x1100, &delay_200_500_e80_d50, "MNB601LS1-1"),
 	EDP_PANEL_ENTRY('C', 'S', 'W', 0x1103, &delay_200_500_e80_d50, "MNB601LS1-3"),
 	EDP_PANEL_ENTRY('C', 'S', 'W', 0x1104, &delay_200_500_e50_d100, "MNB601LS1-4"),
-<<<<<<< HEAD
-=======
 	EDP_PANEL_ENTRY('C', 'S', 'W', 0x143f, &delay_200_500_e50, "MNE007QS3-6"),
->>>>>>> b35fc656
 	EDP_PANEL_ENTRY('C', 'S', 'W', 0x1448, &delay_200_500_e50, "MNE007QS3-7"),
 	EDP_PANEL_ENTRY('C', 'S', 'W', 0x1457, &delay_80_500_e80_p2e200, "MNE007QS3-8"),
 	EDP_PANEL_ENTRY('C', 'S', 'W', 0x1462, &delay_200_500_e50, "MNE007QS5-2"),
