// SPDX-License-Identifier: GPL-2.0-only
/*
 * Copyright (c) 2021 Raffaele Tranquillini <raffaele.tranquillini@gmail.com>
 *
 * Generated using linux-mdss-dsi-panel-driver-generator from Lineage OS device tree:
 * https://github.com/LineageOS/android_kernel_xiaomi_msm8996/blob/lineage-18.1/arch/arm/boot/dts/qcom/a1-msm8996-mtp.dtsi
 */

#include <linux/delay.h>
#include <linux/gpio/consumer.h>
#include <linux/module.h>
#include <linux/of.h>

#include <video/mipi_display.h>

#include <drm/drm_mipi_dsi.h>
#include <drm/drm_modes.h>
#include <drm/drm_panel.h>

struct jdi_fhd_r63452 {
	struct drm_panel panel;
	struct mipi_dsi_device *dsi;
	struct gpio_desc *reset_gpio;
};

static inline struct jdi_fhd_r63452 *to_jdi_fhd_r63452(struct drm_panel *panel)
{
	return container_of(panel, struct jdi_fhd_r63452, panel);
}

static void jdi_fhd_r63452_reset(struct jdi_fhd_r63452 *ctx)
{
	gpiod_set_value_cansleep(ctx->reset_gpio, 0);
	usleep_range(10000, 11000);
	gpiod_set_value_cansleep(ctx->reset_gpio, 1);
	usleep_range(1000, 2000);
	gpiod_set_value_cansleep(ctx->reset_gpio, 0);
	usleep_range(10000, 11000);
}

static int jdi_fhd_r63452_on(struct jdi_fhd_r63452 *ctx)
{
	struct mipi_dsi_device *dsi = ctx->dsi;
	struct mipi_dsi_multi_context dsi_ctx = { .dsi = dsi };

	dsi->mode_flags |= MIPI_DSI_MODE_LPM;

	mipi_dsi_generic_write_seq_multi(&dsi_ctx, 0xb0, 0x00);
	mipi_dsi_generic_write_seq_multi(&dsi_ctx, 0xd6, 0x01);
	mipi_dsi_generic_write_seq_multi(&dsi_ctx, 0xec,
					 0x64, 0xdc, 0xec, 0x3b, 0x52, 0x00, 0x0b, 0x0b,
					 0x13, 0x15, 0x68, 0x0b, 0xb5);
	mipi_dsi_generic_write_seq_multi(&dsi_ctx, 0xb0, 0x03);

	mipi_dsi_dcs_set_tear_on_multi(&dsi_ctx, MIPI_DSI_DCS_TEAR_MODE_VBLANK);

	mipi_dsi_dcs_write_seq_multi(&dsi_ctx, MIPI_DCS_SET_ADDRESS_MODE, 0x00);

	mipi_dsi_dcs_set_pixel_format_multi(&dsi_ctx, 0x77);
	mipi_dsi_dcs_set_column_address_multi(&dsi_ctx, 0x0000, 0x0437);
	mipi_dsi_dcs_set_page_address_multi(&dsi_ctx, 0x0000, 0x077f);
	mipi_dsi_dcs_set_tear_scanline_multi(&dsi_ctx, 0x0000);
	mipi_dsi_dcs_set_display_brightness_multi(&dsi_ctx, 0x00ff);

	mipi_dsi_dcs_write_seq_multi(&dsi_ctx, MIPI_DCS_WRITE_CONTROL_DISPLAY, 0x24);
	mipi_dsi_dcs_write_seq_multi(&dsi_ctx, MIPI_DCS_WRITE_POWER_SAVE, 0x00);
	mipi_dsi_dcs_write_seq_multi(&dsi_ctx, MIPI_DCS_SET_CABC_MIN_BRIGHTNESS, 0x00);
	mipi_dsi_dcs_write_seq_multi(&dsi_ctx, 0x84, 0x00);

	mipi_dsi_dcs_set_display_on_multi(&dsi_ctx);
	mipi_dsi_msleep(&dsi_ctx, 20);
	mipi_dsi_dcs_exit_sleep_mode_multi(&dsi_ctx);
	mipi_dsi_msleep(&dsi_ctx, 80);

	mipi_dsi_generic_write_seq_multi(&dsi_ctx, 0xb0, 0x04);
	mipi_dsi_dcs_write_seq_multi(&dsi_ctx, 0x84, 0x00);
	mipi_dsi_generic_write_seq_multi(&dsi_ctx, 0xc8, 0x11);
	mipi_dsi_generic_write_seq_multi(&dsi_ctx, 0xb0, 0x03);

	return dsi_ctx.accum_err;
}

static void jdi_fhd_r63452_off(struct jdi_fhd_r63452 *ctx)
{
	struct mipi_dsi_device *dsi = ctx->dsi;
	struct mipi_dsi_multi_context dsi_ctx = { .dsi = dsi };

	dsi->mode_flags &= ~MIPI_DSI_MODE_LPM;

	mipi_dsi_generic_write_seq_multi(&dsi_ctx, 0xb0, 0x00);
	mipi_dsi_generic_write_seq_multi(&dsi_ctx, 0xd6, 0x01);
	mipi_dsi_generic_write_seq_multi(&dsi_ctx, 0xec,
					 0x64, 0xdc, 0xec, 0x3b, 0x52, 0x00, 0x0b, 0x0b,
					 0x13, 0x15, 0x68, 0x0b, 0x95);
	mipi_dsi_generic_write_seq_multi(&dsi_ctx, 0xb0, 0x03);

	mipi_dsi_dcs_set_display_off_multi(&dsi_ctx);
	mipi_dsi_usleep_range(&dsi_ctx, 2000, 3000);
	mipi_dsi_dcs_enter_sleep_mode_multi(&dsi_ctx);
	mipi_dsi_msleep(&dsi_ctx, 120);
}

static int jdi_fhd_r63452_prepare(struct drm_panel *panel)
{
	struct jdi_fhd_r63452 *ctx = to_jdi_fhd_r63452(panel);
	int ret;

	jdi_fhd_r63452_reset(ctx);

	ret = jdi_fhd_r63452_on(ctx);
	if (ret < 0)
		gpiod_set_value_cansleep(ctx->reset_gpio, 1);

<<<<<<< HEAD
	return 0;
=======
	return ret;
>>>>>>> 2d5404ca
}

static int jdi_fhd_r63452_unprepare(struct drm_panel *panel)
{
	struct jdi_fhd_r63452 *ctx = to_jdi_fhd_r63452(panel);
<<<<<<< HEAD
	struct device *dev = &ctx->dsi->dev;
	int ret;

	ret = jdi_fhd_r63452_off(ctx);
	if (ret < 0)
		dev_err(dev, "Failed to un-initialize panel: %d\n", ret);
=======

	/*
	 * NOTE: We don't return an error here as while the panel won't have
	 * been cleanly turned off at least we've asserted the reset signal
	 * so it should be safe to power it back on again later
	 */
	jdi_fhd_r63452_off(ctx);
>>>>>>> 2d5404ca

	gpiod_set_value_cansleep(ctx->reset_gpio, 1);

	return 0;
}

static const struct drm_display_mode jdi_fhd_r63452_mode = {
	.clock = (1080 + 120 + 16 + 40) * (1920 + 4 + 2 + 4) * 60 / 1000,
	.hdisplay = 1080,
	.hsync_start = 1080 + 120,
	.hsync_end = 1080 + 120 + 16,
	.htotal = 1080 + 120 + 16 + 40,
	.vdisplay = 1920,
	.vsync_start = 1920 + 4,
	.vsync_end = 1920 + 4 + 2,
	.vtotal = 1920 + 4 + 2 + 4,
	.width_mm = 64,
	.height_mm = 114,
};

static int jdi_fhd_r63452_get_modes(struct drm_panel *panel,
				    struct drm_connector *connector)
{
	struct drm_display_mode *mode;

	mode = drm_mode_duplicate(connector->dev, &jdi_fhd_r63452_mode);
	if (!mode)
		return -ENOMEM;

	drm_mode_set_name(mode);

	mode->type = DRM_MODE_TYPE_DRIVER | DRM_MODE_TYPE_PREFERRED;
	connector->display_info.width_mm = mode->width_mm;
	connector->display_info.height_mm = mode->height_mm;
	drm_mode_probed_add(connector, mode);

	return 1;
}

static const struct drm_panel_funcs jdi_fhd_r63452_panel_funcs = {
	.prepare = jdi_fhd_r63452_prepare,
	.unprepare = jdi_fhd_r63452_unprepare,
	.get_modes = jdi_fhd_r63452_get_modes,
};

static int jdi_fhd_r63452_probe(struct mipi_dsi_device *dsi)
{
	struct device *dev = &dsi->dev;
	struct jdi_fhd_r63452 *ctx;
	int ret;

	ctx = devm_kzalloc(dev, sizeof(*ctx), GFP_KERNEL);
	if (!ctx)
		return -ENOMEM;

	ctx->reset_gpio = devm_gpiod_get(dev, "reset", GPIOD_OUT_HIGH);
	if (IS_ERR(ctx->reset_gpio))
		return dev_err_probe(dev, PTR_ERR(ctx->reset_gpio),
				     "Failed to get reset-gpios\n");

	ctx->dsi = dsi;
	mipi_dsi_set_drvdata(dsi, ctx);

	dsi->lanes = 4;
	dsi->format = MIPI_DSI_FMT_RGB888;
	dsi->mode_flags = MIPI_DSI_MODE_VIDEO_BURST |
			  MIPI_DSI_CLOCK_NON_CONTINUOUS;

	drm_panel_init(&ctx->panel, dev, &jdi_fhd_r63452_panel_funcs,
		       DRM_MODE_CONNECTOR_DSI);
	ctx->panel.prepare_prev_first = true;

	ret = drm_panel_of_backlight(&ctx->panel);
	if (ret)
		return dev_err_probe(dev, ret, "Failed to get backlight\n");

	drm_panel_add(&ctx->panel);

	ret = mipi_dsi_attach(dsi);
	if (ret < 0) {
		dev_err(dev, "Failed to attach to DSI host: %d\n", ret);
		return ret;
	}

	return 0;
}

static void jdi_fhd_r63452_remove(struct mipi_dsi_device *dsi)
{
	struct jdi_fhd_r63452 *ctx = mipi_dsi_get_drvdata(dsi);
	int ret;

	ret = mipi_dsi_detach(dsi);
	if (ret < 0)
		dev_err(&dsi->dev, "Failed to detach from DSI host: %d\n", ret);

	drm_panel_remove(&ctx->panel);
}

static const struct of_device_id jdi_fhd_r63452_of_match[] = {
	{ .compatible = "jdi,fhd-r63452" },
	{ /* sentinel */ }
};
MODULE_DEVICE_TABLE(of, jdi_fhd_r63452_of_match);

static struct mipi_dsi_driver jdi_fhd_r63452_driver = {
	.probe = jdi_fhd_r63452_probe,
	.remove = jdi_fhd_r63452_remove,
	.driver = {
		.name = "panel-jdi-fhd-r63452",
		.of_match_table = jdi_fhd_r63452_of_match,
	},
};
module_mipi_dsi_driver(jdi_fhd_r63452_driver);

MODULE_AUTHOR("Raffaele Tranquillini <raffaele.tranquillini@gmail.com>");
MODULE_DESCRIPTION("DRM driver for JDI FHD R63452 DSI panel, command mode");
MODULE_LICENSE("GPL v2");<|MERGE_RESOLUTION|>--- conflicted
+++ resolved
@@ -111,24 +111,12 @@
 	if (ret < 0)
 		gpiod_set_value_cansleep(ctx->reset_gpio, 1);
 
-<<<<<<< HEAD
-	return 0;
-=======
 	return ret;
->>>>>>> 2d5404ca
 }
 
 static int jdi_fhd_r63452_unprepare(struct drm_panel *panel)
 {
 	struct jdi_fhd_r63452 *ctx = to_jdi_fhd_r63452(panel);
-<<<<<<< HEAD
-	struct device *dev = &ctx->dsi->dev;
-	int ret;
-
-	ret = jdi_fhd_r63452_off(ctx);
-	if (ret < 0)
-		dev_err(dev, "Failed to un-initialize panel: %d\n", ret);
-=======
 
 	/*
 	 * NOTE: We don't return an error here as while the panel won't have
@@ -136,7 +124,6 @@
 	 * so it should be safe to power it back on again later
 	 */
 	jdi_fhd_r63452_off(ctx);
->>>>>>> 2d5404ca
 
 	gpiod_set_value_cansleep(ctx->reset_gpio, 1);
 
