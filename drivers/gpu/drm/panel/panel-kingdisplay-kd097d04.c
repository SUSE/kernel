--- conflicted
+++ resolved
@@ -320,15 +320,9 @@
 
 	mode = drm_mode_duplicate(connector->dev, &default_mode);
 	if (!mode) {
-<<<<<<< HEAD
-		DRM_DEV_ERROR(panel->dev, "failed to add mode %ux%ux@%u\n",
-			      default_mode.hdisplay, default_mode.vdisplay,
-			      drm_mode_vrefresh(&default_mode));
-=======
 		dev_err(panel->dev, "failed to add mode %ux%u@%u\n",
 			default_mode.hdisplay, default_mode.vdisplay,
 			drm_mode_vrefresh(&default_mode));
->>>>>>> 7d2a07b7
 		return -ENOMEM;
 	}
 
@@ -380,11 +374,8 @@
 	err = drm_panel_of_backlight(&kingdisplay->base);
 	if (err)
 		return err;
-<<<<<<< HEAD
-=======
 
 	drm_panel_add(&kingdisplay->base);
->>>>>>> 7d2a07b7
 
 	return 0;
 }
