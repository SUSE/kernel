--- conflicted
+++ resolved
@@ -76,11 +76,7 @@
 	 */
 	struct drm_panel panel;
 	/**
-<<<<<<< HEAD
-	 * @panel_type: the panel mode as detected
-=======
 	 * @panel_mode: the panel mode as detected
->>>>>>> 7d2a07b7
 	 */
 	const struct tpg110_panel_mode *panel_mode;
 	/**
@@ -418,11 +414,7 @@
 		dev_err(dev, "no panel width specified\n");
 	ret = of_property_read_u32(np, "height-mm", &tpg->height);
 	if (ret)
-<<<<<<< HEAD
-		DRM_DEV_ERROR(dev, "no panel height specified\n");
-=======
 		dev_err(dev, "no panel height specified\n");
->>>>>>> 7d2a07b7
 
 	/* This asserts the GRESTB signal, putting the display into reset */
 	tpg->grestb = devm_gpiod_get(dev, "grestb", GPIOD_OUT_HIGH);
