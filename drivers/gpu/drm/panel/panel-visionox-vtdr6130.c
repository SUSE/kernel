// SPDX-License-Identifier: GPL-2.0-only
// Copyright (c) 2023, Linaro Limited

#include <linux/backlight.h>
#include <linux/delay.h>
#include <linux/gpio/consumer.h>
#include <linux/regulator/consumer.h>
#include <linux/module.h>
#include <linux/of.h>

#include <drm/display/drm_dsc.h>
#include <drm/drm_mipi_dsi.h>
#include <drm/drm_modes.h>
#include <drm/drm_panel.h>

#include <video/mipi_display.h>

struct visionox_vtdr6130 {
	struct drm_panel panel;
	struct mipi_dsi_device *dsi;
	struct gpio_desc *reset_gpio;
<<<<<<< HEAD
	struct regulator_bulk_data supplies[3];
=======
	struct regulator_bulk_data *supplies;
};

static const struct regulator_bulk_data visionox_vtdr6130_supplies[] = {
	{ .supply = "vddio" },
	{ .supply = "vci" },
	{ .supply = "vdd" },
>>>>>>> 2d5404ca
};

static inline struct visionox_vtdr6130 *to_visionox_vtdr6130(struct drm_panel *panel)
{
	return container_of(panel, struct visionox_vtdr6130, panel);
}

static void visionox_vtdr6130_reset(struct visionox_vtdr6130 *ctx)
{
	gpiod_set_value_cansleep(ctx->reset_gpio, 0);
	usleep_range(10000, 11000);
	gpiod_set_value_cansleep(ctx->reset_gpio, 1);
	usleep_range(10000, 11000);
	gpiod_set_value_cansleep(ctx->reset_gpio, 0);
	usleep_range(10000, 11000);
}

static int visionox_vtdr6130_on(struct visionox_vtdr6130 *ctx)
{
	struct mipi_dsi_device *dsi = ctx->dsi;
	struct mipi_dsi_multi_context dsi_ctx = { .dsi = dsi };

	dsi->mode_flags |= MIPI_DSI_MODE_LPM;

	mipi_dsi_dcs_set_tear_on_multi(&dsi_ctx, MIPI_DSI_DCS_TEAR_MODE_VBLANK);

	mipi_dsi_dcs_write_seq_multi(&dsi_ctx,
				     MIPI_DCS_WRITE_CONTROL_DISPLAY, 0x20);
	mipi_dsi_dcs_write_seq_multi(&dsi_ctx,
				     MIPI_DCS_SET_DISPLAY_BRIGHTNESS, 0x00,
				     0x00);
	mipi_dsi_dcs_write_seq_multi(&dsi_ctx, 0x59, 0x09);
	mipi_dsi_dcs_write_seq_multi(&dsi_ctx, 0x6c, 0x01);
	mipi_dsi_dcs_write_seq_multi(&dsi_ctx, 0x6d, 0x00);
	mipi_dsi_dcs_write_seq_multi(&dsi_ctx, 0x6f, 0x01);
	mipi_dsi_dcs_write_seq_multi(&dsi_ctx, 0x70, 0x12, 0x00, 0x00, 0xab,
				     0x30, 0x80, 0x09, 0x60, 0x04, 0x38, 0x00,
				     0x28, 0x02, 0x1c, 0x02, 0x1c, 0x02, 0x00,
				     0x02, 0x0e, 0x00, 0x20, 0x03, 0xdd, 0x00,
				     0x07, 0x00, 0x0c, 0x02, 0x77, 0x02, 0x8b,
				     0x18, 0x00, 0x10, 0xf0, 0x07, 0x10, 0x20,
				     0x00, 0x06, 0x0f, 0x0f, 0x33, 0x0e, 0x1c,
				     0x2a, 0x38, 0x46, 0x54, 0x62, 0x69, 0x70,
				     0x77, 0x79, 0x7b, 0x7d, 0x7e, 0x02, 0x02,
				     0x22, 0x00, 0x2a, 0x40, 0x2a, 0xbe, 0x3a,
				     0xfc, 0x3a, 0xfa, 0x3a, 0xf8, 0x3b, 0x38,
				     0x3b, 0x78, 0x3b, 0xb6, 0x4b, 0xb6, 0x4b,
				     0xf4, 0x4b, 0xf4, 0x6c, 0x34, 0x84, 0x74,
				     0x00, 0x00, 0x00, 0x00, 0x00, 0x00);
	mipi_dsi_dcs_write_seq_multi(&dsi_ctx, 0xf0, 0xaa, 0x10);
	mipi_dsi_dcs_write_seq_multi(&dsi_ctx, 0xb1, 0x01, 0x38, 0x00, 0x14,
				     0x00, 0x1c, 0x00, 0x01, 0x66, 0x00, 0x14,
				     0x00, 0x14, 0x00, 0x01, 0x66, 0x00, 0x14,
				     0x05, 0xcc, 0x00);
	mipi_dsi_dcs_write_seq_multi(&dsi_ctx, 0xf0, 0xaa, 0x13);
	mipi_dsi_dcs_write_seq_multi(&dsi_ctx, 0xce, 0x09, 0x11, 0x09, 0x11,
				     0x08, 0xc1, 0x07, 0xfa, 0x05, 0xa4, 0x00,
				     0x3c, 0x00, 0x34, 0x00, 0x24, 0x00, 0x0c,
				     0x00, 0x0c, 0x04, 0x00, 0x35);
	mipi_dsi_dcs_write_seq_multi(&dsi_ctx, 0xf0, 0xaa, 0x14);
	mipi_dsi_dcs_write_seq_multi(&dsi_ctx, 0xb2, 0x03, 0x33);
	mipi_dsi_dcs_write_seq_multi(&dsi_ctx, 0xb4, 0x00, 0x33, 0x00, 0x00,
				     0x00, 0x3e, 0x00, 0x00, 0x00, 0x3e, 0x00,
				     0x00);
	mipi_dsi_dcs_write_seq_multi(&dsi_ctx, 0xb5, 0x00, 0x09, 0x09, 0x09,
				     0x09, 0x09, 0x09, 0x06, 0x01);
	mipi_dsi_dcs_write_seq_multi(&dsi_ctx, 0xb9, 0x00, 0x00, 0x08, 0x09,
				     0x09, 0x09);
	mipi_dsi_dcs_write_seq_multi(&dsi_ctx, 0xbc, 0x10, 0x00, 0x00, 0x06,
				     0x11, 0x09, 0x3b, 0x09, 0x47, 0x09, 0x47,
				     0x00);
	mipi_dsi_dcs_write_seq_multi(&dsi_ctx, 0xbe, 0x10, 0x10, 0x00, 0x08,
				     0x22, 0x09, 0x19, 0x09, 0x25, 0x09, 0x25,
				     0x00);
	mipi_dsi_dcs_write_seq_multi(&dsi_ctx, 0xff, 0x5a, 0x80);
	mipi_dsi_dcs_write_seq_multi(&dsi_ctx, 0x65, 0x14);
	mipi_dsi_dcs_write_seq_multi(&dsi_ctx, 0xfa, 0x08, 0x08, 0x08);
	mipi_dsi_dcs_write_seq_multi(&dsi_ctx, 0xff, 0x5a, 0x81);
	mipi_dsi_dcs_write_seq_multi(&dsi_ctx, 0x65, 0x05);
	mipi_dsi_dcs_write_seq_multi(&dsi_ctx, 0xf3, 0x0f);
	mipi_dsi_dcs_write_seq_multi(&dsi_ctx, 0xf0, 0xaa, 0x00);
	mipi_dsi_dcs_write_seq_multi(&dsi_ctx, 0xff, 0x5a, 0x82);
	mipi_dsi_dcs_write_seq_multi(&dsi_ctx, 0xf9, 0x00);
	mipi_dsi_dcs_write_seq_multi(&dsi_ctx, 0xff, 0x51, 0x83);
	mipi_dsi_dcs_write_seq_multi(&dsi_ctx, 0x65, 0x04);
	mipi_dsi_dcs_write_seq_multi(&dsi_ctx, 0xf8, 0x00);
	mipi_dsi_dcs_write_seq_multi(&dsi_ctx, 0xff, 0x5a, 0x00);
	mipi_dsi_dcs_write_seq_multi(&dsi_ctx, 0x65, 0x01);
	mipi_dsi_dcs_write_seq_multi(&dsi_ctx, 0xf4, 0x9a);
	mipi_dsi_dcs_write_seq_multi(&dsi_ctx, 0xff, 0x5a, 0x00);

	mipi_dsi_dcs_exit_sleep_mode_multi(&dsi_ctx);
	mipi_dsi_msleep(&dsi_ctx, 120);

	mipi_dsi_dcs_set_display_on_multi(&dsi_ctx);
	mipi_dsi_msleep(&dsi_ctx, 20);

	return dsi_ctx.accum_err;
}

static void visionox_vtdr6130_off(struct visionox_vtdr6130 *ctx)
{
	struct mipi_dsi_device *dsi = ctx->dsi;
	struct mipi_dsi_multi_context dsi_ctx = { .dsi = dsi };

	dsi->mode_flags &= ~MIPI_DSI_MODE_LPM;

	mipi_dsi_dcs_set_display_off_multi(&dsi_ctx);
	mipi_dsi_msleep(&dsi_ctx, 20);

	mipi_dsi_dcs_enter_sleep_mode_multi(&dsi_ctx);
	mipi_dsi_msleep(&dsi_ctx, 120);
}

static int visionox_vtdr6130_prepare(struct drm_panel *panel)
{
	struct visionox_vtdr6130 *ctx = to_visionox_vtdr6130(panel);
	int ret;

<<<<<<< HEAD
	ret = regulator_bulk_enable(ARRAY_SIZE(ctx->supplies),
=======
	ret = regulator_bulk_enable(ARRAY_SIZE(visionox_vtdr6130_supplies),
>>>>>>> 2d5404ca
				    ctx->supplies);
	if (ret < 0)
		return ret;

	visionox_vtdr6130_reset(ctx);

	ret = visionox_vtdr6130_on(ctx);
	if (ret < 0) {
		gpiod_set_value_cansleep(ctx->reset_gpio, 1);
		regulator_bulk_disable(ARRAY_SIZE(visionox_vtdr6130_supplies),
				       ctx->supplies);
		return ret;
	}

	return 0;
}

static int visionox_vtdr6130_unprepare(struct drm_panel *panel)
{
	struct visionox_vtdr6130 *ctx = to_visionox_vtdr6130(panel);

<<<<<<< HEAD
	ret = visionox_vtdr6130_off(ctx);
	if (ret < 0)
		dev_err(dev, "Failed to un-initialize panel: %d\n", ret);
=======
	visionox_vtdr6130_off(ctx);
>>>>>>> 2d5404ca

	gpiod_set_value_cansleep(ctx->reset_gpio, 1);

	regulator_bulk_disable(ARRAY_SIZE(visionox_vtdr6130_supplies),
			       ctx->supplies);

	return 0;
}

static const struct drm_display_mode visionox_vtdr6130_mode = {
	.clock = (1080 + 20 + 2 + 20) * (2400 + 20 + 2 + 18) * 144 / 1000,
	.hdisplay = 1080,
	.hsync_start = 1080 + 20,
	.hsync_end = 1080 + 20 + 2,
	.htotal = 1080 + 20 + 2 + 20,
	.vdisplay = 2400,
	.vsync_start = 2400 + 20,
	.vsync_end = 2400 + 20 + 2,
	.vtotal = 2400 + 20 + 2 + 18,
	.width_mm = 71,
	.height_mm = 157,
};

static int visionox_vtdr6130_get_modes(struct drm_panel *panel,
				       struct drm_connector *connector)
{
	struct drm_display_mode *mode;

	mode = drm_mode_duplicate(connector->dev, &visionox_vtdr6130_mode);
	if (!mode)
		return -ENOMEM;

	drm_mode_set_name(mode);

	mode->type = DRM_MODE_TYPE_DRIVER | DRM_MODE_TYPE_PREFERRED;
	connector->display_info.width_mm = mode->width_mm;
	connector->display_info.height_mm = mode->height_mm;
	drm_mode_probed_add(connector, mode);

	return 1;
}

static const struct drm_panel_funcs visionox_vtdr6130_panel_funcs = {
	.prepare = visionox_vtdr6130_prepare,
	.unprepare = visionox_vtdr6130_unprepare,
	.get_modes = visionox_vtdr6130_get_modes,
};

static int visionox_vtdr6130_bl_update_status(struct backlight_device *bl)
{
	struct mipi_dsi_device *dsi = bl_get_data(bl);
	u16 brightness = backlight_get_brightness(bl);

	return mipi_dsi_dcs_set_display_brightness_large(dsi, brightness);
}

static const struct backlight_ops visionox_vtdr6130_bl_ops = {
	.update_status = visionox_vtdr6130_bl_update_status,
};

static struct backlight_device *
visionox_vtdr6130_create_backlight(struct mipi_dsi_device *dsi)
{
	struct device *dev = &dsi->dev;
	const struct backlight_properties props = {
		.type = BACKLIGHT_RAW,
		.brightness = 4095,
		.max_brightness = 4095,
	};

	return devm_backlight_device_register(dev, dev_name(dev), dev, dsi,
					      &visionox_vtdr6130_bl_ops, &props);
}

static int visionox_vtdr6130_probe(struct mipi_dsi_device *dsi)
{
	struct device *dev = &dsi->dev;
	struct visionox_vtdr6130 *ctx;
	int ret;

	ctx = devm_kzalloc(dev, sizeof(*ctx), GFP_KERNEL);
	if (!ctx)
		return -ENOMEM;

	ret = devm_regulator_bulk_get_const(&dsi->dev,
					    ARRAY_SIZE(visionox_vtdr6130_supplies),
					    visionox_vtdr6130_supplies,
					    &ctx->supplies);
	if (ret < 0)
		return ret;

	ctx->reset_gpio = devm_gpiod_get(dev, "reset", GPIOD_OUT_LOW);
	if (IS_ERR(ctx->reset_gpio))
		return dev_err_probe(dev, PTR_ERR(ctx->reset_gpio),
				     "Failed to get reset-gpios\n");

	ctx->dsi = dsi;
	mipi_dsi_set_drvdata(dsi, ctx);

	dsi->lanes = 4;
	dsi->format = MIPI_DSI_FMT_RGB888;
	dsi->mode_flags = MIPI_DSI_MODE_VIDEO | MIPI_DSI_MODE_NO_EOT_PACKET |
			  MIPI_DSI_CLOCK_NON_CONTINUOUS;
	ctx->panel.prepare_prev_first = true;

	drm_panel_init(&ctx->panel, dev, &visionox_vtdr6130_panel_funcs,
		       DRM_MODE_CONNECTOR_DSI);

	ctx->panel.backlight = visionox_vtdr6130_create_backlight(dsi);
	if (IS_ERR(ctx->panel.backlight))
		return dev_err_probe(dev, PTR_ERR(ctx->panel.backlight),
				     "Failed to create backlight\n");

	drm_panel_add(&ctx->panel);

	ret = mipi_dsi_attach(dsi);
	if (ret < 0) {
		dev_err(dev, "Failed to attach to DSI host: %d\n", ret);
		drm_panel_remove(&ctx->panel);
		return ret;
	}

	return 0;
}

static void visionox_vtdr6130_remove(struct mipi_dsi_device *dsi)
{
	struct visionox_vtdr6130 *ctx = mipi_dsi_get_drvdata(dsi);
	int ret;

	ret = mipi_dsi_detach(dsi);
	if (ret < 0)
		dev_err(&dsi->dev, "Failed to detach from DSI host: %d\n", ret);

	drm_panel_remove(&ctx->panel);
}

static const struct of_device_id visionox_vtdr6130_of_match[] = {
	{ .compatible = "visionox,vtdr6130" },
	{ /* sentinel */ }
};
MODULE_DEVICE_TABLE(of, visionox_vtdr6130_of_match);

static struct mipi_dsi_driver visionox_vtdr6130_driver = {
	.probe = visionox_vtdr6130_probe,
	.remove = visionox_vtdr6130_remove,
	.driver = {
		.name = "panel-visionox-vtdr6130",
		.of_match_table = visionox_vtdr6130_of_match,
	},
};
module_mipi_dsi_driver(visionox_vtdr6130_driver);

MODULE_AUTHOR("Neil Armstrong <neil.armstrong@linaro.org>");
MODULE_DESCRIPTION("Panel driver for the Visionox VTDR6130 AMOLED DSI panel");
MODULE_LICENSE("GPL");<|MERGE_RESOLUTION|>--- conflicted
+++ resolved
@@ -19,9 +19,6 @@
 	struct drm_panel panel;
 	struct mipi_dsi_device *dsi;
 	struct gpio_desc *reset_gpio;
-<<<<<<< HEAD
-	struct regulator_bulk_data supplies[3];
-=======
 	struct regulator_bulk_data *supplies;
 };
 
@@ -29,7 +26,6 @@
 	{ .supply = "vddio" },
 	{ .supply = "vci" },
 	{ .supply = "vdd" },
->>>>>>> 2d5404ca
 };
 
 static inline struct visionox_vtdr6130 *to_visionox_vtdr6130(struct drm_panel *panel)
@@ -149,11 +145,7 @@
 	struct visionox_vtdr6130 *ctx = to_visionox_vtdr6130(panel);
 	int ret;
 
-<<<<<<< HEAD
-	ret = regulator_bulk_enable(ARRAY_SIZE(ctx->supplies),
-=======
 	ret = regulator_bulk_enable(ARRAY_SIZE(visionox_vtdr6130_supplies),
->>>>>>> 2d5404ca
 				    ctx->supplies);
 	if (ret < 0)
 		return ret;
@@ -175,13 +167,7 @@
 {
 	struct visionox_vtdr6130 *ctx = to_visionox_vtdr6130(panel);
 
-<<<<<<< HEAD
-	ret = visionox_vtdr6130_off(ctx);
-	if (ret < 0)
-		dev_err(dev, "Failed to un-initialize panel: %d\n", ret);
-=======
 	visionox_vtdr6130_off(ctx);
->>>>>>> 2d5404ca
 
 	gpiod_set_value_cansleep(ctx->reset_gpio, 1);
 
