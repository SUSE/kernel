// SPDX-License-Identifier: GPL-2.0-only
/*
 * Novatek NT35950 DriverIC panels driver
 *
 * Copyright (c) 2021 AngeloGioacchino Del Regno
 *                    <angelogioacchino.delregno@somainline.org>
 */
#include <linux/delay.h>
#include <linux/gpio/consumer.h>
#include <linux/module.h>
#include <linux/of.h>
#include <linux/of_graph.h>
#include <linux/regulator/consumer.h>

#include <drm/drm_connector.h>
#include <drm/drm_crtc.h>
#include <drm/drm_mipi_dsi.h>
#include <drm/drm_modes.h>
#include <drm/drm_panel.h>

#define MCS_CMD_MAUCCTR			0xf0 /* Manufacturer command enable */
#define MCS_PARAM_SCALER_FUNCTION	0x58 /* Scale-up function */
#define MCS_PARAM_SCALEUP_MODE		0xc9
 #define MCS_SCALEUP_SIMPLE		0x0
 #define MCS_SCALEUP_BILINEAR		BIT(0)
 #define MCS_SCALEUP_DUPLICATE		(BIT(0) | BIT(4))

/* VESA Display Stream Compression param */
#define MCS_PARAM_VESA_DSC_ON		0x03

/* Data Compression mode */
#define MCS_PARAM_DATA_COMPRESSION	0x90
 #define MCS_DATA_COMPRESSION_NONE	0x00
 #define MCS_DATA_COMPRESSION_FBC	0x02
 #define MCS_DATA_COMPRESSION_DSC	0x03

/* Display Output control */
#define MCS_PARAM_DISP_OUTPUT_CTRL	0xb4
 #define MCS_DISP_OUT_SRAM_EN		BIT(0)
 #define MCS_DISP_OUT_VIDEO_MODE	BIT(4)

/* VESA Display Stream Compression setting */
#define MCS_PARAM_VESA_DSC_SETTING	0xc0

/* SubPixel Rendering (SPR) */
#define MCS_PARAM_SPR_EN		0xe3
#define MCS_PARAM_SPR_MODE		0xef
 #define MCS_SPR_MODE_YYG_RAINBOW_RGB	0x01

#define NT35950_VREG_MAX		4

struct nt35950 {
	struct drm_panel panel;
	struct drm_connector *connector;
	struct mipi_dsi_device *dsi[2];
	struct regulator_bulk_data vregs[NT35950_VREG_MAX];
	struct gpio_desc *reset_gpio;
	const struct nt35950_panel_desc *desc;

	int cur_mode;
	u8 last_page;
};

struct nt35950_panel_mode {
	const struct drm_display_mode mode;

	bool enable_sram;
	bool is_video_mode;
	u8 scaler_on;
	u8 scaler_mode;
	u8 compression;
	u8 spr_en;
	u8 spr_mode;
};

struct nt35950_panel_desc {
	const char *model_name;
	const struct mipi_dsi_device_info dsi_info;
	const struct nt35950_panel_mode *mode_data;

	bool is_dual_dsi;
	u8 num_lanes;
	u8 num_modes;
};

static inline struct nt35950 *to_nt35950(struct drm_panel *panel)
{
	return container_of(panel, struct nt35950, panel);
}

static void nt35950_reset(struct nt35950 *nt)
{
	gpiod_set_value_cansleep(nt->reset_gpio, 1);
	usleep_range(12000, 13000);
	gpiod_set_value_cansleep(nt->reset_gpio, 0);
	usleep_range(300, 400);
	gpiod_set_value_cansleep(nt->reset_gpio, 1);
	usleep_range(12000, 13000);
}

/*
 * nt35950_set_cmd2_page - Select manufacturer control (CMD2) page
 * @dsi_ctx: context for mipi_dsi functions
 * @nt:   Main driver structure
 * @page: Page number (0-7)
 */
static void nt35950_set_cmd2_page(struct mipi_dsi_multi_context *dsi_ctx,
				  struct nt35950 *nt, u8 page)
{
	const u8 mauc_cmd2_page[] = { MCS_CMD_MAUCCTR, 0x55, 0xaa, 0x52,
				      0x08, page };

	mipi_dsi_dcs_write_buffer_multi(dsi_ctx, mauc_cmd2_page,
					ARRAY_SIZE(mauc_cmd2_page));
	if (!dsi_ctx->accum_err)
		nt->last_page = page;
}

/*
 * nt35950_set_data_compression - Set data compression mode
 * @dsi_ctx: context for mipi_dsi functions
 * @nt:        Main driver structure
 * @comp_mode: Compression mode
 */
static void nt35950_set_data_compression(struct mipi_dsi_multi_context *dsi_ctx,
					 struct nt35950 *nt, u8 comp_mode)
{
	u8 cmd_data_compression[] = { MCS_PARAM_DATA_COMPRESSION, comp_mode };
	u8 cmd_vesa_dsc_on[] = { MCS_PARAM_VESA_DSC_ON, !!comp_mode };
	u8 cmd_vesa_dsc_setting[] = { MCS_PARAM_VESA_DSC_SETTING, 0x03 };
	u8 last_page = nt->last_page;

	/* Set CMD2 Page 0 if we're not there yet */
	if (last_page != 0)
		nt35950_set_cmd2_page(dsi_ctx, nt, 0);

	mipi_dsi_dcs_write_buffer_multi(dsi_ctx, cmd_data_compression,
					ARRAY_SIZE(cmd_data_compression));
	mipi_dsi_dcs_write_buffer_multi(dsi_ctx, cmd_vesa_dsc_on,
					ARRAY_SIZE(cmd_vesa_dsc_on));

	/* Set the vesa dsc setting on Page 4 */
	nt35950_set_cmd2_page(dsi_ctx, nt, 4);

	/* Display Stream Compression setting, always 0x03 */
	mipi_dsi_dcs_write_buffer_multi(dsi_ctx, cmd_vesa_dsc_setting,
					ARRAY_SIZE(cmd_vesa_dsc_setting));

	/* Get back to the previously set page */
	nt35950_set_cmd2_page(dsi_ctx, nt, last_page);
}

/*
 * nt35950_set_scaler - Enable/disable resolution upscaling
 * @dsi_ctx: context for mipi_dsi functions
 * @scale_up:  Scale up function control
 */
static void nt35950_set_scaler(struct mipi_dsi_multi_context *dsi_ctx,
			       u8 scale_up)
{
	u8 cmd_scaler[] = { MCS_PARAM_SCALER_FUNCTION, scale_up };

	mipi_dsi_dcs_write_buffer_multi(dsi_ctx, cmd_scaler,
					ARRAY_SIZE(cmd_scaler));
}

/*
 * nt35950_set_scale_mode - Resolution upscaling mode
 * @dsi_ctx: context for mipi_dsi functions
 * @mode: Scaler mode (MCS_DATA_COMPRESSION_*)
 */
static void nt35950_set_scale_mode(struct mipi_dsi_multi_context *dsi_ctx,
				   u8 mode)
{
	u8 cmd_scaler[] = { MCS_PARAM_SCALEUP_MODE, mode };

	mipi_dsi_dcs_write_buffer_multi(dsi_ctx, cmd_scaler,
					ARRAY_SIZE(cmd_scaler));
}

/*
 * nt35950_inject_black_image - Display a completely black image
 * @dsi_ctx: context for mipi_dsi functions
 *
 * After IC setup, the attached panel may show random data
 * due to driveric behavior changes (resolution, compression,
 * scaling, etc). This function, called after parameters setup,
 * makes the driver ic to output a completely black image to
 * the display.
 * It makes sense to push a black image before sending the sleep-out
 * and display-on commands.
 */
static void nt35950_inject_black_image(struct mipi_dsi_multi_context *dsi_ctx)
{
	const u8 cmd0_black_img[] = { 0x6f, 0x01 };
	const u8 cmd1_black_img[] = { 0xf3, 0x10 };
	u8 cmd_test[] = { 0xff, 0xaa, 0x55, 0xa5, 0x80 };

	/* Enable test command */
	mipi_dsi_dcs_write_buffer_multi(dsi_ctx, cmd_test, ARRAY_SIZE(cmd_test));

	/* Send a black image */
	mipi_dsi_dcs_write_buffer_multi(dsi_ctx, cmd0_black_img,
					ARRAY_SIZE(cmd0_black_img));
	mipi_dsi_dcs_write_buffer_multi(dsi_ctx, cmd1_black_img,
					ARRAY_SIZE(cmd1_black_img));

	/* Disable test command */
	cmd_test[ARRAY_SIZE(cmd_test) - 1] = 0x00;
	mipi_dsi_dcs_write_buffer_multi(dsi_ctx, cmd_test, ARRAY_SIZE(cmd_test));
}

/*
 * nt35950_set_dispout - Set Display Output register parameters
 * @nt:    Main driver structure
 * @dsi_ctx: context for mipi_dsi functions
 */
static void nt35950_set_dispout(struct mipi_dsi_multi_context *dsi_ctx,
				struct nt35950 *nt)
{
	u8 cmd_dispout[] = { MCS_PARAM_DISP_OUTPUT_CTRL, 0x00 };
	const struct nt35950_panel_mode *mode_data = nt->desc->mode_data;

	if (mode_data[nt->cur_mode].is_video_mode)
		cmd_dispout[1] |= MCS_DISP_OUT_VIDEO_MODE;
	if (mode_data[nt->cur_mode].enable_sram)
		cmd_dispout[1] |= MCS_DISP_OUT_SRAM_EN;

	mipi_dsi_dcs_write_buffer_multi(dsi_ctx, cmd_dispout,
					ARRAY_SIZE(cmd_dispout));
}

static int nt35950_get_current_mode(struct nt35950 *nt)
{
	struct drm_connector *connector = nt->connector;
	struct drm_crtc_state *crtc_state;
	int i;

	/* Return the default (first) mode if no info available yet */
	if (!connector->state || !connector->state->crtc)
		return 0;

	crtc_state = connector->state->crtc->state;

	for (i = 0; i < nt->desc->num_modes; i++) {
		if (drm_mode_match(&crtc_state->mode,
				   &nt->desc->mode_data[i].mode,
				   DRM_MODE_MATCH_TIMINGS | DRM_MODE_MATCH_CLOCK))
			return i;
	}

	return 0;
}

static int nt35950_on(struct nt35950 *nt)
{
	const struct nt35950_panel_mode *mode_data = nt->desc->mode_data;
	struct mipi_dsi_device *dsi = nt->dsi[0];
	struct mipi_dsi_multi_context dsi_ctx = { .dsi = dsi };

	nt->cur_mode = nt35950_get_current_mode(nt);
	nt->dsi[0]->mode_flags |= MIPI_DSI_MODE_LPM;
	nt->dsi[1]->mode_flags |= MIPI_DSI_MODE_LPM;

	nt35950_set_cmd2_page(&dsi_ctx, nt, 0);
	nt35950_set_data_compression(&dsi_ctx, nt, mode_data[nt->cur_mode].compression);
	nt35950_set_scale_mode(&dsi_ctx, mode_data[nt->cur_mode].scaler_mode);
	nt35950_set_scaler(&dsi_ctx, mode_data[nt->cur_mode].scaler_on);
	nt35950_set_dispout(&dsi_ctx, nt);

	mipi_dsi_dcs_set_tear_on_multi(&dsi_ctx, MIPI_DSI_DCS_TEAR_MODE_VBLANK);
	mipi_dsi_dcs_set_tear_scanline_multi(&dsi_ctx, 0);

	/* CMD2 Page 1 */
	nt35950_set_cmd2_page(&dsi_ctx, nt, 1);

	/* Unknown command */
	mipi_dsi_dcs_write_seq_multi(&dsi_ctx, 0xd4, 0x88, 0x88);

	/* CMD2 Page 7 */
	nt35950_set_cmd2_page(&dsi_ctx, nt, 7);

	/* Enable SubPixel Rendering */
	mipi_dsi_dcs_write_seq_multi(&dsi_ctx, MCS_PARAM_SPR_EN, 0x01);

	/* SPR Mode: YYG Rainbow-RGB */
	mipi_dsi_dcs_write_seq_multi(&dsi_ctx, MCS_PARAM_SPR_MODE,
				     MCS_SPR_MODE_YYG_RAINBOW_RGB);

	/* CMD3 */
	nt35950_inject_black_image(&dsi_ctx);
	mipi_dsi_dcs_exit_sleep_mode_multi(&dsi_ctx);
	mipi_dsi_msleep(&dsi_ctx, 120);

	mipi_dsi_dcs_set_display_on_multi(&dsi_ctx);
	mipi_dsi_msleep(&dsi_ctx, 120);

	if (dsi_ctx.accum_err)
		return dsi_ctx.accum_err;

	nt->dsi[0]->mode_flags &= ~MIPI_DSI_MODE_LPM;
	nt->dsi[1]->mode_flags &= ~MIPI_DSI_MODE_LPM;

	return 0;
}

static void nt35950_off(struct nt35950 *nt)
{
	struct mipi_dsi_device *dsi = nt->dsi[0];
	struct mipi_dsi_multi_context dsi_ctx = { .dsi = dsi };

	mipi_dsi_dcs_set_display_off_multi(&dsi_ctx);
	mipi_dsi_usleep_range(&dsi_ctx, 10000, 11000);

	mipi_dsi_dcs_enter_sleep_mode_multi(&dsi_ctx);
	mipi_dsi_msleep(&dsi_ctx, 150);

	nt->dsi[0]->mode_flags |= MIPI_DSI_MODE_LPM;
	nt->dsi[1]->mode_flags |= MIPI_DSI_MODE_LPM;
}

static int nt35950_sharp_init_vregs(struct nt35950 *nt, struct device *dev)
{
	int ret;

	nt->vregs[0].supply = "vddio";
	nt->vregs[1].supply = "avdd";
	nt->vregs[2].supply = "avee";
	nt->vregs[3].supply = "dvdd";
	ret = devm_regulator_bulk_get(dev, ARRAY_SIZE(nt->vregs),
				      nt->vregs);
	if (ret < 0)
		return ret;

	ret = regulator_is_supported_voltage(nt->vregs[0].consumer,
					     1750000, 1950000);
	if (!ret)
		return -EINVAL;
	ret = regulator_is_supported_voltage(nt->vregs[1].consumer,
					     5200000, 5900000);
	if (!ret)
		return -EINVAL;
	/* AVEE is negative: -5.90V to -5.20V */
	ret = regulator_is_supported_voltage(nt->vregs[2].consumer,
					     5200000, 5900000);
	if (!ret)
		return -EINVAL;

	ret = regulator_is_supported_voltage(nt->vregs[3].consumer,
					     1300000, 1400000);
	if (!ret)
		return -EINVAL;

	return 0;
}

static int nt35950_prepare(struct drm_panel *panel)
{
	struct nt35950 *nt = to_nt35950(panel);
	int ret;

	ret = regulator_enable(nt->vregs[0].consumer);
	if (ret)
		return ret;
	usleep_range(2000, 5000);

	ret = regulator_enable(nt->vregs[3].consumer);
	if (ret)
		goto end;
	usleep_range(15000, 18000);

	ret = regulator_enable(nt->vregs[1].consumer);
	if (ret)
		goto end;

	ret = regulator_enable(nt->vregs[2].consumer);
	if (ret)
		goto end;
	usleep_range(12000, 13000);

	nt35950_reset(nt);

	ret = nt35950_on(nt);
<<<<<<< HEAD
	if (ret < 0) {
		dev_err(dev, "Failed to initialize panel: %d\n", ret);
		goto end;
	}
=======
>>>>>>> 2d5404ca

end:
	if (ret < 0) {
		regulator_bulk_disable(ARRAY_SIZE(nt->vregs), nt->vregs);
		return ret;
	}

	return 0;
}

static int nt35950_unprepare(struct drm_panel *panel)
{
	struct nt35950 *nt = to_nt35950(panel);

<<<<<<< HEAD
	ret = nt35950_off(nt);
	if (ret < 0)
		dev_err(dev, "Failed to deinitialize panel: %d\n", ret);
=======
	nt35950_off(nt);
>>>>>>> 2d5404ca

	gpiod_set_value_cansleep(nt->reset_gpio, 0);
	regulator_bulk_disable(ARRAY_SIZE(nt->vregs), nt->vregs);

	return 0;
}

static int nt35950_get_modes(struct drm_panel *panel,
			     struct drm_connector *connector)
{
	struct nt35950 *nt = to_nt35950(panel);
	int i;

	for (i = 0; i < nt->desc->num_modes; i++) {
		struct drm_display_mode *mode;

		mode = drm_mode_duplicate(connector->dev,
					  &nt->desc->mode_data[i].mode);
		if (!mode)
			return -ENOMEM;

		drm_mode_set_name(mode);

		mode->type |= DRM_MODE_TYPE_DRIVER;
		if (nt->desc->num_modes == 1)
			mode->type |= DRM_MODE_TYPE_PREFERRED;

		drm_mode_probed_add(connector, mode);
	}

	connector->display_info.bpc = 8;
	connector->display_info.height_mm = nt->desc->mode_data[0].mode.height_mm;
	connector->display_info.width_mm = nt->desc->mode_data[0].mode.width_mm;
	nt->connector = connector;

	return nt->desc->num_modes;
}

static const struct drm_panel_funcs nt35950_panel_funcs = {
	.prepare = nt35950_prepare,
	.unprepare = nt35950_unprepare,
	.get_modes = nt35950_get_modes,
};

static int nt35950_probe(struct mipi_dsi_device *dsi)
{
	struct device *dev = &dsi->dev;
	struct device_node *dsi_r;
	struct mipi_dsi_host *dsi_r_host;
	struct nt35950 *nt;
	const struct mipi_dsi_device_info *info;
	int i, num_dsis = 1, ret;

	nt = devm_kzalloc(dev, sizeof(*nt), GFP_KERNEL);
	if (!nt)
		return -ENOMEM;

	ret = nt35950_sharp_init_vregs(nt, dev);
	if (ret)
		return dev_err_probe(dev, ret, "Regulator init failure.\n");

	nt->desc = of_device_get_match_data(dev);
	if (!nt->desc)
		return -ENODEV;

	nt->reset_gpio = devm_gpiod_get(dev, "reset", GPIOD_ASIS);
	if (IS_ERR(nt->reset_gpio)) {
		return dev_err_probe(dev, PTR_ERR(nt->reset_gpio),
				     "Failed to get reset gpio\n");
	}

	/* If the panel is connected on two DSIs then DSI0 left, DSI1 right */
	if (nt->desc->is_dual_dsi) {
		info = &nt->desc->dsi_info;
		dsi_r = of_graph_get_remote_node(dsi->dev.of_node, 1, -1);
		if (!dsi_r) {
			dev_err(dev, "Cannot get secondary DSI node.\n");
			return -ENODEV;
		}
		dsi_r_host = of_find_mipi_dsi_host_by_node(dsi_r);
		of_node_put(dsi_r);
		if (!dsi_r_host)
			return dev_err_probe(dev, -EPROBE_DEFER, "Cannot get secondary DSI host\n");

		nt->dsi[1] = mipi_dsi_device_register_full(dsi_r_host, info);
		if (!nt->dsi[1]) {
			dev_err(dev, "Cannot get secondary DSI node\n");
			return -ENODEV;
		}
		num_dsis++;
	}

	nt->dsi[0] = dsi;
	mipi_dsi_set_drvdata(dsi, nt);

	drm_panel_init(&nt->panel, dev, &nt35950_panel_funcs,
		       DRM_MODE_CONNECTOR_DSI);

	ret = drm_panel_of_backlight(&nt->panel);
	if (ret) {
		if (num_dsis == 2)
			mipi_dsi_device_unregister(nt->dsi[1]);

		return dev_err_probe(dev, ret, "Failed to get backlight\n");
	}

	drm_panel_add(&nt->panel);

	for (i = 0; i < num_dsis; i++) {
		nt->dsi[i]->lanes = nt->desc->num_lanes;
		nt->dsi[i]->format = MIPI_DSI_FMT_RGB888;

		nt->dsi[i]->mode_flags = MIPI_DSI_CLOCK_NON_CONTINUOUS |
					 MIPI_DSI_MODE_LPM;

		if (nt->desc->mode_data[0].is_video_mode)
			nt->dsi[i]->mode_flags |= MIPI_DSI_MODE_VIDEO;

		ret = mipi_dsi_attach(nt->dsi[i]);
		if (ret < 0) {
			/* If we fail to attach to either host, we're done */
			if (num_dsis == 2)
				mipi_dsi_device_unregister(nt->dsi[1]);

			return dev_err_probe(dev, ret,
					     "Cannot attach to DSI%d host.\n", i);
		}
	}

	/* Make sure to set RESX LOW before starting the power-on sequence */
	gpiod_set_value_cansleep(nt->reset_gpio, 0);
	return 0;
}

static void nt35950_remove(struct mipi_dsi_device *dsi)
{
	struct nt35950 *nt = mipi_dsi_get_drvdata(dsi);
	int ret;

	ret = mipi_dsi_detach(nt->dsi[0]);
	if (ret < 0)
		dev_err(&dsi->dev,
			"Failed to detach from DSI0 host: %d\n", ret);

	if (nt->dsi[1]) {
		ret = mipi_dsi_detach(nt->dsi[1]);
		if (ret < 0)
			dev_err(&dsi->dev,
				"Failed to detach from DSI1 host: %d\n", ret);
		mipi_dsi_device_unregister(nt->dsi[1]);
	}

	drm_panel_remove(&nt->panel);
}

static const struct nt35950_panel_mode sharp_ls055d1sx04_modes[] = {
	{
		/* 1920x1080 60Hz no compression */
		.mode = {
			.clock = 214537,
			.hdisplay = 1080,
			.hsync_start = 1080 + 400,
			.hsync_end = 1080 + 400 + 40,
			.htotal = 1080 + 400 + 40 + 300,
			.vdisplay = 1920,
			.vsync_start = 1920 + 12,
			.vsync_end = 1920 + 12 + 2,
			.vtotal = 1920 + 12 + 2 + 10,
			.width_mm = 68,
			.height_mm = 121,
		},
		.compression = MCS_DATA_COMPRESSION_NONE,
		.enable_sram = true,
		.is_video_mode = false,
		.scaler_on = 1,
		.scaler_mode = MCS_SCALEUP_DUPLICATE,
	},
	/* TODO: Add 2160x3840 60Hz when DSC is supported */
};

static const struct nt35950_panel_desc sharp_ls055d1sx04 = {
	.model_name = "Sharp LS055D1SX04",
	.dsi_info = {
		.type = "LS055D1SX04",
		.channel = 0,
		.node = NULL,
	},
	.mode_data = sharp_ls055d1sx04_modes,
	.num_modes = ARRAY_SIZE(sharp_ls055d1sx04_modes),
	.is_dual_dsi = true,
	.num_lanes = 4,
};

static const struct of_device_id nt35950_of_match[] = {
	{ .compatible = "sharp,ls055d1sx04", .data = &sharp_ls055d1sx04 },
	{  }
};
MODULE_DEVICE_TABLE(of, nt35950_of_match);

static struct mipi_dsi_driver nt35950_driver = {
	.probe = nt35950_probe,
	.remove = nt35950_remove,
	.driver = {
		.name = "panel-novatek-nt35950",
		.of_match_table = nt35950_of_match,
	},
};
module_mipi_dsi_driver(nt35950_driver);

MODULE_AUTHOR("AngeloGioacchino Del Regno <angelogioacchino.delregno@somainline.org>");
MODULE_DESCRIPTION("Novatek NT35950 DriverIC panels driver");
MODULE_LICENSE("GPL v2");<|MERGE_RESOLUTION|>--- conflicted
+++ resolved
@@ -381,13 +381,6 @@
 	nt35950_reset(nt);
 
 	ret = nt35950_on(nt);
-<<<<<<< HEAD
-	if (ret < 0) {
-		dev_err(dev, "Failed to initialize panel: %d\n", ret);
-		goto end;
-	}
-=======
->>>>>>> 2d5404ca
 
 end:
 	if (ret < 0) {
@@ -402,13 +395,7 @@
 {
 	struct nt35950 *nt = to_nt35950(panel);
 
-<<<<<<< HEAD
-	ret = nt35950_off(nt);
-	if (ret < 0)
-		dev_err(dev, "Failed to deinitialize panel: %d\n", ret);
-=======
 	nt35950_off(nt);
->>>>>>> 2d5404ca
 
 	gpiod_set_value_cansleep(nt->reset_gpio, 0);
 	regulator_bulk_disable(ARRAY_SIZE(nt->vregs), nt->vregs);
