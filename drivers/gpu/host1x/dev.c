// SPDX-License-Identifier: GPL-2.0-only
/*
 * Tegra host1x driver
 *
 * Copyright (c) 2010-2013, NVIDIA Corporation.
 */

#include <linux/clk.h>
#include <linux/delay.h>
#include <linux/dma-mapping.h>
#include <linux/io.h>
#include <linux/list.h>
#include <linux/module.h>
#include <linux/of_device.h>
#include <linux/of.h>
#include <linux/pm_runtime.h>
#include <linux/slab.h>

#include <soc/tegra/common.h>

#define CREATE_TRACE_POINTS
#include <trace/events/host1x.h>
#undef CREATE_TRACE_POINTS

#if IS_ENABLED(CONFIG_ARM_DMA_USE_IOMMU)
#include <asm/dma-iommu.h>
#endif

#include "bus.h"
#include "channel.h"
#include "context.h"
#include "debug.h"
#include "dev.h"
#include "intr.h"

#include "hw/host1x01.h"
#include "hw/host1x02.h"
#include "hw/host1x04.h"
#include "hw/host1x05.h"
#include "hw/host1x06.h"
#include "hw/host1x07.h"
#include "hw/host1x08.h"

void host1x_common_writel(struct host1x *host1x, u32 v, u32 r)
{
	writel(v, host1x->common_regs + r);
}

void host1x_hypervisor_writel(struct host1x *host1x, u32 v, u32 r)
{
	writel(v, host1x->hv_regs + r);
}

u32 host1x_hypervisor_readl(struct host1x *host1x, u32 r)
{
	return readl(host1x->hv_regs + r);
}

void host1x_sync_writel(struct host1x *host1x, u32 v, u32 r)
{
	void __iomem *sync_regs = host1x->regs + host1x->info->sync_offset;

	writel(v, sync_regs + r);
}

u32 host1x_sync_readl(struct host1x *host1x, u32 r)
{
	void __iomem *sync_regs = host1x->regs + host1x->info->sync_offset;

	return readl(sync_regs + r);
}

void host1x_ch_writel(struct host1x_channel *ch, u32 v, u32 r)
{
	writel(v, ch->regs + r);
}

u32 host1x_ch_readl(struct host1x_channel *ch, u32 r)
{
	return readl(ch->regs + r);
}

static const struct host1x_info host1x01_info = {
	.nb_channels = 8,
	.nb_pts = 32,
	.nb_mlocks = 16,
	.nb_bases = 8,
	.init = host1x01_init,
	.sync_offset = 0x3000,
	.dma_mask = DMA_BIT_MASK(32),
	.has_wide_gather = false,
	.has_hypervisor = false,
	.num_sid_entries = 0,
	.sid_table = NULL,
	.reserve_vblank_syncpts = true,
};

static const struct host1x_info host1x02_info = {
	.nb_channels = 9,
	.nb_pts = 32,
	.nb_mlocks = 16,
	.nb_bases = 12,
	.init = host1x02_init,
	.sync_offset = 0x3000,
	.dma_mask = DMA_BIT_MASK(32),
	.has_wide_gather = false,
	.has_hypervisor = false,
	.num_sid_entries = 0,
	.sid_table = NULL,
	.reserve_vblank_syncpts = true,
};

static const struct host1x_info host1x04_info = {
	.nb_channels = 12,
	.nb_pts = 192,
	.nb_mlocks = 16,
	.nb_bases = 64,
	.init = host1x04_init,
	.sync_offset = 0x2100,
	.dma_mask = DMA_BIT_MASK(34),
	.has_wide_gather = false,
	.has_hypervisor = false,
	.num_sid_entries = 0,
	.sid_table = NULL,
	.reserve_vblank_syncpts = false,
};

static const struct host1x_info host1x05_info = {
	.nb_channels = 14,
	.nb_pts = 192,
	.nb_mlocks = 16,
	.nb_bases = 64,
	.init = host1x05_init,
	.sync_offset = 0x2100,
	.dma_mask = DMA_BIT_MASK(34),
	.has_wide_gather = false,
	.has_hypervisor = false,
	.num_sid_entries = 0,
	.sid_table = NULL,
	.reserve_vblank_syncpts = false,
};

static const struct host1x_sid_entry tegra186_sid_table[] = {
	{
		/* VIC */
		.base = 0x1af0,
		.offset = 0x30,
		.limit = 0x34
	},
	{
		/* NVDEC */
		.base = 0x1b00,
		.offset = 0x30,
		.limit = 0x34
	},
};

static const struct host1x_info host1x06_info = {
	.nb_channels = 63,
	.nb_pts = 576,
	.nb_mlocks = 24,
	.nb_bases = 16,
	.init = host1x06_init,
	.sync_offset = 0x0,
	.dma_mask = DMA_BIT_MASK(40),
	.has_wide_gather = true,
	.has_hypervisor = true,
	.num_sid_entries = ARRAY_SIZE(tegra186_sid_table),
	.sid_table = tegra186_sid_table,
	.reserve_vblank_syncpts = false,
};

static const struct host1x_sid_entry tegra194_sid_table[] = {
	{
		/* VIC */
		.base = 0x1af0,
		.offset = 0x30,
		.limit = 0x34
	},
	{
		/* NVDEC */
		.base = 0x1b00,
		.offset = 0x30,
		.limit = 0x34
	},
	{
		/* NVDEC1 */
		.base = 0x1bc0,
		.offset = 0x30,
		.limit = 0x34
	},
};

static const struct host1x_info host1x07_info = {
	.nb_channels = 63,
	.nb_pts = 704,
	.nb_mlocks = 32,
	.nb_bases = 0,
	.init = host1x07_init,
	.sync_offset = 0x0,
	.dma_mask = DMA_BIT_MASK(40),
	.has_wide_gather = true,
	.has_hypervisor = true,
	.num_sid_entries = ARRAY_SIZE(tegra194_sid_table),
	.sid_table = tegra194_sid_table,
	.reserve_vblank_syncpts = false,
};

/*
 * Tegra234 has two stream ID protection tables, one for setting stream IDs
 * through the channel path via SETSTREAMID, and one for setting them via
 * MMIO. We program each engine's data stream ID in the channel path table
 * and firmware stream ID in the MMIO path table.
 */
static const struct host1x_sid_entry tegra234_sid_table[] = {
	{
		/* VIC channel */
		.base = 0x17b8,
		.offset = 0x30,
		.limit = 0x30
	},
	{
		/* VIC MMIO */
		.base = 0x1688,
		.offset = 0x34,
		.limit = 0x34
	},
<<<<<<< HEAD
=======
	{
		/* NVDEC channel */
		.base = 0x17c8,
		.offset = 0x30,
		.limit = 0x30,
	},
	{
		/* NVDEC MMIO */
		.base = 0x1698,
		.offset = 0x34,
		.limit = 0x34,
	},
>>>>>>> eb3cdb58
};

static const struct host1x_info host1x08_info = {
	.nb_channels = 63,
	.nb_pts = 1024,
	.nb_mlocks = 24,
	.nb_bases = 0,
	.init = host1x08_init,
	.sync_offset = 0x0,
	.dma_mask = DMA_BIT_MASK(40),
	.has_wide_gather = true,
	.has_hypervisor = true,
	.has_common = true,
	.num_sid_entries = ARRAY_SIZE(tegra234_sid_table),
	.sid_table = tegra234_sid_table,
	.streamid_vm_table = { 0x1004, 128 },
	.classid_vm_table = { 0x1404, 25 },
	.mmio_vm_table = { 0x1504, 25 },
	.reserve_vblank_syncpts = false,
};

static const struct of_device_id host1x_of_match[] = {
	{ .compatible = "nvidia,tegra234-host1x", .data = &host1x08_info, },
	{ .compatible = "nvidia,tegra194-host1x", .data = &host1x07_info, },
	{ .compatible = "nvidia,tegra186-host1x", .data = &host1x06_info, },
	{ .compatible = "nvidia,tegra210-host1x", .data = &host1x05_info, },
	{ .compatible = "nvidia,tegra124-host1x", .data = &host1x04_info, },
	{ .compatible = "nvidia,tegra114-host1x", .data = &host1x02_info, },
	{ .compatible = "nvidia,tegra30-host1x", .data = &host1x01_info, },
	{ .compatible = "nvidia,tegra20-host1x", .data = &host1x01_info, },
	{ },
};
MODULE_DEVICE_TABLE(of, host1x_of_match);

static void host1x_setup_virtualization_tables(struct host1x *host)
{
	const struct host1x_info *info = host->info;
	unsigned int i;

	if (!info->has_hypervisor)
		return;

	for (i = 0; i < info->num_sid_entries; i++) {
		const struct host1x_sid_entry *entry = &info->sid_table[i];

		host1x_hypervisor_writel(host, entry->offset, entry->base);
		host1x_hypervisor_writel(host, entry->limit, entry->base + 4);
	}

	for (i = 0; i < info->streamid_vm_table.count; i++) {
		/* Allow access to all stream IDs to all VMs. */
		host1x_hypervisor_writel(host, 0xff, info->streamid_vm_table.base + 4 * i);
	}

	for (i = 0; i < info->classid_vm_table.count; i++) {
		/* Allow access to all classes to all VMs. */
		host1x_hypervisor_writel(host, 0xff, info->classid_vm_table.base + 4 * i);
	}

	for (i = 0; i < info->mmio_vm_table.count; i++) {
		/* Use VM1 (that's us) as originator VMID for engine MMIO accesses. */
		host1x_hypervisor_writel(host, 0x1, info->mmio_vm_table.base + 4 * i);
	}
}

static bool host1x_wants_iommu(struct host1x *host1x)
{
	/* Our IOMMU usage policy doesn't currently play well with GART */
	if (of_machine_is_compatible("nvidia,tegra20"))
		return false;

	/*
	 * If we support addressing a maximum of 32 bits of physical memory
	 * and if the host1x firewall is enabled, there's no need to enable
	 * IOMMU support. This can happen for example on Tegra20, Tegra30
	 * and Tegra114.
	 *
	 * Tegra124 and later can address up to 34 bits of physical memory and
	 * many platforms come equipped with more than 2 GiB of system memory,
	 * which requires crossing the 4 GiB boundary. But there's a catch: on
	 * SoCs before Tegra186 (i.e. Tegra124 and Tegra210), the host1x can
	 * only address up to 32 bits of memory in GATHER opcodes, which means
	 * that command buffers need to either be in the first 2 GiB of system
	 * memory (which could quickly lead to memory exhaustion), or command
	 * buffers need to be treated differently from other buffers (which is
	 * not possible with the current ABI).
	 *
	 * A third option is to use the IOMMU in these cases to make sure all
	 * buffers will be mapped into a 32-bit IOVA space that host1x can
	 * address. This allows all of the system memory to be used and works
	 * within the limitations of the host1x on these SoCs.
	 *
	 * In summary, default to enable IOMMU on Tegra124 and later. For any
	 * of the earlier SoCs, only use the IOMMU for additional safety when
	 * the host1x firewall is disabled.
	 */
	if (host1x->info->dma_mask <= DMA_BIT_MASK(32)) {
		if (IS_ENABLED(CONFIG_TEGRA_HOST1X_FIREWALL))
			return false;
	}

	return true;
}

static struct iommu_domain *host1x_iommu_attach(struct host1x *host)
{
	struct iommu_domain *domain = iommu_get_domain_for_dev(host->dev);
	int err;

#if IS_ENABLED(CONFIG_ARM_DMA_USE_IOMMU)
	if (host->dev->archdata.mapping) {
		struct dma_iommu_mapping *mapping =
				to_dma_iommu_mapping(host->dev);
		arm_iommu_detach_device(host->dev);
		arm_iommu_release_mapping(mapping);

		domain = iommu_get_domain_for_dev(host->dev);
	}
#endif

	/*
	 * We may not always want to enable IOMMU support (for example if the
	 * host1x firewall is already enabled and we don't support addressing
	 * more than 32 bits of physical memory), so check for that first.
	 *
	 * Similarly, if host1x is already attached to an IOMMU (via the DMA
	 * API), don't try to attach again.
	 */
	if (!host1x_wants_iommu(host) || domain)
		return domain;

	host->group = iommu_group_get(host->dev);
	if (host->group) {
		struct iommu_domain_geometry *geometry;
		dma_addr_t start, end;
		unsigned long order;

		err = iova_cache_get();
		if (err < 0)
			goto put_group;

		host->domain = iommu_domain_alloc(&platform_bus_type);
		if (!host->domain) {
			err = -ENOMEM;
			goto put_cache;
		}

		err = iommu_attach_group(host->domain, host->group);
		if (err) {
			if (err == -ENODEV)
				err = 0;

			goto free_domain;
		}

		geometry = &host->domain->geometry;
		start = geometry->aperture_start & host->info->dma_mask;
		end = geometry->aperture_end & host->info->dma_mask;

		order = __ffs(host->domain->pgsize_bitmap);
		init_iova_domain(&host->iova, 1UL << order, start >> order);
		host->iova_end = end;

		domain = host->domain;
	}

	return domain;

free_domain:
	iommu_domain_free(host->domain);
	host->domain = NULL;
put_cache:
	iova_cache_put();
put_group:
	iommu_group_put(host->group);
	host->group = NULL;

	return ERR_PTR(err);
}

static int host1x_iommu_init(struct host1x *host)
{
	u64 mask = host->info->dma_mask;
	struct iommu_domain *domain;
	int err;

	domain = host1x_iommu_attach(host);
	if (IS_ERR(domain)) {
		err = PTR_ERR(domain);
		dev_err(host->dev, "failed to attach to IOMMU: %d\n", err);
		return err;
	}

	/*
	 * If we're not behind an IOMMU make sure we don't get push buffers
	 * that are allocated outside of the range addressable by the GATHER
	 * opcode.
	 *
	 * Newer generations of Tegra (Tegra186 and later) support a wide
	 * variant of the GATHER opcode that allows addressing more bits.
	 */
	if (!domain && !host->info->has_wide_gather)
		mask = DMA_BIT_MASK(32);

	err = dma_coerce_mask_and_coherent(host->dev, mask);
	if (err < 0) {
		dev_err(host->dev, "failed to set DMA mask: %d\n", err);
		return err;
	}

	return 0;
}

static void host1x_iommu_exit(struct host1x *host)
{
	if (host->domain) {
		put_iova_domain(&host->iova);
		iommu_detach_group(host->domain, host->group);

		iommu_domain_free(host->domain);
		host->domain = NULL;

		iova_cache_put();

		iommu_group_put(host->group);
		host->group = NULL;
	}
}

static int host1x_get_resets(struct host1x *host)
{
	int err;

	host->resets[0].id = "mc";
	host->resets[1].id = "host1x";
	host->nresets = ARRAY_SIZE(host->resets);

	err = devm_reset_control_bulk_get_optional_exclusive_released(
				host->dev, host->nresets, host->resets);
	if (err) {
		dev_err(host->dev, "failed to get reset: %d\n", err);
		return err;
	}

	return 0;
}

static int host1x_probe(struct platform_device *pdev)
{
	struct host1x *host;
<<<<<<< HEAD
	int syncpt_irq;
=======
>>>>>>> eb3cdb58
	int err;

	host = devm_kzalloc(&pdev->dev, sizeof(*host), GFP_KERNEL);
	if (!host)
		return -ENOMEM;

	host->info = of_device_get_match_data(&pdev->dev);

	if (host->info->has_hypervisor) {
		host->regs = devm_platform_ioremap_resource_byname(pdev, "vm");
		if (IS_ERR(host->regs))
			return PTR_ERR(host->regs);

		host->hv_regs = devm_platform_ioremap_resource_byname(pdev, "hypervisor");
		if (IS_ERR(host->hv_regs))
			return PTR_ERR(host->hv_regs);

		if (host->info->has_common) {
			host->common_regs = devm_platform_ioremap_resource_byname(pdev, "common");
			if (IS_ERR(host->common_regs))
				return PTR_ERR(host->common_regs);
		}
	} else {
		host->regs = devm_platform_ioremap_resource(pdev, 0);
		if (IS_ERR(host->regs))
			return PTR_ERR(host->regs);
	}

	host->syncpt_irq = platform_get_irq(pdev, 0);
	if (host->syncpt_irq < 0)
		return host->syncpt_irq;

	mutex_init(&host->devices_lock);
	INIT_LIST_HEAD(&host->devices);
	INIT_LIST_HEAD(&host->list);
	host->dev = &pdev->dev;

	/* set common host1x device data */
	platform_set_drvdata(pdev, host);

	host->dev->dma_parms = &host->dma_parms;
	dma_set_max_seg_size(host->dev, UINT_MAX);

	if (host->info->init) {
		err = host->info->init(host);
		if (err)
			return err;
	}

	host->clk = devm_clk_get(&pdev->dev, NULL);
	if (IS_ERR(host->clk)) {
		err = PTR_ERR(host->clk);

		if (err != -EPROBE_DEFER)
			dev_err(&pdev->dev, "failed to get clock: %d\n", err);

		return err;
	}

	err = host1x_get_resets(host);
	if (err)
		return err;

	host1x_bo_cache_init(&host->cache);

	err = host1x_iommu_init(host);
	if (err < 0) {
		dev_err(&pdev->dev, "failed to setup IOMMU: %d\n", err);
		goto destroy_cache;
	}

	err = host1x_channel_list_init(&host->channel_list,
				       host->info->nb_channels);
	if (err) {
		dev_err(&pdev->dev, "failed to initialize channel list\n");
		goto iommu_exit;
	}

	err = host1x_memory_context_list_init(host);
	if (err) {
		dev_err(&pdev->dev, "failed to initialize context list\n");
		goto free_channels;
	}

	err = host1x_syncpt_init(host);
	if (err) {
		dev_err(&pdev->dev, "failed to initialize syncpts\n");
		goto free_contexts;
	}

	err = host1x_intr_init(host);
	if (err) {
		dev_err(&pdev->dev, "failed to initialize interrupts\n");
		goto deinit_syncpt;
	}

	pm_runtime_enable(&pdev->dev);
<<<<<<< HEAD

	err = devm_tegra_core_dev_init_opp_table_common(&pdev->dev);
	if (err)
		goto pm_disable;

	/* the driver's code isn't ready yet for the dynamic RPM */
	err = pm_runtime_resume_and_get(&pdev->dev);
	if (err)
		goto pm_disable;

=======

	err = devm_tegra_core_dev_init_opp_table_common(&pdev->dev);
	if (err)
		goto pm_disable;

	/* the driver's code isn't ready yet for the dynamic RPM */
	err = pm_runtime_resume_and_get(&pdev->dev);
	if (err)
		goto pm_disable;

>>>>>>> eb3cdb58
	host1x_debug_init(host);

	err = host1x_register(host);
	if (err < 0)
		goto deinit_debugfs;

	err = devm_of_platform_populate(&pdev->dev);
	if (err < 0)
		goto unregister;

	return 0;

unregister:
	host1x_unregister(host);
deinit_debugfs:
	host1x_debug_deinit(host);

	pm_runtime_put_sync_suspend(&pdev->dev);
pm_disable:
	pm_runtime_disable(&pdev->dev);

	host1x_intr_deinit(host);
deinit_syncpt:
	host1x_syncpt_deinit(host);
free_contexts:
	host1x_memory_context_list_free(&host->context_list);
free_channels:
	host1x_channel_list_free(&host->channel_list);
iommu_exit:
	host1x_iommu_exit(host);
destroy_cache:
	host1x_bo_cache_destroy(&host->cache);

	return err;
}

static int host1x_remove(struct platform_device *pdev)
{
	struct host1x *host = platform_get_drvdata(pdev);

	host1x_unregister(host);
	host1x_debug_deinit(host);

	pm_runtime_force_suspend(&pdev->dev);

	host1x_intr_deinit(host);
	host1x_syncpt_deinit(host);
	host1x_memory_context_list_free(&host->context_list);
	host1x_channel_list_free(&host->channel_list);
	host1x_iommu_exit(host);
	host1x_bo_cache_destroy(&host->cache);
<<<<<<< HEAD

	return 0;
}

static int __maybe_unused host1x_runtime_suspend(struct device *dev)
{
	struct host1x *host = dev_get_drvdata(dev);
	int err;

	host1x_intr_stop(host);
	host1x_syncpt_save(host);

	err = reset_control_bulk_assert(host->nresets, host->resets);
	if (err) {
		dev_err(dev, "failed to assert reset: %d\n", err);
		goto resume_host1x;
	}

	usleep_range(1000, 2000);

	clk_disable_unprepare(host->clk);
	reset_control_bulk_release(host->nresets, host->resets);

	return 0;

resume_host1x:
	host1x_setup_virtualization_tables(host);
	host1x_syncpt_restore(host);
	host1x_intr_start(host);

	return err;
}

static int __maybe_unused host1x_runtime_resume(struct device *dev)
{
	struct host1x *host = dev_get_drvdata(dev);
	int err;

	err = reset_control_bulk_acquire(host->nresets, host->resets);
	if (err) {
		dev_err(dev, "failed to acquire reset: %d\n", err);
		return err;
	}

	err = clk_prepare_enable(host->clk);
	if (err) {
		dev_err(dev, "failed to enable clock: %d\n", err);
		goto release_reset;
	}

	err = reset_control_bulk_deassert(host->nresets, host->resets);
	if (err < 0) {
		dev_err(dev, "failed to deassert reset: %d\n", err);
		goto disable_clk;
	}

	host1x_setup_virtualization_tables(host);
	host1x_syncpt_restore(host);
	host1x_intr_start(host);
=======
>>>>>>> eb3cdb58

	return 0;

disable_clk:
	clk_disable_unprepare(host->clk);
release_reset:
	reset_control_bulk_release(host->nresets, host->resets);

	return err;
}

<<<<<<< HEAD
=======
static int __maybe_unused host1x_runtime_suspend(struct device *dev)
{
	struct host1x *host = dev_get_drvdata(dev);
	int err;

	host1x_intr_stop(host);
	host1x_syncpt_save(host);

	err = reset_control_bulk_assert(host->nresets, host->resets);
	if (err) {
		dev_err(dev, "failed to assert reset: %d\n", err);
		goto resume_host1x;
	}

	usleep_range(1000, 2000);

	clk_disable_unprepare(host->clk);
	reset_control_bulk_release(host->nresets, host->resets);

	return 0;

resume_host1x:
	host1x_setup_virtualization_tables(host);
	host1x_syncpt_restore(host);
	host1x_intr_start(host);

	return err;
}

static int __maybe_unused host1x_runtime_resume(struct device *dev)
{
	struct host1x *host = dev_get_drvdata(dev);
	int err;

	err = reset_control_bulk_acquire(host->nresets, host->resets);
	if (err) {
		dev_err(dev, "failed to acquire reset: %d\n", err);
		return err;
	}

	err = clk_prepare_enable(host->clk);
	if (err) {
		dev_err(dev, "failed to enable clock: %d\n", err);
		goto release_reset;
	}

	err = reset_control_bulk_deassert(host->nresets, host->resets);
	if (err < 0) {
		dev_err(dev, "failed to deassert reset: %d\n", err);
		goto disable_clk;
	}

	host1x_setup_virtualization_tables(host);
	host1x_syncpt_restore(host);
	host1x_intr_start(host);

	return 0;

disable_clk:
	clk_disable_unprepare(host->clk);
release_reset:
	reset_control_bulk_release(host->nresets, host->resets);

	return err;
}

>>>>>>> eb3cdb58
static const struct dev_pm_ops host1x_pm_ops = {
	SET_RUNTIME_PM_OPS(host1x_runtime_suspend, host1x_runtime_resume,
			   NULL)
	/* TODO: add system suspend-resume once driver will be ready for that */
};

static struct platform_driver tegra_host1x_driver = {
	.driver = {
		.name = "tegra-host1x",
		.of_match_table = host1x_of_match,
		.pm = &host1x_pm_ops,
	},
	.probe = host1x_probe,
	.remove = host1x_remove,
};

static struct platform_driver * const drivers[] = {
	&tegra_host1x_driver,
	&tegra_mipi_driver,
};

static int __init tegra_host1x_init(void)
{
	int err;

	err = bus_register(&host1x_bus_type);
	if (err < 0)
		return err;

	err = platform_register_drivers(drivers, ARRAY_SIZE(drivers));
	if (err < 0)
		bus_unregister(&host1x_bus_type);

	return err;
}
module_init(tegra_host1x_init);

static void __exit tegra_host1x_exit(void)
{
	platform_unregister_drivers(drivers, ARRAY_SIZE(drivers));
	bus_unregister(&host1x_bus_type);
}
module_exit(tegra_host1x_exit);

/**
 * host1x_get_dma_mask() - query the supported DMA mask for host1x
 * @host1x: host1x instance
 *
 * Note that this returns the supported DMA mask for host1x, which can be
 * different from the applicable DMA mask under certain circumstances.
 */
u64 host1x_get_dma_mask(struct host1x *host1x)
{
	return host1x->info->dma_mask;
}
EXPORT_SYMBOL(host1x_get_dma_mask);

MODULE_AUTHOR("Thierry Reding <thierry.reding@avionic-design.de>");
MODULE_AUTHOR("Terje Bergstrom <tbergstrom@nvidia.com>");
MODULE_DESCRIPTION("Host1x driver for Tegra products");
MODULE_LICENSE("GPL");<|MERGE_RESOLUTION|>--- conflicted
+++ resolved
@@ -225,8 +225,6 @@
 		.offset = 0x34,
 		.limit = 0x34
 	},
-<<<<<<< HEAD
-=======
 	{
 		/* NVDEC channel */
 		.base = 0x17c8,
@@ -239,7 +237,6 @@
 		.offset = 0x34,
 		.limit = 0x34,
 	},
->>>>>>> eb3cdb58
 };
 
 static const struct host1x_info host1x08_info = {
@@ -490,10 +487,6 @@
 static int host1x_probe(struct platform_device *pdev)
 {
 	struct host1x *host;
-<<<<<<< HEAD
-	int syncpt_irq;
-=======
->>>>>>> eb3cdb58
 	int err;
 
 	host = devm_kzalloc(&pdev->dev, sizeof(*host), GFP_KERNEL);
@@ -591,7 +584,6 @@
 	}
 
 	pm_runtime_enable(&pdev->dev);
-<<<<<<< HEAD
 
 	err = devm_tegra_core_dev_init_opp_table_common(&pdev->dev);
 	if (err)
@@ -602,18 +594,6 @@
 	if (err)
 		goto pm_disable;
 
-=======
-
-	err = devm_tegra_core_dev_init_opp_table_common(&pdev->dev);
-	if (err)
-		goto pm_disable;
-
-	/* the driver's code isn't ready yet for the dynamic RPM */
-	err = pm_runtime_resume_and_get(&pdev->dev);
-	if (err)
-		goto pm_disable;
-
->>>>>>> eb3cdb58
 	host1x_debug_init(host);
 
 	err = host1x_register(host);
@@ -665,7 +645,6 @@
 	host1x_channel_list_free(&host->channel_list);
 	host1x_iommu_exit(host);
 	host1x_bo_cache_destroy(&host->cache);
-<<<<<<< HEAD
 
 	return 0;
 }
@@ -725,8 +704,6 @@
 	host1x_setup_virtualization_tables(host);
 	host1x_syncpt_restore(host);
 	host1x_intr_start(host);
-=======
->>>>>>> eb3cdb58
 
 	return 0;
 
@@ -738,75 +715,6 @@
 	return err;
 }
 
-<<<<<<< HEAD
-=======
-static int __maybe_unused host1x_runtime_suspend(struct device *dev)
-{
-	struct host1x *host = dev_get_drvdata(dev);
-	int err;
-
-	host1x_intr_stop(host);
-	host1x_syncpt_save(host);
-
-	err = reset_control_bulk_assert(host->nresets, host->resets);
-	if (err) {
-		dev_err(dev, "failed to assert reset: %d\n", err);
-		goto resume_host1x;
-	}
-
-	usleep_range(1000, 2000);
-
-	clk_disable_unprepare(host->clk);
-	reset_control_bulk_release(host->nresets, host->resets);
-
-	return 0;
-
-resume_host1x:
-	host1x_setup_virtualization_tables(host);
-	host1x_syncpt_restore(host);
-	host1x_intr_start(host);
-
-	return err;
-}
-
-static int __maybe_unused host1x_runtime_resume(struct device *dev)
-{
-	struct host1x *host = dev_get_drvdata(dev);
-	int err;
-
-	err = reset_control_bulk_acquire(host->nresets, host->resets);
-	if (err) {
-		dev_err(dev, "failed to acquire reset: %d\n", err);
-		return err;
-	}
-
-	err = clk_prepare_enable(host->clk);
-	if (err) {
-		dev_err(dev, "failed to enable clock: %d\n", err);
-		goto release_reset;
-	}
-
-	err = reset_control_bulk_deassert(host->nresets, host->resets);
-	if (err < 0) {
-		dev_err(dev, "failed to deassert reset: %d\n", err);
-		goto disable_clk;
-	}
-
-	host1x_setup_virtualization_tables(host);
-	host1x_syncpt_restore(host);
-	host1x_intr_start(host);
-
-	return 0;
-
-disable_clk:
-	clk_disable_unprepare(host->clk);
-release_reset:
-	reset_control_bulk_release(host->nresets, host->resets);
-
-	return err;
-}
-
->>>>>>> eb3cdb58
 static const struct dev_pm_ops host1x_pm_ops = {
 	SET_RUNTIME_PM_OPS(host1x_runtime_suspend, host1x_runtime_resume,
 			   NULL)
