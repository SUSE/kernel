/* SPDX-License-Identifier: GPL-2.0-only */
/*
 * Tegra host1x Interrupt Management
 *
 * Copyright (c) 2010-2021, NVIDIA Corporation.
 */

#ifndef __HOST1X_INTR_H
#define __HOST1X_INTR_H

struct host1x;
<<<<<<< HEAD

enum host1x_intr_action {
	/*
	 * Perform cleanup after a submit has completed.
	 * 'data' points to a channel
	 */
	HOST1X_INTR_ACTION_SUBMIT_COMPLETE = 0,

	/*
	 * Wake up a  task.
	 * 'data' points to a wait_queue_head_t
	 */
	HOST1X_INTR_ACTION_WAKEUP,

	/*
	 * Wake up a interruptible task.
	 * 'data' points to a wait_queue_head_t
	 */
	HOST1X_INTR_ACTION_WAKEUP_INTERRUPTIBLE,

	HOST1X_INTR_ACTION_SIGNAL_FENCE,

	HOST1X_INTR_ACTION_COUNT
};

struct host1x_syncpt_intr {
	spinlock_t lock;
	struct list_head wait_head;
	char thresh_irq_name[12];
	struct work_struct work;
};

struct host1x_waitlist {
	struct list_head list;
	struct kref refcount;
	u32 thresh;
	enum host1x_intr_action action;
	atomic_t state;
	void *data;
	int count;
};

/*
 * Schedule an action to be taken when a sync point reaches the given threshold.
 *
 * @id the sync point
 * @thresh the threshold
 * @action the action to take
 * @data a pointer to extra data depending on action, see above
 * @waiter waiter structure - assumes ownership
 * @ref must be passed if cancellation is possible, else NULL
 *
 * This is a non-blocking api.
 */
int host1x_intr_add_action(struct host1x *host, struct host1x_syncpt *syncpt,
			   u32 thresh, enum host1x_intr_action action,
			   void *data, struct host1x_waitlist *waiter,
			   void **ref);

/*
 * Unreference an action submitted to host1x_intr_add_action().
 * You must call this if you passed non-NULL as ref.
 * @ref the ref returned from host1x_intr_add_action()
 * @flush wait until any pending handlers have completed before returning.
 */
void host1x_intr_put_ref(struct host1x *host, unsigned int id, void *ref,
			 bool flush);
=======
struct host1x_syncpt_fence;
>>>>>>> eb3cdb58

/* Initialize host1x sync point interrupt */
int host1x_intr_init(struct host1x *host);

/* Deinitialize host1x sync point interrupt */
void host1x_intr_deinit(struct host1x *host);

/* Enable host1x sync point interrupt */
void host1x_intr_start(struct host1x *host);

/* Disable host1x sync point interrupt */
void host1x_intr_stop(struct host1x *host);

void host1x_intr_handle_interrupt(struct host1x *host, unsigned int id);

void host1x_intr_add_fence_locked(struct host1x *host, struct host1x_syncpt_fence *fence);

bool host1x_intr_remove_fence(struct host1x *host, struct host1x_syncpt_fence *fence);

#endif<|MERGE_RESOLUTION|>--- conflicted
+++ resolved
@@ -9,77 +9,7 @@
 #define __HOST1X_INTR_H
 
 struct host1x;
-<<<<<<< HEAD
-
-enum host1x_intr_action {
-	/*
-	 * Perform cleanup after a submit has completed.
-	 * 'data' points to a channel
-	 */
-	HOST1X_INTR_ACTION_SUBMIT_COMPLETE = 0,
-
-	/*
-	 * Wake up a  task.
-	 * 'data' points to a wait_queue_head_t
-	 */
-	HOST1X_INTR_ACTION_WAKEUP,
-
-	/*
-	 * Wake up a interruptible task.
-	 * 'data' points to a wait_queue_head_t
-	 */
-	HOST1X_INTR_ACTION_WAKEUP_INTERRUPTIBLE,
-
-	HOST1X_INTR_ACTION_SIGNAL_FENCE,
-
-	HOST1X_INTR_ACTION_COUNT
-};
-
-struct host1x_syncpt_intr {
-	spinlock_t lock;
-	struct list_head wait_head;
-	char thresh_irq_name[12];
-	struct work_struct work;
-};
-
-struct host1x_waitlist {
-	struct list_head list;
-	struct kref refcount;
-	u32 thresh;
-	enum host1x_intr_action action;
-	atomic_t state;
-	void *data;
-	int count;
-};
-
-/*
- * Schedule an action to be taken when a sync point reaches the given threshold.
- *
- * @id the sync point
- * @thresh the threshold
- * @action the action to take
- * @data a pointer to extra data depending on action, see above
- * @waiter waiter structure - assumes ownership
- * @ref must be passed if cancellation is possible, else NULL
- *
- * This is a non-blocking api.
- */
-int host1x_intr_add_action(struct host1x *host, struct host1x_syncpt *syncpt,
-			   u32 thresh, enum host1x_intr_action action,
-			   void *data, struct host1x_waitlist *waiter,
-			   void **ref);
-
-/*
- * Unreference an action submitted to host1x_intr_add_action().
- * You must call this if you passed non-NULL as ref.
- * @ref the ref returned from host1x_intr_add_action()
- * @flush wait until any pending handlers have completed before returning.
- */
-void host1x_intr_put_ref(struct host1x *host, unsigned int id, void *ref,
-			 bool flush);
-=======
 struct host1x_syncpt_fence;
->>>>>>> eb3cdb58
 
 /* Initialize host1x sync point interrupt */
 int host1x_intr_init(struct host1x *host);
