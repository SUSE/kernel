// SPDX-License-Identifier: GPL-2.0-only
/*
 * Tegra host1x Channel
 *
 * Copyright (c) 2010-2013, NVIDIA Corporation.
 */

#include <linux/host1x.h>
#include <linux/iommu.h>
#include <linux/slab.h>

#include <trace/events/host1x.h>

#include "../channel.h"
#include "../dev.h"
#include "../intr.h"
#include "../job.h"

#define TRACE_MAX_LENGTH 128U

static void trace_write_gather(struct host1x_cdma *cdma, struct host1x_bo *bo,
			       u32 offset, u32 words)
{
	struct device *dev = cdma_to_channel(cdma)->dev;
	void *mem = NULL;

	if (host1x_debug_trace_cmdbuf)
		mem = host1x_bo_mmap(bo);

	if (mem) {
		u32 i;
		/*
		 * Write in batches of 128 as there seems to be a limit
		 * of how much you can output to ftrace at once.
		 */
		for (i = 0; i < words; i += TRACE_MAX_LENGTH) {
			u32 num_words = min(words - i, TRACE_MAX_LENGTH);

			offset += i * sizeof(u32);

			trace_host1x_cdma_push_gather(dev_name(dev), bo,
						      num_words, offset,
						      mem);
		}

		host1x_bo_munmap(bo, mem);
	}
}

static void submit_wait(struct host1x_job *job, u32 id, u32 threshold,
			u32 next_class)
{
	struct host1x_cdma *cdma = &job->channel->cdma;

#if HOST1X_HW >= 6
	u32 stream_id;

	/*
	 * If a memory context has been set, use it. Otherwise
	 * (if context isolation is disabled) use the engine's
	 * firmware stream ID.
	 */
	if (job->memory_context)
		stream_id = job->memory_context->stream_id;
	else
		stream_id = job->engine_fallback_streamid;

	host1x_cdma_push_wide(cdma,
		host1x_opcode_setclass(
			HOST1X_CLASS_HOST1X,
			HOST1X_UCLASS_LOAD_SYNCPT_PAYLOAD_32,
			/* WAIT_SYNCPT_32 is at SYNCPT_PAYLOAD_32+2 */
			BIT(0) | BIT(2)
		),
		threshold,
		id,
		HOST1X_OPCODE_NOP
	);
	host1x_cdma_push_wide(&job->channel->cdma,
		host1x_opcode_setclass(job->class, 0, 0),
		host1x_opcode_setpayload(stream_id),
		host1x_opcode_setstreamid(job->engine_streamid_offset / 4),
		HOST1X_OPCODE_NOP);
#elif HOST1X_HW >= 2
	host1x_cdma_push_wide(cdma,
		host1x_opcode_setclass(
			HOST1X_CLASS_HOST1X,
			HOST1X_UCLASS_LOAD_SYNCPT_PAYLOAD_32,
			/* WAIT_SYNCPT_32 is at SYNCPT_PAYLOAD_32+2 */
			BIT(0) | BIT(2)
		),
		threshold,
		id,
		host1x_opcode_setclass(next_class, 0, 0)
	);
#else
	/* TODO add waitchk or use waitbases or other mitigation */
	host1x_cdma_push(cdma,
		host1x_opcode_setclass(
			HOST1X_CLASS_HOST1X,
			host1x_uclass_wait_syncpt_r(),
			BIT(0)
		),
		host1x_class_host_wait_syncpt(id, threshold)
	);
	host1x_cdma_push(cdma,
		host1x_opcode_setclass(next_class, 0, 0),
		HOST1X_OPCODE_NOP
	);
#endif
}

static void submit_gathers(struct host1x_job *job, u32 job_syncpt_base)
{
	struct host1x_cdma *cdma = &job->channel->cdma;
#if HOST1X_HW < 6
	struct device *dev = job->channel->dev;
#endif
	unsigned int i;
	u32 threshold;

	for (i = 0; i < job->num_cmds; i++) {
		struct host1x_job_cmd *cmd = &job->cmds[i];

		if (cmd->is_wait) {
			if (cmd->wait.relative)
				threshold = job_syncpt_base + cmd->wait.threshold;
			else
				threshold = cmd->wait.threshold;

			submit_wait(job, cmd->wait.id, threshold, cmd->wait.next_class);
		} else {
			struct host1x_job_gather *g = &cmd->gather;

			dma_addr_t addr = g->base + g->offset;
			u32 op2, op3;

			op2 = lower_32_bits(addr);
			op3 = upper_32_bits(addr);

			trace_write_gather(cdma, g->bo, g->offset, g->words);

			if (op3 != 0) {
#if HOST1X_HW >= 6
				u32 op1 = host1x_opcode_gather_wide(g->words);
				u32 op4 = HOST1X_OPCODE_NOP;

				host1x_cdma_push_wide(cdma, op1, op2, op3, op4);
#else
				dev_err(dev, "invalid gather for push buffer %pad\n",
					&addr);
				continue;
#endif
			} else {
				u32 op1 = host1x_opcode_gather(g->words);

				host1x_cdma_push(cdma, op1, op2);
			}
		}
	}
}

static inline void synchronize_syncpt_base(struct host1x_job *job)
{
	struct host1x_syncpt *sp = job->syncpt;
	unsigned int id;
	u32 value;

	value = host1x_syncpt_read_max(sp);
	id = sp->base->id;

	host1x_cdma_push(&job->channel->cdma,
			 host1x_opcode_setclass(HOST1X_CLASS_HOST1X,
				HOST1X_UCLASS_LOAD_SYNCPT_BASE, 1),
			 HOST1X_UCLASS_LOAD_SYNCPT_BASE_BASE_INDX_F(id) |
			 HOST1X_UCLASS_LOAD_SYNCPT_BASE_VALUE_F(value));
}

static void host1x_channel_set_streamid(struct host1x_channel *channel)
{
#if HOST1X_HW >= 6
	u32 stream_id;

	if (!tegra_dev_iommu_get_stream_id(channel->dev->parent, &stream_id))
		stream_id = TEGRA_STREAM_ID_BYPASS;

	host1x_ch_writel(channel, stream_id, HOST1X_CHANNEL_SMMU_STREAMID);
#endif
}

static void host1x_enable_gather_filter(struct host1x_channel *ch)
<<<<<<< HEAD
{
#if HOST1X_HW >= 6
	struct host1x *host = dev_get_drvdata(ch->dev->parent);
	u32 val;

	if (!host->hv_regs)
		return;

	val = host1x_hypervisor_readl(
		host, HOST1X_HV_CH_KERNEL_FILTER_GBUFFER(ch->id / 32));
	val |= BIT(ch->id % 32);
	host1x_hypervisor_writel(
		host, val, HOST1X_HV_CH_KERNEL_FILTER_GBUFFER(ch->id / 32));
#elif HOST1X_HW >= 4
	host1x_ch_writel(ch,
			 HOST1X_CHANNEL_CHANNELCTRL_KERNEL_FILTER_GBUFFER(1),
			 HOST1X_CHANNEL_CHANNELCTRL);
#endif
}

static void channel_program_cdma(struct host1x_job *job)
{
	struct host1x_cdma *cdma = &job->channel->cdma;
	struct host1x_syncpt *sp = job->syncpt;

#if HOST1X_HW >= 6
	u32 fence;

	/* Enter engine class with invalid stream ID. */
	host1x_cdma_push_wide(cdma,
		host1x_opcode_acquire_mlock(job->class),
		host1x_opcode_setclass(job->class, 0, 0),
		host1x_opcode_setpayload(0),
		host1x_opcode_setstreamid(job->engine_streamid_offset / 4));

	/* Before switching stream ID to real stream ID, ensure engine is idle. */
	fence = host1x_syncpt_incr_max(sp, 1);
	host1x_cdma_push(&job->channel->cdma,
		host1x_opcode_nonincr(HOST1X_UCLASS_INCR_SYNCPT, 1),
		HOST1X_UCLASS_INCR_SYNCPT_INDX_F(job->syncpt->id) |
			HOST1X_UCLASS_INCR_SYNCPT_COND_F(4));
	submit_wait(job, job->syncpt->id, fence, job->class);

	/* Submit work. */
	job->syncpt_end = host1x_syncpt_incr_max(sp, job->syncpt_incrs);
	submit_gathers(job, job->syncpt_end - job->syncpt_incrs);

	/* Before releasing MLOCK, ensure engine is idle again. */
	fence = host1x_syncpt_incr_max(sp, 1);
	host1x_cdma_push(&job->channel->cdma,
		host1x_opcode_nonincr(HOST1X_UCLASS_INCR_SYNCPT, 1),
		HOST1X_UCLASS_INCR_SYNCPT_INDX_F(job->syncpt->id) |
			HOST1X_UCLASS_INCR_SYNCPT_COND_F(4));
	submit_wait(job, job->syncpt->id, fence, job->class);

	/* Release MLOCK. */
	host1x_cdma_push(cdma,
		HOST1X_OPCODE_NOP, host1x_opcode_release_mlock(job->class));
#else
	if (job->serialize) {
		/*
		 * Force serialization by inserting a host wait for the
		 * previous job to finish before this one can commence.
		 */
		host1x_cdma_push(cdma,
				 host1x_opcode_setclass(HOST1X_CLASS_HOST1X,
					host1x_uclass_wait_syncpt_r(), 1),
				 host1x_class_host_wait_syncpt(job->syncpt->id,
					host1x_syncpt_read_max(sp)));
	}

	/* Synchronize base register to allow using it for relative waiting */
	if (sp->base)
		synchronize_syncpt_base(job);

	/* add a setclass for modules that require it */
	if (job->class)
		host1x_cdma_push(cdma,
				 host1x_opcode_setclass(job->class, 0, 0),
				 HOST1X_OPCODE_NOP);

	job->syncpt_end = host1x_syncpt_incr_max(sp, job->syncpt_incrs);

	submit_gathers(job, job->syncpt_end - job->syncpt_incrs);
#endif
}

static int channel_submit(struct host1x_job *job)
{
	struct host1x_channel *ch = job->channel;
	struct host1x_syncpt *sp = job->syncpt;
	u32 prev_max = 0;
	u32 syncval;
	int err;
	struct host1x_waitlist *completed_waiter = NULL;
=======
{
#if HOST1X_HW >= 6
>>>>>>> eb3cdb58
	struct host1x *host = dev_get_drvdata(ch->dev->parent);
	u32 val;

<<<<<<< HEAD
	trace_host1x_channel_submit(dev_name(ch->dev),
				    job->num_cmds, job->num_relocs,
				    job->syncpt->id, job->syncpt_incrs);
=======
	if (!host->hv_regs)
		return;
>>>>>>> eb3cdb58

	val = host1x_hypervisor_readl(
		host, HOST1X_HV_CH_KERNEL_FILTER_GBUFFER(ch->id / 32));
	val |= BIT(ch->id % 32);
	host1x_hypervisor_writel(
		host, val, HOST1X_HV_CH_KERNEL_FILTER_GBUFFER(ch->id / 32));
#elif HOST1X_HW >= 4
	host1x_ch_writel(ch,
			 HOST1X_CHANNEL_CHANNELCTRL_KERNEL_FILTER_GBUFFER(1),
			 HOST1X_CHANNEL_CHANNELCTRL);
#endif
}

static void channel_program_cdma(struct host1x_job *job)
{
	struct host1x_cdma *cdma = &job->channel->cdma;
	struct host1x_syncpt *sp = job->syncpt;

#if HOST1X_HW >= 6
	u32 fence;

<<<<<<< HEAD
	host1x_channel_set_streamid(ch);
	host1x_enable_gather_filter(ch);
	host1x_hw_syncpt_assign_to_channel(host, sp, ch);
=======
	/* Enter engine class with invalid stream ID. */
	host1x_cdma_push_wide(cdma,
		host1x_opcode_acquire_mlock(job->class),
		host1x_opcode_setclass(job->class, 0, 0),
		host1x_opcode_setpayload(0),
		host1x_opcode_setstreamid(job->engine_streamid_offset / 4));
>>>>>>> eb3cdb58

	/* Before switching stream ID to real stream ID, ensure engine is idle. */
	fence = host1x_syncpt_incr_max(sp, 1);
	host1x_cdma_push(&job->channel->cdma,
		host1x_opcode_nonincr(HOST1X_UCLASS_INCR_SYNCPT, 1),
		HOST1X_UCLASS_INCR_SYNCPT_INDX_F(job->syncpt->id) |
			HOST1X_UCLASS_INCR_SYNCPT_COND_F(4));
	submit_wait(job, job->syncpt->id, fence, job->class);

<<<<<<< HEAD
	channel_program_cdma(job);
	syncval = host1x_syncpt_read_max(sp);
=======
	/* Submit work. */
	job->syncpt_end = host1x_syncpt_incr_max(sp, job->syncpt_incrs);
	submit_gathers(job, job->syncpt_end - job->syncpt_incrs);

	/* Before releasing MLOCK, ensure engine is idle again. */
	fence = host1x_syncpt_incr_max(sp, 1);
	host1x_cdma_push(&job->channel->cdma,
		host1x_opcode_nonincr(HOST1X_UCLASS_INCR_SYNCPT, 1),
		HOST1X_UCLASS_INCR_SYNCPT_INDX_F(job->syncpt->id) |
			HOST1X_UCLASS_INCR_SYNCPT_COND_F(4));
	submit_wait(job, job->syncpt->id, fence, job->class);

	/* Release MLOCK. */
	host1x_cdma_push(cdma,
		HOST1X_OPCODE_NOP, host1x_opcode_release_mlock(job->class));
#else
	if (job->serialize) {
		/*
		 * Force serialization by inserting a host wait for the
		 * previous job to finish before this one can commence.
		 */
		host1x_cdma_push(cdma,
				 host1x_opcode_setclass(HOST1X_CLASS_HOST1X,
					host1x_uclass_wait_syncpt_r(), 1),
				 host1x_class_host_wait_syncpt(job->syncpt->id,
					host1x_syncpt_read_max(sp)));
	}

	/* Synchronize base register to allow using it for relative waiting */
	if (sp->base)
		synchronize_syncpt_base(job);

	/* add a setclass for modules that require it */
	if (job->class)
		host1x_cdma_push(cdma,
				 host1x_opcode_setclass(job->class, 0, 0),
				 HOST1X_OPCODE_NOP);

	job->syncpt_end = host1x_syncpt_incr_max(sp, job->syncpt_incrs);
>>>>>>> eb3cdb58

	submit_gathers(job, job->syncpt_end - job->syncpt_incrs);
#endif
}

static void job_complete_callback(struct dma_fence *fence, struct dma_fence_cb *cb)
{
	struct host1x_job *job = container_of(cb, struct host1x_job, fence_cb);

<<<<<<< HEAD
	/* schedule a submit complete interrupt */
	err = host1x_intr_add_action(host, sp, syncval,
				     HOST1X_INTR_ACTION_SUBMIT_COMPLETE, ch,
				     completed_waiter, &job->waiter);
	completed_waiter = NULL;
	WARN(err, "Failed to set submit complete interrupt");
=======
	/* Schedules CDMA update. */
	host1x_cdma_update(&job->channel->cdma);
}
>>>>>>> eb3cdb58

static int channel_submit(struct host1x_job *job)
{
	struct host1x_channel *ch = job->channel;
	struct host1x_syncpt *sp = job->syncpt;
	u32 prev_max = 0;
	u32 syncval;
	int err;
	struct host1x *host = dev_get_drvdata(ch->dev->parent);

	trace_host1x_channel_submit(dev_name(ch->dev),
				    job->num_cmds, job->num_relocs,
				    job->syncpt->id, job->syncpt_incrs);

	/* before error checks, return current max */
	prev_max = job->syncpt_end = host1x_syncpt_read_max(sp);

<<<<<<< HEAD
=======
	/* get submit lock */
	err = mutex_lock_interruptible(&ch->submitlock);
	if (err)
		return err;

	host1x_channel_set_streamid(ch);
	host1x_enable_gather_filter(ch);
	host1x_hw_syncpt_assign_to_channel(host, sp, ch);

	/* begin a CDMA submit */
	err = host1x_cdma_begin(&ch->cdma, job);
	if (err) {
		mutex_unlock(&ch->submitlock);
		return err;
	}

	channel_program_cdma(job);
	syncval = host1x_syncpt_read_max(sp);

	/*
	 * Create fence before submitting job to HW to avoid job completing
	 * before the fence is set up.
	 */
	job->fence = host1x_fence_create(sp, syncval, true);
	if (WARN(IS_ERR(job->fence), "Failed to create submit complete fence")) {
		job->fence = NULL;
	} else {
		err = dma_fence_add_callback(job->fence, &job->fence_cb,
					     job_complete_callback);
	}

	/* end CDMA submit & stash pinned hMems into sync queue */
	host1x_cdma_end(&ch->cdma, job);

	trace_host1x_channel_submitted(dev_name(ch->dev), prev_max, syncval);

	mutex_unlock(&ch->submitlock);

	if (err == -ENOENT)
		host1x_cdma_update(&ch->cdma);
	else
		WARN(err, "Failed to set submit complete interrupt");

	return 0;
}

>>>>>>> eb3cdb58
static int host1x_channel_init(struct host1x_channel *ch, struct host1x *dev,
			       unsigned int index)
{
#if HOST1X_HW < 6
	ch->regs = dev->regs + index * 0x4000;
#else
	ch->regs = dev->regs + index * 0x100;
#endif
	return 0;
}

static const struct host1x_channel_ops host1x_channel_ops = {
	.init = host1x_channel_init,
	.submit = channel_submit,
};<|MERGE_RESOLUTION|>--- conflicted
+++ resolved
@@ -189,7 +189,6 @@
 }
 
 static void host1x_enable_gather_filter(struct host1x_channel *ch)
-<<<<<<< HEAD
 {
 #if HOST1X_HW >= 6
 	struct host1x *host = dev_get_drvdata(ch->dev->parent);
@@ -277,136 +276,13 @@
 #endif
 }
 
-static int channel_submit(struct host1x_job *job)
-{
-	struct host1x_channel *ch = job->channel;
-	struct host1x_syncpt *sp = job->syncpt;
-	u32 prev_max = 0;
-	u32 syncval;
-	int err;
-	struct host1x_waitlist *completed_waiter = NULL;
-=======
-{
-#if HOST1X_HW >= 6
->>>>>>> eb3cdb58
-	struct host1x *host = dev_get_drvdata(ch->dev->parent);
-	u32 val;
-
-<<<<<<< HEAD
-	trace_host1x_channel_submit(dev_name(ch->dev),
-				    job->num_cmds, job->num_relocs,
-				    job->syncpt->id, job->syncpt_incrs);
-=======
-	if (!host->hv_regs)
-		return;
->>>>>>> eb3cdb58
-
-	val = host1x_hypervisor_readl(
-		host, HOST1X_HV_CH_KERNEL_FILTER_GBUFFER(ch->id / 32));
-	val |= BIT(ch->id % 32);
-	host1x_hypervisor_writel(
-		host, val, HOST1X_HV_CH_KERNEL_FILTER_GBUFFER(ch->id / 32));
-#elif HOST1X_HW >= 4
-	host1x_ch_writel(ch,
-			 HOST1X_CHANNEL_CHANNELCTRL_KERNEL_FILTER_GBUFFER(1),
-			 HOST1X_CHANNEL_CHANNELCTRL);
-#endif
-}
-
-static void channel_program_cdma(struct host1x_job *job)
-{
-	struct host1x_cdma *cdma = &job->channel->cdma;
-	struct host1x_syncpt *sp = job->syncpt;
-
-#if HOST1X_HW >= 6
-	u32 fence;
-
-<<<<<<< HEAD
-	host1x_channel_set_streamid(ch);
-	host1x_enable_gather_filter(ch);
-	host1x_hw_syncpt_assign_to_channel(host, sp, ch);
-=======
-	/* Enter engine class with invalid stream ID. */
-	host1x_cdma_push_wide(cdma,
-		host1x_opcode_acquire_mlock(job->class),
-		host1x_opcode_setclass(job->class, 0, 0),
-		host1x_opcode_setpayload(0),
-		host1x_opcode_setstreamid(job->engine_streamid_offset / 4));
->>>>>>> eb3cdb58
-
-	/* Before switching stream ID to real stream ID, ensure engine is idle. */
-	fence = host1x_syncpt_incr_max(sp, 1);
-	host1x_cdma_push(&job->channel->cdma,
-		host1x_opcode_nonincr(HOST1X_UCLASS_INCR_SYNCPT, 1),
-		HOST1X_UCLASS_INCR_SYNCPT_INDX_F(job->syncpt->id) |
-			HOST1X_UCLASS_INCR_SYNCPT_COND_F(4));
-	submit_wait(job, job->syncpt->id, fence, job->class);
-
-<<<<<<< HEAD
-	channel_program_cdma(job);
-	syncval = host1x_syncpt_read_max(sp);
-=======
-	/* Submit work. */
-	job->syncpt_end = host1x_syncpt_incr_max(sp, job->syncpt_incrs);
-	submit_gathers(job, job->syncpt_end - job->syncpt_incrs);
-
-	/* Before releasing MLOCK, ensure engine is idle again. */
-	fence = host1x_syncpt_incr_max(sp, 1);
-	host1x_cdma_push(&job->channel->cdma,
-		host1x_opcode_nonincr(HOST1X_UCLASS_INCR_SYNCPT, 1),
-		HOST1X_UCLASS_INCR_SYNCPT_INDX_F(job->syncpt->id) |
-			HOST1X_UCLASS_INCR_SYNCPT_COND_F(4));
-	submit_wait(job, job->syncpt->id, fence, job->class);
-
-	/* Release MLOCK. */
-	host1x_cdma_push(cdma,
-		HOST1X_OPCODE_NOP, host1x_opcode_release_mlock(job->class));
-#else
-	if (job->serialize) {
-		/*
-		 * Force serialization by inserting a host wait for the
-		 * previous job to finish before this one can commence.
-		 */
-		host1x_cdma_push(cdma,
-				 host1x_opcode_setclass(HOST1X_CLASS_HOST1X,
-					host1x_uclass_wait_syncpt_r(), 1),
-				 host1x_class_host_wait_syncpt(job->syncpt->id,
-					host1x_syncpt_read_max(sp)));
-	}
-
-	/* Synchronize base register to allow using it for relative waiting */
-	if (sp->base)
-		synchronize_syncpt_base(job);
-
-	/* add a setclass for modules that require it */
-	if (job->class)
-		host1x_cdma_push(cdma,
-				 host1x_opcode_setclass(job->class, 0, 0),
-				 HOST1X_OPCODE_NOP);
-
-	job->syncpt_end = host1x_syncpt_incr_max(sp, job->syncpt_incrs);
->>>>>>> eb3cdb58
-
-	submit_gathers(job, job->syncpt_end - job->syncpt_incrs);
-#endif
-}
-
 static void job_complete_callback(struct dma_fence *fence, struct dma_fence_cb *cb)
 {
 	struct host1x_job *job = container_of(cb, struct host1x_job, fence_cb);
 
-<<<<<<< HEAD
-	/* schedule a submit complete interrupt */
-	err = host1x_intr_add_action(host, sp, syncval,
-				     HOST1X_INTR_ACTION_SUBMIT_COMPLETE, ch,
-				     completed_waiter, &job->waiter);
-	completed_waiter = NULL;
-	WARN(err, "Failed to set submit complete interrupt");
-=======
 	/* Schedules CDMA update. */
 	host1x_cdma_update(&job->channel->cdma);
 }
->>>>>>> eb3cdb58
 
 static int channel_submit(struct host1x_job *job)
 {
@@ -424,8 +300,6 @@
 	/* before error checks, return current max */
 	prev_max = job->syncpt_end = host1x_syncpt_read_max(sp);
 
-<<<<<<< HEAD
-=======
 	/* get submit lock */
 	err = mutex_lock_interruptible(&ch->submitlock);
 	if (err)
@@ -472,7 +346,6 @@
 	return 0;
 }
 
->>>>>>> eb3cdb58
 static int host1x_channel_init(struct host1x_channel *ch, struct host1x *dev,
 			       unsigned int index)
 {
