/* SPDX-License-Identifier: GPL-2.0-only */
/*
 * Tegra host1x Syncpoints
 *
 * Copyright (c) 2010-2013, NVIDIA Corporation.
 */

#ifndef __HOST1X_SYNCPT_H
#define __HOST1X_SYNCPT_H

#include <linux/atomic.h>
#include <linux/host1x.h>
#include <linux/kernel.h>
#include <linux/kref.h>
#include <linux/sched.h>

#include "fence.h"
#include "intr.h"

struct host1x;

/* Reserved for replacing an expired wait with a NOP */
#define HOST1X_SYNCPT_RESERVED			0

struct host1x_syncpt_base {
	unsigned int id;
	bool requested;
};

struct host1x_syncpt {
	struct kref ref;

	unsigned int id;
	atomic_t min_val;
	atomic_t max_val;
	u32 base_val;
	const char *name;
	bool client_managed;
	struct host1x *host;
	struct host1x_syncpt_base *base;

	/* interrupt data */
<<<<<<< HEAD
	struct host1x_syncpt_intr intr;
=======
	struct host1x_fence_list fences;
>>>>>>> eb3cdb58

	/*
	 * If a submission incrementing this syncpoint fails, lock it so that
	 * further submission cannot be made until application has handled the
	 * failure.
	 */
	bool locked;
};

/* Initialize sync point array  */
int host1x_syncpt_init(struct host1x *host);

/*  Free sync point array */
void host1x_syncpt_deinit(struct host1x *host);

/* Return number of sync point supported. */
unsigned int host1x_syncpt_nb_pts(struct host1x *host);

/* Return number of wait bases supported. */
unsigned int host1x_syncpt_nb_bases(struct host1x *host);

/* Return number of mlocks supported. */
unsigned int host1x_syncpt_nb_mlocks(struct host1x *host);

/*
 * Check sync point sanity. If max is larger than min, there have too many
 * sync point increments.
 *
 * Client managed sync point are not tracked.
 * */
static inline bool host1x_syncpt_check_max(struct host1x_syncpt *sp, u32 real)
{
	u32 max;
	if (sp->client_managed)
		return true;
	max = host1x_syncpt_read_max(sp);
	return (s32)(max - real) >= 0;
}

/* Return true if sync point is client managed. */
static inline bool host1x_syncpt_client_managed(struct host1x_syncpt *sp)
{
	return sp->client_managed;
}

/*
 * Returns true if syncpoint min == max, which means that there are no
 * outstanding operations.
 */
static inline bool host1x_syncpt_idle(struct host1x_syncpt *sp)
{
	int min, max;
	smp_rmb();
	min = atomic_read(&sp->min_val);
	max = atomic_read(&sp->max_val);
	return (min == max);
}

/* Load current value from hardware to the shadow register. */
u32 host1x_syncpt_load(struct host1x_syncpt *sp);

/* Check if the given syncpoint value has already passed */
bool host1x_syncpt_is_expired(struct host1x_syncpt *sp, u32 thresh);

/* Save host1x sync point state into shadow registers. */
void host1x_syncpt_save(struct host1x *host);

/* Reset host1x sync point state from shadow registers. */
void host1x_syncpt_restore(struct host1x *host);

/* Read current wait base value into shadow register and return it. */
u32 host1x_syncpt_load_wait_base(struct host1x_syncpt *sp);

/* Indicate future operations by incrementing the sync point max. */
u32 host1x_syncpt_incr_max(struct host1x_syncpt *sp, u32 incrs);

/* Check if sync point id is valid. */
static inline int host1x_syncpt_is_valid(struct host1x_syncpt *sp)
{
	return sp->id < host1x_syncpt_nb_pts(sp->host);
}

static inline void host1x_syncpt_set_locked(struct host1x_syncpt *sp)
{
	sp->locked = true;
}

#endif<|MERGE_RESOLUTION|>--- conflicted
+++ resolved
@@ -40,11 +40,7 @@
 	struct host1x_syncpt_base *base;
 
 	/* interrupt data */
-<<<<<<< HEAD
-	struct host1x_syncpt_intr intr;
-=======
 	struct host1x_fence_list fences;
->>>>>>> eb3cdb58
 
 	/*
 	 * If a submission incrementing this syncpoint fails, lock it so that
