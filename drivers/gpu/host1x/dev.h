--- conflicted
+++ resolved
@@ -124,10 +124,7 @@
 	void __iomem *regs;
 	void __iomem *hv_regs; /* hypervisor region */
 	void __iomem *common_regs;
-<<<<<<< HEAD
-=======
 	int syncpt_irq;
->>>>>>> eb3cdb58
 	struct host1x_syncpt *syncpt;
 	struct host1x_syncpt_base *bases;
 	struct device *dev;
