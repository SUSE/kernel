--- conflicted
+++ resolved
@@ -118,20 +118,12 @@
 	 * the display driver disables VBLANK increments.
 	 */
 	bool reserve_vblank_syncpts;
-<<<<<<< HEAD
-#ifndef __GENKSYMS__
-=======
->>>>>>> 2d5404ca
 	/*
 	 * On Tegra186, secure world applications may require access to
 	 * host1x during suspend/resume. To allow this, we need to leave
 	 * host1x not in reset.
 	 */
 	bool skip_reset_assert;
-<<<<<<< HEAD
-#endif /* __GENKSYMS__ */
-=======
->>>>>>> 2d5404ca
 };
 
 struct host1x {
