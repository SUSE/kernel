/*
 * Copyright (C) 2016 CNEX Labs
 * Initial: Javier Gonzalez <javier@cnexlabs.com>
 *
 * This program is free software; you can redistribute it and/or
 * modify it under the terms of the GNU General Public License version
 * 2 as published by the Free Software Foundation.
 *
 * This program is distributed in the hope that it will be useful, but
 * WITHOUT ANY WARRANTY; without even the implied warranty of
 * MERCHANTABILITY or FITNESS FOR A PARTICULAR PURPOSE.  See the GNU
 * General Public License for more details.
 *
 * pblk-recovery.c - pblk's recovery path
 */

#include "pblk.h"

int pblk_recov_check_emeta(struct pblk *pblk, struct line_emeta *emeta_buf)
{
	u32 crc;

	crc = pblk_calc_emeta_crc(pblk, emeta_buf);
	if (le32_to_cpu(emeta_buf->crc) != crc)
		return 1;

	if (le32_to_cpu(emeta_buf->header.identifier) != PBLK_MAGIC)
		return 1;

	return 0;
}

static int pblk_recov_l2p_from_emeta(struct pblk *pblk, struct pblk_line *line)
{
	struct nvm_tgt_dev *dev = pblk->dev;
	struct nvm_geo *geo = &dev->geo;
	struct pblk_line_meta *lm = &pblk->lm;
	struct pblk_emeta *emeta = line->emeta;
	struct line_emeta *emeta_buf = emeta->buf;
	__le64 *lba_list;
	u64 data_start, data_end;
	u64 nr_valid_lbas, nr_lbas = 0;
	u64 i;

	lba_list = emeta_to_lbas(pblk, emeta_buf);
	if (!lba_list)
		return 1;

	data_start = pblk_line_smeta_start(pblk, line) + lm->smeta_sec;
	data_end = line->emeta_ssec;
	nr_valid_lbas = le64_to_cpu(emeta_buf->nr_valid_lbas);

	for (i = data_start; i < data_end; i++) {
		struct ppa_addr ppa;
		int pos;

		ppa = addr_to_gen_ppa(pblk, i, line->id);
		pos = pblk_ppa_to_pos(geo, ppa);

		/* Do not update bad blocks */
		if (test_bit(pos, line->blk_bitmap))
			continue;

		if (le64_to_cpu(lba_list[i]) == ADDR_EMPTY) {
			spin_lock(&line->lock);
			if (test_and_set_bit(i, line->invalid_bitmap))
				WARN_ONCE(1, "pblk: rec. double invalidate:\n");
			else
				le32_add_cpu(line->vsc, -1);
			spin_unlock(&line->lock);

			continue;
		}

		pblk_update_map(pblk, le64_to_cpu(lba_list[i]), ppa);
		nr_lbas++;
	}

	if (nr_valid_lbas != nr_lbas)
		pblk_err(pblk, "line %d - inconsistent lba list(%llu/%llu)\n",
				line->id, nr_valid_lbas, nr_lbas);

	line->left_msecs = 0;

	return 0;
}

static int pblk_calc_sec_in_line(struct pblk *pblk, struct pblk_line *line)
{
	struct nvm_tgt_dev *dev = pblk->dev;
	struct nvm_geo *geo = &dev->geo;
	struct pblk_line_meta *lm = &pblk->lm;
	int nr_bb = bitmap_weight(line->blk_bitmap, lm->blk_per_line);

	return lm->sec_per_line - lm->smeta_sec - lm->emeta_sec[0] -
				nr_bb * geo->clba;
}

struct pblk_recov_alloc {
	struct ppa_addr *ppa_list;
	struct pblk_sec_meta *meta_list;
	struct nvm_rq *rqd;
	void *data;
	dma_addr_t dma_ppa_list;
	dma_addr_t dma_meta_list;
};

static int pblk_recov_read_oob(struct pblk *pblk, struct pblk_line *line,
			       struct pblk_recov_alloc p, u64 r_ptr)
{
	struct nvm_tgt_dev *dev = pblk->dev;
	struct nvm_geo *geo = &dev->geo;
	struct ppa_addr *ppa_list;
	struct pblk_sec_meta *meta_list;
	struct nvm_rq *rqd;
	struct bio *bio;
	void *data;
	dma_addr_t dma_ppa_list, dma_meta_list;
	u64 r_ptr_int;
	int left_ppas;
	int rq_ppas, rq_len;
	int i, j;
	int ret = 0;

	ppa_list = p.ppa_list;
	meta_list = p.meta_list;
	rqd = p.rqd;
	data = p.data;
	dma_ppa_list = p.dma_ppa_list;
	dma_meta_list = p.dma_meta_list;

	left_ppas = line->cur_sec - r_ptr;
	if (!left_ppas)
		return 0;

	r_ptr_int = r_ptr;

next_read_rq:
	memset(rqd, 0, pblk_g_rq_size);

	rq_ppas = pblk_calc_secs(pblk, left_ppas, 0);
	if (!rq_ppas)
		rq_ppas = pblk->min_write_pgs;
	rq_len = rq_ppas * geo->csecs;

	bio = bio_map_kern(dev->q, data, rq_len, GFP_KERNEL);
	if (IS_ERR(bio))
		return PTR_ERR(bio);

	bio->bi_iter.bi_sector = 0; /* internal bio */
	bio_set_op_attrs(bio, REQ_OP_READ, 0);

	rqd->bio = bio;
	rqd->opcode = NVM_OP_PREAD;
	rqd->meta_list = meta_list;
	rqd->nr_ppas = rq_ppas;
	rqd->ppa_list = ppa_list;
	rqd->dma_ppa_list = dma_ppa_list;
	rqd->dma_meta_list = dma_meta_list;

	if (pblk_io_aligned(pblk, rq_ppas))
		rqd->flags = pblk_set_read_mode(pblk, PBLK_READ_SEQUENTIAL);
	else
		rqd->flags = pblk_set_read_mode(pblk, PBLK_READ_RANDOM);

	for (i = 0; i < rqd->nr_ppas; ) {
		struct ppa_addr ppa;
		int pos;

		ppa = addr_to_gen_ppa(pblk, r_ptr_int, line->id);
		pos = pblk_ppa_to_pos(geo, ppa);

		while (test_bit(pos, line->blk_bitmap)) {
			r_ptr_int += pblk->min_write_pgs;
			ppa = addr_to_gen_ppa(pblk, r_ptr_int, line->id);
			pos = pblk_ppa_to_pos(geo, ppa);
		}

		for (j = 0; j < pblk->min_write_pgs; j++, i++, r_ptr_int++)
			rqd->ppa_list[i] =
				addr_to_gen_ppa(pblk, r_ptr_int, line->id);
	}

	/* If read fails, more padding is needed */
	ret = pblk_submit_io_sync(pblk, rqd);
	if (ret) {
		pblk_err(pblk, "I/O submission failed: %d\n", ret);
		return ret;
	}

	atomic_dec(&pblk->inflight_io);

	/* At this point, the read should not fail. If it does, it is a problem
	 * we cannot recover from here. Need FTL log.
	 */
	if (rqd->error && rqd->error != NVM_RSP_WARN_HIGHECC) {
		pblk_err(pblk, "L2P recovery failed (%d)\n", rqd->error);
		return -EINTR;
	}

	for (i = 0; i < rqd->nr_ppas; i++) {
		u64 lba = le64_to_cpu(meta_list[i].lba);

		if (lba == ADDR_EMPTY || lba > pblk->rl.nr_secs)
			continue;

		pblk_update_map(pblk, lba, rqd->ppa_list[i]);
	}

	left_ppas -= rq_ppas;
	if (left_ppas > 0)
		goto next_read_rq;

	return 0;
}

static void pblk_recov_complete(struct kref *ref)
{
	struct pblk_pad_rq *pad_rq = container_of(ref, struct pblk_pad_rq, ref);

	complete(&pad_rq->wait);
}

static void pblk_end_io_recov(struct nvm_rq *rqd)
{
	struct pblk_pad_rq *pad_rq = rqd->private;
	struct pblk *pblk = pad_rq->pblk;

	pblk_up_page(pblk, rqd->ppa_list, rqd->nr_ppas);

	pblk_free_rqd(pblk, rqd, PBLK_WRITE_INT);

	atomic_dec(&pblk->inflight_io);
	kref_put(&pad_rq->ref, pblk_recov_complete);
}

static int pblk_recov_pad_oob(struct pblk *pblk, struct pblk_line *line,
			      int left_ppas)
{
	struct nvm_tgt_dev *dev = pblk->dev;
	struct nvm_geo *geo = &dev->geo;
	struct ppa_addr *ppa_list;
	struct pblk_sec_meta *meta_list;
	struct pblk_pad_rq *pad_rq;
	struct nvm_rq *rqd;
	struct bio *bio;
	void *data;
	dma_addr_t dma_ppa_list, dma_meta_list;
	__le64 *lba_list = emeta_to_lbas(pblk, line->emeta->buf);
	u64 w_ptr = line->cur_sec;
	int left_line_ppas, rq_ppas, rq_len;
	int i, j;
	int ret = 0;

	spin_lock(&line->lock);
	left_line_ppas = line->left_msecs;
	spin_unlock(&line->lock);

	pad_rq = kmalloc(sizeof(struct pblk_pad_rq), GFP_KERNEL);
	if (!pad_rq)
		return -ENOMEM;

	data = vzalloc(array_size(pblk->max_write_pgs, geo->csecs));
	if (!data) {
		ret = -ENOMEM;
		goto free_rq;
	}

	pad_rq->pblk = pblk;
	init_completion(&pad_rq->wait);
	kref_init(&pad_rq->ref);

next_pad_rq:
	rq_ppas = pblk_calc_secs(pblk, left_ppas, 0);
	if (rq_ppas < pblk->min_write_pgs) {
		pblk_err(pblk, "corrupted pad line %d\n", line->id);
		goto fail_free_pad;
	}

	rq_len = rq_ppas * geo->csecs;

	meta_list = nvm_dev_dma_alloc(dev->parent, GFP_KERNEL, &dma_meta_list);
	if (!meta_list) {
		ret = -ENOMEM;
		goto fail_free_pad;
	}

	ppa_list = (void *)(meta_list) + pblk_dma_meta_size;
	dma_ppa_list = dma_meta_list + pblk_dma_meta_size;

	bio = pblk_bio_map_addr(pblk, data, rq_ppas, rq_len,
						PBLK_VMALLOC_META, GFP_KERNEL);
	if (IS_ERR(bio)) {
		ret = PTR_ERR(bio);
		goto fail_free_meta;
	}

	bio->bi_iter.bi_sector = 0; /* internal bio */
	bio_set_op_attrs(bio, REQ_OP_WRITE, 0);

	rqd = pblk_alloc_rqd(pblk, PBLK_WRITE_INT);

	rqd->bio = bio;
	rqd->opcode = NVM_OP_PWRITE;
	rqd->flags = pblk_set_progr_mode(pblk, PBLK_WRITE);
	rqd->meta_list = meta_list;
	rqd->nr_ppas = rq_ppas;
	rqd->ppa_list = ppa_list;
	rqd->dma_ppa_list = dma_ppa_list;
	rqd->dma_meta_list = dma_meta_list;
	rqd->end_io = pblk_end_io_recov;
	rqd->private = pad_rq;

	for (i = 0; i < rqd->nr_ppas; ) {
		struct ppa_addr ppa;
		int pos;

		w_ptr = pblk_alloc_page(pblk, line, pblk->min_write_pgs);
		ppa = addr_to_gen_ppa(pblk, w_ptr, line->id);
		pos = pblk_ppa_to_pos(geo, ppa);

		while (test_bit(pos, line->blk_bitmap)) {
			w_ptr += pblk->min_write_pgs;
			ppa = addr_to_gen_ppa(pblk, w_ptr, line->id);
			pos = pblk_ppa_to_pos(geo, ppa);
		}

		for (j = 0; j < pblk->min_write_pgs; j++, i++, w_ptr++) {
			struct ppa_addr dev_ppa;
			__le64 addr_empty = cpu_to_le64(ADDR_EMPTY);

			dev_ppa = addr_to_gen_ppa(pblk, w_ptr, line->id);

			pblk_map_invalidate(pblk, dev_ppa);
			lba_list[w_ptr] = meta_list[i].lba = addr_empty;
			rqd->ppa_list[i] = dev_ppa;
		}
	}

	kref_get(&pad_rq->ref);
	pblk_down_page(pblk, rqd->ppa_list, rqd->nr_ppas);

	ret = pblk_submit_io(pblk, rqd);
	if (ret) {
		pblk_err(pblk, "I/O submission failed: %d\n", ret);
		pblk_up_page(pblk, rqd->ppa_list, rqd->nr_ppas);
		goto fail_free_bio;
	}

	left_line_ppas -= rq_ppas;
	left_ppas -= rq_ppas;
	if (left_ppas && left_line_ppas)
		goto next_pad_rq;

	kref_put(&pad_rq->ref, pblk_recov_complete);

	if (!wait_for_completion_io_timeout(&pad_rq->wait,
				msecs_to_jiffies(PBLK_COMMAND_TIMEOUT_MS))) {
		pblk_err(pblk, "pad write timed out\n");
		ret = -ETIME;
	}

	if (!pblk_line_is_full(line))
		pblk_err(pblk, "corrupted padded line: %d\n", line->id);

	vfree(data);
free_rq:
	kfree(pad_rq);
	return ret;

fail_free_bio:
	bio_put(bio);
fail_free_meta:
	nvm_dev_dma_free(dev->parent, meta_list, dma_meta_list);
fail_free_pad:
	kfree(pad_rq);
	vfree(data);
	return ret;
}

/* When this function is called, it means that not all upper pages have been
 * written in a page that contains valid data. In order to recover this data, we
 * first find the write pointer on the device, then we pad all necessary
 * sectors, and finally attempt to read the valid data
 */
static int pblk_recov_scan_all_oob(struct pblk *pblk, struct pblk_line *line,
				   struct pblk_recov_alloc p)
{
	struct nvm_tgt_dev *dev = pblk->dev;
	struct nvm_geo *geo = &dev->geo;
	struct ppa_addr *ppa_list;
	struct pblk_sec_meta *meta_list;
	struct nvm_rq *rqd;
	struct bio *bio;
	void *data;
	dma_addr_t dma_ppa_list, dma_meta_list;
	u64 w_ptr = 0, r_ptr;
	int rq_ppas, rq_len;
	int i, j;
	int ret = 0;
	int rec_round;
	int left_ppas = pblk_calc_sec_in_line(pblk, line) - line->cur_sec;

	ppa_list = p.ppa_list;
	meta_list = p.meta_list;
	rqd = p.rqd;
	data = p.data;
	dma_ppa_list = p.dma_ppa_list;
	dma_meta_list = p.dma_meta_list;

	/* we could recover up until the line write pointer */
	r_ptr = line->cur_sec;
	rec_round = 0;

next_rq:
	memset(rqd, 0, pblk_g_rq_size);

	rq_ppas = pblk_calc_secs(pblk, left_ppas, 0);
	if (!rq_ppas)
		rq_ppas = pblk->min_write_pgs;
	rq_len = rq_ppas * geo->csecs;

	bio = bio_map_kern(dev->q, data, rq_len, GFP_KERNEL);
	if (IS_ERR(bio))
		return PTR_ERR(bio);

	bio->bi_iter.bi_sector = 0; /* internal bio */
	bio_set_op_attrs(bio, REQ_OP_READ, 0);

	rqd->bio = bio;
	rqd->opcode = NVM_OP_PREAD;
	rqd->meta_list = meta_list;
	rqd->nr_ppas = rq_ppas;
	rqd->ppa_list = ppa_list;
	rqd->dma_ppa_list = dma_ppa_list;
	rqd->dma_meta_list = dma_meta_list;

	if (pblk_io_aligned(pblk, rq_ppas))
		rqd->flags = pblk_set_read_mode(pblk, PBLK_READ_SEQUENTIAL);
	else
		rqd->flags = pblk_set_read_mode(pblk, PBLK_READ_RANDOM);

	for (i = 0; i < rqd->nr_ppas; ) {
		struct ppa_addr ppa;
		int pos;

		w_ptr = pblk_alloc_page(pblk, line, pblk->min_write_pgs);
		ppa = addr_to_gen_ppa(pblk, w_ptr, line->id);
		pos = pblk_ppa_to_pos(geo, ppa);

		while (test_bit(pos, line->blk_bitmap)) {
			w_ptr += pblk->min_write_pgs;
			ppa = addr_to_gen_ppa(pblk, w_ptr, line->id);
			pos = pblk_ppa_to_pos(geo, ppa);
		}

		for (j = 0; j < pblk->min_write_pgs; j++, i++, w_ptr++)
			rqd->ppa_list[i] =
				addr_to_gen_ppa(pblk, w_ptr, line->id);
	}

	ret = pblk_submit_io_sync(pblk, rqd);
	if (ret) {
		pblk_err(pblk, "I/O submission failed: %d\n", ret);
		return ret;
	}

	atomic_dec(&pblk->inflight_io);

	/* This should not happen since the read failed during normal recovery,
	 * but the media works funny sometimes...
	 */
	if (!rec_round++ && !rqd->error) {
		rec_round = 0;
		for (i = 0; i < rqd->nr_ppas; i++, r_ptr++) {
			u64 lba = le64_to_cpu(meta_list[i].lba);

			if (lba == ADDR_EMPTY || lba > pblk->rl.nr_secs)
				continue;

			pblk_update_map(pblk, lba, rqd->ppa_list[i]);
		}
	}

	/* Reached the end of the written line */
	if (rqd->error == NVM_RSP_ERR_EMPTYPAGE) {
		int pad_secs, nr_error_bits, bit;
		int ret;

		bit = find_first_bit((void *)&rqd->ppa_status, rqd->nr_ppas);
		nr_error_bits = rqd->nr_ppas - bit;

		/* Roll back failed sectors */
		line->cur_sec -= nr_error_bits;
		line->left_msecs += nr_error_bits;
		bitmap_clear(line->map_bitmap, line->cur_sec, nr_error_bits);

		pad_secs = pblk_pad_distance(pblk);
		if (pad_secs > line->left_msecs)
			pad_secs = line->left_msecs;

		ret = pblk_recov_pad_oob(pblk, line, pad_secs);
		if (ret)
			pblk_err(pblk, "OOB padding failed (err:%d)\n", ret);

		ret = pblk_recov_read_oob(pblk, line, p, r_ptr);
		if (ret)
			pblk_err(pblk, "OOB read failed (err:%d)\n", ret);

		left_ppas = 0;
	}

	left_ppas -= rq_ppas;
	if (left_ppas > 0)
		goto next_rq;

	return ret;
}

static int pblk_recov_scan_oob(struct pblk *pblk, struct pblk_line *line,
			       struct pblk_recov_alloc p, int *done)
{
	struct nvm_tgt_dev *dev = pblk->dev;
	struct nvm_geo *geo = &dev->geo;
	struct ppa_addr *ppa_list;
	struct pblk_sec_meta *meta_list;
	struct nvm_rq *rqd;
	struct bio *bio;
	void *data;
	dma_addr_t dma_ppa_list, dma_meta_list;
	u64 paddr;
	int rq_ppas, rq_len;
	int i, j;
	int ret = 0;
	int left_ppas = pblk_calc_sec_in_line(pblk, line);

	ppa_list = p.ppa_list;
	meta_list = p.meta_list;
	rqd = p.rqd;
	data = p.data;
	dma_ppa_list = p.dma_ppa_list;
	dma_meta_list = p.dma_meta_list;

	*done = 1;

next_rq:
	memset(rqd, 0, pblk_g_rq_size);

	rq_ppas = pblk_calc_secs(pblk, left_ppas, 0);
	if (!rq_ppas)
		rq_ppas = pblk->min_write_pgs;
	rq_len = rq_ppas * geo->csecs;

	bio = bio_map_kern(dev->q, data, rq_len, GFP_KERNEL);
	if (IS_ERR(bio))
		return PTR_ERR(bio);

	bio->bi_iter.bi_sector = 0; /* internal bio */
	bio_set_op_attrs(bio, REQ_OP_READ, 0);

	rqd->bio = bio;
	rqd->opcode = NVM_OP_PREAD;
	rqd->meta_list = meta_list;
	rqd->nr_ppas = rq_ppas;
	rqd->ppa_list = ppa_list;
	rqd->dma_ppa_list = dma_ppa_list;
	rqd->dma_meta_list = dma_meta_list;

	if (pblk_io_aligned(pblk, rq_ppas))
		rqd->flags = pblk_set_read_mode(pblk, PBLK_READ_SEQUENTIAL);
	else
		rqd->flags = pblk_set_read_mode(pblk, PBLK_READ_RANDOM);

	for (i = 0; i < rqd->nr_ppas; ) {
		struct ppa_addr ppa;
		int pos;

		paddr = pblk_alloc_page(pblk, line, pblk->min_write_pgs);
		ppa = addr_to_gen_ppa(pblk, paddr, line->id);
		pos = pblk_ppa_to_pos(geo, ppa);

		while (test_bit(pos, line->blk_bitmap)) {
			paddr += pblk->min_write_pgs;
			ppa = addr_to_gen_ppa(pblk, paddr, line->id);
			pos = pblk_ppa_to_pos(geo, ppa);
		}

		for (j = 0; j < pblk->min_write_pgs; j++, i++, paddr++)
			rqd->ppa_list[i] =
				addr_to_gen_ppa(pblk, paddr, line->id);
	}

	ret = pblk_submit_io_sync(pblk, rqd);
	if (ret) {
		pblk_err(pblk, "I/O submission failed: %d\n", ret);
		bio_put(bio);
		return ret;
	}

	atomic_dec(&pblk->inflight_io);

	/* Reached the end of the written line */
	if (rqd->error) {
		int nr_error_bits, bit;

		bit = find_first_bit((void *)&rqd->ppa_status, rqd->nr_ppas);
		nr_error_bits = rqd->nr_ppas - bit;

		/* Roll back failed sectors */
		line->cur_sec -= nr_error_bits;
		line->left_msecs += nr_error_bits;
		bitmap_clear(line->map_bitmap, line->cur_sec, nr_error_bits);

		left_ppas = 0;
		rqd->nr_ppas = bit;

		if (rqd->error != NVM_RSP_ERR_EMPTYPAGE)
			*done = 0;
	}

	for (i = 0; i < rqd->nr_ppas; i++) {
		u64 lba = le64_to_cpu(meta_list[i].lba);

		if (lba == ADDR_EMPTY || lba > pblk->rl.nr_secs)
			continue;

		pblk_update_map(pblk, lba, rqd->ppa_list[i]);
	}

	left_ppas -= rq_ppas;
	if (left_ppas > 0)
		goto next_rq;

	return ret;
}

/* Scan line for lbas on out of bound area */
static int pblk_recov_l2p_from_oob(struct pblk *pblk, struct pblk_line *line)
{
	struct nvm_tgt_dev *dev = pblk->dev;
	struct nvm_geo *geo = &dev->geo;
	struct nvm_rq *rqd;
	struct ppa_addr *ppa_list;
	struct pblk_sec_meta *meta_list;
	struct pblk_recov_alloc p;
	void *data;
	dma_addr_t dma_ppa_list, dma_meta_list;
	int done, ret = 0;

	meta_list = nvm_dev_dma_alloc(dev->parent, GFP_KERNEL, &dma_meta_list);
	if (!meta_list)
		return -ENOMEM;

	ppa_list = (void *)(meta_list) + pblk_dma_meta_size;
	dma_ppa_list = dma_meta_list + pblk_dma_meta_size;

	data = kcalloc(pblk->max_write_pgs, geo->csecs, GFP_KERNEL);
	if (!data) {
		ret = -ENOMEM;
		goto free_meta_list;
	}

	rqd = pblk_alloc_rqd(pblk, PBLK_READ);

	p.ppa_list = ppa_list;
	p.meta_list = meta_list;
	p.rqd = rqd;
	p.data = data;
	p.dma_ppa_list = dma_ppa_list;
	p.dma_meta_list = dma_meta_list;

	ret = pblk_recov_scan_oob(pblk, line, p, &done);
	if (ret) {
		pblk_err(pblk, "could not recover L2P from OOB\n");
		goto out;
	}

	if (!done) {
		ret = pblk_recov_scan_all_oob(pblk, line, p);
		if (ret) {
			pblk_err(pblk, "could not recover L2P from OOB\n");
			goto out;
		}
	}

	if (pblk_line_is_full(line))
		pblk_line_recov_close(pblk, line);

out:
	kfree(data);
free_meta_list:
	nvm_dev_dma_free(dev->parent, meta_list, dma_meta_list);

	return ret;
}

/* Insert lines ordered by sequence number (seq_num) on list */
static void pblk_recov_line_add_ordered(struct list_head *head,
					struct pblk_line *line)
{
	struct pblk_line *t = NULL;

	list_for_each_entry(t, head, list)
		if (t->seq_nr > line->seq_nr)
			break;

	__list_add(&line->list, t->list.prev, &t->list);
}

static u64 pblk_line_emeta_start(struct pblk *pblk, struct pblk_line *line)
{
	struct nvm_tgt_dev *dev = pblk->dev;
	struct nvm_geo *geo = &dev->geo;
	struct pblk_line_meta *lm = &pblk->lm;
	unsigned int emeta_secs;
	u64 emeta_start;
	struct ppa_addr ppa;
	int pos;

	emeta_secs = lm->emeta_sec[0];
	emeta_start = lm->sec_per_line;

	while (emeta_secs) {
		emeta_start--;
		ppa = addr_to_gen_ppa(pblk, emeta_start, line->id);
		pos = pblk_ppa_to_pos(geo, ppa);
		if (!test_bit(pos, line->blk_bitmap))
			emeta_secs--;
	}

	return emeta_start;
}

static int pblk_recov_check_line_version(struct pblk *pblk,
					 struct line_emeta *emeta)
{
	struct line_header *header = &emeta->header;

	if (header->version_major != EMETA_VERSION_MAJOR) {
		pblk_err(pblk, "line major version mismatch: %d, expected: %d\n",
			 header->version_major, EMETA_VERSION_MAJOR);
		return 1;
	}

#ifdef CONFIG_NVM_PBLK_DEBUG
	if (header->version_minor > EMETA_VERSION_MINOR)
<<<<<<< HEAD
		pr_info("pblk: newer line minor version found: %d\n",
=======
		pblk_info(pblk, "newer line minor version found: %d\n",
>>>>>>> 8e6fbfc0
				header->version_minor);
#endif

	return 0;
}

static void pblk_recov_wa_counters(struct pblk *pblk,
				   struct line_emeta *emeta)
{
	struct pblk_line_meta *lm = &pblk->lm;
	struct line_header *header = &emeta->header;
	struct wa_counters *wa = emeta_to_wa(lm, emeta);

	/* WA counters were introduced in emeta version 0.2 */
	if (header->version_major > 0 || header->version_minor >= 2) {
		u64 user = le64_to_cpu(wa->user);
		u64 pad = le64_to_cpu(wa->pad);
		u64 gc = le64_to_cpu(wa->gc);

		atomic64_set(&pblk->user_wa, user);
		atomic64_set(&pblk->pad_wa, pad);
		atomic64_set(&pblk->gc_wa, gc);

		pblk->user_rst_wa = user;
		pblk->pad_rst_wa = pad;
		pblk->gc_rst_wa = gc;
	}
}

static int pblk_line_was_written(struct pblk_line *line,
			    struct pblk *pblk)
{

	struct pblk_line_meta *lm = &pblk->lm;
	struct nvm_tgt_dev *dev = pblk->dev;
	struct nvm_geo *geo = &dev->geo;
	struct nvm_chk_meta *chunk;
	struct ppa_addr bppa;
	int smeta_blk;

	if (line->state == PBLK_LINESTATE_BAD)
		return 0;

	smeta_blk = find_first_zero_bit(line->blk_bitmap, lm->blk_per_line);
	if (smeta_blk >= lm->blk_per_line)
		return 0;

	bppa = pblk->luns[smeta_blk].bppa;
	chunk = &line->chks[pblk_ppa_to_pos(geo, bppa)];

	if (chunk->state & NVM_CHK_ST_FREE)
		return 0;

	return 1;
}

struct pblk_line *pblk_recov_l2p(struct pblk *pblk)
{
	struct pblk_line_meta *lm = &pblk->lm;
	struct pblk_line_mgmt *l_mg = &pblk->l_mg;
	struct pblk_line *line, *tline, *data_line = NULL;
	struct pblk_smeta *smeta;
	struct pblk_emeta *emeta;
	struct line_smeta *smeta_buf;
	int found_lines = 0, recovered_lines = 0, open_lines = 0;
	int is_next = 0;
	int meta_line;
	int i, valid_uuid = 0;
	LIST_HEAD(recov_list);

	/* TODO: Implement FTL snapshot */

	/* Scan recovery - takes place when FTL snapshot fails */
	spin_lock(&l_mg->free_lock);
	meta_line = find_first_zero_bit(&l_mg->meta_bitmap, PBLK_DATA_LINES);
	set_bit(meta_line, &l_mg->meta_bitmap);
	smeta = l_mg->sline_meta[meta_line];
	emeta = l_mg->eline_meta[meta_line];
	smeta_buf = (struct line_smeta *)smeta;
	spin_unlock(&l_mg->free_lock);

	/* Order data lines using their sequence number */
	for (i = 0; i < l_mg->nr_lines; i++) {
		u32 crc;

		line = &pblk->lines[i];

		memset(smeta, 0, lm->smeta_len);
		line->smeta = smeta;
		line->lun_bitmap = ((void *)(smeta_buf)) +
						sizeof(struct line_smeta);

		if (!pblk_line_was_written(line, pblk))
			continue;

		/* Lines that cannot be read are assumed as not written here */
		if (pblk_line_read_smeta(pblk, line))
			continue;

		crc = pblk_calc_smeta_crc(pblk, smeta_buf);
		if (le32_to_cpu(smeta_buf->crc) != crc)
			continue;

		if (le32_to_cpu(smeta_buf->header.identifier) != PBLK_MAGIC)
			continue;

		if (smeta_buf->header.version_major != SMETA_VERSION_MAJOR) {
			pblk_err(pblk, "found incompatible line version %u\n",
					smeta_buf->header.version_major);
			return ERR_PTR(-EINVAL);
		}

		/* The first valid instance uuid is used for initialization */
		if (!valid_uuid) {
			memcpy(pblk->instance_uuid, smeta_buf->header.uuid, 16);
			valid_uuid = 1;
		}

		if (memcmp(pblk->instance_uuid, smeta_buf->header.uuid, 16)) {
			pblk_debug(pblk, "ignore line %u due to uuid mismatch\n",
					i);
			continue;
		}

		/* Update line metadata */
		spin_lock(&line->lock);
		line->id = le32_to_cpu(smeta_buf->header.id);
		line->type = le16_to_cpu(smeta_buf->header.type);
		line->seq_nr = le64_to_cpu(smeta_buf->seq_nr);
		spin_unlock(&line->lock);

		/* Update general metadata */
		spin_lock(&l_mg->free_lock);
		if (line->seq_nr >= l_mg->d_seq_nr)
			l_mg->d_seq_nr = line->seq_nr + 1;
		l_mg->nr_free_lines--;
		spin_unlock(&l_mg->free_lock);

		if (pblk_line_recov_alloc(pblk, line))
			goto out;

		pblk_recov_line_add_ordered(&recov_list, line);
		found_lines++;
		pblk_debug(pblk, "recovering data line %d, seq:%llu\n",
						line->id, smeta_buf->seq_nr);
	}

	if (!found_lines) {
		pblk_setup_uuid(pblk);

		spin_lock(&l_mg->free_lock);
		WARN_ON_ONCE(!test_and_clear_bit(meta_line,
							&l_mg->meta_bitmap));
		spin_unlock(&l_mg->free_lock);

		goto out;
	}

	/* Verify closed blocks and recover this portion of L2P table*/
	list_for_each_entry_safe(line, tline, &recov_list, list) {
		recovered_lines++;

		line->emeta_ssec = pblk_line_emeta_start(pblk, line);
		line->emeta = emeta;
		memset(line->emeta->buf, 0, lm->emeta_len[0]);

		if (pblk_line_read_emeta(pblk, line, line->emeta->buf)) {
			pblk_recov_l2p_from_oob(pblk, line);
			goto next;
		}

		if (pblk_recov_check_emeta(pblk, line->emeta->buf)) {
			pblk_recov_l2p_from_oob(pblk, line);
			goto next;
		}

		if (pblk_recov_check_line_version(pblk, line->emeta->buf))
			return ERR_PTR(-EINVAL);

		pblk_recov_wa_counters(pblk, line->emeta->buf);

		if (pblk_recov_l2p_from_emeta(pblk, line))
			pblk_recov_l2p_from_oob(pblk, line);

next:
		if (pblk_line_is_full(line)) {
			struct list_head *move_list;

			spin_lock(&line->lock);
			line->state = PBLK_LINESTATE_CLOSED;
			move_list = pblk_line_gc_list(pblk, line);
			spin_unlock(&line->lock);

			spin_lock(&l_mg->gc_lock);
			list_move_tail(&line->list, move_list);
			spin_unlock(&l_mg->gc_lock);

			kfree(line->map_bitmap);
			line->map_bitmap = NULL;
			line->smeta = NULL;
			line->emeta = NULL;
		} else {
			if (open_lines > 1)
				pblk_err(pblk, "failed to recover L2P\n");

			open_lines++;
			line->meta_line = meta_line;
			data_line = line;
		}
	}

	spin_lock(&l_mg->free_lock);
	if (!open_lines) {
		WARN_ON_ONCE(!test_and_clear_bit(meta_line,
							&l_mg->meta_bitmap));
		pblk_line_replace_data(pblk);
	} else {
		/* Allocate next line for preparation */
		l_mg->data_next = pblk_line_get(pblk);
		if (l_mg->data_next) {
			l_mg->data_next->seq_nr = l_mg->d_seq_nr++;
			l_mg->data_next->type = PBLK_LINETYPE_DATA;
			is_next = 1;
		}
	}
	spin_unlock(&l_mg->free_lock);

	if (is_next)
		pblk_line_erase(pblk, l_mg->data_next);

out:
	if (found_lines != recovered_lines)
		pblk_err(pblk, "failed to recover all found lines %d/%d\n",
						found_lines, recovered_lines);

	return data_line;
}

/*
 * Pad current line
 */
int pblk_recov_pad(struct pblk *pblk)
{
	struct pblk_line *line;
	struct pblk_line_mgmt *l_mg = &pblk->l_mg;
	int left_msecs;
	int ret = 0;

	spin_lock(&l_mg->free_lock);
	line = l_mg->data_line;
	left_msecs = line->left_msecs;
	spin_unlock(&l_mg->free_lock);

	ret = pblk_recov_pad_oob(pblk, line, left_msecs);
	if (ret) {
		pblk_err(pblk, "tear down padding failed (%d)\n", ret);
		return ret;
	}

	pblk_line_close_meta(pblk, line);
	return ret;
}<|MERGE_RESOLUTION|>--- conflicted
+++ resolved
@@ -744,11 +744,7 @@
 
 #ifdef CONFIG_NVM_PBLK_DEBUG
 	if (header->version_minor > EMETA_VERSION_MINOR)
-<<<<<<< HEAD
-		pr_info("pblk: newer line minor version found: %d\n",
-=======
 		pblk_info(pblk, "newer line minor version found: %d\n",
->>>>>>> 8e6fbfc0
 				header->version_minor);
 #endif
 
