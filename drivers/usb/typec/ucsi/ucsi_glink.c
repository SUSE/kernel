// SPDX-License-Identifier: GPL-2.0-only
/*
 * Copyright (c) 2019-2020, The Linux Foundation. All rights reserved.
 * Copyright (c) 2023, Linaro Ltd
 */
#include <linux/auxiliary_bus.h>
#include <linux/module.h>
#include <linux/mutex.h>
#include <linux/of_device.h>
#include <linux/property.h>
#include <linux/soc/qcom/pdr.h>
#include <linux/usb/typec_mux.h>
#include <linux/gpio/consumer.h>
#include <linux/soc/qcom/pmic_glink.h>
#include "ucsi.h"

<<<<<<< HEAD
#define PMIC_GLINK_MAX_PORTS	2
=======
#define PMIC_GLINK_MAX_PORTS		3
>>>>>>> 2d5404ca

#define UCSI_BUF_SIZE                   48

#define MSG_TYPE_REQ_RESP               1
#define UCSI_BUF_SIZE                   48

#define UC_NOTIFY_RECEIVER_UCSI         0x0
#define UC_UCSI_READ_BUF_REQ            0x11
#define UC_UCSI_WRITE_BUF_REQ           0x12
#define UC_UCSI_USBC_NOTIFY_IND         0x13

struct ucsi_read_buf_req_msg {
	struct pmic_glink_hdr   hdr;
};

struct ucsi_read_buf_resp_msg {
	struct pmic_glink_hdr   hdr;
	u8                      buf[UCSI_BUF_SIZE];
	u32                     ret_code;
};

struct ucsi_write_buf_req_msg {
	struct pmic_glink_hdr   hdr;
	u8                      buf[UCSI_BUF_SIZE];
	u32                     reserved;
};

struct ucsi_write_buf_resp_msg {
	struct pmic_glink_hdr   hdr;
	u32                     ret_code;
};

struct ucsi_notify_ind_msg {
	struct pmic_glink_hdr   hdr;
	u32                     notification;
	u32                     receiver;
	u32                     reserved;
};

struct pmic_glink_ucsi {
	struct device *dev;

	struct gpio_desc *port_orientation[PMIC_GLINK_MAX_PORTS];
<<<<<<< HEAD
	struct typec_switch *port_switch[PMIC_GLINK_MAX_PORTS];
=======
>>>>>>> 2d5404ca

	struct pmic_glink_client *client;

	struct ucsi *ucsi;
	struct completion read_ack;
	struct completion write_ack;
	struct mutex lock;	/* protects concurrent access to PMIC Glink interface */

	struct work_struct notify_work;
	struct work_struct register_work;
	spinlock_t state_lock;
	bool ucsi_registered;
	bool pd_running;

	u8 read_buf[UCSI_BUF_SIZE];
};

static int pmic_glink_ucsi_read(struct ucsi *__ucsi, unsigned int offset,
				void *val, size_t val_len)
{
	struct pmic_glink_ucsi *ucsi = ucsi_get_drvdata(__ucsi);
	struct ucsi_read_buf_req_msg req = {};
	unsigned long left;
	int ret;

	req.hdr.owner = PMIC_GLINK_OWNER_USBC;
	req.hdr.type = MSG_TYPE_REQ_RESP;
	req.hdr.opcode = UC_UCSI_READ_BUF_REQ;

	mutex_lock(&ucsi->lock);
	memset(ucsi->read_buf, 0, sizeof(ucsi->read_buf));
	reinit_completion(&ucsi->read_ack);

	ret = pmic_glink_send(ucsi->client, &req, sizeof(req));
	if (ret < 0) {
		dev_err(ucsi->dev, "failed to send UCSI read request: %d\n", ret);
		goto out_unlock;
	}

	left = wait_for_completion_timeout(&ucsi->read_ack, 5 * HZ);
	if (!left) {
		dev_err(ucsi->dev, "timeout waiting for UCSI read response\n");
		ret = -ETIMEDOUT;
		goto out_unlock;
	}

	memcpy(val, &ucsi->read_buf[offset], val_len);
	ret = 0;

out_unlock:
	mutex_unlock(&ucsi->lock);

	return ret;
}

static int pmic_glink_ucsi_read_version(struct ucsi *ucsi, u16 *version)
{
	return pmic_glink_ucsi_read(ucsi, UCSI_VERSION, version, sizeof(*version));
}

static int pmic_glink_ucsi_read_cci(struct ucsi *ucsi, u32 *cci)
{
	return pmic_glink_ucsi_read(ucsi, UCSI_CCI, cci, sizeof(*cci));
}

static int pmic_glink_ucsi_read_message_in(struct ucsi *ucsi, void *val, size_t val_len)
{
	return pmic_glink_ucsi_read(ucsi, UCSI_MESSAGE_IN, val, val_len);
}

static int pmic_glink_ucsi_locked_write(struct pmic_glink_ucsi *ucsi, unsigned int offset,
					const void *val, size_t val_len)
{
	struct ucsi_write_buf_req_msg req = {};
	unsigned long left;
	int ret;

	req.hdr.owner = PMIC_GLINK_OWNER_USBC;
	req.hdr.type = MSG_TYPE_REQ_RESP;
	req.hdr.opcode = UC_UCSI_WRITE_BUF_REQ;
	memcpy(&req.buf[offset], val, val_len);

	reinit_completion(&ucsi->write_ack);

	ret = pmic_glink_send(ucsi->client, &req, sizeof(req));
	if (ret < 0) {
		dev_err(ucsi->dev, "failed to send UCSI write request: %d\n", ret);
		return ret;
	}

	left = wait_for_completion_timeout(&ucsi->write_ack, 5 * HZ);
	if (!left) {
		dev_err(ucsi->dev, "timeout waiting for UCSI write response\n");
		return -ETIMEDOUT;
	}

	return 0;
}

static int pmic_glink_ucsi_async_control(struct ucsi *__ucsi, u64 command)
{
	struct pmic_glink_ucsi *ucsi = ucsi_get_drvdata(__ucsi);
	int ret;

	mutex_lock(&ucsi->lock);
	ret = pmic_glink_ucsi_locked_write(ucsi, UCSI_CONTROL, &command, sizeof(command));
	mutex_unlock(&ucsi->lock);

	return ret;
}

static void pmic_glink_ucsi_update_connector(struct ucsi_connector *con)
{
	struct pmic_glink_ucsi *ucsi = ucsi_get_drvdata(con->ucsi);
	int i;

<<<<<<< HEAD
	/* TOFIX: Downstream forces recipient to CON when UCSI_GET_ALTERNATE_MODES command */

	mutex_lock(&ucsi->lock);
	ucsi->sync_val = 0;
	reinit_completion(&ucsi->sync_ack);
	ucsi->sync_pending = true;
	ret = pmic_glink_ucsi_locked_write(ucsi, offset, val, val_len);
	mutex_unlock(&ucsi->lock);

	left = wait_for_completion_timeout(&ucsi->sync_ack, 5 * HZ);
	if (!left) {
		dev_err(ucsi->dev, "timeout waiting for UCSI sync write response\n");
		/* return 0 here and let core UCSI code handle the CCI_BUSY */
		ret = 0;
	} else if (ucsi->sync_val) {
		dev_err(ucsi->dev, "sync write returned: %d\n", ucsi->sync_val);
=======
	for (i = 0; i < PMIC_GLINK_MAX_PORTS; i++) {
		if (ucsi->port_orientation[i])
			con->typec_cap.orientation_aware = true;
>>>>>>> 2d5404ca
	}
}

static void pmic_glink_ucsi_connector_status(struct ucsi_connector *con)
{
	struct pmic_glink_ucsi *ucsi = ucsi_get_drvdata(con->ucsi);
	int orientation;

	if (con->num >= PMIC_GLINK_MAX_PORTS ||
	    !ucsi->port_orientation[con->num - 1])
		return;

	orientation = gpiod_get_value(ucsi->port_orientation[con->num - 1]);
	if (orientation >= 0) {
		typec_set_orientation(con->port,
				      orientation ?
				      TYPEC_ORIENTATION_REVERSE :
				      TYPEC_ORIENTATION_NORMAL);
	}
}

static const struct ucsi_operations pmic_glink_ucsi_ops = {
	.read_version = pmic_glink_ucsi_read_version,
	.read_cci = pmic_glink_ucsi_read_cci,
	.read_message_in = pmic_glink_ucsi_read_message_in,
	.sync_control = ucsi_sync_control_common,
	.async_control = pmic_glink_ucsi_async_control,
	.update_connector = pmic_glink_ucsi_update_connector,
	.connector_status = pmic_glink_ucsi_connector_status,
};

static void pmic_glink_ucsi_read_ack(struct pmic_glink_ucsi *ucsi, const void *data, int len)
{
	const struct ucsi_read_buf_resp_msg *resp = data;

	if (resp->ret_code)
		return;

	memcpy(ucsi->read_buf, resp->buf, UCSI_BUF_SIZE);
	complete(&ucsi->read_ack);
}

static void pmic_glink_ucsi_write_ack(struct pmic_glink_ucsi *ucsi, const void *data, int len)
{
	const struct ucsi_write_buf_resp_msg *resp = data;

	if (resp->ret_code)
		return;

	complete(&ucsi->write_ack);
}

static void pmic_glink_ucsi_notify(struct work_struct *work)
{
	struct pmic_glink_ucsi *ucsi = container_of(work, struct pmic_glink_ucsi, notify_work);
	u32 cci;
	int ret;

	ret = pmic_glink_ucsi_read(ucsi->ucsi, UCSI_CCI, &cci, sizeof(cci));
	if (ret) {
		dev_err(ucsi->dev, "failed to read CCI on notification\n");
		return;
	}

<<<<<<< HEAD
	con_num = UCSI_CCI_CONNECTOR(cci);
	if (con_num) {
		if (con_num <= PMIC_GLINK_MAX_PORTS &&
		    ucsi->port_orientation[con_num - 1]) {
			int orientation = gpiod_get_value(ucsi->port_orientation[con_num - 1]);

			if (orientation >= 0) {
				typec_switch_set(ucsi->port_switch[con_num - 1],
						 orientation ? TYPEC_ORIENTATION_REVERSE
							     : TYPEC_ORIENTATION_NORMAL);
			}
		}

		ucsi_connector_change(ucsi->ucsi, con_num);
	}

	if (ucsi->sync_pending &&
		   (cci & (UCSI_CCI_ACK_COMPLETE | UCSI_CCI_COMMAND_COMPLETE))) {
		complete(&ucsi->sync_ack);
	}
=======
	ucsi_notify_common(ucsi->ucsi, cci);
>>>>>>> 2d5404ca
}

static void pmic_glink_ucsi_register(struct work_struct *work)
{
	struct pmic_glink_ucsi *ucsi = container_of(work, struct pmic_glink_ucsi, register_work);
	unsigned long flags;
	bool pd_running;
<<<<<<< HEAD
	int orientation;
	int i;

	for (i = 0; i < PMIC_GLINK_MAX_PORTS; i++) {
		if (!ucsi->port_orientation[i])
			continue;
		orientation = gpiod_get_value(ucsi->port_orientation[i]);

		if (orientation >= 0) {
			typec_switch_set(ucsi->port_switch[i],
					 orientation ? TYPEC_ORIENTATION_REVERSE
					     : TYPEC_ORIENTATION_NORMAL);
		}
	}

	spin_lock_irqsave(&ucsi->state_lock, flags);
	pd_running = ucsi->pd_running;
	spin_unlock_irqrestore(&ucsi->state_lock, flags);

=======

	spin_lock_irqsave(&ucsi->state_lock, flags);
	pd_running = ucsi->pd_running;
	spin_unlock_irqrestore(&ucsi->state_lock, flags);

>>>>>>> 2d5404ca
	if (!ucsi->ucsi_registered && pd_running) {
		ucsi_register(ucsi->ucsi);
		ucsi->ucsi_registered = true;
	} else if (ucsi->ucsi_registered && !pd_running) {
		ucsi_unregister(ucsi->ucsi);
		ucsi->ucsi_registered = false;
	}
}

static void pmic_glink_ucsi_callback(const void *data, size_t len, void *priv)
{
	struct pmic_glink_ucsi *ucsi = priv;
	const struct pmic_glink_hdr *hdr = data;

	switch (le32_to_cpu(hdr->opcode)) {
	case UC_UCSI_READ_BUF_REQ:
		pmic_glink_ucsi_read_ack(ucsi, data, len);
		break;
	case UC_UCSI_WRITE_BUF_REQ:
		pmic_glink_ucsi_write_ack(ucsi, data, len);
		break;
	case UC_UCSI_USBC_NOTIFY_IND:
		schedule_work(&ucsi->notify_work);
		break;
	}
}

static void pmic_glink_ucsi_pdr_notify(void *priv, int state)
{
	struct pmic_glink_ucsi *ucsi = priv;
	unsigned long flags;

	spin_lock_irqsave(&ucsi->state_lock, flags);
	ucsi->pd_running = (state == SERVREG_SERVICE_STATE_UP);
	spin_unlock_irqrestore(&ucsi->state_lock, flags);
	schedule_work(&ucsi->register_work);
}

static void pmic_glink_ucsi_destroy(void *data)
{
	struct pmic_glink_ucsi *ucsi = data;

	/* Protect to make sure we're not in a middle of a transaction from a glink callback */
	mutex_lock(&ucsi->lock);
	ucsi_destroy(ucsi->ucsi);
	mutex_unlock(&ucsi->lock);
}

static unsigned long quirk_sc8180x = UCSI_NO_PARTNER_PDOS;
static unsigned long quirk_sc8280xp = UCSI_NO_PARTNER_PDOS | UCSI_DELAY_DEVICE_PDOS;
static unsigned long quirk_sm8450 = UCSI_DELAY_DEVICE_PDOS;

static const struct of_device_id pmic_glink_ucsi_of_quirks[] = {
	{ .compatible = "qcom,qcm6490-pmic-glink", .data = &quirk_sc8280xp, },
	{ .compatible = "qcom,sc8180x-pmic-glink", .data = &quirk_sc8180x, },
	{ .compatible = "qcom,sc8280xp-pmic-glink", .data = &quirk_sc8280xp, },
	{ .compatible = "qcom,sm8350-pmic-glink", .data = &quirk_sc8180x, },
	{ .compatible = "qcom,sm8450-pmic-glink", .data = &quirk_sm8450, },
	{ .compatible = "qcom,sm8550-pmic-glink", .data = &quirk_sm8450, },
	{}
};

static int pmic_glink_ucsi_probe(struct auxiliary_device *adev,
				 const struct auxiliary_device_id *id)
{
	struct pmic_glink_ucsi *ucsi;
	struct device *dev = &adev->dev;
<<<<<<< HEAD
=======
	const struct of_device_id *match;
>>>>>>> 2d5404ca
	struct fwnode_handle *fwnode;
	int ret;

	ucsi = devm_kzalloc(dev, sizeof(*ucsi), GFP_KERNEL);
	if (!ucsi)
		return -ENOMEM;

	ucsi->dev = dev;
	dev_set_drvdata(dev, ucsi);

	INIT_WORK(&ucsi->notify_work, pmic_glink_ucsi_notify);
	INIT_WORK(&ucsi->register_work, pmic_glink_ucsi_register);
	init_completion(&ucsi->read_ack);
	init_completion(&ucsi->write_ack);
<<<<<<< HEAD
	init_completion(&ucsi->sync_ack);
=======
>>>>>>> 2d5404ca
	spin_lock_init(&ucsi->state_lock);
	mutex_init(&ucsi->lock);

	ucsi->ucsi = ucsi_create(dev, &pmic_glink_ucsi_ops);
	if (IS_ERR(ucsi->ucsi))
		return PTR_ERR(ucsi->ucsi);

	/* Make sure we destroy *after* pmic_glink unregister */
	ret = devm_add_action_or_reset(dev, pmic_glink_ucsi_destroy, ucsi);
	if (ret)
		return ret;

	match = of_match_device(pmic_glink_ucsi_of_quirks, dev->parent);
	if (match)
		ucsi->ucsi->quirks = *(unsigned long *)match->data;

	ucsi_set_drvdata(ucsi->ucsi, ucsi);

	device_for_each_child_node(dev, fwnode) {
		struct gpio_desc *desc;
		u32 port;

		ret = fwnode_property_read_u32(fwnode, "reg", &port);
		if (ret < 0) {
			dev_err(dev, "missing reg property of %pOFn\n", fwnode);
			fwnode_handle_put(fwnode);
			return ret;
		}

		if (port >= PMIC_GLINK_MAX_PORTS) {
			dev_warn(dev, "invalid connector number, ignoring\n");
			continue;
		}

		desc = devm_gpiod_get_index_optional(&adev->dev, "orientation", port, GPIOD_IN);

		/* If GPIO isn't found, continue */
		if (!desc)
			continue;

		if (IS_ERR(desc)) {
			fwnode_handle_put(fwnode);
			return dev_err_probe(dev, PTR_ERR(desc),
					     "unable to acquire orientation gpio\n");
		}
		ucsi->port_orientation[port] = desc;
<<<<<<< HEAD

		ucsi->port_switch[port] = fwnode_typec_switch_get(fwnode);
		if (IS_ERR(ucsi->port_switch[port]))
			return dev_err_probe(dev, PTR_ERR(ucsi->port_switch[port]),
					"failed to acquire orientation-switch\n");
=======
>>>>>>> 2d5404ca
	}

	ucsi->client = devm_pmic_glink_client_alloc(dev, PMIC_GLINK_OWNER_USBC,
						    pmic_glink_ucsi_callback,
						    pmic_glink_ucsi_pdr_notify,
						    ucsi);
	if (IS_ERR(ucsi->client))
		return PTR_ERR(ucsi->client);

	pmic_glink_client_register(ucsi->client);

	return 0;
}

static void pmic_glink_ucsi_remove(struct auxiliary_device *adev)
{
	struct pmic_glink_ucsi *ucsi = dev_get_drvdata(&adev->dev);

	/* Unregister first to stop having read & writes */
	ucsi_unregister(ucsi->ucsi);
}

static const struct auxiliary_device_id pmic_glink_ucsi_id_table[] = {
	{ .name = "pmic_glink.ucsi", },
	{},
};
MODULE_DEVICE_TABLE(auxiliary, pmic_glink_ucsi_id_table);

static struct auxiliary_driver pmic_glink_ucsi_driver = {
	.name = "pmic_glink_ucsi",
	.probe = pmic_glink_ucsi_probe,
	.remove = pmic_glink_ucsi_remove,
	.id_table = pmic_glink_ucsi_id_table,
};

module_auxiliary_driver(pmic_glink_ucsi_driver);

MODULE_DESCRIPTION("Qualcomm PMIC GLINK UCSI driver");
MODULE_LICENSE("GPL");<|MERGE_RESOLUTION|>--- conflicted
+++ resolved
@@ -14,11 +14,7 @@
 #include <linux/soc/qcom/pmic_glink.h>
 #include "ucsi.h"
 
-<<<<<<< HEAD
-#define PMIC_GLINK_MAX_PORTS	2
-=======
 #define PMIC_GLINK_MAX_PORTS		3
->>>>>>> 2d5404ca
 
 #define UCSI_BUF_SIZE                   48
 
@@ -62,10 +58,6 @@
 	struct device *dev;
 
 	struct gpio_desc *port_orientation[PMIC_GLINK_MAX_PORTS];
-<<<<<<< HEAD
-	struct typec_switch *port_switch[PMIC_GLINK_MAX_PORTS];
-=======
->>>>>>> 2d5404ca
 
 	struct pmic_glink_client *client;
 
@@ -182,28 +174,9 @@
 	struct pmic_glink_ucsi *ucsi = ucsi_get_drvdata(con->ucsi);
 	int i;
 
-<<<<<<< HEAD
-	/* TOFIX: Downstream forces recipient to CON when UCSI_GET_ALTERNATE_MODES command */
-
-	mutex_lock(&ucsi->lock);
-	ucsi->sync_val = 0;
-	reinit_completion(&ucsi->sync_ack);
-	ucsi->sync_pending = true;
-	ret = pmic_glink_ucsi_locked_write(ucsi, offset, val, val_len);
-	mutex_unlock(&ucsi->lock);
-
-	left = wait_for_completion_timeout(&ucsi->sync_ack, 5 * HZ);
-	if (!left) {
-		dev_err(ucsi->dev, "timeout waiting for UCSI sync write response\n");
-		/* return 0 here and let core UCSI code handle the CCI_BUSY */
-		ret = 0;
-	} else if (ucsi->sync_val) {
-		dev_err(ucsi->dev, "sync write returned: %d\n", ucsi->sync_val);
-=======
 	for (i = 0; i < PMIC_GLINK_MAX_PORTS; i++) {
 		if (ucsi->port_orientation[i])
 			con->typec_cap.orientation_aware = true;
->>>>>>> 2d5404ca
 	}
 }
 
@@ -268,30 +241,7 @@
 		return;
 	}
 
-<<<<<<< HEAD
-	con_num = UCSI_CCI_CONNECTOR(cci);
-	if (con_num) {
-		if (con_num <= PMIC_GLINK_MAX_PORTS &&
-		    ucsi->port_orientation[con_num - 1]) {
-			int orientation = gpiod_get_value(ucsi->port_orientation[con_num - 1]);
-
-			if (orientation >= 0) {
-				typec_switch_set(ucsi->port_switch[con_num - 1],
-						 orientation ? TYPEC_ORIENTATION_REVERSE
-							     : TYPEC_ORIENTATION_NORMAL);
-			}
-		}
-
-		ucsi_connector_change(ucsi->ucsi, con_num);
-	}
-
-	if (ucsi->sync_pending &&
-		   (cci & (UCSI_CCI_ACK_COMPLETE | UCSI_CCI_COMMAND_COMPLETE))) {
-		complete(&ucsi->sync_ack);
-	}
-=======
 	ucsi_notify_common(ucsi->ucsi, cci);
->>>>>>> 2d5404ca
 }
 
 static void pmic_glink_ucsi_register(struct work_struct *work)
@@ -299,33 +249,11 @@
 	struct pmic_glink_ucsi *ucsi = container_of(work, struct pmic_glink_ucsi, register_work);
 	unsigned long flags;
 	bool pd_running;
-<<<<<<< HEAD
-	int orientation;
-	int i;
-
-	for (i = 0; i < PMIC_GLINK_MAX_PORTS; i++) {
-		if (!ucsi->port_orientation[i])
-			continue;
-		orientation = gpiod_get_value(ucsi->port_orientation[i]);
-
-		if (orientation >= 0) {
-			typec_switch_set(ucsi->port_switch[i],
-					 orientation ? TYPEC_ORIENTATION_REVERSE
-					     : TYPEC_ORIENTATION_NORMAL);
-		}
-	}
 
 	spin_lock_irqsave(&ucsi->state_lock, flags);
 	pd_running = ucsi->pd_running;
 	spin_unlock_irqrestore(&ucsi->state_lock, flags);
 
-=======
-
-	spin_lock_irqsave(&ucsi->state_lock, flags);
-	pd_running = ucsi->pd_running;
-	spin_unlock_irqrestore(&ucsi->state_lock, flags);
-
->>>>>>> 2d5404ca
 	if (!ucsi->ucsi_registered && pd_running) {
 		ucsi_register(ucsi->ucsi);
 		ucsi->ucsi_registered = true;
@@ -393,10 +321,7 @@
 {
 	struct pmic_glink_ucsi *ucsi;
 	struct device *dev = &adev->dev;
-<<<<<<< HEAD
-=======
 	const struct of_device_id *match;
->>>>>>> 2d5404ca
 	struct fwnode_handle *fwnode;
 	int ret;
 
@@ -411,10 +336,6 @@
 	INIT_WORK(&ucsi->register_work, pmic_glink_ucsi_register);
 	init_completion(&ucsi->read_ack);
 	init_completion(&ucsi->write_ack);
-<<<<<<< HEAD
-	init_completion(&ucsi->sync_ack);
-=======
->>>>>>> 2d5404ca
 	spin_lock_init(&ucsi->state_lock);
 	mutex_init(&ucsi->lock);
 
@@ -461,14 +382,6 @@
 					     "unable to acquire orientation gpio\n");
 		}
 		ucsi->port_orientation[port] = desc;
-<<<<<<< HEAD
-
-		ucsi->port_switch[port] = fwnode_typec_switch_get(fwnode);
-		if (IS_ERR(ucsi->port_switch[port]))
-			return dev_err_probe(dev, PTR_ERR(ucsi->port_switch[port]),
-					"failed to acquire orientation-switch\n");
-=======
->>>>>>> 2d5404ca
 	}
 
 	ucsi->client = devm_pmic_glink_client_alloc(dev, PMIC_GLINK_OWNER_USBC,
