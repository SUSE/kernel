--- conflicted
+++ resolved
@@ -611,13 +611,9 @@
 	int ret;
 
 	if (is_partner &&
-<<<<<<< HEAD
-	    ucsi->quirks & UCSI_NO_PARTNER_PDOS)
-=======
 	    ucsi->quirks & UCSI_NO_PARTNER_PDOS &&
 	    ((con->status.flags & UCSI_CONSTAT_PWR_DIR) ||
 	     !is_source(role)))
->>>>>>> c533db0d
 		return 0;
 
 	command = UCSI_COMMAND(UCSI_GET_PDOS) | UCSI_CONNECTOR_NUMBER(con->num);
