// SPDX-License-Identifier: GPL-2.0
/*
 * USB Type-C Connector System Software Interface driver
 *
 * Copyright (C) 2017, Intel Corporation
 * Author: Heikki Krogerus <heikki.krogerus@linux.intel.com>
 */

#include <linux/completion.h>
#include <linux/property.h>
#include <linux/device.h>
#include <linux/module.h>
#include <linux/delay.h>
#include <linux/slab.h>
#include <linux/usb/typec_dp.h>

#include "ucsi.h"
#include "trace.h"

/*
 * UCSI_TIMEOUT_MS - PPM communication timeout
 *
 * Ideally we could use MIN_TIME_TO_RESPOND_WITH_BUSY (which is defined in UCSI
 * specification) here as reference, but unfortunately we can't. It is very
 * difficult to estimate the time it takes for the system to process the command
 * before it is actually passed to the PPM.
 */
#define UCSI_TIMEOUT_MS		10000

/*
 * UCSI_SWAP_TIMEOUT_MS - Timeout for role swap requests
 *
 * 5 seconds is close to the time it takes for CapsCounter to reach 0, so even
 * if the PPM does not generate Connector Change events before that with
 * partners that do not support USB Power Delivery, this should still work.
 */
#define UCSI_SWAP_TIMEOUT_MS	5000

static int ucsi_read_message_in(struct ucsi *ucsi, void *buf,
					  size_t buf_size)
{
	/*
	 * Below UCSI 2.0, MESSAGE_IN was limited to 16 bytes. Truncate the
	 * reads here.
	 */
	if (ucsi->version <= UCSI_VERSION_1_2)
		buf_size = clamp(buf_size, 0, 16);

	return ucsi->ops->read(ucsi, UCSI_MESSAGE_IN, buf, buf_size);
}

static int ucsi_acknowledge(struct ucsi *ucsi, bool conn_ack)
{
	u64 ctrl;

	ctrl = UCSI_ACK_CC_CI;
	ctrl |= UCSI_ACK_COMMAND_COMPLETE;
	if (conn_ack) {
		clear_bit(EVENT_PENDING, &ucsi->flags);
		ctrl |= UCSI_ACK_CONNECTOR_CHANGE;
	}

	return ucsi->ops->sync_write(ucsi, UCSI_CONTROL, &ctrl, sizeof(ctrl));
}

static int ucsi_exec_command(struct ucsi *ucsi, u64 command);

static int ucsi_read_error(struct ucsi *ucsi)
{
	u16 error;
	int ret;

	ret = ucsi_exec_command(ucsi, UCSI_GET_ERROR_STATUS);
	if (ret < 0)
		return ret;

	ret = ucsi_read_message_in(ucsi, &error, sizeof(error));
	if (ret)
		return ret;

	ret = ucsi_acknowledge(ucsi, false);
	if (ret)
		return ret;

	switch (error) {
	case UCSI_ERROR_INCOMPATIBLE_PARTNER:
		return -EOPNOTSUPP;
	case UCSI_ERROR_CC_COMMUNICATION_ERR:
		return -ECOMM;
	case UCSI_ERROR_CONTRACT_NEGOTIATION_FAIL:
		return -EPROTO;
	case UCSI_ERROR_DEAD_BATTERY:
		dev_warn(ucsi->dev, "Dead battery condition!\n");
		return -EPERM;
	case UCSI_ERROR_INVALID_CON_NUM:
	case UCSI_ERROR_UNREGONIZED_CMD:
	case UCSI_ERROR_INVALID_CMD_ARGUMENT:
		dev_err(ucsi->dev, "possible UCSI driver bug %u\n", error);
		return -EINVAL;
	case UCSI_ERROR_OVERCURRENT:
		dev_warn(ucsi->dev, "Overcurrent condition\n");
		break;
	case UCSI_ERROR_PARTNER_REJECTED_SWAP:
		dev_warn(ucsi->dev, "Partner rejected swap\n");
		break;
	case UCSI_ERROR_HARD_RESET:
		dev_warn(ucsi->dev, "Hard reset occurred\n");
		break;
	case UCSI_ERROR_PPM_POLICY_CONFLICT:
		dev_warn(ucsi->dev, "PPM Policy conflict\n");
		break;
	case UCSI_ERROR_SWAP_REJECTED:
		dev_warn(ucsi->dev, "Swap rejected\n");
		break;
	case UCSI_ERROR_UNDEFINED:
	default:
		dev_err(ucsi->dev, "unknown error %u\n", error);
		break;
	}

	return -EIO;
}

static int ucsi_exec_command(struct ucsi *ucsi, u64 cmd)
{
	u32 cci;
	int ret, ret2;

	ret = ucsi->ops->sync_write(ucsi, UCSI_CONTROL, &cmd, sizeof(cmd));
	if (ret)
		return ret;

	ret2 = ucsi->ops->read(ucsi, UCSI_CCI, &cci, sizeof(cci));

	if (cmd != UCSI_CANCEL && cci & UCSI_CCI_BUSY)
		return ucsi_exec_command(ucsi, UCSI_CANCEL);

	if (!(cci & UCSI_CCI_COMMAND_COMPLETE))
		return -EIO;

	if (cci & UCSI_CCI_NOT_SUPPORTED) {
		if (ucsi_acknowledge(ucsi, false) < 0)
			dev_err(ucsi->dev,
				"ACK of unsupported command failed\n");
		return -EOPNOTSUPP;
	}

	if (cci & UCSI_CCI_ERROR) {
		/* Acknowledge the command that failed */
		ret = ucsi_acknowledge(ucsi, false);
		if (ret)
			return ret;

		if (cmd == UCSI_GET_ERROR_STATUS)
			return -EIO;

		return ucsi_read_error(ucsi);
	}

	if (cmd == UCSI_CANCEL && cci & UCSI_CCI_CANCEL_COMPLETE) {
		ret = ucsi_acknowledge(ucsi, false);
		return ret ? ret : -EBUSY;
	}

	if (ret2)
		return ret2;

	return UCSI_CCI_LENGTH(cci);
}

static int ucsi_send_command_common(struct ucsi *ucsi, u64 command,
				    void *data, size_t size, bool conn_ack)
{
	u8 length;
	int ret;

	mutex_lock(&ucsi->ppm_lock);

	ret = ucsi_exec_command(ucsi, command);
	if (ret < 0)
		goto out;

	length = ret;

	if (data) {
		ret = ucsi_read_message_in(ucsi, data, size);
		if (ret)
			goto out;
	}

	ret = ucsi_acknowledge(ucsi, conn_ack);
	if (ret)
		goto out;

	ret = length;
out:
	mutex_unlock(&ucsi->ppm_lock);
	return ret;
}

int ucsi_send_command(struct ucsi *ucsi, u64 command,
		      void *data, size_t size)
{
	return ucsi_send_command_common(ucsi, command, data, size, false);
}
EXPORT_SYMBOL_GPL(ucsi_send_command);

/* -------------------------------------------------------------------------- */

struct ucsi_work {
	struct delayed_work work;
	struct list_head node;
	unsigned long delay;
	unsigned int count;
	struct ucsi_connector *con;
	int (*cb)(struct ucsi_connector *);
};

static void ucsi_poll_worker(struct work_struct *work)
{
	struct ucsi_work *uwork = container_of(work, struct ucsi_work, work.work);
	struct ucsi_connector *con = uwork->con;
	int ret;

	mutex_lock(&con->lock);

	if (!con->partner) {
		list_del(&uwork->node);
		mutex_unlock(&con->lock);
		kfree(uwork);
		return;
	}

	ret = uwork->cb(con);

	if (uwork->count-- && (ret == -EBUSY || ret == -ETIMEDOUT)) {
		queue_delayed_work(con->wq, &uwork->work, uwork->delay);
	} else {
		list_del(&uwork->node);
		kfree(uwork);
	}

	mutex_unlock(&con->lock);
}

static int ucsi_partner_task(struct ucsi_connector *con,
			     int (*cb)(struct ucsi_connector *),
			     int retries, unsigned long delay)
{
	struct ucsi_work *uwork;

	if (!con->partner)
		return 0;

	uwork = kzalloc(sizeof(*uwork), GFP_KERNEL);
	if (!uwork)
		return -ENOMEM;

	INIT_DELAYED_WORK(&uwork->work, ucsi_poll_worker);
	uwork->count = retries;
	uwork->delay = delay;
	uwork->con = con;
	uwork->cb = cb;

	list_add_tail(&uwork->node, &con->partner_tasks);
	queue_delayed_work(con->wq, &uwork->work, delay);

	return 0;
}

/* -------------------------------------------------------------------------- */

void ucsi_altmode_update_active(struct ucsi_connector *con)
{
	const struct typec_altmode *altmode = NULL;
	u64 command;
	int ret;
	u8 cur;
	int i;

	command = UCSI_GET_CURRENT_CAM | UCSI_CONNECTOR_NUMBER(con->num);
	ret = ucsi_send_command(con->ucsi, command, &cur, sizeof(cur));
	if (ret < 0) {
		if (con->ucsi->version > 0x0100) {
			dev_err(con->ucsi->dev,
				"GET_CURRENT_CAM command failed\n");
			return;
		}
		cur = 0xff;
	}

	if (cur < UCSI_MAX_ALTMODES)
		altmode = typec_altmode_get_partner(con->port_altmode[cur]);

	for (i = 0; con->partner_altmode[i]; i++)
		typec_altmode_update_active(con->partner_altmode[i],
					    con->partner_altmode[i] == altmode);
}

static int ucsi_altmode_next_mode(struct typec_altmode **alt, u16 svid)
{
	u8 mode = 1;
	int i;

	for (i = 0; alt[i]; i++) {
		if (i > MODE_DISCOVERY_MAX)
			return -ERANGE;

		if (alt[i]->svid == svid)
			mode++;
	}

	return mode;
}

static int ucsi_next_altmode(struct typec_altmode **alt)
{
	int i = 0;

	for (i = 0; i < UCSI_MAX_ALTMODES; i++)
		if (!alt[i])
			return i;

	return -ENOENT;
}

static int ucsi_get_num_altmode(struct typec_altmode **alt)
{
	int i;

	for (i = 0; i < UCSI_MAX_ALTMODES; i++)
		if (!alt[i])
			break;

	return i;
}

static int ucsi_register_altmode(struct ucsi_connector *con,
				 struct typec_altmode_desc *desc,
				 u8 recipient)
{
	struct typec_altmode *alt;
	bool override;
	int ret;
	int i;

	override = !!(con->ucsi->cap.features & UCSI_CAP_ALT_MODE_OVERRIDE);

	switch (recipient) {
	case UCSI_RECIPIENT_CON:
		i = ucsi_next_altmode(con->port_altmode);
		if (i < 0) {
			ret = i;
			goto err;
		}

		ret = ucsi_altmode_next_mode(con->port_altmode, desc->svid);
		if (ret < 0)
			return ret;

		desc->mode = ret;

		switch (desc->svid) {
		case USB_TYPEC_DP_SID:
			alt = ucsi_register_displayport(con, override, i, desc);
			break;
		case USB_TYPEC_NVIDIA_VLINK_SID:
			if (desc->vdo == USB_TYPEC_NVIDIA_VLINK_DBG_VDO)
				alt = typec_port_register_altmode(con->port,
								  desc);
			else
				alt = ucsi_register_displayport(con, override,
								i, desc);
			break;
		default:
			alt = typec_port_register_altmode(con->port, desc);
			break;
		}

		if (IS_ERR(alt)) {
			ret = PTR_ERR(alt);
			goto err;
		}

		con->port_altmode[i] = alt;
		break;
	case UCSI_RECIPIENT_SOP:
		i = ucsi_next_altmode(con->partner_altmode);
		if (i < 0) {
			ret = i;
			goto err;
		}

		ret = ucsi_altmode_next_mode(con->partner_altmode, desc->svid);
		if (ret < 0)
			return ret;

		desc->mode = ret;

		alt = typec_partner_register_altmode(con->partner, desc);
		if (IS_ERR(alt)) {
			ret = PTR_ERR(alt);
			goto err;
		}

		con->partner_altmode[i] = alt;
		break;
	default:
		return -EINVAL;
	}

	trace_ucsi_register_altmode(recipient, alt);

	return 0;

err:
	dev_err(con->ucsi->dev, "failed to registers svid 0x%04x mode %d\n",
		desc->svid, desc->mode);

	return ret;
}

static int
ucsi_register_altmodes_nvidia(struct ucsi_connector *con, u8 recipient)
{
	int max_altmodes = UCSI_MAX_ALTMODES;
	struct typec_altmode_desc desc;
	struct ucsi_altmode alt;
	struct ucsi_altmode orig[UCSI_MAX_ALTMODES];
	struct ucsi_altmode updated[UCSI_MAX_ALTMODES];
	struct ucsi *ucsi = con->ucsi;
	bool multi_dp = false;
	u64 command;
	int ret;
	int len;
	int i;
	int k = 0;

	if (recipient == UCSI_RECIPIENT_CON)
		max_altmodes = con->ucsi->cap.num_alt_modes;

	memset(orig, 0, sizeof(orig));
	memset(updated, 0, sizeof(updated));

	/* First get all the alternate modes */
	for (i = 0; i < max_altmodes; i++) {
		memset(&alt, 0, sizeof(alt));
		command = UCSI_GET_ALTERNATE_MODES;
		command |= UCSI_GET_ALTMODE_RECIPIENT(recipient);
		command |= UCSI_GET_ALTMODE_CONNECTOR_NUMBER(con->num);
		command |= UCSI_GET_ALTMODE_OFFSET(i);
		len = ucsi_send_command(con->ucsi, command, &alt, sizeof(alt));
		/*
		 * We are collecting all altmodes first and then registering.
		 * Some type-C device will return zero length data beyond last
		 * alternate modes. We should not return if length is zero.
		 */
		if (len < 0)
			return len;

		/* We got all altmodes, now break out and register them */
		if (!len || !alt.svid)
			break;

		orig[k].mid = alt.mid;
		orig[k].svid = alt.svid;
		k++;
	}
	/*
	 * Update the original altmode table as some ppms may report
	 * multiple DP altmodes.
	 */
	if (recipient == UCSI_RECIPIENT_CON)
		multi_dp = ucsi->ops->update_altmodes(ucsi, orig, updated);

	/* now register altmodes */
	for (i = 0; i < max_altmodes; i++) {
		memset(&desc, 0, sizeof(desc));
		if (multi_dp && recipient == UCSI_RECIPIENT_CON) {
			desc.svid = updated[i].svid;
			desc.vdo = updated[i].mid;
		} else {
			desc.svid = orig[i].svid;
			desc.vdo = orig[i].mid;
		}
		desc.roles = TYPEC_PORT_DRD;

		if (!desc.svid)
			return 0;

		ret = ucsi_register_altmode(con, &desc, recipient);
		if (ret)
			return ret;
	}

	return 0;
}

static int ucsi_register_altmodes(struct ucsi_connector *con, u8 recipient)
{
	int max_altmodes = UCSI_MAX_ALTMODES;
	struct typec_altmode_desc desc;
	struct ucsi_altmode alt[2];
	u64 command;
	int num;
	int ret;
	int len;
	int j;
	int i;

	if (!(con->ucsi->cap.features & UCSI_CAP_ALT_MODE_DETAILS))
		return 0;

	if (recipient == UCSI_RECIPIENT_SOP && con->partner_altmode[0])
		return 0;

	if (con->ucsi->ops->update_altmodes)
		return ucsi_register_altmodes_nvidia(con, recipient);

	if (recipient == UCSI_RECIPIENT_CON)
		max_altmodes = con->ucsi->cap.num_alt_modes;

	for (i = 0; i < max_altmodes;) {
		memset(alt, 0, sizeof(alt));
		command = UCSI_GET_ALTERNATE_MODES;
		command |= UCSI_GET_ALTMODE_RECIPIENT(recipient);
		command |= UCSI_GET_ALTMODE_CONNECTOR_NUMBER(con->num);
		command |= UCSI_GET_ALTMODE_OFFSET(i);
		len = ucsi_send_command(con->ucsi, command, alt, sizeof(alt));
		if (len == -EBUSY)
			continue;
		if (len <= 0)
			return len;

		/*
		 * This code is requesting one alt mode at a time, but some PPMs
		 * may still return two. If that happens both alt modes need be
		 * registered and the offset for the next alt mode has to be
		 * incremented.
		 */
		num = len / sizeof(alt[0]);
		i += num;

		for (j = 0; j < num; j++) {
			if (!alt[j].svid)
				return 0;

			memset(&desc, 0, sizeof(desc));
			desc.vdo = alt[j].mid;
			desc.svid = alt[j].svid;
			desc.roles = TYPEC_PORT_DRD;

			ret = ucsi_register_altmode(con, &desc, recipient);
			if (ret)
				return ret;
		}
	}

	return 0;
}

static void ucsi_unregister_altmodes(struct ucsi_connector *con, u8 recipient)
{
	const struct typec_altmode *pdev;
	struct typec_altmode **adev;
	int i = 0;

	switch (recipient) {
	case UCSI_RECIPIENT_CON:
		adev = con->port_altmode;
		break;
	case UCSI_RECIPIENT_SOP:
		adev = con->partner_altmode;
		break;
	default:
		return;
	}

	while (adev[i]) {
		if (recipient == UCSI_RECIPIENT_SOP &&
		    (adev[i]->svid == USB_TYPEC_DP_SID ||
			(adev[i]->svid == USB_TYPEC_NVIDIA_VLINK_SID &&
			adev[i]->vdo != USB_TYPEC_NVIDIA_VLINK_DBG_VDO))) {
			pdev = typec_altmode_get_partner(adev[i]);
			ucsi_displayport_remove_partner((void *)pdev);
		}
		typec_unregister_altmode(adev[i]);
		adev[i++] = NULL;
	}
}

static int ucsi_get_connector_status(struct ucsi_connector *con, bool conn_ack)
{
	u64 command = UCSI_GET_CONNECTOR_STATUS | UCSI_CONNECTOR_NUMBER(con->num);
	struct ucsi *ucsi = con->ucsi;
	int ret;

	ret = ucsi_send_command_common(ucsi, command, &con->status, sizeof(con->status), conn_ack);
	return ret < 0 ? ret : 0;
}

static int ucsi_read_pdos(struct ucsi_connector *con,
			  enum typec_role role, int is_partner,
			  u32 *pdos, int offset, int num_pdos)
{
	struct ucsi *ucsi = con->ucsi;
	u64 command;
	int ret;

	if (is_partner &&
	    ucsi->quirks & UCSI_NO_PARTNER_PDOS &&
	    ((con->status.flags & UCSI_CONSTAT_PWR_DIR) ||
	     !is_source(role)))
		return 0;

	command = UCSI_COMMAND(UCSI_GET_PDOS) | UCSI_CONNECTOR_NUMBER(con->num);
	command |= UCSI_GET_PDOS_PARTNER_PDO(is_partner);
	command |= UCSI_GET_PDOS_PDO_OFFSET(offset);
	command |= UCSI_GET_PDOS_NUM_PDOS(num_pdos - 1);
	command |= is_source(role) ? UCSI_GET_PDOS_SRC_PDOS : 0;
	ret = ucsi_send_command(ucsi, command, pdos + offset,
				num_pdos * sizeof(u32));
	if (ret < 0 && ret != -ETIMEDOUT)
		dev_err(ucsi->dev, "UCSI_GET_PDOS failed (%d)\n", ret);

	return ret;
}

static int ucsi_get_pdos(struct ucsi_connector *con, enum typec_role role,
			 int is_partner, u32 *pdos)
{
	struct ucsi *ucsi = con->ucsi;
	u8 num_pdos;
	int ret;

	if (!(ucsi->cap.features & UCSI_CAP_PDO_DETAILS))
		return 0;

	/* UCSI max payload means only getting at most 4 PDOs at a time */
	ret = ucsi_read_pdos(con, role, is_partner, pdos, 0, UCSI_MAX_PDOS);
	if (ret < 0)
		return ret;

	num_pdos = ret / sizeof(u32); /* number of bytes to 32-bit PDOs */
	if (num_pdos < UCSI_MAX_PDOS)
		return num_pdos;

	/* get the remaining PDOs, if any */
	ret = ucsi_read_pdos(con, role, is_partner, pdos, UCSI_MAX_PDOS,
			     PDO_MAX_OBJECTS - UCSI_MAX_PDOS);
	if (ret < 0)
		return ret;

	return ret / sizeof(u32) + num_pdos;
}

static int ucsi_get_src_pdos(struct ucsi_connector *con)
{
	int ret;

	ret = ucsi_get_pdos(con, TYPEC_SOURCE, 1, con->src_pdos);
	if (ret < 0)
		return ret;

	con->num_pdos = ret;

	ucsi_port_psy_changed(con);

	return ret;
}

static struct usb_power_delivery_capabilities *ucsi_get_pd_caps(struct ucsi_connector *con,
								enum typec_role role,
								bool is_partner)
{
	struct usb_power_delivery_capabilities_desc pd_caps;
	int ret;

	ret = ucsi_get_pdos(con, role, is_partner, pd_caps.pdo);
	if (ret <= 0)
		return ERR_PTR(ret);

	if (ret < PDO_MAX_OBJECTS)
		pd_caps.pdo[ret] = 0;

	pd_caps.role = role;

	return usb_power_delivery_register_capabilities(is_partner ? con->partner_pd : con->pd,
							&pd_caps);
}

static int ucsi_check_altmodes(struct ucsi_connector *con)
{
	int ret, num_partner_am;

	ret = ucsi_register_altmodes(con, UCSI_RECIPIENT_SOP);
	if (ret && ret != -ETIMEDOUT)
		dev_err(con->ucsi->dev,
			"con%d: failed to register partner alt modes (%d)\n",
			con->num, ret);

	/* Ignoring the errors in this case. */
	if (con->partner_altmode[0]) {
		num_partner_am = ucsi_get_num_altmode(con->partner_altmode);
		if (num_partner_am > 0)
			typec_partner_set_num_altmodes(con->partner, num_partner_am);
		ucsi_altmode_update_active(con);
		return 0;
	}

	return ret;
}

static void ucsi_register_device_pdos(struct ucsi_connector *con)
{
	struct ucsi *ucsi = con->ucsi;
	struct usb_power_delivery_desc desc = { ucsi->cap.pd_version };
	struct usb_power_delivery_capabilities *pd_cap;

	if (con->pd)
		return;

	con->pd = usb_power_delivery_register(ucsi->dev, &desc);

	pd_cap = ucsi_get_pd_caps(con, TYPEC_SOURCE, false);
	if (!IS_ERR(pd_cap))
		con->port_source_caps = pd_cap;

	pd_cap = ucsi_get_pd_caps(con, TYPEC_SINK, false);
	if (!IS_ERR(pd_cap))
		con->port_sink_caps = pd_cap;

	typec_port_set_usb_power_delivery(con->port, con->pd);
}

static int ucsi_register_partner_pdos(struct ucsi_connector *con)
{
	struct usb_power_delivery_desc desc = { con->ucsi->cap.pd_version };
	struct usb_power_delivery_capabilities *cap;

	if (con->partner_pd)
		return 0;

	con->partner_pd = typec_partner_usb_power_delivery_register(con->partner, &desc);
	if (IS_ERR(con->partner_pd))
		return PTR_ERR(con->partner_pd);

	cap = ucsi_get_pd_caps(con, TYPEC_SOURCE, true);
	if (IS_ERR(cap))
	    return PTR_ERR(cap);

	con->partner_source_caps = cap;

	cap = ucsi_get_pd_caps(con, TYPEC_SINK, true);
	if (IS_ERR(cap))
	    return PTR_ERR(cap);

	con->partner_sink_caps = cap;

	return typec_partner_set_usb_power_delivery(con->partner, con->partner_pd);
}

static void ucsi_unregister_partner_pdos(struct ucsi_connector *con)
{
	usb_power_delivery_unregister_capabilities(con->partner_sink_caps);
	con->partner_sink_caps = NULL;
	usb_power_delivery_unregister_capabilities(con->partner_source_caps);
	con->partner_source_caps = NULL;
	usb_power_delivery_unregister(con->partner_pd);
	con->partner_pd = NULL;
}

static int ucsi_check_connector_capability(struct ucsi_connector *con)
{
	u64 command;
	int ret;

	if (!con->partner || con->ucsi->version < UCSI_VERSION_2_1)
		return 0;

	command = UCSI_GET_CONNECTOR_CAPABILITY | UCSI_CONNECTOR_NUMBER(con->num);
	ret = ucsi_send_command(con->ucsi, command, &con->cap, sizeof(con->cap));
	if (ret < 0) {
		dev_err(con->ucsi->dev, "GET_CONNECTOR_CAPABILITY failed (%d)\n", ret);
		return ret;
	}

	typec_partner_set_pd_revision(con->partner,
		UCSI_CONCAP_FLAG_PARTNER_PD_MAJOR_REV_AS_BCD(con->cap.flags));

	return ret;
}

static void ucsi_pwr_opmode_change(struct ucsi_connector *con)
{
	switch (UCSI_CONSTAT_PWR_OPMODE(con->status.flags)) {
	case UCSI_CONSTAT_PWR_OPMODE_PD:
		con->rdo = con->status.request_data_obj;
		typec_set_pwr_opmode(con->port, TYPEC_PWR_MODE_PD);
		ucsi_partner_task(con, ucsi_get_src_pdos, 30, 0);
		ucsi_partner_task(con, ucsi_check_altmodes, 30, HZ);
		ucsi_partner_task(con, ucsi_register_partner_pdos, 1, HZ);
		ucsi_partner_task(con, ucsi_check_connector_capability, 1, HZ);
		break;
	case UCSI_CONSTAT_PWR_OPMODE_TYPEC1_5:
		con->rdo = 0;
		typec_set_pwr_opmode(con->port, TYPEC_PWR_MODE_1_5A);
		break;
	case UCSI_CONSTAT_PWR_OPMODE_TYPEC3_0:
		con->rdo = 0;
		typec_set_pwr_opmode(con->port, TYPEC_PWR_MODE_3_0A);
		break;
	default:
		con->rdo = 0;
		typec_set_pwr_opmode(con->port, TYPEC_PWR_MODE_USB);
		break;
	}
}

static int ucsi_register_partner(struct ucsi_connector *con)
{
	u8 pwr_opmode = UCSI_CONSTAT_PWR_OPMODE(con->status.flags);
	struct typec_partner_desc desc;
	struct typec_partner *partner;

	if (con->partner)
		return 0;

	memset(&desc, 0, sizeof(desc));

	switch (UCSI_CONSTAT_PARTNER_TYPE(con->status.flags)) {
	case UCSI_CONSTAT_PARTNER_TYPE_DEBUG:
		desc.accessory = TYPEC_ACCESSORY_DEBUG;
		break;
	case UCSI_CONSTAT_PARTNER_TYPE_AUDIO:
		desc.accessory = TYPEC_ACCESSORY_AUDIO;
		break;
	default:
		break;
	}

	if (pwr_opmode == UCSI_CONSTAT_PWR_OPMODE_PD)
		ucsi_register_device_pdos(con);

	desc.usb_pd = pwr_opmode == UCSI_CONSTAT_PWR_OPMODE_PD;

	partner = typec_register_partner(con->port, &desc);
	if (IS_ERR(partner)) {
		dev_err(con->ucsi->dev,
			"con%d: failed to register partner (%ld)\n", con->num,
			PTR_ERR(partner));
		return PTR_ERR(partner);
	}

	con->partner = partner;

	return 0;
}

static void ucsi_unregister_partner(struct ucsi_connector *con)
{
	if (!con->partner)
		return;

	typec_partner_set_usb_power_delivery(con->partner, NULL);
	ucsi_unregister_partner_pdos(con);
	ucsi_unregister_altmodes(con, UCSI_RECIPIENT_SOP);
	typec_unregister_partner(con->partner);
	con->partner = NULL;
}

static void ucsi_partner_change(struct ucsi_connector *con)
{
	enum usb_role u_role = USB_ROLE_NONE;
	int ret;

	switch (UCSI_CONSTAT_PARTNER_TYPE(con->status.flags)) {
	case UCSI_CONSTAT_PARTNER_TYPE_UFP:
	case UCSI_CONSTAT_PARTNER_TYPE_CABLE_AND_UFP:
		u_role = USB_ROLE_HOST;
		fallthrough;
	case UCSI_CONSTAT_PARTNER_TYPE_CABLE:
		typec_set_data_role(con->port, TYPEC_HOST);
		break;
	case UCSI_CONSTAT_PARTNER_TYPE_DFP:
		u_role = USB_ROLE_DEVICE;
		typec_set_data_role(con->port, TYPEC_DEVICE);
		break;
	default:
		break;
	}

	/* Only notify USB controller if partner supports USB data */
	if (!(UCSI_CONSTAT_PARTNER_FLAGS(con->status.flags) & UCSI_CONSTAT_PARTNER_FLAG_USB))
		u_role = USB_ROLE_NONE;

	ret = usb_role_switch_set_role(con->usb_role_sw, u_role);
	if (ret)
		dev_err(con->ucsi->dev, "con:%d: failed to set usb role:%d\n",
			con->num, u_role);
}

static int ucsi_check_connection(struct ucsi_connector *con)
{
	u8 prev_flags = con->status.flags;
	int ret;

	ret = ucsi_get_connector_status(con, false);
	if (ret) {
		dev_err(con->ucsi->dev, "GET_CONNECTOR_STATUS failed (%d)\n", ret);
		return ret;
	}

	if (con->status.flags == prev_flags)
		return 0;

	if (con->status.flags & UCSI_CONSTAT_CONNECTED) {
		ucsi_register_partner(con);
		ucsi_pwr_opmode_change(con);
		ucsi_partner_change(con);
	} else {
		ucsi_partner_change(con);
		ucsi_port_psy_changed(con);
		ucsi_unregister_partner(con);
	}

	return 0;
}

static void ucsi_handle_connector_change(struct work_struct *work)
{
	struct ucsi_connector *con = container_of(work, struct ucsi_connector,
						  work);
	struct ucsi *ucsi = con->ucsi;
	enum typec_role role;
	int ret;

	mutex_lock(&con->lock);

<<<<<<< HEAD
	ret = ucsi_get_connector_status(con, true);
	if (ret) {
=======
	if (!test_and_set_bit(EVENT_PENDING, &ucsi->flags))
		dev_err_once(ucsi->dev, "%s entered without EVENT_PENDING\n",
			     __func__);

	command = UCSI_GET_CONNECTOR_STATUS | UCSI_CONNECTOR_NUMBER(con->num);

	ret = ucsi_send_command_common(ucsi, command, &con->status,
				       sizeof(con->status), true);
	if (ret < 0) {
>>>>>>> 93ed4804
		dev_err(ucsi->dev, "%s: GET_CONNECTOR_STATUS failed (%d)\n",
			__func__, ret);
		clear_bit(EVENT_PENDING, &con->ucsi->flags);
		goto out_unlock;
	}

	trace_ucsi_connector_change(con->num, &con->status);

<<<<<<< HEAD
	if (ucsi->ops->connector_status)
		ucsi->ops->connector_status(con);
=======
	if (ucsi->ops->suse_operations)
		if (ucsi->ops->suse_operations->connector_status)
			ucsi->ops->suse_operations->connector_status(con);
>>>>>>> 93ed4804

	role = !!(con->status.flags & UCSI_CONSTAT_PWR_DIR);

	if (con->status.change & UCSI_CONSTAT_POWER_DIR_CHANGE) {
		typec_set_pwr_role(con->port, role);

		/* Complete pending power role swap */
		if (!completion_done(&con->complete))
			complete(&con->complete);
	}

	if (con->status.change & UCSI_CONSTAT_CONNECT_CHANGE) {
		typec_set_pwr_role(con->port, role);
		ucsi_port_psy_changed(con);
		ucsi_partner_change(con);

		if (con->status.flags & UCSI_CONSTAT_CONNECTED) {
			ucsi_register_partner(con);
			ucsi_partner_task(con, ucsi_check_connection, 1, HZ);

			if (UCSI_CONSTAT_PWR_OPMODE(con->status.flags) ==
			    UCSI_CONSTAT_PWR_OPMODE_PD) {
				ucsi_partner_task(con, ucsi_register_partner_pdos, 1, HZ);
				ucsi_partner_task(con, ucsi_check_connector_capability, 1, HZ);
			}
		} else {
			ucsi_unregister_partner(con);
		}
	}

	if (con->status.change & UCSI_CONSTAT_POWER_OPMODE_CHANGE ||
	    con->status.change & UCSI_CONSTAT_POWER_LEVEL_CHANGE)
		ucsi_pwr_opmode_change(con);

	if (con->partner && con->status.change & UCSI_CONSTAT_PARTNER_CHANGE) {
		ucsi_partner_change(con);

		/* Complete pending data role swap */
		if (!completion_done(&con->complete))
			complete(&con->complete);
	}

	if (con->status.change & UCSI_CONSTAT_CAM_CHANGE)
		ucsi_partner_task(con, ucsi_check_altmodes, 1, HZ);

out_unlock:
	mutex_unlock(&con->lock);
}

/**
 * ucsi_connector_change - Process Connector Change Event
 * @ucsi: UCSI Interface
 * @num: Connector number
 */
void ucsi_connector_change(struct ucsi *ucsi, u8 num)
{
	struct ucsi_connector *con = &ucsi->connector[num - 1];

	if (!(ucsi->ntfy & UCSI_ENABLE_NTFY_CONNECTOR_CHANGE)) {
		dev_dbg(ucsi->dev, "Early connector change event\n");
		return;
	}

	if (!test_and_set_bit(EVENT_PENDING, &ucsi->flags))
		schedule_work(&con->work);
}
EXPORT_SYMBOL_GPL(ucsi_connector_change);

/* -------------------------------------------------------------------------- */

/*
 * Hard Reset bit field was defined with value 1 in UCSI spec version 1.0.
 * Starting with spec version 1.1, Hard Reset bit field was removed from the
 * CONNECTOR_RESET command, until spec 2.0 reintroduced it with value 0, so, in effect,
 * the value to pass in to the command for a Hard Reset is different depending
 * on the supported UCSI version by the LPM.
 *
 * For performing a Data Reset on LPMs supporting version 2.0 and greater,
 * this function needs to be called with the second argument set to 0.
 */
static int ucsi_reset_connector(struct ucsi_connector *con, bool hard)
{
	u64 command;

	command = UCSI_CONNECTOR_RESET | UCSI_CONNECTOR_NUMBER(con->num);

	if (con->ucsi->version < UCSI_VERSION_1_1)
		command |= hard ? UCSI_CONNECTOR_RESET_HARD_VER_1_0 : 0;
	else if (con->ucsi->version >= UCSI_VERSION_2_0)
		command |= hard ? 0 : UCSI_CONNECTOR_RESET_DATA_VER_2_0;

	return ucsi_send_command(con->ucsi, command, NULL, 0);
}

static int ucsi_reset_ppm(struct ucsi *ucsi)
{
	u64 command;
	unsigned long tmo;
	u32 cci;
	int ret;

	mutex_lock(&ucsi->ppm_lock);

	ret = ucsi->ops->read(ucsi, UCSI_CCI, &cci, sizeof(cci));
	if (ret < 0)
		goto out;

	/*
	 * If UCSI_CCI_RESET_COMPLETE is already set we must clear
	 * the flag before we start another reset. Send a
	 * UCSI_SET_NOTIFICATION_ENABLE command to achieve this.
	 * Ignore a timeout and try the reset anyway if this fails.
	 */
	if (cci & UCSI_CCI_RESET_COMPLETE) {
		command = UCSI_SET_NOTIFICATION_ENABLE;
		ret = ucsi->ops->async_write(ucsi, UCSI_CONTROL, &command,
					     sizeof(command));
		if (ret < 0)
			goto out;

		tmo = jiffies + msecs_to_jiffies(UCSI_TIMEOUT_MS);
		do {
			ret = ucsi->ops->read(ucsi, UCSI_CCI,
					      &cci, sizeof(cci));
			if (ret < 0)
				goto out;
			if (cci & UCSI_CCI_COMMAND_COMPLETE)
				break;
			if (time_is_before_jiffies(tmo))
				break;
			msleep(20);
		} while (1);

		WARN_ON(cci & UCSI_CCI_RESET_COMPLETE);
	}

	command = UCSI_PPM_RESET;
	ret = ucsi->ops->async_write(ucsi, UCSI_CONTROL, &command,
				     sizeof(command));
	if (ret < 0)
		goto out;

	tmo = jiffies + msecs_to_jiffies(UCSI_TIMEOUT_MS);

	do {
		if (time_is_before_jiffies(tmo)) {
			ret = -ETIMEDOUT;
			goto out;
		}

		/* Give the PPM time to process a reset before reading CCI */
		msleep(20);

		ret = ucsi->ops->read(ucsi, UCSI_CCI, &cci, sizeof(cci));
		if (ret)
			goto out;

		/* If the PPM is still doing something else, reset it again. */
		if (cci & ~UCSI_CCI_RESET_COMPLETE) {
			ret = ucsi->ops->async_write(ucsi, UCSI_CONTROL,
						     &command,
						     sizeof(command));
			if (ret < 0)
				goto out;
		}

	} while (!(cci & UCSI_CCI_RESET_COMPLETE));

out:
	mutex_unlock(&ucsi->ppm_lock);
	return ret;
}

static int ucsi_role_cmd(struct ucsi_connector *con, u64 command)
{
	int ret;

	ret = ucsi_send_command(con->ucsi, command, NULL, 0);
	if (ret == -ETIMEDOUT) {
		u64 c;

		/* PPM most likely stopped responding. Resetting everything. */
		ucsi_reset_ppm(con->ucsi);

		c = UCSI_SET_NOTIFICATION_ENABLE | con->ucsi->ntfy;
		ucsi_send_command(con->ucsi, c, NULL, 0);

		ucsi_reset_connector(con, true);
	}

	return ret;
}

static int ucsi_dr_swap(struct typec_port *port, enum typec_data_role role)
{
	struct ucsi_connector *con = typec_get_drvdata(port);
	u8 partner_type;
	u64 command;
	int ret = 0;

	mutex_lock(&con->lock);

	if (!con->partner) {
		ret = -ENOTCONN;
		goto out_unlock;
	}

	partner_type = UCSI_CONSTAT_PARTNER_TYPE(con->status.flags);
	if ((partner_type == UCSI_CONSTAT_PARTNER_TYPE_DFP &&
	     role == TYPEC_DEVICE) ||
	    (partner_type == UCSI_CONSTAT_PARTNER_TYPE_UFP &&
	     role == TYPEC_HOST))
		goto out_unlock;

	reinit_completion(&con->complete);

	command = UCSI_SET_UOR | UCSI_CONNECTOR_NUMBER(con->num);
	command |= UCSI_SET_UOR_ROLE(role);
	command |= UCSI_SET_UOR_ACCEPT_ROLE_SWAPS;
	ret = ucsi_role_cmd(con, command);
	if (ret < 0)
		goto out_unlock;

	mutex_unlock(&con->lock);

	if (!wait_for_completion_timeout(&con->complete,
					 msecs_to_jiffies(UCSI_SWAP_TIMEOUT_MS)))
		return -ETIMEDOUT;

	return 0;

out_unlock:
	mutex_unlock(&con->lock);

	return ret;
}

static int ucsi_pr_swap(struct typec_port *port, enum typec_role role)
{
	struct ucsi_connector *con = typec_get_drvdata(port);
	enum typec_role cur_role;
	u64 command;
	int ret = 0;

	mutex_lock(&con->lock);

	if (!con->partner) {
		ret = -ENOTCONN;
		goto out_unlock;
	}

	cur_role = !!(con->status.flags & UCSI_CONSTAT_PWR_DIR);

	if (cur_role == role)
		goto out_unlock;

	reinit_completion(&con->complete);

	command = UCSI_SET_PDR | UCSI_CONNECTOR_NUMBER(con->num);
	command |= UCSI_SET_PDR_ROLE(role);
	command |= UCSI_SET_PDR_ACCEPT_ROLE_SWAPS;
	ret = ucsi_role_cmd(con, command);
	if (ret < 0)
		goto out_unlock;

	mutex_unlock(&con->lock);

	if (!wait_for_completion_timeout(&con->complete,
					 msecs_to_jiffies(UCSI_SWAP_TIMEOUT_MS)))
		return -ETIMEDOUT;

	mutex_lock(&con->lock);

	/* Something has gone wrong while swapping the role */
	if (UCSI_CONSTAT_PWR_OPMODE(con->status.flags) !=
	    UCSI_CONSTAT_PWR_OPMODE_PD) {
		ucsi_reset_connector(con, true);
		ret = -EPROTO;
	}

out_unlock:
	mutex_unlock(&con->lock);

	return ret;
}

static const struct typec_operations ucsi_ops = {
	.dr_set = ucsi_dr_swap,
	.pr_set = ucsi_pr_swap
};

/* Caller must call fwnode_handle_put() after use */
static struct fwnode_handle *ucsi_find_fwnode(struct ucsi_connector *con)
{
	struct fwnode_handle *fwnode;
	int i = 1;

	device_for_each_child_node(con->ucsi->dev, fwnode)
		if (i++ == con->num)
			return fwnode;
	return NULL;
}

static int ucsi_register_port(struct ucsi *ucsi, struct ucsi_connector *con)
{
	struct typec_capability *cap = &con->typec_cap;
	enum typec_accessory *accessory = cap->accessory;
	enum usb_role u_role = USB_ROLE_NONE;
	u64 command;
	char *name;
	int ret;

	name = kasprintf(GFP_KERNEL, "%s-con%d", dev_name(ucsi->dev), con->num);
	if (!name)
		return -ENOMEM;

	con->wq = create_singlethread_workqueue(name);
	kfree(name);
	if (!con->wq)
		return -ENOMEM;

	INIT_WORK(&con->work, ucsi_handle_connector_change);
	init_completion(&con->complete);
	mutex_init(&con->lock);
	INIT_LIST_HEAD(&con->partner_tasks);
	con->ucsi = ucsi;

	cap->fwnode = ucsi_find_fwnode(con);
	con->usb_role_sw = fwnode_usb_role_switch_get(cap->fwnode);
	if (IS_ERR(con->usb_role_sw))
		return dev_err_probe(ucsi->dev, PTR_ERR(con->usb_role_sw),
			"con%d: failed to get usb role switch\n", con->num);

	/* Delay other interactions with the con until registration is complete */
	mutex_lock(&con->lock);

	/* Get connector capability */
	command = UCSI_GET_CONNECTOR_CAPABILITY;
	command |= UCSI_CONNECTOR_NUMBER(con->num);
	ret = ucsi_send_command(ucsi, command, &con->cap, sizeof(con->cap));
	if (ret < 0)
		goto out_unlock;

	if (con->cap.op_mode & UCSI_CONCAP_OPMODE_DRP)
		cap->data = TYPEC_PORT_DRD;
	else if (con->cap.op_mode & UCSI_CONCAP_OPMODE_DFP)
		cap->data = TYPEC_PORT_DFP;
	else if (con->cap.op_mode & UCSI_CONCAP_OPMODE_UFP)
		cap->data = TYPEC_PORT_UFP;

	if ((con->cap.flags & UCSI_CONCAP_FLAG_PROVIDER) &&
	    (con->cap.flags & UCSI_CONCAP_FLAG_CONSUMER))
		cap->type = TYPEC_PORT_DRP;
	else if (con->cap.flags & UCSI_CONCAP_FLAG_PROVIDER)
		cap->type = TYPEC_PORT_SRC;
	else if (con->cap.flags & UCSI_CONCAP_FLAG_CONSUMER)
		cap->type = TYPEC_PORT_SNK;

	cap->revision = ucsi->cap.typec_version;
	cap->pd_revision = ucsi->cap.pd_version;
	cap->svdm_version = SVDM_VER_2_0;
	cap->prefer_role = TYPEC_NO_PREFERRED_ROLE;

	if (con->cap.op_mode & UCSI_CONCAP_OPMODE_AUDIO_ACCESSORY)
		*accessory++ = TYPEC_ACCESSORY_AUDIO;
	if (con->cap.op_mode & UCSI_CONCAP_OPMODE_DEBUG_ACCESSORY)
		*accessory = TYPEC_ACCESSORY_DEBUG;

	cap->driver_data = con;
	cap->ops = &ucsi_ops;

<<<<<<< HEAD
	if (ucsi->ops->update_connector)
		ucsi->ops->update_connector(con);
=======
	if (ucsi->ops->suse_operations)
		if (ucsi->ops->suse_operations->update_connector)
			ucsi->ops->suse_operations->update_connector(con);
>>>>>>> 93ed4804

	ret = ucsi_register_port_psy(con);
	if (ret)
		goto out;

	/* Register the connector */
	con->port = typec_register_port(ucsi->dev, cap);
	if (IS_ERR(con->port)) {
		ret = PTR_ERR(con->port);
		goto out;
	}

	if (!(ucsi->quirks & UCSI_DELAY_DEVICE_PDOS))
		ucsi_register_device_pdos(con);

	/* Alternate modes */
	ret = ucsi_register_altmodes(con, UCSI_RECIPIENT_CON);
	if (ret) {
		dev_err(ucsi->dev, "con%d: failed to register alt modes\n",
			con->num);
		goto out;
	}

	/* Get the status */
	ret = ucsi_get_connector_status(con, false);
	if (ret) {
		dev_err(ucsi->dev, "con%d: failed to get status\n", con->num);
		goto out;
	}

	if (ucsi->ops->connector_status)
		ucsi->ops->connector_status(con);

	if (ucsi->ops->suse_operations)
		if (ucsi->ops->suse_operations->connector_status)
			ucsi->ops->suse_operations->connector_status(con);

	switch (UCSI_CONSTAT_PARTNER_TYPE(con->status.flags)) {
	case UCSI_CONSTAT_PARTNER_TYPE_UFP:
	case UCSI_CONSTAT_PARTNER_TYPE_CABLE_AND_UFP:
		u_role = USB_ROLE_HOST;
		fallthrough;
	case UCSI_CONSTAT_PARTNER_TYPE_CABLE:
		typec_set_data_role(con->port, TYPEC_HOST);
		break;
	case UCSI_CONSTAT_PARTNER_TYPE_DFP:
		u_role = USB_ROLE_DEVICE;
		typec_set_data_role(con->port, TYPEC_DEVICE);
		break;
	default:
		break;
	}

	/* Check if there is already something connected */
	if (con->status.flags & UCSI_CONSTAT_CONNECTED) {
		typec_set_pwr_role(con->port,
				  !!(con->status.flags & UCSI_CONSTAT_PWR_DIR));
		ucsi_register_partner(con);
		ucsi_pwr_opmode_change(con);
		ucsi_port_psy_changed(con);
	}

	/* Only notify USB controller if partner supports USB data */
	if (!(UCSI_CONSTAT_PARTNER_FLAGS(con->status.flags) & UCSI_CONSTAT_PARTNER_FLAG_USB))
		u_role = USB_ROLE_NONE;

	ret = usb_role_switch_set_role(con->usb_role_sw, u_role);
	if (ret) {
		dev_err(ucsi->dev, "con:%d: failed to set usb role:%d\n",
			con->num, u_role);
		ret = 0;
	}

	if (con->partner &&
	    UCSI_CONSTAT_PWR_OPMODE(con->status.flags) ==
	    UCSI_CONSTAT_PWR_OPMODE_PD) {
		ucsi_register_device_pdos(con);
		ucsi_get_src_pdos(con);
		ucsi_check_altmodes(con);
		ucsi_check_connector_capability(con);
	}

	trace_ucsi_register_port(con->num, &con->status);

out:
	fwnode_handle_put(cap->fwnode);
out_unlock:
	mutex_unlock(&con->lock);

	if (ret && con->wq) {
		destroy_workqueue(con->wq);
		con->wq = NULL;
	}

	return ret;
}

static u64 ucsi_get_supported_notifications(struct ucsi *ucsi)
{
	u8 features = ucsi->cap.features;
	u64 ntfy = UCSI_ENABLE_NTFY_ALL;

	if (!(features & UCSI_CAP_ALT_MODE_DETAILS))
		ntfy &= ~UCSI_ENABLE_NTFY_CAM_CHANGE;

	if (!(features & UCSI_CAP_PDO_DETAILS))
		ntfy &= ~(UCSI_ENABLE_NTFY_PWR_LEVEL_CHANGE |
			  UCSI_ENABLE_NTFY_CAP_CHANGE);

	if (!(features & UCSI_CAP_EXT_SUPPLY_NOTIFICATIONS))
		ntfy &= ~UCSI_ENABLE_NTFY_EXT_PWR_SRC_CHANGE;

	if (!(features & UCSI_CAP_PD_RESET))
		ntfy &= ~UCSI_ENABLE_NTFY_PD_RESET_COMPLETE;

	return ntfy;
}

/**
 * ucsi_init - Initialize UCSI interface
 * @ucsi: UCSI to be initialized
 *
 * Registers all ports @ucsi has and enables all notification events.
 */
static int ucsi_init(struct ucsi *ucsi)
{
	struct ucsi_connector *con, *connector;
	u64 command, ntfy;
	u32 cci;
	int ret;
	int i;

	/* Reset the PPM */
	ret = ucsi_reset_ppm(ucsi);
	if (ret) {
		dev_err(ucsi->dev, "failed to reset PPM!\n");
		goto err;
	}

	/* Enable basic notifications */
	ntfy = UCSI_ENABLE_NTFY_CMD_COMPLETE | UCSI_ENABLE_NTFY_ERROR;
	command = UCSI_SET_NOTIFICATION_ENABLE | ntfy;
	ret = ucsi_send_command(ucsi, command, NULL, 0);
	if (ret < 0)
		goto err_reset;

	/* Get PPM capabilities */
	command = UCSI_GET_CAPABILITY;
	ret = ucsi_send_command(ucsi, command, &ucsi->cap, sizeof(ucsi->cap));
	if (ret < 0)
		goto err_reset;

	if (!ucsi->cap.num_connectors) {
		ret = -ENODEV;
		goto err_reset;
	}

	/* Allocate the connectors. Released in ucsi_unregister() */
	connector = kcalloc(ucsi->cap.num_connectors + 1, sizeof(*connector), GFP_KERNEL);
	if (!connector) {
		ret = -ENOMEM;
		goto err_reset;
	}

	/* Register all connectors */
	for (i = 0; i < ucsi->cap.num_connectors; i++) {
		connector[i].num = i + 1;
		ret = ucsi_register_port(ucsi, &connector[i]);
		if (ret)
			goto err_unregister;
	}

	/* Enable all supported notifications */
	ntfy = ucsi_get_supported_notifications(ucsi);
	command = UCSI_SET_NOTIFICATION_ENABLE | ntfy;
	ret = ucsi_send_command(ucsi, command, NULL, 0);
	if (ret < 0)
		goto err_unregister;

	ucsi->connector = connector;
	ucsi->ntfy = ntfy;

	mutex_lock(&ucsi->ppm_lock);
	ret = ucsi->ops->read(ucsi, UCSI_CCI, &cci, sizeof(cci));
	mutex_unlock(&ucsi->ppm_lock);
	if (ret)
		return ret;
	if (UCSI_CCI_CONNECTOR(cci))
		ucsi_connector_change(ucsi, UCSI_CCI_CONNECTOR(cci));

	return 0;

err_unregister:
	for (con = connector; con->port; con++) {
		if (con->wq)
			destroy_workqueue(con->wq);
		ucsi_unregister_partner(con);
		ucsi_unregister_altmodes(con, UCSI_RECIPIENT_CON);
		ucsi_unregister_port_psy(con);

		usb_power_delivery_unregister_capabilities(con->port_sink_caps);
		con->port_sink_caps = NULL;
		usb_power_delivery_unregister_capabilities(con->port_source_caps);
		con->port_source_caps = NULL;
		usb_power_delivery_unregister(con->pd);
		con->pd = NULL;
		typec_unregister_port(con->port);
		con->port = NULL;
	}
	kfree(connector);
err_reset:
	memset(&ucsi->cap, 0, sizeof(ucsi->cap));
	ucsi_reset_ppm(ucsi);
err:
	return ret;
}

static void ucsi_resume_work(struct work_struct *work)
{
	struct ucsi *ucsi = container_of(work, struct ucsi, resume_work);
	struct ucsi_connector *con;
	u64 command;
	int ret;

	/* Restore UCSI notification enable mask after system resume */
	command = UCSI_SET_NOTIFICATION_ENABLE | ucsi->ntfy;
	ret = ucsi_send_command(ucsi, command, NULL, 0);
	if (ret < 0) {
		dev_err(ucsi->dev, "failed to re-enable notifications (%d)\n", ret);
		return;
	}

	for (con = ucsi->connector; con->port; con++) {
		mutex_lock(&con->lock);
		ucsi_partner_task(con, ucsi_check_connection, 1, 0);
		mutex_unlock(&con->lock);
	}
}

int ucsi_resume(struct ucsi *ucsi)
{
	if (ucsi->connector)
		queue_work(system_long_wq, &ucsi->resume_work);
	return 0;
}
EXPORT_SYMBOL_GPL(ucsi_resume);

static void ucsi_init_work(struct work_struct *work)
{
	struct ucsi *ucsi = container_of(work, struct ucsi, work.work);
	int ret;

	ret = ucsi_init(ucsi);
	if (ret)
		dev_err_probe(ucsi->dev, ret, "PPM init failed\n");

	if (ret == -EPROBE_DEFER) {
		if (ucsi->work_count++ > UCSI_ROLE_SWITCH_WAIT_COUNT) {
			dev_err(ucsi->dev, "PPM init failed, stop trying\n");
			return;
		}

		queue_delayed_work(system_long_wq, &ucsi->work,
				   UCSI_ROLE_SWITCH_INTERVAL);
	}
}

/**
 * ucsi_get_drvdata - Return private driver data pointer
 * @ucsi: UCSI interface
 */
void *ucsi_get_drvdata(struct ucsi *ucsi)
{
	return ucsi->driver_data;
}
EXPORT_SYMBOL_GPL(ucsi_get_drvdata);

/**
 * ucsi_set_drvdata - Assign private driver data pointer
 * @ucsi: UCSI interface
 * @data: Private data pointer
 */
void ucsi_set_drvdata(struct ucsi *ucsi, void *data)
{
	ucsi->driver_data = data;
}
EXPORT_SYMBOL_GPL(ucsi_set_drvdata);

/**
 * ucsi_con_mutex_lock - Acquire the connector mutex
 * @con: The connector interface to lock
 *
 * Returns true on success, false if the connector is disconnected
 */
bool ucsi_con_mutex_lock(struct ucsi_connector *con)
{
	bool mutex_locked = false;
	bool connected = true;

	while (connected && !mutex_locked) {
		mutex_locked = mutex_trylock(&con->lock) != 0;
		connected = con->status.flags & UCSI_CONSTAT_CONNECTED;
		if (connected && !mutex_locked)
			msleep(20);
	}

	connected = connected && con->partner;
	if (!connected && mutex_locked)
		mutex_unlock(&con->lock);

	return connected;
}

/**
 * ucsi_con_mutex_unlock - Release the connector mutex
 * @con: The connector interface to unlock
 */
void ucsi_con_mutex_unlock(struct ucsi_connector *con)
{
	mutex_unlock(&con->lock);
}

/**
 * ucsi_create - Allocate UCSI instance
 * @dev: Device interface to the PPM (Platform Policy Manager)
 * @ops: I/O routines
 */
struct ucsi *ucsi_create(struct device *dev, const struct ucsi_operations *ops)
{
	struct ucsi *ucsi;

	if (!ops || !ops->read || !ops->sync_write || !ops->async_write)
		return ERR_PTR(-EINVAL);

	ucsi = kzalloc(sizeof(*ucsi), GFP_KERNEL);
	if (!ucsi)
		return ERR_PTR(-ENOMEM);

	INIT_WORK(&ucsi->resume_work, ucsi_resume_work);
	INIT_DELAYED_WORK(&ucsi->work, ucsi_init_work);
	mutex_init(&ucsi->ppm_lock);
	ucsi->dev = dev;
	ucsi->ops = ops;

	return ucsi;
}
EXPORT_SYMBOL_GPL(ucsi_create);

/**
 * ucsi_destroy - Free UCSI instance
 * @ucsi: UCSI instance to be freed
 */
void ucsi_destroy(struct ucsi *ucsi)
{
	ucsi_debugfs_unregister(ucsi);
	kfree(ucsi);
}
EXPORT_SYMBOL_GPL(ucsi_destroy);

/**
 * ucsi_register - Register UCSI interface
 * @ucsi: UCSI instance
 */
int ucsi_register(struct ucsi *ucsi)
{
	int ret;

	ret = ucsi->ops->read(ucsi, UCSI_VERSION, &ucsi->version,
			      sizeof(ucsi->version));
	if (ret)
		return ret;

	if (!ucsi->version)
		return -ENODEV;

	/*
	 * Version format is JJ.M.N (JJ = Major version, M = Minor version,
	 * N = sub-minor version).
	 */
	dev_dbg(ucsi->dev, "Registered UCSI interface with version %x.%x.%x",
		UCSI_BCD_GET_MAJOR(ucsi->version),
		UCSI_BCD_GET_MINOR(ucsi->version),
		UCSI_BCD_GET_SUBMINOR(ucsi->version));

	queue_delayed_work(system_long_wq, &ucsi->work, 0);

	ucsi_debugfs_register(ucsi);
	return 0;
}
EXPORT_SYMBOL_GPL(ucsi_register);

/**
 * ucsi_unregister - Unregister UCSI interface
 * @ucsi: UCSI interface to be unregistered
 *
 * Unregister UCSI interface that was created with ucsi_register().
 */
void ucsi_unregister(struct ucsi *ucsi)
{
	u64 cmd = UCSI_SET_NOTIFICATION_ENABLE;
	int i;

	/* Make sure that we are not in the middle of driver initialization */
	cancel_delayed_work_sync(&ucsi->work);
	cancel_work_sync(&ucsi->resume_work);

	/* Disable notifications */
	ucsi->ops->async_write(ucsi, UCSI_CONTROL, &cmd, sizeof(cmd));

	if (!ucsi->connector)
		return;

	for (i = 0; i < ucsi->cap.num_connectors; i++) {
		cancel_work_sync(&ucsi->connector[i].work);

		if (ucsi->connector[i].wq) {
			struct ucsi_work *uwork;

			mutex_lock(&ucsi->connector[i].lock);
			/*
			 * queue delayed items immediately so they can execute
			 * and free themselves before the wq is destroyed
			 */
			list_for_each_entry(uwork, &ucsi->connector[i].partner_tasks, node)
				mod_delayed_work(ucsi->connector[i].wq, &uwork->work, 0);
			mutex_unlock(&ucsi->connector[i].lock);
			destroy_workqueue(ucsi->connector[i].wq);
		}

		ucsi_unregister_partner(&ucsi->connector[i]);
		ucsi_unregister_altmodes(&ucsi->connector[i],
					 UCSI_RECIPIENT_CON);
		ucsi_unregister_port_psy(&ucsi->connector[i]);

		usb_power_delivery_unregister_capabilities(ucsi->connector[i].port_sink_caps);
		ucsi->connector[i].port_sink_caps = NULL;
		usb_power_delivery_unregister_capabilities(ucsi->connector[i].port_source_caps);
		ucsi->connector[i].port_source_caps = NULL;
		usb_power_delivery_unregister(ucsi->connector[i].pd);
		ucsi->connector[i].pd = NULL;
		typec_unregister_port(ucsi->connector[i].port);
	}

	kfree(ucsi->connector);
}
EXPORT_SYMBOL_GPL(ucsi_unregister);

static int __init ucsi_module_init(void)
{
	ucsi_debugfs_init();
	return 0;
}
module_init(ucsi_module_init);

static void __exit ucsi_module_exit(void)
{
	ucsi_debugfs_exit();
}
module_exit(ucsi_module_exit);

MODULE_AUTHOR("Heikki Krogerus <heikki.krogerus@linux.intel.com>");
MODULE_LICENSE("GPL v2");
MODULE_DESCRIPTION("USB Type-C Connector System Software Interface driver");<|MERGE_RESOLUTION|>--- conflicted
+++ resolved
@@ -937,20 +937,12 @@
 
 	mutex_lock(&con->lock);
 
-<<<<<<< HEAD
-	ret = ucsi_get_connector_status(con, true);
-	if (ret) {
-=======
 	if (!test_and_set_bit(EVENT_PENDING, &ucsi->flags))
 		dev_err_once(ucsi->dev, "%s entered without EVENT_PENDING\n",
 			     __func__);
 
-	command = UCSI_GET_CONNECTOR_STATUS | UCSI_CONNECTOR_NUMBER(con->num);
-
-	ret = ucsi_send_command_common(ucsi, command, &con->status,
-				       sizeof(con->status), true);
-	if (ret < 0) {
->>>>>>> 93ed4804
+	ret = ucsi_get_connector_status(con, true);
+	if (ret) {
 		dev_err(ucsi->dev, "%s: GET_CONNECTOR_STATUS failed (%d)\n",
 			__func__, ret);
 		clear_bit(EVENT_PENDING, &con->ucsi->flags);
@@ -959,14 +951,9 @@
 
 	trace_ucsi_connector_change(con->num, &con->status);
 
-<<<<<<< HEAD
-	if (ucsi->ops->connector_status)
-		ucsi->ops->connector_status(con);
-=======
 	if (ucsi->ops->suse_operations)
 		if (ucsi->ops->suse_operations->connector_status)
 			ucsi->ops->suse_operations->connector_status(con);
->>>>>>> 93ed4804
 
 	role = !!(con->status.flags & UCSI_CONSTAT_PWR_DIR);
 
@@ -1338,14 +1325,9 @@
 	cap->driver_data = con;
 	cap->ops = &ucsi_ops;
 
-<<<<<<< HEAD
-	if (ucsi->ops->update_connector)
-		ucsi->ops->update_connector(con);
-=======
 	if (ucsi->ops->suse_operations)
 		if (ucsi->ops->suse_operations->update_connector)
 			ucsi->ops->suse_operations->update_connector(con);
->>>>>>> 93ed4804
 
 	ret = ucsi_register_port_psy(con);
 	if (ret)
@@ -1375,9 +1357,6 @@
 		dev_err(ucsi->dev, "con%d: failed to get status\n", con->num);
 		goto out;
 	}
-
-	if (ucsi->ops->connector_status)
-		ucsi->ops->connector_status(con);
 
 	if (ucsi->ops->suse_operations)
 		if (ucsi->ops->suse_operations->connector_status)
