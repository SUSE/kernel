// SPDX-License-Identifier: GPL-2.0
/*
 * USB Type-C Connector System Software Interface driver
 *
 * Copyright (C) 2017, Intel Corporation
 * Author: Heikki Krogerus <heikki.krogerus@linux.intel.com>
 */

#include <linux/completion.h>
#include <linux/property.h>
#include <linux/device.h>
#include <linux/module.h>
#include <linux/delay.h>
#include <linux/slab.h>
#include <linux/usb/typec_dp.h>

#include "ucsi.h"
#include "trace.h"

/*
 * UCSI_TIMEOUT_MS - PPM communication timeout
 *
 * Ideally we could use MIN_TIME_TO_RESPOND_WITH_BUSY (which is defined in UCSI
 * specification) here as reference, but unfortunately we can't. It is very
 * difficult to estimate the time it takes for the system to process the command
 * before it is actually passed to the PPM.
 */
#define UCSI_TIMEOUT_MS		5000

/*
 * UCSI_SWAP_TIMEOUT_MS - Timeout for role swap requests
 *
 * 5 seconds is close to the time it takes for CapsCounter to reach 0, so even
 * if the PPM does not generate Connector Change events before that with
 * partners that do not support USB Power Delivery, this should still work.
 */
#define UCSI_SWAP_TIMEOUT_MS	5000

void ucsi_notify_common(struct ucsi *ucsi, u32 cci)
{
	if (UCSI_CCI_CONNECTOR(cci))
		ucsi_connector_change(ucsi, UCSI_CCI_CONNECTOR(cci));

	if (cci & UCSI_CCI_ACK_COMPLETE &&
	    test_bit(ACK_PENDING, &ucsi->flags))
		complete(&ucsi->complete);

	if (cci & UCSI_CCI_COMMAND_COMPLETE &&
	    test_bit(COMMAND_PENDING, &ucsi->flags))
		complete(&ucsi->complete);
}
EXPORT_SYMBOL_GPL(ucsi_notify_common);

int ucsi_sync_control_common(struct ucsi *ucsi, u64 command)
{
	bool ack = UCSI_COMMAND(command) == UCSI_ACK_CC_CI;
	int ret;

	if (ack)
		set_bit(ACK_PENDING, &ucsi->flags);
	else
		set_bit(COMMAND_PENDING, &ucsi->flags);

	ret = ucsi->ops->async_control(ucsi, command);
	if (ret)
		goto out_clear_bit;

	if (!wait_for_completion_timeout(&ucsi->complete, 5 * HZ))
		ret = -ETIMEDOUT;

out_clear_bit:
	if (ack)
		clear_bit(ACK_PENDING, &ucsi->flags);
	else
		clear_bit(COMMAND_PENDING, &ucsi->flags);

	return ret;
}
EXPORT_SYMBOL_GPL(ucsi_sync_control_common);

static int ucsi_acknowledge(struct ucsi *ucsi, bool conn_ack)
{
	u64 ctrl;

	ctrl = UCSI_ACK_CC_CI;
	ctrl |= UCSI_ACK_COMMAND_COMPLETE;
	if (conn_ack) {
		clear_bit(EVENT_PENDING, &ucsi->flags);
		ctrl |= UCSI_ACK_CONNECTOR_CHANGE;
	}

	return ucsi->ops->sync_control(ucsi, ctrl);
}

static int ucsi_run_command(struct ucsi *ucsi, u64 command, u32 *cci,
			    void *data, size_t size, bool conn_ack)
{
	int ret, err;

	*cci = 0;

	/*
	 * Below UCSI 2.0, MESSAGE_IN was limited to 16 bytes. Truncate the
	 * reads here.
	 */
	if (ucsi->version <= UCSI_VERSION_1_2)
		size = clamp(size, 0, 16);

	ret = ucsi->ops->sync_control(ucsi, command);
	if (ret)
		return ret;

	ret = ucsi->ops->read_cci(ucsi, cci);
	if (ret)
		return ret;

	if (*cci & UCSI_CCI_BUSY)
		return -EBUSY;

	if (!(*cci & UCSI_CCI_COMMAND_COMPLETE))
		return -EIO;

	if (*cci & UCSI_CCI_NOT_SUPPORTED)
		err = -EOPNOTSUPP;
	else if (*cci & UCSI_CCI_ERROR)
		err = -EIO;
	else
		err = 0;

	if (!err && data && UCSI_CCI_LENGTH(*cci))
		err = ucsi->ops->read_message_in(ucsi, data, size);

	/*
	 * Don't ACK connection change if there was an error.
	 */
	ret = ucsi_acknowledge(ucsi, err ? false : conn_ack);
	if (ret)
		return ret;

	return err ?: UCSI_CCI_LENGTH(*cci);
}

static int ucsi_read_error(struct ucsi *ucsi, u8 connector_num)
{
	u64 command;
	u16 error;
	u32 cci;
	int ret;

	command = UCSI_GET_ERROR_STATUS | UCSI_CONNECTOR_NUMBER(connector_num);
	ret = ucsi_run_command(ucsi, command, &cci,
			       &error, sizeof(error), false);

	if (cci & UCSI_CCI_BUSY) {
		ret = ucsi_run_command(ucsi, UCSI_CANCEL, &cci, NULL, 0, false);

		return ret ? ret : -EBUSY;
	}

	if (ret < 0)
		return ret;

	if (cci & UCSI_CCI_ERROR)
		return -EIO;

	switch (error) {
	case UCSI_ERROR_INCOMPATIBLE_PARTNER:
		return -EOPNOTSUPP;
	case UCSI_ERROR_CC_COMMUNICATION_ERR:
		return -ECOMM;
	case UCSI_ERROR_CONTRACT_NEGOTIATION_FAIL:
		return -EPROTO;
	case UCSI_ERROR_DEAD_BATTERY:
		dev_warn(ucsi->dev, "Dead battery condition!\n");
		return -EPERM;
	case UCSI_ERROR_INVALID_CON_NUM:
	case UCSI_ERROR_UNREGONIZED_CMD:
	case UCSI_ERROR_INVALID_CMD_ARGUMENT:
		dev_err(ucsi->dev, "possible UCSI driver bug %u\n", error);
		return -EINVAL;
	case UCSI_ERROR_OVERCURRENT:
		dev_warn(ucsi->dev, "Overcurrent condition\n");
		break;
	case UCSI_ERROR_PARTNER_REJECTED_SWAP:
		dev_warn(ucsi->dev, "Partner rejected swap\n");
		break;
	case UCSI_ERROR_HARD_RESET:
		dev_warn(ucsi->dev, "Hard reset occurred\n");
		break;
	case UCSI_ERROR_PPM_POLICY_CONFLICT:
		dev_warn(ucsi->dev, "PPM Policy conflict\n");
		break;
	case UCSI_ERROR_SWAP_REJECTED:
		dev_warn(ucsi->dev, "Swap rejected\n");
		break;
	case UCSI_ERROR_REVERSE_CURRENT_PROTECTION:
		dev_warn(ucsi->dev, "Reverse Current Protection detected\n");
		break;
	case UCSI_ERROR_SET_SINK_PATH_REJECTED:
		dev_warn(ucsi->dev, "Set Sink Path rejected\n");
		break;
	case UCSI_ERROR_UNDEFINED:
	default:
		dev_err(ucsi->dev, "unknown error %u\n", error);
		break;
	}

	return -EIO;
}

static int ucsi_send_command_common(struct ucsi *ucsi, u64 cmd,
				    void *data, size_t size, bool conn_ack)
{
	u8 connector_num;
	u32 cci;
	int ret;

	if (ucsi->version > UCSI_VERSION_1_2) {
		switch (UCSI_COMMAND(cmd)) {
		case UCSI_GET_ALTERNATE_MODES:
			connector_num = UCSI_GET_ALTMODE_GET_CONNECTOR_NUMBER(cmd);
			break;
		case UCSI_PPM_RESET:
		case UCSI_CANCEL:
		case UCSI_ACK_CC_CI:
		case UCSI_SET_NOTIFICATION_ENABLE:
		case UCSI_GET_CAPABILITY:
			connector_num = 0;
			break;
		default:
			connector_num = UCSI_DEFAULT_GET_CONNECTOR_NUMBER(cmd);
			break;
		}
	} else {
		connector_num = 0;
	}

	mutex_lock(&ucsi->ppm_lock);

	ret = ucsi_run_command(ucsi, cmd, &cci, data, size, conn_ack);
	if (cci & UCSI_CCI_BUSY)
		ret = ucsi_run_command(ucsi, UCSI_CANCEL, &cci, NULL, 0, false) ?: -EBUSY;
	else if (cci & UCSI_CCI_ERROR)
		ret = ucsi_read_error(ucsi, connector_num);

	mutex_unlock(&ucsi->ppm_lock);
	return ret;
}

int ucsi_send_command(struct ucsi *ucsi, u64 command,
		      void *data, size_t size)
{
	return ucsi_send_command_common(ucsi, command, data, size, false);
}
EXPORT_SYMBOL_GPL(ucsi_send_command);

/* -------------------------------------------------------------------------- */

struct ucsi_work {
	struct delayed_work work;
	struct list_head node;
	unsigned long delay;
	unsigned int count;
	struct ucsi_connector *con;
	int (*cb)(struct ucsi_connector *);
};

static void ucsi_poll_worker(struct work_struct *work)
{
	struct ucsi_work *uwork = container_of(work, struct ucsi_work, work.work);
	struct ucsi_connector *con = uwork->con;
	int ret;

	mutex_lock(&con->lock);

	if (!con->partner) {
		list_del(&uwork->node);
		mutex_unlock(&con->lock);
		kfree(uwork);
		return;
	}

	ret = uwork->cb(con);

	if (uwork->count-- && (ret == -EBUSY || ret == -ETIMEDOUT)) {
		queue_delayed_work(con->wq, &uwork->work, uwork->delay);
	} else {
		list_del(&uwork->node);
		kfree(uwork);
	}

	mutex_unlock(&con->lock);
}

static int ucsi_partner_task(struct ucsi_connector *con,
			     int (*cb)(struct ucsi_connector *),
			     int retries, unsigned long delay)
{
	struct ucsi_work *uwork;

	if (!con->partner)
		return 0;

	uwork = kzalloc(sizeof(*uwork), GFP_KERNEL);
	if (!uwork)
		return -ENOMEM;

	INIT_DELAYED_WORK(&uwork->work, ucsi_poll_worker);
	uwork->count = retries;
	uwork->delay = delay;
	uwork->con = con;
	uwork->cb = cb;

	list_add_tail(&uwork->node, &con->partner_tasks);
	queue_delayed_work(con->wq, &uwork->work, delay);

	return 0;
}

/* -------------------------------------------------------------------------- */

void ucsi_altmode_update_active(struct ucsi_connector *con)
{
	const struct typec_altmode *altmode = NULL;
	u64 command;
	int ret;
	u8 cur;
	int i;

	command = UCSI_GET_CURRENT_CAM | UCSI_CONNECTOR_NUMBER(con->num);
	ret = ucsi_send_command(con->ucsi, command, &cur, sizeof(cur));
	if (ret < 0) {
		if (con->ucsi->version > 0x0100) {
			dev_err(con->ucsi->dev,
				"GET_CURRENT_CAM command failed\n");
			return;
		}
		cur = 0xff;
	}

	if (cur < UCSI_MAX_ALTMODES)
		altmode = typec_altmode_get_partner(con->port_altmode[cur]);

	for (i = 0; con->partner_altmode[i]; i++)
		typec_altmode_update_active(con->partner_altmode[i],
					    con->partner_altmode[i] == altmode);
}

static int ucsi_altmode_next_mode(struct typec_altmode **alt, u16 svid)
{
	u8 mode = 1;
	int i;

	for (i = 0; alt[i]; i++) {
		if (i > MODE_DISCOVERY_MAX)
			return -ERANGE;

		if (alt[i]->svid == svid)
			mode++;
	}

	return mode;
}

static int ucsi_next_altmode(struct typec_altmode **alt)
{
	int i = 0;

	for (i = 0; i < UCSI_MAX_ALTMODES; i++)
		if (!alt[i])
			return i;

	return -ENOENT;
}

static int ucsi_get_num_altmode(struct typec_altmode **alt)
{
	int i;

	for (i = 0; i < UCSI_MAX_ALTMODES; i++)
		if (!alt[i])
			break;

	return i;
}

static int ucsi_register_altmode(struct ucsi_connector *con,
				 struct typec_altmode_desc *desc,
				 u8 recipient)
{
	struct typec_altmode *alt;
	bool override;
	int ret;
	int i;

	override = !!(con->ucsi->cap.features & UCSI_CAP_ALT_MODE_OVERRIDE);

	switch (recipient) {
	case UCSI_RECIPIENT_CON:
		i = ucsi_next_altmode(con->port_altmode);
		if (i < 0) {
			ret = i;
			goto err;
		}

		ret = ucsi_altmode_next_mode(con->port_altmode, desc->svid);
		if (ret < 0)
			return ret;

		desc->mode = ret;

		switch (desc->svid) {
		case USB_TYPEC_DP_SID:
			alt = ucsi_register_displayport(con, override, i, desc);
			break;
		case USB_TYPEC_NVIDIA_VLINK_SID:
			if (desc->vdo == USB_TYPEC_NVIDIA_VLINK_DBG_VDO)
				alt = typec_port_register_altmode(con->port,
								  desc);
			else
				alt = ucsi_register_displayport(con, override,
								i, desc);
			break;
		default:
			alt = typec_port_register_altmode(con->port, desc);
			break;
		}

		if (IS_ERR(alt)) {
			ret = PTR_ERR(alt);
			goto err;
		}

		con->port_altmode[i] = alt;
		break;
	case UCSI_RECIPIENT_SOP:
		i = ucsi_next_altmode(con->partner_altmode);
		if (i < 0) {
			ret = i;
			goto err;
		}

		ret = ucsi_altmode_next_mode(con->partner_altmode, desc->svid);
		if (ret < 0)
			return ret;

		desc->mode = ret;

		alt = typec_partner_register_altmode(con->partner, desc);
		if (IS_ERR(alt)) {
			ret = PTR_ERR(alt);
			goto err;
		}

		con->partner_altmode[i] = alt;
		break;
	case UCSI_RECIPIENT_SOP_P:
		i = ucsi_next_altmode(con->plug_altmode);
		if (i < 0) {
			ret = i;
			goto err;
		}

		ret = ucsi_altmode_next_mode(con->plug_altmode, desc->svid);
		if (ret < 0)
			return ret;

		desc->mode = ret;

		alt = typec_plug_register_altmode(con->plug, desc);
		if (IS_ERR(alt)) {
			ret = PTR_ERR(alt);
			goto err;
		}

		con->plug_altmode[i] = alt;
		break;
	default:
		return -EINVAL;
	}

	trace_ucsi_register_altmode(recipient, alt);

	return 0;

err:
	dev_err(con->ucsi->dev, "failed to registers svid 0x%04x mode %d\n",
		desc->svid, desc->mode);

	return ret;
}

static int
ucsi_register_altmodes_nvidia(struct ucsi_connector *con, u8 recipient)
{
	int max_altmodes = UCSI_MAX_ALTMODES;
	struct typec_altmode_desc desc;
	struct ucsi_altmode alt;
	struct ucsi_altmode orig[UCSI_MAX_ALTMODES];
	struct ucsi_altmode updated[UCSI_MAX_ALTMODES];
	struct ucsi *ucsi = con->ucsi;
	bool multi_dp = false;
	u64 command;
	int ret;
	int len;
	int i;
	int k = 0;

	if (recipient == UCSI_RECIPIENT_CON)
		max_altmodes = con->ucsi->cap.num_alt_modes;

	memset(orig, 0, sizeof(orig));
	memset(updated, 0, sizeof(updated));

	/* First get all the alternate modes */
	for (i = 0; i < max_altmodes; i++) {
		memset(&alt, 0, sizeof(alt));
		command = UCSI_GET_ALTERNATE_MODES;
		command |= UCSI_GET_ALTMODE_RECIPIENT(recipient);
		command |= UCSI_GET_ALTMODE_CONNECTOR_NUMBER(con->num);
		command |= UCSI_GET_ALTMODE_OFFSET(i);
		len = ucsi_send_command(con->ucsi, command, &alt, sizeof(alt));
		/*
		 * We are collecting all altmodes first and then registering.
		 * Some type-C device will return zero length data beyond last
		 * alternate modes. We should not return if length is zero.
		 */
		if (len < 0)
			return len;

		/* We got all altmodes, now break out and register them */
		if (!len || !alt.svid)
			break;

		orig[k].mid = alt.mid;
		orig[k].svid = alt.svid;
		k++;
	}
	/*
	 * Update the original altmode table as some ppms may report
	 * multiple DP altmodes.
	 */
	if (recipient == UCSI_RECIPIENT_CON)
		multi_dp = ucsi->ops->update_altmodes(ucsi, orig, updated);

	/* now register altmodes */
	for (i = 0; i < max_altmodes; i++) {
		memset(&desc, 0, sizeof(desc));
		if (multi_dp && recipient == UCSI_RECIPIENT_CON) {
			desc.svid = updated[i].svid;
			desc.vdo = updated[i].mid;
		} else {
			desc.svid = orig[i].svid;
			desc.vdo = orig[i].mid;
		}
		desc.roles = TYPEC_PORT_DRD;

		if (!desc.svid)
			return 0;

		ret = ucsi_register_altmode(con, &desc, recipient);
		if (ret)
			return ret;
	}

	return 0;
}

static int ucsi_register_altmodes(struct ucsi_connector *con, u8 recipient)
{
	int max_altmodes = UCSI_MAX_ALTMODES;
	struct typec_altmode_desc desc;
	struct ucsi_altmode alt[2];
	u64 command;
	int num;
	int ret;
	int len;
	int j;
	int i;

	if (!(con->ucsi->cap.features & UCSI_CAP_ALT_MODE_DETAILS))
		return 0;

	if (recipient == UCSI_RECIPIENT_SOP && con->partner_altmode[0])
		return 0;

	if (con->ucsi->ops->update_altmodes)
		return ucsi_register_altmodes_nvidia(con, recipient);

	if (recipient == UCSI_RECIPIENT_CON)
		max_altmodes = con->ucsi->cap.num_alt_modes;

	for (i = 0; i < max_altmodes;) {
		memset(alt, 0, sizeof(alt));
		command = UCSI_GET_ALTERNATE_MODES;
		command |= UCSI_GET_ALTMODE_RECIPIENT(recipient);
		command |= UCSI_GET_ALTMODE_CONNECTOR_NUMBER(con->num);
		command |= UCSI_GET_ALTMODE_OFFSET(i);
		len = ucsi_send_command(con->ucsi, command, alt, sizeof(alt));
		if (len == -EBUSY)
			continue;
		if (len <= 0)
			return len;

		/*
		 * This code is requesting one alt mode at a time, but some PPMs
		 * may still return two. If that happens both alt modes need be
		 * registered and the offset for the next alt mode has to be
		 * incremented.
		 */
		num = len / sizeof(alt[0]);
		i += num;

		for (j = 0; j < num; j++) {
			if (!alt[j].svid)
				return 0;

			memset(&desc, 0, sizeof(desc));
			desc.vdo = alt[j].mid;
			desc.svid = alt[j].svid;
			desc.roles = TYPEC_PORT_DRD;

			ret = ucsi_register_altmode(con, &desc, recipient);
			if (ret)
				return ret;
		}
	}

	return 0;
}

static void ucsi_unregister_altmodes(struct ucsi_connector *con, u8 recipient)
{
	const struct typec_altmode *pdev;
	struct typec_altmode **adev;
	int i = 0;

	switch (recipient) {
	case UCSI_RECIPIENT_CON:
		adev = con->port_altmode;
		break;
	case UCSI_RECIPIENT_SOP:
		adev = con->partner_altmode;
		break;
	case UCSI_RECIPIENT_SOP_P:
		adev = con->plug_altmode;
		break;
	default:
		return;
	}

	while (adev[i]) {
		if (recipient == UCSI_RECIPIENT_SOP &&
		    (adev[i]->svid == USB_TYPEC_DP_SID ||
			(adev[i]->svid == USB_TYPEC_NVIDIA_VLINK_SID &&
			adev[i]->vdo != USB_TYPEC_NVIDIA_VLINK_DBG_VDO))) {
			pdev = typec_altmode_get_partner(adev[i]);
			ucsi_displayport_remove_partner((void *)pdev);
		}
		typec_unregister_altmode(adev[i]);
		adev[i++] = NULL;
	}
}

static int ucsi_read_pdos(struct ucsi_connector *con,
			  enum typec_role role, int is_partner,
			  u32 *pdos, int offset, int num_pdos)
{
	struct ucsi *ucsi = con->ucsi;
	u64 command;
	int ret;

	if (is_partner &&
	    ucsi->quirks & UCSI_NO_PARTNER_PDOS &&
	    ((con->status.flags & UCSI_CONSTAT_PWR_DIR) ||
	     !is_source(role)))
		return 0;

	command = UCSI_COMMAND(UCSI_GET_PDOS) | UCSI_CONNECTOR_NUMBER(con->num);
	command |= UCSI_GET_PDOS_PARTNER_PDO(is_partner);
	command |= UCSI_GET_PDOS_PDO_OFFSET(offset);
	command |= UCSI_GET_PDOS_NUM_PDOS(num_pdos - 1);
	command |= is_source(role) ? UCSI_GET_PDOS_SRC_PDOS : 0;
	ret = ucsi_send_command(ucsi, command, pdos + offset,
				num_pdos * sizeof(u32));
	if (ret < 0 && ret != -ETIMEDOUT)
		dev_err(ucsi->dev, "UCSI_GET_PDOS failed (%d)\n", ret);

	return ret;
}

static int ucsi_get_pdos(struct ucsi_connector *con, enum typec_role role,
			 int is_partner, u32 *pdos)
{
	struct ucsi *ucsi = con->ucsi;
	u8 num_pdos;
	int ret;

	if (!(ucsi->cap.features & UCSI_CAP_PDO_DETAILS))
		return 0;

	/* UCSI max payload means only getting at most 4 PDOs at a time */
	ret = ucsi_read_pdos(con, role, is_partner, pdos, 0, UCSI_MAX_PDOS);
	if (ret < 0)
		return ret;

	num_pdos = ret / sizeof(u32); /* number of bytes to 32-bit PDOs */
	if (num_pdos < UCSI_MAX_PDOS)
		return num_pdos;

	/* get the remaining PDOs, if any */
	ret = ucsi_read_pdos(con, role, is_partner, pdos, UCSI_MAX_PDOS,
			     PDO_MAX_OBJECTS - UCSI_MAX_PDOS);
	if (ret < 0)
		return ret;

	return ret / sizeof(u32) + num_pdos;
}

static int ucsi_get_src_pdos(struct ucsi_connector *con)
{
	int ret;

	ret = ucsi_get_pdos(con, TYPEC_SOURCE, 1, con->src_pdos);
	if (ret < 0)
		return ret;

	con->num_pdos = ret;

	ucsi_port_psy_changed(con);

	return ret;
}

static struct usb_power_delivery_capabilities *ucsi_get_pd_caps(struct ucsi_connector *con,
								enum typec_role role,
								bool is_partner)
{
	struct usb_power_delivery_capabilities_desc pd_caps;
	int ret;

	ret = ucsi_get_pdos(con, role, is_partner, pd_caps.pdo);
	if (ret <= 0)
		return ERR_PTR(ret);

	if (ret < PDO_MAX_OBJECTS)
		pd_caps.pdo[ret] = 0;

	pd_caps.role = role;

	return usb_power_delivery_register_capabilities(is_partner ? con->partner_pd : con->pd,
							&pd_caps);
}

static int ucsi_read_identity(struct ucsi_connector *con, u8 recipient,
			      u8 offset, u8 bytes, void *resp)
{
	struct ucsi *ucsi = con->ucsi;
	u64 command;
	int ret;

	command = UCSI_COMMAND(UCSI_GET_PD_MESSAGE) |
	    UCSI_CONNECTOR_NUMBER(con->num);
	command |= UCSI_GET_PD_MESSAGE_RECIPIENT(recipient);
	command |= UCSI_GET_PD_MESSAGE_OFFSET(offset);
	command |= UCSI_GET_PD_MESSAGE_BYTES(bytes);
	command |= UCSI_GET_PD_MESSAGE_TYPE(UCSI_GET_PD_MESSAGE_TYPE_IDENTITY);

	ret = ucsi_send_command(ucsi, command, resp, bytes);
	if (ret < 0)
		dev_err(ucsi->dev, "UCSI_GET_PD_MESSAGE failed (%d)\n", ret);

	return ret;
}

static int ucsi_get_identity(struct ucsi_connector *con, u8 recipient,
			      struct usb_pd_identity *id)
{
	struct ucsi *ucsi = con->ucsi;
	struct ucsi_pd_message_disc_id resp = {};
	int ret;

	if (ucsi->version < UCSI_VERSION_2_0) {
		/*
		 * Before UCSI v2.0, MESSAGE_IN is 16 bytes which cannot fit
		 * the 28 byte identity response including the VDM header.
		 * First request the VDM header, ID Header VDO, Cert Stat VDO
		 * and Product VDO.
		 */
		ret = ucsi_read_identity(con, recipient, 0, 0x10, &resp);
		if (ret < 0)
			return ret;


		/* Then request Product Type VDO1 through Product Type VDO3. */
		ret = ucsi_read_identity(con, recipient, 0x10, 0xc,
					 &resp.vdo[0]);
		if (ret < 0)
			return ret;

	} else {
		/*
		 * In UCSI v2.0 and after, MESSAGE_IN is large enough to request
		 * the large enough to request the full Discover Identity
		 * response at once.
		 */
		ret = ucsi_read_identity(con, recipient, 0x0, 0x1c, &resp);
		if (ret < 0)
			return ret;
	}

	id->id_header = resp.id_header;
	id->cert_stat = resp.cert_stat;
	id->product = resp.product;
	id->vdo[0] = resp.vdo[0];
	id->vdo[1] = resp.vdo[1];
	id->vdo[2] = resp.vdo[2];
	return 0;
}

static int ucsi_get_partner_identity(struct ucsi_connector *con)
{
	int ret;

	ret = ucsi_get_identity(con, UCSI_RECIPIENT_SOP,
				 &con->partner_identity);
	if (ret < 0)
		return ret;

	ret = typec_partner_set_identity(con->partner);
	if (ret < 0) {
		dev_err(con->ucsi->dev, "Failed to set partner identity (%d)\n",
			ret);
	}

	return ret;
}

static int ucsi_get_cable_identity(struct ucsi_connector *con)
{
	int ret;

	ret = ucsi_get_identity(con, UCSI_RECIPIENT_SOP_P,
				 &con->cable_identity);
	if (ret < 0)
		return ret;

	ret = typec_cable_set_identity(con->cable);
	if (ret < 0) {
		dev_err(con->ucsi->dev, "Failed to set cable identity (%d)\n",
			ret);
	}

	return ret;
}

static int ucsi_check_altmodes(struct ucsi_connector *con)
{
	int ret, num_partner_am;

	ret = ucsi_register_altmodes(con, UCSI_RECIPIENT_SOP);
	if (ret && ret != -ETIMEDOUT)
		dev_err(con->ucsi->dev,
			"con%d: failed to register partner alt modes (%d)\n",
			con->num, ret);

	/* Ignoring the errors in this case. */
	if (con->partner_altmode[0]) {
		num_partner_am = ucsi_get_num_altmode(con->partner_altmode);
		typec_partner_set_num_altmodes(con->partner, num_partner_am);
		ucsi_altmode_update_active(con);
		return 0;
	} else {
		typec_partner_set_num_altmodes(con->partner, 0);
	}

	return ret;
}

static void ucsi_register_device_pdos(struct ucsi_connector *con)
{
	struct ucsi *ucsi = con->ucsi;
	struct usb_power_delivery_desc desc = { ucsi->cap.pd_version };
	struct usb_power_delivery_capabilities *pd_cap;

	if (con->pd)
		return;

	con->pd = usb_power_delivery_register(ucsi->dev, &desc);

	pd_cap = ucsi_get_pd_caps(con, TYPEC_SOURCE, false);
	if (!IS_ERR(pd_cap))
		con->port_source_caps = pd_cap;

	pd_cap = ucsi_get_pd_caps(con, TYPEC_SINK, false);
	if (!IS_ERR(pd_cap))
		con->port_sink_caps = pd_cap;

	typec_port_set_usb_power_delivery(con->port, con->pd);
}

static int ucsi_register_partner_pdos(struct ucsi_connector *con)
{
	struct usb_power_delivery_desc desc = { con->ucsi->cap.pd_version };
	struct usb_power_delivery_capabilities *cap;

	if (con->partner_pd)
		return 0;

	con->partner_pd = typec_partner_usb_power_delivery_register(con->partner, &desc);
	if (IS_ERR(con->partner_pd))
		return PTR_ERR(con->partner_pd);

	cap = ucsi_get_pd_caps(con, TYPEC_SOURCE, true);
	if (IS_ERR(cap))
	    return PTR_ERR(cap);

	con->partner_source_caps = cap;

	cap = ucsi_get_pd_caps(con, TYPEC_SINK, true);
	if (IS_ERR(cap))
	    return PTR_ERR(cap);

	con->partner_sink_caps = cap;

	return typec_partner_set_usb_power_delivery(con->partner, con->partner_pd);
}

static void ucsi_unregister_partner_pdos(struct ucsi_connector *con)
{
	usb_power_delivery_unregister_capabilities(con->partner_sink_caps);
	con->partner_sink_caps = NULL;
	usb_power_delivery_unregister_capabilities(con->partner_source_caps);
	con->partner_source_caps = NULL;
	usb_power_delivery_unregister(con->partner_pd);
	con->partner_pd = NULL;
}

static int ucsi_register_plug(struct ucsi_connector *con)
{
	struct typec_plug *plug;
	struct typec_plug_desc desc = {.index = TYPEC_PLUG_SOP_P};

	plug = typec_register_plug(con->cable, &desc);
	if (IS_ERR(plug)) {
		dev_err(con->ucsi->dev,
			"con%d: failed to register plug (%ld)\n", con->num,
			PTR_ERR(plug));
		return PTR_ERR(plug);
	}

	con->plug = plug;
	return 0;
}

static void ucsi_unregister_plug(struct ucsi_connector *con)
{
	if (!con->plug)
		return;

	ucsi_unregister_altmodes(con, UCSI_RECIPIENT_SOP_P);
	typec_unregister_plug(con->plug);
	con->plug = NULL;
}

static int ucsi_register_cable(struct ucsi_connector *con)
{
	struct ucsi_cable_property cable_prop;
	struct typec_cable *cable;
	struct typec_cable_desc desc = {};
	u64 command;
	int ret;
<<<<<<< HEAD

	command = UCSI_GET_CABLE_PROPERTY | UCSI_CONNECTOR_NUMBER(con->num);
	ret = ucsi_send_command(con->ucsi, command, &cable_prop, sizeof(cable_prop));
	if (ret < 0) {
		dev_err(con->ucsi->dev, "GET_CABLE_PROPERTY failed (%d)\n", ret);
		return ret;
	}

=======

	command = UCSI_GET_CABLE_PROPERTY | UCSI_CONNECTOR_NUMBER(con->num);
	ret = ucsi_send_command(con->ucsi, command, &cable_prop, sizeof(cable_prop));
	if (ret < 0) {
		dev_err(con->ucsi->dev, "GET_CABLE_PROPERTY failed (%d)\n", ret);
		return ret;
	}

>>>>>>> b806d6ef
	switch (UCSI_CABLE_PROP_FLAG_PLUG_TYPE(cable_prop.flags)) {
	case UCSI_CABLE_PROPERTY_PLUG_TYPE_A:
		desc.type = USB_PLUG_TYPE_A;
		break;
	case UCSI_CABLE_PROPERTY_PLUG_TYPE_B:
		desc.type = USB_PLUG_TYPE_B;
		break;
	case UCSI_CABLE_PROPERTY_PLUG_TYPE_C:
		desc.type = USB_PLUG_TYPE_C;
		break;
	default:
		desc.type = USB_PLUG_NONE;
		break;
	}

	desc.identity = &con->cable_identity;
	desc.active = !!(UCSI_CABLE_PROP_FLAG_ACTIVE_CABLE & cable_prop.flags);

	if (con->ucsi->version >= UCSI_VERSION_2_1)
		desc.pd_revision = UCSI_CABLE_PROP_FLAG_PD_MAJOR_REV_AS_BCD(cable_prop.flags);

	cable = typec_register_cable(con->port, &desc);
	if (IS_ERR(cable)) {
		dev_err(con->ucsi->dev,
			"con%d: failed to register cable (%ld)\n", con->num,
			PTR_ERR(cable));
		return PTR_ERR(cable);
	}

	con->cable = cable;
	return 0;
}

static void ucsi_unregister_cable(struct ucsi_connector *con)
{
	if (!con->cable)
		return;

	ucsi_unregister_plug(con);
	typec_unregister_cable(con->cable);
	memset(&con->cable_identity, 0, sizeof(con->cable_identity));
	con->cable = NULL;
}

static int ucsi_check_connector_capability(struct ucsi_connector *con)
{
	u64 command;
	int ret;

	if (!con->partner || con->ucsi->version < UCSI_VERSION_2_1)
		return 0;

	command = UCSI_GET_CONNECTOR_CAPABILITY | UCSI_CONNECTOR_NUMBER(con->num);
	ret = ucsi_send_command(con->ucsi, command, &con->cap, sizeof(con->cap));
	if (ret < 0) {
		dev_err(con->ucsi->dev, "GET_CONNECTOR_CAPABILITY failed (%d)\n", ret);
		return ret;
	}

	typec_partner_set_pd_revision(con->partner,
		UCSI_CONCAP_FLAG_PARTNER_PD_MAJOR_REV_AS_BCD(con->cap.flags));

	return ret;
}

static void ucsi_pwr_opmode_change(struct ucsi_connector *con)
{
	switch (UCSI_CONSTAT_PWR_OPMODE(con->status.flags)) {
	case UCSI_CONSTAT_PWR_OPMODE_PD:
		con->rdo = con->status.request_data_obj;
		typec_set_pwr_opmode(con->port, TYPEC_PWR_MODE_PD);
		ucsi_partner_task(con, ucsi_get_src_pdos, 30, 0);
		ucsi_partner_task(con, ucsi_check_altmodes, 30, HZ);
		ucsi_partner_task(con, ucsi_register_partner_pdos, 1, HZ);
		ucsi_partner_task(con, ucsi_check_connector_capability, 1, HZ);
		break;
	case UCSI_CONSTAT_PWR_OPMODE_TYPEC1_5:
		con->rdo = 0;
		typec_set_pwr_opmode(con->port, TYPEC_PWR_MODE_1_5A);
		break;
	case UCSI_CONSTAT_PWR_OPMODE_TYPEC3_0:
		con->rdo = 0;
		typec_set_pwr_opmode(con->port, TYPEC_PWR_MODE_3_0A);
		break;
	default:
		con->rdo = 0;
		typec_set_pwr_opmode(con->port, TYPEC_PWR_MODE_USB);
		break;
	}
}

static int ucsi_register_partner(struct ucsi_connector *con)
{
	u8 pwr_opmode = UCSI_CONSTAT_PWR_OPMODE(con->status.flags);
	struct typec_partner_desc desc;
	struct typec_partner *partner;

	if (con->partner)
		return 0;

	memset(&desc, 0, sizeof(desc));

	switch (UCSI_CONSTAT_PARTNER_TYPE(con->status.flags)) {
	case UCSI_CONSTAT_PARTNER_TYPE_DEBUG:
		desc.accessory = TYPEC_ACCESSORY_DEBUG;
		break;
	case UCSI_CONSTAT_PARTNER_TYPE_AUDIO:
		desc.accessory = TYPEC_ACCESSORY_AUDIO;
		break;
	default:
		break;
	}

	if (pwr_opmode == UCSI_CONSTAT_PWR_OPMODE_PD)
		ucsi_register_device_pdos(con);

	desc.identity = &con->partner_identity;
	desc.usb_pd = pwr_opmode == UCSI_CONSTAT_PWR_OPMODE_PD;

	partner = typec_register_partner(con->port, &desc);
	if (IS_ERR(partner)) {
		dev_err(con->ucsi->dev,
			"con%d: failed to register partner (%ld)\n", con->num,
			PTR_ERR(partner));
		return PTR_ERR(partner);
	}

	con->partner = partner;

	return 0;
}

static void ucsi_unregister_partner(struct ucsi_connector *con)
{
	if (!con->partner)
		return;

	typec_set_mode(con->port, TYPEC_STATE_SAFE);

	typec_partner_set_usb_power_delivery(con->partner, NULL);
	ucsi_unregister_partner_pdos(con);
	ucsi_unregister_altmodes(con, UCSI_RECIPIENT_SOP);
	ucsi_unregister_cable(con);
	typec_unregister_partner(con->partner);
	memset(&con->partner_identity, 0, sizeof(con->partner_identity));
	con->partner = NULL;
}

static void ucsi_partner_change(struct ucsi_connector *con)
{
	enum usb_role u_role = USB_ROLE_NONE;
	int ret;

	switch (UCSI_CONSTAT_PARTNER_TYPE(con->status.flags)) {
	case UCSI_CONSTAT_PARTNER_TYPE_UFP:
	case UCSI_CONSTAT_PARTNER_TYPE_CABLE_AND_UFP:
		u_role = USB_ROLE_HOST;
		fallthrough;
	case UCSI_CONSTAT_PARTNER_TYPE_CABLE:
		typec_set_data_role(con->port, TYPEC_HOST);
		break;
	case UCSI_CONSTAT_PARTNER_TYPE_DFP:
		u_role = USB_ROLE_DEVICE;
		typec_set_data_role(con->port, TYPEC_DEVICE);
		break;
	default:
		break;
	}

	if (con->status.flags & UCSI_CONSTAT_CONNECTED) {
		switch (UCSI_CONSTAT_PARTNER_TYPE(con->status.flags)) {
		case UCSI_CONSTAT_PARTNER_TYPE_DEBUG:
			typec_set_mode(con->port, TYPEC_MODE_DEBUG);
			break;
		case UCSI_CONSTAT_PARTNER_TYPE_AUDIO:
			typec_set_mode(con->port, TYPEC_MODE_AUDIO);
			break;
		default:
			if (UCSI_CONSTAT_PARTNER_FLAGS(con->status.flags) ==
					UCSI_CONSTAT_PARTNER_FLAG_USB)
				typec_set_mode(con->port, TYPEC_STATE_USB);
		}
	}

	/* Only notify USB controller if partner supports USB data */
	if (!(UCSI_CONSTAT_PARTNER_FLAGS(con->status.flags) & UCSI_CONSTAT_PARTNER_FLAG_USB))
		u_role = USB_ROLE_NONE;

	ret = usb_role_switch_set_role(con->usb_role_sw, u_role);
	if (ret)
		dev_err(con->ucsi->dev, "con:%d: failed to set usb role:%d\n",
			con->num, u_role);
}

static int ucsi_check_connection(struct ucsi_connector *con)
{
	u8 prev_flags = con->status.flags;
	u64 command;
	int ret;

	command = UCSI_GET_CONNECTOR_STATUS | UCSI_CONNECTOR_NUMBER(con->num);
	ret = ucsi_send_command(con->ucsi, command, &con->status, sizeof(con->status));
	if (ret < 0) {
		dev_err(con->ucsi->dev, "GET_CONNECTOR_STATUS failed (%d)\n", ret);
		return ret;
	}

	if (con->status.flags == prev_flags)
		return 0;

	if (con->status.flags & UCSI_CONSTAT_CONNECTED) {
		ucsi_register_partner(con);
		ucsi_pwr_opmode_change(con);
		ucsi_partner_change(con);
	} else {
		ucsi_partner_change(con);
		ucsi_port_psy_changed(con);
		ucsi_unregister_partner(con);
	}

	return 0;
}

static int ucsi_check_cable(struct ucsi_connector *con)
{
	int ret, num_plug_am;

	if (con->cable)
		return 0;

	ret = ucsi_register_cable(con);
	if (ret < 0)
		return ret;

	if (con->ucsi->cap.features & UCSI_CAP_GET_PD_MESSAGE) {
		ret = ucsi_get_cable_identity(con);
		if (ret < 0)
			return ret;
	}

	if (con->ucsi->cap.features & UCSI_CAP_ALT_MODE_DETAILS) {
		ret = ucsi_register_plug(con);
		if (ret < 0)
			return ret;

		ret = ucsi_register_altmodes(con, UCSI_RECIPIENT_SOP_P);
		if (ret < 0)
			return ret;

		if (con->plug_altmode[0]) {
			num_plug_am = ucsi_get_num_altmode(con->plug_altmode);
			typec_plug_set_num_altmodes(con->plug, num_plug_am);
		} else {
			typec_plug_set_num_altmodes(con->plug, 0);
		}
	}

	return 0;
}

static void ucsi_handle_connector_change(struct work_struct *work)
{
	struct ucsi_connector *con = container_of(work, struct ucsi_connector,
						  work);
	struct ucsi *ucsi = con->ucsi;
	enum typec_role role;
	u64 command;
	int ret;

	mutex_lock(&con->lock);

	command = UCSI_GET_CONNECTOR_STATUS | UCSI_CONNECTOR_NUMBER(con->num);

	ret = ucsi_send_command_common(ucsi, command, &con->status,
				       sizeof(con->status), true);
	if (ret < 0) {
		dev_err(ucsi->dev, "%s: GET_CONNECTOR_STATUS failed (%d)\n",
			__func__, ret);
		clear_bit(EVENT_PENDING, &con->ucsi->flags);
		goto out_unlock;
	}

	trace_ucsi_connector_change(con->num, &con->status);

	if (ucsi->ops->connector_status)
		ucsi->ops->connector_status(con);

	role = !!(con->status.flags & UCSI_CONSTAT_PWR_DIR);

	if (con->status.change & UCSI_CONSTAT_POWER_DIR_CHANGE) {
		typec_set_pwr_role(con->port, role);

		/* Complete pending power role swap */
		if (!completion_done(&con->complete))
			complete(&con->complete);
	}

	if (con->status.change & UCSI_CONSTAT_CONNECT_CHANGE) {
		typec_set_pwr_role(con->port, role);
		ucsi_port_psy_changed(con);
		ucsi_partner_change(con);

		if (con->status.flags & UCSI_CONSTAT_CONNECTED) {
			ucsi_register_partner(con);
			ucsi_partner_task(con, ucsi_check_connection, 1, HZ);
			if (con->ucsi->cap.features & UCSI_CAP_GET_PD_MESSAGE)
				ucsi_partner_task(con, ucsi_get_partner_identity, 1, HZ);
			if (con->ucsi->cap.features & UCSI_CAP_CABLE_DETAILS)
				ucsi_partner_task(con, ucsi_check_cable, 1, HZ);

			if (UCSI_CONSTAT_PWR_OPMODE(con->status.flags) ==
			    UCSI_CONSTAT_PWR_OPMODE_PD) {
				ucsi_partner_task(con, ucsi_register_partner_pdos, 1, HZ);
				ucsi_partner_task(con, ucsi_check_connector_capability, 1, HZ);
			}
		} else {
			ucsi_unregister_partner(con);
		}
	}

	if (con->status.change & UCSI_CONSTAT_POWER_OPMODE_CHANGE ||
	    con->status.change & UCSI_CONSTAT_POWER_LEVEL_CHANGE)
		ucsi_pwr_opmode_change(con);

	if (con->partner && con->status.change & UCSI_CONSTAT_PARTNER_CHANGE) {
		ucsi_partner_change(con);

		/* Complete pending data role swap */
		if (!completion_done(&con->complete))
			complete(&con->complete);
	}

	if (con->status.change & UCSI_CONSTAT_CAM_CHANGE)
		ucsi_partner_task(con, ucsi_check_altmodes, 1, HZ);

	if (con->status.change & UCSI_CONSTAT_BC_CHANGE)
		ucsi_port_psy_changed(con);

out_unlock:
	mutex_unlock(&con->lock);
}

/**
 * ucsi_connector_change - Process Connector Change Event
 * @ucsi: UCSI Interface
 * @num: Connector number
 */
void ucsi_connector_change(struct ucsi *ucsi, u8 num)
{
	struct ucsi_connector *con = &ucsi->connector[num - 1];

	if (!(ucsi->ntfy & UCSI_ENABLE_NTFY_CONNECTOR_CHANGE)) {
		dev_dbg(ucsi->dev, "Early connector change event\n");
		return;
	}

	if (!test_and_set_bit(EVENT_PENDING, &ucsi->flags))
		schedule_work(&con->work);
}
EXPORT_SYMBOL_GPL(ucsi_connector_change);

/* -------------------------------------------------------------------------- */

static int ucsi_reset_connector(struct ucsi_connector *con, bool hard)
{
	u64 command;

	command = UCSI_CONNECTOR_RESET | UCSI_CONNECTOR_NUMBER(con->num);
	command |= hard ? UCSI_CONNECTOR_RESET_HARD : 0;

	return ucsi_send_command(con->ucsi, command, NULL, 0);
}

static int ucsi_reset_ppm(struct ucsi *ucsi)
{
	u64 command;
	unsigned long tmo;
	u32 cci;
	int ret;

	mutex_lock(&ucsi->ppm_lock);

	ret = ucsi->ops->read_cci(ucsi, &cci);
	if (ret < 0)
		goto out;

	/*
	 * If UCSI_CCI_RESET_COMPLETE is already set we must clear
	 * the flag before we start another reset. Send a
	 * UCSI_SET_NOTIFICATION_ENABLE command to achieve this.
	 * Ignore a timeout and try the reset anyway if this fails.
	 */
	if (cci & UCSI_CCI_RESET_COMPLETE) {
		command = UCSI_SET_NOTIFICATION_ENABLE;
		ret = ucsi->ops->async_control(ucsi, command);
		if (ret < 0)
			goto out;

		tmo = jiffies + msecs_to_jiffies(UCSI_TIMEOUT_MS);
		do {
			ret = ucsi->ops->read_cci(ucsi, &cci);
			if (ret < 0)
				goto out;
			if (cci & UCSI_CCI_COMMAND_COMPLETE)
				break;
			if (time_is_before_jiffies(tmo))
				break;
			msleep(20);
		} while (1);

		WARN_ON(cci & UCSI_CCI_RESET_COMPLETE);
	}

	command = UCSI_PPM_RESET;
	ret = ucsi->ops->async_control(ucsi, command);
	if (ret < 0)
		goto out;

	tmo = jiffies + msecs_to_jiffies(UCSI_TIMEOUT_MS);

	do {
		if (time_is_before_jiffies(tmo)) {
			ret = -ETIMEDOUT;
			goto out;
		}

		/* Give the PPM time to process a reset before reading CCI */
		msleep(20);

		ret = ucsi->ops->read_cci(ucsi, &cci);
		if (ret)
			goto out;

		/* If the PPM is still doing something else, reset it again. */
		if (cci & ~UCSI_CCI_RESET_COMPLETE) {
			ret = ucsi->ops->async_control(ucsi, command);
			if (ret < 0)
				goto out;
		}

	} while (!(cci & UCSI_CCI_RESET_COMPLETE));

out:
	mutex_unlock(&ucsi->ppm_lock);
	return ret;
}

static int ucsi_role_cmd(struct ucsi_connector *con, u64 command)
{
	int ret;

	ret = ucsi_send_command(con->ucsi, command, NULL, 0);
	if (ret == -ETIMEDOUT) {
		u64 c;

		/* PPM most likely stopped responding. Resetting everything. */
		ucsi_reset_ppm(con->ucsi);

		c = UCSI_SET_NOTIFICATION_ENABLE | con->ucsi->ntfy;
		ucsi_send_command(con->ucsi, c, NULL, 0);

		ucsi_reset_connector(con, true);
	}

	return ret;
}

static int ucsi_dr_swap(struct typec_port *port, enum typec_data_role role)
{
	struct ucsi_connector *con = typec_get_drvdata(port);
	u8 partner_type;
	u64 command;
	int ret = 0;

	mutex_lock(&con->lock);

	if (!con->partner) {
		ret = -ENOTCONN;
		goto out_unlock;
	}

	partner_type = UCSI_CONSTAT_PARTNER_TYPE(con->status.flags);
	if ((partner_type == UCSI_CONSTAT_PARTNER_TYPE_DFP &&
	     role == TYPEC_DEVICE) ||
	    (partner_type == UCSI_CONSTAT_PARTNER_TYPE_UFP &&
	     role == TYPEC_HOST))
		goto out_unlock;

	reinit_completion(&con->complete);

	command = UCSI_SET_UOR | UCSI_CONNECTOR_NUMBER(con->num);
	command |= UCSI_SET_UOR_ROLE(role);
	command |= UCSI_SET_UOR_ACCEPT_ROLE_SWAPS;
	ret = ucsi_role_cmd(con, command);
	if (ret < 0)
		goto out_unlock;

	mutex_unlock(&con->lock);

	if (!wait_for_completion_timeout(&con->complete,
					 msecs_to_jiffies(UCSI_SWAP_TIMEOUT_MS)))
		return -ETIMEDOUT;

	return 0;

out_unlock:
	mutex_unlock(&con->lock);

	return ret;
}

static int ucsi_pr_swap(struct typec_port *port, enum typec_role role)
{
	struct ucsi_connector *con = typec_get_drvdata(port);
	enum typec_role cur_role;
	u64 command;
	int ret = 0;

	mutex_lock(&con->lock);

	if (!con->partner) {
		ret = -ENOTCONN;
		goto out_unlock;
	}

	cur_role = !!(con->status.flags & UCSI_CONSTAT_PWR_DIR);

	if (cur_role == role)
		goto out_unlock;

	reinit_completion(&con->complete);

	command = UCSI_SET_PDR | UCSI_CONNECTOR_NUMBER(con->num);
	command |= UCSI_SET_PDR_ROLE(role);
	command |= UCSI_SET_PDR_ACCEPT_ROLE_SWAPS;
	ret = ucsi_role_cmd(con, command);
	if (ret < 0)
		goto out_unlock;

	mutex_unlock(&con->lock);

	if (!wait_for_completion_timeout(&con->complete,
					 msecs_to_jiffies(UCSI_SWAP_TIMEOUT_MS)))
		return -ETIMEDOUT;

	mutex_lock(&con->lock);

	/* Something has gone wrong while swapping the role */
	if (UCSI_CONSTAT_PWR_OPMODE(con->status.flags) !=
	    UCSI_CONSTAT_PWR_OPMODE_PD) {
		ucsi_reset_connector(con, true);
		ret = -EPROTO;
	}

out_unlock:
	mutex_unlock(&con->lock);

	return ret;
}

static const struct typec_operations ucsi_ops = {
	.dr_set = ucsi_dr_swap,
	.pr_set = ucsi_pr_swap
};

/* Caller must call fwnode_handle_put() after use */
static struct fwnode_handle *ucsi_find_fwnode(struct ucsi_connector *con)
{
	struct fwnode_handle *fwnode;
	int i = 1;

	device_for_each_child_node(con->ucsi->dev, fwnode)
		if (i++ == con->num)
			return fwnode;
	return NULL;
}

static int ucsi_register_port(struct ucsi *ucsi, struct ucsi_connector *con)
{
	struct typec_capability *cap = &con->typec_cap;
	enum typec_accessory *accessory = cap->accessory;
	enum usb_role u_role = USB_ROLE_NONE;
	u64 command;
	char *name;
	int ret;

	name = kasprintf(GFP_KERNEL, "%s-con%d", dev_name(ucsi->dev), con->num);
	if (!name)
		return -ENOMEM;

	con->wq = create_singlethread_workqueue(name);
	kfree(name);
	if (!con->wq)
		return -ENOMEM;

	INIT_WORK(&con->work, ucsi_handle_connector_change);
	init_completion(&con->complete);
	mutex_init(&con->lock);
	INIT_LIST_HEAD(&con->partner_tasks);
	con->ucsi = ucsi;

	cap->fwnode = ucsi_find_fwnode(con);
	con->usb_role_sw = fwnode_usb_role_switch_get(cap->fwnode);
	if (IS_ERR(con->usb_role_sw))
		return dev_err_probe(ucsi->dev, PTR_ERR(con->usb_role_sw),
			"con%d: failed to get usb role switch\n", con->num);

	/* Delay other interactions with the con until registration is complete */
	mutex_lock(&con->lock);

	/* Get connector capability */
	command = UCSI_GET_CONNECTOR_CAPABILITY;
	command |= UCSI_CONNECTOR_NUMBER(con->num);
	ret = ucsi_send_command(ucsi, command, &con->cap, sizeof(con->cap));
	if (ret < 0)
		goto out_unlock;

	if (con->cap.op_mode & UCSI_CONCAP_OPMODE_DRP)
		cap->data = TYPEC_PORT_DRD;
	else if (con->cap.op_mode & UCSI_CONCAP_OPMODE_DFP)
		cap->data = TYPEC_PORT_DFP;
	else if (con->cap.op_mode & UCSI_CONCAP_OPMODE_UFP)
		cap->data = TYPEC_PORT_UFP;

	if ((con->cap.flags & UCSI_CONCAP_FLAG_PROVIDER) &&
	    (con->cap.flags & UCSI_CONCAP_FLAG_CONSUMER))
		cap->type = TYPEC_PORT_DRP;
	else if (con->cap.flags & UCSI_CONCAP_FLAG_PROVIDER)
		cap->type = TYPEC_PORT_SRC;
	else if (con->cap.flags & UCSI_CONCAP_FLAG_CONSUMER)
		cap->type = TYPEC_PORT_SNK;

	cap->revision = ucsi->cap.typec_version;
	cap->pd_revision = ucsi->cap.pd_version;
	cap->svdm_version = SVDM_VER_2_0;
	cap->prefer_role = TYPEC_NO_PREFERRED_ROLE;

	if (con->cap.op_mode & UCSI_CONCAP_OPMODE_AUDIO_ACCESSORY)
		*accessory++ = TYPEC_ACCESSORY_AUDIO;
	if (con->cap.op_mode & UCSI_CONCAP_OPMODE_DEBUG_ACCESSORY)
		*accessory = TYPEC_ACCESSORY_DEBUG;

	cap->driver_data = con;
	cap->ops = &ucsi_ops;

	if (ucsi->ops->update_connector)
		ucsi->ops->update_connector(con);

	ret = ucsi_register_port_psy(con);
	if (ret)
		goto out;

	/* Register the connector */
	con->port = typec_register_port(ucsi->dev, cap);
	if (IS_ERR(con->port)) {
		ret = PTR_ERR(con->port);
		goto out;
	}

	if (!(ucsi->quirks & UCSI_DELAY_DEVICE_PDOS))
		ucsi_register_device_pdos(con);

	/* Alternate modes */
	ret = ucsi_register_altmodes(con, UCSI_RECIPIENT_CON);
	if (ret) {
		dev_err(ucsi->dev, "con%d: failed to register alt modes\n",
			con->num);
		goto out;
	}

	/* Get the status */
	command = UCSI_GET_CONNECTOR_STATUS | UCSI_CONNECTOR_NUMBER(con->num);
	ret = ucsi_send_command(ucsi, command, &con->status, sizeof(con->status));
	if (ret < 0) {
		dev_err(ucsi->dev, "con%d: failed to get status\n", con->num);
		ret = 0;
		goto out;
	}
	ret = 0; /* ucsi_send_command() returns length on success */

	if (ucsi->ops->connector_status)
		ucsi->ops->connector_status(con);

	switch (UCSI_CONSTAT_PARTNER_TYPE(con->status.flags)) {
	case UCSI_CONSTAT_PARTNER_TYPE_UFP:
	case UCSI_CONSTAT_PARTNER_TYPE_CABLE_AND_UFP:
		u_role = USB_ROLE_HOST;
		fallthrough;
	case UCSI_CONSTAT_PARTNER_TYPE_CABLE:
		typec_set_data_role(con->port, TYPEC_HOST);
		break;
	case UCSI_CONSTAT_PARTNER_TYPE_DFP:
		u_role = USB_ROLE_DEVICE;
		typec_set_data_role(con->port, TYPEC_DEVICE);
		break;
	default:
		break;
	}

	/* Check if there is already something connected */
	if (con->status.flags & UCSI_CONSTAT_CONNECTED) {
		typec_set_pwr_role(con->port,
				  !!(con->status.flags & UCSI_CONSTAT_PWR_DIR));
		ucsi_register_partner(con);
		ucsi_pwr_opmode_change(con);
		ucsi_port_psy_changed(con);
		if (con->ucsi->cap.features & UCSI_CAP_GET_PD_MESSAGE)
			ucsi_get_partner_identity(con);
		if (con->ucsi->cap.features & UCSI_CAP_CABLE_DETAILS)
			ucsi_check_cable(con);
	}

	/* Only notify USB controller if partner supports USB data */
	if (!(UCSI_CONSTAT_PARTNER_FLAGS(con->status.flags) & UCSI_CONSTAT_PARTNER_FLAG_USB))
		u_role = USB_ROLE_NONE;

	ret = usb_role_switch_set_role(con->usb_role_sw, u_role);
	if (ret) {
		dev_err(ucsi->dev, "con:%d: failed to set usb role:%d\n",
			con->num, u_role);
		ret = 0;
	}

	if (con->partner &&
	    UCSI_CONSTAT_PWR_OPMODE(con->status.flags) ==
	    UCSI_CONSTAT_PWR_OPMODE_PD) {
		ucsi_register_device_pdos(con);
		ucsi_get_src_pdos(con);
		ucsi_check_altmodes(con);
		ucsi_check_connector_capability(con);
	}

	trace_ucsi_register_port(con->num, &con->status);

out:
	fwnode_handle_put(cap->fwnode);
out_unlock:
	mutex_unlock(&con->lock);

	if (ret && con->wq) {
		destroy_workqueue(con->wq);
		con->wq = NULL;
	}

	return ret;
}

static u64 ucsi_get_supported_notifications(struct ucsi *ucsi)
{
	u16 features = ucsi->cap.features;
	u64 ntfy = UCSI_ENABLE_NTFY_ALL;

	if (!(features & UCSI_CAP_ALT_MODE_DETAILS))
		ntfy &= ~UCSI_ENABLE_NTFY_CAM_CHANGE;

	if (!(features & UCSI_CAP_PDO_DETAILS))
		ntfy &= ~(UCSI_ENABLE_NTFY_PWR_LEVEL_CHANGE |
			  UCSI_ENABLE_NTFY_CAP_CHANGE);

	if (!(features & UCSI_CAP_EXT_SUPPLY_NOTIFICATIONS))
		ntfy &= ~UCSI_ENABLE_NTFY_EXT_PWR_SRC_CHANGE;

	if (!(features & UCSI_CAP_PD_RESET))
		ntfy &= ~UCSI_ENABLE_NTFY_PD_RESET_COMPLETE;

	if (ucsi->version <= UCSI_VERSION_1_2)
		return ntfy;

	ntfy |= UCSI_ENABLE_NTFY_SINK_PATH_STS_CHANGE;

	if (features & UCSI_CAP_GET_ATTENTION_VDO)
		ntfy |= UCSI_ENABLE_NTFY_ATTENTION;

	if (features & UCSI_CAP_FW_UPDATE_REQUEST)
		ntfy |= UCSI_ENABLE_NTFY_LPM_FW_UPDATE_REQ;

	if (features & UCSI_CAP_SECURITY_REQUEST)
		ntfy |= UCSI_ENABLE_NTFY_SECURITY_REQ_PARTNER;

	if (features & UCSI_CAP_SET_RETIMER_MODE)
		ntfy |= UCSI_ENABLE_NTFY_SET_RETIMER_MODE;

	return ntfy;
}

/**
 * ucsi_init - Initialize UCSI interface
 * @ucsi: UCSI to be initialized
 *
 * Registers all ports @ucsi has and enables all notification events.
 */
static int ucsi_init(struct ucsi *ucsi)
{
	struct ucsi_connector *con, *connector;
	u64 command, ntfy;
	u32 cci;
	int ret;
	int i;

	/* Reset the PPM */
	ret = ucsi_reset_ppm(ucsi);
	if (ret) {
		dev_err(ucsi->dev, "failed to reset PPM!\n");
		goto err;
	}

	/* Enable basic notifications */
	ntfy = UCSI_ENABLE_NTFY_CMD_COMPLETE | UCSI_ENABLE_NTFY_ERROR;
	command = UCSI_SET_NOTIFICATION_ENABLE | ntfy;
	ret = ucsi_send_command(ucsi, command, NULL, 0);
	if (ret < 0)
		goto err_reset;

	/* Get PPM capabilities */
	command = UCSI_GET_CAPABILITY;
	ret = ucsi_send_command(ucsi, command, &ucsi->cap, sizeof(ucsi->cap));
	if (ret < 0)
		goto err_reset;

	if (!ucsi->cap.num_connectors) {
		ret = -ENODEV;
		goto err_reset;
	}

	/* Allocate the connectors. Released in ucsi_unregister() */
	connector = kcalloc(ucsi->cap.num_connectors + 1, sizeof(*connector), GFP_KERNEL);
	if (!connector) {
		ret = -ENOMEM;
		goto err_reset;
	}

	/* Register all connectors */
	for (i = 0; i < ucsi->cap.num_connectors; i++) {
		connector[i].num = i + 1;
		ret = ucsi_register_port(ucsi, &connector[i]);
		if (ret)
			goto err_unregister;
	}

	/* Enable all supported notifications */
	ntfy = ucsi_get_supported_notifications(ucsi);
	command = UCSI_SET_NOTIFICATION_ENABLE | ntfy;
	ret = ucsi_send_command(ucsi, command, NULL, 0);
	if (ret < 0)
		goto err_unregister;

	ucsi->connector = connector;
	ucsi->ntfy = ntfy;

	mutex_lock(&ucsi->ppm_lock);
	ret = ucsi->ops->read_cci(ucsi, &cci);
	mutex_unlock(&ucsi->ppm_lock);
	if (ret)
		return ret;
	if (UCSI_CCI_CONNECTOR(cci))
		ucsi_connector_change(ucsi, UCSI_CCI_CONNECTOR(cci));

	return 0;

err_unregister:
	for (con = connector; con->port; con++) {
		ucsi_unregister_partner(con);
		ucsi_unregister_altmodes(con, UCSI_RECIPIENT_CON);
		ucsi_unregister_port_psy(con);
		if (con->wq)
			destroy_workqueue(con->wq);

		usb_power_delivery_unregister_capabilities(con->port_sink_caps);
		con->port_sink_caps = NULL;
		usb_power_delivery_unregister_capabilities(con->port_source_caps);
		con->port_source_caps = NULL;
		usb_power_delivery_unregister(con->pd);
		con->pd = NULL;
		typec_unregister_port(con->port);
		con->port = NULL;
	}
	kfree(connector);
err_reset:
	memset(&ucsi->cap, 0, sizeof(ucsi->cap));
	ucsi_reset_ppm(ucsi);
err:
	return ret;
}

static void ucsi_resume_work(struct work_struct *work)
{
	struct ucsi *ucsi = container_of(work, struct ucsi, resume_work);
	struct ucsi_connector *con;
	u64 command;
	int ret;

	/* Restore UCSI notification enable mask after system resume */
	command = UCSI_SET_NOTIFICATION_ENABLE | ucsi->ntfy;
	ret = ucsi_send_command(ucsi, command, NULL, 0);
	if (ret < 0) {
		dev_err(ucsi->dev, "failed to re-enable notifications (%d)\n", ret);
		return;
	}

	for (con = ucsi->connector; con->port; con++) {
		mutex_lock(&con->lock);
		ucsi_partner_task(con, ucsi_check_connection, 1, 0);
		mutex_unlock(&con->lock);
	}
}

int ucsi_resume(struct ucsi *ucsi)
{
	if (ucsi->connector)
		queue_work(system_long_wq, &ucsi->resume_work);
	return 0;
}
EXPORT_SYMBOL_GPL(ucsi_resume);

static void ucsi_init_work(struct work_struct *work)
{
	struct ucsi *ucsi = container_of(work, struct ucsi, work.work);
	int ret;

	ret = ucsi_init(ucsi);
	if (ret)
		dev_err_probe(ucsi->dev, ret, "PPM init failed\n");

	if (ret == -EPROBE_DEFER) {
		if (ucsi->work_count++ > UCSI_ROLE_SWITCH_WAIT_COUNT) {
			dev_err(ucsi->dev, "PPM init failed, stop trying\n");
			return;
		}

		queue_delayed_work(system_long_wq, &ucsi->work,
				   UCSI_ROLE_SWITCH_INTERVAL);
	}
}

/**
 * ucsi_get_drvdata - Return private driver data pointer
 * @ucsi: UCSI interface
 */
void *ucsi_get_drvdata(struct ucsi *ucsi)
{
	return ucsi->driver_data;
}
EXPORT_SYMBOL_GPL(ucsi_get_drvdata);

/**
 * ucsi_set_drvdata - Assign private driver data pointer
 * @ucsi: UCSI interface
 * @data: Private data pointer
 */
void ucsi_set_drvdata(struct ucsi *ucsi, void *data)
{
	ucsi->driver_data = data;
}
EXPORT_SYMBOL_GPL(ucsi_set_drvdata);

/**
 * ucsi_create - Allocate UCSI instance
 * @dev: Device interface to the PPM (Platform Policy Manager)
 * @ops: I/O routines
 */
struct ucsi *ucsi_create(struct device *dev, const struct ucsi_operations *ops)
{
	struct ucsi *ucsi;

	if (!ops ||
	    !ops->read_version || !ops->read_cci || !ops->read_message_in ||
	    !ops->sync_control || !ops->async_control)
		return ERR_PTR(-EINVAL);

	ucsi = kzalloc(sizeof(*ucsi), GFP_KERNEL);
	if (!ucsi)
		return ERR_PTR(-ENOMEM);

	INIT_WORK(&ucsi->resume_work, ucsi_resume_work);
	INIT_DELAYED_WORK(&ucsi->work, ucsi_init_work);
	mutex_init(&ucsi->ppm_lock);
	init_completion(&ucsi->complete);
	ucsi->dev = dev;
	ucsi->ops = ops;

	return ucsi;
}
EXPORT_SYMBOL_GPL(ucsi_create);

/**
 * ucsi_destroy - Free UCSI instance
 * @ucsi: UCSI instance to be freed
 */
void ucsi_destroy(struct ucsi *ucsi)
{
	ucsi_debugfs_unregister(ucsi);
	kfree(ucsi);
}
EXPORT_SYMBOL_GPL(ucsi_destroy);

/**
 * ucsi_register - Register UCSI interface
 * @ucsi: UCSI instance
 */
int ucsi_register(struct ucsi *ucsi)
{
	int ret;

	ret = ucsi->ops->read_version(ucsi, &ucsi->version);
	if (ret)
		return ret;

	if (!ucsi->version)
		return -ENODEV;

	/*
	 * Version format is JJ.M.N (JJ = Major version, M = Minor version,
	 * N = sub-minor version).
	 */
	dev_dbg(ucsi->dev, "Registered UCSI interface with version %x.%x.%x",
		UCSI_BCD_GET_MAJOR(ucsi->version),
		UCSI_BCD_GET_MINOR(ucsi->version),
		UCSI_BCD_GET_SUBMINOR(ucsi->version));

	queue_delayed_work(system_long_wq, &ucsi->work, 0);

	ucsi_debugfs_register(ucsi);
	return 0;
}
EXPORT_SYMBOL_GPL(ucsi_register);

/**
 * ucsi_unregister - Unregister UCSI interface
 * @ucsi: UCSI interface to be unregistered
 *
 * Unregister UCSI interface that was created with ucsi_register().
 */
void ucsi_unregister(struct ucsi *ucsi)
{
	u64 cmd = UCSI_SET_NOTIFICATION_ENABLE;
	int i;

	/* Make sure that we are not in the middle of driver initialization */
	cancel_delayed_work_sync(&ucsi->work);
	cancel_work_sync(&ucsi->resume_work);

	/* Disable notifications */
	ucsi->ops->async_control(ucsi, cmd);

	if (!ucsi->connector)
		return;

	for (i = 0; i < ucsi->cap.num_connectors; i++) {
		cancel_work_sync(&ucsi->connector[i].work);
		ucsi_unregister_partner(&ucsi->connector[i]);
		ucsi_unregister_altmodes(&ucsi->connector[i],
					 UCSI_RECIPIENT_CON);
		ucsi_unregister_port_psy(&ucsi->connector[i]);

		if (ucsi->connector[i].wq) {
			struct ucsi_work *uwork;

			mutex_lock(&ucsi->connector[i].lock);
			/*
			 * queue delayed items immediately so they can execute
			 * and free themselves before the wq is destroyed
			 */
			list_for_each_entry(uwork, &ucsi->connector[i].partner_tasks, node)
				mod_delayed_work(ucsi->connector[i].wq, &uwork->work, 0);
			mutex_unlock(&ucsi->connector[i].lock);
			destroy_workqueue(ucsi->connector[i].wq);
		}

		usb_power_delivery_unregister_capabilities(ucsi->connector[i].port_sink_caps);
		ucsi->connector[i].port_sink_caps = NULL;
		usb_power_delivery_unregister_capabilities(ucsi->connector[i].port_source_caps);
		ucsi->connector[i].port_source_caps = NULL;
		usb_power_delivery_unregister(ucsi->connector[i].pd);
		ucsi->connector[i].pd = NULL;
		typec_unregister_port(ucsi->connector[i].port);
	}

	kfree(ucsi->connector);
}
EXPORT_SYMBOL_GPL(ucsi_unregister);

static int __init ucsi_module_init(void)
{
	ucsi_debugfs_init();
	return 0;
}
module_init(ucsi_module_init);

static void __exit ucsi_module_exit(void)
{
	ucsi_debugfs_exit();
}
module_exit(ucsi_module_exit);

MODULE_AUTHOR("Heikki Krogerus <heikki.krogerus@linux.intel.com>");
MODULE_LICENSE("GPL v2");
MODULE_DESCRIPTION("USB Type-C Connector System Software Interface driver");<|MERGE_RESOLUTION|>--- conflicted
+++ resolved
@@ -970,7 +970,6 @@
 	struct typec_cable_desc desc = {};
 	u64 command;
 	int ret;
-<<<<<<< HEAD
 
 	command = UCSI_GET_CABLE_PROPERTY | UCSI_CONNECTOR_NUMBER(con->num);
 	ret = ucsi_send_command(con->ucsi, command, &cable_prop, sizeof(cable_prop));
@@ -979,16 +978,6 @@
 		return ret;
 	}
 
-=======
-
-	command = UCSI_GET_CABLE_PROPERTY | UCSI_CONNECTOR_NUMBER(con->num);
-	ret = ucsi_send_command(con->ucsi, command, &cable_prop, sizeof(cable_prop));
-	if (ret < 0) {
-		dev_err(con->ucsi->dev, "GET_CABLE_PROPERTY failed (%d)\n", ret);
-		return ret;
-	}
-
->>>>>>> b806d6ef
 	switch (UCSI_CABLE_PROP_FLAG_PLUG_TYPE(cable_prop.flags)) {
 	case UCSI_CABLE_PROPERTY_PLUG_TYPE_A:
 		desc.type = USB_PLUG_TYPE_A;
