// SPDX-License-Identifier: GPL-2.0
/*
 * USB Type-C Connector System Software Interface driver
 *
 * Copyright (C) 2017, Intel Corporation
 * Author: Heikki Krogerus <heikki.krogerus@linux.intel.com>
 */

#include <linux/completion.h>
#include <linux/property.h>
#include <linux/device.h>
#include <linux/module.h>
#include <linux/delay.h>
#include <linux/slab.h>
#include <linux/usb/typec_dp.h>

#include "ucsi.h"
#include "trace.h"

/*
 * UCSI_TIMEOUT_MS - PPM communication timeout
 *
 * Ideally we could use MIN_TIME_TO_RESPOND_WITH_BUSY (which is defined in UCSI
 * specification) here as reference, but unfortunately we can't. It is very
 * difficult to estimate the time it takes for the system to process the command
 * before it is actually passed to the PPM.
 */
#define UCSI_TIMEOUT_MS		5000

/*
 * UCSI_SWAP_TIMEOUT_MS - Timeout for role swap requests
 *
 * 5 seconds is close to the time it takes for CapsCounter to reach 0, so even
 * if the PPM does not generate Connector Change events before that with
 * partners that do not support USB Power Delivery, this should still work.
 */
#define UCSI_SWAP_TIMEOUT_MS	5000

static int ucsi_acknowledge_command(struct ucsi *ucsi)
{
	u64 ctrl;

	ctrl = UCSI_ACK_CC_CI;
	ctrl |= UCSI_ACK_COMMAND_COMPLETE;

	return ucsi->ops->sync_write(ucsi, UCSI_CONTROL, &ctrl, sizeof(ctrl));
}

static int ucsi_acknowledge_connector_change(struct ucsi *ucsi)
{
	u64 ctrl;

	ctrl = UCSI_ACK_CC_CI;
	ctrl |= UCSI_ACK_CONNECTOR_CHANGE;

	return ucsi->ops->sync_write(ucsi, UCSI_CONTROL, &ctrl, sizeof(ctrl));
}

static int ucsi_exec_command(struct ucsi *ucsi, u64 command);

static int ucsi_read_error(struct ucsi *ucsi)
{
	u16 error;
	int ret;

	/* Acknowledge the command that failed */
	ret = ucsi_acknowledge_command(ucsi);
	if (ret)
		return ret;

	ret = ucsi_exec_command(ucsi, UCSI_GET_ERROR_STATUS);
	if (ret < 0)
		return ret;

	ret = ucsi->ops->read(ucsi, UCSI_MESSAGE_IN, &error, sizeof(error));
	if (ret)
		return ret;

	ret = ucsi_acknowledge_command(ucsi);
	if (ret)
		return ret;

	switch (error) {
	case UCSI_ERROR_INCOMPATIBLE_PARTNER:
		return -EOPNOTSUPP;
	case UCSI_ERROR_CC_COMMUNICATION_ERR:
		return -ECOMM;
	case UCSI_ERROR_CONTRACT_NEGOTIATION_FAIL:
		return -EPROTO;
	case UCSI_ERROR_DEAD_BATTERY:
		dev_warn(ucsi->dev, "Dead battery condition!\n");
		return -EPERM;
	case UCSI_ERROR_INVALID_CON_NUM:
	case UCSI_ERROR_UNREGONIZED_CMD:
	case UCSI_ERROR_INVALID_CMD_ARGUMENT:
		dev_err(ucsi->dev, "possible UCSI driver bug %u\n", error);
		return -EINVAL;
	case UCSI_ERROR_OVERCURRENT:
		dev_warn(ucsi->dev, "Overcurrent condition\n");
		break;
	case UCSI_ERROR_PARTNER_REJECTED_SWAP:
		dev_warn(ucsi->dev, "Partner rejected swap\n");
		break;
	case UCSI_ERROR_HARD_RESET:
		dev_warn(ucsi->dev, "Hard reset occurred\n");
		break;
	case UCSI_ERROR_PPM_POLICY_CONFLICT:
		dev_warn(ucsi->dev, "PPM Policy conflict\n");
		break;
	case UCSI_ERROR_SWAP_REJECTED:
		dev_warn(ucsi->dev, "Swap rejected\n");
		break;
	case UCSI_ERROR_UNDEFINED:
	default:
		dev_err(ucsi->dev, "unknown error %u\n", error);
		break;
	}

	return -EIO;
}

static int ucsi_exec_command(struct ucsi *ucsi, u64 cmd)
{
	u32 cci;
	int ret;

	ret = ucsi->ops->sync_write(ucsi, UCSI_CONTROL, &cmd, sizeof(cmd));
	if (ret)
		return ret;

	ret = ucsi->ops->read(ucsi, UCSI_CCI, &cci, sizeof(cci));
	if (ret)
		return ret;

	if (cci & UCSI_CCI_BUSY) {
		ucsi->ops->async_write(ucsi, UCSI_CANCEL, NULL, 0);
		return -EBUSY;
	}

	if (!(cci & UCSI_CCI_COMMAND_COMPLETE))
		return -EIO;

	if (cci & UCSI_CCI_NOT_SUPPORTED)
		return -EOPNOTSUPP;

	if (cci & UCSI_CCI_ERROR) {
		if (cmd == UCSI_GET_ERROR_STATUS)
			return -EIO;
		return ucsi_read_error(ucsi);
	}

	return UCSI_CCI_LENGTH(cci);
}

int ucsi_send_command(struct ucsi *ucsi, u64 command,
		      void *data, size_t size)
{
	u8 length;
	int ret;

	mutex_lock(&ucsi->ppm_lock);

	ret = ucsi_exec_command(ucsi, command);
	if (ret < 0)
		goto out;

	length = ret;

	if (data) {
		ret = ucsi->ops->read(ucsi, UCSI_MESSAGE_IN, data, size);
		if (ret)
			goto out;
	}

	ret = ucsi_acknowledge_command(ucsi);
	if (ret)
		goto out;

	ret = length;
out:
	mutex_unlock(&ucsi->ppm_lock);
	return ret;
}
EXPORT_SYMBOL_GPL(ucsi_send_command);

/* -------------------------------------------------------------------------- */

struct ucsi_work {
	struct delayed_work work;
	struct list_head node;
	unsigned long delay;
	unsigned int count;
	struct ucsi_connector *con;
	int (*cb)(struct ucsi_connector *);
};

static void ucsi_poll_worker(struct work_struct *work)
{
	struct ucsi_work *uwork = container_of(work, struct ucsi_work, work.work);
	struct ucsi_connector *con = uwork->con;
	int ret;

	mutex_lock(&con->lock);

	if (!con->partner) {
		list_del(&uwork->node);
		mutex_unlock(&con->lock);
		kfree(uwork);
		return;
	}

	ret = uwork->cb(con);

	if (uwork->count-- && (ret == -EBUSY || ret == -ETIMEDOUT)) {
		queue_delayed_work(con->wq, &uwork->work, uwork->delay);
	} else {
		list_del(&uwork->node);
		kfree(uwork);
	}

	mutex_unlock(&con->lock);
}

static int ucsi_partner_task(struct ucsi_connector *con,
			     int (*cb)(struct ucsi_connector *),
			     int retries, unsigned long delay)
{
	struct ucsi_work *uwork;

	if (!con->partner)
		return 0;

	uwork = kzalloc(sizeof(*uwork), GFP_KERNEL);
	if (!uwork)
		return -ENOMEM;

	INIT_DELAYED_WORK(&uwork->work, ucsi_poll_worker);
	uwork->count = retries;
	uwork->delay = delay;
	uwork->con = con;
	uwork->cb = cb;

	list_add_tail(&uwork->node, &con->partner_tasks);
	queue_delayed_work(con->wq, &uwork->work, delay);

	return 0;
}

/* -------------------------------------------------------------------------- */

void ucsi_altmode_update_active(struct ucsi_connector *con)
{
	const struct typec_altmode *altmode = NULL;
	u64 command;
	int ret;
	u8 cur;
	int i;

	command = UCSI_GET_CURRENT_CAM | UCSI_CONNECTOR_NUMBER(con->num);
	ret = ucsi_send_command(con->ucsi, command, &cur, sizeof(cur));
	if (ret < 0) {
		if (con->ucsi->version > 0x0100) {
			dev_err(con->ucsi->dev,
				"GET_CURRENT_CAM command failed\n");
			return;
		}
		cur = 0xff;
	}

	if (cur < UCSI_MAX_ALTMODES)
		altmode = typec_altmode_get_partner(con->port_altmode[cur]);

	for (i = 0; con->partner_altmode[i]; i++)
		typec_altmode_update_active(con->partner_altmode[i],
					    con->partner_altmode[i] == altmode);
}

static int ucsi_altmode_next_mode(struct typec_altmode **alt, u16 svid)
{
	u8 mode = 1;
	int i;

	for (i = 0; alt[i]; i++) {
		if (i > MODE_DISCOVERY_MAX)
			return -ERANGE;

		if (alt[i]->svid == svid)
			mode++;
	}

	return mode;
}

static int ucsi_next_altmode(struct typec_altmode **alt)
{
	int i = 0;

	for (i = 0; i < UCSI_MAX_ALTMODES; i++)
		if (!alt[i])
			return i;

	return -ENOENT;
}

static int ucsi_get_num_altmode(struct typec_altmode **alt)
{
	int i;

	for (i = 0; i < UCSI_MAX_ALTMODES; i++)
		if (!alt[i])
			break;

	return i;
}

static int ucsi_register_altmode(struct ucsi_connector *con,
				 struct typec_altmode_desc *desc,
				 u8 recipient)
{
	struct typec_altmode *alt;
	bool override;
	int ret;
	int i;

	override = !!(con->ucsi->cap.features & UCSI_CAP_ALT_MODE_OVERRIDE);

	switch (recipient) {
	case UCSI_RECIPIENT_CON:
		i = ucsi_next_altmode(con->port_altmode);
		if (i < 0) {
			ret = i;
			goto err;
		}

		ret = ucsi_altmode_next_mode(con->port_altmode, desc->svid);
		if (ret < 0)
			return ret;

		desc->mode = ret;

		switch (desc->svid) {
		case USB_TYPEC_DP_SID:
			alt = ucsi_register_displayport(con, override, i, desc);
			break;
		case USB_TYPEC_NVIDIA_VLINK_SID:
			if (desc->vdo == USB_TYPEC_NVIDIA_VLINK_DBG_VDO)
				alt = typec_port_register_altmode(con->port,
								  desc);
			else
				alt = ucsi_register_displayport(con, override,
								i, desc);
			break;
		default:
			alt = typec_port_register_altmode(con->port, desc);
			break;
		}

		if (IS_ERR(alt)) {
			ret = PTR_ERR(alt);
			goto err;
		}

		con->port_altmode[i] = alt;
		break;
	case UCSI_RECIPIENT_SOP:
		i = ucsi_next_altmode(con->partner_altmode);
		if (i < 0) {
			ret = i;
			goto err;
		}

		ret = ucsi_altmode_next_mode(con->partner_altmode, desc->svid);
		if (ret < 0)
			return ret;

		desc->mode = ret;

		alt = typec_partner_register_altmode(con->partner, desc);
		if (IS_ERR(alt)) {
			ret = PTR_ERR(alt);
			goto err;
		}

		con->partner_altmode[i] = alt;
		break;
	default:
		return -EINVAL;
	}

	trace_ucsi_register_altmode(recipient, alt);

	return 0;

err:
	dev_err(con->ucsi->dev, "failed to registers svid 0x%04x mode %d\n",
		desc->svid, desc->mode);

	return ret;
}

static int
ucsi_register_altmodes_nvidia(struct ucsi_connector *con, u8 recipient)
{
	int max_altmodes = UCSI_MAX_ALTMODES;
	struct typec_altmode_desc desc;
	struct ucsi_altmode alt;
	struct ucsi_altmode orig[UCSI_MAX_ALTMODES];
	struct ucsi_altmode updated[UCSI_MAX_ALTMODES];
	struct ucsi *ucsi = con->ucsi;
	bool multi_dp = false;
	u64 command;
	int ret;
	int len;
	int i;
	int k = 0;

	if (recipient == UCSI_RECIPIENT_CON)
		max_altmodes = con->ucsi->cap.num_alt_modes;

	memset(orig, 0, sizeof(orig));
	memset(updated, 0, sizeof(updated));

	/* First get all the alternate modes */
	for (i = 0; i < max_altmodes; i++) {
		memset(&alt, 0, sizeof(alt));
		command = UCSI_GET_ALTERNATE_MODES;
		command |= UCSI_GET_ALTMODE_RECIPIENT(recipient);
		command |= UCSI_GET_ALTMODE_CONNECTOR_NUMBER(con->num);
		command |= UCSI_GET_ALTMODE_OFFSET(i);
		len = ucsi_send_command(con->ucsi, command, &alt, sizeof(alt));
		/*
		 * We are collecting all altmodes first and then registering.
		 * Some type-C device will return zero length data beyond last
		 * alternate modes. We should not return if length is zero.
		 */
		if (len < 0)
			return len;

		/* We got all altmodes, now break out and register them */
		if (!len || !alt.svid)
			break;

		orig[k].mid = alt.mid;
		orig[k].svid = alt.svid;
		k++;
	}
	/*
	 * Update the original altmode table as some ppms may report
	 * multiple DP altmodes.
	 */
	if (recipient == UCSI_RECIPIENT_CON)
		multi_dp = ucsi->ops->update_altmodes(ucsi, orig, updated);

	/* now register altmodes */
	for (i = 0; i < max_altmodes; i++) {
		memset(&desc, 0, sizeof(desc));
		if (multi_dp && recipient == UCSI_RECIPIENT_CON) {
			desc.svid = updated[i].svid;
			desc.vdo = updated[i].mid;
		} else {
			desc.svid = orig[i].svid;
			desc.vdo = orig[i].mid;
		}
		desc.roles = TYPEC_PORT_DRD;

		if (!desc.svid)
			return 0;

		ret = ucsi_register_altmode(con, &desc, recipient);
		if (ret)
			return ret;
	}

	return 0;
}

static int ucsi_register_altmodes(struct ucsi_connector *con, u8 recipient)
{
	int max_altmodes = UCSI_MAX_ALTMODES;
	struct typec_altmode_desc desc;
	struct ucsi_altmode alt[2];
	u64 command;
	int num;
	int ret;
	int len;
	int j;
	int i;

	if (!(con->ucsi->cap.features & UCSI_CAP_ALT_MODE_DETAILS))
		return 0;

	if (recipient == UCSI_RECIPIENT_SOP && con->partner_altmode[0])
		return 0;

	if (con->ucsi->ops->update_altmodes)
		return ucsi_register_altmodes_nvidia(con, recipient);

	if (recipient == UCSI_RECIPIENT_CON)
		max_altmodes = con->ucsi->cap.num_alt_modes;

	for (i = 0; i < max_altmodes;) {
		memset(alt, 0, sizeof(alt));
		command = UCSI_GET_ALTERNATE_MODES;
		command |= UCSI_GET_ALTMODE_RECIPIENT(recipient);
		command |= UCSI_GET_ALTMODE_CONNECTOR_NUMBER(con->num);
		command |= UCSI_GET_ALTMODE_OFFSET(i);
		len = ucsi_send_command(con->ucsi, command, alt, sizeof(alt));
		if (len == -EBUSY)
			continue;
		if (len <= 0)
			return len;

		/*
		 * This code is requesting one alt mode at a time, but some PPMs
		 * may still return two. If that happens both alt modes need be
		 * registered and the offset for the next alt mode has to be
		 * incremented.
		 */
		num = len / sizeof(alt[0]);
		i += num;

		for (j = 0; j < num; j++) {
			if (!alt[j].svid)
				return 0;

			memset(&desc, 0, sizeof(desc));
			desc.vdo = alt[j].mid;
			desc.svid = alt[j].svid;
			desc.roles = TYPEC_PORT_DRD;

			ret = ucsi_register_altmode(con, &desc, recipient);
			if (ret)
				return ret;
		}
	}

	return 0;
}

static void ucsi_unregister_altmodes(struct ucsi_connector *con, u8 recipient)
{
	const struct typec_altmode *pdev;
	struct typec_altmode **adev;
	int i = 0;

	switch (recipient) {
	case UCSI_RECIPIENT_CON:
		adev = con->port_altmode;
		break;
	case UCSI_RECIPIENT_SOP:
		adev = con->partner_altmode;
		break;
	default:
		return;
	}

	while (adev[i]) {
		if (recipient == UCSI_RECIPIENT_SOP &&
		    (adev[i]->svid == USB_TYPEC_DP_SID ||
			(adev[i]->svid == USB_TYPEC_NVIDIA_VLINK_SID &&
			adev[i]->vdo != USB_TYPEC_NVIDIA_VLINK_DBG_VDO))) {
			pdev = typec_altmode_get_partner(adev[i]);
			ucsi_displayport_remove_partner((void *)pdev);
		}
		typec_unregister_altmode(adev[i]);
		adev[i++] = NULL;
	}
}

static int ucsi_get_pdos(struct ucsi_connector *con, int is_partner,
			 u32 *pdos, int offset, int num_pdos)
{
	struct ucsi *ucsi = con->ucsi;
	u64 command;
	int ret;

	command = UCSI_COMMAND(UCSI_GET_PDOS) | UCSI_CONNECTOR_NUMBER(con->num);
	command |= UCSI_GET_PDOS_PARTNER_PDO(is_partner);
	command |= UCSI_GET_PDOS_PDO_OFFSET(offset);
	command |= UCSI_GET_PDOS_NUM_PDOS(num_pdos - 1);
	command |= UCSI_GET_PDOS_SRC_PDOS;
	ret = ucsi_send_command(ucsi, command, pdos + offset,
				num_pdos * sizeof(u32));
	if (ret < 0 && ret != -ETIMEDOUT)
		dev_err(ucsi->dev, "UCSI_GET_PDOS failed (%d)\n", ret);

	return ret;
}

static int ucsi_get_src_pdos(struct ucsi_connector *con)
{
	int ret;

	/* UCSI max payload means only getting at most 4 PDOs at a time */
	ret = ucsi_get_pdos(con, 1, con->src_pdos, 0, UCSI_MAX_PDOS);
	if (ret < 0)
		return ret;

	con->num_pdos = ret / sizeof(u32); /* number of bytes to 32-bit PDOs */
	if (con->num_pdos < UCSI_MAX_PDOS)
		return 0;

	/* get the remaining PDOs, if any */
	ret = ucsi_get_pdos(con, 1, con->src_pdos, UCSI_MAX_PDOS,
			    PDO_MAX_OBJECTS - UCSI_MAX_PDOS);
	if (ret < 0)
		return ret;

	con->num_pdos += ret / sizeof(u32);

	ucsi_port_psy_changed(con);

	return 0;
}

static int ucsi_check_altmodes(struct ucsi_connector *con)
{
	int ret, num_partner_am;

	ret = ucsi_register_altmodes(con, UCSI_RECIPIENT_SOP);
	if (ret && ret != -ETIMEDOUT)
		dev_err(con->ucsi->dev,
			"con%d: failed to register partner alt modes (%d)\n",
			con->num, ret);

	/* Ignoring the errors in this case. */
	if (con->partner_altmode[0]) {
		num_partner_am = ucsi_get_num_altmode(con->partner_altmode);
		if (num_partner_am > 0)
			typec_partner_set_num_altmodes(con->partner, num_partner_am);
		ucsi_altmode_update_active(con);
		return 0;
	}

	return ret;
}

static void ucsi_pwr_opmode_change(struct ucsi_connector *con)
{
	switch (UCSI_CONSTAT_PWR_OPMODE(con->status.flags)) {
	case UCSI_CONSTAT_PWR_OPMODE_PD:
		con->rdo = con->status.request_data_obj;
		typec_set_pwr_opmode(con->port, TYPEC_PWR_MODE_PD);
		ucsi_partner_task(con, ucsi_get_src_pdos, 30, 0);
		ucsi_partner_task(con, ucsi_check_altmodes, 30, 0);
		break;
	case UCSI_CONSTAT_PWR_OPMODE_TYPEC1_5:
		con->rdo = 0;
		typec_set_pwr_opmode(con->port, TYPEC_PWR_MODE_1_5A);
		break;
	case UCSI_CONSTAT_PWR_OPMODE_TYPEC3_0:
		con->rdo = 0;
		typec_set_pwr_opmode(con->port, TYPEC_PWR_MODE_3_0A);
		break;
	default:
		con->rdo = 0;
		typec_set_pwr_opmode(con->port, TYPEC_PWR_MODE_USB);
		break;
	}
}

static int ucsi_register_partner(struct ucsi_connector *con)
{
	u8 pwr_opmode = UCSI_CONSTAT_PWR_OPMODE(con->status.flags);
	struct typec_partner_desc desc;
	struct typec_partner *partner;

	if (con->partner)
		return 0;

	memset(&desc, 0, sizeof(desc));

	switch (UCSI_CONSTAT_PARTNER_TYPE(con->status.flags)) {
	case UCSI_CONSTAT_PARTNER_TYPE_DEBUG:
		desc.accessory = TYPEC_ACCESSORY_DEBUG;
		break;
	case UCSI_CONSTAT_PARTNER_TYPE_AUDIO:
		desc.accessory = TYPEC_ACCESSORY_AUDIO;
		break;
	default:
		break;
	}

	desc.usb_pd = pwr_opmode == UCSI_CONSTAT_PWR_OPMODE_PD;

	partner = typec_register_partner(con->port, &desc);
	if (IS_ERR(partner)) {
		dev_err(con->ucsi->dev,
			"con%d: failed to register partner (%ld)\n", con->num,
			PTR_ERR(partner));
		return PTR_ERR(partner);
	}

	con->partner = partner;

	return 0;
}

static void ucsi_unregister_partner(struct ucsi_connector *con)
{
	if (!con->partner)
		return;

	ucsi_unregister_altmodes(con, UCSI_RECIPIENT_SOP);
	typec_unregister_partner(con->partner);
	con->partner = NULL;
}

static void ucsi_partner_change(struct ucsi_connector *con)
{
	enum usb_role u_role = USB_ROLE_NONE;
	int ret;

	switch (UCSI_CONSTAT_PARTNER_TYPE(con->status.flags)) {
	case UCSI_CONSTAT_PARTNER_TYPE_UFP:
	case UCSI_CONSTAT_PARTNER_TYPE_CABLE_AND_UFP:
		u_role = USB_ROLE_HOST;
		fallthrough;
	case UCSI_CONSTAT_PARTNER_TYPE_CABLE:
		typec_set_data_role(con->port, TYPEC_HOST);
		break;
	case UCSI_CONSTAT_PARTNER_TYPE_DFP:
		u_role = USB_ROLE_DEVICE;
		typec_set_data_role(con->port, TYPEC_DEVICE);
		break;
	default:
		break;
	}

	/* Only notify USB controller if partner supports USB data */
	if (!(UCSI_CONSTAT_PARTNER_FLAGS(con->status.flags) & UCSI_CONSTAT_PARTNER_FLAG_USB))
		u_role = USB_ROLE_NONE;

	ret = usb_role_switch_set_role(con->usb_role_sw, u_role);
	if (ret)
		dev_err(con->ucsi->dev, "con:%d: failed to set usb role:%d\n",
			con->num, u_role);
}

static int ucsi_check_connection(struct ucsi_connector *con)
{
	u8 prev_flags = con->status.flags;
	u64 command;
	int ret;

	command = UCSI_GET_CONNECTOR_STATUS | UCSI_CONNECTOR_NUMBER(con->num);
	ret = ucsi_send_command(con->ucsi, command, &con->status, sizeof(con->status));
	if (ret < 0) {
		dev_err(con->ucsi->dev, "GET_CONNECTOR_STATUS failed (%d)\n", ret);
		return ret;
	}

	if (con->status.flags == prev_flags)
		return 0;

	if (con->status.flags & UCSI_CONSTAT_CONNECTED) {
		ucsi_register_partner(con);
		ucsi_pwr_opmode_change(con);
		ucsi_partner_change(con);
	} else {
		ucsi_partner_change(con);
		ucsi_port_psy_changed(con);
		ucsi_unregister_partner(con);
	}

	return 0;
}

static void ucsi_handle_connector_change(struct work_struct *work)
{
	struct ucsi_connector *con = container_of(work, struct ucsi_connector,
						  work);
	struct ucsi *ucsi = con->ucsi;
	enum typec_role role;
	u64 command;
	int ret;

	mutex_lock(&con->lock);

	command = UCSI_GET_CONNECTOR_STATUS | UCSI_CONNECTOR_NUMBER(con->num);
	ret = ucsi_send_command(ucsi, command, &con->status, sizeof(con->status));
	if (ret < 0) {
		dev_err(ucsi->dev, "%s: GET_CONNECTOR_STATUS failed (%d)\n",
			__func__, ret);
		goto out_unlock;
	}

	trace_ucsi_connector_change(con->num, &con->status);

	role = !!(con->status.flags & UCSI_CONSTAT_PWR_DIR);

	if (con->status.change & UCSI_CONSTAT_POWER_DIR_CHANGE) {
		typec_set_pwr_role(con->port, role);

		/* Complete pending power role swap */
		if (!completion_done(&con->complete))
			complete(&con->complete);
	}

	if (con->status.change & UCSI_CONSTAT_CONNECT_CHANGE) {
		typec_set_pwr_role(con->port, role);
		ucsi_port_psy_changed(con);
		ucsi_partner_change(con);

		if (con->status.flags & UCSI_CONSTAT_CONNECTED) {
			ucsi_register_partner(con);
			ucsi_partner_task(con, ucsi_check_connection, 1, HZ);
		} else {
			ucsi_unregister_partner(con);
		}
	}

	if (con->status.change & UCSI_CONSTAT_POWER_OPMODE_CHANGE ||
	    con->status.change & UCSI_CONSTAT_POWER_LEVEL_CHANGE)
		ucsi_pwr_opmode_change(con);

	if (con->partner && con->status.change & UCSI_CONSTAT_PARTNER_CHANGE) {
		ucsi_partner_change(con);

		/* Complete pending data role swap */
		if (!completion_done(&con->complete))
			complete(&con->complete);
	}

	if (con->status.change & UCSI_CONSTAT_CAM_CHANGE)
		ucsi_partner_task(con, ucsi_check_altmodes, 1, 0);

	clear_bit(EVENT_PENDING, &con->ucsi->flags);

	ret = ucsi_acknowledge_connector_change(ucsi);
	if (ret)
		dev_err(ucsi->dev, "%s: ACK failed (%d)", __func__, ret);

out_unlock:
	mutex_unlock(&con->lock);
}

/**
 * ucsi_connector_change - Process Connector Change Event
 * @ucsi: UCSI Interface
 * @num: Connector number
 */
void ucsi_connector_change(struct ucsi *ucsi, u8 num)
{
	struct ucsi_connector *con = &ucsi->connector[num - 1];

	if (!(ucsi->ntfy & UCSI_ENABLE_NTFY_CONNECTOR_CHANGE)) {
		dev_dbg(ucsi->dev, "Bogus connector change event\n");
		return;
	}

	if (!test_and_set_bit(EVENT_PENDING, &ucsi->flags))
		schedule_work(&con->work);
}
EXPORT_SYMBOL_GPL(ucsi_connector_change);

/* -------------------------------------------------------------------------- */

static int ucsi_reset_connector(struct ucsi_connector *con, bool hard)
{
	u64 command;

	command = UCSI_CONNECTOR_RESET | UCSI_CONNECTOR_NUMBER(con->num);
	command |= hard ? UCSI_CONNECTOR_RESET_HARD : 0;

	return ucsi_send_command(con->ucsi, command, NULL, 0);
}

static int ucsi_reset_ppm(struct ucsi *ucsi)
{
	u64 command = UCSI_PPM_RESET;
	unsigned long tmo;
	u32 cci;
	int ret;

	mutex_lock(&ucsi->ppm_lock);

	ret = ucsi->ops->async_write(ucsi, UCSI_CONTROL, &command,
				     sizeof(command));
	if (ret < 0)
		goto out;

	tmo = jiffies + msecs_to_jiffies(UCSI_TIMEOUT_MS);

	do {
		if (time_is_before_jiffies(tmo)) {
			ret = -ETIMEDOUT;
			goto out;
		}

		ret = ucsi->ops->read(ucsi, UCSI_CCI, &cci, sizeof(cci));
		if (ret)
			goto out;

		/* If the PPM is still doing something else, reset it again. */
		if (cci & ~UCSI_CCI_RESET_COMPLETE) {
			ret = ucsi->ops->async_write(ucsi, UCSI_CONTROL,
						     &command,
						     sizeof(command));
			if (ret < 0)
				goto out;
		}

		msleep(20);
	} while (!(cci & UCSI_CCI_RESET_COMPLETE));

out:
	mutex_unlock(&ucsi->ppm_lock);
	return ret;
}

static int ucsi_role_cmd(struct ucsi_connector *con, u64 command)
{
	int ret;

	ret = ucsi_send_command(con->ucsi, command, NULL, 0);
	if (ret == -ETIMEDOUT) {
		u64 c;

		/* PPM most likely stopped responding. Resetting everything. */
		ucsi_reset_ppm(con->ucsi);

		c = UCSI_SET_NOTIFICATION_ENABLE | con->ucsi->ntfy;
		ucsi_send_command(con->ucsi, c, NULL, 0);

		ucsi_reset_connector(con, true);
	}

	return ret;
}

static int ucsi_dr_swap(struct typec_port *port, enum typec_data_role role)
{
	struct ucsi_connector *con = typec_get_drvdata(port);
	u8 partner_type;
	u64 command;
	int ret = 0;

	mutex_lock(&con->lock);

	if (!con->partner) {
		ret = -ENOTCONN;
		goto out_unlock;
	}

	partner_type = UCSI_CONSTAT_PARTNER_TYPE(con->status.flags);
	if ((partner_type == UCSI_CONSTAT_PARTNER_TYPE_DFP &&
	     role == TYPEC_DEVICE) ||
	    (partner_type == UCSI_CONSTAT_PARTNER_TYPE_UFP &&
	     role == TYPEC_HOST))
		goto out_unlock;

	reinit_completion(&con->complete);

	command = UCSI_SET_UOR | UCSI_CONNECTOR_NUMBER(con->num);
	command |= UCSI_SET_UOR_ROLE(role);
	command |= UCSI_SET_UOR_ACCEPT_ROLE_SWAPS;
	ret = ucsi_role_cmd(con, command);
	if (ret < 0)
		goto out_unlock;

	mutex_unlock(&con->lock);

	if (!wait_for_completion_timeout(&con->complete,
					 msecs_to_jiffies(UCSI_SWAP_TIMEOUT_MS)))
		return -ETIMEDOUT;

	return 0;

out_unlock:
	mutex_unlock(&con->lock);

	return ret;
}

static int ucsi_pr_swap(struct typec_port *port, enum typec_role role)
{
	struct ucsi_connector *con = typec_get_drvdata(port);
	enum typec_role cur_role;
	u64 command;
	int ret = 0;

	mutex_lock(&con->lock);

	if (!con->partner) {
		ret = -ENOTCONN;
		goto out_unlock;
	}

	cur_role = !!(con->status.flags & UCSI_CONSTAT_PWR_DIR);

	if (cur_role == role)
		goto out_unlock;

	reinit_completion(&con->complete);

	command = UCSI_SET_PDR | UCSI_CONNECTOR_NUMBER(con->num);
	command |= UCSI_SET_PDR_ROLE(role);
	command |= UCSI_SET_PDR_ACCEPT_ROLE_SWAPS;
	ret = ucsi_role_cmd(con, command);
	if (ret < 0)
		goto out_unlock;

	mutex_unlock(&con->lock);

	if (!wait_for_completion_timeout(&con->complete,
					 msecs_to_jiffies(UCSI_SWAP_TIMEOUT_MS)))
		return -ETIMEDOUT;

	mutex_lock(&con->lock);

	/* Something has gone wrong while swapping the role */
	if (UCSI_CONSTAT_PWR_OPMODE(con->status.flags) !=
	    UCSI_CONSTAT_PWR_OPMODE_PD) {
		ucsi_reset_connector(con, true);
		ret = -EPROTO;
	}

out_unlock:
	mutex_unlock(&con->lock);

	return ret;
}

static const struct typec_operations ucsi_ops = {
	.dr_set = ucsi_dr_swap,
	.pr_set = ucsi_pr_swap
};

/* Caller must call fwnode_handle_put() after use */
static struct fwnode_handle *ucsi_find_fwnode(struct ucsi_connector *con)
{
	struct fwnode_handle *fwnode;
	int i = 1;

	device_for_each_child_node(con->ucsi->dev, fwnode)
		if (i++ == con->num)
			return fwnode;
	return NULL;
}

static int ucsi_register_port(struct ucsi *ucsi, struct ucsi_connector *con)
{
	struct typec_capability *cap = &con->typec_cap;
	enum typec_accessory *accessory = cap->accessory;
	enum usb_role u_role = USB_ROLE_NONE;
	u64 command;
	char *name;
	int ret;

	name = kasprintf(GFP_KERNEL, "%s-con%d", dev_name(ucsi->dev), con->num);
	if (!name)
		return -ENOMEM;

	con->wq = create_singlethread_workqueue(name);
	kfree(name);
	if (!con->wq)
		return -ENOMEM;

	INIT_WORK(&con->work, ucsi_handle_connector_change);
	init_completion(&con->complete);
	mutex_init(&con->lock);
<<<<<<< HEAD
	INIT_LIST_HEAD(&con->partner_tasks);
	con->num = index + 1;
=======
>>>>>>> 8eff0671
	con->ucsi = ucsi;

	cap->fwnode = ucsi_find_fwnode(con);
	con->usb_role_sw = fwnode_usb_role_switch_get(cap->fwnode);
	if (IS_ERR(con->usb_role_sw))
		return dev_err_probe(ucsi->dev, PTR_ERR(con->usb_role_sw),
			"con%d: failed to get usb role switch\n", con->num);

	/* Delay other interactions with the con until registration is complete */
	mutex_lock(&con->lock);

	/* Get connector capability */
	command = UCSI_GET_CONNECTOR_CAPABILITY;
	command |= UCSI_CONNECTOR_NUMBER(con->num);
	ret = ucsi_send_command(ucsi, command, &con->cap, sizeof(con->cap));
	if (ret < 0)
		goto out_unlock;

	if (con->cap.op_mode & UCSI_CONCAP_OPMODE_DRP)
		cap->data = TYPEC_PORT_DRD;
	else if (con->cap.op_mode & UCSI_CONCAP_OPMODE_DFP)
		cap->data = TYPEC_PORT_DFP;
	else if (con->cap.op_mode & UCSI_CONCAP_OPMODE_UFP)
		cap->data = TYPEC_PORT_UFP;

	if ((con->cap.flags & UCSI_CONCAP_FLAG_PROVIDER) &&
	    (con->cap.flags & UCSI_CONCAP_FLAG_CONSUMER))
		cap->type = TYPEC_PORT_DRP;
	else if (con->cap.flags & UCSI_CONCAP_FLAG_PROVIDER)
		cap->type = TYPEC_PORT_SRC;
	else if (con->cap.flags & UCSI_CONCAP_FLAG_CONSUMER)
		cap->type = TYPEC_PORT_SNK;

	cap->revision = ucsi->cap.typec_version;
	cap->pd_revision = ucsi->cap.pd_version;
	cap->svdm_version = SVDM_VER_2_0;
	cap->prefer_role = TYPEC_NO_PREFERRED_ROLE;

	if (con->cap.op_mode & UCSI_CONCAP_OPMODE_AUDIO_ACCESSORY)
		*accessory++ = TYPEC_ACCESSORY_AUDIO;
	if (con->cap.op_mode & UCSI_CONCAP_OPMODE_DEBUG_ACCESSORY)
		*accessory = TYPEC_ACCESSORY_DEBUG;

	cap->driver_data = con;
	cap->ops = &ucsi_ops;

	ret = ucsi_register_port_psy(con);
	if (ret)
		goto out;

	/* Register the connector */
	con->port = typec_register_port(ucsi->dev, cap);
	if (IS_ERR(con->port)) {
		ret = PTR_ERR(con->port);
		goto out;
	}

	/* Alternate modes */
	ret = ucsi_register_altmodes(con, UCSI_RECIPIENT_CON);
	if (ret) {
		dev_err(ucsi->dev, "con%d: failed to register alt modes\n",
			con->num);
		goto out;
	}

	/* Get the status */
	command = UCSI_GET_CONNECTOR_STATUS | UCSI_CONNECTOR_NUMBER(con->num);
	ret = ucsi_send_command(ucsi, command, &con->status, sizeof(con->status));
	if (ret < 0) {
		dev_err(ucsi->dev, "con%d: failed to get status\n", con->num);
		ret = 0;
		goto out;
	}
	ret = 0; /* ucsi_send_command() returns length on success */

	switch (UCSI_CONSTAT_PARTNER_TYPE(con->status.flags)) {
	case UCSI_CONSTAT_PARTNER_TYPE_UFP:
	case UCSI_CONSTAT_PARTNER_TYPE_CABLE_AND_UFP:
		u_role = USB_ROLE_HOST;
		fallthrough;
	case UCSI_CONSTAT_PARTNER_TYPE_CABLE:
		typec_set_data_role(con->port, TYPEC_HOST);
		break;
	case UCSI_CONSTAT_PARTNER_TYPE_DFP:
		u_role = USB_ROLE_DEVICE;
		typec_set_data_role(con->port, TYPEC_DEVICE);
		break;
	default:
		break;
	}

	/* Check if there is already something connected */
	if (con->status.flags & UCSI_CONSTAT_CONNECTED) {
		typec_set_pwr_role(con->port,
				  !!(con->status.flags & UCSI_CONSTAT_PWR_DIR));
		ucsi_pwr_opmode_change(con);
		ucsi_register_partner(con);
		ucsi_port_psy_changed(con);
	}

	/* Only notify USB controller if partner supports USB data */
	if (!(UCSI_CONSTAT_PARTNER_FLAGS(con->status.flags) & UCSI_CONSTAT_PARTNER_FLAG_USB))
		u_role = USB_ROLE_NONE;

	ret = usb_role_switch_set_role(con->usb_role_sw, u_role);
	if (ret) {
		dev_err(ucsi->dev, "con:%d: failed to set usb role:%d\n",
			con->num, u_role);
		ret = 0;
	}

	if (con->partner &&
	    UCSI_CONSTAT_PWR_OPMODE(con->status.flags) ==
	    UCSI_CONSTAT_PWR_OPMODE_PD) {
		ucsi_get_src_pdos(con);
		ucsi_check_altmodes(con);
	}

	trace_ucsi_register_port(con->num, &con->status);

out:
	fwnode_handle_put(cap->fwnode);
out_unlock:
	mutex_unlock(&con->lock);

	if (ret && con->wq) {
		destroy_workqueue(con->wq);
		con->wq = NULL;
	}

	return ret;
}

/**
 * ucsi_init - Initialize UCSI interface
 * @ucsi: UCSI to be initialized
 *
 * Registers all ports @ucsi has and enables all notification events.
 */
static int ucsi_init(struct ucsi *ucsi)
{
	struct ucsi_connector *con, *connector;
	u64 command, ntfy;
	int ret;
	int i;

	/* Reset the PPM */
	ret = ucsi_reset_ppm(ucsi);
	if (ret) {
		dev_err(ucsi->dev, "failed to reset PPM!\n");
		goto err;
	}

	/* Enable basic notifications */
	ntfy = UCSI_ENABLE_NTFY_CMD_COMPLETE | UCSI_ENABLE_NTFY_ERROR;
	command = UCSI_SET_NOTIFICATION_ENABLE | ntfy;
	ret = ucsi_send_command(ucsi, command, NULL, 0);
	if (ret < 0)
		goto err_reset;

	/* Get PPM capabilities */
	command = UCSI_GET_CAPABILITY;
	ret = ucsi_send_command(ucsi, command, &ucsi->cap, sizeof(ucsi->cap));
	if (ret < 0)
		goto err_reset;

	if (!ucsi->cap.num_connectors) {
		ret = -ENODEV;
		goto err_reset;
	}

	/* Allocate the connectors. Released in ucsi_unregister() */
	connector = kcalloc(ucsi->cap.num_connectors + 1, sizeof(*connector), GFP_KERNEL);
	if (!connector) {
		ret = -ENOMEM;
		goto err_reset;
	}

	/* Register all connectors */
	for (i = 0; i < ucsi->cap.num_connectors; i++) {
		connector[i].num = i + 1;
		ret = ucsi_register_port(ucsi, &connector[i]);
		if (ret)
			goto err_unregister;
	}

	/* Enable all notifications */
	ntfy = UCSI_ENABLE_NTFY_ALL;
	command = UCSI_SET_NOTIFICATION_ENABLE | ntfy;
	ret = ucsi_send_command(ucsi, command, NULL, 0);
	if (ret < 0)
		goto err_unregister;

	ucsi->connector = connector;
	ucsi->ntfy = ntfy;
	return 0;

err_unregister:
	for (con = connector; con->port; con++) {
		ucsi_unregister_partner(con);
		ucsi_unregister_altmodes(con, UCSI_RECIPIENT_CON);
		ucsi_unregister_port_psy(con);
		if (con->wq)
			destroy_workqueue(con->wq);
		typec_unregister_port(con->port);
		con->port = NULL;
	}

	kfree(ucsi->connector);
	ucsi->connector = NULL;

err_reset:
	memset(&ucsi->cap, 0, sizeof(ucsi->cap));
	ucsi_reset_ppm(ucsi);
err:
	return ret;
}

static void ucsi_resume_work(struct work_struct *work)
{
	struct ucsi *ucsi = container_of(work, struct ucsi, resume_work);
	struct ucsi_connector *con;
	u64 command;
	int ret;

	/* Restore UCSI notification enable mask after system resume */
	command = UCSI_SET_NOTIFICATION_ENABLE | ucsi->ntfy;
	ret = ucsi_send_command(ucsi, command, NULL, 0);
	if (ret < 0) {
		dev_err(ucsi->dev, "failed to re-enable notifications (%d)\n", ret);
		return;
	}

	for (con = ucsi->connector; con->port; con++) {
		mutex_lock(&con->lock);
		ucsi_partner_task(con, ucsi_check_connection, 1, 0);
		mutex_unlock(&con->lock);
	}
}

int ucsi_resume(struct ucsi *ucsi)
{
	if (ucsi->connector)
		queue_work(system_long_wq, &ucsi->resume_work);
	return 0;
}
EXPORT_SYMBOL_GPL(ucsi_resume);

static void ucsi_init_work(struct work_struct *work)
{
	struct ucsi *ucsi = container_of(work, struct ucsi, work.work);
	int ret;

	ret = ucsi_init(ucsi);
	if (ret)
		dev_err(ucsi->dev, "PPM init failed (%d)\n", ret);

	if (ret == -EPROBE_DEFER) {
		if (ucsi->work_count++ > UCSI_ROLE_SWITCH_WAIT_COUNT)
			return;

		queue_delayed_work(system_long_wq, &ucsi->work,
				   UCSI_ROLE_SWITCH_INTERVAL);
	}
}

/**
 * ucsi_get_drvdata - Return private driver data pointer
 * @ucsi: UCSI interface
 */
void *ucsi_get_drvdata(struct ucsi *ucsi)
{
	return ucsi->driver_data;
}
EXPORT_SYMBOL_GPL(ucsi_get_drvdata);

/**
 * ucsi_set_drvdata - Assign private driver data pointer
 * @ucsi: UCSI interface
 * @data: Private data pointer
 */
void ucsi_set_drvdata(struct ucsi *ucsi, void *data)
{
	ucsi->driver_data = data;
}
EXPORT_SYMBOL_GPL(ucsi_set_drvdata);

/**
 * ucsi_create - Allocate UCSI instance
 * @dev: Device interface to the PPM (Platform Policy Manager)
 * @ops: I/O routines
 */
struct ucsi *ucsi_create(struct device *dev, const struct ucsi_operations *ops)
{
	struct ucsi *ucsi;

	if (!ops || !ops->read || !ops->sync_write || !ops->async_write)
		return ERR_PTR(-EINVAL);

	ucsi = kzalloc(sizeof(*ucsi), GFP_KERNEL);
	if (!ucsi)
		return ERR_PTR(-ENOMEM);

	INIT_WORK(&ucsi->resume_work, ucsi_resume_work);
	INIT_DELAYED_WORK(&ucsi->work, ucsi_init_work);
	mutex_init(&ucsi->ppm_lock);
	ucsi->dev = dev;
	ucsi->ops = ops;

	return ucsi;
}
EXPORT_SYMBOL_GPL(ucsi_create);

/**
 * ucsi_destroy - Free UCSI instance
 * @ucsi: UCSI instance to be freed
 */
void ucsi_destroy(struct ucsi *ucsi)
{
	kfree(ucsi);
}
EXPORT_SYMBOL_GPL(ucsi_destroy);

/**
 * ucsi_register - Register UCSI interface
 * @ucsi: UCSI instance
 */
int ucsi_register(struct ucsi *ucsi)
{
	int ret;

	ret = ucsi->ops->read(ucsi, UCSI_VERSION, &ucsi->version,
			      sizeof(ucsi->version));
	if (ret)
		return ret;

	if (!ucsi->version)
		return -ENODEV;

	queue_delayed_work(system_long_wq, &ucsi->work, 0);

	return 0;
}
EXPORT_SYMBOL_GPL(ucsi_register);

/**
 * ucsi_unregister - Unregister UCSI interface
 * @ucsi: UCSI interface to be unregistered
 *
 * Unregister UCSI interface that was created with ucsi_register().
 */
void ucsi_unregister(struct ucsi *ucsi)
{
	u64 cmd = UCSI_SET_NOTIFICATION_ENABLE;
	int i;

	/* Make sure that we are not in the middle of driver initialization */
	cancel_delayed_work_sync(&ucsi->work);
	cancel_work_sync(&ucsi->resume_work);

	/* Disable notifications */
	ucsi->ops->async_write(ucsi, UCSI_CONTROL, &cmd, sizeof(cmd));

	if (!ucsi->connector)
		return;

	for (i = 0; i < ucsi->cap.num_connectors; i++) {
		cancel_work_sync(&ucsi->connector[i].work);
		ucsi_unregister_partner(&ucsi->connector[i]);
		ucsi_unregister_altmodes(&ucsi->connector[i],
					 UCSI_RECIPIENT_CON);
		ucsi_unregister_port_psy(&ucsi->connector[i]);

		if (ucsi->connector[i].wq) {
			struct ucsi_work *uwork;

			mutex_lock(&ucsi->connector[i].lock);
			/*
			 * queue delayed items immediately so they can execute
			 * and free themselves before the wq is destroyed
			 */
			list_for_each_entry(uwork, &ucsi->connector[i].partner_tasks, node)
				mod_delayed_work(ucsi->connector[i].wq, &uwork->work, 0);
			mutex_unlock(&ucsi->connector[i].lock);
			destroy_workqueue(ucsi->connector[i].wq);
		}
		typec_unregister_port(ucsi->connector[i].port);
	}

	kfree(ucsi->connector);
}
EXPORT_SYMBOL_GPL(ucsi_unregister);

MODULE_AUTHOR("Heikki Krogerus <heikki.krogerus@linux.intel.com>");
MODULE_LICENSE("GPL v2");
MODULE_DESCRIPTION("USB Type-C Connector System Software Interface driver");<|MERGE_RESOLUTION|>--- conflicted
+++ resolved
@@ -1060,11 +1060,7 @@
 	INIT_WORK(&con->work, ucsi_handle_connector_change);
 	init_completion(&con->complete);
 	mutex_init(&con->lock);
-<<<<<<< HEAD
 	INIT_LIST_HEAD(&con->partner_tasks);
-	con->num = index + 1;
-=======
->>>>>>> 8eff0671
 	con->ucsi = ucsi;
 
 	cap->fwnode = ucsi_find_fwnode(con);
