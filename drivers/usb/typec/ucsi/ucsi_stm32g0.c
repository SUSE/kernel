// SPDX-License-Identifier: GPL-2.0-only OR BSD-2-Clause
/*
 * UCSI driver for STMicroelectronics STM32G0 Type-C PD controller
 *
 * Copyright (C) 2022, STMicroelectronics - All Rights Reserved
 * Author: Fabrice Gasnier <fabrice.gasnier@foss.st.com>.
 */

#include <linux/delay.h>
#include <linux/firmware.h>
#include <linux/i2c.h>
#include <linux/interrupt.h>
#include <linux/module.h>
#include <linux/platform_device.h>
#include <asm/unaligned.h>

#include "ucsi.h"

/* STM32G0 I2C bootloader addr: 0b1010001x (See AN2606) */
#define STM32G0_I2C_BL_ADDR	(0xa2 >> 1)

/* STM32G0 I2C bootloader max data size */
#define STM32G0_I2C_BL_SZ	256

/* STM32 I2C bootloader commands (See AN4221) */
#define STM32_CMD_GVR		0x01	/* Gets the bootloader version */
#define STM32_CMD_GVR_LEN	1
#define STM32_CMD_RM		0x11	/* Reag memory */
#define STM32_CMD_WM		0x31	/* Write memory */
#define STM32_CMD_ADDR_LEN	5	/* Address len for go, mem write... */
#define STM32_CMD_ERASE		0x44	/* Erase page, bank or all */
#define STM32_CMD_ERASE_SPECIAL_LEN	3
#define STM32_CMD_GLOBAL_MASS_ERASE	0xffff /* All-bank erase */

/* STM32 I2C bootloader answer status */
#define STM32G0_I2C_BL_ACK	0x79
#define STM32G0_I2C_BL_NACK	0x1f
#define STM32G0_I2C_BL_BUSY	0x76

/* STM32G0 flash definitions */
#define STM32G0_USER_OPTION_BYTES	0x1fff7800
#define STM32G0_USER_OB_NBOOT0		BIT(26)
#define STM32G0_USER_OB_NBOOT_SEL	BIT(24)
#define STM32G0_USER_OB_BOOT_MAIN	(STM32G0_USER_OB_NBOOT0 | STM32G0_USER_OB_NBOOT_SEL)
#define STM32G0_MAIN_MEM_ADDR		0x08000000

/* STM32 Firmware definitions: additional commands */
#define STM32G0_FW_GETVER	0x00	/* Gets the firmware version */
#define STM32G0_FW_GETVER_LEN	4
#define STM32G0_FW_RSTGOBL	0x21	/* Reset and go to bootloader */
#define STM32G0_FW_KEYWORD	0xa56959a6

/* ucsi_stm32g0_fw_info located at the end of the firmware */
struct ucsi_stm32g0_fw_info {
	u32 version;
	u32 keyword;
};

struct ucsi_stm32g0 {
	struct i2c_client *client;
	struct i2c_client *i2c_bl;
	bool in_bootloader;
	u8 bl_version;
	struct completion complete;
	struct device *dev;
	unsigned long flags;
<<<<<<< HEAD
=======
#define COMMAND_PENDING	1
>>>>>>> 5f59ab93
#define ACK_PENDING	2
	const char *fw_name;
	struct ucsi *ucsi;
	bool suspended;
	bool wakeup_event;
};

/*
 * Bootloader commands helpers:
 * - send command (2 bytes)
 * - check ack
 * Then either:
 * - receive data
 * - receive data + check ack
 * - send data + check ack
 * These operations depends on the command and have various length.
 */
static int ucsi_stm32g0_bl_check_ack(struct ucsi *ucsi)
{
	struct ucsi_stm32g0 *g0 = ucsi_get_drvdata(ucsi);
	struct i2c_client *client = g0->i2c_bl;
	unsigned char ack;
	struct i2c_msg msg[] = {
		{
			.addr	= client->addr,
			.flags  = I2C_M_RD,
			.len	= 1,
			.buf	= &ack,
		},
	};
	int ret;

	ret = i2c_transfer(client->adapter, msg, ARRAY_SIZE(msg));
	if (ret != ARRAY_SIZE(msg)) {
		dev_err(g0->dev, "i2c bl ack (%02x), error: %d\n", client->addr, ret);

		return ret < 0 ? ret : -EIO;
	}

	/* The 'ack' byte should contain bootloader answer: ack/nack/busy */
	switch (ack) {
	case STM32G0_I2C_BL_ACK:
		return 0;
	case STM32G0_I2C_BL_NACK:
		return -ENOENT;
	case STM32G0_I2C_BL_BUSY:
		return -EBUSY;
	default:
		dev_err(g0->dev, "i2c bl ack (%02x), invalid byte: %02x\n",
			client->addr, ack);
		return -EINVAL;
	}
}

static int ucsi_stm32g0_bl_cmd_check_ack(struct ucsi *ucsi, unsigned int cmd, bool check_ack)
{
	struct ucsi_stm32g0 *g0 = ucsi_get_drvdata(ucsi);
	struct i2c_client *client = g0->i2c_bl;
	unsigned char buf[2];
	struct i2c_msg msg[] = {
		{
			.addr	= client->addr,
			.flags  = 0,
			.len	= sizeof(buf),
			.buf	= buf,
		},
	};
	int ret;

	/*
	 * Send STM32 bootloader command format is two bytes:
	 * - command code
	 * - XOR'ed command code
	 */
	buf[0] = cmd;
	buf[1] = cmd ^ 0xff;

	ret = i2c_transfer(client->adapter, msg, ARRAY_SIZE(msg));
	if (ret != ARRAY_SIZE(msg)) {
		dev_dbg(g0->dev, "i2c bl cmd %d (%02x), error: %d\n", cmd, client->addr, ret);

		return ret < 0 ? ret : -EIO;
	}

	if (check_ack)
		return ucsi_stm32g0_bl_check_ack(ucsi);

	return 0;
}

static int ucsi_stm32g0_bl_cmd(struct ucsi *ucsi, unsigned int cmd)
{
	return ucsi_stm32g0_bl_cmd_check_ack(ucsi, cmd, true);
}

static int ucsi_stm32g0_bl_rcv_check_ack(struct ucsi *ucsi, void *data, size_t len, bool check_ack)
{
	struct ucsi_stm32g0 *g0 = ucsi_get_drvdata(ucsi);
	struct i2c_client *client = g0->i2c_bl;
	struct i2c_msg msg[] = {
		{
			.addr	= client->addr,
			.flags  = I2C_M_RD,
			.len	= len,
			.buf	= data,
		},
	};
	int ret;

	ret = i2c_transfer(client->adapter, msg, ARRAY_SIZE(msg));
	if (ret != ARRAY_SIZE(msg)) {
		dev_err(g0->dev, "i2c bl rcv %02x, error: %d\n", client->addr, ret);

		return ret < 0 ? ret : -EIO;
	}

	if (check_ack)
		return ucsi_stm32g0_bl_check_ack(ucsi);

	return 0;
}

static int ucsi_stm32g0_bl_rcv(struct ucsi *ucsi, void *data, size_t len)
{
	return ucsi_stm32g0_bl_rcv_check_ack(ucsi, data, len, true);
}

static int ucsi_stm32g0_bl_rcv_woack(struct ucsi *ucsi, void *data, size_t len)
{
	return ucsi_stm32g0_bl_rcv_check_ack(ucsi, data, len, false);
}

static int ucsi_stm32g0_bl_send(struct ucsi *ucsi, void *data, size_t len)
{
	struct ucsi_stm32g0 *g0 = ucsi_get_drvdata(ucsi);
	struct i2c_client *client = g0->i2c_bl;
	struct i2c_msg msg[] = {
		{
			.addr	= client->addr,
			.flags  = 0,
			.len	= len,
			.buf	= data,
		},
	};
	int ret;

	ret = i2c_transfer(client->adapter, msg, ARRAY_SIZE(msg));
	if (ret != ARRAY_SIZE(msg)) {
		dev_err(g0->dev, "i2c bl send %02x, error: %d\n", client->addr, ret);

		return ret < 0 ? ret : -EIO;
	}

	return ucsi_stm32g0_bl_check_ack(ucsi);
}

/* Bootloader commands */
static int ucsi_stm32g0_bl_get_version(struct ucsi *ucsi, u8 *bl_version)
{
	int ret;

	ret = ucsi_stm32g0_bl_cmd(ucsi, STM32_CMD_GVR);
	if (ret)
		return ret;

	return ucsi_stm32g0_bl_rcv(ucsi, bl_version, STM32_CMD_GVR_LEN);
}

static int ucsi_stm32g0_bl_send_addr(struct ucsi *ucsi, u32 addr)
{
	u8 data8[STM32_CMD_ADDR_LEN];

	/* Address format: 4 bytes addr (MSB first) + XOR'ed addr bytes */
	put_unaligned_be32(addr, data8);
	data8[4] = data8[0] ^ data8[1] ^ data8[2] ^ data8[3];

	return ucsi_stm32g0_bl_send(ucsi, data8, STM32_CMD_ADDR_LEN);
}

static int ucsi_stm32g0_bl_global_mass_erase(struct ucsi *ucsi)
{
	u8 data8[4];
	u16 *data16 = (u16 *)&data8[0];
	int ret;

	data16[0] = STM32_CMD_GLOBAL_MASS_ERASE;
	data8[2] = data8[0] ^ data8[1];

	ret = ucsi_stm32g0_bl_cmd(ucsi, STM32_CMD_ERASE);
	if (ret)
		return ret;

	return ucsi_stm32g0_bl_send(ucsi, data8, STM32_CMD_ERASE_SPECIAL_LEN);
}

static int ucsi_stm32g0_bl_write(struct ucsi *ucsi, u32 addr, const void *data, size_t len)
{
	u8 *data8;
	int i, ret;

	if (!len || len > STM32G0_I2C_BL_SZ)
		return -EINVAL;

	/* Write memory: len bytes -1, data up to 256 bytes + XOR'ed bytes */
	data8 = kmalloc(STM32G0_I2C_BL_SZ + 2, GFP_KERNEL);
	if (!data8)
		return -ENOMEM;

	ret = ucsi_stm32g0_bl_cmd(ucsi, STM32_CMD_WM);
	if (ret)
		goto free;

	ret = ucsi_stm32g0_bl_send_addr(ucsi, addr);
	if (ret)
		goto free;

	data8[0] = len - 1;
	memcpy(data8 + 1, data, len);
	data8[len + 1] = data8[0];
	for (i = 1; i <= len; i++)
		data8[len + 1] ^= data8[i];

	ret = ucsi_stm32g0_bl_send(ucsi, data8, len + 2);
free:
	kfree(data8);

	return ret;
}

static int ucsi_stm32g0_bl_read(struct ucsi *ucsi, u32 addr, void *data, size_t len)
{
	int ret;

	if (!len || len > STM32G0_I2C_BL_SZ)
		return -EINVAL;

	ret = ucsi_stm32g0_bl_cmd(ucsi, STM32_CMD_RM);
	if (ret)
		return ret;

	ret = ucsi_stm32g0_bl_send_addr(ucsi, addr);
	if (ret)
		return ret;

	ret = ucsi_stm32g0_bl_cmd(ucsi, len - 1);
	if (ret)
		return ret;

	return ucsi_stm32g0_bl_rcv_woack(ucsi, data, len);
}

/* Firmware commands (the same address as the bootloader) */
static int ucsi_stm32g0_fw_cmd(struct ucsi *ucsi, unsigned int cmd)
{
	return ucsi_stm32g0_bl_cmd_check_ack(ucsi, cmd, false);
}

static int ucsi_stm32g0_fw_rcv(struct ucsi *ucsi, void *data, size_t len)
{
	return ucsi_stm32g0_bl_rcv_woack(ucsi, data, len);
}

/* UCSI ops */
static int ucsi_stm32g0_read(struct ucsi *ucsi, unsigned int offset, void *val, size_t len)
{
	struct ucsi_stm32g0 *g0 = ucsi_get_drvdata(ucsi);
	struct i2c_client *client = g0->client;
	u8 reg = offset;
	struct i2c_msg msg[] = {
		{
			.addr	= client->addr,
			.flags  = 0,
			.len	= 1,
			.buf	= &reg,
		},
		{
			.addr	= client->addr,
			.flags  = I2C_M_RD,
			.len	= len,
			.buf	= val,
		},
	};
	int ret;

	ret = i2c_transfer(client->adapter, msg, ARRAY_SIZE(msg));
	if (ret != ARRAY_SIZE(msg)) {
		dev_err(g0->dev, "i2c read %02x, %02x error: %d\n", client->addr, reg, ret);

		return ret < 0 ? ret : -EIO;
	}

	return 0;
}

static int ucsi_stm32g0_async_write(struct ucsi *ucsi, unsigned int offset, const void *val,
				    size_t len)
{
	struct ucsi_stm32g0 *g0 = ucsi_get_drvdata(ucsi);
	struct i2c_client *client = g0->client;
	struct i2c_msg msg[] = {
		{
			.addr	= client->addr,
			.flags  = 0,
		}
	};
	unsigned char *buf;
	int ret;

	buf = kmalloc(len + 1, GFP_KERNEL);
	if (!buf)
		return -ENOMEM;

	buf[0] = offset;
	memcpy(&buf[1], val, len);
	msg[0].len = len + 1;
	msg[0].buf = buf;

	ret = i2c_transfer(client->adapter, msg, ARRAY_SIZE(msg));
	kfree(buf);
	if (ret != ARRAY_SIZE(msg)) {
		dev_err(g0->dev, "i2c write %02x, %02x error: %d\n", client->addr, offset, ret);

		return ret < 0 ? ret : -EIO;
	}

	return 0;
}

static int ucsi_stm32g0_sync_write(struct ucsi *ucsi, unsigned int offset, const void *val,
				   size_t len)
{
	struct ucsi_stm32g0 *g0 = ucsi_get_drvdata(ucsi);
	bool ack = UCSI_COMMAND(*(u64 *)val) == UCSI_ACK_CC_CI;
	int ret;

	if (ack)
		set_bit(ACK_PENDING, &g0->flags);
	else
		set_bit(COMMAND_PENDING, &g0->flags);

	ret = ucsi_stm32g0_async_write(ucsi, offset, val, len);
	if (ret)
		goto out_clear_bit;

	if (!wait_for_completion_timeout(&g0->complete, msecs_to_jiffies(5000)))
		ret = -ETIMEDOUT;
	else
		return 0;

out_clear_bit:
	if (ack)
		clear_bit(ACK_PENDING, &g0->flags);
	else
		clear_bit(COMMAND_PENDING, &g0->flags);

	return ret;
}

static irqreturn_t ucsi_stm32g0_irq_handler(int irq, void *data)
{
	struct ucsi_stm32g0 *g0 = data;
	u32 cci;
	int ret;

	if (g0->suspended)
		g0->wakeup_event = true;

	ret = ucsi_stm32g0_read(g0->ucsi, UCSI_CCI, &cci, sizeof(cci));
	if (ret)
		return IRQ_NONE;

	if (UCSI_CCI_CONNECTOR(cci))
		ucsi_connector_change(g0->ucsi, UCSI_CCI_CONNECTOR(cci));

	if (cci & UCSI_CCI_ACK_COMPLETE && test_and_clear_bit(ACK_PENDING, &g0->flags))
		complete(&g0->complete);
	if (cci & UCSI_CCI_COMMAND_COMPLETE && test_and_clear_bit(COMMAND_PENDING, &g0->flags))
		complete(&g0->complete);

	return IRQ_HANDLED;
}

static const struct ucsi_operations ucsi_stm32g0_ops = {
	.read = ucsi_stm32g0_read,
	.sync_write = ucsi_stm32g0_sync_write,
	.async_write = ucsi_stm32g0_async_write,
};

static int ucsi_stm32g0_register(struct ucsi *ucsi)
{
	struct ucsi_stm32g0 *g0 = ucsi_get_drvdata(ucsi);
	struct i2c_client *client = g0->client;
	int ret;

	/* Request alert interrupt */
	ret = request_threaded_irq(client->irq, NULL, ucsi_stm32g0_irq_handler, IRQF_ONESHOT,
				   dev_name(g0->dev), g0);
	if (ret) {
		dev_err(g0->dev, "request IRQ failed: %d\n", ret);
		return ret;
	}

	ret = ucsi_register(ucsi);
	if (ret) {
		dev_err_probe(g0->dev, ret, "ucsi_register failed\n");
		free_irq(client->irq, g0);
		return ret;
	}

	return 0;
}

static void ucsi_stm32g0_unregister(struct ucsi *ucsi)
{
	struct ucsi_stm32g0 *g0 = ucsi_get_drvdata(ucsi);
	struct i2c_client *client = g0->client;

	ucsi_unregister(ucsi);
	free_irq(client->irq, g0);
}

static void ucsi_stm32g0_fw_cb(const struct firmware *fw, void *context)
{
	struct ucsi_stm32g0 *g0;
	const u8 *data, *end;
	const struct ucsi_stm32g0_fw_info *fw_info;
	u32 addr = STM32G0_MAIN_MEM_ADDR, ob, fw_version;
	int ret, size;

	if (!context)
		return;

	g0 = ucsi_get_drvdata(context);

	if (!fw)
		goto fw_release;

	fw_info = (struct ucsi_stm32g0_fw_info *)(fw->data + fw->size - sizeof(*fw_info));

	if (!g0->in_bootloader) {
		/* Read running firmware version */
		ret = ucsi_stm32g0_fw_cmd(g0->ucsi, STM32G0_FW_GETVER);
		if (ret) {
			dev_err(g0->dev, "Get version cmd failed %d\n", ret);
			goto fw_release;
		}
		ret = ucsi_stm32g0_fw_rcv(g0->ucsi, &fw_version,
					  STM32G0_FW_GETVER_LEN);
		if (ret) {
			dev_err(g0->dev, "Get version failed %d\n", ret);
			goto fw_release;
		}

		/* Sanity check on keyword and firmware version */
		if (fw_info->keyword != STM32G0_FW_KEYWORD || fw_info->version == fw_version)
			goto fw_release;

		dev_info(g0->dev, "Flashing FW: %08x (%08x cur)\n", fw_info->version, fw_version);

		/* Switch to bootloader mode */
		ucsi_stm32g0_unregister(g0->ucsi);
		ret = ucsi_stm32g0_fw_cmd(g0->ucsi, STM32G0_FW_RSTGOBL);
		if (ret) {
			dev_err(g0->dev, "bootloader cmd failed %d\n", ret);
			goto fw_release;
		}
		g0->in_bootloader = true;

		/* STM32G0 reboot delay */
		msleep(100);
	}

	ret = ucsi_stm32g0_bl_global_mass_erase(g0->ucsi);
	if (ret) {
		dev_err(g0->dev, "Erase failed %d\n", ret);
		goto fw_release;
	}

	data = fw->data;
	end = fw->data + fw->size;
	while (data < end) {
		if ((end - data) < STM32G0_I2C_BL_SZ)
			size = end - data;
		else
			size = STM32G0_I2C_BL_SZ;

		ret = ucsi_stm32g0_bl_write(g0->ucsi, addr, data, size);
		if (ret) {
			dev_err(g0->dev, "Write failed %d\n", ret);
			goto fw_release;
		}
		addr += size;
		data += size;
	}

	dev_dbg(g0->dev, "Configure to boot from main flash\n");

	ret = ucsi_stm32g0_bl_read(g0->ucsi, STM32G0_USER_OPTION_BYTES, &ob, sizeof(ob));
	if (ret) {
		dev_err(g0->dev, "read user option bytes failed %d\n", ret);
		goto fw_release;
	}

	dev_dbg(g0->dev, "STM32G0_USER_OPTION_BYTES 0x%08x\n", ob);

	/* Configure user option bytes to boot from main flash next time */
	ob |= STM32G0_USER_OB_BOOT_MAIN;

	/* Writing option bytes will also reset G0 for updates to be loaded */
	ret = ucsi_stm32g0_bl_write(g0->ucsi, STM32G0_USER_OPTION_BYTES, &ob, sizeof(ob));
	if (ret) {
		dev_err(g0->dev, "write user option bytes failed %d\n", ret);
		goto fw_release;
	}

	dev_info(g0->dev, "Starting, option bytes:0x%08x\n", ob);

	/* STM32G0 FW boot delay */
	msleep(500);

	/* Register UCSI interface */
	if (!ucsi_stm32g0_register(g0->ucsi))
		g0->in_bootloader = false;

fw_release:
	release_firmware(fw);
}

static int ucsi_stm32g0_probe_bootloader(struct ucsi *ucsi)
{
	struct ucsi_stm32g0 *g0 = ucsi_get_drvdata(ucsi);
	int ret;
	u16 ucsi_version;

	/* firmware-name is optional */
	if (device_property_present(g0->dev, "firmware-name")) {
		ret = device_property_read_string(g0->dev, "firmware-name", &g0->fw_name);
		if (ret < 0)
			return dev_err_probe(g0->dev, ret, "Error reading firmware-name\n");
	}

	if (g0->fw_name) {
		/* STM32G0 in bootloader mode communicates at reserved address 0x51 */
		g0->i2c_bl = i2c_new_dummy_device(g0->client->adapter, STM32G0_I2C_BL_ADDR);
		if (IS_ERR(g0->i2c_bl)) {
			ret = dev_err_probe(g0->dev, PTR_ERR(g0->i2c_bl),
					    "Failed to register bootloader I2C address\n");
			return ret;
		}
	}

	/*
	 * Try to guess if the STM32G0 is running a UCSI firmware. First probe the UCSI FW at its
	 * i2c address. Fallback to bootloader i2c address only if firmware-name is specified.
	 */
	ret = ucsi_stm32g0_read(ucsi, UCSI_VERSION, &ucsi_version, sizeof(ucsi_version));
	if (!ret || !g0->fw_name)
		return ret;

	/* Speculatively read the bootloader version that has a known length. */
	ret = ucsi_stm32g0_bl_get_version(ucsi, &g0->bl_version);
	if (ret < 0) {
		i2c_unregister_device(g0->i2c_bl);
		return ret;
	}

	/* Device in bootloader mode */
	g0->in_bootloader = true;
	dev_info(g0->dev, "Bootloader Version 0x%02x\n", g0->bl_version);

	return 0;
}

static int ucsi_stm32g0_probe(struct i2c_client *client)
{
	struct device *dev = &client->dev;
	struct ucsi_stm32g0 *g0;
	int ret;

	g0 = devm_kzalloc(dev, sizeof(*g0), GFP_KERNEL);
	if (!g0)
		return -ENOMEM;

	g0->dev = dev;
	g0->client = client;
	init_completion(&g0->complete);
	i2c_set_clientdata(client, g0);

	g0->ucsi = ucsi_create(dev, &ucsi_stm32g0_ops);
	if (IS_ERR(g0->ucsi))
		return PTR_ERR(g0->ucsi);

	ucsi_set_drvdata(g0->ucsi, g0);

	ret = ucsi_stm32g0_probe_bootloader(g0->ucsi);
	if (ret < 0)
		goto destroy;

	/*
	 * Don't register in bootloader mode: wait for the firmware to be loaded and started before
	 * registering UCSI device.
	 */
	if (!g0->in_bootloader) {
		ret = ucsi_stm32g0_register(g0->ucsi);
		if (ret < 0)
			goto freei2c;
	}

	if (g0->fw_name) {
		/*
		 * Asynchronously flash (e.g. bootloader mode) or update the running firmware,
		 * not to hang the boot process
		 */
		ret = request_firmware_nowait(THIS_MODULE, FW_ACTION_UEVENT, g0->fw_name, g0->dev,
					      GFP_KERNEL, g0->ucsi, ucsi_stm32g0_fw_cb);
		if (ret < 0) {
			dev_err_probe(dev, ret, "firmware request failed\n");
			goto unregister;
		}
	}

	return 0;

unregister:
	if (!g0->in_bootloader)
		ucsi_stm32g0_unregister(g0->ucsi);
freei2c:
	if (g0->fw_name)
		i2c_unregister_device(g0->i2c_bl);
destroy:
	ucsi_destroy(g0->ucsi);

	return ret;
}

static void ucsi_stm32g0_remove(struct i2c_client *client)
{
	struct ucsi_stm32g0 *g0 = i2c_get_clientdata(client);

	if (!g0->in_bootloader)
		ucsi_stm32g0_unregister(g0->ucsi);
	if (g0->fw_name)
		i2c_unregister_device(g0->i2c_bl);
	ucsi_destroy(g0->ucsi);
}

static int ucsi_stm32g0_suspend(struct device *dev)
{
	struct ucsi_stm32g0 *g0 = dev_get_drvdata(dev);
	struct i2c_client *client = g0->client;

	if (g0->in_bootloader)
		return 0;

	/* Keep the interrupt disabled until the i2c bus has been resumed */
	disable_irq(client->irq);

	g0->suspended = true;
	g0->wakeup_event = false;

	if (device_may_wakeup(dev) || device_wakeup_path(dev))
		enable_irq_wake(client->irq);

	return 0;
}

static int ucsi_stm32g0_resume(struct device *dev)
{
	struct ucsi_stm32g0 *g0 = dev_get_drvdata(dev);
	struct i2c_client *client = g0->client;

	if (g0->in_bootloader)
		return 0;

	if (device_may_wakeup(dev) || device_wakeup_path(dev))
		disable_irq_wake(client->irq);

	enable_irq(client->irq);

	/* Enforce any pending handler gets called to signal a wakeup_event */
	synchronize_irq(client->irq);

	if (g0->wakeup_event)
		pm_wakeup_event(g0->dev, 0);

	g0->suspended = false;

	return 0;
}

static DEFINE_SIMPLE_DEV_PM_OPS(ucsi_stm32g0_pm_ops, ucsi_stm32g0_suspend, ucsi_stm32g0_resume);

static const struct of_device_id __maybe_unused ucsi_stm32g0_typec_of_match[] = {
	{ .compatible = "st,stm32g0-typec" },
	{},
};
MODULE_DEVICE_TABLE(of, ucsi_stm32g0_typec_of_match);

static const struct i2c_device_id ucsi_stm32g0_typec_i2c_devid[] = {
	{"stm32g0-typec", 0},
	{},
};
MODULE_DEVICE_TABLE(i2c, ucsi_stm32g0_typec_i2c_devid);

static struct i2c_driver ucsi_stm32g0_i2c_driver = {
	.driver = {
		.name = "ucsi-stm32g0-i2c",
		.of_match_table = of_match_ptr(ucsi_stm32g0_typec_of_match),
		.pm = pm_sleep_ptr(&ucsi_stm32g0_pm_ops),
	},
	.probe = ucsi_stm32g0_probe,
	.remove = ucsi_stm32g0_remove,
	.id_table = ucsi_stm32g0_typec_i2c_devid
};
module_i2c_driver(ucsi_stm32g0_i2c_driver);

MODULE_AUTHOR("Fabrice Gasnier <fabrice.gasnier@foss.st.com>");
MODULE_DESCRIPTION("STMicroelectronics STM32G0 Type-C controller");
MODULE_LICENSE("Dual BSD/GPL");
MODULE_ALIAS("platform:ucsi-stm32g0");<|MERGE_RESOLUTION|>--- conflicted
+++ resolved
@@ -64,10 +64,7 @@
 	struct completion complete;
 	struct device *dev;
 	unsigned long flags;
-<<<<<<< HEAD
-=======
 #define COMMAND_PENDING	1
->>>>>>> 5f59ab93
 #define ACK_PENDING	2
 	const char *fw_name;
 	struct ucsi *ucsi;
