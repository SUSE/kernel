--- conflicted
+++ resolved
@@ -96,15 +96,9 @@
 			   const void *val, size_t val_len);
 	bool (*update_altmodes)(struct ucsi *ucsi, struct ucsi_altmode *orig,
 				struct ucsi_altmode *updated);
-<<<<<<< HEAD
-	void (*update_connector)(struct ucsi_connector *con);
-	void (*connector_status)(struct ucsi_connector *con);
-
-=======
 #ifndef __GENKSYMS__
 	struct ucsi_operations_suse *suse_operations;
 #else
->>>>>>> 93ed4804
 	void *suse_kabi_padding;
 #endif
 };
@@ -147,10 +141,7 @@
 #define UCSI_COMMAND(_cmd_)			((_cmd_) & 0xff)
 
 /* CONNECTOR_RESET command bits */
-<<<<<<< HEAD
-=======
 #define UCSI_CONNECTOR_RESET_HARD		BIT(23)	/* Deprecated in v1.1 */
->>>>>>> 93ed4804
 #define UCSI_CONNECTOR_RESET_HARD_VER_1_0	BIT(23) /* Deprecated in v1.1 */
 #define UCSI_CONNECTOR_RESET_DATA_VER_2_0	BIT(23) /* Redefined in v2.0 */
 
