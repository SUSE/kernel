// SPDX-License-Identifier: GPL-2.0
/*
 * USB Typec-C DisplayPort Alternate Mode driver
 *
 * Copyright (C) 2018 Intel Corporation
 * Author: Heikki Krogerus <heikki.krogerus@linux.intel.com>
 *
 * DisplayPort is trademark of VESA (www.vesa.org)
 */

#include <linux/delay.h>
#include <linux/mutex.h>
#include <linux/module.h>
#include <linux/property.h>
#include <linux/usb/pd_vdo.h>
#include <linux/usb/typec_dp.h>
#include <drm/drm_connector.h>
#include "displayport.h"

#define DP_HEADER(_dp, ver, cmd)	(VDO((_dp)->alt->svid, 1, ver, cmd)	\
					 | VDO_OPOS(USB_TYPEC_DP_MODE))

enum {
	DP_CONF_USB,
	DP_CONF_DFP_D,
	DP_CONF_UFP_D,
	DP_CONF_DUAL_D,
};

/* Pin assignments that use USB3.1 Gen2 signaling to carry DP protocol */
#define DP_PIN_ASSIGN_GEN2_BR_MASK	(BIT(DP_PIN_ASSIGN_A) | \
					 BIT(DP_PIN_ASSIGN_B))

/* Pin assignments that use DP v1.3 signaling to carry DP protocol */
#define DP_PIN_ASSIGN_DP_BR_MASK	(BIT(DP_PIN_ASSIGN_C) | \
					 BIT(DP_PIN_ASSIGN_D) | \
					 BIT(DP_PIN_ASSIGN_E) | \
					 BIT(DP_PIN_ASSIGN_F))

/* DP only pin assignments */
#define DP_PIN_ASSIGN_DP_ONLY_MASK	(BIT(DP_PIN_ASSIGN_A) | \
					 BIT(DP_PIN_ASSIGN_C) | \
					 BIT(DP_PIN_ASSIGN_E))

/* Pin assignments where one channel is for USB */
#define DP_PIN_ASSIGN_MULTI_FUNC_MASK	(BIT(DP_PIN_ASSIGN_B) | \
					 BIT(DP_PIN_ASSIGN_D) | \
					 BIT(DP_PIN_ASSIGN_F))

enum dp_state {
	DP_STATE_IDLE,
	DP_STATE_ENTER,
	DP_STATE_UPDATE,
	DP_STATE_CONFIGURE,
	DP_STATE_EXIT,
};

struct dp_altmode {
	struct typec_displayport_data data;

	enum dp_state state;
	bool hpd;
<<<<<<< HEAD
=======
	bool pending_hpd;
>>>>>>> eb3cdb58

	struct mutex lock; /* device lock */
	struct work_struct work;
	struct typec_altmode *alt;
	const struct typec_altmode *port;
	struct fwnode_handle *connector_fwnode;
};

static int dp_altmode_notify(struct dp_altmode *dp)
{
	unsigned long conf;
	u8 state;

	if (dp->data.conf) {
		state = get_count_order(DP_CONF_GET_PIN_ASSIGN(dp->data.conf));
		conf = TYPEC_MODAL_STATE(state);
	} else {
		conf = TYPEC_STATE_USB;
	}

	return typec_altmode_notify(dp->alt, conf, &dp->data);
}

static int dp_altmode_configure(struct dp_altmode *dp, u8 con)
{
	u32 conf = DP_CONF_SIGNALING_DP; /* Only DP signaling supported */
	u8 pin_assign = 0;

	switch (con) {
	case DP_STATUS_CON_DISABLED:
		return 0;
	case DP_STATUS_CON_DFP_D:
		conf |= DP_CONF_UFP_U_AS_DFP_D;
		pin_assign = DP_CAP_UFP_D_PIN_ASSIGN(dp->alt->vdo) &
			     DP_CAP_DFP_D_PIN_ASSIGN(dp->port->vdo);
		break;
	case DP_STATUS_CON_UFP_D:
	case DP_STATUS_CON_BOTH: /* NOTE: First acting as DP source */
		conf |= DP_CONF_UFP_U_AS_UFP_D;
		pin_assign = DP_CAP_PIN_ASSIGN_UFP_D(dp->alt->vdo) &
				 DP_CAP_PIN_ASSIGN_DFP_D(dp->port->vdo);
		break;
	default:
		break;
	}

	/* Determining the initial pin assignment. */
	if (!DP_CONF_GET_PIN_ASSIGN(dp->data.conf)) {
		/* Is USB together with DP preferred */
		if (dp->data.status & DP_STATUS_PREFER_MULTI_FUNC &&
		    pin_assign & DP_PIN_ASSIGN_MULTI_FUNC_MASK)
			pin_assign &= DP_PIN_ASSIGN_MULTI_FUNC_MASK;
		else if (pin_assign & DP_PIN_ASSIGN_DP_ONLY_MASK) {
			pin_assign &= DP_PIN_ASSIGN_DP_ONLY_MASK;
			/* Default to pin assign C if available */
			if (pin_assign & BIT(DP_PIN_ASSIGN_C))
				pin_assign = BIT(DP_PIN_ASSIGN_C);
		}

		if (!pin_assign)
			return -EINVAL;

		conf |= DP_CONF_SET_PIN_ASSIGN(pin_assign);
	}

	dp->data.conf = conf;

	return 0;
}

static int dp_altmode_status_update(struct dp_altmode *dp)
{
	bool configured = !!DP_CONF_GET_PIN_ASSIGN(dp->data.conf);
	bool hpd = !!(dp->data.status & DP_STATUS_HPD_STATE);
	u8 con = DP_STATUS_CONNECTION(dp->data.status);
	int ret = 0;

	if (configured && (dp->data.status & DP_STATUS_SWITCH_TO_USB)) {
		dp->data.conf = 0;
		dp->state = DP_STATE_CONFIGURE;
	} else if (dp->data.status & DP_STATUS_EXIT_DP_MODE) {
		dp->state = DP_STATE_EXIT;
	} else if (!(con & DP_CONF_CURRENTLY(dp->data.conf))) {
		ret = dp_altmode_configure(dp, con);
		if (!ret) {
			dp->state = DP_STATE_CONFIGURE;
<<<<<<< HEAD
=======
			if (dp->hpd != hpd) {
				dp->hpd = hpd;
				dp->pending_hpd = true;
			}
		}
>>>>>>> eb3cdb58
	} else {
		if (dp->hpd != hpd) {
			drm_connector_oob_hotplug_event(dp->connector_fwnode);
			dp->hpd = hpd;
<<<<<<< HEAD
=======
			sysfs_notify(&dp->alt->dev.kobj, "displayport", "hpd");
>>>>>>> eb3cdb58
		}
	}

	return ret;
}

static int dp_altmode_configured(struct dp_altmode *dp)
{
	sysfs_notify(&dp->alt->dev.kobj, "displayport", "configuration");
	sysfs_notify(&dp->alt->dev.kobj, "displayport", "pin_assignment");
	/*
	 * If the DFP_D/UFP_D sends a change in HPD when first notifying the
	 * DisplayPort driver that it is connected, then we wait until
	 * configuration is complete to signal HPD.
	 */
	if (dp->pending_hpd) {
		drm_connector_oob_hotplug_event(dp->connector_fwnode);
		sysfs_notify(&dp->alt->dev.kobj, "displayport", "hpd");
		dp->pending_hpd = false;
	}

	return dp_altmode_notify(dp);
}

static int dp_altmode_configure_vdm(struct dp_altmode *dp, u32 conf)
{
	int svdm_version = typec_altmode_get_svdm_version(dp->alt);
	u32 header;
	int ret;

	if (svdm_version < 0)
		return svdm_version;

	header = DP_HEADER(dp, svdm_version, DP_CMD_CONFIGURE);
	ret = typec_altmode_notify(dp->alt, TYPEC_STATE_SAFE, &dp->data);
	if (ret) {
		dev_err(&dp->alt->dev,
			"unable to put to connector to safe mode\n");
		return ret;
	}

	ret = typec_altmode_vdm(dp->alt, header, &conf, 2);
	if (ret)
		dp_altmode_notify(dp);

	return ret;
}

static void dp_altmode_work(struct work_struct *work)
{
	struct dp_altmode *dp = container_of(work, struct dp_altmode, work);
	int svdm_version;
	u32 header;
	u32 vdo;
	int ret;

	mutex_lock(&dp->lock);

	switch (dp->state) {
	case DP_STATE_ENTER:
		ret = typec_altmode_enter(dp->alt, NULL);
		if (ret && ret != -EBUSY)
			dev_err(&dp->alt->dev, "failed to enter mode\n");
		break;
	case DP_STATE_UPDATE:
		svdm_version = typec_altmode_get_svdm_version(dp->alt);
		if (svdm_version < 0)
			break;
		header = DP_HEADER(dp, svdm_version, DP_CMD_STATUS_UPDATE);
		vdo = 1;
		ret = typec_altmode_vdm(dp->alt, header, &vdo, 2);
		if (ret)
			dev_err(&dp->alt->dev,
				"unable to send Status Update command (%d)\n",
				ret);
		break;
	case DP_STATE_CONFIGURE:
		ret = dp_altmode_configure_vdm(dp, dp->data.conf);
		if (ret)
			dev_err(&dp->alt->dev,
				"unable to send Configure command (%d)\n", ret);
		break;
	case DP_STATE_EXIT:
		if (typec_altmode_exit(dp->alt))
			dev_err(&dp->alt->dev, "Exit Mode Failed!\n");
		break;
	default:
		break;
	}

	dp->state = DP_STATE_IDLE;

	mutex_unlock(&dp->lock);
}

static void dp_altmode_attention(struct typec_altmode *alt, const u32 vdo)
{
	struct dp_altmode *dp = typec_altmode_get_drvdata(alt);
	u8 old_state;

	mutex_lock(&dp->lock);

	old_state = dp->state;
	dp->data.status = vdo;

	if (old_state != DP_STATE_IDLE)
		dev_warn(&alt->dev, "ATTENTION while processing state %d\n",
			 old_state);

	if (dp_altmode_status_update(dp))
		dev_warn(&alt->dev, "%s: status update failed\n", __func__);

	if (dp_altmode_notify(dp))
		dev_err(&alt->dev, "%s: notification failed\n", __func__);

	if (old_state == DP_STATE_IDLE && dp->state != DP_STATE_IDLE)
		schedule_work(&dp->work);

	mutex_unlock(&dp->lock);
}

static int dp_altmode_vdm(struct typec_altmode *alt,
			  const u32 hdr, const u32 *vdo, int count)
{
	struct dp_altmode *dp = typec_altmode_get_drvdata(alt);
	int cmd_type = PD_VDO_CMDT(hdr);
	int cmd = PD_VDO_CMD(hdr);
	int ret = 0;

	mutex_lock(&dp->lock);

	if (dp->state != DP_STATE_IDLE) {
		ret = -EBUSY;
		goto err_unlock;
	}

	switch (cmd_type) {
	case CMDT_RSP_ACK:
		switch (cmd) {
		case CMD_ENTER_MODE:
			typec_altmode_update_active(alt, true);
			dp->state = DP_STATE_UPDATE;
			break;
		case CMD_EXIT_MODE:
			typec_altmode_update_active(alt, false);
			dp->data.status = 0;
			dp->data.conf = 0;
			break;
		case DP_CMD_STATUS_UPDATE:
			dp->data.status = *vdo;
			ret = dp_altmode_status_update(dp);
			break;
		case DP_CMD_CONFIGURE:
			ret = dp_altmode_configured(dp);
			break;
		default:
			break;
		}
		break;
	case CMDT_RSP_NAK:
		switch (cmd) {
		case DP_CMD_CONFIGURE:
			dp->data.conf = 0;
			ret = dp_altmode_configured(dp);
			break;
		default:
			break;
		}
		break;
	default:
		break;
	}

	if (dp->state != DP_STATE_IDLE)
		schedule_work(&dp->work);

err_unlock:
	mutex_unlock(&dp->lock);
	return ret;
}

static int dp_altmode_activate(struct typec_altmode *alt, int activate)
{
	return activate ? typec_altmode_enter(alt, NULL) :
			  typec_altmode_exit(alt);
}

static const struct typec_altmode_ops dp_altmode_ops = {
	.attention = dp_altmode_attention,
	.vdm = dp_altmode_vdm,
	.activate = dp_altmode_activate,
};

static const char * const configurations[] = {
	[DP_CONF_USB]	= "USB",
	[DP_CONF_DFP_D]	= "source",
	[DP_CONF_UFP_D]	= "sink",
};

static ssize_t
configuration_store(struct device *dev, struct device_attribute *attr,
		    const char *buf, size_t size)
{
	struct dp_altmode *dp = dev_get_drvdata(dev);
	u32 conf;
	u32 cap;
	int con;
	int ret = 0;

	con = sysfs_match_string(configurations, buf);
	if (con < 0)
		return con;

	mutex_lock(&dp->lock);

	if (dp->state != DP_STATE_IDLE) {
		ret = -EBUSY;
		goto err_unlock;
	}

	cap = DP_CAP_CAPABILITY(dp->alt->vdo);

	if ((con == DP_CONF_DFP_D && !(cap & DP_CAP_DFP_D)) ||
	    (con == DP_CONF_UFP_D && !(cap & DP_CAP_UFP_D))) {
		ret = -EINVAL;
		goto err_unlock;
	}

	conf = dp->data.conf & ~DP_CONF_DUAL_D;
	conf |= con;

	if (dp->alt->active) {
		ret = dp_altmode_configure_vdm(dp, conf);
		if (ret)
			goto err_unlock;
	}

	dp->data.conf = conf;

err_unlock:
	mutex_unlock(&dp->lock);

	return ret ? ret : size;
}

static ssize_t configuration_show(struct device *dev,
				  struct device_attribute *attr, char *buf)
{
	struct dp_altmode *dp = dev_get_drvdata(dev);
	int len;
	u8 cap;
	u8 cur;
	int i;

	mutex_lock(&dp->lock);

	cap = DP_CAP_CAPABILITY(dp->alt->vdo);
	cur = DP_CONF_CURRENTLY(dp->data.conf);

	len = sprintf(buf, "%s ", cur ? "USB" : "[USB]");

	for (i = 1; i < ARRAY_SIZE(configurations); i++) {
		if (i == cur)
			len += sprintf(buf + len, "[%s] ", configurations[i]);
		else if ((i == DP_CONF_DFP_D && cap & DP_CAP_DFP_D) ||
			 (i == DP_CONF_UFP_D && cap & DP_CAP_UFP_D))
			len += sprintf(buf + len, "%s ", configurations[i]);
	}

	mutex_unlock(&dp->lock);

	buf[len - 1] = '\n';
	return len;
}
static DEVICE_ATTR_RW(configuration);

static const char * const pin_assignments[] = {
	[DP_PIN_ASSIGN_A] = "A",
	[DP_PIN_ASSIGN_B] = "B",
	[DP_PIN_ASSIGN_C] = "C",
	[DP_PIN_ASSIGN_D] = "D",
	[DP_PIN_ASSIGN_E] = "E",
	[DP_PIN_ASSIGN_F] = "F",
};

/*
 * Helper function to extract a peripheral's currently supported
 * Pin Assignments from its DisplayPort alternate mode state.
 */
static u8 get_current_pin_assignments(struct dp_altmode *dp)
{
<<<<<<< HEAD
	if (DP_CONF_CURRENTLY(dp->data.conf) == DP_CONF_DFP_D)
=======
	if (DP_CONF_CURRENTLY(dp->data.conf) == DP_CONF_UFP_U_AS_DFP_D)
>>>>>>> eb3cdb58
		return DP_CAP_PIN_ASSIGN_DFP_D(dp->alt->vdo);
	else
		return DP_CAP_PIN_ASSIGN_UFP_D(dp->alt->vdo);
}

static ssize_t
pin_assignment_store(struct device *dev, struct device_attribute *attr,
		     const char *buf, size_t size)
{
	struct dp_altmode *dp = dev_get_drvdata(dev);
	u8 assignments;
	u32 conf;
	int ret;

	ret = sysfs_match_string(pin_assignments, buf);
	if (ret < 0)
		return ret;

	conf = DP_CONF_SET_PIN_ASSIGN(BIT(ret));
	ret = 0;

	mutex_lock(&dp->lock);

	if (conf & dp->data.conf)
		goto out_unlock;

	if (dp->state != DP_STATE_IDLE) {
		ret = -EBUSY;
		goto out_unlock;
	}

	assignments = get_current_pin_assignments(dp);

	if (!(DP_CONF_GET_PIN_ASSIGN(conf) & assignments)) {
		ret = -EINVAL;
		goto out_unlock;
	}

	conf |= dp->data.conf & ~DP_CONF_PIN_ASSIGNEMENT_MASK;

	/* Only send Configure command if a configuration has been set */
	if (dp->alt->active && DP_CONF_CURRENTLY(dp->data.conf)) {
		ret = dp_altmode_configure_vdm(dp, conf);
		if (ret)
			goto out_unlock;
	}

	dp->data.conf = conf;

out_unlock:
	mutex_unlock(&dp->lock);

	return ret ? ret : size;
}

static ssize_t pin_assignment_show(struct device *dev,
				   struct device_attribute *attr, char *buf)
{
	struct dp_altmode *dp = dev_get_drvdata(dev);
	u8 assignments;
	int len = 0;
	u8 cur;
	int i;

	mutex_lock(&dp->lock);

	cur = get_count_order(DP_CONF_GET_PIN_ASSIGN(dp->data.conf));

	assignments = get_current_pin_assignments(dp);

	for (i = 0; assignments; assignments >>= 1, i++) {
		if (assignments & 1) {
			if (i == cur)
				len += sprintf(buf + len, "[%s] ",
					       pin_assignments[i]);
			else
				len += sprintf(buf + len, "%s ",
					       pin_assignments[i]);
		}
	}

	mutex_unlock(&dp->lock);

	/* get_current_pin_assignments can return 0 when no matching pin assignments are found */
	if (len == 0)
		len++;

	buf[len - 1] = '\n';
	return len;
}
static DEVICE_ATTR_RW(pin_assignment);

static ssize_t hpd_show(struct device *dev, struct device_attribute *attr, char *buf)
{
	struct dp_altmode *dp = dev_get_drvdata(dev);

	return sysfs_emit(buf, "%d\n", dp->hpd);
}
static DEVICE_ATTR_RO(hpd);

static struct attribute *dp_altmode_attrs[] = {
	&dev_attr_configuration.attr,
	&dev_attr_pin_assignment.attr,
	&dev_attr_hpd.attr,
	NULL
};

static const struct attribute_group dp_altmode_group = {
	.name = "displayport",
	.attrs = dp_altmode_attrs,
};

int dp_altmode_probe(struct typec_altmode *alt)
{
	const struct typec_altmode *port = typec_altmode_get_partner(alt);
	struct fwnode_handle *fwnode;
	struct dp_altmode *dp;
	int ret;

	/* FIXME: Port can only be DFP_U. */

	/* Make sure we have compatiple pin configurations */
	if (!(DP_CAP_PIN_ASSIGN_DFP_D(port->vdo) &
	      DP_CAP_PIN_ASSIGN_UFP_D(alt->vdo)) &&
	    !(DP_CAP_PIN_ASSIGN_UFP_D(port->vdo) &
	      DP_CAP_PIN_ASSIGN_DFP_D(alt->vdo)))
		return -ENODEV;

	ret = sysfs_create_group(&alt->dev.kobj, &dp_altmode_group);
	if (ret)
		return ret;

	dp = devm_kzalloc(&alt->dev, sizeof(*dp), GFP_KERNEL);
	if (!dp)
		return -ENOMEM;

	INIT_WORK(&dp->work, dp_altmode_work);
	mutex_init(&dp->lock);
	dp->port = port;
	dp->alt = alt;

	alt->desc = "DisplayPort";
	alt->ops = &dp_altmode_ops;

	fwnode = dev_fwnode(alt->dev.parent->parent); /* typec_port fwnode */
	dp->connector_fwnode = fwnode_find_reference(fwnode, "displayport", 0);
	if (IS_ERR(dp->connector_fwnode))
		dp->connector_fwnode = NULL;

	typec_altmode_set_drvdata(alt, dp);

	dp->state = DP_STATE_ENTER;
	schedule_work(&dp->work);

	return 0;
}
EXPORT_SYMBOL_GPL(dp_altmode_probe);

void dp_altmode_remove(struct typec_altmode *alt)
{
	struct dp_altmode *dp = typec_altmode_get_drvdata(alt);

	sysfs_remove_group(&alt->dev.kobj, &dp_altmode_group);
	cancel_work_sync(&dp->work);

	if (dp->connector_fwnode) {
		if (dp->hpd)
			drm_connector_oob_hotplug_event(dp->connector_fwnode);

		fwnode_handle_put(dp->connector_fwnode);
	}
}
EXPORT_SYMBOL_GPL(dp_altmode_remove);

static const struct typec_device_id dp_typec_id[] = {
	{ USB_TYPEC_DP_SID, USB_TYPEC_DP_MODE },
	{ },
};
MODULE_DEVICE_TABLE(typec, dp_typec_id);

static struct typec_altmode_driver dp_altmode_driver = {
	.id_table = dp_typec_id,
	.probe = dp_altmode_probe,
	.remove = dp_altmode_remove,
	.driver = {
		.name = "typec_displayport",
		.owner = THIS_MODULE,
	},
};
module_typec_altmode_driver(dp_altmode_driver);

MODULE_AUTHOR("Heikki Krogerus <heikki.krogerus@linux.intel.com>");
MODULE_LICENSE("GPL v2");
MODULE_DESCRIPTION("DisplayPort Alternate Mode");<|MERGE_RESOLUTION|>--- conflicted
+++ resolved
@@ -60,10 +60,7 @@
 
 	enum dp_state state;
 	bool hpd;
-<<<<<<< HEAD
-=======
 	bool pending_hpd;
->>>>>>> eb3cdb58
 
 	struct mutex lock; /* device lock */
 	struct work_struct work;
@@ -150,22 +147,16 @@
 		ret = dp_altmode_configure(dp, con);
 		if (!ret) {
 			dp->state = DP_STATE_CONFIGURE;
-<<<<<<< HEAD
-=======
 			if (dp->hpd != hpd) {
 				dp->hpd = hpd;
 				dp->pending_hpd = true;
 			}
 		}
->>>>>>> eb3cdb58
 	} else {
 		if (dp->hpd != hpd) {
 			drm_connector_oob_hotplug_event(dp->connector_fwnode);
 			dp->hpd = hpd;
-<<<<<<< HEAD
-=======
 			sysfs_notify(&dp->alt->dev.kobj, "displayport", "hpd");
->>>>>>> eb3cdb58
 		}
 	}
 
@@ -457,11 +448,7 @@
  */
 static u8 get_current_pin_assignments(struct dp_altmode *dp)
 {
-<<<<<<< HEAD
-	if (DP_CONF_CURRENTLY(dp->data.conf) == DP_CONF_DFP_D)
-=======
 	if (DP_CONF_CURRENTLY(dp->data.conf) == DP_CONF_UFP_U_AS_DFP_D)
->>>>>>> eb3cdb58
 		return DP_CAP_PIN_ASSIGN_DFP_D(dp->alt->vdo);
 	else
 		return DP_CAP_PIN_ASSIGN_UFP_D(dp->alt->vdo);
