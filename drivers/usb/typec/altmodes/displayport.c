// SPDX-License-Identifier: GPL-2.0
/*
 * USB Typec-C DisplayPort Alternate Mode driver
 *
 * Copyright (C) 2018 Intel Corporation
 * Author: Heikki Krogerus <heikki.krogerus@linux.intel.com>
 *
 * DisplayPort is trademark of VESA (www.vesa.org)
 */

#include <linux/delay.h>
#include <linux/mutex.h>
#include <linux/module.h>
#include <linux/property.h>
#include <linux/usb/pd_vdo.h>
#include <linux/usb/typec_dp.h>
#include <drm/drm_connector.h>
#include "displayport.h"

#define DP_HEADER(_dp, ver, cmd)	(VDO((_dp)->alt->svid, 1, ver, cmd)	\
					 | VDO_OPOS(USB_TYPEC_DP_MODE))

enum {
	DP_CONF_USB,
	DP_CONF_DFP_D,
	DP_CONF_UFP_D,
	DP_CONF_DUAL_D,
};

/* Pin assignments that use USB3.1 Gen2 signaling to carry DP protocol */
#define DP_PIN_ASSIGN_GEN2_BR_MASK	(BIT(DP_PIN_ASSIGN_A) | \
					 BIT(DP_PIN_ASSIGN_B))

/* Pin assignments that use DP v1.3 signaling to carry DP protocol */
#define DP_PIN_ASSIGN_DP_BR_MASK	(BIT(DP_PIN_ASSIGN_C) | \
					 BIT(DP_PIN_ASSIGN_D) | \
					 BIT(DP_PIN_ASSIGN_E) | \
					 BIT(DP_PIN_ASSIGN_F))

/* DP only pin assignments */
#define DP_PIN_ASSIGN_DP_ONLY_MASK	(BIT(DP_PIN_ASSIGN_A) | \
					 BIT(DP_PIN_ASSIGN_C) | \
					 BIT(DP_PIN_ASSIGN_E))

/* Pin assignments where one channel is for USB */
#define DP_PIN_ASSIGN_MULTI_FUNC_MASK	(BIT(DP_PIN_ASSIGN_B) | \
					 BIT(DP_PIN_ASSIGN_D) | \
					 BIT(DP_PIN_ASSIGN_F))

enum dp_state {
	DP_STATE_IDLE,
	DP_STATE_ENTER,
	DP_STATE_ENTER_PRIME,
	DP_STATE_UPDATE,
	DP_STATE_CONFIGURE,
	DP_STATE_CONFIGURE_PRIME,
	DP_STATE_EXIT,
	DP_STATE_EXIT_PRIME,
};

struct dp_altmode {
	struct typec_displayport_data data;
	struct typec_displayport_data data_prime;

	enum dp_state state;
	bool hpd;
	bool pending_hpd;

	struct mutex lock; /* device lock */
	struct work_struct work;
	struct typec_altmode *alt;
	const struct typec_altmode *port;
	struct fwnode_handle *connector_fwnode;
	struct typec_altmode *plug_prime;
};

static int dp_altmode_notify(struct dp_altmode *dp)
{
	unsigned long conf;
	u8 state;

	if (dp->data.conf) {
		state = get_count_order(DP_CONF_GET_PIN_ASSIGN(dp->data.conf));
		conf = TYPEC_MODAL_STATE(state);
	} else {
		conf = TYPEC_STATE_USB;
	}

	return typec_altmode_notify(dp->alt, conf, &dp->data);
}

static int dp_altmode_configure(struct dp_altmode *dp, u8 con)
{
	u8 pin_assign = 0;
	u32 conf;

	/* DP Signalling */
	conf = (dp->data.conf & DP_CONF_SIGNALLING_MASK) >> DP_CONF_SIGNALLING_SHIFT;

	switch (con) {
	case DP_STATUS_CON_DISABLED:
		return 0;
	case DP_STATUS_CON_DFP_D:
		conf |= DP_CONF_UFP_U_AS_DFP_D;
		pin_assign = DP_CAP_UFP_D_PIN_ASSIGN(dp->alt->vdo) &
			     DP_CAP_DFP_D_PIN_ASSIGN(dp->port->vdo);
		/* Account for active cable capabilities */
		if (dp->plug_prime)
			pin_assign &= DP_CAP_DFP_D_PIN_ASSIGN(dp->plug_prime->vdo);
		break;
	case DP_STATUS_CON_UFP_D:
	case DP_STATUS_CON_BOTH: /* NOTE: First acting as DP source */
		conf |= DP_CONF_UFP_U_AS_UFP_D;
		pin_assign = DP_CAP_PIN_ASSIGN_UFP_D(dp->alt->vdo) &
				 DP_CAP_PIN_ASSIGN_DFP_D(dp->port->vdo);
		/* Account for active cable capabilities */
		if (dp->plug_prime)
			pin_assign &= DP_CAP_UFP_D_PIN_ASSIGN(dp->plug_prime->vdo);
		break;
	default:
		break;
	}

	/* Determining the initial pin assignment. */
	if (!DP_CONF_GET_PIN_ASSIGN(dp->data.conf)) {
		/* Is USB together with DP preferred */
		if (dp->data.status & DP_STATUS_PREFER_MULTI_FUNC &&
		    pin_assign & DP_PIN_ASSIGN_MULTI_FUNC_MASK)
			pin_assign &= DP_PIN_ASSIGN_MULTI_FUNC_MASK;
		else if (pin_assign & DP_PIN_ASSIGN_DP_ONLY_MASK) {
			pin_assign &= DP_PIN_ASSIGN_DP_ONLY_MASK;
			/* Default to pin assign C if available */
			if (pin_assign & BIT(DP_PIN_ASSIGN_C))
				pin_assign = BIT(DP_PIN_ASSIGN_C);
		}

		if (!pin_assign)
			return -EINVAL;

		conf |= DP_CONF_SET_PIN_ASSIGN(pin_assign);
	}

	dp->data.conf = conf;
	if (dp->plug_prime)
		dp->data_prime.conf = conf;

	return 0;
}

static int dp_altmode_status_update(struct dp_altmode *dp)
{
	bool configured = !!DP_CONF_GET_PIN_ASSIGN(dp->data.conf);
	bool hpd = !!(dp->data.status & DP_STATUS_HPD_STATE);
	u8 con = DP_STATUS_CONNECTION(dp->data.status);
	int ret = 0;

	if (configured && (dp->data.status & DP_STATUS_SWITCH_TO_USB)) {
		dp->data.conf = 0;
		dp->data_prime.conf = 0;
		dp->state = dp->plug_prime ? DP_STATE_CONFIGURE_PRIME :
					     DP_STATE_CONFIGURE;
	} else if (dp->data.status & DP_STATUS_EXIT_DP_MODE) {
		dp->state = DP_STATE_EXIT;
	} else if (!(con & DP_CONF_CURRENTLY(dp->data.conf))) {
		ret = dp_altmode_configure(dp, con);
		if (!ret) {
<<<<<<< HEAD
			dp->state = DP_STATE_CONFIGURE;
=======
			dp->state = dp->plug_prime ? DP_STATE_CONFIGURE_PRIME :
						     DP_STATE_CONFIGURE;
>>>>>>> 2d5404ca
			if (dp->hpd != hpd) {
				dp->hpd = hpd;
				dp->pending_hpd = true;
			}
		}
	} else {
		drm_connector_oob_hotplug_event(dp->connector_fwnode,
						hpd ? connector_status_connected :
						      connector_status_disconnected);
		dp->hpd = hpd;
		sysfs_notify(&dp->alt->dev.kobj, "displayport", "hpd");
	}

	return ret;
}

static int dp_altmode_configured(struct dp_altmode *dp)
{
	sysfs_notify(&dp->alt->dev.kobj, "displayport", "configuration");
	sysfs_notify(&dp->alt->dev.kobj, "displayport", "pin_assignment");
	/*
	 * If the DFP_D/UFP_D sends a change in HPD when first notifying the
	 * DisplayPort driver that it is connected, then we wait until
	 * configuration is complete to signal HPD.
	 */
	if (dp->pending_hpd) {
		drm_connector_oob_hotplug_event(dp->connector_fwnode,
						connector_status_connected);
		sysfs_notify(&dp->alt->dev.kobj, "displayport", "hpd");
		dp->pending_hpd = false;
	}

	return dp_altmode_notify(dp);
}

static int dp_altmode_configure_vdm(struct dp_altmode *dp, u32 conf)
{
	int svdm_version = typec_altmode_get_svdm_version(dp->alt);
	u32 header;
	int ret;

	if (svdm_version < 0)
		return svdm_version;

	header = DP_HEADER(dp, svdm_version, DP_CMD_CONFIGURE);
	ret = typec_altmode_notify(dp->alt, TYPEC_STATE_SAFE, &dp->data);
	if (ret) {
		dev_err(&dp->alt->dev,
			"unable to put to connector to safe mode\n");
		return ret;
	}

	ret = typec_altmode_vdm(dp->alt, header, &conf, 2);
	if (ret)
		dp_altmode_notify(dp);

	return ret;
}

static int dp_altmode_configure_vdm_cable(struct dp_altmode *dp, u32 conf)
{
	int svdm_version = typec_altmode_get_cable_svdm_version(dp->plug_prime);
	u32 header;

	if (svdm_version < 0)
		return svdm_version;

	header = DP_HEADER(dp, svdm_version, DP_CMD_CONFIGURE);

	return typec_cable_altmode_vdm(dp->plug_prime, TYPEC_PLUG_SOP_P, header, &conf, 2);
}

static void dp_altmode_work(struct work_struct *work)
{
	struct dp_altmode *dp = container_of(work, struct dp_altmode, work);
	int svdm_version;
	u32 header;
	u32 vdo;
	int ret;

	mutex_lock(&dp->lock);

	switch (dp->state) {
	case DP_STATE_ENTER:
		ret = typec_altmode_enter(dp->alt, NULL);
		if (ret && ret != -EBUSY)
			dev_err(&dp->alt->dev, "failed to enter mode\n");
		break;
	case DP_STATE_ENTER_PRIME:
		ret = typec_cable_altmode_enter(dp->alt, TYPEC_PLUG_SOP_P, NULL);
		/*
		 * If we fail to enter Alt Mode on SOP', then we should drop the
		 * plug from the driver and attempt to run the driver without
		 * it.
		 */
		if (ret && ret != -EBUSY) {
			dev_err(&dp->alt->dev, "plug failed to enter mode\n");
			dp->state = DP_STATE_ENTER;
			goto disable_prime;
		}
		break;
	case DP_STATE_UPDATE:
		svdm_version = typec_altmode_get_svdm_version(dp->alt);
		if (svdm_version < 0)
			break;
		header = DP_HEADER(dp, svdm_version, DP_CMD_STATUS_UPDATE);
		vdo = 1;
		ret = typec_altmode_vdm(dp->alt, header, &vdo, 2);
		if (ret)
			dev_err(&dp->alt->dev,
				"unable to send Status Update command (%d)\n",
				ret);
		break;
	case DP_STATE_CONFIGURE:
		ret = dp_altmode_configure_vdm(dp, dp->data.conf);
		if (ret)
			dev_err(&dp->alt->dev,
				"unable to send Configure command (%d)\n", ret);
		break;
	case DP_STATE_CONFIGURE_PRIME:
		ret = dp_altmode_configure_vdm_cable(dp, dp->data_prime.conf);
		if (ret) {
			dev_err(&dp->plug_prime->dev,
				"unable to send Configure command (%d)\n",
				ret);
			dp->state = DP_STATE_CONFIGURE;
			goto disable_prime;
		}
		break;
	case DP_STATE_EXIT:
		if (typec_altmode_exit(dp->alt))
			dev_err(&dp->alt->dev, "Exit Mode Failed!\n");
		break;
	case DP_STATE_EXIT_PRIME:
		if (typec_cable_altmode_exit(dp->plug_prime, TYPEC_PLUG_SOP_P))
			dev_err(&dp->plug_prime->dev, "Exit Mode Failed!\n");
		break;
	default:
		break;
	}

	dp->state = DP_STATE_IDLE;

	mutex_unlock(&dp->lock);
	return;

disable_prime:
	typec_altmode_put_plug(dp->plug_prime);
	dp->plug_prime = NULL;
	schedule_work(&dp->work);
	mutex_unlock(&dp->lock);
}

static void dp_altmode_attention(struct typec_altmode *alt, const u32 vdo)
{
	struct dp_altmode *dp = typec_altmode_get_drvdata(alt);
	u8 old_state;

	mutex_lock(&dp->lock);

	old_state = dp->state;
	dp->data.status = vdo;

	if (old_state != DP_STATE_IDLE)
		dev_warn(&alt->dev, "ATTENTION while processing state %d\n",
			 old_state);

	if (dp_altmode_status_update(dp))
		dev_warn(&alt->dev, "%s: status update failed\n", __func__);

	if (dp_altmode_notify(dp))
		dev_err(&alt->dev, "%s: notification failed\n", __func__);

	if (old_state == DP_STATE_IDLE && dp->state != DP_STATE_IDLE)
		schedule_work(&dp->work);

	mutex_unlock(&dp->lock);
}

static int dp_altmode_vdm(struct typec_altmode *alt,
			  const u32 hdr, const u32 *vdo, int count)
{
	struct dp_altmode *dp = typec_altmode_get_drvdata(alt);
	int cmd_type = PD_VDO_CMDT(hdr);
	int cmd = PD_VDO_CMD(hdr);
	int ret = 0;

	mutex_lock(&dp->lock);

	if (dp->state != DP_STATE_IDLE) {
		ret = -EBUSY;
		goto err_unlock;
	}

	switch (cmd_type) {
	case CMDT_RSP_ACK:
		switch (cmd) {
		case CMD_ENTER_MODE:
			typec_altmode_update_active(alt, true);
			dp->state = DP_STATE_UPDATE;
			break;
		case CMD_EXIT_MODE:
			typec_altmode_update_active(alt, false);
			dp->data.status = 0;
			dp->data.conf = 0;
			if (dp->hpd) {
				drm_connector_oob_hotplug_event(dp->connector_fwnode,
								connector_status_disconnected);
				dp->hpd = false;
				sysfs_notify(&dp->alt->dev.kobj, "displayport", "hpd");
			}
<<<<<<< HEAD
=======
			if (dp->plug_prime)
				dp->state = DP_STATE_EXIT_PRIME;
>>>>>>> 2d5404ca
			break;
		case DP_CMD_STATUS_UPDATE:
			dp->data.status = *vdo;
			ret = dp_altmode_status_update(dp);
			break;
		case DP_CMD_CONFIGURE:
			ret = dp_altmode_configured(dp);
			break;
		default:
			break;
		}
		break;
	case CMDT_RSP_NAK:
		switch (cmd) {
		case DP_CMD_CONFIGURE:
			dp->data.conf = 0;
			ret = dp_altmode_configured(dp);
			break;
		default:
			break;
		}
		break;
	default:
		break;
	}

	if (dp->state != DP_STATE_IDLE)
		schedule_work(&dp->work);

err_unlock:
	mutex_unlock(&dp->lock);
	return ret;
}

static int dp_cable_altmode_vdm(struct typec_altmode *alt, enum typec_plug_index sop,
				const u32 hdr, const u32 *vdo, int count)
{
	struct dp_altmode *dp = typec_altmode_get_drvdata(alt);
	int cmd_type = PD_VDO_CMDT(hdr);
	int cmd = PD_VDO_CMD(hdr);
	int ret = 0;

	mutex_lock(&dp->lock);

	if (dp->state != DP_STATE_IDLE) {
		ret = -EBUSY;
		goto err_unlock;
	}

	switch (cmd_type) {
	case CMDT_RSP_ACK:
		switch (cmd) {
		case CMD_ENTER_MODE:
			typec_altmode_update_active(dp->plug_prime, true);
			dp->state = DP_STATE_ENTER;
			break;
		case CMD_EXIT_MODE:
			dp->data_prime.status = 0;
			dp->data_prime.conf = 0;
			typec_altmode_update_active(dp->plug_prime, false);
			break;
		case DP_CMD_CONFIGURE:
			dp->state = DP_STATE_CONFIGURE;
			break;
		default:
			break;
		}
		break;
	case CMDT_RSP_NAK:
		switch (cmd) {
		case DP_CMD_CONFIGURE:
			dp->data_prime.conf = 0;
			/* Attempt to configure on SOP, drop plug */
			typec_altmode_put_plug(dp->plug_prime);
			dp->plug_prime = NULL;
			dp->state = DP_STATE_CONFIGURE;
			break;
		default:
			break;
		}
		break;
	default:
		break;
	}

	if (dp->state != DP_STATE_IDLE)
		schedule_work(&dp->work);

err_unlock:
	mutex_unlock(&dp->lock);
	return ret;
}

static int dp_altmode_activate(struct typec_altmode *alt, int activate)
{
	struct dp_altmode *dp = typec_altmode_get_drvdata(alt);
	int ret;

	if (activate) {
		if (dp->plug_prime) {
			ret = typec_cable_altmode_enter(alt, TYPEC_PLUG_SOP_P, NULL);
			if (ret < 0) {
				typec_altmode_put_plug(dp->plug_prime);
				dp->plug_prime = NULL;
			} else {
				return ret;
			}
		}
		return typec_altmode_enter(alt, NULL);
	} else {
		return typec_altmode_exit(alt);
	}
}

static const struct typec_altmode_ops dp_altmode_ops = {
	.attention = dp_altmode_attention,
	.vdm = dp_altmode_vdm,
	.activate = dp_altmode_activate,
};

static const struct typec_cable_ops dp_cable_ops = {
	.vdm = dp_cable_altmode_vdm,
};

static const char * const configurations[] = {
	[DP_CONF_USB]	= "USB",
	[DP_CONF_DFP_D]	= "source",
	[DP_CONF_UFP_D]	= "sink",
};

static ssize_t
configuration_store(struct device *dev, struct device_attribute *attr,
		    const char *buf, size_t size)
{
	struct dp_altmode *dp = dev_get_drvdata(dev);
	u32 conf;
	u32 cap;
	int con;
	int ret = 0;

	con = sysfs_match_string(configurations, buf);
	if (con < 0)
		return con;

	mutex_lock(&dp->lock);

	if (dp->state != DP_STATE_IDLE) {
		ret = -EBUSY;
		goto err_unlock;
	}

	cap = DP_CAP_CAPABILITY(dp->alt->vdo);

	if ((con == DP_CONF_DFP_D && !(cap & DP_CAP_DFP_D)) ||
	    (con == DP_CONF_UFP_D && !(cap & DP_CAP_UFP_D))) {
		ret = -EINVAL;
		goto err_unlock;
	}

	conf = dp->data.conf & ~DP_CONF_DUAL_D;
	conf |= con;

	if (dp->alt->active) {
		ret = dp_altmode_configure_vdm(dp, conf);
		if (ret)
			goto err_unlock;
	}

	dp->data.conf = conf;

err_unlock:
	mutex_unlock(&dp->lock);

	return ret ? ret : size;
}

static ssize_t configuration_show(struct device *dev,
				  struct device_attribute *attr, char *buf)
{
	struct dp_altmode *dp = dev_get_drvdata(dev);
	int len;
	u8 cap;
	u8 cur;
	int i;

	mutex_lock(&dp->lock);

	cap = DP_CAP_CAPABILITY(dp->alt->vdo);
	cur = DP_CONF_CURRENTLY(dp->data.conf);

	len = sprintf(buf, "%s ", cur ? "USB" : "[USB]");

	for (i = 1; i < ARRAY_SIZE(configurations); i++) {
		if (i == cur)
			len += sprintf(buf + len, "[%s] ", configurations[i]);
		else if ((i == DP_CONF_DFP_D && cap & DP_CAP_DFP_D) ||
			 (i == DP_CONF_UFP_D && cap & DP_CAP_UFP_D))
			len += sprintf(buf + len, "%s ", configurations[i]);
	}

	mutex_unlock(&dp->lock);

	buf[len - 1] = '\n';
	return len;
}
static DEVICE_ATTR_RW(configuration);

static const char * const pin_assignments[] = {
	[DP_PIN_ASSIGN_A] = "A",
	[DP_PIN_ASSIGN_B] = "B",
	[DP_PIN_ASSIGN_C] = "C",
	[DP_PIN_ASSIGN_D] = "D",
	[DP_PIN_ASSIGN_E] = "E",
	[DP_PIN_ASSIGN_F] = "F",
};

/*
 * Helper function to extract a peripheral's currently supported
 * Pin Assignments from its DisplayPort alternate mode state.
 */
static u8 get_current_pin_assignments(struct dp_altmode *dp)
{
	if (DP_CONF_CURRENTLY(dp->data.conf) == DP_CONF_UFP_U_AS_DFP_D)
		return DP_CAP_PIN_ASSIGN_DFP_D(dp->alt->vdo);
	else
		return DP_CAP_PIN_ASSIGN_UFP_D(dp->alt->vdo);
}

static ssize_t
pin_assignment_store(struct device *dev, struct device_attribute *attr,
		     const char *buf, size_t size)
{
	struct dp_altmode *dp = dev_get_drvdata(dev);
	u8 assignments;
	u32 conf;
	int ret;

	ret = sysfs_match_string(pin_assignments, buf);
	if (ret < 0)
		return ret;

	conf = DP_CONF_SET_PIN_ASSIGN(BIT(ret));
	ret = 0;

	mutex_lock(&dp->lock);

	if (conf & dp->data.conf)
		goto out_unlock;

	if (dp->state != DP_STATE_IDLE) {
		ret = -EBUSY;
		goto out_unlock;
	}

	assignments = get_current_pin_assignments(dp);

	if (!(DP_CONF_GET_PIN_ASSIGN(conf) & assignments)) {
		ret = -EINVAL;
		goto out_unlock;
	}

	conf |= dp->data.conf & ~DP_CONF_PIN_ASSIGNEMENT_MASK;

	/* Only send Configure command if a configuration has been set */
	if (dp->alt->active && DP_CONF_CURRENTLY(dp->data.conf)) {
		/* todo: send manual configure over SOP'*/
		ret = dp_altmode_configure_vdm(dp, conf);
		if (ret)
			goto out_unlock;
	}

	dp->data.conf = conf;

out_unlock:
	mutex_unlock(&dp->lock);

	return ret ? ret : size;
}

static ssize_t pin_assignment_show(struct device *dev,
				   struct device_attribute *attr, char *buf)
{
	struct dp_altmode *dp = dev_get_drvdata(dev);
	u8 assignments;
	int len = 0;
	u8 cur;
	int i;

	mutex_lock(&dp->lock);

	cur = get_count_order(DP_CONF_GET_PIN_ASSIGN(dp->data.conf));

	assignments = get_current_pin_assignments(dp);

	for (i = 0; assignments; assignments >>= 1, i++) {
		if (assignments & 1) {
			if (i == cur)
				len += sprintf(buf + len, "[%s] ",
					       pin_assignments[i]);
			else
				len += sprintf(buf + len, "%s ",
					       pin_assignments[i]);
		}
	}

	mutex_unlock(&dp->lock);

	/* get_current_pin_assignments can return 0 when no matching pin assignments are found */
	if (len == 0)
		len++;

	buf[len - 1] = '\n';
	return len;
}
static DEVICE_ATTR_RW(pin_assignment);

static ssize_t hpd_show(struct device *dev, struct device_attribute *attr, char *buf)
{
	struct dp_altmode *dp = dev_get_drvdata(dev);

	return sysfs_emit(buf, "%d\n", dp->hpd);
}
static DEVICE_ATTR_RO(hpd);

static struct attribute *displayport_attrs[] = {
	&dev_attr_configuration.attr,
	&dev_attr_pin_assignment.attr,
	&dev_attr_hpd.attr,
	NULL
};

static const struct attribute_group displayport_group = {
	.name = "displayport",
	.attrs = displayport_attrs,
};

static const struct attribute_group *displayport_groups[] = {
	&displayport_group,
	NULL,
};

int dp_altmode_probe(struct typec_altmode *alt)
{
	const struct typec_altmode *port = typec_altmode_get_partner(alt);
	struct typec_altmode *plug = typec_altmode_get_plug(alt, TYPEC_PLUG_SOP_P);
	struct fwnode_handle *fwnode;
	struct dp_altmode *dp;

	/* FIXME: Port can only be DFP_U. */

	/* Make sure we have compatiple pin configurations */
	if (!(DP_CAP_PIN_ASSIGN_DFP_D(port->vdo) &
	      DP_CAP_PIN_ASSIGN_UFP_D(alt->vdo)) &&
	    !(DP_CAP_PIN_ASSIGN_UFP_D(port->vdo) &
	      DP_CAP_PIN_ASSIGN_DFP_D(alt->vdo)))
		return -ENODEV;

	dp = devm_kzalloc(&alt->dev, sizeof(*dp), GFP_KERNEL);
	if (!dp)
		return -ENOMEM;

	INIT_WORK(&dp->work, dp_altmode_work);
	mutex_init(&dp->lock);
	dp->port = port;
	dp->alt = alt;

	alt->desc = "DisplayPort";
	typec_altmode_set_ops(alt, &dp_altmode_ops);

	if (plug) {
		plug->desc = "Displayport";
		plug->cable_ops = &dp_cable_ops;
	}

	dp->plug_prime = plug;

	fwnode = dev_fwnode(alt->dev.parent->parent); /* typec_port fwnode */
	if (fwnode_property_present(fwnode, "displayport"))
		dp->connector_fwnode = fwnode_find_reference(fwnode, "displayport", 0);
	else
		dp->connector_fwnode = fwnode_handle_get(fwnode); /* embedded DP */
	if (IS_ERR(dp->connector_fwnode))
		dp->connector_fwnode = NULL;

	typec_altmode_set_drvdata(alt, dp);
	if (plug)
		typec_altmode_set_drvdata(plug, dp);

	dp->state = plug ? DP_STATE_ENTER_PRIME : DP_STATE_ENTER;
	schedule_work(&dp->work);

	return 0;
}
EXPORT_SYMBOL_GPL(dp_altmode_probe);

void dp_altmode_remove(struct typec_altmode *alt)
{
	struct dp_altmode *dp = typec_altmode_get_drvdata(alt);

	cancel_work_sync(&dp->work);
	typec_altmode_put_plug(dp->plug_prime);

	if (dp->connector_fwnode) {
		drm_connector_oob_hotplug_event(dp->connector_fwnode,
						connector_status_disconnected);

		fwnode_handle_put(dp->connector_fwnode);
	}
}
EXPORT_SYMBOL_GPL(dp_altmode_remove);

static const struct typec_device_id dp_typec_id[] = {
	{ USB_TYPEC_DP_SID, USB_TYPEC_DP_MODE },
	{ },
};
MODULE_DEVICE_TABLE(typec, dp_typec_id);

static struct typec_altmode_driver dp_altmode_driver = {
	.id_table = dp_typec_id,
	.probe = dp_altmode_probe,
	.remove = dp_altmode_remove,
	.driver = {
		.name = "typec_displayport",
<<<<<<< HEAD
		.owner = THIS_MODULE,
=======
>>>>>>> 2d5404ca
		.dev_groups = displayport_groups,
	},
};
module_typec_altmode_driver(dp_altmode_driver);

MODULE_AUTHOR("Heikki Krogerus <heikki.krogerus@linux.intel.com>");
MODULE_LICENSE("GPL v2");
MODULE_DESCRIPTION("DisplayPort Alternate Mode");<|MERGE_RESOLUTION|>--- conflicted
+++ resolved
@@ -164,12 +164,8 @@
 	} else if (!(con & DP_CONF_CURRENTLY(dp->data.conf))) {
 		ret = dp_altmode_configure(dp, con);
 		if (!ret) {
-<<<<<<< HEAD
-			dp->state = DP_STATE_CONFIGURE;
-=======
 			dp->state = dp->plug_prime ? DP_STATE_CONFIGURE_PRIME :
 						     DP_STATE_CONFIGURE;
->>>>>>> 2d5404ca
 			if (dp->hpd != hpd) {
 				dp->hpd = hpd;
 				dp->pending_hpd = true;
@@ -381,11 +377,8 @@
 				dp->hpd = false;
 				sysfs_notify(&dp->alt->dev.kobj, "displayport", "hpd");
 			}
-<<<<<<< HEAD
-=======
 			if (dp->plug_prime)
 				dp->state = DP_STATE_EXIT_PRIME;
->>>>>>> 2d5404ca
 			break;
 		case DP_CMD_STATUS_UPDATE:
 			dp->data.status = *vdo;
@@ -809,10 +802,6 @@
 	.remove = dp_altmode_remove,
 	.driver = {
 		.name = "typec_displayport",
-<<<<<<< HEAD
-		.owner = THIS_MODULE,
-=======
->>>>>>> 2d5404ca
 		.dev_groups = displayport_groups,
 	},
 };
