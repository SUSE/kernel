--- conflicted
+++ resolved
@@ -840,26 +840,16 @@
 					irq_handler,
 					IRQF_SHARED | IRQF_ONESHOT,
 					dev_name(&client->dev), tps);
-<<<<<<< HEAD
-	if (ret) {
-		tps6598x_disconnect(tps, 0);
-		goto err_unregister_port;
-	}
-=======
 	if (ret)
 		goto err_disconnect;
->>>>>>> f8ca29b3
 
 	i2c_set_clientdata(client, tps);
 	fwnode_handle_put(fwnode);
 
 	return 0;
 
-<<<<<<< HEAD
-=======
 err_disconnect:
 	tps6598x_disconnect(tps, 0);
->>>>>>> f8ca29b3
 err_unregister_port:
 	typec_unregister_port(tps->port);
 err_role_put:
