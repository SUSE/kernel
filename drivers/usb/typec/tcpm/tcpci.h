/* SPDX-License-Identifier: GPL-2.0+ */
/*
 * Copyright 2015-2017 Google, Inc
 *
 * USB Type-C Port Controller Interface.
 */

#ifndef __LINUX_USB_TCPCI_H
#define __LINUX_USB_TCPCI_H

#include <linux/usb/typec.h>

#define TCPC_VENDOR_ID			0x0
#define TCPC_PRODUCT_ID			0x2
#define TCPC_BCD_DEV			0x4
#define TCPC_TC_REV			0x6
#define TCPC_PD_REV			0x8
#define TCPC_PD_INT_REV			0xa

#define TCPC_ALERT			0x10
#define TCPC_ALERT_EXTND		BIT(14)
#define TCPC_ALERT_EXTENDED_STATUS	BIT(13)
#define TCPC_ALERT_VBUS_DISCNCT		BIT(11)
#define TCPC_ALERT_RX_BUF_OVF		BIT(10)
#define TCPC_ALERT_FAULT		BIT(9)
#define TCPC_ALERT_V_ALARM_LO		BIT(8)
#define TCPC_ALERT_V_ALARM_HI		BIT(7)
#define TCPC_ALERT_TX_SUCCESS		BIT(6)
#define TCPC_ALERT_TX_DISCARDED		BIT(5)
#define TCPC_ALERT_TX_FAILED		BIT(4)
#define TCPC_ALERT_RX_HARD_RST		BIT(3)
#define TCPC_ALERT_RX_STATUS		BIT(2)
#define TCPC_ALERT_POWER_STATUS		BIT(1)
#define TCPC_ALERT_CC_STATUS		BIT(0)

#define TCPC_ALERT_MASK			0x12
#define TCPC_POWER_STATUS_MASK		0x14
#define TCPC_FAULT_STATUS_MASK		0x15

#define TCPC_EXTENDED_STATUS_MASK		0x16
#define TCPC_EXTENDED_STATUS_MASK_VSAFE0V	BIT(0)

#define TCPC_ALERT_EXTENDED_MASK	0x17
#define TCPC_SINK_FAST_ROLE_SWAP	BIT(0)

#define TCPC_CONFIG_STD_OUTPUT		0x18

#define TCPC_TCPC_CTRL			0x19
#define TCPC_TCPC_CTRL_ORIENTATION	BIT(0)
<<<<<<< HEAD
#define TCPC_TCPC_CTRL_BIST_TM		BIT(1)
=======
#define PLUG_ORNT_CC1			0
#define PLUG_ORNT_CC2			1
#define TCPC_TCPC_CTRL_BIST_TM		BIT(1)
#define TCPC_TCPC_CTRL_EN_LK4CONN_ALRT	BIT(6)

#define TCPC_EXTENDED_STATUS		0x20
#define TCPC_EXTENDED_STATUS_VSAFE0V	BIT(0)
>>>>>>> 7d2a07b7

#define TCPC_ROLE_CTRL			0x1a
#define TCPC_ROLE_CTRL_DRP		BIT(6)
#define TCPC_ROLE_CTRL_RP_VAL_SHIFT	4
#define TCPC_ROLE_CTRL_RP_VAL_MASK	0x3
#define TCPC_ROLE_CTRL_RP_VAL_DEF	0x0
#define TCPC_ROLE_CTRL_RP_VAL_1_5	0x1
#define TCPC_ROLE_CTRL_RP_VAL_3_0	0x2
#define TCPC_ROLE_CTRL_CC2_SHIFT	2
#define TCPC_ROLE_CTRL_CC2_MASK		0x3
#define TCPC_ROLE_CTRL_CC1_SHIFT	0
#define TCPC_ROLE_CTRL_CC1_MASK		0x3
#define TCPC_ROLE_CTRL_CC_RA		0x0
#define TCPC_ROLE_CTRL_CC_RP		0x1
#define TCPC_ROLE_CTRL_CC_RD		0x2
#define TCPC_ROLE_CTRL_CC_OPEN		0x3

#define TCPC_FAULT_CTRL			0x1b

#define TCPC_POWER_CTRL			0x1c
#define TCPC_POWER_CTRL_VCONN_ENABLE	BIT(0)
#define TCPC_POWER_CTRL_BLEED_DISCHARGE	BIT(3)
#define TCPC_POWER_CTRL_AUTO_DISCHARGE	BIT(4)
#define TCPC_DIS_VOLT_ALRM		BIT(5)
#define TCPC_POWER_CTRL_VBUS_VOLT_MON	BIT(6)
#define TCPC_FAST_ROLE_SWAP_EN		BIT(7)

#define TCPC_CC_STATUS			0x1d
#define TCPC_CC_STATUS_TOGGLING		BIT(5)
#define TCPC_CC_STATUS_TERM		BIT(4)
#define TCPC_CC_STATUS_TERM_RP		0
#define TCPC_CC_STATUS_TERM_RD		1
#define TCPC_CC_STATE_SRC_OPEN		0
#define TCPC_CC_STATUS_CC2_SHIFT	2
#define TCPC_CC_STATUS_CC2_MASK		0x3
#define TCPC_CC_STATUS_CC1_SHIFT	0
#define TCPC_CC_STATUS_CC1_MASK		0x3

#define TCPC_POWER_STATUS		0x1e
#define TCPC_POWER_STATUS_DBG_ACC_CON	BIT(7)
#define TCPC_POWER_STATUS_UNINIT	BIT(6)
#define TCPC_POWER_STATUS_SOURCING_VBUS	BIT(4)
#define TCPC_POWER_STATUS_VBUS_DET	BIT(3)
#define TCPC_POWER_STATUS_VBUS_PRES	BIT(2)
#define TCPC_POWER_STATUS_SINKING_VBUS	BIT(0)

#define TCPC_FAULT_STATUS		0x1f

#define TCPC_ALERT_EXTENDED		0x21

#define TCPC_COMMAND			0x23
#define TCPC_CMD_WAKE_I2C		0x11
#define TCPC_CMD_DISABLE_VBUS_DETECT	0x22
#define TCPC_CMD_ENABLE_VBUS_DETECT	0x33
#define TCPC_CMD_DISABLE_SINK_VBUS	0x44
#define TCPC_CMD_SINK_VBUS		0x55
#define TCPC_CMD_DISABLE_SRC_VBUS	0x66
#define TCPC_CMD_SRC_VBUS_DEFAULT	0x77
#define TCPC_CMD_SRC_VBUS_HIGH		0x88
#define TCPC_CMD_LOOK4CONNECTION	0x99
#define TCPC_CMD_RXONEMORE		0xAA
#define TCPC_CMD_I2C_IDLE		0xFF

#define TCPC_DEV_CAP_1			0x24
#define TCPC_DEV_CAP_2			0x26
#define TCPC_STD_INPUT_CAP		0x28
#define TCPC_STD_OUTPUT_CAP		0x29

#define TCPC_MSG_HDR_INFO		0x2e
#define TCPC_MSG_HDR_INFO_DATA_ROLE	BIT(3)
#define TCPC_MSG_HDR_INFO_PWR_ROLE	BIT(0)
#define TCPC_MSG_HDR_INFO_REV_SHIFT	1
#define TCPC_MSG_HDR_INFO_REV_MASK	0x3

#define TCPC_RX_DETECT			0x2f
#define TCPC_RX_DETECT_HARD_RESET	BIT(5)
#define TCPC_RX_DETECT_SOP		BIT(0)
#define TCPC_RX_DETECT_SOP1		BIT(1)
#define TCPC_RX_DETECT_SOP2		BIT(2)
#define TCPC_RX_DETECT_DBG1		BIT(3)
#define TCPC_RX_DETECT_DBG2		BIT(4)

#define TCPC_RX_BYTE_CNT		0x30
#define TCPC_RX_BUF_FRAME_TYPE		0x31
#define TCPC_RX_BUF_FRAME_TYPE_SOP	0
#define TCPC_RX_HDR			0x32
#define TCPC_RX_DATA			0x34 /* through 0x4f */

#define TCPC_TRANSMIT			0x50
#define TCPC_TRANSMIT_RETRY_SHIFT	4
#define TCPC_TRANSMIT_RETRY_MASK	0x3
#define TCPC_TRANSMIT_TYPE_SHIFT	0
#define TCPC_TRANSMIT_TYPE_MASK		0x7

#define TCPC_TX_BYTE_CNT		0x51
#define TCPC_TX_HDR			0x52
#define TCPC_TX_DATA			0x54 /* through 0x6f */

#define TCPC_VBUS_VOLTAGE			0x70
#define TCPC_VBUS_VOLTAGE_MASK			0x3ff
#define TCPC_VBUS_VOLTAGE_LSB_MV		25
#define TCPC_VBUS_SINK_DISCONNECT_THRESH	0x72
#define TCPC_VBUS_SINK_DISCONNECT_THRESH_LSB_MV	25
#define TCPC_VBUS_SINK_DISCONNECT_THRESH_MAX	0x3ff
#define TCPC_VBUS_STOP_DISCHARGE_THRESH		0x74
#define TCPC_VBUS_VOLTAGE_ALARM_HI_CFG		0x76
#define TCPC_VBUS_VOLTAGE_ALARM_LO_CFG		0x78

/* I2C_WRITE_BYTE_COUNT + 1 when TX_BUF_BYTE_x is only accessible I2C_WRITE_BYTE_COUNT */
#define TCPC_TRANSMIT_BUFFER_MAX_LEN		31

struct tcpci;

/*
 * @TX_BUF_BYTE_x_hidden:
 *		optional; Set when TX_BUF_BYTE_x can only be accessed through I2C_WRITE_BYTE_COUNT.
 * @frs_sourcing_vbus:
 *		Optional; Callback to perform chip specific operations when FRS
 *		is sourcing vbus.
 * @auto_discharge_disconnect:
 *		Optional; Enables TCPC to autonously discharge vbus on disconnect.
 * @vbus_vsafe0v:
 *		optional; Set when TCPC can detect whether vbus is at VSAFE0V.
 * @set_partner_usb_comm_capable:
 *		Optional; The USB Communications Capable bit indicates if port
 *		partner is capable of communication over the USB data lines
 *		(e.g. D+/- or SS Tx/Rx). Called to notify the status of the bit.
 */
struct tcpci_data {
	struct regmap *regmap;
	unsigned char TX_BUF_BYTE_x_hidden:1;
	unsigned char auto_discharge_disconnect:1;
	unsigned char vbus_vsafe0v:1;

	int (*init)(struct tcpci *tcpci, struct tcpci_data *data);
	int (*set_vconn)(struct tcpci *tcpci, struct tcpci_data *data,
			 bool enable);
	int (*start_drp_toggling)(struct tcpci *tcpci, struct tcpci_data *data,
				  enum typec_cc_status cc);
	int (*set_vbus)(struct tcpci *tcpci, struct tcpci_data *data, bool source, bool sink);
	void (*frs_sourcing_vbus)(struct tcpci *tcpci, struct tcpci_data *data);
	void (*set_partner_usb_comm_capable)(struct tcpci *tcpci, struct tcpci_data *data,
					     bool capable);
};

struct tcpci *tcpci_register_port(struct device *dev, struct tcpci_data *data);
void tcpci_unregister_port(struct tcpci *tcpci);
irqreturn_t tcpci_irq(struct tcpci *tcpci);

struct tcpm_port;
struct tcpm_port *tcpci_get_tcpm_port(struct tcpci *tcpci);
#endif /* __LINUX_USB_TCPCI_H */<|MERGE_RESOLUTION|>--- conflicted
+++ resolved
@@ -47,9 +47,6 @@
 
 #define TCPC_TCPC_CTRL			0x19
 #define TCPC_TCPC_CTRL_ORIENTATION	BIT(0)
-<<<<<<< HEAD
-#define TCPC_TCPC_CTRL_BIST_TM		BIT(1)
-=======
 #define PLUG_ORNT_CC1			0
 #define PLUG_ORNT_CC2			1
 #define TCPC_TCPC_CTRL_BIST_TM		BIT(1)
@@ -57,7 +54,6 @@
 
 #define TCPC_EXTENDED_STATUS		0x20
 #define TCPC_EXTENDED_STATUS_VSAFE0V	BIT(0)
->>>>>>> 7d2a07b7
 
 #define TCPC_ROLE_CTRL			0x1a
 #define TCPC_ROLE_CTRL_DRP		BIT(6)
