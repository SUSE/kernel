// SPDX-License-Identifier: GPL-2.0+
/*
 * Copyright 2016-2017 Google, Inc
 *
 * Fairchild FUSB302 Type-C Chip Driver
 */

#include <linux/debugfs.h>
#include <linux/delay.h>
#include <linux/errno.h>
#include <linux/extcon.h>
#include <linux/gpio/consumer.h>
#include <linux/i2c.h>
#include <linux/interrupt.h>
#include <linux/kernel.h>
#include <linux/module.h>
#include <linux/mutex.h>
#include <linux/of_device.h>
#include <linux/pinctrl/consumer.h>
#include <linux/proc_fs.h>
#include <linux/regulator/consumer.h>
#include <linux/sched/clock.h>
#include <linux/seq_file.h>
#include <linux/slab.h>
#include <linux/spinlock.h>
#include <linux/string.h>
#include <linux/types.h>
#include <linux/usb.h>
#include <linux/usb/typec.h>
#include <linux/usb/tcpm.h>
#include <linux/usb/pd.h>
#include <linux/workqueue.h>

#include "fusb302_reg.h"

/*
 * When the device is SNK, BC_LVL interrupt is used to monitor cc pins
 * for the current capability offered by the SRC. As FUSB302 chip fires
 * the BC_LVL interrupt on PD signalings, cc lvl should be handled after
 * a delay to avoid measuring on PD activities. The delay is slightly
 * longer than PD_T_PD_DEBPUNCE (10-20ms).
 */
#define T_BC_LVL_DEBOUNCE_DELAY_MS 30

enum toggling_mode {
	TOGGLING_MODE_OFF,
	TOGGLING_MODE_DRP,
	TOGGLING_MODE_SNK,
	TOGGLING_MODE_SRC,
};

enum src_current_status {
	SRC_CURRENT_DEFAULT,
	SRC_CURRENT_MEDIUM,
	SRC_CURRENT_HIGH,
};

static const u8 ra_mda_value[] = {
	[SRC_CURRENT_DEFAULT] = 4,	/* 210mV */
	[SRC_CURRENT_MEDIUM] = 9,	/* 420mV */
	[SRC_CURRENT_HIGH] = 18,	/* 798mV */
};

static const u8 rd_mda_value[] = {
	[SRC_CURRENT_DEFAULT] = 38,	/* 1638mV */
	[SRC_CURRENT_MEDIUM] = 38,	/* 1638mV */
	[SRC_CURRENT_HIGH] = 61,	/* 2604mV */
};

#define LOG_BUFFER_ENTRIES	1024
#define LOG_BUFFER_ENTRY_SIZE	128

struct fusb302_chip {
	struct device *dev;
	struct i2c_client *i2c_client;
	struct tcpm_port *tcpm_port;
	struct tcpc_dev tcpc_dev;

	struct regulator *vbus;

	spinlock_t irq_lock;
	struct work_struct irq_work;
	bool irq_suspended;
	bool irq_while_suspended;
	struct gpio_desc *gpio_int_n;
	int gpio_int_n_irq;
	struct extcon_dev *extcon;

	struct workqueue_struct *wq;
	struct delayed_work bc_lvl_handler;

	/* lock for sharing chip states */
	struct mutex lock;

	/* chip status */
	enum toggling_mode toggling_mode;
	enum src_current_status src_current_status;
	bool intr_togdone;
	bool intr_bc_lvl;
	bool intr_comp_chng;

	/* port status */
	bool vconn_on;
	bool vbus_on;
	bool charge_on;
	bool vbus_present;
	enum typec_cc_polarity cc_polarity;
	enum typec_cc_status cc1;
	enum typec_cc_status cc2;
	u32 snk_pdo[PDO_MAX_OBJECTS];

#ifdef CONFIG_DEBUG_FS
	struct dentry *dentry;
	/* lock for log buffer access */
	struct mutex logbuffer_lock;
	int logbuffer_head;
	int logbuffer_tail;
	u8 *logbuffer[LOG_BUFFER_ENTRIES];
#endif
};

/*
 * Logging
 */

#ifdef CONFIG_DEBUG_FS
static bool fusb302_log_full(struct fusb302_chip *chip)
{
	return chip->logbuffer_tail ==
		(chip->logbuffer_head + 1) % LOG_BUFFER_ENTRIES;
}

__printf(2, 0)
static void _fusb302_log(struct fusb302_chip *chip, const char *fmt,
			 va_list args)
{
	char tmpbuffer[LOG_BUFFER_ENTRY_SIZE];
	u64 ts_nsec = local_clock();
	unsigned long rem_nsec;

	if (!chip->logbuffer[chip->logbuffer_head]) {
		chip->logbuffer[chip->logbuffer_head] =
				kzalloc(LOG_BUFFER_ENTRY_SIZE, GFP_KERNEL);
		if (!chip->logbuffer[chip->logbuffer_head])
			return;
	}

	vsnprintf(tmpbuffer, sizeof(tmpbuffer), fmt, args);

	mutex_lock(&chip->logbuffer_lock);

	if (fusb302_log_full(chip)) {
		chip->logbuffer_head = max(chip->logbuffer_head - 1, 0);
		strlcpy(tmpbuffer, "overflow", sizeof(tmpbuffer));
	}

	if (chip->logbuffer_head < 0 ||
	    chip->logbuffer_head >= LOG_BUFFER_ENTRIES) {
		dev_warn(chip->dev,
			 "Bad log buffer index %d\n", chip->logbuffer_head);
		goto abort;
	}

	if (!chip->logbuffer[chip->logbuffer_head]) {
		dev_warn(chip->dev,
			 "Log buffer index %d is NULL\n", chip->logbuffer_head);
		goto abort;
	}

	rem_nsec = do_div(ts_nsec, 1000000000);
	scnprintf(chip->logbuffer[chip->logbuffer_head],
		  LOG_BUFFER_ENTRY_SIZE, "[%5lu.%06lu] %s",
		  (unsigned long)ts_nsec, rem_nsec / 1000,
		  tmpbuffer);
	chip->logbuffer_head = (chip->logbuffer_head + 1) % LOG_BUFFER_ENTRIES;

abort:
	mutex_unlock(&chip->logbuffer_lock);
}

__printf(2, 3)
static void fusb302_log(struct fusb302_chip *chip, const char *fmt, ...)
{
	va_list args;

	va_start(args, fmt);
	_fusb302_log(chip, fmt, args);
	va_end(args);
}

static int fusb302_debug_show(struct seq_file *s, void *v)
{
	struct fusb302_chip *chip = (struct fusb302_chip *)s->private;
	int tail;

	mutex_lock(&chip->logbuffer_lock);
	tail = chip->logbuffer_tail;
	while (tail != chip->logbuffer_head) {
		seq_printf(s, "%s\n", chip->logbuffer[tail]);
		tail = (tail + 1) % LOG_BUFFER_ENTRIES;
	}
	if (!seq_has_overflowed(s))
		chip->logbuffer_tail = tail;
	mutex_unlock(&chip->logbuffer_lock);

	return 0;
}
DEFINE_SHOW_ATTRIBUTE(fusb302_debug);

static void fusb302_debugfs_init(struct fusb302_chip *chip)
{
	char name[NAME_MAX];

	mutex_init(&chip->logbuffer_lock);
	snprintf(name, NAME_MAX, "fusb302-%s", dev_name(chip->dev));
<<<<<<< HEAD
	chip->dentry = debugfs_create_file(name, S_IFREG | 0444, usb_debug_root,
					   chip, &fusb302_debug_fops);
=======
	chip->dentry = debugfs_create_dir(name, usb_debug_root);
	debugfs_create_file("log", S_IFREG | 0444, chip->dentry, chip,
			    &fusb302_debug_fops);
>>>>>>> 7d2a07b7
}

static void fusb302_debugfs_exit(struct fusb302_chip *chip)
{
	debugfs_remove(chip->dentry);
}

#else

static void fusb302_log(const struct fusb302_chip *chip,
			const char *fmt, ...) { }
static void fusb302_debugfs_init(const struct fusb302_chip *chip) { }
static void fusb302_debugfs_exit(const struct fusb302_chip *chip) { }

#endif

static int fusb302_i2c_write(struct fusb302_chip *chip,
			     u8 address, u8 data)
{
	int ret = 0;

	ret = i2c_smbus_write_byte_data(chip->i2c_client, address, data);
	if (ret < 0)
		fusb302_log(chip, "cannot write 0x%02x to 0x%02x, ret=%d",
			    data, address, ret);

	return ret;
}

static int fusb302_i2c_block_write(struct fusb302_chip *chip, u8 address,
				   u8 length, const u8 *data)
{
	int ret = 0;

	if (length <= 0)
		return ret;

	ret = i2c_smbus_write_i2c_block_data(chip->i2c_client, address,
					     length, data);
	if (ret < 0)
		fusb302_log(chip, "cannot block write 0x%02x, len=%d, ret=%d",
			    address, length, ret);

	return ret;
}

static int fusb302_i2c_read(struct fusb302_chip *chip,
			    u8 address, u8 *data)
{
	int ret = 0;

	ret = i2c_smbus_read_byte_data(chip->i2c_client, address);
	*data = (u8)ret;
	if (ret < 0)
		fusb302_log(chip, "cannot read %02x, ret=%d", address, ret);

	return ret;
}

static int fusb302_i2c_block_read(struct fusb302_chip *chip, u8 address,
				  u8 length, u8 *data)
{
	int ret = 0;

	if (length <= 0)
		return ret;

	ret = i2c_smbus_read_i2c_block_data(chip->i2c_client, address,
					    length, data);
	if (ret < 0) {
		fusb302_log(chip, "cannot block read 0x%02x, len=%d, ret=%d",
			    address, length, ret);
		goto done;
	}
	if (ret != length) {
		fusb302_log(chip, "only read %d/%d bytes from 0x%02x",
			    ret, length, address);
		ret = -EIO;
	}

done:
	return ret;
}

static int fusb302_i2c_mask_write(struct fusb302_chip *chip, u8 address,
				  u8 mask, u8 value)
{
	int ret = 0;
	u8 data;

	ret = fusb302_i2c_read(chip, address, &data);
	if (ret < 0)
		return ret;
	data &= ~mask;
	data |= value;
	ret = fusb302_i2c_write(chip, address, data);
	if (ret < 0)
		return ret;

	return ret;
}

static int fusb302_i2c_set_bits(struct fusb302_chip *chip, u8 address,
				u8 set_bits)
{
	return fusb302_i2c_mask_write(chip, address, 0x00, set_bits);
}

static int fusb302_i2c_clear_bits(struct fusb302_chip *chip, u8 address,
				  u8 clear_bits)
{
	return fusb302_i2c_mask_write(chip, address, clear_bits, 0x00);
}

static int fusb302_sw_reset(struct fusb302_chip *chip)
{
	int ret = 0;

	ret = fusb302_i2c_write(chip, FUSB_REG_RESET,
				FUSB_REG_RESET_SW_RESET);
	if (ret < 0)
		fusb302_log(chip, "cannot sw reset the chip, ret=%d", ret);
	else
		fusb302_log(chip, "sw reset");

	return ret;
}

static int fusb302_enable_tx_auto_retries(struct fusb302_chip *chip, u8 retry_count)
{
	int ret = 0;

	ret = fusb302_i2c_set_bits(chip, FUSB_REG_CONTROL3, retry_count |
				   FUSB_REG_CONTROL3_AUTO_RETRY);

	return ret;
}

/*
 * initialize interrupt on the chip
 * - unmasked interrupt: VBUS_OK
 */
static int fusb302_init_interrupt(struct fusb302_chip *chip)
{
	int ret = 0;

	ret = fusb302_i2c_write(chip, FUSB_REG_MASK,
				0xFF & ~FUSB_REG_MASK_VBUSOK);
	if (ret < 0)
		return ret;
	ret = fusb302_i2c_write(chip, FUSB_REG_MASKA, 0xFF);
	if (ret < 0)
		return ret;
	ret = fusb302_i2c_write(chip, FUSB_REG_MASKB, 0xFF);
	if (ret < 0)
		return ret;
	ret = fusb302_i2c_clear_bits(chip, FUSB_REG_CONTROL0,
				     FUSB_REG_CONTROL0_INT_MASK);
	if (ret < 0)
		return ret;

	return ret;
}

static int fusb302_set_power_mode(struct fusb302_chip *chip, u8 power_mode)
{
	int ret = 0;

	ret = fusb302_i2c_write(chip, FUSB_REG_POWER, power_mode);

	return ret;
}

static int tcpm_init(struct tcpc_dev *dev)
{
	struct fusb302_chip *chip = container_of(dev, struct fusb302_chip,
						 tcpc_dev);
	int ret = 0;
	u8 data;

	ret = fusb302_sw_reset(chip);
	if (ret < 0)
		return ret;
	ret = fusb302_enable_tx_auto_retries(chip, FUSB_REG_CONTROL3_N_RETRIES_3);
	if (ret < 0)
		return ret;
	ret = fusb302_init_interrupt(chip);
	if (ret < 0)
		return ret;
	ret = fusb302_set_power_mode(chip, FUSB_REG_POWER_PWR_ALL);
	if (ret < 0)
		return ret;
	ret = fusb302_i2c_read(chip, FUSB_REG_STATUS0, &data);
	if (ret < 0)
		return ret;
	chip->vbus_present = !!(data & FUSB_REG_STATUS0_VBUSOK);
	ret = fusb302_i2c_read(chip, FUSB_REG_DEVICE_ID, &data);
	if (ret < 0)
		return ret;
	fusb302_log(chip, "fusb302 device ID: 0x%02x", data);

	return ret;
}

static int tcpm_get_vbus(struct tcpc_dev *dev)
{
	struct fusb302_chip *chip = container_of(dev, struct fusb302_chip,
						 tcpc_dev);
	int ret = 0;

	mutex_lock(&chip->lock);
	ret = chip->vbus_present ? 1 : 0;
	mutex_unlock(&chip->lock);

	return ret;
}

static int tcpm_get_current_limit(struct tcpc_dev *dev)
{
	struct fusb302_chip *chip = container_of(dev, struct fusb302_chip,
						 tcpc_dev);
	int current_limit = 0;
	unsigned long timeout;

	if (!chip->extcon)
		return 0;

	/*
	 * USB2 Charger detection may still be in progress when we get here,
	 * this can take upto 600ms, wait 800ms max.
	 */
	timeout = jiffies + msecs_to_jiffies(800);
	do {
		if (extcon_get_state(chip->extcon, EXTCON_CHG_USB_SDP) == 1)
			current_limit = 500;

		if (extcon_get_state(chip->extcon, EXTCON_CHG_USB_CDP) == 1 ||
		    extcon_get_state(chip->extcon, EXTCON_CHG_USB_ACA) == 1)
			current_limit = 1500;

		if (extcon_get_state(chip->extcon, EXTCON_CHG_USB_DCP) == 1)
			current_limit = 2000;

		msleep(50);
	} while (current_limit == 0 && time_before(jiffies, timeout));

	return current_limit;
}

static int fusb302_set_src_current(struct fusb302_chip *chip,
				   enum src_current_status status)
{
	int ret = 0;

	chip->src_current_status = status;
	switch (status) {
	case SRC_CURRENT_DEFAULT:
		ret = fusb302_i2c_mask_write(chip, FUSB_REG_CONTROL0,
					     FUSB_REG_CONTROL0_HOST_CUR_MASK,
					     FUSB_REG_CONTROL0_HOST_CUR_DEF);
		break;
	case SRC_CURRENT_MEDIUM:
		ret = fusb302_i2c_mask_write(chip, FUSB_REG_CONTROL0,
					     FUSB_REG_CONTROL0_HOST_CUR_MASK,
					     FUSB_REG_CONTROL0_HOST_CUR_MED);
		break;
	case SRC_CURRENT_HIGH:
		ret = fusb302_i2c_mask_write(chip, FUSB_REG_CONTROL0,
					     FUSB_REG_CONTROL0_HOST_CUR_MASK,
					     FUSB_REG_CONTROL0_HOST_CUR_HIGH);
		break;
	default:
		break;
	}

	return ret;
}

static int fusb302_set_toggling(struct fusb302_chip *chip,
				enum toggling_mode mode)
{
	int ret = 0;

	/* first disable toggling */
	ret = fusb302_i2c_clear_bits(chip, FUSB_REG_CONTROL2,
				     FUSB_REG_CONTROL2_TOGGLE);
	if (ret < 0)
		return ret;
	/* mask interrupts for SRC or SNK */
	ret = fusb302_i2c_set_bits(chip, FUSB_REG_MASK,
				   FUSB_REG_MASK_BC_LVL |
				   FUSB_REG_MASK_COMP_CHNG);
	if (ret < 0)
		return ret;
	chip->intr_bc_lvl = false;
	chip->intr_comp_chng = false;
	/* configure toggling mode: none/snk/src/drp */
	switch (mode) {
	case TOGGLING_MODE_OFF:
		ret = fusb302_i2c_mask_write(chip, FUSB_REG_CONTROL2,
					     FUSB_REG_CONTROL2_MODE_MASK,
					     FUSB_REG_CONTROL2_MODE_NONE);
		if (ret < 0)
			return ret;
		break;
	case TOGGLING_MODE_SNK:
		ret = fusb302_i2c_mask_write(chip, FUSB_REG_CONTROL2,
					     FUSB_REG_CONTROL2_MODE_MASK,
					     FUSB_REG_CONTROL2_MODE_UFP);
		if (ret < 0)
			return ret;
		break;
	case TOGGLING_MODE_SRC:
		ret = fusb302_i2c_mask_write(chip, FUSB_REG_CONTROL2,
					     FUSB_REG_CONTROL2_MODE_MASK,
					     FUSB_REG_CONTROL2_MODE_DFP);
		if (ret < 0)
			return ret;
		break;
	case TOGGLING_MODE_DRP:
		ret = fusb302_i2c_mask_write(chip, FUSB_REG_CONTROL2,
					     FUSB_REG_CONTROL2_MODE_MASK,
					     FUSB_REG_CONTROL2_MODE_DRP);
		if (ret < 0)
			return ret;
		break;
	default:
		break;
	}

	if (mode == TOGGLING_MODE_OFF) {
		/* mask TOGDONE interrupt */
		ret = fusb302_i2c_set_bits(chip, FUSB_REG_MASKA,
					   FUSB_REG_MASKA_TOGDONE);
		if (ret < 0)
			return ret;
		chip->intr_togdone = false;
	} else {
		/* Datasheet says vconn MUST be off when toggling */
		WARN(chip->vconn_on, "Vconn is on during toggle start");
		/* unmask TOGDONE interrupt */
		ret = fusb302_i2c_clear_bits(chip, FUSB_REG_MASKA,
					     FUSB_REG_MASKA_TOGDONE);
		if (ret < 0)
			return ret;
		chip->intr_togdone = true;
		/* start toggling */
		ret = fusb302_i2c_set_bits(chip, FUSB_REG_CONTROL2,
					   FUSB_REG_CONTROL2_TOGGLE);
		if (ret < 0)
			return ret;
		/* during toggling, consider cc as Open */
		chip->cc1 = TYPEC_CC_OPEN;
		chip->cc2 = TYPEC_CC_OPEN;
	}
	chip->toggling_mode = mode;

	return ret;
}

static const char * const typec_cc_status_name[] = {
	[TYPEC_CC_OPEN]		= "Open",
	[TYPEC_CC_RA]		= "Ra",
	[TYPEC_CC_RD]		= "Rd",
	[TYPEC_CC_RP_DEF]	= "Rp-def",
	[TYPEC_CC_RP_1_5]	= "Rp-1.5",
	[TYPEC_CC_RP_3_0]	= "Rp-3.0",
};

static const enum src_current_status cc_src_current[] = {
	[TYPEC_CC_OPEN]		= SRC_CURRENT_DEFAULT,
	[TYPEC_CC_RA]		= SRC_CURRENT_DEFAULT,
	[TYPEC_CC_RD]		= SRC_CURRENT_DEFAULT,
	[TYPEC_CC_RP_DEF]	= SRC_CURRENT_DEFAULT,
	[TYPEC_CC_RP_1_5]	= SRC_CURRENT_MEDIUM,
	[TYPEC_CC_RP_3_0]	= SRC_CURRENT_HIGH,
};

static int tcpm_set_cc(struct tcpc_dev *dev, enum typec_cc_status cc)
{
	struct fusb302_chip *chip = container_of(dev, struct fusb302_chip,
						 tcpc_dev);
	u8 switches0_mask = FUSB_REG_SWITCHES0_CC1_PU_EN |
			    FUSB_REG_SWITCHES0_CC2_PU_EN |
			    FUSB_REG_SWITCHES0_CC1_PD_EN |
			    FUSB_REG_SWITCHES0_CC2_PD_EN;
	u8 rd_mda, switches0_data = 0x00;
	int ret = 0;

	mutex_lock(&chip->lock);
	switch (cc) {
	case TYPEC_CC_OPEN:
		break;
	case TYPEC_CC_RD:
		switches0_data |= FUSB_REG_SWITCHES0_CC1_PD_EN |
				  FUSB_REG_SWITCHES0_CC2_PD_EN;
		break;
	case TYPEC_CC_RP_DEF:
	case TYPEC_CC_RP_1_5:
	case TYPEC_CC_RP_3_0:
		switches0_data |= (chip->cc_polarity == TYPEC_POLARITY_CC1) ?
				  FUSB_REG_SWITCHES0_CC1_PU_EN :
				  FUSB_REG_SWITCHES0_CC2_PU_EN;
		break;
	default:
		fusb302_log(chip, "unsupported cc value %s",
			    typec_cc_status_name[cc]);
		ret = -EINVAL;
		goto done;
	}

	fusb302_log(chip, "cc := %s", typec_cc_status_name[cc]);

	ret = fusb302_set_toggling(chip, TOGGLING_MODE_OFF);
	if (ret < 0) {
		fusb302_log(chip, "cannot set toggling mode, ret=%d", ret);
		goto done;
	}

	ret = fusb302_i2c_mask_write(chip, FUSB_REG_SWITCHES0,
				     switches0_mask, switches0_data);
	if (ret < 0) {
		fusb302_log(chip, "cannot set pull-up/-down, ret = %d", ret);
		goto done;
	}
	/* reset the cc status */
	chip->cc1 = TYPEC_CC_OPEN;
	chip->cc2 = TYPEC_CC_OPEN;

	/* adjust current for SRC */
	ret = fusb302_set_src_current(chip, cc_src_current[cc]);
	if (ret < 0) {
		fusb302_log(chip, "cannot set src current %s, ret=%d",
			    typec_cc_status_name[cc], ret);
		goto done;
	}

	/* enable/disable interrupts, BC_LVL for SNK and COMP_CHNG for SRC */
	switch (cc) {
	case TYPEC_CC_RP_DEF:
	case TYPEC_CC_RP_1_5:
	case TYPEC_CC_RP_3_0:
		rd_mda = rd_mda_value[cc_src_current[cc]];
		ret = fusb302_i2c_write(chip, FUSB_REG_MEASURE, rd_mda);
		if (ret < 0) {
			fusb302_log(chip,
				    "cannot set SRC measure value, ret=%d",
				    ret);
			goto done;
		}
		ret = fusb302_i2c_mask_write(chip, FUSB_REG_MASK,
					     FUSB_REG_MASK_BC_LVL |
					     FUSB_REG_MASK_COMP_CHNG,
					     FUSB_REG_MASK_COMP_CHNG);
		if (ret < 0) {
			fusb302_log(chip, "cannot set SRC interrupt, ret=%d",
				    ret);
			goto done;
		}
		chip->intr_comp_chng = true;
		break;
	case TYPEC_CC_RD:
		ret = fusb302_i2c_mask_write(chip, FUSB_REG_MASK,
					     FUSB_REG_MASK_BC_LVL |
					     FUSB_REG_MASK_COMP_CHNG,
					     FUSB_REG_MASK_BC_LVL);
		if (ret < 0) {
			fusb302_log(chip, "cannot set SRC interrupt, ret=%d",
				    ret);
			goto done;
		}
		chip->intr_bc_lvl = true;
		break;
	default:
		break;
	}
done:
	mutex_unlock(&chip->lock);

	return ret;
}

static int tcpm_get_cc(struct tcpc_dev *dev, enum typec_cc_status *cc1,
		       enum typec_cc_status *cc2)
{
	struct fusb302_chip *chip = container_of(dev, struct fusb302_chip,
						 tcpc_dev);

	mutex_lock(&chip->lock);
	*cc1 = chip->cc1;
	*cc2 = chip->cc2;
	fusb302_log(chip, "cc1=%s, cc2=%s", typec_cc_status_name[*cc1],
		    typec_cc_status_name[*cc2]);
	mutex_unlock(&chip->lock);

	return 0;
}

static int tcpm_set_polarity(struct tcpc_dev *dev,
			     enum typec_cc_polarity polarity)
{
	return 0;
}

static int tcpm_set_vconn(struct tcpc_dev *dev, bool on)
{
	struct fusb302_chip *chip = container_of(dev, struct fusb302_chip,
						 tcpc_dev);
	int ret = 0;
	u8 switches0_data = 0x00;
	u8 switches0_mask = FUSB_REG_SWITCHES0_VCONN_CC1 |
			    FUSB_REG_SWITCHES0_VCONN_CC2;

	mutex_lock(&chip->lock);
	if (chip->vconn_on == on) {
		fusb302_log(chip, "vconn is already %s", on ? "On" : "Off");
		goto done;
	}
	if (on) {
		switches0_data = (chip->cc_polarity == TYPEC_POLARITY_CC1) ?
				 FUSB_REG_SWITCHES0_VCONN_CC2 :
				 FUSB_REG_SWITCHES0_VCONN_CC1;
	}
	ret = fusb302_i2c_mask_write(chip, FUSB_REG_SWITCHES0,
				     switches0_mask, switches0_data);
	if (ret < 0)
		goto done;
	chip->vconn_on = on;
	fusb302_log(chip, "vconn := %s", on ? "On" : "Off");
done:
	mutex_unlock(&chip->lock);

	return ret;
}

static int tcpm_set_vbus(struct tcpc_dev *dev, bool on, bool charge)
{
	struct fusb302_chip *chip = container_of(dev, struct fusb302_chip,
						 tcpc_dev);
	int ret = 0;

	mutex_lock(&chip->lock);
	if (chip->vbus_on == on) {
		fusb302_log(chip, "vbus is already %s", on ? "On" : "Off");
	} else {
		if (on)
			ret = regulator_enable(chip->vbus);
		else
			ret = regulator_disable(chip->vbus);
		if (ret < 0) {
			fusb302_log(chip, "cannot %s vbus regulator, ret=%d",
				    on ? "enable" : "disable", ret);
			goto done;
		}
		chip->vbus_on = on;
		fusb302_log(chip, "vbus := %s", on ? "On" : "Off");
	}
	if (chip->charge_on == charge)
		fusb302_log(chip, "charge is already %s",
			    charge ? "On" : "Off");
	else
		chip->charge_on = charge;

done:
	mutex_unlock(&chip->lock);

	return ret;
}

static int fusb302_pd_tx_flush(struct fusb302_chip *chip)
{
	return fusb302_i2c_set_bits(chip, FUSB_REG_CONTROL0,
				    FUSB_REG_CONTROL0_TX_FLUSH);
}

static int fusb302_pd_rx_flush(struct fusb302_chip *chip)
{
	return fusb302_i2c_set_bits(chip, FUSB_REG_CONTROL1,
				    FUSB_REG_CONTROL1_RX_FLUSH);
}

static int fusb302_pd_set_auto_goodcrc(struct fusb302_chip *chip, bool on)
{
	if (on)
		return fusb302_i2c_set_bits(chip, FUSB_REG_SWITCHES1,
					    FUSB_REG_SWITCHES1_AUTO_GCRC);
	return fusb302_i2c_clear_bits(chip, FUSB_REG_SWITCHES1,
					    FUSB_REG_SWITCHES1_AUTO_GCRC);
}

static int fusb302_pd_set_interrupts(struct fusb302_chip *chip, bool on)
{
	int ret = 0;
	u8 mask_interrupts = FUSB_REG_MASK_COLLISION;
	u8 maska_interrupts = FUSB_REG_MASKA_RETRYFAIL |
			      FUSB_REG_MASKA_HARDSENT |
			      FUSB_REG_MASKA_TX_SUCCESS |
			      FUSB_REG_MASKA_HARDRESET;
	u8 maskb_interrupts = FUSB_REG_MASKB_GCRCSENT;

	ret = on ?
		fusb302_i2c_clear_bits(chip, FUSB_REG_MASK, mask_interrupts) :
		fusb302_i2c_set_bits(chip, FUSB_REG_MASK, mask_interrupts);
	if (ret < 0)
		return ret;
	ret = on ?
		fusb302_i2c_clear_bits(chip, FUSB_REG_MASKA, maska_interrupts) :
		fusb302_i2c_set_bits(chip, FUSB_REG_MASKA, maska_interrupts);
	if (ret < 0)
		return ret;
	ret = on ?
		fusb302_i2c_clear_bits(chip, FUSB_REG_MASKB, maskb_interrupts) :
		fusb302_i2c_set_bits(chip, FUSB_REG_MASKB, maskb_interrupts);
	return ret;
}

static int tcpm_set_pd_rx(struct tcpc_dev *dev, bool on)
{
	struct fusb302_chip *chip = container_of(dev, struct fusb302_chip,
						 tcpc_dev);
	int ret = 0;

	mutex_lock(&chip->lock);
	ret = fusb302_pd_rx_flush(chip);
	if (ret < 0) {
		fusb302_log(chip, "cannot flush pd rx buffer, ret=%d", ret);
		goto done;
	}
	ret = fusb302_pd_tx_flush(chip);
	if (ret < 0) {
		fusb302_log(chip, "cannot flush pd tx buffer, ret=%d", ret);
		goto done;
	}
	ret = fusb302_pd_set_auto_goodcrc(chip, on);
	if (ret < 0) {
		fusb302_log(chip, "cannot turn %s auto GCRC, ret=%d",
			    on ? "on" : "off", ret);
		goto done;
	}
	ret = fusb302_pd_set_interrupts(chip, on);
	if (ret < 0) {
		fusb302_log(chip, "cannot turn %s pd interrupts, ret=%d",
			    on ? "on" : "off", ret);
		goto done;
	}
	fusb302_log(chip, "pd := %s", on ? "on" : "off");
done:
	mutex_unlock(&chip->lock);

	return ret;
}

static const char * const typec_role_name[] = {
	[TYPEC_SINK]		= "Sink",
	[TYPEC_SOURCE]		= "Source",
};

static const char * const typec_data_role_name[] = {
	[TYPEC_DEVICE]		= "Device",
	[TYPEC_HOST]		= "Host",
};

static int tcpm_set_roles(struct tcpc_dev *dev, bool attached,
			  enum typec_role pwr, enum typec_data_role data)
{
	struct fusb302_chip *chip = container_of(dev, struct fusb302_chip,
						 tcpc_dev);
	int ret = 0;
	u8 switches1_mask = FUSB_REG_SWITCHES1_POWERROLE |
			    FUSB_REG_SWITCHES1_DATAROLE;
	u8 switches1_data = 0x00;

	mutex_lock(&chip->lock);
	if (pwr == TYPEC_SOURCE)
		switches1_data |= FUSB_REG_SWITCHES1_POWERROLE;
	if (data == TYPEC_HOST)
		switches1_data |= FUSB_REG_SWITCHES1_DATAROLE;
	ret = fusb302_i2c_mask_write(chip, FUSB_REG_SWITCHES1,
				     switches1_mask, switches1_data);
	if (ret < 0) {
		fusb302_log(chip, "unable to set pd header %s, %s, ret=%d",
			    typec_role_name[pwr], typec_data_role_name[data],
			    ret);
		goto done;
	}
	fusb302_log(chip, "pd header := %s, %s", typec_role_name[pwr],
		    typec_data_role_name[data]);
done:
	mutex_unlock(&chip->lock);

	return ret;
}

static int tcpm_start_toggling(struct tcpc_dev *dev,
			       enum typec_port_type port_type,
			       enum typec_cc_status cc)
{
	struct fusb302_chip *chip = container_of(dev, struct fusb302_chip,
						 tcpc_dev);
	enum toggling_mode mode = TOGGLING_MODE_OFF;
	int ret = 0;

	switch (port_type) {
	case TYPEC_PORT_SRC:
		mode = TOGGLING_MODE_SRC;
		break;
	case TYPEC_PORT_SNK:
		mode = TOGGLING_MODE_SNK;
		break;
	case TYPEC_PORT_DRP:
		mode = TOGGLING_MODE_DRP;
		break;
	}

	mutex_lock(&chip->lock);
	ret = fusb302_set_src_current(chip, cc_src_current[cc]);
	if (ret < 0) {
		fusb302_log(chip, "unable to set src current %s, ret=%d",
			    typec_cc_status_name[cc], ret);
		goto done;
	}
	ret = fusb302_set_toggling(chip, mode);
	if (ret < 0) {
		fusb302_log(chip,
			    "unable to start drp toggling, ret=%d", ret);
		goto done;
	}
	fusb302_log(chip, "start drp toggling");
done:
	mutex_unlock(&chip->lock);

	return ret;
}

static int fusb302_pd_send_message(struct fusb302_chip *chip,
				   const struct pd_message *msg)
{
	int ret = 0;
	u8 buf[40];
	u8 pos = 0;
	int len;

	/* SOP tokens */
	buf[pos++] = FUSB302_TKN_SYNC1;
	buf[pos++] = FUSB302_TKN_SYNC1;
	buf[pos++] = FUSB302_TKN_SYNC1;
	buf[pos++] = FUSB302_TKN_SYNC2;

	len = pd_header_cnt_le(msg->header) * 4;
	/* plug 2 for header */
	len += 2;
	if (len > 0x1F) {
		fusb302_log(chip,
			    "PD message too long %d (incl. header)", len);
		return -EINVAL;
	}
	/* packsym tells the FUSB302 chip that the next X bytes are payload */
	buf[pos++] = FUSB302_TKN_PACKSYM | (len & 0x1F);
	memcpy(&buf[pos], &msg->header, sizeof(msg->header));
	pos += sizeof(msg->header);

	len -= 2;
	memcpy(&buf[pos], msg->payload, len);
	pos += len;

	/* CRC */
	buf[pos++] = FUSB302_TKN_JAMCRC;
	/* EOP */
	buf[pos++] = FUSB302_TKN_EOP;
	/* turn tx off after sending message */
	buf[pos++] = FUSB302_TKN_TXOFF;
	/* start transmission */
	buf[pos++] = FUSB302_TKN_TXON;

	ret = fusb302_i2c_block_write(chip, FUSB_REG_FIFOS, pos, buf);
	if (ret < 0)
		return ret;
	fusb302_log(chip, "sending PD message header: %x", msg->header);
	fusb302_log(chip, "sending PD message len: %d", len);

	return ret;
}

static int fusb302_pd_send_hardreset(struct fusb302_chip *chip)
{
	return fusb302_i2c_set_bits(chip, FUSB_REG_CONTROL3,
				    FUSB_REG_CONTROL3_SEND_HARDRESET);
}

static const char * const transmit_type_name[] = {
	[TCPC_TX_SOP]			= "SOP",
	[TCPC_TX_SOP_PRIME]		= "SOP'",
	[TCPC_TX_SOP_PRIME_PRIME]	= "SOP''",
	[TCPC_TX_SOP_DEBUG_PRIME]	= "DEBUG'",
	[TCPC_TX_SOP_DEBUG_PRIME_PRIME]	= "DEBUG''",
	[TCPC_TX_HARD_RESET]		= "HARD_RESET",
	[TCPC_TX_CABLE_RESET]		= "CABLE_RESET",
	[TCPC_TX_BIST_MODE_2]		= "BIST_MODE_2",
};

static int tcpm_pd_transmit(struct tcpc_dev *dev, enum tcpm_transmit_type type,
			    const struct pd_message *msg, unsigned int negotiated_rev)
{
	struct fusb302_chip *chip = container_of(dev, struct fusb302_chip,
						 tcpc_dev);
	int ret = 0;

	mutex_lock(&chip->lock);
	switch (type) {
	case TCPC_TX_SOP:
		/* nRetryCount 3 in P2.0 spec, whereas 2 in PD3.0 spec */
		ret = fusb302_enable_tx_auto_retries(chip, negotiated_rev > PD_REV20 ?
						     FUSB_REG_CONTROL3_N_RETRIES_2 :
						     FUSB_REG_CONTROL3_N_RETRIES_3);
		if (ret < 0)
			fusb302_log(chip, "Cannot update retry count ret=%d", ret);

		ret = fusb302_pd_send_message(chip, msg);
		if (ret < 0)
			fusb302_log(chip,
				    "cannot send PD message, ret=%d", ret);
		break;
	case TCPC_TX_HARD_RESET:
		ret = fusb302_pd_send_hardreset(chip);
		if (ret < 0)
			fusb302_log(chip,
				    "cannot send hardreset, ret=%d", ret);
		break;
	default:
		fusb302_log(chip, "type %s not supported",
			    transmit_type_name[type]);
		ret = -EINVAL;
	}
	mutex_unlock(&chip->lock);

	return ret;
}

static enum typec_cc_status fusb302_bc_lvl_to_cc(u8 bc_lvl)
{
	if (bc_lvl == FUSB_REG_STATUS0_BC_LVL_1230_MAX)
		return TYPEC_CC_RP_3_0;
	if (bc_lvl == FUSB_REG_STATUS0_BC_LVL_600_1230)
		return TYPEC_CC_RP_1_5;
	if (bc_lvl == FUSB_REG_STATUS0_BC_LVL_200_600)
		return TYPEC_CC_RP_DEF;
	return TYPEC_CC_OPEN;
}

static void fusb302_bc_lvl_handler_work(struct work_struct *work)
{
	struct fusb302_chip *chip = container_of(work, struct fusb302_chip,
						 bc_lvl_handler.work);
	int ret = 0;
	u8 status0;
	u8 bc_lvl;
	enum typec_cc_status cc_status;

	mutex_lock(&chip->lock);
	if (!chip->intr_bc_lvl) {
		fusb302_log(chip, "BC_LVL interrupt is turned off, abort");
		goto done;
	}
	ret = fusb302_i2c_read(chip, FUSB_REG_STATUS0, &status0);
	if (ret < 0)
		goto done;
	fusb302_log(chip, "BC_LVL handler, status0=0x%02x", status0);
	if (status0 & FUSB_REG_STATUS0_ACTIVITY) {
		fusb302_log(chip, "CC activities detected, delay handling");
		mod_delayed_work(chip->wq, &chip->bc_lvl_handler,
				 msecs_to_jiffies(T_BC_LVL_DEBOUNCE_DELAY_MS));
		goto done;
	}
	bc_lvl = status0 & FUSB_REG_STATUS0_BC_LVL_MASK;
	cc_status = fusb302_bc_lvl_to_cc(bc_lvl);
	if (chip->cc_polarity == TYPEC_POLARITY_CC1) {
		if (chip->cc1 != cc_status) {
			fusb302_log(chip, "cc1: %s -> %s",
				    typec_cc_status_name[chip->cc1],
				    typec_cc_status_name[cc_status]);
			chip->cc1 = cc_status;
			tcpm_cc_change(chip->tcpm_port);
		}
	} else {
		if (chip->cc2 != cc_status) {
			fusb302_log(chip, "cc2: %s -> %s",
				    typec_cc_status_name[chip->cc2],
				    typec_cc_status_name[cc_status]);
			chip->cc2 = cc_status;
			tcpm_cc_change(chip->tcpm_port);
		}
	}

done:
	mutex_unlock(&chip->lock);
}

static void init_tcpc_dev(struct tcpc_dev *fusb302_tcpc_dev)
{
	fusb302_tcpc_dev->init = tcpm_init;
	fusb302_tcpc_dev->get_vbus = tcpm_get_vbus;
	fusb302_tcpc_dev->get_current_limit = tcpm_get_current_limit;
	fusb302_tcpc_dev->set_cc = tcpm_set_cc;
	fusb302_tcpc_dev->get_cc = tcpm_get_cc;
	fusb302_tcpc_dev->set_polarity = tcpm_set_polarity;
	fusb302_tcpc_dev->set_vconn = tcpm_set_vconn;
	fusb302_tcpc_dev->set_vbus = tcpm_set_vbus;
	fusb302_tcpc_dev->set_pd_rx = tcpm_set_pd_rx;
	fusb302_tcpc_dev->set_roles = tcpm_set_roles;
	fusb302_tcpc_dev->start_toggling = tcpm_start_toggling;
	fusb302_tcpc_dev->pd_transmit = tcpm_pd_transmit;
}

static const char * const cc_polarity_name[] = {
	[TYPEC_POLARITY_CC1]	= "Polarity_CC1",
	[TYPEC_POLARITY_CC2]	= "Polarity_CC2",
};

static int fusb302_set_cc_polarity_and_pull(struct fusb302_chip *chip,
					    enum typec_cc_polarity cc_polarity,
					    bool pull_up, bool pull_down)
{
	int ret = 0;
	u8 switches0_data = 0x00;
	u8 switches1_mask = FUSB_REG_SWITCHES1_TXCC1_EN |
			    FUSB_REG_SWITCHES1_TXCC2_EN;
	u8 switches1_data = 0x00;

	if (pull_down)
		switches0_data |= FUSB_REG_SWITCHES0_CC1_PD_EN |
				  FUSB_REG_SWITCHES0_CC2_PD_EN;

	if (cc_polarity == TYPEC_POLARITY_CC1) {
		switches0_data |= FUSB_REG_SWITCHES0_MEAS_CC1;
		if (chip->vconn_on)
			switches0_data |= FUSB_REG_SWITCHES0_VCONN_CC2;
		if (pull_up)
			switches0_data |= FUSB_REG_SWITCHES0_CC1_PU_EN;
		switches1_data = FUSB_REG_SWITCHES1_TXCC1_EN;
	} else {
		switches0_data |= FUSB_REG_SWITCHES0_MEAS_CC2;
		if (chip->vconn_on)
			switches0_data |= FUSB_REG_SWITCHES0_VCONN_CC1;
		if (pull_up)
			switches0_data |= FUSB_REG_SWITCHES0_CC2_PU_EN;
		switches1_data = FUSB_REG_SWITCHES1_TXCC2_EN;
	}
	ret = fusb302_i2c_write(chip, FUSB_REG_SWITCHES0, switches0_data);
	if (ret < 0)
		return ret;
	ret = fusb302_i2c_mask_write(chip, FUSB_REG_SWITCHES1,
				     switches1_mask, switches1_data);
	if (ret < 0)
		return ret;
	chip->cc_polarity = cc_polarity;

	return ret;
}

static int fusb302_handle_togdone_snk(struct fusb302_chip *chip,
				      u8 togdone_result)
{
	int ret = 0;
	u8 status0;
	u8 bc_lvl;
	enum typec_cc_polarity cc_polarity;
	enum typec_cc_status cc_status_active, cc1, cc2;

	/* set polarity and pull_up, pull_down */
	cc_polarity = (togdone_result == FUSB_REG_STATUS1A_TOGSS_SNK1) ?
		      TYPEC_POLARITY_CC1 : TYPEC_POLARITY_CC2;
	ret = fusb302_set_cc_polarity_and_pull(chip, cc_polarity, false, true);
	if (ret < 0) {
		fusb302_log(chip, "cannot set cc polarity %s, ret=%d",
			    cc_polarity_name[cc_polarity], ret);
		return ret;
	}
	/* fusb302_set_cc_polarity() has set the correct measure block */
	ret = fusb302_i2c_read(chip, FUSB_REG_STATUS0, &status0);
	if (ret < 0)
		return ret;
	bc_lvl = status0 & FUSB_REG_STATUS0_BC_LVL_MASK;
	cc_status_active = fusb302_bc_lvl_to_cc(bc_lvl);
	/* restart toggling if the cc status on the active line is OPEN */
	if (cc_status_active == TYPEC_CC_OPEN) {
		fusb302_log(chip, "restart toggling as CC_OPEN detected");
		ret = fusb302_set_toggling(chip, chip->toggling_mode);
		return ret;
	}
	/* update tcpm with the new cc value */
	cc1 = (cc_polarity == TYPEC_POLARITY_CC1) ?
	      cc_status_active : TYPEC_CC_OPEN;
	cc2 = (cc_polarity == TYPEC_POLARITY_CC2) ?
	      cc_status_active : TYPEC_CC_OPEN;
	if ((chip->cc1 != cc1) || (chip->cc2 != cc2)) {
		chip->cc1 = cc1;
		chip->cc2 = cc2;
		tcpm_cc_change(chip->tcpm_port);
	}
	/* turn off toggling */
	ret = fusb302_set_toggling(chip, TOGGLING_MODE_OFF);
	if (ret < 0) {
		fusb302_log(chip,
			    "cannot set toggling mode off, ret=%d", ret);
		return ret;
	}
	/* unmask bc_lvl interrupt */
	ret = fusb302_i2c_clear_bits(chip, FUSB_REG_MASK, FUSB_REG_MASK_BC_LVL);
	if (ret < 0) {
		fusb302_log(chip,
			    "cannot unmask bc_lcl interrupt, ret=%d", ret);
		return ret;
	}
	chip->intr_bc_lvl = true;
	fusb302_log(chip, "detected cc1=%s, cc2=%s",
		    typec_cc_status_name[cc1],
		    typec_cc_status_name[cc2]);

	return ret;
}

/* On error returns < 0, otherwise a typec_cc_status value */
static int fusb302_get_src_cc_status(struct fusb302_chip *chip,
				     enum typec_cc_polarity cc_polarity,
				     enum typec_cc_status *cc)
{
	u8 ra_mda = ra_mda_value[chip->src_current_status];
	u8 rd_mda = rd_mda_value[chip->src_current_status];
	u8 switches0_data, status0;
	int ret;

	/* Step 1: Set switches so that we measure the right CC pin */
	switches0_data = (cc_polarity == TYPEC_POLARITY_CC1) ?
		FUSB_REG_SWITCHES0_CC1_PU_EN | FUSB_REG_SWITCHES0_MEAS_CC1 :
		FUSB_REG_SWITCHES0_CC2_PU_EN | FUSB_REG_SWITCHES0_MEAS_CC2;
	ret = fusb302_i2c_write(chip, FUSB_REG_SWITCHES0, switches0_data);
	if (ret < 0)
		return ret;

	fusb302_i2c_read(chip, FUSB_REG_SWITCHES0, &status0);
	fusb302_log(chip, "get_src_cc_status switches: 0x%0x", status0);

	/* Step 2: Set compararator volt to differentiate between Open and Rd */
	ret = fusb302_i2c_write(chip, FUSB_REG_MEASURE, rd_mda);
	if (ret < 0)
		return ret;

	usleep_range(50, 100);
	ret = fusb302_i2c_read(chip, FUSB_REG_STATUS0, &status0);
	if (ret < 0)
		return ret;

	fusb302_log(chip, "get_src_cc_status rd_mda status0: 0x%0x", status0);
	if (status0 & FUSB_REG_STATUS0_COMP) {
		*cc = TYPEC_CC_OPEN;
		return 0;
	}

	/* Step 3: Set compararator input to differentiate between Rd and Ra. */
	ret = fusb302_i2c_write(chip, FUSB_REG_MEASURE, ra_mda);
	if (ret < 0)
		return ret;

	usleep_range(50, 100);
	ret = fusb302_i2c_read(chip, FUSB_REG_STATUS0, &status0);
	if (ret < 0)
		return ret;

	fusb302_log(chip, "get_src_cc_status ra_mda status0: 0x%0x", status0);
	if (status0 & FUSB_REG_STATUS0_COMP)
		*cc = TYPEC_CC_RD;
	else
		*cc = TYPEC_CC_RA;

	return 0;
}

static int fusb302_handle_togdone_src(struct fusb302_chip *chip,
				      u8 togdone_result)
{
	/*
	 * - set polarity (measure cc, vconn, tx)
	 * - set pull_up, pull_down
	 * - set cc1, cc2, and update to tcpm_port
	 * - set I_COMP interrupt on
	 */
	int ret = 0;
	u8 rd_mda = rd_mda_value[chip->src_current_status];
	enum toggling_mode toggling_mode = chip->toggling_mode;
	enum typec_cc_polarity cc_polarity;
	enum typec_cc_status cc1, cc2;

	/*
	 * The toggle-engine will stop in a src state if it sees either Ra or
	 * Rd. Determine the status for both CC pins, starting with the one
	 * where toggling stopped, as that is where the switches point now.
	 */
	if (togdone_result == FUSB_REG_STATUS1A_TOGSS_SRC1)
		ret = fusb302_get_src_cc_status(chip, TYPEC_POLARITY_CC1, &cc1);
	else
		ret = fusb302_get_src_cc_status(chip, TYPEC_POLARITY_CC2, &cc2);
	if (ret < 0)
		return ret;
	/* we must turn off toggling before we can measure the other pin */
	ret = fusb302_set_toggling(chip, TOGGLING_MODE_OFF);
	if (ret < 0) {
		fusb302_log(chip, "cannot set toggling mode off, ret=%d", ret);
		return ret;
	}
	/* get the status of the other pin */
	if (togdone_result == FUSB_REG_STATUS1A_TOGSS_SRC1)
		ret = fusb302_get_src_cc_status(chip, TYPEC_POLARITY_CC2, &cc2);
	else
		ret = fusb302_get_src_cc_status(chip, TYPEC_POLARITY_CC1, &cc1);
	if (ret < 0)
		return ret;

	/* determine polarity based on the status of both pins */
	if (cc1 == TYPEC_CC_RD &&
			(cc2 == TYPEC_CC_OPEN || cc2 == TYPEC_CC_RA)) {
		cc_polarity = TYPEC_POLARITY_CC1;
	} else if (cc2 == TYPEC_CC_RD &&
		    (cc1 == TYPEC_CC_OPEN || cc1 == TYPEC_CC_RA)) {
		cc_polarity = TYPEC_POLARITY_CC2;
	} else {
		fusb302_log(chip, "unexpected CC status cc1=%s, cc2=%s, restarting toggling",
			    typec_cc_status_name[cc1],
			    typec_cc_status_name[cc2]);
		return fusb302_set_toggling(chip, toggling_mode);
	}
	/* set polarity and pull_up, pull_down */
	ret = fusb302_set_cc_polarity_and_pull(chip, cc_polarity, true, false);
	if (ret < 0) {
		fusb302_log(chip, "cannot set cc polarity %s, ret=%d",
			    cc_polarity_name[cc_polarity], ret);
		return ret;
	}
	/* update tcpm with the new cc value */
	if ((chip->cc1 != cc1) || (chip->cc2 != cc2)) {
		chip->cc1 = cc1;
		chip->cc2 = cc2;
		tcpm_cc_change(chip->tcpm_port);
	}
	/* set MDAC to Rd threshold, and unmask I_COMP for unplug detection */
	ret = fusb302_i2c_write(chip, FUSB_REG_MEASURE, rd_mda);
	if (ret < 0)
		return ret;
	/* unmask comp_chng interrupt */
	ret = fusb302_i2c_clear_bits(chip, FUSB_REG_MASK,
				     FUSB_REG_MASK_COMP_CHNG);
	if (ret < 0) {
		fusb302_log(chip,
			    "cannot unmask comp_chng interrupt, ret=%d", ret);
		return ret;
	}
	chip->intr_comp_chng = true;
	fusb302_log(chip, "detected cc1=%s, cc2=%s",
		    typec_cc_status_name[cc1],
		    typec_cc_status_name[cc2]);

	return ret;
}

static int fusb302_handle_togdone(struct fusb302_chip *chip)
{
	int ret = 0;
	u8 status1a;
	u8 togdone_result;

	ret = fusb302_i2c_read(chip, FUSB_REG_STATUS1A, &status1a);
	if (ret < 0)
		return ret;
	togdone_result = (status1a >> FUSB_REG_STATUS1A_TOGSS_POS) &
			 FUSB_REG_STATUS1A_TOGSS_MASK;
	switch (togdone_result) {
	case FUSB_REG_STATUS1A_TOGSS_SNK1:
	case FUSB_REG_STATUS1A_TOGSS_SNK2:
		return fusb302_handle_togdone_snk(chip, togdone_result);
	case FUSB_REG_STATUS1A_TOGSS_SRC1:
	case FUSB_REG_STATUS1A_TOGSS_SRC2:
		return fusb302_handle_togdone_src(chip, togdone_result);
	case FUSB_REG_STATUS1A_TOGSS_AA:
		/* doesn't support */
		fusb302_log(chip, "AudioAccessory not supported");
		fusb302_set_toggling(chip, chip->toggling_mode);
		break;
	default:
		fusb302_log(chip, "TOGDONE with an invalid state: %d",
			    togdone_result);
		fusb302_set_toggling(chip, chip->toggling_mode);
		break;
	}
	return ret;
}

static int fusb302_pd_reset(struct fusb302_chip *chip)
{
	return fusb302_i2c_set_bits(chip, FUSB_REG_RESET,
				    FUSB_REG_RESET_PD_RESET);
}

static int fusb302_pd_read_message(struct fusb302_chip *chip,
				   struct pd_message *msg)
{
	int ret = 0;
	u8 token;
	u8 crc[4];
	int len;

	/* first SOP token */
	ret = fusb302_i2c_read(chip, FUSB_REG_FIFOS, &token);
	if (ret < 0)
		return ret;
	ret = fusb302_i2c_block_read(chip, FUSB_REG_FIFOS, 2,
				     (u8 *)&msg->header);
	if (ret < 0)
		return ret;
	len = pd_header_cnt_le(msg->header) * 4;
	/* add 4 to length to include the CRC */
	if (len > PD_MAX_PAYLOAD * 4) {
		fusb302_log(chip, "PD message too long %d", len);
		return -EINVAL;
	}
	if (len > 0) {
		ret = fusb302_i2c_block_read(chip, FUSB_REG_FIFOS, len,
					     (u8 *)msg->payload);
		if (ret < 0)
			return ret;
	}
	/* another 4 bytes to read CRC out */
	ret = fusb302_i2c_block_read(chip, FUSB_REG_FIFOS, 4, crc);
	if (ret < 0)
		return ret;
	fusb302_log(chip, "PD message header: %x", msg->header);
	fusb302_log(chip, "PD message len: %d", len);

	/*
	 * Check if we've read off a GoodCRC message. If so then indicate to
	 * TCPM that the previous transmission has completed. Otherwise we pass
	 * the received message over to TCPM for processing.
	 *
	 * We make this check here instead of basing the reporting decision on
	 * the IRQ event type, as it's possible for the chip to report the
	 * TX_SUCCESS and GCRCSENT events out of order on occasion, so we need
	 * to check the message type to ensure correct reporting to TCPM.
	 */
	if ((!len) && (pd_header_type_le(msg->header) == PD_CTRL_GOOD_CRC))
		tcpm_pd_transmit_complete(chip->tcpm_port, TCPC_TX_SUCCESS);
	else
		tcpm_pd_receive(chip->tcpm_port, msg);

	return ret;
}

static irqreturn_t fusb302_irq_intn(int irq, void *dev_id)
{
	struct fusb302_chip *chip = dev_id;
	unsigned long flags;

	/* Disable our level triggered IRQ until our irq_work has cleared it */
	disable_irq_nosync(chip->gpio_int_n_irq);

	spin_lock_irqsave(&chip->irq_lock, flags);
	if (chip->irq_suspended)
		chip->irq_while_suspended = true;
	else
		schedule_work(&chip->irq_work);
	spin_unlock_irqrestore(&chip->irq_lock, flags);

	return IRQ_HANDLED;
}

static void fusb302_irq_work(struct work_struct *work)
{
	struct fusb302_chip *chip = container_of(work, struct fusb302_chip,
						 irq_work);
	int ret = 0;
	u8 interrupt;
	u8 interrupta;
	u8 interruptb;
	u8 status0;
	bool vbus_present;
	bool comp_result;
	bool intr_togdone;
	bool intr_bc_lvl;
	bool intr_comp_chng;
	struct pd_message pd_msg;

	mutex_lock(&chip->lock);
	/* grab a snapshot of intr flags */
	intr_togdone = chip->intr_togdone;
	intr_bc_lvl = chip->intr_bc_lvl;
	intr_comp_chng = chip->intr_comp_chng;

	ret = fusb302_i2c_read(chip, FUSB_REG_INTERRUPT, &interrupt);
	if (ret < 0)
		goto done;
	ret = fusb302_i2c_read(chip, FUSB_REG_INTERRUPTA, &interrupta);
	if (ret < 0)
		goto done;
	ret = fusb302_i2c_read(chip, FUSB_REG_INTERRUPTB, &interruptb);
	if (ret < 0)
		goto done;
	ret = fusb302_i2c_read(chip, FUSB_REG_STATUS0, &status0);
	if (ret < 0)
		goto done;
	fusb302_log(chip,
		    "IRQ: 0x%02x, a: 0x%02x, b: 0x%02x, status0: 0x%02x",
		    interrupt, interrupta, interruptb, status0);

	if (interrupt & FUSB_REG_INTERRUPT_VBUSOK) {
		vbus_present = !!(status0 & FUSB_REG_STATUS0_VBUSOK);
		fusb302_log(chip, "IRQ: VBUS_OK, vbus=%s",
			    vbus_present ? "On" : "Off");
		if (vbus_present != chip->vbus_present) {
			chip->vbus_present = vbus_present;
			tcpm_vbus_change(chip->tcpm_port);
		}
	}

	if ((interrupta & FUSB_REG_INTERRUPTA_TOGDONE) && intr_togdone) {
		fusb302_log(chip, "IRQ: TOGDONE");
		ret = fusb302_handle_togdone(chip);
		if (ret < 0) {
			fusb302_log(chip,
				    "handle togdone error, ret=%d", ret);
			goto done;
		}
	}

	if ((interrupt & FUSB_REG_INTERRUPT_BC_LVL) && intr_bc_lvl) {
		fusb302_log(chip, "IRQ: BC_LVL, handler pending");
		/*
		 * as BC_LVL interrupt can be affected by PD activity,
		 * apply delay to for the handler to wait for the PD
		 * signaling to finish.
		 */
		mod_delayed_work(chip->wq, &chip->bc_lvl_handler,
				 msecs_to_jiffies(T_BC_LVL_DEBOUNCE_DELAY_MS));
	}

	if ((interrupt & FUSB_REG_INTERRUPT_COMP_CHNG) && intr_comp_chng) {
		comp_result = !!(status0 & FUSB_REG_STATUS0_COMP);
		fusb302_log(chip, "IRQ: COMP_CHNG, comp=%s",
			    comp_result ? "true" : "false");
		if (comp_result) {
			/* cc level > Rd_threshold, detach */
			chip->cc1 = TYPEC_CC_OPEN;
			chip->cc2 = TYPEC_CC_OPEN;
			tcpm_cc_change(chip->tcpm_port);
		}
	}

	if (interrupt & FUSB_REG_INTERRUPT_COLLISION) {
		fusb302_log(chip, "IRQ: PD collision");
		tcpm_pd_transmit_complete(chip->tcpm_port, TCPC_TX_FAILED);
	}

	if (interrupta & FUSB_REG_INTERRUPTA_RETRYFAIL) {
		fusb302_log(chip, "IRQ: PD retry failed");
		tcpm_pd_transmit_complete(chip->tcpm_port, TCPC_TX_FAILED);
	}

	if (interrupta & FUSB_REG_INTERRUPTA_HARDSENT) {
		fusb302_log(chip, "IRQ: PD hardreset sent");
		ret = fusb302_pd_reset(chip);
		if (ret < 0) {
			fusb302_log(chip, "cannot PD reset, ret=%d", ret);
			goto done;
		}
		tcpm_pd_transmit_complete(chip->tcpm_port, TCPC_TX_SUCCESS);
	}

	if (interrupta & FUSB_REG_INTERRUPTA_TX_SUCCESS) {
		fusb302_log(chip, "IRQ: PD tx success");
		ret = fusb302_pd_read_message(chip, &pd_msg);
		if (ret < 0) {
			fusb302_log(chip,
				    "cannot read in PD message, ret=%d", ret);
			goto done;
		}
	}

	if (interrupta & FUSB_REG_INTERRUPTA_HARDRESET) {
		fusb302_log(chip, "IRQ: PD received hardreset");
		ret = fusb302_pd_reset(chip);
		if (ret < 0) {
			fusb302_log(chip, "cannot PD reset, ret=%d", ret);
			goto done;
		}
		tcpm_pd_hard_reset(chip->tcpm_port);
	}

	if (interruptb & FUSB_REG_INTERRUPTB_GCRCSENT) {
		fusb302_log(chip, "IRQ: PD sent good CRC");
		ret = fusb302_pd_read_message(chip, &pd_msg);
		if (ret < 0) {
			fusb302_log(chip,
				    "cannot read in PD message, ret=%d", ret);
			goto done;
		}
	}
done:
	mutex_unlock(&chip->lock);
	enable_irq(chip->gpio_int_n_irq);
}

static int init_gpio(struct fusb302_chip *chip)
{
	struct device *dev = chip->dev;
	int ret = 0;

	chip->gpio_int_n = devm_gpiod_get(dev, "fcs,int_n", GPIOD_IN);
	if (IS_ERR(chip->gpio_int_n)) {
		dev_err(dev, "failed to request gpio_int_n\n");
		return PTR_ERR(chip->gpio_int_n);
	}
	ret = gpiod_to_irq(chip->gpio_int_n);
	if (ret < 0) {
		dev_err(dev,
			"cannot request IRQ for GPIO Int_N, ret=%d", ret);
		return ret;
	}
	chip->gpio_int_n_irq = ret;
	return 0;
}

#define PDO_FIXED_FLAGS \
	(PDO_FIXED_DUAL_ROLE | PDO_FIXED_DATA_SWAP | PDO_FIXED_USB_COMM)

static const u32 src_pdo[] = {
	PDO_FIXED(5000, 400, PDO_FIXED_FLAGS)
};

static const u32 snk_pdo[] = {
	PDO_FIXED(5000, 400, PDO_FIXED_FLAGS)
};

static const struct property_entry port_props[] = {
	PROPERTY_ENTRY_STRING("data-role", "dual"),
	PROPERTY_ENTRY_STRING("power-role", "dual"),
	PROPERTY_ENTRY_STRING("try-power-role", "sink"),
	PROPERTY_ENTRY_U32_ARRAY("source-pdos", src_pdo),
	PROPERTY_ENTRY_U32_ARRAY("sink-pdos", snk_pdo),
	PROPERTY_ENTRY_U32("op-sink-microwatt", 2500000),
	{ }
};

static struct fwnode_handle *fusb302_fwnode_get(struct device *dev)
{
	struct fwnode_handle *fwnode;
<<<<<<< HEAD

	fwnode = device_get_named_child_node(dev, "connector");
	if (!fwnode)
		fwnode = fwnode_create_software_node(port_props, NULL);

=======

	fwnode = device_get_named_child_node(dev, "connector");
	if (!fwnode)
		fwnode = fwnode_create_software_node(port_props, NULL);

>>>>>>> 7d2a07b7
	return fwnode;
}

static int fusb302_probe(struct i2c_client *client,
			 const struct i2c_device_id *id)
{
	struct fusb302_chip *chip;
	struct i2c_adapter *adapter = client->adapter;
	struct device *dev = &client->dev;
	const char *name;
	int ret = 0;

	if (!i2c_check_functionality(adapter, I2C_FUNC_SMBUS_I2C_BLOCK)) {
		dev_err(&client->dev,
			"I2C/SMBus block functionality not supported!\n");
		return -ENODEV;
	}
	chip = devm_kzalloc(&client->dev, sizeof(*chip), GFP_KERNEL);
	if (!chip)
		return -ENOMEM;

	chip->i2c_client = client;
	chip->dev = &client->dev;
	mutex_init(&chip->lock);

	/*
	 * Devicetree platforms should get extcon via phandle (not yet
	 * supported). On ACPI platforms, we get the name from a device prop.
	 * This device prop is for kernel internal use only and is expected
	 * to be set by the platform code which also registers the i2c client
	 * for the fusb302.
	 */
	if (device_property_read_string(dev, "linux,extcon-name", &name) == 0) {
		chip->extcon = extcon_get_extcon_dev(name);
		if (!chip->extcon)
			return -EPROBE_DEFER;
	}

	chip->vbus = devm_regulator_get(chip->dev, "vbus");
	if (IS_ERR(chip->vbus))
		return PTR_ERR(chip->vbus);

	chip->wq = create_singlethread_workqueue(dev_name(chip->dev));
	if (!chip->wq)
		return -ENOMEM;

	spin_lock_init(&chip->irq_lock);
	INIT_WORK(&chip->irq_work, fusb302_irq_work);
	INIT_DELAYED_WORK(&chip->bc_lvl_handler, fusb302_bc_lvl_handler_work);
	init_tcpc_dev(&chip->tcpc_dev);
	fusb302_debugfs_init(chip);

	if (client->irq) {
		chip->gpio_int_n_irq = client->irq;
	} else {
		ret = init_gpio(chip);
		if (ret < 0)
			goto destroy_workqueue;
	}

	chip->tcpc_dev.fwnode = fusb302_fwnode_get(dev);
	if (IS_ERR(chip->tcpc_dev.fwnode)) {
		ret = PTR_ERR(chip->tcpc_dev.fwnode);
		goto destroy_workqueue;
	}

	chip->tcpm_port = tcpm_register_port(&client->dev, &chip->tcpc_dev);
	if (IS_ERR(chip->tcpm_port)) {
		fwnode_handle_put(chip->tcpc_dev.fwnode);
		ret = PTR_ERR(chip->tcpm_port);
		if (ret != -EPROBE_DEFER)
			dev_err(dev, "cannot register tcpm port, ret=%d", ret);
		goto destroy_workqueue;
	}

	ret = request_irq(chip->gpio_int_n_irq, fusb302_irq_intn,
			  IRQF_ONESHOT | IRQF_TRIGGER_LOW,
			  "fsc_interrupt_int_n", chip);
	if (ret < 0) {
		dev_err(dev, "cannot request IRQ for GPIO Int_N, ret=%d", ret);
		goto tcpm_unregister_port;
	}
	enable_irq_wake(chip->gpio_int_n_irq);
	i2c_set_clientdata(client, chip);

	return ret;

tcpm_unregister_port:
	tcpm_unregister_port(chip->tcpm_port);
	fwnode_handle_put(chip->tcpc_dev.fwnode);
destroy_workqueue:
	fusb302_debugfs_exit(chip);
	destroy_workqueue(chip->wq);

	return ret;
}

static int fusb302_remove(struct i2c_client *client)
{
	struct fusb302_chip *chip = i2c_get_clientdata(client);

	disable_irq_wake(chip->gpio_int_n_irq);
	free_irq(chip->gpio_int_n_irq, chip);
	cancel_work_sync(&chip->irq_work);
	cancel_delayed_work_sync(&chip->bc_lvl_handler);
	tcpm_unregister_port(chip->tcpm_port);
	fwnode_handle_put(chip->tcpc_dev.fwnode);
	destroy_workqueue(chip->wq);
	fusb302_debugfs_exit(chip);

	return 0;
}

static int fusb302_pm_suspend(struct device *dev)
{
	struct fusb302_chip *chip = dev->driver_data;
	unsigned long flags;

	spin_lock_irqsave(&chip->irq_lock, flags);
	chip->irq_suspended = true;
	spin_unlock_irqrestore(&chip->irq_lock, flags);

	/* Make sure any pending irq_work is finished before the bus suspends */
	flush_work(&chip->irq_work);
	return 0;
}

static int fusb302_pm_resume(struct device *dev)
{
	struct fusb302_chip *chip = dev->driver_data;
	unsigned long flags;

	spin_lock_irqsave(&chip->irq_lock, flags);
	if (chip->irq_while_suspended) {
		schedule_work(&chip->irq_work);
		chip->irq_while_suspended = false;
	}
	chip->irq_suspended = false;
	spin_unlock_irqrestore(&chip->irq_lock, flags);

	return 0;
}

static const struct of_device_id fusb302_dt_match[] = {
	{.compatible = "fcs,fusb302"},
	{},
};
MODULE_DEVICE_TABLE(of, fusb302_dt_match);

static const struct i2c_device_id fusb302_i2c_device_id[] = {
	{"typec_fusb302", 0},
	{},
};
MODULE_DEVICE_TABLE(i2c, fusb302_i2c_device_id);

static const struct dev_pm_ops fusb302_pm_ops = {
	.suspend = fusb302_pm_suspend,
	.resume = fusb302_pm_resume,
};

static struct i2c_driver fusb302_driver = {
	.driver = {
		   .name = "typec_fusb302",
		   .pm = &fusb302_pm_ops,
		   .of_match_table = of_match_ptr(fusb302_dt_match),
		   },
	.probe = fusb302_probe,
	.remove = fusb302_remove,
	.id_table = fusb302_i2c_device_id,
};
module_i2c_driver(fusb302_driver);

MODULE_AUTHOR("Yueyao Zhu <yueyao.zhu@gmail.com>");
MODULE_DESCRIPTION("Fairchild FUSB302 Type-C Chip Driver");
MODULE_LICENSE("GPL");<|MERGE_RESOLUTION|>--- conflicted
+++ resolved
@@ -213,14 +213,9 @@
 
 	mutex_init(&chip->logbuffer_lock);
 	snprintf(name, NAME_MAX, "fusb302-%s", dev_name(chip->dev));
-<<<<<<< HEAD
-	chip->dentry = debugfs_create_file(name, S_IFREG | 0444, usb_debug_root,
-					   chip, &fusb302_debug_fops);
-=======
 	chip->dentry = debugfs_create_dir(name, usb_debug_root);
 	debugfs_create_file("log", S_IFREG | 0444, chip->dentry, chip,
 			    &fusb302_debug_fops);
->>>>>>> 7d2a07b7
 }
 
 static void fusb302_debugfs_exit(struct fusb302_chip *chip)
@@ -1672,19 +1667,11 @@
 static struct fwnode_handle *fusb302_fwnode_get(struct device *dev)
 {
 	struct fwnode_handle *fwnode;
-<<<<<<< HEAD
 
 	fwnode = device_get_named_child_node(dev, "connector");
 	if (!fwnode)
 		fwnode = fwnode_create_software_node(port_props, NULL);
 
-=======
-
-	fwnode = device_get_named_child_node(dev, "connector");
-	if (!fwnode)
-		fwnode = fwnode_create_software_node(port_props, NULL);
-
->>>>>>> 7d2a07b7
 	return fwnode;
 }
 
