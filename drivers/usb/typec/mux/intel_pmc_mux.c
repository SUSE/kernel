--- conflicted
+++ resolved
@@ -18,11 +18,6 @@
 #include <linux/usb/typec_tbt.h>
 #include <linux/debugfs.h>
 #include <linux/usb.h>
-<<<<<<< HEAD
-
-#include <asm/intel_scu_ipc.h>
-=======
->>>>>>> 2d5404ca
 
 #define PMC_USBC_CMD		0xa7
 
