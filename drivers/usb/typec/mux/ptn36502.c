--- conflicted
+++ resolved
@@ -340,11 +340,7 @@
 	ret = regulator_enable(ptn->vdd18_supply);
 	if (ret) {
 		ret = dev_err_probe(dev, ret, "Failed to enable vdd18\n");
-<<<<<<< HEAD
-		goto err_switch_put;
-=======
 		goto err_mux_put;
->>>>>>> b806d6ef
 	}
 
 	ret = ptn36502_detect(ptn);
@@ -385,12 +381,9 @@
 err_disable_regulator:
 	regulator_disable(ptn->vdd18_supply);
 
-<<<<<<< HEAD
-=======
 err_mux_put:
 	typec_mux_put(ptn->typec_mux);
 
->>>>>>> b806d6ef
 err_switch_put:
 	typec_switch_put(ptn->typec_switch);
 
@@ -406,10 +399,7 @@
 
 	regulator_disable(ptn->vdd18_supply);
 
-<<<<<<< HEAD
-=======
 	typec_mux_put(ptn->typec_mux);
->>>>>>> b806d6ef
 	typec_switch_put(ptn->typec_switch);
 }
 
