// SPDX-License-Identifier: (GPL-2.0+ OR BSD-3-Clause)
/*
 * platform.c - DesignWare HS OTG Controller platform driver
 *
 * Copyright (C) Matthijs Kooijman <matthijs@stdin.nl>
 */

#include <linux/kernel.h>
#include <linux/module.h>
#include <linux/slab.h>
#include <linux/clk.h>
#include <linux/device.h>
#include <linux/dma-mapping.h>
#include <linux/of_device.h>
#include <linux/mutex.h>
#include <linux/platform_device.h>
#include <linux/phy/phy.h>
#include <linux/platform_data/s3c-hsotg.h>
#include <linux/reset.h>

#include <linux/usb/of.h>

#include "core.h"
#include "hcd.h"
#include "debug.h"

static const char dwc2_driver_name[] = "dwc2";

/*
 * Check the dr_mode against the module configuration and hardware
 * capabilities.
 *
 * The hardware, module, and dr_mode, can each be set to host, device,
 * or otg. Check that all these values are compatible and adjust the
 * value of dr_mode if possible.
 *
 *                      actual
 *    HW  MOD dr_mode   dr_mode
 *  ------------------------------
 *   HST  HST  any    :  HST
 *   HST  DEV  any    :  ---
 *   HST  OTG  any    :  HST
 *
 *   DEV  HST  any    :  ---
 *   DEV  DEV  any    :  DEV
 *   DEV  OTG  any    :  DEV
 *
 *   OTG  HST  any    :  HST
 *   OTG  DEV  any    :  DEV
 *   OTG  OTG  any    :  dr_mode
 */
static int dwc2_get_dr_mode(struct dwc2_hsotg *hsotg)
{
	enum usb_dr_mode mode;

	hsotg->dr_mode = usb_get_dr_mode(hsotg->dev);
	if (hsotg->dr_mode == USB_DR_MODE_UNKNOWN)
		hsotg->dr_mode = USB_DR_MODE_OTG;

	mode = hsotg->dr_mode;

	if (dwc2_hw_is_device(hsotg)) {
		if (IS_ENABLED(CONFIG_USB_DWC2_HOST)) {
			dev_err(hsotg->dev,
				"Controller does not support host mode.\n");
			return -EINVAL;
		}
		mode = USB_DR_MODE_PERIPHERAL;
	} else if (dwc2_hw_is_host(hsotg)) {
		if (IS_ENABLED(CONFIG_USB_DWC2_PERIPHERAL)) {
			dev_err(hsotg->dev,
				"Controller does not support device mode.\n");
			return -EINVAL;
		}
		mode = USB_DR_MODE_HOST;
	} else {
		if (IS_ENABLED(CONFIG_USB_DWC2_HOST))
			mode = USB_DR_MODE_HOST;
		else if (IS_ENABLED(CONFIG_USB_DWC2_PERIPHERAL))
			mode = USB_DR_MODE_PERIPHERAL;
	}

	if (mode != hsotg->dr_mode) {
		dev_warn(hsotg->dev,
			 "Configuration mismatch. dr_mode forced to %s\n",
			mode == USB_DR_MODE_HOST ? "host" : "device");

		hsotg->dr_mode = mode;
	}

	return 0;
}

static int __dwc2_lowlevel_hw_enable(struct dwc2_hsotg *hsotg)
{
	struct platform_device *pdev = to_platform_device(hsotg->dev);
	int ret;

	ret = regulator_bulk_enable(ARRAY_SIZE(hsotg->supplies),
				    hsotg->supplies);
	if (ret)
		return ret;

<<<<<<< HEAD
=======
	if (hsotg->utmi_clk) {
		ret = clk_prepare_enable(hsotg->utmi_clk);
		if (ret)
			goto err_dis_reg;
	}

>>>>>>> eb3cdb58
	if (hsotg->clk) {
		ret = clk_prepare_enable(hsotg->clk);
		if (ret)
			goto err_dis_utmi_clk;
	}

	if (hsotg->uphy) {
		ret = usb_phy_init(hsotg->uphy);
	} else if (hsotg->plat && hsotg->plat->phy_init) {
		ret = hsotg->plat->phy_init(pdev, hsotg->plat->phy_type);
	} else {
		ret = phy_init(hsotg->phy);
<<<<<<< HEAD
		if (ret == 0)
			ret = phy_power_on(hsotg->phy);
=======
		if (ret == 0) {
			ret = phy_power_on(hsotg->phy);
			if (ret)
				phy_exit(hsotg->phy);
		}
>>>>>>> eb3cdb58
	}

	if (ret)
		goto err_dis_clk;

	return 0;

err_dis_clk:
	if (hsotg->clk)
		clk_disable_unprepare(hsotg->clk);

err_dis_utmi_clk:
	if (hsotg->utmi_clk)
		clk_disable_unprepare(hsotg->utmi_clk);

err_dis_reg:
	regulator_bulk_disable(ARRAY_SIZE(hsotg->supplies), hsotg->supplies);

	return ret;
}

/**
 * dwc2_lowlevel_hw_enable - enable platform lowlevel hw resources
 * @hsotg: The driver state
 *
 * A wrapper for platform code responsible for controlling
 * low-level USB platform resources (phy, clock, regulators)
 */
int dwc2_lowlevel_hw_enable(struct dwc2_hsotg *hsotg)
{
	int ret = __dwc2_lowlevel_hw_enable(hsotg);

	if (ret == 0)
		hsotg->ll_hw_enabled = true;
	return ret;
}

static int __dwc2_lowlevel_hw_disable(struct dwc2_hsotg *hsotg)
{
	struct platform_device *pdev = to_platform_device(hsotg->dev);
	int ret = 0;

	if (hsotg->uphy) {
		usb_phy_shutdown(hsotg->uphy);
	} else if (hsotg->plat && hsotg->plat->phy_exit) {
		ret = hsotg->plat->phy_exit(pdev, hsotg->plat->phy_type);
	} else {
		ret = phy_power_off(hsotg->phy);
		if (ret == 0)
			ret = phy_exit(hsotg->phy);
	}
	if (ret)
		return ret;

	if (hsotg->clk)
		clk_disable_unprepare(hsotg->clk);

<<<<<<< HEAD
=======
	if (hsotg->utmi_clk)
		clk_disable_unprepare(hsotg->utmi_clk);

>>>>>>> eb3cdb58
	return regulator_bulk_disable(ARRAY_SIZE(hsotg->supplies), hsotg->supplies);
}

/**
 * dwc2_lowlevel_hw_disable - disable platform lowlevel hw resources
 * @hsotg: The driver state
 *
 * A wrapper for platform code responsible for controlling
 * low-level USB platform resources (phy, clock, regulators)
 */
int dwc2_lowlevel_hw_disable(struct dwc2_hsotg *hsotg)
{
	int ret = __dwc2_lowlevel_hw_disable(hsotg);

	if (ret == 0)
		hsotg->ll_hw_enabled = false;
	return ret;
}

static void dwc2_reset_control_assert(void *data)
{
	reset_control_assert(data);
}

static int dwc2_lowlevel_hw_init(struct dwc2_hsotg *hsotg)
{
	int i, ret;

	hsotg->reset = devm_reset_control_get_optional(hsotg->dev, "dwc2");
	if (IS_ERR(hsotg->reset))
		return dev_err_probe(hsotg->dev, PTR_ERR(hsotg->reset),
				     "error getting reset control\n");

	reset_control_deassert(hsotg->reset);
	ret = devm_add_action_or_reset(hsotg->dev, dwc2_reset_control_assert,
				       hsotg->reset);
	if (ret)
		return ret;

	hsotg->reset_ecc = devm_reset_control_get_optional(hsotg->dev, "dwc2-ecc");
	if (IS_ERR(hsotg->reset_ecc))
		return dev_err_probe(hsotg->dev, PTR_ERR(hsotg->reset_ecc),
				     "error getting reset control for ecc\n");

	reset_control_deassert(hsotg->reset_ecc);
	ret = devm_add_action_or_reset(hsotg->dev, dwc2_reset_control_assert,
				       hsotg->reset_ecc);
	if (ret)
		return ret;

	/*
	 * Attempt to find a generic PHY, then look for an old style
	 * USB PHY and then fall back to pdata
	 */
	hsotg->phy = devm_phy_get(hsotg->dev, "usb2-phy");
	if (IS_ERR(hsotg->phy)) {
		ret = PTR_ERR(hsotg->phy);
		switch (ret) {
		case -ENODEV:
		case -ENOSYS:
			hsotg->phy = NULL;
			break;
		default:
			return dev_err_probe(hsotg->dev, ret, "error getting phy\n");
		}
	}

	if (!hsotg->phy) {
		hsotg->uphy = devm_usb_get_phy(hsotg->dev, USB_PHY_TYPE_USB2);
		if (IS_ERR(hsotg->uphy)) {
			ret = PTR_ERR(hsotg->uphy);
			switch (ret) {
			case -ENODEV:
			case -ENXIO:
				hsotg->uphy = NULL;
				break;
			default:
				return dev_err_probe(hsotg->dev, ret, "error getting usb phy\n");
			}
		}
	}

	hsotg->plat = dev_get_platdata(hsotg->dev);

	/* Clock */
	hsotg->clk = devm_clk_get_optional(hsotg->dev, "otg");
	if (IS_ERR(hsotg->clk))
		return dev_err_probe(hsotg->dev, PTR_ERR(hsotg->clk), "cannot get otg clock\n");

	hsotg->utmi_clk = devm_clk_get_optional(hsotg->dev, "utmi");
	if (IS_ERR(hsotg->utmi_clk))
		return dev_err_probe(hsotg->dev, PTR_ERR(hsotg->utmi_clk),
				     "cannot get utmi clock\n");

	/* Regulators */
	for (i = 0; i < ARRAY_SIZE(hsotg->supplies); i++)
		hsotg->supplies[i].supply = dwc2_hsotg_supply_names[i];

	ret = devm_regulator_bulk_get(hsotg->dev, ARRAY_SIZE(hsotg->supplies),
				      hsotg->supplies);
	if (ret)
		return dev_err_probe(hsotg->dev, ret, "failed to request supplies\n");

	return 0;
}

/**
 * dwc2_driver_remove() - Called when the DWC_otg core is unregistered with the
 * DWC_otg driver
 *
 * @dev: Platform device
 *
 * This routine is called, for example, when the rmmod command is executed. The
 * device may or may not be electrically present. If it is present, the driver
 * stops device processing. Any resources used on behalf of this device are
 * freed.
 */
static int dwc2_driver_remove(struct platform_device *dev)
{
	struct dwc2_hsotg *hsotg = platform_get_drvdata(dev);
	struct dwc2_gregs_backup *gr;
	int ret = 0;

	gr = &hsotg->gr_backup;

	/* Exit Hibernation when driver is removed. */
	if (hsotg->hibernated) {
		if (gr->gotgctl & GOTGCTL_CURMODE_HOST)
			ret = dwc2_exit_hibernation(hsotg, 0, 0, 1);
		else
			ret = dwc2_exit_hibernation(hsotg, 0, 0, 0);

		if (ret)
			dev_err(hsotg->dev,
				"exit hibernation failed.\n");
	}

	/* Exit Partial Power Down when driver is removed. */
	if (hsotg->in_ppd) {
		ret = dwc2_exit_partial_power_down(hsotg, 0, true);
		if (ret)
			dev_err(hsotg->dev,
				"exit partial_power_down failed\n");
	}

	/* Exit clock gating when driver is removed. */
	if (hsotg->params.power_down == DWC2_POWER_DOWN_PARAM_NONE &&
	    hsotg->bus_suspended) {
		if (dwc2_is_device_mode(hsotg))
			dwc2_gadget_exit_clock_gating(hsotg, 0);
		else
			dwc2_host_exit_clock_gating(hsotg, 0);
	}

	dwc2_debugfs_exit(hsotg);
	if (hsotg->hcd_enabled)
		dwc2_hcd_remove(hsotg);
	if (hsotg->gadget_enabled)
		dwc2_hsotg_remove(hsotg);

	dwc2_drd_exit(hsotg);

	if (hsotg->params.activate_stm_id_vb_detection)
		regulator_disable(hsotg->usb33d);

	if (hsotg->ll_hw_enabled)
		dwc2_lowlevel_hw_disable(hsotg);

	return 0;
}

/**
 * dwc2_driver_shutdown() - Called on device shutdown
 *
 * @dev: Platform device
 *
 * In specific conditions (involving usb hubs) dwc2 devices can create a
 * lot of interrupts, even to the point of overwhelming devices running
 * at low frequencies. Some devices need to do special clock handling
 * at shutdown-time which may bring the system clock below the threshold
 * of being able to handle the dwc2 interrupts. Disabling dwc2-irqs
 * prevents reboots/poweroffs from getting stuck in such cases.
 */
static void dwc2_driver_shutdown(struct platform_device *dev)
{
	struct dwc2_hsotg *hsotg = platform_get_drvdata(dev);

	dwc2_disable_global_interrupts(hsotg);
	synchronize_irq(hsotg->irq);
}

/**
 * dwc2_check_core_endianness() - Returns true if core and AHB have
 * opposite endianness.
 * @hsotg:	Programming view of the DWC_otg controller.
 */
static bool dwc2_check_core_endianness(struct dwc2_hsotg *hsotg)
{
	u32 snpsid;

	snpsid = ioread32(hsotg->regs + GSNPSID);
	if ((snpsid & GSNPSID_ID_MASK) == DWC2_OTG_ID ||
	    (snpsid & GSNPSID_ID_MASK) == DWC2_FS_IOT_ID ||
	    (snpsid & GSNPSID_ID_MASK) == DWC2_HS_IOT_ID)
		return false;
	return true;
}

/**
 * dwc2_check_core_version() - Check core version
 *
 * @hsotg: Programming view of the DWC_otg controller
 *
 */
int dwc2_check_core_version(struct dwc2_hsotg *hsotg)
{
	struct dwc2_hw_params *hw = &hsotg->hw_params;

	/*
	 * Attempt to ensure this device is really a DWC_otg Controller.
	 * Read and verify the GSNPSID register contents. The value should be
	 * 0x45f4xxxx, 0x5531xxxx or 0x5532xxxx
	 */

	hw->snpsid = dwc2_readl(hsotg, GSNPSID);
	if ((hw->snpsid & GSNPSID_ID_MASK) != DWC2_OTG_ID &&
	    (hw->snpsid & GSNPSID_ID_MASK) != DWC2_FS_IOT_ID &&
	    (hw->snpsid & GSNPSID_ID_MASK) != DWC2_HS_IOT_ID) {
		dev_err(hsotg->dev, "Bad value for GSNPSID: 0x%08x\n",
			hw->snpsid);
		return -ENODEV;
	}

	dev_dbg(hsotg->dev, "Core Release: %1x.%1x%1x%1x (snpsid=%x)\n",
		hw->snpsid >> 12 & 0xf, hw->snpsid >> 8 & 0xf,
		hw->snpsid >> 4 & 0xf, hw->snpsid & 0xf, hw->snpsid);
	return 0;
}

/**
 * dwc2_driver_probe() - Called when the DWC_otg core is bound to the DWC_otg
 * driver
 *
 * @dev: Platform device
 *
 * This routine creates the driver components required to control the device
 * (core, HCD, and PCD) and initializes the device. The driver components are
 * stored in a dwc2_hsotg structure. A reference to the dwc2_hsotg is saved
 * in the device private data. This allows the driver to access the dwc2_hsotg
 * structure on subsequent calls to driver methods for this device.
 */
static int dwc2_driver_probe(struct platform_device *dev)
{
	struct dwc2_hsotg *hsotg;
	struct resource *res;
	int retval;

	hsotg = devm_kzalloc(&dev->dev, sizeof(*hsotg), GFP_KERNEL);
	if (!hsotg)
		return -ENOMEM;

	hsotg->dev = &dev->dev;

	/*
	 * Use reasonable defaults so platforms don't have to provide these.
	 */
	if (!dev->dev.dma_mask)
		dev->dev.dma_mask = &dev->dev.coherent_dma_mask;
	retval = dma_set_coherent_mask(&dev->dev, DMA_BIT_MASK(32));
	if (retval) {
		dev_err(&dev->dev, "can't set coherent DMA mask: %d\n", retval);
		return retval;
	}

	hsotg->regs = devm_platform_get_and_ioremap_resource(dev, 0, &res);
	if (IS_ERR(hsotg->regs))
		return PTR_ERR(hsotg->regs);

	dev_dbg(&dev->dev, "mapped PA %08lx to VA %p\n",
		(unsigned long)res->start, hsotg->regs);

	retval = dwc2_lowlevel_hw_init(hsotg);
	if (retval)
		return retval;

	spin_lock_init(&hsotg->lock);

	hsotg->irq = platform_get_irq(dev, 0);
	if (hsotg->irq < 0)
		return hsotg->irq;

	dev_dbg(hsotg->dev, "registering common handler for irq%d\n",
		hsotg->irq);
	retval = devm_request_irq(hsotg->dev, hsotg->irq,
				  dwc2_handle_common_intr, IRQF_SHARED,
				  dev_name(hsotg->dev), hsotg);
	if (retval)
		return retval;

	hsotg->vbus_supply = devm_regulator_get_optional(hsotg->dev, "vbus");
	if (IS_ERR(hsotg->vbus_supply)) {
		retval = PTR_ERR(hsotg->vbus_supply);
		hsotg->vbus_supply = NULL;
		if (retval != -ENODEV)
			return retval;
	}

	retval = dwc2_lowlevel_hw_enable(hsotg);
	if (retval)
		return retval;

	hsotg->needs_byte_swap = dwc2_check_core_endianness(hsotg);

	retval = dwc2_get_dr_mode(hsotg);
	if (retval)
		goto error;

	hsotg->need_phy_for_wake =
		of_property_read_bool(dev->dev.of_node,
				      "snps,need-phy-for-wake");

	/*
	 * Before performing any core related operations
	 * check core version.
	 */
	retval = dwc2_check_core_version(hsotg);
	if (retval)
		goto error;

	/*
	 * Reset before dwc2_get_hwparams() then it could get power-on real
	 * reset value form registers.
	 */
	retval = dwc2_core_reset(hsotg, false);
	if (retval)
		goto error;

	/* Detect config values from hardware */
	retval = dwc2_get_hwparams(hsotg);
	if (retval)
		goto error;

	/*
	 * For OTG cores, set the force mode bits to reflect the value
	 * of dr_mode. Force mode bits should not be touched at any
	 * other time after this.
	 */
	dwc2_force_dr_mode(hsotg);

	retval = dwc2_init_params(hsotg);
	if (retval)
		goto error;

	if (hsotg->params.activate_stm_id_vb_detection) {
		u32 ggpio;

		hsotg->usb33d = devm_regulator_get(hsotg->dev, "usb33d");
		if (IS_ERR(hsotg->usb33d)) {
			retval = PTR_ERR(hsotg->usb33d);
			dev_err_probe(hsotg->dev, retval, "failed to request usb33d supply\n");
			goto error;
		}
		retval = regulator_enable(hsotg->usb33d);
		if (retval) {
			dev_err_probe(hsotg->dev, retval, "failed to enable usb33d supply\n");
			goto error;
		}

		ggpio = dwc2_readl(hsotg, GGPIO);
		ggpio |= GGPIO_STM32_OTG_GCCFG_IDEN;
		ggpio |= GGPIO_STM32_OTG_GCCFG_VBDEN;
		dwc2_writel(hsotg, ggpio, GGPIO);

		/* ID/VBUS detection startup time */
		usleep_range(5000, 7000);
	}

	retval = dwc2_drd_init(hsotg);
	if (retval) {
		dev_err_probe(hsotg->dev, retval, "failed to initialize dual-role\n");
		goto error_init;
	}

	if (hsotg->dr_mode != USB_DR_MODE_HOST) {
		retval = dwc2_gadget_init(hsotg);
		if (retval)
			goto error_drd;
		hsotg->gadget_enabled = 1;
	}

	/*
	 * If we need PHY for wakeup we must be wakeup capable.
	 * When we have a device that can wake without the PHY we
	 * can adjust this condition.
	 */
	if (hsotg->need_phy_for_wake)
		device_set_wakeup_capable(&dev->dev, true);

	hsotg->reset_phy_on_wake =
		of_property_read_bool(dev->dev.of_node,
				      "snps,reset-phy-on-wake");
	if (hsotg->reset_phy_on_wake && !hsotg->phy) {
		dev_warn(hsotg->dev,
			 "Quirk reset-phy-on-wake only supports generic PHYs\n");
		hsotg->reset_phy_on_wake = false;
	}

	if (hsotg->dr_mode != USB_DR_MODE_PERIPHERAL) {
		retval = dwc2_hcd_init(hsotg);
		if (retval) {
			if (hsotg->gadget_enabled)
				dwc2_hsotg_remove(hsotg);
			goto error_drd;
		}
		hsotg->hcd_enabled = 1;
	}

	platform_set_drvdata(dev, hsotg);
	hsotg->hibernated = 0;

	dwc2_debugfs_init(hsotg);

	/* Gadget code manages lowlevel hw on its own */
	if (hsotg->dr_mode == USB_DR_MODE_PERIPHERAL)
		dwc2_lowlevel_hw_disable(hsotg);

#if IS_ENABLED(CONFIG_USB_DWC2_PERIPHERAL) || \
	IS_ENABLED(CONFIG_USB_DWC2_DUAL_ROLE)
	/* Postponed adding a new gadget to the udc class driver list */
	if (hsotg->gadget_enabled) {
		retval = usb_add_gadget_udc(hsotg->dev, &hsotg->gadget);
		if (retval) {
			hsotg->gadget.udc = NULL;
			dwc2_hsotg_remove(hsotg);
			goto error_debugfs;
		}
	}
#endif /* CONFIG_USB_DWC2_PERIPHERAL || CONFIG_USB_DWC2_DUAL_ROLE */
	return 0;

#if IS_ENABLED(CONFIG_USB_DWC2_PERIPHERAL) || \
	IS_ENABLED(CONFIG_USB_DWC2_DUAL_ROLE)
error_debugfs:
	dwc2_debugfs_exit(hsotg);
	if (hsotg->hcd_enabled)
		dwc2_hcd_remove(hsotg);
#endif
error_drd:
	dwc2_drd_exit(hsotg);

error_init:
	if (hsotg->params.activate_stm_id_vb_detection)
		regulator_disable(hsotg->usb33d);
error:
	if (hsotg->ll_hw_enabled)
		dwc2_lowlevel_hw_disable(hsotg);
	return retval;
}

static int __maybe_unused dwc2_suspend(struct device *dev)
{
	struct dwc2_hsotg *dwc2 = dev_get_drvdata(dev);
	bool is_device_mode = dwc2_is_device_mode(dwc2);
	int ret = 0;

	if (is_device_mode)
		dwc2_hsotg_suspend(dwc2);

	dwc2_drd_suspend(dwc2);

	if (dwc2->params.activate_stm_id_vb_detection) {
		unsigned long flags;
		u32 ggpio, gotgctl;

		/*
		 * Need to force the mode to the current mode to avoid Mode
		 * Mismatch Interrupt when ID detection will be disabled.
		 */
		dwc2_force_mode(dwc2, !is_device_mode);

		spin_lock_irqsave(&dwc2->lock, flags);
		gotgctl = dwc2_readl(dwc2, GOTGCTL);
		/* bypass debounce filter, enable overrides */
		gotgctl |= GOTGCTL_DBNCE_FLTR_BYPASS;
		gotgctl |= GOTGCTL_BVALOEN | GOTGCTL_AVALOEN;
		/* Force A / B session if needed */
		if (gotgctl & GOTGCTL_ASESVLD)
			gotgctl |= GOTGCTL_AVALOVAL;
		if (gotgctl & GOTGCTL_BSESVLD)
			gotgctl |= GOTGCTL_BVALOVAL;
		dwc2_writel(dwc2, gotgctl, GOTGCTL);
		spin_unlock_irqrestore(&dwc2->lock, flags);

		ggpio = dwc2_readl(dwc2, GGPIO);
		ggpio &= ~GGPIO_STM32_OTG_GCCFG_IDEN;
		ggpio &= ~GGPIO_STM32_OTG_GCCFG_VBDEN;
		dwc2_writel(dwc2, ggpio, GGPIO);

		regulator_disable(dwc2->usb33d);
	}

	if (dwc2->ll_hw_enabled &&
	    (is_device_mode || dwc2_host_can_poweroff_phy(dwc2))) {
		ret = __dwc2_lowlevel_hw_disable(dwc2);
		dwc2->phy_off_for_suspend = true;
	}

	return ret;
}

static int __maybe_unused dwc2_resume(struct device *dev)
{
	struct dwc2_hsotg *dwc2 = dev_get_drvdata(dev);
	int ret = 0;

	if (dwc2->phy_off_for_suspend && dwc2->ll_hw_enabled) {
		ret = __dwc2_lowlevel_hw_enable(dwc2);
		if (ret)
			return ret;
	}
	dwc2->phy_off_for_suspend = false;

	if (dwc2->params.activate_stm_id_vb_detection) {
		unsigned long flags;
		u32 ggpio, gotgctl;

		ret = regulator_enable(dwc2->usb33d);
		if (ret)
			return ret;

		ggpio = dwc2_readl(dwc2, GGPIO);
		ggpio |= GGPIO_STM32_OTG_GCCFG_IDEN;
		ggpio |= GGPIO_STM32_OTG_GCCFG_VBDEN;
		dwc2_writel(dwc2, ggpio, GGPIO);

		/* ID/VBUS detection startup time */
		usleep_range(5000, 7000);

		spin_lock_irqsave(&dwc2->lock, flags);
		gotgctl = dwc2_readl(dwc2, GOTGCTL);
		gotgctl &= ~GOTGCTL_DBNCE_FLTR_BYPASS;
		gotgctl &= ~(GOTGCTL_BVALOEN | GOTGCTL_AVALOEN |
			     GOTGCTL_BVALOVAL | GOTGCTL_AVALOVAL);
		dwc2_writel(dwc2, gotgctl, GOTGCTL);
		spin_unlock_irqrestore(&dwc2->lock, flags);
	}

	if (!dwc2->role_sw) {
		/* Need to restore FORCEDEVMODE/FORCEHOSTMODE */
		dwc2_force_dr_mode(dwc2);
	} else {
		dwc2_drd_resume(dwc2);
	}

	if (dwc2_is_device_mode(dwc2))
		ret = dwc2_hsotg_resume(dwc2);

	return ret;
}

static const struct dev_pm_ops dwc2_dev_pm_ops = {
	SET_SYSTEM_SLEEP_PM_OPS(dwc2_suspend, dwc2_resume)
};

static struct platform_driver dwc2_platform_driver = {
	.driver = {
		.name = dwc2_driver_name,
		.of_match_table = dwc2_of_match_table,
		.acpi_match_table = ACPI_PTR(dwc2_acpi_match),
		.pm = &dwc2_dev_pm_ops,
	},
	.probe = dwc2_driver_probe,
	.remove = dwc2_driver_remove,
	.shutdown = dwc2_driver_shutdown,
};

module_platform_driver(dwc2_platform_driver);<|MERGE_RESOLUTION|>--- conflicted
+++ resolved
@@ -101,15 +101,12 @@
 	if (ret)
 		return ret;
 
-<<<<<<< HEAD
-=======
 	if (hsotg->utmi_clk) {
 		ret = clk_prepare_enable(hsotg->utmi_clk);
 		if (ret)
 			goto err_dis_reg;
 	}
 
->>>>>>> eb3cdb58
 	if (hsotg->clk) {
 		ret = clk_prepare_enable(hsotg->clk);
 		if (ret)
@@ -122,16 +119,11 @@
 		ret = hsotg->plat->phy_init(pdev, hsotg->plat->phy_type);
 	} else {
 		ret = phy_init(hsotg->phy);
-<<<<<<< HEAD
-		if (ret == 0)
-			ret = phy_power_on(hsotg->phy);
-=======
 		if (ret == 0) {
 			ret = phy_power_on(hsotg->phy);
 			if (ret)
 				phy_exit(hsotg->phy);
 		}
->>>>>>> eb3cdb58
 	}
 
 	if (ret)
@@ -189,12 +181,9 @@
 	if (hsotg->clk)
 		clk_disable_unprepare(hsotg->clk);
 
-<<<<<<< HEAD
-=======
 	if (hsotg->utmi_clk)
 		clk_disable_unprepare(hsotg->utmi_clk);
 
->>>>>>> eb3cdb58
 	return regulator_bulk_disable(ARRAY_SIZE(hsotg->supplies), hsotg->supplies);
 }
 
