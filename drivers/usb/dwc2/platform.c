// SPDX-License-Identifier: (GPL-2.0+ OR BSD-3-Clause)
/*
 * platform.c - DesignWare HS OTG Controller platform driver
 *
 * Copyright (C) Matthijs Kooijman <matthijs@stdin.nl>
 *
 * Redistribution and use in source and binary forms, with or without
 * modification, are permitted provided that the following conditions
 * are met:
 * 1. Redistributions of source code must retain the above copyright
 *    notice, this list of conditions, and the following disclaimer,
 *    without modification.
 * 2. Redistributions in binary form must reproduce the above copyright
 *    notice, this list of conditions and the following disclaimer in the
 *    documentation and/or other materials provided with the distribution.
 * 3. The names of the above-listed copyright holders may not be used
 *    to endorse or promote products derived from this software without
 *    specific prior written permission.
 *
 * ALTERNATIVELY, this software may be distributed under the terms of the
 * GNU General Public License ("GPL") as published by the Free Software
 * Foundation; either version 2 of the License, or (at your option) any
 * later version.
 *
 * THIS SOFTWARE IS PROVIDED BY THE COPYRIGHT HOLDERS AND CONTRIBUTORS "AS
 * IS" AND ANY EXPRESS OR IMPLIED WARRANTIES, INCLUDING, BUT NOT LIMITED TO,
 * THE IMPLIED WARRANTIES OF MERCHANTABILITY AND FITNESS FOR A PARTICULAR
 * PURPOSE ARE DISCLAIMED. IN NO EVENT SHALL THE COPYRIGHT OWNER OR
 * CONTRIBUTORS BE LIABLE FOR ANY DIRECT, INDIRECT, INCIDENTAL, SPECIAL,
 * EXEMPLARY, OR CONSEQUENTIAL DAMAGES (INCLUDING, BUT NOT LIMITED TO,
 * PROCUREMENT OF SUBSTITUTE GOODS OR SERVICES; LOSS OF USE, DATA, OR
 * PROFITS; OR BUSINESS INTERRUPTION) HOWEVER CAUSED AND ON ANY THEORY OF
 * LIABILITY, WHETHER IN CONTRACT, STRICT LIABILITY, OR TORT (INCLUDING
 * NEGLIGENCE OR OTHERWISE) ARISING IN ANY WAY OUT OF THE USE OF THIS
 * SOFTWARE, EVEN IF ADVISED OF THE POSSIBILITY OF SUCH DAMAGE.
 */

#include <linux/kernel.h>
#include <linux/module.h>
#include <linux/slab.h>
#include <linux/clk.h>
#include <linux/device.h>
#include <linux/dma-mapping.h>
#include <linux/of_device.h>
#include <linux/mutex.h>
#include <linux/platform_device.h>
#include <linux/phy/phy.h>
#include <linux/platform_data/s3c-hsotg.h>
#include <linux/reset.h>

#include <linux/usb/of.h>

#include "core.h"
#include "hcd.h"
#include "debug.h"

static const char dwc2_driver_name[] = "dwc2";

/*
 * Check the dr_mode against the module configuration and hardware
 * capabilities.
 *
 * The hardware, module, and dr_mode, can each be set to host, device,
 * or otg. Check that all these values are compatible and adjust the
 * value of dr_mode if possible.
 *
 *                      actual
 *    HW  MOD dr_mode   dr_mode
 *  ------------------------------
 *   HST  HST  any    :  HST
 *   HST  DEV  any    :  ---
 *   HST  OTG  any    :  HST
 *
 *   DEV  HST  any    :  ---
 *   DEV  DEV  any    :  DEV
 *   DEV  OTG  any    :  DEV
 *
 *   OTG  HST  any    :  HST
 *   OTG  DEV  any    :  DEV
 *   OTG  OTG  any    :  dr_mode
 */
static int dwc2_get_dr_mode(struct dwc2_hsotg *hsotg)
{
	enum usb_dr_mode mode;

	hsotg->dr_mode = usb_get_dr_mode(hsotg->dev);
	if (hsotg->dr_mode == USB_DR_MODE_UNKNOWN)
		hsotg->dr_mode = USB_DR_MODE_OTG;

	mode = hsotg->dr_mode;

	if (dwc2_hw_is_device(hsotg)) {
		if (IS_ENABLED(CONFIG_USB_DWC2_HOST)) {
			dev_err(hsotg->dev,
				"Controller does not support host mode.\n");
			return -EINVAL;
		}
		mode = USB_DR_MODE_PERIPHERAL;
	} else if (dwc2_hw_is_host(hsotg)) {
		if (IS_ENABLED(CONFIG_USB_DWC2_PERIPHERAL)) {
			dev_err(hsotg->dev,
				"Controller does not support device mode.\n");
			return -EINVAL;
		}
		mode = USB_DR_MODE_HOST;
	} else {
		if (IS_ENABLED(CONFIG_USB_DWC2_HOST))
			mode = USB_DR_MODE_HOST;
		else if (IS_ENABLED(CONFIG_USB_DWC2_PERIPHERAL))
			mode = USB_DR_MODE_PERIPHERAL;
	}

	if (mode != hsotg->dr_mode) {
		dev_warn(hsotg->dev,
			 "Configuration mismatch. dr_mode forced to %s\n",
			mode == USB_DR_MODE_HOST ? "host" : "device");

		hsotg->dr_mode = mode;
	}

	return 0;
}

static int __dwc2_lowlevel_hw_enable(struct dwc2_hsotg *hsotg)
{
	struct platform_device *pdev = to_platform_device(hsotg->dev);
	int ret;

	ret = regulator_bulk_enable(ARRAY_SIZE(hsotg->supplies),
				    hsotg->supplies);
	if (ret)
		return ret;

	if (hsotg->clk) {
		ret = clk_prepare_enable(hsotg->clk);
		if (ret)
			return ret;
	}

	if (hsotg->uphy) {
		ret = usb_phy_init(hsotg->uphy);
	} else if (hsotg->plat && hsotg->plat->phy_init) {
		ret = hsotg->plat->phy_init(pdev, hsotg->plat->phy_type);
	} else {
		ret = phy_init(hsotg->phy);
		if (ret == 0)
			ret = phy_power_on(hsotg->phy);
	}

	return ret;
}

/**
 * dwc2_lowlevel_hw_enable - enable platform lowlevel hw resources
 * @hsotg: The driver state
 *
 * A wrapper for platform code responsible for controlling
 * low-level USB platform resources (phy, clock, regulators)
 */
int dwc2_lowlevel_hw_enable(struct dwc2_hsotg *hsotg)
{
	int ret = __dwc2_lowlevel_hw_enable(hsotg);

	if (ret == 0)
		hsotg->ll_hw_enabled = true;
	return ret;
}

static int __dwc2_lowlevel_hw_disable(struct dwc2_hsotg *hsotg)
{
	struct platform_device *pdev = to_platform_device(hsotg->dev);
	int ret = 0;

	if (hsotg->uphy) {
		usb_phy_shutdown(hsotg->uphy);
	} else if (hsotg->plat && hsotg->plat->phy_exit) {
		ret = hsotg->plat->phy_exit(pdev, hsotg->plat->phy_type);
	} else {
		ret = phy_power_off(hsotg->phy);
		if (ret == 0)
			ret = phy_exit(hsotg->phy);
	}
	if (ret)
		return ret;

	if (hsotg->clk)
		clk_disable_unprepare(hsotg->clk);

	return regulator_bulk_disable(ARRAY_SIZE(hsotg->supplies), hsotg->supplies);
}

/**
 * dwc2_lowlevel_hw_disable - disable platform lowlevel hw resources
 * @hsotg: The driver state
 *
 * A wrapper for platform code responsible for controlling
 * low-level USB platform resources (phy, clock, regulators)
 */
int dwc2_lowlevel_hw_disable(struct dwc2_hsotg *hsotg)
{
	int ret = __dwc2_lowlevel_hw_disable(hsotg);

	if (ret == 0)
		hsotg->ll_hw_enabled = false;
	return ret;
}

static void dwc2_reset_control_assert(void *data)
{
	reset_control_assert(data);
}

static int dwc2_lowlevel_hw_init(struct dwc2_hsotg *hsotg)
{
	int i, ret;

	hsotg->reset = devm_reset_control_get_optional(hsotg->dev, "dwc2");
	if (IS_ERR(hsotg->reset)) {
		ret = PTR_ERR(hsotg->reset);
		dev_err(hsotg->dev, "error getting reset control %d\n", ret);
		return ret;
	}

	reset_control_deassert(hsotg->reset);
	ret = devm_add_action_or_reset(hsotg->dev, dwc2_reset_control_assert,
				       hsotg->reset);
	if (ret)
		return ret;

	hsotg->reset_ecc = devm_reset_control_get_optional(hsotg->dev, "dwc2-ecc");
	if (IS_ERR(hsotg->reset_ecc)) {
		ret = PTR_ERR(hsotg->reset_ecc);
		dev_err(hsotg->dev, "error getting reset control for ecc %d\n", ret);
		return ret;
	}

	reset_control_deassert(hsotg->reset_ecc);
	ret = devm_add_action_or_reset(hsotg->dev, dwc2_reset_control_assert,
				       hsotg->reset_ecc);
	if (ret)
		return ret;

	/*
	 * Attempt to find a generic PHY, then look for an old style
	 * USB PHY and then fall back to pdata
	 */
	hsotg->phy = devm_phy_get(hsotg->dev, "usb2-phy");
	if (IS_ERR(hsotg->phy)) {
		ret = PTR_ERR(hsotg->phy);
		switch (ret) {
		case -ENODEV:
		case -ENOSYS:
			hsotg->phy = NULL;
			break;
		case -EPROBE_DEFER:
			return ret;
		default:
			dev_err(hsotg->dev, "error getting phy %d\n", ret);
			return ret;
		}
	}

	if (!hsotg->phy) {
		hsotg->uphy = devm_usb_get_phy(hsotg->dev, USB_PHY_TYPE_USB2);
		if (IS_ERR(hsotg->uphy)) {
			ret = PTR_ERR(hsotg->uphy);
			switch (ret) {
			case -ENODEV:
			case -ENXIO:
				hsotg->uphy = NULL;
				break;
			case -EPROBE_DEFER:
				return ret;
			default:
				dev_err(hsotg->dev, "error getting usb phy %d\n",
					ret);
				return ret;
			}
		}
	}

	hsotg->plat = dev_get_platdata(hsotg->dev);

	/* Clock */
	hsotg->clk = devm_clk_get_optional(hsotg->dev, "otg");
	if (IS_ERR(hsotg->clk)) {
		dev_err(hsotg->dev, "cannot get otg clock\n");
		return PTR_ERR(hsotg->clk);
	}

	/* Regulators */
	for (i = 0; i < ARRAY_SIZE(hsotg->supplies); i++)
		hsotg->supplies[i].supply = dwc2_hsotg_supply_names[i];

	ret = devm_regulator_bulk_get(hsotg->dev, ARRAY_SIZE(hsotg->supplies),
				      hsotg->supplies);
	if (ret) {
		if (ret != -EPROBE_DEFER)
			dev_err(hsotg->dev, "failed to request supplies: %d\n",
				ret);
		return ret;
	}
	return 0;
}

/**
 * dwc2_driver_remove() - Called when the DWC_otg core is unregistered with the
 * DWC_otg driver
 *
 * @dev: Platform device
 *
 * This routine is called, for example, when the rmmod command is executed. The
 * device may or may not be electrically present. If it is present, the driver
 * stops device processing. Any resources used on behalf of this device are
 * freed.
 */
static int dwc2_driver_remove(struct platform_device *dev)
{
	struct dwc2_hsotg *hsotg = platform_get_drvdata(dev);
	struct dwc2_gregs_backup *gr;
	int ret = 0;

	gr = &hsotg->gr_backup;

	/* Exit Hibernation when driver is removed. */
	if (hsotg->hibernated) {
		if (gr->gotgctl & GOTGCTL_CURMODE_HOST)
			ret = dwc2_exit_hibernation(hsotg, 0, 0, 1);
		else
			ret = dwc2_exit_hibernation(hsotg, 0, 0, 0);

		if (ret)
			dev_err(hsotg->dev,
				"exit hibernation failed.\n");
	}

	/* Exit Partial Power Down when driver is removed. */
	if (hsotg->in_ppd) {
		ret = dwc2_exit_partial_power_down(hsotg, 0, true);
		if (ret)
			dev_err(hsotg->dev,
				"exit partial_power_down failed\n");
	}

	/* Exit clock gating when driver is removed. */
	if (hsotg->params.power_down == DWC2_POWER_DOWN_PARAM_NONE &&
	    hsotg->bus_suspended) {
		if (dwc2_is_device_mode(hsotg))
			dwc2_gadget_exit_clock_gating(hsotg, 0);
		else
			dwc2_host_exit_clock_gating(hsotg, 0);
	}

	dwc2_debugfs_exit(hsotg);
	if (hsotg->hcd_enabled)
		dwc2_hcd_remove(hsotg);
	if (hsotg->gadget_enabled)
		dwc2_hsotg_remove(hsotg);

	dwc2_drd_exit(hsotg);

	if (hsotg->params.activate_stm_id_vb_detection)
		regulator_disable(hsotg->usb33d);

	if (hsotg->ll_hw_enabled)
		dwc2_lowlevel_hw_disable(hsotg);

<<<<<<< HEAD
	return ret;
=======
	return 0;
>>>>>>> 153a3272
}

/**
 * dwc2_driver_shutdown() - Called on device shutdown
 *
 * @dev: Platform device
 *
 * In specific conditions (involving usb hubs) dwc2 devices can create a
 * lot of interrupts, even to the point of overwhelming devices running
 * at low frequencies. Some devices need to do special clock handling
 * at shutdown-time which may bring the system clock below the threshold
 * of being able to handle the dwc2 interrupts. Disabling dwc2-irqs
 * prevents reboots/poweroffs from getting stuck in such cases.
 */
static void dwc2_driver_shutdown(struct platform_device *dev)
{
	struct dwc2_hsotg *hsotg = platform_get_drvdata(dev);

	dwc2_disable_global_interrupts(hsotg);
	synchronize_irq(hsotg->irq);
}

/**
 * dwc2_check_core_endianness() - Returns true if core and AHB have
 * opposite endianness.
 * @hsotg:	Programming view of the DWC_otg controller.
 */
static bool dwc2_check_core_endianness(struct dwc2_hsotg *hsotg)
{
	u32 snpsid;

	snpsid = ioread32(hsotg->regs + GSNPSID);
	if ((snpsid & GSNPSID_ID_MASK) == DWC2_OTG_ID ||
	    (snpsid & GSNPSID_ID_MASK) == DWC2_FS_IOT_ID ||
	    (snpsid & GSNPSID_ID_MASK) == DWC2_HS_IOT_ID)
		return false;
	return true;
}

/**
 * dwc2_check_core_version() - Check core version
 *
 * @hsotg: Programming view of the DWC_otg controller
 *
 */
int dwc2_check_core_version(struct dwc2_hsotg *hsotg)
{
	struct dwc2_hw_params *hw = &hsotg->hw_params;

	/*
	 * Attempt to ensure this device is really a DWC_otg Controller.
	 * Read and verify the GSNPSID register contents. The value should be
	 * 0x45f4xxxx, 0x5531xxxx or 0x5532xxxx
	 */

	hw->snpsid = dwc2_readl(hsotg, GSNPSID);
	if ((hw->snpsid & GSNPSID_ID_MASK) != DWC2_OTG_ID &&
	    (hw->snpsid & GSNPSID_ID_MASK) != DWC2_FS_IOT_ID &&
	    (hw->snpsid & GSNPSID_ID_MASK) != DWC2_HS_IOT_ID) {
		dev_err(hsotg->dev, "Bad value for GSNPSID: 0x%08x\n",
			hw->snpsid);
		return -ENODEV;
	}

	dev_dbg(hsotg->dev, "Core Release: %1x.%1x%1x%1x (snpsid=%x)\n",
		hw->snpsid >> 12 & 0xf, hw->snpsid >> 8 & 0xf,
		hw->snpsid >> 4 & 0xf, hw->snpsid & 0xf, hw->snpsid);
	return 0;
}

/**
 * dwc2_driver_probe() - Called when the DWC_otg core is bound to the DWC_otg
 * driver
 *
 * @dev: Platform device
 *
 * This routine creates the driver components required to control the device
 * (core, HCD, and PCD) and initializes the device. The driver components are
 * stored in a dwc2_hsotg structure. A reference to the dwc2_hsotg is saved
 * in the device private data. This allows the driver to access the dwc2_hsotg
 * structure on subsequent calls to driver methods for this device.
 */
static int dwc2_driver_probe(struct platform_device *dev)
{
	struct dwc2_hsotg *hsotg;
	struct resource *res;
	int retval;

	hsotg = devm_kzalloc(&dev->dev, sizeof(*hsotg), GFP_KERNEL);
	if (!hsotg)
		return -ENOMEM;

	hsotg->dev = &dev->dev;

	/*
	 * Use reasonable defaults so platforms don't have to provide these.
	 */
	if (!dev->dev.dma_mask)
		dev->dev.dma_mask = &dev->dev.coherent_dma_mask;
	retval = dma_set_coherent_mask(&dev->dev, DMA_BIT_MASK(32));
	if (retval) {
		dev_err(&dev->dev, "can't set coherent DMA mask: %d\n", retval);
		return retval;
	}

	hsotg->regs = devm_platform_get_and_ioremap_resource(dev, 0, &res);
	if (IS_ERR(hsotg->regs))
		return PTR_ERR(hsotg->regs);

	dev_dbg(&dev->dev, "mapped PA %08lx to VA %p\n",
		(unsigned long)res->start, hsotg->regs);

	retval = dwc2_lowlevel_hw_init(hsotg);
	if (retval)
		return retval;

	spin_lock_init(&hsotg->lock);

	hsotg->irq = platform_get_irq(dev, 0);
	if (hsotg->irq < 0)
		return hsotg->irq;

	dev_dbg(hsotg->dev, "registering common handler for irq%d\n",
		hsotg->irq);
	retval = devm_request_irq(hsotg->dev, hsotg->irq,
				  dwc2_handle_common_intr, IRQF_SHARED,
				  dev_name(hsotg->dev), hsotg);
	if (retval)
		return retval;

	hsotg->vbus_supply = devm_regulator_get_optional(hsotg->dev, "vbus");
	if (IS_ERR(hsotg->vbus_supply)) {
		retval = PTR_ERR(hsotg->vbus_supply);
		hsotg->vbus_supply = NULL;
		if (retval != -ENODEV)
			return retval;
	}

	retval = dwc2_lowlevel_hw_enable(hsotg);
	if (retval)
		return retval;

	hsotg->needs_byte_swap = dwc2_check_core_endianness(hsotg);

	retval = dwc2_get_dr_mode(hsotg);
	if (retval)
		goto error;

	hsotg->need_phy_for_wake =
		of_property_read_bool(dev->dev.of_node,
				      "snps,need-phy-for-wake");

	/*
	 * Before performing any core related operations
	 * check core version.
	 */
	retval = dwc2_check_core_version(hsotg);
	if (retval)
		goto error;

	/*
	 * Reset before dwc2_get_hwparams() then it could get power-on real
	 * reset value form registers.
	 */
	retval = dwc2_core_reset(hsotg, false);
	if (retval)
		goto error;

	/* Detect config values from hardware */
	retval = dwc2_get_hwparams(hsotg);
	if (retval)
		goto error;

	/*
	 * For OTG cores, set the force mode bits to reflect the value
	 * of dr_mode. Force mode bits should not be touched at any
	 * other time after this.
	 */
	dwc2_force_dr_mode(hsotg);

	retval = dwc2_init_params(hsotg);
	if (retval)
		goto error;

	if (hsotg->params.activate_stm_id_vb_detection) {
		u32 ggpio;

		hsotg->usb33d = devm_regulator_get(hsotg->dev, "usb33d");
		if (IS_ERR(hsotg->usb33d)) {
			retval = PTR_ERR(hsotg->usb33d);
			if (retval != -EPROBE_DEFER)
				dev_err(hsotg->dev,
					"failed to request usb33d supply: %d\n",
					retval);
			goto error;
		}
		retval = regulator_enable(hsotg->usb33d);
		if (retval) {
			dev_err(hsotg->dev,
				"failed to enable usb33d supply: %d\n", retval);
			goto error;
		}

		ggpio = dwc2_readl(hsotg, GGPIO);
		ggpio |= GGPIO_STM32_OTG_GCCFG_IDEN;
		ggpio |= GGPIO_STM32_OTG_GCCFG_VBDEN;
		dwc2_writel(hsotg, ggpio, GGPIO);

		/* ID/VBUS detection startup time */
		usleep_range(5000, 7000);
	}

	retval = dwc2_drd_init(hsotg);
	if (retval) {
		if (retval != -EPROBE_DEFER)
			dev_err(hsotg->dev, "failed to initialize dual-role\n");
		goto error_init;
	}

	if (hsotg->dr_mode != USB_DR_MODE_HOST) {
		retval = dwc2_gadget_init(hsotg);
		if (retval)
			goto error_drd;
		hsotg->gadget_enabled = 1;
	}

	/*
	 * If we need PHY for wakeup we must be wakeup capable.
	 * When we have a device that can wake without the PHY we
	 * can adjust this condition.
	 */
	if (hsotg->need_phy_for_wake)
		device_set_wakeup_capable(&dev->dev, true);

	hsotg->reset_phy_on_wake =
		of_property_read_bool(dev->dev.of_node,
				      "snps,reset-phy-on-wake");
	if (hsotg->reset_phy_on_wake && !hsotg->phy) {
		dev_warn(hsotg->dev,
			 "Quirk reset-phy-on-wake only supports generic PHYs\n");
		hsotg->reset_phy_on_wake = false;
	}

	if (hsotg->dr_mode != USB_DR_MODE_PERIPHERAL) {
		retval = dwc2_hcd_init(hsotg);
		if (retval) {
			if (hsotg->gadget_enabled)
				dwc2_hsotg_remove(hsotg);
			goto error_drd;
		}
		hsotg->hcd_enabled = 1;
	}

	platform_set_drvdata(dev, hsotg);
	hsotg->hibernated = 0;

	dwc2_debugfs_init(hsotg);

	/* Gadget code manages lowlevel hw on its own */
	if (hsotg->dr_mode == USB_DR_MODE_PERIPHERAL)
		dwc2_lowlevel_hw_disable(hsotg);

#if IS_ENABLED(CONFIG_USB_DWC2_PERIPHERAL) || \
	IS_ENABLED(CONFIG_USB_DWC2_DUAL_ROLE)
	/* Postponed adding a new gadget to the udc class driver list */
	if (hsotg->gadget_enabled) {
		retval = usb_add_gadget_udc(hsotg->dev, &hsotg->gadget);
		if (retval) {
			hsotg->gadget.udc = NULL;
			dwc2_hsotg_remove(hsotg);
			goto error_debugfs;
		}
	}
#endif /* CONFIG_USB_DWC2_PERIPHERAL || CONFIG_USB_DWC2_DUAL_ROLE */
	return 0;

#if IS_ENABLED(CONFIG_USB_DWC2_PERIPHERAL) || \
	IS_ENABLED(CONFIG_USB_DWC2_DUAL_ROLE)
error_debugfs:
	dwc2_debugfs_exit(hsotg);
	if (hsotg->hcd_enabled)
		dwc2_hcd_remove(hsotg);
#endif
error_drd:
	dwc2_drd_exit(hsotg);

error_init:
	if (hsotg->params.activate_stm_id_vb_detection)
		regulator_disable(hsotg->usb33d);
error:
	if (hsotg->ll_hw_enabled)
		dwc2_lowlevel_hw_disable(hsotg);
	return retval;
}

static int __maybe_unused dwc2_suspend(struct device *dev)
{
	struct dwc2_hsotg *dwc2 = dev_get_drvdata(dev);
	bool is_device_mode = dwc2_is_device_mode(dwc2);
	int ret = 0;

	if (is_device_mode)
		dwc2_hsotg_suspend(dwc2);

	dwc2_drd_suspend(dwc2);

	if (dwc2->params.activate_stm_id_vb_detection) {
		unsigned long flags;
		u32 ggpio, gotgctl;

		/*
		 * Need to force the mode to the current mode to avoid Mode
		 * Mismatch Interrupt when ID detection will be disabled.
		 */
		dwc2_force_mode(dwc2, !is_device_mode);

		spin_lock_irqsave(&dwc2->lock, flags);
		gotgctl = dwc2_readl(dwc2, GOTGCTL);
		/* bypass debounce filter, enable overrides */
		gotgctl |= GOTGCTL_DBNCE_FLTR_BYPASS;
		gotgctl |= GOTGCTL_BVALOEN | GOTGCTL_AVALOEN;
		/* Force A / B session if needed */
		if (gotgctl & GOTGCTL_ASESVLD)
			gotgctl |= GOTGCTL_AVALOVAL;
		if (gotgctl & GOTGCTL_BSESVLD)
			gotgctl |= GOTGCTL_BVALOVAL;
		dwc2_writel(dwc2, gotgctl, GOTGCTL);
		spin_unlock_irqrestore(&dwc2->lock, flags);

		ggpio = dwc2_readl(dwc2, GGPIO);
		ggpio &= ~GGPIO_STM32_OTG_GCCFG_IDEN;
		ggpio &= ~GGPIO_STM32_OTG_GCCFG_VBDEN;
		dwc2_writel(dwc2, ggpio, GGPIO);

		regulator_disable(dwc2->usb33d);
	}

	if (dwc2->ll_hw_enabled &&
	    (is_device_mode || dwc2_host_can_poweroff_phy(dwc2))) {
		ret = __dwc2_lowlevel_hw_disable(dwc2);
		dwc2->phy_off_for_suspend = true;
	}

	return ret;
}

static int __maybe_unused dwc2_resume(struct device *dev)
{
	struct dwc2_hsotg *dwc2 = dev_get_drvdata(dev);
	int ret = 0;

	if (dwc2->phy_off_for_suspend && dwc2->ll_hw_enabled) {
		ret = __dwc2_lowlevel_hw_enable(dwc2);
		if (ret)
			return ret;
	}
	dwc2->phy_off_for_suspend = false;

	if (dwc2->params.activate_stm_id_vb_detection) {
		unsigned long flags;
		u32 ggpio, gotgctl;

		ret = regulator_enable(dwc2->usb33d);
		if (ret)
			return ret;

		ggpio = dwc2_readl(dwc2, GGPIO);
		ggpio |= GGPIO_STM32_OTG_GCCFG_IDEN;
		ggpio |= GGPIO_STM32_OTG_GCCFG_VBDEN;
		dwc2_writel(dwc2, ggpio, GGPIO);

		/* ID/VBUS detection startup time */
		usleep_range(5000, 7000);

		spin_lock_irqsave(&dwc2->lock, flags);
		gotgctl = dwc2_readl(dwc2, GOTGCTL);
		gotgctl &= ~GOTGCTL_DBNCE_FLTR_BYPASS;
		gotgctl &= ~(GOTGCTL_BVALOEN | GOTGCTL_AVALOEN |
			     GOTGCTL_BVALOVAL | GOTGCTL_AVALOVAL);
		dwc2_writel(dwc2, gotgctl, GOTGCTL);
		spin_unlock_irqrestore(&dwc2->lock, flags);
	}

	/* Need to restore FORCEDEVMODE/FORCEHOSTMODE */
	dwc2_force_dr_mode(dwc2);

	dwc2_drd_resume(dwc2);

	if (dwc2_is_device_mode(dwc2))
		ret = dwc2_hsotg_resume(dwc2);

	return ret;
}

static const struct dev_pm_ops dwc2_dev_pm_ops = {
	SET_SYSTEM_SLEEP_PM_OPS(dwc2_suspend, dwc2_resume)
};

static struct platform_driver dwc2_platform_driver = {
	.driver = {
		.name = dwc2_driver_name,
		.of_match_table = dwc2_of_match_table,
		.acpi_match_table = ACPI_PTR(dwc2_acpi_match),
		.pm = &dwc2_dev_pm_ops,
	},
	.probe = dwc2_driver_probe,
	.remove = dwc2_driver_remove,
	.shutdown = dwc2_driver_shutdown,
};

module_platform_driver(dwc2_platform_driver);<|MERGE_RESOLUTION|>--- conflicted
+++ resolved
@@ -365,11 +365,7 @@
 	if (hsotg->ll_hw_enabled)
 		dwc2_lowlevel_hw_disable(hsotg);
 
-<<<<<<< HEAD
-	return ret;
-=======
 	return 0;
->>>>>>> 153a3272
 }
 
 /**
