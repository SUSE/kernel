// SPDX-License-Identifier: GPL-2.0
/*
 * drd.c - DesignWare USB2 DRD Controller Dual-role support
 *
 * Copyright (C) 2020 STMicroelectronics
 *
 * Author(s): Amelie Delaunay <amelie.delaunay@st.com>
 */

#include <linux/clk.h>
#include <linux/iopoll.h>
#include <linux/platform_device.h>
#include <linux/usb/role.h>
#include "core.h"

#define dwc2_ovr_gotgctl(gotgctl) \
	((gotgctl) |= GOTGCTL_BVALOEN | GOTGCTL_AVALOEN | GOTGCTL_VBVALOEN | \
	 GOTGCTL_DBNCE_FLTR_BYPASS)

static void dwc2_ovr_init(struct dwc2_hsotg *hsotg)
{
	unsigned long flags;
	u32 gotgctl;

	spin_lock_irqsave(&hsotg->lock, flags);

	gotgctl = dwc2_readl(hsotg, GOTGCTL);
	dwc2_ovr_gotgctl(gotgctl);
	gotgctl &= ~(GOTGCTL_BVALOVAL | GOTGCTL_AVALOVAL | GOTGCTL_VBVALOVAL);
	if (hsotg->role_sw_default_mode == USB_DR_MODE_HOST)
		gotgctl |= GOTGCTL_AVALOVAL | GOTGCTL_VBVALOVAL;
	else if (hsotg->role_sw_default_mode == USB_DR_MODE_PERIPHERAL)
		gotgctl |= GOTGCTL_BVALOVAL | GOTGCTL_VBVALOVAL;
	dwc2_writel(hsotg, gotgctl, GOTGCTL);

	spin_unlock_irqrestore(&hsotg->lock, flags);

<<<<<<< HEAD
	dwc2_force_mode(hsotg, (hsotg->dr_mode == USB_DR_MODE_HOST));
=======
	dwc2_force_mode(hsotg, (hsotg->dr_mode == USB_DR_MODE_HOST) ||
				(hsotg->role_sw_default_mode == USB_DR_MODE_HOST));
>>>>>>> eb3cdb58
}

static int dwc2_ovr_avalid(struct dwc2_hsotg *hsotg, bool valid)
{
	u32 gotgctl = dwc2_readl(hsotg, GOTGCTL);

	/* Check if A-Session is already in the right state */
	if ((valid && (gotgctl & GOTGCTL_ASESVLD)) ||
	    (!valid && !(gotgctl & GOTGCTL_ASESVLD)))
		return -EALREADY;

<<<<<<< HEAD
=======
	/* Always enable overrides to handle the resume case */
	dwc2_ovr_gotgctl(gotgctl);

>>>>>>> eb3cdb58
	gotgctl &= ~GOTGCTL_BVALOVAL;
	if (valid)
		gotgctl |= GOTGCTL_AVALOVAL | GOTGCTL_VBVALOVAL;
	else
		gotgctl &= ~(GOTGCTL_AVALOVAL | GOTGCTL_VBVALOVAL);
	dwc2_writel(hsotg, gotgctl, GOTGCTL);

	return 0;
}

static int dwc2_ovr_bvalid(struct dwc2_hsotg *hsotg, bool valid)
{
	u32 gotgctl = dwc2_readl(hsotg, GOTGCTL);

	/* Check if B-Session is already in the right state */
	if ((valid && (gotgctl & GOTGCTL_BSESVLD)) ||
	    (!valid && !(gotgctl & GOTGCTL_BSESVLD)))
		return -EALREADY;

<<<<<<< HEAD
=======
	/* Always enable overrides to handle the resume case */
	dwc2_ovr_gotgctl(gotgctl);

>>>>>>> eb3cdb58
	gotgctl &= ~GOTGCTL_AVALOVAL;
	if (valid)
		gotgctl |= GOTGCTL_BVALOVAL | GOTGCTL_VBVALOVAL;
	else
		gotgctl &= ~(GOTGCTL_BVALOVAL | GOTGCTL_VBVALOVAL);
	dwc2_writel(hsotg, gotgctl, GOTGCTL);

	return 0;
}

static int dwc2_drd_role_sw_set(struct usb_role_switch *sw, enum usb_role role)
{
	struct dwc2_hsotg *hsotg = usb_role_switch_get_drvdata(sw);
	unsigned long flags;
	int already = 0;

	/* Skip session not in line with dr_mode */
	if ((role == USB_ROLE_DEVICE && hsotg->dr_mode == USB_DR_MODE_HOST) ||
	    (role == USB_ROLE_HOST && hsotg->dr_mode == USB_DR_MODE_PERIPHERAL))
		return -EINVAL;

#if IS_ENABLED(CONFIG_USB_DWC2_PERIPHERAL) || \
	IS_ENABLED(CONFIG_USB_DWC2_DUAL_ROLE)
	/* Skip session if core is in test mode */
	if (role == USB_ROLE_NONE && hsotg->test_mode) {
		dev_dbg(hsotg->dev, "Core is in test mode\n");
		return -EBUSY;
	}
#endif

	/*
	 * In case of USB_DR_MODE_PERIPHERAL, clock is disabled at the end of
	 * the probe and enabled on udc_start.
	 * If role-switch set is called before the udc_start, we need to enable
	 * the clock to read/write GOTGCTL and GUSBCFG registers to override
	 * mode and sessions. It is the case if cable is plugged at boot.
	 */
	if (!hsotg->ll_hw_enabled && hsotg->clk) {
		int ret = clk_prepare_enable(hsotg->clk);

		if (ret)
			return ret;
	}

	spin_lock_irqsave(&hsotg->lock, flags);

	if (role == USB_ROLE_NONE) {
		/* default operation mode when usb role is USB_ROLE_NONE */
		if (hsotg->role_sw_default_mode == USB_DR_MODE_HOST)
			role = USB_ROLE_HOST;
		else if (hsotg->role_sw_default_mode == USB_DR_MODE_PERIPHERAL)
			role = USB_ROLE_DEVICE;
	}

	if (role == USB_ROLE_HOST) {
		already = dwc2_ovr_avalid(hsotg, true);
	} else if (role == USB_ROLE_DEVICE) {
		already = dwc2_ovr_bvalid(hsotg, true);
		if (dwc2_is_device_enabled(hsotg)) {
			/* This clear DCTL.SFTDISCON bit */
			dwc2_hsotg_core_connect(hsotg);
		}
	} else {
		if (dwc2_is_device_mode(hsotg)) {
			if (!dwc2_ovr_bvalid(hsotg, false))
				/* This set DCTL.SFTDISCON bit */
				dwc2_hsotg_core_disconnect(hsotg);
		} else {
			dwc2_ovr_avalid(hsotg, false);
		}
	}

	spin_unlock_irqrestore(&hsotg->lock, flags);

	if (!already && hsotg->dr_mode == USB_DR_MODE_OTG)
		/* This will raise a Connector ID Status Change Interrupt */
		dwc2_force_mode(hsotg, role == USB_ROLE_HOST);

	if (!hsotg->ll_hw_enabled && hsotg->clk)
		clk_disable_unprepare(hsotg->clk);

	dev_dbg(hsotg->dev, "%s-session valid\n",
		role == USB_ROLE_NONE ? "No" :
		role == USB_ROLE_HOST ? "A" : "B");

	return 0;
}

int dwc2_drd_init(struct dwc2_hsotg *hsotg)
{
	struct usb_role_switch_desc role_sw_desc = {0};
	struct usb_role_switch *role_sw;
	int ret;

	if (!device_property_read_bool(hsotg->dev, "usb-role-switch"))
		return 0;

	hsotg->role_sw_default_mode = usb_get_role_switch_default_mode(hsotg->dev);
	role_sw_desc.driver_data = hsotg;
	role_sw_desc.fwnode = dev_fwnode(hsotg->dev);
	role_sw_desc.set = dwc2_drd_role_sw_set;
	role_sw_desc.allow_userspace_control = true;

	role_sw = usb_role_switch_register(hsotg->dev, &role_sw_desc);
	if (IS_ERR(role_sw)) {
		ret = PTR_ERR(role_sw);
		dev_err(hsotg->dev,
			"failed to register role switch: %d\n", ret);
		return ret;
	}

	hsotg->role_sw = role_sw;

	/* Enable override and initialize values */
	dwc2_ovr_init(hsotg);

	return 0;
}

void dwc2_drd_suspend(struct dwc2_hsotg *hsotg)
{
	u32 gintsts, gintmsk;

	if (hsotg->role_sw && !hsotg->params.external_id_pin_ctl) {
		gintmsk = dwc2_readl(hsotg, GINTMSK);
		gintmsk &= ~GINTSTS_CONIDSTSCHNG;
		dwc2_writel(hsotg, gintmsk, GINTMSK);
		gintsts = dwc2_readl(hsotg, GINTSTS);
		dwc2_writel(hsotg, gintsts | GINTSTS_CONIDSTSCHNG, GINTSTS);
	}
}

void dwc2_drd_resume(struct dwc2_hsotg *hsotg)
{
	u32 gintsts, gintmsk;
	enum usb_role role;

	if (hsotg->role_sw) {
		/* get last known role (as the get ops isn't implemented by this driver) */
		role = usb_role_switch_get_role(hsotg->role_sw);

		if (role == USB_ROLE_NONE) {
			if (hsotg->role_sw_default_mode == USB_DR_MODE_HOST)
				role = USB_ROLE_HOST;
			else if (hsotg->role_sw_default_mode == USB_DR_MODE_PERIPHERAL)
				role = USB_ROLE_DEVICE;
		}

		/* restore last role that may have been lost */
		if (role == USB_ROLE_HOST)
			dwc2_ovr_avalid(hsotg, true);
		else if (role == USB_ROLE_DEVICE)
			dwc2_ovr_bvalid(hsotg, true);

		dwc2_force_mode(hsotg, role == USB_ROLE_HOST);

		dev_dbg(hsotg->dev, "resuming %s-session valid\n",
			role == USB_ROLE_NONE ? "No" :
			role == USB_ROLE_HOST ? "A" : "B");
	}

	if (hsotg->role_sw && !hsotg->params.external_id_pin_ctl) {
		gintsts = dwc2_readl(hsotg, GINTSTS);
		dwc2_writel(hsotg, gintsts | GINTSTS_CONIDSTSCHNG, GINTSTS);
		gintmsk = dwc2_readl(hsotg, GINTMSK);
		gintmsk |= GINTSTS_CONIDSTSCHNG;
		dwc2_writel(hsotg, gintmsk, GINTMSK);
	}
}

void dwc2_drd_exit(struct dwc2_hsotg *hsotg)
{
	if (hsotg->role_sw)
		usb_role_switch_unregister(hsotg->role_sw);
}<|MERGE_RESOLUTION|>--- conflicted
+++ resolved
@@ -35,12 +35,8 @@
 
 	spin_unlock_irqrestore(&hsotg->lock, flags);
 
-<<<<<<< HEAD
-	dwc2_force_mode(hsotg, (hsotg->dr_mode == USB_DR_MODE_HOST));
-=======
 	dwc2_force_mode(hsotg, (hsotg->dr_mode == USB_DR_MODE_HOST) ||
 				(hsotg->role_sw_default_mode == USB_DR_MODE_HOST));
->>>>>>> eb3cdb58
 }
 
 static int dwc2_ovr_avalid(struct dwc2_hsotg *hsotg, bool valid)
@@ -52,12 +48,9 @@
 	    (!valid && !(gotgctl & GOTGCTL_ASESVLD)))
 		return -EALREADY;
 
-<<<<<<< HEAD
-=======
 	/* Always enable overrides to handle the resume case */
 	dwc2_ovr_gotgctl(gotgctl);
 
->>>>>>> eb3cdb58
 	gotgctl &= ~GOTGCTL_BVALOVAL;
 	if (valid)
 		gotgctl |= GOTGCTL_AVALOVAL | GOTGCTL_VBVALOVAL;
@@ -77,12 +70,9 @@
 	    (!valid && !(gotgctl & GOTGCTL_BSESVLD)))
 		return -EALREADY;
 
-<<<<<<< HEAD
-=======
 	/* Always enable overrides to handle the resume case */
 	dwc2_ovr_gotgctl(gotgctl);
 
->>>>>>> eb3cdb58
 	gotgctl &= ~GOTGCTL_AVALOVAL;
 	if (valid)
 		gotgctl |= GOTGCTL_BVALOVAL | GOTGCTL_VBVALOVAL;
