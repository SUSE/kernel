--- conflicted
+++ resolved
@@ -399,18 +399,8 @@
 		xhci->quirks |= XHCI_DEFAULT_PM_RUNTIME_ALLOW;
 
 	if (pdev->vendor == PCI_VENDOR_ID_ETRON &&
-<<<<<<< HEAD
 	    (pdev->device == PCI_DEVICE_ID_ETRON_EJ168 ||
 	     pdev->device == PCI_DEVICE_ID_ETRON_EJ188)) {
-=======
-			pdev->device == PCI_DEVICE_ID_ETRON_EJ168) {
-		xhci->quirks |= XHCI_TRUST_TX_LENGTH;
-	}
-
-	if (pdev->vendor == PCI_VENDOR_ID_ETRON &&
-			(pdev->device == PCI_DEVICE_ID_ETRON_EJ168 ||
-			 pdev->device == PCI_DEVICE_ID_ETRON_EJ188)) {
->>>>>>> 1080eefe
 		xhci->quirks |= XHCI_ETRON_HOST;
 		xhci->quirks |= XHCI_RESET_ON_RESUME;
 		xhci->quirks |= XHCI_BROKEN_STREAMS;
