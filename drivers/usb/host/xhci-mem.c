--- conflicted
+++ resolved
@@ -2403,24 +2403,7 @@
 	INIT_DELAYED_WORK(&xhci->cmd_timer, xhci_handle_command_timeout);
 	init_completion(&xhci->cmd_ring_stop_completion);
 
-<<<<<<< HEAD
-	page_size = readl(&xhci->op_regs->page_size);
-	xhci_dbg_trace(xhci, trace_xhci_dbg_init,
-			"Supported page size register = 0x%x", page_size);
-	val = ffs(page_size) - 1;
-	if (val < 16)
-		xhci_dbg_trace(xhci, trace_xhci_dbg_init,
-			"Supported page size of %iK", (1 << (val + 12)) / 1024);
-	else
-		xhci_warn(xhci, "WARN: no supported page size\n");
-	/* Use 4K pages, since that's common and the minimum the HC supports */
-	xhci->page_shift = 12;
-	xhci->page_size = 1 << xhci->page_shift;
-	xhci_dbg_trace(xhci, trace_xhci_dbg_init,
-			"HCD page size set to %iK", xhci->page_size / 1024);
-=======
 	xhci_hcd_page_size(xhci);
->>>>>>> e747403a
 
 	/*
 	 * Program the Number of Device Slots Enabled field in the CONFIG
