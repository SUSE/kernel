// SPDX-License-Identifier: GPL-2.0
/*
 * xHCI host controller driver
 *
 * Copyright (C) 2008 Intel Corp.
 *
 * Author: Sarah Sharp
 * Some code borrowed from the Linux EHCI driver.
 */

#include <linux/usb.h>
#include <linux/overflow.h>
#include <linux/pci.h>
#include <linux/slab.h>
#include <linux/dmapool.h>
#include <linux/dma-mapping.h>

#include "xhci.h"
#include "xhci-trace.h"
#include "xhci-debugfs.h"

/*
 * Allocates a generic ring segment from the ring pool, sets the dma address,
 * initializes the segment to zero, and sets the private next pointer to NULL.
 *
 * Section 4.11.1.1:
 * "All components of all Command and Transfer TRBs shall be initialized to '0'"
 */
static struct xhci_segment *xhci_segment_alloc(struct xhci_hcd *xhci,
					       unsigned int cycle_state,
					       unsigned int max_packet,
					       unsigned int num,
					       gfp_t flags)
{
	struct xhci_segment *seg;
	dma_addr_t	dma;
	int		i;
	struct device *dev = xhci_to_hcd(xhci)->self.sysdev;

	seg = kzalloc_node(sizeof(*seg), flags, dev_to_node(dev));
	if (!seg)
		return NULL;

	seg->trbs = dma_pool_zalloc(xhci->segment_pool, flags, &dma);
	if (!seg->trbs) {
		kfree(seg);
		return NULL;
	}

	if (max_packet) {
		seg->bounce_buf = kzalloc_node(max_packet, flags,
					dev_to_node(dev));
		if (!seg->bounce_buf) {
			dma_pool_free(xhci->segment_pool, seg->trbs, dma);
			kfree(seg);
			return NULL;
		}
	}
	/* If the cycle state is 0, set the cycle bit to 1 for all the TRBs */
	if (cycle_state == 0) {
		for (i = 0; i < TRBS_PER_SEGMENT; i++)
			seg->trbs[i].link.control = cpu_to_le32(TRB_CYCLE);
	}
	seg->num = num;
	seg->dma = dma;
	seg->next = NULL;

	return seg;
}

static void xhci_segment_free(struct xhci_hcd *xhci, struct xhci_segment *seg)
{
	if (seg->trbs) {
		dma_pool_free(xhci->segment_pool, seg->trbs, seg->dma);
		seg->trbs = NULL;
	}
	kfree(seg->bounce_buf);
	kfree(seg);
}

static void xhci_free_segments_for_ring(struct xhci_hcd *xhci,
				struct xhci_segment *first)
{
	struct xhci_segment *seg;

	seg = first->next;
	while (seg && seg != first) {
		struct xhci_segment *next = seg->next;
		xhci_segment_free(xhci, seg);
		seg = next;
	}
	xhci_segment_free(xhci, first);
}

/*
 * Make the prev segment point to the next segment.
 *
 * Change the last TRB in the prev segment to be a Link TRB which points to the
 * DMA address of the next segment.  The caller needs to set any Link TRB
 * related flags, such as End TRB, Toggle Cycle, and no snoop.
 */
static void xhci_link_segments(struct xhci_segment *prev,
			       struct xhci_segment *next,
			       enum xhci_ring_type type, bool chain_links)
{
	u32 val;

	if (!prev || !next)
		return;
	prev->next = next;
	if (type != TYPE_EVENT) {
		prev->trbs[TRBS_PER_SEGMENT-1].link.segment_ptr =
			cpu_to_le64(next->dma);

		/* Set the last TRB in the segment to have a TRB type ID of Link TRB */
		val = le32_to_cpu(prev->trbs[TRBS_PER_SEGMENT-1].link.control);
		val &= ~TRB_TYPE_BITMASK;
		val |= TRB_TYPE(TRB_LINK);
		if (chain_links)
			val |= TRB_CHAIN;
		prev->trbs[TRBS_PER_SEGMENT-1].link.control = cpu_to_le32(val);
	}
}

/*
 * Link the ring to the new segments.
 * Set Toggle Cycle for the new ring if needed.
 */
static void xhci_link_rings(struct xhci_hcd *xhci, struct xhci_ring *ring,
		struct xhci_segment *first, struct xhci_segment *last,
		unsigned int num_segs)
{
	struct xhci_segment *next, *seg;
	bool chain_links;

	if (!ring || !first || !last)
		return;

	chain_links = xhci_link_chain_quirk(xhci, ring->type);

	next = ring->enq_seg->next;
	xhci_link_segments(ring->enq_seg, first, ring->type, chain_links);
	xhci_link_segments(last, next, ring->type, chain_links);
	ring->num_segs += num_segs;

	if (ring->enq_seg == ring->last_seg) {
		if (ring->type != TYPE_EVENT) {
			ring->last_seg->trbs[TRBS_PER_SEGMENT-1].link.control
				&= ~cpu_to_le32(LINK_TOGGLE);
			last->trbs[TRBS_PER_SEGMENT-1].link.control
				|= cpu_to_le32(LINK_TOGGLE);
		}
		ring->last_seg = last;
	}

<<<<<<< HEAD
	for (seg = last; seg != ring->last_seg; seg = seg->next)
=======
	for (seg = ring->enq_seg; seg != ring->last_seg; seg = seg->next)
>>>>>>> 2d5404ca
		seg->next->num = seg->num + 1;
}

/*
 * We need a radix tree for mapping physical addresses of TRBs to which stream
 * ID they belong to.  We need to do this because the host controller won't tell
 * us which stream ring the TRB came from.  We could store the stream ID in an
 * event data TRB, but that doesn't help us for the cancellation case, since the
 * endpoint may stop before it reaches that event data TRB.
 *
 * The radix tree maps the upper portion of the TRB DMA address to a ring
 * segment that has the same upper portion of DMA addresses.  For example, say I
 * have segments of size 1KB, that are always 1KB aligned.  A segment may
 * start at 0x10c91000 and end at 0x10c913f0.  If I use the upper 10 bits, the
 * key to the stream ID is 0x43244.  I can use the DMA address of the TRB to
 * pass the radix tree a key to get the right stream ID:
 *
 *	0x10c90fff >> 10 = 0x43243
 *	0x10c912c0 >> 10 = 0x43244
 *	0x10c91400 >> 10 = 0x43245
 *
 * Obviously, only those TRBs with DMA addresses that are within the segment
 * will make the radix tree return the stream ID for that ring.
 *
 * Caveats for the radix tree:
 *
 * The radix tree uses an unsigned long as a key pair.  On 32-bit systems, an
 * unsigned long will be 32-bits; on a 64-bit system an unsigned long will be
 * 64-bits.  Since we only request 32-bit DMA addresses, we can use that as the
 * key on 32-bit or 64-bit systems (it would also be fine if we asked for 64-bit
 * PCI DMA addresses on a 64-bit system).  There might be a problem on 32-bit
 * extended systems (where the DMA address can be bigger than 32-bits),
 * if we allow the PCI dma mask to be bigger than 32-bits.  So don't do that.
 */
static int xhci_insert_segment_mapping(struct radix_tree_root *trb_address_map,
		struct xhci_ring *ring,
		struct xhci_segment *seg,
		gfp_t mem_flags)
{
	unsigned long key;
	int ret;

	key = (unsigned long)(seg->dma >> TRB_SEGMENT_SHIFT);
	/* Skip any segments that were already added. */
	if (radix_tree_lookup(trb_address_map, key))
		return 0;

	ret = radix_tree_maybe_preload(mem_flags);
	if (ret)
		return ret;
	ret = radix_tree_insert(trb_address_map,
			key, ring);
	radix_tree_preload_end();
	return ret;
}

static void xhci_remove_segment_mapping(struct radix_tree_root *trb_address_map,
		struct xhci_segment *seg)
{
	unsigned long key;

	key = (unsigned long)(seg->dma >> TRB_SEGMENT_SHIFT);
	if (radix_tree_lookup(trb_address_map, key))
		radix_tree_delete(trb_address_map, key);
}

static int xhci_update_stream_segment_mapping(
		struct radix_tree_root *trb_address_map,
		struct xhci_ring *ring,
		struct xhci_segment *first_seg,
		struct xhci_segment *last_seg,
		gfp_t mem_flags)
{
	struct xhci_segment *seg;
	struct xhci_segment *failed_seg;
	int ret;

	if (WARN_ON_ONCE(trb_address_map == NULL))
		return 0;

	seg = first_seg;
	do {
		ret = xhci_insert_segment_mapping(trb_address_map,
				ring, seg, mem_flags);
		if (ret)
			goto remove_streams;
		if (seg == last_seg)
			return 0;
		seg = seg->next;
	} while (seg != first_seg);

	return 0;

remove_streams:
	failed_seg = seg;
	seg = first_seg;
	do {
		xhci_remove_segment_mapping(trb_address_map, seg);
		if (seg == failed_seg)
			return ret;
		seg = seg->next;
	} while (seg != first_seg);

	return ret;
}

static void xhci_remove_stream_mapping(struct xhci_ring *ring)
{
	struct xhci_segment *seg;

	if (WARN_ON_ONCE(ring->trb_address_map == NULL))
		return;

	seg = ring->first_seg;
	do {
		xhci_remove_segment_mapping(ring->trb_address_map, seg);
		seg = seg->next;
	} while (seg != ring->first_seg);
}

static int xhci_update_stream_mapping(struct xhci_ring *ring, gfp_t mem_flags)
{
	return xhci_update_stream_segment_mapping(ring->trb_address_map, ring,
			ring->first_seg, ring->last_seg, mem_flags);
}

/* XXX: Do we need the hcd structure in all these functions? */
void xhci_ring_free(struct xhci_hcd *xhci, struct xhci_ring *ring)
{
	if (!ring)
		return;

	trace_xhci_ring_free(ring);

	if (ring->first_seg) {
		if (ring->type == TYPE_STREAM)
			xhci_remove_stream_mapping(ring);
		xhci_free_segments_for_ring(xhci, ring->first_seg);
	}

	kfree(ring);
}

void xhci_initialize_ring_info(struct xhci_ring *ring,
			       unsigned int cycle_state)
{
	/* The ring is empty, so the enqueue pointer == dequeue pointer */
	ring->enqueue = ring->first_seg->trbs;
	ring->enq_seg = ring->first_seg;
	ring->dequeue = ring->enqueue;
	ring->deq_seg = ring->first_seg;
	/* The ring is initialized to 0. The producer must write 1 to the cycle
	 * bit to handover ownership of the TRB, so PCS = 1.  The consumer must
	 * compare CCS to the cycle bit to check ownership, so CCS = 1.
	 *
	 * New rings are initialized with cycle state equal to 1; if we are
	 * handling ring expansion, set the cycle state equal to the old ring.
	 */
	ring->cycle_state = cycle_state;

	/*
	 * Each segment has a link TRB, and leave an extra TRB for SW
	 * accounting purpose
	 */
	ring->num_trbs_free = ring->num_segs * (TRBS_PER_SEGMENT - 1) - 1;
}
EXPORT_SYMBOL_GPL(xhci_initialize_ring_info);

/* Allocate segments and link them for a ring */
static int xhci_alloc_segments_for_ring(struct xhci_hcd *xhci,
<<<<<<< HEAD
		struct xhci_segment **first, struct xhci_segment **last,
		unsigned int num_segs, unsigned int num,
		unsigned int cycle_state, enum xhci_ring_type type,
		unsigned int max_packet, gfp_t flags)
=======
					struct xhci_segment **first,
					struct xhci_segment **last,
					unsigned int num_segs,
					unsigned int cycle_state,
					enum xhci_ring_type type,
					unsigned int max_packet,
					gfp_t flags)
>>>>>>> 2d5404ca
{
	struct xhci_segment *prev;
	unsigned int num = 0;
	bool chain_links;

	chain_links = xhci_link_chain_quirk(xhci, type);

	prev = xhci_segment_alloc(xhci, cycle_state, max_packet, num, flags);
	if (!prev)
		return -ENOMEM;
	num++;

	*first = prev;
	while (num < num_segs) {
		struct xhci_segment	*next;

		next = xhci_segment_alloc(xhci, cycle_state, max_packet, num,
					  flags);
<<<<<<< HEAD
		if (!next) {
			prev = *first;
			while (prev) {
				next = prev->next;
				xhci_segment_free(xhci, prev);
				prev = next;
			}
			return -ENOMEM;
		}
		xhci_link_segments(prev, next, type, chain_links);
=======
		if (!next)
			goto free_segments;
>>>>>>> 2d5404ca

		xhci_link_segments(prev, next, type, chain_links);
		prev = next;
		num++;
	}
	xhci_link_segments(prev, *first, type, chain_links);
	*last = prev;

	return 0;

free_segments:
	xhci_free_segments_for_ring(xhci, *first);
	return -ENOMEM;
}

/*
 * Create a new ring with zero or more segments.
 *
 * Link each segment together into a ring.
 * Set the end flag and the cycle toggle bit on the last segment.
 * See section 4.9.1 and figures 15 and 16.
 */
struct xhci_ring *xhci_ring_alloc(struct xhci_hcd *xhci,
		unsigned int num_segs, unsigned int cycle_state,
		enum xhci_ring_type type, unsigned int max_packet, gfp_t flags)
{
	struct xhci_ring	*ring;
	int ret;
	struct device *dev = xhci_to_hcd(xhci)->self.sysdev;

	ring = kzalloc_node(sizeof(*ring), flags, dev_to_node(dev));
	if (!ring)
		return NULL;

	ring->num_segs = num_segs;
	ring->bounce_buf_len = max_packet;
	INIT_LIST_HEAD(&ring->td_list);
	ring->type = type;
	if (num_segs == 0)
		return ring;

<<<<<<< HEAD
	ret = xhci_alloc_segments_for_ring(xhci, &ring->first_seg,
			&ring->last_seg, num_segs, 0, cycle_state, type,
			max_packet, flags);
=======
	ret = xhci_alloc_segments_for_ring(xhci, &ring->first_seg, &ring->last_seg, num_segs,
					   cycle_state, type, max_packet, flags);
>>>>>>> 2d5404ca
	if (ret)
		goto fail;

	/* Only event ring does not use link TRB */
	if (type != TYPE_EVENT) {
		/* See section 4.9.2.1 and 6.4.4.1 */
		ring->last_seg->trbs[TRBS_PER_SEGMENT - 1].link.control |=
			cpu_to_le32(LINK_TOGGLE);
	}
	xhci_initialize_ring_info(ring, cycle_state);
	trace_xhci_ring_alloc(ring);
	return ring;

fail:
	kfree(ring);
	return NULL;
}

void xhci_free_endpoint_ring(struct xhci_hcd *xhci,
		struct xhci_virt_device *virt_dev,
		unsigned int ep_index)
{
	xhci_ring_free(xhci, virt_dev->eps[ep_index].ring);
	virt_dev->eps[ep_index].ring = NULL;
}

/*
 * Expand an existing ring.
 * Allocate a new ring which has same segment numbers and link the two rings.
 */
int xhci_ring_expansion(struct xhci_hcd *xhci, struct xhci_ring *ring,
				unsigned int num_new_segs, gfp_t flags)
{
	struct xhci_segment	*first;
	struct xhci_segment	*last;
	int			ret;

<<<<<<< HEAD
	ret = xhci_alloc_segments_for_ring(xhci, &first, &last,
			num_new_segs, ring->enq_seg->num + 1,
			ring->cycle_state, ring->type,
			ring->bounce_buf_len, flags);
=======
	ret = xhci_alloc_segments_for_ring(xhci, &first, &last, num_new_segs, ring->cycle_state,
					   ring->type, ring->bounce_buf_len, flags);
>>>>>>> 2d5404ca
	if (ret)
		return -ENOMEM;

	if (ring->type == TYPE_STREAM) {
		ret = xhci_update_stream_segment_mapping(ring->trb_address_map,
						ring, first, last, flags);
		if (ret)
			goto free_segments;
	}

	xhci_link_rings(xhci, ring, first, last, num_new_segs);
	trace_xhci_ring_expansion(ring);
	xhci_dbg_trace(xhci, trace_xhci_dbg_ring_expansion,
			"ring expansion succeed, now has %d segments",
			ring->num_segs);

	return 0;

free_segments:
	xhci_free_segments_for_ring(xhci, first);
	return ret;
}

struct xhci_container_ctx *xhci_alloc_container_ctx(struct xhci_hcd *xhci,
						    int type, gfp_t flags)
{
	struct xhci_container_ctx *ctx;
	struct device *dev = xhci_to_hcd(xhci)->self.sysdev;

	if ((type != XHCI_CTX_TYPE_DEVICE) && (type != XHCI_CTX_TYPE_INPUT))
		return NULL;

	ctx = kzalloc_node(sizeof(*ctx), flags, dev_to_node(dev));
	if (!ctx)
		return NULL;

	ctx->type = type;
	ctx->size = HCC_64BYTE_CONTEXT(xhci->hcc_params) ? 2048 : 1024;
	if (type == XHCI_CTX_TYPE_INPUT)
		ctx->size += CTX_SIZE(xhci->hcc_params);

	ctx->bytes = dma_pool_zalloc(xhci->device_pool, flags, &ctx->dma);
	if (!ctx->bytes) {
		kfree(ctx);
		return NULL;
	}
	return ctx;
}

void xhci_free_container_ctx(struct xhci_hcd *xhci,
			     struct xhci_container_ctx *ctx)
{
	if (!ctx)
		return;
	dma_pool_free(xhci->device_pool, ctx->bytes, ctx->dma);
	kfree(ctx);
}

struct xhci_input_control_ctx *xhci_get_input_control_ctx(
					      struct xhci_container_ctx *ctx)
{
	if (ctx->type != XHCI_CTX_TYPE_INPUT)
		return NULL;

	return (struct xhci_input_control_ctx *)ctx->bytes;
}

struct xhci_slot_ctx *xhci_get_slot_ctx(struct xhci_hcd *xhci,
					struct xhci_container_ctx *ctx)
{
	if (ctx->type == XHCI_CTX_TYPE_DEVICE)
		return (struct xhci_slot_ctx *)ctx->bytes;

	return (struct xhci_slot_ctx *)
		(ctx->bytes + CTX_SIZE(xhci->hcc_params));
}

struct xhci_ep_ctx *xhci_get_ep_ctx(struct xhci_hcd *xhci,
				    struct xhci_container_ctx *ctx,
				    unsigned int ep_index)
{
	/* increment ep index by offset of start of ep ctx array */
	ep_index++;
	if (ctx->type == XHCI_CTX_TYPE_INPUT)
		ep_index++;

	return (struct xhci_ep_ctx *)
		(ctx->bytes + (ep_index * CTX_SIZE(xhci->hcc_params)));
}
EXPORT_SYMBOL_GPL(xhci_get_ep_ctx);

/***************** Streams structures manipulation *************************/

static void xhci_free_stream_ctx(struct xhci_hcd *xhci,
		unsigned int num_stream_ctxs,
		struct xhci_stream_ctx *stream_ctx, dma_addr_t dma)
{
	struct device *dev = xhci_to_hcd(xhci)->self.sysdev;
	size_t size = array_size(sizeof(struct xhci_stream_ctx), num_stream_ctxs);

	if (size > MEDIUM_STREAM_ARRAY_SIZE)
		dma_free_coherent(dev, size, stream_ctx, dma);
	else if (size > SMALL_STREAM_ARRAY_SIZE)
		dma_pool_free(xhci->medium_streams_pool, stream_ctx, dma);
	else
		dma_pool_free(xhci->small_streams_pool, stream_ctx, dma);
}

/*
 * The stream context array for each endpoint with bulk streams enabled can
 * vary in size, based on:
 *  - how many streams the endpoint supports,
 *  - the maximum primary stream array size the host controller supports,
 *  - and how many streams the device driver asks for.
 *
 * The stream context array must be a power of 2, and can be as small as
 * 64 bytes or as large as 1MB.
 */
static struct xhci_stream_ctx *xhci_alloc_stream_ctx(struct xhci_hcd *xhci,
		unsigned int num_stream_ctxs, dma_addr_t *dma,
		gfp_t mem_flags)
{
	struct device *dev = xhci_to_hcd(xhci)->self.sysdev;
	size_t size = array_size(sizeof(struct xhci_stream_ctx), num_stream_ctxs);

	if (size > MEDIUM_STREAM_ARRAY_SIZE)
		return dma_alloc_coherent(dev, size, dma, mem_flags);
	if (size > SMALL_STREAM_ARRAY_SIZE)
		return dma_pool_zalloc(xhci->medium_streams_pool, mem_flags, dma);
	else
		return dma_pool_zalloc(xhci->small_streams_pool, mem_flags, dma);
}

struct xhci_ring *xhci_dma_to_transfer_ring(
		struct xhci_virt_ep *ep,
		u64 address)
{
	if (ep->ep_state & EP_HAS_STREAMS)
		return radix_tree_lookup(&ep->stream_info->trb_address_map,
				address >> TRB_SEGMENT_SHIFT);
	return ep->ring;
}

/*
 * Change an endpoint's internal structure so it supports stream IDs.  The
 * number of requested streams includes stream 0, which cannot be used by device
 * drivers.
 *
 * The number of stream contexts in the stream context array may be bigger than
 * the number of streams the driver wants to use.  This is because the number of
 * stream context array entries must be a power of two.
 */
struct xhci_stream_info *xhci_alloc_stream_info(struct xhci_hcd *xhci,
		unsigned int num_stream_ctxs,
		unsigned int num_streams,
		unsigned int max_packet, gfp_t mem_flags)
{
	struct xhci_stream_info *stream_info;
	u32 cur_stream;
	struct xhci_ring *cur_ring;
	u64 addr;
	int ret;
	struct device *dev = xhci_to_hcd(xhci)->self.sysdev;

	xhci_dbg(xhci, "Allocating %u streams and %u stream context array entries.\n",
			num_streams, num_stream_ctxs);
	if (xhci->cmd_ring_reserved_trbs == MAX_RSVD_CMD_TRBS) {
		xhci_dbg(xhci, "Command ring has no reserved TRBs available\n");
		return NULL;
	}
	xhci->cmd_ring_reserved_trbs++;

	stream_info = kzalloc_node(sizeof(*stream_info), mem_flags,
			dev_to_node(dev));
	if (!stream_info)
		goto cleanup_trbs;

	stream_info->num_streams = num_streams;
	stream_info->num_stream_ctxs = num_stream_ctxs;

	/* Initialize the array of virtual pointers to stream rings. */
	stream_info->stream_rings = kcalloc_node(
			num_streams, sizeof(struct xhci_ring *), mem_flags,
			dev_to_node(dev));
	if (!stream_info->stream_rings)
		goto cleanup_info;

	/* Initialize the array of DMA addresses for stream rings for the HW. */
	stream_info->stream_ctx_array = xhci_alloc_stream_ctx(xhci,
			num_stream_ctxs, &stream_info->ctx_array_dma,
			mem_flags);
	if (!stream_info->stream_ctx_array)
		goto cleanup_ring_array;

	/* Allocate everything needed to free the stream rings later */
	stream_info->free_streams_command =
		xhci_alloc_command_with_ctx(xhci, true, mem_flags);
	if (!stream_info->free_streams_command)
		goto cleanup_ctx;

	INIT_RADIX_TREE(&stream_info->trb_address_map, GFP_ATOMIC);

	/* Allocate rings for all the streams that the driver will use,
	 * and add their segment DMA addresses to the radix tree.
	 * Stream 0 is reserved.
	 */

	for (cur_stream = 1; cur_stream < num_streams; cur_stream++) {
		stream_info->stream_rings[cur_stream] =
			xhci_ring_alloc(xhci, 2, 1, TYPE_STREAM, max_packet,
					mem_flags);
		cur_ring = stream_info->stream_rings[cur_stream];
		if (!cur_ring)
			goto cleanup_rings;
		cur_ring->stream_id = cur_stream;
		cur_ring->trb_address_map = &stream_info->trb_address_map;
		/* Set deq ptr, cycle bit, and stream context type */
		addr = cur_ring->first_seg->dma |
			SCT_FOR_CTX(SCT_PRI_TR) |
			cur_ring->cycle_state;
		stream_info->stream_ctx_array[cur_stream].stream_ring =
			cpu_to_le64(addr);
		xhci_dbg(xhci, "Setting stream %d ring ptr to 0x%08llx\n", cur_stream, addr);

		ret = xhci_update_stream_mapping(cur_ring, mem_flags);
		if (ret) {
			xhci_ring_free(xhci, cur_ring);
			stream_info->stream_rings[cur_stream] = NULL;
			goto cleanup_rings;
		}
	}
	/* Leave the other unused stream ring pointers in the stream context
	 * array initialized to zero.  This will cause the xHC to give us an
	 * error if the device asks for a stream ID we don't have setup (if it
	 * was any other way, the host controller would assume the ring is
	 * "empty" and wait forever for data to be queued to that stream ID).
	 */

	return stream_info;

cleanup_rings:
	for (cur_stream = 1; cur_stream < num_streams; cur_stream++) {
		cur_ring = stream_info->stream_rings[cur_stream];
		if (cur_ring) {
			xhci_ring_free(xhci, cur_ring);
			stream_info->stream_rings[cur_stream] = NULL;
		}
	}
	xhci_free_command(xhci, stream_info->free_streams_command);
cleanup_ctx:
	xhci_free_stream_ctx(xhci,
		stream_info->num_stream_ctxs,
		stream_info->stream_ctx_array,
		stream_info->ctx_array_dma);
cleanup_ring_array:
	kfree(stream_info->stream_rings);
cleanup_info:
	kfree(stream_info);
cleanup_trbs:
	xhci->cmd_ring_reserved_trbs--;
	return NULL;
}
/*
 * Sets the MaxPStreams field and the Linear Stream Array field.
 * Sets the dequeue pointer to the stream context array.
 */
void xhci_setup_streams_ep_input_ctx(struct xhci_hcd *xhci,
		struct xhci_ep_ctx *ep_ctx,
		struct xhci_stream_info *stream_info)
{
	u32 max_primary_streams;
	/* MaxPStreams is the number of stream context array entries, not the
	 * number we're actually using.  Must be in 2^(MaxPstreams + 1) format.
	 * fls(0) = 0, fls(0x1) = 1, fls(0x10) = 2, fls(0x100) = 3, etc.
	 */
	max_primary_streams = fls(stream_info->num_stream_ctxs) - 2;
	xhci_dbg_trace(xhci,  trace_xhci_dbg_context_change,
			"Setting number of stream ctx array entries to %u",
			1 << (max_primary_streams + 1));
	ep_ctx->ep_info &= cpu_to_le32(~EP_MAXPSTREAMS_MASK);
	ep_ctx->ep_info |= cpu_to_le32(EP_MAXPSTREAMS(max_primary_streams)
				       | EP_HAS_LSA);
	ep_ctx->deq  = cpu_to_le64(stream_info->ctx_array_dma);
}

/*
 * Sets the MaxPStreams field and the Linear Stream Array field to 0.
 * Reinstalls the "normal" endpoint ring (at its previous dequeue mark,
 * not at the beginning of the ring).
 */
void xhci_setup_no_streams_ep_input_ctx(struct xhci_ep_ctx *ep_ctx,
		struct xhci_virt_ep *ep)
{
	dma_addr_t addr;
	ep_ctx->ep_info &= cpu_to_le32(~(EP_MAXPSTREAMS_MASK | EP_HAS_LSA));
	addr = xhci_trb_virt_to_dma(ep->ring->deq_seg, ep->ring->dequeue);
	ep_ctx->deq  = cpu_to_le64(addr | ep->ring->cycle_state);
}

/* Frees all stream contexts associated with the endpoint,
 *
 * Caller should fix the endpoint context streams fields.
 */
void xhci_free_stream_info(struct xhci_hcd *xhci,
		struct xhci_stream_info *stream_info)
{
	int cur_stream;
	struct xhci_ring *cur_ring;

	if (!stream_info)
		return;

	for (cur_stream = 1; cur_stream < stream_info->num_streams;
			cur_stream++) {
		cur_ring = stream_info->stream_rings[cur_stream];
		if (cur_ring) {
			xhci_ring_free(xhci, cur_ring);
			stream_info->stream_rings[cur_stream] = NULL;
		}
	}
	xhci_free_command(xhci, stream_info->free_streams_command);
	xhci->cmd_ring_reserved_trbs--;
	if (stream_info->stream_ctx_array)
		xhci_free_stream_ctx(xhci,
				stream_info->num_stream_ctxs,
				stream_info->stream_ctx_array,
				stream_info->ctx_array_dma);

	kfree(stream_info->stream_rings);
	kfree(stream_info);
}


/***************** Device context manipulation *************************/

static void xhci_free_tt_info(struct xhci_hcd *xhci,
		struct xhci_virt_device *virt_dev,
		int slot_id)
{
	struct list_head *tt_list_head;
	struct xhci_tt_bw_info *tt_info, *next;
	bool slot_found = false;

	/* If the device never made it past the Set Address stage,
	 * it may not have the root hub port pointer set correctly.
	 */
	if (!virt_dev->rhub_port) {
		xhci_dbg(xhci, "Bad rhub port.\n");
		return;
	}

	tt_list_head = &(xhci->rh_bw[virt_dev->rhub_port->hw_portnum].tts);
	list_for_each_entry_safe(tt_info, next, tt_list_head, tt_list) {
		/* Multi-TT hubs will have more than one entry */
		if (tt_info->slot_id == slot_id) {
			slot_found = true;
			list_del(&tt_info->tt_list);
			kfree(tt_info);
		} else if (slot_found) {
			break;
		}
	}
}

int xhci_alloc_tt_info(struct xhci_hcd *xhci,
		struct xhci_virt_device *virt_dev,
		struct usb_device *hdev,
		struct usb_tt *tt, gfp_t mem_flags)
{
	struct xhci_tt_bw_info		*tt_info;
	unsigned int			num_ports;
	int				i, j;
	struct device *dev = xhci_to_hcd(xhci)->self.sysdev;

	if (!tt->multi)
		num_ports = 1;
	else
		num_ports = hdev->maxchild;

	for (i = 0; i < num_ports; i++, tt_info++) {
		struct xhci_interval_bw_table *bw_table;

		tt_info = kzalloc_node(sizeof(*tt_info), mem_flags,
				dev_to_node(dev));
		if (!tt_info)
			goto free_tts;
		INIT_LIST_HEAD(&tt_info->tt_list);
		list_add(&tt_info->tt_list,
				&xhci->rh_bw[virt_dev->rhub_port->hw_portnum].tts);
		tt_info->slot_id = virt_dev->udev->slot_id;
		if (tt->multi)
			tt_info->ttport = i+1;
		bw_table = &tt_info->bw_table;
		for (j = 0; j < XHCI_MAX_INTERVAL; j++)
			INIT_LIST_HEAD(&bw_table->interval_bw[j].endpoints);
	}
	return 0;

free_tts:
	xhci_free_tt_info(xhci, virt_dev, virt_dev->udev->slot_id);
	return -ENOMEM;
}


/* All the xhci_tds in the ring's TD list should be freed at this point.
 * Should be called with xhci->lock held if there is any chance the TT lists
 * will be manipulated by the configure endpoint, allocate device, or update
 * hub functions while this function is removing the TT entries from the list.
 */
void xhci_free_virt_device(struct xhci_hcd *xhci, int slot_id)
{
	struct xhci_virt_device *dev;
	int i;
	int old_active_eps = 0;

	/* Slot ID 0 is reserved */
	if (slot_id == 0 || !xhci->devs[slot_id])
		return;

	dev = xhci->devs[slot_id];

	xhci->dcbaa->dev_context_ptrs[slot_id] = 0;
	if (!dev)
		return;

	trace_xhci_free_virt_device(dev);

	if (dev->tt_info)
		old_active_eps = dev->tt_info->active_eps;

	for (i = 0; i < 31; i++) {
		if (dev->eps[i].ring)
			xhci_ring_free(xhci, dev->eps[i].ring);
		if (dev->eps[i].stream_info)
			xhci_free_stream_info(xhci,
					dev->eps[i].stream_info);
		/*
		 * Endpoints are normally deleted from the bandwidth list when
		 * endpoints are dropped, before device is freed.
		 * If host is dying or being removed then endpoints aren't
		 * dropped cleanly, so delete the endpoint from list here.
		 * Only applicable for hosts with software bandwidth checking.
		 */

		if (!list_empty(&dev->eps[i].bw_endpoint_list)) {
			list_del_init(&dev->eps[i].bw_endpoint_list);
			xhci_dbg(xhci, "Slot %u endpoint %u not removed from BW list!\n",
				 slot_id, i);
		}
	}
	/* If this is a hub, free the TT(s) from the TT list */
	xhci_free_tt_info(xhci, dev, slot_id);
	/* If necessary, update the number of active TTs on this root port */
	xhci_update_tt_active_eps(xhci, dev, old_active_eps);

	if (dev->in_ctx)
		xhci_free_container_ctx(xhci, dev->in_ctx);
	if (dev->out_ctx)
		xhci_free_container_ctx(xhci, dev->out_ctx);

	if (dev->udev && dev->udev->slot_id)
		dev->udev->slot_id = 0;
	if (dev->rhub_port && dev->rhub_port->slot_id == slot_id)
		dev->rhub_port->slot_id = 0;
	kfree(xhci->devs[slot_id]);
	xhci->devs[slot_id] = NULL;
}

/*
 * Free a virt_device structure.
 * If the virt_device added a tt_info (a hub) and has children pointing to
 * that tt_info, then free the child first. Recursive.
 * We can't rely on udev at this point to find child-parent relationships.
 */
static void xhci_free_virt_devices_depth_first(struct xhci_hcd *xhci, int slot_id)
{
	struct xhci_virt_device *vdev;
	struct list_head *tt_list_head;
	struct xhci_tt_bw_info *tt_info, *next;
	int i;

	vdev = xhci->devs[slot_id];
	if (!vdev)
		return;

	if (!vdev->rhub_port) {
		xhci_dbg(xhci, "Bad rhub port.\n");
		goto out;
	}

	tt_list_head = &(xhci->rh_bw[vdev->rhub_port->hw_portnum].tts);
	list_for_each_entry_safe(tt_info, next, tt_list_head, tt_list) {
		/* is this a hub device that added a tt_info to the tts list */
		if (tt_info->slot_id == slot_id) {
			/* are any devices using this tt_info? */
			for (i = 1; i < HCS_MAX_SLOTS(xhci->hcs_params1); i++) {
				vdev = xhci->devs[i];
				if (vdev && (vdev->tt_info == tt_info))
					xhci_free_virt_devices_depth_first(
						xhci, i);
			}
		}
	}
out:
	/* we are now at a leaf device */
	xhci_debugfs_remove_slot(xhci, slot_id);
	xhci_free_virt_device(xhci, slot_id);
}

int xhci_alloc_virt_device(struct xhci_hcd *xhci, int slot_id,
		struct usb_device *udev, gfp_t flags)
{
	struct xhci_virt_device *dev;
	int i;

	/* Slot ID 0 is reserved */
	if (slot_id == 0 || xhci->devs[slot_id]) {
		xhci_warn(xhci, "Bad Slot ID %d\n", slot_id);
		return 0;
	}

	dev = kzalloc(sizeof(*dev), flags);
	if (!dev)
		return 0;

	dev->slot_id = slot_id;

	/* Allocate the (output) device context that will be used in the HC. */
	dev->out_ctx = xhci_alloc_container_ctx(xhci, XHCI_CTX_TYPE_DEVICE, flags);
	if (!dev->out_ctx)
		goto fail;

	xhci_dbg(xhci, "Slot %d output ctx = 0x%pad (dma)\n", slot_id, &dev->out_ctx->dma);

	/* Allocate the (input) device context for address device command */
	dev->in_ctx = xhci_alloc_container_ctx(xhci, XHCI_CTX_TYPE_INPUT, flags);
	if (!dev->in_ctx)
		goto fail;

	xhci_dbg(xhci, "Slot %d input ctx = 0x%pad (dma)\n", slot_id, &dev->in_ctx->dma);

	/* Initialize the cancellation and bandwidth list for each ep */
	for (i = 0; i < 31; i++) {
		dev->eps[i].ep_index = i;
		dev->eps[i].vdev = dev;
		dev->eps[i].xhci = xhci;
		INIT_LIST_HEAD(&dev->eps[i].cancelled_td_list);
		INIT_LIST_HEAD(&dev->eps[i].bw_endpoint_list);
	}

	/* Allocate endpoint 0 ring */
	dev->eps[0].ring = xhci_ring_alloc(xhci, 2, 1, TYPE_CTRL, 0, flags);
	if (!dev->eps[0].ring)
		goto fail;

	dev->udev = udev;

	/* Point to output device context in dcbaa. */
	xhci->dcbaa->dev_context_ptrs[slot_id] = cpu_to_le64(dev->out_ctx->dma);
	xhci_dbg(xhci, "Set slot id %d dcbaa entry %p to 0x%llx\n",
		 slot_id,
		 &xhci->dcbaa->dev_context_ptrs[slot_id],
		 le64_to_cpu(xhci->dcbaa->dev_context_ptrs[slot_id]));

	trace_xhci_alloc_virt_device(dev);

	xhci->devs[slot_id] = dev;

	return 1;
fail:

	if (dev->in_ctx)
		xhci_free_container_ctx(xhci, dev->in_ctx);
	if (dev->out_ctx)
		xhci_free_container_ctx(xhci, dev->out_ctx);
	kfree(dev);

	return 0;
}

void xhci_copy_ep0_dequeue_into_input_ctx(struct xhci_hcd *xhci,
		struct usb_device *udev)
{
	struct xhci_virt_device *virt_dev;
	struct xhci_ep_ctx	*ep0_ctx;
	struct xhci_ring	*ep_ring;

	virt_dev = xhci->devs[udev->slot_id];
	ep0_ctx = xhci_get_ep_ctx(xhci, virt_dev->in_ctx, 0);
	ep_ring = virt_dev->eps[0].ring;
	/*
	 * FIXME we don't keep track of the dequeue pointer very well after a
	 * Set TR dequeue pointer, so we're setting the dequeue pointer of the
	 * host to our enqueue pointer.  This should only be called after a
	 * configured device has reset, so all control transfers should have
	 * been completed or cancelled before the reset.
	 */
	ep0_ctx->deq = cpu_to_le64(xhci_trb_virt_to_dma(ep_ring->enq_seg,
							ep_ring->enqueue)
				   | ep_ring->cycle_state);
}

/*
 * The xHCI roothub may have ports of differing speeds in any order in the port
 * status registers.
 *
 * The xHCI hardware wants to know the roothub port that the USB device
 * is attached to (or the roothub port its ancestor hub is attached to).  All we
 * know is the index of that port under either the USB 2.0 or the USB 3.0
 * roothub, but that doesn't give us the real index into the HW port status
 * registers.
 */
static struct xhci_port *xhci_find_rhub_port(struct xhci_hcd *xhci, struct usb_device *udev)
{
	struct usb_device *top_dev;
	struct xhci_hub *rhub;
	struct usb_hcd *hcd;

	if (udev->speed >= USB_SPEED_SUPER)
		hcd = xhci_get_usb3_hcd(xhci);
	else
		hcd = xhci->main_hcd;

	for (top_dev = udev; top_dev->parent && top_dev->parent->parent;
			top_dev = top_dev->parent)
		/* Found device below root hub */;

	rhub = xhci_get_rhub(hcd);
	return rhub->ports[top_dev->portnum - 1];
}

/* Setup an xHCI virtual device for a Set Address command */
int xhci_setup_addressable_virt_dev(struct xhci_hcd *xhci, struct usb_device *udev)
{
	struct xhci_virt_device *dev;
	struct xhci_ep_ctx	*ep0_ctx;
	struct xhci_slot_ctx    *slot_ctx;
	u32			max_packets;

	dev = xhci->devs[udev->slot_id];
	/* Slot ID 0 is reserved */
	if (udev->slot_id == 0 || !dev) {
		xhci_warn(xhci, "Slot ID %d is not assigned to this device\n",
				udev->slot_id);
		return -EINVAL;
	}
	ep0_ctx = xhci_get_ep_ctx(xhci, dev->in_ctx, 0);
	slot_ctx = xhci_get_slot_ctx(xhci, dev->in_ctx);

	/* 3) Only the control endpoint is valid - one endpoint context */
	slot_ctx->dev_info |= cpu_to_le32(LAST_CTX(1) | udev->route);
	switch (udev->speed) {
	case USB_SPEED_SUPER_PLUS:
		slot_ctx->dev_info |= cpu_to_le32(SLOT_SPEED_SSP);
		max_packets = MAX_PACKET(512);
		break;
	case USB_SPEED_SUPER:
		slot_ctx->dev_info |= cpu_to_le32(SLOT_SPEED_SS);
		max_packets = MAX_PACKET(512);
		break;
	case USB_SPEED_HIGH:
		slot_ctx->dev_info |= cpu_to_le32(SLOT_SPEED_HS);
		max_packets = MAX_PACKET(64);
		break;
	/* USB core guesses at a 64-byte max packet first for FS devices */
	case USB_SPEED_FULL:
		slot_ctx->dev_info |= cpu_to_le32(SLOT_SPEED_FS);
		max_packets = MAX_PACKET(64);
		break;
	case USB_SPEED_LOW:
		slot_ctx->dev_info |= cpu_to_le32(SLOT_SPEED_LS);
		max_packets = MAX_PACKET(8);
		break;
	default:
		/* Speed was set earlier, this shouldn't happen. */
		return -EINVAL;
	}
	/* Find the root hub port this device is under */
	dev->rhub_port = xhci_find_rhub_port(xhci, udev);
	if (!dev->rhub_port)
		return -EINVAL;
	/* Slot ID is set to the device directly below the root hub */
	if (!udev->parent->parent)
		dev->rhub_port->slot_id = udev->slot_id;
	slot_ctx->dev_info2 |= cpu_to_le32(ROOT_HUB_PORT(dev->rhub_port->hw_portnum + 1));
	xhci_dbg(xhci, "Slot ID %d: HW portnum %d, hcd portnum %d\n",
		 udev->slot_id, dev->rhub_port->hw_portnum, dev->rhub_port->hcd_portnum);

	/* Find the right bandwidth table that this device will be a part of.
	 * If this is a full speed device attached directly to a root port (or a
	 * decendent of one), it counts as a primary bandwidth domain, not a
	 * secondary bandwidth domain under a TT.  An xhci_tt_info structure
	 * will never be created for the HS root hub.
	 */
	if (!udev->tt || !udev->tt->hub->parent) {
		dev->bw_table = &xhci->rh_bw[dev->rhub_port->hw_portnum].bw_table;
	} else {
		struct xhci_root_port_bw_info *rh_bw;
		struct xhci_tt_bw_info *tt_bw;

		rh_bw = &xhci->rh_bw[dev->rhub_port->hw_portnum];
		/* Find the right TT. */
		list_for_each_entry(tt_bw, &rh_bw->tts, tt_list) {
			if (tt_bw->slot_id != udev->tt->hub->slot_id)
				continue;

			if (!dev->udev->tt->multi ||
					(udev->tt->multi &&
					 tt_bw->ttport == dev->udev->ttport)) {
				dev->bw_table = &tt_bw->bw_table;
				dev->tt_info = tt_bw;
				break;
			}
		}
		if (!dev->tt_info)
			xhci_warn(xhci, "WARN: Didn't find a matching TT\n");
	}

	/* Is this a LS/FS device under an external HS hub? */
	if (udev->tt && udev->tt->hub->parent) {
		slot_ctx->tt_info = cpu_to_le32(udev->tt->hub->slot_id |
						(udev->ttport << 8));
		if (udev->tt->multi)
			slot_ctx->dev_info |= cpu_to_le32(DEV_MTT);
	}
	xhci_dbg(xhci, "udev->tt = %p\n", udev->tt);
	xhci_dbg(xhci, "udev->ttport = 0x%x\n", udev->ttport);

	/* Step 4 - ring already allocated */
	/* Step 5 */
	ep0_ctx->ep_info2 = cpu_to_le32(EP_TYPE(CTRL_EP));

	/* EP 0 can handle "burst" sizes of 1, so Max Burst Size field is 0 */
	ep0_ctx->ep_info2 |= cpu_to_le32(MAX_BURST(0) | ERROR_COUNT(3) |
					 max_packets);

	ep0_ctx->deq = cpu_to_le64(dev->eps[0].ring->first_seg->dma |
				   dev->eps[0].ring->cycle_state);

	trace_xhci_setup_addressable_virt_device(dev);

	/* Steps 7 and 8 were done in xhci_alloc_virt_device() */

	return 0;
}

/*
 * Convert interval expressed as 2^(bInterval - 1) == interval into
 * straight exponent value 2^n == interval.
 *
 */
static unsigned int xhci_parse_exponent_interval(struct usb_device *udev,
		struct usb_host_endpoint *ep)
{
	unsigned int interval;

	interval = clamp_val(ep->desc.bInterval, 1, 16) - 1;
	if (interval != ep->desc.bInterval - 1)
		dev_warn(&udev->dev,
			 "ep %#x - rounding interval to %d %sframes\n",
			 ep->desc.bEndpointAddress,
			 1 << interval,
			 udev->speed == USB_SPEED_FULL ? "" : "micro");

	if (udev->speed == USB_SPEED_FULL) {
		/*
		 * Full speed isoc endpoints specify interval in frames,
		 * not microframes. We are using microframes everywhere,
		 * so adjust accordingly.
		 */
		interval += 3;	/* 1 frame = 2^3 uframes */
	}

	return interval;
}

/*
 * Convert bInterval expressed in microframes (in 1-255 range) to exponent of
 * microframes, rounded down to nearest power of 2.
 */
static unsigned int xhci_microframes_to_exponent(struct usb_device *udev,
		struct usb_host_endpoint *ep, unsigned int desc_interval,
		unsigned int min_exponent, unsigned int max_exponent)
{
	unsigned int interval;

	interval = fls(desc_interval) - 1;
	interval = clamp_val(interval, min_exponent, max_exponent);
	if ((1 << interval) != desc_interval)
		dev_dbg(&udev->dev,
			 "ep %#x - rounding interval to %d microframes, ep desc says %d microframes\n",
			 ep->desc.bEndpointAddress,
			 1 << interval,
			 desc_interval);

	return interval;
}

static unsigned int xhci_parse_microframe_interval(struct usb_device *udev,
		struct usb_host_endpoint *ep)
{
	if (ep->desc.bInterval == 0)
		return 0;
	return xhci_microframes_to_exponent(udev, ep,
			ep->desc.bInterval, 0, 15);
}


static unsigned int xhci_parse_frame_interval(struct usb_device *udev,
		struct usb_host_endpoint *ep)
{
	return xhci_microframes_to_exponent(udev, ep,
			ep->desc.bInterval * 8, 3, 10);
}

/* Return the polling or NAK interval.
 *
 * The polling interval is expressed in "microframes".  If xHCI's Interval field
 * is set to N, it will service the endpoint every 2^(Interval)*125us.
 *
 * The NAK interval is one NAK per 1 to 255 microframes, or no NAKs if interval
 * is set to 0.
 */
static unsigned int xhci_get_endpoint_interval(struct usb_device *udev,
		struct usb_host_endpoint *ep)
{
	unsigned int interval = 0;

	switch (udev->speed) {
	case USB_SPEED_HIGH:
		/* Max NAK rate */
		if (usb_endpoint_xfer_control(&ep->desc) ||
		    usb_endpoint_xfer_bulk(&ep->desc)) {
			interval = xhci_parse_microframe_interval(udev, ep);
			break;
		}
		fallthrough;	/* SS and HS isoc/int have same decoding */

	case USB_SPEED_SUPER_PLUS:
	case USB_SPEED_SUPER:
		if (usb_endpoint_xfer_int(&ep->desc) ||
		    usb_endpoint_xfer_isoc(&ep->desc)) {
			interval = xhci_parse_exponent_interval(udev, ep);
		}
		break;

	case USB_SPEED_FULL:
		if (usb_endpoint_xfer_isoc(&ep->desc)) {
			interval = xhci_parse_exponent_interval(udev, ep);
			break;
		}
		/*
		 * Fall through for interrupt endpoint interval decoding
		 * since it uses the same rules as low speed interrupt
		 * endpoints.
		 */
		fallthrough;

	case USB_SPEED_LOW:
		if (usb_endpoint_xfer_int(&ep->desc) ||
		    usb_endpoint_xfer_isoc(&ep->desc)) {

			interval = xhci_parse_frame_interval(udev, ep);
		}
		break;

	default:
		BUG();
	}
	return interval;
}

/* The "Mult" field in the endpoint context is only set for SuperSpeed isoc eps.
 * High speed endpoint descriptors can define "the number of additional
 * transaction opportunities per microframe", but that goes in the Max Burst
 * endpoint context field.
 */
static u32 xhci_get_endpoint_mult(struct usb_device *udev,
		struct usb_host_endpoint *ep)
{
	if (udev->speed < USB_SPEED_SUPER ||
			!usb_endpoint_xfer_isoc(&ep->desc))
		return 0;
	return ep->ss_ep_comp.bmAttributes;
}

static u32 xhci_get_endpoint_max_burst(struct usb_device *udev,
				       struct usb_host_endpoint *ep)
{
	/* Super speed and Plus have max burst in ep companion desc */
	if (udev->speed >= USB_SPEED_SUPER)
		return ep->ss_ep_comp.bMaxBurst;

	if (udev->speed == USB_SPEED_HIGH &&
	    (usb_endpoint_xfer_isoc(&ep->desc) ||
	     usb_endpoint_xfer_int(&ep->desc)))
		return usb_endpoint_maxp_mult(&ep->desc) - 1;

	return 0;
}

static u32 xhci_get_endpoint_type(struct usb_host_endpoint *ep)
{
	int in;

	in = usb_endpoint_dir_in(&ep->desc);

	switch (usb_endpoint_type(&ep->desc)) {
	case USB_ENDPOINT_XFER_CONTROL:
		return CTRL_EP;
	case USB_ENDPOINT_XFER_BULK:
		return in ? BULK_IN_EP : BULK_OUT_EP;
	case USB_ENDPOINT_XFER_ISOC:
		return in ? ISOC_IN_EP : ISOC_OUT_EP;
	case USB_ENDPOINT_XFER_INT:
		return in ? INT_IN_EP : INT_OUT_EP;
	}
	return 0;
}

/* Return the maximum endpoint service interval time (ESIT) payload.
 * Basically, this is the maxpacket size, multiplied by the burst size
 * and mult size.
 */
static u32 xhci_get_max_esit_payload(struct usb_device *udev,
		struct usb_host_endpoint *ep)
{
	int max_burst;
	int max_packet;

	/* Only applies for interrupt or isochronous endpoints */
	if (usb_endpoint_xfer_control(&ep->desc) ||
			usb_endpoint_xfer_bulk(&ep->desc))
		return 0;

	/* SuperSpeedPlus Isoc ep sending over 48k per esit */
	if ((udev->speed >= USB_SPEED_SUPER_PLUS) &&
	    USB_SS_SSP_ISOC_COMP(ep->ss_ep_comp.bmAttributes))
		return le32_to_cpu(ep->ssp_isoc_ep_comp.dwBytesPerInterval);

	/* SuperSpeed or SuperSpeedPlus Isoc ep with less than 48k per esit */
	if (udev->speed >= USB_SPEED_SUPER)
		return le16_to_cpu(ep->ss_ep_comp.wBytesPerInterval);

	max_packet = usb_endpoint_maxp(&ep->desc);
	max_burst = usb_endpoint_maxp_mult(&ep->desc);
	/* A 0 in max burst means 1 transfer per ESIT */
	return max_packet * max_burst;
}

/* Set up an endpoint with one ring segment.  Do not allocate stream rings.
 * Drivers will have to call usb_alloc_streams() to do that.
 */
int xhci_endpoint_init(struct xhci_hcd *xhci,
		struct xhci_virt_device *virt_dev,
		struct usb_device *udev,
		struct usb_host_endpoint *ep,
		gfp_t mem_flags)
{
	unsigned int ep_index;
	struct xhci_ep_ctx *ep_ctx;
	struct xhci_ring *ep_ring;
	unsigned int max_packet;
	enum xhci_ring_type ring_type;
	u32 max_esit_payload;
	u32 endpoint_type;
	unsigned int max_burst;
	unsigned int interval;
	unsigned int mult;
	unsigned int avg_trb_len;
	unsigned int err_count = 0;

	ep_index = xhci_get_endpoint_index(&ep->desc);
	ep_ctx = xhci_get_ep_ctx(xhci, virt_dev->in_ctx, ep_index);

	endpoint_type = xhci_get_endpoint_type(ep);
	if (!endpoint_type)
		return -EINVAL;

	ring_type = usb_endpoint_type(&ep->desc);

	/*
	 * Get values to fill the endpoint context, mostly from ep descriptor.
	 * The average TRB buffer lengt for bulk endpoints is unclear as we
	 * have no clue on scatter gather list entry size. For Isoc and Int,
	 * set it to max available. See xHCI 1.1 spec 4.14.1.1 for details.
	 */
	max_esit_payload = xhci_get_max_esit_payload(udev, ep);
	interval = xhci_get_endpoint_interval(udev, ep);

	/* Periodic endpoint bInterval limit quirk */
	if (usb_endpoint_xfer_int(&ep->desc) ||
	    usb_endpoint_xfer_isoc(&ep->desc)) {
		if ((xhci->quirks & XHCI_LIMIT_ENDPOINT_INTERVAL_7) &&
		    udev->speed >= USB_SPEED_HIGH &&
		    interval >= 7) {
			interval = 6;
		}
	}

	mult = xhci_get_endpoint_mult(udev, ep);
	max_packet = usb_endpoint_maxp(&ep->desc);
	max_burst = xhci_get_endpoint_max_burst(udev, ep);
	avg_trb_len = max_esit_payload;

	/* FIXME dig Mult and streams info out of ep companion desc */

	/* Allow 3 retries for everything but isoc, set CErr = 3 */
	if (!usb_endpoint_xfer_isoc(&ep->desc))
		err_count = 3;
	/* HS bulk max packet should be 512, FS bulk supports 8, 16, 32 or 64 */
	if (usb_endpoint_xfer_bulk(&ep->desc)) {
		if (udev->speed == USB_SPEED_HIGH)
			max_packet = 512;
		if (udev->speed == USB_SPEED_FULL) {
			max_packet = rounddown_pow_of_two(max_packet);
			max_packet = clamp_val(max_packet, 8, 64);
		}
	}
	/* xHCI 1.0 and 1.1 indicates that ctrl ep avg TRB Length should be 8 */
	if (usb_endpoint_xfer_control(&ep->desc) && xhci->hci_version >= 0x100)
		avg_trb_len = 8;
	/* xhci 1.1 with LEC support doesn't use mult field, use RsvdZ */
	if ((xhci->hci_version > 0x100) && HCC2_LEC(xhci->hcc_params2))
		mult = 0;

	/* Set up the endpoint ring */
	virt_dev->eps[ep_index].new_ring =
		xhci_ring_alloc(xhci, 2, 1, ring_type, max_packet, mem_flags);
	if (!virt_dev->eps[ep_index].new_ring)
		return -ENOMEM;

	virt_dev->eps[ep_index].skip = false;
	ep_ring = virt_dev->eps[ep_index].new_ring;

	/* Fill the endpoint context */
	ep_ctx->ep_info = cpu_to_le32(EP_MAX_ESIT_PAYLOAD_HI(max_esit_payload) |
				      EP_INTERVAL(interval) |
				      EP_MULT(mult));
	ep_ctx->ep_info2 = cpu_to_le32(EP_TYPE(endpoint_type) |
				       MAX_PACKET(max_packet) |
				       MAX_BURST(max_burst) |
				       ERROR_COUNT(err_count));
	ep_ctx->deq = cpu_to_le64(ep_ring->first_seg->dma |
				  ep_ring->cycle_state);

	ep_ctx->tx_info = cpu_to_le32(EP_MAX_ESIT_PAYLOAD_LO(max_esit_payload) |
				      EP_AVG_TRB_LENGTH(avg_trb_len));

	return 0;
}

void xhci_endpoint_zero(struct xhci_hcd *xhci,
		struct xhci_virt_device *virt_dev,
		struct usb_host_endpoint *ep)
{
	unsigned int ep_index;
	struct xhci_ep_ctx *ep_ctx;

	ep_index = xhci_get_endpoint_index(&ep->desc);
	ep_ctx = xhci_get_ep_ctx(xhci, virt_dev->in_ctx, ep_index);

	ep_ctx->ep_info = 0;
	ep_ctx->ep_info2 = 0;
	ep_ctx->deq = 0;
	ep_ctx->tx_info = 0;
	/* Don't free the endpoint ring until the set interface or configuration
	 * request succeeds.
	 */
}

void xhci_clear_endpoint_bw_info(struct xhci_bw_info *bw_info)
{
	bw_info->ep_interval = 0;
	bw_info->mult = 0;
	bw_info->num_packets = 0;
	bw_info->max_packet_size = 0;
	bw_info->type = 0;
	bw_info->max_esit_payload = 0;
}

void xhci_update_bw_info(struct xhci_hcd *xhci,
		struct xhci_container_ctx *in_ctx,
		struct xhci_input_control_ctx *ctrl_ctx,
		struct xhci_virt_device *virt_dev)
{
	struct xhci_bw_info *bw_info;
	struct xhci_ep_ctx *ep_ctx;
	unsigned int ep_type;
	int i;

	for (i = 1; i < 31; i++) {
		bw_info = &virt_dev->eps[i].bw_info;

		/* We can't tell what endpoint type is being dropped, but
		 * unconditionally clearing the bandwidth info for non-periodic
		 * endpoints should be harmless because the info will never be
		 * set in the first place.
		 */
		if (!EP_IS_ADDED(ctrl_ctx, i) && EP_IS_DROPPED(ctrl_ctx, i)) {
			/* Dropped endpoint */
			xhci_clear_endpoint_bw_info(bw_info);
			continue;
		}

		if (EP_IS_ADDED(ctrl_ctx, i)) {
			ep_ctx = xhci_get_ep_ctx(xhci, in_ctx, i);
			ep_type = CTX_TO_EP_TYPE(le32_to_cpu(ep_ctx->ep_info2));

			/* Ignore non-periodic endpoints */
			if (ep_type != ISOC_OUT_EP && ep_type != INT_OUT_EP &&
					ep_type != ISOC_IN_EP &&
					ep_type != INT_IN_EP)
				continue;

			/* Added or changed endpoint */
			bw_info->ep_interval = CTX_TO_EP_INTERVAL(
					le32_to_cpu(ep_ctx->ep_info));
			/* Number of packets and mult are zero-based in the
			 * input context, but we want one-based for the
			 * interval table.
			 */
			bw_info->mult = CTX_TO_EP_MULT(
					le32_to_cpu(ep_ctx->ep_info)) + 1;
			bw_info->num_packets = CTX_TO_MAX_BURST(
					le32_to_cpu(ep_ctx->ep_info2)) + 1;
			bw_info->max_packet_size = MAX_PACKET_DECODED(
					le32_to_cpu(ep_ctx->ep_info2));
			bw_info->type = ep_type;
			bw_info->max_esit_payload = CTX_TO_MAX_ESIT_PAYLOAD(
					le32_to_cpu(ep_ctx->tx_info));
		}
	}
}

/* Copy output xhci_ep_ctx to the input xhci_ep_ctx copy.
 * Useful when you want to change one particular aspect of the endpoint and then
 * issue a configure endpoint command.
 */
void xhci_endpoint_copy(struct xhci_hcd *xhci,
		struct xhci_container_ctx *in_ctx,
		struct xhci_container_ctx *out_ctx,
		unsigned int ep_index)
{
	struct xhci_ep_ctx *out_ep_ctx;
	struct xhci_ep_ctx *in_ep_ctx;

	out_ep_ctx = xhci_get_ep_ctx(xhci, out_ctx, ep_index);
	in_ep_ctx = xhci_get_ep_ctx(xhci, in_ctx, ep_index);

	in_ep_ctx->ep_info = out_ep_ctx->ep_info;
	in_ep_ctx->ep_info2 = out_ep_ctx->ep_info2;
	in_ep_ctx->deq = out_ep_ctx->deq;
	in_ep_ctx->tx_info = out_ep_ctx->tx_info;
	if (xhci->quirks & XHCI_MTK_HOST) {
		in_ep_ctx->reserved[0] = out_ep_ctx->reserved[0];
		in_ep_ctx->reserved[1] = out_ep_ctx->reserved[1];
	}
}

/* Copy output xhci_slot_ctx to the input xhci_slot_ctx.
 * Useful when you want to change one particular aspect of the endpoint and then
 * issue a configure endpoint command.  Only the context entries field matters,
 * but we'll copy the whole thing anyway.
 */
void xhci_slot_copy(struct xhci_hcd *xhci,
		struct xhci_container_ctx *in_ctx,
		struct xhci_container_ctx *out_ctx)
{
	struct xhci_slot_ctx *in_slot_ctx;
	struct xhci_slot_ctx *out_slot_ctx;

	in_slot_ctx = xhci_get_slot_ctx(xhci, in_ctx);
	out_slot_ctx = xhci_get_slot_ctx(xhci, out_ctx);

	in_slot_ctx->dev_info = out_slot_ctx->dev_info;
	in_slot_ctx->dev_info2 = out_slot_ctx->dev_info2;
	in_slot_ctx->tt_info = out_slot_ctx->tt_info;
	in_slot_ctx->dev_state = out_slot_ctx->dev_state;
}

/* Set up the scratchpad buffer array and scratchpad buffers, if needed. */
static int scratchpad_alloc(struct xhci_hcd *xhci, gfp_t flags)
{
	int i;
	struct device *dev = xhci_to_hcd(xhci)->self.sysdev;
	int num_sp = HCS_MAX_SCRATCHPAD(xhci->hcs_params2);

	xhci_dbg_trace(xhci, trace_xhci_dbg_init,
			"Allocating %d scratchpad buffers", num_sp);

	if (!num_sp)
		return 0;

	xhci->scratchpad = kzalloc_node(sizeof(*xhci->scratchpad), flags,
				dev_to_node(dev));
	if (!xhci->scratchpad)
		goto fail_sp;

	xhci->scratchpad->sp_array = dma_alloc_coherent(dev,
				     array_size(sizeof(u64), num_sp),
				     &xhci->scratchpad->sp_dma, flags);
	if (!xhci->scratchpad->sp_array)
		goto fail_sp2;

	xhci->scratchpad->sp_buffers = kcalloc_node(num_sp, sizeof(void *),
					flags, dev_to_node(dev));
	if (!xhci->scratchpad->sp_buffers)
		goto fail_sp3;

	xhci->dcbaa->dev_context_ptrs[0] = cpu_to_le64(xhci->scratchpad->sp_dma);
	for (i = 0; i < num_sp; i++) {
		dma_addr_t dma;
		void *buf = dma_alloc_coherent(dev, xhci->page_size, &dma,
					       flags);
		if (!buf)
			goto fail_sp4;

		xhci->scratchpad->sp_array[i] = dma;
		xhci->scratchpad->sp_buffers[i] = buf;
	}

	return 0;

 fail_sp4:
	while (i--)
		dma_free_coherent(dev, xhci->page_size,
				    xhci->scratchpad->sp_buffers[i],
				    xhci->scratchpad->sp_array[i]);

	kfree(xhci->scratchpad->sp_buffers);

 fail_sp3:
	dma_free_coherent(dev, array_size(sizeof(u64), num_sp),
			    xhci->scratchpad->sp_array,
			    xhci->scratchpad->sp_dma);

 fail_sp2:
	kfree(xhci->scratchpad);
	xhci->scratchpad = NULL;

 fail_sp:
	return -ENOMEM;
}

static void scratchpad_free(struct xhci_hcd *xhci)
{
	int num_sp;
	int i;
	struct device *dev = xhci_to_hcd(xhci)->self.sysdev;

	if (!xhci->scratchpad)
		return;

	num_sp = HCS_MAX_SCRATCHPAD(xhci->hcs_params2);

	for (i = 0; i < num_sp; i++) {
		dma_free_coherent(dev, xhci->page_size,
				    xhci->scratchpad->sp_buffers[i],
				    xhci->scratchpad->sp_array[i]);
	}
	kfree(xhci->scratchpad->sp_buffers);
	dma_free_coherent(dev, array_size(sizeof(u64), num_sp),
			    xhci->scratchpad->sp_array,
			    xhci->scratchpad->sp_dma);
	kfree(xhci->scratchpad);
	xhci->scratchpad = NULL;
}

struct xhci_command *xhci_alloc_command(struct xhci_hcd *xhci,
		bool allocate_completion, gfp_t mem_flags)
{
	struct xhci_command *command;
	struct device *dev = xhci_to_hcd(xhci)->self.sysdev;

	command = kzalloc_node(sizeof(*command), mem_flags, dev_to_node(dev));
	if (!command)
		return NULL;

	if (allocate_completion) {
		command->completion =
			kzalloc_node(sizeof(struct completion), mem_flags,
				dev_to_node(dev));
		if (!command->completion) {
			kfree(command);
			return NULL;
		}
		init_completion(command->completion);
	}

	command->status = 0;
	/* set default timeout to 5000 ms */
	command->timeout_ms = XHCI_CMD_DEFAULT_TIMEOUT;
	INIT_LIST_HEAD(&command->cmd_list);
	return command;
}

struct xhci_command *xhci_alloc_command_with_ctx(struct xhci_hcd *xhci,
		bool allocate_completion, gfp_t mem_flags)
{
	struct xhci_command *command;

	command = xhci_alloc_command(xhci, allocate_completion, mem_flags);
	if (!command)
		return NULL;

	command->in_ctx = xhci_alloc_container_ctx(xhci, XHCI_CTX_TYPE_INPUT,
						   mem_flags);
	if (!command->in_ctx) {
		kfree(command->completion);
		kfree(command);
		return NULL;
	}
	return command;
}

void xhci_urb_free_priv(struct urb_priv *urb_priv)
{
	kfree(urb_priv);
}

void xhci_free_command(struct xhci_hcd *xhci,
		struct xhci_command *command)
{
	xhci_free_container_ctx(xhci,
			command->in_ctx);
	kfree(command->completion);
	kfree(command);
}

static int xhci_alloc_erst(struct xhci_hcd *xhci,
		    struct xhci_ring *evt_ring,
		    struct xhci_erst *erst,
		    gfp_t flags)
{
	size_t size;
	unsigned int val;
	struct xhci_segment *seg;
	struct xhci_erst_entry *entry;

	size = array_size(sizeof(struct xhci_erst_entry), evt_ring->num_segs);
	erst->entries = dma_alloc_coherent(xhci_to_hcd(xhci)->self.sysdev,
					   size, &erst->erst_dma_addr, flags);
	if (!erst->entries)
		return -ENOMEM;

	erst->num_entries = evt_ring->num_segs;

	seg = evt_ring->first_seg;
	for (val = 0; val < evt_ring->num_segs; val++) {
		entry = &erst->entries[val];
		entry->seg_addr = cpu_to_le64(seg->dma);
		entry->seg_size = cpu_to_le32(TRBS_PER_SEGMENT);
		entry->rsvd = 0;
		seg = seg->next;
	}

	return 0;
}

static void
xhci_remove_interrupter(struct xhci_hcd *xhci, struct xhci_interrupter *ir)
{
	u32 tmp;

	if (!ir)
		return;

	/*
	 * Clean out interrupter registers except ERSTBA. Clearing either the
	 * low or high 32 bits of ERSTBA immediately causes the controller to
	 * dereference the partially cleared 64 bit address, causing IOMMU error.
	 */
	if (ir->ir_set) {
		tmp = readl(&ir->ir_set->erst_size);
		tmp &= ERST_SIZE_MASK;
		writel(tmp, &ir->ir_set->erst_size);

		xhci_write_64(xhci, ERST_EHB, &ir->ir_set->erst_dequeue);
	}
}

static void
xhci_free_interrupter(struct xhci_hcd *xhci, struct xhci_interrupter *ir)
{
	struct device *dev = xhci_to_hcd(xhci)->self.sysdev;
	size_t erst_size;
<<<<<<< HEAD
	u32 tmp;
=======
>>>>>>> 2d5404ca

	if (!ir)
		return;

	erst_size = array_size(sizeof(struct xhci_erst_entry), ir->erst.num_entries);
	if (ir->erst.entries)
		dma_free_coherent(dev, erst_size,
				  ir->erst.entries,
				  ir->erst.erst_dma_addr);
	ir->erst.entries = NULL;

<<<<<<< HEAD
	/*
	 * Clean out interrupter registers except ERSTBA. Clearing either the
	 * low or high 32 bits of ERSTBA immediately causes the controller to
	 * dereference the partially cleared 64 bit address, causing IOMMU error.
	 */
	if (ir->ir_set) {
		tmp = readl(&ir->ir_set->erst_size);
		tmp &= ERST_SIZE_MASK;
		writel(tmp, &ir->ir_set->erst_size);

		xhci_write_64(xhci, ERST_EHB, &ir->ir_set->erst_dequeue);
	}

	/* free interrrupter event ring */
=======
	/* free interrupter event ring */
>>>>>>> 2d5404ca
	if (ir->event_ring)
		xhci_ring_free(xhci, ir->event_ring);

	ir->event_ring = NULL;

	kfree(ir);
}

void xhci_remove_secondary_interrupter(struct usb_hcd *hcd, struct xhci_interrupter *ir)
{
	struct xhci_hcd *xhci = hcd_to_xhci(hcd);
	unsigned int intr_num;

	spin_lock_irq(&xhci->lock);

	/* interrupter 0 is primary interrupter, don't touch it */
	if (!ir || !ir->intr_num || ir->intr_num >= xhci->max_interrupters) {
		xhci_dbg(xhci, "Invalid secondary interrupter, can't remove\n");
		spin_unlock_irq(&xhci->lock);
		return;
	}

	intr_num = ir->intr_num;

	xhci_remove_interrupter(xhci, ir);
	xhci->interrupters[intr_num] = NULL;

	spin_unlock_irq(&xhci->lock);

	xhci_free_interrupter(xhci, ir);
}
EXPORT_SYMBOL_GPL(xhci_remove_secondary_interrupter);

void xhci_mem_cleanup(struct xhci_hcd *xhci)
{
	struct device	*dev = xhci_to_hcd(xhci)->self.sysdev;
	int i, j, num_ports;

	cancel_delayed_work_sync(&xhci->cmd_timer);

	for (i = 0; xhci->interrupters && i < xhci->max_interrupters; i++) {
		if (xhci->interrupters[i]) {
			xhci_remove_interrupter(xhci, xhci->interrupters[i]);
			xhci_free_interrupter(xhci, xhci->interrupters[i]);
			xhci->interrupters[i] = NULL;
		}
	}
	xhci_dbg_trace(xhci, trace_xhci_dbg_init, "Freed interrupters");

	if (xhci->cmd_ring)
		xhci_ring_free(xhci, xhci->cmd_ring);
	xhci->cmd_ring = NULL;
	xhci_dbg_trace(xhci, trace_xhci_dbg_init, "Freed command ring");
	xhci_cleanup_command_queue(xhci);

	num_ports = HCS_MAX_PORTS(xhci->hcs_params1);
	for (i = 0; i < num_ports && xhci->rh_bw; i++) {
		struct xhci_interval_bw_table *bwt = &xhci->rh_bw[i].bw_table;
		for (j = 0; j < XHCI_MAX_INTERVAL; j++) {
			struct list_head *ep = &bwt->interval_bw[j].endpoints;
			while (!list_empty(ep))
				list_del_init(ep->next);
		}
	}

	for (i = HCS_MAX_SLOTS(xhci->hcs_params1); i > 0; i--)
		xhci_free_virt_devices_depth_first(xhci, i);

	dma_pool_destroy(xhci->segment_pool);
	xhci->segment_pool = NULL;
	xhci_dbg_trace(xhci, trace_xhci_dbg_init, "Freed segment pool");

	dma_pool_destroy(xhci->device_pool);
	xhci->device_pool = NULL;
	xhci_dbg_trace(xhci, trace_xhci_dbg_init, "Freed device context pool");

	dma_pool_destroy(xhci->small_streams_pool);
	xhci->small_streams_pool = NULL;
	xhci_dbg_trace(xhci, trace_xhci_dbg_init,
			"Freed small stream array pool");

	dma_pool_destroy(xhci->medium_streams_pool);
	xhci->medium_streams_pool = NULL;
	xhci_dbg_trace(xhci, trace_xhci_dbg_init,
			"Freed medium stream array pool");

	if (xhci->dcbaa)
		dma_free_coherent(dev, sizeof(*xhci->dcbaa),
				xhci->dcbaa, xhci->dcbaa->dma);
	xhci->dcbaa = NULL;

	scratchpad_free(xhci);

	if (!xhci->rh_bw)
		goto no_bw;

	for (i = 0; i < num_ports; i++) {
		struct xhci_tt_bw_info *tt, *n;
		list_for_each_entry_safe(tt, n, &xhci->rh_bw[i].tts, tt_list) {
			list_del(&tt->tt_list);
			kfree(tt);
		}
	}

no_bw:
	xhci->cmd_ring_reserved_trbs = 0;
	xhci->usb2_rhub.num_ports = 0;
	xhci->usb3_rhub.num_ports = 0;
	xhci->num_active_eps = 0;
	kfree(xhci->usb2_rhub.ports);
	kfree(xhci->usb3_rhub.ports);
	kfree(xhci->hw_ports);
	kfree(xhci->rh_bw);
	for (i = 0; i < xhci->num_port_caps; i++)
		kfree(xhci->port_caps[i].psi);
	kfree(xhci->port_caps);
	kfree(xhci->interrupters);
	xhci->num_port_caps = 0;

	xhci->usb2_rhub.ports = NULL;
	xhci->usb3_rhub.ports = NULL;
	xhci->hw_ports = NULL;
	xhci->rh_bw = NULL;
	xhci->port_caps = NULL;
	xhci->interrupters = NULL;

	xhci->page_size = 0;
	xhci->page_shift = 0;
	xhci->usb2_rhub.bus_state.bus_suspended = 0;
	xhci->usb3_rhub.bus_state.bus_suspended = 0;
}

static void xhci_set_hc_event_deq(struct xhci_hcd *xhci, struct xhci_interrupter *ir)
{
	dma_addr_t deq;

	deq = xhci_trb_virt_to_dma(ir->event_ring->deq_seg,
			ir->event_ring->dequeue);
	if (!deq)
		xhci_warn(xhci, "WARN something wrong with SW event ring dequeue ptr.\n");
	/* Update HC event ring dequeue pointer */
	/* Don't clear the EHB bit (which is RW1C) because
	 * there might be more events to service.
	 */
	xhci_dbg_trace(xhci, trace_xhci_dbg_init,
		       "// Write event ring dequeue pointer, preserving EHB bit");
	xhci_write_64(xhci, deq & ERST_PTR_MASK, &ir->ir_set->erst_dequeue);
}

static void xhci_add_in_port(struct xhci_hcd *xhci, unsigned int num_ports,
		__le32 __iomem *addr, int max_caps)
{
	u32 temp, port_offset, port_count;
	int i;
	u8 major_revision, minor_revision, tmp_minor_revision;
	struct xhci_hub *rhub;
	struct device *dev = xhci_to_hcd(xhci)->self.sysdev;
	struct xhci_port_cap *port_cap;

	temp = readl(addr);
	major_revision = XHCI_EXT_PORT_MAJOR(temp);
	minor_revision = XHCI_EXT_PORT_MINOR(temp);

	if (major_revision == 0x03) {
		rhub = &xhci->usb3_rhub;
		/*
		 * Some hosts incorrectly use sub-minor version for minor
		 * version (i.e. 0x02 instead of 0x20 for bcdUSB 0x320 and 0x01
		 * for bcdUSB 0x310). Since there is no USB release with sub
		 * minor version 0x301 to 0x309, we can assume that they are
		 * incorrect and fix it here.
		 */
		if (minor_revision > 0x00 && minor_revision < 0x10)
			minor_revision <<= 4;
		/*
		 * Some zhaoxin's xHCI controller that follow usb3.1 spec
		 * but only support Gen1.
		 */
		if (xhci->quirks & XHCI_ZHAOXIN_HOST) {
			tmp_minor_revision = minor_revision;
			minor_revision = 0;
		}

	} else if (major_revision <= 0x02) {
		rhub = &xhci->usb2_rhub;
	} else {
		xhci_warn(xhci, "Ignoring unknown port speed, Ext Cap %p, revision = 0x%x\n",
				addr, major_revision);
		/* Ignoring port protocol we can't understand. FIXME */
		return;
	}

	/* Port offset and count in the third dword, see section 7.2 */
	temp = readl(addr + 2);
	port_offset = XHCI_EXT_PORT_OFF(temp);
	port_count = XHCI_EXT_PORT_COUNT(temp);
	xhci_dbg_trace(xhci, trace_xhci_dbg_init,
		       "Ext Cap %p, port offset = %u, count = %u, revision = 0x%x",
		       addr, port_offset, port_count, major_revision);
	/* Port count includes the current port offset */
	if (port_offset == 0 || (port_offset + port_count - 1) > num_ports)
		/* WTF? "Valid values are ‘1’ to MaxPorts" */
		return;

	port_cap = &xhci->port_caps[xhci->num_port_caps++];
	if (xhci->num_port_caps > max_caps)
		return;

	port_cap->psi_count = XHCI_EXT_PORT_PSIC(temp);

	if (port_cap->psi_count) {
		port_cap->psi = kcalloc_node(port_cap->psi_count,
					     sizeof(*port_cap->psi),
					     GFP_KERNEL, dev_to_node(dev));
		if (!port_cap->psi)
			port_cap->psi_count = 0;

		port_cap->psi_uid_count++;
		for (i = 0; i < port_cap->psi_count; i++) {
			port_cap->psi[i] = readl(addr + 4 + i);

			/* count unique ID values, two consecutive entries can
			 * have the same ID if link is assymetric
			 */
			if (i && (XHCI_EXT_PORT_PSIV(port_cap->psi[i]) !=
				  XHCI_EXT_PORT_PSIV(port_cap->psi[i - 1])))
				port_cap->psi_uid_count++;

			if (xhci->quirks & XHCI_ZHAOXIN_HOST &&
			    major_revision == 0x03 &&
			    XHCI_EXT_PORT_PSIV(port_cap->psi[i]) >= 5)
				minor_revision = tmp_minor_revision;

			xhci_dbg(xhci, "PSIV:%d PSIE:%d PLT:%d PFD:%d LP:%d PSIM:%d\n",
				  XHCI_EXT_PORT_PSIV(port_cap->psi[i]),
				  XHCI_EXT_PORT_PSIE(port_cap->psi[i]),
				  XHCI_EXT_PORT_PLT(port_cap->psi[i]),
				  XHCI_EXT_PORT_PFD(port_cap->psi[i]),
				  XHCI_EXT_PORT_LP(port_cap->psi[i]),
				  XHCI_EXT_PORT_PSIM(port_cap->psi[i]));
		}
	}

	rhub->maj_rev = major_revision;

	if (rhub->min_rev < minor_revision)
		rhub->min_rev = minor_revision;

	port_cap->maj_rev = major_revision;
	port_cap->min_rev = minor_revision;
<<<<<<< HEAD

	/* cache usb2 port capabilities */
	if (major_revision < 0x03 && xhci->num_ext_caps < max_caps)
		xhci->ext_caps[xhci->num_ext_caps++] = temp;
=======
	port_cap->protocol_caps = temp;
>>>>>>> 2d5404ca

	if ((xhci->hci_version >= 0x100) && (major_revision != 0x03) &&
		 (temp & XHCI_HLC)) {
		xhci_dbg_trace(xhci, trace_xhci_dbg_init,
			       "xHCI 1.0: support USB2 hardware lpm");
		xhci->hw_lpm_support = 1;
	}

	port_offset--;
	for (i = port_offset; i < (port_offset + port_count); i++) {
		struct xhci_port *hw_port = &xhci->hw_ports[i];
		/* Duplicate entry.  Ignore the port if the revisions differ. */
		if (hw_port->rhub) {
			xhci_warn(xhci, "Duplicate port entry, Ext Cap %p, port %u\n", addr, i);
			xhci_warn(xhci, "Port was marked as USB %u, duplicated as USB %u\n",
					hw_port->rhub->maj_rev, major_revision);
			/* Only adjust the roothub port counts if we haven't
			 * found a similar duplicate.
			 */
			if (hw_port->rhub != rhub &&
				 hw_port->hcd_portnum != DUPLICATE_ENTRY) {
				hw_port->rhub->num_ports--;
				hw_port->hcd_portnum = DUPLICATE_ENTRY;
			}
			continue;
		}
		hw_port->rhub = rhub;
		hw_port->port_cap = port_cap;
		rhub->num_ports++;
	}
	/* FIXME: Should we disable ports not in the Extended Capabilities? */
}

static void xhci_create_rhub_port_array(struct xhci_hcd *xhci,
					struct xhci_hub *rhub, gfp_t flags)
{
	int port_index = 0;
	int i;
	struct device *dev = xhci_to_hcd(xhci)->self.sysdev;

	if (!rhub->num_ports)
		return;
	rhub->ports = kcalloc_node(rhub->num_ports, sizeof(*rhub->ports),
			flags, dev_to_node(dev));
	if (!rhub->ports)
		return;

	for (i = 0; i < HCS_MAX_PORTS(xhci->hcs_params1); i++) {
		if (xhci->hw_ports[i].rhub != rhub ||
		    xhci->hw_ports[i].hcd_portnum == DUPLICATE_ENTRY)
			continue;
		xhci->hw_ports[i].hcd_portnum = port_index;
		rhub->ports[port_index] = &xhci->hw_ports[i];
		port_index++;
		if (port_index == rhub->num_ports)
			break;
	}
}

/*
 * Scan the Extended Capabilities for the "Supported Protocol Capabilities" that
 * specify what speeds each port is supposed to be.  We can't count on the port
 * speed bits in the PORTSC register being correct until a device is connected,
 * but we need to set up the two fake roothubs with the correct number of USB
 * 3.0 and USB 2.0 ports at host controller initialization time.
 */
static int xhci_setup_port_arrays(struct xhci_hcd *xhci, gfp_t flags)
{
	void __iomem *base;
	u32 offset;
	unsigned int num_ports;
	int i, j;
	int cap_count = 0;
	u32 cap_start;
	struct device *dev = xhci_to_hcd(xhci)->self.sysdev;

	num_ports = HCS_MAX_PORTS(xhci->hcs_params1);
	xhci->hw_ports = kcalloc_node(num_ports, sizeof(*xhci->hw_ports),
				flags, dev_to_node(dev));
	if (!xhci->hw_ports)
		return -ENOMEM;

	for (i = 0; i < num_ports; i++) {
		xhci->hw_ports[i].addr = &xhci->op_regs->port_status_base +
			NUM_PORT_REGS * i;
		xhci->hw_ports[i].hw_portnum = i;

		init_completion(&xhci->hw_ports[i].rexit_done);
		init_completion(&xhci->hw_ports[i].u3exit_done);
	}

	xhci->rh_bw = kcalloc_node(num_ports, sizeof(*xhci->rh_bw), flags,
				   dev_to_node(dev));
	if (!xhci->rh_bw)
		return -ENOMEM;
	for (i = 0; i < num_ports; i++) {
		struct xhci_interval_bw_table *bw_table;

		INIT_LIST_HEAD(&xhci->rh_bw[i].tts);
		bw_table = &xhci->rh_bw[i].bw_table;
		for (j = 0; j < XHCI_MAX_INTERVAL; j++)
			INIT_LIST_HEAD(&bw_table->interval_bw[j].endpoints);
	}
	base = &xhci->cap_regs->hc_capbase;

	cap_start = xhci_find_next_ext_cap(base, 0, XHCI_EXT_CAPS_PROTOCOL);
	if (!cap_start) {
		xhci_err(xhci, "No Extended Capability registers, unable to set up roothub\n");
		return -ENODEV;
	}

	offset = cap_start;
	/* count extended protocol capability entries for later caching */
	while (offset) {
		cap_count++;
		offset = xhci_find_next_ext_cap(base, offset,
						      XHCI_EXT_CAPS_PROTOCOL);
	}

	xhci->port_caps = kcalloc_node(cap_count, sizeof(*xhci->port_caps),
				flags, dev_to_node(dev));
	if (!xhci->port_caps)
		return -ENOMEM;

	offset = cap_start;

	while (offset) {
		xhci_add_in_port(xhci, num_ports, base + offset, cap_count);
		if (xhci->usb2_rhub.num_ports + xhci->usb3_rhub.num_ports ==
		    num_ports)
			break;
		offset = xhci_find_next_ext_cap(base, offset,
						XHCI_EXT_CAPS_PROTOCOL);
	}
	if (xhci->usb2_rhub.num_ports == 0 && xhci->usb3_rhub.num_ports == 0) {
		xhci_warn(xhci, "No ports on the roothubs?\n");
		return -ENODEV;
	}
	xhci_dbg_trace(xhci, trace_xhci_dbg_init,
		       "Found %u USB 2.0 ports and %u USB 3.0 ports.",
		       xhci->usb2_rhub.num_ports, xhci->usb3_rhub.num_ports);

	/* Place limits on the number of roothub ports so that the hub
	 * descriptors aren't longer than the USB core will allocate.
	 */
	if (xhci->usb3_rhub.num_ports > USB_SS_MAXPORTS) {
		xhci_dbg_trace(xhci, trace_xhci_dbg_init,
				"Limiting USB 3.0 roothub ports to %u.",
				USB_SS_MAXPORTS);
		xhci->usb3_rhub.num_ports = USB_SS_MAXPORTS;
	}
	if (xhci->usb2_rhub.num_ports > USB_MAXCHILDREN) {
		xhci_dbg_trace(xhci, trace_xhci_dbg_init,
				"Limiting USB 2.0 roothub ports to %u.",
				USB_MAXCHILDREN);
		xhci->usb2_rhub.num_ports = USB_MAXCHILDREN;
	}

	if (!xhci->usb2_rhub.num_ports)
		xhci_info(xhci, "USB2 root hub has no ports\n");

	if (!xhci->usb3_rhub.num_ports)
		xhci_info(xhci, "USB3 root hub has no ports\n");

	xhci_create_rhub_port_array(xhci, &xhci->usb2_rhub, flags);
	xhci_create_rhub_port_array(xhci, &xhci->usb3_rhub, flags);

	return 0;
}

static struct xhci_interrupter *
<<<<<<< HEAD
xhci_alloc_interrupter(struct xhci_hcd *xhci, gfp_t flags)
{
	struct device *dev = xhci_to_hcd(xhci)->self.sysdev;
	struct xhci_interrupter *ir;
	unsigned int num_segs;
	int ret;

=======
xhci_alloc_interrupter(struct xhci_hcd *xhci, unsigned int segs, gfp_t flags)
{
	struct device *dev = xhci_to_hcd(xhci)->self.sysdev;
	struct xhci_interrupter *ir;
	unsigned int max_segs;
	int ret;

	if (!segs)
		segs = ERST_DEFAULT_SEGS;

	max_segs = BIT(HCS_ERST_MAX(xhci->hcs_params2));
	segs = min(segs, max_segs);

>>>>>>> 2d5404ca
	ir = kzalloc_node(sizeof(*ir), flags, dev_to_node(dev));
	if (!ir)
		return NULL;

<<<<<<< HEAD
	num_segs = min_t(unsigned int, 1 << HCS_ERST_MAX(xhci->hcs_params2),
			 ERST_MAX_SEGS);

	ir->event_ring = xhci_ring_alloc(xhci, num_segs, 1, TYPE_EVENT, 0,
					 flags);
=======
	ir->event_ring = xhci_ring_alloc(xhci, segs, 1, TYPE_EVENT, 0, flags);
>>>>>>> 2d5404ca
	if (!ir->event_ring) {
		xhci_warn(xhci, "Failed to allocate interrupter event ring\n");
		kfree(ir);
		return NULL;
	}

	ret = xhci_alloc_erst(xhci, ir->event_ring, &ir->erst, flags);
	if (ret) {
		xhci_warn(xhci, "Failed to allocate interrupter erst\n");
		xhci_ring_free(xhci, ir->event_ring);
		kfree(ir);
		return NULL;
	}

	return ir;
}

static int
xhci_add_interrupter(struct xhci_hcd *xhci, struct xhci_interrupter *ir,
		     unsigned int intr_num)
{
	u64 erst_base;
	u32 erst_size;

	if (intr_num >= xhci->max_interrupters) {
		xhci_warn(xhci, "Can't add interrupter %d, max interrupters %d\n",
			  intr_num, xhci->max_interrupters);
		return -EINVAL;
	}

<<<<<<< HEAD
=======
	if (xhci->interrupters[intr_num]) {
		xhci_warn(xhci, "Interrupter %d\n already set up", intr_num);
		return -EINVAL;
	}

	xhci->interrupters[intr_num] = ir;
	ir->intr_num = intr_num;
>>>>>>> 2d5404ca
	ir->ir_set = &xhci->run_regs->ir_set[intr_num];

	/* set ERST count with the number of entries in the segment table */
	erst_size = readl(&ir->ir_set->erst_size);
	erst_size &= ERST_SIZE_MASK;
	erst_size |= ir->event_ring->num_segs;
	writel(erst_size, &ir->ir_set->erst_size);

	erst_base = xhci_read_64(xhci, &ir->ir_set->erst_base);
	erst_base &= ERST_BASE_RSVDP;
	erst_base |= ir->erst.erst_dma_addr & ~ERST_BASE_RSVDP;
	if (xhci->quirks & XHCI_WRITE_64_HI_LO)
		hi_lo_writeq(erst_base, &ir->ir_set->erst_base);
	else
		xhci_write_64(xhci, erst_base, &ir->ir_set->erst_base);

	/* Set the event ring dequeue address of this interrupter */
	xhci_set_hc_event_deq(xhci, ir);

	return 0;
<<<<<<< HEAD
=======
}

struct xhci_interrupter *
xhci_create_secondary_interrupter(struct usb_hcd *hcd, unsigned int segs,
				  u32 imod_interval)
{
	struct xhci_hcd *xhci = hcd_to_xhci(hcd);
	struct xhci_interrupter *ir;
	unsigned int i;
	int err = -ENOSPC;

	if (!xhci->interrupters || xhci->max_interrupters <= 1)
		return NULL;

	ir = xhci_alloc_interrupter(xhci, segs, GFP_KERNEL);
	if (!ir)
		return NULL;

	spin_lock_irq(&xhci->lock);

	/* Find available secondary interrupter, interrupter 0 is reserved for primary */
	for (i = 1; i < xhci->max_interrupters; i++) {
		if (xhci->interrupters[i] == NULL) {
			err = xhci_add_interrupter(xhci, ir, i);
			break;
		}
	}

	spin_unlock_irq(&xhci->lock);

	if (err) {
		xhci_warn(xhci, "Failed to add secondary interrupter, max interrupters %d\n",
			  xhci->max_interrupters);
		xhci_free_interrupter(xhci, ir);
		return NULL;
	}

	err = xhci_set_interrupter_moderation(ir, imod_interval);
	if (err)
		xhci_warn(xhci, "Failed to set interrupter %d moderation to %uns\n",
			  i, imod_interval);

	xhci_dbg(xhci, "Add secondary interrupter %d, max interrupters %d\n",
		 i, xhci->max_interrupters);

	return ir;
>>>>>>> 2d5404ca
}
EXPORT_SYMBOL_GPL(xhci_create_secondary_interrupter);

int xhci_mem_init(struct xhci_hcd *xhci, gfp_t flags)
{
	struct xhci_interrupter *ir;
	struct device	*dev = xhci_to_hcd(xhci)->self.sysdev;
	dma_addr_t	dma;
	unsigned int	val, val2;
	u64		val_64;
	u32		page_size, temp;
	int		i;

	INIT_LIST_HEAD(&xhci->cmd_list);

	/* init command timeout work */
	INIT_DELAYED_WORK(&xhci->cmd_timer, xhci_handle_command_timeout);
	init_completion(&xhci->cmd_ring_stop_completion);

	page_size = readl(&xhci->op_regs->page_size);
	xhci_dbg_trace(xhci, trace_xhci_dbg_init,
			"Supported page size register = 0x%x", page_size);
	i = ffs(page_size);
	if (i < 16)
		xhci_dbg_trace(xhci, trace_xhci_dbg_init,
			"Supported page size of %iK", (1 << (i+12)) / 1024);
	else
		xhci_warn(xhci, "WARN: no supported page size\n");
	/* Use 4K pages, since that's common and the minimum the HC supports */
	xhci->page_shift = 12;
	xhci->page_size = 1 << xhci->page_shift;
	xhci_dbg_trace(xhci, trace_xhci_dbg_init,
			"HCD page size set to %iK", xhci->page_size / 1024);

	/*
	 * Program the Number of Device Slots Enabled field in the CONFIG
	 * register with the max value of slots the HC can handle.
	 */
	val = HCS_MAX_SLOTS(readl(&xhci->cap_regs->hcs_params1));
	xhci_dbg_trace(xhci, trace_xhci_dbg_init,
			"// xHC can handle at most %d device slots.", val);
	val2 = readl(&xhci->op_regs->config_reg);
	val |= (val2 & ~HCS_SLOTS_MASK);
	xhci_dbg_trace(xhci, trace_xhci_dbg_init,
			"// Setting Max device slots reg = 0x%x.", val);
	writel(val, &xhci->op_regs->config_reg);

	/*
	 * xHCI section 5.4.6 - Device Context array must be
	 * "physically contiguous and 64-byte (cache line) aligned".
	 */
	xhci->dcbaa = dma_alloc_coherent(dev, sizeof(*xhci->dcbaa), &dma,
			flags);
	if (!xhci->dcbaa)
		goto fail;
	xhci->dcbaa->dma = dma;
	xhci_dbg_trace(xhci, trace_xhci_dbg_init,
			"// Device context base array address = 0x%pad (DMA), %p (virt)",
			&xhci->dcbaa->dma, xhci->dcbaa);
	xhci_write_64(xhci, dma, &xhci->op_regs->dcbaa_ptr);

	/*
	 * Initialize the ring segment pool.  The ring must be a contiguous
	 * structure comprised of TRBs.  The TRBs must be 16 byte aligned,
	 * however, the command ring segment needs 64-byte aligned segments
	 * and our use of dma addresses in the trb_address_map radix tree needs
	 * TRB_SEGMENT_SIZE alignment, so we pick the greater alignment need.
	 */
	if (xhci->quirks & XHCI_ZHAOXIN_TRB_FETCH)
		xhci->segment_pool = dma_pool_create("xHCI ring segments", dev,
				TRB_SEGMENT_SIZE * 2, TRB_SEGMENT_SIZE * 2, xhci->page_size * 2);
	else
		xhci->segment_pool = dma_pool_create("xHCI ring segments", dev,
				TRB_SEGMENT_SIZE, TRB_SEGMENT_SIZE, xhci->page_size);

	/* See Table 46 and Note on Figure 55 */
	xhci->device_pool = dma_pool_create("xHCI input/output contexts", dev,
			2112, 64, xhci->page_size);
	if (!xhci->segment_pool || !xhci->device_pool)
		goto fail;

	/* Linear stream context arrays don't have any boundary restrictions,
	 * and only need to be 16-byte aligned.
	 */
	xhci->small_streams_pool =
		dma_pool_create("xHCI 256 byte stream ctx arrays",
			dev, SMALL_STREAM_ARRAY_SIZE, 16, 0);
	xhci->medium_streams_pool =
		dma_pool_create("xHCI 1KB stream ctx arrays",
			dev, MEDIUM_STREAM_ARRAY_SIZE, 16, 0);
	/* Any stream context array bigger than MEDIUM_STREAM_ARRAY_SIZE
	 * will be allocated with dma_alloc_coherent()
	 */

	if (!xhci->small_streams_pool || !xhci->medium_streams_pool)
		goto fail;

	/* Set up the command ring to have one segments for now. */
	xhci->cmd_ring = xhci_ring_alloc(xhci, 1, 1, TYPE_COMMAND, 0, flags);
	if (!xhci->cmd_ring)
		goto fail;
	xhci_dbg_trace(xhci, trace_xhci_dbg_init,
			"Allocated command ring at %p", xhci->cmd_ring);
	xhci_dbg_trace(xhci, trace_xhci_dbg_init, "First segment DMA is 0x%pad",
			&xhci->cmd_ring->first_seg->dma);

	/* Set the address in the Command Ring Control register */
	val_64 = xhci_read_64(xhci, &xhci->op_regs->cmd_ring);
	val_64 = (val_64 & (u64) CMD_RING_RSVD_BITS) |
		(xhci->cmd_ring->first_seg->dma & (u64) ~CMD_RING_RSVD_BITS) |
		xhci->cmd_ring->cycle_state;
	xhci_dbg_trace(xhci, trace_xhci_dbg_init,
			"// Setting command ring address to 0x%016llx", val_64);
	xhci_write_64(xhci, val_64, &xhci->op_regs->cmd_ring);

	/* Reserve one command ring TRB for disabling LPM.
	 * Since the USB core grabs the shared usb_bus bandwidth mutex before
	 * disabling LPM, we only need to reserve one TRB for all devices.
	 */
	xhci->cmd_ring_reserved_trbs++;

	val = readl(&xhci->cap_regs->db_off);
	val &= DBOFF_MASK;
	xhci_dbg_trace(xhci, trace_xhci_dbg_init,
		       "// Doorbell array is located at offset 0x%x from cap regs base addr",
		       val);
	xhci->dba = (void __iomem *) xhci->cap_regs + val;

	/* Allocate and set up primary interrupter 0 with an event ring. */
	xhci_dbg_trace(xhci, trace_xhci_dbg_init,
		       "Allocating primary event ring");
<<<<<<< HEAD
	xhci->interrupter = xhci_alloc_interrupter(xhci, flags);
	if (!xhci->interrupter)
		goto fail;

	if (xhci_add_interrupter(xhci, xhci->interrupter, 0))
		goto fail;

	xhci->isoc_bei_interval = AVOID_BEI_INTERVAL_MAX;
=======
	xhci->interrupters = kcalloc_node(xhci->max_interrupters, sizeof(*xhci->interrupters),
					  flags, dev_to_node(dev));

	ir = xhci_alloc_interrupter(xhci, 0, flags);
	if (!ir)
		goto fail;

	if (xhci_add_interrupter(xhci, ir, 0))
		goto fail;

	ir->isoc_bei_interval = AVOID_BEI_INTERVAL_MAX;
>>>>>>> 2d5404ca

	/*
	 * XXX: Might need to set the Interrupter Moderation Register to
	 * something other than the default (~1ms minimum between interrupts).
	 * See section 5.5.1.2.
	 */
	for (i = 0; i < MAX_HC_SLOTS; i++)
		xhci->devs[i] = NULL;

	if (scratchpad_alloc(xhci, flags))
		goto fail;
	if (xhci_setup_port_arrays(xhci, flags))
		goto fail;

	/* Enable USB 3.0 device notifications for function remote wake, which
	 * is necessary for allowing USB 3.0 devices to do remote wakeup from
	 * U3 (device suspend).
	 */
	temp = readl(&xhci->op_regs->dev_notification);
	temp &= ~DEV_NOTE_MASK;
	temp |= DEV_NOTE_FWAKE;
	writel(temp, &xhci->op_regs->dev_notification);

	return 0;

fail:
	xhci_halt(xhci);
	xhci_reset(xhci, XHCI_RESET_SHORT_USEC);
	xhci_mem_cleanup(xhci);
	return -ENOMEM;
}<|MERGE_RESOLUTION|>--- conflicted
+++ resolved
@@ -153,11 +153,7 @@
 		ring->last_seg = last;
 	}
 
-<<<<<<< HEAD
-	for (seg = last; seg != ring->last_seg; seg = seg->next)
-=======
 	for (seg = ring->enq_seg; seg != ring->last_seg; seg = seg->next)
->>>>>>> 2d5404ca
 		seg->next->num = seg->num + 1;
 }
 
@@ -328,12 +324,6 @@
 
 /* Allocate segments and link them for a ring */
 static int xhci_alloc_segments_for_ring(struct xhci_hcd *xhci,
-<<<<<<< HEAD
-		struct xhci_segment **first, struct xhci_segment **last,
-		unsigned int num_segs, unsigned int num,
-		unsigned int cycle_state, enum xhci_ring_type type,
-		unsigned int max_packet, gfp_t flags)
-=======
 					struct xhci_segment **first,
 					struct xhci_segment **last,
 					unsigned int num_segs,
@@ -341,7 +331,6 @@
 					enum xhci_ring_type type,
 					unsigned int max_packet,
 					gfp_t flags)
->>>>>>> 2d5404ca
 {
 	struct xhci_segment *prev;
 	unsigned int num = 0;
@@ -360,21 +349,8 @@
 
 		next = xhci_segment_alloc(xhci, cycle_state, max_packet, num,
 					  flags);
-<<<<<<< HEAD
-		if (!next) {
-			prev = *first;
-			while (prev) {
-				next = prev->next;
-				xhci_segment_free(xhci, prev);
-				prev = next;
-			}
-			return -ENOMEM;
-		}
-		xhci_link_segments(prev, next, type, chain_links);
-=======
 		if (!next)
 			goto free_segments;
->>>>>>> 2d5404ca
 
 		xhci_link_segments(prev, next, type, chain_links);
 		prev = next;
@@ -416,14 +392,8 @@
 	if (num_segs == 0)
 		return ring;
 
-<<<<<<< HEAD
-	ret = xhci_alloc_segments_for_ring(xhci, &ring->first_seg,
-			&ring->last_seg, num_segs, 0, cycle_state, type,
-			max_packet, flags);
-=======
 	ret = xhci_alloc_segments_for_ring(xhci, &ring->first_seg, &ring->last_seg, num_segs,
 					   cycle_state, type, max_packet, flags);
->>>>>>> 2d5404ca
 	if (ret)
 		goto fail;
 
@@ -461,15 +431,8 @@
 	struct xhci_segment	*last;
 	int			ret;
 
-<<<<<<< HEAD
-	ret = xhci_alloc_segments_for_ring(xhci, &first, &last,
-			num_new_segs, ring->enq_seg->num + 1,
-			ring->cycle_state, ring->type,
-			ring->bounce_buf_len, flags);
-=======
 	ret = xhci_alloc_segments_for_ring(xhci, &first, &last, num_new_segs, ring->cycle_state,
 					   ring->type, ring->bounce_buf_len, flags);
->>>>>>> 2d5404ca
 	if (ret)
 		return -ENOMEM;
 
@@ -1857,10 +1820,6 @@
 {
 	struct device *dev = xhci_to_hcd(xhci)->self.sysdev;
 	size_t erst_size;
-<<<<<<< HEAD
-	u32 tmp;
-=======
->>>>>>> 2d5404ca
 
 	if (!ir)
 		return;
@@ -1872,24 +1831,7 @@
 				  ir->erst.erst_dma_addr);
 	ir->erst.entries = NULL;
 
-<<<<<<< HEAD
-	/*
-	 * Clean out interrupter registers except ERSTBA. Clearing either the
-	 * low or high 32 bits of ERSTBA immediately causes the controller to
-	 * dereference the partially cleared 64 bit address, causing IOMMU error.
-	 */
-	if (ir->ir_set) {
-		tmp = readl(&ir->ir_set->erst_size);
-		tmp &= ERST_SIZE_MASK;
-		writel(tmp, &ir->ir_set->erst_size);
-
-		xhci_write_64(xhci, ERST_EHB, &ir->ir_set->erst_dequeue);
-	}
-
-	/* free interrrupter event ring */
-=======
 	/* free interrupter event ring */
->>>>>>> 2d5404ca
 	if (ir->event_ring)
 		xhci_ring_free(xhci, ir->event_ring);
 
@@ -2140,14 +2082,7 @@
 
 	port_cap->maj_rev = major_revision;
 	port_cap->min_rev = minor_revision;
-<<<<<<< HEAD
-
-	/* cache usb2 port capabilities */
-	if (major_revision < 0x03 && xhci->num_ext_caps < max_caps)
-		xhci->ext_caps[xhci->num_ext_caps++] = temp;
-=======
 	port_cap->protocol_caps = temp;
->>>>>>> 2d5404ca
 
 	if ((xhci->hci_version >= 0x100) && (major_revision != 0x03) &&
 		 (temp & XHCI_HLC)) {
@@ -2319,15 +2254,6 @@
 }
 
 static struct xhci_interrupter *
-<<<<<<< HEAD
-xhci_alloc_interrupter(struct xhci_hcd *xhci, gfp_t flags)
-{
-	struct device *dev = xhci_to_hcd(xhci)->self.sysdev;
-	struct xhci_interrupter *ir;
-	unsigned int num_segs;
-	int ret;
-
-=======
 xhci_alloc_interrupter(struct xhci_hcd *xhci, unsigned int segs, gfp_t flags)
 {
 	struct device *dev = xhci_to_hcd(xhci)->self.sysdev;
@@ -2341,20 +2267,11 @@
 	max_segs = BIT(HCS_ERST_MAX(xhci->hcs_params2));
 	segs = min(segs, max_segs);
 
->>>>>>> 2d5404ca
 	ir = kzalloc_node(sizeof(*ir), flags, dev_to_node(dev));
 	if (!ir)
 		return NULL;
 
-<<<<<<< HEAD
-	num_segs = min_t(unsigned int, 1 << HCS_ERST_MAX(xhci->hcs_params2),
-			 ERST_MAX_SEGS);
-
-	ir->event_ring = xhci_ring_alloc(xhci, num_segs, 1, TYPE_EVENT, 0,
-					 flags);
-=======
 	ir->event_ring = xhci_ring_alloc(xhci, segs, 1, TYPE_EVENT, 0, flags);
->>>>>>> 2d5404ca
 	if (!ir->event_ring) {
 		xhci_warn(xhci, "Failed to allocate interrupter event ring\n");
 		kfree(ir);
@@ -2385,8 +2302,6 @@
 		return -EINVAL;
 	}
 
-<<<<<<< HEAD
-=======
 	if (xhci->interrupters[intr_num]) {
 		xhci_warn(xhci, "Interrupter %d\n already set up", intr_num);
 		return -EINVAL;
@@ -2394,7 +2309,6 @@
 
 	xhci->interrupters[intr_num] = ir;
 	ir->intr_num = intr_num;
->>>>>>> 2d5404ca
 	ir->ir_set = &xhci->run_regs->ir_set[intr_num];
 
 	/* set ERST count with the number of entries in the segment table */
@@ -2415,8 +2329,6 @@
 	xhci_set_hc_event_deq(xhci, ir);
 
 	return 0;
-<<<<<<< HEAD
-=======
 }
 
 struct xhci_interrupter *
@@ -2463,7 +2375,6 @@
 		 i, xhci->max_interrupters);
 
 	return ir;
->>>>>>> 2d5404ca
 }
 EXPORT_SYMBOL_GPL(xhci_create_secondary_interrupter);
 
@@ -2595,16 +2506,6 @@
 	/* Allocate and set up primary interrupter 0 with an event ring. */
 	xhci_dbg_trace(xhci, trace_xhci_dbg_init,
 		       "Allocating primary event ring");
-<<<<<<< HEAD
-	xhci->interrupter = xhci_alloc_interrupter(xhci, flags);
-	if (!xhci->interrupter)
-		goto fail;
-
-	if (xhci_add_interrupter(xhci, xhci->interrupter, 0))
-		goto fail;
-
-	xhci->isoc_bei_interval = AVOID_BEI_INTERVAL_MAX;
-=======
 	xhci->interrupters = kcalloc_node(xhci->max_interrupters, sizeof(*xhci->interrupters),
 					  flags, dev_to_node(dev));
 
@@ -2616,7 +2517,6 @@
 		goto fail;
 
 	ir->isoc_bei_interval = AVOID_BEI_INTERVAL_MAX;
->>>>>>> 2d5404ca
 
 	/*
 	 * XXX: Might need to set the Interrupter Moderation Register to
