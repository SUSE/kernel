/*
 * Copyright (c) 2000-2004 by David Brownell
 *
 * This program is free software; you can redistribute it and/or modify it
 * under the terms of the GNU General Public License as published by the
 * Free Software Foundation; either version 2 of the License, or (at your
 * option) any later version.
 *
 * This program is distributed in the hope that it will be useful, but
 * WITHOUT ANY WARRANTY; without even the implied warranty of MERCHANTABILITY
 * or FITNESS FOR A PARTICULAR PURPOSE.  See the GNU General Public License
 * for more details.
 *
 * You should have received a copy of the GNU General Public License
 * along with this program; if not, write to the Free Software Foundation,
 * Inc., 675 Mass Ave, Cambridge, MA 02139, USA.
 */

#include <linux/module.h>
#include <linux/pci.h>
#include <linux/dmapool.h>
#include <linux/kernel.h>
#include <linux/delay.h>
#include <linux/ioport.h>
#include <linux/sched.h>
#include <linux/slab.h>
#include <linux/smp_lock.h>
#include <linux/errno.h>
#include <linux/init.h>
#include <linux/timer.h>
#include <linux/list.h>
#include <linux/interrupt.h>
#include <linux/reboot.h>
#include <linux/usb.h>
#include <linux/moduleparam.h>
#include <linux/dma-mapping.h>

#include "../core/hcd.h"

#include <asm/byteorder.h>
#include <asm/io.h>
#include <asm/irq.h>
#include <asm/system.h>
#include <asm/unaligned.h>
#ifdef CONFIG_PPC_PS3
#include <asm/firmware.h>
#endif


/*-------------------------------------------------------------------------*/

/*
 * EHCI hc_driver implementation ... experimental, incomplete.
 * Based on the final 1.0 register interface specification.
 *
 * USB 2.0 shows up in upcoming www.pcmcia.org technology.
 * First was PCMCIA, like ISA; then CardBus, which is PCI.
 * Next comes "CardBay", using USB 2.0 signals.
 *
 * Contains additional contributions by Brad Hards, Rory Bolt, and others.
 * Special thanks to Intel and VIA for providing host controllers to
 * test this driver on, and Cypress (including In-System Design) for
 * providing early devices for those host controllers to talk to!
 *
 * HISTORY:
 *
 * 2004-05-10 Root hub and PCI suspend/resume support; remote wakeup. (db)
 * 2004-02-24 Replace pci_* with generic dma_* API calls (dsaxena@plexity.net)
 * 2003-12-29 Rewritten high speed iso transfer support (by Michal Sojka,
 *	<sojkam@centrum.cz>, updates by DB).
 *
 * 2002-11-29	Correct handling for hw async_next register.
 * 2002-08-06	Handling for bulk and interrupt transfers is mostly shared;
 *	only scheduling is different, no arbitrary limitations.
 * 2002-07-25	Sanity check PCI reads, mostly for better cardbus support,
 *	clean up HC run state handshaking.
 * 2002-05-24	Preliminary FS/LS interrupts, using scheduling shortcuts
 * 2002-05-11	Clear TT errors for FS/LS ctrl/bulk.  Fill in some other
 *	missing pieces:  enabling 64bit dma, handoff from BIOS/SMM.
 * 2002-05-07	Some error path cleanups to report better errors; wmb();
 *	use non-CVS version id; better iso bandwidth claim.
 * 2002-04-19	Control/bulk/interrupt submit no longer uses giveback() on
 *	errors in submit path.  Bugfixes to interrupt scheduling/processing.
 * 2002-03-05	Initial high-speed ISO support; reduce ITD memory; shift
 *	more checking to generic hcd framework (db).  Make it work with
 *	Philips EHCI; reduce PCI traffic; shorten IRQ path (Rory Bolt).
 * 2002-01-14	Minor cleanup; version synch.
 * 2002-01-08	Fix roothub handoff of FS/LS to companion controllers.
 * 2002-01-04	Control/Bulk queuing behaves.
 *
 * 2001-12-12	Initial patch version for Linux 2.5.1 kernel.
 * 2001-June	Works with usb-storage and NEC EHCI on 2.4
 */

#define DRIVER_VERSION "10 Dec 2004"
#define DRIVER_AUTHOR "David Brownell"
#define DRIVER_DESC "USB 2.0 'Enhanced' Host Controller (EHCI) Driver"

static const char	hcd_name [] = "ehci_hcd";


#undef EHCI_VERBOSE_DEBUG
#undef EHCI_URB_TRACE

#ifdef DEBUG
#define EHCI_STATS
#endif

/* magic numbers that can affect system performance */
#define	EHCI_TUNE_CERR		3	/* 0-3 qtd retries; 0 == don't stop */
#define	EHCI_TUNE_RL_HS		4	/* nak throttle; see 4.9 */
#define	EHCI_TUNE_RL_TT		0
#define	EHCI_TUNE_MULT_HS	1	/* 1-3 transactions/uframe; 4.10.3 */
#define	EHCI_TUNE_MULT_TT	1
#define	EHCI_TUNE_FLS		2	/* (small) 256 frame schedule */

#define EHCI_IAA_JIFFIES	(HZ/100)	/* arbitrary; ~10 msec */
#define EHCI_IO_JIFFIES		(HZ/10)		/* io watchdog > irq_thresh */
#define EHCI_ASYNC_JIFFIES	(HZ/20)		/* async idle timeout */
#define EHCI_SHRINK_JIFFIES	(HZ/200)	/* async qh unlink delay */

/* Initial IRQ latency:  faster than hw default */
static int log2_irq_thresh = 0;		// 0 to 6
module_param (log2_irq_thresh, int, S_IRUGO);
MODULE_PARM_DESC (log2_irq_thresh, "log2 IRQ latency, 1-64 microframes");

/* initial park setting:  slower than hw default */
static unsigned park = 0;
module_param (park, uint, S_IRUGO);
MODULE_PARM_DESC (park, "park setting; 1-3 back-to-back async packets");

/* for flakey hardware, ignore overcurrent indicators */
static int ignore_oc = 0;
module_param (ignore_oc, bool, S_IRUGO);
MODULE_PARM_DESC (ignore_oc, "ignore bogus hardware overcurrent indications");

#define	INTR_MASK (STS_IAA | STS_FATAL | STS_PCD | STS_ERR | STS_INT)

/*-------------------------------------------------------------------------*/

#include "ehci.h"
#include "ehci-dbg.c"

/*-------------------------------------------------------------------------*/

/*
 * handshake - spin reading hc until handshake completes or fails
 * @ptr: address of hc register to be read
 * @mask: bits to look at in result of read
 * @done: value of those bits when handshake succeeds
 * @usec: timeout in microseconds
 *
 * Returns negative errno, or zero on success
 *
 * Success happens when the "mask" bits have the specified value (hardware
 * handshake done).  There are two failure modes:  "usec" have passed (major
 * hardware flakeout), or the register reads as all-ones (hardware removed).
 *
 * That last failure should_only happen in cases like physical cardbus eject
 * before driver shutdown. But it also seems to be caused by bugs in cardbus
 * bridge shutdown:  shutting down the bridge before the devices using it.
 */
static int handshake (struct ehci_hcd *ehci, void __iomem *ptr,
		      u32 mask, u32 done, int usec)
{
	u32	result;

	do {
		result = ehci_readl(ehci, ptr);
		if (result == ~(u32)0)		/* card removed */
			return -ENODEV;
		result &= mask;
		if (result == done)
			return 0;
		udelay (1);
		usec--;
	} while (usec > 0);
	return -ETIMEDOUT;
}

/* force HC to halt state from unknown (EHCI spec section 2.3) */
static int ehci_halt (struct ehci_hcd *ehci)
{
	u32	temp = ehci_readl(ehci, &ehci->regs->status);

	/* disable any irqs left enabled by previous code */
	ehci_writel(ehci, 0, &ehci->regs->intr_enable);

	if ((temp & STS_HALT) != 0)
		return 0;

	temp = ehci_readl(ehci, &ehci->regs->command);
	temp &= ~CMD_RUN;
	ehci_writel(ehci, temp, &ehci->regs->command);
	return handshake (ehci, &ehci->regs->status,
			  STS_HALT, STS_HALT, 16 * 125);
}

/* put TDI/ARC silicon into EHCI mode */
static void tdi_reset (struct ehci_hcd *ehci)
{
	u32 __iomem	*reg_ptr;
	u32		tmp;

	reg_ptr = (u32 __iomem *)(((u8 __iomem *)ehci->regs) + 0x68);
	tmp = ehci_readl(ehci, reg_ptr);
	tmp |= 0x3;
	ehci_writel(ehci, tmp, reg_ptr);
}

/* reset a non-running (STS_HALT == 1) controller */
static int ehci_reset (struct ehci_hcd *ehci)
{
	int	retval;
	u32	command = ehci_readl(ehci, &ehci->regs->command);

	command |= CMD_RESET;
	dbg_cmd (ehci, "reset", command);
	ehci_writel(ehci, command, &ehci->regs->command);
	ehci_to_hcd(ehci)->state = HC_STATE_HALT;
	ehci->next_statechange = jiffies;
	retval = handshake (ehci, &ehci->regs->command,
			    CMD_RESET, 0, 250 * 1000);

	if (retval)
		return retval;

	if (ehci_is_TDI(ehci))
		tdi_reset (ehci);

	return retval;
}

/* idle the controller (from running) */
static void ehci_quiesce (struct ehci_hcd *ehci)
{
	u32	temp;

#ifdef DEBUG
	if (!HC_IS_RUNNING (ehci_to_hcd(ehci)->state))
		BUG ();
#endif

	/* wait for any schedule enables/disables to take effect */
	temp = ehci_readl(ehci, &ehci->regs->command) << 10;
	temp &= STS_ASS | STS_PSS;
	if (handshake (ehci, &ehci->regs->status, STS_ASS | STS_PSS,
				temp, 16 * 125) != 0) {
		ehci_to_hcd(ehci)->state = HC_STATE_HALT;
		return;
	}

	/* then disable anything that's still active */
	temp = ehci_readl(ehci, &ehci->regs->command);
	temp &= ~(CMD_ASE | CMD_IAAD | CMD_PSE);
	ehci_writel(ehci, temp, &ehci->regs->command);

	/* hardware can take 16 microframes to turn off ... */
	if (handshake (ehci, &ehci->regs->status, STS_ASS | STS_PSS,
				0, 16 * 125) != 0) {
		ehci_to_hcd(ehci)->state = HC_STATE_HALT;
		return;
	}
}

/*-------------------------------------------------------------------------*/

static void ehci_work(struct ehci_hcd *ehci);

#include "ehci-hub.c"
#include "ehci-mem.c"
#include "ehci-q.c"
#include "ehci-sched.c"

/*-------------------------------------------------------------------------*/

static void ehci_watchdog (unsigned long param)
{
	struct ehci_hcd		*ehci = (struct ehci_hcd *) param;
	unsigned long		flags;

	spin_lock_irqsave (&ehci->lock, flags);

	/* lost IAA irqs wedge things badly; seen with a vt8235 */
	if (ehci->reclaim) {
		u32		status = ehci_readl(ehci, &ehci->regs->status);
		if (status & STS_IAA) {
			ehci_vdbg (ehci, "lost IAA\n");
			COUNT (ehci->stats.lost_iaa);
			ehci_writel(ehci, STS_IAA, &ehci->regs->status);
			ehci->reclaim_ready = 1;
		}
	}

 	/* stop async processing after it's idled a bit */
	if (test_bit (TIMER_ASYNC_OFF, &ehci->actions))
		start_unlink_async (ehci, ehci->async);

	/* ehci could run by timer, without IRQs ... */
	ehci_work (ehci);

	spin_unlock_irqrestore (&ehci->lock, flags);
}

/* On some systems, leaving remote wakeup enabled prevents system shutdown.
 * The firmware seems to think that powering off is a wakeup event!
 * This routine turns off remote wakeup and everything else, on all ports.
 */
static void ehci_turn_off_all_ports(struct ehci_hcd *ehci)
{
	int	port = HCS_N_PORTS(ehci->hcs_params);

	while (port--)
<<<<<<< HEAD
		writel(PORT_RWC_BITS, &ehci->regs->port_status[port]);
=======
		ehci_writel(ehci, PORT_RWC_BITS,
				&ehci->regs->port_status[port]);
>>>>>>> aeb3f6d1
}

/* ehci_shutdown kick in for silicon on any bus (not just pci, etc).
 * This forcibly disables dma and IRQs, helping kexec and other cases
 * where the next system software may expect clean state.
 */
static void
ehci_shutdown (struct usb_hcd *hcd)
{
	struct ehci_hcd	*ehci;

	ehci = hcd_to_ehci (hcd);
	(void) ehci_halt (ehci);
	ehci_turn_off_all_ports(ehci);

	/* make BIOS/etc use companion controller during reboot */
<<<<<<< HEAD
	writel (0, &ehci->regs->configured_flag);

	/* unblock posted writes */
	readl(&ehci->regs->configured_flag);
=======
	ehci_writel(ehci, 0, &ehci->regs->configured_flag);

	/* unblock posted writes */
	ehci_readl(ehci, &ehci->regs->configured_flag);
>>>>>>> aeb3f6d1
}

static void ehci_port_power (struct ehci_hcd *ehci, int is_on)
{
	unsigned port;

	if (!HCS_PPC (ehci->hcs_params))
		return;

	ehci_dbg (ehci, "...power%s ports...\n", is_on ? "up" : "down");
	for (port = HCS_N_PORTS (ehci->hcs_params); port > 0; )
		(void) ehci_hub_control(ehci_to_hcd(ehci),
				is_on ? SetPortFeature : ClearPortFeature,
				USB_PORT_FEAT_POWER,
				port--, NULL, 0);
	msleep(20);
}

/*-------------------------------------------------------------------------*/

/*
 * ehci_work is called from some interrupts, timers, and so on.
 * it calls driver completion functions, after dropping ehci->lock.
 */
static void ehci_work (struct ehci_hcd *ehci)
{
	timer_action_done (ehci, TIMER_IO_WATCHDOG);
	if (ehci->reclaim_ready)
		end_unlink_async (ehci);

	/* another CPU may drop ehci->lock during a schedule scan while
	 * it reports urb completions.  this flag guards against bogus
	 * attempts at re-entrant schedule scanning.
	 */
	if (ehci->scanning)
		return;
	ehci->scanning = 1;
	scan_async (ehci);
	if (ehci->next_uframe != -1)
		scan_periodic (ehci);
	ehci->scanning = 0;

	/* the IO watchdog guards against hardware or driver bugs that
	 * misplace IRQs, and should let us run completely without IRQs.
	 * such lossage has been observed on both VT6202 and VT8235.
	 */
	if (HC_IS_RUNNING (ehci_to_hcd(ehci)->state) &&
			(ehci->async->qh_next.ptr != NULL ||
			 ehci->periodic_sched != 0))
		timer_action (ehci, TIMER_IO_WATCHDOG);
}

static void ehci_stop (struct usb_hcd *hcd)
{
	struct ehci_hcd		*ehci = hcd_to_ehci (hcd);

	ehci_dbg (ehci, "stop\n");

	/* Turn off port power on all root hub ports. */
	ehci_port_power (ehci, 0);

	/* no more interrupts ... */
	del_timer_sync (&ehci->watchdog);

	spin_lock_irq(&ehci->lock);
	if (HC_IS_RUNNING (hcd->state))
		ehci_quiesce (ehci);

	ehci_reset (ehci);
	ehci_writel(ehci, 0, &ehci->regs->intr_enable);
	spin_unlock_irq(&ehci->lock);

	/* let companion controllers work when we aren't */
	ehci_writel(ehci, 0, &ehci->regs->configured_flag);

	remove_companion_file(ehci);
	remove_debug_files (ehci);

	/* root hub is shut down separately (first, when possible) */
	spin_lock_irq (&ehci->lock);
	if (ehci->async)
		ehci_work (ehci);
	spin_unlock_irq (&ehci->lock);
	ehci_mem_cleanup (ehci);

#ifdef	EHCI_STATS
	ehci_dbg (ehci, "irq normal %ld err %ld reclaim %ld (lost %ld)\n",
		ehci->stats.normal, ehci->stats.error, ehci->stats.reclaim,
		ehci->stats.lost_iaa);
	ehci_dbg (ehci, "complete %ld unlink %ld\n",
		ehci->stats.complete, ehci->stats.unlink);
#endif

	dbg_status (ehci, "ehci_stop completed",
		    ehci_readl(ehci, &ehci->regs->status));
}

/* one-time init, only for memory state */
static int ehci_init(struct usb_hcd *hcd)
{
	struct ehci_hcd		*ehci = hcd_to_ehci(hcd);
	u32			temp;
	int			retval;
	u32			hcc_params;

	spin_lock_init(&ehci->lock);

	init_timer(&ehci->watchdog);
	ehci->watchdog.function = ehci_watchdog;
	ehci->watchdog.data = (unsigned long) ehci;

	/*
	 * hw default: 1K periodic list heads, one per frame.
	 * periodic_size can shrink by USBCMD update if hcc_params allows.
	 */
	ehci->periodic_size = DEFAULT_I_TDPS;
	if ((retval = ehci_mem_init(ehci, GFP_KERNEL)) < 0)
		return retval;

	/* controllers may cache some of the periodic schedule ... */
	hcc_params = ehci_readl(ehci, &ehci->caps->hcc_params);
	if (HCC_ISOC_CACHE(hcc_params))		// full frame cache
		ehci->i_thresh = 8;
	else					// N microframes cached
		ehci->i_thresh = 2 + HCC_ISOC_THRES(hcc_params);

	ehci->reclaim = NULL;
	ehci->reclaim_ready = 0;
	ehci->next_uframe = -1;

	/*
	 * dedicate a qh for the async ring head, since we couldn't unlink
	 * a 'real' qh without stopping the async schedule [4.8].  use it
	 * as the 'reclamation list head' too.
	 * its dummy is used in hw_alt_next of many tds, to prevent the qh
	 * from automatically advancing to the next td after short reads.
	 */
	ehci->async->qh_next.qh = NULL;
	ehci->async->hw_next = QH_NEXT(ehci->async->qh_dma);
	ehci->async->hw_info1 = cpu_to_le32(QH_HEAD);
	ehci->async->hw_token = cpu_to_le32(QTD_STS_HALT);
	ehci->async->hw_qtd_next = EHCI_LIST_END;
	ehci->async->qh_state = QH_STATE_LINKED;
	ehci->async->hw_alt_next = QTD_NEXT(ehci->async->dummy->qtd_dma);

	/* clear interrupt enables, set irq latency */
	if (log2_irq_thresh < 0 || log2_irq_thresh > 6)
		log2_irq_thresh = 0;
	temp = 1 << (16 + log2_irq_thresh);
	if (HCC_CANPARK(hcc_params)) {
		/* HW default park == 3, on hardware that supports it (like
		 * NVidia and ALI silicon), maximizes throughput on the async
		 * schedule by avoiding QH fetches between transfers.
		 *
		 * With fast usb storage devices and NForce2, "park" seems to
		 * make problems:  throughput reduction (!), data errors...
		 */
		if (park) {
			park = min(park, (unsigned) 3);
			temp |= CMD_PARK;
			temp |= park << 8;
		}
		ehci_dbg(ehci, "park %d\n", park);
	}
	if (HCC_PGM_FRAMELISTLEN(hcc_params)) {
		/* periodic schedule size can be smaller than default */
		temp &= ~(3 << 2);
		temp |= (EHCI_TUNE_FLS << 2);
		switch (EHCI_TUNE_FLS) {
		case 0: ehci->periodic_size = 1024; break;
		case 1: ehci->periodic_size = 512; break;
		case 2: ehci->periodic_size = 256; break;
		default:	BUG();
		}
	}
	ehci->command = temp;

	return 0;
}

/* start HC running; it's halted, ehci_init() has been run (once) */
static int ehci_run (struct usb_hcd *hcd)
{
	struct ehci_hcd		*ehci = hcd_to_ehci (hcd);
	int			retval;
	u32			temp;
	u32			hcc_params;

	hcd->uses_new_polling = 1;
	hcd->poll_rh = 0;

	/* EHCI spec section 4.1 */
	if ((retval = ehci_reset(ehci)) != 0) {
		ehci_mem_cleanup(ehci);
		return retval;
	}
	ehci_writel(ehci, ehci->periodic_dma, &ehci->regs->frame_list);
	ehci_writel(ehci, (u32)ehci->async->qh_dma, &ehci->regs->async_next);

	/*
	 * hcc_params controls whether ehci->regs->segment must (!!!)
	 * be used; it constrains QH/ITD/SITD and QTD locations.
	 * pci_pool consistent memory always uses segment zero.
	 * streaming mappings for I/O buffers, like pci_map_single(),
	 * can return segments above 4GB, if the device allows.
	 *
	 * NOTE:  the dma mask is visible through dma_supported(), so
	 * drivers can pass this info along ... like NETIF_F_HIGHDMA,
	 * Scsi_Host.highmem_io, and so forth.  It's readonly to all
	 * host side drivers though.
	 */
	hcc_params = ehci_readl(ehci, &ehci->caps->hcc_params);
	if (HCC_64BIT_ADDR(hcc_params)) {
		ehci_writel(ehci, 0, &ehci->regs->segment);
#if 0
// this is deeply broken on almost all architectures
		if (!dma_set_mask(hcd->self.controller, DMA_64BIT_MASK))
			ehci_info(ehci, "enabled 64bit DMA\n");
#endif
	}


	// Philips, Intel, and maybe others need CMD_RUN before the
	// root hub will detect new devices (why?); NEC doesn't
	ehci->command &= ~(CMD_LRESET|CMD_IAAD|CMD_PSE|CMD_ASE|CMD_RESET);
	ehci->command |= CMD_RUN;
	ehci_writel(ehci, ehci->command, &ehci->regs->command);
	dbg_cmd (ehci, "init", ehci->command);

	/*
	 * Start, enabling full USB 2.0 functionality ... usb 1.1 devices
	 * are explicitly handed to companion controller(s), so no TT is
	 * involved with the root hub.  (Except where one is integrated,
	 * and there's no companion controller unless maybe for USB OTG.)
	 */
	hcd->state = HC_STATE_RUNNING;
	ehci_writel(ehci, FLAG_CF, &ehci->regs->configured_flag);
	ehci_readl(ehci, &ehci->regs->command);	/* unblock posted writes */

	temp = HC_VERSION(ehci_readl(ehci, &ehci->caps->hc_capbase));
	ehci_info (ehci,
		"USB %x.%x started, EHCI %x.%02x, driver %s%s\n",
		((ehci->sbrn & 0xf0)>>4), (ehci->sbrn & 0x0f),
		temp >> 8, temp & 0xff, DRIVER_VERSION,
		ignore_oc ? ", overcurrent ignored" : "");

	ehci_writel(ehci, INTR_MASK,
		    &ehci->regs->intr_enable); /* Turn On Interrupts */

	/* GRR this is run-once init(), being done every time the HC starts.
	 * So long as they're part of class devices, we can't do it init()
	 * since the class device isn't created that early.
	 */
	create_debug_files(ehci);
	create_companion_file(ehci);

	return 0;
}

/*-------------------------------------------------------------------------*/

static irqreturn_t ehci_irq (struct usb_hcd *hcd)
{
	struct ehci_hcd		*ehci = hcd_to_ehci (hcd);
	u32			status, pcd_status = 0;
	int			bh;

	spin_lock (&ehci->lock);

	status = ehci_readl(ehci, &ehci->regs->status);

	/* e.g. cardbus physical eject */
	if (status == ~(u32) 0) {
		ehci_dbg (ehci, "device removed\n");
		goto dead;
	}

	status &= INTR_MASK;
	if (!status) {			/* irq sharing? */
		spin_unlock(&ehci->lock);
		return IRQ_NONE;
	}

	/* clear (just) interrupts */
	ehci_writel(ehci, status, &ehci->regs->status);
	ehci_readl(ehci, &ehci->regs->command);	/* unblock posted write */
	bh = 0;

#ifdef	EHCI_VERBOSE_DEBUG
	/* unrequested/ignored: Frame List Rollover */
	dbg_status (ehci, "irq", status);
#endif

	/* INT, ERR, and IAA interrupt rates can be throttled */

	/* normal [4.15.1.2] or error [4.15.1.1] completion */
	if (likely ((status & (STS_INT|STS_ERR)) != 0)) {
		if (likely ((status & STS_ERR) == 0))
			COUNT (ehci->stats.normal);
		else
			COUNT (ehci->stats.error);
		bh = 1;
	}

	/* complete the unlinking of some qh [4.15.2.3] */
	if (status & STS_IAA) {
		COUNT (ehci->stats.reclaim);
		ehci->reclaim_ready = 1;
		bh = 1;
	}

	/* remote wakeup [4.3.1] */
	if (status & STS_PCD) {
		unsigned	i = HCS_N_PORTS (ehci->hcs_params);
		pcd_status = status;

		/* resume root hub? */
		if (!(ehci_readl(ehci, &ehci->regs->command) & CMD_RUN))
			usb_hcd_resume_root_hub(hcd);

		while (i--) {
			int pstatus = ehci_readl(ehci,
						 &ehci->regs->port_status [i]);

			if (pstatus & PORT_OWNER)
				continue;
			if (!(pstatus & PORT_RESUME)
					|| ehci->reset_done [i] != 0)
				continue;

			/* start 20 msec resume signaling from this port,
			 * and make khubd collect PORT_STAT_C_SUSPEND to
			 * stop that signaling.
			 */
			ehci->reset_done [i] = jiffies + msecs_to_jiffies (20);
			ehci_dbg (ehci, "port %d remote wakeup\n", i + 1);
		}
	}

	/* PCI errors [4.15.2.4] */
	if (unlikely ((status & STS_FATAL) != 0)) {
		/* bogus "fatal" IRQs appear on some chips... why?  */
		status = ehci_readl(ehci, &ehci->regs->status);
		dbg_cmd (ehci, "fatal", ehci_readl(ehci,
						   &ehci->regs->command));
		dbg_status (ehci, "fatal", status);
		if (status & STS_HALT) {
			ehci_err (ehci, "fatal error\n");
dead:
			ehci_reset (ehci);
			ehci_writel(ehci, 0, &ehci->regs->configured_flag);
			/* generic layer kills/unlinks all urbs, then
			 * uses ehci_stop to clean up the rest
			 */
			bh = 1;
		}
	}

	if (bh)
		ehci_work (ehci);
	spin_unlock (&ehci->lock);
	if (pcd_status & STS_PCD)
		usb_hcd_poll_rh_status(hcd);
	return IRQ_HANDLED;
}

/*-------------------------------------------------------------------------*/

/*
 * non-error returns are a promise to giveback() the urb later
 * we drop ownership so next owner (or urb unlink) can get it
 *
 * urb + dev is in hcd.self.controller.urb_list
 * we're queueing TDs onto software and hardware lists
 *
 * hcd-specific init for hcpriv hasn't been done yet
 *
 * NOTE:  control, bulk, and interrupt share the same code to append TDs
 * to a (possibly active) QH, and the same QH scanning code.
 */
static int ehci_urb_enqueue (
	struct usb_hcd	*hcd,
	struct usb_host_endpoint *ep,
	struct urb	*urb,
	gfp_t		mem_flags
) {
	struct ehci_hcd		*ehci = hcd_to_ehci (hcd);
	struct list_head	qtd_list;

	INIT_LIST_HEAD (&qtd_list);

	switch (usb_pipetype (urb->pipe)) {
	// case PIPE_CONTROL:
	// case PIPE_BULK:
	default:
		if (!qh_urb_transaction (ehci, urb, &qtd_list, mem_flags))
			return -ENOMEM;
		return submit_async (ehci, ep, urb, &qtd_list, mem_flags);

	case PIPE_INTERRUPT:
		if (!qh_urb_transaction (ehci, urb, &qtd_list, mem_flags))
			return -ENOMEM;
		return intr_submit (ehci, ep, urb, &qtd_list, mem_flags);

	case PIPE_ISOCHRONOUS:
		if (urb->dev->speed == USB_SPEED_HIGH)
			return itd_submit (ehci, urb, mem_flags);
		else
			return sitd_submit (ehci, urb, mem_flags);
	}
}

static void unlink_async (struct ehci_hcd *ehci, struct ehci_qh *qh)
{
	/* if we need to use IAA and it's busy, defer */
	if (qh->qh_state == QH_STATE_LINKED
			&& ehci->reclaim
			&& HC_IS_RUNNING (ehci_to_hcd(ehci)->state)) {
		struct ehci_qh		*last;

		for (last = ehci->reclaim;
				last->reclaim;
				last = last->reclaim)
			continue;
		qh->qh_state = QH_STATE_UNLINK_WAIT;
		last->reclaim = qh;

	/* bypass IAA if the hc can't care */
	} else if (!HC_IS_RUNNING (ehci_to_hcd(ehci)->state) && ehci->reclaim)
		end_unlink_async (ehci);

	/* something else might have unlinked the qh by now */
	if (qh->qh_state == QH_STATE_LINKED)
		start_unlink_async (ehci, qh);
}

/* remove from hardware lists
 * completions normally happen asynchronously
 */

static int ehci_urb_dequeue (struct usb_hcd *hcd, struct urb *urb)
{
	struct ehci_hcd		*ehci = hcd_to_ehci (hcd);
	struct ehci_qh		*qh;
	unsigned long		flags;

	spin_lock_irqsave (&ehci->lock, flags);
	switch (usb_pipetype (urb->pipe)) {
	// case PIPE_CONTROL:
	// case PIPE_BULK:
	default:
		qh = (struct ehci_qh *) urb->hcpriv;
		if (!qh)
			break;
		unlink_async (ehci, qh);
		break;

	case PIPE_INTERRUPT:
		qh = (struct ehci_qh *) urb->hcpriv;
		if (!qh)
			break;
		switch (qh->qh_state) {
		case QH_STATE_LINKED:
			intr_deschedule (ehci, qh);
			/* FALL THROUGH */
		case QH_STATE_IDLE:
			qh_completions (ehci, qh);
			break;
		default:
			ehci_dbg (ehci, "bogus qh %p state %d\n",
					qh, qh->qh_state);
			goto done;
		}

		/* reschedule QH iff another request is queued */
		if (!list_empty (&qh->qtd_list)
				&& HC_IS_RUNNING (hcd->state)) {
			int status;

			status = qh_schedule (ehci, qh);
			spin_unlock_irqrestore (&ehci->lock, flags);

			if (status != 0) {
				// shouldn't happen often, but ...
				// FIXME kill those tds' urbs
				err ("can't reschedule qh %p, err %d",
					qh, status);
			}
			return status;
		}
		break;

	case PIPE_ISOCHRONOUS:
		// itd or sitd ...

		// wait till next completion, do it then.
		// completion irqs can wait up to 1024 msec,
		break;
	}
done:
	spin_unlock_irqrestore (&ehci->lock, flags);
	return 0;
}

/*-------------------------------------------------------------------------*/

// bulk qh holds the data toggle

static void
ehci_endpoint_disable (struct usb_hcd *hcd, struct usb_host_endpoint *ep)
{
	struct ehci_hcd		*ehci = hcd_to_ehci (hcd);
	unsigned long		flags;
	struct ehci_qh		*qh, *tmp;

	/* ASSERT:  any requests/urbs are being unlinked */
	/* ASSERT:  nobody can be submitting urbs for this any more */

rescan:
	spin_lock_irqsave (&ehci->lock, flags);
	qh = ep->hcpriv;
	if (!qh)
		goto done;

	/* endpoints can be iso streams.  for now, we don't
	 * accelerate iso completions ... so spin a while.
	 */
	if (qh->hw_info1 == 0) {
		ehci_vdbg (ehci, "iso delay\n");
		goto idle_timeout;
	}

	if (!HC_IS_RUNNING (hcd->state))
		qh->qh_state = QH_STATE_IDLE;
	switch (qh->qh_state) {
	case QH_STATE_LINKED:
		for (tmp = ehci->async->qh_next.qh;
				tmp && tmp != qh;
				tmp = tmp->qh_next.qh)
			continue;
		/* periodic qh self-unlinks on empty */
		if (!tmp)
			goto nogood;
		unlink_async (ehci, qh);
		/* FALL THROUGH */
	case QH_STATE_UNLINK:		/* wait for hw to finish? */
idle_timeout:
		spin_unlock_irqrestore (&ehci->lock, flags);
		schedule_timeout_uninterruptible(1);
		goto rescan;
	case QH_STATE_IDLE:		/* fully unlinked */
		if (list_empty (&qh->qtd_list)) {
			qh_put (qh);
			break;
		}
		/* else FALL THROUGH */
	default:
nogood:
		/* caller was supposed to have unlinked any requests;
		 * that's not our job.  just leak this memory.
		 */
		ehci_err (ehci, "qh %p (#%02x) state %d%s\n",
			qh, ep->desc.bEndpointAddress, qh->qh_state,
			list_empty (&qh->qtd_list) ? "" : "(has tds)");
		break;
	}
	ep->hcpriv = NULL;
done:
	spin_unlock_irqrestore (&ehci->lock, flags);
	return;
}

static int ehci_get_frame (struct usb_hcd *hcd)
{
	struct ehci_hcd		*ehci = hcd_to_ehci (hcd);
	return (ehci_readl(ehci, &ehci->regs->frame_index) >> 3) %
		ehci->periodic_size;
}

/*-------------------------------------------------------------------------*/

#define DRIVER_INFO DRIVER_VERSION " " DRIVER_DESC

MODULE_DESCRIPTION (DRIVER_INFO);
MODULE_AUTHOR (DRIVER_AUTHOR);
MODULE_LICENSE ("GPL");

#ifdef CONFIG_PCI
#include "ehci-pci.c"
#define	PCI_DRIVER		ehci_pci_driver
#endif

#ifdef CONFIG_MPC834x
#include "ehci-fsl.c"
#define	PLATFORM_DRIVER		ehci_fsl_driver
#endif

#ifdef CONFIG_SOC_AU1200
#include "ehci-au1xxx.c"
#define	PLATFORM_DRIVER		ehci_hcd_au1xxx_driver
#endif

#ifdef CONFIG_PPC_PS3
#include "ehci-ps3.c"
#define	PS3_SYSTEM_BUS_DRIVER	ps3_ehci_sb_driver
#endif

#if !defined(PCI_DRIVER) && !defined(PLATFORM_DRIVER) && \
    !defined(PS3_SYSTEM_BUS_DRIVER)
#error "missing bus glue for ehci-hcd"
#endif

static int __init ehci_hcd_init(void)
{
	int retval = 0;

	pr_debug("%s: block sizes: qh %Zd qtd %Zd itd %Zd sitd %Zd\n",
		 hcd_name,
		 sizeof(struct ehci_qh), sizeof(struct ehci_qtd),
		 sizeof(struct ehci_itd), sizeof(struct ehci_sitd));

#ifdef PLATFORM_DRIVER
	retval = platform_driver_register(&PLATFORM_DRIVER);
	if (retval < 0)
		return retval;
#endif

#ifdef PCI_DRIVER
	retval = pci_register_driver(&PCI_DRIVER);
	if (retval < 0) {
#ifdef PLATFORM_DRIVER
		platform_driver_unregister(&PLATFORM_DRIVER);
#endif
		return retval;
	}
#endif

#ifdef PS3_SYSTEM_BUS_DRIVER
	if (firmware_has_feature(FW_FEATURE_PS3_LV1)) {
		retval = ps3_system_bus_driver_register(
				&PS3_SYSTEM_BUS_DRIVER);
		if (retval < 0) {
#ifdef PLATFORM_DRIVER
			platform_driver_unregister(&PLATFORM_DRIVER);
#endif
#ifdef PCI_DRIVER
			pci_unregister_driver(&PCI_DRIVER);
#endif
			return retval;
		}
	}
#endif

	return retval;
}
module_init(ehci_hcd_init);

static void __exit ehci_hcd_cleanup(void)
{
#ifdef PLATFORM_DRIVER
	platform_driver_unregister(&PLATFORM_DRIVER);
#endif
#ifdef PCI_DRIVER
	pci_unregister_driver(&PCI_DRIVER);
#endif
#ifdef PS3_SYSTEM_BUS_DRIVER
	if (firmware_has_feature(FW_FEATURE_PS3_LV1))
		ps3_system_bus_driver_unregister(&PS3_SYSTEM_BUS_DRIVER);
#endif
}
module_exit(ehci_hcd_cleanup);
<|MERGE_RESOLUTION|>--- conflicted
+++ resolved
@@ -311,12 +311,8 @@
 	int	port = HCS_N_PORTS(ehci->hcs_params);
 
 	while (port--)
-<<<<<<< HEAD
-		writel(PORT_RWC_BITS, &ehci->regs->port_status[port]);
-=======
 		ehci_writel(ehci, PORT_RWC_BITS,
 				&ehci->regs->port_status[port]);
->>>>>>> aeb3f6d1
 }
 
 /* ehci_shutdown kick in for silicon on any bus (not just pci, etc).
@@ -333,17 +329,10 @@
 	ehci_turn_off_all_ports(ehci);
 
 	/* make BIOS/etc use companion controller during reboot */
-<<<<<<< HEAD
-	writel (0, &ehci->regs->configured_flag);
-
-	/* unblock posted writes */
-	readl(&ehci->regs->configured_flag);
-=======
 	ehci_writel(ehci, 0, &ehci->regs->configured_flag);
 
 	/* unblock posted writes */
 	ehci_readl(ehci, &ehci->regs->configured_flag);
->>>>>>> aeb3f6d1
 }
 
 static void ehci_port_power (struct ehci_hcd *ehci, int is_on)
