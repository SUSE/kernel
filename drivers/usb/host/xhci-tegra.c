// SPDX-License-Identifier: GPL-2.0
/*
 * NVIDIA Tegra xHCI host controller driver
 *
 * Copyright (c) 2014-2020, NVIDIA CORPORATION. All rights reserved.
 * Copyright (C) 2014 Google, Inc.
 */

#include <linux/clk.h>
#include <linux/delay.h>
#include <linux/dma-mapping.h>
#include <linux/firmware.h>
#include <linux/interrupt.h>
#include <linux/iopoll.h>
#include <linux/kernel.h>
#include <linux/module.h>
#include <linux/of_device.h>
#include <linux/of_irq.h>
#include <linux/phy/phy.h>
#include <linux/phy/tegra/xusb.h>
#include <linux/platform_device.h>
#include <linux/usb/ch9.h>
#include <linux/pm.h>
#include <linux/pm_domain.h>
#include <linux/pm_runtime.h>
#include <linux/regulator/consumer.h>
#include <linux/reset.h>
#include <linux/slab.h>
#include <linux/usb/otg.h>
#include <linux/usb/phy.h>
#include <linux/usb/role.h>
#include <soc/tegra/pmc.h>

#include "xhci.h"

#define TEGRA_XHCI_SS_HIGH_SPEED 120000000
#define TEGRA_XHCI_SS_LOW_SPEED   12000000

/* FPCI CFG registers */
#define XUSB_CFG_1				0x004
#define  XUSB_IO_SPACE_EN			BIT(0)
#define  XUSB_MEM_SPACE_EN			BIT(1)
#define  XUSB_BUS_MASTER_EN			BIT(2)
#define XUSB_CFG_4				0x010
#define  XUSB_BASE_ADDR_SHIFT			15
#define  XUSB_BASE_ADDR_MASK			0x1ffff
#define XUSB_CFG_7				0x01c
#define  XUSB_BASE2_ADDR_SHIFT			16
#define  XUSB_BASE2_ADDR_MASK			0xffff
#define XUSB_CFG_16				0x040
#define XUSB_CFG_24				0x060
#define XUSB_CFG_AXI_CFG			0x0f8
#define XUSB_CFG_ARU_C11_CSBRANGE		0x41c
#define XUSB_CFG_ARU_CONTEXT			0x43c
#define XUSB_CFG_ARU_CONTEXT_HS_PLS		0x478
#define XUSB_CFG_ARU_CONTEXT_FS_PLS		0x47c
#define XUSB_CFG_ARU_CONTEXT_HSFS_SPEED		0x480
#define XUSB_CFG_ARU_CONTEXT_HSFS_PP		0x484
#define XUSB_CFG_CSB_BASE_ADDR			0x800

/* FPCI mailbox registers */
/* XUSB_CFG_ARU_MBOX_CMD */
#define  MBOX_DEST_FALC				BIT(27)
#define  MBOX_DEST_PME				BIT(28)
#define  MBOX_DEST_SMI				BIT(29)
#define  MBOX_DEST_XHCI				BIT(30)
#define  MBOX_INT_EN				BIT(31)
/* XUSB_CFG_ARU_MBOX_DATA_IN and XUSB_CFG_ARU_MBOX_DATA_OUT */
#define  CMD_DATA_SHIFT				0
#define  CMD_DATA_MASK				0xffffff
#define  CMD_TYPE_SHIFT				24
#define  CMD_TYPE_MASK				0xff
/* XUSB_CFG_ARU_MBOX_OWNER */
#define  MBOX_OWNER_NONE			0
#define  MBOX_OWNER_FW				1
#define  MBOX_OWNER_SW				2
#define XUSB_CFG_ARU_SMI_INTR			0x428
#define  MBOX_SMI_INTR_FW_HANG			BIT(1)
#define  MBOX_SMI_INTR_EN			BIT(3)

/* BAR2 registers */
#define XUSB_BAR2_ARU_MBOX_CMD			0x004
#define XUSB_BAR2_ARU_MBOX_DATA_IN		0x008
#define XUSB_BAR2_ARU_MBOX_DATA_OUT		0x00c
#define XUSB_BAR2_ARU_MBOX_OWNER		0x010
#define XUSB_BAR2_ARU_SMI_INTR			0x014
#define XUSB_BAR2_ARU_SMI_ARU_FW_SCRATCH_DATA0	0x01c
#define XUSB_BAR2_ARU_IFRDMA_CFG0		0x0e0
#define XUSB_BAR2_ARU_IFRDMA_CFG1		0x0e4
#define XUSB_BAR2_ARU_IFRDMA_STREAMID_FIELD	0x0e8
#define XUSB_BAR2_ARU_C11_CSBRANGE		0x9c
#define XUSB_BAR2_ARU_FW_SCRATCH		0x1000
#define XUSB_BAR2_CSB_BASE_ADDR			0x2000

/* IPFS registers */
#define IPFS_XUSB_HOST_MSI_BAR_SZ_0		0x0c0
#define IPFS_XUSB_HOST_MSI_AXI_BAR_ST_0		0x0c4
#define IPFS_XUSB_HOST_MSI_FPCI_BAR_ST_0	0x0c8
#define IPFS_XUSB_HOST_MSI_VEC0_0		0x100
#define IPFS_XUSB_HOST_MSI_EN_VEC0_0		0x140
#define IPFS_XUSB_HOST_CONFIGURATION_0		0x180
#define  IPFS_EN_FPCI				BIT(0)
#define IPFS_XUSB_HOST_FPCI_ERROR_MASKS_0	0x184
#define IPFS_XUSB_HOST_INTR_MASK_0		0x188
#define  IPFS_IP_INT_MASK			BIT(16)
#define IPFS_XUSB_HOST_INTR_ENABLE_0		0x198
#define IPFS_XUSB_HOST_UFPCI_CONFIG_0		0x19c
#define IPFS_XUSB_HOST_CLKGATE_HYSTERESIS_0	0x1bc
#define IPFS_XUSB_HOST_MCCIF_FIFOCTRL_0		0x1dc

#define CSB_PAGE_SELECT_MASK			0x7fffff
#define CSB_PAGE_SELECT_SHIFT			9
#define CSB_PAGE_OFFSET_MASK			0x1ff
#define CSB_PAGE_SELECT(addr)	((addr) >> (CSB_PAGE_SELECT_SHIFT) &	\
				 CSB_PAGE_SELECT_MASK)
#define CSB_PAGE_OFFSET(addr)	((addr) & CSB_PAGE_OFFSET_MASK)

/* Falcon CSB registers */
#define XUSB_FALC_CPUCTL			0x100
#define  CPUCTL_STARTCPU			BIT(1)
#define  CPUCTL_STATE_HALTED			BIT(4)
#define  CPUCTL_STATE_STOPPED			BIT(5)
#define XUSB_FALC_BOOTVEC			0x104
#define XUSB_FALC_DMACTL			0x10c
#define XUSB_FALC_IMFILLRNG1			0x154
#define  IMFILLRNG1_TAG_MASK			0xffff
#define  IMFILLRNG1_TAG_LO_SHIFT		0
#define  IMFILLRNG1_TAG_HI_SHIFT		16
#define XUSB_FALC_IMFILLCTL			0x158

/* CSB ARU registers */
#define XUSB_CSB_ARU_SCRATCH0			0x100100

/* MP CSB registers */
#define XUSB_CSB_MP_ILOAD_ATTR			0x101a00
#define XUSB_CSB_MP_ILOAD_BASE_LO		0x101a04
#define XUSB_CSB_MP_ILOAD_BASE_HI		0x101a08
#define XUSB_CSB_MP_L2IMEMOP_SIZE		0x101a10
#define  L2IMEMOP_SIZE_SRC_OFFSET_SHIFT		8
#define  L2IMEMOP_SIZE_SRC_OFFSET_MASK		0x3ff
#define  L2IMEMOP_SIZE_SRC_COUNT_SHIFT		24
#define  L2IMEMOP_SIZE_SRC_COUNT_MASK		0xff
#define XUSB_CSB_MP_L2IMEMOP_TRIG		0x101a14
#define  L2IMEMOP_ACTION_SHIFT			24
#define  L2IMEMOP_INVALIDATE_ALL		(0x40 << L2IMEMOP_ACTION_SHIFT)
#define  L2IMEMOP_LOAD_LOCKED_RESULT		(0x11 << L2IMEMOP_ACTION_SHIFT)
#define XUSB_CSB_MEMPOOL_L2IMEMOP_RESULT	0x101a18
#define  L2IMEMOP_RESULT_VLD			BIT(31)
#define XUSB_CSB_MP_APMAP			0x10181c
#define  APMAP_BOOTPATH				BIT(31)

#define IMEM_BLOCK_SIZE				256

#define FW_IOCTL_TYPE_SHIFT			24
#define FW_IOCTL_CFGTBL_READ		17

struct tegra_xusb_fw_header {
	__le32 boot_loadaddr_in_imem;
	__le32 boot_codedfi_offset;
	__le32 boot_codetag;
	__le32 boot_codesize;
	__le32 phys_memaddr;
	__le16 reqphys_memsize;
	__le16 alloc_phys_memsize;
	__le32 rodata_img_offset;
	__le32 rodata_section_start;
	__le32 rodata_section_end;
	__le32 main_fnaddr;
	__le32 fwimg_cksum;
	__le32 fwimg_created_time;
	__le32 imem_resident_start;
	__le32 imem_resident_end;
	__le32 idirect_start;
	__le32 idirect_end;
	__le32 l2_imem_start;
	__le32 l2_imem_end;
	__le32 version_id;
	u8 init_ddirect;
	u8 reserved[3];
	__le32 phys_addr_log_buffer;
	__le32 total_log_entries;
	__le32 dequeue_ptr;
	__le32 dummy_var[2];
	__le32 fwimg_len;
	u8 magic[8];
	__le32 ss_low_power_entry_timeout;
	u8 num_hsic_port;
	u8 padding[139]; /* Pad to 256 bytes */
};

struct tegra_xusb_phy_type {
	const char *name;
	unsigned int num;
};

struct tegra_xusb_mbox_regs {
	u16 cmd;
	u16 data_in;
	u16 data_out;
	u16 owner;
	u16 smi_intr;
};

struct tegra_xusb_context_soc {
	struct {
		const unsigned int *offsets;
		unsigned int num_offsets;
	} ipfs;

	struct {
		const unsigned int *offsets;
		unsigned int num_offsets;
	} fpci;
};

struct tegra_xusb;
struct tegra_xusb_soc_ops {
	u32 (*mbox_reg_readl)(struct tegra_xusb *tegra, unsigned int offset);
	void (*mbox_reg_writel)(struct tegra_xusb *tegra, u32 value, unsigned int offset);
	u32 (*csb_reg_readl)(struct tegra_xusb *tegra, unsigned int offset);
	void (*csb_reg_writel)(struct tegra_xusb *tegra, u32 value, unsigned int offset);
};

struct tegra_xusb_soc {
	const char *firmware;
	const char * const *supply_names;
	unsigned int num_supplies;
	const struct tegra_xusb_phy_type *phy_types;
	unsigned int num_types;
	const struct tegra_xusb_context_soc *context;

	struct {
		struct {
			unsigned int offset;
			unsigned int count;
		} usb2, ulpi, hsic, usb3;
	} ports;

	struct tegra_xusb_mbox_regs mbox;
	const struct tegra_xusb_soc_ops *ops;

	bool scale_ss_clock;
	bool has_ipfs;
	bool lpm_support;
	bool otg_reset_sspi;

	bool has_bar2;
};

struct tegra_xusb_context {
	u32 *ipfs;
	u32 *fpci;
};

struct tegra_xusb {
	struct device *dev;
	void __iomem *regs;
	struct usb_hcd *hcd;

	struct mutex lock;

	int xhci_irq;
	int mbox_irq;
	int padctl_irq;

	void __iomem *ipfs_base;
	void __iomem *fpci_base;
	void __iomem *bar2_base;
	struct resource *bar2;

	const struct tegra_xusb_soc *soc;

	struct regulator_bulk_data *supplies;

	struct tegra_xusb_padctl *padctl;

	struct clk *host_clk;
	struct clk *falcon_clk;
	struct clk *ss_clk;
	struct clk *ss_src_clk;
	struct clk *hs_src_clk;
	struct clk *fs_src_clk;
	struct clk *pll_u_480m;
	struct clk *clk_m;
	struct clk *pll_e;

	struct reset_control *host_rst;
	struct reset_control *ss_rst;

	struct device *genpd_dev_host;
	struct device *genpd_dev_ss;
	bool use_genpd;

	struct phy **phys;
	unsigned int num_phys;

	struct usb_phy **usbphy;
	unsigned int num_usb_phys;
	int otg_usb2_port;
	int otg_usb3_port;
	bool host_mode;
	struct notifier_block id_nb;
	struct work_struct id_work;

	/* Firmware loading related */
	struct {
		size_t size;
		void *virt;
		dma_addr_t phys;
	} fw;

	bool suspended;
	struct tegra_xusb_context context;
	u8 lp0_utmi_pad_mask;
};

static struct hc_driver __read_mostly tegra_xhci_hc_driver;

static inline u32 fpci_readl(struct tegra_xusb *tegra, unsigned int offset)
{
	return readl(tegra->fpci_base + offset);
}

static inline void fpci_writel(struct tegra_xusb *tegra, u32 value,
			       unsigned int offset)
{
	writel(value, tegra->fpci_base + offset);
}

static inline u32 ipfs_readl(struct tegra_xusb *tegra, unsigned int offset)
{
	return readl(tegra->ipfs_base + offset);
}

static inline void ipfs_writel(struct tegra_xusb *tegra, u32 value,
			       unsigned int offset)
{
	writel(value, tegra->ipfs_base + offset);
}

static inline u32 bar2_readl(struct tegra_xusb *tegra, unsigned int offset)
{
	return readl(tegra->bar2_base + offset);
}

static inline void bar2_writel(struct tegra_xusb *tegra, u32 value,
			       unsigned int offset)
{
	writel(value, tegra->bar2_base + offset);
}

static u32 csb_readl(struct tegra_xusb *tegra, unsigned int offset)
{
	const struct tegra_xusb_soc_ops *ops = tegra->soc->ops;

	return ops->csb_reg_readl(tegra, offset);
}

static void csb_writel(struct tegra_xusb *tegra, u32 value,
		       unsigned int offset)
{
	const struct tegra_xusb_soc_ops *ops = tegra->soc->ops;

	ops->csb_reg_writel(tegra, value, offset);
}

static u32 fpci_csb_readl(struct tegra_xusb *tegra, unsigned int offset)
{
	u32 page = CSB_PAGE_SELECT(offset);
	u32 ofs = CSB_PAGE_OFFSET(offset);

	fpci_writel(tegra, page, XUSB_CFG_ARU_C11_CSBRANGE);

	return fpci_readl(tegra, XUSB_CFG_CSB_BASE_ADDR + ofs);
}

static void fpci_csb_writel(struct tegra_xusb *tegra, u32 value,
			    unsigned int offset)
{
	u32 page = CSB_PAGE_SELECT(offset);
	u32 ofs = CSB_PAGE_OFFSET(offset);

	fpci_writel(tegra, page, XUSB_CFG_ARU_C11_CSBRANGE);
	fpci_writel(tegra, value, XUSB_CFG_CSB_BASE_ADDR + ofs);
}

static u32 bar2_csb_readl(struct tegra_xusb *tegra, unsigned int offset)
{
	u32 page = CSB_PAGE_SELECT(offset);
	u32 ofs = CSB_PAGE_OFFSET(offset);

	bar2_writel(tegra, page, XUSB_BAR2_ARU_C11_CSBRANGE);

	return bar2_readl(tegra, XUSB_BAR2_CSB_BASE_ADDR + ofs);
}

static void bar2_csb_writel(struct tegra_xusb *tegra, u32 value,
			    unsigned int offset)
{
	u32 page = CSB_PAGE_SELECT(offset);
	u32 ofs = CSB_PAGE_OFFSET(offset);

	bar2_writel(tegra, page, XUSB_BAR2_ARU_C11_CSBRANGE);
	bar2_writel(tegra, value, XUSB_BAR2_CSB_BASE_ADDR + ofs);
}

static int tegra_xusb_set_ss_clk(struct tegra_xusb *tegra,
				 unsigned long rate)
{
	unsigned long new_parent_rate, old_parent_rate;
	struct clk *clk = tegra->ss_src_clk;
	unsigned int div;
	int err;

	if (clk_get_rate(clk) == rate)
		return 0;

	switch (rate) {
	case TEGRA_XHCI_SS_HIGH_SPEED:
		/*
		 * Reparent to PLLU_480M. Set divider first to avoid
		 * overclocking.
		 */
		old_parent_rate = clk_get_rate(clk_get_parent(clk));
		new_parent_rate = clk_get_rate(tegra->pll_u_480m);
		div = new_parent_rate / rate;

		err = clk_set_rate(clk, old_parent_rate / div);
		if (err)
			return err;

		err = clk_set_parent(clk, tegra->pll_u_480m);
		if (err)
			return err;

		/*
		 * The rate should already be correct, but set it again just
		 * to be sure.
		 */
		err = clk_set_rate(clk, rate);
		if (err)
			return err;

		break;

	case TEGRA_XHCI_SS_LOW_SPEED:
		/* Reparent to CLK_M */
		err = clk_set_parent(clk, tegra->clk_m);
		if (err)
			return err;

		err = clk_set_rate(clk, rate);
		if (err)
			return err;

		break;

	default:
		dev_err(tegra->dev, "Invalid SS rate: %lu Hz\n", rate);
		return -EINVAL;
	}

	if (clk_get_rate(clk) != rate) {
		dev_err(tegra->dev, "SS clock doesn't match requested rate\n");
		return -EINVAL;
	}

	return 0;
}

static unsigned long extract_field(u32 value, unsigned int start,
				   unsigned int count)
{
	return (value >> start) & ((1 << count) - 1);
}

/* Command requests from the firmware */
enum tegra_xusb_mbox_cmd {
	MBOX_CMD_MSG_ENABLED = 1,
	MBOX_CMD_INC_FALC_CLOCK,
	MBOX_CMD_DEC_FALC_CLOCK,
	MBOX_CMD_INC_SSPI_CLOCK,
	MBOX_CMD_DEC_SSPI_CLOCK,
	MBOX_CMD_SET_BW, /* no ACK/NAK required */
	MBOX_CMD_SET_SS_PWR_GATING,
	MBOX_CMD_SET_SS_PWR_UNGATING,
	MBOX_CMD_SAVE_DFE_CTLE_CTX,
	MBOX_CMD_AIRPLANE_MODE_ENABLED, /* unused */
	MBOX_CMD_AIRPLANE_MODE_DISABLED, /* unused */
	MBOX_CMD_START_HSIC_IDLE,
	MBOX_CMD_STOP_HSIC_IDLE,
	MBOX_CMD_DBC_WAKE_STACK, /* unused */
	MBOX_CMD_HSIC_PRETEND_CONNECT,
	MBOX_CMD_RESET_SSPI,
	MBOX_CMD_DISABLE_SS_LFPS_DETECTION,
	MBOX_CMD_ENABLE_SS_LFPS_DETECTION,

	MBOX_CMD_MAX,

	/* Response message to above commands */
	MBOX_CMD_ACK = 128,
	MBOX_CMD_NAK
};

struct tegra_xusb_mbox_msg {
	u32 cmd;
	u32 data;
};

static inline u32 tegra_xusb_mbox_pack(const struct tegra_xusb_mbox_msg *msg)
{
	return (msg->cmd & CMD_TYPE_MASK) << CMD_TYPE_SHIFT |
	       (msg->data & CMD_DATA_MASK) << CMD_DATA_SHIFT;
}
static inline void tegra_xusb_mbox_unpack(struct tegra_xusb_mbox_msg *msg,
					  u32 value)
{
	msg->cmd = (value >> CMD_TYPE_SHIFT) & CMD_TYPE_MASK;
	msg->data = (value >> CMD_DATA_SHIFT) & CMD_DATA_MASK;
}

static bool tegra_xusb_mbox_cmd_requires_ack(enum tegra_xusb_mbox_cmd cmd)
{
	switch (cmd) {
	case MBOX_CMD_SET_BW:
	case MBOX_CMD_ACK:
	case MBOX_CMD_NAK:
		return false;

	default:
		return true;
	}
}

static int tegra_xusb_mbox_send(struct tegra_xusb *tegra,
				const struct tegra_xusb_mbox_msg *msg)
{
	const struct tegra_xusb_soc_ops *ops = tegra->soc->ops;
	bool wait_for_idle = false;
	u32 value;

	/*
	 * Acquire the mailbox. The firmware still owns the mailbox for
	 * ACK/NAK messages.
	 */
	if (!(msg->cmd == MBOX_CMD_ACK || msg->cmd == MBOX_CMD_NAK)) {
		value = ops->mbox_reg_readl(tegra, tegra->soc->mbox.owner);
		if (value != MBOX_OWNER_NONE) {
			dev_err(tegra->dev, "mailbox is busy\n");
			return -EBUSY;
		}

		ops->mbox_reg_writel(tegra, MBOX_OWNER_SW, tegra->soc->mbox.owner);

		value = ops->mbox_reg_readl(tegra, tegra->soc->mbox.owner);
		if (value != MBOX_OWNER_SW) {
			dev_err(tegra->dev, "failed to acquire mailbox\n");
			return -EBUSY;
		}

		wait_for_idle = true;
	}

	value = tegra_xusb_mbox_pack(msg);
	ops->mbox_reg_writel(tegra, value, tegra->soc->mbox.data_in);

	value = ops->mbox_reg_readl(tegra, tegra->soc->mbox.cmd);
	value |= MBOX_INT_EN | MBOX_DEST_FALC;
	ops->mbox_reg_writel(tegra, value, tegra->soc->mbox.cmd);

	if (wait_for_idle) {
		unsigned long timeout = jiffies + msecs_to_jiffies(250);

		while (time_before(jiffies, timeout)) {
			value = ops->mbox_reg_readl(tegra, tegra->soc->mbox.owner);
			if (value == MBOX_OWNER_NONE)
				break;

			usleep_range(10, 20);
		}

		if (time_after(jiffies, timeout))
			value = ops->mbox_reg_readl(tegra, tegra->soc->mbox.owner);

		if (value != MBOX_OWNER_NONE)
			return -ETIMEDOUT;
	}

	return 0;
}

static irqreturn_t tegra_xusb_mbox_irq(int irq, void *data)
{
	struct tegra_xusb *tegra = data;
	const struct tegra_xusb_soc_ops *ops = tegra->soc->ops;
	u32 value;

	/* clear mailbox interrupts */
	value = ops->mbox_reg_readl(tegra, tegra->soc->mbox.smi_intr);
	ops->mbox_reg_writel(tegra, value, tegra->soc->mbox.smi_intr);

	if (value & MBOX_SMI_INTR_FW_HANG)
		dev_err(tegra->dev, "controller firmware hang\n");

	return IRQ_WAKE_THREAD;
}

static void tegra_xusb_mbox_handle(struct tegra_xusb *tegra,
				   const struct tegra_xusb_mbox_msg *msg)
{
	struct tegra_xusb_padctl *padctl = tegra->padctl;
	const struct tegra_xusb_soc *soc = tegra->soc;
	struct device *dev = tegra->dev;
	struct tegra_xusb_mbox_msg rsp;
	unsigned long mask;
	unsigned int port;
	bool idle, enable;
	int err = 0;

	memset(&rsp, 0, sizeof(rsp));

	switch (msg->cmd) {
	case MBOX_CMD_INC_FALC_CLOCK:
	case MBOX_CMD_DEC_FALC_CLOCK:
		rsp.data = clk_get_rate(tegra->falcon_clk) / 1000;
		if (rsp.data != msg->data)
			rsp.cmd = MBOX_CMD_NAK;
		else
			rsp.cmd = MBOX_CMD_ACK;

		break;

	case MBOX_CMD_INC_SSPI_CLOCK:
	case MBOX_CMD_DEC_SSPI_CLOCK:
		if (tegra->soc->scale_ss_clock) {
			err = tegra_xusb_set_ss_clk(tegra, msg->data * 1000);
			if (err < 0)
				rsp.cmd = MBOX_CMD_NAK;
			else
				rsp.cmd = MBOX_CMD_ACK;

			rsp.data = clk_get_rate(tegra->ss_src_clk) / 1000;
		} else {
			rsp.cmd = MBOX_CMD_ACK;
			rsp.data = msg->data;
		}

		break;

	case MBOX_CMD_SET_BW:
		/*
		 * TODO: Request bandwidth once EMC scaling is supported.
		 * Ignore for now since ACK/NAK is not required for SET_BW
		 * messages.
		 */
		break;

	case MBOX_CMD_SAVE_DFE_CTLE_CTX:
		err = tegra_xusb_padctl_usb3_save_context(padctl, msg->data);
		if (err < 0) {
			dev_err(dev, "failed to save context for USB3#%u: %d\n",
				msg->data, err);
			rsp.cmd = MBOX_CMD_NAK;
		} else {
			rsp.cmd = MBOX_CMD_ACK;
		}

		rsp.data = msg->data;
		break;

	case MBOX_CMD_START_HSIC_IDLE:
	case MBOX_CMD_STOP_HSIC_IDLE:
		if (msg->cmd == MBOX_CMD_STOP_HSIC_IDLE)
			idle = false;
		else
			idle = true;

		mask = extract_field(msg->data, 1 + soc->ports.hsic.offset,
				     soc->ports.hsic.count);

		for_each_set_bit(port, &mask, 32) {
			err = tegra_xusb_padctl_hsic_set_idle(padctl, port,
							      idle);
			if (err < 0)
				break;
		}

		if (err < 0) {
			dev_err(dev, "failed to set HSIC#%u %s: %d\n", port,
				idle ? "idle" : "busy", err);
			rsp.cmd = MBOX_CMD_NAK;
		} else {
			rsp.cmd = MBOX_CMD_ACK;
		}

		rsp.data = msg->data;
		break;

	case MBOX_CMD_DISABLE_SS_LFPS_DETECTION:
	case MBOX_CMD_ENABLE_SS_LFPS_DETECTION:
		if (msg->cmd == MBOX_CMD_DISABLE_SS_LFPS_DETECTION)
			enable = false;
		else
			enable = true;

		mask = extract_field(msg->data, 1 + soc->ports.usb3.offset,
				     soc->ports.usb3.count);

		for_each_set_bit(port, &mask, soc->ports.usb3.count) {
			err = tegra_xusb_padctl_usb3_set_lfps_detect(padctl,
								     port,
								     enable);
			if (err < 0)
				break;

			/*
			 * wait 500us for LFPS detector to be disabled before
			 * sending ACK
			 */
			if (!enable)
				usleep_range(500, 1000);
		}

		if (err < 0) {
			dev_err(dev,
				"failed to %s LFPS detection on USB3#%u: %d\n",
				enable ? "enable" : "disable", port, err);
			rsp.cmd = MBOX_CMD_NAK;
		} else {
			rsp.cmd = MBOX_CMD_ACK;
		}

		rsp.data = msg->data;
		break;

	default:
		dev_warn(dev, "unknown message: %#x\n", msg->cmd);
		break;
	}

	if (rsp.cmd) {
		const char *cmd = (rsp.cmd == MBOX_CMD_ACK) ? "ACK" : "NAK";

		err = tegra_xusb_mbox_send(tegra, &rsp);
		if (err < 0)
			dev_err(dev, "failed to send %s: %d\n", cmd, err);
	}
}

static irqreturn_t tegra_xusb_mbox_thread(int irq, void *data)
{
	struct tegra_xusb *tegra = data;
	const struct tegra_xusb_soc_ops *ops = tegra->soc->ops;
	struct tegra_xusb_mbox_msg msg;
	u32 value;

	mutex_lock(&tegra->lock);

	if (pm_runtime_suspended(tegra->dev) || tegra->suspended)
		goto out;

	value = ops->mbox_reg_readl(tegra, tegra->soc->mbox.data_out);
	tegra_xusb_mbox_unpack(&msg, value);

	value = ops->mbox_reg_readl(tegra, tegra->soc->mbox.cmd);
	value &= ~MBOX_DEST_SMI;
	ops->mbox_reg_writel(tegra, value, tegra->soc->mbox.cmd);

	/* clear mailbox owner if no ACK/NAK is required */
	if (!tegra_xusb_mbox_cmd_requires_ack(msg.cmd))
		ops->mbox_reg_writel(tegra, MBOX_OWNER_NONE, tegra->soc->mbox.owner);

	tegra_xusb_mbox_handle(tegra, &msg);

out:
	mutex_unlock(&tegra->lock);
	return IRQ_HANDLED;
}

static void tegra_xusb_config(struct tegra_xusb *tegra)
{
	u32 regs = tegra->hcd->rsrc_start;
	u32 value;

	if (tegra->soc->has_ipfs) {
		value = ipfs_readl(tegra, IPFS_XUSB_HOST_CONFIGURATION_0);
		value |= IPFS_EN_FPCI;
		ipfs_writel(tegra, value, IPFS_XUSB_HOST_CONFIGURATION_0);

		usleep_range(10, 20);
	}

	/* Program BAR0 space */
	value = fpci_readl(tegra, XUSB_CFG_4);
	value &= ~(XUSB_BASE_ADDR_MASK << XUSB_BASE_ADDR_SHIFT);
	value |= regs & (XUSB_BASE_ADDR_MASK << XUSB_BASE_ADDR_SHIFT);
	fpci_writel(tegra, value, XUSB_CFG_4);

	/* Program BAR2 space */
	if (tegra->bar2) {
		value = fpci_readl(tegra, XUSB_CFG_7);
		value &= ~(XUSB_BASE2_ADDR_MASK << XUSB_BASE2_ADDR_SHIFT);
		value |= tegra->bar2->start &
			(XUSB_BASE2_ADDR_MASK << XUSB_BASE2_ADDR_SHIFT);
		fpci_writel(tegra, value, XUSB_CFG_7);
	}

	usleep_range(100, 200);

	/* Enable bus master */
	value = fpci_readl(tegra, XUSB_CFG_1);
	value |= XUSB_IO_SPACE_EN | XUSB_MEM_SPACE_EN | XUSB_BUS_MASTER_EN;
	fpci_writel(tegra, value, XUSB_CFG_1);

	if (tegra->soc->has_ipfs) {
		/* Enable interrupt assertion */
		value = ipfs_readl(tegra, IPFS_XUSB_HOST_INTR_MASK_0);
		value |= IPFS_IP_INT_MASK;
		ipfs_writel(tegra, value, IPFS_XUSB_HOST_INTR_MASK_0);

		/* Set hysteresis */
		ipfs_writel(tegra, 0x80, IPFS_XUSB_HOST_CLKGATE_HYSTERESIS_0);
	}
}

static int tegra_xusb_clk_enable(struct tegra_xusb *tegra)
{
	int err;

	err = clk_prepare_enable(tegra->pll_e);
	if (err < 0)
		return err;

	err = clk_prepare_enable(tegra->host_clk);
	if (err < 0)
		goto disable_plle;

	err = clk_prepare_enable(tegra->ss_clk);
	if (err < 0)
		goto disable_host;

	err = clk_prepare_enable(tegra->falcon_clk);
	if (err < 0)
		goto disable_ss;

	err = clk_prepare_enable(tegra->fs_src_clk);
	if (err < 0)
		goto disable_falc;

	err = clk_prepare_enable(tegra->hs_src_clk);
	if (err < 0)
		goto disable_fs_src;

	if (tegra->soc->scale_ss_clock) {
		err = tegra_xusb_set_ss_clk(tegra, TEGRA_XHCI_SS_HIGH_SPEED);
		if (err < 0)
			goto disable_hs_src;
	}

	return 0;

disable_hs_src:
	clk_disable_unprepare(tegra->hs_src_clk);
disable_fs_src:
	clk_disable_unprepare(tegra->fs_src_clk);
disable_falc:
	clk_disable_unprepare(tegra->falcon_clk);
disable_ss:
	clk_disable_unprepare(tegra->ss_clk);
disable_host:
	clk_disable_unprepare(tegra->host_clk);
disable_plle:
	clk_disable_unprepare(tegra->pll_e);
	return err;
}

static void tegra_xusb_clk_disable(struct tegra_xusb *tegra)
{
	clk_disable_unprepare(tegra->pll_e);
	clk_disable_unprepare(tegra->host_clk);
	clk_disable_unprepare(tegra->ss_clk);
	clk_disable_unprepare(tegra->falcon_clk);
	clk_disable_unprepare(tegra->fs_src_clk);
	clk_disable_unprepare(tegra->hs_src_clk);
}

static int tegra_xusb_phy_enable(struct tegra_xusb *tegra)
{
	unsigned int i;
	int err;

	for (i = 0; i < tegra->num_phys; i++) {
		err = phy_init(tegra->phys[i]);
		if (err)
			goto disable_phy;

		err = phy_power_on(tegra->phys[i]);
		if (err) {
			phy_exit(tegra->phys[i]);
			goto disable_phy;
		}
	}

	return 0;

disable_phy:
	while (i--) {
		phy_power_off(tegra->phys[i]);
		phy_exit(tegra->phys[i]);
	}

	return err;
}

static void tegra_xusb_phy_disable(struct tegra_xusb *tegra)
{
	unsigned int i;

	for (i = 0; i < tegra->num_phys; i++) {
		phy_power_off(tegra->phys[i]);
		phy_exit(tegra->phys[i]);
	}
}

#ifdef CONFIG_PM_SLEEP
static int tegra_xusb_init_context(struct tegra_xusb *tegra)
{
	const struct tegra_xusb_context_soc *soc = tegra->soc->context;

	tegra->context.ipfs = devm_kcalloc(tegra->dev, soc->ipfs.num_offsets,
					   sizeof(u32), GFP_KERNEL);
	if (!tegra->context.ipfs)
		return -ENOMEM;

	tegra->context.fpci = devm_kcalloc(tegra->dev, soc->fpci.num_offsets,
					   sizeof(u32), GFP_KERNEL);
	if (!tegra->context.fpci)
		return -ENOMEM;

	return 0;
}
#else
static inline int tegra_xusb_init_context(struct tegra_xusb *tegra)
{
	return 0;
}
#endif

static int tegra_xusb_request_firmware(struct tegra_xusb *tegra)
{
	struct tegra_xusb_fw_header *header;
	const struct firmware *fw;
	int err;

	err = request_firmware(&fw, tegra->soc->firmware, tegra->dev);
	if (err < 0) {
		dev_err(tegra->dev, "failed to request firmware: %d\n", err);
		return err;
	}

	/* Load Falcon controller with its firmware. */
	header = (struct tegra_xusb_fw_header *)fw->data;
	tegra->fw.size = le32_to_cpu(header->fwimg_len);

	tegra->fw.virt = dma_alloc_coherent(tegra->dev, tegra->fw.size,
					    &tegra->fw.phys, GFP_KERNEL);
	if (!tegra->fw.virt) {
		dev_err(tegra->dev, "failed to allocate memory for firmware\n");
		release_firmware(fw);
		return -ENOMEM;
	}

	header = (struct tegra_xusb_fw_header *)tegra->fw.virt;
	memcpy(tegra->fw.virt, fw->data, tegra->fw.size);
	release_firmware(fw);

	return 0;
}

static int tegra_xusb_wait_for_falcon(struct tegra_xusb *tegra)
{
	struct xhci_cap_regs __iomem *cap_regs;
	struct xhci_op_regs __iomem *op_regs;
	int ret;
	u32 value;

	cap_regs = tegra->regs;
	op_regs = tegra->regs + HC_LENGTH(readl(&cap_regs->hc_capbase));

	ret = readl_poll_timeout(&op_regs->status, value, !(value & STS_CNR), 1000, 200000);

	if (ret)
		dev_err(tegra->dev, "XHCI Controller not ready. Falcon state: 0x%x\n",
			csb_readl(tegra, XUSB_FALC_CPUCTL));

	return ret;
}

static int tegra_xusb_load_firmware_rom(struct tegra_xusb *tegra)
{
	unsigned int code_tag_blocks, code_size_blocks, code_blocks;
	struct tegra_xusb_fw_header *header;
	struct device *dev = tegra->dev;
	time64_t timestamp;
	u64 address;
	u32 value;
	int err;

	header = (struct tegra_xusb_fw_header *)tegra->fw.virt;

	if (csb_readl(tegra, XUSB_CSB_MP_ILOAD_BASE_LO) != 0) {
		dev_info(dev, "Firmware already loaded, Falcon state %#x\n",
			 csb_readl(tegra, XUSB_FALC_CPUCTL));
		return 0;
	}

	/* Program the size of DFI into ILOAD_ATTR. */
	csb_writel(tegra, tegra->fw.size, XUSB_CSB_MP_ILOAD_ATTR);

	/*
	 * Boot code of the firmware reads the ILOAD_BASE registers
	 * to get to the start of the DFI in system memory.
	 */
	address = tegra->fw.phys + sizeof(*header);
	csb_writel(tegra, address >> 32, XUSB_CSB_MP_ILOAD_BASE_HI);
	csb_writel(tegra, address, XUSB_CSB_MP_ILOAD_BASE_LO);

	/* Set BOOTPATH to 1 in APMAP. */
	csb_writel(tegra, APMAP_BOOTPATH, XUSB_CSB_MP_APMAP);

	/* Invalidate L2IMEM. */
	csb_writel(tegra, L2IMEMOP_INVALIDATE_ALL, XUSB_CSB_MP_L2IMEMOP_TRIG);

	/*
	 * Initiate fetch of bootcode from system memory into L2IMEM.
	 * Program bootcode location and size in system memory.
	 */
	code_tag_blocks = DIV_ROUND_UP(le32_to_cpu(header->boot_codetag),
				       IMEM_BLOCK_SIZE);
	code_size_blocks = DIV_ROUND_UP(le32_to_cpu(header->boot_codesize),
					IMEM_BLOCK_SIZE);
	code_blocks = code_tag_blocks + code_size_blocks;

	value = ((code_tag_blocks & L2IMEMOP_SIZE_SRC_OFFSET_MASK) <<
			L2IMEMOP_SIZE_SRC_OFFSET_SHIFT) |
		((code_size_blocks & L2IMEMOP_SIZE_SRC_COUNT_MASK) <<
			L2IMEMOP_SIZE_SRC_COUNT_SHIFT);
	csb_writel(tegra, value, XUSB_CSB_MP_L2IMEMOP_SIZE);

	/* Trigger L2IMEM load operation. */
	csb_writel(tegra, L2IMEMOP_LOAD_LOCKED_RESULT,
		   XUSB_CSB_MP_L2IMEMOP_TRIG);

	/* Setup Falcon auto-fill. */
	csb_writel(tegra, code_size_blocks, XUSB_FALC_IMFILLCTL);

	value = ((code_tag_blocks & IMFILLRNG1_TAG_MASK) <<
			IMFILLRNG1_TAG_LO_SHIFT) |
		((code_blocks & IMFILLRNG1_TAG_MASK) <<
			IMFILLRNG1_TAG_HI_SHIFT);
	csb_writel(tegra, value, XUSB_FALC_IMFILLRNG1);

	csb_writel(tegra, 0, XUSB_FALC_DMACTL);

	/* wait for RESULT_VLD to get set */
#define tegra_csb_readl(offset) csb_readl(tegra, offset)
	err = readx_poll_timeout(tegra_csb_readl,
				 XUSB_CSB_MEMPOOL_L2IMEMOP_RESULT, value,
				 value & L2IMEMOP_RESULT_VLD, 100, 10000);
	if (err < 0) {
		dev_err(dev, "DMA controller not ready %#010x\n", value);
		return err;
	}
#undef tegra_csb_readl

	csb_writel(tegra, le32_to_cpu(header->boot_codetag),
		   XUSB_FALC_BOOTVEC);

	/* Boot Falcon CPU and wait for USBSTS_CNR to get cleared. */
	csb_writel(tegra, CPUCTL_STARTCPU, XUSB_FALC_CPUCTL);

	if (tegra_xusb_wait_for_falcon(tegra))
		return -EIO;

	timestamp = le32_to_cpu(header->fwimg_created_time);

	dev_info(dev, "Firmware timestamp: %ptTs UTC\n", &timestamp);

	return 0;
}

static u32 tegra_xusb_read_firmware_header(struct tegra_xusb *tegra, u32 offset)
{
	/*
	 * We only accept reading the firmware config table
	 * The offset should not exceed the fw header structure
	 */
	if (offset >= sizeof(struct tegra_xusb_fw_header))
		return 0;

	bar2_writel(tegra, (FW_IOCTL_CFGTBL_READ << FW_IOCTL_TYPE_SHIFT) | offset,
		    XUSB_BAR2_ARU_FW_SCRATCH);
	return bar2_readl(tegra, XUSB_BAR2_ARU_SMI_ARU_FW_SCRATCH_DATA0);
}

static int tegra_xusb_init_ifr_firmware(struct tegra_xusb *tegra)
{
	time64_t timestamp;

	if (tegra_xusb_wait_for_falcon(tegra))
		return -EIO;

#define offsetof_32(X, Y) ((u8)(offsetof(X, Y) / sizeof(__le32)))
	timestamp = tegra_xusb_read_firmware_header(tegra, offsetof_32(struct tegra_xusb_fw_header,
								       fwimg_created_time) << 2);

	dev_info(tegra->dev, "Firmware timestamp: %ptTs UTC\n", &timestamp);

	return 0;
}

static int tegra_xusb_load_firmware(struct tegra_xusb *tegra)
{
	if (!tegra->soc->firmware)
		return tegra_xusb_init_ifr_firmware(tegra);
	else
		return tegra_xusb_load_firmware_rom(tegra);
}

static void tegra_xusb_powerdomain_remove(struct device *dev,
					  struct tegra_xusb *tegra)
{
	if (!tegra->use_genpd)
		return;

	if (!IS_ERR_OR_NULL(tegra->genpd_dev_ss))
		dev_pm_domain_detach(tegra->genpd_dev_ss, true);
	if (!IS_ERR_OR_NULL(tegra->genpd_dev_host))
		dev_pm_domain_detach(tegra->genpd_dev_host, true);
}

static int tegra_xusb_powerdomain_init(struct device *dev,
				       struct tegra_xusb *tegra)
{
	int err;

	tegra->genpd_dev_host = dev_pm_domain_attach_by_name(dev, "xusb_host");
	if (IS_ERR(tegra->genpd_dev_host)) {
		err = PTR_ERR(tegra->genpd_dev_host);
		dev_err(dev, "failed to get host pm-domain: %d\n", err);
		return err;
	}

	tegra->genpd_dev_ss = dev_pm_domain_attach_by_name(dev, "xusb_ss");
	if (IS_ERR(tegra->genpd_dev_ss)) {
		err = PTR_ERR(tegra->genpd_dev_ss);
		dev_err(dev, "failed to get superspeed pm-domain: %d\n", err);
		return err;
	}

	tegra->use_genpd = true;

	return 0;
}

static int tegra_xusb_unpowergate_partitions(struct tegra_xusb *tegra)
{
	struct device *dev = tegra->dev;
	int rc;

	if (tegra->use_genpd) {
		rc = pm_runtime_resume_and_get(tegra->genpd_dev_ss);
		if (rc < 0) {
			dev_err(dev, "failed to enable XUSB SS partition\n");
			return rc;
		}

		rc = pm_runtime_resume_and_get(tegra->genpd_dev_host);
		if (rc < 0) {
			dev_err(dev, "failed to enable XUSB Host partition\n");
			pm_runtime_put_sync(tegra->genpd_dev_ss);
			return rc;
		}
	} else {
		rc = tegra_powergate_sequence_power_up(TEGRA_POWERGATE_XUSBA,
							tegra->ss_clk,
							tegra->ss_rst);
		if (rc < 0) {
			dev_err(dev, "failed to enable XUSB SS partition\n");
			return rc;
		}

		rc = tegra_powergate_sequence_power_up(TEGRA_POWERGATE_XUSBC,
							tegra->host_clk,
							tegra->host_rst);
		if (rc < 0) {
			dev_err(dev, "failed to enable XUSB Host partition\n");
			tegra_powergate_power_off(TEGRA_POWERGATE_XUSBA);
			return rc;
		}
	}

	return 0;
}

static int tegra_xusb_powergate_partitions(struct tegra_xusb *tegra)
{
	struct device *dev = tegra->dev;
	int rc;

	if (tegra->use_genpd) {
		rc = pm_runtime_put_sync(tegra->genpd_dev_host);
		if (rc < 0) {
			dev_err(dev, "failed to disable XUSB Host partition\n");
			return rc;
		}

		rc = pm_runtime_put_sync(tegra->genpd_dev_ss);
		if (rc < 0) {
			dev_err(dev, "failed to disable XUSB SS partition\n");
			pm_runtime_get_sync(tegra->genpd_dev_host);
			return rc;
		}
	} else {
		rc = tegra_powergate_power_off(TEGRA_POWERGATE_XUSBC);
		if (rc < 0) {
			dev_err(dev, "failed to disable XUSB Host partition\n");
			return rc;
		}

		rc = tegra_powergate_power_off(TEGRA_POWERGATE_XUSBA);
		if (rc < 0) {
			dev_err(dev, "failed to disable XUSB SS partition\n");
			tegra_powergate_sequence_power_up(TEGRA_POWERGATE_XUSBC,
							  tegra->host_clk,
							  tegra->host_rst);
			return rc;
		}
	}

	return 0;
}

static int __tegra_xusb_enable_firmware_messages(struct tegra_xusb *tegra)
{
	struct tegra_xusb_mbox_msg msg;
	int err;

	/* Enable firmware messages from controller. */
	msg.cmd = MBOX_CMD_MSG_ENABLED;
	msg.data = 0;

	err = tegra_xusb_mbox_send(tegra, &msg);
	if (err < 0)
		dev_err(tegra->dev, "failed to enable messages: %d\n", err);

	return err;
}

static irqreturn_t tegra_xusb_padctl_irq(int irq, void *data)
{
	struct tegra_xusb *tegra = data;

	mutex_lock(&tegra->lock);

	if (tegra->suspended) {
		mutex_unlock(&tegra->lock);
		return IRQ_HANDLED;
	}

	mutex_unlock(&tegra->lock);

	pm_runtime_resume(tegra->dev);

	return IRQ_HANDLED;
}

static int tegra_xusb_enable_firmware_messages(struct tegra_xusb *tegra)
{
	int err;

	mutex_lock(&tegra->lock);
	err = __tegra_xusb_enable_firmware_messages(tegra);
	mutex_unlock(&tegra->lock);

	return err;
}

static void tegra_xhci_set_port_power(struct tegra_xusb *tegra, bool main,
						 bool set)
{
	struct xhci_hcd *xhci = hcd_to_xhci(tegra->hcd);
	struct usb_hcd *hcd = main ?  xhci->main_hcd : xhci->shared_hcd;
	unsigned int wait = (!main && !set) ? 1000 : 10;
	u16 typeReq = set ? SetPortFeature : ClearPortFeature;
	u16 wIndex = main ? tegra->otg_usb2_port + 1 : tegra->otg_usb3_port + 1;
	u32 status;
	u32 stat_power = main ? USB_PORT_STAT_POWER : USB_SS_PORT_STAT_POWER;
	u32 status_val = set ? stat_power : 0;

	dev_dbg(tegra->dev, "%s():%s %s port power\n", __func__,
		set ? "set" : "clear", main ? "HS" : "SS");

	hcd->driver->hub_control(hcd, typeReq, USB_PORT_FEAT_POWER, wIndex,
				 NULL, 0);

	do {
		tegra_xhci_hc_driver.hub_control(hcd, GetPortStatus, 0, wIndex,
					(char *) &status, sizeof(status));
		if (status_val == (status & stat_power))
			break;

		if (!main && !set)
			usleep_range(600, 700);
		else
			usleep_range(10, 20);
	} while (--wait > 0);

	if (status_val != (status & stat_power))
		dev_info(tegra->dev, "failed to %s %s PP %d\n",
						set ? "set" : "clear",
						main ? "HS" : "SS", status);
}

static struct phy *tegra_xusb_get_phy(struct tegra_xusb *tegra, char *name,
								int port)
{
	unsigned int i, phy_count = 0;

	for (i = 0; i < tegra->soc->num_types; i++) {
		if (!strncmp(tegra->soc->phy_types[i].name, name,
							    strlen(name)))
			return tegra->phys[phy_count+port];

		phy_count += tegra->soc->phy_types[i].num;
	}

	return NULL;
}

static void tegra_xhci_id_work(struct work_struct *work)
{
	struct tegra_xusb *tegra = container_of(work, struct tegra_xusb,
						id_work);
	struct xhci_hcd *xhci = hcd_to_xhci(tegra->hcd);
	struct tegra_xusb_mbox_msg msg;
	struct phy *phy = tegra_xusb_get_phy(tegra, "usb2",
						    tegra->otg_usb2_port);
	u32 status;
	int ret;

	dev_dbg(tegra->dev, "host mode %s\n", tegra->host_mode ? "on" : "off");

	mutex_lock(&tegra->lock);

	if (tegra->host_mode)
		phy_set_mode_ext(phy, PHY_MODE_USB_OTG, USB_ROLE_HOST);
	else
		phy_set_mode_ext(phy, PHY_MODE_USB_OTG, USB_ROLE_NONE);

	mutex_unlock(&tegra->lock);

	tegra->otg_usb3_port = tegra_xusb_padctl_get_usb3_companion(tegra->padctl,
								    tegra->otg_usb2_port);

	if (tegra->host_mode) {
		/* switch to host mode */
		if (tegra->otg_usb3_port >= 0) {
			if (tegra->soc->otg_reset_sspi) {
				/* set PP=0 */
				tegra_xhci_hc_driver.hub_control(
					xhci->shared_hcd, GetPortStatus,
					0, tegra->otg_usb3_port+1,
					(char *) &status, sizeof(status));
				if (status & USB_SS_PORT_STAT_POWER)
					tegra_xhci_set_port_power(tegra, false,
								  false);

				/* reset OTG port SSPI */
				msg.cmd = MBOX_CMD_RESET_SSPI;
				msg.data = tegra->otg_usb3_port+1;

				ret = tegra_xusb_mbox_send(tegra, &msg);
				if (ret < 0) {
					dev_info(tegra->dev,
						"failed to RESET_SSPI %d\n",
						ret);
				}
			}

			tegra_xhci_set_port_power(tegra, false, true);
		}

		tegra_xhci_set_port_power(tegra, true, true);

	} else {
		if (tegra->otg_usb3_port >= 0)
			tegra_xhci_set_port_power(tegra, false, false);

		tegra_xhci_set_port_power(tegra, true, false);
	}
}

#if IS_ENABLED(CONFIG_PM) || IS_ENABLED(CONFIG_PM_SLEEP)
static bool is_usb2_otg_phy(struct tegra_xusb *tegra, unsigned int index)
{
	return (tegra->usbphy[index] != NULL);
}

static bool is_usb3_otg_phy(struct tegra_xusb *tegra, unsigned int index)
{
	struct tegra_xusb_padctl *padctl = tegra->padctl;
	unsigned int i;
	int port;

	for (i = 0; i < tegra->num_usb_phys; i++) {
		if (is_usb2_otg_phy(tegra, i)) {
			port = tegra_xusb_padctl_get_usb3_companion(padctl, i);
			if ((port >= 0) && (index == (unsigned int)port))
				return true;
		}
	}

	return false;
}

static bool is_host_mode_phy(struct tegra_xusb *tegra, unsigned int phy_type, unsigned int index)
{
	if (strcmp(tegra->soc->phy_types[phy_type].name, "hsic") == 0)
		return true;

	if (strcmp(tegra->soc->phy_types[phy_type].name, "usb2") == 0) {
		if (is_usb2_otg_phy(tegra, index))
			return ((index == tegra->otg_usb2_port) && tegra->host_mode);
		else
			return true;
	}

	if (strcmp(tegra->soc->phy_types[phy_type].name, "usb3") == 0) {
		if (is_usb3_otg_phy(tegra, index))
			return ((index == tegra->otg_usb3_port) && tegra->host_mode);
		else
			return true;
	}

	return false;
}
#endif

static int tegra_xusb_get_usb2_port(struct tegra_xusb *tegra,
					      struct usb_phy *usbphy)
{
	unsigned int i;

	for (i = 0; i < tegra->num_usb_phys; i++) {
		if (tegra->usbphy[i] && usbphy == tegra->usbphy[i])
			return i;
	}

	return -1;
}

static int tegra_xhci_id_notify(struct notifier_block *nb,
					 unsigned long action, void *data)
{
	struct tegra_xusb *tegra = container_of(nb, struct tegra_xusb,
						    id_nb);
	struct usb_phy *usbphy = (struct usb_phy *)data;

	dev_dbg(tegra->dev, "%s(): action is %d", __func__, usbphy->last_event);

	if ((tegra->host_mode && usbphy->last_event == USB_EVENT_ID) ||
		(!tegra->host_mode && usbphy->last_event != USB_EVENT_ID)) {
		dev_dbg(tegra->dev, "Same role(%d) received. Ignore",
			tegra->host_mode);
		return NOTIFY_OK;
	}

	tegra->otg_usb2_port = tegra_xusb_get_usb2_port(tegra, usbphy);

	tegra->host_mode = (usbphy->last_event == USB_EVENT_ID) ? true : false;

	schedule_work(&tegra->id_work);

	return NOTIFY_OK;
}

static int tegra_xusb_init_usb_phy(struct tegra_xusb *tegra)
{
	unsigned int i;

	tegra->usbphy = devm_kcalloc(tegra->dev, tegra->num_usb_phys,
				   sizeof(*tegra->usbphy), GFP_KERNEL);
	if (!tegra->usbphy)
		return -ENOMEM;

	INIT_WORK(&tegra->id_work, tegra_xhci_id_work);
	tegra->id_nb.notifier_call = tegra_xhci_id_notify;
	tegra->otg_usb2_port = -EINVAL;
	tegra->otg_usb3_port = -EINVAL;

	for (i = 0; i < tegra->num_usb_phys; i++) {
		struct phy *phy = tegra_xusb_get_phy(tegra, "usb2", i);

		if (!phy)
			continue;

		tegra->usbphy[i] = devm_usb_get_phy_by_node(tegra->dev,
							phy->dev.of_node,
							&tegra->id_nb);
		if (!IS_ERR(tegra->usbphy[i])) {
			dev_dbg(tegra->dev, "usbphy-%d registered", i);
			otg_set_host(tegra->usbphy[i]->otg, &tegra->hcd->self);
		} else {
			/*
			 * usb-phy is optional, continue if its not available.
			 */
			tegra->usbphy[i] = NULL;
		}
	}

	return 0;
}

static void tegra_xusb_deinit_usb_phy(struct tegra_xusb *tegra)
{
	unsigned int i;

	cancel_work_sync(&tegra->id_work);

	for (i = 0; i < tegra->num_usb_phys; i++)
		if (tegra->usbphy[i])
			otg_set_host(tegra->usbphy[i]->otg, NULL);
}

static int tegra_xusb_probe(struct platform_device *pdev)
{
	struct of_phandle_args args;
	struct tegra_xusb *tegra;
	struct device_node *np;
	struct resource *regs;
	struct xhci_hcd *xhci;
	unsigned int i, j, k;
	struct phy *phy;
	int err;

	BUILD_BUG_ON(sizeof(struct tegra_xusb_fw_header) != 256);

	tegra = devm_kzalloc(&pdev->dev, sizeof(*tegra), GFP_KERNEL);
	if (!tegra)
		return -ENOMEM;

	tegra->soc = of_device_get_match_data(&pdev->dev);
	mutex_init(&tegra->lock);
	tegra->dev = &pdev->dev;

	err = tegra_xusb_init_context(tegra);
	if (err < 0)
		return err;

	tegra->regs = devm_platform_get_and_ioremap_resource(pdev, 0, &regs);
	if (IS_ERR(tegra->regs))
		return PTR_ERR(tegra->regs);

	tegra->fpci_base = devm_platform_ioremap_resource(pdev, 1);
	if (IS_ERR(tegra->fpci_base))
		return PTR_ERR(tegra->fpci_base);

	if (tegra->soc->has_ipfs) {
		tegra->ipfs_base = devm_platform_ioremap_resource(pdev, 2);
		if (IS_ERR(tegra->ipfs_base))
			return PTR_ERR(tegra->ipfs_base);
	} else if (tegra->soc->has_bar2) {
		tegra->bar2_base = devm_platform_get_and_ioremap_resource(pdev, 2, &tegra->bar2);
		if (IS_ERR(tegra->bar2_base))
			return PTR_ERR(tegra->bar2_base);
	}

	tegra->xhci_irq = platform_get_irq(pdev, 0);
	if (tegra->xhci_irq < 0)
		return tegra->xhci_irq;

	tegra->mbox_irq = platform_get_irq(pdev, 1);
	if (tegra->mbox_irq < 0)
		return tegra->mbox_irq;

	tegra->padctl = tegra_xusb_padctl_get(&pdev->dev);
	if (IS_ERR(tegra->padctl))
		return PTR_ERR(tegra->padctl);

	np = of_parse_phandle(pdev->dev.of_node, "nvidia,xusb-padctl", 0);
	if (!np) {
		err = -ENODEV;
		goto put_padctl;
	}

<<<<<<< HEAD
	/* Older device-trees don't have padctrl interrupt */
	err = of_irq_parse_one(np, 0, &args);
	if (!err) {
		tegra->padctl_irq = of_irq_get(np, 0);
		if (tegra->padctl_irq <= 0) {
			err = (tegra->padctl_irq == 0) ? -ENODEV : tegra->padctl_irq;
			goto put_padctl;
		}
	} else {
=======
	tegra->padctl_irq = of_irq_get(np, 0);
	if (tegra->padctl_irq == -EPROBE_DEFER) {
		err = tegra->padctl_irq;
		goto put_padctl;
	} else if (tegra->padctl_irq <= 0) {
		/* Older device-trees don't have padctrl interrupt */
		tegra->padctl_irq = 0;
>>>>>>> eb3cdb58
		dev_dbg(&pdev->dev,
			"%pOF is missing an interrupt, disabling PM support\n", np);
	}

	tegra->host_clk = devm_clk_get(&pdev->dev, "xusb_host");
	if (IS_ERR(tegra->host_clk)) {
		err = PTR_ERR(tegra->host_clk);
		dev_err(&pdev->dev, "failed to get xusb_host: %d\n", err);
		goto put_padctl;
	}

	tegra->falcon_clk = devm_clk_get(&pdev->dev, "xusb_falcon_src");
	if (IS_ERR(tegra->falcon_clk)) {
		err = PTR_ERR(tegra->falcon_clk);
		dev_err(&pdev->dev, "failed to get xusb_falcon_src: %d\n", err);
		goto put_padctl;
	}

	tegra->ss_clk = devm_clk_get(&pdev->dev, "xusb_ss");
	if (IS_ERR(tegra->ss_clk)) {
		err = PTR_ERR(tegra->ss_clk);
		dev_err(&pdev->dev, "failed to get xusb_ss: %d\n", err);
		goto put_padctl;
	}

	tegra->ss_src_clk = devm_clk_get(&pdev->dev, "xusb_ss_src");
	if (IS_ERR(tegra->ss_src_clk)) {
		err = PTR_ERR(tegra->ss_src_clk);
		dev_err(&pdev->dev, "failed to get xusb_ss_src: %d\n", err);
		goto put_padctl;
	}

	tegra->hs_src_clk = devm_clk_get(&pdev->dev, "xusb_hs_src");
	if (IS_ERR(tegra->hs_src_clk)) {
		err = PTR_ERR(tegra->hs_src_clk);
		dev_err(&pdev->dev, "failed to get xusb_hs_src: %d\n", err);
		goto put_padctl;
	}

	tegra->fs_src_clk = devm_clk_get(&pdev->dev, "xusb_fs_src");
	if (IS_ERR(tegra->fs_src_clk)) {
		err = PTR_ERR(tegra->fs_src_clk);
		dev_err(&pdev->dev, "failed to get xusb_fs_src: %d\n", err);
		goto put_padctl;
	}

	tegra->pll_u_480m = devm_clk_get(&pdev->dev, "pll_u_480m");
	if (IS_ERR(tegra->pll_u_480m)) {
		err = PTR_ERR(tegra->pll_u_480m);
		dev_err(&pdev->dev, "failed to get pll_u_480m: %d\n", err);
		goto put_padctl;
	}

	tegra->clk_m = devm_clk_get(&pdev->dev, "clk_m");
	if (IS_ERR(tegra->clk_m)) {
		err = PTR_ERR(tegra->clk_m);
		dev_err(&pdev->dev, "failed to get clk_m: %d\n", err);
		goto put_padctl;
	}

	tegra->pll_e = devm_clk_get(&pdev->dev, "pll_e");
	if (IS_ERR(tegra->pll_e)) {
		err = PTR_ERR(tegra->pll_e);
		dev_err(&pdev->dev, "failed to get pll_e: %d\n", err);
		goto put_padctl;
	}

	if (!of_property_read_bool(pdev->dev.of_node, "power-domains")) {
		tegra->host_rst = devm_reset_control_get(&pdev->dev,
							 "xusb_host");
		if (IS_ERR(tegra->host_rst)) {
			err = PTR_ERR(tegra->host_rst);
			dev_err(&pdev->dev,
				"failed to get xusb_host reset: %d\n", err);
			goto put_padctl;
		}

		tegra->ss_rst = devm_reset_control_get(&pdev->dev, "xusb_ss");
		if (IS_ERR(tegra->ss_rst)) {
			err = PTR_ERR(tegra->ss_rst);
			dev_err(&pdev->dev, "failed to get xusb_ss reset: %d\n",
				err);
			goto put_padctl;
		}
	} else {
		err = tegra_xusb_powerdomain_init(&pdev->dev, tegra);
		if (err)
			goto put_powerdomains;
	}

	tegra->supplies = devm_kcalloc(&pdev->dev, tegra->soc->num_supplies,
				       sizeof(*tegra->supplies), GFP_KERNEL);
	if (!tegra->supplies) {
		err = -ENOMEM;
		goto put_powerdomains;
	}

	regulator_bulk_set_supply_names(tegra->supplies,
					tegra->soc->supply_names,
					tegra->soc->num_supplies);

	err = devm_regulator_bulk_get(&pdev->dev, tegra->soc->num_supplies,
				      tegra->supplies);
	if (err) {
		dev_err(&pdev->dev, "failed to get regulators: %d\n", err);
		goto put_powerdomains;
	}

	for (i = 0; i < tegra->soc->num_types; i++) {
		if (!strncmp(tegra->soc->phy_types[i].name, "usb2", 4))
			tegra->num_usb_phys = tegra->soc->phy_types[i].num;
		tegra->num_phys += tegra->soc->phy_types[i].num;
	}

	tegra->phys = devm_kcalloc(&pdev->dev, tegra->num_phys,
				   sizeof(*tegra->phys), GFP_KERNEL);
	if (!tegra->phys) {
		err = -ENOMEM;
		goto put_powerdomains;
	}

	for (i = 0, k = 0; i < tegra->soc->num_types; i++) {
		char prop[8];

		for (j = 0; j < tegra->soc->phy_types[i].num; j++) {
			snprintf(prop, sizeof(prop), "%s-%d",
				 tegra->soc->phy_types[i].name, j);

			phy = devm_phy_optional_get(&pdev->dev, prop);
			if (IS_ERR(phy)) {
				dev_err(&pdev->dev,
					"failed to get PHY %s: %ld\n", prop,
					PTR_ERR(phy));
				err = PTR_ERR(phy);
				goto put_powerdomains;
			}

			tegra->phys[k++] = phy;
		}
	}

	tegra->hcd = usb_create_hcd(&tegra_xhci_hc_driver, &pdev->dev,
				    dev_name(&pdev->dev));
	if (!tegra->hcd) {
		err = -ENOMEM;
		goto put_powerdomains;
	}

	tegra->hcd->skip_phy_initialization = 1;
	tegra->hcd->regs = tegra->regs;
	tegra->hcd->rsrc_start = regs->start;
	tegra->hcd->rsrc_len = resource_size(regs);

	/*
	 * This must happen after usb_create_hcd(), because usb_create_hcd()
	 * will overwrite the drvdata of the device with the hcd it creates.
	 */
	platform_set_drvdata(pdev, tegra);

	err = tegra_xusb_clk_enable(tegra);
	if (err) {
		dev_err(tegra->dev, "failed to enable clocks: %d\n", err);
		goto put_hcd;
	}

	err = regulator_bulk_enable(tegra->soc->num_supplies, tegra->supplies);
	if (err) {
		dev_err(tegra->dev, "failed to enable regulators: %d\n", err);
		goto disable_clk;
	}

	err = tegra_xusb_phy_enable(tegra);
	if (err < 0) {
		dev_err(&pdev->dev, "failed to enable PHYs: %d\n", err);
		goto disable_regulator;
	}

	/*
	 * The XUSB Falcon microcontroller can only address 40 bits, so set
	 * the DMA mask accordingly.
	 */
	err = dma_set_mask_and_coherent(tegra->dev, DMA_BIT_MASK(40));
	if (err < 0) {
		dev_err(&pdev->dev, "failed to set DMA mask: %d\n", err);
		goto disable_phy;
	}

	if (tegra->soc->firmware) {
		err = tegra_xusb_request_firmware(tegra);
		if (err < 0) {
			dev_err(&pdev->dev,
				"failed to request firmware: %d\n", err);
			goto disable_phy;
		}
	}

	err = tegra_xusb_unpowergate_partitions(tegra);
	if (err)
		goto free_firmware;

	tegra_xusb_config(tegra);

	err = tegra_xusb_load_firmware(tegra);
	if (err < 0) {
		dev_err(&pdev->dev, "failed to load firmware: %d\n", err);
		goto powergate;
	}

	err = usb_add_hcd(tegra->hcd, tegra->xhci_irq, IRQF_SHARED);
	if (err < 0) {
		dev_err(&pdev->dev, "failed to add USB HCD: %d\n", err);
		goto powergate;
	}

	device_wakeup_enable(tegra->hcd->self.controller);

	xhci = hcd_to_xhci(tegra->hcd);

	xhci->shared_hcd = usb_create_shared_hcd(&tegra_xhci_hc_driver,
						 &pdev->dev,
						 dev_name(&pdev->dev),
						 tegra->hcd);
	if (!xhci->shared_hcd) {
		dev_err(&pdev->dev, "failed to create shared HCD\n");
		err = -ENOMEM;
		goto remove_usb2;
	}

	err = usb_add_hcd(xhci->shared_hcd, tegra->xhci_irq, IRQF_SHARED);
	if (err < 0) {
		dev_err(&pdev->dev, "failed to add shared HCD: %d\n", err);
		goto put_usb3;
	}

	err = devm_request_threaded_irq(&pdev->dev, tegra->mbox_irq,
					tegra_xusb_mbox_irq,
					tegra_xusb_mbox_thread, 0,
					dev_name(&pdev->dev), tegra);
	if (err < 0) {
		dev_err(&pdev->dev, "failed to request IRQ: %d\n", err);
		goto remove_usb3;
	}

	if (tegra->padctl_irq) {
		err = devm_request_threaded_irq(&pdev->dev, tegra->padctl_irq,
						NULL, tegra_xusb_padctl_irq,
						IRQF_ONESHOT, dev_name(&pdev->dev),
						tegra);
		if (err < 0) {
			dev_err(&pdev->dev, "failed to request padctl IRQ: %d\n", err);
			goto remove_usb3;
		}
	}

	err = tegra_xusb_enable_firmware_messages(tegra);
	if (err < 0) {
		dev_err(&pdev->dev, "failed to enable messages: %d\n", err);
		goto remove_usb3;
	}

	err = tegra_xusb_init_usb_phy(tegra);
	if (err < 0) {
		dev_err(&pdev->dev, "failed to init USB PHY: %d\n", err);
		goto remove_usb3;
	}

	/* Enable wake for both USB 2.0 and USB 3.0 roothubs */
	device_init_wakeup(&tegra->hcd->self.root_hub->dev, true);
	device_init_wakeup(&xhci->shared_hcd->self.root_hub->dev, true);

	pm_runtime_use_autosuspend(tegra->dev);
	pm_runtime_set_autosuspend_delay(tegra->dev, 2000);
	pm_runtime_mark_last_busy(tegra->dev);
	pm_runtime_set_active(tegra->dev);

	if (tegra->padctl_irq) {
		device_init_wakeup(tegra->dev, true);
		pm_runtime_enable(tegra->dev);
	}

	return 0;

remove_usb3:
	usb_remove_hcd(xhci->shared_hcd);
put_usb3:
	usb_put_hcd(xhci->shared_hcd);
remove_usb2:
	usb_remove_hcd(tegra->hcd);
powergate:
	tegra_xusb_powergate_partitions(tegra);
free_firmware:
	dma_free_coherent(&pdev->dev, tegra->fw.size, tegra->fw.virt,
			  tegra->fw.phys);
disable_phy:
	tegra_xusb_phy_disable(tegra);
disable_regulator:
	regulator_bulk_disable(tegra->soc->num_supplies, tegra->supplies);
disable_clk:
	tegra_xusb_clk_disable(tegra);
put_hcd:
	usb_put_hcd(tegra->hcd);
put_powerdomains:
	tegra_xusb_powerdomain_remove(&pdev->dev, tegra);
put_padctl:
	of_node_put(np);
	tegra_xusb_padctl_put(tegra->padctl);
	return err;
}

static int tegra_xusb_remove(struct platform_device *pdev)
{
	struct tegra_xusb *tegra = platform_get_drvdata(pdev);
	struct xhci_hcd *xhci = hcd_to_xhci(tegra->hcd);

	tegra_xusb_deinit_usb_phy(tegra);

	pm_runtime_get_sync(&pdev->dev);
	usb_remove_hcd(xhci->shared_hcd);
	usb_put_hcd(xhci->shared_hcd);
	xhci->shared_hcd = NULL;
	usb_remove_hcd(tegra->hcd);
	usb_put_hcd(tegra->hcd);

	dma_free_coherent(&pdev->dev, tegra->fw.size, tegra->fw.virt,
			  tegra->fw.phys);

	if (tegra->padctl_irq)
		pm_runtime_disable(&pdev->dev);

	pm_runtime_put(&pdev->dev);

	tegra_xusb_powergate_partitions(tegra);

	tegra_xusb_powerdomain_remove(&pdev->dev, tegra);

	tegra_xusb_phy_disable(tegra);
	tegra_xusb_clk_disable(tegra);
	regulator_bulk_disable(tegra->soc->num_supplies, tegra->supplies);
	tegra_xusb_padctl_put(tegra->padctl);

	return 0;
}

static bool xhci_hub_ports_suspended(struct xhci_hub *hub)
{
	struct device *dev = hub->hcd->self.controller;
	bool status = true;
	unsigned int i;
	u32 value;

	for (i = 0; i < hub->num_ports; i++) {
		value = readl(hub->ports[i]->addr);
		if ((value & PORT_PE) == 0)
			continue;

		if ((value & PORT_PLS_MASK) != XDEV_U3) {
			dev_info(dev, "%u-%u isn't suspended: %#010x\n",
				 hub->hcd->self.busnum, i + 1, value);
			status = false;
		}
	}

	return status;
}

static int tegra_xusb_check_ports(struct tegra_xusb *tegra)
{
	struct xhci_hcd *xhci = hcd_to_xhci(tegra->hcd);
	struct xhci_bus_state *bus_state = &xhci->usb2_rhub.bus_state;
	unsigned long flags;
	int err = 0;

	if (bus_state->bus_suspended) {
		/* xusb_hub_suspend() has just directed one or more USB2 port(s)
		 * to U3 state, it takes 3ms to enter U3.
		 */
		usleep_range(3000, 4000);
	}

	spin_lock_irqsave(&xhci->lock, flags);

	if (!xhci_hub_ports_suspended(&xhci->usb2_rhub) ||
	    !xhci_hub_ports_suspended(&xhci->usb3_rhub))
		err = -EBUSY;

	spin_unlock_irqrestore(&xhci->lock, flags);

	return err;
}

static void tegra_xusb_save_context(struct tegra_xusb *tegra)
{
	const struct tegra_xusb_context_soc *soc = tegra->soc->context;
	struct tegra_xusb_context *ctx = &tegra->context;
	unsigned int i;

	if (soc->ipfs.num_offsets > 0) {
		for (i = 0; i < soc->ipfs.num_offsets; i++)
			ctx->ipfs[i] = ipfs_readl(tegra, soc->ipfs.offsets[i]);
	}

	if (soc->fpci.num_offsets > 0) {
		for (i = 0; i < soc->fpci.num_offsets; i++)
			ctx->fpci[i] = fpci_readl(tegra, soc->fpci.offsets[i]);
	}
}

static void tegra_xusb_restore_context(struct tegra_xusb *tegra)
{
	const struct tegra_xusb_context_soc *soc = tegra->soc->context;
	struct tegra_xusb_context *ctx = &tegra->context;
	unsigned int i;

	if (soc->fpci.num_offsets > 0) {
		for (i = 0; i < soc->fpci.num_offsets; i++)
			fpci_writel(tegra, ctx->fpci[i], soc->fpci.offsets[i]);
	}

	if (soc->ipfs.num_offsets > 0) {
		for (i = 0; i < soc->ipfs.num_offsets; i++)
			ipfs_writel(tegra, ctx->ipfs[i], soc->ipfs.offsets[i]);
	}
}

static enum usb_device_speed tegra_xhci_portsc_to_speed(struct tegra_xusb *tegra, u32 portsc)
{
	if (DEV_LOWSPEED(portsc))
		return USB_SPEED_LOW;

	if (DEV_HIGHSPEED(portsc))
		return USB_SPEED_HIGH;

	if (DEV_FULLSPEED(portsc))
		return USB_SPEED_FULL;

	if (DEV_SUPERSPEED_ANY(portsc))
		return USB_SPEED_SUPER;

	return USB_SPEED_UNKNOWN;
}

static void tegra_xhci_enable_phy_sleepwalk_wake(struct tegra_xusb *tegra)
{
	struct tegra_xusb_padctl *padctl = tegra->padctl;
	struct xhci_hcd *xhci = hcd_to_xhci(tegra->hcd);
	enum usb_device_speed speed;
	struct phy *phy;
	unsigned int index, offset;
	unsigned int i, j, k;
	struct xhci_hub *rhub;
	u32 portsc;

	for (i = 0, k = 0; i < tegra->soc->num_types; i++) {
		if (strcmp(tegra->soc->phy_types[i].name, "usb3") == 0)
			rhub = &xhci->usb3_rhub;
		else
			rhub = &xhci->usb2_rhub;

		if (strcmp(tegra->soc->phy_types[i].name, "hsic") == 0)
			offset = tegra->soc->ports.usb2.count;
		else
			offset = 0;

		for (j = 0; j < tegra->soc->phy_types[i].num; j++) {
			phy = tegra->phys[k++];

			if (!phy)
				continue;

			index = j + offset;

			if (index >= rhub->num_ports)
				continue;

			if (!is_host_mode_phy(tegra, i, j))
				continue;

			portsc = readl(rhub->ports[index]->addr);
			speed = tegra_xhci_portsc_to_speed(tegra, portsc);
			tegra_xusb_padctl_enable_phy_sleepwalk(padctl, phy, speed);
			tegra_xusb_padctl_enable_phy_wake(padctl, phy);
		}
	}
}

static void tegra_xhci_disable_phy_wake(struct tegra_xusb *tegra)
{
	struct tegra_xusb_padctl *padctl = tegra->padctl;
	unsigned int i;

	for (i = 0; i < tegra->num_usb_phys; i++) {
		struct phy *phy = tegra_xusb_get_phy(tegra, "usb2", i);

		if (!phy)
			continue;

		if (tegra_xusb_padctl_remote_wake_detected(padctl, phy))
			tegra_phy_xusb_utmi_pad_power_on(phy);
	}

	for (i = 0; i < tegra->num_phys; i++) {
		if (!tegra->phys[i])
			continue;

		if (tegra_xusb_padctl_remote_wake_detected(padctl, tegra->phys[i]))
			dev_dbg(tegra->dev, "%pOF remote wake detected\n",
				tegra->phys[i]->dev.of_node);

		tegra_xusb_padctl_disable_phy_wake(padctl, tegra->phys[i]);
	}
}

static void tegra_xhci_disable_phy_sleepwalk(struct tegra_xusb *tegra)
{
	struct tegra_xusb_padctl *padctl = tegra->padctl;
	unsigned int i;

	for (i = 0; i < tegra->num_phys; i++) {
		if (!tegra->phys[i])
			continue;

		tegra_xusb_padctl_disable_phy_sleepwalk(padctl, tegra->phys[i]);
	}
}

static void tegra_xhci_program_utmi_power_lp0_exit(struct tegra_xusb *tegra)
{
	unsigned int i, index_to_usb2;
	struct phy *phy;

	for (i = 0; i < tegra->soc->num_types; i++) {
		if (strcmp(tegra->soc->phy_types[i].name, "usb2") == 0)
			index_to_usb2 = i;
	}

	for (i = 0; i < tegra->num_usb_phys; i++) {
		if (!is_host_mode_phy(tegra, index_to_usb2, i))
			continue;

		phy = tegra_xusb_get_phy(tegra, "usb2", i);
		if (tegra->lp0_utmi_pad_mask & BIT(i))
			tegra_phy_xusb_utmi_pad_power_on(phy);
		else
			tegra_phy_xusb_utmi_pad_power_down(phy);
	}
}

static int tegra_xusb_enter_elpg(struct tegra_xusb *tegra, bool runtime)
{
	struct xhci_hcd *xhci = hcd_to_xhci(tegra->hcd);
	struct device *dev = tegra->dev;
	bool wakeup = runtime ? true : device_may_wakeup(dev);
	unsigned int i;
	int err;
	u32 usbcmd;
	u32 portsc;

	dev_dbg(dev, "entering ELPG\n");

	usbcmd = readl(&xhci->op_regs->command);
	usbcmd &= ~CMD_EIE;
	writel(usbcmd, &xhci->op_regs->command);

	err = tegra_xusb_check_ports(tegra);
	if (err < 0) {
		dev_err(tegra->dev, "not all ports suspended: %d\n", err);
		goto out;
	}

	for (i = 0; i < tegra->num_usb_phys; i++) {
		if (!xhci->usb2_rhub.ports[i])
			continue;
		portsc = readl(xhci->usb2_rhub.ports[i]->addr);
		tegra->lp0_utmi_pad_mask &= ~BIT(i);
		if (((portsc & PORT_PLS_MASK) == XDEV_U3) || ((portsc & DEV_SPEED_MASK) == XDEV_FS))
			tegra->lp0_utmi_pad_mask |= BIT(i);
	}

	err = xhci_suspend(xhci, wakeup);
	if (err < 0) {
		dev_err(tegra->dev, "failed to suspend XHCI: %d\n", err);
		goto out;
	}

	tegra_xusb_save_context(tegra);

	if (wakeup)
		tegra_xhci_enable_phy_sleepwalk_wake(tegra);

	tegra_xusb_powergate_partitions(tegra);

	for (i = 0; i < tegra->num_phys; i++) {
		if (!tegra->phys[i])
			continue;

		phy_power_off(tegra->phys[i]);
		if (!wakeup)
			phy_exit(tegra->phys[i]);
	}

	tegra_xusb_clk_disable(tegra);

out:
	if (!err)
		dev_dbg(tegra->dev, "entering ELPG done\n");
	else {
		usbcmd = readl(&xhci->op_regs->command);
		usbcmd |= CMD_EIE;
		writel(usbcmd, &xhci->op_regs->command);

		dev_dbg(tegra->dev, "entering ELPG failed\n");
		pm_runtime_mark_last_busy(tegra->dev);
	}

	return err;
}

static int tegra_xusb_exit_elpg(struct tegra_xusb *tegra, bool runtime)
{
	struct xhci_hcd *xhci = hcd_to_xhci(tegra->hcd);
	struct device *dev = tegra->dev;
	bool wakeup = runtime ? true : device_may_wakeup(dev);
	unsigned int i;
	u32 usbcmd;
	int err;

	dev_dbg(dev, "exiting ELPG\n");
	pm_runtime_mark_last_busy(tegra->dev);

	err = tegra_xusb_clk_enable(tegra);
	if (err < 0) {
		dev_err(tegra->dev, "failed to enable clocks: %d\n", err);
		goto out;
	}

	err = tegra_xusb_unpowergate_partitions(tegra);
	if (err)
		goto disable_clks;

	if (wakeup)
		tegra_xhci_disable_phy_wake(tegra);

	for (i = 0; i < tegra->num_phys; i++) {
		if (!tegra->phys[i])
			continue;

		if (!wakeup)
			phy_init(tegra->phys[i]);

		phy_power_on(tegra->phys[i]);
	}
	if (tegra->suspended)
		tegra_xhci_program_utmi_power_lp0_exit(tegra);

	tegra_xusb_config(tegra);
	tegra_xusb_restore_context(tegra);

	err = tegra_xusb_load_firmware(tegra);
	if (err < 0) {
		dev_err(tegra->dev, "failed to load firmware: %d\n", err);
		goto disable_phy;
	}

	err = __tegra_xusb_enable_firmware_messages(tegra);
	if (err < 0) {
		dev_err(tegra->dev, "failed to enable messages: %d\n", err);
		goto disable_phy;
	}

	if (wakeup)
		tegra_xhci_disable_phy_sleepwalk(tegra);

	err = xhci_resume(xhci, runtime ? PMSG_AUTO_RESUME : PMSG_RESUME);
	if (err < 0) {
		dev_err(tegra->dev, "failed to resume XHCI: %d\n", err);
		goto disable_phy;
	}

	usbcmd = readl(&xhci->op_regs->command);
	usbcmd |= CMD_EIE;
	writel(usbcmd, &xhci->op_regs->command);

	goto out;

disable_phy:
	for (i = 0; i < tegra->num_phys; i++) {
		if (!tegra->phys[i])
			continue;

		phy_power_off(tegra->phys[i]);
		if (!wakeup)
			phy_exit(tegra->phys[i]);
	}
	tegra_xusb_powergate_partitions(tegra);
disable_clks:
	tegra_xusb_clk_disable(tegra);
out:
	if (!err)
		dev_dbg(dev, "exiting ELPG done\n");
	else
		dev_dbg(dev, "exiting ELPG failed\n");

	return err;
}

static __maybe_unused int tegra_xusb_suspend(struct device *dev)
{
	struct tegra_xusb *tegra = dev_get_drvdata(dev);
	int err;

	synchronize_irq(tegra->mbox_irq);

	mutex_lock(&tegra->lock);

	if (pm_runtime_suspended(dev)) {
		err = tegra_xusb_exit_elpg(tegra, true);
		if (err < 0)
			goto out;
	}

	err = tegra_xusb_enter_elpg(tegra, false);
	if (err < 0) {
		if (pm_runtime_suspended(dev)) {
			pm_runtime_disable(dev);
			pm_runtime_set_active(dev);
			pm_runtime_enable(dev);
		}

		goto out;
	}

out:
	if (!err) {
		tegra->suspended = true;
		pm_runtime_disable(dev);

		if (device_may_wakeup(dev)) {
			if (enable_irq_wake(tegra->padctl_irq))
				dev_err(dev, "failed to enable padctl wakes\n");
		}
	}

	mutex_unlock(&tegra->lock);

	return err;
}

static __maybe_unused int tegra_xusb_resume(struct device *dev)
{
	struct tegra_xusb *tegra = dev_get_drvdata(dev);
	int err;

	mutex_lock(&tegra->lock);

	if (!tegra->suspended) {
		mutex_unlock(&tegra->lock);
		return 0;
	}

	err = tegra_xusb_exit_elpg(tegra, false);
	if (err < 0) {
		mutex_unlock(&tegra->lock);
		return err;
	}

	if (device_may_wakeup(dev)) {
		if (disable_irq_wake(tegra->padctl_irq))
			dev_err(dev, "failed to disable padctl wakes\n");
	}
	tegra->suspended = false;
	mutex_unlock(&tegra->lock);

	pm_runtime_set_active(dev);
	pm_runtime_enable(dev);

	return 0;
}

static __maybe_unused int tegra_xusb_runtime_suspend(struct device *dev)
{
	struct tegra_xusb *tegra = dev_get_drvdata(dev);
	int ret;

	synchronize_irq(tegra->mbox_irq);
	mutex_lock(&tegra->lock);
	ret = tegra_xusb_enter_elpg(tegra, true);
	mutex_unlock(&tegra->lock);

	return ret;
}

static __maybe_unused int tegra_xusb_runtime_resume(struct device *dev)
{
	struct tegra_xusb *tegra = dev_get_drvdata(dev);
	int err;

	mutex_lock(&tegra->lock);
	err = tegra_xusb_exit_elpg(tegra, true);
	mutex_unlock(&tegra->lock);

	return err;
}

static const struct dev_pm_ops tegra_xusb_pm_ops = {
	SET_RUNTIME_PM_OPS(tegra_xusb_runtime_suspend,
			   tegra_xusb_runtime_resume, NULL)
	SET_SYSTEM_SLEEP_PM_OPS(tegra_xusb_suspend, tegra_xusb_resume)
};

static const char * const tegra124_supply_names[] = {
	"avddio-pex",
	"dvddio-pex",
	"avdd-usb",
	"hvdd-usb-ss",
};

static const struct tegra_xusb_phy_type tegra124_phy_types[] = {
	{ .name = "usb3", .num = 2, },
	{ .name = "usb2", .num = 3, },
	{ .name = "hsic", .num = 2, },
};

static const unsigned int tegra124_xusb_context_ipfs[] = {
	IPFS_XUSB_HOST_MSI_BAR_SZ_0,
	IPFS_XUSB_HOST_MSI_AXI_BAR_ST_0,
	IPFS_XUSB_HOST_MSI_FPCI_BAR_ST_0,
	IPFS_XUSB_HOST_MSI_VEC0_0,
	IPFS_XUSB_HOST_MSI_EN_VEC0_0,
	IPFS_XUSB_HOST_FPCI_ERROR_MASKS_0,
	IPFS_XUSB_HOST_INTR_MASK_0,
	IPFS_XUSB_HOST_INTR_ENABLE_0,
	IPFS_XUSB_HOST_UFPCI_CONFIG_0,
	IPFS_XUSB_HOST_CLKGATE_HYSTERESIS_0,
	IPFS_XUSB_HOST_MCCIF_FIFOCTRL_0,
};

static const unsigned int tegra124_xusb_context_fpci[] = {
	XUSB_CFG_ARU_CONTEXT_HS_PLS,
	XUSB_CFG_ARU_CONTEXT_FS_PLS,
	XUSB_CFG_ARU_CONTEXT_HSFS_SPEED,
	XUSB_CFG_ARU_CONTEXT_HSFS_PP,
	XUSB_CFG_ARU_CONTEXT,
	XUSB_CFG_AXI_CFG,
	XUSB_CFG_24,
	XUSB_CFG_16,
};

static const struct tegra_xusb_context_soc tegra124_xusb_context = {
	.ipfs = {
		.num_offsets = ARRAY_SIZE(tegra124_xusb_context_ipfs),
		.offsets = tegra124_xusb_context_ipfs,
	},
	.fpci = {
		.num_offsets = ARRAY_SIZE(tegra124_xusb_context_fpci),
		.offsets = tegra124_xusb_context_fpci,
	},
};

static const struct tegra_xusb_soc_ops tegra124_ops = {
	.mbox_reg_readl = &fpci_readl,
	.mbox_reg_writel = &fpci_writel,
	.csb_reg_readl = &fpci_csb_readl,
	.csb_reg_writel = &fpci_csb_writel,
};

static const struct tegra_xusb_soc tegra124_soc = {
	.firmware = "nvidia/tegra124/xusb.bin",
	.supply_names = tegra124_supply_names,
	.num_supplies = ARRAY_SIZE(tegra124_supply_names),
	.phy_types = tegra124_phy_types,
	.num_types = ARRAY_SIZE(tegra124_phy_types),
	.context = &tegra124_xusb_context,
	.ports = {
		.usb2 = { .offset = 4, .count = 4, },
		.hsic = { .offset = 6, .count = 2, },
		.usb3 = { .offset = 0, .count = 2, },
	},
	.scale_ss_clock = true,
	.has_ipfs = true,
	.otg_reset_sspi = false,
	.ops = &tegra124_ops,
	.mbox = {
		.cmd = 0xe4,
		.data_in = 0xe8,
		.data_out = 0xec,
		.owner = 0xf0,
		.smi_intr = XUSB_CFG_ARU_SMI_INTR,
	},
};
MODULE_FIRMWARE("nvidia/tegra124/xusb.bin");

static const char * const tegra210_supply_names[] = {
	"dvddio-pex",
	"hvddio-pex",
	"avdd-usb",
};

static const struct tegra_xusb_phy_type tegra210_phy_types[] = {
	{ .name = "usb3", .num = 4, },
	{ .name = "usb2", .num = 4, },
	{ .name = "hsic", .num = 1, },
};

static const struct tegra_xusb_soc tegra210_soc = {
	.firmware = "nvidia/tegra210/xusb.bin",
	.supply_names = tegra210_supply_names,
	.num_supplies = ARRAY_SIZE(tegra210_supply_names),
	.phy_types = tegra210_phy_types,
	.num_types = ARRAY_SIZE(tegra210_phy_types),
	.context = &tegra124_xusb_context,
	.ports = {
		.usb2 = { .offset = 4, .count = 4, },
		.hsic = { .offset = 8, .count = 1, },
		.usb3 = { .offset = 0, .count = 4, },
	},
	.scale_ss_clock = false,
	.has_ipfs = true,
	.otg_reset_sspi = true,
	.ops = &tegra124_ops,
	.mbox = {
		.cmd = 0xe4,
		.data_in = 0xe8,
		.data_out = 0xec,
		.owner = 0xf0,
		.smi_intr = XUSB_CFG_ARU_SMI_INTR,
	},
};
MODULE_FIRMWARE("nvidia/tegra210/xusb.bin");

static const char * const tegra186_supply_names[] = {
};
MODULE_FIRMWARE("nvidia/tegra186/xusb.bin");

static const struct tegra_xusb_phy_type tegra186_phy_types[] = {
	{ .name = "usb3", .num = 3, },
	{ .name = "usb2", .num = 3, },
	{ .name = "hsic", .num = 1, },
};

static const struct tegra_xusb_context_soc tegra186_xusb_context = {
	.fpci = {
		.num_offsets = ARRAY_SIZE(tegra124_xusb_context_fpci),
		.offsets = tegra124_xusb_context_fpci,
	},
};

static const struct tegra_xusb_soc tegra186_soc = {
	.firmware = "nvidia/tegra186/xusb.bin",
	.supply_names = tegra186_supply_names,
	.num_supplies = ARRAY_SIZE(tegra186_supply_names),
	.phy_types = tegra186_phy_types,
	.num_types = ARRAY_SIZE(tegra186_phy_types),
	.context = &tegra186_xusb_context,
	.ports = {
		.usb3 = { .offset = 0, .count = 3, },
		.usb2 = { .offset = 3, .count = 3, },
		.hsic = { .offset = 6, .count = 1, },
	},
	.scale_ss_clock = false,
	.has_ipfs = false,
	.otg_reset_sspi = false,
	.ops = &tegra124_ops,
	.mbox = {
		.cmd = 0xe4,
		.data_in = 0xe8,
		.data_out = 0xec,
		.owner = 0xf0,
		.smi_intr = XUSB_CFG_ARU_SMI_INTR,
	},
	.lpm_support = true,
};

static const char * const tegra194_supply_names[] = {
};

static const struct tegra_xusb_phy_type tegra194_phy_types[] = {
	{ .name = "usb3", .num = 4, },
	{ .name = "usb2", .num = 4, },
};

static const struct tegra_xusb_soc tegra194_soc = {
	.firmware = "nvidia/tegra194/xusb.bin",
	.supply_names = tegra194_supply_names,
	.num_supplies = ARRAY_SIZE(tegra194_supply_names),
	.phy_types = tegra194_phy_types,
	.num_types = ARRAY_SIZE(tegra194_phy_types),
	.context = &tegra186_xusb_context,
	.ports = {
		.usb3 = { .offset = 0, .count = 4, },
		.usb2 = { .offset = 4, .count = 4, },
	},
	.scale_ss_clock = false,
	.has_ipfs = false,
	.otg_reset_sspi = false,
	.ops = &tegra124_ops,
	.mbox = {
		.cmd = 0x68,
		.data_in = 0x6c,
		.data_out = 0x70,
		.owner = 0x74,
		.smi_intr = XUSB_CFG_ARU_SMI_INTR,
	},
	.lpm_support = true,
};
MODULE_FIRMWARE("nvidia/tegra194/xusb.bin");

static const struct tegra_xusb_soc_ops tegra234_ops = {
	.mbox_reg_readl = &bar2_readl,
	.mbox_reg_writel = &bar2_writel,
	.csb_reg_readl = &bar2_csb_readl,
	.csb_reg_writel = &bar2_csb_writel,
};

static const struct tegra_xusb_soc tegra234_soc = {
	.supply_names = tegra194_supply_names,
	.num_supplies = ARRAY_SIZE(tegra194_supply_names),
	.phy_types = tegra194_phy_types,
	.num_types = ARRAY_SIZE(tegra194_phy_types),
	.context = &tegra186_xusb_context,
	.ports = {
		.usb3 = { .offset = 0, .count = 4, },
		.usb2 = { .offset = 4, .count = 4, },
	},
	.scale_ss_clock = false,
	.has_ipfs = false,
	.otg_reset_sspi = false,
	.ops = &tegra234_ops,
	.mbox = {
		.cmd = XUSB_BAR2_ARU_MBOX_CMD,
		.data_in = XUSB_BAR2_ARU_MBOX_DATA_IN,
		.data_out = XUSB_BAR2_ARU_MBOX_DATA_OUT,
		.owner = XUSB_BAR2_ARU_MBOX_OWNER,
		.smi_intr = XUSB_BAR2_ARU_SMI_INTR,
	},
	.lpm_support = true,
	.has_bar2 = true,
};

static const struct of_device_id tegra_xusb_of_match[] = {
	{ .compatible = "nvidia,tegra124-xusb", .data = &tegra124_soc },
	{ .compatible = "nvidia,tegra210-xusb", .data = &tegra210_soc },
	{ .compatible = "nvidia,tegra186-xusb", .data = &tegra186_soc },
	{ .compatible = "nvidia,tegra194-xusb", .data = &tegra194_soc },
	{ .compatible = "nvidia,tegra234-xusb", .data = &tegra234_soc },
	{ },
};
MODULE_DEVICE_TABLE(of, tegra_xusb_of_match);

static struct platform_driver tegra_xusb_driver = {
	.probe = tegra_xusb_probe,
	.remove = tegra_xusb_remove,
	.driver = {
		.name = "tegra-xusb",
		.pm = &tegra_xusb_pm_ops,
		.of_match_table = tegra_xusb_of_match,
	},
};

static void tegra_xhci_quirks(struct device *dev, struct xhci_hcd *xhci)
{
	struct tegra_xusb *tegra = dev_get_drvdata(dev);

	xhci->quirks |= XHCI_PLAT;
	if (tegra && tegra->soc->lpm_support)
		xhci->quirks |= XHCI_LPM_SUPPORT;
}

static int tegra_xhci_setup(struct usb_hcd *hcd)
{
	return xhci_gen_setup(hcd, tegra_xhci_quirks);
}

static int tegra_xhci_hub_control(struct usb_hcd *hcd, u16 type_req, u16 value, u16 index,
				  char *buf, u16 length)
{
	struct tegra_xusb *tegra = dev_get_drvdata(hcd->self.controller);
	struct xhci_hcd *xhci = hcd_to_xhci(hcd);
	struct xhci_hub *rhub;
	struct xhci_bus_state *bus_state;
	int port = (index & 0xff) - 1;
	unsigned int i;
	struct xhci_port **ports;
	u32 portsc;
	int ret;
	struct phy *phy;

	rhub = &xhci->usb2_rhub;
	bus_state = &rhub->bus_state;
	if (bus_state->resuming_ports && hcd->speed == HCD_USB2) {
		ports = rhub->ports;
		i = rhub->num_ports;
		while (i--) {
			if (!test_bit(i, &bus_state->resuming_ports))
				continue;
			portsc = readl(ports[i]->addr);
			if ((portsc & PORT_PLS_MASK) == XDEV_RESUME)
				tegra_phy_xusb_utmi_pad_power_on(
					tegra_xusb_get_phy(tegra, "usb2", (int) i));
		}
	}

	if (hcd->speed == HCD_USB2) {
		phy = tegra_xusb_get_phy(tegra, "usb2", port);
		if ((type_req == ClearPortFeature) && (value == USB_PORT_FEAT_SUSPEND)) {
			if (!index || index > rhub->num_ports)
				return -EPIPE;
			tegra_phy_xusb_utmi_pad_power_on(phy);
		}
		if ((type_req == SetPortFeature) && (value == USB_PORT_FEAT_RESET)) {
			if (!index || index > rhub->num_ports)
				return -EPIPE;
			ports = rhub->ports;
			portsc = readl(ports[port]->addr);
			if (portsc & PORT_CONNECT)
				tegra_phy_xusb_utmi_pad_power_on(phy);
		}
	}

	ret = xhci_hub_control(hcd, type_req, value, index, buf, length);
	if (ret < 0)
		return ret;

	if (hcd->speed == HCD_USB2) {
		/* Use phy where we set previously */
		if ((type_req == SetPortFeature) && (value == USB_PORT_FEAT_SUSPEND))
			/* We don't suspend the PAD while HNP role swap happens on the OTG port */
			if (!((hcd->self.otg_port == (port + 1)) && hcd->self.b_hnp_enable))
				tegra_phy_xusb_utmi_pad_power_down(phy);

		if ((type_req == ClearPortFeature) && (value == USB_PORT_FEAT_C_CONNECTION)) {
			ports = rhub->ports;
			portsc = readl(ports[port]->addr);
			if (!(portsc & PORT_CONNECT)) {
				/* We don't suspend the PAD while HNP role swap happens on the OTG
				 * port
				 */
				if (!((hcd->self.otg_port == (port + 1)) && hcd->self.b_hnp_enable))
					tegra_phy_xusb_utmi_pad_power_down(phy);
			}
		}
		if ((type_req == SetPortFeature) && (value == USB_PORT_FEAT_TEST))
			tegra_phy_xusb_utmi_pad_power_on(phy);
	}

	return ret;
}

static const struct xhci_driver_overrides tegra_xhci_overrides __initconst = {
	.reset = tegra_xhci_setup,
	.hub_control = tegra_xhci_hub_control,
};

static int __init tegra_xusb_init(void)
{
	xhci_init_driver(&tegra_xhci_hc_driver, &tegra_xhci_overrides);

	return platform_driver_register(&tegra_xusb_driver);
}
module_init(tegra_xusb_init);

static void __exit tegra_xusb_exit(void)
{
	platform_driver_unregister(&tegra_xusb_driver);
}
module_exit(tegra_xusb_exit);

MODULE_AUTHOR("Andrew Bresticker <abrestic@chromium.org>");
MODULE_DESCRIPTION("NVIDIA Tegra XUSB xHCI host-controller driver");
MODULE_LICENSE("GPL v2");<|MERGE_RESOLUTION|>--- conflicted
+++ resolved
@@ -1535,7 +1535,6 @@
 
 static int tegra_xusb_probe(struct platform_device *pdev)
 {
-	struct of_phandle_args args;
 	struct tegra_xusb *tegra;
 	struct device_node *np;
 	struct resource *regs;
@@ -1594,17 +1593,6 @@
 		goto put_padctl;
 	}
 
-<<<<<<< HEAD
-	/* Older device-trees don't have padctrl interrupt */
-	err = of_irq_parse_one(np, 0, &args);
-	if (!err) {
-		tegra->padctl_irq = of_irq_get(np, 0);
-		if (tegra->padctl_irq <= 0) {
-			err = (tegra->padctl_irq == 0) ? -ENODEV : tegra->padctl_irq;
-			goto put_padctl;
-		}
-	} else {
-=======
 	tegra->padctl_irq = of_irq_get(np, 0);
 	if (tegra->padctl_irq == -EPROBE_DEFER) {
 		err = tegra->padctl_irq;
@@ -1612,7 +1600,6 @@
 	} else if (tegra->padctl_irq <= 0) {
 		/* Older device-trees don't have padctrl interrupt */
 		tegra->padctl_irq = 0;
->>>>>>> eb3cdb58
 		dev_dbg(&pdev->dev,
 			"%pOF is missing an interrupt, disabling PM support\n", np);
 	}
