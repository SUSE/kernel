--- conflicted
+++ resolved
@@ -726,7 +726,6 @@
 				u16 test_mode, u16 wIndex, unsigned long *flags)
 	__must_hold(&xhci->lock)
 {
-	struct usb_hcd *usb3_hcd = xhci_get_usb3_hcd(xhci);
 	int i, retval;
 
 	/* Disable all Device Slots */
@@ -747,11 +746,7 @@
 	xhci_dbg(xhci, "Disable all port (PP = 0)\n");
 	/* Power off USB3 ports*/
 	for (i = 0; i < xhci->usb3_rhub.num_ports; i++)
-<<<<<<< HEAD
-		xhci_set_port_power(xhci, usb3_hcd, i, false, flags);
-=======
 		xhci_set_port_power(xhci, xhci->usb3_rhub.ports[i], false, flags);
->>>>>>> eb3cdb58
 	/* Power off USB2 ports*/
 	for (i = 0; i < xhci->usb2_rhub.num_ports; i++)
 		xhci_set_port_power(xhci, xhci->usb2_rhub.ports[i], false, flags);
@@ -1108,14 +1103,6 @@
 		if (link_state == XDEV_U2)
 			*status |= USB_PORT_STAT_L1;
 		if (link_state == XDEV_U0) {
-<<<<<<< HEAD
-			if (bus_state->resume_done[portnum])
-				usb_hcd_end_port_resume(&port->rhub->hcd->self,
-							portnum);
-			bus_state->resume_done[portnum] = 0;
-			clear_bit(portnum, &bus_state->resuming_ports);
-=======
->>>>>>> eb3cdb58
 			if (bus_state->suspended_ports & (1 << portnum)) {
 				bus_state->suspended_ports &= ~(1 << portnum);
 				bus_state->port_c_suspend |= 1 << portnum;
@@ -1464,11 +1451,7 @@
 					break;
 				}
 				spin_unlock_irqrestore(&xhci->lock, flags);
-<<<<<<< HEAD
-				if (!wait_for_completion_timeout(&bus_state->u3exit_done[wIndex],
-=======
 				if (!wait_for_completion_timeout(&port->u3exit_done,
->>>>>>> eb3cdb58
 								 msecs_to_jiffies(500)))
 					xhci_dbg(xhci, "missing U0 port change event for port %d-%d\n",
 						 hcd->self.busnum, portnum1);
