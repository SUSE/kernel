// SPDX-License-Identifier: GPL-2.0
/*
 * xhci-plat.c - xHCI host controller driver platform Bus Glue.
 *
 * Copyright (C) 2012 Texas Instruments Incorporated - https://www.ti.com
 * Author: Sebastian Andrzej Siewior <bigeasy@linutronix.de>
 *
 * A lot of code borrowed from the Linux xHCI driver.
 */

#include <linux/clk.h>
#include <linux/dma-mapping.h>
#include <linux/module.h>
#include <linux/pci.h>
#include <linux/of.h>
#include <linux/of_device.h>
#include <linux/platform_device.h>
#include <linux/usb/phy.h>
#include <linux/slab.h>
#include <linux/acpi.h>
#include <linux/usb/of.h>

#include "xhci.h"
#include "xhci-plat.h"
#include "xhci-mvebu.h"
#include "xhci-rcar.h"

static struct hc_driver __read_mostly xhci_plat_hc_driver;

static int xhci_plat_setup(struct usb_hcd *hcd);
static int xhci_plat_start(struct usb_hcd *hcd);

static const struct xhci_driver_overrides xhci_plat_overrides __initconst = {
	.extra_priv_size = sizeof(struct xhci_plat_priv),
	.reset = xhci_plat_setup,
	.start = xhci_plat_start,
};

static void xhci_priv_plat_start(struct usb_hcd *hcd)
{
	struct xhci_plat_priv *priv = hcd_to_xhci_priv(hcd);

	if (priv->plat_start)
		priv->plat_start(hcd);
}

static int xhci_priv_plat_setup(struct usb_hcd *hcd)
{
	struct xhci_plat_priv *priv = hcd_to_xhci_priv(hcd);

	if (!priv->plat_setup)
		return 0;

	return priv->plat_setup(hcd);
}

static int xhci_priv_init_quirk(struct usb_hcd *hcd)
{
	struct xhci_plat_priv *priv = hcd_to_xhci_priv(hcd);

	if (!priv->init_quirk)
		return 0;

	return priv->init_quirk(hcd);
}

static int xhci_priv_suspend_quirk(struct usb_hcd *hcd)
{
	struct xhci_plat_priv *priv = hcd_to_xhci_priv(hcd);

	if (!priv->suspend_quirk)
		return 0;

	return priv->suspend_quirk(hcd);
}

static int xhci_priv_resume_quirk(struct usb_hcd *hcd)
{
	struct xhci_plat_priv *priv = hcd_to_xhci_priv(hcd);

	if (!priv->resume_quirk)
		return 0;

	return priv->resume_quirk(hcd);
}

static void xhci_plat_quirks(struct device *dev, struct xhci_hcd *xhci)
{
	struct xhci_plat_priv *priv = xhci_to_priv(xhci);

	/*
	 * As of now platform drivers don't provide MSI support so we ensure
	 * here that the generic code does not try to make a pci_dev from our
	 * dev struct in order to setup MSI
	 */
	xhci->quirks |= XHCI_PLAT | priv->quirks;
}

/* called during probe() after chip reset completes */
static int xhci_plat_setup(struct usb_hcd *hcd)
{
	int ret;


	ret = xhci_priv_init_quirk(hcd);
	if (ret)
		return ret;

	return xhci_gen_setup(hcd, xhci_plat_quirks);
}

static int xhci_plat_start(struct usb_hcd *hcd)
{
	xhci_priv_plat_start(hcd);
	return xhci_run(hcd);
}

#ifdef CONFIG_OF
static const struct xhci_plat_priv xhci_plat_marvell_armada = {
	.init_quirk = xhci_mvebu_mbus_init_quirk,
};

static const struct xhci_plat_priv xhci_plat_marvell_armada3700 = {
	.plat_setup = xhci_mvebu_a3700_plat_setup,
	.init_quirk = xhci_mvebu_a3700_init_quirk,
};

static const struct xhci_plat_priv xhci_plat_renesas_rcar_gen2 = {
	SET_XHCI_PLAT_PRIV_FOR_RCAR(XHCI_RCAR_FIRMWARE_NAME_V1)
};

static const struct xhci_plat_priv xhci_plat_renesas_rcar_gen3 = {
	SET_XHCI_PLAT_PRIV_FOR_RCAR(XHCI_RCAR_FIRMWARE_NAME_V3)
};

static const struct xhci_plat_priv xhci_plat_brcm = {
	.quirks = XHCI_RESET_ON_RESUME,
};

static const struct of_device_id usb_xhci_of_match[] = {
	{
		.compatible = "generic-xhci",
	}, {
		.compatible = "xhci-platform",
	}, {
		.compatible = "marvell,armada-375-xhci",
		.data = &xhci_plat_marvell_armada,
	}, {
		.compatible = "marvell,armada-380-xhci",
		.data = &xhci_plat_marvell_armada,
	}, {
		.compatible = "marvell,armada3700-xhci",
		.data = &xhci_plat_marvell_armada3700,
	}, {
		.compatible = "renesas,xhci-r8a7790",
		.data = &xhci_plat_renesas_rcar_gen2,
	}, {
		.compatible = "renesas,xhci-r8a7791",
		.data = &xhci_plat_renesas_rcar_gen2,
	}, {
		.compatible = "renesas,xhci-r8a7793",
		.data = &xhci_plat_renesas_rcar_gen2,
	}, {
		.compatible = "renesas,xhci-r8a7795",
		.data = &xhci_plat_renesas_rcar_gen3,
	}, {
		.compatible = "renesas,xhci-r8a7796",
		.data = &xhci_plat_renesas_rcar_gen3,
	}, {
		.compatible = "renesas,rcar-gen2-xhci",
		.data = &xhci_plat_renesas_rcar_gen2,
	}, {
		.compatible = "renesas,rcar-gen3-xhci",
		.data = &xhci_plat_renesas_rcar_gen3,
	}, {
		.compatible = "brcm,xhci-brcm-v2",
		.data = &xhci_plat_brcm,
	}, {
		.compatible = "brcm,bcm7445-xhci",
		.data = &xhci_plat_brcm,
	},
	{},
};
MODULE_DEVICE_TABLE(of, usb_xhci_of_match);
#endif

static int xhci_plat_probe(struct platform_device *pdev)
{
	const struct xhci_plat_priv *priv_match;
	const struct hc_driver	*driver;
	struct device		*sysdev, *tmpdev;
	struct xhci_hcd		*xhci;
	struct resource         *res;
	struct usb_hcd		*hcd;
	int			ret;
	int			irq;
	struct xhci_plat_priv	*priv = NULL;


	if (usb_disabled())
		return -ENODEV;

	driver = &xhci_plat_hc_driver;

	irq = platform_get_irq(pdev, 0);
	if (irq < 0)
		return irq;

	/*
	 * sysdev must point to a device that is known to the system firmware
	 * or PCI hardware. We handle these three cases here:
	 * 1. xhci_plat comes from firmware
	 * 2. xhci_plat is child of a device from firmware (dwc3-plat)
	 * 3. xhci_plat is grandchild of a pci device (dwc3-pci)
	 */
	for (sysdev = &pdev->dev; sysdev; sysdev = sysdev->parent) {
		if (is_of_node(sysdev->fwnode) ||
			is_acpi_device_node(sysdev->fwnode))
			break;
#ifdef CONFIG_PCI
		else if (sysdev->bus == &pci_bus_type)
			break;
#endif
	}

	if (!sysdev)
		sysdev = &pdev->dev;

	/* Try to set 64-bit DMA first */
	if (WARN_ON(!sysdev->dma_mask))
		/* Platform did not initialize dma_mask */
		ret = dma_coerce_mask_and_coherent(sysdev,
						   DMA_BIT_MASK(64));
	else
		ret = dma_set_mask_and_coherent(sysdev, DMA_BIT_MASK(64));

	/* If seting 64-bit DMA mask fails, fall back to 32-bit DMA mask */
	if (ret) {
		ret = dma_set_mask_and_coherent(sysdev, DMA_BIT_MASK(32));
		if (ret)
			return ret;
	}

	pm_runtime_set_active(&pdev->dev);
	pm_runtime_enable(&pdev->dev);
	pm_runtime_get_noresume(&pdev->dev);

	hcd = __usb_create_hcd(driver, sysdev, &pdev->dev,
			       dev_name(&pdev->dev), NULL);
	if (!hcd) {
		ret = -ENOMEM;
		goto disable_runtime;
	}

	hcd->regs = devm_platform_get_and_ioremap_resource(pdev, 0, &res);
	if (IS_ERR(hcd->regs)) {
		ret = PTR_ERR(hcd->regs);
		goto put_hcd;
	}

	hcd->rsrc_start = res->start;
	hcd->rsrc_len = resource_size(res);

	xhci = hcd_to_xhci(hcd);

	/*
	 * Not all platforms have clks so it is not an error if the
	 * clock do not exist.
	 */
	xhci->reg_clk = devm_clk_get_optional(&pdev->dev, "reg");
	if (IS_ERR(xhci->reg_clk)) {
		ret = PTR_ERR(xhci->reg_clk);
		goto put_hcd;
	}

	ret = clk_prepare_enable(xhci->reg_clk);
	if (ret)
		goto put_hcd;

	xhci->clk = devm_clk_get_optional(&pdev->dev, NULL);
	if (IS_ERR(xhci->clk)) {
		ret = PTR_ERR(xhci->clk);
		goto disable_reg_clk;
	}

	ret = clk_prepare_enable(xhci->clk);
	if (ret)
		goto disable_reg_clk;

	if (pdev->dev.of_node)
		priv_match = of_device_get_match_data(&pdev->dev);
	else
		priv_match = dev_get_platdata(&pdev->dev);

	if (priv_match) {
		priv = hcd_to_xhci_priv(hcd);
		/* Just copy data for now */
		*priv = *priv_match;
	}

	device_set_wakeup_capable(&pdev->dev, true);

	xhci->main_hcd = hcd;
	xhci->shared_hcd = __usb_create_hcd(driver, sysdev, &pdev->dev,
			dev_name(&pdev->dev), hcd);
	if (!xhci->shared_hcd) {
		ret = -ENOMEM;
		goto disable_clk;
	}

	/* imod_interval is the interrupt moderation value in nanoseconds. */
	xhci->imod_interval = 40000;

	/* Iterate over all parent nodes for finding quirks */
	for (tmpdev = &pdev->dev; tmpdev; tmpdev = tmpdev->parent) {

		if (device_property_read_bool(tmpdev, "usb2-lpm-disable"))
			xhci->quirks |= XHCI_HW_LPM_DISABLE;

		if (device_property_read_bool(tmpdev, "usb3-lpm-capable"))
			xhci->quirks |= XHCI_LPM_SUPPORT;

		if (device_property_read_bool(tmpdev, "quirk-broken-port-ped"))
			xhci->quirks |= XHCI_BROKEN_PORT_PED;

		device_property_read_u32(tmpdev, "imod-interval-ns",
					 &xhci->imod_interval);
	}

	hcd->usb_phy = devm_usb_get_phy_by_phandle(sysdev, "usb-phy", 0);
	if (IS_ERR(hcd->usb_phy)) {
		ret = PTR_ERR(hcd->usb_phy);
		if (ret == -EPROBE_DEFER)
			goto put_usb3_hcd;
		hcd->usb_phy = NULL;
	} else {
		ret = usb_phy_init(hcd->usb_phy);
		if (ret)
			goto put_usb3_hcd;
	}

	hcd->tpl_support = of_usb_host_tpl_support(sysdev->of_node);
	xhci->shared_hcd->tpl_support = hcd->tpl_support;
<<<<<<< HEAD
	if (priv && (priv->quirks & XHCI_SKIP_PHY_INIT))
		hcd->skip_phy_initialization = 1;

=======

	if (priv) {
		ret = xhci_priv_plat_setup(hcd);
		if (ret)
			goto disable_usb_phy;
	}

	if ((xhci->quirks & XHCI_SKIP_PHY_INIT) || (priv && (priv->quirks & XHCI_SKIP_PHY_INIT)))
		hcd->skip_phy_initialization = 1;

	if (priv && (priv->quirks & XHCI_SG_TRB_CACHE_SIZE_QUIRK))
		xhci->quirks |= XHCI_SG_TRB_CACHE_SIZE_QUIRK;

>>>>>>> 7d2a07b7
	ret = usb_add_hcd(hcd, irq, IRQF_SHARED);
	if (ret)
		goto disable_usb_phy;

	if (HCC_MAX_PSA(xhci->hcc_params) >= 4)
		xhci->shared_hcd->can_do_streams = 1;

	ret = usb_add_hcd(xhci->shared_hcd, irq, IRQF_SHARED);
	if (ret)
		goto dealloc_usb2_hcd;

	device_enable_async_suspend(&pdev->dev);
	pm_runtime_put_noidle(&pdev->dev);

	/*
	 * Prevent runtime pm from being on as default, users should enable
	 * runtime pm using power/control in sysfs.
	 */
	pm_runtime_forbid(&pdev->dev);

	return 0;


dealloc_usb2_hcd:
	usb_remove_hcd(hcd);

disable_usb_phy:
	usb_phy_shutdown(hcd->usb_phy);

put_usb3_hcd:
	usb_put_hcd(xhci->shared_hcd);

disable_clk:
	clk_disable_unprepare(xhci->clk);

disable_reg_clk:
	clk_disable_unprepare(xhci->reg_clk);

put_hcd:
	usb_put_hcd(hcd);

disable_runtime:
	pm_runtime_put_noidle(&pdev->dev);
	pm_runtime_disable(&pdev->dev);

	return ret;
}

static int xhci_plat_remove(struct platform_device *dev)
{
	struct usb_hcd	*hcd = platform_get_drvdata(dev);
	struct xhci_hcd	*xhci = hcd_to_xhci(hcd);
	struct clk *clk = xhci->clk;
	struct clk *reg_clk = xhci->reg_clk;
	struct usb_hcd *shared_hcd = xhci->shared_hcd;

	pm_runtime_get_sync(&dev->dev);
	xhci->xhc_state |= XHCI_STATE_REMOVING;

	usb_remove_hcd(shared_hcd);
	xhci->shared_hcd = NULL;
	usb_phy_shutdown(hcd->usb_phy);

	usb_remove_hcd(hcd);
	usb_put_hcd(shared_hcd);

	clk_disable_unprepare(clk);
	clk_disable_unprepare(reg_clk);
	usb_put_hcd(hcd);

	pm_runtime_disable(&dev->dev);
	pm_runtime_put_noidle(&dev->dev);
	pm_runtime_set_suspended(&dev->dev);

	return 0;
}

static int __maybe_unused xhci_plat_suspend(struct device *dev)
{
	struct usb_hcd	*hcd = dev_get_drvdata(dev);
	struct xhci_hcd	*xhci = hcd_to_xhci(hcd);
	int ret;

	ret = xhci_priv_suspend_quirk(hcd);
	if (ret)
		return ret;
	/*
	 * xhci_suspend() needs `do_wakeup` to know whether host is allowed
	 * to do wakeup during suspend.
	 */
	return xhci_suspend(xhci, device_may_wakeup(dev));
}

static int __maybe_unused xhci_plat_resume(struct device *dev)
{
	struct usb_hcd	*hcd = dev_get_drvdata(dev);
	struct xhci_hcd	*xhci = hcd_to_xhci(hcd);
	int ret;

	ret = xhci_priv_resume_quirk(hcd);
	if (ret)
		return ret;

	ret = xhci_resume(xhci, 0);
	if (ret)
		return ret;

	pm_runtime_disable(dev);
	pm_runtime_set_active(dev);
	pm_runtime_enable(dev);

	return 0;
}

static int __maybe_unused xhci_plat_runtime_suspend(struct device *dev)
{
	struct usb_hcd  *hcd = dev_get_drvdata(dev);
	struct xhci_hcd *xhci = hcd_to_xhci(hcd);
	int ret;

	ret = xhci_priv_suspend_quirk(hcd);
	if (ret)
		return ret;

	return xhci_suspend(xhci, true);
}

static int __maybe_unused xhci_plat_runtime_resume(struct device *dev)
{
	struct usb_hcd  *hcd = dev_get_drvdata(dev);
	struct xhci_hcd *xhci = hcd_to_xhci(hcd);

	return xhci_resume(xhci, 0);
}

static const struct dev_pm_ops xhci_plat_pm_ops = {
	SET_SYSTEM_SLEEP_PM_OPS(xhci_plat_suspend, xhci_plat_resume)

	SET_RUNTIME_PM_OPS(xhci_plat_runtime_suspend,
			   xhci_plat_runtime_resume,
			   NULL)
};

#ifdef CONFIG_ACPI
static const struct acpi_device_id usb_xhci_acpi_match[] = {
	/* XHCI-compliant USB Controller */
	{ "PNP0D10", },
	{ }
};
MODULE_DEVICE_TABLE(acpi, usb_xhci_acpi_match);
#endif

static struct platform_driver usb_xhci_driver = {
	.probe	= xhci_plat_probe,
	.remove	= xhci_plat_remove,
	.shutdown = usb_hcd_platform_shutdown,
	.driver	= {
		.name = "xhci-hcd",
		.pm = &xhci_plat_pm_ops,
		.of_match_table = of_match_ptr(usb_xhci_of_match),
		.acpi_match_table = ACPI_PTR(usb_xhci_acpi_match),
	},
};
MODULE_ALIAS("platform:xhci-hcd");

static int __init xhci_plat_init(void)
{
	xhci_init_driver(&xhci_plat_hc_driver, &xhci_plat_overrides);
	return platform_driver_register(&usb_xhci_driver);
}
module_init(xhci_plat_init);

static void __exit xhci_plat_exit(void)
{
	platform_driver_unregister(&usb_xhci_driver);
}
module_exit(xhci_plat_exit);

MODULE_DESCRIPTION("xHCI Platform Host Controller Driver");
MODULE_LICENSE("GPL");<|MERGE_RESOLUTION|>--- conflicted
+++ resolved
@@ -341,11 +341,6 @@
 
 	hcd->tpl_support = of_usb_host_tpl_support(sysdev->of_node);
 	xhci->shared_hcd->tpl_support = hcd->tpl_support;
-<<<<<<< HEAD
-	if (priv && (priv->quirks & XHCI_SKIP_PHY_INIT))
-		hcd->skip_phy_initialization = 1;
-
-=======
 
 	if (priv) {
 		ret = xhci_priv_plat_setup(hcd);
@@ -359,7 +354,6 @@
 	if (priv && (priv->quirks & XHCI_SG_TRB_CACHE_SIZE_QUIRK))
 		xhci->quirks |= XHCI_SG_TRB_CACHE_SIZE_QUIRK;
 
->>>>>>> 7d2a07b7
 	ret = usb_add_hcd(hcd, irq, IRQF_SHARED);
 	if (ret)
 		goto disable_usb_phy;
