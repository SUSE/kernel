--- conflicted
+++ resolved
@@ -518,10 +518,7 @@
 				     __field(u32, portsc)
 				     ),
 		    TP_fast_assign(
-<<<<<<< HEAD
-=======
 				   __entry->busnum = port->rhub->hcd->self.busnum;
->>>>>>> 2d5404ca
 				   __entry->portnum = port->hcd_portnum;
 				   __entry->portsc = portsc;
 				   ),
