/* SPDX-License-Identifier: GPL-2.0 */
/*
 * xHCI host controller driver
 *
 * Copyright (C) 2013 Xenia Ragiadakou
 *
 * Author: Xenia Ragiadakou
 * Email : burzalodowa@gmail.com
 */

#undef TRACE_SYSTEM
#define TRACE_SYSTEM xhci-hcd

/*
 * The TRACE_SYSTEM_VAR defaults to TRACE_SYSTEM, but must be a
 * legitimate C variable. It is not exported to user space.
 */
#undef TRACE_SYSTEM_VAR
#define TRACE_SYSTEM_VAR xhci_hcd

#if !defined(__XHCI_TRACE_H) || defined(TRACE_HEADER_MULTI_READ)
#define __XHCI_TRACE_H

#include <linux/tracepoint.h>
#include "xhci.h"
#include "xhci-dbgcap.h"

DECLARE_EVENT_CLASS(xhci_log_msg,
	TP_PROTO(struct va_format *vaf),
	TP_ARGS(vaf),
	TP_STRUCT__entry(__vstring(msg, vaf->fmt, vaf->va)),
	TP_fast_assign(
		__assign_vstr(msg, vaf->fmt, vaf->va);
	),
	TP_printk("%s", __get_str(msg))
);

DEFINE_EVENT(xhci_log_msg, xhci_dbg_address,
	TP_PROTO(struct va_format *vaf),
	TP_ARGS(vaf)
);

DEFINE_EVENT(xhci_log_msg, xhci_dbg_context_change,
	TP_PROTO(struct va_format *vaf),
	TP_ARGS(vaf)
);

DEFINE_EVENT(xhci_log_msg, xhci_dbg_quirks,
	TP_PROTO(struct va_format *vaf),
	TP_ARGS(vaf)
);

DEFINE_EVENT(xhci_log_msg, xhci_dbg_reset_ep,
	TP_PROTO(struct va_format *vaf),
	TP_ARGS(vaf)
);

DEFINE_EVENT(xhci_log_msg, xhci_dbg_cancel_urb,
	TP_PROTO(struct va_format *vaf),
	TP_ARGS(vaf)
);

DEFINE_EVENT(xhci_log_msg, xhci_dbg_init,
	TP_PROTO(struct va_format *vaf),
	TP_ARGS(vaf)
);

DEFINE_EVENT(xhci_log_msg, xhci_dbg_ring_expansion,
	TP_PROTO(struct va_format *vaf),
	TP_ARGS(vaf)
);

DECLARE_EVENT_CLASS(xhci_log_ctx,
	TP_PROTO(struct xhci_hcd *xhci, struct xhci_container_ctx *ctx,
		 unsigned int ep_num),
	TP_ARGS(xhci, ctx, ep_num),
	TP_STRUCT__entry(
		__field(int, ctx_64)
		__field(unsigned, ctx_type)
		__field(dma_addr_t, ctx_dma)
		__field(u8 *, ctx_va)
		__field(unsigned, ctx_ep_num)
		__dynamic_array(u32, ctx_data,
			((HCC_64BYTE_CONTEXT(xhci->hcc_params) + 1) * 8) *
			((ctx->type == XHCI_CTX_TYPE_INPUT) + ep_num + 1))
	),
	TP_fast_assign(

		__entry->ctx_64 = HCC_64BYTE_CONTEXT(xhci->hcc_params);
		__entry->ctx_type = ctx->type;
		__entry->ctx_dma = ctx->dma;
		__entry->ctx_va = ctx->bytes;
		__entry->ctx_ep_num = ep_num;
		memcpy(__get_dynamic_array(ctx_data), ctx->bytes,
			((HCC_64BYTE_CONTEXT(xhci->hcc_params) + 1) * 32) *
			((ctx->type == XHCI_CTX_TYPE_INPUT) + ep_num + 1));
	),
	TP_printk("ctx_64=%d, ctx_type=%u, ctx_dma=@%llx, ctx_va=@%p",
			__entry->ctx_64, __entry->ctx_type,
			(unsigned long long) __entry->ctx_dma, __entry->ctx_va
	)
);

DEFINE_EVENT(xhci_log_ctx, xhci_address_ctx,
	TP_PROTO(struct xhci_hcd *xhci, struct xhci_container_ctx *ctx,
		 unsigned int ep_num),
	TP_ARGS(xhci, ctx, ep_num)
);

DECLARE_EVENT_CLASS(xhci_log_trb,
	TP_PROTO(struct xhci_ring *ring, struct xhci_generic_trb *trb),
	TP_ARGS(ring, trb),
	TP_STRUCT__entry(
		__field(u32, type)
		__field(u32, field0)
		__field(u32, field1)
		__field(u32, field2)
		__field(u32, field3)
		__dynamic_array(char, str, XHCI_MSG_MAX)
	),
	TP_fast_assign(
		__entry->type = ring->type;
		__entry->field0 = le32_to_cpu(trb->field[0]);
		__entry->field1 = le32_to_cpu(trb->field[1]);
		__entry->field2 = le32_to_cpu(trb->field[2]);
		__entry->field3 = le32_to_cpu(trb->field[3]);
	),
	TP_printk("%s: %s", xhci_ring_type_string(__entry->type),
<<<<<<< HEAD
		  xhci_decode_trb(__get_str(str), XHCI_MSG_MAX, __entry->field0, __entry->field1,
					__entry->field2, __entry->field3)
=======
		  xhci_decode_trb(__get_buf(XHCI_MSG_MAX), XHCI_MSG_MAX, __entry->field0,
				  __entry->field1, __entry->field2, __entry->field3)
>>>>>>> eb3cdb58
	)
);

DEFINE_EVENT(xhci_log_trb, xhci_handle_event,
	TP_PROTO(struct xhci_ring *ring, struct xhci_generic_trb *trb),
	TP_ARGS(ring, trb)
);

DEFINE_EVENT(xhci_log_trb, xhci_handle_command,
	TP_PROTO(struct xhci_ring *ring, struct xhci_generic_trb *trb),
	TP_ARGS(ring, trb)
);

DEFINE_EVENT(xhci_log_trb, xhci_handle_transfer,
	TP_PROTO(struct xhci_ring *ring, struct xhci_generic_trb *trb),
	TP_ARGS(ring, trb)
);

DEFINE_EVENT(xhci_log_trb, xhci_queue_trb,
	TP_PROTO(struct xhci_ring *ring, struct xhci_generic_trb *trb),
	TP_ARGS(ring, trb)
);

DEFINE_EVENT(xhci_log_trb, xhci_dbc_handle_event,
	TP_PROTO(struct xhci_ring *ring, struct xhci_generic_trb *trb),
	TP_ARGS(ring, trb)
);

DEFINE_EVENT(xhci_log_trb, xhci_dbc_handle_transfer,
	TP_PROTO(struct xhci_ring *ring, struct xhci_generic_trb *trb),
	TP_ARGS(ring, trb)
);

DEFINE_EVENT(xhci_log_trb, xhci_dbc_gadget_ep_queue,
	TP_PROTO(struct xhci_ring *ring, struct xhci_generic_trb *trb),
	TP_ARGS(ring, trb)
);

DECLARE_EVENT_CLASS(xhci_log_free_virt_dev,
	TP_PROTO(struct xhci_virt_device *vdev),
	TP_ARGS(vdev),
	TP_STRUCT__entry(
		__field(void *, vdev)
		__field(unsigned long long, out_ctx)
		__field(unsigned long long, in_ctx)
		__field(u8, fake_port)
		__field(u8, real_port)
		__field(u16, current_mel)

	),
	TP_fast_assign(
		__entry->vdev = vdev;
		__entry->in_ctx = (unsigned long long) vdev->in_ctx->dma;
		__entry->out_ctx = (unsigned long long) vdev->out_ctx->dma;
		__entry->fake_port = (u8) vdev->fake_port;
		__entry->real_port = (u8) vdev->real_port;
		__entry->current_mel = (u16) vdev->current_mel;
		),
	TP_printk("vdev %p ctx %llx | %llx fake_port %d real_port %d current_mel %d",
		__entry->vdev, __entry->in_ctx, __entry->out_ctx,
		__entry->fake_port, __entry->real_port, __entry->current_mel
	)
);

DEFINE_EVENT(xhci_log_free_virt_dev, xhci_free_virt_device,
	TP_PROTO(struct xhci_virt_device *vdev),
	TP_ARGS(vdev)
);

DECLARE_EVENT_CLASS(xhci_log_virt_dev,
	TP_PROTO(struct xhci_virt_device *vdev),
	TP_ARGS(vdev),
	TP_STRUCT__entry(
		__field(void *, vdev)
		__field(unsigned long long, out_ctx)
		__field(unsigned long long, in_ctx)
		__field(int, devnum)
		__field(int, state)
		__field(int, speed)
		__field(u8, portnum)
		__field(u8, level)
		__field(int, slot_id)
	),
	TP_fast_assign(
		__entry->vdev = vdev;
		__entry->in_ctx = (unsigned long long) vdev->in_ctx->dma;
		__entry->out_ctx = (unsigned long long) vdev->out_ctx->dma;
		__entry->devnum = vdev->udev->devnum;
		__entry->state = vdev->udev->state;
		__entry->speed = vdev->udev->speed;
		__entry->portnum = vdev->udev->portnum;
		__entry->level = vdev->udev->level;
		__entry->slot_id = vdev->udev->slot_id;
	),
	TP_printk("vdev %p ctx %llx | %llx num %d state %d speed %d port %d level %d slot %d",
		__entry->vdev, __entry->in_ctx, __entry->out_ctx,
		__entry->devnum, __entry->state, __entry->speed,
		__entry->portnum, __entry->level, __entry->slot_id
	)
);

DEFINE_EVENT(xhci_log_virt_dev, xhci_alloc_virt_device,
	TP_PROTO(struct xhci_virt_device *vdev),
	TP_ARGS(vdev)
);

DEFINE_EVENT(xhci_log_virt_dev, xhci_setup_device,
	TP_PROTO(struct xhci_virt_device *vdev),
	TP_ARGS(vdev)
);

DEFINE_EVENT(xhci_log_virt_dev, xhci_setup_addressable_virt_device,
	TP_PROTO(struct xhci_virt_device *vdev),
	TP_ARGS(vdev)
);

DEFINE_EVENT(xhci_log_virt_dev, xhci_stop_device,
	TP_PROTO(struct xhci_virt_device *vdev),
	TP_ARGS(vdev)
);

DECLARE_EVENT_CLASS(xhci_log_urb,
	TP_PROTO(struct urb *urb),
	TP_ARGS(urb),
	TP_STRUCT__entry(
		__field(void *, urb)
		__field(unsigned int, pipe)
		__field(unsigned int, stream)
		__field(int, status)
		__field(unsigned int, flags)
		__field(int, num_mapped_sgs)
		__field(int, num_sgs)
		__field(int, length)
		__field(int, actual)
		__field(int, epnum)
		__field(int, dir_in)
		__field(int, type)
		__field(int, slot_id)
	),
	TP_fast_assign(
		__entry->urb = urb;
		__entry->pipe = urb->pipe;
		__entry->stream = urb->stream_id;
		__entry->status = urb->status;
		__entry->flags = urb->transfer_flags;
		__entry->num_mapped_sgs = urb->num_mapped_sgs;
		__entry->num_sgs = urb->num_sgs;
		__entry->length = urb->transfer_buffer_length;
		__entry->actual = urb->actual_length;
		__entry->epnum = usb_endpoint_num(&urb->ep->desc);
		__entry->dir_in = usb_endpoint_dir_in(&urb->ep->desc);
		__entry->type = usb_endpoint_type(&urb->ep->desc);
		__entry->slot_id = urb->dev->slot_id;
	),
	TP_printk("ep%d%s-%s: urb %p pipe %u slot %d length %d/%d sgs %d/%d stream %d flags %08x",
			__entry->epnum, __entry->dir_in ? "in" : "out",
			__print_symbolic(__entry->type,
				   { USB_ENDPOINT_XFER_INT,	"intr" },
				   { USB_ENDPOINT_XFER_CONTROL,	"control" },
				   { USB_ENDPOINT_XFER_BULK,	"bulk" },
				   { USB_ENDPOINT_XFER_ISOC,	"isoc" }),
			__entry->urb, __entry->pipe, __entry->slot_id,
			__entry->actual, __entry->length, __entry->num_mapped_sgs,
			__entry->num_sgs, __entry->stream, __entry->flags
		)
);

DEFINE_EVENT(xhci_log_urb, xhci_urb_enqueue,
	TP_PROTO(struct urb *urb),
	TP_ARGS(urb)
);

DEFINE_EVENT(xhci_log_urb, xhci_urb_giveback,
	TP_PROTO(struct urb *urb),
	TP_ARGS(urb)
);

DEFINE_EVENT(xhci_log_urb, xhci_urb_dequeue,
	TP_PROTO(struct urb *urb),
	TP_ARGS(urb)
);

DECLARE_EVENT_CLASS(xhci_log_ep_ctx,
	TP_PROTO(struct xhci_ep_ctx *ctx),
	TP_ARGS(ctx),
	TP_STRUCT__entry(
		__field(u32, info)
		__field(u32, info2)
		__field(u64, deq)
		__field(u32, tx_info)
		__dynamic_array(char, str, XHCI_MSG_MAX)
	),
	TP_fast_assign(
		__entry->info = le32_to_cpu(ctx->ep_info);
		__entry->info2 = le32_to_cpu(ctx->ep_info2);
		__entry->deq = le64_to_cpu(ctx->deq);
		__entry->tx_info = le32_to_cpu(ctx->tx_info);
	),
<<<<<<< HEAD
	TP_printk("%s", xhci_decode_ep_context(__get_str(str),
=======
	TP_printk("%s", xhci_decode_ep_context(__get_buf(XHCI_MSG_MAX),
>>>>>>> eb3cdb58
		__entry->info, __entry->info2, __entry->deq, __entry->tx_info)
	)
);

DEFINE_EVENT(xhci_log_ep_ctx, xhci_handle_cmd_stop_ep,
	TP_PROTO(struct xhci_ep_ctx *ctx),
	TP_ARGS(ctx)
);

DEFINE_EVENT(xhci_log_ep_ctx, xhci_handle_cmd_set_deq_ep,
	TP_PROTO(struct xhci_ep_ctx *ctx),
	TP_ARGS(ctx)
);

DEFINE_EVENT(xhci_log_ep_ctx, xhci_handle_cmd_reset_ep,
	TP_PROTO(struct xhci_ep_ctx *ctx),
	TP_ARGS(ctx)
);

DEFINE_EVENT(xhci_log_ep_ctx, xhci_handle_cmd_config_ep,
	TP_PROTO(struct xhci_ep_ctx *ctx),
	TP_ARGS(ctx)
);

DEFINE_EVENT(xhci_log_ep_ctx, xhci_add_endpoint,
	TP_PROTO(struct xhci_ep_ctx *ctx),
	TP_ARGS(ctx)
);

DECLARE_EVENT_CLASS(xhci_log_slot_ctx,
	TP_PROTO(struct xhci_slot_ctx *ctx),
	TP_ARGS(ctx),
	TP_STRUCT__entry(
		__field(u32, info)
		__field(u32, info2)
		__field(u32, tt_info)
		__field(u32, state)
		__dynamic_array(char, str, XHCI_MSG_MAX)
	),
	TP_fast_assign(
		__entry->info = le32_to_cpu(ctx->dev_info);
		__entry->info2 = le32_to_cpu(ctx->dev_info2);
		__entry->tt_info = le64_to_cpu(ctx->tt_info);
		__entry->state = le32_to_cpu(ctx->dev_state);
	),
<<<<<<< HEAD
	TP_printk("%s", xhci_decode_slot_context(__get_str(str),
=======
	TP_printk("%s", xhci_decode_slot_context(__get_buf(XHCI_MSG_MAX),
>>>>>>> eb3cdb58
			__entry->info, __entry->info2,
			__entry->tt_info, __entry->state)
	)
);

DEFINE_EVENT(xhci_log_slot_ctx, xhci_alloc_dev,
	TP_PROTO(struct xhci_slot_ctx *ctx),
	TP_ARGS(ctx)
);

DEFINE_EVENT(xhci_log_slot_ctx, xhci_free_dev,
	TP_PROTO(struct xhci_slot_ctx *ctx),
	TP_ARGS(ctx)
);

DEFINE_EVENT(xhci_log_slot_ctx, xhci_handle_cmd_disable_slot,
	TP_PROTO(struct xhci_slot_ctx *ctx),
	TP_ARGS(ctx)
);

DEFINE_EVENT(xhci_log_slot_ctx, xhci_discover_or_reset_device,
	TP_PROTO(struct xhci_slot_ctx *ctx),
	TP_ARGS(ctx)
);

DEFINE_EVENT(xhci_log_slot_ctx, xhci_setup_device_slot,
	TP_PROTO(struct xhci_slot_ctx *ctx),
	TP_ARGS(ctx)
);

DEFINE_EVENT(xhci_log_slot_ctx, xhci_handle_cmd_addr_dev,
	TP_PROTO(struct xhci_slot_ctx *ctx),
	TP_ARGS(ctx)
);

DEFINE_EVENT(xhci_log_slot_ctx, xhci_handle_cmd_reset_dev,
	TP_PROTO(struct xhci_slot_ctx *ctx),
	TP_ARGS(ctx)
);

DEFINE_EVENT(xhci_log_slot_ctx, xhci_handle_cmd_set_deq,
	TP_PROTO(struct xhci_slot_ctx *ctx),
	TP_ARGS(ctx)
);

DEFINE_EVENT(xhci_log_slot_ctx, xhci_configure_endpoint,
	TP_PROTO(struct xhci_slot_ctx *ctx),
	TP_ARGS(ctx)
);

DECLARE_EVENT_CLASS(xhci_log_ctrl_ctx,
	TP_PROTO(struct xhci_input_control_ctx *ctrl_ctx),
	TP_ARGS(ctrl_ctx),
	TP_STRUCT__entry(
		__field(u32, drop)
		__field(u32, add)
		__dynamic_array(char, str, XHCI_MSG_MAX)
	),
	TP_fast_assign(
		__entry->drop = le32_to_cpu(ctrl_ctx->drop_flags);
		__entry->add = le32_to_cpu(ctrl_ctx->add_flags);
	),
<<<<<<< HEAD
	TP_printk("%s", xhci_decode_ctrl_ctx(__get_str(str), __entry->drop, __entry->add)
=======
	TP_printk("%s", xhci_decode_ctrl_ctx(__get_buf(XHCI_MSG_MAX), __entry->drop, __entry->add)
>>>>>>> eb3cdb58
	)
);

DEFINE_EVENT(xhci_log_ctrl_ctx, xhci_address_ctrl_ctx,
	TP_PROTO(struct xhci_input_control_ctx *ctrl_ctx),
	TP_ARGS(ctrl_ctx)
);

DEFINE_EVENT(xhci_log_ctrl_ctx, xhci_configure_endpoint_ctrl_ctx,
	TP_PROTO(struct xhci_input_control_ctx *ctrl_ctx),
	TP_ARGS(ctrl_ctx)
);

DECLARE_EVENT_CLASS(xhci_log_ring,
	TP_PROTO(struct xhci_ring *ring),
	TP_ARGS(ring),
	TP_STRUCT__entry(
		__field(u32, type)
		__field(void *, ring)
		__field(dma_addr_t, enq)
		__field(dma_addr_t, deq)
		__field(dma_addr_t, enq_seg)
		__field(dma_addr_t, deq_seg)
		__field(unsigned int, num_segs)
		__field(unsigned int, stream_id)
		__field(unsigned int, cycle_state)
		__field(unsigned int, num_trbs_free)
		__field(unsigned int, bounce_buf_len)
	),
	TP_fast_assign(
		__entry->ring = ring;
		__entry->type = ring->type;
		__entry->num_segs = ring->num_segs;
		__entry->stream_id = ring->stream_id;
		__entry->enq_seg = ring->enq_seg->dma;
		__entry->deq_seg = ring->deq_seg->dma;
		__entry->cycle_state = ring->cycle_state;
		__entry->num_trbs_free = ring->num_trbs_free;
		__entry->bounce_buf_len = ring->bounce_buf_len;
		__entry->enq = xhci_trb_virt_to_dma(ring->enq_seg, ring->enqueue);
		__entry->deq = xhci_trb_virt_to_dma(ring->deq_seg, ring->dequeue);
	),
	TP_printk("%s %p: enq %pad(%pad) deq %pad(%pad) segs %d stream %d free_trbs %d bounce %d cycle %d",
			xhci_ring_type_string(__entry->type), __entry->ring,
			&__entry->enq, &__entry->enq_seg,
			&__entry->deq, &__entry->deq_seg,
			__entry->num_segs,
			__entry->stream_id,
			__entry->num_trbs_free,
			__entry->bounce_buf_len,
			__entry->cycle_state
		)
);

DEFINE_EVENT(xhci_log_ring, xhci_ring_alloc,
	TP_PROTO(struct xhci_ring *ring),
	TP_ARGS(ring)
);

DEFINE_EVENT(xhci_log_ring, xhci_ring_free,
	TP_PROTO(struct xhci_ring *ring),
	TP_ARGS(ring)
);

DEFINE_EVENT(xhci_log_ring, xhci_ring_expansion,
	TP_PROTO(struct xhci_ring *ring),
	TP_ARGS(ring)
);

DEFINE_EVENT(xhci_log_ring, xhci_inc_enq,
	TP_PROTO(struct xhci_ring *ring),
	TP_ARGS(ring)
);

DEFINE_EVENT(xhci_log_ring, xhci_inc_deq,
	TP_PROTO(struct xhci_ring *ring),
	TP_ARGS(ring)
);

DECLARE_EVENT_CLASS(xhci_log_portsc,
		    TP_PROTO(u32 portnum, u32 portsc),
		    TP_ARGS(portnum, portsc),
		    TP_STRUCT__entry(
				     __field(u32, portnum)
				     __field(u32, portsc)
				     __dynamic_array(char, str, XHCI_MSG_MAX)
				     ),
		    TP_fast_assign(
				   __entry->portnum = portnum;
				   __entry->portsc = portsc;
				   ),
		    TP_printk("port-%d: %s",
			      __entry->portnum,
<<<<<<< HEAD
			      xhci_decode_portsc(__get_str(str), __entry->portsc)
=======
			      xhci_decode_portsc(__get_buf(XHCI_MSG_MAX), __entry->portsc)
>>>>>>> eb3cdb58
			      )
);

DEFINE_EVENT(xhci_log_portsc, xhci_handle_port_status,
	     TP_PROTO(u32 portnum, u32 portsc),
	     TP_ARGS(portnum, portsc)
);

DEFINE_EVENT(xhci_log_portsc, xhci_get_port_status,
	     TP_PROTO(u32 portnum, u32 portsc),
	     TP_ARGS(portnum, portsc)
);

DEFINE_EVENT(xhci_log_portsc, xhci_hub_status_data,
	     TP_PROTO(u32 portnum, u32 portsc),
	     TP_ARGS(portnum, portsc)
);

DECLARE_EVENT_CLASS(xhci_log_doorbell,
	TP_PROTO(u32 slot, u32 doorbell),
	TP_ARGS(slot, doorbell),
	TP_STRUCT__entry(
		__field(u32, slot)
		__field(u32, doorbell)
		__dynamic_array(char, str, XHCI_MSG_MAX)
	),
	TP_fast_assign(
		__entry->slot = slot;
		__entry->doorbell = doorbell;
	),
	TP_printk("Ring doorbell for %s",
<<<<<<< HEAD
		  xhci_decode_doorbell(__get_str(str), __entry->slot, __entry->doorbell)
=======
		  xhci_decode_doorbell(__get_buf(XHCI_MSG_MAX), __entry->slot, __entry->doorbell)
>>>>>>> eb3cdb58
	)
);

DEFINE_EVENT(xhci_log_doorbell, xhci_ring_ep_doorbell,
	     TP_PROTO(u32 slot, u32 doorbell),
	     TP_ARGS(slot, doorbell)
);

DEFINE_EVENT(xhci_log_doorbell, xhci_ring_host_doorbell,
	     TP_PROTO(u32 slot, u32 doorbell),
	     TP_ARGS(slot, doorbell)
);

DECLARE_EVENT_CLASS(xhci_dbc_log_request,
	TP_PROTO(struct dbc_request *req),
	TP_ARGS(req),
	TP_STRUCT__entry(
		__field(struct dbc_request *, req)
		__field(bool, dir)
		__field(unsigned int, actual)
		__field(unsigned int, length)
		__field(int, status)
	),
	TP_fast_assign(
		__entry->req = req;
		__entry->dir = req->direction;
		__entry->actual = req->actual;
		__entry->length = req->length;
		__entry->status = req->status;
	),
	TP_printk("%s: req %p length %u/%u ==> %d",
		__entry->dir ? "bulk-in" : "bulk-out",
		__entry->req, __entry->actual,
		__entry->length, __entry->status
	)
);

DEFINE_EVENT(xhci_dbc_log_request, xhci_dbc_alloc_request,
	TP_PROTO(struct dbc_request *req),
	TP_ARGS(req)
);

DEFINE_EVENT(xhci_dbc_log_request, xhci_dbc_free_request,
	TP_PROTO(struct dbc_request *req),
	TP_ARGS(req)
);

DEFINE_EVENT(xhci_dbc_log_request, xhci_dbc_queue_request,
	TP_PROTO(struct dbc_request *req),
	TP_ARGS(req)
);

DEFINE_EVENT(xhci_dbc_log_request, xhci_dbc_giveback_request,
	TP_PROTO(struct dbc_request *req),
	TP_ARGS(req)
);
#endif /* __XHCI_TRACE_H */

/* this part must be outside header guard */

#undef TRACE_INCLUDE_PATH
#define TRACE_INCLUDE_PATH .

#undef TRACE_INCLUDE_FILE
#define TRACE_INCLUDE_FILE xhci-trace

#include <trace/define_trace.h><|MERGE_RESOLUTION|>--- conflicted
+++ resolved
@@ -80,16 +80,20 @@
 		__field(dma_addr_t, ctx_dma)
 		__field(u8 *, ctx_va)
 		__field(unsigned, ctx_ep_num)
+		__field(int, slot_id)
 		__dynamic_array(u32, ctx_data,
 			((HCC_64BYTE_CONTEXT(xhci->hcc_params) + 1) * 8) *
 			((ctx->type == XHCI_CTX_TYPE_INPUT) + ep_num + 1))
 	),
 	TP_fast_assign(
-
+		struct usb_device *udev;
+
+		udev = to_usb_device(xhci_to_hcd(xhci)->self.controller);
 		__entry->ctx_64 = HCC_64BYTE_CONTEXT(xhci->hcc_params);
 		__entry->ctx_type = ctx->type;
 		__entry->ctx_dma = ctx->dma;
 		__entry->ctx_va = ctx->bytes;
+		__entry->slot_id = udev->slot_id;
 		__entry->ctx_ep_num = ep_num;
 		memcpy(__get_dynamic_array(ctx_data), ctx->bytes,
 			((HCC_64BYTE_CONTEXT(xhci->hcc_params) + 1) * 32) *
@@ -116,7 +120,6 @@
 		__field(u32, field1)
 		__field(u32, field2)
 		__field(u32, field3)
-		__dynamic_array(char, str, XHCI_MSG_MAX)
 	),
 	TP_fast_assign(
 		__entry->type = ring->type;
@@ -126,13 +129,8 @@
 		__entry->field3 = le32_to_cpu(trb->field[3]);
 	),
 	TP_printk("%s: %s", xhci_ring_type_string(__entry->type),
-<<<<<<< HEAD
-		  xhci_decode_trb(__get_str(str), XHCI_MSG_MAX, __entry->field0, __entry->field1,
-					__entry->field2, __entry->field3)
-=======
 		  xhci_decode_trb(__get_buf(XHCI_MSG_MAX), XHCI_MSG_MAX, __entry->field0,
 				  __entry->field1, __entry->field2, __entry->field3)
->>>>>>> eb3cdb58
 	)
 );
 
@@ -323,7 +321,6 @@
 		__field(u32, info2)
 		__field(u64, deq)
 		__field(u32, tx_info)
-		__dynamic_array(char, str, XHCI_MSG_MAX)
 	),
 	TP_fast_assign(
 		__entry->info = le32_to_cpu(ctx->ep_info);
@@ -331,11 +328,7 @@
 		__entry->deq = le64_to_cpu(ctx->deq);
 		__entry->tx_info = le32_to_cpu(ctx->tx_info);
 	),
-<<<<<<< HEAD
-	TP_printk("%s", xhci_decode_ep_context(__get_str(str),
-=======
 	TP_printk("%s", xhci_decode_ep_context(__get_buf(XHCI_MSG_MAX),
->>>>>>> eb3cdb58
 		__entry->info, __entry->info2, __entry->deq, __entry->tx_info)
 	)
 );
@@ -373,7 +366,6 @@
 		__field(u32, info2)
 		__field(u32, tt_info)
 		__field(u32, state)
-		__dynamic_array(char, str, XHCI_MSG_MAX)
 	),
 	TP_fast_assign(
 		__entry->info = le32_to_cpu(ctx->dev_info);
@@ -381,11 +373,7 @@
 		__entry->tt_info = le64_to_cpu(ctx->tt_info);
 		__entry->state = le32_to_cpu(ctx->dev_state);
 	),
-<<<<<<< HEAD
-	TP_printk("%s", xhci_decode_slot_context(__get_str(str),
-=======
 	TP_printk("%s", xhci_decode_slot_context(__get_buf(XHCI_MSG_MAX),
->>>>>>> eb3cdb58
 			__entry->info, __entry->info2,
 			__entry->tt_info, __entry->state)
 	)
@@ -442,17 +430,12 @@
 	TP_STRUCT__entry(
 		__field(u32, drop)
 		__field(u32, add)
-		__dynamic_array(char, str, XHCI_MSG_MAX)
 	),
 	TP_fast_assign(
 		__entry->drop = le32_to_cpu(ctrl_ctx->drop_flags);
 		__entry->add = le32_to_cpu(ctrl_ctx->add_flags);
 	),
-<<<<<<< HEAD
-	TP_printk("%s", xhci_decode_ctrl_ctx(__get_str(str), __entry->drop, __entry->add)
-=======
 	TP_printk("%s", xhci_decode_ctrl_ctx(__get_buf(XHCI_MSG_MAX), __entry->drop, __entry->add)
->>>>>>> eb3cdb58
 	)
 );
 
@@ -538,7 +521,6 @@
 		    TP_STRUCT__entry(
 				     __field(u32, portnum)
 				     __field(u32, portsc)
-				     __dynamic_array(char, str, XHCI_MSG_MAX)
 				     ),
 		    TP_fast_assign(
 				   __entry->portnum = portnum;
@@ -546,11 +528,7 @@
 				   ),
 		    TP_printk("port-%d: %s",
 			      __entry->portnum,
-<<<<<<< HEAD
-			      xhci_decode_portsc(__get_str(str), __entry->portsc)
-=======
 			      xhci_decode_portsc(__get_buf(XHCI_MSG_MAX), __entry->portsc)
->>>>>>> eb3cdb58
 			      )
 );
 
@@ -575,18 +553,13 @@
 	TP_STRUCT__entry(
 		__field(u32, slot)
 		__field(u32, doorbell)
-		__dynamic_array(char, str, XHCI_MSG_MAX)
 	),
 	TP_fast_assign(
 		__entry->slot = slot;
 		__entry->doorbell = doorbell;
 	),
 	TP_printk("Ring doorbell for %s",
-<<<<<<< HEAD
-		  xhci_decode_doorbell(__get_str(str), __entry->slot, __entry->doorbell)
-=======
 		  xhci_decode_doorbell(__get_buf(XHCI_MSG_MAX), __entry->slot, __entry->doorbell)
->>>>>>> eb3cdb58
 	)
 );
 
