/* SPDX-License-Identifier: GPL-1.0+ */
/*
 * OHCI HCD (Host Controller Driver) for USB.
 *
 * (C) Copyright 1999 Roman Weissgaerber <weissg@vienna.at>
 * (C) Copyright 2000-2002 David Brownell <dbrownell@users.sourceforge.net>
 *
 * This file is licenced under the GPL.
 */

/*
 * __hc32 and __hc16 are "Host Controller" types, they may be equivalent to
 * __leXX (normally) or __beXX (given OHCI_BIG_ENDIAN), depending on the
 * host controller implementation.
 */
typedef __u32 __bitwise __hc32;
typedef __u16 __bitwise __hc16;

/*
 * OHCI Endpoint Descriptor (ED) ... holds TD queue
 * See OHCI spec, section 4.2
 *
 * This is a "Queue Head" for those transfers, which is why
 * both EHCI and UHCI call similar structures a "QH".
 */
struct ed {
	/* first fields are hardware-specified */
	__hc32			hwINFO;      /* endpoint config bitmap */
	/* info bits defined by hcd */
#define ED_DEQUEUE	(1 << 27)
	/* info bits defined by the hardware */
#define ED_ISO		(1 << 15)
#define ED_SKIP		(1 << 14)
#define ED_LOWSPEED	(1 << 13)
#define ED_OUT		(0x01 << 11)
#define ED_IN		(0x02 << 11)
	__hc32			hwTailP;	/* tail of TD list */
	__hc32			hwHeadP;	/* head of TD list (hc r/w) */
#define ED_C		(0x02)			/* toggle carry */
#define ED_H		(0x01)			/* halted */
	__hc32			hwNextED;	/* next ED in list */

	/* rest are purely for the driver's use */
	dma_addr_t		dma;		/* addr of ED */
	struct td		*dummy;		/* next TD to activate */

	/* host's view of schedule */
	struct ed		*ed_next;	/* on schedule or rm_list */
	struct ed		*ed_prev;	/* for non-interrupt EDs */
	struct list_head	td_list;	/* "shadow list" of our TDs */
	struct list_head	in_use_list;

	/* create --> IDLE --> OPER --> ... --> IDLE --> destroy
	 * usually:  OPER --> UNLINK --> (IDLE | OPER) --> ...
	 */
	u8			state;		/* ED_{IDLE,UNLINK,OPER} */
#define ED_IDLE		0x00		/* NOT linked to HC */
#define ED_UNLINK	0x01		/* being unlinked from hc */
#define ED_OPER		0x02		/* IS linked to hc */

	u8			type;		/* PIPE_{BULK,...} */

	/* periodic scheduling params (for intr and iso) */
	u8			branch;
	u16			interval;
	u16			load;
	u16			last_iso;	/* iso only */

	/* HC may see EDs on rm_list until next frame (frame_no == tick) */
	u16			tick;

	/* Detect TDs not added to the done queue */
	unsigned		takeback_wdh_cnt;
	struct td		*pending_td;
#define	OKAY_TO_TAKEBACK(ohci, ed)			\
		((int) (ohci->wdh_cnt - ed->takeback_wdh_cnt) >= 0)
	void *suse_kabi_padding;

} __attribute__ ((aligned(16)));

#define ED_MASK	((u32)~0x0f)		/* strip hw status in low addr bits */


/*
 * OHCI Transfer Descriptor (TD) ... one per transfer segment
 * See OHCI spec, sections 4.3.1 (general = control/bulk/interrupt)
 * and 4.3.2 (iso)
 */
struct td {
	/* first fields are hardware-specified */
	__hc32		hwINFO;		/* transfer info bitmask */

	/* hwINFO bits for both general and iso tds: */
#define TD_CC       0xf0000000			/* condition code */
#define TD_CC_GET(td_p) ((td_p >>28) & 0x0f)
//#define TD_CC_SET(td_p, cc) (td_p) = ((td_p) & 0x0fffffff) | (((cc) & 0x0f) << 28)
#define TD_DI       0x00E00000			/* frames before interrupt */
#define TD_DI_SET(X) (((X) & 0x07)<< 21)
	/* these two bits are available for definition/use by HCDs in both
	 * general and iso tds ... others are available for only one type
	 */
#define TD_DONE     0x00020000			/* retired to donelist */
#define TD_ISO      0x00010000			/* copy of ED_ISO */

	/* hwINFO bits for general tds: */
#define TD_EC       0x0C000000			/* error count */
#define TD_T        0x03000000			/* data toggle state */
#define TD_T_DATA0  0x02000000				/* DATA0 */
#define TD_T_DATA1  0x03000000				/* DATA1 */
#define TD_T_TOGGLE 0x00000000				/* uses ED_C */
#define TD_DP       0x00180000			/* direction/pid */
#define TD_DP_SETUP 0x00000000			/* SETUP pid */
#define TD_DP_IN    0x00100000				/* IN pid */
#define TD_DP_OUT   0x00080000				/* OUT pid */
							/* 0x00180000 rsvd */
#define TD_R        0x00040000			/* round: short packets OK? */

	/* (no hwINFO #defines yet for iso tds) */

	__hc32		hwCBP;		/* Current Buffer Pointer (or 0) */
	__hc32		hwNextTD;	/* Next TD Pointer */
	__hc32		hwBE;		/* Memory Buffer End Pointer */

	/* PSW is only for ISO.  Only 1 PSW entry is used, but on
	 * big-endian PPC hardware that's the second entry.
	 */
#define MAXPSW	2
	__hc16		hwPSW [MAXPSW];

	/* rest are purely for the driver's use */
	__u8		index;
	struct ed	*ed;
	struct td	*td_hash;	/* dma-->td hashtable */
	struct td	*next_dl_td;
	struct urb	*urb;

	dma_addr_t	td_dma;		/* addr of this TD */
	dma_addr_t	data_dma;	/* addr of data it points to */

	struct list_head td_list;	/* "shadow list", TDs on same ED */
} __attribute__ ((aligned(32)));	/* c/b/i need 16; only iso needs 32 */

#define TD_MASK	((u32)~0x1f)		/* strip hw status in low addr bits */

/*
 * Hardware transfer status codes -- CC from td->hwINFO or td->hwPSW
 */
#define TD_CC_NOERROR      0x00
#define TD_CC_CRC          0x01
#define TD_CC_BITSTUFFING  0x02
#define TD_CC_DATATOGGLEM  0x03
#define TD_CC_STALL        0x04
#define TD_DEVNOTRESP      0x05
#define TD_PIDCHECKFAIL    0x06
#define TD_UNEXPECTEDPID   0x07
#define TD_DATAOVERRUN     0x08
#define TD_DATAUNDERRUN    0x09
    /* 0x0A, 0x0B reserved for hardware */
#define TD_BUFFEROVERRUN   0x0C
#define TD_BUFFERUNDERRUN  0x0D
    /* 0x0E, 0x0F reserved for HCD */
#define TD_NOTACCESSED     0x0F


/* map OHCI TD status codes (CC) to errno values */
static const int __maybe_unused cc_to_error [16] = {
	/* No  Error  */               0,
	/* CRC Error  */               -EILSEQ,
	/* Bit Stuff  */               -EPROTO,
	/* Data Togg  */               -EILSEQ,
	/* Stall      */               -EPIPE,
	/* DevNotResp */               -ETIME,
	/* PIDCheck   */               -EPROTO,
	/* UnExpPID   */               -EPROTO,
	/* DataOver   */               -EOVERFLOW,
	/* DataUnder  */               -EREMOTEIO,
	/* (for hw)   */               -EIO,
	/* (for hw)   */               -EIO,
	/* BufferOver */               -ECOMM,
	/* BuffUnder  */               -ENOSR,
	/* (for HCD)  */               -EALREADY,
	/* (for HCD)  */               -EALREADY
};


/*
 * The HCCA (Host Controller Communications Area) is a 256 byte
 * structure defined section 4.4.1 of the OHCI spec. The HC is
 * told the base address of it.  It must be 256-byte aligned.
 */
struct ohci_hcca {
#define NUM_INTS 32
	__hc32	int_table [NUM_INTS];	/* periodic schedule */

	/*
	 * OHCI defines u16 frame_no, followed by u16 zero pad.
	 * Since some processors can't do 16 bit bus accesses,
	 * portable access must be a 32 bits wide.
	 */
	__hc32	frame_no;		/* current frame number */
	__hc32	done_head;		/* info returned for an interrupt */
	u8	reserved_for_hc [116];
	u8	what [4];		/* spec only identifies 252 bytes :) */
} __attribute__ ((aligned(256)));

/*
 * This is the structure of the OHCI controller's memory mapped I/O region.
 * You must use readl() and writel() (in <asm/io.h>) to access these fields!!
 * Layout is in section 7 (and appendix B) of the spec.
 */
struct ohci_regs {
	/* control and status registers (section 7.1) */
	__hc32	revision;
	__hc32	control;
	__hc32	cmdstatus;
	__hc32	intrstatus;
	__hc32	intrenable;
	__hc32	intrdisable;

	/* memory pointers (section 7.2) */
	__hc32	hcca;
	__hc32	ed_periodcurrent;
	__hc32	ed_controlhead;
	__hc32	ed_controlcurrent;
	__hc32	ed_bulkhead;
	__hc32	ed_bulkcurrent;
	__hc32	donehead;

	/* frame counters (section 7.3) */
	__hc32	fminterval;
	__hc32	fmremaining;
	__hc32	fmnumber;
	__hc32	periodicstart;
	__hc32	lsthresh;

	/* Root hub ports (section 7.4) */
	struct	ohci_roothub_regs {
		__hc32	a;
		__hc32	b;
		__hc32	status;
#define MAX_ROOT_PORTS	15	/* maximum OHCI root hub ports (RH_A_NDP) */
		__hc32	portstatus [MAX_ROOT_PORTS];
	} roothub;

	/* and optional "legacy support" registers (appendix B) at 0x0100 */

} __attribute__ ((aligned(32)));


/* OHCI CONTROL AND STATUS REGISTER MASKS */

/*
 * HcControl (control) register masks
 */
#define OHCI_CTRL_CBSR	(3 << 0)	/* control/bulk service ratio */
#define OHCI_CTRL_PLE	(1 << 2)	/* periodic list enable */
#define OHCI_CTRL_IE	(1 << 3)	/* isochronous enable */
#define OHCI_CTRL_CLE	(1 << 4)	/* control list enable */
#define OHCI_CTRL_BLE	(1 << 5)	/* bulk list enable */
#define OHCI_CTRL_HCFS	(3 << 6)	/* host controller functional state */
#define OHCI_CTRL_IR	(1 << 8)	/* interrupt routing */
#define OHCI_CTRL_RWC	(1 << 9)	/* remote wakeup connected */
#define OHCI_CTRL_RWE	(1 << 10)	/* remote wakeup enable */

/* pre-shifted values for HCFS */
#	define OHCI_USB_RESET	(0 << 6)
#	define OHCI_USB_RESUME	(1 << 6)
#	define OHCI_USB_OPER	(2 << 6)
#	define OHCI_USB_SUSPEND	(3 << 6)

/*
 * HcCommandStatus (cmdstatus) register masks
 */
#define OHCI_HCR	(1 << 0)	/* host controller reset */
#define OHCI_CLF	(1 << 1)	/* control list filled */
#define OHCI_BLF	(1 << 2)	/* bulk list filled */
#define OHCI_OCR	(1 << 3)	/* ownership change request */
#define OHCI_SOC	(3 << 16)	/* scheduling overrun count */

/*
 * masks used with interrupt registers:
 * HcInterruptStatus (intrstatus)
 * HcInterruptEnable (intrenable)
 * HcInterruptDisable (intrdisable)
 */
#define OHCI_INTR_SO	(1 << 0)	/* scheduling overrun */
#define OHCI_INTR_WDH	(1 << 1)	/* writeback of done_head */
#define OHCI_INTR_SF	(1 << 2)	/* start frame */
#define OHCI_INTR_RD	(1 << 3)	/* resume detect */
#define OHCI_INTR_UE	(1 << 4)	/* unrecoverable error */
#define OHCI_INTR_FNO	(1 << 5)	/* frame number overflow */
#define OHCI_INTR_RHSC	(1 << 6)	/* root hub status change */
#define OHCI_INTR_OC	(1 << 30)	/* ownership change */
#define OHCI_INTR_MIE	(1 << 31)	/* master interrupt enable */


/* OHCI ROOT HUB REGISTER MASKS */

/* roothub.portstatus [i] bits */
#define RH_PS_CCS            0x00000001		/* current connect status */
#define RH_PS_PES            0x00000002		/* port enable status*/
#define RH_PS_PSS            0x00000004		/* port suspend status */
#define RH_PS_POCI           0x00000008		/* port over current indicator */
#define RH_PS_PRS            0x00000010		/* port reset status */
#define RH_PS_PPS            0x00000100		/* port power status */
#define RH_PS_LSDA           0x00000200		/* low speed device attached */
#define RH_PS_CSC            0x00010000		/* connect status change */
#define RH_PS_PESC           0x00020000		/* port enable status change */
#define RH_PS_PSSC           0x00040000		/* port suspend status change */
#define RH_PS_OCIC           0x00080000		/* over current indicator change */
#define RH_PS_PRSC           0x00100000		/* port reset status change */

/* roothub.status bits */
#define RH_HS_LPS	     0x00000001		/* local power status */
#define RH_HS_OCI	     0x00000002		/* over current indicator */
#define RH_HS_DRWE	     0x00008000		/* device remote wakeup enable */
#define RH_HS_LPSC	     0x00010000		/* local power status change */
#define RH_HS_OCIC	     0x00020000		/* over current indicator change */
#define RH_HS_CRWE	     0x80000000		/* clear remote wakeup enable */

/* roothub.b masks */
#define RH_B_DR		0x0000ffff		/* device removable flags */
#define RH_B_PPCM	0xffff0000		/* port power control mask */

/* roothub.a masks */
#define	RH_A_NDP	(0xff << 0)		/* number of downstream ports */
#define	RH_A_PSM	(1 << 8)		/* power switching mode */
#define	RH_A_NPS	(1 << 9)		/* no power switching */
#define	RH_A_DT		(1 << 10)		/* device type (mbz) */
#define	RH_A_OCPM	(1 << 11)		/* over current protection mode */
#define	RH_A_NOCP	(1 << 12)		/* no over current protection */
#define	RH_A_POTPGT	(0xff << 24)		/* power on to power good time */


/* hcd-private per-urb state */
typedef struct urb_priv {
	struct ed		*ed;
	u16			length;		// # tds in this request
	u16			td_cnt;		// tds already serviced
	struct list_head	pending;
<<<<<<< HEAD
	void *suse_kabi_padding;
	struct td		*td[];		// all TDs in this request
=======
	struct td		*td[] __counted_by(length); // all TDs in this request
>>>>>>> 2d5404ca

} urb_priv_t;

#define TD_HASH_SIZE    64    /* power'o'two */
// sizeof (struct td) ~= 64 == 2^6 ...
#define TD_HASH_FUNC(td_dma) ((td_dma ^ (td_dma >> 6)) % TD_HASH_SIZE)


/*
 * This is the full ohci controller description
 *
 * Note how the "proper" USB information is just
 * a subset of what the full implementation needs. (Linus)
 */

enum ohci_rh_state {
	OHCI_RH_HALTED,
	OHCI_RH_SUSPENDED,
	OHCI_RH_RUNNING
};

struct ohci_hcd {
	spinlock_t		lock;

	/*
	 * I/O memory used to communicate with the HC (dma-consistent)
	 */
	struct ohci_regs __iomem *regs;

	/*
	 * main memory used to communicate with the HC (dma-consistent).
	 * hcd adds to schedule for a live hc any time, but removals finish
	 * only at the start of the next frame.
	 */
	struct ohci_hcca	*hcca;
	dma_addr_t		hcca_dma;

	struct ed		*ed_rm_list;		/* to be removed */

	struct ed		*ed_bulktail;		/* last in bulk list */
	struct ed		*ed_controltail;	/* last in ctrl list */
	struct ed		*periodic [NUM_INTS];	/* shadow int_table */

	void (*start_hnp)(struct ohci_hcd *ohci);

	/*
	 * memory management for queue data structures
	 *
	 * @td_cache and @ed_cache are %NULL if &usb_hcd.localmem_pool is used.
	 */
	struct dma_pool		*td_cache;
	struct dma_pool		*ed_cache;
	struct td		*td_hash [TD_HASH_SIZE];
	struct td		*dl_start, *dl_end;	/* the done list */
	struct list_head	pending;
	struct list_head	eds_in_use;	/* all EDs with at least 1 TD */

	/*
	 * driver state
	 */
	enum ohci_rh_state	rh_state;
	int			num_ports;
	int			load [NUM_INTS];
	u32			hc_control;	/* copy of hc control reg */
	unsigned long		next_statechange;	/* suspend/resume */
	u32			fminterval;		/* saved register */
	unsigned		autostop:1;	/* rh auto stopping/stopped */
	unsigned		working:1;
	unsigned		restart_work:1;

	unsigned long		flags;		/* for HC bugs */
#define	OHCI_QUIRK_AMD756	0x01			/* erratum #4 */
#define	OHCI_QUIRK_SUPERIO	0x02			/* natsemi */
#define	OHCI_QUIRK_INITRESET	0x04			/* SiS, OPTi, ... */
#define	OHCI_QUIRK_BE_DESC	0x08			/* BE descriptors */
#define	OHCI_QUIRK_BE_MMIO	0x10			/* BE registers */
#define	OHCI_QUIRK_ZFMICRO	0x20			/* Compaq ZFMicro chipset*/
#define	OHCI_QUIRK_NEC		0x40			/* lost interrupts */
#define	OHCI_QUIRK_FRAME_NO	0x80			/* no big endian frame_no shift */
#define	OHCI_QUIRK_HUB_POWER	0x100			/* distrust firmware power/oc setup */
#define	OHCI_QUIRK_AMD_PLL	0x200			/* AMD PLL quirk*/
#define	OHCI_QUIRK_AMD_PREFETCH	0x400			/* pre-fetch for ISO transfer */
#define	OHCI_QUIRK_GLOBAL_SUSPEND	0x800		/* must suspend ports */
#define	OHCI_QUIRK_QEMU		0x1000			/* relax timing expectations */

	// there are also chip quirks/bugs in init logic

	unsigned		prev_frame_no;
	unsigned		wdh_cnt, prev_wdh_cnt;
	u32			prev_donehead;
	struct timer_list	io_watchdog;

	struct work_struct	nec_work;	/* Worker for NEC quirk */

	struct dentry		*debug_dir;
	void *suse_kabi_padding;

	/* platform-specific data -- must come last */
	unsigned long           priv[] __aligned(sizeof(s64));

};

#ifdef CONFIG_USB_PCI
static inline int quirk_nec(struct ohci_hcd *ohci)
{
	return ohci->flags & OHCI_QUIRK_NEC;
}
static inline int quirk_zfmicro(struct ohci_hcd *ohci)
{
	return ohci->flags & OHCI_QUIRK_ZFMICRO;
}
static inline int quirk_amdiso(struct ohci_hcd *ohci)
{
	return ohci->flags & OHCI_QUIRK_AMD_PLL;
}
static inline int quirk_amdprefetch(struct ohci_hcd *ohci)
{
	return ohci->flags & OHCI_QUIRK_AMD_PREFETCH;
}
#else
static inline int quirk_nec(struct ohci_hcd *ohci)
{
	return 0;
}
static inline int quirk_zfmicro(struct ohci_hcd *ohci)
{
	return 0;
}
static inline int quirk_amdiso(struct ohci_hcd *ohci)
{
	return 0;
}
static inline int quirk_amdprefetch(struct ohci_hcd *ohci)
{
	return 0;
}
#endif

/* convert between an hcd pointer and the corresponding ohci_hcd */
static inline struct ohci_hcd *hcd_to_ohci (struct usb_hcd *hcd)
{
	return (struct ohci_hcd *) (hcd->hcd_priv);
}
static inline struct usb_hcd *ohci_to_hcd (const struct ohci_hcd *ohci)
{
	return container_of ((void *) ohci, struct usb_hcd, hcd_priv);
}

/*-------------------------------------------------------------------------*/

#define ohci_dbg(ohci, fmt, args...) \
	dev_dbg (ohci_to_hcd(ohci)->self.controller , fmt , ## args )
#define ohci_err(ohci, fmt, args...) \
	dev_err (ohci_to_hcd(ohci)->self.controller , fmt , ## args )
#define ohci_info(ohci, fmt, args...) \
	dev_info (ohci_to_hcd(ohci)->self.controller , fmt , ## args )
#define ohci_warn(ohci, fmt, args...) \
	dev_warn (ohci_to_hcd(ohci)->self.controller , fmt , ## args )

/*-------------------------------------------------------------------------*/

/*
 * While most USB host controllers implement their registers and
 * in-memory communication descriptors in little-endian format,
 * a minority (notably the IBM STB04XXX and the Motorola MPC5200
 * processors) implement them in big endian format.
 *
 * In addition some more exotic implementations like the Toshiba
 * Spider (aka SCC) cell southbridge are "mixed" endian, that is,
 * they have a different endianness for registers vs. in-memory
 * descriptors.
 *
 * This attempts to support either format at compile time without a
 * runtime penalty, or both formats with the additional overhead
 * of checking a flag bit.
 *
 * That leads to some tricky Kconfig rules howevber. There are
 * different defaults based on some arch/ppc platforms, though
 * the basic rules are:
 *
 * Controller type              Kconfig options needed
 * ---------------              ----------------------
 * little endian                CONFIG_USB_OHCI_LITTLE_ENDIAN
 *
 * fully big endian             CONFIG_USB_OHCI_BIG_ENDIAN_DESC _and_
 *                              CONFIG_USB_OHCI_BIG_ENDIAN_MMIO
 *
 * mixed endian                 CONFIG_USB_OHCI_LITTLE_ENDIAN _and_
 *                              CONFIG_USB_OHCI_BIG_ENDIAN_{MMIO,DESC}
 *
 * (If you have a mixed endian controller, you -must- also define
 * CONFIG_USB_OHCI_LITTLE_ENDIAN or things will not work when building
 * both your mixed endian and a fully big endian controller support in
 * the same kernel image).
 */

#ifdef CONFIG_USB_OHCI_BIG_ENDIAN_DESC
#ifdef CONFIG_USB_OHCI_LITTLE_ENDIAN
#define big_endian_desc(ohci)	(ohci->flags & OHCI_QUIRK_BE_DESC)
#else
#define big_endian_desc(ohci)	1		/* only big endian */
#endif
#else
#define big_endian_desc(ohci)	0		/* only little endian */
#endif

#ifdef CONFIG_USB_OHCI_BIG_ENDIAN_MMIO
#ifdef CONFIG_USB_OHCI_LITTLE_ENDIAN
#define big_endian_mmio(ohci)	(ohci->flags & OHCI_QUIRK_BE_MMIO)
#else
#define big_endian_mmio(ohci)	1		/* only big endian */
#endif
#else
#define big_endian_mmio(ohci)	0		/* only little endian */
#endif

/*
 * Big-endian read/write functions are arch-specific.
 * Other arches can be added if/when they're needed.
 *
 */
static inline unsigned int _ohci_readl (const struct ohci_hcd *ohci,
					__hc32 __iomem * regs)
{
#ifdef CONFIG_USB_OHCI_BIG_ENDIAN_MMIO
	return big_endian_mmio(ohci) ?
		readl_be (regs) :
		readl (regs);
#else
	return readl (regs);
#endif
}

static inline void _ohci_writel (const struct ohci_hcd *ohci,
				 const unsigned int val, __hc32 __iomem *regs)
{
#ifdef CONFIG_USB_OHCI_BIG_ENDIAN_MMIO
	big_endian_mmio(ohci) ?
		writel_be (val, regs) :
		writel (val, regs);
#else
		writel (val, regs);
#endif
}

#define ohci_readl(o,r)		_ohci_readl(o,r)
#define ohci_writel(o,v,r)	_ohci_writel(o,v,r)


/*-------------------------------------------------------------------------*/

/* cpu to ohci */
static inline __hc16 cpu_to_hc16 (const struct ohci_hcd *ohci, const u16 x)
{
	return big_endian_desc(ohci) ?
		(__force __hc16)cpu_to_be16(x) :
		(__force __hc16)cpu_to_le16(x);
}

static inline __hc16 cpu_to_hc16p (const struct ohci_hcd *ohci, const u16 *x)
{
	return big_endian_desc(ohci) ?
		cpu_to_be16p(x) :
		cpu_to_le16p(x);
}

static inline __hc32 cpu_to_hc32 (const struct ohci_hcd *ohci, const u32 x)
{
	return big_endian_desc(ohci) ?
		(__force __hc32)cpu_to_be32(x) :
		(__force __hc32)cpu_to_le32(x);
}

static inline __hc32 cpu_to_hc32p (const struct ohci_hcd *ohci, const u32 *x)
{
	return big_endian_desc(ohci) ?
		cpu_to_be32p(x) :
		cpu_to_le32p(x);
}

/* ohci to cpu */
static inline u16 hc16_to_cpu (const struct ohci_hcd *ohci, const __hc16 x)
{
	return big_endian_desc(ohci) ?
		be16_to_cpu((__force __be16)x) :
		le16_to_cpu((__force __le16)x);
}

static inline u16 hc16_to_cpup (const struct ohci_hcd *ohci, const __hc16 *x)
{
	return big_endian_desc(ohci) ?
		be16_to_cpup((__force __be16 *)x) :
		le16_to_cpup((__force __le16 *)x);
}

static inline u32 hc32_to_cpu (const struct ohci_hcd *ohci, const __hc32 x)
{
	return big_endian_desc(ohci) ?
		be32_to_cpu((__force __be32)x) :
		le32_to_cpu((__force __le32)x);
}

static inline u32 hc32_to_cpup (const struct ohci_hcd *ohci, const __hc32 *x)
{
	return big_endian_desc(ohci) ?
		be32_to_cpup((__force __be32 *)x) :
		le32_to_cpup((__force __le32 *)x);
}

/*-------------------------------------------------------------------------*/

/*
 * The HCCA frame number is 16 bits, but is accessed as 32 bits since not all
 * hardware handles 16 bit reads.  Depending on the SoC implementation, the
 * frame number can wind up in either bits [31:16] (default) or
 * [15:0] (OHCI_QUIRK_FRAME_NO) on big endian hosts.
 *
 * Somewhat similarly, the 16-bit PSW fields in a transfer descriptor are
 * reordered on BE.
 */

static inline u16 ohci_frame_no(const struct ohci_hcd *ohci)
{
	u32 tmp;
	if (big_endian_desc(ohci)) {
		tmp = be32_to_cpup((__force __be32 *)&ohci->hcca->frame_no);
		if (!(ohci->flags & OHCI_QUIRK_FRAME_NO))
			tmp >>= 16;
	} else
		tmp = le32_to_cpup((__force __le32 *)&ohci->hcca->frame_no);

	return (u16)tmp;
}

static inline __hc16 *ohci_hwPSWp(const struct ohci_hcd *ohci,
                                 const struct td *td, int index)
{
	return (__hc16 *)(big_endian_desc(ohci) ?
			&td->hwPSW[index ^ 1] : &td->hwPSW[index]);
}

static inline u16 ohci_hwPSW(const struct ohci_hcd *ohci,
                               const struct td *td, int index)
{
	return hc16_to_cpup(ohci, ohci_hwPSWp(ohci, td, index));
}

/*-------------------------------------------------------------------------*/

#define	FI			0x2edf		/* 12000 bits per frame (-1) */
#define	FSMP(fi)		(0x7fff & ((6 * ((fi) - 210)) / 7))
#define	FIT			(1 << 31)
#define LSTHRESH		0x628		/* lowspeed bit threshold */

static inline void periodic_reinit (struct ohci_hcd *ohci)
{
	u32	fi = ohci->fminterval & 0x03fff;
	u32	fit = ohci_readl(ohci, &ohci->regs->fminterval) & FIT;

	ohci_writel (ohci, (fit ^ FIT) | ohci->fminterval,
						&ohci->regs->fminterval);
	ohci_writel (ohci, ((9 * fi) / 10) & 0x3fff,
						&ohci->regs->periodicstart);
}

/* AMD-756 (D2 rev) reports corrupt register contents in some cases.
 * The erratum (#4) description is incorrect.  AMD's workaround waits
 * till some bits (mostly reserved) are clear; ok for all revs.
 */
#define read_roothub(hc, register, mask) ({ \
	u32 temp = ohci_readl (hc, &hc->regs->roothub.register); \
	if (temp == -1) \
		hc->rh_state = OHCI_RH_HALTED; \
	else if (hc->flags & OHCI_QUIRK_AMD756) \
		while (temp & mask) \
			temp = ohci_readl (hc, &hc->regs->roothub.register); \
	temp; })

static inline u32 roothub_a (struct ohci_hcd *hc)
	{ return read_roothub (hc, a, 0xfc0fe000); }
static inline u32 roothub_b (struct ohci_hcd *hc)
	{ return ohci_readl (hc, &hc->regs->roothub.b); }
static inline u32 roothub_status (struct ohci_hcd *hc)
	{ return ohci_readl (hc, &hc->regs->roothub.status); }
static inline u32 roothub_portstatus (struct ohci_hcd *hc, int i)
	{ return read_roothub (hc, portstatus [i], 0xffe0fce0); }

/* Declarations of things exported for use by ohci platform drivers */

struct ohci_driver_overrides {
	const char	*product_desc;
	size_t		extra_priv_size;
	int		(*reset)(struct usb_hcd *hcd);
};

extern void	ohci_init_driver(struct hc_driver *drv,
				const struct ohci_driver_overrides *over);
extern int	ohci_restart(struct ohci_hcd *ohci);
extern int	ohci_setup(struct usb_hcd *hcd);
extern int	ohci_suspend(struct usb_hcd *hcd, bool do_wakeup);
extern int	ohci_resume(struct usb_hcd *hcd, bool hibernated);
extern int	ohci_hub_control(struct usb_hcd	*hcd, u16 typeReq, u16 wValue,
				 u16 wIndex, char *buf, u16 wLength);
extern int	ohci_hub_status_data(struct usb_hcd *hcd, char *buf);<|MERGE_RESOLUTION|>--- conflicted
+++ resolved
@@ -74,7 +74,6 @@
 	struct td		*pending_td;
 #define	OKAY_TO_TAKEBACK(ohci, ed)			\
 		((int) (ohci->wdh_cnt - ed->takeback_wdh_cnt) >= 0)
-	void *suse_kabi_padding;
 
 } __attribute__ ((aligned(16)));
 
@@ -338,12 +337,7 @@
 	u16			length;		// # tds in this request
 	u16			td_cnt;		// tds already serviced
 	struct list_head	pending;
-<<<<<<< HEAD
-	void *suse_kabi_padding;
-	struct td		*td[];		// all TDs in this request
-=======
 	struct td		*td[] __counted_by(length); // all TDs in this request
->>>>>>> 2d5404ca
 
 } urb_priv_t;
 
@@ -439,7 +433,6 @@
 	struct work_struct	nec_work;	/* Worker for NEC quirk */
 
 	struct dentry		*debug_dir;
-	void *suse_kabi_padding;
 
 	/* platform-specific data -- must come last */
 	unsigned long           priv[] __aligned(sizeof(s64));
