--- conflicted
+++ resolved
@@ -991,16 +991,9 @@
 		 */
 		busypoll_timelimit = dbc->xfer_timestamp +
 			msecs_to_jiffies(DBC_XFER_INACTIVITY_TIMEOUT);
-<<<<<<< HEAD
-		if (!list_empty(&dbc->eps[BULK_OUT].list_pending) ||
-		    time_is_after_jiffies(busypoll_timelimit))
-			poll_interval = 1;
-=======
-
 		if (!list_empty(&dbc->eps[BULK_OUT].list_pending) ||
 		    time_is_after_jiffies(busypoll_timelimit))
 			poll_interval = 0;
->>>>>>> 57d09808
 		break;
 	case EVT_XFER_DONE:
 		dbc->xfer_timestamp = jiffies;
