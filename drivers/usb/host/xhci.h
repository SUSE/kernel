--- conflicted
+++ resolved
@@ -1831,11 +1831,7 @@
 
 	/* Host controller watchdog timer structures */
 	unsigned int		xhc_state;
-<<<<<<< HEAD
-
-=======
 	unsigned long		run_graceperiod;
->>>>>>> eb3cdb58
 	struct s3_save		s3;
 /* Host controller is dying - not responding to commands. "I'm not dead yet!"
  *
