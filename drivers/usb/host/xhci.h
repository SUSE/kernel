--- conflicted
+++ resolved
@@ -1492,11 +1492,8 @@
 #define	XHCI_SW_BW_CHECKING	(1 << 8)
 #define XHCI_AMD_0x96_HOST	(1 << 9)
 #define XHCI_TRUST_TX_LENGTH	(1 << 10)
-<<<<<<< HEAD
-=======
 #define XHCI_LPM_SUPPORT	(1 << 11)
 #define XHCI_INTEL_HOST		(1 << 12)
->>>>>>> 53c30a1a
 	unsigned int		num_active_eps;
 	unsigned int		limit_active_eps;
 	/* There are two roothubs to keep track of bus suspend info for */
