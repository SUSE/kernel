--- conflicted
+++ resolved
@@ -1770,13 +1770,6 @@
 }
 
 
-<<<<<<< HEAD
-/* Link TRB chain should always be set on 0.95 hosts, and AMD 0.96 ISOC rings */
-static inline bool xhci_link_chain_quirk(struct xhci_hcd *xhci, enum xhci_ring_type type)
-{
-	return (xhci->quirks & XHCI_LINK_TRB_QUIRK) ||
-	       (type == TYPE_ISOC && (xhci->quirks & XHCI_AMD_0x96_HOST));
-=======
 /*
  * Reportedly, some chapters of v0.95 spec said that Link TRB always has its chain bit set.
  * Other chapters and later specs say that it should only be set if the link is inside a TD
@@ -1791,7 +1784,6 @@
 {
 	return (xhci->quirks & XHCI_LINK_TRB_QUIRK) ||
 	       (type == TYPE_ISOC && (xhci->quirks & (XHCI_AMD_0x96_HOST | XHCI_NEC_HOST)));
->>>>>>> b160099e
 }
 
 /* xHCI debugging */
