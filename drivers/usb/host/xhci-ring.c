--- conflicted
+++ resolved
@@ -2778,13 +2778,8 @@
 		 */
 		ep->skip = true;
 		xhci_dbg(xhci,
-<<<<<<< HEAD
-			 "Miss service interval error for slot %u ep %u, set skip flag\n",
-			 slot_id, ep_index);
-=======
 			 "Miss service interval error for slot %u ep %u, set skip flag%s\n",
 			 slot_id, ep_index, ep_trb_dma ? ", skip now" : "");
->>>>>>> e747403a
 		break;
 	case COMP_NO_PING_RESPONSE_ERROR:
 		ep->skip = true;
@@ -2833,13 +2828,8 @@
 		xhci_dequeue_td(xhci, td, ep_ring, td->status);
 	}
 
-<<<<<<< HEAD
-	/* Missed TDs will be skipped on the next event */
-	if (trb_comp_code == COMP_MISSED_SERVICE_ERROR)
-=======
 	/* If the TRB pointer is NULL, missed TDs will be skipped on the next event */
 	if (trb_comp_code == COMP_MISSED_SERVICE_ERROR && !ep_trb_dma)
->>>>>>> e747403a
 		return 0;
 
 	if (list_empty(&ep_ring->td_list)) {
