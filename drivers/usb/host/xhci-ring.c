// SPDX-License-Identifier: GPL-2.0
/*
 * xHCI host controller driver
 *
 * Copyright (C) 2008 Intel Corp.
 *
 * Author: Sarah Sharp
 * Some code borrowed from the Linux EHCI driver.
 */

/*
 * Ring initialization rules:
 * 1. Each segment is initialized to zero, except for link TRBs.
 * 2. Ring cycle state = 0.  This represents Producer Cycle State (PCS) or
 *    Consumer Cycle State (CCS), depending on ring function.
 * 3. Enqueue pointer = dequeue pointer = address of first TRB in the segment.
 *
 * Ring behavior rules:
 * 1. A ring is empty if enqueue == dequeue.  This means there will always be at
 *    least one free TRB in the ring.  This is useful if you want to turn that
 *    into a link TRB and expand the ring.
 * 2. When incrementing an enqueue or dequeue pointer, if the next TRB is a
 *    link TRB, then load the pointer with the address in the link TRB.  If the
 *    link TRB had its toggle bit set, you may need to update the ring cycle
 *    state (see cycle bit rules).  You may have to do this multiple times
 *    until you reach a non-link TRB.
 * 3. A ring is full if enqueue++ (for the definition of increment above)
 *    equals the dequeue pointer.
 *
 * Cycle bit rules:
 * 1. When a consumer increments a dequeue pointer and encounters a toggle bit
 *    in a link TRB, it must toggle the ring cycle state.
 * 2. When a producer increments an enqueue pointer and encounters a toggle bit
 *    in a link TRB, it must toggle the ring cycle state.
 *
 * Producer rules:
 * 1. Check if ring is full before you enqueue.
 * 2. Write the ring cycle state to the cycle bit in the TRB you're enqueuing.
 *    Update enqueue pointer between each write (which may update the ring
 *    cycle state).
 * 3. Notify consumer.  If SW is producer, it rings the doorbell for command
 *    and endpoint rings.  If HC is the producer for the event ring,
 *    and it generates an interrupt according to interrupt modulation rules.
 *
 * Consumer rules:
 * 1. Check if TRB belongs to you.  If the cycle bit == your ring cycle state,
 *    the TRB is owned by the consumer.
 * 2. Update dequeue pointer (which may update the ring cycle state) and
 *    continue processing TRBs until you reach a TRB which is not owned by you.
 * 3. Notify the producer.  SW is the consumer for the event ring, and it
 *   updates event ring dequeue pointer.  HC is the consumer for the command and
 *   endpoint rings; it generates events on the event ring for these.
 */

#include <linux/jiffies.h>
#include <linux/scatterlist.h>
#include <linux/slab.h>
#include <linux/string_choices.h>
#include <linux/dma-mapping.h>
#include "xhci.h"
#include "xhci-trace.h"

static int queue_command(struct xhci_hcd *xhci, struct xhci_command *cmd,
			 u32 field1, u32 field2,
			 u32 field3, u32 field4, bool command_must_succeed);

/*
 * Returns zero if the TRB isn't in this segment, otherwise it returns the DMA
 * address of the TRB.
 */
dma_addr_t xhci_trb_virt_to_dma(struct xhci_segment *seg,
		union xhci_trb *trb)
{
	unsigned long segment_offset;

	if (!seg || !trb || trb < seg->trbs)
		return 0;
	/* offset in TRBs */
	segment_offset = trb - seg->trbs;
	if (segment_offset >= TRBS_PER_SEGMENT)
		return 0;
	return seg->dma + (segment_offset * sizeof(*trb));
}

static bool trb_is_noop(union xhci_trb *trb)
{
	return TRB_TYPE_NOOP_LE32(trb->generic.field[3]);
}

static bool trb_is_link(union xhci_trb *trb)
{
	return TRB_TYPE_LINK_LE32(trb->link.control);
}

static bool last_trb_on_seg(struct xhci_segment *seg, union xhci_trb *trb)
{
	return trb == &seg->trbs[TRBS_PER_SEGMENT - 1];
}

static bool last_trb_on_ring(struct xhci_ring *ring,
			struct xhci_segment *seg, union xhci_trb *trb)
{
	return last_trb_on_seg(seg, trb) && (seg->next == ring->first_seg);
}

static bool link_trb_toggles_cycle(union xhci_trb *trb)
{
	return le32_to_cpu(trb->link.control) & LINK_TOGGLE;
}

static bool last_td_in_urb(struct xhci_td *td)
{
	struct urb_priv *urb_priv = td->urb->hcpriv;

	return urb_priv->num_tds_done == urb_priv->num_tds;
}

static bool unhandled_event_trb(struct xhci_ring *ring)
{
	return ((le32_to_cpu(ring->dequeue->event_cmd.flags) & TRB_CYCLE) ==
		ring->cycle_state);
}

static void inc_td_cnt(struct urb *urb)
{
	struct urb_priv *urb_priv = urb->hcpriv;

	urb_priv->num_tds_done++;
}

static void trb_to_noop(union xhci_trb *trb, u32 noop_type)
{
	if (trb_is_link(trb)) {
		/* unchain chained link TRBs */
		trb->link.control &= cpu_to_le32(~TRB_CHAIN);
	} else {
		trb->generic.field[0] = 0;
		trb->generic.field[1] = 0;
		trb->generic.field[2] = 0;
		/* Preserve only the cycle bit of this TRB */
		trb->generic.field[3] &= cpu_to_le32(TRB_CYCLE);
		trb->generic.field[3] |= cpu_to_le32(TRB_TYPE(noop_type));
	}
}

/* Updates trb to point to the next TRB in the ring, and updates seg if the next
 * TRB is in a new segment.  This does not skip over link TRBs, and it does not
 * effect the ring dequeue or enqueue pointers.
 */
static void next_trb(struct xhci_segment **seg,
			union xhci_trb **trb)
{
	if (trb_is_link(*trb) || last_trb_on_seg(*seg, *trb)) {
		*seg = (*seg)->next;
		*trb = ((*seg)->trbs);
	} else {
		(*trb)++;
	}
}

/*
 * See Cycle bit rules. SW is the consumer for the event ring only.
 */
void inc_deq(struct xhci_hcd *xhci, struct xhci_ring *ring)
{
	unsigned int link_trb_count = 0;

	/* event ring doesn't have link trbs, check for last trb */
	if (ring->type == TYPE_EVENT) {
		if (!last_trb_on_seg(ring->deq_seg, ring->dequeue)) {
			ring->dequeue++;
			return;
		}
		if (last_trb_on_ring(ring, ring->deq_seg, ring->dequeue))
			ring->cycle_state ^= 1;
		ring->deq_seg = ring->deq_seg->next;
		ring->dequeue = ring->deq_seg->trbs;

		trace_xhci_inc_deq(ring);

		return;
	}

	/* All other rings have link trbs */
	if (!trb_is_link(ring->dequeue)) {
		if (last_trb_on_seg(ring->deq_seg, ring->dequeue))
			xhci_warn(xhci, "Missing link TRB at end of segment\n");
		else
			ring->dequeue++;
	}

	while (trb_is_link(ring->dequeue)) {
		ring->deq_seg = ring->deq_seg->next;
		ring->dequeue = ring->deq_seg->trbs;

		trace_xhci_inc_deq(ring);

		if (link_trb_count++ > ring->num_segs) {
			xhci_warn(xhci, "Ring is an endless link TRB loop\n");
			break;
		}
	}
	return;
}

/*
 * If enqueue points at a link TRB, follow links until an ordinary TRB is reached.
 * Toggle the cycle bit of passed link TRBs and optionally chain them.
 */
static void inc_enq_past_link(struct xhci_hcd *xhci, struct xhci_ring *ring, u32 chain)
{
	unsigned int link_trb_count = 0;

	while (trb_is_link(ring->enqueue)) {

		/*
		 * Section 6.4.4.1 of the 0.95 spec says link TRBs cannot have the chain bit
		 * set, but other sections talk about dealing with the chain bit set. This was
		 * fixed in the 0.96 specification errata, but we have to assume that all 0.95
		 * xHCI hardware can't handle the chain bit being cleared on a link TRB.
		 *
		 * On 0.95 and some 0.96 HCs the chain bit is set once at segment initalization
		 * and never changed here. On all others, modify it as requested by the caller.
		 */
		if (!xhci_link_chain_quirk(xhci, ring->type)) {
			ring->enqueue->link.control &= cpu_to_le32(~TRB_CHAIN);
			ring->enqueue->link.control |= cpu_to_le32(chain);
		}

		/* Give this link TRB to the hardware */
		wmb();
		ring->enqueue->link.control ^= cpu_to_le32(TRB_CYCLE);

		/* Toggle the cycle bit after the last ring segment. */
		if (link_trb_toggles_cycle(ring->enqueue))
			ring->cycle_state ^= 1;

		ring->enq_seg = ring->enq_seg->next;
		ring->enqueue = ring->enq_seg->trbs;

		trace_xhci_inc_enq(ring);

		if (link_trb_count++ > ring->num_segs) {
			xhci_warn(xhci, "Link TRB loop at enqueue\n");
			break;
		}
	}
}

/*
 * See Cycle bit rules. SW is the consumer for the event ring only.
 *
 * If we've just enqueued a TRB that is in the middle of a TD (meaning the
 * chain bit is set), then set the chain bit in all the following link TRBs.
 * If we've enqueued the last TRB in a TD, make sure the following link TRBs
 * have their chain bit cleared (so that each Link TRB is a separate TD).
 *
 * @more_trbs_coming:	Will you enqueue more TRBs before calling
 *			prepare_transfer()?
 */
static void inc_enq(struct xhci_hcd *xhci, struct xhci_ring *ring,
			bool more_trbs_coming)
{
	u32 chain;

	chain = le32_to_cpu(ring->enqueue->generic.field[3]) & TRB_CHAIN;

	if (last_trb_on_seg(ring->enq_seg, ring->enqueue)) {
		xhci_err(xhci, "Tried to move enqueue past ring segment\n");
		return;
	}

	ring->enqueue++;

	/*
	 * If we are in the middle of a TD or the caller plans to enqueue more
	 * TDs as one transfer (eg. control), traverse any link TRBs right now.
	 * Otherwise, enqueue can stay on a link until the next prepare_ring().
	 * This avoids enqueue entering deq_seg and simplifies ring expansion.
	 */
	if (trb_is_link(ring->enqueue) && (chain || more_trbs_coming))
		inc_enq_past_link(xhci, ring, chain);
}

/*
 * If the suspect DMA address is a TRB in this TD, this function returns that
 * TRB's segment. Otherwise it returns 0.
 */
static struct xhci_segment *trb_in_td(struct xhci_td *td, dma_addr_t suspect_dma)
{
	dma_addr_t start_dma;
	dma_addr_t end_seg_dma;
	dma_addr_t end_trb_dma;
	struct xhci_segment *cur_seg;

	start_dma = xhci_trb_virt_to_dma(td->start_seg, td->start_trb);
	cur_seg = td->start_seg;

	do {
		if (start_dma == 0)
			return NULL;
		/* We may get an event for a Link TRB in the middle of a TD */
		end_seg_dma = xhci_trb_virt_to_dma(cur_seg,
				&cur_seg->trbs[TRBS_PER_SEGMENT - 1]);
		/* If the end TRB isn't in this segment, this is set to 0 */
		end_trb_dma = xhci_trb_virt_to_dma(cur_seg, td->end_trb);

		if (end_trb_dma > 0) {
			/* The end TRB is in this segment, so suspect should be here */
			if (start_dma <= end_trb_dma) {
				if (suspect_dma >= start_dma && suspect_dma <= end_trb_dma)
					return cur_seg;
			} else {
				/* Case for one segment with
				 * a TD wrapped around to the top
				 */
				if ((suspect_dma >= start_dma &&
							suspect_dma <= end_seg_dma) ||
						(suspect_dma >= cur_seg->dma &&
						 suspect_dma <= end_trb_dma))
					return cur_seg;
			}
			return NULL;
		}
		/* Might still be somewhere in this segment */
		if (suspect_dma >= start_dma && suspect_dma <= end_seg_dma)
			return cur_seg;

		cur_seg = cur_seg->next;
		start_dma = xhci_trb_virt_to_dma(cur_seg, &cur_seg->trbs[0]);
	} while (cur_seg != td->start_seg);

	return NULL;
}

/*
 * Return number of free normal TRBs from enqueue to dequeue pointer on ring.
 * Not counting an assumed link TRB at end of each TRBS_PER_SEGMENT sized segment.
 * Only for transfer and command rings where driver is the producer, not for
 * event rings.
 */
static unsigned int xhci_num_trbs_free(struct xhci_ring *ring)
{
	struct xhci_segment *enq_seg = ring->enq_seg;
	union xhci_trb *enq = ring->enqueue;
	union xhci_trb *last_on_seg;
	unsigned int free = 0;
	int i = 0;

	/* Ring might be empty even if enq != deq if enq is left on a link trb */
	if (trb_is_link(enq)) {
		enq_seg = enq_seg->next;
		enq = enq_seg->trbs;
	}

	/* Empty ring, common case, don't walk the segments */
	if (enq == ring->dequeue)
		return ring->num_segs * (TRBS_PER_SEGMENT - 1);

	do {
		if (ring->deq_seg == enq_seg && ring->dequeue >= enq)
			return free + (ring->dequeue - enq);
		last_on_seg = &enq_seg->trbs[TRBS_PER_SEGMENT - 1];
		free += last_on_seg - enq;
		enq_seg = enq_seg->next;
		enq = enq_seg->trbs;
	} while (i++ < ring->num_segs);

	return free;
}

/*
 * Check to see if there's room to enqueue num_trbs on the ring and make sure
 * enqueue pointer will not advance into dequeue segment. See rules above.
 * return number of new segments needed to ensure this.
 */

static unsigned int xhci_ring_expansion_needed(struct xhci_hcd *xhci, struct xhci_ring *ring,
					       unsigned int num_trbs)
{
	struct xhci_segment *seg;
	int trbs_past_seg;
	int enq_used;
	int new_segs;

	enq_used = ring->enqueue - ring->enq_seg->trbs;

	/* how many trbs will be queued past the enqueue segment? */
	trbs_past_seg = enq_used + num_trbs - (TRBS_PER_SEGMENT - 1);

	/*
	 * Consider expanding the ring already if num_trbs fills the current
	 * segment (i.e. trbs_past_seg == 0), not only when num_trbs goes into
	 * the next segment. Avoids confusing full ring with special empty ring
	 * case below
	 */
	if (trbs_past_seg < 0)
		return 0;

	/* Empty ring special case, enqueue stuck on link trb while dequeue advanced */
	if (trb_is_link(ring->enqueue) && ring->enq_seg->next->trbs == ring->dequeue)
		return 0;

	new_segs = 1 + (trbs_past_seg / (TRBS_PER_SEGMENT - 1));
	seg = ring->enq_seg;

	while (new_segs > 0) {
		seg = seg->next;
		if (seg == ring->deq_seg) {
			xhci_dbg(xhci, "Adding %d trbs requires expanding ring by %d segments\n",
				 num_trbs, new_segs);
			return new_segs;
		}
		new_segs--;
	}

	return 0;
}

/* Ring the host controller doorbell after placing a command on the ring */
void xhci_ring_cmd_db(struct xhci_hcd *xhci)
{
	if (!(xhci->cmd_ring_state & CMD_RING_STATE_RUNNING))
		return;

	xhci_dbg(xhci, "// Ding dong!\n");

	trace_xhci_ring_host_doorbell(0, DB_VALUE_HOST);

	writel(DB_VALUE_HOST, &xhci->dba->doorbell[0]);
	/* Flush PCI posted writes */
	readl(&xhci->dba->doorbell[0]);
}

static bool xhci_mod_cmd_timer(struct xhci_hcd *xhci)
{
	return mod_delayed_work(system_wq, &xhci->cmd_timer,
			msecs_to_jiffies(xhci->current_cmd->timeout_ms));
}

static struct xhci_command *xhci_next_queued_cmd(struct xhci_hcd *xhci)
{
	return list_first_entry_or_null(&xhci->cmd_list, struct xhci_command,
					cmd_list);
}

/*
 * Turn all commands on command ring with status set to "aborted" to no-op trbs.
 * If there are other commands waiting then restart the ring and kick the timer.
 * This must be called with command ring stopped and xhci->lock held.
 */
static void xhci_handle_stopped_cmd_ring(struct xhci_hcd *xhci,
					 struct xhci_command *cur_cmd)
{
	struct xhci_command *i_cmd;

	/* Turn all aborted commands in list to no-ops, then restart */
	list_for_each_entry(i_cmd, &xhci->cmd_list, cmd_list) {

		if (i_cmd->status != COMP_COMMAND_ABORTED)
			continue;

		i_cmd->status = COMP_COMMAND_RING_STOPPED;

		xhci_dbg(xhci, "Turn aborted command %p to no-op\n",
			 i_cmd->command_trb);

		trb_to_noop(i_cmd->command_trb, TRB_CMD_NOOP);

		/*
		 * caller waiting for completion is called when command
		 *  completion event is received for these no-op commands
		 */
	}

	xhci->cmd_ring_state = CMD_RING_STATE_RUNNING;

	/* ring command ring doorbell to restart the command ring */
	if ((xhci->cmd_ring->dequeue != xhci->cmd_ring->enqueue) &&
	    !(xhci->xhc_state & XHCI_STATE_DYING)) {
		xhci->current_cmd = cur_cmd;
		if (cur_cmd)
			xhci_mod_cmd_timer(xhci);
		xhci_ring_cmd_db(xhci);
	}
}

/* Must be called with xhci->lock held, releases and acquires lock back */
static int xhci_abort_cmd_ring(struct xhci_hcd *xhci, unsigned long flags)
{
	struct xhci_segment *new_seg	= xhci->cmd_ring->deq_seg;
	union xhci_trb *new_deq		= xhci->cmd_ring->dequeue;
	u64 crcr;
	int ret;

	xhci_dbg(xhci, "Abort command ring\n");

	reinit_completion(&xhci->cmd_ring_stop_completion);

	/*
	 * The control bits like command stop, abort are located in lower
	 * dword of the command ring control register.
	 * Some controllers require all 64 bits to be written to abort the ring.
	 * Make sure the upper dword is valid, pointing to the next command,
	 * avoiding corrupting the command ring pointer in case the command ring
	 * is stopped by the time the upper dword is written.
	 */
	next_trb(&new_seg, &new_deq);
	if (trb_is_link(new_deq))
		next_trb(&new_seg, &new_deq);

	crcr = xhci_trb_virt_to_dma(new_seg, new_deq);
	xhci_write_64(xhci, crcr | CMD_RING_ABORT, &xhci->op_regs->cmd_ring);

	/* Section 4.6.1.2 of xHCI 1.0 spec says software should also time the
	 * completion of the Command Abort operation. If CRR is not negated in 5
	 * seconds then driver handles it as if host died (-ENODEV).
	 * In the future we should distinguish between -ENODEV and -ETIMEDOUT
	 * and try to recover a -ETIMEDOUT with a host controller reset.
	 */
	ret = xhci_handshake(&xhci->op_regs->cmd_ring,
			CMD_RING_RUNNING, 0, 5 * 1000 * 1000);
	if (ret < 0) {
		xhci_err(xhci, "Abort failed to stop command ring: %d\n", ret);
		xhci_halt(xhci);
		xhci_hc_died(xhci);
		return ret;
	}
	/*
	 * Writing the CMD_RING_ABORT bit should cause a cmd completion event,
	 * however on some host hw the CMD_RING_RUNNING bit is correctly cleared
	 * but the completion event in never sent. Wait 2 secs (arbitrary
	 * number) to handle those cases after negation of CMD_RING_RUNNING.
	 */
	spin_unlock_irqrestore(&xhci->lock, flags);
	ret = wait_for_completion_timeout(&xhci->cmd_ring_stop_completion,
					  msecs_to_jiffies(2000));
	spin_lock_irqsave(&xhci->lock, flags);
	if (!ret) {
		xhci_dbg(xhci, "No stop event for abort, ring start fail?\n");
		xhci_cleanup_command_queue(xhci);
	} else {
		xhci_handle_stopped_cmd_ring(xhci, xhci_next_queued_cmd(xhci));
	}
	return 0;
}

void xhci_ring_ep_doorbell(struct xhci_hcd *xhci,
		unsigned int slot_id,
		unsigned int ep_index,
		unsigned int stream_id)
{
	__le32 __iomem *db_addr = &xhci->dba->doorbell[slot_id];
	struct xhci_virt_ep *ep = &xhci->devs[slot_id]->eps[ep_index];
	unsigned int ep_state = ep->ep_state;

	/* Don't ring the doorbell for this endpoint if there are pending
	 * cancellations because we don't want to interrupt processing.
	 * We don't want to restart any stream rings if there's a set dequeue
	 * pointer command pending because the device can choose to start any
	 * stream once the endpoint is on the HW schedule.
	 */
	if ((ep_state & EP_STOP_CMD_PENDING) || (ep_state & SET_DEQ_PENDING) ||
	    (ep_state & EP_HALTED) || (ep_state & EP_CLEARING_TT))
		return;

	trace_xhci_ring_ep_doorbell(slot_id, DB_VALUE(ep_index, stream_id));

	writel(DB_VALUE(ep_index, stream_id), db_addr);
	/* flush the write */
	readl(db_addr);
}

/* Ring the doorbell for any rings with pending URBs */
static void ring_doorbell_for_active_rings(struct xhci_hcd *xhci,
		unsigned int slot_id,
		unsigned int ep_index)
{
	unsigned int stream_id;
	struct xhci_virt_ep *ep;

	ep = &xhci->devs[slot_id]->eps[ep_index];

	/* A ring has pending URBs if its TD list is not empty */
	if (!(ep->ep_state & EP_HAS_STREAMS)) {
		if (ep->ring && !(list_empty(&ep->ring->td_list)))
			xhci_ring_ep_doorbell(xhci, slot_id, ep_index, 0);
		return;
	}

	for (stream_id = 1; stream_id < ep->stream_info->num_streams;
			stream_id++) {
		struct xhci_stream_info *stream_info = ep->stream_info;
		if (!list_empty(&stream_info->stream_rings[stream_id]->td_list))
			xhci_ring_ep_doorbell(xhci, slot_id, ep_index,
						stream_id);
	}
}

void xhci_ring_doorbell_for_active_rings(struct xhci_hcd *xhci,
		unsigned int slot_id,
		unsigned int ep_index)
{
	ring_doorbell_for_active_rings(xhci, slot_id, ep_index);
}

static struct xhci_virt_ep *xhci_get_virt_ep(struct xhci_hcd *xhci,
					     unsigned int slot_id,
					     unsigned int ep_index)
{
	if (slot_id == 0 || slot_id >= MAX_HC_SLOTS) {
		xhci_warn(xhci, "Invalid slot_id %u\n", slot_id);
		return NULL;
	}
	if (ep_index >= EP_CTX_PER_DEV) {
		xhci_warn(xhci, "Invalid endpoint index %u\n", ep_index);
		return NULL;
	}
	if (!xhci->devs[slot_id]) {
		xhci_warn(xhci, "No xhci virt device for slot_id %u\n", slot_id);
		return NULL;
	}

	return &xhci->devs[slot_id]->eps[ep_index];
}

static struct xhci_ring *xhci_virt_ep_to_ring(struct xhci_hcd *xhci,
					      struct xhci_virt_ep *ep,
					      unsigned int stream_id)
{
	/* common case, no streams */
	if (!(ep->ep_state & EP_HAS_STREAMS))
		return ep->ring;

	if (!ep->stream_info)
		return NULL;

	if (stream_id == 0 || stream_id >= ep->stream_info->num_streams) {
		xhci_warn(xhci, "Invalid stream_id %u request for slot_id %u ep_index %u\n",
			  stream_id, ep->vdev->slot_id, ep->ep_index);
		return NULL;
	}

	return ep->stream_info->stream_rings[stream_id];
}

/* Get the right ring for the given slot_id, ep_index and stream_id.
 * If the endpoint supports streams, boundary check the URB's stream ID.
 * If the endpoint doesn't support streams, return the singular endpoint ring.
 */
struct xhci_ring *xhci_triad_to_transfer_ring(struct xhci_hcd *xhci,
		unsigned int slot_id, unsigned int ep_index,
		unsigned int stream_id)
{
	struct xhci_virt_ep *ep;

	ep = xhci_get_virt_ep(xhci, slot_id, ep_index);
	if (!ep)
		return NULL;

	return xhci_virt_ep_to_ring(xhci, ep, stream_id);
}


/*
 * Get the hw dequeue pointer xHC stopped on, either directly from the
 * endpoint context, or if streams are in use from the stream context.
 * The returned hw_dequeue contains the lowest four bits with cycle state
 * and possbile stream context type.
 */
static u64 xhci_get_hw_deq(struct xhci_hcd *xhci, struct xhci_virt_device *vdev,
			   unsigned int ep_index, unsigned int stream_id)
{
	struct xhci_ep_ctx *ep_ctx;
	struct xhci_stream_ctx *st_ctx;
	struct xhci_virt_ep *ep;

	ep = &vdev->eps[ep_index];

	if (ep->ep_state & EP_HAS_STREAMS) {
		st_ctx = &ep->stream_info->stream_ctx_array[stream_id];
		return le64_to_cpu(st_ctx->stream_ring);
	}
	ep_ctx = xhci_get_ep_ctx(xhci, vdev->out_ctx, ep_index);
	return le64_to_cpu(ep_ctx->deq);
}

static int xhci_move_dequeue_past_td(struct xhci_hcd *xhci,
				unsigned int slot_id, unsigned int ep_index,
				unsigned int stream_id, struct xhci_td *td)
{
	struct xhci_virt_device *dev = xhci->devs[slot_id];
	struct xhci_virt_ep *ep = &dev->eps[ep_index];
	struct xhci_ring *ep_ring;
	struct xhci_command *cmd;
	struct xhci_segment *new_seg;
	union xhci_trb *new_deq;
	int new_cycle;
	dma_addr_t addr;
	u64 hw_dequeue;
	bool hw_dequeue_found = false;
	bool td_last_trb_found = false;
	u32 trb_sct = 0;
	int ret;

	ep_ring = xhci_triad_to_transfer_ring(xhci, slot_id,
			ep_index, stream_id);
	if (!ep_ring) {
		xhci_warn(xhci, "WARN can't find new dequeue, invalid stream ID %u\n",
			  stream_id);
		return -ENODEV;
	}

	hw_dequeue = xhci_get_hw_deq(xhci, dev, ep_index, stream_id) & TR_DEQ_PTR_MASK;
	new_seg = ep_ring->deq_seg;
	new_deq = ep_ring->dequeue;
	new_cycle = le32_to_cpu(td->end_trb->generic.field[3]) & TRB_CYCLE;

	/*
	 * Walk the ring until both the next TRB and hw_dequeue are found (don't
	 * move hw_dequeue back if it went forward due to a HW bug). Cycle state
	 * is loaded from a known good TRB, track later toggles to maintain it.
	 */
	do {
		if (!hw_dequeue_found && xhci_trb_virt_to_dma(new_seg, new_deq)
		    == (dma_addr_t)hw_dequeue) {
			hw_dequeue_found = true;
			if (td_last_trb_found)
				break;
		}
		if (new_deq == td->end_trb)
			td_last_trb_found = true;

		if (td_last_trb_found && trb_is_link(new_deq) &&
		    link_trb_toggles_cycle(new_deq))
			new_cycle ^= 0x1;

		next_trb(&new_seg, &new_deq);

		/* Search wrapped around, bail out */
		if (new_deq == ep->ring->dequeue) {
			xhci_err(xhci, "Error: Failed finding new dequeue state\n");
			return -EINVAL;
		}

	} while (!hw_dequeue_found || !td_last_trb_found);

	/* Don't update the ring cycle state for the producer (us). */
	addr = xhci_trb_virt_to_dma(new_seg, new_deq);
	if (addr == 0) {
		xhci_warn(xhci, "Can't find dma of new dequeue ptr\n");
		xhci_warn(xhci, "deq seg = %p, deq ptr = %p\n", new_seg, new_deq);
		return -EINVAL;
	}

	if ((ep->ep_state & SET_DEQ_PENDING)) {
		xhci_warn(xhci, "Set TR Deq already pending, don't submit for 0x%pad\n",
			  &addr);
		return -EBUSY;
	}

	/* This function gets called from contexts where it cannot sleep */
	cmd = xhci_alloc_command(xhci, false, GFP_ATOMIC);
	if (!cmd) {
		xhci_warn(xhci, "Can't alloc Set TR Deq cmd 0x%pad\n", &addr);
		return -ENOMEM;
	}

	if (stream_id)
		trb_sct = SCT_FOR_TRB(SCT_PRI_TR);
	ret = queue_command(xhci, cmd,
		lower_32_bits(addr) | trb_sct | new_cycle,
		upper_32_bits(addr),
		STREAM_ID_FOR_TRB(stream_id), SLOT_ID_FOR_TRB(slot_id) |
		EP_INDEX_FOR_TRB(ep_index) | TRB_TYPE(TRB_SET_DEQ), false);
	if (ret < 0) {
		xhci_free_command(xhci, cmd);
		return ret;
	}
	ep->queued_deq_seg = new_seg;
	ep->queued_deq_ptr = new_deq;

	xhci_dbg_trace(xhci, trace_xhci_dbg_cancel_urb,
		       "Set TR Deq ptr 0x%llx, cycle %u\n", addr, new_cycle);

	/* Stop the TD queueing code from ringing the doorbell until
	 * this command completes.  The HC won't set the dequeue pointer
	 * if the ring is running, and ringing the doorbell starts the
	 * ring running.
	 */
	ep->ep_state |= SET_DEQ_PENDING;
	xhci_ring_cmd_db(xhci);
	return 0;
}

/* flip_cycle means flip the cycle bit of all but the first and last TRB.
 * (The last TRB actually points to the ring enqueue pointer, which is not part
 * of this TD.)  This is used to remove partially enqueued isoc TDs from a ring.
 */
static void td_to_noop(struct xhci_td *td, bool flip_cycle)
{
	struct xhci_segment *seg	= td->start_seg;
	union xhci_trb *trb		= td->start_trb;

	while (1) {
		trb_to_noop(trb, TRB_TR_NOOP);

		/* flip cycle if asked to */
		if (flip_cycle && trb != td->start_trb && trb != td->end_trb)
			trb->generic.field[3] ^= cpu_to_le32(TRB_CYCLE);

		if (trb == td->end_trb)
			break;

		next_trb(&seg, &trb);
	}
}

static void xhci_giveback_urb_in_irq(struct xhci_hcd *xhci,
				     struct xhci_td *cur_td, int status)
{
	struct urb	*urb		= cur_td->urb;
	struct urb_priv	*urb_priv	= urb->hcpriv;
	struct usb_hcd	*hcd		= bus_to_hcd(urb->dev->bus);

	if (usb_pipetype(urb->pipe) == PIPE_ISOCHRONOUS) {
		xhci_to_hcd(xhci)->self.bandwidth_isoc_reqs--;
		if (xhci_to_hcd(xhci)->self.bandwidth_isoc_reqs	== 0) {
			if (xhci->quirks & XHCI_AMD_PLL_FIX)
				usb_amd_quirk_pll_enable();
		}
	}
	xhci_urb_free_priv(urb_priv);
	usb_hcd_unlink_urb_from_ep(hcd, urb);
	trace_xhci_urb_giveback(urb);
	usb_hcd_giveback_urb(hcd, urb, status);
}

static void xhci_unmap_td_bounce_buffer(struct xhci_hcd *xhci,
		struct xhci_ring *ring, struct xhci_td *td)
{
	struct device *dev = xhci_to_hcd(xhci)->self.sysdev;
	struct xhci_segment *seg = td->bounce_seg;
	struct urb *urb = td->urb;
	size_t len;

	if (!ring || !seg || !urb)
		return;

	if (usb_urb_dir_out(urb)) {
		dma_unmap_single(dev, seg->bounce_dma, ring->bounce_buf_len,
				 DMA_TO_DEVICE);
		return;
	}

	dma_unmap_single(dev, seg->bounce_dma, ring->bounce_buf_len,
			 DMA_FROM_DEVICE);
	/* for in transfers we need to copy the data from bounce to sg */
	if (urb->num_sgs) {
		len = sg_pcopy_from_buffer(urb->sg, urb->num_sgs, seg->bounce_buf,
					   seg->bounce_len, seg->bounce_offs);
		if (len != seg->bounce_len)
			xhci_warn(xhci, "WARN Wrong bounce buffer read length: %zu != %d\n",
				  len, seg->bounce_len);
	} else {
		memcpy(urb->transfer_buffer + seg->bounce_offs, seg->bounce_buf,
		       seg->bounce_len);
	}
	seg->bounce_len = 0;
	seg->bounce_offs = 0;
}

static void xhci_td_cleanup(struct xhci_hcd *xhci, struct xhci_td *td,
			    struct xhci_ring *ep_ring, int status)
{
	struct urb *urb = NULL;

	/* Clean up the endpoint's TD list */
	urb = td->urb;

	/* if a bounce buffer was used to align this td then unmap it */
	xhci_unmap_td_bounce_buffer(xhci, ep_ring, td);

	/* Do one last check of the actual transfer length.
	 * If the host controller said we transferred more data than the buffer
	 * length, urb->actual_length will be a very big number (since it's
	 * unsigned).  Play it safe and say we didn't transfer anything.
	 */
	if (urb->actual_length > urb->transfer_buffer_length) {
		xhci_warn(xhci, "URB req %u and actual %u transfer length mismatch\n",
			  urb->transfer_buffer_length, urb->actual_length);
		urb->actual_length = 0;
		status = 0;
	}
	/* TD might be removed from td_list if we are giving back a cancelled URB */
	if (!list_empty(&td->td_list))
		list_del_init(&td->td_list);
	/* Giving back a cancelled URB, or if a slated TD completed anyway */
	if (!list_empty(&td->cancelled_td_list))
		list_del_init(&td->cancelled_td_list);

	inc_td_cnt(urb);
	/* Giveback the urb when all the tds are completed */
	if (last_td_in_urb(td)) {
		if ((urb->actual_length != urb->transfer_buffer_length &&
		     (urb->transfer_flags & URB_SHORT_NOT_OK)) ||
		    (status != 0 && !usb_endpoint_xfer_isoc(&urb->ep->desc)))
			xhci_dbg(xhci, "Giveback URB %p, len = %d, expected = %d, status = %d\n",
				 urb, urb->actual_length,
				 urb->transfer_buffer_length, status);

		/* set isoc urb status to 0 just as EHCI, UHCI, and OHCI */
		if (usb_pipetype(urb->pipe) == PIPE_ISOCHRONOUS)
			status = 0;
		xhci_giveback_urb_in_irq(xhci, td, status);
	}
}

/* Give back previous TD and move on to the next TD. */
static void xhci_dequeue_td(struct xhci_hcd *xhci, struct xhci_td *td, struct xhci_ring *ring,
			    u32 status)
{
	ring->dequeue = td->end_trb;
	ring->deq_seg = td->end_seg;
	inc_deq(xhci, ring);

	xhci_td_cleanup(xhci, td, ring, status);
}

/* Complete the cancelled URBs we unlinked from td_list. */
static void xhci_giveback_invalidated_tds(struct xhci_virt_ep *ep)
{
	struct xhci_ring *ring;
	struct xhci_td *td, *tmp_td;

	list_for_each_entry_safe(td, tmp_td, &ep->cancelled_td_list,
				 cancelled_td_list) {

		ring = xhci_urb_to_transfer_ring(ep->xhci, td->urb);

		if (td->cancel_status == TD_CLEARED) {
			xhci_dbg(ep->xhci, "%s: Giveback cancelled URB %p TD\n",
				 __func__, td->urb);
			xhci_td_cleanup(ep->xhci, td, ring, td->status);
		} else {
			xhci_dbg(ep->xhci, "%s: Keep cancelled URB %p TD as cancel_status is %d\n",
				 __func__, td->urb, td->cancel_status);
		}
		if (ep->xhci->xhc_state & XHCI_STATE_DYING)
			return;
	}
}

static int xhci_reset_halted_ep(struct xhci_hcd *xhci, unsigned int slot_id,
				unsigned int ep_index, enum xhci_ep_reset_type reset_type)
{
	struct xhci_command *command;
	int ret = 0;

	command = xhci_alloc_command(xhci, false, GFP_ATOMIC);
	if (!command) {
		ret = -ENOMEM;
		goto done;
	}

	xhci_dbg(xhci, "%s-reset ep %u, slot %u\n",
		 (reset_type == EP_HARD_RESET) ? "Hard" : "Soft",
		 ep_index, slot_id);

	ret = xhci_queue_reset_ep(xhci, command, slot_id, ep_index, reset_type);
done:
	if (ret)
		xhci_err(xhci, "ERROR queuing reset endpoint for slot %d ep_index %d, %d\n",
			 slot_id, ep_index, ret);
	return ret;
}

static int xhci_handle_halted_endpoint(struct xhci_hcd *xhci,
				struct xhci_virt_ep *ep,
				struct xhci_td *td,
				enum xhci_ep_reset_type reset_type)
{
	unsigned int slot_id = ep->vdev->slot_id;
	int err;

	/*
	 * Avoid resetting endpoint if link is inactive. Can cause host hang.
	 * Device will be reset soon to recover the link so don't do anything
	 */
	if (ep->vdev->flags & VDEV_PORT_ERROR)
		return -ENODEV;

	/* add td to cancelled list and let reset ep handler take care of it */
	if (reset_type == EP_HARD_RESET) {
		ep->ep_state |= EP_HARD_CLEAR_TOGGLE;
		if (td && list_empty(&td->cancelled_td_list)) {
			list_add_tail(&td->cancelled_td_list, &ep->cancelled_td_list);
			td->cancel_status = TD_HALTED;
		}
	}

	if (ep->ep_state & EP_HALTED) {
		xhci_dbg(xhci, "Reset ep command for ep_index %d already pending\n",
			 ep->ep_index);
		return 0;
	}

	err = xhci_reset_halted_ep(xhci, slot_id, ep->ep_index, reset_type);
	if (err)
		return err;

	ep->ep_state |= EP_HALTED;

	xhci_ring_cmd_db(xhci);

	return 0;
}

/*
 * Fix up the ep ring first, so HW stops executing cancelled TDs.
 * We have the xHCI lock, so nothing can modify this list until we drop it.
 * We're also in the event handler, so we can't get re-interrupted if another
 * Stop Endpoint command completes.
 *
 * only call this when ring is not in a running state
 */

static int xhci_invalidate_cancelled_tds(struct xhci_virt_ep *ep)
{
	struct xhci_hcd		*xhci;
	struct xhci_td		*td = NULL;
	struct xhci_td		*tmp_td = NULL;
	struct xhci_td		*cached_td = NULL;
	struct xhci_ring	*ring;
	u64			hw_deq;
	unsigned int		slot_id = ep->vdev->slot_id;
	int			err;

	/*
	 * This is not going to work if the hardware is changing its dequeue
	 * pointers as we look at them. Completion handler will call us later.
	 */
	if (ep->ep_state & SET_DEQ_PENDING)
		return 0;

	xhci = ep->xhci;

	list_for_each_entry_safe(td, tmp_td, &ep->cancelled_td_list, cancelled_td_list) {
		xhci_dbg_trace(xhci, trace_xhci_dbg_cancel_urb,
			       "Removing canceled TD starting at 0x%llx (dma) in stream %u URB %p",
			       (unsigned long long)xhci_trb_virt_to_dma(
				       td->start_seg, td->start_trb),
			       td->urb->stream_id, td->urb);
		list_del_init(&td->td_list);
		ring = xhci_urb_to_transfer_ring(xhci, td->urb);
		if (!ring) {
			xhci_warn(xhci, "WARN Cancelled URB %p has invalid stream ID %u.\n",
				  td->urb, td->urb->stream_id);
			continue;
		}
		/*
		 * If a ring stopped on the TD we need to cancel then we have to
		 * move the xHC endpoint ring dequeue pointer past this TD.
		 * Rings halted due to STALL may show hw_deq is past the stalled
		 * TD, but still require a set TR Deq command to flush xHC cache.
		 */
		hw_deq = xhci_get_hw_deq(xhci, ep->vdev, ep->ep_index,
					 td->urb->stream_id);
		hw_deq &= TR_DEQ_PTR_MASK;

		if (td->cancel_status == TD_HALTED || trb_in_td(td, hw_deq)) {
			switch (td->cancel_status) {
			case TD_CLEARED: /* TD is already no-op */
			case TD_CLEARING_CACHE: /* set TR deq command already queued */
				break;
			case TD_DIRTY: /* TD is cached, clear it */
			case TD_HALTED:
			case TD_CLEARING_CACHE_DEFERRED:
				if (cached_td) {
					if (cached_td->urb->stream_id != td->urb->stream_id) {
						/* Multiple streams case, defer move dq */
						xhci_dbg(xhci,
							 "Move dq deferred: stream %u URB %p\n",
							 td->urb->stream_id, td->urb);
						td->cancel_status = TD_CLEARING_CACHE_DEFERRED;
						break;
					}

					/* Should never happen, but clear the TD if it does */
					xhci_warn(xhci,
						  "Found multiple active URBs %p and %p in stream %u?\n",
						  td->urb, cached_td->urb,
						  td->urb->stream_id);
					td_to_noop(cached_td, false);
					cached_td->cancel_status = TD_CLEARED;
				}
				td_to_noop(td, false);
				td->cancel_status = TD_CLEARING_CACHE;
				cached_td = td;
				break;
			}
		} else {
			td_to_noop(td, false);
			td->cancel_status = TD_CLEARED;
		}
	}

	/* If there's no need to move the dequeue pointer then we're done */
	if (!cached_td)
		return 0;

	err = xhci_move_dequeue_past_td(xhci, slot_id, ep->ep_index,
					cached_td->urb->stream_id,
					cached_td);
	if (err) {
		/* Failed to move past cached td, just set cached TDs to no-op */
		list_for_each_entry_safe(td, tmp_td, &ep->cancelled_td_list, cancelled_td_list) {
			/*
			 * Deferred TDs need to have the deq pointer set after the above command
			 * completes, so if that failed we just give up on all of them (and
			 * complain loudly since this could cause issues due to caching).
			 */
			if (td->cancel_status != TD_CLEARING_CACHE &&
			    td->cancel_status != TD_CLEARING_CACHE_DEFERRED)
				continue;
			xhci_warn(xhci, "Failed to clear cancelled cached URB %p, mark clear anyway\n",
				  td->urb);
			td_to_noop(td, false);
			td->cancel_status = TD_CLEARED;
		}
	}
	return 0;
}

/*
 * Erase queued TDs from transfer ring(s) and give back those the xHC didn't
 * stop on. If necessary, queue commands to move the xHC off cancelled TDs it
 * stopped on. Those will be given back later when the commands complete.
 *
 * Call under xhci->lock on a stopped endpoint.
 */
void xhci_process_cancelled_tds(struct xhci_virt_ep *ep)
{
	xhci_invalidate_cancelled_tds(ep);
	xhci_giveback_invalidated_tds(ep);
}

/*
 * Returns the TD the endpoint ring halted on.
 * Only call for non-running rings without streams.
 */
static struct xhci_td *find_halted_td(struct xhci_virt_ep *ep)
{
	struct xhci_td	*td;
	u64		hw_deq;

	if (!list_empty(&ep->ring->td_list)) { /* Not streams compatible */
		hw_deq = xhci_get_hw_deq(ep->xhci, ep->vdev, ep->ep_index, 0);
		hw_deq &= TR_DEQ_PTR_MASK;
		td = list_first_entry(&ep->ring->td_list, struct xhci_td, td_list);
		if (trb_in_td(td, hw_deq))
			return td;
	}
	return NULL;
}

/*
 * When we get a command completion for a Stop Endpoint Command, we need to
 * unlink any cancelled TDs from the ring.  There are two ways to do that:
 *
 *  1. If the HW was in the middle of processing the TD that needs to be
 *     cancelled, then we must move the ring's dequeue pointer past the last TRB
 *     in the TD with a Set Dequeue Pointer Command.
 *  2. Otherwise, we turn all the TRBs in the TD into No-op TRBs (with the chain
 *     bit cleared) so that the HW will skip over them.
 */
static void xhci_handle_cmd_stop_ep(struct xhci_hcd *xhci, int slot_id,
				    union xhci_trb *trb, u32 comp_code)
{
	unsigned int ep_index;
	struct xhci_virt_ep *ep;
	struct xhci_ep_ctx *ep_ctx;
	struct xhci_td *td = NULL;
	enum xhci_ep_reset_type reset_type;
	struct xhci_command *command;
	int err;

	if (unlikely(TRB_TO_SUSPEND_PORT(le32_to_cpu(trb->generic.field[3])))) {
		if (!xhci->devs[slot_id])
			xhci_warn(xhci, "Stop endpoint command completion for disabled slot %u\n",
				  slot_id);
		return;
	}

	ep_index = TRB_TO_EP_INDEX(le32_to_cpu(trb->generic.field[3]));
	ep = xhci_get_virt_ep(xhci, slot_id, ep_index);
	if (!ep)
		return;

	ep_ctx = xhci_get_ep_ctx(xhci, ep->vdev->out_ctx, ep_index);

	trace_xhci_handle_cmd_stop_ep(ep_ctx);

	if (comp_code == COMP_CONTEXT_STATE_ERROR) {
	/*
	 * If stop endpoint command raced with a halting endpoint we need to
	 * reset the host side endpoint first.
	 * If the TD we halted on isn't cancelled the TD should be given back
	 * with a proper error code, and the ring dequeue moved past the TD.
	 * If streams case we can't find hw_deq, or the TD we halted on so do a
	 * soft reset.
	 *
	 * Proper error code is unknown here, it would be -EPIPE if device side
	 * of enadpoit halted (aka STALL), and -EPROTO if not (transaction error)
	 * We use -EPROTO, if device is stalled it should return a stall error on
	 * next transfer, which then will return -EPIPE, and device side stall is
	 * noted and cleared by class driver.
	 */
		switch (GET_EP_CTX_STATE(ep_ctx)) {
		case EP_STATE_HALTED:
			xhci_dbg(xhci, "Stop ep completion raced with stall\n");
			/*
			 * If the halt happened before Stop Endpoint failed, its transfer event
			 * should have already been handled and Reset Endpoint should be pending.
			 */
			if (ep->ep_state & EP_HALTED)
				goto reset_done;

			if (ep->ep_state & EP_HAS_STREAMS) {
				reset_type = EP_SOFT_RESET;
			} else {
				reset_type = EP_HARD_RESET;
				td = find_halted_td(ep);
				if (td)
					td->status = -EPROTO;
			}
			/* reset ep, reset handler cleans up cancelled tds */
			err = xhci_handle_halted_endpoint(xhci, ep, td, reset_type);
			xhci_dbg(xhci, "Stop ep completion resetting ep, status %d\n", err);
			if (err)
				break;
reset_done:
			/* Reset EP handler will clean up cancelled TDs */
			ep->ep_state &= ~EP_STOP_CMD_PENDING;
			return;
		case EP_STATE_STOPPED:
			/*
			 * Per xHCI 4.6.9, Stop Endpoint command on a Stopped
			 * EP is a Context State Error, and EP stays Stopped.
			 *
			 * But maybe it failed on Halted, and somebody ran Reset
			 * Endpoint later. EP state is now Stopped and EP_HALTED
			 * still set because Reset EP handler will run after us.
			 */
			if (ep->ep_state & EP_HALTED)
				break;
			/*
			 * On some HCs EP state remains Stopped for some tens of
			 * us to a few ms or more after a doorbell ring, and any
			 * new Stop Endpoint fails without aborting the restart.
			 * This handler may run quickly enough to still see this
			 * Stopped state, but it will soon change to Running.
			 *
			 * Assume this bug on unexpected Stop Endpoint failures.
<<<<<<< HEAD
			 * Keep retrying until the EP starts and stops again, on
			 * chips where this is known to help. Wait for 100ms.
=======
			 * Keep retrying until the EP starts and stops again or
			 * up to a timeout (a defective HC may never start, or a
			 * driver bug may cause stopping an already stopped EP).
>>>>>>> b35fc656
			 */
			if (time_is_before_jiffies(ep->stop_time + msecs_to_jiffies(100)))
				break;
			fallthrough;
		case EP_STATE_RUNNING:
			/* Race, HW handled stop ep cmd before ep was running */
			xhci_dbg(xhci, "Stop ep completion ctx error, ctx_state %d\n",
					GET_EP_CTX_STATE(ep_ctx));

			command = xhci_alloc_command(xhci, false, GFP_ATOMIC);
			if (!command) {
				ep->ep_state &= ~EP_STOP_CMD_PENDING;
				return;
			}
			xhci_queue_stop_endpoint(xhci, command, slot_id, ep_index, 0);
			xhci_ring_cmd_db(xhci);

			return;
		default:
			break;
		}
	}

	/* will queue a set TR deq if stopped on a cancelled, uncleared TD */
	xhci_invalidate_cancelled_tds(ep);
	ep->ep_state &= ~EP_STOP_CMD_PENDING;

	/* Otherwise ring the doorbell(s) to restart queued transfers */
	xhci_giveback_invalidated_tds(ep);
	ring_doorbell_for_active_rings(xhci, slot_id, ep_index);
}

static void xhci_kill_ring_urbs(struct xhci_hcd *xhci, struct xhci_ring *ring)
{
	struct xhci_td *cur_td;
	struct xhci_td *tmp;

	list_for_each_entry_safe(cur_td, tmp, &ring->td_list, td_list) {
		list_del_init(&cur_td->td_list);

		if (!list_empty(&cur_td->cancelled_td_list))
			list_del_init(&cur_td->cancelled_td_list);

		xhci_unmap_td_bounce_buffer(xhci, ring, cur_td);

		inc_td_cnt(cur_td->urb);
		if (last_td_in_urb(cur_td))
			xhci_giveback_urb_in_irq(xhci, cur_td, -ESHUTDOWN);
	}
}

static void xhci_kill_endpoint_urbs(struct xhci_hcd *xhci,
		int slot_id, int ep_index)
{
	struct xhci_td *cur_td;
	struct xhci_td *tmp;
	struct xhci_virt_ep *ep;
	struct xhci_ring *ring;

	ep = xhci_get_virt_ep(xhci, slot_id, ep_index);
	if (!ep)
		return;

	if ((ep->ep_state & EP_HAS_STREAMS) ||
			(ep->ep_state & EP_GETTING_NO_STREAMS)) {
		int stream_id;

		for (stream_id = 1; stream_id < ep->stream_info->num_streams;
				stream_id++) {
			ring = ep->stream_info->stream_rings[stream_id];
			if (!ring)
				continue;

			xhci_dbg_trace(xhci, trace_xhci_dbg_cancel_urb,
					"Killing URBs for slot ID %u, ep index %u, stream %u",
					slot_id, ep_index, stream_id);
			xhci_kill_ring_urbs(xhci, ring);
		}
	} else {
		ring = ep->ring;
		if (!ring)
			return;
		xhci_dbg_trace(xhci, trace_xhci_dbg_cancel_urb,
				"Killing URBs for slot ID %u, ep index %u",
				slot_id, ep_index);
		xhci_kill_ring_urbs(xhci, ring);
	}

	list_for_each_entry_safe(cur_td, tmp, &ep->cancelled_td_list,
			cancelled_td_list) {
		list_del_init(&cur_td->cancelled_td_list);
		inc_td_cnt(cur_td->urb);

		if (last_td_in_urb(cur_td))
			xhci_giveback_urb_in_irq(xhci, cur_td, -ESHUTDOWN);
	}
}

/*
 * host controller died, register read returns 0xffffffff
 * Complete pending commands, mark them ABORTED.
 * URBs need to be given back as usb core might be waiting with device locks
 * held for the URBs to finish during device disconnect, blocking host remove.
 *
 * Call with xhci->lock held.
 * lock is relased and re-acquired while giving back urb.
 */
void xhci_hc_died(struct xhci_hcd *xhci)
{
	bool notify;
	int i, j;

	if (xhci->xhc_state & XHCI_STATE_DYING)
		return;

	notify = !(xhci->xhc_state & XHCI_STATE_REMOVING);
	if (notify)
		xhci_err(xhci, "xHCI host controller not responding, assume dead\n");
	xhci->xhc_state |= XHCI_STATE_DYING;

	xhci_cleanup_command_queue(xhci);

	/* return any pending urbs, remove may be waiting for them */
	for (i = 0; i <= HCS_MAX_SLOTS(xhci->hcs_params1); i++) {
		if (!xhci->devs[i])
			continue;
		for (j = 0; j < 31; j++)
			xhci_kill_endpoint_urbs(xhci, i, j);
	}

	/* inform usb core hc died if PCI remove isn't already handling it */
	if (notify)
		usb_hc_died(xhci_to_hcd(xhci));
}

/*
 * When we get a completion for a Set Transfer Ring Dequeue Pointer command,
 * we need to clear the set deq pending flag in the endpoint ring state, so that
 * the TD queueing code can ring the doorbell again.  We also need to ring the
 * endpoint doorbell to restart the ring, but only if there aren't more
 * cancellations pending.
 */
static void xhci_handle_cmd_set_deq(struct xhci_hcd *xhci, int slot_id,
		union xhci_trb *trb, u32 cmd_comp_code)
{
	unsigned int ep_index;
	unsigned int stream_id;
	struct xhci_ring *ep_ring;
	struct xhci_virt_ep *ep;
	struct xhci_ep_ctx *ep_ctx;
	struct xhci_slot_ctx *slot_ctx;
	struct xhci_stream_ctx *stream_ctx;
	struct xhci_td *td, *tmp_td;

	ep_index = TRB_TO_EP_INDEX(le32_to_cpu(trb->generic.field[3]));
	stream_id = TRB_TO_STREAM_ID(le32_to_cpu(trb->generic.field[2]));
	ep = xhci_get_virt_ep(xhci, slot_id, ep_index);
	if (!ep)
		return;

	ep_ring = xhci_virt_ep_to_ring(xhci, ep, stream_id);
	if (!ep_ring) {
		xhci_warn(xhci, "WARN Set TR deq ptr command for freed stream ID %u\n",
				stream_id);
		/* XXX: Harmless??? */
		goto cleanup;
	}

	ep_ctx = xhci_get_ep_ctx(xhci, ep->vdev->out_ctx, ep_index);
	slot_ctx = xhci_get_slot_ctx(xhci, ep->vdev->out_ctx);
	trace_xhci_handle_cmd_set_deq(slot_ctx);
	trace_xhci_handle_cmd_set_deq_ep(ep_ctx);

	if (ep->ep_state & EP_HAS_STREAMS) {
		stream_ctx = &ep->stream_info->stream_ctx_array[stream_id];
		trace_xhci_handle_cmd_set_deq_stream(ep->stream_info, stream_id);
	}

	if (cmd_comp_code != COMP_SUCCESS) {
		unsigned int ep_state;
		unsigned int slot_state;

		switch (cmd_comp_code) {
		case COMP_TRB_ERROR:
			xhci_warn(xhci, "WARN Set TR Deq Ptr cmd invalid because of stream ID configuration\n");
			break;
		case COMP_CONTEXT_STATE_ERROR:
			xhci_warn(xhci, "WARN Set TR Deq Ptr cmd failed due to incorrect slot or ep state.\n");
			ep_state = GET_EP_CTX_STATE(ep_ctx);
			slot_state = le32_to_cpu(slot_ctx->dev_state);
			slot_state = GET_SLOT_STATE(slot_state);
			xhci_dbg_trace(xhci, trace_xhci_dbg_cancel_urb,
					"Slot state = %u, EP state = %u",
					slot_state, ep_state);
			break;
		case COMP_SLOT_NOT_ENABLED_ERROR:
			xhci_warn(xhci, "WARN Set TR Deq Ptr cmd failed because slot %u was not enabled.\n",
					slot_id);
			break;
		default:
			xhci_warn(xhci, "WARN Set TR Deq Ptr cmd with unknown completion code of %u.\n",
					cmd_comp_code);
			break;
		}
		/* OK what do we do now?  The endpoint state is hosed, and we
		 * should never get to this point if the synchronization between
		 * queueing, and endpoint state are correct.  This might happen
		 * if the device gets disconnected after we've finished
		 * cancelling URBs, which might not be an error...
		 */
	} else {
		u64 deq;
		/* 4.6.10 deq ptr is written to the stream ctx for streams */
		if (ep->ep_state & EP_HAS_STREAMS) {
			deq = le64_to_cpu(stream_ctx->stream_ring) & TR_DEQ_PTR_MASK;

			/*
			 * Cadence xHCI controllers store some endpoint state
			 * information within Rsvd0 fields of Stream Endpoint
			 * context. This field is not cleared during Set TR
			 * Dequeue Pointer command which causes XDMA to skip
			 * over transfer ring and leads to data loss on stream
			 * pipe.
			 * To fix this issue driver must clear Rsvd0 field.
			 */
			if (xhci->quirks & XHCI_CDNS_SCTX_QUIRK) {
				stream_ctx->reserved[0] = 0;
				stream_ctx->reserved[1] = 0;
			}
		} else {
			deq = le64_to_cpu(ep_ctx->deq) & TR_DEQ_PTR_MASK;
		}
		xhci_dbg_trace(xhci, trace_xhci_dbg_cancel_urb,
			"Successful Set TR Deq Ptr cmd, deq = @%08llx", deq);
		if (xhci_trb_virt_to_dma(ep->queued_deq_seg,
					 ep->queued_deq_ptr) == deq) {
			/* Update the ring's dequeue segment and dequeue pointer
			 * to reflect the new position.
			 */
			ep_ring->deq_seg = ep->queued_deq_seg;
			ep_ring->dequeue = ep->queued_deq_ptr;
		} else {
			xhci_warn(xhci, "Mismatch between completed Set TR Deq Ptr command & xHCI internal state.\n");
			xhci_warn(xhci, "ep deq seg = %p, deq ptr = %p\n",
				  ep->queued_deq_seg, ep->queued_deq_ptr);
		}
	}
	/* HW cached TDs cleared from cache, give them back */
	list_for_each_entry_safe(td, tmp_td, &ep->cancelled_td_list,
				 cancelled_td_list) {
		ep_ring = xhci_urb_to_transfer_ring(ep->xhci, td->urb);
		if (td->cancel_status == TD_CLEARING_CACHE) {
			td->cancel_status = TD_CLEARED;
			xhci_dbg(ep->xhci, "%s: Giveback cancelled URB %p TD\n",
				 __func__, td->urb);
			xhci_td_cleanup(ep->xhci, td, ep_ring, td->status);
		} else {
			xhci_dbg(ep->xhci, "%s: Keep cancelled URB %p TD as cancel_status is %d\n",
				 __func__, td->urb, td->cancel_status);
		}
	}
cleanup:
	ep->ep_state &= ~SET_DEQ_PENDING;
	ep->queued_deq_seg = NULL;
	ep->queued_deq_ptr = NULL;

	/* Check for deferred or newly cancelled TDs */
	if (!list_empty(&ep->cancelled_td_list)) {
		xhci_dbg(ep->xhci, "%s: Pending TDs to clear, continuing with invalidation\n",
			 __func__);
		xhci_invalidate_cancelled_tds(ep);
		/* Try to restart the endpoint if all is done */
		ring_doorbell_for_active_rings(xhci, slot_id, ep_index);
		/* Start giving back any TDs invalidated above */
		xhci_giveback_invalidated_tds(ep);
	} else {
		/* Restart any rings with pending URBs */
		xhci_dbg(ep->xhci, "%s: All TDs cleared, ring doorbell\n", __func__);
		ring_doorbell_for_active_rings(xhci, slot_id, ep_index);
	}
}

static void xhci_handle_cmd_reset_ep(struct xhci_hcd *xhci, int slot_id,
		union xhci_trb *trb, u32 cmd_comp_code)
{
	struct xhci_virt_ep *ep;
	struct xhci_ep_ctx *ep_ctx;
	unsigned int ep_index;

	ep_index = TRB_TO_EP_INDEX(le32_to_cpu(trb->generic.field[3]));
	ep = xhci_get_virt_ep(xhci, slot_id, ep_index);
	if (!ep)
		return;

	ep_ctx = xhci_get_ep_ctx(xhci, ep->vdev->out_ctx, ep_index);
	trace_xhci_handle_cmd_reset_ep(ep_ctx);

	/* This command will only fail if the endpoint wasn't halted,
	 * but we don't care.
	 */
	xhci_dbg_trace(xhci, trace_xhci_dbg_reset_ep,
		"Ignoring reset ep completion code of %u", cmd_comp_code);

	/* Cleanup cancelled TDs as ep is stopped. May queue a Set TR Deq cmd */
	xhci_invalidate_cancelled_tds(ep);

	/* Clear our internal halted state */
	ep->ep_state &= ~EP_HALTED;

	xhci_giveback_invalidated_tds(ep);

	/* if this was a soft reset, then restart */
	if ((le32_to_cpu(trb->generic.field[3])) & TRB_TSP)
		ring_doorbell_for_active_rings(xhci, slot_id, ep_index);
}

static void xhci_handle_cmd_enable_slot(int slot_id, struct xhci_command *command,
					u32 cmd_comp_code)
{
	if (cmd_comp_code == COMP_SUCCESS)
		command->slot_id = slot_id;
	else
		command->slot_id = 0;
}

static void xhci_handle_cmd_disable_slot(struct xhci_hcd *xhci, int slot_id,
					u32 cmd_comp_code)
{
	struct xhci_virt_device *virt_dev;
	struct xhci_slot_ctx *slot_ctx;

	virt_dev = xhci->devs[slot_id];
	if (!virt_dev)
		return;

	slot_ctx = xhci_get_slot_ctx(xhci, virt_dev->out_ctx);
	trace_xhci_handle_cmd_disable_slot(slot_ctx);

	if (xhci->quirks & XHCI_EP_LIMIT_QUIRK)
		/* Delete default control endpoint resources */
		xhci_free_device_endpoint_resources(xhci, virt_dev, true);
	if (cmd_comp_code == COMP_SUCCESS) {
		xhci->dcbaa->dev_context_ptrs[slot_id] = 0;
		xhci->devs[slot_id] = NULL;
	}
}

static void xhci_handle_cmd_config_ep(struct xhci_hcd *xhci, int slot_id)
{
	struct xhci_virt_device *virt_dev;
	struct xhci_input_control_ctx *ctrl_ctx;
	struct xhci_ep_ctx *ep_ctx;
	unsigned int ep_index;
	u32 add_flags;

	/*
	 * Configure endpoint commands can come from the USB core configuration
	 * or alt setting changes, or when streams were being configured.
	 */

	virt_dev = xhci->devs[slot_id];
	if (!virt_dev)
		return;
	ctrl_ctx = xhci_get_input_control_ctx(virt_dev->in_ctx);
	if (!ctrl_ctx) {
		xhci_warn(xhci, "Could not get input context, bad type.\n");
		return;
	}

	add_flags = le32_to_cpu(ctrl_ctx->add_flags);

	/* Input ctx add_flags are the endpoint index plus one */
	ep_index = xhci_last_valid_endpoint(add_flags) - 1;

	ep_ctx = xhci_get_ep_ctx(xhci, virt_dev->out_ctx, ep_index);
	trace_xhci_handle_cmd_config_ep(ep_ctx);

	return;
}

static void xhci_handle_cmd_addr_dev(struct xhci_hcd *xhci, int slot_id)
{
	struct xhci_virt_device *vdev;
	struct xhci_slot_ctx *slot_ctx;

	vdev = xhci->devs[slot_id];
	if (!vdev)
		return;
	slot_ctx = xhci_get_slot_ctx(xhci, vdev->out_ctx);
	trace_xhci_handle_cmd_addr_dev(slot_ctx);
}

static void xhci_handle_cmd_reset_dev(struct xhci_hcd *xhci, int slot_id)
{
	struct xhci_virt_device *vdev;
	struct xhci_slot_ctx *slot_ctx;

	vdev = xhci->devs[slot_id];
	if (!vdev) {
		xhci_warn(xhci, "Reset device command completion for disabled slot %u\n",
			  slot_id);
		return;
	}
	slot_ctx = xhci_get_slot_ctx(xhci, vdev->out_ctx);
	trace_xhci_handle_cmd_reset_dev(slot_ctx);

	xhci_dbg(xhci, "Completed reset device command.\n");
}

static void xhci_handle_cmd_nec_get_fw(struct xhci_hcd *xhci,
		struct xhci_event_cmd *event)
{
	if (!(xhci->quirks & XHCI_NEC_HOST)) {
		xhci_warn(xhci, "WARN NEC_GET_FW command on non-NEC host\n");
		return;
	}
	xhci_dbg_trace(xhci, trace_xhci_dbg_quirks,
			"NEC firmware version %2x.%02x",
			NEC_FW_MAJOR(le32_to_cpu(event->status)),
			NEC_FW_MINOR(le32_to_cpu(event->status)));
}

static void xhci_complete_del_and_free_cmd(struct xhci_command *cmd, u32 comp_code, u32 comp_param)
{
	list_del(&cmd->cmd_list);

	if (cmd->completion) {
		cmd->status = comp_code;
		cmd->comp_param = comp_param;
		complete(cmd->completion);
	} else {
		kfree(cmd);
	}
}

void xhci_cleanup_command_queue(struct xhci_hcd *xhci)
{
	struct xhci_command *cur_cmd, *tmp_cmd;
	xhci->current_cmd = NULL;
	list_for_each_entry_safe(cur_cmd, tmp_cmd, &xhci->cmd_list, cmd_list)
		xhci_complete_del_and_free_cmd(cur_cmd, COMP_COMMAND_ABORTED, 0);
}

void xhci_handle_command_timeout(struct work_struct *work)
{
	struct xhci_hcd	*xhci;
	unsigned long	flags;
	char		str[XHCI_MSG_MAX];
	u64		hw_ring_state;
	u32		cmd_field3;
	u32		usbsts;

	xhci = container_of(to_delayed_work(work), struct xhci_hcd, cmd_timer);

	spin_lock_irqsave(&xhci->lock, flags);

	/*
	 * If timeout work is pending, or current_cmd is NULL, it means we
	 * raced with command completion. Command is handled so just return.
	 */
	if (!xhci->current_cmd || delayed_work_pending(&xhci->cmd_timer)) {
		spin_unlock_irqrestore(&xhci->lock, flags);
		return;
	}

	cmd_field3 = le32_to_cpu(xhci->current_cmd->command_trb->generic.field[3]);
	usbsts = readl(&xhci->op_regs->status);
	xhci_dbg(xhci, "Command timeout, USBSTS:%s\n", xhci_decode_usbsts(str, usbsts));

	/* Bail out and tear down xhci if a stop endpoint command failed */
	if (TRB_FIELD_TO_TYPE(cmd_field3) == TRB_STOP_RING) {
		struct xhci_virt_ep	*ep;

		xhci_warn(xhci, "xHCI host not responding to stop endpoint command\n");

		ep = xhci_get_virt_ep(xhci, TRB_TO_SLOT_ID(cmd_field3),
				      TRB_TO_EP_INDEX(cmd_field3));
		if (ep)
			ep->ep_state &= ~EP_STOP_CMD_PENDING;

		xhci_halt(xhci);
		xhci_hc_died(xhci);
		goto time_out_completed;
	}

	/* mark this command to be cancelled */
	xhci->current_cmd->status = COMP_COMMAND_ABORTED;

	/* Make sure command ring is running before aborting it */
	hw_ring_state = xhci_read_64(xhci, &xhci->op_regs->cmd_ring);
	if (hw_ring_state == ~(u64)0) {
		xhci_hc_died(xhci);
		goto time_out_completed;
	}

	if ((xhci->cmd_ring_state & CMD_RING_STATE_RUNNING) &&
	    (hw_ring_state & CMD_RING_RUNNING))  {
		/* Prevent new doorbell, and start command abort */
		xhci->cmd_ring_state = CMD_RING_STATE_ABORTED;
		xhci_dbg(xhci, "Command timeout\n");
		xhci_abort_cmd_ring(xhci, flags);
		goto time_out_completed;
	}

	/* host removed. Bail out */
	if (xhci->xhc_state & XHCI_STATE_REMOVING) {
		xhci_dbg(xhci, "host removed, ring start fail?\n");
		xhci_cleanup_command_queue(xhci);

		goto time_out_completed;
	}

	/* command timeout on stopped ring, ring can't be aborted */
	xhci_dbg(xhci, "Command timeout on stopped ring\n");
	xhci_handle_stopped_cmd_ring(xhci, xhci->current_cmd);

time_out_completed:
	spin_unlock_irqrestore(&xhci->lock, flags);
	return;
}

static void handle_cmd_completion(struct xhci_hcd *xhci,
		struct xhci_event_cmd *event)
{
	unsigned int slot_id = TRB_TO_SLOT_ID(le32_to_cpu(event->flags));
	u32 status = le32_to_cpu(event->status);
	u64 cmd_dma;
	dma_addr_t cmd_dequeue_dma;
	u32 cmd_comp_code;
	union xhci_trb *cmd_trb;
	struct xhci_command *cmd;
	u32 cmd_type;

	if (slot_id >= MAX_HC_SLOTS) {
		xhci_warn(xhci, "Invalid slot_id %u\n", slot_id);
		return;
	}

	cmd_dma = le64_to_cpu(event->cmd_trb);
	cmd_trb = xhci->cmd_ring->dequeue;

	trace_xhci_handle_command(xhci->cmd_ring, &cmd_trb->generic, cmd_dma);

	cmd_comp_code = GET_COMP_CODE(le32_to_cpu(event->status));

	/* If CMD ring stopped we own the trbs between enqueue and dequeue */
	if (cmd_comp_code == COMP_COMMAND_RING_STOPPED) {
		complete_all(&xhci->cmd_ring_stop_completion);
		return;
	}

	cmd_dequeue_dma = xhci_trb_virt_to_dma(xhci->cmd_ring->deq_seg,
			cmd_trb);
	/*
	 * Check whether the completion event is for our internal kept
	 * command.
	 */
	if (!cmd_dequeue_dma || cmd_dma != (u64)cmd_dequeue_dma) {
		xhci_warn(xhci,
			  "ERROR mismatched command completion event\n");
		return;
	}

	cmd = list_first_entry(&xhci->cmd_list, struct xhci_command, cmd_list);

	cancel_delayed_work(&xhci->cmd_timer);

	if (cmd->command_trb != xhci->cmd_ring->dequeue) {
		xhci_err(xhci,
			 "Command completion event does not match command\n");
		return;
	}

	/*
	 * Host aborted the command ring, check if the current command was
	 * supposed to be aborted, otherwise continue normally.
	 * The command ring is stopped now, but the xHC will issue a Command
	 * Ring Stopped event which will cause us to restart it.
	 */
	if (cmd_comp_code == COMP_COMMAND_ABORTED) {
		xhci->cmd_ring_state = CMD_RING_STATE_STOPPED;
		if (cmd->status == COMP_COMMAND_ABORTED) {
			if (xhci->current_cmd == cmd)
				xhci->current_cmd = NULL;
			goto event_handled;
		}
	}

	cmd_type = TRB_FIELD_TO_TYPE(le32_to_cpu(cmd_trb->generic.field[3]));
	switch (cmd_type) {
	case TRB_ENABLE_SLOT:
		xhci_handle_cmd_enable_slot(slot_id, cmd, cmd_comp_code);
		break;
	case TRB_DISABLE_SLOT:
		xhci_handle_cmd_disable_slot(xhci, slot_id, cmd_comp_code);
		break;
	case TRB_CONFIG_EP:
		if (!cmd->completion)
			xhci_handle_cmd_config_ep(xhci, slot_id);
		break;
	case TRB_EVAL_CONTEXT:
		break;
	case TRB_ADDR_DEV:
		xhci_handle_cmd_addr_dev(xhci, slot_id);
		break;
	case TRB_STOP_RING:
		WARN_ON(slot_id != TRB_TO_SLOT_ID(
				le32_to_cpu(cmd_trb->generic.field[3])));
		if (!cmd->completion)
			xhci_handle_cmd_stop_ep(xhci, slot_id, cmd_trb,
						cmd_comp_code);
		break;
	case TRB_SET_DEQ:
		WARN_ON(slot_id != TRB_TO_SLOT_ID(
				le32_to_cpu(cmd_trb->generic.field[3])));
		xhci_handle_cmd_set_deq(xhci, slot_id, cmd_trb, cmd_comp_code);
		break;
	case TRB_CMD_NOOP:
		/* Is this an aborted command turned to NO-OP? */
		if (cmd->status == COMP_COMMAND_RING_STOPPED)
			cmd_comp_code = COMP_COMMAND_RING_STOPPED;
		break;
	case TRB_RESET_EP:
		WARN_ON(slot_id != TRB_TO_SLOT_ID(
				le32_to_cpu(cmd_trb->generic.field[3])));
		xhci_handle_cmd_reset_ep(xhci, slot_id, cmd_trb, cmd_comp_code);
		break;
	case TRB_RESET_DEV:
		/* SLOT_ID field in reset device cmd completion event TRB is 0.
		 * Use the SLOT_ID from the command TRB instead (xhci 4.6.11)
		 */
		slot_id = TRB_TO_SLOT_ID(
				le32_to_cpu(cmd_trb->generic.field[3]));
		xhci_handle_cmd_reset_dev(xhci, slot_id);
		break;
	case TRB_NEC_GET_FW:
		xhci_handle_cmd_nec_get_fw(xhci, event);
		break;
	case TRB_GET_BW:
		break;
	default:
		/* Skip over unknown commands on the event ring */
		xhci_info(xhci, "INFO unknown command type %d\n", cmd_type);
		break;
	}

	/* restart timer if this wasn't the last command */
	if (!list_is_singular(&xhci->cmd_list)) {
		xhci->current_cmd = list_first_entry(&cmd->cmd_list,
						struct xhci_command, cmd_list);
		xhci_mod_cmd_timer(xhci);
	} else if (xhci->current_cmd == cmd) {
		xhci->current_cmd = NULL;
	}

event_handled:
	xhci_complete_del_and_free_cmd(cmd, cmd_comp_code, COMP_PARAM(status));

	inc_deq(xhci, xhci->cmd_ring);
}

static void handle_vendor_event(struct xhci_hcd *xhci,
				union xhci_trb *event, u32 trb_type)
{
	xhci_dbg(xhci, "Vendor specific event TRB type = %u\n", trb_type);
	if (trb_type == TRB_NEC_CMD_COMP && (xhci->quirks & XHCI_NEC_HOST))
		handle_cmd_completion(xhci, &event->event_cmd);
}

static void handle_device_notification(struct xhci_hcd *xhci,
		union xhci_trb *event)
{
	u32 slot_id;
	struct usb_device *udev;

	slot_id = TRB_TO_SLOT_ID(le32_to_cpu(event->generic.field[3]));
	if (!xhci->devs[slot_id]) {
		xhci_warn(xhci, "Device Notification event for "
				"unused slot %u\n", slot_id);
		return;
	}

	xhci_dbg(xhci, "Device Wake Notification event for slot ID %u\n",
			slot_id);
	udev = xhci->devs[slot_id]->udev;
	if (udev && udev->parent)
		usb_wakeup_notification(udev->parent, udev->portnum);
}

/*
 * Quirk hanlder for errata seen on Cavium ThunderX2 processor XHCI
 * Controller.
 * As per ThunderX2errata-129 USB 2 device may come up as USB 1
 * If a connection to a USB 1 device is followed by another connection
 * to a USB 2 device.
 *
 * Reset the PHY after the USB device is disconnected if device speed
 * is less than HCD_USB3.
 * Retry the reset sequence max of 4 times checking the PLL lock status.
 *
 */
static void xhci_cavium_reset_phy_quirk(struct xhci_hcd *xhci)
{
	struct usb_hcd *hcd = xhci_to_hcd(xhci);
	u32 pll_lock_check;
	u32 retry_count = 4;

	do {
		/* Assert PHY reset */
		writel(0x6F, hcd->regs + 0x1048);
		udelay(10);
		/* De-assert the PHY reset */
		writel(0x7F, hcd->regs + 0x1048);
		udelay(200);
		pll_lock_check = readl(hcd->regs + 0x1070);
	} while (!(pll_lock_check & 0x1) && --retry_count);
}

static void handle_port_status(struct xhci_hcd *xhci, union xhci_trb *event)
{
	struct xhci_virt_device *vdev = NULL;
	struct usb_hcd *hcd;
	u32 port_id;
	u32 portsc, cmd_reg;
	int max_ports;
	unsigned int hcd_portnum;
	struct xhci_bus_state *bus_state;
	bool bogus_port_status = false;
	struct xhci_port *port;

	/* Port status change events always have a successful completion code */
	if (GET_COMP_CODE(le32_to_cpu(event->generic.field[2])) != COMP_SUCCESS)
		xhci_warn(xhci,
			  "WARN: xHC returned failed port status event\n");

	port_id = GET_PORT_ID(le32_to_cpu(event->generic.field[0]));
	max_ports = HCS_MAX_PORTS(xhci->hcs_params1);

	if ((port_id <= 0) || (port_id > max_ports)) {
		xhci_warn(xhci, "Port change event with invalid port ID %d\n",
			  port_id);
		return;
	}

	port = &xhci->hw_ports[port_id - 1];
	if (!port || !port->rhub || port->hcd_portnum == DUPLICATE_ENTRY) {
		xhci_warn(xhci, "Port change event, no port for port ID %u\n",
			  port_id);
		bogus_port_status = true;
		goto cleanup;
	}

	if (port->slot_id)
		vdev = xhci->devs[port->slot_id];

	/* We might get interrupts after shared_hcd is removed */
	if (port->rhub == &xhci->usb3_rhub && xhci->shared_hcd == NULL) {
		xhci_dbg(xhci, "ignore port event for removed USB3 hcd\n");
		bogus_port_status = true;
		goto cleanup;
	}

	hcd = port->rhub->hcd;
	bus_state = &port->rhub->bus_state;
	hcd_portnum = port->hcd_portnum;
	portsc = readl(port->addr);

	xhci_dbg(xhci, "Port change event, %d-%d, id %d, portsc: 0x%x\n",
		 hcd->self.busnum, hcd_portnum + 1, port_id, portsc);

	trace_xhci_handle_port_status(port, portsc);

	if (hcd->state == HC_STATE_SUSPENDED) {
		xhci_dbg(xhci, "resume root hub\n");
		usb_hcd_resume_root_hub(hcd);
	}

	if (vdev && (portsc & PORT_PLS_MASK) == XDEV_INACTIVE) {
		if (!(portsc & PORT_RESET))
			vdev->flags |= VDEV_PORT_ERROR;
	} else if (vdev && portsc & PORT_RC) {
		vdev->flags &= ~VDEV_PORT_ERROR;
	}

	if ((portsc & PORT_PLC) && (portsc & PORT_PLS_MASK) == XDEV_RESUME) {
		xhci_dbg(xhci, "port resume event for port %d\n", port_id);

		cmd_reg = readl(&xhci->op_regs->command);
		if (!(cmd_reg & CMD_RUN)) {
			xhci_warn(xhci, "xHC is not running.\n");
			goto cleanup;
		}

		if (DEV_SUPERSPEED_ANY(portsc)) {
			xhci_dbg(xhci, "remote wake SS port %d\n", port_id);
			/* Set a flag to say the port signaled remote wakeup,
			 * so we can tell the difference between the end of
			 * device and host initiated resume.
			 */
			bus_state->port_remote_wakeup |= 1 << hcd_portnum;
			xhci_test_and_clear_bit(xhci, port, PORT_PLC);
			usb_hcd_start_port_resume(&hcd->self, hcd_portnum);
			xhci_set_link_state(xhci, port, XDEV_U0);
			/* Need to wait until the next link state change
			 * indicates the device is actually in U0.
			 */
			bogus_port_status = true;
			goto cleanup;
		} else if (!test_bit(hcd_portnum, &bus_state->resuming_ports)) {
			xhci_dbg(xhci, "resume HS port %d\n", port_id);
			port->resume_timestamp = jiffies +
				msecs_to_jiffies(USB_RESUME_TIMEOUT);
			set_bit(hcd_portnum, &bus_state->resuming_ports);
			/* Do the rest in GetPortStatus after resume time delay.
			 * Avoid polling roothub status before that so that a
			 * usb device auto-resume latency around ~40ms.
			 */
			set_bit(HCD_FLAG_POLL_RH, &hcd->flags);
			mod_timer(&hcd->rh_timer,
				  port->resume_timestamp);
			usb_hcd_start_port_resume(&hcd->self, hcd_portnum);
			bogus_port_status = true;
		}
	}

	if ((portsc & PORT_PLC) &&
	    DEV_SUPERSPEED_ANY(portsc) &&
	    ((portsc & PORT_PLS_MASK) == XDEV_U0 ||
	     (portsc & PORT_PLS_MASK) == XDEV_U1 ||
	     (portsc & PORT_PLS_MASK) == XDEV_U2)) {
		xhci_dbg(xhci, "resume SS port %d finished\n", port_id);
		complete(&port->u3exit_done);
		/* We've just brought the device into U0/1/2 through either the
		 * Resume state after a device remote wakeup, or through the
		 * U3Exit state after a host-initiated resume.  If it's a device
		 * initiated remote wake, don't pass up the link state change,
		 * so the roothub behavior is consistent with external
		 * USB 3.0 hub behavior.
		 */
		if (vdev)
			xhci_ring_device(xhci, port->slot_id);
		if (bus_state->port_remote_wakeup & (1 << hcd_portnum)) {
			xhci_test_and_clear_bit(xhci, port, PORT_PLC);
			usb_wakeup_notification(hcd->self.root_hub,
					hcd_portnum + 1);
			bogus_port_status = true;
			goto cleanup;
		}
	}

	/*
	 * Check to see if xhci-hub.c is waiting on RExit to U0 transition (or
	 * RExit to a disconnect state).  If so, let the driver know it's
	 * out of the RExit state.
	 */
	if (hcd->speed < HCD_USB3 && port->rexit_active) {
		complete(&port->rexit_done);
		port->rexit_active = false;
		bogus_port_status = true;
		goto cleanup;
	}

	if (hcd->speed < HCD_USB3) {
		xhci_test_and_clear_bit(xhci, port, PORT_PLC);
		if ((xhci->quirks & XHCI_RESET_PLL_ON_DISCONNECT) &&
		    (portsc & PORT_CSC) && !(portsc & PORT_CONNECT))
			xhci_cavium_reset_phy_quirk(xhci);
	}

cleanup:

	/* Don't make the USB core poll the roothub if we got a bad port status
	 * change event.  Besides, at that point we can't tell which roothub
	 * (USB 2.0 or USB 3.0) to kick.
	 */
	if (bogus_port_status)
		return;

	/*
	 * xHCI port-status-change events occur when the "or" of all the
	 * status-change bits in the portsc register changes from 0 to 1.
	 * New status changes won't cause an event if any other change
	 * bits are still set.  When an event occurs, switch over to
	 * polling to avoid losing status changes.
	 */
	xhci_dbg(xhci, "%s: starting usb%d port polling.\n",
		 __func__, hcd->self.busnum);
	set_bit(HCD_FLAG_POLL_RH, &hcd->flags);
	spin_unlock(&xhci->lock);
	/* Pass this up to the core */
	usb_hcd_poll_rh_status(hcd);
	spin_lock(&xhci->lock);
}

static void xhci_clear_hub_tt_buffer(struct xhci_hcd *xhci, struct xhci_td *td,
		struct xhci_virt_ep *ep)
{
	/*
	 * As part of low/full-speed endpoint-halt processing
	 * we must clear the TT buffer (USB 2.0 specification 11.17.5).
	 */
	if (td->urb->dev->tt && !usb_pipeint(td->urb->pipe) &&
	    (td->urb->dev->tt->hub != xhci_to_hcd(xhci)->self.root_hub) &&
	    !(ep->ep_state & EP_CLEARING_TT)) {
		ep->ep_state |= EP_CLEARING_TT;
		td->urb->ep->hcpriv = td->urb->dev;
		if (usb_hub_clear_tt_buffer(td->urb))
			ep->ep_state &= ~EP_CLEARING_TT;
	}
}

/*
 * Check if xhci internal endpoint state has gone to a "halt" state due to an
 * error or stall, including default control pipe protocol stall.
 * The internal halt needs to be cleared with a reset endpoint command.
 *
 * External device side is also halted in functional stall cases. Class driver
 * will clear the device halt with a CLEAR_FEATURE(ENDPOINT_HALT) request later.
 */
static bool xhci_halted_host_endpoint(struct xhci_ep_ctx *ep_ctx, unsigned int comp_code)
{
	/* Stall halts both internal and device side endpoint */
	if (comp_code == COMP_STALL_ERROR)
		return true;

	/* TRB completion codes that may require internal halt cleanup */
	if (comp_code == COMP_USB_TRANSACTION_ERROR ||
	    comp_code == COMP_BABBLE_DETECTED_ERROR ||
	    comp_code == COMP_SPLIT_TRANSACTION_ERROR)
		/*
		 * The 0.95 spec says a babbling control endpoint is not halted.
		 * The 0.96 spec says it is. Some HW claims to be 0.95
		 * compliant, but it halts the control endpoint anyway.
		 * Check endpoint context if endpoint is halted.
		 */
		if (GET_EP_CTX_STATE(ep_ctx) == EP_STATE_HALTED)
			return true;

	return false;
}

int xhci_is_vendor_info_code(struct xhci_hcd *xhci, unsigned int trb_comp_code)
{
	if (trb_comp_code >= 224 && trb_comp_code <= 255) {
		/* Vendor defined "informational" completion code,
		 * treat as not-an-error.
		 */
		xhci_dbg(xhci, "Vendor defined info completion code %u\n",
				trb_comp_code);
		xhci_dbg(xhci, "Treating code as success.\n");
		return 1;
	}
	return 0;
}

static void finish_td(struct xhci_hcd *xhci, struct xhci_virt_ep *ep,
		      struct xhci_ring *ep_ring, struct xhci_td *td,
		      u32 trb_comp_code)
{
	struct xhci_ep_ctx *ep_ctx;

	ep_ctx = xhci_get_ep_ctx(xhci, ep->vdev->out_ctx, ep->ep_index);

	switch (trb_comp_code) {
	case COMP_STOPPED_LENGTH_INVALID:
	case COMP_STOPPED_SHORT_PACKET:
	case COMP_STOPPED:
		/*
		 * The "Stop Endpoint" completion will take care of any
		 * stopped TDs. A stopped TD may be restarted, so don't update
		 * the ring dequeue pointer or take this TD off any lists yet.
		 */
		return;
	case COMP_USB_TRANSACTION_ERROR:
	case COMP_BABBLE_DETECTED_ERROR:
	case COMP_SPLIT_TRANSACTION_ERROR:
		/*
		 * If endpoint context state is not halted we might be
		 * racing with a reset endpoint command issued by a unsuccessful
		 * stop endpoint completion (context error). In that case the
		 * td should be on the cancelled list, and EP_HALTED flag set.
		 *
		 * Or then it's not halted due to the 0.95 spec stating that a
		 * babbling control endpoint should not halt. The 0.96 spec
		 * again says it should.  Some HW claims to be 0.95 compliant,
		 * but it halts the control endpoint anyway.
		 */
		if (GET_EP_CTX_STATE(ep_ctx) != EP_STATE_HALTED) {
			/*
			 * If EP_HALTED is set and TD is on the cancelled list
			 * the TD and dequeue pointer will be handled by reset
			 * ep command completion
			 */
			if ((ep->ep_state & EP_HALTED) &&
			    !list_empty(&td->cancelled_td_list)) {
				xhci_dbg(xhci, "Already resolving halted ep for 0x%llx\n",
					 (unsigned long long)xhci_trb_virt_to_dma(
						 td->start_seg, td->start_trb));
				return;
			}
			/* endpoint not halted, don't reset it */
			break;
		}
		/* Almost same procedure as for STALL_ERROR below */
		xhci_clear_hub_tt_buffer(xhci, td, ep);
		xhci_handle_halted_endpoint(xhci, ep, td, EP_HARD_RESET);
		return;
	case COMP_STALL_ERROR:
		/*
		 * xhci internal endpoint state will go to a "halt" state for
		 * any stall, including default control pipe protocol stall.
		 * To clear the host side halt we need to issue a reset endpoint
		 * command, followed by a set dequeue command to move past the
		 * TD.
		 * Class drivers clear the device side halt from a functional
		 * stall later. Hub TT buffer should only be cleared for FS/LS
		 * devices behind HS hubs for functional stalls.
		 */
		if (ep->ep_index != 0)
			xhci_clear_hub_tt_buffer(xhci, td, ep);

		xhci_handle_halted_endpoint(xhci, ep, td, EP_HARD_RESET);

		return; /* xhci_handle_halted_endpoint marked td cancelled */
	default:
		break;
	}

	xhci_dequeue_td(xhci, td, ep_ring, td->status);
}

/* sum trb lengths from the first trb up to stop_trb, _excluding_ stop_trb */
static u32 sum_trb_lengths(struct xhci_td *td, union xhci_trb *stop_trb)
{
	u32 sum;
	union xhci_trb *trb = td->start_trb;
	struct xhci_segment *seg = td->start_seg;

	for (sum = 0; trb != stop_trb; next_trb(&seg, &trb)) {
		if (!trb_is_noop(trb) && !trb_is_link(trb))
			sum += TRB_LEN(le32_to_cpu(trb->generic.field[2]));
	}
	return sum;
}

/*
 * Process control tds, update urb status and actual_length.
 */
static void process_ctrl_td(struct xhci_hcd *xhci, struct xhci_virt_ep *ep,
			    struct xhci_ring *ep_ring,  struct xhci_td *td,
			    union xhci_trb *ep_trb, struct xhci_transfer_event *event)
{
	struct xhci_ep_ctx *ep_ctx;
	u32 trb_comp_code;
	u32 remaining, requested;
	u32 trb_type;

	trb_type = TRB_FIELD_TO_TYPE(le32_to_cpu(ep_trb->generic.field[3]));
	ep_ctx = xhci_get_ep_ctx(xhci, ep->vdev->out_ctx, ep->ep_index);
	trb_comp_code = GET_COMP_CODE(le32_to_cpu(event->transfer_len));
	requested = td->urb->transfer_buffer_length;
	remaining = EVENT_TRB_LEN(le32_to_cpu(event->transfer_len));

	switch (trb_comp_code) {
	case COMP_SUCCESS:
		if (trb_type != TRB_STATUS) {
			xhci_warn(xhci, "WARN: Success on ctrl %s TRB without IOC set?\n",
				  (trb_type == TRB_DATA) ? "data" : "setup");
			td->status = -ESHUTDOWN;
			break;
		}
		td->status = 0;
		break;
	case COMP_SHORT_PACKET:
		td->status = 0;
		break;
	case COMP_STOPPED_SHORT_PACKET:
		if (trb_type == TRB_DATA || trb_type == TRB_NORMAL)
			td->urb->actual_length = remaining;
		else
			xhci_warn(xhci, "WARN: Stopped Short Packet on ctrl setup or status TRB\n");
		goto finish_td;
	case COMP_STOPPED:
		switch (trb_type) {
		case TRB_SETUP:
			td->urb->actual_length = 0;
			goto finish_td;
		case TRB_DATA:
		case TRB_NORMAL:
			td->urb->actual_length = requested - remaining;
			goto finish_td;
		case TRB_STATUS:
			td->urb->actual_length = requested;
			goto finish_td;
		default:
			xhci_warn(xhci, "WARN: unexpected TRB Type %d\n",
				  trb_type);
			goto finish_td;
		}
	case COMP_STOPPED_LENGTH_INVALID:
		goto finish_td;
	default:
		if (!xhci_halted_host_endpoint(ep_ctx, trb_comp_code))
			break;
		xhci_dbg(xhci, "TRB error %u, halted endpoint index = %u\n",
			 trb_comp_code, ep->ep_index);
		fallthrough;
	case COMP_STALL_ERROR:
		/* Did we transfer part of the data (middle) phase? */
		if (trb_type == TRB_DATA || trb_type == TRB_NORMAL)
			td->urb->actual_length = requested - remaining;
		else if (!td->urb_length_set)
			td->urb->actual_length = 0;
		goto finish_td;
	}

	/* stopped at setup stage, no data transferred */
	if (trb_type == TRB_SETUP)
		goto finish_td;

	/*
	 * if on data stage then update the actual_length of the URB and flag it
	 * as set, so it won't be overwritten in the event for the last TRB.
	 */
	if (trb_type == TRB_DATA ||
		trb_type == TRB_NORMAL) {
		td->urb_length_set = true;
		td->urb->actual_length = requested - remaining;
		xhci_dbg(xhci, "Waiting for status stage event\n");
		return;
	}

	/* at status stage */
	if (!td->urb_length_set)
		td->urb->actual_length = requested;

finish_td:
	finish_td(xhci, ep, ep_ring, td, trb_comp_code);
}

/*
 * Process isochronous tds, update urb packet status and actual_length.
 */
static void process_isoc_td(struct xhci_hcd *xhci, struct xhci_virt_ep *ep,
			    struct xhci_ring *ep_ring, struct xhci_td *td,
			    union xhci_trb *ep_trb, struct xhci_transfer_event *event)
{
	struct urb_priv *urb_priv;
	int idx;
	struct usb_iso_packet_descriptor *frame;
	u32 trb_comp_code;
	bool sum_trbs_for_length = false;
	u32 remaining, requested, ep_trb_len;
	int short_framestatus;

	trb_comp_code = GET_COMP_CODE(le32_to_cpu(event->transfer_len));
	urb_priv = td->urb->hcpriv;
	idx = urb_priv->num_tds_done;
	frame = &td->urb->iso_frame_desc[idx];
	requested = frame->length;
	remaining = EVENT_TRB_LEN(le32_to_cpu(event->transfer_len));
	ep_trb_len = TRB_LEN(le32_to_cpu(ep_trb->generic.field[2]));
	short_framestatus = td->urb->transfer_flags & URB_SHORT_NOT_OK ?
		-EREMOTEIO : 0;

	/* handle completion code */
	switch (trb_comp_code) {
	case COMP_SUCCESS:
		/* Don't overwrite status if TD had an error, see xHCI 4.9.1 */
		if (td->error_mid_td)
			break;
		if (remaining) {
			frame->status = short_framestatus;
			sum_trbs_for_length = true;
			break;
		}
		frame->status = 0;
		break;
	case COMP_SHORT_PACKET:
		frame->status = short_framestatus;
		sum_trbs_for_length = true;
		break;
	case COMP_BANDWIDTH_OVERRUN_ERROR:
		frame->status = -ECOMM;
		break;
	case COMP_BABBLE_DETECTED_ERROR:
		sum_trbs_for_length = true;
		fallthrough;
	case COMP_ISOCH_BUFFER_OVERRUN:
		frame->status = -EOVERFLOW;
		if (ep_trb != td->end_trb)
			td->error_mid_td = true;
		break;
	case COMP_MISSED_SERVICE_ERROR:
		frame->status = -EXDEV;
		sum_trbs_for_length = true;
		if (ep_trb != td->end_trb)
			td->error_mid_td = true;
		break;
	case COMP_INCOMPATIBLE_DEVICE_ERROR:
	case COMP_STALL_ERROR:
		frame->status = -EPROTO;
		break;
	case COMP_USB_TRANSACTION_ERROR:
		frame->status = -EPROTO;
		sum_trbs_for_length = true;
		if (ep_trb != td->end_trb)
			td->error_mid_td = true;
		break;
	case COMP_STOPPED:
		sum_trbs_for_length = true;
		break;
	case COMP_STOPPED_SHORT_PACKET:
		/* field normally containing residue now contains transferred */
		frame->status = short_framestatus;
		requested = remaining;
		break;
	case COMP_STOPPED_LENGTH_INVALID:
		/* exclude stopped trb with invalid length from length sum */
		sum_trbs_for_length = true;
		ep_trb_len = 0;
		remaining = 0;
		break;
	default:
		sum_trbs_for_length = true;
		frame->status = -1;
		break;
	}

	if (td->urb_length_set)
		goto finish_td;

	if (sum_trbs_for_length)
		frame->actual_length = sum_trb_lengths(td, ep_trb) +
			ep_trb_len - remaining;
	else
		frame->actual_length = requested;

	td->urb->actual_length += frame->actual_length;

finish_td:
	/* Don't give back TD yet if we encountered an error mid TD */
	if (td->error_mid_td && ep_trb != td->end_trb) {
		xhci_dbg(xhci, "Error mid isoc TD, wait for final completion event\n");
		td->urb_length_set = true;
		return;
	}
	finish_td(xhci, ep, ep_ring, td, trb_comp_code);
}

static void skip_isoc_td(struct xhci_hcd *xhci, struct xhci_td *td,
			 struct xhci_virt_ep *ep, int status)
{
	struct urb_priv *urb_priv;
	struct usb_iso_packet_descriptor *frame;
	int idx;

	urb_priv = td->urb->hcpriv;
	idx = urb_priv->num_tds_done;
	frame = &td->urb->iso_frame_desc[idx];

	/* The transfer is partly done. */
	frame->status = -EXDEV;

	/* calc actual length */
	frame->actual_length = 0;

	xhci_dequeue_td(xhci, td, ep->ring, status);
}

/*
 * Process bulk and interrupt tds, update urb status and actual_length.
 */
static void process_bulk_intr_td(struct xhci_hcd *xhci, struct xhci_virt_ep *ep,
				 struct xhci_ring *ep_ring, struct xhci_td *td,
				 union xhci_trb *ep_trb, struct xhci_transfer_event *event)
{
	struct xhci_slot_ctx *slot_ctx;
	u32 trb_comp_code;
	u32 remaining, requested, ep_trb_len;

	slot_ctx = xhci_get_slot_ctx(xhci, ep->vdev->out_ctx);
	trb_comp_code = GET_COMP_CODE(le32_to_cpu(event->transfer_len));
	remaining = EVENT_TRB_LEN(le32_to_cpu(event->transfer_len));
	ep_trb_len = TRB_LEN(le32_to_cpu(ep_trb->generic.field[2]));
	requested = td->urb->transfer_buffer_length;

	switch (trb_comp_code) {
	case COMP_SUCCESS:
		ep->err_count = 0;
		/* handle success with untransferred data as short packet */
		if (ep_trb != td->end_trb || remaining) {
			xhci_warn(xhci, "WARN Successful completion on short TX\n");
			xhci_dbg(xhci, "ep %#x - asked for %d bytes, %d bytes untransferred\n",
				 td->urb->ep->desc.bEndpointAddress,
				 requested, remaining);
		}
		td->status = 0;
		break;
	case COMP_SHORT_PACKET:
		td->status = 0;
		break;
	case COMP_STOPPED_SHORT_PACKET:
		td->urb->actual_length = remaining;
		goto finish_td;
	case COMP_STOPPED_LENGTH_INVALID:
		/* stopped on ep trb with invalid length, exclude it */
		td->urb->actual_length = sum_trb_lengths(td, ep_trb);
		goto finish_td;
	case COMP_USB_TRANSACTION_ERROR:
		if (xhci->quirks & XHCI_NO_SOFT_RETRY ||
		    (ep->err_count++ > MAX_SOFT_RETRY) ||
		    le32_to_cpu(slot_ctx->tt_info) & TT_SLOT)
			break;

		td->status = 0;

		xhci_handle_halted_endpoint(xhci, ep, td, EP_SOFT_RESET);
		return;
	default:
		/* do nothing */
		break;
	}

	if (ep_trb == td->end_trb)
		td->urb->actual_length = requested - remaining;
	else
		td->urb->actual_length =
			sum_trb_lengths(td, ep_trb) +
			ep_trb_len - remaining;
finish_td:
	if (remaining > requested) {
		xhci_warn(xhci, "bad transfer trb length %d in event trb\n",
			  remaining);
		td->urb->actual_length = 0;
	}

	finish_td(xhci, ep, ep_ring, td, trb_comp_code);
}

/* Transfer events which don't point to a transfer TRB, see xhci 4.17.4 */
static int handle_transferless_tx_event(struct xhci_hcd *xhci, struct xhci_virt_ep *ep,
					u32 trb_comp_code)
{
	switch (trb_comp_code) {
	case COMP_STALL_ERROR:
	case COMP_USB_TRANSACTION_ERROR:
	case COMP_INVALID_STREAM_TYPE_ERROR:
	case COMP_INVALID_STREAM_ID_ERROR:
		xhci_dbg(xhci, "Stream transaction error ep %u no id\n", ep->ep_index);
		if (ep->err_count++ > MAX_SOFT_RETRY)
			xhci_handle_halted_endpoint(xhci, ep, NULL, EP_HARD_RESET);
		else
			xhci_handle_halted_endpoint(xhci, ep, NULL, EP_SOFT_RESET);
		break;
	case COMP_RING_UNDERRUN:
	case COMP_RING_OVERRUN:
	case COMP_STOPPED_LENGTH_INVALID:
		break;
	default:
		xhci_err(xhci, "Transfer event %u for unknown stream ring slot %u ep %u\n",
			 trb_comp_code, ep->vdev->slot_id, ep->ep_index);
		return -ENODEV;
	}
	return 0;
}

static bool xhci_spurious_success_tx_event(struct xhci_hcd *xhci,
					   struct xhci_ring *ring)
{
	switch (ring->old_trb_comp_code) {
	case COMP_SHORT_PACKET:
		return xhci->quirks & XHCI_SPURIOUS_SUCCESS;
	case COMP_USB_TRANSACTION_ERROR:
	case COMP_BABBLE_DETECTED_ERROR:
	case COMP_ISOCH_BUFFER_OVERRUN:
		return xhci->quirks & XHCI_ETRON_HOST &&
			ring->type == TYPE_ISOC;
	default:
		return false;
	}
}

/*
 * If this function returns an error condition, it means it got a Transfer
 * event with a corrupted Slot ID, Endpoint ID, or TRB DMA address.
 * At this point, the host controller is probably hosed and should be reset.
 */
static int handle_tx_event(struct xhci_hcd *xhci,
			   struct xhci_interrupter *ir,
			   struct xhci_transfer_event *event)
{
	struct xhci_virt_ep *ep;
	struct xhci_ring *ep_ring;
	unsigned int slot_id;
	int ep_index;
	struct xhci_td *td = NULL;
	dma_addr_t ep_trb_dma;
	struct xhci_segment *ep_seg;
	union xhci_trb *ep_trb;
	int status = -EINPROGRESS;
	struct xhci_ep_ctx *ep_ctx;
	u32 trb_comp_code;
	bool ring_xrun_event = false;

	slot_id = TRB_TO_SLOT_ID(le32_to_cpu(event->flags));
	ep_index = TRB_TO_EP_ID(le32_to_cpu(event->flags)) - 1;
	trb_comp_code = GET_COMP_CODE(le32_to_cpu(event->transfer_len));
	ep_trb_dma = le64_to_cpu(event->buffer);

	ep = xhci_get_virt_ep(xhci, slot_id, ep_index);
	if (!ep) {
		xhci_err(xhci, "ERROR Invalid Transfer event\n");
		goto err_out;
	}

	ep_ring = xhci_dma_to_transfer_ring(ep, ep_trb_dma);
	ep_ctx = xhci_get_ep_ctx(xhci, ep->vdev->out_ctx, ep_index);

	if (GET_EP_CTX_STATE(ep_ctx) == EP_STATE_DISABLED) {
		xhci_err(xhci,
			 "ERROR Transfer event for disabled endpoint slot %u ep %u\n",
			  slot_id, ep_index);
		goto err_out;
	}

	if (!ep_ring)
		return handle_transferless_tx_event(xhci, ep, trb_comp_code);

	/* Look for common error cases */
	switch (trb_comp_code) {
	/* Skip codes that require special handling depending on
	 * transfer type
	 */
	case COMP_SUCCESS:
		if (EVENT_TRB_LEN(le32_to_cpu(event->transfer_len)) != 0) {
			trb_comp_code = COMP_SHORT_PACKET;
			xhci_dbg(xhci, "Successful completion on short TX for slot %u ep %u with last td comp code %d\n",
				 slot_id, ep_index, ep_ring->old_trb_comp_code);
		}
		break;
	case COMP_SHORT_PACKET:
		break;
	/* Completion codes for endpoint stopped state */
	case COMP_STOPPED:
		xhci_dbg(xhci, "Stopped on Transfer TRB for slot %u ep %u\n",
			 slot_id, ep_index);
		break;
	case COMP_STOPPED_LENGTH_INVALID:
		xhci_dbg(xhci,
			 "Stopped on No-op or Link TRB for slot %u ep %u\n",
			 slot_id, ep_index);
		break;
	case COMP_STOPPED_SHORT_PACKET:
		xhci_dbg(xhci,
			 "Stopped with short packet transfer detected for slot %u ep %u\n",
			 slot_id, ep_index);
		break;
	/* Completion codes for endpoint halted state */
	case COMP_STALL_ERROR:
		xhci_dbg(xhci, "Stalled endpoint for slot %u ep %u\n", slot_id,
			 ep_index);
		status = -EPIPE;
		break;
	case COMP_SPLIT_TRANSACTION_ERROR:
		xhci_dbg(xhci, "Split transaction error for slot %u ep %u\n",
			 slot_id, ep_index);
		status = -EPROTO;
		break;
	case COMP_USB_TRANSACTION_ERROR:
		xhci_dbg(xhci, "Transfer error for slot %u ep %u on endpoint\n",
			 slot_id, ep_index);
		status = -EPROTO;
		break;
	case COMP_BABBLE_DETECTED_ERROR:
		xhci_dbg(xhci, "Babble error for slot %u ep %u on endpoint\n",
			 slot_id, ep_index);
		status = -EOVERFLOW;
		break;
	/* Completion codes for endpoint error state */
	case COMP_TRB_ERROR:
		xhci_warn(xhci,
			  "WARN: TRB error for slot %u ep %u on endpoint\n",
			  slot_id, ep_index);
		status = -EILSEQ;
		break;
	/* completion codes not indicating endpoint state change */
	case COMP_DATA_BUFFER_ERROR:
		xhci_warn(xhci,
			  "WARN: HC couldn't access mem fast enough for slot %u ep %u\n",
			  slot_id, ep_index);
		status = -ENOSR;
		break;
	case COMP_BANDWIDTH_OVERRUN_ERROR:
		xhci_warn(xhci,
			  "WARN: bandwidth overrun event for slot %u ep %u on endpoint\n",
			  slot_id, ep_index);
		break;
	case COMP_ISOCH_BUFFER_OVERRUN:
		xhci_warn(xhci,
			  "WARN: buffer overrun event for slot %u ep %u on endpoint",
			  slot_id, ep_index);
		break;
	case COMP_RING_UNDERRUN:
		/*
		 * When the Isoch ring is empty, the xHC will generate
		 * a Ring Overrun Event for IN Isoch endpoint or Ring
		 * Underrun Event for OUT Isoch endpoint.
		 */
		xhci_dbg(xhci, "Underrun event on slot %u ep %u\n", slot_id, ep_index);
		ring_xrun_event = true;
		break;
	case COMP_RING_OVERRUN:
		xhci_dbg(xhci, "Overrun event on slot %u ep %u\n", slot_id, ep_index);
		ring_xrun_event = true;
		break;
	case COMP_MISSED_SERVICE_ERROR:
		/*
		 * When encounter missed service error, one or more isoc tds
		 * may be missed by xHC.
		 * Set skip flag of the ep_ring; Complete the missed tds as
		 * short transfer when process the ep_ring next time.
		 */
		ep->skip = true;
		xhci_dbg(xhci,
			 "Miss service interval error for slot %u ep %u, set skip flag%s\n",
			 slot_id, ep_index, ep_trb_dma ? ", skip now" : "");
		break;
	case COMP_NO_PING_RESPONSE_ERROR:
		ep->skip = true;
		xhci_dbg(xhci,
			 "No Ping response error for slot %u ep %u, Skip one Isoc TD\n",
			 slot_id, ep_index);
		return 0;

	case COMP_INCOMPATIBLE_DEVICE_ERROR:
		/* needs disable slot command to recover */
		xhci_warn(xhci,
			  "WARN: detect an incompatible device for slot %u ep %u",
			  slot_id, ep_index);
		status = -EPROTO;
		break;
	default:
		if (xhci_is_vendor_info_code(xhci, trb_comp_code)) {
			status = 0;
			break;
		}
		xhci_warn(xhci,
			  "ERROR Unknown event condition %u for slot %u ep %u , HC probably busted\n",
			  trb_comp_code, slot_id, ep_index);
		if (ep->skip)
			break;
		return 0;
	}

	/*
	 * xhci 4.10.2 states isoc endpoints should continue
	 * processing the next TD if there was an error mid TD.
	 * So host like NEC don't generate an event for the last
	 * isoc TRB even if the IOC flag is set.
	 * xhci 4.9.1 states that if there are errors in mult-TRB
	 * TDs xHC should generate an error for that TRB, and if xHC
	 * proceeds to the next TD it should genete an event for
	 * any TRB with IOC flag on the way. Other host follow this.
	 *
	 * We wait for the final IOC event, but if we get an event
	 * anywhere outside this TD, just give it back already.
	 */
	td = list_first_entry_or_null(&ep_ring->td_list, struct xhci_td, td_list);

	if (td && td->error_mid_td && !trb_in_td(td, ep_trb_dma)) {
		xhci_dbg(xhci, "Missing TD completion event after mid TD error\n");
		xhci_dequeue_td(xhci, td, ep_ring, td->status);
	}

	/* If the TRB pointer is NULL, missed TDs will be skipped on the next event */
	if (trb_comp_code == COMP_MISSED_SERVICE_ERROR && !ep_trb_dma)
		return 0;

	if (list_empty(&ep_ring->td_list)) {
		/*
		 * Don't print wanings if ring is empty due to a stopped endpoint generating an
		 * extra completion event if the device was suspended. Or, a event for the last TRB
		 * of a short TD we already got a short event for. The short TD is already removed
		 * from the TD list.
		 */
		if (trb_comp_code != COMP_STOPPED &&
		    trb_comp_code != COMP_STOPPED_LENGTH_INVALID &&
		    !ring_xrun_event &&
		    !xhci_spurious_success_tx_event(xhci, ep_ring)) {
			xhci_warn(xhci, "Event TRB for slot %u ep %u with no TDs queued\n",
				  slot_id, ep_index);
		}

		ep->skip = false;
		goto check_endpoint_halted;
	}

	do {
		td = list_first_entry(&ep_ring->td_list, struct xhci_td,
				      td_list);

		/* Is this a TRB in the currently executing TD? */
		ep_seg = trb_in_td(td, ep_trb_dma);

		if (!ep_seg) {

			if (ep->skip && usb_endpoint_xfer_isoc(&td->urb->ep->desc)) {
				/* this event is unlikely to match any TD, don't skip them all */
				if (trb_comp_code == COMP_STOPPED_LENGTH_INVALID)
					return 0;

				skip_isoc_td(xhci, td, ep, status);

				if (!list_empty(&ep_ring->td_list)) {
					if (ring_xrun_event) {
						/*
						 * If we are here, we are on xHCI 1.0 host with no
						 * idea how many TDs were missed or where the xrun
						 * occurred. New TDs may have been added after the
						 * xrun, so skip only one TD to be safe.
						 */
						xhci_dbg(xhci, "Skipped one TD for slot %u ep %u",
								slot_id, ep_index);
						return 0;
					}
					continue;
				}

				xhci_dbg(xhci, "All TDs skipped for slot %u ep %u. Clear skip flag.\n",
					 slot_id, ep_index);
				ep->skip = false;
				td = NULL;
				goto check_endpoint_halted;
			}

			/* TD was queued after xrun, maybe xrun was on a link, don't panic yet */
			if (ring_xrun_event)
				return 0;

			/*
			 * Skip the Force Stopped Event. The 'ep_trb' of FSE is not in the current
			 * TD pointed by 'ep_ring->dequeue' because that the hardware dequeue
			 * pointer still at the previous TRB of the current TD. The previous TRB
			 * maybe a Link TD or the last TRB of the previous TD. The command
			 * completion handle will take care the rest.
			 */
			if (trb_comp_code == COMP_STOPPED ||
			    trb_comp_code == COMP_STOPPED_LENGTH_INVALID) {
				return 0;
			}

			/*
			 * Some hosts give a spurious success event after a short
			 * transfer or error on last TRB. Ignore it.
			 */
			if (xhci_spurious_success_tx_event(xhci, ep_ring)) {
				xhci_dbg(xhci, "Spurious event dma %pad, comp_code %u after %u\n",
					 &ep_trb_dma, trb_comp_code, ep_ring->old_trb_comp_code);
				ep_ring->old_trb_comp_code = 0;
				return 0;
			}

			/* HC is busted, give up! */
			goto debug_finding_td;
		}

		if (ep->skip) {
			xhci_dbg(xhci,
				 "Found td. Clear skip flag for slot %u ep %u.\n",
				 slot_id, ep_index);
			ep->skip = false;
		}

	/*
	 * If ep->skip is set, it means there are missed tds on the
	 * endpoint ring need to take care of.
	 * Process them as short transfer until reach the td pointed by
	 * the event.
	 */
	} while (ep->skip);

	ep_ring->old_trb_comp_code = trb_comp_code;

	/* Get out if a TD was queued at enqueue after the xrun occurred */
	if (ring_xrun_event)
		return 0;

	ep_trb = &ep_seg->trbs[(ep_trb_dma - ep_seg->dma) / sizeof(*ep_trb)];
	trace_xhci_handle_transfer(ep_ring, (struct xhci_generic_trb *) ep_trb, ep_trb_dma);

	/*
	 * No-op TRB could trigger interrupts in a case where a URB was killed
	 * and a STALL_ERROR happens right after the endpoint ring stopped.
	 * Reset the halted endpoint. Otherwise, the endpoint remains stalled
	 * indefinitely.
	 */

	if (trb_is_noop(ep_trb))
		goto check_endpoint_halted;

	td->status = status;

	/* update the urb's actual_length and give back to the core */
	if (usb_endpoint_xfer_control(&td->urb->ep->desc))
		process_ctrl_td(xhci, ep, ep_ring, td, ep_trb, event);
	else if (usb_endpoint_xfer_isoc(&td->urb->ep->desc))
		process_isoc_td(xhci, ep, ep_ring, td, ep_trb, event);
	else
		process_bulk_intr_td(xhci, ep, ep_ring, td, ep_trb, event);
	return 0;

check_endpoint_halted:
	if (xhci_halted_host_endpoint(ep_ctx, trb_comp_code))
		xhci_handle_halted_endpoint(xhci, ep, td, EP_HARD_RESET);

	return 0;

debug_finding_td:
	xhci_err(xhci, "Event dma %pad for ep %d status %d not part of TD at %016llx - %016llx\n",
		 &ep_trb_dma, ep_index, trb_comp_code,
		 (unsigned long long)xhci_trb_virt_to_dma(td->start_seg, td->start_trb),
		 (unsigned long long)xhci_trb_virt_to_dma(td->end_seg, td->end_trb));

	return -ESHUTDOWN;

err_out:
	xhci_err(xhci, "@%016llx %08x %08x %08x %08x\n",
		 (unsigned long long) xhci_trb_virt_to_dma(
			 ir->event_ring->deq_seg,
			 ir->event_ring->dequeue),
		 lower_32_bits(le64_to_cpu(event->buffer)),
		 upper_32_bits(le64_to_cpu(event->buffer)),
		 le32_to_cpu(event->transfer_len),
		 le32_to_cpu(event->flags));
	return -ENODEV;
}

/*
 * This function handles one OS-owned event on the event ring. It may drop
 * xhci->lock between event processing (e.g. to pass up port status changes).
 */
static int xhci_handle_event_trb(struct xhci_hcd *xhci, struct xhci_interrupter *ir,
				 union xhci_trb *event)
{
	u32 trb_type;

	trace_xhci_handle_event(ir->event_ring, &event->generic,
				xhci_trb_virt_to_dma(ir->event_ring->deq_seg,
						     ir->event_ring->dequeue));

	/*
	 * Barrier between reading the TRB_CYCLE (valid) flag before, and any
	 * speculative reads of the event's flags/data below.
	 */
	rmb();
	trb_type = TRB_FIELD_TO_TYPE(le32_to_cpu(event->event_cmd.flags));
	/* FIXME: Handle more event types. */

	switch (trb_type) {
	case TRB_COMPLETION:
		handle_cmd_completion(xhci, &event->event_cmd);
		break;
	case TRB_PORT_STATUS:
		handle_port_status(xhci, event);
		break;
	case TRB_TRANSFER:
		handle_tx_event(xhci, ir, &event->trans_event);
		break;
	case TRB_DEV_NOTE:
		handle_device_notification(xhci, event);
		break;
	default:
		if (trb_type >= TRB_VENDOR_DEFINED_LOW)
			handle_vendor_event(xhci, event, trb_type);
		else
			xhci_warn(xhci, "ERROR unknown event type %d\n", trb_type);
	}
	/* Any of the above functions may drop and re-acquire the lock, so check
	 * to make sure a watchdog timer didn't mark the host as non-responsive.
	 */
	if (xhci->xhc_state & XHCI_STATE_DYING) {
		xhci_dbg(xhci, "xHCI host dying, returning from event handler.\n");
		return -ENODEV;
	}

	return 0;
}

/*
 * Update Event Ring Dequeue Pointer:
 * - When all events have finished
 * - To avoid "Event Ring Full Error" condition
 */
void xhci_update_erst_dequeue(struct xhci_hcd *xhci,
			      struct xhci_interrupter *ir,
			      bool clear_ehb)
{
	u64 temp_64;
	dma_addr_t deq;

	temp_64 = xhci_read_64(xhci, &ir->ir_set->erst_dequeue);
	deq = xhci_trb_virt_to_dma(ir->event_ring->deq_seg,
				   ir->event_ring->dequeue);
	if (deq == 0)
		xhci_warn(xhci, "WARN something wrong with SW event ring dequeue ptr\n");
	/*
	 * Per 4.9.4, Software writes to the ERDP register shall always advance
	 * the Event Ring Dequeue Pointer value.
	 */
	if ((temp_64 & ERST_PTR_MASK) == (deq & ERST_PTR_MASK) && !clear_ehb)
		return;

	/* Update HC event ring dequeue pointer */
	temp_64 = ir->event_ring->deq_seg->num & ERST_DESI_MASK;
	temp_64 |= deq & ERST_PTR_MASK;

	/* Clear the event handler busy flag (RW1C) */
	if (clear_ehb)
		temp_64 |= ERST_EHB;
	xhci_write_64(xhci, temp_64, &ir->ir_set->erst_dequeue);
}

/* Clear the interrupt pending bit for a specific interrupter. */
static void xhci_clear_interrupt_pending(struct xhci_interrupter *ir)
{
	if (!ir->ip_autoclear) {
		u32 iman;

		iman = readl(&ir->ir_set->iman);
		iman |= IMAN_IP;
		writel(iman, &ir->ir_set->iman);

		/* Read operation to guarantee the write has been flushed from posted buffers */
		readl(&ir->ir_set->iman);
	}
}

/*
 * Handle all OS-owned events on an interrupter event ring. It may drop
 * and reaquire xhci->lock between event processing.
 */
static int xhci_handle_events(struct xhci_hcd *xhci, struct xhci_interrupter *ir,
			      bool skip_events)
{
	int event_loop = 0;
	int err = 0;
	u64 temp;

	xhci_clear_interrupt_pending(ir);

	/* Event ring hasn't been allocated yet. */
	if (!ir->event_ring || !ir->event_ring->dequeue) {
		xhci_err(xhci, "ERROR interrupter event ring not ready\n");
		return -ENOMEM;
	}

	if (xhci->xhc_state & XHCI_STATE_DYING ||
	    xhci->xhc_state & XHCI_STATE_HALTED) {
		xhci_dbg(xhci, "xHCI dying, ignoring interrupt. Shouldn't IRQs be disabled?\n");

		/* Clear the event handler busy flag (RW1C) */
		temp = xhci_read_64(xhci, &ir->ir_set->erst_dequeue);
		xhci_write_64(xhci, temp | ERST_EHB, &ir->ir_set->erst_dequeue);
		return -ENODEV;
	}

	/* Process all OS owned event TRBs on this event ring */
	while (unhandled_event_trb(ir->event_ring)) {
		if (!skip_events)
			err = xhci_handle_event_trb(xhci, ir, ir->event_ring->dequeue);

		/*
		 * If half a segment of events have been handled in one go then
		 * update ERDP, and force isoc trbs to interrupt more often
		 */
		if (event_loop++ > TRBS_PER_SEGMENT / 2) {
			xhci_update_erst_dequeue(xhci, ir, false);

			if (ir->isoc_bei_interval > AVOID_BEI_INTERVAL_MIN)
				ir->isoc_bei_interval = ir->isoc_bei_interval / 2;

			event_loop = 0;
		}

		/* Update SW event ring dequeue pointer */
		inc_deq(xhci, ir->event_ring);

		if (err)
			break;
	}

	xhci_update_erst_dequeue(xhci, ir, true);

	return 0;
}

/*
 * Move the event ring dequeue pointer to skip events kept in the secondary
 * event ring.  This is used to ensure that pending events in the ring are
 * acknowledged, so the xHCI HCD can properly enter suspend/resume.  The
 * secondary ring is typically maintained by an external component.
 */
void xhci_skip_sec_intr_events(struct xhci_hcd *xhci,
			       struct xhci_ring *ring,	struct xhci_interrupter *ir)
{
	union xhci_trb *current_trb;
	u64 erdp_reg;
	dma_addr_t deq;

	/* disable irq, ack pending interrupt and ack all pending events */
	xhci_disable_interrupter(xhci, ir);

	/* last acked event trb is in erdp reg  */
	erdp_reg = xhci_read_64(xhci, &ir->ir_set->erst_dequeue);
	deq = (dma_addr_t)(erdp_reg & ERST_PTR_MASK);
	if (!deq) {
		xhci_err(xhci, "event ring handling not required\n");
		return;
	}

	current_trb = ir->event_ring->dequeue;
	/* read cycle state of the last acked trb to find out CCS */
	ring->cycle_state = le32_to_cpu(current_trb->event_cmd.flags) & TRB_CYCLE;

	xhci_handle_events(xhci, ir, true);
}

/*
 * xHCI spec says we can get an interrupt, and if the HC has an error condition,
 * we might get bad data out of the event ring.  Section 4.10.2.7 has a list of
 * indicators of an event TRB error, but we check the status *first* to be safe.
 */
irqreturn_t xhci_irq(struct usb_hcd *hcd)
{
	struct xhci_hcd *xhci = hcd_to_xhci(hcd);
	irqreturn_t ret = IRQ_HANDLED;
	u32 status;

	spin_lock(&xhci->lock);
	/* Check if the xHC generated the interrupt, or the irq is shared */
	status = readl(&xhci->op_regs->status);
	if (status == ~(u32)0) {
		xhci_hc_died(xhci);
		goto out;
	}

	if (!(status & STS_EINT)) {
		ret = IRQ_NONE;
		goto out;
	}

	if (status & STS_HCE) {
		xhci_warn(xhci, "WARNING: Host Controller Error\n");
		goto out;
	}

	if (status & STS_FATAL) {
		xhci_warn(xhci, "WARNING: Host System Error\n");
		xhci_halt(xhci);
		goto out;
	}

	/*
	 * Clear the op reg interrupt status first,
	 * so we can receive interrupts from other MSI-X interrupters.
	 * Write 1 to clear the interrupt status.
	 */
	status |= STS_EINT;
	writel(status, &xhci->op_regs->status);

	/* This is the handler of the primary interrupter */
	xhci_handle_events(xhci, xhci->interrupters[0], false);
out:
	spin_unlock(&xhci->lock);

	return ret;
}

irqreturn_t xhci_msi_irq(int irq, void *hcd)
{
	return xhci_irq(hcd);
}
EXPORT_SYMBOL_GPL(xhci_msi_irq);

/****		Endpoint Ring Operations	****/

/*
 * Generic function for queueing a TRB on a ring.
 * The caller must have checked to make sure there's room on the ring.
 *
 * @more_trbs_coming:	Will you enqueue more TRBs before calling
 *			prepare_transfer()?
 */
static void queue_trb(struct xhci_hcd *xhci, struct xhci_ring *ring,
		bool more_trbs_coming,
		u32 field1, u32 field2, u32 field3, u32 field4)
{
	struct xhci_generic_trb *trb;

	trb = &ring->enqueue->generic;
	trb->field[0] = cpu_to_le32(field1);
	trb->field[1] = cpu_to_le32(field2);
	trb->field[2] = cpu_to_le32(field3);
	/* make sure TRB is fully written before giving it to the controller */
	wmb();
	trb->field[3] = cpu_to_le32(field4);

	trace_xhci_queue_trb(ring, trb,
			     xhci_trb_virt_to_dma(ring->enq_seg, ring->enqueue));

	inc_enq(xhci, ring, more_trbs_coming);
}

/*
 * Does various checks on the endpoint ring, and makes it ready to queue num_trbs.
 * expand ring if it start to be full.
 */
static int prepare_ring(struct xhci_hcd *xhci, struct xhci_ring *ep_ring,
		u32 ep_state, unsigned int num_trbs, gfp_t mem_flags)
{
	unsigned int new_segs = 0;

	/* Make sure the endpoint has been added to xHC schedule */
	switch (ep_state) {
	case EP_STATE_DISABLED:
		/*
		 * USB core changed config/interfaces without notifying us,
		 * or hardware is reporting the wrong state.
		 */
		xhci_warn(xhci, "WARN urb submitted to disabled ep\n");
		return -ENOENT;
	case EP_STATE_ERROR:
		xhci_warn(xhci, "WARN waiting for error on ep to be cleared\n");
		/* FIXME event handling code for error needs to clear it */
		/* XXX not sure if this should be -ENOENT or not */
		return -EINVAL;
	case EP_STATE_HALTED:
		xhci_dbg(xhci, "WARN halted endpoint, queueing URB anyway.\n");
		break;
	case EP_STATE_STOPPED:
	case EP_STATE_RUNNING:
		break;
	default:
		xhci_err(xhci, "ERROR unknown endpoint state for ep\n");
		/*
		 * FIXME issue Configure Endpoint command to try to get the HC
		 * back into a known state.
		 */
		return -EINVAL;
	}

	if (ep_ring != xhci->cmd_ring) {
		new_segs = xhci_ring_expansion_needed(xhci, ep_ring, num_trbs);
	} else if (xhci_num_trbs_free(ep_ring) <= num_trbs) {
		xhci_err(xhci, "Do not support expand command ring\n");
		return -ENOMEM;
	}

	if (new_segs) {
		xhci_dbg_trace(xhci, trace_xhci_dbg_ring_expansion,
				"ERROR no room on ep ring, try ring expansion");
		if (xhci_ring_expansion(xhci, ep_ring, new_segs, mem_flags)) {
			xhci_err(xhci, "Ring expansion failed\n");
			return -ENOMEM;
		}
	}

	/* Ensure that new TRBs won't overwrite a link */
	if (trb_is_link(ep_ring->enqueue))
		inc_enq_past_link(xhci, ep_ring, 0);

	if (last_trb_on_seg(ep_ring->enq_seg, ep_ring->enqueue)) {
		xhci_warn(xhci, "Missing link TRB at end of ring segment\n");
		return -EINVAL;
	}

	return 0;
}

static int prepare_transfer(struct xhci_hcd *xhci,
		struct xhci_virt_device *xdev,
		unsigned int ep_index,
		unsigned int stream_id,
		unsigned int num_trbs,
		struct urb *urb,
		unsigned int td_index,
		gfp_t mem_flags)
{
	int ret;
	struct urb_priv *urb_priv;
	struct xhci_td	*td;
	struct xhci_ring *ep_ring;
	struct xhci_ep_ctx *ep_ctx = xhci_get_ep_ctx(xhci, xdev->out_ctx, ep_index);

	ep_ring = xhci_triad_to_transfer_ring(xhci, xdev->slot_id, ep_index,
					      stream_id);
	if (!ep_ring) {
		xhci_dbg(xhci, "Can't prepare ring for bad stream ID %u\n",
				stream_id);
		return -EINVAL;
	}

	ret = prepare_ring(xhci, ep_ring, GET_EP_CTX_STATE(ep_ctx),
			   num_trbs, mem_flags);
	if (ret)
		return ret;

	urb_priv = urb->hcpriv;
	td = &urb_priv->td[td_index];

	INIT_LIST_HEAD(&td->td_list);
	INIT_LIST_HEAD(&td->cancelled_td_list);

	if (td_index == 0) {
		ret = usb_hcd_link_urb_to_ep(bus_to_hcd(urb->dev->bus), urb);
		if (unlikely(ret))
			return ret;
	}

	td->urb = urb;
	/* Add this TD to the tail of the endpoint ring's TD list */
	list_add_tail(&td->td_list, &ep_ring->td_list);
	td->start_seg = ep_ring->enq_seg;
	td->start_trb = ep_ring->enqueue;

	return 0;
}

unsigned int count_trbs(u64 addr, u64 len)
{
	unsigned int num_trbs;

	num_trbs = DIV_ROUND_UP(len + (addr & (TRB_MAX_BUFF_SIZE - 1)),
			TRB_MAX_BUFF_SIZE);
	if (num_trbs == 0)
		num_trbs++;

	return num_trbs;
}

static inline unsigned int count_trbs_needed(struct urb *urb)
{
	return count_trbs(urb->transfer_dma, urb->transfer_buffer_length);
}

static unsigned int count_sg_trbs_needed(struct urb *urb)
{
	struct scatterlist *sg;
	unsigned int i, len, full_len, num_trbs = 0;

	full_len = urb->transfer_buffer_length;

	for_each_sg(urb->sg, sg, urb->num_mapped_sgs, i) {
		len = sg_dma_len(sg);
		num_trbs += count_trbs(sg_dma_address(sg), len);
		len = min_t(unsigned int, len, full_len);
		full_len -= len;
		if (full_len == 0)
			break;
	}

	return num_trbs;
}

static unsigned int count_isoc_trbs_needed(struct urb *urb, int i)
{
	u64 addr, len;

	addr = (u64) (urb->transfer_dma + urb->iso_frame_desc[i].offset);
	len = urb->iso_frame_desc[i].length;

	return count_trbs(addr, len);
}

static void check_trb_math(struct urb *urb, int running_total)
{
	if (unlikely(running_total != urb->transfer_buffer_length))
		dev_err(&urb->dev->dev, "%s - ep %#x - Miscalculated tx length, "
				"queued %#x (%d), asked for %#x (%d)\n",
				__func__,
				urb->ep->desc.bEndpointAddress,
				running_total, running_total,
				urb->transfer_buffer_length,
				urb->transfer_buffer_length);
}

static void giveback_first_trb(struct xhci_hcd *xhci, int slot_id,
		unsigned int ep_index, unsigned int stream_id, int start_cycle,
		struct xhci_generic_trb *start_trb)
{
	/*
	 * Pass all the TRBs to the hardware at once and make sure this write
	 * isn't reordered.
	 */
	wmb();
	if (start_cycle)
		start_trb->field[3] |= cpu_to_le32(start_cycle);
	else
		start_trb->field[3] &= cpu_to_le32(~TRB_CYCLE);
	xhci_ring_ep_doorbell(xhci, slot_id, ep_index, stream_id);
}

static void check_interval(struct urb *urb, struct xhci_ep_ctx *ep_ctx)
{
	int xhci_interval;
	int ep_interval;

	xhci_interval = EP_INTERVAL_TO_UFRAMES(le32_to_cpu(ep_ctx->ep_info));
	ep_interval = urb->interval;

	/* Convert to microframes */
	if (urb->dev->speed == USB_SPEED_LOW ||
			urb->dev->speed == USB_SPEED_FULL)
		ep_interval *= 8;

	/* FIXME change this to a warning and a suggestion to use the new API
	 * to set the polling interval (once the API is added).
	 */
	if (xhci_interval != ep_interval) {
		dev_dbg_ratelimited(&urb->dev->dev,
				"Driver uses different interval (%d microframe%s) than xHCI (%d microframe%s)\n",
				ep_interval, str_plural(ep_interval),
				xhci_interval, str_plural(xhci_interval));
		urb->interval = xhci_interval;
		/* Convert back to frames for LS/FS devices */
		if (urb->dev->speed == USB_SPEED_LOW ||
				urb->dev->speed == USB_SPEED_FULL)
			urb->interval /= 8;
	}
}

/*
 * xHCI uses normal TRBs for both bulk and interrupt.  When the interrupt
 * endpoint is to be serviced, the xHC will consume (at most) one TD.  A TD
 * (comprised of sg list entries) can take several service intervals to
 * transmit.
 */
int xhci_queue_intr_tx(struct xhci_hcd *xhci, gfp_t mem_flags,
		struct urb *urb, int slot_id, unsigned int ep_index)
{
	struct xhci_ep_ctx *ep_ctx;

	ep_ctx = xhci_get_ep_ctx(xhci, xhci->devs[slot_id]->out_ctx, ep_index);
	check_interval(urb, ep_ctx);

	return xhci_queue_bulk_tx(xhci, mem_flags, urb, slot_id, ep_index);
}

/*
 * For xHCI 1.0 host controllers, TD size is the number of max packet sized
 * packets remaining in the TD (*not* including this TRB).
 *
 * Total TD packet count = total_packet_count =
 *     DIV_ROUND_UP(TD size in bytes / wMaxPacketSize)
 *
 * Packets transferred up to and including this TRB = packets_transferred =
 *     rounddown(total bytes transferred including this TRB / wMaxPacketSize)
 *
 * TD size = total_packet_count - packets_transferred
 *
 * For xHCI 0.96 and older, TD size field should be the remaining bytes
 * including this TRB, right shifted by 10
 *
 * For all hosts it must fit in bits 21:17, so it can't be bigger than 31.
 * This is taken care of in the TRB_TD_SIZE() macro
 *
 * The last TRB in a TD must have the TD size set to zero.
 */
static u32 xhci_td_remainder(struct xhci_hcd *xhci, int transferred,
			      int trb_buff_len, unsigned int td_total_len,
			      struct urb *urb, bool more_trbs_coming)
{
	u32 maxp, total_packet_count;

	/* MTK xHCI 0.96 contains some features from 1.0 */
	if (xhci->hci_version < 0x100 && !(xhci->quirks & XHCI_MTK_HOST))
		return ((td_total_len - transferred) >> 10);

	/* One TRB with a zero-length data packet. */
	if (!more_trbs_coming || (transferred == 0 && trb_buff_len == 0) ||
	    trb_buff_len == td_total_len)
		return 0;

	/* for MTK xHCI 0.96, TD size include this TRB, but not in 1.x */
	if ((xhci->quirks & XHCI_MTK_HOST) && (xhci->hci_version < 0x100))
		trb_buff_len = 0;

	maxp = xhci_usb_endpoint_maxp(urb->dev, urb->ep);
	total_packet_count = DIV_ROUND_UP(td_total_len, maxp);

	/* Queueing functions don't count the current TRB into transferred */
	return (total_packet_count - ((transferred + trb_buff_len) / maxp));
}


static int xhci_align_td(struct xhci_hcd *xhci, struct urb *urb, u32 enqd_len,
			 u32 *trb_buff_len, struct xhci_segment *seg)
{
	struct device *dev = xhci_to_hcd(xhci)->self.sysdev;
	unsigned int unalign;
	unsigned int max_pkt;
	u32 new_buff_len;
	size_t len;

	max_pkt = xhci_usb_endpoint_maxp(urb->dev, urb->ep);
	unalign = (enqd_len + *trb_buff_len) % max_pkt;

	/* we got lucky, last normal TRB data on segment is packet aligned */
	if (unalign == 0)
		return 0;

	xhci_dbg(xhci, "Unaligned %d bytes, buff len %d\n",
		 unalign, *trb_buff_len);

	/* is the last nornal TRB alignable by splitting it */
	if (*trb_buff_len > unalign) {
		*trb_buff_len -= unalign;
		xhci_dbg(xhci, "split align, new buff len %d\n", *trb_buff_len);
		return 0;
	}

	/*
	 * We want enqd_len + trb_buff_len to sum up to a number aligned to
	 * number which is divisible by the endpoint's wMaxPacketSize. IOW:
	 * (size of currently enqueued TRBs + remainder) % wMaxPacketSize == 0.
	 */
	new_buff_len = max_pkt - (enqd_len % max_pkt);

	if (new_buff_len > (urb->transfer_buffer_length - enqd_len))
		new_buff_len = (urb->transfer_buffer_length - enqd_len);

	/* create a max max_pkt sized bounce buffer pointed to by last trb */
	if (usb_urb_dir_out(urb)) {
		if (urb->num_sgs) {
			len = sg_pcopy_to_buffer(urb->sg, urb->num_sgs,
						 seg->bounce_buf, new_buff_len, enqd_len);
			if (len != new_buff_len)
				xhci_warn(xhci, "WARN Wrong bounce buffer write length: %zu != %d\n",
					  len, new_buff_len);
		} else {
			memcpy(seg->bounce_buf, urb->transfer_buffer + enqd_len, new_buff_len);
		}

		seg->bounce_dma = dma_map_single(dev, seg->bounce_buf,
						 max_pkt, DMA_TO_DEVICE);
	} else {
		seg->bounce_dma = dma_map_single(dev, seg->bounce_buf,
						 max_pkt, DMA_FROM_DEVICE);
	}

	if (dma_mapping_error(dev, seg->bounce_dma)) {
		/* try without aligning. Some host controllers survive */
		xhci_warn(xhci, "Failed mapping bounce buffer, not aligning\n");
		return 0;
	}
	*trb_buff_len = new_buff_len;
	seg->bounce_len = new_buff_len;
	seg->bounce_offs = enqd_len;

	xhci_dbg(xhci, "Bounce align, new buff len %d\n", *trb_buff_len);

	return 1;
}

/* This is very similar to what ehci-q.c qtd_fill() does */
int xhci_queue_bulk_tx(struct xhci_hcd *xhci, gfp_t mem_flags,
		struct urb *urb, int slot_id, unsigned int ep_index)
{
	struct xhci_ring *ring;
	struct urb_priv *urb_priv;
	struct xhci_td *td;
	struct xhci_generic_trb *start_trb;
	struct scatterlist *sg = NULL;
	bool more_trbs_coming = true;
	bool need_zero_pkt = false;
	bool first_trb = true;
	unsigned int num_trbs;
	unsigned int start_cycle, num_sgs = 0;
	unsigned int enqd_len, block_len, trb_buff_len, full_len;
	int sent_len, ret;
	u32 field, length_field, remainder;
	u64 addr, send_addr;

	ring = xhci_urb_to_transfer_ring(xhci, urb);
	if (!ring)
		return -EINVAL;

	full_len = urb->transfer_buffer_length;
	/* If we have scatter/gather list, we use it. */
	if (urb->num_sgs && !(urb->transfer_flags & URB_DMA_MAP_SINGLE)) {
		num_sgs = urb->num_mapped_sgs;
		sg = urb->sg;
		addr = (u64) sg_dma_address(sg);
		block_len = sg_dma_len(sg);
		num_trbs = count_sg_trbs_needed(urb);
	} else {
		num_trbs = count_trbs_needed(urb);
		addr = (u64) urb->transfer_dma;
		block_len = full_len;
	}
	ret = prepare_transfer(xhci, xhci->devs[slot_id],
			ep_index, urb->stream_id,
			num_trbs, urb, 0, mem_flags);
	if (unlikely(ret < 0))
		return ret;

	urb_priv = urb->hcpriv;

	/* Deal with URB_ZERO_PACKET - need one more td/trb */
	if (urb->transfer_flags & URB_ZERO_PACKET && urb_priv->num_tds > 1)
		need_zero_pkt = true;

	td = &urb_priv->td[0];

	/*
	 * Don't give the first TRB to the hardware (by toggling the cycle bit)
	 * until we've finished creating all the other TRBs.  The ring's cycle
	 * state may change as we enqueue the other TRBs, so save it too.
	 */
	start_trb = &ring->enqueue->generic;
	start_cycle = ring->cycle_state;
	send_addr = addr;

	/* Queue the TRBs, even if they are zero-length */
	for (enqd_len = 0; first_trb || enqd_len < full_len;
			enqd_len += trb_buff_len) {
		field = TRB_TYPE(TRB_NORMAL);

		/* TRB buffer should not cross 64KB boundaries */
		trb_buff_len = TRB_BUFF_LEN_UP_TO_BOUNDARY(addr);
		trb_buff_len = min_t(unsigned int, trb_buff_len, block_len);

		if (enqd_len + trb_buff_len > full_len)
			trb_buff_len = full_len - enqd_len;

		/* Don't change the cycle bit of the first TRB until later */
		if (first_trb) {
			first_trb = false;
			if (start_cycle == 0)
				field |= TRB_CYCLE;
		} else
			field |= ring->cycle_state;

		/* Chain all the TRBs together; clear the chain bit in the last
		 * TRB to indicate it's the last TRB in the chain.
		 */
		if (enqd_len + trb_buff_len < full_len) {
			field |= TRB_CHAIN;
			if (trb_is_link(ring->enqueue + 1)) {
				if (xhci_align_td(xhci, urb, enqd_len,
						  &trb_buff_len,
						  ring->enq_seg)) {
					send_addr = ring->enq_seg->bounce_dma;
					/* assuming TD won't span 2 segs */
					td->bounce_seg = ring->enq_seg;
				}
			}
		}
		if (enqd_len + trb_buff_len >= full_len) {
			field &= ~TRB_CHAIN;
			field |= TRB_IOC;
			more_trbs_coming = false;
			td->end_trb = ring->enqueue;
			td->end_seg = ring->enq_seg;
			if (xhci_urb_suitable_for_idt(urb)) {
				memcpy(&send_addr, urb->transfer_buffer,
				       trb_buff_len);
				le64_to_cpus(&send_addr);
				field |= TRB_IDT;
			}
		}

		/* Only set interrupt on short packet for IN endpoints */
		if (usb_urb_dir_in(urb))
			field |= TRB_ISP;

		/* Set the TRB length, TD size, and interrupter fields. */
		remainder = xhci_td_remainder(xhci, enqd_len, trb_buff_len,
					      full_len, urb, more_trbs_coming);

		length_field = TRB_LEN(trb_buff_len) |
			TRB_TD_SIZE(remainder) |
			TRB_INTR_TARGET(0);

		queue_trb(xhci, ring, more_trbs_coming | need_zero_pkt,
				lower_32_bits(send_addr),
				upper_32_bits(send_addr),
				length_field,
				field);
		addr += trb_buff_len;
		sent_len = trb_buff_len;

		while (sg && sent_len >= block_len) {
			/* New sg entry */
			--num_sgs;
			sent_len -= block_len;
			sg = sg_next(sg);
			if (num_sgs != 0 && sg) {
				block_len = sg_dma_len(sg);
				addr = (u64) sg_dma_address(sg);
				addr += sent_len;
			}
		}
		block_len -= sent_len;
		send_addr = addr;
	}

	if (need_zero_pkt) {
		ret = prepare_transfer(xhci, xhci->devs[slot_id],
				       ep_index, urb->stream_id,
				       1, urb, 1, mem_flags);
		urb_priv->td[1].end_trb = ring->enqueue;
		urb_priv->td[1].end_seg = ring->enq_seg;
		field = TRB_TYPE(TRB_NORMAL) | ring->cycle_state | TRB_IOC;
		queue_trb(xhci, ring, 0, 0, 0, TRB_INTR_TARGET(0), field);
	}

	check_trb_math(urb, enqd_len);
	giveback_first_trb(xhci, slot_id, ep_index, urb->stream_id,
			start_cycle, start_trb);
	return 0;
}

/* Caller must have locked xhci->lock */
int xhci_queue_ctrl_tx(struct xhci_hcd *xhci, gfp_t mem_flags,
		struct urb *urb, int slot_id, unsigned int ep_index)
{
	struct xhci_ring *ep_ring;
	int num_trbs;
	int ret;
	struct usb_ctrlrequest *setup;
	struct xhci_generic_trb *start_trb;
	int start_cycle;
	u32 field;
	struct urb_priv *urb_priv;
	struct xhci_td *td;

	ep_ring = xhci_urb_to_transfer_ring(xhci, urb);
	if (!ep_ring)
		return -EINVAL;

	/*
	 * Need to copy setup packet into setup TRB, so we can't use the setup
	 * DMA address.
	 */
	if (!urb->setup_packet)
		return -EINVAL;

	if ((xhci->quirks & XHCI_ETRON_HOST) &&
	    urb->dev->speed >= USB_SPEED_SUPER) {
		/*
		 * If next available TRB is the Link TRB in the ring segment then
		 * enqueue a No Op TRB, this can prevent the Setup and Data Stage
		 * TRB to be breaked by the Link TRB.
		 */
		if (last_trb_on_seg(ep_ring->enq_seg, ep_ring->enqueue + 1)) {
			field = TRB_TYPE(TRB_TR_NOOP) | ep_ring->cycle_state;
			queue_trb(xhci, ep_ring, false, 0, 0,
					TRB_INTR_TARGET(0), field);
		}
	}

	/* 1 TRB for setup, 1 for status */
	num_trbs = 2;
	/*
	 * Don't need to check if we need additional event data and normal TRBs,
	 * since data in control transfers will never get bigger than 16MB
	 * XXX: can we get a buffer that crosses 64KB boundaries?
	 */
	if (urb->transfer_buffer_length > 0)
		num_trbs++;
	ret = prepare_transfer(xhci, xhci->devs[slot_id],
			ep_index, urb->stream_id,
			num_trbs, urb, 0, mem_flags);
	if (ret < 0)
		return ret;

	urb_priv = urb->hcpriv;
	td = &urb_priv->td[0];

	/*
	 * Don't give the first TRB to the hardware (by toggling the cycle bit)
	 * until we've finished creating all the other TRBs.  The ring's cycle
	 * state may change as we enqueue the other TRBs, so save it too.
	 */
	start_trb = &ep_ring->enqueue->generic;
	start_cycle = ep_ring->cycle_state;

	/* Queue setup TRB - see section 6.4.1.2.1 */
	/* FIXME better way to translate setup_packet into two u32 fields? */
	setup = (struct usb_ctrlrequest *) urb->setup_packet;
	field = 0;
	field |= TRB_IDT | TRB_TYPE(TRB_SETUP);
	if (start_cycle == 0)
		field |= 0x1;

	/* xHCI 1.0/1.1 6.4.1.2.1: Transfer Type field */
	if ((xhci->hci_version >= 0x100) || (xhci->quirks & XHCI_MTK_HOST)) {
		if (urb->transfer_buffer_length > 0) {
			if (setup->bRequestType & USB_DIR_IN)
				field |= TRB_TX_TYPE(TRB_DATA_IN);
			else
				field |= TRB_TX_TYPE(TRB_DATA_OUT);
		}
	}

	queue_trb(xhci, ep_ring, true,
		  setup->bRequestType | setup->bRequest << 8 | le16_to_cpu(setup->wValue) << 16,
		  le16_to_cpu(setup->wIndex) | le16_to_cpu(setup->wLength) << 16,
		  TRB_LEN(8) | TRB_INTR_TARGET(0),
		  /* Immediate data in pointer */
		  field);

	/* If there's data, queue data TRBs */
	/* Only set interrupt on short packet for IN endpoints */
	if (usb_urb_dir_in(urb))
		field = TRB_ISP | TRB_TYPE(TRB_DATA);
	else
		field = TRB_TYPE(TRB_DATA);

	if (urb->transfer_buffer_length > 0) {
		u32 length_field, remainder;
		u64 addr;

		if (xhci_urb_suitable_for_idt(urb)) {
			memcpy(&addr, urb->transfer_buffer,
			       urb->transfer_buffer_length);
			le64_to_cpus(&addr);
			field |= TRB_IDT;
		} else {
			addr = (u64) urb->transfer_dma;
		}

		remainder = xhci_td_remainder(xhci, 0,
				urb->transfer_buffer_length,
				urb->transfer_buffer_length,
				urb, 1);
		length_field = TRB_LEN(urb->transfer_buffer_length) |
				TRB_TD_SIZE(remainder) |
				TRB_INTR_TARGET(0);
		if (setup->bRequestType & USB_DIR_IN)
			field |= TRB_DIR_IN;
		queue_trb(xhci, ep_ring, true,
				lower_32_bits(addr),
				upper_32_bits(addr),
				length_field,
				field | ep_ring->cycle_state);
	}

	/* Save the DMA address of the last TRB in the TD */
	td->end_trb = ep_ring->enqueue;
	td->end_seg = ep_ring->enq_seg;

	/* Queue status TRB - see Table 7 and sections 4.11.2.2 and 6.4.1.2.3 */
	/* If the device sent data, the status stage is an OUT transfer */
	if (urb->transfer_buffer_length > 0 && setup->bRequestType & USB_DIR_IN)
		field = 0;
	else
		field = TRB_DIR_IN;
	queue_trb(xhci, ep_ring, false,
			0,
			0,
			TRB_INTR_TARGET(0),
			/* Event on completion */
			field | TRB_IOC | TRB_TYPE(TRB_STATUS) | ep_ring->cycle_state);

	giveback_first_trb(xhci, slot_id, ep_index, 0,
			start_cycle, start_trb);
	return 0;
}

/*
 * The transfer burst count field of the isochronous TRB defines the number of
 * bursts that are required to move all packets in this TD.  Only SuperSpeed
 * devices can burst up to bMaxBurst number of packets per service interval.
 * This field is zero based, meaning a value of zero in the field means one
 * burst.  Basically, for everything but SuperSpeed devices, this field will be
 * zero.  Only xHCI 1.0 host controllers support this field.
 */
static unsigned int xhci_get_burst_count(struct xhci_hcd *xhci,
		struct urb *urb, unsigned int total_packet_count)
{
	unsigned int max_burst;

	if (xhci->hci_version < 0x100 || urb->dev->speed < USB_SPEED_SUPER)
		return 0;

	max_burst = urb->ep->ss_ep_comp.bMaxBurst;
	return DIV_ROUND_UP(total_packet_count, max_burst + 1) - 1;
}

/*
 * Returns the number of packets in the last "burst" of packets.  This field is
 * valid for all speeds of devices.  USB 2.0 devices can only do one "burst", so
 * the last burst packet count is equal to the total number of packets in the
 * TD.  SuperSpeed endpoints can have up to 3 bursts.  All but the last burst
 * must contain (bMaxBurst + 1) number of packets, but the last burst can
 * contain 1 to (bMaxBurst + 1) packets.
 */
static unsigned int xhci_get_last_burst_packet_count(struct xhci_hcd *xhci,
		struct urb *urb, unsigned int total_packet_count)
{
	unsigned int max_burst;
	unsigned int residue;

	if (xhci->hci_version < 0x100)
		return 0;

	if (urb->dev->speed >= USB_SPEED_SUPER) {
		/* bMaxBurst is zero based: 0 means 1 packet per burst */
		max_burst = urb->ep->ss_ep_comp.bMaxBurst;
		residue = total_packet_count % (max_burst + 1);
		/* If residue is zero, the last burst contains (max_burst + 1)
		 * number of packets, but the TLBPC field is zero-based.
		 */
		if (residue == 0)
			return max_burst;
		return residue - 1;
	}
	if (total_packet_count == 0)
		return 0;
	return total_packet_count - 1;
}

/*
 * Calculates Frame ID field of the isochronous TRB identifies the
 * target frame that the Interval associated with this Isochronous
 * Transfer Descriptor will start on. Refer to 4.11.2.5 in 1.1 spec.
 *
 * Returns actual frame id on success, negative value on error.
 */
static int xhci_get_isoc_frame_id(struct xhci_hcd *xhci,
		struct urb *urb, int index)
{
	int start_frame, ist, ret = 0;
	int start_frame_id, end_frame_id, current_frame_id;

	if (urb->dev->speed == USB_SPEED_LOW ||
			urb->dev->speed == USB_SPEED_FULL)
		start_frame = urb->start_frame + index * urb->interval;
	else
		start_frame = (urb->start_frame + index * urb->interval) >> 3;

	/* Isochronous Scheduling Threshold (IST, bits 0~3 in HCSPARAMS2):
	 *
	 * If bit [3] of IST is cleared to '0', software can add a TRB no
	 * later than IST[2:0] Microframes before that TRB is scheduled to
	 * be executed.
	 * If bit [3] of IST is set to '1', software can add a TRB no later
	 * than IST[2:0] Frames before that TRB is scheduled to be executed.
	 */
	ist = HCS_IST(xhci->hcs_params2) & 0x7;
	if (HCS_IST(xhci->hcs_params2) & (1 << 3))
		ist <<= 3;

	/* Software shall not schedule an Isoch TD with a Frame ID value that
	 * is less than the Start Frame ID or greater than the End Frame ID,
	 * where:
	 *
	 * End Frame ID = (Current MFINDEX register value + 895 ms.) MOD 2048
	 * Start Frame ID = (Current MFINDEX register value + IST + 1) MOD 2048
	 *
	 * Both the End Frame ID and Start Frame ID values are calculated
	 * in microframes. When software determines the valid Frame ID value;
	 * The End Frame ID value should be rounded down to the nearest Frame
	 * boundary, and the Start Frame ID value should be rounded up to the
	 * nearest Frame boundary.
	 */
	current_frame_id = readl(&xhci->run_regs->microframe_index);
	start_frame_id = roundup(current_frame_id + ist + 1, 8);
	end_frame_id = rounddown(current_frame_id + 895 * 8, 8);

	start_frame &= 0x7ff;
	start_frame_id = (start_frame_id >> 3) & 0x7ff;
	end_frame_id = (end_frame_id >> 3) & 0x7ff;

	if (start_frame_id < end_frame_id) {
		if (start_frame > end_frame_id ||
				start_frame < start_frame_id)
			ret = -EINVAL;
	} else if (start_frame_id > end_frame_id) {
		if ((start_frame > end_frame_id &&
				start_frame < start_frame_id))
			ret = -EINVAL;
	} else {
			ret = -EINVAL;
	}

	if (index == 0) {
		if (ret == -EINVAL || start_frame == start_frame_id) {
			start_frame = start_frame_id + 1;
			if (urb->dev->speed == USB_SPEED_LOW ||
					urb->dev->speed == USB_SPEED_FULL)
				urb->start_frame = start_frame;
			else
				urb->start_frame = start_frame << 3;
			ret = 0;
		}
	}

	if (ret) {
		xhci_warn(xhci, "Frame ID %d (reg %d, index %d) beyond range (%d, %d)\n",
				start_frame, current_frame_id, index,
				start_frame_id, end_frame_id);
		xhci_warn(xhci, "Ignore frame ID field, use SIA bit instead\n");
		return ret;
	}

	return start_frame;
}

/* Check if we should generate event interrupt for a TD in an isoc URB */
static bool trb_block_event_intr(struct xhci_hcd *xhci, int num_tds, int i,
				 struct xhci_interrupter *ir)
{
	if (xhci->hci_version < 0x100)
		return false;
	/* always generate an event interrupt for the last TD */
	if (i == num_tds - 1)
		return false;
	/*
	 * If AVOID_BEI is set the host handles full event rings poorly,
	 * generate an event at least every 8th TD to clear the event ring
	 */
	if (i && ir->isoc_bei_interval && xhci->quirks & XHCI_AVOID_BEI)
		return !!(i % ir->isoc_bei_interval);

	return true;
}

/* This is for isoc transfer */
static int xhci_queue_isoc_tx(struct xhci_hcd *xhci, gfp_t mem_flags,
		struct urb *urb, int slot_id, unsigned int ep_index)
{
	struct xhci_interrupter *ir;
	struct xhci_ring *ep_ring;
	struct urb_priv *urb_priv;
	struct xhci_td *td;
	int num_tds, trbs_per_td;
	struct xhci_generic_trb *start_trb;
	bool first_trb;
	int start_cycle;
	u32 field, length_field;
	int running_total, trb_buff_len, td_len, td_remain_len, ret;
	u64 start_addr, addr;
	int i, j;
	bool more_trbs_coming;
	struct xhci_virt_ep *xep;
	int frame_id;

	xep = &xhci->devs[slot_id]->eps[ep_index];
	ep_ring = xhci->devs[slot_id]->eps[ep_index].ring;
	ir = xhci->interrupters[0];

	num_tds = urb->number_of_packets;
	if (num_tds < 1) {
		xhci_dbg(xhci, "Isoc URB with zero packets?\n");
		return -EINVAL;
	}
	start_addr = (u64) urb->transfer_dma;
	start_trb = &ep_ring->enqueue->generic;
	start_cycle = ep_ring->cycle_state;

	urb_priv = urb->hcpriv;
	/* Queue the TRBs for each TD, even if they are zero-length */
	for (i = 0; i < num_tds; i++) {
		unsigned int total_pkt_count, max_pkt;
		unsigned int burst_count, last_burst_pkt_count;
		u32 sia_frame_id;

		first_trb = true;
		running_total = 0;
		addr = start_addr + urb->iso_frame_desc[i].offset;
		td_len = urb->iso_frame_desc[i].length;
		td_remain_len = td_len;
		max_pkt = xhci_usb_endpoint_maxp(urb->dev, urb->ep);
		total_pkt_count = DIV_ROUND_UP(td_len, max_pkt);

		/* A zero-length transfer still involves at least one packet. */
		if (total_pkt_count == 0)
			total_pkt_count++;
		burst_count = xhci_get_burst_count(xhci, urb, total_pkt_count);
		last_burst_pkt_count = xhci_get_last_burst_packet_count(xhci,
							urb, total_pkt_count);

		trbs_per_td = count_isoc_trbs_needed(urb, i);

		ret = prepare_transfer(xhci, xhci->devs[slot_id], ep_index,
				urb->stream_id, trbs_per_td, urb, i, mem_flags);
		if (ret < 0) {
			if (i == 0)
				return ret;
			goto cleanup;
		}
		td = &urb_priv->td[i];
		/* use SIA as default, if frame id is used overwrite it */
		sia_frame_id = TRB_SIA;
		if (!(urb->transfer_flags & URB_ISO_ASAP) &&
		    HCC_CFC(xhci->hcc_params)) {
			frame_id = xhci_get_isoc_frame_id(xhci, urb, i);
			if (frame_id >= 0)
				sia_frame_id = TRB_FRAME_ID(frame_id);
		}
		/*
		 * Set isoc specific data for the first TRB in a TD.
		 * Prevent HW from getting the TRBs by keeping the cycle state
		 * inverted in the first TDs isoc TRB.
		 */
		field = TRB_TYPE(TRB_ISOC) |
			TRB_TLBPC(last_burst_pkt_count) |
			sia_frame_id |
			(i ? ep_ring->cycle_state : !start_cycle);

		/* xhci 1.1 with ETE uses TD_Size field for TBC, old is Rsvdz */
		if (!xep->use_extended_tbc)
			field |= TRB_TBC(burst_count);

		/* fill the rest of the TRB fields, and remaining normal TRBs */
		for (j = 0; j < trbs_per_td; j++) {
			u32 remainder = 0;

			/* only first TRB is isoc, overwrite otherwise */
			if (!first_trb)
				field = TRB_TYPE(TRB_NORMAL) |
					ep_ring->cycle_state;

			/* Only set interrupt on short packet for IN EPs */
			if (usb_urb_dir_in(urb))
				field |= TRB_ISP;

			/* Set the chain bit for all except the last TRB  */
			if (j < trbs_per_td - 1) {
				more_trbs_coming = true;
				field |= TRB_CHAIN;
			} else {
				more_trbs_coming = false;
				td->end_trb = ep_ring->enqueue;
				td->end_seg = ep_ring->enq_seg;
				field |= TRB_IOC;
				if (trb_block_event_intr(xhci, num_tds, i, ir))
					field |= TRB_BEI;
			}
			/* Calculate TRB length */
			trb_buff_len = TRB_BUFF_LEN_UP_TO_BOUNDARY(addr);
			if (trb_buff_len > td_remain_len)
				trb_buff_len = td_remain_len;

			/* Set the TRB length, TD size, & interrupter fields. */
			remainder = xhci_td_remainder(xhci, running_total,
						   trb_buff_len, td_len,
						   urb, more_trbs_coming);

			length_field = TRB_LEN(trb_buff_len) |
				TRB_INTR_TARGET(0);

			/* xhci 1.1 with ETE uses TD Size field for TBC */
			if (first_trb && xep->use_extended_tbc)
				length_field |= TRB_TD_SIZE_TBC(burst_count);
			else
				length_field |= TRB_TD_SIZE(remainder);
			first_trb = false;

			queue_trb(xhci, ep_ring, more_trbs_coming,
				lower_32_bits(addr),
				upper_32_bits(addr),
				length_field,
				field);
			running_total += trb_buff_len;

			addr += trb_buff_len;
			td_remain_len -= trb_buff_len;
		}

		/* Check TD length */
		if (running_total != td_len) {
			xhci_err(xhci, "ISOC TD length unmatch\n");
			ret = -EINVAL;
			goto cleanup;
		}
	}

	/* store the next frame id */
	if (HCC_CFC(xhci->hcc_params))
		xep->next_frame_id = urb->start_frame + num_tds * urb->interval;

	if (xhci_to_hcd(xhci)->self.bandwidth_isoc_reqs == 0) {
		if (xhci->quirks & XHCI_AMD_PLL_FIX)
			usb_amd_quirk_pll_disable();
	}
	xhci_to_hcd(xhci)->self.bandwidth_isoc_reqs++;

	giveback_first_trb(xhci, slot_id, ep_index, urb->stream_id,
			start_cycle, start_trb);
	return 0;
cleanup:
	/* Clean up a partially enqueued isoc transfer. */

	for (i--; i >= 0; i--)
		list_del_init(&urb_priv->td[i].td_list);

	/* Use the first TD as a temporary variable to turn the TDs we've queued
	 * into No-ops with a software-owned cycle bit. That way the hardware
	 * won't accidentally start executing bogus TDs when we partially
	 * overwrite them.  td->start_trb and td->start_seg are already set.
	 */
	urb_priv->td[0].end_trb = ep_ring->enqueue;
	/* Every TRB except the first & last will have its cycle bit flipped. */
	td_to_noop(&urb_priv->td[0], true);

	/* Reset the ring enqueue back to the first TRB and its cycle bit. */
	ep_ring->enqueue = urb_priv->td[0].start_trb;
	ep_ring->enq_seg = urb_priv->td[0].start_seg;
	ep_ring->cycle_state = start_cycle;
	usb_hcd_unlink_urb_from_ep(bus_to_hcd(urb->dev->bus), urb);
	return ret;
}

/*
 * Check transfer ring to guarantee there is enough room for the urb.
 * Update ISO URB start_frame and interval.
 * Update interval as xhci_queue_intr_tx does. Use xhci frame_index to
 * update urb->start_frame if URB_ISO_ASAP is set in transfer_flags or
 * Contiguous Frame ID is not supported by HC.
 */
int xhci_queue_isoc_tx_prepare(struct xhci_hcd *xhci, gfp_t mem_flags,
		struct urb *urb, int slot_id, unsigned int ep_index)
{
	struct xhci_virt_device *xdev;
	struct xhci_ring *ep_ring;
	struct xhci_ep_ctx *ep_ctx;
	int start_frame;
	int num_tds, num_trbs, i;
	int ret;
	struct xhci_virt_ep *xep;
	int ist;

	xdev = xhci->devs[slot_id];
	xep = &xhci->devs[slot_id]->eps[ep_index];
	ep_ring = xdev->eps[ep_index].ring;
	ep_ctx = xhci_get_ep_ctx(xhci, xdev->out_ctx, ep_index);

	num_trbs = 0;
	num_tds = urb->number_of_packets;
	for (i = 0; i < num_tds; i++)
		num_trbs += count_isoc_trbs_needed(urb, i);

	/* Check the ring to guarantee there is enough room for the whole urb.
	 * Do not insert any td of the urb to the ring if the check failed.
	 */
	ret = prepare_ring(xhci, ep_ring, GET_EP_CTX_STATE(ep_ctx),
			   num_trbs, mem_flags);
	if (ret)
		return ret;

	/*
	 * Check interval value. This should be done before we start to
	 * calculate the start frame value.
	 */
	check_interval(urb, ep_ctx);

	/* Calculate the start frame and put it in urb->start_frame. */
	if (HCC_CFC(xhci->hcc_params) && !list_empty(&ep_ring->td_list)) {
		if (GET_EP_CTX_STATE(ep_ctx) ==	EP_STATE_RUNNING) {
			urb->start_frame = xep->next_frame_id;
			goto skip_start_over;
		}
	}

	start_frame = readl(&xhci->run_regs->microframe_index);
	start_frame &= 0x3fff;
	/*
	 * Round up to the next frame and consider the time before trb really
	 * gets scheduled by hardare.
	 */
	ist = HCS_IST(xhci->hcs_params2) & 0x7;
	if (HCS_IST(xhci->hcs_params2) & (1 << 3))
		ist <<= 3;
	start_frame += ist + XHCI_CFC_DELAY;
	start_frame = roundup(start_frame, 8);

	/*
	 * Round up to the next ESIT (Endpoint Service Interval Time) if ESIT
	 * is greate than 8 microframes.
	 */
	if (urb->dev->speed == USB_SPEED_LOW ||
			urb->dev->speed == USB_SPEED_FULL) {
		start_frame = roundup(start_frame, urb->interval << 3);
		urb->start_frame = start_frame >> 3;
	} else {
		start_frame = roundup(start_frame, urb->interval);
		urb->start_frame = start_frame;
	}

skip_start_over:

	return xhci_queue_isoc_tx(xhci, mem_flags, urb, slot_id, ep_index);
}

/****		Command Ring Operations		****/

/* Generic function for queueing a command TRB on the command ring.
 * Check to make sure there's room on the command ring for one command TRB.
 * Also check that there's room reserved for commands that must not fail.
 * If this is a command that must not fail, meaning command_must_succeed = TRUE,
 * then only check for the number of reserved spots.
 * Don't decrement xhci->cmd_ring_reserved_trbs after we've queued the TRB
 * because the command event handler may want to resubmit a failed command.
 */
static int queue_command(struct xhci_hcd *xhci, struct xhci_command *cmd,
			 u32 field1, u32 field2,
			 u32 field3, u32 field4, bool command_must_succeed)
{
	int reserved_trbs = xhci->cmd_ring_reserved_trbs;
	int ret;

	if ((xhci->xhc_state & XHCI_STATE_DYING) ||
		(xhci->xhc_state & XHCI_STATE_HALTED)) {
		xhci_dbg(xhci, "xHCI dying or halted, can't queue_command. state: 0x%x\n",
			 xhci->xhc_state);
		return -ESHUTDOWN;
	}

	if (!command_must_succeed)
		reserved_trbs++;

	ret = prepare_ring(xhci, xhci->cmd_ring, EP_STATE_RUNNING,
			reserved_trbs, GFP_ATOMIC);
	if (ret < 0) {
		xhci_err(xhci, "ERR: No room for command on command ring\n");
		if (command_must_succeed)
			xhci_err(xhci, "ERR: Reserved TRB counting for "
					"unfailable commands failed.\n");
		return ret;
	}

	cmd->command_trb = xhci->cmd_ring->enqueue;

	/* if there are no other commands queued we start the timeout timer */
	if (list_empty(&xhci->cmd_list)) {
		xhci->current_cmd = cmd;
		xhci_mod_cmd_timer(xhci);
	}

	list_add_tail(&cmd->cmd_list, &xhci->cmd_list);

	queue_trb(xhci, xhci->cmd_ring, false, field1, field2, field3,
			field4 | xhci->cmd_ring->cycle_state);
	return 0;
}

/* Queue a slot enable or disable request on the command ring */
int xhci_queue_slot_control(struct xhci_hcd *xhci, struct xhci_command *cmd,
		u32 trb_type, u32 slot_id)
{
	return queue_command(xhci, cmd, 0, 0, 0,
			TRB_TYPE(trb_type) | SLOT_ID_FOR_TRB(slot_id), false);
}

/* Queue an address device command TRB */
int xhci_queue_address_device(struct xhci_hcd *xhci, struct xhci_command *cmd,
		dma_addr_t in_ctx_ptr, u32 slot_id, enum xhci_setup_dev setup)
{
	return queue_command(xhci, cmd, lower_32_bits(in_ctx_ptr),
			upper_32_bits(in_ctx_ptr), 0,
			TRB_TYPE(TRB_ADDR_DEV) | SLOT_ID_FOR_TRB(slot_id)
			| (setup == SETUP_CONTEXT_ONLY ? TRB_BSR : 0), false);
}

int xhci_queue_vendor_command(struct xhci_hcd *xhci, struct xhci_command *cmd,
		u32 field1, u32 field2, u32 field3, u32 field4)
{
	return queue_command(xhci, cmd, field1, field2, field3, field4, false);
}

/* Queue a reset device command TRB */
int xhci_queue_reset_device(struct xhci_hcd *xhci, struct xhci_command *cmd,
		u32 slot_id)
{
	return queue_command(xhci, cmd, 0, 0, 0,
			TRB_TYPE(TRB_RESET_DEV) | SLOT_ID_FOR_TRB(slot_id),
			false);
}

/* Queue a configure endpoint command TRB */
int xhci_queue_configure_endpoint(struct xhci_hcd *xhci,
		struct xhci_command *cmd, dma_addr_t in_ctx_ptr,
		u32 slot_id, bool command_must_succeed)
{
	return queue_command(xhci, cmd, lower_32_bits(in_ctx_ptr),
			upper_32_bits(in_ctx_ptr), 0,
			TRB_TYPE(TRB_CONFIG_EP) | SLOT_ID_FOR_TRB(slot_id),
			command_must_succeed);
}

/* Queue a get root hub port bandwidth command TRB */
int xhci_queue_get_port_bw(struct xhci_hcd *xhci,
		struct xhci_command *cmd, dma_addr_t in_ctx_ptr,
		u8 dev_speed, bool command_must_succeed)
{
	return queue_command(xhci, cmd, lower_32_bits(in_ctx_ptr),
		upper_32_bits(in_ctx_ptr), 0,
		TRB_TYPE(TRB_GET_BW) | DEV_SPEED_FOR_TRB(dev_speed),
		command_must_succeed);
}

/* Queue an evaluate context command TRB */
int xhci_queue_evaluate_context(struct xhci_hcd *xhci, struct xhci_command *cmd,
		dma_addr_t in_ctx_ptr, u32 slot_id, bool command_must_succeed)
{
	return queue_command(xhci, cmd, lower_32_bits(in_ctx_ptr),
			upper_32_bits(in_ctx_ptr), 0,
			TRB_TYPE(TRB_EVAL_CONTEXT) | SLOT_ID_FOR_TRB(slot_id),
			command_must_succeed);
}

/*
 * Suspend is set to indicate "Stop Endpoint Command" is being issued to stop
 * activity on an endpoint that is about to be suspended.
 */
int xhci_queue_stop_endpoint(struct xhci_hcd *xhci, struct xhci_command *cmd,
			     int slot_id, unsigned int ep_index, int suspend)
{
	u32 trb_slot_id = SLOT_ID_FOR_TRB(slot_id);
	u32 trb_ep_index = EP_INDEX_FOR_TRB(ep_index);
	u32 type = TRB_TYPE(TRB_STOP_RING);
	u32 trb_suspend = SUSPEND_PORT_FOR_TRB(suspend);

	return queue_command(xhci, cmd, 0, 0, 0,
			trb_slot_id | trb_ep_index | type | trb_suspend, false);
}

int xhci_queue_reset_ep(struct xhci_hcd *xhci, struct xhci_command *cmd,
			int slot_id, unsigned int ep_index,
			enum xhci_ep_reset_type reset_type)
{
	u32 trb_slot_id = SLOT_ID_FOR_TRB(slot_id);
	u32 trb_ep_index = EP_INDEX_FOR_TRB(ep_index);
	u32 type = TRB_TYPE(TRB_RESET_EP);

	if (reset_type == EP_SOFT_RESET)
		type |= TRB_TSP;

	return queue_command(xhci, cmd, 0, 0, 0,
			trb_slot_id | trb_ep_index | type, false);
}<|MERGE_RESOLUTION|>--- conflicted
+++ resolved
@@ -1262,14 +1262,9 @@
 			 * Stopped state, but it will soon change to Running.
 			 *
 			 * Assume this bug on unexpected Stop Endpoint failures.
-<<<<<<< HEAD
-			 * Keep retrying until the EP starts and stops again, on
-			 * chips where this is known to help. Wait for 100ms.
-=======
 			 * Keep retrying until the EP starts and stops again or
 			 * up to a timeout (a defective HC may never start, or a
 			 * driver bug may cause stopping an already stopped EP).
->>>>>>> b35fc656
 			 */
 			if (time_is_before_jiffies(ep->stop_time + msecs_to_jiffies(100)))
 				break;
