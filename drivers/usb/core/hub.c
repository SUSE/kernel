--- conflicted
+++ resolved
@@ -5293,10 +5293,6 @@
 		unit_load = 100;
 
 	status = 0;
-<<<<<<< HEAD
-
-	for (i = 0; i < PORT_INIT_TRIES; i++) {
-=======
 
 	for (i = 0; i < PORT_INIT_TRIES; i++) {
 		if (hub_port_stop_enumerate(hub, port1, i)) {
@@ -5304,7 +5300,6 @@
 			break;
 		}
 
->>>>>>> eb3cdb58
 		usb_lock_port(port_dev);
 		mutex_lock(hcd->address0_mutex);
 		retry_locked = true;
