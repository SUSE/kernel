--- conflicted
+++ resolved
@@ -2642,36 +2642,24 @@
 		snoop(&dev->dev, "%s: CONTROL\n", __func__);
 		ret = proc_control(ps, p);
 		if (ret >= 0)
-<<<<<<< HEAD
-			inode->i_mtime = inode->i_ctime = current_time(inode);
-=======
 			inode_set_mtime_to_ts(inode,
 					      inode_set_ctime_current(inode));
->>>>>>> 2d5404ca
 		break;
 
 	case USBDEVFS_BULK:
 		snoop(&dev->dev, "%s: BULK\n", __func__);
 		ret = proc_bulk(ps, p);
 		if (ret >= 0)
-<<<<<<< HEAD
-			inode->i_mtime = inode->i_ctime = current_time(inode);
-=======
 			inode_set_mtime_to_ts(inode,
 					      inode_set_ctime_current(inode));
->>>>>>> 2d5404ca
 		break;
 
 	case USBDEVFS_RESETEP:
 		snoop(&dev->dev, "%s: RESETEP\n", __func__);
 		ret = proc_resetep(ps, p);
 		if (ret >= 0)
-<<<<<<< HEAD
-			inode->i_mtime = inode->i_ctime = current_time(inode);
-=======
 			inode_set_mtime_to_ts(inode,
 					      inode_set_ctime_current(inode));
->>>>>>> 2d5404ca
 		break;
 
 	case USBDEVFS_RESET:
@@ -2683,12 +2671,8 @@
 		snoop(&dev->dev, "%s: CLEAR_HALT\n", __func__);
 		ret = proc_clearhalt(ps, p);
 		if (ret >= 0)
-<<<<<<< HEAD
-			inode->i_mtime = inode->i_ctime = current_time(inode);
-=======
 			inode_set_mtime_to_ts(inode,
 					      inode_set_ctime_current(inode));
->>>>>>> 2d5404ca
 		break;
 
 	case USBDEVFS_GETDRIVER:
@@ -2715,12 +2699,8 @@
 		snoop(&dev->dev, "%s: SUBMITURB\n", __func__);
 		ret = proc_submiturb(ps, p);
 		if (ret >= 0)
-<<<<<<< HEAD
-			inode->i_mtime = inode->i_ctime = current_time(inode);
-=======
 			inode_set_mtime_to_ts(inode,
 					      inode_set_ctime_current(inode));
->>>>>>> 2d5404ca
 		break;
 
 #ifdef CONFIG_COMPAT
@@ -2728,24 +2708,16 @@
 		snoop(&dev->dev, "%s: CONTROL32\n", __func__);
 		ret = proc_control_compat(ps, p);
 		if (ret >= 0)
-<<<<<<< HEAD
-			inode->i_mtime = inode->i_ctime = current_time(inode);
-=======
 			inode_set_mtime_to_ts(inode,
 					      inode_set_ctime_current(inode));
->>>>>>> 2d5404ca
 		break;
 
 	case USBDEVFS_BULK32:
 		snoop(&dev->dev, "%s: BULK32\n", __func__);
 		ret = proc_bulk_compat(ps, p);
 		if (ret >= 0)
-<<<<<<< HEAD
-			inode->i_mtime = inode->i_ctime = current_time(inode);
-=======
 			inode_set_mtime_to_ts(inode,
 					      inode_set_ctime_current(inode));
->>>>>>> 2d5404ca
 		break;
 
 	case USBDEVFS_DISCSIGNAL32:
@@ -2757,12 +2729,8 @@
 		snoop(&dev->dev, "%s: SUBMITURB32\n", __func__);
 		ret = proc_submiturb_compat(ps, p);
 		if (ret >= 0)
-<<<<<<< HEAD
-			inode->i_mtime = inode->i_ctime = current_time(inode);
-=======
 			inode_set_mtime_to_ts(inode,
 					      inode_set_ctime_current(inode));
->>>>>>> 2d5404ca
 		break;
 
 	case USBDEVFS_IOCTL32:
