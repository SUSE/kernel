--- conflicted
+++ resolved
@@ -703,15 +703,9 @@
 		sysfs_remove_link(&dev->kobj, "connector");
 		return ret;
 	}
-<<<<<<< HEAD
 
 	port_dev->connector = data;
 
-=======
-
-	port_dev->connector = data;
-
->>>>>>> 2d5404ca
 	/*
 	 * If there is already USB device connected to the port, letting the
 	 * Type-C connector know about it immediately.
