--- conflicted
+++ resolved
@@ -58,11 +58,8 @@
 	int rc;
 	struct kernfs_node *kn;
 
-<<<<<<< HEAD
-=======
 	if (!hub)
 		return -ENODEV;
->>>>>>> b48d67c4
 	hub_get(hub);
 	rc = usb_autopm_get_interface(intf);
 	if (rc < 0)
