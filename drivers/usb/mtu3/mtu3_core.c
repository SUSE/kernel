--- conflicted
+++ resolved
@@ -146,11 +146,7 @@
 	void __iomem *ibase = mtu->ippc_base;
 
 	mtu3_clrbits(ibase, U3D_SSUSB_IP_PW_CTRL2, SSUSB_IP_DEV_PDN);
-<<<<<<< HEAD
-	if (mtu->is_u3_ip)
-=======
 	if (mtu->u3_capable)
->>>>>>> eb3cdb58
 		mtu3_clrbits(ibase, SSUSB_U3_CTRL(0), SSUSB_U3_PORT_PDN);
 
 	mtu3_clrbits(ibase, SSUSB_U2_CTRL(0), SSUSB_U2_PORT_PDN);
@@ -160,11 +156,7 @@
 {
 	void __iomem *ibase = mtu->ippc_base;
 
-<<<<<<< HEAD
-	if (mtu->is_u3_ip)
-=======
 	if (mtu->u3_capable)
->>>>>>> eb3cdb58
 		mtu3_setbits(ibase, SSUSB_U3_CTRL(0), SSUSB_U3_PORT_PDN);
 
 	mtu3_setbits(ibase, SSUSB_U2_CTRL(0), SSUSB_U2_PORT_PDN);
@@ -394,7 +386,6 @@
 {
 	if (!mtu->is_active)
 		return;
-<<<<<<< HEAD
 
 	mtu3_intr_disable(mtu);
 	mtu3_dev_power_down(mtu);
@@ -405,18 +396,6 @@
 	if (!mtu->is_active)
 		return;
 
-=======
-
-	mtu3_intr_disable(mtu);
-	mtu3_dev_power_down(mtu);
-}
-
-static void mtu3_dev_resume(struct mtu3 *mtu)
-{
-	if (!mtu->is_active)
-		return;
-
->>>>>>> eb3cdb58
 	mtu3_dev_power_on(mtu);
 	mtu3_intr_enable(mtu);
 }
