// SPDX-License-Identifier: GPL-2.0
/*
 * Copyright (C) 2016 MediaTek Inc.
 *
 * Author: Chunfeng Yun <chunfeng.yun@mediatek.com>
 */

#include <linux/dma-mapping.h>
#include <linux/iopoll.h>
#include <linux/kernel.h>
#include <linux/module.h>
#include <linux/of_address.h>
#include <linux/of_irq.h>
#include <linux/platform_device.h>
#include <linux/pm_wakeirq.h>
<<<<<<< HEAD
=======
#include <linux/reset.h>
>>>>>>> eb3cdb58

#include "mtu3.h"
#include "mtu3_dr.h"
#include "mtu3_debug.h"

/* u2-port0 should be powered on and enabled; */
int ssusb_check_clocks(struct ssusb_mtk *ssusb, u32 ex_clks)
{
	void __iomem *ibase = ssusb->ippc_base;
	u32 value, check_val;
	int ret;

	check_val = ex_clks | SSUSB_SYS125_RST_B_STS | SSUSB_SYSPLL_STABLE |
			SSUSB_REF_RST_B_STS;

	ret = readl_poll_timeout(ibase + U3D_SSUSB_IP_PW_STS1, value,
			(check_val == (value & check_val)), 100, 20000);
	if (ret) {
		dev_err(ssusb->dev, "clks of sts1 are not stable!\n");
		return ret;
	}

	ret = readl_poll_timeout(ibase + U3D_SSUSB_IP_PW_STS2, value,
			(value & SSUSB_U2_MAC_SYS_RST_B_STS), 100, 10000);
	if (ret) {
		dev_err(ssusb->dev, "mac2 clock is not stable\n");
		return ret;
	}

	return 0;
}

static int wait_for_ip_sleep(struct ssusb_mtk *ssusb)
{
	bool sleep_check = true;
	u32 value;
	int ret;

	if (!ssusb->is_host)
		sleep_check = ssusb_gadget_ip_sleep_check(ssusb);

	if (!sleep_check)
		return 0;

	/* wait for ip enter sleep mode */
	ret = readl_poll_timeout(ssusb->ippc_base + U3D_SSUSB_IP_PW_STS1, value,
				 (value & SSUSB_IP_SLEEP_STS), 100, 100000);
	if (ret) {
		dev_err(ssusb->dev, "ip sleep failed!!!\n");
		ret = -EBUSY;
	} else {
		/* workaround: avoid wrong wakeup signal latch for some soc */
		usleep_range(100, 200);
	}

	return ret;
}

static int ssusb_phy_init(struct ssusb_mtk *ssusb)
{
	int i;
	int ret;

	for (i = 0; i < ssusb->num_phys; i++) {
		ret = phy_init(ssusb->phys[i]);
		if (ret)
			goto exit_phy;
	}
	return 0;

exit_phy:
	for (; i > 0; i--)
		phy_exit(ssusb->phys[i - 1]);

	return ret;
}

static int ssusb_phy_exit(struct ssusb_mtk *ssusb)
{
	int i;

	for (i = 0; i < ssusb->num_phys; i++)
		phy_exit(ssusb->phys[i]);

	return 0;
}

static int ssusb_phy_power_on(struct ssusb_mtk *ssusb)
{
	int i;
	int ret;

	for (i = 0; i < ssusb->num_phys; i++) {
		ret = phy_power_on(ssusb->phys[i]);
		if (ret)
			goto power_off_phy;
	}
	return 0;

power_off_phy:
	for (; i > 0; i--)
		phy_power_off(ssusb->phys[i - 1]);

	return ret;
}

static void ssusb_phy_power_off(struct ssusb_mtk *ssusb)
{
	unsigned int i;

	for (i = 0; i < ssusb->num_phys; i++)
		phy_power_off(ssusb->phys[i]);
}

static int ssusb_rscs_init(struct ssusb_mtk *ssusb)
{
	int ret = 0;

	ret = regulator_enable(ssusb->vusb33);
	if (ret) {
		dev_err(ssusb->dev, "failed to enable vusb33\n");
		goto vusb33_err;
	}

	ret = clk_bulk_prepare_enable(BULK_CLKS_CNT, ssusb->clks);
	if (ret)
		goto clks_err;

	ret = ssusb_phy_init(ssusb);
	if (ret) {
		dev_err(ssusb->dev, "failed to init phy\n");
		goto phy_init_err;
	}

	ret = ssusb_phy_power_on(ssusb);
	if (ret) {
		dev_err(ssusb->dev, "failed to power on phy\n");
		goto phy_err;
	}

	return 0;

phy_err:
	ssusb_phy_exit(ssusb);
phy_init_err:
	clk_bulk_disable_unprepare(BULK_CLKS_CNT, ssusb->clks);
clks_err:
	regulator_disable(ssusb->vusb33);
vusb33_err:
	return ret;
}

static void ssusb_rscs_exit(struct ssusb_mtk *ssusb)
{
	clk_bulk_disable_unprepare(BULK_CLKS_CNT, ssusb->clks);
	regulator_disable(ssusb->vusb33);
	ssusb_phy_power_off(ssusb);
	ssusb_phy_exit(ssusb);
}

static void ssusb_ip_sw_reset(struct ssusb_mtk *ssusb)
{
	/* reset whole ip (xhci & u3d) */
	mtu3_setbits(ssusb->ippc_base, U3D_SSUSB_IP_PW_CTRL0, SSUSB_IP_SW_RST);
	udelay(1);
	mtu3_clrbits(ssusb->ippc_base, U3D_SSUSB_IP_PW_CTRL0, SSUSB_IP_SW_RST);

	/*
	 * device ip may be powered on in firmware/BROM stage before entering
	 * kernel stage;
	 * power down device ip, otherwise ip-sleep will fail when working as
	 * host only mode
	 */
	mtu3_setbits(ssusb->ippc_base, U3D_SSUSB_IP_PW_CTRL2, SSUSB_IP_DEV_PDN);
}

static void ssusb_u3_drd_check(struct ssusb_mtk *ssusb)
{
	struct otg_switch_mtk *otg_sx = &ssusb->otg_switch;
	u32 dev_u3p_num;
	u32 host_u3p_num;
	u32 value;

	/* u3 port0 is disabled */
	if (ssusb->u3p_dis_msk & BIT(0)) {
		otg_sx->is_u3_drd = false;
		goto out;
	}

	value = mtu3_readl(ssusb->ippc_base, U3D_SSUSB_IP_DEV_CAP);
	dev_u3p_num = SSUSB_IP_DEV_U3_PORT_NUM(value);

	value = mtu3_readl(ssusb->ippc_base, U3D_SSUSB_IP_XHCI_CAP);
	host_u3p_num = SSUSB_IP_XHCI_U3_PORT_NUM(value);

	otg_sx->is_u3_drd = !!(dev_u3p_num && host_u3p_num);

out:
	dev_info(ssusb->dev, "usb3-drd: %d\n", otg_sx->is_u3_drd);
}

static int get_ssusb_rscs(struct platform_device *pdev, struct ssusb_mtk *ssusb)
{
	struct device_node *node = pdev->dev.of_node;
	struct otg_switch_mtk *otg_sx = &ssusb->otg_switch;
	struct clk_bulk_data *clks = ssusb->clks;
	struct device *dev = &pdev->dev;
	int i;
	int ret;

	ssusb->vusb33 = devm_regulator_get(dev, "vusb33");
	if (IS_ERR(ssusb->vusb33)) {
		dev_err(dev, "failed to get vusb33\n");
		return PTR_ERR(ssusb->vusb33);
	}

	clks[0].id = "sys_ck";
	clks[1].id = "ref_ck";
	clks[2].id = "mcu_ck";
	clks[3].id = "dma_ck";
	clks[4].id = "xhci_ck";
	clks[5].id = "frmcnt_ck";
	ret = devm_clk_bulk_get_optional(dev, BULK_CLKS_CNT, clks);
	if (ret)
		return ret;

	ssusb->num_phys = of_count_phandle_with_args(node,
			"phys", "#phy-cells");
	if (ssusb->num_phys > 0) {
		ssusb->phys = devm_kcalloc(dev, ssusb->num_phys,
					sizeof(*ssusb->phys), GFP_KERNEL);
		if (!ssusb->phys)
			return -ENOMEM;
	} else {
		ssusb->num_phys = 0;
	}

	for (i = 0; i < ssusb->num_phys; i++) {
		ssusb->phys[i] = devm_of_phy_get_by_index(dev, node, i);
		if (IS_ERR(ssusb->phys[i])) {
			dev_err(dev, "failed to get phy-%d\n", i);
			return PTR_ERR(ssusb->phys[i]);
		}
	}

	ssusb->ippc_base = devm_platform_ioremap_resource_byname(pdev, "ippc");
	if (IS_ERR(ssusb->ippc_base))
		return PTR_ERR(ssusb->ippc_base);

	ssusb->wakeup_irq = platform_get_irq_byname_optional(pdev, "wakeup");
	if (ssusb->wakeup_irq == -EPROBE_DEFER)
		return ssusb->wakeup_irq;

	ssusb->dr_mode = usb_get_dr_mode(dev);
	if (ssusb->dr_mode == USB_DR_MODE_UNKNOWN)
		ssusb->dr_mode = USB_DR_MODE_OTG;

	of_property_read_u32(node, "mediatek,u3p-dis-msk", &ssusb->u3p_dis_msk);

	if (ssusb->dr_mode == USB_DR_MODE_PERIPHERAL)
		goto out;

	/* if host role is supported */
	ret = ssusb_wakeup_of_property_parse(ssusb, node);
	if (ret) {
		dev_err(dev, "failed to parse uwk property\n");
		return ret;
	}

	/* optional property, ignore the error if it does not exist */
<<<<<<< HEAD
	of_property_read_u32(node, "mediatek,u3p-dis-msk",
			     &ssusb->u3p_dis_msk);
=======
>>>>>>> eb3cdb58
	of_property_read_u32(node, "mediatek,u2p-dis-msk",
			     &ssusb->u2p_dis_msk);

	otg_sx->vbus = devm_regulator_get(dev, "vbus");
	if (IS_ERR(otg_sx->vbus)) {
		dev_err(dev, "failed to get vbus\n");
		return PTR_ERR(otg_sx->vbus);
	}

	if (ssusb->dr_mode == USB_DR_MODE_HOST)
		goto out;

	/* if dual-role mode is supported */
	otg_sx->manual_drd_enabled =
		of_property_read_bool(node, "enable-manual-drd");
	otg_sx->role_sw_used = of_property_read_bool(node, "usb-role-switch");

	/* can't disable port0 when use dual-role mode */
	ssusb->u2p_dis_msk &= ~0x1;

	if (otg_sx->role_sw_used || otg_sx->manual_drd_enabled)
		goto out;

	if (of_property_read_bool(node, "extcon")) {
		otg_sx->edev = extcon_get_edev_by_phandle(ssusb->dev, 0);
		if (IS_ERR(otg_sx->edev)) {
			return dev_err_probe(dev, PTR_ERR(otg_sx->edev),
					     "couldn't get extcon device\n");
		}
	}

out:
<<<<<<< HEAD
	dev_info(dev, "dr_mode: %d, is_u3_dr: %d, drd: %s\n",
		 ssusb->dr_mode, otg_sx->is_u3_drd,
		otg_sx->manual_drd_enabled ? "manual" : "auto");
=======
	dev_info(dev, "dr_mode: %d, drd: %s\n", ssusb->dr_mode,
		 otg_sx->manual_drd_enabled ? "manual" : "auto");
>>>>>>> eb3cdb58
	dev_info(dev, "u2p_dis_msk: %x, u3p_dis_msk: %x\n",
		 ssusb->u2p_dis_msk, ssusb->u3p_dis_msk);

	return 0;
}

static int mtu3_probe(struct platform_device *pdev)
{
	struct device_node *node = pdev->dev.of_node;
	struct device *dev = &pdev->dev;
	struct ssusb_mtk *ssusb;
	int ret = -ENOMEM;

	/* all elements are set to ZERO as default value */
	ssusb = devm_kzalloc(dev, sizeof(*ssusb), GFP_KERNEL);
	if (!ssusb)
		return -ENOMEM;

	ret = dma_set_mask_and_coherent(dev, DMA_BIT_MASK(32));
	if (ret) {
		dev_err(dev, "No suitable DMA config available\n");
		return -ENOTSUPP;
	}

	platform_set_drvdata(pdev, ssusb);
	ssusb->dev = dev;

	ret = get_ssusb_rscs(pdev, ssusb);
	if (ret)
		return ret;

	ssusb_debugfs_create_root(ssusb);

	/* enable power domain */
	pm_runtime_set_active(dev);
	pm_runtime_use_autosuspend(dev);
	pm_runtime_set_autosuspend_delay(dev, 4000);
	pm_runtime_enable(dev);
	pm_runtime_get_sync(dev);

	device_init_wakeup(dev, true);

	ret = ssusb_rscs_init(ssusb);
	if (ret)
		goto comm_init_err;

	if (ssusb->wakeup_irq > 0) {
<<<<<<< HEAD
		ret = dev_pm_set_dedicated_wake_irq(dev, ssusb->wakeup_irq);
=======
		ret = dev_pm_set_dedicated_wake_irq_reverse(dev, ssusb->wakeup_irq);
>>>>>>> eb3cdb58
		if (ret) {
			dev_err(dev, "failed to set wakeup irq %d\n", ssusb->wakeup_irq);
			goto comm_exit;
		}
		dev_info(dev, "wakeup irq %d\n", ssusb->wakeup_irq);
	}

<<<<<<< HEAD
=======
	ret = device_reset_optional(dev);
	if (ret) {
		dev_err_probe(dev, ret, "failed to reset controller\n");
		goto comm_exit;
	}

>>>>>>> eb3cdb58
	ssusb_ip_sw_reset(ssusb);
	ssusb_u3_drd_check(ssusb);

	if (IS_ENABLED(CONFIG_USB_MTU3_HOST))
		ssusb->dr_mode = USB_DR_MODE_HOST;
	else if (IS_ENABLED(CONFIG_USB_MTU3_GADGET))
		ssusb->dr_mode = USB_DR_MODE_PERIPHERAL;

	/* default as host */
	ssusb->is_host = !(ssusb->dr_mode == USB_DR_MODE_PERIPHERAL);

	switch (ssusb->dr_mode) {
	case USB_DR_MODE_PERIPHERAL:
		ret = ssusb_gadget_init(ssusb);
		if (ret) {
			dev_err(dev, "failed to initialize gadget\n");
			goto comm_exit;
		}
		break;
	case USB_DR_MODE_HOST:
		ret = ssusb_host_init(ssusb, node);
		if (ret) {
			dev_err(dev, "failed to initialize host\n");
			goto comm_exit;
		}
		break;
	case USB_DR_MODE_OTG:
		ret = ssusb_gadget_init(ssusb);
		if (ret) {
			dev_err(dev, "failed to initialize gadget\n");
			goto comm_exit;
		}

		ret = ssusb_host_init(ssusb, node);
		if (ret) {
			dev_err(dev, "failed to initialize host\n");
			goto gadget_exit;
		}

		ret = ssusb_otg_switch_init(ssusb);
		if (ret) {
			dev_err(dev, "failed to initialize switch\n");
			goto host_exit;
		}
		break;
	default:
		dev_err(dev, "unsupported mode: %d\n", ssusb->dr_mode);
		ret = -EINVAL;
		goto comm_exit;
	}

	device_enable_async_suspend(dev);
	pm_runtime_mark_last_busy(dev);
	pm_runtime_put_autosuspend(dev);
	pm_runtime_forbid(dev);

	return 0;

host_exit:
	ssusb_host_exit(ssusb);
gadget_exit:
	ssusb_gadget_exit(ssusb);
comm_exit:
	ssusb_rscs_exit(ssusb);
comm_init_err:
	pm_runtime_put_noidle(dev);
	pm_runtime_disable(dev);
	ssusb_debugfs_remove_root(ssusb);

	return ret;
}

static int mtu3_remove(struct platform_device *pdev)
{
	struct ssusb_mtk *ssusb = platform_get_drvdata(pdev);

	pm_runtime_get_sync(&pdev->dev);

	switch (ssusb->dr_mode) {
	case USB_DR_MODE_PERIPHERAL:
		ssusb_gadget_exit(ssusb);
		break;
	case USB_DR_MODE_HOST:
		ssusb_host_exit(ssusb);
		break;
	case USB_DR_MODE_OTG:
		ssusb_otg_switch_exit(ssusb);
		ssusb_gadget_exit(ssusb);
		ssusb_host_exit(ssusb);
		break;
	default:
		return -EINVAL;
	}

	ssusb_rscs_exit(ssusb);
	ssusb_debugfs_remove_root(ssusb);
	pm_runtime_disable(&pdev->dev);
	pm_runtime_put_noidle(&pdev->dev);
	pm_runtime_set_suspended(&pdev->dev);

	return 0;
}

static int resume_ip_and_ports(struct ssusb_mtk *ssusb, pm_message_t msg)
{
	switch (ssusb->dr_mode) {
	case USB_DR_MODE_PERIPHERAL:
		ssusb_gadget_resume(ssusb, msg);
		break;
	case USB_DR_MODE_HOST:
		ssusb_host_resume(ssusb, false);
		break;
	case USB_DR_MODE_OTG:
		ssusb_host_resume(ssusb, !ssusb->is_host);
		if (!ssusb->is_host)
			ssusb_gadget_resume(ssusb, msg);

		break;
	default:
		return -EINVAL;
	}

	return 0;
}

static int mtu3_suspend_common(struct device *dev, pm_message_t msg)
{
	struct ssusb_mtk *ssusb = dev_get_drvdata(dev);
	int ret = 0;

	dev_dbg(dev, "%s\n", __func__);

	switch (ssusb->dr_mode) {
	case USB_DR_MODE_PERIPHERAL:
		ret = ssusb_gadget_suspend(ssusb, msg);
		if (ret)
			goto err;

		break;
	case USB_DR_MODE_HOST:
		ssusb_host_suspend(ssusb);
		break;
	case USB_DR_MODE_OTG:
		if (!ssusb->is_host) {
			ret = ssusb_gadget_suspend(ssusb, msg);
			if (ret)
				goto err;
		}
		ssusb_host_suspend(ssusb);
		break;
	default:
		return -EINVAL;
	}

	ret = wait_for_ip_sleep(ssusb);
	if (ret)
		goto sleep_err;

	ssusb_phy_power_off(ssusb);
	clk_bulk_disable_unprepare(BULK_CLKS_CNT, ssusb->clks);
	ssusb_wakeup_set(ssusb, true);
	return 0;

sleep_err:
	resume_ip_and_ports(ssusb, msg);
err:
	return ret;
}

static int mtu3_resume_common(struct device *dev, pm_message_t msg)
{
	struct ssusb_mtk *ssusb = dev_get_drvdata(dev);
	int ret;

	dev_dbg(dev, "%s\n", __func__);

	ssusb_wakeup_set(ssusb, false);
	ret = clk_bulk_prepare_enable(BULK_CLKS_CNT, ssusb->clks);
	if (ret)
		goto clks_err;

	ret = ssusb_phy_power_on(ssusb);
	if (ret)
		goto phy_err;

	return resume_ip_and_ports(ssusb, msg);

phy_err:
	clk_bulk_disable_unprepare(BULK_CLKS_CNT, ssusb->clks);
clks_err:
	return ret;
}

static int __maybe_unused mtu3_suspend(struct device *dev)
{
	return mtu3_suspend_common(dev, PMSG_SUSPEND);
}

static int __maybe_unused mtu3_resume(struct device *dev)
{
	return mtu3_resume_common(dev, PMSG_SUSPEND);
}

static int __maybe_unused mtu3_runtime_suspend(struct device *dev)
{
	if (!device_may_wakeup(dev))
		return 0;

	return mtu3_suspend_common(dev, PMSG_AUTO_SUSPEND);
}

static int __maybe_unused mtu3_runtime_resume(struct device *dev)
{
	if (!device_may_wakeup(dev))
		return 0;

	return mtu3_resume_common(dev, PMSG_AUTO_SUSPEND);
}

static const struct dev_pm_ops mtu3_pm_ops = {
	SET_SYSTEM_SLEEP_PM_OPS(mtu3_suspend, mtu3_resume)
	SET_RUNTIME_PM_OPS(mtu3_runtime_suspend,
			   mtu3_runtime_resume, NULL)
};

#define DEV_PM_OPS (IS_ENABLED(CONFIG_PM) ? &mtu3_pm_ops : NULL)

static const struct of_device_id mtu3_of_match[] = {
	{.compatible = "mediatek,mt8173-mtu3",},
	{.compatible = "mediatek,mtu3",},
	{},
};
MODULE_DEVICE_TABLE(of, mtu3_of_match);

static struct platform_driver mtu3_driver = {
	.probe = mtu3_probe,
	.remove = mtu3_remove,
	.driver = {
		.name = MTU3_DRIVER_NAME,
		.pm = DEV_PM_OPS,
		.of_match_table = mtu3_of_match,
	},
};
module_platform_driver(mtu3_driver);

MODULE_AUTHOR("Chunfeng Yun <chunfeng.yun@mediatek.com>");
MODULE_LICENSE("GPL v2");
MODULE_DESCRIPTION("MediaTek USB3 DRD Controller Driver");<|MERGE_RESOLUTION|>--- conflicted
+++ resolved
@@ -13,10 +13,7 @@
 #include <linux/of_irq.h>
 #include <linux/platform_device.h>
 #include <linux/pm_wakeirq.h>
-<<<<<<< HEAD
-=======
 #include <linux/reset.h>
->>>>>>> eb3cdb58
 
 #include "mtu3.h"
 #include "mtu3_dr.h"
@@ -287,11 +284,6 @@
 	}
 
 	/* optional property, ignore the error if it does not exist */
-<<<<<<< HEAD
-	of_property_read_u32(node, "mediatek,u3p-dis-msk",
-			     &ssusb->u3p_dis_msk);
-=======
->>>>>>> eb3cdb58
 	of_property_read_u32(node, "mediatek,u2p-dis-msk",
 			     &ssusb->u2p_dis_msk);
 
@@ -324,14 +316,8 @@
 	}
 
 out:
-<<<<<<< HEAD
-	dev_info(dev, "dr_mode: %d, is_u3_dr: %d, drd: %s\n",
-		 ssusb->dr_mode, otg_sx->is_u3_drd,
-		otg_sx->manual_drd_enabled ? "manual" : "auto");
-=======
 	dev_info(dev, "dr_mode: %d, drd: %s\n", ssusb->dr_mode,
 		 otg_sx->manual_drd_enabled ? "manual" : "auto");
->>>>>>> eb3cdb58
 	dev_info(dev, "u2p_dis_msk: %x, u3p_dis_msk: %x\n",
 		 ssusb->u2p_dis_msk, ssusb->u3p_dis_msk);
 
@@ -379,11 +365,7 @@
 		goto comm_init_err;
 
 	if (ssusb->wakeup_irq > 0) {
-<<<<<<< HEAD
-		ret = dev_pm_set_dedicated_wake_irq(dev, ssusb->wakeup_irq);
-=======
 		ret = dev_pm_set_dedicated_wake_irq_reverse(dev, ssusb->wakeup_irq);
->>>>>>> eb3cdb58
 		if (ret) {
 			dev_err(dev, "failed to set wakeup irq %d\n", ssusb->wakeup_irq);
 			goto comm_exit;
@@ -391,15 +373,12 @@
 		dev_info(dev, "wakeup irq %d\n", ssusb->wakeup_irq);
 	}
 
-<<<<<<< HEAD
-=======
 	ret = device_reset_optional(dev);
 	if (ret) {
 		dev_err_probe(dev, ret, "failed to reset controller\n");
 		goto comm_exit;
 	}
 
->>>>>>> eb3cdb58
 	ssusb_ip_sw_reset(ssusb);
 	ssusb_u3_drd_check(ssusb);
 
