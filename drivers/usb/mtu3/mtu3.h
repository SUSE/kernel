--- conflicted
+++ resolved
@@ -358,11 +358,8 @@
 	unsigned delayed_status:1;
 	unsigned gen2cp:1;
 	unsigned connected:1;
-<<<<<<< HEAD
-=======
 	unsigned async_callbacks:1;
 	unsigned separate_fifo:1;
->>>>>>> eb3cdb58
 
 	u8 address;
 	u8 test_mode_nr;
