// SPDX-License-Identifier: GPL-2.0+
/*
 * cdc-acm.c
 *
 * Copyright (c) 1999 Armin Fuerst	<fuerst@in.tum.de>
 * Copyright (c) 1999 Pavel Machek	<pavel@ucw.cz>
 * Copyright (c) 1999 Johannes Erdfelt	<johannes@erdfelt.com>
 * Copyright (c) 2000 Vojtech Pavlik	<vojtech@suse.cz>
 * Copyright (c) 2004 Oliver Neukum	<oliver@neukum.name>
 * Copyright (c) 2005 David Kubicek	<dave@awk.cz>
 * Copyright (c) 2011 Johan Hovold	<jhovold@gmail.com>
 *
 * USB Abstract Control Model driver for USB modems and ISDN adapters
 *
 * Sponsored by SuSE
 */

#undef DEBUG
#undef VERBOSE_DEBUG

#include <linux/kernel.h>
#include <linux/sched/signal.h>
#include <linux/errno.h>
#include <linux/init.h>
#include <linux/slab.h>
#include <linux/log2.h>
#include <linux/tty.h>
#include <linux/serial.h>
#include <linux/tty_driver.h>
#include <linux/tty_flip.h>
#include <linux/module.h>
#include <linux/mutex.h>
#include <linux/uaccess.h>
#include <linux/usb.h>
#include <linux/usb/cdc.h>
#include <asm/byteorder.h>
#include <asm/unaligned.h>
#include <linux/idr.h>
#include <linux/list.h>

#include "cdc-acm.h"


#define DRIVER_AUTHOR "Armin Fuerst, Pavel Machek, Johannes Erdfelt, Vojtech Pavlik, David Kubicek, Johan Hovold"
#define DRIVER_DESC "USB Abstract Control Model driver for USB modems and ISDN adapters"

static struct usb_driver acm_driver;
static struct tty_driver *acm_tty_driver;

static DEFINE_IDR(acm_minors);
static DEFINE_MUTEX(acm_minors_lock);

static void acm_tty_set_termios(struct tty_struct *tty,
				const struct ktermios *termios_old);

/*
 * acm_minors accessors
 */

/*
 * Look up an ACM structure by minor. If found and not disconnected, increment
 * its refcount and return it with its mutex held.
 */
static struct acm *acm_get_by_minor(unsigned int minor)
{
	struct acm *acm;

	mutex_lock(&acm_minors_lock);
	acm = idr_find(&acm_minors, minor);
	if (acm) {
		mutex_lock(&acm->mutex);
		if (acm->disconnected) {
			mutex_unlock(&acm->mutex);
			acm = NULL;
		} else {
			tty_port_get(&acm->port);
			mutex_unlock(&acm->mutex);
		}
	}
	mutex_unlock(&acm_minors_lock);
	return acm;
}

/*
 * Try to find an available minor number and if found, associate it with 'acm'.
 */
static int acm_alloc_minor(struct acm *acm)
{
	int minor;

	mutex_lock(&acm_minors_lock);
	minor = idr_alloc(&acm_minors, acm, 0, ACM_TTY_MINORS, GFP_KERNEL);
	mutex_unlock(&acm_minors_lock);

	return minor;
}

/* Release the minor number associated with 'acm'.  */
static void acm_release_minor(struct acm *acm)
{
	mutex_lock(&acm_minors_lock);
	idr_remove(&acm_minors, acm->minor);
	mutex_unlock(&acm_minors_lock);
}

/*
 * Functions for ACM control messages.
 */

static int acm_ctrl_msg(struct acm *acm, int request, int value,
							void *buf, int len)
{
	int retval;

	retval = usb_autopm_get_interface(acm->control);
	if (retval)
		return retval;

	retval = usb_control_msg(acm->dev, usb_sndctrlpipe(acm->dev, 0),
		request, USB_RT_ACM, value,
		acm->control->altsetting[0].desc.bInterfaceNumber,
		buf, len, USB_CTRL_SET_TIMEOUT);

	dev_dbg(&acm->control->dev,
		"%s - rq 0x%02x, val %#x, len %#x, result %d\n",
		__func__, request, value, len, retval);

	usb_autopm_put_interface(acm->control);

	return retval < 0 ? retval : 0;
}

/* devices aren't required to support these requests.
 * the cdc acm descriptor tells whether they do...
 */
static inline int acm_set_control(struct acm *acm, int control)
{
	if (acm->quirks & QUIRK_CONTROL_LINE_STATE)
		return -EOPNOTSUPP;

	return acm_ctrl_msg(acm, USB_CDC_REQ_SET_CONTROL_LINE_STATE,
			control, NULL, 0);
}

#define acm_set_line(acm, line) \
	acm_ctrl_msg(acm, USB_CDC_REQ_SET_LINE_CODING, 0, line, sizeof *(line))
#define acm_send_break(acm, ms) \
	acm_ctrl_msg(acm, USB_CDC_REQ_SEND_BREAK, ms, NULL, 0)

static void acm_poison_urbs(struct acm *acm)
{
	int i;

	usb_poison_urb(acm->ctrlurb);
	for (i = 0; i < ACM_NW; i++)
		usb_poison_urb(acm->wb[i].urb);
	for (i = 0; i < acm->rx_buflimit; i++)
		usb_poison_urb(acm->read_urbs[i]);
}

static void acm_unpoison_urbs(struct acm *acm)
{
	int i;

	for (i = 0; i < acm->rx_buflimit; i++)
		usb_unpoison_urb(acm->read_urbs[i]);
	for (i = 0; i < ACM_NW; i++)
		usb_unpoison_urb(acm->wb[i].urb);
	usb_unpoison_urb(acm->ctrlurb);
}


/*
 * Write buffer management.
 * All of these assume proper locks taken by the caller.
 */

static int acm_wb_alloc(struct acm *acm)
{
	int i, wbn;
	struct acm_wb *wb;

	wbn = 0;
	i = 0;
	for (;;) {
		wb = &acm->wb[wbn];
		if (!wb->use) {
			wb->use = true;
			wb->len = 0;
			return wbn;
		}
		wbn = (wbn + 1) % ACM_NW;
		if (++i >= ACM_NW)
			return -1;
	}
}

static int acm_wb_is_avail(struct acm *acm)
{
	int i, n;
	unsigned long flags;

	n = ACM_NW;
	spin_lock_irqsave(&acm->write_lock, flags);
	for (i = 0; i < ACM_NW; i++)
		if(acm->wb[i].use)
			n--;
	spin_unlock_irqrestore(&acm->write_lock, flags);
	return n;
}

/*
 * Finish write. Caller must hold acm->write_lock
 */
static void acm_write_done(struct acm *acm, struct acm_wb *wb)
{
	wb->use = false;
	acm->transmitting--;
	usb_autopm_put_interface_async(acm->control);
}

/*
 * Poke write.
 *
 * the caller is responsible for locking
 */

static int acm_start_wb(struct acm *acm, struct acm_wb *wb)
{
	int rc;

	acm->transmitting++;

	wb->urb->transfer_buffer = wb->buf;
	wb->urb->transfer_dma = wb->dmah;
	wb->urb->transfer_buffer_length = wb->len;
	wb->urb->dev = acm->dev;

	rc = usb_submit_urb(wb->urb, GFP_ATOMIC);
	if (rc < 0) {
		if (rc != -EPERM)
			dev_err(&acm->data->dev,
				"%s - usb_submit_urb(write bulk) failed: %d\n",
				__func__, rc);
		acm_write_done(acm, wb);
	}
	return rc;
}

/*
 * attributes exported through sysfs
 */
static ssize_t bmCapabilities_show
(struct device *dev, struct device_attribute *attr, char *buf)
{
	struct usb_interface *intf = to_usb_interface(dev);
	struct acm *acm = usb_get_intfdata(intf);

	return sprintf(buf, "%d", acm->ctrl_caps);
}
static DEVICE_ATTR_RO(bmCapabilities);

static ssize_t wCountryCodes_show
(struct device *dev, struct device_attribute *attr, char *buf)
{
	struct usb_interface *intf = to_usb_interface(dev);
	struct acm *acm = usb_get_intfdata(intf);

	memcpy(buf, acm->country_codes, acm->country_code_size);
	return acm->country_code_size;
}

static DEVICE_ATTR_RO(wCountryCodes);

static ssize_t iCountryCodeRelDate_show
(struct device *dev, struct device_attribute *attr, char *buf)
{
	struct usb_interface *intf = to_usb_interface(dev);
	struct acm *acm = usb_get_intfdata(intf);

	return sprintf(buf, "%d", acm->country_rel_date);
}

static DEVICE_ATTR_RO(iCountryCodeRelDate);
/*
 * Interrupt handlers for various ACM device responses
 */

static void acm_process_notification(struct acm *acm, unsigned char *buf)
{
	int newctrl;
	int difference;
	unsigned long flags;
	struct usb_cdc_notification *dr = (struct usb_cdc_notification *)buf;
	unsigned char *data = buf + sizeof(struct usb_cdc_notification);

	switch (dr->bNotificationType) {
	case USB_CDC_NOTIFY_NETWORK_CONNECTION:
		dev_dbg(&acm->control->dev,
			"%s - network connection: %d\n", __func__, dr->wValue);
		break;

	case USB_CDC_NOTIFY_SERIAL_STATE:
		if (le16_to_cpu(dr->wLength) != 2) {
			dev_dbg(&acm->control->dev,
				"%s - malformed serial state\n", __func__);
			break;
		}

		newctrl = get_unaligned_le16(data);
		dev_dbg(&acm->control->dev,
			"%s - serial state: 0x%x\n", __func__, newctrl);

		if (!acm->clocal && (acm->ctrlin & ~newctrl & USB_CDC_SERIAL_STATE_DCD)) {
			dev_dbg(&acm->control->dev,
				"%s - calling hangup\n", __func__);
			tty_port_tty_hangup(&acm->port, false);
		}

		difference = acm->ctrlin ^ newctrl;
		spin_lock_irqsave(&acm->read_lock, flags);
		acm->ctrlin = newctrl;
		acm->oldcount = acm->iocount;

		if (difference & USB_CDC_SERIAL_STATE_DSR)
			acm->iocount.dsr++;
		if (difference & USB_CDC_SERIAL_STATE_DCD)
			acm->iocount.dcd++;
		if (newctrl & USB_CDC_SERIAL_STATE_BREAK) {
			acm->iocount.brk++;
			tty_insert_flip_char(&acm->port, 0, TTY_BREAK);
		}
		if (newctrl & USB_CDC_SERIAL_STATE_RING_SIGNAL)
			acm->iocount.rng++;
		if (newctrl & USB_CDC_SERIAL_STATE_FRAMING)
			acm->iocount.frame++;
		if (newctrl & USB_CDC_SERIAL_STATE_PARITY)
			acm->iocount.parity++;
		if (newctrl & USB_CDC_SERIAL_STATE_OVERRUN)
			acm->iocount.overrun++;
		spin_unlock_irqrestore(&acm->read_lock, flags);

<<<<<<< HEAD
		if (newctrl & ACM_CTRL_BRK)
=======
		if (newctrl & USB_CDC_SERIAL_STATE_BREAK)
>>>>>>> eb3cdb58
			tty_flip_buffer_push(&acm->port);

		if (difference)
			wake_up_all(&acm->wioctl);

		break;

	default:
		dev_dbg(&acm->control->dev,
			"%s - unknown notification %d received: index %d len %d\n",
			__func__,
			dr->bNotificationType, dr->wIndex, dr->wLength);
	}
}

/* control interface reports status changes with "interrupt" transfers */
static void acm_ctrl_irq(struct urb *urb)
{
	struct acm *acm = urb->context;
	struct usb_cdc_notification *dr = urb->transfer_buffer;
	unsigned int current_size = urb->actual_length;
	unsigned int expected_size, copy_size, alloc_size;
	int retval;
	int status = urb->status;

	switch (status) {
	case 0:
		/* success */
		break;
	case -ECONNRESET:
	case -ENOENT:
	case -ESHUTDOWN:
		/* this urb is terminated, clean up */
		dev_dbg(&acm->control->dev,
			"%s - urb shutting down with status: %d\n",
			__func__, status);
		return;
	default:
		dev_dbg(&acm->control->dev,
			"%s - nonzero urb status received: %d\n",
			__func__, status);
		goto exit;
	}

	usb_mark_last_busy(acm->dev);

	if (acm->nb_index)
		dr = (struct usb_cdc_notification *)acm->notification_buffer;

	/* size = notification-header + (optional) data */
	expected_size = sizeof(struct usb_cdc_notification) +
					le16_to_cpu(dr->wLength);

	if (current_size < expected_size) {
		/* notification is transmitted fragmented, reassemble */
		if (acm->nb_size < expected_size) {
			u8 *new_buffer;
			alloc_size = roundup_pow_of_two(expected_size);
			/* Final freeing is done on disconnect. */
			new_buffer = krealloc(acm->notification_buffer,
					      alloc_size, GFP_ATOMIC);
			if (!new_buffer) {
				acm->nb_index = 0;
				goto exit;
			}

			acm->notification_buffer = new_buffer;
			acm->nb_size = alloc_size;
			dr = (struct usb_cdc_notification *)acm->notification_buffer;
		}

		copy_size = min(current_size,
				expected_size - acm->nb_index);

		memcpy(&acm->notification_buffer[acm->nb_index],
		       urb->transfer_buffer, copy_size);
		acm->nb_index += copy_size;
		current_size = acm->nb_index;
	}

	if (current_size >= expected_size) {
		/* notification complete */
		acm_process_notification(acm, (unsigned char *)dr);
		acm->nb_index = 0;
	}

exit:
	retval = usb_submit_urb(urb, GFP_ATOMIC);
	if (retval && retval != -EPERM && retval != -ENODEV)
		dev_err(&acm->control->dev,
			"%s - usb_submit_urb failed: %d\n", __func__, retval);
	else
		dev_vdbg(&acm->control->dev,
			"control resubmission terminated %d\n", retval);
}

static int acm_submit_read_urb(struct acm *acm, int index, gfp_t mem_flags)
{
	int res;

	if (!test_and_clear_bit(index, &acm->read_urbs_free))
		return 0;

	res = usb_submit_urb(acm->read_urbs[index], mem_flags);
	if (res) {
		if (res != -EPERM && res != -ENODEV) {
			dev_err(&acm->data->dev,
				"urb %d failed submission with %d\n",
				index, res);
		} else {
			dev_vdbg(&acm->data->dev, "intended failure %d\n", res);
		}
		set_bit(index, &acm->read_urbs_free);
		return res;
	} else {
		dev_vdbg(&acm->data->dev, "submitted urb %d\n", index);
	}

	return 0;
}

static int acm_submit_read_urbs(struct acm *acm, gfp_t mem_flags)
{
	int res;
	int i;

	for (i = 0; i < acm->rx_buflimit; ++i) {
		res = acm_submit_read_urb(acm, i, mem_flags);
		if (res)
			return res;
	}

	return 0;
}

static void acm_process_read_urb(struct acm *acm, struct urb *urb)
{
	unsigned long flags;

	if (!urb->actual_length)
		return;

	spin_lock_irqsave(&acm->read_lock, flags);
	tty_insert_flip_string(&acm->port, urb->transfer_buffer,
			urb->actual_length);
	spin_unlock_irqrestore(&acm->read_lock, flags);

	tty_flip_buffer_push(&acm->port);
}

static void acm_read_bulk_callback(struct urb *urb)
{
	struct acm_rb *rb = urb->context;
	struct acm *acm = rb->instance;
	int status = urb->status;
	bool stopped = false;
	bool stalled = false;
	bool cooldown = false;

	dev_vdbg(&acm->data->dev, "got urb %d, len %d, status %d\n",
		rb->index, urb->actual_length, status);

	switch (status) {
	case 0:
		usb_mark_last_busy(acm->dev);
		acm_process_read_urb(acm, urb);
		break;
	case -EPIPE:
		set_bit(EVENT_RX_STALL, &acm->flags);
		stalled = true;
		break;
	case -ENOENT:
	case -ECONNRESET:
	case -ESHUTDOWN:
		dev_dbg(&acm->data->dev,
			"%s - urb shutting down with status: %d\n",
			__func__, status);
		stopped = true;
		break;
	case -EOVERFLOW:
	case -EPROTO:
		dev_dbg(&acm->data->dev,
			"%s - cooling babbling device\n", __func__);
		usb_mark_last_busy(acm->dev);
		set_bit(rb->index, &acm->urbs_in_error_delay);
		set_bit(ACM_ERROR_DELAY, &acm->flags);
		cooldown = true;
		break;
	default:
		dev_dbg(&acm->data->dev,
			"%s - nonzero urb status received: %d\n",
			__func__, status);
		break;
	}

	/*
	 * Make sure URB processing is done before marking as free to avoid
	 * racing with unthrottle() on another CPU. Matches the barriers
	 * implied by the test_and_clear_bit() in acm_submit_read_urb().
	 */
	smp_mb__before_atomic();
	set_bit(rb->index, &acm->read_urbs_free);
	/*
	 * Make sure URB is marked as free before checking the throttled flag
	 * to avoid racing with unthrottle() on another CPU. Matches the
	 * smp_mb() in unthrottle().
	 */
	smp_mb__after_atomic();

	if (stopped || stalled || cooldown) {
		if (stalled)
			schedule_delayed_work(&acm->dwork, 0);
		else if (cooldown)
			schedule_delayed_work(&acm->dwork, HZ / 2);
		return;
	}

	if (test_bit(ACM_THROTTLED, &acm->flags))
		return;

	acm_submit_read_urb(acm, rb->index, GFP_ATOMIC);
}

/* data interface wrote those outgoing bytes */
static void acm_write_bulk(struct urb *urb)
{
	struct acm_wb *wb = urb->context;
	struct acm *acm = wb->instance;
	unsigned long flags;
	int status = urb->status;

	if (status || (urb->actual_length != urb->transfer_buffer_length))
		dev_vdbg(&acm->data->dev, "wrote len %d/%d, status %d\n",
			urb->actual_length,
			urb->transfer_buffer_length,
			status);

	spin_lock_irqsave(&acm->write_lock, flags);
	acm_write_done(acm, wb);
	spin_unlock_irqrestore(&acm->write_lock, flags);
	set_bit(EVENT_TTY_WAKEUP, &acm->flags);
	schedule_delayed_work(&acm->dwork, 0);
}

static void acm_softint(struct work_struct *work)
{
	int i;
	struct acm *acm = container_of(work, struct acm, dwork.work);

	if (test_bit(EVENT_RX_STALL, &acm->flags)) {
		smp_mb(); /* against acm_suspend() */
		if (!acm->susp_count) {
			for (i = 0; i < acm->rx_buflimit; i++)
				usb_kill_urb(acm->read_urbs[i]);
			usb_clear_halt(acm->dev, acm->in);
			acm_submit_read_urbs(acm, GFP_KERNEL);
			clear_bit(EVENT_RX_STALL, &acm->flags);
		}
	}

	if (test_and_clear_bit(ACM_ERROR_DELAY, &acm->flags)) {
		for (i = 0; i < acm->rx_buflimit; i++)
			if (test_and_clear_bit(i, &acm->urbs_in_error_delay))
				acm_submit_read_urb(acm, i, GFP_KERNEL);
	}

	if (test_and_clear_bit(EVENT_TTY_WAKEUP, &acm->flags))
		tty_port_tty_wakeup(&acm->port);
}

/*
 * TTY handlers
 */

static int acm_tty_install(struct tty_driver *driver, struct tty_struct *tty)
{
	struct acm *acm;
	int retval;

	acm = acm_get_by_minor(tty->index);
	if (!acm)
		return -ENODEV;

	retval = tty_standard_install(driver, tty);
	if (retval)
		goto error_init_termios;

	/*
	 * Suppress initial echoing for some devices which might send data
	 * immediately after acm driver has been installed.
	 */
	if (acm->quirks & DISABLE_ECHO)
		tty->termios.c_lflag &= ~ECHO;

	tty->driver_data = acm;

	return 0;

error_init_termios:
	tty_port_put(&acm->port);
	return retval;
}

static int acm_tty_open(struct tty_struct *tty, struct file *filp)
{
	struct acm *acm = tty->driver_data;

	return tty_port_open(&acm->port, tty, filp);
}

static void acm_port_dtr_rts(struct tty_port *port, bool active)
{
	struct acm *acm = container_of(port, struct acm, port);
	int val;
	int res;

	if (active)
		val = USB_CDC_CTRL_DTR | USB_CDC_CTRL_RTS;
	else
		val = 0;

	/* FIXME: add missing ctrlout locking throughout driver */
	acm->ctrlout = val;

	res = acm_set_control(acm, val);
	if (res && (acm->ctrl_caps & USB_CDC_CAP_LINE))
		/* This is broken in too many devices to spam the logs */
		dev_dbg(&acm->control->dev, "failed to set dtr/rts\n");
}

static int acm_port_activate(struct tty_port *port, struct tty_struct *tty)
{
	struct acm *acm = container_of(port, struct acm, port);
	int retval = -ENODEV;
	int i;

	mutex_lock(&acm->mutex);
	if (acm->disconnected)
		goto disconnected;

	retval = usb_autopm_get_interface(acm->control);
	if (retval)
		goto error_get_interface;

	set_bit(TTY_NO_WRITE_SPLIT, &tty->flags);
	acm->control->needs_remote_wakeup = 1;

	acm->ctrlurb->dev = acm->dev;
	retval = usb_submit_urb(acm->ctrlurb, GFP_KERNEL);
	if (retval) {
		dev_err(&acm->control->dev,
			"%s - usb_submit_urb(ctrl irq) failed\n", __func__);
		goto error_submit_urb;
	}

	acm_tty_set_termios(tty, NULL);

	/*
	 * Unthrottle device in case the TTY was closed while throttled.
	 */
	clear_bit(ACM_THROTTLED, &acm->flags);

	retval = acm_submit_read_urbs(acm, GFP_KERNEL);
	if (retval)
		goto error_submit_read_urbs;

	usb_autopm_put_interface(acm->control);

	mutex_unlock(&acm->mutex);

	return 0;

error_submit_read_urbs:
	for (i = 0; i < acm->rx_buflimit; i++)
		usb_kill_urb(acm->read_urbs[i]);
	usb_kill_urb(acm->ctrlurb);
error_submit_urb:
	usb_autopm_put_interface(acm->control);
error_get_interface:
disconnected:
	mutex_unlock(&acm->mutex);

	return usb_translate_errors(retval);
}

static void acm_port_destruct(struct tty_port *port)
{
	struct acm *acm = container_of(port, struct acm, port);

	if (acm->minor != ACM_MINOR_INVALID)
		acm_release_minor(acm);
	usb_put_intf(acm->control);
	kfree(acm->country_codes);
	kfree(acm);
}

static void acm_port_shutdown(struct tty_port *port)
{
	struct acm *acm = container_of(port, struct acm, port);
	struct urb *urb;
	struct acm_wb *wb;

	/*
	 * Need to grab write_lock to prevent race with resume, but no need to
	 * hold it due to the tty-port initialised flag.
	 */
	acm_poison_urbs(acm);
	spin_lock_irq(&acm->write_lock);
	spin_unlock_irq(&acm->write_lock);

	usb_autopm_get_interface_no_resume(acm->control);
	acm->control->needs_remote_wakeup = 0;
	usb_autopm_put_interface(acm->control);

	for (;;) {
		urb = usb_get_from_anchor(&acm->delayed);
		if (!urb)
			break;
		wb = urb->context;
		wb->use = false;
		usb_autopm_put_interface_async(acm->control);
	}

	acm_unpoison_urbs(acm);

}

static void acm_tty_cleanup(struct tty_struct *tty)
{
	struct acm *acm = tty->driver_data;

	tty_port_put(&acm->port);
}

static void acm_tty_hangup(struct tty_struct *tty)
{
	struct acm *acm = tty->driver_data;

	tty_port_hangup(&acm->port);
}

static void acm_tty_close(struct tty_struct *tty, struct file *filp)
{
	struct acm *acm = tty->driver_data;

	tty_port_close(&acm->port, tty, filp);
}

static int acm_tty_write(struct tty_struct *tty,
					const unsigned char *buf, int count)
{
	struct acm *acm = tty->driver_data;
	int stat;
	unsigned long flags;
	int wbn;
	struct acm_wb *wb;

	if (!count)
		return 0;

	dev_vdbg(&acm->data->dev, "%d bytes from tty layer\n", count);

	spin_lock_irqsave(&acm->write_lock, flags);
	wbn = acm_wb_alloc(acm);
	if (wbn < 0) {
		spin_unlock_irqrestore(&acm->write_lock, flags);
		return 0;
	}
	wb = &acm->wb[wbn];

	if (!acm->dev) {
		wb->use = false;
		spin_unlock_irqrestore(&acm->write_lock, flags);
		return -ENODEV;
	}

	count = (count > acm->writesize) ? acm->writesize : count;
	dev_vdbg(&acm->data->dev, "writing %d bytes\n", count);
	memcpy(wb->buf, buf, count);
	wb->len = count;

	stat = usb_autopm_get_interface_async(acm->control);
	if (stat) {
		wb->use = false;
		spin_unlock_irqrestore(&acm->write_lock, flags);
		return stat;
	}

	if (acm->susp_count) {
		usb_anchor_urb(wb->urb, &acm->delayed);
		spin_unlock_irqrestore(&acm->write_lock, flags);
		return count;
	}

	stat = acm_start_wb(acm, wb);
	spin_unlock_irqrestore(&acm->write_lock, flags);

	if (stat < 0)
		return stat;
	return count;
}

static unsigned int acm_tty_write_room(struct tty_struct *tty)
{
	struct acm *acm = tty->driver_data;
	/*
	 * Do not let the line discipline to know that we have a reserve,
	 * or it might get too enthusiastic.
	 */
	return acm_wb_is_avail(acm) ? acm->writesize : 0;
}

static unsigned int acm_tty_chars_in_buffer(struct tty_struct *tty)
{
	struct acm *acm = tty->driver_data;
	/*
	 * if the device was unplugged then any remaining characters fell out
	 * of the connector ;)
	 */
	if (acm->disconnected)
		return 0;
	/*
	 * This is inaccurate (overcounts), but it works.
	 */
	return (ACM_NW - acm_wb_is_avail(acm)) * acm->writesize;
}

static void acm_tty_throttle(struct tty_struct *tty)
{
	struct acm *acm = tty->driver_data;

	set_bit(ACM_THROTTLED, &acm->flags);
}

static void acm_tty_unthrottle(struct tty_struct *tty)
{
	struct acm *acm = tty->driver_data;

	clear_bit(ACM_THROTTLED, &acm->flags);

	/* Matches the smp_mb__after_atomic() in acm_read_bulk_callback(). */
	smp_mb();

	acm_submit_read_urbs(acm, GFP_KERNEL);
}

static int acm_tty_break_ctl(struct tty_struct *tty, int state)
{
	struct acm *acm = tty->driver_data;
	int retval;

	retval = acm_send_break(acm, state ? 0xffff : 0);
	if (retval < 0)
		dev_dbg(&acm->control->dev,
			"%s - send break failed\n", __func__);
	return retval;
}

static int acm_tty_tiocmget(struct tty_struct *tty)
{
	struct acm *acm = tty->driver_data;

	return (acm->ctrlout & USB_CDC_CTRL_DTR ? TIOCM_DTR : 0) |
	       (acm->ctrlout & USB_CDC_CTRL_RTS ? TIOCM_RTS : 0) |
	       (acm->ctrlin  & USB_CDC_SERIAL_STATE_DSR ? TIOCM_DSR : 0) |
	       (acm->ctrlin  & USB_CDC_SERIAL_STATE_RING_SIGNAL ? TIOCM_RI : 0) |
	       (acm->ctrlin  & USB_CDC_SERIAL_STATE_DCD ? TIOCM_CD : 0) |
	       TIOCM_CTS;
}

static int acm_tty_tiocmset(struct tty_struct *tty,
			    unsigned int set, unsigned int clear)
{
	struct acm *acm = tty->driver_data;
	unsigned int newctrl;

	newctrl = acm->ctrlout;
	set = (set & TIOCM_DTR ? USB_CDC_CTRL_DTR : 0) |
	      (set & TIOCM_RTS ? USB_CDC_CTRL_RTS : 0);
	clear = (clear & TIOCM_DTR ? USB_CDC_CTRL_DTR : 0) |
		(clear & TIOCM_RTS ? USB_CDC_CTRL_RTS : 0);

	newctrl = (newctrl & ~clear) | set;

	if (acm->ctrlout == newctrl)
		return 0;
	return acm_set_control(acm, acm->ctrlout = newctrl);
}

static int get_serial_info(struct tty_struct *tty, struct serial_struct *ss)
{
	struct acm *acm = tty->driver_data;

	ss->line = acm->minor;
	ss->close_delay	= jiffies_to_msecs(acm->port.close_delay) / 10;
	ss->closing_wait = acm->port.closing_wait == ASYNC_CLOSING_WAIT_NONE ?
				ASYNC_CLOSING_WAIT_NONE :
				jiffies_to_msecs(acm->port.closing_wait) / 10;
	return 0;
}

static int set_serial_info(struct tty_struct *tty, struct serial_struct *ss)
{
	struct acm *acm = tty->driver_data;
	unsigned int closing_wait, close_delay;
	int retval = 0;

	close_delay = msecs_to_jiffies(ss->close_delay * 10);
	closing_wait = ss->closing_wait == ASYNC_CLOSING_WAIT_NONE ?
			ASYNC_CLOSING_WAIT_NONE :
			msecs_to_jiffies(ss->closing_wait * 10);

	mutex_lock(&acm->port.mutex);

	if (!capable(CAP_SYS_ADMIN)) {
		if ((close_delay != acm->port.close_delay) ||
		    (closing_wait != acm->port.closing_wait))
			retval = -EPERM;
	} else {
		acm->port.close_delay  = close_delay;
		acm->port.closing_wait = closing_wait;
	}

	mutex_unlock(&acm->port.mutex);
	return retval;
}

static int wait_serial_change(struct acm *acm, unsigned long arg)
{
	int rv = 0;
	DECLARE_WAITQUEUE(wait, current);
	struct async_icount old, new;

	do {
		spin_lock_irq(&acm->read_lock);
		old = acm->oldcount;
		new = acm->iocount;
		acm->oldcount = new;
		spin_unlock_irq(&acm->read_lock);

		if ((arg & TIOCM_DSR) &&
			old.dsr != new.dsr)
			break;
		if ((arg & TIOCM_CD)  &&
			old.dcd != new.dcd)
			break;
		if ((arg & TIOCM_RI) &&
			old.rng != new.rng)
			break;

		add_wait_queue(&acm->wioctl, &wait);
		set_current_state(TASK_INTERRUPTIBLE);
		schedule();
		remove_wait_queue(&acm->wioctl, &wait);
		if (acm->disconnected) {
			if (arg & TIOCM_CD)
				break;
			else
				rv = -ENODEV;
		} else {
			if (signal_pending(current))
				rv = -ERESTARTSYS;
		}
	} while (!rv);

	

	return rv;
}

static int acm_tty_get_icount(struct tty_struct *tty,
					struct serial_icounter_struct *icount)
{
	struct acm *acm = tty->driver_data;

	icount->dsr = acm->iocount.dsr;
	icount->rng = acm->iocount.rng;
	icount->dcd = acm->iocount.dcd;
	icount->frame = acm->iocount.frame;
	icount->overrun = acm->iocount.overrun;
	icount->parity = acm->iocount.parity;
	icount->brk = acm->iocount.brk;

	return 0;
}

static int acm_tty_ioctl(struct tty_struct *tty,
					unsigned int cmd, unsigned long arg)
{
	struct acm *acm = tty->driver_data;
	int rv = -ENOIOCTLCMD;

	switch (cmd) {
	case TIOCMIWAIT:
		rv = usb_autopm_get_interface(acm->control);
		if (rv < 0) {
			rv = -EIO;
			break;
		}
		rv = wait_serial_change(acm, arg);
		usb_autopm_put_interface(acm->control);
		break;
	}

	return rv;
}

static void acm_tty_set_termios(struct tty_struct *tty,
				const struct ktermios *termios_old)
{
	struct acm *acm = tty->driver_data;
	struct ktermios *termios = &tty->termios;
	struct usb_cdc_line_coding newline;
	int newctrl = acm->ctrlout;

	newline.dwDTERate = cpu_to_le32(tty_get_baud_rate(tty));
	newline.bCharFormat = termios->c_cflag & CSTOPB ? 2 : 0;
	newline.bParityType = termios->c_cflag & PARENB ?
				(termios->c_cflag & PARODD ? 1 : 2) +
				(termios->c_cflag & CMSPAR ? 2 : 0) : 0;
	newline.bDataBits = tty_get_char_size(termios->c_cflag);

	/* FIXME: Needs to clear unsupported bits in the termios */
	acm->clocal = ((termios->c_cflag & CLOCAL) != 0);

	if (C_BAUD(tty) == B0) {
		newline.dwDTERate = acm->line.dwDTERate;
		newctrl &= ~USB_CDC_CTRL_DTR;
	} else if (termios_old && (termios_old->c_cflag & CBAUD) == B0) {
		newctrl |=  USB_CDC_CTRL_DTR;
	}

	if (newctrl != acm->ctrlout)
		acm_set_control(acm, acm->ctrlout = newctrl);

	if (memcmp(&acm->line, &newline, sizeof newline)) {
		memcpy(&acm->line, &newline, sizeof newline);
		dev_dbg(&acm->control->dev, "%s - set line: %d %d %d %d\n",
			__func__,
			le32_to_cpu(newline.dwDTERate),
			newline.bCharFormat, newline.bParityType,
			newline.bDataBits);
		acm_set_line(acm, &acm->line);
	}
}

static const struct tty_port_operations acm_port_ops = {
	.dtr_rts = acm_port_dtr_rts,
	.shutdown = acm_port_shutdown,
	.activate = acm_port_activate,
	.destruct = acm_port_destruct,
};

/*
 * USB probe and disconnect routines.
 */

/* Little helpers: write/read buffers free */
static void acm_write_buffers_free(struct acm *acm)
{
	int i;
	struct acm_wb *wb;

	for (wb = &acm->wb[0], i = 0; i < ACM_NW; i++, wb++)
		usb_free_coherent(acm->dev, acm->writesize, wb->buf, wb->dmah);
}

static void acm_read_buffers_free(struct acm *acm)
{
	int i;

	for (i = 0; i < acm->rx_buflimit; i++)
		usb_free_coherent(acm->dev, acm->readsize,
			  acm->read_buffers[i].base, acm->read_buffers[i].dma);
}

/* Little helper: write buffers allocate */
static int acm_write_buffers_alloc(struct acm *acm)
{
	int i;
	struct acm_wb *wb;

	for (wb = &acm->wb[0], i = 0; i < ACM_NW; i++, wb++) {
		wb->buf = usb_alloc_coherent(acm->dev, acm->writesize, GFP_KERNEL,
		    &wb->dmah);
		if (!wb->buf) {
			while (i != 0) {
				--i;
				--wb;
				usb_free_coherent(acm->dev, acm->writesize,
				    wb->buf, wb->dmah);
			}
			return -ENOMEM;
		}
	}
	return 0;
}

static int acm_probe(struct usb_interface *intf,
		     const struct usb_device_id *id)
{
	struct usb_cdc_union_desc *union_header = NULL;
	struct usb_cdc_call_mgmt_descriptor *cmgmd = NULL;
	unsigned char *buffer = intf->altsetting->extra;
	int buflen = intf->altsetting->extralen;
	struct usb_interface *control_interface;
	struct usb_interface *data_interface;
	struct usb_endpoint_descriptor *epctrl = NULL;
	struct usb_endpoint_descriptor *epread = NULL;
	struct usb_endpoint_descriptor *epwrite = NULL;
	struct usb_device *usb_dev = interface_to_usbdev(intf);
	struct usb_cdc_parsed_header h;
	struct acm *acm;
	int minor;
	int ctrlsize, readsize;
	u8 *buf;
	int call_intf_num = -1;
	int data_intf_num = -1;
	unsigned long quirks;
	int num_rx_buf;
	int i;
	int combined_interfaces = 0;
	struct device *tty_dev;
	int rv = -ENOMEM;
	int res;

	/* normal quirks */
	quirks = (unsigned long)id->driver_info;

	if (quirks == IGNORE_DEVICE)
		return -ENODEV;

	memset(&h, 0x00, sizeof(struct usb_cdc_parsed_header));

	num_rx_buf = (quirks == SINGLE_RX_URB) ? 1 : ACM_NR;

	/* handle quirks deadly to normal probing*/
	if (quirks == NO_UNION_NORMAL) {
		data_interface = usb_ifnum_to_if(usb_dev, 1);
		control_interface = usb_ifnum_to_if(usb_dev, 0);
		/* we would crash */
		if (!data_interface || !control_interface)
			return -ENODEV;
		goto skip_normal_probe;
	}

	/* normal probing*/
	if (!buffer) {
		dev_err(&intf->dev, "Weird descriptor references\n");
		return -EINVAL;
	}

	if (!buflen) {
		if (intf->cur_altsetting->endpoint &&
				intf->cur_altsetting->endpoint->extralen &&
				intf->cur_altsetting->endpoint->extra) {
			dev_dbg(&intf->dev,
				"Seeking extra descriptors on endpoint\n");
			buflen = intf->cur_altsetting->endpoint->extralen;
			buffer = intf->cur_altsetting->endpoint->extra;
		} else {
			dev_err(&intf->dev,
				"Zero length descriptor references\n");
			return -EINVAL;
		}
	}

	cdc_parse_cdc_header(&h, intf, buffer, buflen);
	union_header = h.usb_cdc_union_desc;
	cmgmd = h.usb_cdc_call_mgmt_descriptor;
	if (cmgmd)
		call_intf_num = cmgmd->bDataInterface;

	if (!union_header) {
		if (intf->cur_altsetting->desc.bNumEndpoints == 3) {
			dev_dbg(&intf->dev, "No union descriptor, assuming single interface\n");
			combined_interfaces = 1;
			control_interface = data_interface = intf;
			goto look_for_collapsed_interface;
		} else if (call_intf_num > 0) {
			dev_dbg(&intf->dev, "No union descriptor, using call management descriptor\n");
			data_intf_num = call_intf_num;
			data_interface = usb_ifnum_to_if(usb_dev, data_intf_num);
			control_interface = intf;
		} else {
			dev_dbg(&intf->dev, "No union descriptor, giving up\n");
			return -ENODEV;
		}
	} else {
		int class = -1;

		data_intf_num = union_header->bSlaveInterface0;
		control_interface = usb_ifnum_to_if(usb_dev, union_header->bMasterInterface0);
		data_interface = usb_ifnum_to_if(usb_dev, data_intf_num);

		if (control_interface)
			class = control_interface->cur_altsetting->desc.bInterfaceClass;

		if (class != USB_CLASS_COMM && class != USB_CLASS_CDC_DATA) {
			dev_dbg(&intf->dev, "Broken union descriptor, assuming single interface\n");
			combined_interfaces = 1;
			control_interface = data_interface = intf;
			goto look_for_collapsed_interface;
		}
	}

	if (!control_interface || !data_interface) {
		dev_dbg(&intf->dev, "no interfaces\n");
		return -ENODEV;
	}

	if (data_intf_num != call_intf_num)
		dev_dbg(&intf->dev, "Separate call control interface. That is not fully supported.\n");

	if (control_interface == data_interface) {
		/* some broken devices designed for windows work this way */
		dev_warn(&intf->dev,"Control and data interfaces are not separated!\n");
		combined_interfaces = 1;
		/* a popular other OS doesn't use it */
		quirks |= NO_CAP_LINE;
		if (data_interface->cur_altsetting->desc.bNumEndpoints != 3) {
			dev_err(&intf->dev, "This needs exactly 3 endpoints\n");
			return -EINVAL;
		}
look_for_collapsed_interface:
		res = usb_find_common_endpoints(data_interface->cur_altsetting,
				&epread, &epwrite, &epctrl, NULL);
		if (res)
			return res;

		goto made_compressed_probe;
	}

skip_normal_probe:

	/*workaround for switched interfaces */
	if (data_interface->cur_altsetting->desc.bInterfaceClass != USB_CLASS_CDC_DATA) {
		if (control_interface->cur_altsetting->desc.bInterfaceClass == USB_CLASS_CDC_DATA) {
			dev_dbg(&intf->dev,
				"Your device has switched interfaces.\n");
			swap(control_interface, data_interface);
		} else {
			return -EINVAL;
		}
	}

	/* Accept probe requests only for the control interface */
	if (!combined_interfaces && intf != control_interface)
		return -ENODEV;

	if (data_interface->cur_altsetting->desc.bNumEndpoints < 2 ||
	    control_interface->cur_altsetting->desc.bNumEndpoints == 0)
		return -EINVAL;

	epctrl = &control_interface->cur_altsetting->endpoint[0].desc;
	epread = &data_interface->cur_altsetting->endpoint[0].desc;
	epwrite = &data_interface->cur_altsetting->endpoint[1].desc;


	/* workaround for switched endpoints */
	if (!usb_endpoint_dir_in(epread)) {
		/* descriptors are swapped */
		dev_dbg(&intf->dev,
			"The data interface has switched endpoints\n");
		swap(epread, epwrite);
	}
made_compressed_probe:
	dev_dbg(&intf->dev, "interfaces are valid\n");

	acm = kzalloc(sizeof(struct acm), GFP_KERNEL);
	if (!acm)
		return -ENOMEM;

	tty_port_init(&acm->port);
	acm->port.ops = &acm_port_ops;

	ctrlsize = usb_endpoint_maxp(epctrl);
	readsize = usb_endpoint_maxp(epread) *
				(quirks == SINGLE_RX_URB ? 1 : 2);
	acm->combined_interfaces = combined_interfaces;
	acm->writesize = usb_endpoint_maxp(epwrite) * 20;
	acm->control = control_interface;
	acm->data = data_interface;

	usb_get_intf(acm->control); /* undone in destruct() */

	minor = acm_alloc_minor(acm);
	if (minor < 0) {
		acm->minor = ACM_MINOR_INVALID;
		goto err_put_port;
	}

	acm->minor = minor;
	acm->dev = usb_dev;
	if (h.usb_cdc_acm_descriptor)
		acm->ctrl_caps = h.usb_cdc_acm_descriptor->bmCapabilities;
	if (quirks & NO_CAP_LINE)
		acm->ctrl_caps &= ~USB_CDC_CAP_LINE;
	acm->ctrlsize = ctrlsize;
	acm->readsize = readsize;
	acm->rx_buflimit = num_rx_buf;
	INIT_DELAYED_WORK(&acm->dwork, acm_softint);
	init_waitqueue_head(&acm->wioctl);
	spin_lock_init(&acm->write_lock);
	spin_lock_init(&acm->read_lock);
	mutex_init(&acm->mutex);
	if (usb_endpoint_xfer_int(epread)) {
		acm->bInterval = epread->bInterval;
		acm->in = usb_rcvintpipe(usb_dev, epread->bEndpointAddress);
	} else {
		acm->in = usb_rcvbulkpipe(usb_dev, epread->bEndpointAddress);
	}
	if (usb_endpoint_xfer_int(epwrite))
		acm->out = usb_sndintpipe(usb_dev, epwrite->bEndpointAddress);
	else
		acm->out = usb_sndbulkpipe(usb_dev, epwrite->bEndpointAddress);
	init_usb_anchor(&acm->delayed);
	acm->quirks = quirks;

	buf = usb_alloc_coherent(usb_dev, ctrlsize, GFP_KERNEL, &acm->ctrl_dma);
	if (!buf)
		goto err_put_port;
	acm->ctrl_buffer = buf;

	if (acm_write_buffers_alloc(acm) < 0)
		goto err_free_ctrl_buffer;

	acm->ctrlurb = usb_alloc_urb(0, GFP_KERNEL);
	if (!acm->ctrlurb)
		goto err_free_write_buffers;

	for (i = 0; i < num_rx_buf; i++) {
		struct acm_rb *rb = &(acm->read_buffers[i]);
		struct urb *urb;

		rb->base = usb_alloc_coherent(acm->dev, readsize, GFP_KERNEL,
								&rb->dma);
		if (!rb->base)
			goto err_free_read_urbs;
		rb->index = i;
		rb->instance = acm;

		urb = usb_alloc_urb(0, GFP_KERNEL);
		if (!urb)
			goto err_free_read_urbs;

		urb->transfer_flags |= URB_NO_TRANSFER_DMA_MAP;
		urb->transfer_dma = rb->dma;
		if (usb_endpoint_xfer_int(epread))
			usb_fill_int_urb(urb, acm->dev, acm->in, rb->base,
					 acm->readsize,
					 acm_read_bulk_callback, rb,
					 acm->bInterval);
		else
			usb_fill_bulk_urb(urb, acm->dev, acm->in, rb->base,
					  acm->readsize,
					  acm_read_bulk_callback, rb);

		acm->read_urbs[i] = urb;
		__set_bit(i, &acm->read_urbs_free);
	}
	for (i = 0; i < ACM_NW; i++) {
		struct acm_wb *snd = &(acm->wb[i]);

		snd->urb = usb_alloc_urb(0, GFP_KERNEL);
		if (!snd->urb)
			goto err_free_write_urbs;

		if (usb_endpoint_xfer_int(epwrite))
			usb_fill_int_urb(snd->urb, usb_dev, acm->out,
				NULL, acm->writesize, acm_write_bulk, snd, epwrite->bInterval);
		else
			usb_fill_bulk_urb(snd->urb, usb_dev, acm->out,
				NULL, acm->writesize, acm_write_bulk, snd);
		snd->urb->transfer_flags |= URB_NO_TRANSFER_DMA_MAP;
		if (quirks & SEND_ZERO_PACKET)
			snd->urb->transfer_flags |= URB_ZERO_PACKET;
		snd->instance = acm;
	}

	usb_set_intfdata(intf, acm);

	i = device_create_file(&intf->dev, &dev_attr_bmCapabilities);
	if (i < 0)
		goto err_free_write_urbs;

	if (h.usb_cdc_country_functional_desc) { /* export the country data */
		struct usb_cdc_country_functional_desc * cfd =
					h.usb_cdc_country_functional_desc;

		acm->country_codes = kmalloc(cfd->bLength - 4, GFP_KERNEL);
		if (!acm->country_codes)
			goto skip_countries;
		acm->country_code_size = cfd->bLength - 4;
		memcpy(acm->country_codes, (u8 *)&cfd->wCountyCode0,
							cfd->bLength - 4);
		acm->country_rel_date = cfd->iCountryCodeRelDate;

		i = device_create_file(&intf->dev, &dev_attr_wCountryCodes);
		if (i < 0) {
			kfree(acm->country_codes);
			acm->country_codes = NULL;
			acm->country_code_size = 0;
			goto skip_countries;
		}

		i = device_create_file(&intf->dev,
						&dev_attr_iCountryCodeRelDate);
		if (i < 0) {
			device_remove_file(&intf->dev, &dev_attr_wCountryCodes);
			kfree(acm->country_codes);
			acm->country_codes = NULL;
			acm->country_code_size = 0;
			goto skip_countries;
		}
	}

skip_countries:
	usb_fill_int_urb(acm->ctrlurb, usb_dev,
			 usb_rcvintpipe(usb_dev, epctrl->bEndpointAddress),
			 acm->ctrl_buffer, ctrlsize, acm_ctrl_irq, acm,
			 /* works around buggy devices */
			 epctrl->bInterval ? epctrl->bInterval : 16);
	acm->ctrlurb->transfer_flags |= URB_NO_TRANSFER_DMA_MAP;
	acm->ctrlurb->transfer_dma = acm->ctrl_dma;
	acm->notification_buffer = NULL;
	acm->nb_index = 0;
	acm->nb_size = 0;

	acm->line.dwDTERate = cpu_to_le32(9600);
	acm->line.bDataBits = 8;
	acm_set_line(acm, &acm->line);

	if (!acm->combined_interfaces) {
		rv = usb_driver_claim_interface(&acm_driver, data_interface, acm);
		if (rv)
			goto err_remove_files;
	}

	tty_dev = tty_port_register_device(&acm->port, acm_tty_driver, minor,
			&control_interface->dev);
	if (IS_ERR(tty_dev)) {
		rv = PTR_ERR(tty_dev);
		goto err_release_data_interface;
	}

	if (quirks & CLEAR_HALT_CONDITIONS) {
		usb_clear_halt(usb_dev, acm->in);
		usb_clear_halt(usb_dev, acm->out);
	}

	dev_info(&intf->dev, "ttyACM%d: USB ACM device\n", minor);

	return 0;

err_release_data_interface:
	if (!acm->combined_interfaces) {
		/* Clear driver data so that disconnect() returns early. */
		usb_set_intfdata(data_interface, NULL);
		usb_driver_release_interface(&acm_driver, data_interface);
	}
err_remove_files:
	if (acm->country_codes) {
		device_remove_file(&acm->control->dev,
				&dev_attr_wCountryCodes);
		device_remove_file(&acm->control->dev,
				&dev_attr_iCountryCodeRelDate);
	}
	device_remove_file(&acm->control->dev, &dev_attr_bmCapabilities);
err_free_write_urbs:
	for (i = 0; i < ACM_NW; i++)
		usb_free_urb(acm->wb[i].urb);
err_free_read_urbs:
	for (i = 0; i < num_rx_buf; i++)
		usb_free_urb(acm->read_urbs[i]);
	acm_read_buffers_free(acm);
	usb_free_urb(acm->ctrlurb);
err_free_write_buffers:
	acm_write_buffers_free(acm);
err_free_ctrl_buffer:
	usb_free_coherent(usb_dev, ctrlsize, acm->ctrl_buffer, acm->ctrl_dma);
err_put_port:
	tty_port_put(&acm->port);

	return rv;
}

static void acm_disconnect(struct usb_interface *intf)
{
	struct acm *acm = usb_get_intfdata(intf);
	struct tty_struct *tty;
	int i;

	/* sibling interface is already cleaning up */
	if (!acm)
		return;

	acm->disconnected = true;
	/*
	 * there is a circular dependency. acm_softint() can resubmit
	 * the URBs in error handling so we need to block any
	 * submission right away
	 */
	acm_poison_urbs(acm);
	mutex_lock(&acm->mutex);
	if (acm->country_codes) {
		device_remove_file(&acm->control->dev,
				&dev_attr_wCountryCodes);
		device_remove_file(&acm->control->dev,
				&dev_attr_iCountryCodeRelDate);
	}
	wake_up_all(&acm->wioctl);
	device_remove_file(&acm->control->dev, &dev_attr_bmCapabilities);
	usb_set_intfdata(acm->control, NULL);
	usb_set_intfdata(acm->data, NULL);
	mutex_unlock(&acm->mutex);

	tty = tty_port_tty_get(&acm->port);
	if (tty) {
		tty_vhangup(tty);
		tty_kref_put(tty);
	}

	cancel_delayed_work_sync(&acm->dwork);

	tty_unregister_device(acm_tty_driver, acm->minor);

	usb_free_urb(acm->ctrlurb);
	for (i = 0; i < ACM_NW; i++)
		usb_free_urb(acm->wb[i].urb);
	for (i = 0; i < acm->rx_buflimit; i++)
		usb_free_urb(acm->read_urbs[i]);
	acm_write_buffers_free(acm);
	usb_free_coherent(acm->dev, acm->ctrlsize, acm->ctrl_buffer, acm->ctrl_dma);
	acm_read_buffers_free(acm);

	kfree(acm->notification_buffer);

	if (!acm->combined_interfaces)
		usb_driver_release_interface(&acm_driver, intf == acm->control ?
					acm->data : acm->control);

	tty_port_put(&acm->port);
}

#ifdef CONFIG_PM
static int acm_suspend(struct usb_interface *intf, pm_message_t message)
{
	struct acm *acm = usb_get_intfdata(intf);
	int cnt;

	spin_lock_irq(&acm->write_lock);
	if (PMSG_IS_AUTO(message)) {
		if (acm->transmitting) {
			spin_unlock_irq(&acm->write_lock);
			return -EBUSY;
		}
	}
	cnt = acm->susp_count++;
	spin_unlock_irq(&acm->write_lock);

	if (cnt)
		return 0;

	acm_poison_urbs(acm);
	cancel_delayed_work_sync(&acm->dwork);
	acm->urbs_in_error_delay = 0;

	return 0;
}

static int acm_resume(struct usb_interface *intf)
{
	struct acm *acm = usb_get_intfdata(intf);
	struct urb *urb;
	int rv = 0;

	spin_lock_irq(&acm->write_lock);

	if (--acm->susp_count)
		goto out;

	acm_unpoison_urbs(acm);

	if (tty_port_initialized(&acm->port)) {
		rv = usb_submit_urb(acm->ctrlurb, GFP_ATOMIC);

		for (;;) {
			urb = usb_get_from_anchor(&acm->delayed);
			if (!urb)
				break;

			acm_start_wb(acm, urb->context);
		}

		/*
		 * delayed error checking because we must
		 * do the write path at all cost
		 */
		if (rv < 0)
			goto out;

		rv = acm_submit_read_urbs(acm, GFP_ATOMIC);
	}
out:
	spin_unlock_irq(&acm->write_lock);

	return rv;
}

static int acm_reset_resume(struct usb_interface *intf)
{
	struct acm *acm = usb_get_intfdata(intf);

	if (tty_port_initialized(&acm->port))
		tty_port_tty_hangup(&acm->port, false);

	return acm_resume(intf);
}

#endif /* CONFIG_PM */

static int acm_pre_reset(struct usb_interface *intf)
{
	struct acm *acm = usb_get_intfdata(intf);

	clear_bit(EVENT_RX_STALL, &acm->flags);
	acm->nb_index = 0; /* pending control transfers are lost */

	return 0;
}

#define NOKIA_PCSUITE_ACM_INFO(x) \
		USB_DEVICE_AND_INTERFACE_INFO(0x0421, x, \
		USB_CLASS_COMM, USB_CDC_SUBCLASS_ACM, \
		USB_CDC_ACM_PROTO_VENDOR)

#define SAMSUNG_PCSUITE_ACM_INFO(x) \
		USB_DEVICE_AND_INTERFACE_INFO(0x04e7, x, \
		USB_CLASS_COMM, USB_CDC_SUBCLASS_ACM, \
		USB_CDC_ACM_PROTO_VENDOR)

/*
 * USB driver structure.
 */

static const struct usb_device_id acm_ids[] = {
	/* quirky and broken devices */
	{ USB_DEVICE(0x0424, 0x274e), /* Microchip Technology, Inc. (formerly SMSC) */
	  .driver_info = DISABLE_ECHO, }, /* DISABLE ECHO in termios flag */
	{ USB_DEVICE(0x076d, 0x0006), /* Denso Cradle CU-321 */
	.driver_info = NO_UNION_NORMAL, },/* has no union descriptor */
	{ USB_DEVICE(0x17ef, 0x7000), /* Lenovo USB modem */
	.driver_info = NO_UNION_NORMAL, },/* has no union descriptor */
	{ USB_DEVICE(0x0870, 0x0001), /* Metricom GS Modem */
	.driver_info = NO_UNION_NORMAL, /* has no union descriptor */
	},
	{ USB_DEVICE(0x045b, 0x023c),	/* Renesas USB Download mode */
	.driver_info = DISABLE_ECHO,	/* Don't echo banner */
	},
	{ USB_DEVICE(0x045b, 0x0248),	/* Renesas USB Download mode */
	.driver_info = DISABLE_ECHO,	/* Don't echo banner */
	},
	{ USB_DEVICE(0x045b, 0x024D),	/* Renesas USB Download mode */
	.driver_info = DISABLE_ECHO,	/* Don't echo banner */
	},
	{ USB_DEVICE(0x0e8d, 0x0003), /* FIREFLY, MediaTek Inc; andrey.arapov@gmail.com */
	.driver_info = NO_UNION_NORMAL, /* has no union descriptor */
	},
	{ USB_DEVICE(0x0e8d, 0x2000), /* MediaTek Inc Preloader */
	.driver_info = DISABLE_ECHO, /* DISABLE ECHO in termios flag */
	},
	{ USB_DEVICE(0x0e8d, 0x3329), /* MediaTek Inc GPS */
	.driver_info = NO_UNION_NORMAL, /* has no union descriptor */
	},
	{ USB_DEVICE(0x0482, 0x0203), /* KYOCERA AH-K3001V */
	.driver_info = NO_UNION_NORMAL, /* has no union descriptor */
	},
	{ USB_DEVICE(0x079b, 0x000f), /* BT On-Air USB MODEM */
	.driver_info = NO_UNION_NORMAL, /* has no union descriptor */
	},
	{ USB_DEVICE(0x0ace, 0x1602), /* ZyDAS 56K USB MODEM */
	.driver_info = SINGLE_RX_URB,
	},
	{ USB_DEVICE(0x0ace, 0x1608), /* ZyDAS 56K USB MODEM */
	.driver_info = SINGLE_RX_URB, /* firmware bug */
	},
	{ USB_DEVICE(0x0ace, 0x1611), /* ZyDAS 56K USB MODEM - new version */
	.driver_info = SINGLE_RX_URB, /* firmware bug */
	},
	{ USB_DEVICE(0x11ca, 0x0201), /* VeriFone Mx870 Gadget Serial */
	.driver_info = SINGLE_RX_URB,
	},
	{ USB_DEVICE(0x1965, 0x0018), /* Uniden UBC125XLT */
	.driver_info = NO_UNION_NORMAL, /* has no union descriptor */
	},
	{ USB_DEVICE(0x22b8, 0x7000), /* Motorola Q Phone */
	.driver_info = NO_UNION_NORMAL, /* has no union descriptor */
	},
	{ USB_DEVICE(0x0803, 0x3095), /* Zoom Telephonics Model 3095F USB MODEM */
	.driver_info = NO_UNION_NORMAL, /* has no union descriptor */
	},
	{ USB_DEVICE(0x0572, 0x1321), /* Conexant USB MODEM CX93010 */
	.driver_info = NO_UNION_NORMAL, /* has no union descriptor */
	},
	{ USB_DEVICE(0x0572, 0x1324), /* Conexant USB MODEM RD02-D400 */
	.driver_info = NO_UNION_NORMAL, /* has no union descriptor */
	},
	{ USB_DEVICE(0x0572, 0x1328), /* Shiro / Aztech USB MODEM UM-3100 */
	.driver_info = NO_UNION_NORMAL, /* has no union descriptor */
	},
	{ USB_DEVICE(0x0572, 0x1349), /* Hiro (Conexant) USB MODEM H50228 */
	.driver_info = NO_UNION_NORMAL, /* has no union descriptor */
	},
	{ USB_DEVICE(0x20df, 0x0001), /* Simtec Electronics Entropy Key */
	.driver_info = QUIRK_CONTROL_LINE_STATE, },
	{ USB_DEVICE(0x2184, 0x001c) },	/* GW Instek AFG-2225 */
	{ USB_DEVICE(0x2184, 0x0036) },	/* GW Instek AFG-125 */
	{ USB_DEVICE(0x22b8, 0x6425), /* Motorola MOTOMAGX phones */
	},
	/* Motorola H24 HSPA module: */
	{ USB_DEVICE(0x22b8, 0x2d91) }, /* modem                                */
	{ USB_DEVICE(0x22b8, 0x2d92),   /* modem           + diagnostics        */
	.driver_info = NO_UNION_NORMAL, /* handle only modem interface          */
	},
	{ USB_DEVICE(0x22b8, 0x2d93),   /* modem + AT port                      */
	.driver_info = NO_UNION_NORMAL, /* handle only modem interface          */
	},
	{ USB_DEVICE(0x22b8, 0x2d95),   /* modem + AT port + diagnostics        */
	.driver_info = NO_UNION_NORMAL, /* handle only modem interface          */
	},
	{ USB_DEVICE(0x22b8, 0x2d96),   /* modem                         + NMEA */
	.driver_info = NO_UNION_NORMAL, /* handle only modem interface          */
	},
	{ USB_DEVICE(0x22b8, 0x2d97),   /* modem           + diagnostics + NMEA */
	.driver_info = NO_UNION_NORMAL, /* handle only modem interface          */
	},
	{ USB_DEVICE(0x22b8, 0x2d99),   /* modem + AT port               + NMEA */
	.driver_info = NO_UNION_NORMAL, /* handle only modem interface          */
	},
	{ USB_DEVICE(0x22b8, 0x2d9a),   /* modem + AT port + diagnostics + NMEA */
	.driver_info = NO_UNION_NORMAL, /* handle only modem interface          */
	},

	{ USB_DEVICE(0x0572, 0x1329), /* Hummingbird huc56s (Conexant) */
	.driver_info = NO_UNION_NORMAL, /* union descriptor misplaced on
					   data interface instead of
					   communications interface.
					   Maybe we should define a new
					   quirk for this. */
	},
	{ USB_DEVICE(0x0572, 0x1340), /* Conexant CX93010-2x UCMxx */
	.driver_info = NO_UNION_NORMAL,
	},
	{ USB_DEVICE(0x05f9, 0x4002), /* PSC Scanning, Magellan 800i */
	.driver_info = NO_UNION_NORMAL,
	},
	{ USB_DEVICE(0x1bbb, 0x0003), /* Alcatel OT-I650 */
	.driver_info = NO_UNION_NORMAL, /* reports zero length descriptor */
	},
	{ USB_DEVICE(0x1576, 0x03b1), /* Maretron USB100 */
	.driver_info = NO_UNION_NORMAL, /* reports zero length descriptor */
	},
	{ USB_DEVICE(0xfff0, 0x0100), /* DATECS FP-2000 */
	.driver_info = NO_UNION_NORMAL, /* reports zero length descriptor */
	},
	{ USB_DEVICE(0x09d8, 0x0320), /* Elatec GmbH TWN3 */
	.driver_info = NO_UNION_NORMAL, /* has misplaced union descriptor */
	},
	{ USB_DEVICE(0x0c26, 0x0020), /* Icom ICF3400 Serie */
	.driver_info = NO_UNION_NORMAL, /* reports zero length descriptor */
	},
	{ USB_DEVICE(0x0ca6, 0xa050), /* Castles VEGA3000 */
	.driver_info = NO_UNION_NORMAL, /* reports zero length descriptor */
	},

	{ USB_DEVICE(0x2912, 0x0001), /* ATOL FPrint */
	.driver_info = CLEAR_HALT_CONDITIONS,
	},

	/* Nokia S60 phones expose two ACM channels. The first is
	 * a modem and is picked up by the standard AT-command
	 * information below. The second is 'vendor-specific' but
	 * is treated as a serial device at the S60 end, so we want
	 * to expose it on Linux too. */
	{ NOKIA_PCSUITE_ACM_INFO(0x042D), }, /* Nokia 3250 */
	{ NOKIA_PCSUITE_ACM_INFO(0x04D8), }, /* Nokia 5500 Sport */
	{ NOKIA_PCSUITE_ACM_INFO(0x04C9), }, /* Nokia E50 */
	{ NOKIA_PCSUITE_ACM_INFO(0x0419), }, /* Nokia E60 */
	{ NOKIA_PCSUITE_ACM_INFO(0x044D), }, /* Nokia E61 */
	{ NOKIA_PCSUITE_ACM_INFO(0x0001), }, /* Nokia E61i */
	{ NOKIA_PCSUITE_ACM_INFO(0x0475), }, /* Nokia E62 */
	{ NOKIA_PCSUITE_ACM_INFO(0x0508), }, /* Nokia E65 */
	{ NOKIA_PCSUITE_ACM_INFO(0x0418), }, /* Nokia E70 */
	{ NOKIA_PCSUITE_ACM_INFO(0x0425), }, /* Nokia N71 */
	{ NOKIA_PCSUITE_ACM_INFO(0x0486), }, /* Nokia N73 */
	{ NOKIA_PCSUITE_ACM_INFO(0x04DF), }, /* Nokia N75 */
	{ NOKIA_PCSUITE_ACM_INFO(0x000e), }, /* Nokia N77 */
	{ NOKIA_PCSUITE_ACM_INFO(0x0445), }, /* Nokia N80 */
	{ NOKIA_PCSUITE_ACM_INFO(0x042F), }, /* Nokia N91 & N91 8GB */
	{ NOKIA_PCSUITE_ACM_INFO(0x048E), }, /* Nokia N92 */
	{ NOKIA_PCSUITE_ACM_INFO(0x0420), }, /* Nokia N93 */
	{ NOKIA_PCSUITE_ACM_INFO(0x04E6), }, /* Nokia N93i  */
	{ NOKIA_PCSUITE_ACM_INFO(0x04B2), }, /* Nokia 5700 XpressMusic */
	{ NOKIA_PCSUITE_ACM_INFO(0x0134), }, /* Nokia 6110 Navigator (China) */
	{ NOKIA_PCSUITE_ACM_INFO(0x046E), }, /* Nokia 6110 Navigator */
	{ NOKIA_PCSUITE_ACM_INFO(0x002f), }, /* Nokia 6120 classic &  */
	{ NOKIA_PCSUITE_ACM_INFO(0x0088), }, /* Nokia 6121 classic */
	{ NOKIA_PCSUITE_ACM_INFO(0x00fc), }, /* Nokia 6124 classic */
	{ NOKIA_PCSUITE_ACM_INFO(0x0042), }, /* Nokia E51 */
	{ NOKIA_PCSUITE_ACM_INFO(0x00b0), }, /* Nokia E66 */
	{ NOKIA_PCSUITE_ACM_INFO(0x00ab), }, /* Nokia E71 */
	{ NOKIA_PCSUITE_ACM_INFO(0x0481), }, /* Nokia N76 */
	{ NOKIA_PCSUITE_ACM_INFO(0x0007), }, /* Nokia N81 & N81 8GB */
	{ NOKIA_PCSUITE_ACM_INFO(0x0071), }, /* Nokia N82 */
	{ NOKIA_PCSUITE_ACM_INFO(0x04F0), }, /* Nokia N95 & N95-3 NAM */
	{ NOKIA_PCSUITE_ACM_INFO(0x0070), }, /* Nokia N95 8GB  */
	{ NOKIA_PCSUITE_ACM_INFO(0x0099), }, /* Nokia 6210 Navigator, RM-367 */
	{ NOKIA_PCSUITE_ACM_INFO(0x0128), }, /* Nokia 6210 Navigator, RM-419 */
	{ NOKIA_PCSUITE_ACM_INFO(0x008f), }, /* Nokia 6220 Classic */
	{ NOKIA_PCSUITE_ACM_INFO(0x00a0), }, /* Nokia 6650 */
	{ NOKIA_PCSUITE_ACM_INFO(0x007b), }, /* Nokia N78 */
	{ NOKIA_PCSUITE_ACM_INFO(0x0094), }, /* Nokia N85 */
	{ NOKIA_PCSUITE_ACM_INFO(0x003a), }, /* Nokia N96 & N96-3  */
	{ NOKIA_PCSUITE_ACM_INFO(0x00e9), }, /* Nokia 5320 XpressMusic */
	{ NOKIA_PCSUITE_ACM_INFO(0x0108), }, /* Nokia 5320 XpressMusic 2G */
	{ NOKIA_PCSUITE_ACM_INFO(0x01f5), }, /* Nokia N97, RM-505 */
	{ NOKIA_PCSUITE_ACM_INFO(0x02e3), }, /* Nokia 5230, RM-588 */
	{ NOKIA_PCSUITE_ACM_INFO(0x0178), }, /* Nokia E63 */
	{ NOKIA_PCSUITE_ACM_INFO(0x010e), }, /* Nokia E75 */
	{ NOKIA_PCSUITE_ACM_INFO(0x02d9), }, /* Nokia 6760 Slide */
	{ NOKIA_PCSUITE_ACM_INFO(0x01d0), }, /* Nokia E52 */
	{ NOKIA_PCSUITE_ACM_INFO(0x0223), }, /* Nokia E72 */
	{ NOKIA_PCSUITE_ACM_INFO(0x0275), }, /* Nokia X6 */
	{ NOKIA_PCSUITE_ACM_INFO(0x026c), }, /* Nokia N97 Mini */
	{ NOKIA_PCSUITE_ACM_INFO(0x0154), }, /* Nokia 5800 XpressMusic */
	{ NOKIA_PCSUITE_ACM_INFO(0x04ce), }, /* Nokia E90 */
	{ NOKIA_PCSUITE_ACM_INFO(0x01d4), }, /* Nokia E55 */
	{ NOKIA_PCSUITE_ACM_INFO(0x0302), }, /* Nokia N8 */
	{ NOKIA_PCSUITE_ACM_INFO(0x0335), }, /* Nokia E7 */
	{ NOKIA_PCSUITE_ACM_INFO(0x03cd), }, /* Nokia C7 */
	{ SAMSUNG_PCSUITE_ACM_INFO(0x6651), }, /* Samsung GTi8510 (INNOV8) */

	/* Support for Owen devices */
	{ USB_DEVICE(0x03eb, 0x0030), }, /* Owen SI30 */

	/* NOTE: non-Nokia COMM/ACM/0xff is likely MSFT RNDIS... NOT a modem! */

#if IS_ENABLED(CONFIG_INPUT_IMS_PCU)
	{ USB_DEVICE(0x04d8, 0x0082),	/* Application mode */
	.driver_info = IGNORE_DEVICE,
	},
	{ USB_DEVICE(0x04d8, 0x0083),	/* Bootloader mode */
	.driver_info = IGNORE_DEVICE,
	},
#endif

#if IS_ENABLED(CONFIG_IR_TOY)
	{ USB_DEVICE(0x04d8, 0xfd08),
	.driver_info = IGNORE_DEVICE,
	},

	{ USB_DEVICE(0x04d8, 0xf58b),
	.driver_info = IGNORE_DEVICE,
	},
#endif

#if IS_ENABLED(CONFIG_USB_SERIAL_XR)
	{ USB_DEVICE(0x04e2, 0x1400), .driver_info = IGNORE_DEVICE },
	{ USB_DEVICE(0x04e2, 0x1401), .driver_info = IGNORE_DEVICE },
	{ USB_DEVICE(0x04e2, 0x1402), .driver_info = IGNORE_DEVICE },
	{ USB_DEVICE(0x04e2, 0x1403), .driver_info = IGNORE_DEVICE },
	{ USB_DEVICE(0x04e2, 0x1410), .driver_info = IGNORE_DEVICE },
	{ USB_DEVICE(0x04e2, 0x1411), .driver_info = IGNORE_DEVICE },
	{ USB_DEVICE(0x04e2, 0x1412), .driver_info = IGNORE_DEVICE },
	{ USB_DEVICE(0x04e2, 0x1414), .driver_info = IGNORE_DEVICE },
	{ USB_DEVICE(0x04e2, 0x1420), .driver_info = IGNORE_DEVICE },
	{ USB_DEVICE(0x04e2, 0x1422), .driver_info = IGNORE_DEVICE },
	{ USB_DEVICE(0x04e2, 0x1424), .driver_info = IGNORE_DEVICE },
#endif

	/*Samsung phone in firmware update mode */
	{ USB_DEVICE(0x04e8, 0x685d),
	.driver_info = IGNORE_DEVICE,
	},

	/* Exclude Infineon Flash Loader utility */
	{ USB_DEVICE(0x058b, 0x0041),
	.driver_info = IGNORE_DEVICE,
	},

	/* Exclude ETAS ES58x */
	{ USB_DEVICE(0x108c, 0x0159), /* ES581.4 */
	.driver_info = IGNORE_DEVICE,
	},
	{ USB_DEVICE(0x108c, 0x0168), /* ES582.1 */
	.driver_info = IGNORE_DEVICE,
	},
	{ USB_DEVICE(0x108c, 0x0169), /* ES584.1 */
	.driver_info = IGNORE_DEVICE,
	},

	{ USB_DEVICE(0x1bc7, 0x0021), /* Telit 3G ACM only composition */
	.driver_info = SEND_ZERO_PACKET,
	},
	{ USB_DEVICE(0x1bc7, 0x0023), /* Telit 3G ACM + ECM composition */
	.driver_info = SEND_ZERO_PACKET,
	},

	/* Exclude Goodix Fingerprint Reader */
	{ USB_DEVICE(0x27c6, 0x5395),
	.driver_info = IGNORE_DEVICE,
	},

	/* Exclude Heimann Sensor GmbH USB appset demo */
	{ USB_DEVICE(0x32a7, 0x0000),
	.driver_info = IGNORE_DEVICE,
	},

	/* control interfaces without any protocol set */
	{ USB_INTERFACE_INFO(USB_CLASS_COMM, USB_CDC_SUBCLASS_ACM,
		USB_CDC_PROTO_NONE) },

	/* control interfaces with various AT-command sets */
	{ USB_INTERFACE_INFO(USB_CLASS_COMM, USB_CDC_SUBCLASS_ACM,
		USB_CDC_ACM_PROTO_AT_V25TER) },
	{ USB_INTERFACE_INFO(USB_CLASS_COMM, USB_CDC_SUBCLASS_ACM,
		USB_CDC_ACM_PROTO_AT_PCCA101) },
	{ USB_INTERFACE_INFO(USB_CLASS_COMM, USB_CDC_SUBCLASS_ACM,
		USB_CDC_ACM_PROTO_AT_PCCA101_WAKE) },
	{ USB_INTERFACE_INFO(USB_CLASS_COMM, USB_CDC_SUBCLASS_ACM,
		USB_CDC_ACM_PROTO_AT_GSM) },
	{ USB_INTERFACE_INFO(USB_CLASS_COMM, USB_CDC_SUBCLASS_ACM,
		USB_CDC_ACM_PROTO_AT_3G) },
	{ USB_INTERFACE_INFO(USB_CLASS_COMM, USB_CDC_SUBCLASS_ACM,
		USB_CDC_ACM_PROTO_AT_CDMA) },

	{ USB_DEVICE(0x1519, 0x0452), /* Intel 7260 modem */
	.driver_info = SEND_ZERO_PACKET,
	},

	{ }
};

MODULE_DEVICE_TABLE(usb, acm_ids);

static struct usb_driver acm_driver = {
	.name =		"cdc_acm",
	.probe =	acm_probe,
	.disconnect =	acm_disconnect,
#ifdef CONFIG_PM
	.suspend =	acm_suspend,
	.resume =	acm_resume,
	.reset_resume =	acm_reset_resume,
#endif
	.pre_reset =	acm_pre_reset,
	.id_table =	acm_ids,
#ifdef CONFIG_PM
	.supports_autosuspend = 1,
#endif
	.disable_hub_initiated_lpm = 1,
};

/*
 * TTY driver structures.
 */

static const struct tty_operations acm_ops = {
	.install =		acm_tty_install,
	.open =			acm_tty_open,
	.close =		acm_tty_close,
	.cleanup =		acm_tty_cleanup,
	.hangup =		acm_tty_hangup,
	.write =		acm_tty_write,
	.write_room =		acm_tty_write_room,
	.ioctl =		acm_tty_ioctl,
	.throttle =		acm_tty_throttle,
	.unthrottle =		acm_tty_unthrottle,
	.chars_in_buffer =	acm_tty_chars_in_buffer,
	.break_ctl =		acm_tty_break_ctl,
	.set_termios =		acm_tty_set_termios,
	.tiocmget =		acm_tty_tiocmget,
	.tiocmset =		acm_tty_tiocmset,
	.get_serial =		get_serial_info,
	.set_serial =		set_serial_info,
	.get_icount =		acm_tty_get_icount,
};

/*
 * Init / exit.
 */

static int __init acm_init(void)
{
	int retval;
	acm_tty_driver = tty_alloc_driver(ACM_TTY_MINORS, TTY_DRIVER_REAL_RAW |
			TTY_DRIVER_DYNAMIC_DEV);
	if (IS_ERR(acm_tty_driver))
		return PTR_ERR(acm_tty_driver);
	acm_tty_driver->driver_name = "acm",
	acm_tty_driver->name = "ttyACM",
	acm_tty_driver->major = ACM_TTY_MAJOR,
	acm_tty_driver->minor_start = 0,
	acm_tty_driver->type = TTY_DRIVER_TYPE_SERIAL,
	acm_tty_driver->subtype = SERIAL_TYPE_NORMAL,
	acm_tty_driver->init_termios = tty_std_termios;
	acm_tty_driver->init_termios.c_cflag = B9600 | CS8 | CREAD |
								HUPCL | CLOCAL;
	tty_set_operations(acm_tty_driver, &acm_ops);

	retval = tty_register_driver(acm_tty_driver);
	if (retval) {
		tty_driver_kref_put(acm_tty_driver);
		return retval;
	}

	retval = usb_register(&acm_driver);
	if (retval) {
		tty_unregister_driver(acm_tty_driver);
		tty_driver_kref_put(acm_tty_driver);
		return retval;
	}

	printk(KERN_INFO KBUILD_MODNAME ": " DRIVER_DESC "\n");

	return 0;
}

static void __exit acm_exit(void)
{
	usb_deregister(&acm_driver);
	tty_unregister_driver(acm_tty_driver);
	tty_driver_kref_put(acm_tty_driver);
	idr_destroy(&acm_minors);
}

module_init(acm_init);
module_exit(acm_exit);

MODULE_AUTHOR(DRIVER_AUTHOR);
MODULE_DESCRIPTION(DRIVER_DESC);
MODULE_LICENSE("GPL");
MODULE_ALIAS_CHARDEV_MAJOR(ACM_TTY_MAJOR);<|MERGE_RESOLUTION|>--- conflicted
+++ resolved
@@ -340,11 +340,7 @@
 			acm->iocount.overrun++;
 		spin_unlock_irqrestore(&acm->read_lock, flags);
 
-<<<<<<< HEAD
-		if (newctrl & ACM_CTRL_BRK)
-=======
 		if (newctrl & USB_CDC_SERIAL_STATE_BREAK)
->>>>>>> eb3cdb58
 			tty_flip_buffer_push(&acm->port);
 
 		if (difference)
