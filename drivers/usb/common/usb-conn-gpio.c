--- conflicted
+++ resolved
@@ -211,15 +211,8 @@
 	if (PTR_ERR(info->vbus) == -ENODEV)
 		info->vbus = NULL;
 
-<<<<<<< HEAD
-	if (IS_ERR(info->vbus)) {
-		ret = PTR_ERR(info->vbus);
-		return dev_err_probe(dev, ret, "failed to get vbus :%d\n", ret);
-	}
-=======
 	if (IS_ERR(info->vbus))
 		return dev_err_probe(dev, PTR_ERR(info->vbus), "failed to get vbus\n");
->>>>>>> eb3cdb58
 
 	info->role_sw = usb_role_switch_get(dev);
 	if (IS_ERR(info->role_sw))
