// SPDX-License-Identifier: GPL-2.0
/*
 * ulpi.c - USB ULPI PHY bus
 *
 * Copyright (C) 2015 Intel Corporation
 *
 * Author: Heikki Krogerus <heikki.krogerus@linux.intel.com>
 */

#include <linux/ulpi/interface.h>
#include <linux/ulpi/driver.h>
#include <linux/ulpi/regs.h>
#include <linux/module.h>
#include <linux/slab.h>
#include <linux/acpi.h>
#include <linux/debugfs.h>
#include <linux/of.h>
#include <linux/of_device.h>
#include <linux/clk/clk-conf.h>

/* -------------------------------------------------------------------------- */

int ulpi_read(struct ulpi *ulpi, u8 addr)
{
	return ulpi->ops->read(ulpi->dev.parent, addr);
}
EXPORT_SYMBOL_GPL(ulpi_read);

int ulpi_write(struct ulpi *ulpi, u8 addr, u8 val)
{
	return ulpi->ops->write(ulpi->dev.parent, addr, val);
}
EXPORT_SYMBOL_GPL(ulpi_write);

/* -------------------------------------------------------------------------- */

static int ulpi_match(struct device *dev, struct device_driver *driver)
{
	struct ulpi_driver *drv = to_ulpi_driver(driver);
	struct ulpi *ulpi = to_ulpi_dev(dev);
	const struct ulpi_device_id *id;

	/*
	 * Some ULPI devices don't have a vendor id
	 * or provide an id_table so rely on OF match.
	 */
	if (ulpi->id.vendor == 0 || !drv->id_table)
		return of_driver_match_device(dev, driver);

	for (id = drv->id_table; id->vendor; id++)
		if (id->vendor == ulpi->id.vendor &&
		    id->product == ulpi->id.product)
			return 1;

	return 0;
}

static int ulpi_uevent(const struct device *dev, struct kobj_uevent_env *env)
{
	const struct ulpi *ulpi = to_ulpi_dev(dev);
	int ret;

	ret = of_device_uevent_modalias(dev, env);
	if (ret != -ENODEV)
		return ret;

	if (add_uevent_var(env, "MODALIAS=ulpi:v%04xp%04x",
			   ulpi->id.vendor, ulpi->id.product))
		return -ENOMEM;
	return 0;
}

static int ulpi_probe(struct device *dev)
{
	struct ulpi_driver *drv = to_ulpi_driver(dev->driver);
	int ret;

	ret = of_clk_set_defaults(dev->of_node, false);
	if (ret < 0)
		return ret;

	return drv->probe(to_ulpi_dev(dev));
}

static void ulpi_remove(struct device *dev)
{
	struct ulpi_driver *drv = to_ulpi_driver(dev->driver);

	if (drv->remove)
		drv->remove(to_ulpi_dev(dev));
}

static const struct bus_type ulpi_bus = {
	.name = "ulpi",
	.match = ulpi_match,
	.uevent = ulpi_uevent,
	.probe = ulpi_probe,
	.remove = ulpi_remove,
};

/* -------------------------------------------------------------------------- */

static ssize_t modalias_show(struct device *dev, struct device_attribute *attr,
			     char *buf)
{
	int len;
	struct ulpi *ulpi = to_ulpi_dev(dev);

	len = of_device_modalias(dev, buf, PAGE_SIZE);
	if (len != -ENODEV)
		return len;

	return sprintf(buf, "ulpi:v%04xp%04x\n",
		       ulpi->id.vendor, ulpi->id.product);
}
static DEVICE_ATTR_RO(modalias);

static struct attribute *ulpi_dev_attrs[] = {
	&dev_attr_modalias.attr,
	NULL
};

static const struct attribute_group ulpi_dev_attr_group = {
	.attrs = ulpi_dev_attrs,
};

static const struct attribute_group *ulpi_dev_attr_groups[] = {
	&ulpi_dev_attr_group,
	NULL
};

static void ulpi_dev_release(struct device *dev)
{
	of_node_put(dev->of_node);
	kfree(to_ulpi_dev(dev));
}

static const struct device_type ulpi_dev_type = {
	.name = "ulpi_device",
	.groups = ulpi_dev_attr_groups,
	.release = ulpi_dev_release,
};

/* -------------------------------------------------------------------------- */

/**
 * __ulpi_register_driver - register a driver with the ULPI bus
 * @drv: driver being registered
 * @module: ends up being THIS_MODULE
 *
 * Registers a driver with the ULPI bus.
 */
int __ulpi_register_driver(struct ulpi_driver *drv, struct module *module)
{
	if (!drv->probe)
		return -EINVAL;

	drv->driver.owner = module;
	drv->driver.bus = &ulpi_bus;

	return driver_register(&drv->driver);
}
EXPORT_SYMBOL_GPL(__ulpi_register_driver);

/**
 * ulpi_unregister_driver - unregister a driver with the ULPI bus
 * @drv: driver to unregister
 *
 * Unregisters a driver with the ULPI bus.
 */
void ulpi_unregister_driver(struct ulpi_driver *drv)
{
	driver_unregister(&drv->driver);
}
EXPORT_SYMBOL_GPL(ulpi_unregister_driver);

/* -------------------------------------------------------------------------- */

static int ulpi_of_register(struct ulpi *ulpi)
{
	struct device_node *np = NULL, *child;
	struct device *parent;

	/* Find a ulpi bus underneath the parent or the grandparent */
	parent = ulpi->dev.parent;
	if (parent->of_node)
		np = of_get_child_by_name(parent->of_node, "ulpi");
	else if (parent->parent && parent->parent->of_node)
		np = of_get_child_by_name(parent->parent->of_node, "ulpi");
	if (!np)
		return 0;

	child = of_get_next_available_child(np, NULL);
	of_node_put(np);
	if (!child)
		return -EINVAL;

	ulpi->dev.of_node = child;

	return 0;
}

static int ulpi_read_id(struct ulpi *ulpi)
{
	int ret;

	/* Test the interface */
	ret = ulpi_write(ulpi, ULPI_SCRATCH, 0xaa);
	if (ret < 0)
		goto err;

	ret = ulpi_read(ulpi, ULPI_SCRATCH);
	if (ret < 0)
		return ret;

	if (ret != 0xaa)
		goto err;

	ulpi->id.vendor = ulpi_read(ulpi, ULPI_VENDOR_ID_LOW);
	ulpi->id.vendor |= ulpi_read(ulpi, ULPI_VENDOR_ID_HIGH) << 8;

	ulpi->id.product = ulpi_read(ulpi, ULPI_PRODUCT_ID_LOW);
	ulpi->id.product |= ulpi_read(ulpi, ULPI_PRODUCT_ID_HIGH) << 8;

	/* Some ULPI devices don't have a vendor id so rely on OF match */
	if (ulpi->id.vendor == 0)
		goto err;

	request_module("ulpi:v%04xp%04x", ulpi->id.vendor, ulpi->id.product);
	return 0;
err:
	of_request_module(ulpi->dev.of_node);
	return 0;
}

<<<<<<< HEAD
static int ulpi_regs_read(struct seq_file *seq, void *data)
=======
static int ulpi_regs_show(struct seq_file *seq, void *data)
>>>>>>> eb3cdb58
{
	struct ulpi *ulpi = seq->private;

#define ulpi_print(name, reg) do { \
	int ret = ulpi_read(ulpi, reg); \
	if (ret < 0) \
		return ret; \
	seq_printf(seq, name " %.02x\n", ret); \
} while (0)

	ulpi_print("Vendor ID Low               ", ULPI_VENDOR_ID_LOW);
	ulpi_print("Vendor ID High              ", ULPI_VENDOR_ID_HIGH);
	ulpi_print("Product ID Low              ", ULPI_PRODUCT_ID_LOW);
	ulpi_print("Product ID High             ", ULPI_PRODUCT_ID_HIGH);
	ulpi_print("Function Control            ", ULPI_FUNC_CTRL);
	ulpi_print("Interface Control           ", ULPI_IFC_CTRL);
	ulpi_print("OTG Control                 ", ULPI_OTG_CTRL);
	ulpi_print("USB Interrupt Enable Rising ", ULPI_USB_INT_EN_RISE);
	ulpi_print("USB Interrupt Enable Falling", ULPI_USB_INT_EN_FALL);
	ulpi_print("USB Interrupt Status        ", ULPI_USB_INT_STS);
	ulpi_print("USB Interrupt Latch         ", ULPI_USB_INT_LATCH);
	ulpi_print("Debug                       ", ULPI_DEBUG);
	ulpi_print("Scratch Register            ", ULPI_SCRATCH);
	ulpi_print("Carkit Control              ", ULPI_CARKIT_CTRL);
	ulpi_print("Carkit Interrupt Delay      ", ULPI_CARKIT_INT_DELAY);
	ulpi_print("Carkit Interrupt Enable     ", ULPI_CARKIT_INT_EN);
	ulpi_print("Carkit Interrupt Status     ", ULPI_CARKIT_INT_STS);
	ulpi_print("Carkit Interrupt Latch      ", ULPI_CARKIT_INT_LATCH);
	ulpi_print("Carkit Pulse Control        ", ULPI_CARKIT_PLS_CTRL);
	ulpi_print("Transmit Positive Width     ", ULPI_TX_POS_WIDTH);
	ulpi_print("Transmit Negative Width     ", ULPI_TX_NEG_WIDTH);
	ulpi_print("Receive Polarity Recovery   ", ULPI_POLARITY_RECOVERY);

	return 0;
}
<<<<<<< HEAD

static int ulpi_regs_open(struct inode *inode, struct file *f)
{
	struct ulpi *ulpi = inode->i_private;

	return single_open(f, ulpi_regs_read, ulpi);
}

static const struct file_operations ulpi_regs_ops = {
	.owner = THIS_MODULE,
	.open = ulpi_regs_open,
	.release = single_release,
	.read = seq_read,
	.llseek = seq_lseek
};

#define ULPI_ROOT debugfs_lookup(KBUILD_MODNAME, NULL)
=======
DEFINE_SHOW_ATTRIBUTE(ulpi_regs);

static struct dentry *ulpi_root;
>>>>>>> eb3cdb58

static int ulpi_register(struct device *dev, struct ulpi *ulpi)
{
	int ret;
	struct dentry *root;

	ulpi->dev.parent = dev; /* needed early for ops */
	ulpi->dev.bus = &ulpi_bus;
	ulpi->dev.type = &ulpi_dev_type;
	dev_set_name(&ulpi->dev, "%s.ulpi", dev_name(dev));

	ACPI_COMPANION_SET(&ulpi->dev, ACPI_COMPANION(dev));

	ret = ulpi_of_register(ulpi);
	if (ret)
		return ret;

	ret = ulpi_read_id(ulpi);
	if (ret) {
		of_node_put(ulpi->dev.of_node);
		return ret;
	}

	ret = device_register(&ulpi->dev);
	if (ret) {
		put_device(&ulpi->dev);
		return ret;
	}

<<<<<<< HEAD
	root = debugfs_create_dir(dev_name(dev), ULPI_ROOT);
	debugfs_create_file("regs", 0444, root, ulpi, &ulpi_regs_ops);
=======
	root = debugfs_create_dir(dev_name(dev), ulpi_root);
	debugfs_create_file("regs", 0444, root, ulpi, &ulpi_regs_fops);
>>>>>>> eb3cdb58

	dev_dbg(&ulpi->dev, "registered ULPI PHY: vendor %04x, product %04x\n",
		ulpi->id.vendor, ulpi->id.product);

	return 0;
}

/**
 * ulpi_register_interface - instantiate new ULPI device
 * @dev: USB controller's device interface
 * @ops: ULPI register access
 *
 * Allocates and registers a ULPI device and an interface for it. Called from
 * the USB controller that provides the ULPI interface.
 */
struct ulpi *ulpi_register_interface(struct device *dev,
				     const struct ulpi_ops *ops)
{
	struct ulpi *ulpi;
	int ret;

	ulpi = kzalloc(sizeof(*ulpi), GFP_KERNEL);
	if (!ulpi)
		return ERR_PTR(-ENOMEM);

	ulpi->ops = ops;

	ret = ulpi_register(dev, ulpi);
	if (ret) {
		kfree(ulpi);
		return ERR_PTR(ret);
	}

	return ulpi;
}
EXPORT_SYMBOL_GPL(ulpi_register_interface);

/**
 * ulpi_unregister_interface - unregister ULPI interface
 * @ulpi: struct ulpi_interface
 *
 * Unregisters a ULPI device and it's interface that was created with
 * ulpi_create_interface().
 */
void ulpi_unregister_interface(struct ulpi *ulpi)
{
<<<<<<< HEAD
	debugfs_remove_recursive(debugfs_lookup(dev_name(&ulpi->dev),
						ULPI_ROOT));
=======
	debugfs_lookup_and_remove(dev_name(&ulpi->dev), ulpi_root);
>>>>>>> eb3cdb58
	device_unregister(&ulpi->dev);
}
EXPORT_SYMBOL_GPL(ulpi_unregister_interface);

/* -------------------------------------------------------------------------- */

static int __init ulpi_init(void)
{
	int ret;
<<<<<<< HEAD
	struct dentry *root;

	root = debugfs_create_dir(KBUILD_MODNAME, NULL);
	ret = bus_register(&ulpi_bus);
	if (ret)
		debugfs_remove(root);
=======

	ulpi_root = debugfs_create_dir(KBUILD_MODNAME, NULL);
	ret = bus_register(&ulpi_bus);
	if (ret)
		debugfs_remove(ulpi_root);
>>>>>>> eb3cdb58
	return ret;
}
subsys_initcall(ulpi_init);

static void __exit ulpi_exit(void)
{
	bus_unregister(&ulpi_bus);
<<<<<<< HEAD
	debugfs_remove_recursive(ULPI_ROOT);
=======
	debugfs_remove(ulpi_root);
>>>>>>> eb3cdb58
}
module_exit(ulpi_exit);

MODULE_AUTHOR("Intel Corporation");
MODULE_LICENSE("GPL v2");
MODULE_DESCRIPTION("USB ULPI PHY bus");<|MERGE_RESOLUTION|>--- conflicted
+++ resolved
@@ -233,11 +233,7 @@
 	return 0;
 }
 
-<<<<<<< HEAD
-static int ulpi_regs_read(struct seq_file *seq, void *data)
-=======
 static int ulpi_regs_show(struct seq_file *seq, void *data)
->>>>>>> eb3cdb58
 {
 	struct ulpi *ulpi = seq->private;
 
@@ -273,29 +269,9 @@
 
 	return 0;
 }
-<<<<<<< HEAD
-
-static int ulpi_regs_open(struct inode *inode, struct file *f)
-{
-	struct ulpi *ulpi = inode->i_private;
-
-	return single_open(f, ulpi_regs_read, ulpi);
-}
-
-static const struct file_operations ulpi_regs_ops = {
-	.owner = THIS_MODULE,
-	.open = ulpi_regs_open,
-	.release = single_release,
-	.read = seq_read,
-	.llseek = seq_lseek
-};
-
-#define ULPI_ROOT debugfs_lookup(KBUILD_MODNAME, NULL)
-=======
 DEFINE_SHOW_ATTRIBUTE(ulpi_regs);
 
 static struct dentry *ulpi_root;
->>>>>>> eb3cdb58
 
 static int ulpi_register(struct device *dev, struct ulpi *ulpi)
 {
@@ -325,13 +301,8 @@
 		return ret;
 	}
 
-<<<<<<< HEAD
-	root = debugfs_create_dir(dev_name(dev), ULPI_ROOT);
-	debugfs_create_file("regs", 0444, root, ulpi, &ulpi_regs_ops);
-=======
 	root = debugfs_create_dir(dev_name(dev), ulpi_root);
 	debugfs_create_file("regs", 0444, root, ulpi, &ulpi_regs_fops);
->>>>>>> eb3cdb58
 
 	dev_dbg(&ulpi->dev, "registered ULPI PHY: vendor %04x, product %04x\n",
 		ulpi->id.vendor, ulpi->id.product);
@@ -378,12 +349,7 @@
  */
 void ulpi_unregister_interface(struct ulpi *ulpi)
 {
-<<<<<<< HEAD
-	debugfs_remove_recursive(debugfs_lookup(dev_name(&ulpi->dev),
-						ULPI_ROOT));
-=======
 	debugfs_lookup_and_remove(dev_name(&ulpi->dev), ulpi_root);
->>>>>>> eb3cdb58
 	device_unregister(&ulpi->dev);
 }
 EXPORT_SYMBOL_GPL(ulpi_unregister_interface);
@@ -393,20 +359,11 @@
 static int __init ulpi_init(void)
 {
 	int ret;
-<<<<<<< HEAD
-	struct dentry *root;
-
-	root = debugfs_create_dir(KBUILD_MODNAME, NULL);
-	ret = bus_register(&ulpi_bus);
-	if (ret)
-		debugfs_remove(root);
-=======
 
 	ulpi_root = debugfs_create_dir(KBUILD_MODNAME, NULL);
 	ret = bus_register(&ulpi_bus);
 	if (ret)
 		debugfs_remove(ulpi_root);
->>>>>>> eb3cdb58
 	return ret;
 }
 subsys_initcall(ulpi_init);
@@ -414,11 +371,7 @@
 static void __exit ulpi_exit(void)
 {
 	bus_unregister(&ulpi_bus);
-<<<<<<< HEAD
-	debugfs_remove_recursive(ULPI_ROOT);
-=======
 	debugfs_remove(ulpi_root);
->>>>>>> eb3cdb58
 }
 module_exit(ulpi_exit);
 
