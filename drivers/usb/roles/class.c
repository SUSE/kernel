--- conflicted
+++ resolved
@@ -228,11 +228,7 @@
 	if (!fwnode)
 		return NULL;
 
-<<<<<<< HEAD
-	dev = class_find_device_by_fwnode(role_class, fwnode);
-=======
 	dev = class_find_device_by_fwnode(&role_class, fwnode);
->>>>>>> 2d5404ca
 	if (dev) {
 		sw = to_role_switch(dev);
 		WARN_ON(!try_module_get(sw->module));
@@ -397,15 +393,12 @@
 		return ERR_PTR(ret);
 	}
 
-<<<<<<< HEAD
-=======
 	if (dev_fwnode(&sw->dev)) {
 		ret = component_add(&sw->dev, &connector_ops);
 		if (ret)
 			dev_warn(&sw->dev, "failed to add component\n");
 	}
 
->>>>>>> 2d5404ca
 	sw->registered = true;
 
 	/* TODO: Symlinks for the host port and the device controller. */
@@ -422,19 +415,12 @@
  */
 void usb_role_switch_unregister(struct usb_role_switch *sw)
 {
-<<<<<<< HEAD
-	if (!IS_ERR_OR_NULL(sw)) {
-		sw->registered = false;
-		device_unregister(&sw->dev);
-	}
-=======
 	if (IS_ERR_OR_NULL(sw))
 		return;
 	sw->registered = false;
 	if (dev_fwnode(&sw->dev))
 		component_del(&sw->dev, &connector_ops);
 	device_unregister(&sw->dev);
->>>>>>> 2d5404ca
 }
 EXPORT_SYMBOL_GPL(usb_role_switch_unregister);
 
