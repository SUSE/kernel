--- conflicted
+++ resolved
@@ -12,15 +12,6 @@
 #ifndef __TUSB6010_H__
 #define __TUSB6010_H__
 
-<<<<<<< HEAD
-#ifdef CONFIG_USB_TUSB6010
-#define musb_in_tusb()			1
-#else
-#define musb_in_tusb()			0
-#endif
-
-=======
->>>>>>> 4c834452
 #ifdef CONFIG_USB_TUSB_OMAP_DMA
 #define tusb_dma_omap()			1
 #else
