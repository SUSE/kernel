--- conflicted
+++ resolved
@@ -1608,18 +1608,10 @@
 	 * We will be following that flowchart in order to avoid any problems
 	 * that might arise with internal Finite State Machine.
 	 */
-<<<<<<< HEAD
-
-	if (musb->int_usb)
-		retval |= musb_stage0_irq(musb, musb->int_usb,
-				devctl);
-
-=======
 
 	if (musb->int_usb)
 		retval |= musb_stage0_irq(musb, musb->int_usb, devctl);
 
->>>>>>> 53b729de
 	if (musb->int_tx & 1) {
 		if (is_host_active(musb))
 			retval |= musb_h_ep0_irq(musb);
@@ -1630,35 +1622,6 @@
 		musb->int_tx &= ~BIT(0);
 	}
 
-<<<<<<< HEAD
-	reg = musb->int_tx >> 1;
-	ep_num = 1;
-	while (reg) {
-		if (reg & 1) {
-			retval = IRQ_HANDLED;
-			if (is_host_active(musb))
-				musb_host_tx(musb, ep_num);
-			else
-				musb_g_tx(musb, ep_num);
-		}
-		reg >>= 1;
-		ep_num++;
-	}
-
-	reg = musb->int_rx >> 1;
-	ep_num = 1;
-	while (reg) {
-		if (reg & 1) {
-			retval = IRQ_HANDLED;
-			if (is_host_active(musb))
-				musb_host_rx(musb, ep_num);
-			else
-				musb_g_rx(musb, ep_num);
-		}
-
-		reg >>= 1;
-		ep_num++;
-=======
 	status = musb->int_tx;
 
 	for_each_set_bit(epnum, &status, 16) {
@@ -1677,7 +1640,6 @@
 			musb_host_rx(musb, epnum);
 		else
 			musb_g_rx(musb, epnum);
->>>>>>> 53b729de
 	}
 
 	return retval;
