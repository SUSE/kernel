--- conflicted
+++ resolved
@@ -595,26 +595,18 @@
 static inline void musb_set_state(struct musb *musb,
 				  enum usb_otg_state otg_state)
 {
-<<<<<<< HEAD
-	musb->xceiv->otg->state = otg_state;
-=======
 	if (musb->xceiv)
 		musb->xceiv->otg->state = otg_state;
 	else
 		musb->otg_state = otg_state;
->>>>>>> eb3cdb58
 }
 
 static inline enum usb_otg_state musb_get_state(struct musb *musb)
 {
-<<<<<<< HEAD
-	return musb->xceiv->otg->state;
-=======
 	if (musb->xceiv)
 		return musb->xceiv->otg->state;
 
 	return musb->otg_state;
->>>>>>> eb3cdb58
 }
 
 static inline const char *musb_otg_state_string(struct musb *musb)
