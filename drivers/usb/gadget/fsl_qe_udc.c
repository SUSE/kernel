--- conflicted
+++ resolved
@@ -2768,17 +2768,11 @@
 MODULE_DEVICE_TABLE(of, qe_udc_match);
 
 static struct of_platform_driver udc_driver = {
-<<<<<<< HEAD
-	.owner		= THIS_MODULE,
-	.name           = (char *)driver_name,
-	.match_table    = qe_udc_match,
-=======
 	.driver = {
 		.name = (char *)driver_name,
 		.owner = THIS_MODULE,
 		.of_match_table = qe_udc_match,
 	},
->>>>>>> e44a21b7
 	.probe          = qe_udc_probe,
 	.remove         = __devexit_p(qe_udc_remove),
 #ifdef CONFIG_PM
