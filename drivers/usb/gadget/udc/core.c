// SPDX-License-Identifier: GPL-2.0
/*
 * udc.c - Core UDC Framework
 *
 * Copyright (C) 2010 Texas Instruments
 * Author: Felipe Balbi <balbi@ti.com>
 */

#define pr_fmt(fmt)	"UDC core: " fmt

#include <linux/kernel.h>
#include <linux/module.h>
#include <linux/device.h>
#include <linux/list.h>
#include <linux/idr.h>
#include <linux/err.h>
#include <linux/dma-mapping.h>
#include <linux/sched/task_stack.h>
#include <linux/workqueue.h>

#include <linux/usb/ch9.h>
#include <linux/usb/gadget.h>
#include <linux/usb.h>

#include "trace.h"

static DEFINE_IDA(gadget_id_numbers);

static struct bus_type gadget_bus_type;

/**
 * struct usb_udc - describes one usb device controller
 * @driver: the gadget driver pointer. For use by the class code
 * @dev: the child device to the actual controller
 * @gadget: the gadget. For use by the class code
 * @list: for use by the udc class driver
 * @vbus: for udcs who care about vbus status, this value is real vbus status;
 * for udcs who do not care about vbus status, this value is always true
 * @started: the UDC's started state. True if the UDC had started.
 * @allow_connect: Indicates whether UDC is allowed to be pulled up.
 * Set/cleared by gadget_(un)bind_driver() after gadget driver is bound or
 * unbound.
 * @connect_lock: protects udc->started, gadget->connect,
 * gadget->allow_connect and gadget->deactivate. The routines
 * usb_gadget_connect_locked(), usb_gadget_disconnect_locked(),
 * usb_udc_connect_control_locked(), usb_gadget_udc_start_locked() and
 * usb_gadget_udc_stop_locked() are called with this lock held.
 *
 * This represents the internal data structure which is used by the UDC-class
 * to hold information about udc driver and gadget together.
 */
struct usb_udc {
	struct usb_gadget_driver	*driver;
	struct usb_gadget		*gadget;
	struct device			dev;
	struct list_head		list;
	bool				vbus;
	bool				started;
	bool				allow_connect;
	struct work_struct		vbus_work;
	struct mutex			connect_lock;
};

static struct class *udc_class;
static LIST_HEAD(udc_list);

/* Protects udc_list, udc->driver, driver->is_bound, and related calls */
static DEFINE_MUTEX(udc_lock);

/* ------------------------------------------------------------------------- */

/**
 * usb_ep_set_maxpacket_limit - set maximum packet size limit for endpoint
 * @ep:the endpoint being configured
 * @maxpacket_limit:value of maximum packet size limit
 *
 * This function should be used only in UDC drivers to initialize endpoint
 * (usually in probe function).
 */
void usb_ep_set_maxpacket_limit(struct usb_ep *ep,
					      unsigned maxpacket_limit)
{
	ep->maxpacket_limit = maxpacket_limit;
	ep->maxpacket = maxpacket_limit;

	trace_usb_ep_set_maxpacket_limit(ep, 0);
}
EXPORT_SYMBOL_GPL(usb_ep_set_maxpacket_limit);

/**
 * usb_ep_enable - configure endpoint, making it usable
 * @ep:the endpoint being configured.  may not be the endpoint named "ep0".
 *	drivers discover endpoints through the ep_list of a usb_gadget.
 *
 * When configurations are set, or when interface settings change, the driver
 * will enable or disable the relevant endpoints.  while it is enabled, an
 * endpoint may be used for i/o until the driver receives a disconnect() from
 * the host or until the endpoint is disabled.
 *
 * the ep0 implementation (which calls this routine) must ensure that the
 * hardware capabilities of each endpoint match the descriptor provided
 * for it.  for example, an endpoint named "ep2in-bulk" would be usable
 * for interrupt transfers as well as bulk, but it likely couldn't be used
 * for iso transfers or for endpoint 14.  some endpoints are fully
 * configurable, with more generic names like "ep-a".  (remember that for
 * USB, "in" means "towards the USB host".)
 *
 * This routine may be called in an atomic (interrupt) context.
 *
 * returns zero, or a negative error code.
 */
int usb_ep_enable(struct usb_ep *ep)
{
	int ret = 0;

	if (ep->enabled)
		goto out;

	/* UDC drivers can't handle endpoints with maxpacket size 0 */
	if (usb_endpoint_maxp(ep->desc) == 0) {
		/*
		 * We should log an error message here, but we can't call
		 * dev_err() because there's no way to find the gadget
		 * given only ep.
		 */
		ret = -EINVAL;
		goto out;
	}

	ret = ep->ops->enable(ep, ep->desc);
	if (ret)
		goto out;

	ep->enabled = true;

out:
	trace_usb_ep_enable(ep, ret);

	return ret;
}
EXPORT_SYMBOL_GPL(usb_ep_enable);

/**
 * usb_ep_disable - endpoint is no longer usable
 * @ep:the endpoint being unconfigured.  may not be the endpoint named "ep0".
 *
 * no other task may be using this endpoint when this is called.
 * any pending and uncompleted requests will complete with status
 * indicating disconnect (-ESHUTDOWN) before this call returns.
 * gadget drivers must call usb_ep_enable() again before queueing
 * requests to the endpoint.
 *
 * This routine may be called in an atomic (interrupt) context.
 *
 * returns zero, or a negative error code.
 */
int usb_ep_disable(struct usb_ep *ep)
{
	int ret = 0;

	if (!ep->enabled)
		goto out;

	ret = ep->ops->disable(ep);
	if (ret)
		goto out;

	ep->enabled = false;

out:
	trace_usb_ep_disable(ep, ret);

	return ret;
}
EXPORT_SYMBOL_GPL(usb_ep_disable);

/**
 * usb_ep_alloc_request - allocate a request object to use with this endpoint
 * @ep:the endpoint to be used with with the request
 * @gfp_flags:GFP_* flags to use
 *
 * Request objects must be allocated with this call, since they normally
 * need controller-specific setup and may even need endpoint-specific
 * resources such as allocation of DMA descriptors.
 * Requests may be submitted with usb_ep_queue(), and receive a single
 * completion callback.  Free requests with usb_ep_free_request(), when
 * they are no longer needed.
 *
 * Returns the request, or null if one could not be allocated.
 */
struct usb_request *usb_ep_alloc_request(struct usb_ep *ep,
						       gfp_t gfp_flags)
{
	struct usb_request *req = NULL;

	req = ep->ops->alloc_request(ep, gfp_flags);

	trace_usb_ep_alloc_request(ep, req, req ? 0 : -ENOMEM);

	return req;
}
EXPORT_SYMBOL_GPL(usb_ep_alloc_request);

/**
 * usb_ep_free_request - frees a request object
 * @ep:the endpoint associated with the request
 * @req:the request being freed
 *
 * Reverses the effect of usb_ep_alloc_request().
 * Caller guarantees the request is not queued, and that it will
 * no longer be requeued (or otherwise used).
 */
void usb_ep_free_request(struct usb_ep *ep,
				       struct usb_request *req)
{
	trace_usb_ep_free_request(ep, req, 0);
	ep->ops->free_request(ep, req);
}
EXPORT_SYMBOL_GPL(usb_ep_free_request);

/**
 * usb_ep_queue - queues (submits) an I/O request to an endpoint.
 * @ep:the endpoint associated with the request
 * @req:the request being submitted
 * @gfp_flags: GFP_* flags to use in case the lower level driver couldn't
 *	pre-allocate all necessary memory with the request.
 *
 * This tells the device controller to perform the specified request through
 * that endpoint (reading or writing a buffer).  When the request completes,
 * including being canceled by usb_ep_dequeue(), the request's completion
 * routine is called to return the request to the driver.  Any endpoint
 * (except control endpoints like ep0) may have more than one transfer
 * request queued; they complete in FIFO order.  Once a gadget driver
 * submits a request, that request may not be examined or modified until it
 * is given back to that driver through the completion callback.
 *
 * Each request is turned into one or more packets.  The controller driver
 * never merges adjacent requests into the same packet.  OUT transfers
 * will sometimes use data that's already buffered in the hardware.
 * Drivers can rely on the fact that the first byte of the request's buffer
 * always corresponds to the first byte of some USB packet, for both
 * IN and OUT transfers.
 *
 * Bulk endpoints can queue any amount of data; the transfer is packetized
 * automatically.  The last packet will be short if the request doesn't fill it
 * out completely.  Zero length packets (ZLPs) should be avoided in portable
 * protocols since not all usb hardware can successfully handle zero length
 * packets.  (ZLPs may be explicitly written, and may be implicitly written if
 * the request 'zero' flag is set.)  Bulk endpoints may also be used
 * for interrupt transfers; but the reverse is not true, and some endpoints
 * won't support every interrupt transfer.  (Such as 768 byte packets.)
 *
 * Interrupt-only endpoints are less functional than bulk endpoints, for
 * example by not supporting queueing or not handling buffers that are
 * larger than the endpoint's maxpacket size.  They may also treat data
 * toggle differently.
 *
 * Control endpoints ... after getting a setup() callback, the driver queues
 * one response (even if it would be zero length).  That enables the
 * status ack, after transferring data as specified in the response.  Setup
 * functions may return negative error codes to generate protocol stalls.
 * (Note that some USB device controllers disallow protocol stall responses
 * in some cases.)  When control responses are deferred (the response is
 * written after the setup callback returns), then usb_ep_set_halt() may be
 * used on ep0 to trigger protocol stalls.  Depending on the controller,
 * it may not be possible to trigger a status-stage protocol stall when the
 * data stage is over, that is, from within the response's completion
 * routine.
 *
 * For periodic endpoints, like interrupt or isochronous ones, the usb host
 * arranges to poll once per interval, and the gadget driver usually will
 * have queued some data to transfer at that time.
 *
 * Note that @req's ->complete() callback must never be called from
 * within usb_ep_queue() as that can create deadlock situations.
 *
 * This routine may be called in interrupt context.
 *
 * Returns zero, or a negative error code.  Endpoints that are not enabled
 * report errors; errors will also be
 * reported when the usb peripheral is disconnected.
 *
 * If and only if @req is successfully queued (the return value is zero),
 * @req->complete() will be called exactly once, when the Gadget core and
 * UDC are finished with the request.  When the completion function is called,
 * control of the request is returned to the device driver which submitted it.
 * The completion handler may then immediately free or reuse @req.
 */
int usb_ep_queue(struct usb_ep *ep,
			       struct usb_request *req, gfp_t gfp_flags)
{
	int ret = 0;

	if (WARN_ON_ONCE(!ep->enabled && ep->address)) {
		ret = -ESHUTDOWN;
		goto out;
	}

	ret = ep->ops->queue(ep, req, gfp_flags);

out:
	trace_usb_ep_queue(ep, req, ret);

	return ret;
}
EXPORT_SYMBOL_GPL(usb_ep_queue);

/**
 * usb_ep_dequeue - dequeues (cancels, unlinks) an I/O request from an endpoint
 * @ep:the endpoint associated with the request
 * @req:the request being canceled
 *
 * If the request is still active on the endpoint, it is dequeued and
 * eventually its completion routine is called (with status -ECONNRESET);
 * else a negative error code is returned.  This routine is asynchronous,
 * that is, it may return before the completion routine runs.
 *
 * Note that some hardware can't clear out write fifos (to unlink the request
 * at the head of the queue) except as part of disconnecting from usb. Such
 * restrictions prevent drivers from supporting configuration changes,
 * even to configuration zero (a "chapter 9" requirement).
 *
 * This routine may be called in interrupt context.
 */
int usb_ep_dequeue(struct usb_ep *ep, struct usb_request *req)
{
	int ret;

	ret = ep->ops->dequeue(ep, req);
	trace_usb_ep_dequeue(ep, req, ret);

	return ret;
}
EXPORT_SYMBOL_GPL(usb_ep_dequeue);

/**
 * usb_ep_set_halt - sets the endpoint halt feature.
 * @ep: the non-isochronous endpoint being stalled
 *
 * Use this to stall an endpoint, perhaps as an error report.
 * Except for control endpoints,
 * the endpoint stays halted (will not stream any data) until the host
 * clears this feature; drivers may need to empty the endpoint's request
 * queue first, to make sure no inappropriate transfers happen.
 *
 * Note that while an endpoint CLEAR_FEATURE will be invisible to the
 * gadget driver, a SET_INTERFACE will not be.  To reset endpoints for the
 * current altsetting, see usb_ep_clear_halt().  When switching altsettings,
 * it's simplest to use usb_ep_enable() or usb_ep_disable() for the endpoints.
 *
 * This routine may be called in interrupt context.
 *
 * Returns zero, or a negative error code.  On success, this call sets
 * underlying hardware state that blocks data transfers.
 * Attempts to halt IN endpoints will fail (returning -EAGAIN) if any
 * transfer requests are still queued, or if the controller hardware
 * (usually a FIFO) still holds bytes that the host hasn't collected.
 */
int usb_ep_set_halt(struct usb_ep *ep)
{
	int ret;

	ret = ep->ops->set_halt(ep, 1);
	trace_usb_ep_set_halt(ep, ret);

	return ret;
}
EXPORT_SYMBOL_GPL(usb_ep_set_halt);

/**
 * usb_ep_clear_halt - clears endpoint halt, and resets toggle
 * @ep:the bulk or interrupt endpoint being reset
 *
 * Use this when responding to the standard usb "set interface" request,
 * for endpoints that aren't reconfigured, after clearing any other state
 * in the endpoint's i/o queue.
 *
 * This routine may be called in interrupt context.
 *
 * Returns zero, or a negative error code.  On success, this call clears
 * the underlying hardware state reflecting endpoint halt and data toggle.
 * Note that some hardware can't support this request (like pxa2xx_udc),
 * and accordingly can't correctly implement interface altsettings.
 */
int usb_ep_clear_halt(struct usb_ep *ep)
{
	int ret;

	ret = ep->ops->set_halt(ep, 0);
	trace_usb_ep_clear_halt(ep, ret);

	return ret;
}
EXPORT_SYMBOL_GPL(usb_ep_clear_halt);

/**
 * usb_ep_set_wedge - sets the halt feature and ignores clear requests
 * @ep: the endpoint being wedged
 *
 * Use this to stall an endpoint and ignore CLEAR_FEATURE(HALT_ENDPOINT)
 * requests. If the gadget driver clears the halt status, it will
 * automatically unwedge the endpoint.
 *
 * This routine may be called in interrupt context.
 *
 * Returns zero on success, else negative errno.
 */
int usb_ep_set_wedge(struct usb_ep *ep)
{
	int ret;

	if (ep->ops->set_wedge)
		ret = ep->ops->set_wedge(ep);
	else
		ret = ep->ops->set_halt(ep, 1);

	trace_usb_ep_set_wedge(ep, ret);

	return ret;
}
EXPORT_SYMBOL_GPL(usb_ep_set_wedge);

/**
 * usb_ep_fifo_status - returns number of bytes in fifo, or error
 * @ep: the endpoint whose fifo status is being checked.
 *
 * FIFO endpoints may have "unclaimed data" in them in certain cases,
 * such as after aborted transfers.  Hosts may not have collected all
 * the IN data written by the gadget driver (and reported by a request
 * completion).  The gadget driver may not have collected all the data
 * written OUT to it by the host.  Drivers that need precise handling for
 * fault reporting or recovery may need to use this call.
 *
 * This routine may be called in interrupt context.
 *
 * This returns the number of such bytes in the fifo, or a negative
 * errno if the endpoint doesn't use a FIFO or doesn't support such
 * precise handling.
 */
int usb_ep_fifo_status(struct usb_ep *ep)
{
	int ret;

	if (ep->ops->fifo_status)
		ret = ep->ops->fifo_status(ep);
	else
		ret = -EOPNOTSUPP;

	trace_usb_ep_fifo_status(ep, ret);

	return ret;
}
EXPORT_SYMBOL_GPL(usb_ep_fifo_status);

/**
 * usb_ep_fifo_flush - flushes contents of a fifo
 * @ep: the endpoint whose fifo is being flushed.
 *
 * This call may be used to flush the "unclaimed data" that may exist in
 * an endpoint fifo after abnormal transaction terminations.  The call
 * must never be used except when endpoint is not being used for any
 * protocol translation.
 *
 * This routine may be called in interrupt context.
 */
void usb_ep_fifo_flush(struct usb_ep *ep)
{
	if (ep->ops->fifo_flush)
		ep->ops->fifo_flush(ep);

	trace_usb_ep_fifo_flush(ep, 0);
}
EXPORT_SYMBOL_GPL(usb_ep_fifo_flush);

/* ------------------------------------------------------------------------- */

/**
 * usb_gadget_frame_number - returns the current frame number
 * @gadget: controller that reports the frame number
 *
 * Returns the usb frame number, normally eleven bits from a SOF packet,
 * or negative errno if this device doesn't support this capability.
 */
int usb_gadget_frame_number(struct usb_gadget *gadget)
{
	int ret;

	ret = gadget->ops->get_frame(gadget);

	trace_usb_gadget_frame_number(gadget, ret);

	return ret;
}
EXPORT_SYMBOL_GPL(usb_gadget_frame_number);

/**
 * usb_gadget_wakeup - tries to wake up the host connected to this gadget
 * @gadget: controller used to wake up the host
 *
 * Returns zero on success, else negative error code if the hardware
 * doesn't support such attempts, or its support has not been enabled
 * by the usb host.  Drivers must return device descriptors that report
 * their ability to support this, or hosts won't enable it.
 *
 * This may also try to use SRP to wake the host and start enumeration,
 * even if OTG isn't otherwise in use.  OTG devices may also start
 * remote wakeup even when hosts don't explicitly enable it.
 */
int usb_gadget_wakeup(struct usb_gadget *gadget)
{
	int ret = 0;

	if (!gadget->ops->wakeup) {
		ret = -EOPNOTSUPP;
		goto out;
	}

	ret = gadget->ops->wakeup(gadget);

out:
	trace_usb_gadget_wakeup(gadget, ret);

	return ret;
}
EXPORT_SYMBOL_GPL(usb_gadget_wakeup);

/**
 * usb_gadget_set_selfpowered - sets the device selfpowered feature.
 * @gadget:the device being declared as self-powered
 *
 * this affects the device status reported by the hardware driver
 * to reflect that it now has a local power supply.
 *
 * returns zero on success, else negative errno.
 */
int usb_gadget_set_selfpowered(struct usb_gadget *gadget)
{
	int ret = 0;

	if (!gadget->ops->set_selfpowered) {
		ret = -EOPNOTSUPP;
		goto out;
	}

	ret = gadget->ops->set_selfpowered(gadget, 1);

out:
	trace_usb_gadget_set_selfpowered(gadget, ret);

	return ret;
}
EXPORT_SYMBOL_GPL(usb_gadget_set_selfpowered);

/**
 * usb_gadget_clear_selfpowered - clear the device selfpowered feature.
 * @gadget:the device being declared as bus-powered
 *
 * this affects the device status reported by the hardware driver.
 * some hardware may not support bus-powered operation, in which
 * case this feature's value can never change.
 *
 * returns zero on success, else negative errno.
 */
int usb_gadget_clear_selfpowered(struct usb_gadget *gadget)
{
	int ret = 0;

	if (!gadget->ops->set_selfpowered) {
		ret = -EOPNOTSUPP;
		goto out;
	}

	ret = gadget->ops->set_selfpowered(gadget, 0);

out:
	trace_usb_gadget_clear_selfpowered(gadget, ret);

	return ret;
}
EXPORT_SYMBOL_GPL(usb_gadget_clear_selfpowered);

/**
 * usb_gadget_vbus_connect - Notify controller that VBUS is powered
 * @gadget:The device which now has VBUS power.
 * Context: can sleep
 *
 * This call is used by a driver for an external transceiver (or GPIO)
 * that detects a VBUS power session starting.  Common responses include
 * resuming the controller, activating the D+ (or D-) pullup to let the
 * host detect that a USB device is attached, and starting to draw power
 * (8mA or possibly more, especially after SET_CONFIGURATION).
 *
 * Returns zero on success, else negative errno.
 */
int usb_gadget_vbus_connect(struct usb_gadget *gadget)
{
	int ret = 0;

	if (!gadget->ops->vbus_session) {
		ret = -EOPNOTSUPP;
		goto out;
	}

	ret = gadget->ops->vbus_session(gadget, 1);

out:
	trace_usb_gadget_vbus_connect(gadget, ret);

	return ret;
}
EXPORT_SYMBOL_GPL(usb_gadget_vbus_connect);

/**
 * usb_gadget_vbus_draw - constrain controller's VBUS power usage
 * @gadget:The device whose VBUS usage is being described
 * @mA:How much current to draw, in milliAmperes.  This should be twice
 *	the value listed in the configuration descriptor bMaxPower field.
 *
 * This call is used by gadget drivers during SET_CONFIGURATION calls,
 * reporting how much power the device may consume.  For example, this
 * could affect how quickly batteries are recharged.
 *
 * Returns zero on success, else negative errno.
 */
int usb_gadget_vbus_draw(struct usb_gadget *gadget, unsigned mA)
{
	int ret = 0;

	if (!gadget->ops->vbus_draw) {
		ret = -EOPNOTSUPP;
		goto out;
	}

	ret = gadget->ops->vbus_draw(gadget, mA);
	if (!ret)
		gadget->mA = mA;

out:
	trace_usb_gadget_vbus_draw(gadget, ret);

	return ret;
}
EXPORT_SYMBOL_GPL(usb_gadget_vbus_draw);

/**
 * usb_gadget_vbus_disconnect - notify controller about VBUS session end
 * @gadget:the device whose VBUS supply is being described
 * Context: can sleep
 *
 * This call is used by a driver for an external transceiver (or GPIO)
 * that detects a VBUS power session ending.  Common responses include
 * reversing everything done in usb_gadget_vbus_connect().
 *
 * Returns zero on success, else negative errno.
 */
int usb_gadget_vbus_disconnect(struct usb_gadget *gadget)
{
	int ret = 0;

	if (!gadget->ops->vbus_session) {
		ret = -EOPNOTSUPP;
		goto out;
	}

	ret = gadget->ops->vbus_session(gadget, 0);

out:
	trace_usb_gadget_vbus_disconnect(gadget, ret);

	return ret;
}
EXPORT_SYMBOL_GPL(usb_gadget_vbus_disconnect);

static int usb_gadget_connect_locked(struct usb_gadget *gadget)
	__must_hold(&gadget->udc->connect_lock)
{
	int ret = 0;

	if (!gadget->ops->pullup) {
		ret = -EOPNOTSUPP;
		goto out;
	}

	if (gadget->deactivated || !gadget->udc->allow_connect || !gadget->udc->started) {
		/*
		 * If the gadget isn't usable (because it is deactivated,
		 * unbound, or not yet started), we only save the new state.
		 * The gadget will be connected automatically when it is
		 * activated/bound/started.
		 */
		gadget->connected = true;
		goto out;
	}

	ret = gadget->ops->pullup(gadget, 1);
	if (!ret)
		gadget->connected = 1;

out:
	trace_usb_gadget_connect(gadget, ret);

	return ret;
}

/**
 * usb_gadget_connect - software-controlled connect to USB host
 * @gadget:the peripheral being connected
 *
 * Enables the D+ (or potentially D-) pullup.  The host will start
 * enumerating this gadget when the pullup is active and a VBUS session
 * is active (the link is powered).
 *
 * Returns zero on success, else negative errno.
 */
int usb_gadget_connect(struct usb_gadget *gadget)
{
	int ret;

	mutex_lock(&gadget->udc->connect_lock);
	ret = usb_gadget_connect_locked(gadget);
	mutex_unlock(&gadget->udc->connect_lock);

	return ret;
}
EXPORT_SYMBOL_GPL(usb_gadget_connect);

static int usb_gadget_disconnect_locked(struct usb_gadget *gadget)
	__must_hold(&gadget->udc->connect_lock)
{
	int ret = 0;

	if (!gadget->ops->pullup) {
		ret = -EOPNOTSUPP;
		goto out;
	}

	if (!gadget->connected)
		goto out;

	if (gadget->deactivated || !gadget->udc->started) {
		/*
		 * If gadget is deactivated we only save new state.
		 * Gadget will stay disconnected after activation.
		 */
		gadget->connected = false;
		goto out;
	}

	ret = gadget->ops->pullup(gadget, 0);
	if (!ret)
		gadget->connected = 0;

	mutex_lock(&udc_lock);
	if (gadget->udc->driver)
		gadget->udc->driver->disconnect(gadget);
	mutex_unlock(&udc_lock);

out:
	trace_usb_gadget_disconnect(gadget, ret);

	return ret;
}

/**
 * usb_gadget_disconnect - software-controlled disconnect from USB host
 * @gadget:the peripheral being disconnected
 *
 * Disables the D+ (or potentially D-) pullup, which the host may see
 * as a disconnect (when a VBUS session is active).  Not all systems
 * support software pullup controls.
 *
 * Following a successful disconnect, invoke the ->disconnect() callback
 * for the current gadget driver so that UDC drivers don't need to.
 *
 * Returns zero on success, else negative errno.
 */
int usb_gadget_disconnect(struct usb_gadget *gadget)
{
	int ret;

	mutex_lock(&gadget->udc->connect_lock);
	ret = usb_gadget_disconnect_locked(gadget);
	mutex_unlock(&gadget->udc->connect_lock);

	return ret;
}
EXPORT_SYMBOL_GPL(usb_gadget_disconnect);

/**
 * usb_gadget_deactivate - deactivate function which is not ready to work
 * @gadget: the peripheral being deactivated
 *
 * This routine may be used during the gadget driver bind() call to prevent
 * the peripheral from ever being visible to the USB host, unless later
 * usb_gadget_activate() is called.  For example, user mode components may
 * need to be activated before the system can talk to hosts.
 *
 * Returns zero on success, else negative errno.
 */
int usb_gadget_deactivate(struct usb_gadget *gadget)
{
	int ret = 0;

	mutex_lock(&gadget->udc->connect_lock);
	if (gadget->deactivated)
		goto unlock;

	if (gadget->connected) {
		ret = usb_gadget_disconnect_locked(gadget);
		if (ret)
			goto unlock;

		/*
		 * If gadget was being connected before deactivation, we want
		 * to reconnect it in usb_gadget_activate().
		 */
		gadget->connected = true;
	}
	gadget->deactivated = true;

unlock:
	mutex_unlock(&gadget->udc->connect_lock);
	trace_usb_gadget_deactivate(gadget, ret);

	return ret;
}
EXPORT_SYMBOL_GPL(usb_gadget_deactivate);

/**
 * usb_gadget_activate - activate function which is not ready to work
 * @gadget: the peripheral being activated
 *
 * This routine activates gadget which was previously deactivated with
 * usb_gadget_deactivate() call. It calls usb_gadget_connect() if needed.
 *
 * Returns zero on success, else negative errno.
 */
int usb_gadget_activate(struct usb_gadget *gadget)
{
	int ret = 0;

	mutex_lock(&gadget->udc->connect_lock);
	if (!gadget->deactivated)
		goto unlock;

	gadget->deactivated = false;

	/*
	 * If gadget has been connected before deactivation, or became connected
	 * while it was being deactivated, we call usb_gadget_connect().
	 */
	if (gadget->connected)
		ret = usb_gadget_connect_locked(gadget);
	mutex_unlock(&gadget->udc->connect_lock);

unlock:
	mutex_unlock(&gadget->udc->connect_lock);
	trace_usb_gadget_activate(gadget, ret);

	return ret;
}
EXPORT_SYMBOL_GPL(usb_gadget_activate);

/* ------------------------------------------------------------------------- */

#ifdef	CONFIG_HAS_DMA

int usb_gadget_map_request_by_dev(struct device *dev,
		struct usb_request *req, int is_in)
{
	if (req->length == 0)
		return 0;

	if (req->num_sgs) {
		int     mapped;

		mapped = dma_map_sg(dev, req->sg, req->num_sgs,
				is_in ? DMA_TO_DEVICE : DMA_FROM_DEVICE);
		if (mapped == 0) {
			dev_err(dev, "failed to map SGs\n");
			return -EFAULT;
		}

		req->num_mapped_sgs = mapped;
	} else {
		if (is_vmalloc_addr(req->buf)) {
			dev_err(dev, "buffer is not dma capable\n");
			return -EFAULT;
		} else if (object_is_on_stack(req->buf)) {
			dev_err(dev, "buffer is on stack\n");
			return -EFAULT;
		}

		req->dma = dma_map_single(dev, req->buf, req->length,
				is_in ? DMA_TO_DEVICE : DMA_FROM_DEVICE);

		if (dma_mapping_error(dev, req->dma)) {
			dev_err(dev, "failed to map buffer\n");
			return -EFAULT;
		}

		req->dma_mapped = 1;
	}

	return 0;
}
EXPORT_SYMBOL_GPL(usb_gadget_map_request_by_dev);

int usb_gadget_map_request(struct usb_gadget *gadget,
		struct usb_request *req, int is_in)
{
	return usb_gadget_map_request_by_dev(gadget->dev.parent, req, is_in);
}
EXPORT_SYMBOL_GPL(usb_gadget_map_request);

void usb_gadget_unmap_request_by_dev(struct device *dev,
		struct usb_request *req, int is_in)
{
	if (req->length == 0)
		return;

	if (req->num_mapped_sgs) {
		dma_unmap_sg(dev, req->sg, req->num_sgs,
				is_in ? DMA_TO_DEVICE : DMA_FROM_DEVICE);

		req->num_mapped_sgs = 0;
	} else if (req->dma_mapped) {
		dma_unmap_single(dev, req->dma, req->length,
				is_in ? DMA_TO_DEVICE : DMA_FROM_DEVICE);
		req->dma_mapped = 0;
	}
}
EXPORT_SYMBOL_GPL(usb_gadget_unmap_request_by_dev);

void usb_gadget_unmap_request(struct usb_gadget *gadget,
		struct usb_request *req, int is_in)
{
	usb_gadget_unmap_request_by_dev(gadget->dev.parent, req, is_in);
}
EXPORT_SYMBOL_GPL(usb_gadget_unmap_request);

#endif	/* CONFIG_HAS_DMA */

/* ------------------------------------------------------------------------- */

/**
 * usb_gadget_giveback_request - give the request back to the gadget layer
 * @ep: the endpoint to be used with with the request
 * @req: the request being given back
 *
 * This is called by device controller drivers in order to return the
 * completed request back to the gadget layer.
 */
void usb_gadget_giveback_request(struct usb_ep *ep,
		struct usb_request *req)
{
	if (likely(req->status == 0))
		usb_led_activity(USB_LED_EVENT_GADGET);

	trace_usb_gadget_giveback_request(ep, req, 0);

	req->complete(ep, req);
}
EXPORT_SYMBOL_GPL(usb_gadget_giveback_request);

/* ------------------------------------------------------------------------- */

/**
 * gadget_find_ep_by_name - returns ep whose name is the same as sting passed
 *	in second parameter or NULL if searched endpoint not found
 * @g: controller to check for quirk
 * @name: name of searched endpoint
 */
struct usb_ep *gadget_find_ep_by_name(struct usb_gadget *g, const char *name)
{
	struct usb_ep *ep;

	gadget_for_each_ep(ep, g) {
		if (!strcmp(ep->name, name))
			return ep;
	}

	return NULL;
}
EXPORT_SYMBOL_GPL(gadget_find_ep_by_name);

/* ------------------------------------------------------------------------- */

int usb_gadget_ep_match_desc(struct usb_gadget *gadget,
		struct usb_ep *ep, struct usb_endpoint_descriptor *desc,
		struct usb_ss_ep_comp_descriptor *ep_comp)
{
	u8		type;
	u16		max;
	int		num_req_streams = 0;

	/* endpoint already claimed? */
	if (ep->claimed)
		return 0;

	type = usb_endpoint_type(desc);
	max = usb_endpoint_maxp(desc);

	if (usb_endpoint_dir_in(desc) && !ep->caps.dir_in)
		return 0;
	if (usb_endpoint_dir_out(desc) && !ep->caps.dir_out)
		return 0;

	if (max > ep->maxpacket_limit)
		return 0;

	/* "high bandwidth" works only at high speed */
	if (!gadget_is_dualspeed(gadget) && usb_endpoint_maxp_mult(desc) > 1)
		return 0;

	switch (type) {
	case USB_ENDPOINT_XFER_CONTROL:
		/* only support ep0 for portable CONTROL traffic */
		return 0;
	case USB_ENDPOINT_XFER_ISOC:
		if (!ep->caps.type_iso)
			return 0;
		/* ISO:  limit 1023 bytes full speed, 1024 high/super speed */
		if (!gadget_is_dualspeed(gadget) && max > 1023)
			return 0;
		break;
	case USB_ENDPOINT_XFER_BULK:
		if (!ep->caps.type_bulk)
			return 0;
		if (ep_comp && gadget_is_superspeed(gadget)) {
			/* Get the number of required streams from the
			 * EP companion descriptor and see if the EP
			 * matches it
			 */
			num_req_streams = ep_comp->bmAttributes & 0x1f;
			if (num_req_streams > ep->max_streams)
				return 0;
		}
		break;
	case USB_ENDPOINT_XFER_INT:
		/* Bulk endpoints handle interrupt transfers,
		 * except the toggle-quirky iso-synch kind
		 */
		if (!ep->caps.type_int && !ep->caps.type_bulk)
			return 0;
		/* INT:  limit 64 bytes full speed, 1024 high/super speed */
		if (!gadget_is_dualspeed(gadget) && max > 64)
			return 0;
		break;
	}

	return 1;
}
EXPORT_SYMBOL_GPL(usb_gadget_ep_match_desc);

/**
 * usb_gadget_check_config - checks if the UDC can support the binded
 *	configuration
 * @gadget: controller to check the USB configuration
 *
 * Ensure that a UDC is able to support the requested resources by a
 * configuration, and that there are no resource limitations, such as
 * internal memory allocated to all requested endpoints.
 *
 * Returns zero on success, else a negative errno.
 */
int usb_gadget_check_config(struct usb_gadget *gadget)
{
	if (gadget->ops->check_config)
		return gadget->ops->check_config(gadget);
	return 0;
}
EXPORT_SYMBOL_GPL(usb_gadget_check_config);

/* ------------------------------------------------------------------------- */

static void usb_gadget_state_work(struct work_struct *work)
{
	struct usb_gadget *gadget = work_to_gadget(work);
	struct usb_udc *udc = gadget->udc;

	if (udc)
		sysfs_notify(&udc->dev.kobj, NULL, "state");
}

void usb_gadget_set_state(struct usb_gadget *gadget,
		enum usb_device_state state)
{
	gadget->state = state;
	schedule_work(&gadget->work);
}
EXPORT_SYMBOL_GPL(usb_gadget_set_state);

/* ------------------------------------------------------------------------- */

/* Acquire connect_lock before calling this function. */
static void usb_udc_connect_control_locked(struct usb_udc *udc) __must_hold(&udc->connect_lock)
{
	if (udc->vbus)
		usb_gadget_connect_locked(udc->gadget);
	else
		usb_gadget_disconnect_locked(udc->gadget);
}

static void vbus_event_work(struct work_struct *work)
{
	struct usb_udc *udc = container_of(work, struct usb_udc, vbus_work);

	mutex_lock(&udc->connect_lock);
	usb_udc_connect_control_locked(udc);
	mutex_unlock(&udc->connect_lock);
}

/**
 * usb_udc_vbus_handler - updates the udc core vbus status, and try to
 * connect or disconnect gadget
 * @gadget: The gadget which vbus change occurs
 * @status: The vbus status
 *
 * The udc driver calls it when it wants to connect or disconnect gadget
 * according to vbus status.
 *
 * This function can be invoked from interrupt context by irq handlers of
 * the gadget drivers, however, usb_udc_connect_control() has to run in
 * non-atomic context due to the following:
 * a. Some of the gadget driver implementations expect the ->pullup
 * callback to be invoked in non-atomic context.
 * b. usb_gadget_disconnect() acquires udc_lock which is a mutex.
 * Hence offload invocation of usb_udc_connect_control() to workqueue.
 */
void usb_udc_vbus_handler(struct usb_gadget *gadget, bool status)
{
	struct usb_udc *udc = gadget->udc;

	if (udc) {
		udc->vbus = status;
		schedule_work(&udc->vbus_work);
	}
}
EXPORT_SYMBOL_GPL(usb_udc_vbus_handler);

/**
 * usb_gadget_udc_reset - notifies the udc core that bus reset occurs
 * @gadget: The gadget which bus reset occurs
 * @driver: The gadget driver we want to notify
 *
 * If the udc driver has bus reset handler, it needs to call this when the bus
 * reset occurs, it notifies the gadget driver that the bus reset occurs as
 * well as updates gadget state.
 */
void usb_gadget_udc_reset(struct usb_gadget *gadget,
		struct usb_gadget_driver *driver)
{
	driver->reset(gadget);
	usb_gadget_set_state(gadget, USB_STATE_DEFAULT);
}
EXPORT_SYMBOL_GPL(usb_gadget_udc_reset);

/**
 * usb_gadget_udc_start_locked - tells usb device controller to start up
 * @udc: The UDC to be started
 *
 * This call is issued by the UDC Class driver when it's about
 * to register a gadget driver to the device controller, before
 * calling gadget driver's bind() method.
 *
 * It allows the controller to be powered off until strictly
 * necessary to have it powered on.
 *
 * Returns zero on success, else negative errno.
 *
 * Caller should acquire connect_lock before invoking this function.
 */
static inline int usb_gadget_udc_start_locked(struct usb_udc *udc)
	__must_hold(&udc->connect_lock)
{
	int ret;

	if (udc->started) {
		dev_err(&udc->dev, "UDC had already started\n");
		return -EBUSY;
	}

	ret = udc->gadget->ops->udc_start(udc->gadget, udc->driver);
	if (!ret)
		udc->started = true;

	return ret;
}

/**
 * usb_gadget_udc_stop_locked - tells usb device controller we don't need it anymore
 * @udc: The UDC to be stopped
 *
 * This call is issued by the UDC Class driver after calling
 * gadget driver's unbind() method.
 *
 * The details are implementation specific, but it can go as
 * far as powering off UDC completely and disable its data
 * line pullups.
 *
 * Caller should acquire connect lock before invoking this function.
 */
static inline void usb_gadget_udc_stop_locked(struct usb_udc *udc)
	__must_hold(&udc->connect_lock)
{
	if (!udc->started) {
		dev_err(&udc->dev, "UDC had already stopped\n");
		return;
	}

	udc->gadget->ops->udc_stop(udc->gadget);
	udc->started = false;
}

/**
 * usb_gadget_udc_set_speed - tells usb device controller speed supported by
 *    current driver
 * @udc: The device we want to set maximum speed
 * @speed: The maximum speed to allowed to run
 *
 * This call is issued by the UDC Class driver before calling
 * usb_gadget_udc_start() in order to make sure that we don't try to
 * connect on speeds the gadget driver doesn't support.
 */
static inline void usb_gadget_udc_set_speed(struct usb_udc *udc,
					    enum usb_device_speed speed)
{
	struct usb_gadget *gadget = udc->gadget;
	enum usb_device_speed s;

	if (speed == USB_SPEED_UNKNOWN)
		s = gadget->max_speed;
	else
		s = min(speed, gadget->max_speed);

	if (s == USB_SPEED_SUPER_PLUS && gadget->ops->udc_set_ssp_rate)
		gadget->ops->udc_set_ssp_rate(gadget, gadget->max_ssp_rate);
	else if (gadget->ops->udc_set_speed)
		gadget->ops->udc_set_speed(gadget, s);
}

/**
 * usb_gadget_enable_async_callbacks - tell usb device controller to enable asynchronous callbacks
 * @udc: The UDC which should enable async callbacks
 *
 * This routine is used when binding gadget drivers.  It undoes the effect
 * of usb_gadget_disable_async_callbacks(); the UDC driver should enable IRQs
 * (if necessary) and resume issuing callbacks.
 *
 * This routine will always be called in process context.
 */
static inline void usb_gadget_enable_async_callbacks(struct usb_udc *udc)
{
	struct usb_gadget *gadget = udc->gadget;

	if (gadget->ops->udc_async_callbacks)
		gadget->ops->udc_async_callbacks(gadget, true);
}

/**
 * usb_gadget_disable_async_callbacks - tell usb device controller to disable asynchronous callbacks
 * @udc: The UDC which should disable async callbacks
 *
 * This routine is used when unbinding gadget drivers.  It prevents a race:
 * The UDC driver doesn't know when the gadget driver's ->unbind callback
 * runs, so unless it is told to disable asynchronous callbacks, it might
 * issue a callback (such as ->disconnect) after the unbind has completed.
 *
 * After this function runs, the UDC driver must suppress all ->suspend,
 * ->resume, ->disconnect, ->reset, and ->setup callbacks to the gadget driver
 * until async callbacks are again enabled.  A simple-minded but effective
 * way to accomplish this is to tell the UDC hardware not to generate any
 * more IRQs.
 *
 * Request completion callbacks must still be issued.  However, it's okay
 * to defer them until the request is cancelled, since the pull-up will be
 * turned off during the time period when async callbacks are disabled.
 *
 * This routine will always be called in process context.
 */
static inline void usb_gadget_disable_async_callbacks(struct usb_udc *udc)
{
	struct usb_gadget *gadget = udc->gadget;

	if (gadget->ops->udc_async_callbacks)
		gadget->ops->udc_async_callbacks(gadget, false);
}

/**
 * usb_udc_release - release the usb_udc struct
 * @dev: the dev member within usb_udc
 *
 * This is called by driver's core in order to free memory once the last
 * reference is released.
 */
static void usb_udc_release(struct device *dev)
{
	struct usb_udc *udc;

	udc = container_of(dev, struct usb_udc, dev);
	dev_dbg(dev, "releasing '%s'\n", dev_name(dev));
	kfree(udc);
}

static const struct attribute_group *usb_udc_attr_groups[];

static void usb_udc_nop_release(struct device *dev)
{
	dev_vdbg(dev, "%s\n", __func__);
}

/**
 * usb_initialize_gadget - initialize a gadget and its embedded struct device
 * @parent: the parent device to this udc. Usually the controller driver's
 * device.
 * @gadget: the gadget to be initialized.
 * @release: a gadget release function.
 */
void usb_initialize_gadget(struct device *parent, struct usb_gadget *gadget,
		void (*release)(struct device *dev))
{
	INIT_WORK(&gadget->work, usb_gadget_state_work);
	gadget->dev.parent = parent;

	if (release)
		gadget->dev.release = release;
	else
		gadget->dev.release = usb_udc_nop_release;

	device_initialize(&gadget->dev);
	gadget->dev.bus = &gadget_bus_type;
}
EXPORT_SYMBOL_GPL(usb_initialize_gadget);

/**
 * usb_add_gadget - adds a new gadget to the udc class driver list
 * @gadget: the gadget to be added to the list.
 *
 * Returns zero on success, negative errno otherwise.
 * Does not do a final usb_put_gadget() if an error occurs.
 */
int usb_add_gadget(struct usb_gadget *gadget)
{
	struct usb_udc		*udc;
	int			ret = -ENOMEM;

	udc = kzalloc(sizeof(*udc), GFP_KERNEL);
	if (!udc)
		goto error;

	device_initialize(&udc->dev);
	udc->dev.release = usb_udc_release;
	udc->dev.class = udc_class;
	udc->dev.groups = usb_udc_attr_groups;
	udc->dev.parent = gadget->dev.parent;
	ret = dev_set_name(&udc->dev, "%s",
			kobject_name(&gadget->dev.parent->kobj));
	if (ret)
		goto err_put_udc;

	udc->gadget = gadget;
	gadget->udc = udc;
	mutex_init(&udc->connect_lock);

	udc->started = false;

	mutex_lock(&udc_lock);
	list_add_tail(&udc->list, &udc_list);
	mutex_unlock(&udc_lock);

	ret = device_add(&udc->dev);
	if (ret)
		goto err_unlist_udc;

	usb_gadget_set_state(gadget, USB_STATE_NOTATTACHED);
	udc->vbus = true;

	ret = ida_alloc(&gadget_id_numbers, GFP_KERNEL);
	if (ret < 0)
		goto err_del_udc;
	gadget->id_number = ret;
	dev_set_name(&gadget->dev, "gadget.%d", ret);

<<<<<<< HEAD
	ret = device_add(&gadget->dev);
	if (ret)
		goto err_free_id;
=======
	mutex_unlock(&udc_lock);
	INIT_WORK(&udc->vbus_work, vbus_event_work);
>>>>>>> 2739211d

	return 0;

 err_free_id:
	ida_free(&gadget_id_numbers, gadget->id_number);

 err_del_udc:
	flush_work(&gadget->work);
	device_del(&udc->dev);

 err_unlist_udc:
	mutex_lock(&udc_lock);
	list_del(&udc->list);
	mutex_unlock(&udc_lock);

 err_put_udc:
	put_device(&udc->dev);

 error:
	return ret;
}
EXPORT_SYMBOL_GPL(usb_add_gadget);

/**
 * usb_add_gadget_udc_release - adds a new gadget to the udc class driver list
 * @parent: the parent device to this udc. Usually the controller driver's
 * device.
 * @gadget: the gadget to be added to the list.
 * @release: a gadget release function.
 *
 * Returns zero on success, negative errno otherwise.
 * Calls the gadget release function in the latter case.
 */
int usb_add_gadget_udc_release(struct device *parent, struct usb_gadget *gadget,
		void (*release)(struct device *dev))
{
	int	ret;

	usb_initialize_gadget(parent, gadget, release);
	ret = usb_add_gadget(gadget);
	if (ret)
		usb_put_gadget(gadget);
	return ret;
}
EXPORT_SYMBOL_GPL(usb_add_gadget_udc_release);

/**
 * usb_get_gadget_udc_name - get the name of the first UDC controller
 * This functions returns the name of the first UDC controller in the system.
 * Please note that this interface is usefull only for legacy drivers which
 * assume that there is only one UDC controller in the system and they need to
 * get its name before initialization. There is no guarantee that the UDC
 * of the returned name will be still available, when gadget driver registers
 * itself.
 *
 * Returns pointer to string with UDC controller name on success, NULL
 * otherwise. Caller should kfree() returned string.
 */
char *usb_get_gadget_udc_name(void)
{
	struct usb_udc *udc;
	char *name = NULL;

	/* For now we take the first available UDC */
	mutex_lock(&udc_lock);
	list_for_each_entry(udc, &udc_list, list) {
		if (!udc->driver) {
			name = kstrdup(udc->gadget->name, GFP_KERNEL);
			break;
		}
	}
	mutex_unlock(&udc_lock);
	return name;
}
EXPORT_SYMBOL_GPL(usb_get_gadget_udc_name);

/**
 * usb_add_gadget_udc - adds a new gadget to the udc class driver list
 * @parent: the parent device to this udc. Usually the controller
 * driver's device.
 * @gadget: the gadget to be added to the list
 *
 * Returns zero on success, negative errno otherwise.
 */
int usb_add_gadget_udc(struct device *parent, struct usb_gadget *gadget)
{
	return usb_add_gadget_udc_release(parent, gadget, NULL);
}
EXPORT_SYMBOL_GPL(usb_add_gadget_udc);

<<<<<<< HEAD
=======
static void usb_gadget_remove_driver(struct usb_udc *udc)
{
	dev_dbg(&udc->dev, "unregistering UDC driver [%s]\n",
			udc->driver->function);

	kobject_uevent(&udc->dev.kobj, KOBJ_CHANGE);

	udc->allow_connect = false;
	cancel_work_sync(&udc->vbus_work);
	mutex_lock(&udc->connect_lock);
	usb_gadget_disconnect_locked(udc->gadget);
	usb_gadget_disable_async_callbacks(udc);
	if (udc->gadget->irq)
		synchronize_irq(udc->gadget->irq);
	udc->driver->unbind(udc->gadget);
	usb_gadget_udc_stop_locked(udc);
	mutex_unlock(&udc->connect_lock);

	udc->driver = NULL;
	udc->gadget->dev.driver = NULL;
}

>>>>>>> 2739211d
/**
 * usb_del_gadget - deletes a gadget and unregisters its udc
 * @gadget: the gadget to be deleted.
 *
 * This will unbind @gadget, if it is bound.
 * It will not do a final usb_put_gadget().
 */
void usb_del_gadget(struct usb_gadget *gadget)
{
	struct usb_udc *udc = gadget->udc;

	if (!udc)
		return;

	dev_vdbg(gadget->dev.parent, "unregistering gadget\n");

	mutex_lock(&udc_lock);
	list_del(&udc->list);
	mutex_unlock(&udc_lock);

	kobject_uevent(&udc->dev.kobj, KOBJ_REMOVE);
	flush_work(&gadget->work);
<<<<<<< HEAD
=======
	device_unregister(&udc->dev);
	cancel_work_sync(&udc->vbus_work);
>>>>>>> 2739211d
	device_del(&gadget->dev);
	ida_free(&gadget_id_numbers, gadget->id_number);
	device_unregister(&udc->dev);
}
EXPORT_SYMBOL_GPL(usb_del_gadget);

/**
 * usb_del_gadget_udc - unregisters a gadget
 * @gadget: the gadget to be unregistered.
 *
 * Calls usb_del_gadget() and does a final usb_put_gadget().
 */
void usb_del_gadget_udc(struct usb_gadget *gadget)
{
	usb_del_gadget(gadget);
	usb_put_gadget(gadget);
}
EXPORT_SYMBOL_GPL(usb_del_gadget_udc);

/* ------------------------------------------------------------------------- */

static int gadget_match_driver(struct device *dev, struct device_driver *drv)
{
	struct usb_gadget *gadget = dev_to_usb_gadget(dev);
	struct usb_udc *udc = gadget->udc;
	struct usb_gadget_driver *driver = container_of(drv,
			struct usb_gadget_driver, driver);

	/* If the driver specifies a udc_name, it must match the UDC's name */
	if (driver->udc_name &&
			strcmp(driver->udc_name, dev_name(&udc->dev)) != 0)
		return 0;

	/* If the driver is already bound to a gadget, it doesn't match */
	if (driver->is_bound)
		return 0;

	/* Otherwise any gadget driver matches any UDC */
	return 1;
}

static int gadget_bind_driver(struct device *dev)
{
	struct usb_gadget *gadget = dev_to_usb_gadget(dev);
	struct usb_udc *udc = gadget->udc;
	struct usb_gadget_driver *driver = container_of(dev->driver,
			struct usb_gadget_driver, driver);
	int ret = 0;

	mutex_lock(&udc_lock);
	if (driver->is_bound) {
		mutex_unlock(&udc_lock);
		return -ENXIO;		/* Driver binds to only one gadget */
	}
	driver->is_bound = true;
	udc->driver = driver;
	mutex_unlock(&udc_lock);

	dev_dbg(&udc->dev, "binding gadget driver [%s]\n", driver->function);

	usb_gadget_udc_set_speed(udc, driver->max_speed);

	mutex_lock(&udc_lock);
	ret = driver->bind(udc->gadget, driver);
	if (ret)
<<<<<<< HEAD
		goto err_bind;

	ret = usb_gadget_udc_start(udc);
	if (ret)
		goto err_start;
	usb_gadget_enable_async_callbacks(udc);
	usb_udc_connect_control(udc);
	mutex_unlock(&udc_lock);
=======
		goto err1;
	mutex_lock(&udc->connect_lock);
	ret = usb_gadget_udc_start_locked(udc);
	if (ret) {
		driver->unbind(udc->gadget);
		mutex_unlock(&udc->connect_lock);
		goto err1;
	}
	usb_gadget_enable_async_callbacks(udc);
	udc->allow_connect = true;
	usb_udc_connect_control_locked(udc);
	mutex_unlock(&udc->connect_lock);
>>>>>>> 2739211d

	kobject_uevent(&udc->dev.kobj, KOBJ_CHANGE);
	return 0;

 err_start:
	driver->unbind(udc->gadget);

 err_bind:
	if (ret != -EISNAM)
		dev_err(&udc->dev, "failed to start %s: %d\n",
			driver->function, ret);

	udc->driver = NULL;
	driver->is_bound = false;
	mutex_unlock(&udc_lock);

	return ret;
}

static void gadget_unbind_driver(struct device *dev)
{
	struct usb_gadget *gadget = dev_to_usb_gadget(dev);
	struct usb_udc *udc = gadget->udc;
	struct usb_gadget_driver *driver = udc->driver;

	dev_dbg(&udc->dev, "unbinding gadget driver [%s]\n", driver->function);

	kobject_uevent(&udc->dev.kobj, KOBJ_CHANGE);

	mutex_lock(&udc_lock);
	usb_gadget_disconnect(gadget);
	usb_gadget_disable_async_callbacks(udc);
	if (gadget->irq)
		synchronize_irq(gadget->irq);
	udc->driver->unbind(gadget);
	usb_gadget_udc_stop(udc);

	driver->is_bound = false;
	udc->driver = NULL;
	mutex_unlock(&udc_lock);
}

/* ------------------------------------------------------------------------- */

int usb_gadget_register_driver_owner(struct usb_gadget_driver *driver,
		struct module *owner, const char *mod_name)
{
	int ret;

	if (!driver || !driver->bind || !driver->setup)
		return -EINVAL;

	driver->driver.bus = &gadget_bus_type;
	driver->driver.owner = owner;
	driver->driver.mod_name = mod_name;
	ret = driver_register(&driver->driver);
	if (ret) {
		pr_warn("%s: driver registration failed: %d\n",
				driver->function, ret);
		return ret;
	}

	mutex_lock(&udc_lock);
	if (!driver->is_bound) {
		if (driver->match_existing_only) {
			pr_warn("%s: couldn't find an available UDC or it's busy\n",
					driver->function);
			ret = -EBUSY;
		} else {
			pr_info("%s: couldn't find an available UDC\n",
					driver->function);
			ret = 0;
		}
	}
	mutex_unlock(&udc_lock);

	if (ret)
		driver_unregister(&driver->driver);
	return ret;
}
EXPORT_SYMBOL_GPL(usb_gadget_register_driver_owner);

int usb_gadget_unregister_driver(struct usb_gadget_driver *driver)
{
	if (!driver || !driver->unbind)
		return -EINVAL;

	driver_unregister(&driver->driver);
	return 0;
}
EXPORT_SYMBOL_GPL(usb_gadget_unregister_driver);

/* ------------------------------------------------------------------------- */

static ssize_t srp_store(struct device *dev,
		struct device_attribute *attr, const char *buf, size_t n)
{
	struct usb_udc		*udc = container_of(dev, struct usb_udc, dev);

	if (sysfs_streq(buf, "1"))
		usb_gadget_wakeup(udc->gadget);

	return n;
}
static DEVICE_ATTR_WO(srp);

static ssize_t soft_connect_store(struct device *dev,
		struct device_attribute *attr, const char *buf, size_t n)
{
	struct usb_udc		*udc = container_of(dev, struct usb_udc, dev);
	ssize_t			ret;

	mutex_lock(&udc_lock);
	if (!udc->driver) {
		dev_err(dev, "soft-connect without a gadget driver\n");
		ret = -EOPNOTSUPP;
		goto out;
	}

	if (sysfs_streq(buf, "connect")) {
		mutex_lock(&udc->connect_lock);
		usb_gadget_udc_start_locked(udc);
		usb_gadget_connect_locked(udc->gadget);
		mutex_unlock(&udc->connect_lock);
	} else if (sysfs_streq(buf, "disconnect")) {
		mutex_lock(&udc->connect_lock);
		usb_gadget_disconnect_locked(udc->gadget);
		usb_gadget_udc_stop_locked(udc);
		mutex_unlock(&udc->connect_lock);
	} else {
		dev_err(dev, "unsupported command '%s'\n", buf);
		ret = -EINVAL;
		goto out;
	}

	ret = n;
out:
	mutex_unlock(&udc_lock);
	return ret;
}
static DEVICE_ATTR_WO(soft_connect);

static ssize_t state_show(struct device *dev, struct device_attribute *attr,
			  char *buf)
{
	struct usb_udc		*udc = container_of(dev, struct usb_udc, dev);
	struct usb_gadget	*gadget = udc->gadget;

	return sprintf(buf, "%s\n", usb_state_string(gadget->state));
}
static DEVICE_ATTR_RO(state);

static ssize_t function_show(struct device *dev, struct device_attribute *attr,
			     char *buf)
{
	struct usb_udc		*udc = container_of(dev, struct usb_udc, dev);
	struct usb_gadget_driver *drv = udc->driver;

	if (!drv || !drv->function)
		return 0;
	return scnprintf(buf, PAGE_SIZE, "%s\n", drv->function);
}
static DEVICE_ATTR_RO(function);

#define USB_UDC_SPEED_ATTR(name, param)					\
ssize_t name##_show(struct device *dev,					\
		struct device_attribute *attr, char *buf)		\
{									\
	struct usb_udc *udc = container_of(dev, struct usb_udc, dev);	\
	return scnprintf(buf, PAGE_SIZE, "%s\n",			\
			usb_speed_string(udc->gadget->param));		\
}									\
static DEVICE_ATTR_RO(name)

static USB_UDC_SPEED_ATTR(current_speed, speed);
static USB_UDC_SPEED_ATTR(maximum_speed, max_speed);

#define USB_UDC_ATTR(name)					\
ssize_t name##_show(struct device *dev,				\
		struct device_attribute *attr, char *buf)	\
{								\
	struct usb_udc		*udc = container_of(dev, struct usb_udc, dev); \
	struct usb_gadget	*gadget = udc->gadget;		\
								\
	return scnprintf(buf, PAGE_SIZE, "%d\n", gadget->name);	\
}								\
static DEVICE_ATTR_RO(name)

static USB_UDC_ATTR(is_otg);
static USB_UDC_ATTR(is_a_peripheral);
static USB_UDC_ATTR(b_hnp_enable);
static USB_UDC_ATTR(a_hnp_support);
static USB_UDC_ATTR(a_alt_hnp_support);
static USB_UDC_ATTR(is_selfpowered);

static struct attribute *usb_udc_attrs[] = {
	&dev_attr_srp.attr,
	&dev_attr_soft_connect.attr,
	&dev_attr_state.attr,
	&dev_attr_function.attr,
	&dev_attr_current_speed.attr,
	&dev_attr_maximum_speed.attr,

	&dev_attr_is_otg.attr,
	&dev_attr_is_a_peripheral.attr,
	&dev_attr_b_hnp_enable.attr,
	&dev_attr_a_hnp_support.attr,
	&dev_attr_a_alt_hnp_support.attr,
	&dev_attr_is_selfpowered.attr,
	NULL,
};

static const struct attribute_group usb_udc_attr_group = {
	.attrs = usb_udc_attrs,
};

static const struct attribute_group *usb_udc_attr_groups[] = {
	&usb_udc_attr_group,
	NULL,
};

static int usb_udc_uevent(struct device *dev, struct kobj_uevent_env *env)
{
	struct usb_udc		*udc = container_of(dev, struct usb_udc, dev);
	int			ret;

	ret = add_uevent_var(env, "USB_UDC_NAME=%s", udc->gadget->name);
	if (ret) {
		dev_err(dev, "failed to add uevent USB_UDC_NAME\n");
		return ret;
	}

	if (udc->driver) {
		ret = add_uevent_var(env, "USB_UDC_DRIVER=%s",
				udc->driver->function);
		if (ret) {
			dev_err(dev, "failed to add uevent USB_UDC_DRIVER\n");
			return ret;
		}
	}

	return 0;
}

static struct bus_type gadget_bus_type = {
	.name = "gadget",
	.probe = gadget_bind_driver,
	.remove = gadget_unbind_driver,
	.match = gadget_match_driver,
};

static int __init usb_udc_init(void)
{
	int rc;

	udc_class = class_create(THIS_MODULE, "udc");
	if (IS_ERR(udc_class)) {
		pr_err("failed to create udc class --> %ld\n",
				PTR_ERR(udc_class));
		return PTR_ERR(udc_class);
	}

	udc_class->dev_uevent = usb_udc_uevent;

	rc = bus_register(&gadget_bus_type);
	if (rc)
		class_destroy(udc_class);
	return rc;
}
subsys_initcall(usb_udc_init);

static void __exit usb_udc_exit(void)
{
	bus_unregister(&gadget_bus_type);
	class_destroy(udc_class);
}
module_exit(usb_udc_exit);

MODULE_DESCRIPTION("UDC Framework");
MODULE_AUTHOR("Felipe Balbi <balbi@ti.com>");
MODULE_LICENSE("GPL v2");<|MERGE_RESOLUTION|>--- conflicted
+++ resolved
@@ -1368,6 +1368,7 @@
 	mutex_lock(&udc_lock);
 	list_add_tail(&udc->list, &udc_list);
 	mutex_unlock(&udc_lock);
+	INIT_WORK(&udc->vbus_work, vbus_event_work);
 
 	ret = device_add(&udc->dev);
 	if (ret)
@@ -1382,14 +1383,9 @@
 	gadget->id_number = ret;
 	dev_set_name(&gadget->dev, "gadget.%d", ret);
 
-<<<<<<< HEAD
 	ret = device_add(&gadget->dev);
 	if (ret)
 		goto err_free_id;
-=======
-	mutex_unlock(&udc_lock);
-	INIT_WORK(&udc->vbus_work, vbus_event_work);
->>>>>>> 2739211d
 
 	return 0;
 
@@ -1480,31 +1476,6 @@
 }
 EXPORT_SYMBOL_GPL(usb_add_gadget_udc);
 
-<<<<<<< HEAD
-=======
-static void usb_gadget_remove_driver(struct usb_udc *udc)
-{
-	dev_dbg(&udc->dev, "unregistering UDC driver [%s]\n",
-			udc->driver->function);
-
-	kobject_uevent(&udc->dev.kobj, KOBJ_CHANGE);
-
-	udc->allow_connect = false;
-	cancel_work_sync(&udc->vbus_work);
-	mutex_lock(&udc->connect_lock);
-	usb_gadget_disconnect_locked(udc->gadget);
-	usb_gadget_disable_async_callbacks(udc);
-	if (udc->gadget->irq)
-		synchronize_irq(udc->gadget->irq);
-	udc->driver->unbind(udc->gadget);
-	usb_gadget_udc_stop_locked(udc);
-	mutex_unlock(&udc->connect_lock);
-
-	udc->driver = NULL;
-	udc->gadget->dev.driver = NULL;
-}
-
->>>>>>> 2739211d
 /**
  * usb_del_gadget - deletes a gadget and unregisters its udc
  * @gadget: the gadget to be deleted.
@@ -1527,13 +1498,9 @@
 
 	kobject_uevent(&udc->dev.kobj, KOBJ_REMOVE);
 	flush_work(&gadget->work);
-<<<<<<< HEAD
-=======
-	device_unregister(&udc->dev);
-	cancel_work_sync(&udc->vbus_work);
->>>>>>> 2739211d
 	device_del(&gadget->dev);
 	ida_free(&gadget_id_numbers, gadget->id_number);
+	cancel_work_sync(&udc->vbus_work);
 	device_unregister(&udc->dev);
 }
 EXPORT_SYMBOL_GPL(usb_del_gadget);
@@ -1594,32 +1561,22 @@
 
 	usb_gadget_udc_set_speed(udc, driver->max_speed);
 
-	mutex_lock(&udc_lock);
+	mutex_lock(&udc_lock); // XXX wrapping udc->connect_lock
 	ret = driver->bind(udc->gadget, driver);
 	if (ret)
-<<<<<<< HEAD
 		goto err_bind;
 
-	ret = usb_gadget_udc_start(udc);
-	if (ret)
-		goto err_start;
-	usb_gadget_enable_async_callbacks(udc);
-	usb_udc_connect_control(udc);
-	mutex_unlock(&udc_lock);
-=======
-		goto err1;
 	mutex_lock(&udc->connect_lock);
 	ret = usb_gadget_udc_start_locked(udc);
 	if (ret) {
-		driver->unbind(udc->gadget);
 		mutex_unlock(&udc->connect_lock);
-		goto err1;
+		goto err_start;
 	}
 	usb_gadget_enable_async_callbacks(udc);
 	udc->allow_connect = true;
 	usb_udc_connect_control_locked(udc);
 	mutex_unlock(&udc->connect_lock);
->>>>>>> 2739211d
+	mutex_unlock(&udc_lock);
 
 	kobject_uevent(&udc->dev.kobj, KOBJ_CHANGE);
 	return 0;
@@ -1649,13 +1606,17 @@
 
 	kobject_uevent(&udc->dev.kobj, KOBJ_CHANGE);
 
-	mutex_lock(&udc_lock);
-	usb_gadget_disconnect(gadget);
+	udc->allow_connect = false;
+	cancel_work_sync(&udc->vbus_work);
+	mutex_lock(&udc_lock); // XXX wrapping in udc->connect_lock
+	mutex_lock(&udc->connect_lock);
+	usb_gadget_disconnect_locked(gadget);
 	usb_gadget_disable_async_callbacks(udc);
 	if (gadget->irq)
 		synchronize_irq(gadget->irq);
 	udc->driver->unbind(gadget);
-	usb_gadget_udc_stop(udc);
+	usb_gadget_udc_stop_locked(udc);
+	mutex_unlock(&udc->connect_lock);
 
 	driver->is_bound = false;
 	udc->driver = NULL;
