--- conflicted
+++ resolved
@@ -40,15 +40,12 @@
  * @allow_connect: Indicates whether UDC is allowed to be pulled up.
  * Set/cleared by gadget_(un)bind_driver() after gadget driver is bound or
  * unbound.
-<<<<<<< HEAD
  * @vbus_work: work routine to handle VBUS status change notifications.
  * @connect_lock: protects udc->started, gadget->connect,
  * gadget->allow_connect and gadget->deactivate. The routines
  * usb_gadget_connect_locked(), usb_gadget_disconnect_locked(),
  * usb_udc_connect_control_locked(), usb_gadget_udc_start_locked() and
  * usb_gadget_udc_stop_locked() are called with this lock held.
-=======
->>>>>>> 0d8011be
  *
  * This represents the internal data structure which is used by the UDC-class
  * to hold information about udc driver and gadget together.
@@ -62,10 +59,7 @@
 	bool				started;
 	bool				allow_connect;
 	struct work_struct		vbus_work;
-<<<<<<< HEAD
 	struct mutex			connect_lock;
-=======
->>>>>>> 0d8011be
 };
 
 static struct class *udc_class;
@@ -690,14 +684,10 @@
 		goto out;
 	}
 
-<<<<<<< HEAD
+	if (!gadget->connected)
+		goto out;
+
 	if (gadget->deactivated || !gadget->udc->allow_connect || !gadget->udc->started) {
-=======
-	if (!gadget->connected)
-		goto out;
-
-	if (gadget->deactivated || !gadget->udc->allow_connect) {
->>>>>>> 0d8011be
 		/*
 		 * If the gadget isn't usable (because it is deactivated,
 		 * unbound, or not yet started), we only save the new state.
@@ -1131,13 +1121,6 @@
 	mutex_unlock(&udc->connect_lock);
 }
 
-static void vbus_event_work(struct work_struct *work)
-{
-	struct usb_udc *udc = container_of(work, struct usb_udc, vbus_work);
-
-	usb_udc_connect_control(udc);
-}
-
 /**
  * usb_udc_vbus_handler - updates the udc core vbus status, and try to
  * connect or disconnect gadget
@@ -1410,14 +1393,9 @@
 	gadget->id_number = ret;
 	dev_set_name(&gadget->dev, "gadget.%d", ret);
 
-<<<<<<< HEAD
 	ret = device_add(&gadget->dev);
 	if (ret)
 		goto err_free_id;
-=======
-	mutex_unlock(&udc_lock);
-	INIT_WORK(&udc->vbus_work, vbus_event_work);
->>>>>>> 0d8011be
 
 	return 0;
 
@@ -1508,28 +1486,6 @@
 }
 EXPORT_SYMBOL_GPL(usb_add_gadget_udc);
 
-<<<<<<< HEAD
-=======
-static void usb_gadget_remove_driver(struct usb_udc *udc)
-{
-	dev_dbg(&udc->dev, "unregistering UDC driver [%s]\n",
-			udc->driver->function);
-
-	kobject_uevent(&udc->dev.kobj, KOBJ_CHANGE);
-
-	usb_gadget_disconnect(udc->gadget);
-	usb_gadget_disable_async_callbacks(udc);
-	if (udc->gadget->irq)
-		synchronize_irq(udc->gadget->irq);
-	udc->driver->unbind(udc->gadget);
-	usb_gadget_udc_stop(udc);
-
-	mutex_lock(&udc_lock);
-	udc->driver = NULL;
-	udc->gadget->dev.driver = NULL;
-}
-
->>>>>>> 0d8011be
 /**
  * usb_del_gadget - deletes a gadget and unregisters its udc
  * @gadget: the gadget to be deleted.
@@ -1552,11 +1508,6 @@
 
 	kobject_uevent(&udc->dev.kobj, KOBJ_REMOVE);
 	flush_work(&gadget->work);
-<<<<<<< HEAD
-=======
-	cancel_work_sync(&udc->vbus_work);
-	device_unregister(&udc->dev);
->>>>>>> 0d8011be
 	device_del(&gadget->dev);
 	ida_free(&gadget_id_numbers, gadget->id_number);
 	cancel_work_sync(&udc->vbus_work);
@@ -1632,15 +1583,11 @@
 	}
 	usb_gadget_enable_async_callbacks(udc);
 	udc->allow_connect = true;
-<<<<<<< HEAD
 	ret = usb_udc_connect_control_locked(udc);
 	if (ret)
 		goto err_connect_control;
 
 	mutex_unlock(&udc->connect_lock);
-=======
-	usb_udc_connect_control(udc);
->>>>>>> 0d8011be
 
 	kobject_uevent(&udc->dev.kobj, KOBJ_CHANGE);
 	return 0;
