// SPDX-License-Identifier: GPL-2.0+
/*
 *	uvc_v4l2.c  --  USB Video Class Gadget driver
 *
 *	Copyright (C) 2009-2010
 *	    Laurent Pinchart (laurent.pinchart@ideasonboard.com)
 */

#include <linux/device.h>
#include <linux/errno.h>
#include <linux/kernel.h>
#include <linux/list.h>
#include <linux/usb/g_uvc.h>
#include <linux/usb/uvc.h>
#include <linux/videodev2.h>
#include <linux/vmalloc.h>
#include <linux/wait.h>

#include <media/v4l2-dev.h>
#include <media/v4l2-event.h>
#include <media/v4l2-ioctl.h>

#include "f_uvc.h"
#include "uvc.h"
#include "uvc_queue.h"
#include "uvc_video.h"
#include "uvc_v4l2.h"
#include "uvc_configfs.h"

static const struct uvc_format_desc *to_uvc_format(struct uvcg_format *uformat)
{
	char guid[16] = UVC_GUID_FORMAT_MJPEG;
	const struct uvc_format_desc *format;
	struct uvcg_uncompressed *unc;

	if (uformat->type == UVCG_UNCOMPRESSED) {
		unc = to_uvcg_uncompressed(&uformat->group.cg_item);
		if (!unc)
			return ERR_PTR(-EINVAL);

		memcpy(guid, unc->desc.guidFormat, sizeof(guid));
	}

	format = uvc_format_by_guid(guid);
	if (!format)
		return ERR_PTR(-EINVAL);

	return format;
}

static int uvc_v4l2_get_bytesperline(struct uvcg_format *uformat,
			      struct uvcg_frame *uframe)
{
	struct uvcg_uncompressed *u;

	if (uformat->type == UVCG_UNCOMPRESSED) {
		u = to_uvcg_uncompressed(&uformat->group.cg_item);
		if (!u)
			return 0;

		return u->desc.bBitsPerPixel * uframe->frame.w_width / 8;
	}

	return 0;
}

static int uvc_get_frame_size(struct uvcg_format *uformat,
		       struct uvcg_frame *uframe)
{
	unsigned int bpl = uvc_v4l2_get_bytesperline(uformat, uframe);

	return bpl ? bpl * uframe->frame.w_height :
		uframe->frame.dw_max_video_frame_buffer_size;
}

static struct uvcg_format *find_format_by_index(struct uvc_device *uvc, int index)
{
	struct uvcg_format_ptr *format;
	struct uvcg_format *uformat = NULL;
	int i = 1;

	list_for_each_entry(format, &uvc->header->formats, entry) {
		if (index == i) {
			uformat = format->fmt;
			break;
		}
		i++;
	}

	return uformat;
}

static struct uvcg_frame *find_frame_by_index(struct uvc_device *uvc,
				       struct uvcg_format *uformat,
				       int index)
{
	struct uvcg_format_ptr *format;
	struct uvcg_frame_ptr *frame;
	struct uvcg_frame *uframe = NULL;

	list_for_each_entry(format, &uvc->header->formats, entry) {
		if (format->fmt->type != uformat->type)
			continue;
		list_for_each_entry(frame, &format->fmt->frames, entry) {
			if (index == frame->frm->frame.b_frame_index) {
				uframe = frame->frm;
				break;
			}
		}
	}

	return uframe;
}

static struct uvcg_format *find_format_by_pix(struct uvc_device *uvc,
					      u32 pixelformat)
{
	struct uvcg_format_ptr *format;
	struct uvcg_format *uformat = NULL;

	list_for_each_entry(format, &uvc->header->formats, entry) {
		const struct uvc_format_desc *fmtdesc = to_uvc_format(format->fmt);

		if (fmtdesc->fcc == pixelformat) {
			uformat = format->fmt;
			break;
		}
	}

	return uformat;
}

static struct uvcg_frame *find_closest_frame_by_size(struct uvc_device *uvc,
					   struct uvcg_format *uformat,
					   u16 rw, u16 rh)
{
	struct uvc_video *video = &uvc->video;
	struct uvcg_format_ptr *format;
	struct uvcg_frame_ptr *frame;
	struct uvcg_frame *uframe = NULL;
	unsigned int d, maxd;

	/* Find the closest image size. The distance between image sizes is
	 * the size in pixels of the non-overlapping regions between the
	 * requested size and the frame-specified size.
	 */
	maxd = (unsigned int)-1;

	list_for_each_entry(format, &uvc->header->formats, entry) {
		if (format->fmt->type != uformat->type)
			continue;

		list_for_each_entry(frame, &format->fmt->frames, entry) {
			u16 w, h;

			w = frame->frm->frame.w_width;
			h = frame->frm->frame.w_height;

			d = min(w, rw) * min(h, rh);
			d = w*h + rw*rh - 2*d;
			if (d < maxd) {
				maxd = d;
				uframe = frame->frm;
			}

			if (maxd == 0)
				break;
		}
	}

	if (!uframe)
		uvcg_dbg(&video->uvc->func, "Unsupported size %ux%u\n", rw, rh);

	return uframe;
}

/* --------------------------------------------------------------------------
 * Requests handling
 */

static int
uvc_send_response(struct uvc_device *uvc, struct uvc_request_data *data)
{
	struct usb_composite_dev *cdev = uvc->func.config->cdev;
	struct usb_request *req = uvc->control_req;

	if (data->length < 0)
		return usb_ep_set_halt(cdev->gadget->ep0);

	req->length = min_t(unsigned int, uvc->event_length, data->length);
	req->zero = data->length < uvc->event_length;

	memcpy(req->buf, data->data, req->length);

	return usb_ep_queue(cdev->gadget->ep0, req, GFP_KERNEL);
}

/* --------------------------------------------------------------------------
 * V4L2 ioctls
 */

static int
uvc_v4l2_querycap(struct file *file, void *fh, struct v4l2_capability *cap)
{
	struct video_device *vdev = video_devdata(file);
	struct uvc_device *uvc = video_get_drvdata(vdev);
	struct usb_composite_dev *cdev = uvc->func.config->cdev;

	strscpy(cap->driver, "g_uvc", sizeof(cap->driver));
	strscpy(cap->card, cdev->gadget->name, sizeof(cap->card));
	strscpy(cap->bus_info, dev_name(&cdev->gadget->dev),
		sizeof(cap->bus_info));
	return 0;
}

static int
uvc_v4l2_get_format(struct file *file, void *fh, struct v4l2_format *fmt)
{
	struct video_device *vdev = video_devdata(file);
	struct uvc_device *uvc = video_get_drvdata(vdev);
	struct uvc_video *video = &uvc->video;

	fmt->fmt.pix.pixelformat = video->fcc;
	fmt->fmt.pix.width = video->width;
	fmt->fmt.pix.height = video->height;
	fmt->fmt.pix.field = V4L2_FIELD_NONE;
	fmt->fmt.pix.bytesperline = video->bpp * video->width / 8;
	fmt->fmt.pix.sizeimage = video->imagesize;
	fmt->fmt.pix.colorspace = V4L2_COLORSPACE_SRGB;
	fmt->fmt.pix.priv = 0;

	return 0;
}

static int
uvc_v4l2_try_format(struct file *file, void *fh, struct v4l2_format *fmt)
{
	struct video_device *vdev = video_devdata(file);
	struct uvc_device *uvc = video_get_drvdata(vdev);
	struct uvc_video *video = &uvc->video;
	struct uvcg_format *uformat;
	struct uvcg_frame *uframe;
	u8 *fcc;

	if (fmt->type != video->queue.queue.type)
		return -EINVAL;

	fcc = (u8 *)&fmt->fmt.pix.pixelformat;
	uvcg_dbg(&uvc->func, "Trying format 0x%08x (%c%c%c%c): %ux%u\n",
		fmt->fmt.pix.pixelformat,
		fcc[0], fcc[1], fcc[2], fcc[3],
		fmt->fmt.pix.width, fmt->fmt.pix.height);

	uformat = find_format_by_pix(uvc, fmt->fmt.pix.pixelformat);
	if (!uformat)
		return -EINVAL;

	uframe = find_closest_frame_by_size(uvc, uformat,
				fmt->fmt.pix.width, fmt->fmt.pix.height);
	if (!uframe)
		return -EINVAL;

	fmt->fmt.pix.width = uframe->frame.w_width;
	fmt->fmt.pix.height = uframe->frame.w_height;
	fmt->fmt.pix.field = V4L2_FIELD_NONE;
	fmt->fmt.pix.bytesperline = uvc_v4l2_get_bytesperline(uformat, uframe);
	fmt->fmt.pix.sizeimage = uvc_get_frame_size(uformat, uframe);
	fmt->fmt.pix.pixelformat = to_uvc_format(uformat)->fcc;
	fmt->fmt.pix.colorspace = V4L2_COLORSPACE_SRGB;
	fmt->fmt.pix.priv = 0;

	return 0;
}

static int
uvc_v4l2_set_format(struct file *file, void *fh, struct v4l2_format *fmt)
{
	struct video_device *vdev = video_devdata(file);
	struct uvc_device *uvc = video_get_drvdata(vdev);
	struct uvc_video *video = &uvc->video;
	int ret;

	ret = uvc_v4l2_try_format(file, fh, fmt);
	if (ret)
		return ret;

	video->fcc = fmt->fmt.pix.pixelformat;
	video->bpp = fmt->fmt.pix.bytesperline * 8 / video->width;
	video->width = fmt->fmt.pix.width;
	video->height = fmt->fmt.pix.height;
	video->imagesize = fmt->fmt.pix.sizeimage;

	return ret;
}

static int
uvc_v4l2_enum_frameintervals(struct file *file, void *fh,
		struct v4l2_frmivalenum *fival)
{
	struct video_device *vdev = video_devdata(file);
	struct uvc_device *uvc = video_get_drvdata(vdev);
	struct uvcg_format *uformat = NULL;
	struct uvcg_frame *uframe = NULL;
	struct uvcg_frame_ptr *frame;

	uformat = find_format_by_pix(uvc, fival->pixel_format);
	if (!uformat)
		return -EINVAL;

	list_for_each_entry(frame, &uformat->frames, entry) {
		if (frame->frm->frame.w_width == fival->width &&
		    frame->frm->frame.w_height == fival->height) {
			uframe = frame->frm;
			break;
		}
	}
	if (!uframe)
		return -EINVAL;

	if (fival->index >= uframe->frame.b_frame_interval_type)
		return -EINVAL;

	fival->discrete.numerator =
		uframe->dw_frame_interval[fival->index];

	/* TODO: handle V4L2_FRMIVAL_TYPE_STEPWISE */
	fival->type = V4L2_FRMIVAL_TYPE_DISCRETE;
	fival->discrete.denominator = 10000000;
	v4l2_simplify_fraction(&fival->discrete.numerator,
		&fival->discrete.denominator, 8, 333);

	return 0;
}

static int
uvc_v4l2_enum_framesizes(struct file *file, void *fh,
		struct v4l2_frmsizeenum *fsize)
{
	struct video_device *vdev = video_devdata(file);
	struct uvc_device *uvc = video_get_drvdata(vdev);
	struct uvcg_format *uformat = NULL;
	struct uvcg_frame *uframe = NULL;

	uformat = find_format_by_pix(uvc, fsize->pixel_format);
	if (!uformat)
		return -EINVAL;

	if (fsize->index >= uformat->num_frames)
		return -EINVAL;

	uframe = find_frame_by_index(uvc, uformat, fsize->index + 1);
	if (!uframe)
		return -EINVAL;

	fsize->type = V4L2_FRMSIZE_TYPE_DISCRETE;
	fsize->discrete.width = uframe->frame.w_width;
	fsize->discrete.height = uframe->frame.w_height;

	return 0;
}

static int
uvc_v4l2_enum_format(struct file *file, void *fh, struct v4l2_fmtdesc *f)
{
	struct video_device *vdev = video_devdata(file);
	struct uvc_device *uvc = video_get_drvdata(vdev);
	const struct uvc_format_desc *fmtdesc;
	struct uvcg_format *uformat;

	if (f->index >= uvc->header->num_fmt)
		return -EINVAL;

	uformat = find_format_by_index(uvc, f->index + 1);
	if (!uformat)
		return -EINVAL;

	fmtdesc = to_uvc_format(uformat);
	f->pixelformat = fmtdesc->fcc;

	return 0;
}

static int
uvc_v4l2_reqbufs(struct file *file, void *fh, struct v4l2_requestbuffers *b)
{
	struct video_device *vdev = video_devdata(file);
	struct uvc_device *uvc = video_get_drvdata(vdev);
	struct uvc_video *video = &uvc->video;

	if (b->type != video->queue.queue.type)
		return -EINVAL;

	return uvcg_alloc_buffers(&video->queue, b);
}

static int
uvc_v4l2_querybuf(struct file *file, void *fh, struct v4l2_buffer *b)
{
	struct video_device *vdev = video_devdata(file);
	struct uvc_device *uvc = video_get_drvdata(vdev);
	struct uvc_video *video = &uvc->video;

	return uvcg_query_buffer(&video->queue, b);
}

static int
uvc_v4l2_qbuf(struct file *file, void *fh, struct v4l2_buffer *b)
{
	struct video_device *vdev = video_devdata(file);
	struct uvc_device *uvc = video_get_drvdata(vdev);
	struct uvc_video *video = &uvc->video;
	int ret;

	ret = uvcg_queue_buffer(&video->queue, b);
	if (ret < 0)
		return ret;

	if (uvc->state == UVC_STATE_STREAMING)
<<<<<<< HEAD
		schedule_work(&video->pump);
=======
		queue_work(video->async_wq, &video->pump);
>>>>>>> eb3cdb58

	return ret;
}

static int
uvc_v4l2_dqbuf(struct file *file, void *fh, struct v4l2_buffer *b)
{
	struct video_device *vdev = video_devdata(file);
	struct uvc_device *uvc = video_get_drvdata(vdev);
	struct uvc_video *video = &uvc->video;

	return uvcg_dequeue_buffer(&video->queue, b, file->f_flags & O_NONBLOCK);
}

static int
uvc_v4l2_streamon(struct file *file, void *fh, enum v4l2_buf_type type)
{
	struct video_device *vdev = video_devdata(file);
	struct uvc_device *uvc = video_get_drvdata(vdev);
	struct uvc_video *video = &uvc->video;
	int ret;

	if (type != video->queue.queue.type)
		return -EINVAL;

	/* Enable UVC video. */
	ret = uvcg_video_enable(video, 1);
	if (ret < 0)
		return ret;

	/*
	 * Complete the alternate setting selection setup phase now that
	 * userspace is ready to provide video frames.
	 */
	uvc_function_setup_continue(uvc);
	uvc->state = UVC_STATE_STREAMING;

	return 0;
}

static int
uvc_v4l2_streamoff(struct file *file, void *fh, enum v4l2_buf_type type)
{
	struct video_device *vdev = video_devdata(file);
	struct uvc_device *uvc = video_get_drvdata(vdev);
	struct uvc_video *video = &uvc->video;

	if (type != video->queue.queue.type)
		return -EINVAL;

	return uvcg_video_enable(video, 0);
}

static int
uvc_v4l2_subscribe_event(struct v4l2_fh *fh,
			 const struct v4l2_event_subscription *sub)
{
	struct uvc_device *uvc = video_get_drvdata(fh->vdev);
	struct uvc_file_handle *handle = to_uvc_file_handle(fh);
	int ret;

	if (sub->type < UVC_EVENT_FIRST || sub->type > UVC_EVENT_LAST)
		return -EINVAL;

	if (sub->type == UVC_EVENT_SETUP && uvc->func_connected)
		return -EBUSY;

	ret = v4l2_event_subscribe(fh, sub, 2, NULL);
	if (ret < 0)
		return ret;

	if (sub->type == UVC_EVENT_SETUP) {
		uvc->func_connected = true;
		handle->is_uvc_app_handle = true;
		uvc_function_connect(uvc);
	}

	return 0;
}

static void uvc_v4l2_disable(struct uvc_device *uvc)
{
	uvc_function_disconnect(uvc);
	uvcg_video_enable(&uvc->video, 0);
	uvcg_free_buffers(&uvc->video.queue);
	uvc->func_connected = false;
	wake_up_interruptible(&uvc->func_connected_queue);
}

static int
uvc_v4l2_unsubscribe_event(struct v4l2_fh *fh,
			   const struct v4l2_event_subscription *sub)
{
	struct uvc_device *uvc = video_get_drvdata(fh->vdev);
	struct uvc_file_handle *handle = to_uvc_file_handle(fh);
	int ret;

	ret = v4l2_event_unsubscribe(fh, sub);
	if (ret < 0)
		return ret;

	if (sub->type == UVC_EVENT_SETUP && handle->is_uvc_app_handle) {
		uvc_v4l2_disable(uvc);
		handle->is_uvc_app_handle = false;
	}

	return 0;
}

static long
uvc_v4l2_ioctl_default(struct file *file, void *fh, bool valid_prio,
		       unsigned int cmd, void *arg)
{
	struct video_device *vdev = video_devdata(file);
	struct uvc_device *uvc = video_get_drvdata(vdev);

	switch (cmd) {
	case UVCIOC_SEND_RESPONSE:
		return uvc_send_response(uvc, arg);

	default:
		return -ENOIOCTLCMD;
	}
}

const struct v4l2_ioctl_ops uvc_v4l2_ioctl_ops = {
	.vidioc_querycap = uvc_v4l2_querycap,
	.vidioc_try_fmt_vid_out = uvc_v4l2_try_format,
	.vidioc_g_fmt_vid_out = uvc_v4l2_get_format,
	.vidioc_s_fmt_vid_out = uvc_v4l2_set_format,
	.vidioc_enum_frameintervals = uvc_v4l2_enum_frameintervals,
	.vidioc_enum_framesizes = uvc_v4l2_enum_framesizes,
	.vidioc_enum_fmt_vid_out = uvc_v4l2_enum_format,
	.vidioc_reqbufs = uvc_v4l2_reqbufs,
	.vidioc_querybuf = uvc_v4l2_querybuf,
	.vidioc_qbuf = uvc_v4l2_qbuf,
	.vidioc_dqbuf = uvc_v4l2_dqbuf,
	.vidioc_streamon = uvc_v4l2_streamon,
	.vidioc_streamoff = uvc_v4l2_streamoff,
	.vidioc_subscribe_event = uvc_v4l2_subscribe_event,
	.vidioc_unsubscribe_event = uvc_v4l2_unsubscribe_event,
	.vidioc_default = uvc_v4l2_ioctl_default,
};

/* --------------------------------------------------------------------------
 * V4L2
 */

static int
uvc_v4l2_open(struct file *file)
{
	struct video_device *vdev = video_devdata(file);
	struct uvc_device *uvc = video_get_drvdata(vdev);
	struct uvc_file_handle *handle;

	handle = kzalloc(sizeof(*handle), GFP_KERNEL);
	if (handle == NULL)
		return -ENOMEM;

	v4l2_fh_init(&handle->vfh, vdev);
	v4l2_fh_add(&handle->vfh);

	handle->device = &uvc->video;
	file->private_data = &handle->vfh;

	return 0;
}

static int
uvc_v4l2_release(struct file *file)
{
	struct video_device *vdev = video_devdata(file);
	struct uvc_device *uvc = video_get_drvdata(vdev);
	struct uvc_file_handle *handle = to_uvc_file_handle(file->private_data);
	struct uvc_video *video = handle->device;

	mutex_lock(&video->mutex);
	if (handle->is_uvc_app_handle)
		uvc_v4l2_disable(uvc);
	mutex_unlock(&video->mutex);

	file->private_data = NULL;
	v4l2_fh_del(&handle->vfh);
	v4l2_fh_exit(&handle->vfh);
	kfree(handle);

	return 0;
}

static int
uvc_v4l2_mmap(struct file *file, struct vm_area_struct *vma)
{
	struct video_device *vdev = video_devdata(file);
	struct uvc_device *uvc = video_get_drvdata(vdev);

	return uvcg_queue_mmap(&uvc->video.queue, vma);
}

static __poll_t
uvc_v4l2_poll(struct file *file, poll_table *wait)
{
	struct video_device *vdev = video_devdata(file);
	struct uvc_device *uvc = video_get_drvdata(vdev);

	return uvcg_queue_poll(&uvc->video.queue, file, wait);
}

#ifndef CONFIG_MMU
static unsigned long uvcg_v4l2_get_unmapped_area(struct file *file,
		unsigned long addr, unsigned long len, unsigned long pgoff,
		unsigned long flags)
{
	struct video_device *vdev = video_devdata(file);
	struct uvc_device *uvc = video_get_drvdata(vdev);

	return uvcg_queue_get_unmapped_area(&uvc->video.queue, pgoff);
}
#endif

const struct v4l2_file_operations uvc_v4l2_fops = {
	.owner		= THIS_MODULE,
	.open		= uvc_v4l2_open,
	.release	= uvc_v4l2_release,
	.unlocked_ioctl	= video_ioctl2,
	.mmap		= uvc_v4l2_mmap,
	.poll		= uvc_v4l2_poll,
#ifndef CONFIG_MMU
	.get_unmapped_area = uvcg_v4l2_get_unmapped_area,
#endif
};
<|MERGE_RESOLUTION|>--- conflicted
+++ resolved
@@ -416,11 +416,7 @@
 		return ret;
 
 	if (uvc->state == UVC_STATE_STREAMING)
-<<<<<<< HEAD
-		schedule_work(&video->pump);
-=======
 		queue_work(video->async_wq, &video->pump);
->>>>>>> eb3cdb58
 
 	return ret;
 }
