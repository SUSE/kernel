/* SPDX-License-Identifier: GPL-2.0+ */
/*
 * u_audio.h -- interface to USB gadget "ALSA sound card" utilities
 *
 * Copyright (C) 2016
 * Author: Ruslan Bilovol <ruslan.bilovol@gmail.com>
 */

#ifndef __U_AUDIO_H
#define __U_AUDIO_H

#include <linux/usb/composite.h>
#include "uac_common.h"

/*
 * Same maximum frequency deviation on the slower side as in
 * sound/usb/endpoint.c. Value is expressed in per-mil deviation.
 */
#define FBACK_SLOW_MAX	250

<<<<<<< HEAD
=======
/*
 * Maximum frequency deviation on the faster side, default value for UAC1/2.
 * Value is expressed in per-mil deviation.
 * UAC2 provides the value as a parameter as it impacts the endpoint required
 * bandwidth.
 */
#define FBACK_FAST_MAX 5

>>>>>>> eb3cdb58
/* Feature Unit parameters */
struct uac_fu_params {
	int id;			/* Feature Unit ID */

	bool mute_present;	/* mute control enable */

	bool volume_present;	/* volume control enable */
	s16 volume_min;		/* min volume in 1/256 dB */
	s16 volume_max;		/* max volume in 1/256 dB */
	s16 volume_res;		/* volume resolution in 1/256 dB */
};

struct uac_params {
	/* playback */
	int p_chmask;	/* channel mask */
	int p_srates[UAC_MAX_RATES];	/* available rates in Hz (0 terminated list) */
	int p_ssize;	/* sample size */
	struct uac_fu_params p_fu;	/* Feature Unit parameters */

	/* capture */
	int c_chmask;	/* channel mask */
	int c_srates[UAC_MAX_RATES];	/* available rates in Hz (0 terminated list) */
	int c_ssize;	/* sample size */
	struct uac_fu_params c_fu;	/* Feature Unit parameters */
<<<<<<< HEAD
=======

	/* rates are dynamic, in uac_rtd_params */
>>>>>>> eb3cdb58

	int req_number; /* number of preallocated requests */
	int fb_max;	/* upper frequency drift feedback limit per-mil */
};

struct g_audio {
	struct usb_function func;
	struct usb_gadget *gadget;

	struct usb_ep *in_ep;

	struct usb_ep *out_ep;
	/* feedback IN endpoint corresponding to out_ep */
	struct usb_ep *in_ep_fback;

	/* Max packet size for all in_ep possible speeds */
	unsigned int in_ep_maxpsize;
	/* Max packet size for all out_ep possible speeds */
	unsigned int out_ep_maxpsize;

	/* Notify UAC driver about control change */
	int (*notify)(struct g_audio *g_audio, int unit_id, int cs);

	/* The ALSA Sound Card it represents on the USB-Client side */
	struct snd_uac_chip *uac;

	struct uac_params params;
};

static inline struct g_audio *func_to_g_audio(struct usb_function *f)
{
	return container_of(f, struct g_audio, func);
}

static inline uint num_channels(uint chanmask)
{
	uint num = 0;

	while (chanmask) {
		num += (chanmask & 1);
		chanmask >>= 1;
	}

	return num;
}

/*
 * g_audio_setup - initialize one virtual ALSA sound card
 * @g_audio: struct with filled params, in_ep_maxpsize, out_ep_maxpsize
 * @pcm_name: the id string for a PCM instance of this sound card
 * @card_name: name of this soundcard
 *
 * This sets up the single virtual ALSA sound card that may be exported by a
 * gadget driver using this framework.
 *
 * Context: may sleep
 *
 * Returns zero on success, or a negative error on failure.
 */
int g_audio_setup(struct g_audio *g_audio, const char *pcm_name,
					const char *card_name);
void g_audio_cleanup(struct g_audio *g_audio);

int u_audio_start_capture(struct g_audio *g_audio);
void u_audio_stop_capture(struct g_audio *g_audio);
int u_audio_start_playback(struct g_audio *g_audio);
void u_audio_stop_playback(struct g_audio *g_audio);

<<<<<<< HEAD
=======
int u_audio_get_capture_srate(struct g_audio *audio_dev, u32 *val);
int u_audio_set_capture_srate(struct g_audio *audio_dev, int srate);
int u_audio_get_playback_srate(struct g_audio *audio_dev, u32 *val);
int u_audio_set_playback_srate(struct g_audio *audio_dev, int srate);

>>>>>>> eb3cdb58
int u_audio_get_volume(struct g_audio *g_audio, int playback, s16 *val);
int u_audio_set_volume(struct g_audio *g_audio, int playback, s16 val);
int u_audio_get_mute(struct g_audio *g_audio, int playback, int *val);
int u_audio_set_mute(struct g_audio *g_audio, int playback, int val);

<<<<<<< HEAD
=======
void u_audio_suspend(struct g_audio *g_audio);

>>>>>>> eb3cdb58
#endif /* __U_AUDIO_H */<|MERGE_RESOLUTION|>--- conflicted
+++ resolved
@@ -18,8 +18,6 @@
  */
 #define FBACK_SLOW_MAX	250
 
-<<<<<<< HEAD
-=======
 /*
  * Maximum frequency deviation on the faster side, default value for UAC1/2.
  * Value is expressed in per-mil deviation.
@@ -28,7 +26,6 @@
  */
 #define FBACK_FAST_MAX 5
 
->>>>>>> eb3cdb58
 /* Feature Unit parameters */
 struct uac_fu_params {
 	int id;			/* Feature Unit ID */
@@ -53,11 +50,8 @@
 	int c_srates[UAC_MAX_RATES];	/* available rates in Hz (0 terminated list) */
 	int c_ssize;	/* sample size */
 	struct uac_fu_params c_fu;	/* Feature Unit parameters */
-<<<<<<< HEAD
-=======
 
 	/* rates are dynamic, in uac_rtd_params */
->>>>>>> eb3cdb58
 
 	int req_number; /* number of preallocated requests */
 	int fb_max;	/* upper frequency drift feedback limit per-mil */
@@ -126,22 +120,16 @@
 int u_audio_start_playback(struct g_audio *g_audio);
 void u_audio_stop_playback(struct g_audio *g_audio);
 
-<<<<<<< HEAD
-=======
 int u_audio_get_capture_srate(struct g_audio *audio_dev, u32 *val);
 int u_audio_set_capture_srate(struct g_audio *audio_dev, int srate);
 int u_audio_get_playback_srate(struct g_audio *audio_dev, u32 *val);
 int u_audio_set_playback_srate(struct g_audio *audio_dev, int srate);
 
->>>>>>> eb3cdb58
 int u_audio_get_volume(struct g_audio *g_audio, int playback, s16 *val);
 int u_audio_set_volume(struct g_audio *g_audio, int playback, s16 val);
 int u_audio_get_mute(struct g_audio *g_audio, int playback, int *val);
 int u_audio_set_mute(struct g_audio *g_audio, int playback, int val);
 
-<<<<<<< HEAD
-=======
 void u_audio_suspend(struct g_audio *g_audio);
 
->>>>>>> eb3cdb58
 #endif /* __U_AUDIO_H */