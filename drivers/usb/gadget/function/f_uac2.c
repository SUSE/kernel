// SPDX-License-Identifier: GPL-2.0+
/*
 * f_uac2.c -- USB Audio Class 2.0 Function
 *
 * Copyright (C) 2011
 *    Yadwinder Singh (yadi.brar01@gmail.com)
 *    Jaswinder Singh (jaswinder.singh@linaro.org)
 */

#include <linux/usb/audio.h>
#include <linux/usb/audio-v2.h>
#include <linux/module.h>

#include "u_audio.h"
#include "u_uac2.h"

/* UAC2 spec: 4.1 Audio Channel Cluster Descriptor */
#define UAC2_CHANNEL_MASK 0x07FFFFFF

/*
 * The driver implements a simple UAC_2 topology.
 * USB-OUT -> IT_1 -> OT_3 -> ALSA_Capture
 * ALSA_Playback -> IT_2 -> OT_4 -> USB-IN
 * Capture and Playback sampling rates are independently
 *  controlled by two clock sources :
 *    CLK_5 := c_srate, and CLK_6 := p_srate
 */
#define USB_OUT_CLK_ID	(out_clk_src_desc.bClockID)
#define USB_IN_CLK_ID	(in_clk_src_desc.bClockID)

#define CONTROL_ABSENT	0
#define CONTROL_RDONLY	1
#define CONTROL_RDWR	3

#define CLK_FREQ_CTRL	0
#define CLK_VLD_CTRL	2

#define COPY_CTRL	0
#define CONN_CTRL	2
#define OVRLD_CTRL	4
#define CLSTR_CTRL	6
#define UNFLW_CTRL	8
#define OVFLW_CTRL	10

#define EPIN_EN(_opts) ((_opts)->p_chmask != 0)
#define EPOUT_EN(_opts) ((_opts)->c_chmask != 0)
#define EPOUT_FBACK_IN_EN(_opts) ((_opts)->c_sync == USB_ENDPOINT_SYNC_ASYNC)

struct f_uac2 {
	struct g_audio g_audio;
	u8 ac_intf, as_in_intf, as_out_intf;
	u8 ac_alt, as_in_alt, as_out_alt;	/* needed for get_alt() */
};

static inline struct f_uac2 *func_to_uac2(struct usb_function *f)
{
	return container_of(f, struct f_uac2, g_audio.func);
}

static inline
struct f_uac2_opts *g_audio_to_uac2_opts(struct g_audio *agdev)
{
	return container_of(agdev->func.fi, struct f_uac2_opts, func_inst);
}

/* --------- USB Function Interface ------------- */

enum {
	STR_ASSOC,
	STR_IF_CTRL,
	STR_CLKSRC_IN,
	STR_CLKSRC_OUT,
	STR_USB_IT,
	STR_IO_IT,
	STR_USB_OT,
	STR_IO_OT,
	STR_AS_OUT_ALT0,
	STR_AS_OUT_ALT1,
	STR_AS_IN_ALT0,
	STR_AS_IN_ALT1,
};

static char clksrc_in[8];
static char clksrc_out[8];

static struct usb_string strings_fn[] = {
	[STR_ASSOC].s = "Source/Sink",
	[STR_IF_CTRL].s = "Topology Control",
	[STR_CLKSRC_IN].s = clksrc_in,
	[STR_CLKSRC_OUT].s = clksrc_out,
	[STR_USB_IT].s = "USBH Out",
	[STR_IO_IT].s = "USBD Out",
	[STR_USB_OT].s = "USBH In",
	[STR_IO_OT].s = "USBD In",
	[STR_AS_OUT_ALT0].s = "Playback Inactive",
	[STR_AS_OUT_ALT1].s = "Playback Active",
	[STR_AS_IN_ALT0].s = "Capture Inactive",
	[STR_AS_IN_ALT1].s = "Capture Active",
	{ },
};

static struct usb_gadget_strings str_fn = {
	.language = 0x0409,	/* en-us */
	.strings = strings_fn,
};

static struct usb_gadget_strings *fn_strings[] = {
	&str_fn,
	NULL,
};

static struct usb_interface_assoc_descriptor iad_desc = {
	.bLength = sizeof iad_desc,
	.bDescriptorType = USB_DT_INTERFACE_ASSOCIATION,

	.bFirstInterface = 0,
	.bInterfaceCount = 3,
	.bFunctionClass = USB_CLASS_AUDIO,
	.bFunctionSubClass = UAC2_FUNCTION_SUBCLASS_UNDEFINED,
	.bFunctionProtocol = UAC_VERSION_2,
};

/* Audio Control Interface */
static struct usb_interface_descriptor std_ac_if_desc = {
	.bLength = sizeof std_ac_if_desc,
	.bDescriptorType = USB_DT_INTERFACE,

	.bAlternateSetting = 0,
	.bNumEndpoints = 0,
	.bInterfaceClass = USB_CLASS_AUDIO,
	.bInterfaceSubClass = USB_SUBCLASS_AUDIOCONTROL,
	.bInterfaceProtocol = UAC_VERSION_2,
};

/* Clock source for IN traffic */
static struct uac_clock_source_descriptor in_clk_src_desc = {
	.bLength = sizeof in_clk_src_desc,
	.bDescriptorType = USB_DT_CS_INTERFACE,

	.bDescriptorSubtype = UAC2_CLOCK_SOURCE,
	/* .bClockID = DYNAMIC */
	.bmAttributes = UAC_CLOCK_SOURCE_TYPE_INT_FIXED,
	.bmControls = (CONTROL_RDONLY << CLK_FREQ_CTRL),
	.bAssocTerminal = 0,
};

/* Clock source for OUT traffic */
static struct uac_clock_source_descriptor out_clk_src_desc = {
	.bLength = sizeof out_clk_src_desc,
	.bDescriptorType = USB_DT_CS_INTERFACE,

	.bDescriptorSubtype = UAC2_CLOCK_SOURCE,
	/* .bClockID = DYNAMIC */
	.bmAttributes = UAC_CLOCK_SOURCE_TYPE_INT_FIXED,
	.bmControls = (CONTROL_RDONLY << CLK_FREQ_CTRL),
	.bAssocTerminal = 0,
};

/* Input Terminal for USB_OUT */
static struct uac2_input_terminal_descriptor usb_out_it_desc = {
	.bLength = sizeof usb_out_it_desc,
	.bDescriptorType = USB_DT_CS_INTERFACE,

	.bDescriptorSubtype = UAC_INPUT_TERMINAL,
	/* .bTerminalID = DYNAMIC */
	.wTerminalType = cpu_to_le16(UAC_TERMINAL_STREAMING),
	.bAssocTerminal = 0,
	/* .bCSourceID = DYNAMIC */
	.iChannelNames = 0,
	.bmControls = cpu_to_le16(CONTROL_RDWR << COPY_CTRL),
};

/* Input Terminal for I/O-In */
static struct uac2_input_terminal_descriptor io_in_it_desc = {
	.bLength = sizeof io_in_it_desc,
	.bDescriptorType = USB_DT_CS_INTERFACE,

	.bDescriptorSubtype = UAC_INPUT_TERMINAL,
	/* .bTerminalID = DYNAMIC */
	.wTerminalType = cpu_to_le16(UAC_INPUT_TERMINAL_UNDEFINED),
	.bAssocTerminal = 0,
	/* .bCSourceID = DYNAMIC */
	.iChannelNames = 0,
	.bmControls = cpu_to_le16(CONTROL_RDWR << COPY_CTRL),
};

/* Ouput Terminal for USB_IN */
static struct uac2_output_terminal_descriptor usb_in_ot_desc = {
	.bLength = sizeof usb_in_ot_desc,
	.bDescriptorType = USB_DT_CS_INTERFACE,

	.bDescriptorSubtype = UAC_OUTPUT_TERMINAL,
	/* .bTerminalID = DYNAMIC */
	.wTerminalType = cpu_to_le16(UAC_TERMINAL_STREAMING),
	.bAssocTerminal = 0,
	/* .bSourceID = DYNAMIC */
	/* .bCSourceID = DYNAMIC */
	.bmControls = cpu_to_le16(CONTROL_RDWR << COPY_CTRL),
};

/* Ouput Terminal for I/O-Out */
static struct uac2_output_terminal_descriptor io_out_ot_desc = {
	.bLength = sizeof io_out_ot_desc,
	.bDescriptorType = USB_DT_CS_INTERFACE,

	.bDescriptorSubtype = UAC_OUTPUT_TERMINAL,
	/* .bTerminalID = DYNAMIC */
	.wTerminalType = cpu_to_le16(UAC_OUTPUT_TERMINAL_UNDEFINED),
	.bAssocTerminal = 0,
	/* .bSourceID = DYNAMIC */
	/* .bCSourceID = DYNAMIC */
	.bmControls = cpu_to_le16(CONTROL_RDWR << COPY_CTRL),
};

static struct uac2_ac_header_descriptor ac_hdr_desc = {
	.bLength = sizeof ac_hdr_desc,
	.bDescriptorType = USB_DT_CS_INTERFACE,

	.bDescriptorSubtype = UAC_MS_HEADER,
	.bcdADC = cpu_to_le16(0x200),
	.bCategory = UAC2_FUNCTION_IO_BOX,
	/* .wTotalLength = DYNAMIC */
	.bmControls = 0,
};

/* Audio Streaming OUT Interface - Alt0 */
static struct usb_interface_descriptor std_as_out_if0_desc = {
	.bLength = sizeof std_as_out_if0_desc,
	.bDescriptorType = USB_DT_INTERFACE,

	.bAlternateSetting = 0,
	.bNumEndpoints = 0,
	.bInterfaceClass = USB_CLASS_AUDIO,
	.bInterfaceSubClass = USB_SUBCLASS_AUDIOSTREAMING,
	.bInterfaceProtocol = UAC_VERSION_2,
};

/* Audio Streaming OUT Interface - Alt1 */
static struct usb_interface_descriptor std_as_out_if1_desc = {
	.bLength = sizeof std_as_out_if1_desc,
	.bDescriptorType = USB_DT_INTERFACE,

	.bAlternateSetting = 1,
	.bNumEndpoints = 1,
	.bInterfaceClass = USB_CLASS_AUDIO,
	.bInterfaceSubClass = USB_SUBCLASS_AUDIOSTREAMING,
	.bInterfaceProtocol = UAC_VERSION_2,
};

/* Audio Stream OUT Intface Desc */
static struct uac2_as_header_descriptor as_out_hdr_desc = {
	.bLength = sizeof as_out_hdr_desc,
	.bDescriptorType = USB_DT_CS_INTERFACE,

	.bDescriptorSubtype = UAC_AS_GENERAL,
	/* .bTerminalLink = DYNAMIC */
	.bmControls = 0,
	.bFormatType = UAC_FORMAT_TYPE_I,
	.bmFormats = cpu_to_le32(UAC_FORMAT_TYPE_I_PCM),
	.iChannelNames = 0,
};

/* Audio USB_OUT Format */
static struct uac2_format_type_i_descriptor as_out_fmt1_desc = {
	.bLength = sizeof as_out_fmt1_desc,
	.bDescriptorType = USB_DT_CS_INTERFACE,
	.bDescriptorSubtype = UAC_FORMAT_TYPE,
	.bFormatType = UAC_FORMAT_TYPE_I,
};

/* STD AS ISO OUT Endpoint */
static struct usb_endpoint_descriptor fs_epout_desc = {
	.bLength = USB_DT_ENDPOINT_SIZE,
	.bDescriptorType = USB_DT_ENDPOINT,

	.bEndpointAddress = USB_DIR_OUT,
<<<<<<< HEAD
	.bmAttributes = USB_ENDPOINT_XFER_ISOC | USB_ENDPOINT_SYNC_ASYNC,
=======
	/* .bmAttributes = DYNAMIC */
>>>>>>> 7d2a07b7
	/* .wMaxPacketSize = DYNAMIC */
	.bInterval = 1,
};

static struct usb_endpoint_descriptor hs_epout_desc = {
	.bLength = USB_DT_ENDPOINT_SIZE,
	.bDescriptorType = USB_DT_ENDPOINT,

<<<<<<< HEAD
	.bmAttributes = USB_ENDPOINT_XFER_ISOC | USB_ENDPOINT_SYNC_ASYNC,
=======
	/* .bmAttributes = DYNAMIC */
	/* .wMaxPacketSize = DYNAMIC */
	.bInterval = 4,
};

static struct usb_endpoint_descriptor ss_epout_desc = {
	.bLength = USB_DT_ENDPOINT_SIZE,
	.bDescriptorType = USB_DT_ENDPOINT,

	.bEndpointAddress = USB_DIR_OUT,
	/* .bmAttributes = DYNAMIC */
>>>>>>> 7d2a07b7
	/* .wMaxPacketSize = DYNAMIC */
	.bInterval = 4,
};

static struct usb_ss_ep_comp_descriptor ss_epout_desc_comp = {
	.bLength		= sizeof(ss_epout_desc_comp),
	.bDescriptorType	= USB_DT_SS_ENDPOINT_COMP,
	.bMaxBurst		= 0,
	.bmAttributes		= 0,
	/* wBytesPerInterval = DYNAMIC */
};

/* CS AS ISO OUT Endpoint */
static struct uac2_iso_endpoint_descriptor as_iso_out_desc = {
	.bLength = sizeof as_iso_out_desc,
	.bDescriptorType = USB_DT_CS_ENDPOINT,

	.bDescriptorSubtype = UAC_EP_GENERAL,
	.bmAttributes = 0,
	.bmControls = 0,
	.bLockDelayUnits = 0,
	.wLockDelay = 0,
};

/* STD AS ISO IN Feedback Endpoint */
static struct usb_endpoint_descriptor fs_epin_fback_desc = {
	.bLength = USB_DT_ENDPOINT_SIZE,
	.bDescriptorType = USB_DT_ENDPOINT,

	.bEndpointAddress = USB_DIR_IN,
	.bmAttributes = USB_ENDPOINT_XFER_ISOC | USB_ENDPOINT_USAGE_FEEDBACK,
	.wMaxPacketSize = cpu_to_le16(3),
	.bInterval = 1,
};

static struct usb_endpoint_descriptor hs_epin_fback_desc = {
	.bLength = USB_DT_ENDPOINT_SIZE,
	.bDescriptorType = USB_DT_ENDPOINT,

	.bmAttributes = USB_ENDPOINT_XFER_ISOC | USB_ENDPOINT_USAGE_FEEDBACK,
	.wMaxPacketSize = cpu_to_le16(4),
	.bInterval = 4,
};

static struct usb_endpoint_descriptor ss_epin_fback_desc = {
	.bLength = USB_DT_ENDPOINT_SIZE,
	.bDescriptorType = USB_DT_ENDPOINT,

	.bEndpointAddress = USB_DIR_IN,
	.bmAttributes = USB_ENDPOINT_XFER_ISOC | USB_ENDPOINT_USAGE_FEEDBACK,
	.wMaxPacketSize = cpu_to_le16(4),
	.bInterval = 4,
};


/* Audio Streaming IN Interface - Alt0 */
static struct usb_interface_descriptor std_as_in_if0_desc = {
	.bLength = sizeof std_as_in_if0_desc,
	.bDescriptorType = USB_DT_INTERFACE,

	.bAlternateSetting = 0,
	.bNumEndpoints = 0,
	.bInterfaceClass = USB_CLASS_AUDIO,
	.bInterfaceSubClass = USB_SUBCLASS_AUDIOSTREAMING,
	.bInterfaceProtocol = UAC_VERSION_2,
};

/* Audio Streaming IN Interface - Alt1 */
static struct usb_interface_descriptor std_as_in_if1_desc = {
	.bLength = sizeof std_as_in_if1_desc,
	.bDescriptorType = USB_DT_INTERFACE,

	.bAlternateSetting = 1,
	.bNumEndpoints = 1,
	.bInterfaceClass = USB_CLASS_AUDIO,
	.bInterfaceSubClass = USB_SUBCLASS_AUDIOSTREAMING,
	.bInterfaceProtocol = UAC_VERSION_2,
};

/* Audio Stream IN Intface Desc */
static struct uac2_as_header_descriptor as_in_hdr_desc = {
	.bLength = sizeof as_in_hdr_desc,
	.bDescriptorType = USB_DT_CS_INTERFACE,

	.bDescriptorSubtype = UAC_AS_GENERAL,
	/* .bTerminalLink = DYNAMIC */
	.bmControls = 0,
	.bFormatType = UAC_FORMAT_TYPE_I,
	.bmFormats = cpu_to_le32(UAC_FORMAT_TYPE_I_PCM),
	.iChannelNames = 0,
};

/* Audio USB_IN Format */
static struct uac2_format_type_i_descriptor as_in_fmt1_desc = {
	.bLength = sizeof as_in_fmt1_desc,
	.bDescriptorType = USB_DT_CS_INTERFACE,
	.bDescriptorSubtype = UAC_FORMAT_TYPE,
	.bFormatType = UAC_FORMAT_TYPE_I,
};

/* STD AS ISO IN Endpoint */
static struct usb_endpoint_descriptor fs_epin_desc = {
	.bLength = USB_DT_ENDPOINT_SIZE,
	.bDescriptorType = USB_DT_ENDPOINT,

	.bEndpointAddress = USB_DIR_IN,
	.bmAttributes = USB_ENDPOINT_XFER_ISOC | USB_ENDPOINT_SYNC_ASYNC,
	/* .wMaxPacketSize = DYNAMIC */
	.bInterval = 1,
};

static struct usb_endpoint_descriptor hs_epin_desc = {
	.bLength = USB_DT_ENDPOINT_SIZE,
	.bDescriptorType = USB_DT_ENDPOINT,

	.bmAttributes = USB_ENDPOINT_XFER_ISOC | USB_ENDPOINT_SYNC_ASYNC,
	/* .wMaxPacketSize = DYNAMIC */
<<<<<<< HEAD
=======
	.bInterval = 4,
};

static struct usb_endpoint_descriptor ss_epin_desc = {
	.bLength = USB_DT_ENDPOINT_SIZE,
	.bDescriptorType = USB_DT_ENDPOINT,

	.bEndpointAddress = USB_DIR_IN,
	.bmAttributes = USB_ENDPOINT_XFER_ISOC | USB_ENDPOINT_SYNC_ASYNC,
	/* .wMaxPacketSize = DYNAMIC */
>>>>>>> 7d2a07b7
	.bInterval = 4,
};

static struct usb_ss_ep_comp_descriptor ss_epin_desc_comp = {
	.bLength		= sizeof(ss_epin_desc_comp),
	.bDescriptorType	= USB_DT_SS_ENDPOINT_COMP,
	.bMaxBurst		= 0,
	.bmAttributes		= 0,
	/* wBytesPerInterval = DYNAMIC */
};

/* CS AS ISO IN Endpoint */
static struct uac2_iso_endpoint_descriptor as_iso_in_desc = {
	.bLength = sizeof as_iso_in_desc,
	.bDescriptorType = USB_DT_CS_ENDPOINT,

	.bDescriptorSubtype = UAC_EP_GENERAL,
	.bmAttributes = 0,
	.bmControls = 0,
	.bLockDelayUnits = 0,
	.wLockDelay = 0,
};

static struct usb_descriptor_header *fs_audio_desc[] = {
	(struct usb_descriptor_header *)&iad_desc,
	(struct usb_descriptor_header *)&std_ac_if_desc,

	(struct usb_descriptor_header *)&ac_hdr_desc,
	(struct usb_descriptor_header *)&in_clk_src_desc,
	(struct usb_descriptor_header *)&out_clk_src_desc,
	(struct usb_descriptor_header *)&usb_out_it_desc,
	(struct usb_descriptor_header *)&io_in_it_desc,
	(struct usb_descriptor_header *)&usb_in_ot_desc,
	(struct usb_descriptor_header *)&io_out_ot_desc,

	(struct usb_descriptor_header *)&std_as_out_if0_desc,
	(struct usb_descriptor_header *)&std_as_out_if1_desc,

	(struct usb_descriptor_header *)&as_out_hdr_desc,
	(struct usb_descriptor_header *)&as_out_fmt1_desc,
	(struct usb_descriptor_header *)&fs_epout_desc,
	(struct usb_descriptor_header *)&as_iso_out_desc,
	(struct usb_descriptor_header *)&fs_epin_fback_desc,

	(struct usb_descriptor_header *)&std_as_in_if0_desc,
	(struct usb_descriptor_header *)&std_as_in_if1_desc,

	(struct usb_descriptor_header *)&as_in_hdr_desc,
	(struct usb_descriptor_header *)&as_in_fmt1_desc,
	(struct usb_descriptor_header *)&fs_epin_desc,
	(struct usb_descriptor_header *)&as_iso_in_desc,
	NULL,
};

static struct usb_descriptor_header *hs_audio_desc[] = {
	(struct usb_descriptor_header *)&iad_desc,
	(struct usb_descriptor_header *)&std_ac_if_desc,

	(struct usb_descriptor_header *)&ac_hdr_desc,
	(struct usb_descriptor_header *)&in_clk_src_desc,
	(struct usb_descriptor_header *)&out_clk_src_desc,
	(struct usb_descriptor_header *)&usb_out_it_desc,
	(struct usb_descriptor_header *)&io_in_it_desc,
	(struct usb_descriptor_header *)&usb_in_ot_desc,
	(struct usb_descriptor_header *)&io_out_ot_desc,

	(struct usb_descriptor_header *)&std_as_out_if0_desc,
	(struct usb_descriptor_header *)&std_as_out_if1_desc,

	(struct usb_descriptor_header *)&as_out_hdr_desc,
	(struct usb_descriptor_header *)&as_out_fmt1_desc,
	(struct usb_descriptor_header *)&hs_epout_desc,
	(struct usb_descriptor_header *)&as_iso_out_desc,
	(struct usb_descriptor_header *)&hs_epin_fback_desc,

	(struct usb_descriptor_header *)&std_as_in_if0_desc,
	(struct usb_descriptor_header *)&std_as_in_if1_desc,

	(struct usb_descriptor_header *)&as_in_hdr_desc,
	(struct usb_descriptor_header *)&as_in_fmt1_desc,
	(struct usb_descriptor_header *)&hs_epin_desc,
	(struct usb_descriptor_header *)&as_iso_in_desc,
	NULL,
};

static struct usb_descriptor_header *ss_audio_desc[] = {
	(struct usb_descriptor_header *)&iad_desc,
	(struct usb_descriptor_header *)&std_ac_if_desc,

	(struct usb_descriptor_header *)&ac_hdr_desc,
	(struct usb_descriptor_header *)&in_clk_src_desc,
	(struct usb_descriptor_header *)&out_clk_src_desc,
	(struct usb_descriptor_header *)&usb_out_it_desc,
	(struct usb_descriptor_header *)&io_in_it_desc,
	(struct usb_descriptor_header *)&usb_in_ot_desc,
	(struct usb_descriptor_header *)&io_out_ot_desc,

	(struct usb_descriptor_header *)&std_as_out_if0_desc,
	(struct usb_descriptor_header *)&std_as_out_if1_desc,

	(struct usb_descriptor_header *)&as_out_hdr_desc,
	(struct usb_descriptor_header *)&as_out_fmt1_desc,
	(struct usb_descriptor_header *)&ss_epout_desc,
	(struct usb_descriptor_header *)&ss_epout_desc_comp,
	(struct usb_descriptor_header *)&as_iso_out_desc,
	(struct usb_descriptor_header *)&ss_epin_fback_desc,

	(struct usb_descriptor_header *)&std_as_in_if0_desc,
	(struct usb_descriptor_header *)&std_as_in_if1_desc,

	(struct usb_descriptor_header *)&as_in_hdr_desc,
	(struct usb_descriptor_header *)&as_in_fmt1_desc,
	(struct usb_descriptor_header *)&ss_epin_desc,
	(struct usb_descriptor_header *)&ss_epin_desc_comp,
	(struct usb_descriptor_header *)&as_iso_in_desc,
	NULL,
};

struct cntrl_cur_lay3 {
	__le32	dCUR;
};

struct cntrl_range_lay3 {
	__le16	wNumSubRanges;
	__le32	dMIN;
	__le32	dMAX;
	__le32	dRES;
} __packed;

static int set_ep_max_packet_size(const struct f_uac2_opts *uac2_opts,
	struct usb_endpoint_descriptor *ep_desc,
	enum usb_device_speed speed, bool is_playback)
{
	int chmask, srate, ssize;
	u16 max_size_bw, max_size_ep;
	unsigned int factor;

	switch (speed) {
	case USB_SPEED_FULL:
		max_size_ep = 1023;
		factor = 1000;
		break;

	case USB_SPEED_HIGH:
<<<<<<< HEAD
=======
	case USB_SPEED_SUPER:
>>>>>>> 7d2a07b7
		max_size_ep = 1024;
		factor = 8000;
		break;

	default:
		return -EINVAL;
	}

	if (is_playback) {
		chmask = uac2_opts->p_chmask;
		srate = uac2_opts->p_srate;
		ssize = uac2_opts->p_ssize;
	} else {
		chmask = uac2_opts->c_chmask;
		srate = uac2_opts->c_srate;
		ssize = uac2_opts->c_ssize;
	}

<<<<<<< HEAD
	max_size_bw = num_channels(chmask) * ssize *
		((srate / (factor / (1 << (ep_desc->bInterval - 1)))) + 1);
=======
	if (!is_playback && (uac2_opts->c_sync == USB_ENDPOINT_SYNC_ASYNC))
		srate = srate * (1000 + uac2_opts->fb_max) / 1000;

	max_size_bw = num_channels(chmask) * ssize *
		DIV_ROUND_UP(srate, factor / (1 << (ep_desc->bInterval - 1)));
>>>>>>> 7d2a07b7
	ep_desc->wMaxPacketSize = cpu_to_le16(min_t(u16, max_size_bw,
						    max_size_ep));

	return 0;
}

/* Use macro to overcome line length limitation */
#define USBDHDR(p) (struct usb_descriptor_header *)(p)

static void setup_headers(struct f_uac2_opts *opts,
			  struct usb_descriptor_header **headers,
			  enum usb_device_speed speed)
{
	struct usb_ss_ep_comp_descriptor *epout_desc_comp = NULL;
	struct usb_ss_ep_comp_descriptor *epin_desc_comp = NULL;
	struct usb_endpoint_descriptor *epout_desc;
	struct usb_endpoint_descriptor *epin_desc;
	struct usb_endpoint_descriptor *epin_fback_desc;
	int i;

	switch (speed) {
	case USB_SPEED_FULL:
		epout_desc = &fs_epout_desc;
		epin_desc = &fs_epin_desc;
		epin_fback_desc = &fs_epin_fback_desc;
		break;
	case USB_SPEED_HIGH:
		epout_desc = &hs_epout_desc;
		epin_desc = &hs_epin_desc;
		epin_fback_desc = &hs_epin_fback_desc;
		break;
	default:
		epout_desc = &ss_epout_desc;
		epin_desc = &ss_epin_desc;
		epout_desc_comp = &ss_epout_desc_comp;
		epin_desc_comp = &ss_epin_desc_comp;
		epin_fback_desc = &ss_epin_fback_desc;
	}

	i = 0;
	headers[i++] = USBDHDR(&iad_desc);
	headers[i++] = USBDHDR(&std_ac_if_desc);
	headers[i++] = USBDHDR(&ac_hdr_desc);
	if (EPIN_EN(opts))
		headers[i++] = USBDHDR(&in_clk_src_desc);
	if (EPOUT_EN(opts)) {
		headers[i++] = USBDHDR(&out_clk_src_desc);
		headers[i++] = USBDHDR(&usb_out_it_desc);
	}
	if (EPIN_EN(opts)) {
		headers[i++] = USBDHDR(&io_in_it_desc);
		headers[i++] = USBDHDR(&usb_in_ot_desc);
	}
	if (EPOUT_EN(opts)) {
		headers[i++] = USBDHDR(&io_out_ot_desc);
		headers[i++] = USBDHDR(&std_as_out_if0_desc);
		headers[i++] = USBDHDR(&std_as_out_if1_desc);
		headers[i++] = USBDHDR(&as_out_hdr_desc);
		headers[i++] = USBDHDR(&as_out_fmt1_desc);
		headers[i++] = USBDHDR(epout_desc);
		if (epout_desc_comp)
			headers[i++] = USBDHDR(epout_desc_comp);

		headers[i++] = USBDHDR(&as_iso_out_desc);

		if (EPOUT_FBACK_IN_EN(opts))
			headers[i++] = USBDHDR(epin_fback_desc);
	}
	if (EPIN_EN(opts)) {
		headers[i++] = USBDHDR(&std_as_in_if0_desc);
		headers[i++] = USBDHDR(&std_as_in_if1_desc);
		headers[i++] = USBDHDR(&as_in_hdr_desc);
		headers[i++] = USBDHDR(&as_in_fmt1_desc);
		headers[i++] = USBDHDR(epin_desc);
		if (epin_desc_comp)
			headers[i++] = USBDHDR(epin_desc_comp);

		headers[i++] = USBDHDR(&as_iso_in_desc);
	}
	headers[i] = NULL;
}

static void setup_descriptor(struct f_uac2_opts *opts)
{
	/* patch descriptors */
	int i = 1; /* ID's start with 1 */

	if (EPOUT_EN(opts))
		usb_out_it_desc.bTerminalID = i++;
	if (EPIN_EN(opts))
		io_in_it_desc.bTerminalID = i++;
	if (EPOUT_EN(opts))
		io_out_ot_desc.bTerminalID = i++;
	if (EPIN_EN(opts))
		usb_in_ot_desc.bTerminalID = i++;
	if (EPOUT_EN(opts))
		out_clk_src_desc.bClockID = i++;
	if (EPIN_EN(opts))
		in_clk_src_desc.bClockID = i++;

	usb_out_it_desc.bCSourceID = out_clk_src_desc.bClockID;
	usb_in_ot_desc.bSourceID = io_in_it_desc.bTerminalID;
	usb_in_ot_desc.bCSourceID = in_clk_src_desc.bClockID;
	io_in_it_desc.bCSourceID = in_clk_src_desc.bClockID;
	io_out_ot_desc.bCSourceID = out_clk_src_desc.bClockID;
	io_out_ot_desc.bSourceID = usb_out_it_desc.bTerminalID;
	as_out_hdr_desc.bTerminalLink = usb_out_it_desc.bTerminalID;
	as_in_hdr_desc.bTerminalLink = usb_in_ot_desc.bTerminalID;

	iad_desc.bInterfaceCount = 1;
	ac_hdr_desc.wTotalLength = cpu_to_le16(sizeof(ac_hdr_desc));

	if (EPIN_EN(opts)) {
		u16 len = le16_to_cpu(ac_hdr_desc.wTotalLength);

		len += sizeof(in_clk_src_desc);
		len += sizeof(usb_in_ot_desc);
		len += sizeof(io_in_it_desc);
		ac_hdr_desc.wTotalLength = cpu_to_le16(len);
		iad_desc.bInterfaceCount++;
	}
	if (EPOUT_EN(opts)) {
		u16 len = le16_to_cpu(ac_hdr_desc.wTotalLength);

		len += sizeof(out_clk_src_desc);
		len += sizeof(usb_out_it_desc);
		len += sizeof(io_out_ot_desc);
		ac_hdr_desc.wTotalLength = cpu_to_le16(len);
		iad_desc.bInterfaceCount++;
	}

	setup_headers(opts, fs_audio_desc, USB_SPEED_FULL);
	setup_headers(opts, hs_audio_desc, USB_SPEED_HIGH);
	setup_headers(opts, ss_audio_desc, USB_SPEED_SUPER);
}

static int afunc_validate_opts(struct g_audio *agdev, struct device *dev)
{
	struct f_uac2_opts *opts = g_audio_to_uac2_opts(agdev);

	if (!opts->p_chmask && !opts->c_chmask) {
		dev_err(dev, "Error: no playback and capture channels\n");
		return -EINVAL;
	} else if (opts->p_chmask & ~UAC2_CHANNEL_MASK) {
		dev_err(dev, "Error: unsupported playback channels mask\n");
		return -EINVAL;
	} else if (opts->c_chmask & ~UAC2_CHANNEL_MASK) {
		dev_err(dev, "Error: unsupported capture channels mask\n");
		return -EINVAL;
	} else if ((opts->p_ssize < 1) || (opts->p_ssize > 4)) {
		dev_err(dev, "Error: incorrect playback sample size\n");
		return -EINVAL;
	} else if ((opts->c_ssize < 1) || (opts->c_ssize > 4)) {
		dev_err(dev, "Error: incorrect capture sample size\n");
		return -EINVAL;
	} else if (!opts->p_srate) {
		dev_err(dev, "Error: incorrect playback sampling rate\n");
		return -EINVAL;
	} else if (!opts->c_srate) {
		dev_err(dev, "Error: incorrect capture sampling rate\n");
		return -EINVAL;
	}

	return 0;
}

static int afunc_validate_opts(struct g_audio *agdev, struct device *dev)
{
	struct f_uac2_opts *opts = g_audio_to_uac2_opts(agdev);

	if (!opts->p_chmask && !opts->c_chmask) {
		dev_err(dev, "Error: no playback and capture channels\n");
		return -EINVAL;
	} else if (opts->p_chmask & ~UAC2_CHANNEL_MASK) {
		dev_err(dev, "Error: unsupported playback channels mask\n");
		return -EINVAL;
	} else if (opts->c_chmask & ~UAC2_CHANNEL_MASK) {
		dev_err(dev, "Error: unsupported capture channels mask\n");
		return -EINVAL;
	} else if ((opts->p_ssize < 1) || (opts->p_ssize > 4)) {
		dev_err(dev, "Error: incorrect playback sample size\n");
		return -EINVAL;
	} else if ((opts->c_ssize < 1) || (opts->c_ssize > 4)) {
		dev_err(dev, "Error: incorrect capture sample size\n");
		return -EINVAL;
	} else if (!opts->p_srate) {
		dev_err(dev, "Error: incorrect playback sampling rate\n");
		return -EINVAL;
	} else if (!opts->c_srate) {
		dev_err(dev, "Error: incorrect capture sampling rate\n");
		return -EINVAL;
	}

	return 0;
}

static int
afunc_bind(struct usb_configuration *cfg, struct usb_function *fn)
{
	struct f_uac2 *uac2 = func_to_uac2(fn);
	struct g_audio *agdev = func_to_g_audio(fn);
	struct usb_composite_dev *cdev = cfg->cdev;
	struct usb_gadget *gadget = cdev->gadget;
	struct device *dev = &gadget->dev;
	struct f_uac2_opts *uac2_opts = g_audio_to_uac2_opts(agdev);
	struct usb_string *us;
	int ret;

	ret = afunc_validate_opts(agdev, dev);
	if (ret)
		return ret;

	us = usb_gstrings_attach(cdev, fn_strings, ARRAY_SIZE(strings_fn));
	if (IS_ERR(us))
		return PTR_ERR(us);
	iad_desc.iFunction = us[STR_ASSOC].id;
	std_ac_if_desc.iInterface = us[STR_IF_CTRL].id;
	in_clk_src_desc.iClockSource = us[STR_CLKSRC_IN].id;
	out_clk_src_desc.iClockSource = us[STR_CLKSRC_OUT].id;
	usb_out_it_desc.iTerminal = us[STR_USB_IT].id;
	io_in_it_desc.iTerminal = us[STR_IO_IT].id;
	usb_in_ot_desc.iTerminal = us[STR_USB_OT].id;
	io_out_ot_desc.iTerminal = us[STR_IO_OT].id;
	std_as_out_if0_desc.iInterface = us[STR_AS_OUT_ALT0].id;
	std_as_out_if1_desc.iInterface = us[STR_AS_OUT_ALT1].id;
	std_as_in_if0_desc.iInterface = us[STR_AS_IN_ALT0].id;
	std_as_in_if1_desc.iInterface = us[STR_AS_IN_ALT1].id;


	/* Initialize the configurable parameters */
	usb_out_it_desc.bNrChannels = num_channels(uac2_opts->c_chmask);
	usb_out_it_desc.bmChannelConfig = cpu_to_le32(uac2_opts->c_chmask);
	io_in_it_desc.bNrChannels = num_channels(uac2_opts->p_chmask);
	io_in_it_desc.bmChannelConfig = cpu_to_le32(uac2_opts->p_chmask);
	as_out_hdr_desc.bNrChannels = num_channels(uac2_opts->c_chmask);
	as_out_hdr_desc.bmChannelConfig = cpu_to_le32(uac2_opts->c_chmask);
	as_in_hdr_desc.bNrChannels = num_channels(uac2_opts->p_chmask);
	as_in_hdr_desc.bmChannelConfig = cpu_to_le32(uac2_opts->p_chmask);
	as_out_fmt1_desc.bSubslotSize = uac2_opts->c_ssize;
	as_out_fmt1_desc.bBitResolution = uac2_opts->c_ssize * 8;
	as_in_fmt1_desc.bSubslotSize = uac2_opts->p_ssize;
	as_in_fmt1_desc.bBitResolution = uac2_opts->p_ssize * 8;

	snprintf(clksrc_in, sizeof(clksrc_in), "%uHz", uac2_opts->p_srate);
	snprintf(clksrc_out, sizeof(clksrc_out), "%uHz", uac2_opts->c_srate);

	ret = usb_interface_id(cfg, fn);
	if (ret < 0) {
		dev_err(dev, "%s:%d Error!\n", __func__, __LINE__);
		return ret;
	}
	iad_desc.bFirstInterface = ret;

	std_ac_if_desc.bInterfaceNumber = ret;
	uac2->ac_intf = ret;
	uac2->ac_alt = 0;

	if (EPOUT_EN(uac2_opts)) {
		ret = usb_interface_id(cfg, fn);
		if (ret < 0) {
			dev_err(dev, "%s:%d Error!\n", __func__, __LINE__);
			return ret;
		}
		std_as_out_if0_desc.bInterfaceNumber = ret;
		std_as_out_if1_desc.bInterfaceNumber = ret;
		uac2->as_out_intf = ret;
		uac2->as_out_alt = 0;

		if (EPOUT_FBACK_IN_EN(uac2_opts)) {
			fs_epout_desc.bmAttributes =
			  USB_ENDPOINT_XFER_ISOC | USB_ENDPOINT_SYNC_ASYNC;
			hs_epout_desc.bmAttributes =
			  USB_ENDPOINT_XFER_ISOC | USB_ENDPOINT_SYNC_ASYNC;
			ss_epout_desc.bmAttributes =
			  USB_ENDPOINT_XFER_ISOC | USB_ENDPOINT_SYNC_ASYNC;
			std_as_out_if1_desc.bNumEndpoints++;
		} else {
			fs_epout_desc.bmAttributes =
			  USB_ENDPOINT_XFER_ISOC | USB_ENDPOINT_SYNC_ADAPTIVE;
			hs_epout_desc.bmAttributes =
			  USB_ENDPOINT_XFER_ISOC | USB_ENDPOINT_SYNC_ADAPTIVE;
			ss_epout_desc.bmAttributes =
			  USB_ENDPOINT_XFER_ISOC | USB_ENDPOINT_SYNC_ADAPTIVE;
		}
	}

	if (EPIN_EN(uac2_opts)) {
		ret = usb_interface_id(cfg, fn);
		if (ret < 0) {
			dev_err(dev, "%s:%d Error!\n", __func__, __LINE__);
			return ret;
		}
		std_as_in_if0_desc.bInterfaceNumber = ret;
		std_as_in_if1_desc.bInterfaceNumber = ret;
		uac2->as_in_intf = ret;
		uac2->as_in_alt = 0;
	}

	/* Calculate wMaxPacketSize according to audio bandwidth */
	ret = set_ep_max_packet_size(uac2_opts, &fs_epin_desc, USB_SPEED_FULL,
				     true);
	if (ret < 0) {
		dev_err(dev, "%s:%d Error!\n", __func__, __LINE__);
		return ret;
	}

	ret = set_ep_max_packet_size(uac2_opts, &fs_epout_desc, USB_SPEED_FULL,
				     false);
	if (ret < 0) {
		dev_err(dev, "%s:%d Error!\n", __func__, __LINE__);
		return ret;
	}

	ret = set_ep_max_packet_size(uac2_opts, &hs_epin_desc, USB_SPEED_HIGH,
				     true);
	if (ret < 0) {
		dev_err(dev, "%s:%d Error!\n", __func__, __LINE__);
		return ret;
	}

	ret = set_ep_max_packet_size(uac2_opts, &hs_epout_desc, USB_SPEED_HIGH,
				     false);
	if (ret < 0) {
		dev_err(dev, "%s:%d Error!\n", __func__, __LINE__);
		return ret;
	}
<<<<<<< HEAD
=======

	ret = set_ep_max_packet_size(uac2_opts, &ss_epin_desc, USB_SPEED_SUPER,
				     true);
	if (ret < 0) {
		dev_err(dev, "%s:%d Error!\n", __func__, __LINE__);
		return ret;
	}

	ret = set_ep_max_packet_size(uac2_opts, &ss_epout_desc, USB_SPEED_SUPER,
				     false);
	if (ret < 0) {
		dev_err(dev, "%s:%d Error!\n", __func__, __LINE__);
		return ret;
	}
>>>>>>> 7d2a07b7

	if (EPOUT_EN(uac2_opts)) {
		agdev->out_ep = usb_ep_autoconfig(gadget, &fs_epout_desc);
		if (!agdev->out_ep) {
			dev_err(dev, "%s:%d Error!\n", __func__, __LINE__);
			return -ENODEV;
		}
		if (EPOUT_FBACK_IN_EN(uac2_opts)) {
			agdev->in_ep_fback = usb_ep_autoconfig(gadget,
						       &fs_epin_fback_desc);
			if (!agdev->in_ep_fback) {
				dev_err(dev, "%s:%d Error!\n",
					__func__, __LINE__);
				return -ENODEV;
			}
		}
	}

	if (EPIN_EN(uac2_opts)) {
		agdev->in_ep = usb_ep_autoconfig(gadget, &fs_epin_desc);
		if (!agdev->in_ep) {
			dev_err(dev, "%s:%d Error!\n", __func__, __LINE__);
			return -ENODEV;
		}
	}

	agdev->in_ep_maxpsize = max_t(u16,
				le16_to_cpu(fs_epin_desc.wMaxPacketSize),
				le16_to_cpu(hs_epin_desc.wMaxPacketSize));
	agdev->out_ep_maxpsize = max_t(u16,
				le16_to_cpu(fs_epout_desc.wMaxPacketSize),
				le16_to_cpu(hs_epout_desc.wMaxPacketSize));

	agdev->in_ep_maxpsize = max_t(u16, agdev->in_ep_maxpsize,
				le16_to_cpu(ss_epin_desc.wMaxPacketSize));
	agdev->out_ep_maxpsize = max_t(u16, agdev->out_ep_maxpsize,
				le16_to_cpu(ss_epout_desc.wMaxPacketSize));

	hs_epout_desc.bEndpointAddress = fs_epout_desc.bEndpointAddress;
	hs_epin_fback_desc.bEndpointAddress = fs_epin_fback_desc.bEndpointAddress;
	hs_epin_desc.bEndpointAddress = fs_epin_desc.bEndpointAddress;
	ss_epout_desc.bEndpointAddress = fs_epout_desc.bEndpointAddress;
	ss_epin_fback_desc.bEndpointAddress = fs_epin_fback_desc.bEndpointAddress;
	ss_epin_desc.bEndpointAddress = fs_epin_desc.bEndpointAddress;

	setup_descriptor(uac2_opts);

	ret = usb_assign_descriptors(fn, fs_audio_desc, hs_audio_desc, ss_audio_desc,
				     ss_audio_desc);
	if (ret)
		return ret;

	agdev->gadget = gadget;

	agdev->params.p_chmask = uac2_opts->p_chmask;
	agdev->params.p_srate = uac2_opts->p_srate;
	agdev->params.p_ssize = uac2_opts->p_ssize;
	agdev->params.c_chmask = uac2_opts->c_chmask;
	agdev->params.c_srate = uac2_opts->c_srate;
	agdev->params.c_ssize = uac2_opts->c_ssize;
	agdev->params.req_number = uac2_opts->req_number;
	agdev->params.fb_max = uac2_opts->fb_max;
	ret = g_audio_setup(agdev, "UAC2 PCM", "UAC2_Gadget");
	if (ret)
		goto err_free_descs;
	return 0;

err_free_descs:
	usb_free_all_descriptors(fn);
	agdev->gadget = NULL;
	return ret;
}

static int
afunc_set_alt(struct usb_function *fn, unsigned intf, unsigned alt)
{
	struct usb_composite_dev *cdev = fn->config->cdev;
	struct f_uac2 *uac2 = func_to_uac2(fn);
	struct usb_gadget *gadget = cdev->gadget;
	struct device *dev = &gadget->dev;
	int ret = 0;

	/* No i/f has more than 2 alt settings */
	if (alt > 1) {
		dev_err(dev, "%s:%d Error!\n", __func__, __LINE__);
		return -EINVAL;
	}

	if (intf == uac2->ac_intf) {
		/* Control I/f has only 1 AltSetting - 0 */
		if (alt) {
			dev_err(dev, "%s:%d Error!\n", __func__, __LINE__);
			return -EINVAL;
		}
		return 0;
	}

	if (intf == uac2->as_out_intf) {
		uac2->as_out_alt = alt;

		if (alt)
			ret = u_audio_start_capture(&uac2->g_audio);
		else
			u_audio_stop_capture(&uac2->g_audio);
	} else if (intf == uac2->as_in_intf) {
		uac2->as_in_alt = alt;

		if (alt)
			ret = u_audio_start_playback(&uac2->g_audio);
		else
			u_audio_stop_playback(&uac2->g_audio);
	} else {
		dev_err(dev, "%s:%d Error!\n", __func__, __LINE__);
		return -EINVAL;
	}

	return ret;
}

static int
afunc_get_alt(struct usb_function *fn, unsigned intf)
{
	struct f_uac2 *uac2 = func_to_uac2(fn);
	struct g_audio *agdev = func_to_g_audio(fn);

	if (intf == uac2->ac_intf)
		return uac2->ac_alt;
	else if (intf == uac2->as_out_intf)
		return uac2->as_out_alt;
	else if (intf == uac2->as_in_intf)
		return uac2->as_in_alt;
	else
		dev_err(&agdev->gadget->dev,
			"%s:%d Invalid Interface %d!\n",
			__func__, __LINE__, intf);

	return -EINVAL;
}

static void
afunc_disable(struct usb_function *fn)
{
	struct f_uac2 *uac2 = func_to_uac2(fn);

	uac2->as_in_alt = 0;
	uac2->as_out_alt = 0;
	u_audio_stop_capture(&uac2->g_audio);
	u_audio_stop_playback(&uac2->g_audio);
}

static int
in_rq_cur(struct usb_function *fn, const struct usb_ctrlrequest *cr)
{
	struct usb_request *req = fn->config->cdev->req;
	struct g_audio *agdev = func_to_g_audio(fn);
	struct f_uac2_opts *opts;
	u16 w_length = le16_to_cpu(cr->wLength);
	u16 w_index = le16_to_cpu(cr->wIndex);
	u16 w_value = le16_to_cpu(cr->wValue);
	u8 entity_id = (w_index >> 8) & 0xff;
	u8 control_selector = w_value >> 8;
	int value = -EOPNOTSUPP;
	int p_srate, c_srate;

	opts = g_audio_to_uac2_opts(agdev);
	p_srate = opts->p_srate;
	c_srate = opts->c_srate;

	if (control_selector == UAC2_CS_CONTROL_SAM_FREQ) {
		struct cntrl_cur_lay3 c;
		memset(&c, 0, sizeof(struct cntrl_cur_lay3));

		if (entity_id == USB_IN_CLK_ID)
			c.dCUR = cpu_to_le32(p_srate);
		else if (entity_id == USB_OUT_CLK_ID)
			c.dCUR = cpu_to_le32(c_srate);

		value = min_t(unsigned, w_length, sizeof c);
		memcpy(req->buf, &c, value);
	} else if (control_selector == UAC2_CS_CONTROL_CLOCK_VALID) {
		*(u8 *)req->buf = 1;
		value = min_t(unsigned, w_length, 1);
	} else {
		dev_err(&agdev->gadget->dev,
			"%s:%d control_selector=%d TODO!\n",
			__func__, __LINE__, control_selector);
	}

	return value;
}

static int
in_rq_range(struct usb_function *fn, const struct usb_ctrlrequest *cr)
{
	struct usb_request *req = fn->config->cdev->req;
	struct g_audio *agdev = func_to_g_audio(fn);
	struct f_uac2_opts *opts;
	u16 w_length = le16_to_cpu(cr->wLength);
	u16 w_index = le16_to_cpu(cr->wIndex);
	u16 w_value = le16_to_cpu(cr->wValue);
	u8 entity_id = (w_index >> 8) & 0xff;
	u8 control_selector = w_value >> 8;
	struct cntrl_range_lay3 r;
	int value = -EOPNOTSUPP;
	int p_srate, c_srate;

	opts = g_audio_to_uac2_opts(agdev);
	p_srate = opts->p_srate;
	c_srate = opts->c_srate;

	if (control_selector == UAC2_CS_CONTROL_SAM_FREQ) {
		if (entity_id == USB_IN_CLK_ID)
			r.dMIN = cpu_to_le32(p_srate);
		else if (entity_id == USB_OUT_CLK_ID)
			r.dMIN = cpu_to_le32(c_srate);
		else
			return -EOPNOTSUPP;

		r.dMAX = r.dMIN;
		r.dRES = 0;
		r.wNumSubRanges = cpu_to_le16(1);

		value = min_t(unsigned, w_length, sizeof r);
		memcpy(req->buf, &r, value);
	} else {
		dev_err(&agdev->gadget->dev,
			"%s:%d control_selector=%d TODO!\n",
			__func__, __LINE__, control_selector);
	}

	return value;
}

static int
ac_rq_in(struct usb_function *fn, const struct usb_ctrlrequest *cr)
{
	if (cr->bRequest == UAC2_CS_CUR)
		return in_rq_cur(fn, cr);
	else if (cr->bRequest == UAC2_CS_RANGE)
		return in_rq_range(fn, cr);
	else
		return -EOPNOTSUPP;
}

static int
out_rq_cur(struct usb_function *fn, const struct usb_ctrlrequest *cr)
{
	u16 w_length = le16_to_cpu(cr->wLength);
	u16 w_value = le16_to_cpu(cr->wValue);
	u8 control_selector = w_value >> 8;

	if (control_selector == UAC2_CS_CONTROL_SAM_FREQ)
		return w_length;

	return -EOPNOTSUPP;
}

static int
setup_rq_inf(struct usb_function *fn, const struct usb_ctrlrequest *cr)
{
	struct f_uac2 *uac2 = func_to_uac2(fn);
	struct g_audio *agdev = func_to_g_audio(fn);
	u16 w_index = le16_to_cpu(cr->wIndex);
	u8 intf = w_index & 0xff;

	if (intf != uac2->ac_intf) {
		dev_err(&agdev->gadget->dev,
			"%s:%d Error!\n", __func__, __LINE__);
		return -EOPNOTSUPP;
	}

	if (cr->bRequestType & USB_DIR_IN)
		return ac_rq_in(fn, cr);
	else if (cr->bRequest == UAC2_CS_CUR)
		return out_rq_cur(fn, cr);

	return -EOPNOTSUPP;
}

static int
afunc_setup(struct usb_function *fn, const struct usb_ctrlrequest *cr)
{
	struct usb_composite_dev *cdev = fn->config->cdev;
	struct g_audio *agdev = func_to_g_audio(fn);
	struct usb_request *req = cdev->req;
	u16 w_length = le16_to_cpu(cr->wLength);
	int value = -EOPNOTSUPP;

	/* Only Class specific requests are supposed to reach here */
	if ((cr->bRequestType & USB_TYPE_MASK) != USB_TYPE_CLASS)
		return -EOPNOTSUPP;

	if ((cr->bRequestType & USB_RECIP_MASK) == USB_RECIP_INTERFACE)
		value = setup_rq_inf(fn, cr);
	else
		dev_err(&agdev->gadget->dev, "%s:%d Error!\n",
				__func__, __LINE__);

	if (value >= 0) {
		req->length = value;
		req->zero = value < w_length;
		value = usb_ep_queue(cdev->gadget->ep0, req, GFP_ATOMIC);
		if (value < 0) {
			dev_err(&agdev->gadget->dev,
				"%s:%d Error!\n", __func__, __LINE__);
			req->status = 0;
		}
	}

	return value;
}

static inline struct f_uac2_opts *to_f_uac2_opts(struct config_item *item)
{
	return container_of(to_config_group(item), struct f_uac2_opts,
			    func_inst.group);
}

static void f_uac2_attr_release(struct config_item *item)
{
	struct f_uac2_opts *opts = to_f_uac2_opts(item);

	usb_put_function_instance(&opts->func_inst);
}

static struct configfs_item_operations f_uac2_item_ops = {
	.release	= f_uac2_attr_release,
};

#define UAC2_ATTRIBUTE(name)						\
static ssize_t f_uac2_opts_##name##_show(struct config_item *item,	\
					 char *page)			\
{									\
	struct f_uac2_opts *opts = to_f_uac2_opts(item);		\
	int result;							\
									\
	mutex_lock(&opts->lock);					\
	result = sprintf(page, "%u\n", opts->name);			\
	mutex_unlock(&opts->lock);					\
									\
	return result;							\
}									\
									\
static ssize_t f_uac2_opts_##name##_store(struct config_item *item,	\
					  const char *page, size_t len)	\
{									\
	struct f_uac2_opts *opts = to_f_uac2_opts(item);		\
	int ret;							\
	u32 num;							\
									\
	mutex_lock(&opts->lock);					\
	if (opts->refcnt) {						\
		ret = -EBUSY;						\
		goto end;						\
	}								\
									\
	ret = kstrtou32(page, 0, &num);					\
	if (ret)							\
		goto end;						\
									\
	opts->name = num;						\
	ret = len;							\
									\
end:									\
	mutex_unlock(&opts->lock);					\
	return ret;							\
}									\
									\
CONFIGFS_ATTR(f_uac2_opts_, name)

#define UAC2_ATTRIBUTE_SYNC(name)					\
static ssize_t f_uac2_opts_##name##_show(struct config_item *item,	\
					 char *page)			\
{									\
	struct f_uac2_opts *opts = to_f_uac2_opts(item);		\
	int result;							\
	char *str;							\
									\
	mutex_lock(&opts->lock);					\
	switch (opts->name) {						\
	case USB_ENDPOINT_SYNC_ASYNC:					\
		str = "async";						\
		break;							\
	case USB_ENDPOINT_SYNC_ADAPTIVE:				\
		str = "adaptive";					\
		break;							\
	default:							\
		str = "unknown";					\
		break;							\
	}								\
	result = sprintf(page, "%s\n", str);				\
	mutex_unlock(&opts->lock);					\
									\
	return result;							\
}									\
									\
static ssize_t f_uac2_opts_##name##_store(struct config_item *item,	\
					  const char *page, size_t len)	\
{									\
	struct f_uac2_opts *opts = to_f_uac2_opts(item);		\
	int ret = 0;							\
									\
	mutex_lock(&opts->lock);					\
	if (opts->refcnt) {						\
		ret = -EBUSY;						\
		goto end;						\
	}								\
									\
	if (!strncmp(page, "async", 5))					\
		opts->name = USB_ENDPOINT_SYNC_ASYNC;			\
	else if (!strncmp(page, "adaptive", 8))				\
		opts->name = USB_ENDPOINT_SYNC_ADAPTIVE;		\
	else {								\
		ret = -EINVAL;						\
		goto end;						\
	}								\
									\
	ret = len;							\
									\
end:									\
	mutex_unlock(&opts->lock);					\
	return ret;							\
}									\
									\
CONFIGFS_ATTR(f_uac2_opts_, name)

UAC2_ATTRIBUTE(p_chmask);
UAC2_ATTRIBUTE(p_srate);
UAC2_ATTRIBUTE(p_ssize);
UAC2_ATTRIBUTE(c_chmask);
UAC2_ATTRIBUTE(c_srate);
UAC2_ATTRIBUTE_SYNC(c_sync);
UAC2_ATTRIBUTE(c_ssize);
UAC2_ATTRIBUTE(req_number);
UAC2_ATTRIBUTE(fb_max);

static struct configfs_attribute *f_uac2_attrs[] = {
	&f_uac2_opts_attr_p_chmask,
	&f_uac2_opts_attr_p_srate,
	&f_uac2_opts_attr_p_ssize,
	&f_uac2_opts_attr_c_chmask,
	&f_uac2_opts_attr_c_srate,
	&f_uac2_opts_attr_c_ssize,
	&f_uac2_opts_attr_c_sync,
	&f_uac2_opts_attr_req_number,
	&f_uac2_opts_attr_fb_max,
	NULL,
};

static const struct config_item_type f_uac2_func_type = {
	.ct_item_ops	= &f_uac2_item_ops,
	.ct_attrs	= f_uac2_attrs,
	.ct_owner	= THIS_MODULE,
};

static void afunc_free_inst(struct usb_function_instance *f)
{
	struct f_uac2_opts *opts;

	opts = container_of(f, struct f_uac2_opts, func_inst);
	kfree(opts);
}

static struct usb_function_instance *afunc_alloc_inst(void)
{
	struct f_uac2_opts *opts;

	opts = kzalloc(sizeof(*opts), GFP_KERNEL);
	if (!opts)
		return ERR_PTR(-ENOMEM);

	mutex_init(&opts->lock);
	opts->func_inst.free_func_inst = afunc_free_inst;

	config_group_init_type_name(&opts->func_inst.group, "",
				    &f_uac2_func_type);

	opts->p_chmask = UAC2_DEF_PCHMASK;
	opts->p_srate = UAC2_DEF_PSRATE;
	opts->p_ssize = UAC2_DEF_PSSIZE;
	opts->c_chmask = UAC2_DEF_CCHMASK;
	opts->c_srate = UAC2_DEF_CSRATE;
	opts->c_ssize = UAC2_DEF_CSSIZE;
	opts->c_sync = UAC2_DEF_CSYNC;
	opts->req_number = UAC2_DEF_REQ_NUM;
	opts->fb_max = UAC2_DEF_FB_MAX;
	return &opts->func_inst;
}

static void afunc_free(struct usb_function *f)
{
	struct g_audio *agdev;
	struct f_uac2_opts *opts;

	agdev = func_to_g_audio(f);
	opts = container_of(f->fi, struct f_uac2_opts, func_inst);
	kfree(agdev);
	mutex_lock(&opts->lock);
	--opts->refcnt;
	mutex_unlock(&opts->lock);
}

static void afunc_unbind(struct usb_configuration *c, struct usb_function *f)
{
	struct g_audio *agdev = func_to_g_audio(f);

	g_audio_cleanup(agdev);
	usb_free_all_descriptors(f);

	agdev->gadget = NULL;
}

static struct usb_function *afunc_alloc(struct usb_function_instance *fi)
{
	struct f_uac2	*uac2;
	struct f_uac2_opts *opts;

	uac2 = kzalloc(sizeof(*uac2), GFP_KERNEL);
	if (uac2 == NULL)
		return ERR_PTR(-ENOMEM);

	opts = container_of(fi, struct f_uac2_opts, func_inst);
	mutex_lock(&opts->lock);
	++opts->refcnt;
	mutex_unlock(&opts->lock);

	uac2->g_audio.func.name = "uac2_func";
	uac2->g_audio.func.bind = afunc_bind;
	uac2->g_audio.func.unbind = afunc_unbind;
	uac2->g_audio.func.set_alt = afunc_set_alt;
	uac2->g_audio.func.get_alt = afunc_get_alt;
	uac2->g_audio.func.disable = afunc_disable;
	uac2->g_audio.func.setup = afunc_setup;
	uac2->g_audio.func.free_func = afunc_free;

	return &uac2->g_audio.func;
}

DECLARE_USB_FUNCTION_INIT(uac2, afunc_alloc_inst, afunc_alloc);
MODULE_LICENSE("GPL");
MODULE_AUTHOR("Yadwinder Singh");
MODULE_AUTHOR("Jaswinder Singh");<|MERGE_RESOLUTION|>--- conflicted
+++ resolved
@@ -274,11 +274,7 @@
 	.bDescriptorType = USB_DT_ENDPOINT,
 
 	.bEndpointAddress = USB_DIR_OUT,
-<<<<<<< HEAD
-	.bmAttributes = USB_ENDPOINT_XFER_ISOC | USB_ENDPOINT_SYNC_ASYNC,
-=======
 	/* .bmAttributes = DYNAMIC */
->>>>>>> 7d2a07b7
 	/* .wMaxPacketSize = DYNAMIC */
 	.bInterval = 1,
 };
@@ -287,9 +283,6 @@
 	.bLength = USB_DT_ENDPOINT_SIZE,
 	.bDescriptorType = USB_DT_ENDPOINT,
 
-<<<<<<< HEAD
-	.bmAttributes = USB_ENDPOINT_XFER_ISOC | USB_ENDPOINT_SYNC_ASYNC,
-=======
 	/* .bmAttributes = DYNAMIC */
 	/* .wMaxPacketSize = DYNAMIC */
 	.bInterval = 4,
@@ -301,7 +294,6 @@
 
 	.bEndpointAddress = USB_DIR_OUT,
 	/* .bmAttributes = DYNAMIC */
->>>>>>> 7d2a07b7
 	/* .wMaxPacketSize = DYNAMIC */
 	.bInterval = 4,
 };
@@ -419,8 +411,6 @@
 
 	.bmAttributes = USB_ENDPOINT_XFER_ISOC | USB_ENDPOINT_SYNC_ASYNC,
 	/* .wMaxPacketSize = DYNAMIC */
-<<<<<<< HEAD
-=======
 	.bInterval = 4,
 };
 
@@ -431,7 +421,6 @@
 	.bEndpointAddress = USB_DIR_IN,
 	.bmAttributes = USB_ENDPOINT_XFER_ISOC | USB_ENDPOINT_SYNC_ASYNC,
 	/* .wMaxPacketSize = DYNAMIC */
->>>>>>> 7d2a07b7
 	.bInterval = 4,
 };
 
@@ -576,10 +565,7 @@
 		break;
 
 	case USB_SPEED_HIGH:
-<<<<<<< HEAD
-=======
 	case USB_SPEED_SUPER:
->>>>>>> 7d2a07b7
 		max_size_ep = 1024;
 		factor = 8000;
 		break;
@@ -598,16 +584,11 @@
 		ssize = uac2_opts->c_ssize;
 	}
 
-<<<<<<< HEAD
-	max_size_bw = num_channels(chmask) * ssize *
-		((srate / (factor / (1 << (ep_desc->bInterval - 1)))) + 1);
-=======
 	if (!is_playback && (uac2_opts->c_sync == USB_ENDPOINT_SYNC_ASYNC))
 		srate = srate * (1000 + uac2_opts->fb_max) / 1000;
 
 	max_size_bw = num_channels(chmask) * ssize *
 		DIV_ROUND_UP(srate, factor / (1 << (ep_desc->bInterval - 1)));
->>>>>>> 7d2a07b7
 	ep_desc->wMaxPacketSize = cpu_to_le16(min_t(u16, max_size_bw,
 						    max_size_ep));
 
@@ -774,36 +755,6 @@
 	return 0;
 }
 
-static int afunc_validate_opts(struct g_audio *agdev, struct device *dev)
-{
-	struct f_uac2_opts *opts = g_audio_to_uac2_opts(agdev);
-
-	if (!opts->p_chmask && !opts->c_chmask) {
-		dev_err(dev, "Error: no playback and capture channels\n");
-		return -EINVAL;
-	} else if (opts->p_chmask & ~UAC2_CHANNEL_MASK) {
-		dev_err(dev, "Error: unsupported playback channels mask\n");
-		return -EINVAL;
-	} else if (opts->c_chmask & ~UAC2_CHANNEL_MASK) {
-		dev_err(dev, "Error: unsupported capture channels mask\n");
-		return -EINVAL;
-	} else if ((opts->p_ssize < 1) || (opts->p_ssize > 4)) {
-		dev_err(dev, "Error: incorrect playback sample size\n");
-		return -EINVAL;
-	} else if ((opts->c_ssize < 1) || (opts->c_ssize > 4)) {
-		dev_err(dev, "Error: incorrect capture sample size\n");
-		return -EINVAL;
-	} else if (!opts->p_srate) {
-		dev_err(dev, "Error: incorrect playback sampling rate\n");
-		return -EINVAL;
-	} else if (!opts->c_srate) {
-		dev_err(dev, "Error: incorrect capture sampling rate\n");
-		return -EINVAL;
-	}
-
-	return 0;
-}
-
 static int
 afunc_bind(struct usb_configuration *cfg, struct usb_function *fn)
 {
@@ -934,8 +885,6 @@
 		dev_err(dev, "%s:%d Error!\n", __func__, __LINE__);
 		return ret;
 	}
-<<<<<<< HEAD
-=======
 
 	ret = set_ep_max_packet_size(uac2_opts, &ss_epin_desc, USB_SPEED_SUPER,
 				     true);
@@ -950,7 +899,6 @@
 		dev_err(dev, "%s:%d Error!\n", __func__, __LINE__);
 		return ret;
 	}
->>>>>>> 7d2a07b7
 
 	if (EPOUT_EN(uac2_opts)) {
 		agdev->out_ep = usb_ep_autoconfig(gadget, &fs_epout_desc);
