--- conflicted
+++ resolved
@@ -44,12 +44,8 @@
 {
 	struct uvc_video_queue *queue = vb2_get_drv_priv(vq);
 	struct uvc_video *video = container_of(queue, struct uvc_video, queue);
-<<<<<<< HEAD
-	struct usb_composite_dev *cdev = video->uvc->func.config->cdev;
-=======
 	unsigned int req_size;
 	unsigned int nreq;
->>>>>>> eb3cdb58
 
 	if (*nbuffers > UVC_MAX_VIDEO_BUFFERS)
 		*nbuffers = UVC_MAX_VIDEO_BUFFERS;
@@ -58,12 +54,6 @@
 
 	sizes[0] = video->imagesize;
 
-<<<<<<< HEAD
-	if (cdev->gadget->speed < USB_SPEED_SUPER)
-		video->uvc_num_requests = 4;
-	else
-		video->uvc_num_requests = 64;
-=======
 	req_size = video->ep->maxpacket
 		 * max_t(unsigned int, video->ep->maxburst, 1)
 		 * (video->ep->mult);
@@ -74,7 +64,6 @@
 	nreq = DIV_ROUND_UP(DIV_ROUND_UP(sizes[0], 2), req_size);
 	nreq = clamp(nreq, 4U, 64U);
 	video->uvc_num_requests = nreq;
->>>>>>> eb3cdb58
 
 	return 0;
 }
@@ -341,18 +330,11 @@
 void uvcg_complete_buffer(struct uvc_video_queue *queue,
 					  struct uvc_buffer *buf)
 {
-<<<<<<< HEAD
-	if ((queue->flags & UVC_QUEUE_DROP_INCOMPLETE) &&
-	     buf->length != buf->bytesused) {
-		buf->state = UVC_BUF_STATE_QUEUED;
-		vb2_set_plane_payload(&buf->buf.vb2_buf, 0, 0);
-=======
 	if (queue->flags & UVC_QUEUE_DROP_INCOMPLETE) {
 		queue->flags &= ~UVC_QUEUE_DROP_INCOMPLETE;
 		buf->state = UVC_BUF_STATE_ERROR;
 		vb2_set_plane_payload(&buf->buf.vb2_buf, 0, 0);
 		vb2_buffer_done(&buf->buf.vb2_buf, VB2_BUF_STATE_ERROR);
->>>>>>> eb3cdb58
 		return;
 	}
 
