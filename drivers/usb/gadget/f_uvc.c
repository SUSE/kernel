/*
 *	uvc_gadget.c  --  USB Video Class Gadget driver
 *
 *	Copyright (C) 2009-2010
 *	    Laurent Pinchart (laurent.pinchart@ideasonboard.com)
 *
 *	This program is free software; you can redistribute it and/or modify
 *	it under the terms of the GNU General Public License as published by
 *	the Free Software Foundation; either version 2 of the License, or
 *	(at your option) any later version.
 */

#include <linux/kernel.h>
#include <linux/device.h>
#include <linux/errno.h>
#include <linux/fs.h>
#include <linux/list.h>
#include <linux/mutex.h>
#include <linux/usb/ch9.h>
#include <linux/usb/gadget.h>
#include <linux/usb/video.h>
#include <linux/vmalloc.h>
#include <linux/wait.h>

#include <media/v4l2-dev.h>
#include <media/v4l2-event.h>

#include "uvc.h"

unsigned int uvc_gadget_trace_param;

/*-------------------------------------------------------------------------*/

/* module parameters specific to the Video streaming endpoint */
static unsigned streaming_interval = 1;
module_param(streaming_interval, uint, S_IRUGO|S_IWUSR);
MODULE_PARM_DESC(streaming_interval, "1 - 16");

static unsigned streaming_maxpacket = 1024;
module_param(streaming_maxpacket, uint, S_IRUGO|S_IWUSR);
MODULE_PARM_DESC(streaming_maxpacket, "0 - 1023 (fs), 0 - 1024 (hs/ss)");

static unsigned streaming_mult;
module_param(streaming_mult, uint, S_IRUGO|S_IWUSR);
MODULE_PARM_DESC(streaming_mult, "0 - 2 (hs/ss only)");

static unsigned streaming_maxburst;
module_param(streaming_maxburst, uint, S_IRUGO|S_IWUSR);
MODULE_PARM_DESC(streaming_maxburst, "0 - 15 (ss only)");

/* --------------------------------------------------------------------------
 * Function descriptors
 */

/* string IDs are assigned dynamically */

#define UVC_STRING_ASSOCIATION_IDX		0
#define UVC_STRING_CONTROL_IDX			1
#define UVC_STRING_STREAMING_IDX		2

static struct usb_string uvc_en_us_strings[] = {
	[UVC_STRING_ASSOCIATION_IDX].s = "UVC Camera",
	[UVC_STRING_CONTROL_IDX].s = "Video Control",
	[UVC_STRING_STREAMING_IDX].s = "Video Streaming",
	{  }
};

static struct usb_gadget_strings uvc_stringtab = {
	.language = 0x0409,	/* en-us */
	.strings = uvc_en_us_strings,
};

static struct usb_gadget_strings *uvc_function_strings[] = {
	&uvc_stringtab,
	NULL,
};

#define UVC_INTF_VIDEO_CONTROL			0
#define UVC_INTF_VIDEO_STREAMING		1

#define STATUS_BYTECOUNT			16	/* 16 bytes status */

static struct usb_interface_assoc_descriptor uvc_iad __initdata = {
	.bLength		= sizeof(uvc_iad),
	.bDescriptorType	= USB_DT_INTERFACE_ASSOCIATION,
	.bFirstInterface	= 0,
	.bInterfaceCount	= 2,
	.bFunctionClass		= USB_CLASS_VIDEO,
	.bFunctionSubClass	= UVC_SC_VIDEO_INTERFACE_COLLECTION,
	.bFunctionProtocol	= 0x00,
	.iFunction		= 0,
};

static struct usb_interface_descriptor uvc_control_intf __initdata = {
	.bLength		= USB_DT_INTERFACE_SIZE,
	.bDescriptorType	= USB_DT_INTERFACE,
	.bInterfaceNumber	= UVC_INTF_VIDEO_CONTROL,
	.bAlternateSetting	= 0,
	.bNumEndpoints		= 1,
	.bInterfaceClass	= USB_CLASS_VIDEO,
	.bInterfaceSubClass	= UVC_SC_VIDEOCONTROL,
	.bInterfaceProtocol	= 0x00,
	.iInterface		= 0,
};

static struct usb_endpoint_descriptor uvc_fs_control_ep __initdata = {
	.bLength		= USB_DT_ENDPOINT_SIZE,
	.bDescriptorType	= USB_DT_ENDPOINT,
	.bEndpointAddress	= USB_DIR_IN,
	.bmAttributes		= USB_ENDPOINT_XFER_INT,
	.wMaxPacketSize		= cpu_to_le16(STATUS_BYTECOUNT),
	.bInterval		= 8,
};

static struct uvc_control_endpoint_descriptor uvc_control_cs_ep __initdata = {
	.bLength		= UVC_DT_CONTROL_ENDPOINT_SIZE,
	.bDescriptorType	= USB_DT_CS_ENDPOINT,
	.bDescriptorSubType	= UVC_EP_INTERRUPT,
	.wMaxTransferSize	= cpu_to_le16(STATUS_BYTECOUNT),
};

static struct usb_interface_descriptor uvc_streaming_intf_alt0 __initdata = {
	.bLength		= USB_DT_INTERFACE_SIZE,
	.bDescriptorType	= USB_DT_INTERFACE,
	.bInterfaceNumber	= UVC_INTF_VIDEO_STREAMING,
	.bAlternateSetting	= 0,
	.bNumEndpoints		= 0,
	.bInterfaceClass	= USB_CLASS_VIDEO,
	.bInterfaceSubClass	= UVC_SC_VIDEOSTREAMING,
	.bInterfaceProtocol	= 0x00,
	.iInterface		= 0,
};

static struct usb_interface_descriptor uvc_streaming_intf_alt1 __initdata = {
	.bLength		= USB_DT_INTERFACE_SIZE,
	.bDescriptorType	= USB_DT_INTERFACE,
	.bInterfaceNumber	= UVC_INTF_VIDEO_STREAMING,
	.bAlternateSetting	= 1,
	.bNumEndpoints		= 1,
	.bInterfaceClass	= USB_CLASS_VIDEO,
	.bInterfaceSubClass	= UVC_SC_VIDEOSTREAMING,
	.bInterfaceProtocol	= 0x00,
	.iInterface		= 0,
};

static struct usb_endpoint_descriptor uvc_fs_streaming_ep = {
	.bLength		= USB_DT_ENDPOINT_SIZE,
	.bDescriptorType	= USB_DT_ENDPOINT,
	.bEndpointAddress	= USB_DIR_IN,
	.bmAttributes		= USB_ENDPOINT_XFER_ISOC,
	.wMaxPacketSize		= cpu_to_le16(512),
	.bInterval		= 1,
};

static struct usb_endpoint_descriptor uvc_hs_streaming_ep = {
	.bLength		= USB_DT_ENDPOINT_SIZE,
	.bDescriptorType	= USB_DT_ENDPOINT,
	.bEndpointAddress	= USB_DIR_IN,
	.bmAttributes		= USB_ENDPOINT_XFER_ISOC,
	.wMaxPacketSize		= cpu_to_le16(1024),
	.bInterval		= 1,
};

/* super speed support */
static struct usb_endpoint_descriptor uvc_ss_control_ep __initdata = {
	.bLength =		USB_DT_ENDPOINT_SIZE,
	.bDescriptorType =	USB_DT_ENDPOINT,

	.bEndpointAddress =	USB_DIR_IN,
	.bmAttributes =		USB_ENDPOINT_XFER_INT,
	.wMaxPacketSize =	cpu_to_le16(STATUS_BYTECOUNT),
	.bInterval =		8,
};

static struct usb_ss_ep_comp_descriptor uvc_ss_control_comp __initdata = {
	.bLength =		sizeof uvc_ss_control_comp,
	.bDescriptorType =	USB_DT_SS_ENDPOINT_COMP,

	/* the following 3 values can be tweaked if necessary */
	/* .bMaxBurst =		0, */
	/* .bmAttributes =	0, */
	.wBytesPerInterval =	cpu_to_le16(STATUS_BYTECOUNT),
};

static struct usb_endpoint_descriptor uvc_ss_streaming_ep __initdata = {
	.bLength =		USB_DT_ENDPOINT_SIZE,
	.bDescriptorType =	USB_DT_ENDPOINT,

	.bEndpointAddress =	USB_DIR_IN,
	.bmAttributes =		USB_ENDPOINT_XFER_ISOC,
	.wMaxPacketSize =	cpu_to_le16(1024),
	.bInterval =		4,
};

static struct usb_ss_ep_comp_descriptor uvc_ss_streaming_comp = {
	.bLength =		sizeof uvc_ss_streaming_comp,
	.bDescriptorType =	USB_DT_SS_ENDPOINT_COMP,

	/* the following 3 values can be tweaked if necessary */
	.bMaxBurst =		0,
	.bmAttributes =	0,
	.wBytesPerInterval =	cpu_to_le16(1024),
};

static const struct usb_descriptor_header * const uvc_fs_streaming[] = {
	(struct usb_descriptor_header *) &uvc_streaming_intf_alt1,
	(struct usb_descriptor_header *) &uvc_fs_streaming_ep,
	NULL,
};

static const struct usb_descriptor_header * const uvc_hs_streaming[] = {
	(struct usb_descriptor_header *) &uvc_streaming_intf_alt1,
	(struct usb_descriptor_header *) &uvc_hs_streaming_ep,
	NULL,
};

static const struct usb_descriptor_header * const uvc_ss_streaming[] = {
	(struct usb_descriptor_header *) &uvc_streaming_intf_alt1,
	(struct usb_descriptor_header *) &uvc_ss_streaming_ep,
	(struct usb_descriptor_header *) &uvc_ss_streaming_comp,
	NULL,
};

/* --------------------------------------------------------------------------
 * Control requests
 */

static void
uvc_function_ep0_complete(struct usb_ep *ep, struct usb_request *req)
{
	struct uvc_device *uvc = req->context;
	struct v4l2_event v4l2_event;
	struct uvc_event *uvc_event = (void *)&v4l2_event.u.data;

	if (uvc->event_setup_out) {
		uvc->event_setup_out = 0;

		memset(&v4l2_event, 0, sizeof(v4l2_event));
		v4l2_event.type = UVC_EVENT_DATA;
		uvc_event->data.length = req->actual;
		memcpy(&uvc_event->data.data, req->buf, req->actual);
		v4l2_event_queue(uvc->vdev, &v4l2_event);
	}
}

static int
uvc_function_setup(struct usb_function *f, const struct usb_ctrlrequest *ctrl)
{
	struct uvc_device *uvc = to_uvc(f);
	struct v4l2_event v4l2_event;
	struct uvc_event *uvc_event = (void *)&v4l2_event.u.data;

	/* printk(KERN_INFO "setup request %02x %02x value %04x index %04x %04x\n",
	 *	ctrl->bRequestType, ctrl->bRequest, le16_to_cpu(ctrl->wValue),
	 *	le16_to_cpu(ctrl->wIndex), le16_to_cpu(ctrl->wLength));
	 */

	if ((ctrl->bRequestType & USB_TYPE_MASK) != USB_TYPE_CLASS) {
		INFO(f->config->cdev, "invalid request type\n");
		return -EINVAL;
	}

	/* Stall too big requests. */
	if (le16_to_cpu(ctrl->wLength) > UVC_MAX_REQUEST_SIZE)
		return -EINVAL;

	memset(&v4l2_event, 0, sizeof(v4l2_event));
	v4l2_event.type = UVC_EVENT_SETUP;
	memcpy(&uvc_event->req, ctrl, sizeof(uvc_event->req));
	v4l2_event_queue(uvc->vdev, &v4l2_event);

	return 0;
}

static int
uvc_function_get_alt(struct usb_function *f, unsigned interface)
{
	struct uvc_device *uvc = to_uvc(f);

	INFO(f->config->cdev, "uvc_function_get_alt(%u)\n", interface);

	if (interface == uvc->control_intf)
		return 0;
	else if (interface != uvc->streaming_intf)
		return -EINVAL;
	else
		return uvc->state == UVC_STATE_STREAMING ? 1 : 0;
}

static int
uvc_function_set_alt(struct usb_function *f, unsigned interface, unsigned alt)
{
	struct uvc_device *uvc = to_uvc(f);
	struct v4l2_event v4l2_event;
	struct uvc_event *uvc_event = (void *)&v4l2_event.u.data;
	int ret;

	INFO(f->config->cdev, "uvc_function_set_alt(%u, %u)\n", interface, alt);

	if (interface == uvc->control_intf) {
		if (alt)
			return -EINVAL;

		if (uvc->state == UVC_STATE_DISCONNECTED) {
			memset(&v4l2_event, 0, sizeof(v4l2_event));
			v4l2_event.type = UVC_EVENT_CONNECT;
			uvc_event->speed = f->config->cdev->gadget->speed;
			v4l2_event_queue(uvc->vdev, &v4l2_event);

			uvc->state = UVC_STATE_CONNECTED;
		}

		return 0;
	}

	if (interface != uvc->streaming_intf)
		return -EINVAL;

	/* TODO
	if (usb_endpoint_xfer_bulk(&uvc->desc.vs_ep))
		return alt ? -EINVAL : 0;
	*/

	switch (alt) {
	case 0:
		if (uvc->state != UVC_STATE_STREAMING)
			return 0;

		if (uvc->video.ep)
			usb_ep_disable(uvc->video.ep);

		memset(&v4l2_event, 0, sizeof(v4l2_event));
		v4l2_event.type = UVC_EVENT_STREAMOFF;
		v4l2_event_queue(uvc->vdev, &v4l2_event);

		uvc->state = UVC_STATE_CONNECTED;
		break;

	case 1:
		if (uvc->state != UVC_STATE_CONNECTED)
			return 0;

		if (uvc->video.ep) {
			ret = config_ep_by_speed(f->config->cdev->gadget,
					&(uvc->func), uvc->video.ep);
			if (ret)
				return ret;
			usb_ep_enable(uvc->video.ep);
		}

		memset(&v4l2_event, 0, sizeof(v4l2_event));
		v4l2_event.type = UVC_EVENT_STREAMON;
		v4l2_event_queue(uvc->vdev, &v4l2_event);

		uvc->state = UVC_STATE_STREAMING;
		break;

	default:
		return -EINVAL;
	}

	return 0;
}

static void
uvc_function_disable(struct usb_function *f)
{
	struct uvc_device *uvc = to_uvc(f);
	struct v4l2_event v4l2_event;

	INFO(f->config->cdev, "uvc_function_disable\n");

	memset(&v4l2_event, 0, sizeof(v4l2_event));
	v4l2_event.type = UVC_EVENT_DISCONNECT;
	v4l2_event_queue(uvc->vdev, &v4l2_event);

	uvc->state = UVC_STATE_DISCONNECTED;
}

/* --------------------------------------------------------------------------
 * Connection / disconnection
 */

void
uvc_function_connect(struct uvc_device *uvc)
{
	struct usb_composite_dev *cdev = uvc->func.config->cdev;
	int ret;

	if ((ret = usb_function_activate(&uvc->func)) < 0)
		INFO(cdev, "UVC connect failed with %d\n", ret);
}

void
uvc_function_disconnect(struct uvc_device *uvc)
{
	struct usb_composite_dev *cdev = uvc->func.config->cdev;
	int ret;

	if ((ret = usb_function_deactivate(&uvc->func)) < 0)
		INFO(cdev, "UVC disconnect failed with %d\n", ret);
}

/* --------------------------------------------------------------------------
 * USB probe and disconnect
 */

static int
uvc_register_video(struct uvc_device *uvc)
{
	struct usb_composite_dev *cdev = uvc->func.config->cdev;
	struct video_device *video;

	/* TODO reference counting. */
	video = video_device_alloc();
	if (video == NULL)
		return -ENOMEM;

	video->parent = &cdev->gadget->dev;
	video->fops = &uvc_v4l2_fops;
	video->release = video_device_release;
	strncpy(video->name, cdev->gadget->name, sizeof(video->name));

	uvc->vdev = video;
	video_set_drvdata(video, uvc);

	return video_register_device(video, VFL_TYPE_GRABBER, -1);
}

#define UVC_COPY_DESCRIPTOR(mem, dst, desc) \
	do { \
		memcpy(mem, desc, (desc)->bLength); \
		*(dst)++ = mem; \
		mem += (desc)->bLength; \
	} while (0);

#define UVC_COPY_DESCRIPTORS(mem, dst, src) \
	do { \
		const struct usb_descriptor_header * const *__src; \
		for (__src = src; *__src; ++__src) { \
			memcpy(mem, *__src, (*__src)->bLength); \
			*dst++ = mem; \
			mem += (*__src)->bLength; \
		} \
	} while (0)

static struct usb_descriptor_header ** __init
uvc_copy_descriptors(struct uvc_device *uvc, enum usb_device_speed speed)
{
	struct uvc_input_header_descriptor *uvc_streaming_header;
	struct uvc_header_descriptor *uvc_control_header;
	const struct uvc_descriptor_header * const *uvc_control_desc;
	const struct uvc_descriptor_header * const *uvc_streaming_cls;
	const struct usb_descriptor_header * const *uvc_streaming_std;
	const struct usb_descriptor_header * const *src;
	static struct usb_endpoint_descriptor *uvc_control_ep;
	struct usb_descriptor_header **dst;
	struct usb_descriptor_header **hdr;
	unsigned int control_size;
	unsigned int streaming_size;
	unsigned int n_desc;
	unsigned int bytes;
	void *mem;

	switch (speed) {
	case USB_SPEED_SUPER:
		uvc_control_desc = uvc->desc.ss_control;
		uvc_streaming_cls = uvc->desc.ss_streaming;
		uvc_streaming_std = uvc_ss_streaming;
		uvc_control_ep = &uvc_ss_control_ep;
		break;

	case USB_SPEED_HIGH:
		uvc_control_desc = uvc->desc.fs_control;
		uvc_streaming_cls = uvc->desc.hs_streaming;
		uvc_streaming_std = uvc_hs_streaming;
		uvc_control_ep = &uvc_fs_control_ep;
		break;

	case USB_SPEED_FULL:
	default:
		uvc_control_desc = uvc->desc.fs_control;
		uvc_streaming_cls = uvc->desc.fs_streaming;
		uvc_streaming_std = uvc_fs_streaming;
		uvc_control_ep = &uvc_fs_control_ep;
		break;
	}

	/* Descriptors layout
	 *
	 * uvc_iad
	 * uvc_control_intf
	 * Class-specific UVC control descriptors
	 * uvc_control_ep
	 * uvc_control_cs_ep
	 * uvc_streaming_intf_alt0
	 * Class-specific UVC streaming descriptors
	 * uvc_{fs|hs}_streaming
	 */

	/* Count descriptors and compute their size. */
	control_size = 0;
	streaming_size = 0;
	bytes = uvc_iad.bLength + uvc_control_intf.bLength
	      + uvc_control_ep->bLength + uvc_control_cs_ep.bLength
	      + uvc_streaming_intf_alt0.bLength;

	if (speed == USB_SPEED_SUPER) {
		bytes += uvc_ss_control_comp.bLength;
		n_desc = 6;
	} else {
		n_desc = 5;
	}

	for (src = (const struct usb_descriptor_header **)uvc_control_desc;
			*src; ++src) {
		control_size += (*src)->bLength;
		bytes += (*src)->bLength;
		n_desc++;
	}
	for (src = (const struct usb_descriptor_header **)uvc_streaming_cls;
			*src; ++src) {
		streaming_size += (*src)->bLength;
		bytes += (*src)->bLength;
		n_desc++;
	}
	for (src = uvc_streaming_std; *src; ++src) {
		bytes += (*src)->bLength;
		n_desc++;
	}

	mem = kmalloc((n_desc + 1) * sizeof(*src) + bytes, GFP_KERNEL);
	if (mem == NULL)
		return NULL;

	hdr = mem;
	dst = mem;
	mem += (n_desc + 1) * sizeof(*src);

	/* Copy the descriptors. */
	UVC_COPY_DESCRIPTOR(mem, dst, &uvc_iad);
	UVC_COPY_DESCRIPTOR(mem, dst, &uvc_control_intf);

	uvc_control_header = mem;
	UVC_COPY_DESCRIPTORS(mem, dst,
		(const struct usb_descriptor_header **)uvc_control_desc);
	uvc_control_header->wTotalLength = cpu_to_le16(control_size);
	uvc_control_header->bInCollection = 1;
	uvc_control_header->baInterfaceNr[0] = uvc->streaming_intf;

	UVC_COPY_DESCRIPTOR(mem, dst, uvc_control_ep);
	if (speed == USB_SPEED_SUPER)
		UVC_COPY_DESCRIPTOR(mem, dst, &uvc_ss_control_comp);

	UVC_COPY_DESCRIPTOR(mem, dst, &uvc_control_cs_ep);
	UVC_COPY_DESCRIPTOR(mem, dst, &uvc_streaming_intf_alt0);

	uvc_streaming_header = mem;
	UVC_COPY_DESCRIPTORS(mem, dst,
		(const struct usb_descriptor_header**)uvc_streaming_cls);
	uvc_streaming_header->wTotalLength = cpu_to_le16(streaming_size);
	uvc_streaming_header->bEndpointAddress =
		uvc_fs_streaming_ep.bEndpointAddress;

	UVC_COPY_DESCRIPTORS(mem, dst, uvc_streaming_std);

	*dst = NULL;
	return hdr;
}

static void
uvc_function_unbind(struct usb_configuration *c, struct usb_function *f)
{
	struct usb_composite_dev *cdev = c->cdev;
	struct uvc_device *uvc = to_uvc(f);

	INFO(cdev, "uvc_function_unbind\n");

	video_unregister_device(uvc->vdev);
	uvc->control_ep->driver_data = NULL;
	uvc->video.ep->driver_data = NULL;

<<<<<<< HEAD
=======
	uvc_en_us_strings[UVC_STRING_ASSOCIATION_IDX].id = 0;
>>>>>>> 81881a45
	usb_ep_free_request(cdev->gadget->ep0, uvc->control_req);
	kfree(uvc->control_buf);

	usb_free_all_descriptors(f);

	kfree(uvc);
}

static int __init
uvc_function_bind(struct usb_configuration *c, struct usb_function *f)
{
	struct usb_composite_dev *cdev = c->cdev;
	struct uvc_device *uvc = to_uvc(f);
	struct usb_ep *ep;
	int ret = -EINVAL;

	INFO(cdev, "uvc_function_bind\n");

	/* sanity check the streaming endpoint module parameters */
	if (streaming_interval < 1)
		streaming_interval = 1;
	if (streaming_interval > 16)
		streaming_interval = 16;
	if (streaming_mult > 2)
		streaming_mult = 2;
	if (streaming_maxburst > 15)
		streaming_maxburst = 15;

	/*
	 * fill in the FS video streaming specific descriptors from the
	 * module parameters
	 */
	uvc_fs_streaming_ep.wMaxPacketSize = streaming_maxpacket > 1023 ?
						1023 : streaming_maxpacket;
	uvc_fs_streaming_ep.bInterval = streaming_interval;

	/* Allocate endpoints. */
	ep = usb_ep_autoconfig(cdev->gadget, &uvc_fs_control_ep);
	if (!ep) {
		INFO(cdev, "Unable to allocate control EP\n");
		goto error;
	}
	uvc->control_ep = ep;
	ep->driver_data = uvc;

	ep = usb_ep_autoconfig(cdev->gadget, &uvc_fs_streaming_ep);
	if (!ep) {
		INFO(cdev, "Unable to allocate streaming EP\n");
		goto error;
	}
	uvc->video.ep = ep;
	ep->driver_data = uvc;

	/* Allocate interface IDs. */
	if ((ret = usb_interface_id(c, f)) < 0)
		goto error;
	uvc_iad.bFirstInterface = ret;
	uvc_control_intf.bInterfaceNumber = ret;
	uvc->control_intf = ret;

	if ((ret = usb_interface_id(c, f)) < 0)
		goto error;
	uvc_streaming_intf_alt0.bInterfaceNumber = ret;
	uvc_streaming_intf_alt1.bInterfaceNumber = ret;
	uvc->streaming_intf = ret;

	/* sanity check the streaming endpoint module parameters */
	if (streaming_maxpacket > 1024)
		streaming_maxpacket = 1024;
	/*
	 * Fill in the HS descriptors from the module parameters for the Video
	 * Streaming endpoint.
	 * NOTE: We assume that the user knows what they are doing and won't
	 * give parameters that their UDC doesn't support.
	 */
	uvc_hs_streaming_ep.wMaxPacketSize = streaming_maxpacket;
	uvc_hs_streaming_ep.wMaxPacketSize |= streaming_mult << 11;
	uvc_hs_streaming_ep.bInterval = streaming_interval;
	uvc_hs_streaming_ep.bEndpointAddress =
		uvc_fs_streaming_ep.bEndpointAddress;

	/*
	 * Fill in the SS descriptors from the module parameters for the Video
	 * Streaming endpoint.
	 * NOTE: We assume that the user knows what they are doing and won't
	 * give parameters that their UDC doesn't support.
	 */
	uvc_ss_streaming_ep.wMaxPacketSize = streaming_maxpacket;
	uvc_ss_streaming_ep.bInterval = streaming_interval;
	uvc_ss_streaming_comp.bmAttributes = streaming_mult;
	uvc_ss_streaming_comp.bMaxBurst = streaming_maxburst;
	uvc_ss_streaming_comp.wBytesPerInterval =
		streaming_maxpacket * (streaming_mult + 1) *
		(streaming_maxburst + 1);
	uvc_ss_streaming_ep.bEndpointAddress =
		uvc_fs_streaming_ep.bEndpointAddress;

	/* Copy descriptors */
	f->fs_descriptors = uvc_copy_descriptors(uvc, USB_SPEED_FULL);
	if (gadget_is_dualspeed(cdev->gadget))
		f->hs_descriptors = uvc_copy_descriptors(uvc, USB_SPEED_HIGH);
	if (gadget_is_superspeed(c->cdev->gadget))
		f->ss_descriptors = uvc_copy_descriptors(uvc, USB_SPEED_SUPER);

	/* Preallocate control endpoint request. */
	uvc->control_req = usb_ep_alloc_request(cdev->gadget->ep0, GFP_KERNEL);
	uvc->control_buf = kmalloc(UVC_MAX_REQUEST_SIZE, GFP_KERNEL);
	if (uvc->control_req == NULL || uvc->control_buf == NULL) {
		ret = -ENOMEM;
		goto error;
	}

	uvc->control_req->buf = uvc->control_buf;
	uvc->control_req->complete = uvc_function_ep0_complete;
	uvc->control_req->context = uvc;

	/* Avoid letting this gadget enumerate until the userspace server is
	 * active.
	 */
	if ((ret = usb_function_deactivate(f)) < 0)
		goto error;

	/* Initialise video. */
	ret = uvc_video_init(&uvc->video);
	if (ret < 0)
		goto error;

	/* Register a V4L2 device. */
	ret = uvc_register_video(uvc);
	if (ret < 0) {
		printk(KERN_INFO "Unable to register video device\n");
		goto error;
	}

	return 0;

error:
	if (uvc->vdev)
		video_device_release(uvc->vdev);

	if (uvc->control_ep)
		uvc->control_ep->driver_data = NULL;
	if (uvc->video.ep)
		uvc->video.ep->driver_data = NULL;

	if (uvc->control_req) {
		usb_ep_free_request(cdev->gadget->ep0, uvc->control_req);
		kfree(uvc->control_buf);
	}

<<<<<<< HEAD
	kfree(f->descriptors);
	kfree(f->hs_descriptors);
	kfree(f->ss_descriptors);
=======
	usb_free_all_descriptors(f);
>>>>>>> 81881a45
	return ret;
}

/* --------------------------------------------------------------------------
 * USB gadget function
 */

/**
 * uvc_bind_config - add a UVC function to a configuration
 * @c: the configuration to support the UVC instance
 * Context: single threaded during gadget setup
 *
 * Returns zero on success, else negative errno.
 *
 * Caller must have called @uvc_setup(). Caller is also responsible for
 * calling @uvc_cleanup() before module unload.
 */
int __init
uvc_bind_config(struct usb_configuration *c,
		const struct uvc_descriptor_header * const *fs_control,
		const struct uvc_descriptor_header * const *ss_control,
		const struct uvc_descriptor_header * const *fs_streaming,
		const struct uvc_descriptor_header * const *hs_streaming,
		const struct uvc_descriptor_header * const *ss_streaming)
{
	struct uvc_device *uvc;
	int ret = 0;

	/* TODO Check if the USB device controller supports the required
	 * features.
	 */
	if (!gadget_is_dualspeed(c->cdev->gadget))
		return -EINVAL;

	uvc = kzalloc(sizeof(*uvc), GFP_KERNEL);
	if (uvc == NULL)
		return -ENOMEM;

	uvc->state = UVC_STATE_DISCONNECTED;

	/* Validate the descriptors. */
	if (fs_control == NULL || fs_control[0] == NULL ||
		fs_control[0]->bDescriptorSubType != UVC_VC_HEADER)
		goto error;

	if (ss_control == NULL || ss_control[0] == NULL ||
		ss_control[0]->bDescriptorSubType != UVC_VC_HEADER)
		goto error;

	if (fs_streaming == NULL || fs_streaming[0] == NULL ||
		fs_streaming[0]->bDescriptorSubType != UVC_VS_INPUT_HEADER)
		goto error;

	if (hs_streaming == NULL || hs_streaming[0] == NULL ||
		hs_streaming[0]->bDescriptorSubType != UVC_VS_INPUT_HEADER)
		goto error;

	if (ss_streaming == NULL || ss_streaming[0] == NULL ||
		ss_streaming[0]->bDescriptorSubType != UVC_VS_INPUT_HEADER)
		goto error;

	uvc->desc.fs_control = fs_control;
	uvc->desc.ss_control = ss_control;
	uvc->desc.fs_streaming = fs_streaming;
	uvc->desc.hs_streaming = hs_streaming;
	uvc->desc.ss_streaming = ss_streaming;

	/* Allocate string descriptor numbers. */
	if (uvc_en_us_strings[UVC_STRING_ASSOCIATION_IDX].id == 0) {
		ret = usb_string_ids_tab(c->cdev, uvc_en_us_strings);
		if (ret)
			goto error;
		uvc_iad.iFunction =
			uvc_en_us_strings[UVC_STRING_ASSOCIATION_IDX].id;
		uvc_control_intf.iInterface =
			uvc_en_us_strings[UVC_STRING_CONTROL_IDX].id;
		ret = uvc_en_us_strings[UVC_STRING_STREAMING_IDX].id;
		uvc_streaming_intf_alt0.iInterface = ret;
		uvc_streaming_intf_alt1.iInterface = ret;
	}

	/* Register the function. */
	uvc->func.name = "uvc";
	uvc->func.strings = uvc_function_strings;
	uvc->func.bind = uvc_function_bind;
	uvc->func.unbind = uvc_function_unbind;
	uvc->func.get_alt = uvc_function_get_alt;
	uvc->func.set_alt = uvc_function_set_alt;
	uvc->func.disable = uvc_function_disable;
	uvc->func.setup = uvc_function_setup;

	ret = usb_add_function(c, &uvc->func);
	if (ret)
		kfree(uvc);

	return ret;

error:
	kfree(uvc);
	return ret;
}

module_param_named(trace, uvc_gadget_trace_param, uint, S_IRUGO|S_IWUSR);
MODULE_PARM_DESC(trace, "Trace level bitmask");
<|MERGE_RESOLUTION|>--- conflicted
+++ resolved
@@ -580,10 +580,7 @@
 	uvc->control_ep->driver_data = NULL;
 	uvc->video.ep->driver_data = NULL;
 
-<<<<<<< HEAD
-=======
 	uvc_en_us_strings[UVC_STRING_ASSOCIATION_IDX].id = 0;
->>>>>>> 81881a45
 	usb_ep_free_request(cdev->gadget->ep0, uvc->control_req);
 	kfree(uvc->control_buf);
 
@@ -734,13 +731,7 @@
 		kfree(uvc->control_buf);
 	}
 
-<<<<<<< HEAD
-	kfree(f->descriptors);
-	kfree(f->hs_descriptors);
-	kfree(f->ss_descriptors);
-=======
 	usb_free_all_descriptors(f);
->>>>>>> 81881a45
 	return ret;
 }
 
