--- conflicted
+++ resolved
@@ -305,26 +305,14 @@
 	icc_put(qcom->icc_path_apps);
 }
 
-<<<<<<< HEAD
-static enum usb_device_speed dwc3_qcom_read_usb2_speed(struct dwc3_qcom *qcom)
-{
-	struct dwc3 *dwc = platform_get_drvdata(qcom->dwc3);
-	struct usb_device *udev;
-	struct usb_hcd __maybe_unused *hcd;
-=======
 /* Only usable in contexts where the role can not change. */
 static bool dwc3_qcom_is_host(struct dwc3_qcom *qcom)
 {
 	struct dwc3 *dwc;
->>>>>>> eb3cdb58
 
 	/*
 	 * FIXME: Fix this layering violation.
 	 */
-<<<<<<< HEAD
-	hcd = platform_get_drvdata(dwc->xhci);
-
-=======
 	dwc = platform_get_drvdata(qcom->dwc3);
 
 	/* Core driver may not have probed yet. */
@@ -345,7 +333,6 @@
 	 */
 	hcd = platform_get_drvdata(dwc->xhci);
 
->>>>>>> eb3cdb58
 	/*
 	 * It is possible to query the speed of all children of
 	 * USB2.0 root hub via usb_hub_for_each_child(). DWC3 code
@@ -363,26 +350,6 @@
 	return udev->speed;
 }
 
-<<<<<<< HEAD
-/* Only usable in contexts where the role can not change. */
-static bool dwc3_qcom_is_host(struct dwc3_qcom *qcom)
-{
-	struct dwc3 *dwc;
-
-	/*
-	 * FIXME: Fix this layering violation.
-	 */
-	dwc = platform_get_drvdata(qcom->dwc3);
-
-	/* Core driver may not have probed yet. */
-	if (!dwc)
-		return false;
-
-	return dwc->xhci;
-}
-
-=======
->>>>>>> eb3cdb58
 static void dwc3_qcom_enable_wakeup_irq(int irq, unsigned int polarity)
 {
 	if (!irq)
@@ -1061,13 +1028,6 @@
 
 static const struct of_device_id dwc3_qcom_of_match[] = {
 	{ .compatible = "qcom,dwc3" },
-<<<<<<< HEAD
-	{ .compatible = "qcom,msm8996-dwc3" },
-	{ .compatible = "qcom,msm8998-dwc3" },
-	{ .compatible = "qcom,sdm660-dwc3" },
-	{ .compatible = "qcom,sdm845-dwc3" },
-=======
->>>>>>> eb3cdb58
 	{ }
 };
 MODULE_DEVICE_TABLE(of, dwc3_qcom_of_match);
