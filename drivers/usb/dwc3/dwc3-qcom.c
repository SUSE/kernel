--- conflicted
+++ resolved
@@ -683,12 +683,6 @@
 		return ret;
 	}
 
-<<<<<<< HEAD
-	ret = dwc3_qcom_clk_init(qcom, of_clk_get_parent_count(np));
-	if (ret) {
-		dev_err_probe(dev, ret, "failed to get clocks\n");
-		return ret;
-=======
 	ret = clk_bulk_prepare_enable(qcom->num_clocks, qcom->clks);
 	if (ret < 0)
 		return ret;
@@ -697,7 +691,6 @@
 	if (!r) {
 		ret = -EINVAL;
 		goto clk_disable;
->>>>>>> 3f4ee458
 	}
 	res = *r;
 	res.end = res.start + SDM845_QSCRATCH_BASE_OFFSET;
@@ -761,14 +754,7 @@
 remove_core:
 	dwc3_core_remove(&qcom->dwc);
 clk_disable:
-<<<<<<< HEAD
-	for (i = qcom->num_clocks - 1; i >= 0; i--) {
-		clk_disable_unprepare(qcom->clks[i]);
-		clk_put(qcom->clks[i]);
-	}
-=======
 	clk_bulk_disable_unprepare(qcom->num_clocks, qcom->clks);
->>>>>>> 3f4ee458
 
 	return ret;
 }
@@ -783,11 +769,6 @@
 	clk_bulk_disable_unprepare(qcom->num_clocks, qcom->clks);
 
 	dwc3_qcom_interconnect_exit(qcom);
-<<<<<<< HEAD
-	pm_runtime_allow(dev);
-	pm_runtime_disable(dev);
-=======
->>>>>>> 3f4ee458
 }
 
 static int dwc3_qcom_pm_suspend(struct device *dev)
