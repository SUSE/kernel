--- conflicted
+++ resolved
@@ -563,19 +563,8 @@
 
 	irq = platform_get_irq_byname_optional(pdev, irq_name);
 	if (irq > 0) {
-<<<<<<< HEAD
-		/* Keep wakeup interrupts disabled until suspend */
-		irq_set_status_flags(irq, IRQ_NOAUTOEN);
-		ret = devm_request_threaded_irq(qcom->dev, irq, NULL,
-					qcom_dwc3_resume_irq,
-					IRQF_ONESHOT,
-					"qcom_dwc3 HS", qcom);
-		if (ret) {
-			dev_err(qcom->dev, "hs_phy_irq failed: %d\n", ret);
-=======
 		ret = dwc3_qcom_request_irq(qcom, irq, irq_name);
 		if (ret)
->>>>>>> 2d5404ca
 			return ret;
 		qcom->ports[port_index].dp_hs_phy_irq = irq;
 	}
@@ -589,18 +578,8 @@
 
 	irq = platform_get_irq_byname_optional(pdev, irq_name);
 	if (irq > 0) {
-<<<<<<< HEAD
-		irq_set_status_flags(irq, IRQ_NOAUTOEN);
-		ret = devm_request_threaded_irq(qcom->dev, irq, NULL,
-					qcom_dwc3_resume_irq,
-					IRQF_ONESHOT,
-					"qcom_dwc3 DP_HS", qcom);
-		if (ret) {
-			dev_err(qcom->dev, "dp_hs_phy_irq failed: %d\n", ret);
-=======
 		ret = dwc3_qcom_request_irq(qcom, irq, irq_name);
 		if (ret)
->>>>>>> 2d5404ca
 			return ret;
 		qcom->ports[port_index].dm_hs_phy_irq = irq;
 	}
@@ -614,18 +593,8 @@
 
 	irq = platform_get_irq_byname_optional(pdev, irq_name);
 	if (irq > 0) {
-<<<<<<< HEAD
-		irq_set_status_flags(irq, IRQ_NOAUTOEN);
-		ret = devm_request_threaded_irq(qcom->dev, irq, NULL,
-					qcom_dwc3_resume_irq,
-					IRQF_ONESHOT,
-					"qcom_dwc3 DM_HS", qcom);
-		if (ret) {
-			dev_err(qcom->dev, "dm_hs_phy_irq failed: %d\n", ret);
-=======
 		ret = dwc3_qcom_request_irq(qcom, irq, irq_name);
 		if (ret)
->>>>>>> 2d5404ca
 			return ret;
 		qcom->ports[port_index].ss_phy_irq = irq;
 	}
@@ -635,15 +604,6 @@
 
 	irq = platform_get_irq_byname_optional(pdev, "qusb2_phy");
 	if (irq > 0) {
-<<<<<<< HEAD
-		irq_set_status_flags(irq, IRQ_NOAUTOEN);
-		ret = devm_request_threaded_irq(qcom->dev, irq, NULL,
-					qcom_dwc3_resume_irq,
-					IRQF_ONESHOT,
-					"qcom_dwc3 SS", qcom);
-		if (ret) {
-			dev_err(qcom->dev, "ss_phy_irq failed: %d\n", ret);
-=======
 		ret = dwc3_qcom_request_irq(qcom, irq, "qusb2_phy");
 		if (ret)
 			return ret;
@@ -687,7 +647,6 @@
 	for (i = 0; i < qcom->num_ports; i++) {
 		ret = dwc3_qcom_setup_port_irq(pdev, i, is_multiport);
 		if (ret)
->>>>>>> 2d5404ca
 			return ret;
 	}
 
@@ -771,63 +730,11 @@
 	return ret;
 }
 
-<<<<<<< HEAD
-static struct platform_device *dwc3_qcom_create_urs_usb_platdev(struct device *dev)
-{
-	struct platform_device *urs_usb = NULL;
-	struct fwnode_handle *fwh;
-	struct acpi_device *adev;
-	char name[8];
-	int ret;
-	int id;
-
-	/* Figure out device id */
-	ret = sscanf(fwnode_get_name(dev->fwnode), "URS%d", &id);
-	if (!ret)
-		return NULL;
-
-	/* Find the child using name */
-	snprintf(name, sizeof(name), "USB%d", id);
-	fwh = fwnode_get_named_child_node(dev->fwnode, name);
-	if (!fwh)
-		return NULL;
-
-	adev = to_acpi_device_node(fwh);
-	if (!adev)
-		goto err_put_handle;
-
-	urs_usb = acpi_create_platform_device(adev, NULL);
-	if (IS_ERR_OR_NULL(urs_usb))
-		goto err_put_handle;
-
-	return urs_usb;
-
-err_put_handle:
-	fwnode_handle_put(fwh);
-
-	return urs_usb;
-}
-
-static void dwc3_qcom_destroy_urs_usb_platdev(struct platform_device *urs_usb)
-{
-	struct fwnode_handle *fwh = urs_usb->dev.fwnode;
-
-	platform_device_unregister(urs_usb);
-	fwnode_handle_put(fwh);
-}
-
-=======
->>>>>>> 2d5404ca
 static int dwc3_qcom_probe(struct platform_device *pdev)
 {
 	struct device_node	*np = pdev->dev.of_node;
 	struct device		*dev = &pdev->dev;
 	struct dwc3_qcom	*qcom;
-<<<<<<< HEAD
-	struct resource		*res, *parent_res = NULL;
-	struct resource		local_res;
-=======
->>>>>>> 2d5404ca
 	int			ret, i;
 	bool			ignore_pipe_clk;
 	bool			wakeup_source;
@@ -865,46 +772,16 @@
 		goto reset_assert;
 	}
 
-<<<<<<< HEAD
-	res = platform_get_resource(pdev, IORESOURCE_MEM, 0);
-
-	if (np) {
-		parent_res = res;
-	} else {
-		memcpy(&local_res, res, sizeof(struct resource));
-		parent_res = &local_res;
-
-		parent_res->start = res->start +
-			qcom->acpi_pdata->qscratch_base_offset;
-		parent_res->end = parent_res->start +
-			qcom->acpi_pdata->qscratch_base_size;
-
-		if (qcom->acpi_pdata->is_urs) {
-			qcom->urs_usb = dwc3_qcom_create_urs_usb_platdev(dev);
-			if (IS_ERR_OR_NULL(qcom->urs_usb)) {
-				dev_err(dev, "failed to create URS USB platdev\n");
-				if (!qcom->urs_usb)
-					ret = -ENODEV;
-				else
-					ret = PTR_ERR(qcom->urs_usb);
-				goto clk_disable;
-			}
-		}
-	}
-
-	qcom->qscratch_base = devm_ioremap_resource(dev, parent_res);
-=======
 	qcom->qscratch_base = devm_platform_ioremap_resource(pdev, 0);
->>>>>>> 2d5404ca
 	if (IS_ERR(qcom->qscratch_base)) {
 		ret = PTR_ERR(qcom->qscratch_base);
-		goto free_urs;
+		goto clk_disable;
 	}
 
 	ret = dwc3_qcom_setup_irq(pdev);
 	if (ret) {
 		dev_err(dev, "failed to setup IRQs, err=%d\n", ret);
-		goto free_urs;
+		goto clk_disable;
 	}
 
 	/*
@@ -919,11 +796,7 @@
 	ret = dwc3_qcom_of_register_core(pdev);
 	if (ret) {
 		dev_err(dev, "failed to register DWC3 Core, err=%d\n", ret);
-<<<<<<< HEAD
-		goto free_urs;
-=======
 		goto clk_disable;
->>>>>>> 2d5404ca
 	}
 
 	ret = dwc3_qcom_interconnect_init(qcom);
@@ -955,21 +828,8 @@
 interconnect_exit:
 	dwc3_qcom_interconnect_exit(qcom);
 depopulate:
-<<<<<<< HEAD
-	if (np) {
-		of_platform_depopulate(&pdev->dev);
-	} else {
-		device_remove_software_node(&qcom->dwc3->dev);
-		platform_device_del(qcom->dwc3);
-	}
-	platform_device_put(qcom->dwc3);
-free_urs:
-	if (qcom->urs_usb)
-		dwc3_qcom_destroy_urs_usb_platdev(qcom->urs_usb);
-=======
 	of_platform_depopulate(&pdev->dev);
 	platform_device_put(qcom->dwc3);
->>>>>>> 2d5404ca
 clk_disable:
 	for (i = qcom->num_clocks - 1; i >= 0; i--) {
 		clk_disable_unprepare(qcom->clks[i]);
@@ -984,25 +844,11 @@
 static void dwc3_qcom_remove(struct platform_device *pdev)
 {
 	struct dwc3_qcom *qcom = platform_get_drvdata(pdev);
-	struct device_node *np = pdev->dev.of_node;
 	struct device *dev = &pdev->dev;
 	int i;
 
-<<<<<<< HEAD
-	if (np) {
-		of_platform_depopulate(&pdev->dev);
-	} else {
-		device_remove_software_node(&qcom->dwc3->dev);
-		platform_device_del(qcom->dwc3);
-	}
-	platform_device_put(qcom->dwc3);
-
-	if (qcom->urs_usb)
-		dwc3_qcom_destroy_urs_usb_platdev(qcom->urs_usb);
-=======
 	of_platform_depopulate(&pdev->dev);
 	platform_device_put(qcom->dwc3);
->>>>>>> 2d5404ca
 
 	for (i = qcom->num_clocks - 1; i >= 0; i--) {
 		clk_disable_unprepare(qcom->clks[i]);
