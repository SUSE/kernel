// SPDX-License-Identifier: GPL-2.0
/*
 * dwc3-am62.c - TI specific Glue layer for AM62 DWC3 USB Controller
 *
 * Copyright (C) 2022 Texas Instruments Incorporated - https://www.ti.com
 */

#include <linux/init.h>
#include <linux/kernel.h>
#include <linux/module.h>
#include <linux/platform_device.h>
#include <linux/mfd/syscon.h>
#include <linux/of.h>
#include <linux/of_platform.h>
#include <linux/pm_runtime.h>
#include <linux/clk.h>
#include <linux/regmap.h>
#include <linux/pinctrl/consumer.h>

#include "core.h"

/* USB WRAPPER register offsets */
#define USBSS_PID			0x0
#define USBSS_OVERCURRENT_CTRL		0x4
#define USBSS_PHY_CONFIG		0x8
#define USBSS_PHY_TEST			0xc
#define USBSS_CORE_STAT			0x14
#define USBSS_HOST_VBUS_CTRL		0x18
#define USBSS_MODE_CONTROL		0x1c
#define USBSS_WAKEUP_CONFIG		0x30
#define USBSS_WAKEUP_STAT		0x34
#define USBSS_OVERRIDE_CONFIG		0x38
#define USBSS_IRQ_MISC_STATUS_RAW	0x430
#define USBSS_IRQ_MISC_STATUS		0x434
#define USBSS_IRQ_MISC_ENABLE_SET	0x438
#define USBSS_IRQ_MISC_ENABLE_CLR	0x43c
#define USBSS_IRQ_MISC_EOI		0x440
#define USBSS_INTR_TEST			0x490
#define USBSS_VBUS_FILTER		0x614
#define USBSS_VBUS_STAT			0x618
#define USBSS_DEBUG_CFG			0x708
#define USBSS_DEBUG_DATA		0x70c
#define USBSS_HOST_HUB_CTRL		0x714

/* PHY CONFIG register bits */
#define USBSS_PHY_VBUS_SEL_MASK		GENMASK(2, 1)
#define USBSS_PHY_VBUS_SEL_SHIFT	1
#define USBSS_PHY_LANE_REVERSE		BIT(0)

/* CORE STAT register bits */
#define USBSS_CORE_OPERATIONAL_MODE_MASK	GENMASK(13, 12)
#define USBSS_CORE_OPERATIONAL_MODE_SHIFT	12

/* MODE CONTROL register bits */
#define USBSS_MODE_VALID	BIT(0)

/* WAKEUP CONFIG register bits */
#define USBSS_WAKEUP_CFG_OVERCURRENT_EN	BIT(3)
#define USBSS_WAKEUP_CFG_LINESTATE_EN	BIT(2)
#define USBSS_WAKEUP_CFG_SESSVALID_EN	BIT(1)
#define USBSS_WAKEUP_CFG_VBUSVALID_EN	BIT(0)

#define USBSS_WAKEUP_CFG_ALL	(USBSS_WAKEUP_CFG_VBUSVALID_EN | \
				 USBSS_WAKEUP_CFG_SESSVALID_EN | \
				 USBSS_WAKEUP_CFG_LINESTATE_EN | \
				 USBSS_WAKEUP_CFG_OVERCURRENT_EN)

#define USBSS_WAKEUP_CFG_NONE	0

/* WAKEUP STAT register bits */
#define USBSS_WAKEUP_STAT_OVERCURRENT	BIT(4)
#define USBSS_WAKEUP_STAT_LINESTATE	BIT(3)
#define USBSS_WAKEUP_STAT_SESSVALID	BIT(2)
#define USBSS_WAKEUP_STAT_VBUSVALID	BIT(1)
#define USBSS_WAKEUP_STAT_CLR		BIT(0)

/* IRQ_MISC_STATUS_RAW register bits */
#define USBSS_IRQ_MISC_RAW_VBUSVALID	BIT(22)
#define USBSS_IRQ_MISC_RAW_SESSVALID	BIT(20)

/* IRQ_MISC_STATUS register bits */
#define USBSS_IRQ_MISC_VBUSVALID	BIT(22)
#define USBSS_IRQ_MISC_SESSVALID	BIT(20)

/* IRQ_MISC_ENABLE_SET register bits */
#define USBSS_IRQ_MISC_ENABLE_SET_VBUSVALID	BIT(22)
#define USBSS_IRQ_MISC_ENABLE_SET_SESSVALID	BIT(20)

/* IRQ_MISC_ENABLE_CLR register bits */
#define USBSS_IRQ_MISC_ENABLE_CLR_VBUSVALID	BIT(22)
#define USBSS_IRQ_MISC_ENABLE_CLR_SESSVALID	BIT(20)

/* IRQ_MISC_EOI register bits */
#define USBSS_IRQ_MISC_EOI_VECTOR	BIT(0)

/* VBUS_STAT register bits */
#define USBSS_VBUS_STAT_SESSVALID	BIT(2)
#define USBSS_VBUS_STAT_VBUSVALID	BIT(0)

/* USB_PHY_CTRL register bits in CTRL_MMR */
#define PHY_CORE_VOLTAGE_MASK	BIT(31)
#define PHY_PLL_REFCLK_MASK	GENMASK(3, 0)

/* USB PHY2 register offsets */
#define	USB_PHY_PLL_REG12		0x130
#define	USB_PHY_PLL_LDO_REF_EN		BIT(5)
#define	USB_PHY_PLL_LDO_REF_EN_EN	BIT(4)

#define DWC3_AM62_AUTOSUSPEND_DELAY	100

struct dwc3_am62 {
	struct device *dev;
	void __iomem *usbss;
	struct clk *usb2_refclk;
	int rate_code;
	struct regmap *syscon;
	unsigned int offset;
	unsigned int vbus_divider;
	u32 wakeup_stat;
};

static const int dwc3_ti_rate_table[] = {	/* in KHZ */
	9600,
	10000,
	12000,
	19200,
	20000,
	24000,
	25000,
	26000,
	38400,
	40000,
	58000,
	50000,
	52000,
};

static inline u32 dwc3_ti_readl(struct dwc3_am62 *am62, u32 offset)
{
	return readl((am62->usbss) + offset);
}

static inline void dwc3_ti_writel(struct dwc3_am62 *am62, u32 offset, u32 value)
{
	writel(value, (am62->usbss) + offset);
}

static int phy_syscon_pll_refclk(struct dwc3_am62 *am62)
{
	struct device *dev = am62->dev;
	struct device_node *node = dev->of_node;
	struct of_phandle_args args;
	struct regmap *syscon;
	int ret;

	syscon = syscon_regmap_lookup_by_phandle(node, "ti,syscon-phy-pll-refclk");
	if (IS_ERR(syscon)) {
		dev_err(dev, "unable to get ti,syscon-phy-pll-refclk regmap\n");
		return PTR_ERR(syscon);
	}

	am62->syscon = syscon;

	ret = of_parse_phandle_with_fixed_args(node, "ti,syscon-phy-pll-refclk", 1,
					       0, &args);
	if (ret)
		return ret;

	am62->offset = args.args[0];
<<<<<<< HEAD
=======

	/* Core voltage. PHY_CORE_VOLTAGE bit Recommended to be 0 always */
	ret = regmap_update_bits(am62->syscon, am62->offset, PHY_CORE_VOLTAGE_MASK, 0);
	if (ret) {
		dev_err(dev, "failed to set phy core voltage\n");
		return ret;
	}
>>>>>>> 2d5404ca

	ret = regmap_update_bits(am62->syscon, am62->offset, PHY_PLL_REFCLK_MASK, am62->rate_code);
	if (ret) {
		dev_err(dev, "failed to set phy pll reference clock rate\n");
		return ret;
	}

	return 0;
}

static int dwc3_ti_probe(struct platform_device *pdev)
{
	struct device *dev = &pdev->dev;
	struct device_node *node = pdev->dev.of_node;
	struct dwc3_am62 *am62;
<<<<<<< HEAD
	int i, ret;
=======
>>>>>>> 2d5404ca
	unsigned long rate;
	void __iomem *phy;
	int i, ret;
	u32 reg;

	am62 = devm_kzalloc(dev, sizeof(*am62), GFP_KERNEL);
	if (!am62)
		return -ENOMEM;

	am62->dev = dev;
	platform_set_drvdata(pdev, am62);

	am62->usbss = devm_platform_ioremap_resource(pdev, 0);
	if (IS_ERR(am62->usbss)) {
		dev_err(dev, "can't map IOMEM resource\n");
		return PTR_ERR(am62->usbss);
	}

	am62->usb2_refclk = devm_clk_get(dev, "ref");
	if (IS_ERR(am62->usb2_refclk)) {
		dev_err(dev, "can't get usb2_refclk\n");
		return PTR_ERR(am62->usb2_refclk);
	}

	/* Calculate the rate code */
	rate = clk_get_rate(am62->usb2_refclk);
	rate /= 1000;	// To KHz
	for (i = 0; i < ARRAY_SIZE(dwc3_ti_rate_table); i++) {
		if (dwc3_ti_rate_table[i] == rate)
			break;
	}

	if (i == ARRAY_SIZE(dwc3_ti_rate_table)) {
		dev_err(dev, "unsupported usb2_refclk rate: %lu KHz\n", rate);
		return -EINVAL;
	}

	am62->rate_code = i;

	/* Read the syscon property and set the rate code */
	ret = phy_syscon_pll_refclk(am62);
	if (ret)
		return ret;

	/* Workaround Errata i2409 */
	phy = devm_platform_ioremap_resource(pdev, 1);
	if (IS_ERR(phy)) {
		dev_err(dev, "can't map PHY IOMEM resource. Won't apply i2409 fix.\n");
		phy = NULL;
	} else {
		reg = readl(phy + USB_PHY_PLL_REG12);
		reg |= USB_PHY_PLL_LDO_REF_EN | USB_PHY_PLL_LDO_REF_EN_EN;
		writel(reg, phy + USB_PHY_PLL_REG12);
	}

	/* VBUS divider select */
	am62->vbus_divider = device_property_read_bool(dev, "ti,vbus-divider");
	reg = dwc3_ti_readl(am62, USBSS_PHY_CONFIG);
	if (am62->vbus_divider)
		reg |= 1 << USBSS_PHY_VBUS_SEL_SHIFT;

	dwc3_ti_writel(am62, USBSS_PHY_CONFIG, reg);

	pm_runtime_set_active(dev);
	pm_runtime_enable(dev);
	/*
	 * Don't ignore its dependencies with its children
	 */
	pm_suspend_ignore_children(dev, false);
	clk_prepare_enable(am62->usb2_refclk);
	pm_runtime_get_noresume(dev);

	ret = of_platform_populate(node, NULL, NULL, dev);
	if (ret) {
		dev_err(dev, "failed to create dwc3 core: %d\n", ret);
		goto err_pm_disable;
	}

	/* Set mode valid bit to indicate role is valid */
	reg = dwc3_ti_readl(am62, USBSS_MODE_CONTROL);
	reg |= USBSS_MODE_VALID;
	dwc3_ti_writel(am62, USBSS_MODE_CONTROL, reg);

	/* Device has capability to wakeup system from sleep */
	device_set_wakeup_capable(dev, true);
	ret = device_wakeup_enable(dev);
	if (ret)
		dev_err(dev, "couldn't enable device as a wakeup source: %d\n", ret);

	/* Setting up autosuspend */
	pm_runtime_set_autosuspend_delay(dev, DWC3_AM62_AUTOSUSPEND_DELAY);
	pm_runtime_use_autosuspend(dev);
	pm_runtime_mark_last_busy(dev);
	pm_runtime_put_autosuspend(dev);
	return 0;

err_pm_disable:
	clk_disable_unprepare(am62->usb2_refclk);
	pm_runtime_disable(dev);
	pm_runtime_set_suspended(dev);
	return ret;
}

<<<<<<< HEAD
static int dwc3_ti_remove(struct platform_device *pdev)
=======
static void dwc3_ti_remove(struct platform_device *pdev)
>>>>>>> 2d5404ca
{
	struct device *dev = &pdev->dev;
	struct dwc3_am62 *am62 = platform_get_drvdata(pdev);
	u32 reg;

	pm_runtime_get_sync(dev);
	device_init_wakeup(dev, false);
	of_platform_depopulate(dev);

	/* Clear mode valid bit */
	reg = dwc3_ti_readl(am62, USBSS_MODE_CONTROL);
	reg &= ~USBSS_MODE_VALID;
	dwc3_ti_writel(am62, USBSS_MODE_CONTROL, reg);

	pm_runtime_put_sync(dev);
	pm_runtime_disable(dev);
	pm_runtime_set_suspended(dev);
}

#ifdef CONFIG_PM
static int dwc3_ti_suspend_common(struct device *dev)
{
	struct dwc3_am62 *am62 = dev_get_drvdata(dev);
	u32 reg, current_prtcap_dir;

	if (device_may_wakeup(dev)) {
		reg = dwc3_ti_readl(am62, USBSS_CORE_STAT);
		current_prtcap_dir = (reg & USBSS_CORE_OPERATIONAL_MODE_MASK)
				     >> USBSS_CORE_OPERATIONAL_MODE_SHIFT;
		/* Set wakeup config enable bits */
		reg = dwc3_ti_readl(am62, USBSS_WAKEUP_CONFIG);
		if (current_prtcap_dir == DWC3_GCTL_PRTCAP_HOST) {
			reg = USBSS_WAKEUP_CFG_LINESTATE_EN | USBSS_WAKEUP_CFG_OVERCURRENT_EN;
		} else {
			reg = USBSS_WAKEUP_CFG_VBUSVALID_EN | USBSS_WAKEUP_CFG_SESSVALID_EN;
			/*
			 * Enable LINESTATE wake up only if connected to bus
			 * and in U2/L3 state else it causes spurious wake-up.
			 */
		}
		dwc3_ti_writel(am62, USBSS_WAKEUP_CONFIG, reg);
		/* clear wakeup status so we know what caused the wake up */
		dwc3_ti_writel(am62, USBSS_WAKEUP_STAT, USBSS_WAKEUP_STAT_CLR);
	}

	clk_disable_unprepare(am62->usb2_refclk);

	return 0;
}

static int dwc3_ti_resume_common(struct device *dev)
{
	struct dwc3_am62 *am62 = dev_get_drvdata(dev);
	u32 reg;

	clk_prepare_enable(am62->usb2_refclk);

	if (device_may_wakeup(dev)) {
		/* Clear wakeup config enable bits */
		dwc3_ti_writel(am62, USBSS_WAKEUP_CONFIG, USBSS_WAKEUP_CFG_NONE);
	}

	reg = dwc3_ti_readl(am62, USBSS_WAKEUP_STAT);
	am62->wakeup_stat = reg;

	return 0;
}

static UNIVERSAL_DEV_PM_OPS(dwc3_ti_pm_ops, dwc3_ti_suspend_common,
			    dwc3_ti_resume_common, NULL);

#define DEV_PM_OPS	(&dwc3_ti_pm_ops)
#else
#define DEV_PM_OPS	NULL
#endif /* CONFIG_PM */

static const struct of_device_id dwc3_ti_of_match[] = {
	{ .compatible = "ti,am62-usb"},
	{},
};
MODULE_DEVICE_TABLE(of, dwc3_ti_of_match);

static struct platform_driver dwc3_ti_driver = {
	.probe		= dwc3_ti_probe,
	.remove_new	= dwc3_ti_remove,
	.driver		= {
		.name	= "dwc3-am62",
		.pm	= DEV_PM_OPS,
		.of_match_table = dwc3_ti_of_match,
	},
};

module_platform_driver(dwc3_ti_driver);

MODULE_ALIAS("platform:dwc3-am62");
MODULE_AUTHOR("Aswath Govindraju <a-govindraju@ti.com>");
MODULE_LICENSE("GPL");
MODULE_DESCRIPTION("DesignWare USB3 TI Glue Layer");<|MERGE_RESOLUTION|>--- conflicted
+++ resolved
@@ -167,8 +167,6 @@
 		return ret;
 
 	am62->offset = args.args[0];
-<<<<<<< HEAD
-=======
 
 	/* Core voltage. PHY_CORE_VOLTAGE bit Recommended to be 0 always */
 	ret = regmap_update_bits(am62->syscon, am62->offset, PHY_CORE_VOLTAGE_MASK, 0);
@@ -176,7 +174,6 @@
 		dev_err(dev, "failed to set phy core voltage\n");
 		return ret;
 	}
->>>>>>> 2d5404ca
 
 	ret = regmap_update_bits(am62->syscon, am62->offset, PHY_PLL_REFCLK_MASK, am62->rate_code);
 	if (ret) {
@@ -192,10 +189,6 @@
 	struct device *dev = &pdev->dev;
 	struct device_node *node = pdev->dev.of_node;
 	struct dwc3_am62 *am62;
-<<<<<<< HEAD
-	int i, ret;
-=======
->>>>>>> 2d5404ca
 	unsigned long rate;
 	void __iomem *phy;
 	int i, ret;
@@ -299,11 +292,7 @@
 	return ret;
 }
 
-<<<<<<< HEAD
-static int dwc3_ti_remove(struct platform_device *pdev)
-=======
 static void dwc3_ti_remove(struct platform_device *pdev)
->>>>>>> 2d5404ca
 {
 	struct device *dev = &pdev->dev;
 	struct dwc3_am62 *am62 = platform_get_drvdata(pdev);
