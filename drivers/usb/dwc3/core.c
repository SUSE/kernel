--- conflicted
+++ resolved
@@ -108,24 +108,6 @@
 void dwc3_enable_susphy(struct dwc3 *dwc, bool enable)
 {
 	u32 reg;
-<<<<<<< HEAD
-
-	reg = dwc3_readl(dwc->regs, DWC3_GUSB3PIPECTL(0));
-	if (enable && !dwc->dis_u3_susphy_quirk)
-		reg |= DWC3_GUSB3PIPECTL_SUSPHY;
-	else
-		reg &= ~DWC3_GUSB3PIPECTL_SUSPHY;
-
-	dwc3_writel(dwc->regs, DWC3_GUSB3PIPECTL(0), reg);
-
-	reg = dwc3_readl(dwc->regs, DWC3_GUSB2PHYCFG(0));
-	if (enable && !dwc->dis_u2_susphy_quirk)
-		reg |= DWC3_GUSB2PHYCFG_SUSPHY;
-	else
-		reg &= ~DWC3_GUSB2PHYCFG_SUSPHY;
-
-	dwc3_writel(dwc->regs, DWC3_GUSB2PHYCFG(0), reg);
-=======
 	int i;
 
 	for (i = 0; i < dwc->num_usb3_ports; i++) {
@@ -147,7 +129,6 @@
 
 		dwc3_writel(dwc->regs, DWC3_GUSB2PHYCFG(i), reg);
 	}
->>>>>>> 2d5404ca
 }
 
 void dwc3_set_prtcap(struct dwc3 *dwc, u32 mode)
@@ -669,11 +650,7 @@
 {
 	u32 reg;
 
-<<<<<<< HEAD
-	reg = dwc3_readl(dwc->regs, DWC3_GUSB3PIPECTL(0));
-=======
 	reg = dwc3_readl(dwc->regs, DWC3_GUSB3PIPECTL(index));
->>>>>>> 2d5404ca
 
 	/*
 	 * Make sure UX_EXIT_PX is cleared as that causes issues with some
@@ -1485,8 +1462,6 @@
 	}
 
 	dwc3_config_threshold(dwc);
-<<<<<<< HEAD
-=======
 
 	/*
 	 * Modify this for all supported Super Speed ports when
@@ -1499,7 +1474,6 @@
 		reg |= DWC3_LLUCTL_FORCE_GEN1;
 		dwc3_writel(dwc->regs, DWC3_LLUCTL, reg);
 	}
->>>>>>> 2d5404ca
 
 	return 0;
 
