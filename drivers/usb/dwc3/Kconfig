--- conflicted
+++ resolved
@@ -98,17 +98,6 @@
 	  Say 'Y' or 'M' here if you have one such device
 
 config USB_DWC3_MESON_G12A
-<<<<<<< HEAD
-       tristate "Amlogic Meson G12A Platforms"
-       depends on OF && COMMON_CLK
-       depends on ARCH_MESON || COMPILE_TEST
-       default USB_DWC3
-       select USB_ROLE_SWITCH
-	select REGMAP_MMIO
-       help
-         Support USB2/3 functionality in Amlogic G12A platforms.
-	 Say 'Y' or 'M' if you have one such device.
-=======
 	tristate "Amlogic Meson G12A Platforms"
 	depends on OF && COMMON_CLK
 	depends on ARCH_MESON || COMPILE_TEST
@@ -118,7 +107,6 @@
 	help
 	  Support USB2/3 functionality in Amlogic G12A platforms.
 	  Say 'Y' or 'M' if you have one such device.
->>>>>>> 7d2a07b7
 
 config USB_DWC3_OF_SIMPLE
 	tristate "Generic OF Simple Glue Layer"
