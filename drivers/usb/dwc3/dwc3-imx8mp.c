// SPDX-License-Identifier: GPL-2.0
/*
 * dwc3-imx8mp.c - NXP imx8mp Specific Glue layer
 *
 * Copyright (c) 2020 NXP.
 */

#include <linux/clk.h>
#include <linux/interrupt.h>
#include <linux/io.h>
#include <linux/kernel.h>
#include <linux/module.h>
#include <linux/of_platform.h>
#include <linux/platform_device.h>
#include <linux/pm_runtime.h>

#include "core.h"

/* USB wakeup registers */
#define USB_WAKEUP_CTRL			0x00

/* Global wakeup interrupt enable, also used to clear interrupt */
#define USB_WAKEUP_EN			BIT(31)
/* Wakeup from connect or disconnect, only for superspeed */
#define USB_WAKEUP_SS_CONN		BIT(5)
/* 0 select vbus_valid, 1 select sessvld */
#define USB_WAKEUP_VBUS_SRC_SESS_VAL	BIT(4)
/* Enable signal for wake up from u3 state */
#define USB_WAKEUP_U3_EN		BIT(3)
/* Enable signal for wake up from id change */
#define USB_WAKEUP_ID_EN		BIT(2)
/* Enable signal for wake up from vbus change */
#define	USB_WAKEUP_VBUS_EN		BIT(1)
/* Enable signal for wake up from dp/dm change */
#define USB_WAKEUP_DPDM_EN		BIT(0)

#define USB_WAKEUP_EN_MASK		GENMASK(5, 0)

/* USB glue registers */
#define USB_CTRL0		0x00
#define USB_CTRL1		0x04

#define USB_CTRL0_PORTPWR_EN	BIT(12) /* 1 - PPC enabled (default) */
#define USB_CTRL0_USB3_FIXED	BIT(22) /* 1 - USB3 permanent attached */
#define USB_CTRL0_USB2_FIXED	BIT(23) /* 1 - USB2 permanent attached */

#define USB_CTRL1_OC_POLARITY	BIT(16) /* 0 - HIGH / 1 - LOW */
#define USB_CTRL1_PWR_POLARITY	BIT(17) /* 0 - HIGH / 1 - LOW */

struct dwc3_imx8mp {
	struct device			*dev;
	struct platform_device		*dwc3;
	void __iomem			*hsio_blk_base;
<<<<<<< HEAD
=======
	void __iomem			*glue_base;
>>>>>>> eb3cdb58
	struct clk			*hsio_clk;
	struct clk			*suspend_clk;
	int				irq;
	bool				pm_suspended;
	bool				wakeup_pending;
};

static void imx8mp_configure_glue(struct dwc3_imx8mp *dwc3_imx)
{
	struct device *dev = dwc3_imx->dev;
	u32 value;

	if (!dwc3_imx->glue_base)
		return;

	value = readl(dwc3_imx->glue_base + USB_CTRL0);

	if (device_property_read_bool(dev, "fsl,permanently-attached"))
		value |= (USB_CTRL0_USB2_FIXED | USB_CTRL0_USB3_FIXED);
	else
		value &= ~(USB_CTRL0_USB2_FIXED | USB_CTRL0_USB3_FIXED);

	if (device_property_read_bool(dev, "fsl,disable-port-power-control"))
		value &= ~(USB_CTRL0_PORTPWR_EN);
	else
		value |= USB_CTRL0_PORTPWR_EN;

	writel(value, dwc3_imx->glue_base + USB_CTRL0);

	value = readl(dwc3_imx->glue_base + USB_CTRL1);
	if (device_property_read_bool(dev, "fsl,over-current-active-low"))
		value |= USB_CTRL1_OC_POLARITY;
	else
		value &= ~USB_CTRL1_OC_POLARITY;

	if (device_property_read_bool(dev, "fsl,power-active-low"))
		value |= USB_CTRL1_PWR_POLARITY;
	else
		value &= ~USB_CTRL1_PWR_POLARITY;

	writel(value, dwc3_imx->glue_base + USB_CTRL1);
}

static void dwc3_imx8mp_wakeup_enable(struct dwc3_imx8mp *dwc3_imx)
{
	struct dwc3	*dwc3 = platform_get_drvdata(dwc3_imx->dwc3);
	u32		val;

	if (!dwc3)
		return;

	val = readl(dwc3_imx->hsio_blk_base + USB_WAKEUP_CTRL);

	if ((dwc3->current_dr_role == DWC3_GCTL_PRTCAP_HOST) && dwc3->xhci)
		val |= USB_WAKEUP_EN | USB_WAKEUP_SS_CONN |
		       USB_WAKEUP_U3_EN | USB_WAKEUP_DPDM_EN;
	else if (dwc3->current_dr_role == DWC3_GCTL_PRTCAP_DEVICE)
		val |= USB_WAKEUP_EN | USB_WAKEUP_VBUS_EN |
		       USB_WAKEUP_VBUS_SRC_SESS_VAL;

	writel(val, dwc3_imx->hsio_blk_base + USB_WAKEUP_CTRL);
}

static void dwc3_imx8mp_wakeup_disable(struct dwc3_imx8mp *dwc3_imx)
{
	u32 val;

	val = readl(dwc3_imx->hsio_blk_base + USB_WAKEUP_CTRL);
	val &= ~(USB_WAKEUP_EN | USB_WAKEUP_EN_MASK);
	writel(val, dwc3_imx->hsio_blk_base + USB_WAKEUP_CTRL);
}

static irqreturn_t dwc3_imx8mp_interrupt(int irq, void *_dwc3_imx)
{
	struct dwc3_imx8mp	*dwc3_imx = _dwc3_imx;
	struct dwc3		*dwc = platform_get_drvdata(dwc3_imx->dwc3);

	if (!dwc3_imx->pm_suspended)
		return IRQ_HANDLED;

	disable_irq_nosync(dwc3_imx->irq);
	dwc3_imx->wakeup_pending = true;

	if ((dwc->current_dr_role == DWC3_GCTL_PRTCAP_HOST) && dwc->xhci)
		pm_runtime_resume(&dwc->xhci->dev);
	else if (dwc->current_dr_role == DWC3_GCTL_PRTCAP_DEVICE)
		pm_runtime_get(dwc->dev);

	return IRQ_HANDLED;
}

static int dwc3_imx8mp_probe(struct platform_device *pdev)
{
	struct device		*dev = &pdev->dev;
	struct device_node	*dwc3_np, *node = dev->of_node;
	struct dwc3_imx8mp	*dwc3_imx;
	struct resource		*res;
	int			err, irq;

	if (!node) {
		dev_err(dev, "device node not found\n");
		return -EINVAL;
	}

	dwc3_imx = devm_kzalloc(dev, sizeof(*dwc3_imx), GFP_KERNEL);
	if (!dwc3_imx)
		return -ENOMEM;

	platform_set_drvdata(pdev, dwc3_imx);

	dwc3_imx->dev = dev;

	dwc3_imx->hsio_blk_base = devm_platform_ioremap_resource(pdev, 0);
	if (IS_ERR(dwc3_imx->hsio_blk_base))
		return PTR_ERR(dwc3_imx->hsio_blk_base);
<<<<<<< HEAD
=======

	res = platform_get_resource(pdev, IORESOURCE_MEM, 1);
	if (!res) {
		dev_warn(dev, "Base address for glue layer missing. Continuing without, some features are missing though.");
	} else {
		dwc3_imx->glue_base = devm_ioremap_resource(dev, res);
		if (IS_ERR(dwc3_imx->glue_base))
			return PTR_ERR(dwc3_imx->glue_base);
	}
>>>>>>> eb3cdb58

	dwc3_imx->hsio_clk = devm_clk_get(dev, "hsio");
	if (IS_ERR(dwc3_imx->hsio_clk)) {
		err = PTR_ERR(dwc3_imx->hsio_clk);
		dev_err(dev, "Failed to get hsio clk, err=%d\n", err);
		return err;
	}

	err = clk_prepare_enable(dwc3_imx->hsio_clk);
	if (err) {
		dev_err(dev, "Failed to enable hsio clk, err=%d\n", err);
		return err;
	}

	dwc3_imx->suspend_clk = devm_clk_get(dev, "suspend");
	if (IS_ERR(dwc3_imx->suspend_clk)) {
		err = PTR_ERR(dwc3_imx->suspend_clk);
		dev_err(dev, "Failed to get suspend clk, err=%d\n", err);
		goto disable_hsio_clk;
	}

	err = clk_prepare_enable(dwc3_imx->suspend_clk);
	if (err) {
		dev_err(dev, "Failed to enable suspend clk, err=%d\n", err);
		goto disable_hsio_clk;
	}

	irq = platform_get_irq(pdev, 0);
	if (irq < 0) {
		err = irq;
		goto disable_clks;
	}
	dwc3_imx->irq = irq;

<<<<<<< HEAD
=======
	imx8mp_configure_glue(dwc3_imx);

>>>>>>> eb3cdb58
	pm_runtime_set_active(dev);
	pm_runtime_enable(dev);
	err = pm_runtime_get_sync(dev);
	if (err < 0)
		goto disable_rpm;

	dwc3_np = of_get_compatible_child(node, "snps,dwc3");
	if (!dwc3_np) {
		err = -ENODEV;
		dev_err(dev, "failed to find dwc3 core child\n");
		goto disable_rpm;
	}

	err = of_platform_populate(node, NULL, NULL, dev);
	if (err) {
		dev_err(&pdev->dev, "failed to create dwc3 core\n");
		goto err_node_put;
	}

	dwc3_imx->dwc3 = of_find_device_by_node(dwc3_np);
	if (!dwc3_imx->dwc3) {
		dev_err(dev, "failed to get dwc3 platform device\n");
		err = -ENODEV;
		goto depopulate;
	}
	of_node_put(dwc3_np);

	err = devm_request_threaded_irq(dev, irq, NULL, dwc3_imx8mp_interrupt,
					IRQF_ONESHOT, dev_name(dev), dwc3_imx);
	if (err) {
		dev_err(dev, "failed to request IRQ #%d --> %d\n", irq, err);
		goto depopulate;
	}

	device_set_wakeup_capable(dev, true);
	pm_runtime_put(dev);

	return 0;

depopulate:
	of_platform_depopulate(dev);
err_node_put:
	of_node_put(dwc3_np);
disable_rpm:
	pm_runtime_disable(dev);
	pm_runtime_put_noidle(dev);
disable_clks:
	clk_disable_unprepare(dwc3_imx->suspend_clk);
disable_hsio_clk:
	clk_disable_unprepare(dwc3_imx->hsio_clk);

	return err;
}

static int dwc3_imx8mp_remove(struct platform_device *pdev)
{
	struct dwc3_imx8mp *dwc3_imx = platform_get_drvdata(pdev);
	struct device *dev = &pdev->dev;

	pm_runtime_get_sync(dev);
	of_platform_depopulate(dev);

	clk_disable_unprepare(dwc3_imx->suspend_clk);
	clk_disable_unprepare(dwc3_imx->hsio_clk);

	pm_runtime_disable(dev);
	pm_runtime_put_noidle(dev);
	platform_set_drvdata(pdev, NULL);

	return 0;
}

static int __maybe_unused dwc3_imx8mp_suspend(struct dwc3_imx8mp *dwc3_imx,
					      pm_message_t msg)
{
	if (dwc3_imx->pm_suspended)
		return 0;

	/* Wakeup enable */
	if (PMSG_IS_AUTO(msg) || device_may_wakeup(dwc3_imx->dev))
		dwc3_imx8mp_wakeup_enable(dwc3_imx);

	dwc3_imx->pm_suspended = true;

	return 0;
}

static int __maybe_unused dwc3_imx8mp_resume(struct dwc3_imx8mp *dwc3_imx,
					     pm_message_t msg)
{
	struct dwc3	*dwc = platform_get_drvdata(dwc3_imx->dwc3);
	int ret = 0;

	if (!dwc3_imx->pm_suspended)
		return 0;

	/* Wakeup disable */
	dwc3_imx8mp_wakeup_disable(dwc3_imx);
	dwc3_imx->pm_suspended = false;

	/* Upon power loss any previous configuration is lost, restore it */
	imx8mp_configure_glue(dwc3_imx);

	if (dwc3_imx->wakeup_pending) {
		dwc3_imx->wakeup_pending = false;
		if (dwc->current_dr_role == DWC3_GCTL_PRTCAP_DEVICE) {
			pm_runtime_mark_last_busy(dwc->dev);
			pm_runtime_put_autosuspend(dwc->dev);
		} else {
			/*
			 * Add wait for xhci switch from suspend
			 * clock to normal clock to detect connection.
			 */
			usleep_range(9000, 10000);
		}
		enable_irq(dwc3_imx->irq);
	}

	return ret;
}

static int __maybe_unused dwc3_imx8mp_pm_suspend(struct device *dev)
{
	struct dwc3_imx8mp *dwc3_imx = dev_get_drvdata(dev);
	int ret;

	ret = dwc3_imx8mp_suspend(dwc3_imx, PMSG_SUSPEND);

	if (device_may_wakeup(dwc3_imx->dev))
		enable_irq_wake(dwc3_imx->irq);
	else
		clk_disable_unprepare(dwc3_imx->suspend_clk);

	clk_disable_unprepare(dwc3_imx->hsio_clk);
	dev_dbg(dev, "dwc3 imx8mp pm suspend.\n");

	return ret;
}

static int __maybe_unused dwc3_imx8mp_pm_resume(struct device *dev)
{
	struct dwc3_imx8mp *dwc3_imx = dev_get_drvdata(dev);
	int ret;

	if (device_may_wakeup(dwc3_imx->dev)) {
		disable_irq_wake(dwc3_imx->irq);
	} else {
		ret = clk_prepare_enable(dwc3_imx->suspend_clk);
		if (ret)
			return ret;
	}

	ret = clk_prepare_enable(dwc3_imx->hsio_clk);
	if (ret)
		return ret;

	ret = dwc3_imx8mp_resume(dwc3_imx, PMSG_RESUME);

	pm_runtime_disable(dev);
	pm_runtime_set_active(dev);
	pm_runtime_enable(dev);

	dev_dbg(dev, "dwc3 imx8mp pm resume.\n");

	return ret;
}

static int __maybe_unused dwc3_imx8mp_runtime_suspend(struct device *dev)
{
	struct dwc3_imx8mp *dwc3_imx = dev_get_drvdata(dev);

	dev_dbg(dev, "dwc3 imx8mp runtime suspend.\n");

	return dwc3_imx8mp_suspend(dwc3_imx, PMSG_AUTO_SUSPEND);
}

static int __maybe_unused dwc3_imx8mp_runtime_resume(struct device *dev)
{
	struct dwc3_imx8mp *dwc3_imx = dev_get_drvdata(dev);

	dev_dbg(dev, "dwc3 imx8mp runtime resume.\n");

	return dwc3_imx8mp_resume(dwc3_imx, PMSG_AUTO_RESUME);
}

static const struct dev_pm_ops dwc3_imx8mp_dev_pm_ops = {
	SET_SYSTEM_SLEEP_PM_OPS(dwc3_imx8mp_pm_suspend, dwc3_imx8mp_pm_resume)
	SET_RUNTIME_PM_OPS(dwc3_imx8mp_runtime_suspend,
			   dwc3_imx8mp_runtime_resume, NULL)
};

static const struct of_device_id dwc3_imx8mp_of_match[] = {
	{ .compatible = "fsl,imx8mp-dwc3", },
	{},
};
MODULE_DEVICE_TABLE(of, dwc3_imx8mp_of_match);

static struct platform_driver dwc3_imx8mp_driver = {
	.probe		= dwc3_imx8mp_probe,
	.remove		= dwc3_imx8mp_remove,
	.driver		= {
		.name	= "imx8mp-dwc3",
		.pm	= &dwc3_imx8mp_dev_pm_ops,
		.of_match_table	= dwc3_imx8mp_of_match,
	},
};

module_platform_driver(dwc3_imx8mp_driver);

MODULE_ALIAS("platform:imx8mp-dwc3");
MODULE_AUTHOR("jun.li@nxp.com");
MODULE_LICENSE("GPL v2");
MODULE_DESCRIPTION("DesignWare USB3 imx8mp Glue Layer");<|MERGE_RESOLUTION|>--- conflicted
+++ resolved
@@ -51,10 +51,7 @@
 	struct device			*dev;
 	struct platform_device		*dwc3;
 	void __iomem			*hsio_blk_base;
-<<<<<<< HEAD
-=======
 	void __iomem			*glue_base;
->>>>>>> eb3cdb58
 	struct clk			*hsio_clk;
 	struct clk			*suspend_clk;
 	int				irq;
@@ -170,8 +167,6 @@
 	dwc3_imx->hsio_blk_base = devm_platform_ioremap_resource(pdev, 0);
 	if (IS_ERR(dwc3_imx->hsio_blk_base))
 		return PTR_ERR(dwc3_imx->hsio_blk_base);
-<<<<<<< HEAD
-=======
 
 	res = platform_get_resource(pdev, IORESOURCE_MEM, 1);
 	if (!res) {
@@ -181,7 +176,6 @@
 		if (IS_ERR(dwc3_imx->glue_base))
 			return PTR_ERR(dwc3_imx->glue_base);
 	}
->>>>>>> eb3cdb58
 
 	dwc3_imx->hsio_clk = devm_clk_get(dev, "hsio");
 	if (IS_ERR(dwc3_imx->hsio_clk)) {
@@ -216,11 +210,8 @@
 	}
 	dwc3_imx->irq = irq;
 
-<<<<<<< HEAD
-=======
 	imx8mp_configure_glue(dwc3_imx);
 
->>>>>>> eb3cdb58
 	pm_runtime_set_active(dev);
 	pm_runtime_enable(dev);
 	err = pm_runtime_get_sync(dev);
