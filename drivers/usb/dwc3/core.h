--- conflicted
+++ resolved
@@ -1114,6 +1114,7 @@
  *		     address.
  * @num_ep_resized: carries the current number endpoints which have had its tx
  *		    fifo resized.
+ * @debug_root: root debugfs directory for this device to put its files in.
  */
 struct dwc3 {
 	struct work_struct	drd_work;
@@ -1324,16 +1325,11 @@
 	unsigned		async_callbacks:1;
 
 	u16			imod_interval;
-<<<<<<< HEAD
 
 	int			max_cfg_eps;
 	int			last_fifo_depth;
 	int			num_ep_resized;
-=======
-#ifndef __GENKSYMS
 	struct dentry		*debug_root;
-#endif
->>>>>>> 88a23166
 };
 
 #define INCRX_BURST_MODE 0
