/*
  USB Driver for Sierra Wireless

  Copyright (C) 2006, 2007, 2008  Kevin Lloyd <klloyd@sierrawireless.com>,

  Copyright (C) 2008, 2009  Elina Pasheva, Matthew Safar, Rory Filer
			<linux@sierrawireless.com>

  IMPORTANT DISCLAIMER: This driver is not commercially supported by
  Sierra Wireless. Use at your own risk.

  This driver is free software; you can redistribute it and/or modify
  it under the terms of Version 2 of the GNU General Public License as
  published by the Free Software Foundation.

  Portions based on the option driver by Matthias Urlichs <smurf@smurf.noris.de>
  Whom based his on the Keyspan driver by Hugh Blemings <hugh@blemings.org>
*/

#define DRIVER_VERSION "v.1.3.7"
#define DRIVER_AUTHOR "Kevin Lloyd, Elina Pasheva, Matthew Safar, Rory Filer"
#define DRIVER_DESC "USB Driver for Sierra Wireless USB modems"

#include <linux/kernel.h>
#include <linux/jiffies.h>
#include <linux/errno.h>
#include <linux/tty.h>
#include <linux/tty_flip.h>
#include <linux/module.h>
#include <linux/usb.h>
#include <linux/usb/serial.h>

#define SWIMS_USB_REQUEST_SetPower	0x00
#define SWIMS_USB_REQUEST_SetNmea	0x07

#define N_IN_URB	8
#define N_OUT_URB	64
#define IN_BUFLEN	4096

#define MAX_TRANSFER		(PAGE_SIZE - 512)
/* MAX_TRANSFER is chosen so that the VM is not stressed by
   allocations > PAGE_SIZE and the number of packets in a page
   is an integer 512 is the largest possible packet on EHCI */

static int debug;
static int nmea;

/* Used in interface blacklisting */
struct sierra_iface_info {
	const u32 infolen;	/* number of interface numbers on blacklist */
	const u8  *ifaceinfo;	/* pointer to the array holding the numbers */
};

static int sierra_set_power_state(struct usb_device *udev, __u16 swiState)
{
	int result;
	dev_dbg(&udev->dev, "%s\n", __func__);
	result = usb_control_msg(udev, usb_sndctrlpipe(udev, 0),
			SWIMS_USB_REQUEST_SetPower,	/* __u8 request      */
			USB_TYPE_VENDOR,		/* __u8 request type */
			swiState,			/* __u16 value       */
			0,				/* __u16 index       */
			NULL,				/* void *data        */
			0,				/* __u16 size 	     */
			USB_CTRL_SET_TIMEOUT);		/* int timeout 	     */
	return result;
}

static int sierra_vsc_set_nmea(struct usb_device *udev, __u16 enable)
{
	int result;
	dev_dbg(&udev->dev, "%s\n", __func__);
	result = usb_control_msg(udev, usb_sndctrlpipe(udev, 0),
			SWIMS_USB_REQUEST_SetNmea,	/* __u8 request      */
			USB_TYPE_VENDOR,		/* __u8 request type */
			enable,				/* __u16 value       */
			0x0000,				/* __u16 index       */
			NULL,				/* void *data        */
			0,				/* __u16 size 	     */
			USB_CTRL_SET_TIMEOUT);		/* int timeout       */
	return result;
}

static int sierra_calc_num_ports(struct usb_serial *serial)
{
	int num_ports = 0;
	u8 ifnum, numendpoints;

	dev_dbg(&serial->dev->dev, "%s\n", __func__);

	ifnum = serial->interface->cur_altsetting->desc.bInterfaceNumber;
	numendpoints = serial->interface->cur_altsetting->desc.bNumEndpoints;

	/* Dummy interface present on some SKUs should be ignored */
	if (ifnum == 0x99)
		num_ports = 0;
	else if (numendpoints <= 3)
		num_ports = 1;
	else
		num_ports = (numendpoints-1)/2;
	return num_ports;
}

static int is_blacklisted(const u8 ifnum,
				const struct sierra_iface_info *blacklist)
{
	const u8  *info;
	int i;

	if (blacklist) {
		info = blacklist->ifaceinfo;

		for (i = 0; i < blacklist->infolen; i++) {
			if (info[i] == ifnum)
				return 1;
		}
	}
	return 0;
}

static int sierra_calc_interface(struct usb_serial *serial)
{
	int interface;
	struct usb_interface *p_interface;
	struct usb_host_interface *p_host_interface;
	dev_dbg(&serial->dev->dev, "%s\n", __func__);

	/* Get the interface structure pointer from the serial struct */
	p_interface = serial->interface;

	/* Get a pointer to the host interface structure */
	p_host_interface = p_interface->cur_altsetting;

	/* read the interface descriptor for this active altsetting
	 * to find out the interface number we are on
	*/
	interface = p_host_interface->desc.bInterfaceNumber;

	return interface;
}

static int sierra_probe(struct usb_serial *serial,
			const struct usb_device_id *id)
{
	int result = 0;
	struct usb_device *udev;
	u8 ifnum;

	udev = serial->dev;
	dev_dbg(&udev->dev, "%s\n", __func__);

	ifnum = sierra_calc_interface(serial);
	/*
	 * If this interface supports more than 1 alternate
	 * select the 2nd one
	 */
	if (serial->interface->num_altsetting == 2) {
		dev_dbg(&udev->dev, "Selecting alt setting for interface %d\n",
			ifnum);
		/* We know the alternate setting is 1 for the MC8785 */
		usb_set_interface(udev, ifnum, 1);
	}

	/* ifnum could have changed - by calling usb_set_interface */
	ifnum = sierra_calc_interface(serial);

	if (is_blacklisted(ifnum,
				(struct sierra_iface_info *)id->driver_info)) {
		dev_dbg(&serial->dev->dev,
			"Ignoring blacklisted interface #%d\n", ifnum);
		return -ENODEV;
	}

	return result;
}

static const u8 direct_ip_non_serial_ifaces[] = { 7, 8, 9, 10, 11 };
static const struct sierra_iface_info direct_ip_interface_blacklist = {
	.infolen = ARRAY_SIZE(direct_ip_non_serial_ifaces),
	.ifaceinfo = direct_ip_non_serial_ifaces,
};

static struct usb_device_id id_table [] = {
	{ USB_DEVICE(0x0F3D, 0x0112) }, /* Airprime/Sierra PC 5220 */
	{ USB_DEVICE(0x03F0, 0x1B1D) },	/* HP ev2200 a.k.a MC5720 */
	{ USB_DEVICE(0x03F0, 0x1E1D) },	/* HP hs2300 a.k.a MC8775 */

	{ USB_DEVICE(0x1199, 0x0017) },	/* Sierra Wireless EM5625 */
	{ USB_DEVICE(0x1199, 0x0018) },	/* Sierra Wireless MC5720 */
	{ USB_DEVICE(0x1199, 0x0218) },	/* Sierra Wireless MC5720 */
	{ USB_DEVICE(0x1199, 0x0020) },	/* Sierra Wireless MC5725 */
	{ USB_DEVICE(0x1199, 0x0220) },	/* Sierra Wireless MC5725 */
	{ USB_DEVICE(0x1199, 0x0022) },	/* Sierra Wireless EM5725 */
	{ USB_DEVICE(0x1199, 0x0024) },	/* Sierra Wireless MC5727 */
	{ USB_DEVICE(0x1199, 0x0224) },	/* Sierra Wireless MC5727 */
	{ USB_DEVICE(0x1199, 0x0019) },	/* Sierra Wireless AirCard 595 */
	{ USB_DEVICE(0x1199, 0x0021) },	/* Sierra Wireless AirCard 597E */
	{ USB_DEVICE(0x1199, 0x0112) }, /* Sierra Wireless AirCard 580 */
	{ USB_DEVICE(0x1199, 0x0120) },	/* Sierra Wireless USB Dongle 595U */
	/* Sierra Wireless C597 */
	{ USB_DEVICE_AND_INTERFACE_INFO(0x1199, 0x0023, 0xFF, 0xFF, 0xFF) },
	/* Sierra Wireless T598 */
	{ USB_DEVICE_AND_INTERFACE_INFO(0x1199, 0x0025, 0xFF, 0xFF, 0xFF) },
	{ USB_DEVICE(0x1199, 0x0026) }, /* Sierra Wireless T11 */
	{ USB_DEVICE(0x1199, 0x0027) }, /* Sierra Wireless AC402 */
	{ USB_DEVICE(0x1199, 0x0028) }, /* Sierra Wireless MC5728 */
	{ USB_DEVICE(0x1199, 0x0029) }, /* Sierra Wireless Device */

	{ USB_DEVICE(0x1199, 0x6802) },	/* Sierra Wireless MC8755 */
	{ USB_DEVICE(0x1199, 0x6803) },	/* Sierra Wireless MC8765 */
	{ USB_DEVICE(0x1199, 0x6804) },	/* Sierra Wireless MC8755 */
	{ USB_DEVICE(0x1199, 0x6805) },	/* Sierra Wireless MC8765 */
	{ USB_DEVICE(0x1199, 0x6808) },	/* Sierra Wireless MC8755 */
	{ USB_DEVICE(0x1199, 0x6809) },	/* Sierra Wireless MC8765 */
	{ USB_DEVICE(0x1199, 0x6812) },	/* Sierra Wireless MC8775 & AC 875U */
	{ USB_DEVICE(0x1199, 0x6813) },	/* Sierra Wireless MC8775 */
	{ USB_DEVICE(0x1199, 0x6815) },	/* Sierra Wireless MC8775 */
	{ USB_DEVICE(0x1199, 0x6816) },	/* Sierra Wireless MC8775 */
	{ USB_DEVICE(0x1199, 0x6820) },	/* Sierra Wireless AirCard 875 */
	{ USB_DEVICE(0x1199, 0x6821) },	/* Sierra Wireless AirCard 875U */
	{ USB_DEVICE(0x1199, 0x6822) },	/* Sierra Wireless AirCard 875E */
	{ USB_DEVICE(0x1199, 0x6832) },	/* Sierra Wireless MC8780 */
	{ USB_DEVICE(0x1199, 0x6833) },	/* Sierra Wireless MC8781 */
	{ USB_DEVICE(0x1199, 0x6834) },	/* Sierra Wireless MC8780 */
	{ USB_DEVICE(0x1199, 0x6835) },	/* Sierra Wireless MC8781 */
	{ USB_DEVICE(0x1199, 0x6838) },	/* Sierra Wireless MC8780 */
	{ USB_DEVICE(0x1199, 0x6839) },	/* Sierra Wireless MC8781 */
	{ USB_DEVICE(0x1199, 0x683A) },	/* Sierra Wireless MC8785 */
	{ USB_DEVICE(0x1199, 0x683B) },	/* Sierra Wireless MC8785 Composite */
	/* Sierra Wireless MC8790, MC8791, MC8792 Composite */
	{ USB_DEVICE(0x1199, 0x683C) },
	{ USB_DEVICE(0x1199, 0x683D) },	/* Sierra Wireless MC8791 Composite */
	/* Sierra Wireless MC8790, MC8791, MC8792 */
	{ USB_DEVICE(0x1199, 0x683E) },
	{ USB_DEVICE(0x1199, 0x6850) },	/* Sierra Wireless AirCard 880 */
	{ USB_DEVICE(0x1199, 0x6851) },	/* Sierra Wireless AirCard 881 */
	{ USB_DEVICE(0x1199, 0x6852) },	/* Sierra Wireless AirCard 880 E */
	{ USB_DEVICE(0x1199, 0x6853) },	/* Sierra Wireless AirCard 881 E */
	{ USB_DEVICE(0x1199, 0x6855) },	/* Sierra Wireless AirCard 880 U */
	{ USB_DEVICE(0x1199, 0x6856) },	/* Sierra Wireless AirCard 881 U */
	{ USB_DEVICE(0x1199, 0x6859) },	/* Sierra Wireless AirCard 885 E */
	{ USB_DEVICE(0x1199, 0x685A) },	/* Sierra Wireless AirCard 885 E */
	/* Sierra Wireless C885 */
	{ USB_DEVICE_AND_INTERFACE_INFO(0x1199, 0x6880, 0xFF, 0xFF, 0xFF)},
	/* Sierra Wireless C888, Air Card 501, USB 303, USB 304 */
	{ USB_DEVICE_AND_INTERFACE_INFO(0x1199, 0x6890, 0xFF, 0xFF, 0xFF)},
	/* Sierra Wireless C22/C33 */
	{ USB_DEVICE_AND_INTERFACE_INFO(0x1199, 0x6891, 0xFF, 0xFF, 0xFF)},
	/* Sierra Wireless HSPA Non-Composite Device */
	{ USB_DEVICE_AND_INTERFACE_INFO(0x1199, 0x6892, 0xFF, 0xFF, 0xFF)},
	{ USB_DEVICE(0x1199, 0x6893) },	/* Sierra Wireless Device */
	{ USB_DEVICE(0x1199, 0x68A3), 	/* Sierra Wireless Direct IP modems */
	  .driver_info = (kernel_ulong_t)&direct_ip_interface_blacklist
	},

	{ }
};
MODULE_DEVICE_TABLE(usb, id_table);

static struct usb_driver sierra_driver = {
	.name       = "sierra",
	.probe      = usb_serial_probe,
	.disconnect = usb_serial_disconnect,
	.id_table   = id_table,
	.no_dynamic_id = 	1,
};

struct sierra_port_private {
	spinlock_t lock;	/* lock the structure */
	int outstanding_urbs;	/* number of out urbs in flight */

	/* Input endpoints and buffers for this port */
	struct urb *in_urbs[N_IN_URB];

	/* Settings for the port */
	int rts_state;	/* Handshaking pins (outputs) */
	int dtr_state;
	int cts_state;	/* Handshaking pins (inputs) */
	int dsr_state;
	int dcd_state;
	int ri_state;
};

static int sierra_send_setup(struct usb_serial_port *port)
{
	struct usb_serial *serial = port->serial;
	struct sierra_port_private *portdata;
	__u16 interface = 0;
	int val = 0;

	dev_dbg(&port->dev, "%s\n", __func__);

	portdata = usb_get_serial_port_data(port);

	if (portdata->dtr_state)
		val |= 0x01;
	if (portdata->rts_state)
		val |= 0x02;

	/* If composite device then properly report interface */
	if (serial->num_ports == 1) {
		interface = sierra_calc_interface(serial);
		/* Control message is sent only to interfaces with
		 * interrupt_in endpoints
		 */
		if (port->interrupt_in_urb) {
			/* send control message */
			return usb_control_msg(serial->dev,
				usb_rcvctrlpipe(serial->dev, 0),
				0x22, 0x21, val, interface,
				NULL, 0, USB_CTRL_SET_TIMEOUT);
		}
	}

	/* Otherwise the need to do non-composite mapping */
	else {
		if (port->bulk_out_endpointAddress == 2)
			interface = 0;
		else if (port->bulk_out_endpointAddress == 4)
			interface = 1;
		else if (port->bulk_out_endpointAddress == 5)
			interface = 2;
		return usb_control_msg(serial->dev,
			usb_rcvctrlpipe(serial->dev, 0),
			0x22, 0x21, val, interface,
			NULL, 0, USB_CTRL_SET_TIMEOUT);
	}
	return 0;
}

static void sierra_set_termios(struct tty_struct *tty,
		struct usb_serial_port *port, struct ktermios *old_termios)
{
	dev_dbg(&port->dev, "%s\n", __func__);
	tty_termios_copy_hw(tty->termios, old_termios);
	sierra_send_setup(port);
}

static int sierra_tiocmget(struct tty_struct *tty, struct file *file)
{
	struct usb_serial_port *port = tty->driver_data;
	unsigned int value;
	struct sierra_port_private *portdata;

	dev_dbg(&port->dev, "%s\n", __func__);
	portdata = usb_get_serial_port_data(port);

	value = ((portdata->rts_state) ? TIOCM_RTS : 0) |
		((portdata->dtr_state) ? TIOCM_DTR : 0) |
		((portdata->cts_state) ? TIOCM_CTS : 0) |
		((portdata->dsr_state) ? TIOCM_DSR : 0) |
		((portdata->dcd_state) ? TIOCM_CAR : 0) |
		((portdata->ri_state) ? TIOCM_RNG : 0);

	return value;
}

static int sierra_tiocmset(struct tty_struct *tty, struct file *file,
			unsigned int set, unsigned int clear)
{
	struct usb_serial_port *port = tty->driver_data;
	struct sierra_port_private *portdata;

	portdata = usb_get_serial_port_data(port);

	if (set & TIOCM_RTS)
		portdata->rts_state = 1;
	if (set & TIOCM_DTR)
		portdata->dtr_state = 1;

	if (clear & TIOCM_RTS)
		portdata->rts_state = 0;
	if (clear & TIOCM_DTR)
		portdata->dtr_state = 0;
	return sierra_send_setup(port);
}

static void sierra_release_urb(struct urb *urb)
{
	struct usb_serial_port *port;
	if (urb) {
		port =  urb->context;
		dev_dbg(&port->dev, "%s: %p\n", __func__, urb);
		kfree(urb->transfer_buffer);
		usb_free_urb(urb);
	}
}

static void sierra_outdat_callback(struct urb *urb)
{
	struct usb_serial_port *port = urb->context;
	struct sierra_port_private *portdata = usb_get_serial_port_data(port);
	int status = urb->status;
	unsigned long flags;

	dev_dbg(&port->dev, "%s - port %d\n", __func__, port->number);

	/* free up the transfer buffer, as usb_free_urb() does not do this */
	kfree(urb->transfer_buffer);

	if (status)
		dev_dbg(&port->dev, "%s - nonzero write bulk status "
		    "received: %d\n", __func__, status);

	spin_lock_irqsave(&portdata->lock, flags);
	--portdata->outstanding_urbs;
	spin_unlock_irqrestore(&portdata->lock, flags);

	usb_serial_port_softint(port);
}

/* Write */
static int sierra_write(struct tty_struct *tty, struct usb_serial_port *port,
					const unsigned char *buf, int count)
{
	struct sierra_port_private *portdata = usb_get_serial_port_data(port);
	struct usb_serial *serial = port->serial;
	unsigned long flags;
	unsigned char *buffer;
	struct urb *urb;
	size_t writesize = min((size_t)count, (size_t)MAX_TRANSFER);
	int retval = 0;

	/* verify that we actually have some data to write */
	if (count == 0)
		return 0;

	portdata = usb_get_serial_port_data(port);

	dev_dbg(&port->dev, "%s: write (%zd bytes)\n", __func__, writesize);

	spin_lock_irqsave(&portdata->lock, flags);
	dev_dbg(&port->dev, "%s - outstanding_urbs: %d\n", __func__,
		portdata->outstanding_urbs);
	if (portdata->outstanding_urbs > N_OUT_URB) {
		spin_unlock_irqrestore(&portdata->lock, flags);
		dev_dbg(&port->dev, "%s - write limit hit\n", __func__);
		return 0;
	}
	portdata->outstanding_urbs++;
	dev_dbg(&port->dev, "%s - 1, outstanding_urbs: %d\n", __func__,
		portdata->outstanding_urbs);
	spin_unlock_irqrestore(&portdata->lock, flags);

	buffer = kmalloc(writesize, GFP_ATOMIC);
	if (!buffer) {
		dev_err(&port->dev, "out of memory\n");
		retval = -ENOMEM;
		goto error_no_buffer;
	}

	urb = usb_alloc_urb(0, GFP_ATOMIC);
	if (!urb) {
		dev_err(&port->dev, "no more free urbs\n");
		retval = -ENOMEM;
		goto error_no_urb;
	}

	memcpy(buffer, buf, writesize);

	usb_serial_debug_data(debug, &port->dev, __func__, writesize, buffer);

	usb_fill_bulk_urb(urb, serial->dev,
			  usb_sndbulkpipe(serial->dev,
					  port->bulk_out_endpointAddress),
			  buffer, writesize, sierra_outdat_callback, port);

	/* Handle the need to send a zero length packet */
	urb->transfer_flags |= URB_ZERO_PACKET;

	/* send it down the pipe */
	retval = usb_submit_urb(urb, GFP_ATOMIC);
	if (retval) {
		dev_err(&port->dev, "%s - usb_submit_urb(write bulk) failed "
			"with status = %d\n", __func__, retval);
		goto error;
	}

	/* we are done with this urb, so let the host driver
	 * really free it when it is finished with it */
	usb_free_urb(urb);

	return writesize;
error:
	usb_free_urb(urb);
error_no_urb:
	kfree(buffer);
error_no_buffer:
	spin_lock_irqsave(&portdata->lock, flags);
	--portdata->outstanding_urbs;
	dev_dbg(&port->dev, "%s - 2. outstanding_urbs: %d\n", __func__,
		portdata->outstanding_urbs);
	spin_unlock_irqrestore(&portdata->lock, flags);
	return retval;
}

static void sierra_indat_callback(struct urb *urb)
{
	int err;
	int endpoint;
	struct usb_serial_port *port;
	struct tty_struct *tty;
	unsigned char *data = urb->transfer_buffer;
	int status = urb->status;

	endpoint = usb_pipeendpoint(urb->pipe);
	port = urb->context;

	dev_dbg(&port->dev, "%s: %p\n", __func__, urb);

	if (status) {
		dev_dbg(&port->dev, "%s: nonzero status: %d on"
			" endpoint %02x\n", __func__, status, endpoint);
	} else {
		if (urb->actual_length) {
			tty = tty_port_tty_get(&port->port);

			tty_buffer_request_room(tty, urb->actual_length);
			tty_insert_flip_string(tty, data, urb->actual_length);
			tty_flip_buffer_push(tty);

			tty_kref_put(tty);
			usb_serial_debug_data(debug, &port->dev, __func__,
				urb->actual_length, data);
		} else {
			dev_dbg(&port->dev, "%s: empty read urb"
				" received\n", __func__);
		}
	}

	/* Resubmit urb so we continue receiving */
	if (port->port.count && status != -ESHUTDOWN && status != -EPERM) {
		err = usb_submit_urb(urb, GFP_ATOMIC);
		if (err)
			dev_err(&port->dev, "resubmit read urb failed."
				"(%d)\n", err);
	}

	return;
}

static void sierra_instat_callback(struct urb *urb)
{
	int err;
	int status = urb->status;
	struct usb_serial_port *port =  urb->context;
	struct sierra_port_private *portdata = usb_get_serial_port_data(port);
	struct usb_serial *serial = port->serial;

	dev_dbg(&port->dev, "%s: urb %p port %p has data %p\n", __func__,
		urb, port, portdata);

	if (status == 0) {
		struct usb_ctrlrequest *req_pkt =
				(struct usb_ctrlrequest *)urb->transfer_buffer;

		if (!req_pkt) {
			dev_dbg(&port->dev, "%s: NULL req_pkt\n",
				__func__);
			return;
		}
		if ((req_pkt->bRequestType == 0xA1) &&
				(req_pkt->bRequest == 0x20)) {
			int old_dcd_state;
			unsigned char signals = *((unsigned char *)
					urb->transfer_buffer +
					sizeof(struct usb_ctrlrequest));
			struct tty_struct *tty;

			dev_dbg(&port->dev, "%s: signal x%x\n", __func__,
				signals);

			old_dcd_state = portdata->dcd_state;
			portdata->cts_state = 1;
			portdata->dcd_state = ((signals & 0x01) ? 1 : 0);
			portdata->dsr_state = ((signals & 0x02) ? 1 : 0);
			portdata->ri_state = ((signals & 0x08) ? 1 : 0);

			tty = tty_port_tty_get(&port->port);
			if (tty && !C_CLOCAL(tty) &&
					old_dcd_state && !portdata->dcd_state)
				tty_hangup(tty);
			tty_kref_put(tty);
		} else {
			dev_dbg(&port->dev, "%s: type %x req %x\n",
				__func__, req_pkt->bRequestType,
				req_pkt->bRequest);
		}
	} else
		dev_dbg(&port->dev, "%s: error %d\n", __func__, status);

	/* Resubmit urb so we continue receiving IRQ data */
	if (port->port.count && status != -ESHUTDOWN && status != -ENOENT) {
		urb->dev = serial->dev;
		err = usb_submit_urb(urb, GFP_ATOMIC);
		if (err)
			dev_err(&port->dev, "%s: resubmit intr urb "
				"failed. (%d)\n", __func__, err);
	}
}

static int sierra_write_room(struct tty_struct *tty)
{
	struct usb_serial_port *port = tty->driver_data;
	struct sierra_port_private *portdata = usb_get_serial_port_data(port);
	unsigned long flags;

	dev_dbg(&port->dev, "%s - port %d\n", __func__, port->number);

	/* try to give a good number back based on if we have any free urbs at
	 * this point in time */
	spin_lock_irqsave(&portdata->lock, flags);
	if (portdata->outstanding_urbs > N_OUT_URB * 2 / 3) {
		spin_unlock_irqrestore(&portdata->lock, flags);
		dev_dbg(&port->dev, "%s - write limit hit\n", __func__);
		return 0;
	}
	spin_unlock_irqrestore(&portdata->lock, flags);

	return 2048;
}

static void sierra_stop_rx_urbs(struct usb_serial_port *port)
{
	int i;
	struct sierra_port_private *portdata = usb_get_serial_port_data(port);

	for (i = 0; i < ARRAY_SIZE(portdata->in_urbs); i++)
		usb_kill_urb(portdata->in_urbs[i]);

	usb_kill_urb(port->interrupt_in_urb);
}

static int sierra_submit_rx_urbs(struct usb_serial_port *port, gfp_t mem_flags)
{
	int ok_cnt;
	int err = -EINVAL;
	int i;
	struct urb *urb;
	struct sierra_port_private *portdata = usb_get_serial_port_data(port);

	ok_cnt = 0;
	for (i = 0; i < ARRAY_SIZE(portdata->in_urbs); i++) {
		urb = portdata->in_urbs[i];
		if (!urb)
			continue;
		err = usb_submit_urb(urb, mem_flags);
		if (err) {
			dev_err(&port->dev, "%s: submit urb failed: %d\n",
				__func__, err);
		} else {
			ok_cnt++;
		}
	}

	if (ok_cnt && port->interrupt_in_urb) {
		err = usb_submit_urb(port->interrupt_in_urb, mem_flags);
		if (err) {
			dev_err(&port->dev, "%s: submit intr urb failed: %d\n",
				__func__, err);
		}
	}

	if (ok_cnt > 0) /* at least one rx urb submitted */
		return 0;
	else
		return err;
}

static struct urb *sierra_setup_urb(struct usb_serial *serial, int endpoint,
					int dir, void *ctx, int len,
					gfp_t mem_flags,
					usb_complete_t callback)
{
	struct urb	*urb;
	u8		*buf;

	if (endpoint == -1)
		return NULL;

	urb = usb_alloc_urb(0, mem_flags);
	if (urb == NULL) {
		dev_dbg(&serial->dev->dev, "%s: alloc for endpoint %d failed\n",
			__func__, endpoint);
		return NULL;
	}

	buf = kmalloc(len, mem_flags);
	if (buf) {
		/* Fill URB using supplied data */
		usb_fill_bulk_urb(urb, serial->dev,
			usb_sndbulkpipe(serial->dev, endpoint) | dir,
			buf, len, callback, ctx);

		/* debug */
		dev_dbg(&serial->dev->dev, "%s %c u : %p d:%p\n", __func__,
				dir == USB_DIR_IN ? 'i' : 'o', urb, buf);
	} else {
		dev_dbg(&serial->dev->dev, "%s %c u:%p d:%p\n", __func__,
				dir == USB_DIR_IN ? 'i' : 'o', urb, buf);

		sierra_release_urb(urb);
		urb = NULL;
	}

	return urb;
}

static void sierra_close(struct usb_serial_port *port)
{
	int i;
	struct usb_serial *serial = port->serial;
	struct sierra_port_private *portdata;

	dev_dbg(&port->dev, "%s\n", __func__);
	portdata = usb_get_serial_port_data(port);

	portdata->rts_state = 0;
	portdata->dtr_state = 0;

	if (serial->dev) {
		mutex_lock(&serial->disc_mutex);
		if (!serial->disconnected)
			sierra_send_setup(port);
		mutex_unlock(&serial->disc_mutex);

		/* Stop reading urbs */
		sierra_stop_rx_urbs(port);
		/* .. and release them */
		for (i = 0; i < N_IN_URB; i++) {
			sierra_release_urb(portdata->in_urbs[i]);
			portdata->in_urbs[i] = NULL;
		}
	}
}

static int sierra_open(struct tty_struct *tty,
			struct usb_serial_port *port, struct file *filp)
{
	struct sierra_port_private *portdata;
	struct usb_serial *serial = port->serial;
	int i;
	int err;
	int endpoint;
	struct urb *urb;

	portdata = usb_get_serial_port_data(port);

	dev_dbg(&port->dev, "%s\n", __func__);

	/* Set some sane defaults */
	portdata->rts_state = 1;
	portdata->dtr_state = 1;


	endpoint = port->bulk_in_endpointAddress;
	for (i = 0; i < ARRAY_SIZE(portdata->in_urbs); i++) {
		urb = sierra_setup_urb(serial, endpoint, USB_DIR_IN, port,
					IN_BUFLEN, GFP_KERNEL,
					sierra_indat_callback);
		portdata->in_urbs[i] = urb;
	}
	/* clear halt condition */
	usb_clear_halt(serial->dev,
			usb_sndbulkpipe(serial->dev, endpoint) | USB_DIR_IN);

	err = sierra_submit_rx_urbs(port, GFP_KERNEL);
	if (err) {
		/* get rid of everything as in close */
		sierra_close(port);
		return err;
	}
	sierra_send_setup(port);

	return 0;
}


static void sierra_dtr_rts(struct usb_serial_port *port, int on)
{
	struct usb_serial *serial = port->serial;
	struct sierra_port_private *portdata;

	portdata = usb_get_serial_port_data(port);
	portdata->rts_state = on;
	portdata->dtr_state = on;

	if (serial->dev) {
		mutex_lock(&serial->disc_mutex);
		if (!serial->disconnected)
			sierra_send_setup(port);
		mutex_unlock(&serial->disc_mutex);
	}
}

static int sierra_startup(struct usb_serial *serial)
{
	struct usb_serial_port *port;
	struct sierra_port_private *portdata;
	int i;

	dev_dbg(&serial->dev->dev, "%s\n", __func__);

	/* Set Device mode to D0 */
	sierra_set_power_state(serial->dev, 0x0000);

	/* Check NMEA and set */
	if (nmea)
		sierra_vsc_set_nmea(serial->dev, 1);

	/* Now setup per port private data */
	for (i = 0; i < serial->num_ports; i++) {
		port = serial->port[i];
		portdata = kzalloc(sizeof(*portdata), GFP_KERNEL);
		if (!portdata) {
			dev_dbg(&port->dev, "%s: kmalloc for "
				"sierra_port_private (%d) failed!.\n",
				__func__, i);
			return -ENOMEM;
		}
		spin_lock_init(&portdata->lock);
		/* Set the port private data pointer */
		usb_set_serial_port_data(port, portdata);
	}

	return 0;
}

<<<<<<< HEAD
static void sierra_disconnect(struct usb_serial *serial)
=======
static void sierra_release(struct usb_serial *serial)
>>>>>>> 56d1ed69
{
	int i;
	struct usb_serial_port *port;
	struct sierra_port_private *portdata;

	dev_dbg(&serial->dev->dev, "%s\n", __func__);

	for (i = 0; i < serial->num_ports; ++i) {
		port = serial->port[i];
		if (!port)
			continue;
		portdata = usb_get_serial_port_data(port);
		if (!portdata)
			continue;
<<<<<<< HEAD

		for (j = 0; j < N_IN_URB; j++) {
			usb_kill_urb(portdata->in_urbs[j]);
			usb_free_urb(portdata->in_urbs[j]);
		}
	}
}

static void sierra_release(struct usb_serial *serial)
{
	int i, j;
	struct usb_serial_port *port;
	struct sierra_port_private *portdata;

	dev_dbg(&serial->dev->dev, "%s\n", __func__);

	for (i = 0; i < serial->num_ports; ++i) {
		port = serial->port[i];
		if (!port)
			continue;
		portdata = usb_get_serial_port_data(port);
		if (!portdata)
			continue;

		for (j = 0; j < N_IN_URB; j++)
			kfree(portdata->in_buffer[j]);
=======
>>>>>>> 56d1ed69
		kfree(portdata);
	}
}

static struct usb_serial_driver sierra_device = {
	.driver = {
		.owner =	THIS_MODULE,
		.name =		"sierra",
	},
	.description       = "Sierra USB modem",
	.id_table          = id_table,
	.usb_driver        = &sierra_driver,
	.calc_num_ports	   = sierra_calc_num_ports,
	.probe		   = sierra_probe,
	.open              = sierra_open,
	.close             = sierra_close,
	.dtr_rts	   = sierra_dtr_rts,
	.write             = sierra_write,
	.write_room        = sierra_write_room,
	.set_termios       = sierra_set_termios,
	.tiocmget          = sierra_tiocmget,
	.tiocmset          = sierra_tiocmset,
	.attach            = sierra_startup,
<<<<<<< HEAD
	.disconnect        = sierra_disconnect,
=======
>>>>>>> 56d1ed69
	.release           = sierra_release,
	.read_int_callback = sierra_instat_callback,
};

/* Functions used by new usb-serial code. */
static int __init sierra_init(void)
{
	int retval;
	retval = usb_serial_register(&sierra_device);
	if (retval)
		goto failed_device_register;


	retval = usb_register(&sierra_driver);
	if (retval)
		goto failed_driver_register;

	printk(KERN_INFO KBUILD_MODNAME ": " DRIVER_VERSION ":"
	       DRIVER_DESC "\n");

	return 0;

failed_driver_register:
	usb_serial_deregister(&sierra_device);
failed_device_register:
	return retval;
}

static void __exit sierra_exit(void)
{
	usb_deregister(&sierra_driver);
	usb_serial_deregister(&sierra_device);
}

module_init(sierra_init);
module_exit(sierra_exit);

MODULE_AUTHOR(DRIVER_AUTHOR);
MODULE_DESCRIPTION(DRIVER_DESC);
MODULE_VERSION(DRIVER_VERSION);
MODULE_LICENSE("GPL");

module_param(nmea, bool, S_IRUGO | S_IWUSR);
MODULE_PARM_DESC(nmea, "NMEA streaming");

module_param(debug, bool, S_IRUGO | S_IWUSR);
MODULE_PARM_DESC(debug, "Debug messages");<|MERGE_RESOLUTION|>--- conflicted
+++ resolved
@@ -826,11 +826,7 @@
 	return 0;
 }
 
-<<<<<<< HEAD
-static void sierra_disconnect(struct usb_serial *serial)
-=======
 static void sierra_release(struct usb_serial *serial)
->>>>>>> 56d1ed69
 {
 	int i;
 	struct usb_serial_port *port;
@@ -845,35 +841,6 @@
 		portdata = usb_get_serial_port_data(port);
 		if (!portdata)
 			continue;
-<<<<<<< HEAD
-
-		for (j = 0; j < N_IN_URB; j++) {
-			usb_kill_urb(portdata->in_urbs[j]);
-			usb_free_urb(portdata->in_urbs[j]);
-		}
-	}
-}
-
-static void sierra_release(struct usb_serial *serial)
-{
-	int i, j;
-	struct usb_serial_port *port;
-	struct sierra_port_private *portdata;
-
-	dev_dbg(&serial->dev->dev, "%s\n", __func__);
-
-	for (i = 0; i < serial->num_ports; ++i) {
-		port = serial->port[i];
-		if (!port)
-			continue;
-		portdata = usb_get_serial_port_data(port);
-		if (!portdata)
-			continue;
-
-		for (j = 0; j < N_IN_URB; j++)
-			kfree(portdata->in_buffer[j]);
-=======
->>>>>>> 56d1ed69
 		kfree(portdata);
 	}
 }
@@ -897,10 +864,6 @@
 	.tiocmget          = sierra_tiocmget,
 	.tiocmset          = sierra_tiocmset,
 	.attach            = sierra_startup,
-<<<<<<< HEAD
-	.disconnect        = sierra_disconnect,
-=======
->>>>>>> 56d1ed69
 	.release           = sierra_release,
 	.read_int_callback = sierra_instat_callback,
 };
