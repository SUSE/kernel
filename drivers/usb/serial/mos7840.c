--- conflicted
+++ resolved
@@ -491,12 +491,7 @@
 		dev_dbg(dev, "%s - urb shutting down with status: %d\n", __func__, status);
 		return;
 	default:
-<<<<<<< HEAD
-		dbg("%s - nonzero urb status received: %d", __func__,
-		    status);
-=======
 		dev_dbg(dev, "%s - nonzero urb status received: %d\n", __func__, status);
->>>>>>> 35681f62
 		return;
 	}
 
@@ -2344,130 +2339,6 @@
 	 * function, as the structures aren't created yet.             */
 
 	pnum = port->number - serial->minor;
-<<<<<<< HEAD
-
-	/* FIXME: remove do-while(0) loop used to keep stable patch minimal.
-	 */
-	do {
-		dbg("mos7840_startup: configuring port %d............", pnum);
-		mos7840_port = kzalloc(sizeof(struct moschip_port), GFP_KERNEL);
-		if (mos7840_port == NULL) {
-			dev_err(&port->dev, "%s - Out of memory\n", __func__);
-			return -ENOMEM;
-		}
-
-		/* Initialize all port interrupt end point to port 0 int
-		 * endpoint. Our device has only one interrupt end point
-		 * common to all port */
-
-		mos7840_port->port = port;
-		mos7840_set_port_private(port, mos7840_port);
-		spin_lock_init(&mos7840_port->pool_lock);
-
-		/* minor is not initialised until later by
-		 * usb-serial.c:get_free_serial() and cannot therefore be used
-		 * to index device instances */
-		mos7840_port->port_num = pnum + 1;
-		dbg("port->number = %d", port->number);
-		dbg("port->serial->minor = %d", port->serial->minor);
-		dbg ("mos7840_port->port_num = %d", mos7840_port->port_num);
-		dbg ("serial->minor = %d", serial->minor);
-
-		if (mos7840_port->port_num == 1) {
-			mos7840_port->SpRegOffset = 0x0;
-			mos7840_port->ControlRegOffset = 0x1;
-			mos7840_port->DcrRegOffset = 0x4;
-		} else if ((mos7840_port->port_num == 2)
-			   && (serial->num_ports == 4)) {
-			mos7840_port->SpRegOffset = 0x8;
-			mos7840_port->ControlRegOffset = 0x9;
-			mos7840_port->DcrRegOffset = 0x16;
-		} else if ((mos7840_port->port_num == 2)
-			   && (serial->num_ports == 2)) {
-			mos7840_port->SpRegOffset = 0xa;
-			mos7840_port->ControlRegOffset = 0xb;
-			mos7840_port->DcrRegOffset = 0x19;
-		} else if ((mos7840_port->port_num == 3)
-			   && (serial->num_ports == 4)) {
-			mos7840_port->SpRegOffset = 0xa;
-			mos7840_port->ControlRegOffset = 0xb;
-			mos7840_port->DcrRegOffset = 0x19;
-		} else if ((mos7840_port->port_num == 4)
-			   && (serial->num_ports == 4)) {
-			mos7840_port->SpRegOffset = 0xc;
-			mos7840_port->ControlRegOffset = 0xd;
-			mos7840_port->DcrRegOffset = 0x1c;
-		}
-		mos7840_dump_serial_port(mos7840_port);
-		mos7840_set_port_private(port, mos7840_port);
-
-		/* enable rx_disable bit in control register */
-		status = mos7840_get_reg_sync(port,
-				 mos7840_port->ControlRegOffset, &Data);
-		if (status < 0) {
-			dbg("Reading ControlReg failed status-0x%x", status);
-			break;
-		} else
-			dbg("ControlReg Reading success val is %x, status%d",
-			    Data, status);
-
-		Data |= 0x08;	/* setting driver done bit */
-		Data |= 0x04;	/* sp1_bit to have cts change reflect in
-				   modem status reg */
-
-		/* Data |= 0x20; //rx_disable bit */
-		status = mos7840_set_reg_sync(port,
-					 mos7840_port->ControlRegOffset, Data);
-		if (status < 0) {
-			dbg("Writing ControlReg failed(rx_disable) status-0x%x", status);
-			break;
-		} else
-			dbg("ControlReg Writing success(rx_disable) status%d",
-			    status);
-
-		/* Write default values in DCR (i.e 0x01 in DCR0, 0x05 in DCR2
-		   and 0x24 in DCR3 */
-		Data = 0x01;
-		status = mos7840_set_reg_sync(port,
-			 (__u16) (mos7840_port->DcrRegOffset + 0), Data);
-		if (status < 0) {
-			dbg("Writing DCR0 failed status-0x%x", status);
-			break;
-		} else
-			dbg("DCR0 Writing success status%d", status);
-
-		Data = 0x05;
-		status = mos7840_set_reg_sync(port,
-			 (__u16) (mos7840_port->DcrRegOffset + 1), Data);
-		if (status < 0) {
-			dbg("Writing DCR1 failed status-0x%x", status);
-			break;
-		} else
-			dbg("DCR1 Writing success status%d", status);
-
-		Data = 0x24;
-		status = mos7840_set_reg_sync(port,
-			 (__u16) (mos7840_port->DcrRegOffset + 2), Data);
-		if (status < 0) {
-			dbg("Writing DCR2 failed status-0x%x", status);
-			break;
-		} else
-			dbg("DCR2 Writing success status%d", status);
-
-		/* write values in clkstart0x0 and clkmulti 0x20 */
-		Data = 0x0;
-		status = mos7840_set_reg_sync(port,
-					 CLK_START_VALUE_REGISTER, Data);
-		if (status < 0) {
-			dbg("Writing CLK_START_VALUE_REGISTER failed status-0x%x", status);
-			break;
-		} else
-			dbg("CLK_START_VALUE_REGISTER Writing success status%d", status);
-
-		Data = 0x20;
-		status = mos7840_set_reg_sync(port,
-					CLK_MULTI_REGISTER, Data);
-=======
 
 	dev_dbg(&port->dev, "mos7840_startup: configuring port %d\n", pnum);
 	mos7840_port = kzalloc(sizeof(struct moschip_port), GFP_KERNEL);
@@ -2601,20 +2472,10 @@
 					((__u16)mos7840_port->port_num)), Data);
 		dev_dbg(&port->dev, "ZLIP offset %x\n",
 				(__u16)(ZLP_REG1 + ((__u16) mos7840_port->port_num)));
->>>>>>> 35681f62
 		if (status < 0) {
 			dev_dbg(&port->dev, "Writing ZLP_REG%d failed status-0x%x\n", pnum + 2, status);
 			goto out;
 		} else
-<<<<<<< HEAD
-			dbg("CLK_MULTI_REGISTER Writing success status%d",
-			    status);
-
-		/* write value 0x0 to scratchpad register */
-		Data = 0x00;
-		status = mos7840_set_uart_reg(port,
-						SCRATCH_PAD_REGISTER, Data);
-=======
 			dev_dbg(&port->dev, "ZLP_REG%d Writing success status%d\n", pnum + 2, status);
 	} else {
 		Data = 0xff;
@@ -2623,59 +2484,12 @@
 					((__u16)mos7840_port->port_num) - 0x1), Data);
 		dev_dbg(&port->dev, "ZLIP offset %x\n",
 				(__u16)(ZLP_REG1 + ((__u16) mos7840_port->port_num) - 0x1));
->>>>>>> 35681f62
 		if (status < 0) {
 			dev_dbg(&port->dev, "Writing ZLP_REG%d failed status-0x%x\n", pnum + 1, status);
 			goto out;
 		} else
 			dev_dbg(&port->dev, "ZLP_REG%d Writing success status%d\n", pnum + 1, status);
 
-<<<<<<< HEAD
-		/* Zero Length flag register */
-		if ((mos7840_port->port_num != 1)
-		    && (serial->num_ports == 2)) {
-
-			Data = 0xff;
-			status = mos7840_set_reg_sync(port,
-				      (__u16) (ZLP_REG1 +
-				      ((__u16)mos7840_port->port_num)), Data);
-			dbg("ZLIP offset %x",
-			    (__u16) (ZLP_REG1 +
-					((__u16) mos7840_port->port_num)));
-			if (status < 0) {
-				dbg("Writing ZLP_REG%d failed status-0x%x",
-				    pnum + 2, status);
-				break;
-			} else
-				dbg("ZLP_REG%d Writing success status%d",
-				    pnum + 2, status);
-		} else {
-			Data = 0xff;
-			status = mos7840_set_reg_sync(port,
-			      (__u16) (ZLP_REG1 +
-			      ((__u16)mos7840_port->port_num) - 0x1), Data);
-			dbg("ZLIP offset %x",
-			    (__u16) (ZLP_REG1 +
-				     ((__u16) mos7840_port->port_num) - 0x1));
-			if (status < 0) {
-				dbg("Writing ZLP_REG%d failed status-0x%x",
-				    pnum + 1, status);
-				break;
-			} else
-				dbg("ZLP_REG%d Writing success status%d",
-				    pnum + 1, status);
-
-		}
-		mos7840_port->control_urb = usb_alloc_urb(0, GFP_KERNEL);
-		mos7840_port->ctrl_buf = kmalloc(16, GFP_KERNEL);
-		mos7840_port->dr = kmalloc(sizeof(struct usb_ctrlrequest),
-								GFP_KERNEL);
-		if (!mos7840_port->control_urb || !mos7840_port->ctrl_buf ||
-							!mos7840_port->dr) {
-			status = -ENOMEM;
-			goto error;
-		}
-=======
 	}
 	mos7840_port->control_urb = usb_alloc_urb(0, GFP_KERNEL);
 	mos7840_port->ctrl_buf = kmalloc(16, GFP_KERNEL);
@@ -2686,7 +2500,6 @@
 		status = -ENOMEM;
 		goto error;
 	}
->>>>>>> 35681f62
 
 	mos7840_port->has_led = false;
 
@@ -2708,38 +2521,19 @@
 
 		mos7840_port->led_flag = false;
 
-<<<<<<< HEAD
-			/* Turn off LED */
-			mos7840_set_led_sync(port,
-						MODEM_CONTROL_REGISTER, 0x0300);
-		}
-	} while (0);
-
-	if (pnum == serial->num_ports - 1) {
-		dbg("mos7840_startup: all ports configured...........");
-
-=======
 		/* Turn off LED */
 		mos7840_set_led_sync(port, MODEM_CONTROL_REGISTER, 0x0300);
 	}
 out:
 	if (pnum == serial->num_ports - 1) {
->>>>>>> 35681f62
 		/* Zero Length flag enable */
 		Data = 0x0f;
 		status = mos7840_set_reg_sync(serial->port[0], ZLP_REG5, Data);
 		if (status < 0) {
-<<<<<<< HEAD
-			dbg("Writing ZLP_REG5 failed status-0x%x", status);
-			goto error;
-		} else
-			dbg("ZLP_REG5 Writing success status%d", status);
-=======
 			dev_dbg(&port->dev, "Writing ZLP_REG5 failed status-0x%x\n", status);
 			goto error;
 		} else
 			dev_dbg(&port->dev, "ZLP_REG5 Writing success status%d\n", status);
->>>>>>> 35681f62
 
 		/* setting configuration feature to one */
 		usb_control_msg(serial->dev, usb_sndctrlpipe(serial->dev, 0),
