--- conflicted
+++ resolved
@@ -390,15 +390,9 @@
 	struct usb_serial_port *port = tty->driver_data;
 	struct device *dev = &port->dev;
 	struct kobil_private *priv;
-<<<<<<< HEAD
-	int result = 0;
-	int dtr = 0;
-	int rts = 0;
-=======
 	int dtr, rts;
 	int result;
 	u16 val = 0;
->>>>>>> 8f0b4cce
 
 	priv = usb_get_serial_port_data(port);
 	if (priv->device_type == KOBIL_USBTWIN_PRODUCT_ID ||
@@ -407,45 +401,6 @@
 		return -EINVAL;
 	}
 
-<<<<<<< HEAD
-	if (set & TIOCM_RTS)
-		rts = 1;
-	if (set & TIOCM_DTR)
-		dtr = 1;
-	if (clear & TIOCM_RTS)
-		rts = 1;
-	if (clear & TIOCM_DTR)
-		dtr = 1;
-
-	if (dtr && priv->device_type == KOBIL_ADAPTER_B_PRODUCT_ID) {
-		if (set & TIOCM_DTR)
-			dev_dbg(dev, "%s - Setting DTR\n", __func__);
-		else
-			dev_dbg(dev, "%s - Clearing DTR\n", __func__);
-		result = usb_control_msg(port->serial->dev,
-			  usb_sndctrlpipe(port->serial->dev, 0),
-			  SUSBCRequest_SetStatusLinesOrQueues,
-			  USB_TYPE_VENDOR | USB_RECIP_ENDPOINT | USB_DIR_OUT,
-			  ((set & TIOCM_DTR) ? SUSBCR_SSL_SETDTR : SUSBCR_SSL_CLRDTR),
-			  0,
-			  NULL,
-			  0,
-			  KOBIL_TIMEOUT);
-	} else if (rts) {
-		if (set & TIOCM_RTS)
-			dev_dbg(dev, "%s - Setting RTS\n", __func__);
-		else
-			dev_dbg(dev, "%s - Clearing RTS\n", __func__);
-		result = usb_control_msg(port->serial->dev,
-			usb_sndctrlpipe(port->serial->dev, 0),
-			SUSBCRequest_SetStatusLinesOrQueues,
-			USB_TYPE_VENDOR | USB_RECIP_ENDPOINT | USB_DIR_OUT,
-			((set & TIOCM_RTS) ? SUSBCR_SSL_SETRTS : SUSBCR_SSL_CLRRTS),
-			0,
-			NULL,
-			0,
-			KOBIL_TIMEOUT);
-=======
 	dtr = (set | clear) & TIOCM_DTR;
 	rts = (set | clear) & TIOCM_RTS;
 
@@ -459,7 +414,6 @@
 			val = SUSBCR_SSL_SETRTS;
 		else
 			val = SUSBCR_SSL_CLRRTS;
->>>>>>> 8f0b4cce
 	}
 
 	if (val) {
