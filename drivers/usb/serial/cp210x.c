// SPDX-License-Identifier: GPL-2.0
/*
 * Silicon Laboratories CP210x USB to RS232 serial adaptor driver
 *
 * Copyright (C) 2005 Craig Shelley (craig@microtron.org.uk)
 * Copyright (C) 2010-2021 Johan Hovold (johan@kernel.org)
 *
 * Support to set flow control line levels using TIOCMGET and TIOCMSET
 * thanks to Karl Hiramoto karl@hiramoto.org. RTSCTS hardware flow
 * control thanks to Munir Nassar nassarmu@real-time.com
 *
 */

#include <linux/kernel.h>
#include <linux/errno.h>
#include <linux/slab.h>
#include <linux/tty.h>
#include <linux/tty_flip.h>
#include <linux/module.h>
#include <linux/usb.h>
#include <linux/usb/serial.h>
#include <linux/gpio/driver.h>
#include <linux/bitops.h>
#include <linux/mutex.h>

#define DRIVER_DESC "Silicon Labs CP210x RS232 serial adaptor driver"

/*
 * Function Prototypes
 */
static int cp210x_open(struct tty_struct *tty, struct usb_serial_port *);
static void cp210x_close(struct usb_serial_port *);
static void cp210x_change_speed(struct tty_struct *, struct usb_serial_port *,
							struct ktermios *);
static void cp210x_set_termios(struct tty_struct *, struct usb_serial_port *,
							struct ktermios*);
static bool cp210x_tx_empty(struct usb_serial_port *port);
static int cp210x_tiocmget(struct tty_struct *);
static int cp210x_tiocmset(struct tty_struct *, unsigned int, unsigned int);
static int cp210x_tiocmset_port(struct usb_serial_port *port,
		unsigned int, unsigned int);
static void cp210x_break_ctl(struct tty_struct *, int);
static int cp210x_attach(struct usb_serial *);
static void cp210x_disconnect(struct usb_serial *);
static void cp210x_release(struct usb_serial *);
static int cp210x_port_probe(struct usb_serial_port *);
static void cp210x_port_remove(struct usb_serial_port *);
static void cp210x_dtr_rts(struct usb_serial_port *port, int on);
static void cp210x_process_read_urb(struct urb *urb);
static void cp210x_enable_event_mode(struct usb_serial_port *port);
static void cp210x_disable_event_mode(struct usb_serial_port *port);

static const struct usb_device_id id_table[] = {
	{ USB_DEVICE(0x045B, 0x0053) }, /* Renesas RX610 RX-Stick */
	{ USB_DEVICE(0x0471, 0x066A) }, /* AKTAKOM ACE-1001 cable */
	{ USB_DEVICE(0x0489, 0xE000) }, /* Pirelli Broadband S.p.A, DP-L10 SIP/GSM Mobile */
	{ USB_DEVICE(0x0489, 0xE003) }, /* Pirelli Broadband S.p.A, DP-L10 SIP/GSM Mobile */
	{ USB_DEVICE(0x0745, 0x1000) }, /* CipherLab USB CCD Barcode Scanner 1000 */
	{ USB_DEVICE(0x0846, 0x1100) }, /* NetGear Managed Switch M4100 series, M5300 series, M7100 series */
	{ USB_DEVICE(0x08e6, 0x5501) }, /* Gemalto Prox-PU/CU contactless smartcard reader */
	{ USB_DEVICE(0x08FD, 0x000A) }, /* Digianswer A/S , ZigBee/802.15.4 MAC Device */
	{ USB_DEVICE(0x0908, 0x01FF) }, /* Siemens RUGGEDCOM USB Serial Console */
	{ USB_DEVICE(0x0988, 0x0578) }, /* Teraoka AD2000 */
	{ USB_DEVICE(0x0B00, 0x3070) }, /* Ingenico 3070 */
	{ USB_DEVICE(0x0BED, 0x1100) }, /* MEI (TM) Cashflow-SC Bill/Voucher Acceptor */
	{ USB_DEVICE(0x0BED, 0x1101) }, /* MEI series 2000 Combo Acceptor */
	{ USB_DEVICE(0x0FCF, 0x1003) }, /* Dynastream ANT development board */
	{ USB_DEVICE(0x0FCF, 0x1004) }, /* Dynastream ANT2USB */
	{ USB_DEVICE(0x0FCF, 0x1006) }, /* Dynastream ANT development board */
	{ USB_DEVICE(0x0FDE, 0xCA05) }, /* OWL Wireless Electricity Monitor CM-160 */
	{ USB_DEVICE(0x10A6, 0xAA26) }, /* Knock-off DCU-11 cable */
	{ USB_DEVICE(0x10AB, 0x10C5) }, /* Siemens MC60 Cable */
	{ USB_DEVICE(0x10B5, 0xAC70) }, /* Nokia CA-42 USB */
	{ USB_DEVICE(0x10C4, 0x0F91) }, /* Vstabi */
	{ USB_DEVICE(0x10C4, 0x1101) }, /* Arkham Technology DS101 Bus Monitor */
	{ USB_DEVICE(0x10C4, 0x1601) }, /* Arkham Technology DS101 Adapter */
	{ USB_DEVICE(0x10C4, 0x800A) }, /* SPORTident BSM7-D-USB main station */
	{ USB_DEVICE(0x10C4, 0x803B) }, /* Pololu USB-serial converter */
	{ USB_DEVICE(0x10C4, 0x8044) }, /* Cygnal Debug Adapter */
	{ USB_DEVICE(0x10C4, 0x804E) }, /* Software Bisque Paramount ME build-in converter */
	{ USB_DEVICE(0x10C4, 0x8053) }, /* Enfora EDG1228 */
	{ USB_DEVICE(0x10C4, 0x8054) }, /* Enfora GSM2228 */
	{ USB_DEVICE(0x10C4, 0x8056) }, /* Lorenz Messtechnik devices */
	{ USB_DEVICE(0x10C4, 0x8066) }, /* Argussoft In-System Programmer */
	{ USB_DEVICE(0x10C4, 0x806F) }, /* IMS USB to RS422 Converter Cable */
	{ USB_DEVICE(0x10C4, 0x807A) }, /* Crumb128 board */
	{ USB_DEVICE(0x10C4, 0x80C4) }, /* Cygnal Integrated Products, Inc., Optris infrared thermometer */
	{ USB_DEVICE(0x10C4, 0x80CA) }, /* Degree Controls Inc */
	{ USB_DEVICE(0x10C4, 0x80DD) }, /* Tracient RFID */
	{ USB_DEVICE(0x10C4, 0x80F6) }, /* Suunto sports instrument */
	{ USB_DEVICE(0x10C4, 0x8115) }, /* Arygon NFC/Mifare Reader */
	{ USB_DEVICE(0x10C4, 0x813D) }, /* Burnside Telecom Deskmobile */
	{ USB_DEVICE(0x10C4, 0x813F) }, /* Tams Master Easy Control */
	{ USB_DEVICE(0x10C4, 0x814A) }, /* West Mountain Radio RIGblaster P&P */
	{ USB_DEVICE(0x10C4, 0x814B) }, /* West Mountain Radio RIGtalk */
	{ USB_DEVICE(0x2405, 0x0003) }, /* West Mountain Radio RIGblaster Advantage */
	{ USB_DEVICE(0x10C4, 0x8156) }, /* B&G H3000 link cable */
	{ USB_DEVICE(0x10C4, 0x815E) }, /* Helicomm IP-Link 1220-DVM */
	{ USB_DEVICE(0x10C4, 0x815F) }, /* Timewave HamLinkUSB */
	{ USB_DEVICE(0x10C4, 0x817C) }, /* CESINEL MEDCAL N Power Quality Monitor */
	{ USB_DEVICE(0x10C4, 0x817D) }, /* CESINEL MEDCAL NT Power Quality Monitor */
	{ USB_DEVICE(0x10C4, 0x817E) }, /* CESINEL MEDCAL S Power Quality Monitor */
	{ USB_DEVICE(0x10C4, 0x818B) }, /* AVIT Research USB to TTL */
	{ USB_DEVICE(0x10C4, 0x819F) }, /* MJS USB Toslink Switcher */
	{ USB_DEVICE(0x10C4, 0x81A6) }, /* ThinkOptics WavIt */
	{ USB_DEVICE(0x10C4, 0x81A9) }, /* Multiplex RC Interface */
	{ USB_DEVICE(0x10C4, 0x81AC) }, /* MSD Dash Hawk */
	{ USB_DEVICE(0x10C4, 0x81AD) }, /* INSYS USB Modem */
	{ USB_DEVICE(0x10C4, 0x81C8) }, /* Lipowsky Industrie Elektronik GmbH, Baby-JTAG */
	{ USB_DEVICE(0x10C4, 0x81D7) }, /* IAI Corp. RCB-CV-USB USB to RS485 Adaptor */
	{ USB_DEVICE(0x10C4, 0x81E2) }, /* Lipowsky Industrie Elektronik GmbH, Baby-LIN */
	{ USB_DEVICE(0x10C4, 0x81E7) }, /* Aerocomm Radio */
	{ USB_DEVICE(0x10C4, 0x81E8) }, /* Zephyr Bioharness */
	{ USB_DEVICE(0x10C4, 0x81F2) }, /* C1007 HF band RFID controller */
	{ USB_DEVICE(0x10C4, 0x8218) }, /* Lipowsky Industrie Elektronik GmbH, HARP-1 */
	{ USB_DEVICE(0x10C4, 0x822B) }, /* Modem EDGE(GSM) Comander 2 */
	{ USB_DEVICE(0x10C4, 0x826B) }, /* Cygnal Integrated Products, Inc., Fasttrax GPS demonstration module */
	{ USB_DEVICE(0x10C4, 0x8281) }, /* Nanotec Plug & Drive */
	{ USB_DEVICE(0x10C4, 0x8293) }, /* Telegesis ETRX2USB */
	{ USB_DEVICE(0x10C4, 0x82EF) }, /* CESINEL FALCO 6105 AC Power Supply */
	{ USB_DEVICE(0x10C4, 0x82F1) }, /* CESINEL MEDCAL EFD Earth Fault Detector */
	{ USB_DEVICE(0x10C4, 0x82F2) }, /* CESINEL MEDCAL ST Network Analyzer */
	{ USB_DEVICE(0x10C4, 0x82F4) }, /* Starizona MicroTouch */
	{ USB_DEVICE(0x10C4, 0x82F9) }, /* Procyon AVS */
	{ USB_DEVICE(0x10C4, 0x8341) }, /* Siemens MC35PU GPRS Modem */
	{ USB_DEVICE(0x10C4, 0x8382) }, /* Cygnal Integrated Products, Inc. */
	{ USB_DEVICE(0x10C4, 0x83A8) }, /* Amber Wireless AMB2560 */
	{ USB_DEVICE(0x10C4, 0x83AA) }, /* Mark-10 Digital Force Gauge */
	{ USB_DEVICE(0x10C4, 0x83D8) }, /* DekTec DTA Plus VHF/UHF Booster/Attenuator */
	{ USB_DEVICE(0x10C4, 0x8411) }, /* Kyocera GPS Module */
	{ USB_DEVICE(0x10C4, 0x8418) }, /* IRZ Automation Teleport SG-10 GSM/GPRS Modem */
	{ USB_DEVICE(0x10C4, 0x846E) }, /* BEI USB Sensor Interface (VCP) */
	{ USB_DEVICE(0x10C4, 0x8470) }, /* Juniper Networks BX Series System Console */
	{ USB_DEVICE(0x10C4, 0x8477) }, /* Balluff RFID */
	{ USB_DEVICE(0x10C4, 0x84B6) }, /* Starizona Hyperion */
	{ USB_DEVICE(0x10C4, 0x851E) }, /* CESINEL MEDCAL PT Network Analyzer */
	{ USB_DEVICE(0x10C4, 0x85A7) }, /* LifeScan OneTouch Verio IQ */
	{ USB_DEVICE(0x10C4, 0x85B8) }, /* CESINEL ReCon T Energy Logger */
	{ USB_DEVICE(0x10C4, 0x85EA) }, /* AC-Services IBUS-IF */
	{ USB_DEVICE(0x10C4, 0x85EB) }, /* AC-Services CIS-IBUS */
	{ USB_DEVICE(0x10C4, 0x85F8) }, /* Virtenio Preon32 */
	{ USB_DEVICE(0x10C4, 0x8664) }, /* AC-Services CAN-IF */
	{ USB_DEVICE(0x10C4, 0x8665) }, /* AC-Services OBD-IF */
	{ USB_DEVICE(0x10C4, 0x8856) },	/* CEL EM357 ZigBee USB Stick - LR */
	{ USB_DEVICE(0x10C4, 0x8857) },	/* CEL EM357 ZigBee USB Stick */
	{ USB_DEVICE(0x10C4, 0x88A4) }, /* MMB Networks ZigBee USB Device */
	{ USB_DEVICE(0x10C4, 0x88A5) }, /* Planet Innovation Ingeni ZigBee USB Device */
	{ USB_DEVICE(0x10C4, 0x88D8) }, /* Acuity Brands nLight Air Adapter */
	{ USB_DEVICE(0x10C4, 0x88FB) }, /* CESINEL MEDCAL STII Network Analyzer */
	{ USB_DEVICE(0x10C4, 0x8938) }, /* CESINEL MEDCAL S II Network Analyzer */
	{ USB_DEVICE(0x10C4, 0x8946) }, /* Ketra N1 Wireless Interface */
	{ USB_DEVICE(0x10C4, 0x8962) }, /* Brim Brothers charging dock */
	{ USB_DEVICE(0x10C4, 0x8977) },	/* CEL MeshWorks DevKit Device */
	{ USB_DEVICE(0x10C4, 0x8998) }, /* KCF Technologies PRN */
	{ USB_DEVICE(0x10C4, 0x89A4) }, /* CESINEL FTBC Flexible Thyristor Bridge Controller */
	{ USB_DEVICE(0x10C4, 0x89FB) }, /* Qivicon ZigBee USB Radio Stick */
	{ USB_DEVICE(0x10C4, 0x8A2A) }, /* HubZ dual ZigBee and Z-Wave dongle */
	{ USB_DEVICE(0x10C4, 0x8A5B) }, /* CEL EM3588 ZigBee USB Stick */
	{ USB_DEVICE(0x10C4, 0x8A5E) }, /* CEL EM3588 ZigBee USB Stick Long Range */
	{ USB_DEVICE(0x10C4, 0x8B34) }, /* Qivicon ZigBee USB Radio Stick */
	{ USB_DEVICE(0x10C4, 0xEA60) }, /* Silicon Labs factory default */
	{ USB_DEVICE(0x10C4, 0xEA61) }, /* Silicon Labs factory default */
	{ USB_DEVICE(0x10C4, 0xEA63) }, /* Silicon Labs Windows Update (CP2101-4/CP2102N) */
	{ USB_DEVICE(0x10C4, 0xEA70) }, /* Silicon Labs factory default */
	{ USB_DEVICE(0x10C4, 0xEA71) }, /* Infinity GPS-MIC-1 Radio Monophone */
	{ USB_DEVICE(0x10C4, 0xEA7A) }, /* Silicon Labs Windows Update (CP2105) */
	{ USB_DEVICE(0x10C4, 0xEA7B) }, /* Silicon Labs Windows Update (CP2108) */
	{ USB_DEVICE(0x10C4, 0xF001) }, /* Elan Digital Systems USBscope50 */
	{ USB_DEVICE(0x10C4, 0xF002) }, /* Elan Digital Systems USBwave12 */
	{ USB_DEVICE(0x10C4, 0xF003) }, /* Elan Digital Systems USBpulse100 */
	{ USB_DEVICE(0x10C4, 0xF004) }, /* Elan Digital Systems USBcount50 */
	{ USB_DEVICE(0x10C5, 0xEA61) }, /* Silicon Labs MobiData GPRS USB Modem */
	{ USB_DEVICE(0x10CE, 0xEA6A) }, /* Silicon Labs MobiData GPRS USB Modem 100EU */
	{ USB_DEVICE(0x12B8, 0xEC60) }, /* Link G4 ECU */
	{ USB_DEVICE(0x12B8, 0xEC62) }, /* Link G4+ ECU */
	{ USB_DEVICE(0x13AD, 0x9999) }, /* Baltech card reader */
	{ USB_DEVICE(0x1555, 0x0004) }, /* Owen AC4 USB-RS485 Converter */
	{ USB_DEVICE(0x155A, 0x1006) },	/* ELDAT Easywave RX09 */
	{ USB_DEVICE(0x166A, 0x0201) }, /* Clipsal 5500PACA C-Bus Pascal Automation Controller */
	{ USB_DEVICE(0x166A, 0x0301) }, /* Clipsal 5800PC C-Bus Wireless PC Interface */
	{ USB_DEVICE(0x166A, 0x0303) }, /* Clipsal 5500PCU C-Bus USB interface */
	{ USB_DEVICE(0x166A, 0x0304) }, /* Clipsal 5000CT2 C-Bus Black and White Touchscreen */
	{ USB_DEVICE(0x166A, 0x0305) }, /* Clipsal C-5000CT2 C-Bus Spectrum Colour Touchscreen */
	{ USB_DEVICE(0x166A, 0x0401) }, /* Clipsal L51xx C-Bus Architectural Dimmer */
	{ USB_DEVICE(0x166A, 0x0101) }, /* Clipsal 5560884 C-Bus Multi-room Audio Matrix Switcher */
	{ USB_DEVICE(0x16C0, 0x09B0) }, /* Lunatico Seletek */
	{ USB_DEVICE(0x16C0, 0x09B1) }, /* Lunatico Seletek */
	{ USB_DEVICE(0x16D6, 0x0001) }, /* Jablotron serial interface */
	{ USB_DEVICE(0x16DC, 0x0010) }, /* W-IE-NE-R Plein & Baus GmbH PL512 Power Supply */
	{ USB_DEVICE(0x16DC, 0x0011) }, /* W-IE-NE-R Plein & Baus GmbH RCM Remote Control for MARATON Power Supply */
	{ USB_DEVICE(0x16DC, 0x0012) }, /* W-IE-NE-R Plein & Baus GmbH MPOD Multi Channel Power Supply */
	{ USB_DEVICE(0x16DC, 0x0015) }, /* W-IE-NE-R Plein & Baus GmbH CML Control, Monitoring and Data Logger */
	{ USB_DEVICE(0x17A8, 0x0001) }, /* Kamstrup Optical Eye/3-wire */
	{ USB_DEVICE(0x17A8, 0x0005) }, /* Kamstrup M-Bus Master MultiPort 250D */
	{ USB_DEVICE(0x17F4, 0xAAAA) }, /* Wavesense Jazz blood glucose meter */
	{ USB_DEVICE(0x1843, 0x0200) }, /* Vaisala USB Instrument Cable */
	{ USB_DEVICE(0x18EF, 0xE00F) }, /* ELV USB-I2C-Interface */
	{ USB_DEVICE(0x18EF, 0xE025) }, /* ELV Marble Sound Board 1 */
	{ USB_DEVICE(0x18EF, 0xE030) }, /* ELV ALC 8xxx Battery Charger */
	{ USB_DEVICE(0x18EF, 0xE032) }, /* ELV TFD500 Data Logger */
	{ USB_DEVICE(0x1901, 0x0190) }, /* GE B850 CP2105 Recorder interface */
	{ USB_DEVICE(0x1901, 0x0193) }, /* GE B650 CP2104 PMC interface */
	{ USB_DEVICE(0x1901, 0x0194) },	/* GE Healthcare Remote Alarm Box */
	{ USB_DEVICE(0x1901, 0x0195) },	/* GE B850/B650/B450 CP2104 DP UART interface */
	{ USB_DEVICE(0x1901, 0x0196) },	/* GE B850 CP2105 DP UART interface */
	{ USB_DEVICE(0x1901, 0x0197) }, /* GE CS1000 M.2 Key E serial interface */
	{ USB_DEVICE(0x1901, 0x0198) }, /* GE CS1000 Display serial interface */
	{ USB_DEVICE(0x199B, 0xBA30) }, /* LORD WSDA-200-USB */
	{ USB_DEVICE(0x19CF, 0x3000) }, /* Parrot NMEA GPS Flight Recorder */
	{ USB_DEVICE(0x1ADB, 0x0001) }, /* Schweitzer Engineering C662 Cable */
	{ USB_DEVICE(0x1B1C, 0x1C00) }, /* Corsair USB Dongle */
	{ USB_DEVICE(0x1BA4, 0x0002) },	/* Silicon Labs 358x factory default */
	{ USB_DEVICE(0x1BE3, 0x07A6) }, /* WAGO 750-923 USB Service Cable */
	{ USB_DEVICE(0x1D6F, 0x0010) }, /* Seluxit ApS RF Dongle */
	{ USB_DEVICE(0x1E29, 0x0102) }, /* Festo CPX-USB */
	{ USB_DEVICE(0x1E29, 0x0501) }, /* Festo CMSP */
	{ USB_DEVICE(0x1FB9, 0x0100) }, /* Lake Shore Model 121 Current Source */
	{ USB_DEVICE(0x1FB9, 0x0200) }, /* Lake Shore Model 218A Temperature Monitor */
	{ USB_DEVICE(0x1FB9, 0x0201) }, /* Lake Shore Model 219 Temperature Monitor */
	{ USB_DEVICE(0x1FB9, 0x0202) }, /* Lake Shore Model 233 Temperature Transmitter */
	{ USB_DEVICE(0x1FB9, 0x0203) }, /* Lake Shore Model 235 Temperature Transmitter */
	{ USB_DEVICE(0x1FB9, 0x0300) }, /* Lake Shore Model 335 Temperature Controller */
	{ USB_DEVICE(0x1FB9, 0x0301) }, /* Lake Shore Model 336 Temperature Controller */
	{ USB_DEVICE(0x1FB9, 0x0302) }, /* Lake Shore Model 350 Temperature Controller */
	{ USB_DEVICE(0x1FB9, 0x0303) }, /* Lake Shore Model 371 AC Bridge */
	{ USB_DEVICE(0x1FB9, 0x0400) }, /* Lake Shore Model 411 Handheld Gaussmeter */
	{ USB_DEVICE(0x1FB9, 0x0401) }, /* Lake Shore Model 425 Gaussmeter */
	{ USB_DEVICE(0x1FB9, 0x0402) }, /* Lake Shore Model 455A Gaussmeter */
	{ USB_DEVICE(0x1FB9, 0x0403) }, /* Lake Shore Model 475A Gaussmeter */
	{ USB_DEVICE(0x1FB9, 0x0404) }, /* Lake Shore Model 465 Three Axis Gaussmeter */
	{ USB_DEVICE(0x1FB9, 0x0600) }, /* Lake Shore Model 625A Superconducting MPS */
	{ USB_DEVICE(0x1FB9, 0x0601) }, /* Lake Shore Model 642A Magnet Power Supply */
	{ USB_DEVICE(0x1FB9, 0x0602) }, /* Lake Shore Model 648 Magnet Power Supply */
	{ USB_DEVICE(0x1FB9, 0x0700) }, /* Lake Shore Model 737 VSM Controller */
	{ USB_DEVICE(0x1FB9, 0x0701) }, /* Lake Shore Model 776 Hall Matrix */
	{ USB_DEVICE(0x2184, 0x0030) }, /* GW Instek GDM-834x Digital Multimeter */
	{ USB_DEVICE(0x2626, 0xEA60) }, /* Aruba Networks 7xxx USB Serial Console */
	{ USB_DEVICE(0x3195, 0xF190) }, /* Link Instruments MSO-19 */
	{ USB_DEVICE(0x3195, 0xF280) }, /* Link Instruments MSO-28 */
	{ USB_DEVICE(0x3195, 0xF281) }, /* Link Instruments MSO-28 */
	{ USB_DEVICE(0x3923, 0x7A0B) }, /* National Instruments USB Serial Console */
	{ USB_DEVICE(0x413C, 0x9500) }, /* DW700 GPS USB interface */
	{ } /* Terminating Entry */
};

MODULE_DEVICE_TABLE(usb, id_table);

struct cp210x_serial_private {
#ifdef CONFIG_GPIOLIB
	struct gpio_chip	gc;
	bool			gpio_registered;
	u16			gpio_pushpull;
	u16			gpio_altfunc;
	u16			gpio_input;
#endif
	u8			partnum;
	u32			fw_version;
	speed_t			min_speed;
	speed_t			max_speed;
	bool			use_actual_rate;
	bool			no_flow_control;
	bool			no_event_mode;
};

enum cp210x_event_state {
	ES_DATA,
	ES_ESCAPE,
	ES_LSR,
	ES_LSR_DATA_0,
	ES_LSR_DATA_1,
	ES_MSR
};

struct cp210x_port_private {
	u8			bInterfaceNumber;
	bool			event_mode;
	enum cp210x_event_state event_state;
	u8			lsr;

	struct mutex		mutex;
	bool			crtscts;
	bool			dtr;
	bool			rts;
};

static struct usb_serial_driver cp210x_device = {
	.driver = {
		.owner =	THIS_MODULE,
		.name =		"cp210x",
	},
	.id_table		= id_table,
	.num_ports		= 1,
	.bulk_in_size		= 256,
	.bulk_out_size		= 256,
	.open			= cp210x_open,
	.close			= cp210x_close,
	.break_ctl		= cp210x_break_ctl,
	.set_termios		= cp210x_set_termios,
	.tx_empty		= cp210x_tx_empty,
	.throttle		= usb_serial_generic_throttle,
	.unthrottle		= usb_serial_generic_unthrottle,
	.tiocmget		= cp210x_tiocmget,
	.tiocmset		= cp210x_tiocmset,
	.get_icount		= usb_serial_generic_get_icount,
	.attach			= cp210x_attach,
	.disconnect		= cp210x_disconnect,
	.release		= cp210x_release,
	.port_probe		= cp210x_port_probe,
	.port_remove		= cp210x_port_remove,
	.dtr_rts		= cp210x_dtr_rts,
	.process_read_urb	= cp210x_process_read_urb,
};

static struct usb_serial_driver * const serial_drivers[] = {
	&cp210x_device, NULL
};

/* Config request types */
#define REQTYPE_HOST_TO_INTERFACE	0x41
#define REQTYPE_INTERFACE_TO_HOST	0xc1
#define REQTYPE_HOST_TO_DEVICE	0x40
#define REQTYPE_DEVICE_TO_HOST	0xc0

/* Config request codes */
#define CP210X_IFC_ENABLE	0x00
#define CP210X_SET_BAUDDIV	0x01
#define CP210X_GET_BAUDDIV	0x02
#define CP210X_SET_LINE_CTL	0x03
#define CP210X_GET_LINE_CTL	0x04
#define CP210X_SET_BREAK	0x05
#define CP210X_IMM_CHAR		0x06
#define CP210X_SET_MHS		0x07
#define CP210X_GET_MDMSTS	0x08
#define CP210X_SET_XON		0x09
#define CP210X_SET_XOFF		0x0A
#define CP210X_SET_EVENTMASK	0x0B
#define CP210X_GET_EVENTMASK	0x0C
#define CP210X_SET_CHAR		0x0D
#define CP210X_GET_CHARS	0x0E
#define CP210X_GET_PROPS	0x0F
#define CP210X_GET_COMM_STATUS	0x10
#define CP210X_RESET		0x11
#define CP210X_PURGE		0x12
#define CP210X_SET_FLOW		0x13
#define CP210X_GET_FLOW		0x14
#define CP210X_EMBED_EVENTS	0x15
#define CP210X_GET_EVENTSTATE	0x16
#define CP210X_SET_CHARS	0x19
#define CP210X_GET_BAUDRATE	0x1D
#define CP210X_SET_BAUDRATE	0x1E
#define CP210X_VENDOR_SPECIFIC	0xFF

/* CP210X_IFC_ENABLE */
#define UART_ENABLE		0x0001
#define UART_DISABLE		0x0000

/* CP210X_(SET|GET)_BAUDDIV */
#define BAUD_RATE_GEN_FREQ	0x384000

/* CP210X_(SET|GET)_LINE_CTL */
#define BITS_DATA_MASK		0X0f00
#define BITS_DATA_5		0X0500
#define BITS_DATA_6		0X0600
#define BITS_DATA_7		0X0700
#define BITS_DATA_8		0X0800
#define BITS_DATA_9		0X0900

#define BITS_PARITY_MASK	0x00f0
#define BITS_PARITY_NONE	0x0000
#define BITS_PARITY_ODD		0x0010
#define BITS_PARITY_EVEN	0x0020
#define BITS_PARITY_MARK	0x0030
#define BITS_PARITY_SPACE	0x0040

#define BITS_STOP_MASK		0x000f
#define BITS_STOP_1		0x0000
#define BITS_STOP_1_5		0x0001
#define BITS_STOP_2		0x0002

/* CP210X_SET_BREAK */
#define BREAK_ON		0x0001
#define BREAK_OFF		0x0000

/* CP210X_(SET_MHS|GET_MDMSTS) */
#define CONTROL_DTR		0x0001
#define CONTROL_RTS		0x0002
#define CONTROL_CTS		0x0010
#define CONTROL_DSR		0x0020
#define CONTROL_RING		0x0040
#define CONTROL_DCD		0x0080
#define CONTROL_WRITE_DTR	0x0100
#define CONTROL_WRITE_RTS	0x0200

/* CP210X_(GET|SET)_CHARS */
struct cp210x_special_chars {
	u8	bEofChar;
	u8	bErrorChar;
	u8	bBreakChar;
	u8	bEventChar;
	u8	bXonChar;
	u8	bXoffChar;
};

/* CP210X_VENDOR_SPECIFIC values */
#define CP210X_GET_FW_VER	0x000E
#define CP210X_READ_2NCONFIG	0x000E
#define CP210X_GET_FW_VER_2N	0x0010
#define CP210X_READ_LATCH	0x00C2
#define CP210X_GET_PARTNUM	0x370B
#define CP210X_GET_PORTCONFIG	0x370C
#define CP210X_GET_DEVICEMODE	0x3711
#define CP210X_WRITE_LATCH	0x37E1

/* Part number definitions */
#define CP210X_PARTNUM_CP2101	0x01
#define CP210X_PARTNUM_CP2102	0x02
#define CP210X_PARTNUM_CP2103	0x03
#define CP210X_PARTNUM_CP2104	0x04
#define CP210X_PARTNUM_CP2105	0x05
#define CP210X_PARTNUM_CP2108	0x08
#define CP210X_PARTNUM_CP2102N_QFN28	0x20
#define CP210X_PARTNUM_CP2102N_QFN24	0x21
#define CP210X_PARTNUM_CP2102N_QFN20	0x22
#define CP210X_PARTNUM_UNKNOWN	0xFF

/* CP210X_GET_COMM_STATUS returns these 0x13 bytes */
struct cp210x_comm_status {
	__le32   ulErrors;
	__le32   ulHoldReasons;
	__le32   ulAmountInInQueue;
	__le32   ulAmountInOutQueue;
	u8       bEofReceived;
	u8       bWaitForImmediate;
	u8       bReserved;
} __packed;

/*
 * CP210X_PURGE - 16 bits passed in wValue of USB request.
 * SiLabs app note AN571 gives a strange description of the 4 bits:
 * bit 0 or bit 2 clears the transmit queue and 1 or 3 receive.
 * writing 1 to all, however, purges cp2108 well enough to avoid the hang.
 */
#define PURGE_ALL		0x000f

/* CP210X_EMBED_EVENTS */
#define CP210X_ESCCHAR		0xec

#define CP210X_LSR_OVERRUN	BIT(1)
#define CP210X_LSR_PARITY	BIT(2)
#define CP210X_LSR_FRAME	BIT(3)
#define CP210X_LSR_BREAK	BIT(4)


/* CP210X_GET_FLOW/CP210X_SET_FLOW read/write these 0x10 bytes */
struct cp210x_flow_ctl {
	__le32	ulControlHandshake;
	__le32	ulFlowReplace;
	__le32	ulXonLimit;
	__le32	ulXoffLimit;
};

/* cp210x_flow_ctl::ulControlHandshake */
#define CP210X_SERIAL_DTR_MASK		GENMASK(1, 0)
#define CP210X_SERIAL_DTR_INACTIVE	(0 << 0)
#define CP210X_SERIAL_DTR_ACTIVE	(1 << 0)
#define CP210X_SERIAL_DTR_FLOW_CTL	(2 << 0)
#define CP210X_SERIAL_CTS_HANDSHAKE	BIT(3)
#define CP210X_SERIAL_DSR_HANDSHAKE	BIT(4)
#define CP210X_SERIAL_DCD_HANDSHAKE	BIT(5)
#define CP210X_SERIAL_DSR_SENSITIVITY	BIT(6)

/* cp210x_flow_ctl::ulFlowReplace */
#define CP210X_SERIAL_AUTO_TRANSMIT	BIT(0)
#define CP210X_SERIAL_AUTO_RECEIVE	BIT(1)
#define CP210X_SERIAL_ERROR_CHAR	BIT(2)
#define CP210X_SERIAL_NULL_STRIPPING	BIT(3)
#define CP210X_SERIAL_BREAK_CHAR	BIT(4)
#define CP210X_SERIAL_RTS_MASK		GENMASK(7, 6)
#define CP210X_SERIAL_RTS_INACTIVE	(0 << 6)
#define CP210X_SERIAL_RTS_ACTIVE	(1 << 6)
#define CP210X_SERIAL_RTS_FLOW_CTL	(2 << 6)
#define CP210X_SERIAL_XOFF_CONTINUE	BIT(31)

/* CP210X_VENDOR_SPECIFIC, CP210X_GET_DEVICEMODE call reads these 0x2 bytes. */
struct cp210x_pin_mode {
	u8	eci;
	u8	sci;
};

#define CP210X_PIN_MODE_MODEM		0
#define CP210X_PIN_MODE_GPIO		BIT(0)

/*
 * CP210X_VENDOR_SPECIFIC, CP210X_GET_PORTCONFIG call reads these 0xf bytes
 * on a CP2105 chip. Structure needs padding due to unused/unspecified bytes.
 */
struct cp210x_dual_port_config {
	__le16	gpio_mode;
	u8	__pad0[2];
	__le16	reset_state;
	u8	__pad1[4];
	__le16	suspend_state;
	u8	sci_cfg;
	u8	eci_cfg;
	u8	device_cfg;
} __packed;

/*
 * CP210X_VENDOR_SPECIFIC, CP210X_GET_PORTCONFIG call reads these 0xd bytes
 * on a CP2104 chip. Structure needs padding due to unused/unspecified bytes.
 */
struct cp210x_single_port_config {
	__le16	gpio_mode;
	u8	__pad0[2];
	__le16	reset_state;
	u8	__pad1[4];
	__le16	suspend_state;
	u8	device_cfg;
} __packed;

/* GPIO modes */
#define CP210X_SCI_GPIO_MODE_OFFSET	9
#define CP210X_SCI_GPIO_MODE_MASK	GENMASK(11, 9)

#define CP210X_ECI_GPIO_MODE_OFFSET	2
#define CP210X_ECI_GPIO_MODE_MASK	GENMASK(3, 2)

#define CP210X_GPIO_MODE_OFFSET		8
#define CP210X_GPIO_MODE_MASK		GENMASK(11, 8)

/* CP2105 port configuration values */
#define CP2105_GPIO0_TXLED_MODE		BIT(0)
#define CP2105_GPIO1_RXLED_MODE		BIT(1)
#define CP2105_GPIO1_RS485_MODE		BIT(2)

/* CP2104 port configuration values */
#define CP2104_GPIO0_TXLED_MODE		BIT(0)
#define CP2104_GPIO1_RXLED_MODE		BIT(1)
#define CP2104_GPIO2_RS485_MODE		BIT(2)

struct cp210x_quad_port_state {
	__le16 gpio_mode_pb0;
	__le16 gpio_mode_pb1;
	__le16 gpio_mode_pb2;
	__le16 gpio_mode_pb3;
	__le16 gpio_mode_pb4;

	__le16 gpio_lowpower_pb0;
	__le16 gpio_lowpower_pb1;
	__le16 gpio_lowpower_pb2;
	__le16 gpio_lowpower_pb3;
	__le16 gpio_lowpower_pb4;

	__le16 gpio_latch_pb0;
	__le16 gpio_latch_pb1;
	__le16 gpio_latch_pb2;
	__le16 gpio_latch_pb3;
	__le16 gpio_latch_pb4;
};

/*
 * CP210X_VENDOR_SPECIFIC, CP210X_GET_PORTCONFIG call reads these 0x49 bytes
 * on a CP2108 chip.
 *
 * See https://www.silabs.com/documents/public/application-notes/an978-cp210x-usb-to-uart-api-specification.pdf
 */
struct cp210x_quad_port_config {
	struct cp210x_quad_port_state reset_state;
	struct cp210x_quad_port_state suspend_state;
	u8 ipdelay_ifc[4];
	u8 enhancedfxn_ifc[4];
	u8 enhancedfxn_device;
	u8 extclkfreq[4];
} __packed;

#define CP2108_EF_IFC_GPIO_TXLED		0x01
#define CP2108_EF_IFC_GPIO_RXLED		0x02
#define CP2108_EF_IFC_GPIO_RS485		0x04
#define CP2108_EF_IFC_GPIO_RS485_LOGIC		0x08
#define CP2108_EF_IFC_GPIO_CLOCK		0x10
#define CP2108_EF_IFC_DYNAMIC_SUSPEND		0x40

/* CP2102N configuration array indices */
#define CP210X_2NCONFIG_CONFIG_VERSION_IDX	2
#define CP210X_2NCONFIG_GPIO_MODE_IDX		581
#define CP210X_2NCONFIG_GPIO_RSTLATCH_IDX	587
#define CP210X_2NCONFIG_GPIO_CONTROL_IDX	600

/* CP2102N QFN20 port configuration values */
#define CP2102N_QFN20_GPIO2_TXLED_MODE		BIT(2)
#define CP2102N_QFN20_GPIO3_RXLED_MODE		BIT(3)
#define CP2102N_QFN20_GPIO1_RS485_MODE		BIT(4)
#define CP2102N_QFN20_GPIO0_CLK_MODE		BIT(6)

/*
 * CP210X_VENDOR_SPECIFIC, CP210X_WRITE_LATCH call writes these 0x02 bytes
 * for CP2102N, CP2103, CP2104 and CP2105.
 */
struct cp210x_gpio_write {
	u8	mask;
	u8	state;
};

/*
 * CP210X_VENDOR_SPECIFIC, CP210X_WRITE_LATCH call writes these 0x04 bytes
 * for CP2108.
 */
struct cp210x_gpio_write16 {
	__le16	mask;
	__le16	state;
};

/*
 * Helper to get interface number when we only have struct usb_serial.
 */
static u8 cp210x_interface_num(struct usb_serial *serial)
{
	struct usb_host_interface *cur_altsetting;

	cur_altsetting = serial->interface->cur_altsetting;

	return cur_altsetting->desc.bInterfaceNumber;
}

/*
 * Reads a variable-sized block of CP210X_ registers, identified by req.
 * Returns data into buf in native USB byte order.
 */
static int cp210x_read_reg_block(struct usb_serial_port *port, u8 req,
		void *buf, int bufsize)
{
	struct usb_serial *serial = port->serial;
	struct cp210x_port_private *port_priv = usb_get_serial_port_data(port);
	void *dmabuf;
	int result;

	dmabuf = kmalloc(bufsize, GFP_KERNEL);
	if (!dmabuf)
		return -ENOMEM;

	result = usb_control_msg(serial->dev, usb_rcvctrlpipe(serial->dev, 0),
			req, REQTYPE_INTERFACE_TO_HOST, 0,
			port_priv->bInterfaceNumber, dmabuf, bufsize,
			USB_CTRL_GET_TIMEOUT);
	if (result == bufsize) {
		memcpy(buf, dmabuf, bufsize);
		result = 0;
	} else {
		dev_err(&port->dev, "failed get req 0x%x size %d status: %d\n",
				req, bufsize, result);
		if (result >= 0)
			result = -EIO;
	}

	kfree(dmabuf);

	return result;
}

/*
 * Reads any 8-bit CP210X_ register identified by req.
 */
static int cp210x_read_u8_reg(struct usb_serial_port *port, u8 req, u8 *val)
{
	return cp210x_read_reg_block(port, req, val, sizeof(*val));
}

/*
 * Reads a variable-sized vendor block of CP210X_ registers, identified by val.
 * Returns data into buf in native USB byte order.
 */
static int cp210x_read_vendor_block(struct usb_serial *serial, u8 type, u16 val,
				    void *buf, int bufsize)
{
	void *dmabuf;
	int result;

	dmabuf = kmalloc(bufsize, GFP_KERNEL);
	if (!dmabuf)
		return -ENOMEM;

	result = usb_control_msg(serial->dev, usb_rcvctrlpipe(serial->dev, 0),
				 CP210X_VENDOR_SPECIFIC, type, val,
				 cp210x_interface_num(serial), dmabuf, bufsize,
				 USB_CTRL_GET_TIMEOUT);
	if (result == bufsize) {
		memcpy(buf, dmabuf, bufsize);
		result = 0;
	} else {
		dev_err(&serial->interface->dev,
			"failed to get vendor val 0x%04x size %d: %d\n", val,
			bufsize, result);
		if (result >= 0)
			result = -EIO;
	}

	kfree(dmabuf);

	return result;
}

/*
 * Writes any 16-bit CP210X_ register (req) whose value is passed
 * entirely in the wValue field of the USB request.
 */
static int cp210x_write_u16_reg(struct usb_serial_port *port, u8 req, u16 val)
{
	struct usb_serial *serial = port->serial;
	struct cp210x_port_private *port_priv = usb_get_serial_port_data(port);
	int result;

	result = usb_control_msg(serial->dev, usb_sndctrlpipe(serial->dev, 0),
			req, REQTYPE_HOST_TO_INTERFACE, val,
			port_priv->bInterfaceNumber, NULL, 0,
			USB_CTRL_SET_TIMEOUT);
	if (result < 0) {
		dev_err(&port->dev, "failed set request 0x%x status: %d\n",
				req, result);
	}

	return result;
}

/*
 * Writes a variable-sized block of CP210X_ registers, identified by req.
 * Data in buf must be in native USB byte order.
 */
static int cp210x_write_reg_block(struct usb_serial_port *port, u8 req,
		void *buf, int bufsize)
{
	struct usb_serial *serial = port->serial;
	struct cp210x_port_private *port_priv = usb_get_serial_port_data(port);
	void *dmabuf;
	int result;

	dmabuf = kmemdup(buf, bufsize, GFP_KERNEL);
	if (!dmabuf)
		return -ENOMEM;

	result = usb_control_msg(serial->dev, usb_sndctrlpipe(serial->dev, 0),
			req, REQTYPE_HOST_TO_INTERFACE, 0,
			port_priv->bInterfaceNumber, dmabuf, bufsize,
			USB_CTRL_SET_TIMEOUT);

	kfree(dmabuf);

	if (result < 0) {
		dev_err(&port->dev, "failed set req 0x%x size %d status: %d\n",
				req, bufsize, result);
		return result;
	}

	return 0;
}

/*
 * Writes any 32-bit CP210X_ register identified by req.
 */
static int cp210x_write_u32_reg(struct usb_serial_port *port, u8 req, u32 val)
{
	__le32 le32_val;

	le32_val = cpu_to_le32(val);

	return cp210x_write_reg_block(port, req, &le32_val, sizeof(le32_val));
}

#ifdef CONFIG_GPIOLIB
/*
 * Writes a variable-sized vendor block of CP210X_ registers, identified by val.
 * Data in buf must be in native USB byte order.
 */
static int cp210x_write_vendor_block(struct usb_serial *serial, u8 type,
				     u16 val, void *buf, int bufsize)
{
	void *dmabuf;
	int result;

	dmabuf = kmemdup(buf, bufsize, GFP_KERNEL);
	if (!dmabuf)
		return -ENOMEM;

	result = usb_control_msg(serial->dev, usb_sndctrlpipe(serial->dev, 0),
				 CP210X_VENDOR_SPECIFIC, type, val,
				 cp210x_interface_num(serial), dmabuf, bufsize,
				 USB_CTRL_SET_TIMEOUT);

	kfree(dmabuf);

	if (result < 0) {
		dev_err(&serial->interface->dev,
			"failed to set vendor val 0x%04x size %d: %d\n", val,
			bufsize, result);
		return result;
	}

	return 0;
}
#endif

static int cp210x_open(struct tty_struct *tty, struct usb_serial_port *port)
{
	struct cp210x_port_private *port_priv = usb_get_serial_port_data(port);
	int result;

	result = cp210x_write_u16_reg(port, CP210X_IFC_ENABLE, UART_ENABLE);
	if (result) {
		dev_err(&port->dev, "%s - Unable to enable UART\n", __func__);
		return result;
	}

	if (tty)
		cp210x_set_termios(tty, port, NULL);

	result = usb_serial_generic_open(tty, port);
	if (result)
		goto err_disable;

	return 0;

err_disable:
	cp210x_write_u16_reg(port, CP210X_IFC_ENABLE, UART_DISABLE);
	port_priv->event_mode = false;

	return result;
}

static void cp210x_close(struct usb_serial_port *port)
{
	struct cp210x_port_private *port_priv = usb_get_serial_port_data(port);

	usb_serial_generic_close(port);

	/* Clear both queues; cp2108 needs this to avoid an occasional hang */
	cp210x_write_u16_reg(port, CP210X_PURGE, PURGE_ALL);

	cp210x_write_u16_reg(port, CP210X_IFC_ENABLE, UART_DISABLE);

	/* Disabling the interface disables event-insertion mode. */
	port_priv->event_mode = false;
}

static void cp210x_process_lsr(struct usb_serial_port *port, unsigned char lsr, char *flag)
{
	if (lsr & CP210X_LSR_BREAK) {
		port->icount.brk++;
		*flag = TTY_BREAK;
	} else if (lsr & CP210X_LSR_PARITY) {
		port->icount.parity++;
		*flag = TTY_PARITY;
	} else if (lsr & CP210X_LSR_FRAME) {
		port->icount.frame++;
		*flag = TTY_FRAME;
	}

	if (lsr & CP210X_LSR_OVERRUN) {
		port->icount.overrun++;
		tty_insert_flip_char(&port->port, 0, TTY_OVERRUN);
	}
}

static bool cp210x_process_char(struct usb_serial_port *port, unsigned char *ch, char *flag)
{
	struct cp210x_port_private *port_priv = usb_get_serial_port_data(port);

	switch (port_priv->event_state) {
	case ES_DATA:
		if (*ch == CP210X_ESCCHAR) {
			port_priv->event_state = ES_ESCAPE;
			break;
		}
		return false;
	case ES_ESCAPE:
		switch (*ch) {
		case 0:
			dev_dbg(&port->dev, "%s - escape char\n", __func__);
			*ch = CP210X_ESCCHAR;
			port_priv->event_state = ES_DATA;
			return false;
		case 1:
			port_priv->event_state = ES_LSR_DATA_0;
			break;
		case 2:
			port_priv->event_state = ES_LSR;
			break;
		case 3:
			port_priv->event_state = ES_MSR;
			break;
		default:
			dev_err(&port->dev, "malformed event 0x%02x\n", *ch);
			port_priv->event_state = ES_DATA;
			break;
		}
		break;
	case ES_LSR_DATA_0:
		port_priv->lsr = *ch;
		port_priv->event_state = ES_LSR_DATA_1;
		break;
	case ES_LSR_DATA_1:
		dev_dbg(&port->dev, "%s - lsr = 0x%02x, data = 0x%02x\n",
				__func__, port_priv->lsr, *ch);
		cp210x_process_lsr(port, port_priv->lsr, flag);
		port_priv->event_state = ES_DATA;
		return false;
	case ES_LSR:
		dev_dbg(&port->dev, "%s - lsr = 0x%02x\n", __func__, *ch);
		port_priv->lsr = *ch;
		cp210x_process_lsr(port, port_priv->lsr, flag);
		port_priv->event_state = ES_DATA;
		break;
	case ES_MSR:
		dev_dbg(&port->dev, "%s - msr = 0x%02x\n", __func__, *ch);
		/* unimplemented */
		port_priv->event_state = ES_DATA;
		break;
	}

	return true;
}

static void cp210x_process_read_urb(struct urb *urb)
{
	struct usb_serial_port *port = urb->context;
	struct cp210x_port_private *port_priv = usb_get_serial_port_data(port);
	unsigned char *ch = urb->transfer_buffer;
	char flag;
	int i;

	if (!urb->actual_length)
		return;

	if (port_priv->event_mode) {
		for (i = 0; i < urb->actual_length; i++, ch++) {
			flag = TTY_NORMAL;

			if (cp210x_process_char(port, ch, &flag))
				continue;

			tty_insert_flip_char(&port->port, *ch, flag);
		}
	} else {
		tty_insert_flip_string(&port->port, ch, urb->actual_length);
	}
	tty_flip_buffer_push(&port->port);
}

/*
 * Read how many bytes are waiting in the TX queue.
 */
static int cp210x_get_tx_queue_byte_count(struct usb_serial_port *port,
		u32 *count)
{
	struct usb_serial *serial = port->serial;
	struct cp210x_port_private *port_priv = usb_get_serial_port_data(port);
	struct cp210x_comm_status *sts;
	int result;

	sts = kmalloc(sizeof(*sts), GFP_KERNEL);
	if (!sts)
		return -ENOMEM;

	result = usb_control_msg(serial->dev, usb_rcvctrlpipe(serial->dev, 0),
			CP210X_GET_COMM_STATUS, REQTYPE_INTERFACE_TO_HOST,
			0, port_priv->bInterfaceNumber, sts, sizeof(*sts),
			USB_CTRL_GET_TIMEOUT);
	if (result == sizeof(*sts)) {
		*count = le32_to_cpu(sts->ulAmountInOutQueue);
		result = 0;
	} else {
		dev_err(&port->dev, "failed to get comm status: %d\n", result);
		if (result >= 0)
			result = -EIO;
	}

	kfree(sts);

	return result;
}

static bool cp210x_tx_empty(struct usb_serial_port *port)
{
	int err;
	u32 count;

	err = cp210x_get_tx_queue_byte_count(port, &count);
	if (err)
		return true;

	return !count;
}

struct cp210x_rate {
	speed_t rate;
	speed_t high;
};

static const struct cp210x_rate cp210x_an205_table1[] = {
	{ 300, 300 },
	{ 600, 600 },
	{ 1200, 1200 },
	{ 1800, 1800 },
	{ 2400, 2400 },
	{ 4000, 4000 },
	{ 4800, 4803 },
	{ 7200, 7207 },
	{ 9600, 9612 },
	{ 14400, 14428 },
	{ 16000, 16062 },
	{ 19200, 19250 },
	{ 28800, 28912 },
	{ 38400, 38601 },
	{ 51200, 51558 },
	{ 56000, 56280 },
	{ 57600, 58053 },
	{ 64000, 64111 },
	{ 76800, 77608 },
	{ 115200, 117028 },
	{ 128000, 129347 },
	{ 153600, 156868 },
	{ 230400, 237832 },
	{ 250000, 254234 },
	{ 256000, 273066 },
	{ 460800, 491520 },
	{ 500000, 567138 },
	{ 576000, 670254 },
	{ 921600, UINT_MAX }
};

/*
 * Quantises the baud rate as per AN205 Table 1
 */
static speed_t cp210x_get_an205_rate(speed_t baud)
{
	int i;

	for (i = 0; i < ARRAY_SIZE(cp210x_an205_table1); ++i) {
		if (baud <= cp210x_an205_table1[i].high)
			break;
	}

	return cp210x_an205_table1[i].rate;
}

static speed_t cp210x_get_actual_rate(speed_t baud)
{
	unsigned int prescale = 1;
	unsigned int div;

	if (baud <= 365)
		prescale = 4;

	div = DIV_ROUND_CLOSEST(48000000, 2 * prescale * baud);
	baud = 48000000 / (2 * prescale * div);

	return baud;
}

/*
 * CP2101 supports the following baud rates:
 *
 *	300, 600, 1200, 1800, 2400, 4800, 7200, 9600, 14400, 19200, 28800,
 *	38400, 56000, 57600, 115200, 128000, 230400, 460800, 921600
 *
 * CP2102 and CP2103 support the following additional rates:
 *
 *	4000, 16000, 51200, 64000, 76800, 153600, 250000, 256000, 500000,
 *	576000
 *
 * The device will map a requested rate to a supported one, but the result
 * of requests for rates greater than 1053257 is undefined (see AN205).
 *
 * CP2104, CP2105 and CP2110 support most rates up to 2M, 921k and 1M baud,
 * respectively, with an error less than 1%. The actual rates are determined
 * by
 *
 *	div = round(freq / (2 x prescale x request))
 *	actual = freq / (2 x prescale x div)
 *
 * For CP2104 and CP2105 freq is 48Mhz and prescale is 4 for request <= 365bps
 * or 1 otherwise.
 * For CP2110 freq is 24Mhz and prescale is 4 for request <= 300bps or 1
 * otherwise.
 */
static void cp210x_change_speed(struct tty_struct *tty,
		struct usb_serial_port *port, struct ktermios *old_termios)
{
	struct usb_serial *serial = port->serial;
	struct cp210x_serial_private *priv = usb_get_serial_data(serial);
	u32 baud;

	/*
	 * This maps the requested rate to the actual rate, a valid rate on
	 * cp2102 or cp2103, or to an arbitrary rate in [1M, max_speed].
	 *
	 * NOTE: B0 is not implemented.
	 */
	baud = clamp(tty->termios.c_ospeed, priv->min_speed, priv->max_speed);

	if (priv->use_actual_rate)
		baud = cp210x_get_actual_rate(baud);
	else if (baud < 1000000)
		baud = cp210x_get_an205_rate(baud);

	dev_dbg(&port->dev, "%s - setting baud rate to %u\n", __func__, baud);
	if (cp210x_write_u32_reg(port, CP210X_SET_BAUDRATE, baud)) {
		dev_warn(&port->dev, "failed to set baud rate to %u\n", baud);
		if (old_termios)
			baud = old_termios->c_ospeed;
		else
			baud = 9600;
	}

	tty_encode_baud_rate(tty, baud, baud);
}

static void cp210x_enable_event_mode(struct usb_serial_port *port)
{
	struct cp210x_serial_private *priv = usb_get_serial_data(port->serial);
	struct cp210x_port_private *port_priv = usb_get_serial_port_data(port);
	int ret;

	if (port_priv->event_mode)
		return;

	if (priv->no_event_mode)
		return;

	port_priv->event_state = ES_DATA;
	port_priv->event_mode = true;

	ret = cp210x_write_u16_reg(port, CP210X_EMBED_EVENTS, CP210X_ESCCHAR);
	if (ret) {
		dev_err(&port->dev, "failed to enable events: %d\n", ret);
		port_priv->event_mode = false;
	}
}

static void cp210x_disable_event_mode(struct usb_serial_port *port)
{
	struct cp210x_port_private *port_priv = usb_get_serial_port_data(port);
	int ret;

	if (!port_priv->event_mode)
		return;

	ret = cp210x_write_u16_reg(port, CP210X_EMBED_EVENTS, 0);
	if (ret) {
		dev_err(&port->dev, "failed to disable events: %d\n", ret);
		return;
	}

	port_priv->event_mode = false;
}

static bool cp210x_termios_change(const struct ktermios *a, const struct ktermios *b)
{
	bool iflag_change, cc_change;

	iflag_change = ((a->c_iflag ^ b->c_iflag) & (INPCK | IXON | IXOFF));
	cc_change = a->c_cc[VSTART] != b->c_cc[VSTART] ||
			a->c_cc[VSTOP] != b->c_cc[VSTOP];

	return tty_termios_hw_change(a, b) || iflag_change || cc_change;
}

static void cp210x_set_flow_control(struct tty_struct *tty,
		struct usb_serial_port *port, struct ktermios *old_termios)
{
	struct cp210x_serial_private *priv = usb_get_serial_data(port->serial);
	struct cp210x_port_private *port_priv = usb_get_serial_port_data(port);
	struct cp210x_special_chars chars;
	struct cp210x_flow_ctl flow_ctl;
	u32 flow_repl;
	u32 ctl_hs;
	bool crtscts;
	int ret;

	/*
	 * Some CP2102N interpret ulXonLimit as ulFlowReplace (erratum
	 * CP2102N_E104). Report back that flow control is not supported.
	 */
	if (priv->no_flow_control) {
		tty->termios.c_cflag &= ~CRTSCTS;
		tty->termios.c_iflag &= ~(IXON | IXOFF);
	}

	if (old_termios &&
			C_CRTSCTS(tty) == (old_termios->c_cflag & CRTSCTS) &&
			I_IXON(tty) == (old_termios->c_iflag & IXON) &&
			I_IXOFF(tty) == (old_termios->c_iflag & IXOFF) &&
			START_CHAR(tty) == old_termios->c_cc[VSTART] &&
			STOP_CHAR(tty) == old_termios->c_cc[VSTOP]) {
		return;
	}

	if (I_IXON(tty) || I_IXOFF(tty)) {
		memset(&chars, 0, sizeof(chars));

		chars.bXonChar = START_CHAR(tty);
		chars.bXoffChar = STOP_CHAR(tty);

		ret = cp210x_write_reg_block(port, CP210X_SET_CHARS, &chars,
				sizeof(chars));
		if (ret) {
			dev_err(&port->dev, "failed to set special chars: %d\n",
					ret);
		}
	}

	mutex_lock(&port_priv->mutex);

	ret = cp210x_read_reg_block(port, CP210X_GET_FLOW, &flow_ctl,
			sizeof(flow_ctl));
	if (ret)
		goto out_unlock;

	ctl_hs = le32_to_cpu(flow_ctl.ulControlHandshake);
	flow_repl = le32_to_cpu(flow_ctl.ulFlowReplace);

	ctl_hs &= ~CP210X_SERIAL_DSR_HANDSHAKE;
	ctl_hs &= ~CP210X_SERIAL_DCD_HANDSHAKE;
	ctl_hs &= ~CP210X_SERIAL_DSR_SENSITIVITY;
	ctl_hs &= ~CP210X_SERIAL_DTR_MASK;
	if (port_priv->dtr)
		ctl_hs |= CP210X_SERIAL_DTR_ACTIVE;
	else
		ctl_hs |= CP210X_SERIAL_DTR_INACTIVE;

	flow_repl &= ~CP210X_SERIAL_RTS_MASK;
	if (C_CRTSCTS(tty)) {
		ctl_hs |= CP210X_SERIAL_CTS_HANDSHAKE;
		if (port_priv->rts)
			flow_repl |= CP210X_SERIAL_RTS_FLOW_CTL;
		else
			flow_repl |= CP210X_SERIAL_RTS_INACTIVE;
		crtscts = true;
	} else {
		ctl_hs &= ~CP210X_SERIAL_CTS_HANDSHAKE;
		if (port_priv->rts)
			flow_repl |= CP210X_SERIAL_RTS_ACTIVE;
		else
			flow_repl |= CP210X_SERIAL_RTS_INACTIVE;
		crtscts = false;
	}

	if (I_IXOFF(tty)) {
		flow_repl |= CP210X_SERIAL_AUTO_RECEIVE;

		flow_ctl.ulXonLimit = cpu_to_le32(128);
		flow_ctl.ulXoffLimit = cpu_to_le32(128);
	} else {
		flow_repl &= ~CP210X_SERIAL_AUTO_RECEIVE;
	}

	if (I_IXON(tty))
		flow_repl |= CP210X_SERIAL_AUTO_TRANSMIT;
	else
		flow_repl &= ~CP210X_SERIAL_AUTO_TRANSMIT;

	dev_dbg(&port->dev, "%s - ctrl = 0x%02x, flow = 0x%02x\n", __func__,
			ctl_hs, flow_repl);

	flow_ctl.ulControlHandshake = cpu_to_le32(ctl_hs);
	flow_ctl.ulFlowReplace = cpu_to_le32(flow_repl);

	ret = cp210x_write_reg_block(port, CP210X_SET_FLOW, &flow_ctl,
			sizeof(flow_ctl));
	if (ret)
		goto out_unlock;

	port_priv->crtscts = crtscts;
out_unlock:
	mutex_unlock(&port_priv->mutex);
}

static void cp210x_set_termios(struct tty_struct *tty,
		struct usb_serial_port *port, struct ktermios *old_termios)
{
	struct cp210x_serial_private *priv = usb_get_serial_data(port->serial);
	u16 bits;
	int ret;

	if (old_termios && !cp210x_termios_change(&tty->termios, old_termios))
		return;

	if (!old_termios || tty->termios.c_ospeed != old_termios->c_ospeed)
		cp210x_change_speed(tty, port, old_termios);

	/* CP2101 only supports CS8, 1 stop bit and non-stick parity. */
	if (priv->partnum == CP210X_PARTNUM_CP2101) {
		tty->termios.c_cflag &= ~(CSIZE | CSTOPB | CMSPAR);
		tty->termios.c_cflag |= CS8;
	}

	bits = 0;

	switch (C_CSIZE(tty)) {
	case CS5:
		bits |= BITS_DATA_5;
		break;
	case CS6:
		bits |= BITS_DATA_6;
		break;
	case CS7:
		bits |= BITS_DATA_7;
		break;
	case CS8:
	default:
		bits |= BITS_DATA_8;
		break;
	}

	if (C_PARENB(tty)) {
		if (C_CMSPAR(tty)) {
			if (C_PARODD(tty))
				bits |= BITS_PARITY_MARK;
			else
				bits |= BITS_PARITY_SPACE;
		} else {
			if (C_PARODD(tty))
				bits |= BITS_PARITY_ODD;
			else
				bits |= BITS_PARITY_EVEN;
		}
	}

	if (C_CSTOPB(tty))
		bits |= BITS_STOP_2;
	else
		bits |= BITS_STOP_1;

	ret = cp210x_write_u16_reg(port, CP210X_SET_LINE_CTL, bits);
	if (ret)
		dev_err(&port->dev, "failed to set line control: %d\n", ret);

	cp210x_set_flow_control(tty, port, old_termios);

	/*
	 * Enable event-insertion mode only if input parity checking is
	 * enabled for now.
	 */
	if (I_INPCK(tty))
		cp210x_enable_event_mode(port);
	else
		cp210x_disable_event_mode(port);
}

static int cp210x_tiocmset(struct tty_struct *tty,
		unsigned int set, unsigned int clear)
{
	struct usb_serial_port *port = tty->driver_data;
	return cp210x_tiocmset_port(port, set, clear);
}

static int cp210x_tiocmset_port(struct usb_serial_port *port,
		unsigned int set, unsigned int clear)
{
	struct cp210x_port_private *port_priv = usb_get_serial_port_data(port);
	struct cp210x_flow_ctl flow_ctl;
	u32 ctl_hs, flow_repl;
	u16 control = 0;
	int ret;

	mutex_lock(&port_priv->mutex);

	if (set & TIOCM_RTS) {
		port_priv->rts = true;
		control |= CONTROL_RTS;
		control |= CONTROL_WRITE_RTS;
	}
	if (set & TIOCM_DTR) {
		port_priv->dtr = true;
		control |= CONTROL_DTR;
		control |= CONTROL_WRITE_DTR;
	}
	if (clear & TIOCM_RTS) {
		port_priv->rts = false;
		control &= ~CONTROL_RTS;
		control |= CONTROL_WRITE_RTS;
	}
	if (clear & TIOCM_DTR) {
		port_priv->dtr = false;
		control &= ~CONTROL_DTR;
		control |= CONTROL_WRITE_DTR;
	}

	/*
	 * Use SET_FLOW to set DTR and enable/disable auto-RTS when hardware
	 * flow control is enabled.
	 */
	if (port_priv->crtscts && control & CONTROL_WRITE_RTS) {
		ret = cp210x_read_reg_block(port, CP210X_GET_FLOW, &flow_ctl,
				sizeof(flow_ctl));
		if (ret)
			goto out_unlock;

		ctl_hs = le32_to_cpu(flow_ctl.ulControlHandshake);
		flow_repl = le32_to_cpu(flow_ctl.ulFlowReplace);

		ctl_hs &= ~CP210X_SERIAL_DTR_MASK;
		if (port_priv->dtr)
			ctl_hs |= CP210X_SERIAL_DTR_ACTIVE;
		else
			ctl_hs |= CP210X_SERIAL_DTR_INACTIVE;

		flow_repl &= ~CP210X_SERIAL_RTS_MASK;
		if (port_priv->rts)
			flow_repl |= CP210X_SERIAL_RTS_FLOW_CTL;
		else
			flow_repl |= CP210X_SERIAL_RTS_INACTIVE;

		flow_ctl.ulControlHandshake = cpu_to_le32(ctl_hs);
		flow_ctl.ulFlowReplace = cpu_to_le32(flow_repl);

		dev_dbg(&port->dev, "%s - ctrl = 0x%02x, flow = 0x%02x\n",
				__func__, ctl_hs, flow_repl);

		ret = cp210x_write_reg_block(port, CP210X_SET_FLOW, &flow_ctl,
				sizeof(flow_ctl));
	} else {
		dev_dbg(&port->dev, "%s - control = 0x%04x\n", __func__, control);

		ret = cp210x_write_u16_reg(port, CP210X_SET_MHS, control);
	}
out_unlock:
	mutex_unlock(&port_priv->mutex);

	return ret;
}

static void cp210x_dtr_rts(struct usb_serial_port *port, int on)
{
	if (on)
		cp210x_tiocmset_port(port, TIOCM_DTR | TIOCM_RTS, 0);
	else
		cp210x_tiocmset_port(port, 0, TIOCM_DTR | TIOCM_RTS);
}

static int cp210x_tiocmget(struct tty_struct *tty)
{
	struct usb_serial_port *port = tty->driver_data;
	u8 control;
	int result;

	result = cp210x_read_u8_reg(port, CP210X_GET_MDMSTS, &control);
	if (result)
		return result;

	result = ((control & CONTROL_DTR) ? TIOCM_DTR : 0)
		|((control & CONTROL_RTS) ? TIOCM_RTS : 0)
		|((control & CONTROL_CTS) ? TIOCM_CTS : 0)
		|((control & CONTROL_DSR) ? TIOCM_DSR : 0)
		|((control & CONTROL_RING)? TIOCM_RI  : 0)
		|((control & CONTROL_DCD) ? TIOCM_CD  : 0);

	dev_dbg(&port->dev, "%s - control = 0x%02x\n", __func__, control);

	return result;
}

static void cp210x_break_ctl(struct tty_struct *tty, int break_state)
{
	struct usb_serial_port *port = tty->driver_data;
	u16 state;

	if (break_state == 0)
		state = BREAK_OFF;
	else
		state = BREAK_ON;
	dev_dbg(&port->dev, "%s - turning break %s\n", __func__,
		state == BREAK_OFF ? "off" : "on");
	cp210x_write_u16_reg(port, CP210X_SET_BREAK, state);
}

#ifdef CONFIG_GPIOLIB
static int cp210x_gpio_get(struct gpio_chip *gc, unsigned int gpio)
{
	struct usb_serial *serial = gpiochip_get_data(gc);
	struct cp210x_serial_private *priv = usb_get_serial_data(serial);
	u8 req_type;
	u16 mask;
	int result;
	int len;

	result = usb_autopm_get_interface(serial->interface);
	if (result)
		return result;

	switch (priv->partnum) {
	case CP210X_PARTNUM_CP2105:
		req_type = REQTYPE_INTERFACE_TO_HOST;
		len = 1;
		break;
	case CP210X_PARTNUM_CP2108:
		req_type = REQTYPE_INTERFACE_TO_HOST;
		len = 2;
		break;
	default:
		req_type = REQTYPE_DEVICE_TO_HOST;
		len = 1;
		break;
	}

	mask = 0;
	result = cp210x_read_vendor_block(serial, req_type, CP210X_READ_LATCH,
					  &mask, len);

	usb_autopm_put_interface(serial->interface);

	if (result < 0)
		return result;

	le16_to_cpus(&mask);

	return !!(mask & BIT(gpio));
}

static void cp210x_gpio_set(struct gpio_chip *gc, unsigned int gpio, int value)
{
	struct usb_serial *serial = gpiochip_get_data(gc);
	struct cp210x_serial_private *priv = usb_get_serial_data(serial);
	struct cp210x_gpio_write16 buf16;
	struct cp210x_gpio_write buf;
	u16 mask, state;
	u16 wIndex;
	int result;

	if (value == 1)
		state = BIT(gpio);
	else
		state = 0;

	mask = BIT(gpio);

	result = usb_autopm_get_interface(serial->interface);
	if (result)
		goto out;

	switch (priv->partnum) {
	case CP210X_PARTNUM_CP2105:
		buf.mask = (u8)mask;
		buf.state = (u8)state;
		result = cp210x_write_vendor_block(serial,
						   REQTYPE_HOST_TO_INTERFACE,
						   CP210X_WRITE_LATCH, &buf,
						   sizeof(buf));
		break;
	case CP210X_PARTNUM_CP2108:
		buf16.mask = cpu_to_le16(mask);
		buf16.state = cpu_to_le16(state);
		result = cp210x_write_vendor_block(serial,
						   REQTYPE_HOST_TO_INTERFACE,
						   CP210X_WRITE_LATCH, &buf16,
						   sizeof(buf16));
		break;
	default:
		wIndex = state << 8 | mask;
		result = usb_control_msg(serial->dev,
					 usb_sndctrlpipe(serial->dev, 0),
					 CP210X_VENDOR_SPECIFIC,
					 REQTYPE_HOST_TO_DEVICE,
					 CP210X_WRITE_LATCH,
					 wIndex,
					 NULL, 0, USB_CTRL_SET_TIMEOUT);
		break;
	}

	usb_autopm_put_interface(serial->interface);
out:
	if (result < 0) {
		dev_err(&serial->interface->dev, "failed to set GPIO value: %d\n",
				result);
	}
}

static int cp210x_gpio_direction_get(struct gpio_chip *gc, unsigned int gpio)
{
	struct usb_serial *serial = gpiochip_get_data(gc);
	struct cp210x_serial_private *priv = usb_get_serial_data(serial);

	return priv->gpio_input & BIT(gpio);
}

static int cp210x_gpio_direction_input(struct gpio_chip *gc, unsigned int gpio)
{
	struct usb_serial *serial = gpiochip_get_data(gc);
	struct cp210x_serial_private *priv = usb_get_serial_data(serial);

	if (priv->partnum == CP210X_PARTNUM_CP2105) {
		/* hardware does not support an input mode */
		return -ENOTSUPP;
	}

	/* push-pull pins cannot be changed to be inputs */
	if (priv->gpio_pushpull & BIT(gpio))
		return -EINVAL;

	/* make sure to release pin if it is being driven low */
	cp210x_gpio_set(gc, gpio, 1);

	priv->gpio_input |= BIT(gpio);

	return 0;
}

static int cp210x_gpio_direction_output(struct gpio_chip *gc, unsigned int gpio,
					int value)
{
	struct usb_serial *serial = gpiochip_get_data(gc);
	struct cp210x_serial_private *priv = usb_get_serial_data(serial);

	priv->gpio_input &= ~BIT(gpio);
	cp210x_gpio_set(gc, gpio, value);

	return 0;
}

static int cp210x_gpio_set_config(struct gpio_chip *gc, unsigned int gpio,
				  unsigned long config)
{
	struct usb_serial *serial = gpiochip_get_data(gc);
	struct cp210x_serial_private *priv = usb_get_serial_data(serial);
	enum pin_config_param param = pinconf_to_config_param(config);

	/* Succeed only if in correct mode (this can't be set at runtime) */
	if ((param == PIN_CONFIG_DRIVE_PUSH_PULL) &&
	    (priv->gpio_pushpull & BIT(gpio)))
		return 0;

	if ((param == PIN_CONFIG_DRIVE_OPEN_DRAIN) &&
	    !(priv->gpio_pushpull & BIT(gpio)))
		return 0;

	return -ENOTSUPP;
}

static int cp210x_gpio_init_valid_mask(struct gpio_chip *gc,
		unsigned long *valid_mask, unsigned int ngpios)
{
	struct usb_serial *serial = gpiochip_get_data(gc);
	struct cp210x_serial_private *priv = usb_get_serial_data(serial);
	struct device *dev = &serial->interface->dev;
	unsigned long altfunc_mask = priv->gpio_altfunc;

	bitmap_complement(valid_mask, &altfunc_mask, ngpios);

	if (bitmap_empty(valid_mask, ngpios))
		dev_dbg(dev, "no pin configured for GPIO\n");
	else
		dev_dbg(dev, "GPIO.%*pbl configured for GPIO\n", ngpios,
				valid_mask);
	return 0;
}

/*
 * This function is for configuring GPIO using shared pins, where other signals
 * are made unavailable by configuring the use of GPIO. This is believed to be
 * only applicable to the cp2105 at this point, the other devices supported by
 * this driver that provide GPIO do so in a way that does not impact other
 * signals and are thus expected to have very different initialisation.
 */
static int cp2105_gpioconf_init(struct usb_serial *serial)
{
	struct cp210x_serial_private *priv = usb_get_serial_data(serial);
	struct cp210x_pin_mode mode;
	struct cp210x_dual_port_config config;
	u8 intf_num = cp210x_interface_num(serial);
	u8 iface_config;
	int result;

	result = cp210x_read_vendor_block(serial, REQTYPE_DEVICE_TO_HOST,
					  CP210X_GET_DEVICEMODE, &mode,
					  sizeof(mode));
	if (result < 0)
		return result;

	result = cp210x_read_vendor_block(serial, REQTYPE_DEVICE_TO_HOST,
					  CP210X_GET_PORTCONFIG, &config,
					  sizeof(config));
	if (result < 0)
		return result;

	/*  2 banks of GPIO - One for the pins taken from each serial port */
	if (intf_num == 0) {
		if (mode.eci == CP210X_PIN_MODE_MODEM) {
			/* mark all GPIOs of this interface as reserved */
			priv->gpio_altfunc = 0xff;
			return 0;
		}

		iface_config = config.eci_cfg;
		priv->gpio_pushpull = (u8)((le16_to_cpu(config.gpio_mode) &
						CP210X_ECI_GPIO_MODE_MASK) >>
						CP210X_ECI_GPIO_MODE_OFFSET);
		priv->gc.ngpio = 2;
	} else if (intf_num == 1) {
		if (mode.sci == CP210X_PIN_MODE_MODEM) {
			/* mark all GPIOs of this interface as reserved */
			priv->gpio_altfunc = 0xff;
			return 0;
		}

		iface_config = config.sci_cfg;
		priv->gpio_pushpull = (u8)((le16_to_cpu(config.gpio_mode) &
						CP210X_SCI_GPIO_MODE_MASK) >>
						CP210X_SCI_GPIO_MODE_OFFSET);
		priv->gc.ngpio = 3;
	} else {
		return -ENODEV;
	}

	/* mark all pins which are not in GPIO mode */
	if (iface_config & CP2105_GPIO0_TXLED_MODE)	/* GPIO 0 */
		priv->gpio_altfunc |= BIT(0);
	if (iface_config & (CP2105_GPIO1_RXLED_MODE |	/* GPIO 1 */
			CP2105_GPIO1_RS485_MODE))
		priv->gpio_altfunc |= BIT(1);

	/* driver implementation for CP2105 only supports outputs */
	priv->gpio_input = 0;

	return 0;
}

static int cp2104_gpioconf_init(struct usb_serial *serial)
{
	struct cp210x_serial_private *priv = usb_get_serial_data(serial);
	struct cp210x_single_port_config config;
	u8 iface_config;
	u8 gpio_latch;
	int result;
	u8 i;

	result = cp210x_read_vendor_block(serial, REQTYPE_DEVICE_TO_HOST,
					  CP210X_GET_PORTCONFIG, &config,
					  sizeof(config));
	if (result < 0)
		return result;

	priv->gc.ngpio = 4;

	iface_config = config.device_cfg;
	priv->gpio_pushpull = (u8)((le16_to_cpu(config.gpio_mode) &
					CP210X_GPIO_MODE_MASK) >>
					CP210X_GPIO_MODE_OFFSET);
	gpio_latch = (u8)((le16_to_cpu(config.reset_state) &
					CP210X_GPIO_MODE_MASK) >>
					CP210X_GPIO_MODE_OFFSET);

	/* mark all pins which are not in GPIO mode */
	if (iface_config & CP2104_GPIO0_TXLED_MODE)	/* GPIO 0 */
		priv->gpio_altfunc |= BIT(0);
	if (iface_config & CP2104_GPIO1_RXLED_MODE)	/* GPIO 1 */
		priv->gpio_altfunc |= BIT(1);
	if (iface_config & CP2104_GPIO2_RS485_MODE)	/* GPIO 2 */
		priv->gpio_altfunc |= BIT(2);

	/*
	 * Like CP2102N, CP2104 has also no strict input and output pin
	 * modes.
	 * Do the same input mode emulation as CP2102N.
	 */
	for (i = 0; i < priv->gc.ngpio; ++i) {
		/*
		 * Set direction to "input" iff pin is open-drain and reset
		 * value is 1.
		 */
		if (!(priv->gpio_pushpull & BIT(i)) && (gpio_latch & BIT(i)))
			priv->gpio_input |= BIT(i);
	}

	return 0;
}

static int cp2108_gpio_init(struct usb_serial *serial)
{
	struct cp210x_serial_private *priv = usb_get_serial_data(serial);
	struct cp210x_quad_port_config config;
	u16 gpio_latch;
	int result;
	u8 i;

	result = cp210x_read_vendor_block(serial, REQTYPE_DEVICE_TO_HOST,
					  CP210X_GET_PORTCONFIG, &config,
					  sizeof(config));
	if (result < 0)
		return result;

	priv->gc.ngpio = 16;
	priv->gpio_pushpull = le16_to_cpu(config.reset_state.gpio_mode_pb1);
	gpio_latch = le16_to_cpu(config.reset_state.gpio_latch_pb1);

	/*
	 * Mark all pins which are not in GPIO mode.
	 *
	 * Refer to table 9.1 "GPIO Mode alternate Functions" in the datasheet:
	 * https://www.silabs.com/documents/public/data-sheets/cp2108-datasheet.pdf
	 *
	 * Alternate functions of GPIO0 to GPIO3 are determine by enhancedfxn_ifc[0]
	 * and the similarly for the other pins; enhancedfxn_ifc[1]: GPIO4 to GPIO7,
	 * enhancedfxn_ifc[2]: GPIO8 to GPIO11, enhancedfxn_ifc[3]: GPIO12 to GPIO15.
	 */
	for (i = 0; i < 4; i++) {
		if (config.enhancedfxn_ifc[i] & CP2108_EF_IFC_GPIO_TXLED)
			priv->gpio_altfunc |= BIT(i * 4);
		if (config.enhancedfxn_ifc[i] & CP2108_EF_IFC_GPIO_RXLED)
			priv->gpio_altfunc |= BIT((i * 4) + 1);
		if (config.enhancedfxn_ifc[i] & CP2108_EF_IFC_GPIO_RS485)
			priv->gpio_altfunc |= BIT((i * 4) + 2);
		if (config.enhancedfxn_ifc[i] & CP2108_EF_IFC_GPIO_CLOCK)
			priv->gpio_altfunc |= BIT((i * 4) + 3);
	}

	/*
	 * Like CP2102N, CP2108 has also no strict input and output pin
	 * modes. Do the same input mode emulation as CP2102N.
	 */
	for (i = 0; i < priv->gc.ngpio; ++i) {
		/*
		 * Set direction to "input" iff pin is open-drain and reset
		 * value is 1.
		 */
		if (!(priv->gpio_pushpull & BIT(i)) && (gpio_latch & BIT(i)))
			priv->gpio_input |= BIT(i);
	}

	return 0;
}

static int cp2102n_gpioconf_init(struct usb_serial *serial)
{
	struct cp210x_serial_private *priv = usb_get_serial_data(serial);
	const u16 config_size = 0x02a6;
	u8 gpio_rst_latch;
	u8 config_version;
	u8 gpio_pushpull;
	u8 *config_buf;
	u8 gpio_latch;
	u8 gpio_ctrl;
	int result;
	u8 i;

	/*
	 * Retrieve device configuration from the device.
	 * The array received contains all customization settings done at the
	 * factory/manufacturer. Format of the array is documented at the
	 * time of writing at:
	 * https://www.silabs.com/community/interface/knowledge-base.entry.html/2017/03/31/cp2102n_setconfig-xsfa
	 */
	config_buf = kmalloc(config_size, GFP_KERNEL);
	if (!config_buf)
		return -ENOMEM;

	result = cp210x_read_vendor_block(serial,
					  REQTYPE_DEVICE_TO_HOST,
					  CP210X_READ_2NCONFIG,
					  config_buf,
					  config_size);
	if (result < 0) {
		kfree(config_buf);
		return result;
	}

	config_version = config_buf[CP210X_2NCONFIG_CONFIG_VERSION_IDX];
	gpio_pushpull = config_buf[CP210X_2NCONFIG_GPIO_MODE_IDX];
	gpio_ctrl = config_buf[CP210X_2NCONFIG_GPIO_CONTROL_IDX];
	gpio_rst_latch = config_buf[CP210X_2NCONFIG_GPIO_RSTLATCH_IDX];

	kfree(config_buf);

	/* Make sure this is a config format we understand. */
	if (config_version != 0x01)
		return -ENOTSUPP;

	priv->gc.ngpio = 4;

	/*
	 * Get default pin states after reset. Needed so we can determine
	 * the direction of an open-drain pin.
	 */
	gpio_latch = (gpio_rst_latch >> 3) & 0x0f;

	/* 0 indicates open-drain mode, 1 is push-pull */
	priv->gpio_pushpull = (gpio_pushpull >> 3) & 0x0f;

	/* 0 indicates GPIO mode, 1 is alternate function */
	if (priv->partnum == CP210X_PARTNUM_CP2102N_QFN20) {
		/* QFN20 is special... */
		if (gpio_ctrl & CP2102N_QFN20_GPIO0_CLK_MODE)   /* GPIO 0 */
			priv->gpio_altfunc |= BIT(0);
		if (gpio_ctrl & CP2102N_QFN20_GPIO1_RS485_MODE) /* GPIO 1 */
			priv->gpio_altfunc |= BIT(1);
		if (gpio_ctrl & CP2102N_QFN20_GPIO2_TXLED_MODE) /* GPIO 2 */
			priv->gpio_altfunc |= BIT(2);
		if (gpio_ctrl & CP2102N_QFN20_GPIO3_RXLED_MODE) /* GPIO 3 */
			priv->gpio_altfunc |= BIT(3);
	} else {
		priv->gpio_altfunc = (gpio_ctrl >> 2) & 0x0f;
	}

	if (priv->partnum == CP210X_PARTNUM_CP2102N_QFN28) {
		/*
		 * For the QFN28 package, GPIO4-6 are controlled by
		 * the low three bits of the mode/latch fields.
		 * Contrary to the document linked above, the bits for
		 * the SUSPEND pins are elsewhere.  No alternate
		 * function is available for these pins.
		 */
		priv->gc.ngpio = 7;
		gpio_latch |= (gpio_rst_latch & 7) << 4;
		priv->gpio_pushpull |= (gpio_pushpull & 7) << 4;
	}

	/*
	 * The CP2102N does not strictly has input and output pin modes,
	 * it only knows open-drain and push-pull modes which is set at
	 * factory. An open-drain pin can function both as an
	 * input or an output. We emulate input mode for open-drain pins
	 * by making sure they are not driven low, and we do not allow
	 * push-pull pins to be set as an input.
	 */
	for (i = 0; i < priv->gc.ngpio; ++i) {
		/*
		 * Set direction to "input" iff pin is open-drain and reset
		 * value is 1.
		 */
		if (!(priv->gpio_pushpull & BIT(i)) && (gpio_latch & BIT(i)))
			priv->gpio_input |= BIT(i);
	}

	return 0;
}

static int cp210x_gpio_init(struct usb_serial *serial)
{
	struct cp210x_serial_private *priv = usb_get_serial_data(serial);
	int result;

	switch (priv->partnum) {
	case CP210X_PARTNUM_CP2104:
		result = cp2104_gpioconf_init(serial);
		break;
	case CP210X_PARTNUM_CP2105:
		result = cp2105_gpioconf_init(serial);
		break;
	case CP210X_PARTNUM_CP2108:
		/*
		 * The GPIOs are not tied to any specific port so only register
		 * once for interface 0.
		 */
		if (cp210x_interface_num(serial) != 0)
			return 0;
		result = cp2108_gpio_init(serial);
		break;
	case CP210X_PARTNUM_CP2102N_QFN28:
	case CP210X_PARTNUM_CP2102N_QFN24:
	case CP210X_PARTNUM_CP2102N_QFN20:
		result = cp2102n_gpioconf_init(serial);
		break;
	default:
		return 0;
	}

	if (result < 0)
		return result;

	priv->gc.label = "cp210x";
	priv->gc.get_direction = cp210x_gpio_direction_get;
	priv->gc.direction_input = cp210x_gpio_direction_input;
	priv->gc.direction_output = cp210x_gpio_direction_output;
	priv->gc.get = cp210x_gpio_get;
	priv->gc.set = cp210x_gpio_set;
	priv->gc.set_config = cp210x_gpio_set_config;
	priv->gc.init_valid_mask = cp210x_gpio_init_valid_mask;
	priv->gc.owner = THIS_MODULE;
	priv->gc.parent = &serial->interface->dev;
	priv->gc.base = -1;
	priv->gc.can_sleep = true;

	result = gpiochip_add_data(&priv->gc, serial);
	if (!result)
		priv->gpio_registered = true;

	return result;
}

static void cp210x_gpio_remove(struct usb_serial *serial)
{
	struct cp210x_serial_private *priv = usb_get_serial_data(serial);

	if (priv->gpio_registered) {
		gpiochip_remove(&priv->gc);
		priv->gpio_registered = false;
	}
}

#else

static int cp210x_gpio_init(struct usb_serial *serial)
{
	return 0;
}

static void cp210x_gpio_remove(struct usb_serial *serial)
{
	/* Nothing to do */
}

#endif

static int cp210x_port_probe(struct usb_serial_port *port)
{
	struct usb_serial *serial = port->serial;
	struct cp210x_port_private *port_priv;

	port_priv = kzalloc(sizeof(*port_priv), GFP_KERNEL);
	if (!port_priv)
		return -ENOMEM;

	port_priv->bInterfaceNumber = cp210x_interface_num(serial);
	mutex_init(&port_priv->mutex);

	usb_set_serial_port_data(port, port_priv);

	return 0;
}

static void cp210x_port_remove(struct usb_serial_port *port)
{
	struct cp210x_port_private *port_priv;

	port_priv = usb_get_serial_port_data(port);
	kfree(port_priv);
}

static void cp210x_init_max_speed(struct usb_serial *serial)
{
	struct cp210x_serial_private *priv = usb_get_serial_data(serial);
	bool use_actual_rate = false;
	speed_t min = 300;
	speed_t max;

	switch (priv->partnum) {
	case CP210X_PARTNUM_CP2101:
		max = 921600;
		break;
	case CP210X_PARTNUM_CP2102:
	case CP210X_PARTNUM_CP2103:
		max = 1000000;
		break;
	case CP210X_PARTNUM_CP2104:
		use_actual_rate = true;
		max = 2000000;
		break;
	case CP210X_PARTNUM_CP2108:
		max = 2000000;
		break;
	case CP210X_PARTNUM_CP2105:
		if (cp210x_interface_num(serial) == 0) {
			use_actual_rate = true;
			max = 2000000;	/* ECI */
		} else {
			min = 2400;
			max = 921600;	/* SCI */
		}
		break;
	case CP210X_PARTNUM_CP2102N_QFN28:
	case CP210X_PARTNUM_CP2102N_QFN24:
	case CP210X_PARTNUM_CP2102N_QFN20:
		use_actual_rate = true;
		max = 3000000;
		break;
	default:
		max = 2000000;
		break;
	}

	priv->min_speed = min;
	priv->max_speed = max;
	priv->use_actual_rate = use_actual_rate;
}

static void cp2102_determine_quirks(struct usb_serial *serial)
{
	struct cp210x_serial_private *priv = usb_get_serial_data(serial);
	u8 *buf;
	int ret;

	buf = kmalloc(2, GFP_KERNEL);
	if (!buf)
		return;
	/*
	 * Some (possibly counterfeit) CP2102 do not support event-insertion
	 * mode and respond differently to malformed vendor requests.
	 * Specifically, they return one instead of two bytes when sent a
	 * two-byte part-number request.
	 */
	ret = usb_control_msg(serial->dev, usb_rcvctrlpipe(serial->dev, 0),
			CP210X_VENDOR_SPECIFIC, REQTYPE_DEVICE_TO_HOST,
			CP210X_GET_PARTNUM, 0, buf, 2, USB_CTRL_GET_TIMEOUT);
	if (ret == 1) {
		dev_dbg(&serial->interface->dev,
				"device does not support event-insertion mode\n");
		priv->no_event_mode = true;
	}

	kfree(buf);
}

static int cp210x_get_fw_version(struct usb_serial *serial, u16 value)
{
	struct cp210x_serial_private *priv = usb_get_serial_data(serial);
	u8 ver[3];
	int ret;

	ret = cp210x_read_vendor_block(serial, REQTYPE_DEVICE_TO_HOST, value,
			ver, sizeof(ver));
	if (ret)
		return ret;

	dev_dbg(&serial->interface->dev, "%s - %d.%d.%d\n", __func__,
			ver[0], ver[1], ver[2]);

	priv->fw_version = ver[0] << 16 | ver[1] << 8 | ver[2];

	return 0;
}

static void cp210x_determine_type(struct usb_serial *serial)
{
	struct cp210x_serial_private *priv = usb_get_serial_data(serial);
	int ret;

	ret = cp210x_read_vendor_block(serial, REQTYPE_DEVICE_TO_HOST,
			CP210X_GET_PARTNUM, &priv->partnum,
			sizeof(priv->partnum));
	if (ret < 0) {
		dev_warn(&serial->interface->dev,
				"querying part number failed\n");
		priv->partnum = CP210X_PARTNUM_UNKNOWN;
		return;
	}

	dev_dbg(&serial->interface->dev, "partnum = 0x%02x\n", priv->partnum);

	switch (priv->partnum) {
	case CP210X_PARTNUM_CP2102:
		cp2102_determine_quirks(serial);
		break;
<<<<<<< HEAD
=======
	case CP210X_PARTNUM_CP2105:
	case CP210X_PARTNUM_CP2108:
		cp210x_get_fw_version(serial, CP210X_GET_FW_VER);
		break;
>>>>>>> c5ffbcff
	case CP210X_PARTNUM_CP2102N_QFN28:
	case CP210X_PARTNUM_CP2102N_QFN24:
	case CP210X_PARTNUM_CP2102N_QFN20:
		ret = cp210x_get_fw_version(serial, CP210X_GET_FW_VER_2N);
		if (ret)
			break;
		if (priv->fw_version <= 0x10004)
			priv->no_flow_control = true;
		break;
	default:
		break;
	}
}

static int cp210x_attach(struct usb_serial *serial)
{
	int result;
	struct cp210x_serial_private *priv;

	priv = kzalloc(sizeof(*priv), GFP_KERNEL);
	if (!priv)
		return -ENOMEM;

	usb_set_serial_data(serial, priv);

	cp210x_determine_type(serial);
	cp210x_init_max_speed(serial);

	result = cp210x_gpio_init(serial);
	if (result < 0) {
		dev_err(&serial->interface->dev, "GPIO initialisation failed: %d\n",
				result);
	}

	return 0;
}

static void cp210x_disconnect(struct usb_serial *serial)
{
	cp210x_gpio_remove(serial);
}

static void cp210x_release(struct usb_serial *serial)
{
	struct cp210x_serial_private *priv = usb_get_serial_data(serial);

	cp210x_gpio_remove(serial);

	kfree(priv);
}

module_usb_serial_driver(serial_drivers, id_table);

MODULE_DESCRIPTION(DRIVER_DESC);
MODULE_LICENSE("GPL v2");<|MERGE_RESOLUTION|>--- conflicted
+++ resolved
@@ -2147,13 +2147,10 @@
 	case CP210X_PARTNUM_CP2102:
 		cp2102_determine_quirks(serial);
 		break;
-<<<<<<< HEAD
-=======
 	case CP210X_PARTNUM_CP2105:
 	case CP210X_PARTNUM_CP2108:
 		cp210x_get_fw_version(serial, CP210X_GET_FW_VER);
 		break;
->>>>>>> c5ffbcff
 	case CP210X_PARTNUM_CP2102N_QFN28:
 	case CP210X_PARTNUM_CP2102N_QFN24:
 	case CP210X_PARTNUM_CP2102N_QFN20:
