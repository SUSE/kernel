--- conflicted
+++ resolved
@@ -2119,11 +2119,8 @@
 		return;
 	}
 
-<<<<<<< HEAD
-=======
 	dev_dbg(&serial->interface->dev, "partnum = 0x%02x\n", priv->partnum);
 
->>>>>>> eb3cdb58
 	switch (priv->partnum) {
 	case CP210X_PARTNUM_CP2102:
 		cp2102_determine_quirks(serial);
