--- conflicted
+++ resolved
@@ -92,17 +92,6 @@
 	priv->writebuf = kzalloc(256, GFP_KERNEL);
 	if (!priv->writebuf) {
 		kfree(priv->buf);
-<<<<<<< HEAD
-		kfree(priv);
-		return -ENOMEM;
-	}
-
-	priv->dbgbuf = kzalloc(256, GFP_KERNEL);
-	if (!priv->dbgbuf) {
-		kfree(priv->writebuf);
-		kfree(priv->buf);
-=======
->>>>>>> 35681f62
 		kfree(priv);
 		return -ENOMEM;
 	}
@@ -115,10 +104,6 @@
 
 	ret = iuu_create_sysfs_attrs(port);
 	if (ret) {
-<<<<<<< HEAD
-		kfree(priv->dbgbuf);
-=======
->>>>>>> 35681f62
 		kfree(priv->writebuf);
 		kfree(priv->buf);
 		kfree(priv);
@@ -133,10 +118,6 @@
 	struct iuu_private *priv = usb_get_serial_port_data(port);
 
 	iuu_remove_sysfs_attrs(port);
-<<<<<<< HEAD
-	kfree(priv->dbgbuf);
-=======
->>>>>>> 35681f62
 	kfree(priv->writebuf);
 	kfree(priv->buf);
 	kfree(priv);
