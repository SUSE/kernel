--- conflicted
+++ resolved
@@ -14,11 +14,7 @@
 #include <linux/sched/signal.h>
 #include <linux/sizes.h>
 #include <linux/slab.h>
-<<<<<<< HEAD
-#include <linux/module.h>
-=======
 #include <linux/string_helpers.h>
->>>>>>> eb3cdb58
 
 #include "tb.h"
 
@@ -657,11 +653,7 @@
 	if (ret)
 		return ret;
 
-<<<<<<< HEAD
-	tb_port_dbg(port, "lane %sabled\n", enable ? "en" : "dis");
-=======
 	tb_port_dbg(port, "lane %s\n", str_enabled_disabled(enable));
->>>>>>> eb3cdb58
 	return 0;
 }
 
@@ -3254,11 +3246,6 @@
 	/*
 	 * Actually only needed for Titan Ridge but for simplicity can be
 	 * done for USB4 device too as CLx is re-enabled at resume.
-<<<<<<< HEAD
-	 */
-	if (tb_switch_disable_clx(sw, TB_CL0S))
-		tb_sw_warn(sw, "failed to disable CLx on upstream port\n");
-=======
 	 * CL0s and CL1 are enabled and supported together.
 	 */
 	if (tb_switch_is_clx_enabled(sw, TB_CL1)) {
@@ -3266,7 +3253,6 @@
 			tb_sw_warn(sw, "failed to disable %s on upstream port\n",
 				   tb_switch_clx_name(TB_CL1));
 	}
->>>>>>> eb3cdb58
 
 	err = tb_plug_events_active(sw, false);
 	if (err)
@@ -3488,38 +3474,6 @@
 	return NULL;
 }
 
-<<<<<<< HEAD
-static int __tb_port_pm_secondary_set(struct tb_port *port, bool secondary)
-{
-	u32 phy;
-	int ret;
-
-	ret = tb_port_read(port, &phy, TB_CFG_PORT,
-			   port->cap_phy + LANE_ADP_CS_1, 1);
-	if (ret)
-		return ret;
-
-	if (secondary)
-		phy |= LANE_ADP_CS_1_PMS;
-	else
-		phy &= ~LANE_ADP_CS_1_PMS;
-
-	return tb_port_write(port, &phy, TB_CFG_PORT,
-			     port->cap_phy + LANE_ADP_CS_1, 1);
-}
-
-static int tb_port_pm_secondary_enable(struct tb_port *port)
-{
-	return __tb_port_pm_secondary_set(port, true);
-}
-
-static int tb_port_pm_secondary_disable(struct tb_port *port)
-{
-	return __tb_port_pm_secondary_set(port, false);
-}
-
-=======
->>>>>>> eb3cdb58
 static int tb_switch_pm_secondary_resolve(struct tb_switch *sw)
 {
 	struct tb_switch *parent = tb_switch_parent(sw);
@@ -3538,95 +3492,10 @@
 	return tb_port_pm_secondary_disable(down);
 }
 
-<<<<<<< HEAD
-/* Called for USB4 or Titan Ridge routers only */
-static bool tb_port_clx_supported(struct tb_port *port, enum tb_clx clx)
-{
-	u32 mask, val;
-	bool ret;
-
-	/* Don't enable CLx in case of two single-lane links */
-	if (!port->bonded && port->dual_link_port)
-		return false;
-
-	/* Don't enable CLx in case of inter-domain link */
-	if (port->xdomain)
-		return false;
-
-	if (tb_switch_is_usb4(port->sw)) {
-		if (!usb4_port_clx_supported(port))
-			return false;
-	} else if (!tb_lc_is_clx_supported(port)) {
-		return false;
-	}
-
-	switch (clx) {
-	case TB_CL0S:
-		/* CL0s support requires also CL1 support */
-		mask = LANE_ADP_CS_0_CL0S_SUPPORT | LANE_ADP_CS_0_CL1_SUPPORT;
-		break;
-
-	/* For now we support only CL0s. Not CL1, CL2 */
-	case TB_CL1:
-	case TB_CL2:
-	default:
-		return false;
-	}
-
-	ret = tb_port_read(port, &val, TB_CFG_PORT,
-			   port->cap_phy + LANE_ADP_CS_0, 1);
-	if (ret)
-		return false;
-
-	return !!(val & mask);
-}
-
-static inline bool tb_port_cl0s_supported(struct tb_port *port)
-{
-	return tb_port_clx_supported(port, TB_CL0S);
-}
-
-static int __tb_port_cl0s_set(struct tb_port *port, bool enable)
-{
-	u32 phy, mask;
-	int ret;
-
-	/* To enable CL0s also required to enable CL1 */
-	mask = LANE_ADP_CS_1_CL0S_ENABLE | LANE_ADP_CS_1_CL1_ENABLE;
-	ret = tb_port_read(port, &phy, TB_CFG_PORT,
-			   port->cap_phy + LANE_ADP_CS_1, 1);
-	if (ret)
-		return ret;
-
-	if (enable)
-		phy |= mask;
-	else
-		phy &= ~mask;
-
-	return tb_port_write(port, &phy, TB_CFG_PORT,
-			     port->cap_phy + LANE_ADP_CS_1, 1);
-}
-
-static int tb_port_cl0s_disable(struct tb_port *port)
-{
-	return __tb_port_cl0s_set(port, false);
-}
-
-static int tb_port_cl0s_enable(struct tb_port *port)
-{
-	return __tb_port_cl0s_set(port, true);
-}
-
-static int tb_switch_enable_cl0s(struct tb_switch *sw)
-{
-	struct tb_switch *parent = tb_switch_parent(sw);
-	bool up_cl0s_support, down_cl0s_support;
-=======
 static int __tb_switch_enable_clx(struct tb_switch *sw, enum tb_clx clx)
 {
 	struct tb_switch *parent = tb_switch_parent(sw);
 	bool up_clx_support, down_clx_support;
->>>>>>> eb3cdb58
 	struct tb_port *up, *down;
 	int ret;
 
@@ -3651,26 +3520,6 @@
 	up = tb_upstream_port(sw);
 	down = tb_port_at(tb_route(sw), parent);
 
-<<<<<<< HEAD
-	up_cl0s_support = tb_port_cl0s_supported(up);
-	down_cl0s_support = tb_port_cl0s_supported(down);
-
-	tb_port_dbg(up, "CL0s %ssupported\n",
-		    up_cl0s_support ? "" : "not ");
-	tb_port_dbg(down, "CL0s %ssupported\n",
-		    down_cl0s_support ? "" : "not ");
-
-	if (!up_cl0s_support || !down_cl0s_support)
-		return -EOPNOTSUPP;
-
-	ret = tb_port_cl0s_enable(up);
-	if (ret)
-		return ret;
-
-	ret = tb_port_cl0s_enable(down);
-	if (ret) {
-		tb_port_cl0s_disable(up);
-=======
 	up_clx_support = tb_port_clx_supported(up, clx);
 	down_clx_support = tb_port_clx_supported(down, clx);
 
@@ -3689,22 +3538,11 @@
 	ret = tb_port_clx_enable(down, clx);
 	if (ret) {
 		tb_port_clx_disable(up, clx);
->>>>>>> eb3cdb58
 		return ret;
 	}
 
 	ret = tb_switch_mask_clx_objections(sw);
 	if (ret) {
-<<<<<<< HEAD
-		tb_port_cl0s_disable(up);
-		tb_port_cl0s_disable(down);
-		return ret;
-	}
-
-	sw->clx = TB_CL0S;
-
-	tb_port_dbg(up, "CL0s enabled\n");
-=======
 		tb_port_clx_disable(up, clx);
 		tb_port_clx_disable(down, clx);
 		return ret;
@@ -3713,7 +3551,6 @@
 	sw->clx = clx;
 
 	tb_port_dbg(up, "%s enabled\n", tb_switch_clx_name(clx));
->>>>>>> eb3cdb58
 	return 0;
 }
 
@@ -3727,11 +3564,7 @@
  * to improve performance. CLx is enabled only if both sides of the link
  * support CLx, and if both sides of the link are not configured as two
  * single lane links and only if the link is not inter-domain link. The
-<<<<<<< HEAD
- * complete set of conditions is descibed in CM Guide 1.0 section 8.1.
-=======
  * complete set of conditions is described in CM Guide 1.0 section 8.1.
->>>>>>> eb3cdb58
  *
  * Return: Returns 0 on success or an error code on failure.
  */
@@ -3750,25 +3583,16 @@
 		return 0;
 
 	switch (clx) {
-<<<<<<< HEAD
-	case TB_CL0S:
-		return tb_switch_enable_cl0s(sw);
-=======
 	case TB_CL1:
 		/* CL0s and CL1 are enabled and supported together */
 		return __tb_switch_enable_clx(sw, clx);
->>>>>>> eb3cdb58
 
 	default:
 		return -EOPNOTSUPP;
 	}
 }
 
-<<<<<<< HEAD
-static int tb_switch_disable_cl0s(struct tb_switch *sw)
-=======
 static int __tb_switch_disable_clx(struct tb_switch *sw, enum tb_clx clx)
->>>>>>> eb3cdb58
 {
 	struct tb_switch *parent = tb_switch_parent(sw);
 	struct tb_port *up, *down;
@@ -3790,29 +3614,17 @@
 
 	up = tb_upstream_port(sw);
 	down = tb_port_at(tb_route(sw), parent);
-<<<<<<< HEAD
-	ret = tb_port_cl0s_disable(up);
-	if (ret)
-		return ret;
-
-	ret = tb_port_cl0s_disable(down);
-=======
 	ret = tb_port_clx_disable(up, clx);
 	if (ret)
 		return ret;
 
 	ret = tb_port_clx_disable(down, clx);
->>>>>>> eb3cdb58
 	if (ret)
 		return ret;
 
 	sw->clx = TB_CLX_DISABLE;
 
-<<<<<<< HEAD
-	tb_port_dbg(up, "CL0s disabled\n");
-=======
 	tb_port_dbg(up, "%s disabled\n", tb_switch_clx_name(clx));
->>>>>>> eb3cdb58
 	return 0;
 }
 
@@ -3829,14 +3641,9 @@
 		return 0;
 
 	switch (clx) {
-<<<<<<< HEAD
-	case TB_CL0S:
-		return tb_switch_disable_cl0s(sw);
-=======
 	case TB_CL1:
 		/* CL0s and CL1 are enabled and supported together */
 		return __tb_switch_disable_clx(sw, clx);
->>>>>>> eb3cdb58
 
 	default:
 		return -EOPNOTSUPP;
