--- conflicted
+++ resolved
@@ -17,10 +17,7 @@
 #include "tunnel.h"
 
 #define TB_TIMEOUT		100	/* ms */
-<<<<<<< HEAD
-=======
 #define TB_RELEASE_BW_TIMEOUT	10000	/* ms */
->>>>>>> 2d5404ca
 
 /*
  * Minimum bandwidth (in Mb/s) that is needed in the single transmitter/receiver
@@ -79,115 +76,6 @@
 	bool unplug;
 };
 
-<<<<<<< HEAD
-static void tb_init_bandwidth_groups(struct tb_cm *tcm)
-{
-	int i;
-
-	for (i = 0; i < ARRAY_SIZE(tcm->groups); i++) {
-		struct tb_bandwidth_group *group = &tcm->groups[i];
-
-		group->tb = tcm_to_tb(tcm);
-		group->index = i + 1;
-		INIT_LIST_HEAD(&group->ports);
-	}
-}
-
-static void tb_bandwidth_group_attach_port(struct tb_bandwidth_group *group,
-					   struct tb_port *in)
-{
-	if (!group || WARN_ON(in->group))
-		return;
-
-	in->group = group;
-	list_add_tail(&in->group_list, &group->ports);
-
-	tb_port_dbg(in, "attached to bandwidth group %d\n", group->index);
-}
-
-static struct tb_bandwidth_group *tb_find_free_bandwidth_group(struct tb_cm *tcm)
-{
-	int i;
-
-	for (i = 0; i < ARRAY_SIZE(tcm->groups); i++) {
-		struct tb_bandwidth_group *group = &tcm->groups[i];
-
-		if (list_empty(&group->ports))
-			return group;
-	}
-
-	return NULL;
-}
-
-static struct tb_bandwidth_group *
-tb_attach_bandwidth_group(struct tb_cm *tcm, struct tb_port *in,
-			  struct tb_port *out)
-{
-	struct tb_bandwidth_group *group;
-	struct tb_tunnel *tunnel;
-
-	/*
-	 * Find all DP tunnels that go through all the same USB4 links
-	 * as this one. Because we always setup tunnels the same way we
-	 * can just check for the routers at both ends of the tunnels
-	 * and if they are the same we have a match.
-	 */
-	list_for_each_entry(tunnel, &tcm->tunnel_list, list) {
-		if (!tb_tunnel_is_dp(tunnel))
-			continue;
-
-		if (tunnel->src_port->sw == in->sw &&
-		    tunnel->dst_port->sw == out->sw) {
-			group = tunnel->src_port->group;
-			if (group) {
-				tb_bandwidth_group_attach_port(group, in);
-				return group;
-			}
-		}
-	}
-
-	/* Pick up next available group then */
-	group = tb_find_free_bandwidth_group(tcm);
-	if (group)
-		tb_bandwidth_group_attach_port(group, in);
-	else
-		tb_port_warn(in, "no available bandwidth groups\n");
-
-	return group;
-}
-
-static void tb_discover_bandwidth_group(struct tb_cm *tcm, struct tb_port *in,
-					struct tb_port *out)
-{
-	if (usb4_dp_port_bandwidth_mode_enabled(in)) {
-		int index, i;
-
-		index = usb4_dp_port_group_id(in);
-		for (i = 0; i < ARRAY_SIZE(tcm->groups); i++) {
-			if (tcm->groups[i].index == index) {
-				tb_bandwidth_group_attach_port(&tcm->groups[i], in);
-				return;
-			}
-		}
-	}
-
-	tb_attach_bandwidth_group(tcm, in, out);
-}
-
-static void tb_detach_bandwidth_group(struct tb_port *in)
-{
-	struct tb_bandwidth_group *group = in->group;
-
-	if (group) {
-		in->group = NULL;
-		list_del_init(&in->group_list);
-
-		tb_port_dbg(in, "detached from bandwidth group %d\n", group->index);
-	}
-}
-
-=======
->>>>>>> 2d5404ca
 static void tb_handle_hotplug(struct work_struct *work);
 
 static void tb_queue_hotplug(struct tb *tb, u64 route, u8 port, bool unplug)
@@ -697,13 +585,10 @@
  * Calculates consumed DP bandwidth at @port between path from @src_port
  * to @dst_port. Does not take tunnel starting from @src_port and ending
  * from @src_port into account.
-<<<<<<< HEAD
-=======
  *
  * If there is bandwidth reserved for any of the groups between
  * @src_port and @dst_port (but not yet used) that is also taken into
  * account in the returned consumed bandwidth.
->>>>>>> 2d5404ca
  */
 static int tb_consumed_dp_bandwidth(struct tb *tb,
 				    struct tb_port *src_port,
@@ -712,17 +597,11 @@
 				    int *consumed_up,
 				    int *consumed_down)
 {
-<<<<<<< HEAD
-	struct tb_cm *tcm = tb_priv(tb);
-	struct tb_tunnel *tunnel;
-	int ret;
-=======
 	int group_reserved[MAX_GROUPS] = {};
 	struct tb_cm *tcm = tb_priv(tb);
 	struct tb_tunnel *tunnel;
 	bool downstream;
 	int i, ret;
->>>>>>> 2d5404ca
 
 	*consumed_up = *consumed_down = 0;
 
@@ -731,10 +610,7 @@
 	 * their consumed bandwidth from the available.
 	 */
 	list_for_each_entry(tunnel, &tcm->tunnel_list, list) {
-<<<<<<< HEAD
-=======
 		const struct tb_bandwidth_group *group;
->>>>>>> 2d5404ca
 		int dp_consumed_up, dp_consumed_down;
 
 		if (tb_tunnel_is_invalid(tunnel))
@@ -747,39 +623,6 @@
 			continue;
 
 		/*
-<<<<<<< HEAD
-		 * Ignore the DP tunnel between src_port and dst_port
-		 * because it is the same tunnel and we may be
-		 * re-calculating estimated bandwidth.
-		 */
-		if (tunnel->src_port == src_port &&
-		    tunnel->dst_port == dst_port)
-			continue;
-
-		ret = tb_tunnel_consumed_bandwidth(tunnel, &dp_consumed_up,
-						   &dp_consumed_down);
-		if (ret)
-			return ret;
-
-		*consumed_up += dp_consumed_up;
-		*consumed_down += dp_consumed_down;
-	}
-
-	return 0;
-}
-
-static bool tb_asym_supported(struct tb_port *src_port, struct tb_port *dst_port,
-			      struct tb_port *port)
-{
-	bool downstream = tb_port_path_direction_downstream(src_port, dst_port);
-	enum tb_link_width width;
-
-	if (tb_is_upstream_port(port))
-		width = downstream ? TB_LINK_WIDTH_ASYM_RX : TB_LINK_WIDTH_ASYM_TX;
-	else
-		width = downstream ? TB_LINK_WIDTH_ASYM_TX : TB_LINK_WIDTH_ASYM_RX;
-
-=======
 		 * Calculate what is reserved for groups crossing the
 		 * same ports only once (as that is reserved for all the
 		 * tunnels in the group).
@@ -828,7 +671,6 @@
 	else
 		width = downstream ? TB_LINK_WIDTH_ASYM_TX : TB_LINK_WIDTH_ASYM_RX;
 
->>>>>>> 2d5404ca
 	return tb_port_width_supported(port, width);
 }
 
@@ -854,7 +696,6 @@
 {
 	bool downstream = tb_port_path_direction_downstream(src_port, dst_port);
 	int link_speed, link_width, up_bw, down_bw;
-<<<<<<< HEAD
 
 	/*
 	 * Can include asymmetric, only if it is actually supported by
@@ -863,16 +704,6 @@
 	if (!tb_asym_supported(src_port, dst_port, port))
 		include_asym = false;
 
-=======
-
-	/*
-	 * Can include asymmetric, only if it is actually supported by
-	 * the lane adapter.
-	 */
-	if (!tb_asym_supported(src_port, dst_port, port))
-		include_asym = false;
-
->>>>>>> 2d5404ca
 	if (tb_is_upstream_port(port)) {
 		link_speed = port->sw->link_speed;
 		/*
@@ -941,7 +772,6 @@
 	/* Leave 10% guard band */
 	*max_up = up_bw - up_bw / 10;
 	*max_down = down_bw - down_bw / 10;
-<<<<<<< HEAD
 
 	tb_port_dbg(port, "link maximum bandwidth %d/%d Mb/s\n", *max_up, *max_down);
 	return 0;
@@ -1003,69 +833,6 @@
 		max_up -= consumed_up;
 		max_down -= consumed_down;
 
-=======
-
-	tb_port_dbg(port, "link maximum bandwidth %d/%d Mb/s\n", *max_up, *max_down);
-	return 0;
-}
-
-/**
- * tb_available_bandwidth() - Available bandwidth for tunneling
- * @tb: Domain structure
- * @src_port: Source protocol adapter
- * @dst_port: Destination protocol adapter
- * @available_up: Available bandwidth upstream (Mb/s)
- * @available_down: Available bandwidth downstream (Mb/s)
- * @include_asym: Include bandwidth if the link is switched from
- *		  symmetric to asymmetric
- *
- * Calculates maximum available bandwidth for protocol tunneling between
- * @src_port and @dst_port at the moment. This is minimum of maximum
- * link bandwidth across all links reduced by currently consumed
- * bandwidth on that link.
- *
- * If @include_asym is true then includes also bandwidth that can be
- * added when the links are transitioned into asymmetric (but does not
- * transition the links).
- */
-static int tb_available_bandwidth(struct tb *tb, struct tb_port *src_port,
-				 struct tb_port *dst_port, int *available_up,
-				 int *available_down, bool include_asym)
-{
-	struct tb_port *port;
-	int ret;
-
-	/* Maximum possible bandwidth asymmetric Gen 4 link is 120 Gb/s */
-	*available_up = *available_down = 120000;
-
-	/* Find the minimum available bandwidth over all links */
-	tb_for_each_port_on_path(src_port, dst_port, port) {
-		int max_up, max_down, consumed_up, consumed_down;
-
-		if (!tb_port_is_null(port))
-			continue;
-
-		ret = tb_maximum_bandwidth(tb, src_port, dst_port, port,
-					   &max_up, &max_down, include_asym);
-		if (ret)
-			return ret;
-
-		ret = tb_consumed_usb3_pcie_bandwidth(tb, src_port, dst_port,
-						      port, &consumed_up,
-						      &consumed_down);
-		if (ret)
-			return ret;
-		max_up -= consumed_up;
-		max_down -= consumed_down;
-
-		ret = tb_consumed_dp_bandwidth(tb, src_port, dst_port, port,
-					       &consumed_up, &consumed_down);
-		if (ret)
-			return ret;
-		max_up -= consumed_up;
-		max_down -= consumed_down;
-
->>>>>>> 2d5404ca
 		if (max_up < *available_up)
 			*available_up = max_up;
 		if (max_down < *available_down)
@@ -1342,260 +1109,6 @@
  * @tb: Domain structure
  * @src_port: Source adapter to start the transition
  * @dst_port: Destination adapter
- * @requested_up: New lower bandwidth request upstream (Mb/s)
- * @requested_down: New lower bandwidth request downstream (Mb/s)
- * @keep_asym: Keep asymmetric link if preferred
- *
- * Goes over each link from @src_port to @dst_port and tries to
- * transition the link to symmetric if the currently consumed bandwidth
- * allows and link asymmetric preference is ignored (if @keep_asym is %false).
- */
-static int tb_configure_sym(struct tb *tb, struct tb_port *src_port,
-			    struct tb_port *dst_port, int requested_up,
-			    int requested_down, bool keep_asym)
-{
-	bool clx = false, clx_disabled = false, downstream;
-	struct tb_switch *sw;
-	struct tb_port *up;
-	int ret = 0;
-
-	if (!asym_threshold)
-		return 0;
-
-	downstream = tb_port_path_direction_downstream(src_port, dst_port);
-	/* Pick up router deepest in the hierarchy */
-	if (downstream)
-		sw = dst_port->sw;
-	else
-		sw = src_port->sw;
-
-	tb_for_each_upstream_port_on_path(src_port, dst_port, up) {
-		int consumed_up, consumed_down;
-
-		/* Already symmetric */
-		if (up->sw->link_width <= TB_LINK_WIDTH_DUAL)
-			continue;
-		/* Unplugged, no need to switch */
-		if (up->sw->is_unplugged)
-			continue;
-
-		ret = tb_consumed_dp_bandwidth(tb, src_port, dst_port, up,
-					       &consumed_up, &consumed_down);
-		if (ret)
-			break;
-
-<<<<<<< HEAD
-		if (downstream) {
-			/*
-			 * Downstream so we want the consumed_down < threshold.
-			 * Upstream traffic should be less than 36G (40G
-			 * guard band 10%) as the link was configured asymmetric
-			 * already.
-			 */
-			if (consumed_down + requested_down >= asym_threshold)
-				continue;
-		} else {
-			if (consumed_up + requested_up >= asym_threshold)
-				continue;
-		}
-=======
-	ret = tb_available_bandwidth(tb, down, up, &available_up, &available_down,
-				     false);
-	if (ret)
-		goto err_reclaim;
->>>>>>> 2d5404ca
-
-		if (up->sw->link_width == TB_LINK_WIDTH_DUAL)
-			continue;
-
-		/*
-		 * Here consumed < threshold so we can transition the
-		 * link to symmetric.
-		 *
-		 * However, if the router prefers asymmetric link we
-		 * honor that (unless @keep_asym is %false).
-		 */
-		if (keep_asym &&
-		    up->sw->preferred_link_width > TB_LINK_WIDTH_DUAL) {
-			tb_sw_dbg(up->sw, "keeping preferred asymmetric link\n");
-			continue;
-		}
-
-		/* Disable CL states before doing any transitions */
-		if (!clx_disabled) {
-			clx = tb_disable_clx(sw);
-			clx_disabled = true;
-		}
-
-		tb_sw_dbg(up->sw, "configuring symmetric link\n");
-
-		ret = tb_switch_set_link_width(up->sw, TB_LINK_WIDTH_DUAL);
-		if (ret) {
-			tb_sw_warn(up->sw, "failed to set link width\n");
-			break;
-		}
-	}
-
-	/* Re-enable CL states if they were previosly enabled */
-	if (clx)
-		tb_enable_clx(sw);
-
-	return ret;
-}
-
-static void tb_configure_link(struct tb_port *down, struct tb_port *up,
-			      struct tb_switch *sw)
-{
-	struct tb *tb = sw->tb;
-
-	/* Link the routers using both links if available */
-	down->remote = up;
-	up->remote = down;
-	if (down->dual_link_port && up->dual_link_port) {
-		down->dual_link_port->remote = up->dual_link_port;
-		up->dual_link_port->remote = down->dual_link_port;
-	}
-
-	/*
-	 * Enable lane bonding if the link is currently two single lane
-	 * links.
-	 */
-	if (sw->link_width < TB_LINK_WIDTH_DUAL)
-		tb_switch_set_link_width(sw, TB_LINK_WIDTH_DUAL);
-
-	/*
-	 * Device router that comes up as symmetric link is
-	 * connected deeper in the hierarchy, we transition the links
-	 * above into symmetric if bandwidth allows.
-	 */
-	if (tb_switch_depth(sw) > 1 &&
-	    tb_port_get_link_generation(up) >= 4 &&
-	    up->sw->link_width == TB_LINK_WIDTH_DUAL) {
-		struct tb_port *host_port;
-
-		host_port = tb_port_at(tb_route(sw), tb->root_switch);
-		tb_configure_sym(tb, host_port, up, 0, 0, false);
-	}
-
-	/* Set the link configured */
-	tb_switch_configure_link(sw);
-}
-
-/**
- * tb_configure_asym() - Transition links to asymmetric if needed
- * @tb: Domain structure
- * @src_port: Source adapter to start the transition
- * @dst_port: Destination adapter
- * @requested_up: Additional bandwidth (Mb/s) required upstream
- * @requested_down: Additional bandwidth (Mb/s) required downstream
- *
- * Transition links between @src_port and @dst_port into asymmetric, with
- * three lanes in the direction from @src_port towards @dst_port and one lane
- * in the opposite direction, if the bandwidth requirements
- * (requested + currently consumed) on that link exceed @asym_threshold.
- *
- * Must be called with available >= requested over all links.
- */
-static int tb_configure_asym(struct tb *tb, struct tb_port *src_port,
-			     struct tb_port *dst_port, int requested_up,
-			     int requested_down)
-{
-	bool clx = false, clx_disabled = false, downstream;
-	struct tb_switch *sw;
-	struct tb_port *up;
-	int ret = 0;
-
-	if (!asym_threshold)
-		return 0;
-
-	downstream = tb_port_path_direction_downstream(src_port, dst_port);
-	/* Pick up router deepest in the hierarchy */
-	if (downstream)
-		sw = dst_port->sw;
-	else
-		sw = src_port->sw;
-
-	tb_for_each_upstream_port_on_path(src_port, dst_port, up) {
-		struct tb_port *down = tb_switch_downstream_port(up->sw);
-		enum tb_link_width width_up, width_down;
-		int consumed_up, consumed_down;
-
-		ret = tb_consumed_dp_bandwidth(tb, src_port, dst_port, up,
-					       &consumed_up, &consumed_down);
-		if (ret)
-			break;
-
-		if (downstream) {
-			/*
-			 * Downstream so make sure upstream is within the 36G
-			 * (40G - guard band 10%), and the requested is above
-			 * what the threshold is.
-			 */
-			if (consumed_up + requested_up >= TB_ASYM_MIN) {
-				ret = -ENOBUFS;
-				break;
-			}
-			/* Does consumed + requested exceed the threshold */
-			if (consumed_down + requested_down < asym_threshold)
-				continue;
-
-			width_up = TB_LINK_WIDTH_ASYM_RX;
-			width_down = TB_LINK_WIDTH_ASYM_TX;
-		} else {
-			/* Upstream, the opposite of above */
-			if (consumed_down + requested_down >= TB_ASYM_MIN) {
-				ret = -ENOBUFS;
-				break;
-			}
-			if (consumed_up + requested_up < asym_threshold)
-				continue;
-
-			width_up = TB_LINK_WIDTH_ASYM_TX;
-			width_down = TB_LINK_WIDTH_ASYM_RX;
-		}
-
-		if (up->sw->link_width == width_up)
-			continue;
-
-		if (!tb_port_width_supported(up, width_up) ||
-		    !tb_port_width_supported(down, width_down))
-			continue;
-
-		/*
-		 * Disable CL states before doing any transitions. We
-		 * delayed it until now that we know there is a real
-		 * transition taking place.
-		 */
-		if (!clx_disabled) {
-			clx = tb_disable_clx(sw);
-			clx_disabled = true;
-		}
-
-		tb_sw_dbg(up->sw, "configuring asymmetric link\n");
-
-		/*
-		 * Here requested + consumed > threshold so we need to
-		 * transtion the link into asymmetric now.
-		 */
-		ret = tb_switch_set_link_width(up->sw, width_up);
-		if (ret) {
-			tb_sw_warn(up->sw, "failed to set link width\n");
-			break;
-		}
-	}
-
-	/* Re-enable CL states if they were previosly enabled */
-	if (clx)
-		tb_enable_clx(sw);
-
-	return ret;
-}
-
-/**
- * tb_configure_sym() - Transition links to symmetric if possible
- * @tb: Domain structure
- * @src_port: Source adapter to start the transition
- * @dst_port: Destination adapter
  * @keep_asym: Keep asymmetric link if preferred
  *
  * Goes over each link from @src_port to @dst_port and tries to
@@ -2194,11 +1707,7 @@
 		 * If bandwidth on a link is < asym_threshold
 		 * transition the link to symmetric.
 		 */
-<<<<<<< HEAD
-		tb_configure_sym(tb, src_port, dst_port, 0, 0, true);
-=======
 		tb_configure_sym(tb, src_port, dst_port, true);
->>>>>>> 2d5404ca
 		/* Now we can allow the domain to runtime suspend again */
 		pm_runtime_mark_last_busy(&dst_port->sw->dev);
 		pm_runtime_put_autosuspend(&dst_port->sw->dev);
@@ -2291,107 +1800,6 @@
 			index = !phy_port ? 8 : 9;
 		else
 			goto out;
-<<<<<<< HEAD
-
-		/* Validate the hard-coding */
-		if (WARN_ON(index > sw->config.max_port_number))
-			goto out;
-
-		down = &sw->ports[index];
-	}
-
-	if (down) {
-		if (WARN_ON(!tb_port_is_pcie_down(down)))
-			goto out;
-		if (tb_pci_port_is_enabled(down))
-			goto out;
-
-		return down;
-	}
-
-out:
-	return tb_find_unused_port(sw, TB_TYPE_PCIE_DOWN);
-}
-
-static void
-tb_recalc_estimated_bandwidth_for_group(struct tb_bandwidth_group *group)
-{
-	struct tb_tunnel *first_tunnel;
-	struct tb *tb = group->tb;
-	struct tb_port *in;
-	int ret;
-
-	tb_dbg(tb, "re-calculating bandwidth estimation for group %u\n",
-	       group->index);
-
-	first_tunnel = NULL;
-	list_for_each_entry(in, &group->ports, group_list) {
-		int estimated_bw, estimated_up, estimated_down;
-		struct tb_tunnel *tunnel;
-		struct tb_port *out;
-
-		if (!usb4_dp_port_bandwidth_mode_enabled(in))
-			continue;
-
-		tunnel = tb_find_tunnel(tb, TB_TUNNEL_DP, in, NULL);
-		if (WARN_ON(!tunnel))
-			break;
-
-		if (!first_tunnel) {
-			/*
-			 * Since USB3 bandwidth is shared by all DP
-			 * tunnels under the host router USB4 port, even
-			 * if they do not begin from the host router, we
-			 * can release USB3 bandwidth just once and not
-			 * for each tunnel separately.
-			 */
-			first_tunnel = tunnel;
-			ret = tb_release_unused_usb3_bandwidth(tb,
-				first_tunnel->src_port, first_tunnel->dst_port);
-			if (ret) {
-				tb_tunnel_warn(tunnel,
-					"failed to release unused bandwidth\n");
-				break;
-			}
-		}
-
-		out = tunnel->dst_port;
-		ret = tb_available_bandwidth(tb, in, out, &estimated_up,
-					     &estimated_down, true);
-		if (ret) {
-			tb_tunnel_warn(tunnel,
-				"failed to re-calculate estimated bandwidth\n");
-			break;
-		}
-
-		/*
-		 * Estimated bandwidth includes:
-		 *  - already allocated bandwidth for the DP tunnel
-		 *  - available bandwidth along the path
-		 *  - bandwidth allocated for USB 3.x but not used.
-		 */
-		tb_tunnel_dbg(tunnel,
-			      "re-calculated estimated bandwidth %u/%u Mb/s\n",
-			      estimated_up, estimated_down);
-
-		if (tb_port_path_direction_downstream(in, out))
-			estimated_bw = estimated_down;
-		else
-			estimated_bw = estimated_up;
-
-		if (usb4_dp_port_set_estimated_bandwidth(in, estimated_bw))
-			tb_tunnel_warn(tunnel,
-				       "failed to update estimated bandwidth\n");
-	}
-
-	if (first_tunnel)
-		tb_reclaim_usb3_bandwidth(tb, first_tunnel->src_port,
-					  first_tunnel->dst_port);
-
-	tb_dbg(tb, "bandwidth estimation for group %u done\n", group->index);
-}
-=======
->>>>>>> 2d5404ca
 
 		/* Validate the hard-coding */
 		if (WARN_ON(index > sw->config.max_port_number))
@@ -2606,8 +2014,6 @@
 
 	if (!in)
 		tb_dbg(tb, "no suitable DP IN adapter available, not tunneling\n");
-<<<<<<< HEAD
-=======
 }
 
 static void tb_enter_redrive(struct tb_port *port)
@@ -2651,7 +2057,6 @@
 		pm_runtime_put(&sw->dev);
 		tb_port_dbg(port, "exit redrive mode\n");
 	}
->>>>>>> 2d5404ca
 }
 
 static void tb_dp_resource_unavailable(struct tb *tb, struct tb_port *port)
@@ -3077,12 +2482,8 @@
 			      "bandwidth request too high (%d/%d Mb/s > %d/%d Mb/s)\n",
 			      requested_up_corrected, requested_down_corrected,
 			      max_up_rounded, max_down_rounded);
-<<<<<<< HEAD
-		return -ENOBUFS;
-=======
 		ret = -ENOBUFS;
 		goto fail;
->>>>>>> 2d5404ca
 	}
 
 	downstream = tb_tunnel_direction_downstream(tunnel);
@@ -3090,21 +2491,6 @@
 
 	if ((*requested_up >= 0 && requested_up_corrected <= allocated_up) ||
 	    (*requested_down >= 0 && requested_down_corrected <= allocated_down)) {
-<<<<<<< HEAD
-		/*
-		 * If bandwidth on a link is < asym_threshold transition
-		 * the link to symmetric.
-		 */
-		tb_configure_sym(tb, in, out, *requested_up, *requested_down, true);
-		/*
-		 * If requested bandwidth is less or equal than what is
-		 * currently allocated to that tunnel we simply change
-		 * the reservation of the tunnel. Since all the tunnels
-		 * going out from the same USB4 port are in the same
-		 * group the released bandwidth will be taken into
-		 * account for the other tunnels automatically below.
-		 */
-=======
 		if (tunnel->bw_mode) {
 			int reserved;
 			/*
@@ -3138,7 +2524,6 @@
 			}
 		}
 
->>>>>>> 2d5404ca
 		return tb_tunnel_alloc_bandwidth(tunnel, requested_up,
 						 requested_down);
 	}
@@ -3161,24 +2546,6 @@
 	if (ret)
 		goto reclaim;
 
-<<<<<<< HEAD
-	tb_tunnel_dbg(tunnel, "bandwidth available for allocation %d/%d Mb/s\n",
-		      available_up, available_down);
-
-	if ((*requested_up >= 0 && available_up >= requested_up_corrected) ||
-	    (*requested_down >= 0 && available_down >= requested_down_corrected)) {
-		/*
-		 * If bandwidth on a link is >= asym_threshold
-		 * transition the link to asymmetric.
-		 */
-		ret = tb_configure_asym(tb, in, out, *requested_up,
-					*requested_down);
-		if (ret) {
-			tb_configure_sym(tb, in, out, 0, 0, true);
-			return ret;
-		}
-
-=======
 	tb_tunnel_dbg(tunnel, "bandwidth available for allocation %d/%d (+ %u reserved) Mb/s\n",
 		      available_up, available_down, group->reserved);
 
@@ -3199,14 +2566,10 @@
 			goto fail;
 		}
 
->>>>>>> 2d5404ca
 		ret = tb_tunnel_alloc_bandwidth(tunnel, requested_up,
 						requested_down);
 		if (ret) {
 			tb_tunnel_warn(tunnel, "failed to allocate bandwidth\n");
-<<<<<<< HEAD
-			tb_configure_sym(tb, in, out, 0, 0, true);
-=======
 			tb_configure_sym(tb, in, out, true);
 		}
 
@@ -3221,7 +2584,6 @@
 			group->reserved -= released;
 			tb_dbg(tb, "group %d released %d total %d Mb/s\n",
 			       group->index, released, group->reserved);
->>>>>>> 2d5404ca
 		}
 	} else {
 		ret = -ENOBUFS;
@@ -3275,13 +2637,6 @@
 
 	tb_port_dbg(in, "handling bandwidth allocation request\n");
 
-<<<<<<< HEAD
-	if (!usb4_dp_port_bandwidth_mode_enabled(in)) {
-		tb_port_warn(in, "bandwidth allocation mode not enabled\n");
-		goto put_sw;
-	}
-
-=======
 	tunnel = tb_find_tunnel(tb, TB_TUNNEL_DP, in, NULL);
 	if (!tunnel) {
 		tb_port_warn(in, "failed to find tunnel\n");
@@ -3302,7 +2657,6 @@
 		goto put_sw;
 	}
 
->>>>>>> 2d5404ca
 	ret = usb4_dp_port_requested_bandwidth(in);
 	if (ret < 0) {
 		if (ret == -ENODATA) {
@@ -3317,29 +2671,14 @@
 			tb_recalc_estimated_bandwidth(tb);
 		} else {
 			tb_port_warn(in, "failed to read requested bandwidth\n");
-<<<<<<< HEAD
-=======
-		}
->>>>>>> 2d5404ca
+		}
 		goto put_sw;
 	}
 	requested_bw = ret;
 
 	tb_port_dbg(in, "requested bandwidth %d Mb/s\n", requested_bw);
 
-<<<<<<< HEAD
-	tunnel = tb_find_tunnel(tb, TB_TUNNEL_DP, in, NULL);
-	if (!tunnel) {
-		tb_port_warn(in, "failed to find tunnel\n");
-		goto put_sw;
-	}
-
-	out = tunnel->dst_port;
-
-	if (tb_port_path_direction_downstream(in, out)) {
-=======
 	if (tb_tunnel_direction_downstream(tunnel)) {
->>>>>>> 2d5404ca
 		requested_up = -1;
 		requested_down = requested_bw;
 	} else {
