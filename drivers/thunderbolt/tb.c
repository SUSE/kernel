--- conflicted
+++ resolved
@@ -253,8 +253,6 @@
 		switch (port->config.type) {
 		case TB_TYPE_DP_HDMI_IN:
 			tunnel = tb_tunnel_discover_dp(tb, port, alloc_hopids);
-<<<<<<< HEAD
-=======
 			/*
 			 * In case of DP tunnel exists, change host router's
 			 * 1st children TMU mode to HiFi for CL0s to work.
@@ -262,7 +260,6 @@
 			if (tunnel)
 				tb_switch_enable_tmu_1st_child(tb->root_switch,
 						TB_SWITCH_TMU_RATE_HIFI);
->>>>>>> eb3cdb58
 			break;
 
 		case TB_TYPE_PCIE_DOWN:
@@ -280,7 +277,6 @@
 		if (tunnel)
 			list_add_tail(&tunnel->list, list);
 	}
-<<<<<<< HEAD
 
 	tb_switch_for_each_port(sw, port) {
 		if (tb_port_has_remote(port)) {
@@ -295,22 +291,6 @@
 	struct tb_cm *tcm = tb_priv(tb);
 	struct tb_tunnel *tunnel;
 
-=======
-
-	tb_switch_for_each_port(sw, port) {
-		if (tb_port_has_remote(port)) {
-			tb_switch_discover_tunnels(port->remote->sw, list,
-						   alloc_hopids);
-		}
-	}
-}
-
-static void tb_discover_tunnels(struct tb *tb)
-{
-	struct tb_cm *tcm = tb_priv(tb);
-	struct tb_tunnel *tunnel;
-
->>>>>>> eb3cdb58
 	tb_switch_discover_tunnels(tb->root_switch, &tcm->tunnel_list, true);
 
 	list_for_each_entry(tunnel, &tcm->tunnel_list, list) {
@@ -322,11 +302,6 @@
 				parent = tb_switch_parent(parent);
 			}
 		} else if (tb_tunnel_is_dp(tunnel)) {
-<<<<<<< HEAD
-			/* Keep the domain from powering down */
-			pm_runtime_get_sync(&tunnel->src_port->sw->dev);
-			pm_runtime_get_sync(&tunnel->dst_port->sw->dev);
-=======
 			struct tb_port *in = tunnel->src_port;
 			struct tb_port *out = tunnel->dst_port;
 
@@ -335,7 +310,6 @@
 			pm_runtime_get_sync(&out->sw->dev);
 
 			tb_discover_bandwidth_group(tcm, in, out);
->>>>>>> eb3cdb58
 		}
 	}
 }
@@ -388,11 +362,7 @@
 	int ret;
 
 	/* If it is already enabled in correct mode, don't touch it */
-<<<<<<< HEAD
-	if (tb_switch_tmu_hifi_is_enabled(sw, sw->tmu.unidirectional_request))
-=======
 	if (tb_switch_tmu_is_enabled(sw, sw->tmu.unidirectional_request))
->>>>>>> eb3cdb58
 		return 0;
 
 	ret = tb_switch_tmu_disable(sw);
@@ -864,13 +834,6 @@
 	tb_switch_lane_bonding_enable(sw);
 	/* Set the link configured */
 	tb_switch_configure_link(sw);
-<<<<<<< HEAD
-	if (tb_switch_enable_clx(sw, TB_CL0S))
-		tb_sw_warn(sw, "failed to enable CLx on upstream port\n");
-
-	tb_switch_tmu_configure(sw, TB_SWITCH_TMU_RATE_HIFI,
-				tb_switch_is_clx_enabled(sw));
-=======
 	/*
 	 * CL0s and CL1 are enabled and supported together.
 	 * Silently ignore CLx enabling in case CLx is not supported.
@@ -893,7 +856,6 @@
 	else
 		/* If CLx disabled, configure router's TMU to HiFi-Bidir mode*/
 		tb_switch_tmu_configure(sw, TB_SWITCH_TMU_RATE_HIFI, false);
->>>>>>> eb3cdb58
 
 	if (tb_enable_tmu(sw))
 		tb_sw_warn(sw, "failed to enable TMU\n");
@@ -1991,16 +1953,12 @@
 		return ret;
 	}
 
-<<<<<<< HEAD
-	tb_switch_tmu_configure(tb->root_switch, TB_SWITCH_TMU_RATE_HIFI, false);
-=======
 	/*
 	 * To support highest CLx state, we set host router's TMU to
 	 * Normal mode.
 	 */
 	tb_switch_tmu_configure(tb->root_switch, TB_SWITCH_TMU_RATE_NORMAL,
 				false);
->>>>>>> eb3cdb58
 	/* Enable TMU if it is off */
 	tb_switch_tmu_enable(tb->root_switch);
 	/* Full scan to discover devices added before the driver was loaded. */
@@ -2047,16 +2005,6 @@
 	if (sw->is_unplugged)
 		return;
 
-<<<<<<< HEAD
-	if (tb_switch_enable_clx(sw, TB_CL0S))
-		tb_sw_warn(sw, "failed to re-enable CLx on upstream port\n");
-
-	/*
-	 * tb_switch_tmu_configure() was already called when the switch was
-	 * added before entering system sleep or runtime suspend,
-	 * so no need to call it again before enabling TMU.
-	 */
-=======
 	/*
 	 * CL0s and CL1 are enabled and supported together.
 	 * Silently ignore CLx re-enabling in case CLx is not supported.
@@ -2076,7 +2024,6 @@
 		/* If CLx disabled, configure router's TMU to HiFi-Bidir mode*/
 		tb_switch_tmu_configure(sw, TB_SWITCH_TMU_RATE_HIFI, false);
 
->>>>>>> eb3cdb58
 	if (tb_enable_tmu(sw))
 		tb_sw_warn(sw, "failed to restore TMU configuration\n");
 
