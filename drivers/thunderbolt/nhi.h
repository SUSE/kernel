/* SPDX-License-Identifier: GPL-2.0 */
/*
 * Thunderbolt driver - NHI driver
 *
 * Copyright (c) 2014 Andreas Noever <andreas.noever@gmail.com>
 * Copyright (C) 2018, Intel Corporation
 */

#ifndef DSL3510_H_
#define DSL3510_H_

#include <linux/thunderbolt.h>

enum nhi_fw_mode {
	NHI_FW_SAFE_MODE,
	NHI_FW_AUTH_MODE,
	NHI_FW_EP_MODE,
	NHI_FW_CM_MODE,
};

enum nhi_mailbox_cmd {
	NHI_MAILBOX_SAVE_DEVS = 0x05,
	NHI_MAILBOX_DISCONNECT_PCIE_PATHS = 0x06,
	NHI_MAILBOX_DRV_UNLOADS = 0x07,
	NHI_MAILBOX_DISCONNECT_PA = 0x10,
	NHI_MAILBOX_DISCONNECT_PB = 0x11,
	NHI_MAILBOX_ALLOW_ALL_DEVS = 0x23,
};

int nhi_mailbox_cmd(struct tb_nhi *nhi, enum nhi_mailbox_cmd cmd, u32 data);
enum nhi_fw_mode nhi_mailbox_mode(struct tb_nhi *nhi);

/**
 * struct tb_nhi_ops - NHI specific optional operations
 * @init: NHI specific initialization
 * @suspend_noirq: NHI specific suspend_noirq hook
 * @resume_noirq: NHI specific resume_noirq hook
 * @runtime_suspend: NHI specific runtime_suspend hook
 * @runtime_resume: NHI specific runtime_resume hook
 * @shutdown: NHI specific shutdown
 */
struct tb_nhi_ops {
	int (*init)(struct tb_nhi *nhi);
	int (*suspend_noirq)(struct tb_nhi *nhi, bool wakeup);
	int (*resume_noirq)(struct tb_nhi *nhi);
	int (*runtime_suspend)(struct tb_nhi *nhi);
	int (*runtime_resume)(struct tb_nhi *nhi);
	void (*shutdown)(struct tb_nhi *nhi);

	void *suse_kabi_padding;
};

extern const struct tb_nhi_ops icl_nhi_ops;

/*
 * PCI IDs used in this driver from Win Ridge forward. There is no
 * need for the PCI quirk anymore as we will use ICM also on Apple
 * hardware.
 */
#define PCI_DEVICE_ID_INTEL_MAPLE_RIDGE_2C_NHI		0x1134
#define PCI_DEVICE_ID_INTEL_MAPLE_RIDGE_4C_NHI		0x1137
#define PCI_DEVICE_ID_INTEL_WIN_RIDGE_2C_NHI            0x157d
#define PCI_DEVICE_ID_INTEL_WIN_RIDGE_2C_BRIDGE         0x157e
#define PCI_DEVICE_ID_INTEL_ALPINE_RIDGE_LP_NHI		0x15bf
#define PCI_DEVICE_ID_INTEL_ALPINE_RIDGE_LP_BRIDGE	0x15c0
#define PCI_DEVICE_ID_INTEL_ALPINE_RIDGE_C_4C_NHI	0x15d2
#define PCI_DEVICE_ID_INTEL_ALPINE_RIDGE_C_4C_BRIDGE	0x15d3
#define PCI_DEVICE_ID_INTEL_ALPINE_RIDGE_C_2C_NHI	0x15d9
#define PCI_DEVICE_ID_INTEL_ALPINE_RIDGE_C_2C_BRIDGE	0x15da
#define PCI_DEVICE_ID_INTEL_ALPINE_RIDGE_LP_USBONLY_NHI	0x15dc
#define PCI_DEVICE_ID_INTEL_ALPINE_RIDGE_USBONLY_NHI	0x15dd
#define PCI_DEVICE_ID_INTEL_ALPINE_RIDGE_C_USBONLY_NHI	0x15de
#define PCI_DEVICE_ID_INTEL_TITAN_RIDGE_2C_BRIDGE	0x15e7
#define PCI_DEVICE_ID_INTEL_TITAN_RIDGE_2C_NHI		0x15e8
#define PCI_DEVICE_ID_INTEL_TITAN_RIDGE_4C_BRIDGE	0x15ea
#define PCI_DEVICE_ID_INTEL_TITAN_RIDGE_4C_NHI		0x15eb
#define PCI_DEVICE_ID_INTEL_TITAN_RIDGE_DD_BRIDGE	0x15ef
#define PCI_DEVICE_ID_INTEL_ADL_NHI0			0x463e
#define PCI_DEVICE_ID_INTEL_ADL_NHI1			0x466d
#define PCI_DEVICE_ID_INTEL_BARLOW_RIDGE_HOST_80G_NHI	0x5781
#define PCI_DEVICE_ID_INTEL_BARLOW_RIDGE_HOST_40G_NHI	0x5784
#define PCI_DEVICE_ID_INTEL_BARLOW_RIDGE_HUB_80G_BRIDGE 0x5786
#define PCI_DEVICE_ID_INTEL_BARLOW_RIDGE_HUB_40G_BRIDGE 0x57a4
#define PCI_DEVICE_ID_INTEL_MTL_M_NHI0			0x7eb2
#define PCI_DEVICE_ID_INTEL_MTL_P_NHI0			0x7ec2
#define PCI_DEVICE_ID_INTEL_MTL_P_NHI1			0x7ec3
#define PCI_DEVICE_ID_INTEL_ICL_NHI1			0x8a0d
#define PCI_DEVICE_ID_INTEL_ICL_NHI0			0x8a17
#define PCI_DEVICE_ID_INTEL_TGL_NHI0			0x9a1b
#define PCI_DEVICE_ID_INTEL_TGL_NHI1			0x9a1d
#define PCI_DEVICE_ID_INTEL_TGL_H_NHI0			0x9a1f
#define PCI_DEVICE_ID_INTEL_TGL_H_NHI1			0x9a21
#define PCI_DEVICE_ID_INTEL_RPL_NHI0			0xa73e
#define PCI_DEVICE_ID_INTEL_RPL_NHI1			0xa76d
#define PCI_DEVICE_ID_INTEL_LNL_NHI0			0xa833
#define PCI_DEVICE_ID_INTEL_LNL_NHI1			0xa834
<<<<<<< HEAD
=======
#define PCI_DEVICE_ID_INTEL_PTL_M_NHI0			0xe333
#define PCI_DEVICE_ID_INTEL_PTL_M_NHI1			0xe334
#define PCI_DEVICE_ID_INTEL_PTL_P_NHI0			0xe433
#define PCI_DEVICE_ID_INTEL_PTL_P_NHI1			0xe434
>>>>>>> 5014622f

#define PCI_CLASS_SERIAL_USB_USB4			0x0c0340

#endif<|MERGE_RESOLUTION|>--- conflicted
+++ resolved
@@ -94,13 +94,10 @@
 #define PCI_DEVICE_ID_INTEL_RPL_NHI1			0xa76d
 #define PCI_DEVICE_ID_INTEL_LNL_NHI0			0xa833
 #define PCI_DEVICE_ID_INTEL_LNL_NHI1			0xa834
-<<<<<<< HEAD
-=======
 #define PCI_DEVICE_ID_INTEL_PTL_M_NHI0			0xe333
 #define PCI_DEVICE_ID_INTEL_PTL_M_NHI1			0xe334
 #define PCI_DEVICE_ID_INTEL_PTL_P_NHI0			0xe433
 #define PCI_DEVICE_ID_INTEL_PTL_P_NHI1			0xe434
->>>>>>> 5014622f
 
 #define PCI_CLASS_SERIAL_USB_USB4			0x0c0340
 
