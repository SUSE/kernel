--- conflicted
+++ resolved
@@ -1425,8 +1425,6 @@
 	return !!(val & PORT_CS_18_CPS);
 }
 
-<<<<<<< HEAD
-=======
 /**
  * usb4_port_margining_caps() - Read USB4 port marginig capabilities
  * @port: USB4 port
@@ -1547,7 +1545,6 @@
 				 USB4_SB_METADATA, errors, sizeof(*errors));
 }
 
->>>>>>> eb3cdb58
 static inline int usb4_port_retimer_op(struct tb_port *port, u8 index,
 				       enum usb4_sb_opcode opcode,
 				       int timeout_msec)
