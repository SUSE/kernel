--- conflicted
+++ resolved
@@ -67,7 +67,6 @@
 	void (*reclaim_available_bandwidth)(struct tb_tunnel *tunnel,
 					    int *available_up,
 					    int *available_down);
-	void *suse_kabi_padding_methods;
 	struct list_head list;
 	enum tb_tunnel_type type;
 	int max_up;
@@ -75,8 +74,6 @@
 	int allocated_up;
 	int allocated_down;
 	bool bw_mode;
-
-	void *suse_kabi_padding;
 };
 
 struct tb_tunnel *tb_tunnel_discover_pci(struct tb *tb, struct tb_port *down,
@@ -142,15 +139,12 @@
 	return tunnel->type == TB_TUNNEL_USB3;
 }
 
-<<<<<<< HEAD
-=======
 static inline bool tb_tunnel_direction_downstream(const struct tb_tunnel *tunnel)
 {
 	return tb_port_path_direction_downstream(tunnel->src_port,
 						 tunnel->dst_port);
 }
 
->>>>>>> 2d5404ca
 const char *tb_tunnel_type_name(const struct tb_tunnel *tunnel);
 
 #define __TB_TUNNEL_PRINT(level, tunnel, fmt, arg...)                   \
