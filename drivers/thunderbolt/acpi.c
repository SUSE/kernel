// SPDX-License-Identifier: GPL-2.0
/*
 * ACPI support
 *
 * Copyright (C) 2020, Intel Corporation
 * Author: Mika Westerberg <mika.westerberg@linux.intel.com>
 */

#include <linux/acpi.h>
#include <linux/pm_runtime.h>

#include "tb.h"

static acpi_status tb_acpi_add_link(acpi_handle handle, u32 level, void *data,
				    void **return_value)
{
	struct acpi_device *adev = acpi_fetch_acpi_dev(handle);
<<<<<<< HEAD
	struct fwnode_reference_args args;
=======
>>>>>>> eb3cdb58
	struct fwnode_handle *fwnode;
	struct tb_nhi *nhi = data;
	struct pci_dev *pdev;
	struct device *dev;

	if (!adev)
		return AE_OK;

	fwnode = fwnode_find_reference(acpi_fwnode_handle(adev), "usb4-host-interface", 0);
	if (IS_ERR(fwnode))
		return AE_OK;

	/* It needs to reference this NHI */
<<<<<<< HEAD
	if (dev_fwnode(&nhi->pdev->dev) != args.fwnode)
=======
	if (dev_fwnode(&nhi->pdev->dev) != fwnode)
>>>>>>> eb3cdb58
		goto out_put;

	/*
	 * Try to find physical device walking upwards to the hierarcy.
	 * We need to do this because the xHCI driver might not yet be
	 * bound so the USB3 SuperSpeed ports are not yet created.
	 */
	do {
		dev = acpi_get_first_physical_node(adev);
		if (dev)
			break;

		adev = acpi_dev_parent(adev);
	} while (adev);

	/*
	 * Check that the device is PCIe. This is because USB3
	 * SuperSpeed ports have this property and they are not power
	 * managed with the xHCI and the SuperSpeed hub so we create the
	 * link from xHCI instead.
	 */
	while (dev && !dev_is_pci(dev))
		dev = dev->parent;

	if (!dev)
		goto out_put;

	/*
	 * Check that this actually matches the type of device we
	 * expect. It should either be xHCI or PCIe root/downstream
	 * port.
	 */
	pdev = to_pci_dev(dev);
	if (pdev->class == PCI_CLASS_SERIAL_USB_XHCI ||
	    (pci_is_pcie(pdev) &&
		(pci_pcie_type(pdev) == PCI_EXP_TYPE_ROOT_PORT ||
		 pci_pcie_type(pdev) == PCI_EXP_TYPE_DOWNSTREAM))) {
		const struct device_link *link;

		/*
		 * Make them both active first to make sure the NHI does
		 * not runtime suspend before the consumer. The
		 * pm_runtime_put() below then allows the consumer to
		 * runtime suspend again (which then allows NHI runtime
		 * suspend too now that the device link is established).
		 */
		pm_runtime_get_sync(&pdev->dev);

		link = device_link_add(&pdev->dev, &nhi->pdev->dev,
				       DL_FLAG_AUTOREMOVE_SUPPLIER |
				       DL_FLAG_RPM_ACTIVE |
				       DL_FLAG_PM_RUNTIME);
		if (link) {
			dev_dbg(&nhi->pdev->dev, "created link from %s\n",
				dev_name(&pdev->dev));
		} else {
			dev_warn(&nhi->pdev->dev, "device link creation from %s failed\n",
				 dev_name(&pdev->dev));
		}

		pm_runtime_put(&pdev->dev);
	}

out_put:
	fwnode_handle_put(fwnode);
	return AE_OK;
}

/**
 * tb_acpi_add_links() - Add device links based on ACPI description
 * @nhi: Pointer to NHI
 *
 * Goes over ACPI namespace finding tunneled ports that reference to
 * @nhi ACPI node. For each reference a device link is added. The link
 * is automatically removed by the driver core.
 */
void tb_acpi_add_links(struct tb_nhi *nhi)
{
	acpi_status status;

	if (!has_acpi_companion(&nhi->pdev->dev))
		return;

	/*
	 * Find all devices that have usb4-host-controller interface
	 * property that references to this NHI.
	 */
	status = acpi_walk_namespace(ACPI_TYPE_DEVICE, ACPI_ROOT_OBJECT, 32,
				     tb_acpi_add_link, NULL, nhi, NULL);
	if (ACPI_FAILURE(status))
		dev_warn(&nhi->pdev->dev, "failed to enumerate tunneled ports\n");
}

/**
 * tb_acpi_is_native() - Did the platform grant native TBT/USB4 control
 *
 * Returns %true if the platform granted OS native control over
 * TBT/USB4. In this case software based connection manager can be used,
 * otherwise there is firmware based connection manager running.
 */
bool tb_acpi_is_native(void)
{
	return osc_sb_native_usb4_support_confirmed &&
	       osc_sb_native_usb4_control;
}

/**
 * tb_acpi_may_tunnel_usb3() - Is USB3 tunneling allowed by the platform
 *
 * When software based connection manager is used, this function
 * returns %true if platform allows native USB3 tunneling.
 */
bool tb_acpi_may_tunnel_usb3(void)
{
	if (tb_acpi_is_native())
		return osc_sb_native_usb4_control & OSC_USB_USB3_TUNNELING;
	return true;
}

/**
 * tb_acpi_may_tunnel_dp() - Is DisplayPort tunneling allowed by the platform
 *
 * When software based connection manager is used, this function
 * returns %true if platform allows native DP tunneling.
 */
bool tb_acpi_may_tunnel_dp(void)
{
	if (tb_acpi_is_native())
		return osc_sb_native_usb4_control & OSC_USB_DP_TUNNELING;
	return true;
}

/**
 * tb_acpi_may_tunnel_pcie() - Is PCIe tunneling allowed by the platform
 *
 * When software based connection manager is used, this function
 * returns %true if platform allows native PCIe tunneling.
 */
bool tb_acpi_may_tunnel_pcie(void)
{
	if (tb_acpi_is_native())
		return osc_sb_native_usb4_control & OSC_USB_PCIE_TUNNELING;
	return true;
}

/**
 * tb_acpi_is_xdomain_allowed() - Are XDomain connections allowed
 *
 * When software based connection manager is used, this function
 * returns %true if platform allows XDomain connections.
 */
bool tb_acpi_is_xdomain_allowed(void)
{
	if (tb_acpi_is_native())
		return osc_sb_native_usb4_control & OSC_USB_XDOMAIN;
	return true;
}

/* UUID for retimer _DSM: e0053122-795b-4122-8a5e-57be1d26acb3 */
static const guid_t retimer_dsm_guid =
	GUID_INIT(0xe0053122, 0x795b, 0x4122,
		  0x8a, 0x5e, 0x57, 0xbe, 0x1d, 0x26, 0xac, 0xb3);

#define RETIMER_DSM_QUERY_ONLINE_STATE	1
#define RETIMER_DSM_SET_ONLINE_STATE	2

static int tb_acpi_retimer_set_power(struct tb_port *port, bool power)
{
	struct usb4_port *usb4 = port->usb4;
	union acpi_object argv4[2];
	struct acpi_device *adev;
	union acpi_object *obj;
	int ret;

	if (!usb4->can_offline)
		return 0;

	adev = ACPI_COMPANION(&usb4->dev);
	if (WARN_ON(!adev))
		return 0;

	/* Check if we are already powered on (and in correct mode) */
	obj = acpi_evaluate_dsm_typed(adev->handle, &retimer_dsm_guid, 1,
				      RETIMER_DSM_QUERY_ONLINE_STATE, NULL,
				      ACPI_TYPE_INTEGER);
	if (!obj) {
		tb_port_warn(port, "ACPI: query online _DSM failed\n");
		return -EIO;
	}

	ret = obj->integer.value;
	ACPI_FREE(obj);

	if (power == ret)
		return 0;

	tb_port_dbg(port, "ACPI: calling _DSM to power %s retimers\n",
		    power ? "on" : "off");

	argv4[0].type = ACPI_TYPE_PACKAGE;
	argv4[0].package.count = 1;
	argv4[0].package.elements = &argv4[1];
	argv4[1].integer.type = ACPI_TYPE_INTEGER;
	argv4[1].integer.value = power;

	obj = acpi_evaluate_dsm_typed(adev->handle, &retimer_dsm_guid, 1,
				      RETIMER_DSM_SET_ONLINE_STATE, argv4,
				      ACPI_TYPE_INTEGER);
	if (!obj) {
		tb_port_warn(port,
			     "ACPI: set online state _DSM evaluation failed\n");
		return -EIO;
	}

	ret = obj->integer.value;
	ACPI_FREE(obj);

	if (ret >= 0) {
		if (power)
			return ret == 1 ? 0 : -EBUSY;
		return 0;
	}

	tb_port_warn(port, "ACPI: set online state _DSM failed with error %d\n", ret);
	return -EIO;
}

/**
 * tb_acpi_power_on_retimers() - Call platform to power on retimers
 * @port: USB4 port
 *
 * Calls platform to turn on power to all retimers behind this USB4
 * port. After this function returns successfully the caller can
 * continue with the normal retimer flows (as specified in the USB4
 * spec). Note if this returns %-EBUSY it means the type-C port is in
 * non-USB4/TBT mode (there is non-USB4/TBT device connected).
 *
 * This should only be called if the USB4/TBT link is not up.
 *
 * Returns %0 on success.
 */
int tb_acpi_power_on_retimers(struct tb_port *port)
{
	return tb_acpi_retimer_set_power(port, true);
}

/**
 * tb_acpi_power_off_retimers() - Call platform to power off retimers
 * @port: USB4 port
 *
 * This is the opposite of tb_acpi_power_on_retimers(). After returning
 * successfully the normal operations with the @port can continue.
 *
 * Returns %0 on success.
 */
int tb_acpi_power_off_retimers(struct tb_port *port)
{
	return tb_acpi_retimer_set_power(port, false);
}

static bool tb_acpi_bus_match(struct device *dev)
{
	return tb_is_switch(dev) || tb_is_usb4_port_device(dev);
}

static struct acpi_device *tb_acpi_switch_find_companion(struct tb_switch *sw)
{
	struct acpi_device *adev = NULL;
	struct tb_switch *parent_sw;

	/*
	 * Device routers exists under the downstream facing USB4 port
	 * of the parent router. Their _ADR is always 0.
	 */
	parent_sw = tb_switch_parent(sw);
	if (parent_sw) {
		struct tb_port *port = tb_port_at(tb_route(sw), parent_sw);
		struct acpi_device *port_adev;

		port_adev = acpi_find_child_by_adr(ACPI_COMPANION(&parent_sw->dev),
						   port->port);
		if (port_adev)
			adev = acpi_find_child_device(port_adev, 0, false);
	} else {
		struct tb_nhi *nhi = sw->tb->nhi;
		struct acpi_device *parent_adev;

		parent_adev = ACPI_COMPANION(&nhi->pdev->dev);
		if (parent_adev)
			adev = acpi_find_child_device(parent_adev, 0, false);
	}

	return adev;
}

static struct acpi_device *tb_acpi_find_companion(struct device *dev)
{
	/*
	 * The Thunderbolt/USB4 hierarchy looks like following:
	 *
	 * Device (NHI)
	 *   Device (HR)		// Host router _ADR == 0
	 *      Device (DFP0)		// Downstream port _ADR == lane 0 adapter
	 *        Device (DR)		// Device router _ADR == 0
	 *          Device (UFP)	// Upstream port _ADR == lane 0 adapter
	 *      Device (DFP1)		// Downstream port _ADR == lane 0 adapter number
	 *
	 * At the moment we bind the host router to the corresponding
	 * Linux device.
	 */
	if (tb_is_switch(dev))
		return tb_acpi_switch_find_companion(tb_to_switch(dev));
<<<<<<< HEAD
	else if (tb_is_usb4_port_device(dev))
=======
	if (tb_is_usb4_port_device(dev))
>>>>>>> eb3cdb58
		return acpi_find_child_by_adr(ACPI_COMPANION(dev->parent),
					      tb_to_usb4_port_device(dev)->port->port);
	return NULL;
}

static void tb_acpi_setup(struct device *dev)
{
	struct acpi_device *adev = ACPI_COMPANION(dev);
	struct usb4_port *usb4 = tb_to_usb4_port_device(dev);

	if (!adev || !usb4)
		return;

	if (acpi_check_dsm(adev->handle, &retimer_dsm_guid, 1,
			   BIT(RETIMER_DSM_QUERY_ONLINE_STATE) |
			   BIT(RETIMER_DSM_SET_ONLINE_STATE)))
		usb4->can_offline = true;
}

static struct acpi_bus_type tb_acpi_bus = {
	.name = "thunderbolt",
	.match = tb_acpi_bus_match,
	.find_companion = tb_acpi_find_companion,
	.setup = tb_acpi_setup,
};

int tb_acpi_init(void)
{
	return register_acpi_bus_type(&tb_acpi_bus);
}

void tb_acpi_exit(void)
{
	unregister_acpi_bus_type(&tb_acpi_bus);
}<|MERGE_RESOLUTION|>--- conflicted
+++ resolved
@@ -15,10 +15,6 @@
 				    void **return_value)
 {
 	struct acpi_device *adev = acpi_fetch_acpi_dev(handle);
-<<<<<<< HEAD
-	struct fwnode_reference_args args;
-=======
->>>>>>> eb3cdb58
 	struct fwnode_handle *fwnode;
 	struct tb_nhi *nhi = data;
 	struct pci_dev *pdev;
@@ -32,11 +28,7 @@
 		return AE_OK;
 
 	/* It needs to reference this NHI */
-<<<<<<< HEAD
-	if (dev_fwnode(&nhi->pdev->dev) != args.fwnode)
-=======
 	if (dev_fwnode(&nhi->pdev->dev) != fwnode)
->>>>>>> eb3cdb58
 		goto out_put;
 
 	/*
@@ -349,11 +341,7 @@
 	 */
 	if (tb_is_switch(dev))
 		return tb_acpi_switch_find_companion(tb_to_switch(dev));
-<<<<<<< HEAD
-	else if (tb_is_usb4_port_device(dev))
-=======
 	if (tb_is_usb4_port_device(dev))
->>>>>>> eb3cdb58
 		return acpi_find_child_by_adr(ACPI_COMPANION(dev->parent),
 					      tb_to_usb4_port_device(dev)->port->port);
 	return NULL;
