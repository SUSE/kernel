// SPDX-License-Identifier: GPL-2.0
/*
 * Thunderbolt driver - quirks
 *
 * Copyright (c) 2020 Mario Limonciello <mario.limonciello@dell.com>
 */

#include "tb.h"

static void quirk_force_power_link(struct tb_switch *sw)
{
	sw->quirks |= QUIRK_FORCE_POWER_LINK_CONTROLLER;
	tb_sw_dbg(sw, "forcing power to link controller\n");
}

static void quirk_dp_credit_allocation(struct tb_switch *sw)
{
	if (sw->credit_allocation && sw->min_dp_main_credits == 56) {
		sw->min_dp_main_credits = 18;
		tb_sw_dbg(sw, "quirked DP main: %u\n", sw->min_dp_main_credits);
	}
}

static void quirk_clx_disable(struct tb_switch *sw)
{
	sw->quirks |= QUIRK_NO_CLX;
	tb_sw_dbg(sw, "disabling CL states\n");
}

static void quirk_usb3_maximum_bandwidth(struct tb_switch *sw)
{
	struct tb_port *port;

	if (tb_switch_is_icm(sw))
		return;

	tb_switch_for_each_port(sw, port) {
		if (!tb_port_is_usb3_down(port))
			continue;
		port->max_bw = 16376;
		tb_port_dbg(port, "USB3 maximum bandwidth limited to %u Mb/s\n",
			    port->max_bw);
	}
}

static void quirk_block_rpm_in_redrive(struct tb_switch *sw)
{
	sw->quirks |= QUIRK_KEEP_POWER_IN_DP_REDRIVE;
	tb_sw_dbg(sw, "preventing runtime PM in DP redrive mode\n");
}

struct tb_quirk {
	u16 hw_vendor_id;
	u16 hw_device_id;
	u16 vendor;
	u16 device;
	void (*hook)(struct tb_switch *sw);
};

static const struct tb_quirk tb_quirks[] = {
	/* Dell WD19TB supports self-authentication on unplug */
	{ 0x0000, 0x0000, 0x00d4, 0xb070, quirk_force_power_link },
	{ 0x0000, 0x0000, 0x00d4, 0xb071, quirk_force_power_link },
	/*
	 * Intel Goshen Ridge NVM 27 and before report wrong number of
	 * DP buffers.
	 */
	{ 0x8087, 0x0b26, 0x0000, 0x0000, quirk_dp_credit_allocation },
	/*
	 * Limit the maximum USB3 bandwidth for the following Intel USB4
	 * host routers due to a hardware issue.
	 */
	{ 0x8087, PCI_DEVICE_ID_INTEL_ADL_NHI0, 0x0000, 0x0000,
		  quirk_usb3_maximum_bandwidth },
	{ 0x8087, PCI_DEVICE_ID_INTEL_ADL_NHI1, 0x0000, 0x0000,
		  quirk_usb3_maximum_bandwidth },
	{ 0x8087, PCI_DEVICE_ID_INTEL_RPL_NHI0, 0x0000, 0x0000,
		  quirk_usb3_maximum_bandwidth },
	{ 0x8087, PCI_DEVICE_ID_INTEL_RPL_NHI1, 0x0000, 0x0000,
		  quirk_usb3_maximum_bandwidth },
	{ 0x8087, PCI_DEVICE_ID_INTEL_MTL_M_NHI0, 0x0000, 0x0000,
		  quirk_usb3_maximum_bandwidth },
	{ 0x8087, PCI_DEVICE_ID_INTEL_MTL_P_NHI0, 0x0000, 0x0000,
		  quirk_usb3_maximum_bandwidth },
	{ 0x8087, PCI_DEVICE_ID_INTEL_MTL_P_NHI1, 0x0000, 0x0000,
		  quirk_usb3_maximum_bandwidth },
	{ 0x8087, PCI_DEVICE_ID_INTEL_BARLOW_RIDGE_HOST_80G_NHI, 0x0000, 0x0000,
		  quirk_usb3_maximum_bandwidth },
	{ 0x8087, PCI_DEVICE_ID_INTEL_BARLOW_RIDGE_HOST_40G_NHI, 0x0000, 0x0000,
		  quirk_usb3_maximum_bandwidth },
	{ 0x8087, PCI_DEVICE_ID_INTEL_BARLOW_RIDGE_HUB_80G_BRIDGE, 0x0000, 0x0000,
		  quirk_usb3_maximum_bandwidth },
	{ 0x8087, PCI_DEVICE_ID_INTEL_BARLOW_RIDGE_HUB_40G_BRIDGE, 0x0000, 0x0000,
		  quirk_usb3_maximum_bandwidth },
<<<<<<< HEAD
=======
	/*
	 * Block Runtime PM in DP redrive mode for Intel Barlow Ridge host
	 * controllers.
	 */
	{ 0x8087, PCI_DEVICE_ID_INTEL_BARLOW_RIDGE_HOST_80G_NHI, 0x0000, 0x0000,
		  quirk_block_rpm_in_redrive },
	{ 0x8087, PCI_DEVICE_ID_INTEL_BARLOW_RIDGE_HOST_40G_NHI, 0x0000, 0x0000,
		  quirk_block_rpm_in_redrive },
>>>>>>> 2d5404ca
	/*
	 * CLx is not supported on AMD USB4 Yellow Carp and Pink Sardine platforms.
	 */
	{ 0x0438, 0x0208, 0x0000, 0x0000, quirk_clx_disable },
	{ 0x0438, 0x0209, 0x0000, 0x0000, quirk_clx_disable },
	{ 0x0438, 0x020a, 0x0000, 0x0000, quirk_clx_disable },
	{ 0x0438, 0x020b, 0x0000, 0x0000, quirk_clx_disable },
};

/**
 * tb_check_quirks() - Check for quirks to apply
 * @sw: Thunderbolt switch
 *
 * Apply any quirks for the Thunderbolt controller.
 */
void tb_check_quirks(struct tb_switch *sw)
{
	int i;

	for (i = 0; i < ARRAY_SIZE(tb_quirks); i++) {
		const struct tb_quirk *q = &tb_quirks[i];

		if (q->hw_vendor_id && q->hw_vendor_id != sw->config.vendor_id)
			continue;
		if (q->hw_device_id && q->hw_device_id != sw->config.device_id)
			continue;
		if (q->vendor && q->vendor != sw->vendor)
			continue;
		if (q->device && q->device != sw->device)
			continue;

		tb_sw_dbg(sw, "running %ps\n", q->hook);
		q->hook(sw);
	}
}<|MERGE_RESOLUTION|>--- conflicted
+++ resolved
@@ -92,8 +92,6 @@
 		  quirk_usb3_maximum_bandwidth },
 	{ 0x8087, PCI_DEVICE_ID_INTEL_BARLOW_RIDGE_HUB_40G_BRIDGE, 0x0000, 0x0000,
 		  quirk_usb3_maximum_bandwidth },
-<<<<<<< HEAD
-=======
 	/*
 	 * Block Runtime PM in DP redrive mode for Intel Barlow Ridge host
 	 * controllers.
@@ -102,7 +100,6 @@
 		  quirk_block_rpm_in_redrive },
 	{ 0x8087, PCI_DEVICE_ID_INTEL_BARLOW_RIDGE_HOST_40G_NHI, 0x0000, 0x0000,
 		  quirk_block_rpm_in_redrive },
->>>>>>> 2d5404ca
 	/*
 	 * CLx is not supported on AMD USB4 Yellow Carp and Pink Sardine platforms.
 	 */
