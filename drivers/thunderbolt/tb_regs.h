--- conflicted
+++ resolved
@@ -329,10 +329,7 @@
 #define LANE_ADP_CS_0_SUPPORTED_WIDTH_DUAL	0x2
 #define LANE_ADP_CS_0_CL0S_SUPPORT		BIT(26)
 #define LANE_ADP_CS_0_CL1_SUPPORT		BIT(27)
-<<<<<<< HEAD
-=======
 #define LANE_ADP_CS_0_CL2_SUPPORT		BIT(28)
->>>>>>> eb3cdb58
 #define LANE_ADP_CS_1				0x01
 #define LANE_ADP_CS_1_TARGET_SPEED_MASK		GENMASK(3, 0)
 #define LANE_ADP_CS_1_TARGET_SPEED_GEN3		0xc
@@ -342,10 +339,7 @@
 #define LANE_ADP_CS_1_TARGET_WIDTH_DUAL		0x3
 #define LANE_ADP_CS_1_CL0S_ENABLE		BIT(10)
 #define LANE_ADP_CS_1_CL1_ENABLE		BIT(11)
-<<<<<<< HEAD
-=======
 #define LANE_ADP_CS_1_CL2_ENABLE		BIT(12)
->>>>>>> eb3cdb58
 #define LANE_ADP_CS_1_LD			BIT(14)
 #define LANE_ADP_CS_1_LB			BIT(15)
 #define LANE_ADP_CS_1_CURRENT_SPEED_MASK	GENMASK(19, 16)
@@ -371,11 +365,8 @@
 #define PORT_CS_18_BE				BIT(8)
 #define PORT_CS_18_TCM				BIT(9)
 #define PORT_CS_18_CPS				BIT(10)
-<<<<<<< HEAD
-=======
 #define PORT_CS_18_WOCS				BIT(16)
 #define PORT_CS_18_WODS				BIT(17)
->>>>>>> eb3cdb58
 #define PORT_CS_18_WOU4S			BIT(18)
 #define PORT_CS_19				0x13
 #define PORT_CS_19_PC				BIT(3)
@@ -446,10 +437,7 @@
 #define DP_COMMON_CAP_2_LANES			0x1
 #define DP_COMMON_CAP_4_LANES			0x2
 #define DP_COMMON_CAP_LTTPR_NS			BIT(27)
-<<<<<<< HEAD
-=======
 #define DP_COMMON_CAP_BW_MODE			BIT(28)
->>>>>>> eb3cdb58
 #define DP_COMMON_CAP_DPRX_DONE			BIT(31)
 /* Only present if DP IN supports BW allocation mode */
 #define ADP_DP_CS_8				0x08
