/* SPDX-License-Identifier: GPL-2.0 */
/*
 * Thunderbolt driver - Port/Switch config area registers
 *
 * Every thunderbolt device consists (logically) of a switch with multiple
 * ports. Every port contains up to four config regions (HOPS, PORT, SWITCH,
 * COUNTERS) which are used to configure the device.
 *
 * Copyright (c) 2014 Andreas Noever <andreas.noever@gmail.com>
 * Copyright (C) 2018, Intel Corporation
 */

#ifndef _TB_REGS
#define _TB_REGS

#include <linux/types.h>


#define TB_ROUTE_SHIFT 8  /* number of bits in a port entry of a route */


/*
 * TODO: should be 63? But we do not know how to receive frames larger than 256
 * bytes at the frame level. (header + checksum = 16, 60*4 = 240)
 */
#define TB_MAX_CONFIG_RW_LENGTH 60

enum tb_switch_cap {
	TB_SWITCH_CAP_TMU		= 0x03,
	TB_SWITCH_CAP_VSE		= 0x05,
};

enum tb_switch_vse_cap {
	TB_VSE_CAP_PLUG_EVENTS		= 0x01, /* also EEPROM */
	TB_VSE_CAP_TIME2		= 0x03,
	TB_VSE_CAP_IECS			= 0x04,
	TB_VSE_CAP_LINK_CONTROLLER	= 0x06, /* also IECS */
};

enum tb_port_cap {
	TB_PORT_CAP_PHY			= 0x01,
	TB_PORT_CAP_POWER		= 0x02,
	TB_PORT_CAP_TIME1		= 0x03,
	TB_PORT_CAP_ADAP		= 0x04,
	TB_PORT_CAP_VSE			= 0x05,
	TB_PORT_CAP_USB4		= 0x06,
};

enum tb_port_state {
	TB_PORT_DISABLED	= 0, /* tb_cap_phy.disable == 1 */
	TB_PORT_CONNECTING	= 1, /* retry */
	TB_PORT_UP		= 2,
	TB_PORT_UNPLUGGED	= 7,
};

/* capability headers */

struct tb_cap_basic {
	u8 next;
	/* enum tb_cap cap:8; prevent "narrower than values of its type" */
	u8 cap; /* if cap == 0x05 then we have a extended capability */
} __packed;

/**
 * struct tb_cap_extended_short - Switch extended short capability
 * @next: Pointer to the next capability. If @next and @length are zero
 *	  then we have a long cap.
 * @cap: Base capability ID (see &enum tb_switch_cap)
 * @vsec_id: Vendor specific capability ID (see &enum switch_vse_cap)
 * @length: Length of this capability
 */
struct tb_cap_extended_short {
	u8 next;
	u8 cap;
	u8 vsec_id;
	u8 length;
} __packed;

/**
 * struct tb_cap_extended_long - Switch extended long capability
 * @zero1: This field should be zero
 * @cap: Base capability ID (see &enum tb_switch_cap)
 * @vsec_id: Vendor specific capability ID (see &enum switch_vse_cap)
 * @zero2: This field should be zero
 * @next: Pointer to the next capability
 * @length: Length of this capability
 */
struct tb_cap_extended_long {
	u8 zero1;
	u8 cap;
	u8 vsec_id;
	u8 zero2;
	u16 next;
	u16 length;
} __packed;

/**
 * struct tb_cap_any - Structure capable of hold every capability
 * @basic: Basic capability
 * @extended_short: Vendor specific capability
 * @extended_long: Vendor specific extended capability
 */
struct tb_cap_any {
	union {
		struct tb_cap_basic basic;
		struct tb_cap_extended_short extended_short;
		struct tb_cap_extended_long extended_long;
	};
} __packed;

/* capabilities */

struct tb_cap_link_controller {
	struct tb_cap_extended_long cap_header;
	u32 count:4; /* number of link controllers */
	u32 unknown1:4;
	u32 base_offset:8; /*
			    * offset (into this capability) of the configuration
			    * area of the first link controller
			    */
	u32 length:12; /* link controller configuration area length */
	u32 unknown2:4; /* TODO check that length is correct */
} __packed;

struct tb_cap_phy {
	struct tb_cap_basic cap_header;
	u32 unknown1:16;
	u32 unknown2:14;
	bool disable:1;
	u32 unknown3:11;
	enum tb_port_state state:4;
	u32 unknown4:2;
} __packed;

struct tb_eeprom_ctl {
	bool clock:1; /* send pulse to transfer one bit */
	bool access_low:1; /* set to 0 before access */
	bool data_out:1; /* to eeprom */
	bool data_in:1; /* from eeprom */
	bool access_high:1; /* set to 1 before access */
	bool not_present:1; /* should be 0 */
	bool unknown1:1;
	bool present:1; /* should be 1 */
	u32 unknown2:24;
} __packed;

struct tb_cap_plug_events {
	struct tb_cap_extended_short cap_header;
	u32 __unknown1:2;
	u32 plug_events:5;
	u32 __unknown2:25;
	u32 __unknown3;
	u32 __unknown4;
	struct tb_eeprom_ctl eeprom_ctl;
	u32 __unknown5[7];
	u32 drom_offset; /* 32 bit register, but eeprom addresses are 16 bit */
} __packed;

/* device headers */

/* Present on port 0 in TB_CFG_SWITCH at address zero. */
struct tb_regs_switch_header {
	/* DWORD 0 */
	u16 vendor_id;
	u16 device_id;
	/* DWORD 1 */
	u32 first_cap_offset:8;
	u32 upstream_port_number:6;
	u32 max_port_number:6;
	u32 depth:3;
	u32 __unknown1:1;
	u32 revision:8;
	/* DWORD 2 */
	u32 route_lo;
	/* DWORD 3 */
	u32 route_hi:31;
	bool enabled:1;
	/* DWORD 4 */
	u32 plug_events_delay:8; /*
				  * RW, pause between plug events in
				  * milliseconds. Writing 0x00 is interpreted
				  * as 255ms.
				  */
	u32 cmuv:8;
	u32 __unknown4:8;
	u32 thunderbolt_version:8;
} __packed;

/* USB4 version 1.0 */
#define USB4_VERSION_1_0			0x20

#define ROUTER_CS_1				0x01
#define ROUTER_CS_4				0x04
#define ROUTER_CS_5				0x05
#define ROUTER_CS_5_SLP				BIT(0)
<<<<<<< HEAD
=======
#define ROUTER_CS_5_WOP				BIT(1)
#define ROUTER_CS_5_WOU				BIT(2)
#define ROUTER_CS_5_WOD				BIT(3)
>>>>>>> 7d2a07b7
#define ROUTER_CS_5_C3S				BIT(23)
#define ROUTER_CS_5_PTO				BIT(24)
#define ROUTER_CS_5_UTO				BIT(25)
#define ROUTER_CS_5_HCO				BIT(26)
#define ROUTER_CS_5_CV				BIT(31)
#define ROUTER_CS_6				0x06
#define ROUTER_CS_6_SLPR			BIT(0)
#define ROUTER_CS_6_TNS				BIT(1)
<<<<<<< HEAD
=======
#define ROUTER_CS_6_WOPS			BIT(2)
#define ROUTER_CS_6_WOUS			BIT(3)
>>>>>>> 7d2a07b7
#define ROUTER_CS_6_HCI				BIT(18)
#define ROUTER_CS_6_CR				BIT(25)
#define ROUTER_CS_7				0x07
#define ROUTER_CS_9				0x09
#define ROUTER_CS_25				0x19
#define ROUTER_CS_26				0x1a
<<<<<<< HEAD
=======
#define ROUTER_CS_26_OPCODE_MASK		GENMASK(15, 0)
>>>>>>> 7d2a07b7
#define ROUTER_CS_26_STATUS_MASK		GENMASK(29, 24)
#define ROUTER_CS_26_STATUS_SHIFT		24
#define ROUTER_CS_26_ONS			BIT(30)
#define ROUTER_CS_26_OV				BIT(31)

<<<<<<< HEAD
=======
/* USB4 router operations opcodes */
enum usb4_switch_op {
	USB4_SWITCH_OP_QUERY_DP_RESOURCE = 0x10,
	USB4_SWITCH_OP_ALLOC_DP_RESOURCE = 0x11,
	USB4_SWITCH_OP_DEALLOC_DP_RESOURCE = 0x12,
	USB4_SWITCH_OP_NVM_WRITE = 0x20,
	USB4_SWITCH_OP_NVM_AUTH = 0x21,
	USB4_SWITCH_OP_NVM_READ = 0x22,
	USB4_SWITCH_OP_NVM_SET_OFFSET = 0x23,
	USB4_SWITCH_OP_DROM_READ = 0x24,
	USB4_SWITCH_OP_NVM_SECTOR_SIZE = 0x25,
	USB4_SWITCH_OP_BUFFER_ALLOC = 0x33,
};

>>>>>>> 7d2a07b7
/* Router TMU configuration */
#define TMU_RTR_CS_0				0x00
#define TMU_RTR_CS_0_TD				BIT(27)
#define TMU_RTR_CS_0_UCAP			BIT(30)
#define TMU_RTR_CS_1				0x01
#define TMU_RTR_CS_1_LOCAL_TIME_NS_MASK		GENMASK(31, 16)
#define TMU_RTR_CS_1_LOCAL_TIME_NS_SHIFT	16
#define TMU_RTR_CS_2				0x02
#define TMU_RTR_CS_3				0x03
#define TMU_RTR_CS_3_LOCAL_TIME_NS_MASK		GENMASK(15, 0)
#define TMU_RTR_CS_3_TS_PACKET_INTERVAL_MASK	GENMASK(31, 16)
#define TMU_RTR_CS_3_TS_PACKET_INTERVAL_SHIFT	16
#define TMU_RTR_CS_22				0x16
#define TMU_RTR_CS_24				0x18

enum tb_port_type {
	TB_TYPE_INACTIVE	= 0x000000,
	TB_TYPE_PORT		= 0x000001,
	TB_TYPE_NHI		= 0x000002,
	/* TB_TYPE_ETHERNET	= 0x020000, lower order bits are not known */
	/* TB_TYPE_SATA		= 0x080000, lower order bits are not known */
	TB_TYPE_DP_HDMI_IN	= 0x0e0101,
	TB_TYPE_DP_HDMI_OUT	= 0x0e0102,
	TB_TYPE_PCIE_DOWN	= 0x100101,
	TB_TYPE_PCIE_UP		= 0x100102,
	TB_TYPE_USB3_DOWN	= 0x200101,
	TB_TYPE_USB3_UP		= 0x200102,
};

/* Present on every port in TB_CF_PORT at address zero. */
struct tb_regs_port_header {
	/* DWORD 0 */
	u16 vendor_id;
	u16 device_id;
	/* DWORD 1 */
	u32 first_cap_offset:8;
	u32 max_counters:11;
	u32 counters_support:1;
	u32 __unknown1:4;
	u32 revision:8;
	/* DWORD 2 */
	enum tb_port_type type:24;
	u32 thunderbolt_version:8;
	/* DWORD 3 */
	u32 __unknown2:20;
	u32 port_number:6;
	u32 __unknown3:6;
	/* DWORD 4 */
	u32 nfc_credits;
	/* DWORD 5 */
	u32 max_in_hop_id:11;
	u32 max_out_hop_id:11;
	u32 __unknown4:10;
	/* DWORD 6 */
	u32 __unknown5;
	/* DWORD 7 */
	u32 __unknown6;

} __packed;

/* Basic adapter configuration registers */
#define ADP_CS_4				0x04
#define ADP_CS_4_NFC_BUFFERS_MASK		GENMASK(9, 0)
#define ADP_CS_4_TOTAL_BUFFERS_MASK		GENMASK(29, 20)
#define ADP_CS_4_TOTAL_BUFFERS_SHIFT		20
#define ADP_CS_4_LCK				BIT(31)
#define ADP_CS_5				0x05
#define ADP_CS_5_LCA_MASK			GENMASK(28, 22)
#define ADP_CS_5_LCA_SHIFT			22

/* TMU adapter registers */
#define TMU_ADP_CS_3				0x03
#define TMU_ADP_CS_3_UDM			BIT(29)

/* Lane adapter registers */
#define LANE_ADP_CS_0				0x00
#define LANE_ADP_CS_0_SUPPORTED_WIDTH_MASK	GENMASK(25, 20)
#define LANE_ADP_CS_0_SUPPORTED_WIDTH_SHIFT	20
#define LANE_ADP_CS_1				0x01
#define LANE_ADP_CS_1_TARGET_WIDTH_MASK		GENMASK(9, 4)
#define LANE_ADP_CS_1_TARGET_WIDTH_SHIFT	4
#define LANE_ADP_CS_1_TARGET_WIDTH_SINGLE	0x1
#define LANE_ADP_CS_1_TARGET_WIDTH_DUAL		0x3
<<<<<<< HEAD
=======
#define LANE_ADP_CS_1_LD			BIT(14)
>>>>>>> 7d2a07b7
#define LANE_ADP_CS_1_LB			BIT(15)
#define LANE_ADP_CS_1_CURRENT_SPEED_MASK	GENMASK(19, 16)
#define LANE_ADP_CS_1_CURRENT_SPEED_SHIFT	16
#define LANE_ADP_CS_1_CURRENT_SPEED_GEN2	0x8
#define LANE_ADP_CS_1_CURRENT_SPEED_GEN3	0x4
#define LANE_ADP_CS_1_CURRENT_WIDTH_MASK	GENMASK(25, 20)
#define LANE_ADP_CS_1_CURRENT_WIDTH_SHIFT	20

/* USB4 port registers */
#define PORT_CS_1				0x01
#define PORT_CS_1_LENGTH_SHIFT			8
#define PORT_CS_1_TARGET_MASK			GENMASK(18, 16)
#define PORT_CS_1_TARGET_SHIFT			16
#define PORT_CS_1_RETIMER_INDEX_SHIFT		20
#define PORT_CS_1_WNR_WRITE			BIT(24)
#define PORT_CS_1_NR				BIT(25)
#define PORT_CS_1_RC				BIT(26)
#define PORT_CS_1_PND				BIT(31)
#define PORT_CS_2				0x02
#define PORT_CS_18				0x12
#define PORT_CS_18_BE				BIT(8)
#define PORT_CS_18_TCM				BIT(9)
<<<<<<< HEAD
#define PORT_CS_19				0x13
#define PORT_CS_19_PC				BIT(3)
=======
#define PORT_CS_18_WOU4S			BIT(18)
#define PORT_CS_19				0x13
#define PORT_CS_19_PC				BIT(3)
#define PORT_CS_19_PID				BIT(4)
#define PORT_CS_19_WOC				BIT(16)
#define PORT_CS_19_WOD				BIT(17)
#define PORT_CS_19_WOU4				BIT(18)
>>>>>>> 7d2a07b7

/* Display Port adapter registers */
#define ADP_DP_CS_0				0x00
#define ADP_DP_CS_0_VIDEO_HOPID_MASK		GENMASK(26, 16)
#define ADP_DP_CS_0_VIDEO_HOPID_SHIFT		16
#define ADP_DP_CS_0_AE				BIT(30)
#define ADP_DP_CS_0_VE				BIT(31)
#define ADP_DP_CS_1_AUX_TX_HOPID_MASK		GENMASK(10, 0)
#define ADP_DP_CS_1_AUX_RX_HOPID_MASK		GENMASK(21, 11)
#define ADP_DP_CS_1_AUX_RX_HOPID_SHIFT		11
#define ADP_DP_CS_2				0x02
#define ADP_DP_CS_2_HDP				BIT(6)
#define ADP_DP_CS_3				0x03
#define ADP_DP_CS_3_HDPC			BIT(9)
#define DP_LOCAL_CAP				0x04
#define DP_REMOTE_CAP				0x05
#define DP_STATUS_CTRL				0x06
#define DP_STATUS_CTRL_CMHS			BIT(25)
#define DP_STATUS_CTRL_UF			BIT(26)
#define DP_COMMON_CAP				0x07
/*
 * DP_COMMON_CAP offsets work also for DP_LOCAL_CAP and DP_REMOTE_CAP
 * with exception of DPRX done.
 */
#define DP_COMMON_CAP_RATE_MASK			GENMASK(11, 8)
#define DP_COMMON_CAP_RATE_SHIFT		8
#define DP_COMMON_CAP_RATE_RBR			0x0
#define DP_COMMON_CAP_RATE_HBR			0x1
#define DP_COMMON_CAP_RATE_HBR2			0x2
#define DP_COMMON_CAP_RATE_HBR3			0x3
#define DP_COMMON_CAP_LANES_MASK		GENMASK(14, 12)
#define DP_COMMON_CAP_LANES_SHIFT		12
#define DP_COMMON_CAP_1_LANE			0x0
#define DP_COMMON_CAP_2_LANES			0x1
#define DP_COMMON_CAP_4_LANES			0x2
#define DP_COMMON_CAP_DPRX_DONE			BIT(31)

/* PCIe adapter registers */
#define ADP_PCIE_CS_0				0x00
#define ADP_PCIE_CS_0_PE			BIT(31)

/* USB adapter registers */
#define ADP_USB3_CS_0				0x00
#define ADP_USB3_CS_0_V				BIT(30)
#define ADP_USB3_CS_0_PE			BIT(31)
#define ADP_USB3_CS_1				0x01
#define ADP_USB3_CS_1_CUBW_MASK			GENMASK(11, 0)
#define ADP_USB3_CS_1_CDBW_MASK			GENMASK(23, 12)
#define ADP_USB3_CS_1_CDBW_SHIFT		12
#define ADP_USB3_CS_1_HCA			BIT(31)
#define ADP_USB3_CS_2				0x02
#define ADP_USB3_CS_2_AUBW_MASK			GENMASK(11, 0)
#define ADP_USB3_CS_2_ADBW_MASK			GENMASK(23, 12)
#define ADP_USB3_CS_2_ADBW_SHIFT		12
#define ADP_USB3_CS_2_CMR			BIT(31)
#define ADP_USB3_CS_3				0x03
#define ADP_USB3_CS_3_SCALE_MASK		GENMASK(5, 0)
#define ADP_USB3_CS_4				0x04
#define ADP_USB3_CS_4_ALR_MASK			GENMASK(6, 0)
#define ADP_USB3_CS_4_ALR_20G			0x1
#define ADP_USB3_CS_4_ULV			BIT(7)
#define ADP_USB3_CS_4_MSLR_MASK			GENMASK(18, 12)
#define ADP_USB3_CS_4_MSLR_SHIFT		12
#define ADP_USB3_CS_4_MSLR_20G			0x1

/* Hop register from TB_CFG_HOPS. 8 byte per entry. */
struct tb_regs_hop {
	/* DWORD 0 */
	u32 next_hop:11; /*
			  * hop to take after sending the packet through
			  * out_port (on the incoming port of the next switch)
			  */
	u32 out_port:6; /* next port of the path (on the same switch) */
	u32 initial_credits:8;
	u32 unknown1:6; /* set to zero */
	bool enable:1;

	/* DWORD 1 */
	u32 weight:4;
	u32 unknown2:4; /* set to zero */
	u32 priority:3;
	bool drop_packages:1;
	u32 counter:11; /* index into TB_CFG_COUNTERS on this port */
	bool counter_enable:1;
	bool ingress_fc:1;
	bool egress_fc:1;
	bool ingress_shared_buffer:1;
	bool egress_shared_buffer:1;
	bool pending:1;
	u32 unknown3:3; /* set to zero */
} __packed;

/* Common link controller registers */
#define TB_LC_DESC			0x02
#define TB_LC_DESC_NLC_MASK		GENMASK(3, 0)
#define TB_LC_DESC_SIZE_SHIFT		8
#define TB_LC_DESC_SIZE_MASK		GENMASK(15, 8)
#define TB_LC_DESC_PORT_SIZE_SHIFT	16
#define TB_LC_DESC_PORT_SIZE_MASK	GENMASK(27, 16)
#define TB_LC_FUSE			0x03
#define TB_LC_SNK_ALLOCATION		0x10
#define TB_LC_SNK_ALLOCATION_SNK0_MASK	GENMASK(3, 0)
#define TB_LC_SNK_ALLOCATION_SNK0_CM	0x1
#define TB_LC_SNK_ALLOCATION_SNK1_SHIFT	4
#define TB_LC_SNK_ALLOCATION_SNK1_MASK	GENMASK(7, 4)
#define TB_LC_SNK_ALLOCATION_SNK1_CM	0x1
#define TB_LC_POWER			0x740

/* Link controller registers */
#define TB_LC_PORT_ATTR			0x8d
#define TB_LC_PORT_ATTR_BE		BIT(12)

#define TB_LC_SX_CTRL			0x96
#define TB_LC_SX_CTRL_WOC		BIT(1)
#define TB_LC_SX_CTRL_WOD		BIT(2)
#define TB_LC_SX_CTRL_WODPC		BIT(3)
#define TB_LC_SX_CTRL_WODPD		BIT(4)
#define TB_LC_SX_CTRL_WOU4		BIT(5)
#define TB_LC_SX_CTRL_WOP		BIT(6)
#define TB_LC_SX_CTRL_L1C		BIT(16)
#define TB_LC_SX_CTRL_L1D		BIT(17)
#define TB_LC_SX_CTRL_L2C		BIT(20)
#define TB_LC_SX_CTRL_L2D		BIT(21)
#define TB_LC_SX_CTRL_SLI		BIT(29)
#define TB_LC_SX_CTRL_UPSTREAM		BIT(30)
#define TB_LC_SX_CTRL_SLP		BIT(31)

#endif<|MERGE_RESOLUTION|>--- conflicted
+++ resolved
@@ -193,12 +193,9 @@
 #define ROUTER_CS_4				0x04
 #define ROUTER_CS_5				0x05
 #define ROUTER_CS_5_SLP				BIT(0)
-<<<<<<< HEAD
-=======
 #define ROUTER_CS_5_WOP				BIT(1)
 #define ROUTER_CS_5_WOU				BIT(2)
 #define ROUTER_CS_5_WOD				BIT(3)
->>>>>>> 7d2a07b7
 #define ROUTER_CS_5_C3S				BIT(23)
 #define ROUTER_CS_5_PTO				BIT(24)
 #define ROUTER_CS_5_UTO				BIT(25)
@@ -207,28 +204,20 @@
 #define ROUTER_CS_6				0x06
 #define ROUTER_CS_6_SLPR			BIT(0)
 #define ROUTER_CS_6_TNS				BIT(1)
-<<<<<<< HEAD
-=======
 #define ROUTER_CS_6_WOPS			BIT(2)
 #define ROUTER_CS_6_WOUS			BIT(3)
->>>>>>> 7d2a07b7
 #define ROUTER_CS_6_HCI				BIT(18)
 #define ROUTER_CS_6_CR				BIT(25)
 #define ROUTER_CS_7				0x07
 #define ROUTER_CS_9				0x09
 #define ROUTER_CS_25				0x19
 #define ROUTER_CS_26				0x1a
-<<<<<<< HEAD
-=======
 #define ROUTER_CS_26_OPCODE_MASK		GENMASK(15, 0)
->>>>>>> 7d2a07b7
 #define ROUTER_CS_26_STATUS_MASK		GENMASK(29, 24)
 #define ROUTER_CS_26_STATUS_SHIFT		24
 #define ROUTER_CS_26_ONS			BIT(30)
 #define ROUTER_CS_26_OV				BIT(31)
 
-<<<<<<< HEAD
-=======
 /* USB4 router operations opcodes */
 enum usb4_switch_op {
 	USB4_SWITCH_OP_QUERY_DP_RESOURCE = 0x10,
@@ -243,7 +232,6 @@
 	USB4_SWITCH_OP_BUFFER_ALLOC = 0x33,
 };
 
->>>>>>> 7d2a07b7
 /* Router TMU configuration */
 #define TMU_RTR_CS_0				0x00
 #define TMU_RTR_CS_0_TD				BIT(27)
@@ -327,10 +315,7 @@
 #define LANE_ADP_CS_1_TARGET_WIDTH_SHIFT	4
 #define LANE_ADP_CS_1_TARGET_WIDTH_SINGLE	0x1
 #define LANE_ADP_CS_1_TARGET_WIDTH_DUAL		0x3
-<<<<<<< HEAD
-=======
 #define LANE_ADP_CS_1_LD			BIT(14)
->>>>>>> 7d2a07b7
 #define LANE_ADP_CS_1_LB			BIT(15)
 #define LANE_ADP_CS_1_CURRENT_SPEED_MASK	GENMASK(19, 16)
 #define LANE_ADP_CS_1_CURRENT_SPEED_SHIFT	16
@@ -353,10 +338,6 @@
 #define PORT_CS_18				0x12
 #define PORT_CS_18_BE				BIT(8)
 #define PORT_CS_18_TCM				BIT(9)
-<<<<<<< HEAD
-#define PORT_CS_19				0x13
-#define PORT_CS_19_PC				BIT(3)
-=======
 #define PORT_CS_18_WOU4S			BIT(18)
 #define PORT_CS_19				0x13
 #define PORT_CS_19_PC				BIT(3)
@@ -364,7 +345,6 @@
 #define PORT_CS_19_WOC				BIT(16)
 #define PORT_CS_19_WOD				BIT(17)
 #define PORT_CS_19_WOU4				BIT(18)
->>>>>>> 7d2a07b7
 
 /* Display Port adapter registers */
 #define ADP_DP_CS_0				0x00
