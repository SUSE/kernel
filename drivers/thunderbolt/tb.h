--- conflicted
+++ resolved
@@ -119,15 +119,9 @@
 
 enum tb_clx {
 	TB_CLX_DISABLE,
-<<<<<<< HEAD
-	TB_CL0S,
-	TB_CL1,
-	TB_CL2,
-=======
 	/* CL0s and CL1 are enabled and supported together */
 	TB_CL1 = BIT(0),
 	TB_CL2 = BIT(1),
->>>>>>> eb3cdb58
 };
 
 /**
@@ -232,8 +226,6 @@
 	unsigned int max_pcie_credits;
 	unsigned int max_dma_credits;
 	enum tb_clx clx;
-<<<<<<< HEAD
-=======
 };
 
 /**
@@ -251,7 +243,6 @@
 	struct tb *tb;
 	int index;
 	struct list_head ports;
->>>>>>> eb3cdb58
 };
 
 /**
@@ -985,66 +976,14 @@
 void tb_switch_tmu_configure(struct tb_switch *sw,
 			     enum tb_switch_tmu_rate rate,
 			     bool unidirectional);
-<<<<<<< HEAD
-/**
- * tb_switch_tmu_hifi_is_enabled() - Checks if the specified TMU mode is enabled
-=======
 void tb_switch_enable_tmu_1st_child(struct tb_switch *sw,
 				    enum tb_switch_tmu_rate rate);
 /**
  * tb_switch_tmu_is_enabled() - Checks if the specified TMU mode is enabled
->>>>>>> eb3cdb58
  * @sw: Router whose TMU mode to check
  * @unidirectional: If uni-directional (bi-directional otherwise)
  *
  * Return true if hardware TMU configuration matches the one passed in
-<<<<<<< HEAD
- * as parameter. That is HiFi and either uni-directional or bi-directional.
- */
-static inline bool tb_switch_tmu_hifi_is_enabled(const struct tb_switch *sw,
-						 bool unidirectional)
-{
-	return sw->tmu.rate == TB_SWITCH_TMU_RATE_HIFI &&
-	       sw->tmu.unidirectional == unidirectional;
-}
-
-int tb_switch_enable_clx(struct tb_switch *sw, enum tb_clx clx);
-int tb_switch_disable_clx(struct tb_switch *sw, enum tb_clx clx);
-
-/**
- * tb_switch_is_clx_enabled() - Checks if the CLx is enabled
- * @sw: Router to check the CLx state for
- *
- * Checks if the CLx is enabled on the router upstream link.
- * Not applicable for a host router.
- */
-static inline bool tb_switch_is_clx_enabled(const struct tb_switch *sw)
-{
-	return sw->clx != TB_CLX_DISABLE;
-}
-
-/**
- * tb_switch_is_cl0s_enabled() - Checks if the CL0s is enabled
- * @sw: Router to check for the CL0s
- *
- * Checks if the CL0s is enabled on the router upstream link.
- * Not applicable for a host router.
- */
-static inline bool tb_switch_is_cl0s_enabled(const struct tb_switch *sw)
-{
-	return sw->clx == TB_CL0S;
-}
-
-/**
- * tb_switch_is_clx_supported() - Is CLx supported on this type of router
- * @sw: The router to check CLx support for
- */
-static inline bool tb_switch_is_clx_supported(const struct tb_switch *sw)
-{
-	return tb_switch_is_usb4(sw) || tb_switch_is_titan_ridge(sw);
-}
-
-=======
  * as parameter. That is HiFi/Normal and either uni-directional or bi-directional.
  */
 static inline bool tb_switch_tmu_is_enabled(const struct tb_switch *sw,
@@ -1094,7 +1033,6 @@
 	return tb_switch_is_usb4(sw) || tb_switch_is_titan_ridge(sw);
 }
 
->>>>>>> eb3cdb58
 int tb_switch_mask_clx_objections(struct tb_switch *sw);
 
 int tb_switch_pcie_l1_enable(struct tb_switch *sw);
@@ -1298,8 +1236,6 @@
 int usb4_port_router_online(struct tb_port *port);
 int usb4_port_enumerate_retimers(struct tb_port *port);
 bool usb4_port_clx_supported(struct tb_port *port);
-<<<<<<< HEAD
-=======
 int usb4_port_margining_caps(struct tb_port *port, u32 *caps);
 int usb4_port_hw_margin(struct tb_port *port, unsigned int lanes,
 			unsigned int ber_level, bool timing, bool right_high,
@@ -1307,7 +1243,6 @@
 int usb4_port_sw_margin(struct tb_port *port, unsigned int lanes, bool timing,
 			bool right_high, u32 counter);
 int usb4_port_sw_margin_errors(struct tb_port *port, u32 *errors);
->>>>>>> eb3cdb58
 
 int usb4_port_retimer_set_inbound_sbtx(struct tb_port *port, u8 index);
 int usb4_port_retimer_unset_inbound_sbtx(struct tb_port *port, u8 index);
