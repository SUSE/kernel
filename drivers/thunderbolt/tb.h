--- conflicted
+++ resolved
@@ -62,7 +62,6 @@
 	bool authenticating;
 	bool flushed;
 	const struct tb_nvm_vendor_ops *vops;
-	void *suse_kabi_padding;
 };
 
 enum tb_nvm_write_ops {
@@ -213,10 +212,6 @@
 	unsigned int max_pcie_credits;
 	unsigned int max_dma_credits;
 	unsigned int clx;
-<<<<<<< HEAD
-	void *suse_kabi_padding;
-=======
->>>>>>> 2d5404ca
 };
 
 /**
@@ -301,11 +296,7 @@
 	struct tb_bandwidth_group *group;
 	struct list_head group_list;
 	unsigned int max_bw;
-<<<<<<< HEAD
-	void *suse_kabi_padding;
-=======
 	bool redrive;
->>>>>>> 2d5404ca
 };
 
 /**
@@ -322,7 +313,6 @@
 	struct tb_port *port;
 	bool can_offline;
 	bool offline;
-	void *suse_kabi_padding;
 #ifdef CONFIG_USB4_DEBUGFS_MARGINING
 	struct tb_margining *margining;
 #endif
@@ -351,13 +341,9 @@
 	struct tb_nvm *nvm;
 	bool no_nvm_upgrade;
 	u32 auth_status;
-<<<<<<< HEAD
-	void *suse_kabi_padding;
-=======
 #ifdef CONFIG_USB4_DEBUGFS_MARGINING
 	struct tb_margining *margining;
 #endif
->>>>>>> 2d5404ca
 };
 
 /**
@@ -395,10 +381,6 @@
 	int next_hop_index;
 	unsigned int initial_credits;
 	unsigned int nfc_credits;
-<<<<<<< HEAD
-	void *suse_kabi_padding;
-=======
->>>>>>> 2d5404ca
 	bool pm_support;
 };
 
@@ -456,7 +438,6 @@
 	struct tb_path_hop *hops;
 	int path_length;
 	bool alloc_hopid;
-	void *suse_kabi_padding;
 };
 
 /* HopIDs 0-7 are reserved by the Thunderbolt protocol */
@@ -553,7 +534,6 @@
 			      void *rx_data, size_t rx_data_len);
 	int (*usb4_switch_nvm_authenticate_status)(struct tb_switch *sw,
 						   u32 *status);
-	void *suse_kabi_padding;
 };
 
 static inline void *tb_priv(struct tb *tb)
@@ -1062,10 +1042,6 @@
 bool tb_port_clx_is_enabled(struct tb_port *port, unsigned int clx);
 
 int tb_switch_clx_init(struct tb_switch *sw);
-<<<<<<< HEAD
-bool tb_switch_clx_is_supported(const struct tb_switch *sw);
-=======
->>>>>>> 2d5404ca
 int tb_switch_clx_enable(struct tb_switch *sw, unsigned int clx);
 int tb_switch_clx_disable(struct tb_switch *sw);
 
@@ -1355,19 +1331,11 @@
 int usb4_port_router_online(struct tb_port *port);
 int usb4_port_enumerate_retimers(struct tb_port *port);
 bool usb4_port_clx_supported(struct tb_port *port);
-<<<<<<< HEAD
-int usb4_port_margining_caps(struct tb_port *port, u32 *caps);
-=======
->>>>>>> 2d5404ca
 
 bool usb4_port_asym_supported(struct tb_port *port);
 int usb4_port_asym_set_link_width(struct tb_port *port, enum tb_link_width width);
 int usb4_port_asym_start(struct tb_port *port);
 
-<<<<<<< HEAD
-int usb4_port_hw_margin(struct tb_port *port, unsigned int lanes,
-			unsigned int ber_level, bool timing, bool right_high,
-=======
 /**
  * enum tb_sb_target - Sideband transaction target
  * @USB4_SB_TARGET_ROUTER: Target is the router itself
@@ -1423,7 +1391,6 @@
 			     u8 index, u32 *caps);
 int usb4_port_hw_margin(struct tb_port *port, enum usb4_sb_target target,
 			u8 index, const struct usb4_port_margining_params *params,
->>>>>>> 2d5404ca
 			u32 *results);
 int usb4_port_sw_margin(struct tb_port *port, enum usb4_sb_target target,
 			u8 index, const struct usb4_port_margining_params *params,
