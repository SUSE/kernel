// SPDX-License-Identifier: GPL-2.0
/*
 * Thunderbolt/USB4 retimer support.
 *
 * Copyright (C) 2020, Intel Corporation
 * Authors: Kranthi Kuntala <kranthi.kuntala@intel.com>
 *	    Mika Westerberg <mika.westerberg@linux.intel.com>
 */

#include <linux/delay.h>
#include <linux/pm_runtime.h>
#include <linux/sched/signal.h>

#include "sb_regs.h"
#include "tb.h"

#if IS_ENABLED(CONFIG_USB4_DEBUGFS_MARGINING)
#define TB_MAX_RETIMER_INDEX	6
#else
#define TB_MAX_RETIMER_INDEX	2
#endif

/**
 * tb_retimer_nvm_read() - Read contents of retimer NVM
 * @rt: Retimer device
 * @address: NVM address (in bytes) to start reading
 * @buf: Data read from NVM is stored here
 * @size: Number of bytes to read
 *
 * Reads retimer NVM and copies the contents to @buf. Returns %0 if the
 * read was successful and negative errno in case of failure.
 */
int tb_retimer_nvm_read(struct tb_retimer *rt, unsigned int address, void *buf,
			size_t size)
{
	return usb4_port_retimer_nvm_read(rt->port, rt->index, address, buf, size);
}

static int nvm_read(void *priv, unsigned int offset, void *val, size_t bytes)
{
	struct tb_nvm *nvm = priv;
	struct tb_retimer *rt = tb_to_retimer(nvm->dev);
	int ret;

	pm_runtime_get_sync(&rt->dev);

	if (!mutex_trylock(&rt->tb->lock)) {
		ret = restart_syscall();
		goto out;
	}

	ret = tb_retimer_nvm_read(rt, offset, val, bytes);
	mutex_unlock(&rt->tb->lock);

out:
	pm_runtime_mark_last_busy(&rt->dev);
	pm_runtime_put_autosuspend(&rt->dev);

	return ret;
}

static int nvm_write(void *priv, unsigned int offset, void *val, size_t bytes)
{
	struct tb_nvm *nvm = priv;
	struct tb_retimer *rt = tb_to_retimer(nvm->dev);
	int ret = 0;

	if (!mutex_trylock(&rt->tb->lock))
		return restart_syscall();

	ret = tb_nvm_write_buf(nvm, offset, val, bytes);
	mutex_unlock(&rt->tb->lock);

	return ret;
}

static int tb_retimer_nvm_add(struct tb_retimer *rt)
{
	struct tb_nvm *nvm;
	int ret;

	nvm = tb_nvm_alloc(&rt->dev);
	if (IS_ERR(nvm)) {
		ret = PTR_ERR(nvm) == -EOPNOTSUPP ? 0 : PTR_ERR(nvm);
		goto err_nvm;
	}

	ret = tb_nvm_read_version(nvm);
	if (ret)
		goto err_nvm;

	ret = tb_nvm_add_active(nvm, nvm_read);
	if (ret)
		goto err_nvm;

	ret = tb_nvm_add_non_active(nvm, nvm_write);
	if (ret)
		goto err_nvm;

	rt->nvm = nvm;
	dev_dbg(&rt->dev, "NVM version %x.%x\n", nvm->major, nvm->minor);
	return 0;

err_nvm:
	dev_dbg(&rt->dev, "NVM upgrade disabled\n");
	if (!IS_ERR(nvm))
		tb_nvm_free(nvm);

	return ret;
}

static int tb_retimer_nvm_validate_and_write(struct tb_retimer *rt)
{
	unsigned int image_size;
	const u8 *buf;
	int ret;

	ret = tb_nvm_validate(rt->nvm);
	if (ret)
		return ret;

	buf = rt->nvm->buf_data_start;
	image_size = rt->nvm->buf_data_size;

	ret = usb4_port_retimer_nvm_write(rt->port, rt->index, 0, buf,
					 image_size);
	if (ret)
		return ret;

	rt->nvm->flushed = true;
	return 0;
}

static int tb_retimer_nvm_authenticate(struct tb_retimer *rt, bool auth_only)
{
	u32 status;
	int ret;

	if (auth_only) {
		ret = usb4_port_retimer_nvm_set_offset(rt->port, rt->index, 0);
		if (ret)
			return ret;
	}

	ret = usb4_port_retimer_nvm_authenticate(rt->port, rt->index);
	if (ret)
		return ret;

	usleep_range(100, 150);

	/*
	 * Check the status now if we still can access the retimer. It
	 * is expected that the below fails.
	 */
	ret = usb4_port_retimer_nvm_authenticate_status(rt->port, rt->index,
							&status);
	if (!ret) {
		rt->auth_status = status;
		return status ? -EINVAL : 0;
	}

	return 0;
}

static ssize_t device_show(struct device *dev, struct device_attribute *attr,
			   char *buf)
{
	struct tb_retimer *rt = tb_to_retimer(dev);

	return sysfs_emit(buf, "%#x\n", rt->device);
}
static DEVICE_ATTR_RO(device);

static ssize_t nvm_authenticate_show(struct device *dev,
	struct device_attribute *attr, char *buf)
{
	struct tb_retimer *rt = tb_to_retimer(dev);
	int ret;

	if (!mutex_trylock(&rt->tb->lock))
		return restart_syscall();

	if (!rt->nvm)
		ret = -EAGAIN;
	else if (rt->no_nvm_upgrade)
		ret = -EOPNOTSUPP;
	else
		ret = sysfs_emit(buf, "%#x\n", rt->auth_status);

	mutex_unlock(&rt->tb->lock);

	return ret;
}

static void tb_retimer_nvm_authenticate_status(struct tb_port *port, u32 *status)
{
	int i;

	tb_port_dbg(port, "reading NVM authentication status of retimers\n");

	/*
	 * Before doing anything else, read the authentication status.
	 * If the retimer has it set, store it for the new retimer
	 * device instance.
	 */
<<<<<<< HEAD
	for (i = 1; i <= TB_MAX_RETIMER_INDEX; i++)
		usb4_port_retimer_nvm_authenticate_status(port, i, &status[i]);
=======
	for (i = 1; i <= TB_MAX_RETIMER_INDEX; i++) {
		if (usb4_port_retimer_nvm_authenticate_status(port, i, &status[i]))
			break;
	}
>>>>>>> 2d5404ca
}

static void tb_retimer_set_inbound_sbtx(struct tb_port *port)
{
	int i;

	/*
	 * When USB4 port is online sideband communications are
	 * already up.
	 */
	if (!usb4_port_device_is_offline(port->usb4))
		return;

	tb_port_dbg(port, "enabling sideband transactions\n");

	for (i = 1; i <= TB_MAX_RETIMER_INDEX; i++)
		usb4_port_retimer_set_inbound_sbtx(port, i);
}

static void tb_retimer_unset_inbound_sbtx(struct tb_port *port)
{
	int i;

	/*
	 * When USB4 port is offline we need to keep the sideband
	 * communications up to make it possible to communicate with
	 * the connected retimers.
	 */
	if (usb4_port_device_is_offline(port->usb4))
		return;

	tb_port_dbg(port, "disabling sideband transactions\n");

<<<<<<< HEAD
	for (i = TB_MAX_RETIMER_INDEX; i >= 1; i--)
		usb4_port_retimer_unset_inbound_sbtx(port, i);
=======
	for (i = TB_MAX_RETIMER_INDEX; i >= 1; i--) {
		if (usb4_port_retimer_unset_inbound_sbtx(port, i))
			break;
	}
>>>>>>> 2d5404ca
}

static ssize_t nvm_authenticate_store(struct device *dev,
	struct device_attribute *attr, const char *buf, size_t count)
{
	struct tb_retimer *rt = tb_to_retimer(dev);
	int val, ret;

	pm_runtime_get_sync(&rt->dev);

	if (!mutex_trylock(&rt->tb->lock)) {
		ret = restart_syscall();
		goto exit_rpm;
	}

	if (!rt->nvm) {
		ret = -EAGAIN;
		goto exit_unlock;
	}

	ret = kstrtoint(buf, 10, &val);
	if (ret)
		goto exit_unlock;

	/* Always clear status */
	rt->auth_status = 0;

	if (val) {
		/*
		 * When NVM authentication starts the retimer is not
		 * accessible so calling tb_retimer_unset_inbound_sbtx()
		 * will fail and therefore we do not call it. Exception
		 * is when the validation fails or we only write the new
		 * NVM image without authentication.
		 */
		tb_retimer_set_inbound_sbtx(rt->port);
		if (val == AUTHENTICATE_ONLY) {
			ret = tb_retimer_nvm_authenticate(rt, true);
		} else {
			if (!rt->nvm->flushed) {
				if (!rt->nvm->buf) {
					ret = -EINVAL;
					goto exit_unlock;
				}

				ret = tb_retimer_nvm_validate_and_write(rt);
				if (ret || val == WRITE_ONLY)
					goto exit_unlock;
			}
			if (val == WRITE_AND_AUTHENTICATE)
				ret = tb_retimer_nvm_authenticate(rt, false);
		}
	}

exit_unlock:
	if (ret || val == WRITE_ONLY)
		tb_retimer_unset_inbound_sbtx(rt->port);
	mutex_unlock(&rt->tb->lock);
exit_rpm:
	pm_runtime_mark_last_busy(&rt->dev);
	pm_runtime_put_autosuspend(&rt->dev);

	if (ret)
		return ret;
	return count;
}
static DEVICE_ATTR_RW(nvm_authenticate);

static ssize_t nvm_version_show(struct device *dev,
				struct device_attribute *attr, char *buf)
{
	struct tb_retimer *rt = tb_to_retimer(dev);
	int ret;

	if (!mutex_trylock(&rt->tb->lock))
		return restart_syscall();

	if (!rt->nvm)
		ret = -EAGAIN;
	else if (rt->no_nvm_upgrade)
		ret = -EOPNOTSUPP;
	else
		ret = sysfs_emit(buf, "%x.%x\n", rt->nvm->major, rt->nvm->minor);

	mutex_unlock(&rt->tb->lock);
	return ret;
}
static DEVICE_ATTR_RO(nvm_version);

static ssize_t vendor_show(struct device *dev, struct device_attribute *attr,
			   char *buf)
{
	struct tb_retimer *rt = tb_to_retimer(dev);

	return sysfs_emit(buf, "%#x\n", rt->vendor);
}
static DEVICE_ATTR_RO(vendor);

static struct attribute *retimer_attrs[] = {
	&dev_attr_device.attr,
	&dev_attr_nvm_authenticate.attr,
	&dev_attr_nvm_version.attr,
	&dev_attr_vendor.attr,
	NULL
};

static const struct attribute_group retimer_group = {
	.attrs = retimer_attrs,
};

static const struct attribute_group *retimer_groups[] = {
	&retimer_group,
	NULL
};

static void tb_retimer_release(struct device *dev)
{
	struct tb_retimer *rt = tb_to_retimer(dev);

	kfree(rt);
}

const struct device_type tb_retimer_type = {
	.name = "thunderbolt_retimer",
	.groups = retimer_groups,
	.release = tb_retimer_release,
};

static int tb_retimer_add(struct tb_port *port, u8 index, u32 auth_status,
			  bool on_board)
{
	struct tb_retimer *rt;
	u32 vendor, device;
	int ret;

	ret = usb4_port_sb_read(port, USB4_SB_TARGET_RETIMER, index,
				USB4_SB_VENDOR_ID, &vendor, sizeof(vendor));
	if (ret) {
		if (ret != -ENODEV)
			tb_port_warn(port, "failed read retimer VendorId: %d\n", ret);
		return ret;
	}

	ret = usb4_port_sb_read(port, USB4_SB_TARGET_RETIMER, index,
				USB4_SB_PRODUCT_ID, &device, sizeof(device));
	if (ret) {
		if (ret != -ENODEV)
			tb_port_warn(port, "failed read retimer ProductId: %d\n", ret);
		return ret;
	}


	rt = kzalloc(sizeof(*rt), GFP_KERNEL);
	if (!rt)
		return -ENOMEM;

	rt->index = index;
	rt->vendor = vendor;
	rt->device = device;
	rt->auth_status = auth_status;
	rt->port = port;
	rt->tb = port->sw->tb;

	/*
	 * Only support NVM upgrade for on-board retimers. The retimers
	 * on the other side of the connection.
	 */
	if (!on_board || usb4_port_retimer_nvm_sector_size(port, index) <= 0)
		rt->no_nvm_upgrade = true;

	rt->dev.parent = &port->usb4->dev;
	rt->dev.bus = &tb_bus_type;
	rt->dev.type = &tb_retimer_type;
	dev_set_name(&rt->dev, "%s:%u.%u", dev_name(&port->sw->dev),
		     port->port, index);

	ret = device_register(&rt->dev);
	if (ret) {
		dev_err(&rt->dev, "failed to register retimer: %d\n", ret);
		put_device(&rt->dev);
		return ret;
	}

	ret = tb_retimer_nvm_add(rt);
	if (ret) {
		dev_err(&rt->dev, "failed to add NVM devices: %d\n", ret);
		device_unregister(&rt->dev);
		return ret;
	}

	dev_info(&rt->dev, "new retimer found, vendor=%#x device=%#x\n",
		 rt->vendor, rt->device);

	pm_runtime_no_callbacks(&rt->dev);
	pm_runtime_set_active(&rt->dev);
	pm_runtime_enable(&rt->dev);
	pm_runtime_set_autosuspend_delay(&rt->dev, TB_AUTOSUSPEND_DELAY);
	pm_runtime_mark_last_busy(&rt->dev);
	pm_runtime_use_autosuspend(&rt->dev);

	tb_retimer_debugfs_init(rt);
	return 0;
}

static void tb_retimer_remove(struct tb_retimer *rt)
{
	dev_info(&rt->dev, "retimer disconnected\n");
	tb_retimer_debugfs_remove(rt);
	tb_nvm_free(rt->nvm);
	device_unregister(&rt->dev);
}

struct tb_retimer_lookup {
	const struct tb_port *port;
	u8 index;
};

static int retimer_match(struct device *dev, void *data)
{
	const struct tb_retimer_lookup *lookup = data;
	struct tb_retimer *rt = tb_to_retimer(dev);

	return rt && rt->port == lookup->port && rt->index == lookup->index;
}

static struct tb_retimer *tb_port_find_retimer(struct tb_port *port, u8 index)
{
	struct tb_retimer_lookup lookup = { .port = port, .index = index };
	struct device *dev;

	dev = device_find_child(&port->usb4->dev, &lookup, retimer_match);
	if (dev)
		return tb_to_retimer(dev);

	return NULL;
}

/**
 * tb_retimer_scan() - Scan for on-board retimers under port
 * @port: USB4 port to scan
 * @add: If true also registers found retimers
 *
 * Brings the sideband into a state where retimers can be accessed.
 * Then Tries to enumerate on-board retimers connected to @port. Found
 * retimers are registered as children of @port if @add is set.  Does
 * not scan for cable retimers for now.
 */
int tb_retimer_scan(struct tb_port *port, bool add)
{
	u32 status[TB_MAX_RETIMER_INDEX + 1] = {};
	int ret, i, max, last_idx = 0;

	/*
	 * Send broadcast RT to make sure retimer indices facing this
	 * port are set.
	 */
	ret = usb4_port_enumerate_retimers(port);
	if (ret)
		return ret;

	/*
	 * Immediately after sending enumerate retimers read the
	 * authentication status of each retimer.
	 */
	tb_retimer_nvm_authenticate_status(port, status);

	/*
	 * Enable sideband channel for each retimer. We can do this
	 * regardless whether there is device connected or not.
	 */
	tb_retimer_set_inbound_sbtx(port);

	for (max = 1, i = 1; i <= TB_MAX_RETIMER_INDEX; i++) {
		/*
		 * Last retimer is true only for the last on-board
		 * retimer (the one connected directly to the Type-C
		 * port).
		 */
		ret = usb4_port_retimer_is_last(port, i);
		if (ret > 0)
			last_idx = i;
		else if (ret < 0)
			break;

		max = i;
	}

	ret = 0;
	if (!IS_ENABLED(CONFIG_USB4_DEBUGFS_MARGINING))
		max = min(last_idx, max);

	/* Add retimers if they do not exist already */
	for (i = 1; i <= max; i++) {
		struct tb_retimer *rt;

		/* Skip cable retimers */
		if (usb4_port_retimer_is_cable(port, i))
			continue;

		rt = tb_port_find_retimer(port, i);
		if (rt) {
			put_device(&rt->dev);
		} else if (add) {
			ret = tb_retimer_add(port, i, status[i], i <= last_idx);
			if (ret && ret != -EOPNOTSUPP)
				break;
		}
	}

	tb_retimer_unset_inbound_sbtx(port);
	return ret;
}

static int remove_retimer(struct device *dev, void *data)
{
	struct tb_retimer *rt = tb_to_retimer(dev);
	struct tb_port *port = data;

	if (rt && rt->port == port)
		tb_retimer_remove(rt);
	return 0;
}

/**
 * tb_retimer_remove_all() - Remove all retimers under port
 * @port: USB4 port whose retimers to remove
 *
 * This removes all previously added retimers under @port.
 */
void tb_retimer_remove_all(struct tb_port *port)
{
	struct usb4_port *usb4;

	usb4 = port->usb4;
	if (usb4)
		device_for_each_child_reverse(&usb4->dev, port,
					      remove_retimer);
}<|MERGE_RESOLUTION|>--- conflicted
+++ resolved
@@ -203,15 +203,10 @@
 	 * If the retimer has it set, store it for the new retimer
 	 * device instance.
 	 */
-<<<<<<< HEAD
-	for (i = 1; i <= TB_MAX_RETIMER_INDEX; i++)
-		usb4_port_retimer_nvm_authenticate_status(port, i, &status[i]);
-=======
 	for (i = 1; i <= TB_MAX_RETIMER_INDEX; i++) {
 		if (usb4_port_retimer_nvm_authenticate_status(port, i, &status[i]))
 			break;
 	}
->>>>>>> 2d5404ca
 }
 
 static void tb_retimer_set_inbound_sbtx(struct tb_port *port)
@@ -245,15 +240,10 @@
 
 	tb_port_dbg(port, "disabling sideband transactions\n");
 
-<<<<<<< HEAD
-	for (i = TB_MAX_RETIMER_INDEX; i >= 1; i--)
-		usb4_port_retimer_unset_inbound_sbtx(port, i);
-=======
 	for (i = TB_MAX_RETIMER_INDEX; i >= 1; i--) {
 		if (usb4_port_retimer_unset_inbound_sbtx(port, i))
 			break;
 	}
->>>>>>> 2d5404ca
 }
 
 static ssize_t nvm_authenticate_store(struct device *dev,
