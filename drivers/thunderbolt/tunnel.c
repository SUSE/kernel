--- conflicted
+++ resolved
@@ -706,11 +706,7 @@
 		      "DP OUT maximum supported bandwidth %u Mb/s x%u = %u Mb/s\n",
 		      out_rate, out_lanes, bw);
 
-<<<<<<< HEAD
-	if (tb_port_path_direction_downstream(in, out))
-=======
 	if (tb_tunnel_direction_downstream(tunnel))
->>>>>>> 2d5404ca
 		max_bw = tunnel->max_down;
 	else
 		max_bw = tunnel->max_up;
@@ -835,11 +831,7 @@
 	 * max_up/down fields. For discovery we just read what the
 	 * estimation was set to.
 	 */
-<<<<<<< HEAD
-	if (tb_port_path_direction_downstream(in, out))
-=======
 	if (tb_tunnel_direction_downstream(tunnel))
->>>>>>> 2d5404ca
 		estimated_bw = tunnel->max_down;
 	else
 		estimated_bw = tunnel->max_up;
@@ -934,14 +926,6 @@
 	return 0;
 }
 
-<<<<<<< HEAD
-/* max_bw is rounded up to next granularity */
-static int tb_dp_bandwidth_mode_maximum_bandwidth(struct tb_tunnel *tunnel,
-						  int *max_bw)
-{
-	struct tb_port *in = tunnel->src_port;
-	int ret, rate, lanes, nrd_bw;
-=======
 /**
  * tb_dp_bandwidth_mode_maximum_bandwidth() - Maximum possible bandwidth
  * @tunnel: DP tunnel to check
@@ -954,7 +938,6 @@
 {
 	struct tb_port *in = tunnel->src_port;
 	int ret, rate, lanes, max_bw;
->>>>>>> 2d5404ca
 	u32 cap;
 
 	/*
@@ -970,29 +953,9 @@
 		return ret;
 
 	rate = tb_dp_cap_get_rate_ext(cap);
-<<<<<<< HEAD
-	if (tb_dp_is_uhbr_rate(rate)) {
-		/*
-		 * When UHBR is used there is no reduction in lanes so
-		 * we can use this directly.
-		 */
-		lanes = tb_dp_cap_get_lanes(cap);
-	} else {
-		/*
-		 * If there is no UHBR supported then check the
-		 * non-reduced rate and lanes.
-		 */
-		ret = usb4_dp_port_nrd(in, &rate, &lanes);
-		if (ret)
-			return ret;
-	}
-
-	nrd_bw = tb_dp_bandwidth(rate, lanes);
-=======
 	lanes = tb_dp_cap_get_lanes(cap);
 
 	max_bw = tb_dp_bandwidth(rate, lanes);
->>>>>>> 2d5404ca
 
 	if (max_bw_rounded) {
 		ret = usb4_dp_port_granularity(in);
@@ -1023,21 +986,13 @@
 		return ret;
 	allocated_bw = ret;
 
-<<<<<<< HEAD
-	ret = tb_dp_bandwidth_mode_maximum_bandwidth(tunnel, &max_bw);
-=======
 	ret = tb_dp_bandwidth_mode_maximum_bandwidth(tunnel, &max_bw_rounded);
->>>>>>> 2d5404ca
 	if (ret < 0)
 		return ret;
 	if (allocated_bw == max_bw_rounded)
 		allocated_bw = ret;
 
-<<<<<<< HEAD
-	if (tb_port_path_direction_downstream(in, out)) {
-=======
 	if (tb_tunnel_direction_downstream(tunnel)) {
->>>>>>> 2d5404ca
 		*consumed_up = 0;
 		*consumed_down = allocated_bw;
 	} else {
@@ -1058,33 +1013,21 @@
 	 * Otherwise we read it from the DPRX.
 	 */
 	if (usb4_dp_port_bandwidth_mode_enabled(in) && tunnel->bw_mode) {
-<<<<<<< HEAD
-		int ret, allocated_bw, max_bw;
-=======
 		int ret, allocated_bw, max_bw_rounded;
->>>>>>> 2d5404ca
 
 		ret = usb4_dp_port_allocated_bandwidth(in);
 		if (ret < 0)
 			return ret;
 		allocated_bw = ret;
 
-<<<<<<< HEAD
-		ret = tb_dp_bandwidth_mode_maximum_bandwidth(tunnel, &max_bw);
-=======
 		ret = tb_dp_bandwidth_mode_maximum_bandwidth(tunnel,
 							     &max_bw_rounded);
->>>>>>> 2d5404ca
 		if (ret < 0)
 			return ret;
 		if (allocated_bw == max_bw_rounded)
 			allocated_bw = ret;
 
-<<<<<<< HEAD
-		if (tb_port_path_direction_downstream(in, out)) {
-=======
 		if (tb_tunnel_direction_downstream(tunnel)) {
->>>>>>> 2d5404ca
 			*allocated_up = 0;
 			*allocated_down = allocated_bw;
 		} else {
@@ -1107,32 +1050,19 @@
 	if (!usb4_dp_port_bandwidth_mode_enabled(in))
 		return -EOPNOTSUPP;
 
-<<<<<<< HEAD
-	ret = tb_dp_bandwidth_mode_maximum_bandwidth(tunnel, &max_bw);
-	if (ret < 0)
-		return ret;
-
-	if (tb_port_path_direction_downstream(in, out)) {
-		tmp = min(*alloc_down, max_bw);
-=======
 	ret = tb_dp_bandwidth_mode_maximum_bandwidth(tunnel, &max_bw_rounded);
 	if (ret < 0)
 		return ret;
 
 	if (tb_tunnel_direction_downstream(tunnel)) {
 		tmp = min(*alloc_down, max_bw_rounded);
->>>>>>> 2d5404ca
 		ret = usb4_dp_port_allocate_bandwidth(in, tmp);
 		if (ret)
 			return ret;
 		*alloc_down = tmp;
 		*alloc_up = 0;
 	} else {
-<<<<<<< HEAD
-		tmp = min(*alloc_up, max_bw);
-=======
 		tmp = min(*alloc_up, max_bw_rounded);
->>>>>>> 2d5404ca
 		ret = usb4_dp_port_allocate_bandwidth(in, tmp);
 		if (ret)
 			return ret;
@@ -1210,27 +1140,16 @@
 static int tb_dp_maximum_bandwidth(struct tb_tunnel *tunnel, int *max_up,
 				   int *max_down)
 {
-<<<<<<< HEAD
-	struct tb_port *in = tunnel->src_port;
 	int ret;
 
-	if (!usb4_dp_port_bandwidth_mode_enabled(in))
-=======
-	int ret;
-
 	if (!usb4_dp_port_bandwidth_mode_enabled(tunnel->src_port))
->>>>>>> 2d5404ca
 		return -EOPNOTSUPP;
 
 	ret = tb_dp_bandwidth_mode_maximum_bandwidth(tunnel, NULL);
 	if (ret < 0)
 		return ret;
 
-<<<<<<< HEAD
-	if (tb_port_path_direction_downstream(in, tunnel->dst_port)) {
-=======
 	if (tb_tunnel_direction_downstream(tunnel)) {
->>>>>>> 2d5404ca
 		*max_up = 0;
 		*max_down = ret;
 	} else {
@@ -1269,20 +1188,9 @@
 		 * negotiation shall compete in 5 seconds after tunnel
 		 * established. We give it 100ms extra just in case.
 		 */
-<<<<<<< HEAD
-		ret = tb_dp_wait_dprx(tunnel, 150);
-		if (ret) {
-			if (ret == -ETIMEDOUT)
-				ret = tb_dp_read_cap(tunnel, DP_REMOTE_CAP,
-						     &rate, &lanes);
-			if (ret)
-				return ret;
-		}
-=======
 		ret = tb_dp_wait_dprx(tunnel, 5100);
 		if (ret)
 			return ret;
->>>>>>> 2d5404ca
 		ret = tb_dp_read_cap(tunnel, DP_COMMON_CAP, &rate, &lanes);
 		if (ret)
 			return ret;
@@ -1297,11 +1205,7 @@
 		return 0;
 	}
 
-<<<<<<< HEAD
-	if (tb_port_path_direction_downstream(in, tunnel->dst_port)) {
-=======
 	if (tb_tunnel_direction_downstream(tunnel)) {
->>>>>>> 2d5404ca
 		*consumed_up = 0;
 		*consumed_down = tb_dp_bandwidth(rate, lanes);
 	} else {
