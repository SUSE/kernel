--- conflicted
+++ resolved
@@ -153,25 +153,6 @@
 	return 0;
 }
 
-<<<<<<< HEAD
-static int tb_initial_credits(const struct tb_switch *sw)
-{
-	/* If the path is complete sw is not NULL */
-	if (sw) {
-		/* More credits for faster link */
-		switch (sw->link_speed * sw->link_width) {
-		case 40:
-			return 32;
-		case 20:
-			return 24;
-		}
-	}
-
-	return 16;
-}
-
-static void tb_pci_init_path(struct tb_path *path)
-=======
 static int tb_pci_init_credits(struct tb_path_hop *hop)
 {
 	struct tb_port *port = hop->in_port;
@@ -200,7 +181,6 @@
 }
 
 static int tb_pci_init_path(struct tb_path *path)
->>>>>>> 7d2a07b7
 {
 	struct tb_path_hop *hop;
 
@@ -211,13 +191,6 @@
 	path->priority = 3;
 	path->weight = 1;
 	path->drop_packages = 0;
-<<<<<<< HEAD
-	path->nfc_credits = 0;
-	path->hops[0].initial_credits = 7;
-	if (path->path_length > 1)
-		path->hops[1].initial_credits =
-			tb_initial_credits(path->hops[1].in_port->sw);
-=======
 
 	tb_path_for_each_hop(path, hop) {
 		int ret;
@@ -228,7 +201,6 @@
 	}
 
 	return 0;
->>>>>>> 7d2a07b7
 }
 
 /**
@@ -335,23 +307,6 @@
 
 	path = tb_path_alloc(tb, down, TB_PCI_HOPID, up, TB_PCI_HOPID, 0,
 			     "PCIe Down");
-<<<<<<< HEAD
-	if (!path) {
-		tb_tunnel_free(tunnel);
-		return NULL;
-	}
-	tb_pci_init_path(path);
-	tunnel->paths[TB_PCI_PATH_DOWN] = path;
-
-	path = tb_path_alloc(tb, up, TB_PCI_HOPID, down, TB_PCI_HOPID, 0,
-			     "PCIe Up");
-	if (!path) {
-		tb_tunnel_free(tunnel);
-		return NULL;
-	}
-	tb_pci_init_path(path);
-	tunnel->paths[TB_PCI_PATH_UP] = path;
-=======
 	if (!path)
 		goto err_free;
 	tunnel->paths[TB_PCI_PATH_DOWN] = path;
@@ -365,7 +320,6 @@
 	tunnel->paths[TB_PCI_PATH_UP] = path;
 	if (tb_pci_init_path(path))
 		goto err_free;
->>>>>>> 7d2a07b7
 
 	return tunnel;
 
@@ -542,174 +496,6 @@
 	return -ENOSR;
 }
 
-static bool tb_dp_is_usb4(const struct tb_switch *sw)
-{
-	/* Titan Ridge DP adapters need the same treatment as USB4 */
-	return tb_switch_is_usb4(sw) || tb_switch_is_titan_ridge(sw);
-}
-
-static int tb_dp_cm_handshake(struct tb_port *in, struct tb_port *out)
-{
-	int timeout = 10;
-	u32 val;
-	int ret;
-
-	/* Both ends need to support this */
-	if (!tb_dp_is_usb4(in->sw) || !tb_dp_is_usb4(out->sw))
-		return 0;
-
-	ret = tb_port_read(out, &val, TB_CFG_PORT,
-			   out->cap_adap + DP_STATUS_CTRL, 1);
-	if (ret)
-		return ret;
-
-	val |= DP_STATUS_CTRL_UF | DP_STATUS_CTRL_CMHS;
-
-	ret = tb_port_write(out, &val, TB_CFG_PORT,
-			    out->cap_adap + DP_STATUS_CTRL, 1);
-	if (ret)
-		return ret;
-
-	do {
-		ret = tb_port_read(out, &val, TB_CFG_PORT,
-				   out->cap_adap + DP_STATUS_CTRL, 1);
-		if (ret)
-			return ret;
-		if (!(val & DP_STATUS_CTRL_CMHS))
-			return 0;
-		usleep_range(10, 100);
-	} while (timeout--);
-
-	return -ETIMEDOUT;
-}
-
-static inline u32 tb_dp_cap_get_rate(u32 val)
-{
-	u32 rate = (val & DP_COMMON_CAP_RATE_MASK) >> DP_COMMON_CAP_RATE_SHIFT;
-
-	switch (rate) {
-	case DP_COMMON_CAP_RATE_RBR:
-		return 1620;
-	case DP_COMMON_CAP_RATE_HBR:
-		return 2700;
-	case DP_COMMON_CAP_RATE_HBR2:
-		return 5400;
-	case DP_COMMON_CAP_RATE_HBR3:
-		return 8100;
-	default:
-		return 0;
-	}
-}
-
-static inline u32 tb_dp_cap_set_rate(u32 val, u32 rate)
-{
-	val &= ~DP_COMMON_CAP_RATE_MASK;
-	switch (rate) {
-	default:
-		WARN(1, "invalid rate %u passed, defaulting to 1620 MB/s\n", rate);
-		/* Fallthrough */
-	case 1620:
-		val |= DP_COMMON_CAP_RATE_RBR << DP_COMMON_CAP_RATE_SHIFT;
-		break;
-	case 2700:
-		val |= DP_COMMON_CAP_RATE_HBR << DP_COMMON_CAP_RATE_SHIFT;
-		break;
-	case 5400:
-		val |= DP_COMMON_CAP_RATE_HBR2 << DP_COMMON_CAP_RATE_SHIFT;
-		break;
-	case 8100:
-		val |= DP_COMMON_CAP_RATE_HBR3 << DP_COMMON_CAP_RATE_SHIFT;
-		break;
-	}
-	return val;
-}
-
-static inline u32 tb_dp_cap_get_lanes(u32 val)
-{
-	u32 lanes = (val & DP_COMMON_CAP_LANES_MASK) >> DP_COMMON_CAP_LANES_SHIFT;
-
-	switch (lanes) {
-	case DP_COMMON_CAP_1_LANE:
-		return 1;
-	case DP_COMMON_CAP_2_LANES:
-		return 2;
-	case DP_COMMON_CAP_4_LANES:
-		return 4;
-	default:
-		return 0;
-	}
-}
-
-static inline u32 tb_dp_cap_set_lanes(u32 val, u32 lanes)
-{
-	val &= ~DP_COMMON_CAP_LANES_MASK;
-	switch (lanes) {
-	default:
-		WARN(1, "invalid number of lanes %u passed, defaulting to 1\n",
-		     lanes);
-		/* Fallthrough */
-	case 1:
-		val |= DP_COMMON_CAP_1_LANE << DP_COMMON_CAP_LANES_SHIFT;
-		break;
-	case 2:
-		val |= DP_COMMON_CAP_2_LANES << DP_COMMON_CAP_LANES_SHIFT;
-		break;
-	case 4:
-		val |= DP_COMMON_CAP_4_LANES << DP_COMMON_CAP_LANES_SHIFT;
-		break;
-	}
-	return val;
-}
-
-static unsigned int tb_dp_bandwidth(unsigned int rate, unsigned int lanes)
-{
-	/* Tunneling removes the DP 8b/10b encoding */
-	return rate * lanes * 8 / 10;
-}
-
-static int tb_dp_reduce_bandwidth(int max_bw, u32 in_rate, u32 in_lanes,
-				  u32 out_rate, u32 out_lanes, u32 *new_rate,
-				  u32 *new_lanes)
-{
-	static const u32 dp_bw[][2] = {
-		/* Mb/s, lanes */
-		{ 8100, 4 }, /* 25920 Mb/s */
-		{ 5400, 4 }, /* 17280 Mb/s */
-		{ 8100, 2 }, /* 12960 Mb/s */
-		{ 2700, 4 }, /* 8640 Mb/s */
-		{ 5400, 2 }, /* 8640 Mb/s */
-		{ 8100, 1 }, /* 6480 Mb/s */
-		{ 1620, 4 }, /* 5184 Mb/s */
-		{ 5400, 1 }, /* 4320 Mb/s */
-		{ 2700, 2 }, /* 4320 Mb/s */
-		{ 1620, 2 }, /* 2592 Mb/s */
-		{ 2700, 1 }, /* 2160 Mb/s */
-		{ 1620, 1 }, /* 1296 Mb/s */
-	};
-	unsigned int i;
-
-	/*
-	 * Find a combination that can fit into max_bw and does not
-	 * exceed the maximum rate and lanes supported by the DP OUT and
-	 * DP IN adapters.
-	 */
-	for (i = 0; i < ARRAY_SIZE(dp_bw); i++) {
-		if (dp_bw[i][0] > out_rate || dp_bw[i][1] > out_lanes)
-			continue;
-
-		if (dp_bw[i][0] > in_rate || dp_bw[i][1] > in_lanes)
-			continue;
-
-		if (tb_dp_bandwidth(dp_bw[i][0], dp_bw[i][1]) <= max_bw) {
-			*new_rate = dp_bw[i][0];
-			*new_lanes = dp_bw[i][1];
-			return 0;
-		}
-	}
-
-	return -ENOSR;
-}
-
 static int tb_dp_xchg_caps(struct tb_tunnel *tunnel)
 {
 	u32 out_dp_cap, out_rate, out_lanes, in_dp_cap, in_rate, in_lanes, bw;
@@ -894,8 +680,6 @@
 	return 0;
 }
 
-<<<<<<< HEAD
-=======
 static void tb_dp_init_aux_credits(struct tb_path_hop *hop)
 {
 	struct tb_port *port = hop->in_port;
@@ -907,7 +691,6 @@
 		hop->initial_credits = 1;
 }
 
->>>>>>> 7d2a07b7
 static void tb_dp_init_aux_path(struct tb_path *path)
 {
 	struct tb_path_hop *hop;
@@ -963,24 +746,12 @@
 	path->priority = 1;
 	path->weight = 1;
 
-<<<<<<< HEAD
-	if (discover) {
-		path->nfc_credits = nfc_credits & ADP_CS_4_NFC_BUFFERS_MASK;
-	} else {
-		u32 max_credits;
-
-		max_credits = (nfc_credits & ADP_CS_4_TOTAL_BUFFERS_MASK) >>
-			ADP_CS_4_TOTAL_BUFFERS_SHIFT;
-		/* Leave some credits for AUX path */
-		path->nfc_credits = min(max_credits - 2, 12U);
-=======
 	tb_path_for_each_hop(path, hop) {
 		int ret;
 
 		ret = tb_dp_init_video_credits(hop);
 		if (ret)
 			return ret;
->>>>>>> 7d2a07b7
 	}
 
 	return 0;
@@ -1145,13 +916,7 @@
 		credits -= sw->max_pcie_credits;
 	credits -= port->dma_credits;
 
-<<<<<<< HEAD
-	max_credits = (nhi->config.nfc_credits & ADP_CS_4_TOTAL_BUFFERS_MASK) >>
-		ADP_CS_4_TOTAL_BUFFERS_SHIFT;
-	return min(max_credits, 13U);
-=======
 	return credits > 0 ? credits : 0;
->>>>>>> 7d2a07b7
 }
 
 static int tb_dma_reserve_credits(struct tb_path_hop *hop, unsigned int credits)
@@ -1758,335 +1523,6 @@
 	return tunnel;
 }
 
-static int tb_usb3_max_link_rate(struct tb_port *up, struct tb_port *down)
-{
-	int ret, up_max_rate, down_max_rate;
-
-	ret = usb4_usb3_port_max_link_rate(up);
-	if (ret < 0)
-		return ret;
-	up_max_rate = ret;
-
-	ret = usb4_usb3_port_max_link_rate(down);
-	if (ret < 0)
-		return ret;
-	down_max_rate = ret;
-
-	return min(up_max_rate, down_max_rate);
-}
-
-static int tb_usb3_init(struct tb_tunnel *tunnel)
-{
-	tb_tunnel_dbg(tunnel, "allocating initial bandwidth %d/%d Mb/s\n",
-		      tunnel->allocated_up, tunnel->allocated_down);
-
-	return usb4_usb3_port_allocate_bandwidth(tunnel->src_port,
-						 &tunnel->allocated_up,
-						 &tunnel->allocated_down);
-}
-
-static int tb_usb3_activate(struct tb_tunnel *tunnel, bool activate)
-{
-	int res;
-
-	res = tb_usb3_port_enable(tunnel->src_port, activate);
-	if (res)
-		return res;
-
-	if (tb_port_is_usb3_up(tunnel->dst_port))
-		return tb_usb3_port_enable(tunnel->dst_port, activate);
-
-	return 0;
-}
-
-static int tb_usb3_consumed_bandwidth(struct tb_tunnel *tunnel,
-		int *consumed_up, int *consumed_down)
-{
-	/*
-	 * PCIe tunneling affects the USB3 bandwidth so take that it
-	 * into account here.
-	 */
-	*consumed_up = tunnel->allocated_up * (3 + 1) / 3;
-	*consumed_down = tunnel->allocated_down * (3 + 1) / 3;
-	return 0;
-}
-
-static int tb_usb3_release_unused_bandwidth(struct tb_tunnel *tunnel)
-{
-	int ret;
-
-	ret = usb4_usb3_port_release_bandwidth(tunnel->src_port,
-					       &tunnel->allocated_up,
-					       &tunnel->allocated_down);
-	if (ret)
-		return ret;
-
-	tb_tunnel_dbg(tunnel, "decreased bandwidth allocation to %d/%d Mb/s\n",
-		      tunnel->allocated_up, tunnel->allocated_down);
-	return 0;
-}
-
-static void tb_usb3_reclaim_available_bandwidth(struct tb_tunnel *tunnel,
-						int *available_up,
-						int *available_down)
-{
-	int ret, max_rate, allocate_up, allocate_down;
-
-	ret = usb4_usb3_port_actual_link_rate(tunnel->src_port);
-	if (ret < 0) {
-		tb_tunnel_warn(tunnel, "failed to read actual link rate\n");
-		return;
-	} else if (!ret) {
-		/* Use maximum link rate if the link valid is not set */
-		ret = usb4_usb3_port_max_link_rate(tunnel->src_port);
-		if (ret < 0) {
-			tb_tunnel_warn(tunnel, "failed to read maximum link rate\n");
-			return;
-		}
-	}
-
-	/*
-	 * 90% of the max rate can be allocated for isochronous
-	 * transfers.
-	 */
-	max_rate = ret * 90 / 100;
-
-	/* No need to reclaim if already at maximum */
-	if (tunnel->allocated_up >= max_rate &&
-	    tunnel->allocated_down >= max_rate)
-		return;
-
-	/* Don't go lower than what is already allocated */
-	allocate_up = min(max_rate, *available_up);
-	if (allocate_up < tunnel->allocated_up)
-		allocate_up = tunnel->allocated_up;
-
-	allocate_down = min(max_rate, *available_down);
-	if (allocate_down < tunnel->allocated_down)
-		allocate_down = tunnel->allocated_down;
-
-	/* If no changes no need to do more */
-	if (allocate_up == tunnel->allocated_up &&
-	    allocate_down == tunnel->allocated_down)
-		return;
-
-	ret = usb4_usb3_port_allocate_bandwidth(tunnel->src_port, &allocate_up,
-						&allocate_down);
-	if (ret) {
-		tb_tunnel_info(tunnel, "failed to allocate bandwidth\n");
-		return;
-	}
-
-	tunnel->allocated_up = allocate_up;
-	*available_up -= tunnel->allocated_up;
-
-	tunnel->allocated_down = allocate_down;
-	*available_down -= tunnel->allocated_down;
-
-	tb_tunnel_dbg(tunnel, "increased bandwidth allocation to %d/%d Mb/s\n",
-		      tunnel->allocated_up, tunnel->allocated_down);
-}
-
-static void tb_usb3_init_path(struct tb_path *path)
-{
-	path->egress_fc_enable = TB_PATH_SOURCE | TB_PATH_INTERNAL;
-	path->egress_shared_buffer = TB_PATH_NONE;
-	path->ingress_fc_enable = TB_PATH_ALL;
-	path->ingress_shared_buffer = TB_PATH_NONE;
-	path->priority = 3;
-	path->weight = 3;
-	path->drop_packages = 0;
-	path->nfc_credits = 0;
-	path->hops[0].initial_credits = 7;
-	if (path->path_length > 1)
-		path->hops[1].initial_credits =
-			tb_initial_credits(path->hops[1].in_port->sw);
-}
-
-/**
- * tb_tunnel_discover_usb3() - Discover existing USB3 tunnels
- * @tb: Pointer to the domain structure
- * @down: USB3 downstream adapter
- *
- * If @down adapter is active, follows the tunnel to the USB3 upstream
- * adapter and back. Returns the discovered tunnel or %NULL if there was
- * no tunnel.
- */
-struct tb_tunnel *tb_tunnel_discover_usb3(struct tb *tb, struct tb_port *down)
-{
-	struct tb_tunnel *tunnel;
-	struct tb_path *path;
-
-	if (!tb_usb3_port_is_enabled(down))
-		return NULL;
-
-	tunnel = tb_tunnel_alloc(tb, 2, TB_TUNNEL_USB3);
-	if (!tunnel)
-		return NULL;
-
-	tunnel->activate = tb_usb3_activate;
-	tunnel->src_port = down;
-
-	/*
-	 * Discover both paths even if they are not complete. We will
-	 * clean them up by calling tb_tunnel_deactivate() below in that
-	 * case.
-	 */
-	path = tb_path_discover(down, TB_USB3_HOPID, NULL, -1,
-				&tunnel->dst_port, "USB3 Down");
-	if (!path) {
-		/* Just disable the downstream port */
-		tb_usb3_port_enable(down, false);
-		goto err_free;
-	}
-	tunnel->paths[TB_USB3_PATH_DOWN] = path;
-	tb_usb3_init_path(tunnel->paths[TB_USB3_PATH_DOWN]);
-
-	path = tb_path_discover(tunnel->dst_port, -1, down, TB_USB3_HOPID, NULL,
-				"USB3 Up");
-	if (!path)
-		goto err_deactivate;
-	tunnel->paths[TB_USB3_PATH_UP] = path;
-	tb_usb3_init_path(tunnel->paths[TB_USB3_PATH_UP]);
-
-	/* Validate that the tunnel is complete */
-	if (!tb_port_is_usb3_up(tunnel->dst_port)) {
-		tb_port_warn(tunnel->dst_port,
-			     "path does not end on an USB3 adapter, cleaning up\n");
-		goto err_deactivate;
-	}
-
-	if (down != tunnel->src_port) {
-		tb_tunnel_warn(tunnel, "path is not complete, cleaning up\n");
-		goto err_deactivate;
-	}
-
-	if (!tb_usb3_port_is_enabled(tunnel->dst_port)) {
-		tb_tunnel_warn(tunnel,
-			       "tunnel is not fully activated, cleaning up\n");
-		goto err_deactivate;
-	}
-
-	if (!tb_route(down->sw)) {
-		int ret;
-
-		/*
-		 * Read the initial bandwidth allocation for the first
-		 * hop tunnel.
-		 */
-		ret = usb4_usb3_port_allocated_bandwidth(down,
-			&tunnel->allocated_up, &tunnel->allocated_down);
-		if (ret)
-			goto err_deactivate;
-
-		tb_tunnel_dbg(tunnel, "currently allocated bandwidth %d/%d Mb/s\n",
-			      tunnel->allocated_up, tunnel->allocated_down);
-
-		tunnel->init = tb_usb3_init;
-		tunnel->consumed_bandwidth = tb_usb3_consumed_bandwidth;
-		tunnel->release_unused_bandwidth =
-			tb_usb3_release_unused_bandwidth;
-		tunnel->reclaim_available_bandwidth =
-			tb_usb3_reclaim_available_bandwidth;
-	}
-
-	tb_tunnel_dbg(tunnel, "discovered\n");
-	return tunnel;
-
-err_deactivate:
-	tb_tunnel_deactivate(tunnel);
-err_free:
-	tb_tunnel_free(tunnel);
-
-	return NULL;
-}
-
-/**
- * tb_tunnel_alloc_usb3() - allocate a USB3 tunnel
- * @tb: Pointer to the domain structure
- * @up: USB3 upstream adapter port
- * @down: USB3 downstream adapter port
- * @max_up: Maximum available upstream bandwidth for the USB3 tunnel (%0
- *	    if not limited).
- * @max_down: Maximum available downstream bandwidth for the USB3 tunnel
- *	      (%0 if not limited).
- *
- * Allocate an USB3 tunnel. The ports must be of type @TB_TYPE_USB3_UP and
- * @TB_TYPE_USB3_DOWN.
- *
- * Return: Returns a tb_tunnel on success or %NULL on failure.
- */
-struct tb_tunnel *tb_tunnel_alloc_usb3(struct tb *tb, struct tb_port *up,
-				       struct tb_port *down, int max_up,
-				       int max_down)
-{
-	struct tb_tunnel *tunnel;
-	struct tb_path *path;
-	int max_rate = 0;
-
-	/*
-	 * Check that we have enough bandwidth available for the new
-	 * USB3 tunnel.
-	 */
-	if (max_up > 0 || max_down > 0) {
-		max_rate = tb_usb3_max_link_rate(down, up);
-		if (max_rate < 0)
-			return NULL;
-
-		/* Only 90% can be allocated for USB3 isochronous transfers */
-		max_rate = max_rate * 90 / 100;
-		tb_port_dbg(up, "required bandwidth for USB3 tunnel %d Mb/s\n",
-			    max_rate);
-
-		if (max_rate > max_up || max_rate > max_down) {
-			tb_port_warn(up, "not enough bandwidth for USB3 tunnel\n");
-			return NULL;
-		}
-	}
-
-	tunnel = tb_tunnel_alloc(tb, 2, TB_TUNNEL_USB3);
-	if (!tunnel)
-		return NULL;
-
-	tunnel->activate = tb_usb3_activate;
-	tunnel->src_port = down;
-	tunnel->dst_port = up;
-	tunnel->max_up = max_up;
-	tunnel->max_down = max_down;
-
-	path = tb_path_alloc(tb, down, TB_USB3_HOPID, up, TB_USB3_HOPID, 0,
-			     "USB3 Down");
-	if (!path) {
-		tb_tunnel_free(tunnel);
-		return NULL;
-	}
-	tb_usb3_init_path(path);
-	tunnel->paths[TB_USB3_PATH_DOWN] = path;
-
-	path = tb_path_alloc(tb, up, TB_USB3_HOPID, down, TB_USB3_HOPID, 0,
-			     "USB3 Up");
-	if (!path) {
-		tb_tunnel_free(tunnel);
-		return NULL;
-	}
-	tb_usb3_init_path(path);
-	tunnel->paths[TB_USB3_PATH_UP] = path;
-
-	if (!tb_route(down->sw)) {
-		tunnel->allocated_up = max_rate;
-		tunnel->allocated_down = max_rate;
-
-		tunnel->init = tb_usb3_init;
-		tunnel->consumed_bandwidth = tb_usb3_consumed_bandwidth;
-		tunnel->release_unused_bandwidth =
-			tb_usb3_release_unused_bandwidth;
-		tunnel->reclaim_available_bandwidth =
-			tb_usb3_reclaim_available_bandwidth;
-	}
-
-	return tunnel;
-}
-
 /**
  * tb_tunnel_free() - free a tunnel
  * @tunnel: Tunnel to be freed
