--- conflicted
+++ resolved
@@ -48,11 +48,7 @@
 
 static bool host_reset = true;
 module_param(host_reset, bool, 0444);
-<<<<<<< HEAD
-MODULE_PARM_DESC(host_reset, "reset USBv2 host router (default: true)");
-=======
 MODULE_PARM_DESC(host_reset, "reset USB4 host router (default: true)");
->>>>>>> 2d5404ca
 
 static int ring_interrupt_index(const struct tb_ring *ring)
 {
@@ -1368,8 +1364,6 @@
 
 	nhi_check_quirks(nhi);
 	nhi_check_iommu(nhi);
-	nhi_reset(nhi);
-
 	nhi_reset(nhi);
 
 	res = nhi_init_msi(nhi);
@@ -1522,13 +1516,10 @@
 	  .driver_data = (kernel_ulong_t)&icl_nhi_ops },
 	{ PCI_VDEVICE(INTEL, PCI_DEVICE_ID_INTEL_MTL_P_NHI1),
 	  .driver_data = (kernel_ulong_t)&icl_nhi_ops },
-<<<<<<< HEAD
-=======
 	{ PCI_VDEVICE(INTEL, PCI_DEVICE_ID_INTEL_LNL_NHI0),
 	  .driver_data = (kernel_ulong_t)&icl_nhi_ops },
 	{ PCI_VDEVICE(INTEL, PCI_DEVICE_ID_INTEL_LNL_NHI1),
 	  .driver_data = (kernel_ulong_t)&icl_nhi_ops },
->>>>>>> 2d5404ca
 	{ PCI_VDEVICE(INTEL, PCI_DEVICE_ID_INTEL_BARLOW_RIDGE_HOST_80G_NHI) },
 	{ PCI_VDEVICE(INTEL, PCI_DEVICE_ID_INTEL_BARLOW_RIDGE_HOST_40G_NHI) },
 
