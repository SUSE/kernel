// SPDX-License-Identifier: GPL-2.0-only
/*
 * Thunderbolt driver - NHI driver
 *
 * The NHI (native host interface) is the pci device that allows us to send and
 * receive frames from the thunderbolt bus.
 *
 * Copyright (c) 2014 Andreas Noever <andreas.noever@gmail.com>
 * Copyright (C) 2018, Intel Corporation
 */

#include <linux/pm_runtime.h>
#include <linux/slab.h>
#include <linux/errno.h>
#include <linux/pci.h>
#include <linux/dma-mapping.h>
#include <linux/interrupt.h>
#include <linux/iommu.h>
#include <linux/module.h>
#include <linux/delay.h>
#include <linux/property.h>
#include <linux/string_helpers.h>

#include "nhi.h"
#include "nhi_regs.h"
#include "tb.h"

#define RING_TYPE(ring) ((ring)->is_tx ? "TX ring" : "RX ring")

#define RING_FIRST_USABLE_HOPID	1
/*
 * Used with QUIRK_E2E to specify an unused HopID the Rx credits are
 * transferred.
 */
#define RING_E2E_RESERVED_HOPID	RING_FIRST_USABLE_HOPID
/*
 * Minimal number of vectors when we use MSI-X. Two for control channel
 * Rx/Tx and the rest four are for cross domain DMA paths.
 */
#define MSIX_MIN_VECS		6
#define MSIX_MAX_VECS		16

#define NHI_MAILBOX_TIMEOUT	500 /* ms */

/* Host interface quirks */
#define QUIRK_AUTO_CLEAR_INT	BIT(0)
#define QUIRK_E2E		BIT(1)

static int ring_interrupt_index(struct tb_ring *ring)
{
	int bit = ring->hop;
	if (!ring->is_tx)
		bit += ring->nhi->hop_count;
	return bit;
}

<<<<<<< HEAD
=======
static void nhi_mask_interrupt(struct tb_nhi *nhi, int mask, int ring)
{
	if (nhi->quirks & QUIRK_AUTO_CLEAR_INT) {
		u32 val;

		val = ioread32(nhi->iobase + REG_RING_INTERRUPT_BASE + ring);
		iowrite32(val & ~mask, nhi->iobase + REG_RING_INTERRUPT_BASE + ring);
	} else {
		iowrite32(mask, nhi->iobase + REG_RING_INTERRUPT_MASK_CLEAR_BASE + ring);
	}
}

static void nhi_clear_interrupt(struct tb_nhi *nhi, int ring)
{
	if (nhi->quirks & QUIRK_AUTO_CLEAR_INT)
		ioread32(nhi->iobase + REG_RING_NOTIFY_BASE + ring);
	else
		iowrite32(~0, nhi->iobase + REG_RING_INT_CLEAR + ring);
}

>>>>>>> 16718dba
/*
 * ring_interrupt_active() - activate/deactivate interrupts for a single ring
 *
 * ring->nhi->lock must be held.
 */
static void ring_interrupt_active(struct tb_ring *ring, bool active)
{
	int reg = REG_RING_INTERRUPT_BASE +
		  ring_interrupt_index(ring) / 32 * 4;
	int bit = ring_interrupt_index(ring) & 31;
	int mask = 1 << bit;
	u32 old, new;

	if (ring->irq > 0) {
		u32 step, shift, ivr, misc;
		void __iomem *ivr_base;
		int index;

		if (ring->is_tx)
			index = ring->hop;
		else
			index = ring->hop + ring->nhi->hop_count;

		if (ring->nhi->quirks & QUIRK_AUTO_CLEAR_INT) {
			/*
			 * Ask the hardware to clear interrupt status
			 * bits automatically since we already know
			 * which interrupt was triggered.
			 */
			misc = ioread32(ring->nhi->iobase + REG_DMA_MISC);
			if (!(misc & REG_DMA_MISC_INT_AUTO_CLEAR)) {
				misc |= REG_DMA_MISC_INT_AUTO_CLEAR;
				iowrite32(misc, ring->nhi->iobase + REG_DMA_MISC);
			}
		}

		ivr_base = ring->nhi->iobase + REG_INT_VEC_ALLOC_BASE;
		step = index / REG_INT_VEC_ALLOC_REGS * REG_INT_VEC_ALLOC_BITS;
		shift = index % REG_INT_VEC_ALLOC_REGS * REG_INT_VEC_ALLOC_BITS;
		ivr = ioread32(ivr_base + step);
		ivr &= ~(REG_INT_VEC_ALLOC_MASK << shift);
		if (active)
			ivr |= ring->vector << shift;
		iowrite32(ivr, ivr_base + step);
	}

	old = ioread32(ring->nhi->iobase + reg);
	if (active)
		new = old | mask;
	else
		new = old & ~mask;

	dev_dbg(&ring->nhi->pdev->dev,
		"%s interrupt at register %#x bit %d (%#x -> %#x)\n",
		active ? "enabling" : "disabling", reg, bit, old, new);

	if (new == old)
		dev_WARN(&ring->nhi->pdev->dev,
					 "interrupt for %s %d is already %s\n",
					 RING_TYPE(ring), ring->hop,
					 active ? "enabled" : "disabled");
	iowrite32(new, ring->nhi->iobase + reg);
}

/*
 * nhi_disable_interrupts() - disable interrupts for all rings
 *
 * Use only during init and shutdown.
 */
static void nhi_disable_interrupts(struct tb_nhi *nhi)
{
	int i = 0;
	/* disable interrupts */
	for (i = 0; i < RING_INTERRUPT_REG_COUNT(nhi); i++)
		iowrite32(0, nhi->iobase + REG_RING_INTERRUPT_BASE + 4 * i);

	/* clear interrupt status bits */
	for (i = 0; i < RING_NOTIFY_REG_COUNT(nhi); i++)
		ioread32(nhi->iobase + REG_RING_NOTIFY_BASE + 4 * i);
}

/* ring helper methods */

static void __iomem *ring_desc_base(struct tb_ring *ring)
{
	void __iomem *io = ring->nhi->iobase;
	io += ring->is_tx ? REG_TX_RING_BASE : REG_RX_RING_BASE;
	io += ring->hop * 16;
	return io;
}

static void __iomem *ring_options_base(struct tb_ring *ring)
{
	void __iomem *io = ring->nhi->iobase;
	io += ring->is_tx ? REG_TX_OPTIONS_BASE : REG_RX_OPTIONS_BASE;
	io += ring->hop * 32;
	return io;
}

static void ring_iowrite_cons(struct tb_ring *ring, u16 cons)
{
	/*
	 * The other 16-bits in the register is read-only and writes to it
	 * are ignored by the hardware so we can save one ioread32() by
	 * filling the read-only bits with zeroes.
	 */
	iowrite32(cons, ring_desc_base(ring) + 8);
}

static void ring_iowrite_prod(struct tb_ring *ring, u16 prod)
{
	/* See ring_iowrite_cons() above for explanation */
	iowrite32(prod << 16, ring_desc_base(ring) + 8);
}

static void ring_iowrite32desc(struct tb_ring *ring, u32 value, u32 offset)
{
	iowrite32(value, ring_desc_base(ring) + offset);
}

static void ring_iowrite64desc(struct tb_ring *ring, u64 value, u32 offset)
{
	iowrite32(value, ring_desc_base(ring) + offset);
	iowrite32(value >> 32, ring_desc_base(ring) + offset + 4);
}

static void ring_iowrite32options(struct tb_ring *ring, u32 value, u32 offset)
{
	iowrite32(value, ring_options_base(ring) + offset);
}

static bool ring_full(struct tb_ring *ring)
{
	return ((ring->head + 1) % ring->size) == ring->tail;
}

static bool ring_empty(struct tb_ring *ring)
{
	return ring->head == ring->tail;
}

/*
 * ring_write_descriptors() - post frames from ring->queue to the controller
 *
 * ring->lock is held.
 */
static void ring_write_descriptors(struct tb_ring *ring)
{
	struct ring_frame *frame, *n;
	struct ring_desc *descriptor;
	list_for_each_entry_safe(frame, n, &ring->queue, list) {
		if (ring_full(ring))
			break;
		list_move_tail(&frame->list, &ring->in_flight);
		descriptor = &ring->descriptors[ring->head];
		descriptor->phys = frame->buffer_phy;
		descriptor->time = 0;
		descriptor->flags = RING_DESC_POSTED | RING_DESC_INTERRUPT;
		if (ring->is_tx) {
			descriptor->length = frame->size;
			descriptor->eof = frame->eof;
			descriptor->sof = frame->sof;
		}
		ring->head = (ring->head + 1) % ring->size;
		if (ring->is_tx)
			ring_iowrite_prod(ring, ring->head);
		else
			ring_iowrite_cons(ring, ring->head);
	}
}

/*
 * ring_work() - progress completed frames
 *
 * If the ring is shutting down then all frames are marked as canceled and
 * their callbacks are invoked.
 *
 * Otherwise we collect all completed frame from the ring buffer, write new
 * frame to the ring buffer and invoke the callbacks for the completed frames.
 */
static void ring_work(struct work_struct *work)
{
	struct tb_ring *ring = container_of(work, typeof(*ring), work);
	struct ring_frame *frame;
	bool canceled = false;
	unsigned long flags;
	LIST_HEAD(done);

	spin_lock_irqsave(&ring->lock, flags);

	if (!ring->running) {
		/*  Move all frames to done and mark them as canceled. */
		list_splice_tail_init(&ring->in_flight, &done);
		list_splice_tail_init(&ring->queue, &done);
		canceled = true;
		goto invoke_callback;
	}

	while (!ring_empty(ring)) {
		if (!(ring->descriptors[ring->tail].flags
				& RING_DESC_COMPLETED))
			break;
		frame = list_first_entry(&ring->in_flight, typeof(*frame),
					 list);
		list_move_tail(&frame->list, &done);
		if (!ring->is_tx) {
			frame->size = ring->descriptors[ring->tail].length;
			frame->eof = ring->descriptors[ring->tail].eof;
			frame->sof = ring->descriptors[ring->tail].sof;
			frame->flags = ring->descriptors[ring->tail].flags;
		}
		ring->tail = (ring->tail + 1) % ring->size;
	}
	ring_write_descriptors(ring);

invoke_callback:
	/* allow callbacks to schedule new work */
	spin_unlock_irqrestore(&ring->lock, flags);
	while (!list_empty(&done)) {
		frame = list_first_entry(&done, typeof(*frame), list);
		/*
		 * The callback may reenqueue or delete frame.
		 * Do not hold on to it.
		 */
		list_del_init(&frame->list);
		if (frame->callback)
			frame->callback(ring, frame, canceled);
	}
}

int __tb_ring_enqueue(struct tb_ring *ring, struct ring_frame *frame)
{
	unsigned long flags;
	int ret = 0;

	spin_lock_irqsave(&ring->lock, flags);
	if (ring->running) {
		list_add_tail(&frame->list, &ring->queue);
		ring_write_descriptors(ring);
	} else {
		ret = -ESHUTDOWN;
	}
	spin_unlock_irqrestore(&ring->lock, flags);
	return ret;
}
EXPORT_SYMBOL_GPL(__tb_ring_enqueue);

/**
 * tb_ring_poll() - Poll one completed frame from the ring
 * @ring: Ring to poll
 *
 * This function can be called when @start_poll callback of the @ring
 * has been called. It will read one completed frame from the ring and
 * return it to the caller. Returns %NULL if there is no more completed
 * frames.
 */
struct ring_frame *tb_ring_poll(struct tb_ring *ring)
{
	struct ring_frame *frame = NULL;
	unsigned long flags;

	spin_lock_irqsave(&ring->lock, flags);
	if (!ring->running)
		goto unlock;
	if (ring_empty(ring))
		goto unlock;

	if (ring->descriptors[ring->tail].flags & RING_DESC_COMPLETED) {
		frame = list_first_entry(&ring->in_flight, typeof(*frame),
					 list);
		list_del_init(&frame->list);

		if (!ring->is_tx) {
			frame->size = ring->descriptors[ring->tail].length;
			frame->eof = ring->descriptors[ring->tail].eof;
			frame->sof = ring->descriptors[ring->tail].sof;
			frame->flags = ring->descriptors[ring->tail].flags;
		}

		ring->tail = (ring->tail + 1) % ring->size;
	}

unlock:
	spin_unlock_irqrestore(&ring->lock, flags);
	return frame;
}
EXPORT_SYMBOL_GPL(tb_ring_poll);

static void __ring_interrupt_mask(struct tb_ring *ring, bool mask)
{
	int idx = ring_interrupt_index(ring);
	int reg = REG_RING_INTERRUPT_BASE + idx / 32 * 4;
	int bit = idx % 32;
	u32 val;

	val = ioread32(ring->nhi->iobase + reg);
	if (mask)
		val &= ~BIT(bit);
	else
		val |= BIT(bit);
	iowrite32(val, ring->nhi->iobase + reg);
}

/* Both @nhi->lock and @ring->lock should be held */
static void __ring_interrupt(struct tb_ring *ring)
{
	if (!ring->running)
		return;

	if (ring->start_poll) {
		__ring_interrupt_mask(ring, true);
		ring->start_poll(ring->poll_data);
	} else {
		schedule_work(&ring->work);
	}
}

/**
 * tb_ring_poll_complete() - Re-start interrupt for the ring
 * @ring: Ring to re-start the interrupt
 *
 * This will re-start (unmask) the ring interrupt once the user is done
 * with polling.
 */
void tb_ring_poll_complete(struct tb_ring *ring)
{
	unsigned long flags;

	spin_lock_irqsave(&ring->nhi->lock, flags);
	spin_lock(&ring->lock);
	if (ring->start_poll)
		__ring_interrupt_mask(ring, false);
	spin_unlock(&ring->lock);
	spin_unlock_irqrestore(&ring->nhi->lock, flags);
}
EXPORT_SYMBOL_GPL(tb_ring_poll_complete);

static void ring_clear_msix(const struct tb_ring *ring)
{
	if (ring->nhi->quirks & QUIRK_AUTO_CLEAR_INT)
		return;

	if (ring->is_tx)
		ioread32(ring->nhi->iobase + REG_RING_NOTIFY_BASE);
	else
		ioread32(ring->nhi->iobase + REG_RING_NOTIFY_BASE +
			 4 * (ring->nhi->hop_count / 32));
}

static irqreturn_t ring_msix(int irq, void *data)
{
	struct tb_ring *ring = data;

	spin_lock(&ring->nhi->lock);
	ring_clear_msix(ring);
	spin_lock(&ring->lock);
	__ring_interrupt(ring);
	spin_unlock(&ring->lock);
	spin_unlock(&ring->nhi->lock);

	return IRQ_HANDLED;
}

static int ring_request_msix(struct tb_ring *ring, bool no_suspend)
{
	struct tb_nhi *nhi = ring->nhi;
	unsigned long irqflags;
	int ret;

	if (!nhi->pdev->msix_enabled)
		return 0;

	ret = ida_simple_get(&nhi->msix_ida, 0, MSIX_MAX_VECS, GFP_KERNEL);
	if (ret < 0)
		return ret;

	ring->vector = ret;

	ret = pci_irq_vector(ring->nhi->pdev, ring->vector);
	if (ret < 0)
		goto err_ida_remove;

	ring->irq = ret;

	irqflags = no_suspend ? IRQF_NO_SUSPEND : 0;
	ret = request_irq(ring->irq, ring_msix, irqflags, "thunderbolt", ring);
	if (ret)
		goto err_ida_remove;

	return 0;

err_ida_remove:
	ida_simple_remove(&nhi->msix_ida, ring->vector);

	return ret;
}

static void ring_release_msix(struct tb_ring *ring)
{
	if (ring->irq <= 0)
		return;

	free_irq(ring->irq, ring);
	ida_simple_remove(&ring->nhi->msix_ida, ring->vector);
	ring->vector = 0;
	ring->irq = 0;
}

static int nhi_alloc_hop(struct tb_nhi *nhi, struct tb_ring *ring)
{
	unsigned int start_hop = RING_FIRST_USABLE_HOPID;
	int ret = 0;

	if (nhi->quirks & QUIRK_E2E) {
		start_hop = RING_FIRST_USABLE_HOPID + 1;
		if (ring->flags & RING_FLAG_E2E && !ring->is_tx) {
			dev_dbg(&nhi->pdev->dev, "quirking E2E TX HopID %u -> %u\n",
				ring->e2e_tx_hop, RING_E2E_RESERVED_HOPID);
			ring->e2e_tx_hop = RING_E2E_RESERVED_HOPID;
		}
	}

	spin_lock_irq(&nhi->lock);

	if (ring->hop < 0) {
		unsigned int i;

		/*
		 * Automatically allocate HopID from the non-reserved
		 * range 1 .. hop_count - 1.
		 */
		for (i = start_hop; i < nhi->hop_count; i++) {
			if (ring->is_tx) {
				if (!nhi->tx_rings[i]) {
					ring->hop = i;
					break;
				}
			} else {
				if (!nhi->rx_rings[i]) {
					ring->hop = i;
					break;
				}
			}
		}
	}

	if (ring->hop > 0 && ring->hop < start_hop) {
		dev_warn(&nhi->pdev->dev, "invalid hop: %d\n", ring->hop);
		ret = -EINVAL;
		goto err_unlock;
	}
	if (ring->hop < 0 || ring->hop >= nhi->hop_count) {
		dev_warn(&nhi->pdev->dev, "invalid hop: %d\n", ring->hop);
		ret = -EINVAL;
		goto err_unlock;
	}
	if (ring->is_tx && nhi->tx_rings[ring->hop]) {
		dev_warn(&nhi->pdev->dev, "TX hop %d already allocated\n",
			 ring->hop);
		ret = -EBUSY;
		goto err_unlock;
	} else if (!ring->is_tx && nhi->rx_rings[ring->hop]) {
		dev_warn(&nhi->pdev->dev, "RX hop %d already allocated\n",
			 ring->hop);
		ret = -EBUSY;
		goto err_unlock;
	}

	if (ring->is_tx)
		nhi->tx_rings[ring->hop] = ring;
	else
		nhi->rx_rings[ring->hop] = ring;

err_unlock:
	spin_unlock_irq(&nhi->lock);

	return ret;
}

static struct tb_ring *tb_ring_alloc(struct tb_nhi *nhi, u32 hop, int size,
				     bool transmit, unsigned int flags,
				     int e2e_tx_hop, u16 sof_mask, u16 eof_mask,
				     void (*start_poll)(void *),
				     void *poll_data)
{
	struct tb_ring *ring = NULL;

	dev_dbg(&nhi->pdev->dev, "allocating %s ring %d of size %d\n",
		transmit ? "TX" : "RX", hop, size);

	ring = kzalloc(sizeof(*ring), GFP_KERNEL);
	if (!ring)
		return NULL;

	spin_lock_init(&ring->lock);
	INIT_LIST_HEAD(&ring->queue);
	INIT_LIST_HEAD(&ring->in_flight);
	INIT_WORK(&ring->work, ring_work);

	ring->nhi = nhi;
	ring->hop = hop;
	ring->is_tx = transmit;
	ring->size = size;
	ring->flags = flags;
	ring->e2e_tx_hop = e2e_tx_hop;
	ring->sof_mask = sof_mask;
	ring->eof_mask = eof_mask;
	ring->head = 0;
	ring->tail = 0;
	ring->running = false;
	ring->start_poll = start_poll;
	ring->poll_data = poll_data;

	ring->descriptors = dma_alloc_coherent(&ring->nhi->pdev->dev,
			size * sizeof(*ring->descriptors),
			&ring->descriptors_dma, GFP_KERNEL | __GFP_ZERO);
	if (!ring->descriptors)
		goto err_free_ring;

	if (ring_request_msix(ring, flags & RING_FLAG_NO_SUSPEND))
		goto err_free_descs;

	if (nhi_alloc_hop(nhi, ring))
		goto err_release_msix;

	return ring;

err_release_msix:
	ring_release_msix(ring);
err_free_descs:
	dma_free_coherent(&ring->nhi->pdev->dev,
			  ring->size * sizeof(*ring->descriptors),
			  ring->descriptors, ring->descriptors_dma);
err_free_ring:
	kfree(ring);

	return NULL;
}

/**
 * tb_ring_alloc_tx() - Allocate DMA ring for transmit
 * @nhi: Pointer to the NHI the ring is to be allocated
 * @hop: HopID (ring) to allocate
 * @size: Number of entries in the ring
 * @flags: Flags for the ring
 */
struct tb_ring *tb_ring_alloc_tx(struct tb_nhi *nhi, int hop, int size,
				 unsigned int flags)
{
	return tb_ring_alloc(nhi, hop, size, true, flags, 0, 0, 0, NULL, NULL);
}
EXPORT_SYMBOL_GPL(tb_ring_alloc_tx);

/**
 * tb_ring_alloc_rx() - Allocate DMA ring for receive
 * @nhi: Pointer to the NHI the ring is to be allocated
 * @hop: HopID (ring) to allocate. Pass %-1 for automatic allocation.
 * @size: Number of entries in the ring
 * @flags: Flags for the ring
 * @e2e_tx_hop: Transmit HopID when E2E is enabled in @flags
 * @sof_mask: Mask of PDF values that start a frame
 * @eof_mask: Mask of PDF values that end a frame
 * @start_poll: If not %NULL the ring will call this function when an
 *		interrupt is triggered and masked, instead of callback
 *		in each Rx frame.
 * @poll_data: Optional data passed to @start_poll
 */
struct tb_ring *tb_ring_alloc_rx(struct tb_nhi *nhi, int hop, int size,
				 unsigned int flags, int e2e_tx_hop,
				 u16 sof_mask, u16 eof_mask,
				 void (*start_poll)(void *), void *poll_data)
{
	return tb_ring_alloc(nhi, hop, size, false, flags, e2e_tx_hop, sof_mask, eof_mask,
			     start_poll, poll_data);
}
EXPORT_SYMBOL_GPL(tb_ring_alloc_rx);

/**
 * tb_ring_start() - enable a ring
 * @ring: Ring to start
 *
 * Must not be invoked in parallel with tb_ring_stop().
 */
void tb_ring_start(struct tb_ring *ring)
{
	u16 frame_size;
	u32 flags;

	spin_lock_irq(&ring->nhi->lock);
	spin_lock(&ring->lock);
	if (ring->nhi->going_away)
		goto err;
	if (ring->running) {
		dev_WARN(&ring->nhi->pdev->dev, "ring already started\n");
		goto err;
	}
	dev_dbg(&ring->nhi->pdev->dev, "starting %s %d\n",
		RING_TYPE(ring), ring->hop);

	if (ring->flags & RING_FLAG_FRAME) {
		/* Means 4096 */
		frame_size = 0;
		flags = RING_FLAG_ENABLE;
	} else {
		frame_size = TB_FRAME_SIZE;
		flags = RING_FLAG_ENABLE | RING_FLAG_RAW;
	}

	ring_iowrite64desc(ring, ring->descriptors_dma, 0);
	if (ring->is_tx) {
		ring_iowrite32desc(ring, ring->size, 12);
		ring_iowrite32options(ring, 0, 4); /* time releated ? */
		ring_iowrite32options(ring, flags, 0);
	} else {
		u32 sof_eof_mask = ring->sof_mask << 16 | ring->eof_mask;

		ring_iowrite32desc(ring, (frame_size << 16) | ring->size, 12);
		ring_iowrite32options(ring, sof_eof_mask, 4);
		ring_iowrite32options(ring, flags, 0);
	}

	/*
	 * Now that the ring valid bit is set we can configure E2E if
	 * enabled for the ring.
	 */
	if (ring->flags & RING_FLAG_E2E) {
		if (!ring->is_tx) {
			u32 hop;

			hop = ring->e2e_tx_hop << REG_RX_OPTIONS_E2E_HOP_SHIFT;
			hop &= REG_RX_OPTIONS_E2E_HOP_MASK;
			flags |= hop;

			dev_dbg(&ring->nhi->pdev->dev,
				"enabling E2E for %s %d with TX HopID %d\n",
				RING_TYPE(ring), ring->hop, ring->e2e_tx_hop);
		} else {
			dev_dbg(&ring->nhi->pdev->dev, "enabling E2E for %s %d\n",
				RING_TYPE(ring), ring->hop);
		}

		flags |= RING_FLAG_E2E_FLOW_CONTROL;
		ring_iowrite32options(ring, flags, 0);
	}

	ring_interrupt_active(ring, true);
	ring->running = true;
err:
	spin_unlock(&ring->lock);
	spin_unlock_irq(&ring->nhi->lock);
}
EXPORT_SYMBOL_GPL(tb_ring_start);

/**
 * tb_ring_stop() - shutdown a ring
 * @ring: Ring to stop
 *
 * Must not be invoked from a callback.
 *
 * This method will disable the ring. Further calls to
 * tb_ring_tx/tb_ring_rx will return -ESHUTDOWN until ring_stop has been
 * called.
 *
 * All enqueued frames will be canceled and their callbacks will be executed
 * with frame->canceled set to true (on the callback thread). This method
 * returns only after all callback invocations have finished.
 */
void tb_ring_stop(struct tb_ring *ring)
{
	spin_lock_irq(&ring->nhi->lock);
	spin_lock(&ring->lock);
	dev_dbg(&ring->nhi->pdev->dev, "stopping %s %d\n",
		RING_TYPE(ring), ring->hop);
	if (ring->nhi->going_away)
		goto err;
	if (!ring->running) {
		dev_WARN(&ring->nhi->pdev->dev, "%s %d already stopped\n",
			 RING_TYPE(ring), ring->hop);
		goto err;
	}
	ring_interrupt_active(ring, false);

	ring_iowrite32options(ring, 0, 0);
	ring_iowrite64desc(ring, 0, 0);
	ring_iowrite32desc(ring, 0, 8);
	ring_iowrite32desc(ring, 0, 12);
	ring->head = 0;
	ring->tail = 0;
	ring->running = false;

err:
	spin_unlock(&ring->lock);
	spin_unlock_irq(&ring->nhi->lock);

	/*
	 * schedule ring->work to invoke callbacks on all remaining frames.
	 */
	schedule_work(&ring->work);
	flush_work(&ring->work);
}
EXPORT_SYMBOL_GPL(tb_ring_stop);

/*
 * tb_ring_free() - free ring
 *
 * When this method returns all invocations of ring->callback will have
 * finished.
 *
 * Ring must be stopped.
 *
 * Must NOT be called from ring_frame->callback!
 */
void tb_ring_free(struct tb_ring *ring)
{
	spin_lock_irq(&ring->nhi->lock);
	/*
	 * Dissociate the ring from the NHI. This also ensures that
	 * nhi_interrupt_work cannot reschedule ring->work.
	 */
	if (ring->is_tx)
		ring->nhi->tx_rings[ring->hop] = NULL;
	else
		ring->nhi->rx_rings[ring->hop] = NULL;

	if (ring->running) {
		dev_WARN(&ring->nhi->pdev->dev, "%s %d still running\n",
			 RING_TYPE(ring), ring->hop);
	}
	spin_unlock_irq(&ring->nhi->lock);

	ring_release_msix(ring);

	dma_free_coherent(&ring->nhi->pdev->dev,
			  ring->size * sizeof(*ring->descriptors),
			  ring->descriptors, ring->descriptors_dma);

	ring->descriptors = NULL;
	ring->descriptors_dma = 0;


	dev_dbg(&ring->nhi->pdev->dev, "freeing %s %d\n", RING_TYPE(ring),
		ring->hop);

	/*
	 * ring->work can no longer be scheduled (it is scheduled only
	 * by nhi_interrupt_work, ring_stop and ring_msix). Wait for it
	 * to finish before freeing the ring.
	 */
	flush_work(&ring->work);
	kfree(ring);
}
EXPORT_SYMBOL_GPL(tb_ring_free);

/**
 * nhi_mailbox_cmd() - Send a command through NHI mailbox
 * @nhi: Pointer to the NHI structure
 * @cmd: Command to send
 * @data: Data to be send with the command
 *
 * Sends mailbox command to the firmware running on NHI. Returns %0 in
 * case of success and negative errno in case of failure.
 */
int nhi_mailbox_cmd(struct tb_nhi *nhi, enum nhi_mailbox_cmd cmd, u32 data)
{
	ktime_t timeout;
	u32 val;

	iowrite32(data, nhi->iobase + REG_INMAIL_DATA);

	val = ioread32(nhi->iobase + REG_INMAIL_CMD);
	val &= ~(REG_INMAIL_CMD_MASK | REG_INMAIL_ERROR);
	val |= REG_INMAIL_OP_REQUEST | cmd;
	iowrite32(val, nhi->iobase + REG_INMAIL_CMD);

	timeout = ktime_add_ms(ktime_get(), NHI_MAILBOX_TIMEOUT);
	do {
		val = ioread32(nhi->iobase + REG_INMAIL_CMD);
		if (!(val & REG_INMAIL_OP_REQUEST))
			break;
		usleep_range(10, 20);
	} while (ktime_before(ktime_get(), timeout));

	if (val & REG_INMAIL_OP_REQUEST)
		return -ETIMEDOUT;
	if (val & REG_INMAIL_ERROR)
		return -EIO;

	return 0;
}

/**
 * nhi_mailbox_mode() - Return current firmware operation mode
 * @nhi: Pointer to the NHI structure
 *
 * The function reads current firmware operation mode using NHI mailbox
 * registers and returns it to the caller.
 */
enum nhi_fw_mode nhi_mailbox_mode(struct tb_nhi *nhi)
{
	u32 val;

	val = ioread32(nhi->iobase + REG_OUTMAIL_CMD);
	val &= REG_OUTMAIL_CMD_OPMODE_MASK;
	val >>= REG_OUTMAIL_CMD_OPMODE_SHIFT;

	return (enum nhi_fw_mode)val;
}

static void nhi_interrupt_work(struct work_struct *work)
{
	struct tb_nhi *nhi = container_of(work, typeof(*nhi), interrupt_work);
	int value = 0; /* Suppress uninitialized usage warning. */
	int bit;
	int hop = -1;
	int type = 0; /* current interrupt type 0: TX, 1: RX, 2: RX overflow */
	struct tb_ring *ring;

	spin_lock_irq(&nhi->lock);

	/*
	 * Starting at REG_RING_NOTIFY_BASE there are three status bitfields
	 * (TX, RX, RX overflow). We iterate over the bits and read a new
	 * dwords as required. The registers are cleared on read.
	 */
	for (bit = 0; bit < 3 * nhi->hop_count; bit++) {
		if (bit % 32 == 0)
			value = ioread32(nhi->iobase
					 + REG_RING_NOTIFY_BASE
					 + 4 * (bit / 32));
		if (++hop == nhi->hop_count) {
			hop = 0;
			type++;
		}
		if ((value & (1 << (bit % 32))) == 0)
			continue;
		if (type == 2) {
			dev_warn(&nhi->pdev->dev,
				 "RX overflow for ring %d\n",
				 hop);
			continue;
		}
		if (type == 0)
			ring = nhi->tx_rings[hop];
		else
			ring = nhi->rx_rings[hop];
		if (ring == NULL) {
			dev_warn(&nhi->pdev->dev,
				 "got interrupt for inactive %s ring %d\n",
				 type ? "RX" : "TX",
				 hop);
			continue;
		}

		spin_lock(&ring->lock);
		__ring_interrupt(ring);
		spin_unlock(&ring->lock);
	}
	spin_unlock_irq(&nhi->lock);
}

static irqreturn_t nhi_msi(int irq, void *data)
{
	struct tb_nhi *nhi = data;
	schedule_work(&nhi->interrupt_work);
	return IRQ_HANDLED;
}

static int __nhi_suspend_noirq(struct device *dev, bool wakeup)
{
	struct pci_dev *pdev = to_pci_dev(dev);
	struct tb *tb = pci_get_drvdata(pdev);
	struct tb_nhi *nhi = tb->nhi;
	int ret;

	ret = tb_domain_suspend_noirq(tb);
	if (ret)
		return ret;

	if (nhi->ops && nhi->ops->suspend_noirq) {
		ret = nhi->ops->suspend_noirq(tb->nhi, wakeup);
		if (ret)
			return ret;
	}

	return 0;
}

static int nhi_suspend_noirq(struct device *dev)
{
	return __nhi_suspend_noirq(dev, device_may_wakeup(dev));
}

static int nhi_freeze_noirq(struct device *dev)
{
	struct pci_dev *pdev = to_pci_dev(dev);
	struct tb *tb = pci_get_drvdata(pdev);

	return tb_domain_freeze_noirq(tb);
}

static int nhi_thaw_noirq(struct device *dev)
{
	struct pci_dev *pdev = to_pci_dev(dev);
	struct tb *tb = pci_get_drvdata(pdev);

	return tb_domain_thaw_noirq(tb);
}

static bool nhi_wake_supported(struct pci_dev *pdev)
{
	u8 val;

	/*
	 * If power rails are sustainable for wakeup from S4 this
	 * property is set by the BIOS.
	 */
	if (device_property_read_u8(&pdev->dev, "WAKE_SUPPORTED", &val))
		return !!val;

	return true;
}

static int nhi_poweroff_noirq(struct device *dev)
{
	struct pci_dev *pdev = to_pci_dev(dev);
	bool wakeup;

	wakeup = device_may_wakeup(dev) && nhi_wake_supported(pdev);
	return __nhi_suspend_noirq(dev, wakeup);
}

static void nhi_enable_int_throttling(struct tb_nhi *nhi)
{
	/* Throttling is specified in 256ns increments */
	u32 throttle = DIV_ROUND_UP(128 * NSEC_PER_USEC, 256);
	unsigned int i;

	/*
	 * Configure interrupt throttling for all vectors even if we
	 * only use few.
	 */
	for (i = 0; i < MSIX_MAX_VECS; i++) {
		u32 reg = REG_INT_THROTTLING_RATE + i * 4;
		iowrite32(throttle, nhi->iobase + reg);
	}
}

static int nhi_resume_noirq(struct device *dev)
{
	struct pci_dev *pdev = to_pci_dev(dev);
	struct tb *tb = pci_get_drvdata(pdev);
	struct tb_nhi *nhi = tb->nhi;
	int ret;

	/*
	 * Check that the device is still there. It may be that the user
	 * unplugged last device which causes the host controller to go
	 * away on PCs.
	 */
	if (!pci_device_is_present(pdev)) {
		nhi->going_away = true;
	} else {
		if (nhi->ops && nhi->ops->resume_noirq) {
			ret = nhi->ops->resume_noirq(nhi);
			if (ret)
				return ret;
		}
		nhi_enable_int_throttling(tb->nhi);
	}

	return tb_domain_resume_noirq(tb);
}

static int nhi_suspend(struct device *dev)
{
	struct pci_dev *pdev = to_pci_dev(dev);
	struct tb *tb = pci_get_drvdata(pdev);

	return tb_domain_suspend(tb);
}

static void nhi_complete(struct device *dev)
{
	struct pci_dev *pdev = to_pci_dev(dev);
	struct tb *tb = pci_get_drvdata(pdev);

	/*
	 * If we were runtime suspended when system suspend started,
	 * schedule runtime resume now. It should bring the domain back
	 * to functional state.
	 */
	if (pm_runtime_suspended(&pdev->dev))
		pm_runtime_resume(&pdev->dev);
	else
		tb_domain_complete(tb);
}

static int nhi_runtime_suspend(struct device *dev)
{
	struct pci_dev *pdev = to_pci_dev(dev);
	struct tb *tb = pci_get_drvdata(pdev);
	struct tb_nhi *nhi = tb->nhi;
	int ret;

	ret = tb_domain_runtime_suspend(tb);
	if (ret)
		return ret;

	if (nhi->ops && nhi->ops->runtime_suspend) {
		ret = nhi->ops->runtime_suspend(tb->nhi);
		if (ret)
			return ret;
	}
	return 0;
}

static int nhi_runtime_resume(struct device *dev)
{
	struct pci_dev *pdev = to_pci_dev(dev);
	struct tb *tb = pci_get_drvdata(pdev);
	struct tb_nhi *nhi = tb->nhi;
	int ret;

	if (nhi->ops && nhi->ops->runtime_resume) {
		ret = nhi->ops->runtime_resume(nhi);
		if (ret)
			return ret;
	}

	nhi_enable_int_throttling(nhi);
	return tb_domain_runtime_resume(tb);
}

static void nhi_shutdown(struct tb_nhi *nhi)
{
	int i;

	dev_dbg(&nhi->pdev->dev, "shutdown\n");

	for (i = 0; i < nhi->hop_count; i++) {
		if (nhi->tx_rings[i])
			dev_WARN(&nhi->pdev->dev,
				 "TX ring %d is still active\n", i);
		if (nhi->rx_rings[i])
			dev_WARN(&nhi->pdev->dev,
				 "RX ring %d is still active\n", i);
	}
	nhi_disable_interrupts(nhi);
	/*
	 * We have to release the irq before calling flush_work. Otherwise an
	 * already executing IRQ handler could call schedule_work again.
	 */
	if (!nhi->pdev->msix_enabled) {
		devm_free_irq(&nhi->pdev->dev, nhi->pdev->irq, nhi);
		flush_work(&nhi->interrupt_work);
	}
	ida_destroy(&nhi->msix_ida);

	if (nhi->ops && nhi->ops->shutdown)
		nhi->ops->shutdown(nhi);
}

static void nhi_check_quirks(struct tb_nhi *nhi)
{
	if (nhi->pdev->vendor == PCI_VENDOR_ID_INTEL) {
		/*
		 * Intel hardware supports auto clear of the interrupt
		 * status register right after interrupt is being
		 * issued.
		 */
		nhi->quirks |= QUIRK_AUTO_CLEAR_INT;

		switch (nhi->pdev->device) {
		case PCI_DEVICE_ID_INTEL_FALCON_RIDGE_2C_NHI:
		case PCI_DEVICE_ID_INTEL_FALCON_RIDGE_4C_NHI:
			/*
			 * Falcon Ridge controller needs the end-to-end
			 * flow control workaround to avoid losing Rx
			 * packets when RING_FLAG_E2E is set.
			 */
			nhi->quirks |= QUIRK_E2E;
			break;
		}
	}
}

static int nhi_check_iommu_pdev(struct pci_dev *pdev, void *data)
{
	if (!pdev->external_facing ||
	    !device_iommu_capable(&pdev->dev, IOMMU_CAP_PRE_BOOT_PROTECTION))
		return 0;
	*(bool *)data = true;
	return 1; /* Stop walking */
}

static void nhi_check_iommu(struct tb_nhi *nhi)
{
	struct pci_bus *bus = nhi->pdev->bus;
	bool port_ok = false;

	/*
	 * Ideally what we'd do here is grab every PCI device that
	 * represents a tunnelling adapter for this NHI and check their
	 * status directly, but unfortunately USB4 seems to make it
	 * obnoxiously difficult to reliably make any correlation.
	 *
	 * So for now we'll have to bodge it... Hoping that the system
	 * is at least sane enough that an adapter is in the same PCI
	 * segment as its NHI, if we can find *something* on that segment
	 * which meets the requirements for Kernel DMA Protection, we'll
	 * take that to imply that firmware is aware and has (hopefully)
	 * done the right thing in general. We need to know that the PCI
	 * layer has seen the ExternalFacingPort property which will then
	 * inform the IOMMU layer to enforce the complete "untrusted DMA"
	 * flow, but also that the IOMMU driver itself can be trusted not
	 * to have been subverted by a pre-boot DMA attack.
	 */
	while (bus->parent)
		bus = bus->parent;

	pci_walk_bus(bus, nhi_check_iommu_pdev, &port_ok);

	nhi->iommu_dma_protection = port_ok;
	dev_dbg(&nhi->pdev->dev, "IOMMU DMA protection is %s\n",
		str_enabled_disabled(port_ok));
}

static int nhi_init_msi(struct tb_nhi *nhi)
{
	struct pci_dev *pdev = nhi->pdev;
	int res, irq, nvec;

	/* In case someone left them on. */
	nhi_disable_interrupts(nhi);

	nhi_enable_int_throttling(nhi);

	ida_init(&nhi->msix_ida);

	/*
	 * The NHI has 16 MSI-X vectors or a single MSI. We first try to
	 * get all MSI-X vectors and if we succeed, each ring will have
	 * one MSI-X. If for some reason that does not work out, we
	 * fallback to a single MSI.
	 */
	nvec = pci_alloc_irq_vectors(pdev, MSIX_MIN_VECS, MSIX_MAX_VECS,
				     PCI_IRQ_MSIX);
	if (nvec < 0) {
		nvec = pci_alloc_irq_vectors(pdev, 1, 1, PCI_IRQ_MSI);
		if (nvec < 0)
			return nvec;

		INIT_WORK(&nhi->interrupt_work, nhi_interrupt_work);

		irq = pci_irq_vector(nhi->pdev, 0);
		if (irq < 0)
			return irq;

		res = devm_request_irq(&pdev->dev, irq, nhi_msi,
				       IRQF_NO_SUSPEND, "thunderbolt", nhi);
		if (res) {
			dev_err(&pdev->dev, "request_irq failed, aborting\n");
			return res;
		}
	}

	return 0;
}

static bool nhi_imr_valid(struct pci_dev *pdev)
{
	u8 val;

	if (!device_property_read_u8(&pdev->dev, "IMR_VALID", &val))
		return !!val;

	return true;
}

static struct tb *nhi_select_cm(struct tb_nhi *nhi)
{
	struct tb *tb;

	/*
	 * USB4 case is simple. If we got control of any of the
	 * capabilities, we use software CM.
	 */
	if (tb_acpi_is_native())
		return tb_probe(nhi);

	/*
	 * Either firmware based CM is running (we did not get control
	 * from the firmware) or this is pre-USB4 PC so try first
	 * firmware CM and then fallback to software CM.
	 */
	tb = icm_probe(nhi);
	if (!tb)
		tb = tb_probe(nhi);

	return tb;
}

static int nhi_probe(struct pci_dev *pdev, const struct pci_device_id *id)
{
	struct tb_nhi *nhi;
	struct tb *tb;
	int res;

	if (!nhi_imr_valid(pdev)) {
		dev_warn(&pdev->dev, "firmware image not valid, aborting\n");
		return -ENODEV;
	}

	res = pcim_enable_device(pdev);
	if (res) {
		dev_err(&pdev->dev, "cannot enable PCI device, aborting\n");
		return res;
	}

	res = pcim_iomap_regions(pdev, 1 << 0, "thunderbolt");
	if (res) {
		dev_err(&pdev->dev, "cannot obtain PCI resources, aborting\n");
		return res;
	}

	nhi = devm_kzalloc(&pdev->dev, sizeof(*nhi), GFP_KERNEL);
	if (!nhi)
		return -ENOMEM;

	nhi->pdev = pdev;
	nhi->ops = (const struct tb_nhi_ops *)id->driver_data;
	/* cannot fail - table is allocated bin pcim_iomap_regions */
	nhi->iobase = pcim_iomap_table(pdev)[0];
	nhi->hop_count = ioread32(nhi->iobase + REG_HOP_COUNT) & 0x3ff;
	dev_dbg(&pdev->dev, "total paths: %d\n", nhi->hop_count);

	nhi->tx_rings = devm_kcalloc(&pdev->dev, nhi->hop_count,
				     sizeof(*nhi->tx_rings), GFP_KERNEL);
	nhi->rx_rings = devm_kcalloc(&pdev->dev, nhi->hop_count,
				     sizeof(*nhi->rx_rings), GFP_KERNEL);
	if (!nhi->tx_rings || !nhi->rx_rings)
		return -ENOMEM;

	nhi_check_quirks(nhi);
	nhi_check_iommu(nhi);

	res = nhi_init_msi(nhi);
	if (res) {
		dev_err(&pdev->dev, "cannot enable MSI, aborting\n");
		return res;
	}

	spin_lock_init(&nhi->lock);

	res = dma_set_mask_and_coherent(&pdev->dev, DMA_BIT_MASK(64));
	if (res) {
		dev_err(&pdev->dev, "failed to set DMA mask\n");
		return res;
	}

	pci_set_master(pdev);

	if (nhi->ops && nhi->ops->init) {
		res = nhi->ops->init(nhi);
		if (res)
			return res;
	}

	tb = nhi_select_cm(nhi);
	if (!tb) {
		dev_err(&nhi->pdev->dev,
			"failed to determine connection manager, aborting\n");
		return -ENODEV;
	}

	dev_dbg(&nhi->pdev->dev, "NHI initialized, starting thunderbolt\n");

	res = tb_domain_add(tb);
	if (res) {
		/*
		 * At this point the RX/TX rings might already have been
		 * activated. Do a proper shutdown.
		 */
		tb_domain_put(tb);
		nhi_shutdown(nhi);
		return res;
	}
	pci_set_drvdata(pdev, tb);

	device_wakeup_enable(&pdev->dev);

	pm_runtime_allow(&pdev->dev);
	pm_runtime_set_autosuspend_delay(&pdev->dev, TB_AUTOSUSPEND_DELAY);
	pm_runtime_use_autosuspend(&pdev->dev);
	pm_runtime_put_autosuspend(&pdev->dev);

	return 0;
}

static void nhi_remove(struct pci_dev *pdev)
{
	struct tb *tb = pci_get_drvdata(pdev);
	struct tb_nhi *nhi = tb->nhi;

	pm_runtime_get_sync(&pdev->dev);
	pm_runtime_dont_use_autosuspend(&pdev->dev);
	pm_runtime_forbid(&pdev->dev);

	tb_domain_remove(tb);
	nhi_shutdown(nhi);
}

/*
 * The tunneled pci bridges are siblings of us. Use resume_noirq to reenable
 * the tunnels asap. A corresponding pci quirk blocks the downstream bridges
 * resume_noirq until we are done.
 */
static const struct dev_pm_ops nhi_pm_ops = {
	.suspend_noirq = nhi_suspend_noirq,
	.resume_noirq = nhi_resume_noirq,
	.freeze_noirq = nhi_freeze_noirq,  /*
					    * we just disable hotplug, the
					    * pci-tunnels stay alive.
					    */
	.thaw_noirq = nhi_thaw_noirq,
	.restore_noirq = nhi_resume_noirq,
	.suspend = nhi_suspend,
	.poweroff_noirq = nhi_poweroff_noirq,
	.poweroff = nhi_suspend,
	.complete = nhi_complete,
	.runtime_suspend = nhi_runtime_suspend,
	.runtime_resume = nhi_runtime_resume,
};

static struct pci_device_id nhi_ids[] = {
	/*
	 * We have to specify class, the TB bridges use the same device and
	 * vendor (sub)id on gen 1 and gen 2 controllers.
	 */
	{
		.class = PCI_CLASS_SYSTEM_OTHER << 8, .class_mask = ~0,
		.vendor = PCI_VENDOR_ID_INTEL,
		.device = PCI_DEVICE_ID_INTEL_LIGHT_RIDGE,
		.subvendor = 0x2222, .subdevice = 0x1111,
	},
	{
		.class = PCI_CLASS_SYSTEM_OTHER << 8, .class_mask = ~0,
		.vendor = PCI_VENDOR_ID_INTEL,
		.device = PCI_DEVICE_ID_INTEL_CACTUS_RIDGE_4C,
		.subvendor = 0x2222, .subdevice = 0x1111,
	},
	{
		.class = PCI_CLASS_SYSTEM_OTHER << 8, .class_mask = ~0,
		.vendor = PCI_VENDOR_ID_INTEL,
		.device = PCI_DEVICE_ID_INTEL_FALCON_RIDGE_2C_NHI,
		.subvendor = PCI_ANY_ID, .subdevice = PCI_ANY_ID,
	},
	{
		.class = PCI_CLASS_SYSTEM_OTHER << 8, .class_mask = ~0,
		.vendor = PCI_VENDOR_ID_INTEL,
		.device = PCI_DEVICE_ID_INTEL_FALCON_RIDGE_4C_NHI,
		.subvendor = PCI_ANY_ID, .subdevice = PCI_ANY_ID,
	},

	/* Thunderbolt 3 */
	{ PCI_VDEVICE(INTEL, PCI_DEVICE_ID_INTEL_ALPINE_RIDGE_2C_NHI) },
	{ PCI_VDEVICE(INTEL, PCI_DEVICE_ID_INTEL_ALPINE_RIDGE_4C_NHI) },
	{ PCI_VDEVICE(INTEL, PCI_DEVICE_ID_INTEL_ALPINE_RIDGE_USBONLY_NHI) },
	{ PCI_VDEVICE(INTEL, PCI_DEVICE_ID_INTEL_ALPINE_RIDGE_LP_NHI) },
	{ PCI_VDEVICE(INTEL, PCI_DEVICE_ID_INTEL_ALPINE_RIDGE_LP_USBONLY_NHI) },
	{ PCI_VDEVICE(INTEL, PCI_DEVICE_ID_INTEL_ALPINE_RIDGE_C_2C_NHI) },
	{ PCI_VDEVICE(INTEL, PCI_DEVICE_ID_INTEL_ALPINE_RIDGE_C_4C_NHI) },
	{ PCI_VDEVICE(INTEL, PCI_DEVICE_ID_INTEL_ALPINE_RIDGE_C_USBONLY_NHI) },
	{ PCI_VDEVICE(INTEL, PCI_DEVICE_ID_INTEL_TITAN_RIDGE_2C_NHI) },
	{ PCI_VDEVICE(INTEL, PCI_DEVICE_ID_INTEL_TITAN_RIDGE_4C_NHI) },
	{ PCI_VDEVICE(INTEL, PCI_DEVICE_ID_INTEL_ICL_NHI0),
	  .driver_data = (kernel_ulong_t)&icl_nhi_ops },
	{ PCI_VDEVICE(INTEL, PCI_DEVICE_ID_INTEL_ICL_NHI1),
	  .driver_data = (kernel_ulong_t)&icl_nhi_ops },
	{ PCI_VDEVICE(INTEL, PCI_DEVICE_ID_INTEL_TGL_NHI0),
	  .driver_data = (kernel_ulong_t)&icl_nhi_ops },
	{ PCI_VDEVICE(INTEL, PCI_DEVICE_ID_INTEL_TGL_NHI1),
	  .driver_data = (kernel_ulong_t)&icl_nhi_ops },
	{ PCI_VDEVICE(INTEL, PCI_DEVICE_ID_INTEL_TGL_H_NHI0),
	  .driver_data = (kernel_ulong_t)&icl_nhi_ops },
	{ PCI_VDEVICE(INTEL, PCI_DEVICE_ID_INTEL_TGL_H_NHI1),
	  .driver_data = (kernel_ulong_t)&icl_nhi_ops },
	{ PCI_VDEVICE(INTEL, PCI_DEVICE_ID_INTEL_ADL_NHI0),
	  .driver_data = (kernel_ulong_t)&icl_nhi_ops },
	{ PCI_VDEVICE(INTEL, PCI_DEVICE_ID_INTEL_ADL_NHI1),
	  .driver_data = (kernel_ulong_t)&icl_nhi_ops },
	{ PCI_VDEVICE(INTEL, PCI_DEVICE_ID_INTEL_RPL_NHI0),
	  .driver_data = (kernel_ulong_t)&icl_nhi_ops },
	{ PCI_VDEVICE(INTEL, PCI_DEVICE_ID_INTEL_RPL_NHI1),
	  .driver_data = (kernel_ulong_t)&icl_nhi_ops },

	/* Any USB4 compliant host */
	{ PCI_DEVICE_CLASS(PCI_CLASS_SERIAL_USB_USB4, ~0) },

	{ 0,}
};

MODULE_DEVICE_TABLE(pci, nhi_ids);
MODULE_LICENSE("GPL");

static struct pci_driver nhi_driver = {
	.name = "thunderbolt",
	.id_table = nhi_ids,
	.probe = nhi_probe,
	.remove = nhi_remove,
	.shutdown = nhi_remove,
	.driver.pm = &nhi_pm_ops,
};

static int __init nhi_init(void)
{
	int ret;

	ret = tb_domain_init();
	if (ret)
		return ret;
	ret = pci_register_driver(&nhi_driver);
	if (ret)
		tb_domain_exit();
	return ret;
}

static void __exit nhi_unload(void)
{
	pci_unregister_driver(&nhi_driver);
	tb_domain_exit();
}

rootfs_initcall(nhi_init);
module_exit(nhi_unload);<|MERGE_RESOLUTION|>--- conflicted
+++ resolved
@@ -46,7 +46,7 @@
 #define QUIRK_AUTO_CLEAR_INT	BIT(0)
 #define QUIRK_E2E		BIT(1)
 
-static int ring_interrupt_index(struct tb_ring *ring)
+static int ring_interrupt_index(const struct tb_ring *ring)
 {
 	int bit = ring->hop;
 	if (!ring->is_tx)
@@ -54,8 +54,6 @@
 	return bit;
 }
 
-<<<<<<< HEAD
-=======
 static void nhi_mask_interrupt(struct tb_nhi *nhi, int mask, int ring)
 {
 	if (nhi->quirks & QUIRK_AUTO_CLEAR_INT) {
@@ -76,7 +74,6 @@
 		iowrite32(~0, nhi->iobase + REG_RING_INT_CLEAR + ring);
 }
 
->>>>>>> 16718dba
 /*
  * ring_interrupt_active() - activate/deactivate interrupts for a single ring
  *
@@ -84,15 +81,16 @@
  */
 static void ring_interrupt_active(struct tb_ring *ring, bool active)
 {
-	int reg = REG_RING_INTERRUPT_BASE +
-		  ring_interrupt_index(ring) / 32 * 4;
-	int bit = ring_interrupt_index(ring) & 31;
-	int mask = 1 << bit;
+	int index = ring_interrupt_index(ring) / 32 * 4;
+	int reg = REG_RING_INTERRUPT_BASE + index;
+	int interrupt_bit = ring_interrupt_index(ring) & 31;
+	int mask = 1 << interrupt_bit;
 	u32 old, new;
 
 	if (ring->irq > 0) {
 		u32 step, shift, ivr, misc;
 		void __iomem *ivr_base;
+		int auto_clear_bit;
 		int index;
 
 		if (ring->is_tx)
@@ -100,18 +98,25 @@
 		else
 			index = ring->hop + ring->nhi->hop_count;
 
-		if (ring->nhi->quirks & QUIRK_AUTO_CLEAR_INT) {
-			/*
-			 * Ask the hardware to clear interrupt status
-			 * bits automatically since we already know
-			 * which interrupt was triggered.
-			 */
-			misc = ioread32(ring->nhi->iobase + REG_DMA_MISC);
-			if (!(misc & REG_DMA_MISC_INT_AUTO_CLEAR)) {
-				misc |= REG_DMA_MISC_INT_AUTO_CLEAR;
-				iowrite32(misc, ring->nhi->iobase + REG_DMA_MISC);
-			}
-		}
+		/*
+		 * Intel routers support a bit that isn't part of
+		 * the USB4 spec to ask the hardware to clear
+		 * interrupt status bits automatically since
+		 * we already know which interrupt was triggered.
+		 *
+		 * Other routers explicitly disable auto-clear
+		 * to prevent conditions that may occur where two
+		 * MSIX interrupts are simultaneously active and
+		 * reading the register clears both of them.
+		 */
+		misc = ioread32(ring->nhi->iobase + REG_DMA_MISC);
+		if (ring->nhi->quirks & QUIRK_AUTO_CLEAR_INT)
+			auto_clear_bit = REG_DMA_MISC_INT_AUTO_CLEAR;
+		else
+			auto_clear_bit = REG_DMA_MISC_DISABLE_AUTO_CLEAR;
+		if (!(misc & auto_clear_bit))
+			iowrite32(misc | auto_clear_bit,
+				  ring->nhi->iobase + REG_DMA_MISC);
 
 		ivr_base = ring->nhi->iobase + REG_INT_VEC_ALLOC_BASE;
 		step = index / REG_INT_VEC_ALLOC_REGS * REG_INT_VEC_ALLOC_BITS;
@@ -131,14 +136,18 @@
 
 	dev_dbg(&ring->nhi->pdev->dev,
 		"%s interrupt at register %#x bit %d (%#x -> %#x)\n",
-		active ? "enabling" : "disabling", reg, bit, old, new);
+		active ? "enabling" : "disabling", reg, interrupt_bit, old, new);
 
 	if (new == old)
 		dev_WARN(&ring->nhi->pdev->dev,
 					 "interrupt for %s %d is already %s\n",
 					 RING_TYPE(ring), ring->hop,
 					 active ? "enabled" : "disabled");
-	iowrite32(new, ring->nhi->iobase + reg);
+
+	if (active)
+		iowrite32(new, ring->nhi->iobase + reg);
+	else
+		nhi_mask_interrupt(ring->nhi, mask, index);
 }
 
 /*
@@ -151,11 +160,11 @@
 	int i = 0;
 	/* disable interrupts */
 	for (i = 0; i < RING_INTERRUPT_REG_COUNT(nhi); i++)
-		iowrite32(0, nhi->iobase + REG_RING_INTERRUPT_BASE + 4 * i);
+		nhi_mask_interrupt(nhi, ~0, 4 * i);
 
 	/* clear interrupt status bits */
 	for (i = 0; i < RING_NOTIFY_REG_COUNT(nhi); i++)
-		ioread32(nhi->iobase + REG_RING_NOTIFY_BASE + 4 * i);
+		nhi_clear_interrupt(nhi, 4 * i);
 }
 
 /* ring helper methods */
@@ -416,14 +425,17 @@
 
 static void ring_clear_msix(const struct tb_ring *ring)
 {
+	int bit;
+
 	if (ring->nhi->quirks & QUIRK_AUTO_CLEAR_INT)
 		return;
 
+	bit = ring_interrupt_index(ring) & 31;
 	if (ring->is_tx)
-		ioread32(ring->nhi->iobase + REG_RING_NOTIFY_BASE);
+		iowrite32(BIT(bit), ring->nhi->iobase + REG_RING_INT_CLEAR);
 	else
-		ioread32(ring->nhi->iobase + REG_RING_NOTIFY_BASE +
-			 4 * (ring->nhi->hop_count / 32));
+		iowrite32(BIT(bit), ring->nhi->iobase + REG_RING_INT_CLEAR +
+			  4 * (ring->nhi->hop_count / 32));
 }
 
 static irqreturn_t ring_msix(int irq, void *data)
