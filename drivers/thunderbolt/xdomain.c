--- conflicted
+++ resolved
@@ -1178,14 +1178,8 @@
 		if (xd->state_retries-- > 0) {
 			dev_dbg(&xd->dev, "failed to request UUID, retrying\n");
 			return -EAGAIN;
-<<<<<<< HEAD
-		} else {
-			dev_dbg(&xd->dev, "failed to read remote UUID\n");
-		}
-=======
 		}
 		dev_dbg(&xd->dev, "failed to read remote UUID\n");
->>>>>>> eb3cdb58
 		return ret;
 	}
 
@@ -1349,11 +1343,7 @@
 	tb_port_update_credits(port);
 	tb_xdomain_update_link_attributes(xd);
 
-<<<<<<< HEAD
-	dev_dbg(&xd->dev, "lane bonding %sabled\n", width == 2 ? "en" : "dis");
-=======
 	dev_dbg(&xd->dev, "lane bonding %s\n", str_enabled_disabled(width == 2));
->>>>>>> eb3cdb58
 	return 0;
 }
 
@@ -1376,19 +1366,10 @@
 			dev_dbg(&xd->dev,
 				"failed to request remote properties, retrying\n");
 			return -EAGAIN;
-<<<<<<< HEAD
-		} else {
-			/* Give up now */
-			dev_err(&xd->dev,
-				"failed read XDomain properties from %pUb\n",
-				xd->remote_uuid);
-		}
-=======
 		}
 		/* Give up now */
 		dev_err(&xd->dev, "failed read XDomain properties from %pUb\n",
 			xd->remote_uuid);
->>>>>>> eb3cdb58
 
 		return ret;
 	}
