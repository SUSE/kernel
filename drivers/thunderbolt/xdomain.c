// SPDX-License-Identifier: GPL-2.0
/*
 * Thunderbolt XDomain discovery protocol support
 *
 * Copyright (C) 2017, Intel Corporation
 * Authors: Michael Jamet <michael.jamet@intel.com>
 *          Mika Westerberg <mika.westerberg@linux.intel.com>
 */

#include <linux/device.h>
#include <linux/delay.h>
#include <linux/kmod.h>
#include <linux/module.h>
#include <linux/pm_runtime.h>
#include <linux/prandom.h>
#include <linux/string_helpers.h>
#include <linux/utsname.h>
#include <linux/uuid.h>
#include <linux/workqueue.h>

#include "tb.h"

#define XDOMAIN_SHORT_TIMEOUT			100	/* ms */
#define XDOMAIN_DEFAULT_TIMEOUT			1000	/* ms */
#define XDOMAIN_BONDING_TIMEOUT			10000	/* ms */
#define XDOMAIN_RETRIES				10
#define XDOMAIN_DEFAULT_MAX_HOPID		15

enum {
	XDOMAIN_STATE_INIT,
	XDOMAIN_STATE_UUID,
	XDOMAIN_STATE_LINK_STATUS,
	XDOMAIN_STATE_LINK_STATE_CHANGE,
	XDOMAIN_STATE_LINK_STATUS2,
	XDOMAIN_STATE_BONDING_UUID_LOW,
	XDOMAIN_STATE_BONDING_UUID_HIGH,
	XDOMAIN_STATE_PROPERTIES,
	XDOMAIN_STATE_ENUMERATED,
	XDOMAIN_STATE_ERROR,
};

static const char * const state_names[] = {
	[XDOMAIN_STATE_INIT] = "INIT",
	[XDOMAIN_STATE_UUID] = "UUID",
	[XDOMAIN_STATE_LINK_STATUS] = "LINK_STATUS",
	[XDOMAIN_STATE_LINK_STATE_CHANGE] = "LINK_STATE_CHANGE",
	[XDOMAIN_STATE_LINK_STATUS2] = "LINK_STATUS2",
	[XDOMAIN_STATE_BONDING_UUID_LOW] = "BONDING_UUID_LOW",
	[XDOMAIN_STATE_BONDING_UUID_HIGH] = "BONDING_UUID_HIGH",
	[XDOMAIN_STATE_PROPERTIES] = "PROPERTIES",
	[XDOMAIN_STATE_ENUMERATED] = "ENUMERATED",
	[XDOMAIN_STATE_ERROR] = "ERROR",
};

struct xdomain_request_work {
	struct work_struct work;
	struct tb_xdp_header *pkg;
	struct tb *tb;
};

static bool tb_xdomain_enabled = true;
module_param_named(xdomain, tb_xdomain_enabled, bool, 0444);
MODULE_PARM_DESC(xdomain, "allow XDomain protocol (default: true)");

/*
 * Serializes access to the properties and protocol handlers below. If
 * you need to take both this lock and the struct tb_xdomain lock, take
 * this one first.
 */
static DEFINE_MUTEX(xdomain_lock);

/* Properties exposed to the remote domains */
static struct tb_property_dir *xdomain_property_dir;
static u32 xdomain_property_block_gen;

/* Additional protocol handlers */
static LIST_HEAD(protocol_handlers);

/* UUID for XDomain discovery protocol: b638d70e-42ff-40bb-97c2-90e2c0b2ff07 */
static const uuid_t tb_xdp_uuid =
	UUID_INIT(0xb638d70e, 0x42ff, 0x40bb,
		  0x97, 0xc2, 0x90, 0xe2, 0xc0, 0xb2, 0xff, 0x07);

bool tb_is_xdomain_enabled(void)
{
	return tb_xdomain_enabled && tb_acpi_is_xdomain_allowed();
}

static bool tb_xdomain_match(const struct tb_cfg_request *req,
			     const struct ctl_pkg *pkg)
{
	switch (pkg->frame.eof) {
	case TB_CFG_PKG_ERROR:
		return true;

	case TB_CFG_PKG_XDOMAIN_RESP: {
		const struct tb_xdp_header *res_hdr = pkg->buffer;
		const struct tb_xdp_header *req_hdr = req->request;

		if (pkg->frame.size < req->response_size / 4)
			return false;

		/* Make sure route matches */
		if ((res_hdr->xd_hdr.route_hi & ~BIT(31)) !=
		     req_hdr->xd_hdr.route_hi)
			return false;
		if ((res_hdr->xd_hdr.route_lo) != req_hdr->xd_hdr.route_lo)
			return false;

		/* Check that the XDomain protocol matches */
		if (!uuid_equal(&res_hdr->uuid, &req_hdr->uuid))
			return false;

		return true;
	}

	default:
		return false;
	}
}

static bool tb_xdomain_copy(struct tb_cfg_request *req,
			    const struct ctl_pkg *pkg)
{
	memcpy(req->response, pkg->buffer, req->response_size);
	req->result.err = 0;
	return true;
}

static void response_ready(void *data)
{
	tb_cfg_request_put(data);
}

static int __tb_xdomain_response(struct tb_ctl *ctl, const void *response,
				 size_t size, enum tb_cfg_pkg_type type)
{
	struct tb_cfg_request *req;

	req = tb_cfg_request_alloc();
	if (!req)
		return -ENOMEM;

	req->match = tb_xdomain_match;
	req->copy = tb_xdomain_copy;
	req->request = response;
	req->request_size = size;
	req->request_type = type;

	return tb_cfg_request(ctl, req, response_ready, req);
}

/**
 * tb_xdomain_response() - Send a XDomain response message
 * @xd: XDomain to send the message
 * @response: Response to send
 * @size: Size of the response
 * @type: PDF type of the response
 *
 * This can be used to send a XDomain response message to the other
 * domain. No response for the message is expected.
 *
 * Return: %0 in case of success and negative errno in case of failure
 */
int tb_xdomain_response(struct tb_xdomain *xd, const void *response,
			size_t size, enum tb_cfg_pkg_type type)
{
	return __tb_xdomain_response(xd->tb->ctl, response, size, type);
}
EXPORT_SYMBOL_GPL(tb_xdomain_response);

static int __tb_xdomain_request(struct tb_ctl *ctl, const void *request,
	size_t request_size, enum tb_cfg_pkg_type request_type, void *response,
	size_t response_size, enum tb_cfg_pkg_type response_type,
	unsigned int timeout_msec)
{
	struct tb_cfg_request *req;
	struct tb_cfg_result res;

	req = tb_cfg_request_alloc();
	if (!req)
		return -ENOMEM;

	req->match = tb_xdomain_match;
	req->copy = tb_xdomain_copy;
	req->request = request;
	req->request_size = request_size;
	req->request_type = request_type;
	req->response = response;
	req->response_size = response_size;
	req->response_type = response_type;

	res = tb_cfg_request_sync(ctl, req, timeout_msec);

	tb_cfg_request_put(req);

	return res.err == 1 ? -EIO : res.err;
}

/**
 * tb_xdomain_request() - Send a XDomain request
 * @xd: XDomain to send the request
 * @request: Request to send
 * @request_size: Size of the request in bytes
 * @request_type: PDF type of the request
 * @response: Response is copied here
 * @response_size: Expected size of the response in bytes
 * @response_type: Expected PDF type of the response
 * @timeout_msec: Timeout in milliseconds to wait for the response
 *
 * This function can be used to send XDomain control channel messages to
 * the other domain. The function waits until the response is received
 * or when timeout triggers. Whichever comes first.
 *
 * Return: %0 in case of success and negative errno in case of failure
 */
int tb_xdomain_request(struct tb_xdomain *xd, const void *request,
	size_t request_size, enum tb_cfg_pkg_type request_type,
	void *response, size_t response_size,
	enum tb_cfg_pkg_type response_type, unsigned int timeout_msec)
{
	return __tb_xdomain_request(xd->tb->ctl, request, request_size,
				    request_type, response, response_size,
				    response_type, timeout_msec);
}
EXPORT_SYMBOL_GPL(tb_xdomain_request);

static inline void tb_xdp_fill_header(struct tb_xdp_header *hdr, u64 route,
	u8 sequence, enum tb_xdp_type type, size_t size)
{
	u32 length_sn;

	length_sn = (size - sizeof(hdr->xd_hdr)) / 4;
	length_sn |= (sequence << TB_XDOMAIN_SN_SHIFT) & TB_XDOMAIN_SN_MASK;

	hdr->xd_hdr.route_hi = upper_32_bits(route);
	hdr->xd_hdr.route_lo = lower_32_bits(route);
	hdr->xd_hdr.length_sn = length_sn;
	hdr->type = type;
	memcpy(&hdr->uuid, &tb_xdp_uuid, sizeof(tb_xdp_uuid));
}

static int tb_xdp_handle_error(const struct tb_xdp_error_response *res)
{
	if (res->hdr.type != ERROR_RESPONSE)
		return 0;

	switch (res->error) {
	case ERROR_UNKNOWN_PACKET:
	case ERROR_UNKNOWN_DOMAIN:
		return -EIO;
	case ERROR_NOT_SUPPORTED:
		return -EOPNOTSUPP;
	case ERROR_NOT_READY:
		return -EAGAIN;
	default:
		break;
	}

	return 0;
}

static int tb_xdp_uuid_request(struct tb_ctl *ctl, u64 route, int retry,
			       uuid_t *uuid, u64 *remote_route)
{
	struct tb_xdp_uuid_response res;
	struct tb_xdp_uuid req;
	int ret;

	memset(&req, 0, sizeof(req));
	tb_xdp_fill_header(&req.hdr, route, retry % 4, UUID_REQUEST,
			   sizeof(req));

	memset(&res, 0, sizeof(res));
	ret = __tb_xdomain_request(ctl, &req, sizeof(req),
				   TB_CFG_PKG_XDOMAIN_REQ, &res, sizeof(res),
				   TB_CFG_PKG_XDOMAIN_RESP,
				   XDOMAIN_DEFAULT_TIMEOUT);
	if (ret)
		return ret;

	ret = tb_xdp_handle_error(&res.err);
	if (ret)
		return ret;

	uuid_copy(uuid, &res.src_uuid);
	*remote_route = (u64)res.src_route_hi << 32 | res.src_route_lo;

	return 0;
}

static int tb_xdp_uuid_response(struct tb_ctl *ctl, u64 route, u8 sequence,
				const uuid_t *uuid)
{
	struct tb_xdp_uuid_response res;

	memset(&res, 0, sizeof(res));
	tb_xdp_fill_header(&res.hdr, route, sequence, UUID_RESPONSE,
			   sizeof(res));

	uuid_copy(&res.src_uuid, uuid);
	res.src_route_hi = upper_32_bits(route);
	res.src_route_lo = lower_32_bits(route);

	return __tb_xdomain_response(ctl, &res, sizeof(res),
				     TB_CFG_PKG_XDOMAIN_RESP);
}

static int tb_xdp_error_response(struct tb_ctl *ctl, u64 route, u8 sequence,
				 enum tb_xdp_error error)
{
	struct tb_xdp_error_response res;

	memset(&res, 0, sizeof(res));
	tb_xdp_fill_header(&res.hdr, route, sequence, ERROR_RESPONSE,
			   sizeof(res));
	res.error = error;

	return __tb_xdomain_response(ctl, &res, sizeof(res),
				     TB_CFG_PKG_XDOMAIN_RESP);
}

static int tb_xdp_properties_request(struct tb_ctl *ctl, u64 route,
	const uuid_t *src_uuid, const uuid_t *dst_uuid, int retry,
	u32 **block, u32 *generation)
{
	struct tb_xdp_properties_response *res;
	struct tb_xdp_properties req;
	u16 data_len, len;
	size_t total_size;
	u32 *data = NULL;
	int ret;

	total_size = sizeof(*res) + TB_XDP_PROPERTIES_MAX_DATA_LENGTH * 4;
	res = kzalloc(total_size, GFP_KERNEL);
	if (!res)
		return -ENOMEM;

	memset(&req, 0, sizeof(req));
	tb_xdp_fill_header(&req.hdr, route, retry % 4, PROPERTIES_REQUEST,
			   sizeof(req));
	memcpy(&req.src_uuid, src_uuid, sizeof(*src_uuid));
	memcpy(&req.dst_uuid, dst_uuid, sizeof(*dst_uuid));

	data_len = 0;

	do {
		ret = __tb_xdomain_request(ctl, &req, sizeof(req),
					   TB_CFG_PKG_XDOMAIN_REQ, res,
					   total_size, TB_CFG_PKG_XDOMAIN_RESP,
					   XDOMAIN_DEFAULT_TIMEOUT);
		if (ret)
			goto err;

		ret = tb_xdp_handle_error(&res->err);
		if (ret)
			goto err;

		/*
		 * Package length includes the whole payload without the
		 * XDomain header. Validate first that the package is at
		 * least size of the response structure.
		 */
		len = res->hdr.xd_hdr.length_sn & TB_XDOMAIN_LENGTH_MASK;
		if (len < sizeof(*res) / 4) {
			ret = -EINVAL;
			goto err;
		}

		len += sizeof(res->hdr.xd_hdr) / 4;
		len -= sizeof(*res) / 4;

		if (res->offset != req.offset) {
			ret = -EINVAL;
			goto err;
		}

		/*
		 * First time allocate block that has enough space for
		 * the whole properties block.
		 */
		if (!data) {
			data_len = res->data_length;
			if (data_len > TB_XDP_PROPERTIES_MAX_LENGTH) {
				ret = -E2BIG;
				goto err;
			}

			data = kcalloc(data_len, sizeof(u32), GFP_KERNEL);
			if (!data) {
				ret = -ENOMEM;
				goto err;
			}
		}

		memcpy(data + req.offset, res->data, len * 4);
		req.offset += len;
	} while (!data_len || req.offset < data_len);

	*block = data;
	*generation = res->generation;

	kfree(res);

	return data_len;

err:
	kfree(data);
	kfree(res);

	return ret;
}

static int tb_xdp_properties_response(struct tb *tb, struct tb_ctl *ctl,
	struct tb_xdomain *xd, u8 sequence, const struct tb_xdp_properties *req)
{
	struct tb_xdp_properties_response *res;
	size_t total_size;
	u16 len;
	int ret;

	/*
	 * Currently we expect all requests to be directed to us. The
	 * protocol supports forwarding, though which we might add
	 * support later on.
	 */
	if (!uuid_equal(xd->local_uuid, &req->dst_uuid)) {
		tb_xdp_error_response(ctl, xd->route, sequence,
				      ERROR_UNKNOWN_DOMAIN);
		return 0;
	}

	mutex_lock(&xd->lock);

	if (req->offset >= xd->local_property_block_len) {
		mutex_unlock(&xd->lock);
		return -EINVAL;
	}

	len = xd->local_property_block_len - req->offset;
	len = min_t(u16, len, TB_XDP_PROPERTIES_MAX_DATA_LENGTH);
	total_size = sizeof(*res) + len * 4;

	res = kzalloc(total_size, GFP_KERNEL);
	if (!res) {
		mutex_unlock(&xd->lock);
		return -ENOMEM;
	}

	tb_xdp_fill_header(&res->hdr, xd->route, sequence, PROPERTIES_RESPONSE,
			   total_size);
	res->generation = xd->local_property_block_gen;
	res->data_length = xd->local_property_block_len;
	res->offset = req->offset;
	uuid_copy(&res->src_uuid, xd->local_uuid);
	uuid_copy(&res->dst_uuid, &req->src_uuid);
	memcpy(res->data, &xd->local_property_block[req->offset], len * 4);

	mutex_unlock(&xd->lock);

	ret = __tb_xdomain_response(ctl, res, total_size,
				    TB_CFG_PKG_XDOMAIN_RESP);

	kfree(res);
	return ret;
}

static int tb_xdp_properties_changed_request(struct tb_ctl *ctl, u64 route,
					     int retry, const uuid_t *uuid)
{
	struct tb_xdp_properties_changed_response res;
	struct tb_xdp_properties_changed req;
	int ret;

	memset(&req, 0, sizeof(req));
	tb_xdp_fill_header(&req.hdr, route, retry % 4,
			   PROPERTIES_CHANGED_REQUEST, sizeof(req));
	uuid_copy(&req.src_uuid, uuid);

	memset(&res, 0, sizeof(res));
	ret = __tb_xdomain_request(ctl, &req, sizeof(req),
				   TB_CFG_PKG_XDOMAIN_REQ, &res, sizeof(res),
				   TB_CFG_PKG_XDOMAIN_RESP,
				   XDOMAIN_DEFAULT_TIMEOUT);
	if (ret)
		return ret;

	return tb_xdp_handle_error(&res.err);
}

static int
tb_xdp_properties_changed_response(struct tb_ctl *ctl, u64 route, u8 sequence)
{
	struct tb_xdp_properties_changed_response res;

	memset(&res, 0, sizeof(res));
	tb_xdp_fill_header(&res.hdr, route, sequence,
			   PROPERTIES_CHANGED_RESPONSE, sizeof(res));
	return __tb_xdomain_response(ctl, &res, sizeof(res),
				     TB_CFG_PKG_XDOMAIN_RESP);
}

static int tb_xdp_link_state_status_request(struct tb_ctl *ctl, u64 route,
					    u8 sequence, u8 *slw, u8 *tlw,
					    u8 *sls, u8 *tls)
{
	struct tb_xdp_link_state_status_response res;
	struct tb_xdp_link_state_status req;
	int ret;

	memset(&req, 0, sizeof(req));
	tb_xdp_fill_header(&req.hdr, route, sequence, LINK_STATE_STATUS_REQUEST,
			   sizeof(req));

	memset(&res, 0, sizeof(res));
	ret = __tb_xdomain_request(ctl, &req, sizeof(req), TB_CFG_PKG_XDOMAIN_REQ,
				   &res, sizeof(res), TB_CFG_PKG_XDOMAIN_RESP,
				   XDOMAIN_DEFAULT_TIMEOUT);
	if (ret)
		return ret;

	ret = tb_xdp_handle_error(&res.err);
	if (ret)
		return ret;

	if (res.status != 0)
		return -EREMOTEIO;

	*slw = res.slw;
	*tlw = res.tlw;
	*sls = res.sls;
	*tls = res.tls;

	return 0;
}

static int tb_xdp_link_state_status_response(struct tb *tb, struct tb_ctl *ctl,
					     struct tb_xdomain *xd, u8 sequence)
{
	struct tb_xdp_link_state_status_response res;
	struct tb_port *port = tb_xdomain_downstream_port(xd);
	u32 val[2];
	int ret;

	memset(&res, 0, sizeof(res));
	tb_xdp_fill_header(&res.hdr, xd->route, sequence,
			   LINK_STATE_STATUS_RESPONSE, sizeof(res));

	ret = tb_port_read(port, val, TB_CFG_PORT,
			   port->cap_phy + LANE_ADP_CS_0, ARRAY_SIZE(val));
	if (ret)
		return ret;

	res.slw = (val[0] & LANE_ADP_CS_0_SUPPORTED_WIDTH_MASK) >>
			LANE_ADP_CS_0_SUPPORTED_WIDTH_SHIFT;
	res.sls = (val[0] & LANE_ADP_CS_0_SUPPORTED_SPEED_MASK) >>
			LANE_ADP_CS_0_SUPPORTED_SPEED_SHIFT;
	res.tls = val[1] & LANE_ADP_CS_1_TARGET_SPEED_MASK;
	res.tlw = (val[1] & LANE_ADP_CS_1_TARGET_WIDTH_MASK) >>
			LANE_ADP_CS_1_TARGET_WIDTH_SHIFT;

	return __tb_xdomain_response(ctl, &res, sizeof(res),
				     TB_CFG_PKG_XDOMAIN_RESP);
}

static int tb_xdp_link_state_change_request(struct tb_ctl *ctl, u64 route,
					    u8 sequence, u8 tlw, u8 tls)
{
	struct tb_xdp_link_state_change_response res;
	struct tb_xdp_link_state_change req;
	int ret;

	memset(&req, 0, sizeof(req));
	tb_xdp_fill_header(&req.hdr, route, sequence, LINK_STATE_CHANGE_REQUEST,
			   sizeof(req));
	req.tlw = tlw;
	req.tls = tls;

	memset(&res, 0, sizeof(res));
	ret = __tb_xdomain_request(ctl, &req, sizeof(req), TB_CFG_PKG_XDOMAIN_REQ,
				   &res, sizeof(res), TB_CFG_PKG_XDOMAIN_RESP,
				   XDOMAIN_DEFAULT_TIMEOUT);
	if (ret)
		return ret;

	ret = tb_xdp_handle_error(&res.err);
	if (ret)
		return ret;

	return res.status != 0 ? -EREMOTEIO : 0;
}

static int tb_xdp_link_state_change_response(struct tb_ctl *ctl, u64 route,
					     u8 sequence, u32 status)
{
	struct tb_xdp_link_state_change_response res;

	memset(&res, 0, sizeof(res));
	tb_xdp_fill_header(&res.hdr, route, sequence, LINK_STATE_CHANGE_RESPONSE,
			   sizeof(res));

	res.status = status;

	return __tb_xdomain_response(ctl, &res, sizeof(res),
				     TB_CFG_PKG_XDOMAIN_RESP);
}

/**
 * tb_register_protocol_handler() - Register protocol handler
 * @handler: Handler to register
 *
 * This allows XDomain service drivers to hook into incoming XDomain
 * messages. After this function is called the service driver needs to
 * be able to handle calls to callback whenever a package with the
 * registered protocol is received.
 */
int tb_register_protocol_handler(struct tb_protocol_handler *handler)
{
	if (!handler->uuid || !handler->callback)
		return -EINVAL;
	if (uuid_equal(handler->uuid, &tb_xdp_uuid))
		return -EINVAL;

	mutex_lock(&xdomain_lock);
	list_add_tail(&handler->list, &protocol_handlers);
	mutex_unlock(&xdomain_lock);

	return 0;
}
EXPORT_SYMBOL_GPL(tb_register_protocol_handler);

/**
 * tb_unregister_protocol_handler() - Unregister protocol handler
 * @handler: Handler to unregister
 *
 * Removes the previously registered protocol handler.
 */
void tb_unregister_protocol_handler(struct tb_protocol_handler *handler)
{
	mutex_lock(&xdomain_lock);
	list_del_init(&handler->list);
	mutex_unlock(&xdomain_lock);
}
EXPORT_SYMBOL_GPL(tb_unregister_protocol_handler);

static void update_property_block(struct tb_xdomain *xd)
{
	mutex_lock(&xdomain_lock);
	mutex_lock(&xd->lock);
	/*
	 * If the local property block is not up-to-date, rebuild it now
	 * based on the global property template.
	 */
	if (!xd->local_property_block ||
	    xd->local_property_block_gen < xdomain_property_block_gen) {
		struct tb_property_dir *dir;
		int ret, block_len;
		u32 *block;

		dir = tb_property_copy_dir(xdomain_property_dir);
		if (!dir) {
			dev_warn(&xd->dev, "failed to copy properties\n");
			goto out_unlock;
		}

		/* Fill in non-static properties now */
		tb_property_add_text(dir, "deviceid", utsname()->nodename);
		tb_property_add_immediate(dir, "maxhopid", xd->local_max_hopid);

		ret = tb_property_format_dir(dir, NULL, 0);
		if (ret < 0) {
			dev_warn(&xd->dev, "local property block creation failed\n");
			tb_property_free_dir(dir);
			goto out_unlock;
		}

		block_len = ret;
		block = kcalloc(block_len, sizeof(*block), GFP_KERNEL);
		if (!block) {
			tb_property_free_dir(dir);
			goto out_unlock;
		}

		ret = tb_property_format_dir(dir, block, block_len);
		if (ret) {
			dev_warn(&xd->dev, "property block generation failed\n");
			tb_property_free_dir(dir);
			kfree(block);
			goto out_unlock;
		}

		tb_property_free_dir(dir);
		/* Release the previous block */
		kfree(xd->local_property_block);
		/* Assign new one */
		xd->local_property_block = block;
		xd->local_property_block_len = block_len;
		xd->local_property_block_gen = xdomain_property_block_gen;
	}

out_unlock:
	mutex_unlock(&xd->lock);
	mutex_unlock(&xdomain_lock);
}

static void start_handshake(struct tb_xdomain *xd)
{
	xd->state = XDOMAIN_STATE_INIT;
	queue_delayed_work(xd->tb->wq, &xd->state_work,
			   msecs_to_jiffies(XDOMAIN_SHORT_TIMEOUT));
}

/* Can be called from state_work */
static void __stop_handshake(struct tb_xdomain *xd)
{
	cancel_delayed_work_sync(&xd->properties_changed_work);
	xd->properties_changed_retries = 0;
	xd->state_retries = 0;
}

static void stop_handshake(struct tb_xdomain *xd)
{
	cancel_delayed_work_sync(&xd->state_work);
	__stop_handshake(xd);
}

static void tb_xdp_handle_request(struct work_struct *work)
{
	struct xdomain_request_work *xw = container_of(work, typeof(*xw), work);
	const struct tb_xdp_header *pkg = xw->pkg;
	const struct tb_xdomain_header *xhdr = &pkg->xd_hdr;
	struct tb *tb = xw->tb;
	struct tb_ctl *ctl = tb->ctl;
	struct tb_xdomain *xd;
	const uuid_t *uuid;
	int ret = 0;
	u32 sequence;
	u64 route;

	route = ((u64)xhdr->route_hi << 32 | xhdr->route_lo) & ~BIT_ULL(63);
	sequence = xhdr->length_sn & TB_XDOMAIN_SN_MASK;
	sequence >>= TB_XDOMAIN_SN_SHIFT;

	mutex_lock(&tb->lock);
	if (tb->root_switch)
		uuid = tb->root_switch->uuid;
	else
		uuid = NULL;
	mutex_unlock(&tb->lock);

	if (!uuid) {
		tb_xdp_error_response(ctl, route, sequence, ERROR_NOT_READY);
		goto out;
	}

	xd = tb_xdomain_find_by_route_locked(tb, route);
	if (xd)
		update_property_block(xd);

	switch (pkg->type) {
	case PROPERTIES_REQUEST:
		tb_dbg(tb, "%llx: received XDomain properties request\n", route);
		if (xd) {
			ret = tb_xdp_properties_response(tb, ctl, xd, sequence,
				(const struct tb_xdp_properties *)pkg);
		}
		break;

	case PROPERTIES_CHANGED_REQUEST:
		tb_dbg(tb, "%llx: received XDomain properties changed request\n",
		       route);

		ret = tb_xdp_properties_changed_response(ctl, route, sequence);

		/*
		 * Since the properties have been changed, let's update
		 * the xdomain related to this connection as well in
		 * case there is a change in services it offers.
		 */
		if (xd && device_is_registered(&xd->dev))
			queue_delayed_work(tb->wq, &xd->state_work,
					   msecs_to_jiffies(XDOMAIN_SHORT_TIMEOUT));
		break;

	case UUID_REQUEST_OLD:
	case UUID_REQUEST:
		tb_dbg(tb, "%llx: received XDomain UUID request\n", route);
		ret = tb_xdp_uuid_response(ctl, route, sequence, uuid);
		/*
		 * If we've stopped the discovery with an error such as
		 * timing out, we will restart the handshake now that we
		 * received UUID request from the remote host.
		 */
		if (!ret && xd && xd->state == XDOMAIN_STATE_ERROR) {
			dev_dbg(&xd->dev, "restarting handshake\n");
			start_handshake(xd);
		}
		break;

	case LINK_STATE_STATUS_REQUEST:
		tb_dbg(tb, "%llx: received XDomain link state status request\n",
		       route);

		if (xd) {
			ret = tb_xdp_link_state_status_response(tb, ctl, xd,
								sequence);
		} else {
			tb_xdp_error_response(ctl, route, sequence,
					      ERROR_NOT_READY);
		}
		break;

	case LINK_STATE_CHANGE_REQUEST:
		tb_dbg(tb, "%llx: received XDomain link state change request\n",
		       route);

		if (xd && xd->state == XDOMAIN_STATE_BONDING_UUID_HIGH) {
			const struct tb_xdp_link_state_change *lsc =
				(const struct tb_xdp_link_state_change *)pkg;

			ret = tb_xdp_link_state_change_response(ctl, route,
								sequence, 0);
			xd->target_link_width = lsc->tlw;
			queue_delayed_work(tb->wq, &xd->state_work,
					   msecs_to_jiffies(XDOMAIN_SHORT_TIMEOUT));
		} else {
			tb_xdp_error_response(ctl, route, sequence,
					      ERROR_NOT_READY);
		}
		break;

	default:
		tb_dbg(tb, "%llx: unknown XDomain request %#x\n", route, pkg->type);
		tb_xdp_error_response(ctl, route, sequence,
				      ERROR_NOT_SUPPORTED);
		break;
	}

	tb_xdomain_put(xd);

	if (ret) {
		tb_warn(tb, "failed to send XDomain response for %#x\n",
			pkg->type);
	}

out:
	kfree(xw->pkg);
	kfree(xw);

	tb_domain_put(tb);
}

static bool
tb_xdp_schedule_request(struct tb *tb, const struct tb_xdp_header *hdr,
			size_t size)
{
	struct xdomain_request_work *xw;

	xw = kmalloc(sizeof(*xw), GFP_KERNEL);
	if (!xw)
		return false;

	INIT_WORK(&xw->work, tb_xdp_handle_request);
	xw->pkg = kmemdup(hdr, size, GFP_KERNEL);
	if (!xw->pkg) {
		kfree(xw);
		return false;
	}
	xw->tb = tb_domain_get(tb);

	schedule_work(&xw->work);
	return true;
}

/**
 * tb_register_service_driver() - Register XDomain service driver
 * @drv: Driver to register
 *
 * Registers new service driver from @drv to the bus.
 */
int tb_register_service_driver(struct tb_service_driver *drv)
{
	drv->driver.bus = &tb_bus_type;
	return driver_register(&drv->driver);
}
EXPORT_SYMBOL_GPL(tb_register_service_driver);

/**
 * tb_unregister_service_driver() - Unregister XDomain service driver
 * @drv: Driver to unregister
 *
 * Unregisters XDomain service driver from the bus.
 */
void tb_unregister_service_driver(struct tb_service_driver *drv)
{
	driver_unregister(&drv->driver);
}
EXPORT_SYMBOL_GPL(tb_unregister_service_driver);

static ssize_t key_show(struct device *dev, struct device_attribute *attr,
			char *buf)
{
	struct tb_service *svc = container_of(dev, struct tb_service, dev);

	/*
	 * It should be null terminated but anything else is pretty much
	 * allowed.
	 */
	return sysfs_emit(buf, "%*pE\n", (int)strlen(svc->key), svc->key);
}
static DEVICE_ATTR_RO(key);

static int get_modalias(const struct tb_service *svc, char *buf, size_t size)
{
	return snprintf(buf, size, "tbsvc:k%sp%08Xv%08Xr%08X", svc->key,
			svc->prtcid, svc->prtcvers, svc->prtcrevs);
}

static ssize_t modalias_show(struct device *dev, struct device_attribute *attr,
			     char *buf)
{
	struct tb_service *svc = container_of(dev, struct tb_service, dev);

	/* Full buffer size except new line and null termination */
	get_modalias(svc, buf, PAGE_SIZE - 2);
	return strlen(strcat(buf, "\n"));
}
static DEVICE_ATTR_RO(modalias);

static ssize_t prtcid_show(struct device *dev, struct device_attribute *attr,
			   char *buf)
{
	struct tb_service *svc = container_of(dev, struct tb_service, dev);

	return sysfs_emit(buf, "%u\n", svc->prtcid);
}
static DEVICE_ATTR_RO(prtcid);

static ssize_t prtcvers_show(struct device *dev, struct device_attribute *attr,
			     char *buf)
{
	struct tb_service *svc = container_of(dev, struct tb_service, dev);

	return sysfs_emit(buf, "%u\n", svc->prtcvers);
}
static DEVICE_ATTR_RO(prtcvers);

static ssize_t prtcrevs_show(struct device *dev, struct device_attribute *attr,
			     char *buf)
{
	struct tb_service *svc = container_of(dev, struct tb_service, dev);

	return sysfs_emit(buf, "%u\n", svc->prtcrevs);
}
static DEVICE_ATTR_RO(prtcrevs);

static ssize_t prtcstns_show(struct device *dev, struct device_attribute *attr,
			     char *buf)
{
	struct tb_service *svc = container_of(dev, struct tb_service, dev);

	return sysfs_emit(buf, "0x%08x\n", svc->prtcstns);
}
static DEVICE_ATTR_RO(prtcstns);

static struct attribute *tb_service_attrs[] = {
	&dev_attr_key.attr,
	&dev_attr_modalias.attr,
	&dev_attr_prtcid.attr,
	&dev_attr_prtcvers.attr,
	&dev_attr_prtcrevs.attr,
	&dev_attr_prtcstns.attr,
	NULL,
};

static const struct attribute_group tb_service_attr_group = {
	.attrs = tb_service_attrs,
};

static const struct attribute_group *tb_service_attr_groups[] = {
	&tb_service_attr_group,
	NULL,
};

static int tb_service_uevent(const struct device *dev, struct kobj_uevent_env *env)
{
	const struct tb_service *svc = container_of_const(dev, struct tb_service, dev);
	char modalias[64];

	get_modalias(svc, modalias, sizeof(modalias));
	return add_uevent_var(env, "MODALIAS=%s", modalias);
}

static void tb_service_release(struct device *dev)
{
	struct tb_service *svc = container_of(dev, struct tb_service, dev);
	struct tb_xdomain *xd = tb_service_parent(svc);

	tb_service_debugfs_remove(svc);
	ida_free(&xd->service_ids, svc->id);
	kfree(svc->key);
	kfree(svc);
}

const struct device_type tb_service_type = {
	.name = "thunderbolt_service",
	.groups = tb_service_attr_groups,
	.uevent = tb_service_uevent,
	.release = tb_service_release,
};
EXPORT_SYMBOL_GPL(tb_service_type);

static int remove_missing_service(struct device *dev, void *data)
{
	struct tb_xdomain *xd = data;
	struct tb_service *svc;

	svc = tb_to_service(dev);
	if (!svc)
		return 0;

	if (!tb_property_find(xd->remote_properties, svc->key,
			      TB_PROPERTY_TYPE_DIRECTORY))
		device_unregister(dev);

	return 0;
}

static int find_service(struct device *dev, void *data)
{
	const struct tb_property *p = data;
	struct tb_service *svc;

	svc = tb_to_service(dev);
	if (!svc)
		return 0;

	return !strcmp(svc->key, p->key);
}

static int populate_service(struct tb_service *svc,
			    struct tb_property *property)
{
	struct tb_property_dir *dir = property->value.dir;
	struct tb_property *p;

	/* Fill in standard properties */
	p = tb_property_find(dir, "prtcid", TB_PROPERTY_TYPE_VALUE);
	if (p)
		svc->prtcid = p->value.immediate;
	p = tb_property_find(dir, "prtcvers", TB_PROPERTY_TYPE_VALUE);
	if (p)
		svc->prtcvers = p->value.immediate;
	p = tb_property_find(dir, "prtcrevs", TB_PROPERTY_TYPE_VALUE);
	if (p)
		svc->prtcrevs = p->value.immediate;
	p = tb_property_find(dir, "prtcstns", TB_PROPERTY_TYPE_VALUE);
	if (p)
		svc->prtcstns = p->value.immediate;

	svc->key = kstrdup(property->key, GFP_KERNEL);
	if (!svc->key)
		return -ENOMEM;

	return 0;
}

static void enumerate_services(struct tb_xdomain *xd)
{
	struct tb_service *svc;
	struct tb_property *p;
	struct device *dev;
	int id;

	/*
	 * First remove all services that are not available anymore in
	 * the updated property block.
	 */
	device_for_each_child_reverse(&xd->dev, xd, remove_missing_service);

	/* Then re-enumerate properties creating new services as we go */
	tb_property_for_each(xd->remote_properties, p) {
		if (p->type != TB_PROPERTY_TYPE_DIRECTORY)
			continue;

		/* If the service exists already we are fine */
		dev = device_find_child(&xd->dev, p, find_service);
		if (dev) {
			put_device(dev);
			continue;
		}

		svc = kzalloc(sizeof(*svc), GFP_KERNEL);
		if (!svc)
			break;

		if (populate_service(svc, p)) {
			kfree(svc);
			break;
		}

		id = ida_alloc(&xd->service_ids, GFP_KERNEL);
		if (id < 0) {
			kfree(svc->key);
			kfree(svc);
			break;
		}
		svc->id = id;
		svc->dev.bus = &tb_bus_type;
		svc->dev.type = &tb_service_type;
		svc->dev.parent = &xd->dev;
		dev_set_name(&svc->dev, "%s.%d", dev_name(&xd->dev), svc->id);

		tb_service_debugfs_init(svc);

		if (device_register(&svc->dev)) {
			put_device(&svc->dev);
			break;
		}
	}
}

static int populate_properties(struct tb_xdomain *xd,
			       struct tb_property_dir *dir)
{
	const struct tb_property *p;

	/* Required properties */
	p = tb_property_find(dir, "deviceid", TB_PROPERTY_TYPE_VALUE);
	if (!p)
		return -EINVAL;
	xd->device = p->value.immediate;

	p = tb_property_find(dir, "vendorid", TB_PROPERTY_TYPE_VALUE);
	if (!p)
		return -EINVAL;
	xd->vendor = p->value.immediate;

	p = tb_property_find(dir, "maxhopid", TB_PROPERTY_TYPE_VALUE);
	/*
	 * USB4 inter-domain spec suggests using 15 as HopID if the
	 * other end does not announce it in a property. This is for
	 * TBT3 compatibility.
	 */
	xd->remote_max_hopid = p ? p->value.immediate : XDOMAIN_DEFAULT_MAX_HOPID;

	kfree(xd->device_name);
	xd->device_name = NULL;
	kfree(xd->vendor_name);
	xd->vendor_name = NULL;

	/* Optional properties */
	p = tb_property_find(dir, "deviceid", TB_PROPERTY_TYPE_TEXT);
	if (p)
		xd->device_name = kstrdup(p->value.text, GFP_KERNEL);
	p = tb_property_find(dir, "vendorid", TB_PROPERTY_TYPE_TEXT);
	if (p)
		xd->vendor_name = kstrdup(p->value.text, GFP_KERNEL);

	return 0;
}

static int tb_xdomain_update_link_attributes(struct tb_xdomain *xd)
{
	bool change = false;
	struct tb_port *port;
	int ret;

	port = tb_xdomain_downstream_port(xd);

	ret = tb_port_get_link_speed(port);
	if (ret < 0)
		return ret;

	if (xd->link_speed != ret)
		change = true;

	xd->link_speed = ret;

	ret = tb_port_get_link_width(port);
	if (ret < 0)
		return ret;

	if (xd->link_width != ret)
		change = true;

	xd->link_width = ret;

	if (change)
		kobject_uevent(&xd->dev.kobj, KOBJ_CHANGE);

	return 0;
}

static int tb_xdomain_get_uuid(struct tb_xdomain *xd)
{
	struct tb *tb = xd->tb;
	uuid_t uuid;
	u64 route;
	int ret;

	dev_dbg(&xd->dev, "requesting remote UUID\n");

	ret = tb_xdp_uuid_request(tb->ctl, xd->route, xd->state_retries, &uuid,
				  &route);
	if (ret < 0) {
		if (xd->state_retries-- > 0) {
			dev_dbg(&xd->dev, "failed to request UUID, retrying\n");
			return -EAGAIN;
		}
		dev_dbg(&xd->dev, "failed to read remote UUID\n");
		return ret;
	}

	dev_dbg(&xd->dev, "got remote UUID %pUb\n", &uuid);

	if (uuid_equal(&uuid, xd->local_uuid)) {
		if (route == xd->route)
			dev_dbg(&xd->dev, "loop back detected\n");
		else
			dev_dbg(&xd->dev, "intra-domain loop detected\n");

		/* Don't bond lanes automatically for loops */
		xd->bonding_possible = false;
	}

	/*
	 * If the UUID is different, there is another domain connected
	 * so mark this one unplugged and wait for the connection
	 * manager to replace it.
	 */
	if (xd->remote_uuid && !uuid_equal(&uuid, xd->remote_uuid)) {
		dev_dbg(&xd->dev, "remote UUID is different, unplugging\n");
		xd->is_unplugged = true;
		return -ENODEV;
	}

	/* First time fill in the missing UUID */
	if (!xd->remote_uuid) {
		xd->remote_uuid = kmemdup(&uuid, sizeof(uuid_t), GFP_KERNEL);
		if (!xd->remote_uuid)
			return -ENOMEM;
	}

	return 0;
}

static int tb_xdomain_get_link_status(struct tb_xdomain *xd)
{
	struct tb *tb = xd->tb;
	u8 slw, tlw, sls, tls;
	int ret;

	dev_dbg(&xd->dev, "sending link state status request to %pUb\n",
		xd->remote_uuid);

	ret = tb_xdp_link_state_status_request(tb->ctl, xd->route,
					       xd->state_retries, &slw, &tlw, &sls,
					       &tls);
	if (ret) {
		if (ret != -EOPNOTSUPP && xd->state_retries-- > 0) {
			dev_dbg(&xd->dev,
				"failed to request remote link status, retrying\n");
			return -EAGAIN;
		}
		dev_dbg(&xd->dev, "failed to receive remote link status\n");
		return ret;
	}

	dev_dbg(&xd->dev, "remote link supports width %#x speed %#x\n", slw, sls);

	if (slw < LANE_ADP_CS_0_SUPPORTED_WIDTH_DUAL) {
		dev_dbg(&xd->dev, "remote adapter is single lane only\n");
		return -EOPNOTSUPP;
	}

	return 0;
}

static int tb_xdomain_link_state_change(struct tb_xdomain *xd,
					unsigned int width)
{
	struct tb_port *port = tb_xdomain_downstream_port(xd);
	struct tb *tb = xd->tb;
	u8 tlw, tls;
	u32 val;
	int ret;

	if (width == 2)
		tlw = LANE_ADP_CS_1_TARGET_WIDTH_DUAL;
	else if (width == 1)
		tlw = LANE_ADP_CS_1_TARGET_WIDTH_SINGLE;
	else
		return -EINVAL;

	/* Use the current target speed */
	ret = tb_port_read(port, &val, TB_CFG_PORT, port->cap_phy + LANE_ADP_CS_1, 1);
	if (ret)
		return ret;
	tls = val & LANE_ADP_CS_1_TARGET_SPEED_MASK;

	dev_dbg(&xd->dev, "sending link state change request with width %#x speed %#x\n",
		tlw, tls);

	ret = tb_xdp_link_state_change_request(tb->ctl, xd->route,
					       xd->state_retries, tlw, tls);
	if (ret) {
		if (ret != -EOPNOTSUPP && xd->state_retries-- > 0) {
			dev_dbg(&xd->dev,
				"failed to change remote link state, retrying\n");
			return -EAGAIN;
		}
		dev_err(&xd->dev, "failed request link state change, aborting\n");
		return ret;
	}

	dev_dbg(&xd->dev, "received link state change response\n");
	return 0;
}

static int tb_xdomain_bond_lanes_uuid_high(struct tb_xdomain *xd)
{
	unsigned int width, width_mask;
	struct tb_port *port;
	int ret;

	if (xd->target_link_width == LANE_ADP_CS_1_TARGET_WIDTH_SINGLE) {
		width = TB_LINK_WIDTH_SINGLE;
		width_mask = width;
	} else if (xd->target_link_width == LANE_ADP_CS_1_TARGET_WIDTH_DUAL) {
		width = TB_LINK_WIDTH_DUAL;
		width_mask = width | TB_LINK_WIDTH_ASYM_TX | TB_LINK_WIDTH_ASYM_RX;
	} else {
		if (xd->state_retries-- > 0) {
			dev_dbg(&xd->dev,
				"link state change request not received yet, retrying\n");
			return -EAGAIN;
		}
		dev_dbg(&xd->dev, "timeout waiting for link change request\n");
		return -ETIMEDOUT;
	}

	port = tb_xdomain_downstream_port(xd);

	/*
	 * We can't use tb_xdomain_lane_bonding_enable() here because it
	 * is the other side that initiates lane bonding. So here we
	 * just set the width to both lane adapters and wait for the
	 * link to transition bonded.
	 */
	ret = tb_port_set_link_width(port->dual_link_port, width);
	if (ret) {
		tb_port_warn(port->dual_link_port,
			     "failed to set link width to %d\n", width);
		return ret;
	}

	ret = tb_port_set_link_width(port, width);
	if (ret) {
		tb_port_warn(port, "failed to set link width to %d\n", width);
		return ret;
	}

	ret = tb_port_wait_for_link_width(port, width_mask,
					  XDOMAIN_BONDING_TIMEOUT);
	if (ret) {
		dev_warn(&xd->dev, "error waiting for link width to become %d\n",
			 width_mask);
		return ret;
	}

	port->bonded = width > TB_LINK_WIDTH_SINGLE;
	port->dual_link_port->bonded = width > TB_LINK_WIDTH_SINGLE;

	tb_port_update_credits(port);
	tb_xdomain_update_link_attributes(xd);

	dev_dbg(&xd->dev, "lane bonding %s\n", str_enabled_disabled(width == 2));
	return 0;
}

static int tb_xdomain_get_properties(struct tb_xdomain *xd)
{
	struct tb_property_dir *dir;
	struct tb *tb = xd->tb;
	bool update = false;
	u32 *block = NULL;
	u32 gen = 0;
	int ret;

	dev_dbg(&xd->dev, "requesting remote properties\n");

	ret = tb_xdp_properties_request(tb->ctl, xd->route, xd->local_uuid,
					xd->remote_uuid, xd->state_retries,
					&block, &gen);
	if (ret < 0) {
		if (xd->state_retries-- > 0) {
			dev_dbg(&xd->dev,
				"failed to request remote properties, retrying\n");
			return -EAGAIN;
		}
		/* Give up now */
		dev_err(&xd->dev, "failed read XDomain properties from %pUb\n",
			xd->remote_uuid);

		return ret;
	}

	mutex_lock(&xd->lock);

	/* Only accept newer generation properties */
	if (xd->remote_properties && gen <= xd->remote_property_block_gen) {
		ret = 0;
		goto err_free_block;
	}

	dir = tb_property_parse_dir(block, ret);
	if (!dir) {
		dev_err(&xd->dev, "failed to parse XDomain properties\n");
		ret = -ENOMEM;
		goto err_free_block;
	}

	ret = populate_properties(xd, dir);
	if (ret) {
		dev_err(&xd->dev, "missing XDomain properties in response\n");
		goto err_free_dir;
	}

	/* Release the existing one */
	if (xd->remote_properties) {
		tb_property_free_dir(xd->remote_properties);
		update = true;
	}

	xd->remote_properties = dir;
	xd->remote_property_block_gen = gen;

	tb_xdomain_update_link_attributes(xd);

	mutex_unlock(&xd->lock);

	kfree(block);

	/*
	 * Now the device should be ready enough so we can add it to the
	 * bus and let userspace know about it. If the device is already
	 * registered, we notify the userspace that it has changed.
	 */
	if (!update) {
		/*
		 * Now disable lane 1 if bonding was not enabled. Do
		 * this only if bonding was possible at the beginning
		 * (that is we are the connection manager and there are
		 * two lanes).
		 */
		if (xd->bonding_possible) {
			struct tb_port *port;

			port = tb_xdomain_downstream_port(xd);
			if (!port->bonded)
				tb_port_disable(port->dual_link_port);
		}

		dev_dbg(&xd->dev, "current link speed %u.0 Gb/s\n",
			xd->link_speed);
		dev_dbg(&xd->dev, "current link width %s\n",
			tb_width_name(xd->link_width));

		if (device_add(&xd->dev)) {
			dev_err(&xd->dev, "failed to add XDomain device\n");
			return -ENODEV;
		}
		dev_info(&xd->dev, "new host found, vendor=%#x device=%#x\n",
			 xd->vendor, xd->device);
		if (xd->vendor_name && xd->device_name)
			dev_info(&xd->dev, "%s %s\n", xd->vendor_name,
				 xd->device_name);

		tb_xdomain_debugfs_init(xd);
	} else {
		kobject_uevent(&xd->dev.kobj, KOBJ_CHANGE);
	}

	enumerate_services(xd);
	return 0;

err_free_dir:
	tb_property_free_dir(dir);
err_free_block:
	kfree(block);
	mutex_unlock(&xd->lock);

	return ret;
}

static void tb_xdomain_queue_uuid(struct tb_xdomain *xd)
{
	xd->state = XDOMAIN_STATE_UUID;
	xd->state_retries = XDOMAIN_RETRIES;
	queue_delayed_work(xd->tb->wq, &xd->state_work,
			   msecs_to_jiffies(XDOMAIN_SHORT_TIMEOUT));
}

static void tb_xdomain_queue_link_status(struct tb_xdomain *xd)
{
	xd->state = XDOMAIN_STATE_LINK_STATUS;
	xd->state_retries = XDOMAIN_RETRIES;
	queue_delayed_work(xd->tb->wq, &xd->state_work,
			   msecs_to_jiffies(XDOMAIN_DEFAULT_TIMEOUT));
}

static void tb_xdomain_queue_link_status2(struct tb_xdomain *xd)
{
	xd->state = XDOMAIN_STATE_LINK_STATUS2;
	xd->state_retries = XDOMAIN_RETRIES;
	queue_delayed_work(xd->tb->wq, &xd->state_work,
			   msecs_to_jiffies(XDOMAIN_DEFAULT_TIMEOUT));
}

static void tb_xdomain_queue_bonding(struct tb_xdomain *xd)
{
	if (memcmp(xd->local_uuid, xd->remote_uuid, UUID_SIZE) > 0) {
		dev_dbg(&xd->dev, "we have higher UUID, other side bonds the lanes\n");
		xd->state = XDOMAIN_STATE_BONDING_UUID_HIGH;
	} else {
		dev_dbg(&xd->dev, "we have lower UUID, bonding lanes\n");
		xd->state = XDOMAIN_STATE_LINK_STATE_CHANGE;
	}

	xd->state_retries = XDOMAIN_RETRIES;
	queue_delayed_work(xd->tb->wq, &xd->state_work,
			   msecs_to_jiffies(XDOMAIN_DEFAULT_TIMEOUT));
}

static void tb_xdomain_queue_bonding_uuid_low(struct tb_xdomain *xd)
{
	xd->state = XDOMAIN_STATE_BONDING_UUID_LOW;
	xd->state_retries = XDOMAIN_RETRIES;
	queue_delayed_work(xd->tb->wq, &xd->state_work,
			   msecs_to_jiffies(XDOMAIN_DEFAULT_TIMEOUT));
}

static void tb_xdomain_queue_properties(struct tb_xdomain *xd)
{
	xd->state = XDOMAIN_STATE_PROPERTIES;
	xd->state_retries = XDOMAIN_RETRIES;
	queue_delayed_work(xd->tb->wq, &xd->state_work,
			   msecs_to_jiffies(XDOMAIN_DEFAULT_TIMEOUT));
}

static void tb_xdomain_queue_properties_changed(struct tb_xdomain *xd)
{
	xd->properties_changed_retries = XDOMAIN_RETRIES;
	queue_delayed_work(xd->tb->wq, &xd->properties_changed_work,
			   msecs_to_jiffies(XDOMAIN_SHORT_TIMEOUT));
}

static void tb_xdomain_failed(struct tb_xdomain *xd)
{
	xd->state = XDOMAIN_STATE_ERROR;
	queue_delayed_work(xd->tb->wq, &xd->state_work,
			   msecs_to_jiffies(XDOMAIN_DEFAULT_TIMEOUT));
}

static void tb_xdomain_state_work(struct work_struct *work)
{
	struct tb_xdomain *xd = container_of(work, typeof(*xd), state_work.work);
	int ret, state = xd->state;

	if (WARN_ON_ONCE(state < XDOMAIN_STATE_INIT ||
			 state > XDOMAIN_STATE_ERROR))
		return;

	dev_dbg(&xd->dev, "running state %s\n", state_names[state]);

	switch (state) {
	case XDOMAIN_STATE_INIT:
		if (xd->needs_uuid) {
			tb_xdomain_queue_uuid(xd);
		} else {
			tb_xdomain_queue_properties_changed(xd);
			tb_xdomain_queue_properties(xd);
		}
		break;

	case XDOMAIN_STATE_UUID:
		ret = tb_xdomain_get_uuid(xd);
		if (ret) {
			if (ret == -EAGAIN)
				goto retry_state;
			tb_xdomain_failed(xd);
		} else {
			tb_xdomain_queue_properties_changed(xd);
			if (xd->bonding_possible)
				tb_xdomain_queue_link_status(xd);
			else
				tb_xdomain_queue_properties(xd);
		}
		break;

	case XDOMAIN_STATE_LINK_STATUS:
		ret = tb_xdomain_get_link_status(xd);
		if (ret) {
			if (ret == -EAGAIN)
				goto retry_state;

			/*
			 * If any of the lane bonding states fail we skip
			 * bonding completely and try to continue from
			 * reading properties.
			 */
			tb_xdomain_queue_properties(xd);
		} else {
			tb_xdomain_queue_bonding(xd);
		}
		break;

	case XDOMAIN_STATE_LINK_STATE_CHANGE:
		ret = tb_xdomain_link_state_change(xd, 2);
		if (ret) {
			if (ret == -EAGAIN)
				goto retry_state;
			tb_xdomain_queue_properties(xd);
		} else {
			tb_xdomain_queue_link_status2(xd);
		}
		break;

	case XDOMAIN_STATE_LINK_STATUS2:
		ret = tb_xdomain_get_link_status(xd);
		if (ret) {
			if (ret == -EAGAIN)
				goto retry_state;
			tb_xdomain_queue_properties(xd);
		} else {
			tb_xdomain_queue_bonding_uuid_low(xd);
		}
		break;

	case XDOMAIN_STATE_BONDING_UUID_LOW:
		tb_xdomain_lane_bonding_enable(xd);
		tb_xdomain_queue_properties(xd);
		break;

	case XDOMAIN_STATE_BONDING_UUID_HIGH:
		if (tb_xdomain_bond_lanes_uuid_high(xd) == -EAGAIN)
			goto retry_state;
		tb_xdomain_queue_properties(xd);
		break;

	case XDOMAIN_STATE_PROPERTIES:
		ret = tb_xdomain_get_properties(xd);
		if (ret) {
			if (ret == -EAGAIN)
				goto retry_state;
			tb_xdomain_failed(xd);
		} else {
			xd->state = XDOMAIN_STATE_ENUMERATED;
		}
		break;

	case XDOMAIN_STATE_ENUMERATED:
		tb_xdomain_queue_properties(xd);
		break;

	case XDOMAIN_STATE_ERROR:
		dev_dbg(&xd->dev, "discovery failed, stopping handshake\n");
		__stop_handshake(xd);
		break;

	default:
		dev_warn(&xd->dev, "unexpected state %d\n", state);
		break;
	}

	return;

retry_state:
	queue_delayed_work(xd->tb->wq, &xd->state_work,
			   msecs_to_jiffies(XDOMAIN_DEFAULT_TIMEOUT));
}

static void tb_xdomain_properties_changed(struct work_struct *work)
{
	struct tb_xdomain *xd = container_of(work, typeof(*xd),
					     properties_changed_work.work);
	int ret;

	dev_dbg(&xd->dev, "sending properties changed notification\n");

	ret = tb_xdp_properties_changed_request(xd->tb->ctl, xd->route,
				xd->properties_changed_retries, xd->local_uuid);
	if (ret) {
		if (xd->properties_changed_retries-- > 0) {
			dev_dbg(&xd->dev,
				"failed to send properties changed notification, retrying\n");
			queue_delayed_work(xd->tb->wq,
					   &xd->properties_changed_work,
					   msecs_to_jiffies(XDOMAIN_DEFAULT_TIMEOUT));
		}
		dev_err(&xd->dev, "failed to send properties changed notification\n");
		return;
	}

	xd->properties_changed_retries = XDOMAIN_RETRIES;
}

static ssize_t device_show(struct device *dev, struct device_attribute *attr,
			   char *buf)
{
	struct tb_xdomain *xd = container_of(dev, struct tb_xdomain, dev);

	return sysfs_emit(buf, "%#x\n", xd->device);
}
static DEVICE_ATTR_RO(device);

static ssize_t
device_name_show(struct device *dev, struct device_attribute *attr, char *buf)
{
	struct tb_xdomain *xd = container_of(dev, struct tb_xdomain, dev);
	int ret;

	if (mutex_lock_interruptible(&xd->lock))
		return -ERESTARTSYS;
	ret = sysfs_emit(buf, "%s\n", xd->device_name ?: "");
	mutex_unlock(&xd->lock);

	return ret;
}
static DEVICE_ATTR_RO(device_name);

static ssize_t maxhopid_show(struct device *dev, struct device_attribute *attr,
			     char *buf)
{
	struct tb_xdomain *xd = container_of(dev, struct tb_xdomain, dev);

	return sysfs_emit(buf, "%d\n", xd->remote_max_hopid);
}
static DEVICE_ATTR_RO(maxhopid);

static ssize_t vendor_show(struct device *dev, struct device_attribute *attr,
			   char *buf)
{
	struct tb_xdomain *xd = container_of(dev, struct tb_xdomain, dev);

	return sysfs_emit(buf, "%#x\n", xd->vendor);
}
static DEVICE_ATTR_RO(vendor);

static ssize_t
vendor_name_show(struct device *dev, struct device_attribute *attr, char *buf)
{
	struct tb_xdomain *xd = container_of(dev, struct tb_xdomain, dev);
	int ret;

	if (mutex_lock_interruptible(&xd->lock))
		return -ERESTARTSYS;
	ret = sysfs_emit(buf, "%s\n", xd->vendor_name ?: "");
	mutex_unlock(&xd->lock);

	return ret;
}
static DEVICE_ATTR_RO(vendor_name);

static ssize_t unique_id_show(struct device *dev, struct device_attribute *attr,
			      char *buf)
{
	struct tb_xdomain *xd = container_of(dev, struct tb_xdomain, dev);

	return sysfs_emit(buf, "%pUb\n", xd->remote_uuid);
}
static DEVICE_ATTR_RO(unique_id);

static ssize_t speed_show(struct device *dev, struct device_attribute *attr,
			  char *buf)
{
	struct tb_xdomain *xd = container_of(dev, struct tb_xdomain, dev);

	return sysfs_emit(buf, "%u.0 Gb/s\n", xd->link_speed);
}

static DEVICE_ATTR(rx_speed, 0444, speed_show, NULL);
static DEVICE_ATTR(tx_speed, 0444, speed_show, NULL);

static ssize_t rx_lanes_show(struct device *dev, struct device_attribute *attr,
			     char *buf)
{
	struct tb_xdomain *xd = container_of(dev, struct tb_xdomain, dev);
	unsigned int width;
<<<<<<< HEAD

	switch (xd->link_width) {
	case TB_LINK_WIDTH_SINGLE:
	case TB_LINK_WIDTH_ASYM_TX:
		width = 1;
		break;
	case TB_LINK_WIDTH_DUAL:
		width = 2;
		break;
	case TB_LINK_WIDTH_ASYM_RX:
		width = 3;
		break;
	default:
		WARN_ON_ONCE(1);
		return -EINVAL;
	}

	return sysfs_emit(buf, "%u\n", width);
}
static DEVICE_ATTR(rx_lanes, 0444, rx_lanes_show, NULL);

static ssize_t tx_lanes_show(struct device *dev, struct device_attribute *attr,
			     char *buf)
{
	struct tb_xdomain *xd = container_of(dev, struct tb_xdomain, dev);
	unsigned int width;

	switch (xd->link_width) {
	case TB_LINK_WIDTH_SINGLE:
	case TB_LINK_WIDTH_ASYM_RX:
		width = 1;
		break;
	case TB_LINK_WIDTH_DUAL:
		width = 2;
		break;
	case TB_LINK_WIDTH_ASYM_TX:
		width = 3;
		break;
	default:
		WARN_ON_ONCE(1);
		return -EINVAL;
	}

=======

	switch (xd->link_width) {
	case TB_LINK_WIDTH_SINGLE:
	case TB_LINK_WIDTH_ASYM_TX:
		width = 1;
		break;
	case TB_LINK_WIDTH_DUAL:
		width = 2;
		break;
	case TB_LINK_WIDTH_ASYM_RX:
		width = 3;
		break;
	default:
		WARN_ON_ONCE(1);
		return -EINVAL;
	}

	return sysfs_emit(buf, "%u\n", width);
}
static DEVICE_ATTR(rx_lanes, 0444, rx_lanes_show, NULL);

static ssize_t tx_lanes_show(struct device *dev, struct device_attribute *attr,
			     char *buf)
{
	struct tb_xdomain *xd = container_of(dev, struct tb_xdomain, dev);
	unsigned int width;

	switch (xd->link_width) {
	case TB_LINK_WIDTH_SINGLE:
	case TB_LINK_WIDTH_ASYM_RX:
		width = 1;
		break;
	case TB_LINK_WIDTH_DUAL:
		width = 2;
		break;
	case TB_LINK_WIDTH_ASYM_TX:
		width = 3;
		break;
	default:
		WARN_ON_ONCE(1);
		return -EINVAL;
	}

>>>>>>> 2d5404ca
	return sysfs_emit(buf, "%u\n", width);
}
static DEVICE_ATTR(tx_lanes, 0444, tx_lanes_show, NULL);

static struct attribute *xdomain_attrs[] = {
	&dev_attr_device.attr,
	&dev_attr_device_name.attr,
	&dev_attr_maxhopid.attr,
	&dev_attr_rx_lanes.attr,
	&dev_attr_rx_speed.attr,
	&dev_attr_tx_lanes.attr,
	&dev_attr_tx_speed.attr,
	&dev_attr_unique_id.attr,
	&dev_attr_vendor.attr,
	&dev_attr_vendor_name.attr,
	NULL,
};

static const struct attribute_group xdomain_attr_group = {
	.attrs = xdomain_attrs,
};

static const struct attribute_group *xdomain_attr_groups[] = {
	&xdomain_attr_group,
	NULL,
};

static void tb_xdomain_release(struct device *dev)
{
	struct tb_xdomain *xd = container_of(dev, struct tb_xdomain, dev);

	put_device(xd->dev.parent);

	kfree(xd->local_property_block);
	tb_property_free_dir(xd->remote_properties);
	ida_destroy(&xd->out_hopids);
	ida_destroy(&xd->in_hopids);
	ida_destroy(&xd->service_ids);

	kfree(xd->local_uuid);
	kfree(xd->remote_uuid);
	kfree(xd->device_name);
	kfree(xd->vendor_name);
	kfree(xd);
}

static int __maybe_unused tb_xdomain_suspend(struct device *dev)
{
	stop_handshake(tb_to_xdomain(dev));
	return 0;
}

static int __maybe_unused tb_xdomain_resume(struct device *dev)
{
	start_handshake(tb_to_xdomain(dev));
	return 0;
}

static const struct dev_pm_ops tb_xdomain_pm_ops = {
	SET_SYSTEM_SLEEP_PM_OPS(tb_xdomain_suspend, tb_xdomain_resume)
};

const struct device_type tb_xdomain_type = {
	.name = "thunderbolt_xdomain",
	.release = tb_xdomain_release,
	.pm = &tb_xdomain_pm_ops,
};
EXPORT_SYMBOL_GPL(tb_xdomain_type);

static void tb_xdomain_link_init(struct tb_xdomain *xd, struct tb_port *down)
{
	if (!down->dual_link_port)
		return;

	/*
	 * Gen 4 links come up already as bonded so only update the port
	 * structures here.
	 */
	if (tb_port_get_link_generation(down) >= 4) {
		down->bonded = true;
		down->dual_link_port->bonded = true;
	} else {
		xd->bonding_possible = true;
	}
}

static void tb_xdomain_link_exit(struct tb_xdomain *xd)
{
	struct tb_port *down = tb_xdomain_downstream_port(xd);

	if (!down->dual_link_port)
		return;

	if (tb_port_get_link_generation(down) >= 4) {
		down->bonded = false;
		down->dual_link_port->bonded = false;
	} else if (xd->link_width > TB_LINK_WIDTH_SINGLE) {
		/*
		 * Just return port structures back to way they were and
		 * update credits. No need to update userspace because
		 * the XDomain is removed soon anyway.
		 */
		tb_port_lane_bonding_disable(down);
		tb_port_update_credits(down);
	} else if (down->dual_link_port) {
		/*
		 * Re-enable the lane 1 adapter we disabled at the end
		 * of tb_xdomain_get_properties().
		 */
		tb_port_enable(down->dual_link_port);
	}
}

/**
 * tb_xdomain_alloc() - Allocate new XDomain object
 * @tb: Domain where the XDomain belongs
 * @parent: Parent device (the switch through the connection to the
 *	    other domain is reached).
 * @route: Route string used to reach the other domain
 * @local_uuid: Our local domain UUID
 * @remote_uuid: UUID of the other domain (optional)
 *
 * Allocates new XDomain structure and returns pointer to that. The
 * object must be released by calling tb_xdomain_put().
 */
struct tb_xdomain *tb_xdomain_alloc(struct tb *tb, struct device *parent,
				    u64 route, const uuid_t *local_uuid,
				    const uuid_t *remote_uuid)
{
	struct tb_switch *parent_sw = tb_to_switch(parent);
	struct tb_xdomain *xd;
	struct tb_port *down;

	/* Make sure the downstream domain is accessible */
	down = tb_port_at(route, parent_sw);
	tb_port_unlock(down);

	xd = kzalloc(sizeof(*xd), GFP_KERNEL);
	if (!xd)
		return NULL;

	xd->tb = tb;
	xd->route = route;
	xd->local_max_hopid = down->config.max_in_hop_id;
	ida_init(&xd->service_ids);
	ida_init(&xd->in_hopids);
	ida_init(&xd->out_hopids);
	mutex_init(&xd->lock);
	INIT_DELAYED_WORK(&xd->state_work, tb_xdomain_state_work);
	INIT_DELAYED_WORK(&xd->properties_changed_work,
			  tb_xdomain_properties_changed);

	xd->local_uuid = kmemdup(local_uuid, sizeof(uuid_t), GFP_KERNEL);
	if (!xd->local_uuid)
		goto err_free;

	if (remote_uuid) {
		xd->remote_uuid = kmemdup(remote_uuid, sizeof(uuid_t),
					  GFP_KERNEL);
		if (!xd->remote_uuid)
			goto err_free_local_uuid;
	} else {
		xd->needs_uuid = true;

		tb_xdomain_link_init(xd, down);
	}

	device_initialize(&xd->dev);
	xd->dev.parent = get_device(parent);
	xd->dev.bus = &tb_bus_type;
	xd->dev.type = &tb_xdomain_type;
	xd->dev.groups = xdomain_attr_groups;
	dev_set_name(&xd->dev, "%u-%llx", tb->index, route);

	dev_dbg(&xd->dev, "local UUID %pUb\n", local_uuid);
	if (remote_uuid)
		dev_dbg(&xd->dev, "remote UUID %pUb\n", remote_uuid);

	/*
	 * This keeps the DMA powered on as long as we have active
	 * connection to another host.
	 */
	pm_runtime_set_active(&xd->dev);
	pm_runtime_get_noresume(&xd->dev);
	pm_runtime_enable(&xd->dev);

	return xd;

err_free_local_uuid:
	kfree(xd->local_uuid);
err_free:
	kfree(xd);

	return NULL;
}

/**
 * tb_xdomain_add() - Add XDomain to the bus
 * @xd: XDomain to add
 *
 * This function starts XDomain discovery protocol handshake and
 * eventually adds the XDomain to the bus. After calling this function
 * the caller needs to call tb_xdomain_remove() in order to remove and
 * release the object regardless whether the handshake succeeded or not.
 */
void tb_xdomain_add(struct tb_xdomain *xd)
{
	/* Start exchanging properties with the other host */
	start_handshake(xd);
}

static int unregister_service(struct device *dev, void *data)
{
	device_unregister(dev);
	return 0;
}

/**
 * tb_xdomain_remove() - Remove XDomain from the bus
 * @xd: XDomain to remove
 *
 * This will stop all ongoing configuration work and remove the XDomain
 * along with any services from the bus. When the last reference to @xd
 * is released the object will be released as well.
 */
void tb_xdomain_remove(struct tb_xdomain *xd)
{
	tb_xdomain_debugfs_remove(xd);

	stop_handshake(xd);

	device_for_each_child_reverse(&xd->dev, xd, unregister_service);

	tb_xdomain_link_exit(xd);

	/*
	 * Undo runtime PM here explicitly because it is possible that
	 * the XDomain was never added to the bus and thus device_del()
	 * is not called for it (device_del() would handle this otherwise).
	 */
	pm_runtime_disable(&xd->dev);
	pm_runtime_put_noidle(&xd->dev);
	pm_runtime_set_suspended(&xd->dev);

	if (!device_is_registered(&xd->dev)) {
		put_device(&xd->dev);
	} else {
		dev_info(&xd->dev, "host disconnected\n");
		device_unregister(&xd->dev);
	}
}

/**
 * tb_xdomain_lane_bonding_enable() - Enable lane bonding on XDomain
 * @xd: XDomain connection
 *
 * Lane bonding is disabled by default for XDomains. This function tries
 * to enable bonding by first enabling the port and waiting for the CL0
 * state.
 *
 * Return: %0 in case of success and negative errno in case of error.
 */
int tb_xdomain_lane_bonding_enable(struct tb_xdomain *xd)
{
	unsigned int width_mask;
	struct tb_port *port;
	int ret;

	port = tb_xdomain_downstream_port(xd);
	if (!port->dual_link_port)
		return -ENODEV;

	ret = tb_port_enable(port->dual_link_port);
	if (ret)
		return ret;

	ret = tb_wait_for_port(port->dual_link_port, true);
	if (ret < 0)
		return ret;
	if (!ret)
		return -ENOTCONN;

	ret = tb_port_lane_bonding_enable(port);
	if (ret) {
		tb_port_warn(port, "failed to enable lane bonding\n");
		return ret;
	}

	/* Any of the widths are all bonded */
	width_mask = TB_LINK_WIDTH_DUAL | TB_LINK_WIDTH_ASYM_TX |
		     TB_LINK_WIDTH_ASYM_RX;

	ret = tb_port_wait_for_link_width(port, width_mask,
					  XDOMAIN_BONDING_TIMEOUT);
	if (ret) {
		tb_port_warn(port, "failed to enable lane bonding\n");
		return ret;
	}

	tb_port_update_credits(port);
	tb_xdomain_update_link_attributes(xd);

	dev_dbg(&xd->dev, "lane bonding enabled\n");
	return 0;
}
EXPORT_SYMBOL_GPL(tb_xdomain_lane_bonding_enable);

/**
 * tb_xdomain_lane_bonding_disable() - Disable lane bonding
 * @xd: XDomain connection
 *
 * Lane bonding is disabled by default for XDomains. If bonding has been
 * enabled, this function can be used to disable it.
 */
void tb_xdomain_lane_bonding_disable(struct tb_xdomain *xd)
{
	struct tb_port *port;

	port = tb_xdomain_downstream_port(xd);
	if (port->dual_link_port) {
		int ret;

		tb_port_lane_bonding_disable(port);
		ret = tb_port_wait_for_link_width(port, TB_LINK_WIDTH_SINGLE, 100);
		if (ret == -ETIMEDOUT)
			tb_port_warn(port, "timeout disabling lane bonding\n");
		tb_port_disable(port->dual_link_port);
		tb_port_update_credits(port);
		tb_xdomain_update_link_attributes(xd);

		dev_dbg(&xd->dev, "lane bonding disabled\n");
	}
}
EXPORT_SYMBOL_GPL(tb_xdomain_lane_bonding_disable);

/**
 * tb_xdomain_alloc_in_hopid() - Allocate input HopID for tunneling
 * @xd: XDomain connection
 * @hopid: Preferred HopID or %-1 for next available
 *
 * Returns allocated HopID or negative errno. Specifically returns
 * %-ENOSPC if there are no more available HopIDs. Returned HopID is
 * guaranteed to be within range supported by the input lane adapter.
 * Call tb_xdomain_release_in_hopid() to release the allocated HopID.
 */
int tb_xdomain_alloc_in_hopid(struct tb_xdomain *xd, int hopid)
{
	if (hopid < 0)
		hopid = TB_PATH_MIN_HOPID;
	if (hopid < TB_PATH_MIN_HOPID || hopid > xd->local_max_hopid)
		return -EINVAL;

	return ida_alloc_range(&xd->in_hopids, hopid, xd->local_max_hopid,
			       GFP_KERNEL);
}
EXPORT_SYMBOL_GPL(tb_xdomain_alloc_in_hopid);

/**
 * tb_xdomain_alloc_out_hopid() - Allocate output HopID for tunneling
 * @xd: XDomain connection
 * @hopid: Preferred HopID or %-1 for next available
 *
 * Returns allocated HopID or negative errno. Specifically returns
 * %-ENOSPC if there are no more available HopIDs. Returned HopID is
 * guaranteed to be within range supported by the output lane adapter.
 * Call tb_xdomain_release_in_hopid() to release the allocated HopID.
 */
int tb_xdomain_alloc_out_hopid(struct tb_xdomain *xd, int hopid)
{
	if (hopid < 0)
		hopid = TB_PATH_MIN_HOPID;
	if (hopid < TB_PATH_MIN_HOPID || hopid > xd->remote_max_hopid)
		return -EINVAL;

	return ida_alloc_range(&xd->out_hopids, hopid, xd->remote_max_hopid,
			       GFP_KERNEL);
}
EXPORT_SYMBOL_GPL(tb_xdomain_alloc_out_hopid);

/**
 * tb_xdomain_release_in_hopid() - Release input HopID
 * @xd: XDomain connection
 * @hopid: HopID to release
 */
void tb_xdomain_release_in_hopid(struct tb_xdomain *xd, int hopid)
{
	ida_free(&xd->in_hopids, hopid);
}
EXPORT_SYMBOL_GPL(tb_xdomain_release_in_hopid);

/**
 * tb_xdomain_release_out_hopid() - Release output HopID
 * @xd: XDomain connection
 * @hopid: HopID to release
 */
void tb_xdomain_release_out_hopid(struct tb_xdomain *xd, int hopid)
{
	ida_free(&xd->out_hopids, hopid);
}
EXPORT_SYMBOL_GPL(tb_xdomain_release_out_hopid);

/**
 * tb_xdomain_enable_paths() - Enable DMA paths for XDomain connection
 * @xd: XDomain connection
 * @transmit_path: HopID we are using to send out packets
 * @transmit_ring: DMA ring used to send out packets
 * @receive_path: HopID the other end is using to send packets to us
 * @receive_ring: DMA ring used to receive packets from @receive_path
 *
 * The function enables DMA paths accordingly so that after successful
 * return the caller can send and receive packets using high-speed DMA
 * path. If a transmit or receive path is not needed, pass %-1 for those
 * parameters.
 *
 * Return: %0 in case of success and negative errno in case of error
 */
int tb_xdomain_enable_paths(struct tb_xdomain *xd, int transmit_path,
			    int transmit_ring, int receive_path,
			    int receive_ring)
{
	return tb_domain_approve_xdomain_paths(xd->tb, xd, transmit_path,
					       transmit_ring, receive_path,
					       receive_ring);
}
EXPORT_SYMBOL_GPL(tb_xdomain_enable_paths);

/**
 * tb_xdomain_disable_paths() - Disable DMA paths for XDomain connection
 * @xd: XDomain connection
 * @transmit_path: HopID we are using to send out packets
 * @transmit_ring: DMA ring used to send out packets
 * @receive_path: HopID the other end is using to send packets to us
 * @receive_ring: DMA ring used to receive packets from @receive_path
 *
 * This does the opposite of tb_xdomain_enable_paths(). After call to
 * this the caller is not expected to use the rings anymore. Passing %-1
 * as path/ring parameter means don't care. Normally the callers should
 * pass the same values here as they do when paths are enabled.
 *
 * Return: %0 in case of success and negative errno in case of error
 */
int tb_xdomain_disable_paths(struct tb_xdomain *xd, int transmit_path,
			     int transmit_ring, int receive_path,
			     int receive_ring)
{
	return tb_domain_disconnect_xdomain_paths(xd->tb, xd, transmit_path,
						  transmit_ring, receive_path,
						  receive_ring);
}
EXPORT_SYMBOL_GPL(tb_xdomain_disable_paths);

struct tb_xdomain_lookup {
	const uuid_t *uuid;
	u8 link;
	u8 depth;
	u64 route;
};

static struct tb_xdomain *switch_find_xdomain(struct tb_switch *sw,
	const struct tb_xdomain_lookup *lookup)
{
	struct tb_port *port;

	tb_switch_for_each_port(sw, port) {
		struct tb_xdomain *xd;

		if (port->xdomain) {
			xd = port->xdomain;

			if (lookup->uuid) {
				if (xd->remote_uuid &&
				    uuid_equal(xd->remote_uuid, lookup->uuid))
					return xd;
			} else {
				if (lookup->link && lookup->link == xd->link &&
				    lookup->depth == xd->depth)
					return xd;
				if (lookup->route && lookup->route == xd->route)
					return xd;
			}
		} else if (tb_port_has_remote(port)) {
			xd = switch_find_xdomain(port->remote->sw, lookup);
			if (xd)
				return xd;
		}
	}

	return NULL;
}

/**
 * tb_xdomain_find_by_uuid() - Find an XDomain by UUID
 * @tb: Domain where the XDomain belongs to
 * @uuid: UUID to look for
 *
 * Finds XDomain by walking through the Thunderbolt topology below @tb.
 * The returned XDomain will have its reference count increased so the
 * caller needs to call tb_xdomain_put() when it is done with the
 * object.
 *
 * This will find all XDomains including the ones that are not yet added
 * to the bus (handshake is still in progress).
 *
 * The caller needs to hold @tb->lock.
 */
struct tb_xdomain *tb_xdomain_find_by_uuid(struct tb *tb, const uuid_t *uuid)
{
	struct tb_xdomain_lookup lookup;
	struct tb_xdomain *xd;

	memset(&lookup, 0, sizeof(lookup));
	lookup.uuid = uuid;

	xd = switch_find_xdomain(tb->root_switch, &lookup);
	return tb_xdomain_get(xd);
}
EXPORT_SYMBOL_GPL(tb_xdomain_find_by_uuid);

/**
 * tb_xdomain_find_by_link_depth() - Find an XDomain by link and depth
 * @tb: Domain where the XDomain belongs to
 * @link: Root switch link number
 * @depth: Depth in the link
 *
 * Finds XDomain by walking through the Thunderbolt topology below @tb.
 * The returned XDomain will have its reference count increased so the
 * caller needs to call tb_xdomain_put() when it is done with the
 * object.
 *
 * This will find all XDomains including the ones that are not yet added
 * to the bus (handshake is still in progress).
 *
 * The caller needs to hold @tb->lock.
 */
struct tb_xdomain *tb_xdomain_find_by_link_depth(struct tb *tb, u8 link,
						 u8 depth)
{
	struct tb_xdomain_lookup lookup;
	struct tb_xdomain *xd;

	memset(&lookup, 0, sizeof(lookup));
	lookup.link = link;
	lookup.depth = depth;

	xd = switch_find_xdomain(tb->root_switch, &lookup);
	return tb_xdomain_get(xd);
}

/**
 * tb_xdomain_find_by_route() - Find an XDomain by route string
 * @tb: Domain where the XDomain belongs to
 * @route: XDomain route string
 *
 * Finds XDomain by walking through the Thunderbolt topology below @tb.
 * The returned XDomain will have its reference count increased so the
 * caller needs to call tb_xdomain_put() when it is done with the
 * object.
 *
 * This will find all XDomains including the ones that are not yet added
 * to the bus (handshake is still in progress).
 *
 * The caller needs to hold @tb->lock.
 */
struct tb_xdomain *tb_xdomain_find_by_route(struct tb *tb, u64 route)
{
	struct tb_xdomain_lookup lookup;
	struct tb_xdomain *xd;

	memset(&lookup, 0, sizeof(lookup));
	lookup.route = route;

	xd = switch_find_xdomain(tb->root_switch, &lookup);
	return tb_xdomain_get(xd);
}
EXPORT_SYMBOL_GPL(tb_xdomain_find_by_route);

bool tb_xdomain_handle_request(struct tb *tb, enum tb_cfg_pkg_type type,
			       const void *buf, size_t size)
{
	const struct tb_protocol_handler *handler, *tmp;
	const struct tb_xdp_header *hdr = buf;
	unsigned int length;
	int ret = 0;

	/* We expect the packet is at least size of the header */
	length = hdr->xd_hdr.length_sn & TB_XDOMAIN_LENGTH_MASK;
	if (length != size / 4 - sizeof(hdr->xd_hdr) / 4)
		return true;
	if (length < sizeof(*hdr) / 4 - sizeof(hdr->xd_hdr) / 4)
		return true;

	/*
	 * Handle XDomain discovery protocol packets directly here. For
	 * other protocols (based on their UUID) we call registered
	 * handlers in turn.
	 */
	if (uuid_equal(&hdr->uuid, &tb_xdp_uuid)) {
		if (type == TB_CFG_PKG_XDOMAIN_REQ)
			return tb_xdp_schedule_request(tb, hdr, size);
		return false;
	}

	mutex_lock(&xdomain_lock);
	list_for_each_entry_safe(handler, tmp, &protocol_handlers, list) {
		if (!uuid_equal(&hdr->uuid, handler->uuid))
			continue;

		mutex_unlock(&xdomain_lock);
		ret = handler->callback(buf, size, handler->data);
		mutex_lock(&xdomain_lock);

		if (ret)
			break;
	}
	mutex_unlock(&xdomain_lock);

	return ret > 0;
}

static int update_xdomain(struct device *dev, void *data)
{
	struct tb_xdomain *xd;

	xd = tb_to_xdomain(dev);
	if (xd) {
		queue_delayed_work(xd->tb->wq, &xd->properties_changed_work,
				   msecs_to_jiffies(50));
	}

	return 0;
}

static void update_all_xdomains(void)
{
	bus_for_each_dev(&tb_bus_type, NULL, NULL, update_xdomain);
}

static bool remove_directory(const char *key, const struct tb_property_dir *dir)
{
	struct tb_property *p;

	p = tb_property_find(xdomain_property_dir, key,
			     TB_PROPERTY_TYPE_DIRECTORY);
	if (p && p->value.dir == dir) {
		tb_property_remove(p);
		return true;
	}
	return false;
}

/**
 * tb_register_property_dir() - Register property directory to the host
 * @key: Key (name) of the directory to add
 * @dir: Directory to add
 *
 * Service drivers can use this function to add new property directory
 * to the host available properties. The other connected hosts are
 * notified so they can re-read properties of this host if they are
 * interested.
 *
 * Return: %0 on success and negative errno on failure
 */
int tb_register_property_dir(const char *key, struct tb_property_dir *dir)
{
	int ret;

	if (WARN_ON(!xdomain_property_dir))
		return -EAGAIN;

	if (!key || strlen(key) > 8)
		return -EINVAL;

	mutex_lock(&xdomain_lock);
	if (tb_property_find(xdomain_property_dir, key,
			     TB_PROPERTY_TYPE_DIRECTORY)) {
		ret = -EEXIST;
		goto err_unlock;
	}

	ret = tb_property_add_dir(xdomain_property_dir, key, dir);
	if (ret)
		goto err_unlock;

	xdomain_property_block_gen++;

	mutex_unlock(&xdomain_lock);
	update_all_xdomains();
	return 0;

err_unlock:
	mutex_unlock(&xdomain_lock);
	return ret;
}
EXPORT_SYMBOL_GPL(tb_register_property_dir);

/**
 * tb_unregister_property_dir() - Removes property directory from host
 * @key: Key (name) of the directory
 * @dir: Directory to remove
 *
 * This will remove the existing directory from this host and notify the
 * connected hosts about the change.
 */
void tb_unregister_property_dir(const char *key, struct tb_property_dir *dir)
{
	int ret = 0;

	mutex_lock(&xdomain_lock);
	if (remove_directory(key, dir))
		xdomain_property_block_gen++;
	mutex_unlock(&xdomain_lock);

	if (!ret)
		update_all_xdomains();
}
EXPORT_SYMBOL_GPL(tb_unregister_property_dir);

int tb_xdomain_init(void)
{
	xdomain_property_dir = tb_property_create_dir(NULL);
	if (!xdomain_property_dir)
		return -ENOMEM;

	/*
	 * Initialize standard set of properties without any service
	 * directories. Those will be added by service drivers
	 * themselves when they are loaded.
	 *
	 * Rest of the properties are filled dynamically based on these
	 * when the P2P connection is made.
	 */
	tb_property_add_immediate(xdomain_property_dir, "vendorid",
				  PCI_VENDOR_ID_INTEL);
	tb_property_add_text(xdomain_property_dir, "vendorid", "Intel Corp.");
	tb_property_add_immediate(xdomain_property_dir, "deviceid", 0x1);
	tb_property_add_immediate(xdomain_property_dir, "devicerv", 0x80000100);

	xdomain_property_block_gen = get_random_u32();
	return 0;
}

void tb_xdomain_exit(void)
{
	tb_property_free_dir(xdomain_property_dir);
}<|MERGE_RESOLUTION|>--- conflicted
+++ resolved
@@ -1788,7 +1788,6 @@
 {
 	struct tb_xdomain *xd = container_of(dev, struct tb_xdomain, dev);
 	unsigned int width;
-<<<<<<< HEAD
 
 	switch (xd->link_width) {
 	case TB_LINK_WIDTH_SINGLE:
@@ -1832,51 +1831,6 @@
 		return -EINVAL;
 	}
 
-=======
-
-	switch (xd->link_width) {
-	case TB_LINK_WIDTH_SINGLE:
-	case TB_LINK_WIDTH_ASYM_TX:
-		width = 1;
-		break;
-	case TB_LINK_WIDTH_DUAL:
-		width = 2;
-		break;
-	case TB_LINK_WIDTH_ASYM_RX:
-		width = 3;
-		break;
-	default:
-		WARN_ON_ONCE(1);
-		return -EINVAL;
-	}
-
-	return sysfs_emit(buf, "%u\n", width);
-}
-static DEVICE_ATTR(rx_lanes, 0444, rx_lanes_show, NULL);
-
-static ssize_t tx_lanes_show(struct device *dev, struct device_attribute *attr,
-			     char *buf)
-{
-	struct tb_xdomain *xd = container_of(dev, struct tb_xdomain, dev);
-	unsigned int width;
-
-	switch (xd->link_width) {
-	case TB_LINK_WIDTH_SINGLE:
-	case TB_LINK_WIDTH_ASYM_RX:
-		width = 1;
-		break;
-	case TB_LINK_WIDTH_DUAL:
-		width = 2;
-		break;
-	case TB_LINK_WIDTH_ASYM_TX:
-		width = 3;
-		break;
-	default:
-		WARN_ON_ONCE(1);
-		return -EINVAL;
-	}
-
->>>>>>> 2d5404ca
 	return sysfs_emit(buf, "%u\n", width);
 }
 static DEVICE_ATTR(tx_lanes, 0444, tx_lanes_show, NULL);
