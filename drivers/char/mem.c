--- conflicted
+++ resolved
@@ -734,12 +734,8 @@
 #define open_mem	open_port
 #define open_kmem	open_mem
 
-<<<<<<< HEAD
 #ifndef ARCH_HAS_DEV_MEM
-static const struct file_operations mem_fops = {
-=======
 static const struct file_operations __maybe_unused mem_fops = {
->>>>>>> 06e5801b
 	.llseek		= memory_lseek,
 	.read		= read_mem,
 	.write		= write_mem,
