/* SPDX-License-Identifier: GPL-2.0-only */
/*
 * Copyright (C) 2005, 2006 IBM Corporation
 * Copyright (C) 2014, 2015 Intel Corporation
 *
 * Authors:
 * Leendert van Doorn <leendert@watson.ibm.com>
 * Kylene Hall <kjhall@us.ibm.com>
 *
 * Maintained by: <tpmdd-devel@lists.sourceforge.net>
 *
 * Device driver for TCG/TCPA TPM (trusted platform module).
 * Specifications at www.trustedcomputinggroup.org
 *
 * This device driver implements the TPM interface as defined in
 * the TCG TPM Interface Spec version 1.2, revision 1.0.
 */

#ifndef __TPM_TIS_CORE_H__
#define __TPM_TIS_CORE_H__

#include "tpm.h"

enum tis_access {
	TPM_ACCESS_VALID = 0x80,
	TPM_ACCESS_ACTIVE_LOCALITY = 0x20,
	TPM_ACCESS_REQUEST_PENDING = 0x04,
	TPM_ACCESS_REQUEST_USE = 0x02,
};

enum tis_status {
	TPM_STS_VALID = 0x80,
	TPM_STS_COMMAND_READY = 0x40,
	TPM_STS_GO = 0x20,
	TPM_STS_DATA_AVAIL = 0x10,
	TPM_STS_DATA_EXPECT = 0x08,
	TPM_STS_READ_ZERO = 0x23, /* bits that must be zero on read */
};

enum tis_int_flags {
	TPM_GLOBAL_INT_ENABLE = 0x80000000,
	TPM_INTF_BURST_COUNT_STATIC = 0x100,
	TPM_INTF_CMD_READY_INT = 0x080,
	TPM_INTF_INT_EDGE_FALLING = 0x040,
	TPM_INTF_INT_EDGE_RISING = 0x020,
	TPM_INTF_INT_LEVEL_LOW = 0x010,
	TPM_INTF_INT_LEVEL_HIGH = 0x008,
	TPM_INTF_LOCALITY_CHANGE_INT = 0x004,
	TPM_INTF_STS_VALID_INT = 0x002,
	TPM_INTF_DATA_AVAIL_INT = 0x001,
};

enum tis_defaults {
	TIS_MEM_LEN = 0x5000,
	TIS_SHORT_TIMEOUT = 750,	/* ms */
	TIS_LONG_TIMEOUT = 2000,	/* 2 sec */
	TIS_TIMEOUT_MIN_ATML = 14700,	/* usecs */
	TIS_TIMEOUT_MAX_ATML = 15000,	/* usecs */
};

/* Some timeout values are needed before it is known whether the chip is
 * TPM 1.0 or TPM 2.0.
 */
#define TIS_TIMEOUT_A_MAX	max_t(int, TIS_SHORT_TIMEOUT, TPM2_TIMEOUT_A)
#define TIS_TIMEOUT_B_MAX	max_t(int, TIS_LONG_TIMEOUT, TPM2_TIMEOUT_B)
#define TIS_TIMEOUT_C_MAX	max_t(int, TIS_SHORT_TIMEOUT, TPM2_TIMEOUT_C)
#define TIS_TIMEOUT_D_MAX	max_t(int, TIS_SHORT_TIMEOUT, TPM2_TIMEOUT_D)

#define	TPM_ACCESS(l)			(0x0000 | ((l) << 12))
#define	TPM_INT_ENABLE(l)		(0x0008 | ((l) << 12))
#define	TPM_INT_VECTOR(l)		(0x000C | ((l) << 12))
#define	TPM_INT_STATUS(l)		(0x0010 | ((l) << 12))
#define	TPM_INTF_CAPS(l)		(0x0014 | ((l) << 12))
#define	TPM_STS(l)			(0x0018 | ((l) << 12))
#define	TPM_STS3(l)			(0x001b | ((l) << 12))
#define	TPM_DATA_FIFO(l)		(0x0024 | ((l) << 12))

#define	TPM_DID_VID(l)			(0x0F00 | ((l) << 12))
#define	TPM_RID(l)			(0x0F04 | ((l) << 12))

#define LPC_CNTRL_OFFSET		0x84
#define LPC_CLKRUN_EN			(1 << 2)
#define INTEL_LEGACY_BLK_BASE_ADDR	0xFED08000
#define ILB_REMAP_SIZE			0x100

enum tpm_tis_flags {
	TPM_TIS_ITPM_WORKAROUND		= 0,
	TPM_TIS_INVALID_STATUS		= 1,
	TPM_TIS_DEFAULT_CANCELLATION	= 2,
	TPM_TIS_IRQ_TESTED		= 3,
};

struct tpm_tis_data {
	struct tpm_chip *chip;
	u16 manufacturer_id;
	struct mutex locality_count_mutex;
	unsigned int locality_count;
	int locality;
	int irq;
	struct work_struct free_irq_work;
	unsigned long last_unhandled_irq;
	unsigned int unhandled_irqs;
	unsigned int int_mask;
	unsigned long flags;
	void __iomem *ilb_base_addr;
	u16 clkrun_enabled;
	wait_queue_head_t int_queue;
	wait_queue_head_t read_queue;
	const struct tpm_tis_phy_ops *phy_ops;
	unsigned short rng_quality;
	unsigned int timeout_min; /* usecs */
	unsigned int timeout_max; /* usecs */
<<<<<<< HEAD
=======
};

/*
 * IO modes to indicate how many bytes should be read/written at once in the
 * tpm_tis_phy_ops read_bytes/write_bytes calls. Use TPM_TIS_PHYS_8 to
 * receive/transmit byte-wise, TPM_TIS_PHYS_16 for two bytes etc.
 */
enum tpm_tis_io_mode {
	TPM_TIS_PHYS_8,
	TPM_TIS_PHYS_16,
	TPM_TIS_PHYS_32,
>>>>>>> eb3cdb58
};

struct tpm_tis_phy_ops {
	/* data is passed in little endian */
	int (*read_bytes)(struct tpm_tis_data *data, u32 addr, u16 len,
			  u8 *result, enum tpm_tis_io_mode mode);
	int (*write_bytes)(struct tpm_tis_data *data, u32 addr, u16 len,
			   const u8 *value, enum tpm_tis_io_mode mode);
	int (*verify_crc)(struct tpm_tis_data *data, size_t len,
			  const u8 *value);
};

static inline int tpm_tis_read_bytes(struct tpm_tis_data *data, u32 addr,
				     u16 len, u8 *result)
{
	return data->phy_ops->read_bytes(data, addr, len, result,
					 TPM_TIS_PHYS_8);
}

static inline int tpm_tis_read8(struct tpm_tis_data *data, u32 addr, u8 *result)
{
	return data->phy_ops->read_bytes(data, addr, 1, result, TPM_TIS_PHYS_8);
}

static inline int tpm_tis_read16(struct tpm_tis_data *data, u32 addr,
				 u16 *result)
{
	__le16 result_le;
	int rc;

	rc = data->phy_ops->read_bytes(data, addr, sizeof(u16),
				       (u8 *)&result_le, TPM_TIS_PHYS_16);
	if (!rc)
		*result = le16_to_cpu(result_le);

	return rc;
}

static inline int tpm_tis_read32(struct tpm_tis_data *data, u32 addr,
				 u32 *result)
{
	__le32 result_le;
	int rc;

	rc = data->phy_ops->read_bytes(data, addr, sizeof(u32),
				       (u8 *)&result_le, TPM_TIS_PHYS_32);
	if (!rc)
		*result = le32_to_cpu(result_le);

	return rc;
}

static inline int tpm_tis_write_bytes(struct tpm_tis_data *data, u32 addr,
				      u16 len, const u8 *value)
{
	return data->phy_ops->write_bytes(data, addr, len, value,
					  TPM_TIS_PHYS_8);
}

static inline int tpm_tis_write8(struct tpm_tis_data *data, u32 addr, u8 value)
{
	return data->phy_ops->write_bytes(data, addr, 1, &value,
					  TPM_TIS_PHYS_8);
}

static inline int tpm_tis_write32(struct tpm_tis_data *data, u32 addr,
				  u32 value)
{
	__le32 value_le;
	int rc;

	value_le = cpu_to_le32(value);
	rc =  data->phy_ops->write_bytes(data, addr, sizeof(u32),
					 (u8 *)&value_le, TPM_TIS_PHYS_32);
	return rc;
}

static inline int tpm_tis_verify_crc(struct tpm_tis_data *data, size_t len,
				     const u8 *value)
{
	if (!data->phy_ops->verify_crc)
		return 0;
	return data->phy_ops->verify_crc(data, len, value);
}

static inline bool is_bsw(void)
{
#ifdef CONFIG_X86
	return ((boot_cpu_data.x86_model == INTEL_FAM6_ATOM_AIRMONT) ? 1 : 0);
#else
	return false;
#endif
}

void tpm_tis_remove(struct tpm_chip *chip);
int tpm_tis_core_init(struct device *dev, struct tpm_tis_data *priv, int irq,
		      const struct tpm_tis_phy_ops *phy_ops,
		      acpi_handle acpi_dev_handle);

#ifdef CONFIG_PM_SLEEP
int tpm_tis_resume(struct device *dev);
#endif

#endif<|MERGE_RESOLUTION|>--- conflicted
+++ resolved
@@ -110,8 +110,6 @@
 	unsigned short rng_quality;
 	unsigned int timeout_min; /* usecs */
 	unsigned int timeout_max; /* usecs */
-<<<<<<< HEAD
-=======
 };
 
 /*
@@ -123,7 +121,6 @@
 	TPM_TIS_PHYS_8,
 	TPM_TIS_PHYS_16,
 	TPM_TIS_PHYS_32,
->>>>>>> eb3cdb58
 };
 
 struct tpm_tis_phy_ops {
