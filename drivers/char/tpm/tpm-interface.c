/*
 * Copyright (C) 2004 IBM Corporation
 * Copyright (C) 2014 Intel Corporation
 *
 * Authors:
 * Leendert van Doorn <leendert@watson.ibm.com>
 * Dave Safford <safford@watson.ibm.com>
 * Reiner Sailer <sailer@watson.ibm.com>
 * Kylene Hall <kjhall@us.ibm.com>
 *
 * Maintained by: <tpmdd-devel@lists.sourceforge.net>
 *
 * Device driver for TCG/TCPA TPM (trusted platform module).
 * Specifications at www.trustedcomputinggroup.org
 *
 * This program is free software; you can redistribute it and/or
 * modify it under the terms of the GNU General Public License as
 * published by the Free Software Foundation, version 2 of the
 * License.
 *
 * Note, the TPM chip is not interrupt driven (only polling)
 * and can have very long timeouts (minutes!). Hence the unusual
 * calls to msleep.
 *
 */

#include <linux/poll.h>
#include <linux/slab.h>
#include <linux/mutex.h>
#include <linux/spinlock.h>
#include <linux/freezer.h>
#include <linux/pm_runtime.h>
#include <linux/tpm_eventlog.h>

#include "tpm.h"

#define TPM_MAX_ORDINAL 243
#define TSC_MAX_ORDINAL 12
#define TPM_PROTECTED_COMMAND 0x00
#define TPM_CONNECTION_COMMAND 0x40

/*
 * Bug workaround - some TPM's don't flush the most
 * recently changed pcr on suspend, so force the flush
 * with an extend to the selected _unused_ non-volatile pcr.
 */
static int tpm_suspend_pcr;
module_param_named(suspend_pcr, tpm_suspend_pcr, uint, 0644);
MODULE_PARM_DESC(suspend_pcr,
		 "PCR to use for dummy writes to facilitate flush on suspend.");

/*
 * Array with one entry per ordinal defining the maximum amount
 * of time the chip could take to return the result.  The ordinal
 * designation of short, medium or long is defined in a table in
 * TCG Specification TPM Main Part 2 TPM Structures Section 17. The
 * values of the SHORT, MEDIUM, and LONG durations are retrieved
 * from the chip during initialization with a call to tpm_get_timeouts.
 */
static const u8 tpm_ordinal_duration[TPM_MAX_ORDINAL] = {
	TPM_UNDEFINED,		/* 0 */
	TPM_UNDEFINED,
	TPM_UNDEFINED,
	TPM_UNDEFINED,
	TPM_UNDEFINED,
	TPM_UNDEFINED,		/* 5 */
	TPM_UNDEFINED,
	TPM_UNDEFINED,
	TPM_UNDEFINED,
	TPM_UNDEFINED,
	TPM_SHORT,		/* 10 */
	TPM_SHORT,
	TPM_MEDIUM,
	TPM_LONG,
	TPM_LONG,
	TPM_MEDIUM,		/* 15 */
	TPM_SHORT,
	TPM_SHORT,
	TPM_MEDIUM,
	TPM_LONG,
	TPM_SHORT,		/* 20 */
	TPM_SHORT,
	TPM_MEDIUM,
	TPM_MEDIUM,
	TPM_MEDIUM,
	TPM_SHORT,		/* 25 */
	TPM_SHORT,
	TPM_MEDIUM,
	TPM_SHORT,
	TPM_SHORT,
	TPM_MEDIUM,		/* 30 */
	TPM_LONG,
	TPM_MEDIUM,
	TPM_SHORT,
	TPM_SHORT,
	TPM_SHORT,		/* 35 */
	TPM_MEDIUM,
	TPM_MEDIUM,
	TPM_UNDEFINED,
	TPM_UNDEFINED,
	TPM_MEDIUM,		/* 40 */
	TPM_LONG,
	TPM_MEDIUM,
	TPM_SHORT,
	TPM_SHORT,
	TPM_SHORT,		/* 45 */
	TPM_SHORT,
	TPM_SHORT,
	TPM_SHORT,
	TPM_LONG,
	TPM_MEDIUM,		/* 50 */
	TPM_MEDIUM,
	TPM_UNDEFINED,
	TPM_UNDEFINED,
	TPM_UNDEFINED,
	TPM_UNDEFINED,		/* 55 */
	TPM_UNDEFINED,
	TPM_UNDEFINED,
	TPM_UNDEFINED,
	TPM_UNDEFINED,
	TPM_MEDIUM,		/* 60 */
	TPM_MEDIUM,
	TPM_MEDIUM,
	TPM_SHORT,
	TPM_SHORT,
	TPM_MEDIUM,		/* 65 */
	TPM_UNDEFINED,
	TPM_UNDEFINED,
	TPM_UNDEFINED,
	TPM_UNDEFINED,
	TPM_SHORT,		/* 70 */
	TPM_SHORT,
	TPM_UNDEFINED,
	TPM_UNDEFINED,
	TPM_UNDEFINED,
	TPM_UNDEFINED,		/* 75 */
	TPM_UNDEFINED,
	TPM_UNDEFINED,
	TPM_UNDEFINED,
	TPM_UNDEFINED,
	TPM_LONG,		/* 80 */
	TPM_UNDEFINED,
	TPM_MEDIUM,
	TPM_LONG,
	TPM_SHORT,
	TPM_UNDEFINED,		/* 85 */
	TPM_UNDEFINED,
	TPM_UNDEFINED,
	TPM_UNDEFINED,
	TPM_UNDEFINED,
	TPM_SHORT,		/* 90 */
	TPM_SHORT,
	TPM_SHORT,
	TPM_SHORT,
	TPM_SHORT,
	TPM_UNDEFINED,		/* 95 */
	TPM_UNDEFINED,
	TPM_UNDEFINED,
	TPM_UNDEFINED,
	TPM_UNDEFINED,
	TPM_MEDIUM,		/* 100 */
	TPM_SHORT,
	TPM_SHORT,
	TPM_UNDEFINED,
	TPM_UNDEFINED,
	TPM_UNDEFINED,		/* 105 */
	TPM_UNDEFINED,
	TPM_UNDEFINED,
	TPM_UNDEFINED,
	TPM_UNDEFINED,
	TPM_SHORT,		/* 110 */
	TPM_SHORT,
	TPM_SHORT,
	TPM_SHORT,
	TPM_SHORT,
	TPM_SHORT,		/* 115 */
	TPM_SHORT,
	TPM_SHORT,
	TPM_UNDEFINED,
	TPM_UNDEFINED,
	TPM_LONG,		/* 120 */
	TPM_LONG,
	TPM_MEDIUM,
	TPM_UNDEFINED,
	TPM_SHORT,
	TPM_SHORT,		/* 125 */
	TPM_SHORT,
	TPM_LONG,
	TPM_SHORT,
	TPM_SHORT,
	TPM_SHORT,		/* 130 */
	TPM_MEDIUM,
	TPM_UNDEFINED,
	TPM_SHORT,
	TPM_MEDIUM,
	TPM_UNDEFINED,		/* 135 */
	TPM_UNDEFINED,
	TPM_UNDEFINED,
	TPM_UNDEFINED,
	TPM_UNDEFINED,
	TPM_SHORT,		/* 140 */
	TPM_SHORT,
	TPM_UNDEFINED,
	TPM_UNDEFINED,
	TPM_UNDEFINED,
	TPM_UNDEFINED,		/* 145 */
	TPM_UNDEFINED,
	TPM_UNDEFINED,
	TPM_UNDEFINED,
	TPM_UNDEFINED,
	TPM_SHORT,		/* 150 */
	TPM_MEDIUM,
	TPM_MEDIUM,
	TPM_SHORT,
	TPM_SHORT,
	TPM_UNDEFINED,		/* 155 */
	TPM_UNDEFINED,
	TPM_UNDEFINED,
	TPM_UNDEFINED,
	TPM_UNDEFINED,
	TPM_SHORT,		/* 160 */
	TPM_SHORT,
	TPM_SHORT,
	TPM_SHORT,
	TPM_UNDEFINED,
	TPM_UNDEFINED,		/* 165 */
	TPM_UNDEFINED,
	TPM_UNDEFINED,
	TPM_UNDEFINED,
	TPM_UNDEFINED,
	TPM_LONG,		/* 170 */
	TPM_UNDEFINED,
	TPM_UNDEFINED,
	TPM_UNDEFINED,
	TPM_UNDEFINED,
	TPM_UNDEFINED,		/* 175 */
	TPM_UNDEFINED,
	TPM_UNDEFINED,
	TPM_UNDEFINED,
	TPM_UNDEFINED,
	TPM_MEDIUM,		/* 180 */
	TPM_SHORT,
	TPM_MEDIUM,
	TPM_MEDIUM,
	TPM_MEDIUM,
	TPM_MEDIUM,		/* 185 */
	TPM_SHORT,
	TPM_UNDEFINED,
	TPM_UNDEFINED,
	TPM_UNDEFINED,
	TPM_UNDEFINED,		/* 190 */
	TPM_UNDEFINED,
	TPM_UNDEFINED,
	TPM_UNDEFINED,
	TPM_UNDEFINED,
	TPM_UNDEFINED,		/* 195 */
	TPM_UNDEFINED,
	TPM_UNDEFINED,
	TPM_UNDEFINED,
	TPM_UNDEFINED,
	TPM_SHORT,		/* 200 */
	TPM_UNDEFINED,
	TPM_UNDEFINED,
	TPM_UNDEFINED,
	TPM_SHORT,
	TPM_SHORT,		/* 205 */
	TPM_SHORT,
	TPM_SHORT,
	TPM_SHORT,
	TPM_SHORT,
	TPM_MEDIUM,		/* 210 */
	TPM_UNDEFINED,
	TPM_MEDIUM,
	TPM_MEDIUM,
	TPM_MEDIUM,
	TPM_UNDEFINED,		/* 215 */
	TPM_MEDIUM,
	TPM_UNDEFINED,
	TPM_UNDEFINED,
	TPM_SHORT,
	TPM_SHORT,		/* 220 */
	TPM_SHORT,
	TPM_SHORT,
	TPM_SHORT,
	TPM_SHORT,
	TPM_UNDEFINED,		/* 225 */
	TPM_UNDEFINED,
	TPM_UNDEFINED,
	TPM_UNDEFINED,
	TPM_UNDEFINED,
	TPM_SHORT,		/* 230 */
	TPM_LONG,
	TPM_MEDIUM,
	TPM_UNDEFINED,
	TPM_UNDEFINED,
	TPM_UNDEFINED,		/* 235 */
	TPM_UNDEFINED,
	TPM_UNDEFINED,
	TPM_UNDEFINED,
	TPM_UNDEFINED,
	TPM_SHORT,		/* 240 */
	TPM_UNDEFINED,
	TPM_MEDIUM,
};

/*
 * Returns max number of jiffies to wait
 */
unsigned long tpm_calc_ordinal_duration(struct tpm_chip *chip,
					   u32 ordinal)
{
	int duration_idx = TPM_UNDEFINED;
	int duration = 0;

	/*
	 * We only have a duration table for protected commands, where the upper
	 * 16 bits are 0. For the few other ordinals the fallback will be used.
	 */
	if (ordinal < TPM_MAX_ORDINAL)
		duration_idx = tpm_ordinal_duration[ordinal];

	if (duration_idx != TPM_UNDEFINED)
		duration = chip->duration[duration_idx];
	if (duration <= 0)
		return 2 * 60 * HZ;
	else
		return duration;
}
EXPORT_SYMBOL_GPL(tpm_calc_ordinal_duration);

static int tpm_validate_command(struct tpm_chip *chip,
				 struct tpm_space *space,
				 const u8 *cmd,
				 size_t len)
{
	const struct tpm_input_header *header = (const void *)cmd;
	int i;
	u32 cc;
	u32 attrs;
	unsigned int nr_handles;

	if (len < TPM_HEADER_SIZE)
		return -EINVAL;

	if (!space)
		return 0;

	if (chip->flags & TPM_CHIP_FLAG_TPM2 && chip->nr_commands) {
		cc = be32_to_cpu(header->ordinal);

		i = tpm2_find_cc(chip, cc);
		if (i < 0) {
			dev_dbg(&chip->dev, "0x%04X is an invalid command\n",
				cc);
			return -EOPNOTSUPP;
		}

		attrs = chip->cc_attrs_tbl[i];
		nr_handles =
			4 * ((attrs >> TPM2_CC_ATTR_CHANDLES) & GENMASK(2, 0));
		if (len < TPM_HEADER_SIZE + 4 * nr_handles)
			goto err_len;
	}

	return 0;
err_len:
	dev_dbg(&chip->dev,
		"%s: insufficient command length %zu", __func__, len);
	return -EINVAL;
}

static int tpm_request_locality(struct tpm_chip *chip)
{
	int rc;

	if (!chip->ops->request_locality)
		return 0;

	rc = chip->ops->request_locality(chip, 0);
	if (rc < 0)
		return rc;

	chip->locality = rc;

	return 0;
}

static void tpm_relinquish_locality(struct tpm_chip *chip)
{
	int rc;

	if (!chip->ops->relinquish_locality)
		return;

	rc = chip->ops->relinquish_locality(chip, chip->locality);
	if (rc)
		dev_err(&chip->dev, "%s: : error %d\n", __func__, rc);

	chip->locality = -1;
}

static ssize_t tpm_try_transmit(struct tpm_chip *chip,
				struct tpm_space *space,
				u8 *buf, size_t bufsiz,
				unsigned int flags)
{
	struct tpm_output_header *header = (void *)buf;
	int rc;
	ssize_t len = 0;
	u32 count, ordinal;
	unsigned long stop;
	bool need_locality;

	rc = tpm_validate_command(chip, space, buf, bufsiz);
	if (rc == -EINVAL)
		return rc;
	/*
	 * If the command is not implemented by the TPM, synthesize a
	 * response with a TPM2_RC_COMMAND_CODE return for user-space.
	 */
	if (rc == -EOPNOTSUPP) {
		header->length = cpu_to_be32(sizeof(*header));
		header->tag = cpu_to_be16(TPM2_ST_NO_SESSIONS);
		header->return_code = cpu_to_be32(TPM2_RC_COMMAND_CODE |
						  TSS2_RESMGR_TPM_RC_LAYER);
		return bufsiz;
	}

	if (bufsiz > TPM_BUFSIZE)
		bufsiz = TPM_BUFSIZE;

	count = be32_to_cpu(*((__be32 *) (buf + 2)));
	ordinal = be32_to_cpu(*((__be32 *) (buf + 6)));
	if (count == 0)
		return -ENODATA;
	if (count > bufsiz) {
		dev_err(&chip->dev,
			"invalid count value %x %zx\n", count, bufsiz);
		return -E2BIG;
	}

	if (!(flags & TPM_TRANSMIT_UNLOCKED))
		mutex_lock(&chip->tpm_mutex);


	if (chip->ops->clk_enable != NULL)
		chip->ops->clk_enable(chip, true);

	/* Store the decision as chip->locality will be changed. */
	need_locality = chip->locality == -1;

	if (!(flags & TPM_TRANSMIT_RAW) && need_locality) {
		rc = tpm_request_locality(chip);
		if (rc < 0)
			goto out_no_locality;
	}

	if (chip->dev.parent)
		pm_runtime_get_sync(chip->dev.parent);

	rc = tpm2_prepare_space(chip, space, ordinal, buf);
	if (rc)
		goto out;

	rc = chip->ops->send(chip, buf, count);
	if (rc < 0) {
		if (rc != -EPIPE)
			dev_err(&chip->dev,
				"%s: tpm_send: error %d\n", __func__, rc);
		goto out;
	}

	if (chip->flags & TPM_CHIP_FLAG_IRQ)
		goto out_recv;

	if (chip->flags & TPM_CHIP_FLAG_TPM2)
		stop = jiffies + tpm2_calc_ordinal_duration(chip, ordinal);
	else
		stop = jiffies + tpm_calc_ordinal_duration(chip, ordinal);
	do {
		u8 status = chip->ops->status(chip);
		if ((status & chip->ops->req_complete_mask) ==
		    chip->ops->req_complete_val)
			goto out_recv;

		if (chip->ops->req_canceled(chip, status)) {
			dev_err(&chip->dev, "Operation Canceled\n");
			rc = -ECANCELED;
			goto out;
		}

		tpm_msleep(TPM_TIMEOUT);
		rmb();
	} while (time_before(jiffies, stop));

	chip->ops->cancel(chip);
	dev_err(&chip->dev, "Operation Timed out\n");
	rc = -ETIME;
	goto out;

out_recv:
	len = chip->ops->recv(chip, buf, bufsiz);
	if (len < 0) {
		rc = len;
		dev_err(&chip->dev,
			"tpm_transmit: tpm_recv: error %d\n", rc);
		goto out;
	} else if (len < TPM_HEADER_SIZE) {
		rc = -EFAULT;
		goto out;
	}

	if (len != be32_to_cpu(header->length)) {
		rc = -EFAULT;
		goto out;
	}

	rc = tpm2_commit_space(chip, space, ordinal, buf, &len);

out:
	if (chip->dev.parent)
		pm_runtime_put_sync(chip->dev.parent);

	if (need_locality)
		tpm_relinquish_locality(chip);

out_no_locality:
	if (chip->ops->clk_enable != NULL)
		chip->ops->clk_enable(chip, false);

	if (!(flags & TPM_TRANSMIT_UNLOCKED))
		mutex_unlock(&chip->tpm_mutex);
	return rc ? rc : len;
}

/**
 * tpm_transmit - Internal kernel interface to transmit TPM commands.
 *
 * @chip: TPM chip to use
 * @space: tpm space
 * @buf: TPM command buffer
 * @bufsiz: length of the TPM command buffer
 * @flags: tpm transmit flags - bitmap
 *
 * A wrapper around tpm_try_transmit that handles TPM2_RC_RETRY
 * returns from the TPM and retransmits the command after a delay up
 * to a maximum wait of TPM2_DURATION_LONG.
 *
 * Note: TPM1 never returns TPM2_RC_RETRY so the retry logic is TPM2
 * only
 *
 * Return:
 *     the length of the return when the operation is successful.
 *     A negative number for system errors (errno).
 */
ssize_t tpm_transmit(struct tpm_chip *chip, struct tpm_space *space,
		     u8 *buf, size_t bufsiz, unsigned int flags)
{
	struct tpm_output_header *header = (struct tpm_output_header *)buf;
	/* space for header and handles */
	u8 save[TPM_HEADER_SIZE + 3*sizeof(u32)];
	unsigned int delay_msec = TPM2_DURATION_SHORT;
	u32 rc = 0;
	ssize_t ret;
	const size_t save_size = min(space ? sizeof(save) : TPM_HEADER_SIZE,
				     bufsiz);
<<<<<<< HEAD
=======
	/* the command code is where the return code will be */
	u32 cc = be32_to_cpu(header->return_code);
>>>>>>> 144482d4

	/*
	 * Subtlety here: if we have a space, the handles will be
	 * transformed, so when we restore the header we also have to
	 * restore the handles.
	 */
	memcpy(save, buf, save_size);

	for (;;) {
		ret = tpm_try_transmit(chip, space, buf, bufsiz, flags);
		if (ret < 0)
			break;
		rc = be32_to_cpu(header->return_code);
<<<<<<< HEAD
		if (rc != TPM2_RC_RETRY)
			break;
		delay_msec *= 2;
		if (delay_msec > TPM2_DURATION_LONG) {
			dev_err(&chip->dev, "TPM is in retry loop\n");
=======
		if (rc != TPM2_RC_RETRY && rc != TPM2_RC_TESTING)
			break;
		/*
		 * return immediately if self test returns test
		 * still running to shorten boot time.
		 */
		if (rc == TPM2_RC_TESTING && cc == TPM2_CC_SELF_TEST)
			break;
		delay_msec *= 2;
		if (delay_msec > TPM2_DURATION_LONG) {
			if (rc == TPM2_RC_RETRY)
				dev_err(&chip->dev, "in retry loop\n");
			else
				dev_err(&chip->dev,
					"self test is still running\n");
>>>>>>> 144482d4
			break;
		}
		tpm_msleep(delay_msec);
		memcpy(buf, save, save_size);
	}
	return ret;
}
/**
 * tpm_transmit_cmd - send a tpm command to the device
 *    The function extracts tpm out header return code
 *
 * @chip: TPM chip to use
 * @space: tpm space
 * @buf: TPM command buffer
 * @bufsiz: length of the buffer
 * @min_rsp_body_length: minimum expected length of response body
 * @flags: tpm transmit flags - bitmap
 * @desc: command description used in the error message
 *
 * Return:
 *     0 when the operation is successful.
 *     A negative number for system errors (errno).
 *     A positive number for a TPM error.
 */
ssize_t tpm_transmit_cmd(struct tpm_chip *chip, struct tpm_space *space,
			 void *buf, size_t bufsiz,
			 size_t min_rsp_body_length, unsigned int flags,
			 const char *desc)
{
	const struct tpm_output_header *header = buf;
	int err;
	ssize_t len;

	len = tpm_transmit(chip, space, buf, bufsiz, flags);
	if (len <  0)
		return len;

	err = be32_to_cpu(header->return_code);
	if (err != 0 && desc)
		dev_err(&chip->dev, "A TPM error (%d) occurred %s\n", err,
			desc);
	if (err)
		return err;

	if (len < min_rsp_body_length + TPM_HEADER_SIZE)
		return -EFAULT;

	return 0;
}
EXPORT_SYMBOL_GPL(tpm_transmit_cmd);

#define TPM_ORD_STARTUP 153
#define TPM_ST_CLEAR 1

/**
 * tpm_startup - turn on the TPM
 * @chip: TPM chip to use
 *
 * Normally the firmware should start the TPM. This function is provided as a
 * workaround if this does not happen. A legal case for this could be for
 * example when a TPM emulator is used.
 *
 * Return: same as tpm_transmit_cmd()
 */
int tpm_startup(struct tpm_chip *chip)
{
	struct tpm_buf buf;
	int rc;

	dev_info(&chip->dev, "starting up the TPM manually\n");

	if (chip->flags & TPM_CHIP_FLAG_TPM2) {
		rc = tpm_buf_init(&buf, TPM2_ST_NO_SESSIONS, TPM2_CC_STARTUP);
		if (rc < 0)
			return rc;

		tpm_buf_append_u16(&buf, TPM2_SU_CLEAR);
	} else {
		rc = tpm_buf_init(&buf, TPM_TAG_RQU_COMMAND, TPM_ORD_STARTUP);
		if (rc < 0)
			return rc;

		tpm_buf_append_u16(&buf, TPM_ST_CLEAR);
	}

	rc = tpm_transmit_cmd(chip, NULL, buf.data, PAGE_SIZE, 0, 0,
			      "attempting to start the TPM");

	tpm_buf_destroy(&buf);
	return rc;
}

#define TPM_DIGEST_SIZE 20
#define TPM_RET_CODE_IDX 6
#define TPM_INTERNAL_RESULT_SIZE 200
#define TPM_ORD_GET_CAP 101
#define TPM_ORD_GET_RANDOM 70

static const struct tpm_input_header tpm_getcap_header = {
	.tag = cpu_to_be16(TPM_TAG_RQU_COMMAND),
	.length = cpu_to_be32(22),
	.ordinal = cpu_to_be32(TPM_ORD_GET_CAP)
};

ssize_t tpm_getcap(struct tpm_chip *chip, u32 subcap_id, cap_t *cap,
		   const char *desc, size_t min_cap_length)
{
	struct tpm_buf buf;
	int rc;

	rc = tpm_buf_init(&buf, TPM_TAG_RQU_COMMAND, TPM_ORD_GET_CAP);
	if (rc)
		return rc;

	if (subcap_id == TPM_CAP_VERSION_1_1 ||
	    subcap_id == TPM_CAP_VERSION_1_2) {
		tpm_buf_append_u32(&buf, subcap_id);
		tpm_buf_append_u32(&buf, 0);
	} else {
		if (subcap_id == TPM_CAP_FLAG_PERM ||
		    subcap_id == TPM_CAP_FLAG_VOL)
			tpm_buf_append_u32(&buf, TPM_CAP_FLAG);
		else
			tpm_buf_append_u32(&buf, TPM_CAP_PROP);

		tpm_buf_append_u32(&buf, 4);
		tpm_buf_append_u32(&buf, subcap_id);
	}
	rc = tpm_transmit_cmd(chip, NULL, buf.data, PAGE_SIZE,
			      min_cap_length, 0, desc);
	if (!rc)
		*cap = *(cap_t *)&buf.data[TPM_HEADER_SIZE + 4];

	tpm_buf_destroy(&buf);
	return rc;
}
EXPORT_SYMBOL_GPL(tpm_getcap);

int tpm_get_timeouts(struct tpm_chip *chip)
{
	cap_t cap;
	unsigned long timeout_old[4], timeout_chip[4], timeout_eff[4];
	ssize_t rc;

	if (chip->flags & TPM_CHIP_FLAG_HAVE_TIMEOUTS)
		return 0;

	if (chip->flags & TPM_CHIP_FLAG_TPM2) {
		/* Fixed timeouts for TPM2 */
		chip->timeout_a = msecs_to_jiffies(TPM2_TIMEOUT_A);
		chip->timeout_b = msecs_to_jiffies(TPM2_TIMEOUT_B);
		chip->timeout_c = msecs_to_jiffies(TPM2_TIMEOUT_C);
		chip->timeout_d = msecs_to_jiffies(TPM2_TIMEOUT_D);
		chip->duration[TPM_SHORT] =
		    msecs_to_jiffies(TPM2_DURATION_SHORT);
		chip->duration[TPM_MEDIUM] =
		    msecs_to_jiffies(TPM2_DURATION_MEDIUM);
		chip->duration[TPM_LONG] =
		    msecs_to_jiffies(TPM2_DURATION_LONG);
		chip->duration[TPM_LONG_LONG] =
		    msecs_to_jiffies(TPM2_DURATION_LONG_LONG);

		chip->flags |= TPM_CHIP_FLAG_HAVE_TIMEOUTS;
		return 0;
	}

	rc = tpm_getcap(chip, TPM_CAP_PROP_TIS_TIMEOUT, &cap, NULL,
			sizeof(cap.timeout));
	if (rc == TPM_ERR_INVALID_POSTINIT) {
		if (tpm_startup(chip))
			return rc;

		rc = tpm_getcap(chip, TPM_CAP_PROP_TIS_TIMEOUT, &cap,
				"attempting to determine the timeouts",
				sizeof(cap.timeout));
	}

	if (rc) {
		dev_err(&chip->dev,
			"A TPM error (%zd) occurred attempting to determine the timeouts\n",
			rc);
		return rc;
	}

	timeout_old[0] = jiffies_to_usecs(chip->timeout_a);
	timeout_old[1] = jiffies_to_usecs(chip->timeout_b);
	timeout_old[2] = jiffies_to_usecs(chip->timeout_c);
	timeout_old[3] = jiffies_to_usecs(chip->timeout_d);
	timeout_chip[0] = be32_to_cpu(cap.timeout.a);
	timeout_chip[1] = be32_to_cpu(cap.timeout.b);
	timeout_chip[2] = be32_to_cpu(cap.timeout.c);
	timeout_chip[3] = be32_to_cpu(cap.timeout.d);
	memcpy(timeout_eff, timeout_chip, sizeof(timeout_eff));

	/*
	 * Provide ability for vendor overrides of timeout values in case
	 * of misreporting.
	 */
	if (chip->ops->update_timeouts != NULL)
		chip->timeout_adjusted =
			chip->ops->update_timeouts(chip, timeout_eff);

	if (!chip->timeout_adjusted) {
		/* Restore default if chip reported 0 */
		int i;

		for (i = 0; i < ARRAY_SIZE(timeout_eff); i++) {
			if (timeout_eff[i])
				continue;

			timeout_eff[i] = timeout_old[i];
			chip->timeout_adjusted = true;
		}

		if (timeout_eff[0] != 0 && timeout_eff[0] < 1000) {
			/* timeouts in msec rather usec */
			for (i = 0; i != ARRAY_SIZE(timeout_eff); i++)
				timeout_eff[i] *= 1000;
			chip->timeout_adjusted = true;
		}
	}

	/* Report adjusted timeouts */
	if (chip->timeout_adjusted) {
		dev_info(&chip->dev,
			 HW_ERR "Adjusting reported timeouts: A %lu->%luus B %lu->%luus C %lu->%luus D %lu->%luus\n",
			 timeout_chip[0], timeout_eff[0],
			 timeout_chip[1], timeout_eff[1],
			 timeout_chip[2], timeout_eff[2],
			 timeout_chip[3], timeout_eff[3]);
	}

	chip->timeout_a = usecs_to_jiffies(timeout_eff[0]);
	chip->timeout_b = usecs_to_jiffies(timeout_eff[1]);
	chip->timeout_c = usecs_to_jiffies(timeout_eff[2]);
	chip->timeout_d = usecs_to_jiffies(timeout_eff[3]);

	rc = tpm_getcap(chip, TPM_CAP_PROP_TIS_DURATION, &cap,
			"attempting to determine the durations",
			sizeof(cap.duration));
	if (rc)
		return rc;

	chip->duration[TPM_SHORT] =
		usecs_to_jiffies(be32_to_cpu(cap.duration.tpm_short));
	chip->duration[TPM_MEDIUM] =
		usecs_to_jiffies(be32_to_cpu(cap.duration.tpm_medium));
	chip->duration[TPM_LONG] =
		usecs_to_jiffies(be32_to_cpu(cap.duration.tpm_long));
	chip->duration[TPM_LONG_LONG] = 0; /* not used under 1.2 */

	/* The Broadcom BCM0102 chipset in a Dell Latitude D820 gets the above
	 * value wrong and apparently reports msecs rather than usecs. So we
	 * fix up the resulting too-small TPM_SHORT value to make things work.
	 * We also scale the TPM_MEDIUM and -_LONG values by 1000.
	 */
	if (chip->duration[TPM_SHORT] < (HZ / 100)) {
		chip->duration[TPM_SHORT] = HZ;
		chip->duration[TPM_MEDIUM] *= 1000;
		chip->duration[TPM_LONG] *= 1000;
		chip->duration_adjusted = true;
		dev_info(&chip->dev, "Adjusting TPM timeout parameters.");
	}

	chip->flags |= TPM_CHIP_FLAG_HAVE_TIMEOUTS;
	return 0;
}
EXPORT_SYMBOL_GPL(tpm_get_timeouts);

#define TPM_ORD_CONTINUE_SELFTEST 83
#define CONTINUE_SELFTEST_RESULT_SIZE 10

static const struct tpm_input_header continue_selftest_header = {
	.tag = cpu_to_be16(TPM_TAG_RQU_COMMAND),
	.length = cpu_to_be32(10),
	.ordinal = cpu_to_be32(TPM_ORD_CONTINUE_SELFTEST),
};

/**
 * tpm_continue_selftest -- run TPM's selftest
 * @chip: TPM chip to use
 *
 * Returns 0 on success, < 0 in case of fatal error or a value > 0 representing
 * a TPM error code.
 */
static int tpm_continue_selftest(struct tpm_chip *chip)
{
	int rc;
	struct tpm_cmd_t cmd;

	cmd.header.in = continue_selftest_header;
	rc = tpm_transmit_cmd(chip, NULL, &cmd, CONTINUE_SELFTEST_RESULT_SIZE,
			      0, 0, "continue selftest");
	return rc;
}

#define TPM_ORDINAL_PCRREAD 21
#define READ_PCR_RESULT_SIZE 30
#define READ_PCR_RESULT_BODY_SIZE 20
static const struct tpm_input_header pcrread_header = {
	.tag = cpu_to_be16(TPM_TAG_RQU_COMMAND),
	.length = cpu_to_be32(14),
	.ordinal = cpu_to_be32(TPM_ORDINAL_PCRREAD)
};

int tpm_pcr_read_dev(struct tpm_chip *chip, int pcr_idx, u8 *res_buf)
{
	int rc;
	struct tpm_cmd_t cmd;

	cmd.header.in = pcrread_header;
	cmd.params.pcrread_in.pcr_idx = cpu_to_be32(pcr_idx);
	rc = tpm_transmit_cmd(chip, NULL, &cmd, READ_PCR_RESULT_SIZE,
			      READ_PCR_RESULT_BODY_SIZE, 0,
			      "attempting to read a pcr value");

	if (rc == 0)
		memcpy(res_buf, cmd.params.pcrread_out.pcr_result,
		       TPM_DIGEST_SIZE);
	return rc;
}

/**
 * tpm_is_tpm2 - do we a have a TPM2 chip?
 * @chip:	a &struct tpm_chip instance, %NULL for the default chip
 *
 * Return:
 * 1 if we have a TPM2 chip.
 * 0 if we don't have a TPM2 chip.
 * A negative number for system errors (errno).
 */
int tpm_is_tpm2(struct tpm_chip *chip)
{
	int rc;

	chip = tpm_chip_find_get(chip);
	if (!chip)
		return -ENODEV;

	rc = (chip->flags & TPM_CHIP_FLAG_TPM2) != 0;

	tpm_put_ops(chip);

	return rc;
}
EXPORT_SYMBOL_GPL(tpm_is_tpm2);

/**
 * tpm_pcr_read - read a PCR value from SHA1 bank
 * @chip:	a &struct tpm_chip instance, %NULL for the default chip
 * @pcr_idx:	the PCR to be retrieved
 * @res_buf:	the value of the PCR
 *
 * Return: same as with tpm_transmit_cmd()
 */
int tpm_pcr_read(struct tpm_chip *chip, int pcr_idx, u8 *res_buf)
{
	int rc;

	chip = tpm_chip_find_get(chip);
	if (!chip)
		return -ENODEV;
	if (chip->flags & TPM_CHIP_FLAG_TPM2)
		rc = tpm2_pcr_read(chip, pcr_idx, res_buf);
	else
		rc = tpm_pcr_read_dev(chip, pcr_idx, res_buf);
	tpm_put_ops(chip);
	return rc;
}
EXPORT_SYMBOL_GPL(tpm_pcr_read);

#define TPM_ORD_PCR_EXTEND 20
#define EXTEND_PCR_RESULT_SIZE 34
#define EXTEND_PCR_RESULT_BODY_SIZE 20
static const struct tpm_input_header pcrextend_header = {
	.tag = cpu_to_be16(TPM_TAG_RQU_COMMAND),
	.length = cpu_to_be32(34),
	.ordinal = cpu_to_be32(TPM_ORD_PCR_EXTEND)
};

static int tpm1_pcr_extend(struct tpm_chip *chip, int pcr_idx, const u8 *hash,
			   char *log_msg)
{
	struct tpm_buf buf;
	int rc;

	rc = tpm_buf_init(&buf, TPM_TAG_RQU_COMMAND, TPM_ORD_PCR_EXTEND);
	if (rc)
		return rc;

	tpm_buf_append_u32(&buf, pcr_idx);
	tpm_buf_append(&buf, hash, TPM_DIGEST_SIZE);

	rc = tpm_transmit_cmd(chip, NULL, buf.data, EXTEND_PCR_RESULT_SIZE,
			      EXTEND_PCR_RESULT_BODY_SIZE, 0, log_msg);
	tpm_buf_destroy(&buf);
	return rc;
}

/**
 * tpm_pcr_extend - extend a PCR value in SHA1 bank.
 * @chip:	a &struct tpm_chip instance, %NULL for the default chip
 * @pcr_idx:	the PCR to be retrieved
 * @hash:	the hash value used to extend the PCR value
 *
 * Note: with TPM 2.0 extends also those banks with a known digest size to the
 * cryto subsystem in order to prevent malicious use of those PCR banks. In the
 * future we should dynamically determine digest sizes.
 *
 * Return: same as with tpm_transmit_cmd()
 */
int tpm_pcr_extend(struct tpm_chip *chip, int pcr_idx, const u8 *hash)
{
	int rc;
	struct tpm2_digest digest_list[ARRAY_SIZE(chip->active_banks)];
	u32 count = 0;
	int i;

	chip = tpm_chip_find_get(chip);
	if (!chip)
		return -ENODEV;

	if (chip->flags & TPM_CHIP_FLAG_TPM2) {
		memset(digest_list, 0, sizeof(digest_list));

		for (i = 0; i < ARRAY_SIZE(chip->active_banks) &&
			    chip->active_banks[i] != TPM2_ALG_ERROR; i++) {
			digest_list[i].alg_id = chip->active_banks[i];
			memcpy(digest_list[i].digest, hash, TPM_DIGEST_SIZE);
			count++;
		}

		rc = tpm2_pcr_extend(chip, pcr_idx, count, digest_list);
		tpm_put_ops(chip);
		return rc;
	}

	rc = tpm1_pcr_extend(chip, pcr_idx, hash,
			     "attempting extend a PCR value");
	tpm_put_ops(chip);
	return rc;
}
EXPORT_SYMBOL_GPL(tpm_pcr_extend);

/**
 * tpm_do_selftest - have the TPM continue its selftest and wait until it
 *                   can receive further commands
 * @chip: TPM chip to use
 *
 * Returns 0 on success, < 0 in case of fatal error or a value > 0 representing
 * a TPM error code.
 */
int tpm_do_selftest(struct tpm_chip *chip)
{
	int rc;
	unsigned int loops;
	unsigned int delay_msec = 100;
	unsigned long duration;
	u8 dummy[TPM_DIGEST_SIZE];

	duration = tpm_calc_ordinal_duration(chip, TPM_ORD_CONTINUE_SELFTEST);

	loops = jiffies_to_msecs(duration) / delay_msec;

	rc = tpm_continue_selftest(chip);
	if (rc == TPM_ERR_INVALID_POSTINIT) {
		chip->flags |= TPM_CHIP_FLAG_ALWAYS_POWERED;
		dev_info(&chip->dev, "TPM not ready (%d)\n", rc);
	}
	/* This may fail if there was no TPM driver during a suspend/resume
	 * cycle; some may return 10 (BAD_ORDINAL), others 28 (FAILEDSELFTEST)
	 */
	if (rc)
		return rc;

	do {
		/* Attempt to read a PCR value */
		rc = tpm_pcr_read_dev(chip, 0, dummy);

		/* Some buggy TPMs will not respond to tpm_tis_ready() for
		 * around 300ms while the self test is ongoing, keep trying
		 * until the self test duration expires. */
		if (rc == -ETIME) {
			dev_info(
			    &chip->dev, HW_ERR
			    "TPM command timed out during continue self test");
			tpm_msleep(delay_msec);
			continue;
		}

		if (rc == TPM_ERR_DISABLED || rc == TPM_ERR_DEACTIVATED) {
			dev_info(&chip->dev,
				 "TPM is disabled/deactivated (0x%X)\n", rc);
			/* TPM is disabled and/or deactivated; driver can
			 * proceed and TPM does handle commands for
			 * suspend/resume correctly
			 */
			return 0;
		}
		if (rc != TPM_WARN_DOING_SELFTEST)
			return rc;
		tpm_msleep(delay_msec);
	} while (--loops > 0);

	return rc;
}
EXPORT_SYMBOL_GPL(tpm_do_selftest);

/**
 * tpm1_auto_startup - Perform the standard automatic TPM initialization
 *                     sequence
 * @chip: TPM chip to use
 *
 * Returns 0 on success, < 0 in case of fatal error.
 */
int tpm1_auto_startup(struct tpm_chip *chip)
{
	int rc;

	rc = tpm_get_timeouts(chip);
	if (rc)
		goto out;
	rc = tpm_do_selftest(chip);
	if (rc) {
		dev_err(&chip->dev, "TPM self test failed\n");
		goto out;
	}

	return rc;
out:
	if (rc > 0)
		rc = -ENODEV;
	return rc;
}

/**
 * tpm_send - send a TPM command
 * @chip:	a &struct tpm_chip instance, %NULL for the default chip
 * @cmd:	a TPM command buffer
 * @buflen:	the length of the TPM command buffer
 *
 * Return: same as with tpm_transmit_cmd()
 */
int tpm_send(struct tpm_chip *chip, void *cmd, size_t buflen)
{
	int rc;

	chip = tpm_chip_find_get(chip);
	if (!chip)
		return -ENODEV;

	rc = tpm_transmit_cmd(chip, NULL, cmd, buflen, 0, 0,
			      "attempting to a send a command");
	tpm_put_ops(chip);
	return rc;
}
EXPORT_SYMBOL_GPL(tpm_send);

#define TPM_ORD_SAVESTATE 152
#define SAVESTATE_RESULT_SIZE 10

static const struct tpm_input_header savestate_header = {
	.tag = cpu_to_be16(TPM_TAG_RQU_COMMAND),
	.length = cpu_to_be32(10),
	.ordinal = cpu_to_be32(TPM_ORD_SAVESTATE)
};

/*
 * We are about to suspend. Save the TPM state
 * so that it can be restored.
 */
int tpm_pm_suspend(struct device *dev)
{
	struct tpm_chip *chip = dev_get_drvdata(dev);
	struct tpm_cmd_t cmd;
	int rc, try;

	u8 dummy_hash[TPM_DIGEST_SIZE] = { 0 };

	if (chip == NULL)
		return -ENODEV;

	if (chip->flags & TPM_CHIP_FLAG_ALWAYS_POWERED)
		return 0;

	if (chip->flags & TPM_CHIP_FLAG_TPM2) {
		tpm2_shutdown(chip, TPM2_SU_STATE);
		return 0;
	}

	/* for buggy tpm, flush pcrs with extend to selected dummy */
	if (tpm_suspend_pcr)
		rc = tpm1_pcr_extend(chip, tpm_suspend_pcr, dummy_hash,
				     "extending dummy pcr before suspend");

	/* now do the actual savestate */
	for (try = 0; try < TPM_RETRY; try++) {
		cmd.header.in = savestate_header;
		rc = tpm_transmit_cmd(chip, NULL, &cmd, SAVESTATE_RESULT_SIZE,
				      0, 0, NULL);

		/*
		 * If the TPM indicates that it is too busy to respond to
		 * this command then retry before giving up.  It can take
		 * several seconds for this TPM to be ready.
		 *
		 * This can happen if the TPM has already been sent the
		 * SaveState command before the driver has loaded.  TCG 1.2
		 * specification states that any communication after SaveState
		 * may cause the TPM to invalidate previously saved state.
		 */
		if (rc != TPM_WARN_RETRY)
			break;
		tpm_msleep(TPM_TIMEOUT_RETRY);
	}

	if (rc)
		dev_err(&chip->dev,
			"Error (%d) sending savestate before suspend\n", rc);
	else if (try > 0)
		dev_warn(&chip->dev, "TPM savestate took %dms\n",
			 try * TPM_TIMEOUT_RETRY);

	return rc;
}
EXPORT_SYMBOL_GPL(tpm_pm_suspend);

/*
 * Resume from a power safe. The BIOS already restored
 * the TPM state.
 */
int tpm_pm_resume(struct device *dev)
{
	struct tpm_chip *chip = dev_get_drvdata(dev);

	if (chip == NULL)
		return -ENODEV;

	return 0;
}
EXPORT_SYMBOL_GPL(tpm_pm_resume);

#define TPM_GETRANDOM_RESULT_SIZE	18
static const struct tpm_input_header tpm_getrandom_header = {
	.tag = cpu_to_be16(TPM_TAG_RQU_COMMAND),
	.length = cpu_to_be32(14),
	.ordinal = cpu_to_be32(TPM_ORD_GET_RANDOM)
};

/**
 * tpm_get_random() - get random bytes from the TPM's RNG
 * @chip:	a &struct tpm_chip instance, %NULL for the default chip
 * @out:	destination buffer for the random bytes
 * @max:	the max number of bytes to write to @out
 *
 * Return: same as with tpm_transmit_cmd()
 */
int tpm_get_random(struct tpm_chip *chip, u8 *out, size_t max)
{
	struct tpm_cmd_t tpm_cmd;
	u32 recd, num_bytes = min_t(u32, max, TPM_MAX_RNG_DATA), rlength;
	int err, total = 0, retries = 5;
	u8 *dest = out;

	if (!out || !num_bytes || max > TPM_MAX_RNG_DATA)
		return -EINVAL;

	chip = tpm_chip_find_get(chip);
	if (!chip)
		return -ENODEV;

	if (chip->flags & TPM_CHIP_FLAG_TPM2) {
		err = tpm2_get_random(chip, out, max);
		tpm_put_ops(chip);
		return err;
	}

	do {
		tpm_cmd.header.in = tpm_getrandom_header;
		tpm_cmd.params.getrandom_in.num_bytes = cpu_to_be32(num_bytes);

		err = tpm_transmit_cmd(chip, NULL, &tpm_cmd,
				       TPM_GETRANDOM_RESULT_SIZE + num_bytes,
				       offsetof(struct tpm_getrandom_out,
						rng_data),
				       0, "attempting get random");
		if (err)
			break;

		recd = be32_to_cpu(tpm_cmd.params.getrandom_out.rng_data_len);
		if (recd > num_bytes) {
			total = -EFAULT;
			break;
		}

		rlength = be32_to_cpu(tpm_cmd.header.out.length);
		if (rlength < offsetof(struct tpm_getrandom_out, rng_data) +
			      recd) {
			total = -EFAULT;
			break;
		}
		memcpy(dest, tpm_cmd.params.getrandom_out.rng_data, recd);

		dest += recd;
		total += recd;
		num_bytes -= recd;
	} while (retries-- && total < max);

	tpm_put_ops(chip);
	return total ? total : -EIO;
}
EXPORT_SYMBOL_GPL(tpm_get_random);

/**
 * tpm_seal_trusted() - seal a trusted key payload
 * @chip:	a &struct tpm_chip instance, %NULL for the default chip
 * @options:	authentication values and other options
 * @payload:	the key data in clear and encrypted form
 *
 * Note: only TPM 2.0 chip are supported. TPM 1.x implementation is located in
 * the keyring subsystem.
 *
 * Return: same as with tpm_transmit_cmd()
 */
int tpm_seal_trusted(struct tpm_chip *chip, struct trusted_key_payload *payload,
		     struct trusted_key_options *options)
{
	int rc;

	chip = tpm_chip_find_get(chip);
	if (!chip || !(chip->flags & TPM_CHIP_FLAG_TPM2))
		return -ENODEV;

	rc = tpm2_seal_trusted(chip, payload, options);

	tpm_put_ops(chip);
	return rc;
}
EXPORT_SYMBOL_GPL(tpm_seal_trusted);

/**
 * tpm_unseal_trusted() - unseal a trusted key
 * @chip:	a &struct tpm_chip instance, %NULL for the default chip
 * @options:	authentication values and other options
 * @payload:	the key data in clear and encrypted form
 *
 * Note: only TPM 2.0 chip are supported. TPM 1.x implementation is located in
 * the keyring subsystem.
 *
 * Return: same as with tpm_transmit_cmd()
 */
int tpm_unseal_trusted(struct tpm_chip *chip,
		       struct trusted_key_payload *payload,
		       struct trusted_key_options *options)
{
	int rc;

	chip = tpm_chip_find_get(chip);
	if (!chip || !(chip->flags & TPM_CHIP_FLAG_TPM2))
		return -ENODEV;

	rc = tpm2_unseal_trusted(chip, payload, options);

	tpm_put_ops(chip);

	return rc;
}
EXPORT_SYMBOL_GPL(tpm_unseal_trusted);

static int __init tpm_init(void)
{
	int rc;

	tpm_class = class_create(THIS_MODULE, "tpm");
	if (IS_ERR(tpm_class)) {
		pr_err("couldn't create tpm class\n");
		return PTR_ERR(tpm_class);
	}

	tpmrm_class = class_create(THIS_MODULE, "tpmrm");
	if (IS_ERR(tpmrm_class)) {
		pr_err("couldn't create tpmrm class\n");
		class_destroy(tpm_class);
		return PTR_ERR(tpmrm_class);
	}

	rc = alloc_chrdev_region(&tpm_devt, 0, 2*TPM_NUM_DEVICES, "tpm");
	if (rc < 0) {
		pr_err("tpm: failed to allocate char dev region\n");
		class_destroy(tpmrm_class);
		class_destroy(tpm_class);
		return rc;
	}

	return 0;
}

static void __exit tpm_exit(void)
{
	idr_destroy(&dev_nums_idr);
	class_destroy(tpm_class);
	class_destroy(tpmrm_class);
	unregister_chrdev_region(tpm_devt, 2*TPM_NUM_DEVICES);
}

subsys_initcall(tpm_init);
module_exit(tpm_exit);

MODULE_AUTHOR("Leendert van Doorn (leendert@watson.ibm.com)");
MODULE_DESCRIPTION("TPM Driver");
MODULE_VERSION("2.0");
MODULE_LICENSE("GPL");<|MERGE_RESOLUTION|>--- conflicted
+++ resolved
@@ -564,11 +564,8 @@
 	ssize_t ret;
 	const size_t save_size = min(space ? sizeof(save) : TPM_HEADER_SIZE,
 				     bufsiz);
-<<<<<<< HEAD
-=======
 	/* the command code is where the return code will be */
 	u32 cc = be32_to_cpu(header->return_code);
->>>>>>> 144482d4
 
 	/*
 	 * Subtlety here: if we have a space, the handles will be
@@ -582,13 +579,6 @@
 		if (ret < 0)
 			break;
 		rc = be32_to_cpu(header->return_code);
-<<<<<<< HEAD
-		if (rc != TPM2_RC_RETRY)
-			break;
-		delay_msec *= 2;
-		if (delay_msec > TPM2_DURATION_LONG) {
-			dev_err(&chip->dev, "TPM is in retry loop\n");
-=======
 		if (rc != TPM2_RC_RETRY && rc != TPM2_RC_TESTING)
 			break;
 		/*
@@ -604,7 +594,6 @@
 			else
 				dev_err(&chip->dev,
 					"self test is still running\n");
->>>>>>> 144482d4
 			break;
 		}
 		tpm_msleep(delay_msec);
