--- conflicted
+++ resolved
@@ -769,11 +769,7 @@
 
 	if (!chip) {
 		dev_crit(dev, "Could not get client data at remove, memory corruption ahead\n");
-<<<<<<< HEAD
-		return 0;
-=======
 		return;
->>>>>>> eb3cdb58
 	}
 
 	tpm_chip_unregister(chip);
