// SPDX-License-Identifier: GPL-2.0-only
/*
 * Copyright (C) 2005, 2006 IBM Corporation
 * Copyright (C) 2014, 2015 Intel Corporation
 *
 * Authors:
 * Leendert van Doorn <leendert@watson.ibm.com>
 * Kylene Hall <kjhall@us.ibm.com>
 *
 * Maintained by: <tpmdd-devel@lists.sourceforge.net>
 *
 * Device driver for TCG/TCPA TPM (trusted platform module).
 * Specifications at www.trustedcomputinggroup.org
 *
 * This device driver implements the TPM interface as defined in
 * the TCG TPM Interface Spec version 1.2, revision 1.0.
 */
#include <linux/init.h>
#include <linux/module.h>
#include <linux/moduleparam.h>
#include <linux/pnp.h>
#include <linux/slab.h>
#include <linux/interrupt.h>
#include <linux/wait.h>
#include <linux/acpi.h>
#include <linux/freezer.h>
#include <linux/of.h>
#include <linux/of_device.h>
#include <linux/kernel.h>
#include <linux/dmi.h>
#include "tpm.h"
#include "tpm_tis_core.h"

struct tpm_info {
	struct resource res;
	/* irq > 0 means: use irq $irq;
	 * irq = 0 means: autoprobe for an irq;
	 * irq = -1 means: no irq support
	 */
	int irq;
};

struct tpm_tis_tcg_phy {
	struct tpm_tis_data priv;
	void __iomem *iobase;
};

static inline struct tpm_tis_tcg_phy *to_tpm_tis_tcg_phy(struct tpm_tis_data *data)
{
	return container_of(data, struct tpm_tis_tcg_phy, priv);
}

<<<<<<< HEAD
#ifdef CONFIG_PREEMPT_RT
/*
 * Flushes previous write operations to chip so that a subsequent
 * ioread*()s won't stall a cpu.
 */
static inline void tpm_tis_flush(void __iomem *iobase)
{
	ioread8(iobase + TPM_ACCESS(0));
}
#else
#define tpm_tis_flush(iobase) do { } while (0)
#endif

static inline void tpm_tis_iowrite8(u8 b, void __iomem *iobase, u32 addr)
{
	iowrite8(b, iobase + addr);
	tpm_tis_flush(iobase);
}

static inline void tpm_tis_iowrite32(u32 b, void __iomem *iobase, u32 addr)
{
	iowrite32(b, iobase + addr);
	tpm_tis_flush(iobase);
}

static bool interrupts = true;
module_param(interrupts, bool, 0444);
=======
static int interrupts = -1;
module_param(interrupts, int, 0444);
>>>>>>> f02d1b60
MODULE_PARM_DESC(interrupts, "Enable interrupts");

static bool itpm;
module_param(itpm, bool, 0444);
MODULE_PARM_DESC(itpm, "Force iTPM workarounds (found on some Lenovo laptops)");

static bool force;
#ifdef CONFIG_X86
module_param(force, bool, 0444);
MODULE_PARM_DESC(force, "Force device probe rather than using ACPI entry");
#endif

static int tpm_tis_disable_irq(const struct dmi_system_id *d)
{
	if (interrupts == -1) {
		pr_notice("tpm_tis: %s detected: disabling interrupts.\n", d->ident);
		interrupts = 0;
	}

	return 0;
}

static const struct dmi_system_id tpm_tis_dmi_table[] = {
	{
		.callback = tpm_tis_disable_irq,
		.ident = "ThinkPad T490s",
		.matches = {
			DMI_MATCH(DMI_SYS_VENDOR, "LENOVO"),
			DMI_MATCH(DMI_PRODUCT_VERSION, "ThinkPad T490s"),
		},
	},
	{}
};

#if defined(CONFIG_PNP) && defined(CONFIG_ACPI)
static int has_hid(struct acpi_device *dev, const char *hid)
{
	struct acpi_hardware_id *id;

	list_for_each_entry(id, &dev->pnp.ids, list)
		if (!strcmp(hid, id->id))
			return 1;

	return 0;
}

static inline int is_itpm(struct acpi_device *dev)
{
	if (!dev)
		return 0;
	return has_hid(dev, "INTC0102");
}
#else
static inline int is_itpm(struct acpi_device *dev)
{
	return 0;
}
#endif

#if defined(CONFIG_ACPI)
#define DEVICE_IS_TPM2 1

static const struct acpi_device_id tpm_acpi_tbl[] = {
	{"MSFT0101", DEVICE_IS_TPM2},
	{},
};
MODULE_DEVICE_TABLE(acpi, tpm_acpi_tbl);

static int check_acpi_tpm2(struct device *dev)
{
	const struct acpi_device_id *aid = acpi_match_device(tpm_acpi_tbl, dev);
	struct acpi_table_tpm2 *tbl;
	acpi_status st;

	if (!aid || aid->driver_data != DEVICE_IS_TPM2)
		return 0;

	/* If the ACPI TPM2 signature is matched then a global ACPI_SIG_TPM2
	 * table is mandatory
	 */
	st =
	    acpi_get_table(ACPI_SIG_TPM2, 1, (struct acpi_table_header **)&tbl);
	if (ACPI_FAILURE(st) || tbl->header.length < sizeof(*tbl)) {
		dev_err(dev, FW_BUG "failed to get TPM2 ACPI table\n");
		return -EINVAL;
	}

	/* The tpm2_crb driver handles this device */
	if (tbl->start_method != ACPI_TPM2_MEMORY_MAPPED)
		return -ENODEV;

	return 0;
}
#else
static int check_acpi_tpm2(struct device *dev)
{
	return 0;
}
#endif

static int tpm_tcg_read_bytes(struct tpm_tis_data *data, u32 addr, u16 len,
			      u8 *result)
{
	struct tpm_tis_tcg_phy *phy = to_tpm_tis_tcg_phy(data);

	while (len--)
		*result++ = ioread8(phy->iobase + addr);

	return 0;
}

static int tpm_tcg_write_bytes(struct tpm_tis_data *data, u32 addr, u16 len,
			       const u8 *value)
{
	struct tpm_tis_tcg_phy *phy = to_tpm_tis_tcg_phy(data);

	while (len--)
		tpm_tis_iowrite8(*value++, phy->iobase, addr);

	return 0;
}

static int tpm_tcg_read16(struct tpm_tis_data *data, u32 addr, u16 *result)
{
	struct tpm_tis_tcg_phy *phy = to_tpm_tis_tcg_phy(data);

	*result = ioread16(phy->iobase + addr);

	return 0;
}

static int tpm_tcg_read32(struct tpm_tis_data *data, u32 addr, u32 *result)
{
	struct tpm_tis_tcg_phy *phy = to_tpm_tis_tcg_phy(data);

	*result = ioread32(phy->iobase + addr);

	return 0;
}

static int tpm_tcg_write32(struct tpm_tis_data *data, u32 addr, u32 value)
{
	struct tpm_tis_tcg_phy *phy = to_tpm_tis_tcg_phy(data);

	tpm_tis_iowrite32(value, phy->iobase, addr);

	return 0;
}

static const struct tpm_tis_phy_ops tpm_tcg = {
	.read_bytes = tpm_tcg_read_bytes,
	.write_bytes = tpm_tcg_write_bytes,
	.read16 = tpm_tcg_read16,
	.read32 = tpm_tcg_read32,
	.write32 = tpm_tcg_write32,
};

static int tpm_tis_init(struct device *dev, struct tpm_info *tpm_info)
{
	struct tpm_tis_tcg_phy *phy;
	int irq = -1;
	int rc;

	dmi_check_system(tpm_tis_dmi_table);

	rc = check_acpi_tpm2(dev);
	if (rc)
		return rc;

	phy = devm_kzalloc(dev, sizeof(struct tpm_tis_tcg_phy), GFP_KERNEL);
	if (phy == NULL)
		return -ENOMEM;

	phy->iobase = devm_ioremap_resource(dev, &tpm_info->res);
	if (IS_ERR(phy->iobase))
		return PTR_ERR(phy->iobase);

	if (interrupts)
		irq = tpm_info->irq;

	if (itpm || is_itpm(ACPI_COMPANION(dev)))
		phy->priv.flags |= TPM_TIS_ITPM_WORKAROUND;

	return tpm_tis_core_init(dev, &phy->priv, irq, &tpm_tcg,
				 ACPI_HANDLE(dev));
}

static SIMPLE_DEV_PM_OPS(tpm_tis_pm, tpm_pm_suspend, tpm_tis_resume);

static int tpm_tis_pnp_init(struct pnp_dev *pnp_dev,
			    const struct pnp_device_id *pnp_id)
{
	struct tpm_info tpm_info = {};
	struct resource *res;

	res = pnp_get_resource(pnp_dev, IORESOURCE_MEM, 0);
	if (!res)
		return -ENODEV;
	tpm_info.res = *res;

	if (pnp_irq_valid(pnp_dev, 0))
		tpm_info.irq = pnp_irq(pnp_dev, 0);
	else
		tpm_info.irq = -1;

	return tpm_tis_init(&pnp_dev->dev, &tpm_info);
}

/*
 * There is a known bug caused by 93e1b7d42e1e ("[PATCH] tpm: add HID module
 * parameter"). This commit added IFX0102 device ID, which is also used by
 * tpm_infineon but ignored to add quirks to probe which driver ought to be
 * used.
 */

static struct pnp_device_id tpm_pnp_tbl[] = {
	{"PNP0C31", 0},		/* TPM */
	{"ATM1200", 0},		/* Atmel */
	{"IFX0102", 0},		/* Infineon */
	{"BCM0101", 0},		/* Broadcom */
	{"BCM0102", 0},		/* Broadcom */
	{"NSC1200", 0},		/* National */
	{"ICO0102", 0},		/* Intel */
	/* Add new here */
	{"", 0},		/* User Specified */
	{"", 0}			/* Terminator */
};
MODULE_DEVICE_TABLE(pnp, tpm_pnp_tbl);

static void tpm_tis_pnp_remove(struct pnp_dev *dev)
{
	struct tpm_chip *chip = pnp_get_drvdata(dev);

	tpm_chip_unregister(chip);
	tpm_tis_remove(chip);
}

static struct pnp_driver tis_pnp_driver = {
	.name = "tpm_tis",
	.id_table = tpm_pnp_tbl,
	.probe = tpm_tis_pnp_init,
	.remove = tpm_tis_pnp_remove,
	.driver	= {
		.pm = &tpm_tis_pm,
	},
};

#define TIS_HID_USR_IDX (ARRAY_SIZE(tpm_pnp_tbl) - 2)
module_param_string(hid, tpm_pnp_tbl[TIS_HID_USR_IDX].id,
		    sizeof(tpm_pnp_tbl[TIS_HID_USR_IDX].id), 0444);
MODULE_PARM_DESC(hid, "Set additional specific HID for this driver to probe");

static struct platform_device *force_pdev;

static int tpm_tis_plat_probe(struct platform_device *pdev)
{
	struct tpm_info tpm_info = {};
	struct resource *res;

	res = platform_get_resource(pdev, IORESOURCE_MEM, 0);
	if (res == NULL) {
		dev_err(&pdev->dev, "no memory resource defined\n");
		return -ENODEV;
	}
	tpm_info.res = *res;

	tpm_info.irq = platform_get_irq_optional(pdev, 0);
	if (tpm_info.irq <= 0) {
		if (pdev != force_pdev)
			tpm_info.irq = -1;
		else
			/* When forcing auto probe the IRQ */
			tpm_info.irq = 0;
	}

	return tpm_tis_init(&pdev->dev, &tpm_info);
}

static int tpm_tis_plat_remove(struct platform_device *pdev)
{
	struct tpm_chip *chip = dev_get_drvdata(&pdev->dev);

	tpm_chip_unregister(chip);
	tpm_tis_remove(chip);

	return 0;
}

#ifdef CONFIG_OF
static const struct of_device_id tis_of_platform_match[] = {
	{.compatible = "tcg,tpm-tis-mmio"},
	{},
};
MODULE_DEVICE_TABLE(of, tis_of_platform_match);
#endif

static struct platform_driver tis_drv = {
	.probe = tpm_tis_plat_probe,
	.remove = tpm_tis_plat_remove,
	.driver = {
		.name		= "tpm_tis",
		.pm		= &tpm_tis_pm,
		.of_match_table = of_match_ptr(tis_of_platform_match),
		.acpi_match_table = ACPI_PTR(tpm_acpi_tbl),
	},
};

static int tpm_tis_force_device(void)
{
	struct platform_device *pdev;
	static const struct resource x86_resources[] = {
		{
			.start = 0xFED40000,
			.end = 0xFED40000 + TIS_MEM_LEN - 1,
			.flags = IORESOURCE_MEM,
		},
	};

	if (!force)
		return 0;

	/* The driver core will match the name tpm_tis of the device to
	 * the tpm_tis platform driver and complete the setup via
	 * tpm_tis_plat_probe
	 */
	pdev = platform_device_register_simple("tpm_tis", -1, x86_resources,
					       ARRAY_SIZE(x86_resources));
	if (IS_ERR(pdev))
		return PTR_ERR(pdev);
	force_pdev = pdev;

	return 0;
}

static int __init init_tis(void)
{
	int rc;

	rc = tpm_tis_force_device();
	if (rc)
		goto err_force;

	rc = platform_driver_register(&tis_drv);
	if (rc)
		goto err_platform;


	if (IS_ENABLED(CONFIG_PNP)) {
		rc = pnp_register_driver(&tis_pnp_driver);
		if (rc)
			goto err_pnp;
	}

	return 0;

err_pnp:
	platform_driver_unregister(&tis_drv);
err_platform:
	if (force_pdev)
		platform_device_unregister(force_pdev);
err_force:
	return rc;
}

static void __exit cleanup_tis(void)
{
	pnp_unregister_driver(&tis_pnp_driver);
	platform_driver_unregister(&tis_drv);

	if (force_pdev)
		platform_device_unregister(force_pdev);
}

module_init(init_tis);
module_exit(cleanup_tis);
MODULE_AUTHOR("Leendert van Doorn (leendert@watson.ibm.com)");
MODULE_DESCRIPTION("TPM Driver");
MODULE_VERSION("2.0");
MODULE_LICENSE("GPL");<|MERGE_RESOLUTION|>--- conflicted
+++ resolved
@@ -50,7 +50,6 @@
 	return container_of(data, struct tpm_tis_tcg_phy, priv);
 }
 
-<<<<<<< HEAD
 #ifdef CONFIG_PREEMPT_RT
 /*
  * Flushes previous write operations to chip so that a subsequent
@@ -76,12 +75,8 @@
 	tpm_tis_flush(iobase);
 }
 
-static bool interrupts = true;
-module_param(interrupts, bool, 0444);
-=======
 static int interrupts = -1;
 module_param(interrupts, int, 0444);
->>>>>>> f02d1b60
 MODULE_PARM_DESC(interrupts, "Enable interrupts");
 
 static bool itpm;
