--- conflicted
+++ resolved
@@ -525,13 +525,6 @@
 {
 	struct tpm_chip *chip = container_of(rng, struct tpm_chip, hwrng);
 
-<<<<<<< HEAD
-	/* Give back zero bytes, as TPM chip has not yet fully resumed: */
-	if (chip->flags & TPM_CHIP_FLAG_SUSPENDED)
-		return 0;
-
-=======
->>>>>>> 2d5404ca
 	return tpm_get_random(chip, data, max);
 }
 
