--- conflicted
+++ resolved
@@ -822,8 +822,6 @@
 	chip->acpi_dev_handle = device->handle;
 	chip->flags = TPM_CHIP_FLAG_TPM2;
 
-<<<<<<< HEAD
-=======
 	rc = tpm_chip_bootstrap(chip);
 	if (rc)
 		goto out;
@@ -832,7 +830,6 @@
 	if (rc)
 		goto out;
 
->>>>>>> eb3cdb58
 	rc = tpm_chip_register(chip);
 
 out:
