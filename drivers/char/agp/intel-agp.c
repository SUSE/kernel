--- conflicted
+++ resolved
@@ -13,1557 +13,7 @@
 #include "agp.h"
 #include "intel-agp.h"
 
-<<<<<<< HEAD
-int intel_agp_enabled;
-EXPORT_SYMBOL(intel_agp_enabled);
-
-/*
- * If we have Intel graphics, we're not going to have anything other than
- * an Intel IOMMU. So make the correct use of the PCI DMA API contingent
- * on the Intel IOMMU support (CONFIG_DMAR).
- * Only newer chipsets need to bother with this, of course.
- */
-#ifdef CONFIG_DMAR
-#define USE_PCI_DMA_API 1
-#endif
-
-#define PCI_DEVICE_ID_INTEL_E7221_HB	0x2588
-#define PCI_DEVICE_ID_INTEL_E7221_IG	0x258a
-#define PCI_DEVICE_ID_INTEL_82946GZ_HB      0x2970
-#define PCI_DEVICE_ID_INTEL_82946GZ_IG      0x2972
-#define PCI_DEVICE_ID_INTEL_82G35_HB     0x2980
-#define PCI_DEVICE_ID_INTEL_82G35_IG     0x2982
-#define PCI_DEVICE_ID_INTEL_82965Q_HB       0x2990
-#define PCI_DEVICE_ID_INTEL_82965Q_IG       0x2992
-#define PCI_DEVICE_ID_INTEL_82965G_HB       0x29A0
-#define PCI_DEVICE_ID_INTEL_82965G_IG       0x29A2
-#define PCI_DEVICE_ID_INTEL_82965GM_HB      0x2A00
-#define PCI_DEVICE_ID_INTEL_82965GM_IG      0x2A02
-#define PCI_DEVICE_ID_INTEL_82965GME_HB     0x2A10
-#define PCI_DEVICE_ID_INTEL_82965GME_IG     0x2A12
-#define PCI_DEVICE_ID_INTEL_82945GME_HB     0x27AC
-#define PCI_DEVICE_ID_INTEL_82945GME_IG     0x27AE
-#define PCI_DEVICE_ID_INTEL_PINEVIEW_M_HB        0xA010
-#define PCI_DEVICE_ID_INTEL_PINEVIEW_M_IG        0xA011
-#define PCI_DEVICE_ID_INTEL_PINEVIEW_HB         0xA000
-#define PCI_DEVICE_ID_INTEL_PINEVIEW_IG         0xA001
-#define PCI_DEVICE_ID_INTEL_G33_HB          0x29C0
-#define PCI_DEVICE_ID_INTEL_G33_IG          0x29C2
-#define PCI_DEVICE_ID_INTEL_Q35_HB          0x29B0
-#define PCI_DEVICE_ID_INTEL_Q35_IG          0x29B2
-#define PCI_DEVICE_ID_INTEL_Q33_HB          0x29D0
-#define PCI_DEVICE_ID_INTEL_Q33_IG          0x29D2
-#define PCI_DEVICE_ID_INTEL_B43_HB          0x2E40
-#define PCI_DEVICE_ID_INTEL_B43_IG          0x2E42
-#define PCI_DEVICE_ID_INTEL_GM45_HB         0x2A40
-#define PCI_DEVICE_ID_INTEL_GM45_IG         0x2A42
-#define PCI_DEVICE_ID_INTEL_EAGLELAKE_HB        0x2E00
-#define PCI_DEVICE_ID_INTEL_EAGLELAKE_IG        0x2E02
-#define PCI_DEVICE_ID_INTEL_Q45_HB          0x2E10
-#define PCI_DEVICE_ID_INTEL_Q45_IG          0x2E12
-#define PCI_DEVICE_ID_INTEL_G45_HB          0x2E20
-#define PCI_DEVICE_ID_INTEL_G45_IG          0x2E22
-#define PCI_DEVICE_ID_INTEL_G41_HB          0x2E30
-#define PCI_DEVICE_ID_INTEL_G41_IG          0x2E32
-#define PCI_DEVICE_ID_INTEL_IRONLAKE_D_HB	    0x0040
-#define PCI_DEVICE_ID_INTEL_IRONLAKE_D_IG	    0x0042
-#define PCI_DEVICE_ID_INTEL_IRONLAKE_M_HB	    0x0044
-#define PCI_DEVICE_ID_INTEL_IRONLAKE_MA_HB	    0x0062
-#define PCI_DEVICE_ID_INTEL_IRONLAKE_MC2_HB    0x006a
-#define PCI_DEVICE_ID_INTEL_IRONLAKE_M_IG	    0x0046
-#define PCI_DEVICE_ID_INTEL_SANDYBRIDGE_HB  0x0100
-#define PCI_DEVICE_ID_INTEL_SANDYBRIDGE_IG  0x0102
-#define PCI_DEVICE_ID_INTEL_SANDYBRIDGE_M_HB  0x0104
-#define PCI_DEVICE_ID_INTEL_SANDYBRIDGE_M_IG  0x0106
-
-/* cover 915 and 945 variants */
-#define IS_I915 (agp_bridge->dev->device == PCI_DEVICE_ID_INTEL_E7221_HB || \
-		 agp_bridge->dev->device == PCI_DEVICE_ID_INTEL_82915G_HB || \
-		 agp_bridge->dev->device == PCI_DEVICE_ID_INTEL_82915GM_HB || \
-		 agp_bridge->dev->device == PCI_DEVICE_ID_INTEL_82945G_HB || \
-		 agp_bridge->dev->device == PCI_DEVICE_ID_INTEL_82945GM_HB || \
-		 agp_bridge->dev->device == PCI_DEVICE_ID_INTEL_82945GME_HB)
-
-#define IS_I965 (agp_bridge->dev->device == PCI_DEVICE_ID_INTEL_82946GZ_HB || \
-		 agp_bridge->dev->device == PCI_DEVICE_ID_INTEL_82G35_HB || \
-		 agp_bridge->dev->device == PCI_DEVICE_ID_INTEL_82965Q_HB || \
-		 agp_bridge->dev->device == PCI_DEVICE_ID_INTEL_82965G_HB || \
-		 agp_bridge->dev->device == PCI_DEVICE_ID_INTEL_82965GM_HB || \
-		 agp_bridge->dev->device == PCI_DEVICE_ID_INTEL_82965GME_HB)
-
-#define IS_G33 (agp_bridge->dev->device == PCI_DEVICE_ID_INTEL_G33_HB || \
-		agp_bridge->dev->device == PCI_DEVICE_ID_INTEL_Q35_HB || \
-		agp_bridge->dev->device == PCI_DEVICE_ID_INTEL_Q33_HB || \
-		agp_bridge->dev->device == PCI_DEVICE_ID_INTEL_PINEVIEW_M_HB || \
-		agp_bridge->dev->device == PCI_DEVICE_ID_INTEL_PINEVIEW_HB)
-
-#define IS_PINEVIEW (agp_bridge->dev->device == PCI_DEVICE_ID_INTEL_PINEVIEW_M_HB || \
-		agp_bridge->dev->device == PCI_DEVICE_ID_INTEL_PINEVIEW_HB)
-
-#define IS_SNB (agp_bridge->dev->device == PCI_DEVICE_ID_INTEL_SANDYBRIDGE_HB || \
-		agp_bridge->dev->device == PCI_DEVICE_ID_INTEL_SANDYBRIDGE_M_HB)
-
-#define IS_G4X (agp_bridge->dev->device == PCI_DEVICE_ID_INTEL_EAGLELAKE_HB || \
-		agp_bridge->dev->device == PCI_DEVICE_ID_INTEL_Q45_HB || \
-		agp_bridge->dev->device == PCI_DEVICE_ID_INTEL_G45_HB || \
-		agp_bridge->dev->device == PCI_DEVICE_ID_INTEL_GM45_HB || \
-		agp_bridge->dev->device == PCI_DEVICE_ID_INTEL_G41_HB || \
-		agp_bridge->dev->device == PCI_DEVICE_ID_INTEL_B43_HB || \
-		agp_bridge->dev->device == PCI_DEVICE_ID_INTEL_IRONLAKE_D_HB || \
-		agp_bridge->dev->device == PCI_DEVICE_ID_INTEL_IRONLAKE_M_HB || \
-		agp_bridge->dev->device == PCI_DEVICE_ID_INTEL_IRONLAKE_MA_HB || \
-		agp_bridge->dev->device == PCI_DEVICE_ID_INTEL_IRONLAKE_MC2_HB || \
-		IS_SNB)
-
-extern int agp_memory_reserved;
-
-
-/* Intel 815 register */
-#define INTEL_815_APCONT	0x51
-#define INTEL_815_ATTBASE_MASK	~0x1FFFFFFF
-
-/* Intel i820 registers */
-#define INTEL_I820_RDCR		0x51
-#define INTEL_I820_ERRSTS	0xc8
-
-/* Intel i840 registers */
-#define INTEL_I840_MCHCFG	0x50
-#define INTEL_I840_ERRSTS	0xc8
-
-/* Intel i850 registers */
-#define INTEL_I850_MCHCFG	0x50
-#define INTEL_I850_ERRSTS	0xc8
-
-/* intel 915G registers */
-#define I915_GMADDR	0x18
-#define I915_MMADDR	0x10
-#define I915_PTEADDR	0x1C
-#define I915_GMCH_GMS_STOLEN_48M	(0x6 << 4)
-#define I915_GMCH_GMS_STOLEN_64M	(0x7 << 4)
-#define G33_GMCH_GMS_STOLEN_128M	(0x8 << 4)
-#define G33_GMCH_GMS_STOLEN_256M	(0x9 << 4)
-#define INTEL_GMCH_GMS_STOLEN_96M	(0xa << 4)
-#define INTEL_GMCH_GMS_STOLEN_160M	(0xb << 4)
-#define INTEL_GMCH_GMS_STOLEN_224M	(0xc << 4)
-#define INTEL_GMCH_GMS_STOLEN_352M	(0xd << 4)
-
-#define I915_IFPADDR    0x60
-
-/* Intel 965G registers */
-#define I965_MSAC 0x62
-#define I965_IFPADDR    0x70
-
-/* Intel 7505 registers */
-#define INTEL_I7505_APSIZE	0x74
-#define INTEL_I7505_NCAPID	0x60
-#define INTEL_I7505_NISTAT	0x6c
-#define INTEL_I7505_ATTBASE	0x78
-#define INTEL_I7505_ERRSTS	0x42
-#define INTEL_I7505_AGPCTRL	0x70
-#define INTEL_I7505_MCHCFG	0x50
-
-#define SNB_GMCH_CTRL	0x50
-#define SNB_GMCH_GMS_STOLEN_MASK	0xF8
-#define SNB_GMCH_GMS_STOLEN_32M		(1 << 3)
-#define SNB_GMCH_GMS_STOLEN_64M		(2 << 3)
-#define SNB_GMCH_GMS_STOLEN_96M		(3 << 3)
-#define SNB_GMCH_GMS_STOLEN_128M	(4 << 3)
-#define SNB_GMCH_GMS_STOLEN_160M	(5 << 3)
-#define SNB_GMCH_GMS_STOLEN_192M	(6 << 3)
-#define SNB_GMCH_GMS_STOLEN_224M	(7 << 3)
-#define SNB_GMCH_GMS_STOLEN_256M	(8 << 3)
-#define SNB_GMCH_GMS_STOLEN_288M	(9 << 3)
-#define SNB_GMCH_GMS_STOLEN_320M	(0xa << 3)
-#define SNB_GMCH_GMS_STOLEN_352M	(0xb << 3)
-#define SNB_GMCH_GMS_STOLEN_384M	(0xc << 3)
-#define SNB_GMCH_GMS_STOLEN_416M	(0xd << 3)
-#define SNB_GMCH_GMS_STOLEN_448M	(0xe << 3)
-#define SNB_GMCH_GMS_STOLEN_480M	(0xf << 3)
-#define SNB_GMCH_GMS_STOLEN_512M	(0x10 << 3)
-#define SNB_GTT_SIZE_0M			(0 << 8)
-#define SNB_GTT_SIZE_1M			(1 << 8)
-#define SNB_GTT_SIZE_2M			(2 << 8)
-#define SNB_GTT_SIZE_MASK		(3 << 8)
-
-static const struct aper_size_info_fixed intel_i810_sizes[] =
-{
-	{64, 16384, 4},
-	/* The 32M mode still requires a 64k gatt */
-	{32, 8192, 4}
-};
-
-#define AGP_DCACHE_MEMORY	1
-#define AGP_PHYS_MEMORY		2
-#define INTEL_AGP_CACHED_MEMORY 3
-
-static struct gatt_mask intel_i810_masks[] =
-{
-	{.mask = I810_PTE_VALID, .type = 0},
-	{.mask = (I810_PTE_VALID | I810_PTE_LOCAL), .type = AGP_DCACHE_MEMORY},
-	{.mask = I810_PTE_VALID, .type = 0},
-	{.mask = I810_PTE_VALID | I830_PTE_SYSTEM_CACHED,
-	 .type = INTEL_AGP_CACHED_MEMORY}
-};
-
-static struct _intel_private {
-	struct pci_dev *pcidev;	/* device one */
-	u8 __iomem *registers;
-	u32 __iomem *gtt;		/* I915G */
-	int num_dcache_entries;
-	/* gtt_entries is the number of gtt entries that are already mapped
-	 * to stolen memory.  Stolen memory is larger than the memory mapped
-	 * through gtt_entries, as it includes some reserved space for the BIOS
-	 * popup and for the GTT.
-	 */
-	int gtt_entries;			/* i830+ */
-	int gtt_total_size;
-	union {
-		void __iomem *i9xx_flush_page;
-		void *i8xx_flush_page;
-	};
-	struct page *i8xx_page;
-	struct resource ifp_resource;
-	int resource_valid;
-} intel_private;
-
-#ifdef USE_PCI_DMA_API
-static int intel_agp_map_page(struct page *page, dma_addr_t *ret)
-{
-	*ret = pci_map_page(intel_private.pcidev, page, 0,
-			    PAGE_SIZE, PCI_DMA_BIDIRECTIONAL);
-	if (pci_dma_mapping_error(intel_private.pcidev, *ret))
-		return -EINVAL;
-	return 0;
-}
-
-static void intel_agp_unmap_page(struct page *page, dma_addr_t dma)
-{
-	pci_unmap_page(intel_private.pcidev, dma,
-		       PAGE_SIZE, PCI_DMA_BIDIRECTIONAL);
-}
-
-static void intel_agp_free_sglist(struct agp_memory *mem)
-{
-	struct sg_table st;
-
-	st.sgl = mem->sg_list;
-	st.orig_nents = st.nents = mem->page_count;
-
-	sg_free_table(&st);
-
-	mem->sg_list = NULL;
-	mem->num_sg = 0;
-}
-
-static int intel_agp_map_memory(struct agp_memory *mem)
-{
-	struct sg_table st;
-	struct scatterlist *sg;
-	int i;
-
-	DBG("try mapping %lu pages\n", (unsigned long)mem->page_count);
-
-	if (sg_alloc_table(&st, mem->page_count, GFP_KERNEL))
-		return -ENOMEM;
-
-	mem->sg_list = sg = st.sgl;
-
-	for (i = 0 ; i < mem->page_count; i++, sg = sg_next(sg))
-		sg_set_page(sg, mem->pages[i], PAGE_SIZE, 0);
-
-	mem->num_sg = pci_map_sg(intel_private.pcidev, mem->sg_list,
-				 mem->page_count, PCI_DMA_BIDIRECTIONAL);
-	if (unlikely(!mem->num_sg)) {
-		intel_agp_free_sglist(mem);
-		return -ENOMEM;
-	}
-	return 0;
-}
-
-static void intel_agp_unmap_memory(struct agp_memory *mem)
-{
-	DBG("try unmapping %lu pages\n", (unsigned long)mem->page_count);
-
-	pci_unmap_sg(intel_private.pcidev, mem->sg_list,
-		     mem->page_count, PCI_DMA_BIDIRECTIONAL);
-	intel_agp_free_sglist(mem);
-}
-
-static void intel_agp_insert_sg_entries(struct agp_memory *mem,
-					off_t pg_start, int mask_type)
-{
-	struct scatterlist *sg;
-	int i, j;
-
-	j = pg_start;
-
-	WARN_ON(!mem->num_sg);
-
-	if (mem->num_sg == mem->page_count) {
-		for_each_sg(mem->sg_list, sg, mem->page_count, i) {
-			writel(agp_bridge->driver->mask_memory(agp_bridge,
-					sg_dma_address(sg), mask_type),
-					intel_private.gtt+j);
-			j++;
-		}
-	} else {
-		/* sg may merge pages, but we have to separate
-		 * per-page addr for GTT */
-		unsigned int len, m;
-
-		for_each_sg(mem->sg_list, sg, mem->num_sg, i) {
-			len = sg_dma_len(sg) / PAGE_SIZE;
-			for (m = 0; m < len; m++) {
-				writel(agp_bridge->driver->mask_memory(agp_bridge,
-								       sg_dma_address(sg) + m * PAGE_SIZE,
-								       mask_type),
-				       intel_private.gtt+j);
-				j++;
-			}
-		}
-	}
-	readl(intel_private.gtt+j-1);
-}
-
-#else
-
-static void intel_agp_insert_sg_entries(struct agp_memory *mem,
-					off_t pg_start, int mask_type)
-{
-	int i, j;
-	u32 cache_bits = 0;
-
-	if (agp_bridge->dev->device == PCI_DEVICE_ID_INTEL_SANDYBRIDGE_HB ||
-	    agp_bridge->dev->device == PCI_DEVICE_ID_INTEL_SANDYBRIDGE_M_HB)
-	{
-		cache_bits = I830_PTE_SYSTEM_CACHED;
-	}
-
-	for (i = 0, j = pg_start; i < mem->page_count; i++, j++) {
-		writel(agp_bridge->driver->mask_memory(agp_bridge,
-				page_to_phys(mem->pages[i]), mask_type),
-		       intel_private.gtt+j);
-	}
-
-	readl(intel_private.gtt+j-1);
-}
-
-#endif
-
-static int intel_i810_fetch_size(void)
-{
-	u32 smram_miscc;
-	struct aper_size_info_fixed *values;
-
-	pci_read_config_dword(agp_bridge->dev, I810_SMRAM_MISCC, &smram_miscc);
-	values = A_SIZE_FIX(agp_bridge->driver->aperture_sizes);
-
-	if ((smram_miscc & I810_GMS) == I810_GMS_DISABLE) {
-		dev_warn(&agp_bridge->dev->dev, "i810 is disabled\n");
-		return 0;
-	}
-	if ((smram_miscc & I810_GFX_MEM_WIN_SIZE) == I810_GFX_MEM_WIN_32M) {
-		agp_bridge->previous_size =
-			agp_bridge->current_size = (void *) (values + 1);
-		agp_bridge->aperture_size_idx = 1;
-		return values[1].size;
-	} else {
-		agp_bridge->previous_size =
-			agp_bridge->current_size = (void *) (values);
-		agp_bridge->aperture_size_idx = 0;
-		return values[0].size;
-	}
-
-	return 0;
-}
-
-static int intel_i810_configure(void)
-{
-	struct aper_size_info_fixed *current_size;
-	u32 temp;
-	int i;
-
-	current_size = A_SIZE_FIX(agp_bridge->current_size);
-
-	if (!intel_private.registers) {
-		pci_read_config_dword(intel_private.pcidev, I810_MMADDR, &temp);
-		temp &= 0xfff80000;
-
-		intel_private.registers = ioremap(temp, 128 * 4096);
-		if (!intel_private.registers) {
-			dev_err(&intel_private.pcidev->dev,
-				"can't remap memory\n");
-			return -ENOMEM;
-		}
-	}
-
-	if ((readl(intel_private.registers+I810_DRAM_CTL)
-		& I810_DRAM_ROW_0) == I810_DRAM_ROW_0_SDRAM) {
-		/* This will need to be dynamically assigned */
-		dev_info(&intel_private.pcidev->dev,
-			 "detected 4MB dedicated video ram\n");
-		intel_private.num_dcache_entries = 1024;
-	}
-	pci_read_config_dword(intel_private.pcidev, I810_GMADDR, &temp);
-	agp_bridge->gart_bus_addr = (temp & PCI_BASE_ADDRESS_MEM_MASK);
-	writel(agp_bridge->gatt_bus_addr | I810_PGETBL_ENABLED, intel_private.registers+I810_PGETBL_CTL);
-	readl(intel_private.registers+I810_PGETBL_CTL);	/* PCI Posting. */
-
-	if (agp_bridge->driver->needs_scratch_page) {
-		for (i = 0; i < current_size->num_entries; i++) {
-			writel(agp_bridge->scratch_page, intel_private.registers+I810_PTE_BASE+(i*4));
-		}
-		readl(intel_private.registers+I810_PTE_BASE+((i-1)*4));	/* PCI posting. */
-	}
-	global_cache_flush();
-	return 0;
-}
-
-static void intel_i810_cleanup(void)
-{
-	writel(0, intel_private.registers+I810_PGETBL_CTL);
-	readl(intel_private.registers);	/* PCI Posting. */
-	iounmap(intel_private.registers);
-}
-
-static void intel_i810_tlbflush(struct agp_memory *mem)
-{
-	return;
-}
-
-static void intel_i810_agp_enable(struct agp_bridge_data *bridge, u32 mode)
-{
-	return;
-}
-
-/* Exists to support ARGB cursors */
-static struct page *i8xx_alloc_pages(void)
-{
-	struct page *page;
-
-	page = alloc_pages(GFP_KERNEL | GFP_DMA32, 2);
-	if (page == NULL)
-		return NULL;
-
-#ifdef CONFIG_XEN
-	if (xen_create_contiguous_region((unsigned long)page_address(page), 2, 32)) {
-		__free_pages(page, 2);
-		return NULL;
-	}
-#endif
-
-	if (set_pages_uc(page, 4) < 0) {
-		set_pages_wb(page, 4);
-#ifdef CONFIG_XEN
-		xen_destroy_contiguous_region((unsigned long)page_address(page),
-					      2);
-#endif
-		__free_pages(page, 2);
-		return NULL;
-	}
-	get_page(page);
-	atomic_inc(&agp_bridge->current_memory_agp);
-	return page;
-}
-
-static void i8xx_destroy_pages(struct page *page)
-{
-	if (page == NULL)
-		return;
-
-	set_pages_wb(page, 4);
-#ifdef CONFIG_XEN
-	xen_destroy_contiguous_region((unsigned long)page_address(page), 2);
-#endif
-	put_page(page);
-	__free_pages(page, 2);
-	atomic_dec(&agp_bridge->current_memory_agp);
-}
-
-static int intel_i830_type_to_mask_type(struct agp_bridge_data *bridge,
-					int type)
-{
-	if (type < AGP_USER_TYPES)
-		return type;
-	else if (type == AGP_USER_CACHED_MEMORY)
-		return INTEL_AGP_CACHED_MEMORY;
-	else
-		return 0;
-}
-
-static int intel_i810_insert_entries(struct agp_memory *mem, off_t pg_start,
-				int type)
-{
-	int i, j, num_entries;
-	void *temp;
-	int ret = -EINVAL;
-	int mask_type;
-
-	if (mem->page_count == 0)
-		goto out;
-
-	temp = agp_bridge->current_size;
-	num_entries = A_SIZE_FIX(temp)->num_entries;
-
-	if ((pg_start + mem->page_count) > num_entries)
-		goto out_err;
-
-
-	for (j = pg_start; j < (pg_start + mem->page_count); j++) {
-		if (!PGE_EMPTY(agp_bridge, readl(agp_bridge->gatt_table+j))) {
-			ret = -EBUSY;
-			goto out_err;
-		}
-	}
-
-	if (type != mem->type)
-		goto out_err;
-
-	mask_type = agp_bridge->driver->agp_type_to_mask_type(agp_bridge, type);
-
-	switch (mask_type) {
-	case AGP_DCACHE_MEMORY:
-		if (!mem->is_flushed)
-			global_cache_flush();
-		for (i = pg_start; i < (pg_start + mem->page_count); i++) {
-			writel((i*4096)|I810_PTE_LOCAL|I810_PTE_VALID,
-			       intel_private.registers+I810_PTE_BASE+(i*4));
-		}
-		readl(intel_private.registers+I810_PTE_BASE+((i-1)*4));
-		break;
-	case AGP_PHYS_MEMORY:
-	case AGP_NORMAL_MEMORY:
-		if (!mem->is_flushed)
-			global_cache_flush();
-		for (i = 0, j = pg_start; i < mem->page_count; i++, j++) {
-			writel(agp_bridge->driver->mask_memory(agp_bridge,
-					page_to_phys(mem->pages[i]), mask_type),
-			       intel_private.registers+I810_PTE_BASE+(j*4));
-		}
-		readl(intel_private.registers+I810_PTE_BASE+((j-1)*4));
-		break;
-	default:
-		goto out_err;
-	}
-
-	agp_bridge->driver->tlb_flush(mem);
-out:
-	ret = 0;
-out_err:
-	mem->is_flushed = true;
-	return ret;
-}
-
-static int intel_i810_remove_entries(struct agp_memory *mem, off_t pg_start,
-				int type)
-{
-	int i;
-
-	if (mem->page_count == 0)
-		return 0;
-
-	for (i = pg_start; i < (mem->page_count + pg_start); i++) {
-		writel(agp_bridge->scratch_page, intel_private.registers+I810_PTE_BASE+(i*4));
-	}
-	readl(intel_private.registers+I810_PTE_BASE+((i-1)*4));
-
-	agp_bridge->driver->tlb_flush(mem);
-	return 0;
-}
-
-/*
- * The i810/i830 requires a physical address to program its mouse
- * pointer into hardware.
- * However the Xserver still writes to it through the agp aperture.
- */
-static struct agp_memory *alloc_agpphysmem_i8xx(size_t pg_count, int type)
-{
-	struct agp_memory *new;
-	struct page *page;
-
-	switch (pg_count) {
-	case 1: page = agp_bridge->driver->agp_alloc_page(agp_bridge);
-		break;
-	case 4:
-		/* kludge to get 4 physical pages for ARGB cursor */
-		page = i8xx_alloc_pages();
-		break;
-	default:
-		return NULL;
-	}
-
-	if (page == NULL)
-		return NULL;
-
-	new = agp_create_memory(pg_count);
-	if (new == NULL)
-		return NULL;
-
-	new->pages[0] = page;
-	if (pg_count == 4) {
-		/* kludge to get 4 physical pages for ARGB cursor */
-		new->pages[1] = new->pages[0] + 1;
-		new->pages[2] = new->pages[1] + 1;
-		new->pages[3] = new->pages[2] + 1;
-	}
-	new->page_count = pg_count;
-	new->num_scratch_pages = pg_count;
-	new->type = AGP_PHYS_MEMORY;
-#ifndef CONFIG_XEN
-	new->physical = page_to_phys(new->pages[0]);
-#else
-	new->physical = page_to_pseudophys(new->pages[0]);
-#endif
-	return new;
-}
-
-static struct agp_memory *intel_i810_alloc_by_type(size_t pg_count, int type)
-{
-	struct agp_memory *new;
-
-	if (type == AGP_DCACHE_MEMORY) {
-		if (pg_count != intel_private.num_dcache_entries)
-			return NULL;
-
-		new = agp_create_memory(1);
-		if (new == NULL)
-			return NULL;
-
-		new->type = AGP_DCACHE_MEMORY;
-		new->page_count = pg_count;
-		new->num_scratch_pages = 0;
-		agp_free_page_array(new);
-		return new;
-	}
-	if (type == AGP_PHYS_MEMORY)
-		return alloc_agpphysmem_i8xx(pg_count, type);
-	return NULL;
-}
-
-static void intel_i810_free_by_type(struct agp_memory *curr)
-{
-	agp_free_key(curr->key);
-	if (curr->type == AGP_PHYS_MEMORY) {
-		if (curr->page_count == 4)
-			i8xx_destroy_pages(curr->pages[0]);
-		else {
-			agp_bridge->driver->agp_destroy_page(curr->pages[0],
-							     AGP_PAGE_DESTROY_UNMAP);
-			agp_bridge->driver->agp_destroy_page(curr->pages[0],
-							     AGP_PAGE_DESTROY_FREE);
-		}
-		agp_free_page_array(curr);
-	}
-	kfree(curr);
-}
-
-static unsigned long intel_i810_mask_memory(struct agp_bridge_data *bridge,
-					    dma_addr_t addr, int type)
-{
-	/* Type checking must be done elsewhere */
-	return addr | bridge->driver->masks[type].mask;
-}
-
-static struct aper_size_info_fixed intel_i830_sizes[] =
-{
-	{128, 32768, 5},
-	/* The 64M mode still requires a 128k gatt */
-	{64, 16384, 5},
-	{256, 65536, 6},
-	{512, 131072, 7},
-};
-
-static void intel_i830_init_gtt_entries(void)
-{
-	u16 gmch_ctrl;
-	int gtt_entries = 0;
-	u8 rdct;
-	int local = 0;
-	static const int ddt[4] = { 0, 16, 32, 64 };
-	int size; /* reserved space (in kb) at the top of stolen memory */
-
-	pci_read_config_word(agp_bridge->dev, I830_GMCH_CTRL, &gmch_ctrl);
-
-	if (IS_I965) {
-		u32 pgetbl_ctl;
-		pgetbl_ctl = readl(intel_private.registers+I810_PGETBL_CTL);
-
-		/* The 965 has a field telling us the size of the GTT,
-		 * which may be larger than what is necessary to map the
-		 * aperture.
-		 */
-		switch (pgetbl_ctl & I965_PGETBL_SIZE_MASK) {
-		case I965_PGETBL_SIZE_128KB:
-			size = 128;
-			break;
-		case I965_PGETBL_SIZE_256KB:
-			size = 256;
-			break;
-		case I965_PGETBL_SIZE_512KB:
-			size = 512;
-			break;
-		case I965_PGETBL_SIZE_1MB:
-			size = 1024;
-			break;
-		case I965_PGETBL_SIZE_2MB:
-			size = 2048;
-			break;
-		case I965_PGETBL_SIZE_1_5MB:
-			size = 1024 + 512;
-			break;
-		default:
-			dev_info(&intel_private.pcidev->dev,
-				 "unknown page table size, assuming 512KB\n");
-			size = 512;
-		}
-		size += 4; /* add in BIOS popup space */
-	} else if (IS_G33 && !IS_PINEVIEW) {
-	/* G33's GTT size defined in gmch_ctrl */
-		switch (gmch_ctrl & G33_PGETBL_SIZE_MASK) {
-		case G33_PGETBL_SIZE_1M:
-			size = 1024;
-			break;
-		case G33_PGETBL_SIZE_2M:
-			size = 2048;
-			break;
-		default:
-			dev_info(&agp_bridge->dev->dev,
-				 "unknown page table size 0x%x, assuming 512KB\n",
-				(gmch_ctrl & G33_PGETBL_SIZE_MASK));
-			size = 512;
-		}
-		size += 4;
-	} else if (IS_G4X || IS_PINEVIEW) {
-		/* On 4 series hardware, GTT stolen is separate from graphics
-		 * stolen, ignore it in stolen gtt entries counting.  However,
-		 * 4KB of the stolen memory doesn't get mapped to the GTT.
-		 */
-		size = 4;
-	} else {
-		/* On previous hardware, the GTT size was just what was
-		 * required to map the aperture.
-		 */
-		size = agp_bridge->driver->fetch_size() + 4;
-	}
-
-	if (agp_bridge->dev->device == PCI_DEVICE_ID_INTEL_82830_HB ||
-	    agp_bridge->dev->device == PCI_DEVICE_ID_INTEL_82845G_HB) {
-		switch (gmch_ctrl & I830_GMCH_GMS_MASK) {
-		case I830_GMCH_GMS_STOLEN_512:
-			gtt_entries = KB(512) - KB(size);
-			break;
-		case I830_GMCH_GMS_STOLEN_1024:
-			gtt_entries = MB(1) - KB(size);
-			break;
-		case I830_GMCH_GMS_STOLEN_8192:
-			gtt_entries = MB(8) - KB(size);
-			break;
-		case I830_GMCH_GMS_LOCAL:
-			rdct = readb(intel_private.registers+I830_RDRAM_CHANNEL_TYPE);
-			gtt_entries = (I830_RDRAM_ND(rdct) + 1) *
-					MB(ddt[I830_RDRAM_DDT(rdct)]);
-			local = 1;
-			break;
-		default:
-			gtt_entries = 0;
-			break;
-		}
-	} else if (agp_bridge->dev->device == PCI_DEVICE_ID_INTEL_SANDYBRIDGE_HB ||
-		   agp_bridge->dev->device == PCI_DEVICE_ID_INTEL_SANDYBRIDGE_M_HB) {
-		/*
-		 * SandyBridge has new memory control reg at 0x50.w
-		 */
-		u16 snb_gmch_ctl;
-		pci_read_config_word(intel_private.pcidev, SNB_GMCH_CTRL, &snb_gmch_ctl);
-		switch (snb_gmch_ctl & SNB_GMCH_GMS_STOLEN_MASK) {
-		case SNB_GMCH_GMS_STOLEN_32M:
-			gtt_entries = MB(32) - KB(size);
-			break;
-		case SNB_GMCH_GMS_STOLEN_64M:
-			gtt_entries = MB(64) - KB(size);
-			break;
-		case SNB_GMCH_GMS_STOLEN_96M:
-			gtt_entries = MB(96) - KB(size);
-			break;
-		case SNB_GMCH_GMS_STOLEN_128M:
-			gtt_entries = MB(128) - KB(size);
-			break;
-		case SNB_GMCH_GMS_STOLEN_160M:
-			gtt_entries = MB(160) - KB(size);
-			break;
-		case SNB_GMCH_GMS_STOLEN_192M:
-			gtt_entries = MB(192) - KB(size);
-			break;
-		case SNB_GMCH_GMS_STOLEN_224M:
-			gtt_entries = MB(224) - KB(size);
-			break;
-		case SNB_GMCH_GMS_STOLEN_256M:
-			gtt_entries = MB(256) - KB(size);
-			break;
-		case SNB_GMCH_GMS_STOLEN_288M:
-			gtt_entries = MB(288) - KB(size);
-			break;
-		case SNB_GMCH_GMS_STOLEN_320M:
-			gtt_entries = MB(320) - KB(size);
-			break;
-		case SNB_GMCH_GMS_STOLEN_352M:
-			gtt_entries = MB(352) - KB(size);
-			break;
-		case SNB_GMCH_GMS_STOLEN_384M:
-			gtt_entries = MB(384) - KB(size);
-			break;
-		case SNB_GMCH_GMS_STOLEN_416M:
-			gtt_entries = MB(416) - KB(size);
-			break;
-		case SNB_GMCH_GMS_STOLEN_448M:
-			gtt_entries = MB(448) - KB(size);
-			break;
-		case SNB_GMCH_GMS_STOLEN_480M:
-			gtt_entries = MB(480) - KB(size);
-			break;
-		case SNB_GMCH_GMS_STOLEN_512M:
-			gtt_entries = MB(512) - KB(size);
-			break;
-		}
-	} else {
-		switch (gmch_ctrl & I855_GMCH_GMS_MASK) {
-		case I855_GMCH_GMS_STOLEN_1M:
-			if (IS_G33) {
-				size = 0;
-				printk(KERN_WARNING PFX
-				       "Warning: G33 chipset with 1MB"
-					" allocated. Older X.org Intel drivers"
-					" will not work.\n");
-			}
-			gtt_entries = MB(1) - KB(size);
-			break;
-		case I855_GMCH_GMS_STOLEN_4M:
-			gtt_entries = MB(4) - KB(size);
-			break;
-		case I855_GMCH_GMS_STOLEN_8M:
-			gtt_entries = MB(8) - KB(size);
-			break;
-		case I855_GMCH_GMS_STOLEN_16M:
-			gtt_entries = MB(16) - KB(size);
-			break;
-		case I855_GMCH_GMS_STOLEN_32M:
-			gtt_entries = MB(32) - KB(size);
-			break;
-		case I915_GMCH_GMS_STOLEN_48M:
-			/* Check it's really I915G */
-			if (IS_I915 || IS_I965 || IS_G33 || IS_G4X)
-				gtt_entries = MB(48) - KB(size);
-			else
-				gtt_entries = 0;
-			break;
-		case I915_GMCH_GMS_STOLEN_64M:
-			/* Check it's really I915G */
-			if (IS_I915 || IS_I965 || IS_G33 || IS_G4X)
-				gtt_entries = MB(64) - KB(size);
-			else
-				gtt_entries = 0;
-			break;
-		case G33_GMCH_GMS_STOLEN_128M:
-			if (IS_G33 || IS_I965 || IS_G4X)
-				gtt_entries = MB(128) - KB(size);
-			else
-				gtt_entries = 0;
-			break;
-		case G33_GMCH_GMS_STOLEN_256M:
-			if (IS_G33 || IS_I965 || IS_G4X)
-				gtt_entries = MB(256) - KB(size);
-			else
-				gtt_entries = 0;
-			break;
-		case INTEL_GMCH_GMS_STOLEN_96M:
-			if (IS_I965 || IS_G4X)
-				gtt_entries = MB(96) - KB(size);
-			else
-				gtt_entries = 0;
-			break;
-		case INTEL_GMCH_GMS_STOLEN_160M:
-			if (IS_I965 || IS_G4X)
-				gtt_entries = MB(160) - KB(size);
-			else
-				gtt_entries = 0;
-			break;
-		case INTEL_GMCH_GMS_STOLEN_224M:
-			if (IS_I965 || IS_G4X)
-				gtt_entries = MB(224) - KB(size);
-			else
-				gtt_entries = 0;
-			break;
-		case INTEL_GMCH_GMS_STOLEN_352M:
-			if (IS_I965 || IS_G4X)
-				gtt_entries = MB(352) - KB(size);
-			else
-				gtt_entries = 0;
-			break;
-		default:
-			gtt_entries = 0;
-			break;
-		}
-	}
-	if (gtt_entries > 0) {
-		dev_info(&agp_bridge->dev->dev, "detected %dK %s memory\n",
-		       gtt_entries / KB(1), local ? "local" : "stolen");
-		gtt_entries /= KB(4);
-	} else {
-		dev_info(&agp_bridge->dev->dev,
-		       "no pre-allocated video memory detected\n");
-		gtt_entries = 0;
-	}
-
-	intel_private.gtt_entries = gtt_entries;
-}
-
-static void intel_i830_fini_flush(void)
-{
-	kunmap(intel_private.i8xx_page);
-	intel_private.i8xx_flush_page = NULL;
-	unmap_page_from_agp(intel_private.i8xx_page);
-
-	__free_page(intel_private.i8xx_page);
-	intel_private.i8xx_page = NULL;
-}
-
-static void intel_i830_setup_flush(void)
-{
-	/* return if we've already set the flush mechanism up */
-	if (intel_private.i8xx_page)
-		return;
-
-	intel_private.i8xx_page = alloc_page(GFP_KERNEL | __GFP_ZERO | GFP_DMA32);
-	if (!intel_private.i8xx_page)
-		return;
-
-	intel_private.i8xx_flush_page = kmap(intel_private.i8xx_page);
-	if (!intel_private.i8xx_flush_page)
-		intel_i830_fini_flush();
-}
-
-/* The chipset_flush interface needs to get data that has already been
- * flushed out of the CPU all the way out to main memory, because the GPU
- * doesn't snoop those buffers.
- *
- * The 8xx series doesn't have the same lovely interface for flushing the
- * chipset write buffers that the later chips do. According to the 865
- * specs, it's 64 octwords, or 1KB.  So, to get those previous things in
- * that buffer out, we just fill 1KB and clflush it out, on the assumption
- * that it'll push whatever was in there out.  It appears to work.
- */
-static void intel_i830_chipset_flush(struct agp_bridge_data *bridge)
-{
-	unsigned int *pg = intel_private.i8xx_flush_page;
-
-	memset(pg, 0, 1024);
-
-	if (cpu_has_clflush)
-		clflush_cache_range(pg, 1024);
-	else if (wbinvd_on_all_cpus() != 0)
-		printk(KERN_ERR "Timed out waiting for cache flush.\n");
-}
-
-/* The intel i830 automatically initializes the agp aperture during POST.
- * Use the memory already set aside for in the GTT.
- */
-static int intel_i830_create_gatt_table(struct agp_bridge_data *bridge)
-{
-	int page_order;
-	struct aper_size_info_fixed *size;
-	int num_entries;
-	u32 temp;
-
-	size = agp_bridge->current_size;
-	page_order = size->page_order;
-	num_entries = size->num_entries;
-	agp_bridge->gatt_table_real = NULL;
-
-	pci_read_config_dword(intel_private.pcidev, I810_MMADDR, &temp);
-	temp &= 0xfff80000;
-
-	intel_private.registers = ioremap(temp, 128 * 4096);
-	if (!intel_private.registers)
-		return -ENOMEM;
-
-	temp = readl(intel_private.registers+I810_PGETBL_CTL) & 0xfffff000;
-	global_cache_flush();	/* FIXME: ?? */
-
-	/* we have to call this as early as possible after the MMIO base address is known */
-	intel_i830_init_gtt_entries();
-
-	agp_bridge->gatt_table = NULL;
-
-	agp_bridge->gatt_bus_addr = temp;
-
-	return 0;
-}
-
-/* Return the gatt table to a sane state. Use the top of stolen
- * memory for the GTT.
- */
-static int intel_i830_free_gatt_table(struct agp_bridge_data *bridge)
-{
-	return 0;
-}
-
-static int intel_i830_fetch_size(void)
-{
-	u16 gmch_ctrl;
-	struct aper_size_info_fixed *values;
-
-	values = A_SIZE_FIX(agp_bridge->driver->aperture_sizes);
-
-	if (agp_bridge->dev->device != PCI_DEVICE_ID_INTEL_82830_HB &&
-	    agp_bridge->dev->device != PCI_DEVICE_ID_INTEL_82845G_HB) {
-		/* 855GM/852GM/865G has 128MB aperture size */
-		agp_bridge->previous_size = agp_bridge->current_size = (void *) values;
-		agp_bridge->aperture_size_idx = 0;
-		return values[0].size;
-	}
-
-	pci_read_config_word(agp_bridge->dev, I830_GMCH_CTRL, &gmch_ctrl);
-
-	if ((gmch_ctrl & I830_GMCH_MEM_MASK) == I830_GMCH_MEM_128M) {
-		agp_bridge->previous_size = agp_bridge->current_size = (void *) values;
-		agp_bridge->aperture_size_idx = 0;
-		return values[0].size;
-	} else {
-		agp_bridge->previous_size = agp_bridge->current_size = (void *) (values + 1);
-		agp_bridge->aperture_size_idx = 1;
-		return values[1].size;
-	}
-
-	return 0;
-}
-
-static int intel_i830_configure(void)
-{
-	struct aper_size_info_fixed *current_size;
-	u32 temp;
-	u16 gmch_ctrl;
-	int i;
-
-	current_size = A_SIZE_FIX(agp_bridge->current_size);
-
-	pci_read_config_dword(intel_private.pcidev, I810_GMADDR, &temp);
-	agp_bridge->gart_bus_addr = (temp & PCI_BASE_ADDRESS_MEM_MASK);
-
-	pci_read_config_word(agp_bridge->dev, I830_GMCH_CTRL, &gmch_ctrl);
-	gmch_ctrl |= I830_GMCH_ENABLED;
-	pci_write_config_word(agp_bridge->dev, I830_GMCH_CTRL, gmch_ctrl);
-
-	writel(agp_bridge->gatt_bus_addr|I810_PGETBL_ENABLED, intel_private.registers+I810_PGETBL_CTL);
-	readl(intel_private.registers+I810_PGETBL_CTL);	/* PCI Posting. */
-
-	if (agp_bridge->driver->needs_scratch_page) {
-		for (i = intel_private.gtt_entries; i < current_size->num_entries; i++) {
-			writel(agp_bridge->scratch_page, intel_private.registers+I810_PTE_BASE+(i*4));
-		}
-		readl(intel_private.registers+I810_PTE_BASE+((i-1)*4));	/* PCI Posting. */
-	}
-
-	global_cache_flush();
-
-	intel_i830_setup_flush();
-	return 0;
-}
-
-static void intel_i830_cleanup(void)
-{
-	iounmap(intel_private.registers);
-}
-
-static int intel_i830_insert_entries(struct agp_memory *mem, off_t pg_start,
-				     int type)
-{
-	int i, j, num_entries;
-	void *temp;
-	int ret = -EINVAL;
-	int mask_type;
-
-	if (mem->page_count == 0)
-		goto out;
-
-	temp = agp_bridge->current_size;
-	num_entries = A_SIZE_FIX(temp)->num_entries;
-
-	if (pg_start < intel_private.gtt_entries) {
-		dev_printk(KERN_DEBUG, &intel_private.pcidev->dev,
-			   "pg_start == 0x%.8lx, intel_private.gtt_entries == 0x%.8x\n",
-			   pg_start, intel_private.gtt_entries);
-
-		dev_info(&intel_private.pcidev->dev,
-			 "trying to insert into local/stolen memory\n");
-		goto out_err;
-	}
-
-	if ((pg_start + mem->page_count) > num_entries)
-		goto out_err;
-
-	/* The i830 can't check the GTT for entries since its read only,
-	 * depend on the caller to make the correct offset decisions.
-	 */
-
-	if (type != mem->type)
-		goto out_err;
-
-	mask_type = agp_bridge->driver->agp_type_to_mask_type(agp_bridge, type);
-
-	if (mask_type != 0 && mask_type != AGP_PHYS_MEMORY &&
-	    mask_type != INTEL_AGP_CACHED_MEMORY)
-		goto out_err;
-
-	if (!mem->is_flushed)
-		global_cache_flush();
-
-	for (i = 0, j = pg_start; i < mem->page_count; i++, j++) {
-		writel(agp_bridge->driver->mask_memory(agp_bridge,
-				page_to_phys(mem->pages[i]), mask_type),
-		       intel_private.registers+I810_PTE_BASE+(j*4));
-	}
-	readl(intel_private.registers+I810_PTE_BASE+((j-1)*4));
-	agp_bridge->driver->tlb_flush(mem);
-
-out:
-	ret = 0;
-out_err:
-	mem->is_flushed = true;
-	return ret;
-}
-
-static int intel_i830_remove_entries(struct agp_memory *mem, off_t pg_start,
-				     int type)
-{
-	int i;
-
-	if (mem->page_count == 0)
-		return 0;
-
-	if (pg_start < intel_private.gtt_entries) {
-		dev_info(&intel_private.pcidev->dev,
-			 "trying to disable local/stolen memory\n");
-		return -EINVAL;
-	}
-
-	for (i = pg_start; i < (mem->page_count + pg_start); i++) {
-		writel(agp_bridge->scratch_page, intel_private.registers+I810_PTE_BASE+(i*4));
-	}
-	readl(intel_private.registers+I810_PTE_BASE+((i-1)*4));
-
-	agp_bridge->driver->tlb_flush(mem);
-	return 0;
-}
-
-static struct agp_memory *intel_i830_alloc_by_type(size_t pg_count, int type)
-{
-	if (type == AGP_PHYS_MEMORY)
-		return alloc_agpphysmem_i8xx(pg_count, type);
-	/* always return NULL for other allocation types for now */
-	return NULL;
-}
-
-static int intel_alloc_chipset_flush_resource(void)
-{
-	int ret;
-	ret = pci_bus_alloc_resource(agp_bridge->dev->bus, &intel_private.ifp_resource, PAGE_SIZE,
-				     PAGE_SIZE, PCIBIOS_MIN_MEM, 0,
-				     pcibios_align_resource, agp_bridge->dev);
-
-	return ret;
-}
-
-static void intel_i915_setup_chipset_flush(void)
-{
-	int ret;
-	u32 temp;
-
-	pci_read_config_dword(agp_bridge->dev, I915_IFPADDR, &temp);
-	if (!(temp & 0x1)) {
-		intel_alloc_chipset_flush_resource();
-		intel_private.resource_valid = 1;
-		pci_write_config_dword(agp_bridge->dev, I915_IFPADDR, (intel_private.ifp_resource.start & 0xffffffff) | 0x1);
-	} else {
-		temp &= ~1;
-
-		intel_private.resource_valid = 1;
-		intel_private.ifp_resource.start = temp;
-		intel_private.ifp_resource.end = temp + PAGE_SIZE;
-		ret = request_resource(&iomem_resource, &intel_private.ifp_resource);
-		/* some BIOSes reserve this area in a pnp some don't */
-		if (ret)
-			intel_private.resource_valid = 0;
-	}
-}
-
-static void intel_i965_g33_setup_chipset_flush(void)
-{
-	u32 temp_hi, temp_lo;
-	int ret;
-
-	pci_read_config_dword(agp_bridge->dev, I965_IFPADDR + 4, &temp_hi);
-	pci_read_config_dword(agp_bridge->dev, I965_IFPADDR, &temp_lo);
-
-	if (!(temp_lo & 0x1)) {
-
-		intel_alloc_chipset_flush_resource();
-
-		intel_private.resource_valid = 1;
-		pci_write_config_dword(agp_bridge->dev, I965_IFPADDR + 4,
-			upper_32_bits(intel_private.ifp_resource.start));
-		pci_write_config_dword(agp_bridge->dev, I965_IFPADDR, (intel_private.ifp_resource.start & 0xffffffff) | 0x1);
-	} else {
-		u64 l64;
-
-		temp_lo &= ~0x1;
-		l64 = ((u64)temp_hi << 32) | temp_lo;
-
-		intel_private.resource_valid = 1;
-		intel_private.ifp_resource.start = l64;
-		intel_private.ifp_resource.end = l64 + PAGE_SIZE;
-		ret = request_resource(&iomem_resource, &intel_private.ifp_resource);
-		/* some BIOSes reserve this area in a pnp some don't */
-		if (ret)
-			intel_private.resource_valid = 0;
-	}
-}
-
-static void intel_i9xx_setup_flush(void)
-{
-	/* return if already configured */
-	if (intel_private.ifp_resource.start)
-		return;
-
-	if (IS_SNB)
-		return;
-
-	/* setup a resource for this object */
-	intel_private.ifp_resource.name = "Intel Flush Page";
-	intel_private.ifp_resource.flags = IORESOURCE_MEM;
-
-	/* Setup chipset flush for 915 */
-	if (IS_I965 || IS_G33 || IS_G4X) {
-		intel_i965_g33_setup_chipset_flush();
-	} else {
-		intel_i915_setup_chipset_flush();
-	}
-
-	if (intel_private.ifp_resource.start) {
-		intel_private.i9xx_flush_page = ioremap_nocache(intel_private.ifp_resource.start, PAGE_SIZE);
-		if (!intel_private.i9xx_flush_page)
-			dev_info(&intel_private.pcidev->dev, "can't ioremap flush page - no chipset flushing");
-	}
-}
-
-static int intel_i915_configure(void)
-{
-	struct aper_size_info_fixed *current_size;
-	u32 temp;
-	u16 gmch_ctrl;
-	int i;
-
-	current_size = A_SIZE_FIX(agp_bridge->current_size);
-
-	pci_read_config_dword(intel_private.pcidev, I915_GMADDR, &temp);
-
-	agp_bridge->gart_bus_addr = (temp & PCI_BASE_ADDRESS_MEM_MASK);
-
-	pci_read_config_word(agp_bridge->dev, I830_GMCH_CTRL, &gmch_ctrl);
-	gmch_ctrl |= I830_GMCH_ENABLED;
-	pci_write_config_word(agp_bridge->dev, I830_GMCH_CTRL, gmch_ctrl);
-
-	writel(agp_bridge->gatt_bus_addr|I810_PGETBL_ENABLED, intel_private.registers+I810_PGETBL_CTL);
-	readl(intel_private.registers+I810_PGETBL_CTL);	/* PCI Posting. */
-
-	if (agp_bridge->driver->needs_scratch_page) {
-		for (i = intel_private.gtt_entries; i < intel_private.gtt_total_size; i++) {
-			writel(agp_bridge->scratch_page, intel_private.gtt+i);
-		}
-		readl(intel_private.gtt+i-1);	/* PCI Posting. */
-	}
-
-	global_cache_flush();
-
-	intel_i9xx_setup_flush();
-
-	return 0;
-}
-
-static void intel_i915_cleanup(void)
-{
-	if (intel_private.i9xx_flush_page)
-		iounmap(intel_private.i9xx_flush_page);
-	if (intel_private.resource_valid)
-		release_resource(&intel_private.ifp_resource);
-	intel_private.ifp_resource.start = 0;
-	intel_private.resource_valid = 0;
-	iounmap(intel_private.gtt);
-	iounmap(intel_private.registers);
-}
-
-static void intel_i915_chipset_flush(struct agp_bridge_data *bridge)
-{
-	if (intel_private.i9xx_flush_page)
-		writel(1, intel_private.i9xx_flush_page);
-}
-
-static int intel_i915_insert_entries(struct agp_memory *mem, off_t pg_start,
-				     int type)
-{
-	int num_entries;
-	void *temp;
-	int ret = -EINVAL;
-	int mask_type;
-
-	if (mem->page_count == 0)
-		goto out;
-
-	temp = agp_bridge->current_size;
-	num_entries = A_SIZE_FIX(temp)->num_entries;
-
-	if (pg_start < intel_private.gtt_entries) {
-		dev_printk(KERN_DEBUG, &intel_private.pcidev->dev,
-			   "pg_start == 0x%.8lx, intel_private.gtt_entries == 0x%.8x\n",
-			   pg_start, intel_private.gtt_entries);
-
-		dev_info(&intel_private.pcidev->dev,
-			 "trying to insert into local/stolen memory\n");
-		goto out_err;
-	}
-
-	if ((pg_start + mem->page_count) > num_entries)
-		goto out_err;
-
-	/* The i915 can't check the GTT for entries since it's read only;
-	 * depend on the caller to make the correct offset decisions.
-	 */
-
-	if (type != mem->type)
-		goto out_err;
-
-	mask_type = agp_bridge->driver->agp_type_to_mask_type(agp_bridge, type);
-
-	if (mask_type != 0 && mask_type != AGP_PHYS_MEMORY &&
-	    mask_type != INTEL_AGP_CACHED_MEMORY)
-		goto out_err;
-
-	if (!mem->is_flushed)
-		global_cache_flush();
-
-	intel_agp_insert_sg_entries(mem, pg_start, mask_type);
-	agp_bridge->driver->tlb_flush(mem);
-
- out:
-	ret = 0;
- out_err:
-	mem->is_flushed = true;
-	return ret;
-}
-
-static int intel_i915_remove_entries(struct agp_memory *mem, off_t pg_start,
-				     int type)
-{
-	int i;
-
-	if (mem->page_count == 0)
-		return 0;
-
-	if (pg_start < intel_private.gtt_entries) {
-		dev_info(&intel_private.pcidev->dev,
-			 "trying to disable local/stolen memory\n");
-		return -EINVAL;
-	}
-
-	for (i = pg_start; i < (mem->page_count + pg_start); i++)
-		writel(agp_bridge->scratch_page, intel_private.gtt+i);
-
-	readl(intel_private.gtt+i-1);
-
-	agp_bridge->driver->tlb_flush(mem);
-	return 0;
-}
-
-/* Return the aperture size by just checking the resource length.  The effect
- * described in the spec of the MSAC registers is just changing of the
- * resource size.
- */
-static int intel_i9xx_fetch_size(void)
-{
-	int num_sizes = ARRAY_SIZE(intel_i830_sizes);
-	int aper_size; /* size in megabytes */
-	int i;
-
-	aper_size = pci_resource_len(intel_private.pcidev, 2) / MB(1);
-
-	for (i = 0; i < num_sizes; i++) {
-		if (aper_size == intel_i830_sizes[i].size) {
-			agp_bridge->current_size = intel_i830_sizes + i;
-			agp_bridge->previous_size = agp_bridge->current_size;
-			return aper_size;
-		}
-	}
-
-	return 0;
-}
-
-/* The intel i915 automatically initializes the agp aperture during POST.
- * Use the memory already set aside for in the GTT.
- */
-static int intel_i915_create_gatt_table(struct agp_bridge_data *bridge)
-{
-	int page_order;
-	struct aper_size_info_fixed *size;
-	int num_entries;
-	u32 temp, temp2;
-	int gtt_map_size = 256 * 1024;
-
-	size = agp_bridge->current_size;
-	page_order = size->page_order;
-	num_entries = size->num_entries;
-	agp_bridge->gatt_table_real = NULL;
-
-	pci_read_config_dword(intel_private.pcidev, I915_MMADDR, &temp);
-	pci_read_config_dword(intel_private.pcidev, I915_PTEADDR, &temp2);
-
-	if (IS_G33)
-	    gtt_map_size = 1024 * 1024; /* 1M on G33 */
-	intel_private.gtt = ioremap(temp2, gtt_map_size);
-	if (!intel_private.gtt)
-		return -ENOMEM;
-
-	intel_private.gtt_total_size = gtt_map_size / 4;
-
-	temp &= 0xfff80000;
-
-	intel_private.registers = ioremap(temp, 128 * 4096);
-	if (!intel_private.registers) {
-		iounmap(intel_private.gtt);
-		return -ENOMEM;
-	}
-
-	temp = readl(intel_private.registers+I810_PGETBL_CTL) & 0xfffff000;
-	global_cache_flush();	/* FIXME: ? */
-
-	/* we have to call this as early as possible after the MMIO base address is known */
-	intel_i830_init_gtt_entries();
-
-	agp_bridge->gatt_table = NULL;
-
-	agp_bridge->gatt_bus_addr = temp;
-
-	return 0;
-}
-
-/*
- * The i965 supports 36-bit physical addresses, but to keep
- * the format of the GTT the same, the bits that don't fit
- * in a 32-bit word are shifted down to bits 4..7.
- *
- * Gcc is smart enough to notice that "(addr >> 28) & 0xf0"
- * is always zero on 32-bit architectures, so no need to make
- * this conditional.
- */
-static unsigned long intel_i965_mask_memory(struct agp_bridge_data *bridge,
-					    dma_addr_t addr, int type)
-{
-	/* Shift high bits down */
-	addr |= (addr >> 28) & 0xf0;
-
-	/* Type checking must be done elsewhere */
-	return addr | bridge->driver->masks[type].mask;
-}
-
-static void intel_i965_get_gtt_range(int *gtt_offset, int *gtt_size)
-{
-	u16 snb_gmch_ctl;
-
-	switch (agp_bridge->dev->device) {
-	case PCI_DEVICE_ID_INTEL_GM45_HB:
-	case PCI_DEVICE_ID_INTEL_EAGLELAKE_HB:
-	case PCI_DEVICE_ID_INTEL_Q45_HB:
-	case PCI_DEVICE_ID_INTEL_G45_HB:
-	case PCI_DEVICE_ID_INTEL_G41_HB:
-	case PCI_DEVICE_ID_INTEL_B43_HB:
-	case PCI_DEVICE_ID_INTEL_IRONLAKE_D_HB:
-	case PCI_DEVICE_ID_INTEL_IRONLAKE_M_HB:
-	case PCI_DEVICE_ID_INTEL_IRONLAKE_MA_HB:
-	case PCI_DEVICE_ID_INTEL_IRONLAKE_MC2_HB:
-		*gtt_offset = *gtt_size = MB(2);
-		break;
-	case PCI_DEVICE_ID_INTEL_SANDYBRIDGE_HB:
-	case PCI_DEVICE_ID_INTEL_SANDYBRIDGE_M_HB:
-		*gtt_offset = MB(2);
-
-		pci_read_config_word(intel_private.pcidev, SNB_GMCH_CTRL, &snb_gmch_ctl);
-		switch (snb_gmch_ctl & SNB_GTT_SIZE_MASK) {
-		default:
-		case SNB_GTT_SIZE_0M:
-			printk(KERN_ERR "Bad GTT size mask: 0x%04x.\n", snb_gmch_ctl);
-			*gtt_size = MB(0);
-			break;
-		case SNB_GTT_SIZE_1M:
-			*gtt_size = MB(1);
-			break;
-		case SNB_GTT_SIZE_2M:
-			*gtt_size = MB(2);
-			break;
-		}
-		break;
-	default:
-		*gtt_offset = *gtt_size = KB(512);
-	}
-}
-
-/* The intel i965 automatically initializes the agp aperture during POST.
- * Use the memory already set aside for in the GTT.
- */
-static int intel_i965_create_gatt_table(struct agp_bridge_data *bridge)
-{
-	int page_order;
-	struct aper_size_info_fixed *size;
-	int num_entries;
-	u32 temp;
-	int gtt_offset, gtt_size;
-
-	size = agp_bridge->current_size;
-	page_order = size->page_order;
-	num_entries = size->num_entries;
-	agp_bridge->gatt_table_real = NULL;
-
-	pci_read_config_dword(intel_private.pcidev, I915_MMADDR, &temp);
-
-	temp &= 0xfff00000;
-
-	intel_i965_get_gtt_range(&gtt_offset, &gtt_size);
-
-	intel_private.gtt = ioremap((temp + gtt_offset) , gtt_size);
-
-	if (!intel_private.gtt)
-		return -ENOMEM;
-
-	intel_private.gtt_total_size = gtt_size / 4;
-
-	intel_private.registers = ioremap(temp, 128 * 4096);
-	if (!intel_private.registers) {
-		iounmap(intel_private.gtt);
-		return -ENOMEM;
-	}
-
-	temp = readl(intel_private.registers+I810_PGETBL_CTL) & 0xfffff000;
-	global_cache_flush();   /* FIXME: ? */
-
-	/* we have to call this as early as possible after the MMIO base address is known */
-	intel_i830_init_gtt_entries();
-
-	agp_bridge->gatt_table = NULL;
-
-	agp_bridge->gatt_bus_addr = temp;
-
-	return 0;
-}
-=======
 #include "intel-gtt.c"
->>>>>>> e44a21b7
 
 int intel_agp_enabled;
 EXPORT_SYMBOL(intel_agp_enabled);
