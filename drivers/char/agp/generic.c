--- conflicted
+++ resolved
@@ -1360,10 +1360,6 @@
 unsigned long agp_generic_mask_memory(struct agp_bridge_data *bridge,
 				      dma_addr_t addr, int type)
 {
-<<<<<<< HEAD
-	unsigned long addr = page_to_gart(page);
-=======
->>>>>>> 17d857be
 	/* memory type is ignored in the generic routine */
 	if (bridge->driver->masks)
 		return addr | bridge->driver->masks[0].mask;
