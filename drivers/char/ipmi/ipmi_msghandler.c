--- conflicted
+++ resolved
@@ -1287,12 +1287,6 @@
 		smi_add_watch(intf, IPMI_WATCH_MASK_CHECK_WATCHDOG);
 
 out_kfree:
-<<<<<<< HEAD
-	atomic_dec(&intf->nr_users);
-out_unlock:
-	srcu_read_unlock(&ipmi_interfaces_srcu, index);
-	vfree(new_user);
-=======
 	if (rv) {
 		atomic_dec(&intf->nr_users);
 		vfree(new_user);
@@ -1301,7 +1295,6 @@
 	}
 out_unlock:
 	mutex_unlock(&ipmi_interfaces_mutex);
->>>>>>> 3f4ee458
 	return rv;
 }
 EXPORT_SYMBOL(ipmi_create_user);
