--- conflicted
+++ resolved
@@ -2017,7 +2017,6 @@
 		spin_lock_init(&portdev->c_ivq_lock);
 		spin_lock_init(&portdev->c_ovq_lock);
 	}
-<<<<<<< HEAD
 
 	err = init_vqs(portdev);
 	if (err < 0) {
@@ -2025,15 +2024,6 @@
 		goto free_chrdev;
 	}
 
-=======
-
-	err = init_vqs(portdev);
-	if (err < 0) {
-		dev_err(&vdev->dev, "Error %d initializing vqs\n", err);
-		goto free_chrdev;
-	}
-
->>>>>>> 2d5404ca
 	virtio_device_ready(portdev->vdev);
 
 	if (multiport) {
