--- conflicted
+++ resolved
@@ -1576,13 +1576,8 @@
 		break;
 	case VIRTIO_CONSOLE_RESIZE: {
 		struct {
-<<<<<<< HEAD
-			__virtio16 rows;
-			__virtio16 cols;
-=======
 			__virtio16 cols;
 			__virtio16 rows;
->>>>>>> e747403a
 		} size;
 
 		if (!is_console_port(port))
