// SPDX-License-Identifier: (GPL-2.0 OR BSD-3-Clause)
/*
 * Copyright (C) 2017-2022 Jason A. Donenfeld <Jason@zx2c4.com>. All Rights Reserved.
 * Copyright Matt Mackall <mpm@selenic.com>, 2003, 2004, 2005
 * Copyright Theodore Ts'o, 1994, 1995, 1996, 1997, 1998, 1999. All rights reserved.
 *
 * This driver produces cryptographically secure pseudorandom data. It is divided
 * into roughly six sections, each with a section header:
 *
 *   - Initialization and readiness waiting.
 *   - Fast key erasure RNG, the "crng".
 *   - Entropy accumulation and extraction routines.
 *   - Entropy collection routines.
 *   - Userspace reader/writer interfaces.
 *   - Sysctl interface.
 *
 * The high level overview is that there is one input pool, into which
 * various pieces of data are hashed. Prior to initialization, some of that
 * data is then "credited" as having a certain number of bits of entropy.
 * When enough bits of entropy are available, the hash is finalized and
 * handed as a key to a stream cipher that expands it indefinitely for
 * various consumers. This key is periodically refreshed as the various
 * entropy collectors, described below, add data to the input pool.
 */

#define pr_fmt(fmt) KBUILD_MODNAME ": " fmt

#include <linux/utsname.h>
#include <linux/module.h>
#include <linux/kernel.h>
#include <linux/major.h>
#include <linux/string.h>
#include <linux/fcntl.h>
#include <linux/slab.h>
#include <linux/random.h>
#include <linux/poll.h>
#include <linux/init.h>
#include <linux/fs.h>
#include <linux/blkdev.h>
#include <linux/interrupt.h>
#include <linux/mm.h>
#include <linux/nodemask.h>
#include <linux/spinlock.h>
#include <linux/kthread.h>
#include <linux/percpu.h>
#include <linux/ptrace.h>
#include <linux/workqueue.h>
#include <linux/irq.h>
#include <linux/ratelimit.h>
#include <linux/syscalls.h>
#include <linux/completion.h>
#include <linux/uuid.h>
#include <linux/uaccess.h>
<<<<<<< HEAD
=======
#include <linux/suspend.h>
>>>>>>> f2906aa8
#include <linux/siphash.h>
#include <crypto/chacha.h>
#include <crypto/blake2s.h>
#include <asm/processor.h>
#include <asm/irq.h>
#include <asm/irq_regs.h>
#include <asm/io.h>

/*********************************************************************
 *
 * Initialization and readiness waiting.
 *
 * Much of the RNG infrastructure is devoted to various dependencies
 * being able to wait until the RNG has collected enough entropy and
 * is ready for safe consumption.
 *
 *********************************************************************/

/*
 * crng_init is protected by base_crng->lock, and only increases
 * its value (from empty->early->ready).
 */
static enum {
	CRNG_EMPTY = 0, /* Little to no entropy collected */
	CRNG_EARLY = 1, /* At least POOL_EARLY_BITS collected */
	CRNG_READY = 2  /* Fully initialized with POOL_READY_BITS collected */
} crng_init __read_mostly = CRNG_EMPTY;
static DEFINE_STATIC_KEY_FALSE(crng_is_ready);
#define crng_ready() (static_branch_likely(&crng_is_ready) || crng_init >= CRNG_READY)
/* Various types of waiters for crng_init->CRNG_READY transition. */
static DECLARE_WAIT_QUEUE_HEAD(crng_init_wait);
static struct fasync_struct *fasync;

/* Control how we warn userspace. */
static struct ratelimit_state urandom_warning =
	RATELIMIT_STATE_INIT("warn_urandom_randomness", HZ, 3);
static int ratelimit_disable __read_mostly =
	IS_ENABLED(CONFIG_WARN_ALL_UNSEEDED_RANDOM);
module_param_named(ratelimit_disable, ratelimit_disable, int, 0644);
MODULE_PARM_DESC(ratelimit_disable, "Disable random ratelimit suppression");

/*
 * Returns whether or not the input pool has been seeded and thus guaranteed
 * to supply cryptographically secure random numbers. This applies to: the
 * /dev/urandom device, the get_random_bytes function, and the get_random_{u32,
 * ,u64,int,long} family of functions.
 *
 * Returns: true if the input pool has been seeded.
 *          false if the input pool has not been seeded.
 */
bool rng_is_initialized(void)
{
	return crng_ready();
}
EXPORT_SYMBOL(rng_is_initialized);

static void __cold crng_set_ready(struct work_struct *work)
{
	static_branch_enable(&crng_is_ready);
}

/* Used by wait_for_random_bytes(), and considered an entropy collector, below. */
static void try_to_generate_entropy(void);

/*
 * Wait for the input pool to be seeded and thus guaranteed to supply
 * cryptographically secure random numbers. This applies to: the /dev/urandom
 * device, the get_random_bytes function, and the get_random_{u32,u64,int,long}
 * family of functions. Using any of these functions without first calling
 * this function forfeits the guarantee of security.
 *
 * Returns: 0 if the input pool has been seeded.
 *          -ERESTARTSYS if the function was interrupted by a signal.
 */
int wait_for_random_bytes(void)
{
	while (!crng_ready()) {
		int ret;

		try_to_generate_entropy();
		ret = wait_event_interruptible_timeout(crng_init_wait, crng_ready(), HZ);
		if (ret)
			return ret > 0 ? 0 : ret;
	}
	return 0;
}
EXPORT_SYMBOL(wait_for_random_bytes);

<<<<<<< HEAD
/*
 * Add a callback function that will be invoked when the input
 * pool is initialised.
 *
 * returns: 0 if callback is successfully added
 *	    -EALREADY if pool is already initialised (callback not called)
 */
int __cold register_random_ready_notifier(struct notifier_block *nb)
{
	unsigned long flags;
	int ret = -EALREADY;

	if (crng_ready())
		return ret;

	spin_lock_irqsave(&random_ready_chain_lock, flags);
	if (!crng_ready())
		ret = raw_notifier_chain_register(&random_ready_chain, nb);
	spin_unlock_irqrestore(&random_ready_chain_lock, flags);
	return ret;
}

/*
 * Delete a previously registered readiness callback function.
 */
int __cold unregister_random_ready_notifier(struct notifier_block *nb)
{
	unsigned long flags;
	int ret;

	spin_lock_irqsave(&random_ready_chain_lock, flags);
	ret = raw_notifier_chain_unregister(&random_ready_chain, nb);
	spin_unlock_irqrestore(&random_ready_chain_lock, flags);
	return ret;
}

static void __cold process_random_ready_list(void)
{
	unsigned long flags;

	spin_lock_irqsave(&random_ready_chain_lock, flags);
	raw_notifier_call_chain(&random_ready_chain, 0, NULL);
	spin_unlock_irqrestore(&random_ready_chain_lock, flags);
}

=======
>>>>>>> f2906aa8
#define warn_unseeded_randomness() \
	if (IS_ENABLED(CONFIG_WARN_ALL_UNSEEDED_RANDOM) && !crng_ready()) \
		printk_deferred(KERN_NOTICE "random: %s called from %pS with crng_init=%d\n", \
				__func__, (void *)_RET_IP_, crng_init)


/*********************************************************************
 *
 * Fast key erasure RNG, the "crng".
 *
 * These functions expand entropy from the entropy extractor into
 * long streams for external consumption using the "fast key erasure"
 * RNG described at <https://blog.cr.yp.to/20170723-random.html>.
 *
 * There are a few exported interfaces for use by other drivers:
 *
 *	void get_random_bytes(void *buf, size_t len)
 *	u32 get_random_u32()
 *	u64 get_random_u64()
 *	unsigned int get_random_int()
 *	unsigned long get_random_long()
 *
 * These interfaces will return the requested number of random bytes
 * into the given buffer or as a return value. This is equivalent to
 * a read from /dev/urandom. The u32, u64, int, and long family of
 * functions may be higher performance for one-off random integers,
 * because they do a bit of buffering and do not invoke reseeding
 * until the buffer is emptied.
 *
 *********************************************************************/

enum {
	CRNG_RESEED_START_INTERVAL = HZ,
	CRNG_RESEED_INTERVAL = 60 * HZ
};

static struct {
	u8 key[CHACHA_KEY_SIZE] __aligned(__alignof__(long));
	unsigned long birth;
	unsigned long generation;
	spinlock_t lock;
} base_crng = {
	.lock = __SPIN_LOCK_UNLOCKED(base_crng.lock)
};

struct crng {
	u8 key[CHACHA_KEY_SIZE];
	unsigned long generation;
	local_lock_t lock;
};

static DEFINE_PER_CPU(struct crng, crngs) = {
	.generation = ULONG_MAX,
	.lock = INIT_LOCAL_LOCK(crngs.lock),
};

/* Used by crng_reseed() and crng_make_state() to extract a new seed from the input pool. */
static void extract_entropy(void *buf, size_t len);

/* This extracts a new crng key from the input pool. */
static void crng_reseed(void)
{
	unsigned long flags;
	unsigned long next_gen;
	u8 key[CHACHA_KEY_SIZE];

	extract_entropy(key, sizeof(key));

	/*
	 * We copy the new key into the base_crng, overwriting the old one,
	 * and update the generation counter. We avoid hitting ULONG_MAX,
	 * because the per-cpu crngs are initialized to ULONG_MAX, so this
	 * forces new CPUs that come online to always initialize.
	 */
	spin_lock_irqsave(&base_crng.lock, flags);
	memcpy(base_crng.key, key, sizeof(base_crng.key));
	next_gen = base_crng.generation + 1;
	if (next_gen == ULONG_MAX)
		++next_gen;
	WRITE_ONCE(base_crng.generation, next_gen);
	WRITE_ONCE(base_crng.birth, jiffies);
	if (!static_branch_likely(&crng_is_ready))
		crng_init = CRNG_READY;
	spin_unlock_irqrestore(&base_crng.lock, flags);
	memzero_explicit(key, sizeof(key));
}

/*
 * This generates a ChaCha block using the provided key, and then
 * immediately overwites that key with half the block. It returns
 * the resultant ChaCha state to the user, along with the second
 * half of the block containing 32 bytes of random data that may
 * be used; random_data_len may not be greater than 32.
 *
 * The returned ChaCha state contains within it a copy of the old
 * key value, at index 4, so the state should always be zeroed out
 * immediately after using in order to maintain forward secrecy.
 * If the state cannot be erased in a timely manner, then it is
 * safer to set the random_data parameter to &chacha_state[4] so
 * that this function overwrites it before returning.
 */
static void crng_fast_key_erasure(u8 key[CHACHA_KEY_SIZE],
				  u32 chacha_state[CHACHA_STATE_WORDS],
				  u8 *random_data, size_t random_data_len)
{
	u8 first_block[CHACHA_BLOCK_SIZE];

	BUG_ON(random_data_len > 32);

	chacha_init_consts(chacha_state);
	memcpy(&chacha_state[4], key, CHACHA_KEY_SIZE);
	memset(&chacha_state[12], 0, sizeof(u32) * 4);
	chacha20_block(chacha_state, first_block);

	memcpy(key, first_block, CHACHA_KEY_SIZE);
	memcpy(random_data, first_block + CHACHA_KEY_SIZE, random_data_len);
	memzero_explicit(first_block, sizeof(first_block));
}

/*
 * Return whether the crng seed is considered to be sufficiently old
 * that a reseeding is needed. This happens if the last reseeding
 * was CRNG_RESEED_INTERVAL ago, or during early boot, at an interval
 * proportional to the uptime.
 */
static bool crng_has_old_seed(void)
{
	static bool early_boot = true;
	unsigned long interval = CRNG_RESEED_INTERVAL;

	if (unlikely(READ_ONCE(early_boot))) {
		time64_t uptime = ktime_get_seconds();
		if (uptime >= CRNG_RESEED_INTERVAL / HZ * 2)
			WRITE_ONCE(early_boot, false);
		else
			interval = max_t(unsigned int, CRNG_RESEED_START_INTERVAL,
					 (unsigned int)uptime / 2 * HZ);
	}
	return time_is_before_jiffies(READ_ONCE(base_crng.birth) + interval);
}

/*
 * This function returns a ChaCha state that you may use for generating
 * random data. It also returns up to 32 bytes on its own of random data
 * that may be used; random_data_len may not be greater than 32.
 */
static void crng_make_state(u32 chacha_state[CHACHA_STATE_WORDS],
			    u8 *random_data, size_t random_data_len)
{
	unsigned long flags;
	struct crng *crng;

	BUG_ON(random_data_len > 32);

	/*
	 * For the fast path, we check whether we're ready, unlocked first, and
	 * then re-check once locked later. In the case where we're really not
	 * ready, we do fast key erasure with the base_crng directly, extracting
	 * when crng_init is CRNG_EMPTY.
	 */
	if (!crng_ready()) {
		bool ready;

		spin_lock_irqsave(&base_crng.lock, flags);
		ready = crng_ready();
		if (!ready) {
			if (crng_init == CRNG_EMPTY)
				extract_entropy(base_crng.key, sizeof(base_crng.key));
			crng_fast_key_erasure(base_crng.key, chacha_state,
					      random_data, random_data_len);
		}
		spin_unlock_irqrestore(&base_crng.lock, flags);
		if (!ready)
			return;
	}

	/*
	 * If the base_crng is old enough, we reseed, which in turn bumps the
	 * generation counter that we check below.
	 */
	if (unlikely(crng_has_old_seed()))
		crng_reseed();

	local_lock_irqsave(&crngs.lock, flags);
	crng = raw_cpu_ptr(&crngs);

	/*
	 * If our per-cpu crng is older than the base_crng, then it means
	 * somebody reseeded the base_crng. In that case, we do fast key
	 * erasure on the base_crng, and use its output as the new key
	 * for our per-cpu crng. This brings us up to date with base_crng.
	 */
	if (unlikely(crng->generation != READ_ONCE(base_crng.generation))) {
		spin_lock(&base_crng.lock);
		crng_fast_key_erasure(base_crng.key, chacha_state,
				      crng->key, sizeof(crng->key));
		crng->generation = base_crng.generation;
		spin_unlock(&base_crng.lock);
	}

	/*
	 * Finally, when we've made it this far, our per-cpu crng has an up
	 * to date key, and we can do fast key erasure with it to produce
	 * some random data and a ChaCha state for the caller. All other
	 * branches of this function are "unlikely", so most of the time we
	 * should wind up here immediately.
	 */
	crng_fast_key_erasure(crng->key, chacha_state, random_data, random_data_len);
	local_unlock_irqrestore(&crngs.lock, flags);
}

static void _get_random_bytes(void *buf, size_t len)
{
	u32 chacha_state[CHACHA_STATE_WORDS];
	u8 tmp[CHACHA_BLOCK_SIZE];
	size_t first_block_len;

	if (!len)
		return;

	first_block_len = min_t(size_t, 32, len);
	crng_make_state(chacha_state, buf, first_block_len);
	len -= first_block_len;
	buf += first_block_len;

	while (len) {
		if (len < CHACHA_BLOCK_SIZE) {
			chacha20_block(chacha_state, tmp);
			memcpy(buf, tmp, len);
			memzero_explicit(tmp, sizeof(tmp));
			break;
		}

		chacha20_block(chacha_state, buf);
		if (unlikely(chacha_state[12] == 0))
			++chacha_state[13];
		len -= CHACHA_BLOCK_SIZE;
		buf += CHACHA_BLOCK_SIZE;
	}

	memzero_explicit(chacha_state, sizeof(chacha_state));
}

/*
 * This function is the exported kernel interface.  It returns some
 * number of good random numbers, suitable for key generation, seeding
 * TCP sequence numbers, etc. In order to ensure that the randomness
 * by this function is okay, the function wait_for_random_bytes()
 * should be called and return 0 at least once at any point prior.
 */
void get_random_bytes(void *buf, size_t len)
{
	warn_unseeded_randomness();
	_get_random_bytes(buf, len);
}
EXPORT_SYMBOL(get_random_bytes);

static ssize_t get_random_bytes_user(struct iov_iter *iter)
{
	u32 chacha_state[CHACHA_STATE_WORDS];
	u8 block[CHACHA_BLOCK_SIZE];
	size_t ret = 0, copied;

	if (unlikely(!iov_iter_count(iter)))
		return 0;

	/*
	 * Immediately overwrite the ChaCha key at index 4 with random
	 * bytes, in case userspace causes copy_to_user() below to sleep
	 * forever, so that we still retain forward secrecy in that case.
	 */
	crng_make_state(chacha_state, (u8 *)&chacha_state[4], CHACHA_KEY_SIZE);
	/*
	 * However, if we're doing a read of len <= 32, we don't need to
	 * use chacha_state after, so we can simply return those bytes to
	 * the user directly.
	 */
	if (iov_iter_count(iter) <= CHACHA_KEY_SIZE) {
		ret = copy_to_iter(&chacha_state[4], CHACHA_KEY_SIZE, iter);
		goto out_zero_chacha;
	}

	for (;;) {
		chacha20_block(chacha_state, block);
		if (unlikely(chacha_state[12] == 0))
			++chacha_state[13];

		copied = copy_to_iter(block, sizeof(block), iter);
		ret += copied;
		if (!iov_iter_count(iter) || copied != sizeof(block))
			break;

		BUILD_BUG_ON(PAGE_SIZE % sizeof(block) != 0);
		if (ret % PAGE_SIZE == 0) {
			if (signal_pending(current))
				break;
			cond_resched();
		}
	}

	memzero_explicit(block, sizeof(block));
out_zero_chacha:
	memzero_explicit(chacha_state, sizeof(chacha_state));
	return ret ? ret : -EFAULT;
}

/*
 * Batched entropy returns random integers. The quality of the random
 * number is good as /dev/urandom. In order to ensure that the randomness
 * provided by this function is okay, the function wait_for_random_bytes()
 * should be called and return 0 at least once at any point prior.
 */

#define DEFINE_BATCHED_ENTROPY(type)						\
struct batch_ ##type {								\
	/*									\
	 * We make this 1.5x a ChaCha block, so that we get the			\
	 * remaining 32 bytes from fast key erasure, plus one full		\
	 * block from the detached ChaCha state. We can increase		\
	 * the size of this later if needed so long as we keep the		\
	 * formula of (integer_blocks + 0.5) * CHACHA_BLOCK_SIZE.		\
	 */									\
	type entropy[CHACHA_BLOCK_SIZE * 3 / (2 * sizeof(type))];		\
	local_lock_t lock;							\
	unsigned long generation;						\
	unsigned int position;							\
};										\
										\
static DEFINE_PER_CPU(struct batch_ ##type, batched_entropy_ ##type) = {	\
	.lock = INIT_LOCAL_LOCK(batched_entropy_ ##type.lock),			\
	.position = UINT_MAX							\
};										\
										\
type get_random_ ##type(void)							\
{										\
	type ret;								\
	unsigned long flags;							\
	struct batch_ ##type *batch;						\
	unsigned long next_gen;							\
										\
	warn_unseeded_randomness();						\
										\
	if  (!crng_ready()) {							\
		_get_random_bytes(&ret, sizeof(ret));				\
		return ret;							\
	}									\
										\
	local_lock_irqsave(&batched_entropy_ ##type.lock, flags);		\
	batch = raw_cpu_ptr(&batched_entropy_##type);				\
										\
	next_gen = READ_ONCE(base_crng.generation);				\
	if (batch->position >= ARRAY_SIZE(batch->entropy) ||			\
	    next_gen != batch->generation) {					\
		_get_random_bytes(batch->entropy, sizeof(batch->entropy));	\
		batch->position = 0;						\
		batch->generation = next_gen;					\
	}									\
										\
	ret = batch->entropy[batch->position];					\
	batch->entropy[batch->position] = 0;					\
	++batch->position;							\
	local_unlock_irqrestore(&batched_entropy_ ##type.lock, flags);		\
	return ret;								\
}										\
EXPORT_SYMBOL(get_random_ ##type);

DEFINE_BATCHED_ENTROPY(u64)
DEFINE_BATCHED_ENTROPY(u32)

#ifdef CONFIG_SMP
/*
 * This function is called when the CPU is coming up, with entry
 * CPUHP_RANDOM_PREPARE, which comes before CPUHP_WORKQUEUE_PREP.
 */
int __cold random_prepare_cpu(unsigned int cpu)
{
	/*
	 * When the cpu comes back online, immediately invalidate both
	 * the per-cpu crng and all batches, so that we serve fresh
	 * randomness.
	 */
	per_cpu_ptr(&crngs, cpu)->generation = ULONG_MAX;
	per_cpu_ptr(&batched_entropy_u32, cpu)->position = UINT_MAX;
	per_cpu_ptr(&batched_entropy_u64, cpu)->position = UINT_MAX;
	return 0;
}
#endif

<<<<<<< HEAD
/*
 * This function will use the architecture-specific hardware random
 * number generator if it is available. It is not recommended for
 * use. Use get_random_bytes() instead. It returns the number of
 * bytes filled in.
 */
size_t __must_check get_random_bytes_arch(void *buf, size_t len)
{
	size_t left = len;
	u8 *p = buf;

	while (left) {
		unsigned long v;
		size_t block_len = min_t(size_t, left, sizeof(unsigned long));

		if (!arch_get_random_long(&v))
			break;

		memcpy(p, &v, block_len);
		p += block_len;
		left -= block_len;
	}

	return len - left;
}
EXPORT_SYMBOL(get_random_bytes_arch);

=======
>>>>>>> f2906aa8

/**********************************************************************
 *
 * Entropy accumulation and extraction routines.
 *
 * Callers may add entropy via:
 *
 *     static void mix_pool_bytes(const void *buf, size_t len)
 *
 * After which, if added entropy should be credited:
 *
 *     static void credit_init_bits(size_t bits)
 *
 * Finally, extract entropy via:
 *
 *     static void extract_entropy(void *buf, size_t len)
 *
 **********************************************************************/

enum {
	POOL_BITS = BLAKE2S_HASH_SIZE * 8,
	POOL_READY_BITS = POOL_BITS, /* When crng_init->CRNG_READY */
	POOL_EARLY_BITS = POOL_READY_BITS / 2 /* When crng_init->CRNG_EARLY */
};

static struct {
	struct blake2s_state hash;
	spinlock_t lock;
	unsigned int init_bits;
} input_pool = {
	.hash.h = { BLAKE2S_IV0 ^ (0x01010000 | BLAKE2S_HASH_SIZE),
		    BLAKE2S_IV1, BLAKE2S_IV2, BLAKE2S_IV3, BLAKE2S_IV4,
		    BLAKE2S_IV5, BLAKE2S_IV6, BLAKE2S_IV7 },
	.hash.outlen = BLAKE2S_HASH_SIZE,
	.lock = __SPIN_LOCK_UNLOCKED(input_pool.lock),
};

static void _mix_pool_bytes(const void *buf, size_t len)
{
	blake2s_update(&input_pool.hash, buf, len);
}

/*
 * This function adds bytes into the input pool. It does not
 * update the initialization bit counter; the caller should call
 * credit_init_bits if this is appropriate.
 */
static void mix_pool_bytes(const void *buf, size_t len)
{
	unsigned long flags;

	spin_lock_irqsave(&input_pool.lock, flags);
	_mix_pool_bytes(buf, len);
	spin_unlock_irqrestore(&input_pool.lock, flags);
}

/*
 * This is an HKDF-like construction for using the hashed collected entropy
 * as a PRF key, that's then expanded block-by-block.
 */
static void extract_entropy(void *buf, size_t len)
{
	unsigned long flags;
	u8 seed[BLAKE2S_HASH_SIZE], next_key[BLAKE2S_HASH_SIZE];
	struct {
		unsigned long rdseed[32 / sizeof(long)];
		size_t counter;
	} block;
	size_t i;

	for (i = 0; i < ARRAY_SIZE(block.rdseed); ++i) {
		if (!arch_get_random_seed_long(&block.rdseed[i]) &&
		    !arch_get_random_long(&block.rdseed[i]))
			block.rdseed[i] = random_get_entropy();
	}

	spin_lock_irqsave(&input_pool.lock, flags);

	/* seed = HASHPRF(last_key, entropy_input) */
	blake2s_final(&input_pool.hash, seed);

	/* next_key = HASHPRF(seed, RDSEED || 0) */
	block.counter = 0;
	blake2s(next_key, (u8 *)&block, seed, sizeof(next_key), sizeof(block), sizeof(seed));
	blake2s_init_key(&input_pool.hash, BLAKE2S_HASH_SIZE, next_key, sizeof(next_key));

	spin_unlock_irqrestore(&input_pool.lock, flags);
	memzero_explicit(next_key, sizeof(next_key));

	while (len) {
		i = min_t(size_t, len, BLAKE2S_HASH_SIZE);
		/* output = HASHPRF(seed, RDSEED || ++counter) */
		++block.counter;
		blake2s(buf, (u8 *)&block, seed, i, sizeof(block), sizeof(seed));
		len -= i;
		buf += i;
	}

	memzero_explicit(seed, sizeof(seed));
	memzero_explicit(&block, sizeof(block));
}

#define credit_init_bits(bits) if (!crng_ready()) _credit_init_bits(bits)

static void __cold _credit_init_bits(size_t bits)
{
	static struct execute_work set_ready;
	unsigned int new, orig, add;
	unsigned long flags;

	if (!bits)
		return;

	add = min_t(size_t, bits, POOL_BITS);

	do {
		orig = READ_ONCE(input_pool.init_bits);
		new = min_t(unsigned int, POOL_BITS, orig + add);
	} while (cmpxchg(&input_pool.init_bits, orig, new) != orig);

	if (orig < POOL_READY_BITS && new >= POOL_READY_BITS) {
		crng_reseed(); /* Sets crng_init to CRNG_READY under base_crng.lock. */
		execute_in_process_context(crng_set_ready, &set_ready);
<<<<<<< HEAD
		process_random_ready_list();
=======
>>>>>>> f2906aa8
		wake_up_interruptible(&crng_init_wait);
		kill_fasync(&fasync, SIGIO, POLL_IN);
		pr_notice("crng init done\n");
		if (urandom_warning.missed)
			pr_notice("%d urandom warning(s) missed due to ratelimiting\n",
				  urandom_warning.missed);
	} else if (orig < POOL_EARLY_BITS && new >= POOL_EARLY_BITS) {
		spin_lock_irqsave(&base_crng.lock, flags);
		/* Check if crng_init is CRNG_EMPTY, to avoid race with crng_reseed(). */
		if (crng_init == CRNG_EMPTY) {
			extract_entropy(base_crng.key, sizeof(base_crng.key));
			crng_init = CRNG_EARLY;
		}
		spin_unlock_irqrestore(&base_crng.lock, flags);
	}
}


/**********************************************************************
 *
 * Entropy collection routines.
 *
 * The following exported functions are used for pushing entropy into
 * the above entropy accumulation routines:
 *
 *	void add_device_randomness(const void *buf, size_t len);
 *	void add_hwgenerator_randomness(const void *buf, size_t len, size_t entropy);
 *	void add_bootloader_randomness(const void *buf, size_t len);
 *	void add_vmfork_randomness(const void *unique_vm_id, size_t len);
 *	void add_interrupt_randomness(int irq);
 *	void add_input_randomness(unsigned int type, unsigned int code, unsigned int value);
 *	void add_disk_randomness(struct gendisk *disk);
 *
 * add_device_randomness() adds data to the input pool that
 * is likely to differ between two devices (or possibly even per boot).
 * This would be things like MAC addresses or serial numbers, or the
 * read-out of the RTC. This does *not* credit any actual entropy to
 * the pool, but it initializes the pool to different values for devices
 * that might otherwise be identical and have very little entropy
 * available to them (particularly common in the embedded world).
 *
 * add_hwgenerator_randomness() is for true hardware RNGs, and will credit
 * entropy as specified by the caller. If the entropy pool is full it will
 * block until more entropy is needed.
 *
 * add_bootloader_randomness() is called by bootloader drivers, such as EFI
 * and device tree, and credits its input depending on whether or not the
 * configuration option CONFIG_RANDOM_TRUST_BOOTLOADER is set.
 *
 * add_vmfork_randomness() adds a unique (but not necessarily secret) ID
 * representing the current instance of a VM to the pool, without crediting,
 * and then force-reseeds the crng so that it takes effect immediately.
 *
 * add_interrupt_randomness() uses the interrupt timing as random
 * inputs to the entropy pool. Using the cycle counters and the irq source
 * as inputs, it feeds the input pool roughly once a second or after 64
 * interrupts, crediting 1 bit of entropy for whichever comes first.
 *
 * add_input_randomness() uses the input layer interrupt timing, as well
 * as the event type information from the hardware.
 *
 * add_disk_randomness() uses what amounts to the seek time of block
 * layer request events, on a per-disk_devt basis, as input to the
 * entropy pool. Note that high-speed solid state drives with very low
 * seek times do not make for good sources of entropy, as their seek
 * times are usually fairly consistent.
 *
 * The last two routines try to estimate how many bits of entropy
 * to credit. They do this by keeping track of the first and second
 * order deltas of the event timings.
 *
 **********************************************************************/

static bool used_arch_random;
static bool trust_cpu __ro_after_init = IS_ENABLED(CONFIG_RANDOM_TRUST_CPU);
static bool trust_bootloader __ro_after_init = IS_ENABLED(CONFIG_RANDOM_TRUST_BOOTLOADER);
static int __init parse_trust_cpu(char *arg)
{
	return kstrtobool(arg, &trust_cpu);
}
static int __init parse_trust_bootloader(char *arg)
{
	return kstrtobool(arg, &trust_bootloader);
}
early_param("random.trust_cpu", parse_trust_cpu);
early_param("random.trust_bootloader", parse_trust_bootloader);

static int random_pm_notification(struct notifier_block *nb, unsigned long action, void *data)
{
	unsigned long flags, entropy = random_get_entropy();

	/*
	 * Encode a representation of how long the system has been suspended,
	 * in a way that is distinct from prior system suspends.
	 */
	ktime_t stamps[] = { ktime_get(), ktime_get_boottime(), ktime_get_real() };

	spin_lock_irqsave(&input_pool.lock, flags);
	_mix_pool_bytes(&action, sizeof(action));
	_mix_pool_bytes(stamps, sizeof(stamps));
	_mix_pool_bytes(&entropy, sizeof(entropy));
	spin_unlock_irqrestore(&input_pool.lock, flags);

	if (crng_ready() && (action == PM_RESTORE_PREPARE ||
	    (action == PM_POST_SUSPEND &&
	     !IS_ENABLED(CONFIG_PM_AUTOSLEEP) && !IS_ENABLED(CONFIG_ANDROID)))) {
		crng_reseed();
		pr_notice("crng reseeded on system resumption\n");
	}
	return 0;
}

static struct notifier_block pm_notifier = { .notifier_call = random_pm_notification };

/*
 * The first collection of entropy occurs at system boot while interrupts
 * are still turned off. Here we push in latent entropy, RDSEED, a timestamp,
 * utsname(), and the command line. Depending on the above configuration knob,
 * RDSEED may be considered sufficient for initialization. Note that much
 * earlier setup may already have pushed entropy into the input pool by the
 * time we get here.
 */
int __init random_init(const char *command_line)
{
	ktime_t now = ktime_get_real();
	unsigned int i, arch_bytes;
	unsigned long entropy;

#if defined(LATENT_ENTROPY_PLUGIN)
	static const u8 compiletime_seed[BLAKE2S_BLOCK_SIZE] __initconst __latent_entropy;
	_mix_pool_bytes(compiletime_seed, sizeof(compiletime_seed));
#endif

	for (i = 0, arch_bytes = BLAKE2S_BLOCK_SIZE;
	     i < BLAKE2S_BLOCK_SIZE; i += sizeof(entropy)) {
		if (!arch_get_random_seed_long_early(&entropy) &&
		    !arch_get_random_long_early(&entropy)) {
			entropy = random_get_entropy();
			arch_bytes -= sizeof(entropy);
		}
		_mix_pool_bytes(&entropy, sizeof(entropy));
	}
	_mix_pool_bytes(&now, sizeof(now));
	_mix_pool_bytes(utsname(), sizeof(*(utsname())));
	_mix_pool_bytes(command_line, strlen(command_line));
	add_latent_entropy();

	if (crng_ready())
		crng_reseed();
	else if (trust_cpu)
		credit_init_bits(arch_bytes * 8);
<<<<<<< HEAD

=======
	used_arch_random = arch_bytes * 8 >= POOL_READY_BITS;

	WARN_ON(register_pm_notifier(&pm_notifier));

	WARN(!random_get_entropy(), "Missing cycle counter and fallback timer; RNG "
				    "entropy collection will consequently suffer.");
>>>>>>> f2906aa8
	return 0;
}

/*
 * Returns whether arch randomness has been mixed into the initial
 * state of the RNG, regardless of whether or not that randomness
 * was credited. Knowing this is only good for a very limited set
 * of uses, such as early init printk pointer obfuscation.
 */
bool rng_has_arch_random(void)
{
	return used_arch_random;
}

/*
 * Add device- or boot-specific data to the input pool to help
 * initialize it.
 *
 * None of this adds any entropy; it is meant to avoid the problem of
 * the entropy pool having similar initial state across largely
 * identical devices.
 */
void add_device_randomness(const void *buf, size_t len)
{
	unsigned long entropy = random_get_entropy();
	unsigned long flags;

	spin_lock_irqsave(&input_pool.lock, flags);
	_mix_pool_bytes(&entropy, sizeof(entropy));
	_mix_pool_bytes(buf, len);
	spin_unlock_irqrestore(&input_pool.lock, flags);
}
EXPORT_SYMBOL(add_device_randomness);

/*
 * Interface for in-kernel drivers of true hardware RNGs.
 * Those devices may produce endless random bits and will be throttled
 * when our pool is full.
 */
void add_hwgenerator_randomness(const void *buf, size_t len, size_t entropy)
{
	mix_pool_bytes(buf, len);
	credit_init_bits(entropy);

	/*
	 * Throttle writing to once every CRNG_RESEED_INTERVAL, unless
	 * we're not yet initialized.
	 */
	if (!kthread_should_stop() && crng_ready())
		schedule_timeout_interruptible(CRNG_RESEED_INTERVAL);
}
EXPORT_SYMBOL_GPL(add_hwgenerator_randomness);

/*
 * Handle random seed passed by bootloader, and credit it if
 * CONFIG_RANDOM_TRUST_BOOTLOADER is set.
 */
void __cold add_bootloader_randomness(const void *buf, size_t len)
{
	mix_pool_bytes(buf, len);
	if (trust_bootloader)
		credit_init_bits(len * 8);
}
EXPORT_SYMBOL_GPL(add_bootloader_randomness);

#if IS_ENABLED(CONFIG_VMGENID)
static BLOCKING_NOTIFIER_HEAD(vmfork_chain);

/*
 * Handle a new unique VM ID, which is unique, not secret, so we
 * don't credit it, but we do immediately force a reseed after so
 * that it's used by the crng posthaste.
 */
void __cold add_vmfork_randomness(const void *unique_vm_id, size_t len)
{
	add_device_randomness(unique_vm_id, len);
	if (crng_ready()) {
		crng_reseed();
		pr_notice("crng reseeded due to virtual machine fork\n");
	}
	blocking_notifier_call_chain(&vmfork_chain, 0, NULL);
}
#if IS_MODULE(CONFIG_VMGENID)
EXPORT_SYMBOL_GPL(add_vmfork_randomness);
#endif

int __cold register_random_vmfork_notifier(struct notifier_block *nb)
{
	return blocking_notifier_chain_register(&vmfork_chain, nb);
}
EXPORT_SYMBOL_GPL(register_random_vmfork_notifier);

int __cold unregister_random_vmfork_notifier(struct notifier_block *nb)
{
	return blocking_notifier_chain_unregister(&vmfork_chain, nb);
}
EXPORT_SYMBOL_GPL(unregister_random_vmfork_notifier);
#endif

struct fast_pool {
	struct work_struct mix;
	unsigned long pool[4];
	unsigned long last;
	unsigned int count;
};

static DEFINE_PER_CPU(struct fast_pool, irq_randomness) = {
#ifdef CONFIG_64BIT
#define FASTMIX_PERM SIPHASH_PERMUTATION
	.pool = { SIPHASH_CONST_0, SIPHASH_CONST_1, SIPHASH_CONST_2, SIPHASH_CONST_3 }
#else
#define FASTMIX_PERM HSIPHASH_PERMUTATION
	.pool = { HSIPHASH_CONST_0, HSIPHASH_CONST_1, HSIPHASH_CONST_2, HSIPHASH_CONST_3 }
#endif
};

/*
 * This is [Half]SipHash-1-x, starting from an empty key. Because
 * the key is fixed, it assumes that its inputs are non-malicious,
 * and therefore this has no security on its own. s represents the
 * four-word SipHash state, while v represents a two-word input.
 */
static void fast_mix(unsigned long s[4], unsigned long v1, unsigned long v2)
{
	s[3] ^= v1;
	FASTMIX_PERM(s[0], s[1], s[2], s[3]);
	s[0] ^= v1;
	s[3] ^= v2;
	FASTMIX_PERM(s[0], s[1], s[2], s[3]);
	s[0] ^= v2;
}

#ifdef CONFIG_SMP
/*
 * This function is called when the CPU has just come online, with
 * entry CPUHP_AP_RANDOM_ONLINE, just after CPUHP_AP_WORKQUEUE_ONLINE.
 */
int __cold random_online_cpu(unsigned int cpu)
{
	/*
	 * During CPU shutdown and before CPU onlining, add_interrupt_
	 * randomness() may schedule mix_interrupt_randomness(), and
	 * set the MIX_INFLIGHT flag. However, because the worker can
	 * be scheduled on a different CPU during this period, that
	 * flag will never be cleared. For that reason, we zero out
	 * the flag here, which runs just after workqueues are onlined
	 * for the CPU again. This also has the effect of setting the
	 * irq randomness count to zero so that new accumulated irqs
	 * are fresh.
	 */
	per_cpu_ptr(&irq_randomness, cpu)->count = 0;
	return 0;
}
#endif

static void mix_interrupt_randomness(struct work_struct *work)
{
	struct fast_pool *fast_pool = container_of(work, struct fast_pool, mix);
	/*
	 * The size of the copied stack pool is explicitly 2 longs so that we
	 * only ever ingest half of the siphash output each time, retaining
	 * the other half as the next "key" that carries over. The entropy is
	 * supposed to be sufficiently dispersed between bits so on average
	 * we don't wind up "losing" some.
	 */
	unsigned long pool[2];
	unsigned int count;

	/* Check to see if we're running on the wrong CPU due to hotplug. */
	local_irq_disable();
	if (fast_pool != this_cpu_ptr(&irq_randomness)) {
		local_irq_enable();
		return;
	}

	/*
	 * Copy the pool to the stack so that the mixer always has a
	 * consistent view, before we reenable irqs again.
	 */
	memcpy(pool, fast_pool->pool, sizeof(pool));
	count = fast_pool->count;
	fast_pool->count = 0;
	fast_pool->last = jiffies;
	local_irq_enable();

	mix_pool_bytes(pool, sizeof(pool));
	credit_init_bits(max(1u, (count & U16_MAX) / 64));

	memzero_explicit(pool, sizeof(pool));
}

void add_interrupt_randomness(int irq)
{
	enum { MIX_INFLIGHT = 1U << 31 };
	unsigned long entropy = random_get_entropy();
	struct fast_pool *fast_pool = this_cpu_ptr(&irq_randomness);
	struct pt_regs *regs = get_irq_regs();
	unsigned int new_count;

	fast_mix(fast_pool->pool, entropy,
		 (regs ? instruction_pointer(regs) : _RET_IP_) ^ swab(irq));
	new_count = ++fast_pool->count;

	if (new_count & MIX_INFLIGHT)
		return;

	if (new_count < 64 && !time_is_before_jiffies(fast_pool->last + HZ))
		return;

	if (unlikely(!fast_pool->mix.func))
		INIT_WORK(&fast_pool->mix, mix_interrupt_randomness);
	fast_pool->count |= MIX_INFLIGHT;
	queue_work_on(raw_smp_processor_id(), system_highpri_wq, &fast_pool->mix);
}
EXPORT_SYMBOL_GPL(add_interrupt_randomness);

/* There is one of these per entropy source */
struct timer_rand_state {
	unsigned long last_time;
	long last_delta, last_delta2;
};

/*
 * This function adds entropy to the entropy "pool" by using timing
 * delays. It uses the timer_rand_state structure to make an estimate
 * of how many bits of entropy this call has added to the pool. The
 * value "num" is also added to the pool; it should somehow describe
 * the type of event that just happened.
 */
static void add_timer_randomness(struct timer_rand_state *state, unsigned int num)
{
	unsigned long entropy = random_get_entropy(), now = jiffies, flags;
	long delta, delta2, delta3;
	unsigned int bits;

	/*
	 * If we're in a hard IRQ, add_interrupt_randomness() will be called
	 * sometime after, so mix into the fast pool.
	 */
	if (in_hardirq()) {
		fast_mix(this_cpu_ptr(&irq_randomness)->pool, entropy, num);
	} else {
		spin_lock_irqsave(&input_pool.lock, flags);
		_mix_pool_bytes(&entropy, sizeof(entropy));
		_mix_pool_bytes(&num, sizeof(num));
		spin_unlock_irqrestore(&input_pool.lock, flags);
	}

	if (crng_ready())
		return;

	/*
	 * Calculate number of bits of randomness we probably added.
	 * We take into account the first, second and third-order deltas
	 * in order to make our estimate.
	 */
	delta = now - READ_ONCE(state->last_time);
	WRITE_ONCE(state->last_time, now);

	delta2 = delta - READ_ONCE(state->last_delta);
	WRITE_ONCE(state->last_delta, delta);

	delta3 = delta2 - READ_ONCE(state->last_delta2);
	WRITE_ONCE(state->last_delta2, delta2);

	if (delta < 0)
		delta = -delta;
	if (delta2 < 0)
		delta2 = -delta2;
	if (delta3 < 0)
		delta3 = -delta3;
	if (delta > delta2)
		delta = delta2;
	if (delta > delta3)
		delta = delta3;

	/*
	 * delta is now minimum absolute delta. Round down by 1 bit
	 * on general principles, and limit entropy estimate to 11 bits.
	 */
	bits = min(fls(delta >> 1), 11);

	/*
	 * As mentioned above, if we're in a hard IRQ, add_interrupt_randomness()
	 * will run after this, which uses a different crediting scheme of 1 bit
	 * per every 64 interrupts. In order to let that function do accounting
	 * close to the one in this function, we credit a full 64/64 bit per bit,
	 * and then subtract one to account for the extra one added.
	 */
	if (in_hardirq())
		this_cpu_ptr(&irq_randomness)->count += max(1u, bits * 64) - 1;
	else
		_credit_init_bits(bits);
}

void add_input_randomness(unsigned int type, unsigned int code, unsigned int value)
{
	static unsigned char last_value;
	static struct timer_rand_state input_timer_state = { INITIAL_JIFFIES };

	/* Ignore autorepeat and the like. */
	if (value == last_value)
		return;

	last_value = value;
	add_timer_randomness(&input_timer_state,
			     (type << 4) ^ code ^ (code >> 4) ^ value);
}
EXPORT_SYMBOL_GPL(add_input_randomness);

#ifdef CONFIG_BLOCK
void add_disk_randomness(struct gendisk *disk)
{
	if (!disk || !disk->random)
		return;
	/* First major is 1, so we get >= 0x200 here. */
	add_timer_randomness(disk->random, 0x100 + disk_devt(disk));
}
EXPORT_SYMBOL_GPL(add_disk_randomness);

void __cold rand_initialize_disk(struct gendisk *disk)
{
	struct timer_rand_state *state;

	/*
	 * If kzalloc returns null, we just won't use that entropy
	 * source.
	 */
	state = kzalloc(sizeof(struct timer_rand_state), GFP_KERNEL);
	if (state) {
		state->last_time = INITIAL_JIFFIES;
		disk->random = state;
	}
}
#endif

<<<<<<< HEAD
=======
struct entropy_timer_state {
	unsigned long entropy;
	struct timer_list timer;
	unsigned int samples, samples_per_bit;
};

>>>>>>> f2906aa8
/*
 * Each time the timer fires, we expect that we got an unpredictable
 * jump in the cycle counter. Even if the timer is running on another
 * CPU, the timer activity will be touching the stack of the CPU that is
 * generating entropy..
 *
 * Note that we don't re-arm the timer in the timer itself - we are
 * happy to be scheduled away, since that just makes the load more
 * complex, but we do not want the timer to keep ticking unless the
 * entropy loop is running.
 *
 * So the re-arming always happens in the entropy loop itself.
 */
<<<<<<< HEAD
static void __cold entropy_timer(struct timer_list *t)
{
	credit_init_bits(1);
=======
static void __cold entropy_timer(struct timer_list *timer)
{
	struct entropy_timer_state *state = container_of(timer, struct entropy_timer_state, timer);

	if (++state->samples == state->samples_per_bit) {
		credit_init_bits(1);
		state->samples = 0;
	}
>>>>>>> f2906aa8
}

/*
 * If we have an actual cycle counter, see if we can
 * generate enough entropy with timing noise
 */
static void __cold try_to_generate_entropy(void)
{
<<<<<<< HEAD
	struct {
		unsigned long entropy;
		struct timer_list timer;
	} stack;

	stack.entropy = random_get_entropy();

	/* Slow counter - or none. Don't even bother */
	if (stack.entropy == random_get_entropy())
=======
	enum { NUM_TRIAL_SAMPLES = 8192, MAX_SAMPLES_PER_BIT = 32 };
	struct entropy_timer_state stack;
	unsigned int i, num_different = 0;
	unsigned long last = random_get_entropy();

	for (i = 0; i < NUM_TRIAL_SAMPLES - 1; ++i) {
		stack.entropy = random_get_entropy();
		if (stack.entropy != last)
			++num_different;
		last = stack.entropy;
	}
	stack.samples_per_bit = DIV_ROUND_UP(NUM_TRIAL_SAMPLES, num_different + 1);
	if (stack.samples_per_bit > MAX_SAMPLES_PER_BIT)
>>>>>>> f2906aa8
		return;

	stack.samples = 0;
	timer_setup_on_stack(&stack.timer, entropy_timer, 0);
	while (!crng_ready() && !signal_pending(current)) {
		if (!timer_pending(&stack.timer))
			mod_timer(&stack.timer, jiffies + 1);
		mix_pool_bytes(&stack.entropy, sizeof(stack.entropy));
		schedule();
		stack.entropy = random_get_entropy();
	}

	del_timer_sync(&stack.timer);
	destroy_timer_on_stack(&stack.timer);
	mix_pool_bytes(&stack.entropy, sizeof(stack.entropy));
}


/**********************************************************************
 *
 * Userspace reader/writer interfaces.
 *
 * getrandom(2) is the primary modern interface into the RNG and should
 * be used in preference to anything else.
 *
 * Reading from /dev/random has the same functionality as calling
 * getrandom(2) with flags=0. In earlier versions, however, it had
 * vastly different semantics and should therefore be avoided, to
 * prevent backwards compatibility issues.
 *
 * Reading from /dev/urandom has the same functionality as calling
 * getrandom(2) with flags=GRND_INSECURE. Because it does not block
 * waiting for the RNG to be ready, it should not be used.
 *
 * Writing to either /dev/random or /dev/urandom adds entropy to
 * the input pool but does not credit it.
 *
 * Polling on /dev/random indicates when the RNG is initialized, on
 * the read side, and when it wants new entropy, on the write side.
 *
 * Both /dev/random and /dev/urandom have the same set of ioctls for
 * adding entropy, getting the entropy count, zeroing the count, and
 * reseeding the crng.
 *
 **********************************************************************/

SYSCALL_DEFINE3(getrandom, char __user *, ubuf, size_t, len, unsigned int, flags)
{
	struct iov_iter iter;
	struct iovec iov;
	int ret;

	if (flags & ~(GRND_NONBLOCK | GRND_RANDOM | GRND_INSECURE))
		return -EINVAL;

	/*
	 * Requesting insecure and blocking randomness at the same time makes
	 * no sense.
	 */
	if ((flags & (GRND_INSECURE | GRND_RANDOM)) == (GRND_INSECURE | GRND_RANDOM))
		return -EINVAL;

	if (!crng_ready() && !(flags & GRND_INSECURE)) {
		if (flags & GRND_NONBLOCK)
			return -EAGAIN;
		ret = wait_for_random_bytes();
		if (unlikely(ret))
			return ret;
	}

	ret = import_single_range(READ, ubuf, len, &iov, &iter);
	if (unlikely(ret))
		return ret;
	return get_random_bytes_user(&iter);
}

static __poll_t random_poll(struct file *file, poll_table *wait)
{
	poll_wait(file, &crng_init_wait, wait);
	return crng_ready() ? EPOLLIN | EPOLLRDNORM : EPOLLOUT | EPOLLWRNORM;
}

static ssize_t write_pool_user(struct iov_iter *iter)
{
	u8 block[BLAKE2S_BLOCK_SIZE];
	ssize_t ret = 0;
	size_t copied;
<<<<<<< HEAD

	if (unlikely(!iov_iter_count(iter)))
		return 0;

	for (;;) {
		copied = copy_from_iter(block, sizeof(block), iter);
		ret += copied;
		mix_pool_bytes(block, copied);
		if (!iov_iter_count(iter) || copied != sizeof(block))
			break;

=======

	if (unlikely(!iov_iter_count(iter)))
		return 0;

	for (;;) {
		copied = copy_from_iter(block, sizeof(block), iter);
		ret += copied;
		mix_pool_bytes(block, copied);
		if (!iov_iter_count(iter) || copied != sizeof(block))
			break;

>>>>>>> f2906aa8
		BUILD_BUG_ON(PAGE_SIZE % sizeof(block) != 0);
		if (ret % PAGE_SIZE == 0) {
			if (signal_pending(current))
				break;
			cond_resched();
		}
	}

	memzero_explicit(block, sizeof(block));
	return ret ? ret : -EFAULT;
}

static ssize_t random_write_iter(struct kiocb *kiocb, struct iov_iter *iter)
{
	return write_pool_user(iter);
}

static ssize_t urandom_read_iter(struct kiocb *kiocb, struct iov_iter *iter)
{
	static int maxwarn = 10;

	/*
	 * Opportunistically attempt to initialize the RNG on platforms that
	 * have fast cycle counters, but don't (for now) require it to succeed.
	 */
	if (!crng_ready())
		try_to_generate_entropy();

	if (!crng_ready()) {
		if (!ratelimit_disable && maxwarn <= 0)
			++urandom_warning.missed;
		else if (ratelimit_disable || __ratelimit(&urandom_warning)) {
			--maxwarn;
			pr_notice("%s: uninitialized urandom read (%zu bytes read)\n",
				  current->comm, iov_iter_count(iter));
		}
	}

	return get_random_bytes_user(iter);
}

static ssize_t random_read_iter(struct kiocb *kiocb, struct iov_iter *iter)
{
	int ret;

	ret = wait_for_random_bytes();
	if (ret != 0)
		return ret;
	return get_random_bytes_user(iter);
}

static long random_ioctl(struct file *f, unsigned int cmd, unsigned long arg)
{
	int __user *p = (int __user *)arg;
	int ent_count;

	switch (cmd) {
	case RNDGETENTCNT:
		/* Inherently racy, no point locking. */
		if (put_user(input_pool.init_bits, p))
			return -EFAULT;
		return 0;
	case RNDADDTOENTCNT:
		if (!capable(CAP_SYS_ADMIN))
			return -EPERM;
		if (get_user(ent_count, p))
			return -EFAULT;
		if (ent_count < 0)
			return -EINVAL;
		credit_init_bits(ent_count);
		return 0;
	case RNDADDENTROPY: {
		struct iov_iter iter;
		struct iovec iov;
		ssize_t ret;
		int len;

		if (!capable(CAP_SYS_ADMIN))
			return -EPERM;
		if (get_user(ent_count, p++))
			return -EFAULT;
		if (ent_count < 0)
			return -EINVAL;
		if (get_user(len, p++))
			return -EFAULT;
		ret = import_single_range(WRITE, p, len, &iov, &iter);
		if (unlikely(ret))
			return ret;
		ret = write_pool_user(&iter);
		if (unlikely(ret < 0))
			return ret;
		/* Since we're crediting, enforce that it was all written into the pool. */
		if (unlikely(ret != len))
			return -EFAULT;
		credit_init_bits(ent_count);
		return 0;
	}
	case RNDZAPENTCNT:
	case RNDCLEARPOOL:
		/* No longer has any effect. */
		if (!capable(CAP_SYS_ADMIN))
			return -EPERM;
		return 0;
	case RNDRESEEDCRNG:
		if (!capable(CAP_SYS_ADMIN))
			return -EPERM;
		if (!crng_ready())
			return -ENODATA;
		crng_reseed();
		return 0;
	default:
		return -EINVAL;
	}
}

static int random_fasync(int fd, struct file *filp, int on)
{
	return fasync_helper(fd, filp, on, &fasync);
}

const struct file_operations random_fops = {
	.read_iter = random_read_iter,
	.write_iter = random_write_iter,
	.poll = random_poll,
	.unlocked_ioctl = random_ioctl,
	.compat_ioctl = compat_ptr_ioctl,
	.fasync = random_fasync,
	.llseek = noop_llseek,
	.splice_read = generic_file_splice_read,
	.splice_write = iter_file_splice_write,
};

const struct file_operations urandom_fops = {
	.read_iter = urandom_read_iter,
	.write_iter = random_write_iter,
	.unlocked_ioctl = random_ioctl,
	.compat_ioctl = compat_ptr_ioctl,
	.fasync = random_fasync,
	.llseek = noop_llseek,
	.splice_read = generic_file_splice_read,
	.splice_write = iter_file_splice_write,
};


/********************************************************************
 *
 * Sysctl interface.
 *
 * These are partly unused legacy knobs with dummy values to not break
 * userspace and partly still useful things. They are usually accessible
 * in /proc/sys/kernel/random/ and are as follows:
 *
 * - boot_id - a UUID representing the current boot.
 *
 * - uuid - a random UUID, different each time the file is read.
 *
 * - poolsize - the number of bits of entropy that the input pool can
 *   hold, tied to the POOL_BITS constant.
 *
 * - entropy_avail - the number of bits of entropy currently in the
 *   input pool. Always <= poolsize.
 *
 * - write_wakeup_threshold - the amount of entropy in the input pool
 *   below which write polls to /dev/random will unblock, requesting
 *   more entropy, tied to the POOL_READY_BITS constant. It is writable
 *   to avoid breaking old userspaces, but writing to it does not
 *   change any behavior of the RNG.
 *
 * - urandom_min_reseed_secs - fixed to the value CRNG_RESEED_INTERVAL.
 *   It is writable to avoid breaking old userspaces, but writing
 *   to it does not change any behavior of the RNG.
 *
 ********************************************************************/

#ifdef CONFIG_SYSCTL

#include <linux/sysctl.h>

static int sysctl_random_min_urandom_seed = CRNG_RESEED_INTERVAL / HZ;
static int sysctl_random_write_wakeup_bits = POOL_READY_BITS;
static int sysctl_poolsize = POOL_BITS;
static u8 sysctl_bootid[UUID_SIZE];

/*
 * This function is used to return both the bootid UUID, and random
 * UUID. The difference is in whether table->data is NULL; if it is,
 * then a new UUID is generated and returned to the user.
 */
static int proc_do_uuid(struct ctl_table *table, int write, void *buf,
			size_t *lenp, loff_t *ppos)
{
	u8 tmp_uuid[UUID_SIZE], *uuid;
	char uuid_string[UUID_STRING_LEN + 1];
	struct ctl_table fake_table = {
		.data = uuid_string,
		.maxlen = UUID_STRING_LEN
	};

	if (write)
		return -EPERM;

	uuid = table->data;
	if (!uuid) {
		uuid = tmp_uuid;
		generate_random_uuid(uuid);
	} else {
		static DEFINE_SPINLOCK(bootid_spinlock);

		spin_lock(&bootid_spinlock);
		if (!uuid[8])
			generate_random_uuid(uuid);
		spin_unlock(&bootid_spinlock);
	}

	snprintf(uuid_string, sizeof(uuid_string), "%pU", uuid);
	return proc_dostring(&fake_table, 0, buf, lenp, ppos);
}

/* The same as proc_dointvec, but writes don't change anything. */
static int proc_do_rointvec(struct ctl_table *table, int write, void *buf,
			    size_t *lenp, loff_t *ppos)
{
	return write ? 0 : proc_dointvec(table, 0, buf, lenp, ppos);
}

static struct ctl_table random_table[] = {
	{
		.procname	= "poolsize",
		.data		= &sysctl_poolsize,
		.maxlen		= sizeof(int),
		.mode		= 0444,
		.proc_handler	= proc_dointvec,
	},
	{
		.procname	= "entropy_avail",
		.data		= &input_pool.init_bits,
		.maxlen		= sizeof(int),
		.mode		= 0444,
		.proc_handler	= proc_dointvec,
	},
	{
		.procname	= "write_wakeup_threshold",
		.data		= &sysctl_random_write_wakeup_bits,
		.maxlen		= sizeof(int),
		.mode		= 0644,
		.proc_handler	= proc_do_rointvec,
	},
	{
		.procname	= "urandom_min_reseed_secs",
		.data		= &sysctl_random_min_urandom_seed,
		.maxlen		= sizeof(int),
		.mode		= 0644,
		.proc_handler	= proc_do_rointvec,
	},
	{
		.procname	= "boot_id",
		.data		= &sysctl_bootid,
		.mode		= 0444,
		.proc_handler	= proc_do_uuid,
	},
	{
		.procname	= "uuid",
		.mode		= 0444,
		.proc_handler	= proc_do_uuid,
	},
	{ }
};

/*
 * random_init() is called before sysctl_init(),
 * so we cannot call register_sysctl_init() in random_init()
 */
static int __init random_sysctls_init(void)
{
	register_sysctl_init("kernel/random", random_table);
	return 0;
}
device_initcall(random_sysctls_init);
#endif<|MERGE_RESOLUTION|>--- conflicted
+++ resolved
@@ -51,10 +51,7 @@
 #include <linux/completion.h>
 #include <linux/uuid.h>
 #include <linux/uaccess.h>
-<<<<<<< HEAD
-=======
 #include <linux/suspend.h>
->>>>>>> f2906aa8
 #include <linux/siphash.h>
 #include <crypto/chacha.h>
 #include <crypto/blake2s.h>
@@ -143,54 +140,6 @@
 }
 EXPORT_SYMBOL(wait_for_random_bytes);
 
-<<<<<<< HEAD
-/*
- * Add a callback function that will be invoked when the input
- * pool is initialised.
- *
- * returns: 0 if callback is successfully added
- *	    -EALREADY if pool is already initialised (callback not called)
- */
-int __cold register_random_ready_notifier(struct notifier_block *nb)
-{
-	unsigned long flags;
-	int ret = -EALREADY;
-
-	if (crng_ready())
-		return ret;
-
-	spin_lock_irqsave(&random_ready_chain_lock, flags);
-	if (!crng_ready())
-		ret = raw_notifier_chain_register(&random_ready_chain, nb);
-	spin_unlock_irqrestore(&random_ready_chain_lock, flags);
-	return ret;
-}
-
-/*
- * Delete a previously registered readiness callback function.
- */
-int __cold unregister_random_ready_notifier(struct notifier_block *nb)
-{
-	unsigned long flags;
-	int ret;
-
-	spin_lock_irqsave(&random_ready_chain_lock, flags);
-	ret = raw_notifier_chain_unregister(&random_ready_chain, nb);
-	spin_unlock_irqrestore(&random_ready_chain_lock, flags);
-	return ret;
-}
-
-static void __cold process_random_ready_list(void)
-{
-	unsigned long flags;
-
-	spin_lock_irqsave(&random_ready_chain_lock, flags);
-	raw_notifier_call_chain(&random_ready_chain, 0, NULL);
-	spin_unlock_irqrestore(&random_ready_chain_lock, flags);
-}
-
-=======
->>>>>>> f2906aa8
 #define warn_unseeded_randomness() \
 	if (IS_ENABLED(CONFIG_WARN_ALL_UNSEEDED_RANDOM) && !crng_ready()) \
 		printk_deferred(KERN_NOTICE "random: %s called from %pS with crng_init=%d\n", \
@@ -579,36 +528,6 @@
 }
 #endif
 
-<<<<<<< HEAD
-/*
- * This function will use the architecture-specific hardware random
- * number generator if it is available. It is not recommended for
- * use. Use get_random_bytes() instead. It returns the number of
- * bytes filled in.
- */
-size_t __must_check get_random_bytes_arch(void *buf, size_t len)
-{
-	size_t left = len;
-	u8 *p = buf;
-
-	while (left) {
-		unsigned long v;
-		size_t block_len = min_t(size_t, left, sizeof(unsigned long));
-
-		if (!arch_get_random_long(&v))
-			break;
-
-		memcpy(p, &v, block_len);
-		p += block_len;
-		left -= block_len;
-	}
-
-	return len - left;
-}
-EXPORT_SYMBOL(get_random_bytes_arch);
-
-=======
->>>>>>> f2906aa8
 
 /**********************************************************************
  *
@@ -732,10 +651,6 @@
 	if (orig < POOL_READY_BITS && new >= POOL_READY_BITS) {
 		crng_reseed(); /* Sets crng_init to CRNG_READY under base_crng.lock. */
 		execute_in_process_context(crng_set_ready, &set_ready);
-<<<<<<< HEAD
-		process_random_ready_list();
-=======
->>>>>>> f2906aa8
 		wake_up_interruptible(&crng_init_wait);
 		kill_fasync(&fasync, SIGIO, POLL_IN);
 		pr_notice("crng init done\n");
@@ -887,16 +802,12 @@
 		crng_reseed();
 	else if (trust_cpu)
 		credit_init_bits(arch_bytes * 8);
-<<<<<<< HEAD
-
-=======
 	used_arch_random = arch_bytes * 8 >= POOL_READY_BITS;
 
 	WARN_ON(register_pm_notifier(&pm_notifier));
 
 	WARN(!random_get_entropy(), "Missing cycle counter and fallback timer; RNG "
 				    "entropy collection will consequently suffer.");
->>>>>>> f2906aa8
 	return 0;
 }
 
@@ -1233,15 +1144,12 @@
 }
 #endif
 
-<<<<<<< HEAD
-=======
 struct entropy_timer_state {
 	unsigned long entropy;
 	struct timer_list timer;
 	unsigned int samples, samples_per_bit;
 };
 
->>>>>>> f2906aa8
 /*
  * Each time the timer fires, we expect that we got an unpredictable
  * jump in the cycle counter. Even if the timer is running on another
@@ -1255,11 +1163,6 @@
  *
  * So the re-arming always happens in the entropy loop itself.
  */
-<<<<<<< HEAD
-static void __cold entropy_timer(struct timer_list *t)
-{
-	credit_init_bits(1);
-=======
 static void __cold entropy_timer(struct timer_list *timer)
 {
 	struct entropy_timer_state *state = container_of(timer, struct entropy_timer_state, timer);
@@ -1268,7 +1171,6 @@
 		credit_init_bits(1);
 		state->samples = 0;
 	}
->>>>>>> f2906aa8
 }
 
 /*
@@ -1277,17 +1179,6 @@
  */
 static void __cold try_to_generate_entropy(void)
 {
-<<<<<<< HEAD
-	struct {
-		unsigned long entropy;
-		struct timer_list timer;
-	} stack;
-
-	stack.entropy = random_get_entropy();
-
-	/* Slow counter - or none. Don't even bother */
-	if (stack.entropy == random_get_entropy())
-=======
 	enum { NUM_TRIAL_SAMPLES = 8192, MAX_SAMPLES_PER_BIT = 32 };
 	struct entropy_timer_state stack;
 	unsigned int i, num_different = 0;
@@ -1301,7 +1192,6 @@
 	}
 	stack.samples_per_bit = DIV_ROUND_UP(NUM_TRIAL_SAMPLES, num_different + 1);
 	if (stack.samples_per_bit > MAX_SAMPLES_PER_BIT)
->>>>>>> f2906aa8
 		return;
 
 	stack.samples = 0;
@@ -1389,7 +1279,6 @@
 	u8 block[BLAKE2S_BLOCK_SIZE];
 	ssize_t ret = 0;
 	size_t copied;
-<<<<<<< HEAD
 
 	if (unlikely(!iov_iter_count(iter)))
 		return 0;
@@ -1401,19 +1290,6 @@
 		if (!iov_iter_count(iter) || copied != sizeof(block))
 			break;
 
-=======
-
-	if (unlikely(!iov_iter_count(iter)))
-		return 0;
-
-	for (;;) {
-		copied = copy_from_iter(block, sizeof(block), iter);
-		ret += copied;
-		mix_pool_bytes(block, copied);
-		if (!iov_iter_count(iter) || copied != sizeof(block))
-			break;
-
->>>>>>> f2906aa8
 		BUILD_BUG_ON(PAGE_SIZE % sizeof(block) != 0);
 		if (ret % PAGE_SIZE == 0) {
 			if (signal_pending(current))
