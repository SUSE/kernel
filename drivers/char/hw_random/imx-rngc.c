// SPDX-License-Identifier: GPL-2.0-or-later
/*
 * RNG driver for Freescale RNGC
 *
 * Copyright (C) 2008-2012 Freescale Semiconductor, Inc.
 * Copyright (C) 2017 Martin Kaiser <martin@kaiser.cx>
 */

#include <linux/module.h>
#include <linux/mod_devicetable.h>
#include <linux/init.h>
#include <linux/kernel.h>
#include <linux/clk.h>
#include <linux/err.h>
#include <linux/platform_device.h>
#include <linux/interrupt.h>
#include <linux/hw_random.h>
#include <linux/completion.h>
#include <linux/io.h>
#include <linux/bitfield.h>

#define RNGC_VER_ID			0x0000
#define RNGC_COMMAND			0x0004
#define RNGC_CONTROL			0x0008
#define RNGC_STATUS			0x000C
#define RNGC_ERROR			0x0010
#define RNGC_FIFO			0x0014

/* the fields in the ver id register */
#define RNG_TYPE			GENMASK(31, 28)
#define RNGC_VER_MAJ_SHIFT		8

/* the rng_type field */
#define RNGC_TYPE_RNGB			0x1
#define RNGC_TYPE_RNGC			0x2


#define RNGC_CMD_CLR_ERR		BIT(5)
#define RNGC_CMD_CLR_INT		BIT(4)
#define RNGC_CMD_SEED			BIT(1)
#define RNGC_CMD_SELF_TEST		BIT(0)

#define RNGC_CTRL_MASK_ERROR		BIT(6)
#define RNGC_CTRL_MASK_DONE		BIT(5)
#define RNGC_CTRL_AUTO_SEED		BIT(4)

#define RNGC_STATUS_ERROR		BIT(16)
#define RNGC_STATUS_FIFO_LEVEL_MASK	GENMASK(11, 8)
#define RNGC_STATUS_SEED_DONE		BIT(5)
#define RNGC_STATUS_ST_DONE		BIT(4)

#define RNGC_ERROR_STATUS_STAT_ERR	0x00000008

#define RNGC_SELFTEST_TIMEOUT 2500 /* us */
#define RNGC_SEED_TIMEOUT      200 /* ms */

static bool self_test = true;
module_param(self_test, bool, 0);

struct imx_rngc {
	struct device		*dev;
	struct clk		*clk;
	void __iomem		*base;
	struct hwrng		rng;
	struct completion	rng_op_done;
	/*
	 * err_reg is written only by the irq handler and read only
	 * when interrupts are masked, we need no spinlock
	 */
	u32			err_reg;
};


static inline void imx_rngc_irq_mask_clear(struct imx_rngc *rngc)
{
	u32 ctrl, cmd;

	/* mask interrupts */
	ctrl = readl(rngc->base + RNGC_CONTROL);
	ctrl |= RNGC_CTRL_MASK_DONE | RNGC_CTRL_MASK_ERROR;
	writel(ctrl, rngc->base + RNGC_CONTROL);

	/*
	 * CLR_INT clears the interrupt only if there's no error
	 * CLR_ERR clear the interrupt and the error register if there
	 * is an error
	 */
	cmd = readl(rngc->base + RNGC_COMMAND);
	cmd |= RNGC_CMD_CLR_INT | RNGC_CMD_CLR_ERR;
	writel(cmd, rngc->base + RNGC_COMMAND);
}

static inline void imx_rngc_irq_unmask(struct imx_rngc *rngc)
{
	u32 ctrl;

	ctrl = readl(rngc->base + RNGC_CONTROL);
	ctrl &= ~(RNGC_CTRL_MASK_DONE | RNGC_CTRL_MASK_ERROR);
	writel(ctrl, rngc->base + RNGC_CONTROL);
}

static int imx_rngc_self_test(struct imx_rngc *rngc)
{
	u32 cmd;
	int ret;

	imx_rngc_irq_unmask(rngc);

	/* run self test */
	cmd = readl(rngc->base + RNGC_COMMAND);
	writel(cmd | RNGC_CMD_SELF_TEST, rngc->base + RNGC_COMMAND);

<<<<<<< HEAD
	ret = wait_for_completion_timeout(&rngc->rng_op_done, msecs_to_jiffies(RNGC_TIMEOUT));
=======
	ret = wait_for_completion_timeout(&rngc->rng_op_done,
					  usecs_to_jiffies(RNGC_SELFTEST_TIMEOUT));
>>>>>>> 2d5404ca
	imx_rngc_irq_mask_clear(rngc);
	if (!ret)
		return -ETIMEDOUT;

	return rngc->err_reg ? -EIO : 0;
}

static int imx_rngc_read(struct hwrng *rng, void *data, size_t max, bool wait)
{
	struct imx_rngc *rngc = container_of(rng, struct imx_rngc, rng);
	unsigned int status;
	int retval = 0;

	while (max >= sizeof(u32)) {
		status = readl(rngc->base + RNGC_STATUS);

		/* is there some error while reading this random number? */
		if (status & RNGC_STATUS_ERROR)
			break;

		if (status & RNGC_STATUS_FIFO_LEVEL_MASK) {
			/* retrieve a random number from FIFO */
			*(u32 *)data = readl(rngc->base + RNGC_FIFO);

			retval += sizeof(u32);
			data += sizeof(u32);
			max -= sizeof(u32);
		}
	}

	return retval ? retval : -EIO;
}

static irqreturn_t imx_rngc_irq(int irq, void *priv)
{
	struct imx_rngc *rngc = (struct imx_rngc *)priv;
	u32 status;

	/*
	 * clearing the interrupt will also clear the error register
	 * read error and status before clearing
	 */
	status = readl(rngc->base + RNGC_STATUS);
	rngc->err_reg = readl(rngc->base + RNGC_ERROR);

	imx_rngc_irq_mask_clear(rngc);

	if (status & (RNGC_STATUS_SEED_DONE | RNGC_STATUS_ST_DONE))
		complete(&rngc->rng_op_done);

	return IRQ_HANDLED;
}

static int imx_rngc_init(struct hwrng *rng)
{
	struct imx_rngc *rngc = container_of(rng, struct imx_rngc, rng);
	u32 cmd, ctrl;
	int ret;

	/* clear error */
	cmd = readl(rngc->base + RNGC_COMMAND);
	writel(cmd | RNGC_CMD_CLR_ERR, rngc->base + RNGC_COMMAND);

	imx_rngc_irq_unmask(rngc);

	/* create seed, repeat while there is some statistical error */
	do {
		/* seed creation */
		cmd = readl(rngc->base + RNGC_COMMAND);
		writel(cmd | RNGC_CMD_SEED, rngc->base + RNGC_COMMAND);

<<<<<<< HEAD
		ret = wait_for_completion_timeout(&rngc->rng_op_done, msecs_to_jiffies(RNGC_TIMEOUT));
=======
		ret = wait_for_completion_timeout(&rngc->rng_op_done,
						  msecs_to_jiffies(RNGC_SEED_TIMEOUT));
>>>>>>> 2d5404ca
		if (!ret) {
			ret = -ETIMEDOUT;
			goto err;
		}

	} while (rngc->err_reg == RNGC_ERROR_STATUS_STAT_ERR);

	if (rngc->err_reg) {
		ret = -EIO;
		goto err;
	}

	/*
	 * enable automatic seeding, the rngc creates a new seed automatically
	 * after serving 2^20 random 160-bit words
	 */
	ctrl = readl(rngc->base + RNGC_CONTROL);
	ctrl |= RNGC_CTRL_AUTO_SEED;
	writel(ctrl, rngc->base + RNGC_CONTROL);

	/*
	 * if initialisation was successful, we keep the interrupt
	 * unmasked until imx_rngc_cleanup is called
	 * we mask the interrupt ourselves if we return an error
	 */
	return 0;

err:
	imx_rngc_irq_mask_clear(rngc);
	return ret;
}

static void imx_rngc_cleanup(struct hwrng *rng)
{
	struct imx_rngc *rngc = container_of(rng, struct imx_rngc, rng);

	imx_rngc_irq_mask_clear(rngc);
}

static int __init imx_rngc_probe(struct platform_device *pdev)
{
	struct imx_rngc *rngc;
	int ret;
	int irq;
	u32 ver_id;
	u8  rng_type;

	rngc = devm_kzalloc(&pdev->dev, sizeof(*rngc), GFP_KERNEL);
	if (!rngc)
		return -ENOMEM;

	rngc->base = devm_platform_ioremap_resource(pdev, 0);
	if (IS_ERR(rngc->base))
		return PTR_ERR(rngc->base);

	rngc->clk = devm_clk_get_enabled(&pdev->dev, NULL);
	if (IS_ERR(rngc->clk))
		return dev_err_probe(&pdev->dev, PTR_ERR(rngc->clk), "Cannot get rng_clk\n");

	irq = platform_get_irq(pdev, 0);
	if (irq < 0)
		return irq;

	ver_id = readl(rngc->base + RNGC_VER_ID);
	rng_type = FIELD_GET(RNG_TYPE, ver_id);
	/*
	 * This driver supports only RNGC and RNGB. (There's a different
	 * driver for RNGA.)
	 */
	if (rng_type != RNGC_TYPE_RNGC && rng_type != RNGC_TYPE_RNGB)
		return -ENODEV;

	init_completion(&rngc->rng_op_done);

	rngc->rng.name = pdev->name;
	rngc->rng.init = imx_rngc_init;
	rngc->rng.read = imx_rngc_read;
	rngc->rng.cleanup = imx_rngc_cleanup;
	rngc->rng.quality = 19;

	rngc->dev = &pdev->dev;
	platform_set_drvdata(pdev, rngc);

	imx_rngc_irq_mask_clear(rngc);

	ret = devm_request_irq(&pdev->dev,
			irq, imx_rngc_irq, 0, pdev->name, (void *)rngc);
	if (ret)
		return dev_err_probe(&pdev->dev, ret, "Can't get interrupt working.\n");

	if (self_test) {
		ret = imx_rngc_self_test(rngc);
		if (ret)
			return dev_err_probe(&pdev->dev, ret, "self test failed\n");
	}

	ret = devm_hwrng_register(&pdev->dev, &rngc->rng);
	if (ret)
		return dev_err_probe(&pdev->dev, ret, "hwrng registration failed\n");

	dev_info(&pdev->dev,
		"Freescale RNG%c registered (HW revision %d.%02d)\n",
		rng_type == RNGC_TYPE_RNGB ? 'B' : 'C',
		(ver_id >> RNGC_VER_MAJ_SHIFT) & 0xff, ver_id & 0xff);
	return 0;
}

static int imx_rngc_suspend(struct device *dev)
{
	struct imx_rngc *rngc = dev_get_drvdata(dev);

	clk_disable_unprepare(rngc->clk);

	return 0;
}

static int imx_rngc_resume(struct device *dev)
{
	struct imx_rngc *rngc = dev_get_drvdata(dev);

	clk_prepare_enable(rngc->clk);

	return 0;
}

static DEFINE_SIMPLE_DEV_PM_OPS(imx_rngc_pm_ops, imx_rngc_suspend, imx_rngc_resume);

static const struct of_device_id imx_rngc_dt_ids[] = {
	{ .compatible = "fsl,imx25-rngb" },
	{ /* sentinel */ }
};
MODULE_DEVICE_TABLE(of, imx_rngc_dt_ids);

static struct platform_driver imx_rngc_driver = {
	.driver = {
		.name = KBUILD_MODNAME,
		.pm = pm_sleep_ptr(&imx_rngc_pm_ops),
		.of_match_table = imx_rngc_dt_ids,
	},
};

module_platform_driver_probe(imx_rngc_driver, imx_rngc_probe);

MODULE_AUTHOR("Freescale Semiconductor, Inc.");
MODULE_DESCRIPTION("H/W RNGC driver for i.MX");
MODULE_LICENSE("GPL");<|MERGE_RESOLUTION|>--- conflicted
+++ resolved
@@ -110,12 +110,8 @@
 	cmd = readl(rngc->base + RNGC_COMMAND);
 	writel(cmd | RNGC_CMD_SELF_TEST, rngc->base + RNGC_COMMAND);
 
-<<<<<<< HEAD
-	ret = wait_for_completion_timeout(&rngc->rng_op_done, msecs_to_jiffies(RNGC_TIMEOUT));
-=======
 	ret = wait_for_completion_timeout(&rngc->rng_op_done,
 					  usecs_to_jiffies(RNGC_SELFTEST_TIMEOUT));
->>>>>>> 2d5404ca
 	imx_rngc_irq_mask_clear(rngc);
 	if (!ret)
 		return -ETIMEDOUT;
@@ -187,12 +183,8 @@
 		cmd = readl(rngc->base + RNGC_COMMAND);
 		writel(cmd | RNGC_CMD_SEED, rngc->base + RNGC_COMMAND);
 
-<<<<<<< HEAD
-		ret = wait_for_completion_timeout(&rngc->rng_op_done, msecs_to_jiffies(RNGC_TIMEOUT));
-=======
 		ret = wait_for_completion_timeout(&rngc->rng_op_done,
 						  msecs_to_jiffies(RNGC_SEED_TIMEOUT));
->>>>>>> 2d5404ca
 		if (!ret) {
 			ret = -ETIMEDOUT;
 			goto err;
