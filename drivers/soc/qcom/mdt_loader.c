--- conflicted
+++ resolved
@@ -51,11 +51,7 @@
 	return true;
 }
 
-<<<<<<< HEAD
-static bool mdt_phdr_valid(const struct elf32_phdr *phdr)
-=======
 static bool mdt_phdr_loadable(const struct elf32_phdr *phdr)
->>>>>>> 3476aa7d
 {
 	if (phdr->p_type != PT_LOAD)
 		return false;
