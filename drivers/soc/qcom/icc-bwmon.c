--- conflicted
+++ resolved
@@ -814,11 +814,7 @@
 
 static const struct icc_bwmon_data msm8998_bwmon_data = {
 	.sample_ms = 4,
-<<<<<<< HEAD
-	.count_unit_kb = 64,
-=======
 	.count_unit_kb = 1024,
->>>>>>> 2d5404ca
 	.zone1_thres_count = 16,
 	.zone3_thres_count = 1,
 	.quirks = BWMON_HAS_GLOBAL_IRQ,
