--- conflicted
+++ resolved
@@ -248,15 +248,9 @@
 	trace_aoss_send(buf);
 
 	/* The message RAM only implements 32-bit accesses */
-<<<<<<< HEAD
-	__iowrite32_copy_inlined(qmp->msgram + qmp->offset + sizeof(u32),
-			 data, len / sizeof(u32));
-	writel(len, qmp->msgram + qmp->offset);
-=======
 	__iowrite32_copy(qmp->msgram + qmp->offset + sizeof(u32),
 			 buf, sizeof(buf) / sizeof(u32));
 	writel(sizeof(buf), qmp->msgram + qmp->offset);
->>>>>>> 2d5404ca
 
 	/* Read back length to confirm data written in message RAM */
 	readl(qmp->msgram + qmp->offset);
