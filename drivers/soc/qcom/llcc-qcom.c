--- conflicted
+++ resolved
@@ -147,11 +147,6 @@
 	int num_config;
 };
 
-struct qcom_sct_config {
-	const struct qcom_llcc_config *llcc_config;
-	int num_config;
-};
-
 enum llcc_reg_offset {
 	LLCC_COMMON_HW_INFO,
 	LLCC_COMMON_STATUS0,
@@ -545,7 +540,47 @@
 	[LLCC_COMMON_STATUS0]	= 0x0003400c,
 };
 
-<<<<<<< HEAD
+static const struct qcom_llcc_config qdu1000_cfg[] = {
+	{
+		.sct_data       = qdu1000_data_8ch,
+		.size		= ARRAY_SIZE(qdu1000_data_8ch),
+		.need_llcc_cfg	= true,
+		.reg_offset	= llcc_v2_1_reg_offset,
+		.edac_reg_offset = &llcc_v2_1_edac_reg_offset,
+	},
+	{
+		.sct_data       = qdu1000_data_4ch,
+		.size           = ARRAY_SIZE(qdu1000_data_4ch),
+		.need_llcc_cfg  = true,
+		.reg_offset     = llcc_v2_1_reg_offset,
+		.edac_reg_offset = &llcc_v2_1_edac_reg_offset,
+	},
+	{
+		.sct_data       = qdu1000_data_4ch,
+		.size           = ARRAY_SIZE(qdu1000_data_4ch),
+		.need_llcc_cfg  = true,
+		.reg_offset     = llcc_v2_1_reg_offset,
+		.edac_reg_offset = &llcc_v2_1_edac_reg_offset,
+	},
+	{
+		.sct_data       = qdu1000_data_2ch,
+		.size           = ARRAY_SIZE(qdu1000_data_2ch),
+		.need_llcc_cfg  = true,
+		.reg_offset     = llcc_v2_1_reg_offset,
+		.edac_reg_offset = &llcc_v2_1_edac_reg_offset,
+	},
+};
+
+static const struct qcom_llcc_config sa8775p_cfg[] = {
+	{
+		.sct_data	= sa8775p_data,
+		.size		= ARRAY_SIZE(sa8775p_data),
+		.need_llcc_cfg	= true,
+		.reg_offset	= llcc_v2_1_reg_offset,
+		.edac_reg_offset = &llcc_v2_1_edac_reg_offset,
+	},
+};
+
 static const struct qcom_llcc_config sc7180_cfg[] = {
 	{
 		.sct_data	= sc7180_data,
@@ -601,111 +636,42 @@
 	{
 		.sct_data	= sm6350_data,
 		.size		= ARRAY_SIZE(sm6350_data),
-=======
-static const struct qcom_llcc_config qdu1000_cfg[] = {
-	{
-		.sct_data       = qdu1000_data_8ch,
-		.size		= ARRAY_SIZE(qdu1000_data_8ch),
-		.need_llcc_cfg	= true,
-		.reg_offset	= llcc_v2_1_reg_offset,
-		.edac_reg_offset = &llcc_v2_1_edac_reg_offset,
-	},
-	{
-		.sct_data       = qdu1000_data_4ch,
-		.size           = ARRAY_SIZE(qdu1000_data_4ch),
-		.need_llcc_cfg  = true,
-		.reg_offset     = llcc_v2_1_reg_offset,
-		.edac_reg_offset = &llcc_v2_1_edac_reg_offset,
-	},
-	{
-		.sct_data       = qdu1000_data_4ch,
-		.size           = ARRAY_SIZE(qdu1000_data_4ch),
-		.need_llcc_cfg  = true,
-		.reg_offset     = llcc_v2_1_reg_offset,
-		.edac_reg_offset = &llcc_v2_1_edac_reg_offset,
-	},
-	{
-		.sct_data       = qdu1000_data_2ch,
-		.size           = ARRAY_SIZE(qdu1000_data_2ch),
-		.need_llcc_cfg  = true,
-		.reg_offset     = llcc_v2_1_reg_offset,
-		.edac_reg_offset = &llcc_v2_1_edac_reg_offset,
-	},
-};
-
-static const struct qcom_llcc_config sa8775p_cfg[] = {
-	{
-		.sct_data	= sa8775p_data,
-		.size		= ARRAY_SIZE(sa8775p_data),
-		.need_llcc_cfg	= true,
-		.reg_offset	= llcc_v2_1_reg_offset,
-		.edac_reg_offset = &llcc_v2_1_edac_reg_offset,
-	},
-};
-
-static const struct qcom_llcc_config sc7180_cfg[] = {
-	{
-		.sct_data	= sc7180_data,
-		.size		= ARRAY_SIZE(sc7180_data),
->>>>>>> 2d5404ca
 		.need_llcc_cfg	= true,
 		.reg_offset	= llcc_v1_reg_offset,
 		.edac_reg_offset = &llcc_v1_edac_reg_offset,
 	},
 };
 
-<<<<<<< HEAD
 static const struct qcom_llcc_config sm7150_cfg[] = {
 	{
 		.sct_data       = sm7150_data,
 		.size           = ARRAY_SIZE(sm7150_data),
-=======
-static const struct qcom_llcc_config sc7280_cfg[] = {
-	{
-		.sct_data	= sc7280_data,
-		.size		= ARRAY_SIZE(sc7280_data),
->>>>>>> 2d5404ca
 		.need_llcc_cfg	= true,
 		.reg_offset	= llcc_v1_reg_offset,
 		.edac_reg_offset = &llcc_v1_edac_reg_offset,
 	},
 };
 
-<<<<<<< HEAD
 static const struct qcom_llcc_config sm8150_cfg[] = {
 	{
 		.sct_data       = sm8150_data,
 		.size           = ARRAY_SIZE(sm8150_data),
-=======
-static const struct qcom_llcc_config sc8180x_cfg[] = {
-	{
-		.sct_data	= sc8180x_data,
-		.size		= ARRAY_SIZE(sc8180x_data),
->>>>>>> 2d5404ca
 		.need_llcc_cfg	= true,
 		.reg_offset	= llcc_v1_reg_offset,
 		.edac_reg_offset = &llcc_v1_edac_reg_offset,
 	},
 };
 
-<<<<<<< HEAD
 static const struct qcom_llcc_config sm8250_cfg[] = {
 	{
 		.sct_data       = sm8250_data,
 		.size           = ARRAY_SIZE(sm8250_data),
-=======
-static const struct qcom_llcc_config sc8280xp_cfg[] = {
-	{
-		.sct_data	= sc8280xp_data,
-		.size		= ARRAY_SIZE(sc8280xp_data),
->>>>>>> 2d5404ca
 		.need_llcc_cfg	= true,
 		.reg_offset	= llcc_v1_reg_offset,
 		.edac_reg_offset = &llcc_v1_edac_reg_offset,
 	},
 };
 
-<<<<<<< HEAD
 static const struct qcom_llcc_config sm8350_cfg[] = {
 	{
 		.sct_data       = sm8350_data,
@@ -716,69 +682,6 @@
 	},
 };
 
-=======
-static const struct qcom_llcc_config sdm845_cfg[] = {
-	{
-		.sct_data	= sdm845_data,
-		.size		= ARRAY_SIZE(sdm845_data),
-		.need_llcc_cfg	= false,
-		.reg_offset	= llcc_v1_reg_offset,
-		.edac_reg_offset = &llcc_v1_edac_reg_offset,
-		.no_edac	= true,
-	},
-};
-
-static const struct qcom_llcc_config sm6350_cfg[] = {
-	{
-		.sct_data	= sm6350_data,
-		.size		= ARRAY_SIZE(sm6350_data),
-		.need_llcc_cfg	= true,
-		.reg_offset	= llcc_v1_reg_offset,
-		.edac_reg_offset = &llcc_v1_edac_reg_offset,
-	},
-};
-
-static const struct qcom_llcc_config sm7150_cfg[] = {
-	{
-		.sct_data       = sm7150_data,
-		.size           = ARRAY_SIZE(sm7150_data),
-		.need_llcc_cfg	= true,
-		.reg_offset	= llcc_v1_reg_offset,
-		.edac_reg_offset = &llcc_v1_edac_reg_offset,
-	},
-};
-
-static const struct qcom_llcc_config sm8150_cfg[] = {
-	{
-		.sct_data       = sm8150_data,
-		.size           = ARRAY_SIZE(sm8150_data),
-		.need_llcc_cfg	= true,
-		.reg_offset	= llcc_v1_reg_offset,
-		.edac_reg_offset = &llcc_v1_edac_reg_offset,
-	},
-};
-
-static const struct qcom_llcc_config sm8250_cfg[] = {
-	{
-		.sct_data       = sm8250_data,
-		.size           = ARRAY_SIZE(sm8250_data),
-		.need_llcc_cfg	= true,
-		.reg_offset	= llcc_v1_reg_offset,
-		.edac_reg_offset = &llcc_v1_edac_reg_offset,
-	},
-};
-
-static const struct qcom_llcc_config sm8350_cfg[] = {
-	{
-		.sct_data       = sm8350_data,
-		.size           = ARRAY_SIZE(sm8350_data),
-		.need_llcc_cfg	= true,
-		.reg_offset	= llcc_v1_reg_offset,
-		.edac_reg_offset = &llcc_v1_edac_reg_offset,
-	},
-};
-
->>>>>>> 2d5404ca
 static const struct qcom_llcc_config sm8450_cfg[] = {
 	{
 		.sct_data       = sm8450_data,
@@ -797,25 +700,6 @@
 		.reg_offset	= llcc_v2_1_reg_offset,
 		.edac_reg_offset = &llcc_v2_1_edac_reg_offset,
 	},
-<<<<<<< HEAD
-};
-
-static const struct qcom_sct_config sc7180_cfgs = {
-	.llcc_config	= sc7180_cfg,
-	.num_config	= ARRAY_SIZE(sc7180_cfg),
-};
-
-static const struct qcom_sct_config sc7280_cfgs = {
-	.llcc_config	= sc7280_cfg,
-	.num_config	= ARRAY_SIZE(sc7280_cfg),
-};
-
-static const struct qcom_sct_config sc8180x_cfgs = {
-	.llcc_config	= sc8180x_cfg,
-	.num_config	= ARRAY_SIZE(sc8180x_cfg),
-};
-
-=======
 };
 
 static const struct qcom_llcc_config sm8650_cfg[] = {
@@ -864,7 +748,6 @@
 	.num_config	= ARRAY_SIZE(sc8180x_cfg),
 };
 
->>>>>>> 2d5404ca
 static const struct qcom_sct_config sc8280xp_cfgs = {
 	.llcc_config	= sc8280xp_cfg,
 	.num_config	= ARRAY_SIZE(sc8280xp_cfg),
@@ -908,8 +791,6 @@
 static const struct qcom_sct_config sm8550_cfgs = {
 	.llcc_config	= sm8550_cfg,
 	.num_config	= ARRAY_SIZE(sm8550_cfg),
-<<<<<<< HEAD
-=======
 };
 
 static const struct qcom_sct_config sm8650_cfgs = {
@@ -920,7 +801,6 @@
 static const struct qcom_sct_config x1e80100_cfgs = {
 	.llcc_config	= x1e80100_cfg,
 	.num_config	= ARRAY_SIZE(x1e80100_cfg),
->>>>>>> 2d5404ca
 };
 
 static struct llcc_drv_data *drv_data = (void *) -EPROBE_DEFER;
@@ -1392,14 +1272,10 @@
 		ret = -EINVAL;
 		goto err;
 	}
-<<<<<<< HEAD
-	cfg = &cfgs->llcc_config[0];
-=======
 	ret = qcom_llcc_get_cfg_index(pdev, &cfg_index, cfgs->num_config);
 	if (ret)
 		goto err;
 	cfg = &cfgs->llcc_config[cfg_index];
->>>>>>> 2d5404ca
 
 	ret = regmap_read(regmap, cfg->reg_offset[LLCC_COMMON_STATUS0], &num_banks);
 	if (ret)
@@ -1502,11 +1378,8 @@
 }
 
 static const struct of_device_id qcom_llcc_of_match[] = {
-<<<<<<< HEAD
-=======
 	{ .compatible = "qcom,qdu1000-llcc", .data = &qdu1000_cfgs},
 	{ .compatible = "qcom,sa8775p-llcc", .data = &sa8775p_cfgs },
->>>>>>> 2d5404ca
 	{ .compatible = "qcom,sc7180-llcc", .data = &sc7180_cfgs },
 	{ .compatible = "qcom,sc7280-llcc", .data = &sc7280_cfgs },
 	{ .compatible = "qcom,sc8180x-llcc", .data = &sc8180x_cfgs },
@@ -1519,11 +1392,8 @@
 	{ .compatible = "qcom,sm8350-llcc", .data = &sm8350_cfgs },
 	{ .compatible = "qcom,sm8450-llcc", .data = &sm8450_cfgs },
 	{ .compatible = "qcom,sm8550-llcc", .data = &sm8550_cfgs },
-<<<<<<< HEAD
-=======
 	{ .compatible = "qcom,sm8650-llcc", .data = &sm8650_cfgs },
 	{ .compatible = "qcom,x1e80100-llcc", .data = &x1e80100_cfgs },
->>>>>>> 2d5404ca
 	{ }
 };
 MODULE_DEVICE_TABLE(of, qcom_llcc_of_match);
