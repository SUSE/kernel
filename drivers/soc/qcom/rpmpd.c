// SPDX-License-Identifier: GPL-2.0
/* Copyright (c) 2017-2018, The Linux Foundation. All rights reserved. */

#include <linux/err.h>
#include <linux/init.h>
#include <linux/kernel.h>
#include <linux/mutex.h>
#include <linux/pm_domain.h>
#include <linux/of.h>
#include <linux/of_device.h>
#include <linux/platform_device.h>
#include <linux/pm_opp.h>
#include <linux/soc/qcom/smd-rpm.h>

#include <dt-bindings/power/qcom-rpmpd.h>

#define domain_to_rpmpd(domain) container_of(domain, struct rpmpd, pd)

/* Resource types:
 * RPMPD_X is X encoded as a little-endian, lower-case, ASCII string */
#define RPMPD_SMPA 0x61706d73
#define RPMPD_LDOA 0x616f646c
#define RPMPD_RWCX 0x78637772
#define RPMPD_RWMX 0x786d7772
#define RPMPD_RWLC 0x636c7772
#define RPMPD_RWLM 0x6d6c7772
#define RPMPD_RWSC 0x63737772
#define RPMPD_RWSM 0x6d737772

/* Operation Keys */
#define KEY_CORNER		0x6e726f63 /* corn */
#define KEY_ENABLE		0x6e657773 /* swen */
#define KEY_FLOOR_CORNER	0x636676   /* vfc */
#define KEY_FLOOR_LEVEL		0x6c6676   /* vfl */
#define KEY_LEVEL		0x6c766c76 /* vlvl */

#define MAX_8996_RPMPD_STATE	6

#define DEFINE_RPMPD_PAIR(_platform, _name, _active, r_type, r_key,	\
			  r_id)						\
	static struct rpmpd _platform##_##_active;			\
	static struct rpmpd _platform##_##_name = {			\
		.pd = {	.name = #_name,	},				\
		.peer = &_platform##_##_active,				\
		.res_type = RPMPD_##r_type,				\
		.res_id = r_id,						\
		.key = KEY_##r_key,					\
	};								\
	static struct rpmpd _platform##_##_active = {			\
		.pd = { .name = #_active, },				\
		.peer = &_platform##_##_name,				\
		.active_only = true,					\
		.res_type = RPMPD_##r_type,				\
		.res_id = r_id,						\
		.key = KEY_##r_key,					\
	}

#define DEFINE_RPMPD_CORNER(_platform, _name, r_type, r_id)		\
	static struct rpmpd _platform##_##_name = {			\
		.pd = { .name = #_name, },				\
		.res_type = RPMPD_##r_type,				\
		.res_id = r_id,						\
		.key = KEY_CORNER,					\
	}

#define DEFINE_RPMPD_LEVEL(_platform, _name, r_type, r_id)		\
	static struct rpmpd _platform##_##_name = {			\
		.pd = { .name = #_name, },				\
		.res_type = RPMPD_##r_type,				\
		.res_id = r_id,						\
		.key = KEY_LEVEL,					\
	}

#define DEFINE_RPMPD_VFC(_platform, _name, r_type, r_id)		\
	static struct rpmpd _platform##_##_name = {			\
		.pd = { .name = #_name, },				\
		.res_type = RPMPD_##r_type,				\
		.res_id = r_id,						\
		.key = KEY_FLOOR_CORNER,				\
	}

#define DEFINE_RPMPD_VFL(_platform, _name, r_type, r_id)		\
	static struct rpmpd _platform##_##_name = {			\
		.pd = { .name = #_name, },				\
		.res_type = RPMPD_##r_type,				\
		.res_id = r_id,						\
		.key = KEY_FLOOR_LEVEL,					\
	}

struct rpmpd_req {
	__le32 key;
	__le32 nbytes;
	__le32 value;
};

struct rpmpd {
	struct generic_pm_domain pd;
	struct rpmpd *peer;
	const bool active_only;
	unsigned int corner;
	bool enabled;
	const char *res_name;
	const int res_type;
	const int res_id;
	struct qcom_smd_rpm *rpm;
	unsigned int max_state;
	__le32 key;
};

struct rpmpd_desc {
	struct rpmpd **rpmpds;
	size_t num_pds;
	unsigned int max_state;
};

static DEFINE_MUTEX(rpmpd_lock);

/* msm8996 RPM Power domains */
DEFINE_RPMPD_PAIR(msm8996, vddcx, vddcx_ao, SMPA, CORNER, 1);
DEFINE_RPMPD_PAIR(msm8996, vddmx, vddmx_ao, SMPA, CORNER, 2);
DEFINE_RPMPD_CORNER(msm8996, vddsscx, LDOA, 26);

DEFINE_RPMPD_VFC(msm8996, vddcx_vfc, SMPA, 1);
DEFINE_RPMPD_VFC(msm8996, vddsscx_vfc, LDOA, 26);

static struct rpmpd *msm8996_rpmpds[] = {
	[MSM8996_VDDCX] =	&msm8996_vddcx,
	[MSM8996_VDDCX_AO] =	&msm8996_vddcx_ao,
	[MSM8996_VDDCX_VFC] =	&msm8996_vddcx_vfc,
	[MSM8996_VDDMX] =	&msm8996_vddmx,
	[MSM8996_VDDMX_AO] =	&msm8996_vddmx_ao,
	[MSM8996_VDDSSCX] =	&msm8996_vddsscx,
	[MSM8996_VDDSSCX_VFC] =	&msm8996_vddsscx_vfc,
};

static const struct rpmpd_desc msm8996_desc = {
	.rpmpds = msm8996_rpmpds,
	.num_pds = ARRAY_SIZE(msm8996_rpmpds),
	.max_state = MAX_8996_RPMPD_STATE,
};

/* msm8998 RPM Power domains */
DEFINE_RPMPD_PAIR(msm8998, vddcx, vddcx_ao, RWCX, LEVEL, 0);
DEFINE_RPMPD_VFL(msm8998, vddcx_vfl, RWCX, 0);

DEFINE_RPMPD_PAIR(msm8998, vddmx, vddmx_ao, RWMX, LEVEL, 0);
DEFINE_RPMPD_VFL(msm8998, vddmx_vfl, RWMX, 0);

DEFINE_RPMPD_LEVEL(msm8998, vdd_ssccx, RWSC, 0);
DEFINE_RPMPD_VFL(msm8998, vdd_ssccx_vfl, RWSC, 0);

DEFINE_RPMPD_LEVEL(msm8998, vdd_sscmx, RWSM, 0);
DEFINE_RPMPD_VFL(msm8998, vdd_sscmx_vfl, RWSM, 0);

static struct rpmpd *msm8998_rpmpds[] = {
	[MSM8998_VDDCX] =		&msm8998_vddcx,
	[MSM8998_VDDCX_AO] =		&msm8998_vddcx_ao,
	[MSM8998_VDDCX_VFL] =		&msm8998_vddcx_vfl,
	[MSM8998_VDDMX] =		&msm8998_vddmx,
	[MSM8998_VDDMX_AO] =		&msm8998_vddmx_ao,
	[MSM8998_VDDMX_VFL] =		&msm8998_vddmx_vfl,
	[MSM8998_SSCCX] =		&msm8998_vdd_ssccx,
	[MSM8998_SSCCX_VFL] =		&msm8998_vdd_ssccx_vfl,
	[MSM8998_SSCMX] =		&msm8998_vdd_sscmx,
	[MSM8998_SSCMX_VFL] =		&msm8998_vdd_sscmx_vfl,
};

static const struct rpmpd_desc msm8998_desc = {
	.rpmpds = msm8998_rpmpds,
	.num_pds = ARRAY_SIZE(msm8998_rpmpds),
	.max_state = RPM_SMD_LEVEL_BINNING,
};

/* qcs404 RPM Power domains */
DEFINE_RPMPD_PAIR(qcs404, vddmx, vddmx_ao, RWMX, LEVEL, 0);
DEFINE_RPMPD_VFL(qcs404, vddmx_vfl, RWMX, 0);

DEFINE_RPMPD_LEVEL(qcs404, vdd_lpicx, RWLC, 0);
DEFINE_RPMPD_VFL(qcs404, vdd_lpicx_vfl, RWLC, 0);

DEFINE_RPMPD_LEVEL(qcs404, vdd_lpimx, RWLM, 0);
DEFINE_RPMPD_VFL(qcs404, vdd_lpimx_vfl, RWLM, 0);

static struct rpmpd *qcs404_rpmpds[] = {
	[QCS404_VDDMX] = &qcs404_vddmx,
	[QCS404_VDDMX_AO] = &qcs404_vddmx_ao,
	[QCS404_VDDMX_VFL] = &qcs404_vddmx_vfl,
	[QCS404_LPICX] = &qcs404_vdd_lpicx,
	[QCS404_LPICX_VFL] = &qcs404_vdd_lpicx_vfl,
	[QCS404_LPIMX] = &qcs404_vdd_lpimx,
	[QCS404_LPIMX_VFL] = &qcs404_vdd_lpimx_vfl,
};

static const struct rpmpd_desc qcs404_desc = {
	.rpmpds = qcs404_rpmpds,
	.num_pds = ARRAY_SIZE(qcs404_rpmpds),
	.max_state = RPM_SMD_LEVEL_BINNING,
};

static const struct of_device_id rpmpd_match_table[] = {
	{ .compatible = "qcom,msm8996-rpmpd", .data = &msm8996_desc },
	{ .compatible = "qcom,msm8998-rpmpd", .data = &msm8998_desc },
	{ .compatible = "qcom,qcs404-rpmpd", .data = &qcs404_desc },
	{ }
};

static int rpmpd_send_enable(struct rpmpd *pd, bool enable)
{
	struct rpmpd_req req = {
		.key = KEY_ENABLE,
		.nbytes = cpu_to_le32(sizeof(u32)),
		.value = cpu_to_le32(enable),
	};

	return qcom_rpm_smd_write(pd->rpm, QCOM_SMD_RPM_ACTIVE_STATE,
				  pd->res_type, pd->res_id, &req, sizeof(req));
}

static int rpmpd_send_corner(struct rpmpd *pd, int state, unsigned int corner)
{
	struct rpmpd_req req = {
		.key = pd->key,
		.nbytes = cpu_to_le32(sizeof(u32)),
		.value = cpu_to_le32(corner),
	};

	return qcom_rpm_smd_write(pd->rpm, state, pd->res_type, pd->res_id,
				  &req, sizeof(req));
};

static void to_active_sleep(struct rpmpd *pd, unsigned int corner,
			    unsigned int *active, unsigned int *sleep)
{
	*active = corner;

	if (pd->active_only)
		*sleep = 0;
	else
		*sleep = *active;
}

static int rpmpd_aggregate_corner(struct rpmpd *pd)
{
	int ret;
	struct rpmpd *peer = pd->peer;
	unsigned int active_corner, sleep_corner;
	unsigned int this_active_corner = 0, this_sleep_corner = 0;
	unsigned int peer_active_corner = 0, peer_sleep_corner = 0;

	to_active_sleep(pd, pd->corner, &this_active_corner, &this_sleep_corner);

	if (peer && peer->enabled)
		to_active_sleep(peer, peer->corner, &peer_active_corner,
				&peer_sleep_corner);

	active_corner = max(this_active_corner, peer_active_corner);

	ret = rpmpd_send_corner(pd, QCOM_SMD_RPM_ACTIVE_STATE, active_corner);
	if (ret)
		return ret;

	sleep_corner = max(this_sleep_corner, peer_sleep_corner);

	return rpmpd_send_corner(pd, QCOM_SMD_RPM_SLEEP_STATE, sleep_corner);
}

static int rpmpd_power_on(struct generic_pm_domain *domain)
{
	int ret;
	struct rpmpd *pd = domain_to_rpmpd(domain);

	mutex_lock(&rpmpd_lock);

	ret = rpmpd_send_enable(pd, true);
	if (ret)
		goto out;

	pd->enabled = true;

	if (pd->corner)
		ret = rpmpd_aggregate_corner(pd);

out:
	mutex_unlock(&rpmpd_lock);

	return ret;
}

static int rpmpd_power_off(struct generic_pm_domain *domain)
{
	int ret;
	struct rpmpd *pd = domain_to_rpmpd(domain);

	mutex_lock(&rpmpd_lock);

	ret = rpmpd_send_enable(pd, false);
	if (!ret)
		pd->enabled = false;

	mutex_unlock(&rpmpd_lock);

	return ret;
}

static int rpmpd_set_performance(struct generic_pm_domain *domain,
				 unsigned int state)
{
	int ret = 0;
	struct rpmpd *pd = domain_to_rpmpd(domain);

<<<<<<< HEAD
	if (state > MAX_RPMPD_STATE)
		state = MAX_RPMPD_STATE;
=======
	if (state > pd->max_state)
		state = pd->max_state;
>>>>>>> f95f0722

	mutex_lock(&rpmpd_lock);

	pd->corner = state;

	/* Always send updates for vfc and vfl */
	if (!pd->enabled && pd->key != KEY_FLOOR_CORNER &&
	    pd->key != KEY_FLOOR_LEVEL)
		goto out;

	ret = rpmpd_aggregate_corner(pd);

out:
	mutex_unlock(&rpmpd_lock);

	return ret;
}

static unsigned int rpmpd_get_performance(struct generic_pm_domain *genpd,
					  struct dev_pm_opp *opp)
{
	return dev_pm_opp_get_level(opp);
}

static int rpmpd_probe(struct platform_device *pdev)
{
	int i;
	size_t num;
	struct genpd_onecell_data *data;
	struct qcom_smd_rpm *rpm;
	struct rpmpd **rpmpds;
	const struct rpmpd_desc *desc;

	rpm = dev_get_drvdata(pdev->dev.parent);
	if (!rpm) {
		dev_err(&pdev->dev, "Unable to retrieve handle to RPM\n");
		return -ENODEV;
	}

	desc = of_device_get_match_data(&pdev->dev);
	if (!desc)
		return -EINVAL;

	rpmpds = desc->rpmpds;
	num = desc->num_pds;

	data = devm_kzalloc(&pdev->dev, sizeof(*data), GFP_KERNEL);
	if (!data)
		return -ENOMEM;

	data->domains = devm_kcalloc(&pdev->dev, num, sizeof(*data->domains),
				     GFP_KERNEL);
	data->num_domains = num;

	for (i = 0; i < num; i++) {
		if (!rpmpds[i]) {
			dev_warn(&pdev->dev, "rpmpds[] with empty entry at index=%d\n",
				 i);
			continue;
		}

		rpmpds[i]->rpm = rpm;
		rpmpds[i]->max_state = desc->max_state;
		rpmpds[i]->pd.power_off = rpmpd_power_off;
		rpmpds[i]->pd.power_on = rpmpd_power_on;
		rpmpds[i]->pd.set_performance_state = rpmpd_set_performance;
		rpmpds[i]->pd.opp_to_performance_state = rpmpd_get_performance;
		pm_genpd_init(&rpmpds[i]->pd, NULL, true);

		data->domains[i] = &rpmpds[i]->pd;
	}

	return of_genpd_add_provider_onecell(pdev->dev.of_node, data);
}

static struct platform_driver rpmpd_driver = {
	.driver = {
		.name = "qcom-rpmpd",
		.of_match_table = rpmpd_match_table,
		.suppress_bind_attrs = true,
	},
	.probe = rpmpd_probe,
};

static int __init rpmpd_init(void)
{
	return platform_driver_register(&rpmpd_driver);
}
core_initcall(rpmpd_init);<|MERGE_RESOLUTION|>--- conflicted
+++ resolved
@@ -308,13 +308,8 @@
 	int ret = 0;
 	struct rpmpd *pd = domain_to_rpmpd(domain);
 
-<<<<<<< HEAD
-	if (state > MAX_RPMPD_STATE)
-		state = MAX_RPMPD_STATE;
-=======
 	if (state > pd->max_state)
 		state = pd->max_state;
->>>>>>> f95f0722
 
 	mutex_lock(&rpmpd_lock);
 
