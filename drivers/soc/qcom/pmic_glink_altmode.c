--- conflicted
+++ resolved
@@ -454,30 +454,19 @@
 		alt_port->index = port;
 		INIT_WORK(&alt_port->work, pmic_glink_altmode_worker);
 
-<<<<<<< HEAD
-		alt_port->bridge.funcs = &pmic_glink_altmode_bridge_funcs;
-		alt_port->bridge.of_node = to_of_node(fwnode);
-		alt_port->bridge.ops = DRM_BRIDGE_OP_HPD;
-		alt_port->bridge.type = DRM_MODE_CONNECTOR_DisplayPort;
-=======
 		alt_port->bridge = devm_drm_dp_hpd_bridge_alloc(dev, to_of_node(fwnode));
 		if (IS_ERR(alt_port->bridge)) {
 			fwnode_handle_put(fwnode);
 			return PTR_ERR(alt_port->bridge);
 		}
->>>>>>> 2d5404ca
 
 		alt_port->dp_alt.svid = USB_TYPEC_DP_SID;
 		alt_port->dp_alt.mode = USB_TYPEC_DP_MODE;
 		alt_port->dp_alt.active = 1;
 
 		alt_port->typec_mux = fwnode_typec_mux_get(fwnode);
-<<<<<<< HEAD
-		if (IS_ERR(alt_port->typec_mux))
-=======
 		if (IS_ERR(alt_port->typec_mux)) {
 			fwnode_handle_put(fwnode);
->>>>>>> 2d5404ca
 			return dev_err_probe(dev, PTR_ERR(alt_port->typec_mux),
 					     "failed to acquire mode-switch for port: %d\n",
 					     port);
@@ -531,19 +520,6 @@
 			return ret;
 	}
 
-<<<<<<< HEAD
-	for (port = 0; port < ARRAY_SIZE(altmode->ports); port++) {
-		alt_port = &altmode->ports[port];
-		if (!alt_port->altmode)
-			continue;
-
-		ret = devm_drm_bridge_add(dev, &alt_port->bridge);
-		if (ret)
-			return ret;
-	}
-
-=======
->>>>>>> 2d5404ca
 	altmode->client = devm_pmic_glink_client_alloc(dev,
 						       altmode->owner_id,
 						       pmic_glink_altmode_callback,
