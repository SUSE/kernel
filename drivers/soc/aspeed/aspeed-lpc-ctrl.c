// SPDX-License-Identifier: GPL-2.0-or-later
/*
 * Copyright 2017 IBM Corporation
 */

#include <linux/clk.h>
#include <linux/log2.h>
#include <linux/mfd/syscon.h>
#include <linux/miscdevice.h>
#include <linux/mm.h>
#include <linux/module.h>
#include <linux/of_address.h>
#include <linux/platform_device.h>
#include <linux/poll.h>
#include <linux/regmap.h>

#include <linux/aspeed-lpc-ctrl.h>

#define DEVICE_NAME	"aspeed-lpc-ctrl"

#define HICR5 0x80
#define HICR5_ENL2H	BIT(8)
#define HICR5_ENFWH	BIT(10)

#define HICR6 0x84
#define SW_FWH2AHB	BIT(17)

#define HICR7 0x88
#define HICR8 0x8c

struct aspeed_lpc_ctrl {
	struct miscdevice	miscdev;
	struct regmap		*regmap;
	struct clk		*clk;
	phys_addr_t		mem_base;
	resource_size_t		mem_size;
	u32			pnor_size;
	u32			pnor_base;
	bool			fwh2ahb;
	struct regmap		*scu;
};

static struct aspeed_lpc_ctrl *file_aspeed_lpc_ctrl(struct file *file)
{
	return container_of(file->private_data, struct aspeed_lpc_ctrl,
			miscdev);
}

static int aspeed_lpc_ctrl_mmap(struct file *file, struct vm_area_struct *vma)
{
	struct aspeed_lpc_ctrl *lpc_ctrl = file_aspeed_lpc_ctrl(file);
	unsigned long vsize = vma->vm_end - vma->vm_start;
	pgprot_t prot = vma->vm_page_prot;

	if (vma->vm_pgoff + vma_pages(vma) > lpc_ctrl->mem_size >> PAGE_SHIFT)
		return -EINVAL;

	/* ast2400/2500 AHB accesses are not cache coherent */
	prot = pgprot_noncached(prot);

	if (remap_pfn_range(vma, vma->vm_start,
		(lpc_ctrl->mem_base >> PAGE_SHIFT) + vma->vm_pgoff,
		vsize, prot))
		return -EAGAIN;

	return 0;
}

static long aspeed_lpc_ctrl_ioctl(struct file *file, unsigned int cmd,
		unsigned long param)
{
	struct aspeed_lpc_ctrl *lpc_ctrl = file_aspeed_lpc_ctrl(file);
	struct device *dev = file->private_data;
	void __user *p = (void __user *)param;
	struct aspeed_lpc_ctrl_mapping map;
	u32 addr;
	u32 size;
	long rc;

	if (copy_from_user(&map, p, sizeof(map)))
		return -EFAULT;

	if (map.flags != 0)
		return -EINVAL;

	switch (cmd) {
	case ASPEED_LPC_CTRL_IOCTL_GET_SIZE:
		/* The flash windows don't report their size */
		if (map.window_type != ASPEED_LPC_CTRL_WINDOW_MEMORY)
			return -EINVAL;

		/* Support more than one window id in the future */
		if (map.window_id != 0)
			return -EINVAL;

		/* If memory-region is not described in device tree */
		if (!lpc_ctrl->mem_size) {
			dev_dbg(dev, "Didn't find reserved memory\n");
			return -ENXIO;
		}

		map.size = lpc_ctrl->mem_size;

		return copy_to_user(p, &map, sizeof(map)) ? -EFAULT : 0;
	case ASPEED_LPC_CTRL_IOCTL_MAP:

		/*
		 * The top half of HICR7 is the MSB of the BMC address of the
		 * mapping.
		 * The bottom half of HICR7 is the MSB of the HOST LPC
		 * firmware space address of the mapping.
		 *
		 * The 1 bits in the top of half of HICR8 represent the bits
		 * (in the requested address) that should be ignored and
		 * replaced with those from the top half of HICR7.
		 * The 1 bits in the bottom half of HICR8 represent the bits
		 * (in the requested address) that should be kept and pass
		 * into the BMC address space.
		 */

		/*
		 * It doesn't make sense to talk about a size or offset with
		 * low 16 bits set. Both HICR7 and HICR8 talk about the top 16
		 * bits of addresses and sizes.
		 */

		if ((map.size & 0x0000ffff) || (map.offset & 0x0000ffff))
			return -EINVAL;

		/*
		 * Because of the way the masks work in HICR8 offset has to
		 * be a multiple of size.
		 */
		if (map.offset & (map.size - 1))
			return -EINVAL;

		if (map.window_type == ASPEED_LPC_CTRL_WINDOW_FLASH) {
			if (!lpc_ctrl->pnor_size) {
				dev_dbg(dev, "Didn't find host pnor flash\n");
				return -ENXIO;
			}
			addr = lpc_ctrl->pnor_base;
			size = lpc_ctrl->pnor_size;
		} else if (map.window_type == ASPEED_LPC_CTRL_WINDOW_MEMORY) {
			/* If memory-region is not described in device tree */
			if (!lpc_ctrl->mem_size) {
				dev_dbg(dev, "Didn't find reserved memory\n");
				return -ENXIO;
			}
			addr = lpc_ctrl->mem_base;
			size = lpc_ctrl->mem_size;
		} else {
			return -EINVAL;
		}

		/* Check overflow first! */
		if (map.offset + map.size < map.offset ||
			map.offset + map.size > size)
			return -EINVAL;

		if (map.size == 0 || map.size > size)
			return -EINVAL;

		addr += map.offset;

		/*
		 * addr (host lpc address) is safe regardless of values. This
		 * simply changes the address the host has to request on its
		 * side of the LPC bus. This cannot impact the hosts own
		 * memory space by surprise as LPC specific accessors are
		 * required. The only strange thing that could be done is
		 * setting the lower 16 bits but the shift takes care of that.
		 */

		rc = regmap_write(lpc_ctrl->regmap, HICR7,
				(addr | (map.addr >> 16)));
		if (rc)
			return rc;

		rc = regmap_write(lpc_ctrl->regmap, HICR8,
				(~(map.size - 1)) | ((map.size >> 16) - 1));
		if (rc)
			return rc;

		/*
		 * Switch to FWH2AHB mode, AST2600 only.
		 */
		if (lpc_ctrl->fwh2ahb) {
			/*
			 * Enable FWH2AHB in SCU debug control register 2. This
			 * does not turn it on, but makes it available for it
			 * to be configured in HICR6.
			 */
			regmap_update_bits(lpc_ctrl->scu, 0x0D8, BIT(2), 0);

			/*
			 * The other bits in this register are interrupt status bits
			 * that are cleared by writing 1. As we don't want to clear
			 * them, set only the bit of interest.
			 */
			regmap_write(lpc_ctrl->regmap, HICR6, SW_FWH2AHB);
		}

		/*
		 * Enable LPC FHW cycles. This is required for the host to
		 * access the regions specified.
		 */
		return regmap_update_bits(lpc_ctrl->regmap, HICR5,
				HICR5_ENFWH | HICR5_ENL2H,
				HICR5_ENFWH | HICR5_ENL2H);
	}

	return -EINVAL;
}

static const struct file_operations aspeed_lpc_ctrl_fops = {
	.owner		= THIS_MODULE,
	.mmap		= aspeed_lpc_ctrl_mmap,
	.unlocked_ioctl	= aspeed_lpc_ctrl_ioctl,
};

static int aspeed_lpc_ctrl_probe(struct platform_device *pdev)
{
	struct aspeed_lpc_ctrl *lpc_ctrl;
	struct device_node *node;
	struct resource resm;
	struct device *dev;
	struct device_node *np;
	int rc;

	dev = &pdev->dev;

	lpc_ctrl = devm_kzalloc(dev, sizeof(*lpc_ctrl), GFP_KERNEL);
	if (!lpc_ctrl)
		return -ENOMEM;

	/* If flash is described in device tree then store */
	node = of_parse_phandle(dev->of_node, "flash", 0);
	if (!node) {
		dev_dbg(dev, "Didn't find host pnor flash node\n");
	} else {
		rc = of_address_to_resource(node, 1, &resm);
		of_node_put(node);
		if (rc) {
			dev_err(dev, "Couldn't address to resource for flash\n");
			return rc;
		}

		lpc_ctrl->pnor_size = resource_size(&resm);
		lpc_ctrl->pnor_base = resm.start;
	}


	dev_set_drvdata(&pdev->dev, lpc_ctrl);

	/* If memory-region is described in device tree then store */
	node = of_parse_phandle(dev->of_node, "memory-region", 0);
	if (!node) {
		dev_dbg(dev, "Didn't find reserved memory\n");
	} else {
		rc = of_address_to_resource(node, 0, &resm);
		of_node_put(node);
		if (rc) {
			dev_err(dev, "Couldn't address to resource for reserved memory\n");
			return -ENXIO;
		}

		lpc_ctrl->mem_size = resource_size(&resm);
		lpc_ctrl->mem_base = resm.start;

		if (!is_power_of_2(lpc_ctrl->mem_size)) {
			dev_err(dev, "Reserved memory size must be a power of 2, got %u\n",
			       (unsigned int)lpc_ctrl->mem_size);
			return -EINVAL;
		}

		if (!IS_ALIGNED(lpc_ctrl->mem_base, lpc_ctrl->mem_size)) {
			dev_err(dev, "Reserved memory must be naturally aligned for size %u\n",
			       (unsigned int)lpc_ctrl->mem_size);
			return -EINVAL;
		}
	}

	np = pdev->dev.parent->of_node;
	if (!of_device_is_compatible(np, "aspeed,ast2400-lpc-v2") &&
	    !of_device_is_compatible(np, "aspeed,ast2500-lpc-v2") &&
	    !of_device_is_compatible(np, "aspeed,ast2600-lpc-v2")) {
		dev_err(dev, "unsupported LPC device binding\n");
		return -ENODEV;
	}

	lpc_ctrl->regmap = syscon_node_to_regmap(np);
	if (IS_ERR(lpc_ctrl->regmap)) {
		dev_err(dev, "Couldn't get regmap\n");
		return -ENODEV;
	}

<<<<<<< HEAD
=======
	if (of_device_is_compatible(dev->of_node, "aspeed,ast2600-lpc-ctrl")) {
		lpc_ctrl->fwh2ahb = true;

		lpc_ctrl->scu = syscon_regmap_lookup_by_compatible("aspeed,ast2600-scu");
		if (IS_ERR(lpc_ctrl->scu)) {
			dev_err(dev, "couldn't find scu\n");
			return PTR_ERR(lpc_ctrl->scu);
		}
	}

>>>>>>> eb3cdb58
	lpc_ctrl->clk = devm_clk_get(dev, NULL);
	if (IS_ERR(lpc_ctrl->clk))
		return dev_err_probe(dev, PTR_ERR(lpc_ctrl->clk),
				     "couldn't get clock\n");
	rc = clk_prepare_enable(lpc_ctrl->clk);
	if (rc) {
		dev_err(dev, "couldn't enable clock\n");
		return rc;
	}

	lpc_ctrl->miscdev.minor = MISC_DYNAMIC_MINOR;
	lpc_ctrl->miscdev.name = DEVICE_NAME;
	lpc_ctrl->miscdev.fops = &aspeed_lpc_ctrl_fops;
	lpc_ctrl->miscdev.parent = dev;
	rc = misc_register(&lpc_ctrl->miscdev);
	if (rc) {
		dev_err(dev, "Unable to register device\n");
		goto err;
	}

	return 0;

err:
	clk_disable_unprepare(lpc_ctrl->clk);
	return rc;
}

static int aspeed_lpc_ctrl_remove(struct platform_device *pdev)
{
	struct aspeed_lpc_ctrl *lpc_ctrl = dev_get_drvdata(&pdev->dev);

	misc_deregister(&lpc_ctrl->miscdev);
	clk_disable_unprepare(lpc_ctrl->clk);

	return 0;
}

static const struct of_device_id aspeed_lpc_ctrl_match[] = {
	{ .compatible = "aspeed,ast2400-lpc-ctrl" },
	{ .compatible = "aspeed,ast2500-lpc-ctrl" },
	{ .compatible = "aspeed,ast2600-lpc-ctrl" },
	{ },
};

static struct platform_driver aspeed_lpc_ctrl_driver = {
	.driver = {
		.name		= DEVICE_NAME,
		.of_match_table = aspeed_lpc_ctrl_match,
	},
	.probe = aspeed_lpc_ctrl_probe,
	.remove = aspeed_lpc_ctrl_remove,
};

module_platform_driver(aspeed_lpc_ctrl_driver);

MODULE_DEVICE_TABLE(of, aspeed_lpc_ctrl_match);
MODULE_LICENSE("GPL");
MODULE_AUTHOR("Cyril Bur <cyrilbur@gmail.com>");
MODULE_DESCRIPTION("Control for ASPEED LPC HOST to BMC mappings");<|MERGE_RESOLUTION|>--- conflicted
+++ resolved
@@ -295,8 +295,6 @@
 		return -ENODEV;
 	}
 
-<<<<<<< HEAD
-=======
 	if (of_device_is_compatible(dev->of_node, "aspeed,ast2600-lpc-ctrl")) {
 		lpc_ctrl->fwh2ahb = true;
 
@@ -307,7 +305,6 @@
 		}
 	}
 
->>>>>>> eb3cdb58
 	lpc_ctrl->clk = devm_clk_get(dev, NULL);
 	if (IS_ERR(lpc_ctrl->clk))
 		return dev_err_probe(dev, PTR_ERR(lpc_ctrl->clk),
