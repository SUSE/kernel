--- conflicted
+++ resolved
@@ -144,8 +144,6 @@
 	/* RPiVid bridge registers. */
 	void __iomem		*rpivid_asb;
 
-	bool is_bcm2711;
-
 	struct genpd_onecell_data pd_xlate;
 	struct bcm2835_power_domain domains[BCM2835_POWER_DOMAIN_COUNT];
 	struct reset_controller_dev reset;
@@ -200,12 +198,8 @@
 {
 	struct bcm2835_power *power = pd->power;
 
-<<<<<<< HEAD
-	if (power->is_bcm2711)
-=======
 	/* We don't run this on BCM2711 */
 	if (power->rpivid_asb)
->>>>>>> eb3cdb58
 		return 0;
 
 	/* Enable functional isolation */
@@ -229,12 +223,8 @@
 	int inrush;
 	bool powok;
 
-<<<<<<< HEAD
-	if (power->is_bcm2711)
-=======
 	/* We don't run this on BCM2711 */
 	if (power->rpivid_asb)
->>>>>>> eb3cdb58
 		return 0;
 
 	/* If it was already powered on by the fw, leave it that way. */
@@ -650,11 +640,7 @@
 	power->dev = dev;
 	power->base = pm->base;
 	power->asb = pm->asb;
-<<<<<<< HEAD
-	power->is_bcm2711 = pm->is_bcm2711;
-=======
 	power->rpivid_asb = pm->rpivid_asb;
->>>>>>> eb3cdb58
 
 	id = readl(power->asb + ASB_AXI_BRDG_ID);
 	if (id != BCM2835_BRDG_ID /* "BRDG" */) {
