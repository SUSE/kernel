--- conflicted
+++ resolved
@@ -14,10 +14,7 @@
 #include <linux/of_address.h>
 #include <linux/platform_device.h>
 #include <linux/pm_runtime.h>
-<<<<<<< HEAD
-=======
 #include <linux/reset.h>
->>>>>>> eb3cdb58
 #include <linux/slab.h>
 #include <linux/sys_soc.h>
 
@@ -148,13 +145,9 @@
 	platform_set_drvdata(pdev, fuse);
 	fuse->dev = &pdev->dev;
 
-<<<<<<< HEAD
-	pm_runtime_enable(&pdev->dev);
-=======
 	err = devm_pm_runtime_enable(&pdev->dev);
 	if (err)
 		return err;
->>>>>>> eb3cdb58
 
 	if (fuse->soc->probe) {
 		err = fuse->soc->probe(fuse);
@@ -218,14 +211,6 @@
 	return 0;
 }
 
-<<<<<<< HEAD
-restore:
-	fuse->clk = NULL;
-	fuse->base = base;
-	pm_runtime_disable(&pdev->dev);
-	return err;
-}
-
 static int __maybe_unused tegra_fuse_runtime_resume(struct device *dev)
 {
 	int err;
@@ -274,56 +259,6 @@
 	return ret;
 }
 
-=======
-static int __maybe_unused tegra_fuse_runtime_resume(struct device *dev)
-{
-	int err;
-
-	err = clk_prepare_enable(fuse->clk);
-	if (err < 0) {
-		dev_err(dev, "failed to enable FUSE clock: %d\n", err);
-		return err;
-	}
-
-	return 0;
-}
-
-static int __maybe_unused tegra_fuse_runtime_suspend(struct device *dev)
-{
-	clk_disable_unprepare(fuse->clk);
-
-	return 0;
-}
-
-static int __maybe_unused tegra_fuse_suspend(struct device *dev)
-{
-	int ret;
-
-	/*
-	 * Critical for RAM re-repair operation, which must occur on resume
-	 * from LP1 system suspend and as part of CCPLEX cluster switching.
-	 */
-	if (fuse->soc->clk_suspend_on)
-		ret = pm_runtime_resume_and_get(dev);
-	else
-		ret = pm_runtime_force_suspend(dev);
-
-	return ret;
-}
-
-static int __maybe_unused tegra_fuse_resume(struct device *dev)
-{
-	int ret = 0;
-
-	if (fuse->soc->clk_suspend_on)
-		pm_runtime_put(dev);
-	else
-		ret = pm_runtime_force_resume(dev);
-
-	return ret;
-}
-
->>>>>>> eb3cdb58
 static const struct dev_pm_ops tegra_fuse_pm = {
 	SET_RUNTIME_PM_OPS(tegra_fuse_runtime_suspend, tegra_fuse_runtime_resume,
 			   NULL)
