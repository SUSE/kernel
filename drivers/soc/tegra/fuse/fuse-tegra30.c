// SPDX-License-Identifier: GPL-2.0-only
/*
 * Copyright (c) 2013-2014, NVIDIA CORPORATION.  All rights reserved.
 */

#include <linux/device.h>
#include <linux/clk.h>
#include <linux/err.h>
#include <linux/io.h>
#include <linux/kernel.h>
#include <linux/nvmem-consumer.h>
#include <linux/of_device.h>
#include <linux/of_address.h>
#include <linux/platform_device.h>
#include <linux/random.h>

#include <soc/tegra/fuse.h>

#include "fuse.h"

#define FUSE_BEGIN	0x100

/* Tegra30 and later */
#define FUSE_VENDOR_CODE	0x100
#define FUSE_FAB_CODE		0x104
#define FUSE_LOT_CODE_0		0x108
#define FUSE_LOT_CODE_1		0x10c
#define FUSE_WAFER_ID		0x110
#define FUSE_X_COORDINATE	0x114
#define FUSE_Y_COORDINATE	0x118

#define FUSE_HAS_REVISION_INFO	BIT(0)

#if defined(CONFIG_ARCH_TEGRA_3x_SOC) || \
    defined(CONFIG_ARCH_TEGRA_114_SOC) || \
    defined(CONFIG_ARCH_TEGRA_124_SOC) || \
    defined(CONFIG_ARCH_TEGRA_132_SOC) || \
    defined(CONFIG_ARCH_TEGRA_210_SOC) || \
    defined(CONFIG_ARCH_TEGRA_186_SOC) || \
    defined(CONFIG_ARCH_TEGRA_194_SOC) || \
    defined(CONFIG_ARCH_TEGRA_234_SOC)
static u32 tegra30_fuse_read_early(struct tegra_fuse *fuse, unsigned int offset)
{
	if (WARN_ON(!fuse->base))
		return 0;

	return readl_relaxed(fuse->base + FUSE_BEGIN + offset);
}

static u32 tegra30_fuse_read(struct tegra_fuse *fuse, unsigned int offset)
{
	u32 value;
	int err;

	err = clk_prepare_enable(fuse->clk);
	if (err < 0) {
		dev_err(fuse->dev, "failed to enable FUSE clock: %d\n", err);
		return 0;
	}

	value = readl_relaxed(fuse->base + FUSE_BEGIN + offset);

	clk_disable_unprepare(fuse->clk);

	return value;
}

static void __init tegra30_fuse_add_randomness(void)
{
	u32 randomness[12];

	randomness[0] = tegra_sku_info.sku_id;
	randomness[1] = tegra_read_straps();
	randomness[2] = tegra_read_chipid();
	randomness[3] = tegra_sku_info.cpu_process_id << 16;
	randomness[3] |= tegra_sku_info.soc_process_id;
	randomness[4] = tegra_sku_info.cpu_speedo_id << 16;
	randomness[4] |= tegra_sku_info.soc_speedo_id;
	randomness[5] = tegra_fuse_read_early(FUSE_VENDOR_CODE);
	randomness[6] = tegra_fuse_read_early(FUSE_FAB_CODE);
	randomness[7] = tegra_fuse_read_early(FUSE_LOT_CODE_0);
	randomness[8] = tegra_fuse_read_early(FUSE_LOT_CODE_1);
	randomness[9] = tegra_fuse_read_early(FUSE_WAFER_ID);
	randomness[10] = tegra_fuse_read_early(FUSE_X_COORDINATE);
	randomness[11] = tegra_fuse_read_early(FUSE_Y_COORDINATE);

	add_device_randomness(randomness, sizeof(randomness));
}

static void __init tegra30_fuse_init(struct tegra_fuse *fuse)
{
	fuse->read_early = tegra30_fuse_read_early;
	fuse->read = tegra30_fuse_read;

	tegra_init_revision();

	if (fuse->soc->speedo_init)
		fuse->soc->speedo_init(&tegra_sku_info);

	tegra30_fuse_add_randomness();
}
#endif

#ifdef CONFIG_ARCH_TEGRA_3x_SOC
static const struct tegra_fuse_info tegra30_fuse_info = {
	.read = tegra30_fuse_read,
	.size = 0x2a4,
	.spare = 0x144,
};

const struct tegra_fuse_soc tegra30_fuse_soc = {
	.init = tegra30_fuse_init,
	.speedo_init = tegra30_init_speedo_data,
	.info = &tegra30_fuse_info,
	.soc_attr_group = &tegra_soc_attr_group,
};
#endif

#ifdef CONFIG_ARCH_TEGRA_114_SOC
static const struct tegra_fuse_info tegra114_fuse_info = {
	.read = tegra30_fuse_read,
	.size = 0x2a0,
	.spare = 0x180,
};

const struct tegra_fuse_soc tegra114_fuse_soc = {
	.init = tegra30_fuse_init,
	.speedo_init = tegra114_init_speedo_data,
	.info = &tegra114_fuse_info,
	.soc_attr_group = &tegra_soc_attr_group,
};
#endif

#if defined(CONFIG_ARCH_TEGRA_124_SOC) || defined(CONFIG_ARCH_TEGRA_132_SOC)
static const struct nvmem_cell_lookup tegra124_fuse_lookups[] = {
	{
		.nvmem_name = "fuse",
		.cell_name = "xusb-pad-calibration",
		.dev_id = "7009f000.padctl",
		.con_id = "calibration",
	}, {
		.nvmem_name = "fuse",
		.cell_name = "sata-calibration",
		.dev_id = "70020000.sata",
		.con_id = "calibration",
	}, {
		.nvmem_name = "fuse",
		.cell_name = "tsensor-common",
		.dev_id = "700e2000.thermal-sensor",
		.con_id = "common",
	}, {
		.nvmem_name = "fuse",
		.cell_name = "tsensor-realignment",
		.dev_id = "700e2000.thermal-sensor",
		.con_id = "realignment",
	}, {
		.nvmem_name = "fuse",
		.cell_name = "tsensor-cpu0",
		.dev_id = "700e2000.thermal-sensor",
		.con_id = "cpu0",
	}, {
		.nvmem_name = "fuse",
		.cell_name = "tsensor-cpu1",
		.dev_id = "700e2000.thermal-sensor",
		.con_id = "cpu1",
	}, {
		.nvmem_name = "fuse",
		.cell_name = "tsensor-cpu2",
		.dev_id = "700e2000.thermal-sensor",
		.con_id = "cpu2",
	}, {
		.nvmem_name = "fuse",
		.cell_name = "tsensor-cpu3",
		.dev_id = "700e2000.thermal-sensor",
		.con_id = "cpu3",
	}, {
		.nvmem_name = "fuse",
		.cell_name = "tsensor-mem0",
		.dev_id = "700e2000.thermal-sensor",
		.con_id = "mem0",
	}, {
		.nvmem_name = "fuse",
		.cell_name = "tsensor-mem1",
		.dev_id = "700e2000.thermal-sensor",
		.con_id = "mem1",
	}, {
		.nvmem_name = "fuse",
		.cell_name = "tsensor-gpu",
		.dev_id = "700e2000.thermal-sensor",
		.con_id = "gpu",
	}, {
		.nvmem_name = "fuse",
		.cell_name = "tsensor-pllx",
		.dev_id = "700e2000.thermal-sensor",
		.con_id = "pllx",
	},
};

static const struct tegra_fuse_info tegra124_fuse_info = {
	.read = tegra30_fuse_read,
	.size = 0x300,
	.spare = 0x200,
};

const struct tegra_fuse_soc tegra124_fuse_soc = {
	.init = tegra30_fuse_init,
	.speedo_init = tegra124_init_speedo_data,
	.info = &tegra124_fuse_info,
	.lookups = tegra124_fuse_lookups,
	.num_lookups = ARRAY_SIZE(tegra124_fuse_lookups),
	.soc_attr_group = &tegra_soc_attr_group,
};
#endif

#if defined(CONFIG_ARCH_TEGRA_210_SOC)
static const struct nvmem_cell_lookup tegra210_fuse_lookups[] = {
	{
		.nvmem_name = "fuse",
		.cell_name = "tsensor-cpu1",
		.dev_id = "700e2000.thermal-sensor",
		.con_id = "cpu1",
	}, {
		.nvmem_name = "fuse",
		.cell_name = "tsensor-cpu2",
		.dev_id = "700e2000.thermal-sensor",
		.con_id = "cpu2",
	}, {
		.nvmem_name = "fuse",
		.cell_name = "tsensor-cpu0",
		.dev_id = "700e2000.thermal-sensor",
		.con_id = "cpu0",
	}, {
		.nvmem_name = "fuse",
		.cell_name = "xusb-pad-calibration",
		.dev_id = "7009f000.padctl",
		.con_id = "calibration",
	}, {
		.nvmem_name = "fuse",
		.cell_name = "tsensor-cpu3",
		.dev_id = "700e2000.thermal-sensor",
		.con_id = "cpu3",
	}, {
		.nvmem_name = "fuse",
		.cell_name = "sata-calibration",
		.dev_id = "70020000.sata",
		.con_id = "calibration",
	}, {
		.nvmem_name = "fuse",
		.cell_name = "tsensor-gpu",
		.dev_id = "700e2000.thermal-sensor",
		.con_id = "gpu",
	}, {
		.nvmem_name = "fuse",
		.cell_name = "tsensor-mem0",
		.dev_id = "700e2000.thermal-sensor",
		.con_id = "mem0",
	}, {
		.nvmem_name = "fuse",
		.cell_name = "tsensor-mem1",
		.dev_id = "700e2000.thermal-sensor",
		.con_id = "mem1",
	}, {
		.nvmem_name = "fuse",
		.cell_name = "tsensor-pllx",
		.dev_id = "700e2000.thermal-sensor",
		.con_id = "pllx",
	}, {
		.nvmem_name = "fuse",
		.cell_name = "tsensor-common",
		.dev_id = "700e2000.thermal-sensor",
		.con_id = "common",
	}, {
		.nvmem_name = "fuse",
		.cell_name = "gpu-calibration",
		.dev_id = "57000000.gpu",
		.con_id = "calibration",
	}, {
		.nvmem_name = "fuse",
		.cell_name = "xusb-pad-calibration-ext",
		.dev_id = "7009f000.padctl",
		.con_id = "calibration-ext",
	},
};

static const struct tegra_fuse_info tegra210_fuse_info = {
	.read = tegra30_fuse_read,
	.size = 0x300,
	.spare = 0x280,
};

const struct tegra_fuse_soc tegra210_fuse_soc = {
	.init = tegra30_fuse_init,
	.speedo_init = tegra210_init_speedo_data,
	.info = &tegra210_fuse_info,
	.lookups = tegra210_fuse_lookups,
	.num_lookups = ARRAY_SIZE(tegra210_fuse_lookups),
	.soc_attr_group = &tegra_soc_attr_group,
};
#endif

#if defined(CONFIG_ARCH_TEGRA_186_SOC)
static const struct nvmem_cell_lookup tegra186_fuse_lookups[] = {
	{
		.nvmem_name = "fuse",
		.cell_name = "xusb-pad-calibration",
		.dev_id = "3520000.padctl",
		.con_id = "calibration",
	}, {
		.nvmem_name = "fuse",
		.cell_name = "xusb-pad-calibration-ext",
		.dev_id = "3520000.padctl",
		.con_id = "calibration-ext",
	},
};

static const struct tegra_fuse_info tegra186_fuse_info = {
	.read = tegra30_fuse_read,
	.size = 0x300,
	.spare = 0x280,
};

const struct tegra_fuse_soc tegra186_fuse_soc = {
	.init = tegra30_fuse_init,
	.info = &tegra186_fuse_info,
	.lookups = tegra186_fuse_lookups,
	.num_lookups = ARRAY_SIZE(tegra186_fuse_lookups),
	.soc_attr_group = &tegra_soc_attr_group,
};
#endif

#if defined(CONFIG_ARCH_TEGRA_194_SOC)
static const struct nvmem_cell_lookup tegra194_fuse_lookups[] = {
	{
		.nvmem_name = "fuse",
		.cell_name = "xusb-pad-calibration",
		.dev_id = "3520000.padctl",
		.con_id = "calibration",
	}, {
		.nvmem_name = "fuse",
		.cell_name = "xusb-pad-calibration-ext",
		.dev_id = "3520000.padctl",
		.con_id = "calibration-ext",
	},
};

static const struct tegra_fuse_info tegra194_fuse_info = {
	.read = tegra30_fuse_read,
	.size = 0x300,
	.spare = 0x280,
};

const struct tegra_fuse_soc tegra194_fuse_soc = {
	.init = tegra30_fuse_init,
	.info = &tegra194_fuse_info,
	.lookups = tegra194_fuse_lookups,
	.num_lookups = ARRAY_SIZE(tegra194_fuse_lookups),
	.soc_attr_group = &tegra194_soc_attr_group,
<<<<<<< HEAD
=======
};
#endif

#if defined(CONFIG_ARCH_TEGRA_234_SOC)
static const struct nvmem_cell_lookup tegra234_fuse_lookups[] = {
	{
		.nvmem_name = "fuse",
		.cell_name = "xusb-pad-calibration",
		.dev_id = "3520000.padctl",
		.con_id = "calibration",
	}, {
		.nvmem_name = "fuse",
		.cell_name = "xusb-pad-calibration-ext",
		.dev_id = "3520000.padctl",
		.con_id = "calibration-ext",
	},
};

static const struct tegra_fuse_info tegra234_fuse_info = {
	.read = tegra30_fuse_read,
	.size = 0x300,
	.spare = 0x280,
};

const struct tegra_fuse_soc tegra234_fuse_soc = {
	.init = tegra30_fuse_init,
	.info = &tegra234_fuse_info,
	.lookups = tegra234_fuse_lookups,
	.num_lookups = ARRAY_SIZE(tegra234_fuse_lookups),
	.soc_attr_group = &tegra194_soc_attr_group,
>>>>>>> 7d2a07b7
};
#endif<|MERGE_RESOLUTION|>--- conflicted
+++ resolved
@@ -355,8 +355,6 @@
 	.lookups = tegra194_fuse_lookups,
 	.num_lookups = ARRAY_SIZE(tegra194_fuse_lookups),
 	.soc_attr_group = &tegra194_soc_attr_group,
-<<<<<<< HEAD
-=======
 };
 #endif
 
@@ -387,6 +385,5 @@
 	.lookups = tegra234_fuse_lookups,
 	.num_lookups = ARRAY_SIZE(tegra234_fuse_lookups),
 	.soc_attr_group = &tegra194_soc_attr_group,
->>>>>>> 7d2a07b7
 };
 #endif