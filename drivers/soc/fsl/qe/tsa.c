--- conflicted
+++ resolved
@@ -188,14 +188,11 @@
 	iowrite32be(val, addr);
 }
 
-<<<<<<< HEAD
-=======
 static inline void tsa_write16(void __iomem *addr, u16 val)
 {
 	iowrite16be(val, addr);
 }
 
->>>>>>> f87ebcb6
 static inline void tsa_write8(void __iomem *addr, u8 val)
 {
 	iowrite8(val, addr);
