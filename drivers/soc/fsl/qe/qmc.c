// SPDX-License-Identifier: GPL-2.0
/*
 * QMC driver
 *
 * Copyright 2022 CS GROUP France
 *
 * Author: Herve Codina <herve.codina@bootlin.com>
 */

#include <soc/fsl/qe/qmc.h>
#include <linux/bitfield.h>
#include <linux/dma-mapping.h>
#include <linux/firmware.h>
#include <linux/hdlc.h>
#include <linux/interrupt.h>
#include <linux/io.h>
#include <linux/module.h>
#include <linux/of.h>
#include <linux/of_platform.h>
#include <linux/platform_device.h>
#include <linux/slab.h>
#include <soc/fsl/cpm.h>
#include <soc/fsl/qe/ucc_slow.h>
#include <soc/fsl/qe/qe.h>
#include <sysdev/fsl_soc.h>
#include "tsa.h"

/* SCC general mode register low (32 bits) (GUMR_L in QE) */
#define SCC_GSMRL	0x00
#define SCC_GSMRL_ENR		BIT(5)
#define SCC_GSMRL_ENT		BIT(4)
#define SCC_GSMRL_MODE_MASK	GENMASK(3, 0)
#define SCC_CPM1_GSMRL_MODE_QMC	FIELD_PREP_CONST(SCC_GSMRL_MODE_MASK, 0x0A)
#define SCC_QE_GSMRL_MODE_QMC	FIELD_PREP_CONST(SCC_GSMRL_MODE_MASK, 0x02)

/* SCC general mode register high (32 bits) (identical to GUMR_H in QE) */
#define SCC_GSMRH	0x04
#define   SCC_GSMRH_CTSS	BIT(7)
#define   SCC_GSMRH_CDS		BIT(8)
#define   SCC_GSMRH_CTSP	BIT(9)
#define   SCC_GSMRH_CDP		BIT(10)
#define   SCC_GSMRH_TTX		BIT(11)
#define   SCC_GSMRH_TRX		BIT(12)

/* SCC event register (16 bits) (identical to UCCE in QE) */
#define SCC_SCCE	0x10
#define   SCC_SCCE_IQOV		BIT(3)
#define   SCC_SCCE_GINT		BIT(2)
#define   SCC_SCCE_GUN		BIT(1)
#define   SCC_SCCE_GOV		BIT(0)

/* SCC mask register (16 bits) */
#define SCC_SCCM	0x14

/* UCC Extended Mode Register (8 bits, QE only) */
#define SCC_QE_UCC_GUEMR	0x90

/* Multichannel base pointer (32 bits) */
#define QMC_GBL_MCBASE		0x00
/* Multichannel controller state (16 bits) */
#define QMC_GBL_QMCSTATE	0x04
/* Maximum receive buffer length (16 bits) */
#define QMC_GBL_MRBLR		0x06
/* Tx time-slot assignment table pointer (16 bits) */
#define QMC_GBL_TX_S_PTR	0x08
/* Rx pointer (16 bits) */
#define QMC_GBL_RXPTR		0x0A
/* Global receive frame threshold (16 bits) */
#define QMC_GBL_GRFTHR		0x0C
/* Global receive frame count (16 bits) */
#define QMC_GBL_GRFCNT		0x0E
/* Multichannel interrupt base address (32 bits) */
#define QMC_GBL_INTBASE		0x10
/* Multichannel interrupt pointer (32 bits) */
#define QMC_GBL_INTPTR		0x14
/* Rx time-slot assignment table pointer (16 bits) */
#define QMC_GBL_RX_S_PTR	0x18
/* Tx pointer (16 bits) */
#define QMC_GBL_TXPTR		0x1A
/* CRC constant (32 bits) */
#define QMC_GBL_C_MASK32	0x1C
/* Time slot assignment table Rx (32 x 16 bits) */
#define QMC_GBL_TSATRX		0x20
/* Time slot assignment table Tx (32 x 16 bits) */
#define QMC_GBL_TSATTX		0x60
/* CRC constant (16 bits) */
#define QMC_GBL_C_MASK16	0xA0
/* Rx framer base pointer (16 bits, QE only) */
#define QMC_QE_GBL_RX_FRM_BASE	0xAC
/* Tx framer base pointer (16 bits, QE only) */
#define QMC_QE_GBL_TX_FRM_BASE	0xAE
/* A reserved area (0xB0 -> 0xC3) that must be initialized to 0 (QE only) */
#define QMC_QE_GBL_RSV_B0_START	0xB0
#define QMC_QE_GBL_RSV_B0_SIZE	0x14
/* QMC Global Channel specific base (32 bits, QE only) */
#define QMC_QE_GBL_GCSBASE	0xC4

/* TSA entry (16bit entry in TSATRX and TSATTX) */
#define QMC_TSA_VALID		BIT(15)
#define QMC_TSA_WRAP		BIT(14)
#define QMC_TSA_MASK_MASKH	GENMASK(13, 12)
#define QMC_TSA_MASK_MASKL	GENMASK(5, 0)
#define QMC_TSA_MASK_8BIT	(FIELD_PREP_CONST(QMC_TSA_MASK_MASKH, 0x3) | \
				 FIELD_PREP_CONST(QMC_TSA_MASK_MASKL, 0x3F))
#define QMC_TSA_CHANNEL_MASK	GENMASK(11, 6)
#define QMC_TSA_CHANNEL(x)	FIELD_PREP(QMC_TSA_CHANNEL_MASK, x)

/* Tx buffer descriptor base address (16 bits, offset from MCBASE) */
#define QMC_SPE_TBASE	0x00

/* Channel mode register (16 bits) */
#define QMC_SPE_CHAMR	0x02
#define   QMC_SPE_CHAMR_MODE_MASK	GENMASK(15, 15)
#define   QMC_SPE_CHAMR_MODE_HDLC	FIELD_PREP_CONST(QMC_SPE_CHAMR_MODE_MASK, 1)
#define   QMC_SPE_CHAMR_MODE_TRANSP	(FIELD_PREP_CONST(QMC_SPE_CHAMR_MODE_MASK, 0) | BIT(13))
#define   QMC_SPE_CHAMR_ENT		BIT(12)
#define   QMC_SPE_CHAMR_POL		BIT(8)
#define   QMC_SPE_CHAMR_HDLC_IDLM	BIT(13)
#define   QMC_SPE_CHAMR_HDLC_CRC	BIT(7)
#define   QMC_SPE_CHAMR_HDLC_NOF_MASK	GENMASK(3, 0)
#define   QMC_SPE_CHAMR_HDLC_NOF(x)	FIELD_PREP(QMC_SPE_CHAMR_HDLC_NOF_MASK, x)
#define   QMC_SPE_CHAMR_TRANSP_RD	BIT(14)
#define   QMC_SPE_CHAMR_TRANSP_SYNC	BIT(10)

/* Tx internal state (32 bits) */
#define QMC_SPE_TSTATE	0x04
/* Tx buffer descriptor pointer (16 bits) */
#define QMC_SPE_TBPTR	0x0C
/* Zero-insertion state (32 bits) */
#define QMC_SPE_ZISTATE	0x14
/* Channel’s interrupt mask flags (16 bits) */
#define QMC_SPE_INTMSK	0x1C
/* Rx buffer descriptor base address (16 bits, offset from MCBASE) */
#define QMC_SPE_RBASE	0x20
/* HDLC: Maximum frame length register (16 bits) */
#define QMC_SPE_MFLR	0x22
/* TRANSPARENT: Transparent maximum receive length (16 bits) */
#define QMC_SPE_TMRBLR	0x22
/* Rx internal state (32 bits) */
#define QMC_SPE_RSTATE	0x24
/* Rx buffer descriptor pointer (16 bits) */
#define QMC_SPE_RBPTR	0x2C
/* Packs 4 bytes to 1 long word before writing to buffer (32 bits) */
#define QMC_SPE_RPACK	0x30
/* Zero deletion state (32 bits) */
#define QMC_SPE_ZDSTATE	0x34

/* Transparent synchronization (16 bits) */
#define QMC_SPE_TRNSYNC 0x3C
#define   QMC_SPE_TRNSYNC_RX_MASK	GENMASK(15, 8)
#define   QMC_SPE_TRNSYNC_RX(x)		FIELD_PREP(QMC_SPE_TRNSYNC_RX_MASK, x)
#define   QMC_SPE_TRNSYNC_TX_MASK	GENMASK(7, 0)
#define   QMC_SPE_TRNSYNC_TX(x)		FIELD_PREP(QMC_SPE_TRNSYNC_TX_MASK, x)

/* Interrupt related registers bits */
#define QMC_INT_V		BIT(15)
#define QMC_INT_W		BIT(14)
#define QMC_INT_NID		BIT(13)
#define QMC_INT_IDL		BIT(12)
#define QMC_INT_CHANNEL_MASK	GENMASK(11, 6)
#define QMC_INT_GET_CHANNEL(x)	FIELD_GET(QMC_INT_CHANNEL_MASK, x)
#define QMC_INT_MRF		BIT(5)
#define QMC_INT_UN		BIT(4)
#define QMC_INT_RXF		BIT(3)
#define QMC_INT_BSY		BIT(2)
#define QMC_INT_TXB		BIT(1)
#define QMC_INT_RXB		BIT(0)

/* BD related registers bits */
#define QMC_BD_RX_E	BIT(15)
#define QMC_BD_RX_W	BIT(13)
#define QMC_BD_RX_I	BIT(12)
#define QMC_BD_RX_L	BIT(11)
#define QMC_BD_RX_F	BIT(10)
#define QMC_BD_RX_CM	BIT(9)
#define QMC_BD_RX_UB	BIT(7)
#define QMC_BD_RX_LG	BIT(5)
#define QMC_BD_RX_NO	BIT(4)
#define QMC_BD_RX_AB	BIT(3)
#define QMC_BD_RX_CR	BIT(2)

#define QMC_BD_TX_R		BIT(15)
#define QMC_BD_TX_W		BIT(13)
#define QMC_BD_TX_I		BIT(12)
#define QMC_BD_TX_L		BIT(11)
#define QMC_BD_TX_TC		BIT(10)
#define QMC_BD_TX_CM		BIT(9)
#define QMC_BD_TX_UB		BIT(7)
#define QMC_BD_TX_PAD_MASK	GENMASK(3, 0)
#define QMC_BD_TX_PAD(x)	FIELD_PREP(QMC_BD_TX_PAD_MASK, x)

/* Numbers of BDs and interrupt items */
#define QMC_NB_TXBDS	8
#define QMC_NB_RXBDS	8
#define QMC_NB_INTS	128

struct qmc_xfer_desc {
	union {
		void (*tx_complete)(void *context);
		void (*rx_complete)(void *context, size_t length, unsigned int flags);
	};
	void *context;
};

struct qmc_chan {
	struct list_head list;
	unsigned int id;
	struct qmc *qmc;
	void __iomem *s_param;
	enum qmc_mode mode;
	spinlock_t	ts_lock; /* Protect timeslots */
	u64	tx_ts_mask_avail;
	u64	tx_ts_mask;
	u64	rx_ts_mask_avail;
	u64	rx_ts_mask;
	bool is_reverse_data;

	spinlock_t	tx_lock; /* Protect Tx related data */
	cbd_t __iomem *txbds;
	cbd_t __iomem *txbd_free;
	cbd_t __iomem *txbd_done;
	struct qmc_xfer_desc tx_desc[QMC_NB_TXBDS];
	u64	nb_tx_underrun;
	bool	is_tx_stopped;

	spinlock_t	rx_lock; /* Protect Rx related data */
	cbd_t __iomem *rxbds;
	cbd_t __iomem *rxbd_free;
	cbd_t __iomem *rxbd_done;
	struct qmc_xfer_desc rx_desc[QMC_NB_RXBDS];
	u64	nb_rx_busy;
	int	rx_pending;
	bool	is_rx_halted;
	bool	is_rx_stopped;
};

enum qmc_version {
	QMC_CPM1,
	QMC_QE,
};

struct qmc_data {
	enum qmc_version version;
	u32 tstate; /* Initial TSTATE value */
	u32 rstate; /* Initial RSTATE value */
	u32 zistate; /* Initial ZISTATE value */
	u32 zdstate_hdlc; /* Initial ZDSTATE value (HDLC mode) */
	u32 zdstate_transp; /* Initial ZDSTATE value (Transparent mode) */
	u32 rpack; /* Initial RPACK value */
};

struct qmc {
	struct device *dev;
	const struct qmc_data *data;
	struct tsa_serial *tsa_serial;
	void __iomem *scc_regs;
	void __iomem *scc_pram;
	void __iomem *dpram;
	u16 scc_pram_offset;
	u32 dpram_offset;
	u32 qe_subblock;
	cbd_t __iomem *bd_table;
	dma_addr_t bd_dma_addr;
	size_t bd_size;
	u16 __iomem *int_table;
	u16 __iomem *int_curr;
	dma_addr_t int_dma_addr;
	size_t int_size;
	bool is_tsa_64rxtx;
	struct list_head chan_head;
	struct qmc_chan *chans[64];
};

<<<<<<< HEAD
=======
static void qmc_write8(void __iomem *addr, u8 val)
{
	iowrite8(val, addr);
}

>>>>>>> 2d5404ca
static void qmc_write16(void __iomem *addr, u16 val)
{
	iowrite16be(val, addr);
}

static u16 qmc_read16(void __iomem *addr)
{
	return ioread16be(addr);
}

static void qmc_setbits16(void __iomem *addr, u16 set)
{
	qmc_write16(addr, qmc_read16(addr) | set);
}

static void qmc_clrbits16(void __iomem *addr, u16 clr)
{
	qmc_write16(addr, qmc_read16(addr) & ~clr);
}

<<<<<<< HEAD
=======
static void qmc_clrsetbits16(void __iomem *addr, u16 clr, u16 set)
{
	qmc_write16(addr, (qmc_read16(addr) & ~clr) | set);
}

>>>>>>> 2d5404ca
static void qmc_write32(void __iomem *addr, u32 val)
{
	iowrite32be(val, addr);
}

static u32 qmc_read32(void __iomem *addr)
{
	return ioread32be(addr);
}

static void qmc_setbits32(void __iomem *addr, u32 set)
{
	qmc_write32(addr, qmc_read32(addr) | set);
}

static bool qmc_is_qe(const struct qmc *qmc)
{
	if (IS_ENABLED(CONFIG_QUICC_ENGINE) && IS_ENABLED(CONFIG_CPM))
		return qmc->data->version == QMC_QE;

	return IS_ENABLED(CONFIG_QUICC_ENGINE);
}

int qmc_chan_get_info(struct qmc_chan *chan, struct qmc_chan_info *info)
{
	struct tsa_serial_info tsa_info;
	unsigned long flags;
	int ret;

	/* Retrieve info from the TSA related serial */
	ret = tsa_serial_get_info(chan->qmc->tsa_serial, &tsa_info);
	if (ret)
		return ret;

	spin_lock_irqsave(&chan->ts_lock, flags);

	info->mode = chan->mode;
	info->rx_fs_rate = tsa_info.rx_fs_rate;
	info->rx_bit_rate = tsa_info.rx_bit_rate;
	info->nb_tx_ts = hweight64(chan->tx_ts_mask);
	info->tx_fs_rate = tsa_info.tx_fs_rate;
	info->tx_bit_rate = tsa_info.tx_bit_rate;
	info->nb_rx_ts = hweight64(chan->rx_ts_mask);

	spin_unlock_irqrestore(&chan->ts_lock, flags);

	return 0;
}
EXPORT_SYMBOL(qmc_chan_get_info);

int qmc_chan_get_ts_info(struct qmc_chan *chan, struct qmc_chan_ts_info *ts_info)
{
	unsigned long flags;

	spin_lock_irqsave(&chan->ts_lock, flags);

	ts_info->rx_ts_mask_avail = chan->rx_ts_mask_avail;
	ts_info->tx_ts_mask_avail = chan->tx_ts_mask_avail;
	ts_info->rx_ts_mask = chan->rx_ts_mask;
	ts_info->tx_ts_mask = chan->tx_ts_mask;

	spin_unlock_irqrestore(&chan->ts_lock, flags);

	return 0;
}
EXPORT_SYMBOL(qmc_chan_get_ts_info);

int qmc_chan_set_ts_info(struct qmc_chan *chan, const struct qmc_chan_ts_info *ts_info)
{
	unsigned long flags;
	int ret;

	/* Only a subset of available timeslots is allowed */
	if ((ts_info->rx_ts_mask & chan->rx_ts_mask_avail) != ts_info->rx_ts_mask)
		return -EINVAL;
	if ((ts_info->tx_ts_mask & chan->tx_ts_mask_avail) != ts_info->tx_ts_mask)
		return -EINVAL;

	/* In case of common rx/tx table, rx/tx masks must be identical */
	if (chan->qmc->is_tsa_64rxtx) {
		if (ts_info->rx_ts_mask != ts_info->tx_ts_mask)
			return -EINVAL;
	}

	spin_lock_irqsave(&chan->ts_lock, flags);

	if ((chan->tx_ts_mask != ts_info->tx_ts_mask && !chan->is_tx_stopped) ||
	    (chan->rx_ts_mask != ts_info->rx_ts_mask && !chan->is_rx_stopped)) {
		dev_err(chan->qmc->dev, "Channel rx and/or tx not stopped\n");
		ret = -EBUSY;
	} else {
		chan->tx_ts_mask = ts_info->tx_ts_mask;
		chan->rx_ts_mask = ts_info->rx_ts_mask;
		ret = 0;
	}
	spin_unlock_irqrestore(&chan->ts_lock, flags);

	return ret;
}
EXPORT_SYMBOL(qmc_chan_set_ts_info);

int qmc_chan_set_param(struct qmc_chan *chan, const struct qmc_chan_param *param)
{
	if (param->mode != chan->mode)
		return -EINVAL;

	switch (param->mode) {
	case QMC_HDLC:
		if (param->hdlc.max_rx_buf_size % 4 ||
		    param->hdlc.max_rx_buf_size < 8)
			return -EINVAL;

		qmc_write16(chan->qmc->scc_pram + QMC_GBL_MRBLR,
			    param->hdlc.max_rx_buf_size - 8);
		qmc_write16(chan->s_param + QMC_SPE_MFLR,
			    param->hdlc.max_rx_frame_size);
		if (param->hdlc.is_crc32) {
			qmc_setbits16(chan->s_param + QMC_SPE_CHAMR,
				      QMC_SPE_CHAMR_HDLC_CRC);
		} else {
			qmc_clrbits16(chan->s_param + QMC_SPE_CHAMR,
				      QMC_SPE_CHAMR_HDLC_CRC);
		}
		break;

	case QMC_TRANSPARENT:
		qmc_write16(chan->s_param + QMC_SPE_TMRBLR,
			    param->transp.max_rx_buf_size);
		break;

	default:
		return -EINVAL;
	}

	return 0;
}
EXPORT_SYMBOL(qmc_chan_set_param);

int qmc_chan_write_submit(struct qmc_chan *chan, dma_addr_t addr, size_t length,
			  void (*complete)(void *context), void *context)
{
	struct qmc_xfer_desc *xfer_desc;
	unsigned long flags;
	cbd_t __iomem *bd;
	u16 ctrl;
	int ret;

	/*
	 * R bit  UB bit
	 *   0       0  : The BD is free
	 *   1       1  : The BD is in used, waiting for transfer
	 *   0       1  : The BD is in used, waiting for completion
	 *   1       0  : Should not append
	 */

	spin_lock_irqsave(&chan->tx_lock, flags);
	bd = chan->txbd_free;

	ctrl = qmc_read16(&bd->cbd_sc);
	if (ctrl & (QMC_BD_TX_R | QMC_BD_TX_UB)) {
		/* We are full ... */
		ret = -EBUSY;
		goto end;
	}

	qmc_write16(&bd->cbd_datlen, length);
	qmc_write32(&bd->cbd_bufaddr, addr);

	xfer_desc = &chan->tx_desc[bd - chan->txbds];
	xfer_desc->tx_complete = complete;
	xfer_desc->context = context;

	/* Activate the descriptor */
	ctrl |= (QMC_BD_TX_R | QMC_BD_TX_UB);
	wmb(); /* Be sure to flush the descriptor before control update */
	qmc_write16(&bd->cbd_sc, ctrl);

	if (!chan->is_tx_stopped)
		qmc_setbits16(chan->s_param + QMC_SPE_CHAMR, QMC_SPE_CHAMR_POL);

	if (ctrl & QMC_BD_TX_W)
		chan->txbd_free = chan->txbds;
	else
		chan->txbd_free++;

	ret = 0;

end:
	spin_unlock_irqrestore(&chan->tx_lock, flags);
	return ret;
}
EXPORT_SYMBOL(qmc_chan_write_submit);

static void qmc_chan_write_done(struct qmc_chan *chan)
{
	struct qmc_xfer_desc *xfer_desc;
	void (*complete)(void *context);
	unsigned long flags;
	void *context;
	cbd_t __iomem *bd;
	u16 ctrl;

	/*
	 * R bit  UB bit
	 *   0       0  : The BD is free
	 *   1       1  : The BD is in used, waiting for transfer
	 *   0       1  : The BD is in used, waiting for completion
	 *   1       0  : Should not append
	 */

	spin_lock_irqsave(&chan->tx_lock, flags);
	bd = chan->txbd_done;

	ctrl = qmc_read16(&bd->cbd_sc);
	while (!(ctrl & QMC_BD_TX_R)) {
		if (!(ctrl & QMC_BD_TX_UB))
			goto end;

		xfer_desc = &chan->tx_desc[bd - chan->txbds];
		complete = xfer_desc->tx_complete;
		context = xfer_desc->context;
		xfer_desc->tx_complete = NULL;
		xfer_desc->context = NULL;

		qmc_write16(&bd->cbd_sc, ctrl & ~QMC_BD_TX_UB);

		if (ctrl & QMC_BD_TX_W)
			chan->txbd_done = chan->txbds;
		else
			chan->txbd_done++;

		if (complete) {
			spin_unlock_irqrestore(&chan->tx_lock, flags);
			complete(context);
			spin_lock_irqsave(&chan->tx_lock, flags);
		}

		bd = chan->txbd_done;
		ctrl = qmc_read16(&bd->cbd_sc);
	}

end:
	spin_unlock_irqrestore(&chan->tx_lock, flags);
}

int qmc_chan_read_submit(struct qmc_chan *chan, dma_addr_t addr, size_t length,
			 void (*complete)(void *context, size_t length, unsigned int flags),
			 void *context)
{
	struct qmc_xfer_desc *xfer_desc;
	unsigned long flags;
	cbd_t __iomem *bd;
	u16 ctrl;
	int ret;

	/*
	 * E bit  UB bit
	 *   0       0  : The BD is free
	 *   1       1  : The BD is in used, waiting for transfer
	 *   0       1  : The BD is in used, waiting for completion
	 *   1       0  : Should not append
	 */

	spin_lock_irqsave(&chan->rx_lock, flags);
	bd = chan->rxbd_free;

	ctrl = qmc_read16(&bd->cbd_sc);
	if (ctrl & (QMC_BD_RX_E | QMC_BD_RX_UB)) {
		/* We are full ... */
		ret = -EBUSY;
		goto end;
	}

	qmc_write16(&bd->cbd_datlen, 0); /* data length is updated by the QMC */
	qmc_write32(&bd->cbd_bufaddr, addr);

	xfer_desc = &chan->rx_desc[bd - chan->rxbds];
	xfer_desc->rx_complete = complete;
	xfer_desc->context = context;

	/* Clear previous status flags */
	ctrl &= ~(QMC_BD_RX_L | QMC_BD_RX_F | QMC_BD_RX_LG | QMC_BD_RX_NO |
		  QMC_BD_RX_AB | QMC_BD_RX_CR);

	/* Activate the descriptor */
	ctrl |= (QMC_BD_RX_E | QMC_BD_RX_UB);
	wmb(); /* Be sure to flush data before descriptor activation */
	qmc_write16(&bd->cbd_sc, ctrl);

	/* Restart receiver if needed */
	if (chan->is_rx_halted && !chan->is_rx_stopped) {
		/* Restart receiver */
		qmc_write32(chan->s_param + QMC_SPE_RPACK, chan->qmc->data->rpack);
		qmc_write32(chan->s_param + QMC_SPE_ZDSTATE,
			    chan->mode == QMC_TRANSPARENT ?
				chan->qmc->data->zdstate_transp :
				chan->qmc->data->zdstate_hdlc);
		qmc_write32(chan->s_param + QMC_SPE_RSTATE, chan->qmc->data->rstate);
		chan->is_rx_halted = false;
	}
	chan->rx_pending++;

	if (ctrl & QMC_BD_RX_W)
		chan->rxbd_free = chan->rxbds;
	else
		chan->rxbd_free++;

	ret = 0;
end:
	spin_unlock_irqrestore(&chan->rx_lock, flags);
	return ret;
}
EXPORT_SYMBOL(qmc_chan_read_submit);

static void qmc_chan_read_done(struct qmc_chan *chan)
{
	void (*complete)(void *context, size_t size, unsigned int flags);
	struct qmc_xfer_desc *xfer_desc;
	unsigned long flags;
	cbd_t __iomem *bd;
	void *context;
	u16 datalen;
	u16 ctrl;

	/*
	 * E bit  UB bit
	 *   0       0  : The BD is free
	 *   1       1  : The BD is in used, waiting for transfer
	 *   0       1  : The BD is in used, waiting for completion
	 *   1       0  : Should not append
	 */

	spin_lock_irqsave(&chan->rx_lock, flags);
	bd = chan->rxbd_done;

	ctrl = qmc_read16(&bd->cbd_sc);
	while (!(ctrl & QMC_BD_RX_E)) {
		if (!(ctrl & QMC_BD_RX_UB))
			goto end;

		xfer_desc = &chan->rx_desc[bd - chan->rxbds];
		complete = xfer_desc->rx_complete;
		context = xfer_desc->context;
		xfer_desc->rx_complete = NULL;
		xfer_desc->context = NULL;

		datalen = qmc_read16(&bd->cbd_datlen);
		qmc_write16(&bd->cbd_sc, ctrl & ~QMC_BD_RX_UB);

		if (ctrl & QMC_BD_RX_W)
			chan->rxbd_done = chan->rxbds;
		else
			chan->rxbd_done++;

		chan->rx_pending--;

		if (complete) {
			spin_unlock_irqrestore(&chan->rx_lock, flags);

			/*
			 * Avoid conversion between internal hardware flags and
			 * the software API flags.
			 * -> Be sure that the software API flags are consistent
			 *    with the hardware flags
			 */
			BUILD_BUG_ON(QMC_RX_FLAG_HDLC_LAST  != QMC_BD_RX_L);
			BUILD_BUG_ON(QMC_RX_FLAG_HDLC_FIRST != QMC_BD_RX_F);
			BUILD_BUG_ON(QMC_RX_FLAG_HDLC_OVF   != QMC_BD_RX_LG);
			BUILD_BUG_ON(QMC_RX_FLAG_HDLC_UNA   != QMC_BD_RX_NO);
			BUILD_BUG_ON(QMC_RX_FLAG_HDLC_ABORT != QMC_BD_RX_AB);
			BUILD_BUG_ON(QMC_RX_FLAG_HDLC_CRC   != QMC_BD_RX_CR);

			complete(context, datalen,
				 ctrl & (QMC_BD_RX_L | QMC_BD_RX_F | QMC_BD_RX_LG |
					 QMC_BD_RX_NO | QMC_BD_RX_AB | QMC_BD_RX_CR));
			spin_lock_irqsave(&chan->rx_lock, flags);
		}

		bd = chan->rxbd_done;
		ctrl = qmc_read16(&bd->cbd_sc);
	}

end:
	spin_unlock_irqrestore(&chan->rx_lock, flags);
}

static int qmc_chan_setup_tsa_64rxtx(struct qmc_chan *chan, const struct tsa_serial_info *info,
				     bool enable)
{
	unsigned int i;
	u16 curr;
	u16 val;

	/*
	 * Use a common Tx/Rx 64 entries table.
	 * Tx and Rx related stuffs must be identical
	 */
	if (chan->tx_ts_mask != chan->rx_ts_mask) {
		dev_err(chan->qmc->dev, "chan %u uses different Rx and Tx TS\n", chan->id);
		return -EINVAL;
	}

	val = QMC_TSA_VALID | QMC_TSA_MASK_8BIT | QMC_TSA_CHANNEL(chan->id);

	/* Check entries based on Rx stuff*/
	for (i = 0; i < info->nb_rx_ts; i++) {
		if (!(chan->rx_ts_mask & (((u64)1) << i)))
			continue;

		curr = qmc_read16(chan->qmc->scc_pram + QMC_GBL_TSATRX + (i * 2));
		if (curr & QMC_TSA_VALID && (curr & ~QMC_TSA_WRAP) != val) {
			dev_err(chan->qmc->dev, "chan %u TxRx entry %d already used\n",
				chan->id, i);
			return -EBUSY;
		}
	}

	/* Set entries based on Rx stuff*/
	for (i = 0; i < info->nb_rx_ts; i++) {
		if (!(chan->rx_ts_mask & (((u64)1) << i)))
			continue;

		qmc_clrsetbits16(chan->qmc->scc_pram + QMC_GBL_TSATRX + (i * 2),
				 (u16)~QMC_TSA_WRAP, enable ? val : 0x0000);
	}

	return 0;
}

static int qmc_chan_setup_tsa_32rx(struct qmc_chan *chan, const struct tsa_serial_info *info,
				   bool enable)
{
	unsigned int i;
	u16 curr;
	u16 val;

	/* Use a Rx 32 entries table */

	val = QMC_TSA_VALID | QMC_TSA_MASK_8BIT | QMC_TSA_CHANNEL(chan->id);

	/* Check entries based on Rx stuff */
	for (i = 0; i < info->nb_rx_ts; i++) {
		if (!(chan->rx_ts_mask & (((u64)1) << i)))
			continue;

		curr = qmc_read16(chan->qmc->scc_pram + QMC_GBL_TSATRX + (i * 2));
		if (curr & QMC_TSA_VALID && (curr & ~QMC_TSA_WRAP) != val) {
			dev_err(chan->qmc->dev, "chan %u Rx entry %d already used\n",
				chan->id, i);
			return -EBUSY;
		}
	}

	/* Set entries based on Rx stuff */
	for (i = 0; i < info->nb_rx_ts; i++) {
		if (!(chan->rx_ts_mask & (((u64)1) << i)))
			continue;

		qmc_clrsetbits16(chan->qmc->scc_pram + QMC_GBL_TSATRX + (i * 2),
				 (u16)~QMC_TSA_WRAP, enable ? val : 0x0000);
	}

	return 0;
}

static int qmc_chan_setup_tsa_32tx(struct qmc_chan *chan, const struct tsa_serial_info *info,
				   bool enable)
{
	unsigned int i;
	u16 curr;
	u16 val;

	/* Use a Tx 32 entries table */

	val = QMC_TSA_VALID | QMC_TSA_MASK_8BIT | QMC_TSA_CHANNEL(chan->id);

	/* Check entries based on Tx stuff */
	for (i = 0; i < info->nb_tx_ts; i++) {
		if (!(chan->tx_ts_mask & (((u64)1) << i)))
			continue;

		curr = qmc_read16(chan->qmc->scc_pram + QMC_GBL_TSATTX + (i * 2));
		if (curr & QMC_TSA_VALID && (curr & ~QMC_TSA_WRAP) != val) {
			dev_err(chan->qmc->dev, "chan %u Tx entry %d already used\n",
				chan->id, i);
			return -EBUSY;
		}
	}

	/* Set entries based on Tx stuff */
	for (i = 0; i < info->nb_tx_ts; i++) {
		if (!(chan->tx_ts_mask & (((u64)1) << i)))
			continue;

		qmc_clrsetbits16(chan->qmc->scc_pram + QMC_GBL_TSATTX + (i * 2),
				 (u16)~QMC_TSA_WRAP, enable ? val : 0x0000);
	}

	return 0;
}

static int qmc_chan_setup_tsa_tx(struct qmc_chan *chan, bool enable)
{
	struct tsa_serial_info info;
	int ret;

	/* Retrieve info from the TSA related serial */
	ret = tsa_serial_get_info(chan->qmc->tsa_serial, &info);
	if (ret)
		return ret;

	/* Setup entries */
	if (chan->qmc->is_tsa_64rxtx)
		return qmc_chan_setup_tsa_64rxtx(chan, &info, enable);

	return qmc_chan_setup_tsa_32tx(chan, &info, enable);
}

static int qmc_chan_setup_tsa_rx(struct qmc_chan *chan, bool enable)
{
	struct tsa_serial_info info;
	int ret;

	/* Retrieve info from the TSA related serial */
	ret = tsa_serial_get_info(chan->qmc->tsa_serial, &info);
	if (ret)
		return ret;

	/* Setup entries */
	if (chan->qmc->is_tsa_64rxtx)
		return qmc_chan_setup_tsa_64rxtx(chan, &info, enable);

	return qmc_chan_setup_tsa_32rx(chan, &info, enable);
}

static int qmc_chan_cpm1_command(struct qmc_chan *chan, u8 qmc_opcode)
{
	return cpm_command(chan->id << 2, (qmc_opcode << 4) | 0x0E);
}

static int qmc_chan_qe_command(struct qmc_chan *chan, u32 cmd)
{
	if (!qe_issue_cmd(cmd, chan->qmc->qe_subblock, chan->id, 0))
		return -EIO;
	return 0;
}

static int qmc_chan_stop_rx(struct qmc_chan *chan)
{
	unsigned long flags;
	int ret;

	spin_lock_irqsave(&chan->rx_lock, flags);

	if (chan->is_rx_stopped) {
		/* The channel is already stopped -> simply return ok */
		ret = 0;
		goto end;
	}

	/* Send STOP RECEIVE command */
	ret = qmc_is_qe(chan->qmc) ?
		qmc_chan_qe_command(chan, QE_QMC_STOP_RX) :
		qmc_chan_cpm1_command(chan, 0x0);
	if (ret) {
		dev_err(chan->qmc->dev, "chan %u: Send STOP RECEIVE failed (%d)\n",
			chan->id, ret);
		goto end;
	}

	chan->is_rx_stopped = true;

	if (!chan->qmc->is_tsa_64rxtx || chan->is_tx_stopped) {
		ret = qmc_chan_setup_tsa_rx(chan, false);
		if (ret) {
			dev_err(chan->qmc->dev, "chan %u: Disable tsa entries failed (%d)\n",
				chan->id, ret);
			goto end;
		}
	}

end:
	spin_unlock_irqrestore(&chan->rx_lock, flags);
	return ret;
}

static int qmc_chan_stop_tx(struct qmc_chan *chan)
{
	unsigned long flags;
	int ret;

	spin_lock_irqsave(&chan->tx_lock, flags);

	if (chan->is_tx_stopped) {
		/* The channel is already stopped -> simply return ok */
		ret = 0;
		goto end;
	}

	/* Send STOP TRANSMIT command */
	ret = qmc_is_qe(chan->qmc) ?
		qmc_chan_qe_command(chan, QE_QMC_STOP_TX) :
		qmc_chan_cpm1_command(chan, 0x1);
	if (ret) {
		dev_err(chan->qmc->dev, "chan %u: Send STOP TRANSMIT failed (%d)\n",
			chan->id, ret);
		goto end;
	}

	chan->is_tx_stopped = true;

	if (!chan->qmc->is_tsa_64rxtx || chan->is_rx_stopped) {
		ret = qmc_chan_setup_tsa_tx(chan, false);
		if (ret) {
			dev_err(chan->qmc->dev, "chan %u: Disable tsa entries failed (%d)\n",
				chan->id, ret);
			goto end;
		}
	}

end:
	spin_unlock_irqrestore(&chan->tx_lock, flags);
	return ret;
}

static int qmc_chan_start_rx(struct qmc_chan *chan);

int qmc_chan_stop(struct qmc_chan *chan, int direction)
{
	bool is_rx_rollback_needed = false;
	unsigned long flags;
	int ret = 0;

	spin_lock_irqsave(&chan->ts_lock, flags);

	if (direction & QMC_CHAN_READ) {
		is_rx_rollback_needed = !chan->is_rx_stopped;
		ret = qmc_chan_stop_rx(chan);
		if (ret)
			goto end;
	}

	if (direction & QMC_CHAN_WRITE) {
		ret = qmc_chan_stop_tx(chan);
		if (ret) {
			/* Restart rx if needed */
			if (is_rx_rollback_needed)
				qmc_chan_start_rx(chan);
			goto end;
		}
	}

end:
	spin_unlock_irqrestore(&chan->ts_lock, flags);
	return ret;
}
EXPORT_SYMBOL(qmc_chan_stop);

static int qmc_setup_chan_trnsync(struct qmc *qmc, struct qmc_chan *chan)
{
	struct tsa_serial_info info;
	unsigned int w_rx, w_tx;
	u16 first_rx, last_tx;
	u16 trnsync;
	int ret;

	/* Retrieve info from the TSA related serial */
	ret = tsa_serial_get_info(chan->qmc->tsa_serial, &info);
	if (ret)
		return ret;

	w_rx = hweight64(chan->rx_ts_mask);
	w_tx = hweight64(chan->tx_ts_mask);
	if (w_rx <= 1 && w_tx <= 1) {
		dev_dbg(qmc->dev, "only one or zero ts -> disable trnsync\n");
		qmc_clrbits16(chan->s_param + QMC_SPE_CHAMR, QMC_SPE_CHAMR_TRANSP_SYNC);
		return 0;
	}

	/* Find the first Rx TS allocated to the channel */
	first_rx = chan->rx_ts_mask ? __ffs64(chan->rx_ts_mask) + 1 : 0;

	/* Find the last Tx TS allocated to the channel */
	last_tx = fls64(chan->tx_ts_mask);

	trnsync = 0;
	if (info.nb_rx_ts)
		trnsync |= QMC_SPE_TRNSYNC_RX((first_rx % info.nb_rx_ts) * 2);
	if (info.nb_tx_ts)
		trnsync |= QMC_SPE_TRNSYNC_TX((last_tx % info.nb_tx_ts) * 2);

	qmc_write16(chan->s_param + QMC_SPE_TRNSYNC, trnsync);
	qmc_setbits16(chan->s_param + QMC_SPE_CHAMR, QMC_SPE_CHAMR_TRANSP_SYNC);

	dev_dbg(qmc->dev, "chan %u: trnsync=0x%04x, rx %u/%u 0x%llx, tx %u/%u 0x%llx\n",
		chan->id, trnsync,
		first_rx, info.nb_rx_ts, chan->rx_ts_mask,
		last_tx, info.nb_tx_ts, chan->tx_ts_mask);

	return 0;
}

static int qmc_chan_start_rx(struct qmc_chan *chan)
{
	unsigned long flags;
	int ret;

	spin_lock_irqsave(&chan->rx_lock, flags);

	if (!chan->is_rx_stopped) {
		/* The channel is already started -> simply return ok */
		ret = 0;
		goto end;
	}

	ret = qmc_chan_setup_tsa_rx(chan, true);
	if (ret) {
		dev_err(chan->qmc->dev, "chan %u: Enable tsa entries failed (%d)\n",
			chan->id, ret);
		goto end;
	}

	if (chan->mode == QMC_TRANSPARENT) {
		ret = qmc_setup_chan_trnsync(chan->qmc, chan);
		if (ret) {
			dev_err(chan->qmc->dev, "chan %u: setup TRNSYNC failed (%d)\n",
				chan->id, ret);
			goto end;
		}
	}

	/* Restart the receiver */
	qmc_write32(chan->s_param + QMC_SPE_RPACK, chan->qmc->data->rpack);
	qmc_write32(chan->s_param + QMC_SPE_ZDSTATE,
		    chan->mode == QMC_TRANSPARENT ?
			chan->qmc->data->zdstate_transp :
			chan->qmc->data->zdstate_hdlc);
	qmc_write32(chan->s_param + QMC_SPE_RSTATE, chan->qmc->data->rstate);
	chan->is_rx_halted = false;

	chan->is_rx_stopped = false;

end:
	spin_unlock_irqrestore(&chan->rx_lock, flags);
	return ret;
}

static int qmc_chan_start_tx(struct qmc_chan *chan)
{
	unsigned long flags;
	int ret;

	spin_lock_irqsave(&chan->tx_lock, flags);

	if (!chan->is_tx_stopped) {
		/* The channel is already started -> simply return ok */
		ret = 0;
		goto end;
	}

	ret = qmc_chan_setup_tsa_tx(chan, true);
	if (ret) {
		dev_err(chan->qmc->dev, "chan %u: Enable tsa entries failed (%d)\n",
			chan->id, ret);
		goto end;
	}

	if (chan->mode == QMC_TRANSPARENT) {
		ret = qmc_setup_chan_trnsync(chan->qmc, chan);
		if (ret) {
			dev_err(chan->qmc->dev, "chan %u: setup TRNSYNC failed (%d)\n",
				chan->id, ret);
			goto end;
		}
	}

	/*
	 * Enable channel transmitter as it could be disabled if
	 * qmc_chan_reset() was called.
	 */
	qmc_setbits16(chan->s_param + QMC_SPE_CHAMR, QMC_SPE_CHAMR_ENT);

	/* Set the POL bit in the channel mode register */
	qmc_setbits16(chan->s_param + QMC_SPE_CHAMR, QMC_SPE_CHAMR_POL);

	chan->is_tx_stopped = false;

end:
	spin_unlock_irqrestore(&chan->tx_lock, flags);
	return ret;
}

int qmc_chan_start(struct qmc_chan *chan, int direction)
{
	bool is_rx_rollback_needed = false;
	unsigned long flags;
	int ret = 0;

	spin_lock_irqsave(&chan->ts_lock, flags);

	if (direction & QMC_CHAN_READ) {
		is_rx_rollback_needed = chan->is_rx_stopped;
		ret = qmc_chan_start_rx(chan);
		if (ret)
			goto end;
	}

	if (direction & QMC_CHAN_WRITE) {
		ret = qmc_chan_start_tx(chan);
		if (ret) {
			/* Restop rx if needed */
			if (is_rx_rollback_needed)
				qmc_chan_stop_rx(chan);
			goto end;
		}
	}

end:
	spin_unlock_irqrestore(&chan->ts_lock, flags);
	return ret;
}
EXPORT_SYMBOL(qmc_chan_start);

static void qmc_chan_reset_rx(struct qmc_chan *chan)
{
	struct qmc_xfer_desc *xfer_desc;
	unsigned long flags;
	cbd_t __iomem *bd;
	u16 ctrl;

	spin_lock_irqsave(&chan->rx_lock, flags);
	bd = chan->rxbds;
	do {
		ctrl = qmc_read16(&bd->cbd_sc);
		qmc_write16(&bd->cbd_sc, ctrl & ~(QMC_BD_RX_UB | QMC_BD_RX_E));

		xfer_desc = &chan->rx_desc[bd - chan->rxbds];
		xfer_desc->rx_complete = NULL;
		xfer_desc->context = NULL;

		bd++;
	} while (!(ctrl & QMC_BD_RX_W));

	chan->rxbd_free = chan->rxbds;
	chan->rxbd_done = chan->rxbds;
	qmc_write16(chan->s_param + QMC_SPE_RBPTR,
		    qmc_read16(chan->s_param + QMC_SPE_RBASE));

	chan->rx_pending = 0;

	spin_unlock_irqrestore(&chan->rx_lock, flags);
}

static void qmc_chan_reset_tx(struct qmc_chan *chan)
{
	struct qmc_xfer_desc *xfer_desc;
	unsigned long flags;
	cbd_t __iomem *bd;
	u16 ctrl;

	spin_lock_irqsave(&chan->tx_lock, flags);

	/* Disable transmitter. It will be re-enable on qmc_chan_start() */
	qmc_clrbits16(chan->s_param + QMC_SPE_CHAMR, QMC_SPE_CHAMR_ENT);

	bd = chan->txbds;
	do {
		ctrl = qmc_read16(&bd->cbd_sc);
		qmc_write16(&bd->cbd_sc, ctrl & ~(QMC_BD_TX_UB | QMC_BD_TX_R));

		xfer_desc = &chan->tx_desc[bd - chan->txbds];
		xfer_desc->tx_complete = NULL;
		xfer_desc->context = NULL;

		bd++;
	} while (!(ctrl & QMC_BD_TX_W));

	chan->txbd_free = chan->txbds;
	chan->txbd_done = chan->txbds;
	qmc_write16(chan->s_param + QMC_SPE_TBPTR,
		    qmc_read16(chan->s_param + QMC_SPE_TBASE));

	/* Reset TSTATE and ZISTATE to their initial value */
	qmc_write32(chan->s_param + QMC_SPE_TSTATE, chan->qmc->data->tstate);
	qmc_write32(chan->s_param + QMC_SPE_ZISTATE, chan->qmc->data->zistate);

	spin_unlock_irqrestore(&chan->tx_lock, flags);
}

int qmc_chan_reset(struct qmc_chan *chan, int direction)
{
	if (direction & QMC_CHAN_READ)
		qmc_chan_reset_rx(chan);

	if (direction & QMC_CHAN_WRITE)
		qmc_chan_reset_tx(chan);

	return 0;
}
EXPORT_SYMBOL(qmc_chan_reset);

static int qmc_check_chans(struct qmc *qmc)
{
	struct tsa_serial_info info;
	struct qmc_chan *chan;
	u64 tx_ts_assigned_mask;
	u64 rx_ts_assigned_mask;
	int ret;

	/* Retrieve info from the TSA related serial */
	ret = tsa_serial_get_info(qmc->tsa_serial, &info);
	if (ret)
		return ret;

	if (info.nb_tx_ts > 64 || info.nb_rx_ts > 64) {
		dev_err(qmc->dev, "Number of TSA Tx/Rx TS assigned not supported\n");
		return -EINVAL;
	}

	/*
	 * If more than 32 TS are assigned to this serial, one common table is
	 * used for Tx and Rx and so masks must be equal for all channels.
	 */
	if (info.nb_tx_ts > 32 || info.nb_rx_ts > 32) {
		if (info.nb_tx_ts != info.nb_rx_ts) {
			dev_err(qmc->dev, "Number of TSA Tx/Rx TS assigned are not equal\n");
			return -EINVAL;
		}
	}

	tx_ts_assigned_mask = info.nb_tx_ts == 64 ? U64_MAX : (((u64)1) << info.nb_tx_ts) - 1;
	rx_ts_assigned_mask = info.nb_rx_ts == 64 ? U64_MAX : (((u64)1) << info.nb_rx_ts) - 1;

	list_for_each_entry(chan, &qmc->chan_head, list) {
		if (chan->tx_ts_mask_avail > tx_ts_assigned_mask) {
			dev_err(qmc->dev, "chan %u can use TSA unassigned Tx TS\n", chan->id);
			return -EINVAL;
		}

		if (chan->rx_ts_mask_avail > rx_ts_assigned_mask) {
			dev_err(qmc->dev, "chan %u can use TSA unassigned Rx TS\n", chan->id);
			return -EINVAL;
		}
	}

	return 0;
}

static unsigned int qmc_nb_chans(struct qmc *qmc)
{
	unsigned int count = 0;
	struct qmc_chan *chan;

	list_for_each_entry(chan, &qmc->chan_head, list)
		count++;

	return count;
}

static int qmc_of_parse_chans(struct qmc *qmc, struct device_node *np)
{
	struct device_node *chan_np;
	struct qmc_chan *chan;
	const char *mode;
	u32 chan_id;
	u64 ts_mask;
	int ret;

	for_each_available_child_of_node(np, chan_np) {
		ret = of_property_read_u32(chan_np, "reg", &chan_id);
		if (ret) {
			dev_err(qmc->dev, "%pOF: failed to read reg\n", chan_np);
			of_node_put(chan_np);
			return ret;
		}
		if (chan_id > 63) {
			dev_err(qmc->dev, "%pOF: Invalid chan_id\n", chan_np);
			of_node_put(chan_np);
			return -EINVAL;
		}

		chan = devm_kzalloc(qmc->dev, sizeof(*chan), GFP_KERNEL);
		if (!chan) {
			of_node_put(chan_np);
			return -ENOMEM;
		}

		chan->id = chan_id;
		spin_lock_init(&chan->ts_lock);
		spin_lock_init(&chan->rx_lock);
		spin_lock_init(&chan->tx_lock);

		ret = of_property_read_u64(chan_np, "fsl,tx-ts-mask", &ts_mask);
		if (ret) {
			dev_err(qmc->dev, "%pOF: failed to read fsl,tx-ts-mask\n",
				chan_np);
			of_node_put(chan_np);
			return ret;
		}
		chan->tx_ts_mask_avail = ts_mask;
		chan->tx_ts_mask = chan->tx_ts_mask_avail;

		ret = of_property_read_u64(chan_np, "fsl,rx-ts-mask", &ts_mask);
		if (ret) {
			dev_err(qmc->dev, "%pOF: failed to read fsl,rx-ts-mask\n",
				chan_np);
			of_node_put(chan_np);
			return ret;
		}
		chan->rx_ts_mask_avail = ts_mask;
		chan->rx_ts_mask = chan->rx_ts_mask_avail;

		mode = "transparent";
		ret = of_property_read_string(chan_np, "fsl,operational-mode", &mode);
		if (ret && ret != -EINVAL) {
			dev_err(qmc->dev, "%pOF: failed to read fsl,operational-mode\n",
				chan_np);
			of_node_put(chan_np);
			return ret;
		}
		if (!strcmp(mode, "transparent")) {
			chan->mode = QMC_TRANSPARENT;
		} else if (!strcmp(mode, "hdlc")) {
			chan->mode = QMC_HDLC;
		} else {
			dev_err(qmc->dev, "%pOF: Invalid fsl,operational-mode (%s)\n",
				chan_np, mode);
			of_node_put(chan_np);
			return -EINVAL;
		}

		chan->is_reverse_data = of_property_read_bool(chan_np,
							      "fsl,reverse-data");

		list_add_tail(&chan->list, &qmc->chan_head);
		qmc->chans[chan->id] = chan;
	}

	return qmc_check_chans(qmc);
}

static int qmc_init_tsa_64rxtx(struct qmc *qmc, const struct tsa_serial_info *info)
{
	unsigned int i;
	u16 val;

	/*
	 * Use a common Tx/Rx 64 entries table.
	 * Everything was previously checked, Tx and Rx related stuffs are
	 * identical -> Used Rx related stuff to build the table
	 */
	qmc->is_tsa_64rxtx = true;

	/* Invalidate all entries */
	for (i = 0; i < 64; i++)
		qmc_write16(qmc->scc_pram + QMC_GBL_TSATRX + (i * 2), 0x0000);

	/* Set Wrap bit on last entry */
	qmc_setbits16(qmc->scc_pram + QMC_GBL_TSATRX + ((info->nb_rx_ts - 1) * 2),
		      QMC_TSA_WRAP);

	/* Init pointers to the table */
	val = qmc->scc_pram_offset + QMC_GBL_TSATRX;
	qmc_write16(qmc->scc_pram + QMC_GBL_RX_S_PTR, val);
	qmc_write16(qmc->scc_pram + QMC_GBL_RXPTR, val);
	qmc_write16(qmc->scc_pram + QMC_GBL_TX_S_PTR, val);
	qmc_write16(qmc->scc_pram + QMC_GBL_TXPTR, val);

	return 0;
}

static int qmc_init_tsa_32rx_32tx(struct qmc *qmc, const struct tsa_serial_info *info)
{
	unsigned int i;
	u16 val;

	/*
	 * Use a Tx 32 entries table and a Rx 32 entries table.
	 * Everything was previously checked.
	 */
	qmc->is_tsa_64rxtx = false;

	/* Invalidate all entries */
	for (i = 0; i < 32; i++) {
		qmc_write16(qmc->scc_pram + QMC_GBL_TSATRX + (i * 2), 0x0000);
		qmc_write16(qmc->scc_pram + QMC_GBL_TSATTX + (i * 2), 0x0000);
	}

	/* Set Wrap bit on last entries */
	qmc_setbits16(qmc->scc_pram + QMC_GBL_TSATRX + ((info->nb_rx_ts - 1) * 2),
		      QMC_TSA_WRAP);
	qmc_setbits16(qmc->scc_pram + QMC_GBL_TSATTX + ((info->nb_tx_ts - 1) * 2),
		      QMC_TSA_WRAP);

	/* Init Rx pointers ...*/
	val = qmc->scc_pram_offset + QMC_GBL_TSATRX;
	qmc_write16(qmc->scc_pram + QMC_GBL_RX_S_PTR, val);
	qmc_write16(qmc->scc_pram + QMC_GBL_RXPTR, val);

	/* ... and Tx pointers */
	val = qmc->scc_pram_offset + QMC_GBL_TSATTX;
	qmc_write16(qmc->scc_pram + QMC_GBL_TX_S_PTR, val);
	qmc_write16(qmc->scc_pram + QMC_GBL_TXPTR, val);

	return 0;
}

static int qmc_init_tsa(struct qmc *qmc)
{
	struct tsa_serial_info info;
	int ret;

	/* Retrieve info from the TSA related serial */
	ret = tsa_serial_get_info(qmc->tsa_serial, &info);
	if (ret)
		return ret;

	/*
	 * Initialize one common 64 entries table or two 32 entries (one for Tx
	 * and one for Tx) according to assigned TS numbers.
	 */
	return ((info.nb_tx_ts > 32) || (info.nb_rx_ts > 32)) ?
		qmc_init_tsa_64rxtx(qmc, &info) :
		qmc_init_tsa_32rx_32tx(qmc, &info);
}

static int qmc_setup_chan(struct qmc *qmc, struct qmc_chan *chan)
{
	unsigned int i;
	cbd_t __iomem *bd;
	int ret;
	u16 val;

	chan->qmc = qmc;

	/* Set channel specific parameter base address */
	chan->s_param = qmc->dpram + (chan->id * 64);
	/* 16 bd per channel (8 rx and 8 tx) */
	chan->txbds = qmc->bd_table + (chan->id * (QMC_NB_TXBDS + QMC_NB_RXBDS));
	chan->rxbds = qmc->bd_table + (chan->id * (QMC_NB_TXBDS + QMC_NB_RXBDS)) + QMC_NB_TXBDS;

	chan->txbd_free = chan->txbds;
	chan->txbd_done = chan->txbds;
	chan->rxbd_free = chan->rxbds;
	chan->rxbd_done = chan->rxbds;

	/* TBASE and TBPTR*/
	val = chan->id * (QMC_NB_TXBDS + QMC_NB_RXBDS) * sizeof(cbd_t);
	qmc_write16(chan->s_param + QMC_SPE_TBASE, val);
	qmc_write16(chan->s_param + QMC_SPE_TBPTR, val);

	/* RBASE and RBPTR*/
	val = ((chan->id * (QMC_NB_TXBDS + QMC_NB_RXBDS)) + QMC_NB_TXBDS) * sizeof(cbd_t);
	qmc_write16(chan->s_param + QMC_SPE_RBASE, val);
	qmc_write16(chan->s_param + QMC_SPE_RBPTR, val);
	qmc_write32(chan->s_param + QMC_SPE_TSTATE, chan->qmc->data->tstate);
	qmc_write32(chan->s_param + QMC_SPE_RSTATE, chan->qmc->data->rstate);
	qmc_write32(chan->s_param + QMC_SPE_ZISTATE, chan->qmc->data->zistate);
	qmc_write32(chan->s_param + QMC_SPE_RPACK, chan->qmc->data->rpack);
	if (chan->mode == QMC_TRANSPARENT) {
		qmc_write32(chan->s_param + QMC_SPE_ZDSTATE, chan->qmc->data->zdstate_transp);
		qmc_write16(chan->s_param + QMC_SPE_TMRBLR, 60);
		val = QMC_SPE_CHAMR_MODE_TRANSP;
		if (chan->is_reverse_data)
			val |= QMC_SPE_CHAMR_TRANSP_RD;
		qmc_write16(chan->s_param + QMC_SPE_CHAMR, val);
		ret = qmc_setup_chan_trnsync(qmc, chan);
		if (ret)
			return ret;
	} else {
		qmc_write32(chan->s_param + QMC_SPE_ZDSTATE, chan->qmc->data->zdstate_hdlc);
		qmc_write16(chan->s_param + QMC_SPE_MFLR, 60);
		qmc_write16(chan->s_param + QMC_SPE_CHAMR,
			    QMC_SPE_CHAMR_MODE_HDLC | QMC_SPE_CHAMR_HDLC_IDLM);
	}

	/* Do not enable interrupts now. They will be enabled later */
	qmc_write16(chan->s_param + QMC_SPE_INTMSK, 0x0000);

	/* Init Rx BDs and set Wrap bit on last descriptor */
	BUILD_BUG_ON(QMC_NB_RXBDS == 0);
	val = QMC_BD_RX_I;
	for (i = 0; i < QMC_NB_RXBDS; i++) {
		bd = chan->rxbds + i;
		qmc_write16(&bd->cbd_sc, val);
	}
	bd = chan->rxbds + QMC_NB_RXBDS - 1;
	qmc_write16(&bd->cbd_sc, val | QMC_BD_RX_W);

	/* Init Tx BDs and set Wrap bit on last descriptor */
	BUILD_BUG_ON(QMC_NB_TXBDS == 0);
	val = QMC_BD_TX_I;
	if (chan->mode == QMC_HDLC)
		val |= QMC_BD_TX_L | QMC_BD_TX_TC;
	for (i = 0; i < QMC_NB_TXBDS; i++) {
		bd = chan->txbds + i;
		qmc_write16(&bd->cbd_sc, val);
	}
	bd = chan->txbds + QMC_NB_TXBDS - 1;
	qmc_write16(&bd->cbd_sc, val | QMC_BD_TX_W);

	return 0;
}

static int qmc_setup_chans(struct qmc *qmc)
{
	struct qmc_chan *chan;
	int ret;

	list_for_each_entry(chan, &qmc->chan_head, list) {
		ret = qmc_setup_chan(qmc, chan);
		if (ret)
			return ret;
	}

	return 0;
}

static int qmc_finalize_chans(struct qmc *qmc)
{
	struct qmc_chan *chan;
	int ret;

	list_for_each_entry(chan, &qmc->chan_head, list) {
		/* Unmask channel interrupts */
		if (chan->mode == QMC_HDLC) {
			qmc_write16(chan->s_param + QMC_SPE_INTMSK,
				    QMC_INT_NID | QMC_INT_IDL | QMC_INT_MRF |
				    QMC_INT_UN | QMC_INT_RXF | QMC_INT_BSY |
				    QMC_INT_TXB | QMC_INT_RXB);
		} else {
			qmc_write16(chan->s_param + QMC_SPE_INTMSK,
				    QMC_INT_UN | QMC_INT_BSY |
				    QMC_INT_TXB | QMC_INT_RXB);
		}

		/* Forced stop the channel */
		ret = qmc_chan_stop(chan, QMC_CHAN_ALL);
		if (ret)
			return ret;
	}

	return 0;
}

static int qmc_setup_ints(struct qmc *qmc)
{
	unsigned int i;
	u16 __iomem *last;

	/* Raz all entries */
	for (i = 0; i < (qmc->int_size / sizeof(u16)); i++)
		qmc_write16(qmc->int_table + i, 0x0000);

	/* Set Wrap bit on last entry */
	if (qmc->int_size >= sizeof(u16)) {
		last = qmc->int_table + (qmc->int_size / sizeof(u16)) - 1;
		qmc_write16(last, QMC_INT_W);
	}

	return 0;
}

static void qmc_irq_gint(struct qmc *qmc)
{
	struct qmc_chan *chan;
	unsigned int chan_id;
	unsigned long flags;
	u16 int_entry;

	int_entry = qmc_read16(qmc->int_curr);
	while (int_entry & QMC_INT_V) {
		/* Clear all but the Wrap bit */
		qmc_write16(qmc->int_curr, int_entry & QMC_INT_W);

		chan_id = QMC_INT_GET_CHANNEL(int_entry);
		chan = qmc->chans[chan_id];
		if (!chan) {
			dev_err(qmc->dev, "interrupt on invalid chan %u\n", chan_id);
			goto int_next;
		}

		if (int_entry & QMC_INT_TXB)
			qmc_chan_write_done(chan);

		if (int_entry & QMC_INT_UN) {
			dev_info(qmc->dev, "intr chan %u, 0x%04x (UN)\n", chan_id,
				 int_entry);
			chan->nb_tx_underrun++;
		}

		if (int_entry & QMC_INT_BSY) {
			dev_info(qmc->dev, "intr chan %u, 0x%04x (BSY)\n", chan_id,
				 int_entry);
			chan->nb_rx_busy++;
			/* Restart the receiver if needed */
			spin_lock_irqsave(&chan->rx_lock, flags);
			if (chan->rx_pending && !chan->is_rx_stopped) {
				qmc_write32(chan->s_param + QMC_SPE_RPACK,
					    chan->qmc->data->rpack);
				qmc_write32(chan->s_param + QMC_SPE_ZDSTATE,
					    chan->mode == QMC_TRANSPARENT ?
						chan->qmc->data->zdstate_transp :
						chan->qmc->data->zdstate_hdlc);
				qmc_write32(chan->s_param + QMC_SPE_RSTATE,
					    chan->qmc->data->rstate);
				chan->is_rx_halted = false;
			} else {
				chan->is_rx_halted = true;
			}
			spin_unlock_irqrestore(&chan->rx_lock, flags);
		}

		if (int_entry & QMC_INT_RXB)
			qmc_chan_read_done(chan);

int_next:
		if (int_entry & QMC_INT_W)
			qmc->int_curr = qmc->int_table;
		else
			qmc->int_curr++;
		int_entry = qmc_read16(qmc->int_curr);
	}
}

static irqreturn_t qmc_irq_handler(int irq, void *priv)
{
	struct qmc *qmc = (struct qmc *)priv;
	u16 scce;

	scce = qmc_read16(qmc->scc_regs + SCC_SCCE);
	qmc_write16(qmc->scc_regs + SCC_SCCE, scce);

	if (unlikely(scce & SCC_SCCE_IQOV))
		dev_info(qmc->dev, "IRQ queue overflow\n");

	if (unlikely(scce & SCC_SCCE_GUN))
		dev_err(qmc->dev, "Global transmitter underrun\n");

	if (unlikely(scce & SCC_SCCE_GOV))
		dev_err(qmc->dev, "Global receiver overrun\n");

	/* normal interrupt */
	if (likely(scce & SCC_SCCE_GINT))
		qmc_irq_gint(qmc);

	return IRQ_HANDLED;
}

static int qmc_qe_soft_qmc_init(struct qmc *qmc, struct device_node *np)
{
	struct qe_firmware_info *qe_fw_info;
	const struct qe_firmware *qe_fw;
	const struct firmware *fw;
	const char *filename;
	int ret;

	ret = of_property_read_string(np, "fsl,soft-qmc", &filename);
	switch (ret) {
	case 0:
		break;
	case -EINVAL:
		/* fsl,soft-qmc property not set -> Simply do nothing */
		return 0;
	default:
		dev_err(qmc->dev, "%pOF: failed to read fsl,soft-qmc\n",
			np);
		return ret;
	}

	qe_fw_info = qe_get_firmware_info();
	if (qe_fw_info) {
		if (!strstr(qe_fw_info->id, "Soft-QMC")) {
			dev_err(qmc->dev, "Another Firmware is already loaded\n");
			return -EALREADY;
		}
		dev_info(qmc->dev, "Firmware already loaded\n");
		return 0;
	}

	dev_info(qmc->dev, "Using firmware %s\n", filename);

	ret = request_firmware(&fw, filename, qmc->dev);
	if (ret) {
		dev_err(qmc->dev, "Failed to request firmware %s\n", filename);
		return ret;
	}

	qe_fw = (const struct qe_firmware *)fw->data;

	if (fw->size < sizeof(qe_fw->header) ||
	    be32_to_cpu(qe_fw->header.length) != fw->size) {
		dev_err(qmc->dev, "Invalid firmware %s\n", filename);
		ret = -EINVAL;
		goto end;
	}

	ret = qe_upload_firmware(qe_fw);
	if (ret) {
		dev_err(qmc->dev, "Failed to load firmware %s\n", filename);
		goto end;
	}

	ret = 0;
end:
	release_firmware(fw);
	return ret;
}

static int qmc_cpm1_init_resources(struct qmc *qmc, struct platform_device *pdev)
{
	struct resource *res;

	qmc->scc_regs = devm_platform_ioremap_resource_byname(pdev, "scc_regs");
	if (IS_ERR(qmc->scc_regs))
		return PTR_ERR(qmc->scc_regs);

	res = platform_get_resource_byname(pdev, IORESOURCE_MEM, "scc_pram");
	if (!res)
		return -EINVAL;
	qmc->scc_pram_offset = res->start - get_immrbase();
	qmc->scc_pram = devm_ioremap_resource(qmc->dev, res);
	if (IS_ERR(qmc->scc_pram))
		return PTR_ERR(qmc->scc_pram);

	qmc->dpram  = devm_platform_ioremap_resource_byname(pdev, "dpram");
	if (IS_ERR(qmc->dpram))
		return PTR_ERR(qmc->dpram);

	return 0;
}

static int qmc_qe_init_resources(struct qmc *qmc, struct platform_device *pdev)
{
	struct resource *res;
	int ucc_num;
	s32 info;

	qmc->scc_regs = devm_platform_ioremap_resource_byname(pdev, "ucc_regs");
	if (IS_ERR(qmc->scc_regs))
		return PTR_ERR(qmc->scc_regs);

	ucc_num = tsa_serial_get_num(qmc->tsa_serial);
	if (ucc_num < 0)
		return dev_err_probe(qmc->dev, ucc_num, "Failed to get UCC num\n");

	qmc->qe_subblock = ucc_slow_get_qe_cr_subblock(ucc_num);
	if (qmc->qe_subblock == QE_CR_SUBBLOCK_INVALID) {
		dev_err(qmc->dev, "Unsupported ucc num %u\n", ucc_num);
		return -EINVAL;
	}
	/* Allocate the 'Global Multichannel Parameters' and the
	 * 'Framer parameters' areas. The 'Framer parameters' area
	 * is located right after the 'Global Multichannel Parameters'.
	 * The 'Framer parameters' need 1 byte per receive and transmit
	 * channel. The maximum number of receive or transmit channel
	 * is 64. So reserve 2 * 64 bytes for the 'Framer parameters'.
	 */
	info = devm_qe_muram_alloc(qmc->dev, UCC_SLOW_PRAM_SIZE + 2 * 64,
				   ALIGNMENT_OF_UCC_SLOW_PRAM);
	if (info < 0)
		return info;

	if (!qe_issue_cmd(QE_ASSIGN_PAGE_TO_DEVICE, qmc->qe_subblock,
			  QE_CR_PROTOCOL_UNSPECIFIED, info)) {
		dev_err(qmc->dev, "QE_ASSIGN_PAGE_TO_DEVICE cmd failed");
		return -EIO;
	}
	qmc->scc_pram = qe_muram_addr(info);
	qmc->scc_pram_offset = info;

	res = platform_get_resource_byname(pdev, IORESOURCE_MEM, "dpram");
	if (!res)
		return -EINVAL;
	qmc->dpram_offset = res->start - qe_muram_dma(qe_muram_addr(0));
	qmc->dpram = devm_ioremap_resource(qmc->dev, res);
	if (IS_ERR(qmc->scc_pram))
		return PTR_ERR(qmc->scc_pram);

	return 0;
}

static int qmc_init_resources(struct qmc *qmc, struct platform_device *pdev)
{
	return qmc_is_qe(qmc) ?
		qmc_qe_init_resources(qmc, pdev) :
		qmc_cpm1_init_resources(qmc, pdev);
}

static int qmc_cpm1_init_scc(struct qmc *qmc)
{
	u32 val;
	int ret;

	/* Connect the serial (SCC) to TSA */
	ret = tsa_serial_connect(qmc->tsa_serial);
	if (ret)
		return dev_err_probe(qmc->dev, ret, "Failed to connect TSA serial\n");

	/* Init GMSR_H and GMSR_L registers */
	val = SCC_GSMRH_CDS | SCC_GSMRH_CTSS | SCC_GSMRH_CDP | SCC_GSMRH_CTSP;
	qmc_write32(qmc->scc_regs + SCC_GSMRH, val);

	/* enable QMC mode */
	qmc_write32(qmc->scc_regs + SCC_GSMRL, SCC_CPM1_GSMRL_MODE_QMC);

	/* Disable and clear interrupts */
	qmc_write16(qmc->scc_regs + SCC_SCCM, 0x0000);
	qmc_write16(qmc->scc_regs + SCC_SCCE, 0x000F);

	return 0;
}

static int qmc_qe_init_ucc(struct qmc *qmc)
{
	u32 val;
	int ret;

	/* Set the UCC in slow mode */
	qmc_write8(qmc->scc_regs + SCC_QE_UCC_GUEMR,
		   UCC_GUEMR_SET_RESERVED3 | UCC_GUEMR_MODE_SLOW_RX | UCC_GUEMR_MODE_SLOW_TX);

	/* Connect the serial (UCC) to TSA */
	ret = tsa_serial_connect(qmc->tsa_serial);
	if (ret)
		return dev_err_probe(qmc->dev, ret, "Failed to connect TSA serial\n");

	/* Initialize the QMC tx startup addresses */
	if (!qe_issue_cmd(QE_PUSHSCHED, qmc->qe_subblock,
			  QE_CR_PROTOCOL_UNSPECIFIED, 0x80)) {
		dev_err(qmc->dev, "QE_CMD_PUSH_SCHED tx cmd failed");
		ret = -EIO;
		goto err_tsa_serial_disconnect;
	}

	/* Initialize the QMC rx startup addresses */
	if (!qe_issue_cmd(QE_PUSHSCHED, qmc->qe_subblock | 0x00020000,
			  QE_CR_PROTOCOL_UNSPECIFIED, 0x82)) {
		dev_err(qmc->dev, "QE_CMD_PUSH_SCHED rx cmd failed");
		ret = -EIO;
		goto err_tsa_serial_disconnect;
	}

	/* Re-init RXPTR and TXPTR with the content of RX_S_PTR and
	 * TX_S_PTR (RX_S_PTR and TX_S_PTR are initialized during
	 * qmc_setup_tsa() call
	 */
	val = qmc_read16(qmc->scc_pram + QMC_GBL_RX_S_PTR);
	qmc_write16(qmc->scc_pram + QMC_GBL_RXPTR, val);
	val = qmc_read16(qmc->scc_pram + QMC_GBL_TX_S_PTR);
	qmc_write16(qmc->scc_pram + QMC_GBL_TXPTR, val);

	/* Init GUMR_H and GUMR_L registers (SCC GSMR_H and GSMR_L) */
	val = SCC_GSMRH_CDS | SCC_GSMRH_CTSS | SCC_GSMRH_CDP | SCC_GSMRH_CTSP |
	      SCC_GSMRH_TRX | SCC_GSMRH_TTX;
	qmc_write32(qmc->scc_regs + SCC_GSMRH, val);

	/* enable QMC mode */
	qmc_write32(qmc->scc_regs + SCC_GSMRL, SCC_QE_GSMRL_MODE_QMC);

	/* Disable and clear interrupts */
	qmc_write16(qmc->scc_regs + SCC_SCCM, 0x0000);
	qmc_write16(qmc->scc_regs + SCC_SCCE, 0x000F);

	return 0;

err_tsa_serial_disconnect:
	tsa_serial_disconnect(qmc->tsa_serial);
	return ret;
}

static int qmc_init_xcc(struct qmc *qmc)
{
	return qmc_is_qe(qmc) ?
		qmc_qe_init_ucc(qmc) :
		qmc_cpm1_init_scc(qmc);
}

static void qmc_exit_xcc(struct qmc *qmc)
{
	/* Disconnect the serial from TSA */
	tsa_serial_disconnect(qmc->tsa_serial);
}

static int qmc_probe(struct platform_device *pdev)
{
	struct device_node *np = pdev->dev.of_node;
	unsigned int nb_chans;
	struct qmc *qmc;
	int irq;
	int ret;

	qmc = devm_kzalloc(&pdev->dev, sizeof(*qmc), GFP_KERNEL);
	if (!qmc)
		return -ENOMEM;

	qmc->dev = &pdev->dev;
	qmc->data = of_device_get_match_data(&pdev->dev);
	if (!qmc->data) {
		dev_err(qmc->dev, "Missing match data\n");
		return -EINVAL;
	}
	INIT_LIST_HEAD(&qmc->chan_head);

	qmc->tsa_serial = devm_tsa_serial_get_byphandle(qmc->dev, np, "fsl,tsa-serial");
	if (IS_ERR(qmc->tsa_serial)) {
		return dev_err_probe(qmc->dev, PTR_ERR(qmc->tsa_serial),
				     "Failed to get TSA serial\n");
	}

	ret = qmc_init_resources(qmc, pdev);
	if (ret)
		return ret;

	if (qmc_is_qe(qmc)) {
		ret = qmc_qe_soft_qmc_init(qmc, np);
		if (ret)
			return ret;
	}

	/* Parse channels informationss */
	ret = qmc_of_parse_chans(qmc, np);
	if (ret)
		return ret;

	nb_chans = qmc_nb_chans(qmc);

	/*
	 * Allocate the buffer descriptor table
	 * 8 rx and 8 tx descriptors per channel
	 */
	qmc->bd_size = (nb_chans * (QMC_NB_TXBDS + QMC_NB_RXBDS)) * sizeof(cbd_t);
	qmc->bd_table = dmam_alloc_coherent(qmc->dev, qmc->bd_size,
					    &qmc->bd_dma_addr, GFP_KERNEL);
	if (!qmc->bd_table) {
		dev_err(qmc->dev, "Failed to allocate bd table\n");
		return -ENOMEM;
	}
	memset(qmc->bd_table, 0, qmc->bd_size);

	qmc_write32(qmc->scc_pram + QMC_GBL_MCBASE, qmc->bd_dma_addr);

	/* Allocate the interrupt table */
	qmc->int_size = QMC_NB_INTS * sizeof(u16);
	qmc->int_table = dmam_alloc_coherent(qmc->dev, qmc->int_size,
					     &qmc->int_dma_addr, GFP_KERNEL);
	if (!qmc->int_table) {
		dev_err(qmc->dev, "Failed to allocate interrupt table\n");
		return -ENOMEM;
	}
	memset(qmc->int_table, 0, qmc->int_size);

	qmc->int_curr = qmc->int_table;
	qmc_write32(qmc->scc_pram + QMC_GBL_INTBASE, qmc->int_dma_addr);
	qmc_write32(qmc->scc_pram + QMC_GBL_INTPTR, qmc->int_dma_addr);

	/* Set MRBLR (valid for HDLC only) max MRU + max CRC */
	qmc_write16(qmc->scc_pram + QMC_GBL_MRBLR, HDLC_MAX_MRU + 4);

	qmc_write16(qmc->scc_pram + QMC_GBL_GRFTHR, 1);
	qmc_write16(qmc->scc_pram + QMC_GBL_GRFCNT, 1);

	qmc_write32(qmc->scc_pram + QMC_GBL_C_MASK32, 0xDEBB20E3);
	qmc_write16(qmc->scc_pram + QMC_GBL_C_MASK16, 0xF0B8);

	if (qmc_is_qe(qmc)) {
		/* Zeroed the reserved area */
		memset_io(qmc->scc_pram + QMC_QE_GBL_RSV_B0_START, 0,
			  QMC_QE_GBL_RSV_B0_SIZE);

		qmc_write32(qmc->scc_pram + QMC_QE_GBL_GCSBASE, qmc->dpram_offset);

		/* Init 'framer parameters' area and set the base addresses */
		memset_io(qmc->scc_pram + UCC_SLOW_PRAM_SIZE, 0x01, 64);
		memset_io(qmc->scc_pram + UCC_SLOW_PRAM_SIZE + 64, 0x01, 64);
		qmc_write16(qmc->scc_pram + QMC_QE_GBL_RX_FRM_BASE,
			    qmc->scc_pram_offset + UCC_SLOW_PRAM_SIZE);
		qmc_write16(qmc->scc_pram + QMC_QE_GBL_TX_FRM_BASE,
			    qmc->scc_pram_offset + UCC_SLOW_PRAM_SIZE + 64);
	}

	ret = qmc_init_tsa(qmc);
	if (ret)
		return ret;

	qmc_write16(qmc->scc_pram + QMC_GBL_QMCSTATE, 0x8000);

	ret = qmc_setup_chans(qmc);
	if (ret)
		return ret;

	/* Init interrupts table */
	ret = qmc_setup_ints(qmc);
	if (ret)
		return ret;

	/* Init SCC (CPM1) or UCC (QE) */
	ret = qmc_init_xcc(qmc);
	if (ret)
		return ret;

	/* Set the irq handler */
	irq = platform_get_irq(pdev, 0);
	if (irq < 0)
		goto err_exit_xcc;
	ret = devm_request_irq(qmc->dev, irq, qmc_irq_handler, 0, "qmc", qmc);
	if (ret < 0)
		goto err_exit_xcc;

	/* Enable interrupts */
	qmc_write16(qmc->scc_regs + SCC_SCCM,
		    SCC_SCCE_IQOV | SCC_SCCE_GINT | SCC_SCCE_GUN | SCC_SCCE_GOV);

	ret = qmc_finalize_chans(qmc);
	if (ret < 0)
		goto err_disable_intr;

	/* Enable transmitter and receiver */
	qmc_setbits32(qmc->scc_regs + SCC_GSMRL, SCC_GSMRL_ENR | SCC_GSMRL_ENT);

	platform_set_drvdata(pdev, qmc);

	/* Populate channel related devices */
	ret = devm_of_platform_populate(qmc->dev);
	if (ret)
		goto err_disable_txrx;

	return 0;

err_disable_txrx:
	qmc_setbits32(qmc->scc_regs + SCC_GSMRL, 0);

err_disable_intr:
	qmc_write16(qmc->scc_regs + SCC_SCCM, 0);

err_exit_xcc:
	qmc_exit_xcc(qmc);
	return ret;
}

static void qmc_remove(struct platform_device *pdev)
{
	struct qmc *qmc = platform_get_drvdata(pdev);

	/* Disable transmitter and receiver */
	qmc_setbits32(qmc->scc_regs + SCC_GSMRL, 0);

	/* Disable interrupts */
	qmc_write16(qmc->scc_regs + SCC_SCCM, 0);

	/* Exit SCC (CPM1) or UCC (QE) */
	qmc_exit_xcc(qmc);
}

static const struct qmc_data qmc_data_cpm1 __maybe_unused = {
	.version = QMC_CPM1,
	.tstate = 0x30000000,
	.rstate = 0x31000000,
	.zistate = 0x00000100,
	.zdstate_hdlc = 0x00000080,
	.zdstate_transp = 0x18000080,
	.rpack = 0x00000000,
};

static const struct qmc_data qmc_data_qe __maybe_unused = {
	.version = QMC_QE,
	.tstate = 0x30000000,
	.rstate = 0x30000000,
	.zistate = 0x00000200,
	.zdstate_hdlc = 0x80FFFFE0,
	.zdstate_transp = 0x003FFFE2,
	.rpack = 0x80000000,
};

static const struct of_device_id qmc_id_table[] = {
#if IS_ENABLED(CONFIG_CPM1)
	{ .compatible = "fsl,cpm1-scc-qmc", .data = &qmc_data_cpm1 },
#endif
#if IS_ENABLED(CONFIG_QUICC_ENGINE)
	{ .compatible = "fsl,qe-ucc-qmc", .data = &qmc_data_qe },
#endif
	{} /* sentinel */
};
MODULE_DEVICE_TABLE(of, qmc_id_table);

static struct platform_driver qmc_driver = {
	.driver = {
		.name = "fsl-qmc",
		.of_match_table = of_match_ptr(qmc_id_table),
	},
	.probe = qmc_probe,
	.remove_new = qmc_remove,
};
module_platform_driver(qmc_driver);

static struct qmc_chan *qmc_chan_get_from_qmc(struct device_node *qmc_np, unsigned int chan_index)
{
	struct platform_device *pdev;
	struct qmc_chan *qmc_chan;
	struct qmc *qmc;

	if (!of_match_node(qmc_driver.driver.of_match_table, qmc_np))
		return ERR_PTR(-EINVAL);

	pdev = of_find_device_by_node(qmc_np);
	if (!pdev)
		return ERR_PTR(-ENODEV);

	qmc = platform_get_drvdata(pdev);
	if (!qmc) {
		platform_device_put(pdev);
		return ERR_PTR(-EPROBE_DEFER);
	}

	if (chan_index >= ARRAY_SIZE(qmc->chans)) {
		platform_device_put(pdev);
		return ERR_PTR(-EINVAL);
	}

	qmc_chan = qmc->chans[chan_index];
	if (!qmc_chan) {
		platform_device_put(pdev);
		return ERR_PTR(-ENOENT);
	}

	return qmc_chan;
}

int qmc_chan_count_phandles(struct device_node *np, const char *phandles_name)
{
	int count;

	/* phandles are fixed args phandles with one arg */
	count = of_count_phandle_with_args(np, phandles_name, NULL);
	if (count < 0)
		return count;

	return count / 2;
}
EXPORT_SYMBOL(qmc_chan_count_phandles);

struct qmc_chan *qmc_chan_get_byphandles_index(struct device_node *np,
					       const char *phandles_name,
					       int index)
{
	struct of_phandle_args out_args;
	struct qmc_chan *qmc_chan;
	int ret;

	ret = of_parse_phandle_with_fixed_args(np, phandles_name, 1, index,
					       &out_args);
	if (ret < 0)
		return ERR_PTR(ret);

	if (out_args.args_count != 1) {
		of_node_put(out_args.np);
		return ERR_PTR(-EINVAL);
	}

	qmc_chan = qmc_chan_get_from_qmc(out_args.np, out_args.args[0]);
	of_node_put(out_args.np);
	return qmc_chan;
}
EXPORT_SYMBOL(qmc_chan_get_byphandles_index);

struct qmc_chan *qmc_chan_get_bychild(struct device_node *np)
{
	struct device_node *qmc_np;
	u32 chan_index;
	int ret;

	qmc_np = np->parent;
	ret = of_property_read_u32(np, "reg", &chan_index);
	if (ret)
		return ERR_PTR(-EINVAL);

	return qmc_chan_get_from_qmc(qmc_np, chan_index);
}
EXPORT_SYMBOL(qmc_chan_get_bychild);

void qmc_chan_put(struct qmc_chan *chan)
{
	put_device(chan->qmc->dev);
}
EXPORT_SYMBOL(qmc_chan_put);

static void devm_qmc_chan_release(struct device *dev, void *res)
{
	struct qmc_chan **qmc_chan = res;

	qmc_chan_put(*qmc_chan);
}

struct qmc_chan *devm_qmc_chan_get_byphandles_index(struct device *dev,
						    struct device_node *np,
						    const char *phandles_name,
						    int index)
{
	struct qmc_chan *qmc_chan;
	struct qmc_chan **dr;

	dr = devres_alloc(devm_qmc_chan_release, sizeof(*dr), GFP_KERNEL);
	if (!dr)
		return ERR_PTR(-ENOMEM);

	qmc_chan = qmc_chan_get_byphandles_index(np, phandles_name, index);
	if (!IS_ERR(qmc_chan)) {
		*dr = qmc_chan;
		devres_add(dev, dr);
	} else {
		devres_free(dr);
	}

	return qmc_chan;
}
EXPORT_SYMBOL(devm_qmc_chan_get_byphandles_index);

struct qmc_chan *devm_qmc_chan_get_bychild(struct device *dev,
					   struct device_node *np)
{
	struct qmc_chan *qmc_chan;
	struct qmc_chan **dr;

	dr = devres_alloc(devm_qmc_chan_release, sizeof(*dr), GFP_KERNEL);
	if (!dr)
		return ERR_PTR(-ENOMEM);

	qmc_chan = qmc_chan_get_bychild(np);
	if (!IS_ERR(qmc_chan)) {
		*dr = qmc_chan;
		devres_add(dev, dr);
	} else {
		devres_free(dr);
	}

	return qmc_chan;
}
EXPORT_SYMBOL(devm_qmc_chan_get_bychild);

MODULE_AUTHOR("Herve Codina <herve.codina@bootlin.com>");
MODULE_DESCRIPTION("CPM/QE QMC driver");
MODULE_LICENSE("GPL");<|MERGE_RESOLUTION|>--- conflicted
+++ resolved
@@ -271,14 +271,11 @@
 	struct qmc_chan *chans[64];
 };
 
-<<<<<<< HEAD
-=======
 static void qmc_write8(void __iomem *addr, u8 val)
 {
 	iowrite8(val, addr);
 }
 
->>>>>>> 2d5404ca
 static void qmc_write16(void __iomem *addr, u16 val)
 {
 	iowrite16be(val, addr);
@@ -299,14 +296,11 @@
 	qmc_write16(addr, qmc_read16(addr) & ~clr);
 }
 
-<<<<<<< HEAD
-=======
 static void qmc_clrsetbits16(void __iomem *addr, u16 clr, u16 set)
 {
 	qmc_write16(addr, (qmc_read16(addr) & ~clr) | set);
 }
 
->>>>>>> 2d5404ca
 static void qmc_write32(void __iomem *addr, u32 val)
 {
 	iowrite32be(val, addr);
