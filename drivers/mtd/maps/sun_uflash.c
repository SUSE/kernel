--- conflicted
+++ resolved
@@ -148,12 +148,8 @@
 MODULE_DEVICE_TABLE(of, uflash_match);
 
 static struct of_platform_driver uflash_driver = {
-<<<<<<< HEAD
 	.owner		= THIS_MODULE,
-	.name		= UFLASH_DEVNAME,
-=======
 	.name		= DRIVER_NAME,
->>>>>>> 18e352e4
 	.match_table	= uflash_match,
 	.probe		= uflash_probe,
 	.remove		= __devexit_p(uflash_remove),
