/*
 * MTD SPI driver for ST M25Pxx (and similar) serial flash chips
 *
 * Author: Mike Lavender, mike@steroidmicros.com
 *
 * Copyright (c) 2005, Intec Automation Inc.
 *
 * Some parts are based on lart.c by Abraham Van Der Merwe
 *
 * Cleaned up and generalized based on mtd_dataflash.c
 *
 * This code is free software; you can redistribute it and/or modify
 * it under the terms of the GNU General Public License version 2 as
 * published by the Free Software Foundation.
 *
 */

#include <linux/init.h>
#include <linux/err.h>
#include <linux/errno.h>
#include <linux/module.h>
#include <linux/device.h>
#include <linux/interrupt.h>
#include <linux/mutex.h>
#include <linux/math64.h>
#include <linux/slab.h>
#include <linux/sched.h>
#include <linux/mod_devicetable.h>

#include <linux/mtd/cfi.h>
#include <linux/mtd/mtd.h>
#include <linux/mtd/partitions.h>
#include <linux/of_platform.h>

#include <linux/spi/spi.h>
#include <linux/spi/flash.h>

/* Flash opcodes. */
#define	OPCODE_WREN		0x06	/* Write enable */
#define	OPCODE_RDSR		0x05	/* Read status register */
#define	OPCODE_WRSR		0x01	/* Write status register 1 byte */
#define	OPCODE_NORM_READ	0x03	/* Read data bytes (low frequency) */
#define	OPCODE_FAST_READ	0x0b	/* Read data bytes (high frequency) */
#define	OPCODE_PP		0x02	/* Page program (up to 256 bytes) */
#define	OPCODE_BE_4K		0x20	/* Erase 4KiB block */
#define	OPCODE_BE_4K_PMC	0xd7	/* Erase 4KiB block on PMC chips */
#define	OPCODE_BE_32K		0x52	/* Erase 32KiB block */
#define	OPCODE_CHIP_ERASE	0xc7	/* Erase whole flash chip */
#define	OPCODE_SE		0xd8	/* Sector erase (usually 64KiB) */
#define	OPCODE_RDID		0x9f	/* Read JEDEC ID */

/* 4-byte address opcodes - used on Spansion and some Macronix flashes. */
#define	OPCODE_NORM_READ_4B	0x13	/* Read data bytes (low frequency) */
#define	OPCODE_FAST_READ_4B	0x0c	/* Read data bytes (high frequency) */
#define	OPCODE_PP_4B		0x12	/* Page program (up to 256 bytes) */
#define	OPCODE_SE_4B		0xdc	/* Sector erase (usually 64KiB) */

/* Used for SST flashes only. */
#define	OPCODE_BP		0x02	/* Byte program */
#define	OPCODE_WRDI		0x04	/* Write disable */
#define	OPCODE_AAI_WP		0xad	/* Auto address increment word program */

/* Used for Macronix and Winbond flashes. */
#define	OPCODE_EN4B		0xb7	/* Enter 4-byte mode */
#define	OPCODE_EX4B		0xe9	/* Exit 4-byte mode */

/* Used for Spansion flashes only. */
#define	OPCODE_BRWR		0x17	/* Bank register write */

/* Status Register bits. */
#define	SR_WIP			1	/* Write in progress */
#define	SR_WEL			2	/* Write enable latch */
/* meaning of other SR_* bits may differ between vendors */
#define	SR_BP0			4	/* Block protect 0 */
#define	SR_BP1			8	/* Block protect 1 */
#define	SR_BP2			0x10	/* Block protect 2 */
#define	SR_SRWD			0x80	/* SR write protect */

/* Define max times to check status register before we give up. */
#define	MAX_READY_WAIT_JIFFIES	(40 * HZ)	/* M25P16 specs 40s max chip erase */
#define	MAX_CMD_SIZE		6

#define JEDEC_MFR(_jedec_id)	((_jedec_id) >> 16)

/****************************************************************************/

struct m25p {
	struct spi_device	*spi;
	struct mutex		lock;
	struct mtd_info		mtd;
	u16			page_size;
	u16			addr_width;
	u8			erase_opcode;
	u8			read_opcode;
	u8			program_opcode;
	u8			*command;
	bool			fast_read;
};

static inline struct m25p *mtd_to_m25p(struct mtd_info *mtd)
{
	return container_of(mtd, struct m25p, mtd);
}

/****************************************************************************/

/*
 * Internal helper functions
 */

/*
 * Read the status register, returning its value in the location
 * Return the status register value.
 * Returns negative if error occurred.
 */
static int read_sr(struct m25p *flash)
{
	ssize_t retval;
	u8 code = OPCODE_RDSR;
	u8 val;

	retval = spi_write_then_read(flash->spi, &code, 1, &val, 1);

	if (retval < 0) {
		dev_err(&flash->spi->dev, "error %d reading SR\n",
				(int) retval);
		return retval;
	}

	return val;
}

/*
 * Write status register 1 byte
 * Returns negative if error occurred.
 */
static int write_sr(struct m25p *flash, u8 val)
{
	flash->command[0] = OPCODE_WRSR;
	flash->command[1] = val;

	return spi_write(flash->spi, flash->command, 2);
}

/*
 * Set write enable latch with Write Enable command.
 * Returns negative if error occurred.
 */
static inline int write_enable(struct m25p *flash)
{
	u8	code = OPCODE_WREN;

	return spi_write_then_read(flash->spi, &code, 1, NULL, 0);
}

/*
 * Send write disble instruction to the chip.
 */
static inline int write_disable(struct m25p *flash)
{
	u8	code = OPCODE_WRDI;

	return spi_write_then_read(flash->spi, &code, 1, NULL, 0);
}

/*
 * Enable/disable 4-byte addressing mode.
 */
static inline int set_4byte(struct m25p *flash, u32 jedec_id, int enable)
{
	int status;
	bool need_wren = false;

	switch (JEDEC_MFR(jedec_id)) {
	case CFI_MFR_ST: /* Micron, actually */
		/* Some Micron need WREN command; all will accept it */
		need_wren = true;
	case CFI_MFR_MACRONIX:
	case 0xEF /* winbond */:
		if (need_wren)
			write_enable(flash);

		flash->command[0] = enable ? OPCODE_EN4B : OPCODE_EX4B;
		status = spi_write(flash->spi, flash->command, 1);

		if (need_wren)
			write_disable(flash);

		return status;
	default:
		/* Spansion style */
		flash->command[0] = OPCODE_BRWR;
		flash->command[1] = enable << 7;
		return spi_write(flash->spi, flash->command, 2);
	}
}

/*
 * Service routine to read status register until ready, or timeout occurs.
 * Returns non-zero if error.
 */
static int wait_till_ready(struct m25p *flash)
{
	unsigned long deadline;
	int sr;

	deadline = jiffies + MAX_READY_WAIT_JIFFIES;

	do {
		if ((sr = read_sr(flash)) < 0)
			break;
		else if (!(sr & SR_WIP))
			return 0;

		cond_resched();

	} while (!time_after_eq(jiffies, deadline));

	return 1;
}

/*
 * Erase the whole flash memory
 *
 * Returns 0 if successful, non-zero otherwise.
 */
static int erase_chip(struct m25p *flash)
{
	pr_debug("%s: %s %lldKiB\n", dev_name(&flash->spi->dev), __func__,
			(long long)(flash->mtd.size >> 10));

	/* Wait until finished previous write command. */
	if (wait_till_ready(flash))
		return 1;

	/* Send write enable, then erase commands. */
	write_enable(flash);

	/* Set up command buffer. */
	flash->command[0] = OPCODE_CHIP_ERASE;

	spi_write(flash->spi, flash->command, 1);

	return 0;
}

static void m25p_addr2cmd(struct m25p *flash, unsigned int addr, u8 *cmd)
{
	/* opcode is in cmd[0] */
	cmd[1] = addr >> (flash->addr_width * 8 -  8);
	cmd[2] = addr >> (flash->addr_width * 8 - 16);
	cmd[3] = addr >> (flash->addr_width * 8 - 24);
	cmd[4] = addr >> (flash->addr_width * 8 - 32);
}

static int m25p_cmdsz(struct m25p *flash)
{
	return 1 + flash->addr_width;
}

/*
 * Erase one sector of flash memory at offset ``offset'' which is any
 * address within the sector which should be erased.
 *
 * Returns 0 if successful, non-zero otherwise.
 */
static int erase_sector(struct m25p *flash, u32 offset)
{
	pr_debug("%s: %s %dKiB at 0x%08x\n", dev_name(&flash->spi->dev),
			__func__, flash->mtd.erasesize / 1024, offset);

	/* Wait until finished previous write command. */
	if (wait_till_ready(flash))
		return 1;

	/* Send write enable, then erase commands. */
	write_enable(flash);

	/* Set up command buffer. */
	flash->command[0] = flash->erase_opcode;
	m25p_addr2cmd(flash, offset, flash->command);

	spi_write(flash->spi, flash->command, m25p_cmdsz(flash));

	return 0;
}

/****************************************************************************/

/*
 * MTD implementation
 */

/*
 * Erase an address range on the flash chip.  The address range may extend
 * one or more erase sectors.  Return an error is there is a problem erasing.
 */
static int m25p80_erase(struct mtd_info *mtd, struct erase_info *instr)
{
	struct m25p *flash = mtd_to_m25p(mtd);
	u32 addr,len;
	uint32_t rem;

	pr_debug("%s: %s at 0x%llx, len %lld\n", dev_name(&flash->spi->dev),
			__func__, (long long)instr->addr,
			(long long)instr->len);

	div_u64_rem(instr->len, mtd->erasesize, &rem);
	if (rem)
		return -EINVAL;

	addr = instr->addr;
	len = instr->len;

	mutex_lock(&flash->lock);

	/* whole-chip erase? */
	if (len == flash->mtd.size) {
		if (erase_chip(flash)) {
			instr->state = MTD_ERASE_FAILED;
			mutex_unlock(&flash->lock);
			return -EIO;
		}

	/* REVISIT in some cases we could speed up erasing large regions
	 * by using OPCODE_SE instead of OPCODE_BE_4K.  We may have set up
	 * to use "small sector erase", but that's not always optimal.
	 */

	/* "sector"-at-a-time erase */
	} else {
		while (len) {
			if (erase_sector(flash, addr)) {
				instr->state = MTD_ERASE_FAILED;
				mutex_unlock(&flash->lock);
				return -EIO;
			}

			addr += mtd->erasesize;
			len -= mtd->erasesize;
		}
	}

	mutex_unlock(&flash->lock);

	instr->state = MTD_ERASE_DONE;
	mtd_erase_callback(instr);

	return 0;
}

/*
 * Read an address range from the flash chip.  The address range
 * may be any size provided it is within the physical boundaries.
 */
static int m25p80_read(struct mtd_info *mtd, loff_t from, size_t len,
	size_t *retlen, u_char *buf)
{
	struct m25p *flash = mtd_to_m25p(mtd);
	struct spi_transfer t[2];
	struct spi_message m;
	uint8_t opcode;

	pr_debug("%s: %s from 0x%08x, len %zd\n", dev_name(&flash->spi->dev),
			__func__, (u32)from, len);

	spi_message_init(&m);
	memset(t, 0, (sizeof t));

	t[0].tx_buf = flash->command;
	t[0].len = m25p_cmdsz(flash) + (flash->fast_read ? 1 : 0);
	spi_message_add_tail(&t[0], &m);

	t[1].rx_buf = buf;
	t[1].len = len;
	spi_message_add_tail(&t[1], &m);

	mutex_lock(&flash->lock);

	/* Wait till previous write/erase is done. */
	if (wait_till_ready(flash)) {
		/* REVISIT status return?? */
		mutex_unlock(&flash->lock);
		return 1;
	}

	/* Set up the write data buffer. */
	opcode = flash->read_opcode;
	flash->command[0] = opcode;
	m25p_addr2cmd(flash, from, flash->command);

	spi_sync(flash->spi, &m);

	*retlen = m.actual_length - m25p_cmdsz(flash) -
			(flash->fast_read ? 1 : 0);

	mutex_unlock(&flash->lock);

	return 0;
}

/*
 * Write an address range to the flash chip.  Data must be written in
 * FLASH_PAGESIZE chunks.  The address range may be any size provided
 * it is within the physical boundaries.
 */
static int m25p80_write(struct mtd_info *mtd, loff_t to, size_t len,
	size_t *retlen, const u_char *buf)
{
	struct m25p *flash = mtd_to_m25p(mtd);
	u32 page_offset, page_size;
	struct spi_transfer t[2];
	struct spi_message m;

	pr_debug("%s: %s to 0x%08x, len %zd\n", dev_name(&flash->spi->dev),
			__func__, (u32)to, len);

	spi_message_init(&m);
	memset(t, 0, (sizeof t));

	t[0].tx_buf = flash->command;
	t[0].len = m25p_cmdsz(flash);
	spi_message_add_tail(&t[0], &m);

	t[1].tx_buf = buf;
	spi_message_add_tail(&t[1], &m);

	mutex_lock(&flash->lock);

	/* Wait until finished previous write command. */
	if (wait_till_ready(flash)) {
		mutex_unlock(&flash->lock);
		return 1;
	}

	write_enable(flash);

	/* Set up the opcode in the write buffer. */
	flash->command[0] = flash->program_opcode;
	m25p_addr2cmd(flash, to, flash->command);

	page_offset = to & (flash->page_size - 1);

	/* do all the bytes fit onto one page? */
	if (page_offset + len <= flash->page_size) {
		t[1].len = len;

		spi_sync(flash->spi, &m);

		*retlen = m.actual_length - m25p_cmdsz(flash);
	} else {
		u32 i;

		/* the size of data remaining on the first page */
		page_size = flash->page_size - page_offset;

		t[1].len = page_size;
		spi_sync(flash->spi, &m);

		*retlen = m.actual_length - m25p_cmdsz(flash);

		/* write everything in flash->page_size chunks */
		for (i = page_size; i < len; i += page_size) {
			page_size = len - i;
			if (page_size > flash->page_size)
				page_size = flash->page_size;

			/* write the next page to flash */
			m25p_addr2cmd(flash, to + i, flash->command);

			t[1].tx_buf = buf + i;
			t[1].len = page_size;

			wait_till_ready(flash);

			write_enable(flash);

			spi_sync(flash->spi, &m);

			*retlen += m.actual_length - m25p_cmdsz(flash);
		}
	}

	mutex_unlock(&flash->lock);

	return 0;
}

static int sst_write(struct mtd_info *mtd, loff_t to, size_t len,
		size_t *retlen, const u_char *buf)
{
	struct m25p *flash = mtd_to_m25p(mtd);
	struct spi_transfer t[2];
	struct spi_message m;
	size_t actual;
	int cmd_sz, ret;

	pr_debug("%s: %s to 0x%08x, len %zd\n", dev_name(&flash->spi->dev),
			__func__, (u32)to, len);

	spi_message_init(&m);
	memset(t, 0, (sizeof t));

	t[0].tx_buf = flash->command;
	t[0].len = m25p_cmdsz(flash);
	spi_message_add_tail(&t[0], &m);

	t[1].tx_buf = buf;
	spi_message_add_tail(&t[1], &m);

	mutex_lock(&flash->lock);

	/* Wait until finished previous write command. */
	ret = wait_till_ready(flash);
	if (ret)
		goto time_out;

	write_enable(flash);

	actual = to % 2;
	/* Start write from odd address. */
	if (actual) {
		flash->command[0] = OPCODE_BP;
		m25p_addr2cmd(flash, to, flash->command);

		/* write one byte. */
		t[1].len = 1;
		spi_sync(flash->spi, &m);
		ret = wait_till_ready(flash);
		if (ret)
			goto time_out;
		*retlen += m.actual_length - m25p_cmdsz(flash);
	}
	to += actual;

	flash->command[0] = OPCODE_AAI_WP;
	m25p_addr2cmd(flash, to, flash->command);

	/* Write out most of the data here. */
	cmd_sz = m25p_cmdsz(flash);
	for (; actual < len - 1; actual += 2) {
		t[0].len = cmd_sz;
		/* write two bytes. */
		t[1].len = 2;
		t[1].tx_buf = buf + actual;

		spi_sync(flash->spi, &m);
		ret = wait_till_ready(flash);
		if (ret)
			goto time_out;
		*retlen += m.actual_length - cmd_sz;
		cmd_sz = 1;
		to += 2;
	}
	write_disable(flash);
	ret = wait_till_ready(flash);
	if (ret)
		goto time_out;

	/* Write out trailing byte if it exists. */
	if (actual != len) {
		write_enable(flash);
		flash->command[0] = OPCODE_BP;
		m25p_addr2cmd(flash, to, flash->command);
		t[0].len = m25p_cmdsz(flash);
		t[1].len = 1;
		t[1].tx_buf = buf + actual;

		spi_sync(flash->spi, &m);
		ret = wait_till_ready(flash);
		if (ret)
			goto time_out;
		*retlen += m.actual_length - m25p_cmdsz(flash);
		write_disable(flash);
	}

time_out:
	mutex_unlock(&flash->lock);
	return ret;
}

static int m25p80_lock(struct mtd_info *mtd, loff_t ofs, uint64_t len)
{
	struct m25p *flash = mtd_to_m25p(mtd);
	uint32_t offset = ofs;
	uint8_t status_old, status_new;
	int res = 0;

	mutex_lock(&flash->lock);
	/* Wait until finished previous command */
	if (wait_till_ready(flash)) {
		res = 1;
		goto err;
	}

	status_old = read_sr(flash);

	if (offset < flash->mtd.size-(flash->mtd.size/2))
		status_new = status_old | SR_BP2 | SR_BP1 | SR_BP0;
	else if (offset < flash->mtd.size-(flash->mtd.size/4))
		status_new = (status_old & ~SR_BP0) | SR_BP2 | SR_BP1;
	else if (offset < flash->mtd.size-(flash->mtd.size/8))
		status_new = (status_old & ~SR_BP1) | SR_BP2 | SR_BP0;
	else if (offset < flash->mtd.size-(flash->mtd.size/16))
		status_new = (status_old & ~(SR_BP0|SR_BP1)) | SR_BP2;
	else if (offset < flash->mtd.size-(flash->mtd.size/32))
		status_new = (status_old & ~SR_BP2) | SR_BP1 | SR_BP0;
	else if (offset < flash->mtd.size-(flash->mtd.size/64))
		status_new = (status_old & ~(SR_BP2|SR_BP0)) | SR_BP1;
	else
		status_new = (status_old & ~(SR_BP2|SR_BP1)) | SR_BP0;

	/* Only modify protection if it will not unlock other areas */
	if ((status_new&(SR_BP2|SR_BP1|SR_BP0)) >
					(status_old&(SR_BP2|SR_BP1|SR_BP0))) {
		write_enable(flash);
		if (write_sr(flash, status_new) < 0) {
			res = 1;
			goto err;
		}
	}

err:	mutex_unlock(&flash->lock);
	return res;
}

static int m25p80_unlock(struct mtd_info *mtd, loff_t ofs, uint64_t len)
{
	struct m25p *flash = mtd_to_m25p(mtd);
	uint32_t offset = ofs;
	uint8_t status_old, status_new;
	int res = 0;

	mutex_lock(&flash->lock);
	/* Wait until finished previous command */
	if (wait_till_ready(flash)) {
		res = 1;
		goto err;
	}

	status_old = read_sr(flash);

	if (offset+len > flash->mtd.size-(flash->mtd.size/64))
		status_new = status_old & ~(SR_BP2|SR_BP1|SR_BP0);
	else if (offset+len > flash->mtd.size-(flash->mtd.size/32))
		status_new = (status_old & ~(SR_BP2|SR_BP1)) | SR_BP0;
	else if (offset+len > flash->mtd.size-(flash->mtd.size/16))
		status_new = (status_old & ~(SR_BP2|SR_BP0)) | SR_BP1;
	else if (offset+len > flash->mtd.size-(flash->mtd.size/8))
		status_new = (status_old & ~SR_BP2) | SR_BP1 | SR_BP0;
	else if (offset+len > flash->mtd.size-(flash->mtd.size/4))
		status_new = (status_old & ~(SR_BP0|SR_BP1)) | SR_BP2;
	else if (offset+len > flash->mtd.size-(flash->mtd.size/2))
		status_new = (status_old & ~SR_BP1) | SR_BP2 | SR_BP0;
	else
		status_new = (status_old & ~SR_BP0) | SR_BP2 | SR_BP1;

	/* Only modify protection if it will not lock other areas */
	if ((status_new&(SR_BP2|SR_BP1|SR_BP0)) <
					(status_old&(SR_BP2|SR_BP1|SR_BP0))) {
		write_enable(flash);
		if (write_sr(flash, status_new) < 0) {
			res = 1;
			goto err;
		}
	}

err:	mutex_unlock(&flash->lock);
	return res;
}

/****************************************************************************/

/*
 * SPI device driver setup and teardown
 */

struct flash_info {
	/* JEDEC id zero means "no ID" (most older chips); otherwise it has
	 * a high byte of zero plus three data bytes: the manufacturer id,
	 * then a two byte device id.
	 */
	u32		jedec_id;
	u16             ext_id;

	/* The size listed here is what works with OPCODE_SE, which isn't
	 * necessarily called a "sector" by the vendor.
	 */
	unsigned	sector_size;
	u16		n_sectors;

	u16		page_size;
	u16		addr_width;

	u16		flags;
#define	SECT_4K		0x01		/* OPCODE_BE_4K works uniformly */
#define	M25P_NO_ERASE	0x02		/* No erase command needed */
#define	SST_WRITE	0x04		/* use SST byte programming */
#define	M25P_NO_FR	0x08		/* Can't do fastread */
#define	SECT_4K_PMC	0x10		/* OPCODE_BE_4K_PMC works uniformly */
};

#define INFO(_jedec_id, _ext_id, _sector_size, _n_sectors, _flags)	\
	((kernel_ulong_t)&(struct flash_info) {				\
		.jedec_id = (_jedec_id),				\
		.ext_id = (_ext_id),					\
		.sector_size = (_sector_size),				\
		.n_sectors = (_n_sectors),				\
		.page_size = 256,					\
		.flags = (_flags),					\
	})

#define CAT25_INFO(_sector_size, _n_sectors, _page_size, _addr_width, _flags)	\
	((kernel_ulong_t)&(struct flash_info) {				\
		.sector_size = (_sector_size),				\
		.n_sectors = (_n_sectors),				\
		.page_size = (_page_size),				\
		.addr_width = (_addr_width),				\
		.flags = (_flags),					\
	})

/* NOTE: double check command sets and memory organization when you add
 * more flash chips.  This current list focusses on newer chips, which
 * have been converging on command sets which including JEDEC ID.
 */
static const struct spi_device_id m25p_ids[] = {
	/* Atmel -- some are (confusingly) marketed as "DataFlash" */
	{ "at25fs010",  INFO(0x1f6601, 0, 32 * 1024,   4, SECT_4K) },
	{ "at25fs040",  INFO(0x1f6604, 0, 64 * 1024,   8, SECT_4K) },

	{ "at25df041a", INFO(0x1f4401, 0, 64 * 1024,   8, SECT_4K) },
	{ "at25df321a", INFO(0x1f4701, 0, 64 * 1024,  64, SECT_4K) },
	{ "at25df641",  INFO(0x1f4800, 0, 64 * 1024, 128, SECT_4K) },

	{ "at26f004",   INFO(0x1f0400, 0, 64 * 1024,  8, SECT_4K) },
	{ "at26df081a", INFO(0x1f4501, 0, 64 * 1024, 16, SECT_4K) },
	{ "at26df161a", INFO(0x1f4601, 0, 64 * 1024, 32, SECT_4K) },
	{ "at26df321",  INFO(0x1f4700, 0, 64 * 1024, 64, SECT_4K) },

	{ "at45db081d", INFO(0x1f2500, 0, 64 * 1024, 16, SECT_4K) },

	/* EON -- en25xxx */
	{ "en25f32",    INFO(0x1c3116, 0, 64 * 1024,   64, SECT_4K) },
	{ "en25p32",    INFO(0x1c2016, 0, 64 * 1024,   64, 0) },
	{ "en25q32b",   INFO(0x1c3016, 0, 64 * 1024,   64, 0) },
	{ "en25p64",    INFO(0x1c2017, 0, 64 * 1024,  128, 0) },
	{ "en25q64",    INFO(0x1c3017, 0, 64 * 1024,  128, SECT_4K) },
	{ "en25qh256",  INFO(0x1c7019, 0, 64 * 1024,  512, 0) },

	/* ESMT */
	{ "f25l32pa", INFO(0x8c2016, 0, 64 * 1024, 64, SECT_4K) },

	/* Everspin */
	{ "mr25h256", CAT25_INFO( 32 * 1024, 1, 256, 2, M25P_NO_ERASE | M25P_NO_FR) },
	{ "mr25h10",  CAT25_INFO(128 * 1024, 1, 256, 3, M25P_NO_ERASE | M25P_NO_FR) },

	/* GigaDevice */
	{ "gd25q32", INFO(0xc84016, 0, 64 * 1024,  64, SECT_4K) },
	{ "gd25q64", INFO(0xc84017, 0, 64 * 1024, 128, SECT_4K) },

	/* Intel/Numonyx -- xxxs33b */
	{ "160s33b",  INFO(0x898911, 0, 64 * 1024,  32, 0) },
	{ "320s33b",  INFO(0x898912, 0, 64 * 1024,  64, 0) },
	{ "640s33b",  INFO(0x898913, 0, 64 * 1024, 128, 0) },

	/* Macronix */
	{ "mx25l2005a",  INFO(0xc22012, 0, 64 * 1024,   4, SECT_4K) },
	{ "mx25l4005a",  INFO(0xc22013, 0, 64 * 1024,   8, SECT_4K) },
	{ "mx25l8005",   INFO(0xc22014, 0, 64 * 1024,  16, 0) },
	{ "mx25l1606e",  INFO(0xc22015, 0, 64 * 1024,  32, SECT_4K) },
	{ "mx25l3205d",  INFO(0xc22016, 0, 64 * 1024,  64, 0) },
	{ "mx25l3255e",  INFO(0xc29e16, 0, 64 * 1024,  64, SECT_4K) },
	{ "mx25l6405d",  INFO(0xc22017, 0, 64 * 1024, 128, 0) },
	{ "mx25l12805d", INFO(0xc22018, 0, 64 * 1024, 256, 0) },
	{ "mx25l12855e", INFO(0xc22618, 0, 64 * 1024, 256, 0) },
	{ "mx25l25635e", INFO(0xc22019, 0, 64 * 1024, 512, 0) },
	{ "mx25l25655e", INFO(0xc22619, 0, 64 * 1024, 512, 0) },
	{ "mx66l51235l", INFO(0xc2201a, 0, 64 * 1024, 1024, 0) },

	/* Micron */
	{ "n25q064",     INFO(0x20ba17, 0, 64 * 1024,  128, 0) },
	{ "n25q128a11",  INFO(0x20bb18, 0, 64 * 1024,  256, 0) },
	{ "n25q128a13",  INFO(0x20ba18, 0, 64 * 1024,  256, 0) },
	{ "n25q256a",    INFO(0x20ba19, 0, 64 * 1024,  512, SECT_4K) },
	{ "n25q512a",    INFO(0x20bb20, 0, 64 * 1024, 1024, SECT_4K) },

	/* PMC */
	{ "pm25lv512",   INFO(0,        0, 32 * 1024,    2, SECT_4K_PMC) },
	{ "pm25lv010",   INFO(0,        0, 32 * 1024,    4, SECT_4K_PMC) },
	{ "pm25lq032",   INFO(0x7f9d46, 0, 64 * 1024,   64, SECT_4K) },

	/* Spansion -- single (large) sector size only, at least
	 * for the chips listed here (without boot sectors).
	 */
	{ "s25sl032p",  INFO(0x010215, 0x4d00,  64 * 1024,  64, 0) },
	{ "s25sl064p",  INFO(0x010216, 0x4d00,  64 * 1024, 128, 0) },
	{ "s25fl256s0", INFO(0x010219, 0x4d00, 256 * 1024, 128, 0) },
	{ "s25fl256s1", INFO(0x010219, 0x4d01,  64 * 1024, 512, 0) },
	{ "s25fl512s",  INFO(0x010220, 0x4d00, 256 * 1024, 256, 0) },
	{ "s70fl01gs",  INFO(0x010221, 0x4d00, 256 * 1024, 256, 0) },
	{ "s25sl12800", INFO(0x012018, 0x0300, 256 * 1024,  64, 0) },
	{ "s25sl12801", INFO(0x012018, 0x0301,  64 * 1024, 256, 0) },
	{ "s25fl129p0", INFO(0x012018, 0x4d00, 256 * 1024,  64, 0) },
	{ "s25fl129p1", INFO(0x012018, 0x4d01,  64 * 1024, 256, 0) },
	{ "s25sl004a",  INFO(0x010212,      0,  64 * 1024,   8, 0) },
	{ "s25sl008a",  INFO(0x010213,      0,  64 * 1024,  16, 0) },
	{ "s25sl016a",  INFO(0x010214,      0,  64 * 1024,  32, 0) },
	{ "s25sl032a",  INFO(0x010215,      0,  64 * 1024,  64, 0) },
	{ "s25sl064a",  INFO(0x010216,      0,  64 * 1024, 128, 0) },
	{ "s25fl016k",  INFO(0xef4015,      0,  64 * 1024,  32, SECT_4K) },
	{ "s25fl064k",  INFO(0xef4017,      0,  64 * 1024, 128, SECT_4K) },

	/* SST -- large erase sizes are "overlays", "sectors" are 4K */
	{ "sst25vf040b", INFO(0xbf258d, 0, 64 * 1024,  8, SECT_4K | SST_WRITE) },
	{ "sst25vf080b", INFO(0xbf258e, 0, 64 * 1024, 16, SECT_4K | SST_WRITE) },
	{ "sst25vf016b", INFO(0xbf2541, 0, 64 * 1024, 32, SECT_4K | SST_WRITE) },
	{ "sst25vf032b", INFO(0xbf254a, 0, 64 * 1024, 64, SECT_4K | SST_WRITE) },
	{ "sst25vf064c", INFO(0xbf254b, 0, 64 * 1024, 128, SECT_4K) },
	{ "sst25wf512",  INFO(0xbf2501, 0, 64 * 1024,  1, SECT_4K | SST_WRITE) },
	{ "sst25wf010",  INFO(0xbf2502, 0, 64 * 1024,  2, SECT_4K | SST_WRITE) },
	{ "sst25wf020",  INFO(0xbf2503, 0, 64 * 1024,  4, SECT_4K | SST_WRITE) },
	{ "sst25wf040",  INFO(0xbf2504, 0, 64 * 1024,  8, SECT_4K | SST_WRITE) },

	/* ST Microelectronics -- newer production may have feature updates */
	{ "m25p05",  INFO(0x202010,  0,  32 * 1024,   2, 0) },
	{ "m25p10",  INFO(0x202011,  0,  32 * 1024,   4, 0) },
	{ "m25p20",  INFO(0x202012,  0,  64 * 1024,   4, 0) },
	{ "m25p40",  INFO(0x202013,  0,  64 * 1024,   8, 0) },
	{ "m25p80",  INFO(0x202014,  0,  64 * 1024,  16, 0) },
	{ "m25p16",  INFO(0x202015,  0,  64 * 1024,  32, 0) },
	{ "m25p32",  INFO(0x202016,  0,  64 * 1024,  64, 0) },
	{ "m25p64",  INFO(0x202017,  0,  64 * 1024, 128, 0) },
	{ "m25p128", INFO(0x202018,  0, 256 * 1024,  64, 0) },
	{ "n25q032", INFO(0x20ba16,  0,  64 * 1024,  64, 0) },

	{ "m25p05-nonjedec",  INFO(0, 0,  32 * 1024,   2, 0) },
	{ "m25p10-nonjedec",  INFO(0, 0,  32 * 1024,   4, 0) },
	{ "m25p20-nonjedec",  INFO(0, 0,  64 * 1024,   4, 0) },
	{ "m25p40-nonjedec",  INFO(0, 0,  64 * 1024,   8, 0) },
	{ "m25p80-nonjedec",  INFO(0, 0,  64 * 1024,  16, 0) },
	{ "m25p16-nonjedec",  INFO(0, 0,  64 * 1024,  32, 0) },
	{ "m25p32-nonjedec",  INFO(0, 0,  64 * 1024,  64, 0) },
	{ "m25p64-nonjedec",  INFO(0, 0,  64 * 1024, 128, 0) },
	{ "m25p128-nonjedec", INFO(0, 0, 256 * 1024,  64, 0) },

	{ "m45pe10", INFO(0x204011,  0, 64 * 1024,    2, 0) },
	{ "m45pe80", INFO(0x204014,  0, 64 * 1024,   16, 0) },
	{ "m45pe16", INFO(0x204015,  0, 64 * 1024,   32, 0) },

	{ "m25pe20", INFO(0x208012,  0, 64 * 1024,  4,       0) },
	{ "m25pe80", INFO(0x208014,  0, 64 * 1024, 16,       0) },
	{ "m25pe16", INFO(0x208015,  0, 64 * 1024, 32, SECT_4K) },

	{ "m25px32",    INFO(0x207116,  0, 64 * 1024, 64, SECT_4K) },
	{ "m25px32-s0", INFO(0x207316,  0, 64 * 1024, 64, SECT_4K) },
	{ "m25px32-s1", INFO(0x206316,  0, 64 * 1024, 64, SECT_4K) },
	{ "m25px64",    INFO(0x207117,  0, 64 * 1024, 128, 0) },

	/* Winbond -- w25x "blocks" are 64K, "sectors" are 4KiB */
	{ "w25x10", INFO(0xef3011, 0, 64 * 1024,  2,  SECT_4K) },
	{ "w25x20", INFO(0xef3012, 0, 64 * 1024,  4,  SECT_4K) },
	{ "w25x40", INFO(0xef3013, 0, 64 * 1024,  8,  SECT_4K) },
	{ "w25x80", INFO(0xef3014, 0, 64 * 1024,  16, SECT_4K) },
	{ "w25x16", INFO(0xef3015, 0, 64 * 1024,  32, SECT_4K) },
	{ "w25x32", INFO(0xef3016, 0, 64 * 1024,  64, SECT_4K) },
	{ "w25q32", INFO(0xef4016, 0, 64 * 1024,  64, SECT_4K) },
	{ "w25q32dw", INFO(0xef6016, 0, 64 * 1024,  64, SECT_4K) },
	{ "w25x64", INFO(0xef3017, 0, 64 * 1024, 128, SECT_4K) },
	{ "w25q64", INFO(0xef4017, 0, 64 * 1024, 128, SECT_4K) },
	{ "w25q128", INFO(0xef4018, 0, 64 * 1024, 256, SECT_4K) },
	{ "w25q80", INFO(0xef5014, 0, 64 * 1024,  16, SECT_4K) },
	{ "w25q80bl", INFO(0xef4014, 0, 64 * 1024,  16, SECT_4K) },
	{ "w25q128", INFO(0xef4018, 0, 64 * 1024, 256, SECT_4K) },
	{ "w25q256", INFO(0xef4019, 0, 64 * 1024, 512, SECT_4K) },

	/* Catalyst / On Semiconductor -- non-JEDEC */
	{ "cat25c11", CAT25_INFO(  16, 8, 16, 1, M25P_NO_ERASE | M25P_NO_FR) },
	{ "cat25c03", CAT25_INFO(  32, 8, 16, 2, M25P_NO_ERASE | M25P_NO_FR) },
	{ "cat25c09", CAT25_INFO( 128, 8, 32, 2, M25P_NO_ERASE | M25P_NO_FR) },
	{ "cat25c17", CAT25_INFO( 256, 8, 32, 2, M25P_NO_ERASE | M25P_NO_FR) },
	{ "cat25128", CAT25_INFO(2048, 8, 64, 2, M25P_NO_ERASE | M25P_NO_FR) },
	{ },
};
MODULE_DEVICE_TABLE(spi, m25p_ids);

static const struct spi_device_id *jedec_probe(struct spi_device *spi)
{
	int			tmp;
	u8			code = OPCODE_RDID;
	u8			id[5];
	u32			jedec;
	u16                     ext_jedec;
	struct flash_info	*info;

	/* JEDEC also defines an optional "extended device information"
	 * string for after vendor-specific data, after the three bytes
	 * we use here.  Supporting some chips might require using it.
	 */
	tmp = spi_write_then_read(spi, &code, 1, id, 5);
	if (tmp < 0) {
		pr_debug("%s: error %d reading JEDEC ID\n",
				dev_name(&spi->dev), tmp);
		return ERR_PTR(tmp);
	}
	jedec = id[0];
	jedec = jedec << 8;
	jedec |= id[1];
	jedec = jedec << 8;
	jedec |= id[2];

	ext_jedec = id[3] << 8 | id[4];

	for (tmp = 0; tmp < ARRAY_SIZE(m25p_ids) - 1; tmp++) {
		info = (void *)m25p_ids[tmp].driver_data;
		if (info->jedec_id == jedec) {
			if (info->ext_id != 0 && info->ext_id != ext_jedec)
				continue;
			return &m25p_ids[tmp];
		}
	}
	dev_err(&spi->dev, "unrecognized JEDEC id %06x\n", jedec);
	return ERR_PTR(-ENODEV);
}


/*
 * board specific setup should have ensured the SPI clock used here
 * matches what the READ command supports, at least until this driver
 * understands FAST_READ (for clocks over 25 MHz).
 */
static int m25p_probe(struct spi_device *spi)
{
	const struct spi_device_id	*id = spi_get_device_id(spi);
	struct flash_platform_data	*data;
	struct m25p			*flash;
	struct flash_info		*info;
	unsigned			i;
	struct mtd_part_parser_data	ppdata;
	struct device_node *np = spi->dev.of_node;

	/* Platform data helps sort out which chip type we have, as
	 * well as how this board partitions it.  If we don't have
	 * a chip ID, try the JEDEC id commands; they'll work for most
	 * newer chips, even if we don't recognize the particular chip.
	 */
	data = dev_get_platdata(&spi->dev);
	if (data && data->type) {
		const struct spi_device_id *plat_id;

		for (i = 0; i < ARRAY_SIZE(m25p_ids) - 1; i++) {
			plat_id = &m25p_ids[i];
			if (strcmp(data->type, plat_id->name))
				continue;
			break;
		}

		if (i < ARRAY_SIZE(m25p_ids) - 1)
			id = plat_id;
		else
			dev_warn(&spi->dev, "unrecognized id %s\n", data->type);
	}

	info = (void *)id->driver_data;

	if (info->jedec_id) {
		const struct spi_device_id *jid;

		jid = jedec_probe(spi);
		if (IS_ERR(jid)) {
			return PTR_ERR(jid);
		} else if (jid != id) {
			/*
			 * JEDEC knows better, so overwrite platform ID. We
			 * can't trust partitions any longer, but we'll let
			 * mtd apply them anyway, since some partitions may be
			 * marked read-only, and we don't want to lose that
			 * information, even if it's not 100% accurate.
			 */
			dev_warn(&spi->dev, "found %s, expected %s\n",
				 jid->name, id->name);
			id = jid;
			info = (void *)jid->driver_data;
		}
	}

	flash = devm_kzalloc(&spi->dev, sizeof(*flash), GFP_KERNEL);
	if (!flash)
		return -ENOMEM;

	flash->command = devm_kzalloc(&spi->dev, MAX_CMD_SIZE, GFP_KERNEL);
	if (!flash->command)
		return -ENOMEM;

	flash->spi = spi;
	mutex_init(&flash->lock);
	spi_set_drvdata(spi, flash);

	/*
	 * Atmel, SST and Intel/Numonyx serial flash tend to power
	 * up with the software protection bits set
	 */

	if (JEDEC_MFR(info->jedec_id) == CFI_MFR_ATMEL ||
	    JEDEC_MFR(info->jedec_id) == CFI_MFR_INTEL ||
	    JEDEC_MFR(info->jedec_id) == CFI_MFR_SST) {
		write_enable(flash);
		write_sr(flash, 0);
	}

	if (data && data->name)
		flash->mtd.name = data->name;
	else
		flash->mtd.name = dev_name(&spi->dev);

	flash->mtd.type = MTD_NORFLASH;
	flash->mtd.writesize = 1;
	flash->mtd.flags = MTD_CAP_NORFLASH;
	flash->mtd.size = info->sector_size * info->n_sectors;
	flash->mtd._erase = m25p80_erase;
	flash->mtd._read = m25p80_read;

	/* flash protection support for STmicro chips */
	if (JEDEC_MFR(info->jedec_id) == CFI_MFR_ST) {
		flash->mtd._lock = m25p80_lock;
		flash->mtd._unlock = m25p80_unlock;
	}

	/* sst flash chips use AAI word program */
	if (info->flags & SST_WRITE)
		flash->mtd._write = sst_write;
	else
		flash->mtd._write = m25p80_write;

	/* prefer "small sector" erase if possible */
	if (info->flags & SECT_4K) {
		flash->erase_opcode = OPCODE_BE_4K;
		flash->mtd.erasesize = 4096;
	} else if (info->flags & SECT_4K_PMC) {
		flash->erase_opcode = OPCODE_BE_4K_PMC;
		flash->mtd.erasesize = 4096;
	} else {
		flash->erase_opcode = OPCODE_SE;
		flash->mtd.erasesize = info->sector_size;
	}

	if (info->flags & M25P_NO_ERASE)
		flash->mtd.flags |= MTD_NO_ERASE;

	ppdata.of_node = spi->dev.of_node;
	flash->mtd.dev.parent = &spi->dev;
	flash->page_size = info->page_size;
	flash->mtd.writebufsize = flash->page_size;

	if (np)
		/* If we were instantiated by DT, use it */
		flash->fast_read = of_property_read_bool(np, "m25p,fast-read");
	else
		/* If we weren't instantiated by DT, default to fast-read */
		flash->fast_read = true;

	/* Some devices cannot do fast-read, no matter what DT tells us */
	if (info->flags & M25P_NO_FR)
		flash->fast_read = false;

	/* Default commands */
	if (flash->fast_read)
		flash->read_opcode = OPCODE_FAST_READ;
	else
		flash->read_opcode = OPCODE_NORM_READ;

	flash->program_opcode = OPCODE_PP;

	if (info->addr_width)
		flash->addr_width = info->addr_width;
	else if (flash->mtd.size > 0x1000000) {
		/* enable 4-byte addressing if the device exceeds 16MiB */
		flash->addr_width = 4;
		if (JEDEC_MFR(info->jedec_id) == CFI_MFR_AMD) {
			/* Dedicated 4-byte command set */
			flash->read_opcode = flash->fast_read ?
				OPCODE_FAST_READ_4B :
				OPCODE_NORM_READ_4B;
			flash->program_opcode = OPCODE_PP_4B;
			/* No small sector erase for 4-byte command set */
			flash->erase_opcode = OPCODE_SE_4B;
			flash->mtd.erasesize = info->sector_size;
		} else
			set_4byte(flash, info->jedec_id, 1);
	} else {
		flash->addr_width = 3;
	}

	dev_info(&spi->dev, "%s (%lld Kbytes)\n", id->name,
			(long long)flash->mtd.size >> 10);

	pr_debug("mtd .name = %s, .size = 0x%llx (%lldMiB) "
			".erasesize = 0x%.8x (%uKiB) .numeraseregions = %d\n",
		flash->mtd.name,
		(long long)flash->mtd.size, (long long)(flash->mtd.size >> 20),
		flash->mtd.erasesize, flash->mtd.erasesize / 1024,
		flash->mtd.numeraseregions);

	if (flash->mtd.numeraseregions)
		for (i = 0; i < flash->mtd.numeraseregions; i++)
			pr_debug("mtd.eraseregions[%d] = { .offset = 0x%llx, "
				".erasesize = 0x%.8x (%uKiB), "
				".numblocks = %d }\n",
				i, (long long)flash->mtd.eraseregions[i].offset,
				flash->mtd.eraseregions[i].erasesize,
				flash->mtd.eraseregions[i].erasesize / 1024,
				flash->mtd.eraseregions[i].numblocks);


	/* partitions should match sector boundaries; and it may be good to
	 * use readonly partitions for writeprotected sectors (BP2..BP0).
	 */
	return mtd_device_parse_register(&flash->mtd, NULL, &ppdata,
			data ? data->parts : NULL,
			data ? data->nr_parts : 0);
}


static int m25p_remove(struct spi_device *spi)
{
	struct m25p	*flash = spi_get_drvdata(spi);

	/* Clean up MTD stuff. */
<<<<<<< HEAD
	mtd_device_unregister(&flash->mtd);

	return 0;
=======
	return mtd_device_unregister(&flash->mtd);
>>>>>>> 5da42cf7
}


static struct spi_driver m25p80_driver = {
	.driver = {
		.name	= "m25p80",
		.owner	= THIS_MODULE,
	},
	.id_table	= m25p_ids,
	.probe	= m25p_probe,
	.remove	= m25p_remove,

	/* REVISIT: many of these chips have deep power-down modes, which
	 * should clearly be entered on suspend() to minimize power use.
	 * And also when they're otherwise idle...
	 */
};

module_spi_driver(m25p80_driver);

MODULE_LICENSE("GPL");
MODULE_AUTHOR("Mike Lavender");
MODULE_DESCRIPTION("MTD SPI driver for ST M25Pxx flash chips");<|MERGE_RESOLUTION|>--- conflicted
+++ resolved
@@ -1125,13 +1125,7 @@
 	struct m25p	*flash = spi_get_drvdata(spi);
 
 	/* Clean up MTD stuff. */
-<<<<<<< HEAD
-	mtd_device_unregister(&flash->mtd);
-
-	return 0;
-=======
 	return mtd_device_unregister(&flash->mtd);
->>>>>>> 5da42cf7
 }
 
 
