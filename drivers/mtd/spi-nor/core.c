--- conflicted
+++ resolved
@@ -12,14 +12,7 @@
 #include <linux/delay.h>
 #include <linux/device.h>
 #include <linux/math64.h>
-<<<<<<< HEAD
-#include <linux/sizes.h>
-#include <linux/slab.h>
-#include <linux/delay.h>
-
-=======
 #include <linux/module.h>
->>>>>>> eb3cdb58
 #include <linux/mtd/mtd.h>
 #include <linux/mtd/spi-nor.h>
 #include <linux/mutex.h>
@@ -1208,11 +1201,7 @@
 	struct spi_nor_rww *rww = &nor->rww;
 	bool start = false;
 
-<<<<<<< HEAD
-		spi_nor_spimem_setup_op(nor, &op, nor->reg_proto);
-=======
 	mutex_lock(&nor->lock);
->>>>>>> eb3cdb58
 
 	if (rww->ongoing_io)
 		goto busy;
