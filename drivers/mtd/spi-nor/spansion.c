--- conflicted
+++ resolved
@@ -14,20 +14,6 @@
 #define SPINOR_OP_CLSR		0x30	/* Clear status register 1 */
 #define SPINOR_OP_RD_ANY_REG			0x65	/* Read any register */
 #define SPINOR_OP_WR_ANY_REG			0x71	/* Write any register */
-<<<<<<< HEAD
-#define SPINOR_REG_CYPRESS_CFR2V		0x00800003
-#define SPINOR_REG_CYPRESS_CFR2V_MEMLAT_11_24	0xb
-#define SPINOR_REG_CYPRESS_CFR3V		0x00800004
-#define SPINOR_REG_CYPRESS_CFR3V_PGSZ		BIT(4) /* Page size. */
-#define SPINOR_REG_CYPRESS_CFR5V		0x00800006
-#define SPINOR_REG_CYPRESS_CFR5_BIT6		BIT(6)
-#define SPINOR_REG_CYPRESS_CFR5_DDR		BIT(1)
-#define SPINOR_REG_CYPRESS_CFR5_OPI		BIT(0)
-#define SPINOR_REG_CYPRESS_CFR5V_OCT_DTR_EN				\
-	(SPINOR_REG_CYPRESS_CFR5_BIT6 |	SPINOR_REG_CYPRESS_CFR5_DDR |	\
-	 SPINOR_REG_CYPRESS_CFR5_OPI)
-#define SPINOR_REG_CYPRESS_CFR5V_OCT_DTR_DS	SPINOR_REG_CYPRESS_CFR5_BIT6
-=======
 #define SPINOR_REG_CYPRESS_VREG			0x00800000
 #define SPINOR_REG_CYPRESS_STR1			0x0
 #define SPINOR_REG_CYPRESS_STR1V					\
@@ -55,7 +41,6 @@
 	(SPINOR_REG_CYPRESS_CFR5_BIT6 |	SPINOR_REG_CYPRESS_CFR5_DDR |	\
 	 SPINOR_REG_CYPRESS_CFR5_OPI)
 #define SPINOR_REG_CYPRESS_CFR5_OCT_DTR_DS	SPINOR_REG_CYPRESS_CFR5_BIT6
->>>>>>> eb3cdb58
 #define SPINOR_OP_CYPRESS_RD_FAST		0xee
 #define SPINOR_REG_CYPRESS_ARCFN		0x00000006
 
