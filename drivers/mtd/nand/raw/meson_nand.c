// SPDX-License-Identifier: (GPL-2.0+ OR MIT)
/*
 * Amlogic Meson Nand Flash Controller Driver
 *
 * Copyright (c) 2018 Amlogic, inc.
 * Author: Liang Yang <liang.yang@amlogic.com>
 */

#include <linux/platform_device.h>
#include <linux/dma-mapping.h>
#include <linux/interrupt.h>
#include <linux/clk.h>
#include <linux/clk-provider.h>
#include <linux/mtd/rawnand.h>
#include <linux/mtd/mtd.h>
#include <linux/mfd/syscon.h>
#include <linux/regmap.h>
#include <linux/slab.h>
#include <linux/module.h>
#include <linux/iopoll.h>
#include <linux/of.h>
#include <linux/of_device.h>
#include <linux/sched/task_stack.h>

#define NFC_REG_CMD		0x00
#define NFC_CMD_IDLE		(0xc << 14)
#define NFC_CMD_CLE		(0x5 << 14)
#define NFC_CMD_ALE		(0x6 << 14)
#define NFC_CMD_ADL		((0 << 16) | (3 << 20))
#define NFC_CMD_ADH		((1 << 16) | (3 << 20))
#define NFC_CMD_AIL		((2 << 16) | (3 << 20))
#define NFC_CMD_AIH		((3 << 16) | (3 << 20))
#define NFC_CMD_SEED		((8 << 16) | (3 << 20))
#define NFC_CMD_M2N		((0 << 17) | (2 << 20))
#define NFC_CMD_N2M		((1 << 17) | (2 << 20))
#define NFC_CMD_RB		BIT(20)
#define NFC_CMD_SCRAMBLER_ENABLE	BIT(19)
#define NFC_CMD_SCRAMBLER_DISABLE	0
#define NFC_CMD_SHORTMODE_DISABLE	0
#define NFC_CMD_RB_INT		BIT(14)
#define NFC_CMD_RB_INT_NO_PIN	((0xb << 10) | BIT(18) | BIT(16))

#define NFC_CMD_GET_SIZE(x)	(((x) >> 22) & GENMASK(4, 0))

#define NFC_REG_CFG		0x04
#define NFC_REG_DADR		0x08
#define NFC_REG_IADR		0x0c
#define NFC_REG_BUF		0x10
#define NFC_REG_INFO		0x14
#define NFC_REG_DC		0x18
#define NFC_REG_ADR		0x1c
#define NFC_REG_DL		0x20
#define NFC_REG_DH		0x24
#define NFC_REG_CADR		0x28
#define NFC_REG_SADR		0x2c
#define NFC_REG_PINS		0x30
#define NFC_REG_VER		0x38

#define NFC_RB_IRQ_EN		BIT(21)

#define CLK_DIV_SHIFT		0
#define CLK_DIV_WIDTH		6

#define CMDRWGEN(cmd_dir, ran, bch, short_mode, page_size, pages)	\
	(								\
		(cmd_dir)			|			\
		((ran) << 19)			|			\
		((bch) << 14)			|			\
		((short_mode) << 13)		|			\
		(((page_size) & 0x7f) << 6)	|			\
		((pages) & 0x3f)					\
	)

#define GENCMDDADDRL(adl, addr)		((adl) | ((addr) & 0xffff))
#define GENCMDDADDRH(adh, addr)		((adh) | (((addr) >> 16) & 0xffff))
#define GENCMDIADDRL(ail, addr)		((ail) | ((addr) & 0xffff))
#define GENCMDIADDRH(aih, addr)		((aih) | (((addr) >> 16) & 0xffff))

#define DMA_DIR(dir)		((dir) ? NFC_CMD_N2M : NFC_CMD_M2N)
#define DMA_ADDR_ALIGN		8

#define ECC_CHECK_RETURN_FF	(-1)

#define NAND_CE0		(0xe << 10)
#define NAND_CE1		(0xd << 10)

#define DMA_BUSY_TIMEOUT	0x100000
#define CMD_FIFO_EMPTY_TIMEOUT	1000

#define MAX_CE_NUM		2

/* eMMC clock register, misc control */
#define CLK_SELECT_NAND		BIT(31)

#define NFC_CLK_CYCLE		6

/* nand flash controller delay 3 ns */
#define NFC_DEFAULT_DELAY	3000

#define ROW_ADDER(page, index)	(((page) >> (8 * (index))) & 0xff)
#define MAX_CYCLE_ADDRS		5
#define DIRREAD			1
#define DIRWRITE		0

#define ECC_PARITY_BCH8_512B	14
#define ECC_COMPLETE            BIT(31)
#define ECC_ERR_CNT(x)		(((x) >> 24) & GENMASK(5, 0))
#define ECC_ZERO_CNT(x)		(((x) >> 16) & GENMASK(5, 0))
#define ECC_UNCORRECTABLE	0x3f

#define PER_INFO_BYTE		8

#define NFC_CMD_RAW_LEN	GENMASK(13, 0)

#define NFC_COLUMN_ADDR_0	0
#define NFC_COLUMN_ADDR_1	0

struct meson_nfc_nand_chip {
	struct list_head node;
	struct nand_chip nand;
	unsigned long clk_rate;
	unsigned long level1_divider;
	u32 bus_timing;
	u32 twb;
	u32 tadl;
	u32 tbers_max;

	u32 bch_mode;
	u8 *data_buf;
	__le64 *info_buf;
	u32 nsels;
	u8 sels[];
};

struct meson_nand_ecc {
	u32 bch;
	u32 strength;
};

struct meson_nfc_data {
	const struct nand_ecc_caps *ecc_caps;
};

struct meson_nfc_param {
	u32 chip_select;
	u32 rb_select;
};

struct nand_rw_cmd {
	u32 cmd0;
	u32 addrs[MAX_CYCLE_ADDRS];
	u32 cmd1;
};

struct nand_timing {
	u32 twb;
	u32 tadl;
	u32 tbers_max;
};

struct meson_nfc {
	struct nand_controller controller;
	struct clk *core_clk;
	struct clk *device_clk;
	struct clk *nand_clk;
	struct clk_divider nand_divider;

	unsigned long clk_rate;
	u32 bus_timing;

	struct device *dev;
	void __iomem *reg_base;
	void __iomem *reg_clk;
	struct completion completion;
	struct list_head chips;
	const struct meson_nfc_data *data;
	struct meson_nfc_param param;
	struct nand_timing timing;
	union {
		int cmd[32];
		struct nand_rw_cmd rw;
	} cmdfifo;

	dma_addr_t daddr;
	dma_addr_t iaddr;
	u32 info_bytes;

	unsigned long assigned_cs;
	bool no_rb_pin;
};

enum {
	NFC_ECC_BCH8_1K		= 2,
	NFC_ECC_BCH24_1K,
	NFC_ECC_BCH30_1K,
	NFC_ECC_BCH40_1K,
	NFC_ECC_BCH50_1K,
	NFC_ECC_BCH60_1K,
};

#define MESON_ECC_DATA(b, s)	{ .bch = (b),	.strength = (s)}

static struct meson_nand_ecc meson_ecc[] = {
	MESON_ECC_DATA(NFC_ECC_BCH8_1K, 8),
	MESON_ECC_DATA(NFC_ECC_BCH24_1K, 24),
	MESON_ECC_DATA(NFC_ECC_BCH30_1K, 30),
	MESON_ECC_DATA(NFC_ECC_BCH40_1K, 40),
	MESON_ECC_DATA(NFC_ECC_BCH50_1K, 50),
	MESON_ECC_DATA(NFC_ECC_BCH60_1K, 60),
};

static int meson_nand_calc_ecc_bytes(int step_size, int strength)
{
	int ecc_bytes;

	if (step_size == 512 && strength == 8)
		return ECC_PARITY_BCH8_512B;

	ecc_bytes = DIV_ROUND_UP(strength * fls(step_size * 8), 8);
	ecc_bytes = ALIGN(ecc_bytes, 2);

	return ecc_bytes;
}

NAND_ECC_CAPS_SINGLE(meson_gxl_ecc_caps,
		     meson_nand_calc_ecc_bytes, 1024, 8, 24, 30, 40, 50, 60);
NAND_ECC_CAPS_SINGLE(meson_axg_ecc_caps,
		     meson_nand_calc_ecc_bytes, 1024, 8);

static struct meson_nfc_nand_chip *to_meson_nand(struct nand_chip *nand)
{
	return container_of(nand, struct meson_nfc_nand_chip, nand);
}

static void meson_nfc_select_chip(struct nand_chip *nand, int chip)
{
	struct meson_nfc_nand_chip *meson_chip = to_meson_nand(nand);
	struct meson_nfc *nfc = nand_get_controller_data(nand);
	int ret, value;

	if (chip < 0 || WARN_ON_ONCE(chip >= meson_chip->nsels))
		return;

	nfc->param.chip_select = meson_chip->sels[chip] ? NAND_CE1 : NAND_CE0;
	nfc->param.rb_select = nfc->param.chip_select;
	nfc->timing.twb = meson_chip->twb;
	nfc->timing.tadl = meson_chip->tadl;
	nfc->timing.tbers_max = meson_chip->tbers_max;

	if (nfc->clk_rate != meson_chip->clk_rate) {
		ret = clk_set_rate(nfc->nand_clk, meson_chip->clk_rate);
		if (ret) {
			dev_err(nfc->dev, "failed to set clock rate\n");
			return;
		}
		nfc->clk_rate = meson_chip->clk_rate;
	}
	if (nfc->bus_timing != meson_chip->bus_timing) {
		value = (NFC_CLK_CYCLE - 1) | (meson_chip->bus_timing << 5);
		writel(value, nfc->reg_base + NFC_REG_CFG);
		writel((1 << 31), nfc->reg_base + NFC_REG_CMD);
		nfc->bus_timing =  meson_chip->bus_timing;
	}
}

static void meson_nfc_cmd_idle(struct meson_nfc *nfc, u32 time)
{
	writel(nfc->param.chip_select | NFC_CMD_IDLE | (time & 0x3ff),
	       nfc->reg_base + NFC_REG_CMD);
}

static void meson_nfc_cmd_seed(struct meson_nfc *nfc, u32 seed)
{
	writel(NFC_CMD_SEED | (0xc2 + (seed & 0x7fff)),
	       nfc->reg_base + NFC_REG_CMD);
}

static void meson_nfc_cmd_access(struct nand_chip *nand, int raw, bool dir,
				 int scrambler)
{
	struct mtd_info *mtd = nand_to_mtd(nand);
	struct meson_nfc *nfc = nand_get_controller_data(mtd_to_nand(mtd));
	struct meson_nfc_nand_chip *meson_chip = to_meson_nand(nand);
	u32 bch = meson_chip->bch_mode, cmd;
	int len = mtd->writesize, pagesize, pages;

	pagesize = nand->ecc.size;

	if (raw) {
		len = mtd->writesize + mtd->oobsize;
		cmd = len | scrambler | DMA_DIR(dir);
		writel(cmd, nfc->reg_base + NFC_REG_CMD);
		return;
	}

	pages = len / nand->ecc.size;

	cmd = CMDRWGEN(DMA_DIR(dir), scrambler, bch,
		       NFC_CMD_SHORTMODE_DISABLE, pagesize, pages);

	writel(cmd, nfc->reg_base + NFC_REG_CMD);
}

static void meson_nfc_drain_cmd(struct meson_nfc *nfc)
{
	/*
	 * Insert two commands to make sure all valid commands are finished.
	 *
	 * The Nand flash controller is designed as two stages pipleline -
	 *  a) fetch and b) excute.
	 * There might be cases when the driver see command queue is empty,
	 * but the Nand flash controller still has two commands buffered,
	 * one is fetched into NFC request queue (ready to run), and another
	 * is actively executing. So pushing 2 "IDLE" commands guarantees that
	 * the pipeline is emptied.
	 */
	meson_nfc_cmd_idle(nfc, 0);
	meson_nfc_cmd_idle(nfc, 0);
}

static int meson_nfc_wait_cmd_finish(struct meson_nfc *nfc,
				     unsigned int timeout_ms)
{
	u32 cmd_size = 0;
	int ret;

	/* wait cmd fifo is empty */
	ret = readl_relaxed_poll_timeout(nfc->reg_base + NFC_REG_CMD, cmd_size,
					 !NFC_CMD_GET_SIZE(cmd_size),
					 10, timeout_ms * 1000);
	if (ret)
		dev_err(nfc->dev, "wait for empty CMD FIFO time out\n");

	return ret;
}

static int meson_nfc_wait_dma_finish(struct meson_nfc *nfc)
{
	meson_nfc_drain_cmd(nfc);

	return meson_nfc_wait_cmd_finish(nfc, DMA_BUSY_TIMEOUT);
}

static u8 *meson_nfc_oob_ptr(struct nand_chip *nand, int i)
{
	struct meson_nfc_nand_chip *meson_chip = to_meson_nand(nand);
	int len;

	len = nand->ecc.size * (i + 1) + (nand->ecc.bytes + 2) * i;

	return meson_chip->data_buf + len;
}

static u8 *meson_nfc_data_ptr(struct nand_chip *nand, int i)
{
	struct meson_nfc_nand_chip *meson_chip = to_meson_nand(nand);
	int len, temp;

	temp = nand->ecc.size + nand->ecc.bytes;
	len = (temp + 2) * i;

	return meson_chip->data_buf + len;
}

static void meson_nfc_get_data_oob(struct nand_chip *nand,
				   u8 *buf, u8 *oobbuf)
{
	int i, oob_len = 0;
	u8 *dsrc, *osrc;

	oob_len = nand->ecc.bytes + 2;
	for (i = 0; i < nand->ecc.steps; i++) {
		if (buf) {
			dsrc = meson_nfc_data_ptr(nand, i);
			memcpy(buf, dsrc, nand->ecc.size);
			buf += nand->ecc.size;
		}
		osrc = meson_nfc_oob_ptr(nand, i);
		memcpy(oobbuf, osrc, oob_len);
		oobbuf += oob_len;
	}
}

static void meson_nfc_set_data_oob(struct nand_chip *nand,
				   const u8 *buf, u8 *oobbuf)
{
	int i, oob_len = 0;
	u8 *dsrc, *osrc;

	oob_len = nand->ecc.bytes + 2;
	for (i = 0; i < nand->ecc.steps; i++) {
		if (buf) {
			dsrc = meson_nfc_data_ptr(nand, i);
			memcpy(dsrc, buf, nand->ecc.size);
			buf += nand->ecc.size;
		}
		osrc = meson_nfc_oob_ptr(nand, i);
		memcpy(osrc, oobbuf, oob_len);
		oobbuf += oob_len;
	}
}

static int meson_nfc_wait_no_rb_pin(struct meson_nfc *nfc, int timeout_ms,
				    bool need_cmd_read0)
{
	u32 cmd, cfg;

	meson_nfc_cmd_idle(nfc, nfc->timing.twb);
	meson_nfc_drain_cmd(nfc);
	meson_nfc_wait_cmd_finish(nfc, CMD_FIFO_EMPTY_TIMEOUT);

	cfg = readl(nfc->reg_base + NFC_REG_CFG);
	cfg |= NFC_RB_IRQ_EN;
	writel(cfg, nfc->reg_base + NFC_REG_CFG);

	reinit_completion(&nfc->completion);
	cmd = nfc->param.chip_select | NFC_CMD_CLE | NAND_CMD_STATUS;
	writel(cmd, nfc->reg_base + NFC_REG_CMD);

	/* use the max erase time as the maximum clock for waiting R/B */
	cmd = NFC_CMD_RB | NFC_CMD_RB_INT_NO_PIN | nfc->timing.tbers_max;
	writel(cmd, nfc->reg_base + NFC_REG_CMD);

	if (!wait_for_completion_timeout(&nfc->completion,
					 msecs_to_jiffies(timeout_ms)))
		return -ETIMEDOUT;

	if (need_cmd_read0) {
		cmd = nfc->param.chip_select | NFC_CMD_CLE | NAND_CMD_READ0;
		writel(cmd, nfc->reg_base + NFC_REG_CMD);
		meson_nfc_drain_cmd(nfc);
		meson_nfc_wait_cmd_finish(nfc, CMD_FIFO_EMPTY_TIMEOUT);
	}

	return 0;
}

static int meson_nfc_wait_rb_pin(struct meson_nfc *nfc, int timeout_ms)
{
	u32 cmd, cfg;
	int ret = 0;

	meson_nfc_cmd_idle(nfc, nfc->timing.twb);
	meson_nfc_drain_cmd(nfc);
	meson_nfc_wait_cmd_finish(nfc, CMD_FIFO_EMPTY_TIMEOUT);

	cfg = readl(nfc->reg_base + NFC_REG_CFG);
	cfg |= NFC_RB_IRQ_EN;
	writel(cfg, nfc->reg_base + NFC_REG_CFG);

	reinit_completion(&nfc->completion);

	/* use the max erase time as the maximum clock for waiting R/B */
	cmd = NFC_CMD_RB | NFC_CMD_RB_INT
		| nfc->param.chip_select | nfc->timing.tbers_max;
	writel(cmd, nfc->reg_base + NFC_REG_CMD);

	ret = wait_for_completion_timeout(&nfc->completion,
					  msecs_to_jiffies(timeout_ms));
	if (ret == 0)
		ret = -1;

	return ret;
}

static int meson_nfc_queue_rb(struct meson_nfc *nfc, int timeout_ms,
			      bool need_cmd_read0)
{
	if (nfc->no_rb_pin) {
		/* This mode is used when there is no wired R/B pin.
		 * It works like 'nand_soft_waitrdy()', but instead of
		 * polling NAND_CMD_STATUS bit in the software loop,
		 * it will wait for interrupt - controllers checks IO
		 * bus and when it detects NAND_CMD_STATUS on it, it
		 * raises interrupt. After interrupt, NAND_CMD_READ0 is
		 * sent as terminator of the ready waiting procedure if
		 * needed (for all cases except page programming - this
		 * is reason of 'need_cmd_read0' flag).
		 */
		return meson_nfc_wait_no_rb_pin(nfc, timeout_ms,
						need_cmd_read0);
	} else {
		return meson_nfc_wait_rb_pin(nfc, timeout_ms);
	}
}

static void meson_nfc_set_user_byte(struct nand_chip *nand, u8 *oob_buf)
{
	struct meson_nfc_nand_chip *meson_chip = to_meson_nand(nand);
	__le64 *info;
	int i, count;

	for (i = 0, count = 0; i < nand->ecc.steps; i++, count += 2) {
		info = &meson_chip->info_buf[i];
		*info |= oob_buf[count];
		*info |= oob_buf[count + 1] << 8;
	}
}

static void meson_nfc_get_user_byte(struct nand_chip *nand, u8 *oob_buf)
{
	struct meson_nfc_nand_chip *meson_chip = to_meson_nand(nand);
	__le64 *info;
	int i, count;

	for (i = 0, count = 0; i < nand->ecc.steps; i++, count += 2) {
		info = &meson_chip->info_buf[i];
		oob_buf[count] = *info;
		oob_buf[count + 1] = *info >> 8;
	}
}

static int meson_nfc_ecc_correct(struct nand_chip *nand, u32 *bitflips,
				 u64 *correct_bitmap)
{
	struct mtd_info *mtd = nand_to_mtd(nand);
	struct meson_nfc_nand_chip *meson_chip = to_meson_nand(nand);
	__le64 *info;
	int ret = 0, i;

	for (i = 0; i < nand->ecc.steps; i++) {
		info = &meson_chip->info_buf[i];
		if (ECC_ERR_CNT(*info) != ECC_UNCORRECTABLE) {
			mtd->ecc_stats.corrected += ECC_ERR_CNT(*info);
			*bitflips = max_t(u32, *bitflips, ECC_ERR_CNT(*info));
			*correct_bitmap |= BIT_ULL(i);
			continue;
		}
		if ((nand->options & NAND_NEED_SCRAMBLING) &&
		    ECC_ZERO_CNT(*info) < nand->ecc.strength) {
			mtd->ecc_stats.corrected += ECC_ZERO_CNT(*info);
			*bitflips = max_t(u32, *bitflips,
					  ECC_ZERO_CNT(*info));
			ret = ECC_CHECK_RETURN_FF;
		} else {
			ret = -EBADMSG;
		}
	}
	return ret;
}

static int meson_nfc_dma_buffer_setup(struct nand_chip *nand, void *databuf,
				      int datalen, void *infobuf, int infolen,
				      enum dma_data_direction dir)
{
	struct meson_nfc *nfc = nand_get_controller_data(nand);
	u32 cmd;
	int ret = 0;

	nfc->daddr = dma_map_single(nfc->dev, databuf, datalen, dir);
	ret = dma_mapping_error(nfc->dev, nfc->daddr);
	if (ret) {
		dev_err(nfc->dev, "DMA mapping error\n");
		return ret;
	}
	cmd = GENCMDDADDRL(NFC_CMD_ADL, nfc->daddr);
	writel(cmd, nfc->reg_base + NFC_REG_CMD);

	cmd = GENCMDDADDRH(NFC_CMD_ADH, nfc->daddr);
	writel(cmd, nfc->reg_base + NFC_REG_CMD);

	if (infobuf) {
		nfc->iaddr = dma_map_single(nfc->dev, infobuf, infolen, dir);
		ret = dma_mapping_error(nfc->dev, nfc->iaddr);
		if (ret) {
			dev_err(nfc->dev, "DMA mapping error\n");
			dma_unmap_single(nfc->dev,
					 nfc->daddr, datalen, dir);
			return ret;
		}
		nfc->info_bytes = infolen;
		cmd = GENCMDIADDRL(NFC_CMD_AIL, nfc->iaddr);
		writel(cmd, nfc->reg_base + NFC_REG_CMD);

		cmd = GENCMDIADDRH(NFC_CMD_AIH, nfc->iaddr);
		writel(cmd, nfc->reg_base + NFC_REG_CMD);
	}

	return ret;
}

static void meson_nfc_dma_buffer_release(struct nand_chip *nand,
					 int datalen, int infolen,
					 enum dma_data_direction dir)
{
	struct meson_nfc *nfc = nand_get_controller_data(nand);

	dma_unmap_single(nfc->dev, nfc->daddr, datalen, dir);
	if (infolen) {
		dma_unmap_single(nfc->dev, nfc->iaddr, infolen, dir);
		nfc->info_bytes = 0;
	}
}

static int meson_nfc_read_buf(struct nand_chip *nand, u8 *buf, int len)
{
	struct meson_nfc *nfc = nand_get_controller_data(nand);
	int ret = 0;
	u32 cmd;
	u8 *info;

	info = kzalloc(PER_INFO_BYTE, GFP_KERNEL);
	if (!info)
		return -ENOMEM;

	ret = meson_nfc_dma_buffer_setup(nand, buf, len, info,
					 PER_INFO_BYTE, DMA_FROM_DEVICE);
	if (ret)
		goto out;

	cmd = NFC_CMD_N2M | len;
	writel(cmd, nfc->reg_base + NFC_REG_CMD);

	meson_nfc_drain_cmd(nfc);
	meson_nfc_wait_cmd_finish(nfc, 1000);
	meson_nfc_dma_buffer_release(nand, len, PER_INFO_BYTE, DMA_FROM_DEVICE);

out:
	kfree(info);

	return ret;
}

static int meson_nfc_write_buf(struct nand_chip *nand, u8 *buf, int len)
{
	struct meson_nfc *nfc = nand_get_controller_data(nand);
	int ret = 0;
	u32 cmd;

	ret = meson_nfc_dma_buffer_setup(nand, buf, len, NULL,
					 0, DMA_TO_DEVICE);
	if (ret)
		return ret;

	cmd = NFC_CMD_M2N | len;
	writel(cmd, nfc->reg_base + NFC_REG_CMD);

	meson_nfc_drain_cmd(nfc);
	meson_nfc_wait_cmd_finish(nfc, 1000);
	meson_nfc_dma_buffer_release(nand, len, 0, DMA_TO_DEVICE);

	return ret;
}

static int meson_nfc_rw_cmd_prepare_and_execute(struct nand_chip *nand,
						int page, bool in)
{
	const struct nand_sdr_timings *sdr =
		nand_get_sdr_timings(nand_get_interface_config(nand));
	struct mtd_info *mtd = nand_to_mtd(nand);
	struct meson_nfc *nfc = nand_get_controller_data(nand);
	u32 *addrs = nfc->cmdfifo.rw.addrs;
	u32 cs = nfc->param.chip_select;
	u32 cmd0, cmd_num, row_start;
	int i;

	cmd_num = sizeof(struct nand_rw_cmd) / sizeof(int);

	cmd0 = in ? NAND_CMD_READ0 : NAND_CMD_SEQIN;
	nfc->cmdfifo.rw.cmd0 = cs | NFC_CMD_CLE | cmd0;

	addrs[0] = cs | NFC_CMD_ALE | NFC_COLUMN_ADDR_0;
	if (mtd->writesize <= 512) {
		cmd_num--;
		row_start = 1;
	} else {
		addrs[1] = cs | NFC_CMD_ALE | NFC_COLUMN_ADDR_1;
		row_start = 2;
	}

	addrs[row_start] = cs | NFC_CMD_ALE | ROW_ADDER(page, 0);
	addrs[row_start + 1] = cs | NFC_CMD_ALE | ROW_ADDER(page, 1);

	if (nand->options & NAND_ROW_ADDR_3)
		addrs[row_start + 2] =
			cs | NFC_CMD_ALE | ROW_ADDER(page, 2);
	else
		cmd_num--;

	/* subtract cmd1 */
	cmd_num--;

	for (i = 0; i < cmd_num; i++)
		writel_relaxed(nfc->cmdfifo.cmd[i],
			       nfc->reg_base + NFC_REG_CMD);

	if (in) {
		nfc->cmdfifo.rw.cmd1 = cs | NFC_CMD_CLE | NAND_CMD_READSTART;
		writel(nfc->cmdfifo.rw.cmd1, nfc->reg_base + NFC_REG_CMD);
		meson_nfc_queue_rb(nfc, PSEC_TO_MSEC(sdr->tR_max), true);
	} else {
		meson_nfc_cmd_idle(nfc, nfc->timing.tadl);
	}

	return 0;
}

static int meson_nfc_write_page_sub(struct nand_chip *nand,
				    int page, int raw)
{
	const struct nand_sdr_timings *sdr =
		nand_get_sdr_timings(nand_get_interface_config(nand));
	struct mtd_info *mtd = nand_to_mtd(nand);
	struct meson_nfc_nand_chip *meson_chip = to_meson_nand(nand);
	struct meson_nfc *nfc = nand_get_controller_data(nand);
	int data_len, info_len;
	u32 cmd;
	int ret;

	meson_nfc_select_chip(nand, nand->cur_cs);

	data_len =  mtd->writesize + mtd->oobsize;
	info_len = nand->ecc.steps * PER_INFO_BYTE;

	ret = meson_nfc_rw_cmd_prepare_and_execute(nand, page, DIRWRITE);
	if (ret)
		return ret;

	ret = meson_nfc_dma_buffer_setup(nand, meson_chip->data_buf,
					 data_len, meson_chip->info_buf,
					 info_len, DMA_TO_DEVICE);
	if (ret)
		return ret;

	if (nand->options & NAND_NEED_SCRAMBLING) {
		meson_nfc_cmd_seed(nfc, page);
		meson_nfc_cmd_access(nand, raw, DIRWRITE,
				     NFC_CMD_SCRAMBLER_ENABLE);
	} else {
		meson_nfc_cmd_access(nand, raw, DIRWRITE,
				     NFC_CMD_SCRAMBLER_DISABLE);
	}

	cmd = nfc->param.chip_select | NFC_CMD_CLE | NAND_CMD_PAGEPROG;
	writel(cmd, nfc->reg_base + NFC_REG_CMD);
	meson_nfc_queue_rb(nfc, PSEC_TO_MSEC(sdr->tPROG_max), false);

	meson_nfc_dma_buffer_release(nand, data_len, info_len, DMA_TO_DEVICE);

	return ret;
}

static int meson_nfc_write_page_raw(struct nand_chip *nand, const u8 *buf,
				    int oob_required, int page)
{
	u8 *oob_buf = nand->oob_poi;

	meson_nfc_set_data_oob(nand, buf, oob_buf);

	return meson_nfc_write_page_sub(nand, page, 1);
}

static int meson_nfc_write_page_hwecc(struct nand_chip *nand,
				      const u8 *buf, int oob_required, int page)
{
	struct mtd_info *mtd = nand_to_mtd(nand);
	struct meson_nfc_nand_chip *meson_chip = to_meson_nand(nand);
	u8 *oob_buf = nand->oob_poi;

	memcpy(meson_chip->data_buf, buf, mtd->writesize);
	memset(meson_chip->info_buf, 0, nand->ecc.steps * PER_INFO_BYTE);
	meson_nfc_set_user_byte(nand, oob_buf);

	return meson_nfc_write_page_sub(nand, page, 0);
}

static void meson_nfc_check_ecc_pages_valid(struct meson_nfc *nfc,
					    struct nand_chip *nand, int raw)
{
	struct meson_nfc_nand_chip *meson_chip = to_meson_nand(nand);
	__le64 *info;
	u32 neccpages;
	int ret;

	neccpages = raw ? 1 : nand->ecc.steps;
	info = &meson_chip->info_buf[neccpages - 1];
	do {
		usleep_range(10, 15);
		/* info is updated by nfc dma engine*/
		smp_rmb();
		dma_sync_single_for_cpu(nfc->dev, nfc->iaddr, nfc->info_bytes,
					DMA_FROM_DEVICE);
		ret = *info & ECC_COMPLETE;
	} while (!ret);
}

static int meson_nfc_read_page_sub(struct nand_chip *nand,
				   int page, int raw)
{
	struct mtd_info *mtd = nand_to_mtd(nand);
	struct meson_nfc *nfc = nand_get_controller_data(nand);
	struct meson_nfc_nand_chip *meson_chip = to_meson_nand(nand);
	int data_len, info_len;
	int ret;

	meson_nfc_select_chip(nand, nand->cur_cs);

	data_len =  mtd->writesize + mtd->oobsize;
	info_len = nand->ecc.steps * PER_INFO_BYTE;

	ret = meson_nfc_rw_cmd_prepare_and_execute(nand, page, DIRREAD);
	if (ret)
		return ret;

	ret = meson_nfc_dma_buffer_setup(nand, meson_chip->data_buf,
					 data_len, meson_chip->info_buf,
					 info_len, DMA_FROM_DEVICE);
	if (ret)
		return ret;

	if (nand->options & NAND_NEED_SCRAMBLING) {
		meson_nfc_cmd_seed(nfc, page);
		meson_nfc_cmd_access(nand, raw, DIRREAD,
				     NFC_CMD_SCRAMBLER_ENABLE);
	} else {
		meson_nfc_cmd_access(nand, raw, DIRREAD,
				     NFC_CMD_SCRAMBLER_DISABLE);
	}

	ret = meson_nfc_wait_dma_finish(nfc);
	meson_nfc_check_ecc_pages_valid(nfc, nand, raw);

	meson_nfc_dma_buffer_release(nand, data_len, info_len, DMA_FROM_DEVICE);

	return ret;
}

static int meson_nfc_read_page_raw(struct nand_chip *nand, u8 *buf,
				   int oob_required, int page)
{
	u8 *oob_buf = nand->oob_poi;
	int ret;

	ret = meson_nfc_read_page_sub(nand, page, 1);
	if (ret)
		return ret;

	meson_nfc_get_data_oob(nand, buf, oob_buf);

	return 0;
}

static int meson_nfc_read_page_hwecc(struct nand_chip *nand, u8 *buf,
				     int oob_required, int page)
{
	struct mtd_info *mtd = nand_to_mtd(nand);
	struct meson_nfc_nand_chip *meson_chip = to_meson_nand(nand);
	struct nand_ecc_ctrl *ecc = &nand->ecc;
	u64 correct_bitmap = 0;
	u32 bitflips = 0;
	u8 *oob_buf = nand->oob_poi;
	int ret, i;

	ret = meson_nfc_read_page_sub(nand, page, 0);
	if (ret)
		return ret;

	meson_nfc_get_user_byte(nand, oob_buf);
	ret = meson_nfc_ecc_correct(nand, &bitflips, &correct_bitmap);
	if (ret == ECC_CHECK_RETURN_FF) {
		if (buf)
			memset(buf, 0xff, mtd->writesize);
		memset(oob_buf, 0xff, mtd->oobsize);
	} else if (ret < 0) {
		if ((nand->options & NAND_NEED_SCRAMBLING) || !buf) {
			mtd->ecc_stats.failed++;
			return bitflips;
		}
		ret  = meson_nfc_read_page_raw(nand, buf, 0, page);
		if (ret)
			return ret;

		for (i = 0; i < nand->ecc.steps ; i++) {
			u8 *data = buf + i * ecc->size;
			u8 *oob = nand->oob_poi + i * (ecc->bytes + 2);

			if (correct_bitmap & BIT_ULL(i))
				continue;
			ret = nand_check_erased_ecc_chunk(data,	ecc->size,
							  oob, ecc->bytes + 2,
							  NULL, 0,
							  ecc->strength);
			if (ret < 0) {
				mtd->ecc_stats.failed++;
			} else {
				mtd->ecc_stats.corrected += ret;
				bitflips =  max_t(u32, bitflips, ret);
			}
		}
	} else if (buf && buf != meson_chip->data_buf) {
		memcpy(buf, meson_chip->data_buf, mtd->writesize);
	}

	return bitflips;
}

static int meson_nfc_read_oob_raw(struct nand_chip *nand, int page)
{
	return meson_nfc_read_page_raw(nand, NULL, 1, page);
}

static int meson_nfc_read_oob(struct nand_chip *nand, int page)
{
	return meson_nfc_read_page_hwecc(nand, NULL, 1, page);
}

static bool meson_nfc_is_buffer_dma_safe(const void *buffer)
{
	if ((uintptr_t)buffer % DMA_ADDR_ALIGN)
		return false;

	if (virt_addr_valid(buffer) && (!object_is_on_stack(buffer)))
		return true;
	return false;
}

static void *
meson_nand_op_get_dma_safe_input_buf(const struct nand_op_instr *instr)
{
	if (WARN_ON(instr->type != NAND_OP_DATA_IN_INSTR))
		return NULL;

	if (meson_nfc_is_buffer_dma_safe(instr->ctx.data.buf.in))
		return instr->ctx.data.buf.in;

	return kzalloc(instr->ctx.data.len, GFP_KERNEL);
}

static void
meson_nand_op_put_dma_safe_input_buf(const struct nand_op_instr *instr,
				     void *buf)
{
	if (WARN_ON(instr->type != NAND_OP_DATA_IN_INSTR) ||
	    WARN_ON(!buf))
		return;

	if (buf == instr->ctx.data.buf.in)
		return;

	memcpy(instr->ctx.data.buf.in, buf, instr->ctx.data.len);
	kfree(buf);
}

static void *
meson_nand_op_get_dma_safe_output_buf(const struct nand_op_instr *instr)
{
	if (WARN_ON(instr->type != NAND_OP_DATA_OUT_INSTR))
		return NULL;

	if (meson_nfc_is_buffer_dma_safe(instr->ctx.data.buf.out))
		return (void *)instr->ctx.data.buf.out;

	return kmemdup(instr->ctx.data.buf.out,
		       instr->ctx.data.len, GFP_KERNEL);
}

static void
meson_nand_op_put_dma_safe_output_buf(const struct nand_op_instr *instr,
				      const void *buf)
{
	if (WARN_ON(instr->type != NAND_OP_DATA_OUT_INSTR) ||
	    WARN_ON(!buf))
		return;

	if (buf != instr->ctx.data.buf.out)
		kfree(buf);
}

static int meson_nfc_check_op(struct nand_chip *chip,
			      const struct nand_operation *op)
{
	int op_id;

	for (op_id = 0; op_id < op->ninstrs; op_id++) {
		const struct nand_op_instr *instr;

		instr = &op->instrs[op_id];

		switch (instr->type) {
		case NAND_OP_DATA_IN_INSTR:
		case NAND_OP_DATA_OUT_INSTR:
			if (instr->ctx.data.len > NFC_CMD_RAW_LEN)
				return -ENOTSUPP;

			break;
		default:
			break;
		}
	}

	return 0;
}

static int meson_nfc_exec_op(struct nand_chip *nand,
			     const struct nand_operation *op, bool check_only)
{
	struct meson_nfc_nand_chip *meson_chip = to_meson_nand(nand);
	struct meson_nfc *nfc = nand_get_controller_data(nand);
	const struct nand_op_instr *instr = NULL;
	void *buf;
	u32 op_id, delay_idle, cmd;
	int err;
	int i;

	err = meson_nfc_check_op(nand, op);
	if (err)
		return err;

	if (check_only)
		return 0;

	meson_nfc_select_chip(nand, op->cs);
	for (op_id = 0; op_id < op->ninstrs; op_id++) {
		instr = &op->instrs[op_id];
		delay_idle = DIV_ROUND_UP(PSEC_TO_NSEC(instr->delay_ns),
					  meson_chip->level1_divider *
					  NFC_CLK_CYCLE);
		switch (instr->type) {
		case NAND_OP_CMD_INSTR:
			cmd = nfc->param.chip_select | NFC_CMD_CLE;
			cmd |= instr->ctx.cmd.opcode & 0xff;
			writel(cmd, nfc->reg_base + NFC_REG_CMD);
			meson_nfc_cmd_idle(nfc, delay_idle);
			break;

		case NAND_OP_ADDR_INSTR:
			for (i = 0; i < instr->ctx.addr.naddrs; i++) {
				cmd = nfc->param.chip_select | NFC_CMD_ALE;
				cmd |= instr->ctx.addr.addrs[i] & 0xff;
				writel(cmd, nfc->reg_base + NFC_REG_CMD);
			}
			meson_nfc_cmd_idle(nfc, delay_idle);
			break;

		case NAND_OP_DATA_IN_INSTR:
			buf = meson_nand_op_get_dma_safe_input_buf(instr);
			if (!buf)
				return -ENOMEM;
			meson_nfc_read_buf(nand, buf, instr->ctx.data.len);
			meson_nand_op_put_dma_safe_input_buf(instr, buf);
			break;

		case NAND_OP_DATA_OUT_INSTR:
			buf = meson_nand_op_get_dma_safe_output_buf(instr);
			if (!buf)
				return -ENOMEM;
			meson_nfc_write_buf(nand, buf, instr->ctx.data.len);
			meson_nand_op_put_dma_safe_output_buf(instr, buf);
			break;

		case NAND_OP_WAITRDY_INSTR:
			meson_nfc_queue_rb(nfc, instr->ctx.waitrdy.timeout_ms,
					   true);
			if (instr->delay_ns)
				meson_nfc_cmd_idle(nfc, delay_idle);
			break;
		}
	}
	meson_nfc_wait_cmd_finish(nfc, 1000);
	return 0;
}

static int meson_ooblayout_ecc(struct mtd_info *mtd, int section,
			       struct mtd_oob_region *oobregion)
{
	struct nand_chip *nand = mtd_to_nand(mtd);

	if (section >= nand->ecc.steps)
		return -ERANGE;

	oobregion->offset =  2 + (section * (2 + nand->ecc.bytes));
	oobregion->length = nand->ecc.bytes;

	return 0;
}

static int meson_ooblayout_free(struct mtd_info *mtd, int section,
				struct mtd_oob_region *oobregion)
{
	struct nand_chip *nand = mtd_to_nand(mtd);

	if (section >= nand->ecc.steps)
		return -ERANGE;

	oobregion->offset = section * (2 + nand->ecc.bytes);
	oobregion->length = 2;

	return 0;
}

static const struct mtd_ooblayout_ops meson_ooblayout_ops = {
	.ecc = meson_ooblayout_ecc,
	.free = meson_ooblayout_free,
};

static int meson_nfc_clk_init(struct meson_nfc *nfc)
{
	struct clk_parent_data nfc_divider_parent_data[1] = {0};
	struct clk_init_data init = {0};
	int ret;

	/* request core clock */
	nfc->core_clk = devm_clk_get(nfc->dev, "core");
	if (IS_ERR(nfc->core_clk)) {
		dev_err(nfc->dev, "failed to get core clock\n");
		return PTR_ERR(nfc->core_clk);
	}

	nfc->device_clk = devm_clk_get(nfc->dev, "device");
	if (IS_ERR(nfc->device_clk)) {
		dev_err(nfc->dev, "failed to get device clock\n");
		return PTR_ERR(nfc->device_clk);
	}

	init.name = devm_kasprintf(nfc->dev,
				   GFP_KERNEL, "%s#div",
				   dev_name(nfc->dev));
	init.ops = &clk_divider_ops;
	nfc_divider_parent_data[0].fw_name = "device";
	init.parent_data = nfc_divider_parent_data;
	init.num_parents = 1;
	nfc->nand_divider.reg = nfc->reg_clk;
	nfc->nand_divider.shift = CLK_DIV_SHIFT;
	nfc->nand_divider.width = CLK_DIV_WIDTH;
	nfc->nand_divider.hw.init = &init;
	nfc->nand_divider.flags = CLK_DIVIDER_ONE_BASED |
				  CLK_DIVIDER_ROUND_CLOSEST |
				  CLK_DIVIDER_ALLOW_ZERO;

	nfc->nand_clk = devm_clk_register(nfc->dev, &nfc->nand_divider.hw);
	if (IS_ERR(nfc->nand_clk))
		return PTR_ERR(nfc->nand_clk);

	/* init SD_EMMC_CLOCK to sane defaults w/min clock rate */
	writel(CLK_SELECT_NAND | readl(nfc->reg_clk),
	       nfc->reg_clk);

	ret = clk_prepare_enable(nfc->core_clk);
	if (ret) {
		dev_err(nfc->dev, "failed to enable core clock\n");
		return ret;
	}

	ret = clk_prepare_enable(nfc->device_clk);
	if (ret) {
		dev_err(nfc->dev, "failed to enable device clock\n");
		goto err_device_clk;
	}

	ret = clk_prepare_enable(nfc->nand_clk);
	if (ret) {
		dev_err(nfc->dev, "pre enable NFC divider fail\n");
		goto err_nand_clk;
	}

	ret = clk_set_rate(nfc->nand_clk, 24000000);
	if (ret)
		goto err_disable_clk;

	return 0;

err_disable_clk:
	clk_disable_unprepare(nfc->nand_clk);
err_nand_clk:
	clk_disable_unprepare(nfc->device_clk);
err_device_clk:
	clk_disable_unprepare(nfc->core_clk);
	return ret;
}

static void meson_nfc_disable_clk(struct meson_nfc *nfc)
{
	clk_disable_unprepare(nfc->nand_clk);
	clk_disable_unprepare(nfc->device_clk);
	clk_disable_unprepare(nfc->core_clk);
}

static void meson_nfc_free_buffer(struct nand_chip *nand)
{
	struct meson_nfc_nand_chip *meson_chip = to_meson_nand(nand);

	kfree(meson_chip->info_buf);
	kfree(meson_chip->data_buf);
}

static int meson_chip_buffer_init(struct nand_chip *nand)
{
	struct mtd_info *mtd = nand_to_mtd(nand);
	struct meson_nfc_nand_chip *meson_chip = to_meson_nand(nand);
	u32 page_bytes, info_bytes, nsectors;

	nsectors = mtd->writesize / nand->ecc.size;

	page_bytes =  mtd->writesize + mtd->oobsize;
	info_bytes = nsectors * PER_INFO_BYTE;

	meson_chip->data_buf = kmalloc(page_bytes, GFP_KERNEL);
	if (!meson_chip->data_buf)
		return -ENOMEM;

	meson_chip->info_buf = kmalloc(info_bytes, GFP_KERNEL);
	if (!meson_chip->info_buf) {
		kfree(meson_chip->data_buf);
		return -ENOMEM;
	}

	return 0;
}

static
int meson_nfc_setup_interface(struct nand_chip *nand, int csline,
			      const struct nand_interface_config *conf)
{
	struct meson_nfc_nand_chip *meson_chip = to_meson_nand(nand);
	const struct nand_sdr_timings *timings;
	u32 div, bt_min, bt_max, tbers_clocks;

	timings = nand_get_sdr_timings(conf);
	if (IS_ERR(timings))
		return -ENOTSUPP;

	if (csline == NAND_DATA_IFACE_CHECK_ONLY)
		return 0;

	div = DIV_ROUND_UP((timings->tRC_min / 1000), NFC_CLK_CYCLE);
	bt_min = (timings->tREA_max + NFC_DEFAULT_DELAY) / div;
	bt_max = (NFC_DEFAULT_DELAY + timings->tRHOH_min +
		  timings->tRC_min / 2) / div;

	meson_chip->twb = DIV_ROUND_UP(PSEC_TO_NSEC(timings->tWB_max),
				       div * NFC_CLK_CYCLE);
	meson_chip->tadl = DIV_ROUND_UP(PSEC_TO_NSEC(timings->tADL_min),
					div * NFC_CLK_CYCLE);
	tbers_clocks = DIV_ROUND_UP_ULL(PSEC_TO_NSEC(timings->tBERS_max),
					div * NFC_CLK_CYCLE);
	meson_chip->tbers_max = ilog2(tbers_clocks);
	if (!is_power_of_2(tbers_clocks))
		meson_chip->tbers_max++;

	bt_min = DIV_ROUND_UP(bt_min, 1000);
	bt_max = DIV_ROUND_UP(bt_max, 1000);

	if (bt_max < bt_min)
		return -EINVAL;

	meson_chip->level1_divider = div;
	meson_chip->clk_rate = 1000000000 / meson_chip->level1_divider;
	meson_chip->bus_timing = (bt_min + bt_max) / 2 + 1;

	return 0;
}

static int meson_nand_bch_mode(struct nand_chip *nand)
{
	struct meson_nfc_nand_chip *meson_chip = to_meson_nand(nand);
	int i;

	if (nand->ecc.strength > 60 || nand->ecc.strength < 8)
		return -EINVAL;

	for (i = 0; i < ARRAY_SIZE(meson_ecc); i++) {
		if (meson_ecc[i].strength == nand->ecc.strength) {
			meson_chip->bch_mode = meson_ecc[i].bch;
			return 0;
		}
	}

	return -EINVAL;
}

static void meson_nand_detach_chip(struct nand_chip *nand)
{
	meson_nfc_free_buffer(nand);
}

static int meson_nand_attach_chip(struct nand_chip *nand)
{
	struct meson_nfc *nfc = nand_get_controller_data(nand);
	struct meson_nfc_nand_chip *meson_chip = to_meson_nand(nand);
	struct mtd_info *mtd = nand_to_mtd(nand);
<<<<<<< HEAD
=======
	int raw_writesize;
>>>>>>> 38e945c6
	int ret;

	if (!mtd->name) {
		mtd->name = devm_kasprintf(nfc->dev, GFP_KERNEL,
					   "%s:nand%d",
					   dev_name(nfc->dev),
					   meson_chip->sels[0]);
		if (!mtd->name)
			return -ENOMEM;
	}

	raw_writesize = mtd->writesize + mtd->oobsize;
	if (raw_writesize > NFC_CMD_RAW_LEN) {
		dev_err(nfc->dev, "too big write size in raw mode: %d > %ld\n",
			raw_writesize, NFC_CMD_RAW_LEN);
		return -EINVAL;
	}

	if (nand->bbt_options & NAND_BBT_USE_FLASH)
		nand->bbt_options |= NAND_BBT_NO_OOB;

	nand->options |= NAND_NO_SUBPAGE_WRITE;

	ret = nand_ecc_choose_conf(nand, nfc->data->ecc_caps,
				   mtd->oobsize - 2);
	if (ret) {
		dev_err(nfc->dev, "failed to ECC init\n");
		return -EINVAL;
	}

	mtd_set_ooblayout(mtd, &meson_ooblayout_ops);

	ret = meson_nand_bch_mode(nand);
	if (ret)
		return -EINVAL;

	nand->ecc.engine_type = NAND_ECC_ENGINE_TYPE_ON_HOST;
	nand->ecc.write_page_raw = meson_nfc_write_page_raw;
	nand->ecc.write_page = meson_nfc_write_page_hwecc;
	nand->ecc.write_oob_raw = nand_write_oob_std;
	nand->ecc.write_oob = nand_write_oob_std;

	nand->ecc.read_page_raw = meson_nfc_read_page_raw;
	nand->ecc.read_page = meson_nfc_read_page_hwecc;
	nand->ecc.read_oob_raw = meson_nfc_read_oob_raw;
	nand->ecc.read_oob = meson_nfc_read_oob;

	if (nand->options & NAND_BUSWIDTH_16) {
		dev_err(nfc->dev, "16bits bus width not supported");
		return -EINVAL;
	}
	ret = meson_chip_buffer_init(nand);
	if (ret)
		return -ENOMEM;

	return ret;
}

static const struct nand_controller_ops meson_nand_controller_ops = {
	.attach_chip = meson_nand_attach_chip,
	.detach_chip = meson_nand_detach_chip,
	.setup_interface = meson_nfc_setup_interface,
	.exec_op = meson_nfc_exec_op,
};

static int
meson_nfc_nand_chip_init(struct device *dev,
			 struct meson_nfc *nfc, struct device_node *np)
{
	struct meson_nfc_nand_chip *meson_chip;
	struct nand_chip *nand;
	struct mtd_info *mtd;
	int ret, i;
	u32 tmp, nsels;
	u32 nand_rb_val = 0;

	nsels = of_property_count_elems_of_size(np, "reg", sizeof(u32));
	if (!nsels || nsels > MAX_CE_NUM) {
		dev_err(dev, "invalid register property size\n");
		return -EINVAL;
	}

	meson_chip = devm_kzalloc(dev, struct_size(meson_chip, sels, nsels),
				  GFP_KERNEL);
	if (!meson_chip)
		return -ENOMEM;

	meson_chip->nsels = nsels;

	for (i = 0; i < nsels; i++) {
		ret = of_property_read_u32_index(np, "reg", i, &tmp);
		if (ret) {
			dev_err(dev, "could not retrieve register property: %d\n",
				ret);
			return ret;
		}

		if (test_and_set_bit(tmp, &nfc->assigned_cs)) {
			dev_err(dev, "CS %d already assigned\n", tmp);
			return -EINVAL;
		}
	}

	nand = &meson_chip->nand;
	nand->controller = &nfc->controller;
	nand->controller->ops = &meson_nand_controller_ops;
	nand_set_flash_node(nand, np);
	nand_set_controller_data(nand, nfc);

	nand->options |= NAND_USES_DMA;
	mtd = nand_to_mtd(nand);
	mtd->owner = THIS_MODULE;
	mtd->dev.parent = dev;

	ret = of_property_read_u32(np, "nand-rb", &nand_rb_val);
	if (ret == -EINVAL)
		nfc->no_rb_pin = true;
	else if (ret)
		return ret;

	if (nand_rb_val)
		return -EINVAL;

	ret = nand_scan(nand, nsels);
	if (ret)
		return ret;

	ret = mtd_device_register(mtd, NULL, 0);
	if (ret) {
		dev_err(dev, "failed to register MTD device: %d\n", ret);
		nand_cleanup(nand);
		return ret;
	}

	list_add_tail(&meson_chip->node, &nfc->chips);

	return 0;
}

static void meson_nfc_nand_chip_cleanup(struct meson_nfc *nfc)
{
	struct meson_nfc_nand_chip *meson_chip;
	struct mtd_info *mtd;

	while (!list_empty(&nfc->chips)) {
		meson_chip = list_first_entry(&nfc->chips,
					      struct meson_nfc_nand_chip, node);
		mtd = nand_to_mtd(&meson_chip->nand);
		WARN_ON(mtd_device_unregister(mtd));

		nand_cleanup(&meson_chip->nand);
		list_del(&meson_chip->node);
	}
}

static int meson_nfc_nand_chips_init(struct device *dev,
				     struct meson_nfc *nfc)
{
	struct device_node *np = dev->of_node;
	struct device_node *nand_np;
	int ret;

	for_each_child_of_node(np, nand_np) {
		ret = meson_nfc_nand_chip_init(dev, nfc, nand_np);
		if (ret) {
			meson_nfc_nand_chip_cleanup(nfc);
			of_node_put(nand_np);
			return ret;
		}
	}

	return 0;
}

static irqreturn_t meson_nfc_irq(int irq, void *id)
{
	struct meson_nfc *nfc = id;
	u32 cfg;

	cfg = readl(nfc->reg_base + NFC_REG_CFG);
	if (!(cfg & NFC_RB_IRQ_EN))
		return IRQ_NONE;

	cfg &= ~(NFC_RB_IRQ_EN);
	writel(cfg, nfc->reg_base + NFC_REG_CFG);

	complete(&nfc->completion);
	return IRQ_HANDLED;
}

static const struct meson_nfc_data meson_gxl_data = {
	.ecc_caps = &meson_gxl_ecc_caps,
};

static const struct meson_nfc_data meson_axg_data = {
	.ecc_caps = &meson_axg_ecc_caps,
};

static const struct of_device_id meson_nfc_id_table[] = {
	{
		.compatible = "amlogic,meson-gxl-nfc",
		.data = &meson_gxl_data,
	}, {
		.compatible = "amlogic,meson-axg-nfc",
		.data = &meson_axg_data,
	},
	{}
};
MODULE_DEVICE_TABLE(of, meson_nfc_id_table);

static int meson_nfc_probe(struct platform_device *pdev)
{
	struct device *dev = &pdev->dev;
	struct meson_nfc *nfc;
	int ret, irq;

	nfc = devm_kzalloc(dev, sizeof(*nfc), GFP_KERNEL);
	if (!nfc)
		return -ENOMEM;

	nfc->data = of_device_get_match_data(&pdev->dev);
	if (!nfc->data)
		return -ENODEV;

	nand_controller_init(&nfc->controller);
	INIT_LIST_HEAD(&nfc->chips);
	init_completion(&nfc->completion);

	nfc->dev = dev;

	nfc->reg_base = devm_platform_ioremap_resource_byname(pdev, "nfc");
	if (IS_ERR(nfc->reg_base))
		return PTR_ERR(nfc->reg_base);

	nfc->reg_clk = devm_platform_ioremap_resource_byname(pdev, "emmc");
	if (IS_ERR(nfc->reg_clk))
		return PTR_ERR(nfc->reg_clk);

	irq = platform_get_irq(pdev, 0);
	if (irq < 0)
		return -EINVAL;

	ret = meson_nfc_clk_init(nfc);
	if (ret) {
		dev_err(dev, "failed to initialize NAND clock\n");
		return ret;
	}

	writel(0, nfc->reg_base + NFC_REG_CFG);
	ret = devm_request_irq(dev, irq, meson_nfc_irq, 0, dev_name(dev), nfc);
	if (ret) {
		dev_err(dev, "failed to request NFC IRQ\n");
		ret = -EINVAL;
		goto err_clk;
	}

	ret = dma_set_mask(dev, DMA_BIT_MASK(32));
	if (ret) {
		dev_err(dev, "failed to set DMA mask\n");
		goto err_clk;
	}

	platform_set_drvdata(pdev, nfc);

	ret = meson_nfc_nand_chips_init(dev, nfc);
	if (ret) {
		dev_err(dev, "failed to init NAND chips\n");
		goto err_clk;
	}

	return 0;
err_clk:
	meson_nfc_disable_clk(nfc);
	return ret;
}

static void meson_nfc_remove(struct platform_device *pdev)
{
	struct meson_nfc *nfc = platform_get_drvdata(pdev);

	meson_nfc_nand_chip_cleanup(nfc);

	meson_nfc_disable_clk(nfc);
}

static struct platform_driver meson_nfc_driver = {
	.probe  = meson_nfc_probe,
	.remove_new = meson_nfc_remove,
	.driver = {
		.name  = "meson-nand",
		.of_match_table = meson_nfc_id_table,
	},
};
module_platform_driver(meson_nfc_driver);

MODULE_LICENSE("Dual MIT/GPL");
MODULE_AUTHOR("Liang Yang <liang.yang@amlogic.com>");
MODULE_DESCRIPTION("Amlogic's Meson NAND Flash Controller driver");<|MERGE_RESOLUTION|>--- conflicted
+++ resolved
@@ -1278,10 +1278,7 @@
 	struct meson_nfc *nfc = nand_get_controller_data(nand);
 	struct meson_nfc_nand_chip *meson_chip = to_meson_nand(nand);
 	struct mtd_info *mtd = nand_to_mtd(nand);
-<<<<<<< HEAD
-=======
 	int raw_writesize;
->>>>>>> 38e945c6
 	int ret;
 
 	if (!mtd->name) {
