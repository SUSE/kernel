--- conflicted
+++ resolved
@@ -78,11 +78,8 @@
 
 #define DMA_DIR(dir)		((dir) ? NFC_CMD_N2M : NFC_CMD_M2N)
 #define DMA_ADDR_ALIGN		8
-<<<<<<< HEAD
-=======
 
 #define NFC_SHORT_MODE_ECC_SZ	384
->>>>>>> 2d5404ca
 
 #define ECC_CHECK_RETURN_FF	(-1)
 
@@ -1318,10 +1315,7 @@
 	struct meson_nfc *nfc = nand_get_controller_data(nand);
 	struct meson_nfc_nand_chip *meson_chip = to_meson_nand(nand);
 	struct mtd_info *mtd = nand_to_mtd(nand);
-<<<<<<< HEAD
-=======
 	int raw_writesize;
->>>>>>> 2d5404ca
 	int ret;
 
 	if (!mtd->name) {
