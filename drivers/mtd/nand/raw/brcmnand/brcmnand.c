--- conflicted
+++ resolved
@@ -625,11 +625,8 @@
 /* Only for v7.2 */
 #define	ACC_CONTROL_ECC_EXT_SHIFT		13
 
-<<<<<<< HEAD
-=======
 static int brcmnand_status(struct brcmnand_host *host);
 
->>>>>>> 2d5404ca
 static inline bool brcmnand_non_mmio_ops(struct brcmnand_controller *ctrl)
 {
 #if IS_ENABLED(CONFIG_MTD_NAND_BRCMNAND_BCMA)
@@ -1147,23 +1144,15 @@
 	 * do a final check after time out in case the CPU was busy and the driver
 	 * did not get enough time to perform the polling to avoid false alarms
 	 */
-<<<<<<< HEAD
-=======
 	if (mask & INTFC_FLASH_STATUS)
 		brcmnand_status(host);
 
->>>>>>> 2d5404ca
 	val = brcmnand_read_reg(ctrl, BRCMNAND_INTFC_STATUS);
 	if ((val & mask) == expected_val)
 		return 0;
 
-<<<<<<< HEAD
-	dev_warn(ctrl->dev, "timeout on status poll (expected %x got %x)\n",
-		 expected_val, val & mask);
-=======
 	dev_err(ctrl->dev, "timeout on status poll (expected %x got %x)\n",
 		expected_val, val & mask);
->>>>>>> 2d5404ca
 
 	return -ETIMEDOUT;
 }
@@ -1704,11 +1693,7 @@
 	 */
 	if (oops_in_progress) {
 		if (ctrl->cmd_pending &&
-<<<<<<< HEAD
-			bcmnand_ctrl_poll_status(ctrl, NAND_CTRL_RDY, NAND_CTRL_RDY, 0))
-=======
 			bcmnand_ctrl_poll_status(host, NAND_CTRL_RDY, NAND_CTRL_RDY, 0))
->>>>>>> 2d5404ca
 			return;
 	} else
 		BUG_ON(ctrl->cmd_pending != 0);
