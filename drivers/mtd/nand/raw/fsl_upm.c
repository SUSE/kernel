--- conflicted
+++ resolved
@@ -38,108 +38,6 @@
 			    chip);
 }
 
-<<<<<<< HEAD
-static int fun_chip_ready(struct nand_chip *chip)
-{
-	struct fsl_upm_nand *fun = to_fsl_upm_nand(nand_to_mtd(chip));
-
-	if (gpio_get_value(fun->rnb_gpio[fun->mchip_number]))
-		return 1;
-
-	dev_vdbg(fun->dev, "busy\n");
-	return 0;
-}
-
-static void fun_wait_rnb(struct fsl_upm_nand *fun)
-{
-	if (fun->rnb_gpio[fun->mchip_number] >= 0) {
-		int cnt = 1000000;
-
-		while (--cnt && !fun_chip_ready(&fun->chip))
-			cpu_relax();
-		if (!cnt)
-			dev_err(fun->dev, "tired waiting for RNB\n");
-	} else {
-		ndelay(100);
-	}
-}
-
-static void fun_cmd_ctrl(struct nand_chip *chip, int cmd, unsigned int ctrl)
-{
-	struct fsl_upm_nand *fun = to_fsl_upm_nand(nand_to_mtd(chip));
-	u32 mar;
-
-	if (!(ctrl & fun->last_ctrl)) {
-		fsl_upm_end_pattern(&fun->upm);
-
-		if (cmd == NAND_CMD_NONE)
-			return;
-
-		fun->last_ctrl = ctrl & (NAND_ALE | NAND_CLE);
-	}
-
-	if (ctrl & NAND_CTRL_CHANGE) {
-		if (ctrl & NAND_ALE)
-			fsl_upm_start_pattern(&fun->upm, fun->upm_addr_offset);
-		else if (ctrl & NAND_CLE)
-			fsl_upm_start_pattern(&fun->upm, fun->upm_cmd_offset);
-	}
-
-	mar = (cmd << (32 - fun->upm.width)) |
-		fun->mchip_offsets[fun->mchip_number];
-	fsl_upm_run_pattern(&fun->upm, chip->legacy.IO_ADDR_R, mar);
-
-	if (fun->wait_flags & FSL_UPM_WAIT_RUN_PATTERN)
-		fun_wait_rnb(fun);
-}
-
-static void fun_select_chip(struct nand_chip *chip, int mchip_nr)
-{
-	struct fsl_upm_nand *fun = to_fsl_upm_nand(nand_to_mtd(chip));
-
-	if (mchip_nr == -1) {
-		chip->legacy.cmd_ctrl(chip, NAND_CMD_NONE, 0 | NAND_CTRL_CHANGE);
-	} else if (mchip_nr >= 0 && mchip_nr < NAND_MAX_CHIPS) {
-		fun->mchip_number = mchip_nr;
-		chip->legacy.IO_ADDR_R = fun->io_base + fun->mchip_offsets[mchip_nr];
-		chip->legacy.IO_ADDR_W = chip->legacy.IO_ADDR_R;
-	} else {
-		BUG();
-	}
-}
-
-static uint8_t fun_read_byte(struct nand_chip *chip)
-{
-	struct fsl_upm_nand *fun = to_fsl_upm_nand(nand_to_mtd(chip));
-
-	return in_8(fun->chip.legacy.IO_ADDR_R);
-}
-
-static void fun_read_buf(struct nand_chip *chip, uint8_t *buf, int len)
-{
-	struct fsl_upm_nand *fun = to_fsl_upm_nand(nand_to_mtd(chip));
-	int i;
-
-	for (i = 0; i < len; i++)
-		buf[i] = in_8(fun->chip.legacy.IO_ADDR_R);
-}
-
-static void fun_write_buf(struct nand_chip *chip, const uint8_t *buf, int len)
-{
-	struct fsl_upm_nand *fun = to_fsl_upm_nand(nand_to_mtd(chip));
-	int i;
-
-	for (i = 0; i < len; i++) {
-		out_8(fun->chip.legacy.IO_ADDR_W, buf[i]);
-		if (fun->wait_flags & FSL_UPM_WAIT_WRITE_BYTE)
-			fun_wait_rnb(fun);
-	}
-	if (fun->wait_flags & FSL_UPM_WAIT_WRITE_BUFFER)
-		fun_wait_rnb(fun);
-}
-
-=======
->>>>>>> 7d2a07b7
 static int fun_chip_init(struct fsl_upm_nand *fun,
 			 const struct device_node *upm_np,
 			 const struct resource *io_res)
