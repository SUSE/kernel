/*
 *  drivers/mtd/nand.c
 *
 *  Overview:
 *   This is the generic MTD driver for NAND flash devices. It should be
 *   capable of working with almost all NAND chips currently available.
 *
 *	Additional technical information is available on
 *	http://www.linux-mtd.infradead.org/doc/nand.html
 *
 *  Copyright (C) 2000 Steven J. Hill (sjhill@realitydiluted.com)
 *		  2002-2006 Thomas Gleixner (tglx@linutronix.de)
 *
 *  Credits:
 *	David Woodhouse for adding multichip support
 *
 *	Aleph One Ltd. and Toby Churchill Ltd. for supporting the
 *	rework for 2K page size chips
 *
 *  TODO:
 *	Enable cached programming for 2k page size chips
 *	Check, if mtd->ecctype should be set to MTD_ECC_HW
 *	if we have HW ECC support.
 *	BBT table is not serialized, has to be fixed
 *
 * This program is free software; you can redistribute it and/or modify
 * it under the terms of the GNU General Public License version 2 as
 * published by the Free Software Foundation.
 *
 */

#include <linux/module.h>
#include <linux/delay.h>
#include <linux/errno.h>
#include <linux/err.h>
#include <linux/sched.h>
#include <linux/slab.h>
#include <linux/types.h>
#include <linux/mtd/mtd.h>
#include <linux/mtd/nand.h>
#include <linux/mtd/nand_ecc.h>
#include <linux/mtd/nand_bch.h>
#include <linux/interrupt.h>
#include <linux/bitops.h>
#include <linux/leds.h>
#include <linux/io.h>
#include <linux/mtd/partitions.h>

/* Define default oob placement schemes for large and small page devices */
static struct nand_ecclayout nand_oob_8 = {
	.eccbytes = 3,
	.eccpos = {0, 1, 2},
	.oobfree = {
		{.offset = 3,
		 .length = 2},
		{.offset = 6,
		 .length = 2} }
};

static struct nand_ecclayout nand_oob_16 = {
	.eccbytes = 6,
	.eccpos = {0, 1, 2, 3, 6, 7},
	.oobfree = {
		{.offset = 8,
		 . length = 8} }
};

static struct nand_ecclayout nand_oob_64 = {
	.eccbytes = 24,
	.eccpos = {
		   40, 41, 42, 43, 44, 45, 46, 47,
		   48, 49, 50, 51, 52, 53, 54, 55,
		   56, 57, 58, 59, 60, 61, 62, 63},
	.oobfree = {
		{.offset = 2,
		 .length = 38} }
};

static struct nand_ecclayout nand_oob_128 = {
	.eccbytes = 48,
	.eccpos = {
		   80, 81, 82, 83, 84, 85, 86, 87,
		   88, 89, 90, 91, 92, 93, 94, 95,
		   96, 97, 98, 99, 100, 101, 102, 103,
		   104, 105, 106, 107, 108, 109, 110, 111,
		   112, 113, 114, 115, 116, 117, 118, 119,
		   120, 121, 122, 123, 124, 125, 126, 127},
	.oobfree = {
		{.offset = 2,
		 .length = 78} }
};

static int nand_get_device(struct mtd_info *mtd, int new_state);

static int nand_do_write_oob(struct mtd_info *mtd, loff_t to,
			     struct mtd_oob_ops *ops);

/*
 * For devices which display every fart in the system on a separate LED. Is
 * compiled away when LED support is disabled.
 */
DEFINE_LED_TRIGGER(nand_led_trigger);

static int check_offs_len(struct mtd_info *mtd,
					loff_t ofs, uint64_t len)
{
	struct nand_chip *chip = mtd->priv;
	int ret = 0;

	/* Start address must align on block boundary */
	if (ofs & ((1ULL << chip->phys_erase_shift) - 1)) {
		pr_debug("%s: unaligned address\n", __func__);
		ret = -EINVAL;
	}

	/* Length must align on block boundary */
	if (len & ((1ULL << chip->phys_erase_shift) - 1)) {
		pr_debug("%s: length not block aligned\n", __func__);
		ret = -EINVAL;
	}

	return ret;
}

/**
 * nand_release_device - [GENERIC] release chip
 * @mtd: MTD device structure
 *
 * Release chip lock and wake up anyone waiting on the device.
 */
static void nand_release_device(struct mtd_info *mtd)
{
	struct nand_chip *chip = mtd->priv;

	/* Release the controller and the chip */
	spin_lock(&chip->controller->lock);
	chip->controller->active = NULL;
	chip->state = FL_READY;
	wake_up(&chip->controller->wq);
	spin_unlock(&chip->controller->lock);
}

/**
 * nand_read_byte - [DEFAULT] read one byte from the chip
 * @mtd: MTD device structure
 *
 * Default read function for 8bit buswidth
 */
static uint8_t nand_read_byte(struct mtd_info *mtd)
{
	struct nand_chip *chip = mtd->priv;
	return readb(chip->IO_ADDR_R);
}

/**
 * nand_read_byte16 - [DEFAULT] read one byte endianness aware from the chip
 * nand_read_byte16 - [DEFAULT] read one byte endianness aware from the chip
 * @mtd: MTD device structure
 *
 * Default read function for 16bit buswidth with endianness conversion.
 *
 */
static uint8_t nand_read_byte16(struct mtd_info *mtd)
{
	struct nand_chip *chip = mtd->priv;
	return (uint8_t) cpu_to_le16(readw(chip->IO_ADDR_R));
}

/**
 * nand_read_word - [DEFAULT] read one word from the chip
 * @mtd: MTD device structure
 *
 * Default read function for 16bit buswidth without endianness conversion.
 */
static u16 nand_read_word(struct mtd_info *mtd)
{
	struct nand_chip *chip = mtd->priv;
	return readw(chip->IO_ADDR_R);
}

/**
 * nand_select_chip - [DEFAULT] control CE line
 * @mtd: MTD device structure
 * @chipnr: chipnumber to select, -1 for deselect
 *
 * Default select function for 1 chip devices.
 */
static void nand_select_chip(struct mtd_info *mtd, int chipnr)
{
	struct nand_chip *chip = mtd->priv;

	switch (chipnr) {
	case -1:
		chip->cmd_ctrl(mtd, NAND_CMD_NONE, 0 | NAND_CTRL_CHANGE);
		break;
	case 0:
		break;

	default:
		BUG();
	}
}

/**
 * nand_write_buf - [DEFAULT] write buffer to chip
 * @mtd: MTD device structure
 * @buf: data buffer
 * @len: number of bytes to write
 *
 * Default write function for 8bit buswidth.
 */
static void nand_write_buf(struct mtd_info *mtd, const uint8_t *buf, int len)
{
	struct nand_chip *chip = mtd->priv;

	iowrite8_rep(chip->IO_ADDR_W, buf, len);
}

/**
 * nand_read_buf - [DEFAULT] read chip data into buffer
 * @mtd: MTD device structure
 * @buf: buffer to store date
 * @len: number of bytes to read
 *
 * Default read function for 8bit buswidth.
 */
static void nand_read_buf(struct mtd_info *mtd, uint8_t *buf, int len)
{
	struct nand_chip *chip = mtd->priv;

	ioread8_rep(chip->IO_ADDR_R, buf, len);
}

/**
 * nand_write_buf16 - [DEFAULT] write buffer to chip
 * @mtd: MTD device structure
 * @buf: data buffer
 * @len: number of bytes to write
 *
 * Default write function for 16bit buswidth.
 */
static void nand_write_buf16(struct mtd_info *mtd, const uint8_t *buf, int len)
{
	struct nand_chip *chip = mtd->priv;
	u16 *p = (u16 *) buf;

	iowrite16_rep(chip->IO_ADDR_W, p, len >> 1);
}

/**
 * nand_read_buf16 - [DEFAULT] read chip data into buffer
 * @mtd: MTD device structure
 * @buf: buffer to store date
 * @len: number of bytes to read
 *
 * Default read function for 16bit buswidth.
 */
static void nand_read_buf16(struct mtd_info *mtd, uint8_t *buf, int len)
{
	struct nand_chip *chip = mtd->priv;
	u16 *p = (u16 *) buf;

	ioread16_rep(chip->IO_ADDR_R, p, len >> 1);
}

/**
 * nand_block_bad - [DEFAULT] Read bad block marker from the chip
 * @mtd: MTD device structure
 * @ofs: offset from device start
 * @getchip: 0, if the chip is already selected
 *
 * Check, if the block is bad.
 */
static int nand_block_bad(struct mtd_info *mtd, loff_t ofs, int getchip)
{
	int page, chipnr, res = 0, i = 0;
	struct nand_chip *chip = mtd->priv;
	u16 bad;

	if (chip->bbt_options & NAND_BBT_SCANLASTPAGE)
		ofs += mtd->erasesize - mtd->writesize;

	page = (int)(ofs >> chip->page_shift) & chip->pagemask;

	if (getchip) {
		chipnr = (int)(ofs >> chip->chip_shift);

		nand_get_device(mtd, FL_READING);

		/* Select the NAND device */
		chip->select_chip(mtd, chipnr);
	}

	do {
		if (chip->options & NAND_BUSWIDTH_16) {
			chip->cmdfunc(mtd, NAND_CMD_READOOB,
					chip->badblockpos & 0xFE, page);
			bad = cpu_to_le16(chip->read_word(mtd));
			if (chip->badblockpos & 0x1)
				bad >>= 8;
			else
				bad &= 0xFF;
		} else {
			chip->cmdfunc(mtd, NAND_CMD_READOOB, chip->badblockpos,
					page);
			bad = chip->read_byte(mtd);
		}

		if (likely(chip->badblockbits == 8))
			res = bad != 0xFF;
		else
			res = hweight8(bad) < chip->badblockbits;
		ofs += mtd->writesize;
		page = (int)(ofs >> chip->page_shift) & chip->pagemask;
		i++;
	} while (!res && i < 2 && (chip->bbt_options & NAND_BBT_SCAN2NDPAGE));

	if (getchip) {
		chip->select_chip(mtd, -1);
		nand_release_device(mtd);
	}

	return res;
}

/**
 * nand_default_block_markbad - [DEFAULT] mark a block bad via bad block marker
 * @mtd: MTD device structure
 * @ofs: offset from device start
 *
 * This is the default implementation, which can be overridden by a hardware
 * specific driver. It provides the details for writing a bad block marker to a
 * block.
 */
static int nand_default_block_markbad(struct mtd_info *mtd, loff_t ofs)
{
	struct nand_chip *chip = mtd->priv;
	struct mtd_oob_ops ops;
	uint8_t buf[2] = { 0, 0 };
	int ret = 0, res, i = 0;

	ops.datbuf = NULL;
	ops.oobbuf = buf;
	ops.ooboffs = chip->badblockpos;
	if (chip->options & NAND_BUSWIDTH_16) {
		ops.ooboffs &= ~0x01;
		ops.len = ops.ooblen = 2;
	} else {
		ops.len = ops.ooblen = 1;
	}
	ops.mode = MTD_OPS_PLACE_OOB;

	/* Write to first/last page(s) if necessary */
	if (chip->bbt_options & NAND_BBT_SCANLASTPAGE)
		ofs += mtd->erasesize - mtd->writesize;
	do {
		res = nand_do_write_oob(mtd, ofs, &ops);
		if (!ret)
			ret = res;

		i++;
		ofs += mtd->writesize;
	} while ((chip->bbt_options & NAND_BBT_SCAN2NDPAGE) && i < 2);

	return ret;
}

/**
 * nand_block_markbad_lowlevel - mark a block bad
 * @mtd: MTD device structure
 * @ofs: offset from device start
 *
 * This function performs the generic NAND bad block marking steps (i.e., bad
 * block table(s) and/or marker(s)). We only allow the hardware driver to
 * specify how to write bad block markers to OOB (chip->block_markbad).
 *
 * We try operations in the following order:
 *  (1) erase the affected block, to allow OOB marker to be written cleanly
 *  (2) write bad block marker to OOB area of affected block (unless flag
 *      NAND_BBT_NO_OOB_BBM is present)
 *  (3) update the BBT
 * Note that we retain the first error encountered in (2) or (3), finish the
 * procedures, and dump the error in the end.
*/
static int nand_block_markbad_lowlevel(struct mtd_info *mtd, loff_t ofs)
{
	struct nand_chip *chip = mtd->priv;
	int res, ret = 0;

	if (!(chip->bbt_options & NAND_BBT_NO_OOB_BBM)) {
		struct erase_info einfo;

		/* Attempt erase before marking OOB */
		memset(&einfo, 0, sizeof(einfo));
		einfo.mtd = mtd;
		einfo.addr = ofs;
		einfo.len = 1ULL << chip->phys_erase_shift;
		nand_erase_nand(mtd, &einfo, 0);

		/* Write bad block marker to OOB */
		nand_get_device(mtd, FL_WRITING);
		ret = chip->block_markbad(mtd, ofs);
		nand_release_device(mtd);
	}

	/* Mark block bad in BBT */
	if (chip->bbt) {
		res = nand_markbad_bbt(mtd, ofs);
		if (!ret)
			ret = res;
	}

	if (!ret)
		mtd->ecc_stats.badblocks++;

	return ret;
}

/**
 * nand_check_wp - [GENERIC] check if the chip is write protected
 * @mtd: MTD device structure
 *
 * Check, if the device is write protected. The function expects, that the
 * device is already selected.
 */
static int nand_check_wp(struct mtd_info *mtd)
{
	struct nand_chip *chip = mtd->priv;

	/* Broken xD cards report WP despite being writable */
	if (chip->options & NAND_BROKEN_XD)
		return 0;

	/* Check the WP bit */
	chip->cmdfunc(mtd, NAND_CMD_STATUS, -1, -1);
	return (chip->read_byte(mtd) & NAND_STATUS_WP) ? 0 : 1;
}

/**
 * nand_block_checkbad - [GENERIC] Check if a block is marked bad
 * @mtd: MTD device structure
 * @ofs: offset from device start
 * @getchip: 0, if the chip is already selected
 * @allowbbt: 1, if its allowed to access the bbt area
 *
 * Check, if the block is bad. Either by reading the bad block table or
 * calling of the scan function.
 */
static int nand_block_checkbad(struct mtd_info *mtd, loff_t ofs, int getchip,
			       int allowbbt)
{
	struct nand_chip *chip = mtd->priv;

	if (!chip->bbt)
		return chip->block_bad(mtd, ofs, getchip);

	/* Return info from the table */
	return nand_isbad_bbt(mtd, ofs, allowbbt);
}

/**
 * panic_nand_wait_ready - [GENERIC] Wait for the ready pin after commands.
 * @mtd: MTD device structure
 * @timeo: Timeout
 *
 * Helper function for nand_wait_ready used when needing to wait in interrupt
 * context.
 */
static void panic_nand_wait_ready(struct mtd_info *mtd, unsigned long timeo)
{
	struct nand_chip *chip = mtd->priv;
	int i;

	/* Wait for the device to get ready */
	for (i = 0; i < timeo; i++) {
		if (chip->dev_ready(mtd))
			break;
		touch_softlockup_watchdog();
		mdelay(1);
	}
}

/* Wait for the ready pin, after a command. The timeout is caught later. */
void nand_wait_ready(struct mtd_info *mtd)
{
	struct nand_chip *chip = mtd->priv;
	unsigned long timeo = jiffies + msecs_to_jiffies(20);

	/* 400ms timeout */
	if (in_interrupt() || oops_in_progress)
		return panic_nand_wait_ready(mtd, 400);

	led_trigger_event(nand_led_trigger, LED_FULL);
	/* Wait until command is processed or timeout occurs */
	do {
		if (chip->dev_ready(mtd))
			break;
		touch_softlockup_watchdog();
	} while (time_before(jiffies, timeo));
	led_trigger_event(nand_led_trigger, LED_OFF);
}
EXPORT_SYMBOL_GPL(nand_wait_ready);

/**
 * nand_command - [DEFAULT] Send command to NAND device
 * @mtd: MTD device structure
 * @command: the command to be sent
 * @column: the column address for this command, -1 if none
 * @page_addr: the page address for this command, -1 if none
 *
 * Send command to NAND device. This function is used for small page devices
 * (512 Bytes per page).
 */
static void nand_command(struct mtd_info *mtd, unsigned int command,
			 int column, int page_addr)
{
	register struct nand_chip *chip = mtd->priv;
	int ctrl = NAND_CTRL_CLE | NAND_CTRL_CHANGE;

	/* Write out the command to the device */
	if (command == NAND_CMD_SEQIN) {
		int readcmd;

		if (column >= mtd->writesize) {
			/* OOB area */
			column -= mtd->writesize;
			readcmd = NAND_CMD_READOOB;
		} else if (column < 256) {
			/* First 256 bytes --> READ0 */
			readcmd = NAND_CMD_READ0;
		} else {
			column -= 256;
			readcmd = NAND_CMD_READ1;
		}
		chip->cmd_ctrl(mtd, readcmd, ctrl);
		ctrl &= ~NAND_CTRL_CHANGE;
	}
	chip->cmd_ctrl(mtd, command, ctrl);

	/* Address cycle, when necessary */
	ctrl = NAND_CTRL_ALE | NAND_CTRL_CHANGE;
	/* Serially input address */
	if (column != -1) {
		/* Adjust columns for 16 bit buswidth */
		if (chip->options & NAND_BUSWIDTH_16)
			column >>= 1;
		chip->cmd_ctrl(mtd, column, ctrl);
		ctrl &= ~NAND_CTRL_CHANGE;
	}
	if (page_addr != -1) {
		chip->cmd_ctrl(mtd, page_addr, ctrl);
		ctrl &= ~NAND_CTRL_CHANGE;
		chip->cmd_ctrl(mtd, page_addr >> 8, ctrl);
		/* One more address cycle for devices > 32MiB */
		if (chip->chipsize > (32 << 20))
			chip->cmd_ctrl(mtd, page_addr >> 16, ctrl);
	}
	chip->cmd_ctrl(mtd, NAND_CMD_NONE, NAND_NCE | NAND_CTRL_CHANGE);

	/*
	 * Program and erase have their own busy handlers status and sequential
	 * in needs no delay
	 */
	switch (command) {

	case NAND_CMD_PAGEPROG:
	case NAND_CMD_ERASE1:
	case NAND_CMD_ERASE2:
	case NAND_CMD_SEQIN:
	case NAND_CMD_STATUS:
		return;

	case NAND_CMD_RESET:
		if (chip->dev_ready)
			break;
		udelay(chip->chip_delay);
		chip->cmd_ctrl(mtd, NAND_CMD_STATUS,
			       NAND_CTRL_CLE | NAND_CTRL_CHANGE);
		chip->cmd_ctrl(mtd,
			       NAND_CMD_NONE, NAND_NCE | NAND_CTRL_CHANGE);
		while (!(chip->read_byte(mtd) & NAND_STATUS_READY))
				;
		return;

		/* This applies to read commands */
	default:
		/*
		 * If we don't have access to the busy pin, we apply the given
		 * command delay
		 */
		if (!chip->dev_ready) {
			udelay(chip->chip_delay);
			return;
		}
	}
	/*
	 * Apply this short delay always to ensure that we do wait tWB in
	 * any case on any machine.
	 */
	ndelay(100);

	nand_wait_ready(mtd);
}

/**
 * nand_command_lp - [DEFAULT] Send command to NAND large page device
 * @mtd: MTD device structure
 * @command: the command to be sent
 * @column: the column address for this command, -1 if none
 * @page_addr: the page address for this command, -1 if none
 *
 * Send command to NAND device. This is the version for the new large page
 * devices. We don't have the separate regions as we have in the small page
 * devices. We must emulate NAND_CMD_READOOB to keep the code compatible.
 */
static void nand_command_lp(struct mtd_info *mtd, unsigned int command,
			    int column, int page_addr)
{
	register struct nand_chip *chip = mtd->priv;

	/* Emulate NAND_CMD_READOOB */
	if (command == NAND_CMD_READOOB) {
		column += mtd->writesize;
		command = NAND_CMD_READ0;
	}

	/* Command latch cycle */
	chip->cmd_ctrl(mtd, command, NAND_NCE | NAND_CLE | NAND_CTRL_CHANGE);

	if (column != -1 || page_addr != -1) {
		int ctrl = NAND_CTRL_CHANGE | NAND_NCE | NAND_ALE;

		/* Serially input address */
		if (column != -1) {
			/* Adjust columns for 16 bit buswidth */
			if (chip->options & NAND_BUSWIDTH_16)
				column >>= 1;
			chip->cmd_ctrl(mtd, column, ctrl);
			ctrl &= ~NAND_CTRL_CHANGE;
			chip->cmd_ctrl(mtd, column >> 8, ctrl);
		}
		if (page_addr != -1) {
			chip->cmd_ctrl(mtd, page_addr, ctrl);
			chip->cmd_ctrl(mtd, page_addr >> 8,
				       NAND_NCE | NAND_ALE);
			/* One more address cycle for devices > 128MiB */
			if (chip->chipsize > (128 << 20))
				chip->cmd_ctrl(mtd, page_addr >> 16,
					       NAND_NCE | NAND_ALE);
		}
	}
	chip->cmd_ctrl(mtd, NAND_CMD_NONE, NAND_NCE | NAND_CTRL_CHANGE);

	/*
	 * Program and erase have their own busy handlers status, sequential
	 * in, and deplete1 need no delay.
	 */
	switch (command) {

	case NAND_CMD_CACHEDPROG:
	case NAND_CMD_PAGEPROG:
	case NAND_CMD_ERASE1:
	case NAND_CMD_ERASE2:
	case NAND_CMD_SEQIN:
	case NAND_CMD_RNDIN:
	case NAND_CMD_STATUS:
		return;

	case NAND_CMD_RESET:
		if (chip->dev_ready)
			break;
		udelay(chip->chip_delay);
		chip->cmd_ctrl(mtd, NAND_CMD_STATUS,
			       NAND_NCE | NAND_CLE | NAND_CTRL_CHANGE);
		chip->cmd_ctrl(mtd, NAND_CMD_NONE,
			       NAND_NCE | NAND_CTRL_CHANGE);
		while (!(chip->read_byte(mtd) & NAND_STATUS_READY))
				;
		return;

	case NAND_CMD_RNDOUT:
		/* No ready / busy check necessary */
		chip->cmd_ctrl(mtd, NAND_CMD_RNDOUTSTART,
			       NAND_NCE | NAND_CLE | NAND_CTRL_CHANGE);
		chip->cmd_ctrl(mtd, NAND_CMD_NONE,
			       NAND_NCE | NAND_CTRL_CHANGE);
		return;

	case NAND_CMD_READ0:
		chip->cmd_ctrl(mtd, NAND_CMD_READSTART,
			       NAND_NCE | NAND_CLE | NAND_CTRL_CHANGE);
		chip->cmd_ctrl(mtd, NAND_CMD_NONE,
			       NAND_NCE | NAND_CTRL_CHANGE);

		/* This applies to read commands */
	default:
		/*
		 * If we don't have access to the busy pin, we apply the given
		 * command delay.
		 */
		if (!chip->dev_ready) {
			udelay(chip->chip_delay);
			return;
		}
	}

	/*
	 * Apply this short delay always to ensure that we do wait tWB in
	 * any case on any machine.
	 */
	ndelay(100);

	nand_wait_ready(mtd);
}

/**
 * panic_nand_get_device - [GENERIC] Get chip for selected access
 * @chip: the nand chip descriptor
 * @mtd: MTD device structure
 * @new_state: the state which is requested
 *
 * Used when in panic, no locks are taken.
 */
static void panic_nand_get_device(struct nand_chip *chip,
		      struct mtd_info *mtd, int new_state)
{
	/* Hardware controller shared among independent devices */
	chip->controller->active = chip;
	chip->state = new_state;
}

/**
 * nand_get_device - [GENERIC] Get chip for selected access
 * @mtd: MTD device structure
 * @new_state: the state which is requested
 *
 * Get the device and lock it for exclusive access
 */
static int
nand_get_device(struct mtd_info *mtd, int new_state)
{
	struct nand_chip *chip = mtd->priv;
	spinlock_t *lock = &chip->controller->lock;
	wait_queue_head_t *wq = &chip->controller->wq;
	DECLARE_WAITQUEUE(wait, current);
retry:
	spin_lock(lock);

	/* Hardware controller shared among independent devices */
	if (!chip->controller->active)
		chip->controller->active = chip;

	if (chip->controller->active == chip && chip->state == FL_READY) {
		chip->state = new_state;
		spin_unlock(lock);
		return 0;
	}
	if (new_state == FL_PM_SUSPENDED) {
		if (chip->controller->active->state == FL_PM_SUSPENDED) {
			chip->state = FL_PM_SUSPENDED;
			spin_unlock(lock);
			return 0;
		}
	}
	set_current_state(TASK_UNINTERRUPTIBLE);
	add_wait_queue(wq, &wait);
	spin_unlock(lock);
	schedule();
	remove_wait_queue(wq, &wait);
	goto retry;
}

/**
 * panic_nand_wait - [GENERIC] wait until the command is done
 * @mtd: MTD device structure
 * @chip: NAND chip structure
 * @timeo: timeout
 *
 * Wait for command done. This is a helper function for nand_wait used when
 * we are in interrupt context. May happen when in panic and trying to write
 * an oops through mtdoops.
 */
static void panic_nand_wait(struct mtd_info *mtd, struct nand_chip *chip,
			    unsigned long timeo)
{
	int i;
	for (i = 0; i < timeo; i++) {
		if (chip->dev_ready) {
			if (chip->dev_ready(mtd))
				break;
		} else {
			if (chip->read_byte(mtd) & NAND_STATUS_READY)
				break;
		}
		mdelay(1);
	}
}

/**
 * nand_wait - [DEFAULT] wait until the command is done
 * @mtd: MTD device structure
 * @chip: NAND chip structure
 *
 * Wait for command done. This applies to erase and program only. Erase can
 * take up to 400ms and program up to 20ms according to general NAND and
 * SmartMedia specs.
 */
static int nand_wait(struct mtd_info *mtd, struct nand_chip *chip)
{

	int status, state = chip->state;
	unsigned long timeo = (state == FL_ERASING ? 400 : 20);

	led_trigger_event(nand_led_trigger, LED_FULL);

	/*
	 * Apply this short delay always to ensure that we do wait tWB in any
	 * case on any machine.
	 */
	ndelay(100);

	chip->cmdfunc(mtd, NAND_CMD_STATUS, -1, -1);

	if (in_interrupt() || oops_in_progress)
		panic_nand_wait(mtd, chip, timeo);
	else {
		timeo = jiffies + msecs_to_jiffies(timeo);
		while (time_before(jiffies, timeo)) {
			if (chip->dev_ready) {
				if (chip->dev_ready(mtd))
					break;
			} else {
				if (chip->read_byte(mtd) & NAND_STATUS_READY)
					break;
			}
			cond_resched();
		}
	}
	led_trigger_event(nand_led_trigger, LED_OFF);

	status = (int)chip->read_byte(mtd);
	/* This can happen if in case of timeout or buggy dev_ready */
	WARN_ON(!(status & NAND_STATUS_READY));
	return status;
}

/**
 * __nand_unlock - [REPLACEABLE] unlocks specified locked blocks
 * @mtd: mtd info
 * @ofs: offset to start unlock from
 * @len: length to unlock
 * @invert: when = 0, unlock the range of blocks within the lower and
 *                    upper boundary address
 *          when = 1, unlock the range of blocks outside the boundaries
 *                    of the lower and upper boundary address
 *
 * Returs unlock status.
 */
static int __nand_unlock(struct mtd_info *mtd, loff_t ofs,
					uint64_t len, int invert)
{
	int ret = 0;
	int status, page;
	struct nand_chip *chip = mtd->priv;

	/* Submit address of first page to unlock */
	page = ofs >> chip->page_shift;
	chip->cmdfunc(mtd, NAND_CMD_UNLOCK1, -1, page & chip->pagemask);

	/* Submit address of last page to unlock */
	page = (ofs + len) >> chip->page_shift;
	chip->cmdfunc(mtd, NAND_CMD_UNLOCK2, -1,
				(page | invert) & chip->pagemask);

	/* Call wait ready function */
	status = chip->waitfunc(mtd, chip);
	/* See if device thinks it succeeded */
	if (status & NAND_STATUS_FAIL) {
		pr_debug("%s: error status = 0x%08x\n",
					__func__, status);
		ret = -EIO;
	}

	return ret;
}

/**
 * nand_unlock - [REPLACEABLE] unlocks specified locked blocks
 * @mtd: mtd info
 * @ofs: offset to start unlock from
 * @len: length to unlock
 *
 * Returns unlock status.
 */
int nand_unlock(struct mtd_info *mtd, loff_t ofs, uint64_t len)
{
	int ret = 0;
	int chipnr;
	struct nand_chip *chip = mtd->priv;

	pr_debug("%s: start = 0x%012llx, len = %llu\n",
			__func__, (unsigned long long)ofs, len);

	if (check_offs_len(mtd, ofs, len))
		ret = -EINVAL;

	/* Align to last block address if size addresses end of the device */
	if (ofs + len == mtd->size)
		len -= mtd->erasesize;

	nand_get_device(mtd, FL_UNLOCKING);

	/* Shift to get chip number */
	chipnr = ofs >> chip->chip_shift;

	chip->select_chip(mtd, chipnr);

	/* Check, if it is write protected */
	if (nand_check_wp(mtd)) {
		pr_debug("%s: device is write protected!\n",
					__func__);
		ret = -EIO;
		goto out;
	}

	ret = __nand_unlock(mtd, ofs, len, 0);

out:
	chip->select_chip(mtd, -1);
	nand_release_device(mtd);

	return ret;
}
EXPORT_SYMBOL(nand_unlock);

/**
 * nand_lock - [REPLACEABLE] locks all blocks present in the device
 * @mtd: mtd info
 * @ofs: offset to start unlock from
 * @len: length to unlock
 *
 * This feature is not supported in many NAND parts. 'Micron' NAND parts do
 * have this feature, but it allows only to lock all blocks, not for specified
 * range for block. Implementing 'lock' feature by making use of 'unlock', for
 * now.
 *
 * Returns lock status.
 */
int nand_lock(struct mtd_info *mtd, loff_t ofs, uint64_t len)
{
	int ret = 0;
	int chipnr, status, page;
	struct nand_chip *chip = mtd->priv;

	pr_debug("%s: start = 0x%012llx, len = %llu\n",
			__func__, (unsigned long long)ofs, len);

	if (check_offs_len(mtd, ofs, len))
		ret = -EINVAL;

	nand_get_device(mtd, FL_LOCKING);

	/* Shift to get chip number */
	chipnr = ofs >> chip->chip_shift;

	chip->select_chip(mtd, chipnr);

	/* Check, if it is write protected */
	if (nand_check_wp(mtd)) {
		pr_debug("%s: device is write protected!\n",
					__func__);
		status = MTD_ERASE_FAILED;
		ret = -EIO;
		goto out;
	}

	/* Submit address of first page to lock */
	page = ofs >> chip->page_shift;
	chip->cmdfunc(mtd, NAND_CMD_LOCK, -1, page & chip->pagemask);

	/* Call wait ready function */
	status = chip->waitfunc(mtd, chip);
	/* See if device thinks it succeeded */
	if (status & NAND_STATUS_FAIL) {
		pr_debug("%s: error status = 0x%08x\n",
					__func__, status);
		ret = -EIO;
		goto out;
	}

	ret = __nand_unlock(mtd, ofs, len, 0x1);

out:
	chip->select_chip(mtd, -1);
	nand_release_device(mtd);

	return ret;
}
EXPORT_SYMBOL(nand_lock);

/**
 * nand_read_page_raw - [INTERN] read raw page data without ecc
 * @mtd: mtd info structure
 * @chip: nand chip info structure
 * @buf: buffer to store read data
 * @oob_required: caller requires OOB data read to chip->oob_poi
 * @page: page number to read
 *
 * Not for syndrome calculating ECC controllers, which use a special oob layout.
 */
static int nand_read_page_raw(struct mtd_info *mtd, struct nand_chip *chip,
			      uint8_t *buf, int oob_required, int page)
{
	chip->read_buf(mtd, buf, mtd->writesize);
	if (oob_required)
		chip->read_buf(mtd, chip->oob_poi, mtd->oobsize);
	return 0;
}

/**
 * nand_read_page_raw_syndrome - [INTERN] read raw page data without ecc
 * @mtd: mtd info structure
 * @chip: nand chip info structure
 * @buf: buffer to store read data
 * @oob_required: caller requires OOB data read to chip->oob_poi
 * @page: page number to read
 *
 * We need a special oob layout and handling even when OOB isn't used.
 */
static int nand_read_page_raw_syndrome(struct mtd_info *mtd,
				       struct nand_chip *chip, uint8_t *buf,
				       int oob_required, int page)
{
	int eccsize = chip->ecc.size;
	int eccbytes = chip->ecc.bytes;
	uint8_t *oob = chip->oob_poi;
	int steps, size;

	for (steps = chip->ecc.steps; steps > 0; steps--) {
		chip->read_buf(mtd, buf, eccsize);
		buf += eccsize;

		if (chip->ecc.prepad) {
			chip->read_buf(mtd, oob, chip->ecc.prepad);
			oob += chip->ecc.prepad;
		}

		chip->read_buf(mtd, oob, eccbytes);
		oob += eccbytes;

		if (chip->ecc.postpad) {
			chip->read_buf(mtd, oob, chip->ecc.postpad);
			oob += chip->ecc.postpad;
		}
	}

	size = mtd->oobsize - (oob - chip->oob_poi);
	if (size)
		chip->read_buf(mtd, oob, size);

	return 0;
}

/**
 * nand_read_page_swecc - [REPLACEABLE] software ECC based page read function
 * @mtd: mtd info structure
 * @chip: nand chip info structure
 * @buf: buffer to store read data
 * @oob_required: caller requires OOB data read to chip->oob_poi
 * @page: page number to read
 */
static int nand_read_page_swecc(struct mtd_info *mtd, struct nand_chip *chip,
				uint8_t *buf, int oob_required, int page)
{
	int i, eccsize = chip->ecc.size;
	int eccbytes = chip->ecc.bytes;
	int eccsteps = chip->ecc.steps;
	uint8_t *p = buf;
	uint8_t *ecc_calc = chip->buffers->ecccalc;
	uint8_t *ecc_code = chip->buffers->ecccode;
	uint32_t *eccpos = chip->ecc.layout->eccpos;
	unsigned int max_bitflips = 0;

	chip->ecc.read_page_raw(mtd, chip, buf, 1, page);

	for (i = 0; eccsteps; eccsteps--, i += eccbytes, p += eccsize)
		chip->ecc.calculate(mtd, p, &ecc_calc[i]);

	for (i = 0; i < chip->ecc.total; i++)
		ecc_code[i] = chip->oob_poi[eccpos[i]];

	eccsteps = chip->ecc.steps;
	p = buf;

	for (i = 0 ; eccsteps; eccsteps--, i += eccbytes, p += eccsize) {
		int stat;

		stat = chip->ecc.correct(mtd, p, &ecc_code[i], &ecc_calc[i]);
		if (stat < 0) {
			mtd->ecc_stats.failed++;
		} else {
			mtd->ecc_stats.corrected += stat;
			max_bitflips = max_t(unsigned int, max_bitflips, stat);
		}
	}
	return max_bitflips;
}

/**
 * nand_read_subpage - [REPLACEABLE] ECC based sub-page read function
 * @mtd: mtd info structure
 * @chip: nand chip info structure
 * @data_offs: offset of requested data within the page
 * @readlen: data length
 * @bufpoi: buffer to store read data
 */
static int nand_read_subpage(struct mtd_info *mtd, struct nand_chip *chip,
			uint32_t data_offs, uint32_t readlen, uint8_t *bufpoi)
{
	int start_step, end_step, num_steps;
	uint32_t *eccpos = chip->ecc.layout->eccpos;
	uint8_t *p;
	int data_col_addr, i, gaps = 0;
	int datafrag_len, eccfrag_len, aligned_len, aligned_pos;
	int busw = (chip->options & NAND_BUSWIDTH_16) ? 2 : 1;
	int index = 0;
	unsigned int max_bitflips = 0;

	/* Column address within the page aligned to ECC size (256bytes) */
	start_step = data_offs / chip->ecc.size;
	end_step = (data_offs + readlen - 1) / chip->ecc.size;
	num_steps = end_step - start_step + 1;

	/* Data size aligned to ECC ecc.size */
	datafrag_len = num_steps * chip->ecc.size;
	eccfrag_len = num_steps * chip->ecc.bytes;

	data_col_addr = start_step * chip->ecc.size;
	/* If we read not a page aligned data */
	if (data_col_addr != 0)
		chip->cmdfunc(mtd, NAND_CMD_RNDOUT, data_col_addr, -1);

	p = bufpoi + data_col_addr;
	chip->read_buf(mtd, p, datafrag_len);

	/* Calculate ECC */
	for (i = 0; i < eccfrag_len ; i += chip->ecc.bytes, p += chip->ecc.size)
		chip->ecc.calculate(mtd, p, &chip->buffers->ecccalc[i]);

	/*
	 * The performance is faster if we position offsets according to
	 * ecc.pos. Let's make sure that there are no gaps in ECC positions.
	 */
	for (i = 0; i < eccfrag_len - 1; i++) {
		if (eccpos[i + start_step * chip->ecc.bytes] + 1 !=
			eccpos[i + start_step * chip->ecc.bytes + 1]) {
			gaps = 1;
			break;
		}
	}
	if (gaps) {
		chip->cmdfunc(mtd, NAND_CMD_RNDOUT, mtd->writesize, -1);
		chip->read_buf(mtd, chip->oob_poi, mtd->oobsize);
	} else {
		/*
		 * Send the command to read the particular ECC bytes take care
		 * about buswidth alignment in read_buf.
		 */
		index = start_step * chip->ecc.bytes;

		aligned_pos = eccpos[index] & ~(busw - 1);
		aligned_len = eccfrag_len;
		if (eccpos[index] & (busw - 1))
			aligned_len++;
		if (eccpos[index + (num_steps * chip->ecc.bytes)] & (busw - 1))
			aligned_len++;

		chip->cmdfunc(mtd, NAND_CMD_RNDOUT,
					mtd->writesize + aligned_pos, -1);
		chip->read_buf(mtd, &chip->oob_poi[aligned_pos], aligned_len);
	}

	for (i = 0; i < eccfrag_len; i++)
		chip->buffers->ecccode[i] = chip->oob_poi[eccpos[i + index]];

	p = bufpoi + data_col_addr;
	for (i = 0; i < eccfrag_len ; i += chip->ecc.bytes, p += chip->ecc.size) {
		int stat;

		stat = chip->ecc.correct(mtd, p,
			&chip->buffers->ecccode[i], &chip->buffers->ecccalc[i]);
		if (stat < 0) {
			mtd->ecc_stats.failed++;
		} else {
			mtd->ecc_stats.corrected += stat;
			max_bitflips = max_t(unsigned int, max_bitflips, stat);
		}
	}
	return max_bitflips;
}

/**
 * nand_read_page_hwecc - [REPLACEABLE] hardware ECC based page read function
 * @mtd: mtd info structure
 * @chip: nand chip info structure
 * @buf: buffer to store read data
 * @oob_required: caller requires OOB data read to chip->oob_poi
 * @page: page number to read
 *
 * Not for syndrome calculating ECC controllers which need a special oob layout.
 */
static int nand_read_page_hwecc(struct mtd_info *mtd, struct nand_chip *chip,
				uint8_t *buf, int oob_required, int page)
{
	int i, eccsize = chip->ecc.size;
	int eccbytes = chip->ecc.bytes;
	int eccsteps = chip->ecc.steps;
	uint8_t *p = buf;
	uint8_t *ecc_calc = chip->buffers->ecccalc;
	uint8_t *ecc_code = chip->buffers->ecccode;
	uint32_t *eccpos = chip->ecc.layout->eccpos;
	unsigned int max_bitflips = 0;

	for (i = 0; eccsteps; eccsteps--, i += eccbytes, p += eccsize) {
		chip->ecc.hwctl(mtd, NAND_ECC_READ);
		chip->read_buf(mtd, p, eccsize);
		chip->ecc.calculate(mtd, p, &ecc_calc[i]);
	}
	chip->read_buf(mtd, chip->oob_poi, mtd->oobsize);

	for (i = 0; i < chip->ecc.total; i++)
		ecc_code[i] = chip->oob_poi[eccpos[i]];

	eccsteps = chip->ecc.steps;
	p = buf;

	for (i = 0 ; eccsteps; eccsteps--, i += eccbytes, p += eccsize) {
		int stat;

		stat = chip->ecc.correct(mtd, p, &ecc_code[i], &ecc_calc[i]);
		if (stat < 0) {
			mtd->ecc_stats.failed++;
		} else {
			mtd->ecc_stats.corrected += stat;
			max_bitflips = max_t(unsigned int, max_bitflips, stat);
		}
	}
	return max_bitflips;
}

/**
 * nand_read_page_hwecc_oob_first - [REPLACEABLE] hw ecc, read oob first
 * @mtd: mtd info structure
 * @chip: nand chip info structure
 * @buf: buffer to store read data
 * @oob_required: caller requires OOB data read to chip->oob_poi
 * @page: page number to read
 *
 * Hardware ECC for large page chips, require OOB to be read first. For this
 * ECC mode, the write_page method is re-used from ECC_HW. These methods
 * read/write ECC from the OOB area, unlike the ECC_HW_SYNDROME support with
 * multiple ECC steps, follows the "infix ECC" scheme and reads/writes ECC from
 * the data area, by overwriting the NAND manufacturer bad block markings.
 */
static int nand_read_page_hwecc_oob_first(struct mtd_info *mtd,
	struct nand_chip *chip, uint8_t *buf, int oob_required, int page)
{
	int i, eccsize = chip->ecc.size;
	int eccbytes = chip->ecc.bytes;
	int eccsteps = chip->ecc.steps;
	uint8_t *p = buf;
	uint8_t *ecc_code = chip->buffers->ecccode;
	uint32_t *eccpos = chip->ecc.layout->eccpos;
	uint8_t *ecc_calc = chip->buffers->ecccalc;
	unsigned int max_bitflips = 0;

	/* Read the OOB area first */
	chip->cmdfunc(mtd, NAND_CMD_READOOB, 0, page);
	chip->read_buf(mtd, chip->oob_poi, mtd->oobsize);
	chip->cmdfunc(mtd, NAND_CMD_READ0, 0, page);

	for (i = 0; i < chip->ecc.total; i++)
		ecc_code[i] = chip->oob_poi[eccpos[i]];

	for (i = 0; eccsteps; eccsteps--, i += eccbytes, p += eccsize) {
		int stat;

		chip->ecc.hwctl(mtd, NAND_ECC_READ);
		chip->read_buf(mtd, p, eccsize);
		chip->ecc.calculate(mtd, p, &ecc_calc[i]);

		stat = chip->ecc.correct(mtd, p, &ecc_code[i], NULL);
		if (stat < 0) {
			mtd->ecc_stats.failed++;
		} else {
			mtd->ecc_stats.corrected += stat;
			max_bitflips = max_t(unsigned int, max_bitflips, stat);
		}
	}
	return max_bitflips;
}

/**
 * nand_read_page_syndrome - [REPLACEABLE] hardware ECC syndrome based page read
 * @mtd: mtd info structure
 * @chip: nand chip info structure
 * @buf: buffer to store read data
 * @oob_required: caller requires OOB data read to chip->oob_poi
 * @page: page number to read
 *
 * The hw generator calculates the error syndrome automatically. Therefore we
 * need a special oob layout and handling.
 */
static int nand_read_page_syndrome(struct mtd_info *mtd, struct nand_chip *chip,
				   uint8_t *buf, int oob_required, int page)
{
	int i, eccsize = chip->ecc.size;
	int eccbytes = chip->ecc.bytes;
	int eccsteps = chip->ecc.steps;
	uint8_t *p = buf;
	uint8_t *oob = chip->oob_poi;
	unsigned int max_bitflips = 0;

	for (i = 0; eccsteps; eccsteps--, i += eccbytes, p += eccsize) {
		int stat;

		chip->ecc.hwctl(mtd, NAND_ECC_READ);
		chip->read_buf(mtd, p, eccsize);

		if (chip->ecc.prepad) {
			chip->read_buf(mtd, oob, chip->ecc.prepad);
			oob += chip->ecc.prepad;
		}

		chip->ecc.hwctl(mtd, NAND_ECC_READSYN);
		chip->read_buf(mtd, oob, eccbytes);
		stat = chip->ecc.correct(mtd, p, oob, NULL);

		if (stat < 0) {
			mtd->ecc_stats.failed++;
		} else {
			mtd->ecc_stats.corrected += stat;
			max_bitflips = max_t(unsigned int, max_bitflips, stat);
		}

		oob += eccbytes;

		if (chip->ecc.postpad) {
			chip->read_buf(mtd, oob, chip->ecc.postpad);
			oob += chip->ecc.postpad;
		}
	}

	/* Calculate remaining oob bytes */
	i = mtd->oobsize - (oob - chip->oob_poi);
	if (i)
		chip->read_buf(mtd, oob, i);

	return max_bitflips;
}

/**
 * nand_transfer_oob - [INTERN] Transfer oob to client buffer
 * @chip: nand chip structure
 * @oob: oob destination address
 * @ops: oob ops structure
 * @len: size of oob to transfer
 */
static uint8_t *nand_transfer_oob(struct nand_chip *chip, uint8_t *oob,
				  struct mtd_oob_ops *ops, size_t len)
{
	switch (ops->mode) {

	case MTD_OPS_PLACE_OOB:
	case MTD_OPS_RAW:
		memcpy(oob, chip->oob_poi + ops->ooboffs, len);
		return oob + len;

	case MTD_OPS_AUTO_OOB: {
		struct nand_oobfree *free = chip->ecc.layout->oobfree;
		uint32_t boffs = 0, roffs = ops->ooboffs;
		size_t bytes = 0;

		for (; free->length && len; free++, len -= bytes) {
			/* Read request not from offset 0? */
			if (unlikely(roffs)) {
				if (roffs >= free->length) {
					roffs -= free->length;
					continue;
				}
				boffs = free->offset + roffs;
				bytes = min_t(size_t, len,
					      (free->length - roffs));
				roffs = 0;
			} else {
				bytes = min_t(size_t, len, free->length);
				boffs = free->offset;
			}
			memcpy(oob, chip->oob_poi + boffs, bytes);
			oob += bytes;
		}
		return oob;
	}
	default:
		BUG();
	}
	return NULL;
}

/**
 * nand_do_read_ops - [INTERN] Read data with ECC
 * @mtd: MTD device structure
 * @from: offset to read from
 * @ops: oob ops structure
 *
 * Internal function. Called with chip held.
 */
static int nand_do_read_ops(struct mtd_info *mtd, loff_t from,
			    struct mtd_oob_ops *ops)
{
	int chipnr, page, realpage, col, bytes, aligned, oob_required;
	struct nand_chip *chip = mtd->priv;
	struct mtd_ecc_stats stats;
	int ret = 0;
	uint32_t readlen = ops->len;
	uint32_t oobreadlen = ops->ooblen;
	uint32_t max_oobsize = ops->mode == MTD_OPS_AUTO_OOB ?
		mtd->oobavail : mtd->oobsize;

	uint8_t *bufpoi, *oob, *buf;
	unsigned int max_bitflips = 0;

	stats = mtd->ecc_stats;

	chipnr = (int)(from >> chip->chip_shift);
	chip->select_chip(mtd, chipnr);

	realpage = (int)(from >> chip->page_shift);
	page = realpage & chip->pagemask;

	col = (int)(from & (mtd->writesize - 1));

	buf = ops->datbuf;
	oob = ops->oobbuf;
	oob_required = oob ? 1 : 0;

	while (1) {
		bytes = min(mtd->writesize - col, readlen);
		aligned = (bytes == mtd->writesize);

		/* Is the current page in the buffer? */
		if (realpage != chip->pagebuf || oob) {
			bufpoi = aligned ? buf : chip->buffers->databuf;

			chip->cmdfunc(mtd, NAND_CMD_READ0, 0x00, page);

			/*
			 * Now read the page into the buffer.  Absent an error,
			 * the read methods return max bitflips per ecc step.
			 */
			if (unlikely(ops->mode == MTD_OPS_RAW))
				ret = chip->ecc.read_page_raw(mtd, chip, bufpoi,
							      oob_required,
							      page);
			else if (!aligned && NAND_HAS_SUBPAGE_READ(chip) &&
				 !oob)
				ret = chip->ecc.read_subpage(mtd, chip,
							col, bytes, bufpoi);
			else
				ret = chip->ecc.read_page(mtd, chip, bufpoi,
							  oob_required, page);
			if (ret < 0) {
				if (!aligned)
					/* Invalidate page cache */
					chip->pagebuf = -1;
				break;
			}

			max_bitflips = max_t(unsigned int, max_bitflips, ret);

			/* Transfer not aligned data */
			if (!aligned) {
				if (!NAND_HAS_SUBPAGE_READ(chip) && !oob &&
				    !(mtd->ecc_stats.failed - stats.failed) &&
				    (ops->mode != MTD_OPS_RAW)) {
					chip->pagebuf = realpage;
					chip->pagebuf_bitflips = ret;
				} else {
					/* Invalidate page cache */
					chip->pagebuf = -1;
				}
				memcpy(buf, chip->buffers->databuf + col, bytes);
			}

			buf += bytes;

			if (unlikely(oob)) {
				int toread = min(oobreadlen, max_oobsize);

				if (toread) {
					oob = nand_transfer_oob(chip,
						oob, ops, toread);
					oobreadlen -= toread;
				}
			}

			if (chip->options & NAND_NEED_READRDY) {
				/* Apply delay or wait for ready/busy pin */
				if (!chip->dev_ready)
					udelay(chip->chip_delay);
				else
					nand_wait_ready(mtd);
			}
		} else {
			memcpy(buf, chip->buffers->databuf + col, bytes);
			buf += bytes;
			max_bitflips = max_t(unsigned int, max_bitflips,
					     chip->pagebuf_bitflips);
		}

		readlen -= bytes;

		if (!readlen)
			break;

		/* For subsequent reads align to page boundary */
		col = 0;
		/* Increment page address */
		realpage++;

		page = realpage & chip->pagemask;
		/* Check, if we cross a chip boundary */
		if (!page) {
			chipnr++;
			chip->select_chip(mtd, -1);
			chip->select_chip(mtd, chipnr);
		}
	}
	chip->select_chip(mtd, -1);

	ops->retlen = ops->len - (size_t) readlen;
	if (oob)
		ops->oobretlen = ops->ooblen - oobreadlen;

	if (ret < 0)
		return ret;

	if (mtd->ecc_stats.failed - stats.failed)
		return -EBADMSG;

	return max_bitflips;
}

/**
 * nand_read - [MTD Interface] MTD compatibility function for nand_do_read_ecc
 * @mtd: MTD device structure
 * @from: offset to read from
 * @len: number of bytes to read
 * @retlen: pointer to variable to store the number of read bytes
 * @buf: the databuffer to put data
 *
 * Get hold of the chip and call nand_do_read.
 */
static int nand_read(struct mtd_info *mtd, loff_t from, size_t len,
		     size_t *retlen, uint8_t *buf)
{
	struct mtd_oob_ops ops;
	int ret;

	nand_get_device(mtd, FL_READING);
	ops.len = len;
	ops.datbuf = buf;
	ops.oobbuf = NULL;
	ops.mode = MTD_OPS_PLACE_OOB;
	ret = nand_do_read_ops(mtd, from, &ops);
	*retlen = ops.retlen;
	nand_release_device(mtd);
	return ret;
}

/**
 * nand_read_oob_std - [REPLACEABLE] the most common OOB data read function
 * @mtd: mtd info structure
 * @chip: nand chip info structure
 * @page: page number to read
 */
static int nand_read_oob_std(struct mtd_info *mtd, struct nand_chip *chip,
			     int page)
{
	chip->cmdfunc(mtd, NAND_CMD_READOOB, 0, page);
	chip->read_buf(mtd, chip->oob_poi, mtd->oobsize);
	return 0;
}

/**
 * nand_read_oob_syndrome - [REPLACEABLE] OOB data read function for HW ECC
 *			    with syndromes
 * @mtd: mtd info structure
 * @chip: nand chip info structure
 * @page: page number to read
 */
static int nand_read_oob_syndrome(struct mtd_info *mtd, struct nand_chip *chip,
				  int page)
{
	uint8_t *buf = chip->oob_poi;
	int length = mtd->oobsize;
	int chunk = chip->ecc.bytes + chip->ecc.prepad + chip->ecc.postpad;
	int eccsize = chip->ecc.size;
	uint8_t *bufpoi = buf;
	int i, toread, sndrnd = 0, pos;

	chip->cmdfunc(mtd, NAND_CMD_READ0, chip->ecc.size, page);
	for (i = 0; i < chip->ecc.steps; i++) {
		if (sndrnd) {
			pos = eccsize + i * (eccsize + chunk);
			if (mtd->writesize > 512)
				chip->cmdfunc(mtd, NAND_CMD_RNDOUT, pos, -1);
			else
				chip->cmdfunc(mtd, NAND_CMD_READ0, pos, page);
		} else
			sndrnd = 1;
		toread = min_t(int, length, chunk);
		chip->read_buf(mtd, bufpoi, toread);
		bufpoi += toread;
		length -= toread;
	}
	if (length > 0)
		chip->read_buf(mtd, bufpoi, length);

	return 0;
}

/**
 * nand_write_oob_std - [REPLACEABLE] the most common OOB data write function
 * @mtd: mtd info structure
 * @chip: nand chip info structure
 * @page: page number to write
 */
static int nand_write_oob_std(struct mtd_info *mtd, struct nand_chip *chip,
			      int page)
{
	int status = 0;
	const uint8_t *buf = chip->oob_poi;
	int length = mtd->oobsize;

	chip->cmdfunc(mtd, NAND_CMD_SEQIN, mtd->writesize, page);
	chip->write_buf(mtd, buf, length);
	/* Send command to program the OOB data */
	chip->cmdfunc(mtd, NAND_CMD_PAGEPROG, -1, -1);

	status = chip->waitfunc(mtd, chip);

	return status & NAND_STATUS_FAIL ? -EIO : 0;
}

/**
 * nand_write_oob_syndrome - [REPLACEABLE] OOB data write function for HW ECC
 *			     with syndrome - only for large page flash
 * @mtd: mtd info structure
 * @chip: nand chip info structure
 * @page: page number to write
 */
static int nand_write_oob_syndrome(struct mtd_info *mtd,
				   struct nand_chip *chip, int page)
{
	int chunk = chip->ecc.bytes + chip->ecc.prepad + chip->ecc.postpad;
	int eccsize = chip->ecc.size, length = mtd->oobsize;
	int i, len, pos, status = 0, sndcmd = 0, steps = chip->ecc.steps;
	const uint8_t *bufpoi = chip->oob_poi;

	/*
	 * data-ecc-data-ecc ... ecc-oob
	 * or
	 * data-pad-ecc-pad-data-pad .... ecc-pad-oob
	 */
	if (!chip->ecc.prepad && !chip->ecc.postpad) {
		pos = steps * (eccsize + chunk);
		steps = 0;
	} else
		pos = eccsize;

	chip->cmdfunc(mtd, NAND_CMD_SEQIN, pos, page);
	for (i = 0; i < steps; i++) {
		if (sndcmd) {
			if (mtd->writesize <= 512) {
				uint32_t fill = 0xFFFFFFFF;

				len = eccsize;
				while (len > 0) {
					int num = min_t(int, len, 4);
					chip->write_buf(mtd, (uint8_t *)&fill,
							num);
					len -= num;
				}
			} else {
				pos = eccsize + i * (eccsize + chunk);
				chip->cmdfunc(mtd, NAND_CMD_RNDIN, pos, -1);
			}
		} else
			sndcmd = 1;
		len = min_t(int, length, chunk);
		chip->write_buf(mtd, bufpoi, len);
		bufpoi += len;
		length -= len;
	}
	if (length > 0)
		chip->write_buf(mtd, bufpoi, length);

	chip->cmdfunc(mtd, NAND_CMD_PAGEPROG, -1, -1);
	status = chip->waitfunc(mtd, chip);

	return status & NAND_STATUS_FAIL ? -EIO : 0;
}

/**
 * nand_do_read_oob - [INTERN] NAND read out-of-band
 * @mtd: MTD device structure
 * @from: offset to read from
 * @ops: oob operations description structure
 *
 * NAND read out-of-band data from the spare area.
 */
static int nand_do_read_oob(struct mtd_info *mtd, loff_t from,
			    struct mtd_oob_ops *ops)
{
	int page, realpage, chipnr;
	struct nand_chip *chip = mtd->priv;
	struct mtd_ecc_stats stats;
	int readlen = ops->ooblen;
	int len;
	uint8_t *buf = ops->oobbuf;
	int ret = 0;

	pr_debug("%s: from = 0x%08Lx, len = %i\n",
			__func__, (unsigned long long)from, readlen);

	stats = mtd->ecc_stats;

	if (ops->mode == MTD_OPS_AUTO_OOB)
		len = chip->ecc.layout->oobavail;
	else
		len = mtd->oobsize;

	if (unlikely(ops->ooboffs >= len)) {
		pr_debug("%s: attempt to start read outside oob\n",
				__func__);
		return -EINVAL;
	}

	/* Do not allow reads past end of device */
	if (unlikely(from >= mtd->size ||
		     ops->ooboffs + readlen > ((mtd->size >> chip->page_shift) -
					(from >> chip->page_shift)) * len)) {
		pr_debug("%s: attempt to read beyond end of device\n",
				__func__);
		return -EINVAL;
	}

	chipnr = (int)(from >> chip->chip_shift);
	chip->select_chip(mtd, chipnr);

	/* Shift to get page */
	realpage = (int)(from >> chip->page_shift);
	page = realpage & chip->pagemask;

	while (1) {
		if (ops->mode == MTD_OPS_RAW)
			ret = chip->ecc.read_oob_raw(mtd, chip, page);
		else
			ret = chip->ecc.read_oob(mtd, chip, page);

		if (ret < 0)
			break;

		len = min(len, readlen);
		buf = nand_transfer_oob(chip, buf, ops, len);

		if (chip->options & NAND_NEED_READRDY) {
			/* Apply delay or wait for ready/busy pin */
			if (!chip->dev_ready)
				udelay(chip->chip_delay);
			else
				nand_wait_ready(mtd);
		}

		readlen -= len;
		if (!readlen)
			break;

		/* Increment page address */
		realpage++;

		page = realpage & chip->pagemask;
		/* Check, if we cross a chip boundary */
		if (!page) {
			chipnr++;
			chip->select_chip(mtd, -1);
			chip->select_chip(mtd, chipnr);
		}
	}
	chip->select_chip(mtd, -1);

	ops->oobretlen = ops->ooblen - readlen;

	if (ret < 0)
		return ret;

	if (mtd->ecc_stats.failed - stats.failed)
		return -EBADMSG;

	return  mtd->ecc_stats.corrected - stats.corrected ? -EUCLEAN : 0;
}

/**
 * nand_read_oob - [MTD Interface] NAND read data and/or out-of-band
 * @mtd: MTD device structure
 * @from: offset to read from
 * @ops: oob operation description structure
 *
 * NAND read data and/or out-of-band data.
 */
static int nand_read_oob(struct mtd_info *mtd, loff_t from,
			 struct mtd_oob_ops *ops)
{
	int ret = -ENOTSUPP;

	ops->retlen = 0;

	/* Do not allow reads past end of device */
	if (ops->datbuf && (from + ops->len) > mtd->size) {
		pr_debug("%s: attempt to read beyond end of device\n",
				__func__);
		return -EINVAL;
	}

	nand_get_device(mtd, FL_READING);

	switch (ops->mode) {
	case MTD_OPS_PLACE_OOB:
	case MTD_OPS_AUTO_OOB:
	case MTD_OPS_RAW:
		break;

	default:
		goto out;
	}

	if (!ops->datbuf)
		ret = nand_do_read_oob(mtd, from, ops);
	else
		ret = nand_do_read_ops(mtd, from, ops);

out:
	nand_release_device(mtd);
	return ret;
}


/**
 * nand_write_page_raw - [INTERN] raw page write function
 * @mtd: mtd info structure
 * @chip: nand chip info structure
 * @buf: data buffer
 * @oob_required: must write chip->oob_poi to OOB
 *
 * Not for syndrome calculating ECC controllers, which use a special oob layout.
 */
static int nand_write_page_raw(struct mtd_info *mtd, struct nand_chip *chip,
				const uint8_t *buf, int oob_required)
{
	chip->write_buf(mtd, buf, mtd->writesize);
	if (oob_required)
		chip->write_buf(mtd, chip->oob_poi, mtd->oobsize);

	return 0;
}

/**
 * nand_write_page_raw_syndrome - [INTERN] raw page write function
 * @mtd: mtd info structure
 * @chip: nand chip info structure
 * @buf: data buffer
 * @oob_required: must write chip->oob_poi to OOB
 *
 * We need a special oob layout and handling even when ECC isn't checked.
 */
static int nand_write_page_raw_syndrome(struct mtd_info *mtd,
					struct nand_chip *chip,
					const uint8_t *buf, int oob_required)
{
	int eccsize = chip->ecc.size;
	int eccbytes = chip->ecc.bytes;
	uint8_t *oob = chip->oob_poi;
	int steps, size;

	for (steps = chip->ecc.steps; steps > 0; steps--) {
		chip->write_buf(mtd, buf, eccsize);
		buf += eccsize;

		if (chip->ecc.prepad) {
			chip->write_buf(mtd, oob, chip->ecc.prepad);
			oob += chip->ecc.prepad;
		}

		chip->read_buf(mtd, oob, eccbytes);
		oob += eccbytes;

		if (chip->ecc.postpad) {
			chip->write_buf(mtd, oob, chip->ecc.postpad);
			oob += chip->ecc.postpad;
		}
	}

	size = mtd->oobsize - (oob - chip->oob_poi);
	if (size)
		chip->write_buf(mtd, oob, size);

	return 0;
}
/**
 * nand_write_page_swecc - [REPLACEABLE] software ECC based page write function
 * @mtd: mtd info structure
 * @chip: nand chip info structure
 * @buf: data buffer
 * @oob_required: must write chip->oob_poi to OOB
 */
static int nand_write_page_swecc(struct mtd_info *mtd, struct nand_chip *chip,
				  const uint8_t *buf, int oob_required)
{
	int i, eccsize = chip->ecc.size;
	int eccbytes = chip->ecc.bytes;
	int eccsteps = chip->ecc.steps;
	uint8_t *ecc_calc = chip->buffers->ecccalc;
	const uint8_t *p = buf;
	uint32_t *eccpos = chip->ecc.layout->eccpos;

	/* Software ECC calculation */
	for (i = 0; eccsteps; eccsteps--, i += eccbytes, p += eccsize)
		chip->ecc.calculate(mtd, p, &ecc_calc[i]);

	for (i = 0; i < chip->ecc.total; i++)
		chip->oob_poi[eccpos[i]] = ecc_calc[i];

	return chip->ecc.write_page_raw(mtd, chip, buf, 1);
}

/**
 * nand_write_page_hwecc - [REPLACEABLE] hardware ECC based page write function
 * @mtd: mtd info structure
 * @chip: nand chip info structure
 * @buf: data buffer
 * @oob_required: must write chip->oob_poi to OOB
 */
static int nand_write_page_hwecc(struct mtd_info *mtd, struct nand_chip *chip,
				  const uint8_t *buf, int oob_required)
{
	int i, eccsize = chip->ecc.size;
	int eccbytes = chip->ecc.bytes;
	int eccsteps = chip->ecc.steps;
	uint8_t *ecc_calc = chip->buffers->ecccalc;
	const uint8_t *p = buf;
	uint32_t *eccpos = chip->ecc.layout->eccpos;

	for (i = 0; eccsteps; eccsteps--, i += eccbytes, p += eccsize) {
		chip->ecc.hwctl(mtd, NAND_ECC_WRITE);
		chip->write_buf(mtd, p, eccsize);
		chip->ecc.calculate(mtd, p, &ecc_calc[i]);
	}

	for (i = 0; i < chip->ecc.total; i++)
		chip->oob_poi[eccpos[i]] = ecc_calc[i];

	chip->write_buf(mtd, chip->oob_poi, mtd->oobsize);

	return 0;
}


/**
 * nand_write_subpage_hwecc - [REPLACABLE] hardware ECC based subpage write
 * @mtd:	mtd info structure
 * @chip:	nand chip info structure
 * @offset:	column address of subpage within the page
 * @data_len:	data length
 * @buf:	data buffer
 * @oob_required: must write chip->oob_poi to OOB
 */
static int nand_write_subpage_hwecc(struct mtd_info *mtd,
				struct nand_chip *chip, uint32_t offset,
				uint32_t data_len, const uint8_t *buf,
				int oob_required)
{
	uint8_t *oob_buf  = chip->oob_poi;
	uint8_t *ecc_calc = chip->buffers->ecccalc;
	int ecc_size      = chip->ecc.size;
	int ecc_bytes     = chip->ecc.bytes;
	int ecc_steps     = chip->ecc.steps;
	uint32_t *eccpos  = chip->ecc.layout->eccpos;
	uint32_t start_step = offset / ecc_size;
	uint32_t end_step   = (offset + data_len - 1) / ecc_size;
	int oob_bytes       = mtd->oobsize / ecc_steps;
	int step, i;

	for (step = 0; step < ecc_steps; step++) {
		/* configure controller for WRITE access */
		chip->ecc.hwctl(mtd, NAND_ECC_WRITE);

		/* write data (untouched subpages already masked by 0xFF) */
		chip->write_buf(mtd, buf, ecc_size);

		/* mask ECC of un-touched subpages by padding 0xFF */
		if ((step < start_step) || (step > end_step))
			memset(ecc_calc, 0xff, ecc_bytes);
		else
			chip->ecc.calculate(mtd, buf, ecc_calc);

		/* mask OOB of un-touched subpages by padding 0xFF */
		/* if oob_required, preserve OOB metadata of written subpage */
		if (!oob_required || (step < start_step) || (step > end_step))
			memset(oob_buf, 0xff, oob_bytes);

		buf += ecc_size;
		ecc_calc += ecc_bytes;
		oob_buf  += oob_bytes;
	}

	/* copy calculated ECC for whole page to chip->buffer->oob */
	/* this include masked-value(0xFF) for unwritten subpages */
	ecc_calc = chip->buffers->ecccalc;
	for (i = 0; i < chip->ecc.total; i++)
		chip->oob_poi[eccpos[i]] = ecc_calc[i];

	/* write OOB buffer to NAND device */
	chip->write_buf(mtd, chip->oob_poi, mtd->oobsize);

	return 0;
}


/**
 * nand_write_page_syndrome - [REPLACEABLE] hardware ECC syndrome based page write
 * @mtd: mtd info structure
 * @chip: nand chip info structure
 * @buf: data buffer
 * @oob_required: must write chip->oob_poi to OOB
 *
 * The hw generator calculates the error syndrome automatically. Therefore we
 * need a special oob layout and handling.
 */
static int nand_write_page_syndrome(struct mtd_info *mtd,
				    struct nand_chip *chip,
				    const uint8_t *buf, int oob_required)
{
	int i, eccsize = chip->ecc.size;
	int eccbytes = chip->ecc.bytes;
	int eccsteps = chip->ecc.steps;
	const uint8_t *p = buf;
	uint8_t *oob = chip->oob_poi;

	for (i = 0; eccsteps; eccsteps--, i += eccbytes, p += eccsize) {

		chip->ecc.hwctl(mtd, NAND_ECC_WRITE);
		chip->write_buf(mtd, p, eccsize);

		if (chip->ecc.prepad) {
			chip->write_buf(mtd, oob, chip->ecc.prepad);
			oob += chip->ecc.prepad;
		}

		chip->ecc.calculate(mtd, p, oob);
		chip->write_buf(mtd, oob, eccbytes);
		oob += eccbytes;

		if (chip->ecc.postpad) {
			chip->write_buf(mtd, oob, chip->ecc.postpad);
			oob += chip->ecc.postpad;
		}
	}

	/* Calculate remaining oob bytes */
	i = mtd->oobsize - (oob - chip->oob_poi);
	if (i)
		chip->write_buf(mtd, oob, i);

	return 0;
}

/**
 * nand_write_page - [REPLACEABLE] write one page
 * @mtd: MTD device structure
 * @chip: NAND chip descriptor
 * @offset: address offset within the page
 * @data_len: length of actual data to be written
 * @buf: the data to write
 * @oob_required: must write chip->oob_poi to OOB
 * @page: page number to write
 * @cached: cached programming
 * @raw: use _raw version of write_page
 */
static int nand_write_page(struct mtd_info *mtd, struct nand_chip *chip,
		uint32_t offset, int data_len, const uint8_t *buf,
		int oob_required, int page, int cached, int raw)
{
	int status, subpage;

	if (!(chip->options & NAND_NO_SUBPAGE_WRITE) &&
		chip->ecc.write_subpage)
		subpage = offset || (data_len < mtd->writesize);
	else
		subpage = 0;

	chip->cmdfunc(mtd, NAND_CMD_SEQIN, 0x00, page);

	if (unlikely(raw))
		status = chip->ecc.write_page_raw(mtd, chip, buf,
							oob_required);
	else if (subpage)
		status = chip->ecc.write_subpage(mtd, chip, offset, data_len,
							 buf, oob_required);
	else
		status = chip->ecc.write_page(mtd, chip, buf, oob_required);

	if (status < 0)
		return status;

	/*
	 * Cached progamming disabled for now. Not sure if it's worth the
	 * trouble. The speed gain is not very impressive. (2.3->2.6Mib/s).
	 */
	cached = 0;

	if (!cached || !NAND_HAS_CACHEPROG(chip)) {

		chip->cmdfunc(mtd, NAND_CMD_PAGEPROG, -1, -1);
		status = chip->waitfunc(mtd, chip);
		/*
		 * See if operation failed and additional status checks are
		 * available.
		 */
		if ((status & NAND_STATUS_FAIL) && (chip->errstat))
			status = chip->errstat(mtd, chip, FL_WRITING, status,
					       page);

		if (status & NAND_STATUS_FAIL)
			return -EIO;
	} else {
		chip->cmdfunc(mtd, NAND_CMD_CACHEDPROG, -1, -1);
		status = chip->waitfunc(mtd, chip);
	}

	return 0;
}

/**
 * nand_fill_oob - [INTERN] Transfer client buffer to oob
 * @mtd: MTD device structure
 * @oob: oob data buffer
 * @len: oob data write length
 * @ops: oob ops structure
 */
static uint8_t *nand_fill_oob(struct mtd_info *mtd, uint8_t *oob, size_t len,
			      struct mtd_oob_ops *ops)
{
	struct nand_chip *chip = mtd->priv;

	/*
	 * Initialise to all 0xFF, to avoid the possibility of left over OOB
	 * data from a previous OOB read.
	 */
	memset(chip->oob_poi, 0xff, mtd->oobsize);

	switch (ops->mode) {

	case MTD_OPS_PLACE_OOB:
	case MTD_OPS_RAW:
		memcpy(chip->oob_poi + ops->ooboffs, oob, len);
		return oob + len;

	case MTD_OPS_AUTO_OOB: {
		struct nand_oobfree *free = chip->ecc.layout->oobfree;
		uint32_t boffs = 0, woffs = ops->ooboffs;
		size_t bytes = 0;

		for (; free->length && len; free++, len -= bytes) {
			/* Write request not from offset 0? */
			if (unlikely(woffs)) {
				if (woffs >= free->length) {
					woffs -= free->length;
					continue;
				}
				boffs = free->offset + woffs;
				bytes = min_t(size_t, len,
					      (free->length - woffs));
				woffs = 0;
			} else {
				bytes = min_t(size_t, len, free->length);
				boffs = free->offset;
			}
			memcpy(chip->oob_poi + boffs, oob, bytes);
			oob += bytes;
		}
		return oob;
	}
	default:
		BUG();
	}
	return NULL;
}

#define NOTALIGNED(x)	((x & (chip->subpagesize - 1)) != 0)

/**
 * nand_do_write_ops - [INTERN] NAND write with ECC
 * @mtd: MTD device structure
 * @to: offset to write to
 * @ops: oob operations description structure
 *
 * NAND write with ECC.
 */
static int nand_do_write_ops(struct mtd_info *mtd, loff_t to,
			     struct mtd_oob_ops *ops)
{
	int chipnr, realpage, page, blockmask, column;
	struct nand_chip *chip = mtd->priv;
	uint32_t writelen = ops->len;

	uint32_t oobwritelen = ops->ooblen;
	uint32_t oobmaxlen = ops->mode == MTD_OPS_AUTO_OOB ?
				mtd->oobavail : mtd->oobsize;

	uint8_t *oob = ops->oobbuf;
	uint8_t *buf = ops->datbuf;
	int ret;
	int oob_required = oob ? 1 : 0;

	ops->retlen = 0;
	if (!writelen)
		return 0;

	/* Reject writes, which are not page aligned */
	if (NOTALIGNED(to) || NOTALIGNED(ops->len)) {
		pr_notice("%s: attempt to write non page aligned data\n",
			   __func__);
		return -EINVAL;
	}

	column = to & (mtd->writesize - 1);

	chipnr = (int)(to >> chip->chip_shift);
	chip->select_chip(mtd, chipnr);

	/* Check, if it is write protected */
	if (nand_check_wp(mtd)) {
		ret = -EIO;
		goto err_out;
	}

	realpage = (int)(to >> chip->page_shift);
	page = realpage & chip->pagemask;
	blockmask = (1 << (chip->phys_erase_shift - chip->page_shift)) - 1;

	/* Invalidate the page cache, when we write to the cached page */
	if (to <= (chip->pagebuf << chip->page_shift) &&
	    (chip->pagebuf << chip->page_shift) < (to + ops->len))
		chip->pagebuf = -1;

	/* Don't allow multipage oob writes with offset */
	if (oob && ops->ooboffs && (ops->ooboffs + ops->ooblen > oobmaxlen)) {
		ret = -EINVAL;
		goto err_out;
	}

	while (1) {
		int bytes = mtd->writesize;
		int cached = writelen > bytes && page != blockmask;
		uint8_t *wbuf = buf;

		/* Partial page write? */
		if (unlikely(column || writelen < (mtd->writesize - 1))) {
			cached = 0;
			bytes = min_t(int, bytes - column, (int) writelen);
			chip->pagebuf = -1;
			memset(chip->buffers->databuf, 0xff, mtd->writesize);
			memcpy(&chip->buffers->databuf[column], buf, bytes);
			wbuf = chip->buffers->databuf;
		}

		if (unlikely(oob)) {
			size_t len = min(oobwritelen, oobmaxlen);
			oob = nand_fill_oob(mtd, oob, len, ops);
			oobwritelen -= len;
		} else {
			/* We still need to erase leftover OOB data */
			memset(chip->oob_poi, 0xff, mtd->oobsize);
		}
		ret = chip->write_page(mtd, chip, column, bytes, wbuf,
					oob_required, page, cached,
					(ops->mode == MTD_OPS_RAW));
		if (ret)
			break;

		writelen -= bytes;
		if (!writelen)
			break;

		column = 0;
		buf += bytes;
		realpage++;

		page = realpage & chip->pagemask;
		/* Check, if we cross a chip boundary */
		if (!page) {
			chipnr++;
			chip->select_chip(mtd, -1);
			chip->select_chip(mtd, chipnr);
		}
	}

	ops->retlen = ops->len - writelen;
	if (unlikely(oob))
		ops->oobretlen = ops->ooblen;

err_out:
	chip->select_chip(mtd, -1);
	return ret;
}

/**
 * panic_nand_write - [MTD Interface] NAND write with ECC
 * @mtd: MTD device structure
 * @to: offset to write to
 * @len: number of bytes to write
 * @retlen: pointer to variable to store the number of written bytes
 * @buf: the data to write
 *
 * NAND write with ECC. Used when performing writes in interrupt context, this
 * may for example be called by mtdoops when writing an oops while in panic.
 */
static int panic_nand_write(struct mtd_info *mtd, loff_t to, size_t len,
			    size_t *retlen, const uint8_t *buf)
{
	struct nand_chip *chip = mtd->priv;
	struct mtd_oob_ops ops;
	int ret;

	/* Wait for the device to get ready */
	panic_nand_wait(mtd, chip, 400);

	/* Grab the device */
	panic_nand_get_device(chip, mtd, FL_WRITING);

	ops.len = len;
	ops.datbuf = (uint8_t *)buf;
	ops.oobbuf = NULL;
	ops.mode = MTD_OPS_PLACE_OOB;

	ret = nand_do_write_ops(mtd, to, &ops);

	*retlen = ops.retlen;
	return ret;
}

/**
 * nand_write - [MTD Interface] NAND write with ECC
 * @mtd: MTD device structure
 * @to: offset to write to
 * @len: number of bytes to write
 * @retlen: pointer to variable to store the number of written bytes
 * @buf: the data to write
 *
 * NAND write with ECC.
 */
static int nand_write(struct mtd_info *mtd, loff_t to, size_t len,
			  size_t *retlen, const uint8_t *buf)
{
	struct mtd_oob_ops ops;
	int ret;

	nand_get_device(mtd, FL_WRITING);
	ops.len = len;
	ops.datbuf = (uint8_t *)buf;
	ops.oobbuf = NULL;
	ops.mode = MTD_OPS_PLACE_OOB;
	ret = nand_do_write_ops(mtd, to, &ops);
	*retlen = ops.retlen;
	nand_release_device(mtd);
	return ret;
}

/**
 * nand_do_write_oob - [MTD Interface] NAND write out-of-band
 * @mtd: MTD device structure
 * @to: offset to write to
 * @ops: oob operation description structure
 *
 * NAND write out-of-band.
 */
static int nand_do_write_oob(struct mtd_info *mtd, loff_t to,
			     struct mtd_oob_ops *ops)
{
	int chipnr, page, status, len;
	struct nand_chip *chip = mtd->priv;

	pr_debug("%s: to = 0x%08x, len = %i\n",
			 __func__, (unsigned int)to, (int)ops->ooblen);

	if (ops->mode == MTD_OPS_AUTO_OOB)
		len = chip->ecc.layout->oobavail;
	else
		len = mtd->oobsize;

	/* Do not allow write past end of page */
	if ((ops->ooboffs + ops->ooblen) > len) {
		pr_debug("%s: attempt to write past end of page\n",
				__func__);
		return -EINVAL;
	}

	if (unlikely(ops->ooboffs >= len)) {
		pr_debug("%s: attempt to start write outside oob\n",
				__func__);
		return -EINVAL;
	}

	/* Do not allow write past end of device */
	if (unlikely(to >= mtd->size ||
		     ops->ooboffs + ops->ooblen >
			((mtd->size >> chip->page_shift) -
			 (to >> chip->page_shift)) * len)) {
		pr_debug("%s: attempt to write beyond end of device\n",
				__func__);
		return -EINVAL;
	}

	chipnr = (int)(to >> chip->chip_shift);
	chip->select_chip(mtd, chipnr);

	/* Shift to get page */
	page = (int)(to >> chip->page_shift);

	/*
	 * Reset the chip. Some chips (like the Toshiba TC5832DC found in one
	 * of my DiskOnChip 2000 test units) will clear the whole data page too
	 * if we don't do this. I have no clue why, but I seem to have 'fixed'
	 * it in the doc2000 driver in August 1999.  dwmw2.
	 */
	chip->cmdfunc(mtd, NAND_CMD_RESET, -1, -1);

	/* Check, if it is write protected */
	if (nand_check_wp(mtd)) {
		chip->select_chip(mtd, -1);
		return -EROFS;
	}

	/* Invalidate the page cache, if we write to the cached page */
	if (page == chip->pagebuf)
		chip->pagebuf = -1;

	nand_fill_oob(mtd, ops->oobbuf, ops->ooblen, ops);

	if (ops->mode == MTD_OPS_RAW)
		status = chip->ecc.write_oob_raw(mtd, chip, page & chip->pagemask);
	else
		status = chip->ecc.write_oob(mtd, chip, page & chip->pagemask);

	chip->select_chip(mtd, -1);

	if (status)
		return status;

	ops->oobretlen = ops->ooblen;

	return 0;
}

/**
 * nand_write_oob - [MTD Interface] NAND write data and/or out-of-band
 * @mtd: MTD device structure
 * @to: offset to write to
 * @ops: oob operation description structure
 */
static int nand_write_oob(struct mtd_info *mtd, loff_t to,
			  struct mtd_oob_ops *ops)
{
	int ret = -ENOTSUPP;

	ops->retlen = 0;

	/* Do not allow writes past end of device */
	if (ops->datbuf && (to + ops->len) > mtd->size) {
		pr_debug("%s: attempt to write beyond end of device\n",
				__func__);
		return -EINVAL;
	}

	nand_get_device(mtd, FL_WRITING);

	switch (ops->mode) {
	case MTD_OPS_PLACE_OOB:
	case MTD_OPS_AUTO_OOB:
	case MTD_OPS_RAW:
		break;

	default:
		goto out;
	}

	if (!ops->datbuf)
		ret = nand_do_write_oob(mtd, to, ops);
	else
		ret = nand_do_write_ops(mtd, to, ops);

out:
	nand_release_device(mtd);
	return ret;
}

/**
 * single_erase_cmd - [GENERIC] NAND standard block erase command function
 * @mtd: MTD device structure
 * @page: the page address of the block which will be erased
 *
 * Standard erase command for NAND chips.
 */
static void single_erase_cmd(struct mtd_info *mtd, int page)
{
	struct nand_chip *chip = mtd->priv;
	/* Send commands to erase a block */
	chip->cmdfunc(mtd, NAND_CMD_ERASE1, -1, page);
	chip->cmdfunc(mtd, NAND_CMD_ERASE2, -1, -1);
}

/**
 * nand_erase - [MTD Interface] erase block(s)
 * @mtd: MTD device structure
 * @instr: erase instruction
 *
 * Erase one ore more blocks.
 */
static int nand_erase(struct mtd_info *mtd, struct erase_info *instr)
{
	return nand_erase_nand(mtd, instr, 0);
}

/**
 * nand_erase_nand - [INTERN] erase block(s)
 * @mtd: MTD device structure
 * @instr: erase instruction
 * @allowbbt: allow erasing the bbt area
 *
 * Erase one ore more blocks.
 */
int nand_erase_nand(struct mtd_info *mtd, struct erase_info *instr,
		    int allowbbt)
{
	int page, status, pages_per_block, ret, chipnr;
	struct nand_chip *chip = mtd->priv;
	loff_t len;

	pr_debug("%s: start = 0x%012llx, len = %llu\n",
			__func__, (unsigned long long)instr->addr,
			(unsigned long long)instr->len);

	if (check_offs_len(mtd, instr->addr, instr->len))
		return -EINVAL;

	/* Grab the lock and see if the device is available */
	nand_get_device(mtd, FL_ERASING);

	/* Shift to get first page */
	page = (int)(instr->addr >> chip->page_shift);
	chipnr = (int)(instr->addr >> chip->chip_shift);

	/* Calculate pages in each block */
	pages_per_block = 1 << (chip->phys_erase_shift - chip->page_shift);

	/* Select the NAND device */
	chip->select_chip(mtd, chipnr);

	/* Check, if it is write protected */
	if (nand_check_wp(mtd)) {
		pr_debug("%s: device is write protected!\n",
				__func__);
		instr->state = MTD_ERASE_FAILED;
		goto erase_exit;
	}

	/* Loop through the pages */
	len = instr->len;

	instr->state = MTD_ERASING;

	while (len) {
		/* Check if we have a bad block, we do not erase bad blocks! */
		if (nand_block_checkbad(mtd, ((loff_t) page) <<
					chip->page_shift, 0, allowbbt)) {
			pr_warn("%s: attempt to erase a bad block at page 0x%08x\n",
				    __func__, page);
			instr->state = MTD_ERASE_FAILED;
			goto erase_exit;
		}

		/*
		 * Invalidate the page cache, if we erase the block which
		 * contains the current cached page.
		 */
		if (page <= chip->pagebuf && chip->pagebuf <
		    (page + pages_per_block))
			chip->pagebuf = -1;

		chip->erase_cmd(mtd, page & chip->pagemask);

		status = chip->waitfunc(mtd, chip);

		/*
		 * See if operation failed and additional status checks are
		 * available
		 */
		if ((status & NAND_STATUS_FAIL) && (chip->errstat))
			status = chip->errstat(mtd, chip, FL_ERASING,
					       status, page);

		/* See if block erase succeeded */
		if (status & NAND_STATUS_FAIL) {
			pr_debug("%s: failed erase, page 0x%08x\n",
					__func__, page);
			instr->state = MTD_ERASE_FAILED;
			instr->fail_addr =
				((loff_t)page << chip->page_shift);
			goto erase_exit;
		}

		/* Increment page address and decrement length */
		len -= (1ULL << chip->phys_erase_shift);
		page += pages_per_block;

		/* Check, if we cross a chip boundary */
		if (len && !(page & chip->pagemask)) {
			chipnr++;
			chip->select_chip(mtd, -1);
			chip->select_chip(mtd, chipnr);
		}
	}
	instr->state = MTD_ERASE_DONE;

erase_exit:

	ret = instr->state == MTD_ERASE_DONE ? 0 : -EIO;

	/* Deselect and wake up anyone waiting on the device */
	chip->select_chip(mtd, -1);
	nand_release_device(mtd);

	/* Do call back function */
	if (!ret)
		mtd_erase_callback(instr);

	/* Return more or less happy */
	return ret;
}

/**
 * nand_sync - [MTD Interface] sync
 * @mtd: MTD device structure
 *
 * Sync is actually a wait for chip ready function.
 */
static void nand_sync(struct mtd_info *mtd)
{
	pr_debug("%s: called\n", __func__);

	/* Grab the lock and see if the device is available */
	nand_get_device(mtd, FL_SYNCING);
	/* Release it and go back */
	nand_release_device(mtd);
}

/**
 * nand_block_isbad - [MTD Interface] Check if block at offset is bad
 * @mtd: MTD device structure
 * @offs: offset relative to mtd start
 */
static int nand_block_isbad(struct mtd_info *mtd, loff_t offs)
{
	return nand_block_checkbad(mtd, offs, 1, 0);
}

/**
 * nand_block_markbad - [MTD Interface] Mark block at the given offset as bad
 * @mtd: MTD device structure
 * @ofs: offset relative to mtd start
 */
static int nand_block_markbad(struct mtd_info *mtd, loff_t ofs)
{
	int ret;

	ret = nand_block_isbad(mtd, ofs);
	if (ret) {
		/* If it was bad already, return success and do nothing */
		if (ret > 0)
			return 0;
		return ret;
	}

	return nand_block_markbad_lowlevel(mtd, ofs);
}

/**
 * nand_onfi_set_features- [REPLACEABLE] set features for ONFI nand
 * @mtd: MTD device structure
 * @chip: nand chip info structure
 * @addr: feature address.
 * @subfeature_param: the subfeature parameters, a four bytes array.
 */
static int nand_onfi_set_features(struct mtd_info *mtd, struct nand_chip *chip,
			int addr, uint8_t *subfeature_param)
{
	int status;

	if (!chip->onfi_version ||
	    !(le16_to_cpu(chip->onfi_params.opt_cmd)
	      & ONFI_OPT_CMD_SET_GET_FEATURES))
		return -EINVAL;

	chip->cmdfunc(mtd, NAND_CMD_SET_FEATURES, addr, -1);
	chip->write_buf(mtd, subfeature_param, ONFI_SUBFEATURE_PARAM_LEN);
	status = chip->waitfunc(mtd, chip);
	if (status & NAND_STATUS_FAIL)
		return -EIO;
	return 0;
}

/**
 * nand_onfi_get_features- [REPLACEABLE] get features for ONFI nand
 * @mtd: MTD device structure
 * @chip: nand chip info structure
 * @addr: feature address.
 * @subfeature_param: the subfeature parameters, a four bytes array.
 */
static int nand_onfi_get_features(struct mtd_info *mtd, struct nand_chip *chip,
			int addr, uint8_t *subfeature_param)
{
	if (!chip->onfi_version ||
	    !(le16_to_cpu(chip->onfi_params.opt_cmd)
	      & ONFI_OPT_CMD_SET_GET_FEATURES))
		return -EINVAL;

	/* clear the sub feature parameters */
	memset(subfeature_param, 0, ONFI_SUBFEATURE_PARAM_LEN);

	chip->cmdfunc(mtd, NAND_CMD_GET_FEATURES, addr, -1);
	chip->read_buf(mtd, subfeature_param, ONFI_SUBFEATURE_PARAM_LEN);
	return 0;
}

/**
 * nand_suspend - [MTD Interface] Suspend the NAND flash
 * @mtd: MTD device structure
 */
static int nand_suspend(struct mtd_info *mtd)
{
	return nand_get_device(mtd, FL_PM_SUSPENDED);
}

/**
 * nand_resume - [MTD Interface] Resume the NAND flash
 * @mtd: MTD device structure
 */
static void nand_resume(struct mtd_info *mtd)
{
	struct nand_chip *chip = mtd->priv;

	if (chip->state == FL_PM_SUSPENDED)
		nand_release_device(mtd);
	else
		pr_err("%s called for a chip which is not in suspended state\n",
			__func__);
}

/* Set default functions */
static void nand_set_defaults(struct nand_chip *chip, int busw)
{
	/* check for proper chip_delay setup, set 20us if not */
	if (!chip->chip_delay)
		chip->chip_delay = 20;

	/* check, if a user supplied command function given */
	if (chip->cmdfunc == NULL)
		chip->cmdfunc = nand_command;

	/* check, if a user supplied wait function given */
	if (chip->waitfunc == NULL)
		chip->waitfunc = nand_wait;

	if (!chip->select_chip)
		chip->select_chip = nand_select_chip;

<<<<<<< HEAD
=======
	/* set for ONFI nand */
	if (!chip->onfi_set_features)
		chip->onfi_set_features = nand_onfi_set_features;
	if (!chip->onfi_get_features)
		chip->onfi_get_features = nand_onfi_get_features;

>>>>>>> 10ab4096
	/* If called twice, pointers that depend on busw may need to be reset */
	if (!chip->read_byte || chip->read_byte == nand_read_byte)
		chip->read_byte = busw ? nand_read_byte16 : nand_read_byte;
	if (!chip->read_word)
		chip->read_word = nand_read_word;
	if (!chip->block_bad)
		chip->block_bad = nand_block_bad;
	if (!chip->block_markbad)
		chip->block_markbad = nand_default_block_markbad;
	if (!chip->write_buf || chip->write_buf == nand_write_buf)
		chip->write_buf = busw ? nand_write_buf16 : nand_write_buf;
	if (!chip->read_buf || chip->read_buf == nand_read_buf)
		chip->read_buf = busw ? nand_read_buf16 : nand_read_buf;
	if (!chip->scan_bbt)
		chip->scan_bbt = nand_default_bbt;

	if (!chip->controller) {
		chip->controller = &chip->hwcontrol;
		spin_lock_init(&chip->controller->lock);
		init_waitqueue_head(&chip->controller->wq);
	}

}

/* Sanitize ONFI strings so we can safely print them */
static void sanitize_string(uint8_t *s, size_t len)
{
	ssize_t i;

	/* Null terminate */
	s[len - 1] = 0;

	/* Remove non printable chars */
	for (i = 0; i < len - 1; i++) {
		if (s[i] < ' ' || s[i] > 127)
			s[i] = '?';
	}

	/* Remove trailing spaces */
	strim(s);
}

static u16 onfi_crc16(u16 crc, u8 const *p, size_t len)
{
	int i;
	while (len--) {
		crc ^= *p++ << 8;
		for (i = 0; i < 8; i++)
			crc = (crc << 1) ^ ((crc & 0x8000) ? 0x8005 : 0);
	}

	return crc;
}

/* Parse the Extended Parameter Page. */
static int nand_flash_detect_ext_param_page(struct mtd_info *mtd,
		struct nand_chip *chip, struct nand_onfi_params *p)
{
	struct onfi_ext_param_page *ep;
	struct onfi_ext_section *s;
	struct onfi_ext_ecc_info *ecc;
	uint8_t *cursor;
	int ret = -EINVAL;
	int len;
	int i;

	len = le16_to_cpu(p->ext_param_page_length) * 16;
	ep = kmalloc(len, GFP_KERNEL);
	if (!ep)
		return -ENOMEM;

	/* Send our own NAND_CMD_PARAM. */
	chip->cmdfunc(mtd, NAND_CMD_PARAM, 0, -1);

	/* Use the Change Read Column command to skip the ONFI param pages. */
	chip->cmdfunc(mtd, NAND_CMD_RNDOUT,
			sizeof(*p) * p->num_of_param_pages , -1);

	/* Read out the Extended Parameter Page. */
	chip->read_buf(mtd, (uint8_t *)ep, len);
	if ((onfi_crc16(ONFI_CRC_BASE, ((uint8_t *)ep) + 2, len - 2)
		!= le16_to_cpu(ep->crc))) {
		pr_debug("fail in the CRC.\n");
		goto ext_out;
	}

	/*
	 * Check the signature.
	 * Do not strictly follow the ONFI spec, maybe changed in future.
	 */
	if (strncmp(ep->sig, "EPPS", 4)) {
		pr_debug("The signature is invalid.\n");
		goto ext_out;
	}

	/* find the ECC section. */
	cursor = (uint8_t *)(ep + 1);
	for (i = 0; i < ONFI_EXT_SECTION_MAX; i++) {
		s = ep->sections + i;
		if (s->type == ONFI_SECTION_TYPE_2)
			break;
		cursor += s->length * 16;
	}
	if (i == ONFI_EXT_SECTION_MAX) {
		pr_debug("We can not find the ECC section.\n");
		goto ext_out;
	}

	/* get the info we want. */
	ecc = (struct onfi_ext_ecc_info *)cursor;

	if (ecc->codeword_size) {
		chip->ecc_strength_ds = ecc->ecc_bits;
		chip->ecc_step_ds = 1 << ecc->codeword_size;
	}

	pr_info("ONFI extended param page detected.\n");
	ret = 0;

ext_out:
	kfree(ep);
	return ret;
}

/*
 * Check if the NAND chip is ONFI compliant, returns 1 if it is, 0 otherwise.
 */
static int nand_flash_detect_onfi(struct mtd_info *mtd, struct nand_chip *chip,
					int *busw)
{
	struct nand_onfi_params *p = &chip->onfi_params;
	int i;
	int val;

	/* ONFI need to be probed in 8 bits mode, and 16 bits should be selected with NAND_BUSWIDTH_AUTO */
	if (chip->options & NAND_BUSWIDTH_16) {
		pr_err("Trying ONFI probe in 16 bits mode, aborting !\n");
		return 0;
	}
	/* Try ONFI for unknown chip or LP */
	chip->cmdfunc(mtd, NAND_CMD_READID, 0x20, -1);
	if (chip->read_byte(mtd) != 'O' || chip->read_byte(mtd) != 'N' ||
		chip->read_byte(mtd) != 'F' || chip->read_byte(mtd) != 'I')
		return 0;

	chip->cmdfunc(mtd, NAND_CMD_PARAM, 0, -1);
	for (i = 0; i < 3; i++) {
		chip->read_buf(mtd, (uint8_t *)p, sizeof(*p));
		if (onfi_crc16(ONFI_CRC_BASE, (uint8_t *)p, 254) ==
				le16_to_cpu(p->crc)) {
			pr_info("ONFI param page %d valid\n", i);
			break;
		}
	}

	if (i == 3)
		return 0;

	/* Check version */
	val = le16_to_cpu(p->revision);
	if (val & (1 << 5))
		chip->onfi_version = 23;
	else if (val & (1 << 4))
		chip->onfi_version = 22;
	else if (val & (1 << 3))
		chip->onfi_version = 21;
	else if (val & (1 << 2))
		chip->onfi_version = 20;
	else if (val & (1 << 1))
		chip->onfi_version = 10;

	if (!chip->onfi_version) {
		pr_info("%s: unsupported ONFI version: %d\n", __func__, val);
		return 0;
	}

	sanitize_string(p->manufacturer, sizeof(p->manufacturer));
	sanitize_string(p->model, sizeof(p->model));
	if (!mtd->name)
		mtd->name = p->model;
	mtd->writesize = le32_to_cpu(p->byte_per_page);
	mtd->erasesize = le32_to_cpu(p->pages_per_block) * mtd->writesize;
	mtd->oobsize = le16_to_cpu(p->spare_bytes_per_page);
	chip->chipsize = le32_to_cpu(p->blocks_per_lun);
	chip->chipsize *= (uint64_t)mtd->erasesize * p->lun_count;

	if (onfi_feature(chip) & ONFI_FEATURE_16_BIT_BUS)
		*busw = NAND_BUSWIDTH_16;
	else
		*busw = 0;

	if (p->ecc_bits != 0xff) {
		chip->ecc_strength_ds = p->ecc_bits;
		chip->ecc_step_ds = 512;
	} else if (chip->onfi_version >= 21 &&
		(onfi_feature(chip) & ONFI_FEATURE_EXT_PARAM_PAGE)) {

		/*
		 * The nand_flash_detect_ext_param_page() uses the
		 * Change Read Column command which maybe not supported
		 * by the chip->cmdfunc. So try to update the chip->cmdfunc
		 * now. We do not replace user supplied command function.
		 */
		if (mtd->writesize > 512 && chip->cmdfunc == nand_command)
			chip->cmdfunc = nand_command_lp;

		/* The Extended Parameter Page is supported since ONFI 2.1. */
		if (nand_flash_detect_ext_param_page(mtd, chip, p))
			pr_info("Failed to detect the extended param page.\n");
	}

	pr_info("ONFI flash detected\n");
	return 1;
}

/*
 * nand_id_has_period - Check if an ID string has a given wraparound period
 * @id_data: the ID string
 * @arrlen: the length of the @id_data array
 * @period: the period of repitition
 *
 * Check if an ID string is repeated within a given sequence of bytes at
 * specific repetition interval period (e.g., {0x20,0x01,0x7F,0x20} has a
 * period of 3). This is a helper function for nand_id_len(). Returns non-zero
 * if the repetition has a period of @period; otherwise, returns zero.
 */
static int nand_id_has_period(u8 *id_data, int arrlen, int period)
{
	int i, j;
	for (i = 0; i < period; i++)
		for (j = i + period; j < arrlen; j += period)
			if (id_data[i] != id_data[j])
				return 0;
	return 1;
}

/*
 * nand_id_len - Get the length of an ID string returned by CMD_READID
 * @id_data: the ID string
 * @arrlen: the length of the @id_data array

 * Returns the length of the ID string, according to known wraparound/trailing
 * zero patterns. If no pattern exists, returns the length of the array.
 */
static int nand_id_len(u8 *id_data, int arrlen)
{
	int last_nonzero, period;

	/* Find last non-zero byte */
	for (last_nonzero = arrlen - 1; last_nonzero >= 0; last_nonzero--)
		if (id_data[last_nonzero])
			break;

	/* All zeros */
	if (last_nonzero < 0)
		return 0;

	/* Calculate wraparound period */
	for (period = 1; period < arrlen; period++)
		if (nand_id_has_period(id_data, arrlen, period))
			break;

	/* There's a repeated pattern */
	if (period < arrlen)
		return period;

	/* There are trailing zeros */
	if (last_nonzero < arrlen - 1)
		return last_nonzero + 1;

	/* No pattern detected */
	return arrlen;
}

/*
 * Many new NAND share similar device ID codes, which represent the size of the
 * chip. The rest of the parameters must be decoded according to generic or
 * manufacturer-specific "extended ID" decoding patterns.
 */
static void nand_decode_ext_id(struct mtd_info *mtd, struct nand_chip *chip,
				u8 id_data[8], int *busw)
{
	int extid, id_len;
	/* The 3rd id byte holds MLC / multichip data */
	chip->cellinfo = id_data[2];
	/* The 4th id byte is the important one */
	extid = id_data[3];

	id_len = nand_id_len(id_data, 8);

	/*
	 * Field definitions are in the following datasheets:
	 * Old style (4,5 byte ID): Samsung K9GAG08U0M (p.32)
	 * New Samsung (6 byte ID): Samsung K9GAG08U0F (p.44)
	 * Hynix MLC   (6 byte ID): Hynix H27UBG8T2B (p.22)
	 *
	 * Check for ID length, non-zero 6th byte, cell type, and Hynix/Samsung
	 * ID to decide what to do.
	 */
	if (id_len == 6 && id_data[0] == NAND_MFR_SAMSUNG &&
			(chip->cellinfo & NAND_CI_CELLTYPE_MSK) &&
			id_data[5] != 0x00) {
		/* Calc pagesize */
		mtd->writesize = 2048 << (extid & 0x03);
		extid >>= 2;
		/* Calc oobsize */
		switch (((extid >> 2) & 0x04) | (extid & 0x03)) {
		case 1:
			mtd->oobsize = 128;
			break;
		case 2:
			mtd->oobsize = 218;
			break;
		case 3:
			mtd->oobsize = 400;
			break;
		case 4:
			mtd->oobsize = 436;
			break;
		case 5:
			mtd->oobsize = 512;
			break;
		case 6:
		default: /* Other cases are "reserved" (unknown) */
			mtd->oobsize = 640;
			break;
		}
		extid >>= 2;
		/* Calc blocksize */
		mtd->erasesize = (128 * 1024) <<
			(((extid >> 1) & 0x04) | (extid & 0x03));
		*busw = 0;
	} else if (id_len == 6 && id_data[0] == NAND_MFR_HYNIX &&
			(chip->cellinfo & NAND_CI_CELLTYPE_MSK)) {
		unsigned int tmp;

		/* Calc pagesize */
		mtd->writesize = 2048 << (extid & 0x03);
		extid >>= 2;
		/* Calc oobsize */
		switch (((extid >> 2) & 0x04) | (extid & 0x03)) {
		case 0:
			mtd->oobsize = 128;
			break;
		case 1:
			mtd->oobsize = 224;
			break;
		case 2:
			mtd->oobsize = 448;
			break;
		case 3:
			mtd->oobsize = 64;
			break;
		case 4:
			mtd->oobsize = 32;
			break;
		case 5:
			mtd->oobsize = 16;
			break;
		default:
			mtd->oobsize = 640;
			break;
		}
		extid >>= 2;
		/* Calc blocksize */
		tmp = ((extid >> 1) & 0x04) | (extid & 0x03);
		if (tmp < 0x03)
			mtd->erasesize = (128 * 1024) << tmp;
		else if (tmp == 0x03)
			mtd->erasesize = 768 * 1024;
		else
			mtd->erasesize = (64 * 1024) << tmp;
		*busw = 0;
	} else {
		/* Calc pagesize */
		mtd->writesize = 1024 << (extid & 0x03);
		extid >>= 2;
		/* Calc oobsize */
		mtd->oobsize = (8 << (extid & 0x01)) *
			(mtd->writesize >> 9);
		extid >>= 2;
		/* Calc blocksize. Blocksize is multiples of 64KiB */
		mtd->erasesize = (64 * 1024) << (extid & 0x03);
		extid >>= 2;
		/* Get buswidth information */
		*busw = (extid & 0x01) ? NAND_BUSWIDTH_16 : 0;

		/*
		 * Toshiba 24nm raw SLC (i.e., not BENAND) have 32B OOB per
		 * 512B page. For Toshiba SLC, we decode the 5th/6th byte as
		 * follows:
		 * - ID byte 6, bits[2:0]: 100b -> 43nm, 101b -> 32nm,
		 *                         110b -> 24nm
		 * - ID byte 5, bit[7]:    1 -> BENAND, 0 -> raw SLC
		 */
		if (id_len >= 6 && id_data[0] == NAND_MFR_TOSHIBA &&
				!(chip->cellinfo & NAND_CI_CELLTYPE_MSK) &&
				(id_data[5] & 0x7) == 0x6 /* 24nm */ &&
				!(id_data[4] & 0x80) /* !BENAND */) {
			mtd->oobsize = 32 * mtd->writesize >> 9;
		}

	}
}

/*
 * Old devices have chip data hardcoded in the device ID table. nand_decode_id
 * decodes a matching ID table entry and assigns the MTD size parameters for
 * the chip.
 */
static void nand_decode_id(struct mtd_info *mtd, struct nand_chip *chip,
				struct nand_flash_dev *type, u8 id_data[8],
				int *busw)
{
	int maf_id = id_data[0];

	mtd->erasesize = type->erasesize;
	mtd->writesize = type->pagesize;
	mtd->oobsize = mtd->writesize / 32;
	*busw = type->options & NAND_BUSWIDTH_16;

	/*
	 * Check for Spansion/AMD ID + repeating 5th, 6th byte since
	 * some Spansion chips have erasesize that conflicts with size
	 * listed in nand_ids table.
	 * Data sheet (5 byte ID): Spansion S30ML-P ORNAND (p.39)
	 */
	if (maf_id == NAND_MFR_AMD && id_data[4] != 0x00 && id_data[5] == 0x00
			&& id_data[6] == 0x00 && id_data[7] == 0x00
			&& mtd->writesize == 512) {
		mtd->erasesize = 128 * 1024;
		mtd->erasesize <<= ((id_data[3] & 0x03) << 1);
	}
}

/*
 * Set the bad block marker/indicator (BBM/BBI) patterns according to some
 * heuristic patterns using various detected parameters (e.g., manufacturer,
 * page size, cell-type information).
 */
static void nand_decode_bbm_options(struct mtd_info *mtd,
				    struct nand_chip *chip, u8 id_data[8])
{
	int maf_id = id_data[0];

	/* Set the bad block position */
	if (mtd->writesize > 512 || (chip->options & NAND_BUSWIDTH_16))
		chip->badblockpos = NAND_LARGE_BADBLOCK_POS;
	else
		chip->badblockpos = NAND_SMALL_BADBLOCK_POS;

	/*
	 * Bad block marker is stored in the last page of each block on Samsung
	 * and Hynix MLC devices; stored in first two pages of each block on
	 * Micron devices with 2KiB pages and on SLC Samsung, Hynix, Toshiba,
	 * AMD/Spansion, and Macronix.  All others scan only the first page.
	 */
	if ((chip->cellinfo & NAND_CI_CELLTYPE_MSK) &&
			(maf_id == NAND_MFR_SAMSUNG ||
			 maf_id == NAND_MFR_HYNIX))
		chip->bbt_options |= NAND_BBT_SCANLASTPAGE;
	else if ((!(chip->cellinfo & NAND_CI_CELLTYPE_MSK) &&
				(maf_id == NAND_MFR_SAMSUNG ||
				 maf_id == NAND_MFR_HYNIX ||
				 maf_id == NAND_MFR_TOSHIBA ||
				 maf_id == NAND_MFR_AMD ||
				 maf_id == NAND_MFR_MACRONIX)) ||
			(mtd->writesize == 2048 &&
			 maf_id == NAND_MFR_MICRON))
		chip->bbt_options |= NAND_BBT_SCAN2NDPAGE;
}

static inline bool is_full_id_nand(struct nand_flash_dev *type)
{
	return type->id_len;
}

static bool find_full_id_nand(struct mtd_info *mtd, struct nand_chip *chip,
		   struct nand_flash_dev *type, u8 *id_data, int *busw)
{
	if (!strncmp(type->id, id_data, type->id_len)) {
		mtd->writesize = type->pagesize;
		mtd->erasesize = type->erasesize;
		mtd->oobsize = type->oobsize;

		chip->cellinfo = id_data[2];
		chip->chipsize = (uint64_t)type->chipsize << 20;
		chip->options |= type->options;
		chip->ecc_strength_ds = NAND_ECC_STRENGTH(type);
		chip->ecc_step_ds = NAND_ECC_STEP(type);

		*busw = type->options & NAND_BUSWIDTH_16;

		return true;
	}
	return false;
}

/*
 * Get the flash and manufacturer id and lookup if the type is supported.
 */
static struct nand_flash_dev *nand_get_flash_type(struct mtd_info *mtd,
						  struct nand_chip *chip,
						  int busw,
						  int *maf_id, int *dev_id,
						  struct nand_flash_dev *type)
{
	int i, maf_idx;
	u8 id_data[8];

	/* Select the device */
	chip->select_chip(mtd, 0);

	/*
	 * Reset the chip, required by some chips (e.g. Micron MT29FxGxxxxx)
	 * after power-up.
	 */
	chip->cmdfunc(mtd, NAND_CMD_RESET, -1, -1);

	/* Send the command for reading device ID */
	chip->cmdfunc(mtd, NAND_CMD_READID, 0x00, -1);

	/* Read manufacturer and device IDs */
	*maf_id = chip->read_byte(mtd);
	*dev_id = chip->read_byte(mtd);

	/*
	 * Try again to make sure, as some systems the bus-hold or other
	 * interface concerns can cause random data which looks like a
	 * possibly credible NAND flash to appear. If the two results do
	 * not match, ignore the device completely.
	 */

	chip->cmdfunc(mtd, NAND_CMD_READID, 0x00, -1);

	/* Read entire ID string */
	for (i = 0; i < 8; i++)
		id_data[i] = chip->read_byte(mtd);

	if (id_data[0] != *maf_id || id_data[1] != *dev_id) {
		pr_info("%s: second ID read did not match "
			"%02x,%02x against %02x,%02x\n", __func__,
			*maf_id, *dev_id, id_data[0], id_data[1]);
		return ERR_PTR(-ENODEV);
	}

	if (!type)
		type = nand_flash_ids;

	for (; type->name != NULL; type++) {
		if (is_full_id_nand(type)) {
			if (find_full_id_nand(mtd, chip, type, id_data, &busw))
				goto ident_done;
		} else if (*dev_id == type->dev_id) {
				break;
		}
	}

	chip->onfi_version = 0;
	if (!type->name || !type->pagesize) {
		/* Check is chip is ONFI compliant */
		if (nand_flash_detect_onfi(mtd, chip, &busw))
			goto ident_done;
	}

	if (!type->name)
		return ERR_PTR(-ENODEV);

	if (!mtd->name)
		mtd->name = type->name;

	chip->chipsize = (uint64_t)type->chipsize << 20;

	if (!type->pagesize && chip->init_size) {
		/* Set the pagesize, oobsize, erasesize by the driver */
		busw = chip->init_size(mtd, chip, id_data);
	} else if (!type->pagesize) {
		/* Decode parameters from extended ID */
		nand_decode_ext_id(mtd, chip, id_data, &busw);
	} else {
		nand_decode_id(mtd, chip, type, id_data, &busw);
	}
	/* Get chip options */
	chip->options |= type->options;

	/*
	 * Check if chip is not a Samsung device. Do not clear the
	 * options for chips which do not have an extended id.
	 */
	if (*maf_id != NAND_MFR_SAMSUNG && !type->pagesize)
		chip->options &= ~NAND_SAMSUNG_LP_OPTIONS;
ident_done:

	/* Try to identify manufacturer */
	for (maf_idx = 0; nand_manuf_ids[maf_idx].id != 0x0; maf_idx++) {
		if (nand_manuf_ids[maf_idx].id == *maf_id)
			break;
	}

	if (chip->options & NAND_BUSWIDTH_AUTO) {
		WARN_ON(chip->options & NAND_BUSWIDTH_16);
		chip->options |= busw;
		nand_set_defaults(chip, busw);
	} else if (busw != (chip->options & NAND_BUSWIDTH_16)) {
		/*
		 * Check, if buswidth is correct. Hardware drivers should set
		 * chip correct!
		 */
		pr_info("NAND device: Manufacturer ID:"
			" 0x%02x, Chip ID: 0x%02x (%s %s)\n", *maf_id,
			*dev_id, nand_manuf_ids[maf_idx].name, mtd->name);
		pr_warn("NAND bus width %d instead %d bit\n",
			   (chip->options & NAND_BUSWIDTH_16) ? 16 : 8,
			   busw ? 16 : 8);
		return ERR_PTR(-EINVAL);
	}

	nand_decode_bbm_options(mtd, chip, id_data);

	/* Calculate the address shift from the page size */
	chip->page_shift = ffs(mtd->writesize) - 1;
	/* Convert chipsize to number of pages per chip -1 */
	chip->pagemask = (chip->chipsize >> chip->page_shift) - 1;

	chip->bbt_erase_shift = chip->phys_erase_shift =
		ffs(mtd->erasesize) - 1;
	if (chip->chipsize & 0xffffffff)
		chip->chip_shift = ffs((unsigned)chip->chipsize) - 1;
	else {
		chip->chip_shift = ffs((unsigned)(chip->chipsize >> 32));
		chip->chip_shift += 32 - 1;
	}

	chip->badblockbits = 8;
	chip->erase_cmd = single_erase_cmd;

	/* Do not replace user supplied command function! */
	if (mtd->writesize > 512 && chip->cmdfunc == nand_command)
		chip->cmdfunc = nand_command_lp;

	pr_info("NAND device: Manufacturer ID: 0x%02x, Chip ID: 0x%02x (%s %s),"
		" %dMiB, page size: %d, OOB size: %d\n",
		*maf_id, *dev_id, nand_manuf_ids[maf_idx].name,
		chip->onfi_version ? chip->onfi_params.model : type->name,
		(int)(chip->chipsize >> 20), mtd->writesize, mtd->oobsize);

	return type;
}

/**
 * nand_scan_ident - [NAND Interface] Scan for the NAND device
 * @mtd: MTD device structure
 * @maxchips: number of chips to scan for
 * @table: alternative NAND ID table
 *
 * This is the first phase of the normal nand_scan() function. It reads the
 * flash ID and sets up MTD fields accordingly.
 *
 * The mtd->owner field must be set to the module of the caller.
 */
int nand_scan_ident(struct mtd_info *mtd, int maxchips,
		    struct nand_flash_dev *table)
{
	int i, busw, nand_maf_id, nand_dev_id;
	struct nand_chip *chip = mtd->priv;
	struct nand_flash_dev *type;

	/* Get buswidth to select the correct functions */
	busw = chip->options & NAND_BUSWIDTH_16;
	/* Set the default functions */
	nand_set_defaults(chip, busw);

	/* Read the flash type */
	type = nand_get_flash_type(mtd, chip, busw,
				&nand_maf_id, &nand_dev_id, table);

	if (IS_ERR(type)) {
		if (!(chip->options & NAND_SCAN_SILENT_NODEV))
			pr_warn("No NAND device found\n");
		chip->select_chip(mtd, -1);
		return PTR_ERR(type);
	}

	chip->select_chip(mtd, -1);

	/* Check for a chip array */
	for (i = 1; i < maxchips; i++) {
		chip->select_chip(mtd, i);
		/* See comment in nand_get_flash_type for reset */
		chip->cmdfunc(mtd, NAND_CMD_RESET, -1, -1);
		/* Send the command for reading device ID */
		chip->cmdfunc(mtd, NAND_CMD_READID, 0x00, -1);
		/* Read manufacturer and device IDs */
		if (nand_maf_id != chip->read_byte(mtd) ||
		    nand_dev_id != chip->read_byte(mtd)) {
			chip->select_chip(mtd, -1);
			break;
		}
		chip->select_chip(mtd, -1);
	}
	if (i > 1)
		pr_info("%d NAND chips detected\n", i);

	/* Store the number of chips and calc total size for mtd */
	chip->numchips = i;
	mtd->size = i * chip->chipsize;

	return 0;
}
EXPORT_SYMBOL(nand_scan_ident);


/**
 * nand_scan_tail - [NAND Interface] Scan for the NAND device
 * @mtd: MTD device structure
 *
 * This is the second phase of the normal nand_scan() function. It fills out
 * all the uninitialized function pointers with the defaults and scans for a
 * bad block table if appropriate.
 */
int nand_scan_tail(struct mtd_info *mtd)
{
	int i;
	struct nand_chip *chip = mtd->priv;

	/* New bad blocks should be marked in OOB, flash-based BBT, or both */
	BUG_ON((chip->bbt_options & NAND_BBT_NO_OOB_BBM) &&
			!(chip->bbt_options & NAND_BBT_USE_FLASH));

	if (!(chip->options & NAND_OWN_BUFFERS))
		chip->buffers = kmalloc(sizeof(*chip->buffers), GFP_KERNEL);
	if (!chip->buffers)
		return -ENOMEM;

	/* Set the internal oob buffer location, just after the page data */
	chip->oob_poi = chip->buffers->databuf + mtd->writesize;

	/*
	 * If no default placement scheme is given, select an appropriate one.
	 */
	if (!chip->ecc.layout && (chip->ecc.mode != NAND_ECC_SOFT_BCH)) {
		switch (mtd->oobsize) {
		case 8:
			chip->ecc.layout = &nand_oob_8;
			break;
		case 16:
			chip->ecc.layout = &nand_oob_16;
			break;
		case 64:
			chip->ecc.layout = &nand_oob_64;
			break;
		case 128:
			chip->ecc.layout = &nand_oob_128;
			break;
		default:
			pr_warn("No oob scheme defined for oobsize %d\n",
				   mtd->oobsize);
			BUG();
		}
	}

	if (!chip->write_page)
		chip->write_page = nand_write_page;

	/*
	 * Check ECC mode, default to software if 3byte/512byte hardware ECC is
	 * selected and we have 256 byte pagesize fallback to software ECC
	 */

	switch (chip->ecc.mode) {
	case NAND_ECC_HW_OOB_FIRST:
		/* Similar to NAND_ECC_HW, but a separate read_page handle */
		if (!chip->ecc.calculate || !chip->ecc.correct ||
		     !chip->ecc.hwctl) {
			pr_warn("No ECC functions supplied; "
				   "hardware ECC not possible\n");
			BUG();
		}
		if (!chip->ecc.read_page)
			chip->ecc.read_page = nand_read_page_hwecc_oob_first;

	case NAND_ECC_HW:
		/* Use standard hwecc read page function? */
		if (!chip->ecc.read_page)
			chip->ecc.read_page = nand_read_page_hwecc;
		if (!chip->ecc.write_page)
			chip->ecc.write_page = nand_write_page_hwecc;
		if (!chip->ecc.read_page_raw)
			chip->ecc.read_page_raw = nand_read_page_raw;
		if (!chip->ecc.write_page_raw)
			chip->ecc.write_page_raw = nand_write_page_raw;
		if (!chip->ecc.read_oob)
			chip->ecc.read_oob = nand_read_oob_std;
		if (!chip->ecc.write_oob)
			chip->ecc.write_oob = nand_write_oob_std;
		if (!chip->ecc.read_subpage)
			chip->ecc.read_subpage = nand_read_subpage;
		if (!chip->ecc.write_subpage)
			chip->ecc.write_subpage = nand_write_subpage_hwecc;

	case NAND_ECC_HW_SYNDROME:
		if ((!chip->ecc.calculate || !chip->ecc.correct ||
		     !chip->ecc.hwctl) &&
		    (!chip->ecc.read_page ||
		     chip->ecc.read_page == nand_read_page_hwecc ||
		     !chip->ecc.write_page ||
		     chip->ecc.write_page == nand_write_page_hwecc)) {
			pr_warn("No ECC functions supplied; "
				   "hardware ECC not possible\n");
			BUG();
		}
		/* Use standard syndrome read/write page function? */
		if (!chip->ecc.read_page)
			chip->ecc.read_page = nand_read_page_syndrome;
		if (!chip->ecc.write_page)
			chip->ecc.write_page = nand_write_page_syndrome;
		if (!chip->ecc.read_page_raw)
			chip->ecc.read_page_raw = nand_read_page_raw_syndrome;
		if (!chip->ecc.write_page_raw)
			chip->ecc.write_page_raw = nand_write_page_raw_syndrome;
		if (!chip->ecc.read_oob)
			chip->ecc.read_oob = nand_read_oob_syndrome;
		if (!chip->ecc.write_oob)
			chip->ecc.write_oob = nand_write_oob_syndrome;

		if (mtd->writesize >= chip->ecc.size) {
			if (!chip->ecc.strength) {
				pr_warn("Driver must set ecc.strength when using hardware ECC\n");
				BUG();
			}
			break;
		}
		pr_warn("%d byte HW ECC not possible on "
			   "%d byte page size, fallback to SW ECC\n",
			   chip->ecc.size, mtd->writesize);
		chip->ecc.mode = NAND_ECC_SOFT;

	case NAND_ECC_SOFT:
		chip->ecc.calculate = nand_calculate_ecc;
		chip->ecc.correct = nand_correct_data;
		chip->ecc.read_page = nand_read_page_swecc;
		chip->ecc.read_subpage = nand_read_subpage;
		chip->ecc.write_page = nand_write_page_swecc;
		chip->ecc.read_page_raw = nand_read_page_raw;
		chip->ecc.write_page_raw = nand_write_page_raw;
		chip->ecc.read_oob = nand_read_oob_std;
		chip->ecc.write_oob = nand_write_oob_std;
		if (!chip->ecc.size)
			chip->ecc.size = 256;
		chip->ecc.bytes = 3;
		chip->ecc.strength = 1;
		break;

	case NAND_ECC_SOFT_BCH:
		if (!mtd_nand_has_bch()) {
			pr_warn("CONFIG_MTD_ECC_BCH not enabled\n");
			BUG();
		}
		chip->ecc.calculate = nand_bch_calculate_ecc;
		chip->ecc.correct = nand_bch_correct_data;
		chip->ecc.read_page = nand_read_page_swecc;
		chip->ecc.read_subpage = nand_read_subpage;
		chip->ecc.write_page = nand_write_page_swecc;
		chip->ecc.read_page_raw = nand_read_page_raw;
		chip->ecc.write_page_raw = nand_write_page_raw;
		chip->ecc.read_oob = nand_read_oob_std;
		chip->ecc.write_oob = nand_write_oob_std;
		/*
		 * Board driver should supply ecc.size and ecc.bytes values to
		 * select how many bits are correctable; see nand_bch_init()
		 * for details. Otherwise, default to 4 bits for large page
		 * devices.
		 */
		if (!chip->ecc.size && (mtd->oobsize >= 64)) {
			chip->ecc.size = 512;
			chip->ecc.bytes = 7;
		}
		chip->ecc.priv = nand_bch_init(mtd,
					       chip->ecc.size,
					       chip->ecc.bytes,
					       &chip->ecc.layout);
		if (!chip->ecc.priv) {
			pr_warn("BCH ECC initialization failed!\n");
			BUG();
		}
		chip->ecc.strength =
			chip->ecc.bytes * 8 / fls(8 * chip->ecc.size);
		break;

	case NAND_ECC_NONE:
		pr_warn("NAND_ECC_NONE selected by board driver. "
			   "This is not recommended!\n");
		chip->ecc.read_page = nand_read_page_raw;
		chip->ecc.write_page = nand_write_page_raw;
		chip->ecc.read_oob = nand_read_oob_std;
		chip->ecc.read_page_raw = nand_read_page_raw;
		chip->ecc.write_page_raw = nand_write_page_raw;
		chip->ecc.write_oob = nand_write_oob_std;
		chip->ecc.size = mtd->writesize;
		chip->ecc.bytes = 0;
		chip->ecc.strength = 0;
		break;

	default:
		pr_warn("Invalid NAND_ECC_MODE %d\n", chip->ecc.mode);
		BUG();
	}

	/* For many systems, the standard OOB write also works for raw */
	if (!chip->ecc.read_oob_raw)
		chip->ecc.read_oob_raw = chip->ecc.read_oob;
	if (!chip->ecc.write_oob_raw)
		chip->ecc.write_oob_raw = chip->ecc.write_oob;

	/*
	 * The number of bytes available for a client to place data into
	 * the out of band area.
	 */
	chip->ecc.layout->oobavail = 0;
	for (i = 0; chip->ecc.layout->oobfree[i].length
			&& i < ARRAY_SIZE(chip->ecc.layout->oobfree); i++)
		chip->ecc.layout->oobavail +=
			chip->ecc.layout->oobfree[i].length;
	mtd->oobavail = chip->ecc.layout->oobavail;

	/*
	 * Set the number of read / write steps for one page depending on ECC
	 * mode.
	 */
	chip->ecc.steps = mtd->writesize / chip->ecc.size;
	if (chip->ecc.steps * chip->ecc.size != mtd->writesize) {
		pr_warn("Invalid ECC parameters\n");
		BUG();
	}
	chip->ecc.total = chip->ecc.steps * chip->ecc.bytes;

	/* Allow subpage writes up to ecc.steps. Not possible for MLC flash */
	if (!(chip->options & NAND_NO_SUBPAGE_WRITE) &&
	    !(chip->cellinfo & NAND_CI_CELLTYPE_MSK)) {
		switch (chip->ecc.steps) {
		case 2:
			mtd->subpage_sft = 1;
			break;
		case 4:
		case 8:
		case 16:
			mtd->subpage_sft = 2;
			break;
		}
	}
	chip->subpagesize = mtd->writesize >> mtd->subpage_sft;

	/* Initialize state */
	chip->state = FL_READY;

	/* Invalidate the pagebuffer reference */
	chip->pagebuf = -1;

	/* Large page NAND with SOFT_ECC should support subpage reads */
	if ((chip->ecc.mode == NAND_ECC_SOFT) && (chip->page_shift > 9))
		chip->options |= NAND_SUBPAGE_READ;

	/* Fill in remaining MTD driver data */
	mtd->type = MTD_NANDFLASH;
	mtd->flags = (chip->options & NAND_ROM) ? MTD_CAP_ROM :
						MTD_CAP_NANDFLASH;
	mtd->_erase = nand_erase;
	mtd->_point = NULL;
	mtd->_unpoint = NULL;
	mtd->_read = nand_read;
	mtd->_write = nand_write;
	mtd->_panic_write = panic_nand_write;
	mtd->_read_oob = nand_read_oob;
	mtd->_write_oob = nand_write_oob;
	mtd->_sync = nand_sync;
	mtd->_lock = NULL;
	mtd->_unlock = NULL;
	mtd->_suspend = nand_suspend;
	mtd->_resume = nand_resume;
	mtd->_block_isbad = nand_block_isbad;
	mtd->_block_markbad = nand_block_markbad;
	mtd->writebufsize = mtd->writesize;

	/* propagate ecc info to mtd_info */
	mtd->ecclayout = chip->ecc.layout;
	mtd->ecc_strength = chip->ecc.strength;
	mtd->ecc_step_size = chip->ecc.size;
	/*
	 * Initialize bitflip_threshold to its default prior scan_bbt() call.
	 * scan_bbt() might invoke mtd_read(), thus bitflip_threshold must be
	 * properly set.
	 */
	if (!mtd->bitflip_threshold)
		mtd->bitflip_threshold = mtd->ecc_strength;

	/* Check, if we should skip the bad block table scan */
	if (chip->options & NAND_SKIP_BBTSCAN)
		return 0;

	/* Build bad block table */
	return chip->scan_bbt(mtd);
}
EXPORT_SYMBOL(nand_scan_tail);

/*
 * is_module_text_address() isn't exported, and it's mostly a pointless
 * test if this is a module _anyway_ -- they'd have to try _really_ hard
 * to call us from in-kernel code if the core NAND support is modular.
 */
#ifdef MODULE
#define caller_is_module() (1)
#else
#define caller_is_module() \
	is_module_text_address((unsigned long)__builtin_return_address(0))
#endif

/**
 * nand_scan - [NAND Interface] Scan for the NAND device
 * @mtd: MTD device structure
 * @maxchips: number of chips to scan for
 *
 * This fills out all the uninitialized function pointers with the defaults.
 * The flash ID is read and the mtd/chip structures are filled with the
 * appropriate values. The mtd->owner field must be set to the module of the
 * caller.
 */
int nand_scan(struct mtd_info *mtd, int maxchips)
{
	int ret;

	/* Many callers got this wrong, so check for it for a while... */
	if (!mtd->owner && caller_is_module()) {
		pr_crit("%s called with NULL mtd->owner!\n", __func__);
		BUG();
	}

	ret = nand_scan_ident(mtd, maxchips, NULL);
	if (!ret)
		ret = nand_scan_tail(mtd);
	return ret;
}
EXPORT_SYMBOL(nand_scan);

/**
 * nand_release - [NAND Interface] Free resources held by the NAND device
 * @mtd: MTD device structure
 */
void nand_release(struct mtd_info *mtd)
{
	struct nand_chip *chip = mtd->priv;

	if (chip->ecc.mode == NAND_ECC_SOFT_BCH)
		nand_bch_free((struct nand_bch_control *)chip->ecc.priv);

	mtd_device_unregister(mtd);

	/* Free bad block table memory */
	kfree(chip->bbt);
	if (!(chip->options & NAND_OWN_BUFFERS))
		kfree(chip->buffers);

	/* Free bad block descriptor memory */
	if (chip->badblock_pattern && chip->badblock_pattern->options
			& NAND_BBT_DYNAMICSTRUCT)
		kfree(chip->badblock_pattern);
}
EXPORT_SYMBOL_GPL(nand_release);

static int __init nand_base_init(void)
{
	led_trigger_register_simple("nand-disk", &nand_led_trigger);
	return 0;
}

static void __exit nand_base_exit(void)
{
	led_trigger_unregister_simple(nand_led_trigger);
}

module_init(nand_base_init);
module_exit(nand_base_exit);

MODULE_LICENSE("GPL");
MODULE_AUTHOR("Steven J. Hill <sjhill@realitydiluted.com>");
MODULE_AUTHOR("Thomas Gleixner <tglx@linutronix.de>");
MODULE_DESCRIPTION("Generic NAND flash driver code");<|MERGE_RESOLUTION|>--- conflicted
+++ resolved
@@ -2795,15 +2795,12 @@
 	if (!chip->select_chip)
 		chip->select_chip = nand_select_chip;
 
-<<<<<<< HEAD
-=======
 	/* set for ONFI nand */
 	if (!chip->onfi_set_features)
 		chip->onfi_set_features = nand_onfi_set_features;
 	if (!chip->onfi_get_features)
 		chip->onfi_get_features = nand_onfi_get_features;
 
->>>>>>> 10ab4096
 	/* If called twice, pointers that depend on busw may need to be reset */
 	if (!chip->read_byte || chip->read_byte == nand_read_byte)
 		chip->read_byte = busw ? nand_read_byte16 : nand_read_byte;
