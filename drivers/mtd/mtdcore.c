// SPDX-License-Identifier: GPL-2.0-or-later
/*
 * Core registration and callback routines for MTD
 * drivers and users.
 *
 * Copyright © 1999-2010 David Woodhouse <dwmw2@infradead.org>
 * Copyright © 2006      Red Hat UK Limited 
 */

#include <linux/module.h>
#include <linux/kernel.h>
#include <linux/ptrace.h>
#include <linux/seq_file.h>
#include <linux/string.h>
#include <linux/timer.h>
#include <linux/major.h>
#include <linux/fs.h>
#include <linux/err.h>
#include <linux/ioctl.h>
#include <linux/init.h>
#include <linux/of.h>
#include <linux/proc_fs.h>
#include <linux/idr.h>
#include <linux/backing-dev.h>
#include <linux/gfp.h>
#include <linux/slab.h>
#include <linux/reboot.h>
#include <linux/leds.h>
#include <linux/debugfs.h>
#include <linux/nvmem-provider.h>
#include <linux/root_dev.h>

#include <linux/mtd/mtd.h>
#include <linux/mtd/partitions.h>

#include "mtdcore.h"

struct backing_dev_info *mtd_bdi;

#ifdef CONFIG_PM_SLEEP

static int mtd_cls_suspend(struct device *dev)
{
	struct mtd_info *mtd = dev_get_drvdata(dev);

	return mtd ? mtd_suspend(mtd) : 0;
}

static int mtd_cls_resume(struct device *dev)
{
	struct mtd_info *mtd = dev_get_drvdata(dev);

	if (mtd)
		mtd_resume(mtd);
	return 0;
}

static SIMPLE_DEV_PM_OPS(mtd_cls_pm_ops, mtd_cls_suspend, mtd_cls_resume);
#define MTD_CLS_PM_OPS (&mtd_cls_pm_ops)
#else
#define MTD_CLS_PM_OPS NULL
#endif

static struct class mtd_class = {
	.name = "mtd",
	.pm = MTD_CLS_PM_OPS,
};

static DEFINE_IDR(mtd_idr);

/* These are exported solely for the purpose of mtd_blkdevs.c. You
   should not use them for _anything_ else */
DEFINE_MUTEX(mtd_table_mutex);
EXPORT_SYMBOL_GPL(mtd_table_mutex);

struct mtd_info *__mtd_next_device(int i)
{
	return idr_get_next(&mtd_idr, &i);
}
EXPORT_SYMBOL_GPL(__mtd_next_device);

static LIST_HEAD(mtd_notifiers);


#define MTD_DEVT(index) MKDEV(MTD_CHAR_MAJOR, (index)*2)

/* REVISIT once MTD uses the driver model better, whoever allocates
 * the mtd_info will probably want to use the release() hook...
 */
static void mtd_release(struct device *dev)
{
	struct mtd_info *mtd = dev_get_drvdata(dev);
	dev_t index = MTD_DEVT(mtd->index);

	/* remove /dev/mtdXro node */
	device_destroy(&mtd_class, index + 1);
}

#define MTD_DEVICE_ATTR_RO(name) \
static DEVICE_ATTR(name, 0444, mtd_##name##_show, NULL)

#define MTD_DEVICE_ATTR_RW(name) \
static DEVICE_ATTR(name, 0644, mtd_##name##_show, mtd_##name##_store)

static ssize_t mtd_type_show(struct device *dev,
		struct device_attribute *attr, char *buf)
{
	struct mtd_info *mtd = dev_get_drvdata(dev);
	char *type;

	switch (mtd->type) {
	case MTD_ABSENT:
		type = "absent";
		break;
	case MTD_RAM:
		type = "ram";
		break;
	case MTD_ROM:
		type = "rom";
		break;
	case MTD_NORFLASH:
		type = "nor";
		break;
	case MTD_NANDFLASH:
		type = "nand";
		break;
	case MTD_DATAFLASH:
		type = "dataflash";
		break;
	case MTD_UBIVOLUME:
		type = "ubi";
		break;
	case MTD_MLCNANDFLASH:
		type = "mlc-nand";
		break;
	default:
		type = "unknown";
	}

	return sysfs_emit(buf, "%s\n", type);
}
MTD_DEVICE_ATTR_RO(type);

static ssize_t mtd_flags_show(struct device *dev,
		struct device_attribute *attr, char *buf)
{
	struct mtd_info *mtd = dev_get_drvdata(dev);

	return sysfs_emit(buf, "0x%lx\n", (unsigned long)mtd->flags);
}
MTD_DEVICE_ATTR_RO(flags);

static ssize_t mtd_size_show(struct device *dev,
		struct device_attribute *attr, char *buf)
{
	struct mtd_info *mtd = dev_get_drvdata(dev);

	return sysfs_emit(buf, "%llu\n", (unsigned long long)mtd->size);
}
MTD_DEVICE_ATTR_RO(size);

static ssize_t mtd_erasesize_show(struct device *dev,
		struct device_attribute *attr, char *buf)
{
	struct mtd_info *mtd = dev_get_drvdata(dev);

	return sysfs_emit(buf, "%lu\n", (unsigned long)mtd->erasesize);
}
MTD_DEVICE_ATTR_RO(erasesize);

static ssize_t mtd_writesize_show(struct device *dev,
		struct device_attribute *attr, char *buf)
{
	struct mtd_info *mtd = dev_get_drvdata(dev);

	return sysfs_emit(buf, "%lu\n", (unsigned long)mtd->writesize);
}
MTD_DEVICE_ATTR_RO(writesize);

static ssize_t mtd_subpagesize_show(struct device *dev,
		struct device_attribute *attr, char *buf)
{
	struct mtd_info *mtd = dev_get_drvdata(dev);
	unsigned int subpagesize = mtd->writesize >> mtd->subpage_sft;

	return sysfs_emit(buf, "%u\n", subpagesize);
}
MTD_DEVICE_ATTR_RO(subpagesize);

static ssize_t mtd_oobsize_show(struct device *dev,
		struct device_attribute *attr, char *buf)
{
	struct mtd_info *mtd = dev_get_drvdata(dev);

	return sysfs_emit(buf, "%lu\n", (unsigned long)mtd->oobsize);
}
MTD_DEVICE_ATTR_RO(oobsize);

static ssize_t mtd_oobavail_show(struct device *dev,
				 struct device_attribute *attr, char *buf)
{
	struct mtd_info *mtd = dev_get_drvdata(dev);

	return sysfs_emit(buf, "%u\n", mtd->oobavail);
}
MTD_DEVICE_ATTR_RO(oobavail);

static ssize_t mtd_numeraseregions_show(struct device *dev,
		struct device_attribute *attr, char *buf)
{
	struct mtd_info *mtd = dev_get_drvdata(dev);

	return sysfs_emit(buf, "%u\n", mtd->numeraseregions);
}
MTD_DEVICE_ATTR_RO(numeraseregions);

static ssize_t mtd_name_show(struct device *dev,
		struct device_attribute *attr, char *buf)
{
	struct mtd_info *mtd = dev_get_drvdata(dev);

	return sysfs_emit(buf, "%s\n", mtd->name);
}
MTD_DEVICE_ATTR_RO(name);

static ssize_t mtd_ecc_strength_show(struct device *dev,
				     struct device_attribute *attr, char *buf)
{
	struct mtd_info *mtd = dev_get_drvdata(dev);

	return sysfs_emit(buf, "%u\n", mtd->ecc_strength);
}
MTD_DEVICE_ATTR_RO(ecc_strength);

static ssize_t mtd_bitflip_threshold_show(struct device *dev,
					  struct device_attribute *attr,
					  char *buf)
{
	struct mtd_info *mtd = dev_get_drvdata(dev);

	return sysfs_emit(buf, "%u\n", mtd->bitflip_threshold);
}

static ssize_t mtd_bitflip_threshold_store(struct device *dev,
					   struct device_attribute *attr,
					   const char *buf, size_t count)
{
	struct mtd_info *mtd = dev_get_drvdata(dev);
	unsigned int bitflip_threshold;
	int retval;

	retval = kstrtouint(buf, 0, &bitflip_threshold);
	if (retval)
		return retval;

	mtd->bitflip_threshold = bitflip_threshold;
	return count;
}
MTD_DEVICE_ATTR_RW(bitflip_threshold);

static ssize_t mtd_ecc_step_size_show(struct device *dev,
		struct device_attribute *attr, char *buf)
{
	struct mtd_info *mtd = dev_get_drvdata(dev);

	return sysfs_emit(buf, "%u\n", mtd->ecc_step_size);

}
MTD_DEVICE_ATTR_RO(ecc_step_size);

static ssize_t mtd_corrected_bits_show(struct device *dev,
		struct device_attribute *attr, char *buf)
{
	struct mtd_info *mtd = dev_get_drvdata(dev);
	struct mtd_ecc_stats *ecc_stats = &mtd->ecc_stats;

	return sysfs_emit(buf, "%u\n", ecc_stats->corrected);
}
MTD_DEVICE_ATTR_RO(corrected_bits);	/* ecc stats corrected */

static ssize_t mtd_ecc_failures_show(struct device *dev,
		struct device_attribute *attr, char *buf)
{
	struct mtd_info *mtd = dev_get_drvdata(dev);
	struct mtd_ecc_stats *ecc_stats = &mtd->ecc_stats;

	return sysfs_emit(buf, "%u\n", ecc_stats->failed);
}
MTD_DEVICE_ATTR_RO(ecc_failures);	/* ecc stats errors */

static ssize_t mtd_bad_blocks_show(struct device *dev,
		struct device_attribute *attr, char *buf)
{
	struct mtd_info *mtd = dev_get_drvdata(dev);
	struct mtd_ecc_stats *ecc_stats = &mtd->ecc_stats;

	return sysfs_emit(buf, "%u\n", ecc_stats->badblocks);
}
MTD_DEVICE_ATTR_RO(bad_blocks);

static ssize_t mtd_bbt_blocks_show(struct device *dev,
		struct device_attribute *attr, char *buf)
{
	struct mtd_info *mtd = dev_get_drvdata(dev);
	struct mtd_ecc_stats *ecc_stats = &mtd->ecc_stats;

	return sysfs_emit(buf, "%u\n", ecc_stats->bbtblocks);
}
MTD_DEVICE_ATTR_RO(bbt_blocks);

static struct attribute *mtd_attrs[] = {
	&dev_attr_type.attr,
	&dev_attr_flags.attr,
	&dev_attr_size.attr,
	&dev_attr_erasesize.attr,
	&dev_attr_writesize.attr,
	&dev_attr_subpagesize.attr,
	&dev_attr_oobsize.attr,
	&dev_attr_oobavail.attr,
	&dev_attr_numeraseregions.attr,
	&dev_attr_name.attr,
	&dev_attr_ecc_strength.attr,
	&dev_attr_ecc_step_size.attr,
	&dev_attr_corrected_bits.attr,
	&dev_attr_ecc_failures.attr,
	&dev_attr_bad_blocks.attr,
	&dev_attr_bbt_blocks.attr,
	&dev_attr_bitflip_threshold.attr,
	NULL,
};
ATTRIBUTE_GROUPS(mtd);

static const struct device_type mtd_devtype = {
	.name		= "mtd",
	.groups		= mtd_groups,
	.release	= mtd_release,
};

static bool mtd_expert_analysis_mode;

#ifdef CONFIG_DEBUG_FS
bool mtd_check_expert_analysis_mode(void)
{
	const char *mtd_expert_analysis_warning =
		"Bad block checks have been entirely disabled.\n"
		"This is only reserved for post-mortem forensics and debug purposes.\n"
		"Never enable this mode if you do not know what you are doing!\n";

	return WARN_ONCE(mtd_expert_analysis_mode, mtd_expert_analysis_warning);
}
EXPORT_SYMBOL_GPL(mtd_check_expert_analysis_mode);
#endif

static struct dentry *dfs_dir_mtd;

static void mtd_debugfs_populate(struct mtd_info *mtd)
{
	struct device *dev = &mtd->dev;

	if (IS_ERR_OR_NULL(dfs_dir_mtd))
		return;

	mtd->dbg.dfs_dir = debugfs_create_dir(dev_name(dev), dfs_dir_mtd);
}

#ifndef CONFIG_MMU
unsigned mtd_mmap_capabilities(struct mtd_info *mtd)
{
	switch (mtd->type) {
	case MTD_RAM:
		return NOMMU_MAP_COPY | NOMMU_MAP_DIRECT | NOMMU_MAP_EXEC |
			NOMMU_MAP_READ | NOMMU_MAP_WRITE;
	case MTD_ROM:
		return NOMMU_MAP_COPY | NOMMU_MAP_DIRECT | NOMMU_MAP_EXEC |
			NOMMU_MAP_READ;
	default:
		return NOMMU_MAP_COPY;
	}
}
EXPORT_SYMBOL_GPL(mtd_mmap_capabilities);
#endif

static int mtd_reboot_notifier(struct notifier_block *n, unsigned long state,
			       void *cmd)
{
	struct mtd_info *mtd;

	mtd = container_of(n, struct mtd_info, reboot_notifier);
	mtd->_reboot(mtd);

	return NOTIFY_DONE;
}

/**
 * mtd_wunit_to_pairing_info - get pairing information of a wunit
 * @mtd: pointer to new MTD device info structure
 * @wunit: write unit we are interested in
 * @info: returned pairing information
 *
 * Retrieve pairing information associated to the wunit.
 * This is mainly useful when dealing with MLC/TLC NANDs where pages can be
 * paired together, and where programming a page may influence the page it is
 * paired with.
 * The notion of page is replaced by the term wunit (write-unit) to stay
 * consistent with the ->writesize field.
 *
 * The @wunit argument can be extracted from an absolute offset using
 * mtd_offset_to_wunit(). @info is filled with the pairing information attached
 * to @wunit.
 *
 * From the pairing info the MTD user can find all the wunits paired with
 * @wunit using the following loop:
 *
 * for (i = 0; i < mtd_pairing_groups(mtd); i++) {
 *	info.pair = i;
 *	mtd_pairing_info_to_wunit(mtd, &info);
 *	...
 * }
 */
int mtd_wunit_to_pairing_info(struct mtd_info *mtd, int wunit,
			      struct mtd_pairing_info *info)
{
	struct mtd_info *master = mtd_get_master(mtd);
	int npairs = mtd_wunit_per_eb(master) / mtd_pairing_groups(master);

	if (wunit < 0 || wunit >= npairs)
		return -EINVAL;

	if (master->pairing && master->pairing->get_info)
		return master->pairing->get_info(master, wunit, info);

	info->group = 0;
	info->pair = wunit;

	return 0;
}
EXPORT_SYMBOL_GPL(mtd_wunit_to_pairing_info);

/**
 * mtd_pairing_info_to_wunit - get wunit from pairing information
 * @mtd: pointer to new MTD device info structure
 * @info: pairing information struct
 *
 * Returns a positive number representing the wunit associated to the info
 * struct, or a negative error code.
 *
 * This is the reverse of mtd_wunit_to_pairing_info(), and can help one to
 * iterate over all wunits of a given pair (see mtd_wunit_to_pairing_info()
 * doc).
 *
 * It can also be used to only program the first page of each pair (i.e.
 * page attached to group 0), which allows one to use an MLC NAND in
 * software-emulated SLC mode:
 *
 * info.group = 0;
 * npairs = mtd_wunit_per_eb(mtd) / mtd_pairing_groups(mtd);
 * for (info.pair = 0; info.pair < npairs; info.pair++) {
 *	wunit = mtd_pairing_info_to_wunit(mtd, &info);
 *	mtd_write(mtd, mtd_wunit_to_offset(mtd, blkoffs, wunit),
 *		  mtd->writesize, &retlen, buf + (i * mtd->writesize));
 * }
 */
int mtd_pairing_info_to_wunit(struct mtd_info *mtd,
			      const struct mtd_pairing_info *info)
{
	struct mtd_info *master = mtd_get_master(mtd);
	int ngroups = mtd_pairing_groups(master);
	int npairs = mtd_wunit_per_eb(master) / ngroups;

	if (!info || info->pair < 0 || info->pair >= npairs ||
	    info->group < 0 || info->group >= ngroups)
		return -EINVAL;

	if (master->pairing && master->pairing->get_wunit)
		return mtd->pairing->get_wunit(master, info);

	return info->pair;
}
EXPORT_SYMBOL_GPL(mtd_pairing_info_to_wunit);

/**
 * mtd_pairing_groups - get the number of pairing groups
 * @mtd: pointer to new MTD device info structure
 *
 * Returns the number of pairing groups.
 *
 * This number is usually equal to the number of bits exposed by a single
 * cell, and can be used in conjunction with mtd_pairing_info_to_wunit()
 * to iterate over all pages of a given pair.
 */
int mtd_pairing_groups(struct mtd_info *mtd)
{
	struct mtd_info *master = mtd_get_master(mtd);

	if (!master->pairing || !master->pairing->ngroups)
		return 1;

	return master->pairing->ngroups;
}
EXPORT_SYMBOL_GPL(mtd_pairing_groups);

static int mtd_nvmem_reg_read(void *priv, unsigned int offset,
			      void *val, size_t bytes)
{
	struct mtd_info *mtd = priv;
	size_t retlen;
	int err;

	err = mtd_read(mtd, offset, bytes, &retlen, val);
	if (err && err != -EUCLEAN)
		return err;

	return retlen == bytes ? 0 : -EIO;
}

static int mtd_nvmem_add(struct mtd_info *mtd)
{
	struct device_node *node = mtd_get_of_node(mtd);
	struct nvmem_config config = {};

	config.id = NVMEM_DEVID_NONE;
	config.dev = &mtd->dev;
	config.name = dev_name(&mtd->dev);
	config.owner = THIS_MODULE;
	config.reg_read = mtd_nvmem_reg_read;
	config.size = mtd->size;
	config.word_size = 1;
	config.stride = 1;
	config.read_only = true;
	config.root_only = true;
	config.ignore_wp = true;
	config.no_of_node = !of_device_is_compatible(node, "nvmem-cells");
	config.priv = mtd;

	mtd->nvmem = nvmem_register(&config);
	if (IS_ERR(mtd->nvmem)) {
		/* Just ignore if there is no NVMEM support in the kernel */
		if (PTR_ERR(mtd->nvmem) == -EOPNOTSUPP)
			mtd->nvmem = NULL;
		else
			return dev_err_probe(&mtd->dev, PTR_ERR(mtd->nvmem),
					     "Failed to register NVMEM device\n");
	}

	return 0;
}

static void mtd_check_of_node(struct mtd_info *mtd)
{
	struct device_node *partitions, *parent_dn, *mtd_dn = NULL;
	const char *pname, *prefix = "partition-";
	int plen, mtd_name_len, offset, prefix_len;

	/* Check if MTD already has a device node */
	if (mtd_get_of_node(mtd))
		return;

	if (!mtd_is_partition(mtd))
		return;

	parent_dn = of_node_get(mtd_get_of_node(mtd->parent));
	if (!parent_dn)
		return;

	if (mtd_is_partition(mtd->parent))
		partitions = of_node_get(parent_dn);
	else
		partitions = of_get_child_by_name(parent_dn, "partitions");
	if (!partitions)
		goto exit_parent;

	prefix_len = strlen(prefix);
	mtd_name_len = strlen(mtd->name);

	/* Search if a partition is defined with the same name */
	for_each_child_of_node(partitions, mtd_dn) {
		/* Skip partition with no/wrong prefix */
		if (!of_node_name_prefix(mtd_dn, prefix))
			continue;

		/* Label have priority. Check that first */
		if (!of_property_read_string(mtd_dn, "label", &pname)) {
			offset = 0;
		} else {
			pname = mtd_dn->name;
			offset = prefix_len;
		}

		plen = strlen(pname) - offset;
		if (plen == mtd_name_len &&
		    !strncmp(mtd->name, pname + offset, plen)) {
			mtd_set_of_node(mtd, mtd_dn);
			break;
		}
	}

	of_node_put(partitions);
exit_parent:
	of_node_put(parent_dn);
}

/**
 *	add_mtd_device - register an MTD device
 *	@mtd: pointer to new MTD device info structure
 *
 *	Add a device to the list of MTD devices present in the system, and
 *	notify each currently active MTD 'user' of its arrival. Returns
 *	zero on success or non-zero on failure.
 */

int add_mtd_device(struct mtd_info *mtd)
{
	struct device_node *np = mtd_get_of_node(mtd);
	struct mtd_info *master = mtd_get_master(mtd);
	struct mtd_notifier *not;
	int i, error, ofidx;

	/*
	 * May occur, for instance, on buggy drivers which call
	 * mtd_device_parse_register() multiple times on the same master MTD,
	 * especially with CONFIG_MTD_PARTITIONED_MASTER=y.
	 */
	if (WARN_ONCE(mtd->dev.type, "MTD already registered\n"))
		return -EEXIST;

	BUG_ON(mtd->writesize == 0);

	/*
	 * MTD drivers should implement ->_{write,read}() or
	 * ->_{write,read}_oob(), but not both.
	 */
	if (WARN_ON((mtd->_write && mtd->_write_oob) ||
		    (mtd->_read && mtd->_read_oob)))
		return -EINVAL;

	if (WARN_ON((!mtd->erasesize || !master->_erase) &&
		    !(mtd->flags & MTD_NO_ERASE)))
		return -EINVAL;

	/*
	 * MTD_SLC_ON_MLC_EMULATION can only be set on partitions, when the
	 * master is an MLC NAND and has a proper pairing scheme defined.
	 * We also reject masters that implement ->_writev() for now, because
	 * NAND controller drivers don't implement this hook, and adding the
	 * SLC -> MLC address/length conversion to this path is useless if we
	 * don't have a user.
	 */
	if (mtd->flags & MTD_SLC_ON_MLC_EMULATION &&
	    (!mtd_is_partition(mtd) || master->type != MTD_MLCNANDFLASH ||
	     !master->pairing || master->_writev))
		return -EINVAL;

	mutex_lock(&mtd_table_mutex);

	ofidx = -1;
	if (np)
		ofidx = of_alias_get_id(np, "mtd");
	if (ofidx >= 0)
		i = idr_alloc(&mtd_idr, mtd, ofidx, ofidx + 1, GFP_KERNEL);
	else
		i = idr_alloc(&mtd_idr, mtd, 0, 0, GFP_KERNEL);
	if (i < 0) {
		error = i;
		goto fail_locked;
	}

	mtd->index = i;
	mtd->usecount = 0;

	/* default value if not set by driver */
	if (mtd->bitflip_threshold == 0)
		mtd->bitflip_threshold = mtd->ecc_strength;

	if (mtd->flags & MTD_SLC_ON_MLC_EMULATION) {
		int ngroups = mtd_pairing_groups(master);

		mtd->erasesize /= ngroups;
		mtd->size = (u64)mtd_div_by_eb(mtd->size, master) *
			    mtd->erasesize;
	}

	if (is_power_of_2(mtd->erasesize))
		mtd->erasesize_shift = ffs(mtd->erasesize) - 1;
	else
		mtd->erasesize_shift = 0;

	if (is_power_of_2(mtd->writesize))
		mtd->writesize_shift = ffs(mtd->writesize) - 1;
	else
		mtd->writesize_shift = 0;

	mtd->erasesize_mask = (1 << mtd->erasesize_shift) - 1;
	mtd->writesize_mask = (1 << mtd->writesize_shift) - 1;

	/* Some chips always power up locked. Unlock them now */
	if ((mtd->flags & MTD_WRITEABLE) && (mtd->flags & MTD_POWERUP_LOCK)) {
		error = mtd_unlock(mtd, 0, mtd->size);
		if (error && error != -EOPNOTSUPP)
			printk(KERN_WARNING
			       "%s: unlock failed, writes may not work\n",
			       mtd->name);
		/* Ignore unlock failures? */
		error = 0;
	}

	/* Caller should have set dev.parent to match the
	 * physical device, if appropriate.
	 */
	mtd->dev.type = &mtd_devtype;
	mtd->dev.class = &mtd_class;
	mtd->dev.devt = MTD_DEVT(i);
	dev_set_name(&mtd->dev, "mtd%d", i);
	dev_set_drvdata(&mtd->dev, mtd);
	mtd_check_of_node(mtd);
	of_node_get(mtd_get_of_node(mtd));
	error = device_register(&mtd->dev);
	if (error) {
		put_device(&mtd->dev);
		goto fail_added;
	}

	/* Add the nvmem provider */
	error = mtd_nvmem_add(mtd);
	if (error)
		goto fail_nvmem_add;

	mtd_debugfs_populate(mtd);

	device_create(&mtd_class, mtd->dev.parent, MTD_DEVT(i) + 1, NULL,
		      "mtd%dro", i);

	pr_debug("mtd: Giving out device %d to %s\n", i, mtd->name);
	/* No need to get a refcount on the module containing
	   the notifier, since we hold the mtd_table_mutex */
	list_for_each_entry(not, &mtd_notifiers, list)
		not->add(mtd);

	mutex_unlock(&mtd_table_mutex);

	if (of_property_read_bool(mtd_get_of_node(mtd), "linux,rootfs")) {
		if (IS_BUILTIN(CONFIG_MTD)) {
			pr_info("mtd: setting mtd%d (%s) as root device\n", mtd->index, mtd->name);
			ROOT_DEV = MKDEV(MTD_BLOCK_MAJOR, mtd->index);
		} else {
			pr_warn("mtd: can't set mtd%d (%s) as root device - mtd must be builtin\n",
				mtd->index, mtd->name);
		}
	}

	/* We _know_ we aren't being removed, because
	   our caller is still holding us here. So none
	   of this try_ nonsense, and no bitching about it
	   either. :) */
	__module_get(THIS_MODULE);
	return 0;

fail_nvmem_add:
	device_unregister(&mtd->dev);
fail_added:
	of_node_put(mtd_get_of_node(mtd));
	idr_remove(&mtd_idr, i);
fail_locked:
	mutex_unlock(&mtd_table_mutex);
	return error;
}

/**
 *	del_mtd_device - unregister an MTD device
 *	@mtd: pointer to MTD device info structure
 *
 *	Remove a device from the list of MTD devices present in the system,
 *	and notify each currently active MTD 'user' of its departure.
 *	Returns zero on success or 1 on failure, which currently will happen
 *	if the requested device does not appear to be present in the list.
 */

int del_mtd_device(struct mtd_info *mtd)
{
	int ret;
	struct mtd_notifier *not;
	struct device_node *mtd_of_node;

	mutex_lock(&mtd_table_mutex);

	if (idr_find(&mtd_idr, mtd->index) != mtd) {
		ret = -ENODEV;
		goto out_error;
	}

	/* No need to get a refcount on the module containing
		the notifier, since we hold the mtd_table_mutex */
	list_for_each_entry(not, &mtd_notifiers, list)
		not->remove(mtd);

	if (mtd->usecount) {
		printk(KERN_NOTICE "Removing MTD device #%d (%s) with use count %d\n",
		       mtd->index, mtd->name, mtd->usecount);
		ret = -EBUSY;
	} else {
<<<<<<< HEAD
=======
		mtd_of_node = mtd_get_of_node(mtd);
>>>>>>> eb3cdb58
		debugfs_remove_recursive(mtd->dbg.dfs_dir);

		/* Try to remove the NVMEM provider */
		nvmem_unregister(mtd->nvmem);

		device_unregister(&mtd->dev);

		/* Clear dev so mtd can be safely re-registered later if desired */
		memset(&mtd->dev, 0, sizeof(mtd->dev));

		idr_remove(&mtd_idr, mtd->index);
		of_node_put(mtd_of_node);

		module_put(THIS_MODULE);
		ret = 0;
	}

out_error:
	mutex_unlock(&mtd_table_mutex);
	return ret;
}

/*
 * Set a few defaults based on the parent devices, if not provided by the
 * driver
 */
static void mtd_set_dev_defaults(struct mtd_info *mtd)
{
	if (mtd->dev.parent) {
		if (!mtd->owner && mtd->dev.parent->driver)
			mtd->owner = mtd->dev.parent->driver->owner;
		if (!mtd->name)
			mtd->name = dev_name(mtd->dev.parent);
	} else {
		pr_debug("mtd device won't show a device symlink in sysfs\n");
	}

	INIT_LIST_HEAD(&mtd->partitions);
	mutex_init(&mtd->master.partitions_lock);
	mutex_init(&mtd->master.chrdev_lock);
}

static ssize_t mtd_otp_size(struct mtd_info *mtd, bool is_user)
{
	struct otp_info *info;
	ssize_t size = 0;
	unsigned int i;
	size_t retlen;
	int ret;

	info = kmalloc(PAGE_SIZE, GFP_KERNEL);
	if (!info)
		return -ENOMEM;

	if (is_user)
		ret = mtd_get_user_prot_info(mtd, PAGE_SIZE, &retlen, info);
	else
		ret = mtd_get_fact_prot_info(mtd, PAGE_SIZE, &retlen, info);
	if (ret)
		goto err;

	for (i = 0; i < retlen / sizeof(*info); i++)
		size += info[i].length;

	kfree(info);
	return size;

err:
	kfree(info);

	/* ENODATA means there is no OTP region. */
	return ret == -ENODATA ? 0 : ret;
}

static struct nvmem_device *mtd_otp_nvmem_register(struct mtd_info *mtd,
						   const char *compatible,
						   int size,
						   nvmem_reg_read_t reg_read)
{
	struct nvmem_device *nvmem = NULL;
	struct nvmem_config config = {};
	struct device_node *np;

	/* DT binding is optional */
	np = of_get_compatible_child(mtd->dev.of_node, compatible);

	/* OTP nvmem will be registered on the physical device */
	config.dev = mtd->dev.parent;
	config.name = compatible;
	config.id = NVMEM_DEVID_AUTO;
	config.owner = THIS_MODULE;
	config.type = NVMEM_TYPE_OTP;
	config.root_only = true;
	config.ignore_wp = true;
	config.reg_read = reg_read;
	config.size = size;
	config.of_node = np;
	config.priv = mtd;

	nvmem = nvmem_register(&config);
	/* Just ignore if there is no NVMEM support in the kernel */
	if (IS_ERR(nvmem) && PTR_ERR(nvmem) == -EOPNOTSUPP)
		nvmem = NULL;

	of_node_put(np);

	return nvmem;
}

static int mtd_nvmem_user_otp_reg_read(void *priv, unsigned int offset,
				       void *val, size_t bytes)
{
	struct mtd_info *mtd = priv;
	size_t retlen;
	int ret;

	ret = mtd_read_user_prot_reg(mtd, offset, bytes, &retlen, val);
	if (ret)
		return ret;

	return retlen == bytes ? 0 : -EIO;
}

static int mtd_nvmem_fact_otp_reg_read(void *priv, unsigned int offset,
				       void *val, size_t bytes)
{
	struct mtd_info *mtd = priv;
	size_t retlen;
	int ret;

	ret = mtd_read_fact_prot_reg(mtd, offset, bytes, &retlen, val);
	if (ret)
		return ret;

	return retlen == bytes ? 0 : -EIO;
}

static int mtd_otp_nvmem_add(struct mtd_info *mtd)
{
	struct device *dev = mtd->dev.parent;
	struct nvmem_device *nvmem;
	ssize_t size;
	int err;

	if (mtd->_get_user_prot_info && mtd->_read_user_prot_reg) {
		size = mtd_otp_size(mtd, true);
		if (size < 0)
			return size;

		if (size > 0) {
			nvmem = mtd_otp_nvmem_register(mtd, "user-otp", size,
						       mtd_nvmem_user_otp_reg_read);
			if (IS_ERR(nvmem)) {
<<<<<<< HEAD
				dev_err(dev, "Failed to register OTP NVMEM device\n");
				return PTR_ERR(nvmem);
=======
				err = PTR_ERR(nvmem);
				goto err;
>>>>>>> eb3cdb58
			}
			mtd->otp_user_nvmem = nvmem;
		}
	}

	if (mtd->_get_fact_prot_info && mtd->_read_fact_prot_reg) {
		size = mtd_otp_size(mtd, false);
		if (size < 0) {
			err = size;
			goto err;
		}

		if (size > 0) {
			nvmem = mtd_otp_nvmem_register(mtd, "factory-otp", size,
						       mtd_nvmem_fact_otp_reg_read);
			if (IS_ERR(nvmem)) {
<<<<<<< HEAD
				dev_err(dev, "Failed to register OTP NVMEM device\n");
=======
>>>>>>> eb3cdb58
				err = PTR_ERR(nvmem);
				goto err;
			}
			mtd->otp_factory_nvmem = nvmem;
		}
	}

	return 0;

err:
	nvmem_unregister(mtd->otp_user_nvmem);
	return dev_err_probe(dev, err, "Failed to register OTP NVMEM device\n");
}

/**
 * mtd_device_parse_register - parse partitions and register an MTD device.
 *
 * @mtd: the MTD device to register
 * @types: the list of MTD partition probes to try, see
 *         'parse_mtd_partitions()' for more information
 * @parser_data: MTD partition parser-specific data
 * @parts: fallback partition information to register, if parsing fails;
 *         only valid if %nr_parts > %0
 * @nr_parts: the number of partitions in parts, if zero then the full
 *            MTD device is registered if no partition info is found
 *
 * This function aggregates MTD partitions parsing (done by
 * 'parse_mtd_partitions()') and MTD device and partitions registering. It
 * basically follows the most common pattern found in many MTD drivers:
 *
 * * If the MTD_PARTITIONED_MASTER option is set, then the device as a whole is
 *   registered first.
 * * Then It tries to probe partitions on MTD device @mtd using parsers
 *   specified in @types (if @types is %NULL, then the default list of parsers
 *   is used, see 'parse_mtd_partitions()' for more information). If none are
 *   found this functions tries to fallback to information specified in
 *   @parts/@nr_parts.
 * * If no partitions were found this function just registers the MTD device
 *   @mtd and exits.
 *
 * Returns zero in case of success and a negative error code in case of failure.
 */
int mtd_device_parse_register(struct mtd_info *mtd, const char * const *types,
			      struct mtd_part_parser_data *parser_data,
			      const struct mtd_partition *parts,
			      int nr_parts)
{
	int ret;

	mtd_set_dev_defaults(mtd);

	ret = mtd_otp_nvmem_add(mtd);
	if (ret)
		goto out;

	if (IS_ENABLED(CONFIG_MTD_PARTITIONED_MASTER)) {
		ret = add_mtd_device(mtd);
		if (ret)
			goto out;
	}

	/* Prefer parsed partitions over driver-provided fallback */
	ret = parse_mtd_partitions(mtd, types, parser_data);
	if (ret == -EPROBE_DEFER)
		goto out;

	if (ret > 0)
		ret = 0;
	else if (nr_parts)
		ret = add_mtd_partitions(mtd, parts, nr_parts);
	else if (!device_is_registered(&mtd->dev))
		ret = add_mtd_device(mtd);
	else
		ret = 0;

	if (ret)
		goto out;

	/*
	 * FIXME: some drivers unfortunately call this function more than once.
	 * So we have to check if we've already assigned the reboot notifier.
	 *
	 * Generally, we can make multiple calls work for most cases, but it
	 * does cause problems with parse_mtd_partitions() above (e.g.,
	 * cmdlineparts will register partitions more than once).
	 */
	WARN_ONCE(mtd->_reboot && mtd->reboot_notifier.notifier_call,
		  "MTD already registered\n");
	if (mtd->_reboot && !mtd->reboot_notifier.notifier_call) {
		mtd->reboot_notifier.notifier_call = mtd_reboot_notifier;
		register_reboot_notifier(&mtd->reboot_notifier);
	}

out:
	if (ret) {
		nvmem_unregister(mtd->otp_user_nvmem);
		nvmem_unregister(mtd->otp_factory_nvmem);
	}

	if (ret && device_is_registered(&mtd->dev))
		del_mtd_device(mtd);

	return ret;
}
EXPORT_SYMBOL_GPL(mtd_device_parse_register);

/**
 * mtd_device_unregister - unregister an existing MTD device.
 *
 * @master: the MTD device to unregister.  This will unregister both the master
 *          and any partitions if registered.
 */
int mtd_device_unregister(struct mtd_info *master)
{
	int err;

	if (master->_reboot) {
		unregister_reboot_notifier(&master->reboot_notifier);
		memset(&master->reboot_notifier, 0, sizeof(master->reboot_notifier));
	}

	nvmem_unregister(master->otp_user_nvmem);
	nvmem_unregister(master->otp_factory_nvmem);

	err = del_mtd_partitions(master);
	if (err)
		return err;

	if (!device_is_registered(&master->dev))
		return 0;

	return del_mtd_device(master);
}
EXPORT_SYMBOL_GPL(mtd_device_unregister);

/**
 *	register_mtd_user - register a 'user' of MTD devices.
 *	@new: pointer to notifier info structure
 *
 *	Registers a pair of callbacks function to be called upon addition
 *	or removal of MTD devices. Causes the 'add' callback to be immediately
 *	invoked for each MTD device currently present in the system.
 */
void register_mtd_user (struct mtd_notifier *new)
{
	struct mtd_info *mtd;

	mutex_lock(&mtd_table_mutex);

	list_add(&new->list, &mtd_notifiers);

	__module_get(THIS_MODULE);

	mtd_for_each_device(mtd)
		new->add(mtd);

	mutex_unlock(&mtd_table_mutex);
}
EXPORT_SYMBOL_GPL(register_mtd_user);

/**
 *	unregister_mtd_user - unregister a 'user' of MTD devices.
 *	@old: pointer to notifier info structure
 *
 *	Removes a callback function pair from the list of 'users' to be
 *	notified upon addition or removal of MTD devices. Causes the
 *	'remove' callback to be immediately invoked for each MTD device
 *	currently present in the system.
 */
int unregister_mtd_user (struct mtd_notifier *old)
{
	struct mtd_info *mtd;

	mutex_lock(&mtd_table_mutex);

	module_put(THIS_MODULE);

	mtd_for_each_device(mtd)
		old->remove(mtd);

	list_del(&old->list);
	mutex_unlock(&mtd_table_mutex);
	return 0;
}
EXPORT_SYMBOL_GPL(unregister_mtd_user);

/**
 *	get_mtd_device - obtain a validated handle for an MTD device
 *	@mtd: last known address of the required MTD device
 *	@num: internal device number of the required MTD device
 *
 *	Given a number and NULL address, return the num'th entry in the device
 *	table, if any.	Given an address and num == -1, search the device table
 *	for a device with that address and return if it's still present. Given
 *	both, return the num'th driver only if its address matches. Return
 *	error code if not.
 */
struct mtd_info *get_mtd_device(struct mtd_info *mtd, int num)
{
	struct mtd_info *ret = NULL, *other;
	int err = -ENODEV;

	mutex_lock(&mtd_table_mutex);

	if (num == -1) {
		mtd_for_each_device(other) {
			if (other == mtd) {
				ret = mtd;
				break;
			}
		}
	} else if (num >= 0) {
		ret = idr_find(&mtd_idr, num);
		if (mtd && mtd != ret)
			ret = NULL;
	}

	if (!ret) {
		ret = ERR_PTR(err);
		goto out;
	}

	err = __get_mtd_device(ret);
	if (err)
		ret = ERR_PTR(err);
out:
	mutex_unlock(&mtd_table_mutex);
	return ret;
}
EXPORT_SYMBOL_GPL(get_mtd_device);


int __get_mtd_device(struct mtd_info *mtd)
{
	struct mtd_info *master = mtd_get_master(mtd);
	int err;

	if (!try_module_get(master->owner))
		return -ENODEV;

	if (master->_get_device) {
		err = master->_get_device(mtd);

		if (err) {
			module_put(master->owner);
			return err;
		}
	}

	master->usecount++;

	while (mtd->parent) {
		mtd->usecount++;
		mtd = mtd->parent;
	}

	return 0;
}
EXPORT_SYMBOL_GPL(__get_mtd_device);

/**
 * of_get_mtd_device_by_node - obtain an MTD device associated with a given node
 *
 * @np: device tree node
 */
struct mtd_info *of_get_mtd_device_by_node(struct device_node *np)
{
	struct mtd_info *mtd = NULL;
	struct mtd_info *tmp;
	int err;

	mutex_lock(&mtd_table_mutex);

	err = -EPROBE_DEFER;
	mtd_for_each_device(tmp) {
		if (mtd_get_of_node(tmp) == np) {
			mtd = tmp;
			err = __get_mtd_device(mtd);
			break;
		}
	}

	mutex_unlock(&mtd_table_mutex);

	return err ? ERR_PTR(err) : mtd;
}
EXPORT_SYMBOL_GPL(of_get_mtd_device_by_node);

/**
 *	get_mtd_device_nm - obtain a validated handle for an MTD device by
 *	device name
 *	@name: MTD device name to open
 *
 * 	This function returns MTD device description structure in case of
 * 	success and an error code in case of failure.
 */
struct mtd_info *get_mtd_device_nm(const char *name)
{
	int err = -ENODEV;
	struct mtd_info *mtd = NULL, *other;

	mutex_lock(&mtd_table_mutex);

	mtd_for_each_device(other) {
		if (!strcmp(name, other->name)) {
			mtd = other;
			break;
		}
	}

	if (!mtd)
		goto out_unlock;

	err = __get_mtd_device(mtd);
	if (err)
		goto out_unlock;

	mutex_unlock(&mtd_table_mutex);
	return mtd;

out_unlock:
	mutex_unlock(&mtd_table_mutex);
	return ERR_PTR(err);
}
EXPORT_SYMBOL_GPL(get_mtd_device_nm);

void put_mtd_device(struct mtd_info *mtd)
{
	mutex_lock(&mtd_table_mutex);
	__put_mtd_device(mtd);
	mutex_unlock(&mtd_table_mutex);

}
EXPORT_SYMBOL_GPL(put_mtd_device);

void __put_mtd_device(struct mtd_info *mtd)
{
	struct mtd_info *master = mtd_get_master(mtd);

	while (mtd->parent) {
		--mtd->usecount;
		BUG_ON(mtd->usecount < 0);
		mtd = mtd->parent;
	}

	master->usecount--;

	if (master->_put_device)
		master->_put_device(master);

	module_put(master->owner);
}
EXPORT_SYMBOL_GPL(__put_mtd_device);

/*
 * Erase is an synchronous operation. Device drivers are epected to return a
 * negative error code if the operation failed and update instr->fail_addr
 * to point the portion that was not properly erased.
 */
int mtd_erase(struct mtd_info *mtd, struct erase_info *instr)
{
	struct mtd_info *master = mtd_get_master(mtd);
	u64 mst_ofs = mtd_get_master_ofs(mtd, 0);
	struct erase_info adjinstr;
	int ret;

	instr->fail_addr = MTD_FAIL_ADDR_UNKNOWN;
	adjinstr = *instr;

	if (!mtd->erasesize || !master->_erase)
		return -ENOTSUPP;

	if (instr->addr >= mtd->size || instr->len > mtd->size - instr->addr)
		return -EINVAL;
	if (!(mtd->flags & MTD_WRITEABLE))
		return -EROFS;

	if (!instr->len)
		return 0;

	ledtrig_mtd_activity();

	if (mtd->flags & MTD_SLC_ON_MLC_EMULATION) {
		adjinstr.addr = (loff_t)mtd_div_by_eb(instr->addr, mtd) *
				master->erasesize;
		adjinstr.len = ((u64)mtd_div_by_eb(instr->addr + instr->len, mtd) *
				master->erasesize) -
			       adjinstr.addr;
	}

	adjinstr.addr += mst_ofs;

	ret = master->_erase(master, &adjinstr);

	if (adjinstr.fail_addr != MTD_FAIL_ADDR_UNKNOWN) {
		instr->fail_addr = adjinstr.fail_addr - mst_ofs;
		if (mtd->flags & MTD_SLC_ON_MLC_EMULATION) {
			instr->fail_addr = mtd_div_by_eb(instr->fail_addr,
							 master);
			instr->fail_addr *= mtd->erasesize;
		}
	}

	return ret;
}
EXPORT_SYMBOL_GPL(mtd_erase);

/*
 * This stuff for eXecute-In-Place. phys is optional and may be set to NULL.
 */
int mtd_point(struct mtd_info *mtd, loff_t from, size_t len, size_t *retlen,
	      void **virt, resource_size_t *phys)
{
	struct mtd_info *master = mtd_get_master(mtd);

	*retlen = 0;
	*virt = NULL;
	if (phys)
		*phys = 0;
	if (!master->_point)
		return -EOPNOTSUPP;
	if (from < 0 || from >= mtd->size || len > mtd->size - from)
		return -EINVAL;
	if (!len)
		return 0;

	from = mtd_get_master_ofs(mtd, from);
	return master->_point(master, from, len, retlen, virt, phys);
}
EXPORT_SYMBOL_GPL(mtd_point);

/* We probably shouldn't allow XIP if the unpoint isn't a NULL */
int mtd_unpoint(struct mtd_info *mtd, loff_t from, size_t len)
{
	struct mtd_info *master = mtd_get_master(mtd);

	if (!master->_unpoint)
		return -EOPNOTSUPP;
	if (from < 0 || from >= mtd->size || len > mtd->size - from)
		return -EINVAL;
	if (!len)
		return 0;
	return master->_unpoint(master, mtd_get_master_ofs(mtd, from), len);
}
EXPORT_SYMBOL_GPL(mtd_unpoint);

/*
 * Allow NOMMU mmap() to directly map the device (if not NULL)
 * - return the address to which the offset maps
 * - return -ENOSYS to indicate refusal to do the mapping
 */
unsigned long mtd_get_unmapped_area(struct mtd_info *mtd, unsigned long len,
				    unsigned long offset, unsigned long flags)
{
	size_t retlen;
	void *virt;
	int ret;

	ret = mtd_point(mtd, offset, len, &retlen, &virt, NULL);
	if (ret)
		return ret;
	if (retlen != len) {
		mtd_unpoint(mtd, offset, retlen);
		return -ENOSYS;
	}
	return (unsigned long)virt;
}
EXPORT_SYMBOL_GPL(mtd_get_unmapped_area);

static void mtd_update_ecc_stats(struct mtd_info *mtd, struct mtd_info *master,
				 const struct mtd_ecc_stats *old_stats)
{
	struct mtd_ecc_stats diff;

	if (master == mtd)
		return;

	diff = master->ecc_stats;
	diff.failed -= old_stats->failed;
	diff.corrected -= old_stats->corrected;

	while (mtd->parent) {
		mtd->ecc_stats.failed += diff.failed;
		mtd->ecc_stats.corrected += diff.corrected;
		mtd = mtd->parent;
	}
}

int mtd_read(struct mtd_info *mtd, loff_t from, size_t len, size_t *retlen,
	     u_char *buf)
{
	struct mtd_oob_ops ops = {
		.len = len,
		.datbuf = buf,
	};
	int ret;

	ret = mtd_read_oob(mtd, from, &ops);
	*retlen = ops.retlen;

	return ret;
}
EXPORT_SYMBOL_GPL(mtd_read);

int mtd_write(struct mtd_info *mtd, loff_t to, size_t len, size_t *retlen,
	      const u_char *buf)
{
	struct mtd_oob_ops ops = {
		.len = len,
		.datbuf = (u8 *)buf,
	};
	int ret;

	ret = mtd_write_oob(mtd, to, &ops);
	*retlen = ops.retlen;

	return ret;
}
EXPORT_SYMBOL_GPL(mtd_write);

/*
 * In blackbox flight recorder like scenarios we want to make successful writes
 * in interrupt context. panic_write() is only intended to be called when its
 * known the kernel is about to panic and we need the write to succeed. Since
 * the kernel is not going to be running for much longer, this function can
 * break locks and delay to ensure the write succeeds (but not sleep).
 */
int mtd_panic_write(struct mtd_info *mtd, loff_t to, size_t len, size_t *retlen,
		    const u_char *buf)
{
	struct mtd_info *master = mtd_get_master(mtd);

	*retlen = 0;
	if (!master->_panic_write)
		return -EOPNOTSUPP;
	if (to < 0 || to >= mtd->size || len > mtd->size - to)
		return -EINVAL;
	if (!(mtd->flags & MTD_WRITEABLE))
		return -EROFS;
	if (!len)
		return 0;
	if (!master->oops_panic_write)
		master->oops_panic_write = true;

	return master->_panic_write(master, mtd_get_master_ofs(mtd, to), len,
				    retlen, buf);
}
EXPORT_SYMBOL_GPL(mtd_panic_write);

static int mtd_check_oob_ops(struct mtd_info *mtd, loff_t offs,
			     struct mtd_oob_ops *ops)
{
	/*
	 * Some users are setting ->datbuf or ->oobbuf to NULL, but are leaving
	 * ->len or ->ooblen uninitialized. Force ->len and ->ooblen to 0 in
	 *  this case.
	 */
	if (!ops->datbuf)
		ops->len = 0;

	if (!ops->oobbuf)
		ops->ooblen = 0;

	if (offs < 0 || offs + ops->len > mtd->size)
		return -EINVAL;

	if (ops->ooblen) {
		size_t maxooblen;

		if (ops->ooboffs >= mtd_oobavail(mtd, ops))
			return -EINVAL;

		maxooblen = ((size_t)(mtd_div_by_ws(mtd->size, mtd) -
				      mtd_div_by_ws(offs, mtd)) *
			     mtd_oobavail(mtd, ops)) - ops->ooboffs;
		if (ops->ooblen > maxooblen)
			return -EINVAL;
	}

	return 0;
}

static int mtd_read_oob_std(struct mtd_info *mtd, loff_t from,
			    struct mtd_oob_ops *ops)
{
	struct mtd_info *master = mtd_get_master(mtd);
	int ret;

	from = mtd_get_master_ofs(mtd, from);
	if (master->_read_oob)
		ret = master->_read_oob(master, from, ops);
	else
		ret = master->_read(master, from, ops->len, &ops->retlen,
				    ops->datbuf);

	return ret;
}

static int mtd_write_oob_std(struct mtd_info *mtd, loff_t to,
			     struct mtd_oob_ops *ops)
{
	struct mtd_info *master = mtd_get_master(mtd);
	int ret;

	to = mtd_get_master_ofs(mtd, to);
	if (master->_write_oob)
		ret = master->_write_oob(master, to, ops);
	else
		ret = master->_write(master, to, ops->len, &ops->retlen,
				     ops->datbuf);

	return ret;
}

static int mtd_io_emulated_slc(struct mtd_info *mtd, loff_t start, bool read,
			       struct mtd_oob_ops *ops)
{
	struct mtd_info *master = mtd_get_master(mtd);
	int ngroups = mtd_pairing_groups(master);
	int npairs = mtd_wunit_per_eb(master) / ngroups;
	struct mtd_oob_ops adjops = *ops;
	unsigned int wunit, oobavail;
	struct mtd_pairing_info info;
	int max_bitflips = 0;
	u32 ebofs, pageofs;
	loff_t base, pos;

	ebofs = mtd_mod_by_eb(start, mtd);
	base = (loff_t)mtd_div_by_eb(start, mtd) * master->erasesize;
	info.group = 0;
	info.pair = mtd_div_by_ws(ebofs, mtd);
	pageofs = mtd_mod_by_ws(ebofs, mtd);
	oobavail = mtd_oobavail(mtd, ops);

	while (ops->retlen < ops->len || ops->oobretlen < ops->ooblen) {
		int ret;

		if (info.pair >= npairs) {
			info.pair = 0;
			base += master->erasesize;
		}

		wunit = mtd_pairing_info_to_wunit(master, &info);
		pos = mtd_wunit_to_offset(mtd, base, wunit);

		adjops.len = ops->len - ops->retlen;
		if (adjops.len > mtd->writesize - pageofs)
			adjops.len = mtd->writesize - pageofs;

		adjops.ooblen = ops->ooblen - ops->oobretlen;
		if (adjops.ooblen > oobavail - adjops.ooboffs)
			adjops.ooblen = oobavail - adjops.ooboffs;

		if (read) {
			ret = mtd_read_oob_std(mtd, pos + pageofs, &adjops);
			if (ret > 0)
				max_bitflips = max(max_bitflips, ret);
		} else {
			ret = mtd_write_oob_std(mtd, pos + pageofs, &adjops);
		}

		if (ret < 0)
			return ret;

		max_bitflips = max(max_bitflips, ret);
		ops->retlen += adjops.retlen;
		ops->oobretlen += adjops.oobretlen;
		adjops.datbuf += adjops.retlen;
		adjops.oobbuf += adjops.oobretlen;
		adjops.ooboffs = 0;
		pageofs = 0;
		info.pair++;
	}

	return max_bitflips;
}

int mtd_read_oob(struct mtd_info *mtd, loff_t from, struct mtd_oob_ops *ops)
{
	struct mtd_info *master = mtd_get_master(mtd);
	struct mtd_ecc_stats old_stats = master->ecc_stats;
	int ret_code;

	ops->retlen = ops->oobretlen = 0;

	ret_code = mtd_check_oob_ops(mtd, from, ops);
	if (ret_code)
		return ret_code;

	ledtrig_mtd_activity();

	/* Check the validity of a potential fallback on mtd->_read */
	if (!master->_read_oob && (!master->_read || ops->oobbuf))
		return -EOPNOTSUPP;

	if (ops->stats)
		memset(ops->stats, 0, sizeof(*ops->stats));

	if (mtd->flags & MTD_SLC_ON_MLC_EMULATION)
		ret_code = mtd_io_emulated_slc(mtd, from, true, ops);
	else
		ret_code = mtd_read_oob_std(mtd, from, ops);

	mtd_update_ecc_stats(mtd, master, &old_stats);

	/*
	 * In cases where ops->datbuf != NULL, mtd->_read_oob() has semantics
	 * similar to mtd->_read(), returning a non-negative integer
	 * representing max bitflips. In other cases, mtd->_read_oob() may
	 * return -EUCLEAN. In all cases, perform similar logic to mtd_read().
	 */
	if (unlikely(ret_code < 0))
		return ret_code;
	if (mtd->ecc_strength == 0)
		return 0;	/* device lacks ecc */
	if (ops->stats)
		ops->stats->max_bitflips = ret_code;
	return ret_code >= mtd->bitflip_threshold ? -EUCLEAN : 0;
}
EXPORT_SYMBOL_GPL(mtd_read_oob);

int mtd_write_oob(struct mtd_info *mtd, loff_t to,
				struct mtd_oob_ops *ops)
{
	struct mtd_info *master = mtd_get_master(mtd);
	int ret;

	ops->retlen = ops->oobretlen = 0;

	if (!(mtd->flags & MTD_WRITEABLE))
		return -EROFS;

	ret = mtd_check_oob_ops(mtd, to, ops);
	if (ret)
		return ret;

	ledtrig_mtd_activity();

	/* Check the validity of a potential fallback on mtd->_write */
	if (!master->_write_oob && (!master->_write || ops->oobbuf))
		return -EOPNOTSUPP;

	if (mtd->flags & MTD_SLC_ON_MLC_EMULATION)
		return mtd_io_emulated_slc(mtd, to, false, ops);

	return mtd_write_oob_std(mtd, to, ops);
}
EXPORT_SYMBOL_GPL(mtd_write_oob);

/**
 * mtd_ooblayout_ecc - Get the OOB region definition of a specific ECC section
 * @mtd: MTD device structure
 * @section: ECC section. Depending on the layout you may have all the ECC
 *	     bytes stored in a single contiguous section, or one section
 *	     per ECC chunk (and sometime several sections for a single ECC
 *	     ECC chunk)
 * @oobecc: OOB region struct filled with the appropriate ECC position
 *	    information
 *
 * This function returns ECC section information in the OOB area. If you want
 * to get all the ECC bytes information, then you should call
 * mtd_ooblayout_ecc(mtd, section++, oobecc) until it returns -ERANGE.
 *
 * Returns zero on success, a negative error code otherwise.
 */
int mtd_ooblayout_ecc(struct mtd_info *mtd, int section,
		      struct mtd_oob_region *oobecc)
{
	struct mtd_info *master = mtd_get_master(mtd);

	memset(oobecc, 0, sizeof(*oobecc));

	if (!master || section < 0)
		return -EINVAL;

	if (!master->ooblayout || !master->ooblayout->ecc)
		return -ENOTSUPP;

	return master->ooblayout->ecc(master, section, oobecc);
}
EXPORT_SYMBOL_GPL(mtd_ooblayout_ecc);

/**
 * mtd_ooblayout_free - Get the OOB region definition of a specific free
 *			section
 * @mtd: MTD device structure
 * @section: Free section you are interested in. Depending on the layout
 *	     you may have all the free bytes stored in a single contiguous
 *	     section, or one section per ECC chunk plus an extra section
 *	     for the remaining bytes (or other funky layout).
 * @oobfree: OOB region struct filled with the appropriate free position
 *	     information
 *
 * This function returns free bytes position in the OOB area. If you want
 * to get all the free bytes information, then you should call
 * mtd_ooblayout_free(mtd, section++, oobfree) until it returns -ERANGE.
 *
 * Returns zero on success, a negative error code otherwise.
 */
int mtd_ooblayout_free(struct mtd_info *mtd, int section,
		       struct mtd_oob_region *oobfree)
{
	struct mtd_info *master = mtd_get_master(mtd);

	memset(oobfree, 0, sizeof(*oobfree));

	if (!master || section < 0)
		return -EINVAL;

	if (!master->ooblayout || !master->ooblayout->free)
		return -ENOTSUPP;

	return master->ooblayout->free(master, section, oobfree);
}
EXPORT_SYMBOL_GPL(mtd_ooblayout_free);

/**
 * mtd_ooblayout_find_region - Find the region attached to a specific byte
 * @mtd: mtd info structure
 * @byte: the byte we are searching for
 * @sectionp: pointer where the section id will be stored
 * @oobregion: used to retrieve the ECC position
 * @iter: iterator function. Should be either mtd_ooblayout_free or
 *	  mtd_ooblayout_ecc depending on the region type you're searching for
 *
 * This function returns the section id and oobregion information of a
 * specific byte. For example, say you want to know where the 4th ECC byte is
 * stored, you'll use:
 *
 * mtd_ooblayout_find_region(mtd, 3, &section, &oobregion, mtd_ooblayout_ecc);
 *
 * Returns zero on success, a negative error code otherwise.
 */
static int mtd_ooblayout_find_region(struct mtd_info *mtd, int byte,
				int *sectionp, struct mtd_oob_region *oobregion,
				int (*iter)(struct mtd_info *,
					    int section,
					    struct mtd_oob_region *oobregion))
{
	int pos = 0, ret, section = 0;

	memset(oobregion, 0, sizeof(*oobregion));

	while (1) {
		ret = iter(mtd, section, oobregion);
		if (ret)
			return ret;

		if (pos + oobregion->length > byte)
			break;

		pos += oobregion->length;
		section++;
	}

	/*
	 * Adjust region info to make it start at the beginning at the
	 * 'start' ECC byte.
	 */
	oobregion->offset += byte - pos;
	oobregion->length -= byte - pos;
	*sectionp = section;

	return 0;
}

/**
 * mtd_ooblayout_find_eccregion - Find the ECC region attached to a specific
 *				  ECC byte
 * @mtd: mtd info structure
 * @eccbyte: the byte we are searching for
 * @section: pointer where the section id will be stored
 * @oobregion: OOB region information
 *
 * Works like mtd_ooblayout_find_region() except it searches for a specific ECC
 * byte.
 *
 * Returns zero on success, a negative error code otherwise.
 */
int mtd_ooblayout_find_eccregion(struct mtd_info *mtd, int eccbyte,
				 int *section,
				 struct mtd_oob_region *oobregion)
{
	return mtd_ooblayout_find_region(mtd, eccbyte, section, oobregion,
					 mtd_ooblayout_ecc);
}
EXPORT_SYMBOL_GPL(mtd_ooblayout_find_eccregion);

/**
 * mtd_ooblayout_get_bytes - Extract OOB bytes from the oob buffer
 * @mtd: mtd info structure
 * @buf: destination buffer to store OOB bytes
 * @oobbuf: OOB buffer
 * @start: first byte to retrieve
 * @nbytes: number of bytes to retrieve
 * @iter: section iterator
 *
 * Extract bytes attached to a specific category (ECC or free)
 * from the OOB buffer and copy them into buf.
 *
 * Returns zero on success, a negative error code otherwise.
 */
static int mtd_ooblayout_get_bytes(struct mtd_info *mtd, u8 *buf,
				const u8 *oobbuf, int start, int nbytes,
				int (*iter)(struct mtd_info *,
					    int section,
					    struct mtd_oob_region *oobregion))
{
	struct mtd_oob_region oobregion;
	int section, ret;

	ret = mtd_ooblayout_find_region(mtd, start, &section,
					&oobregion, iter);

	while (!ret) {
		int cnt;

		cnt = min_t(int, nbytes, oobregion.length);
		memcpy(buf, oobbuf + oobregion.offset, cnt);
		buf += cnt;
		nbytes -= cnt;

		if (!nbytes)
			break;

		ret = iter(mtd, ++section, &oobregion);
	}

	return ret;
}

/**
 * mtd_ooblayout_set_bytes - put OOB bytes into the oob buffer
 * @mtd: mtd info structure
 * @buf: source buffer to get OOB bytes from
 * @oobbuf: OOB buffer
 * @start: first OOB byte to set
 * @nbytes: number of OOB bytes to set
 * @iter: section iterator
 *
 * Fill the OOB buffer with data provided in buf. The category (ECC or free)
 * is selected by passing the appropriate iterator.
 *
 * Returns zero on success, a negative error code otherwise.
 */
static int mtd_ooblayout_set_bytes(struct mtd_info *mtd, const u8 *buf,
				u8 *oobbuf, int start, int nbytes,
				int (*iter)(struct mtd_info *,
					    int section,
					    struct mtd_oob_region *oobregion))
{
	struct mtd_oob_region oobregion;
	int section, ret;

	ret = mtd_ooblayout_find_region(mtd, start, &section,
					&oobregion, iter);

	while (!ret) {
		int cnt;

		cnt = min_t(int, nbytes, oobregion.length);
		memcpy(oobbuf + oobregion.offset, buf, cnt);
		buf += cnt;
		nbytes -= cnt;

		if (!nbytes)
			break;

		ret = iter(mtd, ++section, &oobregion);
	}

	return ret;
}

/**
 * mtd_ooblayout_count_bytes - count the number of bytes in a OOB category
 * @mtd: mtd info structure
 * @iter: category iterator
 *
 * Count the number of bytes in a given category.
 *
 * Returns a positive value on success, a negative error code otherwise.
 */
static int mtd_ooblayout_count_bytes(struct mtd_info *mtd,
				int (*iter)(struct mtd_info *,
					    int section,
					    struct mtd_oob_region *oobregion))
{
	struct mtd_oob_region oobregion;
	int section = 0, ret, nbytes = 0;

	while (1) {
		ret = iter(mtd, section++, &oobregion);
		if (ret) {
			if (ret == -ERANGE)
				ret = nbytes;
			break;
		}

		nbytes += oobregion.length;
	}

	return ret;
}

/**
 * mtd_ooblayout_get_eccbytes - extract ECC bytes from the oob buffer
 * @mtd: mtd info structure
 * @eccbuf: destination buffer to store ECC bytes
 * @oobbuf: OOB buffer
 * @start: first ECC byte to retrieve
 * @nbytes: number of ECC bytes to retrieve
 *
 * Works like mtd_ooblayout_get_bytes(), except it acts on ECC bytes.
 *
 * Returns zero on success, a negative error code otherwise.
 */
int mtd_ooblayout_get_eccbytes(struct mtd_info *mtd, u8 *eccbuf,
			       const u8 *oobbuf, int start, int nbytes)
{
	return mtd_ooblayout_get_bytes(mtd, eccbuf, oobbuf, start, nbytes,
				       mtd_ooblayout_ecc);
}
EXPORT_SYMBOL_GPL(mtd_ooblayout_get_eccbytes);

/**
 * mtd_ooblayout_set_eccbytes - set ECC bytes into the oob buffer
 * @mtd: mtd info structure
 * @eccbuf: source buffer to get ECC bytes from
 * @oobbuf: OOB buffer
 * @start: first ECC byte to set
 * @nbytes: number of ECC bytes to set
 *
 * Works like mtd_ooblayout_set_bytes(), except it acts on ECC bytes.
 *
 * Returns zero on success, a negative error code otherwise.
 */
int mtd_ooblayout_set_eccbytes(struct mtd_info *mtd, const u8 *eccbuf,
			       u8 *oobbuf, int start, int nbytes)
{
	return mtd_ooblayout_set_bytes(mtd, eccbuf, oobbuf, start, nbytes,
				       mtd_ooblayout_ecc);
}
EXPORT_SYMBOL_GPL(mtd_ooblayout_set_eccbytes);

/**
 * mtd_ooblayout_get_databytes - extract data bytes from the oob buffer
 * @mtd: mtd info structure
 * @databuf: destination buffer to store ECC bytes
 * @oobbuf: OOB buffer
 * @start: first ECC byte to retrieve
 * @nbytes: number of ECC bytes to retrieve
 *
 * Works like mtd_ooblayout_get_bytes(), except it acts on free bytes.
 *
 * Returns zero on success, a negative error code otherwise.
 */
int mtd_ooblayout_get_databytes(struct mtd_info *mtd, u8 *databuf,
				const u8 *oobbuf, int start, int nbytes)
{
	return mtd_ooblayout_get_bytes(mtd, databuf, oobbuf, start, nbytes,
				       mtd_ooblayout_free);
}
EXPORT_SYMBOL_GPL(mtd_ooblayout_get_databytes);

/**
 * mtd_ooblayout_set_databytes - set data bytes into the oob buffer
 * @mtd: mtd info structure
 * @databuf: source buffer to get data bytes from
 * @oobbuf: OOB buffer
 * @start: first ECC byte to set
 * @nbytes: number of ECC bytes to set
 *
 * Works like mtd_ooblayout_set_bytes(), except it acts on free bytes.
 *
 * Returns zero on success, a negative error code otherwise.
 */
int mtd_ooblayout_set_databytes(struct mtd_info *mtd, const u8 *databuf,
				u8 *oobbuf, int start, int nbytes)
{
	return mtd_ooblayout_set_bytes(mtd, databuf, oobbuf, start, nbytes,
				       mtd_ooblayout_free);
}
EXPORT_SYMBOL_GPL(mtd_ooblayout_set_databytes);

/**
 * mtd_ooblayout_count_freebytes - count the number of free bytes in OOB
 * @mtd: mtd info structure
 *
 * Works like mtd_ooblayout_count_bytes(), except it count free bytes.
 *
 * Returns zero on success, a negative error code otherwise.
 */
int mtd_ooblayout_count_freebytes(struct mtd_info *mtd)
{
	return mtd_ooblayout_count_bytes(mtd, mtd_ooblayout_free);
}
EXPORT_SYMBOL_GPL(mtd_ooblayout_count_freebytes);

/**
 * mtd_ooblayout_count_eccbytes - count the number of ECC bytes in OOB
 * @mtd: mtd info structure
 *
 * Works like mtd_ooblayout_count_bytes(), except it count ECC bytes.
 *
 * Returns zero on success, a negative error code otherwise.
 */
int mtd_ooblayout_count_eccbytes(struct mtd_info *mtd)
{
	return mtd_ooblayout_count_bytes(mtd, mtd_ooblayout_ecc);
}
EXPORT_SYMBOL_GPL(mtd_ooblayout_count_eccbytes);

/*
 * Method to access the protection register area, present in some flash
 * devices. The user data is one time programmable but the factory data is read
 * only.
 */
int mtd_get_fact_prot_info(struct mtd_info *mtd, size_t len, size_t *retlen,
			   struct otp_info *buf)
{
	struct mtd_info *master = mtd_get_master(mtd);

	if (!master->_get_fact_prot_info)
		return -EOPNOTSUPP;
	if (!len)
		return 0;
	return master->_get_fact_prot_info(master, len, retlen, buf);
}
EXPORT_SYMBOL_GPL(mtd_get_fact_prot_info);

int mtd_read_fact_prot_reg(struct mtd_info *mtd, loff_t from, size_t len,
			   size_t *retlen, u_char *buf)
{
	struct mtd_info *master = mtd_get_master(mtd);

	*retlen = 0;
	if (!master->_read_fact_prot_reg)
		return -EOPNOTSUPP;
	if (!len)
		return 0;
	return master->_read_fact_prot_reg(master, from, len, retlen, buf);
}
EXPORT_SYMBOL_GPL(mtd_read_fact_prot_reg);

int mtd_get_user_prot_info(struct mtd_info *mtd, size_t len, size_t *retlen,
			   struct otp_info *buf)
{
	struct mtd_info *master = mtd_get_master(mtd);

	if (!master->_get_user_prot_info)
		return -EOPNOTSUPP;
	if (!len)
		return 0;
	return master->_get_user_prot_info(master, len, retlen, buf);
}
EXPORT_SYMBOL_GPL(mtd_get_user_prot_info);

int mtd_read_user_prot_reg(struct mtd_info *mtd, loff_t from, size_t len,
			   size_t *retlen, u_char *buf)
{
	struct mtd_info *master = mtd_get_master(mtd);

	*retlen = 0;
	if (!master->_read_user_prot_reg)
		return -EOPNOTSUPP;
	if (!len)
		return 0;
	return master->_read_user_prot_reg(master, from, len, retlen, buf);
}
EXPORT_SYMBOL_GPL(mtd_read_user_prot_reg);

int mtd_write_user_prot_reg(struct mtd_info *mtd, loff_t to, size_t len,
			    size_t *retlen, const u_char *buf)
{
	struct mtd_info *master = mtd_get_master(mtd);
	int ret;

	*retlen = 0;
	if (!master->_write_user_prot_reg)
		return -EOPNOTSUPP;
	if (!len)
		return 0;
	ret = master->_write_user_prot_reg(master, to, len, retlen, buf);
	if (ret)
		return ret;

	/*
	 * If no data could be written at all, we are out of memory and
	 * must return -ENOSPC.
	 */
	return (*retlen) ? 0 : -ENOSPC;
}
EXPORT_SYMBOL_GPL(mtd_write_user_prot_reg);

int mtd_lock_user_prot_reg(struct mtd_info *mtd, loff_t from, size_t len)
{
	struct mtd_info *master = mtd_get_master(mtd);

	if (!master->_lock_user_prot_reg)
		return -EOPNOTSUPP;
	if (!len)
		return 0;
	return master->_lock_user_prot_reg(master, from, len);
}
EXPORT_SYMBOL_GPL(mtd_lock_user_prot_reg);

int mtd_erase_user_prot_reg(struct mtd_info *mtd, loff_t from, size_t len)
{
	struct mtd_info *master = mtd_get_master(mtd);

	if (!master->_erase_user_prot_reg)
		return -EOPNOTSUPP;
	if (!len)
		return 0;
	return master->_erase_user_prot_reg(master, from, len);
}
EXPORT_SYMBOL_GPL(mtd_erase_user_prot_reg);

/* Chip-supported device locking */
int mtd_lock(struct mtd_info *mtd, loff_t ofs, uint64_t len)
{
	struct mtd_info *master = mtd_get_master(mtd);

	if (!master->_lock)
		return -EOPNOTSUPP;
	if (ofs < 0 || ofs >= mtd->size || len > mtd->size - ofs)
		return -EINVAL;
	if (!len)
		return 0;

	if (mtd->flags & MTD_SLC_ON_MLC_EMULATION) {
		ofs = (loff_t)mtd_div_by_eb(ofs, mtd) * master->erasesize;
		len = (u64)mtd_div_by_eb(len, mtd) * master->erasesize;
	}

	return master->_lock(master, mtd_get_master_ofs(mtd, ofs), len);
}
EXPORT_SYMBOL_GPL(mtd_lock);

int mtd_unlock(struct mtd_info *mtd, loff_t ofs, uint64_t len)
{
	struct mtd_info *master = mtd_get_master(mtd);

	if (!master->_unlock)
		return -EOPNOTSUPP;
	if (ofs < 0 || ofs >= mtd->size || len > mtd->size - ofs)
		return -EINVAL;
	if (!len)
		return 0;

	if (mtd->flags & MTD_SLC_ON_MLC_EMULATION) {
		ofs = (loff_t)mtd_div_by_eb(ofs, mtd) * master->erasesize;
		len = (u64)mtd_div_by_eb(len, mtd) * master->erasesize;
	}

	return master->_unlock(master, mtd_get_master_ofs(mtd, ofs), len);
}
EXPORT_SYMBOL_GPL(mtd_unlock);

int mtd_is_locked(struct mtd_info *mtd, loff_t ofs, uint64_t len)
{
	struct mtd_info *master = mtd_get_master(mtd);

	if (!master->_is_locked)
		return -EOPNOTSUPP;
	if (ofs < 0 || ofs >= mtd->size || len > mtd->size - ofs)
		return -EINVAL;
	if (!len)
		return 0;

	if (mtd->flags & MTD_SLC_ON_MLC_EMULATION) {
		ofs = (loff_t)mtd_div_by_eb(ofs, mtd) * master->erasesize;
		len = (u64)mtd_div_by_eb(len, mtd) * master->erasesize;
	}

	return master->_is_locked(master, mtd_get_master_ofs(mtd, ofs), len);
}
EXPORT_SYMBOL_GPL(mtd_is_locked);

int mtd_block_isreserved(struct mtd_info *mtd, loff_t ofs)
{
	struct mtd_info *master = mtd_get_master(mtd);

	if (ofs < 0 || ofs >= mtd->size)
		return -EINVAL;
	if (!master->_block_isreserved)
		return 0;

	if (mtd->flags & MTD_SLC_ON_MLC_EMULATION)
		ofs = (loff_t)mtd_div_by_eb(ofs, mtd) * master->erasesize;

	return master->_block_isreserved(master, mtd_get_master_ofs(mtd, ofs));
}
EXPORT_SYMBOL_GPL(mtd_block_isreserved);

int mtd_block_isbad(struct mtd_info *mtd, loff_t ofs)
{
	struct mtd_info *master = mtd_get_master(mtd);

	if (ofs < 0 || ofs >= mtd->size)
		return -EINVAL;
	if (!master->_block_isbad)
		return 0;

	if (mtd->flags & MTD_SLC_ON_MLC_EMULATION)
		ofs = (loff_t)mtd_div_by_eb(ofs, mtd) * master->erasesize;

	return master->_block_isbad(master, mtd_get_master_ofs(mtd, ofs));
}
EXPORT_SYMBOL_GPL(mtd_block_isbad);

int mtd_block_markbad(struct mtd_info *mtd, loff_t ofs)
{
	struct mtd_info *master = mtd_get_master(mtd);
	int ret;

	if (!master->_block_markbad)
		return -EOPNOTSUPP;
	if (ofs < 0 || ofs >= mtd->size)
		return -EINVAL;
	if (!(mtd->flags & MTD_WRITEABLE))
		return -EROFS;

	if (mtd->flags & MTD_SLC_ON_MLC_EMULATION)
		ofs = (loff_t)mtd_div_by_eb(ofs, mtd) * master->erasesize;

	ret = master->_block_markbad(master, mtd_get_master_ofs(mtd, ofs));
	if (ret)
		return ret;

	while (mtd->parent) {
		mtd->ecc_stats.badblocks++;
		mtd = mtd->parent;
	}

	return 0;
}
EXPORT_SYMBOL_GPL(mtd_block_markbad);

/*
 * default_mtd_writev - the default writev method
 * @mtd: mtd device description object pointer
 * @vecs: the vectors to write
 * @count: count of vectors in @vecs
 * @to: the MTD device offset to write to
 * @retlen: on exit contains the count of bytes written to the MTD device.
 *
 * This function returns zero in case of success and a negative error code in
 * case of failure.
 */
static int default_mtd_writev(struct mtd_info *mtd, const struct kvec *vecs,
			      unsigned long count, loff_t to, size_t *retlen)
{
	unsigned long i;
	size_t totlen = 0, thislen;
	int ret = 0;

	for (i = 0; i < count; i++) {
		if (!vecs[i].iov_len)
			continue;
		ret = mtd_write(mtd, to, vecs[i].iov_len, &thislen,
				vecs[i].iov_base);
		totlen += thislen;
		if (ret || thislen != vecs[i].iov_len)
			break;
		to += vecs[i].iov_len;
	}
	*retlen = totlen;
	return ret;
}

/*
 * mtd_writev - the vector-based MTD write method
 * @mtd: mtd device description object pointer
 * @vecs: the vectors to write
 * @count: count of vectors in @vecs
 * @to: the MTD device offset to write to
 * @retlen: on exit contains the count of bytes written to the MTD device.
 *
 * This function returns zero in case of success and a negative error code in
 * case of failure.
 */
int mtd_writev(struct mtd_info *mtd, const struct kvec *vecs,
	       unsigned long count, loff_t to, size_t *retlen)
{
	struct mtd_info *master = mtd_get_master(mtd);

	*retlen = 0;
	if (!(mtd->flags & MTD_WRITEABLE))
		return -EROFS;

	if (!master->_writev)
		return default_mtd_writev(mtd, vecs, count, to, retlen);

	return master->_writev(master, vecs, count,
			       mtd_get_master_ofs(mtd, to), retlen);
}
EXPORT_SYMBOL_GPL(mtd_writev);

/**
 * mtd_kmalloc_up_to - allocate a contiguous buffer up to the specified size
 * @mtd: mtd device description object pointer
 * @size: a pointer to the ideal or maximum size of the allocation, points
 *        to the actual allocation size on success.
 *
 * This routine attempts to allocate a contiguous kernel buffer up to
 * the specified size, backing off the size of the request exponentially
 * until the request succeeds or until the allocation size falls below
 * the system page size. This attempts to make sure it does not adversely
 * impact system performance, so when allocating more than one page, we
 * ask the memory allocator to avoid re-trying, swapping, writing back
 * or performing I/O.
 *
 * Note, this function also makes sure that the allocated buffer is aligned to
 * the MTD device's min. I/O unit, i.e. the "mtd->writesize" value.
 *
 * This is called, for example by mtd_{read,write} and jffs2_scan_medium,
 * to handle smaller (i.e. degraded) buffer allocations under low- or
 * fragmented-memory situations where such reduced allocations, from a
 * requested ideal, are allowed.
 *
 * Returns a pointer to the allocated buffer on success; otherwise, NULL.
 */
void *mtd_kmalloc_up_to(const struct mtd_info *mtd, size_t *size)
{
	gfp_t flags = __GFP_NOWARN | __GFP_DIRECT_RECLAIM | __GFP_NORETRY;
	size_t min_alloc = max_t(size_t, mtd->writesize, PAGE_SIZE);
	void *kbuf;

	*size = min_t(size_t, *size, KMALLOC_MAX_SIZE);

	while (*size > min_alloc) {
		kbuf = kmalloc(*size, flags);
		if (kbuf)
			return kbuf;

		*size >>= 1;
		*size = ALIGN(*size, mtd->writesize);
	}

	/*
	 * For the last resort allocation allow 'kmalloc()' to do all sorts of
	 * things (write-back, dropping caches, etc) by using GFP_KERNEL.
	 */
	return kmalloc(*size, GFP_KERNEL);
}
EXPORT_SYMBOL_GPL(mtd_kmalloc_up_to);

#ifdef CONFIG_PROC_FS

/*====================================================================*/
/* Support for /proc/mtd */

static int mtd_proc_show(struct seq_file *m, void *v)
{
	struct mtd_info *mtd;

	seq_puts(m, "dev:    size   erasesize  name\n");
	mutex_lock(&mtd_table_mutex);
	mtd_for_each_device(mtd) {
		seq_printf(m, "mtd%d: %8.8llx %8.8x \"%s\"\n",
			   mtd->index, (unsigned long long)mtd->size,
			   mtd->erasesize, mtd->name);
	}
	mutex_unlock(&mtd_table_mutex);
	return 0;
}
#endif /* CONFIG_PROC_FS */

/*====================================================================*/
/* Init code */

static struct backing_dev_info * __init mtd_bdi_init(const char *name)
{
	struct backing_dev_info *bdi;
	int ret;

	bdi = bdi_alloc(NUMA_NO_NODE);
	if (!bdi)
		return ERR_PTR(-ENOMEM);
	bdi->ra_pages = 0;
	bdi->io_pages = 0;

	/*
	 * We put '-0' suffix to the name to get the same name format as we
	 * used to get. Since this is called only once, we get a unique name. 
	 */
	ret = bdi_register(bdi, "%.28s-0", name);
	if (ret)
		bdi_put(bdi);

	return ret ? ERR_PTR(ret) : bdi;
}

static struct proc_dir_entry *proc_mtd;

static int __init init_mtd(void)
{
	int ret;

	ret = class_register(&mtd_class);
	if (ret)
		goto err_reg;

	mtd_bdi = mtd_bdi_init("mtd");
	if (IS_ERR(mtd_bdi)) {
		ret = PTR_ERR(mtd_bdi);
		goto err_bdi;
	}

	proc_mtd = proc_create_single("mtd", 0, NULL, mtd_proc_show);

	ret = init_mtdchar();
	if (ret)
		goto out_procfs;

	dfs_dir_mtd = debugfs_create_dir("mtd", NULL);
	debugfs_create_bool("expert_analysis_mode", 0600, dfs_dir_mtd,
			    &mtd_expert_analysis_mode);

	return 0;

out_procfs:
	if (proc_mtd)
		remove_proc_entry("mtd", NULL);
	bdi_unregister(mtd_bdi);
	bdi_put(mtd_bdi);
err_bdi:
	class_unregister(&mtd_class);
err_reg:
	pr_err("Error registering mtd class or bdi: %d\n", ret);
	return ret;
}

static void __exit cleanup_mtd(void)
{
	debugfs_remove_recursive(dfs_dir_mtd);
	cleanup_mtdchar();
	if (proc_mtd)
		remove_proc_entry("mtd", NULL);
	class_unregister(&mtd_class);
	bdi_unregister(mtd_bdi);
	bdi_put(mtd_bdi);
	idr_destroy(&mtd_idr);
}

module_init(init_mtd);
module_exit(cleanup_mtd);

MODULE_LICENSE("GPL");
MODULE_AUTHOR("David Woodhouse <dwmw2@infradead.org>");
MODULE_DESCRIPTION("Core MTD registration and access routines");<|MERGE_RESOLUTION|>--- conflicted
+++ resolved
@@ -797,10 +797,7 @@
 		       mtd->index, mtd->name, mtd->usecount);
 		ret = -EBUSY;
 	} else {
-<<<<<<< HEAD
-=======
 		mtd_of_node = mtd_get_of_node(mtd);
->>>>>>> eb3cdb58
 		debugfs_remove_recursive(mtd->dbg.dfs_dir);
 
 		/* Try to remove the NVMEM provider */
@@ -954,13 +951,8 @@
 			nvmem = mtd_otp_nvmem_register(mtd, "user-otp", size,
 						       mtd_nvmem_user_otp_reg_read);
 			if (IS_ERR(nvmem)) {
-<<<<<<< HEAD
-				dev_err(dev, "Failed to register OTP NVMEM device\n");
-				return PTR_ERR(nvmem);
-=======
 				err = PTR_ERR(nvmem);
 				goto err;
->>>>>>> eb3cdb58
 			}
 			mtd->otp_user_nvmem = nvmem;
 		}
@@ -977,10 +969,6 @@
 			nvmem = mtd_otp_nvmem_register(mtd, "factory-otp", size,
 						       mtd_nvmem_fact_otp_reg_read);
 			if (IS_ERR(nvmem)) {
-<<<<<<< HEAD
-				dev_err(dev, "Failed to register OTP NVMEM device\n");
-=======
->>>>>>> eb3cdb58
 				err = PTR_ERR(nvmem);
 				goto err;
 			}
