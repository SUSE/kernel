--- conflicted
+++ resolved
@@ -300,34 +300,6 @@
 	.getgeo	= ubiblock_getgeo,
 };
 
-<<<<<<< HEAD
-static void ubiblock_do_work(struct work_struct *work)
-{
-	int ret;
-	struct ubiblock_pdu *pdu = container_of(work, struct ubiblock_pdu, work);
-	struct request *req = blk_mq_rq_from_pdu(pdu);
-	struct req_iterator iter;
-	struct bio_vec bvec;
-
-	blk_mq_start_request(req);
-
-	/*
-	 * It is safe to ignore the return value of blk_rq_map_sg() because
-	 * the number of sg entries is limited to UBI_MAX_SG_COUNT
-	 * and ubi_read_sg() will check that limit.
-	 */
-	blk_rq_map_sg(req->q, req, pdu->usgl.sg);
-
-	ret = ubiblock_read(pdu);
-
-	rq_for_each_segment(bvec, req, iter)
-		flush_dcache_page(bvec.bv_page);
-
-	blk_mq_end_request(req, errno_to_blk_status(ret));
-}
-
-=======
->>>>>>> eb3cdb58
 static blk_status_t ubiblock_queue_rq(struct blk_mq_hw_ctx *hctx,
 			     const struct blk_mq_queue_data *bd)
 {
@@ -450,24 +422,15 @@
 	list_add_tail(&dev->list, &ubiblock_devices);
 
 	/* Must be the last step: anyone can call file ops from now on */
-<<<<<<< HEAD
-	ret = add_disk(dev->gd);
-	if (ret)
-		goto out_destroy_wq;
-=======
 	ret = device_add_disk(vi->dev, dev->gd, NULL);
 	if (ret)
 		goto out_remove_minor;
->>>>>>> eb3cdb58
 
 	dev_info(disk_to_dev(dev->gd), "created from ubi%d:%d(%s)",
 		 dev->ubi_num, dev->vol_id, vi->name);
 	mutex_unlock(&devices_mutex);
 	return 0;
 
-out_destroy_wq:
-	list_del(&dev->list);
-	destroy_workqueue(dev->wq);
 out_remove_minor:
 	list_del(&dev->list);
 	idr_remove(&ubiblock_minor_idr, gd->first_minor);
