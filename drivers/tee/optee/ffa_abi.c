// SPDX-License-Identifier: GPL-2.0-only
/*
 * Copyright (c) 2021, Linaro Limited
 */

#define pr_fmt(fmt) KBUILD_MODNAME ": " fmt

#include <linux/arm_ffa.h>
#include <linux/errno.h>
#include <linux/scatterlist.h>
#include <linux/sched.h>
#include <linux/slab.h>
#include <linux/string.h>
#include <linux/tee_drv.h>
#include <linux/types.h>
#include "optee_private.h"
#include "optee_ffa.h"
#include "optee_rpc_cmd.h"

/*
 * This file implement the FF-A ABI used when communicating with secure world
 * OP-TEE OS via FF-A.
 * This file is divided into the following sections:
 * 1. Maintain a hash table for lookup of a global FF-A memory handle
 * 2. Convert between struct tee_param and struct optee_msg_param
 * 3. Low level support functions to register shared memory in secure world
 * 4. Dynamic shared memory pool based on alloc_pages()
 * 5. Do a normal scheduled call into secure world
 * 6. Driver initialization.
 */

/*
 * 1. Maintain a hash table for lookup of a global FF-A memory handle
 *
 * FF-A assigns a global memory handle for each piece shared memory.
 * This handle is then used when communicating with secure world.
 *
 * Main functions are optee_shm_add_ffa_handle() and optee_shm_rem_ffa_handle()
 */
struct shm_rhash {
	struct tee_shm *shm;
	u64 global_id;
	struct rhash_head linkage;
};

static void rh_free_fn(void *ptr, void *arg)
{
	kfree(ptr);
}

static const struct rhashtable_params shm_rhash_params = {
	.head_offset = offsetof(struct shm_rhash, linkage),
	.key_len     = sizeof(u64),
	.key_offset  = offsetof(struct shm_rhash, global_id),
	.automatic_shrinking = true,
};

static struct tee_shm *optee_shm_from_ffa_handle(struct optee *optee,
						 u64 global_id)
{
	struct tee_shm *shm = NULL;
	struct shm_rhash *r;

	mutex_lock(&optee->ffa.mutex);
	r = rhashtable_lookup_fast(&optee->ffa.global_ids, &global_id,
				   shm_rhash_params);
	if (r)
		shm = r->shm;
	mutex_unlock(&optee->ffa.mutex);

	return shm;
}

static int optee_shm_add_ffa_handle(struct optee *optee, struct tee_shm *shm,
				    u64 global_id)
{
	struct shm_rhash *r;
	int rc;

	r = kmalloc(sizeof(*r), GFP_KERNEL);
	if (!r)
		return -ENOMEM;
	r->shm = shm;
	r->global_id = global_id;

	mutex_lock(&optee->ffa.mutex);
	rc = rhashtable_lookup_insert_fast(&optee->ffa.global_ids, &r->linkage,
					   shm_rhash_params);
	mutex_unlock(&optee->ffa.mutex);

	if (rc)
		kfree(r);

	return rc;
}

static int optee_shm_rem_ffa_handle(struct optee *optee, u64 global_id)
{
	struct shm_rhash *r;
	int rc = -ENOENT;

	mutex_lock(&optee->ffa.mutex);
	r = rhashtable_lookup_fast(&optee->ffa.global_ids, &global_id,
				   shm_rhash_params);
	if (r)
		rc = rhashtable_remove_fast(&optee->ffa.global_ids,
					    &r->linkage, shm_rhash_params);
	mutex_unlock(&optee->ffa.mutex);

	if (!rc)
		kfree(r);

	return rc;
}

/*
 * 2. Convert between struct tee_param and struct optee_msg_param
 *
 * optee_ffa_from_msg_param() and optee_ffa_to_msg_param() are the main
 * functions.
 */

static void from_msg_param_ffa_mem(struct optee *optee, struct tee_param *p,
				   u32 attr, const struct optee_msg_param *mp)
{
	struct tee_shm *shm = NULL;
	u64 offs_high = 0;
	u64 offs_low = 0;

	p->attr = TEE_IOCTL_PARAM_ATTR_TYPE_MEMREF_INPUT +
		  attr - OPTEE_MSG_ATTR_TYPE_FMEM_INPUT;
	p->u.memref.size = mp->u.fmem.size;

	if (mp->u.fmem.global_id != OPTEE_MSG_FMEM_INVALID_GLOBAL_ID)
		shm = optee_shm_from_ffa_handle(optee, mp->u.fmem.global_id);
	p->u.memref.shm = shm;

	if (shm) {
		offs_low = mp->u.fmem.offs_low;
		offs_high = mp->u.fmem.offs_high;
	}
	p->u.memref.shm_offs = offs_low | offs_high << 32;
}

/**
 * optee_ffa_from_msg_param() - convert from OPTEE_MSG parameters to
 *				struct tee_param
 * @optee:	main service struct
 * @params:	subsystem internal parameter representation
 * @num_params:	number of elements in the parameter arrays
 * @msg_params:	OPTEE_MSG parameters
 *
 * Returns 0 on success or <0 on failure
 */
static int optee_ffa_from_msg_param(struct optee *optee,
				    struct tee_param *params, size_t num_params,
				    const struct optee_msg_param *msg_params)
{
	size_t n;

	for (n = 0; n < num_params; n++) {
		struct tee_param *p = params + n;
		const struct optee_msg_param *mp = msg_params + n;
		u32 attr = mp->attr & OPTEE_MSG_ATTR_TYPE_MASK;

		switch (attr) {
		case OPTEE_MSG_ATTR_TYPE_NONE:
			p->attr = TEE_IOCTL_PARAM_ATTR_TYPE_NONE;
			memset(&p->u, 0, sizeof(p->u));
			break;
		case OPTEE_MSG_ATTR_TYPE_VALUE_INPUT:
		case OPTEE_MSG_ATTR_TYPE_VALUE_OUTPUT:
		case OPTEE_MSG_ATTR_TYPE_VALUE_INOUT:
			optee_from_msg_param_value(p, attr, mp);
			break;
		case OPTEE_MSG_ATTR_TYPE_FMEM_INPUT:
		case OPTEE_MSG_ATTR_TYPE_FMEM_OUTPUT:
		case OPTEE_MSG_ATTR_TYPE_FMEM_INOUT:
			from_msg_param_ffa_mem(optee, p, attr, mp);
			break;
		default:
			return -EINVAL;
		}
	}

	return 0;
}

static int to_msg_param_ffa_mem(struct optee_msg_param *mp,
				const struct tee_param *p)
{
	struct tee_shm *shm = p->u.memref.shm;

	mp->attr = OPTEE_MSG_ATTR_TYPE_FMEM_INPUT + p->attr -
		   TEE_IOCTL_PARAM_ATTR_TYPE_MEMREF_INPUT;

	if (shm) {
		u64 shm_offs = p->u.memref.shm_offs;

		mp->u.fmem.internal_offs = shm->offset;

		mp->u.fmem.offs_low = shm_offs;
		mp->u.fmem.offs_high = shm_offs >> 32;
		/* Check that the entire offset could be stored. */
		if (mp->u.fmem.offs_high != shm_offs >> 32)
			return -EINVAL;

		mp->u.fmem.global_id = shm->sec_world_id;
	} else {
		memset(&mp->u, 0, sizeof(mp->u));
		mp->u.fmem.global_id = OPTEE_MSG_FMEM_INVALID_GLOBAL_ID;
	}
	mp->u.fmem.size = p->u.memref.size;

	return 0;
}

/**
 * optee_ffa_to_msg_param() - convert from struct tee_params to OPTEE_MSG
 *			      parameters
 * @optee:	main service struct
 * @msg_params:	OPTEE_MSG parameters
 * @num_params:	number of elements in the parameter arrays
 * @params:	subsystem itnernal parameter representation
 * Returns 0 on success or <0 on failure
 */
static int optee_ffa_to_msg_param(struct optee *optee,
				  struct optee_msg_param *msg_params,
				  size_t num_params,
				  const struct tee_param *params)
{
	size_t n;

	for (n = 0; n < num_params; n++) {
		const struct tee_param *p = params + n;
		struct optee_msg_param *mp = msg_params + n;

		switch (p->attr) {
		case TEE_IOCTL_PARAM_ATTR_TYPE_NONE:
			mp->attr = TEE_IOCTL_PARAM_ATTR_TYPE_NONE;
			memset(&mp->u, 0, sizeof(mp->u));
			break;
		case TEE_IOCTL_PARAM_ATTR_TYPE_VALUE_INPUT:
		case TEE_IOCTL_PARAM_ATTR_TYPE_VALUE_OUTPUT:
		case TEE_IOCTL_PARAM_ATTR_TYPE_VALUE_INOUT:
			optee_to_msg_param_value(mp, p);
			break;
		case TEE_IOCTL_PARAM_ATTR_TYPE_MEMREF_INPUT:
		case TEE_IOCTL_PARAM_ATTR_TYPE_MEMREF_OUTPUT:
		case TEE_IOCTL_PARAM_ATTR_TYPE_MEMREF_INOUT:
			if (to_msg_param_ffa_mem(mp, p))
				return -EINVAL;
			break;
		default:
			return -EINVAL;
		}
	}

	return 0;
}

/*
 * 3. Low level support functions to register shared memory in secure world
 *
 * Functions to register and unregister shared memory both for normal
 * clients and for tee-supplicant.
 */

static int optee_ffa_shm_register(struct tee_context *ctx, struct tee_shm *shm,
				  struct page **pages, size_t num_pages,
				  unsigned long start)
{
	struct optee *optee = tee_get_drvdata(ctx->teedev);
	const struct ffa_dev_ops *ffa_ops = optee->ffa.ffa_ops;
	struct ffa_device *ffa_dev = optee->ffa.ffa_dev;
	struct ffa_mem_region_attributes mem_attr = {
		.receiver = ffa_dev->vm_id,
		.attrs = FFA_MEM_RW,
	};
	struct ffa_mem_ops_args args = {
		.use_txbuf = true,
		.attrs = &mem_attr,
		.nattrs = 1,
	};
	struct sg_table sgt;
	int rc;

	rc = optee_check_mem_type(start, num_pages);
	if (rc)
		return rc;

	rc = sg_alloc_table_from_pages(&sgt, pages, num_pages, 0,
				       num_pages * PAGE_SIZE, GFP_KERNEL);
	if (rc)
		return rc;
	args.sg = sgt.sgl;
	rc = ffa_ops->memory_share(ffa_dev, &args);
	sg_free_table(&sgt);
	if (rc)
		return rc;

	rc = optee_shm_add_ffa_handle(optee, shm, args.g_handle);
	if (rc) {
		ffa_ops->memory_reclaim(args.g_handle, 0);
		return rc;
	}

	shm->sec_world_id = args.g_handle;

	return 0;
}

static int optee_ffa_shm_unregister(struct tee_context *ctx,
				    struct tee_shm *shm)
{
	struct optee *optee = tee_get_drvdata(ctx->teedev);
	const struct ffa_dev_ops *ffa_ops = optee->ffa.ffa_ops;
	struct ffa_device *ffa_dev = optee->ffa.ffa_dev;
	u64 global_handle = shm->sec_world_id;
	struct ffa_send_direct_data data = {
		.data0 = OPTEE_FFA_UNREGISTER_SHM,
		.data1 = (u32)global_handle,
		.data2 = (u32)(global_handle >> 32)
	};
	int rc;

	optee_shm_rem_ffa_handle(optee, global_handle);
	shm->sec_world_id = 0;

	rc = ffa_ops->sync_send_receive(ffa_dev, &data);
	if (rc)
		pr_err("Unregister SHM id 0x%llx rc %d\n", global_handle, rc);

	rc = ffa_ops->memory_reclaim(global_handle, 0);
	if (rc)
		pr_err("mem_reclaim: 0x%llx %d", global_handle, rc);

	return rc;
}

static int optee_ffa_shm_unregister_supp(struct tee_context *ctx,
					 struct tee_shm *shm)
{
	struct optee *optee = tee_get_drvdata(ctx->teedev);
	const struct ffa_dev_ops *ffa_ops = optee->ffa.ffa_ops;
	u64 global_handle = shm->sec_world_id;
	int rc;

	/*
	 * We're skipping the OPTEE_FFA_YIELDING_CALL_UNREGISTER_SHM call
	 * since this is OP-TEE freeing via RPC so it has already retired
	 * this ID.
	 */

	optee_shm_rem_ffa_handle(optee, global_handle);
	rc = ffa_ops->memory_reclaim(global_handle, 0);
	if (rc)
		pr_err("mem_reclaim: 0x%llx %d", global_handle, rc);

	shm->sec_world_id = 0;

	return rc;
}

/*
 * 4. Dynamic shared memory pool based on alloc_pages()
 *
 * Implements an OP-TEE specific shared memory pool.
 * The main function is optee_ffa_shm_pool_alloc_pages().
 */

static int pool_ffa_op_alloc(struct tee_shm_pool_mgr *poolm,
			     struct tee_shm *shm, size_t size)
{
	return optee_pool_op_alloc_helper(poolm, shm, size,
					  optee_ffa_shm_register);
}

static void pool_ffa_op_free(struct tee_shm_pool_mgr *poolm,
			     struct tee_shm *shm)
{
	optee_ffa_shm_unregister(shm->ctx, shm);
	free_pages((unsigned long)shm->kaddr, get_order(shm->size));
	shm->kaddr = NULL;
}

static void pool_ffa_op_destroy_poolmgr(struct tee_shm_pool_mgr *poolm)
{
	kfree(poolm);
}

static const struct tee_shm_pool_mgr_ops pool_ffa_ops = {
	.alloc = pool_ffa_op_alloc,
	.free = pool_ffa_op_free,
	.destroy_poolmgr = pool_ffa_op_destroy_poolmgr,
};

/**
 * optee_ffa_shm_pool_alloc_pages() - create page-based allocator pool
 *
 * This pool is used with OP-TEE over FF-A. In this case command buffers
 * and such are allocated from kernel's own memory.
 */
static struct tee_shm_pool_mgr *optee_ffa_shm_pool_alloc_pages(void)
{
	struct tee_shm_pool_mgr *mgr = kzalloc(sizeof(*mgr), GFP_KERNEL);

	if (!mgr)
		return ERR_PTR(-ENOMEM);

	mgr->ops = &pool_ffa_ops;

	return mgr;
}

/*
 * 5. Do a normal scheduled call into secure world
 *
 * The function optee_ffa_do_call_with_arg() performs a normal scheduled
 * call into secure world. During this call may normal world request help
 * from normal world using RPCs, Remote Procedure Calls. This includes
 * delivery of non-secure interrupts to for instance allow rescheduling of
 * the current task.
 */

static void handle_ffa_rpc_func_cmd_shm_alloc(struct tee_context *ctx,
					      struct optee *optee,
					      struct optee_msg_arg *arg)
{
	struct tee_shm *shm;

	if (arg->num_params != 1 ||
	    arg->params[0].attr != OPTEE_MSG_ATTR_TYPE_VALUE_INPUT) {
		arg->ret = TEEC_ERROR_BAD_PARAMETERS;
		return;
	}

	switch (arg->params[0].u.value.a) {
	case OPTEE_RPC_SHM_TYPE_APPL:
		shm = optee_rpc_cmd_alloc_suppl(ctx, arg->params[0].u.value.b);
		break;
	case OPTEE_RPC_SHM_TYPE_KERNEL:
		shm = tee_shm_alloc(optee->ctx, arg->params[0].u.value.b,
				    TEE_SHM_MAPPED | TEE_SHM_PRIV);
		break;
	default:
		arg->ret = TEEC_ERROR_BAD_PARAMETERS;
		return;
	}

	if (IS_ERR(shm)) {
		arg->ret = TEEC_ERROR_OUT_OF_MEMORY;
		return;
	}

	arg->params[0] = (struct optee_msg_param){
		.attr = OPTEE_MSG_ATTR_TYPE_FMEM_OUTPUT,
		.u.fmem.size = tee_shm_get_size(shm),
		.u.fmem.global_id = shm->sec_world_id,
		.u.fmem.internal_offs = shm->offset,
	};

	arg->ret = TEEC_SUCCESS;
}

static void handle_ffa_rpc_func_cmd_shm_free(struct tee_context *ctx,
					     struct optee *optee,
					     struct optee_msg_arg *arg)
{
	struct tee_shm *shm;

	if (arg->num_params != 1 ||
	    arg->params[0].attr != OPTEE_MSG_ATTR_TYPE_VALUE_INPUT)
		goto err_bad_param;

	shm = optee_shm_from_ffa_handle(optee, arg->params[0].u.value.b);
	if (!shm)
		goto err_bad_param;
	switch (arg->params[0].u.value.a) {
	case OPTEE_RPC_SHM_TYPE_APPL:
		optee_rpc_cmd_free_suppl(ctx, shm);
		break;
	case OPTEE_RPC_SHM_TYPE_KERNEL:
		tee_shm_free(shm);
		break;
	default:
		goto err_bad_param;
	}
	arg->ret = TEEC_SUCCESS;
	return;

err_bad_param:
	arg->ret = TEEC_ERROR_BAD_PARAMETERS;
}

static void handle_ffa_rpc_func_cmd(struct tee_context *ctx,
				    struct optee *optee,
				    struct optee_msg_arg *arg)
{
	arg->ret_origin = TEEC_ORIGIN_COMMS;
	switch (arg->cmd) {
	case OPTEE_RPC_CMD_SHM_ALLOC:
		handle_ffa_rpc_func_cmd_shm_alloc(ctx, optee, arg);
		break;
	case OPTEE_RPC_CMD_SHM_FREE:
		handle_ffa_rpc_func_cmd_shm_free(ctx, optee, arg);
		break;
	default:
		optee_rpc_cmd(ctx, optee, arg);
	}
}

static void optee_handle_ffa_rpc(struct tee_context *ctx, struct optee *optee,
				 u32 cmd, struct optee_msg_arg *arg)
{
	switch (cmd) {
	case OPTEE_FFA_YIELDING_CALL_RETURN_RPC_CMD:
		handle_ffa_rpc_func_cmd(ctx, optee, arg);
		break;
	case OPTEE_FFA_YIELDING_CALL_RETURN_INTERRUPT:
		/* Interrupt delivered by now */
		break;
	default:
		pr_warn("Unknown RPC func 0x%x\n", cmd);
		break;
	}
}

static int optee_ffa_yielding_call(struct tee_context *ctx,
				   struct ffa_send_direct_data *data,
				   struct optee_msg_arg *rpc_arg)
{
	struct optee *optee = tee_get_drvdata(ctx->teedev);
	const struct ffa_dev_ops *ffa_ops = optee->ffa.ffa_ops;
	struct ffa_device *ffa_dev = optee->ffa.ffa_dev;
	struct optee_call_waiter w;
	u32 cmd = data->data0;
	u32 w4 = data->data1;
	u32 w5 = data->data2;
	u32 w6 = data->data3;
	int rc;

	/* Initialize waiter */
	optee_cq_wait_init(&optee->call_queue, &w);
	while (true) {
		rc = ffa_ops->sync_send_receive(ffa_dev, data);
		if (rc)
			goto done;

		switch ((int)data->data0) {
		case TEEC_SUCCESS:
			break;
		case TEEC_ERROR_BUSY:
			if (cmd == OPTEE_FFA_YIELDING_CALL_RESUME) {
				rc = -EIO;
				goto done;
			}

			/*
			 * Out of threads in secure world, wait for a thread
			 * become available.
			 */
			optee_cq_wait_for_completion(&optee->call_queue, &w);
			data->data0 = cmd;
			data->data1 = w4;
			data->data2 = w5;
			data->data3 = w6;
			continue;
		default:
			rc = -EIO;
			goto done;
		}

		if (data->data1 == OPTEE_FFA_YIELDING_CALL_RETURN_DONE)
			goto done;

		/*
		 * OP-TEE has returned with a RPC request.
		 *
		 * Note that data->data4 (passed in register w7) is already
		 * filled in by ffa_ops->sync_send_receive() returning
		 * above.
		 */
		cond_resched();
		optee_handle_ffa_rpc(ctx, optee, data->data1, rpc_arg);
		cmd = OPTEE_FFA_YIELDING_CALL_RESUME;
		data->data0 = cmd;
		data->data1 = 0;
		data->data2 = 0;
		data->data3 = 0;
	}
done:
	/*
	 * We're done with our thread in secure world, if there's any
	 * thread waiters wake up one.
	 */
	optee_cq_wait_final(&optee->call_queue, &w);

	return rc;
}

/**
 * optee_ffa_do_call_with_arg() - Do a FF-A call to enter OP-TEE in secure world
 * @ctx:	calling context
 * @shm:	shared memory holding the message to pass to secure world
 *
 * Does a FF-A call to OP-TEE in secure world and handles eventual resulting
 * Remote Procedure Calls (RPC) from OP-TEE.
 *
 * Returns return code from FF-A, 0 is OK
 */

static int optee_ffa_do_call_with_arg(struct tee_context *ctx,
				      struct tee_shm *shm)
{
	struct ffa_send_direct_data data = {
		.data0 = OPTEE_FFA_YIELDING_CALL_WITH_ARG,
		.data1 = (u32)shm->sec_world_id,
		.data2 = (u32)(shm->sec_world_id >> 32),
		.data3 = shm->offset,
	};
	struct optee_msg_arg *arg;
	unsigned int rpc_arg_offs;
	struct optee_msg_arg *rpc_arg;

	arg = tee_shm_get_va(shm, 0);
	if (IS_ERR(arg))
		return PTR_ERR(arg);

	rpc_arg_offs = OPTEE_MSG_GET_ARG_SIZE(arg->num_params);
	rpc_arg = tee_shm_get_va(shm, rpc_arg_offs);
	if (IS_ERR(rpc_arg))
		return PTR_ERR(rpc_arg);

	return optee_ffa_yielding_call(ctx, &data, rpc_arg);
}

/*
 * 6. Driver initialization
 *
 * During driver inititialization is the OP-TEE Secure Partition is probed
 * to find out which features it supports so the driver can be initialized
 * with a matching configuration.
 */

static bool optee_ffa_api_is_compatbile(struct ffa_device *ffa_dev,
					const struct ffa_dev_ops *ops)
{
	struct ffa_send_direct_data data = { OPTEE_FFA_GET_API_VERSION };
	int rc;

	ops->mode_32bit_set(ffa_dev);

	rc = ops->sync_send_receive(ffa_dev, &data);
	if (rc) {
		pr_err("Unexpected error %d\n", rc);
		return false;
	}
	if (data.data0 != OPTEE_FFA_VERSION_MAJOR ||
	    data.data1 < OPTEE_FFA_VERSION_MINOR) {
		pr_err("Incompatible OP-TEE API version %lu.%lu",
		       data.data0, data.data1);
		return false;
	}

	data = (struct ffa_send_direct_data){ OPTEE_FFA_GET_OS_VERSION };
	rc = ops->sync_send_receive(ffa_dev, &data);
	if (rc) {
		pr_err("Unexpected error %d\n", rc);
		return false;
	}
	if (data.data2)
		pr_info("revision %lu.%lu (%08lx)",
			data.data0, data.data1, data.data2);
	else
		pr_info("revision %lu.%lu", data.data0, data.data1);

	return true;
}

static bool optee_ffa_exchange_caps(struct ffa_device *ffa_dev,
				    const struct ffa_dev_ops *ops,
				    unsigned int *rpc_arg_count)
{
	struct ffa_send_direct_data data = { OPTEE_FFA_EXCHANGE_CAPABILITIES };
	int rc;

	rc = ops->sync_send_receive(ffa_dev, &data);
	if (rc) {
		pr_err("Unexpected error %d", rc);
		return false;
	}
	if (data.data0) {
		pr_err("Unexpected exchange error %lu", data.data0);
		return false;
	}

	*rpc_arg_count = (u8)data.data1;

	return true;
}

static struct tee_shm_pool *optee_ffa_config_dyn_shm(void)
{
	struct tee_shm_pool_mgr *priv_mgr;
	struct tee_shm_pool_mgr *dmabuf_mgr;
	void *rc;

	rc = optee_ffa_shm_pool_alloc_pages();
	if (IS_ERR(rc))
		return rc;
	priv_mgr = rc;

	rc = optee_ffa_shm_pool_alloc_pages();
	if (IS_ERR(rc)) {
		tee_shm_pool_mgr_destroy(priv_mgr);
		return rc;
	}
	dmabuf_mgr = rc;

	rc = tee_shm_pool_alloc(priv_mgr, dmabuf_mgr);
	if (IS_ERR(rc)) {
		tee_shm_pool_mgr_destroy(priv_mgr);
		tee_shm_pool_mgr_destroy(dmabuf_mgr);
	}

	return rc;
}

static void optee_ffa_get_version(struct tee_device *teedev,
				  struct tee_ioctl_version_data *vers)
{
	struct tee_ioctl_version_data v = {
		.impl_id = TEE_IMPL_ID_OPTEE,
		.impl_caps = TEE_OPTEE_CAP_TZ,
		.gen_caps = TEE_GEN_CAP_GP | TEE_GEN_CAP_REG_MEM |
			    TEE_GEN_CAP_MEMREF_NULL,
	};

	*vers = v;
}

static int optee_ffa_open(struct tee_context *ctx)
{
	return optee_open(ctx, true);
}

static const struct tee_driver_ops optee_ffa_clnt_ops = {
	.get_version = optee_ffa_get_version,
	.open = optee_ffa_open,
	.release = optee_release,
	.open_session = optee_open_session,
	.close_session = optee_close_session,
	.invoke_func = optee_invoke_func,
	.cancel_req = optee_cancel_req,
	.shm_register = optee_ffa_shm_register,
	.shm_unregister = optee_ffa_shm_unregister,
};

static const struct tee_desc optee_ffa_clnt_desc = {
	.name = DRIVER_NAME "-ffa-clnt",
	.ops = &optee_ffa_clnt_ops,
	.owner = THIS_MODULE,
};

static const struct tee_driver_ops optee_ffa_supp_ops = {
	.get_version = optee_ffa_get_version,
	.open = optee_ffa_open,
	.release = optee_release_supp,
	.supp_recv = optee_supp_recv,
	.supp_send = optee_supp_send,
	.shm_register = optee_ffa_shm_register, /* same as for clnt ops */
	.shm_unregister = optee_ffa_shm_unregister_supp,
};

static const struct tee_desc optee_ffa_supp_desc = {
	.name = DRIVER_NAME "-ffa-supp",
	.ops = &optee_ffa_supp_ops,
	.owner = THIS_MODULE,
	.flags = TEE_DESC_PRIVILEGED,
};

static const struct optee_ops optee_ffa_ops = {
	.do_call_with_arg = optee_ffa_do_call_with_arg,
	.to_msg_param = optee_ffa_to_msg_param,
	.from_msg_param = optee_ffa_from_msg_param,
};

static void optee_ffa_remove(struct ffa_device *ffa_dev)
{
	struct optee *optee = ffa_dev->dev.driver_data;

	optee_remove_common(optee);

	mutex_destroy(&optee->ffa.mutex);
	rhashtable_free_and_destroy(&optee->ffa.global_ids, rh_free_fn, NULL);

	kfree(optee);
}

static int optee_ffa_probe(struct ffa_device *ffa_dev)
{
	const struct ffa_dev_ops *ffa_ops;
	unsigned int rpc_arg_count;
	struct tee_shm_pool *pool;
	struct tee_device *teedev;
	struct tee_context *ctx;
	struct optee *optee;
	int rc;

	ffa_ops = ffa_dev_ops_get(ffa_dev);
	if (!ffa_ops) {
		pr_warn("failed \"method\" init: ffa\n");
		return -ENOENT;
	}

	if (!optee_ffa_api_is_compatbile(ffa_dev, ffa_ops))
		return -EINVAL;

	if (!optee_ffa_exchange_caps(ffa_dev, ffa_ops, &rpc_arg_count))
		return -EINVAL;

	optee = kzalloc(sizeof(*optee), GFP_KERNEL);
	if (!optee)
		return -ENOMEM;

	pool = optee_ffa_config_dyn_shm();
	if (IS_ERR(pool)) {
		rc = PTR_ERR(pool);
		goto err_free_optee;
	}
	optee->pool = pool;

	optee->ops = &optee_ffa_ops;
	optee->ffa.ffa_dev = ffa_dev;
	optee->ffa.ffa_ops = ffa_ops;
	optee->rpc_arg_count = rpc_arg_count;

	teedev = tee_device_alloc(&optee_ffa_clnt_desc, NULL, optee->pool,
				  optee);
	if (IS_ERR(teedev)) {
		rc = PTR_ERR(teedev);
		goto err_free_pool;
	}
	optee->teedev = teedev;

	teedev = tee_device_alloc(&optee_ffa_supp_desc, NULL, optee->pool,
				  optee);
	if (IS_ERR(teedev)) {
		rc = PTR_ERR(teedev);
		goto err_unreg_teedev;
	}
	optee->supp_teedev = teedev;

	rc = tee_device_register(optee->teedev);
	if (rc)
		goto err_unreg_supp_teedev;

	rc = tee_device_register(optee->supp_teedev);
	if (rc)
		goto err_unreg_supp_teedev;

	rc = rhashtable_init(&optee->ffa.global_ids, &shm_rhash_params);
	if (rc)
		goto err_unreg_supp_teedev;
	mutex_init(&optee->ffa.mutex);
	mutex_init(&optee->call_queue.mutex);
	INIT_LIST_HEAD(&optee->call_queue.waiters);
	optee_supp_init(&optee->supp);
	ffa_dev_set_drvdata(ffa_dev, optee);
	ctx = teedev_open(optee->teedev);
<<<<<<< HEAD
	if (IS_ERR(ctx))
		goto err_rhashtable_free;
	optee->ctx = ctx;

=======
	if (IS_ERR(ctx)) {
		rc = PTR_ERR(ctx);
		goto err_rhashtable_free;
	}
	optee->ctx = ctx;
	rc = optee_notif_init(optee, OPTEE_DEFAULT_MAX_NOTIF_VALUE);
	if (rc)
		goto err_close_ctx;
>>>>>>> bd2e72b9

	rc = optee_enumerate_devices(PTA_CMD_GET_DEVICES);
	if (rc)
		goto err_unregister_devices;

	pr_info("initialized driver\n");
	return 0;

err_unregister_devices:
	optee_unregister_devices();
<<<<<<< HEAD
=======
	optee_notif_uninit(optee);
err_close_ctx:
>>>>>>> bd2e72b9
	teedev_close_context(ctx);
err_rhashtable_free:
	rhashtable_free_and_destroy(&optee->ffa.global_ids, rh_free_fn, NULL);
	optee_supp_uninit(&optee->supp);
	mutex_destroy(&optee->call_queue.mutex);
err_unreg_supp_teedev:
	tee_device_unregister(optee->supp_teedev);
err_unreg_teedev:
	tee_device_unregister(optee->teedev);
err_free_pool:
	tee_shm_pool_free(pool);
err_free_optee:
	kfree(optee);
	return rc;
}

static const struct ffa_device_id optee_ffa_device_id[] = {
	/* 486178e0-e7f8-11e3-bc5e0002a5d5c51b */
	{ UUID_INIT(0x486178e0, 0xe7f8, 0x11e3,
		    0xbc, 0x5e, 0x00, 0x02, 0xa5, 0xd5, 0xc5, 0x1b) },
	{}
};

static struct ffa_driver optee_ffa_driver = {
	.name = "optee",
	.probe = optee_ffa_probe,
	.remove = optee_ffa_remove,
	.id_table = optee_ffa_device_id,
};

int optee_ffa_abi_register(void)
{
	if (IS_REACHABLE(CONFIG_ARM_FFA_TRANSPORT))
		return ffa_register(&optee_ffa_driver);
	else
		return -EOPNOTSUPP;
}

void optee_ffa_abi_unregister(void)
{
	if (IS_REACHABLE(CONFIG_ARM_FFA_TRANSPORT))
		ffa_unregister(&optee_ffa_driver);
}<|MERGE_RESOLUTION|>--- conflicted
+++ resolved
@@ -869,12 +869,6 @@
 	optee_supp_init(&optee->supp);
 	ffa_dev_set_drvdata(ffa_dev, optee);
 	ctx = teedev_open(optee->teedev);
-<<<<<<< HEAD
-	if (IS_ERR(ctx))
-		goto err_rhashtable_free;
-	optee->ctx = ctx;
-
-=======
 	if (IS_ERR(ctx)) {
 		rc = PTR_ERR(ctx);
 		goto err_rhashtable_free;
@@ -883,7 +877,6 @@
 	rc = optee_notif_init(optee, OPTEE_DEFAULT_MAX_NOTIF_VALUE);
 	if (rc)
 		goto err_close_ctx;
->>>>>>> bd2e72b9
 
 	rc = optee_enumerate_devices(PTA_CMD_GET_DEVICES);
 	if (rc)
@@ -894,11 +887,8 @@
 
 err_unregister_devices:
 	optee_unregister_devices();
-<<<<<<< HEAD
-=======
 	optee_notif_uninit(optee);
 err_close_ctx:
->>>>>>> bd2e72b9
 	teedev_close_context(ctx);
 err_rhashtable_free:
 	rhashtable_free_and_destroy(&optee->ffa.global_ids, rh_free_fn, NULL);
