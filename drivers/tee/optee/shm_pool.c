--- conflicted
+++ resolved
@@ -27,28 +27,19 @@
 	shm->paddr = page_to_phys(page);
 	shm->size = PAGE_SIZE << order;
 
-<<<<<<< HEAD
-	if (shm->flags & TEE_SHM_DMA_BUF) {
-=======
 	/*
 	 * Shared memory private to the OP-TEE driver doesn't need
 	 * to be registered with OP-TEE.
 	 */
 	if (!(shm->flags & TEE_SHM_PRIV)) {
->>>>>>> 7d2a07b7
 		unsigned int nr_pages = 1 << order, i;
 		struct page **pages;
 
 		pages = kcalloc(nr_pages, sizeof(pages), GFP_KERNEL);
-<<<<<<< HEAD
-		if (!pages)
-			return -ENOMEM;
-=======
 		if (!pages) {
 			rc = -ENOMEM;
 			goto err;
 		}
->>>>>>> 7d2a07b7
 
 		for (i = 0; i < nr_pages; i++) {
 			pages[i] = page;
@@ -59,10 +50,6 @@
 		rc = optee_shm_register(shm->ctx, shm, pages, nr_pages,
 					(unsigned long)shm->kaddr);
 		kfree(pages);
-<<<<<<< HEAD
-	}
-
-=======
 		if (rc)
 			goto err;
 	}
@@ -71,18 +58,13 @@
 
 err:
 	__free_pages(page, order);
->>>>>>> 7d2a07b7
 	return rc;
 }
 
 static void pool_op_free(struct tee_shm_pool_mgr *poolm,
 			 struct tee_shm *shm)
 {
-<<<<<<< HEAD
-	if (shm->flags & TEE_SHM_DMA_BUF)
-=======
 	if (!(shm->flags & TEE_SHM_PRIV))
->>>>>>> 7d2a07b7
 		optee_shm_unregister(shm->ctx, shm);
 
 	free_pages((unsigned long)shm->kaddr, get_order(shm->size));
