--- conflicted
+++ resolved
@@ -94,8 +94,6 @@
 	struct completion reqs_c;
 };
 
-<<<<<<< HEAD
-=======
 /*
  * struct optee_pcpu - per cpu notif private struct passed to work functions
  * @optee		optee device reference
@@ -116,19 +114,15 @@
  * @notif_pcpu_work	work for per cpu asynchronous notification
  * @notif_cpuhp_state   CPU hotplug state assigned for pcpu interrupt management
  */
->>>>>>> eb3cdb58
 struct optee_smc {
 	optee_invoke_fn *invoke_fn;
 	void *memremaped_shm;
 	u32 sec_caps;
-<<<<<<< HEAD
-=======
 	unsigned int notif_irq;
 	struct optee_pcpu __percpu *optee_pcpu;
 	struct workqueue_struct *notif_pcpu_wq;
 	struct work_struct notif_pcpu_work;
 	unsigned int notif_cpuhp_state;
->>>>>>> eb3cdb58
 };
 
 /**
@@ -141,10 +135,6 @@
  */
 struct optee_ffa {
 	struct ffa_device *ffa_dev;
-<<<<<<< HEAD
-	const struct ffa_dev_ops *ffa_ops;
-=======
->>>>>>> eb3cdb58
 	/* Serializes access to @global_ids */
 	struct mutex mutex;
 	struct rhashtable global_ids;
@@ -164,11 +154,7 @@
  */
 struct optee_ops {
 	int (*do_call_with_arg)(struct tee_context *ctx,
-<<<<<<< HEAD
-				struct tee_shm *shm_arg);
-=======
 				struct tee_shm *shm_arg, u_int offs);
->>>>>>> eb3cdb58
 	int (*to_msg_param)(struct optee *optee,
 			    struct optee_msg_param *msg_params,
 			    size_t num_params, const struct tee_param *params);
@@ -180,26 +166,17 @@
 /**
  * struct optee - main service struct
  * @supp_teedev:	supplicant device
- * @ops:		internal callbacks for different ways to reach secure
- *			world
  * @teedev:		client device
-<<<<<<< HEAD
-=======
  * @ops:		internal callbacks for different ways to reach secure
  *			world
  * @ctx:		driver internal TEE context
->>>>>>> eb3cdb58
  * @smc:		specific to SMC ABI
  * @ffa:		specific to FF-A ABI
  * @call_queue:		queue of threads waiting to call @invoke_fn
  * @notif:		notification synchronization struct
  * @supp:		supplicant synchronization struct for RPC to supplicant
  * @pool:		shared memory pool
-<<<<<<< HEAD
- * @rpc_arg_count:	If > 0 number of RPC parameters to make room for
-=======
  * @rpc_param_count:	If > 0 number of RPC parameters to make room for
->>>>>>> eb3cdb58
  * @scan_bus_done	flag if device registation was already done.
  * @scan_bus_wq		workqueue to scan optee bus and register optee drivers
  * @scan_bus_work	workq to scan optee bus and register optee drivers
@@ -208,27 +185,17 @@
 	struct tee_device *supp_teedev;
 	struct tee_device *teedev;
 	const struct optee_ops *ops;
-<<<<<<< HEAD
-=======
 	struct tee_context *ctx;
->>>>>>> eb3cdb58
 	union {
 		struct optee_smc smc;
 		struct optee_ffa ffa;
 	};
-<<<<<<< HEAD
-=======
 	struct optee_shm_arg_cache shm_arg_cache;
->>>>>>> eb3cdb58
 	struct optee_call_queue call_queue;
 	struct optee_notif notif;
 	struct optee_supp supp;
 	struct tee_shm_pool *pool;
-<<<<<<< HEAD
-	unsigned int rpc_arg_count;
-=======
 	unsigned int rpc_param_count;
->>>>>>> eb3cdb58
 	bool   scan_bus_done;
 	struct workqueue_struct *scan_bus_wq;
 	struct work_struct scan_bus_work;
@@ -263,15 +230,10 @@
 	size_t num_entries;
 };
 
-<<<<<<< HEAD
-void optee_wait_queue_init(struct optee_wait_queue *wq);
-void optee_wait_queue_exit(struct optee_wait_queue *wq);
-=======
 int optee_notif_init(struct optee *optee, u_int max_key);
 void optee_notif_uninit(struct optee *optee);
 int optee_notif_wait(struct optee *optee, u_int key);
 int optee_notif_send(struct optee *optee, u_int key);
->>>>>>> eb3cdb58
 
 u32 optee_supp_thrd_req(struct tee_context *ctx, u32 func, size_t num_params,
 			struct tee_param *param);
@@ -300,43 +262,6 @@
 #define PTA_CMD_GET_DEVICES_SUPP	0x1
 int optee_enumerate_devices(u32 func);
 void optee_unregister_devices(void);
-<<<<<<< HEAD
-
-int optee_pool_op_alloc_helper(struct tee_shm_pool_mgr *poolm,
-			       struct tee_shm *shm, size_t size,
-			       int (*shm_register)(struct tee_context *ctx,
-						   struct tee_shm *shm,
-						   struct page **pages,
-						   size_t num_pages,
-						   unsigned long start));
-
-
-void optee_remove_common(struct optee *optee);
-int optee_open(struct tee_context *ctx, bool cap_memref_null);
-void optee_release(struct tee_context *ctx);
-void optee_release_supp(struct tee_context *ctx);
-
-static inline void optee_from_msg_param_value(struct tee_param *p, u32 attr,
-					      const struct optee_msg_param *mp)
-{
-	p->attr = TEE_IOCTL_PARAM_ATTR_TYPE_VALUE_INPUT +
-		  attr - OPTEE_MSG_ATTR_TYPE_VALUE_INPUT;
-	p->u.value.a = mp->u.value.a;
-	p->u.value.b = mp->u.value.b;
-	p->u.value.c = mp->u.value.c;
-}
-
-static inline void optee_to_msg_param_value(struct optee_msg_param *mp,
-					    const struct tee_param *p)
-{
-	mp->attr = OPTEE_MSG_ATTR_TYPE_VALUE_INPUT + p->attr -
-		   TEE_IOCTL_PARAM_ATTR_TYPE_VALUE_INPUT;
-	mp->u.value.a = p->u.value.a;
-	mp->u.value.b = p->u.value.b;
-	mp->u.value.c = p->u.value.c;
-}
-
-=======
 
 int optee_pool_op_alloc_helper(struct tee_shm_pool *pool, struct tee_shm *shm,
 			       size_t size, size_t align,
@@ -375,7 +300,6 @@
 	mp->u.value.c = p->u.value.c;
 }
 
->>>>>>> eb3cdb58
 void optee_cq_wait_init(struct optee_call_queue *cq,
 			struct optee_call_waiter *w);
 void optee_cq_wait_for_completion(struct optee_call_queue *cq,
@@ -383,10 +307,6 @@
 void optee_cq_wait_final(struct optee_call_queue *cq,
 			 struct optee_call_waiter *w);
 int optee_check_mem_type(unsigned long start, size_t num_pages);
-<<<<<<< HEAD
-struct tee_shm *optee_get_msg_arg(struct tee_context *ctx, size_t num_params,
-				  struct optee_msg_arg **msg_arg);
-=======
 
 void optee_shm_arg_cache_init(struct optee *optee, u32 flags);
 void optee_shm_arg_cache_uninit(struct optee *optee);
@@ -399,7 +319,6 @@
 			struct optee_shm_arg_entry *entry, u_int offs);
 size_t optee_msg_arg_size(size_t rpc_param_count);
 
->>>>>>> eb3cdb58
 
 struct tee_shm *optee_rpc_cmd_alloc_suppl(struct tee_context *ctx, size_t sz);
 void optee_rpc_cmd_free_suppl(struct tee_context *ctx, struct tee_shm *shm);
