--- conflicted
+++ resolved
@@ -18,13 +18,8 @@
 #include <linux/workqueue.h>
 #include "optee_private.h"
 
-<<<<<<< HEAD
-int optee_pool_op_alloc_helper(struct tee_shm_pool_mgr *poolm,
-			       struct tee_shm *shm, size_t size,
-=======
 int optee_pool_op_alloc_helper(struct tee_shm_pool *pool, struct tee_shm *shm,
 			       size_t size, size_t align,
->>>>>>> eb3cdb58
 			       int (*shm_register)(struct tee_context *ctx,
 						   struct tee_shm *shm,
 						   struct page **pages,
@@ -35,13 +30,10 @@
 	struct page *page;
 	int rc = 0;
 
-<<<<<<< HEAD
-=======
 	/*
 	 * Ignore alignment since this is already going to be page aligned
 	 * and there's no need for any larger alignment.
 	 */
->>>>>>> eb3cdb58
 	page = alloc_pages(GFP_KERNEL | __GFP_ZERO, order);
 	if (!page)
 		return -ENOMEM;
@@ -63,10 +55,6 @@
 		for (i = 0; i < nr_pages; i++)
 			pages[i] = page + i;
 
-<<<<<<< HEAD
-		shm->flags |= TEE_SHM_REGISTER;
-=======
->>>>>>> eb3cdb58
 		rc = shm_register(shm->ctx, shm, pages, nr_pages,
 				  (unsigned long)shm->kaddr);
 		kfree(pages);
@@ -75,12 +63,6 @@
 	}
 
 	return 0;
-<<<<<<< HEAD
-
-err:
-	__free_pages(page, order);
-	return rc;
-=======
 
 err:
 	free_pages((unsigned long)shm->kaddr, order);
@@ -95,7 +77,6 @@
 		shm_unregister(shm->ctx, shm);
 	free_pages((unsigned long)shm->kaddr, get_order(shm->size));
 	shm->kaddr = NULL;
->>>>>>> eb3cdb58
 }
 
 static void optee_bus_scan(struct work_struct *work)
@@ -200,10 +181,6 @@
 	tee_device_unregister(optee->teedev);
 
 	tee_shm_pool_free(optee->pool);
-<<<<<<< HEAD
-	optee_wait_queue_exit(&optee->wait_queue);
-=======
->>>>>>> eb3cdb58
 	optee_supp_uninit(&optee->supp);
 	mutex_destroy(&optee->call_queue.mutex);
 }
@@ -211,11 +188,7 @@
 static int smc_abi_rc;
 static int ffa_abi_rc;
 
-<<<<<<< HEAD
-static int optee_core_init(void)
-=======
 static int __init optee_core_init(void)
->>>>>>> eb3cdb58
 {
 	/*
 	 * The kernel may have crashed at the same time that all available
@@ -237,11 +210,7 @@
 }
 module_init(optee_core_init);
 
-<<<<<<< HEAD
-static void optee_core_exit(void)
-=======
 static void __exit optee_core_exit(void)
->>>>>>> eb3cdb58
 {
 	if (!smc_abi_rc)
 		optee_smc_abi_unregister();
