// SPDX-License-Identifier: GPL-2.0-or-later
/*
 *  ec.c - ACPI Embedded Controller Driver (v3)
 *
 *  Copyright (C) 2001-2015 Intel Corporation
 *    Author: 2014, 2015 Lv Zheng <lv.zheng@intel.com>
 *            2006, 2007 Alexey Starikovskiy <alexey.y.starikovskiy@intel.com>
 *            2006       Denis Sadykov <denis.m.sadykov@intel.com>
 *            2004       Luming Yu <luming.yu@intel.com>
 *            2001, 2002 Andy Grover <andrew.grover@intel.com>
 *            2001, 2002 Paul Diefenbaugh <paul.s.diefenbaugh@intel.com>
 *  Copyright (C) 2008      Alexey Starikovskiy <astarikovskiy@suse.de>
 */

/* Uncomment next line to get verbose printout */
/* #define DEBUG */
#define pr_fmt(fmt) "ACPI: EC: " fmt

#include <linux/kernel.h>
#include <linux/module.h>
#include <linux/init.h>
#include <linux/types.h>
#include <linux/delay.h>
#include <linux/interrupt.h>
#include <linux/list.h>
#include <linux/spinlock.h>
#include <linux/slab.h>
#include <linux/suspend.h>
#include <linux/acpi.h>
#include <linux/dmi.h>
#include <asm/io.h>

#include "internal.h"

#define ACPI_EC_CLASS			"embedded_controller"
#define ACPI_EC_DEVICE_NAME		"Embedded Controller"

/* EC status register */
#define ACPI_EC_FLAG_OBF	0x01	/* Output buffer full */
#define ACPI_EC_FLAG_IBF	0x02	/* Input buffer full */
#define ACPI_EC_FLAG_CMD	0x08	/* Input buffer contains a command */
#define ACPI_EC_FLAG_BURST	0x10	/* burst mode */
#define ACPI_EC_FLAG_SCI	0x20	/* EC-SCI occurred */

/*
 * The SCI_EVT clearing timing is not defined by the ACPI specification.
 * This leads to lots of practical timing issues for the host EC driver.
 * The following variations are defined (from the target EC firmware's
 * perspective):
 * STATUS: After indicating SCI_EVT edge triggered IRQ to the host, the
 *         target can clear SCI_EVT at any time so long as the host can see
 *         the indication by reading the status register (EC_SC). So the
 *         host should re-check SCI_EVT after the first time the SCI_EVT
 *         indication is seen, which is the same time the query request
 *         (QR_EC) is written to the command register (EC_CMD). SCI_EVT set
 *         at any later time could indicate another event. Normally such
 *         kind of EC firmware has implemented an event queue and will
 *         return 0x00 to indicate "no outstanding event".
 * QUERY: After seeing the query request (QR_EC) written to the command
 *        register (EC_CMD) by the host and having prepared the responding
 *        event value in the data register (EC_DATA), the target can safely
 *        clear SCI_EVT because the target can confirm that the current
 *        event is being handled by the host. The host then should check
 *        SCI_EVT right after reading the event response from the data
 *        register (EC_DATA).
 * EVENT: After seeing the event response read from the data register
 *        (EC_DATA) by the host, the target can clear SCI_EVT. As the
 *        target requires time to notice the change in the data register
 *        (EC_DATA), the host may be required to wait additional guarding
 *        time before checking the SCI_EVT again. Such guarding may not be
 *        necessary if the host is notified via another IRQ.
 */
#define ACPI_EC_EVT_TIMING_STATUS	0x00
#define ACPI_EC_EVT_TIMING_QUERY	0x01
#define ACPI_EC_EVT_TIMING_EVENT	0x02

/* EC commands */
enum ec_command {
	ACPI_EC_COMMAND_READ = 0x80,
	ACPI_EC_COMMAND_WRITE = 0x81,
	ACPI_EC_BURST_ENABLE = 0x82,
	ACPI_EC_BURST_DISABLE = 0x83,
	ACPI_EC_COMMAND_QUERY = 0x84,
};

#define ACPI_EC_DELAY		500	/* Wait 500ms max. during EC ops */
#define ACPI_EC_UDELAY_GLK	1000	/* Wait 1ms max. to get global lock */
#define ACPI_EC_UDELAY_POLL	550	/* Wait 1ms for EC transaction polling */
#define ACPI_EC_CLEAR_MAX	100	/* Maximum number of events to query
					 * when trying to clear the EC */
#define ACPI_EC_MAX_QUERIES	16	/* Maximum number of parallel queries */

enum {
	EC_FLAGS_QUERY_ENABLED,		/* Query is enabled */
	EC_FLAGS_EVENT_HANDLER_INSTALLED,	/* Event handler installed */
	EC_FLAGS_EC_HANDLER_INSTALLED,	/* OpReg handler installed */
	EC_FLAGS_EC_REG_CALLED,		/* OpReg ACPI _REG method called */
	EC_FLAGS_QUERY_METHODS_INSTALLED, /* _Qxx handlers installed */
	EC_FLAGS_STARTED,		/* Driver is started */
	EC_FLAGS_STOPPED,		/* Driver is stopped */
	EC_FLAGS_EVENTS_MASKED,		/* Events masked */
};

#define ACPI_EC_COMMAND_POLL		0x01 /* Available for command byte */
#define ACPI_EC_COMMAND_COMPLETE	0x02 /* Completed last byte */

/* ec.c is compiled in acpi namespace so this shows up as acpi.ec_delay param */
static unsigned int ec_delay __read_mostly = ACPI_EC_DELAY;
module_param(ec_delay, uint, 0644);
MODULE_PARM_DESC(ec_delay, "Timeout(ms) waited until an EC command completes");

static unsigned int ec_max_queries __read_mostly = ACPI_EC_MAX_QUERIES;
module_param(ec_max_queries, uint, 0644);
MODULE_PARM_DESC(ec_max_queries, "Maximum parallel _Qxx evaluations");

static bool ec_busy_polling __read_mostly;
module_param(ec_busy_polling, bool, 0644);
MODULE_PARM_DESC(ec_busy_polling, "Use busy polling to advance EC transaction");

static unsigned int ec_polling_guard __read_mostly = ACPI_EC_UDELAY_POLL;
module_param(ec_polling_guard, uint, 0644);
MODULE_PARM_DESC(ec_polling_guard, "Guard time(us) between EC accesses in polling modes");

static unsigned int ec_event_clearing __read_mostly = ACPI_EC_EVT_TIMING_QUERY;

/*
 * If the number of false interrupts per one transaction exceeds
 * this threshold, will think there is a GPE storm happened and
 * will disable the GPE for normal transaction.
 */
static unsigned int ec_storm_threshold  __read_mostly = 8;
module_param(ec_storm_threshold, uint, 0644);
MODULE_PARM_DESC(ec_storm_threshold, "Maxim false GPE numbers not considered as GPE storm");

static bool ec_freeze_events __read_mostly;
module_param(ec_freeze_events, bool, 0644);
MODULE_PARM_DESC(ec_freeze_events, "Disabling event handling during suspend/resume");

static bool ec_no_wakeup __read_mostly;
module_param(ec_no_wakeup, bool, 0644);
MODULE_PARM_DESC(ec_no_wakeup, "Do not wake up from suspend-to-idle");

struct acpi_ec_query_handler {
	struct list_head node;
	acpi_ec_query_func func;
	acpi_handle handle;
	void *data;
	u8 query_bit;
	struct kref kref;
};

struct transaction {
	const u8 *wdata;
	u8 *rdata;
	unsigned short irq_count;
	u8 command;
	u8 wi;
	u8 ri;
	u8 wlen;
	u8 rlen;
	u8 flags;
};

struct acpi_ec_query {
	struct transaction transaction;
	struct work_struct work;
	struct acpi_ec_query_handler *handler;
	struct acpi_ec *ec;
};

static int acpi_ec_submit_query(struct acpi_ec *ec);
static void advance_transaction(struct acpi_ec *ec, bool interrupt);
static void acpi_ec_event_handler(struct work_struct *work);

struct acpi_ec *first_ec;
EXPORT_SYMBOL(first_ec);

static struct acpi_ec *boot_ec;
static bool boot_ec_is_ecdt;
static struct workqueue_struct *ec_wq;
static struct workqueue_struct *ec_query_wq;

static int EC_FLAGS_CORRECT_ECDT; /* Needs ECDT port address correction */
static int EC_FLAGS_TRUST_DSDT_GPE; /* Needs DSDT GPE as correction setting */
static int EC_FLAGS_CLEAR_ON_RESUME; /* Needs acpi_ec_clear() on boot/resume */

/* --------------------------------------------------------------------------
 *                           Logging/Debugging
 * -------------------------------------------------------------------------- */

/*
 * Splitters used by the developers to track the boundary of the EC
 * handling processes.
 */
#ifdef DEBUG
#define EC_DBG_SEP	" "
#define EC_DBG_DRV	"+++++"
#define EC_DBG_STM	"====="
#define EC_DBG_REQ	"*****"
#define EC_DBG_EVT	"#####"
#else
#define EC_DBG_SEP	""
#define EC_DBG_DRV
#define EC_DBG_STM
#define EC_DBG_REQ
#define EC_DBG_EVT
#endif

#define ec_log_raw(fmt, ...) \
	pr_info(fmt "\n", ##__VA_ARGS__)
#define ec_dbg_raw(fmt, ...) \
	pr_debug(fmt "\n", ##__VA_ARGS__)
#define ec_log(filter, fmt, ...) \
	ec_log_raw(filter EC_DBG_SEP fmt EC_DBG_SEP filter, ##__VA_ARGS__)
#define ec_dbg(filter, fmt, ...) \
	ec_dbg_raw(filter EC_DBG_SEP fmt EC_DBG_SEP filter, ##__VA_ARGS__)

#define ec_log_drv(fmt, ...) \
	ec_log(EC_DBG_DRV, fmt, ##__VA_ARGS__)
#define ec_dbg_drv(fmt, ...) \
	ec_dbg(EC_DBG_DRV, fmt, ##__VA_ARGS__)
#define ec_dbg_stm(fmt, ...) \
	ec_dbg(EC_DBG_STM, fmt, ##__VA_ARGS__)
#define ec_dbg_req(fmt, ...) \
	ec_dbg(EC_DBG_REQ, fmt, ##__VA_ARGS__)
#define ec_dbg_evt(fmt, ...) \
	ec_dbg(EC_DBG_EVT, fmt, ##__VA_ARGS__)
#define ec_dbg_ref(ec, fmt, ...) \
	ec_dbg_raw("%lu: " fmt, ec->reference_count, ## __VA_ARGS__)

/* --------------------------------------------------------------------------
 *                           Device Flags
 * -------------------------------------------------------------------------- */

static bool acpi_ec_started(struct acpi_ec *ec)
{
	return test_bit(EC_FLAGS_STARTED, &ec->flags) &&
	       !test_bit(EC_FLAGS_STOPPED, &ec->flags);
}

static bool acpi_ec_event_enabled(struct acpi_ec *ec)
{
	/*
	 * There is an OSPM early stage logic. During the early stages
	 * (boot/resume), OSPMs shouldn't enable the event handling, only
	 * the EC transactions are allowed to be performed.
	 */
	if (!test_bit(EC_FLAGS_QUERY_ENABLED, &ec->flags))
		return false;
	/*
	 * However, disabling the event handling is experimental for late
	 * stage (suspend), and is controlled by the boot parameter of
	 * "ec_freeze_events":
	 * 1. true:  The EC event handling is disabled before entering
	 *           the noirq stage.
	 * 2. false: The EC event handling is automatically disabled as
	 *           soon as the EC driver is stopped.
	 */
	if (ec_freeze_events)
		return acpi_ec_started(ec);
	else
		return test_bit(EC_FLAGS_STARTED, &ec->flags);
}

static bool acpi_ec_flushed(struct acpi_ec *ec)
{
	return ec->reference_count == 1;
}

/* --------------------------------------------------------------------------
 *                           EC Registers
 * -------------------------------------------------------------------------- */

static inline u8 acpi_ec_read_status(struct acpi_ec *ec)
{
	u8 x = inb(ec->command_addr);

	ec_dbg_raw("EC_SC(R) = 0x%2.2x "
		   "SCI_EVT=%d BURST=%d CMD=%d IBF=%d OBF=%d",
		   x,
		   !!(x & ACPI_EC_FLAG_SCI),
		   !!(x & ACPI_EC_FLAG_BURST),
		   !!(x & ACPI_EC_FLAG_CMD),
		   !!(x & ACPI_EC_FLAG_IBF),
		   !!(x & ACPI_EC_FLAG_OBF));
	return x;
}

static inline u8 acpi_ec_read_data(struct acpi_ec *ec)
{
	u8 x = inb(ec->data_addr);

	ec->timestamp = jiffies;
	ec_dbg_raw("EC_DATA(R) = 0x%2.2x", x);
	return x;
}

static inline void acpi_ec_write_cmd(struct acpi_ec *ec, u8 command)
{
	ec_dbg_raw("EC_SC(W) = 0x%2.2x", command);
	outb(command, ec->command_addr);
	ec->timestamp = jiffies;
}

static inline void acpi_ec_write_data(struct acpi_ec *ec, u8 data)
{
	ec_dbg_raw("EC_DATA(W) = 0x%2.2x", data);
	outb(data, ec->data_addr);
	ec->timestamp = jiffies;
}

#if defined(DEBUG) || defined(CONFIG_DYNAMIC_DEBUG)
static const char *acpi_ec_cmd_string(u8 cmd)
{
	switch (cmd) {
	case 0x80:
		return "RD_EC";
	case 0x81:
		return "WR_EC";
	case 0x82:
		return "BE_EC";
	case 0x83:
		return "BD_EC";
	case 0x84:
		return "QR_EC";
	}
	return "UNKNOWN";
}
#else
#define acpi_ec_cmd_string(cmd)		"UNDEF"
#endif

/* --------------------------------------------------------------------------
 *                           GPE Registers
 * -------------------------------------------------------------------------- */

static inline bool acpi_ec_gpe_status_set(struct acpi_ec *ec)
{
	acpi_event_status gpe_status = 0;

	(void)acpi_get_gpe_status(NULL, ec->gpe, &gpe_status);
	return !!(gpe_status & ACPI_EVENT_FLAG_STATUS_SET);
}

static inline void acpi_ec_enable_gpe(struct acpi_ec *ec, bool open)
{
	if (open)
		acpi_enable_gpe(NULL, ec->gpe);
	else {
		BUG_ON(ec->reference_count < 1);
		acpi_set_gpe(NULL, ec->gpe, ACPI_GPE_ENABLE);
	}
	if (acpi_ec_gpe_status_set(ec)) {
		/*
		 * On some platforms, EN=1 writes cannot trigger GPE. So
		 * software need to manually trigger a pseudo GPE event on
		 * EN=1 writes.
		 */
		ec_dbg_raw("Polling quirk");
		advance_transaction(ec, false);
	}
}

static inline void acpi_ec_disable_gpe(struct acpi_ec *ec, bool close)
{
	if (close)
		acpi_disable_gpe(NULL, ec->gpe);
	else {
		BUG_ON(ec->reference_count < 1);
		acpi_set_gpe(NULL, ec->gpe, ACPI_GPE_DISABLE);
	}
}

/* --------------------------------------------------------------------------
 *                           Transaction Management
 * -------------------------------------------------------------------------- */

static void acpi_ec_submit_request(struct acpi_ec *ec)
{
	ec->reference_count++;
	if (test_bit(EC_FLAGS_EVENT_HANDLER_INSTALLED, &ec->flags) &&
	    ec->gpe >= 0 && ec->reference_count == 1)
		acpi_ec_enable_gpe(ec, true);
}

static void acpi_ec_complete_request(struct acpi_ec *ec)
{
	bool flushed = false;

	ec->reference_count--;
	if (test_bit(EC_FLAGS_EVENT_HANDLER_INSTALLED, &ec->flags) &&
	    ec->gpe >= 0 && ec->reference_count == 0)
		acpi_ec_disable_gpe(ec, true);
	flushed = acpi_ec_flushed(ec);
	if (flushed)
		wake_up(&ec->wait);
}

static void acpi_ec_mask_events(struct acpi_ec *ec)
{
	if (!test_bit(EC_FLAGS_EVENTS_MASKED, &ec->flags)) {
		if (ec->gpe >= 0)
			acpi_ec_disable_gpe(ec, false);
		else
			disable_irq_nosync(ec->irq);

		ec_dbg_drv("Polling enabled");
		set_bit(EC_FLAGS_EVENTS_MASKED, &ec->flags);
	}
}

static void acpi_ec_unmask_events(struct acpi_ec *ec)
{
	if (test_bit(EC_FLAGS_EVENTS_MASKED, &ec->flags)) {
		clear_bit(EC_FLAGS_EVENTS_MASKED, &ec->flags);
		if (ec->gpe >= 0)
			acpi_ec_enable_gpe(ec, false);
		else
			enable_irq(ec->irq);

		ec_dbg_drv("Polling disabled");
	}
}

/*
 * acpi_ec_submit_flushable_request() - Increase the reference count unless
 *                                      the flush operation is not in
 *                                      progress
 * @ec: the EC device
 *
 * This function must be used before taking a new action that should hold
 * the reference count.  If this function returns false, then the action
 * must be discarded or it will prevent the flush operation from being
 * completed.
 */
static bool acpi_ec_submit_flushable_request(struct acpi_ec *ec)
{
	if (!acpi_ec_started(ec))
		return false;
	acpi_ec_submit_request(ec);
	return true;
}

static void acpi_ec_submit_event(struct acpi_ec *ec)
{
	/*
	 * It is safe to mask the events here, because acpi_ec_close_event()
	 * will run at least once after this.
	 */
	acpi_ec_mask_events(ec);
	if (!acpi_ec_event_enabled(ec))
		return;

	if (ec->event_state != EC_EVENT_READY)
		return;

	ec_dbg_evt("Command(%s) submitted/blocked",
		   acpi_ec_cmd_string(ACPI_EC_COMMAND_QUERY));

	ec->event_state = EC_EVENT_IN_PROGRESS;
	/*
	 * If events_to_process is greater than 0 at this point, the while ()
	 * loop in acpi_ec_event_handler() is still running and incrementing
	 * events_to_process will cause it to invoke acpi_ec_submit_query() once
	 * more, so it is not necessary to queue up the event work to start the
	 * same loop again.
	 */
	if (ec->events_to_process++ > 0)
		return;

	ec->events_in_progress++;
	queue_work(ec_wq, &ec->work);
<<<<<<< HEAD
}

static void acpi_ec_complete_event(struct acpi_ec *ec)
{
	if (ec->event_state == EC_EVENT_IN_PROGRESS)
		ec->event_state = EC_EVENT_COMPLETE;
}

static void acpi_ec_close_event(struct acpi_ec *ec)
{
=======
}

static void acpi_ec_complete_event(struct acpi_ec *ec)
{
	if (ec->event_state == EC_EVENT_IN_PROGRESS)
		ec->event_state = EC_EVENT_COMPLETE;
}

static void acpi_ec_close_event(struct acpi_ec *ec)
{
>>>>>>> eb3cdb58
	if (ec->event_state != EC_EVENT_READY)
		ec_dbg_evt("Command(%s) unblocked",
			   acpi_ec_cmd_string(ACPI_EC_COMMAND_QUERY));

	ec->event_state = EC_EVENT_READY;
	acpi_ec_unmask_events(ec);
}

static inline void __acpi_ec_enable_event(struct acpi_ec *ec)
{
	if (!test_and_set_bit(EC_FLAGS_QUERY_ENABLED, &ec->flags))
		ec_log_drv("event unblocked");
	/*
	 * Unconditionally invoke this once after enabling the event
	 * handling mechanism to detect the pending events.
	 */
	advance_transaction(ec, false);
}

static inline void __acpi_ec_disable_event(struct acpi_ec *ec)
{
	if (test_and_clear_bit(EC_FLAGS_QUERY_ENABLED, &ec->flags))
		ec_log_drv("event blocked");
}

/*
 * Process _Q events that might have accumulated in the EC.
 * Run with locked ec mutex.
 */
static void acpi_ec_clear(struct acpi_ec *ec)
{
	int i;

	for (i = 0; i < ACPI_EC_CLEAR_MAX; i++) {
		if (acpi_ec_submit_query(ec))
			break;
	}
	if (unlikely(i == ACPI_EC_CLEAR_MAX))
		pr_warn("Warning: Maximum of %d stale EC events cleared\n", i);
	else
		pr_info("%d stale EC events cleared\n", i);
}

static void acpi_ec_enable_event(struct acpi_ec *ec)
{
	unsigned long flags;

	spin_lock_irqsave(&ec->lock, flags);
	if (acpi_ec_started(ec))
		__acpi_ec_enable_event(ec);
	spin_unlock_irqrestore(&ec->lock, flags);

	/* Drain additional events if hardware requires that */
	if (EC_FLAGS_CLEAR_ON_RESUME)
		acpi_ec_clear(ec);
}

#ifdef CONFIG_PM_SLEEP
static void __acpi_ec_flush_work(void)
{
	flush_workqueue(ec_wq); /* flush ec->work */
	flush_workqueue(ec_query_wq); /* flush queries */
}

static void acpi_ec_disable_event(struct acpi_ec *ec)
{
	unsigned long flags;

	spin_lock_irqsave(&ec->lock, flags);
	__acpi_ec_disable_event(ec);
	spin_unlock_irqrestore(&ec->lock, flags);

	/*
	 * When ec_freeze_events is true, we need to flush events in
	 * the proper position before entering the noirq stage.
	 */
	__acpi_ec_flush_work();
}

void acpi_ec_flush_work(void)
{
	/* Without ec_wq there is nothing to flush. */
	if (!ec_wq)
		return;

	__acpi_ec_flush_work();
}
#endif /* CONFIG_PM_SLEEP */

static bool acpi_ec_guard_event(struct acpi_ec *ec)
{
	unsigned long flags;
	bool guarded;

	spin_lock_irqsave(&ec->lock, flags);
	/*
	 * If firmware SCI_EVT clearing timing is "event", we actually
	 * don't know when the SCI_EVT will be cleared by firmware after
	 * evaluating _Qxx, so we need to re-check SCI_EVT after waiting an
	 * acceptable period.
	 *
	 * The guarding period is applicable if the event state is not
	 * EC_EVENT_READY, but otherwise if the current transaction is of the
	 * ACPI_EC_COMMAND_QUERY type, the guarding should have elapsed already
	 * and it should not be applied to let the transaction transition into
	 * the ACPI_EC_COMMAND_POLL state immediately.
	 */
	guarded = ec_event_clearing == ACPI_EC_EVT_TIMING_EVENT &&
		ec->event_state != EC_EVENT_READY &&
		(!ec->curr || ec->curr->command != ACPI_EC_COMMAND_QUERY);
	spin_unlock_irqrestore(&ec->lock, flags);
	return guarded;
}

static int ec_transaction_polled(struct acpi_ec *ec)
{
	unsigned long flags;
	int ret = 0;

	spin_lock_irqsave(&ec->lock, flags);
	if (ec->curr && (ec->curr->flags & ACPI_EC_COMMAND_POLL))
		ret = 1;
	spin_unlock_irqrestore(&ec->lock, flags);
	return ret;
}

static int ec_transaction_completed(struct acpi_ec *ec)
{
	unsigned long flags;
	int ret = 0;

	spin_lock_irqsave(&ec->lock, flags);
	if (ec->curr && (ec->curr->flags & ACPI_EC_COMMAND_COMPLETE))
		ret = 1;
	spin_unlock_irqrestore(&ec->lock, flags);
	return ret;
}

static inline void ec_transaction_transition(struct acpi_ec *ec, unsigned long flag)
{
	ec->curr->flags |= flag;

	if (ec->curr->command != ACPI_EC_COMMAND_QUERY)
		return;

	switch (ec_event_clearing) {
	case ACPI_EC_EVT_TIMING_STATUS:
		if (flag == ACPI_EC_COMMAND_POLL)
			acpi_ec_close_event(ec);

		return;

	case ACPI_EC_EVT_TIMING_QUERY:
		if (flag == ACPI_EC_COMMAND_COMPLETE)
			acpi_ec_close_event(ec);

		return;

	case ACPI_EC_EVT_TIMING_EVENT:
		if (flag == ACPI_EC_COMMAND_COMPLETE)
			acpi_ec_complete_event(ec);
	}
}

static void acpi_ec_spurious_interrupt(struct acpi_ec *ec, struct transaction *t)
{
	if (t->irq_count < ec_storm_threshold)
		++t->irq_count;

	/* Trigger if the threshold is 0 too. */
	if (t->irq_count == ec_storm_threshold)
		acpi_ec_mask_events(ec);
}

static void advance_transaction(struct acpi_ec *ec, bool interrupt)
{
	struct transaction *t = ec->curr;
	bool wakeup = false;
	u8 status;

	ec_dbg_stm("%s (%d)", interrupt ? "IRQ" : "TASK", smp_processor_id());

	/*
	 * Clear GPE_STS upfront to allow subsequent hardware GPE_STS 0->1
	 * changes to always trigger a GPE interrupt.
	 *
	 * GPE STS is a W1C register, which means:
	 *
	 * 1. Software can clear it without worrying about clearing the other
	 *    GPEs' STS bits when the hardware sets them in parallel.
	 *
	 * 2. As long as software can ensure only clearing it when it is set,
	 *    hardware won't set it in parallel.
	 */
	if (ec->gpe >= 0 && acpi_ec_gpe_status_set(ec))
		acpi_clear_gpe(NULL, ec->gpe);

	status = acpi_ec_read_status(ec);

	/*
	 * Another IRQ or a guarded polling mode advancement is detected,
	 * the next QR_EC submission is then allowed.
	 */
	if (!t || !(t->flags & ACPI_EC_COMMAND_POLL)) {
		if (ec_event_clearing == ACPI_EC_EVT_TIMING_EVENT &&
		    ec->event_state == EC_EVENT_COMPLETE)
			acpi_ec_close_event(ec);

		if (!t)
			goto out;
	}

	if (t->flags & ACPI_EC_COMMAND_POLL) {
		if (t->wlen > t->wi) {
			if (!(status & ACPI_EC_FLAG_IBF))
				acpi_ec_write_data(ec, t->wdata[t->wi++]);
			else if (interrupt && !(status & ACPI_EC_FLAG_SCI))
				acpi_ec_spurious_interrupt(ec, t);
		} else if (t->rlen > t->ri) {
			if (status & ACPI_EC_FLAG_OBF) {
				t->rdata[t->ri++] = acpi_ec_read_data(ec);
				if (t->rlen == t->ri) {
					ec_transaction_transition(ec, ACPI_EC_COMMAND_COMPLETE);
					wakeup = true;
					if (t->command == ACPI_EC_COMMAND_QUERY)
						ec_dbg_evt("Command(%s) completed by hardware",
							   acpi_ec_cmd_string(ACPI_EC_COMMAND_QUERY));
				}
			} else if (interrupt && !(status & ACPI_EC_FLAG_SCI)) {
				acpi_ec_spurious_interrupt(ec, t);
			}
		} else if (t->wlen == t->wi && !(status & ACPI_EC_FLAG_IBF)) {
			ec_transaction_transition(ec, ACPI_EC_COMMAND_COMPLETE);
			wakeup = true;
		}
	} else if (!(status & ACPI_EC_FLAG_IBF)) {
		acpi_ec_write_cmd(ec, t->command);
		ec_transaction_transition(ec, ACPI_EC_COMMAND_POLL);
	}

out:
	if (status & ACPI_EC_FLAG_SCI)
		acpi_ec_submit_event(ec);

	if (wakeup && interrupt)
		wake_up(&ec->wait);
}

static void start_transaction(struct acpi_ec *ec)
{
	ec->curr->irq_count = ec->curr->wi = ec->curr->ri = 0;
	ec->curr->flags = 0;
}

static int ec_guard(struct acpi_ec *ec)
{
	unsigned long guard = usecs_to_jiffies(ec->polling_guard);
	unsigned long timeout = ec->timestamp + guard;

	/* Ensure guarding period before polling EC status */
	do {
		if (ec->busy_polling) {
			/* Perform busy polling */
			if (ec_transaction_completed(ec))
				return 0;
			udelay(jiffies_to_usecs(guard));
		} else {
			/*
			 * Perform wait polling
			 * 1. Wait the transaction to be completed by the
			 *    GPE handler after the transaction enters
			 *    ACPI_EC_COMMAND_POLL state.
			 * 2. A special guarding logic is also required
			 *    for event clearing mode "event" before the
			 *    transaction enters ACPI_EC_COMMAND_POLL
			 *    state.
			 */
			if (!ec_transaction_polled(ec) &&
			    !acpi_ec_guard_event(ec))
				break;
			if (wait_event_timeout(ec->wait,
					       ec_transaction_completed(ec),
					       guard))
				return 0;
		}
	} while (time_before(jiffies, timeout));
	return -ETIME;
}

static int ec_poll(struct acpi_ec *ec)
{
	unsigned long flags;
	int repeat = 5; /* number of command restarts */

	while (repeat--) {
		unsigned long delay = jiffies +
			msecs_to_jiffies(ec_delay);
		do {
			if (!ec_guard(ec))
				return 0;
			spin_lock_irqsave(&ec->lock, flags);
			advance_transaction(ec, false);
			spin_unlock_irqrestore(&ec->lock, flags);
		} while (time_before(jiffies, delay));
		pr_debug("controller reset, restart transaction\n");
		spin_lock_irqsave(&ec->lock, flags);
		start_transaction(ec);
		spin_unlock_irqrestore(&ec->lock, flags);
	}
	return -ETIME;
}

static int acpi_ec_transaction_unlocked(struct acpi_ec *ec,
					struct transaction *t)
{
	unsigned long tmp;
	int ret = 0;

	/* start transaction */
	spin_lock_irqsave(&ec->lock, tmp);
	/* Enable GPE for command processing (IBF=0/OBF=1) */
	if (!acpi_ec_submit_flushable_request(ec)) {
		ret = -EINVAL;
		goto unlock;
	}
	ec_dbg_ref(ec, "Increase command");
	/* following two actions should be kept atomic */
	ec->curr = t;
	ec_dbg_req("Command(%s) started", acpi_ec_cmd_string(t->command));
	start_transaction(ec);
	spin_unlock_irqrestore(&ec->lock, tmp);

	ret = ec_poll(ec);

	spin_lock_irqsave(&ec->lock, tmp);
	if (t->irq_count == ec_storm_threshold)
		acpi_ec_unmask_events(ec);
	ec_dbg_req("Command(%s) stopped", acpi_ec_cmd_string(t->command));
	ec->curr = NULL;
	/* Disable GPE for command processing (IBF=0/OBF=1) */
	acpi_ec_complete_request(ec);
	ec_dbg_ref(ec, "Decrease command");
unlock:
	spin_unlock_irqrestore(&ec->lock, tmp);
	return ret;
}

static int acpi_ec_transaction(struct acpi_ec *ec, struct transaction *t)
{
	int status;
	u32 glk;

	if (!ec || (!t) || (t->wlen && !t->wdata) || (t->rlen && !t->rdata))
		return -EINVAL;
	if (t->rdata)
		memset(t->rdata, 0, t->rlen);

	mutex_lock(&ec->mutex);
	if (ec->global_lock) {
		status = acpi_acquire_global_lock(ACPI_EC_UDELAY_GLK, &glk);
		if (ACPI_FAILURE(status)) {
			status = -ENODEV;
			goto unlock;
		}
	}

	status = acpi_ec_transaction_unlocked(ec, t);

	if (ec->global_lock)
		acpi_release_global_lock(glk);
unlock:
	mutex_unlock(&ec->mutex);
	return status;
}

static int acpi_ec_burst_enable(struct acpi_ec *ec)
{
	u8 d;
	struct transaction t = {.command = ACPI_EC_BURST_ENABLE,
				.wdata = NULL, .rdata = &d,
				.wlen = 0, .rlen = 1};

	return acpi_ec_transaction(ec, &t);
}

static int acpi_ec_burst_disable(struct acpi_ec *ec)
{
	struct transaction t = {.command = ACPI_EC_BURST_DISABLE,
				.wdata = NULL, .rdata = NULL,
				.wlen = 0, .rlen = 0};

	return (acpi_ec_read_status(ec) & ACPI_EC_FLAG_BURST) ?
				acpi_ec_transaction(ec, &t) : 0;
}

static int acpi_ec_read(struct acpi_ec *ec, u8 address, u8 *data)
{
	int result;
	u8 d;
	struct transaction t = {.command = ACPI_EC_COMMAND_READ,
				.wdata = &address, .rdata = &d,
				.wlen = 1, .rlen = 1};

	result = acpi_ec_transaction(ec, &t);
	*data = d;
	return result;
}

static int acpi_ec_write(struct acpi_ec *ec, u8 address, u8 data)
{
	u8 wdata[2] = { address, data };
	struct transaction t = {.command = ACPI_EC_COMMAND_WRITE,
				.wdata = wdata, .rdata = NULL,
				.wlen = 2, .rlen = 0};

	return acpi_ec_transaction(ec, &t);
}

int ec_read(u8 addr, u8 *val)
{
	int err;
	u8 temp_data;

	if (!first_ec)
		return -ENODEV;

	err = acpi_ec_read(first_ec, addr, &temp_data);

	if (!err) {
		*val = temp_data;
		return 0;
	}
	return err;
}
EXPORT_SYMBOL(ec_read);

int ec_write(u8 addr, u8 val)
{
	if (!first_ec)
		return -ENODEV;

	return acpi_ec_write(first_ec, addr, val);
}
EXPORT_SYMBOL(ec_write);

int ec_transaction(u8 command,
		   const u8 *wdata, unsigned wdata_len,
		   u8 *rdata, unsigned rdata_len)
{
	struct transaction t = {.command = command,
				.wdata = wdata, .rdata = rdata,
				.wlen = wdata_len, .rlen = rdata_len};

	if (!first_ec)
		return -ENODEV;

	return acpi_ec_transaction(first_ec, &t);
}
EXPORT_SYMBOL(ec_transaction);

/* Get the handle to the EC device */
acpi_handle ec_get_handle(void)
{
	if (!first_ec)
		return NULL;
	return first_ec->handle;
}
EXPORT_SYMBOL(ec_get_handle);

static void acpi_ec_start(struct acpi_ec *ec, bool resuming)
{
	unsigned long flags;

	spin_lock_irqsave(&ec->lock, flags);
	if (!test_and_set_bit(EC_FLAGS_STARTED, &ec->flags)) {
		ec_dbg_drv("Starting EC");
		/* Enable GPE for event processing (SCI_EVT=1) */
		if (!resuming) {
			acpi_ec_submit_request(ec);
			ec_dbg_ref(ec, "Increase driver");
		}
		ec_log_drv("EC started");
	}
	spin_unlock_irqrestore(&ec->lock, flags);
}

static bool acpi_ec_stopped(struct acpi_ec *ec)
{
	unsigned long flags;
	bool flushed;

	spin_lock_irqsave(&ec->lock, flags);
	flushed = acpi_ec_flushed(ec);
	spin_unlock_irqrestore(&ec->lock, flags);
	return flushed;
}

static void acpi_ec_stop(struct acpi_ec *ec, bool suspending)
{
	unsigned long flags;

	spin_lock_irqsave(&ec->lock, flags);
	if (acpi_ec_started(ec)) {
		ec_dbg_drv("Stopping EC");
		set_bit(EC_FLAGS_STOPPED, &ec->flags);
		spin_unlock_irqrestore(&ec->lock, flags);
		wait_event(ec->wait, acpi_ec_stopped(ec));
		spin_lock_irqsave(&ec->lock, flags);
		/* Disable GPE for event processing (SCI_EVT=1) */
		if (!suspending) {
			acpi_ec_complete_request(ec);
			ec_dbg_ref(ec, "Decrease driver");
		} else if (!ec_freeze_events)
			__acpi_ec_disable_event(ec);
		clear_bit(EC_FLAGS_STARTED, &ec->flags);
		clear_bit(EC_FLAGS_STOPPED, &ec->flags);
		ec_log_drv("EC stopped");
	}
	spin_unlock_irqrestore(&ec->lock, flags);
}

static void acpi_ec_enter_noirq(struct acpi_ec *ec)
{
	unsigned long flags;

	spin_lock_irqsave(&ec->lock, flags);
	ec->busy_polling = true;
	ec->polling_guard = 0;
	ec_log_drv("interrupt blocked");
	spin_unlock_irqrestore(&ec->lock, flags);
}

static void acpi_ec_leave_noirq(struct acpi_ec *ec)
{
	unsigned long flags;

	spin_lock_irqsave(&ec->lock, flags);
	ec->busy_polling = ec_busy_polling;
	ec->polling_guard = ec_polling_guard;
	ec_log_drv("interrupt unblocked");
	spin_unlock_irqrestore(&ec->lock, flags);
}

void acpi_ec_block_transactions(void)
{
	struct acpi_ec *ec = first_ec;

	if (!ec)
		return;

	mutex_lock(&ec->mutex);
	/* Prevent transactions from being carried out */
	acpi_ec_stop(ec, true);
	mutex_unlock(&ec->mutex);
}

void acpi_ec_unblock_transactions(void)
{
	/*
	 * Allow transactions to happen again (this function is called from
	 * atomic context during wakeup, so we don't need to acquire the mutex).
	 */
	if (first_ec)
		acpi_ec_start(first_ec, true);
}

/* --------------------------------------------------------------------------
                                Event Management
   -------------------------------------------------------------------------- */
static struct acpi_ec_query_handler *
acpi_ec_get_query_handler_by_value(struct acpi_ec *ec, u8 value)
{
	struct acpi_ec_query_handler *handler;

	mutex_lock(&ec->mutex);
	list_for_each_entry(handler, &ec->list, node) {
		if (value == handler->query_bit) {
			kref_get(&handler->kref);
			mutex_unlock(&ec->mutex);
			return handler;
		}
	}
	mutex_unlock(&ec->mutex);
	return NULL;
}

static void acpi_ec_query_handler_release(struct kref *kref)
{
	struct acpi_ec_query_handler *handler =
		container_of(kref, struct acpi_ec_query_handler, kref);

	kfree(handler);
}

static void acpi_ec_put_query_handler(struct acpi_ec_query_handler *handler)
{
	kref_put(&handler->kref, acpi_ec_query_handler_release);
}

int acpi_ec_add_query_handler(struct acpi_ec *ec, u8 query_bit,
			      acpi_handle handle, acpi_ec_query_func func,
			      void *data)
{
	struct acpi_ec_query_handler *handler;

	if (!handle && !func)
		return -EINVAL;

	handler = kzalloc(sizeof(*handler), GFP_KERNEL);
	if (!handler)
		return -ENOMEM;

	handler->query_bit = query_bit;
	handler->handle = handle;
	handler->func = func;
	handler->data = data;
	mutex_lock(&ec->mutex);
	kref_init(&handler->kref);
	list_add(&handler->node, &ec->list);
	mutex_unlock(&ec->mutex);

	return 0;
}
EXPORT_SYMBOL_GPL(acpi_ec_add_query_handler);

static void acpi_ec_remove_query_handlers(struct acpi_ec *ec,
					  bool remove_all, u8 query_bit)
{
	struct acpi_ec_query_handler *handler, *tmp;
	LIST_HEAD(free_list);

	mutex_lock(&ec->mutex);
	list_for_each_entry_safe(handler, tmp, &ec->list, node) {
		/*
		 * When remove_all is false, only remove custom query handlers
		 * which have handler->func set. This is done to preserve query
		 * handlers discovered thru ACPI, as they should continue handling
		 * EC queries.
		 */
		if (remove_all || (handler->func && handler->query_bit == query_bit)) {
			list_del_init(&handler->node);
			list_add(&handler->node, &free_list);

		}
	}
	mutex_unlock(&ec->mutex);
	list_for_each_entry_safe(handler, tmp, &free_list, node)
		acpi_ec_put_query_handler(handler);
}

void acpi_ec_remove_query_handler(struct acpi_ec *ec, u8 query_bit)
{
	acpi_ec_remove_query_handlers(ec, false, query_bit);
	flush_workqueue(ec_query_wq);
}
EXPORT_SYMBOL_GPL(acpi_ec_remove_query_handler);

static void acpi_ec_event_processor(struct work_struct *work)
{
	struct acpi_ec_query *q = container_of(work, struct acpi_ec_query, work);
	struct acpi_ec_query_handler *handler = q->handler;
	struct acpi_ec *ec = q->ec;

	ec_dbg_evt("Query(0x%02x) started", handler->query_bit);

	if (handler->func)
		handler->func(handler->data);
	else if (handler->handle)
		acpi_evaluate_object(handler->handle, NULL, NULL, NULL);

	ec_dbg_evt("Query(0x%02x) stopped", handler->query_bit);

	spin_lock_irq(&ec->lock);
	ec->queries_in_progress--;
	spin_unlock_irq(&ec->lock);

	acpi_ec_put_query_handler(handler);
	kfree(q);
}

static struct acpi_ec_query *acpi_ec_create_query(struct acpi_ec *ec, u8 *pval)
{
	struct acpi_ec_query *q;
	struct transaction *t;

	q = kzalloc(sizeof (struct acpi_ec_query), GFP_KERNEL);
	if (!q)
		return NULL;

	INIT_WORK(&q->work, acpi_ec_event_processor);
	t = &q->transaction;
	t->command = ACPI_EC_COMMAND_QUERY;
	t->rdata = pval;
	t->rlen = 1;
	q->ec = ec;
	return q;
}

static int acpi_ec_submit_query(struct acpi_ec *ec)
{
	struct acpi_ec_query *q;
	u8 value = 0;
	int result;

	q = acpi_ec_create_query(ec, &value);
	if (!q)
		return -ENOMEM;

	/*
	 * Query the EC to find out which _Qxx method we need to evaluate.
	 * Note that successful completion of the query causes the ACPI_EC_SCI
	 * bit to be cleared (and thus clearing the interrupt source).
	 */
	result = acpi_ec_transaction(ec, &q->transaction);
	if (result)
		goto err_exit;

	if (!value) {
		result = -ENODATA;
		goto err_exit;
	}

	q->handler = acpi_ec_get_query_handler_by_value(ec, value);
	if (!q->handler) {
		result = -ENODATA;
		goto err_exit;
	}

	/*
	 * It is reported that _Qxx are evaluated in a parallel way on Windows:
	 * https://bugzilla.kernel.org/show_bug.cgi?id=94411
	 *
	 * Put this log entry before queue_work() to make it appear in the log
	 * before any other messages emitted during workqueue handling.
	 */
	ec_dbg_evt("Query(0x%02x) scheduled", value);

	spin_lock_irq(&ec->lock);

	ec->queries_in_progress++;
	queue_work(ec_query_wq, &q->work);

	spin_unlock_irq(&ec->lock);

	return 0;

err_exit:
	kfree(q);

	return result;
}

static void acpi_ec_event_handler(struct work_struct *work)
{
	struct acpi_ec *ec = container_of(work, struct acpi_ec, work);

	ec_dbg_evt("Event started");

	spin_lock_irq(&ec->lock);

	while (ec->events_to_process) {
		spin_unlock_irq(&ec->lock);

		acpi_ec_submit_query(ec);

		spin_lock_irq(&ec->lock);

		ec->events_to_process--;
	}

	/*
	 * Before exit, make sure that the it will be possible to queue up the
	 * event handling work again regardless of whether or not the query
	 * queued up above is processed successfully.
	 */
	if (ec_event_clearing == ACPI_EC_EVT_TIMING_EVENT) {
		bool guard_timeout;

		acpi_ec_complete_event(ec);

		ec_dbg_evt("Event stopped");
<<<<<<< HEAD

		spin_unlock_irq(&ec->lock);

		guard_timeout = !!ec_guard(ec);

		spin_lock_irq(&ec->lock);

=======

		spin_unlock_irq(&ec->lock);

		guard_timeout = !!ec_guard(ec);

		spin_lock_irq(&ec->lock);

>>>>>>> eb3cdb58
		/* Take care of SCI_EVT unless someone else is doing that. */
		if (guard_timeout && !ec->curr)
			advance_transaction(ec, false);
	} else {
		acpi_ec_close_event(ec);

		ec_dbg_evt("Event stopped");
	}

	ec->events_in_progress--;

	spin_unlock_irq(&ec->lock);
}

static void acpi_ec_handle_interrupt(struct acpi_ec *ec)
{
	unsigned long flags;

	spin_lock_irqsave(&ec->lock, flags);
	advance_transaction(ec, true);
	spin_unlock_irqrestore(&ec->lock, flags);
}

static u32 acpi_ec_gpe_handler(acpi_handle gpe_device,
			       u32 gpe_number, void *data)
{
	acpi_ec_handle_interrupt(data);
	return ACPI_INTERRUPT_HANDLED;
}

static irqreturn_t acpi_ec_irq_handler(int irq, void *data)
{
	acpi_ec_handle_interrupt(data);
	return IRQ_HANDLED;
}

/* --------------------------------------------------------------------------
 *                           Address Space Management
 * -------------------------------------------------------------------------- */

static acpi_status
acpi_ec_space_handler(u32 function, acpi_physical_address address,
		      u32 bits, u64 *value64,
		      void *handler_context, void *region_context)
{
	struct acpi_ec *ec = handler_context;
	int result = 0, i, bytes = bits / 8;
	u8 *value = (u8 *)value64;

	if ((address > 0xFF) || !value || !handler_context)
		return AE_BAD_PARAMETER;

	if (function != ACPI_READ && function != ACPI_WRITE)
		return AE_BAD_PARAMETER;

	if (ec->busy_polling || bits > 8)
		acpi_ec_burst_enable(ec);

	for (i = 0; i < bytes; ++i, ++address, ++value)
		result = (function == ACPI_READ) ?
			acpi_ec_read(ec, address, value) :
			acpi_ec_write(ec, address, *value);

	if (ec->busy_polling || bits > 8)
		acpi_ec_burst_disable(ec);

	switch (result) {
	case -EINVAL:
		return AE_BAD_PARAMETER;
	case -ENODEV:
		return AE_NOT_FOUND;
	case -ETIME:
		return AE_TIME;
	default:
		return AE_OK;
	}
}

/* --------------------------------------------------------------------------
 *                             Driver Interface
 * -------------------------------------------------------------------------- */

static acpi_status
ec_parse_io_ports(struct acpi_resource *resource, void *context);

static void acpi_ec_free(struct acpi_ec *ec)
{
	if (first_ec == ec)
		first_ec = NULL;
	if (boot_ec == ec)
		boot_ec = NULL;
	kfree(ec);
}

static struct acpi_ec *acpi_ec_alloc(void)
{
	struct acpi_ec *ec = kzalloc(sizeof(struct acpi_ec), GFP_KERNEL);

	if (!ec)
		return NULL;
	mutex_init(&ec->mutex);
	init_waitqueue_head(&ec->wait);
	INIT_LIST_HEAD(&ec->list);
	spin_lock_init(&ec->lock);
	INIT_WORK(&ec->work, acpi_ec_event_handler);
	ec->timestamp = jiffies;
	ec->busy_polling = true;
	ec->polling_guard = 0;
	ec->gpe = -1;
	ec->irq = -1;
	return ec;
}

static acpi_status
acpi_ec_register_query_methods(acpi_handle handle, u32 level,
			       void *context, void **return_value)
{
	char node_name[5];
	struct acpi_buffer buffer = { sizeof(node_name), node_name };
	struct acpi_ec *ec = context;
	int value = 0;
	acpi_status status;

	status = acpi_get_name(handle, ACPI_SINGLE_NAME, &buffer);

	if (ACPI_SUCCESS(status) && sscanf(node_name, "_Q%x", &value) == 1)
		acpi_ec_add_query_handler(ec, value, handle, NULL, NULL);
	return AE_OK;
}

static acpi_status
ec_parse_device(acpi_handle handle, u32 Level, void *context, void **retval)
{
	acpi_status status;
	unsigned long long tmp = 0;
	struct acpi_ec *ec = context;

	/* clear addr values, ec_parse_io_ports depend on it */
	ec->command_addr = ec->data_addr = 0;

	status = acpi_walk_resources(handle, METHOD_NAME__CRS,
				     ec_parse_io_ports, ec);
	if (ACPI_FAILURE(status))
		return status;
	if (ec->data_addr == 0 || ec->command_addr == 0)
		return AE_OK;

	/* Get GPE bit assignment (EC events). */
	/* TODO: Add support for _GPE returning a package */
	status = acpi_evaluate_integer(handle, "_GPE", NULL, &tmp);
	if (ACPI_SUCCESS(status))
		ec->gpe = tmp;
	/*
	 * Errors are non-fatal, allowing for ACPI Reduced Hardware
	 * platforms which use GpioInt instead of GPE.
	 */

	/* Use the global lock for all EC transactions? */
	tmp = 0;
	acpi_evaluate_integer(handle, "_GLK", NULL, &tmp);
	ec->global_lock = tmp;
	ec->handle = handle;
	return AE_CTRL_TERMINATE;
}

static bool install_gpe_event_handler(struct acpi_ec *ec)
{
	acpi_status status;

	status = acpi_install_gpe_raw_handler(NULL, ec->gpe,
					      ACPI_GPE_EDGE_TRIGGERED,
					      &acpi_ec_gpe_handler, ec);
	if (ACPI_FAILURE(status))
		return false;

	if (test_bit(EC_FLAGS_STARTED, &ec->flags) && ec->reference_count >= 1)
		acpi_ec_enable_gpe(ec, true);

	return true;
}

static bool install_gpio_irq_event_handler(struct acpi_ec *ec)
{
	return request_irq(ec->irq, acpi_ec_irq_handler, IRQF_SHARED,
			   "ACPI EC", ec) >= 0;
}

/**
 * ec_install_handlers - Install service callbacks and register query methods.
 * @ec: Target EC.
 * @device: ACPI device object corresponding to @ec.
 * @call_reg: If _REG should be called to notify OpRegion availability
 *
 * Install a handler for the EC address space type unless it has been installed
 * already.  If @device is not NULL, also look for EC query methods in the
 * namespace and register them, and install an event (either GPE or GPIO IRQ)
 * handler for the EC, if possible.
 *
 * Return:
 * -ENODEV if the address space handler cannot be installed, which means
 *  "unable to handle transactions",
 * -EPROBE_DEFER if GPIO IRQ acquisition needs to be deferred,
 * or 0 (success) otherwise.
 */
static int ec_install_handlers(struct acpi_ec *ec, struct acpi_device *device,
			       bool call_reg)
{
	acpi_status status;

	acpi_ec_start(ec, false);

	if (!test_bit(EC_FLAGS_EC_HANDLER_INSTALLED, &ec->flags)) {
		acpi_ec_enter_noirq(ec);
		status = acpi_install_address_space_handler_no_reg(ec->handle,
								   ACPI_ADR_SPACE_EC,
								   &acpi_ec_space_handler,
								   NULL, ec);
		if (ACPI_FAILURE(status)) {
			acpi_ec_stop(ec, false);
			return -ENODEV;
		}
		set_bit(EC_FLAGS_EC_HANDLER_INSTALLED, &ec->flags);
		ec->address_space_handler_holder = ec->handle;
	}

	if (call_reg && !test_bit(EC_FLAGS_EC_REG_CALLED, &ec->flags)) {
		acpi_execute_reg_methods(ec->handle, ACPI_ADR_SPACE_EC);
		set_bit(EC_FLAGS_EC_REG_CALLED, &ec->flags);
	}

	if (!device)
		return 0;

	if (ec->gpe < 0) {
		/* ACPI reduced hardware platforms use a GpioInt from _CRS. */
		int irq = acpi_dev_gpio_irq_get(device, 0);
		/*
		 * Bail out right away for deferred probing or complete the
		 * initialization regardless of any other errors.
		 */
		if (irq == -EPROBE_DEFER)
			return -EPROBE_DEFER;
		else if (irq >= 0)
			ec->irq = irq;
	}

	if (!test_bit(EC_FLAGS_QUERY_METHODS_INSTALLED, &ec->flags)) {
		/* Find and register all query methods */
		acpi_walk_namespace(ACPI_TYPE_METHOD, ec->handle, 1,
				    acpi_ec_register_query_methods,
				    NULL, ec, NULL);
		set_bit(EC_FLAGS_QUERY_METHODS_INSTALLED, &ec->flags);
	}
	if (!test_bit(EC_FLAGS_EVENT_HANDLER_INSTALLED, &ec->flags)) {
		bool ready = false;

		if (ec->gpe >= 0)
			ready = install_gpe_event_handler(ec);
		else if (ec->irq >= 0)
			ready = install_gpio_irq_event_handler(ec);

		if (ready) {
			set_bit(EC_FLAGS_EVENT_HANDLER_INSTALLED, &ec->flags);
			acpi_ec_leave_noirq(ec);
		}
		/*
		 * Failures to install an event handler are not fatal, because
		 * the EC can be polled for events.
		 */
	}
	/* EC is fully operational, allow queries */
	acpi_ec_enable_event(ec);

	return 0;
}

static void ec_remove_handlers(struct acpi_ec *ec)
{
	if (test_bit(EC_FLAGS_EC_HANDLER_INSTALLED, &ec->flags)) {
		if (ACPI_FAILURE(acpi_remove_address_space_handler(
					ec->address_space_handler_holder,
					ACPI_ADR_SPACE_EC, &acpi_ec_space_handler)))
			pr_err("failed to remove space handler\n");
		clear_bit(EC_FLAGS_EC_HANDLER_INSTALLED, &ec->flags);
	}

	/*
	 * Stops handling the EC transactions after removing the operation
	 * region handler. This is required because _REG(DISCONNECT)
	 * invoked during the removal can result in new EC transactions.
	 *
	 * Flushes the EC requests and thus disables the GPE before
	 * removing the GPE handler. This is required by the current ACPICA
	 * GPE core. ACPICA GPE core will automatically disable a GPE when
	 * it is indicated but there is no way to handle it. So the drivers
	 * must disable the GPEs prior to removing the GPE handlers.
	 */
	acpi_ec_stop(ec, false);

	if (test_bit(EC_FLAGS_EVENT_HANDLER_INSTALLED, &ec->flags)) {
		if (ec->gpe >= 0 &&
		    ACPI_FAILURE(acpi_remove_gpe_handler(NULL, ec->gpe,
				 &acpi_ec_gpe_handler)))
			pr_err("failed to remove gpe handler\n");

		if (ec->irq >= 0)
			free_irq(ec->irq, ec);

		clear_bit(EC_FLAGS_EVENT_HANDLER_INSTALLED, &ec->flags);
	}
	if (test_bit(EC_FLAGS_QUERY_METHODS_INSTALLED, &ec->flags)) {
		acpi_ec_remove_query_handlers(ec, true, 0);
		clear_bit(EC_FLAGS_QUERY_METHODS_INSTALLED, &ec->flags);
	}
}

static int acpi_ec_setup(struct acpi_ec *ec, struct acpi_device *device, bool call_reg)
{
	int ret;

	ret = ec_install_handlers(ec, device, call_reg);
	if (ret)
		return ret;

	/* First EC capable of handling transactions */
	if (!first_ec)
		first_ec = ec;

	pr_info("EC_CMD/EC_SC=0x%lx, EC_DATA=0x%lx\n", ec->command_addr,
		ec->data_addr);

	if (test_bit(EC_FLAGS_EVENT_HANDLER_INSTALLED, &ec->flags)) {
		if (ec->gpe >= 0)
			pr_info("GPE=0x%x\n", ec->gpe);
		else
			pr_info("IRQ=%d\n", ec->irq);
	}

	return ret;
}

static int acpi_ec_add(struct acpi_device *device)
{
	struct acpi_ec *ec;
	int ret;

	strcpy(acpi_device_name(device), ACPI_EC_DEVICE_NAME);
	strcpy(acpi_device_class(device), ACPI_EC_CLASS);

	if (boot_ec && (boot_ec->handle == device->handle ||
	    !strcmp(acpi_device_hid(device), ACPI_ECDT_HID))) {
		/* Fast path: this device corresponds to the boot EC. */
		ec = boot_ec;
	} else {
		acpi_status status;

		ec = acpi_ec_alloc();
		if (!ec)
			return -ENOMEM;

		status = ec_parse_device(device->handle, 0, ec, NULL);
		if (status != AE_CTRL_TERMINATE) {
			ret = -EINVAL;
			goto err;
		}

		if (boot_ec && ec->command_addr == boot_ec->command_addr &&
		    ec->data_addr == boot_ec->data_addr) {
			/*
			 * Trust PNP0C09 namespace location rather than ECDT ID.
			 * But trust ECDT GPE rather than _GPE because of ASUS
			 * quirks. So do not change boot_ec->gpe to ec->gpe,
			 * except when the TRUST_DSDT_GPE quirk is set.
			 */
			boot_ec->handle = ec->handle;

			if (EC_FLAGS_TRUST_DSDT_GPE)
				boot_ec->gpe = ec->gpe;

			acpi_handle_debug(ec->handle, "duplicated.\n");
			acpi_ec_free(ec);
			ec = boot_ec;
		}
	}

	ret = acpi_ec_setup(ec, device, true);
	if (ret)
		goto err;

	if (ec == boot_ec)
		acpi_handle_info(boot_ec->handle,
				 "Boot %s EC initialization complete\n",
				 boot_ec_is_ecdt ? "ECDT" : "DSDT");

	acpi_handle_info(ec->handle,
			 "EC: Used to handle transactions and events\n");

	device->driver_data = ec;

	ret = !!request_region(ec->data_addr, 1, "EC data");
	WARN(!ret, "Could not request EC data io port 0x%lx", ec->data_addr);
	ret = !!request_region(ec->command_addr, 1, "EC cmd");
	WARN(!ret, "Could not request EC cmd io port 0x%lx", ec->command_addr);

	/* Reprobe devices depending on the EC */
	acpi_dev_clear_dependencies(device);

	acpi_handle_debug(ec->handle, "enumerated.\n");
	return 0;

err:
	if (ec != boot_ec)
		acpi_ec_free(ec);

	return ret;
}

static void acpi_ec_remove(struct acpi_device *device)
{
	struct acpi_ec *ec;

	if (!device)
		return;

	ec = acpi_driver_data(device);
	release_region(ec->data_addr, 1);
	release_region(ec->command_addr, 1);
	device->driver_data = NULL;
	if (ec != boot_ec) {
		ec_remove_handlers(ec);
		acpi_ec_free(ec);
	}
}

static acpi_status
ec_parse_io_ports(struct acpi_resource *resource, void *context)
{
	struct acpi_ec *ec = context;

	if (resource->type != ACPI_RESOURCE_TYPE_IO)
		return AE_OK;

	/*
	 * The first address region returned is the data port, and
	 * the second address region returned is the status/command
	 * port.
	 */
	if (ec->data_addr == 0)
		ec->data_addr = resource->data.io.minimum;
	else if (ec->command_addr == 0)
		ec->command_addr = resource->data.io.minimum;
	else
		return AE_CTRL_TERMINATE;

	return AE_OK;
}

static const struct acpi_device_id ec_device_ids[] = {
	{"PNP0C09", 0},
	{ACPI_ECDT_HID, 0},
	{"", 0},
};

/*
 * This function is not Windows-compatible as Windows never enumerates the
 * namespace EC before the main ACPI device enumeration process. It is
 * retained for historical reason and will be deprecated in the future.
 */
void __init acpi_ec_dsdt_probe(void)
{
	struct acpi_ec *ec;
	acpi_status status;
	int ret;

	/*
	 * If a platform has ECDT, there is no need to proceed as the
	 * following probe is not a part of the ACPI device enumeration,
	 * executing _STA is not safe, and thus this probe may risk of
	 * picking up an invalid EC device.
	 */
	if (boot_ec)
		return;

	ec = acpi_ec_alloc();
	if (!ec)
		return;

	/*
	 * At this point, the namespace is initialized, so start to find
	 * the namespace objects.
	 */
	status = acpi_get_devices(ec_device_ids[0].id, ec_parse_device, ec, NULL);
	if (ACPI_FAILURE(status) || !ec->handle) {
		acpi_ec_free(ec);
		return;
	}

	/*
	 * When the DSDT EC is available, always re-configure boot EC to
	 * have _REG evaluated. _REG can only be evaluated after the
	 * namespace initialization.
	 * At this point, the GPE is not fully initialized, so do not to
	 * handle the events.
	 */
	ret = acpi_ec_setup(ec, NULL, true);
	if (ret) {
		acpi_ec_free(ec);
		return;
	}

	boot_ec = ec;

	acpi_handle_info(ec->handle,
			 "Boot DSDT EC used to handle transactions\n");
}

/*
 * acpi_ec_ecdt_start - Finalize the boot ECDT EC initialization.
 *
 * First, look for an ACPI handle for the boot ECDT EC if acpi_ec_add() has not
 * found a matching object in the namespace.
 *
 * Next, in case the DSDT EC is not functioning, it is still necessary to
 * provide a functional ECDT EC to handle events, so add an extra device object
 * to represent it (see https://bugzilla.kernel.org/show_bug.cgi?id=115021).
 *
 * This is useful on platforms with valid ECDT and invalid DSDT EC settings,
 * like ASUS X550ZE (see https://bugzilla.kernel.org/show_bug.cgi?id=196847).
 */
static void __init acpi_ec_ecdt_start(void)
{
	struct acpi_table_ecdt *ecdt_ptr;
	acpi_handle handle;
	acpi_status status;

	/* Bail out if a matching EC has been found in the namespace. */
	if (!boot_ec || boot_ec->handle != ACPI_ROOT_OBJECT)
		return;

	/* Look up the object pointed to from the ECDT in the namespace. */
	status = acpi_get_table(ACPI_SIG_ECDT, 1,
				(struct acpi_table_header **)&ecdt_ptr);
	if (ACPI_FAILURE(status))
		return;

	status = acpi_get_handle(NULL, ecdt_ptr->id, &handle);
	if (ACPI_SUCCESS(status)) {
		boot_ec->handle = handle;

		/* Add a special ACPI device object to represent the boot EC. */
		acpi_bus_register_early_device(ACPI_BUS_TYPE_ECDT_EC);
	}

	acpi_put_table((struct acpi_table_header *)ecdt_ptr);
}

/*
 * On some hardware it is necessary to clear events accumulated by the EC during
 * sleep. These ECs stop reporting GPEs until they are manually polled, if too
 * many events are accumulated. (e.g. Samsung Series 5/9 notebooks)
 *
 * https://bugzilla.kernel.org/show_bug.cgi?id=44161
 *
 * Ideally, the EC should also be instructed NOT to accumulate events during
 * sleep (which Windows seems to do somehow), but the interface to control this
 * behaviour is not known at this time.
 *
 * Models known to be affected are Samsung 530Uxx/535Uxx/540Uxx/550Pxx/900Xxx,
 * however it is very likely that other Samsung models are affected.
 *
 * On systems which don't accumulate _Q events during sleep, this extra check
 * should be harmless.
 */
static int ec_clear_on_resume(const struct dmi_system_id *id)
{
	pr_debug("Detected system needing EC poll on resume.\n");
	EC_FLAGS_CLEAR_ON_RESUME = 1;
	ec_event_clearing = ACPI_EC_EVT_TIMING_STATUS;
	return 0;
}

/*
 * Some ECDTs contain wrong register addresses.
 * MSI MS-171F
 * https://bugzilla.kernel.org/show_bug.cgi?id=12461
 */
static int ec_correct_ecdt(const struct dmi_system_id *id)
{
	pr_debug("Detected system needing ECDT address correction.\n");
	EC_FLAGS_CORRECT_ECDT = 1;
	return 0;
}

/*
 * Some ECDTs contain wrong GPE setting, but they share the same port addresses
 * with DSDT EC, don't duplicate the DSDT EC with ECDT EC in this case.
 * https://bugzilla.kernel.org/show_bug.cgi?id=209989
 */
static int ec_honor_dsdt_gpe(const struct dmi_system_id *id)
{
	pr_debug("Detected system needing DSDT GPE setting.\n");
	EC_FLAGS_TRUST_DSDT_GPE = 1;
	return 0;
}

static const struct dmi_system_id ec_dmi_table[] __initconst = {
	{
		/*
		 * MSI MS-171F
		 * https://bugzilla.kernel.org/show_bug.cgi?id=12461
		 */
		.callback = ec_correct_ecdt,
		.matches = {
			DMI_MATCH(DMI_SYS_VENDOR, "Micro-Star"),
			DMI_MATCH(DMI_PRODUCT_NAME, "MS-171F"),
		},
	},
<<<<<<< HEAD
	{
		/*
		 * HP Pavilion Gaming Laptop 15-cx0xxx
		 * https://bugzilla.kernel.org/show_bug.cgi?id=209989
=======
	{
		/*
		 * HP Pavilion Gaming Laptop 15-cx0xxx
		 * https://bugzilla.kernel.org/show_bug.cgi?id=209989
		 */
		.callback = ec_honor_dsdt_gpe,
		.matches = {
			DMI_MATCH(DMI_SYS_VENDOR, "HP"),
			DMI_MATCH(DMI_PRODUCT_NAME, "HP Pavilion Gaming Laptop 15-cx0xxx"),
		},
	},
	{
		/*
		 * HP Pavilion Gaming Laptop 15-cx0041ur
>>>>>>> eb3cdb58
		 */
		.callback = ec_honor_dsdt_gpe,
		.matches = {
			DMI_MATCH(DMI_SYS_VENDOR, "HP"),
<<<<<<< HEAD
			DMI_MATCH(DMI_PRODUCT_NAME, "HP Pavilion Gaming Laptop 15-cx0xxx"),
=======
			DMI_MATCH(DMI_PRODUCT_NAME, "HP 15-cx0041ur"),
>>>>>>> eb3cdb58
		},
	},
	{
		/*
		 * Samsung hardware
		 * https://bugzilla.kernel.org/show_bug.cgi?id=44161
		 */
		.callback = ec_clear_on_resume,
		.matches = {
			DMI_MATCH(DMI_SYS_VENDOR, "SAMSUNG ELECTRONICS CO., LTD."),
		},
	},
	{}
};

void __init acpi_ec_ecdt_probe(void)
{
	struct acpi_table_ecdt *ecdt_ptr;
	struct acpi_ec *ec;
	acpi_status status;
	int ret;

	/* Generate a boot ec context. */
	dmi_check_system(ec_dmi_table);
	status = acpi_get_table(ACPI_SIG_ECDT, 1,
				(struct acpi_table_header **)&ecdt_ptr);
	if (ACPI_FAILURE(status))
		return;

	if (!ecdt_ptr->control.address || !ecdt_ptr->data.address) {
		/*
		 * Asus X50GL:
		 * https://bugzilla.kernel.org/show_bug.cgi?id=11880
		 */
		goto out;
	}

	ec = acpi_ec_alloc();
	if (!ec)
		goto out;

	if (EC_FLAGS_CORRECT_ECDT) {
		ec->command_addr = ecdt_ptr->data.address;
		ec->data_addr = ecdt_ptr->control.address;
	} else {
		ec->command_addr = ecdt_ptr->control.address;
		ec->data_addr = ecdt_ptr->data.address;
	}

	/*
	 * Ignore the GPE value on Reduced Hardware platforms.
	 * Some products have this set to an erroneous value.
	 */
	if (!acpi_gbl_reduced_hardware)
		ec->gpe = ecdt_ptr->gpe;

	ec->handle = ACPI_ROOT_OBJECT;

	/*
	 * At this point, the namespace is not initialized, so do not find
	 * the namespace objects, or handle the events.
	 */
	ret = acpi_ec_setup(ec, NULL, false);
	if (ret) {
		acpi_ec_free(ec);
		goto out;
	}

	boot_ec = ec;
	boot_ec_is_ecdt = true;

	pr_info("Boot ECDT EC used to handle transactions\n");

out:
	acpi_put_table((struct acpi_table_header *)ecdt_ptr);
}

#ifdef CONFIG_PM_SLEEP
static int acpi_ec_suspend(struct device *dev)
{
	struct acpi_ec *ec =
		acpi_driver_data(to_acpi_device(dev));

	if (!pm_suspend_no_platform() && ec_freeze_events)
		acpi_ec_disable_event(ec);
	return 0;
}

static int acpi_ec_suspend_noirq(struct device *dev)
{
	struct acpi_ec *ec = acpi_driver_data(to_acpi_device(dev));

	/*
	 * The SCI handler doesn't run at this point, so the GPE can be
	 * masked at the low level without side effects.
	 */
	if (ec_no_wakeup && test_bit(EC_FLAGS_STARTED, &ec->flags) &&
	    ec->gpe >= 0 && ec->reference_count >= 1)
		acpi_set_gpe(NULL, ec->gpe, ACPI_GPE_DISABLE);

	acpi_ec_enter_noirq(ec);

	return 0;
}

static int acpi_ec_resume_noirq(struct device *dev)
{
	struct acpi_ec *ec = acpi_driver_data(to_acpi_device(dev));

	acpi_ec_leave_noirq(ec);

	if (ec_no_wakeup && test_bit(EC_FLAGS_STARTED, &ec->flags) &&
	    ec->gpe >= 0 && ec->reference_count >= 1)
		acpi_set_gpe(NULL, ec->gpe, ACPI_GPE_ENABLE);

	return 0;
}

static int acpi_ec_resume(struct device *dev)
{
	struct acpi_ec *ec =
		acpi_driver_data(to_acpi_device(dev));

	acpi_ec_enable_event(ec);
	return 0;
}

void acpi_ec_mark_gpe_for_wake(void)
{
	if (first_ec && !ec_no_wakeup)
		acpi_mark_gpe_for_wake(NULL, first_ec->gpe);
}
EXPORT_SYMBOL_GPL(acpi_ec_mark_gpe_for_wake);

void acpi_ec_set_gpe_wake_mask(u8 action)
{
	if (pm_suspend_no_platform() && first_ec && !ec_no_wakeup)
		acpi_set_gpe_wake_mask(NULL, first_ec->gpe, action);
}

static bool acpi_ec_work_in_progress(struct acpi_ec *ec)
{
	return ec->events_in_progress + ec->queries_in_progress > 0;
}

bool acpi_ec_dispatch_gpe(void)
{
	bool work_in_progress = false;

	if (!first_ec)
		return acpi_any_gpe_status_set(U32_MAX);

	/*
	 * Report wakeup if the status bit is set for any enabled GPE other
	 * than the EC one.
	 */
	if (acpi_any_gpe_status_set(first_ec->gpe))
		return true;

	/*
	 * Cancel the SCI wakeup and process all pending events in case there
	 * are any wakeup ones in there.
	 *
	 * Note that if any non-EC GPEs are active at this point, the SCI will
	 * retrigger after the rearming in acpi_s2idle_wake(), so no events
	 * should be missed by canceling the wakeup here.
	 */
	pm_system_cancel_wakeup();

	/*
	 * Dispatch the EC GPE in-band, but do not report wakeup in any case
	 * to allow the caller to process events properly after that.
	 */
	spin_lock_irq(&first_ec->lock);

	if (acpi_ec_gpe_status_set(first_ec)) {
		pm_pr_dbg("ACPI EC GPE status set\n");
<<<<<<< HEAD

		advance_transaction(first_ec, false);
		work_in_progress = acpi_ec_work_in_progress(first_ec);
	}

=======

		advance_transaction(first_ec, false);
		work_in_progress = acpi_ec_work_in_progress(first_ec);
	}

>>>>>>> eb3cdb58
	spin_unlock_irq(&first_ec->lock);

	if (!work_in_progress)
		return false;

	pm_pr_dbg("ACPI EC GPE dispatched\n");

	/* Drain EC work. */
	do {
		acpi_ec_flush_work();

		pm_pr_dbg("ACPI EC work flushed\n");

		spin_lock_irq(&first_ec->lock);

		work_in_progress = acpi_ec_work_in_progress(first_ec);

		spin_unlock_irq(&first_ec->lock);
	} while (work_in_progress && !pm_wakeup_pending());

	return false;
}
#endif /* CONFIG_PM_SLEEP */

static const struct dev_pm_ops acpi_ec_pm = {
	SET_NOIRQ_SYSTEM_SLEEP_PM_OPS(acpi_ec_suspend_noirq, acpi_ec_resume_noirq)
	SET_SYSTEM_SLEEP_PM_OPS(acpi_ec_suspend, acpi_ec_resume)
};

static int param_set_event_clearing(const char *val,
				    const struct kernel_param *kp)
{
	int result = 0;

	if (!strncmp(val, "status", sizeof("status") - 1)) {
		ec_event_clearing = ACPI_EC_EVT_TIMING_STATUS;
		pr_info("Assuming SCI_EVT clearing on EC_SC accesses\n");
	} else if (!strncmp(val, "query", sizeof("query") - 1)) {
		ec_event_clearing = ACPI_EC_EVT_TIMING_QUERY;
		pr_info("Assuming SCI_EVT clearing on QR_EC writes\n");
	} else if (!strncmp(val, "event", sizeof("event") - 1)) {
		ec_event_clearing = ACPI_EC_EVT_TIMING_EVENT;
		pr_info("Assuming SCI_EVT clearing on event reads\n");
	} else
		result = -EINVAL;
	return result;
}

static int param_get_event_clearing(char *buffer,
				    const struct kernel_param *kp)
{
	switch (ec_event_clearing) {
	case ACPI_EC_EVT_TIMING_STATUS:
		return sprintf(buffer, "status\n");
	case ACPI_EC_EVT_TIMING_QUERY:
		return sprintf(buffer, "query\n");
	case ACPI_EC_EVT_TIMING_EVENT:
		return sprintf(buffer, "event\n");
	default:
		return sprintf(buffer, "invalid\n");
	}
	return 0;
}

module_param_call(ec_event_clearing, param_set_event_clearing, param_get_event_clearing,
		  NULL, 0644);
MODULE_PARM_DESC(ec_event_clearing, "Assumed SCI_EVT clearing timing");

static struct acpi_driver acpi_ec_driver = {
	.name = "ec",
	.class = ACPI_EC_CLASS,
	.ids = ec_device_ids,
	.ops = {
		.add = acpi_ec_add,
		.remove = acpi_ec_remove,
		},
	.drv.pm = &acpi_ec_pm,
};

static void acpi_ec_destroy_workqueues(void)
{
	if (ec_wq) {
		destroy_workqueue(ec_wq);
		ec_wq = NULL;
	}
	if (ec_query_wq) {
		destroy_workqueue(ec_query_wq);
		ec_query_wq = NULL;
	}
}

static int acpi_ec_init_workqueues(void)
{
	if (!ec_wq)
		ec_wq = alloc_ordered_workqueue("kec", 0);

	if (!ec_query_wq)
		ec_query_wq = alloc_workqueue("kec_query", 0, ec_max_queries);

	if (!ec_wq || !ec_query_wq) {
		acpi_ec_destroy_workqueues();
		return -ENODEV;
	}
	return 0;
}

static const struct dmi_system_id acpi_ec_no_wakeup[] = {
	{
		.matches = {
			DMI_MATCH(DMI_SYS_VENDOR, "LENOVO"),
			DMI_MATCH(DMI_PRODUCT_FAMILY, "Thinkpad X1 Carbon 6th"),
		},
	},
	{
		.matches = {
			DMI_MATCH(DMI_SYS_VENDOR, "LENOVO"),
			DMI_MATCH(DMI_PRODUCT_FAMILY, "ThinkPad X1 Yoga 3rd"),
		},
	},
	{
		.matches = {
			DMI_MATCH(DMI_SYS_VENDOR, "HP"),
			DMI_MATCH(DMI_PRODUCT_FAMILY, "103C_5336AN HP ZHAN 66 Pro"),
		},
	},
	{ },
};

void __init acpi_ec_init(void)
{
	int result;

	result = acpi_ec_init_workqueues();
	if (result)
		return;

	/*
	 * Disable EC wakeup on following systems to prevent periodic
	 * wakeup from EC GPE.
	 */
	if (dmi_check_system(acpi_ec_no_wakeup)) {
		ec_no_wakeup = true;
		pr_debug("Disabling EC wakeup on suspend-to-idle\n");
	}

	/* Driver must be registered after acpi_ec_init_workqueues(). */
	acpi_bus_register_driver(&acpi_ec_driver);

	acpi_ec_ecdt_start();
}

/* EC driver currently not unloadable */
#if 0
static void __exit acpi_ec_exit(void)
{

	acpi_bus_unregister_driver(&acpi_ec_driver);
	acpi_ec_destroy_workqueues();
}
#endif	/* 0 */<|MERGE_RESOLUTION|>--- conflicted
+++ resolved
@@ -470,7 +470,6 @@
 
 	ec->events_in_progress++;
 	queue_work(ec_wq, &ec->work);
-<<<<<<< HEAD
 }
 
 static void acpi_ec_complete_event(struct acpi_ec *ec)
@@ -481,18 +480,6 @@
 
 static void acpi_ec_close_event(struct acpi_ec *ec)
 {
-=======
-}
-
-static void acpi_ec_complete_event(struct acpi_ec *ec)
-{
-	if (ec->event_state == EC_EVENT_IN_PROGRESS)
-		ec->event_state = EC_EVENT_COMPLETE;
-}
-
-static void acpi_ec_close_event(struct acpi_ec *ec)
-{
->>>>>>> eb3cdb58
 	if (ec->event_state != EC_EVENT_READY)
 		ec_dbg_evt("Command(%s) unblocked",
 			   acpi_ec_cmd_string(ACPI_EC_COMMAND_QUERY));
@@ -1274,7 +1261,6 @@
 		acpi_ec_complete_event(ec);
 
 		ec_dbg_evt("Event stopped");
-<<<<<<< HEAD
 
 		spin_unlock_irq(&ec->lock);
 
@@ -1282,15 +1268,6 @@
 
 		spin_lock_irq(&ec->lock);
 
-=======
-
-		spin_unlock_irq(&ec->lock);
-
-		guard_timeout = !!ec_guard(ec);
-
-		spin_lock_irq(&ec->lock);
-
->>>>>>> eb3cdb58
 		/* Take care of SCI_EVT unless someone else is doing that. */
 		if (guard_timeout && !ec->curr)
 			advance_transaction(ec, false);
@@ -1908,12 +1885,6 @@
 			DMI_MATCH(DMI_PRODUCT_NAME, "MS-171F"),
 		},
 	},
-<<<<<<< HEAD
-	{
-		/*
-		 * HP Pavilion Gaming Laptop 15-cx0xxx
-		 * https://bugzilla.kernel.org/show_bug.cgi?id=209989
-=======
 	{
 		/*
 		 * HP Pavilion Gaming Laptop 15-cx0xxx
@@ -1928,16 +1899,11 @@
 	{
 		/*
 		 * HP Pavilion Gaming Laptop 15-cx0041ur
->>>>>>> eb3cdb58
 		 */
 		.callback = ec_honor_dsdt_gpe,
 		.matches = {
 			DMI_MATCH(DMI_SYS_VENDOR, "HP"),
-<<<<<<< HEAD
-			DMI_MATCH(DMI_PRODUCT_NAME, "HP Pavilion Gaming Laptop 15-cx0xxx"),
-=======
 			DMI_MATCH(DMI_PRODUCT_NAME, "HP 15-cx0041ur"),
->>>>>>> eb3cdb58
 		},
 	},
 	{
@@ -2115,19 +2081,11 @@
 
 	if (acpi_ec_gpe_status_set(first_ec)) {
 		pm_pr_dbg("ACPI EC GPE status set\n");
-<<<<<<< HEAD
 
 		advance_transaction(first_ec, false);
 		work_in_progress = acpi_ec_work_in_progress(first_ec);
 	}
 
-=======
-
-		advance_transaction(first_ec, false);
-		work_in_progress = acpi_ec_work_in_progress(first_ec);
-	}
-
->>>>>>> eb3cdb58
 	spin_unlock_irq(&first_ec->lock);
 
 	if (!work_in_progress)
