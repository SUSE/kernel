// SPDX-License-Identifier: GPL-2.0-or-later
/*
 *  ec.c - ACPI Embedded Controller Driver (v3)
 *
 *  Copyright (C) 2001-2015 Intel Corporation
 *    Author: 2014, 2015 Lv Zheng <lv.zheng@intel.com>
 *            2006, 2007 Alexey Starikovskiy <alexey.y.starikovskiy@intel.com>
 *            2006       Denis Sadykov <denis.m.sadykov@intel.com>
 *            2004       Luming Yu <luming.yu@intel.com>
 *            2001, 2002 Andy Grover <andrew.grover@intel.com>
 *            2001, 2002 Paul Diefenbaugh <paul.s.diefenbaugh@intel.com>
 *  Copyright (C) 2008      Alexey Starikovskiy <astarikovskiy@suse.de>
 */

/* Uncomment next line to get verbose printout */
/* #define DEBUG */
#define pr_fmt(fmt) "ACPI: EC: " fmt

#include <linux/kernel.h>
#include <linux/module.h>
#include <linux/init.h>
#include <linux/types.h>
#include <linux/delay.h>
#include <linux/interrupt.h>
#include <linux/list.h>
#include <linux/spinlock.h>
#include <linux/slab.h>
#include <linux/suspend.h>
#include <linux/acpi.h>
#include <linux/dmi.h>
#include <asm/io.h>

#include "internal.h"

#define ACPI_EC_CLASS			"embedded_controller"
#define ACPI_EC_DEVICE_NAME		"Embedded Controller"

/* EC status register */
#define ACPI_EC_FLAG_OBF	0x01	/* Output buffer full */
#define ACPI_EC_FLAG_IBF	0x02	/* Input buffer full */
#define ACPI_EC_FLAG_CMD	0x08	/* Input buffer contains a command */
#define ACPI_EC_FLAG_BURST	0x10	/* burst mode */
#define ACPI_EC_FLAG_SCI	0x20	/* EC-SCI occurred */

/*
 * The SCI_EVT clearing timing is not defined by the ACPI specification.
 * This leads to lots of practical timing issues for the host EC driver.
 * The following variations are defined (from the target EC firmware's
 * perspective):
 * STATUS: After indicating SCI_EVT edge triggered IRQ to the host, the
 *         target can clear SCI_EVT at any time so long as the host can see
 *         the indication by reading the status register (EC_SC). So the
 *         host should re-check SCI_EVT after the first time the SCI_EVT
 *         indication is seen, which is the same time the query request
 *         (QR_EC) is written to the command register (EC_CMD). SCI_EVT set
 *         at any later time could indicate another event. Normally such
 *         kind of EC firmware has implemented an event queue and will
 *         return 0x00 to indicate "no outstanding event".
 * QUERY: After seeing the query request (QR_EC) written to the command
 *        register (EC_CMD) by the host and having prepared the responding
 *        event value in the data register (EC_DATA), the target can safely
 *        clear SCI_EVT because the target can confirm that the current
 *        event is being handled by the host. The host then should check
 *        SCI_EVT right after reading the event response from the data
 *        register (EC_DATA).
 * EVENT: After seeing the event response read from the data register
 *        (EC_DATA) by the host, the target can clear SCI_EVT. As the
 *        target requires time to notice the change in the data register
 *        (EC_DATA), the host may be required to wait additional guarding
 *        time before checking the SCI_EVT again. Such guarding may not be
 *        necessary if the host is notified via another IRQ.
 */
#define ACPI_EC_EVT_TIMING_STATUS	0x00
#define ACPI_EC_EVT_TIMING_QUERY	0x01
#define ACPI_EC_EVT_TIMING_EVENT	0x02

/* EC commands */
enum ec_command {
	ACPI_EC_COMMAND_READ = 0x80,
	ACPI_EC_COMMAND_WRITE = 0x81,
	ACPI_EC_BURST_ENABLE = 0x82,
	ACPI_EC_BURST_DISABLE = 0x83,
	ACPI_EC_COMMAND_QUERY = 0x84,
};

#define ACPI_EC_DELAY		500	/* Wait 500ms max. during EC ops */
#define ACPI_EC_UDELAY_GLK	1000	/* Wait 1ms max. to get global lock */
#define ACPI_EC_UDELAY_POLL	550	/* Wait 1ms for EC transaction polling */
#define ACPI_EC_CLEAR_MAX	100	/* Maximum number of events to query
					 * when trying to clear the EC */
#define ACPI_EC_MAX_QUERIES	16	/* Maximum number of parallel queries */

enum {
	EC_FLAGS_QUERY_ENABLED,		/* Query is enabled */
	EC_FLAGS_EVENT_HANDLER_INSTALLED,	/* Event handler installed */
	EC_FLAGS_EC_HANDLER_INSTALLED,	/* OpReg handler installed */
	EC_FLAGS_QUERY_METHODS_INSTALLED, /* _Qxx handlers installed */
	EC_FLAGS_STARTED,		/* Driver is started */
	EC_FLAGS_STOPPED,		/* Driver is stopped */
	EC_FLAGS_EVENTS_MASKED,		/* Events masked */
};

#define ACPI_EC_COMMAND_POLL		0x01 /* Available for command byte */
#define ACPI_EC_COMMAND_COMPLETE	0x02 /* Completed last byte */

/* ec.c is compiled in acpi namespace so this shows up as acpi.ec_delay param */
static unsigned int ec_delay __read_mostly = ACPI_EC_DELAY;
module_param(ec_delay, uint, 0644);
MODULE_PARM_DESC(ec_delay, "Timeout(ms) waited until an EC command completes");

static unsigned int ec_max_queries __read_mostly = ACPI_EC_MAX_QUERIES;
module_param(ec_max_queries, uint, 0644);
MODULE_PARM_DESC(ec_max_queries, "Maximum parallel _Qxx evaluations");

static bool ec_busy_polling __read_mostly;
module_param(ec_busy_polling, bool, 0644);
MODULE_PARM_DESC(ec_busy_polling, "Use busy polling to advance EC transaction");

static unsigned int ec_polling_guard __read_mostly = ACPI_EC_UDELAY_POLL;
module_param(ec_polling_guard, uint, 0644);
MODULE_PARM_DESC(ec_polling_guard, "Guard time(us) between EC accesses in polling modes");

static unsigned int ec_event_clearing __read_mostly = ACPI_EC_EVT_TIMING_QUERY;

/*
 * If the number of false interrupts per one transaction exceeds
 * this threshold, will think there is a GPE storm happened and
 * will disable the GPE for normal transaction.
 */
static unsigned int ec_storm_threshold  __read_mostly = 8;
module_param(ec_storm_threshold, uint, 0644);
MODULE_PARM_DESC(ec_storm_threshold, "Maxim false GPE numbers not considered as GPE storm");

static bool ec_freeze_events __read_mostly;
module_param(ec_freeze_events, bool, 0644);
MODULE_PARM_DESC(ec_freeze_events, "Disabling event handling during suspend/resume");

static bool ec_no_wakeup __read_mostly;
module_param(ec_no_wakeup, bool, 0644);
MODULE_PARM_DESC(ec_no_wakeup, "Do not wake up from suspend-to-idle");

struct acpi_ec_query_handler {
	struct list_head node;
	acpi_ec_query_func func;
	acpi_handle handle;
	void *data;
	u8 query_bit;
	struct kref kref;
};

struct transaction {
	const u8 *wdata;
	u8 *rdata;
	unsigned short irq_count;
	u8 command;
	u8 wi;
	u8 ri;
	u8 wlen;
	u8 rlen;
	u8 flags;
};

struct acpi_ec_query {
	struct transaction transaction;
	struct work_struct work;
	struct acpi_ec_query_handler *handler;
	struct acpi_ec *ec;
};

static int acpi_ec_submit_query(struct acpi_ec *ec);
static bool advance_transaction(struct acpi_ec *ec, bool interrupt);
static void acpi_ec_event_handler(struct work_struct *work);

struct acpi_ec *first_ec;
EXPORT_SYMBOL(first_ec);

static struct acpi_ec *boot_ec;
static bool boot_ec_is_ecdt;
static struct workqueue_struct *ec_wq;
static struct workqueue_struct *ec_query_wq;

static int EC_FLAGS_CORRECT_ECDT; /* Needs ECDT port address correction */
static int EC_FLAGS_IGNORE_DSDT_GPE; /* Needs ECDT GPE as correction setting */
static int EC_FLAGS_TRUST_DSDT_GPE; /* Needs DSDT GPE as correction setting */
static int EC_FLAGS_CLEAR_ON_RESUME; /* Needs acpi_ec_clear() on boot/resume */

/* --------------------------------------------------------------------------
 *                           Logging/Debugging
 * -------------------------------------------------------------------------- */

/*
 * Splitters used by the developers to track the boundary of the EC
 * handling processes.
 */
#ifdef DEBUG
#define EC_DBG_SEP	" "
#define EC_DBG_DRV	"+++++"
#define EC_DBG_STM	"====="
#define EC_DBG_REQ	"*****"
#define EC_DBG_EVT	"#####"
#else
#define EC_DBG_SEP	""
#define EC_DBG_DRV
#define EC_DBG_STM
#define EC_DBG_REQ
#define EC_DBG_EVT
#endif

#define ec_log_raw(fmt, ...) \
	pr_info(fmt "\n", ##__VA_ARGS__)
#define ec_dbg_raw(fmt, ...) \
	pr_debug(fmt "\n", ##__VA_ARGS__)
#define ec_log(filter, fmt, ...) \
	ec_log_raw(filter EC_DBG_SEP fmt EC_DBG_SEP filter, ##__VA_ARGS__)
#define ec_dbg(filter, fmt, ...) \
	ec_dbg_raw(filter EC_DBG_SEP fmt EC_DBG_SEP filter, ##__VA_ARGS__)

#define ec_log_drv(fmt, ...) \
	ec_log(EC_DBG_DRV, fmt, ##__VA_ARGS__)
#define ec_dbg_drv(fmt, ...) \
	ec_dbg(EC_DBG_DRV, fmt, ##__VA_ARGS__)
#define ec_dbg_stm(fmt, ...) \
	ec_dbg(EC_DBG_STM, fmt, ##__VA_ARGS__)
#define ec_dbg_req(fmt, ...) \
	ec_dbg(EC_DBG_REQ, fmt, ##__VA_ARGS__)
#define ec_dbg_evt(fmt, ...) \
	ec_dbg(EC_DBG_EVT, fmt, ##__VA_ARGS__)
#define ec_dbg_ref(ec, fmt, ...) \
	ec_dbg_raw("%lu: " fmt, ec->reference_count, ## __VA_ARGS__)

/* --------------------------------------------------------------------------
 *                           Device Flags
 * -------------------------------------------------------------------------- */

static bool acpi_ec_started(struct acpi_ec *ec)
{
	return test_bit(EC_FLAGS_STARTED, &ec->flags) &&
	       !test_bit(EC_FLAGS_STOPPED, &ec->flags);
}

static bool acpi_ec_event_enabled(struct acpi_ec *ec)
{
	/*
	 * There is an OSPM early stage logic. During the early stages
	 * (boot/resume), OSPMs shouldn't enable the event handling, only
	 * the EC transactions are allowed to be performed.
	 */
	if (!test_bit(EC_FLAGS_QUERY_ENABLED, &ec->flags))
		return false;
	/*
	 * However, disabling the event handling is experimental for late
	 * stage (suspend), and is controlled by the boot parameter of
	 * "ec_freeze_events":
	 * 1. true:  The EC event handling is disabled before entering
	 *           the noirq stage.
	 * 2. false: The EC event handling is automatically disabled as
	 *           soon as the EC driver is stopped.
	 */
	if (ec_freeze_events)
		return acpi_ec_started(ec);
	else
		return test_bit(EC_FLAGS_STARTED, &ec->flags);
}

static bool acpi_ec_flushed(struct acpi_ec *ec)
{
	return ec->reference_count == 1;
}

/* --------------------------------------------------------------------------
 *                           EC Registers
 * -------------------------------------------------------------------------- */

static inline u8 acpi_ec_read_status(struct acpi_ec *ec)
{
	u8 x = inb(ec->command_addr);

	ec_dbg_raw("EC_SC(R) = 0x%2.2x "
		   "SCI_EVT=%d BURST=%d CMD=%d IBF=%d OBF=%d",
		   x,
		   !!(x & ACPI_EC_FLAG_SCI),
		   !!(x & ACPI_EC_FLAG_BURST),
		   !!(x & ACPI_EC_FLAG_CMD),
		   !!(x & ACPI_EC_FLAG_IBF),
		   !!(x & ACPI_EC_FLAG_OBF));
	return x;
}

static inline u8 acpi_ec_read_data(struct acpi_ec *ec)
{
	u8 x = inb(ec->data_addr);

	ec->timestamp = jiffies;
	ec_dbg_raw("EC_DATA(R) = 0x%2.2x", x);
	return x;
}

static inline void acpi_ec_write_cmd(struct acpi_ec *ec, u8 command)
{
	ec_dbg_raw("EC_SC(W) = 0x%2.2x", command);
	outb(command, ec->command_addr);
	ec->timestamp = jiffies;
}

static inline void acpi_ec_write_data(struct acpi_ec *ec, u8 data)
{
	ec_dbg_raw("EC_DATA(W) = 0x%2.2x", data);
	outb(data, ec->data_addr);
	ec->timestamp = jiffies;
}

#if defined(DEBUG) || defined(CONFIG_DYNAMIC_DEBUG)
static const char *acpi_ec_cmd_string(u8 cmd)
{
	switch (cmd) {
	case 0x80:
		return "RD_EC";
	case 0x81:
		return "WR_EC";
	case 0x82:
		return "BE_EC";
	case 0x83:
		return "BD_EC";
	case 0x84:
		return "QR_EC";
	}
	return "UNKNOWN";
}
#else
#define acpi_ec_cmd_string(cmd)		"UNDEF"
#endif

/* --------------------------------------------------------------------------
 *                           GPE Registers
 * -------------------------------------------------------------------------- */

static inline bool acpi_ec_gpe_status_set(struct acpi_ec *ec)
{
	acpi_event_status gpe_status = 0;

	(void)acpi_get_gpe_status(NULL, ec->gpe, &gpe_status);
	return !!(gpe_status & ACPI_EVENT_FLAG_STATUS_SET);
}

static inline void acpi_ec_enable_gpe(struct acpi_ec *ec, bool open)
{
	if (open)
		acpi_enable_gpe(NULL, ec->gpe);
	else {
		BUG_ON(ec->reference_count < 1);
		acpi_set_gpe(NULL, ec->gpe, ACPI_GPE_ENABLE);
	}
	if (acpi_ec_gpe_status_set(ec)) {
		/*
		 * On some platforms, EN=1 writes cannot trigger GPE. So
		 * software need to manually trigger a pseudo GPE event on
		 * EN=1 writes.
		 */
		ec_dbg_raw("Polling quirk");
		advance_transaction(ec, false);
	}
}

static inline void acpi_ec_disable_gpe(struct acpi_ec *ec, bool close)
{
	if (close)
		acpi_disable_gpe(NULL, ec->gpe);
	else {
		BUG_ON(ec->reference_count < 1);
		acpi_set_gpe(NULL, ec->gpe, ACPI_GPE_DISABLE);
	}
}

/* --------------------------------------------------------------------------
 *                           Transaction Management
 * -------------------------------------------------------------------------- */

static void acpi_ec_submit_request(struct acpi_ec *ec)
{
	ec->reference_count++;
	if (test_bit(EC_FLAGS_EVENT_HANDLER_INSTALLED, &ec->flags) &&
	    ec->gpe >= 0 && ec->reference_count == 1)
		acpi_ec_enable_gpe(ec, true);
}

static void acpi_ec_complete_request(struct acpi_ec *ec)
{
	bool flushed = false;

	ec->reference_count--;
	if (test_bit(EC_FLAGS_EVENT_HANDLER_INSTALLED, &ec->flags) &&
	    ec->gpe >= 0 && ec->reference_count == 0)
		acpi_ec_disable_gpe(ec, true);
	flushed = acpi_ec_flushed(ec);
	if (flushed)
		wake_up(&ec->wait);
}

static void acpi_ec_mask_events(struct acpi_ec *ec)
{
	if (!test_bit(EC_FLAGS_EVENTS_MASKED, &ec->flags)) {
		if (ec->gpe >= 0)
			acpi_ec_disable_gpe(ec, false);
		else
			disable_irq_nosync(ec->irq);

		ec_dbg_drv("Polling enabled");
		set_bit(EC_FLAGS_EVENTS_MASKED, &ec->flags);
	}
}

static void acpi_ec_unmask_events(struct acpi_ec *ec)
{
	if (test_bit(EC_FLAGS_EVENTS_MASKED, &ec->flags)) {
		clear_bit(EC_FLAGS_EVENTS_MASKED, &ec->flags);
		if (ec->gpe >= 0)
			acpi_ec_enable_gpe(ec, false);
		else
			enable_irq(ec->irq);

		ec_dbg_drv("Polling disabled");
	}
}

/*
 * acpi_ec_submit_flushable_request() - Increase the reference count unless
 *                                      the flush operation is not in
 *                                      progress
 * @ec: the EC device
 *
 * This function must be used before taking a new action that should hold
 * the reference count.  If this function returns false, then the action
 * must be discarded or it will prevent the flush operation from being
 * completed.
 */
static bool acpi_ec_submit_flushable_request(struct acpi_ec *ec)
{
	if (!acpi_ec_started(ec))
		return false;
	acpi_ec_submit_request(ec);
	return true;
}

static bool acpi_ec_submit_event(struct acpi_ec *ec)
{
	acpi_ec_mask_events(ec);
	if (!acpi_ec_event_enabled(ec))
		return false;

	if (ec->event_state == EC_EVENT_READY) {
		ec_dbg_evt("Command(%s) submitted/blocked",
			   acpi_ec_cmd_string(ACPI_EC_COMMAND_QUERY));
<<<<<<< HEAD
		ec->nr_pending_queries++;
		ec->events_in_progress++;
		queue_work(ec_wq, &ec->work);
=======

		ec->event_state = EC_EVENT_IN_PROGRESS;
		/*
		 * If events_to_process is greqter than 0 at this point, the
		 * while () loop in acpi_ec_event_handler() is still running
		 * and incrementing events_to_process will cause it to invoke
		 * acpi_ec_submit_query() once more, so it is not necessary to
		 * queue up the event work to start the same loop again.
		 */
		if (ec->events_to_process++ > 0)
			return true;

		ec->events_in_progress++;
		return queue_work(ec_wq, &ec->work);
>>>>>>> bd2e72b9
	}

	/*
	 * The event handling work has not been completed yet, so it needs to be
	 * flushed.
	 */
	return true;
}

static void acpi_ec_complete_event(struct acpi_ec *ec)
{
	if (ec->event_state == EC_EVENT_IN_PROGRESS)
		ec->event_state = EC_EVENT_COMPLETE;
}

static void acpi_ec_close_event(struct acpi_ec *ec)
{
	if (ec->event_state != EC_EVENT_READY)
		ec_dbg_evt("Command(%s) unblocked",
			   acpi_ec_cmd_string(ACPI_EC_COMMAND_QUERY));

	ec->event_state = EC_EVENT_READY;
	acpi_ec_unmask_events(ec);
}

static inline void __acpi_ec_enable_event(struct acpi_ec *ec)
{
	if (!test_and_set_bit(EC_FLAGS_QUERY_ENABLED, &ec->flags))
		ec_log_drv("event unblocked");
	/*
	 * Unconditionally invoke this once after enabling the event
	 * handling mechanism to detect the pending events.
	 */
	advance_transaction(ec, false);
}

static inline void __acpi_ec_disable_event(struct acpi_ec *ec)
{
	if (test_and_clear_bit(EC_FLAGS_QUERY_ENABLED, &ec->flags))
		ec_log_drv("event blocked");
}

/*
 * Process _Q events that might have accumulated in the EC.
 * Run with locked ec mutex.
 */
static void acpi_ec_clear(struct acpi_ec *ec)
{
	int i;

	for (i = 0; i < ACPI_EC_CLEAR_MAX; i++) {
		if (acpi_ec_submit_query(ec))
			break;
	}
	if (unlikely(i == ACPI_EC_CLEAR_MAX))
		pr_warn("Warning: Maximum of %d stale EC events cleared\n", i);
	else
		pr_info("%d stale EC events cleared\n", i);
}

static void acpi_ec_enable_event(struct acpi_ec *ec)
{
	unsigned long flags;

	spin_lock_irqsave(&ec->lock, flags);
	if (acpi_ec_started(ec))
		__acpi_ec_enable_event(ec);
	spin_unlock_irqrestore(&ec->lock, flags);

	/* Drain additional events if hardware requires that */
	if (EC_FLAGS_CLEAR_ON_RESUME)
		acpi_ec_clear(ec);
}

#ifdef CONFIG_PM_SLEEP
static void __acpi_ec_flush_work(void)
{
	flush_workqueue(ec_wq); /* flush ec->work */
	flush_workqueue(ec_query_wq); /* flush queries */
}

static void acpi_ec_disable_event(struct acpi_ec *ec)
{
	unsigned long flags;

	spin_lock_irqsave(&ec->lock, flags);
	__acpi_ec_disable_event(ec);
	spin_unlock_irqrestore(&ec->lock, flags);

	/*
	 * When ec_freeze_events is true, we need to flush events in
	 * the proper position before entering the noirq stage.
	 */
	__acpi_ec_flush_work();
}

void acpi_ec_flush_work(void)
{
	/* Without ec_wq there is nothing to flush. */
	if (!ec_wq)
		return;

	__acpi_ec_flush_work();
}
#endif /* CONFIG_PM_SLEEP */

static bool acpi_ec_guard_event(struct acpi_ec *ec)
{
	unsigned long flags;
	bool guarded;

	spin_lock_irqsave(&ec->lock, flags);
	/*
	 * If firmware SCI_EVT clearing timing is "event", we actually
	 * don't know when the SCI_EVT will be cleared by firmware after
	 * evaluating _Qxx, so we need to re-check SCI_EVT after waiting an
	 * acceptable period.
	 *
	 * The guarding period is applicable if the event state is not
	 * EC_EVENT_READY, but otherwise if the current transaction is of the
	 * ACPI_EC_COMMAND_QUERY type, the guarding should have elapsed already
	 * and it should not be applied to let the transaction transition into
	 * the ACPI_EC_COMMAND_POLL state immediately.
	 */
	guarded = ec_event_clearing == ACPI_EC_EVT_TIMING_EVENT &&
		ec->event_state != EC_EVENT_READY &&
		(!ec->curr || ec->curr->command != ACPI_EC_COMMAND_QUERY);
	spin_unlock_irqrestore(&ec->lock, flags);
	return guarded;
}

static int ec_transaction_polled(struct acpi_ec *ec)
{
	unsigned long flags;
	int ret = 0;

	spin_lock_irqsave(&ec->lock, flags);
	if (ec->curr && (ec->curr->flags & ACPI_EC_COMMAND_POLL))
		ret = 1;
	spin_unlock_irqrestore(&ec->lock, flags);
	return ret;
}

static int ec_transaction_completed(struct acpi_ec *ec)
{
	unsigned long flags;
	int ret = 0;

	spin_lock_irqsave(&ec->lock, flags);
	if (ec->curr && (ec->curr->flags & ACPI_EC_COMMAND_COMPLETE))
		ret = 1;
	spin_unlock_irqrestore(&ec->lock, flags);
	return ret;
}

static inline void ec_transaction_transition(struct acpi_ec *ec, unsigned long flag)
{
	ec->curr->flags |= flag;

	if (ec->curr->command != ACPI_EC_COMMAND_QUERY)
		return;

	switch (ec_event_clearing) {
	case ACPI_EC_EVT_TIMING_STATUS:
		if (flag == ACPI_EC_COMMAND_POLL)
			acpi_ec_close_event(ec);

		return;

	case ACPI_EC_EVT_TIMING_QUERY:
		if (flag == ACPI_EC_COMMAND_COMPLETE)
			acpi_ec_close_event(ec);

		return;

	case ACPI_EC_EVT_TIMING_EVENT:
		if (flag == ACPI_EC_COMMAND_COMPLETE)
			acpi_ec_complete_event(ec);
	}
}

static void acpi_ec_spurious_interrupt(struct acpi_ec *ec, struct transaction *t)
{
	if (t->irq_count < ec_storm_threshold)
		++t->irq_count;

	/* Trigger if the threshold is 0 too. */
	if (t->irq_count == ec_storm_threshold)
		acpi_ec_mask_events(ec);
}

static bool advance_transaction(struct acpi_ec *ec, bool interrupt)
{
	struct transaction *t = ec->curr;
	bool wakeup = false;
	bool ret = false;
	u8 status;

	ec_dbg_stm("%s (%d)", interrupt ? "IRQ" : "TASK", smp_processor_id());

	/*
	 * Clear GPE_STS upfront to allow subsequent hardware GPE_STS 0->1
	 * changes to always trigger a GPE interrupt.
	 *
	 * GPE STS is a W1C register, which means:
	 *
	 * 1. Software can clear it without worrying about clearing the other
	 *    GPEs' STS bits when the hardware sets them in parallel.
	 *
	 * 2. As long as software can ensure only clearing it when it is set,
	 *    hardware won't set it in parallel.
	 */
	if (ec->gpe >= 0 && acpi_ec_gpe_status_set(ec))
		acpi_clear_gpe(NULL, ec->gpe);

	status = acpi_ec_read_status(ec);

	/*
	 * Another IRQ or a guarded polling mode advancement is detected,
	 * the next QR_EC submission is then allowed.
	 */
	if (!t || !(t->flags & ACPI_EC_COMMAND_POLL)) {
		if (ec_event_clearing == ACPI_EC_EVT_TIMING_EVENT &&
		    ec->event_state == EC_EVENT_COMPLETE)
			acpi_ec_close_event(ec);

		if (!t)
			goto out;
	}

	if (t->flags & ACPI_EC_COMMAND_POLL) {
		if (t->wlen > t->wi) {
			if (!(status & ACPI_EC_FLAG_IBF))
				acpi_ec_write_data(ec, t->wdata[t->wi++]);
			else if (interrupt && !(status & ACPI_EC_FLAG_SCI))
				acpi_ec_spurious_interrupt(ec, t);
		} else if (t->rlen > t->ri) {
			if (status & ACPI_EC_FLAG_OBF) {
				t->rdata[t->ri++] = acpi_ec_read_data(ec);
				if (t->rlen == t->ri) {
					ec_transaction_transition(ec, ACPI_EC_COMMAND_COMPLETE);
					wakeup = true;
					if (t->command == ACPI_EC_COMMAND_QUERY)
						ec_dbg_evt("Command(%s) completed by hardware",
							   acpi_ec_cmd_string(ACPI_EC_COMMAND_QUERY));
				}
			} else if (interrupt && !(status & ACPI_EC_FLAG_SCI)) {
				acpi_ec_spurious_interrupt(ec, t);
			}
		} else if (t->wlen == t->wi && !(status & ACPI_EC_FLAG_IBF)) {
			ec_transaction_transition(ec, ACPI_EC_COMMAND_COMPLETE);
			wakeup = true;
		}
	} else if (!(status & ACPI_EC_FLAG_IBF)) {
		acpi_ec_write_cmd(ec, t->command);
		ec_transaction_transition(ec, ACPI_EC_COMMAND_POLL);
	}

out:
	if (status & ACPI_EC_FLAG_SCI)
		ret = acpi_ec_submit_event(ec);

	if (wakeup && interrupt)
		wake_up(&ec->wait);

	return ret;
}

static void start_transaction(struct acpi_ec *ec)
{
	ec->curr->irq_count = ec->curr->wi = ec->curr->ri = 0;
	ec->curr->flags = 0;
}

static int ec_guard(struct acpi_ec *ec)
{
	unsigned long guard = usecs_to_jiffies(ec->polling_guard);
	unsigned long timeout = ec->timestamp + guard;

	/* Ensure guarding period before polling EC status */
	do {
		if (ec->busy_polling) {
			/* Perform busy polling */
			if (ec_transaction_completed(ec))
				return 0;
			udelay(jiffies_to_usecs(guard));
		} else {
			/*
			 * Perform wait polling
			 * 1. Wait the transaction to be completed by the
			 *    GPE handler after the transaction enters
			 *    ACPI_EC_COMMAND_POLL state.
			 * 2. A special guarding logic is also required
			 *    for event clearing mode "event" before the
			 *    transaction enters ACPI_EC_COMMAND_POLL
			 *    state.
			 */
			if (!ec_transaction_polled(ec) &&
			    !acpi_ec_guard_event(ec))
				break;
			if (wait_event_timeout(ec->wait,
					       ec_transaction_completed(ec),
					       guard))
				return 0;
		}
	} while (time_before(jiffies, timeout));
	return -ETIME;
}

static int ec_poll(struct acpi_ec *ec)
{
	unsigned long flags;
	int repeat = 5; /* number of command restarts */

	while (repeat--) {
		unsigned long delay = jiffies +
			msecs_to_jiffies(ec_delay);
		do {
			if (!ec_guard(ec))
				return 0;
			spin_lock_irqsave(&ec->lock, flags);
			advance_transaction(ec, false);
			spin_unlock_irqrestore(&ec->lock, flags);
		} while (time_before(jiffies, delay));
		pr_debug("controller reset, restart transaction\n");
		spin_lock_irqsave(&ec->lock, flags);
		start_transaction(ec);
		spin_unlock_irqrestore(&ec->lock, flags);
	}
	return -ETIME;
}

static int acpi_ec_transaction_unlocked(struct acpi_ec *ec,
					struct transaction *t)
{
	unsigned long tmp;
	int ret = 0;

	/* start transaction */
	spin_lock_irqsave(&ec->lock, tmp);
	/* Enable GPE for command processing (IBF=0/OBF=1) */
	if (!acpi_ec_submit_flushable_request(ec)) {
		ret = -EINVAL;
		goto unlock;
	}
	ec_dbg_ref(ec, "Increase command");
	/* following two actions should be kept atomic */
	ec->curr = t;
	ec_dbg_req("Command(%s) started", acpi_ec_cmd_string(t->command));
	start_transaction(ec);
	spin_unlock_irqrestore(&ec->lock, tmp);

	ret = ec_poll(ec);

	spin_lock_irqsave(&ec->lock, tmp);
	if (t->irq_count == ec_storm_threshold)
		acpi_ec_unmask_events(ec);
	ec_dbg_req("Command(%s) stopped", acpi_ec_cmd_string(t->command));
	ec->curr = NULL;
	/* Disable GPE for command processing (IBF=0/OBF=1) */
	acpi_ec_complete_request(ec);
	ec_dbg_ref(ec, "Decrease command");
unlock:
	spin_unlock_irqrestore(&ec->lock, tmp);
	return ret;
}

static int acpi_ec_transaction(struct acpi_ec *ec, struct transaction *t)
{
	int status;
	u32 glk;

	if (!ec || (!t) || (t->wlen && !t->wdata) || (t->rlen && !t->rdata))
		return -EINVAL;
	if (t->rdata)
		memset(t->rdata, 0, t->rlen);

	mutex_lock(&ec->mutex);
	if (ec->global_lock) {
		status = acpi_acquire_global_lock(ACPI_EC_UDELAY_GLK, &glk);
		if (ACPI_FAILURE(status)) {
			status = -ENODEV;
			goto unlock;
		}
	}

	status = acpi_ec_transaction_unlocked(ec, t);

	if (ec->global_lock)
		acpi_release_global_lock(glk);
unlock:
	mutex_unlock(&ec->mutex);
	return status;
}

static int acpi_ec_burst_enable(struct acpi_ec *ec)
{
	u8 d;
	struct transaction t = {.command = ACPI_EC_BURST_ENABLE,
				.wdata = NULL, .rdata = &d,
				.wlen = 0, .rlen = 1};

	return acpi_ec_transaction(ec, &t);
}

static int acpi_ec_burst_disable(struct acpi_ec *ec)
{
	struct transaction t = {.command = ACPI_EC_BURST_DISABLE,
				.wdata = NULL, .rdata = NULL,
				.wlen = 0, .rlen = 0};

	return (acpi_ec_read_status(ec) & ACPI_EC_FLAG_BURST) ?
				acpi_ec_transaction(ec, &t) : 0;
}

static int acpi_ec_read(struct acpi_ec *ec, u8 address, u8 *data)
{
	int result;
	u8 d;
	struct transaction t = {.command = ACPI_EC_COMMAND_READ,
				.wdata = &address, .rdata = &d,
				.wlen = 1, .rlen = 1};

	result = acpi_ec_transaction(ec, &t);
	*data = d;
	return result;
}

static int acpi_ec_write(struct acpi_ec *ec, u8 address, u8 data)
{
	u8 wdata[2] = { address, data };
	struct transaction t = {.command = ACPI_EC_COMMAND_WRITE,
				.wdata = wdata, .rdata = NULL,
				.wlen = 2, .rlen = 0};

	return acpi_ec_transaction(ec, &t);
}

int ec_read(u8 addr, u8 *val)
{
	int err;
	u8 temp_data;

	if (!first_ec)
		return -ENODEV;

	err = acpi_ec_read(first_ec, addr, &temp_data);

	if (!err) {
		*val = temp_data;
		return 0;
	}
	return err;
}
EXPORT_SYMBOL(ec_read);

int ec_write(u8 addr, u8 val)
{
	int err;

	if (!first_ec)
		return -ENODEV;

	err = acpi_ec_write(first_ec, addr, val);

	return err;
}
EXPORT_SYMBOL(ec_write);

int ec_transaction(u8 command,
		   const u8 *wdata, unsigned wdata_len,
		   u8 *rdata, unsigned rdata_len)
{
	struct transaction t = {.command = command,
				.wdata = wdata, .rdata = rdata,
				.wlen = wdata_len, .rlen = rdata_len};

	if (!first_ec)
		return -ENODEV;

	return acpi_ec_transaction(first_ec, &t);
}
EXPORT_SYMBOL(ec_transaction);

/* Get the handle to the EC device */
acpi_handle ec_get_handle(void)
{
	if (!first_ec)
		return NULL;
	return first_ec->handle;
}
EXPORT_SYMBOL(ec_get_handle);

static void acpi_ec_start(struct acpi_ec *ec, bool resuming)
{
	unsigned long flags;

	spin_lock_irqsave(&ec->lock, flags);
	if (!test_and_set_bit(EC_FLAGS_STARTED, &ec->flags)) {
		ec_dbg_drv("Starting EC");
		/* Enable GPE for event processing (SCI_EVT=1) */
		if (!resuming) {
			acpi_ec_submit_request(ec);
			ec_dbg_ref(ec, "Increase driver");
		}
		ec_log_drv("EC started");
	}
	spin_unlock_irqrestore(&ec->lock, flags);
}

static bool acpi_ec_stopped(struct acpi_ec *ec)
{
	unsigned long flags;
	bool flushed;

	spin_lock_irqsave(&ec->lock, flags);
	flushed = acpi_ec_flushed(ec);
	spin_unlock_irqrestore(&ec->lock, flags);
	return flushed;
}

static void acpi_ec_stop(struct acpi_ec *ec, bool suspending)
{
	unsigned long flags;

	spin_lock_irqsave(&ec->lock, flags);
	if (acpi_ec_started(ec)) {
		ec_dbg_drv("Stopping EC");
		set_bit(EC_FLAGS_STOPPED, &ec->flags);
		spin_unlock_irqrestore(&ec->lock, flags);
		wait_event(ec->wait, acpi_ec_stopped(ec));
		spin_lock_irqsave(&ec->lock, flags);
		/* Disable GPE for event processing (SCI_EVT=1) */
		if (!suspending) {
			acpi_ec_complete_request(ec);
			ec_dbg_ref(ec, "Decrease driver");
		} else if (!ec_freeze_events)
			__acpi_ec_disable_event(ec);
		clear_bit(EC_FLAGS_STARTED, &ec->flags);
		clear_bit(EC_FLAGS_STOPPED, &ec->flags);
		ec_log_drv("EC stopped");
	}
	spin_unlock_irqrestore(&ec->lock, flags);
}

static void acpi_ec_enter_noirq(struct acpi_ec *ec)
{
	unsigned long flags;

	spin_lock_irqsave(&ec->lock, flags);
	ec->busy_polling = true;
	ec->polling_guard = 0;
	ec_log_drv("interrupt blocked");
	spin_unlock_irqrestore(&ec->lock, flags);
}

static void acpi_ec_leave_noirq(struct acpi_ec *ec)
{
	unsigned long flags;

	spin_lock_irqsave(&ec->lock, flags);
	ec->busy_polling = ec_busy_polling;
	ec->polling_guard = ec_polling_guard;
	ec_log_drv("interrupt unblocked");
	spin_unlock_irqrestore(&ec->lock, flags);
}

void acpi_ec_block_transactions(void)
{
	struct acpi_ec *ec = first_ec;

	if (!ec)
		return;

	mutex_lock(&ec->mutex);
	/* Prevent transactions from being carried out */
	acpi_ec_stop(ec, true);
	mutex_unlock(&ec->mutex);
}

void acpi_ec_unblock_transactions(void)
{
	/*
	 * Allow transactions to happen again (this function is called from
	 * atomic context during wakeup, so we don't need to acquire the mutex).
	 */
	if (first_ec)
		acpi_ec_start(first_ec, true);
}

/* --------------------------------------------------------------------------
                                Event Management
   -------------------------------------------------------------------------- */
static struct acpi_ec_query_handler *
acpi_ec_get_query_handler_by_value(struct acpi_ec *ec, u8 value)
{
	struct acpi_ec_query_handler *handler;

	mutex_lock(&ec->mutex);
	list_for_each_entry(handler, &ec->list, node) {
		if (value == handler->query_bit) {
			kref_get(&handler->kref);
			mutex_unlock(&ec->mutex);
			return handler;
		}
	}
	mutex_unlock(&ec->mutex);
	return NULL;
}

static void acpi_ec_query_handler_release(struct kref *kref)
{
	struct acpi_ec_query_handler *handler =
		container_of(kref, struct acpi_ec_query_handler, kref);

	kfree(handler);
}

static void acpi_ec_put_query_handler(struct acpi_ec_query_handler *handler)
{
	kref_put(&handler->kref, acpi_ec_query_handler_release);
}

int acpi_ec_add_query_handler(struct acpi_ec *ec, u8 query_bit,
			      acpi_handle handle, acpi_ec_query_func func,
			      void *data)
{
	struct acpi_ec_query_handler *handler =
	    kzalloc(sizeof(struct acpi_ec_query_handler), GFP_KERNEL);

	if (!handler)
		return -ENOMEM;

	handler->query_bit = query_bit;
	handler->handle = handle;
	handler->func = func;
	handler->data = data;
	mutex_lock(&ec->mutex);
	kref_init(&handler->kref);
	list_add(&handler->node, &ec->list);
	mutex_unlock(&ec->mutex);
	return 0;
}
EXPORT_SYMBOL_GPL(acpi_ec_add_query_handler);

static void acpi_ec_remove_query_handlers(struct acpi_ec *ec,
					  bool remove_all, u8 query_bit)
{
	struct acpi_ec_query_handler *handler, *tmp;
	LIST_HEAD(free_list);

	mutex_lock(&ec->mutex);
	list_for_each_entry_safe(handler, tmp, &ec->list, node) {
		if (remove_all || query_bit == handler->query_bit) {
			list_del_init(&handler->node);
			list_add(&handler->node, &free_list);
		}
	}
	mutex_unlock(&ec->mutex);
	list_for_each_entry_safe(handler, tmp, &free_list, node)
		acpi_ec_put_query_handler(handler);
}

void acpi_ec_remove_query_handler(struct acpi_ec *ec, u8 query_bit)
{
	acpi_ec_remove_query_handlers(ec, false, query_bit);
}
EXPORT_SYMBOL_GPL(acpi_ec_remove_query_handler);

<<<<<<< HEAD
=======
static void acpi_ec_event_processor(struct work_struct *work)
{
	struct acpi_ec_query *q = container_of(work, struct acpi_ec_query, work);
	struct acpi_ec_query_handler *handler = q->handler;
	struct acpi_ec *ec = q->ec;

	ec_dbg_evt("Query(0x%02x) started", handler->query_bit);

	if (handler->func)
		handler->func(handler->data);
	else if (handler->handle)
		acpi_evaluate_object(handler->handle, NULL, NULL, NULL);

	ec_dbg_evt("Query(0x%02x) stopped", handler->query_bit);

	spin_lock_irq(&ec->lock);
	ec->queries_in_progress--;
	spin_unlock_irq(&ec->lock);

	acpi_ec_put_query_handler(handler);
	kfree(q);
}

>>>>>>> bd2e72b9
static struct acpi_ec_query *acpi_ec_create_query(struct acpi_ec *ec, u8 *pval)
{
	struct acpi_ec_query *q;
	struct transaction *t;

	q = kzalloc(sizeof (struct acpi_ec_query), GFP_KERNEL);
	if (!q)
		return NULL;

	INIT_WORK(&q->work, acpi_ec_event_processor);
	t = &q->transaction;
	t->command = ACPI_EC_COMMAND_QUERY;
	t->rdata = pval;
	t->rlen = 1;
	q->ec = ec;
	return q;
}

<<<<<<< HEAD
static void acpi_ec_delete_query(struct acpi_ec_query *q)
{
	if (q) {
		if (q->handler)
			acpi_ec_put_query_handler(q->handler);
		kfree(q);
	}
}

static void acpi_ec_event_processor(struct work_struct *work)
{
	struct acpi_ec_query *q = container_of(work, struct acpi_ec_query, work);
	struct acpi_ec_query_handler *handler = q->handler;
	struct acpi_ec *ec = q->ec;

	ec_dbg_evt("Query(0x%02x) started", handler->query_bit);

	if (handler->func)
		handler->func(handler->data);
	else if (handler->handle)
		acpi_evaluate_object(handler->handle, NULL, NULL, NULL);

	ec_dbg_evt("Query(0x%02x) stopped", handler->query_bit);

	spin_lock_irq(&ec->lock);
	ec->queries_in_progress--;
	spin_unlock_irq(&ec->lock);

	acpi_ec_delete_query(q);
}

static int acpi_ec_query(struct acpi_ec *ec, u8 *data)
=======
static int acpi_ec_submit_query(struct acpi_ec *ec)
>>>>>>> bd2e72b9
{
	struct acpi_ec_query *q;
	u8 value = 0;
	int result;

	q = acpi_ec_create_query(ec, &value);
	if (!q)
		return -ENOMEM;

	/*
	 * Query the EC to find out which _Qxx method we need to evaluate.
	 * Note that successful completion of the query causes the ACPI_EC_SCI
	 * bit to be cleared (and thus clearing the interrupt source).
	 */
	result = acpi_ec_transaction(ec, &q->transaction);
	if (result)
		goto err_exit;

	if (!value) {
		result = -ENODATA;
		goto err_exit;
	}

	q->handler = acpi_ec_get_query_handler_by_value(ec, value);
	if (!q->handler) {
		result = -ENODATA;
		goto err_exit;
	}

	/*
	 * It is reported that _Qxx are evaluated in a parallel way on Windows:
	 * https://bugzilla.kernel.org/show_bug.cgi?id=94411
	 *
	 * Put this log entry before queue_work() to make it appear in the log
	 * before any other messages emitted during workqueue handling.
	 */
	ec_dbg_evt("Query(0x%02x) scheduled", value);
<<<<<<< HEAD

	spin_lock_irq(&ec->lock);

	ec->queries_in_progress++;
	queue_work(ec_query_wq, &q->work);

	spin_unlock_irq(&ec->lock);
=======
>>>>>>> bd2e72b9

	spin_lock_irq(&ec->lock);

	ec->queries_in_progress++;
	queue_work(ec_query_wq, &q->work);

	spin_unlock_irq(&ec->lock);

	return 0;

err_exit:
	kfree(q);

	return result;
}

static void acpi_ec_event_handler(struct work_struct *work)
{
	struct acpi_ec *ec = container_of(work, struct acpi_ec, work);

	ec_dbg_evt("Event started");

	spin_lock_irq(&ec->lock);

	while (ec->events_to_process) {
		spin_unlock_irq(&ec->lock);

		acpi_ec_submit_query(ec);

		spin_lock_irq(&ec->lock);
		ec->events_to_process--;
	}

	/*
	 * Before exit, make sure that the it will be possible to queue up the
	 * event handling work again regardless of whether or not the query
	 * queued up above is processed successfully.
	 */
	if (ec_event_clearing == ACPI_EC_EVT_TIMING_EVENT)
		acpi_ec_complete_event(ec);
	else
		acpi_ec_close_event(ec);

	spin_unlock_irq(&ec->lock);

	ec_dbg_evt("Event stopped");

<<<<<<< HEAD
	acpi_ec_check_event(ec);

	spin_lock_irqsave(&ec->lock, flags);
	ec->events_in_progress--;
	spin_unlock_irqrestore(&ec->lock, flags);
=======
	if (ec_event_clearing == ACPI_EC_EVT_TIMING_EVENT && ec_guard(ec)) {
		spin_lock_irq(&ec->lock);

		/* Take care of SCI_EVT unless someone else is doing that. */
		if (!ec->curr)
			advance_transaction(ec, false);

		spin_unlock_irq(&ec->lock);
	}

	spin_lock_irq(&ec->lock);
	ec->events_in_progress--;
	spin_unlock_irq(&ec->lock);
>>>>>>> bd2e72b9
}

static void acpi_ec_handle_interrupt(struct acpi_ec *ec)
{
	unsigned long flags;

	spin_lock_irqsave(&ec->lock, flags);
	advance_transaction(ec, true);
	spin_unlock_irqrestore(&ec->lock, flags);
}

static u32 acpi_ec_gpe_handler(acpi_handle gpe_device,
			       u32 gpe_number, void *data)
{
	acpi_ec_handle_interrupt(data);
	return ACPI_INTERRUPT_HANDLED;
}

static irqreturn_t acpi_ec_irq_handler(int irq, void *data)
{
	acpi_ec_handle_interrupt(data);
	return IRQ_HANDLED;
}

/* --------------------------------------------------------------------------
 *                           Address Space Management
 * -------------------------------------------------------------------------- */

static acpi_status
acpi_ec_space_handler(u32 function, acpi_physical_address address,
		      u32 bits, u64 *value64,
		      void *handler_context, void *region_context)
{
	struct acpi_ec *ec = handler_context;
	int result = 0, i, bytes = bits / 8;
	u8 *value = (u8 *)value64;

	if ((address > 0xFF) || !value || !handler_context)
		return AE_BAD_PARAMETER;

	if (function != ACPI_READ && function != ACPI_WRITE)
		return AE_BAD_PARAMETER;

	if (ec->busy_polling || bits > 8)
		acpi_ec_burst_enable(ec);

	for (i = 0; i < bytes; ++i, ++address, ++value)
		result = (function == ACPI_READ) ?
			acpi_ec_read(ec, address, value) :
			acpi_ec_write(ec, address, *value);

	if (ec->busy_polling || bits > 8)
		acpi_ec_burst_disable(ec);

	switch (result) {
	case -EINVAL:
		return AE_BAD_PARAMETER;
	case -ENODEV:
		return AE_NOT_FOUND;
	case -ETIME:
		return AE_TIME;
	default:
		return AE_OK;
	}
}

/* --------------------------------------------------------------------------
 *                             Driver Interface
 * -------------------------------------------------------------------------- */

static acpi_status
ec_parse_io_ports(struct acpi_resource *resource, void *context);

static void acpi_ec_free(struct acpi_ec *ec)
{
	if (first_ec == ec)
		first_ec = NULL;
	if (boot_ec == ec)
		boot_ec = NULL;
	kfree(ec);
}

static struct acpi_ec *acpi_ec_alloc(void)
{
	struct acpi_ec *ec = kzalloc(sizeof(struct acpi_ec), GFP_KERNEL);

	if (!ec)
		return NULL;
	mutex_init(&ec->mutex);
	init_waitqueue_head(&ec->wait);
	INIT_LIST_HEAD(&ec->list);
	spin_lock_init(&ec->lock);
	INIT_WORK(&ec->work, acpi_ec_event_handler);
	ec->timestamp = jiffies;
	ec->busy_polling = true;
	ec->polling_guard = 0;
	ec->gpe = -1;
	ec->irq = -1;
	return ec;
}

static acpi_status
acpi_ec_register_query_methods(acpi_handle handle, u32 level,
			       void *context, void **return_value)
{
	char node_name[5];
	struct acpi_buffer buffer = { sizeof(node_name), node_name };
	struct acpi_ec *ec = context;
	int value = 0;
	acpi_status status;

	status = acpi_get_name(handle, ACPI_SINGLE_NAME, &buffer);

	if (ACPI_SUCCESS(status) && sscanf(node_name, "_Q%x", &value) == 1)
		acpi_ec_add_query_handler(ec, value, handle, NULL, NULL);
	return AE_OK;
}

static acpi_status
ec_parse_device(acpi_handle handle, u32 Level, void *context, void **retval)
{
	acpi_status status;
	unsigned long long tmp = 0;
	struct acpi_ec *ec = context;

	/* clear addr values, ec_parse_io_ports depend on it */
	ec->command_addr = ec->data_addr = 0;

	status = acpi_walk_resources(handle, METHOD_NAME__CRS,
				     ec_parse_io_ports, ec);
	if (ACPI_FAILURE(status))
		return status;
	if (ec->data_addr == 0 || ec->command_addr == 0)
		return AE_OK;

	if (boot_ec && boot_ec_is_ecdt && EC_FLAGS_IGNORE_DSDT_GPE) {
		/*
		 * Always inherit the GPE number setting from the ECDT
		 * EC.
		 */
		ec->gpe = boot_ec->gpe;
	} else {
		/* Get GPE bit assignment (EC events). */
		/* TODO: Add support for _GPE returning a package */
		status = acpi_evaluate_integer(handle, "_GPE", NULL, &tmp);
		if (ACPI_SUCCESS(status))
			ec->gpe = tmp;

		/*
		 * Errors are non-fatal, allowing for ACPI Reduced Hardware
		 * platforms which use GpioInt instead of GPE.
		 */
	}
	/* Use the global lock for all EC transactions? */
	tmp = 0;
	acpi_evaluate_integer(handle, "_GLK", NULL, &tmp);
	ec->global_lock = tmp;
	ec->handle = handle;
	return AE_CTRL_TERMINATE;
}

static bool install_gpe_event_handler(struct acpi_ec *ec)
{
	acpi_status status;

	status = acpi_install_gpe_raw_handler(NULL, ec->gpe,
					      ACPI_GPE_EDGE_TRIGGERED,
					      &acpi_ec_gpe_handler, ec);
	if (ACPI_FAILURE(status))
		return false;

	if (test_bit(EC_FLAGS_STARTED, &ec->flags) && ec->reference_count >= 1)
		acpi_ec_enable_gpe(ec, true);

	return true;
}

static bool install_gpio_irq_event_handler(struct acpi_ec *ec)
{
	return request_irq(ec->irq, acpi_ec_irq_handler, IRQF_SHARED,
			   "ACPI EC", ec) >= 0;
}

/**
 * ec_install_handlers - Install service callbacks and register query methods.
 * @ec: Target EC.
 * @device: ACPI device object corresponding to @ec.
 *
 * Install a handler for the EC address space type unless it has been installed
 * already.  If @device is not NULL, also look for EC query methods in the
 * namespace and register them, and install an event (either GPE or GPIO IRQ)
 * handler for the EC, if possible.
 *
 * Return:
 * -ENODEV if the address space handler cannot be installed, which means
 *  "unable to handle transactions",
 * -EPROBE_DEFER if GPIO IRQ acquisition needs to be deferred,
 * or 0 (success) otherwise.
 */
static int ec_install_handlers(struct acpi_ec *ec, struct acpi_device *device)
{
	acpi_status status;

	acpi_ec_start(ec, false);

	if (!test_bit(EC_FLAGS_EC_HANDLER_INSTALLED, &ec->flags)) {
		acpi_ec_enter_noirq(ec);
		status = acpi_install_address_space_handler(ec->handle,
							    ACPI_ADR_SPACE_EC,
							    &acpi_ec_space_handler,
							    NULL, ec);
		if (ACPI_FAILURE(status)) {
			acpi_ec_stop(ec, false);
			return -ENODEV;
		}
		set_bit(EC_FLAGS_EC_HANDLER_INSTALLED, &ec->flags);
	}

	if (!device)
		return 0;

	if (ec->gpe < 0) {
		/* ACPI reduced hardware platforms use a GpioInt from _CRS. */
		int irq = acpi_dev_gpio_irq_get(device, 0);
		/*
		 * Bail out right away for deferred probing or complete the
		 * initialization regardless of any other errors.
		 */
		if (irq == -EPROBE_DEFER)
			return -EPROBE_DEFER;
		else if (irq >= 0)
			ec->irq = irq;
	}

	if (!test_bit(EC_FLAGS_QUERY_METHODS_INSTALLED, &ec->flags)) {
		/* Find and register all query methods */
		acpi_walk_namespace(ACPI_TYPE_METHOD, ec->handle, 1,
				    acpi_ec_register_query_methods,
				    NULL, ec, NULL);
		set_bit(EC_FLAGS_QUERY_METHODS_INSTALLED, &ec->flags);
	}
	if (!test_bit(EC_FLAGS_EVENT_HANDLER_INSTALLED, &ec->flags)) {
		bool ready = false;

		if (ec->gpe >= 0)
			ready = install_gpe_event_handler(ec);
		else if (ec->irq >= 0)
			ready = install_gpio_irq_event_handler(ec);

		if (ready) {
			set_bit(EC_FLAGS_EVENT_HANDLER_INSTALLED, &ec->flags);
			acpi_ec_leave_noirq(ec);
		}
		/*
		 * Failures to install an event handler are not fatal, because
		 * the EC can be polled for events.
		 */
	}
	/* EC is fully operational, allow queries */
	acpi_ec_enable_event(ec);

	return 0;
}

static void ec_remove_handlers(struct acpi_ec *ec)
{
	if (test_bit(EC_FLAGS_EC_HANDLER_INSTALLED, &ec->flags)) {
		if (ACPI_FAILURE(acpi_remove_address_space_handler(ec->handle,
					ACPI_ADR_SPACE_EC, &acpi_ec_space_handler)))
			pr_err("failed to remove space handler\n");
		clear_bit(EC_FLAGS_EC_HANDLER_INSTALLED, &ec->flags);
	}

	/*
	 * Stops handling the EC transactions after removing the operation
	 * region handler. This is required because _REG(DISCONNECT)
	 * invoked during the removal can result in new EC transactions.
	 *
	 * Flushes the EC requests and thus disables the GPE before
	 * removing the GPE handler. This is required by the current ACPICA
	 * GPE core. ACPICA GPE core will automatically disable a GPE when
	 * it is indicated but there is no way to handle it. So the drivers
	 * must disable the GPEs prior to removing the GPE handlers.
	 */
	acpi_ec_stop(ec, false);

	if (test_bit(EC_FLAGS_EVENT_HANDLER_INSTALLED, &ec->flags)) {
		if (ec->gpe >= 0 &&
		    ACPI_FAILURE(acpi_remove_gpe_handler(NULL, ec->gpe,
				 &acpi_ec_gpe_handler)))
			pr_err("failed to remove gpe handler\n");

		if (ec->irq >= 0)
			free_irq(ec->irq, ec);

		clear_bit(EC_FLAGS_EVENT_HANDLER_INSTALLED, &ec->flags);
	}
	if (test_bit(EC_FLAGS_QUERY_METHODS_INSTALLED, &ec->flags)) {
		acpi_ec_remove_query_handlers(ec, true, 0);
		clear_bit(EC_FLAGS_QUERY_METHODS_INSTALLED, &ec->flags);
	}
}

static int acpi_ec_setup(struct acpi_ec *ec, struct acpi_device *device)
{
	int ret;

	ret = ec_install_handlers(ec, device);
	if (ret)
		return ret;

	/* First EC capable of handling transactions */
	if (!first_ec)
		first_ec = ec;

	pr_info("EC_CMD/EC_SC=0x%lx, EC_DATA=0x%lx\n", ec->command_addr,
		ec->data_addr);

	if (test_bit(EC_FLAGS_EVENT_HANDLER_INSTALLED, &ec->flags)) {
		if (ec->gpe >= 0)
			pr_info("GPE=0x%x\n", ec->gpe);
		else
			pr_info("IRQ=%d\n", ec->irq);
	}

	return ret;
}

static int acpi_ec_add(struct acpi_device *device)
{
	struct acpi_ec *ec;
	int ret;

	strcpy(acpi_device_name(device), ACPI_EC_DEVICE_NAME);
	strcpy(acpi_device_class(device), ACPI_EC_CLASS);

	if (boot_ec && (boot_ec->handle == device->handle ||
	    !strcmp(acpi_device_hid(device), ACPI_ECDT_HID))) {
		/* Fast path: this device corresponds to the boot EC. */
		ec = boot_ec;
	} else {
		acpi_status status;

		ec = acpi_ec_alloc();
		if (!ec)
			return -ENOMEM;

		status = ec_parse_device(device->handle, 0, ec, NULL);
		if (status != AE_CTRL_TERMINATE) {
			ret = -EINVAL;
			goto err;
		}

		if (boot_ec && ec->command_addr == boot_ec->command_addr &&
		    ec->data_addr == boot_ec->data_addr &&
		    !EC_FLAGS_TRUST_DSDT_GPE) {
			/*
			 * Trust PNP0C09 namespace location rather than
			 * ECDT ID. But trust ECDT GPE rather than _GPE
			 * because of ASUS quirks, so do not change
			 * boot_ec->gpe to ec->gpe.
			 */
			boot_ec->handle = ec->handle;
			acpi_handle_debug(ec->handle, "duplicated.\n");
			acpi_ec_free(ec);
			ec = boot_ec;
		}
	}

	ret = acpi_ec_setup(ec, device);
	if (ret)
		goto err;

	if (ec == boot_ec)
		acpi_handle_info(boot_ec->handle,
				 "Boot %s EC initialization complete\n",
				 boot_ec_is_ecdt ? "ECDT" : "DSDT");

	acpi_handle_info(ec->handle,
			 "EC: Used to handle transactions and events\n");

	device->driver_data = ec;

	ret = !!request_region(ec->data_addr, 1, "EC data");
	WARN(!ret, "Could not request EC data io port 0x%lx", ec->data_addr);
	ret = !!request_region(ec->command_addr, 1, "EC cmd");
	WARN(!ret, "Could not request EC cmd io port 0x%lx", ec->command_addr);

	/* Reprobe devices depending on the EC */
	acpi_dev_clear_dependencies(device);

	acpi_handle_debug(ec->handle, "enumerated.\n");
	return 0;

err:
	if (ec != boot_ec)
		acpi_ec_free(ec);

	return ret;
}

static int acpi_ec_remove(struct acpi_device *device)
{
	struct acpi_ec *ec;

	if (!device)
		return -EINVAL;

	ec = acpi_driver_data(device);
	release_region(ec->data_addr, 1);
	release_region(ec->command_addr, 1);
	device->driver_data = NULL;
	if (ec != boot_ec) {
		ec_remove_handlers(ec);
		acpi_ec_free(ec);
	}
	return 0;
}

static acpi_status
ec_parse_io_ports(struct acpi_resource *resource, void *context)
{
	struct acpi_ec *ec = context;

	if (resource->type != ACPI_RESOURCE_TYPE_IO)
		return AE_OK;

	/*
	 * The first address region returned is the data port, and
	 * the second address region returned is the status/command
	 * port.
	 */
	if (ec->data_addr == 0)
		ec->data_addr = resource->data.io.minimum;
	else if (ec->command_addr == 0)
		ec->command_addr = resource->data.io.minimum;
	else
		return AE_CTRL_TERMINATE;

	return AE_OK;
}

static const struct acpi_device_id ec_device_ids[] = {
	{"PNP0C09", 0},
	{ACPI_ECDT_HID, 0},
	{"", 0},
};

/*
 * This function is not Windows-compatible as Windows never enumerates the
 * namespace EC before the main ACPI device enumeration process. It is
 * retained for historical reason and will be deprecated in the future.
 */
void __init acpi_ec_dsdt_probe(void)
{
	struct acpi_ec *ec;
	acpi_status status;
	int ret;

	/*
	 * If a platform has ECDT, there is no need to proceed as the
	 * following probe is not a part of the ACPI device enumeration,
	 * executing _STA is not safe, and thus this probe may risk of
	 * picking up an invalid EC device.
	 */
	if (boot_ec)
		return;

	ec = acpi_ec_alloc();
	if (!ec)
		return;

	/*
	 * At this point, the namespace is initialized, so start to find
	 * the namespace objects.
	 */
	status = acpi_get_devices(ec_device_ids[0].id, ec_parse_device, ec, NULL);
	if (ACPI_FAILURE(status) || !ec->handle) {
		acpi_ec_free(ec);
		return;
	}

	/*
	 * When the DSDT EC is available, always re-configure boot EC to
	 * have _REG evaluated. _REG can only be evaluated after the
	 * namespace initialization.
	 * At this point, the GPE is not fully initialized, so do not to
	 * handle the events.
	 */
	ret = acpi_ec_setup(ec, NULL);
	if (ret) {
		acpi_ec_free(ec);
		return;
	}

	boot_ec = ec;

	acpi_handle_info(ec->handle,
			 "Boot DSDT EC used to handle transactions\n");
}

/*
 * acpi_ec_ecdt_start - Finalize the boot ECDT EC initialization.
 *
 * First, look for an ACPI handle for the boot ECDT EC if acpi_ec_add() has not
 * found a matching object in the namespace.
 *
 * Next, in case the DSDT EC is not functioning, it is still necessary to
 * provide a functional ECDT EC to handle events, so add an extra device object
 * to represent it (see https://bugzilla.kernel.org/show_bug.cgi?id=115021).
 *
 * This is useful on platforms with valid ECDT and invalid DSDT EC settings,
 * like ASUS X550ZE (see https://bugzilla.kernel.org/show_bug.cgi?id=196847).
 */
static void __init acpi_ec_ecdt_start(void)
{
	struct acpi_table_ecdt *ecdt_ptr;
	acpi_handle handle;
	acpi_status status;

	/* Bail out if a matching EC has been found in the namespace. */
	if (!boot_ec || boot_ec->handle != ACPI_ROOT_OBJECT)
		return;

	/* Look up the object pointed to from the ECDT in the namespace. */
	status = acpi_get_table(ACPI_SIG_ECDT, 1,
				(struct acpi_table_header **)&ecdt_ptr);
	if (ACPI_FAILURE(status))
		return;

	status = acpi_get_handle(NULL, ecdt_ptr->id, &handle);
	if (ACPI_SUCCESS(status)) {
		boot_ec->handle = handle;

		/* Add a special ACPI device object to represent the boot EC. */
		acpi_bus_register_early_device(ACPI_BUS_TYPE_ECDT_EC);
	}

	acpi_put_table((struct acpi_table_header *)ecdt_ptr);
}

/*
 * On some hardware it is necessary to clear events accumulated by the EC during
 * sleep. These ECs stop reporting GPEs until they are manually polled, if too
 * many events are accumulated. (e.g. Samsung Series 5/9 notebooks)
 *
 * https://bugzilla.kernel.org/show_bug.cgi?id=44161
 *
 * Ideally, the EC should also be instructed NOT to accumulate events during
 * sleep (which Windows seems to do somehow), but the interface to control this
 * behaviour is not known at this time.
 *
 * Models known to be affected are Samsung 530Uxx/535Uxx/540Uxx/550Pxx/900Xxx,
 * however it is very likely that other Samsung models are affected.
 *
 * On systems which don't accumulate _Q events during sleep, this extra check
 * should be harmless.
 */
static int ec_clear_on_resume(const struct dmi_system_id *id)
{
	pr_debug("Detected system needing EC poll on resume.\n");
	EC_FLAGS_CLEAR_ON_RESUME = 1;
	ec_event_clearing = ACPI_EC_EVT_TIMING_STATUS;
	return 0;
}

/*
 * Some ECDTs contain wrong register addresses.
 * MSI MS-171F
 * https://bugzilla.kernel.org/show_bug.cgi?id=12461
 */
static int ec_correct_ecdt(const struct dmi_system_id *id)
{
	pr_debug("Detected system needing ECDT address correction.\n");
	EC_FLAGS_CORRECT_ECDT = 1;
	return 0;
}

/*
 * Some ECDTs contain wrong GPE setting, but they share the same port addresses
 * with DSDT EC, don't duplicate the DSDT EC with ECDT EC in this case.
 * https://bugzilla.kernel.org/show_bug.cgi?id=209989
 */
static int ec_honor_dsdt_gpe(const struct dmi_system_id *id)
{
	pr_debug("Detected system needing DSDT GPE setting.\n");
	EC_FLAGS_TRUST_DSDT_GPE = 1;
	return 0;
}

/*
 * Some DSDTs contain wrong GPE setting.
 * Asus FX502VD/VE, GL702VMK, X550VXK, X580VD
 * https://bugzilla.kernel.org/show_bug.cgi?id=195651
 */
static int ec_honor_ecdt_gpe(const struct dmi_system_id *id)
{
	pr_debug("Detected system needing ignore DSDT GPE setting.\n");
	EC_FLAGS_IGNORE_DSDT_GPE = 1;
	return 0;
}

static const struct dmi_system_id ec_dmi_table[] __initconst = {
	{
	ec_correct_ecdt, "MSI MS-171F", {
	DMI_MATCH(DMI_SYS_VENDOR, "Micro-Star"),
	DMI_MATCH(DMI_PRODUCT_NAME, "MS-171F"),}, NULL},
	{
	ec_honor_ecdt_gpe, "ASUS FX502VD", {
	DMI_MATCH(DMI_SYS_VENDOR, "ASUSTeK COMPUTER INC."),
	DMI_MATCH(DMI_PRODUCT_NAME, "FX502VD"),}, NULL},
	{
	ec_honor_ecdt_gpe, "ASUS FX502VE", {
	DMI_MATCH(DMI_SYS_VENDOR, "ASUSTeK COMPUTER INC."),
	DMI_MATCH(DMI_PRODUCT_NAME, "FX502VE"),}, NULL},
	{
	ec_honor_ecdt_gpe, "ASUS GL702VMK", {
	DMI_MATCH(DMI_SYS_VENDOR, "ASUSTeK COMPUTER INC."),
	DMI_MATCH(DMI_PRODUCT_NAME, "GL702VMK"),}, NULL},
	{
	ec_honor_ecdt_gpe, "ASUSTeK COMPUTER INC. X505BA", {
	DMI_MATCH(DMI_SYS_VENDOR, "ASUSTeK COMPUTER INC."),
	DMI_MATCH(DMI_PRODUCT_NAME, "X505BA"),}, NULL},
	{
	ec_honor_ecdt_gpe, "ASUSTeK COMPUTER INC. X505BP", {
	DMI_MATCH(DMI_SYS_VENDOR, "ASUSTeK COMPUTER INC."),
	DMI_MATCH(DMI_PRODUCT_NAME, "X505BP"),}, NULL},
	{
	ec_honor_ecdt_gpe, "ASUSTeK COMPUTER INC. X542BA", {
	DMI_MATCH(DMI_SYS_VENDOR, "ASUSTeK COMPUTER INC."),
	DMI_MATCH(DMI_PRODUCT_NAME, "X542BA"),}, NULL},
	{
	ec_honor_ecdt_gpe, "ASUSTeK COMPUTER INC. X542BP", {
	DMI_MATCH(DMI_SYS_VENDOR, "ASUSTeK COMPUTER INC."),
	DMI_MATCH(DMI_PRODUCT_NAME, "X542BP"),}, NULL},
	{
	ec_honor_ecdt_gpe, "ASUS X550VXK", {
	DMI_MATCH(DMI_SYS_VENDOR, "ASUSTeK COMPUTER INC."),
	DMI_MATCH(DMI_PRODUCT_NAME, "X550VXK"),}, NULL},
	{
	ec_honor_ecdt_gpe, "ASUS X580VD", {
	DMI_MATCH(DMI_SYS_VENDOR, "ASUSTeK COMPUTER INC."),
	DMI_MATCH(DMI_PRODUCT_NAME, "X580VD"),}, NULL},
	{
	/* https://bugzilla.kernel.org/show_bug.cgi?id=209989 */
	ec_honor_dsdt_gpe, "HP Pavilion Gaming Laptop 15-cx0xxx", {
	DMI_MATCH(DMI_SYS_VENDOR, "HP"),
	DMI_MATCH(DMI_PRODUCT_NAME, "HP Pavilion Gaming Laptop 15-cx0xxx"),}, NULL},
	{
	ec_clear_on_resume, "Samsung hardware", {
	DMI_MATCH(DMI_SYS_VENDOR, "SAMSUNG ELECTRONICS CO., LTD.")}, NULL},
	{},
};

void __init acpi_ec_ecdt_probe(void)
{
	struct acpi_table_ecdt *ecdt_ptr;
	struct acpi_ec *ec;
	acpi_status status;
	int ret;

	/* Generate a boot ec context. */
	dmi_check_system(ec_dmi_table);
	status = acpi_get_table(ACPI_SIG_ECDT, 1,
				(struct acpi_table_header **)&ecdt_ptr);
	if (ACPI_FAILURE(status))
		return;

	if (!ecdt_ptr->control.address || !ecdt_ptr->data.address) {
		/*
		 * Asus X50GL:
		 * https://bugzilla.kernel.org/show_bug.cgi?id=11880
		 */
		goto out;
	}

	ec = acpi_ec_alloc();
	if (!ec)
		goto out;

	if (EC_FLAGS_CORRECT_ECDT) {
		ec->command_addr = ecdt_ptr->data.address;
		ec->data_addr = ecdt_ptr->control.address;
	} else {
		ec->command_addr = ecdt_ptr->control.address;
		ec->data_addr = ecdt_ptr->data.address;
	}

	/*
	 * Ignore the GPE value on Reduced Hardware platforms.
	 * Some products have this set to an erroneous value.
	 */
	if (!acpi_gbl_reduced_hardware)
		ec->gpe = ecdt_ptr->gpe;

	ec->handle = ACPI_ROOT_OBJECT;

	/*
	 * At this point, the namespace is not initialized, so do not find
	 * the namespace objects, or handle the events.
	 */
	ret = acpi_ec_setup(ec, NULL);
	if (ret) {
		acpi_ec_free(ec);
		goto out;
	}

	boot_ec = ec;
	boot_ec_is_ecdt = true;

	pr_info("Boot ECDT EC used to handle transactions\n");

out:
	acpi_put_table((struct acpi_table_header *)ecdt_ptr);
}

#ifdef CONFIG_PM_SLEEP
static int acpi_ec_suspend(struct device *dev)
{
	struct acpi_ec *ec =
		acpi_driver_data(to_acpi_device(dev));

	if (!pm_suspend_no_platform() && ec_freeze_events)
		acpi_ec_disable_event(ec);
	return 0;
}

static int acpi_ec_suspend_noirq(struct device *dev)
{
	struct acpi_ec *ec = acpi_driver_data(to_acpi_device(dev));

	/*
	 * The SCI handler doesn't run at this point, so the GPE can be
	 * masked at the low level without side effects.
	 */
	if (ec_no_wakeup && test_bit(EC_FLAGS_STARTED, &ec->flags) &&
	    ec->gpe >= 0 && ec->reference_count >= 1)
		acpi_set_gpe(NULL, ec->gpe, ACPI_GPE_DISABLE);

	acpi_ec_enter_noirq(ec);

	return 0;
}

static int acpi_ec_resume_noirq(struct device *dev)
{
	struct acpi_ec *ec = acpi_driver_data(to_acpi_device(dev));

	acpi_ec_leave_noirq(ec);

	if (ec_no_wakeup && test_bit(EC_FLAGS_STARTED, &ec->flags) &&
	    ec->gpe >= 0 && ec->reference_count >= 1)
		acpi_set_gpe(NULL, ec->gpe, ACPI_GPE_ENABLE);

	return 0;
}

static int acpi_ec_resume(struct device *dev)
{
	struct acpi_ec *ec =
		acpi_driver_data(to_acpi_device(dev));

	acpi_ec_enable_event(ec);
	return 0;
}

void acpi_ec_mark_gpe_for_wake(void)
{
	if (first_ec && !ec_no_wakeup)
		acpi_mark_gpe_for_wake(NULL, first_ec->gpe);
}
EXPORT_SYMBOL_GPL(acpi_ec_mark_gpe_for_wake);

void acpi_ec_set_gpe_wake_mask(u8 action)
{
	if (pm_suspend_no_platform() && first_ec && !ec_no_wakeup)
		acpi_set_gpe_wake_mask(NULL, first_ec->gpe, action);
}

bool acpi_ec_dispatch_gpe(void)
{
<<<<<<< HEAD
	bool work_in_progress;
	u32 ret;
=======
	bool work_in_progress = false;
>>>>>>> bd2e72b9

	if (!first_ec)
		return acpi_any_gpe_status_set(U32_MAX);

	/*
	 * Report wakeup if the status bit is set for any enabled GPE other
	 * than the EC one.
	 */
	if (acpi_any_gpe_status_set(first_ec->gpe))
		return true;

	/*
	 * Cancel the SCI wakeup and process all pending events in case there
	 * are any wakeup ones in there.
	 *
	 * Note that if any non-EC GPEs are active at this point, the SCI will
	 * retrigger after the rearming in acpi_s2idle_wake(), so no events
	 * should be missed by canceling the wakeup here.
	 */
	pm_system_cancel_wakeup();

	/*
	 * Dispatch the EC GPE in-band, but do not report wakeup in any case
	 * to allow the caller to process events properly after that.
	 */
	spin_lock_irq(&first_ec->lock);

	if (acpi_ec_gpe_status_set(first_ec))
		work_in_progress = advance_transaction(first_ec, false);

	spin_unlock_irq(&first_ec->lock);

	if (!work_in_progress)
		return false;

	pm_pr_dbg("ACPI EC GPE dispatched\n");

	/* Drain EC work. */
	do {
		acpi_ec_flush_work();

		pm_pr_dbg("ACPI EC work flushed\n");

		spin_lock_irq(&first_ec->lock);

		work_in_progress = first_ec->events_in_progress +
			first_ec->queries_in_progress > 0;

<<<<<<< HEAD
	/* Drain EC work. */
	do {
		acpi_ec_flush_work();

		pm_pr_dbg("ACPI EC work flushed\n");

		spin_lock_irq(&first_ec->lock);

		work_in_progress = first_ec->events_in_progress +
			first_ec->queries_in_progress > 0;

=======
>>>>>>> bd2e72b9
		spin_unlock_irq(&first_ec->lock);
	} while (work_in_progress && !pm_wakeup_pending());

	return false;
}
#endif /* CONFIG_PM_SLEEP */

static const struct dev_pm_ops acpi_ec_pm = {
	SET_NOIRQ_SYSTEM_SLEEP_PM_OPS(acpi_ec_suspend_noirq, acpi_ec_resume_noirq)
	SET_SYSTEM_SLEEP_PM_OPS(acpi_ec_suspend, acpi_ec_resume)
};

static int param_set_event_clearing(const char *val,
				    const struct kernel_param *kp)
{
	int result = 0;

	if (!strncmp(val, "status", sizeof("status") - 1)) {
		ec_event_clearing = ACPI_EC_EVT_TIMING_STATUS;
		pr_info("Assuming SCI_EVT clearing on EC_SC accesses\n");
	} else if (!strncmp(val, "query", sizeof("query") - 1)) {
		ec_event_clearing = ACPI_EC_EVT_TIMING_QUERY;
		pr_info("Assuming SCI_EVT clearing on QR_EC writes\n");
	} else if (!strncmp(val, "event", sizeof("event") - 1)) {
		ec_event_clearing = ACPI_EC_EVT_TIMING_EVENT;
		pr_info("Assuming SCI_EVT clearing on event reads\n");
	} else
		result = -EINVAL;
	return result;
}

static int param_get_event_clearing(char *buffer,
				    const struct kernel_param *kp)
{
	switch (ec_event_clearing) {
	case ACPI_EC_EVT_TIMING_STATUS:
		return sprintf(buffer, "status\n");
	case ACPI_EC_EVT_TIMING_QUERY:
		return sprintf(buffer, "query\n");
	case ACPI_EC_EVT_TIMING_EVENT:
		return sprintf(buffer, "event\n");
	default:
		return sprintf(buffer, "invalid\n");
	}
	return 0;
}

module_param_call(ec_event_clearing, param_set_event_clearing, param_get_event_clearing,
		  NULL, 0644);
MODULE_PARM_DESC(ec_event_clearing, "Assumed SCI_EVT clearing timing");

static struct acpi_driver acpi_ec_driver = {
	.name = "ec",
	.class = ACPI_EC_CLASS,
	.ids = ec_device_ids,
	.ops = {
		.add = acpi_ec_add,
		.remove = acpi_ec_remove,
		},
	.drv.pm = &acpi_ec_pm,
};

static void acpi_ec_destroy_workqueues(void)
{
	if (ec_wq) {
		destroy_workqueue(ec_wq);
		ec_wq = NULL;
	}
	if (ec_query_wq) {
		destroy_workqueue(ec_query_wq);
		ec_query_wq = NULL;
	}
}

static int acpi_ec_init_workqueues(void)
{
	if (!ec_wq)
		ec_wq = alloc_ordered_workqueue("kec", 0);

	if (!ec_query_wq)
		ec_query_wq = alloc_workqueue("kec_query", 0, ec_max_queries);

	if (!ec_wq || !ec_query_wq) {
		acpi_ec_destroy_workqueues();
		return -ENODEV;
	}
	return 0;
}

static const struct dmi_system_id acpi_ec_no_wakeup[] = {
	{
		.ident = "Thinkpad X1 Carbon 6th",
		.matches = {
			DMI_MATCH(DMI_SYS_VENDOR, "LENOVO"),
			DMI_MATCH(DMI_PRODUCT_FAMILY, "Thinkpad X1 Carbon 6th"),
		},
	},
	{
		.ident = "ThinkPad X1 Carbon 6th",
		.matches = {
			DMI_MATCH(DMI_SYS_VENDOR, "LENOVO"),
			DMI_MATCH(DMI_PRODUCT_FAMILY, "ThinkPad X1 Carbon 6th"),
		},
	},
	{
		.ident = "ThinkPad X1 Yoga 3rd",
		.matches = {
			DMI_MATCH(DMI_SYS_VENDOR, "LENOVO"),
			DMI_MATCH(DMI_PRODUCT_FAMILY, "ThinkPad X1 Yoga 3rd"),
		},
	},
	{
		.ident = "HP ZHAN 66 Pro",
		.matches = {
			DMI_MATCH(DMI_SYS_VENDOR, "HP"),
			DMI_MATCH(DMI_PRODUCT_FAMILY, "103C_5336AN HP ZHAN 66 Pro"),
		},
	},
	{ },
};

void __init acpi_ec_init(void)
{
	int result;

	result = acpi_ec_init_workqueues();
	if (result)
		return;

	/*
	 * Disable EC wakeup on following systems to prevent periodic
	 * wakeup from EC GPE.
	 */
	if (dmi_check_system(acpi_ec_no_wakeup)) {
		ec_no_wakeup = true;
		pr_debug("Disabling EC wakeup on suspend-to-idle\n");
	}

	/* Driver must be registered after acpi_ec_init_workqueues(). */
	acpi_bus_register_driver(&acpi_ec_driver);

	acpi_ec_ecdt_start();
}

/* EC driver currently not unloadable */
#if 0
static void __exit acpi_ec_exit(void)
{

	acpi_bus_unregister_driver(&acpi_ec_driver);
	acpi_ec_destroy_workqueues();
}
#endif	/* 0 */<|MERGE_RESOLUTION|>--- conflicted
+++ resolved
@@ -450,11 +450,6 @@
 	if (ec->event_state == EC_EVENT_READY) {
 		ec_dbg_evt("Command(%s) submitted/blocked",
 			   acpi_ec_cmd_string(ACPI_EC_COMMAND_QUERY));
-<<<<<<< HEAD
-		ec->nr_pending_queries++;
-		ec->events_in_progress++;
-		queue_work(ec_wq, &ec->work);
-=======
 
 		ec->event_state = EC_EVENT_IN_PROGRESS;
 		/*
@@ -469,7 +464,6 @@
 
 		ec->events_in_progress++;
 		return queue_work(ec_wq, &ec->work);
->>>>>>> bd2e72b9
 	}
 
 	/*
@@ -1139,8 +1133,6 @@
 }
 EXPORT_SYMBOL_GPL(acpi_ec_remove_query_handler);
 
-<<<<<<< HEAD
-=======
 static void acpi_ec_event_processor(struct work_struct *work)
 {
 	struct acpi_ec_query *q = container_of(work, struct acpi_ec_query, work);
@@ -1164,7 +1156,6 @@
 	kfree(q);
 }
 
->>>>>>> bd2e72b9
 static struct acpi_ec_query *acpi_ec_create_query(struct acpi_ec *ec, u8 *pval)
 {
 	struct acpi_ec_query *q;
@@ -1183,42 +1174,7 @@
 	return q;
 }
 
-<<<<<<< HEAD
-static void acpi_ec_delete_query(struct acpi_ec_query *q)
-{
-	if (q) {
-		if (q->handler)
-			acpi_ec_put_query_handler(q->handler);
-		kfree(q);
-	}
-}
-
-static void acpi_ec_event_processor(struct work_struct *work)
-{
-	struct acpi_ec_query *q = container_of(work, struct acpi_ec_query, work);
-	struct acpi_ec_query_handler *handler = q->handler;
-	struct acpi_ec *ec = q->ec;
-
-	ec_dbg_evt("Query(0x%02x) started", handler->query_bit);
-
-	if (handler->func)
-		handler->func(handler->data);
-	else if (handler->handle)
-		acpi_evaluate_object(handler->handle, NULL, NULL, NULL);
-
-	ec_dbg_evt("Query(0x%02x) stopped", handler->query_bit);
-
-	spin_lock_irq(&ec->lock);
-	ec->queries_in_progress--;
-	spin_unlock_irq(&ec->lock);
-
-	acpi_ec_delete_query(q);
-}
-
-static int acpi_ec_query(struct acpi_ec *ec, u8 *data)
-=======
 static int acpi_ec_submit_query(struct acpi_ec *ec)
->>>>>>> bd2e72b9
 {
 	struct acpi_ec_query *q;
 	u8 value = 0;
@@ -1256,16 +1212,6 @@
 	 * before any other messages emitted during workqueue handling.
 	 */
 	ec_dbg_evt("Query(0x%02x) scheduled", value);
-<<<<<<< HEAD
-
-	spin_lock_irq(&ec->lock);
-
-	ec->queries_in_progress++;
-	queue_work(ec_query_wq, &q->work);
-
-	spin_unlock_irq(&ec->lock);
-=======
->>>>>>> bd2e72b9
 
 	spin_lock_irq(&ec->lock);
 
@@ -1313,13 +1259,6 @@
 
 	ec_dbg_evt("Event stopped");
 
-<<<<<<< HEAD
-	acpi_ec_check_event(ec);
-
-	spin_lock_irqsave(&ec->lock, flags);
-	ec->events_in_progress--;
-	spin_unlock_irqrestore(&ec->lock, flags);
-=======
 	if (ec_event_clearing == ACPI_EC_EVT_TIMING_EVENT && ec_guard(ec)) {
 		spin_lock_irq(&ec->lock);
 
@@ -1333,7 +1272,6 @@
 	spin_lock_irq(&ec->lock);
 	ec->events_in_progress--;
 	spin_unlock_irq(&ec->lock);
->>>>>>> bd2e72b9
 }
 
 static void acpi_ec_handle_interrupt(struct acpi_ec *ec)
@@ -2115,12 +2053,7 @@
 
 bool acpi_ec_dispatch_gpe(void)
 {
-<<<<<<< HEAD
-	bool work_in_progress;
-	u32 ret;
-=======
 	bool work_in_progress = false;
->>>>>>> bd2e72b9
 
 	if (!first_ec)
 		return acpi_any_gpe_status_set(U32_MAX);
@@ -2169,20 +2102,6 @@
 		work_in_progress = first_ec->events_in_progress +
 			first_ec->queries_in_progress > 0;
 
-<<<<<<< HEAD
-	/* Drain EC work. */
-	do {
-		acpi_ec_flush_work();
-
-		pm_pr_dbg("ACPI EC work flushed\n");
-
-		spin_lock_irq(&first_ec->lock);
-
-		work_in_progress = first_ec->events_in_progress +
-			first_ec->queries_in_progress > 0;
-
-=======
->>>>>>> bd2e72b9
 		spin_unlock_irq(&first_ec->lock);
 	} while (work_in_progress && !pm_wakeup_pending());
 
