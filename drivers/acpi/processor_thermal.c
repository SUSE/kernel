// SPDX-License-Identifier: GPL-2.0-or-later
/*
 * processor_thermal.c - Passive cooling submodule of the ACPI processor driver
 *
 *  Copyright (C) 2001, 2002 Andy Grover <andrew.grover@intel.com>
 *  Copyright (C) 2001, 2002 Paul Diefenbaugh <paul.s.diefenbaugh@intel.com>
 *  Copyright (C) 2004       Dominik Brodowski <linux@brodo.de>
 *  Copyright (C) 2004  Anil S Keshavamurthy <anil.s.keshavamurthy@intel.com>
 *  			- Added processor hotplug support
 */

#include <linux/kernel.h>
#include <linux/module.h>
#include <linux/init.h>
#include <linux/cpufreq.h>
#include <linux/acpi.h>
#include <acpi/processor.h>
#include <linux/uaccess.h>

#ifdef CONFIG_CPU_FREQ

/* If a passive cooling situation is detected, primarily CPUfreq is used, as it
 * offers (in most cases) voltage scaling in addition to frequency scaling, and
 * thus a cubic (instead of linear) reduction of energy. Also, we allow for
 * _any_ cpufreq driver and not only the acpi-cpufreq driver.
 */

#define CPUFREQ_THERMAL_MIN_STEP 0
#define CPUFREQ_THERMAL_MAX_STEP 3

static DEFINE_PER_CPU(unsigned int, cpufreq_thermal_reduction_pctg);

#define reduction_pctg(cpu) \
	per_cpu(cpufreq_thermal_reduction_pctg, phys_package_first_cpu(cpu))

/*
 * Emulate "per package data" using per cpu data (which should really be
 * provided elsewhere)
 *
 * Note we can lose a CPU on cpu hotunplug, in this case we forget the state
 * temporarily. Fortunately that's not a big issue here (I hope)
 */
static int phys_package_first_cpu(int cpu)
{
	int i;
	int id = topology_physical_package_id(cpu);

	for_each_online_cpu(i)
		if (topology_physical_package_id(i) == id)
			return i;
	return 0;
}

static int cpu_has_cpufreq(unsigned int cpu)
{
	struct cpufreq_policy *policy;

	if (!acpi_processor_cpufreq_init)
		return 0;

	policy = cpufreq_cpu_get(cpu);
	if (policy) {
		cpufreq_cpu_put(policy);
		return 1;
	}
	return 0;
}

static int cpufreq_get_max_state(unsigned int cpu)
{
	if (!cpu_has_cpufreq(cpu))
		return 0;

	return CPUFREQ_THERMAL_MAX_STEP;
}

static int cpufreq_get_cur_state(unsigned int cpu)
{
	if (!cpu_has_cpufreq(cpu))
		return 0;

	return reduction_pctg(cpu);
}

static int cpufreq_set_cur_state(unsigned int cpu, int state)
{
	struct cpufreq_policy *policy;
	struct acpi_processor *pr;
	unsigned long max_freq;
	int i, ret;

	if (!cpu_has_cpufreq(cpu))
		return 0;

	reduction_pctg(cpu) = state;

	/*
	 * Update all the CPUs in the same package because they all
	 * contribute to the temperature and often share the same
	 * frequency.
	 */
	for_each_online_cpu(i) {
		if (topology_physical_package_id(i) !=
		    topology_physical_package_id(cpu))
			continue;

		pr = per_cpu(processors, i);

		if (unlikely(!freq_qos_request_active(&pr->thermal_req)))
			continue;

		policy = cpufreq_cpu_get(i);
		if (!policy)
			return -EINVAL;

		max_freq = (policy->cpuinfo.max_freq * (100 - reduction_pctg(i) * 20)) / 100;

		cpufreq_cpu_put(policy);

		ret = freq_qos_update_request(&pr->thermal_req, max_freq);
		if (ret < 0) {
			pr_warn("Failed to update thermal freq constraint: CPU%d (%d)\n",
				pr->id, ret);
		}
	}
	return 0;
}

void acpi_thermal_cpufreq_init(struct cpufreq_policy *policy)
{
	unsigned int cpu;

	for_each_cpu(cpu, policy->related_cpus) {
		struct acpi_processor *pr = per_cpu(processors, cpu);
		int ret;

		if (!pr)
			continue;

		ret = freq_qos_add_request(&policy->constraints,
					   &pr->thermal_req,
					   FREQ_QOS_MAX, INT_MAX);
		if (ret < 0) {
			pr_err("Failed to add freq constraint for CPU%d (%d)\n",
			       cpu, ret);
			continue;
		}

		thermal_cooling_device_update(pr->cdev);
	}
}

void acpi_thermal_cpufreq_exit(struct cpufreq_policy *policy)
{
	unsigned int cpu;

	for_each_cpu(cpu, policy->related_cpus) {
		struct acpi_processor *pr = per_cpu(processors, cpu);
<<<<<<< HEAD
=======

		if (!pr)
			continue;

		freq_qos_remove_request(&pr->thermal_req);
>>>>>>> eb3cdb58

		thermal_cooling_device_update(pr->cdev);
	}
}
#else				/* ! CONFIG_CPU_FREQ */
static int cpufreq_get_max_state(unsigned int cpu)
{
	return 0;
}

static int cpufreq_get_cur_state(unsigned int cpu)
{
	return 0;
}

static int cpufreq_set_cur_state(unsigned int cpu, int state)
{
	return 0;
}

#endif

/* thermal cooling device callbacks */
static int acpi_processor_max_state(struct acpi_processor *pr)
{
	int max_state = 0;

	/*
	 * There exists four states according to
	 * cpufreq_thermal_reduction_pctg. 0, 1, 2, 3
	 */
	max_state += cpufreq_get_max_state(pr->id);
	if (pr->flags.throttling)
		max_state += (pr->throttling.state_count -1);

	return max_state;
}
static int
processor_get_max_state(struct thermal_cooling_device *cdev,
			unsigned long *state)
{
	struct acpi_device *device = cdev->devdata;
	struct acpi_processor *pr;

	if (!device)
		return -EINVAL;

	pr = acpi_driver_data(device);
	if (!pr)
		return -EINVAL;

	*state = acpi_processor_max_state(pr);
	return 0;
}

static int
processor_get_cur_state(struct thermal_cooling_device *cdev,
			unsigned long *cur_state)
{
	struct acpi_device *device = cdev->devdata;
	struct acpi_processor *pr;

	if (!device)
		return -EINVAL;

	pr = acpi_driver_data(device);
	if (!pr)
		return -EINVAL;

	*cur_state = cpufreq_get_cur_state(pr->id);
	if (pr->flags.throttling)
		*cur_state += pr->throttling.state;
	return 0;
}

static int
processor_set_cur_state(struct thermal_cooling_device *cdev,
			unsigned long state)
{
	struct acpi_device *device = cdev->devdata;
	struct acpi_processor *pr;
	int result = 0;
	int max_pstate;

	if (!device)
		return -EINVAL;

	pr = acpi_driver_data(device);
	if (!pr)
		return -EINVAL;

	max_pstate = cpufreq_get_max_state(pr->id);

	if (state > acpi_processor_max_state(pr))
		return -EINVAL;

	if (state <= max_pstate) {
		if (pr->flags.throttling && pr->throttling.state)
			result = acpi_processor_set_throttling(pr, 0, false);
		cpufreq_set_cur_state(pr->id, state);
	} else {
		cpufreq_set_cur_state(pr->id, max_pstate);
		result = acpi_processor_set_throttling(pr,
				state - max_pstate, false);
	}
	return result;
}

const struct thermal_cooling_device_ops processor_cooling_ops = {
	.get_max_state = processor_get_max_state,
	.get_cur_state = processor_get_cur_state,
	.set_cur_state = processor_set_cur_state,
};

int acpi_processor_thermal_init(struct acpi_processor *pr,
				struct acpi_device *device)
{
	int result = 0;

	pr->cdev = thermal_cooling_device_register("Processor", device,
						   &processor_cooling_ops);
	if (IS_ERR(pr->cdev)) {
		result = PTR_ERR(pr->cdev);
		return result;
	}

	dev_dbg(&device->dev, "registered as cooling_device%d\n",
		pr->cdev->id);

	result = sysfs_create_link(&device->dev.kobj,
				   &pr->cdev->device.kobj,
				   "thermal_cooling");
	if (result) {
		dev_err(&device->dev,
			"Failed to create sysfs link 'thermal_cooling'\n");
		goto err_thermal_unregister;
	}

	result = sysfs_create_link(&pr->cdev->device.kobj,
				   &device->dev.kobj,
				   "device");
	if (result) {
		dev_err(&pr->cdev->device,
			"Failed to create sysfs link 'device'\n");
		goto err_remove_sysfs_thermal;
	}

	return 0;

err_remove_sysfs_thermal:
	sysfs_remove_link(&device->dev.kobj, "thermal_cooling");
err_thermal_unregister:
	thermal_cooling_device_unregister(pr->cdev);

	return result;
}

void acpi_processor_thermal_exit(struct acpi_processor *pr,
				 struct acpi_device *device)
{
	if (pr->cdev) {
		sysfs_remove_link(&device->dev.kobj, "thermal_cooling");
		sysfs_remove_link(&pr->cdev->device.kobj, "device");
		thermal_cooling_device_unregister(pr->cdev);
		pr->cdev = NULL;
	}
}<|MERGE_RESOLUTION|>--- conflicted
+++ resolved
@@ -156,14 +156,11 @@
 
 	for_each_cpu(cpu, policy->related_cpus) {
 		struct acpi_processor *pr = per_cpu(processors, cpu);
-<<<<<<< HEAD
-=======
 
 		if (!pr)
 			continue;
 
 		freq_qos_remove_request(&pr->thermal_req);
->>>>>>> eb3cdb58
 
 		thermal_cooling_device_update(pr->cdev);
 	}
