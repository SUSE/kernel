--- conflicted
+++ resolved
@@ -123,22 +123,6 @@
 	if (acpi_enumerate_nondev_subnodes(scope, desc, &dn->data, &dn->fwnode))
 		result = true;
 
-<<<<<<< HEAD
-	if (result) {
-		/*
-		 * This will be NULL if the desc package is embedded in an outer
-		 * _DSD-equivalent package and its scope cannot be determined.
-		 */
-		dn->handle = handle;
-		dn->data.pointer = desc;
-		list_add_tail(&dn->sibling, list);
-		return true;
-	}
-
-	kfree(dn);
-	acpi_handle_debug(handle, "Invalid properties/subnodes data, skipping\n");
-	return false;
-=======
 	if (!result) {
 		kfree(dn);
 		acpi_handle_debug(handle, "Invalid properties/subnodes data, skipping\n");
@@ -154,7 +138,6 @@
 	list_add_tail(&dn->sibling, list);
 
 	return true;
->>>>>>> b35fc656
 }
 
 static bool acpi_nondev_subnode_ok(acpi_handle scope,
