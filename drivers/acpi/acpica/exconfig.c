--- conflicted
+++ resolved
@@ -3,11 +3,7 @@
  *
  * Module Name: exconfig - Namespace reconfiguration (Load/Unload opcodes)
  *
-<<<<<<< HEAD
- * Copyright (C) 2000 - 2022, Intel Corp.
-=======
  * Copyright (C) 2000 - 2023, Intel Corp.
->>>>>>> eb3cdb58
  *
  *****************************************************************************/
 
@@ -299,13 +295,8 @@
 						 target));
 	}
 	if (target->common.type != ACPI_TYPE_INTEGER) {
-<<<<<<< HEAD
-		ACPI_EXCEPTION((AE_INFO, AE_TYPE,
-				"Type not integer: %X\n", target->common.type));
-=======
 		ACPI_ERROR((AE_INFO, "Type not integer: %X",
 			    target->common.type));
->>>>>>> eb3cdb58
 		return_ACPI_STATUS(AE_AML_OPERAND_TYPE);
 	}
 
