// SPDX-License-Identifier: BSD-3-Clause OR GPL-2.0
/*******************************************************************************
 *
 * Module Name: dsutils - Dispatcher utilities
 *
 ******************************************************************************/

#include <acpi/acpi.h>
#include "accommon.h"
#include "acparser.h"
#include "amlcode.h"
#include "acdispat.h"
#include "acinterp.h"
#include "acnamesp.h"
#include "acdebug.h"

#define _COMPONENT          ACPI_DISPATCHER
ACPI_MODULE_NAME("dsutils")

/*******************************************************************************
 *
 * FUNCTION:    acpi_ds_clear_implicit_return
 *
 * PARAMETERS:  walk_state          - Current State
 *
 * RETURN:      None.
 *
 * DESCRIPTION: Clear and remove a reference on an implicit return value. Used
 *              to delete "stale" return values (if enabled, the return value
 *              from every operator is saved at least momentarily, in case the
 *              parent method exits.)
 *
 ******************************************************************************/
void acpi_ds_clear_implicit_return(struct acpi_walk_state *walk_state)
{
	ACPI_FUNCTION_NAME(ds_clear_implicit_return);

	/*
	 * Slack must be enabled for this feature
	 */
	if (!acpi_gbl_enable_interpreter_slack) {
		return;
	}

	if (walk_state->implicit_return_obj) {
		/*
		 * Delete any "stale" implicit return. However, in
		 * complex statements, the implicit return value can be
		 * bubbled up several levels.
		 */
		ACPI_DEBUG_PRINT((ACPI_DB_DISPATCH,
				  "Removing reference on stale implicit return obj %p\n",
				  walk_state->implicit_return_obj));

		acpi_ut_remove_reference(walk_state->implicit_return_obj);
		walk_state->implicit_return_obj = NULL;
	}
}

/*******************************************************************************
 *
 * FUNCTION:    acpi_ds_do_implicit_return
 *
 * PARAMETERS:  return_desc         - The return value
 *              walk_state          - Current State
 *              add_reference       - True if a reference should be added to the
 *                                    return object
 *
 * RETURN:      TRUE if implicit return enabled, FALSE otherwise
 *
 * DESCRIPTION: Implements the optional "implicit return".  We save the result
 *              of every ASL operator and control method invocation in case the
 *              parent method exit. Before storing a new return value, we
 *              delete the previous return value.
 *
 ******************************************************************************/

u8
acpi_ds_do_implicit_return(union acpi_operand_object *return_desc,
			   struct acpi_walk_state *walk_state, u8 add_reference)
{
	ACPI_FUNCTION_NAME(ds_do_implicit_return);

	/*
	 * Slack must be enabled for this feature, and we must
	 * have a valid return object
	 */
	if ((!acpi_gbl_enable_interpreter_slack) || (!return_desc)) {
		return (FALSE);
	}

	ACPI_DEBUG_PRINT((ACPI_DB_DISPATCH,
			  "Result %p will be implicitly returned; Prev=%p\n",
			  return_desc, walk_state->implicit_return_obj));

	/*
	 * Delete any "stale" implicit return value first. However, in
	 * complex statements, the implicit return value can be
	 * bubbled up several levels, so we don't clear the value if it
	 * is the same as the return_desc.
	 */
	if (walk_state->implicit_return_obj) {
		if (walk_state->implicit_return_obj == return_desc) {
			return (TRUE);
		}
		acpi_ds_clear_implicit_return(walk_state);
	}

	/* Save the implicit return value, add a reference if requested */

	walk_state->implicit_return_obj = return_desc;
	if (add_reference) {
		acpi_ut_add_reference(return_desc);
	}

	return (TRUE);
}

/*******************************************************************************
 *
 * FUNCTION:    acpi_ds_is_result_used
 *
 * PARAMETERS:  op                  - Current Op
 *              walk_state          - Current State
 *
 * RETURN:      TRUE if result is used, FALSE otherwise
 *
 * DESCRIPTION: Check if a result object will be used by the parent
 *
 ******************************************************************************/

u8
acpi_ds_is_result_used(union acpi_parse_object * op,
		       struct acpi_walk_state * walk_state)
{
	const struct acpi_opcode_info *parent_info;

	ACPI_FUNCTION_TRACE_PTR(ds_is_result_used, op);

	/* Must have both an Op and a Result Object */

	if (!op) {
		ACPI_ERROR((AE_INFO, "Null Op"));
		return_UINT8(TRUE);
	}

	/*
	 * We know that this operator is not a
	 * Return() operator (would not come here.) The following code is the
	 * optional support for a so-called "implicit return". Some AML code
	 * assumes that the last value of the method is "implicitly" returned
	 * to the caller. Just save the last result as the return value.
	 * NOTE: this is optional because the ASL language does not actually
	 * support this behavior.
	 */
	(void)acpi_ds_do_implicit_return(walk_state->result_obj, walk_state,
					 TRUE);

	/*
	 * Now determine if the parent will use the result
	 *
	 * If there is no parent, or the parent is a scope_op, we are executing
	 * at the method level. An executing method typically has no parent,
	 * since each method is parsed separately. A method invoked externally
	 * via execute_control_method has a scope_op as the parent.
	 */
	if ((!op->common.parent) ||
	    (op->common.parent->common.aml_opcode == AML_SCOPE_OP)) {

		/* No parent, the return value cannot possibly be used */

		ACPI_DEBUG_PRINT((ACPI_DB_DISPATCH,
				  "At Method level, result of [%s] not used\n",
				  acpi_ps_get_opcode_name(op->common.
							  aml_opcode)));
		return_UINT8(FALSE);
	}

	/* Get info on the parent. The root_op is AML_SCOPE */

	parent_info =
	    acpi_ps_get_opcode_info(op->common.parent->common.aml_opcode);
	if (parent_info->class == AML_CLASS_UNKNOWN) {
		ACPI_ERROR((AE_INFO, "Unknown parent opcode Op=%p", op));
		return_UINT8(FALSE);
	}

	/*
	 * Decide what to do with the result based on the parent. If
	 * the parent opcode will not use the result, delete the object.
	 * Otherwise leave it as is, it will be deleted when it is used
	 * as an operand later.
	 */
	switch (parent_info->class) {
	case AML_CLASS_CONTROL:

		switch (op->common.parent->common.aml_opcode) {
		case AML_RETURN_OP:

			/* Never delete the return value associated with a return opcode */

			goto result_used;

		case AML_IF_OP:
		case AML_WHILE_OP:
			/*
			 * If we are executing the predicate AND this is the predicate op,
			 * we will use the return value
			 */
			if ((walk_state->control_state->common.state ==
			     ACPI_CONTROL_PREDICATE_EXECUTING) &&
			    (walk_state->control_state->control.predicate_op ==
			     op)) {
				goto result_used;
			}
			break;

		default:

			/* Ignore other control opcodes */

			break;
		}

		/* The general control opcode returns no result */

		goto result_not_used;

	case AML_CLASS_CREATE:
		/*
		 * These opcodes allow term_arg(s) as operands and therefore
		 * the operands can be method calls. The result is used.
		 */
		goto result_used;

	case AML_CLASS_NAMED_OBJECT:

		if ((op->common.parent->common.aml_opcode == AML_REGION_OP) ||
		    (op->common.parent->common.aml_opcode == AML_DATA_REGION_OP)
		    || (op->common.parent->common.aml_opcode == AML_PACKAGE_OP)
		    || (op->common.parent->common.aml_opcode == AML_BUFFER_OP)
		    || (op->common.parent->common.aml_opcode ==
			AML_VARIABLE_PACKAGE_OP)
		    || (op->common.parent->common.aml_opcode ==
			AML_INT_EVAL_SUBTREE_OP)
		    || (op->common.parent->common.aml_opcode ==
			AML_BANK_FIELD_OP)) {
			/*
			 * These opcodes allow term_arg(s) as operands and therefore
			 * the operands can be method calls. The result is used.
			 */
			goto result_used;
		}

		goto result_not_used;

	default:
		/*
		 * In all other cases. the parent will actually use the return
		 * object, so keep it.
		 */
		goto result_used;
	}

result_used:
	ACPI_DEBUG_PRINT((ACPI_DB_DISPATCH,
			  "Result of [%s] used by Parent [%s] Op=%p\n",
			  acpi_ps_get_opcode_name(op->common.aml_opcode),
			  acpi_ps_get_opcode_name(op->common.parent->common.
						  aml_opcode), op));

	return_UINT8(TRUE);

result_not_used:
	ACPI_DEBUG_PRINT((ACPI_DB_DISPATCH,
			  "Result of [%s] not used by Parent [%s] Op=%p\n",
			  acpi_ps_get_opcode_name(op->common.aml_opcode),
			  acpi_ps_get_opcode_name(op->common.parent->common.
						  aml_opcode), op));

	return_UINT8(FALSE);
}

/*******************************************************************************
 *
 * FUNCTION:    acpi_ds_delete_result_if_not_used
 *
 * PARAMETERS:  op              - Current parse Op
 *              result_obj      - Result of the operation
 *              walk_state      - Current state
 *
 * RETURN:      Status
 *
 * DESCRIPTION: Used after interpretation of an opcode. If there is an internal
 *              result descriptor, check if the parent opcode will actually use
 *              this result. If not, delete the result now so that it will
 *              not become orphaned.
 *
 ******************************************************************************/

void
acpi_ds_delete_result_if_not_used(union acpi_parse_object *op,
				  union acpi_operand_object *result_obj,
				  struct acpi_walk_state *walk_state)
{
	union acpi_operand_object *obj_desc;
	acpi_status status;

	ACPI_FUNCTION_TRACE_PTR(ds_delete_result_if_not_used, result_obj);

	if (!op) {
		ACPI_ERROR((AE_INFO, "Null Op"));
		return_VOID;
	}

	if (!result_obj) {
		return_VOID;
	}

	if (!acpi_ds_is_result_used(op, walk_state)) {

		/* Must pop the result stack (obj_desc should be equal to result_obj) */

		status = acpi_ds_result_pop(&obj_desc, walk_state);
		if (ACPI_SUCCESS(status)) {
			acpi_ut_remove_reference(result_obj);
		}
	}

	return_VOID;
}

/*******************************************************************************
 *
 * FUNCTION:    acpi_ds_resolve_operands
 *
 * PARAMETERS:  walk_state          - Current walk state with operands on stack
 *
 * RETURN:      Status
 *
 * DESCRIPTION: Resolve all operands to their values. Used to prepare
 *              arguments to a control method invocation (a call from one
 *              method to another.)
 *
 ******************************************************************************/

acpi_status acpi_ds_resolve_operands(struct acpi_walk_state *walk_state)
{
	u32 i;
	acpi_status status = AE_OK;

	ACPI_FUNCTION_TRACE_PTR(ds_resolve_operands, walk_state);

	/*
	 * Attempt to resolve each of the valid operands
	 * Method arguments are passed by reference, not by value. This means
	 * that the actual objects are passed, not copies of the objects.
	 */
	for (i = 0; i < walk_state->num_operands; i++) {
		status =
		    acpi_ex_resolve_to_value(&walk_state->operands[i],
					     walk_state);
		if (ACPI_FAILURE(status)) {
			break;
		}
	}

	return_ACPI_STATUS(status);
}

/*******************************************************************************
 *
 * FUNCTION:    acpi_ds_clear_operands
 *
 * PARAMETERS:  walk_state          - Current walk state with operands on stack
 *
 * RETURN:      None
 *
 * DESCRIPTION: Clear all operands on the current walk state operand stack.
 *
 ******************************************************************************/

void acpi_ds_clear_operands(struct acpi_walk_state *walk_state)
{
	u32 i;

	ACPI_FUNCTION_TRACE_PTR(ds_clear_operands, walk_state);

	/* Remove a reference on each operand on the stack */

	for (i = 0; i < walk_state->num_operands; i++) {
		/*
		 * Remove a reference to all operands, including both
		 * "Arguments" and "Targets".
		 */
		acpi_ut_remove_reference(walk_state->operands[i]);
		walk_state->operands[i] = NULL;
	}

	walk_state->num_operands = 0;
	return_VOID;
}

/*******************************************************************************
 *
 * FUNCTION:    acpi_ds_create_operand
 *
 * PARAMETERS:  walk_state      - Current walk state
 *              arg             - Parse object for the argument
 *              arg_index       - Which argument (zero based)
 *
 * RETURN:      Status
 *
 * DESCRIPTION: Translate a parse tree object that is an argument to an AML
 *              opcode to the equivalent interpreter object. This may include
 *              looking up a name or entering a new name into the internal
 *              namespace.
 *
 ******************************************************************************/

acpi_status
acpi_ds_create_operand(struct acpi_walk_state *walk_state,
		       union acpi_parse_object *arg, u32 arg_index)
{
	acpi_status status = AE_OK;
	char *name_string;
	u32 name_length;
	union acpi_operand_object *obj_desc;
	union acpi_parse_object *parent_op;
	u16 opcode;
	acpi_interpreter_mode interpreter_mode;
	const struct acpi_opcode_info *op_info;

	ACPI_FUNCTION_TRACE_PTR(ds_create_operand, arg);

	/* A valid name must be looked up in the namespace */

	if ((arg->common.aml_opcode == AML_INT_NAMEPATH_OP) &&
	    (arg->common.value.string) &&
	    !(arg->common.flags & ACPI_PARSEOP_IN_STACK)) {
		ACPI_DEBUG_PRINT((ACPI_DB_DISPATCH, "Getting a name: Arg=%p\n",
				  arg));

		/* Get the entire name string from the AML stream */

		status = acpi_ex_get_name_string(ACPI_TYPE_ANY,
						 arg->common.value.buffer,
						 &name_string, &name_length);

		if (ACPI_FAILURE(status)) {
			return_ACPI_STATUS(status);
		}

		/* All prefixes have been handled, and the name is in name_string */

		/*
		 * Special handling for buffer_field declarations. This is a deferred
		 * opcode that unfortunately defines the field name as the last
		 * parameter instead of the first. We get here when we are performing
		 * the deferred execution, so the actual name of the field is already
		 * in the namespace. We don't want to attempt to look it up again
		 * because we may be executing in a different scope than where the
		 * actual opcode exists.
		 */
		if ((walk_state->deferred_node) &&
		    (walk_state->deferred_node->type == ACPI_TYPE_BUFFER_FIELD)
		    && (arg_index == (u32)
			((walk_state->opcode == AML_CREATE_FIELD_OP) ? 3 : 2))) {
			obj_desc =
			    ACPI_CAST_PTR(union acpi_operand_object,
					  walk_state->deferred_node);
			status = AE_OK;
		} else {	/* All other opcodes */

			/*
			 * Differentiate between a namespace "create" operation
			 * versus a "lookup" operation (IMODE_LOAD_PASS2 vs.
			 * IMODE_EXECUTE) in order to support the creation of
			 * namespace objects during the execution of control methods.
			 */
			parent_op = arg->common.parent;
			op_info =
			    acpi_ps_get_opcode_info(parent_op->common.
						    aml_opcode);

			if ((op_info->flags & AML_NSNODE) &&
			    (parent_op->common.aml_opcode !=
			     AML_INT_METHODCALL_OP)
			    && (parent_op->common.aml_opcode != AML_REGION_OP)
			    && (parent_op->common.aml_opcode !=
				AML_INT_NAMEPATH_OP)) {

				/* Enter name into namespace if not found */

				interpreter_mode = ACPI_IMODE_LOAD_PASS2;
			} else {
				/* Return a failure if name not found */

				interpreter_mode = ACPI_IMODE_EXECUTE;
			}

			status =
			    acpi_ns_lookup(walk_state->scope_info, name_string,
					   ACPI_TYPE_ANY, interpreter_mode,
					   ACPI_NS_SEARCH_PARENT |
					   ACPI_NS_DONT_OPEN_SCOPE, walk_state,
					   ACPI_CAST_INDIRECT_PTR(struct
								  acpi_namespace_node,
								  &obj_desc));
			/*
			 * The only case where we pass through (ignore) a NOT_FOUND
			 * error is for the cond_ref_of opcode.
			 */
			if (status == AE_NOT_FOUND) {
				if (parent_op->common.aml_opcode ==
				    AML_CONDITIONAL_REF_OF_OP) {
					/*
					 * For the Conditional Reference op, it's OK if
					 * the name is not found;  We just need a way to
					 * indicate this to the interpreter, set the
					 * object to the root
					 */
					obj_desc =
					    ACPI_CAST_PTR(union
								 acpi_operand_object,
								 acpi_gbl_root_node);
					status = AE_OK;
				} else if (parent_op->common.aml_opcode ==
					   AML_EXTERNAL_OP) {
					/*
					 * This opcode should never appear here. It is used only
					 * by AML disassemblers and is surrounded by an If(0)
					 * by the ASL compiler.
					 *
					 * Therefore, if we see it here, it is a serious error.
					 */
					status = AE_AML_BAD_OPCODE;
				} else {
					/*
					 * We just plain didn't find it -- which is a
					 * very serious error at this point
					 */
					status = AE_AML_NAME_NOT_FOUND;
				}
			}

			if (ACPI_FAILURE(status)) {
				ACPI_ERROR_NAMESPACE(walk_state->scope_info,
						     name_string, status);
			}
		}

		/* Free the namestring created above */

		ACPI_FREE(name_string);

		/* Check status from the lookup */

		if (ACPI_FAILURE(status)) {
			return_ACPI_STATUS(status);
		}

		/* Put the resulting object onto the current object stack */

		status = acpi_ds_obj_stack_push(obj_desc, walk_state);
		if (ACPI_FAILURE(status)) {
			return_ACPI_STATUS(status);
		}

		acpi_db_display_argument_object(obj_desc, walk_state);
	} else {
		/* Check for null name case */

		if ((arg->common.aml_opcode == AML_INT_NAMEPATH_OP) &&
		    !(arg->common.flags & ACPI_PARSEOP_IN_STACK)) {
			/*
			 * If the name is null, this means that this is an
			 * optional result parameter that was not specified
			 * in the original ASL. Create a Zero Constant for a
			 * placeholder. (Store to a constant is a Noop.)
			 */
			opcode = AML_ZERO_OP;	/* Has no arguments! */

			ACPI_DEBUG_PRINT((ACPI_DB_DISPATCH,
					  "Null namepath: Arg=%p\n", arg));
		} else {
			opcode = arg->common.aml_opcode;
		}

		/* Get the object type of the argument */

		op_info = acpi_ps_get_opcode_info(opcode);
		if (op_info->object_type == ACPI_TYPE_INVALID) {
			return_ACPI_STATUS(AE_NOT_IMPLEMENTED);
		}

		if ((op_info->flags & AML_HAS_RETVAL) ||
		    (arg->common.flags & ACPI_PARSEOP_IN_STACK)) {
			/*
			 * Use value that was already previously returned
			 * by the evaluation of this argument
			 */
			status = acpi_ds_result_pop(&obj_desc, walk_state);
			if (ACPI_FAILURE(status)) {
				/*
				 * Only error is underflow, and this indicates
				 * a missing or null operand!
				 */
				ACPI_EXCEPTION((AE_INFO, status,
						"Missing or null operand"));
				return_ACPI_STATUS(status);
			}
		} else {
			/* Create an ACPI_INTERNAL_OBJECT for the argument */

			obj_desc =
			    acpi_ut_create_internal_object(op_info->
							   object_type);
			if (!obj_desc) {
				return_ACPI_STATUS(AE_NO_MEMORY);
			}

			/* Initialize the new object */

			status =
			    acpi_ds_init_object_from_op(walk_state, arg, opcode,
							&obj_desc);
			if (ACPI_FAILURE(status)) {
				acpi_ut_delete_object_desc(obj_desc);
				return_ACPI_STATUS(status);
			}
		}

		/* Put the operand object on the object stack */

		status = acpi_ds_obj_stack_push(obj_desc, walk_state);
		if (ACPI_FAILURE(status)) {
			return_ACPI_STATUS(status);
		}

		acpi_db_display_argument_object(obj_desc, walk_state);
	}

	return_ACPI_STATUS(AE_OK);
}

/*******************************************************************************
 *
 * FUNCTION:    acpi_ds_create_operands
 *
 * PARAMETERS:  walk_state          - Current state
 *              first_arg           - First argument of a parser argument tree
 *
 * RETURN:      Status
 *
 * DESCRIPTION: Convert an operator's arguments from a parse tree format to
 *              namespace objects and place those argument object on the object
 *              stack in preparation for evaluation by the interpreter.
 *
 ******************************************************************************/

acpi_status
acpi_ds_create_operands(struct acpi_walk_state *walk_state,
			union acpi_parse_object *first_arg)
{
	acpi_status status = AE_OK;
	union acpi_parse_object *arg;
	union acpi_parse_object *arguments[ACPI_OBJ_NUM_OPERANDS];
	u32 arg_count = 0;
	u32 index = walk_state->num_operands;
	u32 prev_num_operands = walk_state->num_operands;
	u32 new_num_operands;
	u32 i;

	ACPI_FUNCTION_TRACE_PTR(ds_create_operands, first_arg);

	/* Get all arguments in the list */

	arg = first_arg;
	while (arg) {
		if (index >= ACPI_OBJ_NUM_OPERANDS) {
			return_ACPI_STATUS(AE_BAD_DATA);
		}

		arguments[index] = arg;
		walk_state->operands[index] = NULL;

		/* Move on to next argument, if any */

		arg = arg->common.next;
		arg_count++;
		index++;
	}

	ACPI_DEBUG_PRINT((ACPI_DB_DISPATCH,
			  "NumOperands %d, ArgCount %d, Index %d\n",
			  walk_state->num_operands, arg_count, index));

	/* Create the interpreter arguments, in reverse order */

	new_num_operands = index;
	index--;
	for (i = 0; i < arg_count; i++) {
		arg = arguments[index];
		walk_state->operand_index = (u8)index;

		status = acpi_ds_create_operand(walk_state, arg, index);
		if (ACPI_FAILURE(status)) {
			goto cleanup;
		}

		ACPI_DEBUG_PRINT((ACPI_DB_DISPATCH,
				  "Created Arg #%u (%p) %u args total\n",
				  index, arg, arg_count));
		index--;
	}

	return_ACPI_STATUS(status);

cleanup:
	/*
	 * We must undo everything done above; meaning that we must
	 * pop everything off of the operand stack and delete those
	 * objects
	 */
<<<<<<< HEAD
	walk_state->num_operands = i;
	acpi_ds_obj_stack_pop_and_delete(new_num_operands, walk_state);

	/* Restore operand count */
	walk_state->num_operands = prev_num_operands;
=======
	walk_state->num_operands = (u8)(i);
	acpi_ds_obj_stack_pop_and_delete(new_num_operands, walk_state);

	/* Restore operand count */
	walk_state->num_operands = (u8)(prev_num_operands);
>>>>>>> 3f4ee458

	ACPI_EXCEPTION((AE_INFO, status, "While creating Arg %u", index));
	return_ACPI_STATUS(status);
}

/*****************************************************************************
 *
 * FUNCTION:    acpi_ds_evaluate_name_path
 *
 * PARAMETERS:  walk_state      - Current state of the parse tree walk,
 *                                the opcode of current operation should be
 *                                AML_INT_NAMEPATH_OP
 *
 * RETURN:      Status
 *
 * DESCRIPTION: Translate the -name_path- parse tree object to the equivalent
 *              interpreter object, convert it to value, if needed, duplicate
 *              it, if needed, and push it onto the current result stack.
 *
 ****************************************************************************/

acpi_status acpi_ds_evaluate_name_path(struct acpi_walk_state *walk_state)
{
	acpi_status status = AE_OK;
	union acpi_parse_object *op = walk_state->op;
	union acpi_operand_object **operand = &walk_state->operands[0];
	union acpi_operand_object *new_obj_desc;
	u8 type;

	ACPI_FUNCTION_TRACE_PTR(ds_evaluate_name_path, walk_state);

	if (!op->common.parent) {

		/* This happens after certain exception processing */

		goto exit;
	}

	if ((op->common.parent->common.aml_opcode == AML_PACKAGE_OP) ||
	    (op->common.parent->common.aml_opcode == AML_VARIABLE_PACKAGE_OP) ||
	    (op->common.parent->common.aml_opcode == AML_REF_OF_OP)) {

		/* TBD: Should we specify this feature as a bit of op_info->Flags of these opcodes? */

		goto exit;
	}

	status = acpi_ds_create_operand(walk_state, op, 0);
	if (ACPI_FAILURE(status)) {
		goto exit;
	}

	if (op->common.flags & ACPI_PARSEOP_TARGET) {
		new_obj_desc = *operand;
		goto push_result;
	}

	type = (*operand)->common.type;

	status = acpi_ex_resolve_to_value(operand, walk_state);
	if (ACPI_FAILURE(status)) {
		goto exit;
	}

	if (type == ACPI_TYPE_INTEGER) {

		/* It was incremented by acpi_ex_resolve_to_value */

		acpi_ut_remove_reference(*operand);

		status =
		    acpi_ut_copy_iobject_to_iobject(*operand, &new_obj_desc,
						    walk_state);
		if (ACPI_FAILURE(status)) {
			goto exit;
		}
	} else {
		/*
		 * The object either was anew created or is
		 * a Namespace node - don't decrement it.
		 */
		new_obj_desc = *operand;
	}

	/* Cleanup for name-path operand */

	status = acpi_ds_obj_stack_pop(1, walk_state);
	if (ACPI_FAILURE(status)) {
		walk_state->result_obj = new_obj_desc;
		goto exit;
	}

push_result:

	walk_state->result_obj = new_obj_desc;

	status = acpi_ds_result_push(walk_state->result_obj, walk_state);
	if (ACPI_SUCCESS(status)) {

		/* Force to take it from stack */

		op->common.flags |= ACPI_PARSEOP_IN_STACK;
	}

exit:

	return_ACPI_STATUS(status);
}<|MERGE_RESOLUTION|>--- conflicted
+++ resolved
@@ -723,19 +723,11 @@
 	 * pop everything off of the operand stack and delete those
 	 * objects
 	 */
-<<<<<<< HEAD
-	walk_state->num_operands = i;
-	acpi_ds_obj_stack_pop_and_delete(new_num_operands, walk_state);
-
-	/* Restore operand count */
-	walk_state->num_operands = prev_num_operands;
-=======
 	walk_state->num_operands = (u8)(i);
 	acpi_ds_obj_stack_pop_and_delete(new_num_operands, walk_state);
 
 	/* Restore operand count */
 	walk_state->num_operands = (u8)(prev_num_operands);
->>>>>>> 3f4ee458
 
 	ACPI_EXCEPTION((AE_INFO, status, "While creating Arg %u", index));
 	return_ACPI_STATUS(status);
