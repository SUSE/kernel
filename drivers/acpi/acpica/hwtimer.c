// SPDX-License-Identifier: BSD-3-Clause OR GPL-2.0
/******************************************************************************
 *
 * Name: hwtimer.c - ACPI Power Management Timer Interface
 *
<<<<<<< HEAD
 * Copyright (C) 2000 - 2022, Intel Corp.
=======
 * Copyright (C) 2000 - 2023, Intel Corp.
>>>>>>> eb3cdb58
 *
 *****************************************************************************/

#define EXPORT_ACPI_INTERFACES

#include <acpi/acpi.h>
#include "accommon.h"

#define _COMPONENT          ACPI_HARDWARE
ACPI_MODULE_NAME("hwtimer")

#if (!ACPI_REDUCED_HARDWARE)	/* Entire module */
/******************************************************************************
 *
 * FUNCTION:    acpi_get_timer_resolution
 *
 * PARAMETERS:  resolution          - Where the resolution is returned
 *
 * RETURN:      Status and timer resolution
 *
 * DESCRIPTION: Obtains resolution of the ACPI PM Timer (24 or 32 bits).
 *
 ******************************************************************************/
acpi_status acpi_get_timer_resolution(u32 * resolution)
{
	ACPI_FUNCTION_TRACE(acpi_get_timer_resolution);

	if (!resolution) {
		return_ACPI_STATUS(AE_BAD_PARAMETER);
	}

	if ((acpi_gbl_FADT.flags & ACPI_FADT_32BIT_TIMER) == 0) {
		*resolution = 24;
	} else {
		*resolution = 32;
	}

	return_ACPI_STATUS(AE_OK);
}

ACPI_EXPORT_SYMBOL(acpi_get_timer_resolution)

/******************************************************************************
 *
 * FUNCTION:    acpi_get_timer
 *
 * PARAMETERS:  ticks               - Where the timer value is returned
 *
 * RETURN:      Status and current timer value (ticks)
 *
 * DESCRIPTION: Obtains current value of ACPI PM Timer (in ticks).
 *
 ******************************************************************************/
acpi_status acpi_get_timer(u32 * ticks)
{
	acpi_status status;
	u64 timer_value;

	ACPI_FUNCTION_TRACE(acpi_get_timer);

	if (!ticks) {
		return_ACPI_STATUS(AE_BAD_PARAMETER);
	}

	/* ACPI 5.0A: PM Timer is optional */

	if (!acpi_gbl_FADT.xpm_timer_block.address) {
		return_ACPI_STATUS(AE_SUPPORT);
	}

	status = acpi_hw_read(&timer_value, &acpi_gbl_FADT.xpm_timer_block);
	if (ACPI_SUCCESS(status)) {

		/* ACPI PM Timer is defined to be 32 bits (PM_TMR_LEN) */

		*ticks = (u32)timer_value;
	}

	return_ACPI_STATUS(status);
}

ACPI_EXPORT_SYMBOL(acpi_get_timer)

/******************************************************************************
 *
 * FUNCTION:    acpi_get_timer_duration
 *
 * PARAMETERS:  start_ticks         - Starting timestamp
 *              end_ticks           - End timestamp
 *              time_elapsed        - Where the elapsed time is returned
 *
 * RETURN:      Status and time_elapsed
 *
 * DESCRIPTION: Computes the time elapsed (in microseconds) between two
 *              PM Timer time stamps, taking into account the possibility of
 *              rollovers, the timer resolution, and timer frequency.
 *
 *              The PM Timer's clock ticks at roughly 3.6 times per
 *              _microsecond_, and its clock continues through Cx state
 *              transitions (unlike many CPU timestamp counters) -- making it
 *              a versatile and accurate timer.
 *
 *              Note that this function accommodates only a single timer
 *              rollover. Thus for 24-bit timers, this function should only
 *              be used for calculating durations less than ~4.6 seconds
 *              (~20 minutes for 32-bit timers) -- calculations below:
 *
 *              2**24 Ticks / 3,600,000 Ticks/Sec = 4.66 sec
 *              2**32 Ticks / 3,600,000 Ticks/Sec = 1193 sec or 19.88 minutes
 *
 ******************************************************************************/
acpi_status
acpi_get_timer_duration(u32 start_ticks, u32 end_ticks, u32 *time_elapsed)
{
	acpi_status status;
	u64 delta_ticks;
	u64 quotient;

	ACPI_FUNCTION_TRACE(acpi_get_timer_duration);

	if (!time_elapsed) {
		return_ACPI_STATUS(AE_BAD_PARAMETER);
	}

	/* ACPI 5.0A: PM Timer is optional */

	if (!acpi_gbl_FADT.xpm_timer_block.address) {
		return_ACPI_STATUS(AE_SUPPORT);
	}

	if (start_ticks == end_ticks) {
		*time_elapsed = 0;
		return_ACPI_STATUS(AE_OK);
	}

	/*
	 * Compute Tick Delta:
	 * Handle (max one) timer rollovers on 24-bit versus 32-bit timers.
	 */
	delta_ticks = end_ticks;
	if (start_ticks > end_ticks) {
		if ((acpi_gbl_FADT.flags & ACPI_FADT_32BIT_TIMER) == 0) {

			/* 24-bit Timer */

			delta_ticks |= (u64)1 << 24;
		} else {
			/* 32-bit Timer */

			delta_ticks |= (u64)1 << 32;
		}
	}
	delta_ticks -= start_ticks;

	/*
	 * Compute Duration (Requires a 64-bit multiply and divide):
	 *
	 * time_elapsed (microseconds) =
	 *  (delta_ticks * ACPI_USEC_PER_SEC) / ACPI_PM_TIMER_FREQUENCY;
	 */
	status = acpi_ut_short_divide(delta_ticks * ACPI_USEC_PER_SEC,
				      ACPI_PM_TIMER_FREQUENCY, &quotient, NULL);

	*time_elapsed = (u32)quotient;
	return_ACPI_STATUS(status);
}

ACPI_EXPORT_SYMBOL(acpi_get_timer_duration)
#endif				/* !ACPI_REDUCED_HARDWARE */<|MERGE_RESOLUTION|>--- conflicted
+++ resolved
@@ -3,11 +3,7 @@
  *
  * Name: hwtimer.c - ACPI Power Management Timer Interface
  *
-<<<<<<< HEAD
- * Copyright (C) 2000 - 2022, Intel Corp.
-=======
  * Copyright (C) 2000 - 2023, Intel Corp.
->>>>>>> eb3cdb58
  *
  *****************************************************************************/
 
