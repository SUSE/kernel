--- conflicted
+++ resolved
@@ -3,11 +3,7 @@
  *
  * Module Name: exdump - Interpreter debug output routines
  *
-<<<<<<< HEAD
- * Copyright (C) 2000 - 2022, Intel Corp.
-=======
  * Copyright (C) 2000 - 2023, Intel Corp.
->>>>>>> eb3cdb58
  *
  *****************************************************************************/
 
