/* SPDX-License-Identifier: BSD-3-Clause OR GPL-2.0 */
/******************************************************************************
 *
 * Name: acmacros.h - C macros for the entire subsystem.
 *
<<<<<<< HEAD
 * Copyright (C) 2000 - 2022, Intel Corp.
=======
 * Copyright (C) 2000 - 2023, Intel Corp.
>>>>>>> eb3cdb58
 *
 *****************************************************************************/

#ifndef __ACMACROS_H__
#define __ACMACROS_H__

/*
 * Extract data using a pointer. Any more than a byte and we
 * get into potential alignment issues -- see the STORE macros below.
 * Use with care.
 */
#define ACPI_CAST8(ptr)                 ACPI_CAST_PTR (u8, (ptr))
#define ACPI_CAST16(ptr)                ACPI_CAST_PTR (u16, (ptr))
#define ACPI_CAST32(ptr)                ACPI_CAST_PTR (u32, (ptr))
#define ACPI_CAST64(ptr)                ACPI_CAST_PTR (u64, (ptr))
#define ACPI_GET8(ptr)                  (*ACPI_CAST8 (ptr))
#define ACPI_GET16(ptr)                 (*ACPI_CAST16 (ptr))
#define ACPI_GET32(ptr)                 (*ACPI_CAST32 (ptr))
#define ACPI_GET64(ptr)                 (*ACPI_CAST64 (ptr))
#define ACPI_SET8(ptr, val)             (*ACPI_CAST8 (ptr) = (u8) (val))
#define ACPI_SET16(ptr, val)            (*ACPI_CAST16 (ptr) = (u16) (val))
#define ACPI_SET32(ptr, val)            (*ACPI_CAST32 (ptr) = (u32) (val))
#define ACPI_SET64(ptr, val)            (*ACPI_CAST64 (ptr) = (u64) (val))

/*
 * printf() format helper. This macro is a workaround for the difficulties
 * with emitting 64-bit integers and 64-bit pointers with the same code
 * for both 32-bit and 64-bit hosts.
 */
#define ACPI_FORMAT_UINT64(i)           ACPI_HIDWORD(i), ACPI_LODWORD(i)

/*
 * Macros for moving data around to/from buffers that are possibly unaligned.
 * If the hardware supports the transfer of unaligned data, just do the store.
 * Otherwise, we have to move one byte at a time.
 */
#ifdef ACPI_BIG_ENDIAN
/*
 * Macros for big-endian machines
 */

/* These macros reverse the bytes during the move, converting little-endian to big endian */

	 /* Big Endian      <==        Little Endian */
	 /*  Hi...Lo                     Lo...Hi     */
/* 16-bit source, 16/32/64 destination */

#define ACPI_MOVE_16_TO_16(d, s)        {((  u8 *)(void *)(d))[0] = ((u8 *)(void *)(s))[1];\
			  ((  u8 *)(void *)(d))[1] = ((u8 *)(void *)(s))[0];}

#define ACPI_MOVE_16_TO_32(d, s)        {(*(u32 *)(void *)(d))=0;\
					  ((u8 *)(void *)(d))[2] = ((u8 *)(void *)(s))[1];\
					  ((u8 *)(void *)(d))[3] = ((u8 *)(void *)(s))[0];}

#define ACPI_MOVE_16_TO_64(d, s)        {(*(u64 *)(void *)(d))=0;\
							   ((u8 *)(void *)(d))[6] = ((u8 *)(void *)(s))[1];\
							   ((u8 *)(void *)(d))[7] = ((u8 *)(void *)(s))[0];}

/* 32-bit source, 16/32/64 destination */

#define ACPI_MOVE_32_TO_16(d, s)        ACPI_MOVE_16_TO_16(d, s)	/* Truncate to 16 */

#define ACPI_MOVE_32_TO_32(d, s)        {((  u8 *)(void *)(d))[0] = ((u8 *)(void *)(s))[3];\
									  ((  u8 *)(void *)(d))[1] = ((u8 *)(void *)(s))[2];\
									  ((  u8 *)(void *)(d))[2] = ((u8 *)(void *)(s))[1];\
									  ((  u8 *)(void *)(d))[3] = ((u8 *)(void *)(s))[0];}

#define ACPI_MOVE_32_TO_64(d, s)        {(*(u64 *)(void *)(d))=0;\
										   ((u8 *)(void *)(d))[4] = ((u8 *)(void *)(s))[3];\
										   ((u8 *)(void *)(d))[5] = ((u8 *)(void *)(s))[2];\
										   ((u8 *)(void *)(d))[6] = ((u8 *)(void *)(s))[1];\
										   ((u8 *)(void *)(d))[7] = ((u8 *)(void *)(s))[0];}

/* 64-bit source, 16/32/64 destination */

#define ACPI_MOVE_64_TO_16(d, s)        ACPI_MOVE_16_TO_16(d, s)	/* Truncate to 16 */

#define ACPI_MOVE_64_TO_32(d, s)        ACPI_MOVE_32_TO_32(d, s)	/* Truncate to 32 */

#define ACPI_MOVE_64_TO_64(d, s)        {((  u8 *)(void *)(d))[0] = ((u8 *)(void *)(s))[7];\
										 ((  u8 *)(void *)(d))[1] = ((u8 *)(void *)(s))[6];\
										 ((  u8 *)(void *)(d))[2] = ((u8 *)(void *)(s))[5];\
										 ((  u8 *)(void *)(d))[3] = ((u8 *)(void *)(s))[4];\
										 ((  u8 *)(void *)(d))[4] = ((u8 *)(void *)(s))[3];\
										 ((  u8 *)(void *)(d))[5] = ((u8 *)(void *)(s))[2];\
										 ((  u8 *)(void *)(d))[6] = ((u8 *)(void *)(s))[1];\
										 ((  u8 *)(void *)(d))[7] = ((u8 *)(void *)(s))[0];}
#else
/*
 * Macros for little-endian machines
 */

#ifndef ACPI_MISALIGNMENT_NOT_SUPPORTED

/* The hardware supports unaligned transfers, just do the little-endian move */

/* 16-bit source, 16/32/64 destination */

#define ACPI_MOVE_16_TO_16(d, s)        *(u16 *)(void *)(d) = *(u16 *)(void *)(s)
#define ACPI_MOVE_16_TO_32(d, s)        *(u32 *)(void *)(d) = *(u16 *)(void *)(s)
#define ACPI_MOVE_16_TO_64(d, s)        *(u64 *)(void *)(d) = *(u16 *)(void *)(s)

/* 32-bit source, 16/32/64 destination */

#define ACPI_MOVE_32_TO_16(d, s)        ACPI_MOVE_16_TO_16(d, s)	/* Truncate to 16 */
#define ACPI_MOVE_32_TO_32(d, s)        *(u32 *)(void *)(d) = *(u32 *)(void *)(s)
#define ACPI_MOVE_32_TO_64(d, s)        *(u64 *)(void *)(d) = *(u32 *)(void *)(s)

/* 64-bit source, 16/32/64 destination */

#define ACPI_MOVE_64_TO_16(d, s)        ACPI_MOVE_16_TO_16(d, s)	/* Truncate to 16 */
#define ACPI_MOVE_64_TO_32(d, s)        ACPI_MOVE_32_TO_32(d, s)	/* Truncate to 32 */
#define ACPI_MOVE_64_TO_64(d, s)        *(u64 *)(void *)(d) = *(u64 *)(void *)(s)

#else
/*
 * The hardware does not support unaligned transfers. We must move the
 * data one byte at a time. These macros work whether the source or
 * the destination (or both) is/are unaligned. (Little-endian move)
 */

/* 16-bit source, 16/32/64 destination */

#define ACPI_MOVE_16_TO_16(d, s)        {((  u8 *)(void *)(d))[0] = ((u8 *)(void *)(s))[0];\
										 ((  u8 *)(void *)(d))[1] = ((u8 *)(void *)(s))[1];}

#define ACPI_MOVE_16_TO_32(d, s)        {(*(u32 *)(void *)(d)) = 0; ACPI_MOVE_16_TO_16(d, s);}
#define ACPI_MOVE_16_TO_64(d, s)        {(*(u64 *)(void *)(d)) = 0; ACPI_MOVE_16_TO_16(d, s);}

/* 32-bit source, 16/32/64 destination */

#define ACPI_MOVE_32_TO_16(d, s)        ACPI_MOVE_16_TO_16(d, s)	/* Truncate to 16 */

#define ACPI_MOVE_32_TO_32(d, s)        {((  u8 *)(void *)(d))[0] = ((u8 *)(void *)(s))[0];\
										 ((  u8 *)(void *)(d))[1] = ((u8 *)(void *)(s))[1];\
										 ((  u8 *)(void *)(d))[2] = ((u8 *)(void *)(s))[2];\
										 ((  u8 *)(void *)(d))[3] = ((u8 *)(void *)(s))[3];}

#define ACPI_MOVE_32_TO_64(d, s)        {(*(u64 *)(void *)(d)) = 0; ACPI_MOVE_32_TO_32(d, s);}

/* 64-bit source, 16/32/64 destination */

#define ACPI_MOVE_64_TO_16(d, s)        ACPI_MOVE_16_TO_16(d, s)	/* Truncate to 16 */
#define ACPI_MOVE_64_TO_32(d, s)        ACPI_MOVE_32_TO_32(d, s)	/* Truncate to 32 */
#define ACPI_MOVE_64_TO_64(d, s)        {((  u8 *)(void *)(d))[0] = ((u8 *)(void *)(s))[0];\
										 ((  u8 *)(void *)(d))[1] = ((u8 *)(void *)(s))[1];\
										 ((  u8 *)(void *)(d))[2] = ((u8 *)(void *)(s))[2];\
										 ((  u8 *)(void *)(d))[3] = ((u8 *)(void *)(s))[3];\
										 ((  u8 *)(void *)(d))[4] = ((u8 *)(void *)(s))[4];\
										 ((  u8 *)(void *)(d))[5] = ((u8 *)(void *)(s))[5];\
										 ((  u8 *)(void *)(d))[6] = ((u8 *)(void *)(s))[6];\
										 ((  u8 *)(void *)(d))[7] = ((u8 *)(void *)(s))[7];}
#endif
#endif

/*
 * Fast power-of-two math macros for non-optimized compilers
 */
#define _ACPI_DIV(value, power_of2)     ((u32) ((value) >> (power_of2)))
#define _ACPI_MUL(value, power_of2)     ((u32) ((value) << (power_of2)))
#define _ACPI_MOD(value, divisor)       ((u32) ((value) & ((divisor) -1)))

#define ACPI_DIV_2(a)                   _ACPI_DIV(a, 1)
#define ACPI_MUL_2(a)                   _ACPI_MUL(a, 1)
#define ACPI_MOD_2(a)                   _ACPI_MOD(a, 2)

#define ACPI_DIV_4(a)                   _ACPI_DIV(a, 2)
#define ACPI_MUL_4(a)                   _ACPI_MUL(a, 2)
#define ACPI_MOD_4(a)                   _ACPI_MOD(a, 4)

#define ACPI_DIV_8(a)                   _ACPI_DIV(a, 3)
#define ACPI_MUL_8(a)                   _ACPI_MUL(a, 3)
#define ACPI_MOD_8(a)                   _ACPI_MOD(a, 8)

#define ACPI_DIV_16(a)                  _ACPI_DIV(a, 4)
#define ACPI_MUL_16(a)                  _ACPI_MUL(a, 4)
#define ACPI_MOD_16(a)                  _ACPI_MOD(a, 16)

#define ACPI_DIV_32(a)                  _ACPI_DIV(a, 5)
#define ACPI_MUL_32(a)                  _ACPI_MUL(a, 5)
#define ACPI_MOD_32(a)                  _ACPI_MOD(a, 32)

/* Test for ASCII character */

#define ACPI_IS_ASCII(c)                ((c) < 0x80)

/* Signed integers */

#define ACPI_SIGN_POSITIVE              0
#define ACPI_SIGN_NEGATIVE              1

/*
 * Rounding macros (Power of two boundaries only)
 */
#define ACPI_ROUND_DOWN(value, boundary)    (((acpi_size)(value)) & \
												(~(((acpi_size) boundary)-1)))

#define ACPI_ROUND_UP(value, boundary)      ((((acpi_size)(value)) + \
												(((acpi_size) boundary)-1)) & \
												(~(((acpi_size) boundary)-1)))

/* Note: sizeof(acpi_size) evaluates to either 4 or 8 (32- vs 64-bit mode) */

#define ACPI_ROUND_DOWN_TO_32BIT(a)         ACPI_ROUND_DOWN(a, 4)
#define ACPI_ROUND_DOWN_TO_64BIT(a)         ACPI_ROUND_DOWN(a, 8)
#define ACPI_ROUND_DOWN_TO_NATIVE_WORD(a)   ACPI_ROUND_DOWN(a, sizeof(acpi_size))

#define ACPI_ROUND_UP_TO_32BIT(a)           ACPI_ROUND_UP(a, 4)
#define ACPI_ROUND_UP_TO_64BIT(a)           ACPI_ROUND_UP(a, 8)
#define ACPI_ROUND_UP_TO_NATIVE_WORD(a)     ACPI_ROUND_UP(a, sizeof(acpi_size))

#define ACPI_ROUND_BITS_UP_TO_BYTES(a)      ACPI_DIV_8((a) + 7)
#define ACPI_ROUND_BITS_DOWN_TO_BYTES(a)    ACPI_DIV_8((a))

#define ACPI_ROUND_UP_TO_1K(a)              (((a) + 1023) >> 10)

/* Generic (non-power-of-two) rounding */

#define ACPI_ROUND_UP_TO(value, boundary)   (((value) + ((boundary)-1)) / (boundary))

#define ACPI_IS_MISALIGNED(value)           (((acpi_size) value) & (sizeof(acpi_size)-1))

/* Generic bit manipulation */

#ifndef ACPI_USE_NATIVE_BIT_FINDER

#define __ACPI_FIND_LAST_BIT_2(a, r)        ((((u8)  (a)) & 0x02) ? (r)+1 : (r))
#define __ACPI_FIND_LAST_BIT_4(a, r)        ((((u8)  (a)) & 0x0C) ? \
											 __ACPI_FIND_LAST_BIT_2  ((a)>>2,  (r)+2) : \
											 __ACPI_FIND_LAST_BIT_2  ((a), (r)))
#define __ACPI_FIND_LAST_BIT_8(a, r)        ((((u8)  (a)) & 0xF0) ? \
											 __ACPI_FIND_LAST_BIT_4  ((a)>>4,  (r)+4) : \
											 __ACPI_FIND_LAST_BIT_4  ((a), (r)))
#define __ACPI_FIND_LAST_BIT_16(a, r)       ((((u16) (a)) & 0xFF00) ? \
											 __ACPI_FIND_LAST_BIT_8  ((a)>>8,  (r)+8) : \
											 __ACPI_FIND_LAST_BIT_8  ((a), (r)))
#define __ACPI_FIND_LAST_BIT_32(a, r)       ((((u32) (a)) & 0xFFFF0000) ? \
											 __ACPI_FIND_LAST_BIT_16 ((a)>>16, (r)+16) : \
											 __ACPI_FIND_LAST_BIT_16 ((a), (r)))
#define __ACPI_FIND_LAST_BIT_64(a, r)       ((((u64) (a)) & 0xFFFFFFFF00000000) ? \
											 __ACPI_FIND_LAST_BIT_32 ((a)>>32, (r)+32) : \
											 __ACPI_FIND_LAST_BIT_32 ((a), (r)))

#define ACPI_FIND_LAST_BIT_8(a)             ((a) ? __ACPI_FIND_LAST_BIT_8 (a, 1) : 0)
#define ACPI_FIND_LAST_BIT_16(a)            ((a) ? __ACPI_FIND_LAST_BIT_16 (a, 1) : 0)
#define ACPI_FIND_LAST_BIT_32(a)            ((a) ? __ACPI_FIND_LAST_BIT_32 (a, 1) : 0)
#define ACPI_FIND_LAST_BIT_64(a)            ((a) ? __ACPI_FIND_LAST_BIT_64 (a, 1) : 0)

#define __ACPI_FIND_FIRST_BIT_2(a, r)       ((((u8) (a)) & 0x01) ? (r) : (r)+1)
#define __ACPI_FIND_FIRST_BIT_4(a, r)       ((((u8) (a)) & 0x03) ? \
											 __ACPI_FIND_FIRST_BIT_2  ((a), (r)) : \
											 __ACPI_FIND_FIRST_BIT_2  ((a)>>2, (r)+2))
#define __ACPI_FIND_FIRST_BIT_8(a, r)       ((((u8) (a)) & 0x0F) ? \
											 __ACPI_FIND_FIRST_BIT_4  ((a), (r)) : \
											 __ACPI_FIND_FIRST_BIT_4  ((a)>>4, (r)+4))
#define __ACPI_FIND_FIRST_BIT_16(a, r)      ((((u16) (a)) & 0x00FF) ? \
											 __ACPI_FIND_FIRST_BIT_8  ((a), (r)) : \
											 __ACPI_FIND_FIRST_BIT_8  ((a)>>8, (r)+8))
#define __ACPI_FIND_FIRST_BIT_32(a, r)      ((((u32) (a)) & 0x0000FFFF) ? \
											 __ACPI_FIND_FIRST_BIT_16 ((a), (r)) : \
											 __ACPI_FIND_FIRST_BIT_16 ((a)>>16, (r)+16))
#define __ACPI_FIND_FIRST_BIT_64(a, r)      ((((u64) (a)) & 0x00000000FFFFFFFF) ? \
											 __ACPI_FIND_FIRST_BIT_32 ((a), (r)) : \
											 __ACPI_FIND_FIRST_BIT_32 ((a)>>32, (r)+32))

#define ACPI_FIND_FIRST_BIT_8(a)            ((a) ? __ACPI_FIND_FIRST_BIT_8 (a, 1) : 0)
#define ACPI_FIND_FIRST_BIT_16(a)           ((a) ? __ACPI_FIND_FIRST_BIT_16 (a, 1) : 0)
#define ACPI_FIND_FIRST_BIT_32(a)           ((a) ? __ACPI_FIND_FIRST_BIT_32 (a, 1) : 0)
#define ACPI_FIND_FIRST_BIT_64(a)           ((a) ? __ACPI_FIND_FIRST_BIT_64 (a, 1) : 0)

#endif				/* ACPI_USE_NATIVE_BIT_FINDER */

/* Generic (power-of-two) rounding */

#define ACPI_ROUND_UP_POWER_OF_TWO_8(a)     ((u8) \
											(((u16) 1) <<  ACPI_FIND_LAST_BIT_8  ((a)  - 1)))
#define ACPI_ROUND_DOWN_POWER_OF_TWO_8(a)   ((u8) \
											(((u16) 1) << (ACPI_FIND_LAST_BIT_8  ((a)) - 1)))
#define ACPI_ROUND_UP_POWER_OF_TWO_16(a)    ((u16) \
											(((u32) 1) <<  ACPI_FIND_LAST_BIT_16 ((a)  - 1)))
#define ACPI_ROUND_DOWN_POWER_OF_TWO_16(a)  ((u16) \
											(((u32) 1) << (ACPI_FIND_LAST_BIT_16 ((a)) - 1)))
#define ACPI_ROUND_UP_POWER_OF_TWO_32(a)    ((u32) \
											(((u64) 1) <<  ACPI_FIND_LAST_BIT_32 ((a)  - 1)))
#define ACPI_ROUND_DOWN_POWER_OF_TWO_32(a)  ((u32) \
											(((u64) 1) << (ACPI_FIND_LAST_BIT_32 ((a)) - 1)))
#define ACPI_IS_ALIGNED(a, s)               (((a) & ((s) - 1)) == 0)
#define ACPI_IS_POWER_OF_TWO(a)             ACPI_IS_ALIGNED(a, a)

/*
 * Bitmask creation
 * Bit positions start at zero.
 * MASK_BITS_ABOVE creates a mask starting AT the position and above
 * MASK_BITS_BELOW creates a mask starting one bit BELOW the position
 * MASK_BITS_ABOVE/BELOW accepts a bit offset to create a mask
 * MASK_BITS_ABOVE/BELOW_32/64 accepts a bit width to create a mask
 * Note: The ACPI_INTEGER_BIT_SIZE check is used to bypass compiler
 * differences with the shift operator
 */
#define ACPI_MASK_BITS_ABOVE(position)      (~((ACPI_UINT64_MAX) << ((u32) (position))))
#define ACPI_MASK_BITS_BELOW(position)      ((ACPI_UINT64_MAX) << ((u32) (position)))
#define ACPI_MASK_BITS_ABOVE_32(width)      ((u32) ACPI_MASK_BITS_ABOVE(width))
#define ACPI_MASK_BITS_BELOW_32(width)      ((u32) ACPI_MASK_BITS_BELOW(width))
#define ACPI_MASK_BITS_ABOVE_64(width)      ((width) == ACPI_INTEGER_BIT_SIZE ? \
												ACPI_UINT64_MAX : \
												ACPI_MASK_BITS_ABOVE(width))
#define ACPI_MASK_BITS_BELOW_64(width)      ((width) == ACPI_INTEGER_BIT_SIZE ? \
												(u64) 0 : \
												ACPI_MASK_BITS_BELOW(width))

/* Bitfields within ACPI registers */

#define ACPI_REGISTER_PREPARE_BITS(val, pos, mask) \
	((val << pos) & mask)

#define ACPI_REGISTER_INSERT_VALUE(reg, pos, mask, val) \
	reg = (reg & (~(mask))) | ACPI_REGISTER_PREPARE_BITS(val, pos, mask)

#define ACPI_INSERT_BITS(target, mask, source) \
	target = ((target & (~(mask))) | (source & mask))

/* Generic bitfield macros and masks */

#define ACPI_GET_BITS(source_ptr, position, mask) \
	((*(source_ptr) >> (position)) & (mask))

#define ACPI_SET_BITS(target_ptr, position, mask, value) \
	(*(target_ptr) |= (((value) & (mask)) << (position)))

#define ACPI_1BIT_MASK      0x00000001
#define ACPI_2BIT_MASK      0x00000003
#define ACPI_3BIT_MASK      0x00000007
#define ACPI_4BIT_MASK      0x0000000F
#define ACPI_5BIT_MASK      0x0000001F
#define ACPI_6BIT_MASK      0x0000003F
#define ACPI_7BIT_MASK      0x0000007F
#define ACPI_8BIT_MASK      0x000000FF
#define ACPI_16BIT_MASK     0x0000FFFF
#define ACPI_24BIT_MASK     0x00FFFFFF

/* Macros to extract flag bits from position zero */

#define ACPI_GET_1BIT_FLAG(value)                   ((value) & ACPI_1BIT_MASK)
#define ACPI_GET_2BIT_FLAG(value)                   ((value) & ACPI_2BIT_MASK)
#define ACPI_GET_3BIT_FLAG(value)                   ((value) & ACPI_3BIT_MASK)
#define ACPI_GET_4BIT_FLAG(value)                   ((value) & ACPI_4BIT_MASK)

/* Macros to extract flag bits from position one and above */

#define ACPI_EXTRACT_1BIT_FLAG(field, position)     (ACPI_GET_1BIT_FLAG ((field) >> position))
#define ACPI_EXTRACT_2BIT_FLAG(field, position)     (ACPI_GET_2BIT_FLAG ((field) >> position))
#define ACPI_EXTRACT_3BIT_FLAG(field, position)     (ACPI_GET_3BIT_FLAG ((field) >> position))
#define ACPI_EXTRACT_4BIT_FLAG(field, position)     (ACPI_GET_4BIT_FLAG ((field) >> position))

/* ACPI Pathname helpers */

#define ACPI_IS_ROOT_PREFIX(c)      ((c) == (u8) 0x5C)	/* Backslash */
#define ACPI_IS_PARENT_PREFIX(c)    ((c) == (u8) 0x5E)	/* Carat */
#define ACPI_IS_PATH_SEPARATOR(c)   ((c) == (u8) 0x2E)	/* Period (dot) */

/*
 * An object of type struct acpi_namespace_node can appear in some contexts
 * where a pointer to an object of type union acpi_operand_object can also
 * appear. This macro is used to distinguish them.
 *
 * The "DescriptorType" field is the second field in both structures.
 */
#define ACPI_GET_DESCRIPTOR_PTR(d)      (((union acpi_descriptor *)(void *)(d))->common.common_pointer)
#define ACPI_SET_DESCRIPTOR_PTR(d, p)   (((union acpi_descriptor *)(void *)(d))->common.common_pointer = (p))
#define ACPI_GET_DESCRIPTOR_TYPE(d)     (((union acpi_descriptor *)(void *)(d))->common.descriptor_type)
#define ACPI_SET_DESCRIPTOR_TYPE(d, t)  (((union acpi_descriptor *)(void *)(d))->common.descriptor_type = (t))

/*
 * Macros for the master AML opcode table
 */
#if defined (ACPI_DISASSEMBLER) || defined (ACPI_DEBUG_OUTPUT)
#define ACPI_OP(name, Pargs, Iargs, obj_type, class, type, flags) \
	{name, (u32)(Pargs), (u32)(Iargs), (u32)(flags), obj_type, class, type}
#else
#define ACPI_OP(name, Pargs, Iargs, obj_type, class, type, flags) \
	{(u32)(Pargs), (u32)(Iargs), (u32)(flags), obj_type, class, type}
#endif

#define ARG_TYPE_WIDTH                  5
#define ARG_1(x)                        ((u32)(x))
#define ARG_2(x)                        ((u32)(x) << (1 * ARG_TYPE_WIDTH))
#define ARG_3(x)                        ((u32)(x) << (2 * ARG_TYPE_WIDTH))
#define ARG_4(x)                        ((u32)(x) << (3 * ARG_TYPE_WIDTH))
#define ARG_5(x)                        ((u32)(x) << (4 * ARG_TYPE_WIDTH))
#define ARG_6(x)                        ((u32)(x) << (5 * ARG_TYPE_WIDTH))

#define ARGI_LIST1(a)                   (ARG_1(a))
#define ARGI_LIST2(a, b)                (ARG_1(b)|ARG_2(a))
#define ARGI_LIST3(a, b, c)             (ARG_1(c)|ARG_2(b)|ARG_3(a))
#define ARGI_LIST4(a, b, c, d)          (ARG_1(d)|ARG_2(c)|ARG_3(b)|ARG_4(a))
#define ARGI_LIST5(a, b, c, d, e)       (ARG_1(e)|ARG_2(d)|ARG_3(c)|ARG_4(b)|ARG_5(a))
#define ARGI_LIST6(a, b, c, d, e, f)    (ARG_1(f)|ARG_2(e)|ARG_3(d)|ARG_4(c)|ARG_5(b)|ARG_6(a))

#define ARGP_LIST1(a)                   (ARG_1(a))
#define ARGP_LIST2(a, b)                (ARG_1(a)|ARG_2(b))
#define ARGP_LIST3(a, b, c)             (ARG_1(a)|ARG_2(b)|ARG_3(c))
#define ARGP_LIST4(a, b, c, d)          (ARG_1(a)|ARG_2(b)|ARG_3(c)|ARG_4(d))
#define ARGP_LIST5(a, b, c, d, e)       (ARG_1(a)|ARG_2(b)|ARG_3(c)|ARG_4(d)|ARG_5(e))
#define ARGP_LIST6(a, b, c, d, e, f)    (ARG_1(a)|ARG_2(b)|ARG_3(c)|ARG_4(d)|ARG_5(e)|ARG_6(f))

#define GET_CURRENT_ARG_TYPE(list)      (list & ((u32) 0x1F))
#define INCREMENT_ARG_LIST(list)        (list >>= ((u32) ARG_TYPE_WIDTH))

/*
 * Ascii error messages can be configured out
 */
#ifndef ACPI_NO_ERROR_MESSAGES
/*
 * Error reporting. The callers module and line number are inserted by AE_INFO,
 * the plist contains a set of parens to allow variable-length lists.
 * These macros are used for both the debug and non-debug versions of the code.
 */
#define ACPI_ERROR_NAMESPACE(s, p, e)       acpi_ut_prefixed_namespace_error (AE_INFO, s, p, e);
#define ACPI_ERROR_METHOD(s, n, p, e)       acpi_ut_method_error (AE_INFO, s, n, p, e);
#define ACPI_WARN_PREDEFINED(plist)         acpi_ut_predefined_warning plist
#define ACPI_INFO_PREDEFINED(plist)         acpi_ut_predefined_info plist
#define ACPI_BIOS_ERROR_PREDEFINED(plist)   acpi_ut_predefined_bios_error plist
#define ACPI_ERROR_ONLY(s)                  s

#else

/* No error messages */

#define ACPI_ERROR_NAMESPACE(s, p, e)
#define ACPI_ERROR_METHOD(s, n, p, e)
#define ACPI_WARN_PREDEFINED(plist)
#define ACPI_INFO_PREDEFINED(plist)
#define ACPI_BIOS_ERROR_PREDEFINED(plist)
#define ACPI_ERROR_ONLY(s)

#endif				/* ACPI_NO_ERROR_MESSAGES */

#if (!ACPI_REDUCED_HARDWARE)
#define ACPI_HW_OPTIONAL_FUNCTION(addr)     addr
#else
#define ACPI_HW_OPTIONAL_FUNCTION(addr)     NULL
#endif

/*
 * Macros used for ACPICA utilities only
 */

/* Generate a UUID */

#define ACPI_INIT_UUID(a, b, c, d0, d1, d2, d3, d4, d5, d6, d7) \
	(a) & 0xFF, ((a) >> 8) & 0xFF, ((a) >> 16) & 0xFF, ((a) >> 24) & 0xFF, \
	(b) & 0xFF, ((b) >> 8) & 0xFF, \
	(c) & 0xFF, ((c) >> 8) & 0xFF, \
	(d0), (d1), (d2), (d3), (d4), (d5), (d6), (d7)

#define ACPI_IS_OCTAL_DIGIT(d)              (((char)(d) >= '0') && ((char)(d) <= '7'))

/*
 * Macros used for the ASL-/ASL+ converter utility
 */
#ifdef ACPI_ASL_COMPILER

#define ASL_CV_LABEL_FILENODE(a)         cv_label_file_node(a);
#define ASL_CV_CAPTURE_COMMENTS_ONLY(a)   cv_capture_comments_only (a);
#define ASL_CV_CAPTURE_COMMENTS(a)       cv_capture_comments (a);
#define ASL_CV_TRANSFER_COMMENTS(a)      cv_transfer_comments (a);
#define ASL_CV_CLOSE_PAREN(a,b)          cv_close_paren_write_comment(a,b);
#define ASL_CV_CLOSE_BRACE(a,b)          cv_close_brace_write_comment(a,b);
#define ASL_CV_SWITCH_FILES(a,b)         cv_switch_files(a,b);
#define ASL_CV_CLEAR_OP_COMMENTS(a)       cv_clear_op_comments(a);
#define ASL_CV_PRINT_ONE_COMMENT(a,b,c,d) cv_print_one_comment_type (a,b,c,d);
#define ASL_CV_PRINT_ONE_COMMENT_LIST(a,b) cv_print_one_comment_list (a,b);
#define ASL_CV_FILE_HAS_SWITCHED(a)       cv_file_has_switched(a)
#define ASL_CV_INIT_FILETREE(a,b)      cv_init_file_tree(a,b);

#else

#define ASL_CV_LABEL_FILENODE(a)
#define ASL_CV_CAPTURE_COMMENTS_ONLY(a)
#define ASL_CV_CAPTURE_COMMENTS(a)
#define ASL_CV_TRANSFER_COMMENTS(a)
#define ASL_CV_CLOSE_PAREN(a,b)          acpi_os_printf (")");
#define ASL_CV_CLOSE_BRACE(a,b)          acpi_os_printf ("}");
#define ASL_CV_SWITCH_FILES(a,b)
#define ASL_CV_CLEAR_OP_COMMENTS(a)
#define ASL_CV_PRINT_ONE_COMMENT(a,b,c,d)
#define ASL_CV_PRINT_ONE_COMMENT_LIST(a,b)
#define ASL_CV_FILE_HAS_SWITCHED(a)       0
#define ASL_CV_INIT_FILETREE(a,b)

#endif

#endif				/* ACMACROS_H */<|MERGE_RESOLUTION|>--- conflicted
+++ resolved
@@ -3,11 +3,7 @@
  *
  * Name: acmacros.h - C macros for the entire subsystem.
  *
-<<<<<<< HEAD
- * Copyright (C) 2000 - 2022, Intel Corp.
-=======
  * Copyright (C) 2000 - 2023, Intel Corp.
->>>>>>> eb3cdb58
  *
  *****************************************************************************/
 
