// SPDX-License-Identifier: BSD-3-Clause OR GPL-2.0
/******************************************************************************
 *
 * Module Name: dsargs - Support for execution of dynamic arguments for static
 *                       objects (regions, fields, buffer fields, etc.)
 *
<<<<<<< HEAD
 * Copyright (C) 2000 - 2022, Intel Corp.
=======
 * Copyright (C) 2000 - 2023, Intel Corp.
>>>>>>> eb3cdb58
 *
 *****************************************************************************/

#include <acpi/acpi.h>
#include "accommon.h"
#include "acparser.h"
#include "amlcode.h"
#include "acdispat.h"
#include "acnamesp.h"

#define _COMPONENT          ACPI_DISPATCHER
ACPI_MODULE_NAME("dsargs")

/* Local prototypes */
static acpi_status
acpi_ds_execute_arguments(struct acpi_namespace_node *node,
			  struct acpi_namespace_node *scope_node,
			  u32 aml_length, u8 *aml_start);

/*******************************************************************************
 *
 * FUNCTION:    acpi_ds_execute_arguments
 *
 * PARAMETERS:  node                - Object NS node
 *              scope_node          - Parent NS node
 *              aml_length          - Length of executable AML
 *              aml_start           - Pointer to the AML
 *
 * RETURN:      Status.
 *
 * DESCRIPTION: Late (deferred) execution of region or field arguments
 *
 ******************************************************************************/

static acpi_status
acpi_ds_execute_arguments(struct acpi_namespace_node *node,
			  struct acpi_namespace_node *scope_node,
			  u32 aml_length, u8 *aml_start)
{
	acpi_status status;
	union acpi_parse_object *op;
	struct acpi_walk_state *walk_state;

	ACPI_FUNCTION_TRACE_PTR(ds_execute_arguments, aml_start);

	/* Allocate a new parser op to be the root of the parsed tree */

	op = acpi_ps_alloc_op(AML_INT_EVAL_SUBTREE_OP, aml_start);
	if (!op) {
		return_ACPI_STATUS(AE_NO_MEMORY);
	}

	/* Save the Node for use in acpi_ps_parse_aml */

	op->common.node = scope_node;

	/* Create and initialize a new parser state */

	walk_state = acpi_ds_create_walk_state(0, NULL, NULL, NULL);
	if (!walk_state) {
		status = AE_NO_MEMORY;
		goto cleanup;
	}

	status = acpi_ds_init_aml_walk(walk_state, op, NULL, aml_start,
				       aml_length, NULL, ACPI_IMODE_LOAD_PASS1);
	if (ACPI_FAILURE(status)) {
		acpi_ds_delete_walk_state(walk_state);
		goto cleanup;
	}

	/* Mark this parse as a deferred opcode */

	walk_state->parse_flags = ACPI_PARSE_DEFERRED_OP;
	walk_state->deferred_node = node;

	/* Pass1: Parse the entire declaration */

	status = acpi_ps_parse_aml(walk_state);
	if (ACPI_FAILURE(status)) {
		goto cleanup;
	}

	/* Get and init the Op created above */

	op->common.node = node;
	acpi_ps_delete_parse_tree(op);

	/* Evaluate the deferred arguments */

	op = acpi_ps_alloc_op(AML_INT_EVAL_SUBTREE_OP, aml_start);
	if (!op) {
		return_ACPI_STATUS(AE_NO_MEMORY);
	}

	op->common.node = scope_node;

	/* Create and initialize a new parser state */

	walk_state = acpi_ds_create_walk_state(0, NULL, NULL, NULL);
	if (!walk_state) {
		status = AE_NO_MEMORY;
		goto cleanup;
	}

	/* Execute the opcode and arguments */

	status = acpi_ds_init_aml_walk(walk_state, op, NULL, aml_start,
				       aml_length, NULL, ACPI_IMODE_EXECUTE);
	if (ACPI_FAILURE(status)) {
		acpi_ds_delete_walk_state(walk_state);
		goto cleanup;
	}

	/* Mark this execution as a deferred opcode */

	walk_state->deferred_node = node;
	status = acpi_ps_parse_aml(walk_state);

cleanup:
	acpi_ps_delete_parse_tree(op);
	return_ACPI_STATUS(status);
}

/*******************************************************************************
 *
 * FUNCTION:    acpi_ds_get_buffer_field_arguments
 *
 * PARAMETERS:  obj_desc        - A valid buffer_field object
 *
 * RETURN:      Status.
 *
 * DESCRIPTION: Get buffer_field Buffer and Index. This implements the late
 *              evaluation of these field attributes.
 *
 ******************************************************************************/

acpi_status
acpi_ds_get_buffer_field_arguments(union acpi_operand_object *obj_desc)
{
	union acpi_operand_object *extra_desc;
	struct acpi_namespace_node *node;
	acpi_status status;

	ACPI_FUNCTION_TRACE_PTR(ds_get_buffer_field_arguments, obj_desc);

	if (obj_desc->common.flags & AOPOBJ_DATA_VALID) {
		return_ACPI_STATUS(AE_OK);
	}

	/* Get the AML pointer (method object) and buffer_field node */

	extra_desc = acpi_ns_get_secondary_object(obj_desc);
	node = obj_desc->buffer_field.node;

	ACPI_DEBUG_EXEC(acpi_ut_display_init_pathname
			(ACPI_TYPE_BUFFER_FIELD, node, NULL));

	ACPI_DEBUG_PRINT((ACPI_DB_EXEC, "[%4.4s] BufferField Arg Init\n",
			  acpi_ut_get_node_name(node)));

	/* Execute the AML code for the term_arg arguments */

	status = acpi_ds_execute_arguments(node, node->parent,
					   extra_desc->extra.aml_length,
					   extra_desc->extra.aml_start);
	return_ACPI_STATUS(status);
}

/*******************************************************************************
 *
 * FUNCTION:    acpi_ds_get_bank_field_arguments
 *
 * PARAMETERS:  obj_desc        - A valid bank_field object
 *
 * RETURN:      Status.
 *
 * DESCRIPTION: Get bank_field bank_value. This implements the late
 *              evaluation of these field attributes.
 *
 ******************************************************************************/

acpi_status
acpi_ds_get_bank_field_arguments(union acpi_operand_object *obj_desc)
{
	union acpi_operand_object *extra_desc;
	struct acpi_namespace_node *node;
	acpi_status status;

	ACPI_FUNCTION_TRACE_PTR(ds_get_bank_field_arguments, obj_desc);

	if (obj_desc->common.flags & AOPOBJ_DATA_VALID) {
		return_ACPI_STATUS(AE_OK);
	}

	/* Get the AML pointer (method object) and bank_field node */

	extra_desc = acpi_ns_get_secondary_object(obj_desc);
	node = obj_desc->bank_field.node;

	ACPI_DEBUG_EXEC(acpi_ut_display_init_pathname
			(ACPI_TYPE_LOCAL_BANK_FIELD, node, NULL));

	ACPI_DEBUG_PRINT((ACPI_DB_EXEC, "[%4.4s] BankField Arg Init\n",
			  acpi_ut_get_node_name(node)));

	/* Execute the AML code for the term_arg arguments */

	status = acpi_ds_execute_arguments(node, node->parent,
					   extra_desc->extra.aml_length,
					   extra_desc->extra.aml_start);
	if (ACPI_FAILURE(status)) {
		return_ACPI_STATUS(status);
	}

	status = acpi_ut_add_address_range(obj_desc->region.space_id,
					   obj_desc->region.address,
					   obj_desc->region.length, node);
	return_ACPI_STATUS(status);
}

/*******************************************************************************
 *
 * FUNCTION:    acpi_ds_get_buffer_arguments
 *
 * PARAMETERS:  obj_desc        - A valid Buffer object
 *
 * RETURN:      Status.
 *
 * DESCRIPTION: Get Buffer length and initializer byte list. This implements
 *              the late evaluation of these attributes.
 *
 ******************************************************************************/

acpi_status acpi_ds_get_buffer_arguments(union acpi_operand_object *obj_desc)
{
	struct acpi_namespace_node *node;
	acpi_status status;

	ACPI_FUNCTION_TRACE_PTR(ds_get_buffer_arguments, obj_desc);

	if (obj_desc->common.flags & AOPOBJ_DATA_VALID) {
		return_ACPI_STATUS(AE_OK);
	}

	/* Get the Buffer node */

	node = obj_desc->buffer.node;
	if (!node) {
		ACPI_ERROR((AE_INFO,
			    "No pointer back to namespace node in buffer object %p",
			    obj_desc));
		return_ACPI_STATUS(AE_AML_INTERNAL);
	}

	ACPI_DEBUG_PRINT((ACPI_DB_EXEC, "Buffer Arg Init\n"));

	/* Execute the AML code for the term_arg arguments */

	status = acpi_ds_execute_arguments(node, node,
					   obj_desc->buffer.aml_length,
					   obj_desc->buffer.aml_start);
	return_ACPI_STATUS(status);
}

/*******************************************************************************
 *
 * FUNCTION:    acpi_ds_get_package_arguments
 *
 * PARAMETERS:  obj_desc        - A valid Package object
 *
 * RETURN:      Status.
 *
 * DESCRIPTION: Get Package length and initializer byte list. This implements
 *              the late evaluation of these attributes.
 *
 ******************************************************************************/

acpi_status acpi_ds_get_package_arguments(union acpi_operand_object *obj_desc)
{
	struct acpi_namespace_node *node;
	acpi_status status;

	ACPI_FUNCTION_TRACE_PTR(ds_get_package_arguments, obj_desc);

	if (obj_desc->common.flags & AOPOBJ_DATA_VALID) {
		return_ACPI_STATUS(AE_OK);
	}

	/* Get the Package node */

	node = obj_desc->package.node;
	if (!node) {
		ACPI_ERROR((AE_INFO,
			    "No pointer back to namespace node in package %p",
			    obj_desc));
		return_ACPI_STATUS(AE_AML_INTERNAL);
	}

	ACPI_DEBUG_PRINT((ACPI_DB_EXEC, "Package Argument Init, AML Ptr: %p\n",
			  obj_desc->package.aml_start));

	/* Execute the AML code for the term_arg arguments */

	status = acpi_ds_execute_arguments(node, node,
					   obj_desc->package.aml_length,
					   obj_desc->package.aml_start);

	return_ACPI_STATUS(status);
}

/*******************************************************************************
 *
 * FUNCTION:    acpi_ds_get_region_arguments
 *
 * PARAMETERS:  obj_desc        - A valid region object
 *
 * RETURN:      Status.
 *
 * DESCRIPTION: Get region address and length. This implements the late
 *              evaluation of these region attributes.
 *
 ******************************************************************************/

acpi_status acpi_ds_get_region_arguments(union acpi_operand_object *obj_desc)
{
	struct acpi_namespace_node *node;
	acpi_status status;
	union acpi_operand_object *extra_desc;

	ACPI_FUNCTION_TRACE_PTR(ds_get_region_arguments, obj_desc);

	if (obj_desc->region.flags & AOPOBJ_DATA_VALID) {
		return_ACPI_STATUS(AE_OK);
	}

	extra_desc = acpi_ns_get_secondary_object(obj_desc);
	if (!extra_desc) {
		return_ACPI_STATUS(AE_NOT_EXIST);
	}

	/* Get the Region node */

	node = obj_desc->region.node;

	ACPI_DEBUG_EXEC(acpi_ut_display_init_pathname
			(ACPI_TYPE_REGION, node, NULL));

	ACPI_DEBUG_PRINT((ACPI_DB_EXEC,
			  "[%4.4s] OpRegion Arg Init at AML %p\n",
			  acpi_ut_get_node_name(node),
			  extra_desc->extra.aml_start));

	/* Execute the argument AML */

	status = acpi_ds_execute_arguments(node, extra_desc->extra.scope_node,
					   extra_desc->extra.aml_length,
					   extra_desc->extra.aml_start);
	if (ACPI_FAILURE(status)) {
		return_ACPI_STATUS(status);
	}

	status = acpi_ut_add_address_range(obj_desc->region.space_id,
					   obj_desc->region.address,
					   obj_desc->region.length, node);
	return_ACPI_STATUS(status);
}<|MERGE_RESOLUTION|>--- conflicted
+++ resolved
@@ -4,11 +4,7 @@
  * Module Name: dsargs - Support for execution of dynamic arguments for static
  *                       objects (regions, fields, buffer fields, etc.)
  *
-<<<<<<< HEAD
- * Copyright (C) 2000 - 2022, Intel Corp.
-=======
  * Copyright (C) 2000 - 2023, Intel Corp.
->>>>>>> eb3cdb58
  *
  *****************************************************************************/
 
