/******************************************************************************
 *
 * Name: hwesleep.c - ACPI Hardware Sleep/Wake Support functions for the
 *                    extended FADT-V5 sleep registers.
 *
 *****************************************************************************/

/*
 * Copyright (C) 2000 - 2013, Intel Corp.
 * All rights reserved.
 *
 * Redistribution and use in source and binary forms, with or without
 * modification, are permitted provided that the following conditions
 * are met:
 * 1. Redistributions of source code must retain the above copyright
 *    notice, this list of conditions, and the following disclaimer,
 *    without modification.
 * 2. Redistributions in binary form must reproduce at minimum a disclaimer
 *    substantially similar to the "NO WARRANTY" disclaimer below
 *    ("Disclaimer") and any redistribution must be conditioned upon
 *    including a substantially similar Disclaimer requirement for further
 *    binary redistribution.
 * 3. Neither the names of the above-listed copyright holders nor the names
 *    of any contributors may be used to endorse or promote products derived
 *    from this software without specific prior written permission.
 *
 * Alternatively, this software may be distributed under the terms of the
 * GNU General Public License ("GPL") version 2 as published by the Free
 * Software Foundation.
 *
 * NO WARRANTY
 * THIS SOFTWARE IS PROVIDED BY THE COPYRIGHT HOLDERS AND CONTRIBUTORS
 * "AS IS" AND ANY EXPRESS OR IMPLIED WARRANTIES, INCLUDING, BUT NOT
 * LIMITED TO, THE IMPLIED WARRANTIES OF MERCHANTIBILITY AND FITNESS FOR
 * A PARTICULAR PURPOSE ARE DISCLAIMED. IN NO EVENT SHALL THE COPYRIGHT
 * HOLDERS OR CONTRIBUTORS BE LIABLE FOR SPECIAL, EXEMPLARY, OR CONSEQUENTIAL
 * DAMAGES (INCLUDING, BUT NOT LIMITED TO, PROCUREMENT OF SUBSTITUTE GOODS
 * OR SERVICES; LOSS OF USE, DATA, OR PROFITS; OR BUSINESS INTERRUPTION)
 * HOWEVER CAUSED AND ON ANY THEORY OF LIABILITY, WHETHER IN CONTRACT,
 * STRICT LIABILITY, OR TORT (INCLUDING NEGLIGENCE OR OTHERWISE) ARISING
 * IN ANY WAY OUT OF THE USE OF THIS SOFTWARE, EVEN IF ADVISED OF THE
 * POSSIBILITY OF SUCH DAMAGES.
 */

#include <acpi/acpi.h>
#include <linux/acpi.h>
#include "accommon.h"

#define _COMPONENT          ACPI_HARDWARE
ACPI_MODULE_NAME("hwesleep")

/*******************************************************************************
 *
 * FUNCTION:    acpi_hw_execute_sleep_method
 *
 * PARAMETERS:  method_pathname     - Pathname of method to execute
 *              integer_argument    - Argument to pass to the method
 *
 * RETURN:      None
 *
 * DESCRIPTION: Execute a sleep/wake related method with one integer argument
 *              and no return value.
 *
 ******************************************************************************/
void acpi_hw_execute_sleep_method(char *method_pathname, u32 integer_argument)
{
	struct acpi_object_list arg_list;
	union acpi_object arg;
	acpi_status status;

	ACPI_FUNCTION_TRACE(hw_execute_sleep_method);

	/* One argument, integer_argument; No return value expected */

	arg_list.count = 1;
	arg_list.pointer = &arg;
	arg.type = ACPI_TYPE_INTEGER;
	arg.integer.value = (u64)integer_argument;

	status = acpi_evaluate_object(NULL, method_pathname, &arg_list, NULL);
	if (ACPI_FAILURE(status) && status != AE_NOT_FOUND) {
		ACPI_EXCEPTION((AE_INFO, status, "While executing method %s",
				method_pathname));
	}

	return_VOID;
}

/*******************************************************************************
 *
 * FUNCTION:    acpi_hw_extended_sleep
 *
 * PARAMETERS:  sleep_state         - Which sleep state to enter
 *
 * RETURN:      Status
 *
 * DESCRIPTION: Enter a system sleep state via the extended FADT sleep
 *              registers (V5 FADT).
 *              THIS FUNCTION MUST BE CALLED WITH INTERRUPTS DISABLED
 *
 ******************************************************************************/

acpi_status acpi_hw_extended_sleep(u8 sleep_state)
{
	acpi_status status;
	u8 sleep_type_value;
	u64 sleep_status;

	ACPI_FUNCTION_TRACE(hw_extended_sleep);

	/* Extended sleep registers must be valid */

	if (!acpi_gbl_FADT.sleep_control.address ||
	    !acpi_gbl_FADT.sleep_status.address) {
		return_ACPI_STATUS(AE_NOT_EXIST);
	}

	/* Clear wake status (WAK_STS) */

	status =
	    acpi_write((u64)ACPI_X_WAKE_STATUS, &acpi_gbl_FADT.sleep_status);
	if (ACPI_FAILURE(status)) {
		return_ACPI_STATUS(status);
	}

	acpi_gbl_system_awake_and_running = FALSE;

	/* Flush caches, as per ACPI specification */

	ACPI_FLUSH_CPU_CACHE();

<<<<<<< HEAD
	status = acpi_os_prepare_sleep(sleep_state, acpi_gbl_sleep_type_a,
				       acpi_gbl_sleep_type_b, true);
=======
	status = acpi_os_prepare_extended_sleep(sleep_state,
						acpi_gbl_sleep_type_a,
						acpi_gbl_sleep_type_b);
>>>>>>> 61e6cfa8
	if (ACPI_SKIP(status))
		return_ACPI_STATUS(AE_OK);
	if (ACPI_FAILURE(status))
		return_ACPI_STATUS(status);

	/*
	 * Set the SLP_TYP and SLP_EN bits.
	 *
	 * Note: We only use the first value returned by the \_Sx method
	 * (acpi_gbl_sleep_type_a) - As per ACPI specification.
	 */
	ACPI_DEBUG_PRINT((ACPI_DB_INIT,
			  "Entering sleep state [S%u]\n", sleep_state));

	sleep_type_value =
	    ((acpi_gbl_sleep_type_a << ACPI_X_SLEEP_TYPE_POSITION) &
	     ACPI_X_SLEEP_TYPE_MASK);

	status = acpi_write((u64)(sleep_type_value | ACPI_X_SLEEP_ENABLE),
			    &acpi_gbl_FADT.sleep_control);
	if (ACPI_FAILURE(status)) {
		return_ACPI_STATUS(status);
	}

	/* Wait for transition back to Working State */

	do {
		status = acpi_read(&sleep_status, &acpi_gbl_FADT.sleep_status);
		if (ACPI_FAILURE(status)) {
			return_ACPI_STATUS(status);
		}

	} while (!(((u8)sleep_status) & ACPI_X_WAKE_STATUS));

	return_ACPI_STATUS(AE_OK);
}

/*******************************************************************************
 *
 * FUNCTION:    acpi_hw_extended_wake_prep
 *
 * PARAMETERS:  sleep_state         - Which sleep state we just exited
 *
 * RETURN:      Status
 *
 * DESCRIPTION: Perform first part of OS-independent ACPI cleanup after
 *              a sleep. Called with interrupts ENABLED.
 *
 ******************************************************************************/

acpi_status acpi_hw_extended_wake_prep(u8 sleep_state)
{
	acpi_status status;
	u8 sleep_type_value;

	ACPI_FUNCTION_TRACE(hw_extended_wake_prep);

	status = acpi_get_sleep_type_data(ACPI_STATE_S0,
					  &acpi_gbl_sleep_type_a,
					  &acpi_gbl_sleep_type_b);
	if (ACPI_SUCCESS(status)) {
		sleep_type_value =
		    ((acpi_gbl_sleep_type_a << ACPI_X_SLEEP_TYPE_POSITION) &
		     ACPI_X_SLEEP_TYPE_MASK);

		(void)acpi_write((u64)(sleep_type_value | ACPI_X_SLEEP_ENABLE),
				 &acpi_gbl_FADT.sleep_control);
	}

	return_ACPI_STATUS(AE_OK);
}

/*******************************************************************************
 *
 * FUNCTION:    acpi_hw_extended_wake
 *
 * PARAMETERS:  sleep_state         - Which sleep state we just exited
 *
 * RETURN:      Status
 *
 * DESCRIPTION: Perform OS-independent ACPI cleanup after a sleep
 *              Called with interrupts ENABLED.
 *
 ******************************************************************************/

acpi_status acpi_hw_extended_wake(u8 sleep_state)
{
	ACPI_FUNCTION_TRACE(hw_extended_wake);

	/* Ensure enter_sleep_state_prep -> enter_sleep_state ordering */

	acpi_gbl_sleep_type_a = ACPI_SLEEP_TYPE_INVALID;

	/* Execute the wake methods */

	acpi_hw_execute_sleep_method(METHOD_PATHNAME__SST, ACPI_SST_WAKING);
	acpi_hw_execute_sleep_method(METHOD_PATHNAME__WAK, sleep_state);

	/*
	 * Some BIOS code assumes that WAK_STS will be cleared on resume
	 * and use it to determine whether the system is rebooting or
	 * resuming. Clear WAK_STS for compatibility.
	 */
	(void)acpi_write((u64)ACPI_X_WAKE_STATUS, &acpi_gbl_FADT.sleep_status);
	acpi_gbl_system_awake_and_running = TRUE;

	acpi_hw_execute_sleep_method(METHOD_PATHNAME__SST, ACPI_SST_WORKING);
	return_ACPI_STATUS(AE_OK);
}<|MERGE_RESOLUTION|>--- conflicted
+++ resolved
@@ -129,14 +129,9 @@
 
 	ACPI_FLUSH_CPU_CACHE();
 
-<<<<<<< HEAD
-	status = acpi_os_prepare_sleep(sleep_state, acpi_gbl_sleep_type_a,
-				       acpi_gbl_sleep_type_b, true);
-=======
 	status = acpi_os_prepare_extended_sleep(sleep_state,
 						acpi_gbl_sleep_type_a,
 						acpi_gbl_sleep_type_b);
->>>>>>> 61e6cfa8
 	if (ACPI_SKIP(status))
 		return_ACPI_STATUS(AE_OK);
 	if (ACPI_FAILURE(status))
