--- conflicted
+++ resolved
@@ -3,11 +3,7 @@
  *
  * Name: acstruct.h - Internal structs
  *
-<<<<<<< HEAD
- * Copyright (C) 2000 - 2022, Intel Corp.
-=======
  * Copyright (C) 2000 - 2023, Intel Corp.
->>>>>>> eb3cdb58
  *
  *****************************************************************************/
 
