// SPDX-License-Identifier: BSD-3-Clause OR GPL-2.0
/******************************************************************************
 *
 * Module Name: evregion - Operation Region support
 *
<<<<<<< HEAD
 * Copyright (C) 2000 - 2022, Intel Corp.
=======
 * Copyright (C) 2000 - 2023, Intel Corp.
>>>>>>> eb3cdb58
 *
 *****************************************************************************/

#include <acpi/acpi.h>
#include "accommon.h"
#include "acevents.h"
#include "acnamesp.h"
#include "acinterp.h"

#define _COMPONENT          ACPI_EVENTS
ACPI_MODULE_NAME("evregion")

extern u8 acpi_gbl_default_address_spaces[];

/* Local prototypes */

static void
acpi_ev_execute_orphan_reg_method(struct acpi_namespace_node *device_node,
				  acpi_adr_space_type space_id);

static acpi_status
acpi_ev_reg_run(acpi_handle obj_handle,
		u32 level, void *context, void **return_value);

/*******************************************************************************
 *
 * FUNCTION:    acpi_ev_initialize_op_regions
 *
 * PARAMETERS:  None
 *
 * RETURN:      Status
 *
 * DESCRIPTION: Execute _REG methods for all Operation Regions that have
 *              an installed default region handler.
 *
 ******************************************************************************/

acpi_status acpi_ev_initialize_op_regions(void)
{
	acpi_status status;
	u32 i;

	ACPI_FUNCTION_TRACE(ev_initialize_op_regions);

	status = acpi_ut_acquire_mutex(ACPI_MTX_NAMESPACE);
	if (ACPI_FAILURE(status)) {
		return_ACPI_STATUS(status);
	}

	/* Run the _REG methods for op_regions in each default address space */

	for (i = 0; i < ACPI_NUM_DEFAULT_SPACES; i++) {
		/*
		 * Make sure the installed handler is the DEFAULT handler. If not the
		 * default, the _REG methods will have already been run (when the
		 * handler was installed)
		 */
		if (acpi_ev_has_default_handler(acpi_gbl_root_node,
						acpi_gbl_default_address_spaces
						[i])) {
			acpi_ev_execute_reg_methods(acpi_gbl_root_node,
						    acpi_gbl_default_address_spaces
						    [i], ACPI_REG_CONNECT);
		}
	}

	(void)acpi_ut_release_mutex(ACPI_MTX_NAMESPACE);
	return_ACPI_STATUS(status);
}

/*******************************************************************************
 *
 * FUNCTION:    acpi_ev_address_space_dispatch
 *
 * PARAMETERS:  region_obj          - Internal region object
 *              field_obj           - Corresponding field. Can be NULL.
 *              function            - Read or Write operation
 *              region_offset       - Where in the region to read or write
 *              bit_width           - Field width in bits (8, 16, 32, or 64)
 *              value               - Pointer to in or out value, must be
 *                                    a full 64-bit integer
 *
 * RETURN:      Status
 *
 * DESCRIPTION: Dispatch an address space or operation region access to
 *              a previously installed handler.
 *
 * NOTE: During early initialization, we always install the default region
 * handlers for Memory, I/O and PCI_Config. This ensures that these operation
 * region address spaces are always available as per the ACPI specification.
 * This is especially needed in order to support the execution of
 * module-level AML code during loading of the ACPI tables.
 *
 ******************************************************************************/

acpi_status
acpi_ev_address_space_dispatch(union acpi_operand_object *region_obj,
			       union acpi_operand_object *field_obj,
			       u32 function,
			       u32 region_offset, u32 bit_width, u64 *value)
{
	acpi_status status;
	acpi_adr_space_handler handler;
	acpi_adr_space_setup region_setup;
	union acpi_operand_object *handler_desc;
	union acpi_operand_object *region_obj2;
	void *region_context = NULL;
	struct acpi_connection_info *context;
	acpi_mutex context_mutex;
	u8 context_locked;
	acpi_physical_address address;

	ACPI_FUNCTION_TRACE(ev_address_space_dispatch);

	region_obj2 = acpi_ns_get_secondary_object(region_obj);
	if (!region_obj2) {
		return_ACPI_STATUS(AE_NOT_EXIST);
	}

	/* Ensure that there is a handler associated with this region */

	handler_desc = region_obj->region.handler;
	if (!handler_desc) {
		ACPI_ERROR((AE_INFO,
			    "No handler for Region [%4.4s] (%p) [%s]",
			    acpi_ut_get_node_name(region_obj->region.node),
			    region_obj,
			    acpi_ut_get_region_name(region_obj->region.
						    space_id)));

		return_ACPI_STATUS(AE_NOT_EXIST);
	}

	context = handler_desc->address_space.context;
	context_mutex = handler_desc->address_space.context_mutex;
	context_locked = FALSE;

	/*
	 * It may be the case that the region has never been initialized.
	 * Some types of regions require special init code
	 */
	if (!(region_obj->region.flags & AOPOBJ_SETUP_COMPLETE)) {

		/* This region has not been initialized yet, do it */

		region_setup = handler_desc->address_space.setup;
		if (!region_setup) {

			/* No initialization routine, exit with error */

			ACPI_ERROR((AE_INFO,
				    "No init routine for region(%p) [%s]",
				    region_obj,
				    acpi_ut_get_region_name(region_obj->region.
							    space_id)));
			return_ACPI_STATUS(AE_NOT_EXIST);
		}

		if (region_obj->region.space_id == ACPI_ADR_SPACE_PLATFORM_COMM) {
			struct acpi_pcc_info *ctx =
			    handler_desc->address_space.context;

			ctx->internal_buffer =
			    field_obj->field.internal_pcc_buffer;
			ctx->length = (u16)region_obj->region.length;
			ctx->subspace_id = (u8)region_obj->region.address;
		}

<<<<<<< HEAD
=======
		if (region_obj->region.space_id ==
		    ACPI_ADR_SPACE_FIXED_HARDWARE) {
			struct acpi_ffh_info *ctx =
			    handler_desc->address_space.context;

			ctx->length = region_obj->region.length;
			ctx->offset = region_obj->region.address;
		}

>>>>>>> eb3cdb58
		/*
		 * We must exit the interpreter because the region setup will
		 * potentially execute control methods (for example, the _REG method
		 * for this region)
		 */
		acpi_ex_exit_interpreter();

		status = region_setup(region_obj, ACPI_REGION_ACTIVATE,
				      context, &region_context);

		/* Re-enter the interpreter */

		acpi_ex_enter_interpreter();

		/* Check for failure of the Region Setup */

		if (ACPI_FAILURE(status)) {
			ACPI_EXCEPTION((AE_INFO, status,
					"During region initialization: [%s]",
					acpi_ut_get_region_name(region_obj->
								region.
								space_id)));
			return_ACPI_STATUS(status);
		}

		/* Region initialization may have been completed by region_setup */

		if (!(region_obj->region.flags & AOPOBJ_SETUP_COMPLETE)) {
			region_obj->region.flags |= AOPOBJ_SETUP_COMPLETE;

			/*
			 * Save the returned context for use in all accesses to
			 * the handler for this particular region
			 */
			if (!(region_obj2->extra.region_context)) {
				region_obj2->extra.region_context =
				    region_context;
			}
		}
	}

	/* We have everything we need, we can invoke the address space handler */

	handler = handler_desc->address_space.handler;
	address = (region_obj->region.address + region_offset);

	ACPI_DEBUG_PRINT((ACPI_DB_OPREGION,
			  "Handler %p (@%p) Address %8.8X%8.8X [%s]\n",
			  &region_obj->region.handler->address_space, handler,
			  ACPI_FORMAT_UINT64(address),
			  acpi_ut_get_region_name(region_obj->region.
						  space_id)));

	if (!(handler_desc->address_space.handler_flags &
	      ACPI_ADDR_HANDLER_DEFAULT_INSTALLED)) {
		/*
		 * For handlers other than the default (supplied) handlers, we must
		 * exit the interpreter because the handler *might* block -- we don't
		 * know what it will do, so we can't hold the lock on the interpreter.
		 */
		acpi_ex_exit_interpreter();
	}

	/*
	 * Special handling for generic_serial_bus and general_purpose_io:
	 * There are three extra parameters that must be passed to the
	 * handler via the context:
	 *   1) Connection buffer, a resource template from Connection() op
	 *   2) Length of the above buffer
	 *   3) Actual access length from the access_as() op
	 *
	 * Since we pass these extra parameters via the context, which is
	 * shared between threads, we must lock the context to avoid these
	 * parameters being changed from another thread before the handler
	 * has completed running.
	 *
	 * In addition, for general_purpose_io, the Address and bit_width fields
	 * are defined as follows:
	 *   1) Address is the pin number index of the field (bit offset from
	 *      the previous Connection)
	 *   2) bit_width is the actual bit length of the field (number of pins)
	 */
	if ((region_obj->region.space_id == ACPI_ADR_SPACE_GSBUS ||
	     region_obj->region.space_id == ACPI_ADR_SPACE_GPIO) &&
	    context && field_obj) {

		status =
		    acpi_os_acquire_mutex(context_mutex, ACPI_WAIT_FOREVER);
		if (ACPI_FAILURE(status)) {
			goto re_enter_interpreter;
		}

		context_locked = TRUE;

		/* Get the Connection (resource_template) buffer */

		context->connection = field_obj->field.resource_buffer;
		context->length = field_obj->field.resource_length;
		context->access_length = field_obj->field.access_length;

		if (region_obj->region.space_id == ACPI_ADR_SPACE_GPIO) {
			address = field_obj->field.pin_number_index;
			bit_width = field_obj->field.bit_length;
		}
	}

	/* Call the handler */

	status = handler(function, address, bit_width, value, context,
			 region_obj2->extra.region_context);

	if (context_locked) {
		acpi_os_release_mutex(context_mutex);
	}

	if (ACPI_FAILURE(status)) {
		ACPI_EXCEPTION((AE_INFO, status, "Returned by Handler for [%s]",
				acpi_ut_get_region_name(region_obj->region.
							space_id)));

		/*
		 * Special case for an EC timeout. These are seen so frequently
		 * that an additional error message is helpful
		 */
		if ((region_obj->region.space_id == ACPI_ADR_SPACE_EC) &&
		    (status == AE_TIME)) {
			ACPI_ERROR((AE_INFO,
				    "Timeout from EC hardware or EC device driver"));
		}
	}

re_enter_interpreter:
	if (!(handler_desc->address_space.handler_flags &
	      ACPI_ADDR_HANDLER_DEFAULT_INSTALLED)) {
		/*
		 * We just returned from a non-default handler, we must re-enter the
		 * interpreter
		 */
		acpi_ex_enter_interpreter();
	}

	return_ACPI_STATUS(status);
}

/*******************************************************************************
 *
 * FUNCTION:    acpi_ev_detach_region
 *
 * PARAMETERS:  region_obj          - Region Object
 *              acpi_ns_is_locked   - Namespace Region Already Locked?
 *
 * RETURN:      None
 *
 * DESCRIPTION: Break the association between the handler and the region
 *              this is a two way association.
 *
 ******************************************************************************/

void
acpi_ev_detach_region(union acpi_operand_object *region_obj,
		      u8 acpi_ns_is_locked)
{
	union acpi_operand_object *handler_obj;
	union acpi_operand_object *obj_desc;
	union acpi_operand_object *start_desc;
	union acpi_operand_object **last_obj_ptr;
	acpi_adr_space_setup region_setup;
	void **region_context;
	union acpi_operand_object *region_obj2;
	acpi_status status;

	ACPI_FUNCTION_TRACE(ev_detach_region);

	region_obj2 = acpi_ns_get_secondary_object(region_obj);
	if (!region_obj2) {
		return_VOID;
	}
	region_context = &region_obj2->extra.region_context;

	/* Get the address handler from the region object */

	handler_obj = region_obj->region.handler;
	if (!handler_obj) {

		/* This region has no handler, all done */

		return_VOID;
	}

	/* Find this region in the handler's list */

	obj_desc = handler_obj->address_space.region_list;
	start_desc = obj_desc;
	last_obj_ptr = &handler_obj->address_space.region_list;

	while (obj_desc) {

		/* Is this the correct Region? */

		if (obj_desc == region_obj) {
			ACPI_DEBUG_PRINT((ACPI_DB_OPREGION,
					  "Removing Region %p from address handler %p\n",
					  region_obj, handler_obj));

			/* This is it, remove it from the handler's list */

			*last_obj_ptr = obj_desc->region.next;
			obj_desc->region.next = NULL;	/* Must clear field */

			if (acpi_ns_is_locked) {
				status =
				    acpi_ut_release_mutex(ACPI_MTX_NAMESPACE);
				if (ACPI_FAILURE(status)) {
					return_VOID;
				}
			}

			/* Now stop region accesses by executing the _REG method */

			status =
			    acpi_ev_execute_reg_method(region_obj,
						       ACPI_REG_DISCONNECT);
			if (ACPI_FAILURE(status)) {
				ACPI_EXCEPTION((AE_INFO, status,
						"from region _REG, [%s]",
						acpi_ut_get_region_name
						(region_obj->region.space_id)));
			}

			if (acpi_ns_is_locked) {
				status =
				    acpi_ut_acquire_mutex(ACPI_MTX_NAMESPACE);
				if (ACPI_FAILURE(status)) {
					return_VOID;
				}
			}

			/*
			 * If the region has been activated, call the setup handler with
			 * the deactivate notification
			 */
			if (region_obj->region.flags & AOPOBJ_SETUP_COMPLETE) {
				region_setup = handler_obj->address_space.setup;
				status =
				    region_setup(region_obj,
						 ACPI_REGION_DEACTIVATE,
						 handler_obj->address_space.
						 context, region_context);

				/*
				 * region_context should have been released by the deactivate
				 * operation. We don't need access to it anymore here.
				 */
				if (region_context) {
					*region_context = NULL;
				}

				/* Init routine may fail, Just ignore errors */

				if (ACPI_FAILURE(status)) {
					ACPI_EXCEPTION((AE_INFO, status,
							"from region handler - deactivate, [%s]",
							acpi_ut_get_region_name
							(region_obj->region.
							 space_id)));
				}

				region_obj->region.flags &=
				    ~(AOPOBJ_SETUP_COMPLETE);
			}

			/*
			 * Remove handler reference in the region
			 *
			 * NOTE: this doesn't mean that the region goes away, the region
			 * is just inaccessible as indicated to the _REG method
			 *
			 * If the region is on the handler's list, this must be the
			 * region's handler
			 */
			region_obj->region.handler = NULL;
			acpi_ut_remove_reference(handler_obj);

			return_VOID;
		}

		/* Walk the linked list of handlers */

		last_obj_ptr = &obj_desc->region.next;
		obj_desc = obj_desc->region.next;

		/* Prevent infinite loop if list is corrupted */

		if (obj_desc == start_desc) {
			ACPI_ERROR((AE_INFO,
				    "Circular handler list in region object %p",
				    region_obj));
			return_VOID;
		}
	}

	/* If we get here, the region was not in the handler's region list */

	ACPI_DEBUG_PRINT((ACPI_DB_OPREGION,
			  "Cannot remove region %p from address handler %p\n",
			  region_obj, handler_obj));

	return_VOID;
}

/*******************************************************************************
 *
 * FUNCTION:    acpi_ev_attach_region
 *
 * PARAMETERS:  handler_obj         - Handler Object
 *              region_obj          - Region Object
 *              acpi_ns_is_locked   - Namespace Region Already Locked?
 *
 * RETURN:      None
 *
 * DESCRIPTION: Create the association between the handler and the region
 *              this is a two way association.
 *
 ******************************************************************************/

acpi_status
acpi_ev_attach_region(union acpi_operand_object *handler_obj,
		      union acpi_operand_object *region_obj,
		      u8 acpi_ns_is_locked)
{

	ACPI_FUNCTION_TRACE(ev_attach_region);

	/* Install the region's handler */

	if (region_obj->region.handler) {
		return_ACPI_STATUS(AE_ALREADY_EXISTS);
	}

	ACPI_DEBUG_PRINT((ACPI_DB_OPREGION,
			  "Adding Region [%4.4s] %p to address handler %p [%s]\n",
			  acpi_ut_get_node_name(region_obj->region.node),
			  region_obj, handler_obj,
			  acpi_ut_get_region_name(region_obj->region.
						  space_id)));

	/* Link this region to the front of the handler's list */

	region_obj->region.next = handler_obj->address_space.region_list;
	handler_obj->address_space.region_list = region_obj;
	region_obj->region.handler = handler_obj;
	acpi_ut_add_reference(handler_obj);

	return_ACPI_STATUS(AE_OK);
}

/*******************************************************************************
 *
 * FUNCTION:    acpi_ev_execute_reg_method
 *
 * PARAMETERS:  region_obj          - Region object
 *              function            - Passed to _REG: On (1) or Off (0)
 *
 * RETURN:      Status
 *
 * DESCRIPTION: Execute _REG method for a region
 *
 ******************************************************************************/

acpi_status
acpi_ev_execute_reg_method(union acpi_operand_object *region_obj, u32 function)
{
	struct acpi_evaluate_info *info;
	union acpi_operand_object *args[3];
	union acpi_operand_object *region_obj2;
	const acpi_name *reg_name_ptr =
	    ACPI_CAST_PTR(acpi_name, METHOD_NAME__REG);
	struct acpi_namespace_node *method_node;
	struct acpi_namespace_node *node;
	acpi_status status;

	ACPI_FUNCTION_TRACE(ev_execute_reg_method);

	if (!acpi_gbl_namespace_initialized ||
	    region_obj->region.handler == NULL) {
		return_ACPI_STATUS(AE_OK);
	}

	region_obj2 = acpi_ns_get_secondary_object(region_obj);
	if (!region_obj2) {
		return_ACPI_STATUS(AE_NOT_EXIST);
	}

	/*
	 * Find any "_REG" method associated with this region definition.
	 * The method should always be updated as this function may be
	 * invoked after a namespace change.
	 */
	node = region_obj->region.node->parent;
	status =
	    acpi_ns_search_one_scope(*reg_name_ptr, node, ACPI_TYPE_METHOD,
				     &method_node);
	if (ACPI_SUCCESS(status)) {
		/*
		 * The _REG method is optional and there can be only one per
		 * region definition. This will be executed when the handler is
		 * attached or removed.
		 */
		region_obj2->extra.method_REG = method_node;
	}
	if (region_obj2->extra.method_REG == NULL) {
		return_ACPI_STATUS(AE_OK);
	}

	/* _REG(DISCONNECT) should be paired with _REG(CONNECT) */

	if ((function == ACPI_REG_CONNECT &&
	     region_obj->common.flags & AOPOBJ_REG_CONNECTED) ||
	    (function == ACPI_REG_DISCONNECT &&
	     !(region_obj->common.flags & AOPOBJ_REG_CONNECTED))) {
		return_ACPI_STATUS(AE_OK);
	}

	/* Allocate and initialize the evaluation information block */

	info = ACPI_ALLOCATE_ZEROED(sizeof(struct acpi_evaluate_info));
	if (!info) {
		return_ACPI_STATUS(AE_NO_MEMORY);
	}

	info->prefix_node = region_obj2->extra.method_REG;
	info->relative_pathname = NULL;
	info->parameters = args;
	info->flags = ACPI_IGNORE_RETURN_VALUE;

	/*
	 * The _REG method has two arguments:
	 *
	 * arg0 - Integer:
	 *  Operation region space ID Same value as region_obj->Region.space_id
	 *
	 * arg1 - Integer:
	 *  connection status 1 for connecting the handler, 0 for disconnecting
	 *  the handler (Passed as a parameter)
	 */
	args[0] =
	    acpi_ut_create_integer_object((u64)region_obj->region.space_id);
	if (!args[0]) {
		status = AE_NO_MEMORY;
		goto cleanup1;
	}

	args[1] = acpi_ut_create_integer_object((u64)function);
	if (!args[1]) {
		status = AE_NO_MEMORY;
		goto cleanup2;
	}

	args[2] = NULL;		/* Terminate list */

	/* Execute the method, no return value */

	ACPI_DEBUG_EXEC(acpi_ut_display_init_pathname
			(ACPI_TYPE_METHOD, info->prefix_node, NULL));

	status = acpi_ns_evaluate(info);
	acpi_ut_remove_reference(args[1]);

	if (ACPI_FAILURE(status)) {
		goto cleanup2;
	}

	if (function == ACPI_REG_CONNECT) {
		region_obj->common.flags |= AOPOBJ_REG_CONNECTED;
	} else {
		region_obj->common.flags &= ~AOPOBJ_REG_CONNECTED;
	}

cleanup2:
	acpi_ut_remove_reference(args[0]);

cleanup1:
	ACPI_FREE(info);
	return_ACPI_STATUS(status);
}

/*******************************************************************************
 *
 * FUNCTION:    acpi_ev_execute_reg_methods
 *
 * PARAMETERS:  node            - Namespace node for the device
 *              space_id        - The address space ID
 *              function        - Passed to _REG: On (1) or Off (0)
 *
 * RETURN:      None
 *
 * DESCRIPTION: Run all _REG methods for the input Space ID;
 *              Note: assumes namespace is locked, or system init time.
 *
 ******************************************************************************/

void
acpi_ev_execute_reg_methods(struct acpi_namespace_node *node,
			    acpi_adr_space_type space_id, u32 function)
{
	struct acpi_reg_walk_info info;

	ACPI_FUNCTION_TRACE(ev_execute_reg_methods);

	/*
	 * These address spaces do not need a call to _REG, since the ACPI
	 * specification defines them as: "must always be accessible". Since
	 * they never change state (never become unavailable), no need to ever
	 * call _REG on them. Also, a data_table is not a "real" address space,
	 * so do not call _REG. September 2018.
	 */
	if ((space_id == ACPI_ADR_SPACE_SYSTEM_MEMORY) ||
	    (space_id == ACPI_ADR_SPACE_SYSTEM_IO) ||
	    (space_id == ACPI_ADR_SPACE_DATA_TABLE)) {
		return_VOID;
	}

	info.space_id = space_id;
	info.function = function;
	info.reg_run_count = 0;

	ACPI_DEBUG_PRINT_RAW((ACPI_DB_NAMES,
			      "    Running _REG methods for SpaceId %s\n",
			      acpi_ut_get_region_name(info.space_id)));

	/*
	 * Run all _REG methods for all Operation Regions for this space ID. This
	 * is a separate walk in order to handle any interdependencies between
	 * regions and _REG methods. (i.e. handlers must be installed for all
	 * regions of this Space ID before we can run any _REG methods)
	 */
	(void)acpi_ns_walk_namespace(ACPI_TYPE_ANY, node, ACPI_UINT32_MAX,
				     ACPI_NS_WALK_UNLOCK, acpi_ev_reg_run, NULL,
				     &info, NULL);

	/*
	 * Special case for EC and GPIO: handle "orphan" _REG methods with
	 * no region.
	 */
	if (space_id == ACPI_ADR_SPACE_EC || space_id == ACPI_ADR_SPACE_GPIO) {
		acpi_ev_execute_orphan_reg_method(node, space_id);
	}

	ACPI_DEBUG_PRINT_RAW((ACPI_DB_NAMES,
			      "    Executed %u _REG methods for SpaceId %s\n",
			      info.reg_run_count,
			      acpi_ut_get_region_name(info.space_id)));

	return_VOID;
}

/*******************************************************************************
 *
 * FUNCTION:    acpi_ev_reg_run
 *
 * PARAMETERS:  walk_namespace callback
 *
 * DESCRIPTION: Run _REG method for region objects of the requested spaceID
 *
 ******************************************************************************/

static acpi_status
acpi_ev_reg_run(acpi_handle obj_handle,
		u32 level, void *context, void **return_value)
{
	union acpi_operand_object *obj_desc;
	struct acpi_namespace_node *node;
	acpi_status status;
	struct acpi_reg_walk_info *info;

	info = ACPI_CAST_PTR(struct acpi_reg_walk_info, context);

	/* Convert and validate the device handle */

	node = acpi_ns_validate_handle(obj_handle);
	if (!node) {
		return (AE_BAD_PARAMETER);
	}

	/*
	 * We only care about regions and objects that are allowed to have
	 * address space handlers
	 */
	if ((node->type != ACPI_TYPE_REGION) && (node != acpi_gbl_root_node)) {
		return (AE_OK);
	}

	/* Check for an existing internal object */

	obj_desc = acpi_ns_get_attached_object(node);
	if (!obj_desc) {

		/* No object, just exit */

		return (AE_OK);
	}

	/* Object is a Region */

	if (obj_desc->region.space_id != info->space_id) {

		/* This region is for a different address space, just ignore it */

		return (AE_OK);
	}

	info->reg_run_count++;
	status = acpi_ev_execute_reg_method(obj_desc, info->function);
	return (status);
}

/*******************************************************************************
 *
 * FUNCTION:    acpi_ev_execute_orphan_reg_method
 *
 * PARAMETERS:  device_node         - Namespace node for an ACPI device
 *              space_id            - The address space ID
 *
 * RETURN:      None
 *
 * DESCRIPTION: Execute an "orphan" _REG method that appears under an ACPI
 *              device. This is a _REG method that has no corresponding region
 *              within the device's scope. ACPI tables depending on these
 *              "orphan" _REG methods have been seen for both EC and GPIO
 *              Operation Regions. Presumably the Windows ACPI implementation
 *              always calls the _REG method independent of the presence of
 *              an actual Operation Region with the correct address space ID.
 *
 *  MUTEX:      Assumes the namespace is locked
 *
 ******************************************************************************/

static void
acpi_ev_execute_orphan_reg_method(struct acpi_namespace_node *device_node,
				  acpi_adr_space_type space_id)
{
	acpi_handle reg_method;
	struct acpi_namespace_node *next_node;
	acpi_status status;
	struct acpi_object_list args;
	union acpi_object objects[2];

	ACPI_FUNCTION_TRACE(ev_execute_orphan_reg_method);

	if (!device_node) {
		return_VOID;
	}

	/* Namespace is currently locked, must release */

	(void)acpi_ut_release_mutex(ACPI_MTX_NAMESPACE);

	/* Get a handle to a _REG method immediately under the EC device */

	status = acpi_get_handle(device_node, METHOD_NAME__REG, &reg_method);
	if (ACPI_FAILURE(status)) {
		goto exit;	/* There is no _REG method present */
	}

	/*
	 * Execute the _REG method only if there is no Operation Region in
	 * this scope with the Embedded Controller space ID. Otherwise, it
	 * will already have been executed. Note, this allows for Regions
	 * with other space IDs to be present; but the code below will then
	 * execute the _REG method with the embedded_control space_ID argument.
	 */
	next_node = acpi_ns_get_next_node(device_node, NULL);
	while (next_node) {
		if ((next_node->type == ACPI_TYPE_REGION) &&
		    (next_node->object) &&
		    (next_node->object->region.space_id == space_id)) {
			goto exit;	/* Do not execute the _REG */
		}

		next_node = acpi_ns_get_next_node(device_node, next_node);
	}

	/* Evaluate the _REG(space_id,Connect) method */

	args.count = 2;
	args.pointer = objects;
	objects[0].type = ACPI_TYPE_INTEGER;
	objects[0].integer.value = space_id;
	objects[1].type = ACPI_TYPE_INTEGER;
	objects[1].integer.value = ACPI_REG_CONNECT;

	(void)acpi_evaluate_object(reg_method, NULL, &args, NULL);

exit:
	/* We ignore all errors from above, don't care */

	(void)acpi_ut_acquire_mutex(ACPI_MTX_NAMESPACE);
	return_VOID;
}<|MERGE_RESOLUTION|>--- conflicted
+++ resolved
@@ -3,11 +3,7 @@
  *
  * Module Name: evregion - Operation Region support
  *
-<<<<<<< HEAD
- * Copyright (C) 2000 - 2022, Intel Corp.
-=======
  * Copyright (C) 2000 - 2023, Intel Corp.
->>>>>>> eb3cdb58
  *
  *****************************************************************************/
 
@@ -176,8 +172,6 @@
 			ctx->subspace_id = (u8)region_obj->region.address;
 		}
 
-<<<<<<< HEAD
-=======
 		if (region_obj->region.space_id ==
 		    ACPI_ADR_SPACE_FIXED_HARDWARE) {
 			struct acpi_ffh_info *ctx =
@@ -187,7 +181,6 @@
 			ctx->offset = region_obj->region.address;
 		}
 
->>>>>>> eb3cdb58
 		/*
 		 * We must exit the interpreter because the region setup will
 		 * potentially execute control methods (for example, the _REG method
