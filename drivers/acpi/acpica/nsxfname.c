// SPDX-License-Identifier: BSD-3-Clause OR GPL-2.0
/******************************************************************************
 *
 * Module Name: nsxfname - Public interfaces to the ACPI subsystem
 *                         ACPI Namespace oriented interfaces
 *
<<<<<<< HEAD
 * Copyright (C) 2000 - 2022, Intel Corp.
=======
 * Copyright (C) 2000 - 2023, Intel Corp.
>>>>>>> eb3cdb58
 *
 *****************************************************************************/

#define EXPORT_ACPI_INTERFACES

#include <acpi/acpi.h>
#include "accommon.h"
#include "acnamesp.h"
#include "acparser.h"
#include "amlcode.h"

#define _COMPONENT          ACPI_NAMESPACE
ACPI_MODULE_NAME("nsxfname")

/* Local prototypes */
static char *acpi_ns_copy_device_id(struct acpi_pnp_device_id *dest,
				    struct acpi_pnp_device_id *source,
				    char *string_area);

/******************************************************************************
 *
 * FUNCTION:    acpi_get_handle
 *
 * PARAMETERS:  parent          - Object to search under (search scope).
 *              pathname        - Pointer to an asciiz string containing the
 *                                name
 *              ret_handle      - Where the return handle is returned
 *
 * RETURN:      Status
 *
 * DESCRIPTION: This routine will search for a caller specified name in the
 *              name space. The caller can restrict the search region by
 *              specifying a non NULL parent. The parent value is itself a
 *              namespace handle.
 *
 ******************************************************************************/

acpi_status
acpi_get_handle(acpi_handle parent,
		const char *pathname, acpi_handle *ret_handle)
{
	acpi_status status;
	struct acpi_namespace_node *node = NULL;
	struct acpi_namespace_node *prefix_node = NULL;

	ACPI_FUNCTION_ENTRY();

	/* Parameter Validation */

	if (!ret_handle || !pathname) {
		return (AE_BAD_PARAMETER);
	}

	/* Convert a parent handle to a prefix node */

	if (parent) {
		prefix_node = acpi_ns_validate_handle(parent);
		if (!prefix_node) {
			return (AE_BAD_PARAMETER);
		}
	}

	/*
	 * Valid cases are:
	 * 1) Fully qualified pathname
	 * 2) Parent + Relative pathname
	 *
	 * Error for <null Parent + relative path>
	 */
	if (ACPI_IS_ROOT_PREFIX(pathname[0])) {

		/* Pathname is fully qualified (starts with '\') */

		/* Special case for root-only, since we can't search for it */

		if (!strcmp(pathname, ACPI_NS_ROOT_PATH)) {
			*ret_handle =
			    ACPI_CAST_PTR(acpi_handle, acpi_gbl_root_node);
			return (AE_OK);
		}
	} else if (!prefix_node) {

		/* Relative path with null prefix is disallowed */

		return (AE_BAD_PARAMETER);
	}

	/* Find the Node and convert to a handle */

	status =
	    acpi_ns_get_node(prefix_node, pathname, ACPI_NS_NO_UPSEARCH, &node);
	if (ACPI_SUCCESS(status)) {
		*ret_handle = ACPI_CAST_PTR(acpi_handle, node);
	}

	return (status);
}

ACPI_EXPORT_SYMBOL(acpi_get_handle)

/******************************************************************************
 *
 * FUNCTION:    acpi_get_name
 *
 * PARAMETERS:  handle          - Handle to be converted to a pathname
 *              name_type       - Full pathname or single segment
 *              buffer          - Buffer for returned path
 *
 * RETURN:      Pointer to a string containing the fully qualified Name.
 *
 * DESCRIPTION: This routine returns the fully qualified name associated with
 *              the Handle parameter. This and the acpi_pathname_to_handle are
 *              complementary functions.
 *
 ******************************************************************************/
acpi_status
acpi_get_name(acpi_handle handle, u32 name_type, struct acpi_buffer *buffer)
{
	acpi_status status;

	/* Parameter validation */

	if (name_type > ACPI_NAME_TYPE_MAX) {
		return (AE_BAD_PARAMETER);
	}

	status = acpi_ut_validate_buffer(buffer);
	if (ACPI_FAILURE(status)) {
		return (status);
	}

	/*
	 * Wants the single segment ACPI name.
	 * Validate handle and convert to a namespace Node
	 */
	status = acpi_ut_acquire_mutex(ACPI_MTX_NAMESPACE);
	if (ACPI_FAILURE(status)) {
		return (status);
	}

	if (name_type == ACPI_FULL_PATHNAME ||
	    name_type == ACPI_FULL_PATHNAME_NO_TRAILING) {

		/* Get the full pathname (From the namespace root) */

		status = acpi_ns_handle_to_pathname(handle, buffer,
						    name_type ==
						    ACPI_FULL_PATHNAME ? FALSE :
						    TRUE);
	} else {
		/* Get the single name */

		status = acpi_ns_handle_to_name(handle, buffer);
	}

	(void)acpi_ut_release_mutex(ACPI_MTX_NAMESPACE);
	return (status);
}

ACPI_EXPORT_SYMBOL(acpi_get_name)

/******************************************************************************
 *
 * FUNCTION:    acpi_ns_copy_device_id
 *
 * PARAMETERS:  dest                - Pointer to the destination PNP_DEVICE_ID
 *              source              - Pointer to the source PNP_DEVICE_ID
 *              string_area         - Pointer to where to copy the dest string
 *
 * RETURN:      Pointer to the next string area
 *
 * DESCRIPTION: Copy a single PNP_DEVICE_ID, including the string data.
 *
 ******************************************************************************/
static char *acpi_ns_copy_device_id(struct acpi_pnp_device_id *dest,
				    struct acpi_pnp_device_id *source,
				    char *string_area)
{
	/* Create the destination PNP_DEVICE_ID */

	dest->string = string_area;
	dest->length = source->length;

	/* Copy actual string and return a pointer to the next string area */

	memcpy(string_area, source->string, source->length);
	return (string_area + source->length);
}

/******************************************************************************
 *
 * FUNCTION:    acpi_get_object_info
 *
 * PARAMETERS:  handle              - Object Handle
 *              return_buffer       - Where the info is returned
 *
 * RETURN:      Status
 *
 * DESCRIPTION: Returns information about an object as gleaned from the
 *              namespace node and possibly by running several standard
 *              control methods (Such as in the case of a device.)
 *
 * For Device and Processor objects, run the Device _HID, _UID, _CID,
 * _CLS, _ADR, _sx_w, and _sx_d methods.
 *
 * Note: Allocates the return buffer, must be freed by the caller.
 *
 * Note: This interface is intended to be used during the initial device
 * discovery namespace traversal. Therefore, no complex methods can be
 * executed, especially those that access operation regions. Therefore, do
 * not add any additional methods that could cause problems in this area.
 * Because of this reason support for the following methods has been removed:
 * 1) _SUB method was removed (11/2015)
 * 2) _STA method was removed (02/2018)
 *
 ******************************************************************************/

acpi_status
acpi_get_object_info(acpi_handle handle,
		     struct acpi_device_info **return_buffer)
{
	struct acpi_namespace_node *node;
	struct acpi_device_info *info;
	struct acpi_pnp_device_id_list *cid_list = NULL;
	struct acpi_pnp_device_id *hid = NULL;
	struct acpi_pnp_device_id *uid = NULL;
	struct acpi_pnp_device_id *cls = NULL;
	char *next_id_string;
	acpi_object_type type;
	acpi_name name;
	u8 param_count = 0;
	u16 valid = 0;
	u32 info_size;
	u32 i;
	acpi_status status;

	/* Parameter validation */

	if (!handle || !return_buffer) {
		return (AE_BAD_PARAMETER);
	}

	status = acpi_ut_acquire_mutex(ACPI_MTX_NAMESPACE);
	if (ACPI_FAILURE(status)) {
		return (status);
	}

	node = acpi_ns_validate_handle(handle);
	if (!node) {
		(void)acpi_ut_release_mutex(ACPI_MTX_NAMESPACE);
		return (AE_BAD_PARAMETER);
	}

	/* Get the namespace node data while the namespace is locked */

	info_size = sizeof(struct acpi_device_info);
	type = node->type;
	name = node->name.integer;

	if (node->type == ACPI_TYPE_METHOD) {
		param_count = node->object->method.param_count;
	}

	status = acpi_ut_release_mutex(ACPI_MTX_NAMESPACE);
	if (ACPI_FAILURE(status)) {
		return (status);
	}

	if ((type == ACPI_TYPE_DEVICE) || (type == ACPI_TYPE_PROCESSOR)) {
		/*
		 * Get extra info for ACPI Device/Processor objects only:
		 * Run the Device _HID, _UID, _CLS, and _CID methods.
		 *
		 * Note: none of these methods are required, so they may or may
		 * not be present for this device. The Info->Valid bitfield is used
		 * to indicate which methods were found and run successfully.
		 */

		/* Execute the Device._HID method */

		status = acpi_ut_execute_HID(node, &hid);
		if (ACPI_SUCCESS(status)) {
			info_size += hid->length;
			valid |= ACPI_VALID_HID;
		}

		/* Execute the Device._UID method */

		status = acpi_ut_execute_UID(node, &uid);
		if (ACPI_SUCCESS(status)) {
			info_size += uid->length;
			valid |= ACPI_VALID_UID;
		}

		/* Execute the Device._CID method */

		status = acpi_ut_execute_CID(node, &cid_list);
		if (ACPI_SUCCESS(status)) {

			/* Add size of CID strings and CID pointer array */

			info_size +=
			    (cid_list->list_size -
			     sizeof(struct acpi_pnp_device_id_list));
			valid |= ACPI_VALID_CID;
		}

		/* Execute the Device._CLS method */

		status = acpi_ut_execute_CLS(node, &cls);
		if (ACPI_SUCCESS(status)) {
			info_size += cls->length;
			valid |= ACPI_VALID_CLS;
		}
	}

	/*
	 * Now that we have the variable-length data, we can allocate the
	 * return buffer
	 */
	info = ACPI_ALLOCATE_ZEROED(info_size);
	if (!info) {
		status = AE_NO_MEMORY;
		goto cleanup;
	}

	/* Get the fixed-length data */

	if ((type == ACPI_TYPE_DEVICE) || (type == ACPI_TYPE_PROCESSOR)) {
		/*
		 * Get extra info for ACPI Device/Processor objects only:
		 * Run the _ADR and, sx_w, and _sx_d methods.
		 *
		 * Notes: none of these methods are required, so they may or may
		 * not be present for this device. The Info->Valid bitfield is used
		 * to indicate which methods were found and run successfully.
		 */

		/* Execute the Device._ADR method */

		status = acpi_ut_evaluate_numeric_object(METHOD_NAME__ADR, node,
							 &info->address);
		if (ACPI_SUCCESS(status)) {
			valid |= ACPI_VALID_ADR;
		}

		/* Execute the Device._sx_w methods */

		status = acpi_ut_execute_power_methods(node,
						       acpi_gbl_lowest_dstate_names,
						       ACPI_NUM_sx_w_METHODS,
						       info->lowest_dstates);
		if (ACPI_SUCCESS(status)) {
			valid |= ACPI_VALID_SXWS;
		}

		/* Execute the Device._sx_d methods */

		status = acpi_ut_execute_power_methods(node,
						       acpi_gbl_highest_dstate_names,
						       ACPI_NUM_sx_d_METHODS,
						       info->highest_dstates);
		if (ACPI_SUCCESS(status)) {
			valid |= ACPI_VALID_SXDS;
		}
	}

	/*
	 * Create a pointer to the string area of the return buffer.
	 * Point to the end of the base struct acpi_device_info structure.
	 */
	next_id_string = ACPI_CAST_PTR(char, info->compatible_id_list.ids);
	if (cid_list) {

		/* Point past the CID PNP_DEVICE_ID array */

		next_id_string +=
		    ((acpi_size)cid_list->count *
		     sizeof(struct acpi_pnp_device_id));
	}

	/*
	 * Copy the HID, UID, and CIDs to the return buffer. The variable-length
	 * strings are copied to the reserved area at the end of the buffer.
	 *
	 * For HID and CID, check if the ID is a PCI Root Bridge.
	 */
	if (hid) {
		next_id_string = acpi_ns_copy_device_id(&info->hardware_id,
							hid, next_id_string);

		if (acpi_ut_is_pci_root_bridge(hid->string)) {
			info->flags |= ACPI_PCI_ROOT_BRIDGE;
		}
	}

	if (uid) {
		next_id_string = acpi_ns_copy_device_id(&info->unique_id,
							uid, next_id_string);
	}

	if (cid_list) {
		info->compatible_id_list.count = cid_list->count;
		info->compatible_id_list.list_size = cid_list->list_size;

		/* Copy each CID */

		for (i = 0; i < cid_list->count; i++) {
			next_id_string =
			    acpi_ns_copy_device_id(&info->compatible_id_list.
						   ids[i], &cid_list->ids[i],
						   next_id_string);

			if (acpi_ut_is_pci_root_bridge(cid_list->ids[i].string)) {
				info->flags |= ACPI_PCI_ROOT_BRIDGE;
			}
		}
	}

	if (cls) {
		(void)acpi_ns_copy_device_id(&info->class_code,
					     cls, next_id_string);
	}

	/* Copy the fixed-length data */

	info->info_size = info_size;
	info->type = type;
	info->name = name;
	info->param_count = param_count;
	info->valid = valid;

	*return_buffer = info;
	status = AE_OK;

cleanup:
	if (hid) {
		ACPI_FREE(hid);
	}
	if (uid) {
		ACPI_FREE(uid);
	}
	if (cid_list) {
		ACPI_FREE(cid_list);
	}
	if (cls) {
		ACPI_FREE(cls);
	}
	return (status);
}

ACPI_EXPORT_SYMBOL(acpi_get_object_info)

/******************************************************************************
 *
 * FUNCTION:    acpi_install_method
 *
 * PARAMETERS:  buffer         - An ACPI table containing one control method
 *
 * RETURN:      Status
 *
 * DESCRIPTION: Install a control method into the namespace. If the method
 *              name already exists in the namespace, it is overwritten. The
 *              input buffer must contain a valid DSDT or SSDT containing a
 *              single control method.
 *
 ******************************************************************************/
acpi_status acpi_install_method(u8 *buffer)
{
	struct acpi_table_header *table =
	    ACPI_CAST_PTR(struct acpi_table_header, buffer);
	u8 *aml_buffer;
	u8 *aml_start;
	char *path;
	struct acpi_namespace_node *node;
	union acpi_operand_object *method_obj;
	struct acpi_parse_state parser_state;
	u32 aml_length;
	u16 opcode;
	u8 method_flags;
	acpi_status status;

	/* Parameter validation */

	if (!buffer) {
		return (AE_BAD_PARAMETER);
	}

	/* Table must be a DSDT or SSDT */

	if (!ACPI_COMPARE_NAMESEG(table->signature, ACPI_SIG_DSDT) &&
	    !ACPI_COMPARE_NAMESEG(table->signature, ACPI_SIG_SSDT)) {
		return (AE_BAD_HEADER);
	}

	/* First AML opcode in the table must be a control method */

	parser_state.aml = buffer + sizeof(struct acpi_table_header);
	opcode = acpi_ps_peek_opcode(&parser_state);
	if (opcode != AML_METHOD_OP) {
		return (AE_BAD_PARAMETER);
	}

	/* Extract method information from the raw AML */

	parser_state.aml += acpi_ps_get_opcode_size(opcode);
	parser_state.pkg_end = acpi_ps_get_next_package_end(&parser_state);
	path = acpi_ps_get_next_namestring(&parser_state);

	method_flags = *parser_state.aml++;
	aml_start = parser_state.aml;
	aml_length = (u32)ACPI_PTR_DIFF(parser_state.pkg_end, aml_start);

	/*
	 * Allocate resources up-front. We don't want to have to delete a new
	 * node from the namespace if we cannot allocate memory.
	 */
	aml_buffer = ACPI_ALLOCATE(aml_length);
	if (!aml_buffer) {
		return (AE_NO_MEMORY);
	}

	method_obj = acpi_ut_create_internal_object(ACPI_TYPE_METHOD);
	if (!method_obj) {
		ACPI_FREE(aml_buffer);
		return (AE_NO_MEMORY);
	}

	/* Lock namespace for acpi_ns_lookup, we may be creating a new node */

	status = acpi_ut_acquire_mutex(ACPI_MTX_NAMESPACE);
	if (ACPI_FAILURE(status)) {
		goto error_exit;
	}

	/* The lookup either returns an existing node or creates a new one */

	status =
	    acpi_ns_lookup(NULL, path, ACPI_TYPE_METHOD, ACPI_IMODE_LOAD_PASS1,
			   ACPI_NS_DONT_OPEN_SCOPE | ACPI_NS_ERROR_IF_FOUND,
			   NULL, &node);

	(void)acpi_ut_release_mutex(ACPI_MTX_NAMESPACE);

	if (ACPI_FAILURE(status)) {	/* ns_lookup */
		if (status != AE_ALREADY_EXISTS) {
			goto error_exit;
		}

		/* Node existed previously, make sure it is a method node */

		if (node->type != ACPI_TYPE_METHOD) {
			status = AE_TYPE;
			goto error_exit;
		}
	}

	/* Copy the method AML to the local buffer */

	memcpy(aml_buffer, aml_start, aml_length);

	/* Initialize the method object with the new method's information */

	method_obj->method.aml_start = aml_buffer;
	method_obj->method.aml_length = aml_length;

	method_obj->method.param_count = (u8)
	    (method_flags & AML_METHOD_ARG_COUNT);

	if (method_flags & AML_METHOD_SERIALIZED) {
		method_obj->method.info_flags = ACPI_METHOD_SERIALIZED;

		method_obj->method.sync_level = (u8)
		    ((method_flags & AML_METHOD_SYNC_LEVEL) >> 4);
	}

	/*
	 * Now that it is complete, we can attach the new method object to
	 * the method Node (detaches/deletes any existing object)
	 */
	status = acpi_ns_attach_object(node, method_obj, ACPI_TYPE_METHOD);

	/*
	 * Flag indicates AML buffer is dynamic, must be deleted later.
	 * Must be set only after attach above.
	 */
	node->flags |= ANOBJ_ALLOCATED_BUFFER;

	/* Remove local reference to the method object */

	acpi_ut_remove_reference(method_obj);
	return (status);

error_exit:

	ACPI_FREE(aml_buffer);
	ACPI_FREE(method_obj);
	return (status);
}
ACPI_EXPORT_SYMBOL(acpi_install_method)<|MERGE_RESOLUTION|>--- conflicted
+++ resolved
@@ -4,11 +4,7 @@
  * Module Name: nsxfname - Public interfaces to the ACPI subsystem
  *                         ACPI Namespace oriented interfaces
  *
-<<<<<<< HEAD
- * Copyright (C) 2000 - 2022, Intel Corp.
-=======
  * Copyright (C) 2000 - 2023, Intel Corp.
->>>>>>> eb3cdb58
  *
  *****************************************************************************/
 
