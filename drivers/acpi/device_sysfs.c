--- conflicted
+++ resolved
@@ -547,25 +547,8 @@
 	if (attr == &dev_attr_description)
 		return acpi_has_method(dev->handle, "_STR");
 
-<<<<<<< HEAD
-	/*
-	 * If device has _STR, 'description' file is created
-	 */
-	if (acpi_has_method(dev->handle, "_STR")) {
-		status = acpi_evaluate_object_typed(dev->handle, "_STR",
-						    NULL, &buffer,
-						    ACPI_TYPE_BUFFER);
-		if (ACPI_FAILURE(status))
-			buffer.pointer = NULL;
-		dev->pnp.str_obj = buffer.pointer;
-		result = device_create_file(&dev->dev, &dev_attr_description);
-		if (result)
-			goto end;
-	}
-=======
 	if (attr == &dev_attr_adr)
 		return dev->pnp.type.bus_address;
->>>>>>> f87ebcb6
 
 	if (attr == &dev_attr_uid)
 		return acpi_device_uid(dev);
