// SPDX-License-Identifier: GPL-2.0-or-later
/*
 *  acpi_bus.c - ACPI Bus Driver ($Revision: 80 $)
 *
 *  Copyright (C) 2001, 2002 Paul Diefenbaugh <paul.s.diefenbaugh@intel.com>
 */

#define pr_fmt(fmt) "ACPI: " fmt

#include <linux/module.h>
#include <linux/init.h>
#include <linux/ioport.h>
#include <linux/kernel.h>
#include <linux/list.h>
#include <linux/sched.h>
#include <linux/pm.h>
#include <linux/device.h>
#include <linux/proc_fs.h>
#include <linux/acpi.h>
#include <linux/slab.h>
#include <linux/regulator/machine.h>
#include <linux/workqueue.h>
#include <linux/reboot.h>
#include <linux/delay.h>
#ifdef CONFIG_X86
#include <asm/mpspec.h>
#include <linux/dmi.h>
#endif
#include <linux/acpi_agdi.h>
<<<<<<< HEAD
=======
#include <linux/acpi_apmt.h>
>>>>>>> eb3cdb58
#include <linux/acpi_iort.h>
#include <linux/acpi_viot.h>
#include <linux/pci.h>
#include <acpi/apei.h>
#include <linux/suspend.h>
#include <linux/prmt.h>

#include "internal.h"

struct acpi_device *acpi_root;
struct proc_dir_entry *acpi_root_dir;
EXPORT_SYMBOL(acpi_root_dir);

#ifdef CONFIG_X86
#ifdef CONFIG_ACPI_CUSTOM_DSDT
static inline int set_copy_dsdt(const struct dmi_system_id *id)
{
	return 0;
}
#else
static int set_copy_dsdt(const struct dmi_system_id *id)
{
	pr_notice("%s detected - force copy of DSDT to local memory\n", id->ident);
	acpi_gbl_copy_dsdt_locally = 1;
	return 0;
}
#endif

static const struct dmi_system_id dsdt_dmi_table[] __initconst = {
	/*
	 * Invoke DSDT corruption work-around on all Toshiba Satellite.
	 * https://bugzilla.kernel.org/show_bug.cgi?id=14679
	 */
	{
	 .callback = set_copy_dsdt,
	 .ident = "TOSHIBA Satellite",
	 .matches = {
		DMI_MATCH(DMI_SYS_VENDOR, "TOSHIBA"),
		DMI_MATCH(DMI_PRODUCT_NAME, "Satellite"),
		},
	},
	{}
};
#endif

/* --------------------------------------------------------------------------
                                Device Management
   -------------------------------------------------------------------------- */

acpi_status acpi_bus_get_status_handle(acpi_handle handle,
				       unsigned long long *sta)
{
	acpi_status status;

	status = acpi_evaluate_integer(handle, "_STA", NULL, sta);
	if (ACPI_SUCCESS(status))
		return AE_OK;

	if (status == AE_NOT_FOUND) {
		*sta = ACPI_STA_DEVICE_PRESENT | ACPI_STA_DEVICE_ENABLED |
		       ACPI_STA_DEVICE_UI      | ACPI_STA_DEVICE_FUNCTIONING;
		return AE_OK;
	}
	return status;
}
EXPORT_SYMBOL_GPL(acpi_bus_get_status_handle);

int acpi_bus_get_status(struct acpi_device *device)
{
	acpi_status status;
	unsigned long long sta;

	if (acpi_device_override_status(device, &sta)) {
		acpi_set_device_status(device, sta);
		return 0;
	}

	/* Battery devices must have their deps met before calling _STA */
	if (acpi_device_is_battery(device) && device->dep_unmet) {
		acpi_set_device_status(device, 0);
		return 0;
	}

	status = acpi_bus_get_status_handle(device->handle, &sta);
	if (ACPI_FAILURE(status))
		return -ENODEV;

	acpi_set_device_status(device, sta);

	if (device->status.functional && !device->status.present) {
		pr_debug("Device [%s] status [%08x]: functional but not present\n",
			 device->pnp.bus_id, (u32)sta);
	}

	pr_debug("Device [%s] status [%08x]\n", device->pnp.bus_id, (u32)sta);
	return 0;
}
EXPORT_SYMBOL(acpi_bus_get_status);

void acpi_bus_private_data_handler(acpi_handle handle,
				   void *context)
{
	return;
}
EXPORT_SYMBOL(acpi_bus_private_data_handler);

int acpi_bus_attach_private_data(acpi_handle handle, void *data)
{
	acpi_status status;

	status = acpi_attach_data(handle,
			acpi_bus_private_data_handler, data);
	if (ACPI_FAILURE(status)) {
		acpi_handle_debug(handle, "Error attaching device data\n");
		return -ENODEV;
	}

	return 0;
}
EXPORT_SYMBOL_GPL(acpi_bus_attach_private_data);

int acpi_bus_get_private_data(acpi_handle handle, void **data)
{
	acpi_status status;

	if (!data)
		return -EINVAL;

	status = acpi_get_data(handle, acpi_bus_private_data_handler, data);
	if (ACPI_FAILURE(status)) {
		acpi_handle_debug(handle, "No context for object\n");
		return -ENODEV;
	}

	return 0;
}
EXPORT_SYMBOL_GPL(acpi_bus_get_private_data);

void acpi_bus_detach_private_data(acpi_handle handle)
{
	acpi_detach_data(handle, acpi_bus_private_data_handler);
}
EXPORT_SYMBOL_GPL(acpi_bus_detach_private_data);

static void acpi_print_osc_error(acpi_handle handle,
				 struct acpi_osc_context *context, char *error)
{
	int i;

	acpi_handle_debug(handle, "(%s): %s\n", context->uuid_str, error);

	pr_debug("_OSC request data:");
	for (i = 0; i < context->cap.length; i += sizeof(u32))
		pr_debug(" %x", *((u32 *)(context->cap.pointer + i)));

	pr_debug("\n");
}

acpi_status acpi_run_osc(acpi_handle handle, struct acpi_osc_context *context)
{
	acpi_status status;
	struct acpi_object_list input;
	union acpi_object in_params[4];
	union acpi_object *out_obj;
	guid_t guid;
	u32 errors;
	struct acpi_buffer output = {ACPI_ALLOCATE_BUFFER, NULL};

	if (!context)
		return AE_ERROR;
	if (guid_parse(context->uuid_str, &guid))
		return AE_ERROR;
	context->ret.length = ACPI_ALLOCATE_BUFFER;
	context->ret.pointer = NULL;

	/* Setting up input parameters */
	input.count = 4;
	input.pointer = in_params;
	in_params[0].type 		= ACPI_TYPE_BUFFER;
	in_params[0].buffer.length 	= 16;
	in_params[0].buffer.pointer	= (u8 *)&guid;
	in_params[1].type 		= ACPI_TYPE_INTEGER;
	in_params[1].integer.value 	= context->rev;
	in_params[2].type 		= ACPI_TYPE_INTEGER;
	in_params[2].integer.value	= context->cap.length/sizeof(u32);
	in_params[3].type		= ACPI_TYPE_BUFFER;
	in_params[3].buffer.length 	= context->cap.length;
	in_params[3].buffer.pointer 	= context->cap.pointer;

	status = acpi_evaluate_object(handle, "_OSC", &input, &output);
	if (ACPI_FAILURE(status))
		return status;

	if (!output.length)
		return AE_NULL_OBJECT;

	out_obj = output.pointer;
	if (out_obj->type != ACPI_TYPE_BUFFER
		|| out_obj->buffer.length != context->cap.length) {
		acpi_print_osc_error(handle, context,
			"_OSC evaluation returned wrong type");
		status = AE_TYPE;
		goto out_kfree;
	}
	/* Need to ignore the bit0 in result code */
	errors = *((u32 *)out_obj->buffer.pointer) & ~(1 << 0);
	if (errors) {
		if (errors & OSC_REQUEST_ERROR)
			acpi_print_osc_error(handle, context,
				"_OSC request failed");
		if (errors & OSC_INVALID_UUID_ERROR)
			acpi_print_osc_error(handle, context,
				"_OSC invalid UUID");
		if (errors & OSC_INVALID_REVISION_ERROR)
			acpi_print_osc_error(handle, context,
				"_OSC invalid revision");
		if (errors & OSC_CAPABILITIES_MASK_ERROR) {
			if (((u32 *)context->cap.pointer)[OSC_QUERY_DWORD]
			    & OSC_QUERY_ENABLE)
				goto out_success;
			status = AE_SUPPORT;
			goto out_kfree;
		}
		status = AE_ERROR;
		goto out_kfree;
	}
out_success:
	context->ret.length = out_obj->buffer.length;
	context->ret.pointer = kmemdup(out_obj->buffer.pointer,
				       context->ret.length, GFP_KERNEL);
	if (!context->ret.pointer) {
		status =  AE_NO_MEMORY;
		goto out_kfree;
	}
	status =  AE_OK;

out_kfree:
	kfree(output.pointer);
	return status;
}
EXPORT_SYMBOL(acpi_run_osc);

bool osc_sb_apei_support_acked;

/*
 * ACPI 6.0 Section 8.4.4.2 Idle State Coordination
 * OSPM supports platform coordinated low power idle(LPI) states
 */
bool osc_pc_lpi_support_confirmed;
EXPORT_SYMBOL_GPL(osc_pc_lpi_support_confirmed);

/*
 * ACPI 6.2 Section 6.2.11.2 'Platform-Wide OSPM Capabilities':
 *   Starting with ACPI Specification 6.2, all _CPC registers can be in
 *   PCC, System Memory, System IO, or Functional Fixed Hardware address
 *   spaces. OSPM support for this more flexible register space scheme is
 *   indicated by the “Flexible Address Space for CPPC Registers” _OSC bit.
 *
 * Otherwise (cf ACPI 6.1, s8.4.7.1.1.X), _CPC registers must be in:
 * - PCC or Functional Fixed Hardware address space if defined
 * - SystemMemory address space (NULL register) if not defined
 */
bool osc_cpc_flexible_adr_space_confirmed;
EXPORT_SYMBOL_GPL(osc_cpc_flexible_adr_space_confirmed);

/*
 * ACPI 6.4 Operating System Capabilities for USB.
 */
bool osc_sb_native_usb4_support_confirmed;
EXPORT_SYMBOL_GPL(osc_sb_native_usb4_support_confirmed);

bool osc_sb_cppc2_support_acked;

static u8 sb_uuid_str[] = "0811B06E-4A27-44F9-8D60-3CBBC22E7B48";
static void acpi_bus_osc_negotiate_platform_control(void)
{
	u32 capbuf[2], *capbuf_ret;
	struct acpi_osc_context context = {
		.uuid_str = sb_uuid_str,
		.rev = 1,
		.cap.length = 8,
		.cap.pointer = capbuf,
	};
	acpi_handle handle;

	capbuf[OSC_QUERY_DWORD] = OSC_QUERY_ENABLE;
	capbuf[OSC_SUPPORT_DWORD] = OSC_SB_PR3_SUPPORT; /* _PR3 is in use */
	if (IS_ENABLED(CONFIG_ACPI_PROCESSOR_AGGREGATOR))
		capbuf[OSC_SUPPORT_DWORD] |= OSC_SB_PAD_SUPPORT;
	if (IS_ENABLED(CONFIG_ACPI_PROCESSOR))
		capbuf[OSC_SUPPORT_DWORD] |= OSC_SB_PPC_OST_SUPPORT;

	capbuf[OSC_SUPPORT_DWORD] |= OSC_SB_HOTPLUG_OST_SUPPORT;
	capbuf[OSC_SUPPORT_DWORD] |= OSC_SB_PCLPI_SUPPORT;
	if (IS_ENABLED(CONFIG_ACPI_PRMT))
		capbuf[OSC_SUPPORT_DWORD] |= OSC_SB_PRM_SUPPORT;
	if (IS_ENABLED(CONFIG_ACPI_FFH))
		capbuf[OSC_SUPPORT_DWORD] |= OSC_SB_FFH_OPR_SUPPORT;

#ifdef CONFIG_ARM64
	capbuf[OSC_SUPPORT_DWORD] |= OSC_SB_GENERIC_INITIATOR_SUPPORT;
#endif
#ifdef CONFIG_X86
	capbuf[OSC_SUPPORT_DWORD] |= OSC_SB_GENERIC_INITIATOR_SUPPORT;
#endif

#ifdef CONFIG_ACPI_CPPC_LIB
	capbuf[OSC_SUPPORT_DWORD] |= OSC_SB_CPC_SUPPORT;
	capbuf[OSC_SUPPORT_DWORD] |= OSC_SB_CPCV2_SUPPORT;
#endif

	capbuf[OSC_SUPPORT_DWORD] |= OSC_SB_CPC_FLEXIBLE_ADR_SPACE;

	if (IS_ENABLED(CONFIG_SCHED_MC_PRIO))
		capbuf[OSC_SUPPORT_DWORD] |= OSC_SB_CPC_DIVERSE_HIGH_SUPPORT;

	if (IS_ENABLED(CONFIG_USB4))
		capbuf[OSC_SUPPORT_DWORD] |= OSC_SB_NATIVE_USB4_SUPPORT;

	if (!ghes_disable)
		capbuf[OSC_SUPPORT_DWORD] |= OSC_SB_APEI_SUPPORT;
	if (ACPI_FAILURE(acpi_get_handle(NULL, "\\_SB", &handle)))
		return;

	if (ACPI_FAILURE(acpi_run_osc(handle, &context)))
		return;

	capbuf_ret = context.ret.pointer;
	if (context.ret.length <= OSC_SUPPORT_DWORD) {
		kfree(context.ret.pointer);
		return;
	}

	/*
	 * Now run _OSC again with query flag clear and with the caps
	 * supported by both the OS and the platform.
	 */
	capbuf[OSC_QUERY_DWORD] = 0;
	capbuf[OSC_SUPPORT_DWORD] = capbuf_ret[OSC_SUPPORT_DWORD];
	kfree(context.ret.pointer);

	if (ACPI_FAILURE(acpi_run_osc(handle, &context)))
		return;

	capbuf_ret = context.ret.pointer;
	if (context.ret.length > OSC_SUPPORT_DWORD) {
#ifdef CONFIG_ACPI_CPPC_LIB
		osc_sb_cppc2_support_acked = capbuf_ret[OSC_SUPPORT_DWORD] & OSC_SB_CPCV2_SUPPORT;
#endif

		osc_sb_apei_support_acked =
			capbuf_ret[OSC_SUPPORT_DWORD] & OSC_SB_APEI_SUPPORT;
		osc_pc_lpi_support_confirmed =
			capbuf_ret[OSC_SUPPORT_DWORD] & OSC_SB_PCLPI_SUPPORT;
		osc_sb_native_usb4_support_confirmed =
			capbuf_ret[OSC_SUPPORT_DWORD] & OSC_SB_NATIVE_USB4_SUPPORT;
		osc_cpc_flexible_adr_space_confirmed =
			capbuf_ret[OSC_SUPPORT_DWORD] & OSC_SB_CPC_FLEXIBLE_ADR_SPACE;
	}

	kfree(context.ret.pointer);
}

/*
 * Native control of USB4 capabilities. If any of the tunneling bits is
 * set it means OS is in control and we use software based connection
 * manager.
 */
u32 osc_sb_native_usb4_control;
EXPORT_SYMBOL_GPL(osc_sb_native_usb4_control);

static void acpi_bus_decode_usb_osc(const char *msg, u32 bits)
{
	pr_info("%s USB3%c DisplayPort%c PCIe%c XDomain%c\n", msg,
	       (bits & OSC_USB_USB3_TUNNELING) ? '+' : '-',
	       (bits & OSC_USB_DP_TUNNELING) ? '+' : '-',
	       (bits & OSC_USB_PCIE_TUNNELING) ? '+' : '-',
	       (bits & OSC_USB_XDOMAIN) ? '+' : '-');
}

static u8 sb_usb_uuid_str[] = "23A0D13A-26AB-486C-9C5F-0FFA525A575A";
static void acpi_bus_osc_negotiate_usb_control(void)
{
	u32 capbuf[3];
	struct acpi_osc_context context = {
		.uuid_str = sb_usb_uuid_str,
		.rev = 1,
		.cap.length = sizeof(capbuf),
		.cap.pointer = capbuf,
	};
	acpi_handle handle;
	acpi_status status;
	u32 control;

	if (!osc_sb_native_usb4_support_confirmed)
		return;

	if (ACPI_FAILURE(acpi_get_handle(NULL, "\\_SB", &handle)))
		return;

	control = OSC_USB_USB3_TUNNELING | OSC_USB_DP_TUNNELING |
		  OSC_USB_PCIE_TUNNELING | OSC_USB_XDOMAIN;

	capbuf[OSC_QUERY_DWORD] = 0;
	capbuf[OSC_SUPPORT_DWORD] = 0;
	capbuf[OSC_CONTROL_DWORD] = control;

	status = acpi_run_osc(handle, &context);
	if (ACPI_FAILURE(status))
		return;

	if (context.ret.length != sizeof(capbuf)) {
		pr_info("USB4 _OSC: returned invalid length buffer\n");
		goto out_free;
	}

	osc_sb_native_usb4_control =
		control &  acpi_osc_ctx_get_pci_control(&context);

	acpi_bus_decode_usb_osc("USB4 _OSC: OS supports", control);
	acpi_bus_decode_usb_osc("USB4 _OSC: OS controls",
				osc_sb_native_usb4_control);

out_free:
	kfree(context.ret.pointer);
}

/* --------------------------------------------------------------------------
                             Notification Handling
   -------------------------------------------------------------------------- */

/**
 * acpi_bus_notify - Global system-level (0x00-0x7F) notifications handler
 * @handle: Target ACPI object.
 * @type: Notification type.
 * @data: Ignored.
 *
 * This only handles notifications related to device hotplug.
 */
static void acpi_bus_notify(acpi_handle handle, u32 type, void *data)
{
	struct acpi_device *adev;
<<<<<<< HEAD
	u32 ost_code = ACPI_OST_SC_NON_SPECIFIC_FAILURE;
	bool hotplug_event = false;
=======
>>>>>>> eb3cdb58

	switch (type) {
	case ACPI_NOTIFY_BUS_CHECK:
		acpi_handle_debug(handle, "ACPI_NOTIFY_BUS_CHECK event\n");
		break;

	case ACPI_NOTIFY_DEVICE_CHECK:
		acpi_handle_debug(handle, "ACPI_NOTIFY_DEVICE_CHECK event\n");
		break;

	case ACPI_NOTIFY_DEVICE_WAKE:
		acpi_handle_debug(handle, "ACPI_NOTIFY_DEVICE_WAKE event\n");
		return;

	case ACPI_NOTIFY_EJECT_REQUEST:
		acpi_handle_debug(handle, "ACPI_NOTIFY_EJECT_REQUEST event\n");
		break;

	case ACPI_NOTIFY_DEVICE_CHECK_LIGHT:
		acpi_handle_debug(handle, "ACPI_NOTIFY_DEVICE_CHECK_LIGHT event\n");
		/* TBD: Exactly what does 'light' mean? */
		return;

	case ACPI_NOTIFY_FREQUENCY_MISMATCH:
		acpi_handle_err(handle, "Device cannot be configured due "
				"to a frequency mismatch\n");
		return;

	case ACPI_NOTIFY_BUS_MODE_MISMATCH:
		acpi_handle_err(handle, "Device cannot be configured due "
				"to a bus mode mismatch\n");
		return;

	case ACPI_NOTIFY_POWER_FAULT:
		acpi_handle_err(handle, "Device has suffered a power fault\n");
		return;

	default:
		acpi_handle_debug(handle, "Unknown event type 0x%x\n", type);
<<<<<<< HEAD
		break;
	}

	adev = acpi_bus_get_acpi_device(handle);
	if (!adev)
		goto err;

	if (adev->dev.driver) {
		struct acpi_driver *driver = to_acpi_driver(adev->dev.driver);

		if (driver && driver->ops.notify &&
		    (driver->flags & ACPI_DRIVER_ALL_NOTIFY_EVENTS))
			driver->ops.notify(adev, type);
	}

	if (!hotplug_event) {
		acpi_bus_put_acpi_device(adev);
=======
>>>>>>> eb3cdb58
		return;
	}

	adev = acpi_get_acpi_dev(handle);

	if (adev && ACPI_SUCCESS(acpi_hotplug_schedule(adev, type)))
		return;

	acpi_put_acpi_dev(adev);

	acpi_evaluate_ost(handle, type, ACPI_OST_SC_NON_SPECIFIC_FAILURE, NULL);
}

static void acpi_notify_device(acpi_handle handle, u32 event, void *data)
{
	struct acpi_device *device = data;
	struct acpi_driver *acpi_drv = to_acpi_driver(device->dev.driver);

	acpi_drv->ops.notify(device, event);
}

static void acpi_notify_device_fixed(void *data)
{
	struct acpi_device *device = data;

	/* Fixed hardware devices have no handles */
	acpi_notify_device(NULL, ACPI_FIXED_HARDWARE_EVENT, device);
}

static u32 acpi_device_fixed_event(void *data)
{
	acpi_os_execute(OSL_NOTIFY_HANDLER, acpi_notify_device_fixed, data);
	return ACPI_INTERRUPT_HANDLED;
}

static int acpi_device_install_notify_handler(struct acpi_device *device,
					      struct acpi_driver *acpi_drv)
{
	acpi_status status;

	if (device->device_type == ACPI_BUS_TYPE_POWER_BUTTON) {
		status =
		    acpi_install_fixed_event_handler(ACPI_EVENT_POWER_BUTTON,
						     acpi_device_fixed_event,
						     device);
	} else if (device->device_type == ACPI_BUS_TYPE_SLEEP_BUTTON) {
		status =
		    acpi_install_fixed_event_handler(ACPI_EVENT_SLEEP_BUTTON,
						     acpi_device_fixed_event,
						     device);
<<<<<<< HEAD
	else
		status = acpi_install_notify_handler(device->handle,
						     ACPI_DEVICE_NOTIFY,
=======
	} else {
		u32 type = acpi_drv->flags & ACPI_DRIVER_ALL_NOTIFY_EVENTS ?
				ACPI_ALL_NOTIFY : ACPI_DEVICE_NOTIFY;

		status = acpi_install_notify_handler(device->handle, type,
>>>>>>> eb3cdb58
						     acpi_notify_device,
						     device);
	}

	if (ACPI_FAILURE(status))
		return -EINVAL;
	return 0;
}

static void acpi_device_remove_notify_handler(struct acpi_device *device,
					      struct acpi_driver *acpi_drv)
{
	if (device->device_type == ACPI_BUS_TYPE_POWER_BUTTON) {
		acpi_remove_fixed_event_handler(ACPI_EVENT_POWER_BUTTON,
						acpi_device_fixed_event);
	} else if (device->device_type == ACPI_BUS_TYPE_SLEEP_BUTTON) {
		acpi_remove_fixed_event_handler(ACPI_EVENT_SLEEP_BUTTON,
						acpi_device_fixed_event);
<<<<<<< HEAD
	else
		acpi_remove_notify_handler(device->handle, ACPI_DEVICE_NOTIFY,
					   acpi_notify_device);
=======
	} else {
		u32 type = acpi_drv->flags & ACPI_DRIVER_ALL_NOTIFY_EVENTS ?
				ACPI_ALL_NOTIFY : ACPI_DEVICE_NOTIFY;

		acpi_remove_notify_handler(device->handle, type,
					   acpi_notify_device);
	}
>>>>>>> eb3cdb58
	acpi_os_wait_events_complete();
}

/* Handle events targeting \_SB device (at present only graceful shutdown) */

#define ACPI_SB_NOTIFY_SHUTDOWN_REQUEST 0x81
#define ACPI_SB_INDICATE_INTERVAL	10000

static void sb_notify_work(struct work_struct *dummy)
{
	acpi_handle sb_handle;

	orderly_poweroff(true);

	/*
	 * After initiating graceful shutdown, the ACPI spec requires OSPM
	 * to evaluate _OST method once every 10seconds to indicate that
	 * the shutdown is in progress
	 */
	acpi_get_handle(NULL, "\\_SB", &sb_handle);
	while (1) {
		pr_info("Graceful shutdown in progress.\n");
		acpi_evaluate_ost(sb_handle, ACPI_OST_EC_OSPM_SHUTDOWN,
				ACPI_OST_SC_OS_SHUTDOWN_IN_PROGRESS, NULL);
		msleep(ACPI_SB_INDICATE_INTERVAL);
	}
}

static void acpi_sb_notify(acpi_handle handle, u32 event, void *data)
{
	static DECLARE_WORK(acpi_sb_work, sb_notify_work);

	if (event == ACPI_SB_NOTIFY_SHUTDOWN_REQUEST) {
		if (!work_busy(&acpi_sb_work))
			schedule_work(&acpi_sb_work);
	} else {
		pr_warn("event %x is not supported by \\_SB device\n", event);
	}
}

static int __init acpi_setup_sb_notify_handler(void)
{
	acpi_handle sb_handle;

	if (ACPI_FAILURE(acpi_get_handle(NULL, "\\_SB", &sb_handle)))
		return -ENXIO;

	if (ACPI_FAILURE(acpi_install_notify_handler(sb_handle, ACPI_DEVICE_NOTIFY,
						acpi_sb_notify, NULL)))
		return -EINVAL;

	return 0;
}

/* --------------------------------------------------------------------------
                             Device Matching
   -------------------------------------------------------------------------- */

/**
 * acpi_get_first_physical_node - Get first physical node of an ACPI device
 * @adev:	ACPI device in question
 *
 * Return: First physical node of ACPI device @adev
 */
struct device *acpi_get_first_physical_node(struct acpi_device *adev)
{
	struct mutex *physical_node_lock = &adev->physical_node_lock;
	struct device *phys_dev;

	mutex_lock(physical_node_lock);
	if (list_empty(&adev->physical_node_list)) {
		phys_dev = NULL;
	} else {
		const struct acpi_device_physical_node *node;

		node = list_first_entry(&adev->physical_node_list,
					struct acpi_device_physical_node, node);

		phys_dev = node->dev;
	}
	mutex_unlock(physical_node_lock);
	return phys_dev;
}
EXPORT_SYMBOL_GPL(acpi_get_first_physical_node);

static struct acpi_device *acpi_primary_dev_companion(struct acpi_device *adev,
						      const struct device *dev)
{
	const struct device *phys_dev = acpi_get_first_physical_node(adev);

	return phys_dev && phys_dev == dev ? adev : NULL;
}

/**
 * acpi_device_is_first_physical_node - Is given dev first physical node
 * @adev: ACPI companion device
 * @dev: Physical device to check
 *
 * Function checks if given @dev is the first physical devices attached to
 * the ACPI companion device. This distinction is needed in some cases
 * where the same companion device is shared between many physical devices.
 *
 * Note that the caller have to provide valid @adev pointer.
 */
bool acpi_device_is_first_physical_node(struct acpi_device *adev,
					const struct device *dev)
{
	return !!acpi_primary_dev_companion(adev, dev);
}

/*
 * acpi_companion_match() - Can we match via ACPI companion device
 * @dev: Device in question
 *
 * Check if the given device has an ACPI companion and if that companion has
 * a valid list of PNP IDs, and if the device is the first (primary) physical
 * device associated with it.  Return the companion pointer if that's the case
 * or NULL otherwise.
 *
 * If multiple physical devices are attached to a single ACPI companion, we need
 * to be careful.  The usage scenario for this kind of relationship is that all
 * of the physical devices in question use resources provided by the ACPI
 * companion.  A typical case is an MFD device where all the sub-devices share
 * the parent's ACPI companion.  In such cases we can only allow the primary
 * (first) physical device to be matched with the help of the companion's PNP
 * IDs.
 *
 * Additional physical devices sharing the ACPI companion can still use
 * resources available from it but they will be matched normally using functions
 * provided by their bus types (and analogously for their modalias).
 */
struct acpi_device *acpi_companion_match(const struct device *dev)
{
	struct acpi_device *adev;

	adev = ACPI_COMPANION(dev);
	if (!adev)
		return NULL;

	if (list_empty(&adev->pnp.ids))
		return NULL;

	return acpi_primary_dev_companion(adev, dev);
}

/**
 * acpi_of_match_device - Match device object using the "compatible" property.
 * @adev: ACPI device object to match.
 * @of_match_table: List of device IDs to match against.
 * @of_id: OF ID if matched
 *
 * If @dev has an ACPI companion which has ACPI_DT_NAMESPACE_HID in its list of
 * identifiers and a _DSD object with the "compatible" property, use that
 * property to match against the given list of identifiers.
 */
static bool acpi_of_match_device(struct acpi_device *adev,
				 const struct of_device_id *of_match_table,
				 const struct of_device_id **of_id)
{
	const union acpi_object *of_compatible, *obj;
	int i, nval;

	if (!adev)
		return false;

	of_compatible = adev->data.of_compatible;
	if (!of_match_table || !of_compatible)
		return false;

	if (of_compatible->type == ACPI_TYPE_PACKAGE) {
		nval = of_compatible->package.count;
		obj = of_compatible->package.elements;
	} else { /* Must be ACPI_TYPE_STRING. */
		nval = 1;
		obj = of_compatible;
	}
	/* Now we can look for the driver DT compatible strings */
	for (i = 0; i < nval; i++, obj++) {
		const struct of_device_id *id;

		for (id = of_match_table; id->compatible[0]; id++)
			if (!strcasecmp(obj->string.pointer, id->compatible)) {
				if (of_id)
					*of_id = id;
				return true;
			}
	}

	return false;
}

static bool acpi_of_modalias(struct acpi_device *adev,
			     char *modalias, size_t len)
{
	const union acpi_object *of_compatible;
	const union acpi_object *obj;
	const char *str, *chr;

	of_compatible = adev->data.of_compatible;
	if (!of_compatible)
		return false;

	if (of_compatible->type == ACPI_TYPE_PACKAGE)
		obj = of_compatible->package.elements;
	else /* Must be ACPI_TYPE_STRING. */
		obj = of_compatible;

	str = obj->string.pointer;
	chr = strchr(str, ',');
	strscpy(modalias, chr ? chr + 1 : str, len);

	return true;
}

/**
 * acpi_set_modalias - Set modalias using "compatible" property or supplied ID
 * @adev:	ACPI device object to match
 * @default_id:	ID string to use as default if no compatible string found
 * @modalias:   Pointer to buffer that modalias value will be copied into
 * @len:	Length of modalias buffer
 *
 * This is a counterpart of of_alias_from_compatible() for struct acpi_device
 * objects. If there is a compatible string for @adev, it will be copied to
 * @modalias with the vendor prefix stripped; otherwise, @default_id will be
 * used.
 */
void acpi_set_modalias(struct acpi_device *adev, const char *default_id,
		       char *modalias, size_t len)
{
	if (!acpi_of_modalias(adev, modalias, len))
		strscpy(modalias, default_id, len);
}
EXPORT_SYMBOL_GPL(acpi_set_modalias);

static bool __acpi_match_device_cls(const struct acpi_device_id *id,
				    struct acpi_hardware_id *hwid)
{
	int i, msk, byte_shift;
	char buf[3];

	if (!id->cls)
		return false;

	/* Apply class-code bitmask, before checking each class-code byte */
	for (i = 1; i <= 3; i++) {
		byte_shift = 8 * (3 - i);
		msk = (id->cls_msk >> byte_shift) & 0xFF;
		if (!msk)
			continue;

		sprintf(buf, "%02x", (id->cls >> byte_shift) & msk);
		if (strncmp(buf, &hwid->id[(i - 1) * 2], 2))
			return false;
	}
	return true;
}

static bool __acpi_match_device(struct acpi_device *device,
				const struct acpi_device_id *acpi_ids,
				const struct of_device_id *of_ids,
				const struct acpi_device_id **acpi_id,
				const struct of_device_id **of_id)
{
	const struct acpi_device_id *id;
	struct acpi_hardware_id *hwid;

	/*
	 * If the device is not present, it is unnecessary to load device
	 * driver for it.
	 */
	if (!device || !device->status.present)
		return false;

	list_for_each_entry(hwid, &device->pnp.ids, list) {
		/* First, check the ACPI/PNP IDs provided by the caller. */
		if (acpi_ids) {
			for (id = acpi_ids; id->id[0] || id->cls; id++) {
				if (id->id[0] && !strcmp((char *)id->id, hwid->id))
					goto out_acpi_match;
				if (id->cls && __acpi_match_device_cls(id, hwid))
					goto out_acpi_match;
			}
		}

		/*
		 * Next, check ACPI_DT_NAMESPACE_HID and try to match the
		 * "compatible" property if found.
		 */
		if (!strcmp(ACPI_DT_NAMESPACE_HID, hwid->id))
			return acpi_of_match_device(device, of_ids, of_id);
	}
	return false;

out_acpi_match:
	if (acpi_id)
		*acpi_id = id;
	return true;
}

/**
 * acpi_match_device - Match a struct device against a given list of ACPI IDs
 * @ids: Array of struct acpi_device_id object to match against.
 * @dev: The device structure to match.
 *
 * Check if @dev has a valid ACPI handle and if there is a struct acpi_device
 * object for that handle and use that object to match against a given list of
 * device IDs.
 *
 * Return a pointer to the first matching ID on success or %NULL on failure.
 */
const struct acpi_device_id *acpi_match_device(const struct acpi_device_id *ids,
					       const struct device *dev)
{
	const struct acpi_device_id *id = NULL;

	__acpi_match_device(acpi_companion_match(dev), ids, NULL, &id, NULL);
	return id;
}
EXPORT_SYMBOL_GPL(acpi_match_device);

static const void *acpi_of_device_get_match_data(const struct device *dev)
{
	struct acpi_device *adev = ACPI_COMPANION(dev);
	const struct of_device_id *match = NULL;

	if (!acpi_of_match_device(adev, dev->driver->of_match_table, &match))
		return NULL;

	return match->data;
}

const void *acpi_device_get_match_data(const struct device *dev)
{
	const struct acpi_device_id *acpi_ids = dev->driver->acpi_match_table;
	const struct acpi_device_id *match;

	if (!acpi_ids)
		return acpi_of_device_get_match_data(dev);

	match = acpi_match_device(acpi_ids, dev);
	if (!match)
		return NULL;

	return (const void *)match->driver_data;
}
EXPORT_SYMBOL_GPL(acpi_device_get_match_data);

int acpi_match_device_ids(struct acpi_device *device,
			  const struct acpi_device_id *ids)
{
	return __acpi_match_device(device, ids, NULL, NULL, NULL) ? 0 : -ENOENT;
}
EXPORT_SYMBOL(acpi_match_device_ids);

bool acpi_driver_match_device(struct device *dev,
			      const struct device_driver *drv)
{
	const struct acpi_device_id *acpi_ids = drv->acpi_match_table;
	const struct of_device_id *of_ids = drv->of_match_table;

	if (!acpi_ids)
		return acpi_of_match_device(ACPI_COMPANION(dev), of_ids, NULL);

	return __acpi_match_device(acpi_companion_match(dev), acpi_ids, of_ids, NULL, NULL);
}
EXPORT_SYMBOL_GPL(acpi_driver_match_device);

/* --------------------------------------------------------------------------
                              ACPI Driver Management
   -------------------------------------------------------------------------- */

/**
 * acpi_bus_register_driver - register a driver with the ACPI bus
 * @driver: driver being registered
 *
 * Registers a driver with the ACPI bus.  Searches the namespace for all
 * devices that match the driver's criteria and binds.  Returns zero for
 * success or a negative error status for failure.
 */
int acpi_bus_register_driver(struct acpi_driver *driver)
{
	if (acpi_disabled)
		return -ENODEV;
	driver->drv.name = driver->name;
	driver->drv.bus = &acpi_bus_type;
	driver->drv.owner = driver->owner;

	return driver_register(&driver->drv);
}

EXPORT_SYMBOL(acpi_bus_register_driver);

/**
 * acpi_bus_unregister_driver - unregisters a driver with the ACPI bus
 * @driver: driver to unregister
 *
 * Unregisters a driver with the ACPI bus.  Searches the namespace for all
 * devices that match the driver's criteria and unbinds.
 */
void acpi_bus_unregister_driver(struct acpi_driver *driver)
{
	driver_unregister(&driver->drv);
}

EXPORT_SYMBOL(acpi_bus_unregister_driver);

/* --------------------------------------------------------------------------
                              ACPI Bus operations
   -------------------------------------------------------------------------- */

static int acpi_bus_match(struct device *dev, struct device_driver *drv)
{
	struct acpi_device *acpi_dev = to_acpi_device(dev);
	struct acpi_driver *acpi_drv = to_acpi_driver(drv);

	return acpi_dev->flags.match_driver
		&& !acpi_match_device_ids(acpi_dev, acpi_drv->ids);
}

static int acpi_device_uevent(const struct device *dev, struct kobj_uevent_env *env)
{
	return __acpi_device_uevent_modalias(to_acpi_device(dev), env);
}

static int acpi_device_probe(struct device *dev)
{
	struct acpi_device *acpi_dev = to_acpi_device(dev);
	struct acpi_driver *acpi_drv = to_acpi_driver(dev->driver);
	int ret;

	if (acpi_dev->handler && !acpi_is_pnp_device(acpi_dev))
		return -EINVAL;

	if (!acpi_drv->ops.add)
		return -ENOSYS;

	ret = acpi_drv->ops.add(acpi_dev);
	if (ret)
		return ret;

	pr_debug("Driver [%s] successfully bound to device [%s]\n",
		 acpi_drv->name, acpi_dev->pnp.bus_id);

	if (acpi_drv->ops.notify) {
		ret = acpi_device_install_notify_handler(acpi_dev, acpi_drv);
		if (ret) {
			if (acpi_drv->ops.remove)
				acpi_drv->ops.remove(acpi_dev);

			acpi_dev->driver_data = NULL;
			return ret;
		}
	}

	pr_debug("Found driver [%s] for device [%s]\n", acpi_drv->name,
		 acpi_dev->pnp.bus_id);

	get_device(dev);
	return 0;
}

static void acpi_device_remove(struct device *dev)
{
	struct acpi_device *acpi_dev = to_acpi_device(dev);
	struct acpi_driver *acpi_drv = to_acpi_driver(dev->driver);

	if (acpi_drv->ops.notify)
<<<<<<< HEAD
		acpi_device_remove_notify_handler(acpi_dev);
=======
		acpi_device_remove_notify_handler(acpi_dev, acpi_drv);
>>>>>>> eb3cdb58

	if (acpi_drv->ops.remove)
		acpi_drv->ops.remove(acpi_dev);

	acpi_dev->driver_data = NULL;

	put_device(dev);
}

struct bus_type acpi_bus_type = {
	.name		= "acpi",
	.match		= acpi_bus_match,
	.probe		= acpi_device_probe,
	.remove		= acpi_device_remove,
	.uevent		= acpi_device_uevent,
};

int acpi_bus_for_each_dev(int (*fn)(struct device *, void *), void *data)
{
	return bus_for_each_dev(&acpi_bus_type, NULL, data, fn);
}
EXPORT_SYMBOL_GPL(acpi_bus_for_each_dev);

struct acpi_dev_walk_context {
	int (*fn)(struct acpi_device *, void *);
	void *data;
};

static int acpi_dev_for_one_check(struct device *dev, void *context)
{
	struct acpi_dev_walk_context *adwc = context;

	if (dev->bus != &acpi_bus_type)
		return 0;

	return adwc->fn(to_acpi_device(dev), adwc->data);
}
EXPORT_SYMBOL_GPL(acpi_dev_for_each_child);

int acpi_dev_for_each_child(struct acpi_device *adev,
			    int (*fn)(struct acpi_device *, void *), void *data)
{
	struct acpi_dev_walk_context adwc = {
		.fn = fn,
		.data = data,
	};

	return device_for_each_child(&adev->dev, &adwc, acpi_dev_for_one_check);
}

int acpi_dev_for_each_child_reverse(struct acpi_device *adev,
				    int (*fn)(struct acpi_device *, void *),
				    void *data)
{
	struct acpi_dev_walk_context adwc = {
		.fn = fn,
		.data = data,
	};

	return device_for_each_child_reverse(&adev->dev, &adwc, acpi_dev_for_one_check);
}

/* --------------------------------------------------------------------------
                             Initialization/Cleanup
   -------------------------------------------------------------------------- */

static int __init acpi_bus_init_irq(void)
{
	acpi_status status;
	char *message = NULL;


	/*
	 * Let the system know what interrupt model we are using by
	 * evaluating the \_PIC object, if exists.
	 */

	switch (acpi_irq_model) {
	case ACPI_IRQ_MODEL_PIC:
		message = "PIC";
		break;
	case ACPI_IRQ_MODEL_IOAPIC:
		message = "IOAPIC";
		break;
	case ACPI_IRQ_MODEL_IOSAPIC:
		message = "IOSAPIC";
		break;
	case ACPI_IRQ_MODEL_GIC:
		message = "GIC";
		break;
	case ACPI_IRQ_MODEL_PLATFORM:
		message = "platform specific model";
		break;
	case ACPI_IRQ_MODEL_LPIC:
		message = "LPIC";
		break;
	default:
		pr_info("Unknown interrupt routing model\n");
		return -ENODEV;
	}

	pr_info("Using %s for interrupt routing\n", message);

	status = acpi_execute_simple_method(NULL, "\\_PIC", acpi_irq_model);
	if (ACPI_FAILURE(status) && (status != AE_NOT_FOUND)) {
		pr_info("_PIC evaluation failed: %s\n", acpi_format_exception(status));
		return -ENODEV;
	}

	return 0;
}

/**
 * acpi_early_init - Initialize ACPICA and populate the ACPI namespace.
 *
 * The ACPI tables are accessible after this, but the handling of events has not
 * been initialized and the global lock is not available yet, so AML should not
 * be executed at this point.
 *
 * Doing this before switching the EFI runtime services to virtual mode allows
 * the EfiBootServices memory to be freed slightly earlier on boot.
 */
void __init acpi_early_init(void)
{
	acpi_status status;

	if (acpi_disabled)
		return;

	pr_info("Core revision %08x\n", ACPI_CA_VERSION);

	/* enable workarounds, unless strict ACPI spec. compliance */
	if (!acpi_strict)
		acpi_gbl_enable_interpreter_slack = TRUE;

	acpi_permanent_mmap = true;

#ifdef CONFIG_X86
	/*
	 * If the machine falls into the DMI check table,
	 * DSDT will be copied to memory.
	 * Note that calling dmi_check_system() here on other architectures
	 * would not be OK because only x86 initializes dmi early enough.
	 * Thankfully only x86 systems need such quirks for now.
	 */
	dmi_check_system(dsdt_dmi_table);
#endif

	status = acpi_reallocate_root_table();
	if (ACPI_FAILURE(status)) {
		pr_err("Unable to reallocate ACPI tables\n");
		goto error0;
	}

	status = acpi_initialize_subsystem();
	if (ACPI_FAILURE(status)) {
		pr_err("Unable to initialize the ACPI Interpreter\n");
		goto error0;
	}

#ifdef CONFIG_X86
	if (!acpi_ioapic) {
		/* compatible (0) means level (3) */
		if (!(acpi_sci_flags & ACPI_MADT_TRIGGER_MASK)) {
			acpi_sci_flags &= ~ACPI_MADT_TRIGGER_MASK;
			acpi_sci_flags |= ACPI_MADT_TRIGGER_LEVEL;
		}
		/* Set PIC-mode SCI trigger type */
		acpi_pic_sci_set_trigger(acpi_gbl_FADT.sci_interrupt,
					 (acpi_sci_flags & ACPI_MADT_TRIGGER_MASK) >> 2);
	} else {
		/*
		 * now that acpi_gbl_FADT is initialized,
		 * update it with result from INT_SRC_OVR parsing
		 */
		acpi_gbl_FADT.sci_interrupt = acpi_sci_override_gsi;
	}
#endif
	return;

 error0:
	disable_acpi();
}

/**
 * acpi_subsystem_init - Finalize the early initialization of ACPI.
 *
 * Switch over the platform to the ACPI mode (if possible).
 *
 * Doing this too early is generally unsafe, but at the same time it needs to be
 * done before all things that really depend on ACPI.  The right spot appears to
 * be before finalizing the EFI initialization.
 */
void __init acpi_subsystem_init(void)
{
	acpi_status status;

	if (acpi_disabled)
		return;

	status = acpi_enable_subsystem(~ACPI_NO_ACPI_ENABLE);
	if (ACPI_FAILURE(status)) {
		pr_err("Unable to enable ACPI\n");
		disable_acpi();
	} else {
		/*
		 * If the system is using ACPI then we can be reasonably
		 * confident that any regulators are managed by the firmware
		 * so tell the regulator core it has everything it needs to
		 * know.
		 */
		regulator_has_full_constraints();
	}
}

static acpi_status acpi_bus_table_handler(u32 event, void *table, void *context)
{
	if (event == ACPI_TABLE_EVENT_LOAD)
		acpi_scan_table_notify();

	return acpi_sysfs_table_handler(event, table, context);
}

static int __init acpi_bus_init(void)
{
	int result;
	acpi_status status;

	acpi_os_initialize1();

	status = acpi_load_tables();
	if (ACPI_FAILURE(status)) {
		pr_err("Unable to load the System Description Tables\n");
		goto error1;
	}

	/*
	 * ACPI 2.0 requires the EC driver to be loaded and work before the EC
	 * device is found in the namespace.
	 *
	 * This is accomplished by looking for the ECDT table and getting the EC
	 * parameters out of that.
	 *
	 * Do that before calling acpi_initialize_objects() which may trigger EC
	 * address space accesses.
	 */
	acpi_ec_ecdt_probe();

	status = acpi_enable_subsystem(ACPI_NO_ACPI_ENABLE);
	if (ACPI_FAILURE(status)) {
		pr_err("Unable to start the ACPI Interpreter\n");
		goto error1;
	}

	status = acpi_initialize_objects(ACPI_FULL_INITIALIZATION);
	if (ACPI_FAILURE(status)) {
		pr_err("Unable to initialize ACPI objects\n");
		goto error1;
	}

	/* Set capability bits for _OSC under processor scope */
	acpi_early_processor_osc();

	/*
	 * _OSC method may exist in module level code,
	 * so it must be run after ACPI_FULL_INITIALIZATION
	 */
	acpi_bus_osc_negotiate_platform_control();
	acpi_bus_osc_negotiate_usb_control();

	/*
	 * _PDC control method may load dynamic SSDT tables,
	 * and we need to install the table handler before that.
	 */
	status = acpi_install_table_handler(acpi_bus_table_handler, NULL);

	acpi_sysfs_init();

	acpi_early_processor_set_pdc();

	/*
	 * Maybe EC region is required at bus_scan/acpi_get_devices. So it
	 * is necessary to enable it as early as possible.
	 */
	acpi_ec_dsdt_probe();

	pr_info("Interpreter enabled\n");

	/* Initialize sleep structures */
	acpi_sleep_init();

	/*
	 * Get the system interrupt model and evaluate \_PIC.
	 */
	result = acpi_bus_init_irq();
	if (result)
		goto error1;

	/*
	 * Register the for all standard device notifications.
	 */
	status =
	    acpi_install_notify_handler(ACPI_ROOT_OBJECT, ACPI_SYSTEM_NOTIFY,
					&acpi_bus_notify, NULL);
	if (ACPI_FAILURE(status)) {
		pr_err("Unable to register for system notifications\n");
		goto error1;
	}

	/*
	 * Create the top ACPI proc directory
	 */
	acpi_root_dir = proc_mkdir(ACPI_BUS_FILE_ROOT, NULL);

	result = bus_register(&acpi_bus_type);
	if (!result)
		return 0;

	/* Mimic structured exception handling */
      error1:
	acpi_terminate();
	return -ENODEV;
}

struct kobject *acpi_kobj;
EXPORT_SYMBOL_GPL(acpi_kobj);

static int __init acpi_init(void)
{
	int result;

	if (acpi_disabled) {
		pr_info("Interpreter disabled.\n");
		return -ENODEV;
	}

	acpi_kobj = kobject_create_and_add("acpi", firmware_kobj);
	if (!acpi_kobj)
		pr_debug("%s: kset create error\n", __func__);

	init_prmt();
	acpi_init_pcc();
	result = acpi_bus_init();
	if (result) {
		kobject_put(acpi_kobj);
		disable_acpi();
		return result;
	}
	acpi_init_ffh();

	pci_mmcfg_late_init();
	acpi_iort_init();
	acpi_viot_early_init();
	acpi_hest_init();
	acpi_ghes_init();
	acpi_scan_init();
	acpi_ec_init();
	acpi_debugfs_init();
	acpi_sleep_proc_init();
	acpi_wakeup_device_init();
	acpi_debugger_init();
	acpi_setup_sb_notify_handler();
	acpi_viot_init();
	acpi_agdi_init();
<<<<<<< HEAD
=======
	acpi_apmt_init();
>>>>>>> eb3cdb58
	return 0;
}

subsys_initcall(acpi_init);<|MERGE_RESOLUTION|>--- conflicted
+++ resolved
@@ -27,10 +27,7 @@
 #include <linux/dmi.h>
 #endif
 #include <linux/acpi_agdi.h>
-<<<<<<< HEAD
-=======
 #include <linux/acpi_apmt.h>
->>>>>>> eb3cdb58
 #include <linux/acpi_iort.h>
 #include <linux/acpi_viot.h>
 #include <linux/pci.h>
@@ -473,11 +470,6 @@
 static void acpi_bus_notify(acpi_handle handle, u32 type, void *data)
 {
 	struct acpi_device *adev;
-<<<<<<< HEAD
-	u32 ost_code = ACPI_OST_SC_NON_SPECIFIC_FAILURE;
-	bool hotplug_event = false;
-=======
->>>>>>> eb3cdb58
 
 	switch (type) {
 	case ACPI_NOTIFY_BUS_CHECK:
@@ -517,26 +509,6 @@
 
 	default:
 		acpi_handle_debug(handle, "Unknown event type 0x%x\n", type);
-<<<<<<< HEAD
-		break;
-	}
-
-	adev = acpi_bus_get_acpi_device(handle);
-	if (!adev)
-		goto err;
-
-	if (adev->dev.driver) {
-		struct acpi_driver *driver = to_acpi_driver(adev->dev.driver);
-
-		if (driver && driver->ops.notify &&
-		    (driver->flags & ACPI_DRIVER_ALL_NOTIFY_EVENTS))
-			driver->ops.notify(adev, type);
-	}
-
-	if (!hotplug_event) {
-		acpi_bus_put_acpi_device(adev);
-=======
->>>>>>> eb3cdb58
 		return;
 	}
 
@@ -587,17 +559,11 @@
 		    acpi_install_fixed_event_handler(ACPI_EVENT_SLEEP_BUTTON,
 						     acpi_device_fixed_event,
 						     device);
-<<<<<<< HEAD
-	else
-		status = acpi_install_notify_handler(device->handle,
-						     ACPI_DEVICE_NOTIFY,
-=======
 	} else {
 		u32 type = acpi_drv->flags & ACPI_DRIVER_ALL_NOTIFY_EVENTS ?
 				ACPI_ALL_NOTIFY : ACPI_DEVICE_NOTIFY;
 
 		status = acpi_install_notify_handler(device->handle, type,
->>>>>>> eb3cdb58
 						     acpi_notify_device,
 						     device);
 	}
@@ -616,11 +582,6 @@
 	} else if (device->device_type == ACPI_BUS_TYPE_SLEEP_BUTTON) {
 		acpi_remove_fixed_event_handler(ACPI_EVENT_SLEEP_BUTTON,
 						acpi_device_fixed_event);
-<<<<<<< HEAD
-	else
-		acpi_remove_notify_handler(device->handle, ACPI_DEVICE_NOTIFY,
-					   acpi_notify_device);
-=======
 	} else {
 		u32 type = acpi_drv->flags & ACPI_DRIVER_ALL_NOTIFY_EVENTS ?
 				ACPI_ALL_NOTIFY : ACPI_DEVICE_NOTIFY;
@@ -628,7 +589,6 @@
 		acpi_remove_notify_handler(device->handle, type,
 					   acpi_notify_device);
 	}
->>>>>>> eb3cdb58
 	acpi_os_wait_events_complete();
 }
 
@@ -1096,11 +1056,7 @@
 	struct acpi_driver *acpi_drv = to_acpi_driver(dev->driver);
 
 	if (acpi_drv->ops.notify)
-<<<<<<< HEAD
-		acpi_device_remove_notify_handler(acpi_dev);
-=======
 		acpi_device_remove_notify_handler(acpi_dev, acpi_drv);
->>>>>>> eb3cdb58
 
 	if (acpi_drv->ops.remove)
 		acpi_drv->ops.remove(acpi_dev);
@@ -1465,10 +1421,7 @@
 	acpi_setup_sb_notify_handler();
 	acpi_viot_init();
 	acpi_agdi_init();
-<<<<<<< HEAD
-=======
 	acpi_apmt_init();
->>>>>>> eb3cdb58
 	return 0;
 }
 
