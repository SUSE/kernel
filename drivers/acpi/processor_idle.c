// SPDX-License-Identifier: GPL-2.0-or-later
/*
 * processor_idle - idle state submodule to the ACPI processor driver
 *
 *  Copyright (C) 2001, 2002 Andy Grover <andrew.grover@intel.com>
 *  Copyright (C) 2001, 2002 Paul Diefenbaugh <paul.s.diefenbaugh@intel.com>
 *  Copyright (C) 2004, 2005 Dominik Brodowski <linux@brodo.de>
 *  Copyright (C) 2004  Anil S Keshavamurthy <anil.s.keshavamurthy@intel.com>
 *  			- Added processor hotplug support
 *  Copyright (C) 2005  Venkatesh Pallipadi <venkatesh.pallipadi@intel.com>
 *  			- Added support for C3 on SMP
 */
#define pr_fmt(fmt) "ACPI: " fmt

#include <linux/module.h>
#include <linux/acpi.h>
#include <linux/dmi.h>
#include <linux/sched.h>       /* need_resched() */
#include <linux/sort.h>
#include <linux/tick.h>
#include <linux/cpuidle.h>
#include <linux/cpu.h>
#include <acpi/processor.h>

/*
 * Include the apic definitions for x86 to have the APIC timer related defines
 * available also for UP (on SMP it gets magically included via linux/smp.h).
 * asm/acpi.h is not an option, as it would require more include magic. Also
 * creating an empty asm-ia64/apic.h would just trade pest vs. cholera.
 */
#ifdef CONFIG_X86
#include <asm/apic.h>
#include <asm/cpu.h>
#endif

#define ACPI_IDLE_STATE_START	(IS_ENABLED(CONFIG_ARCH_HAS_CPU_RELAX) ? 1 : 0)

static unsigned int max_cstate __read_mostly = ACPI_PROCESSOR_MAX_POWER;
module_param(max_cstate, uint, 0000);
static unsigned int nocst __read_mostly;
module_param(nocst, uint, 0000);
static int bm_check_disable __read_mostly;
module_param(bm_check_disable, uint, 0000);

static unsigned int latency_factor __read_mostly = 2;
module_param(latency_factor, uint, 0644);

static DEFINE_PER_CPU(struct cpuidle_device *, acpi_cpuidle_device);

struct cpuidle_driver acpi_idle_driver = {
	.name =		"acpi_idle",
	.owner =	THIS_MODULE,
};

#ifdef CONFIG_ACPI_PROCESSOR_CSTATE
static
DEFINE_PER_CPU(struct acpi_processor_cx * [CPUIDLE_STATE_MAX], acpi_cstate);

static int disabled_by_idle_boot_param(void)
{
	return boot_option_idle_override == IDLE_POLL ||
		boot_option_idle_override == IDLE_HALT;
}

/*
 * IBM ThinkPad R40e crashes mysteriously when going into C2 or C3.
 * For now disable this. Probably a bug somewhere else.
 *
 * To skip this limit, boot/load with a large max_cstate limit.
 */
static int set_max_cstate(const struct dmi_system_id *id)
{
	if (max_cstate > ACPI_PROCESSOR_MAX_POWER)
		return 0;

	pr_notice("%s detected - limiting to C%ld max_cstate."
		  " Override with \"processor.max_cstate=%d\"\n", id->ident,
		  (long)id->driver_data, ACPI_PROCESSOR_MAX_POWER + 1);

	max_cstate = (long)id->driver_data;

	return 0;
}

static const struct dmi_system_id processor_power_dmi_table[] = {
	{ set_max_cstate, "Clevo 5600D", {
	  DMI_MATCH(DMI_BIOS_VENDOR,"Phoenix Technologies LTD"),
	  DMI_MATCH(DMI_BIOS_VERSION,"SHE845M0.86C.0013.D.0302131307")},
	 (void *)2},
	{ set_max_cstate, "Pavilion zv5000", {
	  DMI_MATCH(DMI_SYS_VENDOR, "Hewlett-Packard"),
	  DMI_MATCH(DMI_PRODUCT_NAME,"Pavilion zv5000 (DS502A#ABA)")},
	 (void *)1},
	{ set_max_cstate, "Asus L8400B", {
	  DMI_MATCH(DMI_SYS_VENDOR, "ASUSTeK Computer Inc."),
	  DMI_MATCH(DMI_PRODUCT_NAME,"L8400B series Notebook PC")},
	 (void *)1},
	{},
};


/*
 * Callers should disable interrupts before the call and enable
 * interrupts after return.
 */
static void __cpuidle acpi_safe_halt(void)
{
	if (!tif_need_resched()) {
		safe_halt();
		local_irq_disable();
	}
}

#ifdef ARCH_APICTIMER_STOPS_ON_C3

/*
 * Some BIOS implementations switch to C3 in the published C2 state.
 * This seems to be a common problem on AMD boxen, but other vendors
 * are affected too. We pick the most conservative approach: we assume
 * that the local APIC stops in both C2 and C3.
 */
static void lapic_timer_check_state(int state, struct acpi_processor *pr,
				   struct acpi_processor_cx *cx)
{
	struct acpi_processor_power *pwr = &pr->power;
	u8 type = local_apic_timer_c2_ok ? ACPI_STATE_C3 : ACPI_STATE_C2;

	if (cpu_has(&cpu_data(pr->id), X86_FEATURE_ARAT))
		return;

	if (boot_cpu_has_bug(X86_BUG_AMD_APIC_C1E))
		type = ACPI_STATE_C1;

	/*
	 * Check, if one of the previous states already marked the lapic
	 * unstable
	 */
	if (pwr->timer_broadcast_on_state < state)
		return;

	if (cx->type >= type)
		pr->power.timer_broadcast_on_state = state;
}

static void __lapic_timer_propagate_broadcast(void *arg)
{
	struct acpi_processor *pr = (struct acpi_processor *) arg;

	if (pr->power.timer_broadcast_on_state < INT_MAX)
		tick_broadcast_enable();
	else
		tick_broadcast_disable();
}

static void lapic_timer_propagate_broadcast(struct acpi_processor *pr)
{
	smp_call_function_single(pr->id, __lapic_timer_propagate_broadcast,
				 (void *)pr, 1);
}

/* Power(C) State timer broadcast control */
static bool lapic_timer_needs_broadcast(struct acpi_processor *pr,
					struct acpi_processor_cx *cx)
{
	return cx - pr->power.states >= pr->power.timer_broadcast_on_state;
}

#else

static void lapic_timer_check_state(int state, struct acpi_processor *pr,
				   struct acpi_processor_cx *cstate) { }
static void lapic_timer_propagate_broadcast(struct acpi_processor *pr) { }

static bool lapic_timer_needs_broadcast(struct acpi_processor *pr,
					struct acpi_processor_cx *cx)
{
	return false;
}

#endif

#if defined(CONFIG_X86)
static void tsc_check_state(int state)
{
	switch (boot_cpu_data.x86_vendor) {
	case X86_VENDOR_HYGON:
	case X86_VENDOR_AMD:
	case X86_VENDOR_INTEL:
	case X86_VENDOR_CENTAUR:
	case X86_VENDOR_ZHAOXIN:
		/*
		 * AMD Fam10h TSC will tick in all
		 * C/P/S0/S1 states when this bit is set.
		 */
		if (boot_cpu_has(X86_FEATURE_NONSTOP_TSC))
			return;
		fallthrough;
	default:
		/* TSC could halt in idle, so notify users */
		if (state > ACPI_STATE_C1)
			mark_tsc_unstable("TSC halts in idle");
	}
}
#else
static void tsc_check_state(int state) { return; }
#endif

static int acpi_processor_get_power_info_fadt(struct acpi_processor *pr)
{

	if (!pr->pblk)
		return -ENODEV;

	/* if info is obtained from pblk/fadt, type equals state */
	pr->power.states[ACPI_STATE_C2].type = ACPI_STATE_C2;
	pr->power.states[ACPI_STATE_C3].type = ACPI_STATE_C3;

#ifndef CONFIG_HOTPLUG_CPU
	/*
	 * Check for P_LVL2_UP flag before entering C2 and above on
	 * an SMP system.
	 */
	if ((num_online_cpus() > 1) &&
	    !(acpi_gbl_FADT.flags & ACPI_FADT_C2_MP_SUPPORTED))
		return -ENODEV;
#endif

	/* determine C2 and C3 address from pblk */
	pr->power.states[ACPI_STATE_C2].address = pr->pblk + 4;
	pr->power.states[ACPI_STATE_C3].address = pr->pblk + 5;

	/* determine latencies from FADT */
	pr->power.states[ACPI_STATE_C2].latency = acpi_gbl_FADT.c2_latency;
	pr->power.states[ACPI_STATE_C3].latency = acpi_gbl_FADT.c3_latency;

	/*
	 * FADT specified C2 latency must be less than or equal to
	 * 100 microseconds.
	 */
	if (acpi_gbl_FADT.c2_latency > ACPI_PROCESSOR_MAX_C2_LATENCY) {
		acpi_handle_debug(pr->handle, "C2 latency too large [%d]\n",
				  acpi_gbl_FADT.c2_latency);
		/* invalidate C2 */
		pr->power.states[ACPI_STATE_C2].address = 0;
	}

	/*
	 * FADT supplied C3 latency must be less than or equal to
	 * 1000 microseconds.
	 */
	if (acpi_gbl_FADT.c3_latency > ACPI_PROCESSOR_MAX_C3_LATENCY) {
		acpi_handle_debug(pr->handle, "C3 latency too large [%d]\n",
				  acpi_gbl_FADT.c3_latency);
		/* invalidate C3 */
		pr->power.states[ACPI_STATE_C3].address = 0;
	}

	acpi_handle_debug(pr->handle, "lvl2[0x%08x] lvl3[0x%08x]\n",
			  pr->power.states[ACPI_STATE_C2].address,
			  pr->power.states[ACPI_STATE_C3].address);

	snprintf(pr->power.states[ACPI_STATE_C2].desc,
			 ACPI_CX_DESC_LEN, "ACPI P_LVL2 IOPORT 0x%x",
			 pr->power.states[ACPI_STATE_C2].address);
	snprintf(pr->power.states[ACPI_STATE_C3].desc,
			 ACPI_CX_DESC_LEN, "ACPI P_LVL3 IOPORT 0x%x",
			 pr->power.states[ACPI_STATE_C3].address);

	return 0;
}

static int acpi_processor_get_power_info_default(struct acpi_processor *pr)
{
	if (!pr->power.states[ACPI_STATE_C1].valid) {
		/* set the first C-State to C1 */
		/* all processors need to support C1 */
		pr->power.states[ACPI_STATE_C1].type = ACPI_STATE_C1;
		pr->power.states[ACPI_STATE_C1].valid = 1;
		pr->power.states[ACPI_STATE_C1].entry_method = ACPI_CSTATE_HALT;

		snprintf(pr->power.states[ACPI_STATE_C1].desc,
			 ACPI_CX_DESC_LEN, "ACPI HLT");
	}
	/* the C0 state only exists as a filler in our array */
	pr->power.states[ACPI_STATE_C0].valid = 1;
	return 0;
}

static int acpi_processor_get_power_info_cst(struct acpi_processor *pr)
{
	int ret;

	if (nocst)
		return -ENODEV;

	ret = acpi_processor_evaluate_cst(pr->handle, pr->id, &pr->power);
	if (ret)
		return ret;
<<<<<<< HEAD

	if (!pr->power.count)
		return -EFAULT;

=======

	if (!pr->power.count)
		return -EFAULT;

>>>>>>> 7d2a07b7
	pr->flags.has_cst = 1;
	return 0;
}

static void acpi_processor_power_verify_c3(struct acpi_processor *pr,
					   struct acpi_processor_cx *cx)
{
	static int bm_check_flag = -1;
	static int bm_control_flag = -1;


	if (!cx->address)
		return;

	/*
	 * PIIX4 Erratum #18: We don't support C3 when Type-F (fast)
	 * DMA transfers are used by any ISA device to avoid livelock.
	 * Note that we could disable Type-F DMA (as recommended by
	 * the erratum), but this is known to disrupt certain ISA
	 * devices thus we take the conservative approach.
	 */
	else if (errata.piix4.fdma) {
		acpi_handle_debug(pr->handle,
				  "C3 not supported on PIIX4 with Type-F DMA\n");
		return;
	}

	/* All the logic here assumes flags.bm_check is same across all CPUs */
	if (bm_check_flag == -1) {
		/* Determine whether bm_check is needed based on CPU  */
		acpi_processor_power_init_bm_check(&(pr->flags), pr->id);
		bm_check_flag = pr->flags.bm_check;
		bm_control_flag = pr->flags.bm_control;
	} else {
		pr->flags.bm_check = bm_check_flag;
		pr->flags.bm_control = bm_control_flag;
	}

	if (pr->flags.bm_check) {
		if (!pr->flags.bm_control) {
			if (pr->flags.has_cst != 1) {
				/* bus mastering control is necessary */
				acpi_handle_debug(pr->handle,
						  "C3 support requires BM control\n");
				return;
			} else {
				/* Here we enter C3 without bus mastering */
				acpi_handle_debug(pr->handle,
						  "C3 support without BM control\n");
			}
		}
	} else {
		/*
		 * WBINVD should be set in fadt, for C3 state to be
		 * supported on when bm_check is not required.
		 */
		if (!(acpi_gbl_FADT.flags & ACPI_FADT_WBINVD)) {
			acpi_handle_debug(pr->handle,
					  "Cache invalidation should work properly"
					  " for C3 to be enabled on SMP systems\n");
			return;
		}
	}

	/*
	 * Otherwise we've met all of our C3 requirements.
	 * Normalize the C3 latency to expidite policy.  Enable
	 * checking of bus mastering status (bm_check) so we can
	 * use this in our C3 policy
	 */
	cx->valid = 1;

	/*
	 * On older chipsets, BM_RLD needs to be set
	 * in order for Bus Master activity to wake the
	 * system from C3.  Newer chipsets handle DMA
	 * during C3 automatically and BM_RLD is a NOP.
	 * In either case, the proper way to
	 * handle BM_RLD is to set it and leave it set.
	 */
	acpi_write_bit_register(ACPI_BITREG_BUS_MASTER_RLD, 1);

	return;
}

static int acpi_cst_latency_cmp(const void *a, const void *b)
{
	const struct acpi_processor_cx *x = a, *y = b;

	if (!(x->valid && y->valid))
		return 0;
	if (x->latency > y->latency)
		return 1;
	if (x->latency < y->latency)
		return -1;
	return 0;
}
static void acpi_cst_latency_swap(void *a, void *b, int n)
{
	struct acpi_processor_cx *x = a, *y = b;
	u32 tmp;

	if (!(x->valid && y->valid))
		return;
	tmp = x->latency;
	x->latency = y->latency;
	y->latency = tmp;
}

static int acpi_processor_power_verify(struct acpi_processor *pr)
{
	unsigned int i;
	unsigned int working = 0;
	unsigned int last_latency = 0;
	unsigned int last_type = 0;
	bool buggy_latency = false;

	pr->power.timer_broadcast_on_state = INT_MAX;

	for (i = 1; i < ACPI_PROCESSOR_MAX_POWER && i <= max_cstate; i++) {
		struct acpi_processor_cx *cx = &pr->power.states[i];

		switch (cx->type) {
		case ACPI_STATE_C1:
			cx->valid = 1;
			break;

		case ACPI_STATE_C2:
			if (!cx->address)
				break;
			cx->valid = 1;
			break;

		case ACPI_STATE_C3:
			acpi_processor_power_verify_c3(pr, cx);
			break;
		}
		if (!cx->valid)
			continue;
		if (cx->type >= last_type && cx->latency < last_latency)
			buggy_latency = true;
		last_latency = cx->latency;
		last_type = cx->type;

		lapic_timer_check_state(i, pr, cx);
		tsc_check_state(cx->type);
		working++;
	}

	if (buggy_latency) {
		pr_notice("FW issue: working around C-state latencies out of order\n");
		sort(&pr->power.states[1], max_cstate,
		     sizeof(struct acpi_processor_cx),
		     acpi_cst_latency_cmp,
		     acpi_cst_latency_swap);
	}

	lapic_timer_propagate_broadcast(pr);

	return (working);
}

static int acpi_processor_get_cstate_info(struct acpi_processor *pr)
{
	unsigned int i;
	int result;


	/* NOTE: the idle thread may not be running while calling
	 * this function */

	/* Zero initialize all the C-states info. */
	memset(pr->power.states, 0, sizeof(pr->power.states));

	result = acpi_processor_get_power_info_cst(pr);
	if (result == -ENODEV)
		result = acpi_processor_get_power_info_fadt(pr);

	if (result)
		return result;

	acpi_processor_get_power_info_default(pr);

	pr->power.count = acpi_processor_power_verify(pr);

	/*
	 * if one state of type C2 or C3 is available, mark this
	 * CPU as being "idle manageable"
	 */
	for (i = 1; i < ACPI_PROCESSOR_MAX_POWER; i++) {
		if (pr->power.states[i].valid) {
			pr->power.count = i;
			pr->flags.power = 1;
		}
	}

	return 0;
}

/**
 * acpi_idle_bm_check - checks if bus master activity was detected
 */
static int acpi_idle_bm_check(void)
{
	u32 bm_status = 0;

	if (bm_check_disable)
		return 0;

	acpi_read_bit_register(ACPI_BITREG_BUS_MASTER_STATUS, &bm_status);
	if (bm_status)
		acpi_write_bit_register(ACPI_BITREG_BUS_MASTER_STATUS, 1);
	/*
	 * PIIX4 Erratum #18: Note that BM_STS doesn't always reflect
	 * the true state of bus mastering activity; forcing us to
	 * manually check the BMIDEA bit of each IDE channel.
	 */
	else if (errata.piix4.bmisx) {
		if ((inb_p(errata.piix4.bmisx + 0x02) & 0x01)
		    || (inb_p(errata.piix4.bmisx + 0x0A) & 0x01))
			bm_status = 1;
	}
	return bm_status;
}

static void wait_for_freeze(void)
{
#ifdef	CONFIG_X86
	/* No delay is needed if we are in guest */
	if (boot_cpu_has(X86_FEATURE_HYPERVISOR))
		return;
#endif
	/* Dummy wait op - must do something useless after P_LVL2 read
	   because chipsets cannot guarantee that STPCLK# signal
	   gets asserted in time to freeze execution properly. */
	inl(acpi_gbl_FADT.xpm_timer_block.address);
}

/**
 * acpi_idle_do_entry - enter idle state using the appropriate method
 * @cx: cstate data
 *
 * Caller disables interrupt before call and enables interrupt after return.
 */
static void __cpuidle acpi_idle_do_entry(struct acpi_processor_cx *cx)
{
	if (cx->entry_method == ACPI_CSTATE_FFH) {
		/* Call into architectural FFH based C-state */
		acpi_processor_ffh_cstate_enter(cx);
	} else if (cx->entry_method == ACPI_CSTATE_HALT) {
		acpi_safe_halt();
	} else {
		/* IO port based C-state */
		inb(cx->address);
		wait_for_freeze();
	}
}

/**
 * acpi_idle_play_dead - enters an ACPI state for long-term idle (i.e. off-lining)
 * @dev: the target CPU
 * @index: the index of suggested state
 */
static int acpi_idle_play_dead(struct cpuidle_device *dev, int index)
{
	struct acpi_processor_cx *cx = per_cpu(acpi_cstate[index], dev->cpu);

	ACPI_FLUSH_CPU_CACHE();

	while (1) {

		if (cx->entry_method == ACPI_CSTATE_HALT)
			safe_halt();
		else if (cx->entry_method == ACPI_CSTATE_SYSTEMIO) {
			inb(cx->address);
			wait_for_freeze();
		} else
			return -ENODEV;

#if defined(CONFIG_X86) && defined(CONFIG_HOTPLUG_CPU)
		cond_wakeup_cpu0();
#endif
	}

	/* Never reached */
	return 0;
}

static bool acpi_idle_fallback_to_c1(struct acpi_processor *pr)
{
	return IS_ENABLED(CONFIG_HOTPLUG_CPU) && !pr->flags.has_cst &&
		!(acpi_gbl_FADT.flags & ACPI_FADT_C2_MP_SUPPORTED);
}

static int c3_cpu_count;
static DEFINE_RAW_SPINLOCK(c3_lock);

/**
 * acpi_idle_enter_bm - enters C3 with proper BM handling
 * @drv: cpuidle driver
 * @pr: Target processor
 * @cx: Target state context
<<<<<<< HEAD
 */
static void acpi_idle_enter_bm(struct acpi_processor *pr,
			       struct acpi_processor_cx *cx)
{
	acpi_unlazy_tlb(smp_processor_id());
=======
 * @index: index of target state
 */
static int acpi_idle_enter_bm(struct cpuidle_driver *drv,
			       struct acpi_processor *pr,
			       struct acpi_processor_cx *cx,
			       int index)
{
	static struct acpi_processor_cx safe_cx = {
		.entry_method = ACPI_CSTATE_HALT,
	};
>>>>>>> 7d2a07b7

	/*
	 * disable bus master
	 * bm_check implies we need ARB_DIS
	 * bm_control implies whether we can do ARB_DIS
	 *
	 * That leaves a case where bm_check is set and bm_control is not set.
	 * In that case we cannot do much, we enter C3 without doing anything.
	 */
	bool dis_bm = pr->flags.bm_control;

	/* If we can skip BM, demote to a safe state. */
	if (!cx->bm_sts_skip && acpi_idle_bm_check()) {
		dis_bm = false;
		index = drv->safe_state_index;
		if (index >= 0) {
			cx = this_cpu_read(acpi_cstate[index]);
		} else {
			cx = &safe_cx;
			index = -EBUSY;
		}
	}

	if (dis_bm) {
		raw_spin_lock(&c3_lock);
		c3_cpu_count++;
		/* Disable bus master arbitration when all CPUs are in C3 */
		if (c3_cpu_count == num_online_cpus())
			acpi_write_bit_register(ACPI_BITREG_ARB_DISABLE, 1);
		raw_spin_unlock(&c3_lock);
	}

	rcu_idle_enter();

	acpi_idle_do_entry(cx);

	rcu_idle_exit();

	/* Re-enable bus master arbitration */
	if (dis_bm) {
		raw_spin_lock(&c3_lock);
		acpi_write_bit_register(ACPI_BITREG_ARB_DISABLE, 0);
		c3_cpu_count--;
		raw_spin_unlock(&c3_lock);
	}
<<<<<<< HEAD
=======

	return index;
>>>>>>> 7d2a07b7
}

static int acpi_idle_enter(struct cpuidle_device *dev,
			   struct cpuidle_driver *drv, int index)
{
	struct acpi_processor_cx *cx = per_cpu(acpi_cstate[index], dev->cpu);
	struct acpi_processor *pr;

	pr = __this_cpu_read(processors);
	if (unlikely(!pr))
		return -EINVAL;

	if (cx->type != ACPI_STATE_C1) {
		if (cx->type == ACPI_STATE_C3 && pr->flags.bm_check)
			return acpi_idle_enter_bm(drv, pr, cx, index);

		/* C2 to C1 demotion. */
		if (acpi_idle_fallback_to_c1(pr) && num_online_cpus() > 1) {
			index = ACPI_IDLE_STATE_START;
			cx = per_cpu(acpi_cstate[index], dev->cpu);
<<<<<<< HEAD
		} else if (cx->type == ACPI_STATE_C3 && pr->flags.bm_check) {
			if (cx->bm_sts_skip || !acpi_idle_bm_check()) {
				acpi_idle_enter_bm(pr, cx);
				return index;
			} else if (drv->safe_state_index >= 0) {
				index = drv->safe_state_index;
				cx = per_cpu(acpi_cstate[index], dev->cpu);
			} else {
				acpi_safe_halt();
				return -EBUSY;
			}
=======
>>>>>>> 7d2a07b7
		}
	}

	if (cx->type == ACPI_STATE_C3)
		ACPI_FLUSH_CPU_CACHE();

	acpi_idle_do_entry(cx);

	return index;
}

static int acpi_idle_enter_s2idle(struct cpuidle_device *dev,
				  struct cpuidle_driver *drv, int index)
{
	struct acpi_processor_cx *cx = per_cpu(acpi_cstate[index], dev->cpu);

	if (cx->type == ACPI_STATE_C3) {
		struct acpi_processor *pr = __this_cpu_read(processors);

		if (unlikely(!pr))
			return 0;

		if (pr->flags.bm_check) {
<<<<<<< HEAD
			acpi_idle_enter_bm(pr, cx);
			return;
=======
			u8 bm_sts_skip = cx->bm_sts_skip;

			/* Don't check BM_STS, do an unconditional ARB_DIS for S2IDLE */
			cx->bm_sts_skip = 1;
			acpi_idle_enter_bm(drv, pr, cx, index);
			cx->bm_sts_skip = bm_sts_skip;

			return 0;
>>>>>>> 7d2a07b7
		} else {
			ACPI_FLUSH_CPU_CACHE();
		}
	}
	acpi_idle_do_entry(cx);

	return 0;
}

static int acpi_processor_setup_cpuidle_cx(struct acpi_processor *pr,
					   struct cpuidle_device *dev)
{
	int i, count = ACPI_IDLE_STATE_START;
	struct acpi_processor_cx *cx;
	struct cpuidle_state *state;

	if (max_cstate == 0)
		max_cstate = 1;

	for (i = 1; i < ACPI_PROCESSOR_MAX_POWER && i <= max_cstate; i++) {
		state = &acpi_idle_driver.states[count];
		cx = &pr->power.states[i];

		if (!cx->valid)
			continue;

		per_cpu(acpi_cstate[count], dev->cpu) = cx;

<<<<<<< HEAD
		if (lapic_timer_needs_broadcast(pr, cx)) {
			state = &acpi_idle_driver.states[count];
			state->flags |= CPUIDLE_FLAG_TIMER_STOP;
=======
		if (lapic_timer_needs_broadcast(pr, cx))
			state->flags |= CPUIDLE_FLAG_TIMER_STOP;

		if (cx->type == ACPI_STATE_C3) {
			state->flags |= CPUIDLE_FLAG_TLB_FLUSHED;
			if (pr->flags.bm_check)
				state->flags |= CPUIDLE_FLAG_RCU_IDLE;
>>>>>>> 7d2a07b7
		}

		count++;
		if (count == CPUIDLE_STATE_MAX)
			break;
	}

	if (!count)
		return -EINVAL;

	return 0;
}

static int acpi_processor_setup_cstates(struct acpi_processor *pr)
{
	int i, count;
	struct acpi_processor_cx *cx;
	struct cpuidle_state *state;
	struct cpuidle_driver *drv = &acpi_idle_driver;

	if (max_cstate == 0)
		max_cstate = 1;

	if (IS_ENABLED(CONFIG_ARCH_HAS_CPU_RELAX)) {
		cpuidle_poll_state_init(drv);
		count = 1;
	} else {
		count = 0;
	}

	for (i = 1; i < ACPI_PROCESSOR_MAX_POWER && i <= max_cstate; i++) {
		cx = &pr->power.states[i];

		if (!cx->valid)
			continue;

		state = &drv->states[count];
		snprintf(state->name, CPUIDLE_NAME_LEN, "C%d", i);
		strlcpy(state->desc, cx->desc, CPUIDLE_DESC_LEN);
		state->exit_latency = cx->latency;
		state->target_residency = cx->latency * latency_factor;
		state->enter = acpi_idle_enter;

		state->flags = 0;
		if (cx->type == ACPI_STATE_C1 || cx->type == ACPI_STATE_C2) {
			state->enter_dead = acpi_idle_play_dead;
			drv->safe_state_index = count;
		}
		/*
		 * Halt-induced C1 is not good for ->enter_s2idle, because it
		 * re-enables interrupts on exit.  Moreover, C1 is generally not
		 * particularly interesting from the suspend-to-idle angle, so
		 * avoid C1 and the situations in which we may need to fall back
		 * to it altogether.
		 */
		if (cx->type != ACPI_STATE_C1 && !acpi_idle_fallback_to_c1(pr))
			state->enter_s2idle = acpi_idle_enter_s2idle;

		count++;
		if (count == CPUIDLE_STATE_MAX)
			break;
	}

	drv->state_count = count;

	if (!count)
		return -EINVAL;

	return 0;
}

static inline void acpi_processor_cstate_first_run_checks(void)
{
	static int first_run;

	if (first_run)
		return;
	dmi_check_system(processor_power_dmi_table);
	max_cstate = acpi_processor_cstate_check(max_cstate);
	if (max_cstate < ACPI_C_STATES_MAX)
		pr_notice("processor limited to max C-state %d\n", max_cstate);

	first_run++;

	if (nocst)
		return;

	acpi_processor_claim_cst_control();
}
#else

static inline int disabled_by_idle_boot_param(void) { return 0; }
static inline void acpi_processor_cstate_first_run_checks(void) { }
static int acpi_processor_get_cstate_info(struct acpi_processor *pr)
{
	return -ENODEV;
}

static int acpi_processor_setup_cpuidle_cx(struct acpi_processor *pr,
					   struct cpuidle_device *dev)
{
	return -EINVAL;
}

static int acpi_processor_setup_cstates(struct acpi_processor *pr)
{
	return -EINVAL;
}

#endif /* CONFIG_ACPI_PROCESSOR_CSTATE */

struct acpi_lpi_states_array {
	unsigned int size;
	unsigned int composite_states_size;
	struct acpi_lpi_state *entries;
	struct acpi_lpi_state *composite_states[ACPI_PROCESSOR_MAX_POWER];
};

static int obj_get_integer(union acpi_object *obj, u32 *value)
{
	if (obj->type != ACPI_TYPE_INTEGER)
		return -EINVAL;

	*value = obj->integer.value;
	return 0;
}

static int acpi_processor_evaluate_lpi(acpi_handle handle,
				       struct acpi_lpi_states_array *info)
{
	acpi_status status;
	int ret = 0;
	int pkg_count, state_idx = 1, loop;
	struct acpi_buffer buffer = { ACPI_ALLOCATE_BUFFER, NULL };
	union acpi_object *lpi_data;
	struct acpi_lpi_state *lpi_state;

	status = acpi_evaluate_object(handle, "_LPI", NULL, &buffer);
	if (ACPI_FAILURE(status)) {
		acpi_handle_debug(handle, "No _LPI, giving up\n");
		return -ENODEV;
	}

	lpi_data = buffer.pointer;

	/* There must be at least 4 elements = 3 elements + 1 package */
	if (!lpi_data || lpi_data->type != ACPI_TYPE_PACKAGE ||
	    lpi_data->package.count < 4) {
		pr_debug("not enough elements in _LPI\n");
		ret = -ENODATA;
		goto end;
	}

	pkg_count = lpi_data->package.elements[2].integer.value;

	/* Validate number of power states. */
	if (pkg_count < 1 || pkg_count != lpi_data->package.count - 3) {
		pr_debug("count given by _LPI is not valid\n");
		ret = -ENODATA;
		goto end;
	}

	lpi_state = kcalloc(pkg_count, sizeof(*lpi_state), GFP_KERNEL);
	if (!lpi_state) {
		ret = -ENOMEM;
		goto end;
	}

	info->size = pkg_count;
	info->entries = lpi_state;

	/* LPI States start at index 3 */
	for (loop = 3; state_idx <= pkg_count; loop++, state_idx++, lpi_state++) {
		union acpi_object *element, *pkg_elem, *obj;

		element = &lpi_data->package.elements[loop];
		if (element->type != ACPI_TYPE_PACKAGE || element->package.count < 7)
			continue;

		pkg_elem = element->package.elements;

		obj = pkg_elem + 6;
		if (obj->type == ACPI_TYPE_BUFFER) {
			struct acpi_power_register *reg;

			reg = (struct acpi_power_register *)obj->buffer.pointer;
			if (reg->space_id != ACPI_ADR_SPACE_SYSTEM_IO &&
			    reg->space_id != ACPI_ADR_SPACE_FIXED_HARDWARE)
				continue;

			lpi_state->address = reg->address;
			lpi_state->entry_method =
				reg->space_id == ACPI_ADR_SPACE_FIXED_HARDWARE ?
				ACPI_CSTATE_FFH : ACPI_CSTATE_SYSTEMIO;
		} else if (obj->type == ACPI_TYPE_INTEGER) {
			lpi_state->entry_method = ACPI_CSTATE_INTEGER;
			lpi_state->address = obj->integer.value;
		} else {
			continue;
		}

		/* elements[7,8] skipped for now i.e. Residency/Usage counter*/

		obj = pkg_elem + 9;
		if (obj->type == ACPI_TYPE_STRING)
			strlcpy(lpi_state->desc, obj->string.pointer,
				ACPI_CX_DESC_LEN);

		lpi_state->index = state_idx;
		if (obj_get_integer(pkg_elem + 0, &lpi_state->min_residency)) {
			pr_debug("No min. residency found, assuming 10 us\n");
			lpi_state->min_residency = 10;
		}

		if (obj_get_integer(pkg_elem + 1, &lpi_state->wake_latency)) {
			pr_debug("No wakeup residency found, assuming 10 us\n");
			lpi_state->wake_latency = 10;
		}

		if (obj_get_integer(pkg_elem + 2, &lpi_state->flags))
			lpi_state->flags = 0;

		if (obj_get_integer(pkg_elem + 3, &lpi_state->arch_flags))
			lpi_state->arch_flags = 0;

		if (obj_get_integer(pkg_elem + 4, &lpi_state->res_cnt_freq))
			lpi_state->res_cnt_freq = 1;

		if (obj_get_integer(pkg_elem + 5, &lpi_state->enable_parent_state))
			lpi_state->enable_parent_state = 0;
	}

	acpi_handle_debug(handle, "Found %d power states\n", state_idx);
end:
	kfree(buffer.pointer);
	return ret;
}

/*
 * flat_state_cnt - the number of composite LPI states after the process of flattening
 */
static int flat_state_cnt;

/**
 * combine_lpi_states - combine local and parent LPI states to form a composite LPI state
 *
 * @local: local LPI state
 * @parent: parent LPI state
 * @result: composite LPI state
 */
static bool combine_lpi_states(struct acpi_lpi_state *local,
			       struct acpi_lpi_state *parent,
			       struct acpi_lpi_state *result)
{
	if (parent->entry_method == ACPI_CSTATE_INTEGER) {
		if (!parent->address) /* 0 means autopromotable */
			return false;
		result->address = local->address + parent->address;
	} else {
		result->address = parent->address;
	}

	result->min_residency = max(local->min_residency, parent->min_residency);
	result->wake_latency = local->wake_latency + parent->wake_latency;
	result->enable_parent_state = parent->enable_parent_state;
	result->entry_method = local->entry_method;

	result->flags = parent->flags;
	result->arch_flags = parent->arch_flags;
	result->index = parent->index;

	strlcpy(result->desc, local->desc, ACPI_CX_DESC_LEN);
	strlcat(result->desc, "+", ACPI_CX_DESC_LEN);
	strlcat(result->desc, parent->desc, ACPI_CX_DESC_LEN);
	return true;
}

#define ACPI_LPI_STATE_FLAGS_ENABLED			BIT(0)

static void stash_composite_state(struct acpi_lpi_states_array *curr_level,
				  struct acpi_lpi_state *t)
{
	curr_level->composite_states[curr_level->composite_states_size++] = t;
}

static int flatten_lpi_states(struct acpi_processor *pr,
			      struct acpi_lpi_states_array *curr_level,
			      struct acpi_lpi_states_array *prev_level)
{
	int i, j, state_count = curr_level->size;
	struct acpi_lpi_state *p, *t = curr_level->entries;

	curr_level->composite_states_size = 0;
	for (j = 0; j < state_count; j++, t++) {
		struct acpi_lpi_state *flpi;

		if (!(t->flags & ACPI_LPI_STATE_FLAGS_ENABLED))
			continue;

		if (flat_state_cnt >= ACPI_PROCESSOR_MAX_POWER) {
			pr_warn("Limiting number of LPI states to max (%d)\n",
				ACPI_PROCESSOR_MAX_POWER);
			pr_warn("Please increase ACPI_PROCESSOR_MAX_POWER if needed.\n");
			break;
		}

		flpi = &pr->power.lpi_states[flat_state_cnt];

		if (!prev_level) { /* leaf/processor node */
			memcpy(flpi, t, sizeof(*t));
			stash_composite_state(curr_level, flpi);
			flat_state_cnt++;
			continue;
		}

		for (i = 0; i < prev_level->composite_states_size; i++) {
			p = prev_level->composite_states[i];
			if (t->index <= p->enable_parent_state &&
			    combine_lpi_states(p, t, flpi)) {
				stash_composite_state(curr_level, flpi);
				flat_state_cnt++;
				flpi++;
			}
		}
	}

	kfree(curr_level->entries);
	return 0;
}

static int acpi_processor_get_lpi_info(struct acpi_processor *pr)
{
	int ret, i;
	acpi_status status;
	acpi_handle handle = pr->handle, pr_ahandle;
	struct acpi_device *d = NULL;
	struct acpi_lpi_states_array info[2], *tmp, *prev, *curr;

	if (!osc_pc_lpi_support_confirmed)
		return -EOPNOTSUPP;

	if (!acpi_has_method(handle, "_LPI"))
		return -EINVAL;

	flat_state_cnt = 0;
	prev = &info[0];
	curr = &info[1];
	handle = pr->handle;
	ret = acpi_processor_evaluate_lpi(handle, prev);
	if (ret)
		return ret;
	flatten_lpi_states(pr, prev, NULL);

	status = acpi_get_parent(handle, &pr_ahandle);
	while (ACPI_SUCCESS(status)) {
		acpi_bus_get_device(pr_ahandle, &d);
		handle = pr_ahandle;

		if (strcmp(acpi_device_hid(d), ACPI_PROCESSOR_CONTAINER_HID))
			break;

		/* can be optional ? */
		if (!acpi_has_method(handle, "_LPI"))
			break;

		ret = acpi_processor_evaluate_lpi(handle, curr);
		if (ret)
			break;

		/* flatten all the LPI states in this level of hierarchy */
		flatten_lpi_states(pr, curr, prev);

		tmp = prev, prev = curr, curr = tmp;

		status = acpi_get_parent(handle, &pr_ahandle);
	}

	pr->power.count = flat_state_cnt;
	/* reset the index after flattening */
	for (i = 0; i < pr->power.count; i++)
		pr->power.lpi_states[i].index = i;

	/* Tell driver that _LPI is supported. */
	pr->flags.has_lpi = 1;
	pr->flags.power = 1;

	return 0;
}

int __weak acpi_processor_ffh_lpi_probe(unsigned int cpu)
{
	return -ENODEV;
}

int __weak acpi_processor_ffh_lpi_enter(struct acpi_lpi_state *lpi)
{
	return -ENODEV;
}

/**
 * acpi_idle_lpi_enter - enters an ACPI any LPI state
 * @dev: the target CPU
 * @drv: cpuidle driver containing cpuidle state info
 * @index: index of target state
 *
 * Return: 0 for success or negative value for error
 */
static int acpi_idle_lpi_enter(struct cpuidle_device *dev,
			       struct cpuidle_driver *drv, int index)
{
	struct acpi_processor *pr;
	struct acpi_lpi_state *lpi;

	pr = __this_cpu_read(processors);

	if (unlikely(!pr))
		return -EINVAL;

	lpi = &pr->power.lpi_states[index];
	if (lpi->entry_method == ACPI_CSTATE_FFH)
		return acpi_processor_ffh_lpi_enter(lpi);

	return -EINVAL;
}

static int acpi_processor_setup_lpi_states(struct acpi_processor *pr)
{
	int i;
	struct acpi_lpi_state *lpi;
	struct cpuidle_state *state;
	struct cpuidle_driver *drv = &acpi_idle_driver;

	if (!pr->flags.has_lpi)
		return -EOPNOTSUPP;

	for (i = 0; i < pr->power.count && i < CPUIDLE_STATE_MAX; i++) {
		lpi = &pr->power.lpi_states[i];

		state = &drv->states[i];
		snprintf(state->name, CPUIDLE_NAME_LEN, "LPI-%d", i);
		strlcpy(state->desc, lpi->desc, CPUIDLE_DESC_LEN);
		state->exit_latency = lpi->wake_latency;
		state->target_residency = lpi->min_residency;
		if (lpi->arch_flags)
			state->flags |= CPUIDLE_FLAG_TIMER_STOP;
		state->enter = acpi_idle_lpi_enter;
		drv->safe_state_index = i;
	}

	drv->state_count = i;

	return 0;
}

/**
 * acpi_processor_setup_cpuidle_states- prepares and configures cpuidle
 * global state data i.e. idle routines
 *
 * @pr: the ACPI processor
 */
static int acpi_processor_setup_cpuidle_states(struct acpi_processor *pr)
{
	int i;
	struct cpuidle_driver *drv = &acpi_idle_driver;

	if (!pr->flags.power_setup_done || !pr->flags.power)
		return -EINVAL;

	drv->safe_state_index = -1;
	for (i = ACPI_IDLE_STATE_START; i < CPUIDLE_STATE_MAX; i++) {
		drv->states[i].name[0] = '\0';
		drv->states[i].desc[0] = '\0';
	}

	if (pr->flags.has_lpi)
		return acpi_processor_setup_lpi_states(pr);

	return acpi_processor_setup_cstates(pr);
}

/**
 * acpi_processor_setup_cpuidle_dev - prepares and configures CPUIDLE
 * device i.e. per-cpu data
 *
 * @pr: the ACPI processor
 * @dev : the cpuidle device
 */
static int acpi_processor_setup_cpuidle_dev(struct acpi_processor *pr,
					    struct cpuidle_device *dev)
{
	if (!pr->flags.power_setup_done || !pr->flags.power || !dev)
		return -EINVAL;

	dev->cpu = pr->id;
	if (pr->flags.has_lpi)
		return acpi_processor_ffh_lpi_probe(pr->id);

	return acpi_processor_setup_cpuidle_cx(pr, dev);
}

static int acpi_processor_get_power_info(struct acpi_processor *pr)
{
	int ret;

	ret = acpi_processor_get_lpi_info(pr);
	if (ret)
		ret = acpi_processor_get_cstate_info(pr);

	return ret;
}

int acpi_processor_hotplug(struct acpi_processor *pr)
{
	int ret = 0;
	struct cpuidle_device *dev;

	if (disabled_by_idle_boot_param())
		return 0;

	if (!pr->flags.power_setup_done)
		return -ENODEV;

	dev = per_cpu(acpi_cpuidle_device, pr->id);
	cpuidle_pause_and_lock();
	cpuidle_disable_device(dev);
	ret = acpi_processor_get_power_info(pr);
	if (!ret && pr->flags.power) {
		acpi_processor_setup_cpuidle_dev(pr, dev);
		ret = cpuidle_enable_device(dev);
	}
	cpuidle_resume_and_unlock();

	return ret;
}

int acpi_processor_power_state_has_changed(struct acpi_processor *pr)
{
	int cpu;
	struct acpi_processor *_pr;
	struct cpuidle_device *dev;

	if (disabled_by_idle_boot_param())
		return 0;

	if (!pr->flags.power_setup_done)
		return -ENODEV;

	/*
	 * FIXME:  Design the ACPI notification to make it once per
	 * system instead of once per-cpu.  This condition is a hack
	 * to make the code that updates C-States be called once.
	 */

	if (pr->id == 0 && cpuidle_get_driver() == &acpi_idle_driver) {

		/* Protect against cpu-hotplug */
		get_online_cpus();
		cpuidle_pause_and_lock();

		/* Disable all cpuidle devices */
		for_each_online_cpu(cpu) {
			_pr = per_cpu(processors, cpu);
			if (!_pr || !_pr->flags.power_setup_done)
				continue;
			dev = per_cpu(acpi_cpuidle_device, cpu);
			cpuidle_disable_device(dev);
		}

		/* Populate Updated C-state information */
		acpi_processor_get_power_info(pr);
		acpi_processor_setup_cpuidle_states(pr);

		/* Enable all cpuidle devices */
		for_each_online_cpu(cpu) {
			_pr = per_cpu(processors, cpu);
			if (!_pr || !_pr->flags.power_setup_done)
				continue;
			acpi_processor_get_power_info(_pr);
			if (_pr->flags.power) {
				dev = per_cpu(acpi_cpuidle_device, cpu);
				acpi_processor_setup_cpuidle_dev(_pr, dev);
				cpuidle_enable_device(dev);
			}
		}
		cpuidle_resume_and_unlock();
		put_online_cpus();
	}

	return 0;
}

static int acpi_processor_registered;

int acpi_processor_power_init(struct acpi_processor *pr)
{
	int retval;
	struct cpuidle_device *dev;

	if (disabled_by_idle_boot_param())
		return 0;

	acpi_processor_cstate_first_run_checks();

	if (!acpi_processor_get_power_info(pr))
		pr->flags.power_setup_done = 1;

	/*
	 * Install the idle handler if processor power management is supported.
	 * Note that we use previously set idle handler will be used on
	 * platforms that only support C1.
	 */
	if (pr->flags.power) {
		/* Register acpi_idle_driver if not already registered */
		if (!acpi_processor_registered) {
			acpi_processor_setup_cpuidle_states(pr);
			retval = cpuidle_register_driver(&acpi_idle_driver);
			if (retval)
				return retval;
			pr_debug("%s registered with cpuidle\n",
				 acpi_idle_driver.name);
		}

		dev = kzalloc(sizeof(*dev), GFP_KERNEL);
		if (!dev)
			return -ENOMEM;
		per_cpu(acpi_cpuidle_device, pr->id) = dev;

		acpi_processor_setup_cpuidle_dev(pr, dev);

		/* Register per-cpu cpuidle_device. Cpuidle driver
		 * must already be registered before registering device
		 */
		retval = cpuidle_register_device(dev);
		if (retval) {
			if (acpi_processor_registered == 0)
				cpuidle_unregister_driver(&acpi_idle_driver);
			return retval;
		}
		acpi_processor_registered++;
	}
	return 0;
}

int acpi_processor_power_exit(struct acpi_processor *pr)
{
	struct cpuidle_device *dev = per_cpu(acpi_cpuidle_device, pr->id);

	if (disabled_by_idle_boot_param())
		return 0;

	if (pr->flags.power) {
		cpuidle_unregister_device(dev);
		acpi_processor_registered--;
		if (acpi_processor_registered == 0)
			cpuidle_unregister_driver(&acpi_idle_driver);
	}

	pr->flags.power_setup_done = 0;
	return 0;
}<|MERGE_RESOLUTION|>--- conflicted
+++ resolved
@@ -296,17 +296,10 @@
 	ret = acpi_processor_evaluate_cst(pr->handle, pr->id, &pr->power);
 	if (ret)
 		return ret;
-<<<<<<< HEAD
 
 	if (!pr->power.count)
 		return -EFAULT;
 
-=======
-
-	if (!pr->power.count)
-		return -EFAULT;
-
->>>>>>> 7d2a07b7
 	pr->flags.has_cst = 1;
 	return 0;
 }
@@ -609,13 +602,6 @@
  * @drv: cpuidle driver
  * @pr: Target processor
  * @cx: Target state context
-<<<<<<< HEAD
- */
-static void acpi_idle_enter_bm(struct acpi_processor *pr,
-			       struct acpi_processor_cx *cx)
-{
-	acpi_unlazy_tlb(smp_processor_id());
-=======
  * @index: index of target state
  */
 static int acpi_idle_enter_bm(struct cpuidle_driver *drv,
@@ -626,7 +612,6 @@
 	static struct acpi_processor_cx safe_cx = {
 		.entry_method = ACPI_CSTATE_HALT,
 	};
->>>>>>> 7d2a07b7
 
 	/*
 	 * disable bus master
@@ -672,11 +657,8 @@
 		c3_cpu_count--;
 		raw_spin_unlock(&c3_lock);
 	}
-<<<<<<< HEAD
-=======
 
 	return index;
->>>>>>> 7d2a07b7
 }
 
 static int acpi_idle_enter(struct cpuidle_device *dev,
@@ -697,20 +679,6 @@
 		if (acpi_idle_fallback_to_c1(pr) && num_online_cpus() > 1) {
 			index = ACPI_IDLE_STATE_START;
 			cx = per_cpu(acpi_cstate[index], dev->cpu);
-<<<<<<< HEAD
-		} else if (cx->type == ACPI_STATE_C3 && pr->flags.bm_check) {
-			if (cx->bm_sts_skip || !acpi_idle_bm_check()) {
-				acpi_idle_enter_bm(pr, cx);
-				return index;
-			} else if (drv->safe_state_index >= 0) {
-				index = drv->safe_state_index;
-				cx = per_cpu(acpi_cstate[index], dev->cpu);
-			} else {
-				acpi_safe_halt();
-				return -EBUSY;
-			}
-=======
->>>>>>> 7d2a07b7
 		}
 	}
 
@@ -734,10 +702,6 @@
 			return 0;
 
 		if (pr->flags.bm_check) {
-<<<<<<< HEAD
-			acpi_idle_enter_bm(pr, cx);
-			return;
-=======
 			u8 bm_sts_skip = cx->bm_sts_skip;
 
 			/* Don't check BM_STS, do an unconditional ARB_DIS for S2IDLE */
@@ -746,7 +710,6 @@
 			cx->bm_sts_skip = bm_sts_skip;
 
 			return 0;
->>>>>>> 7d2a07b7
 		} else {
 			ACPI_FLUSH_CPU_CACHE();
 		}
@@ -775,11 +738,6 @@
 
 		per_cpu(acpi_cstate[count], dev->cpu) = cx;
 
-<<<<<<< HEAD
-		if (lapic_timer_needs_broadcast(pr, cx)) {
-			state = &acpi_idle_driver.states[count];
-			state->flags |= CPUIDLE_FLAG_TIMER_STOP;
-=======
 		if (lapic_timer_needs_broadcast(pr, cx))
 			state->flags |= CPUIDLE_FLAG_TIMER_STOP;
 
@@ -787,7 +745,6 @@
 			state->flags |= CPUIDLE_FLAG_TLB_FLUSHED;
 			if (pr->flags.bm_check)
 				state->flags |= CPUIDLE_FLAG_RCU_IDLE;
->>>>>>> 7d2a07b7
 		}
 
 		count++;
