--- conflicted
+++ resolved
@@ -427,17 +427,10 @@
 
 	if (offset >= size)
 		return 0;
-<<<<<<< HEAD
 
 	if (count > size - offset)
 		count = size - offset;
 
-=======
-
-	if (count > size - offset)
-		count = size - offset;
-
->>>>>>> eb3cdb58
 	base = acpi_os_map_iomem(data_attr->addr, size);
 	if (!base)
 		return -ENOMEM;
