// SPDX-License-Identifier: GPL-2.0-only
/*
 * scan.c - support for transforming the ACPI namespace into individual objects
 */

#define pr_fmt(fmt) "ACPI: " fmt

#include <linux/module.h>
#include <linux/init.h>
#include <linux/slab.h>
#include <linux/kernel.h>
#include <linux/acpi.h>
#include <linux/acpi_iort.h>
#include <linux/acpi_viot.h>
#include <linux/iommu.h>
#include <linux/signal.h>
#include <linux/kthread.h>
#include <linux/dmi.h>
#include <linux/dma-map-ops.h>
#include <linux/platform_data/x86/apple.h>
#include <linux/pgtable.h>
#include <linux/crc32.h>
<<<<<<< HEAD
=======
#include <linux/dma-direct.h>
>>>>>>> eb3cdb58

#include "internal.h"

extern struct acpi_device *acpi_root;

#define ACPI_BUS_CLASS			"system_bus"
#define ACPI_BUS_HID			"LNXSYBUS"
#define ACPI_BUS_DEVICE_NAME		"System Bus"

#define INVALID_ACPI_HANDLE	((acpi_handle)ZERO_PAGE(0))

static const char *dummy_hid = "device";

static LIST_HEAD(acpi_dep_list);
static DEFINE_MUTEX(acpi_dep_list_lock);
LIST_HEAD(acpi_bus_id_list);
static DEFINE_MUTEX(acpi_scan_lock);
static LIST_HEAD(acpi_scan_handlers_list);
DEFINE_MUTEX(acpi_device_lock);
LIST_HEAD(acpi_wakeup_device_list);
static DEFINE_MUTEX(acpi_hp_context_lock);

/*
 * The UART device described by the SPCR table is the only object which needs
 * special-casing. Everything else is covered by ACPI namespace paths in STAO
 * table.
 */
static u64 spcr_uart_addr;

void acpi_scan_lock_acquire(void)
{
	mutex_lock(&acpi_scan_lock);
}
EXPORT_SYMBOL_GPL(acpi_scan_lock_acquire);

void acpi_scan_lock_release(void)
{
	mutex_unlock(&acpi_scan_lock);
}
EXPORT_SYMBOL_GPL(acpi_scan_lock_release);

void acpi_lock_hp_context(void)
{
	mutex_lock(&acpi_hp_context_lock);
}

void acpi_unlock_hp_context(void)
{
	mutex_unlock(&acpi_hp_context_lock);
}

void acpi_initialize_hp_context(struct acpi_device *adev,
				struct acpi_hotplug_context *hp,
				int (*notify)(struct acpi_device *, u32),
				void (*uevent)(struct acpi_device *, u32))
{
	acpi_lock_hp_context();
	hp->notify = notify;
	hp->uevent = uevent;
	acpi_set_hp_context(adev, hp);
	acpi_unlock_hp_context();
}
EXPORT_SYMBOL_GPL(acpi_initialize_hp_context);

int acpi_scan_add_handler(struct acpi_scan_handler *handler)
{
	if (!handler)
		return -EINVAL;

	list_add_tail(&handler->list_node, &acpi_scan_handlers_list);
	return 0;
}

int acpi_scan_add_handler_with_hotplug(struct acpi_scan_handler *handler,
				       const char *hotplug_profile_name)
{
	int error;

	error = acpi_scan_add_handler(handler);
	if (error)
		return error;

	acpi_sysfs_add_hotplug_profile(&handler->hotplug, hotplug_profile_name);
	return 0;
}

bool acpi_scan_is_offline(struct acpi_device *adev, bool uevent)
{
	struct acpi_device_physical_node *pn;
	bool offline = true;
	char *envp[] = { "EVENT=offline", NULL };

	/*
	 * acpi_container_offline() calls this for all of the container's
	 * children under the container's physical_node_lock lock.
	 */
	mutex_lock_nested(&adev->physical_node_lock, SINGLE_DEPTH_NESTING);

	list_for_each_entry(pn, &adev->physical_node_list, node)
		if (device_supports_offline(pn->dev) && !pn->dev->offline) {
			if (uevent)
				kobject_uevent_env(&pn->dev->kobj, KOBJ_CHANGE, envp);

			offline = false;
			break;
		}

	mutex_unlock(&adev->physical_node_lock);
	return offline;
}

static acpi_status acpi_bus_offline(acpi_handle handle, u32 lvl, void *data,
				    void **ret_p)
{
	struct acpi_device *device = acpi_fetch_acpi_dev(handle);
	struct acpi_device_physical_node *pn;
	bool second_pass = (bool)data;
	acpi_status status = AE_OK;

	if (!device)
		return AE_OK;

	if (device->handler && !device->handler->hotplug.enabled) {
		*ret_p = &device->dev;
		return AE_SUPPORT;
	}

	mutex_lock(&device->physical_node_lock);

	list_for_each_entry(pn, &device->physical_node_list, node) {
		int ret;

		if (second_pass) {
			/* Skip devices offlined by the first pass. */
			if (pn->put_online)
				continue;
		} else {
			pn->put_online = false;
		}
		ret = device_offline(pn->dev);
		if (ret >= 0) {
			pn->put_online = !ret;
		} else {
			*ret_p = pn->dev;
			if (second_pass) {
				status = AE_ERROR;
				break;
			}
		}
	}

	mutex_unlock(&device->physical_node_lock);

	return status;
}

static acpi_status acpi_bus_online(acpi_handle handle, u32 lvl, void *data,
				   void **ret_p)
{
	struct acpi_device *device = acpi_fetch_acpi_dev(handle);
	struct acpi_device_physical_node *pn;

	if (!device)
		return AE_OK;

	mutex_lock(&device->physical_node_lock);

	list_for_each_entry(pn, &device->physical_node_list, node)
		if (pn->put_online) {
			device_online(pn->dev);
			pn->put_online = false;
		}

	mutex_unlock(&device->physical_node_lock);

	return AE_OK;
}

static int acpi_scan_try_to_offline(struct acpi_device *device)
{
	acpi_handle handle = device->handle;
	struct device *errdev = NULL;
	acpi_status status;

	/*
	 * Carry out two passes here and ignore errors in the first pass,
	 * because if the devices in question are memory blocks and
	 * CONFIG_MEMCG is set, one of the blocks may hold data structures
	 * that the other blocks depend on, but it is not known in advance which
	 * block holds them.
	 *
	 * If the first pass is successful, the second one isn't needed, though.
	 */
	status = acpi_walk_namespace(ACPI_TYPE_ANY, handle, ACPI_UINT32_MAX,
				     NULL, acpi_bus_offline, (void *)false,
				     (void **)&errdev);
	if (status == AE_SUPPORT) {
		dev_warn(errdev, "Offline disabled.\n");
		acpi_walk_namespace(ACPI_TYPE_ANY, handle, ACPI_UINT32_MAX,
				    acpi_bus_online, NULL, NULL, NULL);
		return -EPERM;
	}
	acpi_bus_offline(handle, 0, (void *)false, (void **)&errdev);
	if (errdev) {
		errdev = NULL;
		acpi_walk_namespace(ACPI_TYPE_ANY, handle, ACPI_UINT32_MAX,
				    NULL, acpi_bus_offline, (void *)true,
				    (void **)&errdev);
		if (!errdev)
			acpi_bus_offline(handle, 0, (void *)true,
					 (void **)&errdev);

		if (errdev) {
			dev_warn(errdev, "Offline failed.\n");
			acpi_bus_online(handle, 0, NULL, NULL);
			acpi_walk_namespace(ACPI_TYPE_ANY, handle,
					    ACPI_UINT32_MAX, acpi_bus_online,
					    NULL, NULL, NULL);
			return -EBUSY;
		}
	}
	return 0;
}

static int acpi_scan_hot_remove(struct acpi_device *device)
{
	acpi_handle handle = device->handle;
	unsigned long long sta;
	acpi_status status;

	if (device->handler && device->handler->hotplug.demand_offline) {
		if (!acpi_scan_is_offline(device, true))
			return -EBUSY;
	} else {
		int error = acpi_scan_try_to_offline(device);
		if (error)
			return error;
	}

	acpi_handle_debug(handle, "Ejecting\n");

	acpi_bus_trim(device);

	acpi_evaluate_lck(handle, 0);
	/*
	 * TBD: _EJD support.
	 */
	status = acpi_evaluate_ej0(handle);
	if (status == AE_NOT_FOUND)
		return -ENODEV;
	else if (ACPI_FAILURE(status))
		return -EIO;

	/*
	 * Verify if eject was indeed successful.  If not, log an error
	 * message.  No need to call _OST since _EJ0 call was made OK.
	 */
	status = acpi_evaluate_integer(handle, "_STA", NULL, &sta);
	if (ACPI_FAILURE(status)) {
		acpi_handle_warn(handle,
			"Status check after eject failed (0x%x)\n", status);
	} else if (sta & ACPI_STA_DEVICE_ENABLED) {
		acpi_handle_warn(handle,
			"Eject incomplete - status 0x%llx\n", sta);
	}

	return 0;
}

static int acpi_scan_device_not_present(struct acpi_device *adev)
{
	if (!acpi_device_enumerated(adev)) {
		dev_warn(&adev->dev, "Still not present\n");
		return -EALREADY;
	}
	acpi_bus_trim(adev);
	return 0;
}

static int acpi_scan_device_check(struct acpi_device *adev)
{
	int error;

	acpi_bus_get_status(adev);
	if (adev->status.present || adev->status.functional) {
		/*
		 * This function is only called for device objects for which
		 * matching scan handlers exist.  The only situation in which
		 * the scan handler is not attached to this device object yet
		 * is when the device has just appeared (either it wasn't
		 * present at all before or it was removed and then added
		 * again).
		 */
		if (adev->handler) {
			dev_warn(&adev->dev, "Already enumerated\n");
			return -EALREADY;
		}
		error = acpi_bus_scan(adev->handle);
		if (error) {
			dev_warn(&adev->dev, "Namespace scan failure\n");
			return error;
		}
		if (!adev->handler) {
			dev_warn(&adev->dev, "Enumeration failure\n");
			error = -ENODEV;
		}
	} else {
		error = acpi_scan_device_not_present(adev);
	}
	return error;
}

static int acpi_scan_bus_check(struct acpi_device *adev, void *not_used)
{
	struct acpi_scan_handler *handler = adev->handler;
	int error;

	acpi_bus_get_status(adev);
	if (!(adev->status.present || adev->status.functional)) {
		acpi_scan_device_not_present(adev);
		return 0;
	}
	if (handler && handler->hotplug.scan_dependent)
		return handler->hotplug.scan_dependent(adev);

	error = acpi_bus_scan(adev->handle);
	if (error) {
		dev_warn(&adev->dev, "Namespace scan failure\n");
		return error;
	}
	return acpi_dev_for_each_child(adev, acpi_scan_bus_check, NULL);
}

static int acpi_generic_hotplug_event(struct acpi_device *adev, u32 type)
{
	switch (type) {
	case ACPI_NOTIFY_BUS_CHECK:
		return acpi_scan_bus_check(adev, NULL);
	case ACPI_NOTIFY_DEVICE_CHECK:
		return acpi_scan_device_check(adev);
	case ACPI_NOTIFY_EJECT_REQUEST:
	case ACPI_OST_EC_OSPM_EJECT:
		if (adev->handler && !adev->handler->hotplug.enabled) {
			dev_info(&adev->dev, "Eject disabled\n");
			return -EPERM;
		}
		acpi_evaluate_ost(adev->handle, ACPI_NOTIFY_EJECT_REQUEST,
				  ACPI_OST_SC_EJECT_IN_PROGRESS, NULL);
		return acpi_scan_hot_remove(adev);
	}
	return -EINVAL;
}

void acpi_device_hotplug(struct acpi_device *adev, u32 src)
{
	u32 ost_code = ACPI_OST_SC_NON_SPECIFIC_FAILURE;
	int error = -ENODEV;

	lock_device_hotplug();
	mutex_lock(&acpi_scan_lock);

	/*
	 * The device object's ACPI handle cannot become invalid as long as we
	 * are holding acpi_scan_lock, but it might have become invalid before
	 * that lock was acquired.
	 */
	if (adev->handle == INVALID_ACPI_HANDLE)
		goto err_out;

	if (adev->flags.is_dock_station) {
		error = dock_notify(adev, src);
	} else if (adev->flags.hotplug_notify) {
		error = acpi_generic_hotplug_event(adev, src);
	} else {
		int (*notify)(struct acpi_device *, u32);

		acpi_lock_hp_context();
		notify = adev->hp ? adev->hp->notify : NULL;
		acpi_unlock_hp_context();
		/*
		 * There may be additional notify handlers for device objects
		 * without the .event() callback, so ignore them here.
		 */
		if (notify)
			error = notify(adev, src);
		else
			goto out;
	}
	switch (error) {
	case 0:
		ost_code = ACPI_OST_SC_SUCCESS;
		break;
	case -EPERM:
		ost_code = ACPI_OST_SC_EJECT_NOT_SUPPORTED;
		break;
	case -EBUSY:
		ost_code = ACPI_OST_SC_DEVICE_BUSY;
		break;
	default:
		ost_code = ACPI_OST_SC_NON_SPECIFIC_FAILURE;
		break;
	}

 err_out:
	acpi_evaluate_ost(adev->handle, src, ost_code, NULL);

 out:
	acpi_put_acpi_dev(adev);
	mutex_unlock(&acpi_scan_lock);
	unlock_device_hotplug();
}

static void acpi_free_power_resources_lists(struct acpi_device *device)
{
	int i;

	if (device->wakeup.flags.valid)
		acpi_power_resources_list_free(&device->wakeup.resources);

	if (!device->power.flags.power_resources)
		return;

	for (i = ACPI_STATE_D0; i <= ACPI_STATE_D3_HOT; i++) {
		struct acpi_device_power_state *ps = &device->power.states[i];
		acpi_power_resources_list_free(&ps->resources);
	}
}

static void acpi_device_release(struct device *dev)
{
	struct acpi_device *acpi_dev = to_acpi_device(dev);

	acpi_free_properties(acpi_dev);
	acpi_free_pnp_ids(&acpi_dev->pnp);
	acpi_free_power_resources_lists(acpi_dev);
	kfree(acpi_dev);
}

static void acpi_device_del(struct acpi_device *device)
{
	struct acpi_device_bus_id *acpi_device_bus_id;

	mutex_lock(&acpi_device_lock);

	list_for_each_entry(acpi_device_bus_id, &acpi_bus_id_list, node)
		if (!strcmp(acpi_device_bus_id->bus_id,
			    acpi_device_hid(device))) {
			ida_free(&acpi_device_bus_id->instance_ida,
				 device->pnp.instance_no);
			if (ida_is_empty(&acpi_device_bus_id->instance_ida)) {
				list_del(&acpi_device_bus_id->node);
				kfree_const(acpi_device_bus_id->bus_id);
				kfree(acpi_device_bus_id);
			}
			break;
		}

	list_del(&device->wakeup_list);

	mutex_unlock(&acpi_device_lock);

	acpi_power_add_remove_device(device, false);
	acpi_device_remove_files(device);
	if (device->remove)
		device->remove(device);

	device_del(&device->dev);
}

static BLOCKING_NOTIFIER_HEAD(acpi_reconfig_chain);

static LIST_HEAD(acpi_device_del_list);
static DEFINE_MUTEX(acpi_device_del_lock);

static void acpi_device_del_work_fn(struct work_struct *work_not_used)
{
	for (;;) {
		struct acpi_device *adev;

		mutex_lock(&acpi_device_del_lock);

		if (list_empty(&acpi_device_del_list)) {
			mutex_unlock(&acpi_device_del_lock);
			break;
		}
		adev = list_first_entry(&acpi_device_del_list,
					struct acpi_device, del_list);
		list_del(&adev->del_list);

		mutex_unlock(&acpi_device_del_lock);

		blocking_notifier_call_chain(&acpi_reconfig_chain,
					     ACPI_RECONFIG_DEVICE_REMOVE, adev);

		acpi_device_del(adev);
		/*
		 * Drop references to all power resources that might have been
		 * used by the device.
		 */
		acpi_power_transition(adev, ACPI_STATE_D3_COLD);
		acpi_dev_put(adev);
	}
}

/**
 * acpi_scan_drop_device - Drop an ACPI device object.
 * @handle: Handle of an ACPI namespace node, not used.
 * @context: Address of the ACPI device object to drop.
 *
 * This is invoked by acpi_ns_delete_node() during the removal of the ACPI
 * namespace node the device object pointed to by @context is attached to.
 *
 * The unregistration is carried out asynchronously to avoid running
 * acpi_device_del() under the ACPICA's namespace mutex and the list is used to
 * ensure the correct ordering (the device objects must be unregistered in the
 * same order in which the corresponding namespace nodes are deleted).
 */
static void acpi_scan_drop_device(acpi_handle handle, void *context)
{
	static DECLARE_WORK(work, acpi_device_del_work_fn);
	struct acpi_device *adev = context;

	mutex_lock(&acpi_device_del_lock);

	/*
	 * Use the ACPI hotplug workqueue which is ordered, so this work item
	 * won't run after any hotplug work items submitted subsequently.  That
	 * prevents attempts to register device objects identical to those being
	 * deleted from happening concurrently (such attempts result from
	 * hotplug events handled via the ACPI hotplug workqueue).  It also will
	 * run after all of the work items submitted previously, which helps
	 * those work items to ensure that they are not accessing stale device
	 * objects.
	 */
	if (list_empty(&acpi_device_del_list))
		acpi_queue_hotplug_work(&work);

	list_add_tail(&adev->del_list, &acpi_device_del_list);
	/* Make acpi_ns_validate_handle() return NULL for this handle. */
	adev->handle = INVALID_ACPI_HANDLE;

	mutex_unlock(&acpi_device_del_lock);
}

static struct acpi_device *handle_to_device(acpi_handle handle,
					    void (*callback)(void *))
{
	struct acpi_device *adev = NULL;
	acpi_status status;

	status = acpi_get_data_full(handle, acpi_scan_drop_device,
				    (void **)&adev, callback);
	if (ACPI_FAILURE(status) || !adev) {
		acpi_handle_debug(handle, "No context!\n");
		return NULL;
	}
	return adev;
}

/**
 * acpi_fetch_acpi_dev - Retrieve ACPI device object.
 * @handle: ACPI handle associated with the requested ACPI device object.
 *
 * Return a pointer to the ACPI device object associated with @handle, if
 * present, or NULL otherwise.
 */
struct acpi_device *acpi_fetch_acpi_dev(acpi_handle handle)
{
	return handle_to_device(handle, NULL);
}
EXPORT_SYMBOL_GPL(acpi_fetch_acpi_dev);

/**
 * acpi_fetch_acpi_dev - Retrieve ACPI device object.
 * @handle: ACPI handle associated with the requested ACPI device object.
 *
 * Return a pointer to the ACPI device object associated with @handle, if
 * present, or NULL otherwise.
 */
struct acpi_device *acpi_fetch_acpi_dev(acpi_handle handle)
{
	return handle_to_device(handle, NULL);
}
EXPORT_SYMBOL_GPL(acpi_fetch_acpi_dev);

static void get_acpi_device(void *dev)
{
	acpi_dev_get(dev);
}

/**
 * acpi_get_acpi_dev - Retrieve ACPI device object and reference count it.
 * @handle: ACPI handle associated with the requested ACPI device object.
 *
 * Return a pointer to the ACPI device object associated with @handle and bump
 * up that object's reference counter (under the ACPI Namespace lock), if
 * present, or return NULL otherwise.
 *
 * The ACPI device object reference acquired by this function needs to be
 * dropped via acpi_dev_put().
 */
struct acpi_device *acpi_get_acpi_dev(acpi_handle handle)
{
	return handle_to_device(handle, get_acpi_device);
}
<<<<<<< HEAD
EXPORT_SYMBOL_GPL(acpi_bus_get_acpi_device);
=======
EXPORT_SYMBOL_GPL(acpi_get_acpi_dev);
>>>>>>> eb3cdb58

static struct acpi_device_bus_id *acpi_device_bus_id_match(const char *dev_id)
{
	struct acpi_device_bus_id *acpi_device_bus_id;

	/* Find suitable bus_id and instance number in acpi_bus_id_list. */
	list_for_each_entry(acpi_device_bus_id, &acpi_bus_id_list, node) {
		if (!strcmp(acpi_device_bus_id->bus_id, dev_id))
			return acpi_device_bus_id;
	}
	return NULL;
}

static int acpi_device_set_name(struct acpi_device *device,
				struct acpi_device_bus_id *acpi_device_bus_id)
{
	struct ida *instance_ida = &acpi_device_bus_id->instance_ida;
	int result;

	result = ida_alloc(instance_ida, GFP_KERNEL);
	if (result < 0)
		return result;

	device->pnp.instance_no = result;
	dev_set_name(&device->dev, "%s:%02x", acpi_device_bus_id->bus_id, result);
	return 0;
}

int acpi_tie_acpi_dev(struct acpi_device *adev)
{
	acpi_handle handle = adev->handle;
	acpi_status status;

	if (!handle)
		return 0;

	status = acpi_attach_data(handle, acpi_scan_drop_device, adev);
	if (ACPI_FAILURE(status)) {
		acpi_handle_err(handle, "Unable to attach device data\n");
		return -ENODEV;
	}

	return 0;
}

static void acpi_store_pld_crc(struct acpi_device *adev)
{
	struct acpi_pld_info *pld;
	acpi_status status;

	status = acpi_get_physical_device_location(adev->handle, &pld);
	if (ACPI_FAILURE(status))
		return;

	adev->pld_crc = crc32(~0, pld, sizeof(*pld));
	ACPI_FREE(pld);
}

<<<<<<< HEAD
static int __acpi_device_add(struct acpi_device *device,
			     void (*release)(struct device *))
=======
int acpi_device_add(struct acpi_device *device)
>>>>>>> eb3cdb58
{
	struct acpi_device_bus_id *acpi_device_bus_id;
	int result;

	/*
	 * Linkage
	 * -------
	 * Link this device to its parent and siblings.
	 */
	INIT_LIST_HEAD(&device->wakeup_list);
	INIT_LIST_HEAD(&device->physical_node_list);
	INIT_LIST_HEAD(&device->del_list);
	mutex_init(&device->physical_node_lock);

	mutex_lock(&acpi_device_lock);

	acpi_device_bus_id = acpi_device_bus_id_match(acpi_device_hid(device));
	if (acpi_device_bus_id) {
		result = acpi_device_set_name(device, acpi_device_bus_id);
		if (result)
			goto err_unlock;
	} else {
		acpi_device_bus_id = kzalloc(sizeof(*acpi_device_bus_id),
					     GFP_KERNEL);
		if (!acpi_device_bus_id) {
			result = -ENOMEM;
			goto err_unlock;
		}
		acpi_device_bus_id->bus_id =
			kstrdup_const(acpi_device_hid(device), GFP_KERNEL);
		if (!acpi_device_bus_id->bus_id) {
			kfree(acpi_device_bus_id);
			result = -ENOMEM;
			goto err_unlock;
		}

		ida_init(&acpi_device_bus_id->instance_ida);

		result = acpi_device_set_name(device, acpi_device_bus_id);
		if (result) {
			kfree_const(acpi_device_bus_id->bus_id);
			kfree(acpi_device_bus_id);
			goto err_unlock;
		}

		list_add_tail(&acpi_device_bus_id->node, &acpi_bus_id_list);
	}

	if (device->wakeup.flags.valid)
		list_add_tail(&device->wakeup_list, &acpi_wakeup_device_list);

	acpi_store_pld_crc(device);
<<<<<<< HEAD

	mutex_unlock(&acpi_device_lock);
=======
>>>>>>> eb3cdb58

	mutex_unlock(&acpi_device_lock);

	result = device_add(&device->dev);
	if (result) {
		dev_err(&device->dev, "Error registering device\n");
		goto err;
	}

	result = acpi_device_setup_files(device);
	if (result)
		pr_err("Error creating sysfs interface for device %s\n",
		       dev_name(&device->dev));

	return 0;

err:
	mutex_lock(&acpi_device_lock);

	list_del(&device->wakeup_list);

err_unlock:
	mutex_unlock(&acpi_device_lock);

	acpi_detach_data(device->handle, acpi_scan_drop_device);

	return result;
}

/* --------------------------------------------------------------------------
                                 Device Enumeration
   -------------------------------------------------------------------------- */
static bool acpi_info_matches_ids(struct acpi_device_info *info,
				  const char * const ids[])
{
	struct acpi_pnp_device_id_list *cid_list = NULL;
	int i, index;

	if (!(info->valid & ACPI_VALID_HID))
		return false;

	index = match_string(ids, -1, info->hardware_id.string);
	if (index >= 0)
		return true;

	if (info->valid & ACPI_VALID_CID)
		cid_list = &info->compatible_id_list;

	if (!cid_list)
		return false;

	for (i = 0; i < cid_list->count; i++) {
		index = match_string(ids, -1, cid_list->ids[i].string);
		if (index >= 0)
			return true;
	}

	return false;
}

/* List of HIDs for which we ignore matching ACPI devices, when checking _DEP lists. */
static const char * const acpi_ignore_dep_ids[] = {
	"PNP0D80", /* Windows-compatible System Power Management Controller */
	"INT33BD", /* Intel Baytrail Mailbox Device */
	"LATT2021", /* Lattice FW Update Client Driver */
<<<<<<< HEAD
	NULL
};

/* List of HIDs for which we honor deps of matching ACPI devs, when checking _DEP lists. */
static const char * const acpi_honor_dep_ids[] = {
	"INT3472", /* Camera sensor PMIC / clk and regulator info */
=======
>>>>>>> eb3cdb58
	NULL
};

/* List of HIDs for which we honor deps of matching ACPI devs, when checking _DEP lists. */
static const char * const acpi_honor_dep_ids[] = {
	"INT3472", /* Camera sensor PMIC / clk and regulator info */
	NULL
};

static struct acpi_device *acpi_find_parent_acpi_dev(acpi_handle handle)
{
<<<<<<< HEAD
	struct acpi_device *device;
	acpi_status status;
=======
	struct acpi_device *adev;
>>>>>>> eb3cdb58

	/*
	 * Fixed hardware devices do not appear in the namespace and do not
	 * have handles, but we fabricate acpi_devices for them, so we have
	 * to deal with them specially.
	 */
	if (!handle)
		return acpi_root;

	do {
		acpi_status status;

		status = acpi_get_parent(handle, &handle);
<<<<<<< HEAD
		if (ACPI_FAILURE(status))
			return status == AE_NULL_ENTRY ? NULL : acpi_root;

		device = acpi_fetch_acpi_dev(handle);
	} while (!device);
	return device;
=======
		if (ACPI_FAILURE(status)) {
			if (status != AE_NULL_ENTRY)
				return acpi_root;

			return NULL;
		}
		adev = acpi_fetch_acpi_dev(handle);
	} while (!adev);
	return adev;
>>>>>>> eb3cdb58
}

acpi_status
acpi_bus_get_ejd(acpi_handle handle, acpi_handle *ejd)
{
	acpi_status status;
	acpi_handle tmp;
	struct acpi_buffer buffer = {ACPI_ALLOCATE_BUFFER, NULL};
	union acpi_object *obj;

	status = acpi_get_handle(handle, "_EJD", &tmp);
	if (ACPI_FAILURE(status))
		return status;

	status = acpi_evaluate_object(handle, "_EJD", NULL, &buffer);
	if (ACPI_SUCCESS(status)) {
		obj = buffer.pointer;
		status = acpi_get_handle(ACPI_ROOT_OBJECT, obj->string.pointer,
					 ejd);
		kfree(buffer.pointer);
	}
	return status;
}
EXPORT_SYMBOL_GPL(acpi_bus_get_ejd);

static int acpi_bus_extract_wakeup_device_power_package(struct acpi_device *dev)
{
	acpi_handle handle = dev->handle;
	struct acpi_device_wakeup *wakeup = &dev->wakeup;
	struct acpi_buffer buffer = { ACPI_ALLOCATE_BUFFER, NULL };
	union acpi_object *package = NULL;
	union acpi_object *element = NULL;
	acpi_status status;
	int err = -ENODATA;

	INIT_LIST_HEAD(&wakeup->resources);

	/* _PRW */
	status = acpi_evaluate_object(handle, "_PRW", NULL, &buffer);
	if (ACPI_FAILURE(status)) {
		acpi_handle_info(handle, "_PRW evaluation failed: %s\n",
				 acpi_format_exception(status));
		return err;
	}

	package = (union acpi_object *)buffer.pointer;

	if (!package || package->package.count < 2)
		goto out;

	element = &(package->package.elements[0]);
	if (!element)
		goto out;

	if (element->type == ACPI_TYPE_PACKAGE) {
		if ((element->package.count < 2) ||
		    (element->package.elements[0].type !=
		     ACPI_TYPE_LOCAL_REFERENCE)
		    || (element->package.elements[1].type != ACPI_TYPE_INTEGER))
			goto out;

		wakeup->gpe_device =
		    element->package.elements[0].reference.handle;
		wakeup->gpe_number =
		    (u32) element->package.elements[1].integer.value;
	} else if (element->type == ACPI_TYPE_INTEGER) {
		wakeup->gpe_device = NULL;
		wakeup->gpe_number = element->integer.value;
	} else {
		goto out;
	}

	element = &(package->package.elements[1]);
	if (element->type != ACPI_TYPE_INTEGER)
		goto out;

	wakeup->sleep_state = element->integer.value;

	err = acpi_extract_power_resources(package, 2, &wakeup->resources);
	if (err)
		goto out;

	if (!list_empty(&wakeup->resources)) {
		int sleep_state;

		err = acpi_power_wakeup_list_init(&wakeup->resources,
						  &sleep_state);
		if (err) {
			acpi_handle_warn(handle, "Retrieving current states "
					 "of wakeup power resources failed\n");
			acpi_power_resources_list_free(&wakeup->resources);
			goto out;
		}
		if (sleep_state < wakeup->sleep_state) {
			acpi_handle_warn(handle, "Overriding _PRW sleep state "
					 "(S%d) by S%d from power resources\n",
					 (int)wakeup->sleep_state, sleep_state);
			wakeup->sleep_state = sleep_state;
		}
	}

 out:
	kfree(buffer.pointer);
	return err;
}

static bool acpi_wakeup_gpe_init(struct acpi_device *device)
{
	static const struct acpi_device_id button_device_ids[] = {
		{"PNP0C0C", 0},		/* Power button */
		{"PNP0C0D", 0},		/* Lid */
		{"PNP0C0E", 0},		/* Sleep button */
		{"", 0},
	};
	struct acpi_device_wakeup *wakeup = &device->wakeup;
	acpi_status status;

	wakeup->flags.notifier_present = 0;

	/* Power button, Lid switch always enable wakeup */
	if (!acpi_match_device_ids(device, button_device_ids)) {
		if (!acpi_match_device_ids(device, &button_device_ids[1])) {
			/* Do not use Lid/sleep button for S5 wakeup */
			if (wakeup->sleep_state == ACPI_STATE_S5)
				wakeup->sleep_state = ACPI_STATE_S4;
		}
		acpi_mark_gpe_for_wake(wakeup->gpe_device, wakeup->gpe_number);
		device_set_wakeup_capable(&device->dev, true);
		return true;
	}

	status = acpi_setup_gpe_for_wake(device->handle, wakeup->gpe_device,
					 wakeup->gpe_number);
	return ACPI_SUCCESS(status);
}

static void acpi_bus_get_wakeup_device_flags(struct acpi_device *device)
{
	int err;

	/* Presence of _PRW indicates wake capable */
	if (!acpi_has_method(device->handle, "_PRW"))
		return;

	err = acpi_bus_extract_wakeup_device_power_package(device);
	if (err) {
		dev_err(&device->dev, "Unable to extract wakeup power resources");
		return;
	}

	device->wakeup.flags.valid = acpi_wakeup_gpe_init(device);
	device->wakeup.prepare_count = 0;
	/*
	 * Call _PSW/_DSW object to disable its ability to wake the sleeping
	 * system for the ACPI device with the _PRW object.
	 * The _PSW object is deprecated in ACPI 3.0 and is replaced by _DSW.
	 * So it is necessary to call _DSW object first. Only when it is not
	 * present will the _PSW object used.
	 */
	err = acpi_device_sleep_wake(device, 0, 0, 0);
	if (err)
		pr_debug("error in _DSW or _PSW evaluation\n");
}

static void acpi_bus_init_power_state(struct acpi_device *device, int state)
{
	struct acpi_device_power_state *ps = &device->power.states[state];
	char pathname[5] = { '_', 'P', 'R', '0' + state, '\0' };
	struct acpi_buffer buffer = { ACPI_ALLOCATE_BUFFER, NULL };
	acpi_status status;

	INIT_LIST_HEAD(&ps->resources);

	/* Evaluate "_PRx" to get referenced power resources */
	status = acpi_evaluate_object(device->handle, pathname, NULL, &buffer);
	if (ACPI_SUCCESS(status)) {
		union acpi_object *package = buffer.pointer;

		if (buffer.length && package
		    && package->type == ACPI_TYPE_PACKAGE
		    && package->package.count)
			acpi_extract_power_resources(package, 0, &ps->resources);

		ACPI_FREE(buffer.pointer);
	}

	/* Evaluate "_PSx" to see if we can do explicit sets */
	pathname[2] = 'S';
	if (acpi_has_method(device->handle, pathname))
		ps->flags.explicit_set = 1;

	/* State is valid if there are means to put the device into it. */
	if (!list_empty(&ps->resources) || ps->flags.explicit_set)
		ps->flags.valid = 1;

	ps->power = -1;		/* Unknown - driver assigned */
	ps->latency = -1;	/* Unknown - driver assigned */
}

static void acpi_bus_get_power_flags(struct acpi_device *device)
{
	unsigned long long dsc = ACPI_STATE_D0;
	u32 i;

	/* Presence of _PS0|_PR0 indicates 'power manageable' */
	if (!acpi_has_method(device->handle, "_PS0") &&
	    !acpi_has_method(device->handle, "_PR0"))
		return;

	device->flags.power_manageable = 1;

	/*
	 * Power Management Flags
	 */
	if (acpi_has_method(device->handle, "_PSC"))
		device->power.flags.explicit_get = 1;

	if (acpi_has_method(device->handle, "_IRC"))
		device->power.flags.inrush_current = 1;

	if (acpi_has_method(device->handle, "_DSW"))
		device->power.flags.dsw_present = 1;

	acpi_evaluate_integer(device->handle, "_DSC", NULL, &dsc);
	device->power.state_for_enumeration = dsc;

	/*
	 * Enumerate supported power management states
	 */
	for (i = ACPI_STATE_D0; i <= ACPI_STATE_D3_HOT; i++)
		acpi_bus_init_power_state(device, i);

	INIT_LIST_HEAD(&device->power.states[ACPI_STATE_D3_COLD].resources);

	/* Set the defaults for D0 and D3hot (always supported). */
	device->power.states[ACPI_STATE_D0].flags.valid = 1;
	device->power.states[ACPI_STATE_D0].power = 100;
	device->power.states[ACPI_STATE_D3_HOT].flags.valid = 1;

	/*
	 * Use power resources only if the D0 list of them is populated, because
	 * some platforms may provide _PR3 only to indicate D3cold support and
	 * in those cases the power resources list returned by it may be bogus.
	 */
	if (!list_empty(&device->power.states[ACPI_STATE_D0].resources)) {
		device->power.flags.power_resources = 1;
		/*
		 * D3cold is supported if the D3hot list of power resources is
		 * not empty.
		 */
		if (!list_empty(&device->power.states[ACPI_STATE_D3_HOT].resources))
			device->power.states[ACPI_STATE_D3_COLD].flags.valid = 1;
	}

	if (acpi_bus_init_power(device))
		device->flags.power_manageable = 0;
}

static void acpi_bus_get_flags(struct acpi_device *device)
{
	/* Presence of _STA indicates 'dynamic_status' */
	if (acpi_has_method(device->handle, "_STA"))
		device->flags.dynamic_status = 1;

	/* Presence of _RMV indicates 'removable' */
	if (acpi_has_method(device->handle, "_RMV"))
		device->flags.removable = 1;

	/* Presence of _EJD|_EJ0 indicates 'ejectable' */
	if (acpi_has_method(device->handle, "_EJD") ||
	    acpi_has_method(device->handle, "_EJ0"))
		device->flags.ejectable = 1;
}

static void acpi_device_get_busid(struct acpi_device *device)
{
	char bus_id[5] = { '?', 0 };
	struct acpi_buffer buffer = { sizeof(bus_id), bus_id };
	int i = 0;

	/*
	 * Bus ID
	 * ------
	 * The device's Bus ID is simply the object name.
	 * TBD: Shouldn't this value be unique (within the ACPI namespace)?
	 */
	if (!acpi_dev_parent(device)) {
		strcpy(device->pnp.bus_id, "ACPI");
		return;
	}

	switch (device->device_type) {
	case ACPI_BUS_TYPE_POWER_BUTTON:
		strcpy(device->pnp.bus_id, "PWRF");
		break;
	case ACPI_BUS_TYPE_SLEEP_BUTTON:
		strcpy(device->pnp.bus_id, "SLPF");
		break;
	case ACPI_BUS_TYPE_ECDT_EC:
		strcpy(device->pnp.bus_id, "ECDT");
		break;
	default:
		acpi_get_name(device->handle, ACPI_SINGLE_NAME, &buffer);
		/* Clean up trailing underscores (if any) */
		for (i = 3; i > 1; i--) {
			if (bus_id[i] == '_')
				bus_id[i] = '\0';
			else
				break;
		}
		strcpy(device->pnp.bus_id, bus_id);
		break;
	}
}

/*
 * acpi_ata_match - see if an acpi object is an ATA device
 *
 * If an acpi object has one of the ACPI ATA methods defined,
 * then we can safely call it an ATA device.
 */
bool acpi_ata_match(acpi_handle handle)
{
	return acpi_has_method(handle, "_GTF") ||
	       acpi_has_method(handle, "_GTM") ||
	       acpi_has_method(handle, "_STM") ||
	       acpi_has_method(handle, "_SDD");
}

/*
 * acpi_bay_match - see if an acpi object is an ejectable driver bay
 *
 * If an acpi object is ejectable and has one of the ACPI ATA methods defined,
 * then we can safely call it an ejectable drive bay
 */
bool acpi_bay_match(acpi_handle handle)
{
	acpi_handle phandle;

	if (!acpi_has_method(handle, "_EJ0"))
		return false;
	if (acpi_ata_match(handle))
		return true;
	if (ACPI_FAILURE(acpi_get_parent(handle, &phandle)))
		return false;

	return acpi_ata_match(phandle);
}

bool acpi_device_is_battery(struct acpi_device *adev)
{
	struct acpi_hardware_id *hwid;

	list_for_each_entry(hwid, &adev->pnp.ids, list)
		if (!strcmp("PNP0C0A", hwid->id))
			return true;

	return false;
}

static bool is_ejectable_bay(struct acpi_device *adev)
{
	acpi_handle handle = adev->handle;

	if (acpi_has_method(handle, "_EJ0") && acpi_device_is_battery(adev))
		return true;

	return acpi_bay_match(handle);
}

/*
 * acpi_dock_match - see if an acpi object has a _DCK method
 */
bool acpi_dock_match(acpi_handle handle)
{
	return acpi_has_method(handle, "_DCK");
}

static acpi_status
acpi_backlight_cap_match(acpi_handle handle, u32 level, void *context,
			  void **return_value)
{
	long *cap = context;

	if (acpi_has_method(handle, "_BCM") &&
	    acpi_has_method(handle, "_BCL")) {
		acpi_handle_debug(handle, "Found generic backlight support\n");
		*cap |= ACPI_VIDEO_BACKLIGHT;
		/* We have backlight support, no need to scan further */
		return AE_CTRL_TERMINATE;
	}
	return 0;
}

/* Returns true if the ACPI object is a video device which can be
 * handled by video.ko.
 * The device will get a Linux specific CID added in scan.c to
 * identify the device as an ACPI graphics device
 * Be aware that the graphics device may not be physically present
 * Use acpi_video_get_capabilities() to detect general ACPI video
 * capabilities of present cards
 */
long acpi_is_video_device(acpi_handle handle)
{
	long video_caps = 0;

	/* Is this device able to support video switching ? */
	if (acpi_has_method(handle, "_DOD") || acpi_has_method(handle, "_DOS"))
		video_caps |= ACPI_VIDEO_OUTPUT_SWITCHING;

	/* Is this device able to retrieve a video ROM ? */
	if (acpi_has_method(handle, "_ROM"))
		video_caps |= ACPI_VIDEO_ROM_AVAILABLE;

	/* Is this device able to configure which video head to be POSTed ? */
	if (acpi_has_method(handle, "_VPO") &&
	    acpi_has_method(handle, "_GPD") &&
	    acpi_has_method(handle, "_SPD"))
		video_caps |= ACPI_VIDEO_DEVICE_POSTING;

	/* Only check for backlight functionality if one of the above hit. */
	if (video_caps)
		acpi_walk_namespace(ACPI_TYPE_DEVICE, handle,
				    ACPI_UINT32_MAX, acpi_backlight_cap_match, NULL,
				    &video_caps, NULL);

	return video_caps;
}
EXPORT_SYMBOL(acpi_is_video_device);

const char *acpi_device_hid(struct acpi_device *device)
{
	struct acpi_hardware_id *hid;

	if (list_empty(&device->pnp.ids))
		return dummy_hid;

	hid = list_first_entry(&device->pnp.ids, struct acpi_hardware_id, list);
	return hid->id;
}
EXPORT_SYMBOL(acpi_device_hid);

static void acpi_add_id(struct acpi_device_pnp *pnp, const char *dev_id)
{
	struct acpi_hardware_id *id;

	id = kmalloc(sizeof(*id), GFP_KERNEL);
	if (!id)
		return;

	id->id = kstrdup_const(dev_id, GFP_KERNEL);
	if (!id->id) {
		kfree(id);
		return;
	}

	list_add_tail(&id->list, &pnp->ids);
	pnp->type.hardware_id = 1;
}

/*
 * Old IBM workstations have a DSDT bug wherein the SMBus object
 * lacks the SMBUS01 HID and the methods do not have the necessary "_"
 * prefix.  Work around this.
 */
static bool acpi_ibm_smbus_match(acpi_handle handle)
{
	char node_name[ACPI_PATH_SEGMENT_LENGTH];
	struct acpi_buffer path = { sizeof(node_name), node_name };

	if (!dmi_name_in_vendors("IBM"))
		return false;

	/* Look for SMBS object */
	if (ACPI_FAILURE(acpi_get_name(handle, ACPI_SINGLE_NAME, &path)) ||
	    strcmp("SMBS", path.pointer))
		return false;

	/* Does it have the necessary (but misnamed) methods? */
	if (acpi_has_method(handle, "SBI") &&
	    acpi_has_method(handle, "SBR") &&
	    acpi_has_method(handle, "SBW"))
		return true;

	return false;
}

static bool acpi_object_is_system_bus(acpi_handle handle)
{
	acpi_handle tmp;

	if (ACPI_SUCCESS(acpi_get_handle(NULL, "\\_SB", &tmp)) &&
	    tmp == handle)
		return true;
	if (ACPI_SUCCESS(acpi_get_handle(NULL, "\\_TZ", &tmp)) &&
	    tmp == handle)
		return true;

	return false;
}

static void acpi_set_pnp_ids(acpi_handle handle, struct acpi_device_pnp *pnp,
			     int device_type)
{
	struct acpi_device_info *info = NULL;
	struct acpi_pnp_device_id_list *cid_list;
	int i;

	switch (device_type) {
	case ACPI_BUS_TYPE_DEVICE:
		if (handle == ACPI_ROOT_OBJECT) {
			acpi_add_id(pnp, ACPI_SYSTEM_HID);
			break;
		}

		acpi_get_object_info(handle, &info);
		if (!info) {
			pr_err("%s: Error reading device info\n", __func__);
			return;
		}

		if (info->valid & ACPI_VALID_HID) {
			acpi_add_id(pnp, info->hardware_id.string);
			pnp->type.platform_id = 1;
		}
		if (info->valid & ACPI_VALID_CID) {
			cid_list = &info->compatible_id_list;
			for (i = 0; i < cid_list->count; i++)
				acpi_add_id(pnp, cid_list->ids[i].string);
		}
		if (info->valid & ACPI_VALID_ADR) {
			pnp->bus_address = info->address;
			pnp->type.bus_address = 1;
		}
		if (info->valid & ACPI_VALID_UID)
			pnp->unique_id = kstrdup(info->unique_id.string,
							GFP_KERNEL);
		if (info->valid & ACPI_VALID_CLS)
			acpi_add_id(pnp, info->class_code.string);

		kfree(info);

		/*
		 * Some devices don't reliably have _HIDs & _CIDs, so add
		 * synthetic HIDs to make sure drivers can find them.
		 */
		if (acpi_is_video_device(handle)) {
			acpi_add_id(pnp, ACPI_VIDEO_HID);
			pnp->type.backlight = 1;
			break;
		}
		if (acpi_bay_match(handle))
			acpi_add_id(pnp, ACPI_BAY_HID);
		else if (acpi_dock_match(handle))
			acpi_add_id(pnp, ACPI_DOCK_HID);
		else if (acpi_ibm_smbus_match(handle))
			acpi_add_id(pnp, ACPI_SMBUS_IBM_HID);
		else if (list_empty(&pnp->ids) &&
			 acpi_object_is_system_bus(handle)) {
			/* \_SB, \_TZ, LNXSYBUS */
			acpi_add_id(pnp, ACPI_BUS_HID);
			strcpy(pnp->device_name, ACPI_BUS_DEVICE_NAME);
			strcpy(pnp->device_class, ACPI_BUS_CLASS);
		}

		break;
	case ACPI_BUS_TYPE_POWER:
		acpi_add_id(pnp, ACPI_POWER_HID);
		break;
	case ACPI_BUS_TYPE_PROCESSOR:
		acpi_add_id(pnp, ACPI_PROCESSOR_OBJECT_HID);
		break;
	case ACPI_BUS_TYPE_THERMAL:
		acpi_add_id(pnp, ACPI_THERMAL_HID);
		break;
	case ACPI_BUS_TYPE_POWER_BUTTON:
		acpi_add_id(pnp, ACPI_BUTTON_HID_POWERF);
		break;
	case ACPI_BUS_TYPE_SLEEP_BUTTON:
		acpi_add_id(pnp, ACPI_BUTTON_HID_SLEEPF);
		break;
	case ACPI_BUS_TYPE_ECDT_EC:
		acpi_add_id(pnp, ACPI_ECDT_HID);
		break;
	}
}

void acpi_free_pnp_ids(struct acpi_device_pnp *pnp)
{
	struct acpi_hardware_id *id, *tmp;

	list_for_each_entry_safe(id, tmp, &pnp->ids, list) {
		kfree_const(id->id);
		kfree(id);
	}
	kfree(pnp->unique_id);
}

/**
 * acpi_dma_supported - Check DMA support for the specified device.
 * @adev: The pointer to acpi device
 *
 * Return false if DMA is not supported. Otherwise, return true
 */
bool acpi_dma_supported(const struct acpi_device *adev)
{
	if (!adev)
		return false;

	if (adev->flags.cca_seen)
		return true;

	/*
	* Per ACPI 6.0 sec 6.2.17, assume devices can do cache-coherent
	* DMA on "Intel platforms".  Presumably that includes all x86 and
	* ia64, and other arches will set CONFIG_ACPI_CCA_REQUIRED=y.
	*/
	if (!IS_ENABLED(CONFIG_ACPI_CCA_REQUIRED))
		return true;

	return false;
}

/**
 * acpi_get_dma_attr - Check the supported DMA attr for the specified device.
 * @adev: The pointer to acpi device
 *
 * Return enum dev_dma_attr.
 */
enum dev_dma_attr acpi_get_dma_attr(struct acpi_device *adev)
{
	if (!acpi_dma_supported(adev))
		return DEV_DMA_NOT_SUPPORTED;

	if (adev->flags.coherent_dma)
		return DEV_DMA_COHERENT;
	else
		return DEV_DMA_NON_COHERENT;
}

/**
 * acpi_dma_get_range() - Get device DMA parameters.
 *
 * @dev: device to configure
 * @map: pointer to DMA ranges result
 *
 * Evaluate DMA regions and return pointer to DMA regions on
 * parsing success; it does not update the passed in values on failure.
 *
 * Return 0 on success, < 0 on failure.
 */
int acpi_dma_get_range(struct device *dev, const struct bus_dma_region **map)
{
	struct acpi_device *adev;
	LIST_HEAD(list);
	struct resource_entry *rentry;
	int ret;
	struct device *dma_dev = dev;
	struct bus_dma_region *r;

	/*
	 * Walk the device tree chasing an ACPI companion with a _DMA
	 * object while we go. Stop if we find a device with an ACPI
	 * companion containing a _DMA method.
	 */
	do {
		adev = ACPI_COMPANION(dma_dev);
		if (adev && acpi_has_method(adev->handle, METHOD_NAME__DMA))
			break;

		dma_dev = dma_dev->parent;
	} while (dma_dev);

	if (!dma_dev)
		return -ENODEV;

	if (!acpi_has_method(adev->handle, METHOD_NAME__CRS)) {
		acpi_handle_warn(adev->handle, "_DMA is valid only if _CRS is present\n");
		return -EINVAL;
	}

	ret = acpi_dev_get_dma_resources(adev, &list);
	if (ret > 0) {
		r = kcalloc(ret + 1, sizeof(*r), GFP_KERNEL);
		if (!r) {
			ret = -ENOMEM;
			goto out;
		}

		*map = r;

		list_for_each_entry(rentry, &list, node) {
			if (rentry->res->start >= rentry->res->end) {
				kfree(*map);
				*map = NULL;
				ret = -EINVAL;
				dev_dbg(dma_dev, "Invalid DMA regions configuration\n");
				goto out;
			}

			r->cpu_start = rentry->res->start;
			r->dma_start = rentry->res->start - rentry->offset;
			r->size = resource_size(rentry->res);
			r->offset = rentry->offset;
			r++;
		}
	}
 out:
	acpi_dev_free_resource_list(&list);

	return ret >= 0 ? 0 : ret;
}

#ifdef CONFIG_IOMMU_API
int acpi_iommu_fwspec_init(struct device *dev, u32 id,
			   struct fwnode_handle *fwnode,
			   const struct iommu_ops *ops)
{
	int ret = iommu_fwspec_init(dev, fwnode, ops);

	if (!ret)
		ret = iommu_fwspec_add_ids(dev, &id, 1);

	return ret;
}

static inline const struct iommu_ops *acpi_iommu_fwspec_ops(struct device *dev)
{
	struct iommu_fwspec *fwspec = dev_iommu_fwspec_get(dev);

	return fwspec ? fwspec->ops : NULL;
}

static const struct iommu_ops *acpi_iommu_configure_id(struct device *dev,
						       const u32 *id_in)
{
	int err;
	const struct iommu_ops *ops;

	/*
	 * If we already translated the fwspec there is nothing left to do,
	 * return the iommu_ops.
	 */
	ops = acpi_iommu_fwspec_ops(dev);
	if (ops)
		return ops;

	err = iort_iommu_configure_id(dev, id_in);
	if (err && err != -EPROBE_DEFER)
		err = viot_iommu_configure(dev);

	/*
	 * If we have reason to believe the IOMMU driver missed the initial
	 * iommu_probe_device() call for dev, replay it to get things in order.
	 */
	if (!err && dev->bus && !device_iommu_mapped(dev))
		err = iommu_probe_device(dev);

	/* Ignore all other errors apart from EPROBE_DEFER */
	if (err == -EPROBE_DEFER) {
		return ERR_PTR(err);
	} else if (err) {
		dev_dbg(dev, "Adding to IOMMU failed: %d\n", err);
		return NULL;
	}
	return acpi_iommu_fwspec_ops(dev);
}

#else /* !CONFIG_IOMMU_API */

int acpi_iommu_fwspec_init(struct device *dev, u32 id,
			   struct fwnode_handle *fwnode,
			   const struct iommu_ops *ops)
{
	return -ENODEV;
}

static const struct iommu_ops *acpi_iommu_configure_id(struct device *dev,
						       const u32 *id_in)
{
	return NULL;
}

#endif /* !CONFIG_IOMMU_API */

/**
 * acpi_dma_configure_id - Set-up DMA configuration for the device.
 * @dev: The pointer to the device
 * @attr: device dma attributes
 * @input_id: input device id const value pointer
 */
int acpi_dma_configure_id(struct device *dev, enum dev_dma_attr attr,
			  const u32 *input_id)
{
	const struct iommu_ops *iommu;

	if (attr == DEV_DMA_NOT_SUPPORTED) {
		set_dma_ops(dev, &dma_dummy_ops);
		return 0;
	}

	acpi_arch_dma_setup(dev);

	iommu = acpi_iommu_configure_id(dev, input_id);
	if (PTR_ERR(iommu) == -EPROBE_DEFER)
		return -EPROBE_DEFER;

	arch_setup_dma_ops(dev, 0, U64_MAX,
				iommu, attr == DEV_DMA_COHERENT);

	return 0;
}
EXPORT_SYMBOL_GPL(acpi_dma_configure_id);

static void acpi_init_coherency(struct acpi_device *adev)
{
	unsigned long long cca = 0;
	acpi_status status;
	struct acpi_device *parent = acpi_dev_parent(adev);

	if (parent && parent->flags.cca_seen) {
		/*
		 * From ACPI spec, OSPM will ignore _CCA if an ancestor
		 * already saw one.
		 */
		adev->flags.cca_seen = 1;
		cca = parent->flags.coherent_dma;
	} else {
		status = acpi_evaluate_integer(adev->handle, "_CCA",
					       NULL, &cca);
		if (ACPI_SUCCESS(status))
			adev->flags.cca_seen = 1;
		else if (!IS_ENABLED(CONFIG_ACPI_CCA_REQUIRED))
			/*
			 * If architecture does not specify that _CCA is
			 * required for DMA-able devices (e.g. x86),
			 * we default to _CCA=1.
			 */
			cca = 1;
		else
			acpi_handle_debug(adev->handle,
					  "ACPI device is missing _CCA.\n");
	}

	adev->flags.coherent_dma = cca;
}

static int acpi_check_serial_bus_slave(struct acpi_resource *ares, void *data)
{
	bool *is_serial_bus_slave_p = data;

	if (ares->type != ACPI_RESOURCE_TYPE_SERIAL_BUS)
		return 1;

	*is_serial_bus_slave_p = true;

	 /* no need to do more checking */
	return -1;
}

static bool acpi_is_indirect_io_slave(struct acpi_device *device)
{
	struct acpi_device *parent = acpi_dev_parent(device);
	static const struct acpi_device_id indirect_io_hosts[] = {
		{"HISI0191", 0},
		{}
	};

	return parent && !acpi_match_device_ids(parent, indirect_io_hosts);
}

static bool acpi_device_enumeration_by_parent(struct acpi_device *device)
{
	struct list_head resource_list;
	bool is_serial_bus_slave = false;
	static const struct acpi_device_id ignore_serial_bus_ids[] = {
	/*
	 * These devices have multiple SerialBus resources and a client
	 * device must be instantiated for each of them, each with
	 * its own device id.
	 * Normally we only instantiate one client device for the first
	 * resource, using the ACPI HID as id. These special cases are handled
	 * by the drivers/platform/x86/serial-multi-instantiate.c driver, which
	 * knows which client device id to use for each resource.
	 */
		{"BSG1160", },
		{"BSG2150", },
		{"CSC3551", },
<<<<<<< HEAD
=======
		{"CSC3556", },
>>>>>>> eb3cdb58
		{"INT33FE", },
		{"INT3515", },
		/* Non-conforming _HID for Cirrus Logic already released */
		{"CLSA0100", },
		{"CLSA0101", },
	/*
	 * Some ACPI devs contain SerialBus resources even though they are not
	 * attached to a serial bus at all.
	 */
		{"MSHW0028", },
	/*
	 * HIDs of device with an UartSerialBusV2 resource for which userspace
	 * expects a regular tty cdev to be created (instead of the in kernel
	 * serdev) and which have a kernel driver which expects a platform_dev
	 * such as the rfkill-gpio driver.
	 */
		{"BCM4752", },
		{"LNV4752", },
		{}
	};

	if (acpi_is_indirect_io_slave(device))
		return true;

	/* Macs use device properties in lieu of _CRS resources */
	if (x86_apple_machine &&
	    (fwnode_property_present(&device->fwnode, "spiSclkPeriod") ||
	     fwnode_property_present(&device->fwnode, "i2cAddress") ||
	     fwnode_property_present(&device->fwnode, "baud")))
		return true;

	if (!acpi_match_device_ids(device, ignore_serial_bus_ids))
		return false;

	INIT_LIST_HEAD(&resource_list);
	acpi_dev_get_resources(device, &resource_list,
			       acpi_check_serial_bus_slave,
			       &is_serial_bus_slave);
	acpi_dev_free_resource_list(&resource_list);

	return is_serial_bus_slave;
}

void acpi_init_device_object(struct acpi_device *device, acpi_handle handle,
			     int type, void (*release)(struct device *))
{
	struct acpi_device *parent = acpi_find_parent_acpi_dev(handle);

	INIT_LIST_HEAD(&device->pnp.ids);
	device->device_type = type;
	device->handle = handle;
	device->dev.parent = parent ? &parent->dev : NULL;
	device->dev.release = release;
	device->dev.bus = &acpi_bus_type;
	fwnode_init(&device->fwnode, &acpi_device_fwnode_ops);
	acpi_set_device_status(device, ACPI_STA_DEFAULT);
	acpi_device_get_busid(device);
	acpi_set_pnp_ids(handle, &device->pnp, type);
	acpi_init_properties(device);
	acpi_bus_get_flags(device);
	device->flags.match_driver = false;
	device->flags.initialized = true;
	device->flags.enumeration_by_parent =
		acpi_device_enumeration_by_parent(device);
	acpi_device_clear_enumerated(device);
	device_initialize(&device->dev);
	dev_set_uevent_suppress(&device->dev, true);
	acpi_init_coherency(device);
}

static void acpi_scan_dep_init(struct acpi_device *adev)
{
	struct acpi_dep_data *dep;

	list_for_each_entry(dep, &acpi_dep_list, node) {
		if (dep->consumer == adev->handle) {
			if (dep->honor_dep)
				adev->flags.honor_deps = 1;

			adev->dep_unmet++;
		}
	}
}

void acpi_device_add_finalize(struct acpi_device *device)
{
	dev_set_uevent_suppress(&device->dev, false);
	kobject_uevent(&device->dev.kobj, KOBJ_ADD);
}

static void acpi_scan_init_status(struct acpi_device *adev)
{
	if (acpi_bus_get_status(adev))
		acpi_set_device_status(adev, 0);
}

static int acpi_add_single_object(struct acpi_device **child,
				  acpi_handle handle, int type, bool dep_init)
{
	struct acpi_device *device;
	bool release_dep_lock = false;
	int result;

	device = kzalloc(sizeof(struct acpi_device), GFP_KERNEL);
	if (!device)
		return -ENOMEM;

	acpi_init_device_object(device, handle, type, acpi_device_release);
	/*
	 * Getting the status is delayed till here so that we can call
	 * acpi_bus_get_status() and use its quirk handling.  Note that
	 * this must be done before the get power-/wakeup_dev-flags calls.
	 */
	if (type == ACPI_BUS_TYPE_DEVICE || type == ACPI_BUS_TYPE_PROCESSOR) {
		if (dep_init) {
			mutex_lock(&acpi_dep_list_lock);
			/*
			 * Hold the lock until the acpi_tie_acpi_dev() call
			 * below to prevent concurrent acpi_scan_clear_dep()
			 * from deleting a dependency list entry without
			 * updating dep_unmet for the device.
			 */
			release_dep_lock = true;
			acpi_scan_dep_init(device);
		}
		acpi_scan_init_status(device);
	}

	acpi_bus_get_power_flags(device);
	acpi_bus_get_wakeup_device_flags(device);

	result = acpi_tie_acpi_dev(device);

	if (release_dep_lock)
		mutex_unlock(&acpi_dep_list_lock);

	if (!result)
		result = acpi_device_add(device);

	if (result) {
		acpi_device_release(&device->dev);
		return result;
	}

	acpi_power_add_remove_device(device, true);
	acpi_device_add_finalize(device);

	acpi_handle_debug(handle, "Added as %s, parent %s\n",
			  dev_name(&device->dev), device->dev.parent ?
				dev_name(device->dev.parent) : "(null)");

	*child = device;
	return 0;
}

static acpi_status acpi_get_resource_memory(struct acpi_resource *ares,
					    void *context)
{
	struct resource *res = context;

	if (acpi_dev_resource_memory(ares, res))
		return AE_CTRL_TERMINATE;

	return AE_OK;
}

static bool acpi_device_should_be_hidden(acpi_handle handle)
{
	acpi_status status;
	struct resource res;

	/* Check if it should ignore the UART device */
	if (!(spcr_uart_addr && acpi_has_method(handle, METHOD_NAME__CRS)))
		return false;

	/*
	 * The UART device described in SPCR table is assumed to have only one
	 * memory resource present. So we only look for the first one here.
	 */
	status = acpi_walk_resources(handle, METHOD_NAME__CRS,
				     acpi_get_resource_memory, &res);
	if (ACPI_FAILURE(status) || res.start != spcr_uart_addr)
		return false;

	acpi_handle_info(handle, "The UART device @%pa in SPCR table will be hidden\n",
			 &res.start);

	return true;
}

bool acpi_device_is_present(const struct acpi_device *adev)
{
	return adev->status.present || adev->status.functional;
}

static bool acpi_scan_handler_matching(struct acpi_scan_handler *handler,
				       const char *idstr,
				       const struct acpi_device_id **matchid)
{
	const struct acpi_device_id *devid;

	if (handler->match)
		return handler->match(idstr, matchid);

	for (devid = handler->ids; devid->id[0]; devid++)
		if (!strcmp((char *)devid->id, idstr)) {
			if (matchid)
				*matchid = devid;

			return true;
		}

	return false;
}

static struct acpi_scan_handler *acpi_scan_match_handler(const char *idstr,
					const struct acpi_device_id **matchid)
{
	struct acpi_scan_handler *handler;

	list_for_each_entry(handler, &acpi_scan_handlers_list, list_node)
		if (acpi_scan_handler_matching(handler, idstr, matchid))
			return handler;

	return NULL;
}

void acpi_scan_hotplug_enabled(struct acpi_hotplug_profile *hotplug, bool val)
{
	if (!!hotplug->enabled == !!val)
		return;

	mutex_lock(&acpi_scan_lock);

	hotplug->enabled = val;

	mutex_unlock(&acpi_scan_lock);
}

static void acpi_scan_init_hotplug(struct acpi_device *adev)
{
	struct acpi_hardware_id *hwid;

	if (acpi_dock_match(adev->handle) || is_ejectable_bay(adev)) {
		acpi_dock_add(adev);
		return;
	}
	list_for_each_entry(hwid, &adev->pnp.ids, list) {
		struct acpi_scan_handler *handler;

		handler = acpi_scan_match_handler(hwid->id, NULL);
		if (handler) {
			adev->flags.hotplug_notify = true;
			break;
		}
	}
}

static u32 acpi_scan_check_dep(acpi_handle handle, bool check_dep)
{
	struct acpi_handle_list dep_devices;
	acpi_status status;
	u32 count;
	int i;

	/*
	 * Check for _HID here to avoid deferring the enumeration of:
	 * 1. PCI devices.
	 * 2. ACPI nodes describing USB ports.
	 * Still, checking for _HID catches more then just these cases ...
	 */
	if (!check_dep || !acpi_has_method(handle, "_DEP") ||
	    !acpi_has_method(handle, "_HID"))
		return 0;

	status = acpi_evaluate_reference(handle, "_DEP", NULL, &dep_devices);
	if (ACPI_FAILURE(status)) {
		acpi_handle_debug(handle, "Failed to evaluate _DEP.\n");
		return 0;
	}

	for (count = 0, i = 0; i < dep_devices.count; i++) {
		struct acpi_device_info *info;
		struct acpi_dep_data *dep;
		bool skip, honor_dep;

		status = acpi_get_object_info(dep_devices.handles[i], &info);
		if (ACPI_FAILURE(status)) {
			acpi_handle_debug(handle, "Error reading _DEP device info\n");
			continue;
		}

		skip = acpi_info_matches_ids(info, acpi_ignore_dep_ids);
		honor_dep = acpi_info_matches_ids(info, acpi_honor_dep_ids);
		kfree(info);

		if (skip)
			continue;

		dep = kzalloc(sizeof(*dep), GFP_KERNEL);
		if (!dep)
			continue;

		count++;

		dep->supplier = dep_devices.handles[i];
		dep->consumer = handle;
		dep->honor_dep = honor_dep;

		mutex_lock(&acpi_dep_list_lock);
		list_add_tail(&dep->node , &acpi_dep_list);
		mutex_unlock(&acpi_dep_list_lock);
	}

	return count;
}

static bool acpi_bus_scan_second_pass;

static acpi_status acpi_bus_check_add(acpi_handle handle, bool check_dep,
				      struct acpi_device **adev_p)
{
	struct acpi_device *device = acpi_fetch_acpi_dev(handle);
	acpi_object_type acpi_type;
	int type;

	if (device)
		goto out;

	if (ACPI_FAILURE(acpi_get_type(handle, &acpi_type)))
		return AE_OK;

	switch (acpi_type) {
	case ACPI_TYPE_DEVICE:
		if (acpi_device_should_be_hidden(handle))
			return AE_OK;

		/* Bail out if there are dependencies. */
		if (acpi_scan_check_dep(handle, check_dep) > 0) {
			acpi_bus_scan_second_pass = true;
			return AE_CTRL_DEPTH;
		}

		fallthrough;
	case ACPI_TYPE_ANY:	/* for ACPI_ROOT_OBJECT */
		type = ACPI_BUS_TYPE_DEVICE;
		break;

	case ACPI_TYPE_PROCESSOR:
		type = ACPI_BUS_TYPE_PROCESSOR;
		break;

	case ACPI_TYPE_THERMAL:
		type = ACPI_BUS_TYPE_THERMAL;
		break;

	case ACPI_TYPE_POWER:
		acpi_add_power_resource(handle);
		fallthrough;
	default:
		return AE_OK;
	}

	/*
	 * If check_dep is true at this point, the device has no dependencies,
	 * or the creation of the device object would have been postponed above.
	 */
	acpi_add_single_object(&device, handle, type, !check_dep);
	if (!device)
		return AE_CTRL_DEPTH;

	acpi_scan_init_hotplug(device);

out:
	if (!*adev_p)
		*adev_p = device;

	return AE_OK;
}

static acpi_status acpi_bus_check_add_1(acpi_handle handle, u32 lvl_not_used,
					void *not_used, void **ret_p)
{
	return acpi_bus_check_add(handle, true, (struct acpi_device **)ret_p);
}

static acpi_status acpi_bus_check_add_2(acpi_handle handle, u32 lvl_not_used,
					void *not_used, void **ret_p)
{
	return acpi_bus_check_add(handle, false, (struct acpi_device **)ret_p);
}

static void acpi_default_enumeration(struct acpi_device *device)
{
	/*
	 * Do not enumerate devices with enumeration_by_parent flag set as
	 * they will be enumerated by their respective parents.
	 */
	if (!device->flags.enumeration_by_parent) {
		acpi_create_platform_device(device, NULL);
		acpi_device_set_enumerated(device);
	} else {
		blocking_notifier_call_chain(&acpi_reconfig_chain,
					     ACPI_RECONFIG_DEVICE_ADD, device);
	}
}

static const struct acpi_device_id generic_device_ids[] = {
	{ACPI_DT_NAMESPACE_HID, },
	{"", },
};

static int acpi_generic_device_attach(struct acpi_device *adev,
				      const struct acpi_device_id *not_used)
{
	/*
	 * Since ACPI_DT_NAMESPACE_HID is the only ID handled here, the test
	 * below can be unconditional.
	 */
	if (adev->data.of_compatible)
		acpi_default_enumeration(adev);

	return 1;
}

static struct acpi_scan_handler generic_device_handler = {
	.ids = generic_device_ids,
	.attach = acpi_generic_device_attach,
};

static int acpi_scan_attach_handler(struct acpi_device *device)
{
	struct acpi_hardware_id *hwid;
	int ret = 0;

	list_for_each_entry(hwid, &device->pnp.ids, list) {
		const struct acpi_device_id *devid;
		struct acpi_scan_handler *handler;

		handler = acpi_scan_match_handler(hwid->id, &devid);
		if (handler) {
			if (!handler->attach) {
				device->pnp.type.platform_id = 0;
				continue;
			}
			device->handler = handler;
			ret = handler->attach(device, devid);
			if (ret > 0)
				break;

			device->handler = NULL;
			if (ret < 0)
				break;
		}
	}

	return ret;
}

static int acpi_bus_attach(struct acpi_device *device, void *first_pass)
{
	bool skip = !first_pass && device->flags.visited;
	acpi_handle ejd;
	int ret;

	if (skip)
		goto ok;

	if (ACPI_SUCCESS(acpi_bus_get_ejd(device->handle, &ejd)))
		register_dock_dependent_device(device, ejd);

	acpi_bus_get_status(device);
	/* Skip devices that are not ready for enumeration (e.g. not present) */
	if (!acpi_dev_ready_for_enumeration(device)) {
		device->flags.initialized = false;
		acpi_device_clear_enumerated(device);
		device->flags.power_manageable = 0;
		return 0;
	}
	if (device->handler)
		goto ok;

	if (!device->flags.initialized) {
		device->flags.power_manageable =
			device->power.states[ACPI_STATE_D0].flags.valid;
		if (acpi_bus_init_power(device))
			device->flags.power_manageable = 0;

		device->flags.initialized = true;
	} else if (device->flags.visited) {
		goto ok;
	}

	ret = acpi_scan_attach_handler(device);
	if (ret < 0)
		return 0;

	device->flags.match_driver = true;
	if (ret > 0 && !device->flags.enumeration_by_parent) {
		acpi_device_set_enumerated(device);
		goto ok;
	}

	ret = device_attach(&device->dev);
	if (ret < 0)
		return 0;

	if (device->pnp.type.platform_id || device->flags.enumeration_by_parent)
		acpi_default_enumeration(device);
	else
		acpi_device_set_enumerated(device);

ok:
	acpi_dev_for_each_child(device, acpi_bus_attach, first_pass);

	if (!skip && device->handler && device->handler->hotplug.notify_online)
		device->handler->hotplug.notify_online(device);

	return 0;
}

static int acpi_dev_get_next_consumer_dev_cb(struct acpi_dep_data *dep, void *data)
{
	struct acpi_device **adev_p = data;
	struct acpi_device *adev = *adev_p;

	/*
	 * If we're passed a 'previous' consumer device then we need to skip
	 * any consumers until we meet the previous one, and then NULL @data
	 * so the next one can be returned.
	 */
	if (adev) {
		if (dep->consumer == adev->handle)
			*adev_p = NULL;

		return 0;
	}

	adev = acpi_get_acpi_dev(dep->consumer);
	if (adev) {
		*(struct acpi_device **)data = adev;
		return 1;
	}
	/* Continue parsing if the device object is not present. */
	return 0;
}

struct acpi_scan_clear_dep_work {
	struct work_struct work;
	struct acpi_device *adev;
};

static void acpi_scan_clear_dep_fn(struct work_struct *work)
{
	struct acpi_scan_clear_dep_work *cdw;

	cdw = container_of(work, struct acpi_scan_clear_dep_work, work);

	acpi_scan_lock_acquire();
	acpi_bus_attach(cdw->adev, (void *)true);
	acpi_scan_lock_release();

	acpi_dev_put(cdw->adev);
	kfree(cdw);
}

static bool acpi_scan_clear_dep_queue(struct acpi_device *adev)
{
	struct acpi_scan_clear_dep_work *cdw;

	if (adev->dep_unmet)
		return false;

	cdw = kmalloc(sizeof(*cdw), GFP_KERNEL);
	if (!cdw)
		return false;

	cdw->adev = adev;
	INIT_WORK(&cdw->work, acpi_scan_clear_dep_fn);
	/*
	 * Since the work function may block on the lock until the entire
	 * initial enumeration of devices is complete, put it into the unbound
	 * workqueue.
	 */
	queue_work(system_unbound_wq, &cdw->work);

	return true;
}

static int acpi_scan_clear_dep(struct acpi_dep_data *dep, void *data)
{
	struct acpi_device *adev = acpi_get_acpi_dev(dep->consumer);

	if (adev) {
		adev->dep_unmet--;
		if (!acpi_scan_clear_dep_queue(adev))
			acpi_dev_put(adev);
	}

	list_del(&dep->node);
	kfree(dep);

	return 0;
}

/**
 * acpi_walk_dep_device_list - Apply a callback to every entry in acpi_dep_list
 * @handle:	The ACPI handle of the supplier device
 * @callback:	Pointer to the callback function to apply
 * @data:	Pointer to some data to pass to the callback
 *
 * The return value of the callback determines this function's behaviour. If 0
 * is returned we continue to iterate over acpi_dep_list. If a positive value
 * is returned then the loop is broken but this function returns 0. If a
 * negative value is returned by the callback then the loop is broken and that
 * value is returned as the final error.
 */
static int acpi_walk_dep_device_list(acpi_handle handle,
				int (*callback)(struct acpi_dep_data *, void *),
				void *data)
{
	struct acpi_dep_data *dep, *tmp;
	int ret = 0;

	mutex_lock(&acpi_dep_list_lock);
	list_for_each_entry_safe(dep, tmp, &acpi_dep_list, node) {
		if (dep->supplier == handle) {
			ret = callback(dep, data);
			if (ret)
				break;
		}
	}
	mutex_unlock(&acpi_dep_list_lock);

	return ret > 0 ? 0 : ret;
}

/**
 * acpi_dev_clear_dependencies - Inform consumers that the device is now active
 * @supplier: Pointer to the supplier &struct acpi_device
 *
 * Clear dependencies on the given device.
 */
void acpi_dev_clear_dependencies(struct acpi_device *supplier)
{
	acpi_walk_dep_device_list(supplier->handle, acpi_scan_clear_dep, NULL);
}
EXPORT_SYMBOL_GPL(acpi_dev_clear_dependencies);

/**
 * acpi_dev_ready_for_enumeration - Check if the ACPI device is ready for enumeration
 * @device: Pointer to the &struct acpi_device to check
 *
 * Check if the device is present and has no unmet dependencies.
 *
 * Return true if the device is ready for enumeratino. Otherwise, return false.
 */
bool acpi_dev_ready_for_enumeration(const struct acpi_device *device)
{
	if (device->flags.honor_deps && device->dep_unmet)
		return false;

	return acpi_device_is_present(device);
}
EXPORT_SYMBOL_GPL(acpi_dev_ready_for_enumeration);

/**
<<<<<<< HEAD
 * acpi_dev_get_first_consumer_dev - Return ACPI device dependent on @supplier
=======
 * acpi_dev_get_next_consumer_dev - Return the next adev dependent on @supplier
>>>>>>> eb3cdb58
 * @supplier: Pointer to the dependee device
 * @start: Pointer to the current dependent device
 *
 * Returns the next &struct acpi_device which declares itself dependent on
 * @supplier via the _DEP buffer, parsed from the acpi_dep_list.
 *
 * If the returned adev is not passed as @start to this function, the caller is
 * responsible for putting the reference to adev when it is no longer needed.
 */
struct acpi_device *acpi_dev_get_next_consumer_dev(struct acpi_device *supplier,
						   struct acpi_device *start)
{
	struct acpi_device *adev = start;

	acpi_walk_dep_device_list(supplier->handle,
				  acpi_dev_get_next_consumer_dev_cb, &adev);

	acpi_dev_put(start);

	if (adev == start)
		return NULL;

	return adev;
}
EXPORT_SYMBOL_GPL(acpi_dev_get_next_consumer_dev);

/**
 * acpi_bus_scan - Add ACPI device node objects in a given namespace scope.
 * @handle: Root of the namespace scope to scan.
 *
 * Scan a given ACPI tree (probably recently hot-plugged) and create and add
 * found devices.
 *
 * If no devices were found, -ENODEV is returned, but it does not mean that
 * there has been a real error.  There just have been no suitable ACPI objects
 * in the table trunk from which the kernel could create a device and add an
 * appropriate driver.
 *
 * Must be called under acpi_scan_lock.
 */
int acpi_bus_scan(acpi_handle handle)
{
	struct acpi_device *device = NULL;

	acpi_bus_scan_second_pass = false;

	/* Pass 1: Avoid enumerating devices with missing dependencies. */

	if (ACPI_SUCCESS(acpi_bus_check_add(handle, true, &device)))
		acpi_walk_namespace(ACPI_TYPE_ANY, handle, ACPI_UINT32_MAX,
				    acpi_bus_check_add_1, NULL, NULL,
				    (void **)&device);

	if (!device)
		return -ENODEV;

	acpi_bus_attach(device, (void *)true);

	if (!acpi_bus_scan_second_pass)
		return 0;

	/* Pass 2: Enumerate all of the remaining devices. */

	device = NULL;

	if (ACPI_SUCCESS(acpi_bus_check_add(handle, false, &device)))
		acpi_walk_namespace(ACPI_TYPE_ANY, handle, ACPI_UINT32_MAX,
				    acpi_bus_check_add_2, NULL, NULL,
				    (void **)&device);

	acpi_bus_attach(device, NULL);

	return 0;
}
EXPORT_SYMBOL(acpi_bus_scan);

static int acpi_bus_trim_one(struct acpi_device *adev, void *not_used)
{
	struct acpi_scan_handler *handler = adev->handler;

	acpi_dev_for_each_child_reverse(adev, acpi_bus_trim_one, NULL);

	adev->flags.match_driver = false;
	if (handler) {
		if (handler->detach)
			handler->detach(adev);

		adev->handler = NULL;
	} else {
		device_release_driver(&adev->dev);
	}
	/*
	 * Most likely, the device is going away, so put it into D3cold before
	 * that.
	 */
	acpi_device_set_power(adev, ACPI_STATE_D3_COLD);
	adev->flags.initialized = false;
	acpi_device_clear_enumerated(adev);

	return 0;
}

/**
 * acpi_bus_trim - Detach scan handlers and drivers from ACPI device objects.
 * @adev: Root of the ACPI namespace scope to walk.
 *
 * Must be called under acpi_scan_lock.
 */
void acpi_bus_trim(struct acpi_device *adev)
{
	acpi_bus_trim_one(adev, NULL);
}
EXPORT_SYMBOL_GPL(acpi_bus_trim);

int acpi_bus_register_early_device(int type)
{
	struct acpi_device *device = NULL;
	int result;

	result = acpi_add_single_object(&device, NULL, type, false);
	if (result)
		return result;

	device->flags.match_driver = true;
	return device_attach(&device->dev);
}
EXPORT_SYMBOL_GPL(acpi_bus_register_early_device);

static void acpi_bus_scan_fixed(void)
{
	if (!(acpi_gbl_FADT.flags & ACPI_FADT_POWER_BUTTON)) {
		struct acpi_device *adev = NULL;

		acpi_add_single_object(&adev, NULL, ACPI_BUS_TYPE_POWER_BUTTON,
				       false);
		if (adev) {
			adev->flags.match_driver = true;
			if (device_attach(&adev->dev) >= 0)
				device_init_wakeup(&adev->dev, true);
			else
				dev_dbg(&adev->dev, "No driver\n");
		}
	}

	if (!(acpi_gbl_FADT.flags & ACPI_FADT_SLEEP_BUTTON)) {
		struct acpi_device *adev = NULL;

		acpi_add_single_object(&adev, NULL, ACPI_BUS_TYPE_SLEEP_BUTTON,
				       false);
		if (adev) {
			adev->flags.match_driver = true;
			if (device_attach(&adev->dev) < 0)
				dev_dbg(&adev->dev, "No driver\n");
		}
	}
}

static void __init acpi_get_spcr_uart_addr(void)
{
	acpi_status status;
	struct acpi_table_spcr *spcr_ptr;

	status = acpi_get_table(ACPI_SIG_SPCR, 0,
				(struct acpi_table_header **)&spcr_ptr);
	if (ACPI_FAILURE(status)) {
		pr_warn("STAO table present, but SPCR is missing\n");
		return;
	}

	spcr_uart_addr = spcr_ptr->serial_port.address;
	acpi_put_table((struct acpi_table_header *)spcr_ptr);
}

static bool acpi_scan_initialized;

void __init acpi_scan_init(void)
{
	acpi_status status;
	struct acpi_table_stao *stao_ptr;

	acpi_pci_root_init();
	acpi_pci_link_init();
	acpi_processor_init();
	acpi_platform_init();
	acpi_lpss_init();
	acpi_apd_init();
	acpi_cmos_rtc_init();
	acpi_container_init();
	acpi_memory_hotplug_init();
	acpi_watchdog_init();
	acpi_pnp_init();
	acpi_int340x_thermal_init();
	acpi_amba_init();
	acpi_init_lpit();

	acpi_scan_add_handler(&generic_device_handler);

	/*
	 * If there is STAO table, check whether it needs to ignore the UART
	 * device in SPCR table.
	 */
	status = acpi_get_table(ACPI_SIG_STAO, 0,
				(struct acpi_table_header **)&stao_ptr);
	if (ACPI_SUCCESS(status)) {
		if (stao_ptr->header.length > sizeof(struct acpi_table_stao))
			pr_info("STAO Name List not yet supported.\n");

		if (stao_ptr->ignore_uart)
			acpi_get_spcr_uart_addr();

		acpi_put_table((struct acpi_table_header *)stao_ptr);
	}

	acpi_gpe_apply_masked_gpes();
	acpi_update_all_gpes();

	/*
	 * Although we call __add_memory() that is documented to require the
	 * device_hotplug_lock, it is not necessary here because this is an
	 * early code when userspace or any other code path cannot trigger
	 * hotplug/hotunplug operations.
	 */
	mutex_lock(&acpi_scan_lock);
	/*
	 * Enumerate devices in the ACPI namespace.
	 */
	if (acpi_bus_scan(ACPI_ROOT_OBJECT))
		goto unlock;

	acpi_root = acpi_fetch_acpi_dev(ACPI_ROOT_OBJECT);
	if (!acpi_root)
		goto unlock;

	/* Fixed feature devices do not exist on HW-reduced platform */
	if (!acpi_gbl_reduced_hardware)
		acpi_bus_scan_fixed();

	acpi_turn_off_unused_power_resources();

	acpi_scan_initialized = true;

unlock:
	mutex_unlock(&acpi_scan_lock);
}

static struct acpi_probe_entry *ape;
static int acpi_probe_count;
static DEFINE_MUTEX(acpi_probe_mutex);

static int __init acpi_match_madt(union acpi_subtable_headers *header,
				  const unsigned long end)
{
	if (!ape->subtable_valid || ape->subtable_valid(&header->common, ape))
		if (!ape->probe_subtbl(header, end))
			acpi_probe_count++;

	return 0;
}

int __init __acpi_probe_device_table(struct acpi_probe_entry *ap_head, int nr)
{
	int count = 0;

	if (acpi_disabled)
		return 0;

	mutex_lock(&acpi_probe_mutex);
	for (ape = ap_head; nr; ape++, nr--) {
		if (ACPI_COMPARE_NAMESEG(ACPI_SIG_MADT, ape->id)) {
			acpi_probe_count = 0;
			acpi_table_parse_madt(ape->type, acpi_match_madt, 0);
			count += acpi_probe_count;
		} else {
			int res;
			res = acpi_table_parse(ape->id, ape->probe_table);
			if (!res)
				count++;
		}
	}
	mutex_unlock(&acpi_probe_mutex);

	return count;
}

static void acpi_table_events_fn(struct work_struct *work)
{
	acpi_scan_lock_acquire();
	acpi_bus_scan(ACPI_ROOT_OBJECT);
	acpi_scan_lock_release();

	kfree(work);
}

void acpi_scan_table_notify(void)
{
	struct work_struct *work;

	if (!acpi_scan_initialized)
		return;

	work = kmalloc(sizeof(*work), GFP_KERNEL);
	if (!work)
		return;

	INIT_WORK(work, acpi_table_events_fn);
	schedule_work(work);
}

int acpi_reconfig_notifier_register(struct notifier_block *nb)
{
	return blocking_notifier_chain_register(&acpi_reconfig_chain, nb);
}
EXPORT_SYMBOL(acpi_reconfig_notifier_register);

int acpi_reconfig_notifier_unregister(struct notifier_block *nb)
{
	return blocking_notifier_chain_unregister(&acpi_reconfig_chain, nb);
}
EXPORT_SYMBOL(acpi_reconfig_notifier_unregister);<|MERGE_RESOLUTION|>--- conflicted
+++ resolved
@@ -20,10 +20,7 @@
 #include <linux/platform_data/x86/apple.h>
 #include <linux/pgtable.h>
 #include <linux/crc32.h>
-<<<<<<< HEAD
-=======
 #include <linux/dma-direct.h>
->>>>>>> eb3cdb58
 
 #include "internal.h"
 
@@ -596,19 +593,6 @@
 }
 EXPORT_SYMBOL_GPL(acpi_fetch_acpi_dev);
 
-/**
- * acpi_fetch_acpi_dev - Retrieve ACPI device object.
- * @handle: ACPI handle associated with the requested ACPI device object.
- *
- * Return a pointer to the ACPI device object associated with @handle, if
- * present, or NULL otherwise.
- */
-struct acpi_device *acpi_fetch_acpi_dev(acpi_handle handle)
-{
-	return handle_to_device(handle, NULL);
-}
-EXPORT_SYMBOL_GPL(acpi_fetch_acpi_dev);
-
 static void get_acpi_device(void *dev)
 {
 	acpi_dev_get(dev);
@@ -629,11 +613,7 @@
 {
 	return handle_to_device(handle, get_acpi_device);
 }
-<<<<<<< HEAD
-EXPORT_SYMBOL_GPL(acpi_bus_get_acpi_device);
-=======
 EXPORT_SYMBOL_GPL(acpi_get_acpi_dev);
->>>>>>> eb3cdb58
 
 static struct acpi_device_bus_id *acpi_device_bus_id_match(const char *dev_id)
 {
@@ -692,12 +672,7 @@
 	ACPI_FREE(pld);
 }
 
-<<<<<<< HEAD
-static int __acpi_device_add(struct acpi_device *device,
-			     void (*release)(struct device *))
-=======
 int acpi_device_add(struct acpi_device *device)
->>>>>>> eb3cdb58
 {
 	struct acpi_device_bus_id *acpi_device_bus_id;
 	int result;
@@ -750,11 +725,6 @@
 		list_add_tail(&device->wakeup_list, &acpi_wakeup_device_list);
 
 	acpi_store_pld_crc(device);
-<<<<<<< HEAD
-
-	mutex_unlock(&acpi_device_lock);
-=======
->>>>>>> eb3cdb58
 
 	mutex_unlock(&acpi_device_lock);
 
@@ -820,15 +790,6 @@
 	"PNP0D80", /* Windows-compatible System Power Management Controller */
 	"INT33BD", /* Intel Baytrail Mailbox Device */
 	"LATT2021", /* Lattice FW Update Client Driver */
-<<<<<<< HEAD
-	NULL
-};
-
-/* List of HIDs for which we honor deps of matching ACPI devs, when checking _DEP lists. */
-static const char * const acpi_honor_dep_ids[] = {
-	"INT3472", /* Camera sensor PMIC / clk and regulator info */
-=======
->>>>>>> eb3cdb58
 	NULL
 };
 
@@ -840,12 +801,7 @@
 
 static struct acpi_device *acpi_find_parent_acpi_dev(acpi_handle handle)
 {
-<<<<<<< HEAD
-	struct acpi_device *device;
-	acpi_status status;
-=======
 	struct acpi_device *adev;
->>>>>>> eb3cdb58
 
 	/*
 	 * Fixed hardware devices do not appear in the namespace and do not
@@ -859,14 +815,6 @@
 		acpi_status status;
 
 		status = acpi_get_parent(handle, &handle);
-<<<<<<< HEAD
-		if (ACPI_FAILURE(status))
-			return status == AE_NULL_ENTRY ? NULL : acpi_root;
-
-		device = acpi_fetch_acpi_dev(handle);
-	} while (!device);
-	return device;
-=======
 		if (ACPI_FAILURE(status)) {
 			if (status != AE_NULL_ENTRY)
 				return acpi_root;
@@ -876,7 +824,6 @@
 		adev = acpi_fetch_acpi_dev(handle);
 	} while (!adev);
 	return adev;
->>>>>>> eb3cdb58
 }
 
 acpi_status
@@ -1765,10 +1712,7 @@
 		{"BSG1160", },
 		{"BSG2150", },
 		{"CSC3551", },
-<<<<<<< HEAD
-=======
 		{"CSC3556", },
->>>>>>> eb3cdb58
 		{"INT33FE", },
 		{"INT3515", },
 		/* Non-conforming _HID for Cirrus Logic already released */
@@ -2436,11 +2380,7 @@
 EXPORT_SYMBOL_GPL(acpi_dev_ready_for_enumeration);
 
 /**
-<<<<<<< HEAD
- * acpi_dev_get_first_consumer_dev - Return ACPI device dependent on @supplier
-=======
  * acpi_dev_get_next_consumer_dev - Return the next adev dependent on @supplier
->>>>>>> eb3cdb58
  * @supplier: Pointer to the dependee device
  * @start: Pointer to the current dependent device
  *
