--- conflicted
+++ resolved
@@ -45,23 +45,9 @@
 #define ACPI_THERMAL_MAX_ACTIVE		10
 #define ACPI_THERMAL_MAX_LIMIT_STR_LEN	65
 
-<<<<<<< HEAD
-#define ACPI_TRIPS_CRITICAL	BIT(0)
-#define ACPI_TRIPS_HOT		BIT(1)
-#define ACPI_TRIPS_PASSIVE	BIT(2)
-#define ACPI_TRIPS_ACTIVE	BIT(3)
-#define ACPI_TRIPS_DEVICES	BIT(4)
-
-#define ACPI_TRIPS_THRESHOLDS	(ACPI_TRIPS_PASSIVE | ACPI_TRIPS_ACTIVE)
-
-#define ACPI_TRIPS_INIT		(ACPI_TRIPS_CRITICAL | ACPI_TRIPS_HOT | \
-				 ACPI_TRIPS_PASSIVE | ACPI_TRIPS_ACTIVE | \
-				 ACPI_TRIPS_DEVICES)
-=======
 #define ACPI_THERMAL_TRIP_PASSIVE	(-1)
 
 #define ACPI_THERMAL_MAX_NR_TRIPS	(ACPI_THERMAL_MAX_ACTIVE + 3)
->>>>>>> 2d5404ca
 
 /*
  * This exception is thrown out in two cases:
@@ -70,20 +56,11 @@
  * 2.TODO: Devices listed in _PSL, _ALx, _TZD may change.
  *   We need to re-bind the cooling devices of a thermal zone when this occurs.
  */
-<<<<<<< HEAD
-#define ACPI_THERMAL_TRIPS_EXCEPTION(flags, tz, str) \
-do { \
-	if (flags != ACPI_TRIPS_INIT) \
-		acpi_handle_info(tz->device->handle, \
-			"ACPI thermal trip point %s changed\n" \
-			"Please report to linux-acpi@vger.kernel.org\n", str); \
-=======
 #define ACPI_THERMAL_TRIPS_EXCEPTION(tz, str) \
 do { \
 	acpi_handle_info(tz->device->handle, \
 			 "ACPI thermal trip point %s changed\n" \
 			 "Please report to linux-acpi@vger.kernel.org\n", str); \
->>>>>>> 2d5404ca
 } while (0)
 
 static int act;
@@ -109,21 +86,12 @@
 static struct workqueue_struct *acpi_thermal_pm_queue;
 
 struct acpi_thermal_trip {
-<<<<<<< HEAD
-	unsigned long temperature;
-	bool valid;
-=======
 	unsigned long temp_dk;
 	struct acpi_handle_list devices;
->>>>>>> 2d5404ca
 };
 
 struct acpi_thermal_passive {
 	struct acpi_thermal_trip trip;
-<<<<<<< HEAD
-	struct acpi_handle_list devices;
-=======
->>>>>>> 2d5404ca
 	unsigned long tc1;
 	unsigned long tc2;
 	unsigned long delay;
@@ -131,18 +99,9 @@
 
 struct acpi_thermal_active {
 	struct acpi_thermal_trip trip;
-<<<<<<< HEAD
-	struct acpi_handle_list devices;
 };
 
 struct acpi_thermal_trips {
-	struct acpi_thermal_trip critical;
-	struct acpi_thermal_trip hot;
-=======
-};
-
-struct acpi_thermal_trips {
->>>>>>> 2d5404ca
 	struct acpi_thermal_passive passive;
 	struct acpi_thermal_active active[ACPI_THERMAL_MAX_ACTIVE];
 };
@@ -155,11 +114,6 @@
 	unsigned long polling_frequency;
 	volatile u8 zombie;
 	struct acpi_thermal_trips trips;
-<<<<<<< HEAD
-	struct thermal_trip *trip_table;
-	struct acpi_handle_list devices;
-=======
->>>>>>> 2d5404ca
 	struct thermal_zone_device *thermal_zone;
 	int kelvin_offset;	/* in millidegrees */
 	struct work_struct thermal_check_work;
@@ -214,77 +168,6 @@
 
 static int acpi_thermal_temp(struct acpi_thermal *tz, int temp_deci_k)
 {
-<<<<<<< HEAD
-	if (temp_deci_k == THERMAL_TEMP_INVALID)
-		return THERMAL_TEMP_INVALID;
-
-	return deci_kelvin_to_millicelsius_with_offset(temp_deci_k,
-						       tz->kelvin_offset);
-}
-
-static void __acpi_thermal_trips_update(struct acpi_thermal *tz, int flag)
-{
-	acpi_status status;
-	unsigned long long tmp;
-	struct acpi_handle_list devices;
-	bool valid = false;
-	int i;
-
-	/* Critical Shutdown */
-	if (flag & ACPI_TRIPS_CRITICAL) {
-		status = acpi_evaluate_integer(tz->device->handle, "_CRT", NULL, &tmp);
-		tz->trips.critical.temperature = tmp;
-		/*
-		 * Treat freezing temperatures as invalid as well; some
-		 * BIOSes return really low values and cause reboots at startup.
-		 * Below zero (Celsius) values clearly aren't right for sure..
-		 * ... so lets discard those as invalid.
-		 */
-		if (ACPI_FAILURE(status)) {
-			tz->trips.critical.valid = false;
-			acpi_handle_debug(tz->device->handle,
-					  "No critical threshold\n");
-		} else if (tmp <= 2732) {
-			pr_info(FW_BUG "Invalid critical threshold (%llu)\n", tmp);
-			tz->trips.critical.valid = false;
-		} else {
-			tz->trips.critical.valid = true;
-			acpi_handle_debug(tz->device->handle,
-					  "Found critical threshold [%lu]\n",
-					  tz->trips.critical.temperature);
-		}
-		if (tz->trips.critical.valid) {
-			if (crt == -1) {
-				tz->trips.critical.valid = false;
-			} else if (crt > 0) {
-				unsigned long crt_k = celsius_to_deci_kelvin(crt);
-
-				/*
-				 * Allow override critical threshold
-				 */
-				if (crt_k > tz->trips.critical.temperature)
-					pr_info("Critical threshold %d C\n", crt);
-
-				tz->trips.critical.temperature = crt_k;
-			}
-		}
-	}
-
-	/* Critical Sleep (optional) */
-	if (flag & ACPI_TRIPS_HOT) {
-		status = acpi_evaluate_integer(tz->device->handle, "_HOT", NULL, &tmp);
-		if (ACPI_FAILURE(status)) {
-			tz->trips.hot.valid = false;
-			acpi_handle_debug(tz->device->handle,
-					  "No hot threshold\n");
-		} else {
-			tz->trips.hot.temperature = tmp;
-			tz->trips.hot.valid = true;
-			acpi_handle_debug(tz->device->handle,
-					  "Found hot threshold [%lu]\n",
-					  tz->trips.hot.temperature);
-		}
-=======
 	int temp;
 
 	if (temp_deci_k == THERMAL_TEMP_INVALID)
@@ -338,152 +221,10 @@
 
 		if (temp > override)
 			return override;
->>>>>>> 2d5404ca
 	}
 	return temp;
 }
 
-<<<<<<< HEAD
-	/* Passive (optional) */
-	if (((flag & ACPI_TRIPS_PASSIVE) && tz->trips.passive.trip.valid) ||
-	    flag == ACPI_TRIPS_INIT) {
-		valid = tz->trips.passive.trip.valid;
-		if (psv == -1) {
-			status = AE_SUPPORT;
-		} else if (psv > 0) {
-			tmp = celsius_to_deci_kelvin(psv);
-			status = AE_OK;
-		} else {
-			status = acpi_evaluate_integer(tz->device->handle,
-						       "_PSV", NULL, &tmp);
-		}
-
-		if (ACPI_FAILURE(status)) {
-			tz->trips.passive.trip.valid = false;
-		} else {
-			tz->trips.passive.trip.temperature = tmp;
-			tz->trips.passive.trip.valid = true;
-			if (flag == ACPI_TRIPS_INIT) {
-				status = acpi_evaluate_integer(tz->device->handle,
-							       "_TC1", NULL, &tmp);
-				if (ACPI_FAILURE(status))
-					tz->trips.passive.trip.valid = false;
-				else
-					tz->trips.passive.tc1 = tmp;
-
-				status = acpi_evaluate_integer(tz->device->handle,
-							       "_TC2", NULL, &tmp);
-				if (ACPI_FAILURE(status))
-					tz->trips.passive.trip.valid = false;
-				else
-					tz->trips.passive.tc2 = tmp;
-
-				status = acpi_evaluate_integer(tz->device->handle, 
-							       "_TFP", NULL, &tmp);
-				if (ACPI_SUCCESS(status)) {
-					tz->trips.passive.delay = tmp;
-				} else {
-					status = acpi_evaluate_integer(tz->device->handle,
-								       "_TSP", NULL, &tmp);
-					if (ACPI_FAILURE(status))
-						tz->trips.passive.trip.valid = false;
-					else
-						tz->trips.passive.delay = tmp * 100;
-				}
-			}
-		}
-	}
-	if ((flag & ACPI_TRIPS_DEVICES) && tz->trips.passive.trip.valid) {
-		memset(&devices, 0, sizeof(struct acpi_handle_list));
-		status = acpi_evaluate_reference(tz->device->handle, "_PSL",
-						 NULL, &devices);
-		if (ACPI_FAILURE(status)) {
-			acpi_handle_info(tz->device->handle,
-					 "Invalid passive threshold\n");
-			tz->trips.passive.trip.valid = false;
-		} else {
-			tz->trips.passive.trip.valid = true;
-		}
-
-		if (memcmp(&tz->trips.passive.devices, &devices,
-			   sizeof(struct acpi_handle_list))) {
-			memcpy(&tz->trips.passive.devices, &devices,
-			       sizeof(struct acpi_handle_list));
-			ACPI_THERMAL_TRIPS_EXCEPTION(flag, tz, "device");
-		}
-	}
-	if ((flag & ACPI_TRIPS_PASSIVE) || (flag & ACPI_TRIPS_DEVICES)) {
-		if (valid != tz->trips.passive.trip.valid)
-			ACPI_THERMAL_TRIPS_EXCEPTION(flag, tz, "state");
-	}
-
-	/* Active (optional) */
-	for (i = 0; i < ACPI_THERMAL_MAX_ACTIVE; i++) {
-		char name[5] = { '_', 'A', 'C', ('0' + i), '\0' };
-		valid = tz->trips.active[i].trip.valid;
-
-		if (act == -1)
-			break; /* disable all active trip points */
-
-		if (flag == ACPI_TRIPS_INIT || ((flag & ACPI_TRIPS_ACTIVE) &&
-		    tz->trips.active[i].trip.valid)) {
-			status = acpi_evaluate_integer(tz->device->handle,
-						       name, NULL, &tmp);
-			if (ACPI_FAILURE(status)) {
-				tz->trips.active[i].trip.valid = false;
-				if (i == 0)
-					break;
-
-				if (act <= 0)
-					break;
-
-				if (i == 1)
-					tz->trips.active[0].trip.temperature =
-							celsius_to_deci_kelvin(act);
-				else
-					/*
-					 * Don't allow override higher than
-					 * the next higher trip point
-					 */
-					tz->trips.active[i-1].trip.temperature =
-						min_t(unsigned long,
-						      tz->trips.active[i-2].trip.temperature,
-						      celsius_to_deci_kelvin(act));
-
-				break;
-			} else {
-				tz->trips.active[i].trip.temperature = tmp;
-				tz->trips.active[i].trip.valid = true;
-			}
-		}
-
-		name[2] = 'L';
-		if ((flag & ACPI_TRIPS_DEVICES) && tz->trips.active[i].trip.valid) {
-			memset(&devices, 0, sizeof(struct acpi_handle_list));
-			status = acpi_evaluate_reference(tz->device->handle,
-							 name, NULL, &devices);
-			if (ACPI_FAILURE(status)) {
-				acpi_handle_info(tz->device->handle,
-						 "Invalid active%d threshold\n", i);
-				tz->trips.active[i].trip.valid = false;
-			} else {
-				tz->trips.active[i].trip.valid = true;
-			}
-
-			if (memcmp(&tz->trips.active[i].devices, &devices,
-				   sizeof(struct acpi_handle_list))) {
-				memcpy(&tz->trips.active[i].devices, &devices,
-				       sizeof(struct acpi_handle_list));
-				ACPI_THERMAL_TRIPS_EXCEPTION(flag, tz, "device");
-			}
-		}
-		if ((flag & ACPI_TRIPS_ACTIVE) || (flag & ACPI_TRIPS_DEVICES))
-			if (valid != tz->trips.active[i].trip.valid)
-				ACPI_THERMAL_TRIPS_EXCEPTION(flag, tz, "state");
-
-		if (!tz->trips.active[i].trip.valid)
-			break;
-=======
 static void acpi_thermal_update_trip(struct acpi_thermal *tz,
 				     const struct thermal_trip *trip)
 {
@@ -520,27 +261,12 @@
 	if (!acpi_evaluate_reference(tz->device->handle, method, NULL, &devices)) {
 		acpi_handle_info(tz->device->handle, "%s evaluation failure\n", method);
 		return false;
->>>>>>> 2d5404ca
 	}
 
 	if (acpi_handle_list_equal(&acpi_trip->devices, &devices)) {
 		acpi_handle_list_free(&devices);
 		return true;
 	}
-}
-
-static int acpi_thermal_adjust_trip(struct thermal_trip *trip, void *data)
-{
-	struct acpi_thermal_trip *acpi_trip = trip->priv;
-	struct acpi_thermal *tz = data;
-
-	if (!acpi_trip)
-		return 0;
-
-	if (acpi_trip->valid)
-		trip->temperature = acpi_thermal_temp(tz, acpi_trip->temperature);
-	else
-		trip->temperature = THERMAL_TEMP_INVALID;
 
 	if (compare)
 		ACPI_THERMAL_TRIPS_EXCEPTION(tz, "device");
@@ -549,57 +275,6 @@
 	return true;
 }
 
-<<<<<<< HEAD
-static void acpi_thermal_adjust_thermal_zone(struct thermal_zone_device *thermal,
-					     unsigned long data)
-{
-	struct acpi_thermal *tz = thermal_zone_device_priv(thermal);
-	int flag = data == ACPI_THERMAL_NOTIFY_THRESHOLDS ?
-				ACPI_TRIPS_THRESHOLDS : ACPI_TRIPS_DEVICES;
-
-	__acpi_thermal_trips_update(tz, flag);
-
-	for_each_thermal_trip(tz->thermal_zone, acpi_thermal_adjust_trip, tz);
-}
-
-static void acpi_queue_thermal_check(struct acpi_thermal *tz)
-{
-	if (!work_pending(&tz->thermal_check_work))
-		queue_work(acpi_thermal_pm_queue, &tz->thermal_check_work);
-}
-
-static void acpi_thermal_trips_update(struct acpi_thermal *tz, u32 event)
-{
-	struct acpi_device *adev = tz->device;
-
-	/*
-	 * Use thermal_zone_device_exec() to carry out the trip points
-	 * update, so as to protect thermal_get_trend() from getting stale
-	 * trip point temperatures and to prevent thermal_zone_device_update()
-	 * invoked from acpi_thermal_check_fn() from producing inconsistent
-	 * results.
-	 */
-	thermal_zone_device_exec(tz->thermal_zone,
-				 acpi_thermal_adjust_thermal_zone, event);
-	acpi_queue_thermal_check(tz);
-	acpi_bus_generate_netlink_event(adev->pnp.device_class,
-					dev_name(&adev->dev), event, 0);
-}
-
-static int acpi_thermal_get_trip_points(struct acpi_thermal *tz)
-{
-	bool valid;
-	int i;
-
-	__acpi_thermal_trips_update(tz, ACPI_TRIPS_INIT);
-
-	valid = tz->trips.critical.valid |
-		tz->trips.hot.valid |
-		tz->trips.passive.trip.valid;
-
-	for (i = 0; i < ACPI_THERMAL_MAX_ACTIVE; i++)
-		valid = valid || tz->trips.active[i].trip.valid;
-=======
 static void acpi_thermal_update_trip_devices(struct acpi_thermal *tz,
 					     const struct thermal_trip *trip)
 {
@@ -609,7 +284,6 @@
 
 	if (update_trip_devices(tz, acpi_trip, index, true))
 		return;
->>>>>>> 2d5404ca
 
 	acpi_trip->temp_dk = THERMAL_TEMP_INVALID;
 	ACPI_THERMAL_TRIPS_EXCEPTION(tz, "state");
@@ -645,51 +319,6 @@
 	return 0;
 }
 
-<<<<<<< HEAD
-static int thermal_get_trend(struct thermal_zone_device *thermal,
-			     const struct thermal_trip *trip,
-			     enum thermal_trend *trend)
-{
-	struct acpi_thermal *tz = thermal_zone_device_priv(thermal);
-	struct acpi_thermal_trip *acpi_trip;
-	int t;
-
-	if (!tz || !trip)
-		return -EINVAL;
-
-	acpi_trip = trip->priv;
-	if (!acpi_trip || !acpi_trip->valid)
-		return -EINVAL;
-
-	switch (trip->type) {
-	case THERMAL_TRIP_PASSIVE:
-		t = tz->trips.passive.tc1 * (tz->temperature -
-						tz->last_temperature) +
-			tz->trips.passive.tc2 * (tz->temperature -
-						acpi_trip->temperature);
-		if (t > 0)
-			*trend = THERMAL_TREND_RAISING;
-		else if (t < 0)
-			*trend = THERMAL_TREND_DROPPING;
-		else
-			*trend = THERMAL_TREND_STABLE;
-
-		return 0;
-
-	case THERMAL_TRIP_ACTIVE:
-		t = acpi_thermal_temp(tz, tz->temperature);
-		if (t <= trip->temperature)
-			break;
-
-		*trend = THERMAL_TREND_RAISING;
-
-		return 0;
-
-	default:
-		break;
-	}
-
-=======
 static void acpi_queue_thermal_check(struct acpi_thermal *tz)
 {
 	if (!work_pending(&tz->thermal_check_work))
@@ -906,7 +535,6 @@
 		break;
 	}
 
->>>>>>> 2d5404ca
 	return -EINVAL;
 }
 
@@ -938,45 +566,6 @@
 	struct acpi_thermal_trip *acpi_trip = trip->priv;
 	struct acpi_device *cdev_adev = cdev->devdata;
 	int i;
-<<<<<<< HEAD
-	int j;
-	int trip = -1;
-	int result = 0;
-
-	if (tz->trips.critical.valid)
-		trip++;
-
-	if (tz->trips.hot.valid)
-		trip++;
-
-	if (tz->trips.passive.trip.valid) {
-		trip++;
-		for (i = 0; i < tz->trips.passive.devices.count; i++) {
-			handle = tz->trips.passive.devices.handles[i];
-			dev = acpi_fetch_acpi_dev(handle);
-			if (dev != device)
-				continue;
-
-			if (bind)
-				result = thermal_zone_bind_cooling_device(
-						thermal, trip, cdev,
-						THERMAL_NO_LIMIT,
-						THERMAL_NO_LIMIT,
-						THERMAL_WEIGHT_DEFAULT);
-			else
-				result =
-					thermal_zone_unbind_cooling_device(
-						thermal, trip, cdev);
-
-			if (result)
-				goto failed;
-		}
-	}
-
-	for (i = 0; i < ACPI_THERMAL_MAX_ACTIVE; i++) {
-		if (!tz->trips.active[i].trip.valid)
-			break;
-=======
 
 	/* Skip critical and hot trips. */
 	if (!acpi_trip)
@@ -984,7 +573,6 @@
 
 	for (i = 0; i < acpi_trip->devices.count; i++) {
 		acpi_handle handle = acpi_trip->devices.handles[i];
->>>>>>> 2d5404ca
 
 		if (acpi_fetch_acpi_dev(handle) == cdev_adev)
 			return true;
@@ -1032,79 +620,6 @@
 					      unsigned int trip_count,
 					      int passive_delay)
 {
-<<<<<<< HEAD
-	struct acpi_thermal_trip *acpi_trip;
-	struct thermal_trip *trip;
-	int passive_delay = 0;
-	int trip_count = 0;
-	int result;
-	int i;
-
-	if (tz->trips.critical.valid)
-		trip_count++;
-
-	if (tz->trips.hot.valid)
-		trip_count++;
-
-	if (tz->trips.passive.trip.valid) {
-		trip_count++;
-		passive_delay = tz->trips.passive.delay;
-	}
-
-	for (i = 0; i < ACPI_THERMAL_MAX_ACTIVE && tz->trips.active[i].trip.valid; i++)
-		trip_count++;
-
-	trip = kcalloc(trip_count, sizeof(*trip), GFP_KERNEL);
-	if (!trip)
-		return -ENOMEM;
-
-	tz->trip_table = trip;
-
-	if (tz->trips.critical.valid) {
-		trip->type = THERMAL_TRIP_CRITICAL;
-		trip->temperature = acpi_thermal_temp(tz, tz->trips.critical.temperature);
-		trip++;
-	}
-
-	if (tz->trips.hot.valid) {
-		trip->type = THERMAL_TRIP_HOT;
-		trip->temperature = acpi_thermal_temp(tz, tz->trips.hot.temperature);
-		trip++;
-	}
-
-	acpi_trip = &tz->trips.passive.trip;
-	if (acpi_trip->valid) {
-		trip->type = THERMAL_TRIP_PASSIVE;
-		trip->temperature = acpi_thermal_temp(tz, acpi_trip->temperature);
-		trip->priv = acpi_trip;
-		trip++;
-	}
-
-	for (i = 0; i < ACPI_THERMAL_MAX_ACTIVE; i++) {
-		acpi_trip = &tz->trips.active[i].trip;
-
-		if (!acpi_trip->valid)
-			break;
-
-		trip->type = THERMAL_TRIP_ACTIVE;
-		trip->temperature = acpi_thermal_temp(tz, acpi_trip->temperature);
-		trip->priv = acpi_trip;
-		trip++;
-	}
-
-	tz->thermal_zone = thermal_zone_device_register_with_trips("acpitz",
-								   tz->trip_table,
-								   trip_count,
-								   0, tz,
-								   &acpi_thermal_zone_ops,
-								   NULL,
-								   passive_delay,
-								   tz->polling_frequency * 100);
-	if (IS_ERR(tz->thermal_zone)) {
-		result = PTR_ERR(tz->thermal_zone);
-		goto free_trip_table;
-	}
-=======
 	int result;
 
 	if (trip_count)
@@ -1118,7 +633,6 @@
 
 	if (IS_ERR(tz->thermal_zone))
 		return PTR_ERR(tz->thermal_zone);
->>>>>>> 2d5404ca
 
 	result = acpi_thermal_zone_sysfs_add(tz);
 	if (result)
@@ -1137,8 +651,6 @@
 	acpi_thermal_zone_sysfs_remove(tz);
 unregister_tzd:
 	thermal_zone_device_unregister(tz->thermal_zone);
-free_trip_table:
-	kfree(tz->trip_table);
 
 	return result;
 }
@@ -1211,41 +723,6 @@
 	acpi_evaluate_integer(handle, "_TMP", NULL, &value);
 }
 
-<<<<<<< HEAD
-static int acpi_thermal_get_info(struct acpi_thermal *tz)
-{
-	int result;
-
-	if (!tz)
-		return -EINVAL;
-
-	acpi_thermal_aml_dependency_fix(tz);
-
-	/* Get trip points [_CRT, _PSV, etc.] (required) */
-	result = acpi_thermal_get_trip_points(tz);
-	if (result)
-		return result;
-
-	/* Get temperature [_TMP] (required) */
-	result = acpi_thermal_get_temperature(tz);
-	if (result)
-		return result;
-
-	/* Set the cooling mode [_SCP] to active cooling (default) */
-	acpi_execute_simple_method(tz->device->handle, "_SCP",
-				   ACPI_THERMAL_MODE_ACTIVE);
-
-	/* Get default polling frequency [_TZP] (optional) */
-	if (tzp)
-		tz->polling_frequency = tzp;
-	else
-		acpi_thermal_get_polling_frequency(tz);
-
-	return 0;
-}
-
-=======
->>>>>>> 2d5404ca
 /*
  * The exact offset between Kelvin and degree Celsius is 273.15. However ACPI
  * handles temperature values with a single decimal place. As a consequence,
@@ -1258,12 +735,7 @@
  */
 static void acpi_thermal_guess_offset(struct acpi_thermal *tz, long crit_temp)
 {
-<<<<<<< HEAD
-	if (tz->trips.critical.valid &&
-	    (tz->trips.critical.temperature % 5) == 1)
-=======
 	if (crit_temp != THERMAL_TEMP_INVALID && crit_temp % 5 == 1)
->>>>>>> 2d5404ca
 		tz->kelvin_offset = 273100;
 	else
 		tz->kelvin_offset = 273200;
@@ -1404,15 +876,6 @@
 	INIT_WORK(&tz->thermal_check_work, acpi_thermal_check_fn);
 
 	pr_info("%s [%s] (%ld C)\n", acpi_device_name(device),
-<<<<<<< HEAD
-		acpi_device_bid(device), deci_kelvin_to_celsius(tz->temperature));
-
-	result = acpi_dev_install_notify_handler(device, ACPI_DEVICE_NOTIFY,
-						 acpi_thermal_notify);
-	if (result)
-		goto flush_wq;
-
-=======
 		acpi_device_bid(device), deci_kelvin_to_celsius(tz->temp_dk));
 
 	result = acpi_dev_install_notify_handler(device, ACPI_DEVICE_NOTIFY,
@@ -1420,18 +883,13 @@
 	if (result)
 		goto flush_wq;
 
->>>>>>> 2d5404ca
 	return 0;
 
 flush_wq:
 	flush_workqueue(acpi_thermal_pm_queue);
 	acpi_thermal_unregister_thermal_zone(tz);
 free_memory:
-<<<<<<< HEAD
-	kfree(tz);
-=======
 	acpi_thermal_free_thermal_zone(tz);
->>>>>>> 2d5404ca
 
 	return result;
 }
@@ -1450,12 +908,7 @@
 
 	flush_workqueue(acpi_thermal_pm_queue);
 	acpi_thermal_unregister_thermal_zone(tz);
-<<<<<<< HEAD
-	kfree(tz->trip_table);
-	kfree(tz);
-=======
 	acpi_thermal_free_thermal_zone(tz);
->>>>>>> 2d5404ca
 }
 
 #ifdef CONFIG_PM_SLEEP
@@ -1479,13 +932,6 @@
 		return -EINVAL;
 
 	for (i = 0; i < ACPI_THERMAL_MAX_ACTIVE; i++) {
-<<<<<<< HEAD
-		if (!tz->trips.active[i].trip.valid)
-			break;
-
-		for (j = 0; j < tz->trips.active[i].devices.count; j++) {
-			acpi_bus_update_power(tz->trips.active[i].devices.handles[j],
-=======
 		struct acpi_thermal_trip *acpi_trip = &tz->trips.active[i].trip;
 
 		if (!acpi_thermal_trip_valid(acpi_trip))
@@ -1493,7 +939,6 @@
 
 		for (j = 0; j < acpi_trip->devices.count; j++) {
 			acpi_bus_update_power(acpi_trip->devices.handles[j],
->>>>>>> 2d5404ca
 					      &power_state);
 		}
 	}
@@ -1513,20 +958,6 @@
 	{"", 0},
 };
 MODULE_DEVICE_TABLE(acpi, thermal_device_ids);
-<<<<<<< HEAD
-
-static struct acpi_driver acpi_thermal_driver = {
-	.name = "thermal",
-	.class = ACPI_THERMAL_CLASS,
-	.ids = thermal_device_ids,
-	.ops = {
-		.add = acpi_thermal_add,
-		.remove = acpi_thermal_remove,
-		},
-	.drv.pm = &acpi_thermal_pm,
-};
-=======
->>>>>>> 2d5404ca
 
 static struct acpi_driver acpi_thermal_driver = {
 	.name = "thermal",
@@ -1651,10 +1082,7 @@
 module_init(acpi_thermal_init);
 module_exit(acpi_thermal_exit);
 
-<<<<<<< HEAD
-=======
 MODULE_IMPORT_NS(ACPI_THERMAL);
->>>>>>> 2d5404ca
 MODULE_AUTHOR("Paul Diefenbaugh");
 MODULE_DESCRIPTION("ACPI Thermal Zone Driver");
 MODULE_LICENSE("GPL");