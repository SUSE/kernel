--- conflicted
+++ resolved
@@ -1173,7 +1173,6 @@
 	if (result)
 		goto free_memory;
 
-<<<<<<< HEAD
 	if (dmi_check_system(thermal_psv_dmi_table)) {
 		if (tz->trips.passive.flags.valid &&
 		    tz->trips.passive.temperature > CELSIUS_TO_KELVIN(85)) {
@@ -1186,13 +1185,8 @@
 		}
 	}
 
-	printk(KERN_INFO PREFIX "%s [%s] (%ld C)\n",
-	       acpi_device_name(device), acpi_device_bid(device),
-	       KELVIN_TO_CELSIUS(tz->temperature));
-=======
 	pr_info(PREFIX "%s [%s] (%ld C)\n", acpi_device_name(device),
 		acpi_device_bid(device), KELVIN_TO_CELSIUS(tz->temperature));
->>>>>>> 6ce4eac1
 	goto end;
 
 free_memory:
