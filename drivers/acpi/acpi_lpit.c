// SPDX-License-Identifier: GPL-2.0-only

/*
 * acpi_lpit.c - LPIT table processing functions
 *
 * Copyright (C) 2017 Intel Corporation. All rights reserved.
 */

#include <linux/cpu.h>
#include <linux/acpi.h>
#include <asm/msr.h>
#include <asm/tsc.h>
#include "internal.h"

struct lpit_residency_info {
	struct acpi_generic_address gaddr;
	u64 frequency;
	void __iomem *iomem_addr;
};

/* Storage for an memory mapped and FFH based entries */
static struct lpit_residency_info residency_info_mem;
static struct lpit_residency_info residency_info_ffh;

static int lpit_read_residency_counter_us(u64 *counter, bool io_mem)
{
	int err;

	if (io_mem) {
		u64 count = 0;
		int error;

		error = acpi_os_read_iomem(residency_info_mem.iomem_addr, &count,
					   residency_info_mem.gaddr.bit_width);
		if (error)
			return error;

		*counter = div64_u64(count * 1000000ULL, residency_info_mem.frequency);
		return 0;
	}

	err = rdmsrl_safe(residency_info_ffh.gaddr.address, counter);
	if (!err) {
		u64 mask = GENMASK_ULL(residency_info_ffh.gaddr.bit_offset +
				       residency_info_ffh.gaddr. bit_width - 1,
				       residency_info_ffh.gaddr.bit_offset);

		*counter &= mask;
		*counter >>= residency_info_ffh.gaddr.bit_offset;
		*counter = div64_u64(*counter * 1000000ULL, residency_info_ffh.frequency);
		return 0;
	}

	return -ENODATA;
}

static ssize_t low_power_idle_system_residency_us_show(struct device *dev,
						       struct device_attribute *attr,
						       char *buf)
{
	u64 counter;
	int ret;

	ret = lpit_read_residency_counter_us(&counter, true);
	if (ret)
		return ret;

	return sprintf(buf, "%llu\n", counter);
}
static DEVICE_ATTR_RO(low_power_idle_system_residency_us);

static ssize_t low_power_idle_cpu_residency_us_show(struct device *dev,
						    struct device_attribute *attr,
						    char *buf)
{
	u64 counter;
	int ret;

	ret = lpit_read_residency_counter_us(&counter, false);
	if (ret)
		return ret;

	return sprintf(buf, "%llu\n", counter);
}
static DEVICE_ATTR_RO(low_power_idle_cpu_residency_us);

int lpit_read_residency_count_address(u64 *address)
{
	if (!residency_info_mem.gaddr.address)
		return -EINVAL;

	*address = residency_info_mem.gaddr.address;

	return 0;
}
EXPORT_SYMBOL_GPL(lpit_read_residency_count_address);

static void lpit_update_residency(struct lpit_residency_info *info,
				 struct acpi_lpit_native *lpit_native)
{
	struct device *dev_root = bus_get_dev_root(&cpu_subsys);

	/* Silently fail, if cpuidle attribute group is not present */
	if (!dev_root)
		return;

	info->frequency = lpit_native->counter_frequency ?
				lpit_native->counter_frequency : tsc_khz * 1000;
	if (!info->frequency)
		info->frequency = 1;

	info->gaddr = lpit_native->residency_counter;
	if (info->gaddr.space_id == ACPI_ADR_SPACE_SYSTEM_MEMORY) {
		info->iomem_addr = ioremap(info->gaddr.address,
						   info->gaddr.bit_width / 8);
		if (!info->iomem_addr)
			goto exit;

<<<<<<< HEAD
		/* Silently fail, if cpuidle attribute group is not present */
		sysfs_add_file_to_group(&cpu_subsys.dev_root->kobj,
					&dev_attr_low_power_idle_system_residency_us.attr,
					"cpuidle");
	} else if (info->gaddr.space_id == ACPI_ADR_SPACE_FIXED_HARDWARE) {
		/* Silently fail, if cpuidle attribute group is not present */
		sysfs_add_file_to_group(&cpu_subsys.dev_root->kobj,
=======
		sysfs_add_file_to_group(&dev_root->kobj,
					&dev_attr_low_power_idle_system_residency_us.attr,
					"cpuidle");
	} else if (info->gaddr.space_id == ACPI_ADR_SPACE_FIXED_HARDWARE) {
		sysfs_add_file_to_group(&dev_root->kobj,
>>>>>>> eb3cdb58
					&dev_attr_low_power_idle_cpu_residency_us.attr,
					"cpuidle");
	}
exit:
	put_device(dev_root);
}

static void lpit_process(u64 begin, u64 end)
{
	while (begin + sizeof(struct acpi_lpit_native) <= end) {
		struct acpi_lpit_native *lpit_native = (struct acpi_lpit_native *)begin;

		if (!lpit_native->header.type && !lpit_native->header.flags) {
			if (lpit_native->residency_counter.space_id == ACPI_ADR_SPACE_SYSTEM_MEMORY &&
			    !residency_info_mem.gaddr.address) {
				lpit_update_residency(&residency_info_mem, lpit_native);
			} else if (lpit_native->residency_counter.space_id == ACPI_ADR_SPACE_FIXED_HARDWARE &&
				   !residency_info_ffh.gaddr.address) {
				lpit_update_residency(&residency_info_ffh, lpit_native);
			}
		}
		begin += lpit_native->header.length;
	}
}

void acpi_init_lpit(void)
{
	acpi_status status;
	struct acpi_table_lpit *lpit;

	status = acpi_get_table(ACPI_SIG_LPIT, 0, (struct acpi_table_header **)&lpit);
	if (ACPI_FAILURE(status))
		return;

	lpit_process((u64)lpit + sizeof(*lpit),
		     (u64)lpit + lpit->header.length);

	acpi_put_table((struct acpi_table_header *)lpit);
}<|MERGE_RESOLUTION|>--- conflicted
+++ resolved
@@ -116,21 +116,11 @@
 		if (!info->iomem_addr)
 			goto exit;
 
-<<<<<<< HEAD
-		/* Silently fail, if cpuidle attribute group is not present */
-		sysfs_add_file_to_group(&cpu_subsys.dev_root->kobj,
-					&dev_attr_low_power_idle_system_residency_us.attr,
-					"cpuidle");
-	} else if (info->gaddr.space_id == ACPI_ADR_SPACE_FIXED_HARDWARE) {
-		/* Silently fail, if cpuidle attribute group is not present */
-		sysfs_add_file_to_group(&cpu_subsys.dev_root->kobj,
-=======
 		sysfs_add_file_to_group(&dev_root->kobj,
 					&dev_attr_low_power_idle_system_residency_us.attr,
 					"cpuidle");
 	} else if (info->gaddr.space_id == ACPI_ADR_SPACE_FIXED_HARDWARE) {
 		sysfs_add_file_to_group(&dev_root->kobj,
->>>>>>> eb3cdb58
 					&dev_attr_low_power_idle_cpu_residency_us.attr,
 					"cpuidle");
 	}
