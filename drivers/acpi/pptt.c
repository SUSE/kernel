--- conflicted
+++ resolved
@@ -623,15 +623,11 @@
 {
 	struct acpi_pptt_processor *cpu_node;
 	struct acpi_table_header *table;
-<<<<<<< HEAD
-	int number_of_levels = 0;
-=======
 	u32 acpi_cpu_id;
 
 	*levels = 0;
 	if (split_levels)
 		*split_levels = 0;
->>>>>>> eb3cdb58
 
 	table = acpi_get_pptt();
 	if (!table)
@@ -640,14 +636,9 @@
 	pr_debug("Cache Setup: find cache levels for CPU=%d\n", cpu);
 
 	acpi_cpu_id = get_acpi_id_for_cpu(cpu);
-<<<<<<< HEAD
-	number_of_levels = acpi_find_cache_levels(table, acpi_cpu_id);
-	pr_debug("Cache Setup find last level level=%d\n", number_of_levels);
-=======
 	cpu_node = acpi_find_processor_node(table, acpi_cpu_id);
 	if (!cpu_node)
 		return -ENOENT;
->>>>>>> eb3cdb58
 
 	acpi_count_levels(table, cpu_node, levels, split_levels);
 
