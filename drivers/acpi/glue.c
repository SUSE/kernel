// SPDX-License-Identifier: GPL-2.0-only
/*
 * Link physical devices with ACPI devices support
 *
 * Copyright (c) 2005 David Shaohua Li <shaohua.li@intel.com>
 * Copyright (c) 2005 Intel Corp.
 */

#define pr_fmt(fmt) "ACPI: " fmt

#include <linux/acpi_iort.h>
#include <linux/export.h>
#include <linux/init.h>
#include <linux/list.h>
#include <linux/device.h>
#include <linux/slab.h>
#include <linux/rwsem.h>
#include <linux/acpi.h>
#include <linux/dma-mapping.h>
#include <linux/pci.h>
#include <linux/pci-acpi.h>
#include <linux/platform_device.h>

#include "internal.h"

static LIST_HEAD(bus_type_list);
static DECLARE_RWSEM(bus_type_sem);

#define PHYSICAL_NODE_STRING "physical_node"
#define PHYSICAL_NODE_NAME_SIZE (sizeof(PHYSICAL_NODE_STRING) + 10)

int register_acpi_bus_type(struct acpi_bus_type *type)
{
	if (acpi_disabled)
		return -ENODEV;
	if (type && type->match && type->find_companion) {
		down_write(&bus_type_sem);
		list_add_tail(&type->list, &bus_type_list);
		up_write(&bus_type_sem);
		pr_info("bus type %s registered\n", type->name);
		return 0;
	}
	return -ENODEV;
}
EXPORT_SYMBOL_GPL(register_acpi_bus_type);

int unregister_acpi_bus_type(struct acpi_bus_type *type)
{
	if (acpi_disabled)
		return 0;
	if (type) {
		down_write(&bus_type_sem);
		list_del_init(&type->list);
		up_write(&bus_type_sem);
		pr_info("bus type %s unregistered\n", type->name);
		return 0;
	}
	return -ENODEV;
}
EXPORT_SYMBOL_GPL(unregister_acpi_bus_type);

static struct acpi_bus_type *acpi_get_bus_type(struct device *dev)
{
	struct acpi_bus_type *tmp, *ret = NULL;

	down_read(&bus_type_sem);
	list_for_each_entry(tmp, &bus_type_list, list) {
		if (tmp->match(dev)) {
			ret = tmp;
			break;
		}
	}
	up_read(&bus_type_sem);
	return ret;
}

#define FIND_CHILD_MIN_SCORE	1
#define FIND_CHILD_MID_SCORE	2
#define FIND_CHILD_MAX_SCORE	3

static int match_any(struct acpi_device *adev, void *not_used)
{
	return 1;
}

static bool acpi_dev_has_children(struct acpi_device *adev)
{
	return acpi_dev_for_each_child(adev, match_any, NULL) > 0;
}

static int match_any(struct acpi_device *adev, void *not_used)
{
	return 1;
}

static bool acpi_dev_has_children(struct acpi_device *adev)
{
	return acpi_dev_for_each_child(adev, match_any, NULL) > 0;
}

static int find_child_checks(struct acpi_device *adev, bool check_children)
{
	unsigned long long sta;
	acpi_status status;

	if (check_children && !acpi_dev_has_children(adev))
		return -ENODEV;
<<<<<<< HEAD

	status = acpi_evaluate_integer(adev->handle, "_STA", NULL, &sta);
	if (status == AE_NOT_FOUND)
		return FIND_CHILD_MIN_SCORE;

=======

	status = acpi_evaluate_integer(adev->handle, "_STA", NULL, &sta);
	if (status == AE_NOT_FOUND) {
		/*
		 * Special case: backlight device objects without _STA are
		 * preferred to other objects with the same _ADR value, because
		 * it is more likely that they are actually useful.
		 */
		if (adev->pnp.type.backlight)
			return FIND_CHILD_MID_SCORE;

		return FIND_CHILD_MIN_SCORE;
	}

>>>>>>> eb3cdb58
	if (ACPI_FAILURE(status) || !(sta & ACPI_STA_DEVICE_ENABLED))
		return -ENODEV;

	/*
	 * If the device has a _HID returning a valid ACPI/PNP device ID, it is
	 * better to make it look less attractive here, so that the other device
	 * with the same _ADR value (that may not have a valid device ID) can be
	 * matched going forward.  [This means a second spec violation in a row,
	 * so whatever we do here is best effort anyway.]
	 */
	if (adev->pnp.type.platform_id)
		return FIND_CHILD_MIN_SCORE;

	return FIND_CHILD_MAX_SCORE;
}

struct find_child_walk_data {
	struct acpi_device *adev;
	u64 address;
	int score;
	bool check_sta;
	bool check_children;
};

static int check_one_child(struct acpi_device *adev, void *data)
{
	struct find_child_walk_data *wd = data;
	int score;

	if (!adev->pnp.type.bus_address || acpi_device_adr(adev) != wd->address)
		return 0;

	if (!wd->adev) {
		/*
		 * This is the first matching object, so save it.  If it is not
		 * necessary to look for any other matching objects, stop the
		 * search.
		 */
		wd->adev = adev;
		return !(wd->check_sta || wd->check_children);
	}

	/*
	 * There is more than one matching device object with the same _ADR
	 * value.  That really is unexpected, so we are kind of beyond the scope
	 * of the spec here.  We have to choose which one to return, though.
	 *
	 * First, get the score for the previously found object and terminate
	 * the walk if it is maximum.
	*/
	if (!wd->score) {
		score = find_child_checks(wd->adev, wd->check_children);
		if (score == FIND_CHILD_MAX_SCORE)
			return 1;

		wd->score = score;
	}
	/*
	 * Second, if the object that has just been found has a better score,
	 * replace the previously found one with it and terminate the walk if
	 * the new score is maximum.
	 */
	score = find_child_checks(adev, wd->check_children);
	if (score > wd->score) {
		wd->adev = adev;
		if (score == FIND_CHILD_MAX_SCORE)
			return 1;

		wd->score = score;
	}

	/* Continue, because there may be better matches. */
	return 0;
}

static struct acpi_device *acpi_find_child(struct acpi_device *parent,
					   u64 address, bool check_children,
					   bool check_sta)
{
	struct find_child_walk_data wd = {
		.address = address,
		.check_children = check_children,
		.check_sta = check_sta,
		.adev = NULL,
		.score = 0,
	};

	if (parent)
		acpi_dev_for_each_child(parent, check_one_child, &wd);

	return wd.adev;
}

struct acpi_device *acpi_find_child_device(struct acpi_device *parent,
					   u64 address, bool check_children)
{
	return acpi_find_child(parent, address, check_children, true);
}
EXPORT_SYMBOL_GPL(acpi_find_child_device);

struct acpi_device *acpi_find_child_by_adr(struct acpi_device *adev,
					   acpi_bus_address adr)
{
	return acpi_find_child(adev, adr, false, false);
}
EXPORT_SYMBOL_GPL(acpi_find_child_by_adr);

static void acpi_physnode_link_name(char *buf, unsigned int node_id)
{
	if (node_id > 0)
		snprintf(buf, PHYSICAL_NODE_NAME_SIZE,
			 PHYSICAL_NODE_STRING "%u", node_id);
	else
		strcpy(buf, PHYSICAL_NODE_STRING);
}

int acpi_bind_one(struct device *dev, struct acpi_device *acpi_dev)
{
	struct acpi_device_physical_node *physical_node, *pn;
	char physical_node_name[PHYSICAL_NODE_NAME_SIZE];
	struct list_head *physnode_list;
	unsigned int node_id;
	int retval = -EINVAL;

	if (has_acpi_companion(dev)) {
		if (acpi_dev) {
			dev_warn(dev, "ACPI companion already set\n");
			return -EINVAL;
		} else {
			acpi_dev = ACPI_COMPANION(dev);
		}
	}
	if (!acpi_dev)
		return -EINVAL;

	acpi_dev_get(acpi_dev);
	get_device(dev);
	physical_node = kzalloc(sizeof(*physical_node), GFP_KERNEL);
	if (!physical_node) {
		retval = -ENOMEM;
		goto err;
	}

	mutex_lock(&acpi_dev->physical_node_lock);

	/*
	 * Keep the list sorted by node_id so that the IDs of removed nodes can
	 * be recycled easily.
	 */
	physnode_list = &acpi_dev->physical_node_list;
	node_id = 0;
	list_for_each_entry(pn, &acpi_dev->physical_node_list, node) {
		/* Sanity check. */
		if (pn->dev == dev) {
			mutex_unlock(&acpi_dev->physical_node_lock);

			dev_warn(dev, "Already associated with ACPI node\n");
			kfree(physical_node);
			if (ACPI_COMPANION(dev) != acpi_dev)
				goto err;

			put_device(dev);
			acpi_dev_put(acpi_dev);
			return 0;
		}
		if (pn->node_id == node_id) {
			physnode_list = &pn->node;
			node_id++;
		}
	}

	physical_node->node_id = node_id;
	physical_node->dev = dev;
	list_add(&physical_node->node, physnode_list);
	acpi_dev->physical_node_count++;

	if (!has_acpi_companion(dev))
		ACPI_COMPANION_SET(dev, acpi_dev);

	acpi_physnode_link_name(physical_node_name, node_id);
	retval = sysfs_create_link(&acpi_dev->dev.kobj, &dev->kobj,
				   physical_node_name);
	if (retval)
		dev_err(&acpi_dev->dev, "Failed to create link %s (%d)\n",
			physical_node_name, retval);

	retval = sysfs_create_link(&dev->kobj, &acpi_dev->dev.kobj,
				   "firmware_node");
	if (retval)
		dev_err(dev, "Failed to create link firmware_node (%d)\n",
			retval);

	mutex_unlock(&acpi_dev->physical_node_lock);

	if (acpi_dev->wakeup.flags.valid)
		device_set_wakeup_capable(dev, true);

	return 0;

 err:
	ACPI_COMPANION_SET(dev, NULL);
	put_device(dev);
	acpi_dev_put(acpi_dev);
	return retval;
}
EXPORT_SYMBOL_GPL(acpi_bind_one);

int acpi_unbind_one(struct device *dev)
{
	struct acpi_device *acpi_dev = ACPI_COMPANION(dev);
	struct acpi_device_physical_node *entry;

	if (!acpi_dev)
		return 0;

	mutex_lock(&acpi_dev->physical_node_lock);

	list_for_each_entry(entry, &acpi_dev->physical_node_list, node)
		if (entry->dev == dev) {
			char physnode_name[PHYSICAL_NODE_NAME_SIZE];

			list_del(&entry->node);
			acpi_dev->physical_node_count--;

			acpi_physnode_link_name(physnode_name, entry->node_id);
			sysfs_remove_link(&acpi_dev->dev.kobj, physnode_name);
			sysfs_remove_link(&dev->kobj, "firmware_node");
			ACPI_COMPANION_SET(dev, NULL);
			/* Drop references taken by acpi_bind_one(). */
			put_device(dev);
			acpi_dev_put(acpi_dev);
			kfree(entry);
			break;
		}

	mutex_unlock(&acpi_dev->physical_node_lock);
	return 0;
}
EXPORT_SYMBOL_GPL(acpi_unbind_one);

void acpi_device_notify(struct device *dev)
{
	struct acpi_device *adev;
	int ret;

	ret = acpi_bind_one(dev, NULL);
	if (ret) {
		struct acpi_bus_type *type = acpi_get_bus_type(dev);

		if (!type)
			goto err;

		adev = type->find_companion(dev);
		if (!adev) {
			dev_dbg(dev, "ACPI companion not found\n");
			goto err;
		}
		ret = acpi_bind_one(dev, adev);
		if (ret)
			goto err;

		if (type->setup) {
			type->setup(dev);
			goto done;
		}
	} else {
		adev = ACPI_COMPANION(dev);

		if (dev_is_pci(dev)) {
			pci_acpi_setup(dev, adev);
			goto done;
		} else if (dev_is_platform(dev)) {
			acpi_configure_pmsi_domain(dev);
		}
	}

	if (adev->handler && adev->handler->bind)
		adev->handler->bind(dev);

done:
	acpi_handle_debug(ACPI_HANDLE(dev), "Bound to device %s\n",
			  dev_name(dev));

	return;

err:
	dev_dbg(dev, "No ACPI support\n");
}

void acpi_device_notify_remove(struct device *dev)
{
	struct acpi_device *adev = ACPI_COMPANION(dev);

	if (!adev)
		return;

	if (dev_is_pci(dev))
		pci_acpi_cleanup(dev, adev);
	else if (adev->handler && adev->handler->unbind)
		adev->handler->unbind(dev);

	acpi_unbind_one(dev);
}<|MERGE_RESOLUTION|>--- conflicted
+++ resolved
@@ -88,16 +88,6 @@
 	return acpi_dev_for_each_child(adev, match_any, NULL) > 0;
 }
 
-static int match_any(struct acpi_device *adev, void *not_used)
-{
-	return 1;
-}
-
-static bool acpi_dev_has_children(struct acpi_device *adev)
-{
-	return acpi_dev_for_each_child(adev, match_any, NULL) > 0;
-}
-
 static int find_child_checks(struct acpi_device *adev, bool check_children)
 {
 	unsigned long long sta;
@@ -105,13 +95,6 @@
 
 	if (check_children && !acpi_dev_has_children(adev))
 		return -ENODEV;
-<<<<<<< HEAD
-
-	status = acpi_evaluate_integer(adev->handle, "_STA", NULL, &sta);
-	if (status == AE_NOT_FOUND)
-		return FIND_CHILD_MIN_SCORE;
-
-=======
 
 	status = acpi_evaluate_integer(adev->handle, "_STA", NULL, &sta);
 	if (status == AE_NOT_FOUND) {
@@ -126,7 +109,6 @@
 		return FIND_CHILD_MIN_SCORE;
 	}
 
->>>>>>> eb3cdb58
 	if (ACPI_FAILURE(status) || !(sta & ACPI_STA_DEVICE_ENABLED))
 		return -ENODEV;
 
