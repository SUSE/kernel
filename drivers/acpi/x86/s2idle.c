--- conflicted
+++ resolved
@@ -384,32 +384,6 @@
 	{}
 };
 
-<<<<<<< HEAD
-static int lps0_prefer_amd(const struct dmi_system_id *id)
-{
-	pr_debug("Using AMD GUID w/ _REV 2.\n");
-	rev_id = 2;
-	return 0;
-}
-static const struct dmi_system_id s2idle_dmi_table[] __initconst = {
-	{
-		/*
-		 * AMD Rembrandt based HP EliteBook 835/845/865 G9
-		 * Contains specialized AML in AMD/_REV 2 path to avoid
-		 * triggering a bug in Qualcomm WLAN firmware. This may be
-		 * removed in the future if that firmware is fixed.
-		 */
-		.callback = lps0_prefer_amd,
-		.matches = {
-			DMI_MATCH(DMI_BOARD_VENDOR, "HP"),
-			DMI_MATCH(DMI_BOARD_NAME, "8990"),
-		},
-	},
-	{}
-};
-
-=======
->>>>>>> eb3cdb58
 static int lps0_device_attach(struct acpi_device *adev,
 			      const struct acpi_device_id *not_used)
 {
@@ -589,21 +563,12 @@
 
 void __init acpi_s2idle_setup(void)
 {
-	dmi_check_system(s2idle_dmi_table);
 	acpi_scan_add_handler(&lps0_handler);
 	s2idle_set_ops(&acpi_s2idle_ops_lps0);
 }
 
 int acpi_register_lps0_dev(struct acpi_s2idle_dev_ops *arg)
 {
-<<<<<<< HEAD
-	if (!lps0_device_handle || sleep_no_lps0)
-		return -ENODEV;
-
-	lock_system_sleep();
-	list_add(&arg->list_node, &lps0_s2idle_devops_head);
-	unlock_system_sleep();
-=======
 	unsigned int sleep_flags;
 
 	if (!lps0_device_handle || sleep_no_lps0)
@@ -612,7 +577,6 @@
 	sleep_flags = lock_system_sleep();
 	list_add(&arg->list_node, &lps0_s2idle_devops_head);
 	unlock_system_sleep(sleep_flags);
->>>>>>> eb3cdb58
 
 	return 0;
 }
@@ -620,14 +584,6 @@
 
 void acpi_unregister_lps0_dev(struct acpi_s2idle_dev_ops *arg)
 {
-<<<<<<< HEAD
-	if (!lps0_device_handle || sleep_no_lps0)
-		return;
-
-	lock_system_sleep();
-	list_del(&arg->list_node);
-	unlock_system_sleep();
-=======
 	unsigned int sleep_flags;
 
 	if (!lps0_device_handle || sleep_no_lps0)
@@ -636,7 +592,6 @@
 	sleep_flags = lock_system_sleep();
 	list_del(&arg->list_node);
 	unlock_system_sleep(sleep_flags);
->>>>>>> eb3cdb58
 }
 EXPORT_SYMBOL_GPL(acpi_unregister_lps0_dev);
 
